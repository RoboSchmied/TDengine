/*
 * Copyright (c) 2019 TAOS Data, Inc. <jhtao@taosdata.com>
 *
 * This program is free software: you can use, redistribute, and/or modify
 * it under the terms of the GNU Affero General Public License, version 3
 * or later ("AGPL"), as published by the Free Software Foundation.
 *
 * This program is distributed in the hope that it will be useful, but WITHOUT
 * ANY WARRANTY; without even the implied warranty of MERCHANTABILITY or
 * FITNESS FOR A PARTICULAR PURPOSE.
 *
 * You should have received a copy of the GNU Affero General Public License
 * along with this program. If not, see <http://www.gnu.org/licenses/>.
 */

#include <assert.h>
#include <stdio.h>
#include <stdlib.h>
#include <string.h>
#include <sys/stat.h>
#include <sys/types.h>
#include <time.h>
#include <math.h>

#include "taos.h"
#include "taosdef.h"
#include "taoserror.h"
#include "tlog.h"
#include "types.h"

#define GREEN     "\033[1;32m"
#define NC        "\033[0m"
#define min(a, b) (((a) < (b)) ? (a) : (b))

#define MAX_SQL_STR_LEN         (1024 * 1024)
#define MAX_ROW_STR_LEN         (16 * 1024)
#define MAX_CONSUMER_THREAD_CNT (16)
#define MAX_VGROUP_CNT          (32)
<<<<<<< HEAD
=======
#define SEND_TIME_UNIT          10    // ms
#define MAX_SQL_LEN             1048576

typedef enum {
  NOTIFY_CMD_START_CONSUM,
  NOTIFY_CMD_START_COMMIT,
  NOTIFY_CMD_ID_BUTT,
} NOTIFY_CMD_ID;

typedef enum enumQUERY_TYPE {
    NO_INSERT_TYPE,
    INSERT_TYPE,
    QUERY_TYPE_BUT
} QUERY_TYPE;
>>>>>>> 2fddb8a6

typedef struct {
  TdThread thread;
  int32_t  consumerId;

  int32_t ifManualCommit;
  // int32_t  autoCommitIntervalMs;  // 1000 ms
  // char     autoCommit[8];         // true, false
  // char     autoOffsetRest[16];    // none, earliest, latest

  TdFilePtr pConsumeRowsFile;
  TdFilePtr pConsumeMetaFile;  
  int32_t   ifCheckData;
  int64_t   expectMsgCnt;

  int64_t consumeMsgCnt;
  int64_t consumeRowCnt;
  int64_t consumeLen;
  int32_t checkresult;

  char topicString[1024];
  char keyString[1024];

  int32_t numOfTopic;
  char    topics[32][64];

  int32_t numOfKey;
  char    key[32][64];
  char    value[32][64];

  tmq_t*      tmq;
  tmq_list_t* topicList;
  
  int32_t numOfVgroups;
  int32_t rowsOfPerVgroups[MAX_VGROUP_CNT][2];  // [i][0]: vgroup id, [i][1]: rows of consume
  int64_t ts;

  int32_t numOfVgroups;
  int32_t rowsOfPerVgroups[MAX_VGROUP_CNT][2];  // [i][0]: vgroup id, [i][1]: rows of consume
  int64_t ts;

  TAOS* taos;  

  // below parameters is used by omb test
  int32_t   producerRate;      // unit: msgs/s
  int64_t   totalProduceMsgs;
  int64_t   totalMsgsLen;

} SThreadInfo;

typedef struct {
  // input from argvs
  char        cdbName[32];
  char        dbName[64];
  int32_t     showMsgFlag;
<<<<<<< HEAD
  int32_t     showRowFlag;  
=======
  int32_t     showRowFlag;
>>>>>>> 2fddb8a6
  int32_t     saveRowFlag;
  int32_t     consumeDelay;  // unit s
  int32_t     numOfThread;
  int32_t     useSnapshot;
  int64_t     nowTime;
  SThreadInfo stThreads[MAX_CONSUMER_THREAD_CNT];

  SThreadInfo stProdThreads[MAX_CONSUMER_THREAD_CNT];

  // below parameters is used by omb test
  char      topic[64];
  int32_t   producers;
  int32_t   producerRate;
  int32_t   runDurationMinutes;
  int32_t   batchSize;
  int32_t   payloadLen;
} SConfInfo;

static SConfInfo g_stConfInfo;
TdFilePtr        g_fp = NULL;
static int       running = 1;
<<<<<<< HEAD
=======
char*            g_payload = NULL;
>>>>>>> 2fddb8a6

// char* g_pRowValue = NULL;
// TdFilePtr g_fp = NULL;

static void printHelp() {
  char indent[10] = "        ";
  printf("Used to test the tmq feature with sim cases\n");

  printf("%s%s\n", indent, "-c");
  printf("%s%s%s%s\n", indent, indent, "Configuration directory, default is ", configDir);
  printf("%s%s\n", indent, "-d");
  printf("%s%s%s\n", indent, indent, "The name of the database for cosumer, no default ");
  printf("%s%s\n", indent, "-g");
  printf("%s%s%s%d\n", indent, indent, "showMsgFlag, default is ", g_stConfInfo.showMsgFlag);
  printf("%s%s\n", indent, "-r");
  printf("%s%s%s%d\n", indent, indent, "showRowFlag, default is ", g_stConfInfo.showRowFlag);
  printf("%s%s\n", indent, "-s");
  printf("%s%s%s%d\n", indent, indent, "saveRowFlag, default is ", g_stConfInfo.saveRowFlag);
  printf("%s%s\n", indent, "-y");
  printf("%s%s%s%ds\n", indent, indent, "consume delay, default is ", g_stConfInfo.consumeDelay);
  printf("%s%s\n", indent, "-e");
  printf("%s%s%s%d\n", indent, indent, "snapshot, default is ", g_stConfInfo.useSnapshot);
  
  printf("%s%s\n", indent, "-t");
  printf("%s%s%s\n", indent, indent, "topic name, default is null");

  printf("%s%s\n", indent, "-x");
  printf("%s%s%s\n", indent, indent, "consume thread number, default is 1");


  printf("%s%s\n", indent, "-l");
  printf("%s%s%s\n", indent, indent, "run duration unit is minutes, default is ", g_stConfInfo.runDurationMinutes);
  printf("%s%s\n", indent, "-p");
  printf("%s%s%s\n", indent, indent, "producer thread number, default is 0");
  printf("%s%s\n", indent, "-b");
  printf("%s%s%s\n", indent, indent, "batch size, default is 1");
  printf("%s%s\n", indent, "-i");
  printf("%s%s%s\n", indent, indent, "produce rate unit is msgs /s, default is 100000");
  printf("%s%s\n", indent, "-n");
  printf("%s%s%s\n", indent, indent, "payload len unit is byte, default is 1000");

 
  exit(EXIT_SUCCESS);
}

char* getCurrentTimeString(char* timeString) {
  time_t    tTime = taosGetTimestampSec();
  struct tm tm;
  taosLocalTime(&tTime, &tm);
  sprintf(timeString, "%d-%02d-%02d %02d:%02d:%02d", tm.tm_year + 1900, tm.tm_mon + 1, tm.tm_mday, tm.tm_hour,
          tm.tm_min, tm.tm_sec);

  return timeString;
}

static void tmqStop(int signum, void* info, void* ctx) {
  running = 0;
  char tmpString[128];
  taosFprintfFile(g_fp, "%s tmqStop() receive stop signal[%d]\n", getCurrentTimeString(tmpString), signum);
}

static void tmqSetSignalHandle() { taosSetSignal(SIGINT, tmqStop); }

void initLogFile() {
  char filename[256];
  char tmpString[128];

  pid_t process_id = getpid();

  if (0 != strlen(g_stConfInfo.topic)) {
	sprintf(filename, "/tmp/tmqlog-%d-%s.txt", process_id, getCurrentTimeString(tmpString));
  } else {
    sprintf(filename, "%s/../log/tmqlog-%d-%s.txt", configDir, process_id, getCurrentTimeString(tmpString));
  }
#ifdef WINDOWS
  for (int i = 2; i < sizeof(filename); i++) {
    if (filename[i] == ':') filename[i] = '-';
    if (filename[i] == '\0') break;
  }
#endif
  TdFilePtr pFile = taosOpenFile(filename, TD_FILE_TEXT | TD_FILE_WRITE | TD_FILE_TRUNC | TD_FILE_STREAM);
  if (NULL == pFile) {
    fprintf(stderr, "Failed to open %s for save result\n", filename);
    exit(-1);
  }
  g_fp = pFile;
}

void saveConfigToLogFile() {
  taosFprintfFile(g_fp, "###################################################################\n");
  taosFprintfFile(g_fp, "# configDir:           %s\n", configDir);
  taosFprintfFile(g_fp, "# dbName:              %s\n", g_stConfInfo.dbName);
  taosFprintfFile(g_fp, "# cdbName:             %s\n", g_stConfInfo.cdbName);
  taosFprintfFile(g_fp, "# showMsgFlag:         %d\n", g_stConfInfo.showMsgFlag);
  taosFprintfFile(g_fp, "# showRowFlag:         %d\n", g_stConfInfo.showRowFlag);
  taosFprintfFile(g_fp, "# saveRowFlag:         %d\n", g_stConfInfo.saveRowFlag);
  taosFprintfFile(g_fp, "# consumeDelay:        %d\n", g_stConfInfo.consumeDelay);
  taosFprintfFile(g_fp, "# numOfThread:         %d\n", g_stConfInfo.numOfThread);

  for (int32_t i = 0; i < g_stConfInfo.numOfThread; i++) {
    taosFprintfFile(g_fp, "# consumer %d info:\n", g_stConfInfo.stThreads[i].consumerId);
    // taosFprintfFile(g_fp, "  auto commit:              %s\n", g_stConfInfo.stThreads[i].autoCommit);
    // taosFprintfFile(g_fp, "  auto commit interval ms:  %d\n", g_stConfInfo.stThreads[i].autoCommitIntervalMs);
    // taosFprintfFile(g_fp, "  auto offset rest:         %s\n", g_stConfInfo.stThreads[i].autoOffsetRest);
    taosFprintfFile(g_fp, "  Topics: ");
    for (int j = 0; j < g_stConfInfo.stThreads[i].numOfTopic; j++) {
      taosFprintfFile(g_fp, "%s, ", g_stConfInfo.stThreads[i].topics[j]);
    }
    taosFprintfFile(g_fp, "\n");
    taosFprintfFile(g_fp, "  Key: ");
    for (int k = 0; k < g_stConfInfo.stThreads[i].numOfKey; k++) {
      taosFprintfFile(g_fp, "%s:%s, ", g_stConfInfo.stThreads[i].key[k], g_stConfInfo.stThreads[i].value[k]);
    }
    taosFprintfFile(g_fp, "\n");
    taosFprintfFile(g_fp, "  expect rows: %d\n", g_stConfInfo.stThreads[i].expectMsgCnt);
  }

  char tmpString[128];
  taosFprintfFile(g_fp, "# Test time:                %s\n", getCurrentTimeString(tmpString));
  taosFprintfFile(g_fp, "###################################################################\n");
}

void parseArgument(int32_t argc, char* argv[]) {
  memset(&g_stConfInfo, 0, sizeof(SConfInfo));
  g_stConfInfo.showMsgFlag = 0;
  g_stConfInfo.showRowFlag = 0;
  g_stConfInfo.saveRowFlag = 0;
  g_stConfInfo.consumeDelay = 5;
  g_stConfInfo.numOfThread = 1;
  g_stConfInfo.batchSize = 1;
  g_stConfInfo.producers = 0;

  g_stConfInfo.nowTime = taosGetTimestampMs();

  for (int32_t i = 1; i < argc; i++) {
    if (strcmp(argv[i], "-h") == 0 || strcmp(argv[i], "--help") == 0) {
      printHelp();
      exit(0);
    } else if (strcmp(argv[i], "-d") == 0) {
      strcpy(g_stConfInfo.dbName, argv[++i]);
    } else if (strcmp(argv[i], "-w") == 0) {
      strcpy(g_stConfInfo.cdbName, argv[++i]);
    } else if (strcmp(argv[i], "-c") == 0) {
      strcpy(configDir, argv[++i]);
    } else if (strcmp(argv[i], "-g") == 0) {
      g_stConfInfo.showMsgFlag = atol(argv[++i]);
    } else if (strcmp(argv[i], "-r") == 0) {
      g_stConfInfo.showRowFlag = atol(argv[++i]);
    } else if (strcmp(argv[i], "-s") == 0) {
      g_stConfInfo.saveRowFlag = atol(argv[++i]);
    } else if (strcmp(argv[i], "-y") == 0) {
      g_stConfInfo.consumeDelay = atol(argv[++i]);
    } else if (strcmp(argv[i], "-e") == 0) {
      g_stConfInfo.useSnapshot = atol(argv[++i]);
    } else if (strcmp(argv[i], "-t") == 0) {
	  char tmpBuf[56];
      strcpy(tmpBuf, argv[++i]);
	  sprintf(g_stConfInfo.topic, "`%s`", tmpBuf);
    } else if (strcmp(argv[i], "-x") == 0) {
      g_stConfInfo.numOfThread = atol(argv[++i]);
    } else if (strcmp(argv[i], "-l") == 0) {
      g_stConfInfo.runDurationMinutes = atol(argv[++i]);
    } else if (strcmp(argv[i], "-p") == 0) {
      g_stConfInfo.producers = atol(argv[++i]);
    } else if (strcmp(argv[i], "-b") == 0) {
      g_stConfInfo.batchSize = atol(argv[++i]);
    } else if (strcmp(argv[i], "-i") == 0) {
      g_stConfInfo.producerRate = atol(argv[++i]);
    } else if (strcmp(argv[i], "-n") == 0) {
      g_stConfInfo.payloadLen = atol(argv[++i]);
    } else {
      pError("%s unknow para: %s %s", GREEN, argv[++i], NC);
      exit(-1);
    }
  }

  g_payload = taosMemoryCalloc(g_stConfInfo.payloadLen + 1, 1);
  if (NULL == g_payload) {
    pPrint("%s failed to malloc for payload %s", GREEN, NC);
    exit(-1);
  }

  for (int32_t i = 0; i < g_stConfInfo.payloadLen; i++) {
    strcpy(&g_payload[i], "a");
  }

  initLogFile();

  taosFprintfFile(g_fp, "====parseArgument() success\n");

#if 1
  pPrint("%s configDir:%s %s", GREEN, configDir, NC);
  pPrint("%s dbName:%s %s", GREEN, g_stConfInfo.dbName, NC);
  pPrint("%s cdbName:%s %s", GREEN, g_stConfInfo.cdbName, NC);
  pPrint("%s consumeDelay:%d %s", GREEN, g_stConfInfo.consumeDelay, NC);
  pPrint("%s showMsgFlag:%d %s", GREEN, g_stConfInfo.showMsgFlag, NC);
  pPrint("%s showRowFlag:%d %s", GREEN, g_stConfInfo.showRowFlag, NC);
  pPrint("%s saveRowFlag:%d %s", GREEN, g_stConfInfo.saveRowFlag, NC);
<<<<<<< HEAD
=======

  pPrint("%s snapshot:%d %s", GREEN, g_stConfInfo.useSnapshot, NC);

  pPrint("%s omb topic:%s %s", GREEN, g_stConfInfo.topic, NC);
  pPrint("%s numOfThread:%d %s", GREEN, g_stConfInfo.numOfThread, NC);
>>>>>>> 2fddb8a6
#endif
}

void splitStr(char** arr, char* str, const char* del) {
  char* s = strtok(str, del);
  while (s != NULL) {
    *arr++ = s;
    s = strtok(NULL, del);
  }
}

void ltrim(char* str) {
  if (str == NULL || *str == '\0') {
    return;
  }
  int   len = 0;
  char* p = str;
  while (*p != '\0' && isspace(*p)) {
    ++p;
    ++len;
  }
  memmove(str, p, strlen(str) - len + 1);
  // return str;
}

void addRowsToVgroupId(SThreadInfo* pInfo, int32_t vgroupId, int32_t rows) {
  int32_t i;
  for (i = 0; i < pInfo->numOfVgroups; i++) {
    if (vgroupId == pInfo->rowsOfPerVgroups[i][0]) {
      pInfo->rowsOfPerVgroups[i][1] += rows;
<<<<<<< HEAD
	  return;
	}
=======
      return;
    }
>>>>>>> 2fddb8a6
  }

  pInfo->rowsOfPerVgroups[pInfo->numOfVgroups][0] = vgroupId;
  pInfo->rowsOfPerVgroups[pInfo->numOfVgroups][1] += rows;
  pInfo->numOfVgroups++;
<<<<<<< HEAD
  
  taosFprintfFile(g_fp, "consume id %d, add one new vogroup id: %d\n", pInfo->consumerId, vgroupId);
  if (pInfo->numOfVgroups > MAX_VGROUP_CNT) {
    taosFprintfFile(g_fp, "====consume id %d, vgroup num %d over than 32. new vgroupId: %d\n", pInfo->consumerId, pInfo->numOfVgroups, vgroupId);
=======

  taosFprintfFile(g_fp, "consume id %d, add one new vogroup id: %d\n", pInfo->consumerId, vgroupId);
  if (pInfo->numOfVgroups > MAX_VGROUP_CNT) {
    taosFprintfFile(g_fp, "====consume id %d, vgroup num %d over than 32. new vgroupId: %d\n", pInfo->consumerId,
                    pInfo->numOfVgroups, vgroupId);
>>>>>>> 2fddb8a6
    taosCloseFile(&g_fp);
    exit(-1);
  }
}

int32_t saveConsumeContentToTbl(SThreadInfo* pInfo, char* buf) {
  char sqlStr[1100] = {0};

  if (strlen(buf) > 1024) {
    taosFprintfFile(g_fp, "The length of one row[%d] is overflow 1024\n", strlen(buf));
    taosCloseFile(&g_fp);
    exit(-1);
  }

  TAOS* pConn = taos_connect(NULL, "root", "taosdata", NULL, 0);
  assert(pConn != NULL);

<<<<<<< HEAD
  sprintf(sqlStr, "insert into %s.content_%d values (%"PRId64", \'%s\')", g_stConfInfo.cdbName, pInfo->consumerId, pInfo->ts++, buf);
=======
  sprintf(sqlStr, "insert into %s.content_%d values (%" PRId64 ", \'%s\')", g_stConfInfo.cdbName, pInfo->consumerId,
          pInfo->ts++, buf);
>>>>>>> 2fddb8a6
  TAOS_RES* pRes = taos_query(pConn, sqlStr);
  if (taos_errno(pRes) != 0) {
    pError("error in insert consume result, reason:%s\n", taos_errstr(pRes));
    taosFprintfFile(g_fp, "error in insert consume result, reason:%s\n", taos_errstr(pRes));
    taosCloseFile(&g_fp);
    taos_free_result(pRes);
    exit(-1);
  }

  taos_free_result(pRes);

  return 0;
}

<<<<<<< HEAD
static int32_t msg_process(TAOS_RES* msg, SThreadInfo* pInfo, int32_t msgIndex) {
=======
static char* shellFormatTimestamp(char* buf, int64_t val, int32_t precision) {
  // if (shell.args.is_raw_time) {
  //   sprintf(buf, "%" PRId64, val);
  //   return buf;
  // }

  time_t  tt;
  int32_t ms = 0;
  if (precision == TSDB_TIME_PRECISION_NANO) {
    tt = (time_t)(val / 1000000000);
    ms = val % 1000000000;
  } else if (precision == TSDB_TIME_PRECISION_MICRO) {
    tt = (time_t)(val / 1000000);
    ms = val % 1000000;
  } else {
    tt = (time_t)(val / 1000);
    ms = val % 1000;
  }

  if (tt <= 0 && ms < 0) {
    tt--;
    if (precision == TSDB_TIME_PRECISION_NANO) {
      ms += 1000000000;
    } else if (precision == TSDB_TIME_PRECISION_MICRO) {
      ms += 1000000;
    } else {
      ms += 1000;
    }
  }

  struct tm ptm;
  taosLocalTime(&tt, &ptm);
  size_t     pos = strftime(buf, 35, "%Y-%m-%d %H:%M:%S", &ptm);

  if (precision == TSDB_TIME_PRECISION_NANO) {
    sprintf(buf + pos, ".%09d", ms);
  } else if (precision == TSDB_TIME_PRECISION_MICRO) {
    sprintf(buf + pos, ".%06d", ms);
  } else {
    sprintf(buf + pos, ".%03d", ms);
  }

  return buf;
}

static void shellDumpFieldToFile(TdFilePtr pFile, const char* val, TAOS_FIELD* field, int32_t length,
                                 int32_t precision) {
  if (val == NULL) {
    taosFprintfFile(pFile, "%s", TSDB_DATA_NULL_STR);
    return;
  }

  int  n;
  char buf[TSDB_MAX_BYTES_PER_ROW];
  switch (field->type) {
    case TSDB_DATA_TYPE_BOOL:
      taosFprintfFile(pFile, "%d", ((((int32_t)(*((char*)val))) == 1) ? 1 : 0));
      break;
    case TSDB_DATA_TYPE_TINYINT:
      taosFprintfFile(pFile, "%d", *((int8_t*)val));
      break;
    case TSDB_DATA_TYPE_UTINYINT:
      taosFprintfFile(pFile, "%u", *((uint8_t*)val));
      break;
    case TSDB_DATA_TYPE_SMALLINT:
      taosFprintfFile(pFile, "%d", *((int16_t*)val));
      break;
    case TSDB_DATA_TYPE_USMALLINT:
      taosFprintfFile(pFile, "%u", *((uint16_t*)val));
      break;
    case TSDB_DATA_TYPE_INT:
      taosFprintfFile(pFile, "%d", *((int32_t*)val));
      break;
    case TSDB_DATA_TYPE_UINT:
      taosFprintfFile(pFile, "%u", *((uint32_t*)val));
      break;
    case TSDB_DATA_TYPE_BIGINT:
      taosFprintfFile(pFile, "%" PRId64, *((int64_t*)val));
      break;
    case TSDB_DATA_TYPE_UBIGINT:
      taosFprintfFile(pFile, "%" PRIu64, *((uint64_t*)val));
      break;
    case TSDB_DATA_TYPE_FLOAT:
      taosFprintfFile(pFile, "%.5f", GET_FLOAT_VAL(val));
      break;
    case TSDB_DATA_TYPE_DOUBLE:
      n = snprintf(buf, TSDB_MAX_BYTES_PER_ROW, "%*.9f", length, GET_DOUBLE_VAL(val));
      if (n > TMAX(25, length)) {
        taosFprintfFile(pFile, "%*.15e", length, GET_DOUBLE_VAL(val));
      } else {
        taosFprintfFile(pFile, "%s", buf);
      }
      break;
    case TSDB_DATA_TYPE_BINARY:
    case TSDB_DATA_TYPE_NCHAR:
    case TSDB_DATA_TYPE_JSON:
      memcpy(buf, val, length);
      buf[length] = 0;
      taosFprintfFile(pFile, "\'%s\'", buf);
      break;
    case TSDB_DATA_TYPE_TIMESTAMP:
      shellFormatTimestamp(buf, *(int64_t*)val, precision);
      taosFprintfFile(pFile, "'%s'", buf);
      break;
    default:
      break;
  }
}

static void dumpToFileForCheck(TdFilePtr pFile, TAOS_ROW row, TAOS_FIELD* fields, int32_t* length, int32_t num_fields,
                               int32_t precision) {
  for (int32_t i = 0; i < num_fields; i++) {
    if (i > 0) {
      taosFprintfFile(pFile, ",");
    }
    shellDumpFieldToFile(pFile, (const char*)row[i], fields + i, length[i], precision);
  }
  taosFprintfFile(pFile, "\n");
}

static int32_t data_msg_process(TAOS_RES* msg, SThreadInfo* pInfo, int32_t msgIndex) {
>>>>>>> 2fddb8a6
  char    buf[1024];
  int32_t totalRows = 0;
  
  // printf("topic: %s\n", tmq_get_topic_name(msg));
<<<<<<< HEAD
  int32_t vgroupId = tmq_get_vgroup_id(msg);
  
  taosFprintfFile(g_fp, "msg index:%" PRId64 ", consumerId: %d\n", msgIndex, pInfo->consumerId);
  //taosFprintfFile(g_fp, "topic: %s, vgroupId: %d, tableName: %s\n", tmq_get_topic_name(msg), vgroupId, tmq_get_table_name(msg));
  taosFprintfFile(g_fp, "topic: %s, vgroupId: %d\n", tmq_get_topic_name(msg), vgroupId);
=======
  int32_t     vgroupId = tmq_get_vgroup_id(msg);
  const char* dbName = tmq_get_db_name(msg);

  taosFprintfFile(g_fp, "consumerId: %d, msg index:%" PRId64 "\n", pInfo->consumerId, msgIndex);
  taosFprintfFile(g_fp, "dbName: %s, topic: %s, vgroupId: %d\n", dbName != NULL ? dbName : "invalid table",
                  tmq_get_topic_name(msg), vgroupId);
>>>>>>> 2fddb8a6

  while (1) {
    TAOS_ROW row = taos_fetch_row(msg);

    if (row == NULL) break;

    TAOS_FIELD* fields = taos_fetch_fields(msg);
    int32_t     numOfFields = taos_field_count(msg);
    int32_t*    length = taos_fetch_lengths(msg);
    int32_t     precision = taos_result_precision(msg);
    const char* tbName = tmq_get_table_name(msg);

#if 0
	// get schema
	//============================== stub =================================================//
	for (int32_t i = 0; i < numOfFields; i++) {
	  taosFprintfFile(g_fp, "%02d: name: %s, type: %d, len: %d\n", i, fields[i].name, fields[i].type, fields[i].bytes);
	}
	//============================== stub =================================================//
#endif

    dumpToFileForCheck(pInfo->pConsumeRowsFile, row, fields, length, numOfFields, precision);

    taos_print_row(buf, row, fields, numOfFields);

    if (0 != g_stConfInfo.showRowFlag) {
<<<<<<< HEAD
      taosFprintfFile(g_fp, "rows[%d]: %s\n", totalRows, buf);
	  if (0 != g_stConfInfo.saveRowFlag) {
	    saveConsumeContentToTbl(pInfo, buf);
      }
=======
      taosFprintfFile(g_fp, "tbname:%s, rows[%d]: %s\n", (tbName != NULL ? tbName : "null table"), totalRows, buf);
      // if (0 != g_stConfInfo.saveRowFlag) {
      //   saveConsumeContentToTbl(pInfo, buf);
      // }
>>>>>>> 2fddb8a6
    }

    totalRows++;
  }

  addRowsToVgroupId(pInfo, vgroupId, totalRows);
<<<<<<< HEAD
  
=======

>>>>>>> 2fddb8a6
  return totalRows;
}


static int32_t meta_msg_process(TAOS_RES* msg, SThreadInfo* pInfo, int32_t msgIndex) {
  char    buf[1024];
  int32_t totalRows = 0;

  // printf("topic: %s\n", tmq_get_topic_name(msg));
  int32_t     vgroupId = tmq_get_vgroup_id(msg);
  const char* dbName = tmq_get_db_name(msg);

  taosFprintfFile(g_fp, "consumerId: %d, msg index:%" PRId64 "\n", pInfo->consumerId, msgIndex);
  taosFprintfFile(g_fp, "dbName: %s, topic: %s, vgroupId: %d\n", dbName != NULL ? dbName : "invalid table",
                  tmq_get_topic_name(msg), vgroupId);

  {
    tmq_raw_data raw = {0};
    int32_t code = tmq_get_raw_meta(msg, &raw);
	
    if(code == TSDB_CODE_SUCCESS){
	  TAOS_RES* pRes = taos_query(pInfo->taos, "use metadb");
	  if (taos_errno(pRes) != 0) {
		pError("error when use metadb, reason:%s\n", taos_errstr(pRes));
		taosFprintfFile(g_fp, "error when use metadb, reason:%s\n", taos_errstr(pRes));
		taosCloseFile(&g_fp);
		taos_free_result(pRes);
		exit(-1);
	  }	  
	  taos_free_result(pRes);
	  taosFprintfFile(g_fp, "raw:%p\n", &raw);
	
      taos_write_raw_meta(pInfo->taos, raw);
    }
	
    char* result = tmq_get_json_meta(msg);
    if(result){
  	  //printf("meta result: %s\n", result);
  	  taosFprintfFile(pInfo->pConsumeMetaFile, "%s\n", result);
  	  taosMemoryFree(result);
    }
  }

  totalRows++;

  return totalRows;
}


int queryDB(TAOS* taos, char* command) {
  TAOS_RES* pRes = taos_query(taos, command);
  int       code = taos_errno(pRes);
  if (code != 0) {
    pError("failed to reason:%s, sql: %s", tstrerror(code), command);
    taos_free_result(pRes);
    return -1;
  }
  taos_free_result(pRes);
  return 0;
}

static void appNothing(void* param, TAOS_RES* res, int32_t numOfRows) {}

int32_t notifyMainScript(SThreadInfo* pInfo, int32_t cmdId) {
  char sqlStr[1024] = {0};

  // schema: ts timestamp, consumerid int, consummsgcnt bigint, checkresult int
  sprintf(sqlStr, "insert into %s.notifyinfo values (%" PRId64 ", %d, %d)", g_stConfInfo.cdbName, atomic_fetch_add_64(&g_stConfInfo.nowTime, 1), cmdId,
          pInfo->consumerId);

  taos_query_a(pInfo->taos, sqlStr, appNothing, NULL);

  taosFprintfFile(g_fp, "notifyMainScript success, sql: %s\n", sqlStr);

  return 0;
}

static int32_t g_once_commit_flag = 0;
static void    tmq_commit_cb_print(tmq_t* tmq, int32_t code, void* param) {
  taosFprintfFile(g_fp, "tmq_commit_cb_print() commit %d\n", code);

  if (0 == g_once_commit_flag) {
    g_once_commit_flag = 1;
    notifyMainScript((SThreadInfo*)param, (int32_t)NOTIFY_CMD_START_COMMIT);
  }

  char tmpString[128];
  taosFprintfFile(g_fp, "%s tmq_commit_cb_print() be called\n", getCurrentTimeString(tmpString));
}

void build_consumer(SThreadInfo* pInfo) {
  tmq_conf_t* conf = tmq_conf_new();

  // tmq_conf_set(conf, "td.connect.ip", "localhost");
  // tmq_conf_set(conf, "td.connect.port", "6030");
  tmq_conf_set(conf, "td.connect.user", "root");
  tmq_conf_set(conf, "td.connect.pass", "taosdata");

  // tmq_conf_set(conf, "td.connect.db", g_stConfInfo.dbName);

  tmq_conf_set_auto_commit_cb(conf, tmq_commit_cb_print, pInfo);

  // tmq_conf_set(conf, "group.id", "cgrp1");
  for (int32_t i = 0; i < pInfo->numOfKey; i++) {
    tmq_conf_set(conf, pInfo->key[i], pInfo->value[i]);
  }

  tmq_conf_set(conf, "msg.with.table.name", "true");

  // tmq_conf_set(conf, "client.id", "c-001");

  // tmq_conf_set(conf, "enable.auto.commit", "true");
  // tmq_conf_set(conf, "enable.auto.commit", "false");

  // tmq_conf_set(conf, "auto.commit.interval.ms", "1000");

  // tmq_conf_set(conf, "auto.offset.reset", "none");
  // tmq_conf_set(conf, "auto.offset.reset", "earliest");
  // tmq_conf_set(conf, "auto.offset.reset", "latest");
  //
  if (g_stConfInfo.useSnapshot) {
    tmq_conf_set(conf, "experimental.snapshot.enable", "true");
  }

  pInfo->tmq = tmq_consumer_new(conf, NULL, 0);

  tmq_conf_destroy(conf);

  return;
}

void build_topic_list(SThreadInfo* pInfo) {
  pInfo->topicList = tmq_list_new();
  // tmq_list_append(topic_list, "test_stb_topic_1");
  for (int32_t i = 0; i < pInfo->numOfTopic; i++) {
    tmq_list_append(pInfo->topicList, pInfo->topics[i]);
  }
  return;
}

int32_t saveConsumeResult(SThreadInfo* pInfo) {
  char sqlStr[1024] = {0};
  // schema: ts timestamp, consumerid int, consummsgcnt bigint, checkresult int
  sprintf(sqlStr, "insert into %s.consumeresult values (%" PRId64 ", %d, %" PRId64 ", %" PRId64 ", %d)",
          g_stConfInfo.cdbName, atomic_fetch_add_64(&g_stConfInfo.nowTime, 1), pInfo->consumerId, pInfo->consumeMsgCnt,
          pInfo->consumeRowCnt, pInfo->checkresult);

  char tmpString[128];
  taosFprintfFile(g_fp, "%s, consume id %d result: %s\n", getCurrentTimeString(tmpString), pInfo->consumerId, sqlStr);

  TAOS_RES* pRes = taos_query(pInfo->taos, sqlStr);
  if (taos_errno(pRes) != 0) {
    pError("error in save consumeinfo, reason:%s\n", taos_errstr(pRes));
    taos_free_result(pRes);
    exit(-1);
  }

  taos_free_result(pRes);

  #if 0
  // vgroups
  for (i = 0; i < pInfo->numOfVgroups; i++) {
    // schema: ts timestamp, consumerid int, consummsgcnt bigint, checkresult int
    sprintf(sqlStr, "insert into %s.vgroup_%d values (%"PRId64", %d, %" PRId64 ", %" PRId64 ", %d)", 
                     g_stConfInfo.cdbName,
                     now,
                     pInfo->consumerId, 
                     pInfo->consumeMsgCnt, 
                     pInfo->consumeRowCnt, 
                     pInfo->checkresult);
  
    char tmpString[128];
    taosFprintfFile(g_fp, "%s, consume id %d result: %s\n", getCurrentTimeString(tmpString), pInfo->consumerId ,sqlStr);
  
    TAOS_RES* pRes = taos_query(pConn, sqlStr);
    if (taos_errno(pRes) != 0) {
      pError("error in save consumeinfo, reason:%s\n", taos_errstr(pRes));
      taos_free_result(pRes);
      exit(-1);
    }
  
    taos_free_result(pRes);
  }
  #endif

  return 0;
}

void loop_consume(SThreadInfo* pInfo) {
  int32_t code;

  int32_t once_flag = 0;

  int64_t totalMsgs = 0;
  int64_t totalRows = 0;

  char tmpString[128];
  taosFprintfFile(g_fp, "%s consumer id %d start to loop pull msg\n", getCurrentTimeString(tmpString),
                  pInfo->consumerId);

  pInfo->ts = taosGetTimestampMs();

  if (pInfo->ifCheckData) {
    char filename[256] = {0};
    char tmpString[128];
    // sprintf(filename, "%s/../log/consumerid_%d_%s.txt", configDir, pInfo->consumerId,
    // getCurrentTimeString(tmpString));
    sprintf(filename, "%s/../log/consumerid_%d.txt", configDir, pInfo->consumerId);
    pInfo->pConsumeRowsFile = taosOpenFile(filename, TD_FILE_CREATE | TD_FILE_WRITE | TD_FILE_TRUNC | TD_FILE_STREAM);

	sprintf(filename, "%s/../log/meta_consumerid_%d.txt", configDir, pInfo->consumerId);
	pInfo->pConsumeMetaFile = taosOpenFile(filename, TD_FILE_CREATE | TD_FILE_WRITE | TD_FILE_TRUNC | TD_FILE_STREAM);
	
    if (pInfo->pConsumeRowsFile == NULL || pInfo->pConsumeMetaFile == NULL) {
      taosFprintfFile(g_fp, "%s create file fail for save rows or save meta\n", getCurrentTimeString(tmpString));
      return;
    }
  }

<<<<<<< HEAD
  pInfo->ts = taosGetTimestampMs();

=======
  int64_t  lastTotalMsgs = 0;
  uint64_t lastPrintTime = taosGetTimestampMs();
  uint64_t startTs = taosGetTimestampMs();

  int32_t consumeDelay = g_stConfInfo.consumeDelay == -1 ? -1 : (g_stConfInfo.consumeDelay * 1000);
>>>>>>> 2fddb8a6
  while (running) {
    TAOS_RES* tmqMsg = tmq_consumer_poll(pInfo->tmq, consumeDelay);
    if (tmqMsg) {
      if (0 != g_stConfInfo.showMsgFlag) {
<<<<<<< HEAD
        totalRows += msg_process(tmqMsg, pInfo, totalMsgs);
=======
	  	tmq_res_t msgType = tmq_get_res_type(tmqMsg);
		if (msgType == TMQ_RES_TABLE_META) {
 		  totalRows += meta_msg_process(tmqMsg, pInfo, totalMsgs);
		} else if (msgType == TMQ_RES_DATA)
          totalRows += data_msg_process(tmqMsg, pInfo, totalMsgs);
>>>>>>> 2fddb8a6
      }

      taos_free_result(tmqMsg);

      totalMsgs++;

      int64_t currentPrintTime = taosGetTimestampMs();
      if (currentPrintTime - lastPrintTime > 10 * 1000) {
        taosFprintfFile(
            g_fp, "consumer id %d has currently poll total msgs: %" PRId64 ", period rate: %.3f msgs/second\n",
            pInfo->consumerId, totalMsgs, (totalMsgs - lastTotalMsgs) * 1000.0 / (currentPrintTime - lastPrintTime));
        lastPrintTime = currentPrintTime;
        lastTotalMsgs = totalMsgs;
      }

      if (0 == once_flag) {
        once_flag = 1;
        notifyMainScript(pInfo, NOTIFY_CMD_START_CONSUM);
      }

      if ((totalRows >= pInfo->expectMsgCnt) || (totalMsgs >= pInfo->expectMsgCnt)) {
        char tmpString[128];
        taosFprintfFile(g_fp, "%s over than expect rows, so break consume\n", getCurrentTimeString(tmpString));
        break;
      }
    } else {
      char tmpString[128];
      taosFprintfFile(g_fp, "%s no poll more msg when time over, break consume\n", getCurrentTimeString(tmpString));
      break;
    }
  }

  if (0 == running) {
    taosFprintfFile(g_fp, "receive stop signal and not continue consume\n");
  }

  pInfo->consumeMsgCnt = totalMsgs;
  pInfo->consumeRowCnt = totalRows;

  taosFprintfFile(g_fp, "==== consumerId: %d, consumeMsgCnt: %" PRId64 ", consumeRowCnt: %" PRId64 "\n",
                  pInfo->consumerId, pInfo->consumeMsgCnt, pInfo->consumeRowCnt);
}

void* consumeThreadFunc(void* param) {
  SThreadInfo* pInfo = (SThreadInfo*)param;

  pInfo->taos = taos_connect(NULL, "root", "taosdata", NULL, 0);
  if (pInfo->taos == NULL) {
    taosFprintfFile(g_fp, "taos_connect() fail, can not notify and save consume result to main scripte\n");
    ASSERT(0);
    return NULL;
  }

  build_consumer(pInfo);
  build_topic_list(pInfo);
  if ((NULL == pInfo->tmq) || (NULL == pInfo->topicList)) {
    taosFprintfFile(g_fp, "create consumer fail! tmq is null or topicList is null\n");
    assert(0);
    return NULL;
  }

  int32_t err = tmq_subscribe(pInfo->tmq, pInfo->topicList);
  if (err != 0) {
    pError("tmq_subscribe() fail, reason: %s\n", tmq_err2str(err));
    taosFprintfFile(g_fp, "tmq_subscribe() fail! reason: %s\n", tmq_err2str(err));
    assert(0);
    return NULL;
  }

  tmq_list_destroy(pInfo->topicList);
  pInfo->topicList = NULL;

  loop_consume(pInfo);

  if (pInfo->ifManualCommit) {
    pPrint("tmq_commit() manual commit when consume end.\n");
    /*tmq_commit(pInfo->tmq, NULL, 0);*/
    tmq_commit_sync(pInfo->tmq, NULL);
    taosFprintfFile(g_fp, "tmq_commit() manual commit over.\n");
    pPrint("tmq_commit() manual commit over.\n");
  }

  err = tmq_unsubscribe(pInfo->tmq);
  if (err != 0) {
    pError("tmq_unsubscribe() fail, reason: %s\n", tmq_err2str(err));
    taosFprintfFile(g_fp, "tmq_unsubscribe()! reason: %s\n", tmq_err2str(err));
  }

  err = tmq_consumer_close(pInfo->tmq);
  if (err != 0) {
    pError("tmq_consumer_close() fail, reason: %s\n", tmq_err2str(err));
    taosFprintfFile(g_fp, "tmq_consumer_close()! reason: %s\n", tmq_err2str(err));
  }
  pInfo->tmq = NULL;

  // save consume result into consumeresult table
  saveConsumeResult(pInfo);

  // save rows from per vgroup
  taosFprintfFile(g_fp, "======== consumerId: %d, consume rows from per vgroups ========\n", pInfo->consumerId);
  for (int32_t i = 0; i < pInfo->numOfVgroups; i++) {
    taosFprintfFile(g_fp, "vgroups: %04d, rows: %d\n", pInfo->rowsOfPerVgroups[i][0], pInfo->rowsOfPerVgroups[i][1]);
  }

  taos_close(pInfo->taos);
  pInfo->taos = NULL;

  return NULL;
}

void parseConsumeInfo() {
  char*      token;
  const char delim[2] = ",";
  const char ch = ':';

  for (int32_t i = 0; i < g_stConfInfo.numOfThread; i++) {
    token = strtok(g_stConfInfo.stThreads[i].topicString, delim);
    while (token != NULL) {
      // printf("%s\n", token );
      strcpy(g_stConfInfo.stThreads[i].topics[g_stConfInfo.stThreads[i].numOfTopic], token);
      ltrim(g_stConfInfo.stThreads[i].topics[g_stConfInfo.stThreads[i].numOfTopic]);
      // printf("%s\n", g_stConfInfo.topics[g_stConfInfo.numOfTopic]);
      g_stConfInfo.stThreads[i].numOfTopic++;

      token = strtok(NULL, delim);
    }

    token = strtok(g_stConfInfo.stThreads[i].keyString, delim);
    while (token != NULL) {
      // printf("%s\n", token );
      {
        char* pstr = token;
        ltrim(pstr);
        char* ret = strchr(pstr, ch);
        memcpy(g_stConfInfo.stThreads[i].key[g_stConfInfo.stThreads[i].numOfKey], pstr, ret - pstr);
        strcpy(g_stConfInfo.stThreads[i].value[g_stConfInfo.stThreads[i].numOfKey], ret + 1);
        // printf("key: %s, value: %s\n", g_stConfInfo.key[g_stConfInfo.numOfKey],
        // g_stConfInfo.value[g_stConfInfo.numOfKey]);
        g_stConfInfo.stThreads[i].numOfKey++;
      }

      token = strtok(NULL, delim);
    }
  }
}

int32_t getConsumeInfo() {
  char sqlStr[1024] = {0};

  TAOS* pConn = taos_connect(NULL, "root", "taosdata", NULL, 0);
  assert(pConn != NULL);

  sprintf(sqlStr, "select * from %s.consumeinfo", g_stConfInfo.cdbName);
  TAOS_RES* pRes = taos_query(pConn, sqlStr);
  if (taos_errno(pRes) != 0) {
    pError("error in get consumeinfo, reason:%s\n", taos_errstr(pRes));
    taosFprintfFile(g_fp, "error in get consumeinfo, reason:%s\n", taos_errstr(pRes));
    taosCloseFile(&g_fp);
    taos_free_result(pRes);
    exit(-1);
  }

  TAOS_ROW    row = NULL;
  int         num_fields = taos_num_fields(pRes);
  TAOS_FIELD* fields = taos_fetch_fields(pRes);

  // schema: ts timestamp, consumerid int, topiclist binary(1024), keylist binary(1024), expectmsgcnt bigint,
  // ifcheckdata int

  int32_t numOfThread = 0;
  while ((row = taos_fetch_row(pRes))) {
    int32_t* lengths = taos_fetch_lengths(pRes);

    // set default value
    // g_stConfInfo.stThreads[numOfThread].autoCommitIntervalMs = 5000;
    // memcpy(g_stConfInfo.stThreads[numOfThread].autoCommit, "true", strlen("true"));
    // memcpy(g_stConfInfo.stThreads[numOfThread].autoOffsetRest, "earlieast", strlen("earlieast"));

    for (int i = 0; i < num_fields; ++i) {
      if (row[i] == NULL || 0 == i) {
        continue;
      }

      if ((1 == i) && (fields[i].type == TSDB_DATA_TYPE_INT)) {
        g_stConfInfo.stThreads[numOfThread].consumerId = *((int32_t*)row[i]);
      } else if ((2 == i) && (fields[i].type == TSDB_DATA_TYPE_BINARY)) {
        memcpy(g_stConfInfo.stThreads[numOfThread].topicString, row[i], lengths[i]);
      } else if ((3 == i) && (fields[i].type == TSDB_DATA_TYPE_BINARY)) {
        memcpy(g_stConfInfo.stThreads[numOfThread].keyString, row[i], lengths[i]);
      } else if ((4 == i) && (fields[i].type == TSDB_DATA_TYPE_BIGINT)) {
        g_stConfInfo.stThreads[numOfThread].expectMsgCnt = *((int64_t*)row[i]);
      } else if ((5 == i) && (fields[i].type == TSDB_DATA_TYPE_INT)) {
        g_stConfInfo.stThreads[numOfThread].ifCheckData = *((int32_t*)row[i]);
      } else if ((6 == i) && (fields[i].type == TSDB_DATA_TYPE_INT)) {
        g_stConfInfo.stThreads[numOfThread].ifManualCommit = *((int32_t*)row[i]);
      }
    }
    numOfThread++;
  }
  g_stConfInfo.numOfThread = numOfThread;

  taos_free_result(pRes);

  parseConsumeInfo();

  return 0;
}


static int32_t omb_data_msg_process(TAOS_RES* msg, SThreadInfo* pInfo, int32_t msgIndex, int64_t* lenOfRows) {
  char    buf[16*1024];
  int32_t totalRows = 0;
  int32_t totalLen = 0;

  // printf("topic: %s\n", tmq_get_topic_name(msg));
  //int32_t     vgroupId = tmq_get_vgroup_id(msg);
  //const char* dbName = tmq_get_db_name(msg);

  //taosFprintfFile(g_fp, "consumerId: %d, msg index:%" PRId64 "\n", pInfo->consumerId, msgIndex);
  //taosFprintfFile(g_fp, "dbName: %s, topic: %s, vgroupId: %d\n", dbName != NULL ? dbName : "invalid table",
  //                tmq_get_topic_name(msg), vgroupId);

  while (1) {
    TAOS_ROW row = taos_fetch_row(msg);

    if (row == NULL) break;

    TAOS_FIELD* fields = taos_fetch_fields(msg);
    int32_t     numOfFields = taos_field_count(msg);
    //int32_t*    length = taos_fetch_lengths(msg);
    //int32_t     precision = taos_result_precision(msg);
    //const char* tbName = tmq_get_table_name(msg);

    taos_print_row(buf, row, fields, numOfFields);
    totalLen += strlen(buf);
    totalRows++;
  }

  *lenOfRows = totalLen;
  return totalRows;
}

void omb_loop_consume(SThreadInfo* pInfo) {
  int32_t code;

  int32_t once_flag = 0;

  int64_t totalMsgs = 0;
  int64_t totalRows = 0;

  char tmpString[128];
  taosFprintfFile(g_fp, "%s consumer id %d start to loop pull msg\n", getCurrentTimeString(tmpString),
                  pInfo->consumerId);
  printf("%s consumer id %d start to loop pull msg\n", getCurrentTimeString(tmpString),
				  pInfo->consumerId);

  pInfo->ts = taosGetTimestampMs();

  int64_t  lastTotalMsgs = 0;
  uint64_t lastPrintTime = taosGetTimestampMs();
  uint64_t startTs = taosGetTimestampMs();

  int64_t  totalLenOfMsg = 0;
  int64_t  lastTotalLenOfMsg = 0;
  int32_t consumeDelay = g_stConfInfo.consumeDelay == -1 ? -1 : (g_stConfInfo.consumeDelay * 1000);
  while (running) {
    TAOS_RES* tmqMsg = tmq_consumer_poll(pInfo->tmq, consumeDelay);
    if (tmqMsg) {
	  int64_t  lenOfMsg = 0;
      totalRows += omb_data_msg_process(tmqMsg, pInfo, totalMsgs, &lenOfMsg);
	  totalLenOfMsg += lenOfMsg;
      taos_free_result(tmqMsg);
      totalMsgs++;
      int64_t currentPrintTime = taosGetTimestampMs();
      if (currentPrintTime - lastPrintTime > 10 * 1000) {
	  	int64_t currentLenOfMsg = totalLenOfMsg - lastTotalLenOfMsg;
		int64_t deltaTime = currentPrintTime - lastPrintTime;
	    printf("consumer id %d has currently cons total rows: %" PRId64 ", msgs: %" PRId64 ", rate: %.3f msgs/s, %.1f MB/s\n",
		        pInfo->consumerId, totalRows, totalMsgs, 
		        (totalMsgs - lastTotalMsgs) * 1000.0 / deltaTime, 
		        currentLenOfMsg*1000.0/(1024*1024)/deltaTime);

        taosFprintfFile(
            g_fp, "consumer id %d has currently poll total msgs: %" PRId64 ", period cons rate: %.3f msgs/s, %.1f MB/s\n",
            pInfo->consumerId, totalMsgs, (totalMsgs - lastTotalMsgs) * 1000.0 / deltaTime, currentLenOfMsg*1000.0/deltaTime);
        lastPrintTime = currentPrintTime;
        lastTotalMsgs = totalMsgs;
	  	lastTotalLenOfMsg = totalLenOfMsg;
      }
    } else {
      char tmpString[128];
      taosFprintfFile(g_fp, "%s no poll more msg when time over, break consume\n", getCurrentTimeString(tmpString));
	  printf("%s no poll more msg when time over, break consume\n", getCurrentTimeString(tmpString));
      int64_t currentPrintTime = taosGetTimestampMs();
      int64_t currentLenOfMsg = totalLenOfMsg - lastTotalLenOfMsg;
	  int64_t deltaTime = currentPrintTime - lastPrintTime;
	  printf("consumer id %d has currently cons total rows: %" PRId64 ", msgs: %" PRId64 ", rate: %.3f msgs/s, %.1f MB/s\n",
		      pInfo->consumerId, totalRows, totalMsgs, 
		      (totalMsgs - lastTotalMsgs) * 1000.0 / deltaTime, 
		      currentLenOfMsg*1000.0/(1024*1024)/deltaTime);
      break;
    }
  }

  pInfo->consumeMsgCnt = totalMsgs;
  pInfo->consumeRowCnt = totalRows;
  pInfo->consumeLen    = totalLenOfMsg;

}


void* ombConsumeThreadFunc(void* param) {
  SThreadInfo* pInfo = (SThreadInfo*)param;

  //################### set key ########################
  tmq_conf_t* conf = tmq_conf_new();
  // tmq_conf_set(conf, "td.connect.ip", "localhost");
  // tmq_conf_set(conf, "td.connect.port", "6030");
  tmq_conf_set(conf, "td.connect.user", "root");
  tmq_conf_set(conf, "td.connect.pass", "taosdata");
  // tmq_conf_set(conf, "td.connect.db", g_stConfInfo.dbName);
  tmq_conf_set_auto_commit_cb(conf, tmq_commit_cb_print, pInfo);
  tmq_conf_set(conf, "group.id", "ombCgrp");
  // tmq_conf_set(conf, "msg.with.table.name", "true");
  // tmq_conf_set(conf, "client.id", "c-001");
  // tmq_conf_set(conf, "enable.auto.commit", "true");
  tmq_conf_set(conf, "enable.auto.commit", "false");
  // tmq_conf_set(conf, "auto.commit.interval.ms", "1000");
  // tmq_conf_set(conf, "auto.offset.reset", "none");
  // tmq_conf_set(conf, "auto.offset.reset", "earliest");
  tmq_conf_set(conf, "auto.offset.reset", "earliest");
  //
  if (g_stConfInfo.useSnapshot) {
    tmq_conf_set(conf, "experimental.snapshot.enable", "true");
  }

  pInfo->tmq = tmq_consumer_new(conf, NULL, 0);

  tmq_conf_destroy(conf);

  //################### set topic ##########################
  pInfo->topicList = tmq_list_new();
  tmq_list_append(pInfo->topicList, g_stConfInfo.topic);

  if ((NULL == pInfo->tmq) || (NULL == pInfo->topicList)) {
    taosFprintfFile(g_fp, "create consumer fail! tmq is null or topicList is null\n");
    assert(0);
    return NULL;
  }

  int32_t err = tmq_subscribe(pInfo->tmq, pInfo->topicList);
  if (err != 0) {
    pError("tmq_subscribe() fail, reason: %s\n", tmq_err2str(err));
    taosFprintfFile(g_fp, "tmq_subscribe() fail! reason: %s\n", tmq_err2str(err));
    assert(0);
    return NULL;
  }

  tmq_list_destroy(pInfo->topicList);
  pInfo->topicList = NULL;

  omb_loop_consume(pInfo);

  err = tmq_unsubscribe(pInfo->tmq);
  if (err != 0) {
    pError("tmq_unsubscribe() fail, reason: %s\n", tmq_err2str(err));
    taosFprintfFile(g_fp, "tmq_unsubscribe()! reason: %s\n", tmq_err2str(err));
  }

  err = tmq_consumer_close(pInfo->tmq);
  if (err != 0) {
    pError("tmq_consumer_close() fail, reason: %s\n", tmq_err2str(err));
    taosFprintfFile(g_fp, "tmq_consumer_close()! reason: %s\n", tmq_err2str(err));
  }
  pInfo->tmq = NULL;

  return NULL;
}



static int queryDbExec(TAOS *taos, char *command, QUERY_TYPE type) {
    TAOS_RES *res = taos_query(taos, command);
    int32_t   code = taos_errno(res);

    if (code != 0) {
	  pPrint("%s Failed to execute <%s>, reason: %s %s", GREEN, command, taos_errstr(res), NC);
      taos_free_result(res);
      return -1;
    }

    if (INSERT_TYPE == type) {
        int affectedRows = taos_affected_rows(res);
        taos_free_result(res);
        return affectedRows;
    }

    taos_free_result(res);
    return 0;
}

void* ombProduceThreadFunc(void* param) {
  SThreadInfo* pInfo = (SThreadInfo*)param;

  pInfo->taos = taos_connect(NULL, "root", "taosdata", NULL, 0);
  if (pInfo->taos == NULL) {
    printf("taos_connect() fail\n");
    return NULL;
  }

  int64_t affectedRowsTotal = 0;
  int64_t sendMsgs = 0;

  uint32_t  totalSendLoopTimes = g_stConfInfo.runDurationMinutes * 60 * 1000 / SEND_TIME_UNIT;  // send some msgs per 10ms 
  uint32_t  batchPerTblTimes = pInfo->producerRate / 100 / g_stConfInfo.batchSize;
  uint32_t  remainder = (pInfo->producerRate / 100) % g_stConfInfo.batchSize;
  if (remainder) {
	batchPerTblTimes += 1;
  }

  char* sqlBuf = taosMemoryMalloc(MAX_SQL_LEN);
  if (NULL == sqlBuf) {
    printf("malloc fail for sqlBuf\n");
	return NULL;
  }

  printf("Produce Info: totalSendLoopTimes: %d, batchPerTblTimes: %d, producerRate: %d\n", totalSendLoopTimes, batchPerTblTimes, pInfo->producerRate);

  char  ctbName[64] = {0};
  sprintf(ctbName, "%s.ctb%d", g_stConfInfo.dbName, pInfo->consumerId);

  int64_t	 lastPrintTime = taosGetTimestampUs();
  int64_t    totalMsgLen = 0;
  //int64_t timeStamp = taosGetTimestampUs();
  while (totalSendLoopTimes) {
  	int64_t startTs = taosGetTimestampUs();
    for (int i = 0; i < batchPerTblTimes; ++i) {
	  uint32_t  msgsOfSql = g_stConfInfo.batchSize;
	  if ((i == batchPerTblTimes - 1) && (0 != remainder)) {
        msgsOfSql = remainder;
	  }
      int len = 0;
	  len += snprintf(sqlBuf+len, MAX_SQL_LEN - len, "insert into %s values ", ctbName);
      for (int j = 0; j < msgsOfSql; j++) {
 		int64_t timeStamp = taosGetTimestampNs();
		len += snprintf(sqlBuf+len, MAX_SQL_LEN - len, "(%" PRId64 ", \"%s\")", timeStamp, g_payload);
	    sendMsgs++;
	    pInfo->totalProduceMsgs++;
	  }

      totalMsgLen += len;
	  pInfo->totalMsgsLen += len;
	  
      int64_t affectedRows = queryDbExec(pInfo->taos, sqlBuf, INSERT_TYPE);
	  if (affectedRows < 0) {
        return NULL;
	  }

	  affectedRowsTotal += affectedRows;

	  //printf("Produce Info: affectedRows: %" PRId64 "\n", affectedRows);
    }
    totalSendLoopTimes -= 1;

	// calc spent time
    int64_t  currentTs = taosGetTimestampUs();
	int64_t  delta = currentTs - startTs;
	if (delta < SEND_TIME_UNIT * 1000) {
	  int64_t sleepLen = (int32_t)(SEND_TIME_UNIT * 1000 - delta);
	  //printf("sleep %" PRId64 " us, use time: %" PRId64 " us\n", sleepLen, delta);
	  taosUsleep((int32_t)sleepLen);
	}

    currentTs = taosGetTimestampUs();
    delta = currentTs - lastPrintTime;
	if (delta > 10 * 1000 * 1000) {
		printf("producer[%d] info: %" PRId64 " msgs, %" PRId64 " Byte, %" PRId64 " us, totalSendLoopTimes: %d\n",
				  pInfo->consumerId, sendMsgs, totalMsgLen, delta, totalSendLoopTimes);
		printf("producer[%d] rate: %1.f msgs/s, %1.f KB/s\n",
				  pInfo->consumerId, 
				  sendMsgs * 1000.0 * 1000 / delta, 
				  (totalMsgLen / 1024.0)  / (delta / (1000*1000)));
		lastPrintTime = currentTs;
		sendMsgs      = 0; 
		totalMsgLen   = 0;
	}	
  }

  printf("affectedRowsTotal: %"PRId64"\n", affectedRowsTotal);
  return NULL;
}


void printProduceInfo(int64_t start) {
  int64_t totalMsgs = 0;
  int64_t totalLenOfMsgs = 0;
  for (int i = 0; i < g_stConfInfo.producers; i++) {
    totalMsgs += g_stConfInfo.stProdThreads[i].totalProduceMsgs;
    totalLenOfMsgs += g_stConfInfo.stProdThreads[i].totalMsgsLen;
  }

  int64_t end = taosGetTimestampUs();

  int64_t t = end - start;
  if (0 == t) t = 1;

  double tInMs = (double)t / 1000000.0;
  printf("Spent %.3f seconds to prod %" PRIu64 " msgs, %" PRIu64 " Byte\n\n", tInMs, totalMsgs, totalLenOfMsgs);

  
  printf("Spent %.3f seconds to prod %" PRIu64 " msgs with %d producer(s), throughput: %.3f msgs/s, %.1f MB/s\n\n",
		  tInMs, totalMsgs, g_stConfInfo.producers, 
		  (double)totalMsgs / tInMs, 
		  (double)totalLenOfMsgs/(1024.0*1024)/tInMs);
  return;
}


void startOmbConsume() {
	TdThreadAttr thattr;
	taosThreadAttrInit(&thattr);
	taosThreadAttrSetDetachState(&thattr, PTHREAD_CREATE_JOINABLE);

  if (0 != g_stConfInfo.producers) {
    TAOS* taos = taos_connect(NULL, "root", "taosdata", NULL, 0);
    if (taos == NULL) {
      taosFprintfFile(g_fp, "taos_connect() fail, can not notify and save consume result to main scripte\n");
      ASSERT(0);
      return ;
    }

	char stbName[16]   = "stb";
	char ctbPrefix[16] = "ctb";
	
    char sql[256] = {0};
    sprintf(sql, "drop database if exists %s", g_stConfInfo.dbName);
	printf("SQL: %s\n", sql);
    queryDbExec(taos, sql, NO_INSERT_TYPE);
    
    sprintf(sql, "create database if not exists %s precision 'ns' vgroups %d", g_stConfInfo.dbName, g_stConfInfo.producers);
	printf("SQL: %s\n", sql);
    queryDbExec(taos, sql, NO_INSERT_TYPE);

    sprintf(sql, "create stable %s.%s (ts timestamp, payload binary(%d)) tags (t bigint) ", g_stConfInfo.dbName, stbName, g_stConfInfo.payloadLen);
	printf("SQL: %s\n", sql);
    queryDbExec(taos, sql, NO_INSERT_TYPE);

	for (int i = 0; i < g_stConfInfo.producers; i++) {
	  sprintf(sql, "create table %s.%s%d using %s.stb tags(%d) ", g_stConfInfo.dbName, ctbPrefix, i, g_stConfInfo.dbName, i);
  	  printf("SQL: %s\n", sql);
      queryDbExec(taos, sql, NO_INSERT_TYPE);
	}

	// create topic	
    sprintf(sql, "create topic %s as stable %s.%s", g_stConfInfo.topic, g_stConfInfo.dbName, stbName);
	printf("SQL: %s\n", sql);
    queryDbExec(taos, sql, NO_INSERT_TYPE);
	

	int32_t   producerRate = ceil(g_stConfInfo.producerRate / g_stConfInfo.producers);
	
	printf("==== create %d produce thread ====\n", g_stConfInfo.producers);
	for (int32_t i = 0; i < g_stConfInfo.producers; ++i) {
	  g_stConfInfo.stProdThreads[i].consumerId   = i;
	  g_stConfInfo.stProdThreads[i].producerRate = producerRate;
	  taosThreadCreate(&(g_stConfInfo.stProdThreads[i].thread), &thattr, ombProduceThreadFunc,
					   (void*)(&(g_stConfInfo.stProdThreads[i])));
	}
    
	if (0 == g_stConfInfo.numOfThread) {
	  int64_t start = taosGetTimestampUs();	
      for (int32_t i = 0; i < g_stConfInfo.producers; i++) {
        taosThreadJoin(g_stConfInfo.stProdThreads[i].thread, NULL);
        taosThreadClear(&g_stConfInfo.stProdThreads[i].thread);
      }

	  printProduceInfo(start);
	  
	  taosFprintfFile(g_fp, "==== close tmqlog ====\n");
	  taosCloseFile(&g_fp);
      return;
	}

  }

  // pthread_create one thread to consume
  taosFprintfFile(g_fp, "==== create %d consume thread ====\n", g_stConfInfo.numOfThread);
  for (int32_t i = 0; i < g_stConfInfo.numOfThread; ++i) {
  	g_stConfInfo.stThreads[i].consumerId = i;
    taosThreadCreate(&(g_stConfInfo.stThreads[i].thread), &thattr, ombConsumeThreadFunc,
                     (void*)(&(g_stConfInfo.stThreads[i])));
  }

  int64_t start = taosGetTimestampUs();

  for (int32_t i = 0; i < g_stConfInfo.numOfThread; i++) {
    taosThreadJoin(g_stConfInfo.stThreads[i].thread, NULL);
    taosThreadClear(&g_stConfInfo.stThreads[i].thread);
  }

  int64_t end = taosGetTimestampUs();

  int64_t totalRows = 0;
  int64_t totalMsgs = 0;
  int64_t totalLenOfMsgs = 0;
  for (int32_t i = 0; i < g_stConfInfo.numOfThread; i++) {
    totalMsgs += g_stConfInfo.stThreads[i].consumeMsgCnt;
	totalLenOfMsgs += g_stConfInfo.stThreads[i].consumeLen;
  	totalRows += g_stConfInfo.stThreads[i].consumeRowCnt;
  }

  int64_t t = end - start;
  if (0 == t) t = 1;

  double tInMs = (double)t / 1000000.0;
  taosFprintfFile(g_fp,
                  "Spent %.3f seconds to poll msgs: %" PRIu64 " with %d thread(s), throughput: %.3f msgs/s, %.1f MB/s\n\n",
                  tInMs, totalMsgs, g_stConfInfo.numOfThread, 
                  (double)(totalMsgs / tInMs), 
                  (double)totalLenOfMsgs/(1024*1024)/tInMs);

  printf("Spent %.3f seconds to cons rows: %" PRIu64 " msgs: %" PRIu64 " with %d thread(s), throughput: %.3f msgs/s, %.1f MB/s\n\n",
		  tInMs, totalRows, totalMsgs, g_stConfInfo.numOfThread, 
		  (double)(totalMsgs / tInMs), 
		  (double)totalLenOfMsgs/(1024*1024)/tInMs);

  taosFprintfFile(g_fp, "==== close tmqlog ====\n");
  taosCloseFile(&g_fp);

  return;
}


int main(int32_t argc, char* argv[]) {
  parseArgument(argc, argv);

  if (0 != strlen(g_stConfInfo.topic)) {
    startOmbConsume();
	return 0;
  }
  	
  getConsumeInfo();
  saveConfigToLogFile();

  tmqSetSignalHandle();

  TdThreadAttr thattr;
  taosThreadAttrInit(&thattr);
  taosThreadAttrSetDetachState(&thattr, PTHREAD_CREATE_JOINABLE);

  // pthread_create one thread to consume
  taosFprintfFile(g_fp, "==== create %d consume thread ====\n", g_stConfInfo.numOfThread);
  for (int32_t i = 0; i < g_stConfInfo.numOfThread; ++i) {
    taosThreadCreate(&(g_stConfInfo.stThreads[i].thread), &thattr, consumeThreadFunc,
                     (void*)(&(g_stConfInfo.stThreads[i])));
  }

  int64_t start = taosGetTimestampUs();

  for (int32_t i = 0; i < g_stConfInfo.numOfThread; i++) {
    taosThreadJoin(g_stConfInfo.stThreads[i].thread, NULL);
    taosThreadClear(&g_stConfInfo.stThreads[i].thread);
  }

  int64_t end = taosGetTimestampUs();

  int64_t totalMsgs = 0;
  for (int32_t i = 0; i < g_stConfInfo.numOfThread; i++) {
    totalMsgs += g_stConfInfo.stThreads[i].consumeMsgCnt;
  }

  int64_t t = end - start;
  if (0 == t) t = 1;

  double tInMs = (double)t / 1000000.0;
  taosFprintfFile(g_fp,
                  "Spent %.3f seconds to poll msgs: %" PRIu64 " with %d thread(s), throughput: %.3f msgs/second\n\n",
                  tInMs, totalMsgs, g_stConfInfo.numOfThread, (double)(totalMsgs / tInMs));

  taosFprintfFile(g_fp, "==== close tmqlog ====\n");
  taosCloseFile(&g_fp);

  return 0;
}
<|MERGE_RESOLUTION|>--- conflicted
+++ resolved
@@ -1,1554 +1,1463 @@
-/*
- * Copyright (c) 2019 TAOS Data, Inc. <jhtao@taosdata.com>
- *
- * This program is free software: you can use, redistribute, and/or modify
- * it under the terms of the GNU Affero General Public License, version 3
- * or later ("AGPL"), as published by the Free Software Foundation.
- *
- * This program is distributed in the hope that it will be useful, but WITHOUT
- * ANY WARRANTY; without even the implied warranty of MERCHANTABILITY or
- * FITNESS FOR A PARTICULAR PURPOSE.
- *
- * You should have received a copy of the GNU Affero General Public License
- * along with this program. If not, see <http://www.gnu.org/licenses/>.
- */
-
-#include <assert.h>
-#include <stdio.h>
-#include <stdlib.h>
-#include <string.h>
-#include <sys/stat.h>
-#include <sys/types.h>
-#include <time.h>
-#include <math.h>
-
-#include "taos.h"
-#include "taosdef.h"
-#include "taoserror.h"
-#include "tlog.h"
-#include "types.h"
-
-#define GREEN     "\033[1;32m"
-#define NC        "\033[0m"
-#define min(a, b) (((a) < (b)) ? (a) : (b))
-
-#define MAX_SQL_STR_LEN         (1024 * 1024)
-#define MAX_ROW_STR_LEN         (16 * 1024)
-#define MAX_CONSUMER_THREAD_CNT (16)
-#define MAX_VGROUP_CNT          (32)
-<<<<<<< HEAD
-=======
-#define SEND_TIME_UNIT          10    // ms
-#define MAX_SQL_LEN             1048576
-
-typedef enum {
-  NOTIFY_CMD_START_CONSUM,
-  NOTIFY_CMD_START_COMMIT,
-  NOTIFY_CMD_ID_BUTT,
-} NOTIFY_CMD_ID;
-
-typedef enum enumQUERY_TYPE {
-    NO_INSERT_TYPE,
-    INSERT_TYPE,
-    QUERY_TYPE_BUT
-} QUERY_TYPE;
->>>>>>> 2fddb8a6
-
-typedef struct {
-  TdThread thread;
-  int32_t  consumerId;
-
-  int32_t ifManualCommit;
-  // int32_t  autoCommitIntervalMs;  // 1000 ms
-  // char     autoCommit[8];         // true, false
-  // char     autoOffsetRest[16];    // none, earliest, latest
-
-  TdFilePtr pConsumeRowsFile;
-  TdFilePtr pConsumeMetaFile;  
-  int32_t   ifCheckData;
-  int64_t   expectMsgCnt;
-
-  int64_t consumeMsgCnt;
-  int64_t consumeRowCnt;
-  int64_t consumeLen;
-  int32_t checkresult;
-
-  char topicString[1024];
-  char keyString[1024];
-
-  int32_t numOfTopic;
-  char    topics[32][64];
-
-  int32_t numOfKey;
-  char    key[32][64];
-  char    value[32][64];
-
-  tmq_t*      tmq;
-  tmq_list_t* topicList;
-  
-  int32_t numOfVgroups;
-  int32_t rowsOfPerVgroups[MAX_VGROUP_CNT][2];  // [i][0]: vgroup id, [i][1]: rows of consume
-  int64_t ts;
-
-  int32_t numOfVgroups;
-  int32_t rowsOfPerVgroups[MAX_VGROUP_CNT][2];  // [i][0]: vgroup id, [i][1]: rows of consume
-  int64_t ts;
-
-  TAOS* taos;  
-
-  // below parameters is used by omb test
-  int32_t   producerRate;      // unit: msgs/s
-  int64_t   totalProduceMsgs;
-  int64_t   totalMsgsLen;
-
-} SThreadInfo;
-
-typedef struct {
-  // input from argvs
-  char        cdbName[32];
-  char        dbName[64];
-  int32_t     showMsgFlag;
-<<<<<<< HEAD
-  int32_t     showRowFlag;  
-=======
-  int32_t     showRowFlag;
->>>>>>> 2fddb8a6
-  int32_t     saveRowFlag;
-  int32_t     consumeDelay;  // unit s
-  int32_t     numOfThread;
-  int32_t     useSnapshot;
-  int64_t     nowTime;
-  SThreadInfo stThreads[MAX_CONSUMER_THREAD_CNT];
-
-  SThreadInfo stProdThreads[MAX_CONSUMER_THREAD_CNT];
-
-  // below parameters is used by omb test
-  char      topic[64];
-  int32_t   producers;
-  int32_t   producerRate;
-  int32_t   runDurationMinutes;
-  int32_t   batchSize;
-  int32_t   payloadLen;
-} SConfInfo;
-
-static SConfInfo g_stConfInfo;
-TdFilePtr        g_fp = NULL;
-static int       running = 1;
-<<<<<<< HEAD
-=======
-char*            g_payload = NULL;
->>>>>>> 2fddb8a6
-
-// char* g_pRowValue = NULL;
-// TdFilePtr g_fp = NULL;
-
-static void printHelp() {
-  char indent[10] = "        ";
-  printf("Used to test the tmq feature with sim cases\n");
-
-  printf("%s%s\n", indent, "-c");
-  printf("%s%s%s%s\n", indent, indent, "Configuration directory, default is ", configDir);
-  printf("%s%s\n", indent, "-d");
-  printf("%s%s%s\n", indent, indent, "The name of the database for cosumer, no default ");
-  printf("%s%s\n", indent, "-g");
-  printf("%s%s%s%d\n", indent, indent, "showMsgFlag, default is ", g_stConfInfo.showMsgFlag);
-  printf("%s%s\n", indent, "-r");
-  printf("%s%s%s%d\n", indent, indent, "showRowFlag, default is ", g_stConfInfo.showRowFlag);
-  printf("%s%s\n", indent, "-s");
-  printf("%s%s%s%d\n", indent, indent, "saveRowFlag, default is ", g_stConfInfo.saveRowFlag);
-  printf("%s%s\n", indent, "-y");
-  printf("%s%s%s%ds\n", indent, indent, "consume delay, default is ", g_stConfInfo.consumeDelay);
-  printf("%s%s\n", indent, "-e");
-  printf("%s%s%s%d\n", indent, indent, "snapshot, default is ", g_stConfInfo.useSnapshot);
-  
-  printf("%s%s\n", indent, "-t");
-  printf("%s%s%s\n", indent, indent, "topic name, default is null");
-
-  printf("%s%s\n", indent, "-x");
-  printf("%s%s%s\n", indent, indent, "consume thread number, default is 1");
-
-
-  printf("%s%s\n", indent, "-l");
-  printf("%s%s%s\n", indent, indent, "run duration unit is minutes, default is ", g_stConfInfo.runDurationMinutes);
-  printf("%s%s\n", indent, "-p");
-  printf("%s%s%s\n", indent, indent, "producer thread number, default is 0");
-  printf("%s%s\n", indent, "-b");
-  printf("%s%s%s\n", indent, indent, "batch size, default is 1");
-  printf("%s%s\n", indent, "-i");
-  printf("%s%s%s\n", indent, indent, "produce rate unit is msgs /s, default is 100000");
-  printf("%s%s\n", indent, "-n");
-  printf("%s%s%s\n", indent, indent, "payload len unit is byte, default is 1000");
-
- 
-  exit(EXIT_SUCCESS);
-}
-
-char* getCurrentTimeString(char* timeString) {
-  time_t    tTime = taosGetTimestampSec();
-  struct tm tm;
-  taosLocalTime(&tTime, &tm);
-  sprintf(timeString, "%d-%02d-%02d %02d:%02d:%02d", tm.tm_year + 1900, tm.tm_mon + 1, tm.tm_mday, tm.tm_hour,
-          tm.tm_min, tm.tm_sec);
-
-  return timeString;
-}
-
-static void tmqStop(int signum, void* info, void* ctx) {
-  running = 0;
-  char tmpString[128];
-  taosFprintfFile(g_fp, "%s tmqStop() receive stop signal[%d]\n", getCurrentTimeString(tmpString), signum);
-}
-
-static void tmqSetSignalHandle() { taosSetSignal(SIGINT, tmqStop); }
-
-void initLogFile() {
-  char filename[256];
-  char tmpString[128];
-
-  pid_t process_id = getpid();
-
-  if (0 != strlen(g_stConfInfo.topic)) {
-	sprintf(filename, "/tmp/tmqlog-%d-%s.txt", process_id, getCurrentTimeString(tmpString));
-  } else {
-    sprintf(filename, "%s/../log/tmqlog-%d-%s.txt", configDir, process_id, getCurrentTimeString(tmpString));
-  }
-#ifdef WINDOWS
-  for (int i = 2; i < sizeof(filename); i++) {
-    if (filename[i] == ':') filename[i] = '-';
-    if (filename[i] == '\0') break;
-  }
-#endif
-  TdFilePtr pFile = taosOpenFile(filename, TD_FILE_TEXT | TD_FILE_WRITE | TD_FILE_TRUNC | TD_FILE_STREAM);
-  if (NULL == pFile) {
-    fprintf(stderr, "Failed to open %s for save result\n", filename);
-    exit(-1);
-  }
-  g_fp = pFile;
-}
-
-void saveConfigToLogFile() {
-  taosFprintfFile(g_fp, "###################################################################\n");
-  taosFprintfFile(g_fp, "# configDir:           %s\n", configDir);
-  taosFprintfFile(g_fp, "# dbName:              %s\n", g_stConfInfo.dbName);
-  taosFprintfFile(g_fp, "# cdbName:             %s\n", g_stConfInfo.cdbName);
-  taosFprintfFile(g_fp, "# showMsgFlag:         %d\n", g_stConfInfo.showMsgFlag);
-  taosFprintfFile(g_fp, "# showRowFlag:         %d\n", g_stConfInfo.showRowFlag);
-  taosFprintfFile(g_fp, "# saveRowFlag:         %d\n", g_stConfInfo.saveRowFlag);
-  taosFprintfFile(g_fp, "# consumeDelay:        %d\n", g_stConfInfo.consumeDelay);
-  taosFprintfFile(g_fp, "# numOfThread:         %d\n", g_stConfInfo.numOfThread);
-
-  for (int32_t i = 0; i < g_stConfInfo.numOfThread; i++) {
-    taosFprintfFile(g_fp, "# consumer %d info:\n", g_stConfInfo.stThreads[i].consumerId);
-    // taosFprintfFile(g_fp, "  auto commit:              %s\n", g_stConfInfo.stThreads[i].autoCommit);
-    // taosFprintfFile(g_fp, "  auto commit interval ms:  %d\n", g_stConfInfo.stThreads[i].autoCommitIntervalMs);
-    // taosFprintfFile(g_fp, "  auto offset rest:         %s\n", g_stConfInfo.stThreads[i].autoOffsetRest);
-    taosFprintfFile(g_fp, "  Topics: ");
-    for (int j = 0; j < g_stConfInfo.stThreads[i].numOfTopic; j++) {
-      taosFprintfFile(g_fp, "%s, ", g_stConfInfo.stThreads[i].topics[j]);
-    }
-    taosFprintfFile(g_fp, "\n");
-    taosFprintfFile(g_fp, "  Key: ");
-    for (int k = 0; k < g_stConfInfo.stThreads[i].numOfKey; k++) {
-      taosFprintfFile(g_fp, "%s:%s, ", g_stConfInfo.stThreads[i].key[k], g_stConfInfo.stThreads[i].value[k]);
-    }
-    taosFprintfFile(g_fp, "\n");
-    taosFprintfFile(g_fp, "  expect rows: %d\n", g_stConfInfo.stThreads[i].expectMsgCnt);
-  }
-
-  char tmpString[128];
-  taosFprintfFile(g_fp, "# Test time:                %s\n", getCurrentTimeString(tmpString));
-  taosFprintfFile(g_fp, "###################################################################\n");
-}
-
-void parseArgument(int32_t argc, char* argv[]) {
-  memset(&g_stConfInfo, 0, sizeof(SConfInfo));
-  g_stConfInfo.showMsgFlag = 0;
-  g_stConfInfo.showRowFlag = 0;
-  g_stConfInfo.saveRowFlag = 0;
-  g_stConfInfo.consumeDelay = 5;
-  g_stConfInfo.numOfThread = 1;
-  g_stConfInfo.batchSize = 1;
-  g_stConfInfo.producers = 0;
-
-  g_stConfInfo.nowTime = taosGetTimestampMs();
-
-  for (int32_t i = 1; i < argc; i++) {
-    if (strcmp(argv[i], "-h") == 0 || strcmp(argv[i], "--help") == 0) {
-      printHelp();
-      exit(0);
-    } else if (strcmp(argv[i], "-d") == 0) {
-      strcpy(g_stConfInfo.dbName, argv[++i]);
-    } else if (strcmp(argv[i], "-w") == 0) {
-      strcpy(g_stConfInfo.cdbName, argv[++i]);
-    } else if (strcmp(argv[i], "-c") == 0) {
-      strcpy(configDir, argv[++i]);
-    } else if (strcmp(argv[i], "-g") == 0) {
-      g_stConfInfo.showMsgFlag = atol(argv[++i]);
-    } else if (strcmp(argv[i], "-r") == 0) {
-      g_stConfInfo.showRowFlag = atol(argv[++i]);
-    } else if (strcmp(argv[i], "-s") == 0) {
-      g_stConfInfo.saveRowFlag = atol(argv[++i]);
-    } else if (strcmp(argv[i], "-y") == 0) {
-      g_stConfInfo.consumeDelay = atol(argv[++i]);
-    } else if (strcmp(argv[i], "-e") == 0) {
-      g_stConfInfo.useSnapshot = atol(argv[++i]);
-    } else if (strcmp(argv[i], "-t") == 0) {
-	  char tmpBuf[56];
-      strcpy(tmpBuf, argv[++i]);
-	  sprintf(g_stConfInfo.topic, "`%s`", tmpBuf);
-    } else if (strcmp(argv[i], "-x") == 0) {
-      g_stConfInfo.numOfThread = atol(argv[++i]);
-    } else if (strcmp(argv[i], "-l") == 0) {
-      g_stConfInfo.runDurationMinutes = atol(argv[++i]);
-    } else if (strcmp(argv[i], "-p") == 0) {
-      g_stConfInfo.producers = atol(argv[++i]);
-    } else if (strcmp(argv[i], "-b") == 0) {
-      g_stConfInfo.batchSize = atol(argv[++i]);
-    } else if (strcmp(argv[i], "-i") == 0) {
-      g_stConfInfo.producerRate = atol(argv[++i]);
-    } else if (strcmp(argv[i], "-n") == 0) {
-      g_stConfInfo.payloadLen = atol(argv[++i]);
-    } else {
-      pError("%s unknow para: %s %s", GREEN, argv[++i], NC);
-      exit(-1);
-    }
-  }
-
-  g_payload = taosMemoryCalloc(g_stConfInfo.payloadLen + 1, 1);
-  if (NULL == g_payload) {
-    pPrint("%s failed to malloc for payload %s", GREEN, NC);
-    exit(-1);
-  }
-
-  for (int32_t i = 0; i < g_stConfInfo.payloadLen; i++) {
-    strcpy(&g_payload[i], "a");
-  }
-
-  initLogFile();
-
-  taosFprintfFile(g_fp, "====parseArgument() success\n");
-
-#if 1
-  pPrint("%s configDir:%s %s", GREEN, configDir, NC);
-  pPrint("%s dbName:%s %s", GREEN, g_stConfInfo.dbName, NC);
-  pPrint("%s cdbName:%s %s", GREEN, g_stConfInfo.cdbName, NC);
-  pPrint("%s consumeDelay:%d %s", GREEN, g_stConfInfo.consumeDelay, NC);
-  pPrint("%s showMsgFlag:%d %s", GREEN, g_stConfInfo.showMsgFlag, NC);
-  pPrint("%s showRowFlag:%d %s", GREEN, g_stConfInfo.showRowFlag, NC);
-  pPrint("%s saveRowFlag:%d %s", GREEN, g_stConfInfo.saveRowFlag, NC);
-<<<<<<< HEAD
-=======
-
-  pPrint("%s snapshot:%d %s", GREEN, g_stConfInfo.useSnapshot, NC);
-
-  pPrint("%s omb topic:%s %s", GREEN, g_stConfInfo.topic, NC);
-  pPrint("%s numOfThread:%d %s", GREEN, g_stConfInfo.numOfThread, NC);
->>>>>>> 2fddb8a6
-#endif
-}
-
-void splitStr(char** arr, char* str, const char* del) {
-  char* s = strtok(str, del);
-  while (s != NULL) {
-    *arr++ = s;
-    s = strtok(NULL, del);
-  }
-}
-
-void ltrim(char* str) {
-  if (str == NULL || *str == '\0') {
-    return;
-  }
-  int   len = 0;
-  char* p = str;
-  while (*p != '\0' && isspace(*p)) {
-    ++p;
-    ++len;
-  }
-  memmove(str, p, strlen(str) - len + 1);
-  // return str;
-}
-
-void addRowsToVgroupId(SThreadInfo* pInfo, int32_t vgroupId, int32_t rows) {
-  int32_t i;
-  for (i = 0; i < pInfo->numOfVgroups; i++) {
-    if (vgroupId == pInfo->rowsOfPerVgroups[i][0]) {
-      pInfo->rowsOfPerVgroups[i][1] += rows;
-<<<<<<< HEAD
-	  return;
-	}
-=======
-      return;
-    }
->>>>>>> 2fddb8a6
-  }
-
-  pInfo->rowsOfPerVgroups[pInfo->numOfVgroups][0] = vgroupId;
-  pInfo->rowsOfPerVgroups[pInfo->numOfVgroups][1] += rows;
-  pInfo->numOfVgroups++;
-<<<<<<< HEAD
-  
-  taosFprintfFile(g_fp, "consume id %d, add one new vogroup id: %d\n", pInfo->consumerId, vgroupId);
-  if (pInfo->numOfVgroups > MAX_VGROUP_CNT) {
-    taosFprintfFile(g_fp, "====consume id %d, vgroup num %d over than 32. new vgroupId: %d\n", pInfo->consumerId, pInfo->numOfVgroups, vgroupId);
-=======
-
-  taosFprintfFile(g_fp, "consume id %d, add one new vogroup id: %d\n", pInfo->consumerId, vgroupId);
-  if (pInfo->numOfVgroups > MAX_VGROUP_CNT) {
-    taosFprintfFile(g_fp, "====consume id %d, vgroup num %d over than 32. new vgroupId: %d\n", pInfo->consumerId,
-                    pInfo->numOfVgroups, vgroupId);
->>>>>>> 2fddb8a6
-    taosCloseFile(&g_fp);
-    exit(-1);
-  }
-}
-
-int32_t saveConsumeContentToTbl(SThreadInfo* pInfo, char* buf) {
-  char sqlStr[1100] = {0};
-
-  if (strlen(buf) > 1024) {
-    taosFprintfFile(g_fp, "The length of one row[%d] is overflow 1024\n", strlen(buf));
-    taosCloseFile(&g_fp);
-    exit(-1);
-  }
-
-  TAOS* pConn = taos_connect(NULL, "root", "taosdata", NULL, 0);
-  assert(pConn != NULL);
-
-<<<<<<< HEAD
-  sprintf(sqlStr, "insert into %s.content_%d values (%"PRId64", \'%s\')", g_stConfInfo.cdbName, pInfo->consumerId, pInfo->ts++, buf);
-=======
-  sprintf(sqlStr, "insert into %s.content_%d values (%" PRId64 ", \'%s\')", g_stConfInfo.cdbName, pInfo->consumerId,
-          pInfo->ts++, buf);
->>>>>>> 2fddb8a6
-  TAOS_RES* pRes = taos_query(pConn, sqlStr);
-  if (taos_errno(pRes) != 0) {
-    pError("error in insert consume result, reason:%s\n", taos_errstr(pRes));
-    taosFprintfFile(g_fp, "error in insert consume result, reason:%s\n", taos_errstr(pRes));
-    taosCloseFile(&g_fp);
-    taos_free_result(pRes);
-    exit(-1);
-  }
-
-  taos_free_result(pRes);
-
-  return 0;
-}
-
-<<<<<<< HEAD
-static int32_t msg_process(TAOS_RES* msg, SThreadInfo* pInfo, int32_t msgIndex) {
-=======
-static char* shellFormatTimestamp(char* buf, int64_t val, int32_t precision) {
-  // if (shell.args.is_raw_time) {
-  //   sprintf(buf, "%" PRId64, val);
-  //   return buf;
-  // }
-
-  time_t  tt;
-  int32_t ms = 0;
-  if (precision == TSDB_TIME_PRECISION_NANO) {
-    tt = (time_t)(val / 1000000000);
-    ms = val % 1000000000;
-  } else if (precision == TSDB_TIME_PRECISION_MICRO) {
-    tt = (time_t)(val / 1000000);
-    ms = val % 1000000;
-  } else {
-    tt = (time_t)(val / 1000);
-    ms = val % 1000;
-  }
-
-  if (tt <= 0 && ms < 0) {
-    tt--;
-    if (precision == TSDB_TIME_PRECISION_NANO) {
-      ms += 1000000000;
-    } else if (precision == TSDB_TIME_PRECISION_MICRO) {
-      ms += 1000000;
-    } else {
-      ms += 1000;
-    }
-  }
-
-  struct tm ptm;
-  taosLocalTime(&tt, &ptm);
-  size_t     pos = strftime(buf, 35, "%Y-%m-%d %H:%M:%S", &ptm);
-
-  if (precision == TSDB_TIME_PRECISION_NANO) {
-    sprintf(buf + pos, ".%09d", ms);
-  } else if (precision == TSDB_TIME_PRECISION_MICRO) {
-    sprintf(buf + pos, ".%06d", ms);
-  } else {
-    sprintf(buf + pos, ".%03d", ms);
-  }
-
-  return buf;
-}
-
-static void shellDumpFieldToFile(TdFilePtr pFile, const char* val, TAOS_FIELD* field, int32_t length,
-                                 int32_t precision) {
-  if (val == NULL) {
-    taosFprintfFile(pFile, "%s", TSDB_DATA_NULL_STR);
-    return;
-  }
-
-  int  n;
-  char buf[TSDB_MAX_BYTES_PER_ROW];
-  switch (field->type) {
-    case TSDB_DATA_TYPE_BOOL:
-      taosFprintfFile(pFile, "%d", ((((int32_t)(*((char*)val))) == 1) ? 1 : 0));
-      break;
-    case TSDB_DATA_TYPE_TINYINT:
-      taosFprintfFile(pFile, "%d", *((int8_t*)val));
-      break;
-    case TSDB_DATA_TYPE_UTINYINT:
-      taosFprintfFile(pFile, "%u", *((uint8_t*)val));
-      break;
-    case TSDB_DATA_TYPE_SMALLINT:
-      taosFprintfFile(pFile, "%d", *((int16_t*)val));
-      break;
-    case TSDB_DATA_TYPE_USMALLINT:
-      taosFprintfFile(pFile, "%u", *((uint16_t*)val));
-      break;
-    case TSDB_DATA_TYPE_INT:
-      taosFprintfFile(pFile, "%d", *((int32_t*)val));
-      break;
-    case TSDB_DATA_TYPE_UINT:
-      taosFprintfFile(pFile, "%u", *((uint32_t*)val));
-      break;
-    case TSDB_DATA_TYPE_BIGINT:
-      taosFprintfFile(pFile, "%" PRId64, *((int64_t*)val));
-      break;
-    case TSDB_DATA_TYPE_UBIGINT:
-      taosFprintfFile(pFile, "%" PRIu64, *((uint64_t*)val));
-      break;
-    case TSDB_DATA_TYPE_FLOAT:
-      taosFprintfFile(pFile, "%.5f", GET_FLOAT_VAL(val));
-      break;
-    case TSDB_DATA_TYPE_DOUBLE:
-      n = snprintf(buf, TSDB_MAX_BYTES_PER_ROW, "%*.9f", length, GET_DOUBLE_VAL(val));
-      if (n > TMAX(25, length)) {
-        taosFprintfFile(pFile, "%*.15e", length, GET_DOUBLE_VAL(val));
-      } else {
-        taosFprintfFile(pFile, "%s", buf);
-      }
-      break;
-    case TSDB_DATA_TYPE_BINARY:
-    case TSDB_DATA_TYPE_NCHAR:
-    case TSDB_DATA_TYPE_JSON:
-      memcpy(buf, val, length);
-      buf[length] = 0;
-      taosFprintfFile(pFile, "\'%s\'", buf);
-      break;
-    case TSDB_DATA_TYPE_TIMESTAMP:
-      shellFormatTimestamp(buf, *(int64_t*)val, precision);
-      taosFprintfFile(pFile, "'%s'", buf);
-      break;
-    default:
-      break;
-  }
-}
-
-static void dumpToFileForCheck(TdFilePtr pFile, TAOS_ROW row, TAOS_FIELD* fields, int32_t* length, int32_t num_fields,
-                               int32_t precision) {
-  for (int32_t i = 0; i < num_fields; i++) {
-    if (i > 0) {
-      taosFprintfFile(pFile, ",");
-    }
-    shellDumpFieldToFile(pFile, (const char*)row[i], fields + i, length[i], precision);
-  }
-  taosFprintfFile(pFile, "\n");
-}
-
-static int32_t data_msg_process(TAOS_RES* msg, SThreadInfo* pInfo, int32_t msgIndex) {
->>>>>>> 2fddb8a6
-  char    buf[1024];
-  int32_t totalRows = 0;
-  
-  // printf("topic: %s\n", tmq_get_topic_name(msg));
-<<<<<<< HEAD
-  int32_t vgroupId = tmq_get_vgroup_id(msg);
-  
-  taosFprintfFile(g_fp, "msg index:%" PRId64 ", consumerId: %d\n", msgIndex, pInfo->consumerId);
-  //taosFprintfFile(g_fp, "topic: %s, vgroupId: %d, tableName: %s\n", tmq_get_topic_name(msg), vgroupId, tmq_get_table_name(msg));
-  taosFprintfFile(g_fp, "topic: %s, vgroupId: %d\n", tmq_get_topic_name(msg), vgroupId);
-=======
-  int32_t     vgroupId = tmq_get_vgroup_id(msg);
-  const char* dbName = tmq_get_db_name(msg);
-
-  taosFprintfFile(g_fp, "consumerId: %d, msg index:%" PRId64 "\n", pInfo->consumerId, msgIndex);
-  taosFprintfFile(g_fp, "dbName: %s, topic: %s, vgroupId: %d\n", dbName != NULL ? dbName : "invalid table",
-                  tmq_get_topic_name(msg), vgroupId);
->>>>>>> 2fddb8a6
-
-  while (1) {
-    TAOS_ROW row = taos_fetch_row(msg);
-
-    if (row == NULL) break;
-
-    TAOS_FIELD* fields = taos_fetch_fields(msg);
-    int32_t     numOfFields = taos_field_count(msg);
-    int32_t*    length = taos_fetch_lengths(msg);
-    int32_t     precision = taos_result_precision(msg);
-    const char* tbName = tmq_get_table_name(msg);
-
-#if 0
-	// get schema
-	//============================== stub =================================================//
-	for (int32_t i = 0; i < numOfFields; i++) {
-	  taosFprintfFile(g_fp, "%02d: name: %s, type: %d, len: %d\n", i, fields[i].name, fields[i].type, fields[i].bytes);
-	}
-	//============================== stub =================================================//
-#endif
-
-    dumpToFileForCheck(pInfo->pConsumeRowsFile, row, fields, length, numOfFields, precision);
-
-    taos_print_row(buf, row, fields, numOfFields);
-
-    if (0 != g_stConfInfo.showRowFlag) {
-<<<<<<< HEAD
-      taosFprintfFile(g_fp, "rows[%d]: %s\n", totalRows, buf);
-	  if (0 != g_stConfInfo.saveRowFlag) {
-	    saveConsumeContentToTbl(pInfo, buf);
-      }
-=======
-      taosFprintfFile(g_fp, "tbname:%s, rows[%d]: %s\n", (tbName != NULL ? tbName : "null table"), totalRows, buf);
-      // if (0 != g_stConfInfo.saveRowFlag) {
-      //   saveConsumeContentToTbl(pInfo, buf);
-      // }
->>>>>>> 2fddb8a6
-    }
-
-    totalRows++;
-  }
-
-  addRowsToVgroupId(pInfo, vgroupId, totalRows);
-<<<<<<< HEAD
-  
-=======
-
->>>>>>> 2fddb8a6
-  return totalRows;
-}
-
-
-static int32_t meta_msg_process(TAOS_RES* msg, SThreadInfo* pInfo, int32_t msgIndex) {
-  char    buf[1024];
-  int32_t totalRows = 0;
-
-  // printf("topic: %s\n", tmq_get_topic_name(msg));
-  int32_t     vgroupId = tmq_get_vgroup_id(msg);
-  const char* dbName = tmq_get_db_name(msg);
-
-  taosFprintfFile(g_fp, "consumerId: %d, msg index:%" PRId64 "\n", pInfo->consumerId, msgIndex);
-  taosFprintfFile(g_fp, "dbName: %s, topic: %s, vgroupId: %d\n", dbName != NULL ? dbName : "invalid table",
-                  tmq_get_topic_name(msg), vgroupId);
-
-  {
-    tmq_raw_data raw = {0};
-    int32_t code = tmq_get_raw_meta(msg, &raw);
-	
-    if(code == TSDB_CODE_SUCCESS){
-	  TAOS_RES* pRes = taos_query(pInfo->taos, "use metadb");
-	  if (taos_errno(pRes) != 0) {
-		pError("error when use metadb, reason:%s\n", taos_errstr(pRes));
-		taosFprintfFile(g_fp, "error when use metadb, reason:%s\n", taos_errstr(pRes));
-		taosCloseFile(&g_fp);
-		taos_free_result(pRes);
-		exit(-1);
-	  }	  
-	  taos_free_result(pRes);
-	  taosFprintfFile(g_fp, "raw:%p\n", &raw);
-	
-      taos_write_raw_meta(pInfo->taos, raw);
-    }
-	
-    char* result = tmq_get_json_meta(msg);
-    if(result){
-  	  //printf("meta result: %s\n", result);
-  	  taosFprintfFile(pInfo->pConsumeMetaFile, "%s\n", result);
-  	  taosMemoryFree(result);
-    }
-  }
-
-  totalRows++;
-
-  return totalRows;
-}
-
-
-int queryDB(TAOS* taos, char* command) {
-  TAOS_RES* pRes = taos_query(taos, command);
-  int       code = taos_errno(pRes);
-  if (code != 0) {
-    pError("failed to reason:%s, sql: %s", tstrerror(code), command);
-    taos_free_result(pRes);
-    return -1;
-  }
-  taos_free_result(pRes);
-  return 0;
-}
-
-static void appNothing(void* param, TAOS_RES* res, int32_t numOfRows) {}
-
-int32_t notifyMainScript(SThreadInfo* pInfo, int32_t cmdId) {
-  char sqlStr[1024] = {0};
-
-  // schema: ts timestamp, consumerid int, consummsgcnt bigint, checkresult int
-  sprintf(sqlStr, "insert into %s.notifyinfo values (%" PRId64 ", %d, %d)", g_stConfInfo.cdbName, atomic_fetch_add_64(&g_stConfInfo.nowTime, 1), cmdId,
-          pInfo->consumerId);
-
-  taos_query_a(pInfo->taos, sqlStr, appNothing, NULL);
-
-  taosFprintfFile(g_fp, "notifyMainScript success, sql: %s\n", sqlStr);
-
-  return 0;
-}
-
-static int32_t g_once_commit_flag = 0;
-static void    tmq_commit_cb_print(tmq_t* tmq, int32_t code, void* param) {
-  taosFprintfFile(g_fp, "tmq_commit_cb_print() commit %d\n", code);
-
-  if (0 == g_once_commit_flag) {
-    g_once_commit_flag = 1;
-    notifyMainScript((SThreadInfo*)param, (int32_t)NOTIFY_CMD_START_COMMIT);
-  }
-
-  char tmpString[128];
-  taosFprintfFile(g_fp, "%s tmq_commit_cb_print() be called\n", getCurrentTimeString(tmpString));
-}
-
-void build_consumer(SThreadInfo* pInfo) {
-  tmq_conf_t* conf = tmq_conf_new();
-
-  // tmq_conf_set(conf, "td.connect.ip", "localhost");
-  // tmq_conf_set(conf, "td.connect.port", "6030");
-  tmq_conf_set(conf, "td.connect.user", "root");
-  tmq_conf_set(conf, "td.connect.pass", "taosdata");
-
-  // tmq_conf_set(conf, "td.connect.db", g_stConfInfo.dbName);
-
-  tmq_conf_set_auto_commit_cb(conf, tmq_commit_cb_print, pInfo);
-
-  // tmq_conf_set(conf, "group.id", "cgrp1");
-  for (int32_t i = 0; i < pInfo->numOfKey; i++) {
-    tmq_conf_set(conf, pInfo->key[i], pInfo->value[i]);
-  }
-
-  tmq_conf_set(conf, "msg.with.table.name", "true");
-
-  // tmq_conf_set(conf, "client.id", "c-001");
-
-  // tmq_conf_set(conf, "enable.auto.commit", "true");
-  // tmq_conf_set(conf, "enable.auto.commit", "false");
-
-  // tmq_conf_set(conf, "auto.commit.interval.ms", "1000");
-
-  // tmq_conf_set(conf, "auto.offset.reset", "none");
-  // tmq_conf_set(conf, "auto.offset.reset", "earliest");
-  // tmq_conf_set(conf, "auto.offset.reset", "latest");
-  //
-  if (g_stConfInfo.useSnapshot) {
-    tmq_conf_set(conf, "experimental.snapshot.enable", "true");
-  }
-
-  pInfo->tmq = tmq_consumer_new(conf, NULL, 0);
-
-  tmq_conf_destroy(conf);
-
-  return;
-}
-
-void build_topic_list(SThreadInfo* pInfo) {
-  pInfo->topicList = tmq_list_new();
-  // tmq_list_append(topic_list, "test_stb_topic_1");
-  for (int32_t i = 0; i < pInfo->numOfTopic; i++) {
-    tmq_list_append(pInfo->topicList, pInfo->topics[i]);
-  }
-  return;
-}
-
-int32_t saveConsumeResult(SThreadInfo* pInfo) {
-  char sqlStr[1024] = {0};
-  // schema: ts timestamp, consumerid int, consummsgcnt bigint, checkresult int
-  sprintf(sqlStr, "insert into %s.consumeresult values (%" PRId64 ", %d, %" PRId64 ", %" PRId64 ", %d)",
-          g_stConfInfo.cdbName, atomic_fetch_add_64(&g_stConfInfo.nowTime, 1), pInfo->consumerId, pInfo->consumeMsgCnt,
-          pInfo->consumeRowCnt, pInfo->checkresult);
-
-  char tmpString[128];
-  taosFprintfFile(g_fp, "%s, consume id %d result: %s\n", getCurrentTimeString(tmpString), pInfo->consumerId, sqlStr);
-
-  TAOS_RES* pRes = taos_query(pInfo->taos, sqlStr);
-  if (taos_errno(pRes) != 0) {
-    pError("error in save consumeinfo, reason:%s\n", taos_errstr(pRes));
-    taos_free_result(pRes);
-    exit(-1);
-  }
-
-  taos_free_result(pRes);
-
-  #if 0
-  // vgroups
-  for (i = 0; i < pInfo->numOfVgroups; i++) {
-    // schema: ts timestamp, consumerid int, consummsgcnt bigint, checkresult int
-    sprintf(sqlStr, "insert into %s.vgroup_%d values (%"PRId64", %d, %" PRId64 ", %" PRId64 ", %d)", 
-                     g_stConfInfo.cdbName,
-                     now,
-                     pInfo->consumerId, 
-                     pInfo->consumeMsgCnt, 
-                     pInfo->consumeRowCnt, 
-                     pInfo->checkresult);
-  
-    char tmpString[128];
-    taosFprintfFile(g_fp, "%s, consume id %d result: %s\n", getCurrentTimeString(tmpString), pInfo->consumerId ,sqlStr);
-  
-    TAOS_RES* pRes = taos_query(pConn, sqlStr);
-    if (taos_errno(pRes) != 0) {
-      pError("error in save consumeinfo, reason:%s\n", taos_errstr(pRes));
-      taos_free_result(pRes);
-      exit(-1);
-    }
-  
-    taos_free_result(pRes);
-  }
-  #endif
-
-  return 0;
-}
-
-void loop_consume(SThreadInfo* pInfo) {
-  int32_t code;
-
-  int32_t once_flag = 0;
-
-  int64_t totalMsgs = 0;
-  int64_t totalRows = 0;
-
-  char tmpString[128];
-  taosFprintfFile(g_fp, "%s consumer id %d start to loop pull msg\n", getCurrentTimeString(tmpString),
-                  pInfo->consumerId);
-
-  pInfo->ts = taosGetTimestampMs();
-
-  if (pInfo->ifCheckData) {
-    char filename[256] = {0};
-    char tmpString[128];
-    // sprintf(filename, "%s/../log/consumerid_%d_%s.txt", configDir, pInfo->consumerId,
-    // getCurrentTimeString(tmpString));
-    sprintf(filename, "%s/../log/consumerid_%d.txt", configDir, pInfo->consumerId);
-    pInfo->pConsumeRowsFile = taosOpenFile(filename, TD_FILE_CREATE | TD_FILE_WRITE | TD_FILE_TRUNC | TD_FILE_STREAM);
-
-	sprintf(filename, "%s/../log/meta_consumerid_%d.txt", configDir, pInfo->consumerId);
-	pInfo->pConsumeMetaFile = taosOpenFile(filename, TD_FILE_CREATE | TD_FILE_WRITE | TD_FILE_TRUNC | TD_FILE_STREAM);
-	
-    if (pInfo->pConsumeRowsFile == NULL || pInfo->pConsumeMetaFile == NULL) {
-      taosFprintfFile(g_fp, "%s create file fail for save rows or save meta\n", getCurrentTimeString(tmpString));
-      return;
-    }
-  }
-
-<<<<<<< HEAD
-  pInfo->ts = taosGetTimestampMs();
-
-=======
-  int64_t  lastTotalMsgs = 0;
-  uint64_t lastPrintTime = taosGetTimestampMs();
-  uint64_t startTs = taosGetTimestampMs();
-
-  int32_t consumeDelay = g_stConfInfo.consumeDelay == -1 ? -1 : (g_stConfInfo.consumeDelay * 1000);
->>>>>>> 2fddb8a6
-  while (running) {
-    TAOS_RES* tmqMsg = tmq_consumer_poll(pInfo->tmq, consumeDelay);
-    if (tmqMsg) {
-      if (0 != g_stConfInfo.showMsgFlag) {
-<<<<<<< HEAD
-        totalRows += msg_process(tmqMsg, pInfo, totalMsgs);
-=======
-	  	tmq_res_t msgType = tmq_get_res_type(tmqMsg);
-		if (msgType == TMQ_RES_TABLE_META) {
- 		  totalRows += meta_msg_process(tmqMsg, pInfo, totalMsgs);
-		} else if (msgType == TMQ_RES_DATA)
-          totalRows += data_msg_process(tmqMsg, pInfo, totalMsgs);
->>>>>>> 2fddb8a6
-      }
-
-      taos_free_result(tmqMsg);
-
-      totalMsgs++;
-
-      int64_t currentPrintTime = taosGetTimestampMs();
-      if (currentPrintTime - lastPrintTime > 10 * 1000) {
-        taosFprintfFile(
-            g_fp, "consumer id %d has currently poll total msgs: %" PRId64 ", period rate: %.3f msgs/second\n",
-            pInfo->consumerId, totalMsgs, (totalMsgs - lastTotalMsgs) * 1000.0 / (currentPrintTime - lastPrintTime));
-        lastPrintTime = currentPrintTime;
-        lastTotalMsgs = totalMsgs;
-      }
-
-      if (0 == once_flag) {
-        once_flag = 1;
-        notifyMainScript(pInfo, NOTIFY_CMD_START_CONSUM);
-      }
-
-      if ((totalRows >= pInfo->expectMsgCnt) || (totalMsgs >= pInfo->expectMsgCnt)) {
-        char tmpString[128];
-        taosFprintfFile(g_fp, "%s over than expect rows, so break consume\n", getCurrentTimeString(tmpString));
-        break;
-      }
-    } else {
-      char tmpString[128];
-      taosFprintfFile(g_fp, "%s no poll more msg when time over, break consume\n", getCurrentTimeString(tmpString));
-      break;
-    }
-  }
-
-  if (0 == running) {
-    taosFprintfFile(g_fp, "receive stop signal and not continue consume\n");
-  }
-
-  pInfo->consumeMsgCnt = totalMsgs;
-  pInfo->consumeRowCnt = totalRows;
-
-  taosFprintfFile(g_fp, "==== consumerId: %d, consumeMsgCnt: %" PRId64 ", consumeRowCnt: %" PRId64 "\n",
-                  pInfo->consumerId, pInfo->consumeMsgCnt, pInfo->consumeRowCnt);
-}
-
-void* consumeThreadFunc(void* param) {
-  SThreadInfo* pInfo = (SThreadInfo*)param;
-
-  pInfo->taos = taos_connect(NULL, "root", "taosdata", NULL, 0);
-  if (pInfo->taos == NULL) {
-    taosFprintfFile(g_fp, "taos_connect() fail, can not notify and save consume result to main scripte\n");
-    ASSERT(0);
-    return NULL;
-  }
-
-  build_consumer(pInfo);
-  build_topic_list(pInfo);
-  if ((NULL == pInfo->tmq) || (NULL == pInfo->topicList)) {
-    taosFprintfFile(g_fp, "create consumer fail! tmq is null or topicList is null\n");
-    assert(0);
-    return NULL;
-  }
-
-  int32_t err = tmq_subscribe(pInfo->tmq, pInfo->topicList);
-  if (err != 0) {
-    pError("tmq_subscribe() fail, reason: %s\n", tmq_err2str(err));
-    taosFprintfFile(g_fp, "tmq_subscribe() fail! reason: %s\n", tmq_err2str(err));
-    assert(0);
-    return NULL;
-  }
-
-  tmq_list_destroy(pInfo->topicList);
-  pInfo->topicList = NULL;
-
-  loop_consume(pInfo);
-
-  if (pInfo->ifManualCommit) {
-    pPrint("tmq_commit() manual commit when consume end.\n");
-    /*tmq_commit(pInfo->tmq, NULL, 0);*/
-    tmq_commit_sync(pInfo->tmq, NULL);
-    taosFprintfFile(g_fp, "tmq_commit() manual commit over.\n");
-    pPrint("tmq_commit() manual commit over.\n");
-  }
-
-  err = tmq_unsubscribe(pInfo->tmq);
-  if (err != 0) {
-    pError("tmq_unsubscribe() fail, reason: %s\n", tmq_err2str(err));
-    taosFprintfFile(g_fp, "tmq_unsubscribe()! reason: %s\n", tmq_err2str(err));
-  }
-
-  err = tmq_consumer_close(pInfo->tmq);
-  if (err != 0) {
-    pError("tmq_consumer_close() fail, reason: %s\n", tmq_err2str(err));
-    taosFprintfFile(g_fp, "tmq_consumer_close()! reason: %s\n", tmq_err2str(err));
-  }
-  pInfo->tmq = NULL;
-
-  // save consume result into consumeresult table
-  saveConsumeResult(pInfo);
-
-  // save rows from per vgroup
-  taosFprintfFile(g_fp, "======== consumerId: %d, consume rows from per vgroups ========\n", pInfo->consumerId);
-  for (int32_t i = 0; i < pInfo->numOfVgroups; i++) {
-    taosFprintfFile(g_fp, "vgroups: %04d, rows: %d\n", pInfo->rowsOfPerVgroups[i][0], pInfo->rowsOfPerVgroups[i][1]);
-  }
-
-  taos_close(pInfo->taos);
-  pInfo->taos = NULL;
-
-  return NULL;
-}
-
-void parseConsumeInfo() {
-  char*      token;
-  const char delim[2] = ",";
-  const char ch = ':';
-
-  for (int32_t i = 0; i < g_stConfInfo.numOfThread; i++) {
-    token = strtok(g_stConfInfo.stThreads[i].topicString, delim);
-    while (token != NULL) {
-      // printf("%s\n", token );
-      strcpy(g_stConfInfo.stThreads[i].topics[g_stConfInfo.stThreads[i].numOfTopic], token);
-      ltrim(g_stConfInfo.stThreads[i].topics[g_stConfInfo.stThreads[i].numOfTopic]);
-      // printf("%s\n", g_stConfInfo.topics[g_stConfInfo.numOfTopic]);
-      g_stConfInfo.stThreads[i].numOfTopic++;
-
-      token = strtok(NULL, delim);
-    }
-
-    token = strtok(g_stConfInfo.stThreads[i].keyString, delim);
-    while (token != NULL) {
-      // printf("%s\n", token );
-      {
-        char* pstr = token;
-        ltrim(pstr);
-        char* ret = strchr(pstr, ch);
-        memcpy(g_stConfInfo.stThreads[i].key[g_stConfInfo.stThreads[i].numOfKey], pstr, ret - pstr);
-        strcpy(g_stConfInfo.stThreads[i].value[g_stConfInfo.stThreads[i].numOfKey], ret + 1);
-        // printf("key: %s, value: %s\n", g_stConfInfo.key[g_stConfInfo.numOfKey],
-        // g_stConfInfo.value[g_stConfInfo.numOfKey]);
-        g_stConfInfo.stThreads[i].numOfKey++;
-      }
-
-      token = strtok(NULL, delim);
-    }
-  }
-}
-
-int32_t getConsumeInfo() {
-  char sqlStr[1024] = {0};
-
-  TAOS* pConn = taos_connect(NULL, "root", "taosdata", NULL, 0);
-  assert(pConn != NULL);
-
-  sprintf(sqlStr, "select * from %s.consumeinfo", g_stConfInfo.cdbName);
-  TAOS_RES* pRes = taos_query(pConn, sqlStr);
-  if (taos_errno(pRes) != 0) {
-    pError("error in get consumeinfo, reason:%s\n", taos_errstr(pRes));
-    taosFprintfFile(g_fp, "error in get consumeinfo, reason:%s\n", taos_errstr(pRes));
-    taosCloseFile(&g_fp);
-    taos_free_result(pRes);
-    exit(-1);
-  }
-
-  TAOS_ROW    row = NULL;
-  int         num_fields = taos_num_fields(pRes);
-  TAOS_FIELD* fields = taos_fetch_fields(pRes);
-
-  // schema: ts timestamp, consumerid int, topiclist binary(1024), keylist binary(1024), expectmsgcnt bigint,
-  // ifcheckdata int
-
-  int32_t numOfThread = 0;
-  while ((row = taos_fetch_row(pRes))) {
-    int32_t* lengths = taos_fetch_lengths(pRes);
-
-    // set default value
-    // g_stConfInfo.stThreads[numOfThread].autoCommitIntervalMs = 5000;
-    // memcpy(g_stConfInfo.stThreads[numOfThread].autoCommit, "true", strlen("true"));
-    // memcpy(g_stConfInfo.stThreads[numOfThread].autoOffsetRest, "earlieast", strlen("earlieast"));
-
-    for (int i = 0; i < num_fields; ++i) {
-      if (row[i] == NULL || 0 == i) {
-        continue;
-      }
-
-      if ((1 == i) && (fields[i].type == TSDB_DATA_TYPE_INT)) {
-        g_stConfInfo.stThreads[numOfThread].consumerId = *((int32_t*)row[i]);
-      } else if ((2 == i) && (fields[i].type == TSDB_DATA_TYPE_BINARY)) {
-        memcpy(g_stConfInfo.stThreads[numOfThread].topicString, row[i], lengths[i]);
-      } else if ((3 == i) && (fields[i].type == TSDB_DATA_TYPE_BINARY)) {
-        memcpy(g_stConfInfo.stThreads[numOfThread].keyString, row[i], lengths[i]);
-      } else if ((4 == i) && (fields[i].type == TSDB_DATA_TYPE_BIGINT)) {
-        g_stConfInfo.stThreads[numOfThread].expectMsgCnt = *((int64_t*)row[i]);
-      } else if ((5 == i) && (fields[i].type == TSDB_DATA_TYPE_INT)) {
-        g_stConfInfo.stThreads[numOfThread].ifCheckData = *((int32_t*)row[i]);
-      } else if ((6 == i) && (fields[i].type == TSDB_DATA_TYPE_INT)) {
-        g_stConfInfo.stThreads[numOfThread].ifManualCommit = *((int32_t*)row[i]);
-      }
-    }
-    numOfThread++;
-  }
-  g_stConfInfo.numOfThread = numOfThread;
-
-  taos_free_result(pRes);
-
-  parseConsumeInfo();
-
-  return 0;
-}
-
-
-static int32_t omb_data_msg_process(TAOS_RES* msg, SThreadInfo* pInfo, int32_t msgIndex, int64_t* lenOfRows) {
-  char    buf[16*1024];
-  int32_t totalRows = 0;
-  int32_t totalLen = 0;
-
-  // printf("topic: %s\n", tmq_get_topic_name(msg));
-  //int32_t     vgroupId = tmq_get_vgroup_id(msg);
-  //const char* dbName = tmq_get_db_name(msg);
-
-  //taosFprintfFile(g_fp, "consumerId: %d, msg index:%" PRId64 "\n", pInfo->consumerId, msgIndex);
-  //taosFprintfFile(g_fp, "dbName: %s, topic: %s, vgroupId: %d\n", dbName != NULL ? dbName : "invalid table",
-  //                tmq_get_topic_name(msg), vgroupId);
-
-  while (1) {
-    TAOS_ROW row = taos_fetch_row(msg);
-
-    if (row == NULL) break;
-
-    TAOS_FIELD* fields = taos_fetch_fields(msg);
-    int32_t     numOfFields = taos_field_count(msg);
-    //int32_t*    length = taos_fetch_lengths(msg);
-    //int32_t     precision = taos_result_precision(msg);
-    //const char* tbName = tmq_get_table_name(msg);
-
-    taos_print_row(buf, row, fields, numOfFields);
-    totalLen += strlen(buf);
-    totalRows++;
-  }
-
-  *lenOfRows = totalLen;
-  return totalRows;
-}
-
-void omb_loop_consume(SThreadInfo* pInfo) {
-  int32_t code;
-
-  int32_t once_flag = 0;
-
-  int64_t totalMsgs = 0;
-  int64_t totalRows = 0;
-
-  char tmpString[128];
-  taosFprintfFile(g_fp, "%s consumer id %d start to loop pull msg\n", getCurrentTimeString(tmpString),
-                  pInfo->consumerId);
-  printf("%s consumer id %d start to loop pull msg\n", getCurrentTimeString(tmpString),
-				  pInfo->consumerId);
-
-  pInfo->ts = taosGetTimestampMs();
-
-  int64_t  lastTotalMsgs = 0;
-  uint64_t lastPrintTime = taosGetTimestampMs();
-  uint64_t startTs = taosGetTimestampMs();
-
-  int64_t  totalLenOfMsg = 0;
-  int64_t  lastTotalLenOfMsg = 0;
-  int32_t consumeDelay = g_stConfInfo.consumeDelay == -1 ? -1 : (g_stConfInfo.consumeDelay * 1000);
-  while (running) {
-    TAOS_RES* tmqMsg = tmq_consumer_poll(pInfo->tmq, consumeDelay);
-    if (tmqMsg) {
-	  int64_t  lenOfMsg = 0;
-      totalRows += omb_data_msg_process(tmqMsg, pInfo, totalMsgs, &lenOfMsg);
-	  totalLenOfMsg += lenOfMsg;
-      taos_free_result(tmqMsg);
-      totalMsgs++;
-      int64_t currentPrintTime = taosGetTimestampMs();
-      if (currentPrintTime - lastPrintTime > 10 * 1000) {
-	  	int64_t currentLenOfMsg = totalLenOfMsg - lastTotalLenOfMsg;
-		int64_t deltaTime = currentPrintTime - lastPrintTime;
-	    printf("consumer id %d has currently cons total rows: %" PRId64 ", msgs: %" PRId64 ", rate: %.3f msgs/s, %.1f MB/s\n",
-		        pInfo->consumerId, totalRows, totalMsgs, 
-		        (totalMsgs - lastTotalMsgs) * 1000.0 / deltaTime, 
-		        currentLenOfMsg*1000.0/(1024*1024)/deltaTime);
-
-        taosFprintfFile(
-            g_fp, "consumer id %d has currently poll total msgs: %" PRId64 ", period cons rate: %.3f msgs/s, %.1f MB/s\n",
-            pInfo->consumerId, totalMsgs, (totalMsgs - lastTotalMsgs) * 1000.0 / deltaTime, currentLenOfMsg*1000.0/deltaTime);
-        lastPrintTime = currentPrintTime;
-        lastTotalMsgs = totalMsgs;
-	  	lastTotalLenOfMsg = totalLenOfMsg;
-      }
-    } else {
-      char tmpString[128];
-      taosFprintfFile(g_fp, "%s no poll more msg when time over, break consume\n", getCurrentTimeString(tmpString));
-	  printf("%s no poll more msg when time over, break consume\n", getCurrentTimeString(tmpString));
-      int64_t currentPrintTime = taosGetTimestampMs();
-      int64_t currentLenOfMsg = totalLenOfMsg - lastTotalLenOfMsg;
-	  int64_t deltaTime = currentPrintTime - lastPrintTime;
-	  printf("consumer id %d has currently cons total rows: %" PRId64 ", msgs: %" PRId64 ", rate: %.3f msgs/s, %.1f MB/s\n",
-		      pInfo->consumerId, totalRows, totalMsgs, 
-		      (totalMsgs - lastTotalMsgs) * 1000.0 / deltaTime, 
-		      currentLenOfMsg*1000.0/(1024*1024)/deltaTime);
-      break;
-    }
-  }
-
-  pInfo->consumeMsgCnt = totalMsgs;
-  pInfo->consumeRowCnt = totalRows;
-  pInfo->consumeLen    = totalLenOfMsg;
-
-}
-
-
-void* ombConsumeThreadFunc(void* param) {
-  SThreadInfo* pInfo = (SThreadInfo*)param;
-
-  //################### set key ########################
-  tmq_conf_t* conf = tmq_conf_new();
-  // tmq_conf_set(conf, "td.connect.ip", "localhost");
-  // tmq_conf_set(conf, "td.connect.port", "6030");
-  tmq_conf_set(conf, "td.connect.user", "root");
-  tmq_conf_set(conf, "td.connect.pass", "taosdata");
-  // tmq_conf_set(conf, "td.connect.db", g_stConfInfo.dbName);
-  tmq_conf_set_auto_commit_cb(conf, tmq_commit_cb_print, pInfo);
-  tmq_conf_set(conf, "group.id", "ombCgrp");
-  // tmq_conf_set(conf, "msg.with.table.name", "true");
-  // tmq_conf_set(conf, "client.id", "c-001");
-  // tmq_conf_set(conf, "enable.auto.commit", "true");
-  tmq_conf_set(conf, "enable.auto.commit", "false");
-  // tmq_conf_set(conf, "auto.commit.interval.ms", "1000");
-  // tmq_conf_set(conf, "auto.offset.reset", "none");
-  // tmq_conf_set(conf, "auto.offset.reset", "earliest");
-  tmq_conf_set(conf, "auto.offset.reset", "earliest");
-  //
-  if (g_stConfInfo.useSnapshot) {
-    tmq_conf_set(conf, "experimental.snapshot.enable", "true");
-  }
-
-  pInfo->tmq = tmq_consumer_new(conf, NULL, 0);
-
-  tmq_conf_destroy(conf);
-
-  //################### set topic ##########################
-  pInfo->topicList = tmq_list_new();
-  tmq_list_append(pInfo->topicList, g_stConfInfo.topic);
-
-  if ((NULL == pInfo->tmq) || (NULL == pInfo->topicList)) {
-    taosFprintfFile(g_fp, "create consumer fail! tmq is null or topicList is null\n");
-    assert(0);
-    return NULL;
-  }
-
-  int32_t err = tmq_subscribe(pInfo->tmq, pInfo->topicList);
-  if (err != 0) {
-    pError("tmq_subscribe() fail, reason: %s\n", tmq_err2str(err));
-    taosFprintfFile(g_fp, "tmq_subscribe() fail! reason: %s\n", tmq_err2str(err));
-    assert(0);
-    return NULL;
-  }
-
-  tmq_list_destroy(pInfo->topicList);
-  pInfo->topicList = NULL;
-
-  omb_loop_consume(pInfo);
-
-  err = tmq_unsubscribe(pInfo->tmq);
-  if (err != 0) {
-    pError("tmq_unsubscribe() fail, reason: %s\n", tmq_err2str(err));
-    taosFprintfFile(g_fp, "tmq_unsubscribe()! reason: %s\n", tmq_err2str(err));
-  }
-
-  err = tmq_consumer_close(pInfo->tmq);
-  if (err != 0) {
-    pError("tmq_consumer_close() fail, reason: %s\n", tmq_err2str(err));
-    taosFprintfFile(g_fp, "tmq_consumer_close()! reason: %s\n", tmq_err2str(err));
-  }
-  pInfo->tmq = NULL;
-
-  return NULL;
-}
-
-
-
-static int queryDbExec(TAOS *taos, char *command, QUERY_TYPE type) {
-    TAOS_RES *res = taos_query(taos, command);
-    int32_t   code = taos_errno(res);
-
-    if (code != 0) {
-	  pPrint("%s Failed to execute <%s>, reason: %s %s", GREEN, command, taos_errstr(res), NC);
-      taos_free_result(res);
-      return -1;
-    }
-
-    if (INSERT_TYPE == type) {
-        int affectedRows = taos_affected_rows(res);
-        taos_free_result(res);
-        return affectedRows;
-    }
-
-    taos_free_result(res);
-    return 0;
-}
-
-void* ombProduceThreadFunc(void* param) {
-  SThreadInfo* pInfo = (SThreadInfo*)param;
-
-  pInfo->taos = taos_connect(NULL, "root", "taosdata", NULL, 0);
-  if (pInfo->taos == NULL) {
-    printf("taos_connect() fail\n");
-    return NULL;
-  }
-
-  int64_t affectedRowsTotal = 0;
-  int64_t sendMsgs = 0;
-
-  uint32_t  totalSendLoopTimes = g_stConfInfo.runDurationMinutes * 60 * 1000 / SEND_TIME_UNIT;  // send some msgs per 10ms 
-  uint32_t  batchPerTblTimes = pInfo->producerRate / 100 / g_stConfInfo.batchSize;
-  uint32_t  remainder = (pInfo->producerRate / 100) % g_stConfInfo.batchSize;
-  if (remainder) {
-	batchPerTblTimes += 1;
-  }
-
-  char* sqlBuf = taosMemoryMalloc(MAX_SQL_LEN);
-  if (NULL == sqlBuf) {
-    printf("malloc fail for sqlBuf\n");
-	return NULL;
-  }
-
-  printf("Produce Info: totalSendLoopTimes: %d, batchPerTblTimes: %d, producerRate: %d\n", totalSendLoopTimes, batchPerTblTimes, pInfo->producerRate);
-
-  char  ctbName[64] = {0};
-  sprintf(ctbName, "%s.ctb%d", g_stConfInfo.dbName, pInfo->consumerId);
-
-  int64_t	 lastPrintTime = taosGetTimestampUs();
-  int64_t    totalMsgLen = 0;
-  //int64_t timeStamp = taosGetTimestampUs();
-  while (totalSendLoopTimes) {
-  	int64_t startTs = taosGetTimestampUs();
-    for (int i = 0; i < batchPerTblTimes; ++i) {
-	  uint32_t  msgsOfSql = g_stConfInfo.batchSize;
-	  if ((i == batchPerTblTimes - 1) && (0 != remainder)) {
-        msgsOfSql = remainder;
-	  }
-      int len = 0;
-	  len += snprintf(sqlBuf+len, MAX_SQL_LEN - len, "insert into %s values ", ctbName);
-      for (int j = 0; j < msgsOfSql; j++) {
- 		int64_t timeStamp = taosGetTimestampNs();
-		len += snprintf(sqlBuf+len, MAX_SQL_LEN - len, "(%" PRId64 ", \"%s\")", timeStamp, g_payload);
-	    sendMsgs++;
-	    pInfo->totalProduceMsgs++;
-	  }
-
-      totalMsgLen += len;
-	  pInfo->totalMsgsLen += len;
-	  
-      int64_t affectedRows = queryDbExec(pInfo->taos, sqlBuf, INSERT_TYPE);
-	  if (affectedRows < 0) {
-        return NULL;
-	  }
-
-	  affectedRowsTotal += affectedRows;
-
-	  //printf("Produce Info: affectedRows: %" PRId64 "\n", affectedRows);
-    }
-    totalSendLoopTimes -= 1;
-
-	// calc spent time
-    int64_t  currentTs = taosGetTimestampUs();
-	int64_t  delta = currentTs - startTs;
-	if (delta < SEND_TIME_UNIT * 1000) {
-	  int64_t sleepLen = (int32_t)(SEND_TIME_UNIT * 1000 - delta);
-	  //printf("sleep %" PRId64 " us, use time: %" PRId64 " us\n", sleepLen, delta);
-	  taosUsleep((int32_t)sleepLen);
-	}
-
-    currentTs = taosGetTimestampUs();
-    delta = currentTs - lastPrintTime;
-	if (delta > 10 * 1000 * 1000) {
-		printf("producer[%d] info: %" PRId64 " msgs, %" PRId64 " Byte, %" PRId64 " us, totalSendLoopTimes: %d\n",
-				  pInfo->consumerId, sendMsgs, totalMsgLen, delta, totalSendLoopTimes);
-		printf("producer[%d] rate: %1.f msgs/s, %1.f KB/s\n",
-				  pInfo->consumerId, 
-				  sendMsgs * 1000.0 * 1000 / delta, 
-				  (totalMsgLen / 1024.0)  / (delta / (1000*1000)));
-		lastPrintTime = currentTs;
-		sendMsgs      = 0; 
-		totalMsgLen   = 0;
-	}	
-  }
-
-  printf("affectedRowsTotal: %"PRId64"\n", affectedRowsTotal);
-  return NULL;
-}
-
-
-void printProduceInfo(int64_t start) {
-  int64_t totalMsgs = 0;
-  int64_t totalLenOfMsgs = 0;
-  for (int i = 0; i < g_stConfInfo.producers; i++) {
-    totalMsgs += g_stConfInfo.stProdThreads[i].totalProduceMsgs;
-    totalLenOfMsgs += g_stConfInfo.stProdThreads[i].totalMsgsLen;
-  }
-
-  int64_t end = taosGetTimestampUs();
-
-  int64_t t = end - start;
-  if (0 == t) t = 1;
-
-  double tInMs = (double)t / 1000000.0;
-  printf("Spent %.3f seconds to prod %" PRIu64 " msgs, %" PRIu64 " Byte\n\n", tInMs, totalMsgs, totalLenOfMsgs);
-
-  
-  printf("Spent %.3f seconds to prod %" PRIu64 " msgs with %d producer(s), throughput: %.3f msgs/s, %.1f MB/s\n\n",
-		  tInMs, totalMsgs, g_stConfInfo.producers, 
-		  (double)totalMsgs / tInMs, 
-		  (double)totalLenOfMsgs/(1024.0*1024)/tInMs);
-  return;
-}
-
-
-void startOmbConsume() {
-	TdThreadAttr thattr;
-	taosThreadAttrInit(&thattr);
-	taosThreadAttrSetDetachState(&thattr, PTHREAD_CREATE_JOINABLE);
-
-  if (0 != g_stConfInfo.producers) {
-    TAOS* taos = taos_connect(NULL, "root", "taosdata", NULL, 0);
-    if (taos == NULL) {
-      taosFprintfFile(g_fp, "taos_connect() fail, can not notify and save consume result to main scripte\n");
-      ASSERT(0);
-      return ;
-    }
-
-	char stbName[16]   = "stb";
-	char ctbPrefix[16] = "ctb";
-	
-    char sql[256] = {0};
-    sprintf(sql, "drop database if exists %s", g_stConfInfo.dbName);
-	printf("SQL: %s\n", sql);
-    queryDbExec(taos, sql, NO_INSERT_TYPE);
-    
-    sprintf(sql, "create database if not exists %s precision 'ns' vgroups %d", g_stConfInfo.dbName, g_stConfInfo.producers);
-	printf("SQL: %s\n", sql);
-    queryDbExec(taos, sql, NO_INSERT_TYPE);
-
-    sprintf(sql, "create stable %s.%s (ts timestamp, payload binary(%d)) tags (t bigint) ", g_stConfInfo.dbName, stbName, g_stConfInfo.payloadLen);
-	printf("SQL: %s\n", sql);
-    queryDbExec(taos, sql, NO_INSERT_TYPE);
-
-	for (int i = 0; i < g_stConfInfo.producers; i++) {
-	  sprintf(sql, "create table %s.%s%d using %s.stb tags(%d) ", g_stConfInfo.dbName, ctbPrefix, i, g_stConfInfo.dbName, i);
-  	  printf("SQL: %s\n", sql);
-      queryDbExec(taos, sql, NO_INSERT_TYPE);
-	}
-
-	// create topic	
-    sprintf(sql, "create topic %s as stable %s.%s", g_stConfInfo.topic, g_stConfInfo.dbName, stbName);
-	printf("SQL: %s\n", sql);
-    queryDbExec(taos, sql, NO_INSERT_TYPE);
-	
-
-	int32_t   producerRate = ceil(g_stConfInfo.producerRate / g_stConfInfo.producers);
-	
-	printf("==== create %d produce thread ====\n", g_stConfInfo.producers);
-	for (int32_t i = 0; i < g_stConfInfo.producers; ++i) {
-	  g_stConfInfo.stProdThreads[i].consumerId   = i;
-	  g_stConfInfo.stProdThreads[i].producerRate = producerRate;
-	  taosThreadCreate(&(g_stConfInfo.stProdThreads[i].thread), &thattr, ombProduceThreadFunc,
-					   (void*)(&(g_stConfInfo.stProdThreads[i])));
-	}
-    
-	if (0 == g_stConfInfo.numOfThread) {
-	  int64_t start = taosGetTimestampUs();	
-      for (int32_t i = 0; i < g_stConfInfo.producers; i++) {
-        taosThreadJoin(g_stConfInfo.stProdThreads[i].thread, NULL);
-        taosThreadClear(&g_stConfInfo.stProdThreads[i].thread);
-      }
-
-	  printProduceInfo(start);
-	  
-	  taosFprintfFile(g_fp, "==== close tmqlog ====\n");
-	  taosCloseFile(&g_fp);
-      return;
-	}
-
-  }
-
-  // pthread_create one thread to consume
-  taosFprintfFile(g_fp, "==== create %d consume thread ====\n", g_stConfInfo.numOfThread);
-  for (int32_t i = 0; i < g_stConfInfo.numOfThread; ++i) {
-  	g_stConfInfo.stThreads[i].consumerId = i;
-    taosThreadCreate(&(g_stConfInfo.stThreads[i].thread), &thattr, ombConsumeThreadFunc,
-                     (void*)(&(g_stConfInfo.stThreads[i])));
-  }
-
-  int64_t start = taosGetTimestampUs();
-
-  for (int32_t i = 0; i < g_stConfInfo.numOfThread; i++) {
-    taosThreadJoin(g_stConfInfo.stThreads[i].thread, NULL);
-    taosThreadClear(&g_stConfInfo.stThreads[i].thread);
-  }
-
-  int64_t end = taosGetTimestampUs();
-
-  int64_t totalRows = 0;
-  int64_t totalMsgs = 0;
-  int64_t totalLenOfMsgs = 0;
-  for (int32_t i = 0; i < g_stConfInfo.numOfThread; i++) {
-    totalMsgs += g_stConfInfo.stThreads[i].consumeMsgCnt;
-	totalLenOfMsgs += g_stConfInfo.stThreads[i].consumeLen;
-  	totalRows += g_stConfInfo.stThreads[i].consumeRowCnt;
-  }
-
-  int64_t t = end - start;
-  if (0 == t) t = 1;
-
-  double tInMs = (double)t / 1000000.0;
-  taosFprintfFile(g_fp,
-                  "Spent %.3f seconds to poll msgs: %" PRIu64 " with %d thread(s), throughput: %.3f msgs/s, %.1f MB/s\n\n",
-                  tInMs, totalMsgs, g_stConfInfo.numOfThread, 
-                  (double)(totalMsgs / tInMs), 
-                  (double)totalLenOfMsgs/(1024*1024)/tInMs);
-
-  printf("Spent %.3f seconds to cons rows: %" PRIu64 " msgs: %" PRIu64 " with %d thread(s), throughput: %.3f msgs/s, %.1f MB/s\n\n",
-		  tInMs, totalRows, totalMsgs, g_stConfInfo.numOfThread, 
-		  (double)(totalMsgs / tInMs), 
-		  (double)totalLenOfMsgs/(1024*1024)/tInMs);
-
-  taosFprintfFile(g_fp, "==== close tmqlog ====\n");
-  taosCloseFile(&g_fp);
-
-  return;
-}
-
-
-int main(int32_t argc, char* argv[]) {
-  parseArgument(argc, argv);
-
-  if (0 != strlen(g_stConfInfo.topic)) {
-    startOmbConsume();
-	return 0;
-  }
-  	
-  getConsumeInfo();
-  saveConfigToLogFile();
-
-  tmqSetSignalHandle();
-
-  TdThreadAttr thattr;
-  taosThreadAttrInit(&thattr);
-  taosThreadAttrSetDetachState(&thattr, PTHREAD_CREATE_JOINABLE);
-
-  // pthread_create one thread to consume
-  taosFprintfFile(g_fp, "==== create %d consume thread ====\n", g_stConfInfo.numOfThread);
-  for (int32_t i = 0; i < g_stConfInfo.numOfThread; ++i) {
-    taosThreadCreate(&(g_stConfInfo.stThreads[i].thread), &thattr, consumeThreadFunc,
-                     (void*)(&(g_stConfInfo.stThreads[i])));
-  }
-
-  int64_t start = taosGetTimestampUs();
-
-  for (int32_t i = 0; i < g_stConfInfo.numOfThread; i++) {
-    taosThreadJoin(g_stConfInfo.stThreads[i].thread, NULL);
-    taosThreadClear(&g_stConfInfo.stThreads[i].thread);
-  }
-
-  int64_t end = taosGetTimestampUs();
-
-  int64_t totalMsgs = 0;
-  for (int32_t i = 0; i < g_stConfInfo.numOfThread; i++) {
-    totalMsgs += g_stConfInfo.stThreads[i].consumeMsgCnt;
-  }
-
-  int64_t t = end - start;
-  if (0 == t) t = 1;
-
-  double tInMs = (double)t / 1000000.0;
-  taosFprintfFile(g_fp,
-                  "Spent %.3f seconds to poll msgs: %" PRIu64 " with %d thread(s), throughput: %.3f msgs/second\n\n",
-                  tInMs, totalMsgs, g_stConfInfo.numOfThread, (double)(totalMsgs / tInMs));
-
-  taosFprintfFile(g_fp, "==== close tmqlog ====\n");
-  taosCloseFile(&g_fp);
-
-  return 0;
-}
+/*
+ * Copyright (c) 2019 TAOS Data, Inc. <jhtao@taosdata.com>
+ *
+ * This program is free software: you can use, redistribute, and/or modify
+ * it under the terms of the GNU Affero General Public License, version 3
+ * or later ("AGPL"), as published by the Free Software Foundation.
+ *
+ * This program is distributed in the hope that it will be useful, but WITHOUT
+ * ANY WARRANTY; without even the implied warranty of MERCHANTABILITY or
+ * FITNESS FOR A PARTICULAR PURPOSE.
+ *
+ * You should have received a copy of the GNU Affero General Public License
+ * along with this program. If not, see <http://www.gnu.org/licenses/>.
+ */
+
+#include <assert.h>
+#include <stdio.h>
+#include <stdlib.h>
+#include <string.h>
+#include <sys/stat.h>
+#include <sys/types.h>
+#include <time.h>
+#include <math.h>
+
+#include "taos.h"
+#include "taosdef.h"
+#include "taoserror.h"
+#include "tlog.h"
+#include "types.h"
+
+#define GREEN     "\033[1;32m"
+#define NC        "\033[0m"
+#define min(a, b) (((a) < (b)) ? (a) : (b))
+
+#define MAX_SQL_STR_LEN         (1024 * 1024)
+#define MAX_ROW_STR_LEN         (16 * 1024)
+#define MAX_CONSUMER_THREAD_CNT (16)
+#define MAX_VGROUP_CNT          (32)
+#define SEND_TIME_UNIT          10    // ms
+#define MAX_SQL_LEN             1048576
+
+typedef enum {
+  NOTIFY_CMD_START_CONSUM,
+  NOTIFY_CMD_START_COMMIT,
+  NOTIFY_CMD_ID_BUTT,
+} NOTIFY_CMD_ID;
+
+typedef enum enumQUERY_TYPE {
+    NO_INSERT_TYPE,
+    INSERT_TYPE,
+    QUERY_TYPE_BUT
+} QUERY_TYPE;
+
+typedef struct {
+  TdThread thread;
+  int32_t  consumerId;
+
+  int32_t ifManualCommit;
+  // int32_t  autoCommitIntervalMs;  // 1000 ms
+  // char     autoCommit[8];         // true, false
+  // char     autoOffsetRest[16];    // none, earliest, latest
+
+  TdFilePtr pConsumeRowsFile;
+  TdFilePtr pConsumeMetaFile;  
+  int32_t   ifCheckData;
+  int64_t   expectMsgCnt;
+
+  int64_t consumeMsgCnt;
+  int64_t consumeRowCnt;
+  int64_t consumeLen;
+  int32_t checkresult;
+
+  char topicString[1024];
+  char keyString[1024];
+
+  int32_t numOfTopic;
+  char    topics[32][64];
+
+  int32_t numOfKey;
+  char    key[32][64];
+  char    value[32][64];
+
+  tmq_t*      tmq;
+  tmq_list_t* topicList;
+
+  int32_t numOfVgroups;
+  int32_t rowsOfPerVgroups[MAX_VGROUP_CNT][2];  // [i][0]: vgroup id, [i][1]: rows of consume
+  int64_t ts;
+
+  TAOS* taos;  
+
+  // below parameters is used by omb test
+  int32_t   producerRate;      // unit: msgs/s
+  int64_t   totalProduceMsgs;
+  int64_t   totalMsgsLen;
+
+} SThreadInfo;
+
+typedef struct {
+  // input from argvs
+  char        cdbName[32];
+  char        dbName[64];
+  int32_t     showMsgFlag;
+  int32_t     showRowFlag;
+  int32_t     saveRowFlag;
+  int32_t     consumeDelay;  // unit s
+  int32_t     numOfThread;
+  int32_t     useSnapshot;
+  int64_t     nowTime;
+  SThreadInfo stThreads[MAX_CONSUMER_THREAD_CNT];
+
+  SThreadInfo stProdThreads[MAX_CONSUMER_THREAD_CNT];
+
+  // below parameters is used by omb test
+  char      topic[64];
+  int32_t   producers;
+  int32_t   producerRate;
+  int32_t   runDurationMinutes;
+  int32_t   batchSize;
+  int32_t   payloadLen;
+} SConfInfo;
+
+static SConfInfo g_stConfInfo;
+TdFilePtr        g_fp = NULL;
+static int       running = 1;
+char*            g_payload = NULL;
+
+// char* g_pRowValue = NULL;
+// TdFilePtr g_fp = NULL;
+
+static void printHelp() {
+  char indent[10] = "        ";
+  printf("Used to test the tmq feature with sim cases\n");
+
+  printf("%s%s\n", indent, "-c");
+  printf("%s%s%s%s\n", indent, indent, "Configuration directory, default is ", configDir);
+  printf("%s%s\n", indent, "-d");
+  printf("%s%s%s\n", indent, indent, "The name of the database for cosumer, no default ");
+  printf("%s%s\n", indent, "-g");
+  printf("%s%s%s%d\n", indent, indent, "showMsgFlag, default is ", g_stConfInfo.showMsgFlag);
+  printf("%s%s\n", indent, "-r");
+  printf("%s%s%s%d\n", indent, indent, "showRowFlag, default is ", g_stConfInfo.showRowFlag);
+  printf("%s%s\n", indent, "-s");
+  printf("%s%s%s%d\n", indent, indent, "saveRowFlag, default is ", g_stConfInfo.saveRowFlag);
+  printf("%s%s\n", indent, "-y");
+  printf("%s%s%s%ds\n", indent, indent, "consume delay, default is ", g_stConfInfo.consumeDelay);
+  printf("%s%s\n", indent, "-e");
+  printf("%s%s%s%d\n", indent, indent, "snapshot, default is ", g_stConfInfo.useSnapshot);
+  
+  printf("%s%s\n", indent, "-t");
+  printf("%s%s%s\n", indent, indent, "topic name, default is null");
+
+  printf("%s%s\n", indent, "-x");
+  printf("%s%s%s\n", indent, indent, "consume thread number, default is 1");
+
+
+  printf("%s%s\n", indent, "-l");
+  printf("%s%s%s\n", indent, indent, "run duration unit is minutes, default is ", g_stConfInfo.runDurationMinutes);
+  printf("%s%s\n", indent, "-p");
+  printf("%s%s%s\n", indent, indent, "producer thread number, default is 0");
+  printf("%s%s\n", indent, "-b");
+  printf("%s%s%s\n", indent, indent, "batch size, default is 1");
+  printf("%s%s\n", indent, "-i");
+  printf("%s%s%s\n", indent, indent, "produce rate unit is msgs /s, default is 100000");
+  printf("%s%s\n", indent, "-n");
+  printf("%s%s%s\n", indent, indent, "payload len unit is byte, default is 1000");
+
+ 
+  exit(EXIT_SUCCESS);
+}
+
+char* getCurrentTimeString(char* timeString) {
+  time_t    tTime = taosGetTimestampSec();
+  struct tm tm;
+  taosLocalTime(&tTime, &tm);
+  sprintf(timeString, "%d-%02d-%02d %02d:%02d:%02d", tm.tm_year + 1900, tm.tm_mon + 1, tm.tm_mday, tm.tm_hour,
+          tm.tm_min, tm.tm_sec);
+
+  return timeString;
+}
+
+static void tmqStop(int signum, void* info, void* ctx) {
+  running = 0;
+  char tmpString[128];
+  taosFprintfFile(g_fp, "%s tmqStop() receive stop signal[%d]\n", getCurrentTimeString(tmpString), signum);
+}
+
+static void tmqSetSignalHandle() { taosSetSignal(SIGINT, tmqStop); }
+
+void initLogFile() {
+  char filename[256];
+  char tmpString[128];
+
+  pid_t process_id = getpid();
+
+  if (0 != strlen(g_stConfInfo.topic)) {
+	sprintf(filename, "/tmp/tmqlog-%d-%s.txt", process_id, getCurrentTimeString(tmpString));
+  } else {
+    sprintf(filename, "%s/../log/tmqlog-%d-%s.txt", configDir, process_id, getCurrentTimeString(tmpString));
+  }
+#ifdef WINDOWS
+  for (int i = 2; i < sizeof(filename); i++) {
+    if (filename[i] == ':') filename[i] = '-';
+    if (filename[i] == '\0') break;
+  }
+#endif
+  TdFilePtr pFile = taosOpenFile(filename, TD_FILE_TEXT | TD_FILE_WRITE | TD_FILE_TRUNC | TD_FILE_STREAM);
+  if (NULL == pFile) {
+    fprintf(stderr, "Failed to open %s for save result\n", filename);
+    exit(-1);
+  }
+  g_fp = pFile;
+}
+
+void saveConfigToLogFile() {
+  taosFprintfFile(g_fp, "###################################################################\n");
+  taosFprintfFile(g_fp, "# configDir:           %s\n", configDir);
+  taosFprintfFile(g_fp, "# dbName:              %s\n", g_stConfInfo.dbName);
+  taosFprintfFile(g_fp, "# cdbName:             %s\n", g_stConfInfo.cdbName);
+  taosFprintfFile(g_fp, "# showMsgFlag:         %d\n", g_stConfInfo.showMsgFlag);
+  taosFprintfFile(g_fp, "# showRowFlag:         %d\n", g_stConfInfo.showRowFlag);
+  taosFprintfFile(g_fp, "# saveRowFlag:         %d\n", g_stConfInfo.saveRowFlag);
+  taosFprintfFile(g_fp, "# consumeDelay:        %d\n", g_stConfInfo.consumeDelay);
+  taosFprintfFile(g_fp, "# numOfThread:         %d\n", g_stConfInfo.numOfThread);
+
+  for (int32_t i = 0; i < g_stConfInfo.numOfThread; i++) {
+    taosFprintfFile(g_fp, "# consumer %d info:\n", g_stConfInfo.stThreads[i].consumerId);
+    // taosFprintfFile(g_fp, "  auto commit:              %s\n", g_stConfInfo.stThreads[i].autoCommit);
+    // taosFprintfFile(g_fp, "  auto commit interval ms:  %d\n", g_stConfInfo.stThreads[i].autoCommitIntervalMs);
+    // taosFprintfFile(g_fp, "  auto offset rest:         %s\n", g_stConfInfo.stThreads[i].autoOffsetRest);
+    taosFprintfFile(g_fp, "  Topics: ");
+    for (int j = 0; j < g_stConfInfo.stThreads[i].numOfTopic; j++) {
+      taosFprintfFile(g_fp, "%s, ", g_stConfInfo.stThreads[i].topics[j]);
+    }
+    taosFprintfFile(g_fp, "\n");
+    taosFprintfFile(g_fp, "  Key: ");
+    for (int k = 0; k < g_stConfInfo.stThreads[i].numOfKey; k++) {
+      taosFprintfFile(g_fp, "%s:%s, ", g_stConfInfo.stThreads[i].key[k], g_stConfInfo.stThreads[i].value[k]);
+    }
+    taosFprintfFile(g_fp, "\n");
+    taosFprintfFile(g_fp, "  expect rows: %d\n", g_stConfInfo.stThreads[i].expectMsgCnt);
+  }
+
+  char tmpString[128];
+  taosFprintfFile(g_fp, "# Test time:                %s\n", getCurrentTimeString(tmpString));
+  taosFprintfFile(g_fp, "###################################################################\n");
+}
+
+void parseArgument(int32_t argc, char* argv[]) {
+  memset(&g_stConfInfo, 0, sizeof(SConfInfo));
+  g_stConfInfo.showMsgFlag = 0;
+  g_stConfInfo.showRowFlag = 0;
+  g_stConfInfo.saveRowFlag = 0;
+  g_stConfInfo.consumeDelay = 5;
+  g_stConfInfo.numOfThread = 1;
+  g_stConfInfo.batchSize = 1;
+  g_stConfInfo.producers = 0;
+
+  g_stConfInfo.nowTime = taosGetTimestampMs();
+
+  for (int32_t i = 1; i < argc; i++) {
+    if (strcmp(argv[i], "-h") == 0 || strcmp(argv[i], "--help") == 0) {
+      printHelp();
+      exit(0);
+    } else if (strcmp(argv[i], "-d") == 0) {
+      strcpy(g_stConfInfo.dbName, argv[++i]);
+    } else if (strcmp(argv[i], "-w") == 0) {
+      strcpy(g_stConfInfo.cdbName, argv[++i]);
+    } else if (strcmp(argv[i], "-c") == 0) {
+      strcpy(configDir, argv[++i]);
+    } else if (strcmp(argv[i], "-g") == 0) {
+      g_stConfInfo.showMsgFlag = atol(argv[++i]);
+    } else if (strcmp(argv[i], "-r") == 0) {
+      g_stConfInfo.showRowFlag = atol(argv[++i]);
+    } else if (strcmp(argv[i], "-s") == 0) {
+      g_stConfInfo.saveRowFlag = atol(argv[++i]);
+    } else if (strcmp(argv[i], "-y") == 0) {
+      g_stConfInfo.consumeDelay = atol(argv[++i]);
+    } else if (strcmp(argv[i], "-e") == 0) {
+      g_stConfInfo.useSnapshot = atol(argv[++i]);
+    } else if (strcmp(argv[i], "-t") == 0) {
+	  char tmpBuf[56];
+      strcpy(tmpBuf, argv[++i]);
+	  sprintf(g_stConfInfo.topic, "`%s`", tmpBuf);
+    } else if (strcmp(argv[i], "-x") == 0) {
+      g_stConfInfo.numOfThread = atol(argv[++i]);
+    } else if (strcmp(argv[i], "-l") == 0) {
+      g_stConfInfo.runDurationMinutes = atol(argv[++i]);
+    } else if (strcmp(argv[i], "-p") == 0) {
+      g_stConfInfo.producers = atol(argv[++i]);
+    } else if (strcmp(argv[i], "-b") == 0) {
+      g_stConfInfo.batchSize = atol(argv[++i]);
+    } else if (strcmp(argv[i], "-i") == 0) {
+      g_stConfInfo.producerRate = atol(argv[++i]);
+    } else if (strcmp(argv[i], "-n") == 0) {
+      g_stConfInfo.payloadLen = atol(argv[++i]);
+    } else {
+      pError("%s unknow para: %s %s", GREEN, argv[++i], NC);
+      exit(-1);
+    }
+  }
+
+  g_payload = taosMemoryCalloc(g_stConfInfo.payloadLen + 1, 1);
+  if (NULL == g_payload) {
+    pPrint("%s failed to malloc for payload %s", GREEN, NC);
+    exit(-1);
+  }
+
+  for (int32_t i = 0; i < g_stConfInfo.payloadLen; i++) {
+    strcpy(&g_payload[i], "a");
+  }
+
+  initLogFile();
+
+  taosFprintfFile(g_fp, "====parseArgument() success\n");
+
+#if 1
+  pPrint("%s configDir:%s %s", GREEN, configDir, NC);
+  pPrint("%s dbName:%s %s", GREEN, g_stConfInfo.dbName, NC);
+  pPrint("%s cdbName:%s %s", GREEN, g_stConfInfo.cdbName, NC);
+  pPrint("%s consumeDelay:%d %s", GREEN, g_stConfInfo.consumeDelay, NC);
+  pPrint("%s showMsgFlag:%d %s", GREEN, g_stConfInfo.showMsgFlag, NC);
+  pPrint("%s showRowFlag:%d %s", GREEN, g_stConfInfo.showRowFlag, NC);
+  pPrint("%s saveRowFlag:%d %s", GREEN, g_stConfInfo.saveRowFlag, NC);
+
+  pPrint("%s snapshot:%d %s", GREEN, g_stConfInfo.useSnapshot, NC);
+
+  pPrint("%s omb topic:%s %s", GREEN, g_stConfInfo.topic, NC);
+  pPrint("%s numOfThread:%d %s", GREEN, g_stConfInfo.numOfThread, NC);
+#endif
+}
+
+void splitStr(char** arr, char* str, const char* del) {
+  char* s = strtok(str, del);
+  while (s != NULL) {
+    *arr++ = s;
+    s = strtok(NULL, del);
+  }
+}
+
+void ltrim(char* str) {
+  if (str == NULL || *str == '\0') {
+    return;
+  }
+  int   len = 0;
+  char* p = str;
+  while (*p != '\0' && isspace(*p)) {
+    ++p;
+    ++len;
+  }
+  memmove(str, p, strlen(str) - len + 1);
+  // return str;
+}
+
+void addRowsToVgroupId(SThreadInfo* pInfo, int32_t vgroupId, int32_t rows) {
+  int32_t i;
+  for (i = 0; i < pInfo->numOfVgroups; i++) {
+    if (vgroupId == pInfo->rowsOfPerVgroups[i][0]) {
+      pInfo->rowsOfPerVgroups[i][1] += rows;
+      return;
+    }
+  }
+
+  pInfo->rowsOfPerVgroups[pInfo->numOfVgroups][0] = vgroupId;
+  pInfo->rowsOfPerVgroups[pInfo->numOfVgroups][1] += rows;
+  pInfo->numOfVgroups++;
+
+  taosFprintfFile(g_fp, "consume id %d, add one new vogroup id: %d\n", pInfo->consumerId, vgroupId);
+  if (pInfo->numOfVgroups > MAX_VGROUP_CNT) {
+    taosFprintfFile(g_fp, "====consume id %d, vgroup num %d over than 32. new vgroupId: %d\n", pInfo->consumerId,
+                    pInfo->numOfVgroups, vgroupId);
+    taosCloseFile(&g_fp);
+    exit(-1);
+  }
+}
+
+int32_t saveConsumeContentToTbl(SThreadInfo* pInfo, char* buf) {
+  char sqlStr[1100] = {0};
+
+  if (strlen(buf) > 1024) {
+    taosFprintfFile(g_fp, "The length of one row[%d] is overflow 1024\n", strlen(buf));
+    taosCloseFile(&g_fp);
+    exit(-1);
+  }
+
+  TAOS* pConn = taos_connect(NULL, "root", "taosdata", NULL, 0);
+  assert(pConn != NULL);
+
+  sprintf(sqlStr, "insert into %s.content_%d values (%" PRId64 ", \'%s\')", g_stConfInfo.cdbName, pInfo->consumerId,
+          pInfo->ts++, buf);
+  TAOS_RES* pRes = taos_query(pConn, sqlStr);
+  if (taos_errno(pRes) != 0) {
+    pError("error in insert consume result, reason:%s\n", taos_errstr(pRes));
+    taosFprintfFile(g_fp, "error in insert consume result, reason:%s\n", taos_errstr(pRes));
+    taosCloseFile(&g_fp);
+    taos_free_result(pRes);
+    exit(-1);
+  }
+
+  taos_free_result(pRes);
+
+  return 0;
+}
+
+static char* shellFormatTimestamp(char* buf, int64_t val, int32_t precision) {
+  // if (shell.args.is_raw_time) {
+  //   sprintf(buf, "%" PRId64, val);
+  //   return buf;
+  // }
+
+  time_t  tt;
+  int32_t ms = 0;
+  if (precision == TSDB_TIME_PRECISION_NANO) {
+    tt = (time_t)(val / 1000000000);
+    ms = val % 1000000000;
+  } else if (precision == TSDB_TIME_PRECISION_MICRO) {
+    tt = (time_t)(val / 1000000);
+    ms = val % 1000000;
+  } else {
+    tt = (time_t)(val / 1000);
+    ms = val % 1000;
+  }
+
+  if (tt <= 0 && ms < 0) {
+    tt--;
+    if (precision == TSDB_TIME_PRECISION_NANO) {
+      ms += 1000000000;
+    } else if (precision == TSDB_TIME_PRECISION_MICRO) {
+      ms += 1000000;
+    } else {
+      ms += 1000;
+    }
+  }
+
+  struct tm ptm;
+  taosLocalTime(&tt, &ptm);
+  size_t     pos = strftime(buf, 35, "%Y-%m-%d %H:%M:%S", &ptm);
+
+  if (precision == TSDB_TIME_PRECISION_NANO) {
+    sprintf(buf + pos, ".%09d", ms);
+  } else if (precision == TSDB_TIME_PRECISION_MICRO) {
+    sprintf(buf + pos, ".%06d", ms);
+  } else {
+    sprintf(buf + pos, ".%03d", ms);
+  }
+
+  return buf;
+}
+
+static void shellDumpFieldToFile(TdFilePtr pFile, const char* val, TAOS_FIELD* field, int32_t length,
+                                 int32_t precision) {
+  if (val == NULL) {
+    taosFprintfFile(pFile, "%s", TSDB_DATA_NULL_STR);
+    return;
+  }
+
+  int  n;
+  char buf[TSDB_MAX_BYTES_PER_ROW];
+  switch (field->type) {
+    case TSDB_DATA_TYPE_BOOL:
+      taosFprintfFile(pFile, "%d", ((((int32_t)(*((char*)val))) == 1) ? 1 : 0));
+      break;
+    case TSDB_DATA_TYPE_TINYINT:
+      taosFprintfFile(pFile, "%d", *((int8_t*)val));
+      break;
+    case TSDB_DATA_TYPE_UTINYINT:
+      taosFprintfFile(pFile, "%u", *((uint8_t*)val));
+      break;
+    case TSDB_DATA_TYPE_SMALLINT:
+      taosFprintfFile(pFile, "%d", *((int16_t*)val));
+      break;
+    case TSDB_DATA_TYPE_USMALLINT:
+      taosFprintfFile(pFile, "%u", *((uint16_t*)val));
+      break;
+    case TSDB_DATA_TYPE_INT:
+      taosFprintfFile(pFile, "%d", *((int32_t*)val));
+      break;
+    case TSDB_DATA_TYPE_UINT:
+      taosFprintfFile(pFile, "%u", *((uint32_t*)val));
+      break;
+    case TSDB_DATA_TYPE_BIGINT:
+      taosFprintfFile(pFile, "%" PRId64, *((int64_t*)val));
+      break;
+    case TSDB_DATA_TYPE_UBIGINT:
+      taosFprintfFile(pFile, "%" PRIu64, *((uint64_t*)val));
+      break;
+    case TSDB_DATA_TYPE_FLOAT:
+      taosFprintfFile(pFile, "%.5f", GET_FLOAT_VAL(val));
+      break;
+    case TSDB_DATA_TYPE_DOUBLE:
+      n = snprintf(buf, TSDB_MAX_BYTES_PER_ROW, "%*.9f", length, GET_DOUBLE_VAL(val));
+      if (n > TMAX(25, length)) {
+        taosFprintfFile(pFile, "%*.15e", length, GET_DOUBLE_VAL(val));
+      } else {
+        taosFprintfFile(pFile, "%s", buf);
+      }
+      break;
+    case TSDB_DATA_TYPE_BINARY:
+    case TSDB_DATA_TYPE_NCHAR:
+    case TSDB_DATA_TYPE_JSON:
+      memcpy(buf, val, length);
+      buf[length] = 0;
+      taosFprintfFile(pFile, "\'%s\'", buf);
+      break;
+    case TSDB_DATA_TYPE_TIMESTAMP:
+      shellFormatTimestamp(buf, *(int64_t*)val, precision);
+      taosFprintfFile(pFile, "'%s'", buf);
+      break;
+    default:
+      break;
+  }
+}
+
+static void dumpToFileForCheck(TdFilePtr pFile, TAOS_ROW row, TAOS_FIELD* fields, int32_t* length, int32_t num_fields,
+                               int32_t precision) {
+  for (int32_t i = 0; i < num_fields; i++) {
+    if (i > 0) {
+      taosFprintfFile(pFile, ",");
+    }
+    shellDumpFieldToFile(pFile, (const char*)row[i], fields + i, length[i], precision);
+  }
+  taosFprintfFile(pFile, "\n");
+}
+
+static int32_t data_msg_process(TAOS_RES* msg, SThreadInfo* pInfo, int32_t msgIndex) {
+  char    buf[1024];
+  int32_t totalRows = 0;
+
+  // printf("topic: %s\n", tmq_get_topic_name(msg));
+  int32_t     vgroupId = tmq_get_vgroup_id(msg);
+  const char* dbName = tmq_get_db_name(msg);
+
+  taosFprintfFile(g_fp, "consumerId: %d, msg index:%" PRId64 "\n", pInfo->consumerId, msgIndex);
+  taosFprintfFile(g_fp, "dbName: %s, topic: %s, vgroupId: %d\n", dbName != NULL ? dbName : "invalid table",
+                  tmq_get_topic_name(msg), vgroupId);
+
+  while (1) {
+    TAOS_ROW row = taos_fetch_row(msg);
+
+    if (row == NULL) break;
+
+    TAOS_FIELD* fields = taos_fetch_fields(msg);
+    int32_t     numOfFields = taos_field_count(msg);
+    int32_t*    length = taos_fetch_lengths(msg);
+    int32_t     precision = taos_result_precision(msg);
+    const char* tbName = tmq_get_table_name(msg);
+
+#if 0
+	// get schema
+	//============================== stub =================================================//
+	for (int32_t i = 0; i < numOfFields; i++) {
+	  taosFprintfFile(g_fp, "%02d: name: %s, type: %d, len: %d\n", i, fields[i].name, fields[i].type, fields[i].bytes);
+	}
+	//============================== stub =================================================//
+#endif
+
+    dumpToFileForCheck(pInfo->pConsumeRowsFile, row, fields, length, numOfFields, precision);
+
+    taos_print_row(buf, row, fields, numOfFields);
+
+    if (0 != g_stConfInfo.showRowFlag) {
+      taosFprintfFile(g_fp, "tbname:%s, rows[%d]: %s\n", (tbName != NULL ? tbName : "null table"), totalRows, buf);
+      // if (0 != g_stConfInfo.saveRowFlag) {
+      //   saveConsumeContentToTbl(pInfo, buf);
+      // }
+    }
+
+    totalRows++;
+  }
+
+  addRowsToVgroupId(pInfo, vgroupId, totalRows);
+
+  return totalRows;
+}
+
+
+static int32_t meta_msg_process(TAOS_RES* msg, SThreadInfo* pInfo, int32_t msgIndex) {
+  char    buf[1024];
+  int32_t totalRows = 0;
+
+  // printf("topic: %s\n", tmq_get_topic_name(msg));
+  int32_t     vgroupId = tmq_get_vgroup_id(msg);
+  const char* dbName = tmq_get_db_name(msg);
+
+  taosFprintfFile(g_fp, "consumerId: %d, msg index:%" PRId64 "\n", pInfo->consumerId, msgIndex);
+  taosFprintfFile(g_fp, "dbName: %s, topic: %s, vgroupId: %d\n", dbName != NULL ? dbName : "invalid table",
+                  tmq_get_topic_name(msg), vgroupId);
+
+  {
+    tmq_raw_data raw = {0};
+    int32_t code = tmq_get_raw_meta(msg, &raw);
+	
+    if(code == TSDB_CODE_SUCCESS){
+	  TAOS_RES* pRes = taos_query(pInfo->taos, "use metadb");
+	  if (taos_errno(pRes) != 0) {
+		pError("error when use metadb, reason:%s\n", taos_errstr(pRes));
+		taosFprintfFile(g_fp, "error when use metadb, reason:%s\n", taos_errstr(pRes));
+		taosCloseFile(&g_fp);
+		taos_free_result(pRes);
+		exit(-1);
+	  }	  
+	  taos_free_result(pRes);
+	  taosFprintfFile(g_fp, "raw:%p\n", &raw);
+	
+      taos_write_raw_meta(pInfo->taos, raw);
+    }
+	
+    char* result = tmq_get_json_meta(msg);
+    if(result){
+  	  //printf("meta result: %s\n", result);
+  	  taosFprintfFile(pInfo->pConsumeMetaFile, "%s\n", result);
+  	  taosMemoryFree(result);
+    }
+  }
+
+  totalRows++;
+
+  return totalRows;
+}
+
+
+int queryDB(TAOS* taos, char* command) {
+  TAOS_RES* pRes = taos_query(taos, command);
+  int       code = taos_errno(pRes);
+  if (code != 0) {
+    pError("failed to reason:%s, sql: %s", tstrerror(code), command);
+    taos_free_result(pRes);
+    return -1;
+  }
+  taos_free_result(pRes);
+  return 0;
+}
+
+static void appNothing(void* param, TAOS_RES* res, int32_t numOfRows) {}
+
+int32_t notifyMainScript(SThreadInfo* pInfo, int32_t cmdId) {
+  char sqlStr[1024] = {0};
+
+  // schema: ts timestamp, consumerid int, consummsgcnt bigint, checkresult int
+  sprintf(sqlStr, "insert into %s.notifyinfo values (%" PRId64 ", %d, %d)", g_stConfInfo.cdbName, atomic_fetch_add_64(&g_stConfInfo.nowTime, 1), cmdId,
+          pInfo->consumerId);
+
+  taos_query_a(pInfo->taos, sqlStr, appNothing, NULL);
+
+  taosFprintfFile(g_fp, "notifyMainScript success, sql: %s\n", sqlStr);
+
+  return 0;
+}
+
+static int32_t g_once_commit_flag = 0;
+static void    tmq_commit_cb_print(tmq_t* tmq, int32_t code, void* param) {
+  taosFprintfFile(g_fp, "tmq_commit_cb_print() commit %d\n", code);
+
+  if (0 == g_once_commit_flag) {
+    g_once_commit_flag = 1;
+    notifyMainScript((SThreadInfo*)param, (int32_t)NOTIFY_CMD_START_COMMIT);
+  }
+
+  char tmpString[128];
+  taosFprintfFile(g_fp, "%s tmq_commit_cb_print() be called\n", getCurrentTimeString(tmpString));
+}
+
+void build_consumer(SThreadInfo* pInfo) {
+  tmq_conf_t* conf = tmq_conf_new();
+
+  // tmq_conf_set(conf, "td.connect.ip", "localhost");
+  // tmq_conf_set(conf, "td.connect.port", "6030");
+  tmq_conf_set(conf, "td.connect.user", "root");
+  tmq_conf_set(conf, "td.connect.pass", "taosdata");
+
+  // tmq_conf_set(conf, "td.connect.db", g_stConfInfo.dbName);
+
+  tmq_conf_set_auto_commit_cb(conf, tmq_commit_cb_print, pInfo);
+
+  // tmq_conf_set(conf, "group.id", "cgrp1");
+  for (int32_t i = 0; i < pInfo->numOfKey; i++) {
+    tmq_conf_set(conf, pInfo->key[i], pInfo->value[i]);
+  }
+
+  tmq_conf_set(conf, "msg.with.table.name", "true");
+
+  // tmq_conf_set(conf, "client.id", "c-001");
+
+  // tmq_conf_set(conf, "enable.auto.commit", "true");
+  // tmq_conf_set(conf, "enable.auto.commit", "false");
+
+  // tmq_conf_set(conf, "auto.commit.interval.ms", "1000");
+
+  // tmq_conf_set(conf, "auto.offset.reset", "none");
+  // tmq_conf_set(conf, "auto.offset.reset", "earliest");
+  // tmq_conf_set(conf, "auto.offset.reset", "latest");
+  //
+  if (g_stConfInfo.useSnapshot) {
+    tmq_conf_set(conf, "experimental.snapshot.enable", "true");
+  }
+
+  pInfo->tmq = tmq_consumer_new(conf, NULL, 0);
+
+  tmq_conf_destroy(conf);
+
+  return;
+}
+
+void build_topic_list(SThreadInfo* pInfo) {
+  pInfo->topicList = tmq_list_new();
+  // tmq_list_append(topic_list, "test_stb_topic_1");
+  for (int32_t i = 0; i < pInfo->numOfTopic; i++) {
+    tmq_list_append(pInfo->topicList, pInfo->topics[i]);
+  }
+  return;
+}
+
+int32_t saveConsumeResult(SThreadInfo* pInfo) {
+  char sqlStr[1024] = {0};
+  // schema: ts timestamp, consumerid int, consummsgcnt bigint, checkresult int
+  sprintf(sqlStr, "insert into %s.consumeresult values (%" PRId64 ", %d, %" PRId64 ", %" PRId64 ", %d)",
+          g_stConfInfo.cdbName, atomic_fetch_add_64(&g_stConfInfo.nowTime, 1), pInfo->consumerId, pInfo->consumeMsgCnt,
+          pInfo->consumeRowCnt, pInfo->checkresult);
+
+  char tmpString[128];
+  taosFprintfFile(g_fp, "%s, consume id %d result: %s\n", getCurrentTimeString(tmpString), pInfo->consumerId, sqlStr);
+
+  TAOS_RES* pRes = taos_query(pInfo->taos, sqlStr);
+  if (taos_errno(pRes) != 0) {
+    pError("error in save consumeinfo, reason:%s\n", taos_errstr(pRes));
+    taos_free_result(pRes);
+    exit(-1);
+  }
+
+  taos_free_result(pRes);
+
+  return 0;
+}
+
+void loop_consume(SThreadInfo* pInfo) {
+  int32_t code;
+
+  int32_t once_flag = 0;
+
+  int64_t totalMsgs = 0;
+  int64_t totalRows = 0;
+
+  char tmpString[128];
+  taosFprintfFile(g_fp, "%s consumer id %d start to loop pull msg\n", getCurrentTimeString(tmpString),
+                  pInfo->consumerId);
+
+  pInfo->ts = taosGetTimestampMs();
+
+  if (pInfo->ifCheckData) {
+    char filename[256] = {0};
+    char tmpString[128];
+    // sprintf(filename, "%s/../log/consumerid_%d_%s.txt", configDir, pInfo->consumerId,
+    // getCurrentTimeString(tmpString));
+    sprintf(filename, "%s/../log/consumerid_%d.txt", configDir, pInfo->consumerId);
+    pInfo->pConsumeRowsFile = taosOpenFile(filename, TD_FILE_CREATE | TD_FILE_WRITE | TD_FILE_TRUNC | TD_FILE_STREAM);
+
+	sprintf(filename, "%s/../log/meta_consumerid_%d.txt", configDir, pInfo->consumerId);
+	pInfo->pConsumeMetaFile = taosOpenFile(filename, TD_FILE_CREATE | TD_FILE_WRITE | TD_FILE_TRUNC | TD_FILE_STREAM);
+	
+    if (pInfo->pConsumeRowsFile == NULL || pInfo->pConsumeMetaFile == NULL) {
+      taosFprintfFile(g_fp, "%s create file fail for save rows or save meta\n", getCurrentTimeString(tmpString));
+      return;
+    }
+  }
+
+  int64_t  lastTotalMsgs = 0;
+  uint64_t lastPrintTime = taosGetTimestampMs();
+  uint64_t startTs = taosGetTimestampMs();
+
+  int32_t consumeDelay = g_stConfInfo.consumeDelay == -1 ? -1 : (g_stConfInfo.consumeDelay * 1000);
+  while (running) {
+    TAOS_RES* tmqMsg = tmq_consumer_poll(pInfo->tmq, consumeDelay);
+    if (tmqMsg) {
+      if (0 != g_stConfInfo.showMsgFlag) {
+	  	tmq_res_t msgType = tmq_get_res_type(tmqMsg);
+		if (msgType == TMQ_RES_TABLE_META) {
+ 		  totalRows += meta_msg_process(tmqMsg, pInfo, totalMsgs);
+		} else if (msgType == TMQ_RES_DATA)
+          totalRows += data_msg_process(tmqMsg, pInfo, totalMsgs);
+      }
+
+      taos_free_result(tmqMsg);
+
+      totalMsgs++;
+
+      int64_t currentPrintTime = taosGetTimestampMs();
+      if (currentPrintTime - lastPrintTime > 10 * 1000) {
+        taosFprintfFile(
+            g_fp, "consumer id %d has currently poll total msgs: %" PRId64 ", period rate: %.3f msgs/second\n",
+            pInfo->consumerId, totalMsgs, (totalMsgs - lastTotalMsgs) * 1000.0 / (currentPrintTime - lastPrintTime));
+        lastPrintTime = currentPrintTime;
+        lastTotalMsgs = totalMsgs;
+      }
+
+      if (0 == once_flag) {
+        once_flag = 1;
+        notifyMainScript(pInfo, NOTIFY_CMD_START_CONSUM);
+      }
+
+      if ((totalRows >= pInfo->expectMsgCnt) || (totalMsgs >= pInfo->expectMsgCnt)) {
+        char tmpString[128];
+        taosFprintfFile(g_fp, "%s over than expect rows, so break consume\n", getCurrentTimeString(tmpString));
+        break;
+      }
+    } else {
+      char tmpString[128];
+      taosFprintfFile(g_fp, "%s no poll more msg when time over, break consume\n", getCurrentTimeString(tmpString));
+      break;
+    }
+  }
+
+  if (0 == running) {
+    taosFprintfFile(g_fp, "receive stop signal and not continue consume\n");
+  }
+
+  pInfo->consumeMsgCnt = totalMsgs;
+  pInfo->consumeRowCnt = totalRows;
+
+  taosFprintfFile(g_fp, "==== consumerId: %d, consumeMsgCnt: %" PRId64 ", consumeRowCnt: %" PRId64 "\n",
+                  pInfo->consumerId, pInfo->consumeMsgCnt, pInfo->consumeRowCnt);
+}
+
+void* consumeThreadFunc(void* param) {
+  SThreadInfo* pInfo = (SThreadInfo*)param;
+
+  pInfo->taos = taos_connect(NULL, "root", "taosdata", NULL, 0);
+  if (pInfo->taos == NULL) {
+    taosFprintfFile(g_fp, "taos_connect() fail, can not notify and save consume result to main scripte\n");
+    ASSERT(0);
+    return NULL;
+  }
+
+  build_consumer(pInfo);
+  build_topic_list(pInfo);
+  if ((NULL == pInfo->tmq) || (NULL == pInfo->topicList)) {
+    taosFprintfFile(g_fp, "create consumer fail! tmq is null or topicList is null\n");
+    assert(0);
+    return NULL;
+  }
+
+  int32_t err = tmq_subscribe(pInfo->tmq, pInfo->topicList);
+  if (err != 0) {
+    pError("tmq_subscribe() fail, reason: %s\n", tmq_err2str(err));
+    taosFprintfFile(g_fp, "tmq_subscribe() fail! reason: %s\n", tmq_err2str(err));
+    assert(0);
+    return NULL;
+  }
+
+  tmq_list_destroy(pInfo->topicList);
+  pInfo->topicList = NULL;
+
+  loop_consume(pInfo);
+
+  if (pInfo->ifManualCommit) {
+    pPrint("tmq_commit() manual commit when consume end.\n");
+    /*tmq_commit(pInfo->tmq, NULL, 0);*/
+    tmq_commit_sync(pInfo->tmq, NULL);
+    taosFprintfFile(g_fp, "tmq_commit() manual commit over.\n");
+    pPrint("tmq_commit() manual commit over.\n");
+  }
+
+  err = tmq_unsubscribe(pInfo->tmq);
+  if (err != 0) {
+    pError("tmq_unsubscribe() fail, reason: %s\n", tmq_err2str(err));
+    taosFprintfFile(g_fp, "tmq_unsubscribe()! reason: %s\n", tmq_err2str(err));
+  }
+
+  err = tmq_consumer_close(pInfo->tmq);
+  if (err != 0) {
+    pError("tmq_consumer_close() fail, reason: %s\n", tmq_err2str(err));
+    taosFprintfFile(g_fp, "tmq_consumer_close()! reason: %s\n", tmq_err2str(err));
+  }
+  pInfo->tmq = NULL;
+
+  // save consume result into consumeresult table
+  saveConsumeResult(pInfo);
+
+  // save rows from per vgroup
+  taosFprintfFile(g_fp, "======== consumerId: %d, consume rows from per vgroups ========\n", pInfo->consumerId);
+  for (int32_t i = 0; i < pInfo->numOfVgroups; i++) {
+    taosFprintfFile(g_fp, "vgroups: %04d, rows: %d\n", pInfo->rowsOfPerVgroups[i][0], pInfo->rowsOfPerVgroups[i][1]);
+  }
+
+  taos_close(pInfo->taos);
+  pInfo->taos = NULL;
+
+  return NULL;
+}
+
+void parseConsumeInfo() {
+  char*      token;
+  const char delim[2] = ",";
+  const char ch = ':';
+
+  for (int32_t i = 0; i < g_stConfInfo.numOfThread; i++) {
+    token = strtok(g_stConfInfo.stThreads[i].topicString, delim);
+    while (token != NULL) {
+      // printf("%s\n", token );
+      strcpy(g_stConfInfo.stThreads[i].topics[g_stConfInfo.stThreads[i].numOfTopic], token);
+      ltrim(g_stConfInfo.stThreads[i].topics[g_stConfInfo.stThreads[i].numOfTopic]);
+      // printf("%s\n", g_stConfInfo.topics[g_stConfInfo.numOfTopic]);
+      g_stConfInfo.stThreads[i].numOfTopic++;
+
+      token = strtok(NULL, delim);
+    }
+
+    token = strtok(g_stConfInfo.stThreads[i].keyString, delim);
+    while (token != NULL) {
+      // printf("%s\n", token );
+      {
+        char* pstr = token;
+        ltrim(pstr);
+        char* ret = strchr(pstr, ch);
+        memcpy(g_stConfInfo.stThreads[i].key[g_stConfInfo.stThreads[i].numOfKey], pstr, ret - pstr);
+        strcpy(g_stConfInfo.stThreads[i].value[g_stConfInfo.stThreads[i].numOfKey], ret + 1);
+        // printf("key: %s, value: %s\n", g_stConfInfo.key[g_stConfInfo.numOfKey],
+        // g_stConfInfo.value[g_stConfInfo.numOfKey]);
+        g_stConfInfo.stThreads[i].numOfKey++;
+      }
+
+      token = strtok(NULL, delim);
+    }
+  }
+}
+
+int32_t getConsumeInfo() {
+  char sqlStr[1024] = {0};
+
+  TAOS* pConn = taos_connect(NULL, "root", "taosdata", NULL, 0);
+  assert(pConn != NULL);
+
+  sprintf(sqlStr, "select * from %s.consumeinfo", g_stConfInfo.cdbName);
+  TAOS_RES* pRes = taos_query(pConn, sqlStr);
+  if (taos_errno(pRes) != 0) {
+    pError("error in get consumeinfo, reason:%s\n", taos_errstr(pRes));
+    taosFprintfFile(g_fp, "error in get consumeinfo, reason:%s\n", taos_errstr(pRes));
+    taosCloseFile(&g_fp);
+    taos_free_result(pRes);
+    exit(-1);
+  }
+
+  TAOS_ROW    row = NULL;
+  int         num_fields = taos_num_fields(pRes);
+  TAOS_FIELD* fields = taos_fetch_fields(pRes);
+
+  // schema: ts timestamp, consumerid int, topiclist binary(1024), keylist binary(1024), expectmsgcnt bigint,
+  // ifcheckdata int
+
+  int32_t numOfThread = 0;
+  while ((row = taos_fetch_row(pRes))) {
+    int32_t* lengths = taos_fetch_lengths(pRes);
+
+    // set default value
+    // g_stConfInfo.stThreads[numOfThread].autoCommitIntervalMs = 5000;
+    // memcpy(g_stConfInfo.stThreads[numOfThread].autoCommit, "true", strlen("true"));
+    // memcpy(g_stConfInfo.stThreads[numOfThread].autoOffsetRest, "earlieast", strlen("earlieast"));
+
+    for (int i = 0; i < num_fields; ++i) {
+      if (row[i] == NULL || 0 == i) {
+        continue;
+      }
+
+      if ((1 == i) && (fields[i].type == TSDB_DATA_TYPE_INT)) {
+        g_stConfInfo.stThreads[numOfThread].consumerId = *((int32_t*)row[i]);
+      } else if ((2 == i) && (fields[i].type == TSDB_DATA_TYPE_BINARY)) {
+        memcpy(g_stConfInfo.stThreads[numOfThread].topicString, row[i], lengths[i]);
+      } else if ((3 == i) && (fields[i].type == TSDB_DATA_TYPE_BINARY)) {
+        memcpy(g_stConfInfo.stThreads[numOfThread].keyString, row[i], lengths[i]);
+      } else if ((4 == i) && (fields[i].type == TSDB_DATA_TYPE_BIGINT)) {
+        g_stConfInfo.stThreads[numOfThread].expectMsgCnt = *((int64_t*)row[i]);
+      } else if ((5 == i) && (fields[i].type == TSDB_DATA_TYPE_INT)) {
+        g_stConfInfo.stThreads[numOfThread].ifCheckData = *((int32_t*)row[i]);
+      } else if ((6 == i) && (fields[i].type == TSDB_DATA_TYPE_INT)) {
+        g_stConfInfo.stThreads[numOfThread].ifManualCommit = *((int32_t*)row[i]);
+      }
+    }
+    numOfThread++;
+  }
+  g_stConfInfo.numOfThread = numOfThread;
+
+  taos_free_result(pRes);
+
+  parseConsumeInfo();
+
+  return 0;
+}
+
+
+static int32_t omb_data_msg_process(TAOS_RES* msg, SThreadInfo* pInfo, int32_t msgIndex, int64_t* lenOfRows) {
+  char    buf[16*1024];
+  int32_t totalRows = 0;
+  int32_t totalLen = 0;
+
+  // printf("topic: %s\n", tmq_get_topic_name(msg));
+  //int32_t     vgroupId = tmq_get_vgroup_id(msg);
+  //const char* dbName = tmq_get_db_name(msg);
+
+  //taosFprintfFile(g_fp, "consumerId: %d, msg index:%" PRId64 "\n", pInfo->consumerId, msgIndex);
+  //taosFprintfFile(g_fp, "dbName: %s, topic: %s, vgroupId: %d\n", dbName != NULL ? dbName : "invalid table",
+  //                tmq_get_topic_name(msg), vgroupId);
+
+  while (1) {
+    TAOS_ROW row = taos_fetch_row(msg);
+
+    if (row == NULL) break;
+
+    TAOS_FIELD* fields = taos_fetch_fields(msg);
+    int32_t     numOfFields = taos_field_count(msg);
+    //int32_t*    length = taos_fetch_lengths(msg);
+    //int32_t     precision = taos_result_precision(msg);
+    //const char* tbName = tmq_get_table_name(msg);
+
+    taos_print_row(buf, row, fields, numOfFields);
+    totalLen += strlen(buf);
+    totalRows++;
+  }
+
+  *lenOfRows = totalLen;
+  return totalRows;
+}
+
+void omb_loop_consume(SThreadInfo* pInfo) {
+  int32_t code;
+
+  int32_t once_flag = 0;
+
+  int64_t totalMsgs = 0;
+  int64_t totalRows = 0;
+
+  char tmpString[128];
+  taosFprintfFile(g_fp, "%s consumer id %d start to loop pull msg\n", getCurrentTimeString(tmpString),
+                  pInfo->consumerId);
+  printf("%s consumer id %d start to loop pull msg\n", getCurrentTimeString(tmpString),
+				  pInfo->consumerId);
+
+  pInfo->ts = taosGetTimestampMs();
+
+  int64_t  lastTotalMsgs = 0;
+  uint64_t lastPrintTime = taosGetTimestampMs();
+  uint64_t startTs = taosGetTimestampMs();
+
+  int64_t  totalLenOfMsg = 0;
+  int64_t  lastTotalLenOfMsg = 0;
+  int32_t consumeDelay = g_stConfInfo.consumeDelay == -1 ? -1 : (g_stConfInfo.consumeDelay * 1000);
+  while (running) {
+    TAOS_RES* tmqMsg = tmq_consumer_poll(pInfo->tmq, consumeDelay);
+    if (tmqMsg) {
+	  int64_t  lenOfMsg = 0;
+      totalRows += omb_data_msg_process(tmqMsg, pInfo, totalMsgs, &lenOfMsg);
+	  totalLenOfMsg += lenOfMsg;
+      taos_free_result(tmqMsg);
+      totalMsgs++;
+      int64_t currentPrintTime = taosGetTimestampMs();
+      if (currentPrintTime - lastPrintTime > 10 * 1000) {
+	  	int64_t currentLenOfMsg = totalLenOfMsg - lastTotalLenOfMsg;
+		int64_t deltaTime = currentPrintTime - lastPrintTime;
+	    printf("consumer id %d has currently cons total rows: %" PRId64 ", msgs: %" PRId64 ", rate: %.3f msgs/s, %.1f MB/s\n",
+		        pInfo->consumerId, totalRows, totalMsgs, 
+		        (totalMsgs - lastTotalMsgs) * 1000.0 / deltaTime, 
+		        currentLenOfMsg*1000.0/(1024*1024)/deltaTime);
+
+        taosFprintfFile(
+            g_fp, "consumer id %d has currently poll total msgs: %" PRId64 ", period cons rate: %.3f msgs/s, %.1f MB/s\n",
+            pInfo->consumerId, totalMsgs, (totalMsgs - lastTotalMsgs) * 1000.0 / deltaTime, currentLenOfMsg*1000.0/deltaTime);
+        lastPrintTime = currentPrintTime;
+        lastTotalMsgs = totalMsgs;
+	  	lastTotalLenOfMsg = totalLenOfMsg;
+      }
+    } else {
+      char tmpString[128];
+      taosFprintfFile(g_fp, "%s no poll more msg when time over, break consume\n", getCurrentTimeString(tmpString));
+	  printf("%s no poll more msg when time over, break consume\n", getCurrentTimeString(tmpString));
+      int64_t currentPrintTime = taosGetTimestampMs();
+      int64_t currentLenOfMsg = totalLenOfMsg - lastTotalLenOfMsg;
+	  int64_t deltaTime = currentPrintTime - lastPrintTime;
+	  printf("consumer id %d has currently cons total rows: %" PRId64 ", msgs: %" PRId64 ", rate: %.3f msgs/s, %.1f MB/s\n",
+		      pInfo->consumerId, totalRows, totalMsgs, 
+		      (totalMsgs - lastTotalMsgs) * 1000.0 / deltaTime, 
+		      currentLenOfMsg*1000.0/(1024*1024)/deltaTime);
+      break;
+    }
+  }
+
+  pInfo->consumeMsgCnt = totalMsgs;
+  pInfo->consumeRowCnt = totalRows;
+  pInfo->consumeLen    = totalLenOfMsg;
+
+}
+
+
+void* ombConsumeThreadFunc(void* param) {
+  SThreadInfo* pInfo = (SThreadInfo*)param;
+
+  //################### set key ########################
+  tmq_conf_t* conf = tmq_conf_new();
+  // tmq_conf_set(conf, "td.connect.ip", "localhost");
+  // tmq_conf_set(conf, "td.connect.port", "6030");
+  tmq_conf_set(conf, "td.connect.user", "root");
+  tmq_conf_set(conf, "td.connect.pass", "taosdata");
+  // tmq_conf_set(conf, "td.connect.db", g_stConfInfo.dbName);
+  tmq_conf_set_auto_commit_cb(conf, tmq_commit_cb_print, pInfo);
+  tmq_conf_set(conf, "group.id", "ombCgrp");
+  // tmq_conf_set(conf, "msg.with.table.name", "true");
+  // tmq_conf_set(conf, "client.id", "c-001");
+  // tmq_conf_set(conf, "enable.auto.commit", "true");
+  tmq_conf_set(conf, "enable.auto.commit", "false");
+  // tmq_conf_set(conf, "auto.commit.interval.ms", "1000");
+  // tmq_conf_set(conf, "auto.offset.reset", "none");
+  // tmq_conf_set(conf, "auto.offset.reset", "earliest");
+  tmq_conf_set(conf, "auto.offset.reset", "earliest");
+  //
+  if (g_stConfInfo.useSnapshot) {
+    tmq_conf_set(conf, "experimental.snapshot.enable", "true");
+  }
+
+  pInfo->tmq = tmq_consumer_new(conf, NULL, 0);
+
+  tmq_conf_destroy(conf);
+
+  //################### set topic ##########################
+  pInfo->topicList = tmq_list_new();
+  tmq_list_append(pInfo->topicList, g_stConfInfo.topic);
+
+  if ((NULL == pInfo->tmq) || (NULL == pInfo->topicList)) {
+    taosFprintfFile(g_fp, "create consumer fail! tmq is null or topicList is null\n");
+    assert(0);
+    return NULL;
+  }
+
+  int32_t err = tmq_subscribe(pInfo->tmq, pInfo->topicList);
+  if (err != 0) {
+    pError("tmq_subscribe() fail, reason: %s\n", tmq_err2str(err));
+    taosFprintfFile(g_fp, "tmq_subscribe() fail! reason: %s\n", tmq_err2str(err));
+    assert(0);
+    return NULL;
+  }
+
+  tmq_list_destroy(pInfo->topicList);
+  pInfo->topicList = NULL;
+
+  omb_loop_consume(pInfo);
+
+  err = tmq_unsubscribe(pInfo->tmq);
+  if (err != 0) {
+    pError("tmq_unsubscribe() fail, reason: %s\n", tmq_err2str(err));
+    taosFprintfFile(g_fp, "tmq_unsubscribe()! reason: %s\n", tmq_err2str(err));
+  }
+
+  err = tmq_consumer_close(pInfo->tmq);
+  if (err != 0) {
+    pError("tmq_consumer_close() fail, reason: %s\n", tmq_err2str(err));
+    taosFprintfFile(g_fp, "tmq_consumer_close()! reason: %s\n", tmq_err2str(err));
+  }
+  pInfo->tmq = NULL;
+
+  return NULL;
+}
+
+
+
+static int queryDbExec(TAOS *taos, char *command, QUERY_TYPE type) {
+    TAOS_RES *res = taos_query(taos, command);
+    int32_t   code = taos_errno(res);
+
+    if (code != 0) {
+	  pPrint("%s Failed to execute <%s>, reason: %s %s", GREEN, command, taos_errstr(res), NC);
+      taos_free_result(res);
+      return -1;
+    }
+
+    if (INSERT_TYPE == type) {
+        int affectedRows = taos_affected_rows(res);
+        taos_free_result(res);
+        return affectedRows;
+    }
+
+    taos_free_result(res);
+    return 0;
+}
+
+void* ombProduceThreadFunc(void* param) {
+  SThreadInfo* pInfo = (SThreadInfo*)param;
+
+  pInfo->taos = taos_connect(NULL, "root", "taosdata", NULL, 0);
+  if (pInfo->taos == NULL) {
+    printf("taos_connect() fail\n");
+    return NULL;
+  }
+
+  int64_t affectedRowsTotal = 0;
+  int64_t sendMsgs = 0;
+
+  uint32_t  totalSendLoopTimes = g_stConfInfo.runDurationMinutes * 60 * 1000 / SEND_TIME_UNIT;  // send some msgs per 10ms 
+  uint32_t  batchPerTblTimes = pInfo->producerRate / 100 / g_stConfInfo.batchSize;
+  uint32_t  remainder = (pInfo->producerRate / 100) % g_stConfInfo.batchSize;
+  if (remainder) {
+	batchPerTblTimes += 1;
+  }
+
+  char* sqlBuf = taosMemoryMalloc(MAX_SQL_LEN);
+  if (NULL == sqlBuf) {
+    printf("malloc fail for sqlBuf\n");
+	return NULL;
+  }
+
+  printf("Produce Info: totalSendLoopTimes: %d, batchPerTblTimes: %d, producerRate: %d\n", totalSendLoopTimes, batchPerTblTimes, pInfo->producerRate);
+
+  char  ctbName[64] = {0};
+  sprintf(ctbName, "%s.ctb%d", g_stConfInfo.dbName, pInfo->consumerId);
+
+  int64_t	 lastPrintTime = taosGetTimestampUs();
+  int64_t    totalMsgLen = 0;
+  //int64_t timeStamp = taosGetTimestampUs();
+  while (totalSendLoopTimes) {
+  	int64_t startTs = taosGetTimestampUs();
+    for (int i = 0; i < batchPerTblTimes; ++i) {
+	  uint32_t  msgsOfSql = g_stConfInfo.batchSize;
+	  if ((i == batchPerTblTimes - 1) && (0 != remainder)) {
+        msgsOfSql = remainder;
+	  }
+      int len = 0;
+	  len += snprintf(sqlBuf+len, MAX_SQL_LEN - len, "insert into %s values ", ctbName);
+      for (int j = 0; j < msgsOfSql; j++) {
+ 		int64_t timeStamp = taosGetTimestampNs();
+		len += snprintf(sqlBuf+len, MAX_SQL_LEN - len, "(%" PRId64 ", \"%s\")", timeStamp, g_payload);
+	    sendMsgs++;
+	    pInfo->totalProduceMsgs++;
+	  }
+
+      totalMsgLen += len;
+	  pInfo->totalMsgsLen += len;
+	  
+      int64_t affectedRows = queryDbExec(pInfo->taos, sqlBuf, INSERT_TYPE);
+	  if (affectedRows < 0) {
+        return NULL;
+	  }
+
+	  affectedRowsTotal += affectedRows;
+
+	  //printf("Produce Info: affectedRows: %" PRId64 "\n", affectedRows);
+    }
+    totalSendLoopTimes -= 1;
+
+	// calc spent time
+    int64_t  currentTs = taosGetTimestampUs();
+	int64_t  delta = currentTs - startTs;
+	if (delta < SEND_TIME_UNIT * 1000) {
+	  int64_t sleepLen = (int32_t)(SEND_TIME_UNIT * 1000 - delta);
+	  //printf("sleep %" PRId64 " us, use time: %" PRId64 " us\n", sleepLen, delta);
+	  taosUsleep((int32_t)sleepLen);
+	}
+
+    currentTs = taosGetTimestampUs();
+    delta = currentTs - lastPrintTime;
+	if (delta > 10 * 1000 * 1000) {
+		printf("producer[%d] info: %" PRId64 " msgs, %" PRId64 " Byte, %" PRId64 " us, totalSendLoopTimes: %d\n",
+				  pInfo->consumerId, sendMsgs, totalMsgLen, delta, totalSendLoopTimes);
+		printf("producer[%d] rate: %1.f msgs/s, %1.f KB/s\n",
+				  pInfo->consumerId, 
+				  sendMsgs * 1000.0 * 1000 / delta, 
+				  (totalMsgLen / 1024.0)  / (delta / (1000*1000)));
+		lastPrintTime = currentTs;
+		sendMsgs      = 0; 
+		totalMsgLen   = 0;
+	}	
+  }
+
+  printf("affectedRowsTotal: %"PRId64"\n", affectedRowsTotal);
+  return NULL;
+}
+
+
+void printProduceInfo(int64_t start) {
+  int64_t totalMsgs = 0;
+  int64_t totalLenOfMsgs = 0;
+  for (int i = 0; i < g_stConfInfo.producers; i++) {
+    totalMsgs += g_stConfInfo.stProdThreads[i].totalProduceMsgs;
+    totalLenOfMsgs += g_stConfInfo.stProdThreads[i].totalMsgsLen;
+  }
+
+  int64_t end = taosGetTimestampUs();
+
+  int64_t t = end - start;
+  if (0 == t) t = 1;
+
+  double tInMs = (double)t / 1000000.0;
+  printf("Spent %.3f seconds to prod %" PRIu64 " msgs, %" PRIu64 " Byte\n\n", tInMs, totalMsgs, totalLenOfMsgs);
+
+  
+  printf("Spent %.3f seconds to prod %" PRIu64 " msgs with %d producer(s), throughput: %.3f msgs/s, %.1f MB/s\n\n",
+		  tInMs, totalMsgs, g_stConfInfo.producers, 
+		  (double)totalMsgs / tInMs, 
+		  (double)totalLenOfMsgs/(1024.0*1024)/tInMs);
+  return;
+}
+
+
+void startOmbConsume() {
+	TdThreadAttr thattr;
+	taosThreadAttrInit(&thattr);
+	taosThreadAttrSetDetachState(&thattr, PTHREAD_CREATE_JOINABLE);
+
+  if (0 != g_stConfInfo.producers) {
+    TAOS* taos = taos_connect(NULL, "root", "taosdata", NULL, 0);
+    if (taos == NULL) {
+      taosFprintfFile(g_fp, "taos_connect() fail, can not notify and save consume result to main scripte\n");
+      ASSERT(0);
+      return ;
+    }
+
+	char stbName[16]   = "stb";
+	char ctbPrefix[16] = "ctb";
+	
+    char sql[256] = {0};
+    sprintf(sql, "drop database if exists %s", g_stConfInfo.dbName);
+	printf("SQL: %s\n", sql);
+    queryDbExec(taos, sql, NO_INSERT_TYPE);
+    
+    sprintf(sql, "create database if not exists %s precision 'ns' vgroups %d", g_stConfInfo.dbName, g_stConfInfo.producers);
+	printf("SQL: %s\n", sql);
+    queryDbExec(taos, sql, NO_INSERT_TYPE);
+
+    sprintf(sql, "create stable %s.%s (ts timestamp, payload binary(%d)) tags (t bigint) ", g_stConfInfo.dbName, stbName, g_stConfInfo.payloadLen);
+	printf("SQL: %s\n", sql);
+    queryDbExec(taos, sql, NO_INSERT_TYPE);
+
+	for (int i = 0; i < g_stConfInfo.producers; i++) {
+	  sprintf(sql, "create table %s.%s%d using %s.stb tags(%d) ", g_stConfInfo.dbName, ctbPrefix, i, g_stConfInfo.dbName, i);
+  	  printf("SQL: %s\n", sql);
+      queryDbExec(taos, sql, NO_INSERT_TYPE);
+	}
+
+	// create topic	
+    sprintf(sql, "create topic %s as stable %s.%s", g_stConfInfo.topic, g_stConfInfo.dbName, stbName);
+	printf("SQL: %s\n", sql);
+    queryDbExec(taos, sql, NO_INSERT_TYPE);
+	
+
+	int32_t   producerRate = ceil(g_stConfInfo.producerRate / g_stConfInfo.producers);
+	
+	printf("==== create %d produce thread ====\n", g_stConfInfo.producers);
+	for (int32_t i = 0; i < g_stConfInfo.producers; ++i) {
+	  g_stConfInfo.stProdThreads[i].consumerId   = i;
+	  g_stConfInfo.stProdThreads[i].producerRate = producerRate;
+	  taosThreadCreate(&(g_stConfInfo.stProdThreads[i].thread), &thattr, ombProduceThreadFunc,
+					   (void*)(&(g_stConfInfo.stProdThreads[i])));
+	}
+    
+	if (0 == g_stConfInfo.numOfThread) {
+	  int64_t start = taosGetTimestampUs();	
+      for (int32_t i = 0; i < g_stConfInfo.producers; i++) {
+        taosThreadJoin(g_stConfInfo.stProdThreads[i].thread, NULL);
+        taosThreadClear(&g_stConfInfo.stProdThreads[i].thread);
+      }
+
+	  printProduceInfo(start);
+	  
+	  taosFprintfFile(g_fp, "==== close tmqlog ====\n");
+	  taosCloseFile(&g_fp);
+      return;
+	}
+
+  }
+
+  // pthread_create one thread to consume
+  taosFprintfFile(g_fp, "==== create %d consume thread ====\n", g_stConfInfo.numOfThread);
+  for (int32_t i = 0; i < g_stConfInfo.numOfThread; ++i) {
+  	g_stConfInfo.stThreads[i].consumerId = i;
+    taosThreadCreate(&(g_stConfInfo.stThreads[i].thread), &thattr, ombConsumeThreadFunc,
+                     (void*)(&(g_stConfInfo.stThreads[i])));
+  }
+
+  int64_t start = taosGetTimestampUs();
+
+  for (int32_t i = 0; i < g_stConfInfo.numOfThread; i++) {
+    taosThreadJoin(g_stConfInfo.stThreads[i].thread, NULL);
+    taosThreadClear(&g_stConfInfo.stThreads[i].thread);
+  }
+
+  int64_t end = taosGetTimestampUs();
+
+  int64_t totalRows = 0;
+  int64_t totalMsgs = 0;
+  int64_t totalLenOfMsgs = 0;
+  for (int32_t i = 0; i < g_stConfInfo.numOfThread; i++) {
+    totalMsgs += g_stConfInfo.stThreads[i].consumeMsgCnt;
+	totalLenOfMsgs += g_stConfInfo.stThreads[i].consumeLen;
+  	totalRows += g_stConfInfo.stThreads[i].consumeRowCnt;
+  }
+
+  int64_t t = end - start;
+  if (0 == t) t = 1;
+
+  double tInMs = (double)t / 1000000.0;
+  taosFprintfFile(g_fp,
+                  "Spent %.3f seconds to poll msgs: %" PRIu64 " with %d thread(s), throughput: %.3f msgs/s, %.1f MB/s\n\n",
+                  tInMs, totalMsgs, g_stConfInfo.numOfThread, 
+                  (double)(totalMsgs / tInMs), 
+                  (double)totalLenOfMsgs/(1024*1024)/tInMs);
+
+  printf("Spent %.3f seconds to cons rows: %" PRIu64 " msgs: %" PRIu64 " with %d thread(s), throughput: %.3f msgs/s, %.1f MB/s\n\n",
+		  tInMs, totalRows, totalMsgs, g_stConfInfo.numOfThread, 
+		  (double)(totalMsgs / tInMs), 
+		  (double)totalLenOfMsgs/(1024*1024)/tInMs);
+
+  taosFprintfFile(g_fp, "==== close tmqlog ====\n");
+  taosCloseFile(&g_fp);
+
+  return;
+}
+
+
+int main(int32_t argc, char* argv[]) {
+  parseArgument(argc, argv);
+
+  if (0 != strlen(g_stConfInfo.topic)) {
+    startOmbConsume();
+	return 0;
+  }
+  	
+  getConsumeInfo();
+  saveConfigToLogFile();
+
+  tmqSetSignalHandle();
+
+  TdThreadAttr thattr;
+  taosThreadAttrInit(&thattr);
+  taosThreadAttrSetDetachState(&thattr, PTHREAD_CREATE_JOINABLE);
+
+  // pthread_create one thread to consume
+  taosFprintfFile(g_fp, "==== create %d consume thread ====\n", g_stConfInfo.numOfThread);
+  for (int32_t i = 0; i < g_stConfInfo.numOfThread; ++i) {
+    taosThreadCreate(&(g_stConfInfo.stThreads[i].thread), &thattr, consumeThreadFunc,
+                     (void*)(&(g_stConfInfo.stThreads[i])));
+  }
+
+  int64_t start = taosGetTimestampUs();
+
+  for (int32_t i = 0; i < g_stConfInfo.numOfThread; i++) {
+    taosThreadJoin(g_stConfInfo.stThreads[i].thread, NULL);
+    taosThreadClear(&g_stConfInfo.stThreads[i].thread);
+  }
+
+  int64_t end = taosGetTimestampUs();
+
+  int64_t totalMsgs = 0;
+  for (int32_t i = 0; i < g_stConfInfo.numOfThread; i++) {
+    totalMsgs += g_stConfInfo.stThreads[i].consumeMsgCnt;
+  }
+
+  int64_t t = end - start;
+  if (0 == t) t = 1;
+
+  double tInMs = (double)t / 1000000.0;
+  taosFprintfFile(g_fp,
+                  "Spent %.3f seconds to poll msgs: %" PRIu64 " with %d thread(s), throughput: %.3f msgs/second\n\n",
+                  tInMs, totalMsgs, g_stConfInfo.numOfThread, (double)(totalMsgs / tInMs));
+
+  taosFprintfFile(g_fp, "==== close tmqlog ====\n");
+  taosCloseFile(&g_fp);
+
+  return 0;
+}