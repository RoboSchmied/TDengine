
#======================b1-start===============

# ---- user
./test.sh -f tsim/user/basic1.sim
./test.sh -f tsim/user/pass_alter.sim
./test.sh -f tsim/user/pass_len.sim
./test.sh -f tsim/user/user_len.sim
./test.sh -f tsim/user/privilege1.sim
./test.sh -f tsim/user/privilege2.sim

# ---- db
./test.sh -f tsim/db/create_all_options.sim
./test.sh -f tsim/db/alter_option.sim
./test.sh -f tsim/db/basic1.sim
./test.sh -f tsim/db/basic2.sim
./test.sh -f tsim/db/basic3.sim
./test.sh -f tsim/db/basic6.sim
./test.sh -f tsim/db/basic7.sim
./test.sh -f tsim/db/error1.sim
./test.sh -f tsim/db/taosdlog.sim

# ---- dnode
./test.sh -f tsim/dnode/basic1.sim

# ---- insert
./test.sh -f tsim/insert/basic0.sim
./test.sh -f tsim/insert/basic1.sim
./test.sh -f tsim/insert/backquote.sim
./test.sh -f tsim/insert/null.sim
./test.sh -f tsim/insert/update0.sim
./test.sh -f tsim/insert/commit-merge0.sim

# ---- parser
./test.sh -f tsim/parser/groupby-basic.sim
./test.sh -f tsim/parser/fourArithmetic-basic.sim

# ---- query
./test.sh -f tsim/query/interval.sim
./test.sh -f tsim/query/interval-offset.sim
./test.sh -f tsim/query/scalarFunction.sim
./test.sh -f tsim/query/charScalarFunction.sim
./test.sh -f tsim/query/explain.sim
./test.sh -f tsim/query/session.sim
./test.sh -f tsim/query/scalarNull.sim
./test.sh -f tsim/query/udf.sim

# ---- qnode
./test.sh -f tsim/qnode/basic1.sim

# ---- snode
./test.sh -f tsim/snode/basic1.sim

# ---- bnode
./test.sh -f tsim/bnode/basic1.sim

# ---- mnode
#./test.sh -f tsim/mnode/basic1.sim
./test.sh -f tsim/mnode/basic2.sim

# ---- show
./test.sh -f tsim/show/basic.sim

# ---- table
./test.sh -f tsim/table/basic1.sim

# ---- stream
./test.sh -f tsim/stream/basic0.sim
./test.sh -f tsim/stream/basic1.sim
<<<<<<< HEAD
./test.sh -f tsim/stream/basic2.sim
# ./test.sh -f tsim/stream/session0.sim
# ./test.sh -f tsim/stream/session1.sim
=======
>>>>>>> 1da8d588

# ---- transaction
 ./test.sh -f tsim/trans/lossdata1.sim
 ./test.sh -f tsim/trans/create_db.sim

# ---- tmq
./test.sh -f tsim/tmq/basic1.sim
./test.sh -f tsim/tmq/basic2.sim
./test.sh -f tsim/tmq/basic3.sim
./test.sh -f tsim/tmq/basic4.sim
./test.sh -f tsim/tmq/basic1Of2Cons.sim
./test.sh -f tsim/tmq/basic2Of2Cons.sim
./test.sh -f tsim/tmq/basic3Of2Cons.sim
./test.sh -f tsim/tmq/basic4Of2Cons.sim
./test.sh -f tsim/tmq/basic2Of2ConsOverlap.sim
./test.sh -f tsim/tmq/topic.sim

# --- stable
./test.sh -f tsim/stable/alter1.sim
./test.sh -f tsim/stable/disk.sim
./test.sh -f tsim/stable/dnode3.sim
./test.sh -f tsim/stable/metrics.sim
./test.sh -f tsim/stable/refcount.sim
#./test.sh -f tsim/stable/show.sim
./test.sh -f tsim/stable/values.sim
./test.sh -f tsim/stable/vnode3.sim
./test.sh -f tsim/stable/column_add.sim
./test.sh -f tsim/stable/column_drop.sim
#./test.sh -f tsim/stable/column_modify.sim


# --- for multi process mode
./test.sh -f tsim/user/basic1.sim -m
./test.sh -f tsim/db/basic3.sim -m
./test.sh -f tsim/db/error1.sim -m
./test.sh -f tsim/insert/backquote.sim -m
./test.sh -f tsim/parser/fourArithmetic-basic.sim -m
./test.sh -f tsim/query/interval-offset.sim -m
./test.sh -f tsim/tmq/basic3.sim -m
./test.sh -f tsim/stable/vnode3.sim -m
./test.sh -f tsim/qnode/basic1.sim -m
#./test.sh -f tsim/mnode/basic1.sim -m

# --- sma
./test.sh -f tsim/sma/tsmaCreateInsertData.sim
./test.sh -f tsim/sma/rsmaCreateInsertQuery.sim

# --- valgrind
./test.sh -f tsim/valgrind/checkError.sim -v

# --- sync
./test.sh -f tsim/sync/3Replica1VgElect.sim
./test.sh -f tsim/sync/3Replica5VgElect.sim
./test.sh -f tsim/sync/oneReplica1VgElect.sim
./test.sh -f tsim/sync/oneReplica5VgElect.sim

#======================b1-end===============<|MERGE_RESOLUTION|>--- conflicted
+++ resolved
@@ -67,12 +67,9 @@
 # ---- stream
 ./test.sh -f tsim/stream/basic0.sim
 ./test.sh -f tsim/stream/basic1.sim
-<<<<<<< HEAD
 ./test.sh -f tsim/stream/basic2.sim
 # ./test.sh -f tsim/stream/session0.sim
 # ./test.sh -f tsim/stream/session1.sim
-=======
->>>>>>> 1da8d588
 
 # ---- transaction
  ./test.sh -f tsim/trans/lossdata1.sim
