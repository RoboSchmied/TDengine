--- conflicted
+++ resolved
@@ -180,13 +180,8 @@
 print table_already_exists test passed
 
 sql drop database $db
-<<<<<<< HEAD
-sql select * from information_schema.ins_databases
-if $rows != 2 then 
-=======
 sql show databases
 if $rows != 2 then
->>>>>>> 74cd6a97
   return -1
 endi
 
