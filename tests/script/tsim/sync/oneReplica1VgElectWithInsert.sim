--- conflicted
+++ resolved
@@ -103,15 +103,6 @@
 if $rows != $vgroups then
   return -1
 endi
-<<<<<<< HEAD
-if $data[0][4] == LEADER then
-   print ---- vgroup $data[0][0] leader locate on dnode $data[0][3] 
-   goto vg_ready
-elif $data[0][6] == LEADER then
-   print ---- vgroup $data[0][0] leader locate on dnode $data[0][5] 
-   goto vg_ready
-elif $data[0][8] == LEADER then
-=======
 if $data[0][4] == leader then
    if $data[0][6] != NULL then
      goto check_vg_ready
@@ -139,7 +130,6 @@
    if $data[0][6] != NULL then
      goto check_vg_ready
    endi    
->>>>>>> 9c21f484
    print ---- vgroup $data[0][0] leader locate on dnode $data[0][7] 
    goto vg_ready
 else
@@ -238,13 +228,8 @@
 if $rows != $vgroups then
   return -1
 endi
-<<<<<<< HEAD
-if $data[0][4] == LEADER then
-   if $data[0][6] != FOLLOWER then
-=======
 if $data[0][4] == leader then
    if $data[0][6] != NULL then
->>>>>>> 9c21f484
      goto check_vg_ready_2
    endi
    if $data[0][8] != FOLLOWER then
@@ -252,14 +237,9 @@
    endi
    print ---- vgroup $dnodeId leader switch to dnode $data[0][3] 
   goto vg_ready_2
-<<<<<<< HEAD
-elif $data[0][6] == LEADER then
-   if $data[0][4] != FOLLOWER then
-=======
 endi
 if $data[0][6] == leader then
    if $data[0][4] != NULL then
->>>>>>> 9c21f484
      goto check_vg_ready_2
    endi
    if $data[0][8] != FOLLOWER then
@@ -267,14 +247,9 @@
    endi    
    print ---- vgroup $dnodeId leader switch to dnode $data[0][5] 
   goto vg_ready_2
-<<<<<<< HEAD
-elif $data[0][8] == LEADER then
-   if $data[0][4] != FOLLOWER then
-=======
 endi
 if $data[0][8] == leader then
    if $data[0][4] != NULL then
->>>>>>> 9c21f484
      goto check_vg_ready_2
    endi
    if $data[0][6] != FOLLOWER then
@@ -358,13 +333,8 @@
 if $rows != $vgroups then
   return -1
 endi
-<<<<<<< HEAD
-if $data[0][4] == LEADER then
-   if $data[0][6] != FOLLOWER then
-=======
 if $data[0][4] == leader then
    if $data[0][6] != NULL then
->>>>>>> 9c21f484
      goto check_vg_ready_1
    endi
    if $data[0][8] != FOLLOWER then
@@ -372,13 +342,8 @@
    endi    
   goto vg_ready_1
 endi
-<<<<<<< HEAD
-if $data[0][6] == LEADER then
-   if $data[0][4] != FOLLOWER then
-=======
 if $data[0][6] == leader then
    if $data[0][4] != NULL then
->>>>>>> 9c21f484
      goto check_vg_ready_1
    endi
    if $data[0][8] != FOLLOWER then
@@ -386,13 +351,8 @@
    endi    
   goto vg_ready_1
 endi
-<<<<<<< HEAD
-if $data[0][8] == LEADER then
-   if $data[0][4] != FOLLOWER then
-=======
 if $data[0][8] == leader then
    if $data[0][4] != NULL then
->>>>>>> 9c21f484
      goto check_vg_ready_1
    endi
    if $data[0][6] != FOLLOWER then
