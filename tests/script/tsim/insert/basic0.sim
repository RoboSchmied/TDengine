--- conflicted
+++ resolved
@@ -51,13 +51,8 @@
 #===================================================================
 print =============== query data from child table
 sql select * from ct1
-<<<<<<< HEAD
-print ========> value is : $data00
-
-if $rows != 4 then         # after fix bug, modify 4 to 7
-=======
+
 if $rows != 7 then
->>>>>>> 6e6936c1
   return -1
 endi
 if $data01 != 10 then 
