--- conflicted
+++ resolved
@@ -233,11 +233,7 @@
 endi
 
 sql show dnode 1 variables;
-<<<<<<< HEAD
-if $rows != 116 then
-=======
 if $rows <= 0 then
->>>>>>> e76af269
   return -1
 endi
 
