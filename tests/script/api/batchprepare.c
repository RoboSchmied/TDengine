--- conflicted
+++ resolved
@@ -250,11 +250,7 @@
   .funcIdxList = NULL,
   .checkParamNum = false,
   .runTimes = 0,
-<<<<<<< HEAD
-  .caseIdx = 22,
-=======
   .caseIdx = 24,
->>>>>>> f56916cf
   .caseNum = 1,
   .caseRunIdx = -1,
   .caseRunNum = -1,
