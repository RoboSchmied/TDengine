#!/bin/bash
set -e 

function usage() {
    echo "$0"
    echo -e "\t -w work dir"
    echo -e "\t -e enterprise edition"
    echo -e "\t -t make thread count"
    echo -e "\t -h help"
}

ent=0
while getopts "w:t:eh" opt; do
    case $opt in
        w)
            WORKDIR=$OPTARG
            ;;
        e)
            ent=1
            ;;
        t)
            THREAD_COUNT=$OPTARG
            ;;
        h)
            usage
            exit 0
            ;;
        \?)
            echo "Invalid option: -$OPTARG"
            usage
            exit 0
            ;;
    esac
done

if [ -z "$WORKDIR" ]; then
    usage
    exit 1
fi
# if [ -z "$THREAD_COUNT" ]; then
#     THREAD_COUNT=1
# fi

ulimit -c unlimited

if [ $ent -eq 0 ]; then
    REP_DIR=/home/TDengine
    REP_REAL_PATH=$WORKDIR/TDengine
    REP_MOUNT_PARAM=$REP_REAL_PATH:/home/TDengine
else
    REP_DIR=/home/TDinternal
    REP_REAL_PATH=$WORKDIR/TDinternal
    REP_MOUNT_PARAM=$REP_REAL_PATH:/home/TDinternal
    
fi
date 
docker run \
    -v $REP_MOUNT_PARAM \
    -v /root/.cargo/registry:/root/.cargo/registry \
    -v /root/.cargo/git:/root/.cargo/git \
    -v /root/go/pkg/mod:/root/go/pkg/mod \
    -v /root/.cache/go-build:/root/.cache/go-build \
    -v ${REP_REAL_PATH}/enterprise/src/plugins/taosx/target:${REP_DIR}/enterprise/src/plugins/taosx/target \
    -v ${REP_REAL_PATH}/community/tools/taosws-rs/target:${REP_DIR}/community/tools/taosws-rs/target \
    -v ${REP_REAL_PATH}/community/contrib/cJson/:${REP_DIR}/community/contrib/cJson \
    -v ${REP_REAL_PATH}/community/contrib/googletest/:${REP_DIR}/community/contrib/googletest \
    -v ${REP_REAL_PATH}/community/contrib/cpp-stub/:${REP_DIR}/community/contrib/cpp-stub \
    -v ${REP_REAL_PATH}/community/contrib/libuv/:${REP_DIR}/community/contrib/libuv \
    -v ${REP_REAL_PATH}/community/contrib/lz4/:${REP_DIR}/community/contrib/lz4 \
    -v ${REP_REAL_PATH}/community/contrib/zlib/:${REP_DIR}/community/contrib/zlib \
<<<<<<< HEAD
    --rm --ulimit core=-1 taos_test:v1.0 sh -c "pip uninstall taospy -y;pip3 install taospy==2.7.2;cd $REP_DIR;rm -rf debug;mkdir -p debug;cd debug;cmake .. -DBUILD_HTTP=false -DBUILD_TOOLS=true -DBUILD_TEST=true -DWEBSOCKET=true -DBUILD_TAOSX=true -DJEMALLOC_ENABLED=0;make -j 10 || exit 1"
=======
    --rm --ulimit core=-1 taos_test:v1.0 sh -c "pip uninstall taospy -y;pip3 install taospy==2.7.2;cd $REP_DIR;rm -rf debug;mkdir -p debug;cd debug;cmake .. -DBUILD_HTTP=false -DBUILD_TOOLS=true -DBUILD_TEST=true -DWEBSOCKET=true -DBUILD_TAOSX=true -DJEMALLOC_ENABLED=0;make -j 10|| exit 1"
>>>>>>> 81589d46
 # -v ${REP_REAL_PATH}/community/contrib/jemalloc/:${REP_DIR}/community/contrib/jemalloc \

if [[ -d ${WORKDIR}/debugNoSan  ]] ;then
    echo "delete  ${WORKDIR}/debugNoSan"
    rm -rf  ${WORKDIR}/debugNoSan
fi
if [[ -d ${WORKDIR}/debugSan ]] ;then
    echo "delete  ${WORKDIR}/debugSan"
    rm -rf  ${WORKDIR}/debugSan
fi

mv  ${REP_REAL_PATH}/debug  ${WORKDIR}/debugNoSan
date
docker run \
    -v $REP_MOUNT_PARAM \
    -v /root/.cargo/registry:/root/.cargo/registry \
    -v /root/.cargo/git:/root/.cargo/git \
    -v /root/go/pkg/mod:/root/go/pkg/mod \
    -v /root/.cache/go-build:/root/.cache/go-build \
    -v ${REP_REAL_PATH}/enterprise/src/plugins/taosx/target:${REP_DIR}/enterprise/src/plugins/taosx/target \
    -v ${REP_REAL_PATH}/community/tools/taosws-rs/target:${REP_DIR}/community/tools/taosws-rs/target \
    -v ${REP_REAL_PATH}/community/contrib/cJson/:${REP_DIR}/community/contrib/cJson \
    -v ${REP_REAL_PATH}/community/contrib/googletest/:${REP_DIR}/community/contrib/googletest \
    -v ${REP_REAL_PATH}/community/contrib/cpp-stub/:${REP_DIR}/community/contrib/cpp-stub \
    -v ${REP_REAL_PATH}/community/contrib/libuv/:${REP_DIR}/community/contrib/libuv \
    -v ${REP_REAL_PATH}/community/contrib/lz4/:${REP_DIR}/community/contrib/lz4 \
    -v ${REP_REAL_PATH}/community/contrib/zlib/:${REP_DIR}/community/contrib/zlib \
    -v ${REP_REAL_PATH}/community/contrib/jemalloc/:${REP_DIR}/community/contrib/jemalloc \
<<<<<<< HEAD
    --rm --ulimit core=-1 taos_test:v1.0 sh -c "pip uninstall taospy -y;pip3 install taospy==2.7.2;cd $REP_DIR;rm -rf debug;mkdir -p debug;cd debug;cmake .. -DBUILD_HTTP=false -DBUILD_TOOLS=true -DBUILD_TEST=true -DWEBSOCKET=true   -DBUILD_SANITIZER=1  -DTOOLS_SANITIZE=true -DTOOLS_BUILD_TYPE=Debug -DBUILD_TAOSX=true -DJEMALLOC_ENABLED=0;make -j 10 || exit 1 "
=======
    --rm --ulimit core=-1 taos_test:v1.0 sh -c "pip uninstall taospy -y;pip3 install taospy==2.7.2;cd $REP_DIR;rm -rf debug;mkdir -p debug;cd debug;cmake .. -DBUILD_HTTP=false -DBUILD_TOOLS=true -DBUILD_TEST=true -DWEBSOCKET=true   -DBUILD_SANITIZER=1  -DTOOLS_SANITIZE=true -DTOOLS_BUILD_TYPE=Debug -DBUILD_TAOSX=true -DJEMALLOC_ENABLED=0;make -j 10|| exit 1 "
>>>>>>> 81589d46

mv  ${REP_REAL_PATH}/debug  ${WORKDIR}/debugSan

ret=$?
exit $ret
<|MERGE_RESOLUTION|>--- conflicted
+++ resolved
@@ -68,11 +68,7 @@
     -v ${REP_REAL_PATH}/community/contrib/libuv/:${REP_DIR}/community/contrib/libuv \
     -v ${REP_REAL_PATH}/community/contrib/lz4/:${REP_DIR}/community/contrib/lz4 \
     -v ${REP_REAL_PATH}/community/contrib/zlib/:${REP_DIR}/community/contrib/zlib \
-<<<<<<< HEAD
-    --rm --ulimit core=-1 taos_test:v1.0 sh -c "pip uninstall taospy -y;pip3 install taospy==2.7.2;cd $REP_DIR;rm -rf debug;mkdir -p debug;cd debug;cmake .. -DBUILD_HTTP=false -DBUILD_TOOLS=true -DBUILD_TEST=true -DWEBSOCKET=true -DBUILD_TAOSX=true -DJEMALLOC_ENABLED=0;make -j 10 || exit 1"
-=======
     --rm --ulimit core=-1 taos_test:v1.0 sh -c "pip uninstall taospy -y;pip3 install taospy==2.7.2;cd $REP_DIR;rm -rf debug;mkdir -p debug;cd debug;cmake .. -DBUILD_HTTP=false -DBUILD_TOOLS=true -DBUILD_TEST=true -DWEBSOCKET=true -DBUILD_TAOSX=true -DJEMALLOC_ENABLED=0;make -j 10|| exit 1"
->>>>>>> 81589d46
  # -v ${REP_REAL_PATH}/community/contrib/jemalloc/:${REP_DIR}/community/contrib/jemalloc \
 
 if [[ -d ${WORKDIR}/debugNoSan  ]] ;then
@@ -101,11 +97,7 @@
     -v ${REP_REAL_PATH}/community/contrib/lz4/:${REP_DIR}/community/contrib/lz4 \
     -v ${REP_REAL_PATH}/community/contrib/zlib/:${REP_DIR}/community/contrib/zlib \
     -v ${REP_REAL_PATH}/community/contrib/jemalloc/:${REP_DIR}/community/contrib/jemalloc \
-<<<<<<< HEAD
-    --rm --ulimit core=-1 taos_test:v1.0 sh -c "pip uninstall taospy -y;pip3 install taospy==2.7.2;cd $REP_DIR;rm -rf debug;mkdir -p debug;cd debug;cmake .. -DBUILD_HTTP=false -DBUILD_TOOLS=true -DBUILD_TEST=true -DWEBSOCKET=true   -DBUILD_SANITIZER=1  -DTOOLS_SANITIZE=true -DTOOLS_BUILD_TYPE=Debug -DBUILD_TAOSX=true -DJEMALLOC_ENABLED=0;make -j 10 || exit 1 "
-=======
     --rm --ulimit core=-1 taos_test:v1.0 sh -c "pip uninstall taospy -y;pip3 install taospy==2.7.2;cd $REP_DIR;rm -rf debug;mkdir -p debug;cd debug;cmake .. -DBUILD_HTTP=false -DBUILD_TOOLS=true -DBUILD_TEST=true -DWEBSOCKET=true   -DBUILD_SANITIZER=1  -DTOOLS_SANITIZE=true -DTOOLS_BUILD_TYPE=Debug -DBUILD_TAOSX=true -DJEMALLOC_ENABLED=0;make -j 10|| exit 1 "
->>>>>>> 81589d46
 
 mv  ${REP_REAL_PATH}/debug  ${WORKDIR}/debugSan
 
