#!/bin/bash

function usage() {
    echo "$0"
    echo -e "\t -d execution dir"
    echo -e "\t -c command"
    echo -e "\t -e enterprise edition"
    echo -e "\t -o default timeout value"
    echo -e "\t -h help"
}

ent=0
while getopts "d:c:o:eh" opt; do
    case $opt in
        d)
            exec_dir=$OPTARG
            ;;
        c)
            cmd=$OPTARG
            ;;
        o)
            TIMEOUT_CMD="timeout $OPTARG"
            ;;
        e)
            ent=1
            ;;
        h)
            usage
            exit 0
            ;;
        \?)
            echo "Invalid option: -$OPTARG"
            usage
            exit 0
            ;;
    esac
done

if [ -z "$exec_dir" ]; then
    usage
    exit 0
fi
if [ -z "$cmd" ]; then
    usage
    exit 0
fi

if [ $ent -eq 0 ]; then
    export PATH=$PATH:/home/TDengine/debug/build/bin
    export LD_LIBRARY_PATH=/home/TDengine/debug/build/lib
    ln -s /home/TDengine/debug/build/lib/libtaos.so /usr/lib/libtaos.so 2>/dev/null
    ln -s /home/TDengine/debug/build/lib/libtaos.so /usr/lib/libtaos.so.1 2>/dev/null
    ln -s /home/TDengine/include/client/taos.h /usr/include/taos.h 2>/dev/null
    ln -s /home/TDengine/include/common/taosdef.h /usr/include/taosdef.h 2>/dev/null
    ln -s /home/TDengine/include/util/taoserror.h /usr/include/taoserror.h 2>/dev/null
    ln -s /home/TDengine/include/libs/function/taosudf.h /usr/include/taosudf.h 2>/dev/null
    CONTAINER_TESTDIR=/home/TDengine
else
    export PATH=$PATH:/home/TDinternal/debug/build/bin
    export LD_LIBRARY_PATH=/home/TDinternal/debug/build/lib
    ln -s /home/TDinternal/debug/build/lib/libtaos.so /usr/lib/libtaos.so 2>/dev/null
    ln -s /home/TDinternal/debug/build/lib/libtaos.so /usr/lib/libtaos.so.1 2>/dev/null
    ln -s /home/TDinternal/community/include/client/taos.h /usr/include/taos.h 2>/dev/null
    ln -s /home/TDinternal/community/include/common/taosdef.h /usr/include/taosdef.h 2>/dev/null
    ln -s /home/TDinternal/community/include/util/taoserror.h /usr/include/taoserror.h 2>/dev/null
    ln -s /home/TDinternal/community/include/libs/function/taosudf.h /usr/include/taosudf.h 2>/dev/null
    CONTAINER_TESTDIR=/home/TDinternal/community
fi
mkdir -p /var/lib/taos/subscribe
mkdir -p /var/log/taos
mkdir -p /var/lib/taos

cd $CONTAINER_TESTDIR/tests/$exec_dir
ulimit -c unlimited

md5sum /usr/lib/libtaos.so.1
md5sum /home/TDinternal/debug/build/lib/libtaos.so

#define taospy 2.7.10
pip3 list|grep taospy
pip3 uninstall taospy -y
pip3 install  --default-timeout=120 taospy==2.7.12

#define taos-ws-py 0.3.1
pip3 list|grep taos-ws-py
pip3 uninstall taos-ws-py -y
<<<<<<< HEAD
pip3 install --default-timeout=120 taos-ws-py==0.3.1
=======
pip3 install --default-timeout=600 taos-ws-py==0.3.1
>>>>>>> 495f5fd2

$TIMEOUT_CMD $cmd
RET=$?
echo "cmd exit code: $RET"
md5sum /usr/lib/libtaos.so.1
md5sum /home/TDinternal/debug/build/lib/libtaos.so


if [ $RET -ne 0 ]; then
    pwd
fi

exit $RET
<|MERGE_RESOLUTION|>--- conflicted
+++ resolved
@@ -84,11 +84,7 @@
 #define taos-ws-py 0.3.1
 pip3 list|grep taos-ws-py
 pip3 uninstall taos-ws-py -y
-<<<<<<< HEAD
-pip3 install --default-timeout=120 taos-ws-py==0.3.1
-=======
 pip3 install --default-timeout=600 taos-ws-py==0.3.1
->>>>>>> 495f5fd2
 
 $TIMEOUT_CMD $cmd
 RET=$?
