--- conflicted
+++ resolved
@@ -26,16 +26,9 @@
                           % (self.ts + i, i + 1, i + 1, i + 1, i + 1, i + 1, i + 1, i + 1, i + 1, i + 0.1, i + 0.1, i % 2, i + 1, i + 1))
             intData.append(i + 1)
             floatData.append(i + 0.1)
-<<<<<<< HEAD
-
         for i in ['col11','col12','col13']:
-            for j in ['db.stb','stb','db.stb_1','stb_1']:
-                tdSql.error(f'select max({i}) from {j}')
-=======
-        for i in ['ts','col11','col12','col13']:
             for j in ['stb','stb_1']:
                 tdSql.error(f'select max({i} from {dbname}.{j} )')
->>>>>>> 1289093b
 
         for i in range(1,11):
             for j in ['stb', 'stb_1']:
@@ -44,25 +37,21 @@
                     tdSql.checkData(0, 0, np.max(intData))
                 elif i>=9:
                     tdSql.checkData(0, 0, np.max(floatData))
-<<<<<<< HEAD
-
-        tdSql.query("select max(now()) from stb_1")
+
+        tdSql.query(f"select max(now()) from {dbname}.stb_1")
         tdSql.checkRows(1)
 
-        tdSql.query("select last(ts) from stb_1")
+        tdSql.query(f"select last(ts) from {dbname}.stb_1")
         lastTs = tdSql.getData(0, 0)
-        tdSql.query("select max(ts) from stb_1")
+        tdSql.query(f"select max(ts) from {dbname}.stb_1")
         tdSql.checkData(0, 0, lastTs)
 
-        tdSql.query("select last(ts) from stb")
+        tdSql.query(f"select last(ts) from {dbname}.stb")
         lastTs = tdSql.getData(0, 0)
-        tdSql.query("select max(ts) from stb")
+        tdSql.query(f"select max(ts) from {dbname}.stb")
         tdSql.checkData(0, 0, lastTs)
 
-        tdSql.query("select max(col1) from stb_1 where col2<=5")
-=======
         tdSql.query(f"select max(col1) from {dbname}.stb_1 where col2<=5")
->>>>>>> 1289093b
         tdSql.checkData(0,0,5)
         tdSql.query(f"select max(col1) from {dbname}.stb where col2<=5")
         tdSql.checkData(0,0,5)
@@ -78,15 +67,9 @@
                           % (self.ts + i, i + 1, i + 1, i + 1, i + 1, i + 1, i + 1, i + 1, i + 1, i + 0.1, i + 0.1, i % 2, i + 1, i + 1))
             intData.append(i + 1)
             floatData.append(i + 0.1)
-<<<<<<< HEAD
         for i in ['col11','col12','col13']:
-            for j in ['db.ntb','ntb']:
-                tdSql.error(f'select max({i}) from {j}')
-=======
-        for i in ['ts','col11','col12','col13']:
             for j in ['ntb']:
                 tdSql.error(f'select max({i} from {dbname}.{j} )')
->>>>>>> 1289093b
         for i in range(1,11):
             for j in ['ntb']:
                 tdSql.query(f"select max(col{i}) from {dbname}.{j}")
@@ -94,20 +77,16 @@
                     tdSql.checkData(0, 0, np.max(intData))
                 elif i>=9:
                     tdSql.checkData(0, 0, np.max(floatData))
-<<<<<<< HEAD
-
-        tdSql.query("select max(now()) from ntb")
+
+        tdSql.query(f"select max(now()) from {dbname}.ntb")
         tdSql.checkRows(1)
 
-        tdSql.query("select last(ts) from ntb")
+        tdSql.query(f"select last(ts) from {dbname}.ntb")
         lastTs = tdSql.getData(0, 0)
-        tdSql.query("select max(ts) from ntb")
+        tdSql.query(f"select max(ts) from {dbname}.ntb")
         tdSql.checkData(0, 0, lastTs)
 
-        tdSql.query("select max(col1) from ntb where col2<=5")
-=======
         tdSql.query(f"select max(col1) from {dbname}.ntb where col2<=5")
->>>>>>> 1289093b
         tdSql.checkData(0,0,5)
 
     def check_max_functions(self, tbname , col_name):
