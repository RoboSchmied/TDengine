--- conflicted
+++ resolved
@@ -1,6 +1,4 @@
-<<<<<<< HEAD
+
 python3 ./test.py -f 1-insert/batchInsert.py
 python3 test.py -f 1-insert/TD-11970.py
-=======
-#python3 ./test.py -f 1-insert/batchInsert.py
->>>>>>> 4ed83351
+
