--- conflicted
+++ resolved
@@ -207,13 +207,8 @@
 
         return self.stop_dnode_id
 
-<<<<<<< HEAD
     def wait_stop_dnode_OK(self , newTdSql):
     
-=======
-    def wait_stop_dnode_OK(self):
-
->>>>>>> 03b70533
         def _get_status():
             # newTdSql=tdCom.newTdSql()
 
@@ -235,13 +230,8 @@
             # tdLog.notice("==== stop dnode has not been stopped , endpoint is {}".format(self.stop_dnode))
         tdLog.notice("==== stop_dnode has stopped , id is {}".format(self.stop_dnode_id))
 
-<<<<<<< HEAD
     def wait_start_dnode_OK(self,newTdSql):
     
-=======
-    def wait_start_dnode_OK(self):
-
->>>>>>> 03b70533
         def _get_status():
             # newTdSql=tdCom.newTdSql()
             status =  ""
