--- conflicted
+++ resolved
@@ -4,11 +4,7 @@
 #python3 ./test.py -f 2-query/between.py
 #python3 ./test.py -f 2-query/distinct.py
 python3 ./test.py -f 2-query/varchar.py
-<<<<<<< HEAD
 python3 ./test.py -f 2-query/cast.py
 python3 ./test.py -f 2-query/timezone.py
 python3 ./test.py -f 2-query/Now.py
 python3 ./test.py -f 2-query/Today.py
-=======
-#python3 ./test.py -f 2-query/cast.py
->>>>>>> 8ad6d460
