--- conflicted
+++ resolved
@@ -1,14 +1,6 @@
 python3 test.py -f 0-management/1-stable/create_col_tag.py 
-<<<<<<< HEAD
 # python3 test.py -f 2-query/9-others/TD-11945_crash.py # this test case must need TD-6140 merge into develop
 #python3 test.py -f 2-query/9-others/TD-11389.py # this case will run when this bug fix  TD-11389
-
-
-#python3 test.py -f 2-query/9-others/TD-11389.py # this case will run when this bug fix  TD-11389
-=======
 python3 test.py -f 4-taosAdapter/taosAdapter_query.py
 python3 test.py -f 4-taosAdapter/taosAdapter_insert.py
-
-#python3 test.py -f 2-query/9-others/TD-11389.py # this case will run when this bug fix  TD-11389
 python3 test.py -f 5-taos-tools/taosdump/basic.py 
->>>>>>> dc9d5079
