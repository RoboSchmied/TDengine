--- conflicted
+++ resolved
@@ -1,8 +1,4 @@
-<<<<<<< HEAD
-# python3 ./test.py -f 2-query/between.py
-=======
 #python3 ./test.py -f 2-query/between.py
->>>>>>> c0b79286
 python3 ./test.py -f 2-query/distinct.py
 python3 ./test.py -f 2-query/varchar.py
 python3 ./test.py -f 2-query/cast.py