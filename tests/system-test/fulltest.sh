#!/bin/bash
set -e
set -x

python3 ./test.py -f 0-others/taosShell.py
python3 ./test.py -f 0-others/taosShellError.py
python3 ./test.py -f 0-others/taosShellNetChk.py
python3 ./test.py -f 0-others/telemetry.py
python3 ./test.py -f 0-others/taosdMonitor.py
python3 ./test.py -f 0-others/udfTest.py
python3 ./test.py -f 0-others/udf_create.py
python3 ./test.py -f 0-others/udf_restart_taosd.py
python3 ./test.py -f 0-others/cachelast.py
python3 ./test.py -f 0-others/udf_cfg1.py
python3 ./test.py -f 0-others/udf_cfg2.py

python3 ./test.py -f 0-others/sysinfo.py
python3 ./test.py -f 0-others/user_control.py
python3 ./test.py -f 0-others/fsync.py

python3 ./test.py -f 1-insert/influxdb_line_taosc_insert.py
python3 ./test.py -f 1-insert/opentsdb_telnet_line_taosc_insert.py
python3 ./test.py -f 1-insert/opentsdb_json_taosc_insert.py
python3 ./test.py -f 1-insert/test_stmt_muti_insert_query.py
python3 ./test.py -f 1-insert/test_stmt_set_tbname_tag.py
python3 ./test.py -f 1-insert/alter_stable.py
python3 ./test.py -f 1-insert/alter_table.py
python3 ./test.py -f 1-insert/insertWithMoreVgroup.py
python3 ./test.py -f 1-insert/table_comment.py
python3 ./test.py -f 1-insert/time_range_wise.py
python3 ./test.py -f 1-insert/block_wise.py
python3 ./test.py -f 1-insert/create_retentions.py
python3 ./test.py -f 1-insert/table_param_ttl.py

<<<<<<< HEAD
python3 ./test.py -f 2-query/abs.py
python3 ./test.py -f 2-query/abs.py -R
python3 ./test.py -f 2-query/and_or_for_byte.py
python3 ./test.py -f 2-query/and_or_for_byte.py -R
python3 ./test.py -f 2-query/apercentile.py
python3 ./test.py -f 2-query/apercentile.py -R
python3 ./test.py -f 2-query/arccos.py
python3 ./test.py -f 2-query/arccos.py -R
python3 ./test.py -f 2-query/arcsin.py
python3 ./test.py -f 2-query/arcsin.py -R
python3 ./test.py -f 2-query/arctan.py
python3 ./test.py -f 2-query/arctan.py -R
python3 ./test.py -f 2-query/avg.py
python3 ./test.py -f 2-query/avg.py -R
=======
python3 ./test.py -f 2-query/db.py
>>>>>>> 077fbd67
python3 ./test.py -f 2-query/between.py
python3 ./test.py -f 2-query/between.py -R
python3 ./test.py -f 2-query/bottom.py
python3 ./test.py -f 2-query/bottom.py -R
python3 ./test.py -f 2-query/cast.py
python3 ./test.py -f 2-query/cast.py -R
python3 ./test.py -f 2-query/ceil.py
python3 ./test.py -f 2-query/ceil.py -R
python3 ./test.py -f 2-query/char_length.py
python3 ./test.py -f 2-query/char_length.py -R
python3 ./test.py -f 2-query/check_tsdb.py
python3 ./test.py -f 2-query/check_tsdb.py -R



python3 ./test.py -f 2-query/distinct.py
python3 ./test.py -f 2-query/varchar.py
python3 ./test.py -f 2-query/ltrim.py
python3 ./test.py -f 2-query/rtrim.py
python3 ./test.py -f 2-query/length.py
python3 ./test.py -f 2-query/upper.py
python3 ./test.py -f 2-query/lower.py
python3 ./test.py -f 2-query/join.py
python3 ./test.py -f 2-query/join2.py
python3 ./test.py -f 2-query/substr.py
python3 ./test.py -f 2-query/union.py
python3 ./test.py -f 2-query/union1.py
python3 ./test.py -f 2-query/concat.py
python3 ./test.py -f 2-query/concat2.py
python3 ./test.py -f 2-query/concat_ws.py
python3 ./test.py -f 2-query/concat_ws2.py
python3 ./test.py -f 2-query/spread.py
python3 ./test.py -f 2-query/hyperloglog.py
python3 ./test.py -f 2-query/explain.py
python3 ./test.py -f 2-query/leastsquares.py
python3 ./test.py -f 2-query/histogram.py


python3 ./test.py -f 2-query/timezone.py
python3 ./test.py -f 2-query/Now.py
python3 ./test.py -f 2-query/Today.py
python3 ./test.py -f 2-query/max.py
python3 ./test.py -f 2-query/min.py
python3 ./test.py -f 2-query/count.py
python3 ./test.py -f 2-query/last.py
python3 ./test.py -f 2-query/first.py
python3 ./test.py -f 2-query/To_iso8601.py
python3 ./test.py -f 2-query/To_unixtimestamp.py
python3 ./test.py -f 2-query/timetruncate.py
python3 ./test.py -f 2-query/diff.py
python3 ./test.py -f 2-query/Timediff.py
python3 ./test.py -f 2-query/json_tag.py

python3 ./test.py -f 2-query/top.py
python3 ./test.py -f 2-query/percentile.py
python3 ./test.py -f 2-query/floor.py
python3 ./test.py -f 2-query/round.py
python3 ./test.py -f 2-query/log.py
python3 ./test.py -f 2-query/pow.py
python3 ./test.py -f 2-query/sqrt.py
python3 ./test.py -f 2-query/sin.py
python3 ./test.py -f 2-query/cos.py
python3 ./test.py -f 2-query/tan.py
python3 ./test.py -f 2-query/query_cols_tags_and_or.py
# python3 ./test.py -f 2-query/nestedQuery.py
# TD-15983 subquery output duplicate name column.
# Please Xiangyang Guo modify the following script
# python3 ./test.py -f 2-query/nestedQuery_str.py

python3 ./test.py -f 2-query/elapsed.py
python3 ./test.py -f 2-query/csum.py
python3 ./test.py -f 2-query/mavg.py
python3 ./test.py -f 2-query/diff.py
python3 ./test.py -f 2-query/sample.py
python3 ./test.py -f 2-query/function_diff.py
python3 ./test.py -f 2-query/unique.py
python3 ./test.py -f 2-query/stateduration.py
python3 ./test.py -f 2-query/function_stateduration.py
python3 ./test.py -f 2-query/statecount.py
python3 ./test.py -f 2-query/tail.py
python3 ./test.py -f 2-query/ttl_comment.py
python3 ./test.py -f 2-query/distribute_agg_count.py
python3 ./test.py -f 2-query/distribute_agg_max.py
python3 ./test.py -f 2-query/distribute_agg_min.py
python3 ./test.py -f 2-query/distribute_agg_sum.py
python3 ./test.py -f 2-query/distribute_agg_spread.py
python3 ./test.py -f 2-query/distribute_agg_apercentile.py
python3 ./test.py -f 2-query/distribute_agg_avg.py
python3 ./test.py -f 2-query/distribute_agg_stddev.py
python3 ./test.py -f 2-query/twa.py
python3 ./test.py -f 2-query/irate.py
python3 ./test.py -f 2-query/count_partition.py
python3 ./test.py -f 2-query/function_null.py
python3 ./test.py -f 2-query/queryQnode.py
python3 ./test.py -f 2-query/max_partition.py


python3 ./test.py -f 6-cluster/5dnode1mnode.py
#BUG python3 ./test.py -f 6-cluster/5dnode2mnode.py  -N 5 -M 3
#python3 ./test.py -f 6-cluster/5dnode3mnodeStop.py -N 5 -M 3
python3 ./test.py -f 6-cluster/5dnode3mnodeStopLoop.py -N 5 -M 3
# BUG python3 ./test.py -f 6-cluster/5dnode3mnodeSep1VnodeStopDnodeCreateDb.py -N 5 -M 3
# BUG python3 ./test.py -f 6-cluster/5dnode3mnodeSep1VnodeStopMnodeCreateDb.py -N 5 -M 3
python3 ./test.py -f 6-cluster/5dnode3mnodeSep1VnodeStopVnodeCreateDb.py  -N 5 -M 3
# BUG python3 ./test.py -f 6-cluster/5dnode3mnodeSep1VnodeStopDnodeCreateStb.py -N 5 -M 3
# BUG python3 ./test.py -f 6-cluster/5dnode3mnodeSep1VnodeStopMnodeCreateStb.py  -N 5 -M 3
# python3 ./test.py -f 6-cluster/5dnode3mnodeSep1VnodeStopVnodeCreateStb.py  -N 5 -M 3
# BUG python3 ./test.py -f 6-cluster/5dnode3mnodeStopInsert.py
# python3 ./test.py -f 6-cluster/5dnode3mnodeDrop.py -N 5
# python3 test.py -f 6-cluster/5dnode3mnodeStopConnect.py -N 5 -M 3
# BUG Redict python3 ./test.py -f 6-cluster/5dnode3mnodeAdd1Ddnoe.py -N 6 -M 3 -C 5
# python3 ./test.py -f 6-cluster/5dnode3mnodeRestartDnodeInsertData.py -N 5 -M 3

python3 ./test.py -f 7-tmq/basic5.py
python3 ./test.py -f 7-tmq/subscribeDb.py
python3 ./test.py -f 7-tmq/subscribeDb0.py
python3 ./test.py -f 7-tmq/subscribeDb1.py
python3 ./test.py -f 7-tmq/subscribeDb2.py
python3 ./test.py -f 7-tmq/subscribeDb3.py
#python3 ./test.py -f 7-tmq/subscribeDb4.py
python3 ./test.py -f 7-tmq/subscribeStb.py
python3 ./test.py -f 7-tmq/subscribeStb0.py
python3 ./test.py -f 7-tmq/subscribeStb1.py
python3 ./test.py -f 7-tmq/subscribeStb2.py
python3 ./test.py -f 7-tmq/subscribeStb3.py
python3 ./test.py -f 7-tmq/subscribeStb4.py
python3 ./test.py -f 7-tmq/db.py
python3 ./test.py -f 7-tmq/tmqError.py
python3 ./test.py -f 7-tmq/schema.py
python3 ./test.py -f 7-tmq/stbFilter.py
python3 ./test.py -f 7-tmq/tmqCheckData.py
python3 ./test.py -f 7-tmq/tmqCheckData1.py
python3 ./test.py -f 7-tmq/tmqUdf.py
#python3 ./test.py -f 7-tmq/tmq3mnodeSwitch.py -N 5
python3 ./test.py -f 7-tmq/tmqConsumerGroup.py
python3 ./test.py -f 7-tmq/tmqShow.py
python3 ./test.py -f 7-tmq/tmqAlterSchema.py
python3 ./test.py -f 7-tmq/tmqConsFromTsdb.py
python3 ./test.py -f 7-tmq/tmqConsFromTsdb1.py
python3 ./test.py -f 7-tmq/tmqConsFromTsdb-mutilVg.py
python3 ./test.py -f 7-tmq/tmqConsFromTsdb1-mutilVg.py
python3 ./test.py -f 7-tmq/tmqConsFromTsdb-1ctb.py
python3 ./test.py -f 7-tmq/tmqConsFromTsdb1-1ctb.py
python3 ./test.py -f 7-tmq/tmqConsFromTsdb-1ctb-funcNFilter.py
python3 ./test.py -f 7-tmq/tmqConsFromTsdb-mutilVg-mutilCtb-funcNFilter.py
python3 ./test.py -f 7-tmq/tmqConsFromTsdb-mutilVg-mutilCtb.py
python3 ./test.py -f 7-tmq/tmqConsFromTsdb1-1ctb-funcNFilter.py
python3 ./test.py -f 7-tmq/tmqConsFromTsdb1-mutilVg-mutilCtb-funcNFilter.py
python3 ./test.py -f 7-tmq/tmqConsFromTsdb1-mutilVg-mutilCtb.py
python3 ./test.py -f 7-tmq/tmqAutoCreateTbl.py
#python3 ./test.py -f 7-tmq/tmqDnodeRestart.py
#python3 ./test.py -f 7-tmq/tmqUpdate-1ctb.py
python3 ./test.py -f 7-tmq/tmqUpdate-multiCtb.py
#python3 ./test.py -f 7-tmq/tmqDelete-1ctb.py

#------------querPolicy  2-----------

python3 ./test.py -f 2-query/between.py  -Q 2
python3 ./test.py -f 2-query/distinct.py -Q 2
python3 ./test.py -f 2-query/varchar.py -Q 2
python3 ./test.py -f 2-query/ltrim.py -Q 2
python3 ./test.py -f 2-query/rtrim.py -Q 2
python3 ./test.py -f 2-query/length.py -Q 2
python3 ./test.py -f 2-query/char_length.py -Q 2
python3 ./test.py -f 2-query/upper.py -Q 2
python3 ./test.py -f 2-query/lower.py -Q 2
python3 ./test.py -f 2-query/join.py -Q 2
python3 ./test.py -f 2-query/join2.py -Q 2
python3 ./test.py -f 2-query/cast.py -Q 2
python3 ./test.py -f 2-query/substr.py -Q 2
python3 ./test.py -f 2-query/union.py -Q 2
python3 ./test.py -f 2-query/union1.py -Q 2
python3 ./test.py -f 2-query/concat.py -Q 2
python3 ./test.py -f 2-query/concat2.py -Q 2
python3 ./test.py -f 2-query/concat_ws.py -Q 2
python3 ./test.py -f 2-query/concat_ws2.py -Q 2
python3 ./test.py -f 2-query/check_tsdb.py -Q 2
python3 ./test.py -f 2-query/spread.py -Q 2
python3 ./test.py -f 2-query/hyperloglog.py -Q 2
python3 ./test.py -f 2-query/explain.py -Q 2
python3 ./test.py -f 2-query/leastsquares.py -Q 2
python3 ./test.py -f 2-query/timezone.py -Q 2
python3 ./test.py -f 2-query/Now.py -Q 2
python3 ./test.py -f 2-query/Today.py -Q 2
python3 ./test.py -f 2-query/max.py -Q 2
python3 ./test.py -f 2-query/min.py -Q 2
python3 ./test.py -f 2-query/count.py -Q 2
python3 ./test.py -f 2-query/last.py -Q 2
python3 ./test.py -f 2-query/first.py -Q 2
python3 ./test.py -f 2-query/To_iso8601.py -Q 2
python3 ./test.py -f 2-query/To_unixtimestamp.py -Q 2
python3 ./test.py -f 2-query/timetruncate.py -Q 2
python3 ./test.py -f 2-query/diff.py -Q 2
python3 ./test.py -f 2-query/Timediff.py -Q 2
python3 ./test.py -f 2-query/json_tag.py -Q 2
python3 ./test.py -f 2-query/top.py -Q 2
python3 ./test.py -f 2-query/bottom.py -Q 2
python3 ./test.py -f 2-query/percentile.py -Q 2
python3 ./test.py -f 2-query/apercentile.py -Q 2
python3 ./test.py -f 2-query/abs.py -Q 2
python3 ./test.py -f 2-query/ceil.py -Q 2
python3 ./test.py -f 2-query/floor.py -Q 2
python3 ./test.py -f 2-query/round.py -Q 2
python3 ./test.py -f 2-query/log.py -Q 2
python3 ./test.py -f 2-query/pow.py -Q 2
python3 ./test.py -f 2-query/sqrt.py -Q 2
python3 ./test.py -f 2-query/sin.py -Q 2
python3 ./test.py -f 2-query/cos.py -Q 2
python3 ./test.py -f 2-query/tan.py -Q 2
python3 ./test.py -f 2-query/arcsin.py -Q 2
python3 ./test.py -f 2-query/arccos.py -Q 2
python3 ./test.py -f 2-query/arctan.py -Q 2
python3 ./test.py -f 2-query/query_cols_tags_and_or.py  -Q 2

# python3 ./test.py -f 2-query/nestedQuery.py  -Q 2
# python3 ./test.py -f 2-query/nestedQuery_str.py  -Q 2

python3 ./test.py -f 2-query/avg.py   -Q 2
# python3 ./test.py -f 2-query/elapsed.py  -Q 2
python3 ./test.py -f 2-query/csum.py  -Q 2
python3 ./test.py -f 2-query/mavg.py  -Q 2
python3 ./test.py -f 2-query/diff.py  -Q 2
python3 ./test.py -f 2-query/sample.py  -Q 2
python3 ./test.py -f 2-query/function_diff.py  -Q 2
python3 ./test.py -f 2-query/unique.py  -Q 2
python3 ./test.py -f 2-query/stateduration.py  -Q 2
python3 ./test.py -f 2-query/function_stateduration.py  -Q 2
python3 ./test.py -f 2-query/statecount.py  -Q 2
python3 ./test.py -f 2-query/tail.py  -Q 2
python3 ./test.py -f 2-query/ttl_comment.py  -Q 2
python3 ./test.py -f 2-query/distribute_agg_count.py  -Q 2
python3 ./test.py -f 2-query/distribute_agg_max.py  -Q 2
python3 ./test.py -f 2-query/distribute_agg_min.py  -Q 2
python3 ./test.py -f 2-query/distribute_agg_sum.py  -Q 2
python3 ./test.py -f 2-query/distribute_agg_spread.py  -Q 2
python3 ./test.py -f 2-query/distribute_agg_apercentile.py  -Q 2
python3 ./test.py -f 2-query/distribute_agg_avg.py  -Q 2
python3 ./test.py -f 2-query/distribute_agg_stddev.py  -Q 2
python3 ./test.py -f 2-query/twa.py  -Q 2
python3 ./test.py -f 2-query/irate.py  -Q 2
python3 ./test.py -f 2-query/function_null.py  -Q 2
python3 ./test.py -f 2-query/count_partition.py -Q 2
python3 ./test.py -f 2-query/max_partition.py -Q 2

#------------querPolicy  3-----------

python3 ./test.py -f 2-query/between.py -Q  3
python3 ./test.py -f 2-query/distinct.py -Q  3
python3 ./test.py -f 2-query/varchar.py -Q  3
python3 ./test.py -f 2-query/ltrim.py -Q  3
python3 ./test.py -f 2-query/rtrim.py -Q  3
python3 ./test.py -f 2-query/length.py -Q  3
python3 ./test.py -f 2-query/char_length.py -Q  3
python3 ./test.py -f 2-query/upper.py -Q  3
python3 ./test.py -f 2-query/lower.py -Q  3
python3 ./test.py -f 2-query/join.py -Q  3
python3 ./test.py -f 2-query/join2.py -Q  3
python3 ./test.py -f 2-query/cast.py -Q  3
python3 ./test.py -f 2-query/substr.py -Q  3
python3 ./test.py -f 2-query/union.py -Q  3
python3 ./test.py -f 2-query/union1.py -Q  3
python3 ./test.py -f 2-query/concat.py -Q  3
python3 ./test.py -f 2-query/concat2.py -Q  3
python3 ./test.py -f 2-query/concat_ws.py -Q  3
python3 ./test.py -f 2-query/concat_ws2.py -Q  3
python3 ./test.py -f 2-query/check_tsdb.py -Q  3
python3 ./test.py -f 2-query/spread.py -Q  3
python3 ./test.py -f 2-query/hyperloglog.py -Q  3
python3 ./test.py -f 2-query/explain.py -Q  3
python3 ./test.py -f 2-query/leastsquares.py -Q  3
python3 ./test.py -f 2-query/timezone.py -Q  3
python3 ./test.py -f 2-query/Now.py -Q  3
python3 ./test.py -f 2-query/Today.py -Q  3
python3 ./test.py -f 2-query/max.py -Q  3
python3 ./test.py -f 2-query/min.py -Q  3
python3 ./test.py -f 2-query/count.py -Q  3
#python3 ./test.py -f 2-query/last.py -Q  3
python3 ./test.py -f 2-query/first.py -Q  3
python3 ./test.py -f 2-query/To_iso8601.py -Q  3
python3 ./test.py -f 2-query/To_unixtimestamp.py -Q  3
python3 ./test.py -f 2-query/timetruncate.py -Q  3
python3 ./test.py -f 2-query/diff.py -Q  3
python3 ./test.py -f 2-query/Timediff.py -Q  3
python3 ./test.py -f 2-query/json_tag.py -Q  3
python3 ./test.py -f 2-query/top.py -Q  3
python3 ./test.py -f 2-query/bottom.py -Q  3
python3 ./test.py -f 2-query/percentile.py -Q  3
python3 ./test.py -f 2-query/apercentile.py -Q  3
python3 ./test.py -f 2-query/abs.py -Q  3
python3 ./test.py -f 2-query/ceil.py -Q  3
python3 ./test.py -f 2-query/floor.py -Q  3
python3 ./test.py -f 2-query/round.py -Q  3
python3 ./test.py -f 2-query/log.py -Q  3
python3 ./test.py -f 2-query/pow.py -Q  3
python3 ./test.py -f 2-query/sqrt.py -Q  3
python3 ./test.py -f 2-query/sin.py -Q  3
python3 ./test.py -f 2-query/cos.py -Q  3
python3 ./test.py -f 2-query/tan.py -Q  3
python3 ./test.py -f 2-query/arcsin.py -Q  3
python3 ./test.py -f 2-query/arccos.py -Q  3
python3 ./test.py -f 2-query/arctan.py -Q  3
python3 ./test.py -f 2-query/query_cols_tags_and_or.py -Q  3
# python3 ./test.py -f 2-query/nestedQuery.py -Q  3
# python3 ./test.py -f 2-query/nestedQuery_str.py -Q  3
# python3 ./test.py -f 2-query/avg.py -Q  3
# python3 ./test.py -f 2-query/elapsed.py -Q  3
python3 ./test.py -f 2-query/csum.py -Q  3
python3 ./test.py -f 2-query/mavg.py -Q  3
python3 ./test.py -f 2-query/diff.py -Q  3
python3 ./test.py -f 2-query/sample.py -Q  3
python3 ./test.py -f 2-query/function_diff.py -Q  3
python3 ./test.py -f 2-query/unique.py -Q  3
python3 ./test.py -f 2-query/stateduration.py -Q  3
python3 ./test.py -f 2-query/function_stateduration.py -Q  3
python3 ./test.py -f 2-query/statecount.py -Q  3
python3 ./test.py -f 2-query/tail.py -Q  3
python3 ./test.py -f 2-query/ttl_comment.py -Q  3
python3 ./test.py -f 2-query/distribute_agg_count.py -Q  3
python3 ./test.py -f 2-query/distribute_agg_max.py -Q  3
python3 ./test.py -f 2-query/distribute_agg_min.py -Q  3
python3 ./test.py -f 2-query/distribute_agg_sum.py -Q  3
python3 ./test.py -f 2-query/distribute_agg_spread.py -Q  3
python3 ./test.py -f 2-query/distribute_agg_apercentile.py -Q  3
python3 ./test.py -f 2-query/distribute_agg_avg.py -Q  3
python3 ./test.py -f 2-query/distribute_agg_stddev.py -Q  3
python3 ./test.py -f 2-query/twa.py -Q  3
python3 ./test.py -f 2-query/irate.py -Q  3
python3 ./test.py -f 2-query/function_null.py -Q  3
python3 ./test.py -f 2-query/count_partition.py -Q 3
python3 ./test.py -f 2-query/max_partition.py -Q 3<|MERGE_RESOLUTION|>--- conflicted
+++ resolved
@@ -32,7 +32,6 @@
 python3 ./test.py -f 1-insert/create_retentions.py
 python3 ./test.py -f 1-insert/table_param_ttl.py
 
-<<<<<<< HEAD
 python3 ./test.py -f 2-query/abs.py
 python3 ./test.py -f 2-query/abs.py -R
 python3 ./test.py -f 2-query/and_or_for_byte.py
@@ -47,9 +46,8 @@
 python3 ./test.py -f 2-query/arctan.py -R
 python3 ./test.py -f 2-query/avg.py
 python3 ./test.py -f 2-query/avg.py -R
-=======
+
 python3 ./test.py -f 2-query/db.py
->>>>>>> 077fbd67
 python3 ./test.py -f 2-query/between.py
 python3 ./test.py -f 2-query/between.py -R
 python3 ./test.py -f 2-query/bottom.py
