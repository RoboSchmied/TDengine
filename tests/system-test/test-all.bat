--- conflicted
+++ resolved
@@ -20,11 +20,7 @@
                 call :GetTimeSeconds !time!
                 set time1=!_timeTemp!
                 echo Start at !time!
-<<<<<<< HEAD
-                call %%i ARG1 > result_!a!.txt 2>error_!a!.txt
-=======
                 call %%i ARG1 > result_!a!.txt 2>error_!a!.txt || set errorlevel=8
->>>>>>> b0b61e6f
                 if errorlevel 1 ( call :colorEcho 0c "failed" &echo. && set /a exitNum=8 && echo %%i >>failed.txt ) else ( call :colorEcho 0a "Success" &echo. )
             )
         )
