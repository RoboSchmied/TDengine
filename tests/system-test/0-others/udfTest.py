--- conflicted
+++ resolved
@@ -472,49 +472,6 @@
         tdSql.checkData(0,1,169.661427555)
 
     def try_query_sql(self):
-<<<<<<< HEAD
-        sql_lists = [ 
-        "select num1 , udf1(num1) ,num2 ,udf1(num2),num3 ,udf1(num3),num4 ,udf1(num4) from tb" ,
-        "select c1 , udf1(c1) ,c2 ,udf1(c2), c3 ,udf1(c3), c4 ,udf1(c4) from stb1 order by c1" ,
-        "select udf2(num1) ,udf2(num2), udf2(num3) from tb" ,
-        "select udf2(num1)+100 ,udf2(num2)-100, udf2(num3)*100 ,udf2(num3)/100 from tb" ,
-        "select udf2(c1) ,udf2(c6) from stb1 " ,
-        "select udf2(c1)+100 ,udf2(c6)-100 ,udf2(c1)*100 ,udf2(c6)/100 from stb1 " ,
-        "select udf2(c1+100) ,udf2(c6-100) ,udf2(c1*100) ,udf2(c6/100) from ct1" ,
-        "select udf2(c1+100) ,udf2(c6-100) ,udf2(c1*100) ,udf2(c6/100) from stb1 " ,
-        "select udf1(num1) , max(num1) from tb;" ,
-        "select floor(num1) , max(num1) from tb;" ,
-        "select udf1(num1) , min(num1) from tb;" ,
-        "select ceil(num1) , min(num1) from tb;" ,
-        "select udf1(num1) , top(num1,1) from tb;" ,
-        "select udf1(num1) , bottom(num1,1) from tb;" ,
-        "select udf1(c1) , max(c1) from stb1;" ,
-        "select abs(c1) , max(c1) from stb1;" ,
-        "select udf1(c1) , min(c1) from stb1;" ,
-        "select floor(c1) , min(c1) from stb1;" ,
-        "select udf1(c1) , top(c1 ,1) from stb1;" ,
-        "select abs(c1) , top(c1 ,1) from stb1;" ,
-        "select udf1(c1) , bottom(c1,1) from stb1;" ,
-        "select ceil(c1) , bottom(c1,1) from stb1;" ,
-        "select udf1(num1) , abs(num1) from tb;" ,
-        "select floor(num1) , abs(num1) from tb;" ,
-        "select udf1(num1) , csum(num1) from tb;" ,
-        "select ceil(num1) , csum(num1) from tb;" ,
-        "select udf1(c1) , csum(c1) from stb1;" ,
-        "select floor(c1) , csum(c1) from stb1;" ,
-        "select udf1(c1) , abs(c1) from stb1;" ,
-        "select abs(c1) , ceil(c1) from stb1;" ,
-        "select abs(udf1(c1)) , abs(ceil(c1)) from stb1 order by ts;" ,
-        "select abs(udf1(c1)) , abs(ceil(c1)) from ct1 order by ts;" ,
-        "select udf2(c1) from stb1 group by 1-udf1(c1)" ,
-        
-        "select abs(udf1(c1)) , abs(ceil(c1)) from stb1 where c1 is null  order by ts;" ,
-        "select c1 ,udf1(c1) , c6 ,udf1(c6) from stb1 where c1 > 8  order by ts" ,
-        "select sub1.c1, sub2.c2 from sub1, sub2 where sub1.ts=sub2.ts and sub1.c1 is not null" ,
-        "select udf1(sub1.c1), udf1(sub2.c2) from sub1, sub2 where sub1.ts=sub2.ts and sub1.c1 is not null" ,
-        "select sub1.c1 , udf1(sub1.c1), sub2.c2 ,udf1(sub2.c2) from sub1, sub2 where sub1.ts=sub2.ts and sub1.c1 is not null" ,
-        "select udf2(sub1.c1), udf2(sub2.c2) from sub1, sub2 where sub1.ts=sub2.ts and sub1.c1 is not null" ,
-=======
         udf1_sqls = [ 
         "select num1 , udf1(num1) ,num2 ,udf1(num2),num3 ,udf1(num3),num4 ,udf1(num4) from tb" ,
         "select c1 , udf1(c1) ,c2 ,udf1(c2), c3 ,udf1(c3), c4 ,udf1(c4) from stb1 order by c1" ,
@@ -536,13 +493,10 @@
         "select c1 ,udf1(c1) , c6 ,udf1(c6) from stb1 where c1 > 8  order by ts" ,
         "select udf1(sub1.c1), udf1(sub2.c2) from sub1, sub2 where sub1.ts=sub2.ts and sub1.c1 is not null" ,
         "select sub1.c1 , udf1(sub1.c1), sub2.c2 ,udf1(sub2.c2) from sub1, sub2 where sub1.ts=sub2.ts and sub1.c1 is not null" ,
->>>>>>> 9ca54b94
         "select udf1(c1) from ct1 group by c1" ,
         "select udf1(c1) from stb1 group by c1" ,
         "select c1,c2, udf1(c1,c2) from ct1 group by c1,c2" ,
         "select c1,c2, udf1(c1,c2) from stb1 group by c1,c2" ,
-<<<<<<< HEAD
-=======
         "select num1,num2,num3,udf1(num1,num2,num3) from tb" ,
         "select c1,c6,udf1(c1,c6) from stb1 order by ts" ,
         "select abs(udf1(c1,c6,c1,c6)) , abs(ceil(c1)) from stb1 where c1 is not null  order by ts;" 
@@ -555,7 +509,6 @@
         "select udf2(c1)+100 ,udf2(c6)-100 ,udf2(c1)*100 ,udf2(c6)/100 from stb1 " ,
         "select udf2(c1+100) ,udf2(c6-100) ,udf2(c1*100) ,udf2(c6/100) from ct1" ,
         "select udf2(c1+100) ,udf2(c6-100) ,udf2(c1*100) ,udf2(c6/100) from stb1 " ,
->>>>>>> 9ca54b94
         "select udf2(c1) from ct1 group by c1" ,
         "select udf2(c1) from stb1 group by c1" ,
         "select c1,c2, udf2(c1,c6) from ct1 group by c1,c2" ,
@@ -563,25 +516,6 @@
         "select udf2(c1) from stb1 group by udf1(c1)" ,
         "select udf2(c1) from stb1 group by floor(c1)" ,
         "select udf2(c1) from stb1 group by floor(c1) order by udf2(c1)" ,
-<<<<<<< HEAD
-        "select num1,num2,num3,udf1(num1,num2,num3) from tb" ,
-        "select c1,c6,udf1(c1,c6) from stb1 order by ts" ,
-        "select abs(udf1(c1,c6,c1,c6)) , abs(ceil(c1)) from stb1 where c1 is not null  order by ts;" ,
-        "select udf2(sub1.c1 ,sub1.c2), udf2(sub2.c2 ,sub2.c1) from sub1, sub2 where sub1.ts=sub2.ts and sub1.c1 is not null" ,
-        "drop function udf1 " ,
-        "drop function udf2 " ,
-        "select udf2(sub1.c1 ,sub1.c2), udf2(sub2.c2 ,sub2.c1) from sub1, sub2 where sub1.ts=sub2.ts and sub1.c1 is not null" ,
-        "select udf2(sub1.c1 ,sub1.c2), udf2(sub2.c2 ,sub2.c1) from sub1, sub2 where sub1.ts=sub2.ts and sub1.c1 is not null" ,
-        "select count(*) from stb1" ,
-        "select udf2(sub1.c1 ,sub1.c2), udf2(sub2.c2 ,sub2.c1) from sub1, sub2 where sub1.ts=sub2.ts and sub1.c1 is not null"]
-
-        tdSql.execute("use db")
-        for sql in sql_lists:
-            try:
-                tdSql.execute(sql)
-            except:
-                pass
-=======
     
         "select udf2(sub1.c1 ,sub1.c2), udf2(sub2.c2 ,sub2.c1) from sub1, sub2 where sub1.ts=sub2.ts and sub1.c1 is not null" ,
         "select udf2(sub1.c1 ,sub1.c2), udf2(sub2.c2 ,sub2.c1) from sub1, sub2 where sub1.ts=sub2.ts and sub1.c1 is not null" ,
@@ -589,7 +523,6 @@
         "select udf2(sub1.c1 ,sub1.c2), udf2(sub2.c2 ,sub2.c1) from sub1, sub2 where sub1.ts=sub2.ts and sub1.c1 is not null"]
 
         return udf1_sqls ,udf2_sqls
->>>>>>> 9ca54b94
 
 
 
@@ -602,16 +535,12 @@
         # create function without buffer
         tdSql.execute("create function udf1 as '/tmp/udf/libudf1.so' outputtype int")
         tdSql.execute("create aggregate function udf2 as '/tmp/udf/libudf2.so' outputtype double")
-<<<<<<< HEAD
-        # self.try_query_sql()
-=======
         udf1_sqls ,udf2_sqls = self.try_query_sql()
 
         for scalar_sql in udf1_sqls:
             tdSql.query(scalar_sql)
         for aggregate_sql in udf2_sqls:
             tdSql.error(aggregate_sql)
->>>>>>> 9ca54b94
 
         # create function without aggregate 
 
@@ -622,9 +551,6 @@
         # create function without buffer
         tdSql.execute("create  aggregate function udf1 as '/tmp/udf/libudf1.so' outputtype int bufSize 8 ")
         tdSql.execute("create  function udf2 as '/tmp/udf/libudf2.so' outputtype double bufSize 8")
-<<<<<<< HEAD
-        # self.try_query_sql()
-=======
         udf1_sqls ,udf2_sqls = self.try_query_sql()
 
         for scalar_sql in udf1_sqls:
@@ -640,7 +566,6 @@
         tdSql.error(" select test(c1) from stb1 ")
         tdSql.error(" select test(c1,c6), test(c6) from stb1 ")
         tdSql.error(" select test(num1,num2), test(num1) from tb ")
->>>>>>> 9ca54b94
         
         
 
@@ -679,10 +604,7 @@
             # tdLog.info("start udfd : %s " % start_udfd)
 
     def test_function_name(self):
-<<<<<<< HEAD
-=======
         tdLog.info(" create function name is not build_in functions ")
->>>>>>> 9ca54b94
         tdSql.execute(" drop function udf1 ")
         tdSql.execute(" drop function udf2 ")
         tdSql.error("create function max as '/tmp/udf/libudf1.so' outputtype int bufSize 8")
@@ -722,11 +644,6 @@
         self.create_udf_function()
         self.basic_udf_query()
         self.loop_kill_udfd()
-<<<<<<< HEAD
-        self.restart_taosd_query_udf()
-        # self.unexpected_create()
-        # self.test_function_name()
-=======
         
         self.unexpected_create()
         tdSql.execute(" drop function udf1 ")
@@ -738,7 +655,6 @@
         self.restart_taosd_query_udf()
        
         
->>>>>>> 9ca54b94
 
     def stop(self):
         tdSql.close()
