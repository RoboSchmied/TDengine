--- conflicted
+++ resolved
@@ -217,11 +217,7 @@
             tdSql.checkEqual(20470,len(tdSql.queryResult))
 
         tdSql.query("select * from information_schema.ins_columns where db_name ='information_schema'")
-<<<<<<< HEAD
-        tdSql.checkEqual(200, len(tdSql.queryResult))
-=======
         tdSql.checkEqual(208, len(tdSql.queryResult))
->>>>>>> 1bb50568
 
         tdSql.query("select * from information_schema.ins_columns where db_name ='performance_schema'")
         tdSql.checkEqual(54, len(tdSql.queryResult))
