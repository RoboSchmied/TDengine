--- conflicted
+++ resolved
@@ -318,7 +318,6 @@
       "stf,t1=4i64,t3=\"t4\",t2=5f64,t4=5f64 c1=3i64,c3=L\"passitagin_stf\",c2=false,c5=5f64,c6=7u64 "
       "1626006933641000000ns"};
 
-<<<<<<< HEAD
   code = taos_schemaless_insert(taos, lines , sizeof(lines)/sizeof(char*), 0);
 
   char* lines2[] = {
@@ -353,42 +352,6 @@
       "dgtyqodr,t2=5f64,t3=L\"ste\" c1=tRue,c2=4i64,c3=\"iam\" 1626056811823316532ns"
   };
   code = taos_schemaless_insert(taos, lines6, 2, 0);
-=======
-  code = taos_insert_lines(taos, lines, sizeof(lines) / sizeof(char*));
-
-  char* lines2[] = {
-      "stg,t1=3i64,t2=4f64,t3=\"t3\" c1=3i64,c3=L\"passit\",c2=false,c4=4f64 1626006833639000000ns",
-      "stg,t1=4i64,t3=\"t4\",t2=5f64,t4=5f64 c1=3i64,c3=L\"passitagin\",c2=true,c4=5f64,c5=5f64 1626006833640000000ns"};
-  code = taos_insert_lines(taos, &lines2[0], 1);
-  code = taos_insert_lines(taos, &lines2[1], 1);
-
-  char* lines3[] = {
-      "sth,t1=4i64,t2=5f64,t4=5f64,ID=\"childtable\" c1=3i64,c3=L\"passitagin_stf\",c2=false,c5=5f64,c6=7u64 "
-      "1626006933641ms",
-      "sth,t1=4i64,t2=5f64,t4=5f64 c1=3i64,c3=L\"passitagin_stf\",c2=false,c5=5f64,c6=7u64 1626006933654ms"};
-  code = taos_insert_lines(taos, lines3, 2);
-
-  char* lines4[] = {"st123456,t1=3i64,t2=4f64,t3=\"t3\" c1=3i64,c3=L\"passit\",c2=false,c4=4f64 1626006833639000000ns",
-                    "dgtyqodr,t2=5f64,t3=L\"ste\" c1=tRue,c2=4i64,c3=\"iam\" 1626056811823316532ns"};
-  code = taos_insert_lines(taos, lines4, 2);
-
-  char* lines5[] = {
-      "zqlbgs,id=\"zqlbgs_39302_21680\",t0=f,t1=127i8,t2=32767i16,t3=2147483647i32,t4=9223372036854775807i64,t5=11."
-      "12345f32,t6=22.123456789f64,t7=\"binaryTagValue\",t8=L\"ncharTagValue\" "
-      "c0=f,c1=127i8,c2=32767i16,c3=2147483647i32,c4=9223372036854775807i64,c5=11.12345f32,c6=22.123456789f64,c7="
-      "\"binaryColValue\",c8=L\"ncharColValue\",c9=7u64 1626006833639000000ns",
-      "zqlbgs,t9=f,id=\"zqlbgs_39302_21680\",t0=f,t1=127i8,t11=127i8,t2=32767i16,t3=2147483647i32,t4="
-      "9223372036854775807i64,t5=11.12345f32,t6=22.123456789f64,t7=\"binaryTagValue\",t8=L\"ncharTagValue\",t10="
-      "L\"ncharTagValue\" "
-      "c10=f,c0=f,c1=127i8,c12=127i8,c2=32767i16,c3=2147483647i32,c4=9223372036854775807i64,c5=11.12345f32,c6=22."
-      "123456789f64,c7=\"binaryColValue\",c8=L\"ncharColValue\",c9=7u64,c11=L\"ncharColValue\" 1626006833639000000ns"};
-  code = taos_insert_lines(taos, &lines5[0], 1);
-  code = taos_insert_lines(taos, &lines5[1], 1);
-
-  char* lines6[] = {"st123456,t1=3i64,t2=4f64,t3=\"t3\" c1=3i64,c3=L\"passit\",c2=false,c4=4f64 1626006833639000000ns",
-                    "dgtyqodr,t2=5f64,t3=L\"ste\" c1=tRue,c2=4i64,c3=\"iam\" 1626056811823316532ns"};
-  code = taos_insert_lines(taos, lines6, 2);
->>>>>>> 9ce15470
   return (code);
 }
 
@@ -421,7 +384,6 @@
   printf("*********** verify subscribe ************\n");
   verify_subscribe(taos);
 
-<<<<<<< HEAD
   printf("************ verify prepare *************\n");
   verify_prepare(taos);
 
@@ -430,8 +392,6 @@
   printf("************ verify prepare3 *************\n");
   verify_prepare3(taos);
 
-=======
->>>>>>> 9ce15470
   printf("************ verify stream  *************\n");
   // verify_stream(taos);
   printf("done\n");
