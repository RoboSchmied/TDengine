###################################################################
#           Copyright (c) 2016 by TAOS Technologies, Inc.
#                     All rights reserved.
#
#  This file is proprietary and confidential to TAOS Technologies.
#  No part of this file may be reproduced, stored, transmitted,
#  disclosed or used in any form or by any means other than as
#  expressly provided by the written permission from Jianhui Tao
#
###################################################################

# -*- coding: utf-8 -*-

import sys
import taos
import time
import os
from util.log import tdLog
from util.cases import tdCases
from util.sql import tdSql


class TDTestCase:
    def init(self, conn, logSql):
        tdLog.debug("start to execute %s" % __file__)
        tdSql.init(conn.cursor(), logSql)

        now = time.time()
        self.ts = int(round(now * 1000))

    def getBuildPath(self):
        selfPath = os.path.dirname(os.path.realpath(__file__))

        if ("community" in selfPath):
            projPath = selfPath[:selfPath.find("community")]
        else:
            projPath = selfPath[:selfPath.find("tests")]

        for root, dirs, files in os.walk(projPath):
            if ("taosd" in files):
                rootRealPath = os.path.dirname(os.path.realpath(root))
                if ("packaging" not in rootRealPath):
                    buildPath = root[:len(root)-len("/build/bin")]
                    break
        return buildPath

    def run(self):
        buildPath = self.getBuildPath()
        if (buildPath == ""):
            tdLog.exit("taosd not found!")
        else:
            tdLog.info("taosd found in %s" % buildPath)
        binPath = buildPath+ "/build/bin/"

        os.system("rm -rf table/create.py.sql")
        tdSql.prepare()

        print("==============step1")
        print("prepare data")
        tdSql.execute("create table db.st (ts timestamp, i int) tags(j int)")
        tdSql.execute("create table db.tb using st tags(1)")
        tdSql.execute("insert into db.tb values(now, 1)")

        print("==============step2")
        print("create table as select")
        try:
            tdSql.execute("create table db.test as select * from db.st")
        except Exception as e:
            tdLog.exit(e)

        # case for defect: https://jira.taosdata.com:18080/browse/TD-2560
        tdSql.execute("create table db.tb02 using st tags(2)")
        tdSql.execute("create table db.tb03 using st tags(3)")
        tdSql.execute("create table db.tb04 using st tags(4)")

        tdSql.query("show tables like 'tb%' ")
        tdSql.checkRows(4)

        tdSql.query("show tables like 'tb0%' ")
        tdSql.checkRows(3)

        tdSql.execute("create table db.st0 (ts timestamp, i int) tags(j int)")
        tdSql.execute("create table db.st1 (ts timestamp, i int, c2 int) tags(j int, loc nchar(20))")

        tdSql.query("show stables like 'st%' ")
        tdSql.checkRows(3)

        # case for defect: https://jira.taosdata.com:18080/browse/TD-2693
        tdSql.execute("create database db2")
        tdSql.execute("use db2")
        tdSql.execute("create table stb(ts timestamp, c int) tags(t int)")
        tdSql.error("insert into db2.tb6 using db2.stb tags(1) values(now 1) tb2 using db2. tags( )values(now 2)")

<<<<<<< HEAD

        print("==============new version [escape character] for stable==============")
        print("==============step1,#create db.stable,db.table; insert db.table; show db.table; select db.table; drop db.table;")
        print("prepare data")
        
        self.stb1 = "stable_1~!@#$%^&*()-_+=[]{}':,<.>/?stST13579"
        self.tb1 = "table_1~!@#$%^&*()-_+=[]{}':,<.>/?stST13579"

        tdSql.execute("create stable db.`%s` (ts timestamp, i int) tags(j int)" %self.stb1)
        tdSql.query("describe db.`%s` ; " %self.stb1)
        tdSql.checkRows(3)

        tdSql.query("select _block_dist() from db.`%s` ; " %self.stb1)
        tdSql.checkRows(0)

        tdSql.query("show create stable db.`%s` ; " %self.stb1)
        tdSql.checkData(0, 0, self.stb1)
        tdSql.checkData(0, 1, "create table `%s` (ts TIMESTAMP,i INT) TAGS (j INT)" %self.stb1)

        tdSql.execute("create table db.`table!1` using db.`%s` tags(1)" %self.stb1)
        tdSql.query("describe db.`table!1` ; ")
        tdSql.checkRows(3)

        time.sleep(10)
        tdSql.query("show create table db.`table!1` ; ")
        tdSql.checkData(0, 0, "table!1")
        tdSql.checkData(0, 1, "CREATE TABLE `table!1` USING `%s` TAGS (1)" %self.stb1)
        tdSql.execute("insert into db.`table!1` values(now, 1)")
        tdSql.query("select * from  db.`table!1`; ")
        tdSql.checkRows(1)
        tdSql.query("select count(*) from  db.`table!1`; ")
        tdSql.checkData(0, 0, 1)       
        tdSql.query("select _block_dist() from db.`%s` ; " %self.stb1)
        tdSql.checkRows(1)

        tdSql.execute("create table db.`%s` using db.`%s` tags(1)" %(self.tb1,self.stb1))
        tdSql.query("describe db.`%s` ; " %self.tb1)
        tdSql.checkRows(3)
        tdSql.query("show create table db.`%s` ; " %self.tb1)
        tdSql.checkData(0, 0, self.tb1)
        tdSql.checkData(0, 1, "CREATE TABLE `%s` USING `%s` TAGS (1)" %(self.tb1,self.stb1))
        tdSql.execute("insert into db.`%s`  values(now, 1)" %self.tb1)
        tdSql.query("select * from  db.`%s` ; " %self.tb1)
        tdSql.checkRows(1)
        tdSql.query("select count(*) from  db.`%s`; "  %self.tb1)
        tdSql.checkData(0, 0, 1)
        #time.sleep(10)
        tdSql.query("select * from  db.`%s` ; "  %self.stb1)
        tdSql.checkRows(2)
        tdSql.query("select count(*) from  db.`%s`; " %self.stb1)
        tdSql.checkData(0, 0, 2)

        tdSql.query("select * from (select * from db.`%s`) ; " %self.stb1)
        tdSql.checkRows(2)
        tdSql.query("select count(*) from (select * from db.`%s`) ; " %self.stb1)
        tdSql.checkData(0, 0, 2)

        tdSql.query("show db.stables like 'stable_1%' ")
        tdSql.checkRows(1)
        tdSql.query("show db.tables like 'table%' ")
        tdSql.checkRows(2)

        #TD-10531 tbname is not support
        # tdSql.execute("select * from db.`%s` where tbname = db.`%s`;"  %(self.stb1,self.tb1))
        # tdSql.checkRows(1)
        # tdSql.execute("select count(*) from db.`%s` where tbname in (db.`%s`,db.`table!1`);"  %(self.stb1,self.tb1))
        # tdSql.checkRows(4)

        print("==============old scene is not change, max length : database.name + table.name <= 192")
        self.tb192old = "table192table192oldtable192oldtable192oldtable192oldtable192oldtable192oldtable192oldtable192oldtable192oldtable192oldtable192oldtable192oldtable192oldtable192oldtable192oldtable192oldtable192"
        tdSql.execute("create table db.%s using db.st tags(1)" %self.tb192old)
        tdSql.query("describe db.%s ; " %self.tb192old)
        tdSql.checkRows(3)
        tdSql.query("show db.tables like 'table192%' ")
        tdSql.checkRows(1)
        self.tb193old = "table193table192oldtable192oldtable192oldtable192oldtable192oldtable192oldtable192oldtable192oldtable192oldtable192oldtable192oldtable192oldtable192oldtable192oldtable192oldtable192oldtable192o"
        tdSql.error("create table db.%s using db.st tags(1)" %self.tb193old)
        
        print("==============new scene `***` is change, max length : `table.name` <= 192 ,not include database.name")
        self.tb192new = "table_192~!@#$%^&*()-_+=[]{}':,<.>/?stST0123456789table_192~!@#$%^&*()-_+=[]{}':,<.>/?stST0123456789table_192~!@#$%^&*()-_+=[]{}':,<.>/?stST0123456789table_192~!@#$%^&*()-_+=[]{}':,<.>/?stST12"
        tdSql.execute("create table db.`%s` using db.`%s` tags(1)" %(self.tb192new,self.stb1))
        tdSql.query("describe db.`%s` ; " %self.tb192new)
        tdSql.checkRows(3)
        tdSql.query("show db.tables like 'table_192%' ")
        tdSql.checkRows(1)
        self.tb193new = "table_193~!@#$%^&*()-_+=[]{}':,<.>/?stST0123456789table_192~!@#$%^&*()-_+=[]{}':,<.>/?stST0123456789table_192~!@#$%^&*()-_+=[]{}':,<.>/?stST0123456789table_192~!@#$%^&*()-_+=[]{}':,<.>/?stST123"
        tdSql.error("create table db.`%s` using db.`%s` tags(1)" %(self.tb193new,self.stb1))
=======
        # case for TD-10691
        tdSql.error("create table ttb1(ts timestamp, file int )")
>>>>>>> f6c0f746
        


        self.cr_tb1 = "create_table_1~!@#$%^&*()-_+=[]{}':,<.>/?stST13579"
        tdSql.execute("create table db.`%s` as select avg(i) from db.`%s` where ts > now interval(1m) sliding(30s);" %(self.cr_tb1,self.stb1))
        tdSql.query("show db.tables like 'create_table_%' ")
        tdSql.checkRows(1)

        print("==============drop table\stable")
        try:
            tdSql.execute("drop table db.`%s` " %self.tb1)
        except Exception as e:
            tdLog.exit(e)

        tdSql.error("select * from db.`%s`" %self.tb1)
        tdSql.query("show db.stables like 'stable_1%' ")
        tdSql.checkRows(1)

        try:
            tdSql.execute("drop table db.`%s` " %self.stb1)
        except Exception as e:
            tdLog.exit(e)

        tdSql.error("select * from db.`%s`" %self.tb1)
        tdSql.error("select * from db.`%s`" %self.stb1)
       
        
        print("==============step2,#create stable,table; insert table; show table; select table; drop table")
        
        self.stb2 = "stable_2~!@#$%^&*()-_+=[]{}';:,<.>/?stST24680~!@#$%^&*()-_+=[]{}"
        self.tb2 = "table_2~!@#$%^&*()-_+=[]{}';:,<.>/?stST24680~!@#$%^&*()-_+=[]{}"

        tdSql.execute("create stable `%s` (ts timestamp, i int) tags(j int);" %self.stb2)
        tdSql.query("describe `%s` ; "%self.stb2)
        tdSql.checkRows(3)

        tdSql.query("select _block_dist() from `%s` ; " %self.stb2)
        tdSql.checkRows(0)

        tdSql.query("show create stable `%s` ; " %self.stb2)
        tdSql.checkData(0, 0, self.stb2)
        tdSql.checkData(0, 1, "create table `%s` (ts TIMESTAMP,i INT) TAGS (j INT)" %self.stb2)

        tdSql.execute("create table `table!2` using `%s` tags(1)" %self.stb2)
        tdSql.query("describe `table!2` ; ")
        tdSql.checkRows(3)

        time.sleep(10)

        tdSql.query("show create table `table!2` ; ")
        tdSql.checkData(0, 0, "table!2")
        tdSql.checkData(0, 1, "CREATE TABLE `table!2` USING `%s` TAGS (1)" %self.stb2)
        tdSql.execute("insert into `table!2` values(now, 1)")
        tdSql.query("select * from  `table!2`; ")
        tdSql.checkRows(1)
        tdSql.query("select count(*) from  `table!2`; ")
        tdSql.checkData(0, 0, 1)
        tdSql.query("select _block_dist() from `%s` ; " %self.stb2)
        tdSql.checkRows(1)

        tdSql.execute("create table `%s` using `%s` tags(1)" %(self.tb2,self.stb2))
        tdSql.query("describe `%s` ; " %self.tb2)
        tdSql.checkRows(3)
        tdSql.query("show create table `%s` ; " %self.tb2)
        tdSql.checkData(0, 0, self.tb2)
        tdSql.checkData(0, 1, "CREATE TABLE `%s` USING `%s` TAGS (1)" %(self.tb2,self.stb2))
        tdSql.execute("insert into `%s`  values(now, 1)" %self.tb2)
        tdSql.query("select * from  `%s` ; " %self.tb2)
        tdSql.checkRows(1)
        tdSql.query("select count(*) from  `%s`; " %self.tb2)
        tdSql.checkData(0, 0, 1)
        tdSql.query("select * from  `%s` ; " %self.stb2)
        tdSql.checkRows(2)
        tdSql.query("select count(*) from  `%s`; " %self.stb2)
        tdSql.checkData(0, 0, 2)

        tdSql.query("select * from (select * from `%s`) ; "  %self.stb2)
        tdSql.checkRows(2)
        tdSql.query("select count(*) from (select * from `%s` ); "  %self.stb2)
        tdSql.checkData(0, 0, 2)

        tdSql.query("show stables like 'stable_2%' ")
        tdSql.checkRows(1)
        tdSql.query("show tables like 'table%' ")
        tdSql.checkRows(2)


        #TD-10531 tbname is not support
        # tdSql.execute("select * from db.`%s` where tbname = db.`%s`;"  %(self.stb1,self.tb1))
        # tdSql.checkRows(1)
        # tdSql.execute("select count(*) from db.`%s` where tbname in (db.`%s`,db.`table!1`);"  %(self.stb1,self.tb1))
        # tdSql.checkRows(4)

        #TD-10536
        self.cr_tb2 = "create_table_2~!@#$%^&*()-_+=[]{}';:,<.>/?stST24680~!@#$%^&*()-_+=[]{}"
        tdSql.execute("create table `%s` as select * from `%s` ;" %(self.cr_tb2,self.stb2))
        tdSql.query("show db.tables like 'create_table_%' ")
        tdSql.checkRows(1)

        print("==============drop table\stable")
        try:
            tdSql.execute("drop table `%s` " %self.tb2)
        except Exception as e:
            tdLog.exit(e)

        tdSql.error("select * from `%s`" %self.tb2)
        tdSql.query("show stables like 'stable_2%' ")
        tdSql.checkRows(1)

        try:
            tdSql.execute("drop table `%s` " %self.stb2)
        except Exception as e:
            tdLog.exit(e)

        tdSql.error("select * from `%s`" %self.tb2)
        tdSql.error("select * from `%s`" %self.stb2)


        print("==============step3,#create regular_table; insert regular_table; show regular_table; select regular_table; drop regular_table")
        self.regular_table = "regular_table~!@#$%^&*()-_+=[]{}';:,<.>/?stST24680~!@#$%^&*()-_+=[]{}"
        
        tdSql.execute("create table `%s` (ts timestamp,i int) ;" %self.regular_table)
        tdSql.query("describe `%s` ; "%self.regular_table)
        tdSql.checkRows(2)

        tdSql.query("select _block_dist() from `%s` ; " %self.regular_table)
        tdSql.checkRows(1)

        tdSql.query("show create table `%s` ; " %self.regular_table)
        tdSql.checkData(0, 0, self.regular_table)
        tdSql.checkData(0, 1, "create table `%s` (ts TIMESTAMP,i INT)" %self.regular_table)

        tdSql.execute("insert into `%s`  values(now, 1)" %self.regular_table)
        tdSql.query("select * from  `%s` ; " %self.regular_table)
        tdSql.checkRows(1)
        tdSql.query("select count(*) from  `%s`; " %self.regular_table)
        tdSql.checkData(0, 0, 1)
        tdSql.query("select _block_dist() from `%s` ; " %self.regular_table)
        tdSql.checkRows(1)

        tdSql.query("select * from (select * from `%s`) ; "  %self.regular_table)
        tdSql.checkRows(1)
        tdSql.query("select count(*) from (select * from `%s` ); "  %self.regular_table)
        tdSql.checkData(0, 0, 1)

        tdSql.query("show tables like 'regular_table%' ")
        tdSql.checkRows(1)

        self.crr_tb = "create_r_table~!@#$%^&*()-_+=[]{}';:,<.>/?stST24680~!@#$%^&*()-_+=[]{}"
        tdSql.execute("create table `%s` as select * from `%s` ;" %(self.crr_tb,self.regular_table))
        tdSql.query("show db2.tables like 'create_r_table%' ")
        tdSql.checkRows(1)

        print("==============drop table\stable")
        try:
            tdSql.execute("drop table `%s` " %self.regular_table)
        except Exception as e:
            tdLog.exit(e)

        tdSql.error("select * from `%s`" %self.regular_table)
        
   


    def stop(self):
        tdSql.close()
        tdLog.success("%s successfully executed" % __file__)


tdCases.addWindows(__file__, TDTestCase())
tdCases.addLinux(__file__, TDTestCase())<|MERGE_RESOLUTION|>--- conflicted
+++ resolved
@@ -91,7 +91,6 @@
         tdSql.execute("create table stb(ts timestamp, c int) tags(t int)")
         tdSql.error("insert into db2.tb6 using db2.stb tags(1) values(now 1) tb2 using db2. tags( )values(now 2)")
 
-<<<<<<< HEAD
 
         print("==============new version [escape character] for stable==============")
         print("==============step1,#create db.stable,db.table; insert db.table; show db.table; select db.table; drop db.table;")
@@ -179,10 +178,8 @@
         tdSql.checkRows(1)
         self.tb193new = "table_193~!@#$%^&*()-_+=[]{}':,<.>/?stST0123456789table_192~!@#$%^&*()-_+=[]{}':,<.>/?stST0123456789table_192~!@#$%^&*()-_+=[]{}':,<.>/?stST0123456789table_192~!@#$%^&*()-_+=[]{}':,<.>/?stST123"
         tdSql.error("create table db.`%s` using db.`%s` tags(1)" %(self.tb193new,self.stb1))
-=======
         # case for TD-10691
         tdSql.error("create table ttb1(ts timestamp, file int )")
->>>>>>> f6c0f746
         
 
 
