--- conflicted
+++ resolved
@@ -103,10 +103,6 @@
                     select count(*) as count, loc from st where ts between 1600000000000 and 1600000000010 group by loc''')
         tdSql.checkRows(6)
 
-<<<<<<< HEAD
-
-=======
->>>>>>> c75eb889
     def stop(self):
         tdSql.close()
         tdLog.success("%s successfully executed" % __file__)
