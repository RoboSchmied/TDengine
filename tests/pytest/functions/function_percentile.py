--- conflicted
+++ resolved
@@ -144,14 +144,10 @@
         print("apercentile result: %s" % tdSql.getData(0, 0))
 
         # Test case for: https://jira.taosdata.com:18080/browse/TD-2609
-<<<<<<< HEAD
+
         # modified for : https://jira.taosdata.com:18080/browse/TD-2627
         tdSql.execute("create table st(ts timestamp, k int)")
         tdSql.execute("insert into st values(now, -100)(now+1a,-99)")
-=======
-        tdSql.execute("create table st(ts timestamp, k int)")
-        tdSql.execute("insert into st values(now, -100)")
->>>>>>> 7f57f0e1
         tdSql.query("select apercentile(k, 20) from st")
         tdSql.checkData(0, 0, -100.00)
 
