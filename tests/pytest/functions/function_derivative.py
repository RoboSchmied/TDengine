###################################################################
#           Copyright (c) 2016 by TAOS Technologies, Inc.
#                     All rights reserved.
#
#  This file is proprietary and confidential to TAOS Technologies.
#  No part of this file may be reproduced, stored, transmitted,
#  disclosed or used in any form or by any means other than as
#  expressly provided by the written permission from Jianhui Tao
#
###################################################################

# -*- coding: utf-8 -*-

import sys
import taos
from util.log import *
from util.cases import *
from util.sql import *
import numpy as np


class TDTestCase:
    def init(self, conn, logSql):
        tdLog.debug("start to execute %s" % __file__)
        tdSql.init(conn.cursor())

        self.rowNum = 10
        self.ts = 1537146000000

    def insertAndCheckData(self):
        types = ["tinyint", "tinyint unsigned", "smallint", "smallint unsigned", "int", "int unsigned", "bigint", "bigint unsigned", "float", "double", "bool", "binary(20)", "nchar(20)"]

        for type in types:
            print("============== create table using %s type ================" % type)
            tdSql.execute("drop table if exists stb")
            tdSql.execute("create table stb(ts timestamp, col %s) tags (id int)" % type)
            tdSql.execute("create table tb1 using stb tags(1)")
            tdSql.execute("create table tb2 using stb tags(2)")

            if type == "tinyint" or type == "smallint" or type == "int" or type == "bigint":
                tdSql.execute("insert into tb1 values(%d, 1)(%d, 11)(%d, 21)" % (self.ts, self.ts + 10000, self.ts + 20000))
                tdSql.execute("insert into tb1 values(%d, -1)(%d, -11)(%d, -21)" % (self.ts + 30000, self.ts + 40000, self.ts + 50000))
                tdSql.execute("insert into tb2 values(%d, 10)(%d, 20)(%d, 30)" % (self.ts + 60000, self.ts + 70000, self.ts + 80000))
                tdSql.execute("insert into tb2 values(%d, -10)(%d, -20)(%d, -30)" % (self.ts + 90000, self.ts + 1000000, self.ts + 1100000))

                tdSql.execute("insert into tb3 using stb tags(3) values(%d, 10)" % (self.ts + 1200000))
                
                tdSql.query("select derivative(col, 1s, 1) from stb group by tbname")
                tdSql.checkRows(4)

                tdSql.query("select derivative(col, 10s, 1) from stb group by tbname")
                tdSql.checkRows(4)

                tdSql.query("select derivative(col, 10s, 0) from stb group by tbname")
                tdSql.checkRows(10)

                tdSql.query("select ts,derivative(col, 10s, 1),ts from stb group by tbname")
                tdSql.checkRows(4)
                tdSql.checkData(0, 0, "2018-09-17 09:00:10.000")
                tdSql.checkData(0, 1, "2018-09-17 09:00:10.000")
                tdSql.checkData(0, 3, "2018-09-17 09:00:10.000")
                tdSql.checkData(3, 0, "2018-09-17 09:01:20.000")
                tdSql.checkData(3, 1, "2018-09-17 09:01:20.000")
                tdSql.checkData(3, 3, "2018-09-17 09:01:20.000")

                tdSql.query("select ts,derivative(col, 10s, 1),ts from tb1")
                tdSql.checkRows(2)
                tdSql.checkData(0, 0, "2018-09-17 09:00:10.000")
                tdSql.checkData(0, 1, "2018-09-17 09:00:10.000")
                tdSql.checkData(0, 3, "2018-09-17 09:00:10.000")
                tdSql.checkData(1, 0, "2018-09-17 09:00:20.009")
                tdSql.checkData(1, 1, "2018-09-17 09:00:20.009")
                tdSql.checkData(1, 3, "2018-09-17 09:00:20.009")

<<<<<<< HEAD

=======
>>>>>>> ae2739b1
                tdSql.query("select ts from(select ts,derivative(col, 10s, 0) from stb group by tbname)")

                tdSql.checkData(0, 0, "2018-09-17 09:00:10.000")

                tdSql.error("select derivative(col, 10s, 0) from tb1 group by tbname")

                tdSql.query("select derivative(col, 10s, 1) from tb1")
                tdSql.checkRows(2)

                tdSql.query("select derivative(col, 10s, 0) from tb1")
                tdSql.checkRows(5)

                tdSql.query("select derivative(col, 10s, 1) from tb2")
                tdSql.checkRows(2)

                tdSql.query("select derivative(col, 10s, 0) from tb2")
                tdSql.checkRows(5)

                tdSql.query("select derivative(col, 10s, 0) from tb3")
                tdSql.checkRows(0)
                
            elif type == "tinyint unsigned" or type == "smallint unsigned" or type == "int unsigned" or type == "bigint unsigned":
                tdSql.execute("insert into tb1 values(%d, 1)(%d, 11)(%d, 21)" % (self.ts, self.ts + 10000, self.ts + 20000))                
                tdSql.execute("insert into tb2 values(%d, 10)(%d, 20)(%d, 30)" % (self.ts + 60000, self.ts + 70000, self.ts + 80000))

                tdSql.error("select derivative(col, 1s, 1) from tb1")
                tdSql.error("select derivative(col, 10s, 0) from tb1")
                tdSql.error("select derivative(col, 999ms, 0) from tb1")
                tdSql.error("select derivative(col, 1s, 1) from tb2")
                tdSql.error("select derivative(col, 10s, 0) from tb2")
                tdSql.error("select derivative(col, 999ms, 0) from tb2")

            elif type == "float" or type == "double":
                tdSql.execute("insert into tb1 values(%d, 1.0)(%d, 11.0)(%d, 21.0)" % (self.ts, self.ts + 10000, self.ts + 20000))
                tdSql.execute("insert into tb2 values(%d, 3.0)(%d, 4.0)(%d, 5.0)" % (self.ts + 60000, self.ts + 70000, self.ts + 80000))

                tdSql.query("select derivative(col, 10s, 1) from tb1")
                tdSql.checkRows(2)

                tdSql.query("select derivative(col, 10s, 0) from tb1")
                tdSql.checkRows(2)

                tdSql.query("select derivative(col, 10s, 1) from tb2")
                tdSql.checkRows(2)

                tdSql.query("select derivative(col, 10s, 0) from tb2")
                tdSql.checkRows(2)

            elif type == "bool":
                tdSql.execute("insert into tb1 values(%d, true)(%d, false)(%d, true)" % (self.ts, self.ts + 10000, self.ts + 20000))
                tdSql.execute("insert into tb2 values(%d, false)(%d, true)(%d, true)" % (self.ts + 60000, self.ts + 70000, self.ts + 80000))

                tdSql.error("select derivative(col, 1s, 1) from tb1")
                tdSql.error("select derivative(col, 10s, 0) from tb1")
                tdSql.error("select derivative(col, 999ms, 0) from tb1")
                tdSql.error("select derivative(col, 1s, 1) from tb2")
                tdSql.error("select derivative(col, 10s, 0) from tb2")
                tdSql.error("select derivative(col, 999ms, 0) from tb2")

            else:
                tdSql.execute("insert into tb1 values(%d, 'test01')(%d, 'test01')(%d, 'test01')" % (self.ts, self.ts + 10000, self.ts + 20000))
                tdSql.execute("insert into tb2 values(%d, 'test01')(%d, 'test01')(%d, 'test01')" % (self.ts + 60000, self.ts + 70000, self.ts + 80000))

                tdSql.error("select derivative(col, 1s, 1) from tb1")
                tdSql.error("select derivative(col, 10s, 0) from tb1")
                tdSql.error("select derivative(col, 999ms, 0) from tb1")
                tdSql.error("select derivative(col, 1s, 1) from tb2")
                tdSql.error("select derivative(col, 10s, 0) from tb2")
                tdSql.error("select derivative(col, 999ms, 0) from tb2")

            tdSql.error("select derivative(col, 10s, 1) from stb")
            tdSql.error("select derivative(col, 10s, 1) from stb group by col")
            tdSql.error("select derivative(col, 10s, 1) from stb group by id")
            tdSql.error("select derivative(col, 999ms, 1) from stb group by id")
            tdSql.error("select derivative(col, 10s, 2) from stb group by id")

    def run(self):
        tdSql.prepare()        
        self.insertAndCheckData()

        tdSql.execute("create table st(ts timestamp, c1 int, c2 int) tags(id int)")
        tdSql.execute("insert into dev1(ts, c1) using st tags(1) values(now, 1)")

        tdSql.error("select derivative(c1, 10s, 0) from (select c1 from st)")
        tdSql.query("select diff(c1) from (select derivative(c1, 1s, 0) c1 from dev1)")
        tdSql.checkRows(0)
              
    def stop(self):
        tdSql.close()
        tdLog.success("%s successfully executed" % __file__)


tdCases.addWindows(__file__, TDTestCase())
tdCases.addLinux(__file__, TDTestCase())<|MERGE_RESOLUTION|>--- conflicted
+++ resolved
@@ -72,10 +72,6 @@
                 tdSql.checkData(1, 1, "2018-09-17 09:00:20.009")
                 tdSql.checkData(1, 3, "2018-09-17 09:00:20.009")
 
-<<<<<<< HEAD
-
-=======
->>>>>>> ae2739b1
                 tdSql.query("select ts from(select ts,derivative(col, 10s, 0) from stb group by tbname)")
 
                 tdSql.checkData(0, 0, "2018-09-17 09:00:10.000")
