--- conflicted
+++ resolved
@@ -11,12 +11,6 @@
 
 # -*- coding: utf-8 -*-
 
-<<<<<<< HEAD
-=======
-import sys
-from util.dnodes import *
-import taos
->>>>>>> 9ce15470
 from util.log import *
 from util.cases import *
 from util.sql import *
@@ -25,12 +19,6 @@
         tdLog.debug("start to execute %s" % __file__)
         tdSql.init(conn.cursor())
 
-<<<<<<< HEAD
-=======
-        self.rowNum = 10
-        self.ts = 1537100000000
-
->>>>>>> 9ce15470
     def run(self):
         tdSql.prepare()
         tdSql.execute("create table ap1 (ts timestamp, pav float)")
@@ -67,7 +55,6 @@
         tdSql.checkRows(0)
         tdSql.query("select interp(pav) from ap1 where ts = '2021-07-25 02:19:54' FILL (LINEAR)")
         tdSql.checkRows(0)
-<<<<<<< HEAD
         # check None
         tdSql.query("select interp(pav) from ap1 where ts> '2021-07-25 02:19:54' and ts<'2021-07-25 02:20:00' every(1000a) FILL (None)")
         tdSql.checkRows(0)
@@ -91,8 +78,6 @@
         for i in range(5):
             tdSql.checkData(i,1,1.00000)
             tdSql.checkData(i,2,2.00000)
-=======
->>>>>>> 9ce15470
         tdSql.query("select interp(pav) from ap1 where ts> '2021-07-25 02:19:54' and ts<'2021-07-25 02:20:00' every(1000a) FILL (LINEAR)")
         tdSql.checkRows(6)
         tdSql.query("select interp(pav) from ap1 where ts>= '2021-07-25 02:19:54' and ts<'2021-07-25 02:20:00' every(1000a) FILL (NEXT)")
@@ -125,8 +110,6 @@
         tdSql.error("select interp(*) from ap1 ts >= '2021-07-25 02:19:54' FILL(NEXT)")
         tdSql.error("select interp(*) from ap1 ts <= '2021-07-25 02:19:54' FILL(NEXT)")
         tdSql.error("select interp(*) from ap1 where ts >'2021-07-25 02:19:59.938' and ts < now every(1s) fill(next)")
-<<<<<<< HEAD
-=======
 
         # test case for https://jira.taosdata.com:18080/browse/TS-241
         tdSql.execute("create database test minrows 10")
@@ -151,7 +134,6 @@
             else:
                 tdSql.checkRows(11)
 
->>>>>>> 9ce15470
 
     def stop(self):
         tdSql.close()
