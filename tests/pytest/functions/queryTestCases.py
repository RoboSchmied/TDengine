--- conflicted
+++ resolved
@@ -1124,34 +1124,22 @@
 
     def run(self):
 
+        # develop branch
+        self.td4097()
+        self.td4889()
+        self.td5798()
+
         # master branch
-<<<<<<< HEAD
-        # self.td3690()
-        # self.td4082()
-        # self.td4288()
-        # self.td4724()
-        # self.td5935()
-        # self.td6068()
-=======
         self.td3690()
         self.td4082()
         self.td4288()
         self.td4724()
         self.td5935()
         self.td6068()
->>>>>>> 9ce15470
-
-        # develop branch
-        self.td4097()
-        self.td4889()
-        self.td5798()
+
         # self.td5168()
-<<<<<<< HEAD
-        self.td5433()
-=======
         # self.td5433()
         # self.td5798()
->>>>>>> 9ce15470
 
     def stop(self):
         tdSql.close()
