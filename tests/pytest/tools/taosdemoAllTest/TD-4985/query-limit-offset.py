###################################################################
#           Copyright (c) 2016 by TAOS Technologies, Inc.
#                     All rights reserved.
#
#  This file is proprietary and confidential to TAOS Technologies.
#  No part of this file may be reproduced, stored, transmitted,
#  disclosed or used in any form or by any means other than as
#  expressly provided by the written permission from Jianhui Tao
#
###################################################################

# -*- coding: utf-8 -*-

import sys
import os
from util.log import *
from util.cases import *
from util.sql import *
from util.dnodes import *


class TDTestCase:
    def init(self, conn, logSql):
        tdLog.debug("start to execute %s" % __file__)
        tdSql.init(conn.cursor(), logSql)

    def getBuildPath(self):
        selfPath = os.path.dirname(os.path.realpath(__file__))

        if ("community" in selfPath):
            projPath = selfPath[:selfPath.find("community")]
        else:
            projPath = selfPath[:selfPath.find("tests")]

        for root, dirs, files in os.walk(projPath):
            if ("taosd" in files):
                rootRealPath = os.path.dirname(os.path.realpath(root))
                if ("packaging" not in rootRealPath):
                    buildPath = root[:len(root)-len("/build/bin")]
                    break
        return buildPath

    def run(self):
        buildPath = self.getBuildPath()
        if (buildPath == ""):
            tdLog.exit("taosd not found!")
        else:
            tdLog.info("taosd found in %s" % buildPath)
        binPath = buildPath+ "/build/bin/"

        # insert: create one  or mutiple tables per sql and insert multiple rows per sql
        # test case for https://jira.taosdata.com:18080/browse/TD-4985
        os.system("%staosdemo -f tools/taosdemoAllTest/TD-4985/query-limit-offset.json -y " % binPath)
        tdSql.execute("use db")
        tdSql.query("select count (tbname) from stb0")
        tdSql.checkData(0, 0, 10000)

        for i in range(1000):
            tdSql.execute('''insert into stb00_9999 values(%d, %d, %d,'test99.%s')'''
                            % (1600000000000 + i, i, -10000+i, i))
            tdSql.execute('''insert into stb00_8888 values(%d, %d, %d,'test98.%s')'''
                            % (1600000000000 + i, i, -10000+i, i))
            tdSql.execute('''insert into stb00_7777 values(%d, %d, %d,'test97.%s')'''
                            % (1600000000000 + i, i, -10000+i, i))
            tdSql.execute('''insert into stb00_6666 values(%d, %d, %d,'test96.%s')'''
                            % (1600000000000 + i, i, -10000+i, i))
            tdSql.execute('''insert into stb00_5555 values(%d, %d, %d,'test95.%s')'''
                            % (1600000000000 + i, i, -10000+i, i))
            tdSql.execute('''insert into stb00_4444 values(%d, %d, %d,'test94.%s')'''
                            % (1600000000000 + i, i, -10000+i, i))
            tdSql.execute('''insert into stb00_3333 values(%d, %d, %d,'test93.%s')'''
                            % (1600000000000 + i, i, -10000+i, i))
            tdSql.execute('''insert into stb00_2222 values(%d, %d, %d,'test92.%s')'''
                            % (1600000000000 + i, i, -10000+i, i))
            tdSql.execute('''insert into stb00_1111 values(%d, %d, %d,'test91.%s')'''
                            % (1600000000000 + i, i, -10000+i, i))
            tdSql.execute('''insert into stb00_100 values(%d, %d, %d,'test90.%s')'''
                            % (1600000000000 + i, i, -10000+i, i))
        tdSql.query("select * from stb0 where c2 like 'test99%' ")
        tdSql.checkRows(1000)
        tdSql.query("select * from stb0 where  tbname like 'stb00_9999'  limit 10" )
        tdSql.checkData(0, 1, 0)
        tdSql.checkData(1, 1, 1)
        tdSql.checkData(2, 1, 2)
        tdSql.query("select * from stb0 where  tbname like 'stb00_9999'  limit 10 offset 5" )
        tdSql.checkData(0, 1, 5)
        tdSql.checkData(1, 1, 6)
        tdSql.checkData(2, 1, 7)
        tdSql.query("select *  from stb0 where c2 like 'test98%' ")
        tdSql.checkRows(1000)
        tdSql.query("select  *  from stb0 where tbname like 'stb00_8888' limit 10" )
        tdSql.checkData(0, 1, 0)
        tdSql.checkData(1, 1, 1)
        tdSql.checkData(2, 1, 2)
        tdSql.query("select *  from stb0 where tbname like 'stb00_8888' limit 10 offset 5" )
        tdSql.checkData(0, 1, 5)
        tdSql.checkData(1, 1, 6)
        tdSql.checkData(2, 1, 7)
        tdSql.query("select *  from stb0 where c2 like 'test97%' ")
        tdSql.checkRows(1000)
        tdSql.query("select  *  from stb0 where tbname like 'stb00_7777' limit 10" )
        tdSql.checkData(0, 1, 0)
        tdSql.checkData(1, 1, 1)
        tdSql.checkData(2, 1, 2)
        tdSql.query("select  *  from stb0 where tbname like 'stb00_7777' limit 10 offset 5" )
        tdSql.checkData(0, 1, 5)
        tdSql.checkData(1, 1, 6)
        tdSql.checkData(2, 1, 7)
        tdSql.query("select *  from stb0 where c2 like 'test96%' ")
        tdSql.checkRows(1000)
        tdSql.query("select  *  from stb0 where tbname like 'stb00_6666' limit 10" )
        tdSql.checkData(0, 1, 0)
        tdSql.checkData(1, 1, 1)
        tdSql.checkData(2, 1, 2)
        tdSql.query("select  *  from stb0 where tbname like 'stb00_6666' limit 10 offset 5" )
        tdSql.checkData(0, 1, 5)
        tdSql.checkData(1, 1, 6)
        tdSql.checkData(2, 1, 7)
        tdSql.query("select *  from stb0 where c2 like 'test95%' ")
        tdSql.checkRows(1000)
        tdSql.query("select  *  from stb0 where tbname like 'stb00_5555' limit 10" )
        tdSql.checkData(0, 1, 0)
        tdSql.checkData(1, 1, 1)
        tdSql.checkData(2, 1, 2)
        tdSql.query("select  *  from stb0 where tbname like 'stb00_5555' limit 10 offset 5" )
        tdSql.checkData(0, 1, 5)
        tdSql.checkData(1, 1, 6)
        tdSql.checkData(2, 1, 7)
        tdSql.query("select * from stb0 where c2 like 'test94%' ")
        tdSql.checkRows(1000)
        tdSql.query("select * from stb0 where tbname like 'stb00_4444' limit 10" )
        tdSql.checkData(0, 1, 0)
        tdSql.checkData(1, 1, 1)
        tdSql.checkData(2, 1, 2)
        tdSql.query("select * from stb0 where tbname like 'stb00_4444' limit 10 offset 5" )
        tdSql.checkData(0, 1, 5)
        tdSql.checkData(1, 1, 6)
        tdSql.checkData(2, 1, 7)
        tdSql.query("select *  from stb0 where c2 like 'test93%' ")
        tdSql.checkRows(1000)
        tdSql.query("select  *  from stb0 where tbname like 'stb00_3333' limit 100" )
        tdSql.checkData(0, 1, 0)
        tdSql.checkData(1, 1, 1)
        tdSql.checkData(2, 1, 2)
        tdSql.query("select *  from stb0 where tbname like 'stb00_3333' limit 100 offset 5" )
        tdSql.checkData(0, 1, 5)
        tdSql.checkData(1, 1, 6)
        tdSql.checkData(2, 1, 7)
        tdSql.query("select *  from stb0 where c2 like 'test92%' ")
        tdSql.checkRows(1000)
        tdSql.query("select  *  from stb0 where tbname like 'stb00_2222' limit 100" )
        tdSql.checkData(0, 1, 0)
        tdSql.checkData(1, 1, 1)
        tdSql.checkData(2, 1, 2)
        tdSql.query("select  *  from stb0 where tbname like 'stb00_2222' limit 100 offset 5" )
        tdSql.checkData(0, 1, 5)
        tdSql.checkData(1, 1, 6)
        tdSql.checkData(2, 1, 7)
        tdSql.query("select *  from stb0 where c2 like 'test91%' ")
        tdSql.checkRows(1000)
        tdSql.query("select  *  from stb0 where tbname like 'stb00_1111' limit 100" )
        tdSql.checkData(0, 1, 0)
        tdSql.checkData(1, 1, 1)
        tdSql.checkData(2, 1, 2)
        tdSql.query("select  *  from stb0 where tbname like 'stb00_1111' limit 100 offset 5" )
        tdSql.checkData(0, 1, 5)
        tdSql.checkData(1, 1, 6)
        tdSql.checkData(2, 1, 7)
        tdSql.query("select *  from stb0 where c2 like 'test90%' ")
        tdSql.checkRows(1000)
        tdSql.query("select  *  from stb0 where tbname like 'stb00_100' limit 100" )
        tdSql.checkData(0, 1, 0)
        tdSql.checkData(1, 1, 1)
        tdSql.checkData(2, 1, 2)
        tdSql.query("select  *  from stb0 where tbname like 'stb00_100' limit 100 offset 5" )
        tdSql.checkData(0, 1, 5)
        tdSql.checkData(1, 1, 6)
        tdSql.checkData(2, 1, 7)

        os.system("rm -rf tools/taosdemoAllTest/TD-4985/query-limit-offset.py.sql")

<<<<<<< HEAD
        os.system("rm -rf tools/taosdemoAllTest/TD-4985/query-limit-offset.py.sql")



=======
>>>>>>> c6f660a8
    def stop(self):
        tdSql.close()
        tdLog.success("%s successfully executed" % __file__)


tdCases.addWindows(__file__, TDTestCase())
tdCases.addLinux(__file__, TDTestCase())<|MERGE_RESOLUTION|>--- conflicted
+++ resolved
@@ -176,16 +176,8 @@
         tdSql.checkData(0, 1, 5)
         tdSql.checkData(1, 1, 6)
         tdSql.checkData(2, 1, 7)
-
         os.system("rm -rf tools/taosdemoAllTest/TD-4985/query-limit-offset.py.sql")
 
-<<<<<<< HEAD
-        os.system("rm -rf tools/taosdemoAllTest/TD-4985/query-limit-offset.py.sql")
-
-
-
-=======
->>>>>>> c6f660a8
     def stop(self):
         tdSql.close()
         tdLog.success("%s successfully executed" % __file__)
