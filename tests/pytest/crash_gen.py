--- conflicted
+++ resolved
@@ -669,11 +669,10 @@
     def getResultCols(self):
         print(self._result)
         raise RuntimeError("TBD")
-<<<<<<< HEAD
-
-=======
-    
+
     # Duplicate code from TDMySQL, TODO: merge all this into DbConnNative
+
+
 class MyTDSql:
     def __init__(self):
         self.queryRows = 0
@@ -702,7 +701,7 @@
             # tdLog.exit("%s(%d) failed: sql:%s, %s" % args)
             raise
         return self.queryRows
-    
+
     def execute(self, sql):
         self.sql = sql
         try:
@@ -713,7 +712,7 @@
             # tdLog.exit("%s(%d) failed: sql:%s, %s" % args)
             raise
         return self.affectedRows
->>>>>>> 59bf9107
+
 
 class DbConnNative(DbConn):
     def __init__(self):
@@ -933,7 +932,7 @@
 
     def verifyTasksToState(self, tasks, newState):
         if (self.hasSuccess(tasks, TaskCreateDb)
-            ):  # at EMPTY, if there's succes in creating DB
+                ):  # at EMPTY, if there's succes in creating DB
             if (not self.hasTask(tasks, TaskDropDb)):  # and no drop_db tasks
                 # we must have at most one. TODO: compare numbers
                 self.assertAtMostOneSuccess(tasks, TaskCreateDb)
@@ -988,7 +987,7 @@
 
     def verifyTasksToState(self, tasks, newState):
         if (self.hasSuccess(tasks, TaskDropSuperTable)
-            ):  # we are able to drop the table
+                ):  # we are able to drop the table
             #self.assertAtMostOneSuccess(tasks, TaskDropSuperTable)
             # we must have had recreted it
             self.hasSuccess(tasks, TaskCreateSuperTable)
@@ -1022,7 +1021,7 @@
                 self.assertAtMostOneSuccess(tasks, TaskDropDb)  # TODO: dicy
         elif (newState.equals(AnyState.STATE_DB_ONLY)):  # in DB only
             if (not self.hasTask(tasks, TaskCreateDb)
-                    ):  # without a create_db task
+                ):  # without a create_db task
                 # we must have drop_db task
                 self.assertNoTask(tasks, TaskDropDb)
             self.hasSuccess(tasks, TaskDropSuperTable)
@@ -1034,11 +1033,11 @@
             # self.hasSuccess(tasks, DeleteDataTasks)
         else:  # should be STATE_HAS_DATA
             if (not self.hasTask(tasks, TaskCreateDb)
-                    ):  # only if we didn't create one
+                ):  # only if we didn't create one
                 # we shouldn't have dropped it
                 self.assertNoTask(tasks, TaskDropDb)
             if (not self.hasTask(tasks, TaskCreateSuperTable)
-                ):  # if we didn't create the table
+                    ):  # if we didn't create the table
                 # we should not have a task that drops it
                 self.assertNoTask(tasks, TaskDropSuperTable)
             # self.assertIfExistThenSuccess(tasks, ReadFixedDataTask)
@@ -1429,26 +1428,20 @@
         try:
             self._executeInternal(te, wt)  # TODO: no return value?
         except taos.error.ProgrammingError as err:
-<<<<<<< HEAD
             errno2 = err.errno if (
                 err.errno > 0) else 0x80000000 + err.errno  # correct error scheme
-            if (errno2 in [
+            if (gConfig.continue_on_exception):  # user choose to continue
+                self.logDebug(
+                    "[=] Continue after TAOS exception: errno=0x{:X}, msg: {}, SQL: {}".format(
+                        errno2, err, self._lastSql))
+                self._err = err
+            elif (errno2 in [
                 0x05,  # TSDB_CODE_RPC_NOT_READY
-                0x200, 0x360, 0x362, 0x36A, 0x36B, 0x36D, 0x381, 0x380, 0x383, 0x503,
+                0x200, 0x360, 0x362, 0x36A, 0x36B, 0x36D,
+                0x381, 0x380, 0x383,
+                0x386,  # DB is being dropped?!
+                0x503,
                 0x510,  # vnode not in ready state
-=======
-            errno2 = err.errno if (err.errno > 0) else 0x80000000 + err.errno # correct error scheme
-            if ( gConfig.continue_on_exception ): # user choose to continue
-                self.logDebug("[=] Continue after TAOS exception: errno=0x{:X}, msg: {}, SQL: {}".format(errno2, err, self._lastSql))  
-                self._err = err
-            elif ( errno2 in [
-                0x05, # TSDB_CODE_RPC_NOT_READY
-                0x200, 0x360, 0x362, 0x36A, 0x36B, 0x36D, 
-                0x381, 0x380, 0x383, 
-                0x386, # DB is being dropped?!
-                0x503, 
-                0x510, # vnode not in ready state
->>>>>>> 59bf9107
                 0x600,
                 1000  # REST catch-all error
             ]):  # allowed errors
@@ -1461,46 +1454,29 @@
                 errMsg = "[=] Unexpected Taos library exception: errno=0x{:X}, msg: {}, SQL: {}".format(
                     errno2, err, self._lastSql)
                 self.logDebug(errMsg)
-<<<<<<< HEAD
                 if gConfig.debug:
-                    raise  # so that we see full stack
-                else:  # non-debug
-                    print(
-                        "\n\n----------------------------\nProgram ABORTED Due to Unexpected TAOS Error: \n\n{}\n".format(errMsg) +
-                        "----------------------------\n")
-                    # sys.exit(-1)
-                    self._err = err
-                    self._aborted = True
-        except Exception as e:
-=======
-                if gConfig.debug :
                     # raise # so that we see full stack
                     traceback.print_exc()
-                print("\n\n----------------------------\nProgram ABORTED Due to Unexpected TAOS Error: \n\n{}\n".format(errMsg) +
+                print(
+                    "\n\n----------------------------\nProgram ABORTED Due to Unexpected TAOS Error: \n\n{}\n".format(errMsg) +
                     "----------------------------\n")
                 # sys.exit(-1)
                 self._err = err
                 self._aborted = True
-        except Exception as e :
->>>>>>> 59bf9107
+        except Exception as e:
             self.logInfo("Non-TAOS exception encountered")
             self._err = e
             self._aborted = True
             traceback.print_exc()
-<<<<<<< HEAD
+        except BaseException as e:
+            self.logInfo("Python base exception encountered")
+            self._err = e
+            self._aborted = True
+            traceback.print_exc()
         except BaseException:
             self.logDebug(
                 "[=] Unexpected exception, SQL: {}".format(
                     self._lastSql))
-=======
-        except BaseException as e :
-            self.logInfo("Python base exception encountered")
-            self._err = e 
-            self._aborted = True
-            traceback.print_exc()
-        except :
-            self.logDebug("[=] Unexpected exception, SQL: {}".format(self._lastSql))
->>>>>>> 59bf9107
             raise
         self._execStats.endTaskType(self.__class__.__name__, self.isSuccess())
 
@@ -1903,34 +1879,7 @@
             raise RuntimeError("Cannot throw dice before seeding it")
         return random.randrange(start, stop)
 
-<<<<<<< HEAD
-
-# Anyone needing to carry out work should simply come here
-# class WorkDispatcher():
-#     def __init__(self, dbState):
-#         # self.totalNumMethods = 2
-#         self.tasks = [
-#             # CreateTableTask(dbState), # Obsolete
-#             # DropTableTask(dbState),
-#             # AddDataTask(dbState),
-#         ]
-
-#     def throwDice(self):
-#         max = len(self.tasks) - 1
-#         dRes = random.randint(0, max)
-#         # logger.debug("Threw the dice in range [{},{}], and got: {}".format(0,max,dRes))
-#         return dRes
-
-#     def pickTask(self):
-#         dice = self.throwDice()
-#         return self.tasks[dice]
-
-#     def doWork(self, workerThread):
-#         task = self.pickTask()
-#         task.execute(workerThread)
-
-=======
->>>>>>> 59bf9107
+
 class LoggingFilter(logging.Filter):
     def filter(self, record: logging.LogRecord):
         if (record.levelno >= logging.INFO):
@@ -1948,65 +1897,18 @@
         return "[{}]{}".format(threading.get_ident() % 10000, msg), kwargs
         # return '[%s] %s' % (self.extra['connid'], msg), kwargs
 
-<<<<<<< HEAD
 
 class SvcManager:
-    MAX_QUEUE_SIZE = 10000
-
-=======
-class SvcManager:    
->>>>>>> 59bf9107
     def __init__(self):
         print("Starting TDengine Service Manager")
         signal.signal(signal.SIGTERM, self.sigIntHandler)
-<<<<<<< HEAD
         signal.signal(signal.SIGINT, self.sigIntHandler)
-        signal.signal(signal.SIGUSR1, self.sigUsrHandler)
-        self.ioThread = None
-        self.subProcess = None
-        self.shouldStop = False
-        # self.status = MainExec.STATUS_RUNNING # set inside
+        signal.signal(signal.SIGUSR1, self.sigUsrHandler)  # different handler!
+
+        self.inSigHandler = False
+        # self._status = MainExec.STATUS_RUNNING # set inside
         # _startTaosService()
-
-    def svcOutputReader(self, out: IO, queue):
-        # Important Reference:
-        # https://stackoverflow.com/questions/375427/non-blocking-read-on-a-subprocess-pipe-in-python
-        print("This is the svcOutput Reader...")
-        # for line in out :
-        for line in iter(out.readline, b''):
-            # print("Finished reading a line: {}".format(line))
-            # print("Adding item to queue...")
-            line = line.decode("utf-8").rstrip()
-            # This might block, and then causing "out" buffer to block
-            queue.put(line)
-            print("_i", end="", flush=True)
-
-            # Trim the queue if necessary
-            oneTenthQSize = self.MAX_QUEUE_SIZE // 10
-            if (queue.qsize() >= (self.MAX_QUEUE_SIZE - oneTenthQSize)):  # 90% full?
-                print("Triming IPC queue by: {}".format(oneTenthQSize))
-                for i in range(0, oneTenthQSize):
-                    try:
-                        queue.get_nowait()
-                    except Empty:
-                        break  # break out of for loop, no more trimming
-
-            if self.shouldStop:
-                print("Stopping to read output from sub process")
-                break
-
-            # queue.put(line)
-        # meaning sub process must have died
-        print("\nNo more output (most likely) from IO thread managing TDengine service")
-        out.close()
-=======
-        signal.signal(signal.SIGINT,  self.sigIntHandler)
-        signal.signal(signal.SIGUSR1, self.sigUsrHandler) # different handler!
-        
-        self.inSigHandler = False
-        # self._status = MainExec.STATUS_RUNNING # set inside _startTaosService()
         self.svcMgrThread = None
->>>>>>> 59bf9107
 
     def _doMenu(self):
         choice = ""
@@ -2029,17 +1931,10 @@
 
     def sigUsrHandler(self, signalNumber, frame):
         print("Interrupting main thread execution upon SIGUSR1")
-<<<<<<< HEAD
-        if self.status != MainExec.STATUS_RUNNING:
+        if self.inSigHandler:  # already
             print("Ignoring repeated SIG...")
             return  # do nothing if it's already not running
-        self.status = MainExec.STATUS_STOPPING
-=======
-        if self.inSigHandler : # already
-            print("Ignoring repeated SIG...")
-            return # do nothing if it's already not running
         self.inSigHandler = True
->>>>>>> 59bf9107
 
         choice = self._doMenu()
         if choice == "1":
@@ -2058,122 +1953,70 @@
 
     def sigIntHandler(self, signalNumber, frame):
         print("Sig INT Handler starting...")
-<<<<<<< HEAD
-        if self.status != MainExec.STATUS_RUNNING:
-            print("Ignoring repeated SIG_INT...")
-            return
-
-        self.status = MainExec.STATUS_STOPPING  # immediately set our status
-        self.stopTaosService()
-        print("INT signal handler returning...")
-=======
-        if self.inSigHandler :
+        if self.inSigHandler:
             print("Ignoring repeated SIG_INT...")
             return
         self.inSigHandler = True
- 
-        self.stopTaosService()  
-        print("INT signal handler returning...")  
+
+        self.stopTaosService()
+        print("INT signal handler returning...")
         self.inSigHandler = False
->>>>>>> 59bf9107
 
     def sigHandlerResume(self):
         print("Resuming TDengine service manager thread (main thread)...\n\n")
-    
+
     def _checkServiceManagerThread(self):
-        if self.svcMgrThread: # valid svc mgr thread
-            if self.svcMgrThread.isStopped(): # done?
-                self.svcMgrThread.procIpcBatch() # one last time. TODO: appropriate?
-                self.svcMgrThread = None # no more
+        if self.svcMgrThread:  # valid svc mgr thread
+            if self.svcMgrThread.isStopped():  # done?
+                self.svcMgrThread.procIpcBatch()  # one last time. TODO: appropriate?
+                self.svcMgrThread = None  # no more
 
     def _procIpcAll(self):
-        while self.svcMgrThread : # for as long as the svc mgr thread is still here
-            self.svcMgrThread.procIpcBatch() # regular processing,
-            time.sleep(0.5) # pause, before next round
-            self._checkServiceManagerThread()            
-        print("Service Manager Thread (with subprocess) has ended, main thread now exiting...")
-
-    def startTaosService(self):        
+        while self.svcMgrThread:  # for as long as the svc mgr thread is still here
+            self.svcMgrThread.procIpcBatch()  # regular processing,
+            time.sleep(0.5)  # pause, before next round
+            self._checkServiceManagerThread()
+        print(
+            "Service Manager Thread (with subprocess) has ended, main thread now exiting...")
+
+    def startTaosService(self):
         if self.svcMgrThread:
-            raise RuntimeError("Cannot start TAOS service when one may already be running")
-        self.svcMgrThread = ServiceManagerThread() # create the object
+            raise RuntimeError(
+                "Cannot start TAOS service when one may already be running")
+        self.svcMgrThread = ServiceManagerThread()  # create the object
         self.svcMgrThread.start()
         print("TAOS service started, printing out output...")
-        self.svcMgrThread.procIpcBatch(trimToTarget=10, forceOutput=True) # for printing 10 lines
+        self.svcMgrThread.procIpcBatch(
+            trimToTarget=10,
+            forceOutput=True)  # for printing 10 lines
         print("TAOS service started")
-        
-    def stopTaosService(self, outputLines = 20):
+
+    def stopTaosService(self, outputLines=20):
         print("Terminating Service Manager Thread (SMT) execution...")
         if not self.svcMgrThread:
             raise RuntimeError("Unexpected empty svc mgr thread")
         self.svcMgrThread.stop()
         if self.svcMgrThread.isStopped():
-            self.svcMgrThread.procIpcBatch(outputLines) # one last time
-            self.svcMgrThread = None 
+            self.svcMgrThread.procIpcBatch(outputLines)  # one last time
+            self.svcMgrThread = None
             print("----- End of TDengine Service Output -----\n")
             print("SMT execution terminated")
         else:
             print("WARNING: SMT did not terminate as expected")
 
-<<<<<<< HEAD
-    def joinIoThread(self):
-        if self.ioThread:
-            self.ioThread.join()
-            self.ioThread = None
-        else:
-            print("Joining empty thread, doing nothing")
-
-    TD_READY_MSG = "TDengine is initialized successfully"
-
-    def _procIpcBatch(self):
-        # Process all the output generated by the underlying sub process,
-        # managed by IO thread
-        while True:
-            try:
-                line = self.ipcQueue.get_nowait()  # getting output at fast speed
-                print("_o", end="", flush=True)
-                if self.status == MainExec.STATUS_STARTING:  # we are starting, let's see if we have started
-                    if line.find(self.TD_READY_MSG) != -1:  # found
-                        self.status = MainExec.STATUS_RUNNING
-
-            except Empty:
-                # time.sleep(2.3) # wait only if there's no output
-                # no more output
-                return  # we are done with THIS BATCH
-            else:  # got line
-                print(line)
-
-    def _procIpcAll(self):
-        while True:
-            print("<", end="", flush=True)
-            self._procIpcBatch()  # process one batch
-
-            # check if the ioThread is still running
-            if (not self.ioThread) or (not self.ioThread.is_alive()):
-                print(
-                    "IO Thread (with subprocess) has ended, main thread now exiting...")
-                self.stopTaosService()
-                self._procIpcBatch()  # one more batch
-                return  # TODO: maybe one last batch?
-
-            # Maybe handler says we should exit now
-            if self.shouldStop:
-                print("Main thread ending all IPC processing with IOThread/SubProcess")
-                self._procIpcBatch()  # one more batch
-                return
-=======
     def run(self):
         self.startTaosService()
-        self._procIpcAll() # pump/process all the messages
-        if self.svcMgrThread: # if sig handler hasn't destroyed it by now
-            self.stopTaosService() # should have started already
-        
+        self._procIpcAll()  # pump/process all the messages
+        if self.svcMgrThread:  # if sig handler hasn't destroyed it by now
+            self.stopTaosService()  # should have started already
+
+
 class ServiceManagerThread:
     MAX_QUEUE_SIZE = 10000
 
     def __init__(self):
         self._tdeSubProcess = None
-        self._thread = None        
+        self._thread = None
         self._status = None
 
     def getStatus(self):
@@ -2191,98 +2034,107 @@
 
     # Start the thread (with sub process), and wait for the sub service
     # to become fully operational
-    def start(self):        
-        if self._thread :
+    def start(self):
+        if self._thread:
             raise RuntimeError("Unexpected _thread")
-        if self._tdeSubProcess :
+        if self._tdeSubProcess:
             raise RuntimeError("TDengine sub process already created/running")
 
         self._status = MainExec.STATUS_STARTING
 
-        self._tdeSubProcess = TdeSubProcess()        
+        self._tdeSubProcess = TdeSubProcess()
         self._tdeSubProcess.start()
 
         self._ipcQueue = Queue()
         self._thread = threading.Thread(
-            target=self.svcOutputReader, 
+            target=self.svcOutputReader,
             args=(self._tdeSubProcess.getStdOut(), self._ipcQueue))
-        self._thread.daemon = True # thread dies with the program
+        self._thread.daemon = True  # thread dies with the program
         self._thread.start()
 
         # wait for service to start
-        for i in range(0, 10) :
+        for i in range(0, 10):
             time.sleep(1.0)
             # self.procIpcBatch() # don't pump message during start up
             print("_zz_", end="", flush=True)
-            if self._status == MainExec.STATUS_RUNNING :
+            if self._status == MainExec.STATUS_RUNNING:
                 logger.info("[] TDengine service READY to process requests")
-                return # now we've started
-        raise RuntimeError("TDengine service did not start successfully") # TODO: handle this better?
+                return  # now we've started
+        # TODO: handle this better?
+        raise RuntimeError("TDengine service did not start successfully")
 
     def stop(self):
         # can be called from both main thread or signal handler
         print("Terminating TDengine service running as the sub process...")
         if self.isStopped():
             print("Service already stopped")
-            return            
+            return
         if self.isStopping():
             print("Service is already being stopped")
             return
-        # Linux will send Control-C generated SIGINT to the TDengine process already, ref: https://unix.stackexchange.com/questions/176235/fork-and-how-signals-are-delivered-to-processes
-        if not self._tdeSubProcess :
+        # Linux will send Control-C generated SIGINT to the TDengine process
+        # already, ref:
+        # https://unix.stackexchange.com/questions/176235/fork-and-how-signals-are-delivered-to-processes
+        if not self._tdeSubProcess:
             raise RuntimeError("sub process object missing")
 
         self._status = MainExec.STATUS_STOPPING
         self._tdeSubProcess.stop()
 
-        if self._tdeSubProcess.isRunning(): # still running
-            print("FAILED to stop sub process, it is still running... pid = {}".format(self.subProcess.pid))
+        if self._tdeSubProcess.isRunning():  # still running
+            print(
+                "FAILED to stop sub process, it is still running... pid = {}".format(
+                    self.subProcess.pid))
         else:
-            self._tdeSubProcess = None # not running any more
-            self.join() # stop the thread, change the status, etc.
-            
+            self._tdeSubProcess = None  # not running any more
+            self.join()  # stop the thread, change the status, etc.
+
     def join(self):
         # TODO: sanity check
         if not self.isStopping():
-            raise RuntimeError("Unexpected status when ending svc mgr thread: {}".format(self._status))
-
-        if self._thread :
+            raise RuntimeError(
+                "Unexpected status when ending svc mgr thread: {}".format(
+                    self._status))
+
+        if self._thread:
             self._thread.join()
-            self._thread = None   
+            self._thread = None
             self._status = MainExec.STATUS_STOPPED
-        else :
+        else:
             print("Joining empty thread, doing nothing")
 
     def _trimQueue(self, targetSize):
         if targetSize <= 0:
-            return # do nothing
+            return  # do nothing
         q = self._ipcQueue
-        if (q.qsize() <= targetSize ) : # no need to trim
+        if (q.qsize() <= targetSize):  # no need to trim
             return
 
         logger.debug("Triming IPC queue to target size: {}".format(targetSize))
         itemsToTrim = q.qsize() - targetSize
-        for i in range(0, itemsToTrim) :
+        for i in range(0, itemsToTrim):
             try:
                 q.get_nowait()
             except Empty:
-                break # break out of for loop, no more trimming    
-    
+                break  # break out of for loop, no more trimming
+
     TD_READY_MSG = "TDengine is initialized successfully"
-    def procIpcBatch(self, trimToTarget = 0, forceOutput = False):
-        self._trimQueue(trimToTarget) # trim if necessary
-        # Process all the output generated by the underlying sub process, managed by IO thread
+
+    def procIpcBatch(self, trimToTarget=0, forceOutput=False):
+        self._trimQueue(trimToTarget)  # trim if necessary
+        # Process all the output generated by the underlying sub process,
+        # managed by IO thread
         print("<", end="", flush=True)
-        while True :            
-            try:  
-                line = self._ipcQueue.get_nowait() # getting output at fast speed   
+        while True:
+            try:
+                line = self._ipcQueue.get_nowait()  # getting output at fast speed
                 self._printProgress("_o")
             except Empty:
                 # time.sleep(2.3) # wait only if there's no output
                 # no more output
                 print(".>", end="", flush=True)
-                return # we are done with THIS BATCH
-            else: # got line, printing out
+                return  # we are done with THIS BATCH
+            else:  # got line, printing out
                 if forceOutput:
                     logger.info(line)
                 else:
@@ -2290,8 +2142,9 @@
         print(">", end="", flush=True)
 
     _ProgressBars = ["--", "//", "||", "\\\\"]
-    def _printProgress(self, msg): # TODO: assuming 2 chars
-        print(msg, end="", flush=True) 
+
+    def _printProgress(self, msg):  # TODO: assuming 2 chars
+        print(msg, end="", flush=True)
         pBar = self._ProgressBars[Dice.throw(4)]
         print(pBar, end="", flush=True)
         print('\b\b\b\b', end="", flush=True)
@@ -2299,26 +2152,42 @@
     def svcOutputReader(self, out: IO, queue):
         # Important Reference: https://stackoverflow.com/questions/375427/non-blocking-read-on-a-subprocess-pipe-in-python
         # print("This is the svcOutput Reader...")
-        # for line in out : 
+        # for line in out :
         for line in iter(out.readline, b''):
             # print("Finished reading a line: {}".format(line))
             # print("Adding item to queue...")
             line = line.decode("utf-8").rstrip()
-            queue.put(line) # This might block, and then causing "out" buffer to block            
+            # This might block, and then causing "out" buffer to block
+            queue.put(line)
             self._printProgress("_i")
 
-            if self._status == MainExec.STATUS_STARTING : # we are starting, let's see if we have started
-                if line.find(self.TD_READY_MSG) != -1 : # found
-                    self._status = MainExec.STATUS_RUNNING                              
+            if self._status == MainExec.STATUS_STARTING:  # we are starting, let's see if we have started
+                if line.find(self.TD_READY_MSG) != -1:  # found
+                    self._status = MainExec.STATUS_RUNNING
 
             # Trim the queue if necessary: TODO: try this 1 out of 10 times
-            self._trimQueue(self.MAX_QUEUE_SIZE * 9 // 10) # trim to 90% size
->>>>>>> 59bf9107
-
-            if self.isStopping() : # TODO: use thread status instead
-                print("_w", end="", flush=True) # WAITING for stopping sub process to finish its outptu
-
-<<<<<<< HEAD
+            self._trimQueue(self.MAX_QUEUE_SIZE * 9 // 10)  # trim to 90% size
+
+            if self.isStopping():  # TODO: use thread status instead
+                # WAITING for stopping sub process to finish its outptu
+                print("_w", end="", flush=True)
+
+            # queue.put(line)
+        # meaning sub process must have died
+        print("\nNo more output from IO thread managing TDengine service")
+        out.close()
+
+
+class TdeSubProcess:
+    def __init__(self):
+        self.subProcess = None
+
+    def getStdOut(self):
+        return self.subProcess.stdout
+
+    def isRunning(self):
+        return self.subProcess is not None
+
     def getBuildPath(self):
         selfPath = os.path.dirname(os.path.realpath(__file__))
         if ("community" in selfPath):
@@ -2334,24 +2203,7 @@
                     break
         return buildPath
 
-    def startTaosService(self):
-=======
-            # queue.put(line)
-        print("\nNo more output from IO thread managing TDengine service") # meaning sub process must have died
-        out.close()
-
-class TdeSubProcess:    
-    def __init__(self):
-        self.subProcess = None
-
-    def getStdOut(self):
-        return self.subProcess.stdout
-
-    def isRunning(self):
-        return self.subProcess != None
-
     def start(self):
->>>>>>> 59bf9107
         ON_POSIX = 'posix' in sys.builtin_module_names
 
         taosdPath = self.getBuildPath() + "/build/bin/taosd"
@@ -2366,66 +2218,23 @@
             svcCmd,
             stdout=subprocess.PIPE,
             # bufsize=1, # not supported in binary mode
-<<<<<<< HEAD
             close_fds=ON_POSIX)  # had text=True, which interferred with reading EOF
-        self.ipcQueue = Queue()
-
-        if self.ioThread:
-            raise RuntimeError("Corrupt thread state")
-        self.ioThread = threading.Thread(
-            target=self.svcOutputReader, args=(
-                self.subProcess.stdout, self.ipcQueue))
-        self.ioThread.daemon = True  # thread dies with the program
-        self.ioThread.start()
-
-        self.shouldStop = False  # don't let the main loop stop
-        self.status = MainExec.STATUS_STARTING
-
-        # wait for service to start
-        for i in range(0, 10):
-            time.sleep(1.0)
-            self._procIpcBatch()  # pump messages
-            print("_zz_", end="", flush=True)
-            if self.status == MainExec.STATUS_RUNNING:
-                print("TDengine service READY to process requests")
-                return  # now we've started
-        # TODO: handle this better?
-        raise RuntimeError("TDengine service did not start successfully")
-
-    def stopTaosService(self):
-        # can be called from both main thread or signal handler
-        print("Terminating TDengine service running as the sub process...")
-        # Linux will send Control-C generated SIGINT to the TDengine process
-        # already, ref:
-        # https://unix.stackexchange.com/questions/176235/fork-and-how-signals-are-delivered-to-processes
-        if not self.subProcess:
-            print("Process already stopped")
-=======
-            close_fds=ON_POSIX) # had text=True, which interferred with reading EOF        
 
     def stop(self):
         if not self.subProcess:
             print("Sub process already stopped")
->>>>>>> 59bf9107
             return
 
         retCode = self.subProcess.poll()
         if retCode:  # valid return code, process ended
             self.subProcess = None
-<<<<<<< HEAD
         else:  # process still alive, let's interrupt it
             print(
-                "Sub process still running, sending SIG_INT and waiting for it to stop...")
+                "Sub process is running, sending SIG_INT and waiting for it to terminate...")
             # sub process should end, then IPC queue should end, causing IO
             # thread to end
             self.subProcess.send_signal(signal.SIGINT)
             try:
-=======
-        else: # process still alive, let's interrupt it
-            print("Sub process is running, sending SIG_INT and waiting for it to terminate...")
-            self.subProcess.send_signal(signal.SIGINT) # sub process should end, then IPC queue should end, causing IO thread to end
-            try :
->>>>>>> 59bf9107
                 self.subProcess.wait(10)
             except subprocess.TimeoutExpired as err:
                 print("Time out waiting for TDengine service process to exit")
@@ -2433,33 +2242,7 @@
                 print("TDengine service process terminated successfully from SIG_INT")
                 self.subProcess = None
 
-<<<<<<< HEAD
-        if self.subProcess and (not self.subProcess.poll()):
-            print(
-                "Sub process is still running... pid = {}".format(
-                    self.subProcess.pid))
-
-        self.shouldStop = True
-        self.joinIoThread()
-
-    def run(self):
-        self.startTaosService()
-
-        # proc = subprocess.Popen(['echo', '"to stdout"'],
-        #                 stdout=subprocess.PIPE,
-        #                 )
-        # stdout_value = proc.communicate()[0]
-        # print('\tstdout: {}'.format(repr(stdout_value)))
-
-        self._procIpcAll()
-
-        print("End of loop reading from IPC queue")
-        self.joinIoThread()  # should have started already
-        print("SvcManager Run Finished")
-
-
-=======
->>>>>>> 59bf9107
+
 class ClientManager:
     def __init__(self):
         print("Starting service manager")
@@ -2470,17 +2253,10 @@
         self.tc = None
 
     def sigIntHandler(self, signalNumber, frame):
-<<<<<<< HEAD
-        if self.status != MainExec.STATUS_RUNNING:
+        if self._status != MainExec.STATUS_RUNNING:
             print("Ignoring repeated SIGINT...")
             return  # do nothing if it's already not running
-        self.status = MainExec.STATUS_STOPPING  # immediately set our status
-=======
-        if self._status != MainExec.STATUS_RUNNING :
-            print("Ignoring repeated SIGINT...")
-            return # do nothing if it's already not running
-        self._status = MainExec.STATUS_STOPPING # immediately set our status
->>>>>>> 59bf9107
+        self._status = MainExec.STATUS_STOPPING  # immediately set our status
 
         print("Terminating program...")
         self.tc.requestToStop()
@@ -2524,25 +2300,14 @@
 
         self._printLastNumbers()
 
-<<<<<<< HEAD
         dbManager = DbManager()  # Regular function
-        Dice.seed(0)  # initial seeding of dice
-=======
-        dbManager = DbManager() # Regular function
->>>>>>> 59bf9107
         thPool = ThreadPool(gConfig.num_threads, gConfig.max_steps)
         self.tc = ThreadCoordinator(thPool, dbManager)
 
         self.tc.run()
         # print("exec stats: {}".format(self.tc.getExecStats()))
-<<<<<<< HEAD
         # print("TC failed = {}".format(self.tc.isFailed()))
-        self.conclude()
         if gConfig.auto_start_service:
-=======
-        # print("TC failed = {}".format(self.tc.isFailed()))        
-        if gConfig.auto_start_service :
->>>>>>> 59bf9107
             svcMgr.stopTaosService()
         # Print exec status, etc., AFTER showing messages from the server
         self.conclude()
@@ -2557,9 +2322,9 @@
 
 class MainExec:
     STATUS_STARTING = 1
-    STATUS_RUNNING  = 2
+    STATUS_RUNNING = 2
     STATUS_STOPPING = 3
-    STATUS_STOPPED  = 4
+    STATUS_STOPPED = 4
 
     @classmethod
     def runClient(cls):
@@ -2629,7 +2394,6 @@
 
             '''))
 
-<<<<<<< HEAD
     parser.add_argument(
         '-a',
         '--auto-start-service',
@@ -2681,40 +2445,15 @@
         default=5,
         type=int,
         help='Number of threads to run (default: 10)')
+    parser.add_argument(
+        '-x',
+        '--continue-on-exception',
+        action='store_true',
+        help='Continue execution after encountering unexpected/disallowed errors/exceptions (default: false)')
 
     global gConfig
     gConfig = parser.parse_args()
 
-    # if len(sys.argv) == 1:
-    #     parser.print_help()
-    #     sys.exit()
-
-=======
-    parser.add_argument('-a', '--auto-start-service', action='store_true',                        
-                        help='Automatically start/stop the TDengine service (default: false)')
-    parser.add_argument('-c', '--connector-type', action='store', default='native', type=str,
-                        help='Connector type to use: native, rest, or mixed (default: 10)')
-    parser.add_argument('-d', '--debug', action='store_true',                        
-                        help='Turn on DEBUG mode for more logging (default: false)')
-    parser.add_argument('-e', '--run-tdengine', action='store_true',                        
-                        help='Run TDengine service in foreground (default: false)')
-    parser.add_argument('-l', '--larger-data', action='store_true',                        
-                        help='Write larger amount of data during write operations (default: false)')
-    parser.add_argument('-p', '--per-thread-db-connection', action='store_true',                        
-                        help='Use a single shared db connection (default: false)')
-    parser.add_argument('-r', '--record-ops', action='store_true',                        
-                        help='Use a pair of always-fsynced fils to record operations performing + performed, for power-off tests (default: false)')                    
-    parser.add_argument('-s', '--max-steps', action='store', default=1000, type=int,
-                        help='Maximum number of steps to run (default: 100)')
-    parser.add_argument('-t', '--num-threads', action='store', default=5, type=int,
-                        help='Number of threads to run (default: 10)')
-    parser.add_argument('-x', '--continue-on-exception', action='store_true',                        
-                        help='Continue execution after encountering unexpected/disallowed errors/exceptions (default: false)')                                            
-
-    global gConfig
-    gConfig = parser.parse_args()
- 
->>>>>>> 59bf9107
     # Logging Stuff
     global logger
     _logger = logging.getLogger('CrashGen')  # real logger
@@ -2729,25 +2468,16 @@
         logger.setLevel(logging.DEBUG)  # default seems to be INFO
     else:
         logger.setLevel(logging.INFO)
-<<<<<<< HEAD
-
-=======
-    
-    Dice.seed(0) # initial seeding of dice
-        
->>>>>>> 59bf9107
+
+    Dice.seed(0)  # initial seeding of dice
+
     # Run server or client
     if gConfig.run_tdengine:  # run server
         MainExec.runService()
     else:
         return MainExec.runClient()
 
-<<<<<<< HEAD
-    # logger.info("Crash_Gen execution finished")
-
-
-=======
->>>>>>> 59bf9107
+
 if __name__ == "__main__":
     exitCode = main()
     # print("Exiting with code: {}".format(exitCode))
