--- conflicted
+++ resolved
@@ -175,13 +175,9 @@
         tdSql.error("CREATE TABLE if not exists db_json_tag_test.jsons1_5 using db_json_tag_test.jsons1 tags('efwewf')")
         tdSql.execute("CREATE TABLE if not exists db_json_tag_test.jsons1_5 using db_json_tag_test.jsons1 tags('\t')")
         tdSql.execute("CREATE TABLE if not exists db_json_tag_test.jsons1_6 using db_json_tag_test.jsons1 tags('')")
-<<<<<<< HEAD
-        #tdSql.query("select jtag from db_json_tag_test.jsons1_6")
-        tdSql.checkData(0, 0, "NULL")
-=======
+
         tdSql.query("select jtag from db_json_tag_test.jsons1_6")
         tdSql.checkData(0, 0, None)
->>>>>>> 3d602426
 
         tdSql.execute("CREATE TABLE if not exists db_json_tag_test.jsons1_7 using db_json_tag_test.jsons1 tags('{}')")
         tdSql.query("select jtag from db_json_tag_test.jsons1_7")
