--- conflicted
+++ resolved
@@ -28,8 +28,9 @@
             "locale": "en_US.UTF-8",
             "charset": "UTF-8",
             "asyncLog": "0",
-            "anyIp": "0",
-            "sdbDebugFlag": "135",
+            "maxTablesPerVnode": "4",
+            "maxVgroupsPerDb": "1000",
+            "sdbDebugFlag": "143",
             "rpcDebugFlag": "135",
             "tmrDebugFlag": "131",
             "cDebugFlag": "135",
@@ -37,7 +38,6 @@
             "jnidebugFlag": "135",
             "qdebugFlag": "135",
             }
-
     def init(self, path):
         self.__init__()
         self.path = path
@@ -90,28 +90,10 @@
             self.cfg("masterIp", "192.168.0.1")
             self.cfg("secondIp", "192.168.0.2")
         self.cfg("logDir", self.logDir)
-<<<<<<< HEAD
-        self.cfg("numOfLogLines", "100000000")
-        self.cfg("numOfThreadsPerCore", "2.0")
-        self.cfg("locale", "en_US.UTF-8")
-        self.cfg("charset", "UTF-8")
-        self.cfg("asyncLog", "0")
-        self.cfg("anyIp", "0")
-        self.cfg("maxVgroupsPerDb", "4")
-        self.cfg("maxTablesPerVnode", "1000")
-        self.cfg("sdbDebugFlag", "135")
-        self.cfg("rpcDebugFlag", "135")
-        self.cfg("tmrDebugFlag", "131")
-        self.cfg("cDebugFlag", "135")
-        self.cfg("udebugFlag", "135")
-        self.cfg("jnidebugFlag", "135")
-        self.cfg("qdebugFlag", "135")
-=======
 
         for key, value in self.cfgDict.items():
             self.cfg(key, value)
 
->>>>>>> 0d7579b9
         tdLog.debug("psim is deployed and configured by %s" % (self.cfgPath))
 
 
