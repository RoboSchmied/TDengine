--- conflicted
+++ resolved
@@ -54,11 +54,7 @@
             # configure  dnoe of independent mnodes
             if num <= self.mnodeNums and self.mnodeNums != 0 and independentMnode == True :
                 tdLog.info(f"set mnode:{num} supportVnodes 0")
-<<<<<<< HEAD
-                dnode.addExtraCfg("supportVnodes", 0)            
-=======
                 dnode.addExtraCfg("supportVnodes", 0)
->>>>>>> ee7258bb
             # print(dnode)
             self.dnodes.append(dnode)
         return self.dnodes
