--- conflicted
+++ resolved
@@ -41,11 +41,7 @@
         version = floor(float(tdSql.getData(0, 0)[0:3]))        
         expectedVersion = 2
         if(version == expectedVersion):
-<<<<<<< HEAD
-            tdLog.info("sql:%s, row:%d col:%d data:%s == expect" % (sql, 0, 0, version))
-=======
             tdLog.info("sql:%s, row:%d col:%d data:%d == expect" % (sql, 0, 0, version))
->>>>>>> 882e495d
         else:
             tdLog.exit("sql:%s, row:%d col:%d data:%d != expect:%d " % (sql, 0, 0, version, expectedVersion))
       
