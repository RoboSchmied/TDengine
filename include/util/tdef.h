/*
 * Copyright (c) 2019 TAOS Data, Inc. <jhtao@taosdata.com>
 *
 * This program is free software: you can use, redistribute, and/or modify
 * it under the terms of the GNU Affero General Public License, version 3
 * or later ("AGPL"), as published by the Free Software Foundation.
 *
 * This program is distributed in the hope that it will be useful, but WITHOUT
 * ANY WARRANTY; without even the implied warranty of MERCHANTABILITY or
 * FITNESS FOR A PARTICULAR PURPOSE.
 *
 * You should have received a copy of the GNU Affero General Public License
 * along with this program. If not, see <http://www.gnu.org/licenses/>.
 */

#ifndef _TD_UTIL_DEF_H_
#define _TD_UTIL_DEF_H_

#include "os.h"

#ifdef __cplusplus
extern "C" {
#endif

#define TSDB__packed

#define TSKEY             int64_t
#define TSKEY_MIN         INT64_MIN
#define TSKEY_MAX         (INT64_MAX - 1)
#define TSKEY_INITIAL_VAL TSKEY_MIN

// Bytes for each type.
extern const int32_t TYPE_BYTES[15];

// TODO: replace and remove code below
#define CHAR_BYTES      sizeof(char)
#define SHORT_BYTES     sizeof(int16_t)
#define INT_BYTES       sizeof(int32_t)
#define LONG_BYTES      sizeof(int64_t)
#define FLOAT_BYTES     sizeof(float)
#define DOUBLE_BYTES    sizeof(double)
#define POINTER_BYTES   sizeof(void *)  // 8 by default  assert(sizeof(ptrdiff_t) == sizseof(void*)
#define TSDB_KEYSIZE    sizeof(TSKEY)
#define TSDB_NCHAR_SIZE sizeof(TdUcs4)

// NULL definition
#define TSDB_DATA_BOOL_NULL      0x02
#define TSDB_DATA_TINYINT_NULL   0x80
#define TSDB_DATA_SMALLINT_NULL  0x8000
#define TSDB_DATA_INT_NULL       0x80000000L
#define TSDB_DATA_BIGINT_NULL    0x8000000000000000L
#define TSDB_DATA_TIMESTAMP_NULL TSDB_DATA_BIGINT_NULL

#define TSDB_DATA_FLOAT_NULL  0x7FF00000           // it is an NAN
#define TSDB_DATA_DOUBLE_NULL 0x7FFFFF0000000000L  // an NAN
#define TSDB_DATA_NCHAR_NULL  0xFFFFFFFF
#define TSDB_DATA_BINARY_NULL 0xFF

#define TSDB_DATA_UTINYINT_NULL  0xFF
#define TSDB_DATA_USMALLINT_NULL 0xFFFF
#define TSDB_DATA_UINT_NULL      0xFFFFFFFF
#define TSDB_DATA_UBIGINT_NULL   0xFFFFFFFFFFFFFFFFL

#define TSDB_DATA_NULL_STR   "NULL"
#define TSDB_DATA_NULL_STR_L "null"

#define TSDB_NETTEST_USER "nettestinternal"
#define TSDB_DEFAULT_USER "root"
#ifdef _TD_POWER_
#define TSDB_DEFAULT_PASS "powerdb"
#elif (_TD_TQ_ == true)
#define TSDB_DEFAULT_PASS "tqueue"
#elif (_TD_PRO_ == true)
#define TSDB_DEFAULT_PASS "prodb"
#else
#define TSDB_DEFAULT_PASS "taosdata"
#endif

#define SHELL_MAX_PASSWORD_LEN 20

#define TSDB_TRUE  1
#define TSDB_FALSE 0
#define TSDB_OK    0
#define TSDB_ERR   -1

#define TS_PATH_DELIMITER "."
#define TS_ESCAPE_CHAR    '`'

#define TSDB_TIME_PRECISION_MILLI 0
#define TSDB_TIME_PRECISION_MICRO 1
#define TSDB_TIME_PRECISION_NANO  2

#define TSDB_TIME_PRECISION_MILLI_STR "ms"
#define TSDB_TIME_PRECISION_MICRO_STR "us"
#define TSDB_TIME_PRECISION_NANO_STR  "ns"

#define TSDB_TIME_PRECISION_SEC_DIGITS   10
#define TSDB_TIME_PRECISION_MILLI_DIGITS 13
#define TSDB_TIME_PRECISION_MICRO_DIGITS 16
#define TSDB_TIME_PRECISION_NANO_DIGITS  19

#define TSDB_INFORMATION_SCHEMA_DB            "information_schema"
#define TSDB_PERFORMANCE_SCHEMA_DB            "performance_schema"
#define TSDB_INS_TABLE_DNODES                 "dnodes"
#define TSDB_INS_TABLE_MNODES                 "mnodes"
#define TSDB_INS_TABLE_MODULES                "modules"
#define TSDB_INS_TABLE_QNODES                 "qnodes"
#define TSDB_INS_TABLE_BNODES                 "bnodes"
#define TSDB_INS_TABLE_SNODES                 "snodes"
#define TSDB_INS_TABLE_CLUSTER                "cluster"
#define TSDB_INS_TABLE_USER_DATABASES         "user_databases"
#define TSDB_INS_TABLE_USER_FUNCTIONS         "user_functions"
#define TSDB_INS_TABLE_USER_INDEXES           "user_indexes"
#define TSDB_INS_TABLE_USER_STABLES           "user_stables"
#define TSDB_INS_TABLE_USER_STREAMS           "user_streams"
#define TSDB_INS_TABLE_USER_TABLES            "user_tables"
#define TSDB_INS_TABLE_USER_TABLE_DISTRIBUTED "user_table_distributed"
#define TSDB_INS_TABLE_USER_USERS             "user_users"
#define TSDB_INS_TABLE_LICENCES               "grants"
#define TSDB_INS_TABLE_VGROUPS                "vgroups"
#define TSDB_INS_TABLE_TOPICS                 "topics"
#define TSDB_INS_TABLE_CONSUMERS              "consumers"
#define TSDB_INS_TABLE_SUBSCRIBES             "subscribes"
#define TSDB_INS_TABLE_TRANS                  "trans"
#define TSDB_INS_TABLE_SMAS                   "smas"
#define TSDB_INS_TABLE_CONFIGS                "configs"
#define TSDB_INS_TABLE_CONNS                  "connections"
#define TSDB_INS_TABLE_QUERIES                "queries"
#define TSDB_INS_TABLE_VNODES                 "vnodes"

#define TSDB_PERFORMANCE_SCHEMA_DB   "performance_schema"
#define TSDB_PERFS_TABLE_CONNECTIONS "connections"
#define TSDB_PERFS_TABLE_QUERIES     "queries"
#define TSDB_PERFS_TABLE_TOPICS      "topics"
#define TSDB_PERFS_TABLE_CONSUMERS   "consumers"
#define TSDB_PERFS_TABLE_SUBSCRIBES  "subscribes"

#define TSDB_INDEX_TYPE_SMA      "SMA"
#define TSDB_INDEX_TYPE_FULLTEXT "FULLTEXT"

#define TSDB_INS_USER_STABLES_DBNAME_COLID 2

#define TSDB_TICK_PER_SECOND(precision)                      \
  ((int64_t)((precision) == TSDB_TIME_PRECISION_MILLI ? 1e3L \
                                                      : ((precision) == TSDB_TIME_PRECISION_MICRO ? 1e6L : 1e9L)))

#define T_MEMBER_SIZE(type, member) sizeof(((type *)0)->member)
#define T_APPEND_MEMBER(dst, ptr, type, member)                                     \
  do {                                                                              \
    memcpy((void *)(dst), (void *)(&((ptr)->member)), T_MEMBER_SIZE(type, member)); \
    dst = (void *)((char *)(dst) + T_MEMBER_SIZE(type, member));                    \
  } while (0)
#define T_READ_MEMBER(src, type, target)          \
  do {                                            \
    (target) = *(type *)(src);                    \
    (src) = (void *)((char *)src + sizeof(type)); \
  } while (0)

typedef enum EOperatorType {
  // binary arithmetic operator
  OP_TYPE_ADD = 1,
  OP_TYPE_SUB,
  OP_TYPE_MULTI,
  OP_TYPE_DIV,
  OP_TYPE_MOD,
  // unary arithmetic operator
  OP_TYPE_MINUS,

  // bit operator
  OP_TYPE_BIT_AND,
  OP_TYPE_BIT_OR,

  // binary comparison operator
  OP_TYPE_GREATER_THAN,
  OP_TYPE_GREATER_EQUAL,
  OP_TYPE_LOWER_THAN,
  OP_TYPE_LOWER_EQUAL,
  OP_TYPE_EQUAL,
  OP_TYPE_NOT_EQUAL,
  OP_TYPE_IN,
  OP_TYPE_NOT_IN,
  OP_TYPE_LIKE,
  OP_TYPE_NOT_LIKE,
  OP_TYPE_MATCH,
  OP_TYPE_NMATCH,
  // unary comparison operator
  OP_TYPE_IS_NULL,
  OP_TYPE_IS_NOT_NULL,
  OP_TYPE_IS_TRUE,
  OP_TYPE_IS_FALSE,
  OP_TYPE_IS_UNKNOWN,
  OP_TYPE_IS_NOT_TRUE,
  OP_TYPE_IS_NOT_FALSE,
  OP_TYPE_IS_NOT_UNKNOWN,

  // json operator
  OP_TYPE_JSON_GET_VALUE,
  OP_TYPE_JSON_CONTAINS
} EOperatorType;

typedef enum ELogicConditionType {
  LOGIC_COND_TYPE_AND = 1,
  LOGIC_COND_TYPE_OR,
  LOGIC_COND_TYPE_NOT,
} ELogicConditionType;

#define FUNCTION_CEIL  4500
#define FUNCTION_FLOOR 4501
#define FUNCTION_ABS   4502
#define FUNCTION_ROUND 4503

#define FUNCTION_LENGTH 4800
#define FUNCTION_CONCAT 4801
#define FUNCTION_LTRIM  4802
#define FUNCTION_RTRIM  4803

#define TSDB_NAME_DELIMITER_LEN 1

#define TSDB_UNI_LEN  24
#define TSDB_USER_LEN TSDB_UNI_LEN

// ACCOUNT is a 32 bit positive integer
// this is the length of its string representation, including the terminator zero
#define TSDB_ACCT_ID_LEN 11

#define TSDB_MAX_COLUMNS 4096
#define TSDB_MIN_COLUMNS 2  // PRIMARY COLUMN(timestamp) + other columns

#define TSDB_NODE_NAME_LEN  64
#define TSDB_TABLE_NAME_LEN 193  // it is a null-terminated string
#define TSDB_TOPIC_NAME_LEN 193  // it is a null-terminated string
#define TSDB_CGROUP_LEN     193  // it is a null-terminated string
#define TSDB_DB_NAME_LEN    65
#define TSDB_DB_FNAME_LEN   (TSDB_ACCT_ID_LEN + TSDB_DB_NAME_LEN + TSDB_NAME_DELIMITER_LEN)

#define TSDB_FUNC_NAME_LEN       65
#define TSDB_FUNC_COMMENT_LEN    1024 * 1024
#define TSDB_FUNC_CODE_LEN       10 * 1024 * 1024
#define TSDB_FUNC_BUF_SIZE       512
#define TSDB_FUNC_TYPE_SCALAR    1
#define TSDB_FUNC_TYPE_AGGREGATE 2
#define TSDB_FUNC_MAX_RETRIEVE   1024

#define TSDB_INDEX_NAME_LEN      65  // 64 + 1 '\0'
#define TSDB_INDEX_TYPE_LEN      10
#define TSDB_INDEX_EXTS_LEN      256
#define TSDB_INDEX_FNAME_LEN     (TSDB_DB_FNAME_LEN + TSDB_INDEX_NAME_LEN + TSDB_NAME_DELIMITER_LEN)
#define TSDB_TYPE_STR_MAX_LEN    32
#define TSDB_TABLE_FNAME_LEN     (TSDB_DB_FNAME_LEN + TSDB_TABLE_NAME_LEN + TSDB_NAME_DELIMITER_LEN)
#define TSDB_TOPIC_FNAME_LEN     TSDB_TABLE_FNAME_LEN
#define TSDB_STREAM_FNAME_LEN    TSDB_TABLE_FNAME_LEN
#define TSDB_SUBSCRIBE_KEY_LEN   (TSDB_CGROUP_LEN + TSDB_TOPIC_FNAME_LEN + 2)
#define TSDB_PARTITION_KEY_LEN   (TSDB_SUBSCRIBE_KEY_LEN + 20)
#define TSDB_COL_NAME_LEN        65
#define TSDB_MAX_SAVED_SQL_LEN   TSDB_MAX_COLUMNS * 64
#define TSDB_MAX_SQL_LEN         TSDB_PAYLOAD_SIZE
#define TSDB_MAX_SQL_SHOW_LEN    1024
#define TSDB_MAX_ALLOWED_SQL_LEN (1 * 1024 * 1024u)  // sql length should be less than 1mb

#define TSDB_APP_NAME_LEN    TSDB_UNI_LEN
#define TSDB_STB_COMMENT_LEN 1024

/**
 *  In some scenarios uint16_t (0~65535) is used to store the row len.
 *  - Firstly, we use 65531(65535 - 4), as the SDataRow/SKVRow contains 4 bits header.
 *  - Secondly, if all cols are VarDataT type except primary key, we need 4 bits to store the offset, thus
 *    the final value is 65531-(4096-1)*4 = 49151.
 */
#define TSDB_MAX_BYTES_PER_ROW  49151
#define TSDB_MAX_TAGS_LEN       16384
#define TSDB_MAX_TAGS           128
#define TSDB_MAX_TAG_CONDITIONS 1024

#define TSDB_AUTH_LEN          16
#define TSDB_PASSWORD_LEN      32
#define TSDB_USET_PASSWORD_LEN 129
#define TSDB_VERSION_LEN       12
#define TSDB_LABEL_LEN         8

#define TSDB_CLUSTER_ID_LEN     40
#define TSDB_FQDN_LEN           128
#define TSDB_EP_LEN             (TSDB_FQDN_LEN + 6)
#define TSDB_IPv4ADDR_LEN       16
#define TSDB_FILENAME_LEN       128
#define TSDB_SHOW_SQL_LEN       512
#define TSDB_SHOW_SUBQUERY_LEN  1000
#define TSDB_SLOW_QUERY_SQL_LEN 512

#define TSDB_TRANS_STAGE_LEN 12
#define TSDB_TRANS_TYPE_LEN  16
#define TSDB_TRANS_ERROR_LEN 64

#define TSDB_STEP_NAME_LEN 32
#define TSDB_STEP_DESC_LEN 128

#define TSDB_ERROR_MSG_LEN    1024
#define TSDB_DNODE_CONFIG_LEN 128
#define TSDB_DNODE_VALUE_LEN  256

#define TSDB_DEFAULT_PKT_SIZE 65480  // same as RPC_MAX_UDP_SIZE

#define TSDB_PAYLOAD_SIZE         TSDB_DEFAULT_PKT_SIZE
#define TSDB_DEFAULT_PAYLOAD_SIZE 5120  // default payload size, greater than PATH_MAX value
#define TSDB_EXTRA_PAYLOAD_SIZE   128   // extra bytes for auth
#define TSDB_CQ_SQL_SIZE          1024
#define TSDB_MIN_VNODES           16
#define TSDB_MAX_VNODES           512

#define TSDB_DNODE_ROLE_ANY   0
#define TSDB_DNODE_ROLE_MGMT  1
#define TSDB_DNODE_ROLE_VNODE 2

#define TSDB_MAX_REPLICA 5

#define TSDB_TBNAME_COLUMN_INDEX (-1)
#define TSDB_UD_COLUMN_INDEX     (-1000)
#define TSDB_RES_COL_ID          (-5000)

#define TSDB_MULTI_TABLEMETA_MAX_NUM 100000  // maximum batch size allowed to load table meta

#define TSDB_MIN_VNODES_PER_DB        1
#define TSDB_MAX_VNODES_PER_DB        4096
#define TSDB_DEFAULT_VN_PER_DB        2
#define TSDB_MIN_CACHE_BLOCK_SIZE     1
#define TSDB_MAX_CACHE_BLOCK_SIZE     128  // 128MB for each vnode
#define TSDB_DEFAULT_CACHE_BLOCK_SIZE 16
<<<<<<< HEAD
#define TSDB_MIN_TOTAL_BLOCKS         3
#define TSDB_MAX_TOTAL_BLOCKS         10000
#define TSDB_DEFAULT_TOTAL_BLOCKS     6
#define TSDB_MIN_DAYS_PER_FILE        60  // unit minute
#define TSDB_MAX_DAYS_PER_FILE        (3650 * 1440)
#define TSDB_DEFAULT_DAYS_PER_FILE    (10 * 1440)
#define TSDB_MIN_KEEP                 (1 * 1440)       // data in db to be reserved. unit minute
#define TSDB_MAX_KEEP                 (365000 * 1440)  // data in db to be reserved.
#define TSDB_DEFAULT_KEEP             (3650 * 1440)    // ten years
#define TSDB_MIN_MINROWS_FBLOCK       10
#define TSDB_MAX_MINROWS_FBLOCK       1000
#define TSDB_DEFAULT_MINROWS_FBLOCK   100
#define TSDB_MIN_MAXROWS_FBLOCK       200
#define TSDB_MAX_MAXROWS_FBLOCK       10000
#define TSDB_DEFAULT_MAXROWS_FBLOCK   4096
#define TSDB_MIN_COMMIT_TIME          30
#define TSDB_MAX_COMMIT_TIME          40960
#define TSDB_DEFAULT_COMMIT_TIME      3600
#define TSDB_MIN_FSYNC_PERIOD         0
#define TSDB_MAX_FSYNC_PERIOD         180000  // millisecond
#define TSDB_DEFAULT_FSYNC_PERIOD     3000    // three second
#define TSDB_MIN_DB_TTL               1
#define TSDB_DEFAULT_DB_TTL           1
#define TSDB_MIN_WAL_LEVEL            1
#define TSDB_MAX_WAL_LEVEL            2
#define TSDB_DEFAULT_WAL_LEVEL        1
#define TSDB_MIN_PRECISION            TSDB_TIME_PRECISION_MILLI
#define TSDB_MAX_PRECISION            TSDB_TIME_PRECISION_NANO
#define TSDB_DEFAULT_PRECISION        TSDB_TIME_PRECISION_MILLI
#define TSDB_MIN_COMP_LEVEL           0
#define TSDB_MAX_COMP_LEVEL           2
#define TSDB_DEFAULT_COMP_LEVEL       2
#define TSDB_MIN_DB_REPLICA           1
#define TSDB_MAX_DB_REPLICA           3
#define TSDB_DEFAULT_DB_REPLICA       1
#define TSDB_MIN_DB_STRICT            0
#define TSDB_MAX_DB_STRICT            1
#define TSDB_DEFAULT_DB_STRICT        0
=======

#define TSDB_MIN_TOTAL_BLOCKS     3
#define TSDB_MAX_TOTAL_BLOCKS     10000
#define TSDB_DEFAULT_TOTAL_BLOCKS 6

#define TSDB_MIN_DAYS_PER_FILE     60  // unit minute
#define TSDB_MAX_DAYS_PER_FILE     (3650 * 1440)
#define TSDB_DEFAULT_DAYS_PER_FILE (10 * 1440)

#define TSDB_MIN_KEEP     (1 * 1440)       // data in db to be reserved. unit minute
#define TSDB_MAX_KEEP     (365000 * 1440)  // data in db to be reserved.
#define TSDB_DEFAULT_KEEP (3650 * 1440)    // ten years

#define TSDB_MIN_MIN_ROW_FBLOCK     10
#define TSDB_MAX_MIN_ROW_FBLOCK     1000
#define TSDB_DEFAULT_MIN_ROW_FBLOCK 100

#define TSDB_MIN_MAX_ROW_FBLOCK     200
#define TSDB_MAX_MAX_ROW_FBLOCK     10000
#define TSDB_DEFAULT_MAX_ROW_FBLOCK 4096

#define TSDB_MIN_COMMIT_TIME     30
#define TSDB_MAX_COMMIT_TIME     40960
#define TSDB_DEFAULT_COMMIT_TIME 3600

#define TSDB_MIN_FSYNC_PERIOD     0
#define TSDB_MAX_FSYNC_PERIOD     180000  // millisecond
#define TSDB_DEFAULT_FSYNC_PERIOD 3000    // three second

#define TSDB_MIN_WAL_LEVEL     1
#define TSDB_MAX_WAL_LEVEL     2
#define TSDB_DEFAULT_WAL_LEVEL 1

#define TSDB_MIN_PRECISION     TSDB_TIME_PRECISION_MILLI
#define TSDB_MAX_PRECISION     TSDB_TIME_PRECISION_NANO
#define TSDB_DEFAULT_PRECISION TSDB_TIME_PRECISION_MILLI

#define TSDB_MIN_COMP_LEVEL     0
#define TSDB_MAX_COMP_LEVEL     2
#define TSDB_DEFAULT_COMP_LEVEL 2

#define TSDB_MIN_DB_REPLICA_OPTION     1
#define TSDB_MAX_DB_REPLICA_OPTION     3
#define TSDB_DEFAULT_DB_REPLICA_OPTION 1

#define TSDB_MIN_DB_QUORUM_OPTION     1
#define TSDB_MAX_DB_QUORUM_OPTION     2
#define TSDB_DEFAULT_DB_QUORUM_OPTION 1

#define TSDB_MIN_DB_TTL_OPTION     1
#define TSDB_DEFAULT_DB_TTL_OPTION 0

#define TSDB_MIN_DB_SINGLE_STABLE_OPTION     0
#define TSDB_MAX_DB_SINGLE_STABLE_OPTION     1
#define TSDB_DEFAULT_DB_SINGLE_STABLE_OPTION 0

#define TSDB_DB_STREAM_MODE_OPTION_OFF     0
#define TSDB_DB_STREAM_MODE_OPTION_ON      1
#define TSDB_DEFAULT_DB_STREAM_MODE_OPTION 0

#define TSDB_DB_STRICT_OPTION_OFF     0
#define TSDB_DB_STRICT_OPTION_ON      1
#define TSDB_DEFAULT_DB_STRICT_OPTION 0

#define TSDB_MAX_JOIN_TABLE_NUM 10
#define TSDB_MAX_UNION_CLAUSE   5

>>>>>>> d0b9b907
#define TSDB_MIN_DB_UPDATE            0
#define TSDB_MAX_DB_UPDATE            2
#define TSDB_DEFAULT_DB_UPDATE        0
#define TSDB_MIN_DB_CACHE_LAST_ROW    0
#define TSDB_MAX_DB_CACHE_LAST_ROW    3
#define TSDB_DEFAULT_CACHE_LAST_ROW   0
#define TSDB_MIN_DB_STREAM_MODE       0
#define TSDB_MAX_DB_STREAM_MODE       1
#define TSDB_DEFAULT_DB_STREAM_MODE   0
#define TSDB_MIN_DB_SINGLE_STABLE     0
#define TSDB_MAX_DB_SINGLE_STABLE     1
#define TSDB_DEFAULT_DB_SINGLE_STABLE 0

#define TSDB_MIN_DB_FILE_FACTOR     0
#define TSDB_MAX_DB_FILE_FACTOR     1
#define TSDB_DEFAULT_DB_FILE_FACTOR 0.1
#define TSDB_MIN_DB_DELAY           1
#define TSDB_MAX_DB_DELAY           10
#define TSDB_DEFAULT_DB_DELAY       2
#define TSDB_MIN_EXPLAIN_RATIO      0
#define TSDB_MAX_EXPLAIN_RATIO      1
#define TSDB_DEFAULT_EXPLAIN_RATIO  0.001

#define TSDB_MAX_JOIN_TABLE_NUM 10
#define TSDB_MAX_UNION_CLAUSE   5

#define TSDB_DEFAULT_EXPLAIN_VERBOSE false

#define TSDB_EXPLAIN_RESULT_ROW_SIZE    1024
#define TSDB_EXPLAIN_RESULT_COLUMN_NAME "QUERY PLAN"

#define TSDB_MAX_FIELD_LEN             16384
#define TSDB_MAX_BINARY_LEN            (TSDB_MAX_FIELD_LEN - TSDB_KEYSIZE)  // keep 16384
#define TSDB_MAX_NCHAR_LEN             (TSDB_MAX_FIELD_LEN - TSDB_KEYSIZE)  // keep 16384
#define PRIMARYKEY_TIMESTAMP_COL_ID    1
#define COL_REACH_END(colId, maxColId) ((colId) > (maxColId))

#define TSDB_MAX_RPC_THREADS 5

#define TSDB_QUERY_TYPE_NON_TYPE      0x00u  // none type
#define TSDB_QUERY_TYPE_FREE_RESOURCE 0x01u  // free qhandle at vnode

#define TSDB_META_COMPACT_RATIO 0  // disable tsdb meta compact by default

/*
 * 1. ordinary sub query for select * from super_table
 * 2. all sqlobj generated by createSubqueryObj with this flag
 */
#define TSDB_QUERY_TYPE_SUBQUERY        0x02u
#define TSDB_QUERY_TYPE_STABLE_SUBQUERY 0x04u  // two-stage subquery for super table

#define TSDB_QUERY_TYPE_TABLE_QUERY      0x08u  // query ordinary table; below only apply to client side
#define TSDB_QUERY_TYPE_STABLE_QUERY     0x10u  // query on super table
#define TSDB_QUERY_TYPE_JOIN_QUERY       0x20u  // join query
#define TSDB_QUERY_TYPE_PROJECTION_QUERY 0x40u  // select *,columns... query
#define TSDB_QUERY_TYPE_JOIN_SEC_STAGE   0x80u  // join sub query at the second stage

#define TSDB_QUERY_TYPE_TAG_FILTER_QUERY 0x400u
#define TSDB_QUERY_TYPE_INSERT           0x100u  // insert type
#define TSDB_QUERY_TYPE_MULTITABLE_QUERY 0x200u
#define TSDB_QUERY_TYPE_FILE_INSERT      0x400u   // insert data from file
#define TSDB_QUERY_TYPE_STMT_INSERT      0x800u   // stmt insert type
#define TSDB_QUERY_TYPE_NEST_SUBQUERY    0x1000u  // nested sub query

#define TSDB_QUERY_HAS_TYPE(x, _type)   (((x) & (_type)) != 0)
#define TSDB_QUERY_SET_TYPE(x, _type)   ((x) |= (_type))
#define TSDB_QUERY_CLEAR_TYPE(x, _type) ((x) &= (~_type))
#define TSDB_QUERY_RESET_TYPE(x)        ((x) = TSDB_QUERY_TYPE_NON_TYPE)

#define TSDB_ORDER_ASC  1
#define TSDB_ORDER_DESC 2

#define TSDB_DEFAULT_CLUSTER_HASH_SIZE  1
#define TSDB_DEFAULT_MNODES_HASH_SIZE   5
#define TSDB_DEFAULT_DNODES_HASH_SIZE   10
#define TSDB_DEFAULT_ACCOUNTS_HASH_SIZE 10
#define TSDB_DEFAULT_USERS_HASH_SIZE    20
#define TSDB_DEFAULT_DBS_HASH_SIZE      100
#define TSDB_DEFAULT_VGROUPS_HASH_SIZE  100
#define TSDB_DEFAULT_STABLES_HASH_SIZE  100
#define TSDB_DEFAULT_CTABLES_HASH_SIZE  20000

#define TSDB_MAX_WAL_SIZE (1024 * 1024 * 3)

#define TSDB_ARB_DUMMY_TIME 4765104000000  // 2121-01-01 00:00:00.000, :P

#define TFS_MAX_TIERS          3
#define TFS_MAX_DISKS_PER_TIER 16
#define TFS_MAX_DISKS          (TFS_MAX_TIERS * TFS_MAX_DISKS_PER_TIER)
#define TFS_MIN_LEVEL          0
#define TFS_MAX_LEVEL          (TFS_MAX_TIERS - 1)
#define TFS_PRIMARY_LEVEL      0
#define TFS_PRIMARY_ID         0
#define TFS_MIN_DISK_FREE_SIZE 50 * 1024 * 1024

enum { TRANS_STAT_INIT = 0, TRANS_STAT_EXECUTING, TRANS_STAT_EXECUTED, TRANS_STAT_ROLLBACKING, TRANS_STAT_ROLLBACKED };
enum { TRANS_OPER_INIT = 0, TRANS_OPER_EXECUTE, TRANS_OPER_ROLLBACK };

typedef struct {
  char    dir[TSDB_FILENAME_LEN];
  int32_t level;
  int32_t primary;
} SDiskCfg;

#define TMQ_SEPARATOR ':'

enum {
  SND_WORKER_TYPE__SHARED = 1,
  SND_WORKER_TYPE__UNIQUE,
};

#define MNODE_HANDLE   -1
#define QNODE_HANDLE   1
#define DEFAULT_HANDLE 0

#define TSDB_CONFIG_OPTION_LEN 16
#define TSDB_CONIIG_VALUE_LEN  48
#define TSDB_CONFIG_NUMBER     8

#define QUERY_ID_SIZE      20
#define QUERY_OBJ_ID_SIZE  18
#define SUBQUERY_INFO_SIZE 6
#define QUERY_SAVE_SIZE    20

#define MAX_NUM_STR_SIZE 40

#ifdef __cplusplus
}
#endif

#endif<|MERGE_RESOLUTION|>--- conflicted
+++ resolved
@@ -324,7 +324,6 @@
 #define TSDB_MIN_CACHE_BLOCK_SIZE     1
 #define TSDB_MAX_CACHE_BLOCK_SIZE     128  // 128MB for each vnode
 #define TSDB_DEFAULT_CACHE_BLOCK_SIZE 16
-<<<<<<< HEAD
 #define TSDB_MIN_TOTAL_BLOCKS         3
 #define TSDB_MAX_TOTAL_BLOCKS         10000
 #define TSDB_DEFAULT_TOTAL_BLOCKS     6
@@ -360,89 +359,20 @@
 #define TSDB_MIN_DB_REPLICA           1
 #define TSDB_MAX_DB_REPLICA           3
 #define TSDB_DEFAULT_DB_REPLICA       1
-#define TSDB_MIN_DB_STRICT            0
-#define TSDB_MAX_DB_STRICT            1
+#define TSDB_DB_STRICT_OFF            0
+#define TSDB_DB_STRICT_ON             1
 #define TSDB_DEFAULT_DB_STRICT        0
-=======
-
-#define TSDB_MIN_TOTAL_BLOCKS     3
-#define TSDB_MAX_TOTAL_BLOCKS     10000
-#define TSDB_DEFAULT_TOTAL_BLOCKS 6
-
-#define TSDB_MIN_DAYS_PER_FILE     60  // unit minute
-#define TSDB_MAX_DAYS_PER_FILE     (3650 * 1440)
-#define TSDB_DEFAULT_DAYS_PER_FILE (10 * 1440)
-
-#define TSDB_MIN_KEEP     (1 * 1440)       // data in db to be reserved. unit minute
-#define TSDB_MAX_KEEP     (365000 * 1440)  // data in db to be reserved.
-#define TSDB_DEFAULT_KEEP (3650 * 1440)    // ten years
-
-#define TSDB_MIN_MIN_ROW_FBLOCK     10
-#define TSDB_MAX_MIN_ROW_FBLOCK     1000
-#define TSDB_DEFAULT_MIN_ROW_FBLOCK 100
-
-#define TSDB_MIN_MAX_ROW_FBLOCK     200
-#define TSDB_MAX_MAX_ROW_FBLOCK     10000
-#define TSDB_DEFAULT_MAX_ROW_FBLOCK 4096
-
-#define TSDB_MIN_COMMIT_TIME     30
-#define TSDB_MAX_COMMIT_TIME     40960
-#define TSDB_DEFAULT_COMMIT_TIME 3600
-
-#define TSDB_MIN_FSYNC_PERIOD     0
-#define TSDB_MAX_FSYNC_PERIOD     180000  // millisecond
-#define TSDB_DEFAULT_FSYNC_PERIOD 3000    // three second
-
-#define TSDB_MIN_WAL_LEVEL     1
-#define TSDB_MAX_WAL_LEVEL     2
-#define TSDB_DEFAULT_WAL_LEVEL 1
-
-#define TSDB_MIN_PRECISION     TSDB_TIME_PRECISION_MILLI
-#define TSDB_MAX_PRECISION     TSDB_TIME_PRECISION_NANO
-#define TSDB_DEFAULT_PRECISION TSDB_TIME_PRECISION_MILLI
-
-#define TSDB_MIN_COMP_LEVEL     0
-#define TSDB_MAX_COMP_LEVEL     2
-#define TSDB_DEFAULT_COMP_LEVEL 2
-
-#define TSDB_MIN_DB_REPLICA_OPTION     1
-#define TSDB_MAX_DB_REPLICA_OPTION     3
-#define TSDB_DEFAULT_DB_REPLICA_OPTION 1
-
-#define TSDB_MIN_DB_QUORUM_OPTION     1
-#define TSDB_MAX_DB_QUORUM_OPTION     2
-#define TSDB_DEFAULT_DB_QUORUM_OPTION 1
-
-#define TSDB_MIN_DB_TTL_OPTION     1
-#define TSDB_DEFAULT_DB_TTL_OPTION 0
-
-#define TSDB_MIN_DB_SINGLE_STABLE_OPTION     0
-#define TSDB_MAX_DB_SINGLE_STABLE_OPTION     1
-#define TSDB_DEFAULT_DB_SINGLE_STABLE_OPTION 0
-
-#define TSDB_DB_STREAM_MODE_OPTION_OFF     0
-#define TSDB_DB_STREAM_MODE_OPTION_ON      1
-#define TSDB_DEFAULT_DB_STREAM_MODE_OPTION 0
-
-#define TSDB_DB_STRICT_OPTION_OFF     0
-#define TSDB_DB_STRICT_OPTION_ON      1
-#define TSDB_DEFAULT_DB_STRICT_OPTION 0
-
-#define TSDB_MAX_JOIN_TABLE_NUM 10
-#define TSDB_MAX_UNION_CLAUSE   5
-
->>>>>>> d0b9b907
 #define TSDB_MIN_DB_UPDATE            0
 #define TSDB_MAX_DB_UPDATE            2
 #define TSDB_DEFAULT_DB_UPDATE        0
 #define TSDB_MIN_DB_CACHE_LAST_ROW    0
 #define TSDB_MAX_DB_CACHE_LAST_ROW    3
 #define TSDB_DEFAULT_CACHE_LAST_ROW   0
-#define TSDB_MIN_DB_STREAM_MODE       0
-#define TSDB_MAX_DB_STREAM_MODE       1
+#define TSDB_DB_STREAM_MODE_OFF       0
+#define TSDB_DB_STREAM_MODE_ON        1
 #define TSDB_DEFAULT_DB_STREAM_MODE   0
-#define TSDB_MIN_DB_SINGLE_STABLE     0
-#define TSDB_MAX_DB_SINGLE_STABLE     1
+#define TSDB_DB_SINGLE_STABLE_ON     0
+#define TSDB_DB_SINGLE_STABLE_OFF     1
 #define TSDB_DEFAULT_DB_SINGLE_STABLE 0
 
 #define TSDB_MIN_DB_FILE_FACTOR     0
