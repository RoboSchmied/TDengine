/*
 * Copyright (c) 2019 TAOS Data, Inc. <jhtao@taosdata.com>
 *
 * This program is free software: you can use, redistribute, and/or modify
 * it under the terms of the GNU Affero General Public License, version 3
 * or later ("AGPL"), as published by the Free Software Foundation.
 *
 * This program is distributed in the hope that it will be useful, but WITHOUT
 * ANY WARRANTY; without even the implied warranty of MERCHANTABILITY or
 * FITNESS FOR A PARTICULAR PURPOSE.
 *
 * You should have received a copy of the GNU Affero General Public License
 * along with this program. If not, see <http://www.gnu.org/licenses/>.
 */

#ifndef _TD_UTIL_DEF_H_
#define _TD_UTIL_DEF_H_

#include "os.h"

#ifdef __cplusplus
extern "C" {
#endif

#define TSDB__packed

#define TSKEY             int64_t
#define TSKEY_MIN         INT64_MIN
#define TSKEY_MAX         INT64_MAX
#define TSKEY_INITIAL_VAL TSKEY_MIN

#define TD_VER_MAX UINT64_MAX  // TODO: use the real max version from query handle

// Bytes for each type.
extern const int32_t TYPE_BYTES[16];

// TODO: replace and remove code below
#define CHAR_BYTES      sizeof(char)
#define SHORT_BYTES     sizeof(int16_t)
#define INT_BYTES       sizeof(int32_t)
#define LONG_BYTES      sizeof(int64_t)
#define FLOAT_BYTES     sizeof(float)
#define DOUBLE_BYTES    sizeof(double)
#define POINTER_BYTES   sizeof(void *)  // 8 by default  assert(sizeof(ptrdiff_t) == sizseof(void*)
#define TSDB_KEYSIZE    sizeof(TSKEY)
#define TSDB_NCHAR_SIZE sizeof(TdUcs4)

// NULL definition
#define TSDB_DATA_BOOL_NULL      0x02
#define TSDB_DATA_TINYINT_NULL   0x80
#define TSDB_DATA_SMALLINT_NULL  0x8000
#define TSDB_DATA_INT_NULL       0x80000000LL
#define TSDB_DATA_BIGINT_NULL    0x8000000000000000LL
#define TSDB_DATA_TIMESTAMP_NULL TSDB_DATA_BIGINT_NULL

#define TSDB_DATA_FLOAT_NULL  0x7FF00000            // it is an NAN
#define TSDB_DATA_DOUBLE_NULL 0x7FFFFF0000000000LL  // an NAN
#define TSDB_DATA_NCHAR_NULL  0xFFFFFFFF
#define TSDB_DATA_BINARY_NULL 0xFF

#define TSDB_DATA_UTINYINT_NULL  0xFF
#define TSDB_DATA_USMALLINT_NULL 0xFFFF
#define TSDB_DATA_UINT_NULL      0xFFFFFFFF
#define TSDB_DATA_UBIGINT_NULL   0xFFFFFFFFFFFFFFFFL

#define TSDB_DATA_NULL_STR   "NULL"
#define TSDB_DATA_NULL_STR_L "null"

#define TSDB_NETTEST_USER "nettestinternal"
#define TSDB_DEFAULT_USER "root"
#ifdef _TD_POWER_
#define TSDB_DEFAULT_PASS "powerdb"
#elif (_TD_TQ_ == true)
#define TSDB_DEFAULT_PASS "tqueue"
#elif (_TD_PRO_ == true)
#define TSDB_DEFAULT_PASS "prodb"
#else
#define TSDB_DEFAULT_PASS "taosdata"
#endif

#define TSDB_TRUE  1
#define TSDB_FALSE 0
#define TSDB_OK    0
#define TSDB_ERR   -1

#define TS_PATH_DELIMITER "."
#define TS_ESCAPE_CHAR    '`'

#define TSDB_TIME_PRECISION_MILLI   0
#define TSDB_TIME_PRECISION_MICRO   1
#define TSDB_TIME_PRECISION_NANO    2
#define TSDB_TIME_PRECISION_HOURS   3
#define TSDB_TIME_PRECISION_MINUTES 4
#define TSDB_TIME_PRECISION_SECONDS 5

#define TSDB_TIME_PRECISION_MILLI_STR "ms"
#define TSDB_TIME_PRECISION_MICRO_STR "us"
#define TSDB_TIME_PRECISION_NANO_STR  "ns"

#define TSDB_TIME_PRECISION_SEC_DIGITS   10
#define TSDB_TIME_PRECISION_MILLI_DIGITS 13
#define TSDB_TIME_PRECISION_MICRO_DIGITS 16
#define TSDB_TIME_PRECISION_NANO_DIGITS  19

#define TSDB_INDEX_TYPE_SMA      "SMA"
#define TSDB_INDEX_TYPE_FULLTEXT "FULLTEXT"
#define TSDB_INDEX_TYPE_NORMAL   "NORMAL"

#define TSDB_INS_USER_STABLES_DBNAME_COLID 2

#define TSDB_TICK_PER_SECOND(precision)               \
  ((int64_t)((precision) == TSDB_TIME_PRECISION_MILLI \
                 ? 1000LL                             \
                 : ((precision) == TSDB_TIME_PRECISION_MICRO ? 1000000LL : 1000000000LL)))

#define T_MEMBER_SIZE(type, member) sizeof(((type *)0)->member)
#define T_APPEND_MEMBER(dst, ptr, type, member)                                     \
  do {                                                                              \
    memcpy((void *)(dst), (void *)(&((ptr)->member)), T_MEMBER_SIZE(type, member)); \
    dst = (void *)((char *)(dst) + T_MEMBER_SIZE(type, member));                    \
  } while (0)
#define T_READ_MEMBER(src, type, target)          \
  do {                                            \
    (target) = *(type *)(src);                    \
    (src) = (void *)((char *)src + sizeof(type)); \
  } while (0)

typedef enum EOperatorType {
  // binary arithmetic operator
  OP_TYPE_ADD = 1,
  OP_TYPE_SUB,
  OP_TYPE_MULTI,
  OP_TYPE_DIV,
  OP_TYPE_REM,
  // unary arithmetic operator
  OP_TYPE_MINUS = 20,

  // bitwise operator
  OP_TYPE_BIT_AND = 30,
  OP_TYPE_BIT_OR,

  // binary comparison operator
  OP_TYPE_GREATER_THAN = 40,
  OP_TYPE_GREATER_EQUAL,
  OP_TYPE_LOWER_THAN,
  OP_TYPE_LOWER_EQUAL,
  OP_TYPE_EQUAL,
  OP_TYPE_NOT_EQUAL,
  OP_TYPE_IN,
  OP_TYPE_NOT_IN,
  OP_TYPE_LIKE,
  OP_TYPE_NOT_LIKE,
  OP_TYPE_MATCH,
  OP_TYPE_NMATCH,
  // unary comparison operator
  OP_TYPE_IS_NULL = 100,
  OP_TYPE_IS_NOT_NULL,
  OP_TYPE_IS_TRUE,
  OP_TYPE_IS_FALSE,
  OP_TYPE_IS_UNKNOWN,
  OP_TYPE_IS_NOT_TRUE,
  OP_TYPE_IS_NOT_FALSE,
  OP_TYPE_IS_NOT_UNKNOWN,

  // json operator
  OP_TYPE_JSON_GET_VALUE = 150,
  OP_TYPE_JSON_CONTAINS,

  // internal operator
  OP_TYPE_ASSIGN = 200
} EOperatorType;

#define OP_TYPE_CALC_MAX OP_TYPE_BIT_OR

typedef enum ELogicConditionType {
  LOGIC_COND_TYPE_AND = 1,
  LOGIC_COND_TYPE_OR,
  LOGIC_COND_TYPE_NOT,
} ELogicConditionType;

#define TSDB_NAME_DELIMITER_LEN 1

#define TSDB_UNI_LEN  24
#define TSDB_USER_LEN TSDB_UNI_LEN

// ACCOUNT is a 32 bit positive integer
// this is the length of its string representation, including the terminator zero
#define TSDB_ACCT_ID_LEN 11

#define TSDB_MAX_COLUMNS 4096
#define TSDB_MIN_COLUMNS 2  // PRIMARY COLUMN(timestamp) + other columns

#define TSDB_NODE_NAME_LEN   64
#define TSDB_TABLE_NAME_LEN  193                                // it is a null-terminated string
#define TSDB_TOPIC_NAME_LEN  193                                // it is a null-terminated string
#define TSDB_CGROUP_LEN      193                                // it is a null-terminated string
#define TSDB_USER_CGROUP_LEN (TSDB_USER_LEN + TSDB_CGROUP_LEN)  // it is a null-terminated string
#define TSDB_STREAM_NAME_LEN 193                                // it is a null-terminated string
#define TSDB_DB_NAME_LEN     65
#define TSDB_DB_FNAME_LEN    (TSDB_ACCT_ID_LEN + TSDB_DB_NAME_LEN + TSDB_NAME_DELIMITER_LEN)
#define TSDB_PRIVILEDGE_CONDITION_LEN    200

#define TSDB_FUNC_NAME_LEN       65
#define TSDB_FUNC_COMMENT_LEN    1024 * 1024
#define TSDB_FUNC_CODE_LEN       10 * 1024 * 1024
#define TSDB_FUNC_BUF_SIZE       4096 * 64
#define TSDB_FUNC_TYPE_SCALAR    1
#define TSDB_FUNC_TYPE_AGGREGATE 2
#define TSDB_FUNC_SCRIPT_BIN_LIB 0
#define TSDB_FUNC_SCRIPT_PYTHON  1
#define TSDB_FUNC_MAX_RETRIEVE   1024

#define TSDB_INDEX_NAME_LEN      65  // 64 + 1 '\0'
#define TSDB_INDEX_TYPE_LEN      10
#define TSDB_INDEX_EXTS_LEN      256
#define TSDB_INDEX_FNAME_LEN     (TSDB_DB_FNAME_LEN + TSDB_INDEX_NAME_LEN + TSDB_NAME_DELIMITER_LEN)
#define TSDB_TYPE_STR_MAX_LEN    32
#define TSDB_TABLE_FNAME_LEN     (TSDB_DB_FNAME_LEN + TSDB_TABLE_NAME_LEN + TSDB_NAME_DELIMITER_LEN)
#define TSDB_TOPIC_FNAME_LEN     (TSDB_ACCT_ID_LEN + TSDB_TOPIC_NAME_LEN + TSDB_NAME_DELIMITER_LEN)
#define TSDB_STREAM_FNAME_LEN    (TSDB_ACCT_ID_LEN + TSDB_STREAM_NAME_LEN + TSDB_NAME_DELIMITER_LEN)
#define TSDB_SUBSCRIBE_KEY_LEN   (TSDB_CGROUP_LEN + TSDB_TOPIC_FNAME_LEN + 2)
#define TSDB_PARTITION_KEY_LEN   (TSDB_SUBSCRIBE_KEY_LEN + 20)
#define TSDB_COL_NAME_LEN        65
#define TSDB_MAX_SAVED_SQL_LEN   TSDB_MAX_COLUMNS * 64
#define TSDB_MAX_SQL_LEN         TSDB_PAYLOAD_SIZE
#define TSDB_MAX_SQL_SHOW_LEN    1024
#define TSDB_MAX_ALLOWED_SQL_LEN (1 * 1024 * 1024u)  // sql length should be less than 1mb

#define TSDB_APP_NAME_LEN   TSDB_UNI_LEN
#define TSDB_TB_COMMENT_LEN 1025

#define TSDB_QUERY_ID_LEN   26
#define TSDB_TRANS_OPER_LEN 16

/**
 *  In some scenarios uint16_t (0~65535) is used to store the row len.
 *  - Firstly, we use 65531(65535 - 4), as the SDataRow/SKVRow contains 4 bits header.
 *  - Secondly, if all cols are VarDataT type except primary key, we need 4 bits to store the offset, thus
 *    the final value is 65531-(4096-1)*4 = 49151.
 */
#define TSDB_MAX_BYTES_PER_ROW 49151
#define TSDB_MAX_TAGS_LEN      16384
#define TSDB_MAX_TAGS          128

#define TSDB_MAX_COL_TAG_NUM  (TSDB_MAX_COLUMNS + TSDB_MAX_TAGS)
#define TSDB_MAX_JSON_TAG_LEN 16384
#define TSDB_MAX_JSON_KEY_LEN 256

#define TSDB_AUTH_LEN          16
#define TSDB_PASSWORD_LEN      32
#define TSDB_USET_PASSWORD_LEN 129
#define TSDB_VERSION_LEN       32
#define TSDB_LABEL_LEN         8
#define TSDB_JOB_STATUS_LEN    32

#define TSDB_CLUSTER_ID_LEN     40
#define TSDB_FQDN_LEN           128
#define TSDB_EP_LEN             (TSDB_FQDN_LEN + 6)
#define TSDB_IPv4ADDR_LEN       16
#define TSDB_FILENAME_LEN       128
#define TSDB_SHOW_SQL_LEN       2048
#define TSDB_SLOW_QUERY_SQL_LEN 512
#define TSDB_SHOW_SUBQUERY_LEN  1000

#define TSDB_TRANS_STAGE_LEN 12
#define TSDB_TRANS_TYPE_LEN  16
#define TSDB_TRANS_ERROR_LEN 512

#define TSDB_STEP_NAME_LEN 32
#define TSDB_STEP_DESC_LEN 128

#define TSDB_ERROR_MSG_LEN    1024
#define TSDB_DNODE_CONFIG_LEN 128
#define TSDB_DNODE_VALUE_LEN  256

#define TSDB_DEFAULT_PKT_SIZE 65480  // same as RPC_MAX_UDP_SIZE

#define TSDB_PAYLOAD_SIZE         TSDB_DEFAULT_PKT_SIZE
#define TSDB_DEFAULT_PAYLOAD_SIZE 5120  // default payload size, greater than PATH_MAX value
#define TSDB_MIN_VNODES           16
#define TSDB_MAX_VNODES           512

#define TSDB_DNODE_ROLE_ANY   0
#define TSDB_DNODE_ROLE_MGMT  1
#define TSDB_DNODE_ROLE_VNODE 2

#define TSDB_MAX_REPLICA               5
<<<<<<< HEAD
#define TSDB_MAX_LEARNER_REPLICA       10
=======

>>>>>>> 2671718c
#define TSDB_SYNC_LOG_BUFFER_SIZE      4096
#define TSDB_SYNC_LOG_BUFFER_RETENTION 256
#define TSDB_SYNC_APPLYQ_SIZE_LIMIT    512
#define TSDB_SYNC_NEGOTIATION_WIN      512

#define TSDB_TBNAME_COLUMN_INDEX     (-1)
#define TSDB_MULTI_TABLEMETA_MAX_NUM 100000  // maximum batch size allowed to load table meta

#define TSDB_MIN_VNODES_PER_DB          1
#define TSDB_MAX_VNODES_PER_DB          1024
#define TSDB_DEFAULT_VN_PER_DB          2
#define TSDB_MIN_BUFFER_PER_VNODE       3      // unit MB
#define TSDB_MAX_BUFFER_PER_VNODE       16384  // unit MB
#define TSDB_DEFAULT_BUFFER_PER_VNODE   256
#define TSDB_MIN_PAGES_PER_VNODE        64
#define TSDB_MAX_PAGES_PER_VNODE        (INT32_MAX - 1)
#define TSDB_DEFAULT_PAGES_PER_VNODE    256
#define TSDB_MIN_PAGESIZE_PER_VNODE     1  // unit KB
#define TSDB_MAX_PAGESIZE_PER_VNODE     16384
#define TSDB_DEFAULT_TSDB_PAGESIZE      4
#define TSDB_MIN_TSDB_PAGESIZE          1  // unit KB
#define TSDB_MAX_TSDB_PAGESIZE          16384
#define TSDB_DEFAULT_PAGESIZE_PER_VNODE 4
#define TSDB_MIN_DAYS_PER_FILE          60  // unit minute
#define TSDB_MAX_DAYS_PER_FILE          (3650 * 1440)
#define TSDB_DEFAULT_DAYS_PER_FILE      (10 * 1440)
#define TSDB_MIN_DURATION_PER_FILE      60  // unit minute
#define TSDB_MAX_DURATION_PER_FILE      (3650 * 1440)
#define TSDB_DEFAULT_DURATION_PER_FILE  (10 * 1440)
#define TSDB_MIN_KEEP                   (1 * 1440)          // data in db to be reserved. unit minute
#define TSDB_MAX_KEEP                   (365000 * 1440)     // data in db to be reserved.
#define TSDB_MAX_KEEP_NS                (365 * 292 * 1440)  // data in db to be reserved.
#define TSDB_DEFAULT_KEEP               (3650 * 1440)       // ten years
#define TSDB_MIN_MINROWS_FBLOCK         10
#define TSDB_MAX_MINROWS_FBLOCK         1000000
#define TSDB_DEFAULT_MINROWS_FBLOCK     100
#define TSDB_MIN_MAXROWS_FBLOCK         200
#define TSDB_MAX_MAXROWS_FBLOCK         10000000
#define TSDB_DEFAULT_MAXROWS_FBLOCK     4096
#define TSDB_MIN_FSYNC_PERIOD           0
#define TSDB_MAX_FSYNC_PERIOD           180000  // millisecond
#define TSDB_DEFAULT_FSYNC_PERIOD       3000    // three second
#define TSDB_MIN_WAL_LEVEL              1
#define TSDB_MAX_WAL_LEVEL              2
#define TSDB_DEFAULT_WAL_LEVEL          1
#define TSDB_MIN_PRECISION              TSDB_TIME_PRECISION_MILLI
#define TSDB_MAX_PRECISION              TSDB_TIME_PRECISION_NANO
#define TSDB_DEFAULT_PRECISION          TSDB_TIME_PRECISION_MILLI
#define TSDB_MIN_COMP_LEVEL             0
#define TSDB_MAX_COMP_LEVEL             2
#define TSDB_DEFAULT_COMP_LEVEL         2
#define TSDB_MIN_DB_REPLICA             1
#define TSDB_MAX_DB_REPLICA             3
#define TSDB_DEFAULT_DB_REPLICA         1
#define TSDB_DB_STRICT_STR_LEN          sizeof(TSDB_DB_STRICT_OFF_STR)
#define TSDB_DB_STRICT_OFF_STR          "off"
#define TSDB_DB_STRICT_ON_STR           "on"
#define TSDB_DB_STRICT_OFF              0
#define TSDB_DB_STRICT_ON               1
#define TSDB_DEFAULT_DB_STRICT          TSDB_DB_STRICT_ON
#define TSDB_CACHE_MODEL_STR_LEN        sizeof(TSDB_CACHE_MODEL_LAST_VALUE_STR)
#define TSDB_CACHE_MODEL_NONE_STR       "none"
#define TSDB_CACHE_MODEL_LAST_ROW_STR   "last_row"
#define TSDB_CACHE_MODEL_LAST_VALUE_STR "last_value"
#define TSDB_CACHE_MODEL_BOTH_STR       "both"
#define TSDB_CACHE_MODEL_NONE           0
#define TSDB_CACHE_MODEL_LAST_ROW       1
#define TSDB_CACHE_MODEL_LAST_VALUE     2
#define TSDB_CACHE_MODEL_BOTH           3
#define TSDB_DEFAULT_CACHE_MODEL        TSDB_CACHE_MODEL_NONE
#define TSDB_MIN_DB_CACHE_SIZE          1  // MB
#define TSDB_MAX_DB_CACHE_SIZE          65536
#define TSDB_DEFAULT_CACHE_SIZE         1
#define TSDB_DB_STREAM_MODE_OFF         0
#define TSDB_DB_STREAM_MODE_ON          1
#define TSDB_DEFAULT_DB_STREAM_MODE     0
#define TSDB_DB_SINGLE_STABLE_ON        1
#define TSDB_DB_SINGLE_STABLE_OFF       0
#define TSDB_DEFAULT_DB_SINGLE_STABLE   TSDB_DB_SINGLE_STABLE_OFF
#define TSDB_DB_SCHEMALESS_ON           1
#define TSDB_DB_SCHEMALESS_OFF          0
#define TSDB_DEFAULT_DB_SCHEMALESS      TSDB_DB_SCHEMALESS_OFF
#define TSDB_MIN_STT_TRIGGER            1
#define TSDB_MAX_STT_TRIGGER            16
#define TSDB_DEFAULT_SST_TRIGGER        1
#define TSDB_MIN_HASH_PREFIX            0
#define TSDB_MAX_HASH_PREFIX            128
#define TSDB_DEFAULT_HASH_PREFIX        0
#define TSDB_MIN_HASH_SUFFIX            0
#define TSDB_MAX_HASH_SUFFIX            128
#define TSDB_DEFAULT_HASH_SUFFIX        0

#define TSDB_DB_MIN_WAL_RETENTION_PERIOD -1
#define TSDB_REP_DEF_DB_WAL_RET_PERIOD   0
#define TSDB_REPS_DEF_DB_WAL_RET_PERIOD  0
#define TSDB_DB_MIN_WAL_RETENTION_SIZE   -1
#define TSDB_REP_DEF_DB_WAL_RET_SIZE     0
#define TSDB_REPS_DEF_DB_WAL_RET_SIZE    0
#define TSDB_DB_MIN_WAL_ROLL_PERIOD      0
#define TSDB_REP_DEF_DB_WAL_ROLL_PERIOD  0
#define TSDB_REPS_DEF_DB_WAL_ROLL_PERIOD 0
#define TSDB_DB_MIN_WAL_SEGMENT_SIZE     0
#define TSDB_DEFAULT_DB_WAL_SEGMENT_SIZE 0

#define TSDB_MIN_ROLLUP_MAX_DELAY       1  // unit millisecond
#define TSDB_MAX_ROLLUP_MAX_DELAY       (15 * 60 * 1000)
#define TSDB_MIN_ROLLUP_WATERMARK       0  // unit millisecond
#define TSDB_MAX_ROLLUP_WATERMARK       (15 * 60 * 1000)
#define TSDB_DEFAULT_ROLLUP_WATERMARK   5000
#define TSDB_MIN_ROLLUP_DELETE_MARK     0  // unit millisecond
#define TSDB_MAX_ROLLUP_DELETE_MARK     INT64_MAX
#define TSDB_DEFAULT_ROLLUP_DELETE_MARK 900000  // 900s
#define TSDB_MIN_TABLE_TTL              0
#define TSDB_DEFAULT_TABLE_TTL          0

#define TSDB_MIN_EXPLAIN_RATIO     0
#define TSDB_MAX_EXPLAIN_RATIO     1
#define TSDB_DEFAULT_EXPLAIN_RATIO 0.001

#define TSDB_DEFAULT_EXPLAIN_VERBOSE false

#define TSDB_EXPLAIN_RESULT_ROW_SIZE    (16 * 1024)
#define TSDB_EXPLAIN_RESULT_COLUMN_NAME "QUERY_PLAN"

#define TSDB_MAX_FIELD_LEN             16384
#define TSDB_MAX_BINARY_LEN            (TSDB_MAX_FIELD_LEN - TSDB_KEYSIZE)  // keep 16384
#define TSDB_MAX_NCHAR_LEN             (TSDB_MAX_FIELD_LEN - TSDB_KEYSIZE)  // keep 16384
#define PRIMARYKEY_TIMESTAMP_COL_ID    1
#define COL_REACH_END(colId, maxColId) ((colId) > (maxColId))

#ifdef WINDOWS
#define TSDB_MAX_RPC_THREADS 4  // windows pipe only support 4 connections.
#else
#define TSDB_MAX_RPC_THREADS 10
#endif

#define TSDB_QUERY_TYPE_NON_TYPE 0x00u  // none type

#define TSDB_META_COMPACT_RATIO 0  // disable tsdb meta compact by default

/*
 * 1. ordinary sub query for select * from super_table
 * 2. all sqlobj generated by createSubqueryObj with this flag
 */
#define TSDB_QUERY_TYPE_INSERT      0x100u  // insert type
#define TSDB_QUERY_TYPE_FILE_INSERT 0x400u  // insert data from file
#define TSDB_QUERY_TYPE_STMT_INSERT 0x800u  // stmt insert type

#define TSDB_QUERY_HAS_TYPE(x, _type)   (((x) & (_type)) != 0)
#define TSDB_QUERY_SET_TYPE(x, _type)   ((x) |= (_type))
#define TSDB_QUERY_CLEAR_TYPE(x, _type) ((x) &= (~_type))
#define TSDB_QUERY_RESET_TYPE(x)        ((x) = TSDB_QUERY_TYPE_NON_TYPE)

#define TSDB_ORDER_ASC  1
#define TSDB_ORDER_DESC 2

#define TSDB_DEFAULT_CLUSTER_HASH_SIZE  1
#define TSDB_DEFAULT_MNODES_HASH_SIZE   5
#define TSDB_DEFAULT_DNODES_HASH_SIZE   10
#define TSDB_DEFAULT_ACCOUNTS_HASH_SIZE 10
#define TSDB_DEFAULT_USERS_HASH_SIZE    20
#define TSDB_DEFAULT_DBS_HASH_SIZE      100
#define TSDB_DEFAULT_VGROUPS_HASH_SIZE  100
#define TSDB_DEFAULT_STABLES_HASH_SIZE  100
#define TSDB_DEFAULT_CTABLES_HASH_SIZE  20000

#define TSDB_MAX_MSG_SIZE (1024 * 1024 * 10)

#define TSDB_ARB_DUMMY_TIME 4765104000000  // 2121-01-01 00:00:00.000, :P

#define TFS_MAX_TIERS          3
#define TFS_MAX_DISKS_PER_TIER 16
#define TFS_MAX_DISKS          (TFS_MAX_TIERS * TFS_MAX_DISKS_PER_TIER)
#define TFS_MIN_LEVEL          0
#define TFS_MAX_LEVEL          (TFS_MAX_TIERS - 1)
#define TFS_PRIMARY_LEVEL      0
#define TFS_PRIMARY_ID         0
#define TFS_MIN_DISK_FREE_SIZE 50 * 1024 * 1024

enum { TRANS_STAT_INIT = 0, TRANS_STAT_EXECUTING, TRANS_STAT_EXECUTED, TRANS_STAT_ROLLBACKING, TRANS_STAT_ROLLBACKED };
enum { TRANS_OPER_INIT = 0, TRANS_OPER_EXECUTE, TRANS_OPER_ROLLBACK };

typedef struct {
  char    dir[TSDB_FILENAME_LEN];
  int32_t level;
  int32_t primary;
} SDiskCfg;

#define TMQ_SEPARATOR ':'

enum {
  SND_WORKER_TYPE__SHARED = 1,
  SND_WORKER_TYPE__UNIQUE,
};

#define DEFAULT_HANDLE 0
#define MNODE_HANDLE   1
#define QNODE_HANDLE   -1
#define SNODE_HANDLE   -2
#define VNODE_HANDLE   -3
#define CLIENT_HANDLE  -5

#define TSDB_CONFIG_OPTION_LEN 32
#define TSDB_CONFIG_VALUE_LEN  64
#define TSDB_CONFIG_NUMBER     8

#define QUERY_ID_SIZE      20
#define QUERY_OBJ_ID_SIZE  18
#define SUBQUERY_INFO_SIZE 6
#define QUERY_SAVE_SIZE    20

#define MAX_NUM_STR_SIZE 40

#define MAX_META_MSG_IN_BATCH   1048576
#define MAX_META_BATCH_RSP_SIZE (1 * 1048576 * 1024)

// sort page size by default
#define DEFAULT_PAGESIZE 4096

#define VNODE_TIMEOUT_SEC 60
#define MNODE_TIMEOUT_SEC 60

#ifdef __cplusplus
}
#endif

#endif<|MERGE_RESOLUTION|>--- conflicted
+++ resolved
@@ -285,11 +285,7 @@
 #define TSDB_DNODE_ROLE_VNODE 2
 
 #define TSDB_MAX_REPLICA               5
-<<<<<<< HEAD
 #define TSDB_MAX_LEARNER_REPLICA       10
-=======
-
->>>>>>> 2671718c
 #define TSDB_SYNC_LOG_BUFFER_SIZE      4096
 #define TSDB_SYNC_LOG_BUFFER_RETENTION 256
 #define TSDB_SYNC_APPLYQ_SIZE_LIMIT    512
