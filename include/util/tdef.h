--- conflicted
+++ resolved
@@ -323,92 +323,24 @@
 
 #define TSDB_MULTI_TABLEMETA_MAX_NUM 100000  // maximum batch size allowed to load table meta
 
-<<<<<<< HEAD
-#define TSDB_MIN_VNODES_PER_DB         1
-#define TSDB_MAX_VNODES_PER_DB         4096
-#define TSDB_DEFAULT_VN_PER_DB         2
-#define TSDB_MIN_STBS_PER_DB           0
-#define TSDB_MAX_STBS_PER_DB           1
-#define TSDB_DEFAULT_STBS_PER_DB       0
-#define TSDB_MIN_BUFFER_SIZE           1
-#define TSDB_MAX_BUFFER_SIZE           16384
-#define TSDB_DEFAULT_BUFFER_SIZE       96     // 96MB for each vnode
-#define TSDB_MIN_PAGE_SIZE             1      // 1KB
-#define TSDB_MAX_PAGE_SIZE             16384  // 16MB
-#define TSDB_DEFAULT_PAGE_SIZE         4
-#define TSDB_MIN_TOTAL_PAGES           64
-#define TSDB_MAX_TOTAL_PAGES           16384
-#define TSDB_DEFAULT_TOTAL_PAGES       256
-#define TSDB_MIN_DURATION_PER_FILE     60  // unit minute
-#define TSDB_MAX_DURATION_PER_FILE     (3650 * 1440)
-#define TSDB_DEFAULT_DURATION_PER_FILE (10 * 1440)
-#define TSDB_MIN_KEEP                  (1 * 1440)       // data in db to be reserved. unit minute
-#define TSDB_MAX_KEEP                  (365000 * 1440)  // data in db to be reserved.
-#define TSDB_DEFAULT_KEEP              (3650 * 1440)    // ten years
-#define TSDB_MIN_MINROWS_FBLOCK        10
-#define TSDB_MAX_MINROWS_FBLOCK        1000
-#define TSDB_DEFAULT_MINROWS_FBLOCK    100
-#define TSDB_MIN_MAXROWS_FBLOCK        200
-#define TSDB_MAX_MAXROWS_FBLOCK        10000
-#define TSDB_DEFAULT_MAXROWS_FBLOCK    4096
-#define TSDB_MIN_COMMIT_TIME           30
-#define TSDB_MAX_COMMIT_TIME           40960
-#define TSDB_DEFAULT_COMMIT_TIME       3600
-#define TSDB_MIN_FSYNC_PERIOD          0
-#define TSDB_MAX_FSYNC_PERIOD          180000  // millisecond
-#define TSDB_DEFAULT_FSYNC_PERIOD      3000    // three second
-#define TSDB_MIN_DB_TTL                1
-#define TSDB_DEFAULT_DB_TTL            1
-#define TSDB_MIN_WAL_LEVEL             1
-#define TSDB_MAX_WAL_LEVEL             2
-#define TSDB_DEFAULT_WAL_LEVEL         1
-#define TSDB_MIN_PRECISION             TSDB_TIME_PRECISION_MILLI
-#define TSDB_MAX_PRECISION             TSDB_TIME_PRECISION_NANO
-#define TSDB_DEFAULT_PRECISION         TSDB_TIME_PRECISION_MILLI
-#define TSDB_MIN_COMP_LEVEL            0
-#define TSDB_MAX_COMP_LEVEL            2
-#define TSDB_DEFAULT_COMP_LEVEL        2
-#define TSDB_MIN_DB_REPLICA            1
-#define TSDB_MAX_DB_REPLICA            3
-#define TSDB_DEFAULT_DB_REPLICA        1
-#define TSDB_DB_STRICT_OFF             0
-#define TSDB_DB_STRICT_ON              1
-#define TSDB_DEFAULT_DB_STRICT         0
-#define TSDB_MIN_DB_UPDATE             0
-#define TSDB_MAX_DB_UPDATE             2
-#define TSDB_DEFAULT_DB_UPDATE         0
-#define TSDB_MIN_DB_CACHE_LAST_ROW     0
-#define TSDB_MAX_DB_CACHE_LAST_ROW     3
-#define TSDB_DEFAULT_CACHE_LAST_ROW    0
-#define TSDB_DB_STREAM_MODE_OFF        0
-#define TSDB_DB_STREAM_MODE_ON         1
-#define TSDB_DEFAULT_DB_STREAM_MODE    0
-#define TSDB_DB_SINGLE_STABLE_ON       0
-#define TSDB_DB_SINGLE_STABLE_OFF      1
-#define TSDB_DEFAULT_DB_SINGLE_STABLE  0
-
-#define TSDB_MIN_DB_FILE_FACTOR     0
-#define TSDB_MAX_DB_FILE_FACTOR     1
-#define TSDB_DEFAULT_DB_FILE_FACTOR 0.1
-#define TSDB_MIN_DB_DELAY           1
-#define TSDB_MAX_DB_DELAY           10
-#define TSDB_DEFAULT_DB_DELAY       2
-#define TSDB_MIN_EXPLAIN_RATIO      0
-#define TSDB_MAX_EXPLAIN_RATIO      1
-#define TSDB_DEFAULT_EXPLAIN_RATIO  0.001
-=======
 #define TSDB_MIN_VNODES_PER_DB          1
 #define TSDB_MAX_VNODES_PER_DB          4096
 #define TSDB_DEFAULT_VN_PER_DB          2
-#define TSDB_MIN_CACHE_BLOCK_SIZE       1
-#define TSDB_MAX_CACHE_BLOCK_SIZE       128  // 128MB for each vnode
-#define TSDB_DEFAULT_CACHE_BLOCK_SIZE   16
-#define TSDB_MIN_TOTAL_BLOCKS           3
-#define TSDB_MAX_TOTAL_BLOCKS           10000
-#define TSDB_DEFAULT_TOTAL_BLOCKS       6
+#define TSDB_MIN_BUFFER_PER_VNODE       3      // unit MB
+#define TSDB_MAX_BUFFER_PER_VNODE       16384  // unit MB
+#define TSDB_DEFAULT_BUFFER_PER_VNODE   96
+#define TSDB_MIN_PAGES_PER_VNODE        64
+#define TSDB_MAX_PAGES_PER_VNODE        16384
+#define TSDB_DEFAULT_PAGES_PER_VNODE    256
+#define TSDB_MIN_PAGESIZE_PER_VNODE     1  // unit KB
+#define TSDB_MAX_PAGESIZE_PER_VNODE     16384
+#define TSDB_DEFAULT_PAGESIZE_PER_VNODE 4
 #define TSDB_MIN_DAYS_PER_FILE          60  // unit minute
 #define TSDB_MAX_DAYS_PER_FILE          (3650 * 1440)
 #define TSDB_DEFAULT_DAYS_PER_FILE      (10 * 1440)
+#define TSDB_MIN_DURATION_PER_FILE      60  // unit minute
+#define TSDB_MAX_DURATION_PER_FILE      (3650 * 1440)
+#define TSDB_DEFAULT_DURATION_PER_FILE  (10 * 1440)
 #define TSDB_MIN_KEEP                   (1 * 1440)       // data in db to be reserved. unit minute
 #define TSDB_MAX_KEEP                   (365000 * 1440)  // data in db to be reserved.
 #define TSDB_DEFAULT_KEEP               (3650 * 1440)    // ten years
@@ -418,9 +350,6 @@
 #define TSDB_MIN_MAXROWS_FBLOCK         200
 #define TSDB_MAX_MAXROWS_FBLOCK         10000
 #define TSDB_DEFAULT_MAXROWS_FBLOCK     4096
-#define TSDB_MIN_COMMIT_TIME            30
-#define TSDB_MAX_COMMIT_TIME            40960
-#define TSDB_DEFAULT_COMMIT_TIME        3600
 #define TSDB_MIN_FSYNC_PERIOD           0
 #define TSDB_MAX_FSYNC_PERIOD           180000  // millisecond
 #define TSDB_DEFAULT_FSYNC_PERIOD       3000    // three second
@@ -439,9 +368,6 @@
 #define TSDB_DB_STRICT_OFF              0
 #define TSDB_DB_STRICT_ON               1
 #define TSDB_DEFAULT_DB_STRICT          0
-#define TSDB_MIN_DB_UPDATE              0
-#define TSDB_MAX_DB_UPDATE              2
-#define TSDB_DEFAULT_DB_UPDATE          0
 #define TSDB_MIN_DB_CACHE_LAST_ROW      0
 #define TSDB_MAX_DB_CACHE_LAST_ROW      3
 #define TSDB_DEFAULT_CACHE_LAST_ROW     0
@@ -451,13 +377,6 @@
 #define TSDB_DB_SINGLE_STABLE_ON        0
 #define TSDB_DB_SINGLE_STABLE_OFF       1
 #define TSDB_DEFAULT_DB_SINGLE_STABLE   0
-#define TSDB_MIN_BUFFER_PER_VNODE       3  // unit MB
-#define TSDB_DEFAULT_BUFFER_PER_VNODE   96
-#define TSDB_MIN_PAGES_PER_VNODE        64
-#define TSDB_DEFAULT_PAGES_PER_VNODE    256
-#define TSDB_MIN_PAGESIZE_PER_VNODE     1  // unit KB
-#define TSDB_MAX_PAGESIZE_PER_VNODE     16384
-#define TSDB_DEFAULT_PAGESIZE_PER_VNODE 4
 
 #define TSDB_MIN_ROLLUP_FILE_FACTOR     0
 #define TSDB_MAX_ROLLUP_FILE_FACTOR     1
@@ -471,7 +390,6 @@
 #define TSDB_MIN_EXPLAIN_RATIO     0
 #define TSDB_MAX_EXPLAIN_RATIO     1
 #define TSDB_DEFAULT_EXPLAIN_RATIO 0.001
->>>>>>> d5ae5fc6
 
 #define TSDB_MAX_JOIN_TABLE_NUM 10
 #define TSDB_MAX_UNION_CLAUSE   5
