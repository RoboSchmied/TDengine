/*
 * Copyright (c) 2019 TAOS Data, Inc. <jhtao@taosdata.com>
 *
 * This program is free software: you can use, redistribute, and/or modify
 * it under the terms of the GNU Affero General Public License, version 3
 * or later ("AGPL"), as published by the Free Software Foundation.
 *
 * This program is distributed in the hope that it will be useful, but WITHOUT
 * ANY WARRANTY; without even the implied warranty of MERCHANTABILITY or
 * FITNESS FOR A PARTICULAR PURPOSE.
 *
 * You should have received a copy of the GNU Affero General Public License
 * along with this program. If not, see <http://www.gnu.org/licenses/>.
 */

#ifndef _TD_UTIL_DEF_H_
#define _TD_UTIL_DEF_H_

#include "os.h"

#ifdef __cplusplus
extern "C" {
#endif

#define TSDB__packed

#define TSKEY             int64_t
#define TSKEY_MIN         INT64_MIN
#define TSKEY_MAX         (INT64_MAX - 1)
#define TSKEY_INITIAL_VAL TSKEY_MIN

// Bytes for each type.
extern const int32_t TYPE_BYTES[15];

// TODO: replace and remove code below
#define CHAR_BYTES      sizeof(char)
#define SHORT_BYTES     sizeof(int16_t)
#define INT_BYTES       sizeof(int32_t)
#define LONG_BYTES      sizeof(int64_t)
#define FLOAT_BYTES     sizeof(float)
#define DOUBLE_BYTES    sizeof(double)
#define POINTER_BYTES   sizeof(void *)  // 8 by default  assert(sizeof(ptrdiff_t) == sizseof(void*)
#define TSDB_KEYSIZE    sizeof(TSKEY)
#define TSDB_NCHAR_SIZE sizeof(TdUcs4)

// NULL definition
#define TSDB_DATA_BOOL_NULL      0x02
#define TSDB_DATA_TINYINT_NULL   0x80
#define TSDB_DATA_SMALLINT_NULL  0x8000
#define TSDB_DATA_INT_NULL       0x80000000L
#define TSDB_DATA_BIGINT_NULL    0x8000000000000000L
#define TSDB_DATA_TIMESTAMP_NULL TSDB_DATA_BIGINT_NULL

#define TSDB_DATA_FLOAT_NULL  0x7FF00000           // it is an NAN
#define TSDB_DATA_DOUBLE_NULL 0x7FFFFF0000000000L  // an NAN
#define TSDB_DATA_NCHAR_NULL  0xFFFFFFFF
#define TSDB_DATA_BINARY_NULL 0xFF

#define TSDB_DATA_UTINYINT_NULL  0xFF
#define TSDB_DATA_USMALLINT_NULL 0xFFFF
#define TSDB_DATA_UINT_NULL      0xFFFFFFFF
#define TSDB_DATA_UBIGINT_NULL   0xFFFFFFFFFFFFFFFFL

#define TSDB_DATA_NULL_STR   "NULL"
#define TSDB_DATA_NULL_STR_L "null"

#define TSDB_NETTEST_USER "nettestinternal"
#define TSDB_DEFAULT_USER "root"
#ifdef _TD_POWER_
#define TSDB_DEFAULT_PASS "powerdb"
#elif (_TD_TQ_ == true)
#define TSDB_DEFAULT_PASS "tqueue"
#elif (_TD_PRO_ == true)
#define TSDB_DEFAULT_PASS "prodb"
#else
#define TSDB_DEFAULT_PASS "taosdata"
#endif

#define SHELL_MAX_PASSWORD_LEN 20

#define TSDB_TRUE  1
#define TSDB_FALSE 0
#define TSDB_OK    0
#define TSDB_ERR   -1

#define TS_PATH_DELIMITER "."
#define TS_ESCAPE_CHAR    '`'

#define TSDB_TIME_PRECISION_MILLI 0
#define TSDB_TIME_PRECISION_MICRO 1
#define TSDB_TIME_PRECISION_NANO  2

#define TSDB_TIME_PRECISION_MILLI_STR "ms"
#define TSDB_TIME_PRECISION_MICRO_STR "us"
#define TSDB_TIME_PRECISION_NANO_STR  "ns"

#define TSDB_INFORMATION_SCHEMA_DB            "information_schema"
#define TSDB_INS_TABLE_DNODES                 "dnodes"
#define TSDB_INS_TABLE_MNODES                 "mnodes"
#define TSDB_INS_TABLE_MODULES                "modules"
#define TSDB_INS_TABLE_QNODES                 "qnodes"
#define TSDB_INS_TABLE_USER_DATABASES         "user_databases"
#define TSDB_INS_TABLE_USER_FUNCTIONS         "user_functions"
#define TSDB_INS_TABLE_USER_INDEXES           "user_indexes"
#define TSDB_INS_TABLE_USER_STABLES           "user_stables"
#define TSDB_INS_TABLE_USER_STREAMS           "user_streams"
#define TSDB_INS_TABLE_USER_TABLES            "user_tables"
#define TSDB_INS_TABLE_USER_TABLE_DISTRIBUTED "user_table_distributed"
#define TSDB_INS_TABLE_USER_USERS             "user_users"
#define TSDB_INS_TABLE_VGROUPS                "vgroups"

#define TSDB_INS_USER_STABLES_DBNAME_COLID    2

#define TSDB_TICK_PER_SECOND(precision)                      \
  ((int64_t)((precision) == TSDB_TIME_PRECISION_MILLI ? 1e3L \
                                                      : ((precision) == TSDB_TIME_PRECISION_MICRO ? 1e6L : 1e9L)))

#define T_MEMBER_SIZE(type, member) sizeof(((type *)0)->member)
#define T_APPEND_MEMBER(dst, ptr, type, member)                                     \
  do {                                                                              \
    memcpy((void *)(dst), (void *)(&((ptr)->member)), T_MEMBER_SIZE(type, member)); \
    dst = (void *)((char *)(dst) + T_MEMBER_SIZE(type, member));                    \
  } while (0)
#define T_READ_MEMBER(src, type, target)          \
  do {                                            \
    (target) = *(type *)(src);                    \
    (src) = (void *)((char *)src + sizeof(type)); \
  } while (0)

typedef enum EOperatorType {
  // arithmetic operator
  OP_TYPE_ADD = 1,
  OP_TYPE_SUB,
  OP_TYPE_MULTI,
  OP_TYPE_DIV,
  OP_TYPE_MOD,

  // bit operator
  OP_TYPE_BIT_AND,
  OP_TYPE_BIT_OR,

  // comparison operator
  OP_TYPE_GREATER_THAN,
  OP_TYPE_GREATER_EQUAL,
  OP_TYPE_LOWER_THAN,
  OP_TYPE_LOWER_EQUAL,
  OP_TYPE_EQUAL,
  OP_TYPE_NOT_EQUAL,
  OP_TYPE_IN,
  OP_TYPE_NOT_IN,
  OP_TYPE_LIKE,
  OP_TYPE_NOT_LIKE,
  OP_TYPE_MATCH,
  OP_TYPE_NMATCH,
  OP_TYPE_IS_NULL,
  OP_TYPE_IS_NOT_NULL,
  OP_TYPE_IS_TRUE,
  OP_TYPE_IS_FALSE,
  OP_TYPE_IS_UNKNOWN,
  OP_TYPE_IS_NOT_TRUE,
  OP_TYPE_IS_NOT_FALSE,
  OP_TYPE_IS_NOT_UNKNOWN,

  // json operator
  OP_TYPE_JSON_GET_VALUE,
  OP_TYPE_JSON_CONTAINS
} EOperatorType;

typedef enum ELogicConditionType {
  LOGIC_COND_TYPE_AND,
  LOGIC_COND_TYPE_OR,
  LOGIC_COND_TYPE_NOT,
} ELogicConditionType;

#define FUNCTION_CEIL  4500
#define FUNCTION_FLOOR 4501
#define FUNCTION_ABS   4502
#define FUNCTION_ROUND 4503

#define FUNCTION_LENGTH 4800
#define FUNCTION_CONCAT 4801
#define FUNCTION_LTRIM  4802
#define FUNCTION_RTRIM  4803

#define TSDB_NAME_DELIMITER_LEN 1

#define TSDB_UNI_LEN  24
#define TSDB_USER_LEN TSDB_UNI_LEN

// ACCOUNT is a 32 bit positive integer
// this is the length of its string representation, including the terminator zero
#define TSDB_ACCT_ID_LEN 11

#define TSDB_MAX_COLUMNS 4096
#define TSDB_MIN_COLUMNS 2  // PRIMARY COLUMN(timestamp) + other columns

#define TSDB_NODE_NAME_LEN  64
#define TSDB_TABLE_NAME_LEN 193  // it is a null-terminated string
#define TSDB_TOPIC_NAME_LEN 193  // it is a null-terminated string
#define TSDB_CGROUP_LEN     193  // it is a null-terminated string
#define TSDB_DB_NAME_LEN    65
#define TSDB_DB_FNAME_LEN   (TSDB_ACCT_ID_LEN + TSDB_DB_NAME_LEN + TSDB_NAME_DELIMITER_LEN)

#define TSDB_FUNC_NAME_LEN       65
#define TSDB_FUNC_COMMENT_LEN    4096
#define TSDB_FUNC_CODE_LEN       (65535 - 512)
#define TSDB_FUNC_BUF_SIZE       512
#define TSDB_FUNC_TYPE_SCALAR    1
#define TSDB_FUNC_TYPE_AGGREGATE 2
#define TSDB_FUNC_MAX_RETRIEVE   1024

#define TSDB_INDEX_NAME_LEN      65  // 64 + 1 '\0'
#define TSDB_TYPE_STR_MAX_LEN    32
#define TSDB_TABLE_FNAME_LEN     (TSDB_DB_FNAME_LEN + TSDB_TABLE_NAME_LEN + TSDB_NAME_DELIMITER_LEN)
#define TSDB_TOPIC_FNAME_LEN     TSDB_TABLE_FNAME_LEN
#define TSDB_STREAM_FNAME_LEN    TSDB_TABLE_FNAME_LEN
#define TSDB_SUBSCRIBE_KEY_LEN   (TSDB_CGROUP_LEN + TSDB_TOPIC_FNAME_LEN + 2)
#define TSDB_PARTITION_KEY_LEN   (TSDB_SUBSCRIBE_KEY_LEN + 20)
#define TSDB_COL_NAME_LEN        65
#define TSDB_MAX_SAVED_SQL_LEN   TSDB_MAX_COLUMNS * 64
#define TSDB_MAX_SQL_LEN         TSDB_PAYLOAD_SIZE
#define TSDB_MAX_SQL_SHOW_LEN    1024
#define TSDB_MAX_ALLOWED_SQL_LEN (1 * 1024 * 1024u)  // sql length should be less than 1mb

#define TSDB_APP_NAME_LEN    TSDB_UNI_LEN
#define TSDB_STB_COMMENT_LEN 1024
/**
 *  In some scenarios uint16_t (0~65535) is used to store the row len.
 *  - Firstly, we use 65531(65535 - 4), as the SDataRow/SKVRow contains 4 bits header.
 *  - Secondly, if all cols are VarDataT type except primary key, we need 4 bits to store the offset, thus
 *    the final value is 65531-(4096-1)*4 = 49151.
 */
#define TSDB_MAX_BYTES_PER_ROW  49151
#define TSDB_MAX_TAGS_LEN       16384
#define TSDB_MAX_TAGS           128
#define TSDB_MAX_TAG_CONDITIONS 1024

#define TSDB_AUTH_LEN          16
#define TSDB_PASSWORD_LEN      32
#define TSDB_USET_PASSWORD_LEN 129
#define TSDB_VERSION_LEN       12
#define TSDB_LABEL_LEN         8

#define TSDB_CLUSTER_ID_LEN     40
#define TSDB_FQDN_LEN           128
#define TSDB_EP_LEN             (TSDB_FQDN_LEN + 6)
#define TSDB_IPv4ADDR_LEN       16
#define TSDB_FILENAME_LEN       128
#define TSDB_SHOW_SQL_LEN       512
#define TSDB_SHOW_SUBQUERY_LEN  1000
#define TSDB_SLOW_QUERY_SQL_LEN 512

#define TSDB_TRANS_STAGE_LEN 12
#define TSDB_TRANS_TYPE_LEN  16
#define TSDB_TRANS_ERROR_LEN 64

#define TSDB_STEP_NAME_LEN 32
#define TSDB_STEP_DESC_LEN 128

#define TSDB_ERROR_MSG_LEN    1024
#define TSDB_DNODE_CONFIG_LEN 128
#define TSDB_DNODE_VALUE_LEN  256

#define TSDB_MQTT_HOSTNAME_LEN  64
#define TSDB_MQTT_PORT_LEN      8
#define TSDB_MQTT_USER_LEN      24
#define TSDB_MQTT_PASS_LEN      24
#define TSDB_MQTT_TOPIC_LEN     64
#define TSDB_MQTT_CLIENT_ID_LEN 32

#define TSDB_DB_TYPE_DEFAULT 0
#define TSDB_DB_TYPE_TOPIC   1

#define TSDB_DEFAULT_PKT_SIZE 65480  // same as RPC_MAX_UDP_SIZE

#define TSDB_PAYLOAD_SIZE         TSDB_DEFAULT_PKT_SIZE
#define TSDB_DEFAULT_PAYLOAD_SIZE 5120  // default payload size, greater than PATH_MAX value
#define TSDB_EXTRA_PAYLOAD_SIZE   128   // extra bytes for auth
#define TSDB_CQ_SQL_SIZE          1024
#define TSDB_MIN_VNODES           16
#define TSDB_MAX_VNODES           512
#define TSDB_MIN_VNODES_PER_DB    1
#define TSDB_MAX_VNODES_PER_DB    4096
#define TSDB_DEFAULT_VN_PER_DB    2

#define TSDB_DNODE_ROLE_ANY   0
#define TSDB_DNODE_ROLE_MGMT  1
#define TSDB_DNODE_ROLE_VNODE 2

#define TSDB_MAX_REPLICA 5

#define TSDB_TBNAME_COLUMN_INDEX (-1)
#define TSDB_UD_COLUMN_INDEX     (-1000)
#define TSDB_RES_COL_ID          (-5000)

#define TSDB_MULTI_TABLEMETA_MAX_NUM 100000  // maximum batch size allowed to load table meta

#define TSDB_MIN_CACHE_BLOCK_SIZE     1
#define TSDB_MAX_CACHE_BLOCK_SIZE     128  // 128MB for each vnode
#define TSDB_DEFAULT_CACHE_BLOCK_SIZE 16

#define TSDB_MIN_TOTAL_BLOCKS     3
#define TSDB_MAX_TOTAL_BLOCKS     10000
#define TSDB_DEFAULT_TOTAL_BLOCKS 6

#define TSDB_MIN_DAYS_PER_FILE     1
#define TSDB_MAX_DAYS_PER_FILE     3650
#define TSDB_DEFAULT_DAYS_PER_FILE 10

#define TSDB_MIN_KEEP     1       // data in db to be reserved.
#define TSDB_MAX_KEEP     365000  // data in db to be reserved.
#define TSDB_DEFAULT_KEEP 3650    // ten years

#define TSDB_MIN_MIN_ROW_FBLOCK     10
#define TSDB_MAX_MIN_ROW_FBLOCK     1000
#define TSDB_DEFAULT_MIN_ROW_FBLOCK 100

#define TSDB_MIN_MAX_ROW_FBLOCK     200
#define TSDB_MAX_MAX_ROW_FBLOCK     10000
#define TSDB_DEFAULT_MAX_ROW_FBLOCK 4096

#define TSDB_MIN_COMMIT_TIME     30
#define TSDB_MAX_COMMIT_TIME     40960
#define TSDB_DEFAULT_COMMIT_TIME 3600

#define TSDB_MIN_FSYNC_PERIOD     0
#define TSDB_MAX_FSYNC_PERIOD     180000  // millisecond
#define TSDB_DEFAULT_FSYNC_PERIOD 3000    // three second

#define TSDB_MIN_WAL_LEVEL     0
#define TSDB_MAX_WAL_LEVEL     2
#define TSDB_DEFAULT_WAL_LEVEL 1

#define TSDB_MIN_PRECISION     TSDB_TIME_PRECISION_MILLI
#define TSDB_MAX_PRECISION     TSDB_TIME_PRECISION_NANO
#define TSDB_DEFAULT_PRECISION TSDB_TIME_PRECISION_MILLI

#define TSDB_MIN_COMP_LEVEL     0
#define TSDB_MAX_COMP_LEVEL     2
#define TSDB_DEFAULT_COMP_LEVEL 2

#define TSDB_MIN_DB_REPLICA_OPTION     1
#define TSDB_MAX_DB_REPLICA_OPTION     3
#define TSDB_DEFAULT_DB_REPLICA_OPTION 1

#define TSDB_MIN_DB_QUORUM_OPTION     1
#define TSDB_MAX_DB_QUORUM_OPTION     2
#define TSDB_DEFAULT_DB_QUORUM_OPTION 1

#define TSDB_MIN_DB_TTL_OPTION     1
#define TSDB_DEFAULT_DB_TTL_OPTION 0

#define TSDB_MIN_DB_SINGLE_STABLE_OPTION     0
#define TSDB_MAX_DB_SINGLE_STABLE_OPTION     1
#define TSDB_DEFAULT_DB_SINGLE_STABLE_OPTION 0

#define TSDB_MIN_DB_STREAM_MODE_OPTION     0
#define TSDB_MAX_DB_STREAM_MODE_OPTION     1
#define TSDB_DEFAULT_DB_STREAM_MODE_OPTION 0

#define TSDB_MAX_JOIN_TABLE_NUM 10
#define TSDB_MAX_UNION_CLAUSE   5

#define TSDB_MIN_DB_UPDATE            0
#define TSDB_MAX_DB_UPDATE            2
#define TSDB_DEFAULT_DB_UPDATE_OPTION 0

#define TSDB_MIN_DB_CACHE_LAST_ROW  0
#define TSDB_MAX_DB_CACHE_LAST_ROW  3
#define TSDB_DEFAULT_CACHE_LAST_ROW 0

<<<<<<< HEAD
#define TSDB_MIN_DB_STREAM_MODE     0
#define TSDB_MAX_DB_STREAM_MODE     1
#define TSDB_DEFAULT_DB_STREAM_MODE 0
=======
#define TSDB_MIN_DB_FILE_FACTOR     0
#define TSDB_MAX_DB_FILE_FACTOR     1
#define TSDB_DEFAULT_DB_FILE_FACTOR 0.1

#define TSDB_MIN_DB_DELAY     1
#define TSDB_MAX_DB_DELAY     10
#define TSDB_DEFAULT_DB_DELAY 2
>>>>>>> d3388917

#define TSDB_MAX_JOIN_TABLE_NUM 10
#define TSDB_MAX_UNION_CLAUSE   5

#define TSDB_MAX_FIELD_LEN             16384
#define TSDB_MAX_BINARY_LEN            (TSDB_MAX_FIELD_LEN - TSDB_KEYSIZE)  // keep 16384
#define TSDB_MAX_NCHAR_LEN             (TSDB_MAX_FIELD_LEN - TSDB_KEYSIZE)  // keep 16384
#define PRIMARYKEY_TIMESTAMP_COL_ID    1
#define COL_REACH_END(colId, maxColId) ((colId) > (maxColId))

#define TSDB_MAX_RPC_THREADS 5

#define TSDB_QUERY_TYPE_NON_TYPE      0x00u  // none type
#define TSDB_QUERY_TYPE_FREE_RESOURCE 0x01u  // free qhandle at vnode

#define TSDB_META_COMPACT_RATIO 0  // disable tsdb meta compact by default

/*
 * 1. ordinary sub query for select * from super_table
 * 2. all sqlobj generated by createSubqueryObj with this flag
 */
#define TSDB_QUERY_TYPE_SUBQUERY        0x02u
#define TSDB_QUERY_TYPE_STABLE_SUBQUERY 0x04u  // two-stage subquery for super table

#define TSDB_QUERY_TYPE_TABLE_QUERY      0x08u  // query ordinary table; below only apply to client side
#define TSDB_QUERY_TYPE_STABLE_QUERY     0x10u  // query on super table
#define TSDB_QUERY_TYPE_JOIN_QUERY       0x20u  // join query
#define TSDB_QUERY_TYPE_PROJECTION_QUERY 0x40u  // select *,columns... query
#define TSDB_QUERY_TYPE_JOIN_SEC_STAGE   0x80u  // join sub query at the second stage

#define TSDB_QUERY_TYPE_TAG_FILTER_QUERY 0x400u
#define TSDB_QUERY_TYPE_INSERT           0x100u  // insert type
#define TSDB_QUERY_TYPE_MULTITABLE_QUERY 0x200u
#define TSDB_QUERY_TYPE_FILE_INSERT      0x400u   // insert data from file
#define TSDB_QUERY_TYPE_STMT_INSERT      0x800u   // stmt insert type
#define TSDB_QUERY_TYPE_NEST_SUBQUERY    0x1000u  // nested sub query

#define TSDB_QUERY_HAS_TYPE(x, _type)   (((x) & (_type)) != 0)
#define TSDB_QUERY_SET_TYPE(x, _type)   ((x) |= (_type))
#define TSDB_QUERY_CLEAR_TYPE(x, _type) ((x) &= (~_type))
#define TSDB_QUERY_RESET_TYPE(x)        ((x) = TSDB_QUERY_TYPE_NON_TYPE)

#define TSDB_ORDER_ASC  1
#define TSDB_ORDER_DESC 2

#define TSDB_DEFAULT_CLUSTER_HASH_SIZE  1
#define TSDB_DEFAULT_MNODES_HASH_SIZE   5
#define TSDB_DEFAULT_DNODES_HASH_SIZE   10
#define TSDB_DEFAULT_ACCOUNTS_HASH_SIZE 10
#define TSDB_DEFAULT_USERS_HASH_SIZE    20
#define TSDB_DEFAULT_DBS_HASH_SIZE      100
#define TSDB_DEFAULT_VGROUPS_HASH_SIZE  100
#define TSDB_DEFAULT_STABLES_HASH_SIZE  100
#define TSDB_DEFAULT_CTABLES_HASH_SIZE  20000

#define TSDB_MAX_WAL_SIZE (1024 * 1024 * 3)

#define TSDB_ARB_DUMMY_TIME 4765104000000  // 2121-01-01 00:00:00.000, :P

#define TFS_MAX_TIERS          3
#define TFS_MAX_DISKS_PER_TIER 16
#define TFS_MAX_DISKS          (TFS_MAX_TIERS * TFS_MAX_DISKS_PER_TIER)
#define TFS_MIN_LEVEL          0
#define TFS_MAX_LEVEL          (TFS_MAX_TIERS - 1)
#define TFS_PRIMARY_LEVEL      0
#define TFS_PRIMARY_ID         0
#define TFS_MIN_DISK_FREE_SIZE 50 * 1024 * 1024

enum { TRANS_STAT_INIT = 0, TRANS_STAT_EXECUTING, TRANS_STAT_EXECUTED, TRANS_STAT_ROLLBACKING, TRANS_STAT_ROLLBACKED };
enum { TRANS_OPER_INIT = 0, TRANS_OPER_EXECUTE, TRANS_OPER_ROLLBACK };

typedef struct {
  char    dir[TSDB_FILENAME_LEN];
  int32_t level;
  int32_t primary;
} SDiskCfg;

#define TMQ_SEPARATOR ':'

#define SND_UNIQUE_THREAD_NUM 2
#define SND_SHARED_THREAD_NUM 2

enum {
  SND_WORKER_TYPE__SHARED = 1,
  SND_WORKER_TYPE__UNIQUE,
};

#define MND_VGID -1
#define QND_VGID 1
#define VND_VGID 0

#ifdef __cplusplus
}
#endif

#endif<|MERGE_RESOLUTION|>--- conflicted
+++ resolved
@@ -369,11 +369,10 @@
 #define TSDB_MAX_DB_CACHE_LAST_ROW  3
 #define TSDB_DEFAULT_CACHE_LAST_ROW 0
 
-<<<<<<< HEAD
 #define TSDB_MIN_DB_STREAM_MODE     0
 #define TSDB_MAX_DB_STREAM_MODE     1
 #define TSDB_DEFAULT_DB_STREAM_MODE 0
-=======
+
 #define TSDB_MIN_DB_FILE_FACTOR     0
 #define TSDB_MAX_DB_FILE_FACTOR     1
 #define TSDB_DEFAULT_DB_FILE_FACTOR 0.1
@@ -381,7 +380,6 @@
 #define TSDB_MIN_DB_DELAY     1
 #define TSDB_MAX_DB_DELAY     10
 #define TSDB_DEFAULT_DB_DELAY 2
->>>>>>> d3388917
 
 #define TSDB_MAX_JOIN_TABLE_NUM 10
 #define TSDB_MAX_UNION_CLAUSE   5
