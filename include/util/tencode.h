/*
 * Copyright (c) 2019 TAOS Data, Inc. <jhtao@taosdata.com>
 *
 * This program is free software: you can use, redistribute, and/or modify
 * it under the terms of the GNU Affero General Public License, version 3
 * or later ("AGPL"), as published by the Free Software Foundation.
 *
 * This program is distributed in the hope that it will be useful, but WITHOUT
 * ANY WARRANTY; without even the implied warranty of MERCHANTABILITY or
 * FITNESS FOR A PARTICULAR PURPOSE.
 *
 * You should have received a copy of the GNU Affero General Public License
 * along with this program. If not, see <http://www.gnu.org/licenses/>.
 */

#ifndef _TD_UTIL_ENCODE_H_
#define _TD_UTIL_ENCODE_H_

#include "tcoding.h"
#include "tlist.h"

#ifdef __cplusplus
extern "C" {
#endif

typedef struct SEncoderNode SEncoderNode;
typedef struct SDecoderNode SDecoderNode;

typedef struct SCoderMem {
  struct SCoderMem* next;
} SCoderMem;

typedef struct {
  uint8_t*      data;
  uint32_t      size;
  uint32_t      pos;
  SCoderMem*    mList;
  SEncoderNode* eStack;
} SEncoder;

typedef struct {
  uint8_t*      data;
  uint32_t      size;
  uint32_t      pos;
  SCoderMem*    mList;
  SDecoderNode* dStack;
} SDecoder;

#define tPut(TYPE, BUF, VAL) ((TYPE*)(BUF))[0] = (VAL)
#define tGet(TYPE, BUF, VAL) (VAL) = ((TYPE*)(BUF))[0]

#define tRPut16(PDEST, PSRC)                      \
  ((uint8_t*)(PDEST))[0] = ((uint8_t*)(PSRC))[1]; \
  ((uint8_t*)(PDEST))[1] = ((uint8_t*)(PSRC))[0];

#define tRPut32(PDEST, PSRC)                      \
  ((uint8_t*)(PDEST))[0] = ((uint8_t*)(PSRC))[3]; \
  ((uint8_t*)(PDEST))[1] = ((uint8_t*)(PSRC))[2]; \
  ((uint8_t*)(PDEST))[2] = ((uint8_t*)(PSRC))[1]; \
  ((uint8_t*)(PDEST))[3] = ((uint8_t*)(PSRC))[0];

#define tRPut64(PDEST, PSRC)                      \
  ((uint8_t*)(PDEST))[0] = ((uint8_t*)(PSRC))[7]; \
  ((uint8_t*)(PDEST))[1] = ((uint8_t*)(PSRC))[6]; \
  ((uint8_t*)(PDEST))[2] = ((uint8_t*)(PSRC))[5]; \
  ((uint8_t*)(PDEST))[3] = ((uint8_t*)(PSRC))[4]; \
  ((uint8_t*)(PDEST))[4] = ((uint8_t*)(PSRC))[3]; \
  ((uint8_t*)(PDEST))[5] = ((uint8_t*)(PSRC))[2]; \
  ((uint8_t*)(PDEST))[6] = ((uint8_t*)(PSRC))[1]; \
  ((uint8_t*)(PDEST))[7] = ((uint8_t*)(PSRC))[0];

#define tRGet16 tRPut16
#define tRGet32 tRPut32
#define tRGet64 tRPut64

#define TD_CODER_POS(CODER)                            ((CODER)->pos)
#define TD_CODER_CURRENT(CODER)                        ((CODER)->data + (CODER)->pos)
#define TD_CODER_MOVE_POS(CODER, MOVE)                 ((CODER)->pos += (MOVE))
#define TD_CODER_CHECK_CAPACITY_FAILED(CODER, EXPSIZE) (((CODER)->size - (CODER)->pos) < (EXPSIZE))

#define tEncodeSize(E, S, SIZE, RET) \
  do {                               \
    SEncoder coder = {0};            \
    tEncoderInit(&coder, NULL, 0);   \
    if ((E)(&coder, S) >= 0) {       \
      SIZE = coder.pos;              \
      RET = 0;                       \
    } else {                         \
      RET = -1;                      \
    }                                \
    tEncoderClear(&coder);           \
  } while (0)

static void* tEncoderMalloc(SEncoder* pCoder, int32_t size);
static void* tDecoderMalloc(SDecoder* pCoder, int32_t size);

/* ------------------------ ENCODE ------------------------ */
void           tEncoderInit(SEncoder* pCoder, uint8_t* data, uint32_t size);
void           tEncoderClear(SEncoder* pCoder);
int32_t        tStartEncode(SEncoder* pCoder);
void           tEndEncode(SEncoder* pCoder);
static int32_t tEncodeU8(SEncoder* pCoder, uint8_t val);
static int32_t tEncodeI8(SEncoder* pCoder, int8_t val);
static int32_t tEncodeU16(SEncoder* pCoder, uint16_t val);
static int32_t tEncodeI16(SEncoder* pCoder, int16_t val);
static int32_t tEncodeU32(SEncoder* pCoder, uint32_t val);
static int32_t tEncodeI32(SEncoder* pCoder, int32_t val);
static int32_t tEncodeU64(SEncoder* pCoder, uint64_t val);
static int32_t tEncodeI64(SEncoder* pCoder, int64_t val);
static int32_t tEncodeU16v(SEncoder* pCoder, uint16_t val);
static int32_t tEncodeI16v(SEncoder* pCoder, int16_t val);
static int32_t tEncodeU32v(SEncoder* pCoder, uint32_t val);
static int32_t tEncodeI32v(SEncoder* pCoder, int32_t val);
static int32_t tEncodeU64v(SEncoder* pCoder, uint64_t val);
static int32_t tEncodeI64v(SEncoder* pCoder, int64_t val);
static int32_t tEncodeFloat(SEncoder* pCoder, float val);
static int32_t tEncodeDouble(SEncoder* pCoder, double val);
static int32_t tEncodeBinary(SEncoder* pCoder, const uint8_t* val, uint32_t len);
static int32_t tEncodeCStrWithLen(SEncoder* pCoder, const char* val, uint32_t len);
static int32_t tEncodeCStr(SEncoder* pCoder, const char* val);

/* ------------------------ DECODE ------------------------ */
void           tDecoderInit(SDecoder* pCoder, uint8_t* data, uint32_t size);
void           tDecoderClear(SDecoder* SDecoder);
int32_t        tStartDecode(SDecoder* pCoder);
void           tEndDecode(SDecoder* pCoder);
static bool    tDecodeIsEnd(SDecoder* pCoder);
static int32_t tDecodeU8(SDecoder* pCoder, uint8_t* val);
static int32_t tDecodeI8(SDecoder* pCoder, int8_t* val);
static int32_t tDecodeU16(SDecoder* pCoder, uint16_t* val);
static int32_t tDecodeI16(SDecoder* pCoder, int16_t* val);
static int32_t tDecodeU32(SDecoder* pCoder, uint32_t* val);
static int32_t tDecodeI32(SDecoder* pCoder, int32_t* val);
static int32_t tDecodeU64(SDecoder* pCoder, uint64_t* val);
static int32_t tDecodeI64(SDecoder* pCoder, int64_t* val);
static int32_t tDecodeU16v(SDecoder* pCoder, uint16_t* val);
static int32_t tDecodeI16v(SDecoder* pCoder, int16_t* val);
static int32_t tDecodeU32v(SDecoder* pCoder, uint32_t* val);
static int32_t tDecodeI32v(SDecoder* pCoder, int32_t* val);
static int32_t tDecodeU64v(SDecoder* pCoder, uint64_t* val);
static int32_t tDecodeI64v(SDecoder* pCoder, int64_t* val);
static int32_t tDecodeFloat(SDecoder* pCoder, float* val);
static int32_t tDecodeDouble(SDecoder* pCoder, double* val);
static int32_t tDecodeBinary(SDecoder* pCoder, uint8_t** val, uint32_t* len);
static int32_t tDecodeCStrAndLen(SDecoder* pCoder, char** val, uint32_t* len);
static int32_t tDecodeCStr(SDecoder* pCoder, char** val);
static int32_t tDecodeCStrTo(SDecoder* pCoder, char* val);

/* ------------------------ IMPL ------------------------ */
#define TD_ENCODE_MACRO(CODER, VAL, TYPE, BITS)                        \
  if ((CODER)->data) {                                                 \
    if (TD_CODER_CHECK_CAPACITY_FAILED(CODER, sizeof(VAL))) return -1; \
    tPut(TYPE, TD_CODER_CURRENT(CODER), (VAL));                        \
  }                                                                    \
  TD_CODER_MOVE_POS(CODER, sizeof(VAL));                               \
  return 0;

#define TD_ENCODE_VARIANT_MACRO(CODER, VAL)                       \
  while ((VAL) >= ENCODE_LIMIT) {                                 \
    if ((CODER)->data) {                                          \
      if (TD_CODER_CHECK_CAPACITY_FAILED(CODER, 1)) return -1;    \
      TD_CODER_CURRENT(CODER)[0] = ((VAL) | ENCODE_LIMIT) & 0xff; \
    }                                                             \
                                                                  \
    (VAL) >>= 7;                                                  \
    TD_CODER_MOVE_POS(CODER, 1);                                  \
  }                                                               \
                                                                  \
  if ((CODER)->data) {                                            \
    if (TD_CODER_CHECK_CAPACITY_FAILED(CODER, 1)) return -1;      \
    TD_CODER_CURRENT(CODER)[0] = (uint8_t)(VAL);                  \
  }                                                               \
  TD_CODER_MOVE_POS(CODER, 1);                                    \
  return 0;

#define TD_DECODE_MACRO(CODER, PVAL, TYPE, BITS)                         \
  if (TD_CODER_CHECK_CAPACITY_FAILED(CODER, sizeof(*(PVAL)))) return -1; \
  tGet(TYPE, TD_CODER_CURRENT(CODER), *(PVAL));                          \
  TD_CODER_MOVE_POS(CODER, sizeof(*(PVAL)));                             \
  return 0;

#define TD_DECODE_VARIANT_MACRO(CODER, PVAL, TYPE)           \
  int32_t i = 0;                                             \
  *(PVAL) = 0;                                               \
  for (;;) {                                                 \
    if (TD_CODER_CHECK_CAPACITY_FAILED(CODER, 1)) return -1; \
    TYPE tval = TD_CODER_CURRENT(CODER)[0];                  \
    if (tval < ENCODE_LIMIT) {                               \
      *(PVAL) |= (tval << (7 * i));                          \
      TD_CODER_MOVE_POS(pCoder, 1);                          \
      break;                                                 \
    } else {                                                 \
      *(PVAL) |= (((tval) & (ENCODE_LIMIT - 1)) << (7 * i)); \
      i++;                                                   \
      TD_CODER_MOVE_POS(pCoder, 1);                          \
    }                                                        \
  }                                                          \
                                                             \
  return 0;

// 8
static FORCE_INLINE int32_t tEncodeU8(SEncoder* pCoder, uint8_t val) {
  if (pCoder->data) {
    if (TD_CODER_CHECK_CAPACITY_FAILED(pCoder, sizeof(val))) return -1;
    tPut(uint8_t, TD_CODER_CURRENT(pCoder), val);
  }
  TD_CODER_MOVE_POS(pCoder, sizeof(val));
  return 0;
}

static FORCE_INLINE int32_t tEncodeI8(SEncoder* pCoder, int8_t val) {
  if (pCoder->data) {
    if (TD_CODER_CHECK_CAPACITY_FAILED(pCoder, sizeof(val))) return -1;
    tPut(int8_t, TD_CODER_CURRENT(pCoder), val);
  }
  TD_CODER_MOVE_POS(pCoder, sizeof(val));
  return 0;
}

// 16
static FORCE_INLINE int32_t tEncodeU16(SEncoder* pCoder, uint16_t val) { TD_ENCODE_MACRO(pCoder, val, uint16_t, 16); }
static FORCE_INLINE int32_t tEncodeI16(SEncoder* pCoder, int16_t val) { TD_ENCODE_MACRO(pCoder, val, int16_t, 16); }
// 32
static FORCE_INLINE int32_t tEncodeU32(SEncoder* pCoder, uint32_t val) { TD_ENCODE_MACRO(pCoder, val, uint32_t, 32); }
static FORCE_INLINE int32_t tEncodeI32(SEncoder* pCoder, int32_t val) { TD_ENCODE_MACRO(pCoder, val, int32_t, 32); }
// 64
static FORCE_INLINE int32_t tEncodeU64(SEncoder* pCoder, uint64_t val) { TD_ENCODE_MACRO(pCoder, val, uint64_t, 64); }
static FORCE_INLINE int32_t tEncodeI64(SEncoder* pCoder, int64_t val) { TD_ENCODE_MACRO(pCoder, val, int64_t, 64); }
// 16v
static FORCE_INLINE int32_t tEncodeU16v(SEncoder* pCoder, uint16_t val) { TD_ENCODE_VARIANT_MACRO(pCoder, val); }
static FORCE_INLINE int32_t tEncodeI16v(SEncoder* pCoder, int16_t val) {
  return tEncodeU16v(pCoder, ZIGZAGE(int16_t, val));
}
// 32v
static FORCE_INLINE int32_t tEncodeU32v(SEncoder* pCoder, uint32_t val) { TD_ENCODE_VARIANT_MACRO(pCoder, val); }
static FORCE_INLINE int32_t tEncodeI32v(SEncoder* pCoder, int32_t val) {
  return tEncodeU32v(pCoder, ZIGZAGE(int32_t, val));
}
// 64v
static FORCE_INLINE int32_t tEncodeU64v(SEncoder* pCoder, uint64_t val) { TD_ENCODE_VARIANT_MACRO(pCoder, val); }
static FORCE_INLINE int32_t tEncodeI64v(SEncoder* pCoder, int64_t val) {
  return tEncodeU64v(pCoder, ZIGZAGE(int64_t, val));
}

static FORCE_INLINE int32_t tEncodeFloat(SEncoder* pCoder, float val) {
  union {
    uint32_t ui;
    float    f;
  } v;
  v.f = val;

  return tEncodeU32(pCoder, v.ui);
}

static FORCE_INLINE int32_t tEncodeDouble(SEncoder* pCoder, double val) {
  union {
    uint64_t ui;
    double   d;
  } v;
  v.d = val;

  return tEncodeU64(pCoder, v.ui);
}

static FORCE_INLINE int32_t tEncodeBinary(SEncoder* pCoder, const uint8_t* val, uint32_t len) {
  if (tEncodeU32v(pCoder, len) < 0) return -1;
  if (pCoder->data) {
    if (TD_CODER_CHECK_CAPACITY_FAILED(pCoder, len)) return -1;
    memcpy(TD_CODER_CURRENT(pCoder), val, len);
  }

  TD_CODER_MOVE_POS(pCoder, len);
  return 0;
}

static FORCE_INLINE int32_t tEncodeCStrWithLen(SEncoder* pCoder, const char* val, uint32_t len) {
  return tEncodeBinary(pCoder, (uint8_t*)val, len + 1);
}

static FORCE_INLINE int32_t tEncodeCStr(SEncoder* pCoder, const char* val) {
  return tEncodeCStrWithLen(pCoder, val, (uint32_t)strlen(val));
}

/* ------------------------ FOR DECODER ------------------------ */
// 8
static FORCE_INLINE int32_t tDecodeU8(SDecoder* pCoder, uint8_t* val) {
  if (TD_CODER_CHECK_CAPACITY_FAILED(pCoder, sizeof(*val))) return -1;
  tGet(uint8_t, TD_CODER_CURRENT(pCoder), *val);
  TD_CODER_MOVE_POS(pCoder, sizeof(*val));
  return 0;
}

static FORCE_INLINE int32_t tDecodeI8(SDecoder* pCoder, int8_t* val) {
  if (TD_CODER_CHECK_CAPACITY_FAILED(pCoder, sizeof(*val))) return -1;
  tGet(int8_t, TD_CODER_CURRENT(pCoder), *val);
  TD_CODER_MOVE_POS(pCoder, sizeof(*val));
  return 0;
}

// 16
static FORCE_INLINE int32_t tDecodeU16(SDecoder* pCoder, uint16_t* val) { TD_DECODE_MACRO(pCoder, val, uint16_t, 16); }
static FORCE_INLINE int32_t tDecodeI16(SDecoder* pCoder, int16_t* val) { TD_DECODE_MACRO(pCoder, val, int16_t, 16); }
// 32
static FORCE_INLINE int32_t tDecodeU32(SDecoder* pCoder, uint32_t* val) { TD_DECODE_MACRO(pCoder, val, uint32_t, 32); }
static FORCE_INLINE int32_t tDecodeI32(SDecoder* pCoder, int32_t* val) { TD_DECODE_MACRO(pCoder, val, int32_t, 32); }
// 64
static FORCE_INLINE int32_t tDecodeU64(SDecoder* pCoder, uint64_t* val) { TD_DECODE_MACRO(pCoder, val, uint64_t, 64); }
static FORCE_INLINE int32_t tDecodeI64(SDecoder* pCoder, int64_t* val) { TD_DECODE_MACRO(pCoder, val, int64_t, 64); }

// 16v
static FORCE_INLINE int32_t tDecodeU16v(SDecoder* pCoder, uint16_t* val) {
  TD_DECODE_VARIANT_MACRO(pCoder, val, uint16_t);
}

static FORCE_INLINE int32_t tDecodeI16v(SDecoder* pCoder, int16_t* val) {
  uint16_t tval;
  if (tDecodeU16v(pCoder, &tval) < 0) {
    return -1;
  }
  if (val) *val = ZIGZAGD(int16_t, tval);
  return 0;
}

// 32v
static FORCE_INLINE int32_t tDecodeU32v(SDecoder* pCoder, uint32_t* val) {
  TD_DECODE_VARIANT_MACRO(pCoder, val, uint32_t);
}

static FORCE_INLINE int32_t tDecodeI32v(SDecoder* pCoder, int32_t* val) {
  uint32_t tval;
  if (tDecodeU32v(pCoder, &tval) < 0) {
    return -1;
  }
  if (val) *val = ZIGZAGD(int32_t, tval);
  return 0;
}

// 64v
static FORCE_INLINE int32_t tDecodeU64v(SDecoder* pCoder, uint64_t* val) {
  TD_DECODE_VARIANT_MACRO(pCoder, val, uint64_t);
}

static FORCE_INLINE int32_t tDecodeI64v(SDecoder* pCoder, int64_t* val) {
  uint64_t tval;
  if (tDecodeU64v(pCoder, &tval) < 0) {
    return -1;
  }
  if (val) *val = ZIGZAGD(int64_t, tval);
  return 0;
}

static FORCE_INLINE int32_t tDecodeFloat(SDecoder* pCoder, float* val) {
  union {
    uint32_t ui;
    float    f;
  } v;

  if (tDecodeU32(pCoder, &(v.ui)) < 0) {
    return -1;
  }

  *val = v.f;
  return 0;
}

static FORCE_INLINE int32_t tDecodeDouble(SDecoder* pCoder, double* val) {
  union {
    uint64_t ui;
    double   d;
  } v;

  if (tDecodeU64(pCoder, &(v.ui)) < 0) {
    return -1;
  }

  *val = v.d;
  return 0;
}

static FORCE_INLINE int32_t tDecodeBinary(SDecoder* pCoder, uint8_t** val, uint32_t* len) {
  uint32_t length = 0;
  if (tDecodeU32v(pCoder, &length) < 0) return -1;
  if (len) *len = length;

  if (TD_CODER_CHECK_CAPACITY_FAILED(pCoder, length)) return -1;
  if (val) {
    *val = (uint8_t*)TD_CODER_CURRENT(pCoder);
  }

  TD_CODER_MOVE_POS(pCoder, length);
  return 0;
}

static FORCE_INLINE int32_t tDecodeCStrAndLen(SDecoder* pCoder, char** val, uint32_t* len) {
  if (tDecodeBinary(pCoder, (uint8_t**)val, len) < 0) return -1;
  (*len) -= 1;
  return 0;
}

static FORCE_INLINE int32_t tDecodeCStr(SDecoder* pCoder, char** val) {
  uint32_t len;
  return tDecodeCStrAndLen(pCoder, val, &len);
}

static int32_t tDecodeCStrTo(SDecoder* pCoder, char* val) {
  char*    pStr;
  uint32_t len;
  if (tDecodeCStrAndLen(pCoder, &pStr, &len) < 0) return -1;

  memcpy(val, pStr, len + 1);
  return 0;
}

static FORCE_INLINE int32_t tDecodeBinaryAlloc(SDecoder* pCoder, void** val, uint64_t* len) {
  uint64_t length = 0;
  if (tDecodeU64v(pCoder, &length) < 0) return -1;
  if (len) *len = length;

  if (TD_CODER_CHECK_CAPACITY_FAILED(pCoder, length)) return -1;
  *val = taosMemoryMalloc(length);
  if (*val == NULL) return -1;
  memcpy(*val, TD_CODER_CURRENT(pCoder), length);

  TD_CODER_MOVE_POS(pCoder, length);
  return 0;
}

static FORCE_INLINE int32_t tDecodeCStrAndLenAlloc(SDecoder* pCoder, char** val, uint64_t* len) {
  if (tDecodeBinaryAlloc(pCoder, (void**)val, len) < 0) return -1;
  (*len) -= 1;
  return 0;
}

static FORCE_INLINE int32_t tDecodeCStrAlloc(SDecoder* pCoder, char** val) {
  uint64_t len;
  return tDecodeCStrAndLenAlloc(pCoder, val, &len);
}

static FORCE_INLINE bool tDecodeIsEnd(SDecoder* pCoder) { return (pCoder->size == pCoder->pos); }

static FORCE_INLINE void* tEncoderMalloc(SEncoder* pCoder, int32_t size) {
  void*      p = NULL;
  SCoderMem* pMem = (SCoderMem*)taosMemoryMalloc(sizeof(*pMem) + size);
  if (pMem) {
    pMem->next = pCoder->mList;
    pCoder->mList = pMem;
    p = (void*)&pMem[1];
  }
  return p;
}

static FORCE_INLINE void* tDecoderMalloc(SDecoder* pCoder, int32_t size) {
  void*      p = NULL;
  SCoderMem* pMem = (SCoderMem*)taosMemoryMalloc(sizeof(*pMem) + size);
  if (pMem) {
    pMem->next = pCoder->mList;
    pCoder->mList = pMem;
    p = (void*)&pMem[1];
  }
  return p;
}

// ===========================================
#define tPutV(p, v)                  \
  int32_t n = 0;                     \
  for (;;) {                         \
    if (v <= 0x7f) {                 \
      if (p) p[n] = v;               \
      n++;                           \
      break;                         \
    }                                \
    if (p) p[n] = (v & 0x7f) | 0x80; \
    n++;                             \
    v >>= 7;                         \
  }                                  \
  return n;

#define tGetV(p, v)                            \
  int32_t n = 0;                               \
  if (v) *v = 0;                               \
  for (;;) {                                   \
    if (p[n] <= 0x7f) {                        \
      if (v) (*v) |= (p[n] << (7 * n));        \
      n++;                                     \
      break;                                   \
    }                                          \
    if (v) (*v) |= ((p[n] & 0x7f) << (7 * n)); \
    n++;                                       \
  }                                            \
  return n;

// PUT
static FORCE_INLINE int32_t tPutI8(uint8_t* p, int8_t v) {
  if (p) ((int8_t*)p)[0] = v;
  return sizeof(int8_t);
}

static FORCE_INLINE int32_t tPutI64(uint8_t* p, int64_t v) {
  if (p) ((int64_t*)p)[0] = v;
  return sizeof(int64_t);
}

<<<<<<< HEAD
static FORCE_INLINE int32_t tPutFloat(uint8_t* p, float f) {
  union {
    uint32_t ui;
    float    f;
  } v = {.f = f};

  return tPutU32(p, v.ui);
}

static FORCE_INLINE int32_t tPutDouble(uint8_t* p, double d) {
  union {
    uint64_t ui;
    double   d;
  } v = {.d = d};

  return tPutU64(p, v.ui);
}

static FORCE_INLINE int32_t tPutU16v(uint8_t* p, uint16_t v) { tPutV(p, v); }
=======
static FORCE_INLINE int32_t tPutU16v(uint8_t* p, uint16_t v) { tPutV(p, v) }
>>>>>>> 737820ee

static FORCE_INLINE int32_t tPutI16v(uint8_t* p, int16_t v) { return tPutU16v(p, ZIGZAGE(int16_t, v)); }

static FORCE_INLINE int32_t tPutU32v(uint8_t* p, uint32_t v) { tPutV(p, v) }

static FORCE_INLINE int32_t tPutI32v(uint8_t* p, int32_t v) { return tPutU32v(p, ZIGZAGE(int32_t, v)); }

static FORCE_INLINE int32_t tGetI8(uint8_t* p, int8_t* v) {
  if (v) *v = ((int8_t*)p)[0];
  return sizeof(int8_t);
}

static FORCE_INLINE int32_t tGetI64(uint8_t* p, int64_t* v) {
  if (v) *v = ((int64_t*)p)[0];
  return sizeof(int64_t);
}

static FORCE_INLINE int32_t tGetU16v(uint8_t* p, uint16_t* v) { tGetV(p, v) }

static FORCE_INLINE int32_t tGetI16v(uint8_t* p, int16_t* v) {
  int32_t  n;
  uint16_t tv;

  n = tGetU16v(p, &tv);
  if (v) *v = ZIGZAGD(int16_t, tv);

  return n;
}

static FORCE_INLINE int32_t tGetU32v(uint8_t* p, uint32_t* v) { tGetV(p, v) }

static FORCE_INLINE int32_t tGetI32v(uint8_t* p, int32_t* v) {
  int32_t  n;
  uint32_t tv;

  n = tGetU32v(p, &tv);
  if (v) *v = ZIGZAGD(int32_t, tv);

  return n;
}

<<<<<<< HEAD
static FORCE_INLINE int32_t tGetU64v(uint8_t* p, uint64_t* v) { tGetV(p, v); }

static FORCE_INLINE int32_t tGetI64v(uint8_t* p, int64_t* v) {
  int32_t  n;
  uint64_t tv;

  n = tGetU64v(p, &tv);
  if (v) *v = ZIGZAGD(int64_t, tv);

  return n;
}

static FORCE_INLINE int32_t tGetFloat(uint8_t* p, float* f) {
  int32_t n = 0;

  union {
    uint32_t ui;
    float    f;
  } v;

  n = tGetU32(p, &v.ui);

  *f = v.f;
  return n;
}

static FORCE_INLINE int32_t tGetDouble(uint8_t* p, double* d) {
  int32_t n = 0;

  union {
    uint64_t ui;
    double   d;
  } v;

  n = tGetU64(p, &v.ui);

  *d = v.d;
  return n;
}

=======
>>>>>>> 737820ee
// =====================
static FORCE_INLINE int32_t tPutBinary(uint8_t* p, uint8_t* pData, uint32_t nData) {
  int n = 0;

  n += tPutU32v(p ? p + n : p, nData);
  if (p) memcpy(p + n, pData, nData);
  n += nData;

  return n;
}

static FORCE_INLINE int32_t tGetBinary(uint8_t* p, uint8_t** ppData, uint32_t* nData) {
  int32_t  n = 0;
  uint32_t nt;

  n += tGetU32v(p, &nt);
  if (nData) *nData = nt;
  if (ppData) *ppData = p + n;
  n += nt;

  return n;
}

static FORCE_INLINE int32_t tPutCStr(uint8_t* p, char* pData) {
  return tPutBinary(p, (uint8_t*)pData, strlen(pData) + 1);
}
static FORCE_INLINE int32_t tGetCStr(uint8_t* p, char** ppData) { return tGetBinary(p, (uint8_t**)ppData, NULL); }

#ifdef __cplusplus
}
#endif

#endif /*_TD_UTIL_ENCODE_H_*/<|MERGE_RESOLUTION|>--- conflicted
+++ resolved
@@ -500,29 +500,7 @@
   return sizeof(int64_t);
 }
 
-<<<<<<< HEAD
-static FORCE_INLINE int32_t tPutFloat(uint8_t* p, float f) {
-  union {
-    uint32_t ui;
-    float    f;
-  } v = {.f = f};
-
-  return tPutU32(p, v.ui);
-}
-
-static FORCE_INLINE int32_t tPutDouble(uint8_t* p, double d) {
-  union {
-    uint64_t ui;
-    double   d;
-  } v = {.d = d};
-
-  return tPutU64(p, v.ui);
-}
-
-static FORCE_INLINE int32_t tPutU16v(uint8_t* p, uint16_t v) { tPutV(p, v); }
-=======
 static FORCE_INLINE int32_t tPutU16v(uint8_t* p, uint16_t v) { tPutV(p, v) }
->>>>>>> 737820ee
 
 static FORCE_INLINE int32_t tPutI16v(uint8_t* p, int16_t v) { return tPutU16v(p, ZIGZAGE(int16_t, v)); }
 
@@ -564,49 +542,6 @@
   return n;
 }
 
-<<<<<<< HEAD
-static FORCE_INLINE int32_t tGetU64v(uint8_t* p, uint64_t* v) { tGetV(p, v); }
-
-static FORCE_INLINE int32_t tGetI64v(uint8_t* p, int64_t* v) {
-  int32_t  n;
-  uint64_t tv;
-
-  n = tGetU64v(p, &tv);
-  if (v) *v = ZIGZAGD(int64_t, tv);
-
-  return n;
-}
-
-static FORCE_INLINE int32_t tGetFloat(uint8_t* p, float* f) {
-  int32_t n = 0;
-
-  union {
-    uint32_t ui;
-    float    f;
-  } v;
-
-  n = tGetU32(p, &v.ui);
-
-  *f = v.f;
-  return n;
-}
-
-static FORCE_INLINE int32_t tGetDouble(uint8_t* p, double* d) {
-  int32_t n = 0;
-
-  union {
-    uint64_t ui;
-    double   d;
-  } v;
-
-  n = tGetU64(p, &v.ui);
-
-  *d = v.d;
-  return n;
-}
-
-=======
->>>>>>> 737820ee
 // =====================
 static FORCE_INLINE int32_t tPutBinary(uint8_t* p, uint8_t* pData, uint32_t nData) {
   int n = 0;
