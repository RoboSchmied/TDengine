/*
 * Copyright (c) 2019 TAOS Data, Inc. <jhtao@taosdata.com>
 *
 * This program is free software: you can use, redistribute, and/or modify
 * it under the terms of the GNU Affero General Public License, version 3
 * or later ("AGPL"), as published by the Free Software Foundation.
 *
 * This program is distributed in the hope that it will be useful, but WITHOUT
 * ANY WARRANTY; without even the implied warranty of MERCHANTABILITY or
 * FITNESS FOR A PARTICULAR PURPOSE.
 *
 * You should have received a copy of the GNU Affero General Public License
 * along with this program. If not, see <http://www.gnu.org/licenses/>.
 */

#ifndef _TD_UTIL_PAGEDBUF_H_
#define _TD_UTIL_PAGEDBUF_H_

#include "thash.h"
#include "tlist.h"
#include "tlockfree.h"

#ifdef __cplusplus
extern "C" {
#endif

typedef struct SArray*       SIDList;
typedef struct SPageInfo     SPageInfo;
typedef struct SDiskbasedBuf SDiskbasedBuf;

<<<<<<< HEAD
#define DEFAULT_INTERN_BUF_PAGE_SIZE (1024L)  // in bytes
#define DEFAULT_PAGE_SIZE            (16384L)
=======
#define DEFAULT_INTERN_BUF_PAGE_SIZE  (1024L)                          // in bytes
>>>>>>> c35a3fa3

typedef struct SFilePage {
  int32_t num;
  char    data[];
} SFilePage;

typedef struct SDiskbasedBufStatis {
  int64_t flushBytes;
  int64_t loadBytes;
  int32_t loadPages;
  int32_t getPages;
  int32_t releasePages;
  int32_t flushPages;
} SDiskbasedBufStatis;

/**
 * create disk-based result buffer
 * @param pBuf
 * @param rowSize
 * @param pagesize
 * @param inMemPages
 * @param handle
 * @return
 */
<<<<<<< HEAD
int32_t createDiskbasedBuffer(SDiskbasedBuf** pBuf, int32_t pagesize, int32_t inMemBufSize, uint64_t qId,
                              const char* dir);
=======
int32_t createDiskbasedBuf(SDiskbasedBuf** pBuf, int32_t pagesize, int32_t inMemBufSize, uint64_t qId, const char* dir);
>>>>>>> c35a3fa3

/**
 *
 * @param pBuf
 * @param groupId
 * @param pageId
 * @return
 */
void* getNewBufPage(SDiskbasedBuf* pBuf, int32_t groupId, int32_t* pageId);

/**
 *
 * @param pBuf
 * @param groupId
 * @return
 */
SIDList getDataBufPagesIdList(SDiskbasedBuf* pBuf, int32_t groupId);

/**
 * get the specified buffer page by id
 * @param pBuf
 * @param id
 * @return
 */
void* getBufPage(SDiskbasedBuf* pBuf, int32_t id);

/**
 * release the referenced buf pages
 * @param pBuf
 * @param page
 */
void releaseBufPage(SDiskbasedBuf* pBuf, void* page);

/**
 *
 * @param pBuf
 * @param pi
 */
void releaseBufPageInfo(SDiskbasedBuf* pBuf, struct SPageInfo* pi);

/**
 * get the total buffer size in the format of disk file
 * @param pBuf
 * @return
 */
size_t getTotalBufSize(const SDiskbasedBuf* pBuf);

/**
 * get the number of groups in the result buffer
 * @param pBuf
 * @return
 */
size_t getNumOfBufGroupId(const SDiskbasedBuf* pBuf);

/**
 * destroy result buffer
 * @param pBuf
 */
void destroyDiskbasedBuf(SDiskbasedBuf* pBuf);

/**
 *
 * @param pList
 * @return
 */
SPageInfo* getLastPageInfo(SIDList pList);

/**
 *
 * @param pPgInfo
 * @return
 */
int32_t getPageId(const SPageInfo* pPgInfo);

/**
 * Return the buffer page size.
 * @param pBuf
 * @return
 */
int32_t getBufPageSize(const SDiskbasedBuf* pBuf);

/**
 *
 * @param pBuf
 * @return
 */
int32_t getNumOfInMemBufPages(const SDiskbasedBuf* pBuf);

/**
 *
 * @param pBuf
 * @return
 */
bool isAllDataInMemBuf(const SDiskbasedBuf* pBuf);

/**
 * Set the buffer page is dirty, and needs to be flushed to disk when swap out.
 * @param pPage
 * @param dirty
 */
void setBufPageDirty(void* pPage, bool dirty);

/**
 * Set the compress/ no-compress flag for paged buffer, when flushing data in disk.
 * @param pBuf
 */
void setBufPageCompressOnDisk(SDiskbasedBuf* pBuf, bool comp);

/**
 * Set the pageId page buffer is not need
 * @param pBuf
 * @param pageId
 */
void dBufSetBufPageRecycled(SDiskbasedBuf *pBuf, void* pPage);

/**
 * Print the statistics when closing this buffer
 * @param pBuf
 */
void dBufSetPrintInfo(SDiskbasedBuf* pBuf);

/**
 * Return buf statistics.
 * @param pBuf
 * @return
 */
SDiskbasedBufStatis getDBufStatis(const SDiskbasedBuf* pBuf);

/**
 * Print the buffer statistics information
 * @param pBuf
 */
void dBufPrintStatis(const SDiskbasedBuf* pBuf);

#ifdef __cplusplus
}
#endif

#endif  // _TD_UTIL_PAGEDBUF_H_<|MERGE_RESOLUTION|>--- conflicted
+++ resolved
@@ -28,12 +28,7 @@
 typedef struct SPageInfo     SPageInfo;
 typedef struct SDiskbasedBuf SDiskbasedBuf;
 
-<<<<<<< HEAD
 #define DEFAULT_INTERN_BUF_PAGE_SIZE (1024L)  // in bytes
-#define DEFAULT_PAGE_SIZE            (16384L)
-=======
-#define DEFAULT_INTERN_BUF_PAGE_SIZE  (1024L)                          // in bytes
->>>>>>> c35a3fa3
 
 typedef struct SFilePage {
   int32_t num;
@@ -58,12 +53,7 @@
  * @param handle
  * @return
  */
-<<<<<<< HEAD
-int32_t createDiskbasedBuffer(SDiskbasedBuf** pBuf, int32_t pagesize, int32_t inMemBufSize, uint64_t qId,
-                              const char* dir);
-=======
 int32_t createDiskbasedBuf(SDiskbasedBuf** pBuf, int32_t pagesize, int32_t inMemBufSize, uint64_t qId, const char* dir);
->>>>>>> c35a3fa3
 
 /**
  *
