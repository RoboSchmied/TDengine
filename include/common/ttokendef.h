--- conflicted
+++ resolved
@@ -73,202 +73,6 @@
 #define TK_MNODE          55
 #define TK_DATABASE       56
 #define TK_USE            57
-<<<<<<< HEAD
-#define TK_IF             58
-#define TK_NOT            59
-#define TK_EXISTS         60
-#define TK_BUFFER         61
-#define TK_CACHELAST      62
-#define TK_COMP           63
-#define TK_DURATION       64
-#define TK_NK_VARIABLE    65
-#define TK_FSYNC          66
-#define TK_MAXROWS        67
-#define TK_MINROWS        68
-#define TK_KEEP           69
-#define TK_PAGES          70
-#define TK_PAGESIZE       71
-#define TK_PRECISION      72
-#define TK_REPLICA        73
-#define TK_STRICT         74
-#define TK_WAL            75
-#define TK_VGROUPS        76
-#define TK_SINGLE_STABLE  77
-#define TK_RETENTIONS     78
-#define TK_SCHEMALESS     79
-#define TK_NK_COLON       80
-#define TK_TABLE          81
-#define TK_NK_LP          82
-#define TK_NK_RP          83
-#define TK_STABLE         84
-#define TK_ADD            85
-#define TK_COLUMN         86
-#define TK_MODIFY         87
-#define TK_RENAME         88
-#define TK_TAG            89
-#define TK_SET            90
-#define TK_NK_EQ          91
-#define TK_USING          92
-#define TK_TAGS           93
-#define TK_COMMENT        94
-#define TK_BOOL           95
-#define TK_TINYINT        96
-#define TK_SMALLINT       97
-#define TK_INT            98
-#define TK_INTEGER        99
-#define TK_BIGINT         100
-#define TK_FLOAT          101
-#define TK_DOUBLE         102
-#define TK_BINARY         103
-#define TK_TIMESTAMP      104
-#define TK_NCHAR          105
-#define TK_UNSIGNED       106
-#define TK_JSON           107
-#define TK_VARCHAR        108
-#define TK_MEDIUMBLOB     109
-#define TK_BLOB           110
-#define TK_VARBINARY      111
-#define TK_DECIMAL        112
-#define TK_MAX_DELAY      113
-#define TK_WATERMARK      114
-#define TK_ROLLUP         115
-#define TK_TTL            116
-#define TK_SMA            117
-#define TK_FIRST          118
-#define TK_LAST           119
-#define TK_SHOW           120
-#define TK_DATABASES      121
-#define TK_TABLES         122
-#define TK_STABLES        123
-#define TK_MNODES         124
-#define TK_MODULES        125
-#define TK_QNODES         126
-#define TK_FUNCTIONS      127
-#define TK_INDEXES        128
-#define TK_ACCOUNTS       129
-#define TK_APPS           130
-#define TK_CONNECTIONS    131
-#define TK_LICENCE        132
-#define TK_GRANTS         133
-#define TK_QUERIES        134
-#define TK_SCORES         135
-#define TK_TOPICS         136
-#define TK_VARIABLES      137
-#define TK_BNODES         138
-#define TK_SNODES         139
-#define TK_CLUSTER        140
-#define TK_TRANSACTIONS   141
-#define TK_DISTRIBUTED    142
-#define TK_CONSUMERS      143
-#define TK_SUBSCRIPTIONS  144
-#define TK_LIKE           145
-#define TK_INDEX          146
-#define TK_FUNCTION       147
-#define TK_INTERVAL       148
-#define TK_TOPIC          149
-#define TK_AS             150
-#define TK_WITH           151
-#define TK_META           152
-#define TK_CONSUMER       153
-#define TK_GROUP          154
-#define TK_DESC           155
-#define TK_DESCRIBE       156
-#define TK_RESET          157
-#define TK_QUERY          158
-#define TK_CACHE          159
-#define TK_EXPLAIN        160
-#define TK_ANALYZE        161
-#define TK_VERBOSE        162
-#define TK_NK_BOOL        163
-#define TK_RATIO          164
-#define TK_NK_FLOAT       165
-#define TK_COMPACT        166
-#define TK_VNODES         167
-#define TK_IN             168
-#define TK_OUTPUTTYPE     169
-#define TK_AGGREGATE      170
-#define TK_BUFSIZE        171
-#define TK_STREAM         172
-#define TK_INTO           173
-#define TK_TRIGGER        174
-#define TK_AT_ONCE        175
-#define TK_WINDOW_CLOSE   176
-#define TK_IGNORE         177
-#define TK_EXPIRED        178
-#define TK_KILL           179
-#define TK_CONNECTION     180
-#define TK_TRANSACTION    181
-#define TK_BALANCE        182
-#define TK_VGROUP         183
-#define TK_MERGE          184
-#define TK_REDISTRIBUTE   185
-#define TK_SPLIT          186
-#define TK_SYNCDB         187
-#define TK_DELETE         188
-#define TK_INSERT         189
-#define TK_NULL           190
-#define TK_NK_QUESTION    191
-#define TK_NK_ARROW       192
-#define TK_ROWTS          193
-#define TK_TBNAME         194
-#define TK_QSTARTTS       195
-#define TK_QENDTS         196
-#define TK_WSTARTTS       197
-#define TK_WENDTS         198
-#define TK_WDURATION      199
-#define TK_CAST           200
-#define TK_NOW            201
-#define TK_TODAY          202
-#define TK_TIMEZONE       203
-#define TK_CLIENT_VERSION 204
-#define TK_SERVER_VERSION 205
-#define TK_SERVER_STATUS  206
-#define TK_CURRENT_USER   207
-#define TK_COUNT          208
-#define TK_LAST_ROW       209
-#define TK_BETWEEN        210
-#define TK_IS             211
-#define TK_NK_LT          212
-#define TK_NK_GT          213
-#define TK_NK_LE          214
-#define TK_NK_GE          215
-#define TK_NK_NE          216
-#define TK_MATCH          217
-#define TK_NMATCH         218
-#define TK_CONTAINS       219
-#define TK_JOIN           220
-#define TK_INNER          221
-#define TK_SELECT         222
-#define TK_DISTINCT       223
-#define TK_WHERE          224
-#define TK_PARTITION      225
-#define TK_BY             226
-#define TK_SESSION        227
-#define TK_STATE_WINDOW   228
-#define TK_SLIDING        229
-#define TK_FILL           230
-#define TK_VALUE          231
-#define TK_NONE           232
-#define TK_PREV           233
-#define TK_LINEAR         234
-#define TK_NEXT           235
-#define TK_HAVING         236
-#define TK_RANGE          237
-#define TK_EVERY          238
-#define TK_ORDER          239
-#define TK_SLIMIT         240
-#define TK_SOFFSET        241
-#define TK_LIMIT          242
-#define TK_OFFSET         243
-#define TK_ASC            244
-#define TK_NULLS          245
-#define TK_ID             246
-#define TK_NK_BITNOT      247
-#define TK_VALUES         248
-#define TK_IMPORT         249
-#define TK_NK_SEMI        250
-#define TK_FILE           251
-=======
 #define TK_FLUSH          58
 #define TK_IF             59
 #define TK_NOT            60
@@ -464,7 +268,6 @@
 #define TK_IMPORT         250
 #define TK_NK_SEMI        251
 #define TK_FILE           252
->>>>>>> 0feb11bd
 
 #define TK_NK_SPACE   300
 #define TK_NK_COMMENT 301
