--- conflicted
+++ resolved
@@ -34,129 +34,6 @@
 #define TK_NK_REM                          16
 #define TK_NK_CONCAT                       17
 #define TK_CREATE                          18
-<<<<<<< HEAD
-#define TK_USER                            19
-#define TK_PASS                            20
-#define TK_NK_STRING                       21
-#define TK_ALTER                           22
-#define TK_PRIVILEGE                       23
-#define TK_DROP                            24
-#define TK_DNODE                           25
-#define TK_PORT                            26
-#define TK_NK_INTEGER                      27
-#define TK_NK_ID                           28
-#define TK_NK_IPTOKEN                      29
-#define TK_DATABASE                        30
-#define TK_USE                             31
-#define TK_IF                              32
-#define TK_NOT                             33
-#define TK_EXISTS                          34
-#define TK_BLOCKS                          35
-#define TK_CACHE                           36
-#define TK_CACHELAST                       37
-#define TK_COMP                            38
-#define TK_DAYS                            39
-#define TK_FSYNC                           40
-#define TK_MAXROWS                         41
-#define TK_MINROWS                         42
-#define TK_KEEP                            43
-#define TK_PRECISION                       44
-#define TK_QUORUM                          45
-#define TK_REPLICA                         46
-#define TK_TTL                             47
-#define TK_WAL                             48
-#define TK_VGROUPS                         49
-#define TK_SINGLE_STABLE                   50
-#define TK_STREAM_MODE                     51
-#define TK_TABLE                           52
-#define TK_NK_LP                           53
-#define TK_NK_RP                           54
-#define TK_STABLE                          55
-#define TK_USING                           56
-#define TK_TAGS                            57
-#define TK_NK_DOT                          58
-#define TK_NK_COMMA                        59
-#define TK_COMMENT                         60
-#define TK_BOOL                            61
-#define TK_TINYINT                         62
-#define TK_SMALLINT                        63
-#define TK_INT                             64
-#define TK_INTEGER                         65
-#define TK_BIGINT                          66
-#define TK_FLOAT                           67
-#define TK_DOUBLE                          68
-#define TK_BINARY                          69
-#define TK_TIMESTAMP                       70
-#define TK_NCHAR                           71
-#define TK_UNSIGNED                        72
-#define TK_JSON                            73
-#define TK_VARCHAR                         74
-#define TK_MEDIUMBLOB                      75
-#define TK_BLOB                            76
-#define TK_VARBINARY                       77
-#define TK_DECIMAL                         78
-#define TK_SMA                             79
-#define TK_SHOW                            80
-#define TK_DNODES                          81
-#define TK_USERS                           82
-#define TK_DATABASES                       83
-#define TK_TABLES                          84
-#define TK_STABLES                         85
-#define TK_MNODES                          86
-#define TK_MODULES                         87
-#define TK_QNODES                          88
-#define TK_FUNCTIONS                       89
-#define TK_INDEXES                         90
-#define TK_FROM                            91
-#define TK_STREAMS                         92
-#define TK_LIKE                            93
-#define TK_NK_FLOAT                        94
-#define TK_NK_BOOL                         95
-#define TK_NK_VARIABLE                     96
-#define TK_BETWEEN                         97
-#define TK_IS                              98
-#define TK_NULL                            99
-#define TK_NK_LT                          100
-#define TK_NK_GT                          101
-#define TK_NK_LE                          102
-#define TK_NK_GE                          103
-#define TK_NK_NE                          104
-#define TK_NK_EQ                          105
-#define TK_MATCH                          106
-#define TK_NMATCH                         107
-#define TK_IN                             108
-#define TK_AS                             109
-#define TK_JOIN                           110
-#define TK_ON                             111
-#define TK_INNER                          112
-#define TK_SELECT                         113
-#define TK_DISTINCT                       114
-#define TK_WHERE                          115
-#define TK_PARTITION                      116
-#define TK_BY                             117
-#define TK_SESSION                        118
-#define TK_STATE_WINDOW                   119
-#define TK_INTERVAL                       120
-#define TK_SLIDING                        121
-#define TK_FILL                           122
-#define TK_VALUE                          123
-#define TK_NONE                           124
-#define TK_PREV                           125
-#define TK_LINEAR                         126
-#define TK_NEXT                           127
-#define TK_GROUP                          128
-#define TK_HAVING                         129
-#define TK_ORDER                          130
-#define TK_SLIMIT                         131
-#define TK_SOFFSET                        132
-#define TK_LIMIT                          133
-#define TK_OFFSET                         134
-#define TK_ASC                            135
-#define TK_DESC                           136
-#define TK_NULLS                          137
-#define TK_FIRST                          138
-#define TK_LAST                           139
-=======
 #define TK_ACCOUNT                         19
 #define TK_NK_ID                           20
 #define TK_PASS                            21
@@ -174,131 +51,133 @@
 #define TK_USER                            33
 #define TK_PRIVILEGE                       34
 #define TK_DROP                            35
-#define TK_SHOW                            36
-#define TK_DNODE                           37
-#define TK_PORT                            38
-#define TK_NK_INTEGER                      39
-#define TK_DNODES                          40
-#define TK_NK_IPTOKEN                      41
-#define TK_LOCAL                           42
-#define TK_QNODE                           43
-#define TK_ON                              44
-#define TK_QNODES                          45
-#define TK_DATABASE                        46
-#define TK_DATABASES                       47
-#define TK_USE                             48
-#define TK_IF                              49
-#define TK_NOT                             50
-#define TK_EXISTS                          51
-#define TK_BLOCKS                          52
-#define TK_CACHE                           53
-#define TK_CACHELAST                       54
-#define TK_COMP                            55
-#define TK_DAYS                            56
-#define TK_FSYNC                           57
-#define TK_MAXROWS                         58
-#define TK_MINROWS                         59
-#define TK_KEEP                            60
-#define TK_PRECISION                       61
-#define TK_QUORUM                          62
-#define TK_REPLICA                         63
-#define TK_TTL                             64
-#define TK_WAL                             65
-#define TK_VGROUPS                         66
-#define TK_SINGLE_STABLE                   67
-#define TK_STREAM_MODE                     68
-#define TK_RETENTIONS                      69
-#define TK_FILE_FACTOR                     70
-#define TK_NK_FLOAT                        71
-#define TK_TABLE                           72
-#define TK_NK_LP                           73
-#define TK_NK_RP                           74
-#define TK_STABLE                          75
-#define TK_TABLES                          76
-#define TK_STABLES                         77
-#define TK_ADD                             78
-#define TK_COLUMN                          79
-#define TK_MODIFY                          80
-#define TK_RENAME                          81
-#define TK_TAG                             82
-#define TK_SET                             83
-#define TK_NK_EQ                           84
-#define TK_USING                           85
-#define TK_TAGS                            86
-#define TK_NK_DOT                          87
-#define TK_NK_COMMA                        88
-#define TK_COMMENT                         89
-#define TK_BOOL                            90
-#define TK_TINYINT                         91
-#define TK_SMALLINT                        92
-#define TK_INT                             93
-#define TK_INTEGER                         94
-#define TK_BIGINT                          95
-#define TK_FLOAT                           96
-#define TK_DOUBLE                          97
-#define TK_BINARY                          98
-#define TK_TIMESTAMP                       99
-#define TK_NCHAR                          100
-#define TK_UNSIGNED                       101
-#define TK_JSON                           102
-#define TK_VARCHAR                        103
-#define TK_MEDIUMBLOB                     104
-#define TK_BLOB                           105
-#define TK_VARBINARY                      106
-#define TK_DECIMAL                        107
-#define TK_SMA                            108
-#define TK_ROLLUP                         109
-#define TK_INDEX                          110
-#define TK_FULLTEXT                       111
-#define TK_FUNCTION                       112
-#define TK_INTERVAL                       113
-#define TK_TOPIC                          114
-#define TK_AS                             115
-#define TK_MNODES                         116
-#define TK_NK_BOOL                        117
-#define TK_NK_VARIABLE                    118
-#define TK_BETWEEN                        119
-#define TK_IS                             120
-#define TK_NULL                           121
-#define TK_NK_LT                          122
-#define TK_NK_GT                          123
-#define TK_NK_LE                          124
-#define TK_NK_GE                          125
-#define TK_NK_NE                          126
-#define TK_LIKE                           127
-#define TK_MATCH                          128
-#define TK_NMATCH                         129
-#define TK_IN                             130
-#define TK_FROM                           131
-#define TK_JOIN                           132
-#define TK_INNER                          133
-#define TK_SELECT                         134
-#define TK_DISTINCT                       135
-#define TK_WHERE                          136
-#define TK_PARTITION                      137
-#define TK_BY                             138
-#define TK_SESSION                        139
-#define TK_STATE_WINDOW                   140
-#define TK_SLIDING                        141
-#define TK_FILL                           142
-#define TK_VALUE                          143
-#define TK_NONE                           144
-#define TK_PREV                           145
-#define TK_LINEAR                         146
-#define TK_NEXT                           147
-#define TK_GROUP                          148
-#define TK_HAVING                         149
-#define TK_ORDER                          150
-#define TK_SLIMIT                         151
-#define TK_SOFFSET                        152
-#define TK_LIMIT                          153
-#define TK_OFFSET                         154
-#define TK_ASC                            155
-#define TK_DESC                           156
-#define TK_NULLS                          157
-#define TK_FIRST                          158
-#define TK_LAST                           159
->>>>>>> 524edc15
+#define TK_DNODE                           36
+#define TK_PORT                            37
+#define TK_NK_INTEGER                      38
+#define TK_DNODES                          39
+#define TK_NK_IPTOKEN                      40
+#define TK_LOCAL                           41
+#define TK_QNODE                           42
+#define TK_ON                              43
+#define TK_DATABASE                        44
+#define TK_USE                             45
+#define TK_IF                              46
+#define TK_NOT                             47
+#define TK_EXISTS                          48
+#define TK_BLOCKS                          49
+#define TK_CACHE                           50
+#define TK_CACHELAST                       51
+#define TK_COMP                            52
+#define TK_DAYS                            53
+#define TK_FSYNC                           54
+#define TK_MAXROWS                         55
+#define TK_MINROWS                         56
+#define TK_KEEP                            57
+#define TK_PRECISION                       58
+#define TK_QUORUM                          59
+#define TK_REPLICA                         60
+#define TK_TTL                             61
+#define TK_WAL                             62
+#define TK_VGROUPS                         63
+#define TK_SINGLE_STABLE                   64
+#define TK_STREAM_MODE                     65
+#define TK_RETENTIONS                      66
+#define TK_FILE_FACTOR                     67
+#define TK_NK_FLOAT                        68
+#define TK_TABLE                           69
+#define TK_NK_LP                           70
+#define TK_NK_RP                           71
+#define TK_STABLE                          72
+#define TK_ADD                             73
+#define TK_COLUMN                          74
+#define TK_MODIFY                          75
+#define TK_RENAME                          76
+#define TK_TAG                             77
+#define TK_SET                             78
+#define TK_NK_EQ                           79
+#define TK_USING                           80
+#define TK_TAGS                            81
+#define TK_NK_DOT                          82
+#define TK_NK_COMMA                        83
+#define TK_COMMENT                         84
+#define TK_BOOL                            85
+#define TK_TINYINT                         86
+#define TK_SMALLINT                        87
+#define TK_INT                             88
+#define TK_INTEGER                         89
+#define TK_BIGINT                          90
+#define TK_FLOAT                           91
+#define TK_DOUBLE                          92
+#define TK_BINARY                          93
+#define TK_TIMESTAMP                       94
+#define TK_NCHAR                           95
+#define TK_UNSIGNED                        96
+#define TK_JSON                            97
+#define TK_VARCHAR                         98
+#define TK_MEDIUMBLOB                      99
+#define TK_BLOB                           100
+#define TK_VARBINARY                      101
+#define TK_DECIMAL                        102
+#define TK_SMA                            103
+#define TK_ROLLUP                         104
+#define TK_SHOW                           105
+#define TK_DATABASES                      106
+#define TK_TABLES                         107
+#define TK_STABLES                        108
+#define TK_MNODES                         109
+#define TK_MODULES                        110
+#define TK_QNODES                         111
+#define TK_FUNCTIONS                      112
+#define TK_INDEXES                        113
+#define TK_FROM                           114
+#define TK_LIKE                           115
+#define TK_INDEX                          116
+#define TK_FULLTEXT                       117
+#define TK_FUNCTION                       118
+#define TK_INTERVAL                       119
+#define TK_TOPIC                          120
+#define TK_AS                             121
+#define TK_NK_BOOL                        122
+#define TK_NK_VARIABLE                    123
+#define TK_BETWEEN                        124
+#define TK_IS                             125
+#define TK_NULL                           126
+#define TK_NK_LT                          127
+#define TK_NK_GT                          128
+#define TK_NK_LE                          129
+#define TK_NK_GE                          130
+#define TK_NK_NE                          131
+#define TK_MATCH                          132
+#define TK_NMATCH                         133
+#define TK_IN                             134
+#define TK_JOIN                           135
+#define TK_INNER                          136
+#define TK_SELECT                         137
+#define TK_DISTINCT                       138
+#define TK_WHERE                          139
+#define TK_PARTITION                      140
+#define TK_BY                             141
+#define TK_SESSION                        142
+#define TK_STATE_WINDOW                   143
+#define TK_SLIDING                        144
+#define TK_FILL                           145
+#define TK_VALUE                          146
+#define TK_NONE                           147
+#define TK_PREV                           148
+#define TK_LINEAR                         149
+#define TK_NEXT                           150
+#define TK_GROUP                          151
+#define TK_HAVING                         152
+#define TK_ORDER                          153
+#define TK_SLIMIT                         154
+#define TK_SOFFSET                        155
+#define TK_LIMIT                          156
+#define TK_OFFSET                         157
+#define TK_ASC                            158
+#define TK_DESC                           159
+#define TK_NULLS                          160
+#define TK_FIRST                          161
+#define TK_LAST                           162
 
 #define TK_NK_SPACE                       300
 #define TK_NK_COMMENT                     301
