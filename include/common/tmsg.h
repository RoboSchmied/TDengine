/*
 * Copyright (c) 2019 TAOS Data, Inc. <jhtao@taosdata.com>
 *
 * This program is free software: you can use, redistribute, and/or modify
 * it under the terms of the GNU Affero General Public License, version 3
 * or later ("AGPL"), as published by the Free Software Foundation.
 *
 * This program is distributed in the hope that it will be useful, but WITHOUT
 * ANY WARRANTY; without even the implied warranty of MERCHANTABILITY or
 * FITNESS FOR A PARTICULAR PURPOSE.
 *
 * You should have received a copy of the GNU Affero General Public License
 * along with this program. If not, see <http://www.gnu.org/licenses/>.
 */

#ifndef _TD_COMMON_TAOS_MSG_H_
#define _TD_COMMON_TAOS_MSG_H_

#include "taosdef.h"
#include "taoserror.h"
#include "tarray.h"
#include "tcoding.h"
#include "tencode.h"
#include "thash.h"
#include "tlist.h"
#include "tname.h"
#include "trow.h"
#include "tuuid.h"

#ifdef __cplusplus
extern "C" {
#endif

/* ------------------------ MESSAGE DEFINITIONS ------------------------ */
#define TD_MSG_NUMBER_
#undef TD_MSG_DICT_
#undef TD_MSG_INFO_
#undef TD_MSG_SEG_CODE_
#include "tmsgdef.h"

#undef TD_MSG_NUMBER_
#undef TD_MSG_DICT_
#undef TD_MSG_INFO_
#define TD_MSG_SEG_CODE_
#include "tmsgdef.h"

#undef TD_MSG_NUMBER_
#undef TD_MSG_DICT_
#undef TD_MSG_INFO_
#undef TD_MSG_SEG_CODE_
#include "tmsgdef.h"

extern char*   tMsgInfo[];
extern int32_t tMsgDict[];

#define TMSG_SEG_CODE(TYPE) (((TYPE)&0xff00) >> 8)
#define TMSG_SEG_SEQ(TYPE)  ((TYPE)&0xff)
#define TMSG_INFO(TYPE)                                                                                      \
  ((TYPE) >= 0 && ((TYPE) < TDMT_DND_MAX_MSG || (TYPE) < TDMT_MND_MAX_MSG || (TYPE) < TDMT_VND_MAX_MSG ||    \
                   (TYPE) < TDMT_SCH_MAX_MSG || (TYPE) < TDMT_STREAM_MAX_MSG || (TYPE) < TDMT_MON_MAX_MSG || \
                   (TYPE) < TDMT_SYNC_MAX_MSG))                                                              \
      ? tMsgInfo[tMsgDict[TMSG_SEG_CODE(TYPE)] + TMSG_SEG_SEQ(TYPE)]                                         \
      : 0
#define TMSG_INDEX(TYPE) (tMsgDict[TMSG_SEG_CODE(TYPE)] + TMSG_SEG_SEQ(TYPE))

typedef uint16_t tmsg_t;

/* ------------------------ OTHER DEFINITIONS ------------------------ */
// IE type
#define TSDB_IE_TYPE_SEC         1
#define TSDB_IE_TYPE_META        2
#define TSDB_IE_TYPE_MGMT_IP     3
#define TSDB_IE_TYPE_DNODE_CFG   4
#define TSDB_IE_TYPE_NEW_VERSION 5
#define TSDB_IE_TYPE_DNODE_EXT   6
#define TSDB_IE_TYPE_DNODE_STATE 7

enum {
  CONN_TYPE__QUERY = 1,
  CONN_TYPE__TMQ,
  CONN_TYPE__UDFD,
  CONN_TYPE__MAX,
};

enum {
  HEARTBEAT_KEY_USER_AUTHINFO = 1,
  HEARTBEAT_KEY_DBINFO,
  HEARTBEAT_KEY_STBINFO,
  HEARTBEAT_KEY_TMQ,
};

typedef enum _mgmt_table {
  TSDB_MGMT_TABLE_START,
  TSDB_MGMT_TABLE_DNODE,
  TSDB_MGMT_TABLE_MNODE,
  TSDB_MGMT_TABLE_MODULE,
  TSDB_MGMT_TABLE_QNODE,
  TSDB_MGMT_TABLE_SNODE,
  TSDB_MGMT_TABLE_BNODE,
  TSDB_MGMT_TABLE_CLUSTER,
  TSDB_MGMT_TABLE_DB,
  TSDB_MGMT_TABLE_FUNC,
  TSDB_MGMT_TABLE_INDEX,
  TSDB_MGMT_TABLE_STB,
  TSDB_MGMT_TABLE_STREAMS,
  TSDB_MGMT_TABLE_TABLE,
  TSDB_MGMT_TABLE_TAG,
  TSDB_MGMT_TABLE_USER,
  TSDB_MGMT_TABLE_GRANTS,
  TSDB_MGMT_TABLE_VGROUP,
  TSDB_MGMT_TABLE_TOPICS,
  TSDB_MGMT_TABLE_CONSUMERS,
  TSDB_MGMT_TABLE_SUBSCRIPTIONS,
  TSDB_MGMT_TABLE_TRANS,
  TSDB_MGMT_TABLE_SMAS,
  TSDB_MGMT_TABLE_CONFIGS,
  TSDB_MGMT_TABLE_CONNS,
  TSDB_MGMT_TABLE_QUERIES,
  TSDB_MGMT_TABLE_VNODES,
  TSDB_MGMT_TABLE_APPS,
  TSDB_MGMT_TABLE_MAX,
} EShowType;

#define TSDB_ALTER_TABLE_ADD_TAG             1
#define TSDB_ALTER_TABLE_DROP_TAG            2
#define TSDB_ALTER_TABLE_UPDATE_TAG_NAME     3
#define TSDB_ALTER_TABLE_UPDATE_TAG_VAL      4
#define TSDB_ALTER_TABLE_ADD_COLUMN          5
#define TSDB_ALTER_TABLE_DROP_COLUMN         6
#define TSDB_ALTER_TABLE_UPDATE_COLUMN_BYTES 7
#define TSDB_ALTER_TABLE_UPDATE_TAG_BYTES    8
#define TSDB_ALTER_TABLE_UPDATE_OPTIONS      9
#define TSDB_ALTER_TABLE_UPDATE_COLUMN_NAME  10

#define TSDB_FILL_NONE      0
#define TSDB_FILL_NULL      1
#define TSDB_FILL_SET_VALUE 2
#define TSDB_FILL_LINEAR    3
#define TSDB_FILL_PREV      4
#define TSDB_FILL_NEXT      5

#define TSDB_ALTER_USER_PASSWD          0x1
#define TSDB_ALTER_USER_SUPERUSER       0x2
#define TSDB_ALTER_USER_ADD_READ_DB     0x3
#define TSDB_ALTER_USER_REMOVE_READ_DB  0x4
#define TSDB_ALTER_USER_ADD_WRITE_DB    0x5
#define TSDB_ALTER_USER_REMOVE_WRITE_DB 0x6
#define TSDB_ALTER_USER_ADD_ALL_DB      0x7
#define TSDB_ALTER_USER_REMOVE_ALL_DB   0x8
#define TSDB_ALTER_USER_ENABLE          0x9
#define TSDB_ALTER_USER_SYSINFO         0xA

#define TSDB_ALTER_USER_PRIVILEGES 0x2

#define TSDB_KILL_MSG_LEN 30

#define TSDB_TABLE_NUM_UNIT 100000

#define TSDB_VN_READ_ACCCESS  ((char)0x1)
#define TSDB_VN_WRITE_ACCCESS ((char)0x2)
#define TSDB_VN_ALL_ACCCESS   (TSDB_VN_READ_ACCCESS | TSDB_VN_WRITE_ACCCESS)

#define TSDB_COL_NORMAL 0x0u  // the normal column of the table
#define TSDB_COL_TAG    0x1u  // the tag column type
#define TSDB_COL_UDC    0x2u  // the user specified normal string column, it is a dummy column
#define TSDB_COL_TMP    0x4u  // internal column generated by the previous operators
#define TSDB_COL_NULL   0x8u  // the column filter NULL or not

#define TSDB_COL_IS_TAG(f)        (((f & (~(TSDB_COL_NULL))) & TSDB_COL_TAG) != 0)
#define TSDB_COL_IS_NORMAL_COL(f) ((f & (~(TSDB_COL_NULL))) == TSDB_COL_NORMAL)
#define TSDB_COL_IS_UD_COL(f)     ((f & (~(TSDB_COL_NULL))) == TSDB_COL_UDC)
#define TSDB_COL_REQ_NULL(f)      (((f)&TSDB_COL_NULL) != 0)

#define TD_SUPER_TABLE  TSDB_SUPER_TABLE
#define TD_CHILD_TABLE  TSDB_CHILD_TABLE
#define TD_NORMAL_TABLE TSDB_NORMAL_TABLE

#define TD_REQ_FROM_APP  0
#define TD_REQ_FROM_TAOX 1

typedef struct {
  int32_t vgId;
  char*   dbFName;
  char*   tbName;
} SBuildTableInput;

typedef struct {
  char    db[TSDB_DB_FNAME_LEN];
  int64_t dbId;
  int32_t vgVersion;
  int32_t numOfTable;  // unit is TSDB_TABLE_NUM_UNIT
} SBuildUseDBInput;

typedef struct SField {
  char    name[TSDB_COL_NAME_LEN];
  uint8_t type;
  int8_t  flags;
  int32_t bytes;
} SField;

typedef struct SRetention {
  int64_t freq;
  int64_t keep;
  int8_t  freqUnit;
  int8_t  keepUnit;
} SRetention;

#define RETENTION_VALID(r) (((r)->freq > 0) && ((r)->keep > 0))

#pragma pack(push, 1)

// null-terminated string instead of char array to avoid too many memory consumption in case of more than 1M tableMeta
typedef struct SEp {
  char     fqdn[TSDB_FQDN_LEN];
  uint16_t port;
} SEp;

typedef struct {
  int32_t contLen;
  int32_t vgId;
} SMsgHead;

// Submit message for one table
typedef struct SSubmitBlk {
  int64_t uid;        // table unique id
  int64_t suid;       // stable id
  int32_t sversion;   // data schema version
  int32_t dataLen;    // data part length, not including the SSubmitBlk head
  int32_t schemaLen;  // schema length, if length is 0, no schema exists
  int16_t numOfRows;  // total number of rows in current submit block
  int16_t padding;    // TODO just for padding here
  char    data[];
} SSubmitBlk;

// Submit message for this TSDB
typedef struct {
  SMsgHead header;
  int64_t  version;
  int32_t  length;
  int32_t  numOfBlocks;
  char     blocks[];
} SSubmitReq;

typedef struct {
  int32_t totalLen;
  int32_t len;
  STSRow* row;
} SSubmitBlkIter;

typedef struct {
  int32_t totalLen;
  int32_t len;
  // head of SSubmitBlk
  int64_t uid;        // table unique id
  int64_t suid;       // stable id
  int32_t sversion;   // data schema version
  int32_t dataLen;    // data part length, not including the SSubmitBlk head
  int32_t schemaLen;  // schema length, if length is 0, no schema exists
  int16_t numOfRows;  // total number of rows in current submit block
  // head of SSubmitBlk
  int32_t     numOfBlocks;
  const void* pMsg;
} SSubmitMsgIter;

int32_t tInitSubmitMsgIter(const SSubmitReq* pMsg, SSubmitMsgIter* pIter);
int32_t tGetSubmitMsgNext(SSubmitMsgIter* pIter, SSubmitBlk** pPBlock);
int32_t tInitSubmitBlkIter(SSubmitMsgIter* pMsgIter, SSubmitBlk* pBlock, SSubmitBlkIter* pIter);
STSRow* tGetSubmitBlkNext(SSubmitBlkIter* pIter);
// for debug
int32_t tPrintFixedSchemaSubmitReq(SSubmitReq* pReq, STSchema* pSchema);

typedef struct {
  int32_t code;
  int8_t  hashMeta;
  int64_t uid;
  char*   tblFName;
  int32_t numOfRows;
  int32_t affectedRows;
  int64_t sver;
} SSubmitBlkRsp;

typedef struct {
  int32_t numOfRows;
  int32_t affectedRows;
  int32_t nBlocks;
  union {
    SArray*        pArray;
    SSubmitBlkRsp* pBlocks;
  };
} SSubmitRsp;

int32_t tEncodeSSubmitRsp(SEncoder* pEncoder, const SSubmitRsp* pRsp);
int32_t tDecodeSSubmitRsp(SDecoder* pDecoder, SSubmitRsp* pRsp);
void    tFreeSSubmitRsp(SSubmitRsp* pRsp);

#define COL_SMA_ON   ((int8_t)0x1)
#define COL_IDX_ON   ((int8_t)0x2)
#define COL_SET_NULL ((int8_t)0x10)
#define COL_SET_VAL  ((int8_t)0x20)
typedef struct SSchema {
  int8_t   type;
  int8_t   flags;
  col_id_t colId;
  int32_t  bytes;
  char     name[TSDB_COL_NAME_LEN];
} SSchema;

#define COL_IS_SET(FLG)  (((FLG) & (COL_SET_VAL | COL_SET_NULL)) != 0)
#define COL_CLR_SET(FLG) ((FLG) &= (~(COL_SET_VAL | COL_SET_NULL)))

#define IS_BSMA_ON(s) (((s)->flags & 0x01) == COL_SMA_ON)

#define SSCHMEA_TYPE(s)  ((s)->type)
#define SSCHMEA_FLAGS(s) ((s)->flags)
#define SSCHMEA_COLID(s) ((s)->colId)
#define SSCHMEA_BYTES(s) ((s)->bytes)
#define SSCHMEA_NAME(s)  ((s)->name)

typedef struct {
  int32_t  nCols;
  int32_t  version;
  SSchema* pSchema;
} SSchemaWrapper;

static FORCE_INLINE SSchemaWrapper* tCloneSSchemaWrapper(const SSchemaWrapper* pSchemaWrapper) {
  SSchemaWrapper* pSW = (SSchemaWrapper*)taosMemoryMalloc(sizeof(SSchemaWrapper));
  if (pSW == NULL) return pSW;
  pSW->nCols = pSchemaWrapper->nCols;
  pSW->version = pSchemaWrapper->version;
  pSW->pSchema = (SSchema*)taosMemoryCalloc(pSW->nCols, sizeof(SSchema));
  if (pSW->pSchema == NULL) {
    taosMemoryFree(pSW);
    return NULL;
  }
  memcpy(pSW->pSchema, pSchemaWrapper->pSchema, pSW->nCols * sizeof(SSchema));
  return pSW;
}

static FORCE_INLINE void tDeleteSSchemaWrapper(SSchemaWrapper* pSchemaWrapper) {
  taosMemoryFree(pSchemaWrapper->pSchema);
  taosMemoryFree(pSchemaWrapper);
}

static FORCE_INLINE int32_t taosEncodeSSchema(void** buf, const SSchema* pSchema) {
  int32_t tlen = 0;
  tlen += taosEncodeFixedI8(buf, pSchema->type);
  tlen += taosEncodeFixedI8(buf, pSchema->flags);
  tlen += taosEncodeFixedI32(buf, pSchema->bytes);
  tlen += taosEncodeFixedI16(buf, pSchema->colId);
  tlen += taosEncodeString(buf, pSchema->name);
  return tlen;
}

static FORCE_INLINE void* taosDecodeSSchema(const void* buf, SSchema* pSchema) {
  buf = taosDecodeFixedI8(buf, &pSchema->type);
  buf = taosDecodeFixedI8(buf, &pSchema->flags);
  buf = taosDecodeFixedI32(buf, &pSchema->bytes);
  buf = taosDecodeFixedI16(buf, &pSchema->colId);
  buf = taosDecodeStringTo(buf, pSchema->name);
  return (void*)buf;
}

static FORCE_INLINE int32_t tEncodeSSchema(SEncoder* pEncoder, const SSchema* pSchema) {
  if (tEncodeI8(pEncoder, pSchema->type) < 0) return -1;
  if (tEncodeI8(pEncoder, pSchema->flags) < 0) return -1;
  if (tEncodeI32v(pEncoder, pSchema->bytes) < 0) return -1;
  if (tEncodeI16v(pEncoder, pSchema->colId) < 0) return -1;
  if (tEncodeCStr(pEncoder, pSchema->name) < 0) return -1;
  return 0;
}

static FORCE_INLINE int32_t tDecodeSSchema(SDecoder* pDecoder, SSchema* pSchema) {
  if (tDecodeI8(pDecoder, &pSchema->type) < 0) return -1;
  if (tDecodeI8(pDecoder, &pSchema->flags) < 0) return -1;
  if (tDecodeI32v(pDecoder, &pSchema->bytes) < 0) return -1;
  if (tDecodeI16v(pDecoder, &pSchema->colId) < 0) return -1;
  if (tDecodeCStrTo(pDecoder, pSchema->name) < 0) return -1;
  return 0;
}

static FORCE_INLINE int32_t taosEncodeSSchemaWrapper(void** buf, const SSchemaWrapper* pSW) {
  int32_t tlen = 0;
  tlen += taosEncodeVariantI32(buf, pSW->nCols);
  tlen += taosEncodeVariantI32(buf, pSW->version);
  for (int32_t i = 0; i < pSW->nCols; i++) {
    tlen += taosEncodeSSchema(buf, &pSW->pSchema[i]);
  }
  return tlen;
}

static FORCE_INLINE void* taosDecodeSSchemaWrapper(const void* buf, SSchemaWrapper* pSW) {
  buf = taosDecodeVariantI32(buf, &pSW->nCols);
  buf = taosDecodeVariantI32(buf, &pSW->version);
  pSW->pSchema = (SSchema*)taosMemoryCalloc(pSW->nCols, sizeof(SSchema));
  if (pSW->pSchema == NULL) {
    return NULL;
  }

  for (int32_t i = 0; i < pSW->nCols; i++) {
    buf = taosDecodeSSchema(buf, &pSW->pSchema[i]);
  }
  return (void*)buf;
}

static FORCE_INLINE int32_t tEncodeSSchemaWrapper(SEncoder* pEncoder, const SSchemaWrapper* pSW) {
  if (tEncodeI32v(pEncoder, pSW->nCols) < 0) return -1;
  if (tEncodeI32v(pEncoder, pSW->version) < 0) return -1;
  for (int32_t i = 0; i < pSW->nCols; i++) {
    if (tEncodeSSchema(pEncoder, &pSW->pSchema[i]) < 0) return -1;
  }

  return 0;
}

static FORCE_INLINE int32_t tDecodeSSchemaWrapper(SDecoder* pDecoder, SSchemaWrapper* pSW) {
  if (tDecodeI32v(pDecoder, &pSW->nCols) < 0) return -1;
  if (tDecodeI32v(pDecoder, &pSW->version) < 0) return -1;

  pSW->pSchema = (SSchema*)taosMemoryCalloc(pSW->nCols, sizeof(SSchema));
  if (pSW->pSchema == NULL) return -1;
  for (int32_t i = 0; i < pSW->nCols; i++) {
    if (tDecodeSSchema(pDecoder, &pSW->pSchema[i]) < 0) return -1;
  }

  return 0;
}

static FORCE_INLINE int32_t tDecodeSSchemaWrapperEx(SDecoder* pDecoder, SSchemaWrapper* pSW) {
  if (tDecodeI32v(pDecoder, &pSW->nCols) < 0) return -1;
  if (tDecodeI32v(pDecoder, &pSW->version) < 0) return -1;

  pSW->pSchema = (SSchema*)tDecoderMalloc(pDecoder, pSW->nCols * sizeof(SSchema));
  if (pSW->pSchema == NULL) return -1;
  for (int32_t i = 0; i < pSW->nCols; i++) {
    if (tDecodeSSchema(pDecoder, &pSW->pSchema[i]) < 0) return -1;
  }

  return 0;
}

STSchema* tdGetSTSChemaFromSSChema(SSchema* pSchema, int32_t nCols, int32_t sver);

typedef struct {
  char     name[TSDB_TABLE_FNAME_LEN];
  int8_t   igExists;
  int8_t   source;  // 1-taosX or 0-taosClient
  int8_t   reserved[6];
  tb_uid_t suid;
  int64_t  delay1;
  int64_t  delay2;
  int64_t  watermark1;
  int64_t  watermark2;
  int32_t  ttl;
  int32_t  colVer;
  int32_t  tagVer;
  int32_t  numOfColumns;
  int32_t  numOfTags;
  int32_t  numOfFuncs;
  int32_t  commentLen;
  int32_t  ast1Len;
  int32_t  ast2Len;
  SArray*  pColumns;  // array of SField
  SArray*  pTags;     // array of SField
  SArray*  pFuncs;
  char*    pComment;
  char*    pAst1;
  char*    pAst2;
} SMCreateStbReq;

int32_t tSerializeSMCreateStbReq(void* buf, int32_t bufLen, SMCreateStbReq* pReq);
int32_t tDeserializeSMCreateStbReq(void* buf, int32_t bufLen, SMCreateStbReq* pReq);
void    tFreeSMCreateStbReq(SMCreateStbReq* pReq);

typedef struct {
  char     name[TSDB_TABLE_FNAME_LEN];
  int8_t   igNotExists;
  int8_t   source;  // 1-taosX or 0-taosClient
  int8_t   reserved[6];
  tb_uid_t suid;
} SMDropStbReq;

int32_t tSerializeSMDropStbReq(void* buf, int32_t bufLen, SMDropStbReq* pReq);
int32_t tDeserializeSMDropStbReq(void* buf, int32_t bufLen, SMDropStbReq* pReq);

typedef struct {
  char    name[TSDB_TABLE_FNAME_LEN];
  int8_t  alterType;
  int32_t numOfFields;
  SArray* pFields;
  int32_t ttl;
  int32_t commentLen;
  char*   comment;
} SMAlterStbReq;

int32_t tSerializeSMAlterStbReq(void* buf, int32_t bufLen, SMAlterStbReq* pReq);
int32_t tDeserializeSMAlterStbReq(void* buf, int32_t bufLen, SMAlterStbReq* pReq);
void    tFreeSMAltertbReq(SMAlterStbReq* pReq);

typedef struct SEpSet {
  int8_t inUse;
  int8_t numOfEps;
  SEp    eps[TSDB_MAX_REPLICA];
} SEpSet;

int32_t tEncodeSEpSet(SEncoder* pEncoder, const SEpSet* pEp);
int32_t tDecodeSEpSet(SDecoder* pDecoder, SEpSet* pEp);
int32_t taosEncodeSEpSet(void** buf, const SEpSet* pEp);
void*   taosDecodeSEpSet(const void* buf, SEpSet* pEp);

int32_t tSerializeSEpSet(void* buf, int32_t bufLen, const SEpSet* pEpset);
int32_t tDeserializeSEpSet(void* buf, int32_t buflen, SEpSet* pEpset);

typedef struct {
  int8_t  connType;
  int32_t pid;
  char    app[TSDB_APP_NAME_LEN];
  char    db[TSDB_DB_NAME_LEN];
  char    user[TSDB_USER_LEN];
  char    passwd[TSDB_PASSWORD_LEN];
  int64_t startTime;
} SConnectReq;

int32_t tSerializeSConnectReq(void* buf, int32_t bufLen, SConnectReq* pReq);
int32_t tDeserializeSConnectReq(void* buf, int32_t bufLen, SConnectReq* pReq);

typedef struct {
  int32_t  acctId;
  int64_t  clusterId;
  uint32_t connId;
  int32_t  dnodeNum;
  int8_t   superUser;
  int8_t   connType;
  SEpSet   epSet;
  int32_t  svrTimestamp;
  char     sVer[TSDB_VERSION_LEN];
  char     sDetailVer[128];
} SConnectRsp;

int32_t tSerializeSConnectRsp(void* buf, int32_t bufLen, SConnectRsp* pRsp);
int32_t tDeserializeSConnectRsp(void* buf, int32_t bufLen, SConnectRsp* pRsp);

typedef struct {
  char    user[TSDB_USER_LEN];
  char    pass[TSDB_PASSWORD_LEN];
  int32_t maxUsers;
  int32_t maxDbs;
  int32_t maxTimeSeries;
  int32_t maxStreams;
  int32_t accessState;  // Configured only by command
  int64_t maxStorage;
} SCreateAcctReq, SAlterAcctReq;

int32_t tSerializeSCreateAcctReq(void* buf, int32_t bufLen, SCreateAcctReq* pReq);
int32_t tDeserializeSCreateAcctReq(void* buf, int32_t bufLen, SCreateAcctReq* pReq);

typedef struct {
  char user[TSDB_USER_LEN];
} SDropUserReq, SDropAcctReq;

int32_t tSerializeSDropUserReq(void* buf, int32_t bufLen, SDropUserReq* pReq);
int32_t tDeserializeSDropUserReq(void* buf, int32_t bufLen, SDropUserReq* pReq);

typedef struct {
  int8_t createType;
  int8_t superUser;  // denote if it is a super user or not
  int8_t sysInfo;
  int8_t enable;
  char   user[TSDB_USER_LEN];
  char   pass[TSDB_USET_PASSWORD_LEN];
} SCreateUserReq;

int32_t tSerializeSCreateUserReq(void* buf, int32_t bufLen, SCreateUserReq* pReq);
int32_t tDeserializeSCreateUserReq(void* buf, int32_t bufLen, SCreateUserReq* pReq);

typedef struct {
  int8_t alterType;
  int8_t superUser;
  int8_t sysInfo;
  int8_t enable;
  char   user[TSDB_USER_LEN];
  char   pass[TSDB_USET_PASSWORD_LEN];
  char   dbname[TSDB_DB_FNAME_LEN];
} SAlterUserReq;

int32_t tSerializeSAlterUserReq(void* buf, int32_t bufLen, SAlterUserReq* pReq);
int32_t tDeserializeSAlterUserReq(void* buf, int32_t bufLen, SAlterUserReq* pReq);

typedef struct {
  char user[TSDB_USER_LEN];
} SGetUserAuthReq;

int32_t tSerializeSGetUserAuthReq(void* buf, int32_t bufLen, SGetUserAuthReq* pReq);
int32_t tDeserializeSGetUserAuthReq(void* buf, int32_t bufLen, SGetUserAuthReq* pReq);

typedef struct {
  char      user[TSDB_USER_LEN];
  int32_t   version;
  int8_t    superAuth;
  int8_t    sysInfo;
  int8_t    enable;
  int8_t    reserve;
  SHashObj* createdDbs;
  SHashObj* readDbs;
  SHashObj* writeDbs;
} SGetUserAuthRsp;

int32_t tSerializeSGetUserAuthRsp(void* buf, int32_t bufLen, SGetUserAuthRsp* pRsp);
int32_t tDeserializeSGetUserAuthRsp(void* buf, int32_t bufLen, SGetUserAuthRsp* pRsp);
void    tFreeSGetUserAuthRsp(SGetUserAuthRsp* pRsp);

typedef struct {
  int16_t lowerRelOptr;
  int16_t upperRelOptr;
  int16_t filterstr;  // denote if current column is char(binary/nchar)

  union {
    struct {
      int64_t lowerBndi;
      int64_t upperBndi;
    };
    struct {
      double lowerBndd;
      double upperBndd;
    };
    struct {
      int64_t pz;
      int64_t len;
    };
  };
} SColumnFilterInfo;

typedef struct {
  int16_t numOfFilters;
  union {
    int64_t            placeholder;
    SColumnFilterInfo* filterInfo;
  };
} SColumnFilterList;
/*
 * for client side struct, only column id, type, bytes are necessary
 * But for data in vnode side, we need all the following information.
 */
typedef struct {
  union {
    col_id_t colId;
    int16_t  slotId;
  };
  bool output;  // TODO remove it later

  int16_t type;
  int32_t bytes;
  uint8_t precision;
  uint8_t scale;
} SColumnInfo;

typedef struct STimeWindow {
  TSKEY skey;
  TSKEY ekey;
} STimeWindow;

typedef struct {
  int32_t tsOffset;       // offset value in current msg body, NOTE: ts list is compressed
  int32_t tsLen;          // total length of ts comp block
  int32_t tsNumOfBlocks;  // ts comp block numbers
  int32_t tsOrder;        // ts comp block order
} STsBufInfo;

typedef struct {
  int32_t tz;  // query client timezone
  char    intervalUnit;
  char    slidingUnit;
  char    offsetUnit;
  int8_t  precision;
  int64_t interval;
  int64_t sliding;
  int64_t offset;
} SInterval;

typedef struct {
  int32_t code;
  char    tbFName[TSDB_TABLE_FNAME_LEN];
  int32_t sversion;
  int32_t tversion;
  int64_t affectedRows;
} SQueryTableRsp;

int32_t tSerializeSQueryTableRsp(void* buf, int32_t bufLen, SQueryTableRsp* pRsp);

int32_t tDeserializeSQueryTableRsp(void* buf, int32_t bufLen, SQueryTableRsp* pRsp);

typedef struct {
  SMsgHead header;
  char     dbFName[TSDB_DB_FNAME_LEN];
  char     tbName[TSDB_TABLE_NAME_LEN];
} STableCfgReq;

typedef struct {
  char     tbName[TSDB_TABLE_NAME_LEN];
  char     stbName[TSDB_TABLE_NAME_LEN];
  char     dbFName[TSDB_DB_FNAME_LEN];
  int32_t  numOfTags;
  int32_t  numOfColumns;
  int8_t   tableType;
  int64_t  delay1;
  int64_t  delay2;
  int64_t  watermark1;
  int64_t  watermark2;
  int32_t  ttl;
  SArray*  pFuncs;
  int32_t  commentLen;
  char*    pComment;
  SSchema* pSchemas;
  int32_t  tagsLen;
  char*    pTags;
} STableCfg;

typedef STableCfg STableCfgRsp;

int32_t tSerializeSTableCfgReq(void* buf, int32_t bufLen, STableCfgReq* pReq);
int32_t tDeserializeSTableCfgReq(void* buf, int32_t bufLen, STableCfgReq* pReq);

int32_t tSerializeSTableCfgRsp(void* buf, int32_t bufLen, STableCfgRsp* pRsp);
int32_t tDeserializeSTableCfgRsp(void* buf, int32_t bufLen, STableCfgRsp* pRsp);
void    tFreeSTableCfgRsp(STableCfgRsp* pRsp);

typedef struct {
  char    db[TSDB_DB_FNAME_LEN];
  int32_t numOfVgroups;
  int32_t numOfStables;  // single_stable
  int32_t buffer;        // MB
  int32_t pageSize;
  int32_t pages;
  int32_t cacheLastSize;
  int32_t daysPerFile;
  int32_t daysToKeep0;
  int32_t daysToKeep1;
  int32_t daysToKeep2;
  int32_t minRows;
  int32_t maxRows;
  int32_t fsyncPeriod;
  int8_t  walLevel;
  int8_t  precision;  // time resolution
  int8_t  compression;
  int8_t  replications;
  int8_t  strict;
  int8_t  cacheLast;
  int8_t  schemaless;
  int8_t  ignoreExist;
  int32_t numOfRetensions;
  SArray* pRetensions;  // SRetention
} SCreateDbReq;

int32_t tSerializeSCreateDbReq(void* buf, int32_t bufLen, SCreateDbReq* pReq);
int32_t tDeserializeSCreateDbReq(void* buf, int32_t bufLen, SCreateDbReq* pReq);
void    tFreeSCreateDbReq(SCreateDbReq* pReq);

typedef struct {
  char    db[TSDB_DB_FNAME_LEN];
  int32_t buffer;
  int32_t pageSize;
  int32_t pages;
  int32_t cacheLastSize;
  int32_t daysPerFile;
  int32_t daysToKeep0;
  int32_t daysToKeep1;
  int32_t daysToKeep2;
  int32_t fsyncPeriod;
  int8_t  walLevel;
  int8_t  strict;
  int8_t  cacheLast;
  int8_t  replications;
} SAlterDbReq;

int32_t tSerializeSAlterDbReq(void* buf, int32_t bufLen, SAlterDbReq* pReq);
int32_t tDeserializeSAlterDbReq(void* buf, int32_t bufLen, SAlterDbReq* pReq);

typedef struct {
  char   db[TSDB_DB_FNAME_LEN];
  int8_t ignoreNotExists;
} SDropDbReq;

int32_t tSerializeSDropDbReq(void* buf, int32_t bufLen, SDropDbReq* pReq);
int32_t tDeserializeSDropDbReq(void* buf, int32_t bufLen, SDropDbReq* pReq);

typedef struct {
  char    db[TSDB_DB_FNAME_LEN];
  int64_t uid;
} SDropDbRsp;

int32_t tSerializeSDropDbRsp(void* buf, int32_t bufLen, SDropDbRsp* pRsp);
int32_t tDeserializeSDropDbRsp(void* buf, int32_t bufLen, SDropDbRsp* pRsp);

typedef struct {
  char    db[TSDB_DB_FNAME_LEN];
  int64_t dbId;
  int32_t vgVersion;
  int32_t numOfTable;  // unit is TSDB_TABLE_NUM_UNIT
} SUseDbReq;

int32_t tSerializeSUseDbReq(void* buf, int32_t bufLen, SUseDbReq* pReq);
int32_t tDeserializeSUseDbReq(void* buf, int32_t bufLen, SUseDbReq* pReq);

typedef struct {
  char    db[TSDB_DB_FNAME_LEN];
  int64_t uid;
  int32_t vgVersion;
  int32_t vgNum;
  int8_t  hashMethod;
  SArray* pVgroupInfos;  // Array of SVgroupInfo
} SUseDbRsp;

int32_t tSerializeSUseDbRsp(void* buf, int32_t bufLen, const SUseDbRsp* pRsp);
int32_t tDeserializeSUseDbRsp(void* buf, int32_t bufLen, SUseDbRsp* pRsp);
int32_t tSerializeSUseDbRspImp(SEncoder* pEncoder, const SUseDbRsp* pRsp);
int32_t tDeserializeSUseDbRspImp(SDecoder* pDecoder, SUseDbRsp* pRsp);
void    tFreeSUsedbRsp(SUseDbRsp* pRsp);

typedef struct {
  char db[TSDB_DB_FNAME_LEN];
} SDbCfgReq;

int32_t tSerializeSDbCfgReq(void* buf, int32_t bufLen, SDbCfgReq* pReq);
int32_t tDeserializeSDbCfgReq(void* buf, int32_t bufLen, SDbCfgReq* pReq);

typedef struct {
  char db[TSDB_DB_FNAME_LEN];
} STrimDbReq;

int32_t tSerializeSTrimDbReq(void* buf, int32_t bufLen, STrimDbReq* pReq);
int32_t tDeserializeSTrimDbReq(void* buf, int32_t bufLen, STrimDbReq* pReq);

typedef struct {
  int32_t timestamp;
} SVTrimDbReq;

int32_t tSerializeSVTrimDbReq(void* buf, int32_t bufLen, SVTrimDbReq* pReq);
int32_t tDeserializeSVTrimDbReq(void* buf, int32_t bufLen, SVTrimDbReq* pReq);

typedef struct {
  int32_t timestamp;
} SVDropTtlTableReq;

int32_t tSerializeSVDropTtlTableReq(void* buf, int32_t bufLen, SVDropTtlTableReq* pReq);
int32_t tDeserializeSVDropTtlTableReq(void* buf, int32_t bufLen, SVDropTtlTableReq* pReq);

typedef struct {
  int32_t numOfVgroups;
  int32_t numOfStables;
  int32_t buffer;
  int32_t pageSize;
  int32_t pages;
  int32_t daysPerFile;
  int32_t daysToKeep0;
  int32_t daysToKeep1;
  int32_t daysToKeep2;
  int32_t minRows;
  int32_t maxRows;
  int32_t fsyncPeriod;
  int8_t  walLevel;
  int8_t  precision;
  int8_t  compression;
  int8_t  replications;
  int8_t  strict;
  int8_t  cacheLast;
  int32_t numOfRetensions;
  SArray* pRetensions;
  int8_t  schemaless;
} SDbCfgRsp;

int32_t tSerializeSDbCfgRsp(void* buf, int32_t bufLen, const SDbCfgRsp* pRsp);
int32_t tDeserializeSDbCfgRsp(void* buf, int32_t bufLen, SDbCfgRsp* pRsp);

typedef struct {
  int32_t rowNum;
} SQnodeListReq;

int32_t tSerializeSQnodeListReq(void* buf, int32_t bufLen, SQnodeListReq* pReq);
int32_t tDeserializeSQnodeListReq(void* buf, int32_t bufLen, SQnodeListReq* pReq);

typedef struct {
  int32_t rowNum;
} SDnodeListReq;

int32_t tSerializeSDnodeListReq(void* buf, int32_t bufLen, SDnodeListReq* pReq);
int32_t tDeserializeSDnodeListReq(void* buf, int32_t bufLen, SDnodeListReq* pReq);

typedef struct {
  int32_t useless;  // useless
} SServerVerReq;

int32_t tSerializeSServerVerReq(void* buf, int32_t bufLen, SServerVerReq* pReq);
int32_t tDeserializeSServerVerReq(void* buf, int32_t bufLen, SServerVerReq* pReq);

typedef struct {
  char ver[TSDB_VERSION_LEN];
} SServerVerRsp;

int32_t tSerializeSServerVerRsp(void* buf, int32_t bufLen, SServerVerRsp* pRsp);
int32_t tDeserializeSServerVerRsp(void* buf, int32_t bufLen, SServerVerRsp* pRsp);

typedef struct SQueryNodeAddr {
  int32_t nodeId;  // vgId or qnodeId
  SEpSet  epSet;
} SQueryNodeAddr;

typedef struct {
  SQueryNodeAddr addr;
  uint64_t       load;
} SQueryNodeLoad;

typedef struct {
  SArray* qnodeList;  // SArray<SQueryNodeLoad>
} SQnodeListRsp;

int32_t tSerializeSQnodeListRsp(void* buf, int32_t bufLen, SQnodeListRsp* pRsp);
int32_t tDeserializeSQnodeListRsp(void* buf, int32_t bufLen, SQnodeListRsp* pRsp);
void    tFreeSQnodeListRsp(SQnodeListRsp* pRsp);

typedef struct {
  SArray* dnodeList;  // SArray<SEpSet>
} SDnodeListRsp;

int32_t tSerializeSDnodeListRsp(void* buf, int32_t bufLen, SDnodeListRsp* pRsp);
int32_t tDeserializeSDnodeListRsp(void* buf, int32_t bufLen, SDnodeListRsp* pRsp);
void    tFreeSDnodeListRsp(SDnodeListRsp* pRsp);

typedef struct {
  SArray* pArray;  // Array of SUseDbRsp
} SUseDbBatchRsp;

int32_t tSerializeSUseDbBatchRsp(void* buf, int32_t bufLen, SUseDbBatchRsp* pRsp);
int32_t tDeserializeSUseDbBatchRsp(void* buf, int32_t bufLen, SUseDbBatchRsp* pRsp);
void    tFreeSUseDbBatchRsp(SUseDbBatchRsp* pRsp);

typedef struct {
  SArray* pArray;  // Array of SGetUserAuthRsp
} SUserAuthBatchRsp;

int32_t tSerializeSUserAuthBatchRsp(void* buf, int32_t bufLen, SUserAuthBatchRsp* pRsp);
int32_t tDeserializeSUserAuthBatchRsp(void* buf, int32_t bufLen, SUserAuthBatchRsp* pRsp);
void    tFreeSUserAuthBatchRsp(SUserAuthBatchRsp* pRsp);

typedef struct {
  char db[TSDB_DB_FNAME_LEN];
} SCompactDbReq;

int32_t tSerializeSCompactDbReq(void* buf, int32_t bufLen, SCompactDbReq* pReq);
int32_t tDeserializeSCompactDbReq(void* buf, int32_t bufLen, SCompactDbReq* pReq);

typedef struct {
  char    name[TSDB_FUNC_NAME_LEN];
  int8_t  igExists;
  int8_t  funcType;
  int8_t  scriptType;
  int8_t  outputType;
  int32_t outputLen;
  int32_t bufSize;
  int32_t codeLen;
  int64_t signature;
  char*   pComment;
  char*   pCode;
} SCreateFuncReq;

int32_t tSerializeSCreateFuncReq(void* buf, int32_t bufLen, SCreateFuncReq* pReq);
int32_t tDeserializeSCreateFuncReq(void* buf, int32_t bufLen, SCreateFuncReq* pReq);
void    tFreeSCreateFuncReq(SCreateFuncReq* pReq);

typedef struct {
  char   name[TSDB_FUNC_NAME_LEN];
  int8_t igNotExists;
} SDropFuncReq;

int32_t tSerializeSDropFuncReq(void* buf, int32_t bufLen, SDropFuncReq* pReq);
int32_t tDeserializeSDropFuncReq(void* buf, int32_t bufLen, SDropFuncReq* pReq);

typedef struct {
  int32_t numOfFuncs;
  bool    ignoreCodeComment;
  SArray* pFuncNames;
} SRetrieveFuncReq;

int32_t tSerializeSRetrieveFuncReq(void* buf, int32_t bufLen, SRetrieveFuncReq* pReq);
int32_t tDeserializeSRetrieveFuncReq(void* buf, int32_t bufLen, SRetrieveFuncReq* pReq);
void    tFreeSRetrieveFuncReq(SRetrieveFuncReq* pReq);

typedef struct {
  char    name[TSDB_FUNC_NAME_LEN];
  int8_t  funcType;
  int8_t  scriptType;
  int8_t  outputType;
  int32_t outputLen;
  int32_t bufSize;
  int64_t signature;
  int32_t commentSize;
  int32_t codeSize;
  char*   pComment;
  char*   pCode;
} SFuncInfo;

typedef struct {
  int32_t numOfFuncs;
  SArray* pFuncInfos;
} SRetrieveFuncRsp;

int32_t tSerializeSRetrieveFuncRsp(void* buf, int32_t bufLen, SRetrieveFuncRsp* pRsp);
int32_t tDeserializeSRetrieveFuncRsp(void* buf, int32_t bufLen, SRetrieveFuncRsp* pRsp);
void    tFreeSFuncInfo(SFuncInfo* pInfo);
void    tFreeSRetrieveFuncRsp(SRetrieveFuncRsp* pRsp);

typedef struct {
  int32_t statusInterval;
  int64_t checkTime;                  // 1970-01-01 00:00:00.000
  char    timezone[TD_TIMEZONE_LEN];  // tsTimezone
  char    locale[TD_LOCALE_LEN];      // tsLocale
  char    charset[TD_LOCALE_LEN];     // tsCharset
} SClusterCfg;

typedef struct {
  int32_t openVnodes;
  int32_t totalVnodes;
  int32_t masterNum;
  int64_t numOfSelectReqs;
  int64_t numOfInsertReqs;
  int64_t numOfInsertSuccessReqs;
  int64_t numOfBatchInsertReqs;
  int64_t numOfBatchInsertSuccessReqs;
  int64_t errors;
} SVnodesStat;

typedef struct {
  int32_t vgId;
  int32_t syncState;
  int64_t numOfTables;
  int64_t numOfTimeSeries;
  int64_t totalStorage;
  int64_t compStorage;
  int64_t pointsWritten;
  int64_t numOfSelectReqs;
  int64_t numOfInsertReqs;
  int64_t numOfInsertSuccessReqs;
  int64_t numOfBatchInsertReqs;
  int64_t numOfBatchInsertSuccessReqs;
} SVnodeLoad;

typedef struct {
  int32_t syncState;
} SMnodeLoad;

typedef struct {
  int32_t dnodeId;
  int64_t numOfProcessedQuery;
  int64_t numOfProcessedCQuery;
  int64_t numOfProcessedFetch;
  int64_t numOfProcessedDrop;
  int64_t numOfProcessedHb;
  int64_t numOfProcessedDelete;
  int64_t cacheDataSize;
  int64_t numOfQueryInQueue;
  int64_t numOfFetchInQueue;
  int64_t timeInQueryQueue;
  int64_t timeInFetchQueue;
} SQnodeLoad;

typedef struct {
  int32_t     sver;      // software version
  int64_t     dnodeVer;  // dnode table version in sdb
  int32_t     dnodeId;
  int64_t     clusterId;
  int64_t     rebootTime;
  int64_t     updateTime;
  float       numOfCores;
  int32_t     numOfSupportVnodes;
  int64_t     memTotal;
  int64_t     memAvail;
  char        dnodeEp[TSDB_EP_LEN];
  SMnodeLoad  mload;
  SQnodeLoad  qload;
  SClusterCfg clusterCfg;
  SArray*     pVloads;  // array of SVnodeLoad
} SStatusReq;

int32_t tSerializeSStatusReq(void* buf, int32_t bufLen, SStatusReq* pReq);
int32_t tDeserializeSStatusReq(void* buf, int32_t bufLen, SStatusReq* pReq);
void    tFreeSStatusReq(SStatusReq* pReq);

typedef struct {
  int32_t dnodeId;
  int64_t clusterId;
} SDnodeCfg;

typedef struct {
  int32_t id;
  int8_t  isMnode;
  SEp     ep;
} SDnodeEp;

typedef struct {
  int64_t   dnodeVer;
  SDnodeCfg dnodeCfg;
  SArray*   pDnodeEps;  // Array of SDnodeEp
} SStatusRsp;

int32_t tSerializeSStatusRsp(void* buf, int32_t bufLen, SStatusRsp* pRsp);
int32_t tDeserializeSStatusRsp(void* buf, int32_t bufLen, SStatusRsp* pRsp);
void    tFreeSStatusRsp(SStatusRsp* pRsp);

typedef struct {
  int32_t reserved;
} SMTimerReq;

int32_t tSerializeSMTimerMsg(void* buf, int32_t bufLen, SMTimerReq* pReq);
int32_t tDeserializeSMTimerMsg(void* buf, int32_t bufLen, SMTimerReq* pReq);

typedef struct {
  int32_t  id;
  uint16_t port;                 // node sync Port
  char     fqdn[TSDB_FQDN_LEN];  // node FQDN
} SReplica;

typedef struct {
  int32_t  vgId;
  char     db[TSDB_DB_FNAME_LEN];
  int64_t  dbUid;
  int32_t  vgVersion;
  int32_t  numOfStables;
  int32_t  buffer;
  int32_t  pageSize;
  int32_t  pages;
  int32_t  cacheLastSize;
  int32_t  daysPerFile;
  int32_t  daysToKeep0;
  int32_t  daysToKeep1;
  int32_t  daysToKeep2;
  int32_t  minRows;
  int32_t  maxRows;
  int32_t  fsyncPeriod;
  uint32_t hashBegin;
  uint32_t hashEnd;
  int8_t   hashMethod;
  int8_t   walLevel;
  int8_t   precision;
  int8_t   compression;
  int8_t   strict;
  int8_t   cacheLast;
  int8_t   isTsma;
  int8_t   standby;
  int8_t   replica;
  int8_t   selfIndex;
  SReplica replicas[TSDB_MAX_REPLICA];
  int32_t  numOfRetensions;
  SArray*  pRetensions;  // SRetention
  void*    pTsma;
} SCreateVnodeReq;

int32_t tSerializeSCreateVnodeReq(void* buf, int32_t bufLen, SCreateVnodeReq* pReq);
int32_t tDeserializeSCreateVnodeReq(void* buf, int32_t bufLen, SCreateVnodeReq* pReq);
int32_t tFreeSCreateVnodeReq(SCreateVnodeReq* pReq);

typedef struct {
  int32_t vgId;
  int32_t dnodeId;
  int64_t dbUid;
  char    db[TSDB_DB_FNAME_LEN];
} SDropVnodeReq;

int32_t tSerializeSDropVnodeReq(void* buf, int32_t bufLen, SDropVnodeReq* pReq);
int32_t tDeserializeSDropVnodeReq(void* buf, int32_t bufLen, SDropVnodeReq* pReq);

typedef struct {
  int64_t dbUid;
  char    db[TSDB_DB_FNAME_LEN];
} SCompactVnodeReq;

int32_t tSerializeSCompactVnodeReq(void* buf, int32_t bufLen, SCompactVnodeReq* pReq);
int32_t tDeserializeSCompactVnodeReq(void* buf, int32_t bufLen, SCompactVnodeReq* pReq);

typedef struct {
  int32_t  vgVersion;
  int32_t  buffer;
  int32_t  pageSize;
  int32_t  pages;
  int32_t  cacheLastSize;
  int32_t  daysPerFile;
  int32_t  daysToKeep0;
  int32_t  daysToKeep1;
  int32_t  daysToKeep2;
  int32_t  fsyncPeriod;
  int8_t   walLevel;
  int8_t   strict;
  int8_t   cacheLast;
  int8_t   selfIndex;
  int8_t   replica;
  SReplica replicas[TSDB_MAX_REPLICA];
} SAlterVnodeReq;

int32_t tSerializeSAlterVnodeReq(void* buf, int32_t bufLen, SAlterVnodeReq* pReq);
int32_t tDeserializeSAlterVnodeReq(void* buf, int32_t bufLen, SAlterVnodeReq* pReq);

typedef struct {
  SMsgHead header;
  char     dbFName[TSDB_DB_FNAME_LEN];
  char     tbName[TSDB_TABLE_NAME_LEN];
} STableInfoReq;

int32_t tSerializeSTableInfoReq(void* buf, int32_t bufLen, STableInfoReq* pReq);
int32_t tDeserializeSTableInfoReq(void* buf, int32_t bufLen, STableInfoReq* pReq);

typedef struct {
  int8_t  metaClone;  // create local clone of the cached table meta
  int32_t numOfVgroups;
  int32_t numOfTables;
  int32_t numOfUdfs;
  char    tableNames[];
} SMultiTableInfoReq;

// todo refactor
typedef struct SVgroupInfo {
  int32_t  vgId;
  uint32_t hashBegin;
  uint32_t hashEnd;
  SEpSet   epSet;
  union {
    int32_t numOfTable;  // unit is TSDB_TABLE_NUM_UNIT
    int32_t taskId;      // used in stream
  };
} SVgroupInfo;

typedef struct {
  int32_t     numOfVgroups;
  SVgroupInfo vgroups[];
} SVgroupsInfo;

typedef struct {
  char     tbName[TSDB_TABLE_NAME_LEN];
  char     stbName[TSDB_TABLE_NAME_LEN];
  char     dbFName[TSDB_DB_FNAME_LEN];
  int64_t  dbId;
  int32_t  numOfTags;
  int32_t  numOfColumns;
  int8_t   precision;
  int8_t   tableType;
  int32_t  sversion;
  int32_t  tversion;
  uint64_t suid;
  uint64_t tuid;
  int32_t  vgId;
  SSchema* pSchemas;
} STableMetaRsp;

<<<<<<< HEAD
typedef struct {  
  STableMetaRsp* pMeta;
} SMAlterStbRsp;

int32_t tEncodeSMAlterStbRsp(SEncoder *pEncoder, const SMAlterStbRsp *pRsp);
int32_t tDecodeSMAlterStbRsp(SDecoder *pDecoder, SMAlterStbRsp *pRsp);
void tFreeSMAlterStbRsp(SMAlterStbRsp* pRsp);
=======
typedef struct {
  STableMetaRsp* pMeta;
} SMAlterStbRsp;

int32_t tEncodeSMAlterStbRsp(SEncoder* pEncoder, const SMAlterStbRsp* pRsp);
int32_t tDecodeSMAlterStbRsp(SDecoder* pDecoder, SMAlterStbRsp* pRsp);
void    tFreeSMAlterStbRsp(SMAlterStbRsp* pRsp);
>>>>>>> 2fddb8a6

int32_t tSerializeSTableMetaRsp(void* buf, int32_t bufLen, STableMetaRsp* pRsp);
int32_t tDeserializeSTableMetaRsp(void* buf, int32_t bufLen, STableMetaRsp* pRsp);
void    tFreeSTableMetaRsp(STableMetaRsp* pRsp);
void    tFreeSTableIndexRsp(void* info);

typedef struct {
  SArray* pMetaRsp;   // Array of STableMetaRsp
  SArray* pIndexRsp;  // Array of STableIndexRsp;
} SSTbHbRsp;

int32_t tSerializeSSTbHbRsp(void* buf, int32_t bufLen, SSTbHbRsp* pRsp);
int32_t tDeserializeSSTbHbRsp(void* buf, int32_t bufLen, SSTbHbRsp* pRsp);
void    tFreeSSTbHbRsp(SSTbHbRsp* pRsp);

typedef struct {
  int32_t numOfTables;
  int32_t numOfVgroup;
  int32_t numOfUdf;
  int32_t contLen;
  int8_t  compressed;  // denote if compressed or not
  int32_t rawLen;      // size before compress
  uint8_t metaClone;   // make meta clone after retrieve meta from mnode
  char    meta[];
} SMultiTableMeta;

typedef struct {
  int32_t dataLen;
  char    name[TSDB_TABLE_FNAME_LEN];
  char*   data;
} STagData;

typedef struct {
  int32_t useless;  // useless
} SShowVariablesReq;

int32_t tSerializeSShowVariablesReq(void* buf, int32_t bufLen, SShowVariablesReq* pReq);
int32_t tDeserializeSShowVariablesReq(void* buf, int32_t bufLen, SShowVariablesReq* pReq);

typedef struct {
  char name[TSDB_CONFIG_OPTION_LEN + 1];
  char value[TSDB_CONFIG_VALUE_LEN + 1];
} SVariablesInfo;

typedef struct {
  SArray* variables;  // SArray<SVariablesInfo>
} SShowVariablesRsp;

int32_t tSerializeSShowVariablesRsp(void* buf, int32_t bufLen, SShowVariablesRsp* pReq);
int32_t tDeserializeSShowVariablesRsp(void* buf, int32_t bufLen, SShowVariablesRsp* pReq);

void tFreeSShowVariablesRsp(SShowVariablesRsp* pRsp);

/*
 * sql: show tables like '%a_%'
 * payload is the query condition, e.g., '%a_%'
 * payloadLen is the length of payload
 */
typedef struct {
  int32_t type;
  char    db[TSDB_DB_FNAME_LEN];
  int32_t payloadLen;
  char*   payload;
} SShowReq;

int32_t tSerializeSShowReq(void* buf, int32_t bufLen, SShowReq* pReq);
int32_t tDeserializeSShowReq(void* buf, int32_t bufLen, SShowReq* pReq);
void    tFreeSShowReq(SShowReq* pReq);

typedef struct {
  int64_t       showId;
  STableMetaRsp tableMeta;
} SShowRsp, SVShowTablesRsp;

int32_t tSerializeSShowRsp(void* buf, int32_t bufLen, SShowRsp* pRsp);
int32_t tDeserializeSShowRsp(void* buf, int32_t bufLen, SShowRsp* pRsp);
void    tFreeSShowRsp(SShowRsp* pRsp);

typedef struct {
  char    db[TSDB_DB_FNAME_LEN];
  char    tb[TSDB_TABLE_NAME_LEN];
  char    user[TSDB_USER_LEN];
  int64_t showId;
} SRetrieveTableReq;

typedef struct SSysTableSchema {
  int8_t   type;
  col_id_t colId;
  int32_t  bytes;
} SSysTableSchema;

int32_t tSerializeSRetrieveTableReq(void* buf, int32_t bufLen, SRetrieveTableReq* pReq);
int32_t tDeserializeSRetrieveTableReq(void* buf, int32_t bufLen, SRetrieveTableReq* pReq);

typedef struct {
  int64_t useconds;
  int8_t  completed;  // all results are returned to client
  int8_t  precision;
  int8_t  compressed;
  int8_t  streamBlockType;
  int32_t compLen;
  int32_t numOfRows;
  int32_t numOfCols;
  int64_t skey;
  int64_t ekey;
  int64_t version;  // for stream
  char    data[];
} SRetrieveTableRsp;

typedef struct {
  int64_t handle;
  int64_t useconds;
  int8_t  completed;  // all results are returned to client
  int8_t  precision;
  int8_t  compressed;
  int32_t compLen;
  int32_t numOfRows;
  char    data[];
} SRetrieveMetaTableRsp;

typedef struct SExplainExecInfo {
  double   startupCost;
  double   totalCost;
  uint64_t numOfRows;
  uint32_t verboseLen;
  void*    verboseInfo;
} SExplainExecInfo;

typedef struct {
  int32_t           numOfPlans;
  SExplainExecInfo* subplanInfo;
} SExplainRsp;

typedef struct STableScanAnalyzeInfo {
  uint64_t totalRows;
  uint64_t totalCheckedRows;
  uint32_t totalBlocks;
  uint32_t loadBlocks;
  uint32_t loadBlockStatis;
  uint32_t skipBlocks;
  uint32_t filterOutBlocks;
  double   elapsedTime;
  uint64_t filterTime;
} STableScanAnalyzeInfo;

int32_t tSerializeSExplainRsp(void* buf, int32_t bufLen, SExplainRsp* pRsp);
int32_t tDeserializeSExplainRsp(void* buf, int32_t bufLen, SExplainRsp* pRsp);

typedef struct {
  char    fqdn[TSDB_FQDN_LEN];  // end point, hostname:port
  int32_t port;
} SCreateDnodeReq;

int32_t tSerializeSCreateDnodeReq(void* buf, int32_t bufLen, SCreateDnodeReq* pReq);
int32_t tDeserializeSCreateDnodeReq(void* buf, int32_t bufLen, SCreateDnodeReq* pReq);

typedef struct {
  int32_t dnodeId;
  char    fqdn[TSDB_FQDN_LEN];
  int32_t port;
} SDropDnodeReq;

int32_t tSerializeSDropDnodeReq(void* buf, int32_t bufLen, SDropDnodeReq* pReq);
int32_t tDeserializeSDropDnodeReq(void* buf, int32_t bufLen, SDropDnodeReq* pReq);

typedef struct {
  int32_t dnodeId;
  char    config[TSDB_DNODE_CONFIG_LEN];
  char    value[TSDB_DNODE_VALUE_LEN];
} SMCfgDnodeReq;

int32_t tSerializeSMCfgDnodeReq(void* buf, int32_t bufLen, SMCfgDnodeReq* pReq);
int32_t tDeserializeSMCfgDnodeReq(void* buf, int32_t bufLen, SMCfgDnodeReq* pReq);

typedef struct {
  char config[TSDB_DNODE_CONFIG_LEN];
  char value[TSDB_DNODE_VALUE_LEN];
} SDCfgDnodeReq;

int32_t tSerializeSDCfgDnodeReq(void* buf, int32_t bufLen, SDCfgDnodeReq* pReq);
int32_t tDeserializeSDCfgDnodeReq(void* buf, int32_t bufLen, SDCfgDnodeReq* pReq);

typedef struct {
  int32_t dnodeId;
} SMCreateMnodeReq, SMDropMnodeReq, SDDropMnodeReq, SMCreateQnodeReq, SMDropQnodeReq, SDCreateQnodeReq, SDDropQnodeReq,
    SMCreateSnodeReq, SMDropSnodeReq, SDCreateSnodeReq, SDDropSnodeReq, SMCreateBnodeReq, SMDropBnodeReq,
    SDCreateBnodeReq, SDDropBnodeReq;

int32_t tSerializeSCreateDropMQSBNodeReq(void* buf, int32_t bufLen, SMCreateQnodeReq* pReq);
int32_t tDeserializeSCreateDropMQSBNodeReq(void* buf, int32_t bufLen, SMCreateQnodeReq* pReq);

typedef struct {
  int8_t   replica;
  SReplica replicas[TSDB_MAX_REPLICA];
} SDCreateMnodeReq, SDAlterMnodeReq;

int32_t tSerializeSDCreateMnodeReq(void* buf, int32_t bufLen, SDCreateMnodeReq* pReq);
int32_t tDeserializeSDCreateMnodeReq(void* buf, int32_t bufLen, SDCreateMnodeReq* pReq);

typedef struct {
  int32_t dnodeId;
  int8_t  standby;
} SSetStandbyReq;

int32_t tSerializeSSetStandbyReq(void* buf, int32_t bufLen, SSetStandbyReq* pReq);
int32_t tDeserializeSSetStandbyReq(void* buf, int32_t bufLen, SSetStandbyReq* pReq);

typedef struct {
  char queryStrId[TSDB_QUERY_ID_LEN];
} SKillQueryReq;

int32_t tSerializeSKillQueryReq(void* buf, int32_t bufLen, SKillQueryReq* pReq);
int32_t tDeserializeSKillQueryReq(void* buf, int32_t bufLen, SKillQueryReq* pReq);

typedef struct {
  uint32_t connId;
} SKillConnReq;

int32_t tSerializeSKillConnReq(void* buf, int32_t bufLen, SKillConnReq* pReq);
int32_t tDeserializeSKillConnReq(void* buf, int32_t bufLen, SKillConnReq* pReq);

typedef struct {
  int32_t transId;
} SKillTransReq;

int32_t tSerializeSKillTransReq(void* buf, int32_t bufLen, SKillTransReq* pReq);
int32_t tDeserializeSKillTransReq(void* buf, int32_t bufLen, SKillTransReq* pReq);

typedef struct {
  int32_t useless;  // useless
} SBalanceVgroupReq;

int32_t tSerializeSBalanceVgroupReq(void* buf, int32_t bufLen, SBalanceVgroupReq* pReq);
int32_t tDeserializeSBalanceVgroupReq(void* buf, int32_t bufLen, SBalanceVgroupReq* pReq);

typedef struct {
  int32_t vgId1;
  int32_t vgId2;
} SMergeVgroupReq;

int32_t tSerializeSMergeVgroupReq(void* buf, int32_t bufLen, SMergeVgroupReq* pReq);
int32_t tDeserializeSMergeVgroupReq(void* buf, int32_t bufLen, SMergeVgroupReq* pReq);

typedef struct {
  int32_t vgId;
  int32_t dnodeId1;
  int32_t dnodeId2;
  int32_t dnodeId3;
} SRedistributeVgroupReq;

int32_t tSerializeSRedistributeVgroupReq(void* buf, int32_t bufLen, SRedistributeVgroupReq* pReq);
int32_t tDeserializeSRedistributeVgroupReq(void* buf, int32_t bufLen, SRedistributeVgroupReq* pReq);

typedef struct {
  int32_t vgId;
} SSplitVgroupReq;

int32_t tSerializeSSplitVgroupReq(void* buf, int32_t bufLen, SSplitVgroupReq* pReq);
int32_t tDeserializeSSplitVgroupReq(void* buf, int32_t bufLen, SSplitVgroupReq* pReq);

typedef struct {
  char user[TSDB_USER_LEN];
  char spi;
  char encrypt;
  char secret[TSDB_PASSWORD_LEN];
  char ckey[TSDB_PASSWORD_LEN];
} SAuthReq, SAuthRsp;

int32_t tSerializeSAuthReq(void* buf, int32_t bufLen, SAuthReq* pReq);
int32_t tDeserializeSAuthReq(void* buf, int32_t bufLen, SAuthReq* pReq);

typedef struct {
  int32_t statusCode;
  char    details[1024];
} SServerStatusRsp;

int32_t tSerializeSServerStatusRsp(void* buf, int32_t bufLen, SServerStatusRsp* pRsp);
int32_t tDeserializeSServerStatusRsp(void* buf, int32_t bufLen, SServerStatusRsp* pRsp);

/**
 * The layout of the query message payload is as following:
 * +--------------------+---------------------------------+
 * |Sql statement       | Physical plan                   |
 * |(denoted by sqlLen) |(In JSON, denoted by contentLen) |
 * +--------------------+---------------------------------+
 */
typedef struct SSubQueryMsg {
  SMsgHead header;
  uint64_t sId;
  uint64_t queryId;
  uint64_t taskId;
  int64_t  refId;
  int32_t  execId;
  int8_t   taskType;
  int8_t   explain;
  int8_t   needFetch;
  uint32_t sqlLen;  // the query sql,
  uint32_t phyLen;
  char     msg[];
} SSubQueryMsg;

typedef struct {
  SMsgHead header;
  uint64_t sId;
  uint64_t queryId;
  uint64_t taskId;
} SSinkDataReq;

typedef struct {
  SMsgHead header;
  uint64_t sId;
  uint64_t queryId;
  uint64_t taskId;
  int32_t  execId;
} SQueryContinueReq;

typedef struct {
  SMsgHead header;
  uint64_t sId;
  uint64_t queryId;
  uint64_t taskId;
} SResReadyReq;

typedef struct {
  int32_t code;
  char    tbFName[TSDB_TABLE_FNAME_LEN];
  int32_t sversion;
  int32_t tversion;
} SResReadyRsp;

typedef struct {
  SMsgHead header;
  uint64_t sId;
  uint64_t queryId;
  uint64_t taskId;
  int32_t  execId;
} SResFetchReq;

typedef struct {
  SMsgHead header;
  uint64_t sId;
} SSchTasksStatusReq;

typedef struct {
  uint64_t queryId;
  uint64_t taskId;
  int64_t  refId;
  int32_t  execId;
  int8_t   status;
} STaskStatus;

typedef struct {
  int64_t refId;
  SArray* taskStatus;  // SArray<STaskStatus>
} SSchedulerStatusRsp;

typedef struct {
  uint64_t queryId;
  uint64_t taskId;
  int8_t   action;
} STaskAction;

typedef struct SQueryNodeEpId {
  int32_t nodeId;  // vgId or qnodeId
  SEp     ep;
} SQueryNodeEpId;

typedef struct {
  SMsgHead       header;
  uint64_t       sId;
  SQueryNodeEpId epId;
  SArray*        taskAction;  // SArray<STaskAction>
} SSchedulerHbReq;

int32_t tSerializeSSchedulerHbReq(void* buf, int32_t bufLen, SSchedulerHbReq* pReq);
int32_t tDeserializeSSchedulerHbReq(void* buf, int32_t bufLen, SSchedulerHbReq* pReq);
void    tFreeSSchedulerHbReq(SSchedulerHbReq* pReq);

typedef struct {
  SQueryNodeEpId epId;
  SArray*        taskStatus;  // SArray<STaskStatus>
} SSchedulerHbRsp;

int32_t tSerializeSSchedulerHbRsp(void* buf, int32_t bufLen, SSchedulerHbRsp* pRsp);
int32_t tDeserializeSSchedulerHbRsp(void* buf, int32_t bufLen, SSchedulerHbRsp* pRsp);
void    tFreeSSchedulerHbRsp(SSchedulerHbRsp* pRsp);

typedef struct {
  SMsgHead header;
  uint64_t sId;
  uint64_t queryId;
  uint64_t taskId;
  int64_t  refId;
  int32_t  execId;
} STaskCancelReq;

typedef struct {
  int32_t code;
} STaskCancelRsp;

typedef struct {
  SMsgHead header;
  uint64_t sId;
  uint64_t queryId;
  uint64_t taskId;
  int64_t  refId;
  int32_t  execId;
} STaskDropReq;

typedef struct {
  int32_t code;
} STaskDropRsp;

#define STREAM_TRIGGER_AT_ONCE      1
#define STREAM_TRIGGER_WINDOW_CLOSE 2
#define STREAM_TRIGGER_MAX_DELAY    3

typedef struct {
  char    name[TSDB_STREAM_FNAME_LEN];
  char    sourceDB[TSDB_DB_FNAME_LEN];
  char    targetStbFullName[TSDB_TABLE_FNAME_LEN];
  int8_t  igExists;
  char*   sql;
  char*   ast;
  int8_t  triggerType;
  int64_t maxDelay;
  int64_t watermark;
  int8_t  igExpired;
} SCMCreateStreamReq;

typedef struct {
  int64_t streamId;
} SCMCreateStreamRsp;

int32_t tSerializeSCMCreateStreamReq(void* buf, int32_t bufLen, const SCMCreateStreamReq* pReq);
int32_t tDeserializeSCMCreateStreamReq(void* buf, int32_t bufLen, SCMCreateStreamReq* pReq);
void    tFreeSCMCreateStreamReq(SCMCreateStreamReq* pReq);

typedef struct {
  char    name[TSDB_STREAM_FNAME_LEN];
  int64_t streamId;
  char*   sql;
  char*   executorMsg;
} SMVCreateStreamReq, SMSCreateStreamReq;

typedef struct {
  int64_t streamId;
} SMVCreateStreamRsp, SMSCreateStreamRsp;

enum {
  TOPIC_SUB_TYPE__DB = 1,
  TOPIC_SUB_TYPE__TABLE,
  TOPIC_SUB_TYPE__COLUMN,
};

typedef struct {
  char   name[TSDB_TOPIC_FNAME_LEN];  // accout.topic
  int8_t igExists;
  int8_t subType;
  int8_t withMeta;
  char*  sql;
  char   subDbName[TSDB_DB_FNAME_LEN];
  union {
    char* ast;
    char  subStbName[TSDB_TABLE_FNAME_LEN];
  };
} SCMCreateTopicReq;

int32_t tSerializeSCMCreateTopicReq(void* buf, int32_t bufLen, const SCMCreateTopicReq* pReq);
int32_t tDeserializeSCMCreateTopicReq(void* buf, int32_t bufLen, SCMCreateTopicReq* pReq);
void    tFreeSCMCreateTopicReq(SCMCreateTopicReq* pReq);

typedef struct {
  int64_t topicId;
} SCMCreateTopicRsp;

int32_t tSerializeSCMCreateTopicRsp(void* buf, int32_t bufLen, const SCMCreateTopicRsp* pRsp);
int32_t tDeserializeSCMCreateTopicRsp(void* buf, int32_t bufLen, SCMCreateTopicRsp* pRsp);

typedef struct {
  int64_t consumerId;
} SMqConsumerLostMsg, SMqConsumerRecoverMsg;

typedef struct {
  int64_t consumerId;
  char    cgroup[TSDB_CGROUP_LEN];
  char    clientId[256];
  SArray* topicNames;  // SArray<char**>
} SCMSubscribeReq;

static FORCE_INLINE int32_t tSerializeSCMSubscribeReq(void** buf, const SCMSubscribeReq* pReq) {
  int32_t tlen = 0;
  tlen += taosEncodeFixedI64(buf, pReq->consumerId);
  tlen += taosEncodeString(buf, pReq->cgroup);
  tlen += taosEncodeString(buf, pReq->clientId);

  int32_t topicNum = taosArrayGetSize(pReq->topicNames);
  tlen += taosEncodeFixedI32(buf, topicNum);

  for (int32_t i = 0; i < topicNum; i++) {
    tlen += taosEncodeString(buf, (char*)taosArrayGetP(pReq->topicNames, i));
  }
  return tlen;
}

static FORCE_INLINE void* tDeserializeSCMSubscribeReq(void* buf, SCMSubscribeReq* pReq) {
  buf = taosDecodeFixedI64(buf, &pReq->consumerId);
  buf = taosDecodeStringTo(buf, pReq->cgroup);
  buf = taosDecodeStringTo(buf, pReq->clientId);

  int32_t topicNum;
  buf = taosDecodeFixedI32(buf, &topicNum);

  pReq->topicNames = taosArrayInit(topicNum, sizeof(void*));
  for (int32_t i = 0; i < topicNum; i++) {
    char* name;
    buf = taosDecodeString(buf, &name);
    taosArrayPush(pReq->topicNames, &name);
  }
  return buf;
}

typedef struct SMqSubTopic {
  int32_t vgId;
  int64_t topicId;
  SEpSet  epSet;
} SMqSubTopic;

typedef struct {
  int32_t     topicNum;
  SMqSubTopic topics[];
} SCMSubscribeRsp;

static FORCE_INLINE int32_t tSerializeSCMSubscribeRsp(void** buf, const SCMSubscribeRsp* pRsp) {
  int32_t tlen = 0;
  tlen += taosEncodeFixedI32(buf, pRsp->topicNum);
  for (int32_t i = 0; i < pRsp->topicNum; i++) {
    tlen += taosEncodeFixedI32(buf, pRsp->topics[i].vgId);
    tlen += taosEncodeFixedI64(buf, pRsp->topics[i].topicId);
    tlen += taosEncodeSEpSet(buf, &pRsp->topics[i].epSet);
  }
  return tlen;
}

static FORCE_INLINE void* tDeserializeSCMSubscribeRsp(void* buf, SCMSubscribeRsp* pRsp) {
  buf = taosDecodeFixedI32(buf, &pRsp->topicNum);
  for (int32_t i = 0; i < pRsp->topicNum; i++) {
    buf = taosDecodeFixedI32(buf, &pRsp->topics[i].vgId);
    buf = taosDecodeFixedI64(buf, &pRsp->topics[i].topicId);
    buf = taosDecodeSEpSet(buf, &pRsp->topics[i].epSet);
  }
  return buf;
}

typedef struct {
  int64_t topicId;
  int64_t consumerId;
  int64_t consumerGroupId;
  int64_t offset;
  char*   sql;
  char*   logicalPlan;
  char*   physicalPlan;
} SMVSubscribeReq;

static FORCE_INLINE int32_t tSerializeSMVSubscribeReq(void** buf, SMVSubscribeReq* pReq) {
  int32_t tlen = 0;
  tlen += taosEncodeFixedI64(buf, pReq->topicId);
  tlen += taosEncodeFixedI64(buf, pReq->consumerId);
  tlen += taosEncodeFixedI64(buf, pReq->consumerGroupId);
  tlen += taosEncodeFixedI64(buf, pReq->offset);
  tlen += taosEncodeString(buf, pReq->sql);
  tlen += taosEncodeString(buf, pReq->logicalPlan);
  tlen += taosEncodeString(buf, pReq->physicalPlan);
  return tlen;
}

static FORCE_INLINE void* tDeserializeSMVSubscribeReq(void* buf, SMVSubscribeReq* pReq) {
  buf = taosDecodeFixedI64(buf, &pReq->topicId);
  buf = taosDecodeFixedI64(buf, &pReq->consumerId);
  buf = taosDecodeFixedI64(buf, &pReq->consumerGroupId);
  buf = taosDecodeFixedI64(buf, &pReq->offset);
  buf = taosDecodeString(buf, &pReq->sql);
  buf = taosDecodeString(buf, &pReq->logicalPlan);
  buf = taosDecodeString(buf, &pReq->physicalPlan);
  return buf;
}

typedef struct {
  char    key[TSDB_SUBSCRIBE_KEY_LEN];
  SArray* lostConsumers;     // SArray<int64_t>
  SArray* removedConsumers;  // SArray<int64_t>
  SArray* newConsumers;      // SArray<int64_t>
} SMqRebInfo;

static FORCE_INLINE SMqRebInfo* tNewSMqRebSubscribe(const char* key) {
  SMqRebInfo* pRebInfo = (SMqRebInfo*)taosMemoryCalloc(1, sizeof(SMqRebInfo));
  if (pRebInfo == NULL) {
    return NULL;
  }
  strcpy(pRebInfo->key, key);
  pRebInfo->lostConsumers = taosArrayInit(0, sizeof(int64_t));
  if (pRebInfo->lostConsumers == NULL) {
    goto _err;
  }
  pRebInfo->removedConsumers = taosArrayInit(0, sizeof(int64_t));
  if (pRebInfo->removedConsumers == NULL) {
    goto _err;
  }
  pRebInfo->newConsumers = taosArrayInit(0, sizeof(int64_t));
  if (pRebInfo->newConsumers == NULL) {
    goto _err;
  }
  return pRebInfo;
_err:
  taosArrayDestroy(pRebInfo->lostConsumers);
  taosArrayDestroy(pRebInfo->removedConsumers);
  taosArrayDestroy(pRebInfo->newConsumers);
  taosMemoryFreeClear(pRebInfo);
  return NULL;
}

// this message is sent from mnode to mnode(read thread to write thread),
// so there is no need for serialization or deserialization
typedef struct {
  SHashObj* rebSubHash;  // SHashObj<key, SMqRebSubscribe>
} SMqDoRebalanceMsg;

typedef struct {
  int64_t status;
} SMVSubscribeRsp;

typedef struct {
  char   name[TSDB_TOPIC_FNAME_LEN];
  int8_t igNotExists;
} SMDropTopicReq;

int32_t tSerializeSMDropTopicReq(void* buf, int32_t bufLen, SMDropTopicReq* pReq);
int32_t tDeserializeSMDropTopicReq(void* buf, int32_t bufLen, SMDropTopicReq* pReq);

typedef struct {
  char   topic[TSDB_TOPIC_FNAME_LEN];
  char   cgroup[TSDB_CGROUP_LEN];
  int8_t igNotExists;
} SMDropCgroupReq;

int32_t tSerializeSMDropCgroupReq(void* buf, int32_t bufLen, SMDropCgroupReq* pReq);
int32_t tDeserializeSMDropCgroupReq(void* buf, int32_t bufLen, SMDropCgroupReq* pReq);

typedef struct {
  int8_t reserved;
} SMDropCgroupRsp;

typedef struct {
  char    name[TSDB_TABLE_FNAME_LEN];
  int8_t  alterType;
  SSchema schema;
} SAlterTopicReq;

typedef struct {
  SMsgHead head;
  char     name[TSDB_TABLE_FNAME_LEN];
  int64_t  tuid;
  int32_t  sverson;
  int32_t  execLen;
  char*    executor;
  int32_t  sqlLen;
  char*    sql;
} SDCreateTopicReq;

typedef struct {
  SMsgHead head;
  char     name[TSDB_TABLE_FNAME_LEN];
  int64_t  tuid;
} SDDropTopicReq;

typedef struct {
  int64_t maxdelay[2];
  int64_t watermark[2];
  int32_t qmsgLen[2];
  char*   qmsg[2];  // pAst:qmsg:SRetention => trigger aggr task1/2
} SRSmaParam;

int32_t tEncodeSRSmaParam(SEncoder* pCoder, const SRSmaParam* pRSmaParam);
int32_t tDecodeSRSmaParam(SDecoder* pCoder, SRSmaParam* pRSmaParam);

// TDMT_VND_CREATE_STB ==============
typedef struct SVCreateStbReq {
  char*          name;
  tb_uid_t       suid;
  int8_t         rollup;
  SSchemaWrapper schemaRow;
  SSchemaWrapper schemaTag;
  SRSmaParam     rsmaParam;
  int32_t        alterOriDataLen;
  void*          alterOriData;
} SVCreateStbReq;

int tEncodeSVCreateStbReq(SEncoder* pCoder, const SVCreateStbReq* pReq);
int tDecodeSVCreateStbReq(SDecoder* pCoder, SVCreateStbReq* pReq);

// TDMT_VND_DROP_STB ==============
typedef struct SVDropStbReq {
  char*    name;
  tb_uid_t suid;
} SVDropStbReq;

int32_t tEncodeSVDropStbReq(SEncoder* pCoder, const SVDropStbReq* pReq);
int32_t tDecodeSVDropStbReq(SDecoder* pCoder, SVDropStbReq* pReq);

// TDMT_VND_CREATE_TABLE ==============
#define TD_CREATE_IF_NOT_EXISTS 0x1
typedef struct SVCreateTbReq {
  int32_t  flags;
  char*    name;
  tb_uid_t uid;
  int64_t  ctime;
  int32_t  ttl;
  int32_t  commentLen;
  char*    comment;
  int8_t   type;
  union {
    struct {
      char*    name;  // super table name
      tb_uid_t suid;
      SArray*  tagName;
      uint8_t* pTag;
    } ctb;
    struct {
      SSchemaWrapper schemaRow;
    } ntb;
  };
} SVCreateTbReq;

int tEncodeSVCreateTbReq(SEncoder* pCoder, const SVCreateTbReq* pReq);
int tDecodeSVCreateTbReq(SDecoder* pCoder, SVCreateTbReq* pReq);

static FORCE_INLINE void tdDestroySVCreateTbReq(SVCreateTbReq* req) {
  taosMemoryFreeClear(req->name);
  taosMemoryFreeClear(req->comment);
  if (req->type == TSDB_CHILD_TABLE) {
    taosMemoryFreeClear(req->ctb.pTag);
    taosMemoryFreeClear(req->ctb.name);
    taosArrayDestroy(req->ctb.tagName);
    req->ctb.tagName = NULL;
  } else if (req->type == TSDB_NORMAL_TABLE) {
    taosMemoryFreeClear(req->ntb.schemaRow.pSchema);
  }
}

typedef struct {
  int32_t nReqs;
  union {
    SVCreateTbReq* pReqs;
    SArray*        pArray;
  };
} SVCreateTbBatchReq;

int tEncodeSVCreateTbBatchReq(SEncoder* pCoder, const SVCreateTbBatchReq* pReq);
int tDecodeSVCreateTbBatchReq(SDecoder* pCoder, SVCreateTbBatchReq* pReq);

typedef struct {
  int32_t code;
} SVCreateTbRsp, SVUpdateTbRsp;

int tEncodeSVCreateTbRsp(SEncoder* pCoder, const SVCreateTbRsp* pRsp);
int tDecodeSVCreateTbRsp(SDecoder* pCoder, SVCreateTbRsp* pRsp);

int32_t tSerializeSVCreateTbReq(void** buf, SVCreateTbReq* pReq);
void*   tDeserializeSVCreateTbReq(void* buf, SVCreateTbReq* pReq);

typedef struct {
  int32_t nRsps;
  union {
    SVCreateTbRsp* pRsps;
    SArray*        pArray;
  };
} SVCreateTbBatchRsp;

int tEncodeSVCreateTbBatchRsp(SEncoder* pCoder, const SVCreateTbBatchRsp* pRsp);
int tDecodeSVCreateTbBatchRsp(SDecoder* pCoder, SVCreateTbBatchRsp* pRsp);

int32_t tSerializeSVCreateTbBatchRsp(void* buf, int32_t bufLen, SVCreateTbBatchRsp* pRsp);
int32_t tDeserializeSVCreateTbBatchRsp(void* buf, int32_t bufLen, SVCreateTbBatchRsp* pRsp);

// TDMT_VND_DROP_TABLE =================
typedef struct {
  char*  name;
  int8_t igNotExists;
} SVDropTbReq;

typedef struct {
  int32_t code;
} SVDropTbRsp;

typedef struct {
  int32_t nReqs;
  union {
    SVDropTbReq* pReqs;
    SArray*      pArray;
  };
} SVDropTbBatchReq;

int32_t tEncodeSVDropTbBatchReq(SEncoder* pCoder, const SVDropTbBatchReq* pReq);
int32_t tDecodeSVDropTbBatchReq(SDecoder* pCoder, SVDropTbBatchReq* pReq);

typedef struct {
  int32_t nRsps;
  union {
    SVDropTbRsp* pRsps;
    SArray*      pArray;
  };
} SVDropTbBatchRsp;

int32_t tEncodeSVDropTbBatchRsp(SEncoder* pCoder, const SVDropTbBatchRsp* pRsp);
int32_t tDecodeSVDropTbBatchRsp(SDecoder* pCoder, SVDropTbBatchRsp* pRsp);

// TDMT_VND_ALTER_TABLE =====================
typedef struct {
  char*   tbName;
  int8_t  action;
  char*   colName;
  int32_t colId;
  // TSDB_ALTER_TABLE_ADD_COLUMN
  int8_t  type;
  int8_t  flags;
  int32_t bytes;
  // TSDB_ALTER_TABLE_DROP_COLUMN
  // TSDB_ALTER_TABLE_UPDATE_COLUMN_BYTES
  int8_t  colModType;
  int32_t colModBytes;
  // TSDB_ALTER_TABLE_UPDATE_COLUMN_NAME
  char* colNewName;
  // TSDB_ALTER_TABLE_UPDATE_TAG_VAL
  char*    tagName;
  int8_t   isNull;
  int8_t   tagType;
  uint32_t nTagVal;
  uint8_t* pTagVal;
  // TSDB_ALTER_TABLE_UPDATE_OPTIONS
  int8_t  updateTTL;
  int32_t newTTL;
  int32_t newCommentLen;
  char*   newComment;
} SVAlterTbReq;

int32_t tEncodeSVAlterTbReq(SEncoder* pEncoder, const SVAlterTbReq* pReq);
int32_t tDecodeSVAlterTbReq(SDecoder* pDecoder, SVAlterTbReq* pReq);

typedef struct {
  int32_t        code;
  STableMetaRsp* pMeta;
} SVAlterTbRsp;

int32_t tEncodeSVAlterTbRsp(SEncoder* pEncoder, const SVAlterTbRsp* pRsp);
int32_t tDecodeSVAlterTbRsp(SDecoder* pDecoder, SVAlterTbRsp* pRsp);
// ======================

typedef struct {
  SMsgHead head;
  int64_t  uid;
  int32_t  tid;
  int16_t  tversion;
  int16_t  colId;
  int8_t   type;
  int16_t  bytes;
  int32_t  tagValLen;
  int16_t  numOfTags;
  int32_t  schemaLen;
  char     data[];
} SUpdateTagValReq;

typedef struct {
  SMsgHead head;
} SUpdateTagValRsp;

typedef struct {
  SMsgHead head;
} SVShowTablesReq;

typedef struct {
  SMsgHead head;
  int32_t  id;
} SVShowTablesFetchReq;

typedef struct {
  int64_t useconds;
  int8_t  completed;  // all results are returned to client
  int8_t  precision;
  int8_t  compressed;
  int32_t compLen;
  int32_t numOfRows;
  char    data[];
} SVShowTablesFetchRsp;

typedef struct {
  int64_t consumerId;
  int32_t epoch;
  char    cgroup[TSDB_CGROUP_LEN];
} SMqAskEpReq;

typedef struct {
  int64_t consumerId;
  int32_t epoch;
} SMqHbReq;

typedef struct {
  int8_t reserved;
} SMqHbRsp;

typedef struct {
  int32_t key;
  int32_t valueLen;
  void*   value;
} SKv;

typedef struct {
  int64_t tscRid;
  int8_t  connType;
} SClientHbKey;

typedef struct {
  int64_t tid;
  char    status[TSDB_JOB_STATUS_LEN];
} SQuerySubDesc;

typedef struct {
  char     sql[TSDB_SHOW_SQL_LEN];
  uint64_t queryId;
  int64_t  useconds;
  int64_t  stime;  // timestamp precision ms
  int64_t  reqRid;
  bool     stableQuery;
  char     fqdn[TSDB_FQDN_LEN];
  int32_t  subPlanNum;
  SArray*  subDesc;  // SArray<SQuerySubDesc>
} SQueryDesc;

typedef struct {
  uint32_t connId;
  SArray*  queryDesc;  // SArray<SQueryDesc>
} SQueryHbReqBasic;

typedef struct {
  uint32_t connId;
  uint64_t killRid;
  int32_t  totalDnodes;
  int32_t  onlineDnodes;
  int8_t   killConnection;
  int8_t   align[3];
  SEpSet   epSet;
  SArray*  pQnodeList;
} SQueryHbRspBasic;

typedef struct SAppClusterSummary {
  uint64_t numOfInsertsReq;
  uint64_t numOfInsertRows;
  uint64_t insertElapsedTime;
  uint64_t insertBytes;  // submit to tsdb since launched.

  uint64_t fetchBytes;
  uint64_t queryElapsedTime;
  uint64_t numOfSlowQueries;
  uint64_t totalRequests;
  uint64_t currentRequests;  // the number of SRequestObj
} SAppClusterSummary;

typedef struct {
  int64_t            appId;
  int32_t            pid;
  char               name[TSDB_APP_NAME_LEN];
  int64_t            startTime;
  SAppClusterSummary summary;
} SAppHbReq;

typedef struct {
  SClientHbKey      connKey;
  int64_t           clusterId;
  SAppHbReq         app;
  SQueryHbReqBasic* query;
  SHashObj*         info;  // hash<Skv.key, Skv>
} SClientHbReq;

typedef struct {
  int64_t reqId;
  SArray* reqs;  // SArray<SClientHbReq>
} SClientHbBatchReq;

typedef struct {
  SClientHbKey      connKey;
  int32_t           status;
  SQueryHbRspBasic* query;
  SArray*           info;  // Array<Skv>
} SClientHbRsp;

typedef struct {
  int64_t reqId;
  int64_t rspId;
  int32_t svrTimestamp;
  SArray* rsps;  // SArray<SClientHbRsp>
} SClientHbBatchRsp;

static FORCE_INLINE uint32_t hbKeyHashFunc(const char* key, uint32_t keyLen) { return taosIntHash_64(key, keyLen); }

static FORCE_INLINE void tFreeReqKvHash(SHashObj* info) {
  void* pIter = taosHashIterate(info, NULL);
  while (pIter != NULL) {
    SKv* kv = (SKv*)pIter;
    taosMemoryFreeClear(kv->value);
    pIter = taosHashIterate(info, pIter);
  }
}

static FORCE_INLINE void tFreeClientHbQueryDesc(void* pDesc) {
  SQueryDesc* desc = (SQueryDesc*)pDesc;
  if (desc->subDesc) {
    taosArrayDestroy(desc->subDesc);
    desc->subDesc = NULL;
  }
}

static FORCE_INLINE void tFreeClientHbReq(void* pReq) {
  SClientHbReq* req = (SClientHbReq*)pReq;
  if (req->query) {
    if (req->query->queryDesc) {
      taosArrayDestroyEx(req->query->queryDesc, tFreeClientHbQueryDesc);
    }
    taosMemoryFreeClear(req->query);
  }

  if (req->info) {
    tFreeReqKvHash(req->info);
    taosHashCleanup(req->info);
    req->info = NULL;
  }
}

int32_t tSerializeSClientHbBatchReq(void* buf, int32_t bufLen, const SClientHbBatchReq* pReq);
int32_t tDeserializeSClientHbBatchReq(void* buf, int32_t bufLen, SClientHbBatchReq* pReq);

static FORCE_INLINE void tFreeClientHbBatchReq(void* pReq) {
  SClientHbBatchReq* req = (SClientHbBatchReq*)pReq;
  taosArrayDestroyEx(req->reqs, tFreeClientHbReq);
  taosMemoryFree(pReq);
}

static FORCE_INLINE void tFreeClientKv(void* pKv) {
  SKv* kv = (SKv*)pKv;
  if (kv) {
    taosMemoryFreeClear(kv->value);
  }
}

static FORCE_INLINE void tFreeClientHbRsp(void* pRsp) {
  SClientHbRsp* rsp = (SClientHbRsp*)pRsp;
  if (rsp->query) {
    taosArrayDestroy(rsp->query->pQnodeList);
    taosMemoryFreeClear(rsp->query);
  }
  if (rsp->info) taosArrayDestroyEx(rsp->info, tFreeClientKv);
}

static FORCE_INLINE void tFreeClientHbBatchRsp(void* pRsp) {
  SClientHbBatchRsp* rsp = (SClientHbBatchRsp*)pRsp;
  taosArrayDestroyEx(rsp->rsps, tFreeClientHbRsp);
}

int32_t tSerializeSClientHbBatchRsp(void* buf, int32_t bufLen, const SClientHbBatchRsp* pBatchRsp);
int32_t tDeserializeSClientHbBatchRsp(void* buf, int32_t bufLen, SClientHbBatchRsp* pBatchRsp);
void    tFreeSClientHbBatchRsp(SClientHbBatchRsp* pBatchRsp);

static FORCE_INLINE int32_t tEncodeSKv(SEncoder* pEncoder, const SKv* pKv) {
  if (tEncodeI32(pEncoder, pKv->key) < 0) return -1;
  if (tEncodeI32(pEncoder, pKv->valueLen) < 0) return -1;
  if (tEncodeBinary(pEncoder, (uint8_t*)pKv->value, pKv->valueLen) < 0) return -1;
  return 0;
}

static FORCE_INLINE int32_t tDecodeSKv(SDecoder* pDecoder, SKv* pKv) {
  if (tDecodeI32(pDecoder, &pKv->key) < 0) return -1;
  if (tDecodeI32(pDecoder, &pKv->valueLen) < 0) return -1;
  pKv->value = taosMemoryMalloc(pKv->valueLen + 1);
  if (pKv->value == NULL) return -1;
  if (tDecodeCStrTo(pDecoder, (char*)pKv->value) < 0) return -1;
  return 0;
}

static FORCE_INLINE int32_t tEncodeSClientHbKey(SEncoder* pEncoder, const SClientHbKey* pKey) {
  if (tEncodeI64(pEncoder, pKey->tscRid) < 0) return -1;
  if (tEncodeI8(pEncoder, pKey->connType) < 0) return -1;
  return 0;
}

static FORCE_INLINE int32_t tDecodeSClientHbKey(SDecoder* pDecoder, SClientHbKey* pKey) {
  if (tDecodeI64(pDecoder, &pKey->tscRid) < 0) return -1;
  if (tDecodeI8(pDecoder, &pKey->connType) < 0) return -1;
  return 0;
}

typedef struct {
  int32_t vgId;
  // TODO stas
} SMqReportVgInfo;

static FORCE_INLINE int32_t taosEncodeSMqVgInfo(void** buf, const SMqReportVgInfo* pVgInfo) {
  int32_t tlen = 0;
  tlen += taosEncodeFixedI32(buf, pVgInfo->vgId);
  return tlen;
}

static FORCE_INLINE void* taosDecodeSMqVgInfo(void* buf, SMqReportVgInfo* pVgInfo) {
  buf = taosDecodeFixedI32(buf, &pVgInfo->vgId);
  return buf;
}

typedef struct {
  int32_t epoch;
  int64_t topicUid;
  char    name[TSDB_TOPIC_FNAME_LEN];
  SArray* pVgInfo;  // SArray<SMqHbVgInfo>
} SMqTopicInfo;

static FORCE_INLINE int32_t taosEncodeSMqTopicInfoMsg(void** buf, const SMqTopicInfo* pTopicInfo) {
  int32_t tlen = 0;
  tlen += taosEncodeFixedI32(buf, pTopicInfo->epoch);
  tlen += taosEncodeFixedI64(buf, pTopicInfo->topicUid);
  tlen += taosEncodeString(buf, pTopicInfo->name);
  int32_t sz = taosArrayGetSize(pTopicInfo->pVgInfo);
  tlen += taosEncodeFixedI32(buf, sz);
  for (int32_t i = 0; i < sz; i++) {
    SMqReportVgInfo* pVgInfo = (SMqReportVgInfo*)taosArrayGet(pTopicInfo->pVgInfo, i);
    tlen += taosEncodeSMqVgInfo(buf, pVgInfo);
  }
  return tlen;
}

static FORCE_INLINE void* taosDecodeSMqTopicInfoMsg(void* buf, SMqTopicInfo* pTopicInfo) {
  buf = taosDecodeFixedI32(buf, &pTopicInfo->epoch);
  buf = taosDecodeFixedI64(buf, &pTopicInfo->topicUid);
  buf = taosDecodeStringTo(buf, pTopicInfo->name);
  int32_t sz;
  buf = taosDecodeFixedI32(buf, &sz);
  pTopicInfo->pVgInfo = taosArrayInit(sz, sizeof(SMqReportVgInfo));
  for (int32_t i = 0; i < sz; i++) {
    SMqReportVgInfo vgInfo;
    buf = taosDecodeSMqVgInfo(buf, &vgInfo);
    taosArrayPush(pTopicInfo->pVgInfo, &vgInfo);
  }
  return buf;
}

typedef struct {
  int32_t status;  // ask hb endpoint
  int32_t epoch;
  int64_t consumerId;
  SArray* pTopics;  // SArray<SMqHbTopicInfo>
} SMqReportReq;

static FORCE_INLINE int32_t taosEncodeSMqReportMsg(void** buf, const SMqReportReq* pMsg) {
  int32_t tlen = 0;
  tlen += taosEncodeFixedI32(buf, pMsg->status);
  tlen += taosEncodeFixedI32(buf, pMsg->epoch);
  tlen += taosEncodeFixedI64(buf, pMsg->consumerId);
  int32_t sz = taosArrayGetSize(pMsg->pTopics);
  tlen += taosEncodeFixedI32(buf, sz);
  for (int32_t i = 0; i < sz; i++) {
    SMqTopicInfo* topicInfo = (SMqTopicInfo*)taosArrayGet(pMsg->pTopics, i);
    tlen += taosEncodeSMqTopicInfoMsg(buf, topicInfo);
  }
  return tlen;
}

static FORCE_INLINE void* taosDecodeSMqReportMsg(void* buf, SMqReportReq* pMsg) {
  buf = taosDecodeFixedI32(buf, &pMsg->status);
  buf = taosDecodeFixedI32(buf, &pMsg->epoch);
  buf = taosDecodeFixedI64(buf, &pMsg->consumerId);
  int32_t sz;
  buf = taosDecodeFixedI32(buf, &sz);
  pMsg->pTopics = taosArrayInit(sz, sizeof(SMqTopicInfo));
  for (int32_t i = 0; i < sz; i++) {
    SMqTopicInfo topicInfo;
    buf = taosDecodeSMqTopicInfoMsg(buf, &topicInfo);
    taosArrayPush(pMsg->pTopics, &topicInfo);
  }
  return buf;
}

typedef struct {
  SMsgHead head;
  int64_t  leftForVer;
  int32_t  vgId;
  int64_t  consumerId;
  char     subKey[TSDB_SUBSCRIBE_KEY_LEN];
} SMqVDeleteReq;

typedef struct {
  int8_t reserved;
} SMqVDeleteRsp;

typedef struct {
  char   name[TSDB_STREAM_FNAME_LEN];
  int8_t igNotExists;
} SMDropStreamReq;

typedef struct {
  int8_t reserved;
} SMDropStreamRsp;

typedef struct {
  SMsgHead head;
  int64_t  leftForVer;
  int32_t  taskId;
} SVDropStreamTaskReq;

typedef struct {
  int8_t reserved;
} SVDropStreamTaskRsp;

int32_t tSerializeSMDropStreamReq(void* buf, int32_t bufLen, const SMDropStreamReq* pReq);
int32_t tDeserializeSMDropStreamReq(void* buf, int32_t bufLen, SMDropStreamReq* pReq);

typedef struct {
  char   name[TSDB_STREAM_FNAME_LEN];
  int8_t igNotExists;
} SMRecoverStreamReq;

typedef struct {
  int8_t reserved;
} SMRecoverStreamRsp;

typedef struct {
  int64_t recoverObjUid;
  int32_t taskId;
  int32_t hasCheckPoint;
} SMVStreamGatherInfoReq;

int32_t tSerializeSMRecoverStreamReq(void* buf, int32_t bufLen, const SMRecoverStreamReq* pReq);
int32_t tDeserializeSMRecoverStreamReq(void* buf, int32_t bufLen, SMRecoverStreamReq* pReq);

typedef struct {
  int64_t leftForVer;
  int32_t vgId;
  int64_t oldConsumerId;
  int64_t newConsumerId;
  char    subKey[TSDB_SUBSCRIBE_KEY_LEN];
  int8_t  subType;
  int8_t  withMeta;
  char*   qmsg;
  int64_t suid;
} SMqRebVgReq;

static FORCE_INLINE int32_t tEncodeSMqRebVgReq(void** buf, const SMqRebVgReq* pReq) {
  int32_t tlen = 0;
  tlen += taosEncodeFixedI64(buf, pReq->leftForVer);
  tlen += taosEncodeFixedI32(buf, pReq->vgId);
  tlen += taosEncodeFixedI64(buf, pReq->oldConsumerId);
  tlen += taosEncodeFixedI64(buf, pReq->newConsumerId);
  tlen += taosEncodeString(buf, pReq->subKey);
  tlen += taosEncodeFixedI8(buf, pReq->subType);
  tlen += taosEncodeFixedI8(buf, pReq->withMeta);
  if (pReq->subType == TOPIC_SUB_TYPE__COLUMN) {
    tlen += taosEncodeString(buf, pReq->qmsg);
  } else if (pReq->subType == TOPIC_SUB_TYPE__TABLE) {
    tlen += taosEncodeFixedI64(buf, pReq->suid);
  }
  return tlen;
}

static FORCE_INLINE void* tDecodeSMqRebVgReq(const void* buf, SMqRebVgReq* pReq) {
  buf = taosDecodeFixedI64(buf, &pReq->leftForVer);
  buf = taosDecodeFixedI32(buf, &pReq->vgId);
  buf = taosDecodeFixedI64(buf, &pReq->oldConsumerId);
  buf = taosDecodeFixedI64(buf, &pReq->newConsumerId);
  buf = taosDecodeStringTo(buf, pReq->subKey);
  buf = taosDecodeFixedI8(buf, &pReq->subType);
  buf = taosDecodeFixedI8(buf, &pReq->withMeta);
  if (pReq->subType == TOPIC_SUB_TYPE__COLUMN) {
    buf = taosDecodeString(buf, &pReq->qmsg);
  } else if (pReq->subType == TOPIC_SUB_TYPE__TABLE) {
    buf = taosDecodeFixedI64(buf, &pReq->suid);
  }
  return (void*)buf;
}

typedef struct {
  char    topic[TSDB_TOPIC_FNAME_LEN];
  int64_t ntbUid;
  SArray* colIdList;  // SArray<int16_t>
} SCheckAlterInfo;

int32_t tEncodeSCheckAlterInfo(SEncoder* pEncoder, const SCheckAlterInfo* pInfo);
int32_t tDecodeSCheckAlterInfo(SDecoder* pDecoder, SCheckAlterInfo* pInfo);

typedef struct {
  int32_t vgId;
  int64_t offset;
  char    topicName[TSDB_TOPIC_FNAME_LEN];
  char    cgroup[TSDB_CGROUP_LEN];
} SMqOffset;

typedef struct {
  int32_t    num;
  SMqOffset* offsets;
} SMqCMCommitOffsetReq;

typedef struct {
  int32_t reserved;
} SMqCMCommitOffsetRsp;

int32_t tEncodeSMqOffset(SEncoder* encoder, const SMqOffset* pOffset);
int32_t tDecodeSMqOffset(SDecoder* decoder, SMqOffset* pOffset);
int32_t tEncodeSMqCMCommitOffsetReq(SEncoder* encoder, const SMqCMCommitOffsetReq* pReq);
int32_t tDecodeSMqCMCommitOffsetReq(SDecoder* decoder, SMqCMCommitOffsetReq* pReq);

// tqOffset
enum {
  TMQ_OFFSET__RESET_NONE = -3,
  TMQ_OFFSET__RESET_EARLIEAST = -2,
  TMQ_OFFSET__RESET_LATEST = -1,
  TMQ_OFFSET__LOG = 1,
  TMQ_OFFSET__SNAPSHOT_DATA = 2,
  TMQ_OFFSET__SNAPSHOT_META = 3,
};

typedef struct {
  int8_t type;
  union {
    // snapshot data
    struct {
      int64_t uid;
      int64_t ts;
    };
    // log
    struct {
      int64_t version;
    };
  };
} STqOffsetVal;

int32_t tEncodeSTqOffsetVal(SEncoder* pEncoder, const STqOffsetVal* pOffsetVal);
int32_t tDecodeSTqOffsetVal(SDecoder* pDecoder, STqOffsetVal* pOffsetVal);
int32_t tFormatOffset(char* buf, int32_t maxLen, const STqOffsetVal* pVal);
bool    tOffsetEqual(const STqOffsetVal* pLeft, const STqOffsetVal* pRight);

typedef struct {
  STqOffsetVal val;
  char         subKey[TSDB_SUBSCRIBE_KEY_LEN];
} STqOffset;

int32_t tEncodeSTqOffset(SEncoder* pEncoder, const STqOffset* pOffset);
int32_t tDecodeSTqOffset(SDecoder* pDecoder, STqOffset* pOffset);

typedef struct {
  char    name[TSDB_TABLE_FNAME_LEN];
  char    stb[TSDB_TABLE_FNAME_LEN];
  int8_t  igExists;
  int8_t  intervalUnit;
  int8_t  slidingUnit;
  int8_t  timezone;
  int32_t dstVgId;  // for stream
  int64_t interval;
  int64_t offset;
  int64_t sliding;
  int64_t maxDelay;
  int64_t watermark;
  int32_t exprLen;        // strlen + 1
  int32_t tagsFilterLen;  // strlen + 1
  int32_t sqlLen;         // strlen + 1
  int32_t astLen;         // strlen + 1
  char*   expr;
  char*   tagsFilter;
  char*   sql;
  char*   ast;
} SMCreateSmaReq;

int32_t tSerializeSMCreateSmaReq(void* buf, int32_t bufLen, SMCreateSmaReq* pReq);
int32_t tDeserializeSMCreateSmaReq(void* buf, int32_t bufLen, SMCreateSmaReq* pReq);
void    tFreeSMCreateSmaReq(SMCreateSmaReq* pReq);

typedef struct {
  char   name[TSDB_TABLE_FNAME_LEN];
  int8_t igNotExists;
} SMDropSmaReq;

int32_t tSerializeSMDropSmaReq(void* buf, int32_t bufLen, SMDropSmaReq* pReq);
int32_t tDeserializeSMDropSmaReq(void* buf, int32_t bufLen, SMDropSmaReq* pReq);

typedef struct {
  int32_t vgId;
  SEpSet  epSet;
} SVgEpSet;

typedef struct {
  int8_t         version;       // for compatibility(default 0)
  int8_t         intervalUnit;  // MACRO: TIME_UNIT_XXX
  int8_t         slidingUnit;   // MACRO: TIME_UNIT_XXX
  int8_t         timezoneInt;   // sma data expired if timezone changes.
  int32_t        dstVgId;
  char           indexName[TSDB_INDEX_NAME_LEN];
  int32_t        exprLen;
  int32_t        tagsFilterLen;
  int64_t        indexUid;
  tb_uid_t       tableUid;  // super/child/common table uid
  tb_uid_t       dstTbUid;  // for dstVgroup
  int64_t        interval;
  int64_t        offset;  // use unit by precision of DB
  int64_t        sliding;
  char*          dstTbName;  // for dstVgroup
  char*          expr;       // sma expression
  char*          tagsFilter;
  SSchemaWrapper schemaRow;  // for dstVgroup
  SSchemaWrapper schemaTag;  // for dstVgroup
} STSma;                     // Time-range-wise SMA

typedef STSma SVCreateTSmaReq;

typedef struct {
  int8_t  type;  // 0 status report, 1 update data
  int64_t indexUid;
  int64_t skey;  // start TS key of interval/sliding window
} STSmaMsg;

typedef struct {
  int64_t indexUid;
  char    indexName[TSDB_INDEX_NAME_LEN];
} SVDropTSmaReq;

typedef struct {
  int tmp;  // TODO: to avoid compile error
} SVCreateTSmaRsp, SVDropTSmaRsp;

#if 0
int32_t tSerializeSVCreateTSmaReq(void** buf, SVCreateTSmaReq* pReq);
void*   tDeserializeSVCreateTSmaReq(void* buf, SVCreateTSmaReq* pReq);
int32_t tSerializeSVDropTSmaReq(void** buf, SVDropTSmaReq* pReq);
void*   tDeserializeSVDropTSmaReq(void* buf, SVDropTSmaReq* pReq);
#endif

int32_t tEncodeSVCreateTSmaReq(SEncoder* pCoder, const SVCreateTSmaReq* pReq);
int32_t tDecodeSVCreateTSmaReq(SDecoder* pCoder, SVCreateTSmaReq* pReq);
int32_t tEncodeSVDropTSmaReq(SEncoder* pCoder, const SVDropTSmaReq* pReq);
int32_t tDecodeSVDropTSmaReq(SDecoder* pCoder, SVDropTSmaReq* pReq);

typedef struct {
  int32_t number;
  STSma*  tSma;
} STSmaWrapper;

static FORCE_INLINE void tDestroyTSma(STSma* pSma) {
  if (pSma) {
    taosMemoryFreeClear(pSma->dstTbName);
    taosMemoryFreeClear(pSma->expr);
    taosMemoryFreeClear(pSma->tagsFilter);
  }
}

static FORCE_INLINE void tDestroyTSmaWrapper(STSmaWrapper* pSW, bool deepCopy) {
  if (pSW) {
    if (pSW->tSma) {
      if (deepCopy) {
        for (uint32_t i = 0; i < pSW->number; ++i) {
          tDestroyTSma(pSW->tSma + i);
        }
      }
      taosMemoryFreeClear(pSW->tSma);
    }
  }
}

static FORCE_INLINE void* tFreeTSmaWrapper(STSmaWrapper* pSW, bool deepCopy) {
  tDestroyTSmaWrapper(pSW, deepCopy);
  taosMemoryFreeClear(pSW);
  return NULL;
}

int32_t tEncodeSVCreateTSmaReq(SEncoder* pCoder, const SVCreateTSmaReq* pReq);
int32_t tDecodeSVCreateTSmaReq(SDecoder* pCoder, SVCreateTSmaReq* pReq);

int32_t tEncodeTSma(SEncoder* pCoder, const STSma* pSma);
int32_t tDecodeTSma(SDecoder* pCoder, STSma* pSma, bool deepCopy);

static int32_t tEncodeTSmaWrapper(SEncoder* pEncoder, const STSmaWrapper* pReq) {
  if (tEncodeI32(pEncoder, pReq->number) < 0) return -1;
  for (int32_t i = 0; i < pReq->number; ++i) {
    tEncodeTSma(pEncoder, pReq->tSma + i);
  }
  return 0;
}

static int32_t tDecodeTSmaWrapper(SDecoder* pDecoder, STSmaWrapper* pReq, bool deepCopy) {
  if (tDecodeI32(pDecoder, &pReq->number) < 0) return -1;
  for (int32_t i = 0; i < pReq->number; ++i) {
    tDecodeTSma(pDecoder, pReq->tSma + i, deepCopy);
  }
  return 0;
}

typedef struct {
  int64_t tsmaIndexUid;
  STimeWindow queryWindow;
} SVGetTsmaExpWndsReq;

typedef struct {
  int64_t tsmaIndexUid;
  int32_t numExpWnds;
  TSKEY*  expWndsStartTs;
} SVGetTsmaExpWndsRsp;

typedef struct {
  int idx;
} SMCreateFullTextReq;

int32_t tSerializeSMCreateFullTextReq(void* buf, int32_t bufLen, SMCreateFullTextReq* pReq);
int32_t tDeserializeSMCreateFullTextReq(void* buf, int32_t bufLen, SMCreateFullTextReq* pReq);
void    tFreeSMCreateFullTextReq(SMCreateFullTextReq* pReq);

typedef struct {
  char   name[TSDB_TABLE_FNAME_LEN];
  int8_t igNotExists;
} SMDropFullTextReq;

int32_t tSerializeSMDropFullTextReq(void* buf, int32_t bufLen, SMDropFullTextReq* pReq);
int32_t tDeserializeSMDropFullTextReq(void* buf, int32_t bufLen, SMDropFullTextReq* pReq);

typedef struct {
  char indexFName[TSDB_INDEX_FNAME_LEN];
} SUserIndexReq;

int32_t tSerializeSUserIndexReq(void* buf, int32_t bufLen, SUserIndexReq* pReq);
int32_t tDeserializeSUserIndexReq(void* buf, int32_t bufLen, SUserIndexReq* pReq);

typedef struct {
  char dbFName[TSDB_DB_FNAME_LEN];
  char tblFName[TSDB_TABLE_FNAME_LEN];
  char colName[TSDB_COL_NAME_LEN];
  char indexType[TSDB_INDEX_TYPE_LEN];
  char indexExts[TSDB_INDEX_EXTS_LEN];
} SUserIndexRsp;

int32_t tSerializeSUserIndexRsp(void* buf, int32_t bufLen, const SUserIndexRsp* pRsp);
int32_t tDeserializeSUserIndexRsp(void* buf, int32_t bufLen, SUserIndexRsp* pRsp);

typedef struct {
  char tbFName[TSDB_TABLE_FNAME_LEN];
} STableIndexReq;

int32_t tSerializeSTableIndexReq(void* buf, int32_t bufLen, STableIndexReq* pReq);
int32_t tDeserializeSTableIndexReq(void* buf, int32_t bufLen, STableIndexReq* pReq);

typedef struct {
  int8_t  intervalUnit;
  int8_t  slidingUnit;
  int64_t interval;
  int64_t offset;
  int64_t sliding;
  int64_t dstTbUid;
  int32_t dstVgId;
  SEpSet  epSet;
  char*   expr;
} STableIndexInfo;

typedef struct {
  char     tbName[TSDB_TABLE_NAME_LEN];
  char     dbFName[TSDB_DB_FNAME_LEN];
  uint64_t suid;
  int32_t  version;
  SArray*  pIndex;
} STableIndexRsp;

int32_t tSerializeSTableIndexRsp(void* buf, int32_t bufLen, const STableIndexRsp* pRsp);
int32_t tDeserializeSTableIndexRsp(void* buf, int32_t bufLen, STableIndexRsp* pRsp);
void    tFreeSerializeSTableIndexRsp(STableIndexRsp* pRsp);

void tFreeSTableIndexInfo(void* pInfo);

typedef struct {
  int8_t  mqMsgType;
  int32_t code;
  int32_t epoch;
  int64_t consumerId;
} SMqRspHead;

typedef struct {
  SMsgHead head;
  char     subKey[TSDB_SUBSCRIBE_KEY_LEN];
  int8_t   withTbName;
  int8_t   useSnapshot;
  int32_t  epoch;
  uint64_t reqId;
  int64_t  consumerId;
  int64_t  timeout;
  // int64_t      currentOffset;
  STqOffsetVal reqOffset;
} SMqPollReq;

typedef struct {
  int32_t vgId;
  int64_t offset;
  SEpSet  epSet;
} SMqSubVgEp;

static FORCE_INLINE int32_t tEncodeSMqSubVgEp(void** buf, const SMqSubVgEp* pVgEp) {
  int32_t tlen = 0;
  tlen += taosEncodeFixedI32(buf, pVgEp->vgId);
  tlen += taosEncodeFixedI64(buf, pVgEp->offset);
  tlen += taosEncodeSEpSet(buf, &pVgEp->epSet);
  return tlen;
}

static FORCE_INLINE void* tDecodeSMqSubVgEp(void* buf, SMqSubVgEp* pVgEp) {
  buf = taosDecodeFixedI32(buf, &pVgEp->vgId);
  buf = taosDecodeFixedI64(buf, &pVgEp->offset);
  buf = taosDecodeSEpSet(buf, &pVgEp->epSet);
  return buf;
}

typedef struct {
  char           topic[TSDB_TOPIC_FNAME_LEN];
  char           db[TSDB_DB_FNAME_LEN];
  SArray*        vgs;  // SArray<SMqSubVgEp>
  SSchemaWrapper schema;
} SMqSubTopicEp;

static FORCE_INLINE int32_t tEncodeSMqSubTopicEp(void** buf, const SMqSubTopicEp* pTopicEp) {
  int32_t tlen = 0;
  tlen += taosEncodeString(buf, pTopicEp->topic);
  tlen += taosEncodeString(buf, pTopicEp->db);
  int32_t sz = taosArrayGetSize(pTopicEp->vgs);
  tlen += taosEncodeFixedI32(buf, sz);
  for (int32_t i = 0; i < sz; i++) {
    SMqSubVgEp* pVgEp = (SMqSubVgEp*)taosArrayGet(pTopicEp->vgs, i);
    tlen += tEncodeSMqSubVgEp(buf, pVgEp);
  }
  tlen += taosEncodeSSchemaWrapper(buf, &pTopicEp->schema);
  return tlen;
}

static FORCE_INLINE void* tDecodeSMqSubTopicEp(void* buf, SMqSubTopicEp* pTopicEp) {
  buf = taosDecodeStringTo(buf, pTopicEp->topic);
  buf = taosDecodeStringTo(buf, pTopicEp->db);
  int32_t sz;
  buf = taosDecodeFixedI32(buf, &sz);
  pTopicEp->vgs = taosArrayInit(sz, sizeof(SMqSubVgEp));
  if (pTopicEp->vgs == NULL) {
    return NULL;
  }
  for (int32_t i = 0; i < sz; i++) {
    SMqSubVgEp vgEp;
    buf = tDecodeSMqSubVgEp(buf, &vgEp);
    taosArrayPush(pTopicEp->vgs, &vgEp);
  }
  buf = taosDecodeSSchemaWrapper(buf, &pTopicEp->schema);
  return buf;
}

static FORCE_INLINE void tDeleteSMqSubTopicEp(SMqSubTopicEp* pSubTopicEp) {
  // taosMemoryFree(pSubTopicEp->schema.pSchema);
  taosArrayDestroy(pSubTopicEp->vgs);
}

typedef struct {
  SMqRspHead   head;
  int64_t      reqOffset;
  int64_t      rspOffset;
  STqOffsetVal reqOffsetNew;
  STqOffsetVal rspOffsetNew;
  int16_t      resMsgType;
  int32_t      metaRspLen;
  void*        metaRsp;
} SMqMetaRsp;

static FORCE_INLINE int32_t tEncodeSMqMetaRsp(void** buf, const SMqMetaRsp* pRsp) {
  int32_t tlen = 0;
  tlen += taosEncodeFixedI64(buf, pRsp->reqOffset);
  tlen += taosEncodeFixedI64(buf, pRsp->rspOffset);
  tlen += taosEncodeFixedI16(buf, pRsp->resMsgType);
  tlen += taosEncodeFixedI32(buf, pRsp->metaRspLen);
  tlen += taosEncodeBinary(buf, pRsp->metaRsp, pRsp->metaRspLen);
  return tlen;
}

static FORCE_INLINE void* tDecodeSMqMetaRsp(const void* buf, SMqMetaRsp* pRsp) {
  buf = taosDecodeFixedI64(buf, &pRsp->reqOffset);
  buf = taosDecodeFixedI64(buf, &pRsp->rspOffset);
  buf = taosDecodeFixedI16(buf, &pRsp->resMsgType);
  buf = taosDecodeFixedI32(buf, &pRsp->metaRspLen);
  buf = taosDecodeBinary(buf, &pRsp->metaRsp, pRsp->metaRspLen);
  return (void*)buf;
}

typedef struct {
  SMqRspHead   head;
  STqOffsetVal reqOffset;
  STqOffsetVal rspOffset;
  int32_t      blockNum;
  int8_t       withTbName;
  int8_t       withSchema;
  SArray*      blockDataLen;
  SArray*      blockData;
  SArray*      blockTbName;
  SArray*      blockSchema;
} SMqDataRsp;

int32_t tEncodeSMqDataRsp(SEncoder* pEncoder, const SMqDataRsp* pRsp);
int32_t tDecodeSMqDataRsp(SDecoder* pDecoder, SMqDataRsp* pRsp);

typedef struct {
  SMqRspHead head;
  char       cgroup[TSDB_CGROUP_LEN];
  SArray*    topics;  // SArray<SMqSubTopicEp>
} SMqAskEpRsp;

static FORCE_INLINE int32_t tEncodeSMqAskEpRsp(void** buf, const SMqAskEpRsp* pRsp) {
  int32_t tlen = 0;
  // tlen += taosEncodeString(buf, pRsp->cgroup);
  int32_t sz = taosArrayGetSize(pRsp->topics);
  tlen += taosEncodeFixedI32(buf, sz);
  for (int32_t i = 0; i < sz; i++) {
    SMqSubTopicEp* pVgEp = (SMqSubTopicEp*)taosArrayGet(pRsp->topics, i);
    tlen += tEncodeSMqSubTopicEp(buf, pVgEp);
  }
  return tlen;
}

static FORCE_INLINE void* tDecodeSMqAskEpRsp(void* buf, SMqAskEpRsp* pRsp) {
  // buf = taosDecodeStringTo(buf, pRsp->cgroup);
  int32_t sz;
  buf = taosDecodeFixedI32(buf, &sz);
  pRsp->topics = taosArrayInit(sz, sizeof(SMqSubTopicEp));
  if (pRsp->topics == NULL) {
    return NULL;
  }
  for (int32_t i = 0; i < sz; i++) {
    SMqSubTopicEp topicEp;
    buf = tDecodeSMqSubTopicEp(buf, &topicEp);
    taosArrayPush(pRsp->topics, &topicEp);
  }
  return buf;
}

static FORCE_INLINE void tDeleteSMqAskEpRsp(SMqAskEpRsp* pRsp) {
  taosArrayDestroyEx(pRsp->topics, (void (*)(void*))tDeleteSMqSubTopicEp);
}

#define TD_AUTO_CREATE_TABLE 0x1
typedef struct {
  int64_t       suid;
  int64_t       uid;
  int32_t       sver;
  uint32_t      nData;
  uint8_t*      pData;
  SVCreateTbReq cTbReq;
} SVSubmitBlk;

typedef struct {
  int32_t flags;
  int32_t nBlocks;
  union {
    SArray*      pArray;
    SVSubmitBlk* pBlocks;
  };
} SVSubmitReq;

int32_t tEncodeSVSubmitReq(SEncoder* pCoder, const SVSubmitReq* pReq);
int32_t tDecodeSVSubmitReq(SDecoder* pCoder, SVSubmitReq* pReq);

typedef struct {
  SMsgHead header;
  uint64_t sId;
  uint64_t queryId;
  uint64_t taskId;
  uint32_t sqlLen;
  uint32_t phyLen;
  char*    sql;
  char*    msg;
} SVDeleteReq;

int32_t tSerializeSVDeleteReq(void* buf, int32_t bufLen, SVDeleteReq* pReq);
int32_t tDeserializeSVDeleteReq(void* buf, int32_t bufLen, SVDeleteReq* pReq);

typedef struct {
  int64_t affectedRows;
} SVDeleteRsp;

int32_t tEncodeSVDeleteRsp(SEncoder* pCoder, const SVDeleteRsp* pReq);
int32_t tDecodeSVDeleteRsp(SDecoder* pCoder, SVDeleteRsp* pReq);

typedef struct SDeleteRes {
  uint64_t suid;
  SArray*  uidList;
  int64_t  skey;
  int64_t  ekey;
  int64_t  affectedRows;
} SDeleteRes;

int32_t tEncodeDeleteRes(SEncoder* pCoder, const SDeleteRes* pRes);
int32_t tDecodeDeleteRes(SDecoder* pCoder, SDeleteRes* pRes);

#pragma pack(pop)

#ifdef __cplusplus
}
#endif

#endif /*_TD_COMMON_TAOS_MSG_H_*/<|MERGE_RESOLUTION|>--- conflicted
+++ resolved
@@ -1247,15 +1247,6 @@
   SSchema* pSchemas;
 } STableMetaRsp;
 
-<<<<<<< HEAD
-typedef struct {  
-  STableMetaRsp* pMeta;
-} SMAlterStbRsp;
-
-int32_t tEncodeSMAlterStbRsp(SEncoder *pEncoder, const SMAlterStbRsp *pRsp);
-int32_t tDecodeSMAlterStbRsp(SDecoder *pDecoder, SMAlterStbRsp *pRsp);
-void tFreeSMAlterStbRsp(SMAlterStbRsp* pRsp);
-=======
 typedef struct {
   STableMetaRsp* pMeta;
 } SMAlterStbRsp;
@@ -1263,7 +1254,6 @@
 int32_t tEncodeSMAlterStbRsp(SEncoder* pEncoder, const SMAlterStbRsp* pRsp);
 int32_t tDecodeSMAlterStbRsp(SDecoder* pDecoder, SMAlterStbRsp* pRsp);
 void    tFreeSMAlterStbRsp(SMAlterStbRsp* pRsp);
->>>>>>> 2fddb8a6
 
 int32_t tSerializeSTableMetaRsp(void* buf, int32_t bufLen, STableMetaRsp* pRsp);
 int32_t tDeserializeSTableMetaRsp(void* buf, int32_t bufLen, STableMetaRsp* pRsp);
@@ -2761,17 +2751,6 @@
 }
 
 typedef struct {
-  int64_t tsmaIndexUid;
-  STimeWindow queryWindow;
-} SVGetTsmaExpWndsReq;
-
-typedef struct {
-  int64_t tsmaIndexUid;
-  int32_t numExpWnds;
-  TSKEY*  expWndsStartTs;
-} SVGetTsmaExpWndsRsp;
-
-typedef struct {
   int idx;
 } SMCreateFullTextReq;
 
