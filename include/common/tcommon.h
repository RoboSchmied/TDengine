--- conflicted
+++ resolved
@@ -54,16 +54,13 @@
 } SColumnDataAgg;
 
 typedef struct SDataBlockInfo {
-  STimeWindow window;
-  int32_t     rows;
-  int32_t     rowSize;
-  int16_t     numOfCols;
-  int16_t     hasVarCol;
-  union {
-    int64_t uid;
-    int64_t blockId;
-  };
-  int64_t groupId;  // no need to serialize
+  STimeWindow    window;
+  int32_t        rows;
+  int32_t        rowSize;
+  int16_t        numOfCols;
+  int16_t        hasVarCol;
+  union {int64_t uid; int64_t blockId;};
+  int64_t        groupId;     // no need to serialize
 } SDataBlockInfo;
 
 typedef struct SSDataBlock {
@@ -95,12 +92,8 @@
 void*   tDecodeDataBlock(const void* buf, SSDataBlock* pBlock);
 
 int32_t tEncodeDataBlocks(void** buf, const SArray* blocks);
-<<<<<<< HEAD
-void*   tDecodeDataBlocks(const void* buf, SArray* blocks);
+void*   tDecodeDataBlocks(const void* buf, SArray** blocks);
 void    colDataDestroy(SColumnInfoData* pColData) ;
-=======
-void*   tDecodeDataBlocks(const void* buf, SArray** blocks);
->>>>>>> c4df3781
 
 static FORCE_INLINE void blockDestroyInner(SSDataBlock* pBlock) {
   // WARNING: do not use info.numOfCols,
@@ -108,17 +101,7 @@
   int32_t numOfOutput = taosArrayGetSize(pBlock->pDataBlock);
   for (int32_t i = 0; i < numOfOutput; ++i) {
     SColumnInfoData* pColInfoData = (SColumnInfoData*)taosArrayGet(pBlock->pDataBlock, i);
-<<<<<<< HEAD
     colDataDestroy(pColInfoData);
-=======
-    if (IS_VAR_DATA_TYPE(pColInfoData->info.type)) {
-      taosMemoryFreeClear(pColInfoData->varmeta.offset);
-    } else {
-      taosMemoryFreeClear(pColInfoData->nullbitmap);
-    }
-
-    taosMemoryFreeClear(pColInfoData->pData);
->>>>>>> c4df3781
   }
 
   taosArrayDestroy(pBlock->pDataBlock);
