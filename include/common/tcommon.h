/*
 * Copyright (c) 2019 TAOS Data, Inc. <jhtao@taosdata.com>
 *
 * This program is free software: you can use, redistribute, and/or modify
 * it under the terms of the GNU Affero General Public License, version 3
 * or later ("AGPL"), as published by the Free Software Foundation.
 *
 * This program is distributed in the hope that it will be useful, but WITHOUT
 * ANY WARRANTY; without even the implied warranty of MERCHANTABILITY or
 * FITNESS FOR A PARTICULAR PURPOSE.
 *
 * You should have received a copy of the GNU Affero General Public License
 * along with this program. If not, see <http://www.gnu.org/licenses/>.
 */

#ifndef _TD_COMMON_DEF_H_
#define _TD_COMMON_DEF_H_

#include "taosdef.h"
#include "tarray.h"
#include "tmsg.h"
#include "tvariant.h"

#ifdef __cplusplus
extern "C" {
#endif

enum {
  TMQ_CONF__RESET_OFFSET__LATEST = -1,
  TMQ_CONF__RESET_OFFSET__EARLIEAST = -2,
  TMQ_CONF__RESET_OFFSET__NONE = -3,
};

enum {
  TMQ_MSG_TYPE__DUMMY = 0,
  TMQ_MSG_TYPE__POLL_RSP,
  TMQ_MSG_TYPE__EP_RSP,
};

typedef struct {
  uint32_t  numOfTables;
  SArray*   pGroupList;
  SHashObj* map;  // speedup acquire the tableQueryInfo by table uid
} STableGroupInfo;

typedef struct SColumnDataAgg {
  int16_t colId;
  int64_t sum;
  int64_t max;
  int64_t min;
  int16_t maxIndex;
  int16_t minIndex;
  int16_t numOfNull;
} SColumnDataAgg;

typedef struct SDataBlockInfo {
<<<<<<< HEAD
  STimeWindow window;
  int32_t     rows;
  int32_t     rowSize;
  int32_t     numOfCols;
  union {
    int64_t uid;
    int64_t blockId;
  };
=======
  STimeWindow    window;
  int32_t        rows;
  int32_t        rowSize;
  int16_t        numOfCols;
  int16_t        hasVarCol;
  union {int64_t uid; int64_t blockId;};
>>>>>>> 16e5fd22
} SDataBlockInfo;

typedef struct SConstantItem {
  SColumnInfo info;
  int32_t     startRow;  // run-length-encoding to save the space for multiple rows
  int32_t     endRow;
  SVariant    value;
} SConstantItem;

// info.numOfCols = taosArrayGetSize(pDataBlock) + taosArrayGetSize(pConstantList);
typedef struct SSDataBlock {
  SColumnDataAgg* pBlockAgg;
  SArray*         pDataBlock;  // SArray<SColumnInfoData>
  SArray* pConstantList;       // SArray<SConstantItem>, it is a constant/tags value of the corresponding result value.
  SDataBlockInfo info;
} SSDataBlock;

typedef struct SVarColAttr {
  int32_t* offset;    // start position for each entry in the list
  uint32_t length;    // used buffer size that contain the valid data
  uint32_t allocLen;  // allocated buffer size
} SVarColAttr;

// pBlockAgg->numOfNull == info.rows, all data are null
// pBlockAgg->numOfNull == 0, no data are null.
typedef struct SColumnInfoData {
  SColumnInfo info;     // TODO filter info needs to be removed
  bool        hasNull;  // if current column data has null value.
  char*       pData;    // the corresponding block data in memory
  union {
    char*       nullbitmap;  // bitmap, one bit for each item in the list
    SVarColAttr varmeta;
  };
} SColumnInfoData;

static FORCE_INLINE int32_t tEncodeDataBlock(void** buf, const SSDataBlock* pBlock) {
  int64_t tbUid = pBlock->info.uid;
  int16_t numOfCols = pBlock->info.numOfCols;
  int16_t hasVarCol = pBlock->info.hasVarCol;
  int32_t rows = pBlock->info.rows;
  int32_t sz = taosArrayGetSize(pBlock->pDataBlock);

  int32_t tlen = 0;
  tlen += taosEncodeFixedI64(buf, tbUid);
  tlen += taosEncodeFixedI16(buf, numOfCols);
  tlen += taosEncodeFixedI16(buf, hasVarCol);
  tlen += taosEncodeFixedI32(buf, rows);
  tlen += taosEncodeFixedI32(buf, sz);
  for (int32_t i = 0; i < sz; i++) {
    SColumnInfoData* pColData = (SColumnInfoData*)taosArrayGet(pBlock->pDataBlock, i);
    tlen += taosEncodeFixedI16(buf, pColData->info.colId);
    tlen += taosEncodeFixedI16(buf, pColData->info.type);
    tlen += taosEncodeFixedI32(buf, pColData->info.bytes);
    int32_t colSz = rows * pColData->info.bytes;
    tlen += taosEncodeBinary(buf, pColData->pData, colSz);
  }
  return tlen;
}

static FORCE_INLINE void* tDecodeDataBlock(const void* buf, SSDataBlock* pBlock) {
  int32_t sz;

  buf = taosDecodeFixedI64(buf, &pBlock->info.uid);
  buf = taosDecodeFixedI16(buf, &pBlock->info.numOfCols);
  buf = taosDecodeFixedI16(buf, &pBlock->info.hasVarCol);
  buf = taosDecodeFixedI32(buf, &pBlock->info.rows);
  buf = taosDecodeFixedI32(buf, &sz);
  pBlock->pDataBlock = taosArrayInit(sz, sizeof(SColumnInfoData));
  for (int32_t i = 0; i < sz; i++) {
    SColumnInfoData data = {0};
    buf = taosDecodeFixedI16(buf, &data.info.colId);
    buf = taosDecodeFixedI16(buf, &data.info.type);
    buf = taosDecodeFixedI32(buf, &data.info.bytes);
    int32_t colSz = pBlock->info.rows * data.info.bytes;
    buf = taosDecodeBinary(buf, (void**)&data.pData, colSz);
    taosArrayPush(pBlock->pDataBlock, &data);
  }
  return (void*)buf;
}

static FORCE_INLINE void tDeleteSSDataBlock(SSDataBlock* pBlock) {
  if (pBlock == NULL) {
    return;
  }

  // int32_t numOfOutput = pBlock->info.numOfCols;
  int32_t sz = taosArrayGetSize(pBlock->pDataBlock);
  for (int32_t i = 0; i < sz; ++i) {
    SColumnInfoData* pColInfoData = (SColumnInfoData*)taosArrayGet(pBlock->pDataBlock, i);
    tfree(pColInfoData->pData);
  }

  taosArrayDestroy(pBlock->pDataBlock);
  tfree(pBlock->pBlockAgg);
  // tfree(pBlock);
}

static FORCE_INLINE int32_t tEncodeSMqPollRsp(void** buf, const SMqPollRsp* pRsp) {
  int32_t tlen = 0;
  int32_t sz = 0;
  tlen += taosEncodeFixedI64(buf, pRsp->consumerId);
  tlen += taosEncodeFixedI64(buf, pRsp->reqOffset);
  tlen += taosEncodeFixedI64(buf, pRsp->rspOffset);
  tlen += taosEncodeFixedI32(buf, pRsp->skipLogNum);
  tlen += taosEncodeFixedI32(buf, pRsp->numOfTopics);
  if (pRsp->numOfTopics == 0) return tlen;
  tlen += tEncodeSSchemaWrapper(buf, pRsp->schemas);
  if (pRsp->pBlockData) {
    sz = taosArrayGetSize(pRsp->pBlockData);
  }
  tlen += taosEncodeFixedI32(buf, sz);
  for (int32_t i = 0; i < sz; i++) {
    SSDataBlock* pBlock = (SSDataBlock*)taosArrayGet(pRsp->pBlockData, i);
    tlen += tEncodeDataBlock(buf, pBlock);
  }
  return tlen;
}

static FORCE_INLINE void* tDecodeSMqPollRsp(void* buf, SMqPollRsp* pRsp) {
  int32_t sz;
  buf = taosDecodeFixedI64(buf, &pRsp->consumerId);
  buf = taosDecodeFixedI64(buf, &pRsp->reqOffset);
  buf = taosDecodeFixedI64(buf, &pRsp->rspOffset);
  buf = taosDecodeFixedI32(buf, &pRsp->skipLogNum);
  buf = taosDecodeFixedI32(buf, &pRsp->numOfTopics);
  if (pRsp->numOfTopics == 0) return buf;
  pRsp->schemas = (SSchemaWrapper*)calloc(1, sizeof(SSchemaWrapper));
  if (pRsp->schemas == NULL) return NULL;
  buf = tDecodeSSchemaWrapper(buf, pRsp->schemas);
  buf = taosDecodeFixedI32(buf, &sz);
  pRsp->pBlockData = taosArrayInit(sz, sizeof(SSDataBlock));
  for (int32_t i = 0; i < sz; i++) {
    SSDataBlock block = {0};
    tDecodeDataBlock(buf, &block);
    taosArrayPush(pRsp->pBlockData, &block);
  }
  return buf;
}

static FORCE_INLINE void tDeleteSMqConsumeRsp(SMqPollRsp* pRsp) {
  if (pRsp->schemas) {
    if (pRsp->schemas->nCols) {
      tfree(pRsp->schemas->pSchema);
    }
    free(pRsp->schemas);
  }
  taosArrayDestroyEx(pRsp->pBlockData, (void (*)(void*))tDeleteSSDataBlock);
  pRsp->pBlockData = NULL;
}

//======================================================================================================================
// the following structure shared by parser and executor
typedef struct SColumn {
  union {
    uint64_t uid;
    int64_t  dataBlockId;
  };

  union {
    int16_t colId;
    int16_t slotId;
  };

  char    name[TSDB_COL_NAME_LEN];
  int8_t  flag;  // column type: normal column, tag, or user-input column (integer/float/string)
  int16_t type;
  int32_t bytes;
  uint8_t precision;
  uint8_t scale;
} SColumn;

typedef struct SLimit {
  int64_t limit;
  int64_t offset;
} SLimit;

typedef struct SOrder {
  uint32_t order;
  SColumn  col;
} SOrder;

typedef struct SGroupbyExpr {
  SArray* columnInfo;  // SArray<SColIndex>, group by columns information
  bool    groupbyTag;  // group by tag or column
} SGroupbyExpr;

typedef struct SFunctParam {
  int32_t  type;
  SColumn* pCol;
  SVariant param;
} SFunctParam;

// the structure for sql function in select clause
typedef struct SResSchame {
  int8_t  type;
  int32_t colId;
  int32_t bytes;
  int32_t precision;
  int32_t scale;
  char    name[TSDB_COL_NAME_LEN];
} SResSchema;

// TODO move away to executor.h
typedef struct SExprBasicInfo {
  SResSchema   resSchema;
  int16_t      numOfParams;  // argument value of each function
  SFunctParam* pParam;
} SExprBasicInfo;

typedef struct SExprInfo {
  struct SExprBasicInfo base;
  struct tExprNode*     pExpr;
} SExprInfo;

typedef struct SStateWindow {
  SColumn col;
} SStateWindow;

typedef struct SSessionWindow {
  int64_t gap;  // gap between two session window(in microseconds)
  SColumn col;
} SSessionWindow;

#define QUERY_ASC_FORWARD_STEP  1
#define QUERY_DESC_FORWARD_STEP -1

#define GET_FORWARD_DIRECTION_FACTOR(ord) (((ord) == TSDB_ORDER_ASC) ? QUERY_ASC_FORWARD_STEP : QUERY_DESC_FORWARD_STEP)

#ifdef __cplusplus
}
#endif

#endif /*_TD_COMMON_DEF_H_*/<|MERGE_RESOLUTION|>--- conflicted
+++ resolved
@@ -54,23 +54,12 @@
 } SColumnDataAgg;
 
 typedef struct SDataBlockInfo {
-<<<<<<< HEAD
-  STimeWindow window;
-  int32_t     rows;
-  int32_t     rowSize;
-  int32_t     numOfCols;
-  union {
-    int64_t uid;
-    int64_t blockId;
-  };
-=======
   STimeWindow    window;
   int32_t        rows;
   int32_t        rowSize;
   int16_t        numOfCols;
   int16_t        hasVarCol;
   union {int64_t uid; int64_t blockId;};
->>>>>>> 16e5fd22
 } SDataBlockInfo;
 
 typedef struct SConstantItem {
@@ -82,10 +71,10 @@
 
 // info.numOfCols = taosArrayGetSize(pDataBlock) + taosArrayGetSize(pConstantList);
 typedef struct SSDataBlock {
-  SColumnDataAgg* pBlockAgg;
-  SArray*         pDataBlock;  // SArray<SColumnInfoData>
-  SArray* pConstantList;       // SArray<SConstantItem>, it is a constant/tags value of the corresponding result value.
-  SDataBlockInfo info;
+  SColumnDataAgg *pBlockAgg;
+  SArray         *pDataBlock;    // SArray<SColumnInfoData>
+  SArray         *pConstantList; // SArray<SConstantItem>, it is a constant/tags value of the corresponding result value.
+  SDataBlockInfo  info;
 } SSDataBlock;
 
 typedef struct SVarColAttr {
@@ -259,7 +248,7 @@
 
 typedef struct SFunctParam {
   int32_t  type;
-  SColumn* pCol;
+  SColumn *pCol;
   SVariant param;
 } SFunctParam;
 
@@ -277,12 +266,12 @@
 typedef struct SExprBasicInfo {
   SResSchema   resSchema;
   int16_t      numOfParams;  // argument value of each function
-  SFunctParam* pParam;
+  SFunctParam *pParam;
 } SExprBasicInfo;
 
 typedef struct SExprInfo {
-  struct SExprBasicInfo base;
-  struct tExprNode*     pExpr;
+  struct SExprBasicInfo  base;
+  struct tExprNode      *pExpr;
 } SExprInfo;
 
 typedef struct SStateWindow {
