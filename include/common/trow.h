--- conflicted
+++ resolved
@@ -423,10 +423,6 @@
  */
 static FORCE_INLINE int32_t tdSRowSetExtendedInfo(SRowBuilder *pBuilder, int32_t nCols, int32_t nBoundCols,
                                                   int32_t flen, int32_t allNullLen, int32_t boundNullLen) {
-<<<<<<< HEAD
-  if ((boundNullLen > 0) && (allNullLen > 0) && isSelectKVRow(boundNullLen, allNullLen)) {
-    pBuilder->rowType = TD_ROW_KV;
-=======
   if ((boundNullLen > 0) && (allNullLen > 0) && (nBoundCols > 0)) {
     uint32_t tpLen = allNullLen;
     uint32_t kvLen = sizeof(col_id_t) + sizeof(SKvRowIdx) * nBoundCols + boundNullLen;
@@ -437,7 +433,6 @@
     }
 
 
->>>>>>> 6caa5069
   } else {
     pBuilder->rowType = TD_ROW_TP;
   }
@@ -478,7 +473,7 @@
     terrno = TSDB_CODE_INVALID_PARA;
     return terrno;
   }
-  
+
   TD_ROW_SET_TYPE(pBuilder->pBuf, pBuilder->rowType);
 
   uint32_t len = 0;
