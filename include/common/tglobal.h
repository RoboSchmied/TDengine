/*
 * Copyright (c) 2019 TAOS Data, Inc. <jhtao@taosdata.com>
 *
 * This program is free software: you can use, redistribute, and/or modify
 * it under the terms of the GNU Affero General Public License, version 3
 * or later ("AGPL"), as published by the Free Software Foundation.
 *
 * This program is distributed in the hope that it will be useful, but WITHOUT
 * ANY WARRANTY; without even the implied warranty of MERCHANTABILITY or
 * FITNESS FOR A PARTICULAR PURPOSE.
 *
 * You should have received a copy of the GNU Affero General Public License
 * along with this program. If not, see <http://www.gnu.org/licenses/>.
 */

#ifndef _TD_COMMON_GLOBAL_H_
#define _TD_COMMON_GLOBAL_H_

#include "tarray.h"
#include "tconfig.h"
#include "tdef.h"

#ifdef __cplusplus
extern "C" {
#endif

#define SLOW_LOG_TYPE_QUERY  0x1
#define SLOW_LOG_TYPE_INSERT 0x2
#define SLOW_LOG_TYPE_OTHERS 0x4
#define SLOW_LOG_TYPE_ALL    0xFFFFFFFF


// cluster
extern char     tsFirst[];
extern char     tsSecond[];
extern char     tsLocalFqdn[];
extern char     tsLocalEp[];
extern uint16_t tsServerPort;
extern int32_t  tsVersion;
extern int32_t  tsStatusInterval;
extern int32_t  tsNumOfSupportVnodes;

// common
extern int32_t tsMaxShellConns;
extern int32_t tsShellActivityTimer;
extern int32_t tsCompressMsgSize;
extern int32_t tsCompressColData;
extern int32_t tsMaxNumOfDistinctResults;
extern int32_t tsCompatibleModel;
extern bool    tsPrintAuth;
extern int64_t tsTickPerMin[3];
extern int32_t tsCountAlwaysReturnValue;
extern float   tsSelectivityRatio;
extern int32_t tsTagFilterResCacheSize;

// queue & threads
extern int32_t tsNumOfRpcThreads;
extern int32_t tsNumOfRpcSessions;
extern int32_t tsTimeToGetAvailableConn;
extern int32_t tsNumOfCommitThreads;
extern int32_t tsNumOfTaskQueueThreads;
extern int32_t tsNumOfMnodeQueryThreads;
extern int32_t tsNumOfMnodeFetchThreads;
extern int32_t tsNumOfMnodeReadThreads;
extern int32_t tsNumOfVnodeQueryThreads;
extern float   tsRatioOfVnodeStreamThreads;
extern int32_t tsNumOfVnodeFetchThreads;
extern int32_t tsNumOfVnodeRsmaThreads;
extern int32_t tsNumOfQnodeQueryThreads;
extern int32_t tsNumOfQnodeFetchThreads;
extern int32_t tsNumOfSnodeStreamThreads;
extern int32_t tsNumOfSnodeWriteThreads;
extern int64_t tsRpcQueueMemoryAllowed;

// sync raft
extern int32_t tsElectInterval;
extern int32_t tsHeartbeatInterval;
extern int32_t tsHeartbeatTimeout;

// vnode
extern int64_t tsVndCommitMaxIntervalMs;

// mnode
extern int64_t tsMndSdbWriteDelta;
extern int64_t tsMndLogRetention;

// monitor
extern bool     tsEnableMonitor;
extern int32_t  tsMonitorInterval;
extern char     tsMonitorFqdn[];
extern uint16_t tsMonitorPort;
extern int32_t  tsMonitorMaxLogs;
extern bool     tsMonitorComp;

// telem
extern bool     tsEnableTelem;
extern int32_t  tsTelemInterval;
extern char     tsTelemServer[];
extern uint16_t tsTelemPort;
extern bool     tsEnableCrashReport;
extern char    *tsTelemUri;
extern char    *tsClientCrashReportUri;
extern char    *tsSvrCrashReportUri;

// query buffer management
extern int32_t tsQueryBufferSize;  // maximum allowed usage buffer size in MB for each data node during query processing
extern int64_t tsQueryBufferSizeBytes;    // maximum allowed usage buffer size in byte for each data node
extern int32_t tsCacheLazyLoadThreshold;  // cost threshold for last/last_row loading cache as much as possible

// query client
extern int32_t tsQueryPolicy;
extern int32_t tsQueryRspPolicy;
extern int64_t tsQueryMaxConcurrentTables;
extern int32_t tsQuerySmaOptimize;
extern int32_t tsQueryRsmaTolerance;
extern bool    tsQueryPlannerTrace;
extern int32_t tsQueryNodeChunkSize;
extern bool    tsQueryUseNodeAllocator;
extern bool    tsKeepColumnName;
extern bool    tsEnableQueryHb;
extern bool    tsEnableScience;
extern int32_t tsRedirectPeriod;
extern int32_t tsRedirectFactor;
extern int32_t tsRedirectMaxPeriod;
extern int32_t tsMaxRetryWaitTime;
extern bool    tsUseAdapter;
<<<<<<< HEAD
extern int32_t tsMetaCacheMaxSize;
=======
extern int32_t tsSlowLogThreshold;
extern int32_t tsSlowLogScope;
>>>>>>> 4e8fae61

// client
extern int32_t tsMinSlidingTime;
extern int32_t tsMinIntervalTime;
extern int32_t tsMaxMemUsedByInsert;

// build info
extern char version[];
extern char compatible_version[];
extern char gitinfo[];
extern char buildinfo[];

// lossy
extern char     tsLossyColumns[];
extern double   tsFPrecision;
extern double   tsDPrecision;
extern uint32_t tsMaxRange;
extern uint32_t tsCurRange;
extern char     tsCompressor[];

// tfs
extern int32_t  tsDiskCfgNum;
extern SDiskCfg tsDiskCfg[];

// udf
extern bool tsStartUdfd;
extern char tsUdfdResFuncs[];
extern char tsUdfdLdLibPath[];

// schemaless
extern char tsSmlChildTableName[];
extern char tsSmlTagName[];
// extern bool    tsSmlDataFormat;
// extern int32_t tsSmlBatchSize;

// wal
extern int64_t tsWalFsyncDataSizeLimit;

// internal
extern int32_t tsTransPullupInterval;
extern int32_t tsMqRebalanceInterval;
extern int32_t tsStreamCheckpointTickInterval;
extern int32_t tsTtlUnit;
extern int32_t tsTtlPushInterval;
extern int32_t tsGrantHBInterval;
extern int32_t tsUptimeInterval;

extern int32_t tsRpcRetryLimit;
extern int32_t tsRpcRetryInterval;

extern bool tsDisableStream;

// #define NEEDTO_COMPRESSS_MSG(size) (tsCompressMsgSize != -1 && (size) > tsCompressMsgSize)

int32_t taosCreateLog(const char *logname, int32_t logFileNum, const char *cfgDir, const char **envCmd,
                      const char *envFile, char *apolloUrl, SArray *pArgs, bool tsc);
int32_t taosInitCfg(const char *cfgDir, const char **envCmd, const char *envFile, char *apolloUrl, SArray *pArgs,
                    bool tsc);
void    taosCleanupCfg();
void    taosCfgDynamicOptions(const char *option, const char *value);

struct SConfig *taosGetCfg();

void    taosSetAllDebugFlag(int32_t flag, bool rewrite);
void    taosSetDebugFlag(int32_t *pFlagPtr, const char *flagName, int32_t flagVal, bool rewrite);
int32_t taosApplyLocalCfg(SConfig *pCfg, char *name);
void    taosLocalCfgForbiddenToChange(char *name, bool *forbidden);

#ifdef __cplusplus
}
#endif

#endif /*_TD_COMMON_GLOBAL_H_*/<|MERGE_RESOLUTION|>--- conflicted
+++ resolved
@@ -124,12 +124,9 @@
 extern int32_t tsRedirectMaxPeriod;
 extern int32_t tsMaxRetryWaitTime;
 extern bool    tsUseAdapter;
-<<<<<<< HEAD
 extern int32_t tsMetaCacheMaxSize;
-=======
 extern int32_t tsSlowLogThreshold;
 extern int32_t tsSlowLogScope;
->>>>>>> 4e8fae61
 
 // client
 extern int32_t tsMinSlidingTime;
