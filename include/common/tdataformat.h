/*
 * Copyright (c) 2019 TAOS Data, Inc. <jhtao@taosdata.com>
 *
 * This program is free software: you can use, redistribute, and/or modify
 * it under the terms of the GNU Affero General Public License, version 3
 * or later ("AGPL"), as published by the Free Software Foundation.
 *
 * This program is distributed in the hope that it will be useful, but WITHOUT
 * ANY WARRANTY; without even the implied warranty of MERCHANTABILITY or
 * FITNESS FOR A PARTICULAR PURPOSE.
 *
 * You should have received a copy of the GNU Affero General Public License
 * along with this program. If not, see <http://www.gnu.org/licenses/>.
 */

#ifndef _TD_COMMON_DATA_FORMAT_H_
#define _TD_COMMON_DATA_FORMAT_H_

#include "os.h"
#include "talgo.h"
#include "tarray.h"
#include "tencode.h"
#include "ttypes.h"
#include "tutil.h"

#ifdef __cplusplus
extern "C" {
#endif

typedef struct SSchema       SSchema;
typedef struct STColumn      STColumn;
typedef struct STSchema      STSchema;
typedef struct SValue        SValue;
typedef struct SColVal       SColVal;
typedef struct STSRow2       STSRow2;
typedef struct STSRowBuilder STSRowBuilder;
typedef struct STagVal       STagVal;
typedef struct STag          STag;

// STSchema
int32_t tTSchemaCreate(int32_t sver, SSchema *pSchema, int32_t nCols, STSchema **ppTSchema);
void    tTSchemaDestroy(STSchema *pTSchema);

// STSRow2
#define COL_VAL_NONE(CID)     ((SColVal){.cid = (CID), .isNone = 1})
#define COL_VAL_NULL(CID)     ((SColVal){.cid = (CID), .isNull = 1})
#define COL_VAL_VALUE(CID, V) ((SColVal){.cid = (CID), .value = (V)})

int32_t tTSRowClone(const STSRow2 *pRow, STSRow2 **ppRow);
void    tTSRowFree(STSRow2 *pRow);
void    tTSRowGet(STSRow2 *pRow, STSchema *pTSchema, int32_t iCol, SColVal *pColVal);
int32_t tTSRowToArray(STSRow2 *pRow, STSchema *pTSchema, SArray **ppArray);
int32_t tPutTSRow(uint8_t *p, STSRow2 *pRow);
int32_t tGetTSRow(uint8_t *p, STSRow2 *pRow);

// STSRowBuilder
#if 0
int32_t tTSRowBuilderInit(STSRowBuilder *pBuilder, int32_t sver, int32_t nCols, SSchema *pSchema);
void    tTSRowBuilderClear(STSRowBuilder *pBuilder);
void    tTSRowBuilderReset(STSRowBuilder *pBuilder);
int32_t tTSRowBuilderPut(STSRowBuilder *pBuilder, int32_t cid, uint8_t *pData, uint32_t nData);
int32_t tTSRowBuilderGetRow(STSRowBuilder *pBuilder, const STSRow2 **ppRow);
#endif

// STagVal
static FORCE_INLINE void tTagValPush(SArray *pTagArray, void *key, int8_t type, uint8_t *pData, uint32_t nData,
                                     bool isJson);

// STag
int32_t tTagNew(SArray *pArray, int32_t version, int8_t isJson, STag **ppTag);
void    tTagFree(STag *pTag);
bool    tTagGet(const STag *pTag, STagVal *pTagVal);
<<<<<<< HEAD
=======
char*   tTagValToData(const STagVal *pTagVal, bool isJson);
>>>>>>> 737820ee
int32_t tEncodeTag(SEncoder *pEncoder, const STag *pTag);
int32_t tDecodeTag(SDecoder *pDecoder, STag **ppTag);
int32_t tTagToValArray(const STag *pTag, SArray **ppArray);
void    debugPrintSTag(STag *pTag, const char *tag, int32_t ln);

// STRUCT =================
struct STColumn {
  col_id_t colId;
  int8_t   type;
  int8_t   flags;
  int32_t  bytes;
  int32_t  offset;
};

struct STSchema {
  int32_t  numOfCols;
  int32_t  version;
  int32_t  flen;
  int32_t  vlen;
  int32_t  tlen;
  STColumn columns[];
};

#define TSROW_HAS_NONE ((uint8_t)0x1)
#define TSROW_HAS_NULL ((uint8_t)0x2U)
#define TSROW_HAS_VAL  ((uint8_t)0x4U)
#define TSROW_KV_SMALL ((uint8_t)0x10U)
#define TSROW_KV_MID   ((uint8_t)0x20U)
#define TSROW_KV_BIG   ((uint8_t)0x40U)
struct STSRow2 {
  TSKEY    ts;
  uint8_t  flags;
  int32_t  sver;
  uint32_t nData;
  uint8_t *pData;
};

struct STSRowBuilder {
  STSchema *pTSchema;
  int32_t   szBitMap1;
  int32_t   szBitMap2;
  int32_t   szKVBuf;
  uint8_t  *pKVBuf;
  int32_t   szTPBuf;
  uint8_t  *pTPBuf;
  int32_t   iCol;
  int32_t   vlenKV;
  int32_t   vlenTP;
  STSRow2   row;
};

struct SValue {
  union {
    int8_t   i8;   // TSDB_DATA_TYPE_BOOL||TSDB_DATA_TYPE_TINYINT
    uint8_t  u8;   // TSDB_DATA_TYPE_UTINYINT
    int16_t  i16;  // TSDB_DATA_TYPE_SMALLINT
    uint16_t u16;  // TSDB_DATA_TYPE_USMALLINT
    int32_t  i32;  // TSDB_DATA_TYPE_INT
    uint32_t u32;  // TSDB_DATA_TYPE_UINT
    int64_t  i64;  // TSDB_DATA_TYPE_BIGINT
    uint64_t u64;  // TSDB_DATA_TYPE_UBIGINT
    TSKEY    ts;   // TSDB_DATA_TYPE_TIMESTAMP
    float    f;    // TSDB_DATA_TYPE_FLOAT
    double   d;    // TSDB_DATA_TYPE_DOUBLE
    struct {
      uint32_t nData;
      uint8_t *pData;
    };
  };
};

struct SColVal {
  int16_t cid;
  int8_t  isNone;
  int8_t  isNull;
  SValue  value;
};

#pragma pack(push, 1)
struct STagVal {
  union {
    int16_t cid;
    char   *pKey;
  };
  int8_t type;
  union {
<<<<<<< HEAD
    int8_t   i8;
    uint8_t  u8;
    int16_t  i16;
    uint16_t u16;
    int32_t  i32;
    uint32_t u32;
    int64_t  i64;
    uint64_t u64;
    float    f;
    double   d;
=======
    int64_t  i64;
>>>>>>> 737820ee
    struct {
      uint32_t nData;
      uint8_t *pData;
    };
  };
};

<<<<<<< HEAD
static FORCE_INLINE void tTagValPush(SArray *pTagArray, void *key, int8_t type, uint8_t *pData, uint32_t nData,
                                     bool isJson) {
  STagVal tagVal = {0};
  if (isJson) {
    tagVal.pKey = (char *)key;
  } else {
    tagVal.cid = *(int16_t *)key;
  }

  tagVal.type = type;
  tagVal.pData = pData;
  tagVal.nData = nData;
  taosArrayPush(pTagArray, &tagVal);
}

#pragma pack(push, 1)
#define TD_TAG_JSON  ((int8_t)0x1)
#define TD_TAG_LARGE ((int8_t)0x2)
=======
#define TD_TAG_JSON  ((int8_t)0x40)   // distinguish JSON string and JSON value with the highest bit
#define TD_TAG_LARGE ((int8_t)0x20)
>>>>>>> 737820ee
struct STag {
  int8_t  flags;
  int16_t len;
  int16_t nTag;
  int32_t ver;
  int8_t  idx[];
};
#pragma pack(pop)

#if 1  //================================================================================================================================================
// Imported since 3.0 and use bitmap to demonstrate None/Null/Norm, while use Null/Norm below 3.0 without of bitmap.
#define TD_SUPPORT_BITMAP
#define TD_SUPPORT_READ2
#define TD_SUPPORT_BACK2  // suppport back compatibility of 2.0

#define TASSERT(x) ASSERT(x)

#define STR_TO_VARSTR(x, str)                     \
  do {                                            \
    VarDataLenT __len = (VarDataLenT)strlen(str); \
    *(VarDataLenT *)(x) = __len;                  \
    memcpy(varDataVal(x), (str), __len);          \
  } while (0);

#define STR_TO_NET_VARSTR(x, str)                 \
  do {                                            \
    VarDataLenT __len = (VarDataLenT)strlen(str); \
    *(VarDataLenT *)(x) = htons(__len);           \
    memcpy(varDataVal(x), (str), __len);          \
  } while (0);

#define STR_WITH_MAXSIZE_TO_VARSTR(x, str, _maxs)                         \
  do {                                                                    \
    char *_e = stpncpy(varDataVal(x), (str), (_maxs)-VARSTR_HEADER_SIZE); \
    varDataSetLen(x, (_e - (x)-VARSTR_HEADER_SIZE));                      \
  } while (0)

#define STR_WITH_SIZE_TO_VARSTR(x, str, _size)  \
  do {                                          \
    *(VarDataLenT *)(x) = (VarDataLenT)(_size); \
    memcpy(varDataVal(x), (str), (_size));      \
  } while (0);

// ----------------- TSDB COLUMN DEFINITION

#define colType(col)   ((col)->type)
#define colFlags(col)  ((col)->flags)
#define colColId(col)  ((col)->colId)
#define colBytes(col)  ((col)->bytes)
#define colOffset(col) ((col)->offset)

#define colSetType(col, t)   (colType(col) = (t))
#define colSetFlags(col, f)  (colFlags(col) = (f))
#define colSetColId(col, id) (colColId(col) = (id))
#define colSetBytes(col, b)  (colBytes(col) = (b))
#define colSetOffset(col, o) (colOffset(col) = (o))

// ----------------- TSDB SCHEMA DEFINITION

#define schemaNCols(s)    ((s)->numOfCols)
#define schemaVersion(s)  ((s)->version)
#define schemaTLen(s)     ((s)->tlen)
#define schemaFLen(s)     ((s)->flen)
#define schemaVLen(s)     ((s)->vlen)
#define schemaColAt(s, i) ((s)->columns + i)
#define tdFreeSchema(s)   taosMemoryFreeClear((s))

STSchema *tdDupSchema(const STSchema *pSchema);
int32_t   tdEncodeSchema(void **buf, STSchema *pSchema);
void     *tdDecodeSchema(void *buf, STSchema **pRSchema);

static FORCE_INLINE int32_t comparColId(const void *key1, const void *key2) {
  if (*(int16_t *)key1 > ((STColumn *)key2)->colId) {
    return 1;
  } else if (*(int16_t *)key1 < ((STColumn *)key2)->colId) {
    return -1;
  } else {
    return 0;
  }
}

static FORCE_INLINE STColumn *tdGetColOfID(STSchema *pSchema, int16_t colId) {
  void *ptr = bsearch(&colId, (void *)pSchema->columns, schemaNCols(pSchema), sizeof(STColumn), comparColId);
  if (ptr == NULL) return NULL;
  return (STColumn *)ptr;
}

// ----------------- SCHEMA BUILDER DEFINITION
typedef struct {
  int32_t      tCols;
  int32_t      nCols;
  schema_ver_t version;
  uint16_t     flen;
  int32_t      vlen;
  int32_t      tlen;
  STColumn    *columns;
} STSchemaBuilder;

// use 2 bits for bitmap(default: STSRow/sub block)
#define TD_VTYPE_BITS        2
#define TD_VTYPE_PARTS       4  // PARTITIONS: 1 byte / 2 bits
#define TD_VTYPE_OPTR        3  // OPERATOR: 4 - 1, utilize to get remainder
#define TD_BITMAP_BYTES(cnt) (((cnt) + TD_VTYPE_OPTR) >> 2)

// use 1 bit for bitmap(super block)
#define TD_VTYPE_BITS_I        1
#define TD_VTYPE_PARTS_I       8  // PARTITIONS: 1 byte / 1 bit
#define TD_VTYPE_OPTR_I        7  // OPERATOR: 8 - 1, utilize to get remainder
#define TD_BITMAP_BYTES_I(cnt) (((cnt) + TD_VTYPE_OPTR_I) >> 3)

int32_t   tdInitTSchemaBuilder(STSchemaBuilder *pBuilder, schema_ver_t version);
void      tdDestroyTSchemaBuilder(STSchemaBuilder *pBuilder);
void      tdResetTSchemaBuilder(STSchemaBuilder *pBuilder, schema_ver_t version);
int32_t   tdAddColToSchema(STSchemaBuilder *pBuilder, int8_t type, int8_t flags, col_id_t colId, col_bytes_t bytes);
STSchema *tdGetSchemaFromBuilder(STSchemaBuilder *pBuilder);

// ----------------- Semantic timestamp key definition
// typedef uint64_t TKEY;
#define TKEY TSKEY

#define TKEY_INVALID       UINT64_MAX
#define TKEY_NULL          TKEY_INVALID
#define TKEY_NEGATIVE_FLAG (((TKEY)1) << 63)
#define TKEY_VALUE_FILTER  (~(TKEY_NEGATIVE_FLAG))

#define TKEY_IS_NEGATIVE(tkey) (((tkey)&TKEY_NEGATIVE_FLAG) != 0)
#define TKEY_IS_DELETED(tkey)  (false)

#define tdGetTKEY(key)  (key)
#define tdGetKey(tskey) (tskey)

#define MIN_TS_KEY ((TSKEY)0x8000000000000001)
#define MAX_TS_KEY ((TSKEY)0x7fffffffffffffff)

#define TD_TO_TKEY(key) tdGetTKEY(((key) < MIN_TS_KEY) ? MIN_TS_KEY : (((key) > MAX_TS_KEY) ? MAX_TS_KEY : key))

static FORCE_INLINE TKEY keyToTkey(TSKEY key) {
  TSKEY lkey = key;
  if (key > MAX_TS_KEY) {
    lkey = MAX_TS_KEY;
  } else if (key < MIN_TS_KEY) {
    lkey = MIN_TS_KEY;
  }

  return tdGetTKEY(lkey);
}

static FORCE_INLINE int32_t tkeyComparFn(const void *tkey1, const void *tkey2) {
  TSKEY key1 = tdGetKey(*(TKEY *)tkey1);
  TSKEY key2 = tdGetKey(*(TKEY *)tkey2);

  if (key1 < key2) {
    return -1;
  } else if (key1 > key2) {
    return 1;
  } else {
    return 0;
  }
}

// ----------------- Data column structure
// SDataCol arrangement: data => bitmap => dataOffset
typedef struct SDataCol {
  int8_t          type;        // column type
  uint8_t         bitmap : 1;  // 0: no bitmap if all rows are NORM, 1: has bitmap if has NULL/NORM rows
  uint8_t         reserve : 7;
  int16_t         colId;      // column ID
  int32_t         bytes;      // column data bytes defined
  int32_t         offset;     // data offset in a SDataRow (including the header size)
  int32_t         spaceSize;  // Total space size for this column
  int32_t         len;        // column data length
  VarDataOffsetT *dataOff;    // For binary and nchar data, the offset in the data column
  void           *pData;      // Actual data pointer
  void           *pBitmap;    // Bitmap pointer
  TSKEY           ts;         // only used in last NULL column
} SDataCol;

#define isAllRowsNull(pCol) ((pCol)->len == 0)
#define isAllRowsNone(pCol) ((pCol)->len == 0)
static FORCE_INLINE void dataColReset(SDataCol *pDataCol) { pDataCol->len = 0; }

int32_t tdAllocMemForCol(SDataCol *pCol, int32_t maxPoints);

void    dataColInit(SDataCol *pDataCol, STColumn *pCol, int32_t maxPoints);
int32_t dataColAppendVal(SDataCol *pCol, const void *value, int32_t numOfRows, int32_t maxPoints);
void   *dataColSetOffset(SDataCol *pCol, int32_t nEle);

bool isNEleNull(SDataCol *pCol, int32_t nEle);

typedef struct {
  col_id_t  maxCols;    // max number of columns
  col_id_t  numOfCols;  // Total number of cols
  int32_t   maxPoints;  // max number of points
  int32_t   numOfRows;
  int32_t   bitmapMode : 1;  // default is 0(2 bits), otherwise 1(1 bit)
  int32_t   sversion : 31;   // TODO: set sversion(not used yet)
  SDataCol *cols;
} SDataCols;

static FORCE_INLINE bool tdDataColsIsBitmapI(SDataCols *pCols) { return pCols->bitmapMode != TSDB_BITMODE_DEFAULT; }
static FORCE_INLINE void tdDataColsSetBitmapI(SDataCols *pCols) { pCols->bitmapMode = TSDB_BITMODE_ONE_BIT; }
static FORCE_INLINE bool tdIsBitmapModeI(int8_t bitmapMode) { return bitmapMode != TSDB_BITMODE_DEFAULT; }

#define keyCol(pCols)              (&((pCols)->cols[0]))                    // Key column
#define dataColsTKeyAt(pCols, idx) ((TKEY *)(keyCol(pCols)->pData))[(idx)]  // the idx row of column-wised data
#define dataColsKeyAt(pCols, idx)  tdGetKey(dataColsTKeyAt(pCols, idx))
static FORCE_INLINE TKEY dataColsTKeyFirst(SDataCols *pCols) {
  if (pCols->numOfRows) {
    return dataColsTKeyAt(pCols, 0);
  } else {
    return TKEY_INVALID;
  }
}

static FORCE_INLINE TSKEY dataColsKeyAtRow(SDataCols *pCols, int32_t row) {
  assert(row < pCols->numOfRows);
  return dataColsKeyAt(pCols, row);
}

static FORCE_INLINE TSKEY dataColsKeyFirst(SDataCols *pCols) {
  if (pCols->numOfRows) {
    return dataColsKeyAt(pCols, 0);
  } else {
    return TSDB_DATA_TIMESTAMP_NULL;
  }
}

static FORCE_INLINE TKEY dataColsTKeyLast(SDataCols *pCols) {
  if (pCols->numOfRows) {
    return dataColsTKeyAt(pCols, pCols->numOfRows - 1);
  } else {
    return TKEY_INVALID;
  }
}

static FORCE_INLINE TSKEY dataColsKeyLast(SDataCols *pCols) {
  if (pCols->numOfRows) {
    return dataColsKeyAt(pCols, pCols->numOfRows - 1);
  } else {
    return TSDB_DATA_TIMESTAMP_NULL;
  }
}

SDataCols *tdNewDataCols(int32_t maxCols, int32_t maxRows);
void       tdResetDataCols(SDataCols *pCols);
int32_t    tdInitDataCols(SDataCols *pCols, STSchema *pSchema);
SDataCols *tdDupDataCols(SDataCols *pCols, bool keepData);
SDataCols *tdFreeDataCols(SDataCols *pCols);
int32_t    tdMergeDataCols(SDataCols *target, SDataCols *source, int32_t rowsToMerge, int32_t *pOffset, bool update,
                           TDRowVerT maxVer);

#endif

#ifdef __cplusplus
}
#endif
<<<<<<< HEAD

#endif /*_TD_COMMON_DATA_FORMAT_H_*/

// SKVRowBuilder;

// int32_t tdInitKVRowBuilder(SKVRowBuilder *pBuilder);
// void    tdDestroyKVRowBuilder(SKVRowBuilder *pBuilder);
// void    tdResetKVRowBuilder(SKVRowBuilder *pBuilder);
// SKVRow  tdGetKVRowFromBuilder(SKVRowBuilder *pBuilder);

// static FORCE_INLINE int32_t tdAddColToKVRow(SKVRowBuilder *pBuilder, col_id_t colId, const void *value, int32_t tlen)

// #ifdef JSON_TAG_REFACTOR
// TODO: JSON_TAG_TODO
=======

#endif /*_TD_COMMON_DATA_FORMAT_H_*/
>>>>>>> 737820ee
<|MERGE_RESOLUTION|>--- conflicted
+++ resolved
@@ -62,18 +62,11 @@
 int32_t tTSRowBuilderGetRow(STSRowBuilder *pBuilder, const STSRow2 **ppRow);
 #endif
 
-// STagVal
-static FORCE_INLINE void tTagValPush(SArray *pTagArray, void *key, int8_t type, uint8_t *pData, uint32_t nData,
-                                     bool isJson);
-
 // STag
 int32_t tTagNew(SArray *pArray, int32_t version, int8_t isJson, STag **ppTag);
 void    tTagFree(STag *pTag);
 bool    tTagGet(const STag *pTag, STagVal *pTagVal);
-<<<<<<< HEAD
-=======
 char*   tTagValToData(const STagVal *pTagVal, bool isJson);
->>>>>>> 737820ee
 int32_t tEncodeTag(SEncoder *pEncoder, const STag *pTag);
 int32_t tDecodeTag(SDecoder *pDecoder, STag **ppTag);
 int32_t tTagToValArray(const STag *pTag, SArray **ppArray);
@@ -160,20 +153,7 @@
   };
   int8_t type;
   union {
-<<<<<<< HEAD
-    int8_t   i8;
-    uint8_t  u8;
-    int16_t  i16;
-    uint16_t u16;
-    int32_t  i32;
-    uint32_t u32;
     int64_t  i64;
-    uint64_t u64;
-    float    f;
-    double   d;
-=======
-    int64_t  i64;
->>>>>>> 737820ee
     struct {
       uint32_t nData;
       uint8_t *pData;
@@ -181,29 +161,8 @@
   };
 };
 
-<<<<<<< HEAD
-static FORCE_INLINE void tTagValPush(SArray *pTagArray, void *key, int8_t type, uint8_t *pData, uint32_t nData,
-                                     bool isJson) {
-  STagVal tagVal = {0};
-  if (isJson) {
-    tagVal.pKey = (char *)key;
-  } else {
-    tagVal.cid = *(int16_t *)key;
-  }
-
-  tagVal.type = type;
-  tagVal.pData = pData;
-  tagVal.nData = nData;
-  taosArrayPush(pTagArray, &tagVal);
-}
-
-#pragma pack(push, 1)
-#define TD_TAG_JSON  ((int8_t)0x1)
-#define TD_TAG_LARGE ((int8_t)0x2)
-=======
 #define TD_TAG_JSON  ((int8_t)0x40)   // distinguish JSON string and JSON value with the highest bit
 #define TD_TAG_LARGE ((int8_t)0x20)
->>>>>>> 737820ee
 struct STag {
   int8_t  flags;
   int16_t len;
@@ -460,22 +419,5 @@
 #ifdef __cplusplus
 }
 #endif
-<<<<<<< HEAD
 
 #endif /*_TD_COMMON_DATA_FORMAT_H_*/
-
-// SKVRowBuilder;
-
-// int32_t tdInitKVRowBuilder(SKVRowBuilder *pBuilder);
-// void    tdDestroyKVRowBuilder(SKVRowBuilder *pBuilder);
-// void    tdResetKVRowBuilder(SKVRowBuilder *pBuilder);
-// SKVRow  tdGetKVRowFromBuilder(SKVRowBuilder *pBuilder);
-
-// static FORCE_INLINE int32_t tdAddColToKVRow(SKVRowBuilder *pBuilder, col_id_t colId, const void *value, int32_t tlen)
-
-// #ifdef JSON_TAG_REFACTOR
-// TODO: JSON_TAG_TODO
-=======
-
-#endif /*_TD_COMMON_DATA_FORMAT_H_*/
->>>>>>> 737820ee
