/*
 * Copyright (c) 2019 TAOS Data, Inc. <jhtao@taosdata.com>
 *
 * This program is free software: you can use, redistribute, and/or modify
 * it under the terms of the GNU Affero General Public License, version 3
 * or later ("AGPL"), as published by the Free Software Foundation.
 *
 * This program is distributed in the hope that it will be useful, but WITHOUT
 * ANY WARRANTY; without even the implied warranty of MERCHANTABILITY or
 * FITNESS FOR A PARTICULAR PURPOSE.
 *
 * You should have received a copy of the GNU Affero General Public License
 * along with this program. If not, see <http://www.gnu.org/licenses/>.
 */

#ifndef TDENGINE_OS_H
#define TDENGINE_OS_H

#ifdef __cplusplus
extern "C" {
#endif

#include <assert.h>
#include <ctype.h>
#include <errno.h>
#include <float.h>
#include <inttypes.h>
#include <locale.h>
#include <math.h>
#include <setjmp.h>
#include <signal.h>
#include <stdarg.h>
#include <stdbool.h>
#include <stddef.h>
#include <stdint.h>
#include <stdio.h>
#include <stdlib.h>
#include <string.h>
<<<<<<< HEAD
#include <sched.h>
#include <ctype.h>
#include <errno.h>
#include <float.h>
#include <math.h>
=======
#include <time.h>
#include <wctype.h>
#include <wchar.h>
>>>>>>> e8e4af01

#include "osAtomic.h"
#include "osDef.h"
#include "osDir.h"
#include "osEndian.h"
#include "osEnv.h"
#include "osFile.h"
#include "osLz4.h"
#include "osMath.h"
#include "osMemory.h"
#include "osRand.h"
#include "osSemaphore.h"
#include "osSignal.h"
#include "osSleep.h"
#include "osSocket.h"
#include "osString.h"
#include "osSysinfo.h"
#include "osSystem.h"
#include "osThread.h"
#include "osTime.h"
#include "osTimer.h"

void osInit();

#ifdef __cplusplus
}
#endif

#endif<|MERGE_RESOLUTION|>--- conflicted
+++ resolved
@@ -36,17 +36,14 @@
 #include <stdio.h>
 #include <stdlib.h>
 #include <string.h>
-<<<<<<< HEAD
+#include <time.h>
+#include <wctype.h>
+#include <wchar.h>
 #include <sched.h>
 #include <ctype.h>
 #include <errno.h>
 #include <float.h>
 #include <math.h>
-=======
-#include <time.h>
-#include <wctype.h>
-#include <wchar.h>
->>>>>>> e8e4af01
 
 #include "osAtomic.h"
 #include "osDef.h"
