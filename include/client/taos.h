--- conflicted
+++ resolved
@@ -190,16 +190,10 @@
 DLL_EXPORT const char *taos_errstr(TAOS_RES *tres);
 DLL_EXPORT int         taos_errno(TAOS_RES *tres);
 
-<<<<<<< HEAD
-DLL_EXPORT void taos_query_a(TAOS *taos, const char *sql, __taos_async_fn_t fp, void *param);
-DLL_EXPORT void taos_fetch_rows_a(TAOS_RES *res, __taos_async_fn_t fp, void *param);
-DLL_EXPORT void taos_fetch_raw_block_a(TAOS_RES *res, __taos_async_fn_t fp, void *param);
-=======
 DLL_EXPORT void        taos_query_a(TAOS *taos, const char *sql, __taos_async_fn_t fp, void *param);
 DLL_EXPORT void        taos_fetch_rows_a(TAOS_RES *res, __taos_async_fn_t fp, void *param);
 DLL_EXPORT void        taos_fetch_raw_block_a(TAOS_RES* res, __taos_async_fn_t fp, void* param);
 DLL_EXPORT const void *taos_get_raw_block(TAOS_RES* res);
->>>>>>> dba09f9c
 
 // Shuduo: temporary enable for app build
 #if 1
