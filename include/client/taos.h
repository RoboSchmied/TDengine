/*
 * Copyright (c) 2019 TAOS Data, Inc. <jhtao@taosdata.com>
 *
 * This program is free software: you can use, redistribute, and/or modify
 * it under the terms of the GNU Affero General Public License, version 3
 * or later ("AGPL"), as published by the Free Software Foundation.
 *
 * This program is distributed in the hope that it will be useful, but WITHOUT
 * ANY WARRANTY; without even the implied warranty of MERCHANTABILITY or
 * FITNESS FOR A PARTICULAR PURPOSE.
 *
 * You should have received a copy of the GNU Affero General Public License
 * along with this program. If not, see <http://www.gnu.org/licenses/>.
 */

#ifndef TDENGINE_TAOS_H
#define TDENGINE_TAOS_H

#include <stdbool.h>
#include <stdint.h>

#ifdef __cplusplus
extern "C" {
#endif

typedef void   TAOS;
typedef void   TAOS_STMT;
typedef void   TAOS_RES;
typedef void **TAOS_ROW;
#if 0
typedef void   TAOS_STREAM;
#endif
typedef void   TAOS_SUB;
<<<<<<< HEAD
#endif
=======
>>>>>>> 37021822

// Data type definition
#define TSDB_DATA_TYPE_NULL       0   // 1 bytes
#define TSDB_DATA_TYPE_BOOL       1   // 1 bytes
#define TSDB_DATA_TYPE_TINYINT    2   // 1 byte
#define TSDB_DATA_TYPE_SMALLINT   3   // 2 bytes
#define TSDB_DATA_TYPE_INT        4   // 4 bytes
#define TSDB_DATA_TYPE_BIGINT     5   // 8 bytes
#define TSDB_DATA_TYPE_FLOAT      6   // 4 bytes
#define TSDB_DATA_TYPE_DOUBLE     7   // 8 bytes
#define TSDB_DATA_TYPE_VARCHAR    8   // string, alias for varchar
#define TSDB_DATA_TYPE_TIMESTAMP  9   // 8 bytes
#define TSDB_DATA_TYPE_NCHAR      10  // unicode string
#define TSDB_DATA_TYPE_UTINYINT   11  // 1 byte
#define TSDB_DATA_TYPE_USMALLINT  12  // 2 bytes
#define TSDB_DATA_TYPE_UINT       13  // 4 bytes
#define TSDB_DATA_TYPE_UBIGINT    14  // 8 bytes
#define TSDB_DATA_TYPE_JSON       15  // json string
#define TSDB_DATA_TYPE_VARBINARY  16  // binary
#define TSDB_DATA_TYPE_DECIMAL    17  // decimal
#define TSDB_DATA_TYPE_BLOB       18  // binary
#define TSDB_DATA_TYPE_MEDIUMBLOB 19
#define TSDB_DATA_TYPE_BINARY     TSDB_DATA_TYPE_VARCHAR  // string

typedef enum {
  TSDB_OPTION_LOCALE,
  TSDB_OPTION_CHARSET,
  TSDB_OPTION_TIMEZONE,
  TSDB_OPTION_CONFIGDIR,
  TSDB_OPTION_SHELL_ACTIVITY_TIMER,
  TSDB_MAX_OPTIONS
} TSDB_OPTION;

typedef enum {
  TSDB_SML_UNKNOWN_PROTOCOL = 0,
  TSDB_SML_LINE_PROTOCOL = 1,
  TSDB_SML_TELNET_PROTOCOL = 2,
  TSDB_SML_JSON_PROTOCOL = 3,
} TSDB_SML_PROTOCOL_TYPE;

typedef enum {
  TSDB_SML_TIMESTAMP_NOT_CONFIGURED = 0,
  TSDB_SML_TIMESTAMP_HOURS,
  TSDB_SML_TIMESTAMP_MINUTES,
  TSDB_SML_TIMESTAMP_SECONDS,
  TSDB_SML_TIMESTAMP_MILLI_SECONDS,
  TSDB_SML_TIMESTAMP_MICRO_SECONDS,
  TSDB_SML_TIMESTAMP_NANO_SECONDS,
} TSDB_SML_TIMESTAMP_TYPE;

typedef struct taosField {
  char    name[65];
  int8_t  type;
  int32_t bytes;
} TAOS_FIELD;

#define DLL_EXPORT

typedef void (*__taos_async_fn_t)(void *param, TAOS_RES *, int code);

typedef struct TAOS_BIND {
  int        buffer_type;
  void      *buffer;
  uintptr_t  buffer_length;  // unused
  uintptr_t *length;
  int       *is_null;

  int  is_unsigned;  // unused
  int *error;        // unused
  union {
    int64_t        ts;
    int8_t         b;
    int8_t         v1;
    int16_t        v2;
    int32_t        v4;
    int64_t        v8;
    float          f4;
    double         f8;
    unsigned char *bin;
    char          *nchar;
  } u;
  unsigned int allocated;
} TAOS_BIND;

typedef struct TAOS_MULTI_BIND {
  int       buffer_type;
  void     *buffer;
  uintptr_t buffer_length;
  int32_t  *length;
  char     *is_null;
  int       num;
} TAOS_MULTI_BIND;

DLL_EXPORT void  taos_cleanup(void);
DLL_EXPORT int   taos_options(TSDB_OPTION option, const void *arg, ...);
DLL_EXPORT TAOS *taos_connect(const char *ip, const char *user, const char *pass, const char *db, uint16_t port);
DLL_EXPORT TAOS *taos_connect_l(const char *ip, int ipLen, const char *user, int userLen, const char *pass, int passLen,
                                const char *db, int dbLen, uint16_t port);
DLL_EXPORT TAOS *taos_connect_auth(const char *ip, const char *user, const char *auth, const char *db, uint16_t port);
DLL_EXPORT void  taos_close(TAOS *taos);

const char *taos_data_type(int type);

DLL_EXPORT TAOS_STMT *taos_stmt_init(TAOS *taos);
DLL_EXPORT int        taos_stmt_prepare(TAOS_STMT *stmt, const char *sql, unsigned long length);
DLL_EXPORT int        taos_stmt_set_tbname_tags(TAOS_STMT *stmt, const char *name, TAOS_BIND *tags);
DLL_EXPORT int        taos_stmt_set_tbname(TAOS_STMT *stmt, const char *name);
DLL_EXPORT int        taos_stmt_set_sub_tbname(TAOS_STMT *stmt, const char *name);

DLL_EXPORT int       taos_stmt_is_insert(TAOS_STMT *stmt, int *insert);
DLL_EXPORT int       taos_stmt_num_params(TAOS_STMT *stmt, int *nums);
DLL_EXPORT int       taos_stmt_get_param(TAOS_STMT *stmt, int idx, int *type, int *bytes);
DLL_EXPORT int       taos_stmt_bind_param(TAOS_STMT *stmt, TAOS_BIND *bind);
DLL_EXPORT int       taos_stmt_bind_param_batch(TAOS_STMT *stmt, TAOS_MULTI_BIND *bind);
DLL_EXPORT int       taos_stmt_bind_single_param_batch(TAOS_STMT *stmt, TAOS_MULTI_BIND *bind, int colIdx);
DLL_EXPORT int       taos_stmt_add_batch(TAOS_STMT *stmt);
DLL_EXPORT int       taos_stmt_execute(TAOS_STMT *stmt);
DLL_EXPORT TAOS_RES *taos_stmt_use_result(TAOS_STMT *stmt);
DLL_EXPORT int       taos_stmt_close(TAOS_STMT *stmt);
DLL_EXPORT char     *taos_stmt_errstr(TAOS_STMT *stmt);
DLL_EXPORT int       taos_stmt_affected_rows(TAOS_STMT *stmt);

DLL_EXPORT TAOS_RES *taos_query(TAOS *taos, const char *sql);
DLL_EXPORT TAOS_RES *taos_query_l(TAOS *taos, const char *sql, int sqlLen);

DLL_EXPORT TAOS_ROW taos_fetch_row(TAOS_RES *res);
DLL_EXPORT int      taos_result_precision(TAOS_RES *res);  // get the time precision of result
DLL_EXPORT void     taos_free_result(TAOS_RES *res);
DLL_EXPORT int      taos_field_count(TAOS_RES *res);
DLL_EXPORT int      taos_num_fields(TAOS_RES *res);
DLL_EXPORT int      taos_affected_rows(TAOS_RES *res);

DLL_EXPORT TAOS_FIELD *taos_fetch_fields(TAOS_RES *res);
DLL_EXPORT int         taos_select_db(TAOS *taos, const char *db);
DLL_EXPORT int         taos_print_row(char *str, TAOS_ROW row, TAOS_FIELD *fields, int num_fields);
DLL_EXPORT void        taos_stop_query(TAOS_RES *res);
DLL_EXPORT bool        taos_is_null(TAOS_RES *res, int32_t row, int32_t col);
DLL_EXPORT int         taos_fetch_block(TAOS_RES *res, TAOS_ROW *rows);
DLL_EXPORT int         taos_validate_sql(TAOS *taos, const char *sql);

DLL_EXPORT int *taos_fetch_lengths(TAOS_RES *res);

DLL_EXPORT const char *taos_get_server_info(TAOS *taos);
DLL_EXPORT const char *taos_get_client_info();

DLL_EXPORT const char *taos_errstr(TAOS_RES *tres);
DLL_EXPORT int         taos_errno(TAOS_RES *tres);

DLL_EXPORT void taos_query_a(TAOS *taos, const char *sql, __taos_async_fn_t fp, void *param);
DLL_EXPORT void taos_fetch_rows_a(TAOS_RES *res, __taos_async_fn_t fp, void *param);

<<<<<<< HEAD
#if 0
=======
// Shuduo: temporary enable for app build
#if 1
>>>>>>> 37021822
typedef void (*__taos_sub_fn_t)(TAOS_SUB *tsub, TAOS_RES *res, void *param, int code);
DLL_EXPORT TAOS_SUB *taos_subscribe(TAOS *taos, int restart, const char *topic, const char *sql, __taos_sub_fn_t fp,
                                    void *param, int interval);
DLL_EXPORT TAOS_RES *taos_consume(TAOS_SUB *tsub);
DLL_EXPORT void      taos_unsubscribe(TAOS_SUB *tsub, int keepProgress);
#endif

#if 0
DLL_EXPORT TAOS_STREAM *taos_open_stream(TAOS *taos, const char *sql, void (*fp)(void *param, TAOS_RES *, TAOS_ROW row),
                                         int64_t stime, void *param, void (*callback)(void *));
DLL_EXPORT void         taos_close_stream(TAOS_STREAM *tstr);
#endif

DLL_EXPORT int       taos_load_table_info(TAOS *taos, const char *tableNameList);
DLL_EXPORT TAOS_RES *taos_schemaless_insert(TAOS *taos, char *lines[], int numLines, int protocol, int precision);

/* --------------------------TMQ INTERFACE------------------------------- */

enum tmq_resp_err_t {
  TMQ_RESP_ERR__FAIL = -1,
  TMQ_RESP_ERR__SUCCESS = 0,
};

typedef enum tmq_resp_err_t tmq_resp_err_t;

typedef struct tmq_t                   tmq_t;
typedef struct tmq_topic_vgroup_t      tmq_topic_vgroup_t;
typedef struct tmq_topic_vgroup_list_t tmq_topic_vgroup_list_t;

typedef struct tmq_conf_t    tmq_conf_t;
typedef struct tmq_list_t    tmq_list_t;
typedef struct tmq_message_t tmq_message_t;

typedef void(tmq_commit_cb(tmq_t *, tmq_resp_err_t, tmq_topic_vgroup_list_t *, void *param));

DLL_EXPORT tmq_list_t *tmq_list_new();
DLL_EXPORT int32_t     tmq_list_append(tmq_list_t *, const char *);
DLL_EXPORT void        tmq_list_destroy(tmq_list_t *);

// will be removed in 3.0
DLL_EXPORT tmq_t *tmq_consumer_new(void *conn, tmq_conf_t *conf, char *errstr, int32_t errstrLen);

// will replace last one
DLL_EXPORT tmq_t *tmq_consumer_new1(tmq_conf_t *conf, char *errstr, int32_t errstrLen);

DLL_EXPORT const char *tmq_err2str(tmq_resp_err_t);

/* ------------------------TMQ CONSUMER INTERFACE------------------------ */
DLL_EXPORT tmq_resp_err_t tmq_subscribe(tmq_t *tmq, tmq_list_t *topic_list);
DLL_EXPORT tmq_resp_err_t tmq_unsubscribe(tmq_t *tmq);
DLL_EXPORT tmq_resp_err_t tmq_subscription(tmq_t *tmq, tmq_list_t **topics);
DLL_EXPORT tmq_message_t *tmq_consumer_poll(tmq_t *tmq, int64_t blocking_time);
DLL_EXPORT tmq_resp_err_t tmq_consumer_close(tmq_t *tmq);
#if 0
DLL_EXPORT tmq_resp_err_t tmq_assign(tmq_t* tmq, const tmq_topic_vgroup_list_t* vgroups);
DLL_EXPORT tmq_resp_err_t tmq_assignment(tmq_t* tmq, tmq_topic_vgroup_list_t** vgroups);
#endif
DLL_EXPORT tmq_resp_err_t tmq_commit(tmq_t *tmq, const tmq_topic_vgroup_list_t *offsets, int32_t async);
#if 0
DLL_EXPORT tmq_resp_err_t tmq_commit_message(tmq_t* tmq, const tmq_message_t* tmqmessage, int32_t async);
#endif
DLL_EXPORT tmq_resp_err_t tmq_seek(tmq_t *tmq, const tmq_topic_vgroup_t *offset);
/* ----------------------TMQ CONFIGURATION INTERFACE---------------------- */

enum tmq_conf_res_t {
  TMQ_CONF_UNKNOWN = -2,
  TMQ_CONF_INVALID = -1,
  TMQ_CONF_OK = 0,
};

typedef enum tmq_conf_res_t tmq_conf_res_t;

DLL_EXPORT tmq_conf_t    *tmq_conf_new();
DLL_EXPORT tmq_conf_res_t tmq_conf_set(tmq_conf_t *conf, const char *key, const char *value);
DLL_EXPORT void           tmq_conf_destroy(tmq_conf_t *conf);
DLL_EXPORT void           tmq_conf_set_offset_commit_cb(tmq_conf_t *conf, tmq_commit_cb *cb);

// temporary used function for demo only
void    tmqShowMsg(tmq_message_t *tmq_message);
int32_t tmqGetSkipLogNum(tmq_message_t *tmq_message);

/* -------------------------TMQ MSG HANDLE INTERFACE---------------------- */

DLL_EXPORT TAOS_ROW    tmq_get_row(tmq_message_t *message);
DLL_EXPORT char       *tmq_get_topic_name(tmq_message_t *message);
DLL_EXPORT int32_t     tmq_get_vgroup_id(tmq_message_t *message);
DLL_EXPORT int64_t     tmq_get_request_offset(tmq_message_t *message);
DLL_EXPORT int64_t     tmq_get_response_offset(tmq_message_t *message);
DLL_EXPORT TAOS_FIELD *tmq_get_fields(tmq_t *tmq, const char *topic);
DLL_EXPORT int32_t     tmq_field_count(tmq_t *tmq, const char *topic);
DLL_EXPORT void        tmq_message_destroy(tmq_message_t *tmq_message);

/* --------------------TMPORARY INTERFACE FOR TESTING--------------------- */
#if 0
DLL_EXPORT TAOS_RES *tmq_create_topic(TAOS *taos, const char *name, const char *sql, int sqlLen);
#endif

DLL_EXPORT TAOS_RES *tmq_create_stream(TAOS *taos, const char *streamName, const char *tbName, const char *sql);

/* ------------------------------ TMQ END -------------------------------- */
<<<<<<< HEAD
#if 0
=======
#if 1 // Shuduo: temporary enable for app build
>>>>>>> 37021822
typedef void (*TAOS_SUBSCRIBE_CALLBACK)(TAOS_SUB *tsub, TAOS_RES *res, void *param, int code);
#endif

#ifdef __cplusplus
}
#endif

#endif<|MERGE_RESOLUTION|>--- conflicted
+++ resolved
@@ -31,10 +31,6 @@
 typedef void   TAOS_STREAM;
 #endif
 typedef void   TAOS_SUB;
-<<<<<<< HEAD
-#endif
-=======
->>>>>>> 37021822
 
 // Data type definition
 #define TSDB_DATA_TYPE_NULL       0   // 1 bytes
@@ -186,12 +182,8 @@
 DLL_EXPORT void taos_query_a(TAOS *taos, const char *sql, __taos_async_fn_t fp, void *param);
 DLL_EXPORT void taos_fetch_rows_a(TAOS_RES *res, __taos_async_fn_t fp, void *param);
 
-<<<<<<< HEAD
-#if 0
-=======
 // Shuduo: temporary enable for app build
 #if 1
->>>>>>> 37021822
 typedef void (*__taos_sub_fn_t)(TAOS_SUB *tsub, TAOS_RES *res, void *param, int code);
 DLL_EXPORT TAOS_SUB *taos_subscribe(TAOS *taos, int restart, const char *topic, const char *sql, __taos_sub_fn_t fp,
                                     void *param, int interval);
@@ -292,11 +284,7 @@
 DLL_EXPORT TAOS_RES *tmq_create_stream(TAOS *taos, const char *streamName, const char *tbName, const char *sql);
 
 /* ------------------------------ TMQ END -------------------------------- */
-<<<<<<< HEAD
-#if 0
-=======
 #if 1 // Shuduo: temporary enable for app build
->>>>>>> 37021822
 typedef void (*TAOS_SUBSCRIBE_CALLBACK)(TAOS_SUB *tsub, TAOS_RES *res, void *param, int code);
 #endif
 
