/*
 * Copyright (c) 2019 TAOS Data, Inc. <jhtao@taosdata.com>
 *
 * This program is free software: you can use, redistribute, and/or modify
 * it under the terms of the GNU Affero General Public License, version 3
 * or later ("AGPL"), as published by the Free Software Foundation.
 *
 * This program is distributed in the hope that it will be useful, but WITHOUT
 * ANY WARRANTY; without even the implied warranty of MERCHANTABILITY or
 * FITNESS FOR A PARTICULAR PURPOSE.
 *
 * You should have received a copy of the GNU Affero General Public License
 * along with this program. If not, see <http://www.gnu.org/licenses/>.
 */

#ifndef TDENGINE_TAOS_H
#define TDENGINE_TAOS_H

#include <stdbool.h>
#include <stdint.h>

#ifdef __cplusplus
extern "C" {
#endif

typedef void   TAOS;
typedef void   TAOS_STMT;
typedef void   TAOS_RES;
typedef void **TAOS_ROW;
typedef void   TAOS_SUB;

// Data type definition
#define TSDB_DATA_TYPE_NULL       0   // 1 bytes
#define TSDB_DATA_TYPE_BOOL       1   // 1 bytes
#define TSDB_DATA_TYPE_TINYINT    2   // 1 byte
#define TSDB_DATA_TYPE_SMALLINT   3   // 2 bytes
#define TSDB_DATA_TYPE_INT        4   // 4 bytes
#define TSDB_DATA_TYPE_BIGINT     5   // 8 bytes
#define TSDB_DATA_TYPE_FLOAT      6   // 4 bytes
#define TSDB_DATA_TYPE_DOUBLE     7   // 8 bytes
#define TSDB_DATA_TYPE_VARCHAR    8   // string, alias for varchar
#define TSDB_DATA_TYPE_TIMESTAMP  9   // 8 bytes
#define TSDB_DATA_TYPE_NCHAR      10  // unicode string
#define TSDB_DATA_TYPE_UTINYINT   11  // 1 byte
#define TSDB_DATA_TYPE_USMALLINT  12  // 2 bytes
#define TSDB_DATA_TYPE_UINT       13  // 4 bytes
#define TSDB_DATA_TYPE_UBIGINT    14  // 8 bytes
#define TSDB_DATA_TYPE_JSON       15  // json string
#define TSDB_DATA_TYPE_VARBINARY  16  // binary
#define TSDB_DATA_TYPE_DECIMAL    17  // decimal
#define TSDB_DATA_TYPE_BLOB       18  // binary
#define TSDB_DATA_TYPE_MEDIUMBLOB 19
#define TSDB_DATA_TYPE_BINARY     TSDB_DATA_TYPE_VARCHAR  // string
#define TSDB_DATA_TYPE_GEOMETRY   20  // geometry
#define TSDB_DATA_TYPE_MAX        21

typedef enum {
  TSDB_OPTION_LOCALE,
  TSDB_OPTION_CHARSET,
  TSDB_OPTION_TIMEZONE,
  TSDB_OPTION_CONFIGDIR,
  TSDB_OPTION_SHELL_ACTIVITY_TIMER,
  TSDB_OPTION_USE_ADAPTER,
  TSDB_MAX_OPTIONS
} TSDB_OPTION;

typedef enum {
  TSDB_SML_UNKNOWN_PROTOCOL = 0,
  TSDB_SML_LINE_PROTOCOL = 1,
  TSDB_SML_TELNET_PROTOCOL = 2,
  TSDB_SML_JSON_PROTOCOL = 3,
} TSDB_SML_PROTOCOL_TYPE;

typedef enum {
  TSDB_SML_TIMESTAMP_NOT_CONFIGURED = 0,
  TSDB_SML_TIMESTAMP_HOURS,
  TSDB_SML_TIMESTAMP_MINUTES,
  TSDB_SML_TIMESTAMP_SECONDS,
  TSDB_SML_TIMESTAMP_MILLI_SECONDS,
  TSDB_SML_TIMESTAMP_MICRO_SECONDS,
  TSDB_SML_TIMESTAMP_NANO_SECONDS,
} TSDB_SML_TIMESTAMP_TYPE;

typedef struct taosField {
  char    name[65];
  int8_t  type;
  int32_t bytes;
} TAOS_FIELD;

typedef struct TAOS_FIELD_E {
  char    name[65];
  int8_t  type;
  uint8_t precision;
  uint8_t scale;
  int32_t bytes;
} TAOS_FIELD_E;

#ifdef WINDOWS
#define DLL_EXPORT __declspec(dllexport)
#else
#define DLL_EXPORT
#endif

typedef void (*__taos_async_fn_t)(void *param, TAOS_RES *res, int code);
typedef void (*__taos_notify_fn_t)(void *param, void *ext, int type);

typedef struct TAOS_MULTI_BIND {
  int       buffer_type;
  void     *buffer;
  uintptr_t buffer_length;
  int32_t  *length;
  char     *is_null;
  int       num;
} TAOS_MULTI_BIND;

typedef enum {
  SET_CONF_RET_SUCC = 0,
  SET_CONF_RET_ERR_PART = -1,
  SET_CONF_RET_ERR_INNER = -2,
  SET_CONF_RET_ERR_JSON_INVALID = -3,
  SET_CONF_RET_ERR_JSON_PARSE = -4,
  SET_CONF_RET_ERR_ONLY_ONCE = -5,
  SET_CONF_RET_ERR_TOO_LONG = -6
} SET_CONF_RET_CODE;

typedef enum {
  TAOS_NOTIFY_PASSVER = 0,
} TAOS_NOTIFY_TYPE;

#define RET_MSG_LENGTH 1024
typedef struct setConfRet {
  SET_CONF_RET_CODE retCode;
  char              retMsg[RET_MSG_LENGTH];
} setConfRet;

typedef struct TAOS_VGROUP_HASH_INFO {
  int32_t  vgId;
  uint32_t hashBegin;
  uint32_t hashEnd;
} TAOS_VGROUP_HASH_INFO;

typedef struct TAOS_DB_ROUTE_INFO {
  int32_t                routeVersion;
  int16_t                hashPrefix;
  int16_t                hashSuffix;
  int8_t                 hashMethod;
  int32_t                vgNum;
  TAOS_VGROUP_HASH_INFO *vgHash;
} TAOS_DB_ROUTE_INFO;

DLL_EXPORT void       taos_cleanup(void);
DLL_EXPORT int        taos_options(TSDB_OPTION option, const void *arg, ...);
DLL_EXPORT setConfRet taos_set_config(const char *config);
DLL_EXPORT int        taos_init(void);
DLL_EXPORT TAOS      *taos_connect(const char *ip, const char *user, const char *pass, const char *db, uint16_t port);
DLL_EXPORT TAOS *taos_connect_auth(const char *ip, const char *user, const char *auth, const char *db, uint16_t port);
DLL_EXPORT void  taos_close(TAOS *taos);

DLL_EXPORT const char *taos_data_type(int type);

DLL_EXPORT TAOS_STMT *taos_stmt_init(TAOS *taos);
DLL_EXPORT TAOS_STMT *taos_stmt_init_with_reqid(TAOS *taos, int64_t reqid);
DLL_EXPORT int        taos_stmt_prepare(TAOS_STMT *stmt, const char *sql, unsigned long length);
DLL_EXPORT int        taos_stmt_set_tbname_tags(TAOS_STMT *stmt, const char *name, TAOS_MULTI_BIND *tags);
DLL_EXPORT int        taos_stmt_set_tbname(TAOS_STMT *stmt, const char *name);
DLL_EXPORT int        taos_stmt_set_tags(TAOS_STMT *stmt, TAOS_MULTI_BIND *tags);
DLL_EXPORT int        taos_stmt_set_sub_tbname(TAOS_STMT *stmt, const char *name);
DLL_EXPORT int        taos_stmt_get_tag_fields(TAOS_STMT *stmt, int *fieldNum, TAOS_FIELD_E **fields);
DLL_EXPORT int        taos_stmt_get_col_fields(TAOS_STMT *stmt, int *fieldNum, TAOS_FIELD_E **fields);
// let stmt to reclaim TAOS_FIELD_E that was allocated by `taos_stmt_get_tag_fields`/`taos_stmt_get_col_fields`
DLL_EXPORT void taos_stmt_reclaim_fields(TAOS_STMT *stmt, TAOS_FIELD_E *fields);

DLL_EXPORT int       taos_stmt_is_insert(TAOS_STMT *stmt, int *insert);
DLL_EXPORT int       taos_stmt_num_params(TAOS_STMT *stmt, int *nums);
DLL_EXPORT int       taos_stmt_get_param(TAOS_STMT *stmt, int idx, int *type, int *bytes);
DLL_EXPORT int       taos_stmt_bind_param(TAOS_STMT *stmt, TAOS_MULTI_BIND *bind);
DLL_EXPORT int       taos_stmt_bind_param_batch(TAOS_STMT *stmt, TAOS_MULTI_BIND *bind);
DLL_EXPORT int       taos_stmt_bind_single_param_batch(TAOS_STMT *stmt, TAOS_MULTI_BIND *bind, int colIdx);
DLL_EXPORT int       taos_stmt_add_batch(TAOS_STMT *stmt);
DLL_EXPORT int       taos_stmt_execute(TAOS_STMT *stmt);
DLL_EXPORT TAOS_RES *taos_stmt_use_result(TAOS_STMT *stmt);
DLL_EXPORT int       taos_stmt_close(TAOS_STMT *stmt);
DLL_EXPORT char     *taos_stmt_errstr(TAOS_STMT *stmt);
DLL_EXPORT int       taos_stmt_affected_rows(TAOS_STMT *stmt);
DLL_EXPORT int       taos_stmt_affected_rows_once(TAOS_STMT *stmt);

DLL_EXPORT TAOS_RES *taos_query(TAOS *taos, const char *sql);
DLL_EXPORT TAOS_RES *taos_query_with_reqid(TAOS *taos, const char *sql, int64_t reqId);

DLL_EXPORT TAOS_ROW taos_fetch_row(TAOS_RES *res);
DLL_EXPORT int      taos_result_precision(TAOS_RES *res);  // get the time precision of result
DLL_EXPORT void     taos_free_result(TAOS_RES *res);
DLL_EXPORT void     taos_kill_query(TAOS *taos);
DLL_EXPORT int      taos_field_count(TAOS_RES *res);
DLL_EXPORT int      taos_num_fields(TAOS_RES *res);
DLL_EXPORT int      taos_affected_rows(TAOS_RES *res);
DLL_EXPORT int64_t  taos_affected_rows64(TAOS_RES *res);

DLL_EXPORT TAOS_FIELD *taos_fetch_fields(TAOS_RES *res);
DLL_EXPORT int         taos_select_db(TAOS *taos, const char *db);
DLL_EXPORT int         taos_print_row(char *str, TAOS_ROW row, TAOS_FIELD *fields, int num_fields);
DLL_EXPORT void        taos_stop_query(TAOS_RES *res);
DLL_EXPORT bool        taos_is_null(TAOS_RES *res, int32_t row, int32_t col);
DLL_EXPORT bool        taos_is_update_query(TAOS_RES *res);
DLL_EXPORT int         taos_fetch_block(TAOS_RES *res, TAOS_ROW *rows);
DLL_EXPORT int         taos_fetch_block_s(TAOS_RES *res, int *numOfRows, TAOS_ROW *rows);
DLL_EXPORT int         taos_fetch_raw_block(TAOS_RES *res, int *numOfRows, void **pData);
DLL_EXPORT int        *taos_get_column_data_offset(TAOS_RES *res, int columnIndex);
DLL_EXPORT int         taos_validate_sql(TAOS *taos, const char *sql);
DLL_EXPORT void        taos_reset_current_db(TAOS *taos);

DLL_EXPORT int      *taos_fetch_lengths(TAOS_RES *res);
DLL_EXPORT TAOS_ROW *taos_result_block(TAOS_RES *res);

DLL_EXPORT const char *taos_get_server_info(TAOS *taos);
DLL_EXPORT const char *taos_get_client_info();
DLL_EXPORT int         taos_get_current_db(TAOS *taos, char *database, int len, int *required);

DLL_EXPORT const char *taos_errstr(TAOS_RES *res);
DLL_EXPORT int         taos_errno(TAOS_RES *res);

DLL_EXPORT void taos_query_a(TAOS *taos, const char *sql, __taos_async_fn_t fp, void *param);
DLL_EXPORT void taos_query_a_with_reqid(TAOS *taos, const char *sql, __taos_async_fn_t fp, void *param, int64_t reqid);
DLL_EXPORT void taos_fetch_rows_a(TAOS_RES *res, __taos_async_fn_t fp, void *param);
DLL_EXPORT void taos_fetch_raw_block_a(TAOS_RES *res, __taos_async_fn_t fp, void *param);
DLL_EXPORT const void *taos_get_raw_block(TAOS_RES *res);

DLL_EXPORT int taos_get_db_route_info(TAOS *taos, const char *db, TAOS_DB_ROUTE_INFO *dbInfo);
DLL_EXPORT int taos_get_table_vgId(TAOS *taos, const char *db, const char *table, int *vgId);
DLL_EXPORT int taos_get_tables_vgId(TAOS *taos, const char *db, const char *table[], int tableNum, int *vgId);

DLL_EXPORT int taos_load_table_info(TAOS *taos, const char *tableNameList);

// set heart beat thread quit mode , if quicByKill 1 then kill thread else quit from inner
DLL_EXPORT void taos_set_hb_quit(int8_t quitByKill);

DLL_EXPORT int taos_set_notify_cb(TAOS *taos, __taos_notify_fn_t fp, void *param, int type);

/*  --------------------------schemaless INTERFACE------------------------------- */

DLL_EXPORT TAOS_RES *taos_schemaless_insert(TAOS *taos, char *lines[], int numLines, int protocol, int precision);
DLL_EXPORT TAOS_RES *taos_schemaless_insert_with_reqid(TAOS *taos, char *lines[], int numLines, int protocol,
                                                       int precision, int64_t reqid);
DLL_EXPORT TAOS_RES *taos_schemaless_insert_raw(TAOS *taos, char *lines, int len, int32_t *totalRows, int protocol,
                                                int precision);
DLL_EXPORT TAOS_RES *taos_schemaless_insert_raw_with_reqid(TAOS *taos, char *lines, int len, int32_t *totalRows,
                                                           int protocol, int precision, int64_t reqid);
DLL_EXPORT TAOS_RES *taos_schemaless_insert_ttl(TAOS *taos, char *lines[], int numLines, int protocol, int precision,
                                                int32_t ttl);
DLL_EXPORT TAOS_RES *taos_schemaless_insert_ttl_with_reqid(TAOS *taos, char *lines[], int numLines, int protocol,
                                                           int precision, int32_t ttl, int64_t reqid);
DLL_EXPORT TAOS_RES *taos_schemaless_insert_raw_ttl(TAOS *taos, char *lines, int len, int32_t *totalRows, int protocol,
                                                    int precision, int32_t ttl);
DLL_EXPORT TAOS_RES *taos_schemaless_insert_raw_ttl_with_reqid(TAOS *taos, char *lines, int len, int32_t *totalRows,
                                                               int protocol, int precision, int32_t ttl, int64_t reqid);

/* --------------------------TMQ INTERFACE------------------------------- */

typedef struct tmq_t      tmq_t;
typedef struct tmq_conf_t tmq_conf_t;
typedef struct tmq_list_t tmq_list_t;

typedef void(tmq_commit_cb(tmq_t *tmq, int32_t code, void *param));

typedef enum tmq_conf_res_t {
  TMQ_CONF_UNKNOWN = -2,
  TMQ_CONF_INVALID = -1,
  TMQ_CONF_OK = 0,
} tmq_conf_res_t;

typedef struct tmq_topic_assignment {
  int32_t vgId;
  int64_t currentOffset;
  int64_t begin;
  int64_t end;  // The last invalidate version of wal + 1
} tmq_topic_assignment;

DLL_EXPORT tmq_conf_t    *tmq_conf_new();
DLL_EXPORT tmq_conf_res_t tmq_conf_set(tmq_conf_t *conf, const char *key, const char *value);
DLL_EXPORT void           tmq_conf_destroy(tmq_conf_t *conf);
DLL_EXPORT void           tmq_conf_set_auto_commit_cb(tmq_conf_t *conf, tmq_commit_cb *cb, void *param);

DLL_EXPORT tmq_list_t *tmq_list_new();
DLL_EXPORT int32_t     tmq_list_append(tmq_list_t *, const char *);
DLL_EXPORT void        tmq_list_destroy(tmq_list_t *);
DLL_EXPORT int32_t     tmq_list_get_size(const tmq_list_t *);
DLL_EXPORT char      **tmq_list_to_c_array(const tmq_list_t *);

DLL_EXPORT tmq_t    *tmq_consumer_new(tmq_conf_t *conf, char *errstr, int32_t errstrLen);
DLL_EXPORT int32_t   tmq_subscribe(tmq_t *tmq, const tmq_list_t *topic_list);
DLL_EXPORT int32_t   tmq_unsubscribe(tmq_t *tmq);
DLL_EXPORT int32_t   tmq_subscription(tmq_t *tmq, tmq_list_t **topics);
DLL_EXPORT TAOS_RES *tmq_consumer_poll(tmq_t *tmq, int64_t timeout);
DLL_EXPORT int32_t   tmq_consumer_close(tmq_t *tmq);
DLL_EXPORT int32_t   tmq_commit_sync(tmq_t *tmq, const TAOS_RES *msg); //Commit the msg’s offset + 1
DLL_EXPORT void      tmq_commit_async(tmq_t *tmq, const TAOS_RES *msg, tmq_commit_cb *cb, void *param);
DLL_EXPORT int32_t   tmq_commit_offset_sync(tmq_t *tmq, const char *pTopicName, int32_t vgId, int64_t offset);
DLL_EXPORT void      tmq_commit_offset_async(tmq_t *tmq, const char *pTopicName, int32_t vgId, int64_t offset, tmq_commit_cb *cb, void *param);
DLL_EXPORT int32_t   tmq_get_topic_assignment(tmq_t *tmq, const char *pTopicName, tmq_topic_assignment **assignment,int32_t *numOfAssignment);
DLL_EXPORT void      tmq_free_assignment(tmq_topic_assignment* pAssignment);
DLL_EXPORT int32_t   tmq_offset_seek(tmq_t *tmq, const char *pTopicName, int32_t vgId, int64_t offset);
<<<<<<< HEAD
DLL_EXPORT int64_t   tmq_position(tmq_t *tmq, const char *pTopicName, int32_t vgId);  // The current offset is the offset of the last consumed message + 1
=======
DLL_EXPORT int64_t   tmq_position(tmq_t *tmq, const char *pTopicName, int32_t vgId);
>>>>>>> df13c6fa
DLL_EXPORT int64_t   tmq_committed(tmq_t *tmq, const char *pTopicName, int32_t vgId);

DLL_EXPORT const char *tmq_get_topic_name(TAOS_RES *res);
DLL_EXPORT const char *tmq_get_db_name(TAOS_RES *res);
DLL_EXPORT int32_t     tmq_get_vgroup_id(TAOS_RES *res);
<<<<<<< HEAD
DLL_EXPORT int64_t     tmq_get_vgroup_offset(TAOS_RES* res);  // Get current offset of the result
=======
DLL_EXPORT int64_t     tmq_get_vgroup_offset(TAOS_RES* res);
>>>>>>> df13c6fa
DLL_EXPORT const char *tmq_err2str(int32_t code);

/* ------------------------------ TAOSX -----------------------------------*/
// note: following apis are unstable
enum tmq_res_t {
  TMQ_RES_INVALID = -1,
  TMQ_RES_DATA = 1,
  TMQ_RES_TABLE_META = 2,
  TMQ_RES_METADATA = 3,
};

typedef struct tmq_raw_data {
  void    *raw;
  uint32_t raw_len;
  uint16_t raw_type;
} tmq_raw_data;

typedef enum tmq_res_t tmq_res_t;

DLL_EXPORT const char *tmq_get_table_name(TAOS_RES *res);
DLL_EXPORT tmq_res_t   tmq_get_res_type(TAOS_RES *res);
DLL_EXPORT int32_t     tmq_get_raw(TAOS_RES *res, tmq_raw_data *raw);
DLL_EXPORT int32_t     tmq_write_raw(TAOS *taos, tmq_raw_data raw);
DLL_EXPORT int         taos_write_raw_block(TAOS *taos, int numOfRows, char *pData, const char *tbname);
DLL_EXPORT int         taos_write_raw_block_with_fields(TAOS *taos, int rows, char *pData, const char *tbname,
                                                        TAOS_FIELD *fields, int numFields);
DLL_EXPORT void        tmq_free_raw(tmq_raw_data raw);
// Returning null means error. Returned result need to be freed by tmq_free_json_meta
DLL_EXPORT char *tmq_get_json_meta(TAOS_RES *res);
DLL_EXPORT void  tmq_free_json_meta(char *jsonMeta);

/* ---------------------------- TAOSX END -------------------------------- */

typedef enum {
  TSDB_SRV_STATUS_UNAVAILABLE = 0,
  TSDB_SRV_STATUS_NETWORK_OK = 1,
  TSDB_SRV_STATUS_SERVICE_OK = 2,
  TSDB_SRV_STATUS_SERVICE_DEGRADED = 3,
  TSDB_SRV_STATUS_EXTING = 4,
} TSDB_SERVER_STATUS;

DLL_EXPORT TSDB_SERVER_STATUS taos_check_server_status(const char *fqdn, int port, char *details, int maxlen);

#ifdef __cplusplus
}
#endif

#endif<|MERGE_RESOLUTION|>--- conflicted
+++ resolved
@@ -272,7 +272,7 @@
   int32_t vgId;
   int64_t currentOffset;
   int64_t begin;
-  int64_t end;  // The last invalidate version of wal + 1
+  int64_t end;
 } tmq_topic_assignment;
 
 DLL_EXPORT tmq_conf_t    *tmq_conf_new();
@@ -299,21 +299,13 @@
 DLL_EXPORT int32_t   tmq_get_topic_assignment(tmq_t *tmq, const char *pTopicName, tmq_topic_assignment **assignment,int32_t *numOfAssignment);
 DLL_EXPORT void      tmq_free_assignment(tmq_topic_assignment* pAssignment);
 DLL_EXPORT int32_t   tmq_offset_seek(tmq_t *tmq, const char *pTopicName, int32_t vgId, int64_t offset);
-<<<<<<< HEAD
 DLL_EXPORT int64_t   tmq_position(tmq_t *tmq, const char *pTopicName, int32_t vgId);  // The current offset is the offset of the last consumed message + 1
-=======
-DLL_EXPORT int64_t   tmq_position(tmq_t *tmq, const char *pTopicName, int32_t vgId);
->>>>>>> df13c6fa
 DLL_EXPORT int64_t   tmq_committed(tmq_t *tmq, const char *pTopicName, int32_t vgId);
 
 DLL_EXPORT const char *tmq_get_topic_name(TAOS_RES *res);
 DLL_EXPORT const char *tmq_get_db_name(TAOS_RES *res);
 DLL_EXPORT int32_t     tmq_get_vgroup_id(TAOS_RES *res);
-<<<<<<< HEAD
-DLL_EXPORT int64_t     tmq_get_vgroup_offset(TAOS_RES* res);  // Get current offset of the result
-=======
 DLL_EXPORT int64_t     tmq_get_vgroup_offset(TAOS_RES* res);
->>>>>>> df13c6fa
 DLL_EXPORT const char *tmq_err2str(int32_t code);
 
 /* ------------------------------ TAOSX -----------------------------------*/
