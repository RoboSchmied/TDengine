--- conflicted
+++ resolved
@@ -364,8 +364,7 @@
 typedef void (*FFreeTableBlockHash)(SHashObj*);
 typedef void (*FFreeVgourpBlockArray)(SArray*);
 
-<<<<<<< HEAD
-typedef struct SVnodeModifOpStmt {
+typedef struct SVnodeModifyOpStmt {
   ENodeType             nodeType;
   ENodeType             sqlNodeType;
   SArray*               pDataBlocks;  // data block for each vgroup, SArray<SVgDataBlocks*>.
@@ -389,34 +388,7 @@
   FFreeVgourpBlockArray freeArrayFunc;
   bool                  usingTableProcessing;
   bool                  fileProcessing;
-} SVnodeModifOpStmt;
-=======
-typedef struct SVnodeModifyOpStmt {
-  ENodeType           nodeType;
-  ENodeType           sqlNodeType;
-  SArray*             pDataBlocks;  // data block for each vgroup, SArray<SVgDataBlocks*>.
-  uint32_t            insertType;   // insert data from [file|sql statement| bound statement]
-  const char*         pSql;         // current sql statement position
-  int32_t             totalRowsNum;
-  int32_t             totalTbNum;
-  SName               targetTableName;
-  SName               usingTableName;
-  const char*         pBoundCols;
-  struct STableMeta*  pTableMeta;
-  SHashObj*           pVgroupsHashObj;
-  SHashObj*           pTableBlockHashObj;
-  SHashObj*           pSubTableHashObj;
-  SHashObj*           pTableNameHashObj;
-  SHashObj*           pDbFNameHashObj;
-  SArray*             pVgDataBlocks;
-  SVCreateTbReq       createTblReq;
-  TdFilePtr           fp;
-  FFreeDataBlockHash  freeHashFunc;
-  FFreeDataBlockArray freeArrayFunc;
-  bool                usingTableProcessing;
-  bool                fileProcessing;
 } SVnodeModifyOpStmt;
->>>>>>> 401396a0
 
 typedef struct SExplainOptions {
   ENodeType type;
