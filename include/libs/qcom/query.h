/*
 * Copyright (c) 2019 TAOS Data, Inc. <jhtao@taosdata.com>
 *
 * This program is free software: you can use, redistribute, and/or modify
 * it under the terms of the GNU Affero General Public License, version 3
 * or later ("AGPL"), as published by the Free Software Foundation.
 *
 * This program is distributed in the hope that it will be useful, but WITHOUT
 * ANY WARRANTY; without even the implied warranty of MERCHANTABILITY or
 * FITNESS FOR A PARTICULAR PURPOSE.
 *
 * You should have received a copy of the GNU Affero General Public License
 * along with this program. If not, see <http://www.gnu.org/licenses/>.
 */

#ifndef _TD_QUERY_H_
#define _TD_QUERY_H_

// clang-foramt off
#ifdef __cplusplus
extern "C" {
#endif

#include "tarray.h"
#include "thash.h"
#include "tlog.h"
#include "tmsg.h"
#include "tmsgcb.h"

typedef enum {
  JOB_TASK_STATUS_NULL = 0,
  JOB_TASK_STATUS_NOT_START = 1,
  JOB_TASK_STATUS_EXECUTING,
  JOB_TASK_STATUS_PARTIAL_SUCCEED,
  JOB_TASK_STATUS_SUCCEED,
  JOB_TASK_STATUS_FAILED,
  JOB_TASK_STATUS_DROPPING,
} EJobTaskType;

typedef enum {
  TASK_TYPE_PERSISTENT = 1,
  TASK_TYPE_TEMP,
} ETaskType;

typedef enum {
  TARGET_TYPE_MNODE = 1,
  TARGET_TYPE_VNODE,
  TARGET_TYPE_OTHER,
} ETargetType;

#define QUERY_POLICY_VNODE  1
#define QUERY_POLICY_HYBRID 2
#define QUERY_POLICY_QNODE  3

typedef struct STableComInfo {
  uint8_t  numOfTags;     // the number of tags in schema
  uint8_t  precision;     // the number of precision
  col_id_t numOfColumns;  // the number of columns
  int32_t  rowSize;       // row size of the schema
} STableComInfo;

typedef struct SQueryExecRes {
  int32_t msgType;
  void*   res;
} SQueryExecRes;

typedef struct SIndexMeta {
#ifdef WINDOWS
  size_t avoidCompilationErrors;
#endif

} SIndexMeta;

typedef struct STbVerInfo {
  char    tbFName[TSDB_TABLE_FNAME_LEN];
  int32_t sversion;
  int32_t tversion;
} STbVerInfo;

/*
 * ASSERT(sizeof(SCTableMeta) == 24)
 * ASSERT(tableType == TSDB_CHILD_TABLE)
 * The cached child table meta info. For each child table, 24 bytes are required to keep the essential table info.
 */
typedef struct SCTableMeta {
  int32_t  vgId : 24;
  int8_t   tableType;
  uint64_t uid;
  uint64_t suid;
} SCTableMeta;

/*
 * Note that the first 24 bytes of STableMeta are identical to SCTableMeta, it is safe to cast a STableMeta to be a
 * SCTableMeta.
 */
typedef struct STableMeta {
  // BEGIN: KEEP THIS PART SAME WITH SCTableMeta
  int32_t  vgId : 24;
  int8_t   tableType;
  uint64_t uid;
  uint64_t suid;
  // END: KEEP THIS PART SAME WITH SCTableMeta

  // if the table is TSDB_CHILD_TABLE, the following information is acquired from the corresponding super table meta
  // info
  int16_t       sversion;
  int16_t       tversion;
  STableComInfo tableInfo;
  SSchema       schema[];
} STableMeta;

typedef struct SDBVgInfo {
  int32_t   vgVersion;
  int8_t    hashMethod;
  int32_t   numOfTable;  // DB's table num, unit is TSDB_TABLE_NUM_UNIT
  SHashObj* vgHash;      // key:vgId, value:SVgroupInfo
} SDBVgInfo;

typedef struct SUseDbOutput {
  char       db[TSDB_DB_FNAME_LEN];
  uint64_t   dbId;
  SDBVgInfo* dbVgroup;
} SUseDbOutput;

enum { META_TYPE_NULL_TABLE = 1, META_TYPE_CTABLE, META_TYPE_TABLE, META_TYPE_BOTH_TABLE };

typedef struct STableMetaOutput {
  int32_t     metaType;
  uint64_t    dbId;
  char        dbFName[TSDB_DB_FNAME_LEN];
  char        ctbName[TSDB_TABLE_NAME_LEN];
  char        tbName[TSDB_TABLE_NAME_LEN];
  SCTableMeta ctbMeta;
  STableMeta* tbMeta;
} STableMetaOutput;

typedef struct SDataBuf {
  void*    pData;
  uint32_t len;
  void*    handle;
} SDataBuf;

typedef struct STargetInfo {
  ETargetType type;
  char*       dbFName;  // used to update db's vgroup epset
  int32_t     vgId;
} STargetInfo;

typedef int32_t (*__async_send_cb_fn_t)(void* param, const SDataBuf* pMsg, int32_t code);
typedef int32_t (*__async_exec_fn_t)(void* param);

typedef struct SRequestConnInfo {
  void*    pTrans;
  uint64_t requestId;
  int64_t  requestObjRefId;
  SEpSet   mgmtEps;
} SRequestConnInfo;

typedef struct SMsgSendInfo {
  __async_send_cb_fn_t fp;      // async callback function
  STargetInfo          target;  // for update epset
  void*                param;
  uint64_t             requestId;
  uint64_t             requestObjRefId;
  int32_t              msgType;
  SDataBuf             msgInfo;
} SMsgSendInfo;

typedef struct SQueryNodeStat {
  int32_t tableNum;  // vg table number, unit is TSDB_TABLE_NUM_UNIT
} SQueryNodeStat;

int32_t initTaskQueue();
int32_t cleanupTaskQueue();

/**
 *
 * @param execFn      The asynchronously execution function
 * @param execParam   The parameters of the execFn
 * @param code        The response code during execution the execFn
 * @return
 */
int32_t taosAsyncExec(__async_exec_fn_t execFn, void* execParam, int32_t* code);

int32_t asyncSendMsgToServerExt(void* pTransporter, SEpSet* epSet, int64_t* pTransporterId, const SMsgSendInfo* pInfo,
                                bool persistHandle, void* ctx);

/**
 * Asynchronously send message to server, after the response received, the callback will be incured.
 *
 * @param pTransporter
 * @param epSet
 * @param pTransporterId
 * @param pInfo
 * @return
 */
int32_t asyncSendMsgToServer(void* pTransporter, SEpSet* epSet, int64_t* pTransporterId, const SMsgSendInfo* pInfo);

int32_t queryBuildUseDbOutput(SUseDbOutput* pOut, SUseDbRsp* usedbRsp);

void initQueryModuleMsgHandle();

const SSchema* tGetTbnameColumnSchema();
bool           tIsValidSchema(struct SSchema* pSchema, int32_t numOfCols, int32_t numOfTags);

int32_t queryCreateTableMetaFromMsg(STableMetaRsp* msg, bool isSuperTable, STableMeta** pMeta);
char*   jobTaskStatusStr(int32_t status);

SSchema createSchema(int8_t type, int32_t bytes, col_id_t colId, const char* name);
<<<<<<< HEAD
void    destroyQueryExecRes(SQueryExecRes* pRes);
=======
void destroyQueryExecRes(SQueryExecRes* pRes);
int32_t dataConverToStr(char *str, int type, void *buf, int32_t bufSize, int32_t *len);
char* parseTagDatatoJson(void* p);
int32_t cloneTableMeta(STableMeta* pSrc, STableMeta** pDst);
int32_t cloneDbVgInfo(SDBVgInfo* pSrc, SDBVgInfo** pDst);
>>>>>>> 5cdef06f

extern int32_t (*queryBuildMsg[TDMT_MAX])(void* input, char** msg, int32_t msgSize, int32_t* msgLen,
                                          void* (*mallocFp)(int32_t));
extern int32_t (*queryProcessMsgRsp[TDMT_MAX])(void* output, char* msg, int32_t msgSize);

#define SET_META_TYPE_NULL(t)       (t) = META_TYPE_NULL_TABLE
#define SET_META_TYPE_CTABLE(t)     (t) = META_TYPE_CTABLE
#define SET_META_TYPE_TABLE(t)      (t) = META_TYPE_TABLE
#define SET_META_TYPE_BOTH_TABLE(t) (t) = META_TYPE_BOTH_TABLE

#define NEED_CLIENT_RM_TBLMETA_ERROR(_code)                                                   \
  ((_code) == TSDB_CODE_PAR_TABLE_NOT_EXIST || (_code) == TSDB_CODE_VND_TB_NOT_EXIST ||       \
   (_code) == TSDB_CODE_PAR_INVALID_COLUMNS_NUM || (_code) == TSDB_CODE_PAR_INVALID_COLUMN || \
   (_code) == TSDB_CODE_PAR_TAGS_NOT_MATCHED || (_code) == TSDB_CODE_PAR_VALUE_TOO_LONG ||    \
   (_code) == TSDB_CODE_PAR_INVALID_DROP_COL || ((_code) == TSDB_CODE_TDB_INVALID_TABLE_ID))
#define NEED_CLIENT_REFRESH_VG_ERROR(_code) \
  ((_code) == TSDB_CODE_VND_HASH_MISMATCH || (_code) == TSDB_CODE_VND_INVALID_VGROUP_ID)
#define NEED_CLIENT_REFRESH_TBLMETA_ERROR(_code) ((_code) == TSDB_CODE_TDB_TABLE_RECREATED)
#define NEED_CLIENT_HANDLE_ERROR(_code)                                          \
  (NEED_CLIENT_RM_TBLMETA_ERROR(_code) || NEED_CLIENT_REFRESH_VG_ERROR(_code) || \
   NEED_CLIENT_REFRESH_TBLMETA_ERROR(_code))
#define NEED_CLIENT_RM_TBLMETA_REQ(_type)                                                                  \
  ((_type) == TDMT_VND_CREATE_TABLE || (_type) == TDMT_VND_CREATE_STB || (_type) == TDMT_VND_DROP_TABLE || \
   (_type) == TDMT_VND_DROP_STB)

#define NEED_SCHEDULER_RETRY_ERROR(_code)                                           \
  ((_code) == TSDB_CODE_RPC_REDIRECT || (_code) == TSDB_CODE_RPC_NETWORK_UNAVAIL || \
   (_code) == TSDB_CODE_SCH_TIMEOUT_ERROR)

#define REQUEST_TOTAL_EXEC_TIMES 2

#define qFatal(...)                                                                           \
  do {                                                                                        \
    if (qDebugFlag & DEBUG_FATAL) {                                                           \
      taosPrintLog("QRY FATAL ", DEBUG_FATAL, tsLogEmbedded ? 255 : qDebugFlag, __VA_ARGS__); \
    }                                                                                         \
  } while (0)
#define qError(...)                                                                           \
  do {                                                                                        \
    if (qDebugFlag & DEBUG_ERROR) {                                                           \
      taosPrintLog("QRY ERROR ", DEBUG_ERROR, tsLogEmbedded ? 255 : qDebugFlag, __VA_ARGS__); \
    }                                                                                         \
  } while (0)
#define qWarn(...)                                                                          \
  do {                                                                                      \
    if (qDebugFlag & DEBUG_WARN) {                                                          \
      taosPrintLog("QRY WARN ", DEBUG_WARN, tsLogEmbedded ? 255 : qDebugFlag, __VA_ARGS__); \
    }                                                                                       \
  } while (0)
#define qInfo(...)                                                                     \
  do {                                                                                 \
    if (qDebugFlag & DEBUG_INFO) {                                                     \
      taosPrintLog("QRY ", DEBUG_INFO, tsLogEmbedded ? 255 : qDebugFlag, __VA_ARGS__); \
    }                                                                                  \
  } while (0)
#define qDebug(...)                                                                     \
  do {                                                                                  \
    if (qDebugFlag & DEBUG_DEBUG) {                                                     \
      taosPrintLog("QRY ", DEBUG_DEBUG, tsLogEmbedded ? 255 : qDebugFlag, __VA_ARGS__); \
    }                                                                                   \
  } while (0)
#define qTrace(...)                                                                     \
  do {                                                                                  \
    if (qDebugFlag & DEBUG_TRACE) {                                                     \
      taosPrintLog("QRY ", DEBUG_TRACE, tsLogEmbedded ? 255 : qDebugFlag, __VA_ARGS__); \
    }                                                                                   \
  } while (0)
#define qDebugL(...)                                                                           \
  do {                                                                                         \
    if (qDebugFlag & DEBUG_DEBUG) {                                                            \
      taosPrintLongString("QRY ", DEBUG_DEBUG, tsLogEmbedded ? 255 : qDebugFlag, __VA_ARGS__); \
    }                                                                                          \
  } while (0)

#define QRY_ERR_RET(c)                \
  do {                                \
    int32_t _code = c;                \
    if (_code != TSDB_CODE_SUCCESS) { \
      terrno = _code;                 \
      return _code;                   \
    }                                 \
  } while (0)
#define QRY_RET(c)                    \
  do {                                \
    int32_t _code = c;                \
    if (_code != TSDB_CODE_SUCCESS) { \
      terrno = _code;                 \
    }                                 \
    return _code;                     \
  } while (0)
#define QRY_ERR_JRET(c)              \
  do {                               \
    code = c;                        \
    if (code != TSDB_CODE_SUCCESS) { \
      terrno = code;                 \
      goto _return;                  \
    }                                \
  } while (0)

#ifdef __cplusplus
}
#endif

#endif /*_TD_QUERY_H_*/
       // clang-foramt on<|MERGE_RESOLUTION|>--- conflicted
+++ resolved
@@ -207,15 +207,12 @@
 char*   jobTaskStatusStr(int32_t status);
 
 SSchema createSchema(int8_t type, int32_t bytes, col_id_t colId, const char* name);
-<<<<<<< HEAD
+
 void    destroyQueryExecRes(SQueryExecRes* pRes);
-=======
-void destroyQueryExecRes(SQueryExecRes* pRes);
-int32_t dataConverToStr(char *str, int type, void *buf, int32_t bufSize, int32_t *len);
-char* parseTagDatatoJson(void* p);
+int32_t dataConverToStr(char* str, int type, void* buf, int32_t bufSize, int32_t* len);
+char*   parseTagDatatoJson(void* p);
 int32_t cloneTableMeta(STableMeta* pSrc, STableMeta** pDst);
 int32_t cloneDbVgInfo(SDBVgInfo* pSrc, SDBVgInfo** pDst);
->>>>>>> 5cdef06f
 
 extern int32_t (*queryBuildMsg[TDMT_MAX])(void* input, char** msg, int32_t msgSize, int32_t* msgLen,
                                           void* (*mallocFp)(int32_t));
