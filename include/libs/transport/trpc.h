--- conflicted
+++ resolved
@@ -45,7 +45,6 @@
   void   *ahandle;  // app handle set by client
 } SRpcMsg;
 
-<<<<<<< HEAD
 typedef struct {
   char    user[TSDB_USER_LEN];
   SRpcMsg rpcMsg;
@@ -54,8 +53,6 @@
   void   *pNode;
 } SNodeMsg;
 
-=======
->>>>>>> 7f963b8a
 typedef struct SRpcInit {
   uint16_t localPort;     // local port
   char *   label;         // for debug purpose
