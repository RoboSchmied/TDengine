--- conflicted
+++ resolved
@@ -122,16 +122,10 @@
 typedef struct SSubplan {
   SSubplanId id;           // unique id of the subplan
   int32_t    type;         // QUERY_TYPE_MERGE|QUERY_TYPE_PARTIAL|QUERY_TYPE_SCAN|QUERY_TYPE_MODIFY
-<<<<<<< HEAD
-  int32_t    level;        // the execution level of current subplan, starting from 0.
-  SQueryNodeAddr     execNode;    // for the scan/modify subplan, the optional execution node
-  SArray    *pChildern;    // the datasource subplan,from which to fetch the result
-=======
   int32_t    msgType;      // message type for subplan, used to denote the send message type to vnode.
   int32_t    level;        // the execution level of current subplan, starting from 0 in a top-down manner.
-  SEpSet     execEpSet;    // for the scan/modify subplan, the optional execution node
+  SQueryNodeAddr     execNode;    // for the scan/modify subplan, the optional execution node
   SArray    *pChildren;    // the datasource subplan,from which to fetch the result
->>>>>>> 1786d6a5
   SArray    *pParents;     // the data destination subplan, get data from current subplan
   SPhyNode  *pNode;        // physical plan of current subplan
   SDataSink *pDataSink;    // data of the subplan flow into the datasink
