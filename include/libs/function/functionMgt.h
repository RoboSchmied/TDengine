--- conflicted
+++ resolved
@@ -134,15 +134,11 @@
   FUNCTION_TYPE_HYPERLOGLOG_MERGE,
   FUNCTION_TYPE_ELAPSED_PARTIAL,
   FUNCTION_TYPE_ELAPSED_MERGE,
-<<<<<<< HEAD
-  FUNCTION_TYPE_SAMPLE_PARTIAL,
-  FUNCTION_TYPE_SAMPLE_MERGE,
-=======
+
   FUNCTION_TYPE_TOP_PARTIAL,
   FUNCTION_TYPE_TOP_MERGE,
   FUNCTION_TYPE_BOTTOM_PARTIAL,
   FUNCTION_TYPE_BOTTOM_MERGE,
->>>>>>> c37fc399
 
   // user defined funcion
   FUNCTION_TYPE_UDF = 10000
