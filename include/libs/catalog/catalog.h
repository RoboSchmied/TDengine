/*
 * Copyright (c) 2019 TAOS Data, Inc. <jhtao@taosdata.com>
 *
 * This program is free software: you can use, redistribute, and/or modify
 * it under the terms of the GNU Affero General Public License, version 3
 * or later ("AGPL"), as published by the Free Software Foundation.
 *
 * This program is distributed in the hope that it will be useful, but WITHOUT
 * ANY WARRANTY; without even the implied warranty of MERCHANTABILITY or
 * FITNESS FOR A PARTICULAR PURPOSE.
 *
 * You should have received a copy of the GNU Affero General Public License
 * along with this program. If not, see <http://www.gnu.org/licenses/>.
 */

#ifndef _TD_CATALOG_H_
#define _TD_CATALOG_H_

#ifdef __cplusplus
extern "C" {
#endif

#include "os.h"
#include "query.h"
#include "taosdef.h"
#include "tarray.h"
#include "tcommon.h"
#include "thash.h"
#include "tmsg.h"
#include "tname.h"
#include "transport.h"

typedef struct SCatalog SCatalog;

enum {
  CTG_DBG_DB_NUM = 1,
  CTG_DBG_META_NUM,
  CTG_DBG_STB_NUM,
  CTG_DBG_DB_RENT_NUM,
  CTG_DBG_STB_RENT_NUM,
};

typedef enum {
  AUTH_TYPE_READ = 1,
  AUTH_TYPE_WRITE,
  AUTH_TYPE_OTHER,
} AUTH_TYPE;

typedef struct SUserAuthInfo {
  char      user[TSDB_USER_LEN];
  char      dbFName[TSDB_DB_FNAME_LEN];
  AUTH_TYPE type;
} SUserAuthInfo;

typedef struct SDbInfo {
  int32_t vgVer;
  int32_t tbNum;
  int64_t dbId;
} SDbInfo;

typedef struct SCatalogReq {
  SArray* pDbVgroup;      // element is db full name
  SArray* pDbCfg;         // element is db full name
  SArray* pDbInfo;        // element is db full name
  SArray* pTableMeta;     // element is SNAME
  SArray* pTableHash;     // element is SNAME
  SArray* pUdf;           // element is udf name
  SArray* pIndex;         // element is index name
  SArray* pUser;          // element is SUserAuthInfo
  SArray* pTableIndex;    // element is SNAME
  bool    qNodeRequired;  // valid qnode
  bool    forceUpdate;
} SCatalogReq;

typedef struct SMetaRes {
  int32_t code;
  void*   pRes;
} SMetaRes;

typedef struct SMetaData {
  SArray* pDbVgroup;    // pRes = SArray<SVgroupInfo>*
  SArray* pDbCfg;       // pRes = SDbCfgInfo*
  SArray* pDbInfo;      // pRes = SDbInfo*
  SArray* pTableMeta;   // pRes = STableMeta*
  SArray* pTableHash;   // pRes = SVgroupInfo*
  SArray* pTableIndex;  // pRes = SArray<STableIndexInfo>*
  SArray* pUdfList;     // pRes = SFuncInfo*
  SArray* pIndex;       // pRes = SIndexInfo*
  SArray* pUser;        // pRes = bool*
  SArray* pQnodeList;   // pRes = SQueryNodeAddr*
} SMetaData;

typedef struct SCatalogCfg {
  uint32_t maxTblCacheNum;
  uint32_t maxDBCacheNum;
  uint32_t maxUserCacheNum;
  uint32_t dbRentSec;
  uint32_t stbRentSec;
} SCatalogCfg;

typedef struct SSTableMetaVersion {
  char     dbFName[TSDB_DB_FNAME_LEN];
  char     stbName[TSDB_TABLE_NAME_LEN];
  uint64_t dbId;
  uint64_t suid;
  int16_t  sversion;
  int16_t  tversion;
} SSTableMetaVersion;

typedef struct SDbVgVersion {
  char    dbFName[TSDB_DB_FNAME_LEN];
  int64_t dbId;
  int32_t vgVersion;
  int32_t numOfTable;  // unit is TSDB_TABLE_NUM_UNIT
} SDbVgVersion;

typedef struct STbSVersion {
  char*   tbFName;
  int32_t sver;
  int32_t tver;
} STbSVersion;

typedef struct SUserAuthVersion {
  char    user[TSDB_USER_LEN];
  int32_t version;
} SUserAuthVersion;

typedef SDbCfgRsp     SDbCfgInfo;
typedef SUserIndexRsp SIndexInfo;

typedef void (*catalogCallback)(SMetaData* pResult, void* param, int32_t code);

int32_t catalogInit(SCatalogCfg* cfg);

/**
 * Get a cluster's catalog handle for all later operations.
 * @param clusterId
 * @param catalogHandle (output, NO need to free it)
 * @return error code
 */
int32_t catalogGetHandle(uint64_t clusterId, SCatalog** catalogHandle);

/**
 * Free a cluster's all catalog info, usually it's not necessary, until the application is closing.
 * no current or future usage should be guaranteed by application
 * @param pCatalog (input, NO more usage)
 * @return error code
 */
void catalogFreeHandle(SCatalog* pCatalog);

int32_t catalogGetDBVgVersion(SCatalog* pCtg, const char* dbFName, int32_t* version, int64_t* dbId, int32_t* tableNum);

/**
 * Get a DB's all vgroup info.
 * @param pCatalog (input, got with catalogGetHandle)
 * @param pTransporter (input, rpc object)
 * @param pMgmtEps (input, mnode EPs)
 * @param pDBName (input, full db name)
 * @param pVgroupList (output, vgroup info list, element is SVgroupInfo, NEED to simply free the array by caller)
 * @return error code
 */
<<<<<<< HEAD
int32_t catalogGetDBVgInfo(SCatalog* pCatalog, SRequestConnInfo* pConn, const char* pDBName, SArray** pVgroupList);
=======
int32_t catalogGetDBVgInfo(SCatalog* pCatalog, void* pTransporter, const SEpSet* pMgmtEps, const char* pDBName,
                           SArray** pVgroupList);
>>>>>>> 2dd1c31f

int32_t catalogUpdateDBVgInfo(SCatalog* pCatalog, const char* dbName, uint64_t dbId, SDBVgInfo* dbInfo);

int32_t catalogRemoveDB(SCatalog* pCatalog, const char* dbName, uint64_t dbId);

int32_t catalogRemoveTableMeta(SCatalog* pCtg, SName* pTableName);

int32_t catalogRemoveStbMeta(SCatalog* pCtg, const char* dbFName, uint64_t dbId, const char* stbName, uint64_t suid);

/**
 * Get a table's meta data.
 * @param pCatalog (input, got with catalogGetHandle)
 * @param pTransporter (input, rpc object)
 * @param pMgmtEps (input, mnode EPs)
 * @param pTableName (input, table name)
 * @param pTableMeta(output, table meta data, NEED to free it by calller)
 * @return error code
 */
<<<<<<< HEAD
int32_t catalogGetTableMeta(SCatalog* pCatalog, SRequestConnInfo* pConn, const SName* pTableName, STableMeta** pTableMeta);
=======
int32_t catalogGetTableMeta(SCatalog* pCatalog, void* pTransporter, const SEpSet* pMgmtEps, const SName* pTableName,
                            STableMeta** pTableMeta);
>>>>>>> 2dd1c31f

/**
 * Get a super table's meta data.
 * @param pCatalog (input, got with catalogGetHandle)
 * @param pTransporter (input, rpc object)
 * @param pMgmtEps (input, mnode EPs)
 * @param pTableName (input, table name)
 * @param pTableMeta(output, table meta data, NEED to free it by calller)
 * @return error code
 */
<<<<<<< HEAD
int32_t catalogGetSTableMeta(SCatalog* pCatalog, SRequestConnInfo* pConn, const SName* pTableName, STableMeta** pTableMeta);

int32_t catalogUpdateTableMeta(SCatalog* pCatalog, STableMetaRsp *rspMsg);
=======
int32_t catalogGetSTableMeta(SCatalog* pCatalog, void* pTransporter, const SEpSet* pMgmtEps, const SName* pTableName,
                             STableMeta** pTableMeta);
>>>>>>> 2dd1c31f

int32_t catalogUpdateTableMeta(SCatalog* pCatalog, STableMetaRsp* rspMsg);

/**
 * Force refresh DB's local cached vgroup info.
 * @param pCtg (input, got with catalogGetHandle)
 * @param pTrans (input, rpc object)
 * @param pMgmtEps (input, mnode EPs)
 * @param dbFName (input, db full name)
 * @return error code
 */
<<<<<<< HEAD
int32_t catalogRefreshDBVgInfo(SCatalog* pCtg, SRequestConnInfo* pConn, const char* dbFName);

int32_t catalogChkTbMetaVersion(SCatalog* pCtg, SRequestConnInfo* pConn, SArray* pTables);
=======
int32_t catalogRefreshDBVgInfo(SCatalog* pCtg, void* pTrans, const SEpSet* pMgmtEps, const char* dbFName);

int32_t catalogChkTbMetaVersion(SCatalog* pCtg, void* pTrans, const SEpSet* pMgmtEps, SArray* pTables);
>>>>>>> 2dd1c31f

/**
 * Force refresh a table's local cached meta data.
 * @param pCatalog (input, got with catalogGetHandle)
 * @param pTransporter (input, rpc object)
 * @param pMgmtEps (input, mnode EPs)
 * @param pTableName (input, table name)
 * @param isSTable (input, is super table or not, 1:supposed to be stable, 0: supposed not to be stable, -1:not sure)
 * @return error code
 */
<<<<<<< HEAD
int32_t catalogRefreshTableMeta(SCatalog* pCatalog, SRequestConnInfo* pConn, const SName* pTableName, int32_t isSTable);
=======
int32_t catalogRefreshTableMeta(SCatalog* pCatalog, void* pTransporter, const SEpSet* pMgmtEps, const SName* pTableName,
                                int32_t isSTable);
>>>>>>> 2dd1c31f

/**
 * Force refresh a table's local cached meta data and get the new one.
 * @param pCatalog (input, got with catalogGetHandle)
 * @param pTransporter (input, rpc object)
 * @param pMgmtEps (input, mnode EPs)
 * @param pTableName (input, table name)
 * @param pTableMeta(output, table meta data, NEED to free it by calller)
 * @param isSTable (input, is super table or not, 1:supposed to be stable, 0: supposed not to be stable, -1:not sure)
 * @return error code
 */
<<<<<<< HEAD
int32_t catalogRefreshGetTableMeta(SCatalog* pCatalog, SRequestConnInfo* pConn, const SName* pTableName, STableMeta** pTableMeta, int32_t isSTable);


=======
int32_t catalogRefreshGetTableMeta(SCatalog* pCatalog, void* pTransporter, const SEpSet* pMgmtEps,
                                   const SName* pTableName, STableMeta** pTableMeta, int32_t isSTable);
>>>>>>> 2dd1c31f

/**
 * Get a table's actual vgroup, for stable it's all possible vgroup list.
 * @param pCatalog (input, got with catalogGetHandle)
 * @param pTransporter (input, rpc object)
 * @param pMgmtEps (input, mnode EPs)
 * @param pTableName (input, table name)
 * @param pVgroupList (output, vgroup info list, element is SVgroupInfo, NEED to simply free the array by caller)
 * @return error code
 */
<<<<<<< HEAD
int32_t catalogGetTableDistVgInfo(SCatalog* pCatalog, SRequestConnInfo* pConn, const SName* pTableName, SArray** pVgroupList);
=======
int32_t catalogGetTableDistVgInfo(SCatalog* pCatalog, void* pTransporter, const SEpSet* pMgmtEps,
                                  const SName* pTableName, SArray** pVgroupList);
>>>>>>> 2dd1c31f

/**
 * Get a table's vgroup from its name's hash value.
 * @param pCatalog (input, got with catalogGetHandle)
 * @param pTransporter (input, rpc object)
 * @param pMgmtEps (input, mnode EPs)
 * @param pTableName (input, table name)
 * @param vgInfo (output, vgroup info)
 * @return error code
 */
<<<<<<< HEAD
int32_t catalogGetTableHashVgroup(SCatalog* pCatalog, SRequestConnInfo* pConn, const SName* pName, SVgroupInfo* vgInfo);

=======
int32_t catalogGetTableHashVgroup(SCatalog* pCatalog, void* pTransporter, const SEpSet* pMgmtEps, const SName* pName,
                                  SVgroupInfo* vgInfo);
>>>>>>> 2dd1c31f

/**
 * Get all meta data required in pReq.
 * @param pCatalog (input, got with catalogGetHandle)
 * @param pTransporter (input, rpc object)
 * @param pMgmtEps (input, mnode EPs)
 * @param pReq (input, reqest info)
 * @param pRsp (output, response data)
 * @return error code
 */
<<<<<<< HEAD
int32_t catalogGetAllMeta(SCatalog* pCatalog, SRequestConnInfo* pConn, const SCatalogReq* pReq, SMetaData* pRsp);

int32_t catalogAsyncGetAllMeta(SCatalog* pCtg, SRequestConnInfo* pConn, uint64_t reqId, const SCatalogReq* pReq, catalogCallback fp, void* param, int64_t* jobId);

int32_t catalogGetQnodeList(SCatalog* pCatalog, SRequestConnInfo* pConn, SArray* pQnodeList);
=======
int32_t catalogGetAllMeta(SCatalog* pCatalog, void* pTransporter, const SEpSet* pMgmtEps, const SCatalogReq* pReq,
                          SMetaData* pRsp);

int32_t catalogAsyncGetAllMeta(SCatalog* pCtg, void* pTrans, const SEpSet* pMgmtEps, uint64_t reqId,
                               const SCatalogReq* pReq, catalogCallback fp, void* param, int64_t* jobId);

int32_t catalogGetQnodeList(SCatalog* pCatalog, void* pTransporter, const SEpSet* pMgmtEps, SArray* pQnodeList);
>>>>>>> 2dd1c31f

int32_t catalogGetExpiredSTables(SCatalog* pCatalog, SSTableMetaVersion** stables, uint32_t* num);

int32_t catalogGetExpiredDBs(SCatalog* pCatalog, SDbVgVersion** dbs, uint32_t* num);

int32_t catalogGetExpiredUsers(SCatalog* pCtg, SUserAuthVersion** users, uint32_t* num);

<<<<<<< HEAD
int32_t catalogGetDBCfg(SCatalog* pCtg, SRequestConnInfo* pConn, const char* dbFName, SDbCfgInfo* pDbCfg);

int32_t catalogGetIndexMeta(SCatalog* pCtg, SRequestConnInfo* pConn, const char* indexName, SIndexInfo* pInfo);

int32_t catalogGetTableIndex(SCatalog* pCtg, SRequestConnInfo* pConn, const SName* pTableName, SArray** pRes);

int32_t catalogGetUdfInfo(SCatalog* pCtg, SRequestConnInfo* pConn, const char* funcName, SFuncInfo* pInfo);

int32_t catalogChkAuth(SCatalog* pCtg, SRequestConnInfo* pConn, const char* user, const char* dbFName, AUTH_TYPE type, bool *pass);

int32_t catalogUpdateUserAuthInfo(SCatalog* pCtg, SGetUserAuthRsp* pAuth);

int32_t catalogUpdateVgEpSet(SCatalog* pCtg, const char* dbFName, int32_t vgId, SEpSet *epSet);

int32_t ctgdLaunchAsyncCall(SCatalog* pCtg, SRequestConnInfo* pConn, uint64_t reqId, bool forceUpdate);
=======
int32_t catalogGetDBCfg(SCatalog* pCtg, void* pRpc, const SEpSet* pMgmtEps, const char* dbFName, SDbCfgInfo* pDbCfg);

int32_t catalogGetIndexMeta(SCatalog* pCtg, void* pRpc, const SEpSet* pMgmtEps, const char* indexName,
                            SIndexInfo* pInfo);

int32_t catalogGetTableIndex(SCatalog* pCtg, void* pTrans, const SEpSet* pMgmtEps, const SName* pTableName,
                             SArray** pRes);

int32_t catalogGetUdfInfo(SCatalog* pCtg, void* pRpc, const SEpSet* pMgmtEps, const char* funcName, SFuncInfo* pInfo);

int32_t catalogChkAuth(SCatalog* pCtg, void* pRpc, const SEpSet* pMgmtEps, const char* user, const char* dbFName,
                       AUTH_TYPE type, bool* pass);

int32_t catalogUpdateUserAuthInfo(SCatalog* pCtg, SGetUserAuthRsp* pAuth);

int32_t catalogUpdateVgEpSet(SCatalog* pCtg, const char* dbFName, int32_t vgId, SEpSet* epSet);
>>>>>>> 2dd1c31f

int32_t ctgdLaunchAsyncCall(SCatalog* pCtg, void* pTrans, const SEpSet* pMgmtEps, uint64_t reqId, bool forceUpdate);

/**
 * Destroy catalog and relase all resources
 */
void catalogDestroy(void);

#ifdef __cplusplus
}
#endif

#endif /*_TD_CATALOG_H_*/<|MERGE_RESOLUTION|>--- conflicted
+++ resolved
@@ -159,12 +159,7 @@
  * @param pVgroupList (output, vgroup info list, element is SVgroupInfo, NEED to simply free the array by caller)
  * @return error code
  */
-<<<<<<< HEAD
 int32_t catalogGetDBVgInfo(SCatalog* pCatalog, SRequestConnInfo* pConn, const char* pDBName, SArray** pVgroupList);
-=======
-int32_t catalogGetDBVgInfo(SCatalog* pCatalog, void* pTransporter, const SEpSet* pMgmtEps, const char* pDBName,
-                           SArray** pVgroupList);
->>>>>>> 2dd1c31f
 
 int32_t catalogUpdateDBVgInfo(SCatalog* pCatalog, const char* dbName, uint64_t dbId, SDBVgInfo* dbInfo);
 
@@ -183,12 +178,7 @@
  * @param pTableMeta(output, table meta data, NEED to free it by calller)
  * @return error code
  */
-<<<<<<< HEAD
 int32_t catalogGetTableMeta(SCatalog* pCatalog, SRequestConnInfo* pConn, const SName* pTableName, STableMeta** pTableMeta);
-=======
-int32_t catalogGetTableMeta(SCatalog* pCatalog, void* pTransporter, const SEpSet* pMgmtEps, const SName* pTableName,
-                            STableMeta** pTableMeta);
->>>>>>> 2dd1c31f
 
 /**
  * Get a super table's meta data.
@@ -199,14 +189,9 @@
  * @param pTableMeta(output, table meta data, NEED to free it by calller)
  * @return error code
  */
-<<<<<<< HEAD
 int32_t catalogGetSTableMeta(SCatalog* pCatalog, SRequestConnInfo* pConn, const SName* pTableName, STableMeta** pTableMeta);
 
 int32_t catalogUpdateTableMeta(SCatalog* pCatalog, STableMetaRsp *rspMsg);
-=======
-int32_t catalogGetSTableMeta(SCatalog* pCatalog, void* pTransporter, const SEpSet* pMgmtEps, const SName* pTableName,
-                             STableMeta** pTableMeta);
->>>>>>> 2dd1c31f
 
 int32_t catalogUpdateTableMeta(SCatalog* pCatalog, STableMetaRsp* rspMsg);
 
@@ -218,15 +203,9 @@
  * @param dbFName (input, db full name)
  * @return error code
  */
-<<<<<<< HEAD
 int32_t catalogRefreshDBVgInfo(SCatalog* pCtg, SRequestConnInfo* pConn, const char* dbFName);
 
 int32_t catalogChkTbMetaVersion(SCatalog* pCtg, SRequestConnInfo* pConn, SArray* pTables);
-=======
-int32_t catalogRefreshDBVgInfo(SCatalog* pCtg, void* pTrans, const SEpSet* pMgmtEps, const char* dbFName);
-
-int32_t catalogChkTbMetaVersion(SCatalog* pCtg, void* pTrans, const SEpSet* pMgmtEps, SArray* pTables);
->>>>>>> 2dd1c31f
 
 /**
  * Force refresh a table's local cached meta data.
@@ -237,12 +216,7 @@
  * @param isSTable (input, is super table or not, 1:supposed to be stable, 0: supposed not to be stable, -1:not sure)
  * @return error code
  */
-<<<<<<< HEAD
 int32_t catalogRefreshTableMeta(SCatalog* pCatalog, SRequestConnInfo* pConn, const SName* pTableName, int32_t isSTable);
-=======
-int32_t catalogRefreshTableMeta(SCatalog* pCatalog, void* pTransporter, const SEpSet* pMgmtEps, const SName* pTableName,
-                                int32_t isSTable);
->>>>>>> 2dd1c31f
 
 /**
  * Force refresh a table's local cached meta data and get the new one.
@@ -254,15 +228,8 @@
  * @param isSTable (input, is super table or not, 1:supposed to be stable, 0: supposed not to be stable, -1:not sure)
  * @return error code
  */
-<<<<<<< HEAD
 int32_t catalogRefreshGetTableMeta(SCatalog* pCatalog, SRequestConnInfo* pConn, const SName* pTableName, STableMeta** pTableMeta, int32_t isSTable);
 
-
-=======
-int32_t catalogRefreshGetTableMeta(SCatalog* pCatalog, void* pTransporter, const SEpSet* pMgmtEps,
-                                   const SName* pTableName, STableMeta** pTableMeta, int32_t isSTable);
->>>>>>> 2dd1c31f
-
 /**
  * Get a table's actual vgroup, for stable it's all possible vgroup list.
  * @param pCatalog (input, got with catalogGetHandle)
@@ -272,12 +239,7 @@
  * @param pVgroupList (output, vgroup info list, element is SVgroupInfo, NEED to simply free the array by caller)
  * @return error code
  */
-<<<<<<< HEAD
 int32_t catalogGetTableDistVgInfo(SCatalog* pCatalog, SRequestConnInfo* pConn, const SName* pTableName, SArray** pVgroupList);
-=======
-int32_t catalogGetTableDistVgInfo(SCatalog* pCatalog, void* pTransporter, const SEpSet* pMgmtEps,
-                                  const SName* pTableName, SArray** pVgroupList);
->>>>>>> 2dd1c31f
 
 /**
  * Get a table's vgroup from its name's hash value.
@@ -288,13 +250,7 @@
  * @param vgInfo (output, vgroup info)
  * @return error code
  */
-<<<<<<< HEAD
 int32_t catalogGetTableHashVgroup(SCatalog* pCatalog, SRequestConnInfo* pConn, const SName* pName, SVgroupInfo* vgInfo);
-
-=======
-int32_t catalogGetTableHashVgroup(SCatalog* pCatalog, void* pTransporter, const SEpSet* pMgmtEps, const SName* pName,
-                                  SVgroupInfo* vgInfo);
->>>>>>> 2dd1c31f
 
 /**
  * Get all meta data required in pReq.
@@ -305,21 +261,11 @@
  * @param pRsp (output, response data)
  * @return error code
  */
-<<<<<<< HEAD
 int32_t catalogGetAllMeta(SCatalog* pCatalog, SRequestConnInfo* pConn, const SCatalogReq* pReq, SMetaData* pRsp);
 
 int32_t catalogAsyncGetAllMeta(SCatalog* pCtg, SRequestConnInfo* pConn, uint64_t reqId, const SCatalogReq* pReq, catalogCallback fp, void* param, int64_t* jobId);
 
 int32_t catalogGetQnodeList(SCatalog* pCatalog, SRequestConnInfo* pConn, SArray* pQnodeList);
-=======
-int32_t catalogGetAllMeta(SCatalog* pCatalog, void* pTransporter, const SEpSet* pMgmtEps, const SCatalogReq* pReq,
-                          SMetaData* pRsp);
-
-int32_t catalogAsyncGetAllMeta(SCatalog* pCtg, void* pTrans, const SEpSet* pMgmtEps, uint64_t reqId,
-                               const SCatalogReq* pReq, catalogCallback fp, void* param, int64_t* jobId);
-
-int32_t catalogGetQnodeList(SCatalog* pCatalog, void* pTransporter, const SEpSet* pMgmtEps, SArray* pQnodeList);
->>>>>>> 2dd1c31f
 
 int32_t catalogGetExpiredSTables(SCatalog* pCatalog, SSTableMetaVersion** stables, uint32_t* num);
 
@@ -327,7 +273,6 @@
 
 int32_t catalogGetExpiredUsers(SCatalog* pCtg, SUserAuthVersion** users, uint32_t* num);
 
-<<<<<<< HEAD
 int32_t catalogGetDBCfg(SCatalog* pCtg, SRequestConnInfo* pConn, const char* dbFName, SDbCfgInfo* pDbCfg);
 
 int32_t catalogGetIndexMeta(SCatalog* pCtg, SRequestConnInfo* pConn, const char* indexName, SIndexInfo* pInfo);
@@ -343,26 +288,6 @@
 int32_t catalogUpdateVgEpSet(SCatalog* pCtg, const char* dbFName, int32_t vgId, SEpSet *epSet);
 
 int32_t ctgdLaunchAsyncCall(SCatalog* pCtg, SRequestConnInfo* pConn, uint64_t reqId, bool forceUpdate);
-=======
-int32_t catalogGetDBCfg(SCatalog* pCtg, void* pRpc, const SEpSet* pMgmtEps, const char* dbFName, SDbCfgInfo* pDbCfg);
-
-int32_t catalogGetIndexMeta(SCatalog* pCtg, void* pRpc, const SEpSet* pMgmtEps, const char* indexName,
-                            SIndexInfo* pInfo);
-
-int32_t catalogGetTableIndex(SCatalog* pCtg, void* pTrans, const SEpSet* pMgmtEps, const SName* pTableName,
-                             SArray** pRes);
-
-int32_t catalogGetUdfInfo(SCatalog* pCtg, void* pRpc, const SEpSet* pMgmtEps, const char* funcName, SFuncInfo* pInfo);
-
-int32_t catalogChkAuth(SCatalog* pCtg, void* pRpc, const SEpSet* pMgmtEps, const char* user, const char* dbFName,
-                       AUTH_TYPE type, bool* pass);
-
-int32_t catalogUpdateUserAuthInfo(SCatalog* pCtg, SGetUserAuthRsp* pAuth);
-
-int32_t catalogUpdateVgEpSet(SCatalog* pCtg, const char* dbFName, int32_t vgId, SEpSet* epSet);
->>>>>>> 2dd1c31f
-
-int32_t ctgdLaunchAsyncCall(SCatalog* pCtg, void* pTrans, const SEpSet* pMgmtEps, uint64_t reqId, bool forceUpdate);
 
 /**
  * Destroy catalog and relase all resources
