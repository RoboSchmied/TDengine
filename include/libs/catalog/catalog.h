--- conflicted
+++ resolved
@@ -21,13 +21,13 @@
 #endif
 
 #include "os.h"
+#include "query.h"
 #include "taosdef.h"
-#include "query.h"
-#include "tname.h"
+#include "tarray.h"
 #include "tcommon.h"
-#include "tarray.h"
 #include "thash.h"
 #include "tmsg.h"
+#include "tname.h"
 #include "transport.h"
 
 typedef struct SCatalog SCatalog;
@@ -47,8 +47,8 @@
 } AUTH_TYPE;
 
 typedef struct SUserAuthInfo {
-  char user[TSDB_USER_LEN]; 
-  char dbFName[TSDB_DB_FNAME_LEN]; 
+  char      user[TSDB_USER_LEN];
+  char      dbFName[TSDB_DB_FNAME_LEN];
   AUTH_TYPE type;
 } SUserAuthInfo;
 
@@ -59,17 +59,17 @@
 } SDbInfo;
 
 typedef struct SCatalogReq {
-  SArray *pDbVgroup;      // element is db full name
-  SArray *pDbCfg;         // element is db full name
-  SArray *pDbInfo;        // element is db full name
-  SArray *pTableMeta;     // element is SNAME
-  SArray *pTableHash;     // element is SNAME
-  SArray *pUdf;           // element is udf name
-  SArray *pIndex;         // element is index name
-  SArray *pUser;          // element is SUserAuthInfo
-  SArray *pTableIndex;    // element is SNAME
+  SArray* pDbVgroup;      // element is db full name
+  SArray* pDbCfg;         // element is db full name
+  SArray* pDbInfo;        // element is db full name
+  SArray* pTableMeta;     // element is SNAME
+  SArray* pTableHash;     // element is SNAME
+  SArray* pUdf;           // element is udf name
+  SArray* pIndex;         // element is index name
+  SArray* pUser;          // element is SUserAuthInfo
+  SArray* pTableIndex;    // element is SNAME
   bool    qNodeRequired;  // valid qnode
-  bool    forceUpdate;    
+  bool    forceUpdate;
 } SCatalogReq;
 
 typedef struct SMetaRes {
@@ -78,16 +78,16 @@
 } SMetaRes;
 
 typedef struct SMetaData {
-  SArray    *pDbVgroup;   // pRes = SArray<SVgroupInfo>*
-  SArray    *pDbCfg;      // pRes = SDbCfgInfo*
-  SArray    *pDbInfo;     // pRes = SDbInfo*
-  SArray    *pTableMeta;  // pRes = STableMeta*
-  SArray    *pTableHash;  // pRes = SVgroupInfo*
-  SArray    *pTableIndex; // pRes = SArray<STableIndexInfo>*
-  SArray    *pUdfList;    // pRes = SFuncInfo*
-  SArray    *pIndex;      // pRes = SIndexInfo*
-  SArray    *pUser;       // pRes = bool*
-  SArray    *pQnodeList;  // pRes = SQueryNodeAddr*
+  SArray* pDbVgroup;    // pRes = SArray<SVgroupInfo>*
+  SArray* pDbCfg;       // pRes = SDbCfgInfo*
+  SArray* pDbInfo;      // pRes = SDbInfo*
+  SArray* pTableMeta;   // pRes = STableMeta*
+  SArray* pTableHash;   // pRes = SVgroupInfo*
+  SArray* pTableIndex;  // pRes = SArray<STableIndexInfo>*
+  SArray* pUdfList;     // pRes = SFuncInfo*
+  SArray* pIndex;       // pRes = SIndexInfo*
+  SArray* pUser;        // pRes = bool*
+  SArray* pQnodeList;   // pRes = SQueryNodeAddr*
 } SMetaData;
 
 typedef struct SCatalogCfg {
@@ -104,18 +104,18 @@
   uint64_t dbId;
   uint64_t suid;
   int16_t  sversion;
-  int16_t  tversion;  
+  int16_t  tversion;
 } SSTableMetaVersion;
 
 typedef struct SDbVgVersion {
   char    dbFName[TSDB_DB_FNAME_LEN];
   int64_t dbId;
   int32_t vgVersion;
-  int32_t numOfTable; // unit is TSDB_TABLE_NUM_UNIT
+  int32_t numOfTable;  // unit is TSDB_TABLE_NUM_UNIT
 } SDbVgVersion;
 
 typedef struct STbSVersion {
-  char* tbFName;
+  char*   tbFName;
   int32_t sver;
   int32_t tver;
 } STbSVersion;
@@ -125,15 +125,15 @@
   int32_t version;
 } SUserAuthVersion;
 
-typedef SDbCfgRsp SDbCfgInfo;
+typedef SDbCfgRsp     SDbCfgInfo;
 typedef SUserIndexRsp SIndexInfo;
 
 typedef void (*catalogCallback)(SMetaData* pResult, void* param, int32_t code);
 
-int32_t catalogInit(SCatalogCfg *cfg);
-
-/**
- * Get a cluster's catalog handle for all later operations. 
+int32_t catalogInit(SCatalogCfg* cfg);
+
+/**
+ * Get a cluster's catalog handle for all later operations.
  * @param clusterId
  * @param catalogHandle (output, NO need to free it)
  * @return error code
@@ -141,14 +141,14 @@
 int32_t catalogGetHandle(uint64_t clusterId, SCatalog** catalogHandle);
 
 /**
- * Free a cluster's all catalog info, usually it's not necessary, until the application is closing. 
+ * Free a cluster's all catalog info, usually it's not necessary, until the application is closing.
  * no current or future usage should be guaranteed by application
  * @param pCatalog (input, NO more usage)
  * @return error code
  */
 void catalogFreeHandle(SCatalog* pCatalog);
 
-int32_t catalogGetDBVgVersion(SCatalog* pCtg, const char* dbFName, int32_t* version, int64_t* dbId, int32_t *tableNum);
+int32_t catalogGetDBVgVersion(SCatalog* pCtg, const char* dbFName, int32_t* version, int64_t* dbId, int32_t* tableNum);
 
 /**
  * Get a DB's all vgroup info.
@@ -159,7 +159,8 @@
  * @param pVgroupList (output, vgroup info list, element is SVgroupInfo, NEED to simply free the array by caller)
  * @return error code
  */
-int32_t catalogGetDBVgInfo(SCatalog* pCatalog, void *pTransporter, const SEpSet* pMgmtEps, const char* pDBName, SArray** pVgroupList);
+int32_t catalogGetDBVgInfo(SCatalog* pCatalog, void* pTransporter, const SEpSet* pMgmtEps, const char* pDBName,
+                           SArray** pVgroupList);
 
 int32_t catalogUpdateDBVgInfo(SCatalog* pCatalog, const char* dbName, uint64_t dbId, SDBVgInfo* dbInfo);
 
@@ -170,7 +171,7 @@
 int32_t catalogRemoveStbMeta(SCatalog* pCtg, const char* dbFName, uint64_t dbId, const char* stbName, uint64_t suid);
 
 /**
- * Get a table's meta data. 
+ * Get a table's meta data.
  * @param pCatalog (input, got with catalogGetHandle)
  * @param pTransporter (input, rpc object)
  * @param pMgmtEps (input, mnode EPs)
@@ -178,10 +179,11 @@
  * @param pTableMeta(output, table meta data, NEED to free it by calller)
  * @return error code
  */
-int32_t catalogGetTableMeta(SCatalog* pCatalog, void * pTransporter, const SEpSet* pMgmtEps, const SName* pTableName, STableMeta** pTableMeta);
-
-/**
- * Get a super table's meta data. 
+int32_t catalogGetTableMeta(SCatalog* pCatalog, void* pTransporter, const SEpSet* pMgmtEps, const SName* pTableName,
+                            STableMeta** pTableMeta);
+
+/**
+ * Get a super table's meta data.
  * @param pCatalog (input, got with catalogGetHandle)
  * @param pTransporter (input, rpc object)
  * @param pMgmtEps (input, mnode EPs)
@@ -189,47 +191,47 @@
  * @param pTableMeta(output, table meta data, NEED to free it by calller)
  * @return error code
  */
-int32_t catalogGetSTableMeta(SCatalog* pCatalog, void * pTransporter, const SEpSet* pMgmtEps, const SName* pTableName, STableMeta** pTableMeta);
-
-int32_t catalogUpdateTableMeta(SCatalog* pCatalog, STableMetaRsp *rspMsg);
-
-
-/**
- * Force refresh DB's local cached vgroup info. 
+int32_t catalogGetSTableMeta(SCatalog* pCatalog, void* pTransporter, const SEpSet* pMgmtEps, const SName* pTableName,
+                             STableMeta** pTableMeta);
+
+int32_t catalogUpdateTableMeta(SCatalog* pCatalog, STableMetaRsp* rspMsg);
+
+/**
+ * Force refresh DB's local cached vgroup info.
  * @param pCtg (input, got with catalogGetHandle)
  * @param pTrans (input, rpc object)
  * @param pMgmtEps (input, mnode EPs)
  * @param dbFName (input, db full name)
  * @return error code
  */
-int32_t catalogRefreshDBVgInfo(SCatalog* pCtg, void *pTrans, const SEpSet* pMgmtEps, const char* dbFName);
-
-int32_t catalogChkTbMetaVersion(SCatalog* pCtg, void *pTrans, const SEpSet* pMgmtEps, SArray* pTables);
-
-/**
- * Force refresh a table's local cached meta data. 
- * @param pCatalog (input, got with catalogGetHandle)
- * @param pTransporter (input, rpc object)
- * @param pMgmtEps (input, mnode EPs)
- * @param pTableName (input, table name)
- * @param isSTable (input, is super table or not, 1:supposed to be stable, 0: supposed not to be stable, -1:not sure) 
- * @return error code
- */
-int32_t catalogRefreshTableMeta(SCatalog* pCatalog, void *pTransporter, const SEpSet* pMgmtEps, const SName* pTableName, int32_t isSTable);
-
-/**
- * Force refresh a table's local cached meta data and get the new one. 
- * @param pCatalog (input, got with catalogGetHandle)
- * @param pTransporter (input, rpc object)
- * @param pMgmtEps (input, mnode EPs)
- * @param pTableName (input, table name)
- * @param pTableMeta(output, table meta data, NEED to free it by calller) 
- * @param isSTable (input, is super table or not, 1:supposed to be stable, 0: supposed not to be stable, -1:not sure) 
- * @return error code
- */
-int32_t catalogRefreshGetTableMeta(SCatalog* pCatalog, void *pTransporter, const SEpSet* pMgmtEps, const SName* pTableName, STableMeta** pTableMeta, int32_t isSTable);
-
-
+int32_t catalogRefreshDBVgInfo(SCatalog* pCtg, void* pTrans, const SEpSet* pMgmtEps, const char* dbFName);
+
+int32_t catalogChkTbMetaVersion(SCatalog* pCtg, void* pTrans, const SEpSet* pMgmtEps, SArray* pTables);
+
+/**
+ * Force refresh a table's local cached meta data.
+ * @param pCatalog (input, got with catalogGetHandle)
+ * @param pTransporter (input, rpc object)
+ * @param pMgmtEps (input, mnode EPs)
+ * @param pTableName (input, table name)
+ * @param isSTable (input, is super table or not, 1:supposed to be stable, 0: supposed not to be stable, -1:not sure)
+ * @return error code
+ */
+int32_t catalogRefreshTableMeta(SCatalog* pCatalog, void* pTransporter, const SEpSet* pMgmtEps, const SName* pTableName,
+                                int32_t isSTable);
+
+/**
+ * Force refresh a table's local cached meta data and get the new one.
+ * @param pCatalog (input, got with catalogGetHandle)
+ * @param pTransporter (input, rpc object)
+ * @param pMgmtEps (input, mnode EPs)
+ * @param pTableName (input, table name)
+ * @param pTableMeta(output, table meta data, NEED to free it by calller)
+ * @param isSTable (input, is super table or not, 1:supposed to be stable, 0: supposed not to be stable, -1:not sure)
+ * @return error code
+ */
+int32_t catalogRefreshGetTableMeta(SCatalog* pCatalog, void* pTransporter, const SEpSet* pMgmtEps,
+                                   const SName* pTableName, STableMeta** pTableMeta, int32_t isSTable);
 
 /**
  * Get a table's actual vgroup, for stable it's all possible vgroup list.
@@ -240,7 +242,8 @@
  * @param pVgroupList (output, vgroup info list, element is SVgroupInfo, NEED to simply free the array by caller)
  * @return error code
  */
-int32_t catalogGetTableDistVgInfo(SCatalog* pCatalog, void *pTransporter, const SEpSet* pMgmtEps, const SName* pTableName, SArray** pVgroupList);
+int32_t catalogGetTableDistVgInfo(SCatalog* pCatalog, void* pTransporter, const SEpSet* pMgmtEps,
+                                  const SName* pTableName, SArray** pVgroupList);
 
 /**
  * Get a table's vgroup from its name's hash value.
@@ -251,8 +254,8 @@
  * @param vgInfo (output, vgroup info)
  * @return error code
  */
-int32_t catalogGetTableHashVgroup(SCatalog* pCatalog, void * pTransporter, const SEpSet* pMgmtEps, const SName* pName, SVgroupInfo* vgInfo);
-
+int32_t catalogGetTableHashVgroup(SCatalog* pCatalog, void* pTransporter, const SEpSet* pMgmtEps, const SName* pName,
+                                  SVgroupInfo* vgInfo);
 
 /**
  * Get all meta data required in pReq.
@@ -261,40 +264,40 @@
  * @param pMgmtEps (input, mnode EPs)
  * @param pReq (input, reqest info)
  * @param pRsp (output, response data)
- * @return error code 
- */
-int32_t catalogGetAllMeta(SCatalog* pCatalog, void *pTransporter, const SEpSet* pMgmtEps, const SCatalogReq* pReq, SMetaData* pRsp);
-
-int32_t catalogAsyncGetAllMeta(SCatalog* pCtg, void *pTrans, const SEpSet* pMgmtEps, uint64_t reqId, const SCatalogReq* pReq, catalogCallback fp, void* param, int64_t* jobId);
-
-int32_t catalogGetQnodeList(SCatalog* pCatalog, void *pTransporter, const SEpSet* pMgmtEps, SArray* pQnodeList);
-
-int32_t catalogGetExpiredSTables(SCatalog* pCatalog, SSTableMetaVersion **stables, uint32_t *num);
-
-int32_t catalogGetExpiredDBs(SCatalog* pCatalog, SDbVgVersion **dbs, uint32_t *num);
-
-int32_t catalogGetExpiredUsers(SCatalog* pCtg, SUserAuthVersion **users, uint32_t *num);
-
-int32_t catalogGetDBCfg(SCatalog* pCtg, void *pRpc, const SEpSet* pMgmtEps, const char* dbFName, SDbCfgInfo* pDbCfg);
-
-int32_t catalogGetIndexMeta(SCatalog* pCtg, void *pRpc, const SEpSet* pMgmtEps, const char* indexName, SIndexInfo* pInfo);
-
-<<<<<<< HEAD
-int32_t catalogGetTableIndex(SCatalog* pCtg, void *pTrans, const SEpSet* pMgmtEps, const SName* pName, SArray** pRes);
-=======
-int32_t catalogGetTableIndex(SCatalog* pCtg, void *pTrans, const SEpSet* pMgmtEps, const SName* pTableName, SArray** pRes);
->>>>>>> defced8d
-
-int32_t catalogGetUdfInfo(SCatalog* pCtg, void *pRpc, const SEpSet* pMgmtEps, const char* funcName, SFuncInfo* pInfo);
-
-int32_t catalogChkAuth(SCatalog* pCtg, void *pRpc, const SEpSet* pMgmtEps, const char* user, const char* dbFName, AUTH_TYPE type, bool *pass);
+ * @return error code
+ */
+int32_t catalogGetAllMeta(SCatalog* pCatalog, void* pTransporter, const SEpSet* pMgmtEps, const SCatalogReq* pReq,
+                          SMetaData* pRsp);
+
+int32_t catalogAsyncGetAllMeta(SCatalog* pCtg, void* pTrans, const SEpSet* pMgmtEps, uint64_t reqId,
+                               const SCatalogReq* pReq, catalogCallback fp, void* param, int64_t* jobId);
+
+int32_t catalogGetQnodeList(SCatalog* pCatalog, void* pTransporter, const SEpSet* pMgmtEps, SArray* pQnodeList);
+
+int32_t catalogGetExpiredSTables(SCatalog* pCatalog, SSTableMetaVersion** stables, uint32_t* num);
+
+int32_t catalogGetExpiredDBs(SCatalog* pCatalog, SDbVgVersion** dbs, uint32_t* num);
+
+int32_t catalogGetExpiredUsers(SCatalog* pCtg, SUserAuthVersion** users, uint32_t* num);
+
+int32_t catalogGetDBCfg(SCatalog* pCtg, void* pRpc, const SEpSet* pMgmtEps, const char* dbFName, SDbCfgInfo* pDbCfg);
+
+int32_t catalogGetIndexMeta(SCatalog* pCtg, void* pRpc, const SEpSet* pMgmtEps, const char* indexName,
+                            SIndexInfo* pInfo);
+
+int32_t catalogGetTableIndex(SCatalog* pCtg, void* pTrans, const SEpSet* pMgmtEps, const SName* pTableName,
+                             SArray** pRes);
+
+int32_t catalogGetUdfInfo(SCatalog* pCtg, void* pRpc, const SEpSet* pMgmtEps, const char* funcName, SFuncInfo* pInfo);
+
+int32_t catalogChkAuth(SCatalog* pCtg, void* pRpc, const SEpSet* pMgmtEps, const char* user, const char* dbFName,
+                       AUTH_TYPE type, bool* pass);
 
 int32_t catalogUpdateUserAuthInfo(SCatalog* pCtg, SGetUserAuthRsp* pAuth);
 
-int32_t catalogUpdateVgEpSet(SCatalog* pCtg, const char* dbFName, int32_t vgId, SEpSet *epSet);
-
-int32_t ctgdLaunchAsyncCall(SCatalog* pCtg, void *pTrans, const SEpSet* pMgmtEps, uint64_t reqId, bool forceUpdate);
-
+int32_t catalogUpdateVgEpSet(SCatalog* pCtg, const char* dbFName, int32_t vgId, SEpSet* epSet);
+
+int32_t ctgdLaunchAsyncCall(SCatalog* pCtg, void* pTrans, const SEpSet* pMgmtEps, uint64_t reqId, bool forceUpdate);
 
 /**
  * Destroy catalog and relase all resources
