--- conflicted
+++ resolved
@@ -32,11 +32,7 @@
 struct SCatalog;
 
 typedef struct SCatalogReq {
-<<<<<<< HEAD
-  char    clusterId[TSDB_CLUSTER_ID_LEN];  //????
-=======
   char    dbName[TSDB_DB_NAME_LEN];
->>>>>>> 39de3fe0
   SArray *pTableName;     // table full name
   SArray *pUdf;           // udf name
   bool    qNodeRequired;  // valid qnode
@@ -57,47 +53,10 @@
 
 int32_t catalogInit(SCatalogCfg *cfg);
 
-typedef struct SCatalogCfg {
-
-} SCatalogCfg;
-
-int32_t catalogInit(SCatalogCfg *cfg);
-
 /**
  * Catalog service object, which is utilized to hold tableMeta (meta/vgroupInfo/udfInfo) at the client-side.
  * There is ONLY one SCatalog object for one process space, and this function returns a singleton.
  * @param clusterId
-<<<<<<< HEAD
- * @return
- */
-int32_t catalogGetHandle(const char *clusterId, struct SCatalog** catalogHandle);
-
-
-
-int32_t catalogGetVgroupVersion(struct SCatalog* pCatalog, int32_t* version);
-int32_t catalogGetVgroup(struct SCatalog* pCatalog, void *pRpc, const SEpSet* pMgmtEps, SArray** pVgroupList);
-int32_t catalogUpdateVgroup(struct SCatalog* pCatalog, SVgroupListInfo* pVgroup);
-
-
-
-int32_t catalogGetDBVgroupVersion(struct SCatalog* pCatalog, const char* dbName, int32_t* version);
-int32_t catalogGetDBVgroup(struct SCatalog* pCatalog, void *pRpc, const SEpSet* pMgmtEps, const char* dbName, int32_t forceUpdate, SDBVgroupInfo** dbInfo);
-int32_t catalogUpdateDBVgroup(struct SCatalog* pCatalog, const char* dbName, SDBVgroupInfo* dbInfo);
-
-
-int32_t catalogGetTableMeta(struct SCatalog* pCatalog, void *pRpc, const SEpSet* pMgmtEps, const char* pTableName, STableMeta* pTableMeta);
-int32_t catalogRenewTableMeta(struct SCatalog* pCatalog, void *pRpc, const SEpSet* pMgmtEps, const STableMeta* pTableMeta);
-int32_t catalogRenewAndGetTableMeta(struct SCatalog* pCatalog, void *pRpc, const SEpSet* pMgmtEps, const STableMeta* pTableMeta, STableMeta* pNewTableMeta);
-
-
-/**
- * get table's vgroup list.
- * @param clusterId
- * @pVgroupList  - array of SVgroupInfo
- * @return
- */
-int32_t catalogGetTableVgroup(struct SCatalog* pCatalog, void *pRpc, const SEpSet* pMgmtEps, const char* pTableName, SArray* pVgroupList);
-=======
  * @return
  */
 int32_t catalogGetHandle(const char *clusterId, struct SCatalog** catalogHandle);
@@ -119,7 +78,6 @@
  * @return
  */
 int32_t catalogGetTableVgroup(struct SCatalog* pCatalog, void *pRpc, const SEpSet* pMgmtEps, const char* pDBName, const char* pTableName, SArray* pVgroupList);
->>>>>>> 39de3fe0
 
 
 /**
@@ -131,11 +89,7 @@
  * @param pMetaData
  * @return
  */
-<<<<<<< HEAD
-int32_t catalogGetAllMeta(struct SCatalog* pCatalog, const SEpSet* pMgmtEps, const SCatalogReq* pReq, SMetaData* pRsp);
-=======
 int32_t catalogGetAllMeta(struct SCatalog* pCatalog, void *pRpc, const SEpSet* pMgmtEps, const SCatalogReq* pReq, SMetaData* pRsp);
->>>>>>> 39de3fe0
 
 
 int32_t catalogGetQnodeList(struct SCatalog* pCatalog, const SEpSet* pMgmtEps, SEpSet* pQnodeEpSet);
