--- conflicted
+++ resolved
@@ -41,14 +41,11 @@
   bool    initTableReader;
   bool    initTqReader;
   int32_t numOfVgroups;
-<<<<<<< HEAD
 
   void*   sContext;      // SSnapContext*
   SHashObj *pFilterOutTbUid;
 
-=======
   void*   pStateBackend;
->>>>>>> 4c287f60
 } SReadHandle;
 
 // in queue mode, data streams are seperated by msg
