--- conflicted
+++ resolved
@@ -78,11 +78,8 @@
  * @param SReadHandle
  * @return
  */
-<<<<<<< HEAD
-qTaskInfo_t qCreateQueueExecTaskInfo(void* msg, SReadHandle* pReaderHandle, int32_t vgId, int32_t* numOfCols, SSchemaWrapper** pSchema);
-=======
-qTaskInfo_t qCreateQueueExecTaskInfo(void* msg, SReadHandle* pReaderHandle, int32_t vgId, int32_t* numOfCols, uint64_t id);
->>>>>>> 0e53e578
+qTaskInfo_t qCreateQueueExecTaskInfo(void* msg, SReadHandle* pReaderHandle, int32_t vgId, int32_t* numOfCols,
+                                     uint64_t id);
 
 /**
  * set the task Id, usually used by message queue process
