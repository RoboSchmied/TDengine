/*
 * Copyright (c) 2019 TAOS Data, Inc. <jhtao@taosdata.com>
 *
 * This program is free software: you can use, redistribute, and/or modify
 * it under the terms of the GNU Affero General Public License, version 3
 * or later ("AGPL"), as published by the Free Software Foundation.
 *
 * This program is distributed in the hope that it will be useful, but WITHOUT
 * ANY WARRANTY; without even the implied warranty of MERCHANTABILITY or
 * FITNESS FOR A PARTICULAR PURPOSE.
 *
 * You should have received a copy of the GNU Affero General Public License
 * along with this program. If not, see <http://www.gnu.org/licenses/>.
 */

#ifndef _DATA_SINK_MGT_H
#define _DATA_SINK_MGT_H

#ifdef __cplusplus
extern "C" {
#endif

#include "os.h"
<<<<<<< HEAD
#include "executor.h"
#include "executorimpl.h"
=======
#include "thash.h"
>>>>>>> 4d8cc7ae

#define DS_BUF_LOW   1
#define DS_BUF_FULL  2
#define DS_BUF_EMPTY 3

struct SDataSink;
struct SSDataBlock;

typedef struct SDataSinkMgtCfg {
  uint32_t maxDataBlockNum;           // todo: this should be numOfRows?
  uint32_t maxDataBlockNumPerQuery;
} SDataSinkMgtCfg;

int32_t dsDataSinkMgtInit(SDataSinkMgtCfg *cfg);

typedef struct SInputData {
  const struct SSDataBlock* pData;
  SHashObj* pTableRetrieveTsMap;
} SInputData;

typedef struct SOutputData {
  int32_t numOfRows;
  int8_t  compressed;
  char*   pData;
  bool    queryEnd;
  bool    needSchedule;
  int32_t bufStatus;
  int64_t useconds;
  int8_t  precision;
} SOutputData;

/**
 * Create a subplan's datasinker handle for all later operations. 
 * @param pDataSink
 * @param pHandle output
 * @return error code
 */
int32_t dsCreateDataSinker(const struct SDataSink *pDataSink, DataSinkHandle* pHandle);

/**
 * Put the result set returned by the executor into datasinker.
 * @param handle
 * @param pRes
 * @return error code
 */
int32_t dsPutDataBlock(DataSinkHandle handle, const SInputData* pInput, bool* pContinue);

void dsEndPut(DataSinkHandle handle, int64_t useconds);

/**
 * Get the length of the data returned by the next call to dsGetDataBlock.
 * @param handle
 * @param pLen data length
 */
void dsGetDataLength(DataSinkHandle handle, int32_t* pLen, bool* pQueryEnd);

/**
 * Get data, the caller needs to allocate data memory.
 * @param handle
 * @param pOutput output
 * @param pStatus output
 * @return error code
 */
int32_t dsGetDataBlock(DataSinkHandle handle, SOutputData* pOutput);

/**
 * After dsGetStatus returns DS_NEED_SCHEDULE, the caller need to put this into the work queue.
 * @param ahandle
 * @param pItem
 */
void dsScheduleProcess(void* ahandle, void* pItem);

/**
 * Destroy the datasinker handle.
 * @param handle
 */
void dsDestroyDataSinker(DataSinkHandle handle);

#ifdef __cplusplus
}
#endif

#endif /*_DATA_SINK_MGT_H*/<|MERGE_RESOLUTION|>--- conflicted
+++ resolved
@@ -21,12 +21,7 @@
 #endif
 
 #include "os.h"
-<<<<<<< HEAD
-#include "executor.h"
-#include "executorimpl.h"
-=======
 #include "thash.h"
->>>>>>> 4d8cc7ae
 
 #define DS_BUF_LOW   1
 #define DS_BUF_FULL  2
