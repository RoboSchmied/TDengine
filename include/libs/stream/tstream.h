/*
 * Copyright (c) 2019 TAOS Data, Inc. <jhtao@taosdata.com>
 *
 * This program is free software: you can use, redistribute, and/or modify
 * it under the terms of the GNU Affero General Public License, version 3
 * or later ("AGPL"), as published by the Free Software Foundation.
 *
 * This program is distributed in the hope that it will be useful, but WITHOUT
 * ANY WARRANTY; without even the implied warranty of MERCHANTABILITY or
 * FITNESS FOR A PARTICULAR PURPOSE.
 *
 * You should have received a copy of the GNU Affero General Public License
 * along with this program. If not, see <http://www.gnu.org/licenses/>.
 */

#include "os.h"
#include "streamState.h"
#include "tdatablock.h"
#include "tdbInt.h"
#include "tmsg.h"
#include "tmsgcb.h"
#include "tqueue.h"

#ifdef __cplusplus
extern "C" {
#endif

#ifndef _STREAM_H_
#define _STREAM_H_

typedef struct SStreamTask SStreamTask;

#define SSTREAM_TASK_VER 1
enum {
  STREAM_STATUS__NORMAL = 0,
  STREAM_STATUS__STOP,
  STREAM_STATUS__INIT,
  STREAM_STATUS__FAILED,
  STREAM_STATUS__RECOVER,
  STREAM_STATUS__PAUSE,
};

enum {
  TASK_STATUS__NORMAL = 0,
  TASK_STATUS__DROPPING,
  TASK_STATUS__FAIL,
  TASK_STATUS__STOP,
<<<<<<< HEAD
  TASK_STATUS__WAIT_DOWNSTREAM,
  TASK_STATUS__RECOVER_PREPARE,
  TASK_STATUS__RECOVER1,
  TASK_STATUS__RECOVER2,
  TASK_STATUS__PAUSE,
=======
  TASK_STATUS__SCAN_HISTORY,  // stream task scan history data by using tsdbread in the stream scanner
  TASK_STATUS__HALT,          // pause, but not be manipulated by user command
  TASK_STATUS__PAUSE,         // pause
>>>>>>> 3c2bf197
};

enum {
  TASK_SCHED_STATUS__INACTIVE = 1,
  TASK_SCHED_STATUS__WAITING,
  TASK_SCHED_STATUS__ACTIVE,
  TASK_SCHED_STATUS__FAILED,
  TASK_SCHED_STATUS__DROPPING,
};

enum {
  TASK_INPUT_STATUS__NORMAL = 1,
  TASK_INPUT_STATUS__BLOCKED,
  TASK_INPUT_STATUS__RECOVER,
  TASK_INPUT_STATUS__STOP,
  TASK_INPUT_STATUS__FAILED,
};

enum {
  TASK_OUTPUT_STATUS__NORMAL = 1,
  TASK_OUTPUT_STATUS__WAIT,
  TASK_OUTPUT_STATUS__BLOCKED,
};

enum {
  TASK_TRIGGER_STATUS__INACTIVE = 1,
  TASK_TRIGGER_STATUS__ACTIVE,
};

typedef enum {
  TASK_LEVEL__SOURCE = 1,
  TASK_LEVEL__AGG,
  TASK_LEVEL__SINK,
} ETASK_LEVEL;

enum {
  TASK_OUTPUT__FIXED_DISPATCH = 1,
  TASK_OUTPUT__SHUFFLE_DISPATCH,
  TASK_OUTPUT__TABLE,
  TASK_OUTPUT__SMA,
  TASK_OUTPUT__FETCH,
};

enum {
  STREAM_QUEUE__SUCESS = 1,
  STREAM_QUEUE__FAILED,
  STREAM_QUEUE__PROCESSING,
};

typedef struct {
  int8_t type;
} SStreamQueueItem;

typedef void    FTbSink(SStreamTask* pTask, void* vnode, int64_t ver, void* data);
typedef int32_t FTaskExpand(void* ahandle, SStreamTask* pTask, int64_t ver);

typedef struct {
  int8_t      type;
  int64_t     ver;
  int32_t*    dataRef;
  SPackedData submit;
} SStreamDataSubmit;

typedef struct {
  int8_t  type;
  int64_t ver;
  SArray* dataRefs;  // SArray<int32_t*>
  SArray* submits;   // SArray<SPackedSubmit>
} SStreamMergedSubmit;

typedef struct {
  int8_t type;

  int32_t srcVgId;
  int32_t childId;
  int64_t sourceVer;
  int64_t reqId;

  SArray* blocks;  // SArray<SSDataBlock>
} SStreamDataBlock;

// ref data block, for delete
typedef struct {
  int8_t       type;
  SSDataBlock* pBlock;
} SStreamRefDataBlock;

typedef struct {
  int8_t type;
} SStreamCheckpoint;

typedef struct {
  int8_t       type;
  SSDataBlock* pBlock;
} SStreamTrigger;

typedef struct SStreamQueueNode SStreamQueueNode;

struct SStreamQueueNode {
  SStreamQueueItem* item;
  SStreamQueueNode* next;
};

typedef struct {
  SStreamQueueNode* head;
  int64_t           size;
} SStreamQueueRes;

void streamFreeQitem(SStreamQueueItem* data);

#if 0
bool              streamQueueResEmpty(const SStreamQueueRes* pRes);
int64_t           streamQueueResSize(const SStreamQueueRes* pRes);
SStreamQueueNode* streamQueueResFront(SStreamQueueRes* pRes);
SStreamQueueNode* streamQueueResPop(SStreamQueueRes* pRes);
void              streamQueueResClear(SStreamQueueRes* pRes);
SStreamQueueRes   streamQueueBuildRes(SStreamQueueNode* pNode);
#endif

typedef struct {
  SStreamQueueNode* pHead;
} SStreamQueue1;

#if 0
bool            streamQueueHasTask(const SStreamQueue1* pQueue);
int32_t         streamQueuePush(SStreamQueue1* pQueue, SStreamQueueItem* pItem);
SStreamQueueRes streamQueueGetRes(SStreamQueue1* pQueue);
#endif

typedef struct {
  STaosQueue* queue;
  STaosQall*  qall;
  void*       qItem;
  int8_t      status;
} SStreamQueue;

int32_t streamInit();
void    streamCleanUp();

SStreamQueue* streamQueueOpen(int64_t cap);
void          streamQueueClose(SStreamQueue* queue);

static FORCE_INLINE void streamQueueProcessSuccess(SStreamQueue* queue) {
  ASSERT(atomic_load_8(&queue->status) == STREAM_QUEUE__PROCESSING);
  queue->qItem = NULL;
  atomic_store_8(&queue->status, STREAM_QUEUE__SUCESS);
}

static FORCE_INLINE void streamQueueProcessFail(SStreamQueue* queue) {
  ASSERT(atomic_load_8(&queue->status) == STREAM_QUEUE__PROCESSING);
  atomic_store_8(&queue->status, STREAM_QUEUE__FAILED);
}

<<<<<<< HEAD
void* streamQueueNextItem(SStreamQueue* queue);

SStreamDataSubmit2* streamDataSubmitNew(SPackedData submit, int32_t type);
void                streamDataSubmitDestroy(SStreamDataSubmit2* pDataSubmit);

SStreamDataSubmit2* streamSubmitBlockClone(SStreamDataSubmit2* pSubmit);
=======
void* streamQueueNextItem(SStreamQueue* pQueue);

SStreamDataSubmit* streamDataSubmitNew(SPackedData* pData, int32_t type);
void               streamDataSubmitDestroy(SStreamDataSubmit* pDataSubmit);
>>>>>>> 3c2bf197

typedef struct {
  char*              qmsg;
  void*              pExecutor;   // not applicable to encoder and decoder
  struct SWalReader* pWalReader;  // not applicable to encoder and decoder
} STaskExec;

typedef struct {
  int32_t taskId;
  int32_t nodeId;
  SEpSet  epSet;
} STaskDispatcherFixedEp;

typedef struct {
  char      stbFullName[TSDB_TABLE_FNAME_LEN];
  int32_t   waitingRspCnt;
  SUseDbRsp dbInfo;
} STaskDispatcherShuffle;

typedef struct {
  int64_t         stbUid;
  char            stbFullName[TSDB_TABLE_FNAME_LEN];
  SSchemaWrapper* pSchemaWrapper;
  void*           vnode;  // not available to encoder and decoder
  FTbSink*        tbSinkFunc;
  STSchema*       pTSchema;
  SSHashObj*      pTblInfo;
} STaskSinkTb;

typedef void FSmaSink(void* vnode, int64_t smaId, const SArray* data);

typedef struct {
  int64_t smaId;
  // following are not applicable to encoder and decoder
  void*     vnode;
  FSmaSink* smaSink;
} STaskSinkSma;

typedef struct {
  int8_t reserved;
} STaskSinkFetch;

typedef struct SStreamChildEpInfo {
  int32_t nodeId;
  int32_t childId;
  int32_t taskId;
  SEpSet  epSet;
} SStreamChildEpInfo;

typedef struct SStreamId {
  int64_t     streamId;
  int32_t     taskId;
  const char* idStr;
} SStreamId;

typedef struct SCheckpointInfo {
  int64_t id;
  int64_t version;     // offset in WAL
  int64_t currentVer;  // current offset in WAL, not serialize it
} SCheckpointInfo;

typedef struct SStreamStatus {
  int8_t taskStatus;
  int8_t downstreamReady;  // downstream tasks are all ready now, if this flag is set
  int8_t schedStatus;
  int8_t keepTaskStatus;
<<<<<<< HEAD
=======
  bool   transferState;
  int8_t timerActive;   // timer is active
  int8_t pauseAllowed;  // allowed task status to be set to be paused
>>>>>>> 3c2bf197
} SStreamStatus;

typedef struct SHistDataRange {
  SVersionRange range;
  STimeWindow   window;
} SHistDataRange;

typedef struct SSTaskBasicInfo {
  int32_t nodeId;  // vgroup id or snode id
  SEpSet  epSet;
  int32_t selfChildId;
  int32_t totalLevel;
  int8_t  taskLevel;
  int8_t  fillHistory;  // is fill history task or not
} SSTaskBasicInfo;

typedef struct SDispatchMsgInfo {
  void*   pData;       // current dispatch data
  int16_t msgType;     // dispatch msg type
  int32_t retryCount;  // retry send data count
  int64_t blockingTs;  // output blocking timestamp
} SDispatchMsgInfo;

typedef struct {
  int8_t        type;
  int8_t        status;
  SStreamQueue* queue;
} STaskOutputInfo;

typedef struct {
  int64_t init;
  int64_t step1Start;
  int64_t step2Start;
} STaskTimestamp;

struct SStreamTask {
  int64_t          ver;
  SStreamId        id;
  SSTaskBasicInfo  info;
  STaskOutputInfo  outputInfo;
  SDispatchMsgInfo msgInfo;
  SStreamStatus    status;
  SCheckpointInfo  chkInfo;
  STaskExec        exec;
  SHistDataRange   dataRange;
  SStreamId        historyTaskId;
  SStreamId        streamTaskId;
  SArray*          pUpstreamEpInfoList;  // SArray<SStreamChildEpInfo*>, // children info
  int32_t          nextCheckId;
  SArray*          checkpointInfo;  // SArray<SStreamCheckpointInfo>
  STaskTimestamp   tsInfo;
  // output
  union {
    STaskDispatcherFixedEp fixedEpDispatcher;
    STaskDispatcherShuffle shuffleDispatcher;
    STaskSinkTb            tbSink;
    STaskSinkSma           smaSink;
    STaskSinkFetch         fetchSink;
  };

  int8_t        inputStatus;
  SStreamQueue* inputQueue;

  // trigger
  int8_t        triggerStatus;
  int64_t       triggerParam;
  void*         schedTimer;
  void*         launchTaskTimer;
  SMsgCb*       pMsgCb;  // msg handle
  SStreamState* pState;  // state backend
  SArray*       pRspMsgList;
  TdThreadMutex lock;

  // the followings attributes don't be serialized
  int32_t             notReadyTasks;
  int32_t             numOfWaitingUpstream;
  int64_t             checkReqId;
  SArray*             checkReqIds;  // shuffle
  int32_t             refCnt;
  int64_t             checkpointingId;
  int32_t             checkpointAlignCnt;
  int32_t             transferStateAlignCnt;
  struct SStreamMeta* pMeta;
  SSHashObj*          pNameMap;
};

// meta
typedef struct SStreamMeta {
<<<<<<< HEAD
  char*        path;
  TDB*         db;
  TTB*         pTaskDb;
  TTB*         pCheckpointDb;
  SHashObj*    pTasks;
  SArray*      pTaskList;  // SArray<task_id*>
  void*        ahandle;
  TXN*         txn;
  FTaskExpand* expandFunc;
  int32_t      vgId;
  SRWLatch     lock;
  int32_t      walScanCounter;
  void*        streamBackend;
  int32_t      streamBackendId;
  int64_t      streamBackendRid;
=======
  char*         path;
  TDB*          db;
  TTB*          pTaskDb;
  TTB*          pCheckpointDb;
  SHashObj*     pTasks;
  SArray*       pTaskList;  // SArray<task_id*>
  void*         ahandle;
  TXN*          txn;
  FTaskExpand*  expandFunc;
  int32_t       vgId;
  SRWLatch      lock;
  int32_t       walScanCounter;
  void*         streamBackend;
  int64_t       streamBackendRid;
  SHashObj*     pTaskBackendUnique;
  TdThreadMutex backendMutex;
>>>>>>> 3c2bf197
} SStreamMeta;

int32_t tEncodeStreamEpInfo(SEncoder* pEncoder, const SStreamChildEpInfo* pInfo);
int32_t tDecodeStreamEpInfo(SDecoder* pDecoder, SStreamChildEpInfo* pInfo);

SStreamTask* tNewStreamTask(int64_t streamId, int8_t taskLevel, int8_t fillHistory, int64_t triggerParam,
                            SArray* pTaskList);
int32_t      tEncodeStreamTask(SEncoder* pEncoder, const SStreamTask* pTask);
int32_t      tDecodeStreamTask(SDecoder* pDecoder, SStreamTask* pTask);
void         tFreeStreamTask(SStreamTask* pTask);
int32_t      tAppendDataToInputQueue(SStreamTask* pTask, SStreamQueueItem* pItem);
bool         tInputQueueIsFull(const SStreamTask* pTask);

typedef struct {
  SMsgHead head;
  int64_t  streamId;
  int32_t  taskId;
} SStreamTaskRunReq;

typedef struct {
  int64_t streamId;
  int32_t taskId;
  int32_t dataSrcVgId;
  int32_t upstreamTaskId;
  int32_t upstreamChildId;
  int32_t upstreamNodeId;
  int32_t blockNum;
  int64_t totalLen;
  SArray* dataLen;  // SArray<int32_t>
  SArray* data;     // SArray<SRetrieveTableRsp*>
} SStreamDispatchReq;

typedef struct {
  int64_t streamId;
  int32_t upstreamNodeId;
  int32_t upstreamTaskId;
  int32_t downstreamNodeId;
  int32_t downstreamTaskId;
  int8_t  inputStatus;
} SStreamDispatchRsp;

typedef struct {
  int64_t            streamId;
  int64_t            reqId;
  int32_t            srcTaskId;
  int32_t            srcNodeId;
  int32_t            dstTaskId;
  int32_t            dstNodeId;
  int32_t            retrieveLen;
  SRetrieveTableRsp* pRetrieve;
} SStreamRetrieveReq;

typedef struct {
  int64_t streamId;
  int32_t childId;
  int32_t rspFromTaskId;
  int32_t rspToTaskId;
} SStreamRetrieveRsp;

typedef struct {
  int64_t reqId;
  int64_t streamId;
  int32_t upstreamNodeId;
  int32_t upstreamTaskId;
  int32_t downstreamNodeId;
  int32_t downstreamTaskId;
  int32_t childId;
} SStreamTaskCheckReq;

typedef struct {
  int64_t reqId;
  int64_t streamId;
  int32_t upstreamNodeId;
  int32_t upstreamTaskId;
  int32_t downstreamNodeId;
  int32_t downstreamTaskId;
  int32_t childId;
  int8_t  status;
} SStreamTaskCheckRsp;

typedef struct {
  SMsgHead msgHead;
  int64_t  streamId;
  int32_t  taskId;
  int8_t   igUntreated;
} SStreamScanHistoryReq;

typedef struct {
  int64_t streamId;
  int32_t upstreamTaskId;
  int32_t downstreamTaskId;
  int32_t upstreamNodeId;
  int32_t childId;
} SStreamScanHistoryFinishReq, SStreamTransferReq;

int32_t tEncodeStreamScanHistoryFinishReq(SEncoder* pEncoder, const SStreamScanHistoryFinishReq* pReq);
int32_t tDecodeStreamScanHistoryFinishReq(SDecoder* pDecoder, SStreamScanHistoryFinishReq* pReq);

typedef struct {
  int64_t streamId;
  int64_t checkpointId;
  int32_t taskId;
  int32_t nodeId;
  int64_t expireTime;
} SStreamCheckpointSourceReq;

typedef struct {
  int64_t streamId;
  int64_t checkpointId;
  int32_t taskId;
  int32_t nodeId;
  int64_t expireTime;
} SStreamCheckpointSourceRsp;

int32_t tEncodeSStreamCheckpointSourceReq(SEncoder* pEncoder, const SStreamCheckpointSourceReq* pReq);
int32_t tDecodeSStreamCheckpointSourceReq(SDecoder* pDecoder, SStreamCheckpointSourceReq* pReq);

int32_t tEncodeSStreamCheckpointSourceRsp(SEncoder* pEncoder, const SStreamCheckpointSourceRsp* pRsp);
int32_t tDecodeSStreamCheckpointSourceRsp(SDecoder* pDecoder, SStreamCheckpointSourceRsp* pRsp);

typedef struct {
  SMsgHead msgHead;
  int64_t  streamId;
  int64_t  checkpointId;
  int32_t  downstreamTaskId;
  int32_t  downstreamNodeId;
  int32_t  upstreamTaskId;
  int32_t  upstreamNodeId;
  int32_t  childId;
  int64_t  expireTime;
  int8_t   taskLevel;
} SStreamCheckpointReq;

typedef struct {
  SMsgHead msgHead;
  int64_t  streamId;
  int64_t  checkpointId;
  int32_t  downstreamTaskId;
  int32_t  downstreamNodeId;
  int32_t  upstreamTaskId;
  int32_t  upstreamNodeId;
  int32_t  childId;
  int64_t  expireTime;
  int8_t   taskLevel;
} SStreamCheckpointRsp;

int32_t tEncodeSStreamCheckpointReq(SEncoder* pEncoder, const SStreamCheckpointReq* pReq);
int32_t tDecodeSStreamCheckpointReq(SDecoder* pDecoder, SStreamCheckpointReq* pReq);

int32_t tEncodeSStreamCheckpointRsp(SEncoder* pEncoder, const SStreamCheckpointRsp* pRsp);
int32_t tDecodeSStreamCheckpointRsp(SDecoder* pDecoder, SStreamCheckpointRsp* pRsp);

typedef struct {
  int64_t streamId;
  int32_t upstreamTaskId;
  int32_t upstreamNodeId;
  int32_t downstreamId;
  int32_t downstreamNode;
} SStreamCompleteHistoryMsg;

int32_t tEncodeCompleteHistoryDataMsg(SEncoder* pEncoder, const SStreamCompleteHistoryMsg* pReq);
int32_t tDecodeCompleteHistoryDataMsg(SDecoder* pDecoder, SStreamCompleteHistoryMsg* pReq);

typedef struct {
  int64_t streamId;
  int32_t downstreamTaskId;
  int32_t taskId;
} SStreamRecoverDownstreamReq;

typedef struct {
  int64_t streamId;
  int32_t downstreamTaskId;
  int32_t taskId;
  SArray* checkpointVer;  // SArray<SStreamCheckpointInfo>
} SStreamRecoverDownstreamRsp;

int32_t tEncodeStreamTaskCheckReq(SEncoder* pEncoder, const SStreamTaskCheckReq* pReq);
int32_t tDecodeStreamTaskCheckReq(SDecoder* pDecoder, SStreamTaskCheckReq* pReq);

int32_t tEncodeStreamTaskCheckRsp(SEncoder* pEncoder, const SStreamTaskCheckRsp* pRsp);
int32_t tDecodeStreamTaskCheckRsp(SDecoder* pDecoder, SStreamTaskCheckRsp* pRsp);

int32_t tEncodeSStreamTaskScanHistoryReq(SEncoder* pEncoder, const SStreamRecoverDownstreamReq* pReq);
int32_t tDecodeSStreamTaskScanHistoryReq(SDecoder* pDecoder, SStreamRecoverDownstreamReq* pReq);

int32_t tEncodeSStreamTaskRecoverRsp(SEncoder* pEncoder, const SStreamRecoverDownstreamRsp* pRsp);
int32_t tDecodeSStreamTaskRecoverRsp(SDecoder* pDecoder, SStreamRecoverDownstreamRsp* pRsp);

int32_t tDecodeStreamDispatchReq(SDecoder* pDecoder, SStreamDispatchReq* pReq);
int32_t tDecodeStreamRetrieveReq(SDecoder* pDecoder, SStreamRetrieveReq* pReq);
void    tDeleteStreamRetrieveReq(SStreamRetrieveReq* pReq);

int32_t tInitStreamDispatchReq(SStreamDispatchReq* pReq, const SStreamTask* pTask, int32_t vgId, int32_t numOfBlocks,
                               int64_t dstTaskId);
void    tDeleteStreamDispatchReq(SStreamDispatchReq* pReq);

int32_t streamSetupScheduleTrigger(SStreamTask* pTask);

int32_t streamProcessRunReq(SStreamTask* pTask);
int32_t streamProcessDispatchMsg(SStreamTask* pTask, SStreamDispatchReq* pReq, SRpcMsg* pMsg, bool exec);
int32_t streamProcessDispatchRsp(SStreamTask* pTask, SStreamDispatchRsp* pRsp, int32_t code);

int32_t streamProcessRetrieveReq(SStreamTask* pTask, SStreamRetrieveReq* pReq, SRpcMsg* pMsg);

void    streamTaskInputFail(SStreamTask* pTask);
int32_t streamTryExec(SStreamTask* pTask);
int32_t streamSchedExec(SStreamTask* pTask);
int32_t streamTaskOutputResultBlock(SStreamTask* pTask, SStreamDataBlock* pBlock);
bool    streamTaskShouldStop(const SStreamStatus* pStatus);
bool    streamTaskShouldPause(const SStreamStatus* pStatus);
<<<<<<< HEAD
=======
bool    streamTaskIsIdle(const SStreamTask* pTask);
int32_t streamTaskEndScanWAL(SStreamTask* pTask);

SStreamChildEpInfo* streamTaskGetUpstreamTaskEpInfo(SStreamTask* pTask, int32_t taskId);
int32_t             streamScanExec(SStreamTask* pTask, int32_t batchSize);
>>>>>>> 3c2bf197

char* createStreamTaskIdStr(int64_t streamId, int32_t taskId);

// recover and fill history
void    streamTaskCheckDownstreamTasks(SStreamTask* pTask);
int32_t streamTaskDoCheckDownstreamTasks(SStreamTask* pTask);
int32_t streamTaskLaunchScanHistory(SStreamTask* pTask);
int32_t streamTaskCheckStatus(SStreamTask* pTask);
int32_t streamSendCheckRsp(const SStreamMeta* pMeta, const SStreamTaskCheckReq* pReq, SStreamTaskCheckRsp* pRsp,
                           SRpcHandleInfo* pRpcInfo, int32_t taskId);
int32_t streamProcessCheckRsp(SStreamTask* pTask, const SStreamTaskCheckRsp* pRsp);
int32_t streamLaunchFillHistoryTask(SStreamTask* pTask);
int32_t streamTaskScanHistoryDataComplete(SStreamTask* pTask);
int32_t streamStartScanHistoryAsync(SStreamTask* pTask, int8_t igUntreated);
bool    streamHistoryTaskSetVerRangeStep2(SStreamTask* pTask, int64_t latestVer);

// common
int32_t     streamRestoreParam(SStreamTask* pTask);
int32_t     streamSetStatusNormal(SStreamTask* pTask);
const char* streamGetTaskStatusStr(int32_t status);
void        streamTaskPause(SStreamTask* pTask);
void        streamTaskResume(SStreamTask* pTask);
void        streamTaskHalt(SStreamTask* pTask);
void        streamTaskResumeFromHalt(SStreamTask* pTask);
void        streamTaskDisablePause(SStreamTask* pTask);
void        streamTaskEnablePause(SStreamTask* pTask);

// source level
int32_t streamSetParamForStreamScannerStep1(SStreamTask* pTask, SVersionRange* pVerRange, STimeWindow* pWindow);
int32_t streamSetParamForStreamScannerStep2(SStreamTask* pTask, SVersionRange* pVerRange, STimeWindow* pWindow);
int32_t streamSourceScanHistoryData(SStreamTask* pTask);
int32_t streamDispatchScanHistoryFinishMsg(SStreamTask* pTask);

<<<<<<< HEAD
=======
int32_t streamDispatchTransferStateMsg(SStreamTask* pTask);

// agg level
int32_t streamTaskScanHistoryPrepare(SStreamTask* pTask);
int32_t streamProcessScanHistoryFinishReq(SStreamTask* pTask, SStreamScanHistoryFinishReq* pReq,
                                          SRpcHandleInfo* pRpcInfo);
int32_t streamProcessScanHistoryFinishRsp(SStreamTask* pTask);

// stream task meta
>>>>>>> 3c2bf197
void         streamMetaInit();
void         streamMetaCleanup();
SStreamMeta* streamMetaOpen(const char* path, void* ahandle, FTaskExpand expandFunc, int32_t vgId);
void         streamMetaClose(SStreamMeta* streamMeta);

<<<<<<< HEAD
int32_t streamMetaSaveTask(SStreamMeta* pMeta, SStreamTask* pTask);
int32_t streamMetaAddDeployedTask(SStreamMeta* pMeta, int64_t ver, SStreamTask* pTask);
int32_t streamMetaAddSerializedTask(SStreamMeta* pMeta, int64_t checkpointVer, char* msg, int32_t msgLen);
int32_t streamMetaGetNumOfTasks(const SStreamMeta* pMeta);

SStreamTask* streamMetaAcquireTask(SStreamMeta* pMeta, int32_t taskId);
=======
// save to b-tree meta store
int32_t      streamMetaSaveTask(SStreamMeta* pMeta, SStreamTask* pTask);
int32_t      streamMetaRemoveTask(SStreamMeta* pMeta, int32_t taskId);
int32_t      streamMetaRegisterTask(SStreamMeta* pMeta, int64_t ver, SStreamTask* pTask, bool* pAdded);
int32_t      streamMetaUnregisterTask(SStreamMeta* pMeta, int64_t streamId, int32_t taskId);
int32_t      streamMetaGetNumOfTasks(SStreamMeta* pMeta);  // todo remove it
SStreamTask* streamMetaAcquireTask(SStreamMeta* pMeta, int64_t streamId, int32_t taskId);
>>>>>>> 3c2bf197
void         streamMetaReleaseTask(SStreamMeta* pMeta, SStreamTask* pTask);

int32_t streamMetaBegin(SStreamMeta* pMeta);
int32_t streamMetaCommit(SStreamMeta* pMeta);
<<<<<<< HEAD
int32_t streamMetaRollBack(SStreamMeta* pMeta);
=======
>>>>>>> 3c2bf197
int32_t streamLoadTasks(SStreamMeta* pMeta, int64_t ver);

// checkpoint
int32_t streamProcessCheckpointSourceReq(SStreamMeta* pMeta, SStreamTask* pTask, SStreamCheckpointSourceReq* pReq);
int32_t streamProcessCheckpointReq(SStreamMeta* pMeta, SStreamTask* pTask, SStreamCheckpointReq* pReq);
int32_t streamProcessCheckpointRsp(SStreamMeta* pMeta, SStreamTask* pTask, SStreamCheckpointRsp* pRsp);

int32_t streamTaskReleaseState(SStreamTask* pTask);
int32_t streamTaskReloadState(SStreamTask* pTask);
int32_t streamAlignTransferState(SStreamTask* pTask);

#ifdef __cplusplus
}
#endif

#endif /* ifndef _STREAM_H_ */<|MERGE_RESOLUTION|>--- conflicted
+++ resolved
@@ -45,17 +45,9 @@
   TASK_STATUS__DROPPING,
   TASK_STATUS__FAIL,
   TASK_STATUS__STOP,
-<<<<<<< HEAD
-  TASK_STATUS__WAIT_DOWNSTREAM,
-  TASK_STATUS__RECOVER_PREPARE,
-  TASK_STATUS__RECOVER1,
-  TASK_STATUS__RECOVER2,
-  TASK_STATUS__PAUSE,
-=======
   TASK_STATUS__SCAN_HISTORY,  // stream task scan history data by using tsdbread in the stream scanner
   TASK_STATUS__HALT,          // pause, but not be manipulated by user command
   TASK_STATUS__PAUSE,         // pause
->>>>>>> 3c2bf197
 };
 
 enum {
@@ -209,19 +201,10 @@
   atomic_store_8(&queue->status, STREAM_QUEUE__FAILED);
 }
 
-<<<<<<< HEAD
-void* streamQueueNextItem(SStreamQueue* queue);
-
-SStreamDataSubmit2* streamDataSubmitNew(SPackedData submit, int32_t type);
-void                streamDataSubmitDestroy(SStreamDataSubmit2* pDataSubmit);
-
-SStreamDataSubmit2* streamSubmitBlockClone(SStreamDataSubmit2* pSubmit);
-=======
 void* streamQueueNextItem(SStreamQueue* pQueue);
 
 SStreamDataSubmit* streamDataSubmitNew(SPackedData* pData, int32_t type);
 void               streamDataSubmitDestroy(SStreamDataSubmit* pDataSubmit);
->>>>>>> 3c2bf197
 
 typedef struct {
   char*              qmsg;
@@ -288,12 +271,9 @@
   int8_t downstreamReady;  // downstream tasks are all ready now, if this flag is set
   int8_t schedStatus;
   int8_t keepTaskStatus;
-<<<<<<< HEAD
-=======
   bool   transferState;
   int8_t timerActive;   // timer is active
   int8_t pauseAllowed;  // allowed task status to be set to be paused
->>>>>>> 3c2bf197
 } SStreamStatus;
 
 typedef struct SHistDataRange {
@@ -382,23 +362,6 @@
 
 // meta
 typedef struct SStreamMeta {
-<<<<<<< HEAD
-  char*        path;
-  TDB*         db;
-  TTB*         pTaskDb;
-  TTB*         pCheckpointDb;
-  SHashObj*    pTasks;
-  SArray*      pTaskList;  // SArray<task_id*>
-  void*        ahandle;
-  TXN*         txn;
-  FTaskExpand* expandFunc;
-  int32_t      vgId;
-  SRWLatch     lock;
-  int32_t      walScanCounter;
-  void*        streamBackend;
-  int32_t      streamBackendId;
-  int64_t      streamBackendRid;
-=======
   char*         path;
   TDB*          db;
   TTB*          pTaskDb;
@@ -415,7 +378,6 @@
   int64_t       streamBackendRid;
   SHashObj*     pTaskBackendUnique;
   TdThreadMutex backendMutex;
->>>>>>> 3c2bf197
 } SStreamMeta;
 
 int32_t tEncodeStreamEpInfo(SEncoder* pEncoder, const SStreamChildEpInfo* pInfo);
@@ -626,14 +588,11 @@
 int32_t streamTaskOutputResultBlock(SStreamTask* pTask, SStreamDataBlock* pBlock);
 bool    streamTaskShouldStop(const SStreamStatus* pStatus);
 bool    streamTaskShouldPause(const SStreamStatus* pStatus);
-<<<<<<< HEAD
-=======
 bool    streamTaskIsIdle(const SStreamTask* pTask);
 int32_t streamTaskEndScanWAL(SStreamTask* pTask);
 
 SStreamChildEpInfo* streamTaskGetUpstreamTaskEpInfo(SStreamTask* pTask, int32_t taskId);
 int32_t             streamScanExec(SStreamTask* pTask, int32_t batchSize);
->>>>>>> 3c2bf197
 
 char* createStreamTaskIdStr(int64_t streamId, int32_t taskId);
 
@@ -667,8 +626,6 @@
 int32_t streamSourceScanHistoryData(SStreamTask* pTask);
 int32_t streamDispatchScanHistoryFinishMsg(SStreamTask* pTask);
 
-<<<<<<< HEAD
-=======
 int32_t streamDispatchTransferStateMsg(SStreamTask* pTask);
 
 // agg level
@@ -678,20 +635,11 @@
 int32_t streamProcessScanHistoryFinishRsp(SStreamTask* pTask);
 
 // stream task meta
->>>>>>> 3c2bf197
 void         streamMetaInit();
 void         streamMetaCleanup();
 SStreamMeta* streamMetaOpen(const char* path, void* ahandle, FTaskExpand expandFunc, int32_t vgId);
 void         streamMetaClose(SStreamMeta* streamMeta);
 
-<<<<<<< HEAD
-int32_t streamMetaSaveTask(SStreamMeta* pMeta, SStreamTask* pTask);
-int32_t streamMetaAddDeployedTask(SStreamMeta* pMeta, int64_t ver, SStreamTask* pTask);
-int32_t streamMetaAddSerializedTask(SStreamMeta* pMeta, int64_t checkpointVer, char* msg, int32_t msgLen);
-int32_t streamMetaGetNumOfTasks(const SStreamMeta* pMeta);
-
-SStreamTask* streamMetaAcquireTask(SStreamMeta* pMeta, int32_t taskId);
-=======
 // save to b-tree meta store
 int32_t      streamMetaSaveTask(SStreamMeta* pMeta, SStreamTask* pTask);
 int32_t      streamMetaRemoveTask(SStreamMeta* pMeta, int32_t taskId);
@@ -699,15 +647,10 @@
 int32_t      streamMetaUnregisterTask(SStreamMeta* pMeta, int64_t streamId, int32_t taskId);
 int32_t      streamMetaGetNumOfTasks(SStreamMeta* pMeta);  // todo remove it
 SStreamTask* streamMetaAcquireTask(SStreamMeta* pMeta, int64_t streamId, int32_t taskId);
->>>>>>> 3c2bf197
 void         streamMetaReleaseTask(SStreamMeta* pMeta, SStreamTask* pTask);
 
 int32_t streamMetaBegin(SStreamMeta* pMeta);
 int32_t streamMetaCommit(SStreamMeta* pMeta);
-<<<<<<< HEAD
-int32_t streamMetaRollBack(SStreamMeta* pMeta);
-=======
->>>>>>> 3c2bf197
 int32_t streamLoadTasks(SStreamMeta* pMeta, int64_t ver);
 
 // checkpoint
