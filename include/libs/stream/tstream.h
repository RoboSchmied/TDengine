--- conflicted
+++ resolved
@@ -370,14 +370,9 @@
 void         tFreeSStreamTask(SStreamTask* pTask);
 
 static FORCE_INLINE int32_t streamTaskInput(SStreamTask* pTask, SStreamQueueItem* pItem) {
-<<<<<<< HEAD
-  if (pItem->type == STREAM_INPUT__DATA_SUBMIT) {
-    SStreamDataSubmit2* pSubmitClone = streamSubmitRefClone((SStreamDataSubmit2*)pItem);
-=======
   int8_t type = pItem->type;
   if (type == STREAM_INPUT__DATA_SUBMIT) {
     SStreamDataSubmit* pSubmitClone = streamSubmitRefClone((SStreamDataSubmit*)pItem);
->>>>>>> 1a5adfc5
     if (pSubmitClone == NULL) {
       qDebug("task %d %p submit enqueue failed since out of memory", pTask->taskId, pTask);
       terrno = TSDB_CODE_OUT_OF_MEMORY;
