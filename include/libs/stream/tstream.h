--- conflicted
+++ resolved
@@ -13,13 +13,7 @@
  * along with this program. If not, see <http://www.gnu.org/licenses/>.
  */
 
-<<<<<<< HEAD
 #include "os.h"
-=======
-#include "executor.h"
-#include "os.h"
-#include "query.h"
->>>>>>> 9e8cc7d1
 #include "streamState.h"
 #include "tdatablock.h"
 #include "tdbInt.h"
@@ -210,11 +204,6 @@
   atomic_store_8(&queue->status, STREAM_QUEUE__FAILED);
 }
 
-<<<<<<< HEAD
-static FORCE_INLINE void* streamQueueCurItem(SStreamQueue* queue) { return queue->qItem; }
-
-=======
->>>>>>> 9e8cc7d1
 void* streamQueueNextItem(SStreamQueue* queue);
 
 SStreamDataSubmit2* streamDataSubmitNew(SPackedData submit, int32_t type);
