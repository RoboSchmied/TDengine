--- conflicted
+++ resolved
@@ -617,23 +617,15 @@
 void         streamMetaCleanup();
 SStreamMeta* streamMetaOpen(const char* path, void* ahandle, FTaskExpand expandFunc, int32_t vgId);
 void         streamMetaClose(SStreamMeta* streamMeta);
-<<<<<<< HEAD
-int32_t      streamDoCheckpoint(SStreamMeta* streamMeta);
-
-int32_t streamMetaSaveTask(SStreamMeta* pMeta, SStreamTask* pTask);
-int32_t streamMetaAddDeployedTask(SStreamMeta* pMeta, int64_t ver, SStreamTask* pTask);
-int32_t streamMetaAddSerializedTask(SStreamMeta* pMeta, int64_t checkpointVer, char* msg, int32_t msgLen);
-int32_t streamMetaGetNumOfTasks(const SStreamMeta* pMeta);
-
-=======
 int32_t      streamMetaSaveTask(SStreamMeta* pMeta, SStreamTask* pTask);
 int32_t      streamMetaAddDeployedTask(SStreamMeta* pMeta, int64_t ver, SStreamTask* pTask);
 int32_t      streamMetaAddSerializedTask(SStreamMeta* pMeta, int64_t checkpointVer, char* msg, int32_t msgLen);
 int32_t      streamMetaGetNumOfTasks(const SStreamMeta* pMeta);   // todo remove it
->>>>>>> 85782bbf
 SStreamTask* streamMetaAcquireTask(SStreamMeta* pMeta, int32_t taskId);
 void         streamMetaReleaseTask(SStreamMeta* pMeta, SStreamTask* pTask);
 void         streamMetaRemoveTask(SStreamMeta* pMeta, int32_t taskId);
+
+int32_t      streamDoCheckpoint(SStreamMeta* streamMeta);
 
 int32_t streamMetaBegin(SStreamMeta* pMeta);
 int32_t streamMetaCommit(SStreamMeta* pMeta);
