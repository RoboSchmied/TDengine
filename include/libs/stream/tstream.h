/*
 * Copyright (c) 2019 TAOS Data, Inc. <jhtao@taosdata.com>
 *
 * This program is free software: you can use, redistribute, and/or modify
 * it under the terms of the GNU Affero General Public License, version 3
 * or later ("AGPL"), as published by the Free Software Foundation.
 *
 * This program is distributed in the hope that it will be useful, but WITHOUT
 * ANY WARRANTY; without even the implied warranty of MERCHANTABILITY or
 * FITNESS FOR A PARTICULAR PURPOSE.
 *
 * You should have received a copy of the GNU Affero General Public License
 * along with this program. If not, see <http://www.gnu.org/licenses/>.
 */

#include "os.h"
#include "streamState.h"
#include "tdatablock.h"
#include "tdbInt.h"
#include "tmsg.h"
#include "tmsgcb.h"
#include "tqueue.h"
#include "ttimer.h"

#ifdef __cplusplus
extern "C" {
#endif

#ifndef _STREAM_H_
#define _STREAM_H_

#define ONE_MiB_F       (1048576.0)
#define ONE_KiB_F       (1024.0)
#define SIZE_IN_MiB(_v) ((_v) / ONE_MiB_F)
#define SIZE_IN_KiB(_v) ((_v) / ONE_KiB_F)

#define TASK_DOWNSTREAM_READY      0x0
#define TASK_DOWNSTREAM_NOT_READY  0x1
#define TASK_DOWNSTREAM_NOT_LEADER 0x2
#define TASK_SELF_NEW_STAGE        0x3

#define TASK_DOWNSTREAM_READY      0x0
#define TASK_DOWNSTREAM_NOT_READY  0x1
#define TASK_DOWNSTREAM_NOT_LEADER 0x2
#define TASK_UPSTREAM_NEW_STAGE    0x3

#define NODE_ROLE_UNINIT   0x1
#define NODE_ROLE_LEADER   0x2
#define NODE_ROLE_FOLLOWER 0x3

#define HAS_RELATED_FILLHISTORY_TASK(_t) ((_t)->hTaskInfo.id.taskId != 0)
#define CLEAR_RELATED_FILLHISTORY_TASK(_t) \
  do {                                     \
    (_t)->hTaskInfo.id.taskId = 0;         \
    (_t)->hTaskInfo.id.streamId = 0;       \
  } while (0)

typedef struct SStreamTask   SStreamTask;
typedef struct SStreamQueue  SStreamQueue;
typedef struct SStreamTaskSM SStreamTaskSM;

#define SSTREAM_TASK_VER              3
#define SSTREAM_TASK_INCOMPATIBLE_VER 1
#define SSTREAM_TASK_NEED_CONVERT_VER 2

enum {
  STREAM_STATUS__NORMAL = 0,
  STREAM_STATUS__STOP,
  STREAM_STATUS__INIT,
  STREAM_STATUS__FAILED,
  STREAM_STATUS__RECOVER,
  STREAM_STATUS__PAUSE,
};

typedef enum ETaskStatus {
  TASK_STATUS__READY = 0,
  TASK_STATUS__DROPPING,
  TASK_STATUS__UNINIT,  // not used, an placeholder
  TASK_STATUS__STOP,
  TASK_STATUS__SCAN_HISTORY,  // stream task scan history data by using tsdbread in the stream scanner
  TASK_STATUS__HALT,          // pause, but not be manipulated by user command
  TASK_STATUS__PAUSE,         // pause
  TASK_STATUS__CK,            // stream task is in checkpoint status, no data are allowed to put into inputQ anymore
  TASK_STATUS__STREAM_SCAN_HISTORY,
} ETaskStatus;

enum {
  TASK_SCHED_STATUS__INACTIVE = 1,
  TASK_SCHED_STATUS__WAITING,
  TASK_SCHED_STATUS__ACTIVE,
  TASK_SCHED_STATUS__FAILED,
  TASK_SCHED_STATUS__DROPPING,
};

enum {
  TASK_INPUT_STATUS__NORMAL = 1,
  TASK_INPUT_STATUS__BLOCKED,
  TASK_INPUT_STATUS__FAILED,
  TASK_INPUT_STATUS__REFUSED,
};

enum {
  TASK_OUTPUT_STATUS__NORMAL = 1,
  TASK_OUTPUT_STATUS__WAIT,
};

enum {
  TASK_TRIGGER_STATUS__INACTIVE = 1,
  TASK_TRIGGER_STATUS__ACTIVE,
};

typedef enum {
  TASK_LEVEL__SOURCE = 1,
  TASK_LEVEL__AGG,
  TASK_LEVEL__SINK,
} ETASK_LEVEL;

enum {
  TASK_OUTPUT__FIXED_DISPATCH = 1,
  TASK_OUTPUT__SHUFFLE_DISPATCH,
  TASK_OUTPUT__TABLE,
  TASK_OUTPUT__SMA,
  TASK_OUTPUT__FETCH,
};

enum {
  STREAM_QUEUE__SUCESS = 1,
  STREAM_QUEUE__FAILED,
  STREAM_QUEUE__PROCESSING,
};

enum {
  STREAM_META_WILL_STOP = 1,
  STREAM_META_OK_TO_STOP = 2,
};

typedef enum EStreamTaskEvent {
  TASK_EVENT_INIT = 0x1,
  TASK_EVENT_INIT_SCANHIST = 0x2,
  TASK_EVENT_INIT_STREAM_SCANHIST = 0x3,
  TASK_EVENT_SCANHIST_DONE = 0x4,
  TASK_EVENT_STOP = 0x5,
  TASK_EVENT_GEN_CHECKPOINT = 0x6,
  TASK_EVENT_CHECKPOINT_DONE = 0x7,
  TASK_EVENT_PAUSE = 0x8,
  TASK_EVENT_RESUME = 0x9,
  TASK_EVENT_HALT = 0xA,
  TASK_EVENT_DROPPING = 0xB,
  TASK_EVENT_SCAN_TSDB = 0xC,
  TASK_EVENT_SCAN_WAL = 0xD,
} EStreamTaskEvent;

typedef struct {
  int8_t type;
} SStreamQueueItem;

typedef void    FTbSink(SStreamTask* pTask, void* vnode, void* data);
typedef void    FSmaSink(void* vnode, int64_t smaId, const SArray* data);
typedef int32_t FTaskExpand(void* ahandle, SStreamTask* pTask, int64_t ver);

typedef struct {
  int8_t      type;
  int64_t     ver;
  SPackedData submit;
} SStreamDataSubmit;

typedef struct {
  int8_t  type;
  int64_t ver;
  SArray* submits;  // SArray<SPackedSubmit>
} SStreamMergedSubmit;

typedef struct {
  int8_t  type;
  int64_t nodeId;  // nodeId, from SStreamMeta
  int32_t srcVgId;
  int32_t srcTaskId;
  int32_t childId;
  int64_t sourceVer;
  int64_t reqId;
  SArray* blocks;  // SArray<SSDataBlock>
} SStreamDataBlock;

// ref data block, for delete
typedef struct {
  int8_t       type;
  SSDataBlock* pBlock;
} SStreamRefDataBlock;

typedef struct SStreamQueueNode SStreamQueueNode;

struct SStreamQueueNode {
  SStreamQueueItem* item;
  SStreamQueueNode* next;
};

typedef struct {
  SStreamQueueNode* head;
  int64_t           size;
} SStreamQueueRes;

#if 0
bool              streamQueueResEmpty(const SStreamQueueRes* pRes);
int64_t           streamQueueResSize(const SStreamQueueRes* pRes);
SStreamQueueNode* streamQueueResFront(SStreamQueueRes* pRes);
SStreamQueueNode* streamQueueResPop(SStreamQueueRes* pRes);
void              streamQueueResClear(SStreamQueueRes* pRes);
SStreamQueueRes   streamQueueBuildRes(SStreamQueueNode* pNode);
#endif

typedef struct {
  SStreamQueueNode* pHead;
} SStreamQueue1;

#if 0
bool            streamQueueHasTask(const SStreamQueue1* pQueue);
int32_t         streamQueuePush(SStreamQueue1* pQueue, SStreamQueueItem* pItem);
SStreamQueueRes streamQueueGetRes(SStreamQueue1* pQueue);
#endif

int32_t streamInit();
void    streamCleanUp();

SStreamDataSubmit* streamDataSubmitNew(SPackedData* pData, int32_t type);
void               streamDataSubmitDestroy(SStreamDataSubmit* pDataSubmit);

typedef struct {
  char*              qmsg;
  void*              pExecutor;   // not applicable to encoder and decoder
  struct SWalReader* pWalReader;  // not applicable to encoder and decoder
} STaskExec;

typedef struct {
  int32_t taskId;
  int32_t nodeId;
  SEpSet  epSet;
} STaskDispatcherFixed;

typedef struct {
  char      stbFullName[TSDB_TABLE_FNAME_LEN];
  int32_t   waitingRspCnt;
  SUseDbRsp dbInfo;
} STaskDispatcherShuffle;

typedef struct {
  int32_t nodeId;
  SEpSet  epset;
} SDownstreamTaskEpset;

typedef struct {
  int64_t         stbUid;
  char            stbFullName[TSDB_TABLE_FNAME_LEN];
  SSchemaWrapper* pSchemaWrapper;
  void*           vnode;  // not available to encoder and decoder
  FTbSink*        tbSinkFunc;
  STSchema*       pTSchema;
  SSHashObj*      pTblInfo;
} STaskSinkTb;

typedef struct {
  int64_t smaId;
  // following are not applicable to encoder and decoder
  void*     vnode;
  FSmaSink* smaSink;
} STaskSinkSma;

typedef struct {
  int8_t reserved;
} STaskSinkFetch;

typedef struct SStreamChildEpInfo {
  int32_t nodeId;
  int32_t childId;
  int32_t taskId;
  SEpSet  epSet;
  bool    dataAllowed;  // denote if the data from this upstream task is allowed to put into inputQ, not serialize it
  int64_t stage;  // upstream task stage value, to denote if the upstream node has restart/replica changed/transfer
} SStreamChildEpInfo;

typedef struct STaskId {
  int64_t streamId;
  int64_t taskId;
} STaskId;

typedef struct SStreamTaskId {
  int64_t     streamId;
  int32_t     taskId;
  const char* idStr;
} SStreamTaskId;

typedef struct SCheckpointInfo {
  int64_t startTs;
  int64_t checkpointId;
  int64_t checkpointVer;   // latest checkpointId version
  int64_t nextProcessVer;  // current offset in WAL, not serialize it
  int64_t failedId;        // record the latest failed checkpoint id
  int64_t checkpointingId;
  int32_t downstreamAlignNum;
  int32_t checkpointNotReadyTasks;
  int64_t msgVer;
} SCheckpointInfo;

typedef struct SStreamStatus {
  SStreamTaskSM* pSM;
  int8_t         taskStatus;
  int8_t         downstreamReady;  // downstream tasks are all ready now, if this flag is set
  int8_t         schedStatus;
  int8_t         keepTaskStatus;
  bool           appendTranstateBlock;  // has append the transfer state data block already, todo: remove it
  int8_t         pauseAllowed;          // allowed task status to be set to be paused
  int32_t        timerActive;           // timer is active
  int32_t        inScanHistorySentinel;
} SStreamStatus;

typedef struct SDataRange {
  SVersionRange range;
  STimeWindow   window;
} SDataRange;

typedef struct SSTaskBasicInfo {
  int32_t nodeId;  // vgroup id or snode id
  SEpSet  epSet;
  SEpSet  mnodeEpset;  // mnode epset for send heartbeat
  int32_t selfChildId;
  int32_t totalLevel;
  int8_t  taskLevel;
  int8_t  fillHistory;   // is fill history task or not
  int64_t triggerParam;  // in msec
} SSTaskBasicInfo;

typedef struct SStreamDispatchReq SStreamDispatchReq;
typedef struct STokenBucket       STokenBucket;
typedef struct SMetaHbInfo        SMetaHbInfo;

typedef struct SDispatchMsgInfo {
  SStreamDispatchReq* pData;  // current dispatch data
  int8_t              dispatchMsgType;
  int16_t             msgType;     // dispatch msg type
  int32_t             retryCount;  // retry send data count
  int64_t             startTs;     // dispatch start time, record total elapsed time for dispatch
  SArray*             pRetryList;  // current dispatch successfully completed node of downstream
  void*               pTimer;      // used to dispatch data after a given time duration
} SDispatchMsgInfo;

typedef struct STaskQueue {
  int8_t        status;
  SStreamQueue* queue;
} STaskQueue;

typedef struct STaskSchedInfo {
  int8_t status;
  void*  pTimer;
} STaskSchedInfo;

typedef struct SSinkRecorder {
  int64_t numOfSubmit;
  int64_t numOfBlocks;
  int64_t numOfRows;
  int64_t dataSize;
} SSinkRecorder;

typedef struct STaskExecStatisInfo {
  int64_t       created;
  int64_t       init;
  int64_t       start;
  int64_t       step1Start;
  int64_t       step2Start;
  int32_t       updateCount;
  int64_t       latestUpdateTs;
  int32_t       processDataBlocks;
  int64_t       processDataSize;
  int32_t       dispatch;
  int64_t       dispatchDataSize;
  int32_t       checkpoint;
  SSinkRecorder sink;
} STaskExecStatisInfo;

typedef struct SHistoryTaskInfo {
  STaskId id;
  void*   pTimer;
  int32_t tickCount;
  int32_t retryTimes;
  int32_t waitInterval;
  int64_t haltVer;  // offset in wal when halt the stream task
} SHistoryTaskInfo;

typedef struct STaskOutputInfo {
  union {
    STaskDispatcherFixed   fixedDispatcher;
    STaskDispatcherShuffle shuffleDispatcher;
    STaskSinkTb            tbSink;
    STaskSinkSma           smaSink;
    STaskSinkFetch         fetchSink;
  };
  int8_t        type;
  STokenBucket* pTokenBucket;
  SArray*       pDownstreamUpdateList;
} STaskOutputInfo;

typedef struct SUpstreamInfo {
  SArray* pList;
  int32_t numOfClosed;
} SUpstreamInfo;

struct SStreamTask {
  int64_t             ver;
  SStreamTaskId       id;
  SSTaskBasicInfo     info;
  STaskQueue          outputq;
  STaskQueue          inputq;
  STaskSchedInfo      schedInfo;
  STaskOutputInfo     outputInfo;
  SDispatchMsgInfo    msgInfo;
  SStreamStatus       status;
  SCheckpointInfo     chkInfo;
  STaskExec           exec;
  SDataRange          dataRange;
  SHistoryTaskInfo    hTaskInfo;
  STaskId             streamTaskId;
  STaskExecStatisInfo execInfo;
  SArray*             pReadyMsgList;  // SArray<SStreamChkptReadyInfo*>
  TdThreadMutex       lock;           // secure the operation of set task status and puting data into inputQ
  SMsgCb*             pMsgCb;         // msg handle
  SStreamState*       pState;         // state backend
  SArray*             pRspMsgList;
  SUpstreamInfo       upstreamInfo;
  // the followings attributes don't be serialized
  int32_t             notReadyTasks;
  int32_t             numOfWaitingUpstream;
  int64_t             checkReqId;
  SArray*             checkReqIds;  // shuffle
  int32_t             refCnt;
  int32_t             transferStateAlignCnt;
  struct SStreamMeta* pMeta;
  SSHashObj*          pNameMap;
  void*               pBackend;
  int64_t             backendRefId;
  char                reserve[256];
};

typedef struct STaskStartInfo {
  int64_t   startTs;
  int64_t   readyTs;
  int32_t   startAllTasksFlag;
  SHashObj* pReadyTaskSet;  // tasks that are all ready for running stream processing
  int32_t   elapsedTime;
} STaskStartInfo;

typedef struct STaskUpdateInfo {
  SHashObj* pTasks;
  int32_t   transId;
} STaskUpdateInfo;

// meta
typedef struct SStreamMeta {
  char*           path;
  TDB*            db;
  TTB*            pTaskDb;
  TTB*            pCheckpointDb;
  SHashObj*       pTasksMap;
  SArray*         pTaskList;  // SArray<STaskId*>
  void*           ahandle;
  TXN*            txn;
  FTaskExpand*    expandFunc;
  int32_t         vgId;
  int64_t         stage;
  int32_t         role;
  STaskStartInfo  startInfo;
  SRWLatch        lock;
  int32_t         walScanCounter;
  void*           streamBackend;
  int64_t         streamBackendRid;
  SHashObj*       pTaskDbUnique;
  TdThreadMutex   backendMutex;
  SMetaHbInfo*    pHbInfo;
  STaskUpdateInfo updateInfo;
<<<<<<< HEAD
  SHashObj*      pUpdateTaskSet;
  int32_t        numOfStreamTasks;  // this value should be increased when a new task is added into the meta
  int32_t        numOfPausedTasks;
  int64_t        rid;
=======
  SHashObj*       pUpdateTaskSet;
  int32_t         numOfStreamTasks;  // this value should be increased when a new task is added into the meta
  int32_t         numOfPausedTasks;
  int32_t         chkptNotReadyTasks;
  int64_t         rid;
>>>>>>> 7b089198

  int64_t  chkpId;
  int32_t  chkpCap;
  SArray*  chkpSaved;
  SArray*  chkpInUse;
  SRWLatch chkpDirLock;

  void*   qHandle;
  int32_t pauseTaskNum;
} SStreamMeta;

int32_t tEncodeStreamEpInfo(SEncoder* pEncoder, const SStreamChildEpInfo* pInfo);
int32_t tDecodeStreamEpInfo(SDecoder* pDecoder, SStreamChildEpInfo* pInfo);

SStreamTask* tNewStreamTask(int64_t streamId, int8_t taskLevel, bool fillHistory, int64_t triggerParam,
                            SArray* pTaskList, bool hasFillhistory);
int32_t      tEncodeStreamTask(SEncoder* pEncoder, const SStreamTask* pTask);
int32_t      tDecodeStreamTask(SDecoder* pDecoder, SStreamTask* pTask);
void         tFreeStreamTask(SStreamTask* pTask);
int32_t      streamTaskInit(SStreamTask* pTask, SStreamMeta* pMeta, SMsgCb* pMsgCb, int64_t ver);

int32_t tDecodeStreamTaskChkInfo(SDecoder* pDecoder, SCheckpointInfo* pChkpInfo);
int32_t tDecodeStreamTaskId(SDecoder* pDecoder, STaskId* pTaskId);

int32_t streamTaskPutDataIntoInputQ(SStreamTask* pTask, SStreamQueueItem* pItem);
int32_t streamTaskPutDataIntoOutputQ(SStreamTask* pTask, SStreamDataBlock* pBlock);
int32_t streamTaskPutTranstateIntoInputQ(SStreamTask* pTask);
bool    streamQueueIsFull(const SStreamQueue* pQueue);

typedef struct {
  SMsgHead head;
  int64_t  streamId;
  int32_t  taskId;
} SStreamTaskRunReq;

struct SStreamDispatchReq {
  int32_t type;
  int64_t stage;  // nodeId from upstream task
  int64_t streamId;
  int32_t taskId;
  int32_t msgId;  // msg id to identify if the incoming msg from the same sender
  int32_t srcVgId;
  int32_t upstreamTaskId;
  int32_t upstreamChildId;
  int32_t upstreamNodeId;
  int32_t blockNum;
  int64_t totalLen;
  SArray* dataLen;  // SArray<int32_t>
  SArray* data;     // SArray<SRetrieveTableRsp*>
};

typedef struct {
  int64_t streamId;
  int32_t upstreamNodeId;
  int32_t upstreamTaskId;
  int32_t downstreamNodeId;
  int32_t downstreamTaskId;
  int32_t msgId;
  int8_t  inputStatus;
  int64_t stage;
} SStreamDispatchRsp;

typedef struct {
  int64_t            streamId;
  int64_t            reqId;
  int32_t            srcTaskId;
  int32_t            srcNodeId;
  int32_t            dstTaskId;
  int32_t            dstNodeId;
  int32_t            retrieveLen;
  SRetrieveTableRsp* pRetrieve;
} SStreamRetrieveReq;

typedef struct {
  int64_t streamId;
  int32_t childId;
  int32_t rspFromTaskId;
  int32_t rspToTaskId;
} SStreamRetrieveRsp;

typedef struct {
  int64_t reqId;
  int64_t stage;
  int64_t streamId;
  int32_t upstreamNodeId;
  int32_t upstreamTaskId;
  int32_t downstreamNodeId;
  int32_t downstreamTaskId;
  int32_t childId;
} SStreamTaskCheckReq;

typedef struct {
  int64_t reqId;
  int64_t streamId;
  int32_t upstreamNodeId;
  int32_t upstreamTaskId;
  int32_t downstreamNodeId;
  int32_t downstreamTaskId;
  int32_t childId;
  int32_t oldStage;
  int8_t  status;
} SStreamTaskCheckRsp;

typedef struct {
  SMsgHead msgHead;
  int64_t  streamId;
  int32_t  taskId;
  int8_t   igUntreated;
} SStreamScanHistoryReq;

typedef struct {
  int64_t streamId;
  int32_t upstreamTaskId;
  int32_t downstreamTaskId;
  int32_t upstreamNodeId;
  int32_t childId;
} SStreamScanHistoryFinishReq;

int32_t tEncodeStreamScanHistoryFinishReq(SEncoder* pEncoder, const SStreamScanHistoryFinishReq* pReq);
int32_t tDecodeStreamScanHistoryFinishReq(SDecoder* pDecoder, SStreamScanHistoryFinishReq* pReq);

typedef struct {
  int64_t streamId;
  int64_t checkpointId;
  int32_t taskId;
  int32_t nodeId;
  SEpSet  mgmtEps;
  int32_t mnodeId;
  int64_t expireTime;
} SStreamCheckpointSourceReq;

typedef struct {
  int64_t streamId;
  int64_t checkpointId;
  int32_t taskId;
  int32_t nodeId;
  int32_t mnodeId;
  int64_t expireTime;
  int8_t  success;
} SStreamCheckpointSourceRsp;

int32_t tEncodeStreamCheckpointSourceReq(SEncoder* pEncoder, const SStreamCheckpointSourceReq* pReq);
int32_t tDecodeStreamCheckpointSourceReq(SDecoder* pDecoder, SStreamCheckpointSourceReq* pReq);

int32_t tEncodeStreamCheckpointSourceRsp(SEncoder* pEncoder, const SStreamCheckpointSourceRsp* pRsp);
int32_t tDecodeStreamCheckpointSourceRsp(SDecoder* pDecoder, SStreamCheckpointSourceRsp* pRsp);

typedef struct {
  SMsgHead msgHead;
  int64_t  streamId;
  int64_t  checkpointId;
  int32_t  downstreamTaskId;
  int32_t  downstreamNodeId;
  int32_t  upstreamTaskId;
  int32_t  upstreamNodeId;
  int32_t  childId;
} SStreamCheckpointReadyMsg;

int32_t tEncodeStreamCheckpointReadyMsg(SEncoder* pEncoder, const SStreamCheckpointReadyMsg* pRsp);
int32_t tDecodeStreamCheckpointReadyMsg(SDecoder* pDecoder, SStreamCheckpointReadyMsg* pRsp);

typedef struct STaskStatusEntry {
  STaskId id;
  int32_t status;
  int32_t stage;
  int32_t nodeId;
  int64_t verStart;            // start version in WAL, only valid for source task
  int64_t verEnd;              // end version in WAL, only valid for source task
  int64_t processedVer;        // only valid for source task
  int64_t activeCheckpointId;  // current active checkpoint id
  bool    checkpointFailed;    // denote if the checkpoint is failed or not
  double  inputQUsed;          // in MiB
  double  inputRate;
  double  sinkQuota;     // existed quota size for sink task
  double  sinkDataSize;  // sink to dest data size
} STaskStatusEntry;

typedef struct SStreamHbMsg {
  int32_t vgId;
  int32_t numOfTasks;
  SArray* pTaskStatus;   // SArray<STaskStatusEntry>
  SArray* pUpdateNodes;  // SArray<int32_t>, needs update the epsets in stream tasks for those nodes.
} SStreamHbMsg;

int32_t tEncodeStreamHbMsg(SEncoder* pEncoder, const SStreamHbMsg* pRsp);
int32_t tDecodeStreamHbMsg(SDecoder* pDecoder, SStreamHbMsg* pRsp);

typedef struct {
  int64_t streamId;
  int32_t upstreamTaskId;
  int32_t upstreamNodeId;
  int32_t downstreamId;
  int32_t downstreamNode;
} SStreamCompleteHistoryMsg;

int32_t tEncodeCompleteHistoryDataMsg(SEncoder* pEncoder, const SStreamCompleteHistoryMsg* pReq);
int32_t tDecodeCompleteHistoryDataMsg(SDecoder* pDecoder, SStreamCompleteHistoryMsg* pReq);

typedef struct SNodeUpdateInfo {
  int32_t nodeId;
  SEpSet  prevEp;
  SEpSet  newEp;
} SNodeUpdateInfo;

typedef struct SStreamTaskNodeUpdateMsg {
  int32_t transId;  // to identify the msg
  int64_t streamId;
  int32_t taskId;
  SArray* pNodeList;  // SArray<SNodeUpdateInfo>
} SStreamTaskNodeUpdateMsg;

int32_t tEncodeStreamTaskUpdateMsg(SEncoder* pEncoder, const SStreamTaskNodeUpdateMsg* pMsg);
int32_t tDecodeStreamTaskUpdateMsg(SDecoder* pDecoder, SStreamTaskNodeUpdateMsg* pMsg);

typedef struct {
  int64_t streamId;
  int32_t downstreamTaskId;
  int32_t taskId;
} SStreamRecoverDownstreamReq;

typedef struct {
  int64_t streamId;
  int32_t downstreamTaskId;
  int32_t taskId;
  SArray* checkpointVer;  // SArray<SStreamCheckpointInfo>
} SStreamRecoverDownstreamRsp;

int32_t tEncodeStreamTaskCheckReq(SEncoder* pEncoder, const SStreamTaskCheckReq* pReq);
int32_t tDecodeStreamTaskCheckReq(SDecoder* pDecoder, SStreamTaskCheckReq* pReq);

int32_t tEncodeStreamTaskCheckRsp(SEncoder* pEncoder, const SStreamTaskCheckRsp* pRsp);
int32_t tDecodeStreamTaskCheckRsp(SDecoder* pDecoder, SStreamTaskCheckRsp* pRsp);

int32_t tEncodeStreamDispatchReq(SEncoder* pEncoder, const SStreamDispatchReq* pReq);
int32_t tDecodeStreamDispatchReq(SDecoder* pDecoder, SStreamDispatchReq* pReq);

int32_t tDecodeStreamRetrieveReq(SDecoder* pDecoder, SStreamRetrieveReq* pReq);
void    tDeleteStreamRetrieveReq(SStreamRetrieveReq* pReq);
void    tDeleteStreamDispatchReq(SStreamDispatchReq* pReq);

int32_t streamSetupScheduleTrigger(SStreamTask* pTask);

int32_t streamProcessDispatchMsg(SStreamTask* pTask, SStreamDispatchReq* pReq, SRpcMsg* pMsg);
int32_t streamProcessDispatchRsp(SStreamTask* pTask, SStreamDispatchRsp* pRsp, int32_t code);

int32_t             streamProcessRetrieveReq(SStreamTask* pTask, SStreamRetrieveReq* pReq, SRpcMsg* pMsg);
SStreamChildEpInfo* streamTaskGetUpstreamTaskEpInfo(SStreamTask* pTask, int32_t taskId);

void    streamTaskInputFail(SStreamTask* pTask);
int32_t streamExecTask(SStreamTask* pTask);
int32_t streamSchedExec(SStreamTask* pTask);
bool    streamTaskShouldStop(const SStreamTask* pStatus);
bool    streamTaskShouldPause(const SStreamTask* pStatus);
bool    streamTaskIsIdle(const SStreamTask* pTask);
bool    streamTaskReadyToRun(const SStreamTask* pTask, char** pStatus);

char*       createStreamTaskIdStr(int64_t streamId, int32_t taskId);
ETaskStatus streamTaskGetStatus(const SStreamTask* pTask, char** pStr);
const char* streamTaskGetStatusStr(ETaskStatus status);
void        streamTaskResetStatus(SStreamTask* pTask);
void        streamTaskSetStatusReady(SStreamTask* pTask);

void initRpcMsg(SRpcMsg* pMsg, int32_t msgType, void* pCont, int32_t contLen);

// recover and fill history
void    streamTaskCheckDownstream(SStreamTask* pTask);
int32_t onNormalTaskReady(SStreamTask* pTask);
int32_t onScanhistoryTaskReady(SStreamTask* pTask);

int32_t streamTaskCheckStatus(SStreamTask* pTask, int32_t upstreamTaskId, int32_t vgId, int64_t stage);
int32_t streamTaskUpdateEpsetInfo(SStreamTask* pTask, SArray* pNodeList);
void    streamTaskResetUpstreamStageInfo(SStreamTask* pTask);
bool    streamTaskAllUpstreamClosed(SStreamTask* pTask);
bool    streamTaskSetSchedStatusWait(SStreamTask* pTask);
int8_t  streamTaskSetSchedStatusActive(SStreamTask* pTask);
int8_t  streamTaskSetSchedStatusInactive(SStreamTask* pTask);
int32_t streamTaskClearHTaskAttr(SStreamTask* pTask);

int32_t streamTaskHandleEvent(SStreamTaskSM* pSM, EStreamTaskEvent event);
int32_t streamTaskOnHandleEventSuccess(SStreamTaskSM* pSM, EStreamTaskEvent event);
void    streamTaskRestoreStatus(SStreamTask* pTask);

int32_t streamTaskStop(SStreamTask* pTask);
int32_t streamSendCheckRsp(const SStreamMeta* pMeta, const SStreamTaskCheckReq* pReq, SStreamTaskCheckRsp* pRsp,
                           SRpcHandleInfo* pRpcInfo, int32_t taskId);
int32_t streamProcessCheckRsp(SStreamTask* pTask, const SStreamTaskCheckRsp* pRsp);
int32_t streamLaunchFillHistoryTask(SStreamTask* pTask);
int32_t streamTaskScanHistoryDataComplete(SStreamTask* pTask);
int32_t streamStartScanHistoryAsync(SStreamTask* pTask, int8_t igUntreated);
bool    streamHistoryTaskSetVerRangeStep2(SStreamTask* pTask, int64_t latestVer);
int32_t streamQueueGetNumOfItems(const SStreamQueue* pQueue);

// common
int32_t streamRestoreParam(SStreamTask* pTask);
void    streamTaskPause(SStreamTask* pTask, SStreamMeta* pMeta);
void    streamTaskResume(SStreamTask* pTask);
void    streamTaskEnablePause(SStreamTask* pTask);
int32_t streamTaskSetUpstreamInfo(SStreamTask* pTask, const SStreamTask* pUpstreamTask);
void    streamTaskUpdateUpstreamInfo(SStreamTask* pTask, int32_t nodeId, const SEpSet* pEpSet);
void    streamTaskUpdateDownstreamInfo(SStreamTask* pTask, int32_t nodeId, const SEpSet* pEpSet);
void    streamTaskSetFixedDownstreamInfo(SStreamTask* pTask, const SStreamTask* pDownstreamTask);
int32_t streamTaskReleaseState(SStreamTask* pTask);
int32_t streamTaskReloadState(SStreamTask* pTask);
void    streamTaskCloseUpstreamInput(SStreamTask* pTask, int32_t taskId);
void    streamTaskOpenAllUpstreamInput(SStreamTask* pTask);

void streamTaskStatusInit(STaskStatusEntry* pEntry, const SStreamTask* pTask);
void streamTaskStatusCopy(STaskStatusEntry* pDst, const STaskStatusEntry* pSrc);

// source level
int32_t streamSetParamForStreamScannerStep1(SStreamTask* pTask, SVersionRange* pVerRange, STimeWindow* pWindow);
int32_t streamSetParamForStreamScannerStep2(SStreamTask* pTask, SVersionRange* pVerRange, STimeWindow* pWindow);
int32_t streamScanHistoryData(SStreamTask* pTask);
int32_t streamDispatchScanHistoryFinishMsg(SStreamTask* pTask);

// agg level
int32_t streamProcessScanHistoryFinishReq(SStreamTask* pTask, SStreamScanHistoryFinishReq* pReq,
                                          SRpcHandleInfo* pRpcInfo);
int32_t streamProcessScanHistoryFinishRsp(SStreamTask* pTask);

// stream task meta
void         streamMetaInit();
void         streamMetaCleanup();
SStreamMeta* streamMetaOpen(const char* path, void* ahandle, FTaskExpand expandFunc, int32_t vgId, int64_t stage);
void         streamMetaClose(SStreamMeta* streamMeta);
int32_t      streamMetaSaveTask(SStreamMeta* pMeta, SStreamTask* pTask);  // save to stream meta store
int32_t      streamMetaRemoveTask(SStreamMeta* pMeta, STaskId* pKey);
int32_t      streamMetaRegisterTask(SStreamMeta* pMeta, int64_t ver, SStreamTask* pTask, bool* pAdded);
int32_t      streamMetaUnregisterTask(SStreamMeta* pMeta, int64_t streamId, int32_t taskId);
int32_t      streamMetaGetNumOfTasks(SStreamMeta* pMeta);
SStreamTask* streamMetaAcquireTask(SStreamMeta* pMeta, int64_t streamId, int32_t taskId);
void         streamMetaReleaseTask(SStreamMeta* pMeta, SStreamTask* pTask);
int32_t      streamMetaReopen(SStreamMeta* pMeta);
int32_t      streamMetaCommit(SStreamMeta* pMeta);
int32_t      streamMetaLoadAllTasks(SStreamMeta* pMeta);
int32_t      streamMetaReloadAllTasks(SStreamMeta* pMeta);
void         streamMetaNotifyClose(SStreamMeta* pMeta);
int32_t      streamTaskSetDb(SStreamMeta* pMeta, void* pTask, char* key);
void         streamMetaStartHb(SStreamMeta* pMeta);
void         streamMetaInitForSnode(SStreamMeta* pMeta);
bool         streamMetaTaskInTimer(SStreamMeta* pMeta);
int32_t      streamMetaUpdateTaskReadyInfo(SStreamTask* pTask);
void         streamMetaRLock(SStreamMeta* pMeta);
void         streamMetaRUnLock(SStreamMeta* pMeta);
void         streamMetaWLock(SStreamMeta* pMeta);
void         streamMetaWUnLock(SStreamMeta* pMeta);

// checkpoint
int32_t streamProcessCheckpointSourceReq(SStreamTask* pTask, SStreamCheckpointSourceReq* pReq);
int32_t streamProcessCheckpointReadyMsg(SStreamTask* pTask);
void    streamTaskClearCheckInfo(SStreamTask* pTask);
int32_t streamAlignTransferState(SStreamTask* pTask);
int32_t streamBuildAndSendDropTaskMsg(SMsgCb* pMsgCb, int32_t vgId, SStreamTaskId* pTaskId);
int32_t streamAddCheckpointSourceRspMsg(SStreamCheckpointSourceReq* pReq, SRpcHandleInfo* pRpcInfo, SStreamTask* pTask,
                                        int8_t isSucceed);
int32_t buildCheckpointSourceRsp(SStreamCheckpointSourceReq* pReq, SRpcHandleInfo* pRpcInfo, SRpcMsg* pMsg,
                                 int8_t isSucceed);

#ifdef __cplusplus
}
#endif

#endif /* ifndef _STREAM_H_ */<|MERGE_RESOLUTION|>--- conflicted
+++ resolved
@@ -474,18 +474,10 @@
   TdThreadMutex   backendMutex;
   SMetaHbInfo*    pHbInfo;
   STaskUpdateInfo updateInfo;
-<<<<<<< HEAD
   SHashObj*      pUpdateTaskSet;
   int32_t        numOfStreamTasks;  // this value should be increased when a new task is added into the meta
   int32_t        numOfPausedTasks;
   int64_t        rid;
-=======
-  SHashObj*       pUpdateTaskSet;
-  int32_t         numOfStreamTasks;  // this value should be increased when a new task is added into the meta
-  int32_t         numOfPausedTasks;
-  int32_t         chkptNotReadyTasks;
-  int64_t         rid;
->>>>>>> 7b089198
 
   int64_t  chkpId;
   int32_t  chkpCap;
