--- conflicted
+++ resolved
@@ -14,13 +14,13 @@
  */
 
 #include "os.h"
-#include "ttimer.h"
 #include "streamState.h"
 #include "tdatablock.h"
 #include "tdbInt.h"
 #include "tmsg.h"
 #include "tmsgcb.h"
 #include "tqueue.h"
+#include "ttimer.h"
 
 #ifdef __cplusplus
 extern "C" {
@@ -49,7 +49,7 @@
   TASK_STATUS__SCAN_HISTORY,  // stream task scan history data by using tsdbread in the stream scanner
   TASK_STATUS__HALT,          // pause, but not be manipulated by user command
   TASK_STATUS__PAUSE,         // pause
-  TASK_STATUS__CK,  // stream task is in checkpoint status, no data are allowed to put into inputQ anymore
+  TASK_STATUS__CK,            // stream task is in checkpoint status, no data are allowed to put into inputQ anymore
   TASK_STATUS__CK_READY,
 };
 
@@ -322,8 +322,8 @@
   int32_t          nextCheckId;
   SArray*          checkpointInfo;  // SArray<SStreamCheckpointInfo>
   STaskTimestamp   tsInfo;
-  SArray*          pReadyMsgList;      // SArray<SStreamChkptReadyInfo*>
-  TdThreadMutex    lock;               // secure the operation of set task status and puting data into inputQ
+  SArray*          pReadyMsgList;  // SArray<SStreamChkptReadyInfo*>
+  TdThreadMutex    lock;           // secure the operation of set task status and puting data into inputQ
   SArray*          pUpstreamInfoList;
 
   // output
@@ -420,7 +420,7 @@
 
 typedef struct {
   int32_t type;
-  int64_t stage; //nodeId from upstream task
+  int64_t stage;  // nodeId from upstream task
   int64_t streamId;
   int32_t taskId;
   int32_t srcVgId;
@@ -568,7 +568,7 @@
 typedef struct SStreamTaskNodeUpdateMsg {
   int64_t streamId;
   int32_t taskId;
-  SArray* pNodeList;   // SArray<SNodeUpdateInfo>
+  SArray* pNodeList;  // SArray<SNodeUpdateInfo>
 } SStreamTaskNodeUpdateMsg;
 
 int32_t tEncodeStreamTaskUpdateMsg(SEncoder* pEncoder, const SStreamTaskNodeUpdateMsg* pMsg);
@@ -615,7 +615,7 @@
 int32_t streamProcessDispatchMsg(SStreamTask* pTask, SStreamDispatchReq* pReq, SRpcMsg* pMsg, bool exec);
 int32_t streamProcessDispatchRsp(SStreamTask* pTask, SStreamDispatchRsp* pRsp, int32_t code);
 
-int32_t streamProcessRetrieveReq(SStreamTask* pTask, SStreamRetrieveReq* pReq, SRpcMsg* pMsg);
+int32_t             streamProcessRetrieveReq(SStreamTask* pTask, SStreamRetrieveReq* pReq, SRpcMsg* pMsg);
 void                streamTaskOpenAllUpstreamInput(SStreamTask* pTask);
 void                streamTaskCloseUpstreamInput(SStreamTask* pTask, int32_t taskId);
 SStreamChildEpInfo* streamTaskGetUpstreamTaskEpInfo(SStreamTask* pTask, int32_t taskId);
@@ -684,12 +684,7 @@
 // stream task meta
 void         streamMetaInit();
 void         streamMetaCleanup();
-<<<<<<< HEAD
 SStreamMeta* streamMetaOpen(const char* path, void* ahandle, FTaskExpand expandFunc, int32_t vgId, int64_t stage);
-=======
-SStreamMeta* streamMetaOpen(const char* path, void* ahandle, FTaskExpand expandFunc, int32_t vgId);
-
->>>>>>> fa52458b
 void         streamMetaClose(SStreamMeta* streamMeta);
 
 // save to stream meta store
