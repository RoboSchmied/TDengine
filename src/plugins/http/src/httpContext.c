/*
 * Copyright (c) 2019 TAOS Data, Inc. <jhtao@taosdata.com>
 *
 * This program is free software: you can use, redistribute, and/or modify
 * it under the terms of the GNU Affero General Public License, version 3
 * or later ("AGPL"), as published by the Free Software Foundation.
 *
 * This program is distributed in the hope that it will be useful, but WITHOUT
 * ANY WARRANTY; without even the implied warranty of MERCHANTABILITY or
 * FITNESS FOR A PARTICULAR PURPOSE.
 *
 * You should have received a copy of the GNU Affero General Public License
 * along with this program. If not, see <http://www.gnu.org/licenses/>.
 */

#define _DEFAULT_SOURCE
#include "os.h"
#include "taosmsg.h"
#include "tsocket.h"
#include "tutil.h"
#include "ttimer.h"
#include "tglobal.h"
#include "tcache.h"
#include "hash.h"
#include "httpInt.h"
#include "httpResp.h"
#include "httpSql.h"
#include "httpSession.h"

#include "httpContext.h"
#include "elog.h"

// dirty tweak
extern bool httpGetHttpMethod(HttpContext* pContext);
extern bool httpParseURL(HttpContext* pContext);
extern bool httpParseHttpVersion(HttpContext* pContext);
extern bool httpGetDecodeMethod(HttpContext* pContext);
extern bool httpParseHead(HttpContext* pContext);

static void on_request_line(void *arg, const char *method, const char *target, const char *version, const char *target_raw);
static void on_status_line(void *arg, const char *version, int status_code, const char *reason_phrase);
static void on_header_field(void *arg, const char *key, const char *val);
static void on_body(void *arg, const char *chunk, size_t len);
static void on_end(void *arg);
static void on_error(void *arg, int status_code);

static void httpDestroyContext(void *data);
static void httpMightDestroyContext(void *data);
static void ehttpReleaseContext(HttpContext *pContext);

static void httpRemoveContextFromEpoll(HttpContext *pContext) {
  HttpThread *pThread = pContext->pThread;
  if (pContext->fd >= 0) {
    epoll_ctl(pThread->pollFd, EPOLL_CTL_DEL, pContext->fd, NULL);
<<<<<<< HEAD
    int32_t fd = pContext->fd;
    pContext->fd = -1;
    taosCloseSocket(fd);
    if (!tsHttpServer.fallback) {
      ehttpDecContextRef(&pContext);
    }
=======
    int32_t fd = atomic_val_compare_exchange_32(&pContext->fd, pContext->fd, -1);
    taosCloseSocket(fd);
>>>>>>> 4ca1ca2c
  }
}

static void httpDestroyContext(void *data) {
  HttpContext *pContext = *(HttpContext **)data;
<<<<<<< HEAD
  D("==context[%p] destroyed==", pContext);
  if (pContext->fd > 0) tclose(pContext->fd);
=======
  if (pContext->fd > 0) taosClose(pContext->fd);
>>>>>>> 4ca1ca2c

  HttpThread *pThread = pContext->pThread;
  httpRemoveContextFromEpoll(pContext);
  httpReleaseSession(pContext);
  atomic_sub_fetch_32(&pThread->numOfContexts, 1);
  
  httpDebug("context:%p, is destroyed, refCount:%d data:%p thread:%s numOfContexts:%d", pContext, pContext->refCount,
            data, pContext->pThread->label, pContext->pThread->numOfContexts);
  pContext->pThread = 0;
  pContext->state = HTTP_CONTEXT_STATE_CLOSED;

  // avoid double free
  httpFreeJsonBuf(pContext);
  httpFreeMultiCmds(pContext);

<<<<<<< HEAD
  if (!tsHttpServer.fallback) {
    if (pContext->parser.parser) {
      ehttp_parser_destroy(pContext->parser.parser);
      pContext->parser.parser = NULL;
    }
  }

  tfree(pContext);
=======
  taosTFree(pContext);
>>>>>>> 4ca1ca2c
}

bool httpInitContexts() {
  tsHttpServer.contextCache = taosCacheInit(TSDB_DATA_TYPE_BIGINT, 2, true, httpMightDestroyContext, "restc");
  if (tsHttpServer.contextCache == NULL) {
    httpError("failed to init context cache");
    return false;
  }

  return true;
}

void httpCleanupContexts() {
  if (tsHttpServer.contextCache != NULL) {
    SCacheObj *cache = tsHttpServer.contextCache;
    httpInfo("context cache is cleanuping, size:%zu", taosHashGetSize(cache->pHashTable));
    taosCacheCleanup(tsHttpServer.contextCache);
    tsHttpServer.contextCache = NULL;
  }
}

const char *httpContextStateStr(HttpContextState state) {
  switch (state) {
    case HTTP_CONTEXT_STATE_READY:
      return "ready";
    case HTTP_CONTEXT_STATE_HANDLING:
      return "handling";
    case HTTP_CONTEXT_STATE_DROPPING:
      return "dropping";
    case HTTP_CONTEXT_STATE_CLOSED:
      return "closed";
    default:
      return "unknown";
  }
}

void httpNotifyContextClose(HttpContext *pContext) { 
  shutdown(pContext->fd, SHUT_WR); 
}

bool httpAlterContextState(HttpContext *pContext, HttpContextState srcState, HttpContextState destState) {
  return (atomic_val_compare_exchange_32(&pContext->state, srcState, destState) == srcState);
}

HttpContext *httpCreateContext(int32_t fd) {
  HttpContext *pContext = calloc(1, sizeof(HttpContext));
  if (pContext == NULL) return NULL;

  D("==context[%p] created==", pContext);

  pContext->fd = fd;
  pContext->httpVersion = HTTP_VERSION_10;
  pContext->lastAccessTime = taosGetTimestampSec();
  pContext->state = HTTP_CONTEXT_STATE_READY;

  ehttpIncContextRef(pContext);
  HttpContext **ppContext = taosCachePut(tsHttpServer.contextCache, &pContext, sizeof(int64_t), &pContext, sizeof(int64_t), 3);
  pContext->ppContext = ppContext;
  httpDebug("context:%p, fd:%d, is created, data:%p", pContext, fd, ppContext);

  ehttpIncContextRef(pContext);
  // set the ref to 0 
  taosCacheRelease(tsHttpServer.contextCache, (void**)&ppContext, false);

  return pContext;
}

HttpContext *httpGetContext(void *ptr) {
  HttpContext **ppContext = taosCacheAcquireByKey(tsHttpServer.contextCache, &ptr, sizeof(HttpContext *));
  EQ_ASSERT(ppContext);
  EQ_ASSERT(*ppContext);

  if (ppContext) {
    HttpContext *pContext = *ppContext;
    if (pContext) {
      if (!tsHttpServer.fallback) return pContext;
      int32_t refCount = atomic_add_fetch_32(&pContext->refCount, 1);
      httpDebug("context:%p, fd:%d, is accquired, data:%p refCount:%d", pContext, pContext->fd, ppContext, refCount);
      return pContext;
    }
  }
  return NULL;
}

void httpReleaseContext(HttpContext *pContext) {
  if (!tsHttpServer.fallback) {
    ehttpReleaseContext(pContext);
    return;
  }
  int32_t refCount = atomic_sub_fetch_32(&pContext->refCount, 1);
  if (refCount < 0) {
    httpError("context:%p, is already released, refCount:%d", pContext, refCount);
    return;
  }

  HttpContext **ppContext = pContext->ppContext;
  httpDebug("context:%p, is released, data:%p refCount:%d", pContext, ppContext, refCount);

  if (tsHttpServer.contextCache != NULL) {
    taosCacheRelease(tsHttpServer.contextCache, (void **)(&ppContext), false);
  } else {
    httpDebug("context:%p, won't be destroyed for cache is already released", pContext);
    // httpDestroyContext((void **)(&ppContext));
  }
}

bool httpInitContext(HttpContext *pContext) {
  pContext->accessTimes++;
  pContext->lastAccessTime = taosGetTimestampSec();
  pContext->httpVersion = HTTP_VERSION_10;
  pContext->httpKeepAlive = HTTP_KEEPALIVE_NO_INPUT;
  pContext->httpChunked = HTTP_UNCUNKED;
  pContext->acceptEncoding = HTTP_COMPRESS_IDENTITY;
  pContext->contentEncoding = HTTP_COMPRESS_IDENTITY;
  pContext->reqType = HTTP_REQTYPE_OTHERS;
  pContext->encodeMethod = NULL;
  pContext->timer = NULL;
  memset(&pContext->singleCmd, 0, sizeof(HttpSqlCmd));

  HttpParser *pParser = &pContext->parser;
  memset(pParser, 0, sizeof(HttpParser));
  pParser->pCur = pParser->pLast = pParser->buffer;

  if (!tsHttpServer.fallback) {
    ehttp_parser_callbacks_t callbacks = {
      on_request_line,
      on_status_line,
      on_header_field,
      on_body,
      on_end,
      on_error
    };
    ehttp_parser_conf_t conf = {
      .flush_block_size = 0
    };
    pParser->parser = ehttp_parser_create(callbacks, conf, pContext);
    pParser->inited = 1;
  }

  httpDebug("context:%p, fd:%d, ip:%s, thread:%s, accessTimes:%d, parsed:%d",
          pContext, pContext->fd, pContext->ipstr, pContext->pThread->label, pContext->accessTimes, pContext->parsed);
  return true;
}

void httpCloseContextByApp(HttpContext *pContext) {
  if (!tsHttpServer.fallback) {
    if (pContext->parsed == false) return;
  }
  pContext->parsed = false;
  bool keepAlive = true;

  if (pContext->httpVersion == HTTP_VERSION_10 && pContext->httpKeepAlive != HTTP_KEEPALIVE_ENABLE) {
    keepAlive = false;
  } else if (pContext->httpVersion != HTTP_VERSION_10 && pContext->httpKeepAlive == HTTP_KEEPALIVE_DISABLE) {
    keepAlive = false;
  } else {
  }

  if (keepAlive) {
    if (httpAlterContextState(pContext, HTTP_CONTEXT_STATE_HANDLING, HTTP_CONTEXT_STATE_READY)) {
      httpDebug("context:%p, fd:%d, ip:%s, last state:handling, keepAlive:true, reuse context", pContext, pContext->fd,
                pContext->ipstr);
    } else if (httpAlterContextState(pContext, HTTP_CONTEXT_STATE_DROPPING, HTTP_CONTEXT_STATE_CLOSED)) {
      httpRemoveContextFromEpoll(pContext);
      httpDebug("context:%p, fd:%d, ip:%s, last state:dropping, keepAlive:true, close connect", pContext, pContext->fd,
                pContext->ipstr);
    } else if (httpAlterContextState(pContext, HTTP_CONTEXT_STATE_READY, HTTP_CONTEXT_STATE_READY)) {
      httpDebug("context:%p, fd:%d, ip:%s, last state:ready, keepAlive:true, reuse context", pContext, pContext->fd,
                pContext->ipstr);
    } else if (httpAlterContextState(pContext, HTTP_CONTEXT_STATE_CLOSED, HTTP_CONTEXT_STATE_CLOSED)) {
      httpRemoveContextFromEpoll(pContext);
      httpDebug("context:%p, fd:%d, ip:%s, last state:ready, keepAlive:true, close connect", pContext, pContext->fd,
                pContext->ipstr);
    } else {
      httpRemoveContextFromEpoll(pContext);
      httpError("context:%p, fd:%d, ip:%s, last state:%s:%d, keepAlive:true, close connect", pContext, pContext->fd,
                pContext->ipstr, httpContextStateStr(pContext->state), pContext->state);
    }
  } else {
    httpRemoveContextFromEpoll(pContext);
    httpDebug("context:%p, fd:%d, ip:%s, last state:%s:%d, keepAlive:false, close context", pContext, pContext->fd,
              pContext->ipstr, httpContextStateStr(pContext->state), pContext->state);
  }

  if (tsHttpServer.fallback) httpReleaseContext(pContext);
}

void httpCloseContextByServer(HttpContext *pContext) {
  if (!tsHttpServer.fallback) {
    if (pContext->closed) return;
    pContext->closed = 1;
  }
  if (httpAlterContextState(pContext, HTTP_CONTEXT_STATE_HANDLING, HTTP_CONTEXT_STATE_DROPPING)) {
    httpDebug("context:%p, fd:%d, ip:%s, epoll finished, still used by app", pContext, pContext->fd, pContext->ipstr);
  } else if (httpAlterContextState(pContext, HTTP_CONTEXT_STATE_DROPPING, HTTP_CONTEXT_STATE_DROPPING)) {
    httpDebug("context:%p, fd:%d, ip:%s, epoll already finished, wait app finished", pContext, pContext->fd, pContext->ipstr);
  } else if (httpAlterContextState(pContext, HTTP_CONTEXT_STATE_READY, HTTP_CONTEXT_STATE_CLOSED)) {
    httpDebug("context:%p, fd:%d, ip:%s, epoll finished, close connect", pContext, pContext->fd, pContext->ipstr);
  } else if (httpAlterContextState(pContext, HTTP_CONTEXT_STATE_CLOSED, HTTP_CONTEXT_STATE_CLOSED)) {
    httpDebug("context:%p, fd:%d, ip:%s, epoll finished, will be closed soon", pContext, pContext->fd, pContext->ipstr);
  } else {
    httpError("context:%p, fd:%d, ip:%s, unknown state:%d", pContext, pContext->fd, pContext->ipstr, pContext->state);
  }

  pContext->parsed = false;
  httpRemoveContextFromEpoll(pContext);
  if (tsHttpServer.fallback) httpReleaseContext(pContext);
}





static void on_request_line(void *arg, const char *method, const char *target, const char *version, const char *target_raw) {
  HttpContext *pContext = (HttpContext*)arg;
  HttpParser  *pParser  = &pContext->parser;

  int avail = sizeof(pParser->buffer) - (pParser->pLast - pParser->buffer);
  int n = snprintf(pParser->pLast, avail,
                   "%s %s %s\r\n", method, target_raw, version);

  char *last = pParser->pLast;

  do {
    if (n>=avail) {
      httpDebug("context:%p, fd:%d, ip:%s, thread:%s, accessTimes:%d, on_request_line(%s,%s,%s,%s), exceeding buffer size",
              pContext, pContext->fd, pContext->ipstr, pContext->pThread->label, pContext->accessTimes, method, target, version, target_raw);
      break;
    }
    pParser->bufsize += n;

    if (!httpGetHttpMethod(pContext)) {
      httpDebug("context:%p, fd:%d, ip:%s, thread:%s, accessTimes:%d, on_request_line(%s,%s,%s,%s), parse http method failed",
              pContext, pContext->fd, pContext->ipstr, pContext->pThread->label, pContext->accessTimes, method, target, version, target_raw);
      break;
    }
    if (!httpParseURL(pContext)) {
      httpDebug("context:%p, fd:%d, ip:%s, thread:%s, accessTimes:%d, on_request_line(%s,%s,%s,%s), parse http url failed",
              pContext, pContext->fd, pContext->ipstr, pContext->pThread->label, pContext->accessTimes, method, target, version, target_raw);
      break;
    }
    if (!httpParseHttpVersion(pContext)) {
      httpDebug("context:%p, fd:%d, ip:%s, thread:%s, accessTimes:%d, on_request_line(%s,%s,%s,%s), parse http version failed",
              pContext, pContext->fd, pContext->ipstr, pContext->pThread->label, pContext->accessTimes, method, target, version, target_raw);
      break;
    }
    if (!httpGetDecodeMethod(pContext)) {
      httpDebug("context:%p, fd:%d, ip:%s, thread:%s, accessTimes:%d, on_request_line(%s,%s,%s,%s), get decode method failed",
              pContext, pContext->fd, pContext->ipstr, pContext->pThread->label, pContext->accessTimes, method, target, version, target_raw);
      break;
    }

    last              += n;
    pParser->pLast     = last;
    return;
  } while (0);

  pParser->failed |= EHTTP_CONTEXT_PROCESS_FAILED;
}

static void on_status_line(void *arg, const char *version, int status_code, const char *reason_phrase) {
  HttpContext *pContext = (HttpContext*)arg;
  HttpParser  *pParser  = &pContext->parser;

  pParser->failed |= EHTTP_CONTEXT_PROCESS_FAILED;
}

static void on_header_field(void *arg, const char *key, const char *val) {
  HttpContext *pContext = (HttpContext*)arg;
  HttpParser  *pParser  = &pContext->parser;

  if (pParser->failed) return;

  D("==key:[%s], val:[%s]==", key, val);
  int avail = sizeof(pParser->buffer) - (pParser->pLast - pParser->buffer);
  int n = snprintf(pParser->pLast, avail,
                   "%s: %s\r\n", key, val);

  char *last = pParser->pLast;

  do {
    if (n>=avail) {
      httpDebug("context:%p, fd:%d, ip:%s, thread:%s, accessTimes:%d, on_header_field(%s,%s), exceeding buffer size",
              pContext, pContext->fd, pContext->ipstr, pContext->pThread->label, pContext->accessTimes, key, val);
      break;
    }
    pParser->bufsize += n;
    pParser->pCur     = pParser->pLast + n;

    if (!httpParseHead(pContext)) {
      httpDebug("context:%p, fd:%d, ip:%s, thread:%s, accessTimes:%d, on_header_field(%s,%s), parse head failed",
              pContext, pContext->fd, pContext->ipstr, pContext->pThread->label, pContext->accessTimes, key, val);
      break;
    }

    last              += n;
    pParser->pLast     = last;
    return;
  } while (0);

  pParser->failed |= EHTTP_CONTEXT_PROCESS_FAILED;
}

static void on_body(void *arg, const char *chunk, size_t len) {
  HttpContext *pContext = (HttpContext*)arg;
  HttpParser  *pParser  = &pContext->parser;

  if (pParser->failed) return;

  if (pParser->data.pos == 0) {
    pParser->data.pos = pParser->pLast;
    pParser->data.len = 0;
  }

  int avail = sizeof(pParser->buffer) - (pParser->pLast - pParser->buffer);
  if (len+1>=avail) {
    pParser->failed |= EHTTP_CONTEXT_PROCESS_FAILED;
    return;
  }
  memcpy(pParser->pLast, chunk, len);
  pParser->pLast    += len;
  pParser->data.len += len;
}

static void on_end(void *arg) {
  HttpContext *pContext = (HttpContext*)arg;
  HttpParser  *pParser  = &pContext->parser;

  if (pParser->failed) return;

  if (pParser->data.pos == 0) pParser->data.pos = pParser->pLast;

  if (!pContext->parsed) {
    pContext->parsed = true;
  }
}

static void on_error(void *arg, int status_code) {
  HttpContext *pContext = (HttpContext*)arg;
  HttpParser  *pParser  = &pContext->parser;

  pParser->failed |= EHTTP_CONTEXT_PARSER_FAILED;
}

static void httpMightDestroyContext(void *data) {
  HttpContext *pContext = *(HttpContext **)data;
  if (!tsHttpServer.fallback) {
    httpRemoveContextFromEpoll(pContext);
    ehttpDecContextRef(&pContext);
    return;
  }
  int32_t refCount = atomic_sub_fetch_32(&pContext->refCount, 1);
  if (refCount>0) return;
  EQ_ASSERT(refCount==0);
  httpDestroyContext(data);
}

static void ehttpReleaseContext(HttpContext *pContext) {
  HttpContext **ppContext = pContext->ppContext;

  if (tsHttpServer.contextCache != NULL) {
    taosCacheRelease(tsHttpServer.contextCache, (void **)(&ppContext), false);
  } else {
    httpDebug("context:%p, won't be destroyed for cache is already released", pContext);
    // httpDestroyContext((void **)(&ppContext));
  }
}

void ehttpIncContextRef(HttpContext *pContext) {
  if (tsHttpServer.fallback) return;
  atomic_add_fetch_32(&pContext->refCount, 1);
}

void ehttpDecContextRef(HttpContext **ppContext) {
  if (tsHttpServer.fallback) return;
  HttpContext *pContext = *ppContext;
  int32_t refCount = atomic_sub_fetch_32(&pContext->refCount, 1);
  if (refCount>0) return;
  EQ_ASSERT(refCount==0);
  httpDestroyContext(ppContext);
}
<|MERGE_RESOLUTION|>--- conflicted
+++ resolved
@@ -52,28 +52,18 @@
   HttpThread *pThread = pContext->pThread;
   if (pContext->fd >= 0) {
     epoll_ctl(pThread->pollFd, EPOLL_CTL_DEL, pContext->fd, NULL);
-<<<<<<< HEAD
-    int32_t fd = pContext->fd;
-    pContext->fd = -1;
+    int32_t fd = atomic_val_compare_exchange_32(&pContext->fd, pContext->fd, -1);
     taosCloseSocket(fd);
     if (!tsHttpServer.fallback) {
       ehttpDecContextRef(&pContext);
     }
-=======
-    int32_t fd = atomic_val_compare_exchange_32(&pContext->fd, pContext->fd, -1);
-    taosCloseSocket(fd);
->>>>>>> 4ca1ca2c
   }
 }
 
 static void httpDestroyContext(void *data) {
   HttpContext *pContext = *(HttpContext **)data;
-<<<<<<< HEAD
   D("==context[%p] destroyed==", pContext);
-  if (pContext->fd > 0) tclose(pContext->fd);
-=======
   if (pContext->fd > 0) taosClose(pContext->fd);
->>>>>>> 4ca1ca2c
 
   HttpThread *pThread = pContext->pThread;
   httpRemoveContextFromEpoll(pContext);
@@ -89,7 +79,6 @@
   httpFreeJsonBuf(pContext);
   httpFreeMultiCmds(pContext);
 
-<<<<<<< HEAD
   if (!tsHttpServer.fallback) {
     if (pContext->parser.parser) {
       ehttp_parser_destroy(pContext->parser.parser);
@@ -97,10 +86,7 @@
     }
   }
 
-  tfree(pContext);
-=======
   taosTFree(pContext);
->>>>>>> 4ca1ca2c
 }
 
 bool httpInitContexts() {
