/*
 * Copyright (c) 2019 TAOS Data, Inc. <jhtao@taosdata.com>
 *
 * This program is free software: you can use, redistribute, and/or modify
 * it under the terms of the GNU Affero General Public License, version 3
 * or later ("AGPL"), as published by the Free Software Foundation.
 *
 * This program is distributed in the hope that it will be useful, but WITHOUT
 * ANY WARRANTY; without even the implied warranty of MERCHANTABILITY or
 * FITNESS FOR A PARTICULAR PURPOSE.
 *
 * You should have received a copy of the GNU Affero General Public License
 * along with this program. If not, see <http://www.gnu.org/licenses/>.
 */

//#include <stdint.h>
//#include <stdbool.h>
#include "os.h"
#include "hash.h"
#include "tlog.h"
#include "tutil.h"
#include "ttimer.h"
#include "tsocket.h"
#include "tglobal.h"
#include "taoserror.h"
#include "taosTcpPool.h"
#include "tqueue.h"
#include "twal.h"
#include "tsync.h"
#include "syncInt.h"

// global configurable
int tsMaxSyncNum = 2;
int tsSyncTcpThreads = 2;
int tsMaxWatchFiles = 500;
int tsMaxFwdInfo = 200;
int tsSyncTimer = 1;

// module global, not configurable
int  tsSyncNum;  // number of sync in process in whole system
char tsNodeFqdn[TSDB_FQDN_LEN];

static ttpool_h tsTcpPool;
static void *   syncTmrCtrl = NULL;
static void *   vgIdHash;

// local functions
static void  syncProcessSyncRequest(char *pMsg, SSyncPeer *pPeer);
static void  syncRecoverFromMaster(SSyncPeer *pPeer);
static void  syncCheckPeerConnection(void *param, void *tmrId);
static void  syncSendPeersStatusMsgToPeer(SSyncPeer *pPeer, char ack);
static void  syncProcessBrokenLink(void *param);
static int   syncProcessPeerMsg(void *param, void *buffer);
static void  syncProcessIncommingConnection(int connFd, uint32_t sourceIp); 
static void  syncRemovePeer(SSyncPeer *pPeer);
static void  syncAddArbitrator(SSyncNode *pNode);
static void  syncAddNodeRef(SSyncNode *pNode);
static void  syncDecNodeRef(SSyncNode *pNode);
static void  syncRemoveConfirmedFwdInfo(SSyncNode *pNode);
static void  syncMonitorFwdInfos(void *param, void *tmrId);
static void  syncProcessFwdAck(SSyncNode *pNode, SFwdInfo *pFwdInfo, int32_t code);
static void  syncSaveFwdInfo(SSyncNode *pNode, uint64_t version, void *mhandle); 
static void  syncRestartPeer(SSyncPeer *pPeer);
static SSyncPeer *syncAddPeer(SSyncNode *pNode, const SNodeInfo *pInfo);

char* syncRole[] = {
  "offline",
  "unsynced",
  "syncing",
  "slave",
  "master"
};

int32_t syncInit() {
  SPoolInfo info;

  info.numOfThreads = tsSyncTcpThreads;
  info.serverIp = 0;
  info.port = tsSyncPort;
  info.bufferSize = 640000;
  info.processBrokenLink = syncProcessBrokenLink;
  info.processIncomingMsg = syncProcessPeerMsg;
  info.processIncomingConn = syncProcessIncommingConnection;

  tsTcpPool = taosOpenTcpThreadPool(&info);
  if (tsTcpPool == NULL) {
    sError("failed to init tcpPool");
    return -1;
  }

  syncTmrCtrl = taosTmrInit(1000, 50, 10000, "SYNC");
  if (syncTmrCtrl == NULL) {
    sError("failed to init tmrCtrl");
    taosCloseTcpThreadPool(tsTcpPool);
    tsTcpPool = NULL;
    return -1;
  }

  vgIdHash = taosHashInit(TSDB_MIN_VNODES, taosGetDefaultHashFunction(TSDB_DATA_TYPE_INT), true, true);
  if (vgIdHash == NULL) {
    sError("failed to init vgIdHash");
    taosTmrCleanUp(syncTmrCtrl);
    taosCloseTcpThreadPool(tsTcpPool);
    tsTcpPool = NULL;
    syncTmrCtrl = NULL;
    return -1;
  }

  tstrncpy(tsNodeFqdn, tsLocalFqdn, sizeof(tsNodeFqdn));
  sInfo("sync module initialized successfully");

  return 0;
}

void syncCleanUp() {
  if (tsTcpPool) {
    taosCloseTcpThreadPool(tsTcpPool);
    tsTcpPool = NULL;
  }

  if (syncTmrCtrl) {
    taosTmrCleanUp(syncTmrCtrl);
    syncTmrCtrl = NULL;
  }

  if (vgIdHash) {
    taosHashCleanup(vgIdHash);
    vgIdHash = NULL;
  }

  sInfo("sync module is cleaned up");
}

void *syncStart(const SSyncInfo *pInfo) {
  const SSyncCfg *pCfg = &pInfo->syncCfg;

  SSyncNode *pNode = (SSyncNode *) calloc(sizeof(SSyncNode), 1);
  if (pNode == NULL) {
    sError("no memory to allocate syncNode");
    terrno = TAOS_SYSTEM_ERROR(errno);
    return NULL;
  }

  tstrncpy(pNode->path, pInfo->path, sizeof(pNode->path));
  pthread_mutex_init(&pNode->mutex, NULL);

  pNode->ahandle = pInfo->ahandle;
  pNode->getFileInfo = pInfo->getFileInfo;
  pNode->getWalInfo = pInfo->getWalInfo;
  pNode->writeToCache = pInfo->writeToCache;
  pNode->notifyRole = pInfo->notifyRole;
  pNode->confirmForward = pInfo->confirmForward;
  pNode->notifyFlowCtrl = pInfo->notifyFlowCtrl;
  pNode->notifyFileSynced = pInfo->notifyFileSynced;

  pNode->selfIndex = -1;
  pNode->vgId = pInfo->vgId;
  pNode->replica = pCfg->replica;
  pNode->quorum = pCfg->quorum;
  if (pNode->quorum > pNode->replica) pNode->quorum = pNode->replica;

  for (int i = 0; i < pCfg->replica; ++i) {
    const SNodeInfo *pNodeInfo = pCfg->nodeInfo + i;
    pNode->peerInfo[i] = syncAddPeer(pNode, pNodeInfo);
    if ((strcmp(pNodeInfo->nodeFqdn, tsNodeFqdn) == 0) && (pNodeInfo->nodePort == tsSyncPort)) {
      pNode->selfIndex = i;
    }
  }

  if (pNode->selfIndex < 0) {
    sInfo("vgId:%d, this node is not configured", pNode->vgId);
    terrno = TSDB_CODE_SYN_INVALID_CONFIG;
    syncStop(pNode);
    return NULL;
  }

  nodeVersion = pInfo->version;    // set the initial version
  nodeRole = (pNode->replica > 1) ? TAOS_SYNC_ROLE_UNSYNCED : TAOS_SYNC_ROLE_MASTER;
  sInfo("vgId:%d, %d replicas are configured, quorum:%d role:%s", pNode->vgId, pNode->replica, pNode->quorum, syncRole[nodeRole]);

  pNode->pSyncFwds = calloc(sizeof(SSyncFwds) + tsMaxFwdInfo*sizeof(SFwdInfo), 1);
  if (pNode->pSyncFwds == NULL) {
    sError("vgId:%d, no memory to allocate syncFwds", pNode->vgId);
    terrno = TAOS_SYSTEM_ERROR(errno);
    syncStop(pNode);
    return NULL;
  }

  pNode->pFwdTimer = taosTmrStart(syncMonitorFwdInfos, 300, pNode, syncTmrCtrl);
  if (pNode->pFwdTimer == NULL) {
    sError("vgId:%d, failed to allocate timer", pNode->vgId);
    syncStop(pNode);
    return NULL;
  }

  syncAddArbitrator(pNode);
  syncAddNodeRef(pNode);
  taosHashPut(vgIdHash, (const char *)&pNode->vgId, sizeof(int32_t), (char *)(&pNode), sizeof(SSyncNode *));

  if (pNode->notifyRole) {
    (*pNode->notifyRole)(pNode->ahandle, nodeRole);
  }

  return pNode;
}

void syncStop(void *param) {
  SSyncNode *pNode = param;
  SSyncPeer *pPeer;

  if (pNode == NULL) return;
  sInfo("vgId:%d, cleanup sync", pNode->vgId);

  pthread_mutex_lock(&(pNode->mutex));

  for (int i = 0; i < pNode->replica; ++i) {
    pPeer = pNode->peerInfo[i];
    if (pPeer) syncRemovePeer(pPeer);
  }

  pPeer = pNode->peerInfo[TAOS_SYNC_MAX_REPLICA];
  if (pPeer) syncRemovePeer(pPeer);

  if (vgIdHash) taosHashRemove(vgIdHash, (const char *)&pNode->vgId, sizeof(int32_t));
  if (pNode->pFwdTimer) taosTmrStop(pNode->pFwdTimer);

  pthread_mutex_unlock(&(pNode->mutex));

  syncDecNodeRef(pNode);
}

int32_t syncReconfig(void *param, const SSyncCfg *pNewCfg) {
  SSyncNode *pNode = param;
  int        i, j;

  if (pNode == NULL) return TSDB_CODE_SYN_INVALID_CONFIG;
  sInfo("vgId:%d, reconfig, role:%s replica:%d old:%d", pNode->vgId, syncRole[nodeRole], pNewCfg->replica,
        pNode->replica);

  pthread_mutex_lock(&(pNode->mutex));

  for (i = 0; i < pNode->replica; ++i) {
    for (j = 0; j < pNewCfg->replica; ++j) {
      if ((strcmp(pNode->peerInfo[i]->fqdn, pNewCfg->nodeInfo[j].nodeFqdn) == 0) &&
          (pNode->peerInfo[i]->port == pNewCfg->nodeInfo[j].nodePort))
        break;
    }

    if (j >= pNewCfg->replica) {
      syncRemovePeer(pNode->peerInfo[i]);
      pNode->peerInfo[i] = NULL;
    }
  }

  SSyncPeer *newPeers[TAOS_SYNC_MAX_REPLICA];
  for (i = 0; i < pNewCfg->replica; ++i) {
    const SNodeInfo *pNewNode = &pNewCfg->nodeInfo[i];

    for (j = 0; j < pNode->replica; ++j) {
      if (pNode->peerInfo[j] && (strcmp(pNode->peerInfo[j]->fqdn, pNewNode->nodeFqdn) == 0) &&
          (pNode->peerInfo[j]->port == pNewNode->nodePort))
        break;
    }

    if (j >= pNode->replica) {
      newPeers[i] = syncAddPeer(pNode, pNewNode);
    } else {
      newPeers[i] = pNode->peerInfo[j];
    }

    if ((strcmp(pNewNode->nodeFqdn, tsNodeFqdn) == 0) && (pNewNode->nodePort == tsSyncPort)) {
      pNode->selfIndex = i;
    }
  }

  pNode->replica = pNewCfg->replica;
  pNode->quorum = pNewCfg->quorum;
  if (pNode->quorum > pNode->replica) pNode->quorum = pNode->replica;
  memcpy(pNode->peerInfo, newPeers, sizeof(SSyncPeer *) * pNewCfg->replica);

  for (i = pNewCfg->replica; i < TAOS_SYNC_MAX_REPLICA; ++i) {
    pNode->peerInfo[i] = NULL;
  }

  syncAddArbitrator(pNode);

  if (pNewCfg->replica <= 1) {
    sInfo("vgId:%d, no peers are configured, work as master!", pNode->vgId);
    nodeRole = TAOS_SYNC_ROLE_MASTER;
    (*pNode->notifyRole)(pNode->ahandle, nodeRole);
  }

  pthread_mutex_unlock(&(pNode->mutex));

  sInfo("vgId:%d, %d replicas are configured, quorum:%d role:%s", pNode->vgId, pNode->replica, pNode->quorum,
        syncRole[nodeRole]);
  syncBroadcastStatus(pNode);

  return 0;
}

int32_t syncForwardToPeer(void *param, void *data, void *mhandle, int qtype) {
  SSyncNode *pNode = param;
  SSyncPeer *pPeer;
  SSyncHead *pSyncHead;
  SWalHead * pWalHead = data;
  int        fwdLen;
  int        code = 0;

  if (pNode == NULL) return 0;

  // always update version
  nodeVersion = pWalHead->version;
  if (pNode->replica == 1 || nodeRole != TAOS_SYNC_ROLE_MASTER) return 0;

  // only pkt from RPC or CQ can be forwarded
  if (qtype != TAOS_QTYPE_RPC && qtype != TAOS_QTYPE_CQ) return 0;

  // a hacker way to improve the performance
  pSyncHead = (SSyncHead *)(((char *)pWalHead) - sizeof(SSyncHead));
  pSyncHead->type = TAOS_SMSG_FORWARD;
  pSyncHead->pversion = 0;
  pSyncHead->len = sizeof(SWalHead) + pWalHead->len;
  fwdLen = pSyncHead->len + sizeof(SSyncHead);  // include the WAL and SYNC head

  pthread_mutex_lock(&(pNode->mutex));

  for (int i = 0; i < pNode->replica; ++i) {
    pPeer = pNode->peerInfo[i];
    if (pPeer == NULL || pPeer->peerFd < 0) continue;
    if (pPeer->role != TAOS_SYNC_ROLE_SLAVE && pPeer->sstatus != TAOS_SYNC_STATUS_CACHE) continue;

    if (pNode->quorum > 1 && code == 0) {
      syncSaveFwdInfo(pNode, pWalHead->version, mhandle);
      code = 1;
    }

    int retLen = write(pPeer->peerFd, pSyncHead, fwdLen);
    if (retLen == fwdLen) {
      sDebug("%s, forward is sent, ver:%" PRIu64 " contLen:%d", pPeer->id, pWalHead->version, pWalHead->len);
    } else {
      sError("%s, failed to forward, ver:%" PRIu64 " retLen:%d", pPeer->id, pWalHead->version, retLen);
      syncRestartConnection(pPeer);
    }
  }

  pthread_mutex_unlock(&(pNode->mutex));

  return code;
}

void syncConfirmForward(void *param, uint64_t version, int32_t code) {
  SSyncNode *pNode = param;
  if (pNode == NULL) return;
  if (pNode->quorum <= 1) return;

  SSyncPeer *pPeer = pNode->pMaster;
  if (pPeer == NULL) return;

  char msg[sizeof(SSyncHead) + sizeof(SFwdRsp)] = {0};

  SSyncHead *pHead = (SSyncHead *)msg;
  pHead->type = TAOS_SMSG_FORWARD_RSP;
  pHead->len = sizeof(SFwdRsp);

  SFwdRsp *pFwdRsp = (SFwdRsp *)(msg + sizeof(SSyncHead));
  pFwdRsp->version = version;
  pFwdRsp->code = code;

  int msgLen = sizeof(SSyncHead) + sizeof(SFwdRsp);
  int retLen = write(pPeer->peerFd, msg, msgLen);

  if (retLen == msgLen) {
    sDebug("%s, forward-rsp is sent, ver:%" PRIu64, pPeer->id, version);
  } else {
    sDebug("%s, failed to send forward ack, restart", pPeer->id);
    syncRestartConnection(pPeer);
  }
}

void syncRecover(void *param) {
  SSyncNode *pNode = param;
  SSyncPeer *pPeer;

  // to do: add a few lines to check if recover is OK
  // if take this node to unsync state, the whole system may not work

  nodeRole = TAOS_SYNC_ROLE_UNSYNCED;
  (*pNode->notifyRole)(pNode->ahandle, nodeRole);
  nodeVersion = 0;

  pthread_mutex_lock(&(pNode->mutex));

  for (int i = 0; i < pNode->replica; ++i) {
    pPeer = (SSyncPeer *)pNode->peerInfo[i];
    if (pPeer->peerFd >= 0) {
      syncRestartConnection(pPeer);
    }
  }

  pthread_mutex_unlock(&(pNode->mutex));
}

int syncGetNodesRole(void *param, SNodesRole *pNodesRole) {
  SSyncNode *pNode = param;

  pNodesRole->selfIndex = pNode->selfIndex;
  for (int i = 0; i < pNode->replica; ++i) {
    pNodesRole->nodeId[i] = pNode->peerInfo[i]->nodeId;
    pNodesRole->role[i] = pNode->peerInfo[i]->role;
  }

  return 0;
}

static void syncAddArbitrator(SSyncNode *pNode) {
  SSyncPeer *pPeer = pNode->peerInfo[TAOS_SYNC_MAX_REPLICA];

  // if not configured, return right away
  if (tsArbitrator[0] == 0) {
    if (pPeer) syncRemovePeer(pPeer);
    pNode->peerInfo[TAOS_SYNC_MAX_REPLICA] = NULL;
    return;
  }

  SNodeInfo nodeInfo;
  nodeInfo.nodeId = 0;
  int ret = taosGetFqdnPortFromEp(tsArbitrator, nodeInfo.nodeFqdn, &nodeInfo.nodePort);
  if (-1 == ret) {
    nodeInfo.nodePort = tsArbitratorPort;
  }

  if (pPeer) {
    if ((strcmp(nodeInfo.nodeFqdn, pPeer->fqdn) == 0) && (nodeInfo.nodePort == pPeer->port)) {
      return;
    } else {
      syncRemovePeer(pPeer);
      pNode->peerInfo[TAOS_SYNC_MAX_REPLICA] = NULL;
    }
  }

  pNode->peerInfo[TAOS_SYNC_MAX_REPLICA] = syncAddPeer(pNode, &nodeInfo);
}

static void syncAddNodeRef(SSyncNode *pNode) {
  atomic_add_fetch_8(&pNode->refCount, 1);
}

static void syncDecNodeRef(SSyncNode *pNode) {
  if (atomic_sub_fetch_8(&pNode->refCount, 1) == 0) {
    pthread_mutex_destroy(&pNode->mutex);
    taosTFree(pNode->pRecv);
    taosTFree(pNode->pSyncFwds);
    taosTFree(pNode);
  }
}

void syncAddPeerRef(SSyncPeer *pPeer) {
  atomic_add_fetch_8(&pPeer->refCount, 1);
}

int syncDecPeerRef(SSyncPeer *pPeer) {
  if (atomic_sub_fetch_8(&pPeer->refCount, 1) == 0) {
    syncDecNodeRef(pPeer->pSyncNode);

    sDebug("%s, resource is freed", pPeer->id);
    taosTFree(pPeer->watchFd);
    taosTFree(pPeer);
    return 0;
  }

  return 1;
}

static void syncClosePeerConn(SSyncPeer *pPeer) {
  taosTmrStopA(&pPeer->timer);
  taosClose(pPeer->syncFd);
  if (pPeer->peerFd >= 0) {
    pPeer->peerFd = -1;
    taosFreeTcpConn(pPeer->pConn);
  }
}

static void syncRemovePeer(SSyncPeer *pPeer) {
  sInfo("%s, it is removed", pPeer->id);

  pPeer->ip = 0;
  syncClosePeerConn(pPeer);
  syncDecPeerRef(pPeer);
}

static SSyncPeer *syncAddPeer(SSyncNode *pNode, const SNodeInfo *pInfo) {
  uint32_t ip = taosGetIpFromFqdn(pInfo->nodeFqdn);
  if (ip == -1) return NULL;

  SSyncPeer *pPeer = (SSyncPeer *)calloc(1, sizeof(SSyncPeer));
  if (pPeer == NULL) return NULL;

  pPeer->nodeId = pInfo->nodeId;
  tstrncpy(pPeer->fqdn, pInfo->nodeFqdn, sizeof(pPeer->fqdn));
  pPeer->ip = ip;
  pPeer->port = pInfo->nodePort;
  snprintf(pPeer->id, sizeof(pPeer->id), "vgId:%d peer:%s:%d", pNode->vgId, pPeer->fqdn, pPeer->port);

  pPeer->peerFd = -1;
  pPeer->syncFd = -1;
  pPeer->role = TAOS_SYNC_ROLE_OFFLINE;
  pPeer->pSyncNode = pNode;
  pPeer->refCount = 1;

  sInfo("%s, it is configured", pPeer->id);
  int ret = strcmp(pPeer->fqdn, tsNodeFqdn);
  if (pPeer->nodeId == 0 || (ret > 0) || (ret == 0 && pPeer->port > tsSyncPort)) {
    int32_t checkMs = 100 + (pNode->vgId * 10) % 100;
<<<<<<< HEAD
    if (pNode->vgId > 1) checkMs = tsStatusInterval * 2000 + checkMs;
=======
    if (pNode->vgId) checkMs = tsStatusInterval * 2000 + checkMs;
    sDebug("%s, start to check peer connection after %d ms", pPeer->id, checkMs);
>>>>>>> 66894a8b
    taosTmrReset(syncCheckPeerConnection, checkMs, pPeer, syncTmrCtrl, &pPeer->timer);
  }

  syncAddNodeRef(pNode);
  return pPeer;
}

void syncBroadcastStatus(SSyncNode *pNode) {
  SSyncPeer *pPeer;

  for (int i = 0; i < pNode->replica; ++i) {
    if (i == pNode->selfIndex) continue;
    pPeer = pNode->peerInfo[i];
    syncSendPeersStatusMsgToPeer(pPeer, 1);
  }
}

static void syncResetFlowCtrl(SSyncNode *pNode) {
  for (int i = 0; i < pNode->replica; ++i) {
    pNode->peerInfo[i]->numOfRetrieves = 0;
  }

  if (pNode->notifyFlowCtrl) {
    (*pNode->notifyFlowCtrl)(pNode->ahandle, 0);
  }
}

static void syncChooseMaster(SSyncNode *pNode) {
  SSyncPeer *pPeer;
  int        onlineNum = 0;
  int        index = -1;
  int        replica = pNode->replica;

  sDebug("vgId:%d, choose master", pNode->vgId);

  for (int i = 0; i < pNode->replica; ++i) {
    if (pNode->peerInfo[i]->role != TAOS_SYNC_ROLE_OFFLINE) {
      onlineNum++;
    }
  }

  if (onlineNum == pNode->replica) {
    // if all peers are online, peer with highest version shall be master
    index = 0;
    for (int i = 1; i < pNode->replica; ++i) {
      if (pNode->peerInfo[i]->version > pNode->peerInfo[index]->version) {
        index = i;
      }
    }
  }

  // add arbitrator connection
  SSyncPeer *pArb = pNode->peerInfo[TAOS_SYNC_MAX_REPLICA];
  if (pArb && pArb->role != TAOS_SYNC_ROLE_OFFLINE) {
    onlineNum++;
    replica = pNode->replica + 1;
  }

  if (index < 0 && onlineNum > replica/2.0) {
    // over half of nodes are online
    for (int i = 0; i < pNode->replica; ++i) {
      //slave with highest version shall be master
      pPeer = pNode->peerInfo[i];
      if (pPeer->role == TAOS_SYNC_ROLE_SLAVE || pPeer->role == TAOS_SYNC_ROLE_MASTER) {
        if (index < 0 || pPeer->version > pNode->peerInfo[index]->version) {
          index = i;
        }
      }
    }
  }

  if (index >= 0) {
    if (index == pNode->selfIndex) {
      sInfo("vgId:%d, start to work as master", pNode->vgId);
      nodeRole = TAOS_SYNC_ROLE_MASTER;
      syncResetFlowCtrl(pNode);
      (*pNode->notifyRole)(pNode->ahandle, nodeRole);
    } else {
      pPeer = pNode->peerInfo[index];
      sInfo("%s, it shall work as master", pPeer->id);
    }
  } else {
    sDebug("vgId:%d, failed to choose master", pNode->vgId);
  }
}

static SSyncPeer *syncCheckMaster(SSyncNode *pNode) {
  int onlineNum = 0;
  int index = -1;
  int replica = pNode->replica;

  for (int i = 0; i < pNode->replica; ++i) {
    if (pNode->peerInfo[i]->role != TAOS_SYNC_ROLE_OFFLINE) {
      onlineNum++;
    }
  }

  // add arbitrator connection
  SSyncPeer *pArb = pNode->peerInfo[TAOS_SYNC_MAX_REPLICA];
  if (pArb && pArb->role != TAOS_SYNC_ROLE_OFFLINE) {
    onlineNum++;
    replica = pNode->replica + 1;
  }

  if (onlineNum <= replica * 0.5) {
    if (nodeRole != TAOS_SYNC_ROLE_UNSYNCED) {
      nodeRole = TAOS_SYNC_ROLE_UNSYNCED;
      pNode->peerInfo[pNode->selfIndex]->role = nodeRole;
      (*pNode->notifyRole)(pNode->ahandle, nodeRole);
      sInfo("vgId:%d, change to unsynced state, online:%d replica:%d", pNode->vgId, onlineNum, replica);
    }
  } else {
    for (int i = 0; i < pNode->replica; ++i) {
      SSyncPeer *pTemp = pNode->peerInfo[i];
      if (pTemp->role != TAOS_SYNC_ROLE_MASTER) continue;
      if (index < 0) {
        index = i;
      } else {  // multiple masters, it shall not happen
        if (i == pNode->selfIndex) {
          sError("%s, peer is master, work as slave instead", pTemp->id);
          nodeRole = TAOS_SYNC_ROLE_SLAVE;
          (*pNode->notifyRole)(pNode->ahandle, nodeRole);
        }
      }
    }
  }

  SSyncPeer *pMaster = (index >= 0) ? pNode->peerInfo[index] : NULL;
  return pMaster;
}

static int syncValidateMaster(SSyncPeer *pPeer) {
  SSyncNode *pNode = pPeer->pSyncNode;
  int code = 0;

  if (nodeRole == TAOS_SYNC_ROLE_MASTER && nodeVersion < pPeer->version) {
    sDebug("%s, slave has higher version, restart all connections!!!", pPeer->id);
    nodeRole = TAOS_SYNC_ROLE_UNSYNCED;
    (*pNode->notifyRole)(pNode->ahandle, nodeRole);
    code = -1;

    for (int i = 0; i < pNode->replica; ++i) {
      if (i == pNode->selfIndex) continue;
      syncRestartPeer(pNode->peerInfo[i]);
    }
  }

  return code;
}

static void syncCheckRole(SSyncPeer *pPeer, SPeerStatus peersStatus[], int8_t newRole) {
  SSyncNode *pNode = pPeer->pSyncNode;
  int8_t     peerOldRole = pPeer->role;
  int8_t     selfOldRole = nodeRole;
  int8_t     i, syncRequired = 0;

  pNode->peerInfo[pNode->selfIndex]->version = nodeVersion;
  pPeer->role = newRole;

  sDebug("%s, own role:%s, new peer role:%s", pPeer->id, syncRole[nodeRole], syncRole[pPeer->role]);

  SSyncPeer *pMaster = syncCheckMaster(pNode);

  if (pMaster) {
    // master is there
    pNode->pMaster = pMaster;
    sDebug("%s, it is the master, ver:%" PRIu64, pMaster->id, pMaster->version);

    if (syncValidateMaster(pPeer) < 0) return;

    if (nodeRole == TAOS_SYNC_ROLE_UNSYNCED) {
      if (nodeVersion < pMaster->version) {
        syncRequired = 1;
      } else {
        sInfo("%s is master, work as slave, ver:%" PRIu64, pMaster->id, pMaster->version);
        nodeRole = TAOS_SYNC_ROLE_SLAVE;
        (*pNode->notifyRole)(pNode->ahandle, nodeRole);
      }
    } else if (nodeRole == TAOS_SYNC_ROLE_SLAVE && pMaster == pPeer) {
      // nodeVersion = pMaster->version;
    }
  } else {
    // master not there, if all peer's state and version are consistent, choose the master
    int consistent = 0;
    if (peersStatus) {
      for (i = 0; i < pNode->replica; ++i) {
        SSyncPeer *pTemp = pNode->peerInfo[i];
        if (pTemp->role != peersStatus[i].role) break;
        if ((pTemp->role != TAOS_SYNC_ROLE_OFFLINE) && (pTemp->version != peersStatus[i].version)) break;
      }

      if (i >= pNode->replica) consistent = 1;
    } else {
      if (pNode->replica == 2) consistent = 1;
    }

    if (consistent) {
      syncChooseMaster(pNode);
    }
  }

  if (syncRequired) {
    syncRecoverFromMaster(pMaster);
  }

  if (peerOldRole != newRole || nodeRole != selfOldRole) {
    syncBroadcastStatus(pNode);
  }

  if (nodeRole != TAOS_SYNC_ROLE_MASTER) {
    syncResetFlowCtrl(pNode);
  }
}

static void syncRestartPeer(SSyncPeer *pPeer) {
  sDebug("%s, restart connection", pPeer->id);

  syncClosePeerConn(pPeer);

  pPeer->sstatus = TAOS_SYNC_STATUS_INIT;

  int ret = strcmp(pPeer->fqdn, tsNodeFqdn);
  if (ret > 0 || (ret == 0 && pPeer->port > tsSyncPort)) {
    taosTmrReset(syncCheckPeerConnection, tsSyncTimer * 1000, pPeer, syncTmrCtrl, &pPeer->timer);
  }
}

void syncRestartConnection(SSyncPeer *pPeer) {
  if (pPeer->ip == 0) return;

  syncRestartPeer(pPeer);
  syncCheckRole(pPeer, NULL, TAOS_SYNC_ROLE_OFFLINE);
}

static void syncProcessSyncRequest(char *msg, SSyncPeer *pPeer) {
  SSyncNode *pNode = pPeer->pSyncNode;
  sDebug("%s, sync-req is received", pPeer->id);

  if (pPeer->ip == 0) return;

  if (nodeRole != TAOS_SYNC_ROLE_MASTER) {
    sError("%s, I am not master anymore", pPeer->id);
    taosClose(pPeer->syncFd);
    return;
  }

  if (pPeer->sstatus != TAOS_SYNC_STATUS_INIT) {
    sDebug("%s, sync is already started", pPeer->id);
    return;  // already started
  }

  // start a new thread to retrieve the data
  syncAddPeerRef(pPeer);
  pthread_attr_t thattr;
  pthread_t      thread;
  pthread_attr_init(&thattr);
  pthread_attr_setdetachstate(&thattr, PTHREAD_CREATE_DETACHED);
  int ret = pthread_create(&thread, &thattr, syncRetrieveData, pPeer);
  pthread_attr_destroy(&thattr);

  if (ret != 0) {
    sError("%s, failed to create sync thread(%s)", pPeer->id, strerror(errno));
    syncDecPeerRef(pPeer);
  } else {
    pPeer->sstatus = TAOS_SYNC_STATUS_START;
    sDebug("%s, thread is created to retrieve data", pPeer->id);
  }
}

static void syncNotStarted(void *param, void *tmrId) {
  SSyncPeer *pPeer = param;
  SSyncNode *pNode = pPeer->pSyncNode;

  pthread_mutex_lock(&(pNode->mutex));
  pPeer->timer = NULL;
  sInfo("%s, sync connection is still not up, restart", pPeer->id);
  syncRestartConnection(pPeer);
  pthread_mutex_unlock(&(pNode->mutex));
}

static void syncTryRecoverFromMaster(void *param, void *tmrId) {
  SSyncPeer *pPeer = param;
  SSyncNode *pNode = pPeer->pSyncNode;

  pthread_mutex_lock(&(pNode->mutex));
  syncRecoverFromMaster(pPeer);
  pthread_mutex_unlock(&(pNode->mutex));
}

static void syncRecoverFromMaster(SSyncPeer *pPeer) {
  SSyncNode *pNode = pPeer->pSyncNode;

  if (nodeSStatus != TAOS_SYNC_STATUS_INIT) {
    sDebug("%s, sync is already started, status:%d", pPeer->id, nodeSStatus);
    return;
  }

  taosTmrStopA(&pPeer->timer);

  // Ensure the sync of mnode not interrupted
  if (pNode->vgId != 1 && tsSyncNum >= tsMaxSyncNum) {
    sInfo("%s, %d syncs are in process, try later", pPeer->id, tsSyncNum);
    taosTmrReset(syncTryRecoverFromMaster, 500 + (pNode->vgId * 10) % 200, pPeer, syncTmrCtrl, &pPeer->timer);
    return;
  }

  sDebug("%s, try to sync", pPeer->id);

  SFirstPkt firstPkt;
  memset(&firstPkt, 0, sizeof(firstPkt));
  firstPkt.syncHead.type = TAOS_SMSG_SYNC_REQ;
  firstPkt.syncHead.vgId = pNode->vgId;
  firstPkt.syncHead.len = sizeof(firstPkt) - sizeof(SSyncHead);
  tstrncpy(firstPkt.fqdn, tsNodeFqdn, sizeof(firstPkt.fqdn));
  firstPkt.port = tsSyncPort;
  taosTmrReset(syncNotStarted, tsSyncTimer * 1000, pPeer, syncTmrCtrl, &pPeer->timer);

  if (write(pPeer->peerFd, &firstPkt, sizeof(firstPkt)) != sizeof(firstPkt)) {
    sError("%s, failed to send sync-req to peer", pPeer->id);
  } else {
    nodeSStatus = TAOS_SYNC_STATUS_START;
    sInfo("%s, sync-req is sent", pPeer->id);
  }
}

static void syncProcessFwdResponse(char *cont, SSyncPeer *pPeer) {
  SSyncNode *pNode = pPeer->pSyncNode;
  SFwdRsp *  pFwdRsp = (SFwdRsp *)cont;
  SSyncFwds *pSyncFwds = pNode->pSyncFwds;
  SFwdInfo * pFwdInfo;

  sDebug("%s, forward-rsp is received, ver:%" PRIu64, pPeer->id, pFwdRsp->version);
  SFwdInfo *pFirst = pSyncFwds->fwdInfo + pSyncFwds->first;

  if (pFirst->version <= pFwdRsp->version && pSyncFwds->fwds > 0) {
    // find the forwardInfo from first
    for (int i = 0; i < pSyncFwds->fwds; ++i) {
      pFwdInfo = pSyncFwds->fwdInfo + (i + pSyncFwds->first) % tsMaxFwdInfo;
      if (pFwdRsp->version == pFwdInfo->version) break;
    }

    syncProcessFwdAck(pNode, pFwdInfo, pFwdRsp->code);
    syncRemoveConfirmedFwdInfo(pNode);
  }
}

static void syncProcessForwardFromPeer(char *cont, SSyncPeer *pPeer) {
  SSyncNode *pNode = pPeer->pSyncNode;
  SWalHead * pHead = (SWalHead *)cont;

  sDebug("%s, forward is received, ver:%" PRIu64, pPeer->id, pHead->version);

  if (nodeRole == TAOS_SYNC_ROLE_SLAVE) {
    // nodeVersion = pHead->version;
    (*pNode->writeToCache)(pNode->ahandle, pHead, TAOS_QTYPE_FWD);
  } else {
    if (nodeSStatus != TAOS_SYNC_STATUS_INIT) {
      syncSaveIntoBuffer(pPeer, pHead);
    } else {
      sError("%s, forward discarded, ver:%" PRIu64, pPeer->id, pHead->version);
    }
  }

  return;
}

static void syncProcessPeersStatusMsg(char *cont, SSyncPeer *pPeer) {
  SSyncNode *   pNode = pPeer->pSyncNode;
  SPeersStatus *pPeersStatus = (SPeersStatus *)cont;

  sDebug("%s, status msg received, self:%s ver:%" PRIu64 " peer:%s ver:%" PRIu64 ", ack:%d", pPeer->id,
         syncRole[nodeRole], nodeVersion, syncRole[pPeersStatus->role], pPeersStatus->version, pPeersStatus->ack);

  pPeer->version = pPeersStatus->version;
  syncCheckRole(pPeer, pPeersStatus->peersStatus, pPeersStatus->role);

  if (pPeersStatus->ack) {
    syncSendPeersStatusMsgToPeer(pPeer, 0);
  }
}

static int syncReadPeerMsg(SSyncPeer *pPeer, SSyncHead *pHead, char *cont) {
  if (pPeer->peerFd < 0) return -1;

  int hlen = taosReadMsg(pPeer->peerFd, pHead, sizeof(SSyncHead));
  if (hlen != sizeof(SSyncHead)) {
    sDebug("%s, failed to read msg, hlen:%d", pPeer->id, hlen);
    return -1;
  }

  // head.len = htonl(head.len);
  if (pHead->len < 0) {
    sError("%s, invalid pkt length, len:%d", pPeer->id, pHead->len);
    return -1;
  }

  int bytes = taosReadMsg(pPeer->peerFd, cont, pHead->len);
  if (bytes != pHead->len) {
    sError("%s, failed to read, bytes:%d len:%d", pPeer->id, bytes, pHead->len);
    return -1;
  }

  return 0;
}

static int syncProcessPeerMsg(void *param, void *buffer) {
  SSyncPeer *pPeer = param;
  SSyncHead  head;
  char *     cont = (char *)buffer;

  SSyncNode *pNode = pPeer->pSyncNode;
  pthread_mutex_lock(&(pNode->mutex));

  int code = syncReadPeerMsg(pPeer, &head, cont);

  if (code == 0) {
    if (head.type == TAOS_SMSG_FORWARD) {
      syncProcessForwardFromPeer(cont, pPeer);
    } else if (head.type == TAOS_SMSG_FORWARD_RSP) {
      syncProcessFwdResponse(cont, pPeer);
    } else if (head.type == TAOS_SMSG_SYNC_REQ) {
      syncProcessSyncRequest(cont, pPeer);
    } else if (head.type == TAOS_SMSG_STATUS) {
      syncProcessPeersStatusMsg(cont, pPeer);
    }
  }

  pthread_mutex_unlock(&(pNode->mutex));

  return code;
}

#define statusMsgLen sizeof(SSyncHead) + sizeof(SPeersStatus) + sizeof(SPeerStatus) * TAOS_SYNC_MAX_REPLICA

static void syncSendPeersStatusMsgToPeer(SSyncPeer *pPeer, char ack) {
  SSyncNode *pNode = pPeer->pSyncNode;
  char       msg[statusMsgLen] = {0};

  if (pPeer->peerFd < 0 || pPeer->ip == 0) return;

  SSyncHead *   pHead = (SSyncHead *)msg;
  SPeersStatus *pPeersStatus = (SPeersStatus *)(msg + sizeof(SSyncHead));

  pHead->type = TAOS_SMSG_STATUS;
  pHead->len = statusMsgLen - sizeof(SSyncHead);

  pPeersStatus->version = nodeVersion;
  pPeersStatus->role = nodeRole;
  pPeersStatus->ack = ack;

  for (int i = 0; i < pNode->replica; ++i) {
    pPeersStatus->peersStatus[i].role = pNode->peerInfo[i]->role;
    pPeersStatus->peersStatus[i].version = pNode->peerInfo[i]->version;
  }

  int retLen = write(pPeer->peerFd, msg, statusMsgLen);
  if (retLen == statusMsgLen) {
    sDebug("%s, status msg is sent", pPeer->id);
  } else {
    sDebug("%s, failed to send status msg, restart", pPeer->id);
    syncRestartConnection(pPeer);
  }

  return;
}

static void syncSetupPeerConnection(SSyncPeer *pPeer) {
  SSyncNode *pNode = pPeer->pSyncNode;

  taosTmrStopA(&pPeer->timer);
  if (pPeer->peerFd >= 0) {
    sDebug("%s, send role version to peer", pPeer->id);
    syncSendPeersStatusMsgToPeer(pPeer, 1);
    return;
  }

  int connFd = taosOpenTcpClientSocket(pPeer->ip, pPeer->port, 0);
  if (connFd < 0) {
    sDebug("%s, failed to open tcp socket(%s)", pPeer->id, strerror(errno));
    taosTmrReset(syncCheckPeerConnection, tsSyncTimer * 1000, pPeer, syncTmrCtrl, &pPeer->timer);
    return;
  }

  SFirstPkt firstPkt;
  memset(&firstPkt, 0, sizeof(firstPkt));
  firstPkt.syncHead.vgId = pPeer->nodeId ? pNode->vgId : 0;
  firstPkt.syncHead.type = TAOS_SMSG_STATUS;
  tstrncpy(firstPkt.fqdn, tsNodeFqdn, sizeof(firstPkt.fqdn));
  firstPkt.port = tsSyncPort;
  firstPkt.sourceId = pNode->vgId;  // tell arbitrator its vgId

  if (write(connFd, &firstPkt, sizeof(firstPkt)) == sizeof(firstPkt)) {
    sDebug("%s, connection to peer server is setup", pPeer->id);
    pPeer->peerFd = connFd;
    pPeer->role = TAOS_SYNC_ROLE_UNSYNCED;
    pPeer->pConn = taosAllocateTcpConn(tsTcpPool, pPeer, connFd);
    syncAddPeerRef(pPeer);
  } else {
    sDebug("try later");
    close(connFd);
    taosTmrReset(syncCheckPeerConnection, tsSyncTimer * 1000, pPeer, syncTmrCtrl, &pPeer->timer);
  }
}

static void syncCheckPeerConnection(void *param, void *tmrId) {
  SSyncPeer *pPeer = param;
  SSyncNode *pNode = pPeer->pSyncNode;

  pthread_mutex_lock(&(pNode->mutex));

  sDebug("%s, check peer connection", pPeer->id);
  syncSetupPeerConnection(pPeer);

  pthread_mutex_unlock(&(pNode->mutex));
}

static void syncCreateRestoreDataThread(SSyncPeer *pPeer) {
  taosTmrStopA(&pPeer->timer);

  pthread_attr_t thattr;
  pthread_t      thread;
  pthread_attr_init(&thattr);
  pthread_attr_setdetachstate(&thattr, PTHREAD_CREATE_DETACHED);

  syncAddPeerRef(pPeer);
  int ret = pthread_create(&(thread), &thattr, (void *)syncRestoreData, pPeer);
  pthread_attr_destroy(&thattr);

  if (ret < 0) {
    sError("%s, failed to create sync thread", pPeer->id);
    taosClose(pPeer->syncFd);
    syncDecPeerRef(pPeer);
  } else {
    sInfo("%s, sync connection is up", pPeer->id);
  }
}

static void syncProcessIncommingConnection(int connFd, uint32_t sourceIp) {
  char ipstr[24];
  int  i;

  tinet_ntoa(ipstr, sourceIp);
  sDebug("peer TCP connection from ip:%s", ipstr);

  SFirstPkt firstPkt;
  if (taosReadMsg(connFd, &firstPkt, sizeof(firstPkt)) != sizeof(firstPkt)) {
    sError("failed to read peer first pkt from ip:%s(%s)", ipstr, strerror(errno));
    taosCloseSocket(connFd);
    return;
  }

  int32_t vgId = firstPkt.syncHead.vgId;
  SSyncNode **ppNode = (SSyncNode **)taosHashGet(vgIdHash, (const char *)&vgId, sizeof(int32_t));
  if (ppNode == NULL || *ppNode == NULL) {
    sError("vgId:%d, vgId could not be found", vgId);
    taosCloseSocket(connFd);
    return;
  }

  SSyncNode *pNode = *ppNode;
  pthread_mutex_lock(&(pNode->mutex));

  SSyncPeer *pPeer;
  for (i = 0; i < pNode->replica; ++i) {
    pPeer = pNode->peerInfo[i];
    if (pPeer && (strcmp(pPeer->fqdn, firstPkt.fqdn) == 0) && (pPeer->port == firstPkt.port)) break;
  }

  pPeer = (i < pNode->replica) ? pNode->peerInfo[i] : NULL;
  if (pPeer == NULL) {
    sError("vgId:%d, peer:%s not configured", pNode->vgId, firstPkt.fqdn);
    taosCloseSocket(connFd);
    // syncSendVpeerCfgMsg(sync);
  } else {
    // first packet tells what kind of link
    if (firstPkt.syncHead.type == TAOS_SMSG_SYNC_DATA) {
      pPeer->syncFd = connFd;
      syncCreateRestoreDataThread(pPeer);
    } else {
      sDebug("%s, TCP connection is already up, close one", pPeer->id);
      syncClosePeerConn(pPeer);
      pPeer->peerFd = connFd;
      pPeer->pConn = taosAllocateTcpConn(tsTcpPool, pPeer, connFd);
      syncAddPeerRef(pPeer);
      sDebug("%s, ready to exchange data", pPeer->id);
      syncSendPeersStatusMsgToPeer(pPeer, 1);
    }
  }

  pthread_mutex_unlock(&(pNode->mutex));
}

static void syncProcessBrokenLink(void *param) {
  if (param == NULL) return;  // the connection for arbitrator
  SSyncPeer *pPeer = param;
  SSyncNode *pNode = pPeer->pSyncNode;

  syncAddNodeRef(pNode);
  pthread_mutex_lock(&(pNode->mutex));

  sDebug("%s, TCP link is broken(%s)", pPeer->id, strerror(errno));
  pPeer->peerFd = -1;

  if (syncDecPeerRef(pPeer) != 0) {
    syncRestartConnection(pPeer);
  }

  pthread_mutex_unlock(&(pNode->mutex));
  syncDecNodeRef(pNode);
}

static void syncSaveFwdInfo(SSyncNode *pNode, uint64_t version, void *mhandle) {
  SSyncFwds *pSyncFwds = pNode->pSyncFwds;
  uint64_t   time = taosGetTimestampMs();

  if (pSyncFwds->fwds >= tsMaxFwdInfo) {
    pSyncFwds->first = (pSyncFwds->first + 1) % tsMaxFwdInfo;
    pSyncFwds->fwds--;
  }

  if (pSyncFwds->fwds > 0) {
    pSyncFwds->last = (pSyncFwds->last + 1) % tsMaxFwdInfo;
  }

  SFwdInfo *pFwdInfo = pSyncFwds->fwdInfo + pSyncFwds->last;
  pFwdInfo->version = version;
  pFwdInfo->mhandle = mhandle;
  pFwdInfo->acks = 0;
  pFwdInfo->confirmed = 0;
  pFwdInfo->time = time;

  pSyncFwds->fwds++;
  sDebug("vgId:%d, fwd info is saved, ver:%" PRIu64 " fwds:%d ", pNode->vgId, version, pSyncFwds->fwds);
}

static void syncRemoveConfirmedFwdInfo(SSyncNode *pNode) {
  SSyncFwds *pSyncFwds = pNode->pSyncFwds;

  int fwds = pSyncFwds->fwds;
  for (int i = 0; i < fwds; ++i) {
    SFwdInfo *pFwdInfo = pSyncFwds->fwdInfo + pSyncFwds->first;
    if (pFwdInfo->confirmed == 0) break;

    pSyncFwds->first = (pSyncFwds->first + 1) % tsMaxFwdInfo;
    pSyncFwds->fwds--;
    if (pSyncFwds->fwds == 0) pSyncFwds->first = pSyncFwds->last;
    // sDebug("vgId:%d, fwd info is removed, ver:%d, fwds:%d",
    //        pNode->vgId, pFwdInfo->version, pSyncFwds->fwds);
    memset(pFwdInfo, 0, sizeof(SFwdInfo));
  }
}

static void syncProcessFwdAck(SSyncNode *pNode, SFwdInfo *pFwdInfo, int32_t code) {
  int confirm = 0;
  if (pFwdInfo->code == 0) pFwdInfo->code = code;

  if (code == 0) {
    pFwdInfo->acks++;
    if (pFwdInfo->acks >= pNode->quorum - 1) {
      confirm = 1;
    }
  } else {
    pFwdInfo->nacks++;
    if (pFwdInfo->nacks > pNode->replica - pNode->quorum) {
      confirm = 1;
    }
  }

  if (confirm && pFwdInfo->confirmed == 0) {
    sDebug("vgId:%d, forward is confirmed, ver:%" PRIu64 " code:%x", pNode->vgId, pFwdInfo->version, pFwdInfo->code);
    (*pNode->confirmForward)(pNode->ahandle, pFwdInfo->mhandle, pFwdInfo->code);
    pFwdInfo->confirmed = 1;
  }
}

static void syncMonitorFwdInfos(void *param, void *tmrId) {
  SSyncNode *pNode = param;
  SSyncFwds *pSyncFwds = pNode->pSyncFwds;
  uint64_t   time = taosGetTimestampMs();

  if (pSyncFwds->fwds > 0) {
    pthread_mutex_lock(&(pNode->mutex));
    for (int i = 0; i < pSyncFwds->fwds; ++i) {
      SFwdInfo *pFwdInfo = pSyncFwds->fwdInfo + (pSyncFwds->first + i) % tsMaxFwdInfo;
      if (time - pFwdInfo->time < 2000) break;
      syncProcessFwdAck(pNode, pFwdInfo, TSDB_CODE_RPC_NETWORK_UNAVAIL);
    }

    syncRemoveConfirmedFwdInfo(pNode);
    pthread_mutex_unlock(&(pNode->mutex));
  }

  pNode->pFwdTimer = taosTmrStart(syncMonitorFwdInfos, 300, pNode, syncTmrCtrl);
}<|MERGE_RESOLUTION|>--- conflicted
+++ resolved
@@ -512,12 +512,8 @@
   int ret = strcmp(pPeer->fqdn, tsNodeFqdn);
   if (pPeer->nodeId == 0 || (ret > 0) || (ret == 0 && pPeer->port > tsSyncPort)) {
     int32_t checkMs = 100 + (pNode->vgId * 10) % 100;
-<<<<<<< HEAD
     if (pNode->vgId > 1) checkMs = tsStatusInterval * 2000 + checkMs;
-=======
-    if (pNode->vgId) checkMs = tsStatusInterval * 2000 + checkMs;
     sDebug("%s, start to check peer connection after %d ms", pPeer->id, checkMs);
->>>>>>> 66894a8b
     taosTmrReset(syncCheckPeerConnection, checkMs, pPeer, syncTmrCtrl, &pPeer->timer);
   }
 
