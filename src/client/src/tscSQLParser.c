--- conflicted
+++ resolved
@@ -867,35 +867,35 @@
     pQueryInfo->colList = taosArrayInit(4, POINTER_BYTES);
   }
   if (pQueryInfo->groupbyExpr.numOfGroupCols > 0) {
-    return invalidSqlErrMsg(tscGetErrorMsgPayload(pCmd), msg3);
+    return invalidOperationMsg(tscGetErrorMsgPayload(pCmd), msg3);
   } 
   pQueryInfo->groupbyExpr.numOfGroupCols = 1;
 
   //TODO(dengyihao): check tag column
   if (isStable) {
-    return invalidSqlErrMsg(tscGetErrorMsgPayload(pCmd), msg4);
+    return invalidOperationMsg(tscGetErrorMsgPayload(pCmd), msg4);
   }
 
   SColumnIndex index = COLUMN_INDEX_INITIALIZER;
   if (getColumnIndexByName(pCmd, col, pQueryInfo, &index) !=  TSDB_CODE_SUCCESS) {
-    return invalidSqlErrMsg(tscGetErrorMsgPayload(pCmd), msg1);
+    return invalidOperationMsg(tscGetErrorMsgPayload(pCmd), msg1);
   } 
 
   STableMetaInfo *pTableMetaInfo = tscGetMetaInfo(pQueryInfo, index.tableIndex);
   STableMeta* pTableMeta = pTableMetaInfo->pTableMeta;
   int32_t numOfCols = tscGetNumOfColumns(pTableMeta);
   if (index.columnIndex == TSDB_TBNAME_COLUMN_INDEX || index.columnIndex >= numOfCols) {
-    return invalidSqlErrMsg(tscGetErrorMsgPayload(pCmd), msg3);
-  }
-
-  SSqlGroupbyExpr* pGroupExpr = &pQueryInfo->groupbyExpr;
+    return invalidOperationMsg(tscGetErrorMsgPayload(pCmd), msg3);
+  }
+
+  SGroupbyExpr* pGroupExpr = &pQueryInfo->groupbyExpr;
   if (pGroupExpr->columnInfo == NULL) {
     pGroupExpr->columnInfo = taosArrayInit(4, sizeof(SColIndex));
   }
   
   SSchema* pSchema = tscGetTableColumnSchema(pTableMeta, index.columnIndex);
   if (pSchema->type == TSDB_DATA_TYPE_TIMESTAMP || pSchema->type == TSDB_DATA_TYPE_FLOAT || pSchema->type == TSDB_DATA_TYPE_DOUBLE) {
-    return invalidSqlErrMsg(tscGetErrorMsgPayload(pCmd), msg1);
+    return invalidOperationMsg(tscGetErrorMsgPayload(pCmd), msg1);
   }
 
   tscColumnListInsert(pQueryInfo->colList, index.columnIndex, pTableMeta->id.uid, pSchema);
@@ -940,7 +940,7 @@
     return invalidOperationMsg(tscGetErrorMsgPayload(pCmd), msg2);
   }
   if (pQueryInfo->sessionWindow.gap == 0) {
-    return invalidSqlErrMsg(tscGetErrorMsgPayload(pCmd), msg4);
+    return invalidOperationMsg(tscGetErrorMsgPayload(pCmd), msg4);
   }
 
   SColumnIndex index = COLUMN_INDEX_INITIALIZER;
@@ -948,7 +948,7 @@
     return invalidOperationMsg(tscGetErrorMsgPayload(pCmd), msg3);
   }
   if (index.columnIndex != PRIMARYKEY_TIMESTAMP_COL_INDEX) {
-    return invalidSqlErrMsg(tscGetErrorMsgPayload(pCmd), msg3);
+    return invalidOperationMsg(tscGetErrorMsgPayload(pCmd), msg3);
   } 
 
   pQueryInfo->sessionWindow.primaryColId = PRIMARYKEY_TIMESTAMP_COL_INDEX;
@@ -2964,7 +2964,7 @@
       }
     }
   } else if (tscIsSessionWindowQuery(pQueryInfo)) {
-    invalidSqlErrMsg(tscGetErrorMsgPayload(pCmd), msg3);
+    invalidOperationMsg(tscGetErrorMsgPayload(pCmd), msg3);
     return true; 
   }
 
@@ -6242,8 +6242,8 @@
       return TSDB_CODE_SUCCESS;
     }
   }
-  if (tscIsProjectionQuery(pQueryInfo) && pQueryInfo->sessionWindow.gap > 0) {
-    return invalidSqlErrMsg(tscGetErrorMsgPayload(pCmd), msg3);
+  if (tscIsProjectionQuery(pQueryInfo) && tscIsSessionWindowQuery(pQueryInfo)) {
+    return invalidOperationMsg(tscGetErrorMsgPayload(pCmd), msg3);
   }
 
   if (pQueryInfo->groupbyExpr.numOfGroupCols > 0) {
@@ -7594,7 +7594,7 @@
     }
     // parse the window_state 
     if (validateStateWindowNode(pCmd, pQueryInfo, pSqlNode, isSTable) != TSDB_CODE_SUCCESS) {
-      return TSDB_CODE_TSC_INVALID_SQL;
+      return TSDB_CODE_TSC_INVALID_OPERATION;
     }
     // set order by info
     if (validateOrderbyNode(pCmd, pQueryInfo, pSqlNode, tscGetTableSchema(pTableMetaInfo->pTableMeta)) !=
@@ -7637,7 +7637,7 @@
      * in dealing with super table queries such as: count/first/last
      */
     if (validateSessionNode(pCmd, pQueryInfo, pSqlNode) != TSDB_CODE_SUCCESS) {
-      return TSDB_CODE_TSC_INVALID_SQL;
+      return TSDB_CODE_TSC_INVALID_OPERATION;
     }
 
     if (isSTable) {
@@ -7646,13 +7646,6 @@
         return TSDB_CODE_TSC_INVALID_OPERATION;
       }
     }
-
-<<<<<<< HEAD
-=======
-    if (validateSessionNode(pCmd, pQueryInfo, pSqlNode) != TSDB_CODE_SUCCESS) {
-      return TSDB_CODE_TSC_INVALID_OPERATION;
-    }
->>>>>>> 61fc1814
 
     // no result due to invalid query time range
     if (pQueryInfo->window.skey > pQueryInfo->window.ekey) {
