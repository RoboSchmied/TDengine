--- conflicted
+++ resolved
@@ -990,7 +990,7 @@
     if (acctId == NULL || strlen(acctId) <= 0) {
       return invalidSqlErrMsg(tscGetErrorMsgPayload(pCmd), msg3);
     }
-    
+
     code = tNameSetAcctId(&pTableMetaInfo->name, acctId);
     if (code != 0) {
       return invalidSqlErrMsg(tscGetErrorMsgPayload(pCmd), msg2);
@@ -3388,7 +3388,7 @@
     if (code) {
       return code;
     }
-    
+
     return checkAndSetJoinCondInfo(pCmd, pQueryInfo, pExpr->pRight);
   }
 
@@ -3406,14 +3406,14 @@
   if (*leftNode == NULL) {
     return invalidSqlErrMsg(tscGetErrorMsgPayload(pCmd), msg1);
   }
-  
+
   (*leftNode)->uid = pTableMetaInfo->pTableMeta->id.uid;
   (*leftNode)->tagColId = pTagSchema1->colId;
 
   if (UTIL_TABLE_IS_SUPER_TABLE(pTableMetaInfo)) {
     index.columnIndex = index.columnIndex - tscGetNumOfColumns(pTableMetaInfo->pTableMeta);
     if (!tscColumnExists(pTableMetaInfo->tagColList, &index)) {
-      tscColumnListInsert(pTableMetaInfo->tagColList, &index);
+//      tscColumnListInsert(pTableMetaInfo->tagColList, &index, );
       if (taosArrayGetSize(pTableMetaInfo->tagColList) > 1) {
         return invalidSqlErrMsg(tscGetErrorMsgPayload(pCmd), msg5);
       }
@@ -3421,7 +3421,6 @@
   }
 
   int16_t leftIdx = index.tableIndex;
-
 
   index = (SColumnIndex)COLUMN_INDEX_INITIALIZER;
   if (getColumnIndexByName(pCmd, &pExpr->pRight->colInfo, pQueryInfo, &index) != TSDB_CODE_SUCCESS) {
@@ -3444,7 +3443,8 @@
   if (UTIL_TABLE_IS_SUPER_TABLE(pTableMetaInfo)) {
     index.columnIndex = index.columnIndex - tscGetNumOfColumns(pTableMetaInfo->pTableMeta);
     if (!tscColumnExists(pTableMetaInfo->tagColList, &index)) {
-      tscColumnListInsert(pTableMetaInfo->tagColList, &index);
+
+      tscColumnListInsert(pTableMetaInfo->tagColList, &index, pTagSchema2);
       if (taosArrayGetSize(pTableMetaInfo->tagColList) > 1) {
         return invalidSqlErrMsg(tscGetErrorMsgPayload(pCmd), msg5);
       }
@@ -3460,16 +3460,16 @@
   if ((*leftNode)->tagJoin == NULL) {
     (*leftNode)->tagJoin = taosArrayInit(2, sizeof(int16_t));
   }
-  
+
   if ((*rightNode)->tagJoin == NULL) {
     (*rightNode)->tagJoin = taosArrayInit(2, sizeof(int16_t));
-  }      
-  
+  }
+
   taosArrayPush((*leftNode)->tagJoin, &rightIdx);
   taosArrayPush((*rightNode)->tagJoin, &leftIdx);
-  
+
   pQueryInfo->tagCond.joinInfo.hasJoin = true;
-  
+
   return TSDB_CODE_SUCCESS;
 
 }
@@ -3829,7 +3829,7 @@
           return TSDB_CODE_TSC_OUT_OF_MEMORY;
         }
       }
-      
+
       int16_t leftIdx = index.tableIndex;
 
       if (getColumnIndexByName(pCmd, &pRight->colInfo, pQueryInfo, &index) != TSDB_CODE_SUCCESS) {
@@ -3847,20 +3847,20 @@
           return TSDB_CODE_TSC_OUT_OF_MEMORY;
         }
       }
-      
+
       int16_t rightIdx = index.tableIndex;
 
       if ((*leftNode)->tsJoin == NULL) {
         (*leftNode)->tsJoin = taosArrayInit(2, sizeof(int16_t));
       }
-      
+
       if ((*rightNode)->tsJoin == NULL) {
         (*rightNode)->tsJoin = taosArrayInit(2, sizeof(int16_t));
-      }      
-      
+      }
+
       taosArrayPush((*leftNode)->tsJoin, &rightIdx);
       taosArrayPush((*rightNode)->tsJoin, &leftIdx);
-      
+
       /*
        * to release expression, e.g., m1.ts = m2.ts,
        * since this expression is used to set the join query type
@@ -4132,7 +4132,7 @@
   const char* msg0 = "invalid timestamp";
   const char* msg1 = "only one time stamp window allowed";
   int32_t code = 0;
-  
+
   if (pExpr == NULL) {
     return TSDB_CODE_SUCCESS;
   }
@@ -4146,7 +4146,7 @@
     if (code) {
       return code;
     }
-    
+
     return getTimeRangeFromExpr(pCmd, pQueryInfo, pExpr->pRight);
   } else {
     SColumnIndex index = COLUMN_INDEX_INITIALIZER;
@@ -4400,16 +4400,13 @@
   return ret;
 }
 
-<<<<<<< HEAD
-int32_t validateWhereNode(SQueryInfo* pQueryInfo, tSqlExpr** pExpr, SSqlObj* pSql) {
-=======
 int32_t validateJoinNodes(SQueryInfo* pQueryInfo, SSqlObj* pSql) {
   const char* msg1 = "timestamp required for join tables";
   const char* msg2 = "tag required for join stables";
-  
+
   for (int32_t i = 0; i < pQueryInfo->numOfTables; ++i) {
-    SJoinNode *node = pQueryInfo->tagCond.joinInfo.joinTables[i];  
-    
+    SJoinNode *node = pQueryInfo->tagCond.joinInfo.joinTables[i];
+
     if (node == NULL || node->tsJoin == NULL || taosArrayGetSize(node->tsJoin) <= 0) {
       return invalidSqlErrMsg(tscGetErrorMsgPayload(&pSql->cmd), msg1);
     }
@@ -4418,8 +4415,8 @@
   STableMetaInfo* pTableMetaInfo = tscGetMetaInfo(pQueryInfo, 0);
   if (UTIL_TABLE_IS_SUPER_TABLE(pTableMetaInfo)) {
     for (int32_t i = 0; i < pQueryInfo->numOfTables; ++i) {
-      SJoinNode *node = pQueryInfo->tagCond.joinInfo.joinTables[i];  
-      
+      SJoinNode *node = pQueryInfo->tagCond.joinInfo.joinTables[i];
+
       if (node == NULL || node->tagJoin == NULL || taosArrayGetSize(node->tagJoin) <= 0) {
         return invalidSqlErrMsg(tscGetErrorMsgPayload(&pSql->cmd), msg2);
       }
@@ -4431,12 +4428,12 @@
 
 
 void mergeJoinNodesImpl(int8_t* r, int8_t* p, int16_t* tidx, SJoinNode** nodes, int32_t type) {
-  SJoinNode *node = nodes[*tidx];  
+  SJoinNode *node = nodes[*tidx];
   SArray* arr = (type == 0) ? node->tsJoin : node->tagJoin;
   size_t size = taosArrayGetSize(arr);
 
   p[*tidx] = 1;
-  
+
   for (int32_t j = 0; j < size; j++) {
     int16_t* idx = taosArrayGet(arr, j);
     r[*idx] = 1;
@@ -4449,21 +4446,21 @@
 int32_t mergeJoinNodes(SQueryInfo* pQueryInfo, SSqlObj* pSql) {
   const char* msg1 = "not all join tables have same timestamp";
   const char* msg2 = "not all join tables have same tag";
-  
+
   int8_t r[TSDB_MAX_JOIN_TABLE_NUM] = {0};
   int8_t p[TSDB_MAX_JOIN_TABLE_NUM] = {0};
-  
+
   for (int16_t i = 0; i < pQueryInfo->numOfTables; ++i) {
     mergeJoinNodesImpl(r, p, &i, pQueryInfo->tagCond.joinInfo.joinTables, 0);
-    
+
     taosArrayClear(pQueryInfo->tagCond.joinInfo.joinTables[i]->tsJoin);
-  
+
     for (int32_t j = 0; j < TSDB_MAX_JOIN_TABLE_NUM; ++j) {
       if (r[j]) {
         taosArrayPush(pQueryInfo->tagCond.joinInfo.joinTables[i]->tsJoin, &j);
       }
     }
-    
+
     memset(r, 0, sizeof(r));
     memset(p, 0, sizeof(p));
   }
@@ -4471,20 +4468,20 @@
   if (taosArrayGetSize(pQueryInfo->tagCond.joinInfo.joinTables[0]->tsJoin) != pQueryInfo->numOfTables) {
     return invalidSqlErrMsg(tscGetErrorMsgPayload(&pSql->cmd), msg1);
   }
-  
+
   STableMetaInfo* pTableMetaInfo = tscGetMetaInfo(pQueryInfo, 0);
   if (UTIL_TABLE_IS_SUPER_TABLE(pTableMetaInfo)) {
     for (int16_t i = 0; i < pQueryInfo->numOfTables; ++i) {
       mergeJoinNodesImpl(r, p, &i, pQueryInfo->tagCond.joinInfo.joinTables, 1);
-      
+
       taosArrayClear(pQueryInfo->tagCond.joinInfo.joinTables[i]->tagJoin);
-    
+
       for (int32_t j = 0; j < TSDB_MAX_JOIN_TABLE_NUM; ++j) {
         if (r[j]) {
           taosArrayPush(pQueryInfo->tagCond.joinInfo.joinTables[i]->tagJoin, &j);
         }
       }
-      
+
       memset(r, 0, sizeof(r));
       memset(p, 0, sizeof(p));
     }
@@ -4499,8 +4496,7 @@
 }
 
 
-int32_t parseWhereClause(SQueryInfo* pQueryInfo, tSqlExpr** pExpr, SSqlObj* pSql) {
->>>>>>> 3d2706fe
+int32_t validateWhereNode(SQueryInfo* pQueryInfo, tSqlExpr** pExpr, SSqlObj* pSql) {
   if (pExpr == NULL) {
     return TSDB_CODE_SUCCESS;
   }
@@ -4582,7 +4578,7 @@
     ret = mergeJoinNodes(pQueryInfo, pSql);
     if (ret) {
       goto PARSE_WHERE_EXIT;
-    }    
+    }
   }
 
 PARSE_WHERE_EXIT:
@@ -6908,21 +6904,13 @@
   const char* msg1 = "point interpolation query needs timestamp";
   const char* msg2 = "too many tables in from clause";
   const char* msg3 = "start(end) time of query range required or time range too large";
-<<<<<<< HEAD
-  const char* msg4 = "illegal number of tables in from clause";
-=======
-  const char* msg5 = "too many columns in selection clause";
-  const char* msg6 = "too many tables in from clause";
-  const char* msg7 = "invalid table alias name";
-  const char* msg8 = "alias name too long";
->>>>>>> 3d2706fe
 
   int32_t code = TSDB_CODE_SUCCESS;
 
   SSqlCmd* pCmd = &pSql->cmd;
 
-  SQueryInfo*     pQueryInfo = tscGetQueryInfo(pCmd, index);
-  STableMetaInfo* pTableMetaInfo = tscGetMetaInfo(pQueryInfo, 0);
+  SQueryInfo      *pQueryInfo = tscGetQueryInfo(pCmd, index);
+  STableMetaInfo  *pTableMetaInfo = tscGetMetaInfo(pQueryInfo, 0);
   if (pTableMetaInfo == NULL) {
     pTableMetaInfo = tscAddEmptyMetaInfo(pQueryInfo);
   }
@@ -6942,57 +6930,6 @@
     return doLocalQueryProcess(pCmd, pQueryInfo, pQuerySqlNode);
   }
 
-<<<<<<< HEAD
-  //validate the subquery recursively
-  if (pQuerySqlNode->from->type == SQL_NODE_FROM_SUBQUERY) {
-    for(int32_t j = 0; j < pQuerySqlNode->from->pNode.numOfClause; ++j) {
-      int32_t ret = validateSqlNode(pSql, pQuerySqlNode->from->pNode.pClause[j], 0);
-      if (ret != TSDB_CODE_SUCCESS) {
-        return ret;
-      }
-    }
-
-    SQueryInfo* pQueryInfo1 = calloc(1, sizeof(SQueryInfo));
-    tscInitQueryInfo(pQueryInfo1);
-=======
-  size_t fromSize = taosArrayGetSize(pQuerySqlNode->from->tableList);
-  if (fromSize > TSDB_MAX_JOIN_TABLE_NUM * 2) {
-    return invalidSqlErrMsg(tscGetErrorMsgPayload(pCmd), msg6);
-  }
-
-  pQueryInfo->command = TSDB_SQL_SELECT;
->>>>>>> 3d2706fe
-
-    pQueryInfo1->pUpstream = taosArrayInit(4, POINTER_BYTES);
-    pQueryInfo1->pDownstream = taosArrayInit(4, POINTER_BYTES);
-
-    for(int32_t x = 0; x < pCmd->numOfClause; ++x) {
-      taosArrayPush(pQueryInfo1->pUpstream, &pCmd->pQueryInfo[x]);
-      taosArrayPush(pCmd->pQueryInfo[x]->pDownstream, &pQueryInfo1);
-    }
-
-    pQueryInfo1->numOfTables = 1;
-    pCmd->numOfClause = 1;
-    pQueryInfo1->command = TSDB_SQL_SELECT;
-
-    pCmd->pQueryInfo[0] = pQueryInfo1;
-  }
-
-  size_t numOfTables = 0;
-  if (pQuerySqlNode->from->type == SQL_NODE_FROM_SUBQUERY) {
-    numOfTables = 1;
-  } else {
-    numOfTables = taosArrayGetSize(pQuerySqlNode->from->tableList);
-    if (numOfTables > TSDB_MAX_JOIN_TABLE_NUM) {
-      return invalidSqlErrMsg(tscGetErrorMsgPayload(pCmd), msg4);
-    }
-  }
-
-  pQueryInfo->command = TSDB_SQL_SELECT;
-  if (numOfTables > 2) {
-    return invalidSqlErrMsg(tscGetErrorMsgPayload(pCmd), msg2);
-  }
-
   if (pQuerySqlNode->from->type == SQL_NODE_FROM_SUBQUERY) {
     // support only one nestquery
     pQueryInfo = pCmd->pQueryInfo[0];
@@ -7010,8 +6947,15 @@
     }
 
   } else {
+    pQueryInfo->command = TSDB_SQL_SELECT;
+
+    size_t fromSize = taosArrayGetSize(pQuerySqlNode->from->tableList);
+    if (fromSize > TSDB_MAX_JOIN_TABLE_NUM) {
+      return invalidSqlErrMsg(tscGetErrorMsgPayload(pCmd), msg2);
+    }
+
     // set all query tables, which are maybe more than one.
-    code = doLoadAllTableMeta(pSql, index, pQuerySqlNode, numOfTables);
+    code = doLoadAllTableMeta(pSql, index, pQuerySqlNode, fromSize);
     if (code != TSDB_CODE_SUCCESS) {
       return code;
     }
