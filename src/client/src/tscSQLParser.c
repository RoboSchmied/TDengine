/*
 * Copyright (c) 2019 TAOS Data, Inc. <jhtao@taosdata.com>
 *
 * This program is free software: you can use, redistribute, and/or modify
 * it under the terms of the GNU Affero General Public License, version 3
 * or later ("AGPL"), as published by the Free Software Foundation.
 *
 * This program is distributed in the hope that it will be useful, but WITHOUT
 * ANY WARRANTY; without even the implied warranty of MERCHANTABILITY or
 * FITNESS FOR A PARTICULAR PURPOSE.
 *
 * You should have received a copy of the GNU Affero General Public License
 * along with this program. If not, see <http://www.gnu.org/licenses/>.
 */

#ifndef __APPLE__
#define _BSD_SOURCE
#define _XOPEN_SOURCE 500
#define _DEFAULT_SOURCE
#define _GNU_SOURCE
#endif // __APPLE__

#include <qSqlparser.h>
#include "os.h"
#include "qPlan.h"
#include "qSqlparser.h"
#include "qTableMeta.h"
#include "qUtil.h"
#include "taos.h"
#include "taosmsg.h"
#include "tcompare.h"
#include "texpr.h"
#include "tname.h"
#include "tscLog.h"
#include "tscUtil.h"
#include "tsclient.h"
#include "tstrbuild.h"
#include "ttoken.h"
#include "ttokendef.h"
#include "qScript.h"
#include "ttype.h"
#include "qFilter.h"
#include "httpInt.h"

#define DEFAULT_PRIMARY_TIMESTAMP_COL_NAME "_c0"

#define TSWINDOW_IS_EQUAL(t1, t2) (((t1).skey == (t2).skey) && ((t1).ekey == (t2).ekey))

// -1 is tbname column index, so here use the -2 as the initial value
#define COLUMN_INDEX_INITIAL_VAL (-2)
#define COLUMN_INDEX_INITIALIZER \
  { COLUMN_INDEX_INITIAL_VAL, COLUMN_INDEX_INITIAL_VAL }
#define COLUMN_INDEX_VALIDE(index) (((index).tableIndex >= 0) && ((index).columnIndex >= TSDB_TBNAME_COLUMN_INDEX))
#define TBNAME_LIST_SEP ","

typedef struct SColumnList {  // todo refactor
  int32_t      num;
  SColumnIndex ids[TSDB_MAX_COLUMNS];
} SColumnList;

typedef struct SConvertFunc {
  int32_t originFuncId;
  int32_t execFuncId;
} SConvertFunc;

static SExprInfo* doAddProjectCol(SQueryInfo* pQueryInfo, int32_t colIndex, int32_t tableIndex, int32_t colId);

static int32_t setShowInfo(SSqlObj* pSql, SSqlInfo* pInfo);
static char*   getAccountId(SSqlObj* pSql);

static int  convertTimestampStrToInt64(tVariant *pVar, int32_t precision);
static bool serializeExprListToVariant(SArray* pList, tVariant **dst, int16_t colType, uint8_t precision);

static bool has(SArray* pFieldList, int32_t startIdx, const char* name);
static char* cloneCurrentDBName(SSqlObj* pSql);
static int32_t getDelimiterIndex(SStrToken* pTableName);
static bool validateTableColumnInfo(SArray* pFieldList, SSqlCmd* pCmd);
static bool validateTagParams(SArray* pTagsList, SArray* pFieldList, SSqlCmd* pCmd);

static int32_t setObjFullName(char* fullName, const char* account, SStrToken* pDB, SStrToken* tableName, int32_t* len);
static void getColumnName(tSqlExprItem* pItem, char* resultFieldName, char* rawName, int32_t nameLength);

static int32_t addExprAndResultField(SSqlCmd* pCmd, SQueryInfo* pQueryInfo, int32_t colIndex, tSqlExprItem* pItem,
    bool finalResult, SUdfInfo* pUdfInfo);
static int32_t insertResultField(SQueryInfo* pQueryInfo, int32_t outputIndex, SColumnList* pColList, int16_t bytes,
                          int8_t type, char* fieldName, SExprInfo* pSqlExpr);

static uint8_t convertRelationalOperator(SStrToken *pToken);

static int32_t validateSelectNodeList(SSqlCmd* pCmd, SQueryInfo* pQueryInfo, SArray* pSelNodeList, bool isSTable, bool joinQuery, bool timeWindowQuery);

static bool hasUnsupportFunctionsForSTableQuery(SSqlCmd* pCmd, SQueryInfo* pQueryInfo);
static bool functionCompatibleCheck(SQueryInfo* pQueryInfo, bool joinQuery, bool twQuery);

static int32_t validateGroupbyNode(SQueryInfo* pQueryInfo, SArray* pList, SSqlCmd* pCmd);

static int32_t validateIntervalNode(SSqlObj* pSql, SQueryInfo* pQueryInfo, SSqlNode* pSqlNode);
static int32_t parseIntervalOffset(SSqlCmd* pCmd, SQueryInfo* pQueryInfo, SStrToken* offsetToken);
static int32_t parseSlidingClause(SSqlCmd* pCmd, SQueryInfo* pQueryInfo, SStrToken* pSliding);
static int32_t validateStateWindowNode(SSqlCmd* pCmd, SQueryInfo* pQueryInfo, SSqlNode* pSqlNode, bool isStable);

static int32_t addProjectionExprAndResultField(SSqlCmd* pCmd, SQueryInfo* pQueryInfo, tSqlExprItem* pItem, bool outerQuery);

static int32_t validateWhereNode(SQueryInfo* pQueryInfo, tSqlExpr** pExpr, SSqlObj* pSql);
static int32_t validateFillNode(SSqlCmd* pCmd, SQueryInfo* pQueryInfo, SSqlNode* pSqlNode);
static int32_t validateOrderbyNode(SSqlCmd* pCmd, SQueryInfo* pQueryInfo, SSqlNode* pSqlNode, SSchema* pSchema);

static int32_t tsRewriteFieldNameIfNecessary(SSqlCmd* pCmd, SQueryInfo* pQueryInfo);
static int32_t setAlterTableInfo(SSqlObj* pSql, struct SSqlInfo* pInfo);
static int32_t validateSqlFunctionInStreamSql(SSqlCmd* pCmd, SQueryInfo* pQueryInfo);
static int32_t validateFunctionsInIntervalOrGroupbyQuery(SSqlCmd* pCmd, SQueryInfo* pQueryInfo);
static int32_t validateArithmeticSQLExpr(SSqlCmd* pCmd, tSqlExpr* pExpr, SQueryInfo* pQueryInfo, SColumnList* pList, int32_t* type);
static int32_t validateEp(char* ep);
static int32_t validateDNodeConfig(SMiscInfo* pOptions);
static int32_t validateLocalConfig(SMiscInfo* pOptions);
static int32_t validateColumnName(char* name);
static int32_t setKillInfo(SSqlObj* pSql, struct SSqlInfo* pInfo, int32_t killType);
static int32_t setCompactVnodeInfo(SSqlObj* pSql, struct SSqlInfo* pInfo);

static int32_t validateOneTag(SSqlCmd* pCmd, TAOS_FIELD* pTagField);
static bool hasTimestampForPointInterpQuery(SQueryInfo* pQueryInfo);
static bool hasNormalColumnFilter(SQueryInfo* pQueryInfo);

static int32_t validateLimitNode(SSqlCmd* pCmd, SQueryInfo* pQueryInfo, SSqlNode* pSqlNode, SSqlObj* pSql);
static int32_t parseCreateDBOptions(SSqlCmd* pCmd, SCreateDbInfo* pCreateDbSql);
static int32_t getColumnIndexByName(const SStrToken* pToken, SQueryInfo* pQueryInfo, SColumnIndex* pIndex, char* msg);
static int32_t getTableIndexByName(SStrToken* pToken, SQueryInfo* pQueryInfo, SColumnIndex* pIndex);

static int32_t getTableIndexImpl(SStrToken* pTableToken, SQueryInfo* pQueryInfo, SColumnIndex* pIndex);
static int32_t doFunctionsCompatibleCheck(SSqlCmd* pCmd, SQueryInfo* pQueryInfo, char* msg);
static int32_t doLocalQueryProcess(SSqlCmd* pCmd, SQueryInfo* pQueryInfo, SSqlNode* pSqlNode);
static int32_t tscCheckCreateDbParams(SSqlCmd* pCmd, SCreateDbMsg* pCreate);

static SColumnList createColumnList(int32_t num, int16_t tableIndex, int32_t columnIndex);

static int32_t doCheckForCreateTable(SSqlObj* pSql, int32_t subClauseIndex, SSqlInfo* pInfo);
static int32_t doCheckForCreateFromStable(SSqlObj* pSql, SSqlInfo* pInfo);
static int32_t doCheckForStream(SSqlObj* pSql, SSqlInfo* pInfo);
static int32_t validateSqlNode(SSqlObj* pSql, SSqlNode* pSqlNode, SQueryInfo* pQueryInfo);

static int32_t exprTreeFromSqlExpr(SSqlCmd* pCmd, tExprNode **pExpr, const tSqlExpr* pSqlExpr, SQueryInfo* pQueryInfo, SArray* pCols, uint64_t *uid);
static bool    validateDebugFlag(int32_t v);
static int32_t checkQueryRangeForFill(SSqlCmd* pCmd, SQueryInfo* pQueryInfo);
static int32_t loadAllTableMeta(SSqlObj* pSql, struct SSqlInfo* pInfo);
static tSqlExpr* extractExprForSTable(SSqlCmd* pCmd, tSqlExpr** pExpr, SQueryInfo* pQueryInfo, int32_t tableIndex);

static bool isTimeWindowQuery(SQueryInfo* pQueryInfo) {
  return pQueryInfo->interval.interval > 0 || pQueryInfo->sessionWindow.gap > 0;
}


int16_t getNewResColId(SSqlCmd* pCmd) {
  return pCmd->resColumnId--;
}

// serialize expr in exprlist to binary
// format  "type | size | value"
bool serializeExprListToVariant(SArray* pList, tVariant **dst, int16_t colType, uint8_t precision) {
  bool ret = false;
  if (!pList || pList->size <= 0 || colType < 0) {
    return ret;
  }

  tSqlExpr* item = ((tSqlExprItem*)(taosArrayGet(pList, 0)))->pNode;
  int32_t firstVarType = item->value.nType;

  SBufferWriter bw = tbufInitWriter( NULL, false);
  tbufEnsureCapacity(&bw, 512);
  if (colType == TSDB_DATA_TYPE_TIMESTAMP) {
    tbufWriteUint32(&bw, TSDB_DATA_TYPE_BIGINT);
  } else {
    tbufWriteUint32(&bw, colType);
  }

  tbufWriteInt32(&bw, (int32_t)(pList->size));

  for (int32_t i = 0; i < (int32_t)pList->size; i++) {
    tSqlExpr* pSub = ((tSqlExprItem*)(taosArrayGet(pList, i)))->pNode;
    tVariant* var  = &pSub->value;

    // check all the exprToken type in expr list same or not
    if (firstVarType != var->nType) {
      break;
    }
    if ((colType == TSDB_DATA_TYPE_BOOL || IS_SIGNED_NUMERIC_TYPE(colType))) {
      if (var->nType != TSDB_DATA_TYPE_BOOL && !IS_SIGNED_NUMERIC_TYPE(var->nType)) {
        break;
      }
      if (colType == TSDB_DATA_TYPE_BOOL && (var->i64 > 1 ||var->i64 < 0)) {
        break;
      }      
      tbufWriteInt64(&bw, var->i64);
    } else if (IS_UNSIGNED_NUMERIC_TYPE(colType)) {
      if (IS_SIGNED_NUMERIC_TYPE(var->nType) || IS_UNSIGNED_NUMERIC_TYPE(var->nType)) {
        tbufWriteUint64(&bw, var->u64);
      } else {
        break;
      }
    } else if (colType == TSDB_DATA_TYPE_DOUBLE || colType == TSDB_DATA_TYPE_FLOAT) {
      if (IS_SIGNED_NUMERIC_TYPE(var->nType) || IS_UNSIGNED_NUMERIC_TYPE(var->nType)) {
        tbufWriteDouble(&bw, (double)(var->i64));
      } else if (var->nType == TSDB_DATA_TYPE_DOUBLE || var->nType == TSDB_DATA_TYPE_FLOAT){
        tbufWriteDouble(&bw, var->dKey);
      } else {
        break;
      }
    } else if (colType == TSDB_DATA_TYPE_BINARY) {
      if (var->nType != TSDB_DATA_TYPE_BINARY) {
        break;
      }
      tbufWriteBinary(&bw, var->pz, var->nLen);
    } else if (colType == TSDB_DATA_TYPE_NCHAR) {
      if (var->nType != TSDB_DATA_TYPE_BINARY) {
        break;
      }
      char   *buf = (char *)calloc(1, (var->nLen + 1)*TSDB_NCHAR_SIZE);
      if (tVariantDump(var, buf, colType, false) != TSDB_CODE_SUCCESS) {
        free(buf);
        break;
      }
      tbufWriteBinary(&bw, buf, twcslen((wchar_t *)buf) * TSDB_NCHAR_SIZE);
      free(buf);
    } else if (colType == TSDB_DATA_TYPE_TIMESTAMP) {
      if (var->nType == TSDB_DATA_TYPE_BINARY) {
         if (convertTimestampStrToInt64(var, precision) < 0) {
           break;
         }
         tbufWriteInt64(&bw, var->i64);
       } else if (var->nType == TSDB_DATA_TYPE_BIGINT) {
         tbufWriteInt64(&bw, var->i64);
       } else {
         break;
       }
    } else {
      break;
    }
    if (i == (int32_t)(pList->size - 1)) { ret = true;}
  }
  if (ret == true) {
    if ((*dst = calloc(1, sizeof(tVariant))) != NULL) {
      tVariantCreateFromBinary(*dst, tbufGetData(&bw, false), tbufTell(&bw), TSDB_DATA_TYPE_BINARY);
    } else {
      ret = false;
    }
  }
  tbufCloseWriter(&bw);
  return ret;
}


static uint8_t convertRelationalOperator(SStrToken *pToken) {
  switch (pToken->type) {
    case TK_LT:
      return TSDB_RELATION_LESS;
    case TK_LE:
      return TSDB_RELATION_LESS_EQUAL;
    case TK_GT:
      return TSDB_RELATION_GREATER;
    case TK_GE:
      return TSDB_RELATION_GREATER_EQUAL;
    case TK_NE:
      return TSDB_RELATION_NOT_EQUAL;
    case TK_AND:
      return TSDB_RELATION_AND;
    case TK_OR:
      return TSDB_RELATION_OR;
    case TK_EQ:
      return TSDB_RELATION_EQUAL;
    case TK_PLUS:
      return TSDB_BINARY_OP_ADD;

    case TK_MINUS:
      return TSDB_BINARY_OP_SUBTRACT;
    case TK_STAR:
      return TSDB_BINARY_OP_MULTIPLY;
    case TK_SLASH:
    case TK_DIVIDE:
      return TSDB_BINARY_OP_DIVIDE;
    case TK_REM:
      return TSDB_BINARY_OP_REMAINDER;
    case TK_LIKE:
      return TSDB_RELATION_LIKE;
    case TK_ISNULL:
      return TSDB_RELATION_ISNULL;
    case TK_NOTNULL:
      return TSDB_RELATION_NOTNULL;
    case TK_IN:
      return TSDB_RELATION_IN;
    default: { return 0; }
  }
}

static bool validateDebugFlag(int32_t v) {
  const static int validFlag[] = {131, 135, 143};

  for (int i = 0; i < tListLen(validFlag); i++) {
    if (v == validFlag[i]) {
        return true;
    }
  }
  return false;
}
/*
 * Used during parsing query sql. Since the query sql usually small in length, error position
 * is not needed in the final error message.
 */
static int32_t invalidOperationMsg(char* dstBuffer, const char* errMsg) {
  return tscInvalidOperationMsg(dstBuffer, errMsg, NULL);
}

static int convertTimestampStrToInt64(tVariant *pVar, int32_t precision) {
  int64_t     time = 0;
  strdequote(pVar->pz);

  char*           seg = strnchr(pVar->pz, '-', pVar->nLen, false);
  if (seg != NULL) {
    if (taosParseTime(pVar->pz, &time, pVar->nLen, precision, tsDaylight) != TSDB_CODE_SUCCESS) {
      return -1;
    }
  } else {
    if (tVariantDump(pVar, (char*)&time, TSDB_DATA_TYPE_BIGINT, true)) {
      return -1;
    }
  }
  tVariantDestroy(pVar);
  tVariantCreateFromBinary(pVar, (char*)&time, 0, TSDB_DATA_TYPE_BIGINT);
  return 0;
}
static int setColumnFilterInfoForTimestamp(SSqlCmd* pCmd, SQueryInfo* pQueryInfo, tVariant* pVar) {
  const char* msg = "invalid timestamp";

  STableMetaInfo* pTableMetaInfo = tscGetMetaInfo(pQueryInfo, 0);

  STableComInfo tinfo = tscGetTableInfo(pTableMetaInfo->pTableMeta);
  if (convertTimestampStrToInt64(pVar, tinfo.precision) < -1) {
   return invalidOperationMsg(tscGetErrorMsgPayload(pCmd), msg);
  }
  return TSDB_CODE_SUCCESS;
}

static int32_t handlePassword(SSqlCmd* pCmd, SStrToken* pPwd) {
  const char* msg1 = "password can not be empty";
  const char* msg2 = "name or password too long";
  const char* msg3 = "password needs single quote marks enclosed";

  if (pPwd->type != TK_STRING) {
    return invalidOperationMsg(tscGetErrorMsgPayload(pCmd), msg3);
  }

  strdequote(pPwd->z);
  pPwd->n = (uint32_t)strtrim(pPwd->z);  // trim space before and after passwords

  if (pPwd->n <= 0) {
    return invalidOperationMsg(tscGetErrorMsgPayload(pCmd), msg1);
  }

  if (pPwd->n >= TSDB_KEY_LEN) {
    return invalidOperationMsg(tscGetErrorMsgPayload(pCmd), msg2);
  }

  return TSDB_CODE_SUCCESS;
}

// validate the out put field type for "UNION ALL" subclause
static int32_t normalizeVarDataTypeLength(SSqlCmd* pCmd) {
  const char* msg1 = "columns in select clause not identical";

  int32_t diffSize = 0;

  // if there is only one element, the limit of clause is the limit of global result.
  SQueryInfo* pQueryInfo1 = pCmd->pQueryInfo;
  SQueryInfo* pSibling = pQueryInfo1->sibling;

  while(pSibling != NULL) {
    int32_t ret = tscFieldInfoCompare(&pQueryInfo1->fieldsInfo, &pSibling->fieldsInfo, &diffSize);
    if (ret != 0) {
      return invalidOperationMsg(tscGetErrorMsgPayload(pCmd), msg1);
    }

    pSibling = pSibling->sibling;
  }

  if (diffSize) {
    pQueryInfo1 = pCmd->pQueryInfo;
    pSibling = pQueryInfo1->sibling;

    while(pSibling->sibling != NULL) {
      tscFieldInfoSetSize(&pQueryInfo1->fieldsInfo, &pSibling->fieldsInfo);
      pSibling = pSibling->sibling;
    }
  }

  return TSDB_CODE_SUCCESS;
}

int32_t readFromFile(char *name, uint32_t *len, void **buf) {
  struct stat fileStat;
  if (stat(name, &fileStat) < 0) {
    tscError("stat file %s failed, error:%s", name, strerror(errno));
    return TAOS_SYSTEM_ERROR(errno);
  }

  *len = fileStat.st_size;

  if (*len <= 0) {
    tscError("file %s is empty", name);
    return TSDB_CODE_TSC_FILE_EMPTY;
  }

  *buf = calloc(1, *len);
  if (*buf == NULL) {
    return TSDB_CODE_TSC_OUT_OF_MEMORY;
  }

  int fd = open(name, O_RDONLY);
  if (fd < 0) {
    tscError("open file %s failed, error:%s", name, strerror(errno));
    tfree(*buf);
    return TAOS_SYSTEM_ERROR(errno);
  }

  int64_t s = taosRead(fd, *buf, *len);
  if (s != *len) {
    tscError("read file %s failed, error:%s", name, strerror(errno));
    close(fd);
    tfree(*buf);
    return TSDB_CODE_TSC_APP_ERROR;
  }
  close(fd);
  tfree(*buf);
  return TSDB_CODE_SUCCESS;
}


int32_t handleUserDefinedFunc(SSqlObj* pSql, struct SSqlInfo* pInfo) {
  const char *msg1 = "function name is too long";
  const char *msg2 = "path is too long";
  const char *msg3 = "invalid outputtype";
  const char *msg4 = "invalid script";
  SSqlCmd *pCmd = &pSql->cmd;

  switch (pInfo->type) {
    case TSDB_SQL_CREATE_FUNCTION: {
      SCreateFuncInfo *createInfo = &pInfo->pMiscInfo->funcOpt;
      uint32_t len = 0;
      void *buf = NULL;

      if (createInfo->output.type == (uint8_t)-1 || createInfo->output.bytes < 0) {
        return invalidOperationMsg(tscGetErrorMsgPayload(pCmd), msg3);
      }

      createInfo->name.z[createInfo->name.n] = 0;

      strdequote(createInfo->name.z);

      if (strlen(createInfo->name.z) >= TSDB_FUNC_NAME_LEN) {
        return invalidOperationMsg(tscGetErrorMsgPayload(pCmd), msg1);
      }

      createInfo->path.z[createInfo->path.n] = 0;

      strdequote(createInfo->path.z);

      if (strlen(createInfo->path.z) >= PATH_MAX) {
        return invalidOperationMsg(tscGetErrorMsgPayload(pCmd), msg2);
      }

      int32_t ret = readFromFile(createInfo->path.z, &len, &buf);
      if (ret) {
        return ret;
      }
      //distinguish  *.lua and *.so
      int32_t pathLen = (int32_t)strlen(createInfo->path.z);
      if ((pathLen > 3) && (0 == strncmp(createInfo->path.z + pathLen - 3, "lua", 3)) && !isValidScript(buf, len)) {
        return invalidOperationMsg(tscGetErrorMsgPayload(pCmd), msg4);
      }

      //TODO CHECK CODE
      if (len + sizeof(SCreateFuncMsg) > pSql->cmd.allocSize) {
        ret = tscAllocPayload(&pSql->cmd, len + sizeof(SCreateFuncMsg));
        if (ret) {
          tfree(buf);
          return ret;
        }
      }

      SCreateFuncMsg *pMsg = (SCreateFuncMsg *)pSql->cmd.payload;

      strcpy(pMsg->name, createInfo->name.z);
      strcpy(pMsg->path, createInfo->path.z);

      pMsg->funcType = htonl(createInfo->type);
      pMsg->bufSize = htonl(createInfo->bufSize);

      pMsg->outputType = createInfo->output.type;
      pMsg->outputLen = htons(createInfo->output.bytes);

      pMsg->codeLen = htonl(len);
      memcpy(pMsg->code, buf, len);
      tfree(buf);

      break;
    }
    case TSDB_SQL_DROP_FUNCTION: {
      SStrToken* t0 = taosArrayGet(pInfo->pMiscInfo->a, 0);

      SDropFuncMsg *pMsg = (SDropFuncMsg *)pSql->cmd.payload;

      t0->z[t0->n] = 0;

      strdequote(t0->z);

      if (strlen(t0->z) >= TSDB_FUNC_NAME_LEN) {
        return invalidOperationMsg(tscGetErrorMsgPayload(pCmd), msg1);
      }

      strcpy(pMsg->name, t0->z);

      break;
    }
    default:
      return TSDB_CODE_TSC_APP_ERROR;
  }

  return TSDB_CODE_SUCCESS;
}

int32_t tscValidateSqlInfo(SSqlObj* pSql, struct SSqlInfo* pInfo) {
  if (pInfo == NULL || pSql == NULL) {
    return TSDB_CODE_TSC_APP_ERROR;
  }

  SSqlCmd* pCmd = &pSql->cmd;
  SSqlRes* pRes = &pSql->res;

  int32_t code = TSDB_CODE_SUCCESS;
  if (!pInfo->valid || terrno == TSDB_CODE_TSC_SQL_SYNTAX_ERROR) {
    terrno = TSDB_CODE_SUCCESS;  // clear the error number
    return tscSQLSyntaxErrMsg(tscGetErrorMsgPayload(pCmd), NULL, pInfo->msg);
  }

  SQueryInfo* pQueryInfo = tscGetQueryInfoS(pCmd);
  if (pQueryInfo == NULL) {
    pRes->code = terrno;
    return pRes->code;
  }

  STableMetaInfo* pTableMetaInfo = (pQueryInfo->numOfTables == 0)? tscAddEmptyMetaInfo(pQueryInfo) : pQueryInfo->pTableMetaInfo[0];
  if (pTableMetaInfo == NULL) {
    pRes->code = TSDB_CODE_TSC_OUT_OF_MEMORY;
    return pRes->code;
  }

  pCmd->command = pInfo->type;

  switch (pInfo->type) {
    case TSDB_SQL_DROP_TABLE:
    case TSDB_SQL_DROP_USER:
    case TSDB_SQL_DROP_ACCT:
    case TSDB_SQL_DROP_DNODE:
    case TSDB_SQL_DROP_DB: {
      const char* msg2 = "invalid name";
      const char* msg3 = "param name too long";

      SStrToken* pzName = taosArrayGet(pInfo->pMiscInfo->a, 0);
      if ((pInfo->type != TSDB_SQL_DROP_DNODE) && (tscValidateName(pzName) != TSDB_CODE_SUCCESS)) {
        return invalidOperationMsg(tscGetErrorMsgPayload(pCmd), msg2);
      }

      if (pInfo->type == TSDB_SQL_DROP_DB) {
        assert(taosArrayGetSize(pInfo->pMiscInfo->a) == 1);
        code = tNameSetDbName(&pTableMetaInfo->name, getAccountId(pSql), pzName);
        if (code != TSDB_CODE_SUCCESS) {
          return invalidOperationMsg(tscGetErrorMsgPayload(pCmd), msg2);
        }

      } else if (pInfo->type == TSDB_SQL_DROP_TABLE) {
        assert(taosArrayGetSize(pInfo->pMiscInfo->a) == 1);

        code = tscSetTableFullName(&pTableMetaInfo->name, pzName, pSql);
        if(code != TSDB_CODE_SUCCESS) {
          return code; 
        }
      } else if (pInfo->type == TSDB_SQL_DROP_DNODE) {
        if (pzName->type == TK_STRING) {
          pzName->n = strdequote(pzName->z);
        }
        strncpy(pCmd->payload, pzName->z, pzName->n);
      } else {  // drop user/account
        if (pzName->n >= TSDB_USER_LEN) {
          return invalidOperationMsg(tscGetErrorMsgPayload(pCmd), msg3);
        }

        strncpy(pCmd->payload, pzName->z, pzName->n);
      }

      break;
    }

    case TSDB_SQL_USE_DB: {
      const char* msg = "invalid db name";
      SStrToken* pToken = taosArrayGet(pInfo->pMiscInfo->a, 0);

      if (tscValidateName(pToken) != TSDB_CODE_SUCCESS) {
        return invalidOperationMsg(tscGetErrorMsgPayload(pCmd), msg);
      }

      int32_t ret = tNameSetDbName(&pTableMetaInfo->name, getAccountId(pSql), pToken);
      if (ret != TSDB_CODE_SUCCESS) {
        return invalidOperationMsg(tscGetErrorMsgPayload(pCmd), msg);
      }

      break;
    }

    case TSDB_SQL_RESET_CACHE: {
      return TSDB_CODE_SUCCESS;
    }

    case TSDB_SQL_SHOW: {
      if (setShowInfo(pSql, pInfo) != TSDB_CODE_SUCCESS) {
        return TSDB_CODE_TSC_INVALID_OPERATION;
      }

      break;
    }

    case TSDB_SQL_CREATE_FUNCTION:
    case TSDB_SQL_DROP_FUNCTION:  {
      code = handleUserDefinedFunc(pSql, pInfo);
      if (code != TSDB_CODE_SUCCESS) {
        return code;
      }

      break;
    }

    case TSDB_SQL_ALTER_DB:
    case TSDB_SQL_CREATE_DB: {
      const char* msg1 = "invalid db name";
      const char* msg2 = "name too long";

      SCreateDbInfo* pCreateDB = &(pInfo->pMiscInfo->dbOpt);
      if (pCreateDB->dbname.n >= TSDB_DB_NAME_LEN) {
        return invalidOperationMsg(tscGetErrorMsgPayload(pCmd), msg2);
      }

      char buf[TSDB_DB_NAME_LEN] = {0};
      SStrToken token = taosTokenDup(&pCreateDB->dbname, buf, tListLen(buf));

      if (tscValidateName(&token) != TSDB_CODE_SUCCESS) {
        return invalidOperationMsg(tscGetErrorMsgPayload(pCmd), msg1);
      }

      int32_t ret = tNameSetDbName(&pTableMetaInfo->name, getAccountId(pSql), &token);
      if (ret != TSDB_CODE_SUCCESS) {
        return invalidOperationMsg(tscGetErrorMsgPayload(pCmd), msg2);
      }

      if (parseCreateDBOptions(pCmd, pCreateDB) != TSDB_CODE_SUCCESS) {
        return TSDB_CODE_TSC_INVALID_OPERATION;
      }

      break;
    }

    case TSDB_SQL_CREATE_DNODE: {
      const char* msg = "invalid host name (ip address)";

      if (taosArrayGetSize(pInfo->pMiscInfo->a) > 1) {
        return invalidOperationMsg(tscGetErrorMsgPayload(pCmd), msg);
      }

      SStrToken* id = taosArrayGet(pInfo->pMiscInfo->a, 0);
      if (id->type == TK_STRING) {
        id->n = strdequote(id->z);
      }
      break;
    }

    case TSDB_SQL_CREATE_ACCT:
    case TSDB_SQL_ALTER_ACCT: {
      const char* msg1 = "invalid state option, available options[no, r, w, all]";
      const char* msg2 = "invalid user/account name";
      const char* msg3 = "name too long";

      SStrToken* pName = &pInfo->pMiscInfo->user.user;
      SStrToken* pPwd = &pInfo->pMiscInfo->user.passwd;

      if (handlePassword(pCmd, pPwd) != TSDB_CODE_SUCCESS) {
        return TSDB_CODE_TSC_INVALID_OPERATION;
      }

      if (pName->n >= TSDB_USER_LEN) {
        return invalidOperationMsg(tscGetErrorMsgPayload(pCmd), msg3);
      }

      if (tscValidateName(pName) != TSDB_CODE_SUCCESS) {
        return invalidOperationMsg(tscGetErrorMsgPayload(pCmd), msg2);
      }

      SCreateAcctInfo* pAcctOpt = &pInfo->pMiscInfo->acctOpt;
      if (pAcctOpt->stat.n > 0) {
        if (pAcctOpt->stat.z[0] == 'r' && pAcctOpt->stat.n == 1) {
        } else if (pAcctOpt->stat.z[0] == 'w' && pAcctOpt->stat.n == 1) {
        } else if (strncmp(pAcctOpt->stat.z, "all", 3) == 0 && pAcctOpt->stat.n == 3) {
        } else if (strncmp(pAcctOpt->stat.z, "no", 2) == 0 && pAcctOpt->stat.n == 2) {
        } else {
          return invalidOperationMsg(tscGetErrorMsgPayload(pCmd), msg1);
        }
      }

      break;
    }

    case TSDB_SQL_DESCRIBE_TABLE: {
      const char* msg1 = "invalid table name";

      SStrToken* pToken = taosArrayGet(pInfo->pMiscInfo->a, 0);
      if (tscValidateName(pToken) != TSDB_CODE_SUCCESS) {
        return invalidOperationMsg(tscGetErrorMsgPayload(pCmd), msg1);
      }
      // additional msg has been attached already
      code = tscSetTableFullName(&pTableMetaInfo->name, pToken, pSql);
      if (code != TSDB_CODE_SUCCESS) {
        return code;
      }

      return tscGetTableMeta(pSql, pTableMetaInfo);
    }
    case TSDB_SQL_SHOW_CREATE_STABLE:
    case TSDB_SQL_SHOW_CREATE_TABLE: {
      const char* msg1 = "invalid table name";

      SStrToken* pToken = taosArrayGet(pInfo->pMiscInfo->a, 0);
      if (tscValidateName(pToken) != TSDB_CODE_SUCCESS) {
        return invalidOperationMsg(tscGetErrorMsgPayload(pCmd), msg1);
      }

      code = tscSetTableFullName(&pTableMetaInfo->name, pToken, pSql);
      if (code != TSDB_CODE_SUCCESS) {
        return code;
      }

      return tscGetTableMeta(pSql, pTableMetaInfo);
    }
    case TSDB_SQL_SHOW_CREATE_DATABASE: {
      const char* msg1 = "invalid database name";

      SStrToken* pToken = taosArrayGet(pInfo->pMiscInfo->a, 0);
      if (tscValidateName(pToken) != TSDB_CODE_SUCCESS) {
        return invalidOperationMsg(tscGetErrorMsgPayload(pCmd), msg1);
      }

      if (pToken->n > TSDB_DB_NAME_LEN) {
        return invalidOperationMsg(tscGetErrorMsgPayload(pCmd), msg1);
      }
      return tNameSetDbName(&pTableMetaInfo->name, getAccountId(pSql), pToken);
    }
    case TSDB_SQL_CFG_DNODE: {
      const char* msg2 = "invalid configure options or values, such as resetlog / debugFlag 135 / balance 'vnode:2-dnode:2' / monitor 1 ";
      const char* msg3 = "invalid dnode ep";

      /* validate the ip address */
      SMiscInfo* pMiscInfo = pInfo->pMiscInfo;

      /* validate the parameter names and options */
      if (validateDNodeConfig(pMiscInfo) != TSDB_CODE_SUCCESS) {
        return invalidOperationMsg(tscGetErrorMsgPayload(pCmd), msg2);
      }

      char* pMsg = pCmd->payload;

      SCfgDnodeMsg* pCfg = (SCfgDnodeMsg*)pMsg;

      SStrToken* t0 = taosArrayGet(pMiscInfo->a, 0);
      SStrToken* t1 = taosArrayGet(pMiscInfo->a, 1);

      t0->n = strdequote(t0->z);
      strncpy(pCfg->ep, t0->z, t0->n);

      if (validateEp(pCfg->ep) != TSDB_CODE_SUCCESS) {
        return invalidOperationMsg(tscGetErrorMsgPayload(pCmd), msg3);
      }

      strncpy(pCfg->config, t1->z, t1->n);

      if (taosArrayGetSize(pMiscInfo->a) == 3) {
        SStrToken* t2 = taosArrayGet(pMiscInfo->a, 2);

        pCfg->config[t1->n] = ' ';  // add sep
        strncpy(&pCfg->config[t1->n + 1], t2->z, t2->n);
      }

      break;
    }

    case TSDB_SQL_CREATE_USER:
    case TSDB_SQL_ALTER_USER: {
      const char* msg2 = "invalid user/account name";
      const char* msg3 = "name too long";
      const char* msg5 = "invalid user rights";
      const char* msg7 = "not support options";

      pCmd->command = pInfo->type;

      SUserInfo* pUser = &pInfo->pMiscInfo->user;
      SStrToken* pName = &pUser->user;
      SStrToken* pPwd = &pUser->passwd;

      if (pName->n >= TSDB_USER_LEN) {
        return invalidOperationMsg(tscGetErrorMsgPayload(pCmd), msg3);
      }

      if (tscValidateName(pName) != TSDB_CODE_SUCCESS) {
        return invalidOperationMsg(tscGetErrorMsgPayload(pCmd), msg2);
      }

      if (pCmd->command == TSDB_SQL_CREATE_USER) {
        if (handlePassword(pCmd, pPwd) != TSDB_CODE_SUCCESS) {
          return TSDB_CODE_TSC_INVALID_OPERATION;
        }
      } else {
        if (pUser->type == TSDB_ALTER_USER_PASSWD) {
          if (handlePassword(pCmd, pPwd) != TSDB_CODE_SUCCESS) {
            return TSDB_CODE_TSC_INVALID_OPERATION;
          }
        } else if (pUser->type == TSDB_ALTER_USER_PRIVILEGES) {
          assert(pPwd->type == TSDB_DATA_TYPE_NULL);

          SStrToken* pPrivilege = &pUser->privilege;

          if (strncasecmp(pPrivilege->z, "super", 5) == 0 && pPrivilege->n == 5) {
            pCmd->count = 1;
          } else if (strncasecmp(pPrivilege->z, "read", 4) == 0 && pPrivilege->n == 4) {
            pCmd->count = 2;
          } else if (strncasecmp(pPrivilege->z, "write", 5) == 0 && pPrivilege->n == 5) {
            pCmd->count = 3;
          } else {
            return invalidOperationMsg(tscGetErrorMsgPayload(pCmd), msg5);
          }
        } else {
          return invalidOperationMsg(tscGetErrorMsgPayload(pCmd), msg7);
        }
      }

      break;
    }

    case TSDB_SQL_CFG_LOCAL: {
      SMiscInfo  *pMiscInfo = pInfo->pMiscInfo;
      const char *msg = "invalid configure options or values";

      // validate the parameter names and options
      if (validateLocalConfig(pMiscInfo) != TSDB_CODE_SUCCESS) {
        return invalidOperationMsg(tscGetErrorMsgPayload(pCmd), msg);
      }

      int32_t numOfToken = (int32_t) taosArrayGetSize(pMiscInfo->a);
      assert(numOfToken >= 1 && numOfToken <= 2);

      SStrToken* t = taosArrayGet(pMiscInfo->a, 0);
      strncpy(pCmd->payload, t->z, t->n);
      if (numOfToken == 2) {
        SStrToken* t1 = taosArrayGet(pMiscInfo->a, 1);
        pCmd->payload[t->n] = ' ';  // add sep
        strncpy(&pCmd->payload[t->n + 1], t1->z, t1->n);
      }
      return TSDB_CODE_SUCCESS;
    }

    case TSDB_SQL_CREATE_TABLE: {
      SCreateTableSql* pCreateTable = pInfo->pCreateTableInfo;

      if (pCreateTable->type == TSQL_CREATE_TABLE || pCreateTable->type == TSQL_CREATE_STABLE) {
        if ((code = doCheckForCreateTable(pSql, 0, pInfo)) != TSDB_CODE_SUCCESS) {
          return code;
        }

      } else if (pCreateTable->type == TSQL_CREATE_TABLE_FROM_STABLE) {
        assert(pCmd->numOfCols == 0);
        if ((code = doCheckForCreateFromStable(pSql, pInfo)) != TSDB_CODE_SUCCESS) {
          return code;
        }

      } else if (pCreateTable->type == TSQL_CREATE_STREAM) {
        if ((code = doCheckForStream(pSql, pInfo)) != TSDB_CODE_SUCCESS) {
          return code;
        }
      }

      break;
    }

    case TSDB_SQL_SELECT: {
      code = loadAllTableMeta(pSql, pInfo);
      if (code != TSDB_CODE_SUCCESS) {
        return code;
      }

      pQueryInfo = tscGetQueryInfo(pCmd);

      size_t size = taosArrayGetSize(pInfo->list);
      for (int32_t i = 0; i < size; ++i) {
        SSqlNode* pSqlNode = taosArrayGetP(pInfo->list, i);

        tscTrace("0x%"PRIx64" start to parse the %dth subclause, total:%"PRIzu, pSql->self, i, size);

//        normalizeSqlNode(pSqlNode); // normalize the column name in each function
        if ((code = validateSqlNode(pSql, pSqlNode, pQueryInfo)) != TSDB_CODE_SUCCESS) {
          return code;
        }

        tscPrintSelNodeList(pSql, i);

        if ((i + 1) < size && pQueryInfo->sibling == NULL) {
          if ((code = tscAddQueryInfo(pCmd)) != TSDB_CODE_SUCCESS) {
            return code;
          }

          SArray *pUdfInfo = NULL;
          if (pQueryInfo->pUdfInfo) {
            pUdfInfo = taosArrayDup(pQueryInfo->pUdfInfo);
          }

          pQueryInfo = pCmd->active;
          pQueryInfo->pUdfInfo = pUdfInfo;
          pQueryInfo->udfCopy = true;

        }
      }

      if ((code = normalizeVarDataTypeLength(pCmd)) != TSDB_CODE_SUCCESS) {
        return code;
      }

      // set the command/global limit parameters from the first subclause to the sqlcmd object
      pCmd->active = pCmd->pQueryInfo;
      pCmd->command = pCmd->pQueryInfo->command;

      STableMetaInfo* pTableMetaInfo1 = tscGetMetaInfo(pCmd->active, 0);
      if (pTableMetaInfo1->pTableMeta != NULL) {
        pSql->res.precision = tscGetTableInfo(pTableMetaInfo1->pTableMeta).precision;
      }

      return TSDB_CODE_SUCCESS;  // do not build query message here
    }

    case TSDB_SQL_ALTER_TABLE: {
      if ((code = setAlterTableInfo(pSql, pInfo)) != TSDB_CODE_SUCCESS) {
        return code;
      }

      break;
    }

    case TSDB_SQL_KILL_QUERY:
    case TSDB_SQL_KILL_STREAM:
    case TSDB_SQL_KILL_CONNECTION: {
      if ((code = setKillInfo(pSql, pInfo, pInfo->type)) != TSDB_CODE_SUCCESS) {
        return code;
      }
      break;
    }

    case TSDB_SQL_SYNC_DB_REPLICA: {
      const char* msg1 = "invalid db name";
      SStrToken* pzName = taosArrayGet(pInfo->pMiscInfo->a, 0);

      assert(taosArrayGetSize(pInfo->pMiscInfo->a) == 1);
      code = tNameSetDbName(&pTableMetaInfo->name, getAccountId(pSql), pzName);
      if (code != TSDB_CODE_SUCCESS) {
        return invalidOperationMsg(tscGetErrorMsgPayload(pCmd), msg1);
      }
      break;
    }
    case TSDB_SQL_COMPACT_VNODE:{
      const char* msg = "invalid compact";
      if (setCompactVnodeInfo(pSql, pInfo) != TSDB_CODE_SUCCESS) {
        return invalidOperationMsg(tscGetErrorMsgPayload(pCmd), msg);
      }
      break;
    }
    default:
      return invalidOperationMsg(tscGetErrorMsgPayload(pCmd), "not support sql expression");
  }

  if (tscBuildMsg[pCmd->command] != NULL) {
    return tscBuildMsg[pCmd->command](pSql, pInfo);
  } else {
    return invalidOperationMsg(tscGetErrorMsgPayload(pCmd), "not support sql expression");
  }
}

/*
 * if the top/bottom exists, only tags columns, tbname column, and primary timestamp column
 * are available.
 */
static bool isTopBottomQuery(SQueryInfo* pQueryInfo) {
  size_t size = tscNumOfExprs(pQueryInfo);
  
  for (int32_t i = 0; i < size; ++i) {
    int32_t functionId = tscExprGet(pQueryInfo, i)->base.functionId;

    if (functionId == TSDB_FUNC_TOP || functionId == TSDB_FUNC_BOTTOM) {
      return true;
    }
  }

  return false;
}

// need to add timestamp column in result set, if it is a time window query
static int32_t addPrimaryTsColumnForTimeWindowQuery(SQueryInfo* pQueryInfo, SSqlCmd* pCmd) {
  uint64_t uid = tscExprGet(pQueryInfo, 0)->base.uid;

  int32_t  tableIndex = COLUMN_INDEX_INITIAL_VAL;
  for (int32_t i = 0; i < pQueryInfo->numOfTables; ++i) {
    STableMetaInfo* pTableMetaInfo = tscGetMetaInfo(pQueryInfo, i);
    if (pTableMetaInfo->pTableMeta->id.uid == uid) {
      tableIndex = i;
      break;
    }
  }

  if (tableIndex == COLUMN_INDEX_INITIAL_VAL) {
    return TSDB_CODE_TSC_INVALID_OPERATION;
  }

  SSchema s = {.bytes = TSDB_KEYSIZE, .type = TSDB_DATA_TYPE_TIMESTAMP, .colId = PRIMARYKEY_TIMESTAMP_COL_INDEX};
  tstrncpy(s.name, aAggs[TSDB_FUNC_TS].name, sizeof(s.name));

  SColumnIndex index = {tableIndex, PRIMARYKEY_TIMESTAMP_COL_INDEX};
  tscAddFuncInSelectClause(pQueryInfo, 0, TSDB_FUNC_TS, &index, &s, TSDB_COL_NORMAL, getNewResColId(pCmd));
  return TSDB_CODE_SUCCESS;
}

static int32_t checkInvalidExprForTimeWindow(SSqlCmd* pCmd, SQueryInfo* pQueryInfo) {
  const char* msg1 = "invalid query expression";
  const char* msg2 = "top/bottom query does not support order by value in time window query";

  // for top/bottom + interval query, we do not add additional timestamp column in the front
  if (isTopBottomQuery(pQueryInfo)) {

    // invalid sql:
    // top(col, k) from table_name [interval(1d)|session(ts, 1d)] order by k asc
    // order by normal column is not supported
    int32_t colId = pQueryInfo->order.orderColId;
    if (isTimeWindowQuery(pQueryInfo) && colId != PRIMARYKEY_TIMESTAMP_COL_INDEX) {
      return invalidOperationMsg(tscGetErrorMsgPayload(pCmd), msg2);
    }

    return TSDB_CODE_SUCCESS;
  }

  /*
   * invalid sql:
   * select count(tbname)/count(tag1)/count(tag2) from super_table_name [interval(1d)|session(ts, 1d)];
   */
  size_t size = tscNumOfExprs(pQueryInfo);
  for (int32_t i = 0; i < size; ++i) {
    SExprInfo* pExpr = tscExprGet(pQueryInfo, i);
    if (pExpr->base.functionId == TSDB_FUNC_COUNT && TSDB_COL_IS_TAG(pExpr->base.colInfo.flag)) {
      return invalidOperationMsg(tscGetErrorMsgPayload(pCmd), msg1);
    }
  }

  /*
   * invalid sql:
   * select tbname, tags_fields from super_table_name [interval(1s)|session(ts,1s)]
   */
  if (tscQueryTags(pQueryInfo) && isTimeWindowQuery(pQueryInfo)) {
    return invalidOperationMsg(tscGetErrorMsgPayload(pCmd), msg1);
  }

  return addPrimaryTsColumnForTimeWindowQuery(pQueryInfo, pCmd);
}

int32_t validateIntervalNode(SSqlObj* pSql, SQueryInfo* pQueryInfo, SSqlNode* pSqlNode) {
  const char* msg1 = "sliding cannot be used without interval";
  const char* msg2 = "interval cannot be less than 1 us";
  const char* msg3 = "interval value is too small";

  SSqlCmd* pCmd = &pSql->cmd;

  STableMetaInfo* pTableMetaInfo = tscGetMetaInfo(pQueryInfo, 0);
  STableComInfo tinfo = tscGetTableInfo(pTableMetaInfo->pTableMeta);
  
  if (!TPARSER_HAS_TOKEN(pSqlNode->interval.interval)) {
    if (TPARSER_HAS_TOKEN(pSqlNode->sliding)) {
      return invalidOperationMsg(tscGetErrorMsgPayload(pCmd), msg1);
    }

    return TSDB_CODE_SUCCESS;
  }

  // orderby column not set yet, set it to be the primary timestamp column
  if (pQueryInfo->order.orderColId == INT32_MIN) {
    pQueryInfo->order.orderColId = PRIMARYKEY_TIMESTAMP_COL_INDEX;
  }

  // interval is not null
  SStrToken *t = &pSqlNode->interval.interval;
  if (parseNatualDuration(t->z, t->n, &pQueryInfo->interval.interval,
                          &pQueryInfo->interval.intervalUnit, tinfo.precision) != TSDB_CODE_SUCCESS) {
    return TSDB_CODE_TSC_INVALID_OPERATION;
  }

  if (pQueryInfo->interval.interval <= 0) {
    return invalidOperationMsg(tscGetErrorMsgPayload(pCmd), msg3);
  }

  if (pQueryInfo->interval.intervalUnit != 'n' && pQueryInfo->interval.intervalUnit != 'y') {

    // interval cannot be less than 10 milliseconds
    if (convertTimePrecision(pQueryInfo->interval.interval, tinfo.precision, TSDB_TIME_PRECISION_MICRO) < tsMinIntervalTime) {
      return invalidOperationMsg(tscGetErrorMsgPayload(pCmd), msg2);
    }
  }

  if (parseIntervalOffset(pCmd, pQueryInfo, &pSqlNode->interval.offset) != TSDB_CODE_SUCCESS) {
    return TSDB_CODE_TSC_INVALID_OPERATION;
  }

  if (parseSlidingClause(pCmd, pQueryInfo, &pSqlNode->sliding) != TSDB_CODE_SUCCESS) {
    return TSDB_CODE_TSC_INVALID_OPERATION;
  }

  // The following part is used to check for the invalid query expression.
  return checkInvalidExprForTimeWindow(pCmd, pQueryInfo);
}
static int32_t validateStateWindowNode(SSqlCmd* pCmd, SQueryInfo* pQueryInfo, SSqlNode* pSqlNode, bool isStable) {

  const char* msg1 = "invalid column name";
  const char* msg2 = "invalid column type";
  const char* msg3 = "not support state_window with group by ";
  const char* msg4 = "function not support for super table query";
  const char* msg5 = "not support state_window on tag column";

  SStrToken *col = &(pSqlNode->windowstateVal.col) ;
  if (col->z == NULL || col->n <= 0) {
    return TSDB_CODE_SUCCESS;
  }

  if (pQueryInfo->colList == NULL) {
    pQueryInfo->colList = taosArrayInit(4, POINTER_BYTES);
  }
  if (pQueryInfo->groupbyExpr.numOfGroupCols > 0) {
    return invalidOperationMsg(tscGetErrorMsgPayload(pCmd), msg3);
  }
  pQueryInfo->groupbyExpr.numOfGroupCols = 1;

  //TODO(dengyihao): check tag column
  if (isStable) {
    return invalidOperationMsg(tscGetErrorMsgPayload(pCmd), msg4);
  }

  SColumnIndex index = COLUMN_INDEX_INITIALIZER;
  if (getColumnIndexByName(col, pQueryInfo, &index, tscGetErrorMsgPayload(pCmd)) !=  TSDB_CODE_SUCCESS) {
    return invalidOperationMsg(tscGetErrorMsgPayload(pCmd), msg1);
  }

  STableMetaInfo *pTableMetaInfo = tscGetMetaInfo(pQueryInfo, index.tableIndex);
  STableMeta* pTableMeta = pTableMetaInfo->pTableMeta;
  int32_t numOfCols = tscGetNumOfColumns(pTableMeta);
  if (index.columnIndex == TSDB_TBNAME_COLUMN_INDEX) {
    return invalidOperationMsg(tscGetErrorMsgPayload(pCmd), msg3);
  } else if (index.columnIndex >= numOfCols) {
    return invalidOperationMsg(tscGetErrorMsgPayload(pCmd), msg5);
  }

  SGroupbyExpr* pGroupExpr = &pQueryInfo->groupbyExpr;
  if (pGroupExpr->columnInfo == NULL) {
    pGroupExpr->columnInfo = taosArrayInit(4, sizeof(SColIndex));
  }

  SSchema* pSchema = tscGetTableColumnSchema(pTableMeta, index.columnIndex);
  if (pSchema->type == TSDB_DATA_TYPE_TIMESTAMP || pSchema->type == TSDB_DATA_TYPE_FLOAT
      || pSchema->type == TSDB_DATA_TYPE_DOUBLE || pSchema->type == TSDB_DATA_TYPE_NCHAR
      || pSchema->type == TSDB_DATA_TYPE_BINARY) {
    return invalidOperationMsg(tscGetErrorMsgPayload(pCmd), msg2);
  }

  tscColumnListInsert(pQueryInfo->colList, index.columnIndex, pTableMeta->id.uid, pSchema);
  SColIndex colIndex = { .colIndex = index.columnIndex, .flag = TSDB_COL_NORMAL, .colId = pSchema->colId };
  taosArrayPush(pGroupExpr->columnInfo, &colIndex);
  pQueryInfo->groupbyExpr.orderType = TSDB_ORDER_ASC;
  pQueryInfo->stateWindow = true;
  return TSDB_CODE_SUCCESS;
}

int32_t validateSessionNode(SSqlCmd* pCmd, SQueryInfo* pQueryInfo, SSqlNode * pSqlNode) {
  const char* msg1 = "gap should be fixed time window";
  const char* msg2 = "only one type time window allowed";
  const char* msg3 = "invalid column name";
  const char* msg4 = "invalid time window";

  STableMetaInfo* pTableMetaInfo = tscGetMetaInfo(pQueryInfo, 0);
  STableComInfo tinfo = tscGetTableInfo(pTableMetaInfo->pTableMeta);
  // no session window
  if (!TPARSER_HAS_TOKEN(pSqlNode->sessionVal.gap)) {
    return TSDB_CODE_SUCCESS;
  }

  SStrToken* col = &pSqlNode->sessionVal.col;
  SStrToken* gap = &pSqlNode->sessionVal.gap;

  char timeUnit = 0;
  if (parseNatualDuration(gap->z, gap->n, &pQueryInfo->sessionWindow.gap, &timeUnit, tinfo.precision) != TSDB_CODE_SUCCESS) {
    return invalidOperationMsg(tscGetErrorMsgPayload(pCmd), msg4);
  }

  if (timeUnit == 'y' || timeUnit == 'n') {
    return invalidOperationMsg(tscGetErrorMsgPayload(pCmd), msg1);
  }

  if (pQueryInfo->sessionWindow.gap != 0 && pQueryInfo->interval.interval != 0) {
    return invalidOperationMsg(tscGetErrorMsgPayload(pCmd), msg2);
  }
  if (pQueryInfo->sessionWindow.gap == 0) {
    return invalidOperationMsg(tscGetErrorMsgPayload(pCmd), msg4);
  }

  SColumnIndex index = COLUMN_INDEX_INITIALIZER;
  if (getColumnIndexByName(col, pQueryInfo, &index, tscGetErrorMsgPayload(pCmd)) != TSDB_CODE_SUCCESS) {
    return invalidOperationMsg(tscGetErrorMsgPayload(pCmd), msg3);
  }
  if (index.columnIndex != PRIMARYKEY_TIMESTAMP_COL_INDEX) {
    return invalidOperationMsg(tscGetErrorMsgPayload(pCmd), msg3);
  }

  pQueryInfo->sessionWindow.primaryColId = PRIMARYKEY_TIMESTAMP_COL_INDEX;

  // The following part is used to check for the invalid query expression.
  return checkInvalidExprForTimeWindow(pCmd, pQueryInfo);
}

int32_t parseIntervalOffset(SSqlCmd* pCmd, SQueryInfo* pQueryInfo, SStrToken* offsetToken) {
  const char* msg1 = "interval offset cannot be negative";
  const char* msg2 = "interval offset should be shorter than interval";
  const char* msg3 = "cannot use 'year' as offset when interval is 'month'";

  STableMetaInfo* pTableMetaInfo = tscGetMetaInfo(pQueryInfo, 0);
  STableComInfo tinfo = tscGetTableInfo(pTableMetaInfo->pTableMeta);

  SStrToken* t = offsetToken;
  if (t->n == 0) {
    pQueryInfo->interval.offsetUnit = pQueryInfo->interval.intervalUnit;
    pQueryInfo->interval.offset = 0;
    return TSDB_CODE_SUCCESS;
  }

  if (parseNatualDuration(t->z, t->n, &pQueryInfo->interval.offset,
                          &pQueryInfo->interval.offsetUnit, tinfo.precision) != TSDB_CODE_SUCCESS) {
    return TSDB_CODE_TSC_INVALID_OPERATION;
  }

  if (pQueryInfo->interval.offset < 0) {
    return invalidOperationMsg(tscGetErrorMsgPayload(pCmd), msg1);
  }

  if (pQueryInfo->interval.offsetUnit != 'n' && pQueryInfo->interval.offsetUnit != 'y') {
    if (pQueryInfo->interval.intervalUnit != 'n' && pQueryInfo->interval.intervalUnit != 'y') {
      if (pQueryInfo->interval.offset >= pQueryInfo->interval.interval) {
        return invalidOperationMsg(tscGetErrorMsgPayload(pCmd), msg2);
      }
    }
  } else if (pQueryInfo->interval.offsetUnit == pQueryInfo->interval.intervalUnit) {
    if (pQueryInfo->interval.offset >= pQueryInfo->interval.interval) {
      return invalidOperationMsg(tscGetErrorMsgPayload(pCmd), msg2);
    }
  } else if (pQueryInfo->interval.intervalUnit == 'n' && pQueryInfo->interval.offsetUnit == 'y') {
      return invalidOperationMsg(tscGetErrorMsgPayload(pCmd), msg3);
  } else if (pQueryInfo->interval.intervalUnit == 'y' && pQueryInfo->interval.offsetUnit == 'n') {
    if (pQueryInfo->interval.interval * 12 <= pQueryInfo->interval.offset) {
      return invalidOperationMsg(tscGetErrorMsgPayload(pCmd), msg2);
    }
  } else {
    // TODO: offset should be shorter than interval, but how to check
    // conflicts like 30days offset and 1 month interval
  }

  return TSDB_CODE_SUCCESS;
}

int32_t parseSlidingClause(SSqlCmd* pCmd, SQueryInfo* pQueryInfo, SStrToken* pSliding) {
  const char* msg0 = "sliding value too small";
  const char* msg1 = "sliding value no larger than the interval value";
  const char* msg2 = "sliding value can not less than 1% of interval value";
  const char* msg3 = "does not support sliding when interval is natural month/year";

  const static int32_t INTERVAL_SLIDING_FACTOR = 100;

  STableMetaInfo* pTableMetaInfo = tscGetMetaInfo(pQueryInfo, 0);
  STableComInfo tinfo = tscGetTableInfo(pTableMetaInfo->pTableMeta);

  SInterval* pInterval = &pQueryInfo->interval;
  if (pSliding->n == 0) {
    pInterval->slidingUnit = pInterval->intervalUnit;
    pInterval->sliding     = pInterval->interval;
    return TSDB_CODE_SUCCESS;
  }

  if (pInterval->intervalUnit == 'n' || pInterval->intervalUnit == 'y') {
    return invalidOperationMsg(tscGetErrorMsgPayload(pCmd), msg3);
  }

  parseAbsoluteDuration(pSliding->z, pSliding->n, &pInterval->sliding, &pInterval->slidingUnit, tinfo.precision);

  if (pInterval->sliding < convertTimePrecision(tsMinSlidingTime, TSDB_TIME_PRECISION_MILLI, tinfo.precision)) {
    return invalidOperationMsg(tscGetErrorMsgPayload(pCmd), msg0);
  }

  if (pInterval->sliding > pInterval->interval) {
    return invalidOperationMsg(tscGetErrorMsgPayload(pCmd), msg1);
  }

  if ((pInterval->interval != 0) && (pInterval->interval/pInterval->sliding > INTERVAL_SLIDING_FACTOR)) {
    return invalidOperationMsg(tscGetErrorMsgPayload(pCmd), msg2);
  }

  return TSDB_CODE_SUCCESS;
}

int32_t tscSetTableFullName(SName* pName, SStrToken* pTableName, SSqlObj* pSql) {
  const char* msg1 = "name too long";
  const char* msg2 = "acctId too long";
  const char* msg3 = "no acctId";
  const char* msg4 = "db name too long";
  const char* msg5 = "table name too long";

  SSqlCmd* pCmd = &pSql->cmd;
  int32_t  code = TSDB_CODE_SUCCESS;
  int32_t  idx  = getDelimiterIndex(pTableName);
  if (idx != -1) { // db has been specified in sql string so we ignore current db path
    char* acctId = getAccountId(pSql);
    if (acctId == NULL || strlen(acctId) <= 0) {
      return invalidOperationMsg(tscGetErrorMsgPayload(pCmd), msg3);
    }

    code = tNameSetAcctId(pName, acctId);
    if (code != 0) {
      return invalidOperationMsg(tscGetErrorMsgPayload(pCmd), msg2);
    }
    if (idx >= TSDB_DB_NAME_LEN) {
      return invalidOperationMsg(tscGetErrorMsgPayload(pCmd), msg4);
    }

    if (pTableName->n - 1 - idx >= TSDB_TABLE_NAME_LEN) {
      return invalidOperationMsg(tscGetErrorMsgPayload(pCmd), msg5);
    }

    char name[TSDB_TABLE_FNAME_LEN] = {0};
    strncpy(name, pTableName->z, pTableName->n);

    code = tNameFromString(pName, name, T_NAME_DB|T_NAME_TABLE);
    if (code != 0) {
      return invalidOperationMsg(tscGetErrorMsgPayload(pCmd), msg1);
    }
  } else {  // get current DB name first, and then set it into path
    char* t = cloneCurrentDBName(pSql);
    if (strlen(t) == 0) {
      tfree(t);
      return TSDB_CODE_TSC_DB_NOT_SELECTED;
    }

    code = tNameFromString(pName, t, T_NAME_ACCT | T_NAME_DB);
    if (code != 0) {
      tfree(t);
      return TSDB_CODE_TSC_DB_NOT_SELECTED;
    }

    tfree(t);

    if (pTableName->n >= TSDB_TABLE_NAME_LEN) {
      return invalidOperationMsg(tscGetErrorMsgPayload(pCmd), msg1);
    }

    char name[TSDB_TABLE_FNAME_LEN] = {0};
    strncpy(name, pTableName->z, pTableName->n);

    code = tNameFromString(pName, name, T_NAME_TABLE);
    if (code != 0) {
      code = invalidOperationMsg(tscGetErrorMsgPayload(pCmd), msg1);
    }
  }

  return code;
}

static bool validateTableColumnInfo(SArray* pFieldList, SSqlCmd* pCmd) {
  assert(pFieldList != NULL);

  const char* msg = "illegal number of columns";
  const char* msg1 = "first column must be timestamp";
  const char* msg2 = "row length exceeds max length";
  const char* msg3 = "duplicated column names";
  const char* msg4 = "invalid data type";
  const char* msg5 = "invalid binary/nchar column length";
  const char* msg6 = "invalid column name";
  const char* msg7 = "too many columns";

  // number of fields no less than 2
  size_t numOfCols = taosArrayGetSize(pFieldList);
  if (numOfCols <= 1 ) {
    invalidOperationMsg(tscGetErrorMsgPayload(pCmd), msg);
    return false;
  } else if (numOfCols > TSDB_MAX_COLUMNS) {
    invalidOperationMsg(tscGetErrorMsgPayload(pCmd), msg7);
    return false;
  }

  // first column must be timestamp
  TAOS_FIELD* pField = taosArrayGet(pFieldList, 0);
  if (pField->type != TSDB_DATA_TYPE_TIMESTAMP) {
    invalidOperationMsg(tscGetErrorMsgPayload(pCmd), msg1);
    return false;
  }

  int32_t nLen = 0;
  for (int32_t i = 0; i < numOfCols; ++i) {
    pField = taosArrayGet(pFieldList, i);
    if (!isValidDataType(pField->type)) {
      invalidOperationMsg(tscGetErrorMsgPayload(pCmd), msg4);
      return false;
    }

    if (pField->bytes == 0) {
      invalidOperationMsg(tscGetErrorMsgPayload(pCmd), msg5);
      return false;
    }

    if ((pField->type == TSDB_DATA_TYPE_BINARY && (pField->bytes <= 0 || pField->bytes > TSDB_MAX_BINARY_LEN)) ||
        (pField->type == TSDB_DATA_TYPE_NCHAR && (pField->bytes <= 0 || pField->bytes > TSDB_MAX_NCHAR_LEN))) {
      invalidOperationMsg(tscGetErrorMsgPayload(pCmd), msg5);
      return false;
    }

    if (validateColumnName(pField->name) != TSDB_CODE_SUCCESS) {
      invalidOperationMsg(tscGetErrorMsgPayload(pCmd), msg6);
      return false;
    }

    // field name must be unique
    if (has(pFieldList, i + 1, pField->name) == true) {
      invalidOperationMsg(tscGetErrorMsgPayload(pCmd), msg3);
      return false;
    }

    nLen += pField->bytes;
  }

  // max row length must be less than TSDB_MAX_BYTES_PER_ROW
  if (nLen > TSDB_MAX_BYTES_PER_ROW) {
    invalidOperationMsg(tscGetErrorMsgPayload(pCmd), msg2);
    return false;
  }

  return true;
}


static bool validateTagParams(SArray* pTagsList, SArray* pFieldList, SSqlCmd* pCmd) {
  assert(pTagsList != NULL);

  const char* msg1 = "invalid number of tag columns";
  const char* msg2 = "tag length too long";
  const char* msg3 = "duplicated column names";
  //const char* msg4 = "timestamp not allowed in tags";
  const char* msg5 = "invalid data type in tags";
  const char* msg6 = "invalid tag name";
  const char* msg7 = "invalid binary/nchar tag length";

  // number of fields at least 1
  size_t numOfTags = taosArrayGetSize(pTagsList);
  if (numOfTags < 1 || numOfTags > TSDB_MAX_TAGS) {
    invalidOperationMsg(tscGetErrorMsgPayload(pCmd), msg1);
    return false;
  }

  for (int32_t i = 0; i < numOfTags; ++i) {
    TAOS_FIELD* p = taosArrayGet(pTagsList, i);
    if (!isValidDataType(p->type)) {
      invalidOperationMsg(tscGetErrorMsgPayload(pCmd), msg5);
      return false;
    }

    if ((p->type == TSDB_DATA_TYPE_BINARY && p->bytes <= 0) ||
        (p->type == TSDB_DATA_TYPE_NCHAR && p->bytes <= 0)) {
      invalidOperationMsg(tscGetErrorMsgPayload(pCmd), msg7);
      return false;
    }

    if (validateColumnName(p->name) != TSDB_CODE_SUCCESS) {
      invalidOperationMsg(tscGetErrorMsgPayload(pCmd), msg6);
      return false;
    }

    if (has(pTagsList, i + 1, p->name) == true) {
      invalidOperationMsg(tscGetErrorMsgPayload(pCmd), msg3);
      return false;
    }
  }

  int32_t nLen = 0;
  for (int32_t i = 0; i < numOfTags; ++i) {
    TAOS_FIELD* p = taosArrayGet(pTagsList, i);
    if (p->bytes == 0) {
      invalidOperationMsg(tscGetErrorMsgPayload(pCmd), msg7);
      return false;
    }

    nLen += p->bytes;
  }

  // max tag row length must be less than TSDB_MAX_TAGS_LEN
  if (nLen > TSDB_MAX_TAGS_LEN) {
    invalidOperationMsg(tscGetErrorMsgPayload(pCmd), msg2);
    return false;
  }

  // field name must be unique
  for (int32_t i = 0; i < numOfTags; ++i) {
    TAOS_FIELD* p = taosArrayGet(pTagsList, i);

    if (has(pFieldList, 0, p->name) == true) {
      invalidOperationMsg(tscGetErrorMsgPayload(pCmd), msg3);
      return false;
    }
  }

  return true;
}

/*
 * tags name /column name is truncated in sql.y
 */
int32_t validateOneTag(SSqlCmd* pCmd, TAOS_FIELD* pTagField) {
  const char* msg3 = "tag length too long";
  const char* msg4 = "invalid tag name";
  const char* msg5 = "invalid binary/nchar tag length";
  const char* msg6 = "invalid data type in tags";
  const char* msg7 = "too many columns";

  STableMetaInfo* pTableMetaInfo = tscGetTableMetaInfoFromCmd(pCmd,  0);
  STableMeta*     pTableMeta = pTableMetaInfo->pTableMeta;

  int32_t numOfTags = tscGetNumOfTags(pTableMeta);
  int32_t numOfCols = tscGetNumOfColumns(pTableMeta);

  // no more max columns
  if (numOfTags + numOfCols >= TSDB_MAX_COLUMNS) {
    return invalidOperationMsg(tscGetErrorMsgPayload(pCmd), msg7);
  }

  // no more than 6 tags
  if (numOfTags == TSDB_MAX_TAGS) {
    char msg[128] = {0};
    sprintf(msg, "tags no more than %d", TSDB_MAX_TAGS);

    return invalidOperationMsg(tscGetErrorMsgPayload(pCmd), msg);
  }

  // no timestamp allowable
  //if (pTagField->type == TSDB_DATA_TYPE_TIMESTAMP) {
  //  invalidOperationMsg(tscGetErrorMsgPayload(pCmd), msg1);
  //  return false;
  //}

  if ((pTagField->type < TSDB_DATA_TYPE_BOOL) || (pTagField->type > TSDB_DATA_TYPE_UBIGINT)) {
    return invalidOperationMsg(tscGetErrorMsgPayload(pCmd), msg6);
  }

  SSchema* pTagSchema = tscGetTableTagSchema(pTableMetaInfo->pTableMeta);
  int32_t  nLen = 0;

  for (int32_t i = 0; i < numOfTags; ++i) {
    nLen += pTagSchema[i].bytes;
  }

  // length less than TSDB_MAX_TASG_LEN
  if (nLen + pTagField->bytes > TSDB_MAX_TAGS_LEN) {
    return invalidOperationMsg(tscGetErrorMsgPayload(pCmd), msg3);
  }

  // tags name can not be a keyword
  if (validateColumnName(pTagField->name) != TSDB_CODE_SUCCESS) {
    return invalidOperationMsg(tscGetErrorMsgPayload(pCmd), msg4);
  }

  // binary(val), val can not be equalled to or less than 0
  if ((pTagField->type == TSDB_DATA_TYPE_BINARY || pTagField->type == TSDB_DATA_TYPE_NCHAR) && pTagField->bytes <= 0) {
    return invalidOperationMsg(tscGetErrorMsgPayload(pCmd), msg5);
  }

  // field name must be unique
  SSchema* pSchema = tscGetTableSchema(pTableMeta);

  for (int32_t i = 0; i < numOfTags + numOfCols; ++i) {
    if (strncasecmp(pTagField->name, pSchema[i].name, sizeof(pTagField->name) - 1) == 0) {
      return tscErrorMsgWithCode(TSDB_CODE_TSC_DUP_COL_NAMES, tscGetErrorMsgPayload(pCmd), pTagField->name, NULL);
    }
  }

  return TSDB_CODE_SUCCESS;
}

int32_t validateOneColumn(SSqlCmd* pCmd, TAOS_FIELD* pColField) {
  const char* msg1 = "too many columns";
  const char* msg3 = "column length too long";
  const char* msg4 = "invalid data type";
  const char* msg5 = "invalid column name";
  const char* msg6 = "invalid column length";

//  assert(pCmd->numOfClause == 1);
  STableMetaInfo* pTableMetaInfo = tscGetTableMetaInfoFromCmd(pCmd,  0);
  STableMeta*     pTableMeta = pTableMetaInfo->pTableMeta;
  
  int32_t numOfTags = tscGetNumOfTags(pTableMeta);
  int32_t numOfCols = tscGetNumOfColumns(pTableMeta);
  
  // no more max columns
  if (numOfCols >= TSDB_MAX_COLUMNS || numOfTags + numOfCols >= TSDB_MAX_COLUMNS) {
    return invalidOperationMsg(tscGetErrorMsgPayload(pCmd), msg1);
  }

  if (pColField->type < TSDB_DATA_TYPE_BOOL || pColField->type > TSDB_DATA_TYPE_UBIGINT) {
    return invalidOperationMsg(tscGetErrorMsgPayload(pCmd), msg4);
  }

  if (validateColumnName(pColField->name) != TSDB_CODE_SUCCESS) {
    return invalidOperationMsg(tscGetErrorMsgPayload(pCmd), msg5);
  }

  SSchema* pSchema = tscGetTableSchema(pTableMeta);
  int32_t  nLen = 0;

  for (int32_t i = 0; i < numOfCols; ++i) {
    nLen += pSchema[i].bytes;
  }

  if (pColField->bytes <= 0) {
    return invalidOperationMsg(tscGetErrorMsgPayload(pCmd), msg6);
  }

  // length less than TSDB_MAX_BYTES_PER_ROW
  if (nLen + pColField->bytes > TSDB_MAX_BYTES_PER_ROW) {
    return invalidOperationMsg(tscGetErrorMsgPayload(pCmd), msg3);
  }

  // field name must be unique
  for (int32_t i = 0; i < numOfTags + numOfCols; ++i) {
    if (strncasecmp(pColField->name, pSchema[i].name, sizeof(pColField->name) - 1) == 0) {
      return tscErrorMsgWithCode(TSDB_CODE_TSC_DUP_COL_NAMES, tscGetErrorMsgPayload(pCmd), pColField->name, NULL);
    }
  }

  return TSDB_CODE_SUCCESS;
}

/* is contained in pFieldList or not */
static bool has(SArray* pFieldList, int32_t startIdx, const char* name) {
  size_t numOfCols = taosArrayGetSize(pFieldList);
  for (int32_t j = startIdx; j < numOfCols; ++j) {
    TAOS_FIELD* field = taosArrayGet(pFieldList, j);
    if (strncasecmp(name, field->name, sizeof(field->name) - 1) == 0) return true;
  }

  return false;
}

static char* getAccountId(SSqlObj* pSql) { return pSql->pTscObj->acctId; }

static char* cloneCurrentDBName(SSqlObj* pSql) {
  char        *p = NULL;
  HttpContext *pCtx = NULL;

  pthread_mutex_lock(&pSql->pTscObj->mutex);
  STscObj *pTscObj = pSql->pTscObj;
  switch (pTscObj->from) {
  case TAOS_REQ_FROM_HTTP:
    pCtx = pSql->param;
    if (pCtx && pCtx->db[0] != '\0') {
      char db[TSDB_ACCT_ID_LEN + TSDB_DB_NAME_LEN] = {0};
      int32_t len = sprintf(db, "%s%s%s", pTscObj->acctId, TS_PATH_DELIMITER, pCtx->db);
      assert(len <= sizeof(db));

      p = strdup(db);
    }
    break;
  default:
    break;
  }
  if (p == NULL) {
    p = strdup(pSql->pTscObj->db);
  }
  pthread_mutex_unlock(&pSql->pTscObj->mutex);

  return p;
}

/* length limitation, strstr cannot be applied */
static int32_t getDelimiterIndex(SStrToken* pTableName) {
  for (uint32_t i = 0; i < pTableName->n; ++i) {
    if (pTableName->z[i] == TS_PATH_DELIMITER[0]) {
      return i;
    }
  }
  return -1;
}

int32_t setObjFullName(char* fullName, const char* account, SStrToken* pDB, SStrToken* tableName, int32_t* xlen) {
  int32_t totalLen = 0;

  if (account != NULL) {
    int32_t len = (int32_t)strlen(account);
    strcpy(fullName, account);
    fullName[len] = TS_PATH_DELIMITER[0];
    totalLen += (len + 1);
  }

  /* db name is not specified, the tableName dose not include db name */
  if (pDB != NULL) {
    if (pDB->n >= TSDB_ACCT_ID_LEN + TSDB_DB_NAME_LEN || pDB->n == 0) {
      return TSDB_CODE_TSC_INVALID_OPERATION;
    }

    memcpy(&fullName[totalLen], pDB->z, pDB->n);
    totalLen += pDB->n;
  }

  if (tableName != NULL) {
    if (pDB != NULL) {
      fullName[totalLen] = TS_PATH_DELIMITER[0];
      totalLen += 1;

      /* here we only check the table name length limitation */
      if (!tscValidateTableNameLength(tableName->n)) {
        return TSDB_CODE_TSC_INVALID_OPERATION;
      }
    } else {  // pDB == NULL, the db prefix name is specified in tableName
      /* the length limitation includes tablename + dbname + sep */
      if (tableName->n >= TSDB_TABLE_NAME_LEN + TSDB_DB_NAME_LEN) {
        return TSDB_CODE_TSC_INVALID_OPERATION;
      }
    }

    memcpy(&fullName[totalLen], tableName->z, tableName->n);
    totalLen += tableName->n;
  }

  if (xlen != NULL) {
    *xlen = totalLen;
  }

  if (totalLen < TSDB_TABLE_FNAME_LEN) {
    fullName[totalLen] = 0;
  }

  return (totalLen < TSDB_TABLE_FNAME_LEN) ? TSDB_CODE_SUCCESS : TSDB_CODE_TSC_INVALID_OPERATION;
}

void tscInsertPrimaryTsSourceColumn(SQueryInfo* pQueryInfo, uint64_t tableUid) {
  SSchema s = {.type = TSDB_DATA_TYPE_TIMESTAMP, .bytes = TSDB_KEYSIZE, .colId = PRIMARYKEY_TIMESTAMP_COL_INDEX};
  tscColumnListInsert(pQueryInfo->colList, PRIMARYKEY_TIMESTAMP_COL_INDEX, tableUid, &s);
}

static int32_t handleArithmeticExpr(SSqlCmd* pCmd, SQueryInfo* pQueryInfo, int32_t exprIndex, tSqlExprItem* pItem) {
  const char* msg1 = "invalid column name, illegal column type, or columns in arithmetic expression from two tables";
  const char* msg2 = "invalid arithmetic expression in select clause";
  const char* msg3 = "tag columns can not be used in arithmetic expression";
  const char* msg4 = "columns from different table mixed up in arithmetic expression";

  SColumnList columnList = {0};
  int32_t     arithmeticType = NON_ARITHMEIC_EXPR;

  if (validateArithmeticSQLExpr(pCmd, pItem->pNode, pQueryInfo, &columnList, &arithmeticType) != TSDB_CODE_SUCCESS) {
    return invalidOperationMsg(tscGetErrorMsgPayload(pCmd), msg1);
  }

  int32_t tableIndex = columnList.ids[0].tableIndex;
  if (arithmeticType == NORMAL_ARITHMETIC) {
    pQueryInfo->type |= TSDB_QUERY_TYPE_PROJECTION_QUERY;

    // all columns in arithmetic expression must belong to the same table
    for (int32_t f = 1; f < columnList.num; ++f) {
      if (columnList.ids[f].tableIndex != tableIndex) {
        return invalidOperationMsg(tscGetErrorMsgPayload(pCmd), msg4);
      }
    }

    // expr string is set as the parameter of function
    SColumnIndex index = {.tableIndex = tableIndex};

    SExprInfo* pExpr = tscExprAppend(pQueryInfo, TSDB_FUNC_ARITHM, &index, TSDB_DATA_TYPE_DOUBLE, sizeof(double),
                                       getNewResColId(pCmd), sizeof(double), false);

    char* name = (pItem->aliasName != NULL)? pItem->aliasName:pItem->pNode->exprToken.z;
    size_t len = MIN(sizeof(pExpr->base.aliasName), pItem->pNode->exprToken.n + 1);
    tstrncpy(pExpr->base.aliasName, name, len);

    tExprNode* pNode = NULL;
    SArray* colList = taosArrayInit(10, sizeof(SColIndex));

    int32_t ret = exprTreeFromSqlExpr(pCmd, &pNode, pItem->pNode, pQueryInfo, colList, NULL);
    if (ret != TSDB_CODE_SUCCESS) {
      taosArrayDestroy(colList);
      tExprTreeDestroy(pNode, NULL);
      return invalidOperationMsg(tscGetErrorMsgPayload(pCmd), msg2);
    }

    // check for if there is a tag in the arithmetic express
    size_t numOfNode = taosArrayGetSize(colList);
    for(int32_t k = 0; k < numOfNode; ++k) {
      SColIndex* pIndex = taosArrayGet(colList, k);
      if (TSDB_COL_IS_TAG(pIndex->flag)) {
        tExprTreeDestroy(pNode, NULL);
        taosArrayDestroy(colList);

        return invalidOperationMsg(tscGetErrorMsgPayload(pCmd), msg3);
      }
    }

    SBufferWriter bw = tbufInitWriter(NULL, false);

    TRY(0) {
        exprTreeToBinary(&bw, pNode);
      } CATCH(code) {
        tbufCloseWriter(&bw);
        UNUSED(code);
        // TODO: other error handling
      } END_TRY

    len = tbufTell(&bw);
    char* c = tbufGetData(&bw, false);

    // set the serialized binary string as the parameter of arithmetic expression
    tscExprAddParams(&pExpr->base, c, TSDB_DATA_TYPE_BINARY, (int32_t)len);
    insertResultField(pQueryInfo, exprIndex, &columnList, sizeof(double), TSDB_DATA_TYPE_DOUBLE, pExpr->base.aliasName, pExpr);

    // add ts column
    tscInsertPrimaryTsSourceColumn(pQueryInfo, pExpr->base.uid);

    tbufCloseWriter(&bw);
    taosArrayDestroy(colList);
    tExprTreeDestroy(pNode, NULL);
  } else {
    columnList.num = 0;
    columnList.ids[0] = (SColumnIndex) {0, 0};

    char rawName[TSDB_COL_NAME_LEN] = {0};
    char aliasName[TSDB_COL_NAME_LEN] = {0};
    getColumnName(pItem, aliasName, rawName, TSDB_COL_NAME_LEN);

    insertResultField(pQueryInfo, exprIndex, &columnList, sizeof(double), TSDB_DATA_TYPE_DOUBLE, aliasName, NULL);

    int32_t slot = tscNumOfFields(pQueryInfo) - 1;
    SInternalField* pInfo = tscFieldInfoGetInternalField(&pQueryInfo->fieldsInfo, slot);
    assert(pInfo->pExpr == NULL);

    SExprInfo* pExprInfo = calloc(1, sizeof(SExprInfo));

    // arithmetic expression always return result in the format of double float
    pExprInfo->base.resBytes   = sizeof(double);
    pExprInfo->base.interBytes = 0;
    pExprInfo->base.resType    = TSDB_DATA_TYPE_DOUBLE;

    pExprInfo->base.functionId = TSDB_FUNC_ARITHM;
    pExprInfo->base.numOfParams = 1;
    pExprInfo->base.resColId = getNewResColId(pCmd);
    strncpy(pExprInfo->base.aliasName, aliasName, tListLen(pExprInfo->base.aliasName));
    strncpy(pExprInfo->base.token, rawName, tListLen(pExprInfo->base.token));

    int32_t ret = exprTreeFromSqlExpr(pCmd, &pExprInfo->pExpr, pItem->pNode, pQueryInfo, NULL, &(pExprInfo->base.uid));
    if (ret != TSDB_CODE_SUCCESS) {
      tExprTreeDestroy(pExprInfo->pExpr, NULL);
      return invalidOperationMsg(tscGetErrorMsgPayload(pCmd), "invalid expression in select clause");
    }

    pInfo->pExpr = pExprInfo;

    SBufferWriter bw = tbufInitWriter(NULL, false);

    TRY(0) {
      exprTreeToBinary(&bw, pInfo->pExpr->pExpr);
    } CATCH(code) {
      tbufCloseWriter(&bw);
      UNUSED(code);
      // TODO: other error handling
    } END_TRY

    SSqlExpr* pSqlExpr = &pInfo->pExpr->base;
    pSqlExpr->param[0].nLen = (int16_t) tbufTell(&bw);
    pSqlExpr->param[0].pz   = tbufGetData(&bw, true);
    pSqlExpr->param[0].nType = TSDB_DATA_TYPE_BINARY;

//    tbufCloseWriter(&bw); // TODO there is a memory leak
  }

  return TSDB_CODE_SUCCESS;
}

static void addProjectQueryCol(SQueryInfo* pQueryInfo, int32_t startPos, SColumnIndex* pIndex, tSqlExprItem* pItem, int32_t colId) {
  SExprInfo* pExpr = doAddProjectCol(pQueryInfo, pIndex->columnIndex, pIndex->tableIndex, colId);

  STableMetaInfo* pTableMetaInfo = tscGetMetaInfo(pQueryInfo, pIndex->tableIndex);
  STableMeta*     pTableMeta = pTableMetaInfo->pTableMeta;

  SSchema* pSchema = tscGetTableColumnSchema(pTableMeta, pIndex->columnIndex);

  char* colName = (pItem->aliasName == NULL) ? pSchema->name : pItem->aliasName;
  tstrncpy(pExpr->base.aliasName, colName, sizeof(pExpr->base.aliasName));

  SColumnList ids = {0};
  ids.num = 1;
  ids.ids[0] = *pIndex;

  if (pIndex->columnIndex == TSDB_TBNAME_COLUMN_INDEX || pIndex->columnIndex == TSDB_UD_COLUMN_INDEX ||
      pIndex->columnIndex >= tscGetNumOfColumns(pTableMeta)) {
    ids.num = 0;
  }

  insertResultField(pQueryInfo, startPos, &ids, pExpr->base.resBytes, (int8_t)pExpr->base.resType, pExpr->base.aliasName, pExpr);
}

static void addPrimaryTsColIntoResult(SQueryInfo* pQueryInfo, SSqlCmd* pCmd) {
  // primary timestamp column has been added already
  size_t size = tscNumOfExprs(pQueryInfo);
  for (int32_t i = 0; i < size; ++i) {
    SExprInfo* pExpr = tscExprGet(pQueryInfo, i);
    if (pExpr->base.functionId == TSDB_FUNC_PRJ && pExpr->base.colInfo.colId == PRIMARYKEY_TIMESTAMP_COL_INDEX) {
      return;
    }
  }


  // set the constant column value always attached to first table.
  STableMetaInfo* pTableMetaInfo = tscGetMetaInfo(pQueryInfo, 0);
  SSchema* pSchema = tscGetTableColumnSchema(pTableMetaInfo->pTableMeta, PRIMARYKEY_TIMESTAMP_COL_INDEX);

  // add the timestamp column into the output columns
  SColumnIndex index = {0};  // primary timestamp column info
  int32_t numOfCols = (int32_t)tscNumOfExprs(pQueryInfo);
  tscAddFuncInSelectClause(pQueryInfo, numOfCols, TSDB_FUNC_PRJ, &index, pSchema, TSDB_COL_NORMAL, getNewResColId(pCmd));

  SInternalField* pSupInfo = tscFieldInfoGetInternalField(&pQueryInfo->fieldsInfo, numOfCols);
  pSupInfo->visible = false;

  pQueryInfo->type |= TSDB_QUERY_TYPE_PROJECTION_QUERY;
}

static bool hasNoneUserDefineExpr(SQueryInfo* pQueryInfo) {
  size_t numOfExprs = taosArrayGetSize(pQueryInfo->exprList);
  for (int32_t i = 0; i < numOfExprs; ++i) {
    SSqlExpr* pExpr = taosArrayGetP(pQueryInfo->exprList, i);

    if (TSDB_COL_IS_UD_COL(pExpr->colInfo.flag)) {
      continue;
    }

    return true;
  }

  return false;
}

void genUdfList(SArray* pUdfInfo, tSqlExpr *pNode) {
  if (pNode == NULL) {
    return;
  }

  if (pNode->type == SQL_NODE_EXPR) {
    genUdfList(pUdfInfo, pNode->pLeft);
    genUdfList(pUdfInfo, pNode->pRight);
    return;
  }

  if (pNode->type == SQL_NODE_SQLFUNCTION) {
    pNode->functionId = isValidFunction(pNode->Expr.operand.z, pNode->Expr.operand.n);
    if (pNode->functionId < 0) { // extract all possible user defined function
      struct SUdfInfo info = {0};
      info.name = strndup(pNode->Expr.operand.z, pNode->Expr.operand.n);
      int32_t functionId = (int32_t)taosArrayGetSize(pUdfInfo) * (-1) - 1;
      info.functionId = functionId;

      taosArrayPush(pUdfInfo, &info);
    }
  }
}

/*
static int32_t checkForUdf(SSqlObj* pSql, SQueryInfo* pQueryInfo, SArray* pSelection) {
  if (pQueryInfo->pUdfInfo != NULL) {
    return TSDB_CODE_SUCCESS;
  }

  pQueryInfo->pUdfInfo = taosArrayInit(4, sizeof(struct SUdfInfo));

  size_t nExpr = taosArrayGetSize(pSelection);

  for (int32_t i = 0; i < nExpr; ++i) {
    tSqlExprItem* pItem = taosArrayGet(pSelection, i);

    int32_t type = pItem->pNode->type;
    if (type == SQL_NODE_EXPR || type == SQL_NODE_SQLFUNCTION) {
      genUdfList(pQueryInfo->pUdfInfo, pItem->pNode);
    }
  }

  if (taosArrayGetSize(pQueryInfo->pUdfInfo) > 0) {
    return tscGetUdfFromNode(pSql, pQueryInfo);
  } else {
    return TSDB_CODE_SUCCESS;
  }
}
*/

static SUdfInfo* isValidUdf(SArray* pUdfInfo, const char* name, int32_t len) {
  if(pUdfInfo == NULL){
    tscError("udfinfo is null");
    return NULL;
  }
  size_t t = taosArrayGetSize(pUdfInfo);
  for(int32_t i = 0; i < t; ++i) {
    SUdfInfo* pUdf = taosArrayGet(pUdfInfo, i);
    if (strlen(pUdf->name) == len && strncasecmp(pUdf->name, name, len) == 0) {
      return pUdf;
    }
  }

  return NULL;
}

int32_t validateSelectNodeList(SSqlCmd* pCmd, SQueryInfo* pQueryInfo, SArray* pSelNodeList, bool joinQuery,
                               bool timeWindowQuery, bool outerQuery) {
  assert(pSelNodeList != NULL && pCmd != NULL);

  const char* msg1 = "too many items in selection clause";
  const char* msg2 = "functions or others can not be mixed up";
  const char* msg3 = "not support query expression";
  const char* msg4 = "not support distinct mixed with proj/agg func";
  const char* msg5 = "invalid function name";
  const char* msg6 = "not support distinct mixed with join"; 
  const char* msg7 = "not support distinct mixed with groupby";
  const char* msg8 = "not support distinct in nest query";
  const char* msg9 = "_block_dist not support subquery, only support stable/table";

  // too many result columns not support order by in query
  if (taosArrayGetSize(pSelNodeList) > TSDB_MAX_COLUMNS) {
    return invalidOperationMsg(tscGetErrorMsgPayload(pCmd), msg1);
  }

  if (pQueryInfo->colList == NULL) {
    pQueryInfo->colList = taosArrayInit(4, POINTER_BYTES);
  }

  
  bool hasDistinct = false;
  bool hasAgg      = false; 
  size_t numOfExpr = taosArrayGetSize(pSelNodeList);
  int32_t distIdx = -1; 
  for (int32_t i = 0; i < numOfExpr; ++i) {
    int32_t outputIndex = (int32_t)tscNumOfExprs(pQueryInfo);
    tSqlExprItem* pItem = taosArrayGet(pSelNodeList, i);
    if (hasDistinct == false) {
      hasDistinct = (pItem->distinct == true);
      distIdx     =  hasDistinct ? i : -1;
    } 

    int32_t type = pItem->pNode->type;
    if (type == SQL_NODE_SQLFUNCTION) {
      hasAgg = true; 
      if (hasDistinct)  break;

      pItem->pNode->functionId = isValidFunction(pItem->pNode->Expr.operand.z, pItem->pNode->Expr.operand.n);

      if (pItem->pNode->functionId == TSDB_FUNC_BLKINFO && taosArrayGetSize(pQueryInfo->pUpstream) > 0) {
        return invalidOperationMsg(tscGetErrorMsgPayload(pCmd), msg9);
      }

      SUdfInfo* pUdfInfo = NULL;
      if (pItem->pNode->functionId < 0) {
        pUdfInfo = isValidUdf(pQueryInfo->pUdfInfo, pItem->pNode->Expr.operand.z, pItem->pNode->Expr.operand.n);
        if (pUdfInfo == NULL) {
          return invalidOperationMsg(tscGetErrorMsgPayload(pCmd), msg5);
        }

        pItem->pNode->functionId = pUdfInfo->functionId;
      }

      // sql function in selection clause, append sql function info in pSqlCmd structure sequentially
      if (addExprAndResultField(pCmd, pQueryInfo, outputIndex, pItem, true, pUdfInfo) != TSDB_CODE_SUCCESS) {
        return TSDB_CODE_TSC_INVALID_OPERATION;
      }
    } else if (type == SQL_NODE_TABLE_COLUMN || type == SQL_NODE_VALUE) {
      // use the dynamic array list to decide if the function is valid or not
      // select table_name1.field_name1, table_name2.field_name2  from table_name1, table_name2
      if (addProjectionExprAndResultField(pCmd, pQueryInfo, pItem, outerQuery) != TSDB_CODE_SUCCESS) {
        return TSDB_CODE_TSC_INVALID_OPERATION;
      }
    } else if (type == SQL_NODE_EXPR) {
      int32_t code = handleArithmeticExpr(pCmd, pQueryInfo, i, pItem);
      if (code != TSDB_CODE_SUCCESS) {
        return code;
      }
    } else {
      return invalidOperationMsg(tscGetErrorMsgPayload(pCmd), msg3);
    }

    if (pQueryInfo->fieldsInfo.numOfOutput > TSDB_MAX_COLUMNS) {
      return invalidOperationMsg(tscGetErrorMsgPayload(pCmd), msg1);
    }
  }

  //TODO(dengyihao), refactor as function     
  //handle distinct func mixed with other func 
  if (hasDistinct == true) {
    if (distIdx != 0 || hasAgg) {
      return invalidOperationMsg(tscGetErrorMsgPayload(pCmd), msg4);
    } 
    if (joinQuery) {
      return invalidOperationMsg(tscGetErrorMsgPayload(pCmd), msg6);
    }
    if (pQueryInfo->groupbyExpr.numOfGroupCols  != 0) {
      return invalidOperationMsg(tscGetErrorMsgPayload(pCmd), msg7);
    }
    if (pQueryInfo->pDownstream != NULL) {
      return invalidOperationMsg(tscGetErrorMsgPayload(pCmd), msg8);
    }
    
    pQueryInfo->distinct = true;
  }
  
  
  // there is only one user-defined column in the final result field, add the timestamp column.
  size_t numOfSrcCols = taosArrayGetSize(pQueryInfo->colList);
  if ((numOfSrcCols <= 0 || !hasNoneUserDefineExpr(pQueryInfo)) && !tscQueryTags(pQueryInfo) && !tscQueryBlockInfo(pQueryInfo)) {
    addPrimaryTsColIntoResult(pQueryInfo, pCmd);
  }

  if (!functionCompatibleCheck(pQueryInfo, joinQuery, timeWindowQuery)) {
    return invalidOperationMsg(tscGetErrorMsgPayload(pCmd), msg2);
  }

  return TSDB_CODE_SUCCESS;
}

int32_t insertResultField(SQueryInfo* pQueryInfo, int32_t outputIndex, SColumnList* pColList, int16_t bytes,
                          int8_t type, char* fieldName, SExprInfo* pSqlExpr) {
  for (int32_t i = 0; i < pColList->num; ++i) {
    int32_t tableIndex = pColList->ids[i].tableIndex;
    STableMeta* pTableMeta = pQueryInfo->pTableMetaInfo[tableIndex]->pTableMeta;

    int32_t numOfCols = tscGetNumOfColumns(pTableMeta);
    if (pColList->ids[i].columnIndex >= numOfCols) {
      continue;
    }

    uint64_t uid = pTableMeta->id.uid;
    SSchema* pSchema = tscGetTableSchema(pTableMeta);
    tscColumnListInsert(pQueryInfo->colList, pColList->ids[i].columnIndex, uid, &pSchema[pColList->ids[i].columnIndex]);
  }
  
  TAOS_FIELD f = tscCreateField(type, fieldName, bytes);
  SInternalField* pInfo = tscFieldInfoInsert(&pQueryInfo->fieldsInfo, outputIndex, &f);
  pInfo->pExpr = pSqlExpr;
  
  return TSDB_CODE_SUCCESS;
}

SExprInfo* doAddProjectCol(SQueryInfo* pQueryInfo, int32_t colIndex, int32_t tableIndex, int32_t colId) {
  STableMetaInfo* pTableMetaInfo = tscGetMetaInfo(pQueryInfo, tableIndex);
  STableMeta*     pTableMeta = pTableMetaInfo->pTableMeta;
  int32_t numOfCols = tscGetNumOfColumns(pTableMeta);
  
  SSchema* pSchema = tscGetTableColumnSchema(pTableMeta, colIndex);

  int16_t functionId = (int16_t)((colIndex >= numOfCols) ? TSDB_FUNC_TAGPRJ : TSDB_FUNC_PRJ);
  SColumnIndex index = {.tableIndex = tableIndex,};
  
  if (functionId == TSDB_FUNC_TAGPRJ) {
    index.columnIndex = colIndex - tscGetNumOfColumns(pTableMeta);
    tscColumnListInsert(pTableMetaInfo->tagColList, index.columnIndex, pTableMeta->id.uid, pSchema);
  } else {
    index.columnIndex = colIndex;
  }

  return tscExprAppend(pQueryInfo, functionId, &index, pSchema->type, pSchema->bytes, colId, 0,
                          (functionId == TSDB_FUNC_TAGPRJ));
}

SExprInfo* tscAddFuncInSelectClause(SQueryInfo* pQueryInfo, int32_t outputColIndex, int16_t functionId,
                                  SColumnIndex* pIndex, SSchema* pColSchema, int16_t flag, int16_t colId) {
  SExprInfo* pExpr = tscExprInsert(pQueryInfo, outputColIndex, functionId, pIndex, pColSchema->type,
                                     pColSchema->bytes, colId, 0, TSDB_COL_IS_TAG(flag));
  tstrncpy(pExpr->base.aliasName, pColSchema->name, sizeof(pExpr->base.aliasName));
  tstrncpy(pExpr->base.token, pColSchema->name, sizeof(pExpr->base.token));

  SColumnList ids = createColumnList(1, pIndex->tableIndex, pIndex->columnIndex);
  if (TSDB_COL_IS_TAG(flag)) {
    ids.num = 0;
  }

  insertResultField(pQueryInfo, outputColIndex, &ids, pColSchema->bytes, pColSchema->type, pColSchema->name, pExpr);

  pExpr->base.colInfo.flag = flag;
  STableMetaInfo* pTableMetaInfo = tscGetMetaInfo(pQueryInfo, pIndex->tableIndex);
  
  if (TSDB_COL_IS_TAG(flag)) {
    tscColumnListInsert(pTableMetaInfo->tagColList, pIndex->columnIndex, pTableMetaInfo->pTableMeta->id.uid, pColSchema);
  }

  return pExpr;
}

static int32_t doAddProjectionExprAndResultFields(SQueryInfo* pQueryInfo, SColumnIndex* pIndex, int32_t startPos, SSqlCmd* pCmd) {
  STableMetaInfo* pTableMetaInfo = tscGetMetaInfo(pQueryInfo, pIndex->tableIndex);

  int32_t     numOfTotalColumns = 0;
  STableMeta* pTableMeta = pTableMetaInfo->pTableMeta;
  SSchema*    pSchema = tscGetTableSchema(pTableMeta);

  STableComInfo tinfo = tscGetTableInfo(pTableMeta);
  
  if (UTIL_TABLE_IS_SUPER_TABLE(pTableMetaInfo)) {
    numOfTotalColumns = tinfo.numOfColumns + tinfo.numOfTags;
  } else {
    numOfTotalColumns = tinfo.numOfColumns;
  }

  for (int32_t j = 0; j < numOfTotalColumns; ++j) {
    SExprInfo* pExpr = doAddProjectCol(pQueryInfo, j, pIndex->tableIndex, getNewResColId(pCmd));
    tstrncpy(pExpr->base.aliasName, pSchema[j].name, sizeof(pExpr->base.aliasName));

    pIndex->columnIndex = j;
    SColumnList ids = {0};
    ids.ids[0] = *pIndex;
    ids.num = 1;

    insertResultField(pQueryInfo, startPos + j, &ids, pSchema[j].bytes, pSchema[j].type, pSchema[j].name, pExpr);
  }

  return numOfTotalColumns;
}

int32_t addProjectionExprAndResultField(SSqlCmd* pCmd, SQueryInfo* pQueryInfo, tSqlExprItem* pItem, bool outerQuery) {
  const char* msg1 = "tag for normal table query is not allowed";
  const char* msg2 = "invalid column name";
  const char* msg3 = "tbname not allowed in outer query";

  int32_t startPos = (int32_t)tscNumOfExprs(pQueryInfo);
  int32_t tokenId = pItem->pNode->tokenId;

  if (tokenId == TK_ALL) {  // project on all fields
    TSDB_QUERY_SET_TYPE(pQueryInfo->type, TSDB_QUERY_TYPE_PROJECTION_QUERY);

    SColumnIndex index = COLUMN_INDEX_INITIALIZER;
    if (getTableIndexByName(&pItem->pNode->columnName, pQueryInfo, &index) != TSDB_CODE_SUCCESS) {
      return invalidOperationMsg(tscGetErrorMsgPayload(pCmd), msg2);
    }

    // all meters columns are required
    if (index.tableIndex == COLUMN_INDEX_INITIAL_VAL) {  // all table columns are required.
      for (int32_t i = 0; i < pQueryInfo->numOfTables; ++i) {
        index.tableIndex = i;
        int32_t inc = doAddProjectionExprAndResultFields(pQueryInfo, &index, startPos, pCmd);
        startPos += inc;
      }
    } else {
      doAddProjectionExprAndResultFields(pQueryInfo, &index, startPos, pCmd);
    }

    // add the primary timestamp column even though it is not required by user
    STableMeta* pTableMeta = pQueryInfo->pTableMetaInfo[index.tableIndex]->pTableMeta;
    if (pTableMeta->tableType != TSDB_TEMP_TABLE) {
      tscInsertPrimaryTsSourceColumn(pQueryInfo, pTableMeta->id.uid);
    }
  } else if (tokenId == TK_STRING || tokenId == TK_INTEGER || tokenId == TK_FLOAT) {  // simple column projection query
    SColumnIndex index = COLUMN_INDEX_INITIALIZER;

    // user-specified constant value as a new result column
    index.columnIndex = (pQueryInfo->udColumnId--);
    index.tableIndex = 0;

    SSchema colSchema = tGetUserSpecifiedColumnSchema(&pItem->pNode->value, &pItem->pNode->exprToken, pItem->aliasName);
    SExprInfo* pExpr = tscAddFuncInSelectClause(pQueryInfo, startPos, TSDB_FUNC_PRJ, &index, &colSchema, TSDB_COL_UDC,
                                                getNewResColId(pCmd));

    // NOTE: the first parameter is reserved for the tag column id during join query process.
    pExpr->base.numOfParams = 2;
    tVariantAssign(&pExpr->base.param[1], &pItem->pNode->value);
  } else if (tokenId == TK_ID) {
    SColumnIndex index = COLUMN_INDEX_INITIALIZER;

    if (getColumnIndexByName(&pItem->pNode->columnName, pQueryInfo, &index, tscGetErrorMsgPayload(pCmd)) != TSDB_CODE_SUCCESS) {
      return invalidOperationMsg(tscGetErrorMsgPayload(pCmd), msg2);
    }

    if (index.columnIndex == TSDB_TBNAME_COLUMN_INDEX) {
      if (outerQuery) {
        STableMetaInfo* pTableMetaInfo = tscGetMetaInfo(pQueryInfo, index.tableIndex);
        int32_t         numOfCols = tscGetNumOfColumns(pTableMetaInfo->pTableMeta);

        bool existed = false;
        SSchema* pSchema = pTableMetaInfo->pTableMeta->schema;
        for (int32_t i = 0; i < numOfCols; ++i) {
          if (strncasecmp(pSchema[i].name, TSQL_TBNAME_L, tListLen(pSchema[i].name)) == 0) {
            existed = true;
            index.columnIndex = i;
            break;
          }
        }

        if (!existed) {
          return invalidOperationMsg(tscGetErrorMsgPayload(pCmd), msg3);
        }

        SSchema colSchema = pSchema[index.columnIndex];
        char    name[TSDB_COL_NAME_LEN] = {0};
        getColumnName(pItem, name, colSchema.name, sizeof(colSchema.name) - 1);

        tstrncpy(colSchema.name, name, TSDB_COL_NAME_LEN);
        /*SExprInfo* pExpr = */ tscAddFuncInSelectClause(pQueryInfo, startPos, TSDB_FUNC_PRJ, &index, &colSchema,
                                                         TSDB_COL_NORMAL, getNewResColId(pCmd));
      } else {
        SSchema colSchema = *tGetTbnameColumnSchema();
        char    name[TSDB_COL_NAME_LEN] = {0};
        getColumnName(pItem, name, colSchema.name, sizeof(colSchema.name) - 1);

        tstrncpy(colSchema.name, name, TSDB_COL_NAME_LEN);
        /*SExprInfo* pExpr = */ tscAddFuncInSelectClause(pQueryInfo, startPos, TSDB_FUNC_TAGPRJ, &index, &colSchema,
                                                         TSDB_COL_TAG, getNewResColId(pCmd));
      }
    } else {
      STableMetaInfo* pTableMetaInfo = tscGetMetaInfo(pQueryInfo, index.tableIndex);
      STableMeta*     pTableMeta = pTableMetaInfo->pTableMeta;

      if (index.columnIndex >= tscGetNumOfColumns(pTableMeta) && UTIL_TABLE_IS_NORMAL_TABLE(pTableMetaInfo)) {
        return invalidOperationMsg(tscGetErrorMsgPayload(pCmd), msg1);
      }

      addProjectQueryCol(pQueryInfo, startPos, &index, pItem, getNewResColId(pCmd));
      pQueryInfo->type |= TSDB_QUERY_TYPE_PROJECTION_QUERY;
    }

    // add the primary timestamp column even though it is not required by user
    STableMetaInfo* pTableMetaInfo = tscGetMetaInfo(pQueryInfo, index.tableIndex);
    if (!UTIL_TABLE_IS_TMP_TABLE(pTableMetaInfo)) {
      tscInsertPrimaryTsSourceColumn(pQueryInfo, pTableMetaInfo->pTableMeta->id.uid);
    }
  } else {
    return TSDB_CODE_TSC_INVALID_OPERATION;
  }

  return TSDB_CODE_SUCCESS;
}

static int32_t setExprInfoForFunctions(SSqlCmd* pCmd, SQueryInfo* pQueryInfo, SSchema* pSchema, SConvertFunc cvtFunc,
                                       const char* name, int32_t resColIdx, SColumnIndex* pColIndex, bool finalResult,
                                       SUdfInfo* pUdfInfo) {
  const char* msg1 = "not support column types";

  int32_t f = cvtFunc.execFuncId;
  if (f == TSDB_FUNC_SPREAD) {
    int32_t t1 = pSchema->type;
    if (IS_VAR_DATA_TYPE(t1) || t1 == TSDB_DATA_TYPE_BOOL) {
      invalidOperationMsg(tscGetErrorMsgPayload(pCmd), msg1);
      return -1;
    }
  }

  int16_t resType = 0;
  int16_t resBytes = 0;
  int32_t interBufSize = 0;

  getResultDataInfo(pSchema->type, pSchema->bytes, f, 0, &resType, &resBytes, &interBufSize, 0, false, pUdfInfo);
  SExprInfo* pExpr = tscExprAppend(pQueryInfo, f, pColIndex, resType, resBytes, getNewResColId(pCmd), interBufSize, false);
  tstrncpy(pExpr->base.aliasName, name, tListLen(pExpr->base.aliasName));

  if (cvtFunc.originFuncId == TSDB_FUNC_LAST_ROW && cvtFunc.originFuncId != f) {
    pExpr->base.colInfo.flag |= TSDB_COL_NULL;
  }

  // set reverse order scan data blocks for last query
  if (f == TSDB_FUNC_LAST) {
    pExpr->base.numOfParams = 1;
    pExpr->base.param[0].i64 = TSDB_ORDER_DESC;
    pExpr->base.param[0].nType = TSDB_DATA_TYPE_INT;
  }
  
  // for all queries, the timestamp column needs to be loaded
  SSchema s = {.colId = PRIMARYKEY_TIMESTAMP_COL_INDEX, .bytes = TSDB_KEYSIZE, .type = TSDB_DATA_TYPE_TIMESTAMP,};
  tscColumnListInsert(pQueryInfo->colList, PRIMARYKEY_TIMESTAMP_COL_INDEX, pExpr->base.uid, &s);

  // if it is not in the final result, do not add it
  SColumnList ids = createColumnList(1, pColIndex->tableIndex, pColIndex->columnIndex);
  if (finalResult) {
    insertResultField(pQueryInfo, resColIdx, &ids, resBytes, (int8_t)resType, pExpr->base.aliasName, pExpr);
  } else {
    tscColumnListInsert(pQueryInfo->colList, ids.ids[0].columnIndex, pExpr->base.uid, pSchema);
  }

  return TSDB_CODE_SUCCESS;
}

void setResultColName(char* name, tSqlExprItem* pItem, int32_t functionId, SStrToken* pToken, bool multiCols) {
  if (pItem->aliasName != NULL) {
    tstrncpy(name, pItem->aliasName, TSDB_COL_NAME_LEN);
  } else if (multiCols) {
    char uname[TSDB_COL_NAME_LEN] = {0};
    int32_t len = MIN(pToken->n + 1, TSDB_COL_NAME_LEN);
    tstrncpy(uname, pToken->z, len);

    if (tsKeepOriginalColumnName) { // keep the original column name
      tstrncpy(name, uname, TSDB_COL_NAME_LEN);
    } else {
      int32_t size = TSDB_COL_NAME_LEN + tListLen(aAggs[functionId].name) + 2 + 1;
      char tmp[TSDB_COL_NAME_LEN + tListLen(aAggs[functionId].name) + 2 + 1] = {0};
      snprintf(tmp, size, "%s(%s)", aAggs[functionId].name, uname);

      tstrncpy(name, tmp, TSDB_COL_NAME_LEN);
    }
  } else  { // use the user-input result column name
    int32_t len = MIN(pItem->pNode->exprToken.n + 1, TSDB_COL_NAME_LEN);
    tstrncpy(name, pItem->pNode->exprToken.z, len);
  }
}

static void updateLastScanOrderIfNeeded(SQueryInfo* pQueryInfo) {
  if (pQueryInfo->sessionWindow.gap > 0 ||
      pQueryInfo->stateWindow ||
      taosArrayGetSize(pQueryInfo->pUpstream) > 0 ||
      tscGroupbyColumn(pQueryInfo)) {
    size_t numOfExpr = tscNumOfExprs(pQueryInfo);
    for (int32_t i = 0; i < numOfExpr; ++i) {
      SExprInfo* pExpr = tscExprGet(pQueryInfo, i);
      if (pExpr->base.functionId != TSDB_FUNC_LAST && pExpr->base.functionId != TSDB_FUNC_LAST_DST) {
        continue;
      }

      pExpr->base.numOfParams = 1;
      pExpr->base.param->i64 = TSDB_ORDER_ASC;
      pExpr->base.param->nType = TSDB_DATA_TYPE_INT;
    }
  }
}

static UNUSED_FUNC void updateFunctionInterBuf(SQueryInfo* pQueryInfo, bool superTable, SUdfInfo* pUdfInfo) {
  size_t numOfExpr = tscNumOfExprs(pQueryInfo);
  for (int32_t i = 0; i < numOfExpr; ++i) {
    SExprInfo* pExpr = tscExprGet(pQueryInfo, i);

    int32_t param = (int32_t)pExpr->base.param[0].i64;
    getResultDataInfo(pExpr->base.colType, pExpr->base.colBytes, pExpr->base.functionId, param, &pExpr->base.resType, &pExpr->base.resBytes,
                      &pExpr->base.interBytes, 0, superTable, pUdfInfo);
  }
}

int32_t addExprAndResultField(SSqlCmd* pCmd, SQueryInfo* pQueryInfo, int32_t colIndex, tSqlExprItem* pItem, bool finalResult,
    SUdfInfo* pUdfInfo) {
  STableMetaInfo* pTableMetaInfo = NULL;
  int32_t functionId = pItem->pNode->functionId;

  const char* msg1 = "not support column types";
  const char* msg2 = "invalid parameters";
  const char* msg3 = "illegal column name";
  const char* msg4 = "invalid table name";
  const char* msg5 = "parameter is out of range [0, 100]";
  const char* msg6 = "functions applied to tags are not allowed";
  const char* msg7 = "normal table can not apply this function";
  const char* msg8 = "multi-columns selection does not support alias column name";
  const char* msg9 = "diff/derivative can no be applied to unsigned numeric type";
  const char* msg10 = "derivative duration should be greater than 1 Second";
  const char* msg11 = "third parameter in derivative should be 0 or 1";
  const char* msg12 = "parameter is out of range [1, 100]";

  switch (functionId) {
    case TSDB_FUNC_COUNT: {
      /* more than one parameter for count() function */
      if (pItem->pNode->Expr.paramList != NULL && taosArrayGetSize(pItem->pNode->Expr.paramList) != 1) {
        return invalidOperationMsg(tscGetErrorMsgPayload(pCmd), msg2);
      }

      SExprInfo* pExpr = NULL;
      SColumnIndex index = COLUMN_INDEX_INITIALIZER;

      if (pItem->pNode->Expr.paramList != NULL) {
        tSqlExprItem* pParamElem = taosArrayGet(pItem->pNode->Expr.paramList, 0);
        SStrToken* pToken = &pParamElem->pNode->columnName;
        int16_t tokenId = pParamElem->pNode->tokenId;
        if ((pToken->z == NULL || pToken->n == 0) && (TK_INTEGER != tokenId)) {
          return invalidOperationMsg(tscGetErrorMsgPayload(pCmd), msg3);
        }

        // select count(table.*), select count(1), count(2)
        if (tokenId == TK_ALL || tokenId == TK_INTEGER) {
          // check if the table name is valid or not
          SStrToken tmpToken = pParamElem->pNode->columnName;

          if (getTableIndexByName(&tmpToken, pQueryInfo, &index) != TSDB_CODE_SUCCESS) {
            return invalidOperationMsg(tscGetErrorMsgPayload(pCmd), msg4);
          }

          index = (SColumnIndex){0, PRIMARYKEY_TIMESTAMP_COL_INDEX};
          int32_t size = tDataTypes[TSDB_DATA_TYPE_BIGINT].bytes;
          pExpr = tscExprAppend(pQueryInfo, functionId, &index, TSDB_DATA_TYPE_BIGINT, size, getNewResColId(pCmd), size, false);
        } else {
          // count the number of table created according to the super table
          if (getColumnIndexByName(pToken, pQueryInfo, &index, tscGetErrorMsgPayload(pCmd)) != TSDB_CODE_SUCCESS) {
            return invalidOperationMsg(tscGetErrorMsgPayload(pCmd), msg3);
          }

          pTableMetaInfo = tscGetMetaInfo(pQueryInfo, index.tableIndex);

          // count tag is equalled to count(tbname)
          bool isTag = false;
          if (index.columnIndex >= tscGetNumOfColumns(pTableMetaInfo->pTableMeta) || index.columnIndex == TSDB_TBNAME_COLUMN_INDEX) {
            index.columnIndex = TSDB_TBNAME_COLUMN_INDEX;
            isTag = true;
          }

          int32_t size = tDataTypes[TSDB_DATA_TYPE_BIGINT].bytes;
          pExpr = tscExprAppend(pQueryInfo, functionId, &index, TSDB_DATA_TYPE_BIGINT, size, getNewResColId(pCmd), size, isTag);
        }
      } else {  // count(*) is equalled to count(primary_timestamp_key)
        index = (SColumnIndex){0, PRIMARYKEY_TIMESTAMP_COL_INDEX};
        int32_t size = tDataTypes[TSDB_DATA_TYPE_BIGINT].bytes;
        pExpr = tscExprAppend(pQueryInfo, functionId, &index, TSDB_DATA_TYPE_BIGINT, size, getNewResColId(pCmd), size, false);
      }

      pTableMetaInfo = tscGetMetaInfo(pQueryInfo, index.tableIndex);

      memset(pExpr->base.aliasName, 0, tListLen(pExpr->base.aliasName));
      getColumnName(pItem, pExpr->base.aliasName, pExpr->base.token,sizeof(pExpr->base.aliasName) - 1);
      
      SColumnList list = createColumnList(1, index.tableIndex, index.columnIndex);
      if (finalResult) {
        int32_t numOfOutput = tscNumOfFields(pQueryInfo);
        insertResultField(pQueryInfo, numOfOutput, &list, sizeof(int64_t), TSDB_DATA_TYPE_BIGINT, pExpr->base.aliasName, pExpr);
      } else {
        for (int32_t i = 0; i < list.num; ++i) {
          SSchema* ps = tscGetTableSchema(pTableMetaInfo->pTableMeta);
          tscColumnListInsert(pQueryInfo->colList, list.ids[i].columnIndex, pTableMetaInfo->pTableMeta->id.uid,
              &ps[list.ids[i].columnIndex]);
        }
      }

      // the time stamp may be always needed
      if (index.tableIndex < tscGetNumOfColumns(pTableMetaInfo->pTableMeta)) {
        tscInsertPrimaryTsSourceColumn(pQueryInfo, pTableMetaInfo->pTableMeta->id.uid);
      }

      return TSDB_CODE_SUCCESS;
    }

    case TSDB_FUNC_SUM:
    case TSDB_FUNC_AVG:
    case TSDB_FUNC_RATE:
    case TSDB_FUNC_IRATE:
    case TSDB_FUNC_TWA:
    case TSDB_FUNC_MIN:
    case TSDB_FUNC_MAX:
    case TSDB_FUNC_DIFF:
    case TSDB_FUNC_DERIVATIVE:
    case TSDB_FUNC_STDDEV:
    case TSDB_FUNC_LEASTSQR: {
      // 1. valid the number of parameters
      int32_t numOfParams = (pItem->pNode->Expr.paramList == NULL)? 0: (int32_t) taosArrayGetSize(pItem->pNode->Expr.paramList);

      // no parameters or more than one parameter for function
      if (pItem->pNode->Expr.paramList == NULL ||
          (functionId != TSDB_FUNC_LEASTSQR && functionId != TSDB_FUNC_DERIVATIVE && numOfParams != 1) ||
          ((functionId == TSDB_FUNC_LEASTSQR || functionId == TSDB_FUNC_DERIVATIVE) && numOfParams != 3)) {
        return invalidOperationMsg(tscGetErrorMsgPayload(pCmd), msg2);
      }

      tSqlExprItem* pParamElem = taosArrayGet(pItem->pNode->Expr.paramList, 0);
      if (pParamElem->pNode->tokenId != TK_ALL && pParamElem->pNode->tokenId != TK_ID) {
        return invalidOperationMsg(tscGetErrorMsgPayload(pCmd), msg2);
      }

      SColumnIndex index = COLUMN_INDEX_INITIALIZER;
      if ((getColumnIndexByName(&pParamElem->pNode->columnName, pQueryInfo, &index, tscGetErrorMsgPayload(pCmd)) != TSDB_CODE_SUCCESS)) {
        return invalidOperationMsg(tscGetErrorMsgPayload(pCmd), msg3);
      }

      pTableMetaInfo = tscGetMetaInfo(pQueryInfo, index.tableIndex);
      STableComInfo info = tscGetTableInfo(pTableMetaInfo->pTableMeta);

      // functions can not be applied to tags
      if (index.columnIndex == TSDB_TBNAME_COLUMN_INDEX || (index.columnIndex >= tscGetNumOfColumns(pTableMetaInfo->pTableMeta))) {
        return invalidOperationMsg(tscGetErrorMsgPayload(pCmd), msg6);
      }

      // 2. check if sql function can be applied on this column data type
      SSchema* pSchema = tscGetTableColumnSchema(pTableMetaInfo->pTableMeta, index.columnIndex);

      if (!IS_NUMERIC_TYPE(pSchema->type)) {
        return invalidOperationMsg(tscGetErrorMsgPayload(pCmd), msg1);
      } else if (IS_UNSIGNED_NUMERIC_TYPE(pSchema->type) && (functionId == TSDB_FUNC_DIFF || functionId == TSDB_FUNC_DERIVATIVE)) {
        return invalidOperationMsg(tscGetErrorMsgPayload(pCmd), msg9);
      }

      int16_t resultType = 0;
      int16_t resultSize = 0;
      int32_t intermediateResSize = 0;

      if (getResultDataInfo(pSchema->type, pSchema->bytes, functionId, 0, &resultType, &resultSize,
                            &intermediateResSize, 0, false, NULL) != TSDB_CODE_SUCCESS) {
        return TSDB_CODE_TSC_INVALID_OPERATION;
      }

      // set the first column ts for diff query
      if (functionId == TSDB_FUNC_DIFF || functionId == TSDB_FUNC_DERIVATIVE) {
        SColumnIndex indexTS = {.tableIndex = index.tableIndex, .columnIndex = 0};
        SExprInfo*   pExpr = tscExprAppend(pQueryInfo, TSDB_FUNC_TS_DUMMY, &indexTS, TSDB_DATA_TYPE_TIMESTAMP,
                                         TSDB_KEYSIZE, getNewResColId(pCmd), TSDB_KEYSIZE, false);

        SColumnList ids = createColumnList(1, 0, 0);
        insertResultField(pQueryInfo, colIndex, &ids, TSDB_KEYSIZE, TSDB_DATA_TYPE_TIMESTAMP, aAggs[TSDB_FUNC_TS_DUMMY].name, pExpr);
      }

      SExprInfo* pExpr = tscExprAppend(pQueryInfo, functionId, &index, resultType, resultSize, getNewResColId(pCmd), intermediateResSize, false);

      if (functionId == TSDB_FUNC_LEASTSQR) { // set the leastsquares parameters
        char val[8] = {0};
        if (tVariantDump(&pParamElem[1].pNode->value, val, TSDB_DATA_TYPE_DOUBLE, true) < 0) {
          return TSDB_CODE_TSC_INVALID_OPERATION;
        }

        tscExprAddParams(&pExpr->base, val, TSDB_DATA_TYPE_DOUBLE, DOUBLE_BYTES);

        memset(val, 0, tListLen(val));
        if (tVariantDump(&pParamElem[2].pNode->value, val, TSDB_DATA_TYPE_DOUBLE, true) < 0) {
          return TSDB_CODE_TSC_INVALID_OPERATION;
        }

        tscExprAddParams(&pExpr->base, val, TSDB_DATA_TYPE_DOUBLE, DOUBLE_BYTES);
      } else if (functionId == TSDB_FUNC_IRATE) {
        int64_t prec = info.precision;
        tscExprAddParams(&pExpr->base, (char*)&prec, TSDB_DATA_TYPE_BIGINT, LONG_BYTES);
      } else if (functionId == TSDB_FUNC_DERIVATIVE) {
        char val[8] = {0};

        int64_t tickPerSec = 0;
        if (tVariantDump(&pParamElem[1].pNode->value, (char*) &tickPerSec, TSDB_DATA_TYPE_BIGINT, true) < 0) {
          return TSDB_CODE_TSC_INVALID_OPERATION;
        }

        if (info.precision == TSDB_TIME_PRECISION_MILLI) {
          tickPerSec /= TSDB_TICK_PER_SECOND(TSDB_TIME_PRECISION_MICRO);
        } else if (info.precision == TSDB_TIME_PRECISION_MICRO) {
          tickPerSec /= TSDB_TICK_PER_SECOND(TSDB_TIME_PRECISION_MILLI);
	      }

        if (tickPerSec <= 0 || tickPerSec < TSDB_TICK_PER_SECOND(info.precision)) {
          return invalidOperationMsg(tscGetErrorMsgPayload(pCmd), msg10);
        }

        tscExprAddParams(&pExpr->base, (char*) &tickPerSec, TSDB_DATA_TYPE_BIGINT, LONG_BYTES);
        memset(val, 0, tListLen(val));

        if (tVariantDump(&pParamElem[2].pNode->value, val, TSDB_DATA_TYPE_BIGINT, true) < 0) {
          return TSDB_CODE_TSC_INVALID_OPERATION;
        }

        int64_t v = *(int64_t*) val;
        if (v != 0 && v != 1) {
          return invalidOperationMsg(tscGetErrorMsgPayload(pCmd), msg11);
        }

        tscExprAddParams(&pExpr->base, val, TSDB_DATA_TYPE_BIGINT, LONG_BYTES);
      }

      SColumnList ids = createColumnList(1, index.tableIndex, index.columnIndex);

      memset(pExpr->base.aliasName, 0, tListLen(pExpr->base.aliasName));
      getColumnName(pItem, pExpr->base.aliasName, pExpr->base.token,sizeof(pExpr->base.aliasName) - 1);

      if (finalResult) {
        int32_t numOfOutput = tscNumOfFields(pQueryInfo);
        insertResultField(pQueryInfo, numOfOutput, &ids, pExpr->base.resBytes, (int32_t)pExpr->base.resType,
                          pExpr->base.aliasName, pExpr);
      } else {
        assert(ids.num == 1);
        tscColumnListInsert(pQueryInfo->colList, ids.ids[0].columnIndex, pExpr->base.uid, pSchema);
      }
      tscInsertPrimaryTsSourceColumn(pQueryInfo, pExpr->base.uid);
        
      return TSDB_CODE_SUCCESS;
    }

    case TSDB_FUNC_FIRST:
    case TSDB_FUNC_LAST:
    case TSDB_FUNC_SPREAD:
    case TSDB_FUNC_LAST_ROW:
    case TSDB_FUNC_INTERP: {
      bool requireAllFields = (pItem->pNode->Expr.paramList == NULL);

      // NOTE: has time range condition or normal column filter condition, the last_row query will be transferred to last query
      SConvertFunc cvtFunc = {.originFuncId = functionId, .execFuncId = functionId};
      if (functionId == TSDB_FUNC_LAST_ROW && ((!TSWINDOW_IS_EQUAL(pQueryInfo->window, TSWINDOW_INITIALIZER)) ||
                                               (hasNormalColumnFilter(pQueryInfo)) ||
                                               taosArrayGetSize(pQueryInfo->pUpstream)>0)) {
        cvtFunc.execFuncId = TSDB_FUNC_LAST;
      }

      if (!requireAllFields) {
        if (taosArrayGetSize(pItem->pNode->Expr.paramList) < 1) {
          return invalidOperationMsg(tscGetErrorMsgPayload(pCmd), msg3);
        }

        if (taosArrayGetSize(pItem->pNode->Expr.paramList) > 1 && (pItem->aliasName != NULL && strlen(pItem->aliasName) > 0)) {
          return invalidOperationMsg(tscGetErrorMsgPayload(pCmd), msg8);
        }

        /* in first/last function, multiple columns can be add to resultset */
        for (int32_t i = 0; i < taosArrayGetSize(pItem->pNode->Expr.paramList); ++i) {
          tSqlExprItem* pParamElem = taosArrayGet(pItem->pNode->Expr.paramList, i);
          if (pParamElem->pNode->tokenId != TK_ALL && pParamElem->pNode->tokenId != TK_ID) {
            return invalidOperationMsg(tscGetErrorMsgPayload(pCmd), msg3);
          }

          SColumnIndex index = COLUMN_INDEX_INITIALIZER;

          if (pParamElem->pNode->tokenId == TK_ALL) { // select table.*
            SStrToken tmpToken = pParamElem->pNode->columnName;

            if (getTableIndexByName(&tmpToken, pQueryInfo, &index) != TSDB_CODE_SUCCESS) {
              return invalidOperationMsg(tscGetErrorMsgPayload(pCmd), msg4);
            }

            pTableMetaInfo = tscGetMetaInfo(pQueryInfo, index.tableIndex);
            SSchema* pSchema = tscGetTableSchema(pTableMetaInfo->pTableMeta);

            char name[TSDB_COL_NAME_LEN] = {0};
            for (int32_t j = 0; j < tscGetNumOfColumns(pTableMetaInfo->pTableMeta); ++j) {
              index.columnIndex = j;
              SStrToken t = {.z = pSchema[j].name, .n = (uint32_t)strnlen(pSchema[j].name, TSDB_COL_NAME_LEN)};
              setResultColName(name, pItem, cvtFunc.originFuncId, &t, true);

              if (setExprInfoForFunctions(pCmd, pQueryInfo, &pSchema[j], cvtFunc, name, colIndex++, &index,
                  finalResult, pUdfInfo) != 0) {
                return TSDB_CODE_TSC_INVALID_OPERATION;
              }
            }

          } else {
            if (getColumnIndexByName(&pParamElem->pNode->columnName, pQueryInfo, &index, tscGetErrorMsgPayload(pCmd)) != TSDB_CODE_SUCCESS) {
              return invalidOperationMsg(tscGetErrorMsgPayload(pCmd), msg3);
            }

            pTableMetaInfo = tscGetMetaInfo(pQueryInfo, index.tableIndex);

            // functions can not be applied to tags
            if ((index.columnIndex >= tscGetNumOfColumns(pTableMetaInfo->pTableMeta)) || (index.columnIndex < 0)) {
              return invalidOperationMsg(tscGetErrorMsgPayload(pCmd), msg6);
            }

            char name[TSDB_COL_NAME_LEN] = {0};
            SSchema* pSchema = tscGetTableColumnSchema(pTableMetaInfo->pTableMeta, index.columnIndex);

            bool multiColOutput = taosArrayGetSize(pItem->pNode->Expr.paramList) > 1;
            setResultColName(name, pItem, cvtFunc.originFuncId, &pParamElem->pNode->columnName, multiColOutput);

            if (setExprInfoForFunctions(pCmd, pQueryInfo, pSchema, cvtFunc, name, colIndex++, &index, finalResult, pUdfInfo) != 0) {
              return TSDB_CODE_TSC_INVALID_OPERATION;
            }
          }
        }

      } else {  // select * from xxx
        int32_t numOfFields = 0;

        // multicolumn selection does not support alias name
        if (pItem->aliasName != NULL && strlen(pItem->aliasName) > 0) {
          return invalidOperationMsg(tscGetErrorMsgPayload(pCmd), msg8);
        }

        for (int32_t j = 0; j < pQueryInfo->numOfTables; ++j) {
          pTableMetaInfo = tscGetMetaInfo(pQueryInfo, j);
          SSchema* pSchema = tscGetTableSchema(pTableMetaInfo->pTableMeta);

          for (int32_t i = 0; i < tscGetNumOfColumns(pTableMetaInfo->pTableMeta); ++i) {
            SColumnIndex index = {.tableIndex = j, .columnIndex = i};

            char name[TSDB_COL_NAME_LEN] = {0};
            SStrToken t = {.z = pSchema[i].name, .n = (uint32_t)strnlen(pSchema[i].name, TSDB_COL_NAME_LEN)};
            setResultColName(name, pItem, cvtFunc.originFuncId, &t, true);

            if (setExprInfoForFunctions(pCmd, pQueryInfo, &pSchema[index.columnIndex], cvtFunc, name, colIndex, &index,
                finalResult, pUdfInfo) != 0) {
              return TSDB_CODE_TSC_INVALID_OPERATION;
            }
            colIndex++;
          }

          numOfFields += tscGetNumOfColumns(pTableMetaInfo->pTableMeta);
        }
      }
      return TSDB_CODE_SUCCESS;
    }

    case TSDB_FUNC_TOP:
    case TSDB_FUNC_BOTTOM:
    case TSDB_FUNC_PERCT:
    case TSDB_FUNC_APERCT: {
      // 1. valid the number of parameters
      if (pItem->pNode->Expr.paramList == NULL || taosArrayGetSize(pItem->pNode->Expr.paramList) != 2) {
        /* no parameters or more than one parameter for function */
        return invalidOperationMsg(tscGetErrorMsgPayload(pCmd), msg2);
      }

      tSqlExprItem* pParamElem = taosArrayGet(pItem->pNode->Expr.paramList, 0);
      if (pParamElem->pNode->tokenId != TK_ID) {
        return invalidOperationMsg(tscGetErrorMsgPayload(pCmd), msg2);
      }
      
      SColumnIndex index = COLUMN_INDEX_INITIALIZER;
      if (getColumnIndexByName(&pParamElem->pNode->columnName, pQueryInfo, &index, tscGetErrorMsgPayload(pCmd)) != TSDB_CODE_SUCCESS) {
        return invalidOperationMsg(tscGetErrorMsgPayload(pCmd), msg3);
      }

      if (index.columnIndex == TSDB_TBNAME_COLUMN_INDEX) {
        return invalidOperationMsg(tscGetErrorMsgPayload(pCmd), msg6);
      }
      
      pTableMetaInfo = tscGetMetaInfo(pQueryInfo, index.tableIndex);
      SSchema* pSchema = tscGetTableColumnSchema(pTableMetaInfo->pTableMeta, index.columnIndex);

      // functions can not be applied to tags
      if (index.columnIndex >= tscGetNumOfColumns(pTableMetaInfo->pTableMeta)) {
        return invalidOperationMsg(tscGetErrorMsgPayload(pCmd), msg6);
      }

      // 2. valid the column type
      if (!IS_NUMERIC_TYPE(pSchema->type)) {
        return invalidOperationMsg(tscGetErrorMsgPayload(pCmd), msg1);
      }

      // 3. valid the parameters
      if (pParamElem[1].pNode->tokenId == TK_ID) {
        return invalidOperationMsg(tscGetErrorMsgPayload(pCmd), msg2);
      }

      tVariant* pVariant = &pParamElem[1].pNode->value;

      int16_t  resultType = pSchema->type;
      int16_t  resultSize = pSchema->bytes;
      int32_t  interResult = 0;

      char val[8] = {0};

      SExprInfo* pExpr = NULL;
      if (functionId == TSDB_FUNC_PERCT || functionId == TSDB_FUNC_APERCT) {
        tVariantDump(pVariant, val, TSDB_DATA_TYPE_DOUBLE, true);

        double dp = GET_DOUBLE_VAL(val);
        if (dp < 0 || dp > TOP_BOTTOM_QUERY_LIMIT) {
          return invalidOperationMsg(tscGetErrorMsgPayload(pCmd), msg5);
        }

        getResultDataInfo(pSchema->type, pSchema->bytes, functionId, 0, &resultType, &resultSize, &interResult, 0, false,
            pUdfInfo);

        /*
         * sql function transformation
         * for dp = 0, it is actually min,
         * for dp = 100, it is max,
         */
        tscInsertPrimaryTsSourceColumn(pQueryInfo, pTableMetaInfo->pTableMeta->id.uid);
        colIndex += 1;  // the first column is ts

        pExpr = tscExprAppend(pQueryInfo, functionId, &index, resultType, resultSize, getNewResColId(pCmd), interResult, false);
        tscExprAddParams(&pExpr->base, val, TSDB_DATA_TYPE_DOUBLE, sizeof(double));
      } else {
        tVariantDump(pVariant, val, TSDB_DATA_TYPE_BIGINT, true);

        int64_t nTop = GET_INT32_VAL(val);
        if (nTop <= 0 || nTop > 100) {  // todo use macro
          return invalidOperationMsg(tscGetErrorMsgPayload(pCmd), msg12);
        }

        // todo REFACTOR
        // set the first column ts for top/bottom query
        SColumnIndex index1 = {index.tableIndex, PRIMARYKEY_TIMESTAMP_COL_INDEX};
        pExpr = tscExprAppend(pQueryInfo, TSDB_FUNC_TS, &index1, TSDB_DATA_TYPE_TIMESTAMP, TSDB_KEYSIZE, getNewResColId(pCmd),
                                 0, false);
        tstrncpy(pExpr->base.aliasName, aAggs[TSDB_FUNC_TS].name, sizeof(pExpr->base.aliasName));

        const int32_t TS_COLUMN_INDEX = PRIMARYKEY_TIMESTAMP_COL_INDEX;
        SColumnList   ids = createColumnList(1, index.tableIndex, TS_COLUMN_INDEX);
        insertResultField(pQueryInfo, colIndex, &ids, TSDB_KEYSIZE, TSDB_DATA_TYPE_TIMESTAMP,
                          aAggs[TSDB_FUNC_TS].name, pExpr);

        colIndex += 1;  // the first column is ts

        pExpr = tscExprAppend(pQueryInfo, functionId, &index, resultType, resultSize, getNewResColId(pCmd), resultSize, false);
        tscExprAddParams(&pExpr->base, val, TSDB_DATA_TYPE_BIGINT, sizeof(int64_t));
      }
  
      memset(pExpr->base.aliasName, 0, tListLen(pExpr->base.aliasName));
      getColumnName(pItem, pExpr->base.aliasName, pExpr->base.token,sizeof(pExpr->base.aliasName) - 1);

      // todo refactor: tscColumnListInsert part
      SColumnList ids = createColumnList(1, index.tableIndex, index.columnIndex);

      if (finalResult) {
        insertResultField(pQueryInfo, colIndex, &ids, resultSize, (int8_t)resultType, pExpr->base.aliasName, pExpr);
      } else {
        assert(ids.num == 1);
        tscColumnListInsert(pQueryInfo->colList, ids.ids[0].columnIndex, pExpr->base.uid, pSchema);
      }

      return TSDB_CODE_SUCCESS;
    }
    
    case TSDB_FUNC_TID_TAG: {
      pTableMetaInfo = tscGetMetaInfo(pQueryInfo, 0);
      if (UTIL_TABLE_IS_NORMAL_TABLE(pTableMetaInfo)) {
        return invalidOperationMsg(tscGetErrorMsgPayload(pCmd), msg7);
      }
    
      // no parameters or more than one parameter for function
      if (pItem->pNode->Expr.paramList == NULL || taosArrayGetSize(pItem->pNode->Expr.paramList) != 1) {
        return invalidOperationMsg(tscGetErrorMsgPayload(pCmd), msg2);
      }
      
      tSqlExprItem* pParamItem = taosArrayGet(pItem->pNode->Expr.paramList, 0);
      tSqlExpr* pParam = pParamItem->pNode;

      SColumnIndex index = COLUMN_INDEX_INITIALIZER;
      if (getColumnIndexByName(&pParam->columnName, pQueryInfo, &index, tscGetErrorMsgPayload(pCmd)) != TSDB_CODE_SUCCESS) {
        return invalidOperationMsg(tscGetErrorMsgPayload(pCmd), msg3);
      }
    
      pTableMetaInfo = tscGetMetaInfo(pQueryInfo, index.tableIndex);
      SSchema* pSchema = tscGetTableTagSchema(pTableMetaInfo->pTableMeta);
  
      // functions can not be applied to normal columns
      int32_t numOfCols = tscGetNumOfColumns(pTableMetaInfo->pTableMeta);
      if (index.columnIndex < numOfCols && index.columnIndex != TSDB_TBNAME_COLUMN_INDEX) {
        return invalidOperationMsg(tscGetErrorMsgPayload(pCmd), msg6);
      }
    
      if (index.columnIndex > 0) {
        index.columnIndex -= numOfCols;
      }
      
      // 2. valid the column type
      int16_t colType = 0;
      if (index.columnIndex == TSDB_TBNAME_COLUMN_INDEX) {
        colType = TSDB_DATA_TYPE_BINARY;
      } else {
        colType = pSchema[index.columnIndex].type;
      }
      
      if (colType == TSDB_DATA_TYPE_BOOL) {
        return invalidOperationMsg(tscGetErrorMsgPayload(pCmd), msg1);
      }

      tscColumnListInsert(pTableMetaInfo->tagColList, index.columnIndex, pTableMetaInfo->pTableMeta->id.uid,
                          &pSchema[index.columnIndex]);
      SSchema* pTagSchema = tscGetTableTagSchema(pTableMetaInfo->pTableMeta);

      SSchema s = {0};
      if (index.columnIndex == TSDB_TBNAME_COLUMN_INDEX) {
        s = *tGetTbnameColumnSchema();
      } else {
        s = pTagSchema[index.columnIndex];
      }
      
      int16_t bytes = 0;
      int16_t type  = 0;
      int32_t inter = 0;

      int32_t ret = getResultDataInfo(s.type, s.bytes, TSDB_FUNC_TID_TAG, 0, &type, &bytes, &inter, 0, 0, NULL);
      assert(ret == TSDB_CODE_SUCCESS);
      
      s.type = (uint8_t)type;
      s.bytes = bytes;

      TSDB_QUERY_SET_TYPE(pQueryInfo->type, TSDB_QUERY_TYPE_TAG_FILTER_QUERY);
      tscAddFuncInSelectClause(pQueryInfo, 0, TSDB_FUNC_TID_TAG, &index, &s, TSDB_COL_TAG, getNewResColId(pCmd));
      
      return TSDB_CODE_SUCCESS;
    }

    case TSDB_FUNC_BLKINFO: {
      // no parameters or more than one parameter for function
      if (pItem->pNode->Expr.paramList != NULL && taosArrayGetSize(pItem->pNode->Expr.paramList) != 0) {
        return invalidOperationMsg(tscGetErrorMsgPayload(pCmd), msg2);
      }

      SColumnIndex index = {.tableIndex = 0, .columnIndex = 0,};
      pTableMetaInfo = tscGetMetaInfo(pQueryInfo, index.tableIndex);

      int32_t inter   = 0;
      int16_t resType = 0;
      int16_t bytes   = 0;

      getResultDataInfo(TSDB_DATA_TYPE_INT, 4, TSDB_FUNC_BLKINFO, 0, &resType, &bytes, &inter, 0, 0, NULL);

      SSchema s = {.name = "block_dist", .type = TSDB_DATA_TYPE_BINARY, .bytes = bytes};

      SExprInfo* pExpr =
          tscExprInsert(pQueryInfo, 0, TSDB_FUNC_BLKINFO, &index, resType, bytes, getNewResColId(pCmd), bytes, 0);
      tstrncpy(pExpr->base.aliasName, s.name, sizeof(pExpr->base.aliasName));

      SColumnList ids = createColumnList(1, index.tableIndex, index.columnIndex);
      insertResultField(pQueryInfo, 0, &ids, bytes, s.type, s.name, pExpr);

      pExpr->base.numOfParams = 1;
      pExpr->base.param[0].i64 = pTableMetaInfo->pTableMeta->tableInfo.rowSize;
      pExpr->base.param[0].nType = TSDB_DATA_TYPE_BIGINT;

      return TSDB_CODE_SUCCESS;
    }

    default: {
      pUdfInfo = isValidUdf(pQueryInfo->pUdfInfo, pItem->pNode->Expr.operand.z, pItem->pNode->Expr.operand.n);
      if (pUdfInfo == NULL) {
        return invalidOperationMsg(tscGetErrorMsgPayload(pCmd), msg9);
      }

      tSqlExprItem* pParamElem = taosArrayGet(pItem->pNode->Expr.paramList, 0);;
      if (pParamElem->pNode->tokenId != TK_ID) {
        return invalidOperationMsg(tscGetErrorMsgPayload(pCmd), msg2);
      }

      SColumnIndex index = COLUMN_INDEX_INITIALIZER;
      if (getColumnIndexByName(&pParamElem->pNode->columnName, pQueryInfo, &index, tscGetErrorMsgPayload(pCmd)) != TSDB_CODE_SUCCESS) {
        return invalidOperationMsg(tscGetErrorMsgPayload(pCmd), msg3);
      }

      if (index.columnIndex == TSDB_TBNAME_COLUMN_INDEX) {
        return invalidOperationMsg(tscGetErrorMsgPayload(pCmd), msg6);
      }

      pTableMetaInfo = tscGetMetaInfo(pQueryInfo, index.tableIndex);

      // functions can not be applied to tags
      if (index.columnIndex >= tscGetNumOfColumns(pTableMetaInfo->pTableMeta)) {
        return invalidOperationMsg(tscGetErrorMsgPayload(pCmd), msg6);
      }

      int32_t inter   = 0;
      int16_t resType = 0;
      int16_t bytes   = 0;
      getResultDataInfo(TSDB_DATA_TYPE_INT, 4, functionId, 0, &resType, &bytes, &inter, 0, false, pUdfInfo);

      SExprInfo* pExpr = tscExprAppend(pQueryInfo, functionId, &index, resType, bytes, getNewResColId(pCmd), inter, false);

      memset(pExpr->base.aliasName, 0, tListLen(pExpr->base.aliasName));
      getColumnName(pItem, pExpr->base.aliasName, pExpr->base.token, sizeof(pExpr->base.aliasName) - 1);

      SSchema s = {0};
      s.type = (uint8_t)resType;
      s.bytes = bytes;
      s.colId = pExpr->base.colInfo.colId;

      uint64_t uid = pTableMetaInfo->pTableMeta->id.uid;
      SColumnList ids = createColumnList(1, index.tableIndex, index.columnIndex);
      if (finalResult) {
        insertResultField(pQueryInfo, colIndex, &ids, pUdfInfo->resBytes, pUdfInfo->resType, pExpr->base.aliasName, pExpr);
      } else {
        for (int32_t i = 0; i < ids.num; ++i) {
          tscColumnListInsert(pQueryInfo->colList, index.columnIndex, uid, &s);
        }
      }
      tscInsertPrimaryTsSourceColumn(pQueryInfo, pTableMetaInfo->pTableMeta->id.uid);
      return TSDB_CODE_SUCCESS;
    }
  }

  return TSDB_CODE_TSC_INVALID_OPERATION;
}

// todo refactor
static SColumnList createColumnList(int32_t num, int16_t tableIndex, int32_t columnIndex) {
  assert(num == 1 && tableIndex >= 0);

  SColumnList columnList = {0};
  columnList.num = num;

  int32_t index = num - 1;
  columnList.ids[index].tableIndex = tableIndex;
  columnList.ids[index].columnIndex = columnIndex;

  return columnList;
}

void getColumnName(tSqlExprItem* pItem, char* resultFieldName, char* rawName, int32_t nameLength) {
  int32_t len = ((int32_t)pItem->pNode->exprToken.n < nameLength) ? (int32_t)pItem->pNode->exprToken.n : nameLength;
  strncpy(rawName, pItem->pNode->exprToken.z, len);

  if (pItem->aliasName != NULL) {
    int32_t aliasNameLen = (int32_t) strlen(pItem->aliasName);
    len = (aliasNameLen < nameLength)? aliasNameLen:nameLength;
    strncpy(resultFieldName, pItem->aliasName, len);
  } else {
    strncpy(resultFieldName, rawName, len);
  }
}

static bool isTablenameToken(SStrToken* token) {
  SStrToken tmpToken = *token;
  SStrToken tableToken = {0};

  extractTableNameFromToken(&tmpToken, &tableToken);
  return (tmpToken.n == strlen(TSQL_TBNAME_L) && strncasecmp(TSQL_TBNAME_L, tmpToken.z, tmpToken.n) == 0);
}

static int16_t doGetColumnIndex(SQueryInfo* pQueryInfo, int32_t index, SStrToken* pToken) {
  STableMeta* pTableMeta = tscGetMetaInfo(pQueryInfo, index)->pTableMeta;

  int32_t  numOfCols = tscGetNumOfColumns(pTableMeta) + tscGetNumOfTags(pTableMeta);
  SSchema* pSchema = tscGetTableSchema(pTableMeta);

  int16_t columnIndex = COLUMN_INDEX_INITIAL_VAL;

  for (int16_t i = 0; i < numOfCols; ++i) {
    if (pToken->n != strlen(pSchema[i].name)) {
      continue;
    }

    if (strncasecmp(pSchema[i].name, pToken->z, pToken->n) == 0) {
      columnIndex = i;
      break;
    }
  }

  return columnIndex;
}

int32_t doGetColumnIndexByName(SStrToken* pToken, SQueryInfo* pQueryInfo, SColumnIndex* pIndex, char* msg) {
  const char* msg0 = "ambiguous column name";
  const char* msg1 = "invalid column name";

  if (isTablenameToken(pToken)) {
    pIndex->columnIndex = TSDB_TBNAME_COLUMN_INDEX;
  } else if (strlen(DEFAULT_PRIMARY_TIMESTAMP_COL_NAME) == pToken->n &&
            strncasecmp(pToken->z, DEFAULT_PRIMARY_TIMESTAMP_COL_NAME, pToken->n) == 0) {
    pIndex->columnIndex = PRIMARYKEY_TIMESTAMP_COL_INDEX; // just make runtime happy, need fix java test case InsertSpecialCharacterJniTest
  } else if (pToken->n == 0) {
    pIndex->columnIndex = PRIMARYKEY_TIMESTAMP_COL_INDEX; // just make runtime happy, need fix java test case InsertSpecialCharacterJniTest
  } else {
    // not specify the table name, try to locate the table index by column name
    if (pIndex->tableIndex == COLUMN_INDEX_INITIAL_VAL) {
      for (int16_t i = 0; i < pQueryInfo->numOfTables; ++i) {
        int16_t colIndex = doGetColumnIndex(pQueryInfo, i, pToken);

        if (colIndex != COLUMN_INDEX_INITIAL_VAL) {
          if (pIndex->columnIndex != COLUMN_INDEX_INITIAL_VAL) {
            return invalidOperationMsg(msg, msg0);
          } else {
            pIndex->tableIndex = i;
            pIndex->columnIndex = colIndex;
          }
        }
      }
    } else {  // table index is valid, get the column index
      int16_t colIndex = doGetColumnIndex(pQueryInfo, pIndex->tableIndex, pToken);
      if (colIndex != COLUMN_INDEX_INITIAL_VAL) {
        pIndex->columnIndex = colIndex;
      }
    }

    if (pIndex->columnIndex == COLUMN_INDEX_INITIAL_VAL) {
      return invalidOperationMsg(msg, msg1);
    }
  }

  if (COLUMN_INDEX_VALIDE(*pIndex)) {
    return TSDB_CODE_SUCCESS;
  } else {
    return TSDB_CODE_TSC_INVALID_OPERATION;
  }
}

int32_t getTableIndexImpl(SStrToken* pTableToken, SQueryInfo* pQueryInfo, SColumnIndex* pIndex) {
  if (pTableToken->n == 0) {  // only one table and no table name prefix in column name
    if (pQueryInfo->numOfTables == 1) {
      pIndex->tableIndex = 0;
    } else {
      pIndex->tableIndex = COLUMN_INDEX_INITIAL_VAL;
    }

    return TSDB_CODE_SUCCESS;
  }

  pIndex->tableIndex = COLUMN_INDEX_INITIAL_VAL;
  for (int32_t i = 0; i < pQueryInfo->numOfTables; ++i) {
    STableMetaInfo* pTableMetaInfo = tscGetMetaInfo(pQueryInfo, i);
    char* name = pTableMetaInfo->aliasName;
    if (strncasecmp(name, pTableToken->z, pTableToken->n) == 0 && strlen(name) == pTableToken->n) {
      pIndex->tableIndex = i;
      break;
    }
  }

  if (pIndex->tableIndex < 0) {
    return TSDB_CODE_TSC_INVALID_OPERATION;
  }

  return TSDB_CODE_SUCCESS;
}

int32_t getTableIndexByName(SStrToken* pToken, SQueryInfo* pQueryInfo, SColumnIndex* pIndex) {
  SStrToken tableToken = {0};
  extractTableNameFromToken(pToken, &tableToken);

  if (getTableIndexImpl(&tableToken, pQueryInfo, pIndex) != TSDB_CODE_SUCCESS) {
    return TSDB_CODE_TSC_INVALID_OPERATION;
  }

  return TSDB_CODE_SUCCESS;
}

int32_t getColumnIndexByName(const SStrToken* pToken, SQueryInfo* pQueryInfo, SColumnIndex* pIndex, char* msg) {
  if (pQueryInfo->pTableMetaInfo == NULL || pQueryInfo->numOfTables == 0) {
    return TSDB_CODE_TSC_INVALID_OPERATION;
  }

  SStrToken tmpToken = *pToken;

  if (getTableIndexByName(&tmpToken, pQueryInfo, pIndex) != TSDB_CODE_SUCCESS) {
    return TSDB_CODE_TSC_INVALID_OPERATION;
  }

  return doGetColumnIndexByName(&tmpToken, pQueryInfo, pIndex, msg);
}

int32_t setShowInfo(SSqlObj* pSql, struct SSqlInfo* pInfo) {
  SSqlCmd*        pCmd = &pSql->cmd;
  STableMetaInfo* pTableMetaInfo = tscGetTableMetaInfoFromCmd(pCmd,  0);

  pCmd->command = TSDB_SQL_SHOW;

  const char* msg1 = "invalid name";
  const char* msg2 = "wildcard string should be less than %d characters";
  const char* msg3 = "database name too long";
  const char* msg5 = "database name is empty";
  const char* msg6 = "pattern string is empty";

  /*
   * database prefix in pInfo->pMiscInfo->a[0]
   * wildcard in like clause in pInfo->pMiscInfo->a[1]
   */
  SShowInfo* pShowInfo = &pInfo->pMiscInfo->showOpt;
  int16_t    showType = pShowInfo->showType;
  if (showType == TSDB_MGMT_TABLE_TABLE || showType == TSDB_MGMT_TABLE_METRIC || showType == TSDB_MGMT_TABLE_VGROUP) {
    // db prefix in tagCond, show table conds in payload
    SStrToken* pDbPrefixToken = &pShowInfo->prefix;
    if (pDbPrefixToken->type != 0) {

      if (pDbPrefixToken->n >= TSDB_DB_NAME_LEN) {  // db name is too long
        return invalidOperationMsg(tscGetErrorMsgPayload(pCmd), msg3);
      }

      if (pDbPrefixToken->n <= 0) {
        return invalidOperationMsg(tscGetErrorMsgPayload(pCmd), msg5);
      }

      if (tscValidateName(pDbPrefixToken) != TSDB_CODE_SUCCESS) {
        return invalidOperationMsg(tscGetErrorMsgPayload(pCmd), msg1);
      }

      int32_t ret = tNameSetDbName(&pTableMetaInfo->name, getAccountId(pSql), pDbPrefixToken);
      if (ret != TSDB_CODE_SUCCESS) {
        return invalidOperationMsg(tscGetErrorMsgPayload(pCmd), msg1);
      }
    }

    // show table/stable like 'xxxx', set the like pattern for show tables
    SStrToken* pPattern = &pShowInfo->pattern;
    if (pPattern->type != 0) {
      pPattern->n = strdequote(pPattern->z);

      if (pPattern->n <= 0) {
        return invalidOperationMsg(tscGetErrorMsgPayload(pCmd), msg6);
      }

      if (pPattern->n > tsMaxWildCardsLen){
        char tmp[64] = {0};
        sprintf(tmp, msg2, tsMaxWildCardsLen);
        return invalidOperationMsg(tscGetErrorMsgPayload(pCmd), tmp);
      }
    }
  } else if (showType == TSDB_MGMT_TABLE_VNODES) {
    if (pShowInfo->prefix.type == 0) {
      return invalidOperationMsg(tscGetErrorMsgPayload(pCmd), "No specified dnode ep");
    }

    if (pShowInfo->prefix.type == TK_STRING) {
      pShowInfo->prefix.n = strdequote(pShowInfo->prefix.z);
    }
  } 
  return TSDB_CODE_SUCCESS;
}

int32_t setKillInfo(SSqlObj* pSql, struct SSqlInfo* pInfo, int32_t killType) {
  const char* msg1 = "invalid connection ID";
  const char* msg2 = "invalid query ID";
  const char* msg3 = "invalid stream ID";

  SSqlCmd* pCmd = &pSql->cmd;
  pCmd->command = pInfo->type;
  
  SStrToken* idStr = &(pInfo->pMiscInfo->id);
  if (idStr->n > TSDB_KILL_MSG_LEN) {
    return TSDB_CODE_TSC_INVALID_OPERATION;
  }

  strncpy(pCmd->payload, idStr->z, idStr->n);

  const char delim = ':';
  char* connIdStr = strtok(idStr->z, &delim);
  char* queryIdStr = strtok(NULL, &delim);

  int32_t connId = (int32_t)strtol(connIdStr, NULL, 10);
  if (connId <= 0) {
    memset(pCmd->payload, 0, strlen(pCmd->payload));
    return invalidOperationMsg(tscGetErrorMsgPayload(pCmd), msg1);
  }

  if (killType == TSDB_SQL_KILL_CONNECTION) {
    return TSDB_CODE_SUCCESS;
  }

  int32_t queryId = (int32_t)strtol(queryIdStr, NULL, 10);
  if (queryId <= 0) {
    memset(pCmd->payload, 0, strlen(pCmd->payload));
    if (killType == TSDB_SQL_KILL_QUERY) {
      return invalidOperationMsg(tscGetErrorMsgPayload(pCmd), msg2);
    } else {
      return invalidOperationMsg(tscGetErrorMsgPayload(pCmd), msg3);
    }
  }
  
  return TSDB_CODE_SUCCESS;
}
static int32_t setCompactVnodeInfo(SSqlObj* pSql, struct SSqlInfo* pInfo) {
  SSqlCmd* pCmd = &pSql->cmd;
  pCmd->command = pInfo->type;

  return TSDB_CODE_SUCCESS;
}

int32_t tscTansformFuncForSTableQuery(SQueryInfo* pQueryInfo) {
  STableMetaInfo* pTableMetaInfo = tscGetMetaInfo(pQueryInfo, 0);

  if (pTableMetaInfo->pTableMeta == NULL || !UTIL_TABLE_IS_SUPER_TABLE(pTableMetaInfo)) {
    return TSDB_CODE_TSC_INVALID_OPERATION;
  }

  assert(tscGetNumOfTags(pTableMetaInfo->pTableMeta) >= 0);

  int16_t bytes = 0;
  int16_t type = 0;
  int32_t interBytes = 0;
  
  size_t size = tscNumOfExprs(pQueryInfo);
  for (int32_t k = 0; k < size; ++k) {
    SExprInfo*   pExpr = tscExprGet(pQueryInfo, k);
    int16_t functionId = aAggs[pExpr->base.functionId].stableFuncId;

    int32_t colIndex = pExpr->base.colInfo.colIndex;
    SSchema* pSrcSchema = tscGetTableColumnSchema(pTableMetaInfo->pTableMeta, colIndex);
    
    if ((functionId >= TSDB_FUNC_SUM && functionId <= TSDB_FUNC_TWA) ||
        (functionId >= TSDB_FUNC_FIRST_DST && functionId <= TSDB_FUNC_STDDEV_DST) ||
        (functionId >= TSDB_FUNC_RATE && functionId <= TSDB_FUNC_IRATE)) {
      if (getResultDataInfo(pSrcSchema->type, pSrcSchema->bytes, functionId, (int32_t)pExpr->base.param[0].i64, &type, &bytes,
                            &interBytes, 0, true, NULL) != TSDB_CODE_SUCCESS) {
        return TSDB_CODE_TSC_INVALID_OPERATION;
      }

      tscExprUpdate(pQueryInfo, k, functionId, pExpr->base.colInfo.colIndex, TSDB_DATA_TYPE_BINARY, bytes);
      // todo refactor
      pExpr->base.interBytes = interBytes;
    }
  }

  tscFieldInfoUpdateOffset(pQueryInfo);
  return TSDB_CODE_SUCCESS;
}

/* transfer the field-info back to original input format */
void tscRestoreFuncForSTableQuery(SQueryInfo* pQueryInfo) {
  STableMetaInfo* pTableMetaInfo = tscGetMetaInfo(pQueryInfo, 0);
  if (!UTIL_TABLE_IS_SUPER_TABLE(pTableMetaInfo)) {
    return;
  }
  
  size_t size = tscNumOfExprs(pQueryInfo);
  for (int32_t i = 0; i < size; ++i) {
    SExprInfo*   pExpr = tscExprGet(pQueryInfo, i);
    SSchema* pSchema = tscGetTableColumnSchema(pTableMetaInfo->pTableMeta, pExpr->base.colInfo.colIndex);
    
    // the final result size and type in the same as query on single table.
    // so here, set the flag to be false;
    int32_t inter = 0;
    
    int32_t functionId = pExpr->base.functionId;
    if (functionId < 0) {
      continue;
    }

    if (functionId >= TSDB_FUNC_TS && functionId <= TSDB_FUNC_DIFF) {
      continue;
    }
    
    if (functionId == TSDB_FUNC_FIRST_DST) {
      functionId = TSDB_FUNC_FIRST;
    } else if (functionId == TSDB_FUNC_LAST_DST) {
      functionId = TSDB_FUNC_LAST;
    } else if (functionId == TSDB_FUNC_STDDEV_DST) {
      functionId = TSDB_FUNC_STDDEV;
    }

    getResultDataInfo(pSchema->type, pSchema->bytes, functionId, 0, &pExpr->base.resType, &pExpr->base.resBytes, &inter,
                      0, false, NULL);
  }
}

bool hasUnsupportFunctionsForSTableQuery(SSqlCmd* pCmd, SQueryInfo* pQueryInfo) {
  const char* msg1 = "TWA/Diff/Derivative/Irate are not allowed to apply to super table directly";
  const char* msg2 = "TWA/Diff/Derivative/Irate only support group by tbname for super table query";
  const char* msg3 = "functions not support for super table query";

  // filter sql function not supported by metric query yet.
  size_t size = tscNumOfExprs(pQueryInfo);
  for (int32_t i = 0; i < size; ++i) {
    int32_t functionId = tscExprGet(pQueryInfo, i)->base.functionId;
    if (functionId < 0) {
      continue;
    }

    if ((aAggs[functionId].status & TSDB_FUNCSTATE_STABLE) == 0) {
      invalidOperationMsg(tscGetErrorMsgPayload(pCmd), msg3);
      return true;
    }
  }

  if (tscIsTWAQuery(pQueryInfo) || tscIsDiffDerivQuery(pQueryInfo) || tscIsIrateQuery(pQueryInfo)) {
    if (pQueryInfo->groupbyExpr.numOfGroupCols == 0) {
      invalidOperationMsg(tscGetErrorMsgPayload(pCmd), msg1);
      return true;
    }

    SColIndex* pColIndex = taosArrayGet(pQueryInfo->groupbyExpr.columnInfo, 0);
    if (pColIndex->colIndex != TSDB_TBNAME_COLUMN_INDEX) {
      invalidOperationMsg(tscGetErrorMsgPayload(pCmd), msg2);
      return true;
    }
  } else if (tscIsSessionWindowQuery(pQueryInfo)) {
    invalidOperationMsg(tscGetErrorMsgPayload(pCmd), msg3);
    return true;
  }

  return false;
}

static bool groupbyTagsOrNull(SQueryInfo* pQueryInfo) {
  if (pQueryInfo->groupbyExpr.columnInfo == NULL ||
    taosArrayGetSize(pQueryInfo->groupbyExpr.columnInfo) == 0) {
    return true;
  }

  size_t s = taosArrayGetSize(pQueryInfo->groupbyExpr.columnInfo);
  for (int32_t i = 0; i < s; i++) {
    SColIndex* colIndex = taosArrayGet(pQueryInfo->groupbyExpr.columnInfo, i);
    if (colIndex->flag != TSDB_COL_TAG) {
      return false;
    }
  }

  return true;
}

static bool functionCompatibleCheck(SQueryInfo* pQueryInfo, bool joinQuery, bool twQuery) {
  int32_t startIdx = 0;
  int32_t aggUdf = 0;
  int32_t scalarUdf = 0;
  int32_t prjNum = 0;
  int32_t aggNum = 0;

  size_t numOfExpr = tscNumOfExprs(pQueryInfo);
  assert(numOfExpr > 0);

  int32_t factor = INT32_MAX;

  // diff function cannot be executed with other function
  // arithmetic function can be executed with other arithmetic functions
  size_t size = tscNumOfExprs(pQueryInfo);
  
  for (int32_t i = startIdx; i < size; ++i) {
    SExprInfo* pExpr1 = tscExprGet(pQueryInfo, i);

    int16_t functionId = pExpr1->base.functionId;
    if (functionId < 0) {
       SUdfInfo* pUdfInfo = taosArrayGet(pQueryInfo->pUdfInfo, -1 * functionId - 1);
       pUdfInfo->funcType == TSDB_UDF_TYPE_AGGREGATE ? ++aggUdf : ++scalarUdf;

       continue;
    }

    if (functionId == TSDB_FUNC_TAGPRJ || functionId == TSDB_FUNC_TAG || functionId == TSDB_FUNC_TS || functionId == TSDB_FUNC_TS_DUMMY) {
      ++prjNum;

      continue;
    }

    if (functionId == TSDB_FUNC_PRJ) {
      ++prjNum;
    }

    if (functionId == TSDB_FUNC_PRJ && (pExpr1->base.colInfo.colId == PRIMARYKEY_TIMESTAMP_COL_INDEX || TSDB_COL_IS_UD_COL(pExpr1->base.colInfo.flag))) {
      continue;
    }

    if (factor == INT32_MAX) {
      factor = functionCompatList[functionId];
    } else {
      if (functionCompatList[functionId] != factor) {
        return false;
      } else {
        if (factor == -1) { // two functions with the same -1 flag
          return false;
        }
      }
    }

    if (functionId == TSDB_FUNC_LAST_ROW && (joinQuery || twQuery || !groupbyTagsOrNull(pQueryInfo))) {
      return false;
    }
  }

  aggNum = (int32_t)size - prjNum - aggUdf - scalarUdf;

  assert(aggNum >= 0);

  if (aggUdf > 0 && (prjNum > 0 || aggNum > 0 || scalarUdf > 0)) {
    return false;
  }

  if (scalarUdf > 0 && aggNum > 0) {
    return false;
  }

  return true;
}

int32_t validateGroupbyNode(SQueryInfo* pQueryInfo, SArray* pList, SSqlCmd* pCmd) {
  const char* msg1 = "too many columns in group by clause";
  const char* msg2 = "invalid column name in group by clause";
  const char* msg3 = "columns from one table allowed as group by columns";
  const char* msg4 = "join query does not support group by";
  const char* msg5 = "not allowed column type for group by";
  const char* msg6 = "tags not allowed for table query";
  const char* msg7 = "not support group by expression";
  const char* msg8 = "normal column can only locate at the end of group by clause";

  // todo : handle two tables situation
  STableMetaInfo* pTableMetaInfo = NULL;
  if (pList == NULL) {
    return TSDB_CODE_SUCCESS;
  }

  if (pQueryInfo->numOfTables > 1) {
    return invalidOperationMsg(tscGetErrorMsgPayload(pCmd), msg4);
  }

  SGroupbyExpr* pGroupExpr = &pQueryInfo->groupbyExpr;
  if (pGroupExpr->columnInfo == NULL) {
    pGroupExpr->columnInfo = taosArrayInit(4, sizeof(SColIndex));
  }

  if (pQueryInfo->colList == NULL) {
    pQueryInfo->colList = taosArrayInit(4, POINTER_BYTES);
  }

  if (pGroupExpr->columnInfo == NULL || pQueryInfo->colList == NULL) {
    return TSDB_CODE_TSC_OUT_OF_MEMORY;
  }

  pGroupExpr->numOfGroupCols = (int16_t)taosArrayGetSize(pList);
  if (pGroupExpr->numOfGroupCols > TSDB_MAX_TAGS) {
    return invalidOperationMsg(tscGetErrorMsgPayload(pCmd), msg1);
  }

  SSchema *pSchema       = NULL;
  int32_t tableIndex     = COLUMN_INDEX_INITIAL_VAL;
  int32_t numOfGroupCols = 0;

  size_t num = taosArrayGetSize(pList);
  for (int32_t i = 0; i < num; ++i) {
    tVariantListItem * pItem = taosArrayGet(pList, i);
    tVariant* pVar = &pItem->pVar;

    SStrToken token = {pVar->nLen, pVar->nType, pVar->pz};

    SColumnIndex index = COLUMN_INDEX_INITIALIZER;
    if (getColumnIndexByName(&token, pQueryInfo, &index, tscGetErrorMsgPayload(pCmd)) != TSDB_CODE_SUCCESS) {
      return invalidOperationMsg(tscGetErrorMsgPayload(pCmd), msg2);
    }

    if (tableIndex == COLUMN_INDEX_INITIAL_VAL) {
      tableIndex = index.tableIndex;
    } else if (tableIndex != index.tableIndex) {
      return invalidOperationMsg(tscGetErrorMsgPayload(pCmd), msg3);
    }

    pTableMetaInfo = tscGetMetaInfo(pQueryInfo, index.tableIndex);
    STableMeta* pTableMeta = pTableMetaInfo->pTableMeta;

    if (index.columnIndex == TSDB_TBNAME_COLUMN_INDEX) {
      pSchema = tGetTbnameColumnSchema();
    } else {
      pSchema = tscGetTableColumnSchema(pTableMeta, index.columnIndex);
    }

    int32_t numOfCols = tscGetNumOfColumns(pTableMeta);
    bool groupTag = (index.columnIndex == TSDB_TBNAME_COLUMN_INDEX || index.columnIndex >= numOfCols);

    if (groupTag) {
      if (!UTIL_TABLE_IS_SUPER_TABLE(pTableMetaInfo)) {
        return invalidOperationMsg(tscGetErrorMsgPayload(pCmd), msg6);
      }

      int32_t relIndex = index.columnIndex;
      if (index.columnIndex != TSDB_TBNAME_COLUMN_INDEX) {
        relIndex -= numOfCols;
      }

      SColIndex colIndex = { .colIndex = relIndex, .flag = TSDB_COL_TAG, .colId = pSchema->colId, };
      strncpy(colIndex.name, pSchema->name, tListLen(colIndex.name));
      taosArrayPush(pGroupExpr->columnInfo, &colIndex);
      
      index.columnIndex = relIndex;
      tscColumnListInsert(pTableMetaInfo->tagColList, index.columnIndex, pTableMeta->id.uid, pSchema);
    } else {
      // check if the column type is valid, here only support the bool/tinyint/smallint/bigint group by
      if (pSchema->type == TSDB_DATA_TYPE_TIMESTAMP || pSchema->type == TSDB_DATA_TYPE_FLOAT || pSchema->type == TSDB_DATA_TYPE_DOUBLE) {
        return invalidOperationMsg(tscGetErrorMsgPayload(pCmd), msg5);
      }

      tscColumnListInsert(pQueryInfo->colList, index.columnIndex, pTableMeta->id.uid, pSchema);
      
      SColIndex colIndex = { .colIndex = index.columnIndex, .flag = TSDB_COL_NORMAL, .colId = pSchema->colId };
      strncpy(colIndex.name, pSchema->name, tListLen(colIndex.name));

      taosArrayPush(pGroupExpr->columnInfo, &colIndex);
      pQueryInfo->groupbyExpr.orderType = TSDB_ORDER_ASC;
      numOfGroupCols++;
    }
  }

  // 1. only one normal column allowed in the group by clause
  // 2. the normal column in the group by clause can only located in the end position
  if (numOfGroupCols > 1) {
    return invalidOperationMsg(tscGetErrorMsgPayload(pCmd), msg7);
  }

  for(int32_t i = 0; i < num; ++i) {
    SColIndex* pIndex = taosArrayGet(pGroupExpr->columnInfo, i);
    if (TSDB_COL_IS_NORMAL_COL(pIndex->flag) && i != num - 1) {
     return invalidOperationMsg(tscGetErrorMsgPayload(pCmd), msg8);
    }
  }

  pQueryInfo->groupbyExpr.tableIndex = tableIndex;
  return TSDB_CODE_SUCCESS;
}


static SColumnFilterInfo* addColumnFilterInfo(SColumnFilterList* filterList) {
  int32_t size = (filterList->numOfFilters) + 1;

  char* tmp = (char*) realloc((void*)(filterList->filterInfo), sizeof(SColumnFilterInfo) * (size));
  if (tmp != NULL) {
    filterList->filterInfo = (SColumnFilterInfo*)tmp;
  } else {
    return NULL;
  }

  filterList->numOfFilters = size;

  SColumnFilterInfo* pColFilterInfo = &(filterList->filterInfo[size - 1]);
  memset(pColFilterInfo, 0, sizeof(SColumnFilterInfo));

  return pColFilterInfo;
}

static int32_t doExtractColumnFilterInfo(SSqlCmd* pCmd, SQueryInfo* pQueryInfo, int32_t timePrecision, SColumnFilterInfo* pColumnFilter,
                                         int16_t colType, tSqlExpr* pExpr) {
  const char* msg = "not supported filter condition";

  tSqlExpr *pRight = pExpr->pRight;

  if (colType >= TSDB_DATA_TYPE_TINYINT && colType <= TSDB_DATA_TYPE_BIGINT) {
    colType = TSDB_DATA_TYPE_BIGINT;
  } else if (colType == TSDB_DATA_TYPE_FLOAT || colType == TSDB_DATA_TYPE_DOUBLE) {
    colType = TSDB_DATA_TYPE_DOUBLE;
  } else if ((colType == TSDB_DATA_TYPE_TIMESTAMP) && (TSDB_DATA_TYPE_BINARY == pRight->value.nType)) {
    int retVal = setColumnFilterInfoForTimestamp(pCmd, pQueryInfo, &pRight->value);
    if (TSDB_CODE_SUCCESS != retVal) {
      return retVal;
    }
  } else if ((colType == TSDB_DATA_TYPE_TIMESTAMP) && (TSDB_DATA_TYPE_BIGINT == pRight->value.nType)) {
    if (pRight->flags & (1 << EXPR_FLAG_NS_TIMESTAMP)) {
      pRight->value.i64 =
          convertTimePrecision(pRight->value.i64, TSDB_TIME_PRECISION_NANO, timePrecision);
      pRight->flags &= ~(1 << EXPR_FLAG_NS_TIMESTAMP);
    }
  }

  int32_t retVal = TSDB_CODE_SUCCESS;

  int32_t bufLen = 0;
  if (IS_NUMERIC_TYPE(pRight->value.nType)) {
    bufLen = 60;
  } else {
    /*
     * make memory sanitizer happy;
     */
    if (pRight->value.nLen == 0) {
      bufLen = pRight->value.nLen + 2;
    } else {
      bufLen = pRight->value.nLen + 1;
    }
  }

  if (pExpr->tokenId == TK_LE || pExpr->tokenId == TK_LT) {
    retVal = tVariantDump(&pRight->value, (char*)&pColumnFilter->upperBndd, colType, false);

  // TK_GT,TK_GE,TK_EQ,TK_NE are based on the pColumn->lowerBndd
  } else if (pExpr->tokenId == TK_IN) {
    tVariant *pVal; 
    if (pRight->tokenId != TK_SET || !serializeExprListToVariant(pRight->Expr.paramList, &pVal, colType, timePrecision)) {
      return invalidOperationMsg(tscGetErrorMsgPayload(pCmd), msg);
    }

    pColumnFilter->pz  = (int64_t)calloc(1, pVal->nLen);
    pColumnFilter->len = pVal->nLen;
    pColumnFilter->filterstr = 1;
    memcpy((char *)(pColumnFilter->pz), (char *)(pVal->pz), pVal->nLen);

    tVariantDestroy(pVal);
    free(pVal);

  } else if (colType == TSDB_DATA_TYPE_BINARY) {
    pColumnFilter->pz = (int64_t)calloc(1, bufLen * TSDB_NCHAR_SIZE);
    pColumnFilter->len = pRight->value.nLen;
    retVal = tVariantDump(&pRight->value, (char*)pColumnFilter->pz, colType, false);

  } else if (colType == TSDB_DATA_TYPE_NCHAR) {
    // bufLen + 1 is larger than the actual nchar string length
    pColumnFilter->pz = (int64_t)calloc(1, (bufLen + 1) * TSDB_NCHAR_SIZE);
    retVal = tVariantDump(&pRight->value, (char*)pColumnFilter->pz, colType, false);
    size_t len = twcslen((wchar_t*)pColumnFilter->pz);
    pColumnFilter->len = len * TSDB_NCHAR_SIZE;

  } else {
    retVal = tVariantDump(&pRight->value, (char*)&pColumnFilter->lowerBndd, colType, false);
  }

  if (retVal != TSDB_CODE_SUCCESS) {
    return invalidOperationMsg(tscGetErrorMsgPayload(pCmd), msg);
  } 

  switch (pExpr->tokenId) {
    case TK_LE:
      pColumnFilter->upperRelOptr = TSDB_RELATION_LESS_EQUAL;
      break;
    case TK_LT:
      pColumnFilter->upperRelOptr = TSDB_RELATION_LESS;
      break;
    case TK_GT:
      pColumnFilter->lowerRelOptr = TSDB_RELATION_GREATER;
      break;
    case TK_GE:
      pColumnFilter->lowerRelOptr = TSDB_RELATION_GREATER_EQUAL;
      break;
    case TK_EQ:
      pColumnFilter->lowerRelOptr = TSDB_RELATION_EQUAL;
      break;
    case TK_NE:
      pColumnFilter->lowerRelOptr = TSDB_RELATION_NOT_EQUAL;
      break;
    case TK_LIKE:
      pColumnFilter->lowerRelOptr = TSDB_RELATION_LIKE;
      break;
    case TK_ISNULL:
      pColumnFilter->lowerRelOptr = TSDB_RELATION_ISNULL;
      break;
    case TK_NOTNULL:
      pColumnFilter->lowerRelOptr = TSDB_RELATION_NOTNULL;
      break;
    case TK_IN:
      pColumnFilter->lowerRelOptr = TSDB_RELATION_IN;
      break;
    default:
      return invalidOperationMsg(tscGetErrorMsgPayload(pCmd), msg);
  }

  return TSDB_CODE_SUCCESS;
}

typedef struct SCondExpr {
  tSqlExpr* pTagCond;
  tSqlExpr* pTimewindow;

  tSqlExpr* pColumnCond;

  tSqlExpr* pTableCond;
  int16_t   relType;  // relation between table name in expression and other tag
                      // filter condition expression, TK_AND or TK_OR
  int16_t tableCondIndex;

  tSqlExpr* pJoinExpr;  // join condition
  bool      tsJoin;
} SCondExpr;

static int32_t getTimeRange(STimeWindow* win, tSqlExpr* pRight, int32_t optr, int16_t timePrecision);

static int32_t tablenameListToString(tSqlExpr* pExpr, SStringBuilder* sb) {
  SArray* pList = pExpr->Expr.paramList;

  int32_t size = (int32_t) taosArrayGetSize(pList);
  if (size <= 0) {
    return TSDB_CODE_TSC_INVALID_OPERATION;
  }

  if (size > 0) {
    taosStringBuilderAppendStringLen(sb, QUERY_COND_REL_PREFIX_IN, QUERY_COND_REL_PREFIX_IN_LEN);
  }

  for (int32_t i = 0; i < size; ++i) {
    tSqlExprItem* pSub = taosArrayGet(pList, i);
    tVariant* pVar = &pSub->pNode->value;

    taosStringBuilderAppendStringLen(sb, pVar->pz, pVar->nLen);

    if (i < size - 1) {
      taosStringBuilderAppendString(sb, TBNAME_LIST_SEP);
    }

    if (pVar->nLen <= 0 || !tscValidateTableNameLength(pVar->nLen)) {
      return TSDB_CODE_TSC_INVALID_OPERATION;
    }
  }

  return TSDB_CODE_SUCCESS;
}

static int32_t tablenameCondToString(tSqlExpr* pExpr, SStringBuilder* sb) {
  taosStringBuilderAppendStringLen(sb, QUERY_COND_REL_PREFIX_LIKE, QUERY_COND_REL_PREFIX_LIKE_LEN);
  taosStringBuilderAppendString(sb, pExpr->value.pz);

  return TSDB_CODE_SUCCESS;
}

enum {
  TSQL_EXPR_TS = 1,
  TSQL_EXPR_TAG = 2,
  TSQL_EXPR_COLUMN = 4,
  TSQL_EXPR_TBNAME = 8,
  TSQL_EXPR_JOIN = 16,  
};

#define GET_MIXED_TYPE(t) (((t) >= TSQL_EXPR_JOIN) || ((t) > TSQL_EXPR_COLUMN && (t) < TSQL_EXPR_TBNAME) || ((t) == (TSQL_EXPR_TS|TSQL_EXPR_TAG)))

static int32_t checkColumnFilterInfo(SSqlCmd* pCmd, SQueryInfo* pQueryInfo, SColumnIndex* pIndex, tSqlExpr* pExpr, int32_t sqlOptr) {
  STableMetaInfo* pTableMetaInfo = tscGetMetaInfo(pQueryInfo, pIndex->tableIndex);

  STableMeta* pTableMeta = pTableMetaInfo->pTableMeta;
  SSchema*    pSchema = tscGetTableColumnSchema(pTableMeta, pIndex->columnIndex);
  int32_t     ret = 0;
  const char* msg1 = "non binary column not support like operator";
  const char* msg2 = "binary column not support this operator";  
  const char* msg3 = "bool column not support this operator";
  const char* msg4 = "primary key not support this operator";

  SColumn* pColumn = tscColumnListInsert(pQueryInfo->colList, pIndex->columnIndex, pTableMeta->id.uid, pSchema);

  pColumn->info.flist.numOfFilters++;
  
  /*
   * in case of TK_AND filter condition, we first find the corresponding column and build the query condition together
   * the already existed condition.
   */
  if (sqlOptr != TK_AND && sqlOptr != TK_OR) {
    return TSDB_CODE_TSC_INVALID_OPERATION;
  }

  SColumnFilterInfo* pColFilter = calloc(1, sizeof(SColumnFilterInfo));

  pColFilter->filterstr =
      ((pSchema->type == TSDB_DATA_TYPE_BINARY || pSchema->type == TSDB_DATA_TYPE_NCHAR) ? 1 : 0);

  if (pColFilter->filterstr) {
    if (pExpr->tokenId != TK_EQ
      && pExpr->tokenId != TK_NE
      && pExpr->tokenId != TK_ISNULL
      && pExpr->tokenId != TK_NOTNULL
      && pExpr->tokenId != TK_LIKE
      && pExpr->tokenId != TK_IN) {
      ret = invalidOperationMsg(tscGetErrorMsgPayload(pCmd), msg2);
      goto _err_ret;
    }
  } else {
    if (pExpr->tokenId == TK_LIKE) {
      ret = invalidOperationMsg(tscGetErrorMsgPayload(pCmd), msg1);
      goto _err_ret;
    }
    
    if (pSchema->type == TSDB_DATA_TYPE_BOOL) {
      int32_t t = pExpr->tokenId;
      if (t != TK_EQ && t != TK_NE && t != TK_NOTNULL && t != TK_ISNULL && t != TK_IN) {
        ret = invalidOperationMsg(tscGetErrorMsgPayload(pCmd), msg3);
        goto _err_ret;
      }
    }
  }

  pColumn->columnIndex = pIndex->columnIndex;
  pColumn->tableUid = pTableMeta->id.uid;
  if (pColumn->columnIndex == PRIMARYKEY_TIMESTAMP_COL_INDEX && pExpr->tokenId == TK_IN) {
     return invalidOperationMsg(tscGetErrorMsgPayload(pCmd), msg4);
  }

  STableComInfo tinfo = tscGetTableInfo(pTableMeta);
  ret = doExtractColumnFilterInfo(pCmd, pQueryInfo, tinfo.precision, pColFilter, pSchema->type, pExpr);

_err_ret:
  freeColumnFilterInfo(pColFilter, 1);
  
  return ret;
}

static int32_t getTablenameCond(SSqlCmd* pCmd, SQueryInfo* pQueryInfo, tSqlExpr* pTableCond, SStringBuilder* sb) {
  const char* msg0 = "invalid table name list";
  const char* msg1 = "not string following like";

  if (pTableCond == NULL) {
    return TSDB_CODE_SUCCESS;
  }

  tSqlExpr* pLeft = pTableCond->pLeft;
  tSqlExpr* pRight = pTableCond->pRight;

  if (!isTablenameToken(&pLeft->columnName)) {
    return TSDB_CODE_TSC_INVALID_OPERATION;
  }

  int32_t ret = TSDB_CODE_SUCCESS;

  if (pTableCond->tokenId == TK_IN) {
    ret = tablenameListToString(pRight, sb);
  } else if (pTableCond->tokenId == TK_LIKE) {
    if (pRight->tokenId != TK_STRING) {
      return invalidOperationMsg(tscGetErrorMsgPayload(pCmd), msg1);
    }
    
    ret = tablenameCondToString(pRight, sb);
  }

  if (ret != TSDB_CODE_SUCCESS) {
    invalidOperationMsg(tscGetErrorMsgPayload(pCmd), msg0);
  }

  return ret;
}

static int32_t getColQueryCondExpr(SSqlCmd* pCmd, SQueryInfo* pQueryInfo, tSqlExpr** pExpr) {
  int32_t ret = TSDB_CODE_SUCCESS;
  
  for (int32_t i = 0; i < pQueryInfo->numOfTables; ++i) {
    tSqlExpr* p1 = extractExprForSTable(pCmd, pExpr, pQueryInfo, i);
    if (p1 == NULL) {  // no query condition on this table
      continue;
    }

    tExprNode* p = NULL;

    SArray* colList = taosArrayInit(10, sizeof(SColIndex));  
    ret = exprTreeFromSqlExpr(pCmd, &p, p1, pQueryInfo, colList, NULL);
    taosArrayDestroy(colList);

    SBufferWriter bw = tbufInitWriter(NULL, false);

    TRY(0) {
      exprTreeToBinary(&bw, p);
    } CATCH(code) {
      tbufCloseWriter(&bw);
      UNUSED(code);
      // TODO: more error handling
    } END_TRY
    
    // add to required table column list
    STableMetaInfo* pTableMetaInfo = tscGetMetaInfo(pQueryInfo, i);
    int64_t uid = pTableMetaInfo->pTableMeta->id.uid;

    STblCond cond = {
      .uid = uid,
      .idx = i,
      .len = (int32_t)(tbufTell(&bw)),
      .cond = tbufGetData(&bw, true)
    };

    if (pQueryInfo->colCond == NULL) {
      pQueryInfo->colCond = taosArrayInit(2, sizeof(SCond));
    }
    
    taosArrayPush(pQueryInfo->colCond, &cond);  

    tSqlExprDestroy(p1);
    tExprTreeDestroy(p, NULL);
    
    if (ret) {
      break;
    }
  }

  return ret;
}


static int32_t checkColumnQueryCondInfo(SSqlCmd* pCmd, SQueryInfo* pQueryInfo, tSqlExpr* pExpr, int32_t relOptr) {
  if (pExpr == NULL) {
    pQueryInfo->onlyHasTagCond &= true;
    return TSDB_CODE_SUCCESS;
  }
  pQueryInfo->onlyHasTagCond &= false;

  if (!tSqlExprIsParentOfLeaf(pExpr)) {  // internal node
    int32_t ret = checkColumnQueryCondInfo(pCmd, pQueryInfo, pExpr->pLeft, pExpr->tokenId);
    if (ret != TSDB_CODE_SUCCESS) {
      return ret;
    }

    return checkColumnQueryCondInfo(pCmd, pQueryInfo, pExpr->pRight, pExpr->tokenId);
  } else {  // handle leaf node
    SColumnIndex index = COLUMN_INDEX_INITIALIZER;
    if (getColumnIndexByName(&pExpr->pLeft->columnName, pQueryInfo, &index, tscGetErrorMsgPayload(pCmd)) != TSDB_CODE_SUCCESS) {
      return TSDB_CODE_TSC_INVALID_OPERATION;
    }

    return checkColumnFilterInfo(pCmd, pQueryInfo, &index, pExpr, relOptr);
  }
}

static int32_t checkAndSetJoinCondInfo(SSqlCmd* pCmd, SQueryInfo* pQueryInfo, tSqlExpr* pExpr) {
  int32_t code = 0;
  const char* msg1 = "timestamp required for join tables";
  const char* msg2 = "only support one join tag for each table";
  const char* msg3 = "type of join columns must be identical";
  const char* msg4 = "invalid column name in join condition";

  if (pExpr == NULL) {
    return TSDB_CODE_SUCCESS;
  }

  if (!tSqlExprIsParentOfLeaf(pExpr)) {
    code = checkAndSetJoinCondInfo(pCmd, pQueryInfo, pExpr->pLeft);
    if (code) {
      return code;
    }

    return checkAndSetJoinCondInfo(pCmd, pQueryInfo, pExpr->pRight);
  }

  SColumnIndex index = COLUMN_INDEX_INITIALIZER;
  if (getColumnIndexByName(&pExpr->pLeft->columnName, pQueryInfo, &index, tscGetErrorMsgPayload(pCmd)) != TSDB_CODE_SUCCESS) {
    return invalidOperationMsg(tscGetErrorMsgPayload(pCmd), msg4);
  }

  STableMetaInfo* pTableMetaInfo = tscGetMetaInfo(pQueryInfo, index.tableIndex);
  SSchema* pTagSchema1 = tscGetTableColumnSchema(pTableMetaInfo->pTableMeta, index.columnIndex);

  assert(index.tableIndex >= 0 && index.tableIndex < TSDB_MAX_JOIN_TABLE_NUM);

  SJoinNode **leftNode = &pQueryInfo->tagCond.joinInfo.joinTables[index.tableIndex];
  if (*leftNode == NULL) {
    return invalidOperationMsg(tscGetErrorMsgPayload(pCmd), msg1);
  }

  (*leftNode)->uid = pTableMetaInfo->pTableMeta->id.uid;
  (*leftNode)->tagColId = pTagSchema1->colId;

  if (UTIL_TABLE_IS_SUPER_TABLE(pTableMetaInfo)) {
    STableMeta* pTableMeta = pTableMetaInfo->pTableMeta;

    index.columnIndex = index.columnIndex - tscGetNumOfColumns(pTableMetaInfo->pTableMeta);
    if (tscColumnExists(pTableMetaInfo->tagColList, pTagSchema1->colId, pTableMetaInfo->pTableMeta->id.uid) < 0) {
      tscColumnListInsert(pTableMetaInfo->tagColList, index.columnIndex, pTableMeta->id.uid, pTagSchema1);

      if (taosArrayGetSize(pTableMetaInfo->tagColList) > 1) {
        return invalidOperationMsg(tscGetErrorMsgPayload(pCmd), msg2);
      }
    }
  }

  int16_t leftIdx = index.tableIndex;

  index = (SColumnIndex)COLUMN_INDEX_INITIALIZER;
  if (getColumnIndexByName(&pExpr->pRight->columnName, pQueryInfo, &index, tscGetErrorMsgPayload(pCmd)) != TSDB_CODE_SUCCESS) {
    return invalidOperationMsg(tscGetErrorMsgPayload(pCmd), msg4);
  }

  pTableMetaInfo = tscGetMetaInfo(pQueryInfo, index.tableIndex);
  SSchema* pTagSchema2 = tscGetTableColumnSchema(pTableMetaInfo->pTableMeta, index.columnIndex);

  assert(index.tableIndex >= 0 && index.tableIndex < TSDB_MAX_JOIN_TABLE_NUM);

  SJoinNode **rightNode = &pQueryInfo->tagCond.joinInfo.joinTables[index.tableIndex];
  if (*rightNode == NULL) {
    return invalidOperationMsg(tscGetErrorMsgPayload(pCmd), msg1);
  }

  (*rightNode)->uid = pTableMetaInfo->pTableMeta->id.uid;
  (*rightNode)->tagColId = pTagSchema2->colId;

  if (UTIL_TABLE_IS_SUPER_TABLE(pTableMetaInfo)) {
    STableMeta* pTableMeta = pTableMetaInfo->pTableMeta;
    index.columnIndex = index.columnIndex - tscGetNumOfColumns(pTableMeta);
    if (tscColumnExists(pTableMetaInfo->tagColList, pTagSchema2->colId, pTableMeta->id.uid) < 0) {

      tscColumnListInsert(pTableMetaInfo->tagColList, index.columnIndex, pTableMeta->id.uid, pTagSchema2);
      if (taosArrayGetSize(pTableMetaInfo->tagColList) > 1) {
        return invalidOperationMsg(tscGetErrorMsgPayload(pCmd), msg2);
      }
    }
  }

  int16_t rightIdx = index.tableIndex;

  if (pTagSchema1->type != pTagSchema2->type) {
    return invalidOperationMsg(tscGetErrorMsgPayload(pCmd), msg3);
  }

  if ((*leftNode)->tagJoin == NULL) {
    (*leftNode)->tagJoin = taosArrayInit(2, sizeof(int16_t));
  }

  if ((*rightNode)->tagJoin == NULL) {
    (*rightNode)->tagJoin = taosArrayInit(2, sizeof(int16_t));
  }

  taosArrayPush((*leftNode)->tagJoin, &rightIdx);
  taosArrayPush((*rightNode)->tagJoin, &leftIdx);

  pQueryInfo->tagCond.joinInfo.hasJoin = true;

  return TSDB_CODE_SUCCESS;

}

static int32_t getJoinCondInfo(SSqlCmd* pCmd, SQueryInfo* pQueryInfo, tSqlExpr* pExpr) {
  if (pExpr == NULL) {
    pQueryInfo->onlyHasTagCond &= true;
    return TSDB_CODE_SUCCESS;
  }

  return checkAndSetJoinCondInfo(pCmd, pQueryInfo, pExpr);
}

static int32_t validateSQLExpr(SSqlCmd* pCmd, tSqlExpr* pExpr, SQueryInfo* pQueryInfo, SColumnList* pList,
                               int32_t* type, uint64_t* uid) {
  if (pExpr->type == SQL_NODE_TABLE_COLUMN) {
    if (*type == NON_ARITHMEIC_EXPR) {
      *type = NORMAL_ARITHMETIC;
    } else if (*type == AGG_ARIGHTMEIC) {
      return TSDB_CODE_TSC_INVALID_OPERATION;
    }

    SColumnIndex index = COLUMN_INDEX_INITIALIZER;
    if (getColumnIndexByName(&pExpr->columnName, pQueryInfo, &index, tscGetErrorMsgPayload(pCmd)) != TSDB_CODE_SUCCESS) {
      return TSDB_CODE_TSC_INVALID_OPERATION;
    }

    // if column is timestamp, bool, binary, nchar, not support arithmetic, so return invalid sql
    STableMeta* pTableMeta = tscGetMetaInfo(pQueryInfo, index.tableIndex)->pTableMeta;
    SSchema*    pSchema = tscGetTableSchema(pTableMeta) + index.columnIndex;
    
    if ((pSchema->type == TSDB_DATA_TYPE_TIMESTAMP) || (pSchema->type == TSDB_DATA_TYPE_BOOL) ||
        (pSchema->type == TSDB_DATA_TYPE_BINARY) || (pSchema->type == TSDB_DATA_TYPE_NCHAR)) {
      return TSDB_CODE_TSC_INVALID_OPERATION;
    }

    pList->ids[pList->num++] = index;
  } else if ((pExpr->tokenId == TK_FLOAT && (isnan(pExpr->value.dKey) || isinf(pExpr->value.dKey))) ||
             pExpr->tokenId == TK_NULL) {
    return TSDB_CODE_TSC_INVALID_OPERATION;
  } else if (pExpr->type == SQL_NODE_SQLFUNCTION) {
    if (*type == NON_ARITHMEIC_EXPR) {
      *type = AGG_ARIGHTMEIC;
    } else if (*type == NORMAL_ARITHMETIC) {
      return TSDB_CODE_TSC_INVALID_OPERATION;
    }

    int32_t outputIndex = (int32_t)tscNumOfExprs(pQueryInfo);
  
    tSqlExprItem item = {.pNode = pExpr, .aliasName = NULL};
  
    // sql function list in selection clause.
    // Append the sqlExpr into exprList of pQueryInfo structure sequentially
    pExpr->functionId = isValidFunction(pExpr->Expr.operand.z, pExpr->Expr.operand.n);
    if (pExpr->functionId < 0) {
      return TSDB_CODE_TSC_INVALID_OPERATION;
    }

    if (addExprAndResultField(pCmd, pQueryInfo, outputIndex, &item, false, NULL) != TSDB_CODE_SUCCESS) {
      return TSDB_CODE_TSC_INVALID_OPERATION;
    }

    // It is invalid in case of more than one sqlExpr, such as first(ts, k) - last(ts, k)
    int32_t inc = (int32_t) tscNumOfExprs(pQueryInfo) - outputIndex;
    if (inc > 1) {
      return TSDB_CODE_TSC_INVALID_OPERATION;
    }

    // Not supported data type in arithmetic expression
    uint64_t id = -1;
    for(int32_t i = 0; i < inc; ++i) {
      SExprInfo* p1 = tscExprGet(pQueryInfo, i + outputIndex);

      int16_t t = p1->base.resType;
      if (t == TSDB_DATA_TYPE_BINARY || t == TSDB_DATA_TYPE_NCHAR || t == TSDB_DATA_TYPE_BOOL || t == TSDB_DATA_TYPE_TIMESTAMP) {
        return TSDB_CODE_TSC_INVALID_OPERATION;
      }

      if (i == 0) {
        id = p1->base.uid;
        continue;
      }

      if (id != p1->base.uid) {
        return TSDB_CODE_TSC_INVALID_OPERATION;
      }
    }

    *uid = id;
  }

  return TSDB_CODE_SUCCESS;
}

static int32_t validateArithmeticSQLExpr(SSqlCmd* pCmd, tSqlExpr* pExpr, SQueryInfo* pQueryInfo, SColumnList* pList, int32_t* type) {
  if (pExpr == NULL) {
    return TSDB_CODE_SUCCESS;
  }

  tSqlExpr* pLeft = pExpr->pLeft;
  uint64_t uidLeft = 0;
  uint64_t uidRight = 0;

  if (pLeft->type == SQL_NODE_EXPR) {
    int32_t ret = validateArithmeticSQLExpr(pCmd, pLeft, pQueryInfo, pList, type);
    if (ret != TSDB_CODE_SUCCESS) {
      return ret;
    }
  } else {
    int32_t ret = validateSQLExpr(pCmd, pLeft, pQueryInfo, pList, type, &uidLeft);
    if (ret != TSDB_CODE_SUCCESS) {
      return ret;
    }
  }

  tSqlExpr* pRight = pExpr->pRight;
  if (pRight->type == SQL_NODE_EXPR) {
    int32_t ret = validateArithmeticSQLExpr(pCmd, pRight, pQueryInfo, pList, type);
    if (ret != TSDB_CODE_SUCCESS) {
      return ret;
    }
  } else {
    int32_t ret = validateSQLExpr(pCmd, pRight, pQueryInfo, pList, type, &uidRight);
    if (ret != TSDB_CODE_SUCCESS) {
      return ret;
    }

    // the expression not from the same table, return error
    if (uidLeft != uidRight && uidLeft != 0 && uidRight != 0) {
      return TSDB_CODE_TSC_INVALID_OPERATION;
    }
  }

  return TSDB_CODE_SUCCESS;
}

static bool isValidExpr(tSqlExpr* pLeft, tSqlExpr* pRight, int32_t optr) {
  if (pLeft == NULL || (pRight == NULL && optr != TK_IN)) {
    return false;
  }

  /*
   * filter illegal expression in where clause:
   * 1. count(*) > 12
   * 2. sum(columnA) > sum(columnB)
   * 3. 4 < 5,  'ABC'>'abc'
   *
   * However, columnA < 4+12 is valid
   */
  if (pLeft->type == SQL_NODE_SQLFUNCTION) {
    return false;
  }

  if (pRight == NULL) {
    return true;
  }

  if (pLeft->tokenId >= TK_BOOL && pLeft->tokenId <= TK_BINARY && pRight->tokenId >= TK_BOOL && pRight->tokenId <= TK_BINARY) {
    return false;
  }

  if (pLeft->tokenId >= TK_BOOL && pLeft->tokenId <= TK_BINARY && (optr == TK_NOTNULL || optr == TK_ISNULL)) {
    return false;
  }

  return true;
}

static void exchangeExpr(tSqlExpr* pExpr) {
  tSqlExpr* pLeft  = pExpr->pLeft;
  tSqlExpr* pRight = pExpr->pRight;

  if (pRight->tokenId == TK_ID && (pLeft->tokenId == TK_INTEGER || pLeft->tokenId == TK_FLOAT ||
                                    pLeft->tokenId == TK_STRING || pLeft->tokenId == TK_BOOL)) {
    /*
     * exchange value of the left handside and the value of the right-handside
     * to make sure that the value of filter expression always locates in
     * right-handside and
     * the column-id is at the left handside.
     */
    uint32_t optr = 0;
    switch (pExpr->tokenId) {
      case TK_LE:
        optr = TK_GE;
        break;
      case TK_LT:
        optr = TK_GT;
        break;
      case TK_GT:
        optr = TK_LT;
        break;
      case TK_GE:
        optr = TK_LE;
        break;
      default:
        optr = pExpr->tokenId;
    }

    pExpr->tokenId = optr;
    SWAP(pExpr->pLeft, pExpr->pRight, void*);
  }
}

static bool validateJoinExprNode(SSqlCmd* pCmd, SQueryInfo* pQueryInfo, tSqlExpr* pExpr, SColumnIndex* pLeftIndex) {
  const char* msg1 = "illegal column name";
  const char* msg2 = "= is expected in join expression";
  const char* msg3 = "join column must have same type";
  const char* msg4 = "self join is not allowed";
  const char* msg5 = "join table must be the same type(table to table, super table to super table)";

  tSqlExpr* pRight = pExpr->pRight;

  if (pRight->tokenId != TK_ID) {
    return true;
  }

  if (pExpr->tokenId != TK_EQ) {
    invalidOperationMsg(tscGetErrorMsgPayload(pCmd), msg2);
    return false;
  }

  SColumnIndex rightIndex = COLUMN_INDEX_INITIALIZER;

  if (getColumnIndexByName(&pRight->columnName, pQueryInfo, &rightIndex, tscGetErrorMsgPayload(pCmd)) != TSDB_CODE_SUCCESS) {
    invalidOperationMsg(tscGetErrorMsgPayload(pCmd), msg1);
    return false;
  }

  // todo extract function
  STableMetaInfo* pLeftMeterMeta = tscGetMetaInfo(pQueryInfo, pLeftIndex->tableIndex);
  SSchema*        pLeftSchema = tscGetTableSchema(pLeftMeterMeta->pTableMeta);
  int16_t         leftType = pLeftSchema[pLeftIndex->columnIndex].type;

  tscColumnListInsert(pQueryInfo->colList, pLeftIndex->columnIndex, pLeftMeterMeta->pTableMeta->id.uid, &pLeftSchema[pLeftIndex->columnIndex]);

  STableMetaInfo* pRightMeterMeta = tscGetMetaInfo(pQueryInfo, rightIndex.tableIndex);
  SSchema*        pRightSchema = tscGetTableSchema(pRightMeterMeta->pTableMeta);
  int16_t         rightType = pRightSchema[rightIndex.columnIndex].type;

  tscColumnListInsert(pQueryInfo->colList, rightIndex.columnIndex, pRightMeterMeta->pTableMeta->id.uid, &pRightSchema[rightIndex.columnIndex]);

  if (leftType != rightType) {
    invalidOperationMsg(tscGetErrorMsgPayload(pCmd), msg3);
    return false;
  } else if (pLeftIndex->tableIndex == rightIndex.tableIndex) {
    invalidOperationMsg(tscGetErrorMsgPayload(pCmd), msg4);
    return false;
  }

  // table to table/ super table to super table are allowed
  if (UTIL_TABLE_IS_SUPER_TABLE(pLeftMeterMeta) != UTIL_TABLE_IS_SUPER_TABLE(pRightMeterMeta)) {
    invalidOperationMsg(tscGetErrorMsgPayload(pCmd), msg5);
    return false;
  }

  return true;
}

static bool validTableNameOptr(tSqlExpr* pExpr) {
  const char nameFilterOptr[] = {TK_IN, TK_LIKE};

  for (int32_t i = 0; i < tListLen(nameFilterOptr); ++i) {
    if (pExpr->tokenId == nameFilterOptr[i]) {
      return true;
    }
  }

  return false;
}

static int32_t setExprToCond(tSqlExpr** parent, tSqlExpr* pExpr, const char* msg, int32_t parentOptr, char* msgBuf) {
  if (*parent != NULL) {
    if (parentOptr == TK_OR && msg != NULL) {
      return invalidOperationMsg(msgBuf, msg);
    }

    *parent = tSqlExprCreate((*parent), pExpr, parentOptr);
  } else {
    *parent = pExpr;
  }

  return TSDB_CODE_SUCCESS;
}

static int32_t setNormalExprToCond(tSqlExpr** parent, tSqlExpr* pExpr, int32_t parentOptr) {
  if (*parent != NULL) {
    *parent = tSqlExprCreate((*parent), pExpr, parentOptr);
  } else {
    *parent = pExpr;
  }

  return TSDB_CODE_SUCCESS;
}


static int32_t validateNullExpr(tSqlExpr* pExpr, STableMeta* pTableMeta, int32_t index, char* msgBuf) {
  const char* msg = "only support is [not] null";

  tSqlExpr* pRight = pExpr->pRight;
  if (pRight->tokenId == TK_NULL && (!(pExpr->tokenId == TK_ISNULL || pExpr->tokenId == TK_NOTNULL))) {
    return invalidOperationMsg(msgBuf, msg);
  }

  if (pRight->tokenId == TK_STRING) {
    SSchema* pSchema = tscGetTableSchema(pTableMeta);
    if (IS_VAR_DATA_TYPE(pSchema[index].type)) {
      return TSDB_CODE_SUCCESS;
    }
    
    char *v = strndup(pRight->exprToken.z, pRight->exprToken.n);
    int32_t len = strRmquote(v, pRight->exprToken.n);
    if (len > 0) {
      uint32_t type = 0;
      tGetToken(v, &type);

      if (type == TK_NULL) {        
        free(v);
        return invalidOperationMsg(msgBuf, msg);
      }
    }

    free(v);
  }

  return TSDB_CODE_SUCCESS;
}

// check for like expression
static int32_t validateLikeExpr(tSqlExpr* pExpr, STableMeta* pTableMeta, int32_t index, char* msgBuf) {
  const char* msg1 = "wildcard string should be less than %d characters";
  const char* msg2 = "illegal column type for like";

  tSqlExpr* pLeft  = pExpr->pLeft;
  tSqlExpr* pRight = pExpr->pRight;

  if (pExpr->tokenId == TK_LIKE) {
    if (pRight->value.nLen > tsMaxWildCardsLen) {
      char tmp[64] = {0};
      sprintf(tmp, msg1, tsMaxWildCardsLen);
      return invalidOperationMsg(msgBuf, tmp);
    }

    SSchema* pSchema = tscGetTableSchema(pTableMeta);
    if ((!isTablenameToken(&pLeft->columnName)) && !IS_VAR_DATA_TYPE(pSchema[index].type)) {
      return invalidOperationMsg(msgBuf, msg2);
    }
  }

  return TSDB_CODE_SUCCESS;
}

int32_t handleNeOptr(tSqlExpr** rexpr, tSqlExpr* expr) {
  tSqlExpr* left = tSqlExprClone(expr);
  tSqlExpr* right = expr;

  left->tokenId = TK_LT;
  right->tokenId = TK_GT;

  *rexpr = tSqlExprCreate(left, right, TK_OR);

  return TSDB_CODE_SUCCESS;
}


static int32_t handleExprInQueryCond(SSqlCmd* pCmd, SQueryInfo* pQueryInfo, tSqlExpr** pExpr, SCondExpr* pCondExpr,
                                     int32_t* type, int32_t* tbIdx, int32_t parentOptr, tSqlExpr** columnExpr, tSqlExpr** tsExpr) {
  const char* msg1 = "table query cannot use tags filter";
  const char* msg2 = "illegal column name";
  const char* msg4 = "too many join tables";
  const char* msg5 = "not support ordinary column join";
  const char* msg6 = "only one query condition on tbname allowed";
  const char* msg7 = "only in/like allowed in filter table name";

  tSqlExpr* pLeft  = (*pExpr)->pLeft;
  tSqlExpr* pRight = (*pExpr)->pRight;

  int32_t ret = TSDB_CODE_SUCCESS;

  SColumnIndex index = COLUMN_INDEX_INITIALIZER;
  if (getColumnIndexByName(&pLeft->columnName, pQueryInfo, &index, tscGetErrorMsgPayload(pCmd)) != TSDB_CODE_SUCCESS) {
    return invalidOperationMsg(tscGetErrorMsgPayload(pCmd), msg2);
  }

  *tbIdx = index.tableIndex;

  assert(tSqlExprIsParentOfLeaf(*pExpr));

  STableMetaInfo* pTableMetaInfo = tscGetMetaInfo(pQueryInfo, index.tableIndex);
  STableMeta*     pTableMeta = pTableMetaInfo->pTableMeta;

  // validate the null expression
  int32_t code = validateNullExpr(*pExpr, pTableMeta, index.columnIndex, tscGetErrorMsgPayload(pCmd));
  if (code != TSDB_CODE_SUCCESS) {
    return code;
  }

  // validate the like expression
  code = validateLikeExpr(*pExpr, pTableMeta, index.columnIndex, tscGetErrorMsgPayload(pCmd));
  if (code != TSDB_CODE_SUCCESS) {
    return code;
  }

  SSchema* pSchema = tscGetTableColumnSchema(pTableMeta, index.columnIndex);
  if (pSchema->type == TSDB_DATA_TYPE_TIMESTAMP && index.columnIndex == PRIMARYKEY_TIMESTAMP_COL_INDEX) {  // query on time range
    if (!validateJoinExprNode(pCmd, pQueryInfo, *pExpr, &index)) {
      return TSDB_CODE_TSC_INVALID_OPERATION;
    }

    // set join query condition
    if (pRight->tokenId == TK_ID) {  // no need to keep the timestamp join condition
      TSDB_QUERY_SET_TYPE(pQueryInfo->type, TSDB_QUERY_TYPE_JOIN_QUERY);
      pCondExpr->tsJoin = true;

      assert(index.tableIndex >= 0 && index.tableIndex < TSDB_MAX_JOIN_TABLE_NUM);
      SJoinNode **leftNode = &pQueryInfo->tagCond.joinInfo.joinTables[index.tableIndex];
      if (*leftNode == NULL) {
        *leftNode = calloc(1, sizeof(SJoinNode));
        if (*leftNode == NULL) {
          return TSDB_CODE_TSC_OUT_OF_MEMORY;
        }
      }

      int16_t leftIdx = index.tableIndex;

      if (getColumnIndexByName(&pRight->columnName, pQueryInfo, &index, tscGetErrorMsgPayload(pCmd)) != TSDB_CODE_SUCCESS) {
        return invalidOperationMsg(tscGetErrorMsgPayload(pCmd), msg2);
      }

      if (index.tableIndex < 0 || index.tableIndex >= TSDB_MAX_JOIN_TABLE_NUM) {
        return invalidOperationMsg(tscGetErrorMsgPayload(pCmd), msg4);
      }

      SJoinNode **rightNode = &pQueryInfo->tagCond.joinInfo.joinTables[index.tableIndex];
      if (*rightNode == NULL) {
        *rightNode = calloc(1, sizeof(SJoinNode));
        if (*rightNode == NULL) {
          return TSDB_CODE_TSC_OUT_OF_MEMORY;
        }
      }

      int16_t rightIdx = index.tableIndex;

      if ((*leftNode)->tsJoin == NULL) {
        (*leftNode)->tsJoin = taosArrayInit(2, sizeof(int16_t));
      }

      if ((*rightNode)->tsJoin == NULL) {
        (*rightNode)->tsJoin = taosArrayInit(2, sizeof(int16_t));
      }

      taosArrayPush((*leftNode)->tsJoin, &rightIdx);
      taosArrayPush((*rightNode)->tsJoin, &leftIdx);

      /*
       * To release expression, e.g., m1.ts = m2.ts,
       * since this expression is used to set the join query type
       */
      tSqlExprDestroy(*pExpr);
      if (type) {
        *type |= TSQL_EXPR_JOIN;
      }
    } else {
      tSqlExpr *rexpr = NULL;
      if ((*pExpr)->tokenId == TK_NE) {
        handleNeOptr(&rexpr, *pExpr);
      } else {
        rexpr = *pExpr;
      }
      
      ret = setNormalExprToCond(tsExpr, rexpr, parentOptr);
      if (type) {
        *type |= TSQL_EXPR_TS;
      }
    }

    *pExpr = NULL;  // remove this expression
  } else if (index.columnIndex >= tscGetNumOfColumns(pTableMeta) || index.columnIndex == TSDB_TBNAME_COLUMN_INDEX) {
    // query on tags, check for tag query condition
    if (UTIL_TABLE_IS_NORMAL_TABLE(pTableMetaInfo)) {
      return invalidOperationMsg(tscGetErrorMsgPayload(pCmd), msg1);
    }

    // in case of in operator, keep it in a seprate attribute
    if (index.columnIndex == TSDB_TBNAME_COLUMN_INDEX) {
      if (!validTableNameOptr(*pExpr)) {
        return invalidOperationMsg(tscGetErrorMsgPayload(pCmd), msg7);
      }
  
      if (!UTIL_TABLE_IS_SUPER_TABLE(pTableMetaInfo)) {
        return invalidOperationMsg(tscGetErrorMsgPayload(pCmd), msg1);
      }

      if (pCondExpr->pTableCond == NULL) {
        pCondExpr->pTableCond = *pExpr;
        pCondExpr->relType = parentOptr;
        pCondExpr->tableCondIndex = index.tableIndex;
      } else {
        return invalidOperationMsg(tscGetErrorMsgPayload(pCmd), msg6);
      }

      if (type) {
        *type |= TSQL_EXPR_TAG;
      }
      *pExpr = NULL;
    } else {
      if (pRight != NULL && pRight->tokenId == TK_ID) {  // join on tag columns for stable query
        if (!validateJoinExprNode(pCmd, pQueryInfo, *pExpr, &index)) {
          return TSDB_CODE_TSC_INVALID_OPERATION;
        }

        pQueryInfo->type |= TSDB_QUERY_TYPE_JOIN_QUERY;
        ret = setExprToCond(&pCondExpr->pJoinExpr, *pExpr, NULL, parentOptr, pCmd->payload);
        *pExpr = NULL;
        if (type) {
          *type |= TSQL_EXPR_JOIN;
        }        
      } else {
        // do nothing
        //                ret = setExprToCond(pCmd, &pCondExpr->pTagCond,
        //                *pExpr, NULL, parentOptr);
        tSqlExpr *rexpr = NULL;
        if ((*pExpr)->tokenId == TK_NE && (pSchema->type != TSDB_DATA_TYPE_BINARY && pSchema->type != TSDB_DATA_TYPE_NCHAR && pSchema->type != TSDB_DATA_TYPE_BOOL)) {
          handleNeOptr(&rexpr, *pExpr);
          *pExpr = rexpr;
        }
        
        if (type) {
          *type |= TSQL_EXPR_TAG;
        }
      }
    }
  } else {  // query on other columns
    if (type) {
      *type |= TSQL_EXPR_COLUMN;
    }
    
    if (pRight->tokenId == TK_ID) {  // other column cannot be served as the join column
      return invalidOperationMsg(tscGetErrorMsgPayload(pCmd), msg5);
    }

    tSqlExpr *rexpr = NULL;
    if ((*pExpr)->tokenId == TK_NE && (pSchema->type != TSDB_DATA_TYPE_BINARY && pSchema->type != TSDB_DATA_TYPE_NCHAR && pSchema->type != TSDB_DATA_TYPE_BOOL)) {
      handleNeOptr(&rexpr, *pExpr);
    } else {
      rexpr = *pExpr;
    }

    ret = setNormalExprToCond(columnExpr, rexpr, parentOptr);
    *pExpr = NULL;  // remove it from expr tree
  }

  return ret;
}

int32_t getQueryCondExpr(SSqlCmd* pCmd, SQueryInfo* pQueryInfo, tSqlExpr** pExpr, SCondExpr* pCondExpr,
                        int32_t* type, int32_t* tbIdx, int32_t parentOptr, tSqlExpr** columnExpr, tSqlExpr** tsExpr) {
  if (pExpr == NULL) {
    return TSDB_CODE_SUCCESS;
  }

  tSqlExpr *columnLeft = NULL;
  tSqlExpr *columnRight = NULL;
  tSqlExpr *tsLeft = NULL;
  tSqlExpr *tsRight = NULL;

  int32_t ret = 0;

  const char* msg1 = "query condition between columns/tags/timestamp/join fields must use 'AND'";
  const char* msg2 = "query condition between tables must use 'AND'";

  if ((*pExpr)->flags & (1 << EXPR_FLAG_TS_ERROR)) {
    return TSDB_CODE_TSC_INVALID_OPERATION;
  }

  tSqlExpr* pLeft = (*pExpr)->pLeft;
  tSqlExpr* pRight = (*pExpr)->pRight;

  if (!isValidExpr(pLeft, pRight, (*pExpr)->tokenId)) {
    return TSDB_CODE_TSC_INVALID_OPERATION;
  }

  int32_t leftType = 0;
  int32_t rightType = 0;
  int32_t leftTbIdx = 0;
  int32_t rightTbIdx = 0;

  if (!tSqlExprIsParentOfLeaf(*pExpr)) {
    ret = getQueryCondExpr(pCmd, pQueryInfo, &(*pExpr)->pLeft, pCondExpr, type ? &leftType : NULL, &leftTbIdx, (*pExpr)->tokenId, &columnLeft, &tsLeft);
    if (ret != TSDB_CODE_SUCCESS) {
      goto err_ret;
    }

    ret = getQueryCondExpr(pCmd, pQueryInfo, &(*pExpr)->pRight, pCondExpr, type ? &rightType : NULL, &rightTbIdx, (*pExpr)->tokenId, &columnRight, &tsRight);
    if (ret != TSDB_CODE_SUCCESS) {
      goto err_ret;
    }

    /*
     *  if left child and right child do not belong to the same group, the sub
     *  expression is not valid for parent node, it must be TK_AND operator.
     */
    if (type != NULL && ((leftType != rightType) || GET_MIXED_TYPE(leftType)) && ((*pExpr)->tokenId == TK_OR)) {
      ret = invalidOperationMsg(tscGetErrorMsgPayload(pCmd), msg1);
      goto err_ret;
    }

    if (((leftTbIdx != rightTbIdx) || (leftTbIdx == -1 || rightTbIdx == -1)) && ((*pExpr)->tokenId == TK_OR)) {
      ret = invalidOperationMsg(tscGetErrorMsgPayload(pCmd), msg2);
      goto err_ret;
    }

    if (columnLeft && columnRight) {
      setNormalExprToCond(&columnLeft, columnRight, (*pExpr)->tokenId);
      
      *columnExpr = columnLeft;
    } else {
      *columnExpr = columnLeft ? columnLeft : columnRight;
    }

    if (tsLeft && tsRight) {
      setNormalExprToCond(&tsLeft, tsRight, (*pExpr)->tokenId);
      
      *tsExpr = tsLeft;
    } else {
      *tsExpr = tsLeft ? tsLeft : tsRight;
    }

    if (type) {
      *type = leftType|rightType;
    }
    *tbIdx = (leftTbIdx == rightTbIdx) ? leftTbIdx : -1;
    
    return TSDB_CODE_SUCCESS;
  }

  exchangeExpr(*pExpr);

  if (pLeft->tokenId == TK_ID && pRight->tokenId == TK_TIMESTAMP && (pRight->flags & (1 << EXPR_FLAG_TIMESTAMP_VAR))) {
    ret = TSDB_CODE_TSC_INVALID_OPERATION;
    goto err_ret;
  }

  if ((pLeft->flags & (1 << EXPR_FLAG_TS_ERROR)) || (pRight->flags & (1 << EXPR_FLAG_TS_ERROR))) {
    ret = TSDB_CODE_TSC_INVALID_OPERATION;
    goto err_ret;
  }

  ret = handleExprInQueryCond(pCmd, pQueryInfo, pExpr, pCondExpr, type, tbIdx, parentOptr, columnExpr, tsExpr);
  if (ret) {
    goto err_ret;
  }

  return TSDB_CODE_SUCCESS;
  
err_ret:
  
  tSqlExprDestroy(columnLeft);
  tSqlExprDestroy(columnRight);
  tSqlExprDestroy(tsLeft);
  tSqlExprDestroy(tsRight);
  return ret;
}

static void doExtractExprForSTable(SSqlCmd* pCmd, tSqlExpr** pExpr, SQueryInfo* pQueryInfo, tSqlExpr** pOut, int32_t tableIndex) {
  if (*pExpr == NULL) {
    *pOut = NULL;
    return;
  }
  
  if (tSqlExprIsParentOfLeaf(*pExpr)) {
    tSqlExpr* pLeft = (*pExpr)->pLeft;

    SColumnIndex index = COLUMN_INDEX_INITIALIZER;
    if (getColumnIndexByName(&pLeft->columnName, pQueryInfo, &index, tscGetErrorMsgPayload(pCmd)) != TSDB_CODE_SUCCESS) {
      return;
    }

    if (index.tableIndex != tableIndex) {
      return;
    }

    *pOut = *pExpr;
    (*pExpr) = NULL;

  } else {
    *pOut = tSqlExprCreate(NULL, NULL, (*pExpr)->tokenId);

    doExtractExprForSTable(pCmd, &(*pExpr)->pLeft, pQueryInfo, &((*pOut)->pLeft), tableIndex);
    doExtractExprForSTable(pCmd, &(*pExpr)->pRight, pQueryInfo, &((*pOut)->pRight), tableIndex);
  }
}

static tSqlExpr* extractExprForSTable(SSqlCmd* pCmd, tSqlExpr** pExpr, SQueryInfo* pQueryInfo, int32_t tableIndex) {
  tSqlExpr* pResExpr = NULL;

  if (*pExpr != NULL) {
    doExtractExprForSTable(pCmd, pExpr, pQueryInfo, &pResExpr, tableIndex);
    tSqlExprCompact(&pResExpr);
  }

  return pResExpr;
}

int tableNameCompar(const void* lhs, const void* rhs) {
  char* left = *(char**)lhs;
  char* right = *(char**)rhs;

  int32_t ret = strcmp(left, right);

  if (ret == 0) {
    return 0;
  }

  return ret > 0 ? 1 : -1;
}

static int32_t setTableCondForSTableQuery(SSqlCmd* pCmd, SQueryInfo* pQueryInfo, const char* account,
                                          tSqlExpr* pExpr, int16_t tableCondIndex, SStringBuilder* sb) {
  const char* msg = "table name too long";

  if (pExpr == NULL) {
    return TSDB_CODE_SUCCESS;
  }

  STableMetaInfo* pTableMetaInfo = tscGetMetaInfo(pQueryInfo, tableCondIndex);

  STagCond* pTagCond = &pQueryInfo->tagCond;
  pTagCond->tbnameCond.uid = pTableMetaInfo->pTableMeta->id.uid;

  assert(pExpr->tokenId == TK_LIKE || pExpr->tokenId == TK_IN);

  if (pExpr->tokenId == TK_LIKE) {
    char* str = taosStringBuilderGetResult(sb, NULL);
    pQueryInfo->tagCond.tbnameCond.cond = strdup(str);
    pQueryInfo->tagCond.tbnameCond.len = (int32_t) strlen(str);
    return TSDB_CODE_SUCCESS;
  }

  SStringBuilder sb1; memset(&sb1, 0, sizeof(sb1));
  taosStringBuilderAppendStringLen(&sb1, QUERY_COND_REL_PREFIX_IN, QUERY_COND_REL_PREFIX_IN_LEN);

  // remove the duplicated input table names
  int32_t num = 0;
  char*   tableNameString = taosStringBuilderGetResult(sb, NULL);

  char** segments = strsplit(tableNameString + QUERY_COND_REL_PREFIX_IN_LEN, TBNAME_LIST_SEP, &num);
  qsort(segments, num, POINTER_BYTES, tableNameCompar);

  int32_t j = 1;
  for (int32_t i = 1; i < num; ++i) {
    if (strcmp(segments[i], segments[i - 1]) != 0) {
      segments[j++] = segments[i];
    }
  }
  num = j;

  char name[TSDB_DB_NAME_LEN] = {0};
  tNameGetDbName(&pTableMetaInfo->name, name);
  SStrToken dbToken = { .type = TK_STRING, .z = name, .n = (uint32_t)strlen(name) };
  
  for (int32_t i = 0; i < num; ++i) {
    if (i >= 1) {
      taosStringBuilderAppendStringLen(&sb1, TBNAME_LIST_SEP, 1);
    }

    char      idBuf[TSDB_TABLE_FNAME_LEN] = {0};
    int32_t   xlen = (int32_t)strlen(segments[i]);
    SStrToken t = {.z = segments[i], .n = xlen, .type = TK_STRING};

    int32_t ret = setObjFullName(idBuf, account, &dbToken, &t, &xlen);
    if (ret != TSDB_CODE_SUCCESS) {
      taosStringBuilderDestroy(&sb1);
      tfree(segments);

      invalidOperationMsg(tscGetErrorMsgPayload(pCmd), msg);
      return ret;
    }

    taosStringBuilderAppendString(&sb1, idBuf);
  }

  char* str = taosStringBuilderGetResult(&sb1, NULL);
  pQueryInfo->tagCond.tbnameCond.cond = strdup(str);
  pQueryInfo->tagCond.tbnameCond.len = (int32_t) strlen(str);

  taosStringBuilderDestroy(&sb1);
  tfree(segments);
  return TSDB_CODE_SUCCESS;
}

int32_t mergeTimeRange(SSqlCmd* pCmd, STimeWindow* res, STimeWindow* win, int32_t optr) {
  const char* msg0 = "only one time stamp window allowed";

#define SET_EMPTY_RANGE(w) do { (w)->skey = INT64_MAX; (w)->ekey = INT64_MIN; } while (0)
#define IS_EMPTY_RANGE(w) ((w)->skey == INT64_MAX && (w)->ekey == INT64_MIN)
  
  if (optr == TSDB_RELATION_AND) {
    if (res->skey > win->ekey || win->skey > res->ekey) {
      SET_EMPTY_RANGE(res);
      return TSDB_CODE_SUCCESS;
    }
    
    if (res->skey < win->skey) {
      res->skey = win->skey;
    }
    
    if (res->ekey > win->ekey) {
      res->ekey = win->ekey;
    }

    return TSDB_CODE_SUCCESS;
  }

  if (res->skey > win->ekey || win->skey > res->ekey) {
    if (IS_EMPTY_RANGE(res)) {
      res->skey = win->skey;
      res->ekey = win->ekey;
      return TSDB_CODE_SUCCESS;
    }

    if (IS_EMPTY_RANGE(win)) {
      return TSDB_CODE_SUCCESS;
    }

    return invalidOperationMsg(tscGetErrorMsgPayload(pCmd), msg0);
  }

  if (res->skey > win->skey) {
    res->skey = win->skey;
  }
  
  if (res->ekey < win->ekey) {
    res->ekey = win->ekey;
  }

  return TSDB_CODE_SUCCESS;
}

static int32_t createTimeRangeExpr(tSqlExpr** pExpr, STimeWindow* win, uint32_t tokenId) {
  *pExpr = calloc(1, sizeof(tSqlExpr));
  
  (*pExpr)->type = SQL_NODE_VALUE;
  (*pExpr)->tokenId = tokenId;
  (*pExpr)->value.nType = TSDB_DATA_TYPE_VALUE_ARRAY;
  (*pExpr)->value.nLen = 2;
  (*pExpr)->value.arr = taosArrayInit(2, sizeof(int64_t));

  taosArrayPush((*pExpr)->value.arr, &win->skey);
  taosArrayPush((*pExpr)->value.arr, &win->ekey);

  return TSDB_CODE_SUCCESS;
}

static int32_t convertTimeRangeFromExpr(SSqlCmd* pCmd, SQueryInfo* pQueryInfo, tSqlExpr* pExpr) {
  const char* msg0 = "invalid timestamp or operator for timestamp";
  int32_t code = 0;
  STimeWindow win = {.skey = INT64_MIN, .ekey = INT64_MAX};

  if (pExpr == NULL) {
    pQueryInfo->onlyHasTagCond &= true;
    return TSDB_CODE_SUCCESS;
  }
  pQueryInfo->onlyHasTagCond &= false;
  

  if (!tSqlExprIsParentOfLeaf(pExpr)) {
      code = convertTimeRangeFromExpr(pCmd, pQueryInfo, pExpr->pLeft);
      if (code) {
        return code;
      }

      code = convertTimeRangeFromExpr(pCmd, pQueryInfo, pExpr->pRight);
      if (code) {
        return code;
      }
  } else {
    SColumnIndex index = COLUMN_INDEX_INITIALIZER;
    if (getColumnIndexByName(&pExpr->pLeft->columnName, pQueryInfo, &index, tscGetErrorMsgPayload(pCmd)) != TSDB_CODE_SUCCESS) {
      return TSDB_CODE_TSC_INVALID_OPERATION;
    }

    STableMetaInfo* pTableMetaInfo = tscGetMetaInfo(pQueryInfo, index.tableIndex);
    STableComInfo tinfo = tscGetTableInfo(pTableMetaInfo->pTableMeta);
    
    tSqlExpr* pRight = pExpr->pRight;

    if (getTimeRange(&win, pRight, pExpr->tokenId, tinfo.precision) != TSDB_CODE_SUCCESS) {
      return invalidOperationMsg(tscGetErrorMsgPayload(pCmd), msg0);
    }

    createTimeRangeExpr(&pExpr->pRight, &win, pRight->tokenId);

    tSqlExprDestroy(pRight);
  }

  return TSDB_CODE_SUCCESS;
}

static int32_t validateJoinExpr(SSqlCmd* pCmd, SQueryInfo* pQueryInfo, SCondExpr* pCondExpr) {
  const char* msg1 = "super table join requires tags column";
  const char* msg2 = "timestamp join condition missing";
  const char* msg3 = "condition missing for join query";

  if (!QUERY_IS_JOIN_QUERY(pQueryInfo->type)) {
    if (pQueryInfo->numOfTables == 1) {
      pQueryInfo->onlyHasTagCond &= true;
      return TSDB_CODE_SUCCESS;
    } else {
      return invalidOperationMsg(tscGetErrorMsgPayload(pCmd), msg3);
    }
  }
  pQueryInfo->onlyHasTagCond &= false;

  STableMetaInfo* pTableMetaInfo = tscGetMetaInfo(pQueryInfo, 0);
  if (UTIL_TABLE_IS_SUPER_TABLE(pTableMetaInfo)) {  // for stable join, tag columns
                                                   // must be present for join
    if (pCondExpr->pJoinExpr == NULL) {
      return invalidOperationMsg(tscGetErrorMsgPayload(pCmd), msg1);
    }
  }

  if (!pCondExpr->tsJoin) {
    return invalidOperationMsg(tscGetErrorMsgPayload(pCmd), msg2);
  }

  return TSDB_CODE_SUCCESS;
}

static void cleanQueryExpr(SCondExpr* pCondExpr) {
  if (pCondExpr->pTableCond) {
    tSqlExprDestroy(pCondExpr->pTableCond);
  }

  if (pCondExpr->pTagCond) {
    tSqlExprDestroy(pCondExpr->pTagCond);
  }

  if (pCondExpr->pColumnCond) {
    tSqlExprDestroy(pCondExpr->pColumnCond);
  }

  if (pCondExpr->pTimewindow) {
    tSqlExprDestroy(pCondExpr->pTimewindow);
  }

  if (pCondExpr->pJoinExpr) {
    tSqlExprDestroy(pCondExpr->pJoinExpr);
  }
}

/*
static void doAddJoinTagsColumnsIntoTagList(SSqlCmd* pCmd, SQueryInfo* pQueryInfo, SCondExpr* pCondExpr) {
  STableMetaInfo* pTableMetaInfo = tscGetMetaInfo(pQueryInfo, 0);
  if (QUERY_IS_JOIN_QUERY(pQueryInfo->type) && UTIL_TABLE_IS_SUPER_TABLE(pTableMetaInfo)) {
    SColumnIndex index = COLUMN_INDEX_INITIALIZER;

    if (getColumnIndexByName(pCmd, &pCondExpr->pJoinExpr->pLeft->ColName, pQueryInfo, &index) != TSDB_CODE_SUCCESS) {
      tscError("%p: invalid column name (left)", pQueryInfo);
    }

    pTableMetaInfo = tscGetMetaInfo(pQueryInfo, index.tableIndex);
    index.columnIndex = index.columnIndex - tscGetNumOfColumns(pTableMetaInfo->pTableMeta);

    SSchema* pSchema = tscGetTableTagSchema(pTableMetaInfo->pTableMeta);
    tscColumnListInsert(pTableMetaInfo->tagColList, &index, &pSchema[index.columnIndex]);
  
    if (getColumnIndexByName(pCmd, &pCondExpr->pJoinExpr->pRight->ColName, pQueryInfo, &index) != TSDB_CODE_SUCCESS) {
      tscError("%p: invalid column name (right)", pQueryInfo);
    }

    pTableMetaInfo = tscGetMetaInfo(pQueryInfo, index.tableIndex);
    index.columnIndex = index.columnIndex - tscGetNumOfColumns(pTableMetaInfo->pTableMeta);

    pSchema = tscGetTableTagSchema(pTableMetaInfo->pTableMeta);
    tscColumnListInsert(pTableMetaInfo->tagColList, &index, &pSchema[index.columnIndex]);
  }
}
*/

static int32_t validateTagCondExpr(SSqlCmd* pCmd, tExprNode *p) {
  const char *msg1 = "invalid tag operator";
  const char* msg2 = "not supported filter condition";
  
  do {
    if (p->nodeType != TSQL_NODE_EXPR) {
      break;
    }
    
    if (!p->_node.pLeft || !p->_node.pRight) {
      break;
    }
    
    if (IS_ARITHMETIC_OPTR(p->_node.optr)) {
      return invalidOperationMsg(tscGetErrorMsgPayload(pCmd), msg1);
    }
    
    if (!IS_RELATION_OPTR(p->_node.optr)) {
      break;
    }
    
    tVariant * vVariant = NULL;
    int32_t schemaType = -1;
  
    if (p->_node.pLeft->nodeType == TSQL_NODE_VALUE && p->_node.pRight->nodeType == TSQL_NODE_COL) {
      if (!p->_node.pRight->pSchema) {
        break;
      }
      
      vVariant = p->_node.pLeft->pVal;
      schemaType = p->_node.pRight->pSchema->type;
    } else if (p->_node.pLeft->nodeType == TSQL_NODE_COL && p->_node.pRight->nodeType == TSQL_NODE_VALUE) {
      if (!p->_node.pLeft->pSchema) {
        break;
      }

      vVariant = p->_node.pRight->pVal;
      schemaType = p->_node.pLeft->pSchema->type;
    } else {
      break;
    }

    if (schemaType >= TSDB_DATA_TYPE_TINYINT && schemaType <= TSDB_DATA_TYPE_BIGINT) {
      schemaType = TSDB_DATA_TYPE_BIGINT;
    } else if (schemaType == TSDB_DATA_TYPE_FLOAT || schemaType == TSDB_DATA_TYPE_DOUBLE) {
      schemaType = TSDB_DATA_TYPE_DOUBLE;
    }
    
    int32_t retVal = TSDB_CODE_SUCCESS;

    int32_t bufLen = 0;
    if (IS_NUMERIC_TYPE(vVariant->nType)) {
      bufLen = 60;  // The maximum length of string that a number is converted to.
    } else {
      bufLen = vVariant->nLen + 1;
    }

    if (schemaType == TSDB_DATA_TYPE_BINARY) {
      char *tmp = calloc(1, bufLen * TSDB_NCHAR_SIZE);
      retVal = tVariantDump(vVariant, tmp, schemaType, false);
      free(tmp);
    } else if (schemaType == TSDB_DATA_TYPE_NCHAR) {
      // pRight->value.nLen + 1 is larger than the actual nchar string length
      char *tmp = calloc(1, bufLen * TSDB_NCHAR_SIZE);
      retVal = tVariantDump(vVariant, tmp, schemaType, false);
      free(tmp);
    } else {
      double tmp;
      retVal = tVariantDump(vVariant, (char*)&tmp, schemaType, false);
    }
    
    if (retVal != TSDB_CODE_SUCCESS) {
      return invalidOperationMsg(tscGetErrorMsgPayload(pCmd), msg2);
    }
  } while (0);

  return TSDB_CODE_SUCCESS;
}

static int32_t getTagQueryCondExpr(SSqlCmd* pCmd, SQueryInfo* pQueryInfo, SCondExpr* pCondExpr) {
  int32_t ret = TSDB_CODE_SUCCESS;

  if (pCondExpr->pTagCond == NULL) {
    return ret;
  }
  
  for (int32_t i = 0; i < pQueryInfo->numOfTables; ++i) {
    tSqlExpr* p1 = extractExprForSTable(pCmd, &pCondExpr->pTagCond, pQueryInfo, i);
    if (p1 == NULL) {  // no query condition on this table
      continue;
    }

    tExprNode* p = NULL;
  
    SArray* colList = taosArrayInit(10, sizeof(SColIndex));
    ret = exprTreeFromSqlExpr(pCmd, &p, p1, pQueryInfo, colList, NULL);
    //if (ret == TSDB_CODE_SUCCESS) {
    //  ret = filterInitFromTree(p, &pQueryInfo->tagFilter, (int32_t)taosArrayGetSize(colList));
    //}
    
    SBufferWriter bw = tbufInitWriter(NULL, false);

    TRY(0) {
      exprTreeToBinary(&bw, p);
    } CATCH(code) {
      tbufCloseWriter(&bw);
      UNUSED(code);
      // TODO: more error handling
    } END_TRY
    
    // add to required table column list
    STableMetaInfo* pTableMetaInfo = tscGetMetaInfo(pQueryInfo, i);
    int64_t uid = pTableMetaInfo->pTableMeta->id.uid;
    int32_t numOfCols = tscGetNumOfColumns(pTableMetaInfo->pTableMeta);
    
    size_t num = taosArrayGetSize(colList);
    for(int32_t j = 0; j < num; ++j) {
      SColIndex* pIndex = taosArrayGet(colList, j);
      SColumnIndex index = {.tableIndex = i, .columnIndex = pIndex->colIndex - numOfCols};

      SSchema* s = tscGetTableSchema(pTableMetaInfo->pTableMeta);
      tscColumnListInsert(pTableMetaInfo->tagColList, index.columnIndex, pTableMetaInfo->pTableMeta->id.uid,
                          &s[pIndex->colIndex]);
    }
    
    tsSetSTableQueryCond(&pQueryInfo->tagCond, uid, &bw);
    tSqlExprCompact(&pCondExpr->pTagCond);

    if (ret == TSDB_CODE_SUCCESS) {
      ret = validateTagCondExpr(pCmd, p);
    }

    tSqlExprDestroy(p1);
    tExprTreeDestroy(p, NULL);  //TODO
    
    taosArrayDestroy(colList);
    if (pQueryInfo->tagCond.pCond != NULL && taosArrayGetSize(pQueryInfo->tagCond.pCond) > 0 && !UTIL_TABLE_IS_SUPER_TABLE(pTableMetaInfo)) {
      return invalidOperationMsg(tscGetErrorMsgPayload(pCmd), "filter on tag not supported for normal table");
    }

    if (ret) {
      break;
    }
  }

  return ret;
}

int32_t validateJoinNodes(SQueryInfo* pQueryInfo, SSqlObj* pSql) {
  const char* msg1 = "timestamp required for join tables";
  const char* msg2 = "tag required for join stables";

  for (int32_t i = 0; i < pQueryInfo->numOfTables; ++i) {
    SJoinNode *node = pQueryInfo->tagCond.joinInfo.joinTables[i];

    if (node == NULL || node->tsJoin == NULL || taosArrayGetSize(node->tsJoin) <= 0) {
      return invalidOperationMsg(tscGetErrorMsgPayload(&pSql->cmd), msg1);
    }
  }

  STableMetaInfo* pTableMetaInfo = tscGetMetaInfo(pQueryInfo, 0);
  if (UTIL_TABLE_IS_SUPER_TABLE(pTableMetaInfo)) {
    for (int32_t i = 0; i < pQueryInfo->numOfTables; ++i) {
      SJoinNode *node = pQueryInfo->tagCond.joinInfo.joinTables[i];

      if (node == NULL || node->tagJoin == NULL || taosArrayGetSize(node->tagJoin) <= 0) {
        return invalidOperationMsg(tscGetErrorMsgPayload(&pSql->cmd), msg2);
      }
    }
  }

  return TSDB_CODE_SUCCESS;
}


void mergeJoinNodesImpl(int8_t* r, int8_t* p, int16_t* tidx, SJoinNode** nodes, int32_t type) {
  SJoinNode *node = nodes[*tidx];
  SArray* arr = (type == 0) ? node->tsJoin : node->tagJoin;
  size_t size = taosArrayGetSize(arr);

  p[*tidx] = 1;

  for (int32_t j = 0; j < size; j++) {
    int16_t* idx = taosArrayGet(arr, j);
    r[*idx] = 1;
    if (p[*idx] == 0) {
      mergeJoinNodesImpl(r, p, idx, nodes, type);
    }
  }
}

int32_t mergeJoinNodes(SQueryInfo* pQueryInfo, SSqlObj* pSql) {
  const char* msg1 = "not all join tables have same timestamp";
  const char* msg2 = "not all join tables have same tag";

  int8_t r[TSDB_MAX_JOIN_TABLE_NUM] = {0};
  int8_t p[TSDB_MAX_JOIN_TABLE_NUM] = {0};

  for (int16_t i = 0; i < pQueryInfo->numOfTables; ++i) {
    mergeJoinNodesImpl(r, p, &i, pQueryInfo->tagCond.joinInfo.joinTables, 0);

    taosArrayClear(pQueryInfo->tagCond.joinInfo.joinTables[i]->tsJoin);

    for (int32_t j = 0; j < TSDB_MAX_JOIN_TABLE_NUM; ++j) {
      if (r[j]) {
        taosArrayPush(pQueryInfo->tagCond.joinInfo.joinTables[i]->tsJoin, &j);
      }
    }

    memset(r, 0, sizeof(r));
    memset(p, 0, sizeof(p));
  }

  if (taosArrayGetSize(pQueryInfo->tagCond.joinInfo.joinTables[0]->tsJoin) != pQueryInfo->numOfTables) {
    return invalidOperationMsg(tscGetErrorMsgPayload(&pSql->cmd), msg1);
  }

  STableMetaInfo* pTableMetaInfo = tscGetMetaInfo(pQueryInfo, 0);
  if (UTIL_TABLE_IS_SUPER_TABLE(pTableMetaInfo)) {
    for (int16_t i = 0; i < pQueryInfo->numOfTables; ++i) {
      mergeJoinNodesImpl(r, p, &i, pQueryInfo->tagCond.joinInfo.joinTables, 1);

      taosArrayClear(pQueryInfo->tagCond.joinInfo.joinTables[i]->tagJoin);

      for (int32_t j = 0; j < TSDB_MAX_JOIN_TABLE_NUM; ++j) {
        if (r[j]) {
          taosArrayPush(pQueryInfo->tagCond.joinInfo.joinTables[i]->tagJoin, &j);
        }
      }

      memset(r, 0, sizeof(r));
      memset(p, 0, sizeof(p));
    }

    if (taosArrayGetSize(pQueryInfo->tagCond.joinInfo.joinTables[0]->tagJoin) != pQueryInfo->numOfTables) {
      return invalidOperationMsg(tscGetErrorMsgPayload(&pSql->cmd), msg2);
    }

  }

  return TSDB_CODE_SUCCESS;
}

static int32_t getQueryTimeRange(SSqlCmd* pCmd, SQueryInfo* pQueryInfo, tSqlExpr** pExpr) {
  int32_t ret = TSDB_CODE_SUCCESS;

  if (*pExpr == NULL) {
    return ret;
  }
  
  //multiple tables's query time range mixed together
  
  tExprNode* p = NULL;
  SFilterInfo *filter = NULL;

  SArray* colList = taosArrayInit(10, sizeof(SColIndex));  
  ret = exprTreeFromSqlExpr(pCmd, &p, *pExpr, pQueryInfo, colList, NULL);
  taosArrayDestroy(colList);

  if (ret != TSDB_CODE_SUCCESS) {
    goto _ret;
  }

  ret = filterInitFromTree(p, &filter, FI_OPTION_NO_REWRITE|FI_OPTION_TIMESTAMP);
  if (ret != TSDB_CODE_SUCCESS) {
    goto _ret;
  }

  ret = filterGetTimeRange(filter, &pQueryInfo->window);

  filterFreeInfo(filter);

_ret:
  tExprTreeDestroy(p, NULL);

  if (ret) {
    return invalidOperationMsg(tscGetErrorMsgPayload(pCmd), tstrerror(ret));
  }

  return ret;
}



int32_t validateWhereNode(SQueryInfo* pQueryInfo, tSqlExpr** pExpr, SSqlObj* pSql) {
  if (pExpr == NULL) {
    return TSDB_CODE_SUCCESS;
  }
  
  const char* msg1 = "invalid expression";
//  const char* msg2 = "invalid filter expression";

  int32_t ret = TSDB_CODE_SUCCESS;

  // tags query condition may be larger than 512bytes, therefore, we need to prepare enough large space
  SStringBuilder sb; memset(&sb, 0, sizeof(sb));
  SCondExpr      condExpr = {0};

  if ((*pExpr)->pLeft == NULL || (*pExpr)->pRight == NULL) {
    return invalidOperationMsg(tscGetErrorMsgPayload(&pSql->cmd), msg1);
  }

  int32_t type = 0;
  int32_t tbIdx = 0;
  int32_t *etype = &type;

#if 0
  //DISABLE PARENT CONDITION GROUP TYPE CHECK
  if (taosArrayGetSize(pQueryInfo->pUpstream) > 0) {
    etype = NULL;
  }
#endif

  if ((ret = getQueryCondExpr(&pSql->cmd, pQueryInfo, pExpr, &condExpr, etype, &tbIdx, (*pExpr)->tokenId, &condExpr.pColumnCond, &condExpr.pTimewindow)) != TSDB_CODE_SUCCESS) {
    goto PARSE_WHERE_EXIT;
  }

  if (taosArrayGetSize(pQueryInfo->pUpstream) > 0 && condExpr.pTimewindow != NULL) {
    setNormalExprToCond(&condExpr.pColumnCond, condExpr.pTimewindow, TK_AND);
    condExpr.pTimewindow = NULL;
  }

  tSqlExprCompact(pExpr);

  // after expression compact, the expression tree is only include tag query condition
  condExpr.pTagCond = (*pExpr);
  *pExpr = NULL;

  // 1. check if it is a join query
  if ((ret = validateJoinExpr(&pSql->cmd, pQueryInfo, &condExpr)) != TSDB_CODE_SUCCESS) {
    goto PARSE_WHERE_EXIT;
  }

  // 2. get the query time range
  if ((ret = convertTimeRangeFromExpr(&pSql->cmd, pQueryInfo, condExpr.pTimewindow)) != TSDB_CODE_SUCCESS) {
    goto PARSE_WHERE_EXIT;
  }

  if ((ret = getQueryTimeRange(&pSql->cmd, pQueryInfo, &condExpr.pTimewindow)) != TSDB_CODE_SUCCESS) {
    goto PARSE_WHERE_EXIT;
  }
  

  // 3. get the tag query condition
  if ((ret = getTagQueryCondExpr(&pSql->cmd, pQueryInfo, &condExpr)) != TSDB_CODE_SUCCESS) {
    goto PARSE_WHERE_EXIT;
  }

  // 4. get the table name query condition
  if ((ret = getTablenameCond(&pSql->cmd, pQueryInfo, condExpr.pTableCond, &sb)) != TSDB_CODE_SUCCESS) {
    goto PARSE_WHERE_EXIT;
  }

  // 5. other column query condition
  if ((ret = checkColumnQueryCondInfo(&pSql->cmd, pQueryInfo, condExpr.pColumnCond, TK_AND)) != TSDB_CODE_SUCCESS) {
    goto PARSE_WHERE_EXIT;
  }

  if ((ret = getColQueryCondExpr(&pSql->cmd, pQueryInfo, &condExpr.pColumnCond)) != TSDB_CODE_SUCCESS) {
    goto PARSE_WHERE_EXIT;
  }


  // 6. join condition
  if ((ret = getJoinCondInfo(&pSql->cmd, pQueryInfo, condExpr.pJoinExpr)) != TSDB_CODE_SUCCESS) {
    goto PARSE_WHERE_EXIT;
  }

  // 7. query condition for table name
  pQueryInfo->tagCond.relType = (condExpr.relType == TK_AND) ? TSDB_RELATION_AND : TSDB_RELATION_OR;

  ret = setTableCondForSTableQuery(&pSql->cmd, pQueryInfo, getAccountId(pSql), condExpr.pTableCond, condExpr.tableCondIndex, &sb);
  taosStringBuilderDestroy(&sb);
  if (ret) {
    goto PARSE_WHERE_EXIT;
  }

  //if (!validateFilterExpr(pQueryInfo)) {
  //  ret = invalidOperationMsg(tscGetErrorMsgPayload(&pSql->cmd), msg2);
  //  goto PARSE_WHERE_EXIT;
  //}

  //doAddJoinTagsColumnsIntoTagList(&pSql->cmd, pQueryInfo, &condExpr);
  if (condExpr.tsJoin) {
    ret = validateJoinNodes(pQueryInfo, pSql);
    if (ret) {
      goto PARSE_WHERE_EXIT;
    }

    ret = mergeJoinNodes(pQueryInfo, pSql);
    if (ret) {
      goto PARSE_WHERE_EXIT;
    }
  }

PARSE_WHERE_EXIT:

  cleanQueryExpr(&condExpr);
  return ret;
}

int32_t getTimeRange(STimeWindow* win, tSqlExpr* pRight, int32_t optr, int16_t timePrecision) {
  // this is join condition, do nothing
  if (pRight->tokenId == TK_ID) {
    return TSDB_CODE_SUCCESS;
  }

  /*
   * filter primary ts filter expression like:
   * where ts in ('2015-12-12 4:8:12')
   */
  if (pRight->tokenId == TK_SET || optr == TK_IN || optr == TK_NE) {
    return TSDB_CODE_TSC_INVALID_OPERATION;
  }

  int64_t val = 0;
  bool    parsed = false;
  if (pRight->value.nType == TSDB_DATA_TYPE_BINARY) {
    pRight->value.nLen = strdequote(pRight->value.pz);

    char* seg = strnchr(pRight->value.pz, '-', pRight->value.nLen, false);
    if (seg != NULL) {
      if (taosParseTime(pRight->value.pz, &val, pRight->value.nLen, timePrecision, tsDaylight) == TSDB_CODE_SUCCESS) {
        parsed = true;
      } else {
        return TSDB_CODE_TSC_INVALID_OPERATION;
      }
    } else {
      SStrToken token = {.z = pRight->value.pz, .n = pRight->value.nLen, .type = TK_ID};
      int32_t   len = tGetToken(pRight->value.pz, &token.type);

      if ((token.type != TK_INTEGER && token.type != TK_FLOAT) || len != pRight->value.nLen) {
        return TSDB_CODE_TSC_INVALID_OPERATION;
      }
    }
  }

  if (!parsed) {
    /*
     * failed to parse timestamp in regular formation, try next
     * it may be a epoch time in string format
     */
    if (pRight->flags & (1 << EXPR_FLAG_NS_TIMESTAMP)) {
      pRight->value.i64 = convertTimePrecision(pRight->value.i64, TSDB_TIME_PRECISION_NANO, timePrecision);
      pRight->flags &= ~(1 << EXPR_FLAG_NS_TIMESTAMP);
    }

    tVariantDump(&pRight->value, (char*)&val, TSDB_DATA_TYPE_BIGINT, true);
  }

  if (optr == TK_LE) {
    win->ekey = val;
  } else if (optr == TK_LT) {
    win->ekey = val - 1;
  } else if (optr == TK_GT) {
    win->skey = val + 1;
  } else if (optr == TK_GE) {
    win->skey = val;
  } else if (optr == TK_EQ) {
    win->ekey = win->skey = val;
  } else if (optr == TK_NE) {
    return TSDB_CODE_TSC_INVALID_OPERATION;
  }

  return TSDB_CODE_SUCCESS;
}

// todo error !!!!
int32_t tsRewriteFieldNameIfNecessary(SSqlCmd* pCmd, SQueryInfo* pQueryInfo) {
  const char rep[] = {'(', ')', '*', ',', '.', '/', '\\', '+', '-', '%', ' '};

  for (int32_t i = 0; i < pQueryInfo->fieldsInfo.numOfOutput; ++i) {
    char* fieldName = tscFieldInfoGetField(&pQueryInfo->fieldsInfo, i)->name;
    for (int32_t j = 0; j < (TSDB_COL_NAME_LEN - 1) && fieldName[j] != 0; ++j) {
      for (int32_t k = 0; k < tListLen(rep); ++k) {
        if (fieldName[j] == rep[k]) {
          fieldName[j] = '_';
          break;
        }
      }
    }

    fieldName[TSDB_COL_NAME_LEN - 1] = 0;
  }

  // the column name may be identical, here check again
  for (int32_t i = 0; i < pQueryInfo->fieldsInfo.numOfOutput; ++i) {
    char* fieldName = tscFieldInfoGetField(&pQueryInfo->fieldsInfo, i)->name;
    for (int32_t j = i + 1; j < pQueryInfo->fieldsInfo.numOfOutput; ++j) {
      if (strncasecmp(fieldName, tscFieldInfoGetField(&pQueryInfo->fieldsInfo, j)->name, (TSDB_COL_NAME_LEN - 1)) == 0) {
        const char* msg = "duplicated column name in new table";
        return invalidOperationMsg(tscGetErrorMsgPayload(pCmd), msg);
      }
    }
  }

  return TSDB_CODE_SUCCESS;
}

int32_t validateFillNode(SSqlCmd* pCmd, SQueryInfo* pQueryInfo, SSqlNode* pSqlNode) {
  SArray* pFillToken = pSqlNode->fillType;
  if (pSqlNode->fillType == NULL) {
    return TSDB_CODE_SUCCESS;
  }

  tVariantListItem* pItem = taosArrayGet(pFillToken, 0);

  const int32_t START_INTERPO_COL_IDX = 1;

  const char* msg1 = "value is expected";
  const char* msg2 = "invalid fill option";
  const char* msg3 = "top/bottom not support fill";
  const char* msg4 = "illegal value or data overflow";
  const char* msg5 = "fill only available for interval query";
  const char* msg6 = "not supported function now";

  if ((!isTimeWindowQuery(pQueryInfo)) && (!tscIsPointInterpQuery(pQueryInfo))) {
    return invalidOperationMsg(tscGetErrorMsgPayload(pCmd), msg5);
  }

  /*
   * fill options are set at the end position, when all columns are set properly
   * the columns may be increased due to group by operation
   */
  if (checkQueryRangeForFill(pCmd, pQueryInfo) != TSDB_CODE_SUCCESS) {
    return TSDB_CODE_TSC_INVALID_OPERATION;
  }


  if (pItem->pVar.nType != TSDB_DATA_TYPE_BINARY) {
    return invalidOperationMsg(tscGetErrorMsgPayload(pCmd), msg2);
  }
  
  size_t numOfFields = tscNumOfFields(pQueryInfo);
  
  if (pQueryInfo->fillVal == NULL) {
    pQueryInfo->fillVal      = calloc(numOfFields, sizeof(int64_t));
    pQueryInfo->numOfFillVal = (int32_t)numOfFields;
    if (pQueryInfo->fillVal == NULL) {
      return TSDB_CODE_TSC_OUT_OF_MEMORY;
    }
  }

  if (strncasecmp(pItem->pVar.pz, "none", 4) == 0 && pItem->pVar.nLen == 4) {
    pQueryInfo->fillType = TSDB_FILL_NONE;
  } else if (strncasecmp(pItem->pVar.pz, "null", 4) == 0 && pItem->pVar.nLen == 4) {
    pQueryInfo->fillType = TSDB_FILL_NULL;
    for (int32_t i = START_INTERPO_COL_IDX; i < numOfFields; ++i) {
      TAOS_FIELD* pField = tscFieldInfoGetField(&pQueryInfo->fieldsInfo, i);
      setNull((char*)&pQueryInfo->fillVal[i], pField->type, pField->bytes);
    }
  } else if (strncasecmp(pItem->pVar.pz, "prev", 4) == 0 && pItem->pVar.nLen == 4) {
    pQueryInfo->fillType = TSDB_FILL_PREV;
    if (tscIsPointInterpQuery(pQueryInfo) && pQueryInfo->order.order == TSDB_ORDER_DESC) {
      return invalidOperationMsg(tscGetErrorMsgPayload(pCmd), msg6);
    }
  } else if (strncasecmp(pItem->pVar.pz, "next", 4) == 0 && pItem->pVar.nLen == 4) {
    pQueryInfo->fillType = TSDB_FILL_NEXT;
  } else if (strncasecmp(pItem->pVar.pz, "linear", 6) == 0 && pItem->pVar.nLen == 6) {
    pQueryInfo->fillType = TSDB_FILL_LINEAR;
  } else if (strncasecmp(pItem->pVar.pz, "value", 5) == 0 && pItem->pVar.nLen == 5) {
    pQueryInfo->fillType = TSDB_FILL_SET_VALUE;

    size_t num = taosArrayGetSize(pFillToken);
    if (num == 1) {  // no actual value, return with error code
      return invalidOperationMsg(tscGetErrorMsgPayload(pCmd), msg1);
    }

    int32_t startPos = 1;
    int32_t numOfFillVal = (int32_t)(num - 1);

    /* for point interpolation query, we do not have the timestamp column */
    if (tscIsPointInterpQuery(pQueryInfo)) {
      startPos = 0;

      if (numOfFillVal > numOfFields) {
        numOfFillVal = (int32_t)numOfFields;
      }
    } else {
      numOfFillVal = (int16_t)((num >  (int32_t)numOfFields) ? (int32_t)numOfFields : num);
    }

    int32_t j = 1;

    for (int32_t i = startPos; i < numOfFillVal; ++i, ++j) {
      TAOS_FIELD* pField = tscFieldInfoGetField(&pQueryInfo->fieldsInfo, i);

      if (pField->type == TSDB_DATA_TYPE_BINARY || pField->type == TSDB_DATA_TYPE_NCHAR) {
        setVardataNull((char*) &pQueryInfo->fillVal[i], pField->type);
        continue;
      }

      tVariant* p = taosArrayGet(pFillToken, j);
      int32_t ret = tVariantDump(p, (char*)&pQueryInfo->fillVal[i], pField->type, true);
      if (ret != TSDB_CODE_SUCCESS) {
        return invalidOperationMsg(tscGetErrorMsgPayload(pCmd), msg4);
      }
    }
    
    if ((num < numOfFields) || ((num - 1 < numOfFields) && (tscIsPointInterpQuery(pQueryInfo)))) {
      tVariantListItem* lastItem = taosArrayGetLast(pFillToken);

      for (int32_t i = numOfFillVal; i < numOfFields; ++i) {
        TAOS_FIELD* pField = tscFieldInfoGetField(&pQueryInfo->fieldsInfo, i);

        if (pField->type == TSDB_DATA_TYPE_BINARY || pField->type == TSDB_DATA_TYPE_NCHAR) {
          setVardataNull((char*) &pQueryInfo->fillVal[i], pField->type);
        } else {
          tVariantDump(&lastItem->pVar, (char*)&pQueryInfo->fillVal[i], pField->type, true);
        }
      }
    }
  } else {
    return invalidOperationMsg(tscGetErrorMsgPayload(pCmd), msg2);
  }

  size_t numOfExprs = tscNumOfExprs(pQueryInfo);
  for(int32_t i = 0; i < numOfExprs; ++i) {
    SExprInfo* pExpr = tscExprGet(pQueryInfo, i);
    if (pExpr->base.functionId == TSDB_FUNC_TOP || pExpr->base.functionId == TSDB_FUNC_BOTTOM) {
      return invalidOperationMsg(tscGetErrorMsgPayload(pCmd), msg3);
    }
  }

  return TSDB_CODE_SUCCESS;
}

static void setDefaultOrderInfo(SQueryInfo* pQueryInfo) {
  /* set default timestamp order information for all queries */
  STableMetaInfo* pTableMetaInfo = tscGetMetaInfo(pQueryInfo, 0);

  pQueryInfo->order.order = TSDB_ORDER_ASC;
  if (isTopBottomQuery(pQueryInfo)) {
    pQueryInfo->order.orderColId = PRIMARYKEY_TIMESTAMP_COL_INDEX;
  } else { // in case of select tbname from super_table, the default order column can not be the primary ts column
    pQueryInfo->order.orderColId = INT32_MIN;  // todo define a macro
  }

  /* for super table query, set default ascending order for group output */
  if (UTIL_TABLE_IS_SUPER_TABLE(pTableMetaInfo)) {
    pQueryInfo->groupbyExpr.orderType = TSDB_ORDER_ASC;
  }

  if (pQueryInfo->distinct) {
    pQueryInfo->order.order = TSDB_ORDER_ASC;
    pQueryInfo->order.orderColId = PRIMARYKEY_TIMESTAMP_COL_INDEX;
  }
}

int32_t validateOrderbyNode(SSqlCmd* pCmd, SQueryInfo* pQueryInfo, SSqlNode* pSqlNode, SSchema* pSchema) {
  const char* msg0 = "only one column allowed in orderby";
  const char* msg1 = "invalid column name in orderby clause";
  const char* msg2 = "too many order by columns";
  const char* msg3 = "only primary timestamp/tbname/first tag in groupby clause allowed";
  const char* msg4 = "only tag in groupby clause allowed in order clause";
  const char* msg5 = "only primary timestamp/column in top/bottom function allowed as order column";
  const char* msg6 = "only primary timestamp allowed as the second order column";
  const char* msg7 = "only primary timestamp/column in groupby clause allowed as order column";
  const char* msg8 = "only column in groupby clause allowed as order column";
  const char* msg9 = "orderby column must projected in subquery";
  const char* msg10 = "not support distinct mixed with order by";

  setDefaultOrderInfo(pQueryInfo);
  STableMetaInfo* pTableMetaInfo = tscGetMetaInfo(pQueryInfo, 0);
  if (pSqlNode->pSortOrder == NULL) {
    return TSDB_CODE_SUCCESS; 
  } 
  char* pMsgBuf = tscGetErrorMsgPayload(pCmd);
  SArray* pSortOrder = pSqlNode->pSortOrder;

  /*
   * for table query, there is only one or none order option is allowed, which is the
   * ts or values(top/bottom) order is supported.
   *
   * for super table query, the order option must be less than 3.
   */
  size_t size = taosArrayGetSize(pSortOrder);
  if (UTIL_TABLE_IS_NORMAL_TABLE(pTableMetaInfo) || UTIL_TABLE_IS_TMP_TABLE(pTableMetaInfo)) {
    if (size > 1) {
      return invalidOperationMsg(pMsgBuf, msg0);
    }
  } else {
    if (size > 2) {
      return invalidOperationMsg(pMsgBuf, msg2);
    }
  }
  if (size > 0 && pQueryInfo->distinct) {
    return invalidOperationMsg(pMsgBuf, msg10); 
  }

  // handle the first part of order by
  tVariant* pVar = taosArrayGet(pSortOrder, 0);

  // e.g., order by 1 asc, return directly with out further check.
  if (pVar->nType >= TSDB_DATA_TYPE_TINYINT && pVar->nType <= TSDB_DATA_TYPE_BIGINT) {
    return TSDB_CODE_SUCCESS;
  }

  SStrToken    columnName = {pVar->nLen, pVar->nType, pVar->pz};
  SColumnIndex index = COLUMN_INDEX_INITIALIZER;

  if (UTIL_TABLE_IS_SUPER_TABLE(pTableMetaInfo)) {  // super table query
    if (getColumnIndexByName(&columnName, pQueryInfo, &index, tscGetErrorMsgPayload(pCmd)) != TSDB_CODE_SUCCESS) {
      return invalidOperationMsg(pMsgBuf, msg1);
    }

    bool orderByTags = false;
    bool orderByTS = false;
    bool orderByGroupbyCol = false;

    if (index.columnIndex >= tscGetNumOfColumns(pTableMetaInfo->pTableMeta)) {
      int32_t relTagIndex = index.columnIndex - tscGetNumOfColumns(pTableMetaInfo->pTableMeta);
      
      // it is a tag column
      if (pQueryInfo->groupbyExpr.columnInfo == NULL) {
        return invalidOperationMsg(pMsgBuf, msg4);
      }
      SColIndex* pColIndex = taosArrayGet(pQueryInfo->groupbyExpr.columnInfo, 0);
      if (relTagIndex == pColIndex->colIndex) {
        orderByTags = true;
      }
    } else if (index.columnIndex == TSDB_TBNAME_COLUMN_INDEX) {
      orderByTags = true;
    }

    if (PRIMARYKEY_TIMESTAMP_COL_INDEX == index.columnIndex) {
      orderByTS = true;
    }

    SArray *columnInfo = pQueryInfo->groupbyExpr.columnInfo;
    if (columnInfo != NULL && taosArrayGetSize(columnInfo) > 0) {
      SColIndex* pColIndex = taosArrayGet(columnInfo, 0);
      if (PRIMARYKEY_TIMESTAMP_COL_INDEX != index.columnIndex && pColIndex->colIndex == index.columnIndex) {
        orderByGroupbyCol = true;
      }
    }

    if (!(orderByTags || orderByTS || orderByGroupbyCol) && !isTopBottomQuery(pQueryInfo)) {
      return invalidOperationMsg(pMsgBuf, msg3);
    } else {  // order by top/bottom result value column is not supported in case of interval query.
      assert(!(orderByTags && orderByTS && orderByGroupbyCol));
    }

    size_t s = taosArrayGetSize(pSortOrder);
    if (s == 1) {
      if (orderByTags) {
        pQueryInfo->groupbyExpr.orderIndex = index.columnIndex - tscGetNumOfColumns(pTableMetaInfo->pTableMeta);

        tVariantListItem* p1 = taosArrayGet(pSqlNode->pSortOrder, 0);
        pQueryInfo->groupbyExpr.orderType = p1->sortOrder;
      } else if (orderByGroupbyCol) {
        tVariantListItem* p1 = taosArrayGet(pSqlNode->pSortOrder, 0);

        pQueryInfo->groupbyExpr.orderType = p1->sortOrder;
        pQueryInfo->order.orderColId = pSchema[index.columnIndex].colId;
      } else if (isTopBottomQuery(pQueryInfo)) {
        /* order of top/bottom query in interval is not valid  */

        int32_t pos = tscExprTopBottomIndex(pQueryInfo);
        assert(pos > 0);
        SExprInfo* pExpr = tscExprGet(pQueryInfo, pos - 1);
        assert(pExpr->base.functionId == TSDB_FUNC_TS);

        pExpr = tscExprGet(pQueryInfo, pos);

        if (pExpr->base.colInfo.colIndex != index.columnIndex && index.columnIndex != PRIMARYKEY_TIMESTAMP_COL_INDEX) {
          return invalidOperationMsg(pMsgBuf, msg5);
        }

        tVariantListItem* p1 = taosArrayGet(pSqlNode->pSortOrder, 0);
        pQueryInfo->order.order = p1->sortOrder;
        pQueryInfo->order.orderColId = pSchema[index.columnIndex].colId;
        return TSDB_CODE_SUCCESS;
      } else {
        tVariantListItem* p1 = taosArrayGet(pSqlNode->pSortOrder, 0);

        pQueryInfo->order.order = p1->sortOrder;
        pQueryInfo->order.orderColId = PRIMARYKEY_TIMESTAMP_COL_INDEX;

        // orderby ts query on super table
        if (tscOrderedProjectionQueryOnSTable(pQueryInfo, 0)) {
           bool found = false; 
           for (int32_t i = 0; i < tscNumOfExprs(pQueryInfo); ++i) {
             SExprInfo* pExpr = tscExprGet(pQueryInfo, i);
             if (pExpr->base.functionId == TSDB_FUNC_PRJ && pExpr->base.colInfo.colId == PRIMARYKEY_TIMESTAMP_COL_INDEX) {
               found = true;
               break;
             }
           }
           if (!found && pQueryInfo->pDownstream) {
              return invalidOperationMsg(pMsgBuf, msg9);
           }
           addPrimaryTsColIntoResult(pQueryInfo, pCmd);
        }
      }
    } else {
      tVariantListItem *pItem = taosArrayGet(pSqlNode->pSortOrder, 0);
      if (orderByTags) {
        pQueryInfo->groupbyExpr.orderIndex = index.columnIndex - tscGetNumOfColumns(pTableMetaInfo->pTableMeta);
        pQueryInfo->groupbyExpr.orderType = pItem->sortOrder;
      } else if (orderByGroupbyCol){
        pQueryInfo->order.order = pItem->sortOrder;
        pQueryInfo->order.orderColId = index.columnIndex;
      } else {
        pQueryInfo->order.order = pItem->sortOrder;
        pQueryInfo->order.orderColId = PRIMARYKEY_TIMESTAMP_COL_INDEX;
      }

      pItem = taosArrayGet(pSqlNode->pSortOrder, 1);
      tVariant* pVar2 = &pItem->pVar;
      SStrToken cname = {pVar2->nLen, pVar2->nType, pVar2->pz};
      if (getColumnIndexByName(&cname, pQueryInfo, &index, tscGetErrorMsgPayload(pCmd)) != TSDB_CODE_SUCCESS) {
        return invalidOperationMsg(pMsgBuf, msg1);
      }

      if (index.columnIndex != PRIMARYKEY_TIMESTAMP_COL_INDEX) {
        return invalidOperationMsg(pMsgBuf, msg6);
      } else {
        tVariantListItem* p1 = taosArrayGet(pSortOrder, 1);
        pQueryInfo->order.order = p1->sortOrder;
        pQueryInfo->order.orderColId = PRIMARYKEY_TIMESTAMP_COL_INDEX;
      }
    }

  } else if (UTIL_TABLE_IS_NORMAL_TABLE(pTableMetaInfo) || UTIL_TABLE_IS_CHILD_TABLE(pTableMetaInfo)) { // check order by clause for normal table & temp table
    if (getColumnIndexByName(&columnName, pQueryInfo, &index, pMsgBuf) != TSDB_CODE_SUCCESS) {
      return invalidOperationMsg(pMsgBuf, msg1);
    }

    if (index.columnIndex != PRIMARYKEY_TIMESTAMP_COL_INDEX && !isTopBottomQuery(pQueryInfo)) {
      bool validOrder = false;
      SArray *columnInfo = pQueryInfo->groupbyExpr.columnInfo;
      if (columnInfo != NULL && taosArrayGetSize(columnInfo) > 0) {
        SColIndex* pColIndex = taosArrayGet(columnInfo, 0);
        validOrder = (pColIndex->colIndex == index.columnIndex);
      }

      if (!validOrder) {
        return invalidOperationMsg(pMsgBuf, msg7);
      }

      tVariantListItem* p1 = taosArrayGet(pSqlNode->pSortOrder, 0);
      pQueryInfo->groupbyExpr.orderIndex = pSchema[index.columnIndex].colId;
      pQueryInfo->groupbyExpr.orderType = p1->sortOrder;
    }

    if (isTopBottomQuery(pQueryInfo)) {
      SArray *columnInfo = pQueryInfo->groupbyExpr.columnInfo;
      if (columnInfo != NULL && taosArrayGetSize(columnInfo) > 0) {
        SColIndex* pColIndex = taosArrayGet(columnInfo, 0);

        if (pColIndex->colIndex == index.columnIndex) {
          return invalidOperationMsg(pMsgBuf, msg8);
        }
      } else {
        int32_t pos = tscExprTopBottomIndex(pQueryInfo);
        assert(pos > 0);
        SExprInfo* pExpr = tscExprGet(pQueryInfo, pos - 1);
        assert(pExpr->base.functionId == TSDB_FUNC_TS);

        pExpr = tscExprGet(pQueryInfo, pos);

        if (pExpr->base.colInfo.colIndex != index.columnIndex && index.columnIndex != PRIMARYKEY_TIMESTAMP_COL_INDEX) {
          return invalidOperationMsg(pMsgBuf, msg5);
        }
      }

      tVariantListItem* pItem = taosArrayGet(pSqlNode->pSortOrder, 0);
      pQueryInfo->order.order = pItem->sortOrder;

      pQueryInfo->order.orderColId = pSchema[index.columnIndex].colId;
      return TSDB_CODE_SUCCESS;
    }

    tVariantListItem* pItem = taosArrayGet(pSqlNode->pSortOrder, 0);
    pQueryInfo->order.order = pItem->sortOrder;
    pQueryInfo->order.orderColId = pSchema[index.columnIndex].colId;
  } else {
    // handle the temp table order by clause. You can order by any single column in case of the temp table, created by
    // inner subquery.
    assert(UTIL_TABLE_IS_TMP_TABLE(pTableMetaInfo) && taosArrayGetSize(pSqlNode->pSortOrder) == 1);

    if (getColumnIndexByName(&columnName, pQueryInfo, &index, pMsgBuf) != TSDB_CODE_SUCCESS) {
      return invalidOperationMsg(pMsgBuf, msg1);
    }

    tVariantListItem* pItem = taosArrayGet(pSqlNode->pSortOrder, 0);
    pQueryInfo->order.order = pItem->sortOrder;
    pQueryInfo->order.orderColId = pSchema[index.columnIndex].colId;
  }

  return TSDB_CODE_SUCCESS;
}

int32_t setAlterTableInfo(SSqlObj* pSql, struct SSqlInfo* pInfo) {
  const int32_t DEFAULT_TABLE_INDEX = 0;

  const char* msg1 = "invalid table name";
  const char* msg3 = "manipulation of tag available for super table";
  const char* msg4 = "set tag value only available for table";
  const char* msg5 = "only support add one tag";
  const char* msg6 = "column can only be modified by super table";
  
  const char* msg7 = "no tags can be dropped";
  const char* msg8 = "only support one tag";
  const char* msg9 = "tag name too long";
  
  const char* msg10 = "invalid tag name";
  const char* msg11 = "primary tag cannot be dropped";
  const char* msg12 = "update normal column not supported";
  const char* msg13 = "invalid tag value";
  const char* msg14 = "tag value too long";
  
  const char* msg15 = "no columns can be dropped";
  const char* msg16 = "only support one column";
  const char* msg17 = "invalid column name";
  const char* msg18 = "primary timestamp column cannot be dropped";
  const char* msg19 = "invalid new tag name";
  const char* msg20 = "table is not super table";
  const char* msg21 = "only binary/nchar column length could be modified";
  const char* msg23 = "only column length coulbe be modified";
  const char* msg24 = "invalid binary/nchar column length";

  int32_t code = TSDB_CODE_SUCCESS;

  SSqlCmd*        pCmd = &pSql->cmd;
  SAlterTableInfo* pAlterSQL = pInfo->pAlterInfo;
  SQueryInfo*     pQueryInfo = tscGetQueryInfo(pCmd);

  STableMetaInfo* pTableMetaInfo = tscGetMetaInfo(pQueryInfo, DEFAULT_TABLE_INDEX);

  if (tscValidateName(&(pAlterSQL->name)) != TSDB_CODE_SUCCESS) {
    return invalidOperationMsg(tscGetErrorMsgPayload(pCmd), msg1);
  }

  code = tscSetTableFullName(&pTableMetaInfo->name, &(pAlterSQL->name), pSql);
  if (code != TSDB_CODE_SUCCESS) {
    return code;
  }

  code = tscGetTableMeta(pSql, pTableMetaInfo);
  if (code != TSDB_CODE_SUCCESS) {
    return code;
  }

  char* pMsg = tscGetErrorMsgPayload(pCmd);
  STableMeta* pTableMeta = pTableMetaInfo->pTableMeta;

  if (pAlterSQL->tableType == TSDB_SUPER_TABLE && !(UTIL_TABLE_IS_SUPER_TABLE(pTableMetaInfo))) {
    return invalidOperationMsg(pMsg, msg20);
  }

  if (pAlterSQL->type == TSDB_ALTER_TABLE_ADD_TAG_COLUMN || pAlterSQL->type == TSDB_ALTER_TABLE_DROP_TAG_COLUMN ||
      pAlterSQL->type == TSDB_ALTER_TABLE_CHANGE_TAG_COLUMN || pAlterSQL->type == TSDB_ALTER_TABLE_MODIFY_TAG_COLUMN) {
    if (!UTIL_TABLE_IS_SUPER_TABLE(pTableMetaInfo)) {
      return invalidOperationMsg(pMsg, msg3);
    }
  } else if ((pAlterSQL->type == TSDB_ALTER_TABLE_UPDATE_TAG_VAL) && (UTIL_TABLE_IS_SUPER_TABLE(pTableMetaInfo))) {
    return invalidOperationMsg(pMsg, msg4);
  } else if ((pAlterSQL->type == TSDB_ALTER_TABLE_ADD_COLUMN || pAlterSQL->type == TSDB_ALTER_TABLE_DROP_COLUMN || pAlterSQL->type == TSDB_ALTER_TABLE_CHANGE_COLUMN) &&
             UTIL_TABLE_IS_CHILD_TABLE(pTableMetaInfo)) {
    return invalidOperationMsg(pMsg, msg6);
  }

  if (pAlterSQL->type == TSDB_ALTER_TABLE_ADD_TAG_COLUMN) {
    SArray* pFieldList = pAlterSQL->pAddColumns;
    if (taosArrayGetSize(pFieldList) > 1) {
      return invalidOperationMsg(pMsg, msg5);
    }

    TAOS_FIELD* p = taosArrayGet(pFieldList, 0);
    int32_t ret = validateOneTag(pCmd, p);
    if (ret != TSDB_CODE_SUCCESS) {
      return ret;
    }
  
    tscFieldInfoAppend(&pQueryInfo->fieldsInfo, p);
  } else if (pAlterSQL->type == TSDB_ALTER_TABLE_DROP_TAG_COLUMN) {
    if (tscGetNumOfTags(pTableMeta) == 1) {
      return invalidOperationMsg(pMsg, msg7);
    }

    // numOfTags == 1
    if (taosArrayGetSize(pAlterSQL->varList) > 1) {
      return invalidOperationMsg(pMsg, msg8);
    }

    tVariantListItem* pItem = taosArrayGet(pAlterSQL->varList, 0);
    if (pItem->pVar.nLen >= TSDB_COL_NAME_LEN) {
      return invalidOperationMsg(pMsg, msg9);
    }

    SColumnIndex index = COLUMN_INDEX_INITIALIZER;
    SStrToken    name = {.z = pItem->pVar.pz, .n = pItem->pVar.nLen, .type = TK_STRING};

    if (getColumnIndexByName(&name, pQueryInfo, &index, tscGetErrorMsgPayload(pCmd)) != TSDB_CODE_SUCCESS) {
      return TSDB_CODE_TSC_INVALID_OPERATION;
    }

    int32_t numOfCols = tscGetNumOfColumns(pTableMeta);
    if (index.columnIndex < numOfCols) {
      return invalidOperationMsg(pMsg, msg10);
    } else if (index.columnIndex == numOfCols) {
      return invalidOperationMsg(pMsg, msg11);
    }

    char name1[128] = {0};
    strncpy(name1, pItem->pVar.pz, pItem->pVar.nLen);
  
    TAOS_FIELD f = tscCreateField(TSDB_DATA_TYPE_INT, name1, tDataTypes[TSDB_DATA_TYPE_INT].bytes);
    tscFieldInfoAppend(&pQueryInfo->fieldsInfo, &f);
  } else if (pAlterSQL->type == TSDB_ALTER_TABLE_CHANGE_TAG_COLUMN) {
    SArray* pVarList = pAlterSQL->varList;
    if (taosArrayGetSize(pVarList) > 2) {
      return TSDB_CODE_TSC_INVALID_OPERATION;
    }

    tVariantListItem* pSrcItem = taosArrayGet(pAlterSQL->varList, 0);
    tVariantListItem* pDstItem = taosArrayGet(pAlterSQL->varList, 1);

    if (pSrcItem->pVar.nLen >= TSDB_COL_NAME_LEN || pDstItem->pVar.nLen >= TSDB_COL_NAME_LEN) {
      return invalidOperationMsg(pMsg, msg9);
    }

    if (pSrcItem->pVar.nType != TSDB_DATA_TYPE_BINARY || pDstItem->pVar.nType != TSDB_DATA_TYPE_BINARY) {
      return invalidOperationMsg(pMsg, msg10);
    }

    SColumnIndex srcIndex = COLUMN_INDEX_INITIALIZER;
    SColumnIndex destIndex = COLUMN_INDEX_INITIALIZER;

    SStrToken srcToken = {.z = pSrcItem->pVar.pz, .n = pSrcItem->pVar.nLen, .type = TK_STRING};
    if (getColumnIndexByName(&srcToken, pQueryInfo, &srcIndex, tscGetErrorMsgPayload(pCmd)) != TSDB_CODE_SUCCESS) {
      return invalidOperationMsg(pMsg, msg17);
    }

    SStrToken destToken = {.z = pDstItem->pVar.pz, .n = pDstItem->pVar.nLen, .type = TK_STRING};
    if (getColumnIndexByName(&destToken, pQueryInfo, &destIndex, tscGetErrorMsgPayload(pCmd)) == TSDB_CODE_SUCCESS) {
      return invalidOperationMsg(pMsg, msg19);
    }

    tVariantListItem* pItem = taosArrayGet(pVarList, 0);

    char name[TSDB_COL_NAME_LEN] = {0};
    strncpy(name, pItem->pVar.pz, pItem->pVar.nLen);
    TAOS_FIELD f = tscCreateField(TSDB_DATA_TYPE_INT, name, tDataTypes[TSDB_DATA_TYPE_INT].bytes);
    tscFieldInfoAppend(&pQueryInfo->fieldsInfo, &f);

    pItem = taosArrayGet(pVarList, 1);
    memset(name, 0, tListLen(name));

    strncpy(name, pItem->pVar.pz, pItem->pVar.nLen);
    f = tscCreateField(TSDB_DATA_TYPE_INT, name, tDataTypes[TSDB_DATA_TYPE_INT].bytes);
    tscFieldInfoAppend(&pQueryInfo->fieldsInfo, &f);
  } else if (pAlterSQL->type == TSDB_ALTER_TABLE_UPDATE_TAG_VAL) {
    // Note: update can only be applied to table not super table.
    // the following is used to handle tags value for table created according to super table
    pCmd->command = TSDB_SQL_UPDATE_TAGS_VAL;
    
    SArray* pVarList = pAlterSQL->varList;
    tVariantListItem* item = taosArrayGet(pVarList, 0);
    int16_t       numOfTags = tscGetNumOfTags(pTableMeta);

    SColumnIndex columnIndex = COLUMN_INDEX_INITIALIZER;
    SStrToken    name = {.type = TK_STRING, .z = item->pVar.pz, .n = item->pVar.nLen};
    if (getColumnIndexByName(&name, pQueryInfo, &columnIndex, tscGetErrorMsgPayload(pCmd)) != TSDB_CODE_SUCCESS) {
      return TSDB_CODE_TSC_INVALID_OPERATION;
    }

    if (columnIndex.columnIndex < tscGetNumOfColumns(pTableMeta)) {
      return invalidOperationMsg(pMsg, msg12);
    }

    tVariantListItem* pItem = taosArrayGet(pVarList, 1);
    SSchema* pTagsSchema = tscGetTableColumnSchema(pTableMetaInfo->pTableMeta, columnIndex.columnIndex);

    if (IS_VAR_DATA_TYPE(pTagsSchema->type) && (pItem->pVar.nLen > pTagsSchema->bytes * TSDB_NCHAR_SIZE)) {
      return invalidOperationMsg(pMsg, msg14);
    }

    pAlterSQL->tagData.data = calloc(1, pTagsSchema->bytes * TSDB_NCHAR_SIZE + VARSTR_HEADER_SIZE);

    if (tVariantDump(&pItem->pVar, pAlterSQL->tagData.data, pTagsSchema->type, true) != TSDB_CODE_SUCCESS) {
      return invalidOperationMsg(pMsg, msg13);
    }
    
    pAlterSQL->tagData.dataLen = pTagsSchema->bytes;

    // validate the length of binary
    if ((pTagsSchema->type == TSDB_DATA_TYPE_BINARY || pTagsSchema->type == TSDB_DATA_TYPE_NCHAR) &&
        varDataTLen(pAlterSQL->tagData.data) > pTagsSchema->bytes) {
      return invalidOperationMsg(pMsg, msg14);
    }

    int32_t schemaLen = sizeof(STColumn) * numOfTags;
    int32_t size = sizeof(SUpdateTableTagValMsg) + pTagsSchema->bytes + schemaLen + TSDB_EXTRA_PAYLOAD_SIZE;

    if (TSDB_CODE_SUCCESS != tscAllocPayload(pCmd, size)) {
      tscError("0x%"PRIx64" failed to malloc for alter table pMsg", pSql->self);
      return TSDB_CODE_TSC_OUT_OF_MEMORY;
    }

    SUpdateTableTagValMsg* pUpdateMsg = (SUpdateTableTagValMsg*) pCmd->payload;
    pUpdateMsg->head.vgId = htonl(pTableMeta->vgId);
    pUpdateMsg->tid       = htonl(pTableMeta->id.tid);
    pUpdateMsg->uid       = htobe64(pTableMeta->id.uid);
    pUpdateMsg->colId     = htons(pTagsSchema->colId);
    pUpdateMsg->type      = pTagsSchema->type;
    pUpdateMsg->bytes     = htons(pTagsSchema->bytes);
    pUpdateMsg->tversion  = htons(pTableMeta->tversion);
    pUpdateMsg->numOfTags = htons(numOfTags);
    pUpdateMsg->schemaLen = htonl(schemaLen);

    // the schema is located after the pMsg body, then followed by true tag value
    char* d = pUpdateMsg->data;
    SSchema* pTagCols = tscGetTableTagSchema(pTableMeta);
    for (int i = 0; i < numOfTags; ++i) {
      STColumn* pCol = (STColumn*) d;
      pCol->colId = htons(pTagCols[i].colId);
      pCol->bytes = htons(pTagCols[i].bytes);
      pCol->type  = pTagCols[i].type;
      pCol->offset = 0;

      d += sizeof(STColumn);
    }

    // copy the tag value to pMsg body
    pItem = taosArrayGet(pVarList, 1);
    tVariantDump(&pItem->pVar, pUpdateMsg->data + schemaLen, pTagsSchema->type, true);
    
    int32_t len = 0;
    if (pTagsSchema->type != TSDB_DATA_TYPE_BINARY && pTagsSchema->type != TSDB_DATA_TYPE_NCHAR) {
      len = tDataTypes[pTagsSchema->type].bytes;
    } else {
      len = varDataTLen(pUpdateMsg->data + schemaLen);
    }
    
    pUpdateMsg->tagValLen = htonl(len);  // length may be changed after dump data
    
    int32_t total = sizeof(SUpdateTableTagValMsg) + len + schemaLen;
    pUpdateMsg->head.contLen = htonl(total);
    
  } else if (pAlterSQL->type == TSDB_ALTER_TABLE_ADD_COLUMN) {
    SArray* pFieldList = pAlterSQL->pAddColumns;
    if (taosArrayGetSize(pFieldList) > 1) {
      const char* msgx = "only support add one column";
      return invalidOperationMsg(pMsg, msgx);
    }

    TAOS_FIELD* p = taosArrayGet(pFieldList, 0);
    int32_t ret = validateOneColumn(pCmd, p);
    if (ret != TSDB_CODE_SUCCESS) {
      return ret;
    }
  
    tscFieldInfoAppend(&pQueryInfo->fieldsInfo, p);
  } else if (pAlterSQL->type == TSDB_ALTER_TABLE_DROP_COLUMN) {
    if (tscGetNumOfColumns(pTableMeta) == TSDB_MIN_COLUMNS) {  //
      return invalidOperationMsg(pMsg, msg15);
    }

    size_t size = taosArrayGetSize(pAlterSQL->varList);
    if (size > 1) {
      return invalidOperationMsg(pMsg, msg16);
    }

    tVariantListItem* pItem = taosArrayGet(pAlterSQL->varList, 0);

    SColumnIndex columnIndex = COLUMN_INDEX_INITIALIZER;
    SStrToken    name = {.type = TK_STRING, .z = pItem->pVar.pz, .n = pItem->pVar.nLen};
    if (getColumnIndexByName(&name, pQueryInfo, &columnIndex, tscGetErrorMsgPayload(pCmd)) != TSDB_CODE_SUCCESS) {
      return invalidOperationMsg(pMsg, msg17);
    }

    if (columnIndex.columnIndex == PRIMARYKEY_TIMESTAMP_COL_INDEX) {
      return invalidOperationMsg(pMsg, msg18);
    }

    char name1[TSDB_COL_NAME_LEN] = {0};
    tstrncpy(name1, pItem->pVar.pz, sizeof(name1));
    TAOS_FIELD f = tscCreateField(TSDB_DATA_TYPE_INT, name1, tDataTypes[TSDB_DATA_TYPE_INT].bytes);
    tscFieldInfoAppend(&pQueryInfo->fieldsInfo, &f);
  } else if (pAlterSQL->type == TSDB_ALTER_TABLE_CHANGE_COLUMN) {
    if (taosArrayGetSize(pAlterSQL->pAddColumns) >= 2) {
      return invalidOperationMsg(pMsg, msg16);
    }


    TAOS_FIELD* pItem = taosArrayGet(pAlterSQL->pAddColumns, 0);
    if (pItem->type != TSDB_DATA_TYPE_BINARY && pItem->type != TSDB_DATA_TYPE_NCHAR) {
      return invalidOperationMsg(pMsg, msg21);
    }

    SColumnIndex columnIndex = COLUMN_INDEX_INITIALIZER;
    SStrToken    name = {.type = TK_STRING, .z = pItem->name, .n = (uint32_t)strlen(pItem->name)};
    if (getColumnIndexByName(&name, pQueryInfo, &columnIndex, tscGetErrorMsgPayload(pCmd)) != TSDB_CODE_SUCCESS) {
      return invalidOperationMsg(pMsg, msg17);
    }

    SSchema* pColSchema = tscGetTableColumnSchema(pTableMetaInfo->pTableMeta, columnIndex.columnIndex);

    if (pColSchema->type != TSDB_DATA_TYPE_BINARY && pColSchema->type != TSDB_DATA_TYPE_NCHAR) {
      return invalidOperationMsg(pMsg, msg21);
    }

    if (pItem->type != pColSchema->type) {
      return invalidOperationMsg(pMsg, msg23);
    }

    if ((pItem->type == TSDB_DATA_TYPE_BINARY && (pItem->bytes <= 0 || pItem->bytes > TSDB_MAX_BINARY_LEN)) ||
        (pItem->type == TSDB_DATA_TYPE_NCHAR && (pItem->bytes <= 0 || pItem->bytes > TSDB_MAX_NCHAR_LEN))) {
      return invalidOperationMsg(pMsg, msg24);
    }

    if (pItem->bytes <= pColSchema->bytes) {
      return tscErrorMsgWithCode(TSDB_CODE_TSC_INVALID_COLUMN_LENGTH, pMsg, pItem->name, NULL);
    }

    SSchema* pSchema = (SSchema*) pTableMetaInfo->pTableMeta->schema;
    int16_t numOfColumns = pTableMetaInfo->pTableMeta->tableInfo.numOfColumns;
    int16_t i;
    uint32_t nLen = 0;
    for (i = 0; i < numOfColumns; ++i) {
      nLen += (i != columnIndex.columnIndex) ? pSchema[i].bytes : pItem->bytes;
    }
    if (nLen >= TSDB_MAX_BYTES_PER_ROW) {
      return invalidOperationMsg(pMsg, msg24);
    }
    TAOS_FIELD f = tscCreateField(pColSchema->type, name.z, pItem->bytes);
    tscFieldInfoAppend(&pQueryInfo->fieldsInfo, &f);
  }else if (pAlterSQL->type == TSDB_ALTER_TABLE_MODIFY_TAG_COLUMN) {
    if (taosArrayGetSize(pAlterSQL->pAddColumns) >= 2) {
      return invalidOperationMsg(pMsg, msg16);
    }

    TAOS_FIELD* pItem = taosArrayGet(pAlterSQL->pAddColumns, 0);
    if (pItem->type != TSDB_DATA_TYPE_BINARY && pItem->type != TSDB_DATA_TYPE_NCHAR) {
      return invalidOperationMsg(pMsg, msg21);
    }

    SColumnIndex columnIndex = COLUMN_INDEX_INITIALIZER;
    SStrToken    name = {.type = TK_STRING, .z = pItem->name, .n = (uint32_t)strlen(pItem->name)};
    if (getColumnIndexByName(&name, pQueryInfo, &columnIndex, tscGetErrorMsgPayload(pCmd)) != TSDB_CODE_SUCCESS) {
      return invalidOperationMsg(pMsg, msg17);
    }

    SSchema* pColSchema = tscGetTableColumnSchema(pTableMetaInfo->pTableMeta, columnIndex.columnIndex);

    if (columnIndex.columnIndex < tscGetNumOfColumns(pTableMetaInfo->pTableMeta)) {
      return invalidOperationMsg(pMsg, msg10);
    }

    if (pColSchema->type != TSDB_DATA_TYPE_BINARY && pColSchema->type != TSDB_DATA_TYPE_NCHAR) {
      return invalidOperationMsg(pMsg, msg21);
    }

    if (pItem->type != pColSchema->type) {
      return invalidOperationMsg(pMsg, msg23);
    }

    if ((pItem->type == TSDB_DATA_TYPE_BINARY && (pItem->bytes <= 0 || pItem->bytes > TSDB_MAX_BINARY_LEN)) ||
        (pItem->type == TSDB_DATA_TYPE_NCHAR && (pItem->bytes <= 0 || pItem->bytes > TSDB_MAX_NCHAR_LEN))) {
      return invalidOperationMsg(pMsg, msg24);
    }

    if (pItem->bytes <= pColSchema->bytes) {
      return tscErrorMsgWithCode(TSDB_CODE_TSC_INVALID_TAG_LENGTH, pMsg, pItem->name, NULL);
    }

    SSchema* pSchema = tscGetTableTagSchema(pTableMetaInfo->pTableMeta);
    int16_t numOfTags = tscGetNumOfTags(pTableMetaInfo->pTableMeta);
    int32_t numOfCols = tscGetNumOfColumns(pTableMetaInfo->pTableMeta);
    int32_t tagIndex = columnIndex.columnIndex - numOfCols;
    assert(tagIndex>=0);
    uint32_t nLen = 0;
    for (int i = 0; i < numOfTags; ++i) {
      nLen += (i != tagIndex) ? pSchema[i].bytes : pItem->bytes;
    }
    if (nLen >= TSDB_MAX_TAGS_LEN) {
      return invalidOperationMsg(pMsg, msg24);
    }

    TAOS_FIELD f = tscCreateField(pColSchema->type, name.z, pItem->bytes);
    tscFieldInfoAppend(&pQueryInfo->fieldsInfo, &f);
  }

  return TSDB_CODE_SUCCESS;
}

int32_t validateSqlFunctionInStreamSql(SSqlCmd* pCmd, SQueryInfo* pQueryInfo) {
  const char* msg0 = "sample interval can not be less than 10ms.";
  const char* msg1 = "functions not allowed in select clause";
  STableMetaInfo* pTableMetaInfo = tscGetMetaInfo(pQueryInfo, 0);
  STableComInfo tinfo = tscGetTableInfo(pTableMetaInfo->pTableMeta);
  if (pQueryInfo->interval.interval != 0 &&
      convertTimePrecision(pQueryInfo->interval.interval, tinfo.precision, TSDB_TIME_PRECISION_MILLI)< 10 &&
     pQueryInfo->interval.intervalUnit != 'n' &&
     pQueryInfo->interval.intervalUnit != 'y') {
    return invalidOperationMsg(tscGetErrorMsgPayload(pCmd), msg0);
  }
  
  size_t size = taosArrayGetSize(pQueryInfo->exprList);
  for (int32_t i = 0; i < size; ++i) {
    int32_t functId = tscExprGet(pQueryInfo, i)->base.functionId;
    if (!IS_STREAM_QUERY_VALID(aAggs[functId].status)) {
      return invalidOperationMsg(tscGetErrorMsgPayload(pCmd), msg1);
    }
  }

  return TSDB_CODE_SUCCESS;
}

int32_t validateFunctionsInIntervalOrGroupbyQuery(SSqlCmd* pCmd, SQueryInfo* pQueryInfo) {
  bool        isProjectionFunction = false;
  const char* msg1 = "functions not compatible with interval";

  // multi-output set/ todo refactor
  size_t size = taosArrayGetSize(pQueryInfo->exprList);
  
  for (int32_t k = 0; k < size; ++k) {
    SExprInfo* pExpr = tscExprGet(pQueryInfo, k);

    if (pExpr->base.functionId < 0) {
      SUdfInfo* pUdfInfo = taosArrayGet(pQueryInfo->pUdfInfo, -1 * pExpr->base.functionId - 1);
      if (pUdfInfo->funcType == TSDB_UDF_TYPE_SCALAR) {
        isProjectionFunction = true;
        break;
      } else {
        continue;
      }
    }

    // projection query on primary timestamp, the selectivity function needs to be present.
    if (pExpr->base.functionId == TSDB_FUNC_PRJ && pExpr->base.colInfo.colId == PRIMARYKEY_TIMESTAMP_COL_INDEX) {
      bool hasSelectivity = false;
      for (int32_t j = 0; j < size; ++j) {
        SExprInfo* pEx = tscExprGet(pQueryInfo, j);
        if ((aAggs[pEx->base.functionId].status & TSDB_FUNCSTATE_SELECTIVITY) == TSDB_FUNCSTATE_SELECTIVITY) {
          hasSelectivity = true;
          break;
        }
      }

      if (hasSelectivity) {
        continue;
      }
    }

    int32_t f = pExpr->base.functionId;
    if ((f == TSDB_FUNC_PRJ && pExpr->base.numOfParams == 0) || f == TSDB_FUNC_DIFF || f == TSDB_FUNC_ARITHM || f == TSDB_FUNC_DERIVATIVE) {
      isProjectionFunction = true;
      break;
    }
  }

  if (isProjectionFunction) {
    invalidOperationMsg(tscGetErrorMsgPayload(pCmd), msg1);
  }

  return isProjectionFunction == true ? TSDB_CODE_TSC_INVALID_OPERATION : TSDB_CODE_SUCCESS;
}

typedef struct SDNodeDynConfOption {
  char*   name;  // command name
  int32_t len;   // name string length
} SDNodeDynConfOption;


int32_t validateEp(char* ep) {  
  char buf[TSDB_EP_LEN + 1] = {0};
  tstrncpy(buf, ep, TSDB_EP_LEN);

  char* pos = strchr(buf, ':');
  if (NULL == pos) {
    int32_t val = strtol(ep, NULL, 10);
    if (val <= 0 || val > 65536) {
      return TSDB_CODE_TSC_INVALID_OPERATION;
    }
  } else {
    uint16_t port = atoi(pos + 1);
    if (0 == port) {
      return TSDB_CODE_TSC_INVALID_OPERATION;
    }
  }

  return TSDB_CODE_SUCCESS;
}

int32_t validateDNodeConfig(SMiscInfo* pOptions) {
  int32_t numOfToken = (int32_t) taosArrayGetSize(pOptions->a);

  if (numOfToken < 2 || numOfToken > 3) {
    return TSDB_CODE_TSC_INVALID_OPERATION;
  }

  const int tokenLogEnd = 2;
  const int tokenBalance = 2;
  const int tokenMonitor = 3;
  const int tokenDebugFlag = 4;
  const int tokenDebugFlagEnd = 20;
  const SDNodeDynConfOption cfgOptions[] = {
      {"resetLog", 8},    {"resetQueryCache", 15},  {"balance", 7},     {"monitor", 7},
      {"debugFlag", 9},   {"monDebugFlag", 12},     {"vDebugFlag", 10}, {"mDebugFlag", 10},
      {"cDebugFlag", 10}, {"httpDebugFlag", 13},    {"qDebugflag", 10}, {"sdbDebugFlag", 12},
      {"uDebugFlag", 10}, {"tsdbDebugFlag", 13},    {"sDebugflag", 10}, {"rpcDebugFlag", 12},
      {"dDebugFlag", 10}, {"mqttDebugFlag", 13},    {"wDebugFlag", 10}, {"tmrDebugFlag", 12},
      {"cqDebugFlag", 11},
  };

  SStrToken* pOptionToken = taosArrayGet(pOptions->a, 1);

  if (numOfToken == 2) {
    // reset log and reset query cache does not need value
    for (int32_t i = 0; i < tokenLogEnd; ++i) {
      const SDNodeDynConfOption* pOption = &cfgOptions[i];
      if ((strncasecmp(pOption->name, pOptionToken->z, pOptionToken->n) == 0) && (pOption->len == pOptionToken->n)) {
        return TSDB_CODE_SUCCESS;
      }
    }
  } else if ((strncasecmp(cfgOptions[tokenBalance].name, pOptionToken->z, pOptionToken->n) == 0) &&
             (cfgOptions[tokenBalance].len == pOptionToken->n)) {
    SStrToken* pValToken = taosArrayGet(pOptions->a, 2);
    int32_t vnodeId = 0;
    int32_t dnodeId = 0;
    strdequote(pValToken->z);
    bool parseOk = taosCheckBalanceCfgOptions(pValToken->z, &vnodeId, &dnodeId);
    if (!parseOk) {
      return TSDB_CODE_TSC_INVALID_OPERATION;  // options value is invalid
    }
    return TSDB_CODE_SUCCESS;
  } else if ((strncasecmp(cfgOptions[tokenMonitor].name, pOptionToken->z, pOptionToken->n) == 0) &&
             (cfgOptions[tokenMonitor].len == pOptionToken->n)) {
    SStrToken* pValToken = taosArrayGet(pOptions->a, 2);
    int32_t    val = strtol(pValToken->z, NULL, 10);
    if (val != 0 && val != 1) {
      return TSDB_CODE_TSC_INVALID_OPERATION;  // options value is invalid
    }
    return TSDB_CODE_SUCCESS;
  } else {
    SStrToken* pValToken = taosArrayGet(pOptions->a, 2);

    int32_t val = strtol(pValToken->z, NULL, 10);
    if (val < 0 || val > 256) {
      /* options value is out of valid range */
      return TSDB_CODE_TSC_INVALID_OPERATION;
    }

    for (int32_t i = tokenDebugFlag; i < tokenDebugFlagEnd; ++i) {
      const SDNodeDynConfOption* pOption = &cfgOptions[i];

      // options is valid
      if ((strncasecmp(pOption->name, pOptionToken->z, pOptionToken->n) == 0) && (pOption->len == pOptionToken->n)) {
        return TSDB_CODE_SUCCESS;
      }
    }
  }

  return TSDB_CODE_TSC_INVALID_OPERATION;
}

int32_t validateLocalConfig(SMiscInfo* pOptions) {
  int32_t numOfToken = (int32_t) taosArrayGetSize(pOptions->a);
  if (numOfToken < 1 || numOfToken > 2) {
    return TSDB_CODE_TSC_INVALID_OPERATION;
  }

  SDNodeDynConfOption LOCAL_DYNAMIC_CFG_OPTIONS[6] = {{"resetLog", 8},    {"rpcDebugFlag", 12}, {"tmrDebugFlag", 12},
                                                      {"cDebugFlag", 10}, {"uDebugFlag", 10},   {"debugFlag", 9}};


  SStrToken* pOptionToken = taosArrayGet(pOptions->a, 0);

  if (numOfToken == 1) {
    // reset log does not need value
    for (int32_t i = 0; i < 1; ++i) {
      SDNodeDynConfOption* pOption = &LOCAL_DYNAMIC_CFG_OPTIONS[i];
      if ((pOption->len == pOptionToken->n) &&
              (strncasecmp(pOption->name, pOptionToken->z, pOptionToken->n) == 0)) {
        return TSDB_CODE_SUCCESS;
      }
    }
  } else {
    SStrToken* pValToken = taosArrayGet(pOptions->a, 1);

    int32_t val = strtol(pValToken->z, NULL, 10);
    if (!validateDebugFlag(val)) {
      return TSDB_CODE_TSC_INVALID_OPERATION;
    }

    for (int32_t i = 1; i < tListLen(LOCAL_DYNAMIC_CFG_OPTIONS); ++i) {
      SDNodeDynConfOption* pOption = &LOCAL_DYNAMIC_CFG_OPTIONS[i];
      if ((pOption->len == pOptionToken->n)
              && (strncasecmp(pOption->name, pOptionToken->z, pOptionToken->n) == 0)) {
        return TSDB_CODE_SUCCESS;
      }
    }
  }
  return TSDB_CODE_TSC_INVALID_OPERATION;
}

int32_t validateColumnName(char* name) {
  bool ret = taosIsKeyWordToken(name, (int32_t)strlen(name));
  if (ret) {
    return TSDB_CODE_TSC_INVALID_OPERATION;
  }

  SStrToken token = {.z = name};
  token.n = tGetToken(name, &token.type);

  if (token.type != TK_STRING && token.type != TK_ID) {
    return TSDB_CODE_TSC_INVALID_OPERATION;
  }

  if (token.type == TK_STRING) {
    strdequote(token.z);
    strntolower(token.z, token.z, token.n);
    token.n = (uint32_t)strtrim(token.z);

    int32_t k = tGetToken(token.z, &token.type);
    if (k != token.n) {
      return TSDB_CODE_TSC_INVALID_OPERATION;
    }

    return validateColumnName(token.z);
  } else {
    if (isNumber(&token)) {
      return TSDB_CODE_TSC_INVALID_OPERATION;
    }
  }

  return TSDB_CODE_SUCCESS;
}

bool hasTimestampForPointInterpQuery(SQueryInfo* pQueryInfo) {
  if (!tscIsPointInterpQuery(pQueryInfo)) {
    return true;
  }

  if (pQueryInfo->window.skey == INT64_MIN || pQueryInfo->window.ekey == INT64_MAX) {
    return false;
  }

  return !(pQueryInfo->window.skey != pQueryInfo->window.ekey && pQueryInfo->interval.interval == 0);
}

int32_t validateLimitNode(SSqlCmd* pCmd, SQueryInfo* pQueryInfo, SSqlNode* pSqlNode, SSqlObj* pSql) {
  STableMetaInfo* pTableMetaInfo = tscGetMetaInfo(pQueryInfo, 0);

  const char* msg0 = "soffset/offset can not be less than 0";
  const char* msg1 = "slimit/soffset only available for STable query";
  const char* msg2 = "slimit/soffset can not apply to projection query";

  // handle the limit offset value, validate the limit
  pQueryInfo->limit = pSqlNode->limit;
  pQueryInfo->clauseLimit = pQueryInfo->limit.limit;
  pQueryInfo->slimit = pSqlNode->slimit;
  
  tscDebug("0x%"PRIx64" limit:%" PRId64 ", offset:%" PRId64 " slimit:%" PRId64 ", soffset:%" PRId64, pSql->self,
      pQueryInfo->limit.limit, pQueryInfo->limit.offset, pQueryInfo->slimit.limit, pQueryInfo->slimit.offset);
  
  if (pQueryInfo->slimit.offset < 0 || pQueryInfo->limit.offset < 0) {
    return invalidOperationMsg(tscGetErrorMsgPayload(pCmd), msg0);
  }

  if (pQueryInfo->limit.limit == 0) {
    tscDebug("0x%"PRIx64" limit 0, no output result", pSql->self);
    pQueryInfo->command = TSDB_SQL_RETRIEVE_EMPTY_RESULT;
    return TSDB_CODE_SUCCESS;
  }

  // todo refactor
  if (UTIL_TABLE_IS_SUPER_TABLE(pTableMetaInfo)) {
    if (!tscQueryTags(pQueryInfo)) {  // local handle the super table tag query
      if (tscIsProjectionQueryOnSTable(pQueryInfo, 0)) {
        if (pQueryInfo->slimit.limit > 0 || pQueryInfo->slimit.offset > 0) {
          return invalidOperationMsg(tscGetErrorMsgPayload(pCmd), msg2);
        }

        // for projection query on super table, all queries are subqueries
        if (tscNonOrderedProjectionQueryOnSTable(pQueryInfo, 0) &&
            !TSDB_QUERY_HAS_TYPE(pQueryInfo->type, TSDB_QUERY_TYPE_JOIN_QUERY)) {
          pQueryInfo->type |= TSDB_QUERY_TYPE_SUBQUERY;
        }
      }
    }

    if (pQueryInfo->slimit.limit == 0) {
      tscDebug("0x%"PRIx64" slimit 0, no output result", pSql->self);
      pQueryInfo->command = TSDB_SQL_RETRIEVE_EMPTY_RESULT;
      return TSDB_CODE_SUCCESS;
    }

    /*
     * Get the distribution of all tables among all available virtual nodes that are qualified for the query condition
     * and created according to this super table from management node.
     * And then launching multiple async-queries against all qualified virtual nodes, during the first-stage
     * query operation.
     */
//    assert(allVgroupInfoRetrieved(pQueryInfo));

    // No tables included. No results generated. Query results are empty.
    if (pTableMetaInfo->vgroupList->numOfVgroups == 0) {
      tscDebug("0x%"PRIx64" no table in super table, no output result", pSql->self);
      pQueryInfo->command = TSDB_SQL_RETRIEVE_EMPTY_RESULT;
      return TSDB_CODE_SUCCESS;
    }

    // keep original limitation value in globalLimit
    pQueryInfo->clauseLimit = pQueryInfo->limit.limit;
    pQueryInfo->prjOffset   = pQueryInfo->limit.offset;
    pQueryInfo->vgroupLimit = -1;

    if (tscOrderedProjectionQueryOnSTable(pQueryInfo, 0)) {
      /*
       * The offset value should be removed during retrieve data from virtual node, since the
       * global order are done at the client side, so the offset is applied at the client side.
       * However, note that the maximum allowed number of result for each table should be less
       * than or equal to the value of limit.
       */
      if (pQueryInfo->limit.limit > 0) {
        pQueryInfo->vgroupLimit = pQueryInfo->limit.limit + pQueryInfo->limit.offset;
        pQueryInfo->limit.limit = -1;
      }

      pQueryInfo->limit.offset = 0;
    }
  } else {
    if (pQueryInfo->slimit.limit != -1 || pQueryInfo->slimit.offset != 0) {
      return invalidOperationMsg(tscGetErrorMsgPayload(pCmd), msg1);
    }
  }

  return TSDB_CODE_SUCCESS;
}

static int32_t setKeepOption(SSqlCmd* pCmd, SCreateDbMsg* pMsg, SCreateDbInfo* pCreateDb) {
  const char* msg1 = "invalid number of keep options";
  const char* msg2 = "invalid keep value";
  const char* msg3 = "invalid keep value, should be keep0 <= keep1 <= keep2";

  pMsg->daysToKeep0 = htonl(-1);
  pMsg->daysToKeep1 = htonl(-1);
  pMsg->daysToKeep2 = htonl(-1);

  SArray* pKeep = pCreateDb->keep;
  if (pKeep != NULL) {
    size_t s = taosArrayGetSize(pKeep);
#ifdef _STORAGE
    if (s >= 4 ||s <= 0) {
#else
    if (s != 1) {
#endif
      return invalidOperationMsg(tscGetErrorMsgPayload(pCmd), msg1);
    }

    tVariantListItem* p0 = taosArrayGet(pKeep, 0);
    tVariantListItem* p1 = (s > 1) ? taosArrayGet(pKeep, 1) : p0;
    tVariantListItem* p2 = (s > 2) ? taosArrayGet(pKeep, 2) : p1;

    if ((int32_t)p0->pVar.i64 <= 0 || (int32_t)p1->pVar.i64 <= 0 || (int32_t)p2->pVar.i64 <= 0) {
      return invalidOperationMsg(tscGetErrorMsgPayload(pCmd), msg2);
    }
    if (!(((int32_t)p0->pVar.i64 <= (int32_t)p1->pVar.i64) && ((int32_t)p1->pVar.i64 <= (int32_t)p2->pVar.i64))) {
      return invalidOperationMsg(tscGetErrorMsgPayload(pCmd), msg3);
    }

    pMsg->daysToKeep0 = htonl((int32_t)p0->pVar.i64);
    pMsg->daysToKeep1 = htonl((int32_t)p1->pVar.i64);
    pMsg->daysToKeep2 = htonl((int32_t)p2->pVar.i64);

  }

  return TSDB_CODE_SUCCESS;
}

static int32_t setTimePrecision(SSqlCmd* pCmd, SCreateDbMsg* pMsg, SCreateDbInfo* pCreateDbInfo) {
  const char* msg = "invalid time precision";

  pMsg->precision = TSDB_TIME_PRECISION_MILLI;  // millisecond by default

  SStrToken* pToken = &pCreateDbInfo->precision;
  if (pToken->n > 0) {
    pToken->n = strdequote(pToken->z);

    if (strncmp(pToken->z, TSDB_TIME_PRECISION_MILLI_STR, pToken->n) == 0 &&
        strlen(TSDB_TIME_PRECISION_MILLI_STR) == pToken->n) {
      // time precision for this db: million second
      pMsg->precision = TSDB_TIME_PRECISION_MILLI;
    } else if (strncmp(pToken->z, TSDB_TIME_PRECISION_MICRO_STR, pToken->n) == 0 &&
               strlen(TSDB_TIME_PRECISION_MICRO_STR) == pToken->n) {
      pMsg->precision = TSDB_TIME_PRECISION_MICRO;
    } else if (strncmp(pToken->z, TSDB_TIME_PRECISION_NANO_STR, pToken->n) == 0 &&
               strlen(TSDB_TIME_PRECISION_NANO_STR) == pToken->n) {
      pMsg->precision = TSDB_TIME_PRECISION_NANO;
    } else {
      return invalidOperationMsg(tscGetErrorMsgPayload(pCmd), msg);
    }
  }


  return TSDB_CODE_SUCCESS;
}

static void setCreateDBOption(SCreateDbMsg* pMsg, SCreateDbInfo* pCreateDb) {
  pMsg->maxTables = htonl(-1);  // max tables can not be set anymore
  pMsg->cacheBlockSize = htonl(pCreateDb->cacheBlockSize);
  pMsg->totalBlocks = htonl(pCreateDb->numOfBlocks);
  pMsg->daysPerFile = htonl(pCreateDb->daysPerFile);
  pMsg->commitTime = htonl((int32_t)pCreateDb->commitTime);
  pMsg->minRowsPerFileBlock = htonl(pCreateDb->minRowsPerBlock);
  pMsg->maxRowsPerFileBlock = htonl(pCreateDb->maxRowsPerBlock);
  pMsg->fsyncPeriod = htonl(pCreateDb->fsyncPeriod);
  pMsg->compression = pCreateDb->compressionLevel;
  pMsg->walLevel = (char)pCreateDb->walLevel;
  pMsg->replications = pCreateDb->replica;
  pMsg->quorum = pCreateDb->quorum;
  pMsg->ignoreExist = pCreateDb->ignoreExists;
  pMsg->update = pCreateDb->update;
  pMsg->cacheLastRow = pCreateDb->cachelast;
  pMsg->dbType = pCreateDb->dbType;
  pMsg->partitions = htons(pCreateDb->partitions);
}

int32_t parseCreateDBOptions(SSqlCmd* pCmd, SCreateDbInfo* pCreateDbSql) {
  SCreateDbMsg* pMsg = (SCreateDbMsg *)(pCmd->payload);
  setCreateDBOption(pMsg, pCreateDbSql);

  if (setKeepOption(pCmd, pMsg, pCreateDbSql) != TSDB_CODE_SUCCESS) {
    return TSDB_CODE_TSC_INVALID_OPERATION;
  }

  if (setTimePrecision(pCmd, pMsg, pCreateDbSql) != TSDB_CODE_SUCCESS) {
    return TSDB_CODE_TSC_INVALID_OPERATION;
  }

  if (tscCheckCreateDbParams(pCmd, pMsg) != TSDB_CODE_SUCCESS) {
    return TSDB_CODE_TSC_INVALID_OPERATION;
  }

  return TSDB_CODE_SUCCESS;
}

void addGroupInfoForSubquery(SSqlObj* pParentObj, SSqlObj* pSql, int32_t subClauseIndex, int32_t tableIndex) {
  SQueryInfo* pParentQueryInfo = tscGetQueryInfo(&pParentObj->cmd);

  if (pParentQueryInfo->groupbyExpr.numOfGroupCols > 0) {
    SQueryInfo* pQueryInfo = tscGetQueryInfo(&pSql->cmd);
    SExprInfo* pExpr = NULL;

    size_t size = taosArrayGetSize(pQueryInfo->exprList);
    if (size > 0) {
      pExpr = tscExprGet(pQueryInfo, (int32_t)size - 1);
    }

    if (pExpr == NULL || pExpr->base.functionId != TSDB_FUNC_TAG) {
      STableMetaInfo* pTableMetaInfo = tscGetMetaInfo(pParentQueryInfo, tableIndex);

      uint64_t uid = pTableMetaInfo->pTableMeta->id.uid;
      int16_t colId = tscGetJoinTagColIdByUid(&pQueryInfo->tagCond, uid);

      SSchema* pTagSchema = tscGetColumnSchemaById(pTableMetaInfo->pTableMeta, colId);
      int16_t colIndex = tscGetTagColIndexById(pTableMetaInfo->pTableMeta, colId);
      SColumnIndex index = {.tableIndex = 0, .columnIndex = colIndex};

      char*   name = pTagSchema->name;
      int16_t type = pTagSchema->type;
      int16_t bytes = pTagSchema->bytes;

      pExpr = tscExprAppend(pQueryInfo, TSDB_FUNC_TAG, &index, type, bytes, getNewResColId(&pSql->cmd), bytes, true);
      pExpr->base.colInfo.flag = TSDB_COL_TAG;

      // NOTE: tag column does not add to source column list
      SColumnList ids = {0};
      insertResultField(pQueryInfo, (int32_t)size, &ids, bytes, (int8_t)type, name, pExpr);

      int32_t relIndex = index.columnIndex;

      pExpr->base.colInfo.colIndex = relIndex;
      SColIndex* pColIndex = taosArrayGet(pQueryInfo->groupbyExpr.columnInfo, 0);
      pColIndex->colIndex = relIndex;

      tscColumnListInsert(pTableMetaInfo->tagColList, relIndex, uid, pTagSchema);
    }
  }
}

// limit the output to be 1 for each state value
static void doLimitOutputNormalColOfGroupby(SExprInfo* pExpr) {
  int32_t outputRow = 1;
  tVariantCreateFromBinary(&pExpr->base.param[0], (char*)&outputRow, sizeof(int32_t), TSDB_DATA_TYPE_INT);
  pExpr->base.numOfParams = 1;
}

void doAddGroupColumnForSubquery(SQueryInfo* pQueryInfo, int32_t tagIndex, SSqlCmd* pCmd) {
  SColIndex* pColIndex = taosArrayGet(pQueryInfo->groupbyExpr.columnInfo, tagIndex);
  size_t size = tscNumOfExprs(pQueryInfo);

  STableMetaInfo* pTableMetaInfo = tscGetMetaInfo(pQueryInfo, 0);

  SSchema*     pSchema = tscGetTableColumnSchema(pTableMetaInfo->pTableMeta, pColIndex->colIndex);
  SColumnIndex colIndex = {.tableIndex = 0, .columnIndex = pColIndex->colIndex};

  SExprInfo* pExprInfo = tscAddFuncInSelectClause(pQueryInfo, (int32_t)size, TSDB_FUNC_PRJ, &colIndex, pSchema,
      TSDB_COL_NORMAL, getNewResColId(pCmd));

  strncpy(pExprInfo->base.token, pExprInfo->base.colInfo.name, tListLen(pExprInfo->base.token));

  int32_t numOfFields = tscNumOfFields(pQueryInfo);
  SInternalField* pInfo = tscFieldInfoGetInternalField(&pQueryInfo->fieldsInfo, numOfFields - 1);

  doLimitOutputNormalColOfGroupby(pInfo->pExpr);
  pInfo->visible = false;
}

static void doUpdateSqlFunctionForTagPrj(SQueryInfo* pQueryInfo) {
  int32_t tagLength = 0;
  size_t size = taosArrayGetSize(pQueryInfo->exprList);

//todo is 0??
  STableMetaInfo* pTableMetaInfo = tscGetMetaInfo(pQueryInfo, 0);
  bool isSTable = UTIL_TABLE_IS_SUPER_TABLE(pTableMetaInfo);

  for (int32_t i = 0; i < size; ++i) {
    SExprInfo* pExpr = tscExprGet(pQueryInfo, i);
    if (pExpr->base.functionId == TSDB_FUNC_TAGPRJ || pExpr->base.functionId == TSDB_FUNC_TAG) {
      pExpr->base.functionId = TSDB_FUNC_TAG_DUMMY;
      tagLength += pExpr->base.resBytes;
    } else if (pExpr->base.functionId == TSDB_FUNC_PRJ && pExpr->base.colInfo.colId == PRIMARYKEY_TIMESTAMP_COL_INDEX) {
      pExpr->base.functionId = TSDB_FUNC_TS_DUMMY;
      tagLength += pExpr->base.resBytes;
    }
  }

  SSchema* pSchema = tscGetTableSchema(pTableMetaInfo->pTableMeta);

  for (int32_t i = 0; i < size; ++i) {
    SExprInfo* pExpr = tscExprGet(pQueryInfo, i);
    if (pExpr->base.functionId < 0) {
      continue;
    }

    if ((pExpr->base.functionId != TSDB_FUNC_TAG_DUMMY && pExpr->base.functionId != TSDB_FUNC_TS_DUMMY) &&
       !(pExpr->base.functionId == TSDB_FUNC_PRJ && TSDB_COL_IS_UD_COL(pExpr->base.colInfo.flag))) {
      SSchema* pColSchema = &pSchema[pExpr->base.colInfo.colIndex];
      getResultDataInfo(pColSchema->type, pColSchema->bytes, pExpr->base.functionId, (int32_t)pExpr->base.param[0].i64, &pExpr->base.resType,
                        &pExpr->base.resBytes, &pExpr->base.interBytes, tagLength, isSTable, NULL);
    }
  }
}

static int32_t doUpdateSqlFunctionForColPrj(SQueryInfo* pQueryInfo) {
  size_t size = taosArrayGetSize(pQueryInfo->exprList);
  
  for (int32_t i = 0; i < size; ++i) {
    SExprInfo* pExpr = tscExprGet(pQueryInfo, i);

    if (pExpr->base.functionId == TSDB_FUNC_PRJ && (!TSDB_COL_IS_UD_COL(pExpr->base.colInfo.flag) && (pExpr->base.colInfo.colId != PRIMARYKEY_TIMESTAMP_COL_INDEX))) {
      bool qualifiedCol = false;
      for (int32_t j = 0; j < pQueryInfo->groupbyExpr.numOfGroupCols; ++j) {
        SColIndex* pColIndex = taosArrayGet(pQueryInfo->groupbyExpr.columnInfo, j);
  
        if (pExpr->base.colInfo.colId == pColIndex->colId) {
          qualifiedCol = true;
          doLimitOutputNormalColOfGroupby(pExpr);
          pExpr->base.numOfParams = 1;
          break;
        }
      }

      // it is not a tag column/tbname column/user-defined column, return error
      if (!qualifiedCol) {
        return TSDB_CODE_TSC_INVALID_OPERATION;
      }
    }
  }

  return TSDB_CODE_SUCCESS;
}

static bool tagColumnInGroupby(SGroupbyExpr* pGroupbyExpr, int16_t columnId) {
  for (int32_t j = 0; j < pGroupbyExpr->numOfGroupCols; ++j) {
    SColIndex* pColIndex = taosArrayGet(pGroupbyExpr->columnInfo, j);
  
    if (columnId == pColIndex->colId && TSDB_COL_IS_TAG(pColIndex->flag )) {
      return true;
    }
  }

  return false;
}

static bool onlyTagPrjFunction(SQueryInfo* pQueryInfo) {
  bool hasTagPrj = false;
  bool hasColumnPrj = false;
  
  size_t size = taosArrayGetSize(pQueryInfo->exprList);
  for (int32_t i = 0; i < size; ++i) {
    SExprInfo* pExpr = tscExprGet(pQueryInfo, i);
    if (pExpr->base.functionId == TSDB_FUNC_PRJ) {
      hasColumnPrj = true;
    } else if (pExpr->base.functionId == TSDB_FUNC_TAGPRJ) {
      hasTagPrj = true;
    }
  }

  return (hasTagPrj) && (hasColumnPrj == false);
}

// check if all the tags prj columns belongs to the group by columns
static bool allTagPrjInGroupby(SQueryInfo* pQueryInfo) {
  bool allInGroupby = true;

  size_t size = tscNumOfExprs(pQueryInfo);
  for (int32_t i = 0; i < size; ++i) {
    SExprInfo* pExpr = tscExprGet(pQueryInfo, i);
    if (pExpr->base.functionId != TSDB_FUNC_TAGPRJ) {
      continue;
    }

    if (!tagColumnInGroupby(&pQueryInfo->groupbyExpr, pExpr->base.colInfo.colId)) {
      allInGroupby = false;
      break;
    }
  }

  // all selected tag columns belong to the group by columns set, always correct
  return allInGroupby;
}

static void updateTagPrjFunction(SQueryInfo* pQueryInfo) {
  size_t size = taosArrayGetSize(pQueryInfo->exprList);
  
  for (int32_t i = 0; i < size; ++i) {
    SExprInfo* pExpr = tscExprGet(pQueryInfo, i);
    if (pExpr->base.functionId == TSDB_FUNC_TAGPRJ) {
      pExpr->base.functionId = TSDB_FUNC_TAG;
    }
  }
}

/*
 * check for selectivity function + tags column function both exist.
 * 1. tagprj functions are not compatible with aggregated function when missing "group by" clause
 * 2. if selectivity function and tagprj function both exist, there should be only
 *    one selectivity function exists.
 */
static int32_t checkUpdateTagPrjFunctions(SQueryInfo* pQueryInfo, char* msg) {
  const char* msg1 = "only one selectivity function allowed in presence of tags function";
  const char* msg2 = "aggregation function should not be mixed up with projection";

  bool    tagTsColExists = false;
  int16_t numOfSelectivity = 0;
  int16_t numOfAggregation = 0;

  size_t numOfExprs = taosArrayGetSize(pQueryInfo->exprList);
  for (int32_t i = 0; i < numOfExprs; ++i) {
    SExprInfo* pExpr = taosArrayGetP(pQueryInfo->exprList, i);
    if (pExpr->base.functionId == TSDB_FUNC_TAGPRJ ||
        (pExpr->base.functionId == TSDB_FUNC_PRJ && pExpr->base.colInfo.colId == PRIMARYKEY_TIMESTAMP_COL_INDEX)) {
      tagTsColExists = true;  // selectivity + ts/tag column
      break;
    }
  }

  for (int32_t i = 0; i < numOfExprs; ++i) {
    SExprInfo* pExpr = taosArrayGetP(pQueryInfo->exprList, i);
  
    int16_t functionId = pExpr->base.functionId;
    if (functionId == TSDB_FUNC_TAGPRJ || functionId == TSDB_FUNC_PRJ || functionId == TSDB_FUNC_TS ||
        functionId == TSDB_FUNC_ARITHM || functionId == TSDB_FUNC_TS_DUMMY) {
      continue;
    }

    if (functionId < 0) {
      SUdfInfo* pUdfInfo = taosArrayGet(pQueryInfo->pUdfInfo, -1 * functionId - 1);
      if (pUdfInfo->funcType == TSDB_UDF_TYPE_AGGREGATE) {
        ++numOfAggregation;
      }

      continue;
    }

    if ((aAggs[functionId].status & TSDB_FUNCSTATE_SELECTIVITY) != 0) {
      numOfSelectivity++;
    } else {
      numOfAggregation++;
    }
  }

  if (tagTsColExists) {  // check if the selectivity function exists
    // When the tag projection function on tag column that is not in the group by clause, aggregation function and
    // selectivity function exist in select clause is not allowed.
    if (numOfAggregation > 0) {
      return invalidOperationMsg(msg, msg1);
    }

    /*
     *  if numOfSelectivity equals to 0, it is a super table projection query
     */
    if (numOfSelectivity == 1) {
      doUpdateSqlFunctionForTagPrj(pQueryInfo);
      int32_t code = doUpdateSqlFunctionForColPrj(pQueryInfo);
      if (code != TSDB_CODE_SUCCESS) {
        return code;
      }

    } else if (numOfSelectivity > 1) {
      /*
       * If more than one selectivity functions exist, all the selectivity functions must be last_row.
       * Otherwise, return with error code.
       */
      for (int32_t i = 0; i < numOfExprs; ++i) {
        SExprInfo* pExpr = tscExprGet(pQueryInfo, i);
        int16_t functionId = pExpr->base.functionId;
        if (functionId == TSDB_FUNC_TAGPRJ || (aAggs[functionId].status & TSDB_FUNCSTATE_SELECTIVITY) == 0) {
          continue;
        }

        if ((functionId == TSDB_FUNC_LAST_ROW) ||
             (functionId == TSDB_FUNC_LAST_DST && (pExpr->base.colInfo.flag & TSDB_COL_NULL) != 0)) {
          // do nothing
        } else {
          return invalidOperationMsg(msg, msg1);
        }
      }

      doUpdateSqlFunctionForTagPrj(pQueryInfo);
      int32_t code = doUpdateSqlFunctionForColPrj(pQueryInfo);
      if (code != TSDB_CODE_SUCCESS) {
        return code;
      }
    }
  } else {
    if ((pQueryInfo->type & TSDB_QUERY_TYPE_PROJECTION_QUERY) != 0) {
      if (numOfAggregation > 0 && pQueryInfo->groupbyExpr.numOfGroupCols == 0) {
        return invalidOperationMsg(msg, msg2);
      }

      if (numOfAggregation > 0 || numOfSelectivity > 0) {
        // clear the projection type flag
        pQueryInfo->type &= (~TSDB_QUERY_TYPE_PROJECTION_QUERY);
        int32_t code = doUpdateSqlFunctionForColPrj(pQueryInfo);
        if (code != TSDB_CODE_SUCCESS) {
          return code;
        }
      }
    }
  }

  return TSDB_CODE_SUCCESS;
}

static int32_t doAddGroupbyColumnsOnDemand(SSqlCmd* pCmd, SQueryInfo* pQueryInfo) {
  const char* msg1 = "interval not allowed in group by normal column";

  STableMetaInfo* pTableMetaInfo = tscGetMetaInfo(pQueryInfo, 0);

  SSchema* pSchema = tscGetTableSchema(pTableMetaInfo->pTableMeta);

  SSchema* tagSchema = NULL;
  if (!UTIL_TABLE_IS_NORMAL_TABLE(pTableMetaInfo)) {
    tagSchema = tscGetTableTagSchema(pTableMetaInfo->pTableMeta);
  }

  SSchema tmp = {.type = 0, .name = "", .colId = 0, .bytes = 0};
  SSchema* s = &tmp;

  for (int32_t i = 0; i < pQueryInfo->groupbyExpr.numOfGroupCols; ++i) {
    SColIndex* pColIndex = taosArrayGet(pQueryInfo->groupbyExpr.columnInfo, i);
    int16_t colIndex = pColIndex->colIndex;

    if (colIndex == TSDB_TBNAME_COLUMN_INDEX) {
      s = tGetTbnameColumnSchema();
    } else {
      if (TSDB_COL_IS_TAG(pColIndex->flag)) {
        if(tagSchema){
          s = &tagSchema[colIndex];
        }
      } else {
        s = &pSchema[colIndex];
      }
    }
  
    size_t size = tscNumOfExprs(pQueryInfo);
  
    if (TSDB_COL_IS_TAG(pColIndex->flag)) {

      int32_t f = TSDB_FUNC_TAG;
      if (tscIsDiffDerivQuery(pQueryInfo)) {
        f = TSDB_FUNC_TAGPRJ;
      }

      SColumnIndex index = {.tableIndex = pQueryInfo->groupbyExpr.tableIndex, .columnIndex = colIndex};
      SExprInfo*   pExpr = tscExprAppend(pQueryInfo, f, &index, s->type, s->bytes, getNewResColId(pCmd), s->bytes, true);

      memset(pExpr->base.aliasName, 0, sizeof(pExpr->base.aliasName));
      tstrncpy(pExpr->base.aliasName, s->name, sizeof(pExpr->base.aliasName));
      tstrncpy(pExpr->base.token, s->name, sizeof(pExpr->base.aliasName));

      pExpr->base.colInfo.flag = TSDB_COL_TAG;

      // NOTE: tag column does not add to source column list
      SColumnList ids = createColumnList(1, 0, pColIndex->colIndex);
      insertResultField(pQueryInfo, (int32_t)size, &ids, s->bytes, (int8_t)s->type, s->name, pExpr);
    } else {
      // if this query is "group by" normal column, time window query is not allowed
      if (isTimeWindowQuery(pQueryInfo)) {
        return invalidOperationMsg(tscGetErrorMsgPayload(pCmd), msg1);
      }

      bool hasGroupColumn = false;
      for (int32_t j = 0; j < size; ++j) {
        SExprInfo* pExpr = tscExprGet(pQueryInfo, j);
        if ((pExpr->base.functionId == TSDB_FUNC_PRJ) && pExpr->base.colInfo.colId == pColIndex->colId) {
          hasGroupColumn = true;
          break;
        }
      }

      //if the group by column does not required by user, add an invisible column into the final result set.
      if (!hasGroupColumn) {
        doAddGroupColumnForSubquery(pQueryInfo, i, pCmd);
      }
    }
  }

  return TSDB_CODE_SUCCESS;
}

static int32_t doTagFunctionCheck(SQueryInfo* pQueryInfo) {
  bool tagProjection = false;
  bool tableCounting = false;

  int32_t numOfCols = (int32_t) tscNumOfExprs(pQueryInfo);

  for (int32_t i = 0; i < numOfCols; ++i) {
    SExprInfo* pExpr = tscExprGet(pQueryInfo, i);
    int32_t functionId = pExpr->base.functionId;

    if (functionId == TSDB_FUNC_TAGPRJ) {
      tagProjection = true;
      continue;
    }

    if (functionId == TSDB_FUNC_COUNT) {
      assert(pExpr->base.colInfo.colId == TSDB_TBNAME_COLUMN_INDEX);
      tableCounting = true;
    }
  }

  return (tableCounting && tagProjection)? -1:0;
}

int32_t doFunctionsCompatibleCheck(SSqlCmd* pCmd, SQueryInfo* pQueryInfo, char* msg) {
  const char* msg1 = "functions/columns not allowed in group by query";
  const char* msg2 = "projection query on columns not allowed";
  const char* msg3 = "group by/session/state_window not allowed on projection query";
  const char* msg4 = "retrieve tags not compatible with group by or interval query";
  const char* msg5 = "functions can not be mixed up";
  const char* msg6 = "TWA/Diff/Derivative/Irate only support group by tbname";

  // only retrieve tags, group by is not supportted
  if (tscQueryTags(pQueryInfo)) {
    if (doTagFunctionCheck(pQueryInfo) != TSDB_CODE_SUCCESS) {
      return invalidOperationMsg(msg, msg5);
    }

    if (pQueryInfo->groupbyExpr.numOfGroupCols > 0 || isTimeWindowQuery(pQueryInfo)) {
      return invalidOperationMsg(msg, msg4);
    } else {
      return TSDB_CODE_SUCCESS;
    }
  }
  if (tscIsProjectionQuery(pQueryInfo) && tscIsSessionWindowQuery(pQueryInfo)) {
    return invalidOperationMsg(msg, msg3);
  }

  if (pQueryInfo->groupbyExpr.numOfGroupCols > 0) {
    // check if all the tags prj columns belongs to the group by columns
    if (onlyTagPrjFunction(pQueryInfo) && allTagPrjInGroupby(pQueryInfo)) {
      // It is a groupby aggregate query, the tag project function is not suitable for this case.
      updateTagPrjFunction(pQueryInfo);

      return doAddGroupbyColumnsOnDemand(pCmd, pQueryInfo);
    }

    // check all query functions in selection clause, multi-output functions are not allowed
    size_t size = tscNumOfExprs(pQueryInfo);
    for (int32_t i = 0; i < size; ++i) {
      SExprInfo* pExpr = tscExprGet(pQueryInfo, i);
      int32_t   f = pExpr->base.functionId;

      /*
       * group by normal columns.
       * Check if the column projection is identical to the group by column or not
       */
      if (f == TSDB_FUNC_PRJ && pExpr->base.colInfo.colId != PRIMARYKEY_TIMESTAMP_COL_INDEX) {
        bool qualified = false;
        for (int32_t j = 0; j < pQueryInfo->groupbyExpr.numOfGroupCols; ++j) {
          SColIndex* pColIndex = taosArrayGet(pQueryInfo->groupbyExpr.columnInfo, j);
          if (pColIndex->colId == pExpr->base.colInfo.colId) {
            qualified = true;
            break;
          }
        }

        if (!qualified) {
          return invalidOperationMsg(msg, msg2);
        }
      }

      if (f < 0) {
        continue;
      }

      if ((!pQueryInfo->stateWindow) && (f == TSDB_FUNC_DIFF || f == TSDB_FUNC_DERIVATIVE || f == TSDB_FUNC_TWA || f == TSDB_FUNC_IRATE)) {
        for (int32_t j = 0; j < pQueryInfo->groupbyExpr.numOfGroupCols; ++j) {
          SColIndex* pColIndex = taosArrayGet(pQueryInfo->groupbyExpr.columnInfo, j);
          if (j == 0) {
            if (pColIndex->colIndex != TSDB_TBNAME_COLUMN_INDEX) {
              return invalidOperationMsg(msg, msg6);
            }
          } else if (!TSDB_COL_IS_TAG(pColIndex->flag)) {
            return invalidOperationMsg(msg, msg6);
          }
        }
      }

      if (IS_MULTIOUTPUT(aAggs[f].status) && f != TSDB_FUNC_TOP && f != TSDB_FUNC_BOTTOM && f != TSDB_FUNC_DIFF &&
          f != TSDB_FUNC_DERIVATIVE && f != TSDB_FUNC_TAGPRJ && f != TSDB_FUNC_PRJ) {
        return invalidOperationMsg(msg, msg1);
      }

      if (f == TSDB_FUNC_COUNT && pExpr->base.colInfo.colIndex == TSDB_TBNAME_COLUMN_INDEX) {
        return invalidOperationMsg(msg, msg1);
      }
    }

    if (checkUpdateTagPrjFunctions(pQueryInfo, msg) != TSDB_CODE_SUCCESS) {
      return TSDB_CODE_TSC_INVALID_OPERATION;
    }

    if (doAddGroupbyColumnsOnDemand(pCmd, pQueryInfo) != TSDB_CODE_SUCCESS) {
      return TSDB_CODE_TSC_INVALID_OPERATION;
    }

    // projection query on super table does not compatible with "group by" syntax
    if (tscIsProjectionQuery(pQueryInfo) && !(tscIsDiffDerivQuery(pQueryInfo))) {
      return invalidOperationMsg(msg, msg3);
    }

    return TSDB_CODE_SUCCESS;
  } else {
    return checkUpdateTagPrjFunctions(pQueryInfo, msg);
  }
}

int32_t doLocalQueryProcess(SSqlCmd* pCmd, SQueryInfo* pQueryInfo, SSqlNode* pSqlNode) {
  const char* msg1 = "only one expression allowed";
  const char* msg2 = "invalid expression in select clause";
  const char* msg3 = "invalid function";

  SArray* pExprList = pSqlNode->pSelNodeList;
  size_t size = taosArrayGetSize(pExprList);
  if (size != 1) {
    return invalidOperationMsg(tscGetErrorMsgPayload(pCmd), msg1);
  }

  bool server_status = false;
  tSqlExprItem* pExprItem = taosArrayGet(pExprList, 0);
  tSqlExpr* pExpr = pExprItem->pNode;
  if (pExpr->Expr.operand.z == NULL) {
    //handle 'select 1'
    if (pExpr->exprToken.n == 1 && 0 == strncasecmp(pExpr->exprToken.z, "1", 1)) {
      server_status = true; 
    } else {
      return invalidOperationMsg(tscGetErrorMsgPayload(pCmd), msg2);
    } 
  } 
  // TODO redefine the function
   SDNodeDynConfOption functionsInfo[5] = {{"database()", 10},
                                            {"server_version()", 16},
                                            {"server_status()", 15},
                                            {"client_version()", 16},
                                            {"current_user()", 14}};

  int32_t index = -1;
  if (server_status == true) {
    index = 2;
  } else {
    for (int32_t i = 0; i < tListLen(functionsInfo); ++i) {
      if (strncasecmp(functionsInfo[i].name, pExpr->exprToken.z, functionsInfo[i].len) == 0 &&
          functionsInfo[i].len == pExpr->exprToken.n) {
        index = i;
        break;
      }
    }
  }

  switch (index) {
    case 0:
      pQueryInfo->command = TSDB_SQL_CURRENT_DB;break;
    case 1:
      pQueryInfo->command = TSDB_SQL_SERV_VERSION;break;
    case 2:
      pQueryInfo->command = TSDB_SQL_SERV_STATUS;break;
    case 3:
      pQueryInfo->command = TSDB_SQL_CLI_VERSION;break;
    case 4:
      pQueryInfo->command = TSDB_SQL_CURRENT_USER;break;
    default: { return invalidOperationMsg(tscGetErrorMsgPayload(pCmd), msg3); }
  }
  
  SColumnIndex ind = {0};
  SExprInfo* pExpr1 = tscExprAppend(pQueryInfo, TSDB_FUNC_TAG_DUMMY, &ind, TSDB_DATA_TYPE_INT,
                                      tDataTypes[TSDB_DATA_TYPE_INT].bytes, getNewResColId(pCmd), tDataTypes[TSDB_DATA_TYPE_INT].bytes, false);

  tSqlExprItem* item = taosArrayGet(pExprList, 0);
  const char* name = (item->aliasName != NULL)? item->aliasName:functionsInfo[index].name;
  tstrncpy(pExpr1->base.aliasName, name, tListLen(pExpr1->base.aliasName));
  
  return TSDB_CODE_SUCCESS;
}

// can only perform the parameters based on the macro definitation
int32_t tscCheckCreateDbParams(SSqlCmd* pCmd, SCreateDbMsg* pCreate) {
  char msg[512] = {0};

  if (pCreate->walLevel != -1 && (pCreate->walLevel < TSDB_MIN_WAL_LEVEL || pCreate->walLevel > TSDB_MAX_WAL_LEVEL)) {
    snprintf(msg, tListLen(msg), "invalid db option walLevel: %d, only 1-2 allowed", pCreate->walLevel);
    return invalidOperationMsg(tscGetErrorMsgPayload(pCmd), msg);
  }

  if (pCreate->replications != -1 &&
      (pCreate->replications < TSDB_MIN_DB_REPLICA_OPTION || pCreate->replications > TSDB_MAX_DB_REPLICA_OPTION)) {
    snprintf(msg, tListLen(msg), "invalid db option replications: %d valid range: [%d, %d]", pCreate->replications,
             TSDB_MIN_DB_REPLICA_OPTION, TSDB_MAX_DB_REPLICA_OPTION);
    return invalidOperationMsg(tscGetErrorMsgPayload(pCmd), msg);
  }

  int32_t blocks = ntohl(pCreate->totalBlocks);
  if (blocks != -1 && (blocks < TSDB_MIN_TOTAL_BLOCKS || blocks > TSDB_MAX_TOTAL_BLOCKS)) {
    snprintf(msg, tListLen(msg), "invalid db option totalBlocks: %d valid range: [%d, %d]", blocks,
             TSDB_MIN_TOTAL_BLOCKS, TSDB_MAX_TOTAL_BLOCKS);
    return invalidOperationMsg(tscGetErrorMsgPayload(pCmd), msg);
  }

  if (pCreate->quorum != -1 &&
      (pCreate->quorum < TSDB_MIN_DB_QUORUM_OPTION || pCreate->quorum > TSDB_MAX_DB_QUORUM_OPTION)) {
    snprintf(msg, tListLen(msg), "invalid db option quorum: %d valid range: [%d, %d]", pCreate->quorum,
             TSDB_MIN_DB_QUORUM_OPTION, TSDB_MAX_DB_QUORUM_OPTION);
    return invalidOperationMsg(tscGetErrorMsgPayload(pCmd), msg);
  }

  int32_t val = htonl(pCreate->daysPerFile);
  if (val != -1 && (val < TSDB_MIN_DAYS_PER_FILE || val > TSDB_MAX_DAYS_PER_FILE)) {
    snprintf(msg, tListLen(msg), "invalid db option daysPerFile: %d valid range: [%d, %d]", val,
             TSDB_MIN_DAYS_PER_FILE, TSDB_MAX_DAYS_PER_FILE);
    return invalidOperationMsg(tscGetErrorMsgPayload(pCmd), msg);
  }

  val = htonl(pCreate->cacheBlockSize);
  if (val != -1 && (val < TSDB_MIN_CACHE_BLOCK_SIZE || val > TSDB_MAX_CACHE_BLOCK_SIZE)) {
    snprintf(msg, tListLen(msg), "invalid db option cacheBlockSize: %d valid range: [%d, %d]", val,
             TSDB_MIN_CACHE_BLOCK_SIZE, TSDB_MAX_CACHE_BLOCK_SIZE);
    return invalidOperationMsg(tscGetErrorMsgPayload(pCmd), msg);
  }

  val = htonl(pCreate->maxTables);
  if (val != -1 && (val < TSDB_MIN_TABLES || val > TSDB_MAX_TABLES)) {
    snprintf(msg, tListLen(msg), "invalid db option maxSessions: %d valid range: [%d, %d]", val,
             TSDB_MIN_TABLES, TSDB_MAX_TABLES);
    return invalidOperationMsg(tscGetErrorMsgPayload(pCmd), msg);
  }

  if (pCreate->precision != TSDB_TIME_PRECISION_MILLI && pCreate->precision != TSDB_TIME_PRECISION_MICRO &&
      pCreate->precision != TSDB_TIME_PRECISION_NANO) {
    snprintf(msg, tListLen(msg), "invalid db option timePrecision: %d valid value: [%d, %d, %d]", pCreate->precision,
             TSDB_TIME_PRECISION_MILLI, TSDB_TIME_PRECISION_MICRO, TSDB_TIME_PRECISION_NANO);
    return invalidOperationMsg(tscGetErrorMsgPayload(pCmd), msg);
  }

  val = htonl(pCreate->commitTime);
  if (val != -1 && (val < TSDB_MIN_COMMIT_TIME || val > TSDB_MAX_COMMIT_TIME)) {
    snprintf(msg, tListLen(msg), "invalid db option commitTime: %d valid range: [%d, %d]", val,
             TSDB_MIN_COMMIT_TIME, TSDB_MAX_COMMIT_TIME);
    return invalidOperationMsg(tscGetErrorMsgPayload(pCmd), msg);
  }

  val = htonl(pCreate->fsyncPeriod);
  if (val != -1 && (val < TSDB_MIN_FSYNC_PERIOD || val > TSDB_MAX_FSYNC_PERIOD)) {
    snprintf(msg, tListLen(msg), "invalid db option fsyncPeriod: %d valid range: [%d, %d]", val,
             TSDB_MIN_FSYNC_PERIOD, TSDB_MAX_FSYNC_PERIOD);
    return invalidOperationMsg(tscGetErrorMsgPayload(pCmd), msg);
  }

  if (pCreate->compression != -1 &&
      (pCreate->compression < TSDB_MIN_COMP_LEVEL || pCreate->compression > TSDB_MAX_COMP_LEVEL)) {
    snprintf(msg, tListLen(msg), "invalid db option compression: %d valid range: [%d, %d]", pCreate->compression,
             TSDB_MIN_COMP_LEVEL, TSDB_MAX_COMP_LEVEL);
    return invalidOperationMsg(tscGetErrorMsgPayload(pCmd), msg);
  }

  val = (int16_t)htons(pCreate->partitions);
  if (val != -1 &&
      (val < TSDB_MIN_DB_PARTITON_OPTION || val > TSDB_MAX_DB_PARTITON_OPTION)) {
    snprintf(msg, tListLen(msg), "invalid topic option partition: %d valid range: [%d, %d]", val,
             TSDB_MIN_DB_PARTITON_OPTION, TSDB_MAX_DB_PARTITON_OPTION);
    return invalidOperationMsg(tscGetErrorMsgPayload(pCmd), msg);
  }


  return TSDB_CODE_SUCCESS;
}

// for debug purpose
void tscPrintSelNodeList(SSqlObj* pSql, int32_t subClauseIndex) {
  SQueryInfo* pQueryInfo = tscGetQueryInfo(&pSql->cmd);

  int32_t size = (int32_t)tscNumOfExprs(pQueryInfo);
  if (size == 0) {
    return;
  }

  int32_t totalBufSize = 1024;

  char    str[1024+1] = {0};
  int32_t offset = 0;

  offset += sprintf(str, "num:%d [", size);
  for (int32_t i = 0; i < size; ++i) {
    SExprInfo* pExpr = tscExprGet(pQueryInfo, i);

    char    tmpBuf[1024] = {0};
    int32_t tmpLen = 0;
    char   *name = NULL;

    if (pExpr->base.functionId < 0) {
      SUdfInfo* pUdfInfo = taosArrayGet(pQueryInfo->pUdfInfo, -1 * pExpr->base.functionId - 1);
      name = pUdfInfo->name;
    } else {
      name = aAggs[pExpr->base.functionId].name;
    }

    tmpLen =
        sprintf(tmpBuf, "%s(uid:%" PRIu64 ", %d)", name, pExpr->base.uid, pExpr->base.colInfo.colId);

    if (tmpLen + offset >= totalBufSize - 1) break;


    offset += sprintf(str + offset, "%s", tmpBuf);

    if (i < size - 1) {
      str[offset++] = ',';
    }
  }

  assert(offset < totalBufSize);
  str[offset] = ']';
  assert(offset < totalBufSize);
  tscDebug("0x%"PRIx64" select clause:%s", pSql->self, str);
}

int32_t doCheckForCreateTable(SSqlObj* pSql, int32_t subClauseIndex, SSqlInfo* pInfo) {
  const char* msg1 = "invalid table name";

  SSqlCmd*        pCmd = &pSql->cmd;
  SQueryInfo*     pQueryInfo = tscGetQueryInfo(pCmd);
  STableMetaInfo* pTableMetaInfo = tscGetMetaInfo(pQueryInfo, 0);

  SCreateTableSql* pCreateTable = pInfo->pCreateTableInfo;

  SArray* pFieldList = pCreateTable->colInfo.pColumns;
  SArray* pTagList = pCreateTable->colInfo.pTagColumns;

  assert(pFieldList != NULL);

  // if sql specifies db, use it, otherwise use default db
  SStrToken* pzTableName = &(pCreateTable->name);

  if (tscValidateName(pzTableName) != TSDB_CODE_SUCCESS) {
    return invalidOperationMsg(tscGetErrorMsgPayload(pCmd), msg1);
  }

  int32_t code = tscSetTableFullName(&pTableMetaInfo->name, pzTableName, pSql);
  if(code != TSDB_CODE_SUCCESS) {
    return code;
  }

  if (!validateTableColumnInfo(pFieldList, pCmd) ||
      (pTagList != NULL && !validateTagParams(pTagList, pFieldList, pCmd))) {
    return TSDB_CODE_TSC_INVALID_OPERATION;
  }

  int32_t col = 0;
  size_t numOfFields = taosArrayGetSize(pFieldList);

  for (; col < numOfFields; ++col) {
    TAOS_FIELD* p = taosArrayGet(pFieldList, col);
    tscFieldInfoAppend(&pQueryInfo->fieldsInfo, p);
  }

  pCmd->numOfCols = (int16_t)numOfFields;

  if (pTagList != NULL) {  // create super table[optional]
    size_t numOfTags = taosArrayGetSize(pTagList);
    for (int32_t i = 0; i < numOfTags; ++i) {
      TAOS_FIELD* p = taosArrayGet(pTagList, i);
      tscFieldInfoAppend(&pQueryInfo->fieldsInfo, p);
    }

    pCmd->count =(int32_t) numOfTags;
  }

  return TSDB_CODE_SUCCESS;
}

int32_t doCheckForCreateFromStable(SSqlObj* pSql, SSqlInfo* pInfo) {
  const char* msg1 = "invalid table name";
  const char* msg3 = "tag value too long";
  const char* msg4 = "illegal value or data overflow";
  const char* msg5 = "tags number not matched";

  SSqlCmd* pCmd = &pSql->cmd;

  SCreateTableSql* pCreateTable = pInfo->pCreateTableInfo;
  SQueryInfo*      pQueryInfo = tscGetQueryInfo(pCmd);

  // two table: the first one is for current table, and the secondary is for the super table.
  if (pQueryInfo->numOfTables < 2) {
    tscAddEmptyMetaInfo(pQueryInfo);
  }

  const int32_t TABLE_INDEX = 0;
  const int32_t STABLE_INDEX = 1;

  STableMetaInfo* pStableMetaInfo = tscGetMetaInfo(pQueryInfo, STABLE_INDEX);

  // super table name, create table by using dst
  int32_t numOfTables = (int32_t) taosArrayGetSize(pCreateTable->childTableInfo);
  for(int32_t j = 0; j < numOfTables; ++j) {
    SCreatedTableInfo* pCreateTableInfo = taosArrayGet(pCreateTable->childTableInfo, j);

    SStrToken* pToken = &pCreateTableInfo->stableName;
    if (tscValidateName(pToken) != TSDB_CODE_SUCCESS) {
      return invalidOperationMsg(tscGetErrorMsgPayload(pCmd), msg1);
    }

    int32_t code = tscSetTableFullName(&pStableMetaInfo->name, pToken, pSql);
    if (code != TSDB_CODE_SUCCESS) {
      return code;
    }

    // get table meta from mnode
    code = tNameExtractFullName(&pStableMetaInfo->name, pCreateTableInfo->tagdata.name);

    SArray* pValList = pCreateTableInfo->pTagVals;
    code = tscGetTableMeta(pSql, pStableMetaInfo);
    if (code != TSDB_CODE_SUCCESS) {
      return code;
    }

    size_t valSize = taosArrayGetSize(pValList);

    // too long tag values will return invalid sql, not be truncated automatically
    SSchema  *pTagSchema = tscGetTableTagSchema(pStableMetaInfo->pTableMeta);
    STableComInfo tinfo = tscGetTableInfo(pStableMetaInfo->pTableMeta);
    STagData *pTag = &pCreateTableInfo->tagdata;

    SKVRowBuilder kvRowBuilder = {0};
    if (tdInitKVRowBuilder(&kvRowBuilder) < 0) {
      return TSDB_CODE_TSC_OUT_OF_MEMORY;
    }

    SArray* pNameList = NULL;
    size_t nameSize = 0;
    int32_t schemaSize = tscGetNumOfTags(pStableMetaInfo->pTableMeta);
    int32_t ret = TSDB_CODE_SUCCESS;

    if (pCreateTableInfo->pTagNames) {
      pNameList = pCreateTableInfo->pTagNames;
      nameSize = taosArrayGetSize(pNameList);

      if (valSize != nameSize) {
        tdDestroyKVRowBuilder(&kvRowBuilder);
        return invalidOperationMsg(tscGetErrorMsgPayload(pCmd), msg5);
      }

      if (schemaSize < valSize) {
        tdDestroyKVRowBuilder(&kvRowBuilder);
        return invalidOperationMsg(tscGetErrorMsgPayload(pCmd), msg5);
      }

      bool findColumnIndex = false;

      for (int32_t i = 0; i < nameSize; ++i) {
        SStrToken* sToken = taosArrayGet(pNameList, i);
        if (TK_STRING == sToken->type) {
          tscDequoteAndTrimToken(sToken);
        }

        tVariantListItem* pItem = taosArrayGet(pValList, i);

        findColumnIndex = false;

        // todo speedup by using hash list
        for (int32_t t = 0; t < schemaSize; ++t) {
          if (strncmp(sToken->z, pTagSchema[t].name, sToken->n) == 0 && strlen(pTagSchema[t].name) == sToken->n) {
            SSchema*          pSchema = &pTagSchema[t];

            char tagVal[TSDB_MAX_TAGS_LEN] = {0};
            if (pSchema->type == TSDB_DATA_TYPE_BINARY || pSchema->type == TSDB_DATA_TYPE_NCHAR) {
              if (pItem->pVar.nLen > pSchema->bytes) {
                tdDestroyKVRowBuilder(&kvRowBuilder);
                return invalidOperationMsg(tscGetErrorMsgPayload(pCmd), msg3);
              }
            } else if (pSchema->type == TSDB_DATA_TYPE_TIMESTAMP) {
              if (pItem->pVar.nType == TSDB_DATA_TYPE_BINARY) {
                ret = convertTimestampStrToInt64(&(pItem->pVar), tinfo.precision);
                if (ret != TSDB_CODE_SUCCESS) {
                  return invalidOperationMsg(tscGetErrorMsgPayload(pCmd), msg4);
                }
              } else if (pItem->pVar.nType == TSDB_DATA_TYPE_TIMESTAMP) {
                pItem->pVar.i64 = convertTimePrecision(pItem->pVar.i64, TSDB_TIME_PRECISION_NANO, tinfo.precision);
              }
            }

            ret = tVariantDump(&(pItem->pVar), tagVal, pSchema->type, true);

            // check again after the convert since it may be converted from binary to nchar.
            if (pSchema->type == TSDB_DATA_TYPE_BINARY || pSchema->type == TSDB_DATA_TYPE_NCHAR) {
              int16_t len = varDataTLen(tagVal);
              if (len > pSchema->bytes) {
                tdDestroyKVRowBuilder(&kvRowBuilder);
                return invalidOperationMsg(tscGetErrorMsgPayload(pCmd), msg3);
              }
            }

            if (ret != TSDB_CODE_SUCCESS) {
              tdDestroyKVRowBuilder(&kvRowBuilder);
              return invalidOperationMsg(tscGetErrorMsgPayload(pCmd), msg4);
            }

            tdAddColToKVRow(&kvRowBuilder, pSchema->colId, pSchema->type, tagVal);

            findColumnIndex = true;
            break;
          }
        }

        if (!findColumnIndex) {
          tdDestroyKVRowBuilder(&kvRowBuilder);
          return tscInvalidOperationMsg(pCmd->payload, "invalid tag name", sToken->z);
        }
      }
    } else {
      if (schemaSize != valSize) {
        tdDestroyKVRowBuilder(&kvRowBuilder);
        return invalidOperationMsg(tscGetErrorMsgPayload(pCmd), msg5);
      }

      for (int32_t i = 0; i < valSize; ++i) {
        SSchema*          pSchema = &pTagSchema[i];
        tVariantListItem* pItem = taosArrayGet(pValList, i);

        char tagVal[TSDB_MAX_TAGS_LEN];
        if (pSchema->type == TSDB_DATA_TYPE_BINARY || pSchema->type == TSDB_DATA_TYPE_NCHAR) {
          if (pItem->pVar.nLen > pSchema->bytes) {
            tdDestroyKVRowBuilder(&kvRowBuilder);
            return invalidOperationMsg(tscGetErrorMsgPayload(pCmd), msg3);
          }
        } else if (pSchema->type == TSDB_DATA_TYPE_TIMESTAMP) {
          if (pItem->pVar.nType == TSDB_DATA_TYPE_BINARY) {
            ret = convertTimestampStrToInt64(&(pItem->pVar), tinfo.precision);
            if (ret != TSDB_CODE_SUCCESS) {
              return invalidOperationMsg(tscGetErrorMsgPayload(pCmd), msg4);
            }
          } else if (pItem->pVar.nType == TSDB_DATA_TYPE_TIMESTAMP) {
            pItem->pVar.i64 = convertTimePrecision(pItem->pVar.i64, TSDB_TIME_PRECISION_NANO, tinfo.precision);
          }
        }


        ret = tVariantDump(&(pItem->pVar), tagVal, pSchema->type, true);

        // check again after the convert since it may be converted from binary to nchar.
        if (pSchema->type == TSDB_DATA_TYPE_BINARY || pSchema->type == TSDB_DATA_TYPE_NCHAR) {
          int16_t len = varDataTLen(tagVal);
          if (len > pSchema->bytes) {
            tdDestroyKVRowBuilder(&kvRowBuilder);
            return invalidOperationMsg(tscGetErrorMsgPayload(pCmd), msg3);
          }
        }

        if (ret != TSDB_CODE_SUCCESS) {
          tdDestroyKVRowBuilder(&kvRowBuilder);
          return invalidOperationMsg(tscGetErrorMsgPayload(pCmd), msg4);
        }

        tdAddColToKVRow(&kvRowBuilder, pSchema->colId, pSchema->type, tagVal);
      }
    }

    SKVRow row = tdGetKVRowFromBuilder(&kvRowBuilder);
    tdDestroyKVRowBuilder(&kvRowBuilder);
    if (row == NULL) {
      return TSDB_CODE_TSC_OUT_OF_MEMORY;
    }
    tdSortKVRowByColIdx(row);
    pTag->dataLen = kvRowLen(row);

    if (pTag->data == NULL) {
      pTag->data = malloc(pTag->dataLen);
    }

    kvRowCpy(pTag->data, row);
    free(row);

    // table name
    if (tscValidateName(&(pCreateTableInfo->name)) != TSDB_CODE_SUCCESS) {
      return invalidOperationMsg(tscGetErrorMsgPayload(pCmd), msg1);
    }

    STableMetaInfo* pTableMetaInfo = tscGetMetaInfo(pQueryInfo, TABLE_INDEX);
    ret = tscSetTableFullName(&pTableMetaInfo->name, &pCreateTableInfo->name, pSql);
    if (ret != TSDB_CODE_SUCCESS) {
      return ret;
    }

    pCreateTableInfo->fullname = calloc(1, tNameLen(&pTableMetaInfo->name) + 1);
    ret = tNameExtractFullName(&pTableMetaInfo->name, pCreateTableInfo->fullname);
    if (ret != TSDB_CODE_SUCCESS) {
      return invalidOperationMsg(tscGetErrorMsgPayload(pCmd), msg1);
    }
  }

  return TSDB_CODE_SUCCESS;
}

int32_t doCheckForStream(SSqlObj* pSql, SSqlInfo* pInfo) {
  const char* msg1 = "invalid table name";
  const char* msg2 = "functions not allowed in CQ";
  const char* msg3 = "fill only available for interval query";
  const char* msg4 = "fill option not supported in stream computing";
  const char* msg5 = "sql too long";  // todo ADD support
  const char* msg6 = "from missing in subclause";
  const char* msg7 = "time interval is required";
  const char* msg8 = "the first column should be primary timestamp column";
  const char* msg9 = "Continuous query do not support sub query";
  const char* msg10 = "illegal number of columns";

  SSqlCmd*    pCmd = &pSql->cmd;
  SQueryInfo* pQueryInfo = tscGetQueryInfo(pCmd);
  assert(pQueryInfo->numOfTables == 1);

  SCreateTableSql* pCreateTable = pInfo->pCreateTableInfo;
  STableMetaInfo*  pTableMetaInfo = tscGetMetaInfo(pQueryInfo, 0);

  // if sql specifies db, use it, otherwise use default db
  SStrToken* pName = &(pCreateTable->name);
  SSqlNode* pSqlNode = pCreateTable->pSelect;

  if (tscValidateName(pName) != TSDB_CODE_SUCCESS) {
    return invalidOperationMsg(tscGetErrorMsgPayload(pCmd), msg1);
  }
  
  SRelationInfo* pFromInfo = pInfo->pCreateTableInfo->pSelect->from;
  if (pFromInfo == NULL || taosArrayGetSize(pFromInfo->list) == 0) {
    return invalidOperationMsg(tscGetErrorMsgPayload(pCmd), msg6);
  }

  if (pFromInfo->type == SQL_NODE_FROM_SUBQUERY){
      return invalidOperationMsg(tscGetErrorMsgPayload(pCmd), msg9);
  }

  SRelElementPair* p1 = taosArrayGet(pFromInfo->list, 0);
  SStrToken srcToken = {.z = p1->tableName.z, .n = p1->tableName.n, .type = TK_STRING};
  if (tscValidateName(&srcToken) != TSDB_CODE_SUCCESS) {
    return invalidOperationMsg(tscGetErrorMsgPayload(pCmd), msg1);
  }

  int32_t code = tscSetTableFullName(&pTableMetaInfo->name, &srcToken, pSql);
  if (code != TSDB_CODE_SUCCESS) {
    return code;
  }

  code = tscGetTableMeta(pSql, pTableMetaInfo);
  if (code != TSDB_CODE_SUCCESS) {
    return code;
  }

  if (validateSelectNodeList(&pSql->cmd, pQueryInfo, pSqlNode->pSelNodeList, false, false, false) != TSDB_CODE_SUCCESS) {
    return TSDB_CODE_TSC_INVALID_OPERATION;
  }

  if (pSqlNode->pWhere != NULL) {  // query condition in stream computing
    if (validateWhereNode(pQueryInfo, &pSqlNode->pWhere, pSql) != TSDB_CODE_SUCCESS) {
      return TSDB_CODE_TSC_INVALID_OPERATION;
    }
  }

  // set interval value
  if (validateIntervalNode(pSql, pQueryInfo, pSqlNode) != TSDB_CODE_SUCCESS) {
    return TSDB_CODE_TSC_INVALID_OPERATION;
  }

  if (isTimeWindowQuery(pQueryInfo) && (validateFunctionsInIntervalOrGroupbyQuery(pCmd, pQueryInfo) != TSDB_CODE_SUCCESS)) {
    return invalidOperationMsg(tscGetErrorMsgPayload(pCmd), msg2);
  }

  // project query primary column must be timestamp type
  if (tscIsProjectionQuery(pQueryInfo)) {
    SExprInfo* pExpr = tscExprGet(pQueryInfo, 0);
    if (pExpr->base.colInfo.colId != PRIMARYKEY_TIMESTAMP_COL_INDEX) {
      return invalidOperationMsg(tscGetErrorMsgPayload(pCmd), msg8);
    }
  } else {
    if (pQueryInfo->interval.interval == 0) {
      return invalidOperationMsg(tscGetErrorMsgPayload(pCmd), msg7);
    }
  }

  // set the created table[stream] name
  code = tscSetTableFullName(&pTableMetaInfo->name, pName, pSql);
  if (code != TSDB_CODE_SUCCESS) {
    return code;
  }

  if (pSqlNode->sqlstr.n > TSDB_MAX_SAVED_SQL_LEN) {
    return invalidOperationMsg(tscGetErrorMsgPayload(pCmd), msg5);
  }

  if (tsRewriteFieldNameIfNecessary(pCmd, pQueryInfo) != TSDB_CODE_SUCCESS) {
    return TSDB_CODE_TSC_INVALID_OPERATION;
  }

  if (pQueryInfo->fieldsInfo.numOfOutput <= 1) {
    return invalidOperationMsg(tscGetErrorMsgPayload(pCmd), msg10);
  }

  if (validateSqlFunctionInStreamSql(pCmd, pQueryInfo) != TSDB_CODE_SUCCESS) {
    return TSDB_CODE_TSC_INVALID_OPERATION;
  }

  /*
   * check if fill operation is available, the fill operation is parsed and executed during query execution,
   * not here.
   */
  if (pSqlNode->fillType != NULL) {
    if (pQueryInfo->interval.interval == 0) {
      return invalidOperationMsg(tscGetErrorMsgPayload(pCmd), msg3);
    }

    tVariantListItem* pItem = taosArrayGet(pSqlNode->fillType, 0);
    if (pItem->pVar.nType == TSDB_DATA_TYPE_BINARY) {
      if (!((strncmp(pItem->pVar.pz, "none", 4) == 0 && pItem->pVar.nLen == 4) ||
            (strncmp(pItem->pVar.pz, "null", 4) == 0 && pItem->pVar.nLen == 4))) {
        return invalidOperationMsg(tscGetErrorMsgPayload(pCmd), msg4);
      }
    }
  }

  // set the number of stream table columns
  pCmd->numOfCols = pQueryInfo->fieldsInfo.numOfOutput;
  return TSDB_CODE_SUCCESS;
}

int32_t checkQueryRangeForFill(SSqlCmd* pCmd, SQueryInfo* pQueryInfo) {
  const char* msg3 = "start(end) time of query range required or time range too large";

  if (pQueryInfo->interval.interval == 0) {
    return TSDB_CODE_SUCCESS;
  }

    bool initialWindows = TSWINDOW_IS_EQUAL(pQueryInfo->window, TSWINDOW_INITIALIZER);
    if (initialWindows) {
      return invalidOperationMsg(tscGetErrorMsgPayload(pCmd), msg3);
    }

    int64_t timeRange = ABS(pQueryInfo->window.skey - pQueryInfo->window.ekey);

    int64_t intervalRange = 0;
    if (pQueryInfo->interval.intervalUnit == 'n' || pQueryInfo->interval.intervalUnit == 'y') {
      int64_t f = 1;
      if (pQueryInfo->interval.intervalUnit == 'n') {
        f = 30L * MILLISECOND_PER_DAY;
      } else if (pQueryInfo->interval.intervalUnit == 'y') {
        f = 365L * MILLISECOND_PER_DAY;
      }

      intervalRange = pQueryInfo->interval.interval * f;
    } else {
      intervalRange = pQueryInfo->interval.interval;
    }
    // number of result is not greater than 10,000,000
    if ((timeRange == 0) || (timeRange / intervalRange) >= MAX_INTERVAL_TIME_WINDOW) {
      return invalidOperationMsg(tscGetErrorMsgPayload(pCmd), msg3);
    }

    return TSDB_CODE_SUCCESS;
}

// TODO normalize the function expression and compare it
int32_t tscGetExprFilters(SSqlCmd* pCmd, SQueryInfo* pQueryInfo, SArray* pSelectNodeList, tSqlExpr* pSqlExpr, SExprInfo** pExpr) {
  const char* msg1 = "invalid sql expression in having";

  *pExpr = NULL;
  size_t nx = tscNumOfExprs(pQueryInfo);

  // parameters is needed for functions
  if (pSqlExpr->Expr.paramList == NULL && pSqlExpr->functionId != TSDB_FUNC_COUNT) {
    return invalidOperationMsg(tscGetErrorMsgPayload(pCmd), msg1);
  }

  tSqlExprItem *pParam  = NULL;
  SSchema      schema = {0};

  if (pSqlExpr->Expr.paramList != NULL) {
    pParam = taosArrayGet(pSqlExpr->Expr.paramList, 0);
    SStrToken* pToken = &pParam->pNode->columnName;

    SColumnIndex index = COLUMN_INDEX_INITIALIZER;
    getColumnIndexByName(pToken, pQueryInfo, &index, tscGetErrorMsgPayload(pCmd));
    STableMetaInfo* pTableMetaInfo = tscGetMetaInfo(pQueryInfo, index.tableIndex);
    schema = *tscGetTableColumnSchema(pTableMetaInfo->pTableMeta, index.columnIndex);
  } else {
    schema = (SSchema) {.colId = PRIMARYKEY_TIMESTAMP_COL_INDEX, .type = TSDB_DATA_TYPE_TIMESTAMP, .bytes = TSDB_KEYSIZE};
  }

  for(int32_t i = 0; i < nx; ++i) {
    SExprInfo* pExprInfo = tscExprGet(pQueryInfo, i);
    if (pExprInfo->base.functionId == pSqlExpr->functionId && pExprInfo->base.colInfo.colId == schema.colId) {
      ++pQueryInfo->havingFieldNum;
      *pExpr = pExprInfo;
      return TSDB_CODE_SUCCESS;
    }
  }

//  size_t num = taosArrayGetSize(pSelectNodeList);
//  for(int32_t i = 0; i < num; ++i) {
//    tSqlExprItem* pItem = taosArrayGet(pSelectNodeList, i);
//
//    if (tSqlExprCompare(pItem->pNode, pSqlExpr) == 0) { // exists, not added it,
//
//      SColumnIndex index = COLUMN_INDEX_INITIALIZER;
//      int32_t functionId = pSqlExpr->functionId;
//      if (pSqlExpr->Expr.paramList == NULL) {
//        index.columnIndex = 0;
//        index.tableIndex  = 0;
//      } else {
//        tSqlExprItem* pParamElem = taosArrayGet(pSqlExpr->Expr.paramList, 0);
//        SStrToken* pToken = &pParamElem->pNode->columnName;
//        getColumnIndexByName(pToken, pQueryInfo, &index, tscGetErrorMsgPayload(pCmd));
//      }
//
//      size_t numOfNodeInSel = tscNumOfExprs(pQueryInfo);
//      for(int32_t k = 0; k < numOfNodeInSel; ++k) {
//        SExprInfo* pExpr1 = tscExprGet(pQueryInfo, k);
//
//        if (pExpr1->base.functionId != functionId) {
//          continue;
//        }
//
//        if (pExpr1->base.colInfo.colIndex != index.columnIndex) {
//          continue;
//        }
//
//        ++pQueryInfo->havingFieldNum;
//        *pExpr = pExpr1;
//        break;
//      }
//
//      assert(*pExpr != NULL);
//      return TSDB_CODE_SUCCESS;
//    }
//  }

  tSqlExprItem item = {.pNode = pSqlExpr, .aliasName = NULL, .distinct = false};

  int32_t outputIndex = (int32_t)tscNumOfExprs(pQueryInfo);

  // ADD TRUE FOR TEST
  if (addExprAndResultField(pCmd, pQueryInfo, outputIndex, &item, true, NULL) != TSDB_CODE_SUCCESS) {
    return TSDB_CODE_TSC_INVALID_OPERATION;
  }

  ++pQueryInfo->havingFieldNum;

  size_t n = tscNumOfExprs(pQueryInfo);
  *pExpr = tscExprGet(pQueryInfo, (int32_t)n - 1);

  SInternalField* pField = taosArrayGet(pQueryInfo->fieldsInfo.internalField, n - 1);
  pField->visible = false;

  return TSDB_CODE_SUCCESS;
}

static int32_t handleExprInHavingClause(SSqlCmd* pCmd, SQueryInfo* pQueryInfo, SArray* pSelectNodeList, tSqlExpr* pExpr, int32_t sqlOptr) {
  const char* msg1 = "non binary column not support like operator";
  const char* msg2 = "invalid operator for binary column in having clause";
  const char* msg3 = "invalid operator for bool column in having clause";

  SColumnFilterInfo* pColFilter = NULL;
  // TODO refactor: validate the expression
  /*
   * in case of TK_AND filter condition, we first find the corresponding column and build the query condition together
   * the already existed condition.
   */
  SExprInfo *expr = NULL;
  if (sqlOptr == TK_AND) {
    int32_t ret = tscGetExprFilters(pCmd, pQueryInfo, pSelectNodeList, pExpr->pLeft, &expr);
    if (ret) {
      return ret;
    }

    // this is a new filter condition on this column
    if (expr->base.flist.numOfFilters == 0) {
      pColFilter = addColumnFilterInfo(&expr->base.flist);
    } else {  // update the existed column filter information, find the filter info here
      pColFilter = &expr->base.flist.filterInfo[0];
    }

    if (pColFilter == NULL) {
      return TSDB_CODE_TSC_OUT_OF_MEMORY;
    }
  } else if (sqlOptr == TK_OR) {
    int32_t ret = tscGetExprFilters(pCmd, pQueryInfo, pSelectNodeList, pExpr->pLeft, &expr);
    if (ret) {
      return ret;
    }

    // TODO fixme: failed to invalid the filter expression: "col1 = 1 OR col2 = 2"
    // TODO refactor
    pColFilter = addColumnFilterInfo(&expr->base.flist);
    if (pColFilter == NULL) {
      return TSDB_CODE_TSC_OUT_OF_MEMORY;
    }
  } else {  // error;
    return TSDB_CODE_TSC_INVALID_OPERATION;
  }

  pColFilter->filterstr =
      ((expr->base.resType == TSDB_DATA_TYPE_BINARY || expr->base.resType == TSDB_DATA_TYPE_NCHAR) ? 1 : 0);

  if (pColFilter->filterstr) {
    if (pExpr->tokenId != TK_EQ
        && pExpr->tokenId != TK_NE
        && pExpr->tokenId != TK_ISNULL
        && pExpr->tokenId != TK_NOTNULL
        && pExpr->tokenId != TK_LIKE
        ) {
      return invalidOperationMsg(tscGetErrorMsgPayload(pCmd), msg2);
    }
  } else {
    if (pExpr->tokenId == TK_LIKE) {
      return invalidOperationMsg(tscGetErrorMsgPayload(pCmd), msg1);
    }

    if (expr->base.resType == TSDB_DATA_TYPE_BOOL) {
      if (pExpr->tokenId != TK_EQ && pExpr->tokenId != TK_NE) {
        return invalidOperationMsg(tscGetErrorMsgPayload(pCmd), msg3);
      }
    }
  }

  STableMetaInfo* pTableMetaInfo = tscGetMetaInfo(pQueryInfo, 0);
  STableMeta* pTableMeta = pTableMetaInfo->pTableMeta;

  int32_t ret = doExtractColumnFilterInfo(pCmd, pQueryInfo, pTableMeta->tableInfo.precision, pColFilter,
                                          expr->base.resType, pExpr);
  if (ret) {
    return ret;
  }

  return TSDB_CODE_SUCCESS;
}

int32_t getHavingExpr(SSqlCmd* pCmd, SQueryInfo* pQueryInfo, SArray* pSelectNodeList, tSqlExpr* pExpr, int32_t parentOptr) {
  if (pExpr == NULL) {
    return TSDB_CODE_SUCCESS;
  }

  const char* msg1 = "invalid having clause";

  tSqlExpr* pLeft = pExpr->pLeft;
  tSqlExpr* pRight = pExpr->pRight;

  if (pExpr->tokenId == TK_AND || pExpr->tokenId == TK_OR) {
    int32_t ret = getHavingExpr(pCmd, pQueryInfo, pSelectNodeList, pExpr->pLeft, pExpr->tokenId);
    if (ret != TSDB_CODE_SUCCESS) {
      return ret;
    }

    return getHavingExpr(pCmd, pQueryInfo, pSelectNodeList, pExpr->pRight, pExpr->tokenId);
  }

  if (pLeft == NULL || pRight == NULL) {
    return invalidOperationMsg(tscGetErrorMsgPayload(pCmd), msg1);
  }

  if (pLeft->type == pRight->type) {
    return invalidOperationMsg(tscGetErrorMsgPayload(pCmd), msg1);
  }

  exchangeExpr(pExpr);

  pLeft  = pExpr->pLeft;
  pRight = pExpr->pRight;
  if (pLeft->type != SQL_NODE_SQLFUNCTION) {
    return invalidOperationMsg(tscGetErrorMsgPayload(pCmd), msg1);
  }

  if (pRight->type != SQL_NODE_VALUE) {
    return invalidOperationMsg(tscGetErrorMsgPayload(pCmd), msg1);
  }

  if (pExpr->tokenId >= TK_BITAND) {
    return invalidOperationMsg(tscGetErrorMsgPayload(pCmd), msg1);
  }

  if (pLeft->Expr.paramList) {
    size_t size = taosArrayGetSize(pLeft->Expr.paramList);
    for (int32_t i = 0; i < size; i++) {
      tSqlExprItem* pParamItem = taosArrayGet(pLeft->Expr.paramList, i);

      tSqlExpr* pExpr1 = pParamItem->pNode;
      if (pExpr1->tokenId != TK_ALL &&
          pExpr1->tokenId != TK_ID &&
          pExpr1->tokenId != TK_STRING &&
          pExpr1->tokenId != TK_INTEGER &&
          pExpr1->tokenId != TK_FLOAT) {
        return invalidOperationMsg(tscGetErrorMsgPayload(pCmd), msg1);
      }

      if (pExpr1->tokenId == TK_ID && (pExpr1->columnName.z == NULL && pExpr1->columnName.n == 0)) {
        return invalidOperationMsg(tscGetErrorMsgPayload(pCmd), msg1);
      }

      if (pExpr1->tokenId == TK_ID) {
        SColumnIndex index = COLUMN_INDEX_INITIALIZER;
        if ((getColumnIndexByName(&pExpr1->columnName, pQueryInfo, &index, tscGetErrorMsgPayload(pCmd)) != TSDB_CODE_SUCCESS)) {
          return invalidOperationMsg(tscGetErrorMsgPayload(pCmd), msg1);
        }

        STableMetaInfo* pTableMetaInfo = tscGetMetaInfo(pQueryInfo, index.tableIndex);
        STableMeta* pTableMeta = pTableMetaInfo->pTableMeta;

        if (index.columnIndex <= 0 ||
            index.columnIndex >= tscGetNumOfColumns(pTableMeta)) {
          return invalidOperationMsg(tscGetErrorMsgPayload(pCmd), msg1);
        }
      }
    }
  }

  pLeft->functionId = isValidFunction(pLeft->Expr.operand.z, pLeft->Expr.operand.n);
  if (pLeft->functionId < 0) {
    return invalidOperationMsg(tscGetErrorMsgPayload(pCmd), msg1);
  }

  return handleExprInHavingClause(pCmd, pQueryInfo, pSelectNodeList, pExpr, parentOptr);
}

int32_t validateHavingClause(SQueryInfo* pQueryInfo, tSqlExpr* pExpr, SSqlCmd* pCmd, SArray* pSelectNodeList,
                             int32_t joinQuery, int32_t timeWindowQuery) {
  const char* msg1 = "having only works with group by";
  const char* msg2 = "functions or others can not be mixed up";
  const char* msg3 = "invalid expression in having clause";

  if (pExpr == NULL) {
    return TSDB_CODE_SUCCESS;
  }

  if (pQueryInfo->groupbyExpr.numOfGroupCols <= 0) {
    return invalidOperationMsg(tscGetErrorMsgPayload(pCmd), msg1);
  }

  if (pExpr->pLeft == NULL || pExpr->pRight == NULL) {
    return invalidOperationMsg(tscGetErrorMsgPayload(pCmd), msg3);
  }

  if (pQueryInfo->colList == NULL) {
    pQueryInfo->colList = taosArrayInit(4, POINTER_BYTES);
  }

  int32_t ret = 0;

  if ((ret = getHavingExpr(pCmd, pQueryInfo, pSelectNodeList, pExpr, TK_AND)) != TSDB_CODE_SUCCESS) {
    return ret;
  }

  //REDO function check
  if (!functionCompatibleCheck(pQueryInfo, joinQuery, timeWindowQuery)) {
    return invalidOperationMsg(tscGetErrorMsgPayload(pCmd), msg2);
  }

  return TSDB_CODE_SUCCESS;
}

static int32_t getTableNameFromSqlNode(SSqlNode* pSqlNode, SArray* tableNameList, char* msgBuf, SSqlObj* pSql) {
  const char* msg1 = "invalid table name";

  int32_t numOfTables = (int32_t) taosArrayGetSize(pSqlNode->from->list);
  assert(pSqlNode->from->type == SQL_NODE_FROM_TABLELIST);

  for(int32_t j = 0; j < numOfTables; ++j) {
    SRelElementPair* item = taosArrayGet(pSqlNode->from->list, j);

    SStrToken* t = &item->tableName;
    if (t->type == TK_INTEGER || t->type == TK_FLOAT) {
      return invalidOperationMsg(msgBuf, msg1);
    }

    tscDequoteAndTrimToken(t);
    if (tscValidateName(t) != TSDB_CODE_SUCCESS) {
      return invalidOperationMsg(msgBuf, msg1);
    }

    SName name = {0};
    int32_t code = tscSetTableFullName(&name, t, pSql);
    if (code != TSDB_CODE_SUCCESS) {
      return code;
    }

    taosArrayPush(tableNameList, &name);
  }

  return TSDB_CODE_SUCCESS;
}

static int32_t getTableNameFromSubquery(SSqlNode* pSqlNode, SArray* tableNameList, char* msgBuf, SSqlObj* pSql) {
  int32_t numOfSub = (int32_t) taosArrayGetSize(pSqlNode->from->list);

  for(int32_t j = 0; j < numOfSub; ++j) {
    SRelElementPair* sub = taosArrayGet(pSqlNode->from->list, j);

    int32_t num = (int32_t)taosArrayGetSize(sub->pSubquery);
    for (int32_t i = 0; i < num; ++i) {
      SSqlNode* p = taosArrayGetP(sub->pSubquery, i);
      if (p->from->type == SQL_NODE_FROM_TABLELIST) {
        int32_t code = getTableNameFromSqlNode(p, tableNameList, msgBuf, pSql);
        if (code != TSDB_CODE_SUCCESS) {
          return code;
        }
      } else {
        getTableNameFromSubquery(p, tableNameList, msgBuf, pSql);
      }
    }
  }

  return TSDB_CODE_SUCCESS;
}

void tscTableMetaCallBack(void *param, TAOS_RES *res, int code);
static void freeElem(void* p) {
  tfree(*(char**)p);
}

int32_t tnameComparFn(const void* p1, const void* p2) {
  SName* pn1 = (SName*)p1;
  SName* pn2 = (SName*)p2;

  int32_t ret = strncmp(pn1->acctId, pn2->acctId, tListLen(pn1->acctId));
  if (ret != 0) {
    return ret > 0? 1:-1;
  } else {
    ret = strncmp(pn1->dbname, pn2->dbname, tListLen(pn1->dbname));
    if (ret != 0) {
      return ret > 0? 1:-1;
    } else {
      ret = strncmp(pn1->tname, pn2->tname, tListLen(pn1->tname));
      if (ret != 0) {
        return ret > 0? 1:-1;
      } else {
        return 0;
      }
    }
  }
}

int32_t loadAllTableMeta(SSqlObj* pSql, struct SSqlInfo* pInfo) {
  SSqlCmd* pCmd = &pSql->cmd;

  // the table meta has already been loaded from local buffer or mnode already
  if (pCmd->pTableMetaMap != NULL) {
    return TSDB_CODE_SUCCESS;
  }

  int32_t code = TSDB_CODE_SUCCESS;

  SArray* tableNameList = NULL;
  SArray* pVgroupList   = NULL;
  SArray* plist         = NULL;
  STableMeta* pTableMeta = NULL;
  size_t    tableMetaCapacity = 0;
  SQueryInfo* pQueryInfo = tscGetQueryInfo(pCmd);

  pCmd->pTableMetaMap = taosHashInit(4, taosGetDefaultHashFunction(TSDB_DATA_TYPE_BINARY), false, HASH_NO_LOCK);

  tableNameList = taosArrayInit(4, sizeof(SName));
  size_t size = taosArrayGetSize(pInfo->list);
  for (int32_t i = 0; i < size; ++i) {
    SSqlNode* pSqlNode = taosArrayGetP(pInfo->list, i);
    if (pSqlNode->from == NULL) {
      goto _end;
    }

    // load the table meta in the from clause
    if (pSqlNode->from->type == SQL_NODE_FROM_TABLELIST) {
      code = getTableNameFromSqlNode(pSqlNode, tableNameList, tscGetErrorMsgPayload(pCmd), pSql);
      if (code != TSDB_CODE_SUCCESS) {
        goto _end;
      }
    } else {
      code = getTableNameFromSubquery(pSqlNode, tableNameList, tscGetErrorMsgPayload(pCmd), pSql);
      if (code != TSDB_CODE_SUCCESS) {
        goto _end;
      }
    }
  }

  char     name[TSDB_TABLE_FNAME_LEN] = {0};

  plist = taosArrayInit(4, POINTER_BYTES);
  pVgroupList = taosArrayInit(4, POINTER_BYTES);

  taosArraySort(tableNameList, tnameComparFn);
  taosArrayRemoveDuplicate(tableNameList, tnameComparFn, NULL);

  STableMeta* pSTMeta = (STableMeta *)(pSql->pBuf);
  size_t numOfTables = taosArrayGetSize(tableNameList);
  for (int32_t i = 0; i < numOfTables; ++i) {
    SName* pname = taosArrayGet(tableNameList, i);
    tNameExtractFullName(pname, name);

    size_t len = strlen(name);
      
    taosHashGetCloneExt(tscTableMetaMap, name, len, NULL,  (void **)&pTableMeta, &tableMetaCapacity);

    if (pTableMeta && pTableMeta->id.uid > 0) {
      tscDebug("0x%"PRIx64" retrieve table meta %s from local buf", pSql->self, name);

      // avoid mem leak, may should update pTableMeta
      void* pVgroupIdList = NULL;
      if (pTableMeta->tableType == TSDB_CHILD_TABLE) {
        code = tscCreateTableMetaFromSTableMeta((STableMeta **)(&pTableMeta), name, &tableMetaCapacity, (STableMeta **)(&pSTMeta));
        pSql->pBuf = (void *)pSTMeta; 

        // create the child table meta from super table failed, try load it from mnode
        if (code != TSDB_CODE_SUCCESS) {
          char* t = strdup(name);
          taosArrayPush(plist, &t);
          continue;
        }
      } else if (pTableMeta->tableType == TSDB_SUPER_TABLE) {
        // the vgroup list of super table is not kept in local buffer, so here need retrieve it from the mnode each time
        tscDebug("0x%"PRIx64" try to acquire cached super table %s vgroup id list", pSql->self, name);
        void* pv = taosCacheAcquireByKey(tscVgroupListBuf, name, len);
        if (pv == NULL) {
          char* t = strdup(name);
          taosArrayPush(pVgroupList, &t);
          tscDebug("0x%"PRIx64" failed to retrieve stable %s vgroup id list in cache, try fetch from mnode", pSql->self, name);
        } else {
          tFilePage* pdata = (tFilePage*) pv;
          pVgroupIdList = taosArrayInit((size_t) pdata->num, sizeof(int32_t));
          if (pVgroupIdList == NULL) {
            return TSDB_CODE_TSC_OUT_OF_MEMORY;
          }

          taosArrayAddBatch(pVgroupIdList, pdata->data, (int32_t) pdata->num);
          taosCacheRelease(tscVgroupListBuf, &pv, false);
        }
      }

      if (taosHashGet(pCmd->pTableMetaMap, name, len) == NULL) {
        STableMeta* pMeta = tscTableMetaDup(pTableMeta);
        STableMetaVgroupInfo tvi = { .pTableMeta = pMeta,  .vgroupIdList = pVgroupIdList};
        taosHashPut(pCmd->pTableMetaMap, name, len, &tvi, sizeof(STableMetaVgroupInfo));
      }
    } else {
      // Add to the retrieve table meta array list.
      // If the tableMeta is missing, the cached vgroup list for the corresponding super table will be ignored.
      tscDebug("0x%"PRIx64" failed to retrieve table meta %s from local buf", pSql->self, name);

      char* t = strdup(name);
      taosArrayPush(plist, &t);
    }
  }

  size_t funcSize = 0;
  if (pInfo->funcs) {
    funcSize = taosArrayGetSize(pInfo->funcs);
  }

  if (funcSize > 0) {
    for (size_t i = 0; i < funcSize; ++i) {
      SStrToken* t = taosArrayGet(pInfo->funcs, i);
      if (NULL == t) {
        continue;
      }

      if (t->n >= TSDB_FUNC_NAME_LEN) {
        code = tscSQLSyntaxErrMsg(tscGetErrorMsgPayload(pCmd), "too long function name", t->z);
        if (code != TSDB_CODE_SUCCESS) {
          goto _end;
        }
      }

      int32_t functionId = isValidFunction(t->z, t->n);
      if (functionId < 0) {
        struct SUdfInfo info = {0};
        info.name = strndup(t->z, t->n);
        if (pQueryInfo->pUdfInfo == NULL) {
          pQueryInfo->pUdfInfo = taosArrayInit(4, sizeof(struct SUdfInfo));
        }

        info.functionId = (int32_t)taosArrayGetSize(pQueryInfo->pUdfInfo) * (-1) - 1;;
        taosArrayPush(pQueryInfo->pUdfInfo, &info);
      }
    }
  }

  // load the table meta for a given table name list
  if (taosArrayGetSize(plist) > 0 || taosArrayGetSize(pVgroupList) > 0 || (pQueryInfo->pUdfInfo && taosArrayGetSize(pQueryInfo->pUdfInfo) > 0)) {
    code = getMultiTableMetaFromMnode(pSql, plist, pVgroupList, pQueryInfo->pUdfInfo, tscTableMetaCallBack, true);
  }

_end:
  if (plist != NULL) {
    taosArrayDestroyEx(plist, freeElem);
  }

  if (pVgroupList != NULL) {
    taosArrayDestroyEx(pVgroupList, freeElem);
  }

  if (tableNameList != NULL) {
    taosArrayDestroy(tableNameList);
  }

  tfree(pTableMeta);

  return code;
}

static int32_t doLoadAllTableMeta(SSqlObj* pSql, SQueryInfo* pQueryInfo, SSqlNode* pSqlNode, int32_t numOfTables) {
  const char* msg1 = "invalid table name";
  const char* msg2 = "invalid table alias name";
  const char* msg3 = "alias name too long";
  const char* msg4 = "self join not allowed";

  int32_t code = TSDB_CODE_SUCCESS;
  SSqlCmd* pCmd = &pSql->cmd;

  if (numOfTables > taosHashGetSize(pCmd->pTableMetaMap)) {
    return invalidOperationMsg(tscGetErrorMsgPayload(pCmd), msg4);
  }

  for (int32_t i = 0; i < numOfTables; ++i) {
    if (pQueryInfo->numOfTables <= i) {  // more than one table
      tscAddEmptyMetaInfo(pQueryInfo);
    }

    SRelElementPair *item = taosArrayGet(pSqlNode->from->list, i);
    SStrToken       *oriName = &item->tableName;

    if (oriName->type == TK_INTEGER || oriName->type == TK_FLOAT) {
      return invalidOperationMsg(tscGetErrorMsgPayload(pCmd), msg1);
    }

    tscDequoteAndTrimToken(oriName);
    if (tscValidateName(oriName) != TSDB_CODE_SUCCESS) {
      return invalidOperationMsg(tscGetErrorMsgPayload(pCmd), msg1);
    }

    STableMetaInfo* pTableMetaInfo = tscGetMetaInfo(pQueryInfo, i);
    code = tscSetTableFullName(&pTableMetaInfo->name, oriName, pSql);
    if (code != TSDB_CODE_SUCCESS) {
      return code;
    }

    SStrToken* aliasName = &item->aliasName;
    if (TPARSER_HAS_TOKEN(*aliasName)) {
      if (aliasName->type == TK_INTEGER || aliasName->type == TK_FLOAT) {
        return invalidOperationMsg(tscGetErrorMsgPayload(pCmd), msg2);
      }

      tscDequoteAndTrimToken(aliasName);
      if (tscValidateName(aliasName) != TSDB_CODE_SUCCESS || aliasName->n >= TSDB_TABLE_NAME_LEN) {
        return invalidOperationMsg(tscGetErrorMsgPayload(pCmd), msg3);
      }

      strncpy(pTableMetaInfo->aliasName, aliasName->z, aliasName->n);
    } else {
      strncpy(pTableMetaInfo->aliasName, tNameGetTableName(&pTableMetaInfo->name), tListLen(pTableMetaInfo->aliasName));
    }

    char fname[TSDB_TABLE_FNAME_LEN] = {0};
    tNameExtractFullName(&pTableMetaInfo->name, fname);
    STableMetaVgroupInfo* p = taosHashGet(pCmd->pTableMetaMap, fname, strnlen(fname, TSDB_TABLE_FNAME_LEN));

    pTableMetaInfo->pTableMeta        = tscTableMetaDup(p->pTableMeta);
    pTableMetaInfo->tableMetaCapacity = tscGetTableMetaSize(pTableMetaInfo->pTableMeta);
    assert(pTableMetaInfo->pTableMeta != NULL);

    if (p->vgroupIdList != NULL) {
      size_t s = taosArrayGetSize(p->vgroupIdList);

      size_t vgroupsz = sizeof(SVgroupInfo) * s + sizeof(SVgroupsInfo);
      pTableMetaInfo->vgroupList = calloc(1, vgroupsz);
      if (pTableMetaInfo->vgroupList == NULL) {
        return TSDB_CODE_TSC_OUT_OF_MEMORY;
      }

      pTableMetaInfo->vgroupList->numOfVgroups = (int32_t) s;
      for(int32_t j = 0; j < s; ++j) {
        int32_t* id = taosArrayGet(p->vgroupIdList, j);

        // check if current buffer contains the vgroup info. If not, add it
        SNewVgroupInfo existVgroupInfo = {.inUse = -1,};
        taosHashGetClone(tscVgroupMap, id, sizeof(*id), NULL, &existVgroupInfo);

        assert(existVgroupInfo.inUse >= 0);
        SVgroupInfo *pVgroup = &pTableMetaInfo->vgroupList->vgroups[j];

        pVgroup->numOfEps = existVgroupInfo.numOfEps;
        pVgroup->vgId = existVgroupInfo.vgId;
        for (int32_t k = 0; k < existVgroupInfo.numOfEps; ++k) {
          pVgroup->epAddr[k].port = existVgroupInfo.ep[k].port;
          pVgroup->epAddr[k].fqdn = strndup(existVgroupInfo.ep[k].fqdn, TSDB_FQDN_LEN);
        }
      }
    }
  }

  return code;
}

static STableMeta* extractTempTableMetaFromSubquery(SQueryInfo* pUpstream) {
  STableMetaInfo* pUpstreamTableMetaInfo = tscGetMetaInfo(pUpstream, 0);

  int32_t     numOfColumns = pUpstream->fieldsInfo.numOfOutput;
  STableMeta *meta = calloc(1, sizeof(STableMeta) + sizeof(SSchema) * numOfColumns);
  meta->tableType = TSDB_TEMP_TABLE;

  STableComInfo *info = &meta->tableInfo;
  info->numOfColumns = numOfColumns;
  info->precision    = pUpstreamTableMetaInfo->pTableMeta->tableInfo.precision;
  info->numOfTags    = 0;

  int32_t n = 0;
  for(int32_t i = 0; i < numOfColumns; ++i) {
    SInternalField* pField = tscFieldInfoGetInternalField(&pUpstream->fieldsInfo, i);
    if (!pField->visible) {
      continue;
    }

    meta->schema[n].bytes = pField->field.bytes;
    meta->schema[n].type  = pField->field.type;

    SExprInfo* pExpr = pField->pExpr;
    meta->schema[n].colId = pExpr->base.resColId;
    tstrncpy(meta->schema[n].name, pField->pExpr->base.aliasName, TSDB_COL_NAME_LEN);
    info->rowSize += meta->schema[n].bytes;

    n += 1;
  }
<<<<<<< HEAD
=======

  info->numOfColumns = n;
>>>>>>> 97612437

  return meta;
}

static int32_t doValidateSubquery(SSqlNode* pSqlNode, int32_t index, SSqlObj* pSql, SQueryInfo* pQueryInfo, char* msgBuf) {
  SRelElementPair* subInfo = taosArrayGet(pSqlNode->from->list, index);

  // union all is not support currently
  SSqlNode* p = taosArrayGetP(subInfo->pSubquery, 0);
  if (taosArrayGetSize(subInfo->pSubquery) >= 2) {
    return invalidOperationMsg(msgBuf, "not support union in subquery");
  }
  SQueryInfo* pSub = calloc(1, sizeof(SQueryInfo));
  tscInitQueryInfo(pSub);

  SArray *pUdfInfo = NULL;
  if (pQueryInfo->pUdfInfo) {
    pUdfInfo = taosArrayDup(pQueryInfo->pUdfInfo);
  }

  pSub->pUdfInfo = pUdfInfo;
  pSub->udfCopy = true;

  pSub->pDownstream = pQueryInfo;
  int32_t code = validateSqlNode(pSql, p, pSub);
  if (code != TSDB_CODE_SUCCESS) {
    return code;
  }

  // create dummy table meta info
  STableMetaInfo* pTableMetaInfo1 = calloc(1, sizeof(STableMetaInfo));
  if (pTableMetaInfo1 == NULL) {
    return TSDB_CODE_TSC_OUT_OF_MEMORY;
  }
  pTableMetaInfo1->pTableMeta        = extractTempTableMetaFromSubquery(pSub);
  pTableMetaInfo1->tableMetaCapacity = tscGetTableMetaSize(pTableMetaInfo1->pTableMeta);

  if (subInfo->aliasName.n > 0) {
    if (subInfo->aliasName.n >= TSDB_TABLE_FNAME_LEN) {
      tfree(pTableMetaInfo1);
      return invalidOperationMsg(msgBuf, "subquery alias name too long");
    }

    tstrncpy(pTableMetaInfo1->aliasName, subInfo->aliasName.z, subInfo->aliasName.n + 1);
  }

  taosArrayPush(pQueryInfo->pUpstream, &pSub);

  // NOTE: order mix up in subquery not support yet.
  pQueryInfo->order = pSub->order;

  STableMetaInfo** tmp = realloc(pQueryInfo->pTableMetaInfo, (pQueryInfo->numOfTables + 1) * POINTER_BYTES);
  if (tmp == NULL) {
    tfree(pTableMetaInfo1);
    return TSDB_CODE_TSC_OUT_OF_MEMORY;
  }

  pQueryInfo->pTableMetaInfo = tmp;

  pQueryInfo->pTableMetaInfo[pQueryInfo->numOfTables] = pTableMetaInfo1;
  pQueryInfo->numOfTables += 1;

  // all columns are added into the table column list
  STableMeta* pMeta = pTableMetaInfo1->pTableMeta;
  int32_t startOffset = (int32_t) taosArrayGetSize(pQueryInfo->colList);

  for(int32_t i = 0; i < pMeta->tableInfo.numOfColumns; ++i) {
    tscColumnListInsert(pQueryInfo->colList, i + startOffset, pMeta->id.uid, &pMeta->schema[i]);
  }

  return TSDB_CODE_SUCCESS;
}

int32_t validateSqlNode(SSqlObj* pSql, SSqlNode* pSqlNode, SQueryInfo* pQueryInfo) {
  assert(pSqlNode != NULL && (pSqlNode->from == NULL || taosArrayGetSize(pSqlNode->from->list) > 0));

  const char* msg1 = "point interpolation query needs timestamp";
  const char* msg2 = "too many tables in from clause";
  const char* msg3 = "start(end) time of query range required or time range too large";
  const char* msg4 = "interval query not supported, since the result of sub query not include valid timestamp column";
  const char* msg5 = "only tag query not compatible with normal column filter";
  const char* msg6 = "not support stddev/percentile/interp in the outer query yet";
  const char* msg7 = "derivative/twa/irate requires timestamp column exists in subquery";
  const char* msg8 = "condition missing for join query";
  const char* msg9 = "not support 3 level select";

  int32_t  code = TSDB_CODE_SUCCESS;
  SSqlCmd* pCmd = &pSql->cmd;

  STableMetaInfo  *pTableMetaInfo = tscGetMetaInfo(pQueryInfo, 0);
  if (pTableMetaInfo == NULL) {
    pTableMetaInfo = tscAddEmptyMetaInfo(pQueryInfo);
  }

  /*
   * handle the sql expression without from subclause
   * select server_status();
   * select server_version();
   * select client_version();
   * select current_database();
   */
  if (pSqlNode->from == NULL) {
    assert(pSqlNode->fillType == NULL && pSqlNode->pGroupby == NULL && pSqlNode->pWhere == NULL &&
           pSqlNode->pSortOrder == NULL);
    return doLocalQueryProcess(pCmd, pQueryInfo, pSqlNode);
  }

  if (pSqlNode->from->type == SQL_NODE_FROM_SUBQUERY) {
    clearAllTableMetaInfo(pQueryInfo, false, pSql->self);
    pQueryInfo->numOfTables = 0;

    // parse the subquery in the first place
    int32_t numOfSub = (int32_t)taosArrayGetSize(pSqlNode->from->list);
    for (int32_t i = 0; i < numOfSub; ++i) {
      // check if there is 3 level select
      SRelElementPair* subInfo = taosArrayGet(pSqlNode->from->list, i);
      SSqlNode* p = taosArrayGetP(subInfo->pSubquery, 0);
      if (p->from->type == SQL_NODE_FROM_SUBQUERY){
        return invalidOperationMsg(tscGetErrorMsgPayload(pCmd), msg9);
      }

      code = doValidateSubquery(pSqlNode, i, pSql, pQueryInfo, tscGetErrorMsgPayload(pCmd));
      if (code != TSDB_CODE_SUCCESS) {
        return code;
      }
    }

    int32_t timeWindowQuery =
        (TPARSER_HAS_TOKEN(pSqlNode->interval.interval) || TPARSER_HAS_TOKEN(pSqlNode->sessionVal.gap));
    TSDB_QUERY_SET_TYPE(pQueryInfo->type, TSDB_QUERY_TYPE_TABLE_QUERY);

    // parse the group by clause in the first place
    if (validateGroupbyNode(pQueryInfo, pSqlNode->pGroupby, pCmd) != TSDB_CODE_SUCCESS) {
      return TSDB_CODE_TSC_INVALID_OPERATION;
    }
    

    if (validateSelectNodeList(pCmd, pQueryInfo, pSqlNode->pSelNodeList, false, timeWindowQuery, true) !=
        TSDB_CODE_SUCCESS) {
      return TSDB_CODE_TSC_INVALID_OPERATION;
    }

    // todo NOT support yet
    for (int32_t i = 0; i < tscNumOfExprs(pQueryInfo); ++i) {
      SExprInfo* pExpr = tscExprGet(pQueryInfo, i);
      int32_t    f = pExpr->base.functionId;
      if (f == TSDB_FUNC_STDDEV || f == TSDB_FUNC_PERCT || f == TSDB_FUNC_INTERP) {
        return invalidOperationMsg(tscGetErrorMsgPayload(pCmd), msg6);
      }

      if ((timeWindowQuery || pQueryInfo->stateWindow) && f == TSDB_FUNC_LAST) {
        pExpr->base.numOfParams = 1;
        pExpr->base.param[0].i64 = TSDB_ORDER_ASC;
        pExpr->base.param[0].nType = TSDB_DATA_TYPE_INT;
      }
    }

    STableMeta* pTableMeta = tscGetMetaInfo(pQueryInfo, 0)->pTableMeta;
    SSchema*    pSchema = tscGetTableColumnSchema(pTableMeta, 0);

    if (pSchema->type != TSDB_DATA_TYPE_TIMESTAMP) {
      int32_t numOfExprs = (int32_t)tscNumOfExprs(pQueryInfo);

      for (int32_t i = 0; i < numOfExprs; ++i) {
        SExprInfo* pExpr = tscExprGet(pQueryInfo, i);

        int32_t f = pExpr->base.functionId;
        if (f == TSDB_FUNC_DERIVATIVE || f == TSDB_FUNC_TWA || f == TSDB_FUNC_IRATE) {
          return invalidOperationMsg(tscGetErrorMsgPayload(pCmd), msg7);
        }
      }
    }

    // validate the query filter condition info
    if (pSqlNode->pWhere != NULL) {
      if (validateWhereNode(pQueryInfo, &pSqlNode->pWhere, pSql) != TSDB_CODE_SUCCESS) {
        return TSDB_CODE_TSC_INVALID_OPERATION;
      }
    } else {
      if (pQueryInfo->numOfTables > 1) {
        return invalidOperationMsg(tscGetErrorMsgPayload(pCmd), msg8);
      }
    }

    // validate the interval info
    if (validateIntervalNode(pSql, pQueryInfo, pSqlNode) != TSDB_CODE_SUCCESS) {
      return TSDB_CODE_TSC_INVALID_OPERATION;
    } else {
      if (validateSessionNode(pCmd, pQueryInfo, pSqlNode) != TSDB_CODE_SUCCESS) {
        return TSDB_CODE_TSC_INVALID_OPERATION;
      }

      // parse the window_state
      if (validateStateWindowNode(pCmd, pQueryInfo, pSqlNode, false) != TSDB_CODE_SUCCESS) {
        return TSDB_CODE_TSC_INVALID_OPERATION;
      }

      if (isTimeWindowQuery(pQueryInfo)) {
        // check if the first column of the nest query result is timestamp column
        SColumn* pCol = taosArrayGetP(pQueryInfo->colList, 0);
        if (pCol->info.type != TSDB_DATA_TYPE_TIMESTAMP) {
          return invalidOperationMsg(tscGetErrorMsgPayload(pCmd), msg4);
        }

        if (validateFunctionsInIntervalOrGroupbyQuery(pCmd, pQueryInfo) != TSDB_CODE_SUCCESS) {
          return TSDB_CODE_TSC_INVALID_OPERATION;
        }
      }
    }

    // parse the having clause in the first place
    int32_t joinQuery = (pSqlNode->from != NULL && taosArrayGetSize(pSqlNode->from->list) > 1);
    if (validateHavingClause(pQueryInfo, pSqlNode->pHaving, pCmd, pSqlNode->pSelNodeList, joinQuery, timeWindowQuery) !=
        TSDB_CODE_SUCCESS) {
      return TSDB_CODE_TSC_INVALID_OPERATION;
    }

    if ((code = validateLimitNode(pCmd, pQueryInfo, pSqlNode, pSql)) != TSDB_CODE_SUCCESS) {
      return code;
    }

    // set order by info
    if (validateOrderbyNode(pCmd, pQueryInfo, pSqlNode, tscGetTableSchema(pTableMeta)) != TSDB_CODE_SUCCESS) {
      return TSDB_CODE_TSC_INVALID_OPERATION;
    }

    if ((code = doFunctionsCompatibleCheck(pCmd, pQueryInfo, tscGetErrorMsgPayload(pCmd))) != TSDB_CODE_SUCCESS) {
      return code;
    }

//    updateFunctionInterBuf(pQueryInfo, false);
    updateLastScanOrderIfNeeded(pQueryInfo);

    if ((code = validateFillNode(pCmd, pQueryInfo, pSqlNode)) != TSDB_CODE_SUCCESS) {
      return code;
    }
  } else {
    pQueryInfo->command = TSDB_SQL_SELECT;

    size_t numOfTables = taosArrayGetSize(pSqlNode->from->list);
    if (numOfTables > TSDB_MAX_JOIN_TABLE_NUM) {
      return invalidOperationMsg(tscGetErrorMsgPayload(pCmd), msg2);
    }

    // set all query tables, which are maybe more than one.
    code = doLoadAllTableMeta(pSql, pQueryInfo, pSqlNode, (int32_t) numOfTables);
    if (code != TSDB_CODE_SUCCESS) {
      return code;
    }

    bool isSTable = UTIL_TABLE_IS_SUPER_TABLE(pTableMetaInfo);

    int32_t type = isSTable? TSDB_QUERY_TYPE_STABLE_QUERY:TSDB_QUERY_TYPE_TABLE_QUERY;
    TSDB_QUERY_SET_TYPE(pQueryInfo->type, type);

    // parse the group by clause in the first place
    if (validateGroupbyNode(pQueryInfo, pSqlNode->pGroupby, pCmd) != TSDB_CODE_SUCCESS) {
      return TSDB_CODE_TSC_INVALID_OPERATION;
    }
    pQueryInfo->onlyHasTagCond = true;
    // set where info
    if (pSqlNode->pWhere != NULL) {
      if (validateWhereNode(pQueryInfo, &pSqlNode->pWhere, pSql) != TSDB_CODE_SUCCESS) {
        return TSDB_CODE_TSC_INVALID_OPERATION;
      }

      pSqlNode->pWhere = NULL;
    } else {
      if (taosArrayGetSize(pSqlNode->from->list) > 1) { // Cross join not allowed yet
        return invalidOperationMsg(tscGetErrorMsgPayload(pCmd), "cross join not supported yet");
      }
    }

    int32_t joinQuery = (pSqlNode->from != NULL && taosArrayGetSize(pSqlNode->from->list) > 1);
    int32_t timeWindowQuery =
        (TPARSER_HAS_TOKEN(pSqlNode->interval.interval) || TPARSER_HAS_TOKEN(pSqlNode->sessionVal.gap));

    if (validateSelectNodeList(pCmd, pQueryInfo, pSqlNode->pSelNodeList, joinQuery, timeWindowQuery, false) !=
        TSDB_CODE_SUCCESS) {
      return TSDB_CODE_TSC_INVALID_OPERATION;
    }

    if (isSTable && tscQueryTags(pQueryInfo) && pQueryInfo->distinct && !pQueryInfo->onlyHasTagCond) {
      return TSDB_CODE_TSC_INVALID_OPERATION; 
    }

    // parse the window_state
    if (validateStateWindowNode(pCmd, pQueryInfo, pSqlNode, isSTable) != TSDB_CODE_SUCCESS) {
      return TSDB_CODE_TSC_INVALID_OPERATION;
    }

    // set order by info
    if (validateOrderbyNode(pCmd, pQueryInfo, pSqlNode, tscGetTableSchema(pTableMetaInfo->pTableMeta)) !=
        TSDB_CODE_SUCCESS) {
      return TSDB_CODE_TSC_INVALID_OPERATION;
    }

    // set interval value
    if (validateIntervalNode(pSql, pQueryInfo, pSqlNode) != TSDB_CODE_SUCCESS) {
      return TSDB_CODE_TSC_INVALID_OPERATION;
    }

    if (tscQueryTags(pQueryInfo)) {
      SExprInfo* pExpr1 = tscExprGet(pQueryInfo, 0);

      if (pExpr1->base.functionId != TSDB_FUNC_TID_TAG) {
        if ((pQueryInfo->colCond && taosArrayGetSize(pQueryInfo->colCond) > 0) || IS_TSWINDOW_SPECIFIED(pQueryInfo->window))  {
          return invalidOperationMsg(tscGetErrorMsgPayload(pCmd), msg5);
        }
      }
    }

    // parse the having clause in the first place
    if (validateHavingClause(pQueryInfo, pSqlNode->pHaving, pCmd, pSqlNode->pSelNodeList, joinQuery, timeWindowQuery) !=
        TSDB_CODE_SUCCESS) {
      return TSDB_CODE_TSC_INVALID_OPERATION;
    }

    /*
     * transfer sql functions that need secondary merge into another format
     * in dealing with super table queries such as: count/first/last
     */
    if (validateSessionNode(pCmd, pQueryInfo, pSqlNode) != TSDB_CODE_SUCCESS) {
      return TSDB_CODE_TSC_INVALID_OPERATION;
    }

    if (isTimeWindowQuery(pQueryInfo) && (validateFunctionsInIntervalOrGroupbyQuery(pCmd, pQueryInfo) != TSDB_CODE_SUCCESS)) {
      return TSDB_CODE_TSC_INVALID_OPERATION;
    }

    if (isSTable) {
      tscTansformFuncForSTableQuery(pQueryInfo);
      if (hasUnsupportFunctionsForSTableQuery(pCmd, pQueryInfo)) {
        return TSDB_CODE_TSC_INVALID_OPERATION;
      }
    }

    // no result due to invalid query time range
    if (pQueryInfo->window.skey > pQueryInfo->window.ekey) {
      pQueryInfo->command = TSDB_SQL_RETRIEVE_EMPTY_RESULT;
      return TSDB_CODE_SUCCESS;
    }

    if (!hasTimestampForPointInterpQuery(pQueryInfo)) {
      return invalidOperationMsg(tscGetErrorMsgPayload(pCmd), msg1);
    }

    // in case of join query, time range is required.
    if (QUERY_IS_JOIN_QUERY(pQueryInfo->type)) {
      uint64_t timeRange = (uint64_t)pQueryInfo->window.ekey - pQueryInfo->window.skey;
      if (timeRange == 0 && pQueryInfo->window.skey == 0) {
        return invalidOperationMsg(tscGetErrorMsgPayload(pCmd), msg3);
      }
    }

    if ((code = validateLimitNode(pCmd, pQueryInfo, pSqlNode, pSql)) != TSDB_CODE_SUCCESS) {
      return code;
    }

    if ((code = doFunctionsCompatibleCheck(pCmd, pQueryInfo,tscGetErrorMsgPayload(pCmd))) != TSDB_CODE_SUCCESS) {
      return code;
    }

    updateLastScanOrderIfNeeded(pQueryInfo);
    tscFieldInfoUpdateOffset(pQueryInfo);
//    updateFunctionInterBuf(pQueryInfo, isSTable);

    if ((code = validateFillNode(pCmd, pQueryInfo, pSqlNode)) != TSDB_CODE_SUCCESS) {
      return code;
    }
  }

  { // set the query info
    pQueryInfo->projectionQuery = tscIsProjectionQuery(pQueryInfo);
    pQueryInfo->hasFilter = tscHasColumnFilter(pQueryInfo);
    pQueryInfo->simpleAgg = isSimpleAggregateRv(pQueryInfo);
    pQueryInfo->onlyTagQuery = onlyTagPrjFunction(pQueryInfo);
    pQueryInfo->groupbyColumn = tscGroupbyColumn(pQueryInfo);
    pQueryInfo->arithmeticOnAgg   = tsIsArithmeticQueryOnAggResult(pQueryInfo);
    pQueryInfo->orderProjectQuery = tscOrderedProjectionQueryOnSTable(pQueryInfo, 0);

    SExprInfo** p = NULL;
    int32_t numOfExpr = 0;
    pTableMetaInfo = tscGetMetaInfo(pQueryInfo, 0);
    code = createProjectionExpr(pQueryInfo, pTableMetaInfo, &p, &numOfExpr);
    if (pQueryInfo->exprList1 == NULL) {
      pQueryInfo->exprList1 = taosArrayInit(4, POINTER_BYTES);
    }

    taosArrayAddBatch(pQueryInfo->exprList1, (void*) p, numOfExpr);
    tfree(p);
  }

#if 0
  SQueryNode* p = qCreateQueryPlan(pQueryInfo);
  char* s = queryPlanToString(p);
  printf("%s\n", s);
  tfree(s);
  qDestroyQueryPlan(p);
#endif

  return TSDB_CODE_SUCCESS;  // Does not build query message here
}

int32_t exprTreeFromSqlExpr(SSqlCmd* pCmd, tExprNode **pExpr, const tSqlExpr* pSqlExpr, SQueryInfo* pQueryInfo, SArray* pCols, uint64_t *uid) {
  tExprNode* pLeft = NULL;
  tExprNode* pRight= NULL;
  SColumnIndex index = COLUMN_INDEX_INITIALIZER;
  
  if (pSqlExpr->pLeft != NULL) {
    int32_t ret = exprTreeFromSqlExpr(pCmd, &pLeft, pSqlExpr->pLeft, pQueryInfo, pCols, uid);
    if (ret != TSDB_CODE_SUCCESS) {
      return ret;
    }
  }
  
  if (pSqlExpr->pRight != NULL) {
    int32_t ret = exprTreeFromSqlExpr(pCmd, &pRight, pSqlExpr->pRight, pQueryInfo, pCols, uid);
    if (ret != TSDB_CODE_SUCCESS) {
      tExprTreeDestroy(pLeft, NULL);
      return ret;
    }
  }

  if (pSqlExpr->pLeft == NULL && pSqlExpr->pRight == NULL && pSqlExpr->tokenId == 0) {
    *pExpr = calloc(1, sizeof(tExprNode));
    return TSDB_CODE_SUCCESS;
  }
  
  if (pSqlExpr->pLeft == NULL) {  // it is the leaf node
    assert(pSqlExpr->pRight == NULL);

    if (pSqlExpr->type == SQL_NODE_VALUE) {
      int32_t ret = TSDB_CODE_SUCCESS;
      *pExpr = calloc(1, sizeof(tExprNode));
      (*pExpr)->nodeType = TSQL_NODE_VALUE;
      (*pExpr)->pVal = calloc(1, sizeof(tVariant));
      tVariantAssign((*pExpr)->pVal, &pSqlExpr->value);

      STableMeta* pTableMeta = tscGetMetaInfo(pQueryInfo, 0)->pTableMeta;
      if (pCols != NULL && taosArrayGetSize(pCols) > 0) {
        SColIndex* idx = taosArrayGet(pCols, 0);
        SSchema* pSchema = tscGetTableColumnSchema(pTableMeta, idx->colIndex);
        // convert time by precision
        if (pSchema != NULL && TSDB_DATA_TYPE_TIMESTAMP == pSchema->type && TSDB_DATA_TYPE_BINARY == (*pExpr)->pVal->nType) {
          ret = setColumnFilterInfoForTimestamp(pCmd, pQueryInfo, (*pExpr)->pVal);
        }
      }
      return ret;
    } else if (pSqlExpr->type == SQL_NODE_SQLFUNCTION) {
      // arithmetic expression on the results of aggregation functions
      *pExpr = calloc(1, sizeof(tExprNode));
      (*pExpr)->nodeType = TSQL_NODE_COL;
      (*pExpr)->pSchema = calloc(1, sizeof(SSchema));
      strncpy((*pExpr)->pSchema->name, pSqlExpr->exprToken.z, pSqlExpr->exprToken.n);
      
      // set the input column data byte and type.
      size_t size = taosArrayGetSize(pQueryInfo->exprList);
      
      for (int32_t i = 0; i < size; ++i) {
        SExprInfo* p1 = taosArrayGetP(pQueryInfo->exprList, i);
        
        if (strcmp((*pExpr)->pSchema->name, p1->base.aliasName) == 0) {
          (*pExpr)->pSchema->type  = (uint8_t)p1->base.resType;
          (*pExpr)->pSchema->bytes = p1->base.resBytes;
          (*pExpr)->pSchema->colId = p1->base.resColId;

          if (uid != NULL) {
            *uid = p1->base.uid;
          }

          break;
        }
      }
    } else if (pSqlExpr->type == SQL_NODE_TABLE_COLUMN) { // column name, normal column arithmetic expression
      int32_t ret = getColumnIndexByName(&pSqlExpr->columnName, pQueryInfo, &index, tscGetErrorMsgPayload(pCmd));
      if (ret != TSDB_CODE_SUCCESS) {
        return ret;
      }

      pQueryInfo->curTableIdx = index.tableIndex;
      STableMeta* pTableMeta = tscGetMetaInfo(pQueryInfo, index.tableIndex)->pTableMeta;
      int32_t numOfColumns = tscGetNumOfColumns(pTableMeta);

      *pExpr = calloc(1, sizeof(tExprNode));
      (*pExpr)->nodeType = TSQL_NODE_COL;
      (*pExpr)->pSchema = calloc(1, sizeof(SSchema));

      SSchema* pSchema = tscGetTableColumnSchema(pTableMeta, index.columnIndex);
      *(*pExpr)->pSchema = *pSchema;
  
      if (pCols != NULL) {  // record the involved columns
        SColIndex colIndex = {0};
        tstrncpy(colIndex.name, pSchema->name, sizeof(colIndex.name));
        colIndex.colId = pSchema->colId;
        colIndex.colIndex = index.columnIndex;
        colIndex.flag = (index.columnIndex >= numOfColumns)? 1:0;

        taosArrayPush(pCols, &colIndex);
      }
      
      return TSDB_CODE_SUCCESS;
    } else if (pSqlExpr->tokenId == TK_SET) {
      int32_t colType = -1;
      STableMeta* pTableMeta = tscGetMetaInfo(pQueryInfo, pQueryInfo->curTableIdx)->pTableMeta;
      if (pCols != NULL) {
        size_t colSize = taosArrayGetSize(pCols);

        if (colSize > 0) {
          SColIndex* idx = taosArrayGet(pCols, colSize - 1);
          SSchema* pSchema = tscGetTableColumnSchema(pTableMeta, idx->colIndex);
          if (pSchema != NULL) {
            colType = pSchema->type;
          }
        }
      }
      tVariant *pVal;
      if (colType >= TSDB_DATA_TYPE_TINYINT && colType <= TSDB_DATA_TYPE_BIGINT) {
        colType = TSDB_DATA_TYPE_BIGINT;
      } else if (colType == TSDB_DATA_TYPE_FLOAT || colType == TSDB_DATA_TYPE_DOUBLE) {
        colType = TSDB_DATA_TYPE_DOUBLE;
      }
      STableMetaInfo* pTableMetaInfo = tscGetMetaInfo(pQueryInfo, pQueryInfo->curTableIdx);
      STableComInfo tinfo = tscGetTableInfo(pTableMetaInfo->pTableMeta);
      if (serializeExprListToVariant(pSqlExpr->Expr.paramList, &pVal, colType, tinfo.precision) == false) {
        return invalidOperationMsg(tscGetErrorMsgPayload(pCmd), "not support filter expression");
      }
      *pExpr = calloc(1, sizeof(tExprNode));
      (*pExpr)->nodeType = TSQL_NODE_VALUE;
      (*pExpr)->pVal = pVal;
    } else {
      return invalidOperationMsg(tscGetErrorMsgPayload(pCmd), "not support filter expression");
    }
    
  } else {
    *pExpr = (tExprNode *)calloc(1, sizeof(tExprNode));
    (*pExpr)->nodeType = TSQL_NODE_EXPR;
    
    (*pExpr)->_node.hasPK = false;
    (*pExpr)->_node.pLeft = pLeft;
    (*pExpr)->_node.pRight = pRight;
    
    SStrToken t = {.type = pSqlExpr->tokenId};
    (*pExpr)->_node.optr = convertRelationalOperator(&t);
    
    assert((*pExpr)->_node.optr != 0);

    // check for dividing by 0
    if ((*pExpr)->_node.optr == TSDB_BINARY_OP_DIVIDE) {
      if (pRight->nodeType == TSQL_NODE_VALUE) {
        if (pRight->pVal->nType == TSDB_DATA_TYPE_INT && pRight->pVal->i64 == 0) {
          return TSDB_CODE_TSC_INVALID_OPERATION;
        } else if (pRight->pVal->nType == TSDB_DATA_TYPE_FLOAT && pRight->pVal->dKey == 0) {
          return TSDB_CODE_TSC_INVALID_OPERATION;
        }
      }
    }

    // NOTE: binary|nchar data allows the >|< type filter
    if ((*pExpr)->_node.optr != TSDB_RELATION_EQUAL && (*pExpr)->_node.optr != TSDB_RELATION_NOT_EQUAL) {
      if (pRight != NULL && pRight->nodeType == TSQL_NODE_VALUE) {
        if (pRight->pVal->nType == TSDB_DATA_TYPE_BOOL && pLeft->pSchema->type == TSDB_DATA_TYPE_BOOL) {
          return TSDB_CODE_TSC_INVALID_OPERATION;
        }
      }
    }
  }
  
  return TSDB_CODE_SUCCESS;
}

bool hasNormalColumnFilter(SQueryInfo* pQueryInfo) {
  size_t numOfCols = taosArrayGetSize(pQueryInfo->colList);
  for (int32_t i = 0; i < numOfCols; ++i) {
    SColumn* pCol = taosArrayGetP(pQueryInfo->colList, i);
    if (pCol->info.flist.numOfFilters > 0) {
      return true;
    }
  }

  return false;
}

#if 0
void normalizeSqlNode(SSqlNode* pSqlNode, const char* dbName) {
  assert(pSqlNode != NULL);

  if (pSqlNode->from->type == SQL_NODE_FROM_TABLELIST) {
//    SRelElementPair *item = taosArrayGet(pSqlNode->from->list, 0);
//    item->TableName.name;
  }

  //  1. pSqlNode->pSelNodeList
  if (pSqlNode->pSelNodeList != NULL && taosArrayGetSize(pSqlNode->pSelNodeList) > 0) {
    SArray* pSelNodeList = pSqlNode->pSelNodeList;
    size_t numOfExpr = taosArrayGetSize(pSelNodeList);
    for (int32_t i = 0; i < numOfExpr; ++i) {
      tSqlExprItem* pItem = taosArrayGet(pSelNodeList, i);
      int32_t type = pItem->pNode->type;
      if (type == SQL_NODE_VALUE || type == SQL_NODE_EXPR) {
        continue;
      }

      if (type == SQL_NODE_TABLE_COLUMN) {
      }
    }
  }

//  2. pSqlNode->pWhere
//  3. pSqlNode->pHaving
//  4. pSqlNode->pSortOrder
//  pSqlNode->from
}

#endif

<|MERGE_RESOLUTION|>--- conflicted
+++ resolved
@@ -8700,11 +8700,8 @@
 
     n += 1;
   }
-<<<<<<< HEAD
-=======
 
   info->numOfColumns = n;
->>>>>>> 97612437
 
   return meta;
 }
