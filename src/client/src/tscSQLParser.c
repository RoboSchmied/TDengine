/*
 * Copyright (c) 2019 TAOS Data, Inc. <jhtao@taosdata.com>
 *
 * This program is free software: you can use, redistribute, and/or modify
 * it under the terms of the GNU Affero General Public License, version 3
 * or later ("AGPL"), as published by the Free Software Foundation.
 *
 * This program is distributed in the hope that it will be useful, but WITHOUT
 * ANY WARRANTY; without even the implied warranty of MERCHANTABILITY or
 * FITNESS FOR A PARTICULAR PURPOSE.
 *
 * You should have received a copy of the GNU Affero General Public License
 * along with this program. If not, see <http://www.gnu.org/licenses/>.
 */

#ifndef __APPLE__
#define _BSD_SOURCE
#define _XOPEN_SOURCE 500
#define _DEFAULT_SOURCE
#define _GNU_SOURCE
#endif // __APPLE__

#include "os.h"
#include "taos.h"
#include "taosmsg.h"
#include "tcompare.h"
#include "texpr.h"
#include "tname.h"
#include "tscLog.h"
#include "tscUtil.h"
#include "qTableMeta.h"
#include "tsclient.h"
#include "tstrbuild.h"
#include "ttoken.h"
#include "ttokendef.h"
#include "ttype.h"
#include "qUtil.h"
#include "qPlan.h"

#define DEFAULT_PRIMARY_TIMESTAMP_COL_NAME "_c0"

#define TSWINDOW_IS_EQUAL(t1, t2) (((t1).skey == (t2).skey) && ((t1).ekey == (t2).ekey))

// -1 is tbname column index, so here use the -2 as the initial value
#define COLUMN_INDEX_INITIAL_VAL (-2)
#define COLUMN_INDEX_INITIALIZER \
  { COLUMN_INDEX_INITIAL_VAL, COLUMN_INDEX_INITIAL_VAL }
#define COLUMN_INDEX_VALIDE(index) (((index).tableIndex >= 0) && ((index).columnIndex >= TSDB_TBNAME_COLUMN_INDEX))
#define TBNAME_LIST_SEP ","

typedef struct SColumnList {  // todo refactor
  int32_t      num;
  SColumnIndex ids[TSDB_MAX_COLUMNS];
} SColumnList;

typedef struct SConvertFunc {
  int32_t originFuncId;
  int32_t execFuncId;
} SConvertFunc;

static SExprInfo* doAddProjectCol(SQueryInfo* pQueryInfo, int32_t colIndex, int32_t tableIndex, int32_t colId);

static int32_t setShowInfo(SSqlObj* pSql, SSqlInfo* pInfo);
static char*   getAccountId(SSqlObj* pSql);

static bool serializeExprListToVariant(SArray* pList, tVariant **dest, int16_t colType);
static int32_t validateParamOfRelationIn(tVariant *pVar, int32_t colType);

static bool has(SArray* pFieldList, int32_t startIdx, const char* name);
static char* cloneCurrentDBName(SSqlObj* pSql);
static int32_t getDelimiterIndex(SStrToken* pTableName);
static bool validateTableColumnInfo(SArray* pFieldList, SSqlCmd* pCmd);
static bool validateTagParams(SArray* pTagsList, SArray* pFieldList, SSqlCmd* pCmd);

static int32_t setObjFullName(char* fullName, const char* account, SStrToken* pDB, SStrToken* tableName, int32_t* len);

static void getColumnName(tSqlExprItem* pItem, char* resultFieldName, char* rawName, int32_t nameLength);

static int32_t addExprAndResultField(SSqlCmd* pCmd, SQueryInfo* pQueryInfo, int32_t colIndex, tSqlExprItem* pItem, bool finalResult);
static int32_t insertResultField(SQueryInfo* pQueryInfo, int32_t outputIndex, SColumnList* pIdList, int16_t bytes,
                                 int8_t type, char* fieldName, SExprInfo* pSqlExpr);

static uint8_t convertOptr(SStrToken *pToken);

static int32_t validateSelectNodeList(SSqlCmd* pCmd, SQueryInfo* pQueryInfo, SArray* pSelNodeList, bool isSTable, bool joinQuery, bool timeWindowQuery);

static bool validateIpAddress(const char* ip, size_t size);
static bool hasUnsupportFunctionsForSTableQuery(SSqlCmd* pCmd, SQueryInfo* pQueryInfo);
static bool functionCompatibleCheck(SQueryInfo* pQueryInfo, bool joinQuery, bool twQuery);

static int32_t validateGroupbyNode(SQueryInfo* pQueryInfo, SArray* pList, SSqlCmd* pCmd);

static int32_t validateIntervalNode(SSqlObj* pSql, SQueryInfo* pQueryInfo, SSqlNode* pSqlNode);
static int32_t parseIntervalOffset(SSqlCmd* pCmd, SQueryInfo* pQueryInfo, SStrToken* offsetToken);
static int32_t parseSlidingClause(SSqlCmd* pCmd, SQueryInfo* pQueryInfo, SStrToken* pSliding);
static int32_t validateStateWindowNode(SSqlCmd* pSql, SQueryInfo* pQueryInfo, SSqlNode* pSqlNode, bool isStable);

static int32_t addProjectionExprAndResultField(SSqlCmd* pCmd, SQueryInfo* pQueryInfo, tSqlExprItem* pItem);

static int32_t validateWhereNode(SQueryInfo* pQueryInfo, tSqlExpr** pExpr, SSqlObj* pSql);
static int32_t validateFillNode(SSqlCmd* pCmd, SQueryInfo* pQueryInfo, SSqlNode* pSqlNode);
static int32_t validateOrderbyNode(SSqlCmd* pCmd, SQueryInfo* pQueryInfo, SSqlNode* pSqlNode, SSchema* pSchema);

static int32_t tsRewriteFieldNameIfNecessary(SSqlCmd* pCmd, SQueryInfo* pQueryInfo);
static int32_t setAlterTableInfo(SSqlObj* pSql, struct SSqlInfo* pInfo);
static int32_t validateSqlFunctionInStreamSql(SSqlCmd* pCmd, SQueryInfo* pQueryInfo);
static int32_t validateFunctionsInIntervalOrGroupbyQuery(SSqlCmd* pCmd, SQueryInfo* pQueryInfo);
static int32_t validateArithmeticSQLExpr(SSqlCmd* pCmd, tSqlExpr* pExpr, SQueryInfo* pQueryInfo, SColumnList* pList, int32_t* type);
static int32_t validateEp(char* ep);
static int32_t validateDNodeConfig(SMiscInfo* pOptions);
static int32_t validateLocalConfig(SMiscInfo* pOptions);
static int32_t validateColumnName(char* name);
static int32_t setKillInfo(SSqlObj* pSql, struct SSqlInfo* pInfo, int32_t killType);

static bool validateOneTags(SSqlCmd* pCmd, TAOS_FIELD* pTagField);
static bool hasTimestampForPointInterpQuery(SQueryInfo* pQueryInfo);
static bool hasNormalColumnFilter(SQueryInfo* pQueryInfo);

static int32_t validateLimitNode(SSqlCmd* pCmd, SQueryInfo* pQueryInfo, SSqlNode* pSqlNode, SSqlObj* pSql);
static int32_t parseCreateDBOptions(SSqlCmd* pCmd, SCreateDbInfo* pCreateDbSql);
static int32_t getColumnIndexByName(SSqlCmd* pCmd, const SStrToken* pToken, SQueryInfo* pQueryInfo, SColumnIndex* pIndex);
static int32_t getTableIndexByName(SStrToken* pToken, SQueryInfo* pQueryInfo, SColumnIndex* pIndex);

static int32_t getTableIndexImpl(SStrToken* pTableToken, SQueryInfo* pQueryInfo, SColumnIndex* pIndex);
static int32_t doFunctionsCompatibleCheck(SSqlCmd* pCmd, SQueryInfo* pQueryInfo, char* msg);
static int32_t doLocalQueryProcess(SSqlCmd* pCmd, SQueryInfo* pQueryInfo, SSqlNode* pSqlNode);
static int32_t tscCheckCreateDbParams(SSqlCmd* pCmd, SCreateDbMsg* pCreate);

static SColumnList createColumnList(int32_t num, int16_t tableIndex, int32_t columnIndex);

static int32_t doCheckForCreateTable(SSqlObj* pSql, int32_t subClauseIndex, SSqlInfo* pInfo);
static int32_t doCheckForCreateFromStable(SSqlObj* pSql, SSqlInfo* pInfo);
static int32_t doCheckForStream(SSqlObj* pSql, SSqlInfo* pInfo);
static int32_t validateSqlNode(SSqlObj* pSql, SSqlNode* pSqlNode, SQueryInfo* pQueryInfo);
static int32_t exprTreeFromSqlExpr(SSqlCmd* pCmd, tExprNode **pExpr, const tSqlExpr* pSqlExpr, SQueryInfo* pQueryInfo, SArray* pCols, uint64_t *uid);
static bool    validateDebugFlag(int32_t v);
static int32_t checkQueryRangeForFill(SSqlCmd* pCmd, SQueryInfo* pQueryInfo);
static int32_t loadAllTableMeta(SSqlObj* pSql, struct SSqlInfo* pInfo);

static bool isTimeWindowQuery(SQueryInfo* pQueryInfo) {
  return pQueryInfo->interval.interval > 0 || pQueryInfo->sessionWindow.gap > 0;
}


int16_t getNewResColId(SSqlCmd* pCmd) {
  return pCmd->resColumnId--;
}

// serialize expr in exprlist to binary 
// formate  "type | size | value"
bool serializeExprListToVariant(SArray* pList, tVariant **dst, int16_t colType) {
  bool ret = false;
  if (!pList || pList->size <= 0 || colType < 0) {
    return ret;
  }  
  
  tSqlExprItem* item = (tSqlExprItem *)taosArrayGet(pList, 0); 
  int32_t firstTokenType = item->pNode->token.type; 
  int32_t type  = firstTokenType;

  //nchar to binary and  
  toTSDBType(type);  
  if (type != colType && (type != TSDB_DATA_TYPE_BINARY || colType != TSDB_DATA_TYPE_NCHAR)) {
    return false;  
  }    
  type = colType; 
 
  SBufferWriter bw = tbufInitWriter( NULL, false );
  tbufEnsureCapacity(&bw, 512);

  int32_t size = (int32_t)(pList->size);
  tbufWriteUint32(&bw, type);  
  tbufWriteInt32(&bw,  size);
   
  for (int32_t i = 0; i < size; i++) {
    tSqlExpr* pSub = ((tSqlExprItem*)(taosArrayGet(pList, i)))->pNode;

    // check all the token type in expr list same or not
    if (firstTokenType != pSub->token.type) {
      break;
    }  

    toTSDBType(pSub->token.type);  

    tVariant var;  
    tVariantCreate(&var, &pSub->token); 
    if (type == TSDB_DATA_TYPE_BOOL || type == TSDB_DATA_TYPE_TINYINT || type == TSDB_DATA_TYPE_SMALLINT 
         || type == TSDB_DATA_TYPE_BIGINT || type == TSDB_DATA_TYPE_INT) {
      tbufWriteInt64(&bw, var.i64);        
    } else if (type == TSDB_DATA_TYPE_DOUBLE || type == TSDB_DATA_TYPE_FLOAT) {
      tbufWriteDouble(&bw, var.dKey);
    } else if (type == TSDB_DATA_TYPE_BINARY){
      tbufWriteBinary(&bw, var.pz, var.nLen);
    } else if (type == TSDB_DATA_TYPE_NCHAR) {
      char   *buf = (char *)calloc(1, (var.nLen + 1)*TSDB_NCHAR_SIZE);       
      if (tVariantDump(&var, buf, type, false) != TSDB_CODE_SUCCESS) {
        free(buf);
        tVariantDestroy(&var);
        break;  
      }
      tbufWriteBinary(&bw, buf, twcslen((wchar_t *)buf) * TSDB_NCHAR_SIZE);
      free(buf);
    }
    tVariantDestroy(&var);

    if (i == size - 1) { ret = true;}
  }

  if (ret == true) {
    if ((*dst = calloc(1, sizeof(tVariant))) != NULL) {
      tVariantCreateFromBinary(*dst, tbufGetData(&bw, false), tbufTell(&bw), TSDB_DATA_TYPE_BINARY);    
    } else {
      ret = false;
    }
  }
  tbufCloseWriter(&bw); 
  return ret;
}

static int32_t validateParamOfRelationIn(tVariant *pVar, int32_t colType) {
  if (pVar->nType != TSDB_DATA_TYPE_BINARY) {
    return -1; 
  }
  SBufferReader br = tbufInitReader(pVar->pz, pVar->nLen, false); 
  return colType == TSDB_DATA_TYPE_NCHAR ?  0 : (tbufReadUint32(&br) == colType ? 0: -1);     
}

static uint8_t convertOptr(SStrToken *pToken) {
  switch (pToken->type) {
    case TK_LT:
      return TSDB_RELATION_LESS;
    case TK_LE:
      return TSDB_RELATION_LESS_EQUAL;
    case TK_GT:
      return TSDB_RELATION_GREATER;
    case TK_GE:
      return TSDB_RELATION_GREATER_EQUAL;
    case TK_NE:
      return TSDB_RELATION_NOT_EQUAL;
    case TK_AND:
      return TSDB_RELATION_AND;
    case TK_OR:
      return TSDB_RELATION_OR;
    case TK_EQ:
      return TSDB_RELATION_EQUAL;
    case TK_PLUS:
      return TSDB_BINARY_OP_ADD;

    case TK_MINUS:
      return TSDB_BINARY_OP_SUBTRACT;
    case TK_STAR:
      return TSDB_BINARY_OP_MULTIPLY;
    case TK_SLASH:
    case TK_DIVIDE:
      return TSDB_BINARY_OP_DIVIDE;
    case TK_REM:
      return TSDB_BINARY_OP_REMAINDER;
    case TK_LIKE:
      return TSDB_RELATION_LIKE;
    case TK_ISNULL:
      return TSDB_RELATION_ISNULL;
    case TK_NOTNULL:
      return TSDB_RELATION_NOTNULL;
    case TK_IN:
      return TSDB_RELATION_IN;
    default: { return 0; }
  }
}

static bool validateDebugFlag(int32_t v) {
  const static int validFlag[] = {131, 135, 143};

  for (int i = 0; i < tListLen(validFlag); i++) {
    if (v == validFlag[i]) {
        return true;
    }
  }
  return false;
}
/*
 * Used during parsing query sql. Since the query sql usually small in length, error position
 * is not needed in the final error message.
 */
static int32_t invalidOperationMsg(char* dstBuffer, const char* errMsg) {
  return tscInvalidOperationMsg(dstBuffer, errMsg, NULL);
}

static int setColumnFilterInfoForTimestamp(SSqlCmd* pCmd, SQueryInfo* pQueryInfo, tVariant* pVar) {
  int64_t     time = 0;
  const char* msg = "invalid timestamp";

  strdequote(pVar->pz);
  char*           seg = strnchr(pVar->pz, '-', pVar->nLen, false);
  STableMetaInfo* pTableMetaInfo = tscGetMetaInfo(pQueryInfo, 0);

  STableComInfo tinfo = tscGetTableInfo(pTableMetaInfo->pTableMeta);
  
  if (seg != NULL) {
    if (taosParseTime(pVar->pz, &time, pVar->nLen, tinfo.precision, tsDaylight) != TSDB_CODE_SUCCESS) {
      return invalidOperationMsg(tscGetErrorMsgPayload(pCmd), msg);
    }
  } else {
    if (tVariantDump(pVar, (char*)&time, TSDB_DATA_TYPE_BIGINT, true)) {
      return invalidOperationMsg(tscGetErrorMsgPayload(pCmd), msg);
    }
  }

  tVariantDestroy(pVar);
  tVariantCreateFromBinary(pVar, (char*)&time, 0, TSDB_DATA_TYPE_BIGINT);

  return TSDB_CODE_SUCCESS;
}

static int32_t handlePassword(SSqlCmd* pCmd, SStrToken* pPwd) {
  const char* msg1 = "password can not be empty";
  const char* msg2 = "name or password too long";
  const char* msg3 = "password needs single quote marks enclosed";

  if (pPwd->type != TK_STRING) {
    return invalidOperationMsg(tscGetErrorMsgPayload(pCmd), msg3);
  }

  strdequote(pPwd->z);
  pPwd->n = (uint32_t)strtrim(pPwd->z);  // trim space before and after passwords

  if (pPwd->n <= 0) {
    return invalidOperationMsg(tscGetErrorMsgPayload(pCmd), msg1);
  }

  if (pPwd->n >= TSDB_KEY_LEN) {
    return invalidOperationMsg(tscGetErrorMsgPayload(pCmd), msg2);
  }

  return TSDB_CODE_SUCCESS;
}

// validate the out put field type for "UNION ALL" subclause
static int32_t normalizeVarDataTypeLength(SSqlCmd* pCmd) {
  const char* msg1 = "columns in select clause not identical";

  int32_t diffSize = 0;

  // if there is only one element, the limit of clause is the limit of global result.
  SQueryInfo* pQueryInfo1 = pCmd->pQueryInfo;
  SQueryInfo* pSibling = pQueryInfo1->sibling;

  while(pSibling != NULL) {
    int32_t ret = tscFieldInfoCompare(&pQueryInfo1->fieldsInfo, &pSibling->fieldsInfo, &diffSize);
    if (ret != 0) {
      return invalidOperationMsg(tscGetErrorMsgPayload(pCmd), msg1);
    }

    pSibling = pSibling->sibling;
  }

  if (diffSize) {
    pQueryInfo1 = pCmd->pQueryInfo;
    pSibling = pQueryInfo1->sibling;

    while(pSibling->sibling != NULL) {
      tscFieldInfoSetSize(&pQueryInfo1->fieldsInfo, &pSibling->fieldsInfo);
      pSibling = pSibling->sibling;
    }
  }

  return TSDB_CODE_SUCCESS;
}

int32_t tscValidateSqlInfo(SSqlObj* pSql, struct SSqlInfo* pInfo) {
  if (pInfo == NULL || pSql == NULL) {
    return TSDB_CODE_TSC_APP_ERROR;
  }

  SSqlCmd* pCmd = &pSql->cmd;
  SSqlRes* pRes = &pSql->res;

  int32_t code = TSDB_CODE_SUCCESS;
  if (!pInfo->valid || terrno == TSDB_CODE_TSC_SQL_SYNTAX_ERROR) {
    terrno = TSDB_CODE_SUCCESS;  // clear the error number
    return tscSQLSyntaxErrMsg(tscGetErrorMsgPayload(pCmd), NULL, pInfo->msg);
  }

  SQueryInfo* pQueryInfo = tscGetQueryInfoS(pCmd);
  if (pQueryInfo == NULL) {
    pRes->code = terrno;
    return pRes->code;
  }

  STableMetaInfo* pTableMetaInfo = (pQueryInfo->numOfTables == 0)? tscAddEmptyMetaInfo(pQueryInfo) : pQueryInfo->pTableMetaInfo[0];
  if (pTableMetaInfo == NULL) {
    pRes->code = TSDB_CODE_TSC_OUT_OF_MEMORY;
    return pRes->code;
  }

  pCmd->command = pInfo->type;

  switch (pInfo->type) {
    case TSDB_SQL_DROP_TABLE:
    case TSDB_SQL_DROP_USER:
    case TSDB_SQL_DROP_ACCT:
    case TSDB_SQL_DROP_DNODE:
    case TSDB_SQL_DROP_DB: {
      const char* msg2 = "invalid name";
      const char* msg3 = "param name too long";

      SStrToken* pzName = taosArrayGet(pInfo->pMiscInfo->a, 0);
      if ((pInfo->type != TSDB_SQL_DROP_DNODE) && (tscValidateName(pzName) != TSDB_CODE_SUCCESS)) {
        return invalidOperationMsg(tscGetErrorMsgPayload(pCmd), msg2);
      }

      if (pInfo->type == TSDB_SQL_DROP_DB) {
        assert(taosArrayGetSize(pInfo->pMiscInfo->a) == 1);
        code = tNameSetDbName(&pTableMetaInfo->name, getAccountId(pSql), pzName);
        if (code != TSDB_CODE_SUCCESS) {
          return invalidOperationMsg(tscGetErrorMsgPayload(pCmd), msg2);
        }

      } else if (pInfo->type == TSDB_SQL_DROP_TABLE) {
        assert(taosArrayGetSize(pInfo->pMiscInfo->a) == 1);

        code = tscSetTableFullName(&pTableMetaInfo->name, pzName, pSql);
        if(code != TSDB_CODE_SUCCESS) {
          return code; 
        }

        if (pInfo->pMiscInfo->tableType == TSDB_SUPER_TABLE) {
////          code = tscGetTableMeta(pSql, pTableMetaInfo);
////          if (code != TSDB_CODE_SUCCESS) {
////            return code;
////          }
//
//          if (!UTIL_TABLE_IS_SUPER_TABLE(pTableMetaInfo)) {
//            return invalidOperationMsg(tscGetErrorMsgPayload(pCmd), msg4);
//          }
        }
        
      } else if (pInfo->type == TSDB_SQL_DROP_DNODE) {
        if (pzName->type == TK_STRING) {
          pzName->n = strdequote(pzName->z);
        }
        strncpy(pCmd->payload, pzName->z, pzName->n);
      } else {  // drop user/account
        if (pzName->n >= TSDB_USER_LEN) {
          return invalidOperationMsg(tscGetErrorMsgPayload(pCmd), msg3);
        }

        strncpy(pCmd->payload, pzName->z, pzName->n);
      }

      break;
    }

    case TSDB_SQL_USE_DB: {
      const char* msg = "invalid db name";
      SStrToken* pToken = taosArrayGet(pInfo->pMiscInfo->a, 0);

      if (tscValidateName(pToken) != TSDB_CODE_SUCCESS) {
        return invalidOperationMsg(tscGetErrorMsgPayload(pCmd), msg);
      }

      int32_t ret = tNameSetDbName(&pTableMetaInfo->name, getAccountId(pSql), pToken);
      if (ret != TSDB_CODE_SUCCESS) {
        return invalidOperationMsg(tscGetErrorMsgPayload(pCmd), msg);
      }

      break;
    }

    case TSDB_SQL_RESET_CACHE: {
      return TSDB_CODE_SUCCESS;
    }

    case TSDB_SQL_SHOW: {
      if (setShowInfo(pSql, pInfo) != TSDB_CODE_SUCCESS) {
        return TSDB_CODE_TSC_INVALID_OPERATION;
      }

      break;
    }

    case TSDB_SQL_ALTER_DB:
    case TSDB_SQL_CREATE_DB: {
      const char* msg1 = "invalid db name";
      const char* msg2 = "name too long";

      SCreateDbInfo* pCreateDB = &(pInfo->pMiscInfo->dbOpt);
      if (pCreateDB->dbname.n >= TSDB_DB_NAME_LEN) {
        return invalidOperationMsg(tscGetErrorMsgPayload(pCmd), msg2);
      }

      char buf[TSDB_DB_NAME_LEN] = {0};
      SStrToken token = taosTokenDup(&pCreateDB->dbname, buf, tListLen(buf));

      if (tscValidateName(&token) != TSDB_CODE_SUCCESS) {
        return invalidOperationMsg(tscGetErrorMsgPayload(pCmd), msg1);
      }

      int32_t ret = tNameSetDbName(&pTableMetaInfo->name, getAccountId(pSql), &token);
      if (ret != TSDB_CODE_SUCCESS) {
        return invalidOperationMsg(tscGetErrorMsgPayload(pCmd), msg2);
      }

      if (parseCreateDBOptions(pCmd, pCreateDB) != TSDB_CODE_SUCCESS) {
        return TSDB_CODE_TSC_INVALID_OPERATION;
      }

      break;
    }

    case TSDB_SQL_CREATE_DNODE: {
      const char* msg = "invalid host name (ip address)";

      if (taosArrayGetSize(pInfo->pMiscInfo->a) > 1) {
        return invalidOperationMsg(tscGetErrorMsgPayload(pCmd), msg);
      }

      SStrToken* id = taosArrayGet(pInfo->pMiscInfo->a, 0);
      if (id->type == TK_STRING) {
        id->n = strdequote(id->z);
      }
      break;
    }

    case TSDB_SQL_CREATE_ACCT:
    case TSDB_SQL_ALTER_ACCT: {
      const char* msg1 = "invalid state option, available options[no, r, w, all]";
      const char* msg2 = "invalid user/account name";
      const char* msg3 = "name too long";

      SStrToken* pName = &pInfo->pMiscInfo->user.user;
      SStrToken* pPwd = &pInfo->pMiscInfo->user.passwd;

      if (handlePassword(pCmd, pPwd) != TSDB_CODE_SUCCESS) {
        return TSDB_CODE_TSC_INVALID_OPERATION;
      }

      if (pName->n >= TSDB_USER_LEN) {
        return invalidOperationMsg(tscGetErrorMsgPayload(pCmd), msg3);
      }

      if (tscValidateName(pName) != TSDB_CODE_SUCCESS) {
        return invalidOperationMsg(tscGetErrorMsgPayload(pCmd), msg2);
      }

      SCreateAcctInfo* pAcctOpt = &pInfo->pMiscInfo->acctOpt;
      if (pAcctOpt->stat.n > 0) {
        if (pAcctOpt->stat.z[0] == 'r' && pAcctOpt->stat.n == 1) {
        } else if (pAcctOpt->stat.z[0] == 'w' && pAcctOpt->stat.n == 1) {
        } else if (strncmp(pAcctOpt->stat.z, "all", 3) == 0 && pAcctOpt->stat.n == 3) {
        } else if (strncmp(pAcctOpt->stat.z, "no", 2) == 0 && pAcctOpt->stat.n == 2) {
        } else {
          return invalidOperationMsg(tscGetErrorMsgPayload(pCmd), msg1);
        }
      }

      break;
    }

    case TSDB_SQL_DESCRIBE_TABLE: {
      const char* msg1 = "invalid table name";

      SStrToken* pToken = taosArrayGet(pInfo->pMiscInfo->a, 0);
      if (tscValidateName(pToken) != TSDB_CODE_SUCCESS) {
        return invalidOperationMsg(tscGetErrorMsgPayload(pCmd), msg1);
      }
      // additional msg has been attached already
      code = tscSetTableFullName(&pTableMetaInfo->name, pToken, pSql);
      if (code != TSDB_CODE_SUCCESS) {
        return code;
      }

      return tscGetTableMeta(pSql, pTableMetaInfo);
    }
    case TSDB_SQL_SHOW_CREATE_STABLE:
    case TSDB_SQL_SHOW_CREATE_TABLE: {
      const char* msg1 = "invalid table name";

      SStrToken* pToken = taosArrayGet(pInfo->pMiscInfo->a, 0);
      if (tscValidateName(pToken) != TSDB_CODE_SUCCESS) {
        return invalidOperationMsg(tscGetErrorMsgPayload(pCmd), msg1);
      }

      code = tscSetTableFullName(&pTableMetaInfo->name, pToken, pSql);
      if (code != TSDB_CODE_SUCCESS) {
        return code;
      }

      return tscGetTableMeta(pSql, pTableMetaInfo);
    }
    case TSDB_SQL_SHOW_CREATE_DATABASE: {
      const char* msg1 = "invalid database name";

      SStrToken* pToken = taosArrayGet(pInfo->pMiscInfo->a, 0);
      if (tscValidateName(pToken) != TSDB_CODE_SUCCESS) {
        return invalidOperationMsg(tscGetErrorMsgPayload(pCmd), msg1);
      }

      if (pToken->n > TSDB_DB_NAME_LEN) {
        return invalidOperationMsg(tscGetErrorMsgPayload(pCmd), msg1);
      }
      return tNameSetDbName(&pTableMetaInfo->name, getAccountId(pSql), pToken);
    }
    case TSDB_SQL_CFG_DNODE: {
      const char* msg2 = "invalid configure options or values, such as resetlog / debugFlag 135 / balance 'vnode:2-dnode:2' / monitor 1 ";
      const char* msg3 = "invalid dnode ep";

      /* validate the ip address */
      SMiscInfo* pMiscInfo = pInfo->pMiscInfo;

      /* validate the parameter names and options */
      if (validateDNodeConfig(pMiscInfo) != TSDB_CODE_SUCCESS) {
        return invalidOperationMsg(tscGetErrorMsgPayload(pCmd), msg2);
      }

      char* pMsg = pCmd->payload;

      SCfgDnodeMsg* pCfg = (SCfgDnodeMsg*)pMsg;

      SStrToken* t0 = taosArrayGet(pMiscInfo->a, 0);
      SStrToken* t1 = taosArrayGet(pMiscInfo->a, 1);

      t0->n = strdequote(t0->z);
      strncpy(pCfg->ep, t0->z, t0->n);

      if (validateEp(pCfg->ep) != TSDB_CODE_SUCCESS) {
        return invalidOperationMsg(tscGetErrorMsgPayload(pCmd), msg3);
      }

      strncpy(pCfg->config, t1->z, t1->n);

      if (taosArrayGetSize(pMiscInfo->a) == 3) {
        SStrToken* t2 = taosArrayGet(pMiscInfo->a, 2);

        pCfg->config[t1->n] = ' ';  // add sep
        strncpy(&pCfg->config[t1->n + 1], t2->z, t2->n);
      }

      break;
    }

    case TSDB_SQL_CREATE_USER:
    case TSDB_SQL_ALTER_USER: {
      const char* msg2 = "invalid user/account name";
      const char* msg3 = "name too long";
      const char* msg5 = "invalid user rights";
      const char* msg7 = "not support options";

      pCmd->command = pInfo->type;

      SUserInfo* pUser = &pInfo->pMiscInfo->user;
      SStrToken* pName = &pUser->user;
      SStrToken* pPwd = &pUser->passwd;

      if (pName->n >= TSDB_USER_LEN) {
        return invalidOperationMsg(tscGetErrorMsgPayload(pCmd), msg3);
      }

      if (tscValidateName(pName) != TSDB_CODE_SUCCESS) {
        return invalidOperationMsg(tscGetErrorMsgPayload(pCmd), msg2);
      }

      if (pCmd->command == TSDB_SQL_CREATE_USER) {
        if (handlePassword(pCmd, pPwd) != TSDB_CODE_SUCCESS) {
          return TSDB_CODE_TSC_INVALID_OPERATION;
        }
      } else {
        if (pUser->type == TSDB_ALTER_USER_PASSWD) {
          if (handlePassword(pCmd, pPwd) != TSDB_CODE_SUCCESS) {
            return TSDB_CODE_TSC_INVALID_OPERATION;
          }
        } else if (pUser->type == TSDB_ALTER_USER_PRIVILEGES) {
          assert(pPwd->type == TSDB_DATA_TYPE_NULL);

          SStrToken* pPrivilege = &pUser->privilege;

          if (strncasecmp(pPrivilege->z, "super", 5) == 0 && pPrivilege->n == 5) {
            pCmd->count = 1;
          } else if (strncasecmp(pPrivilege->z, "read", 4) == 0 && pPrivilege->n == 4) {
            pCmd->count = 2;
          } else if (strncasecmp(pPrivilege->z, "write", 5) == 0 && pPrivilege->n == 5) {
            pCmd->count = 3;
          } else {
            return invalidOperationMsg(tscGetErrorMsgPayload(pCmd), msg5);
          }
        } else {
          return invalidOperationMsg(tscGetErrorMsgPayload(pCmd), msg7);
        }
      }

      break;
    }

    case TSDB_SQL_CFG_LOCAL: {
      SMiscInfo  *pMiscInfo = pInfo->pMiscInfo;
      const char *msg = "invalid configure options or values";

      // validate the parameter names and options
      if (validateLocalConfig(pMiscInfo) != TSDB_CODE_SUCCESS) {
        return invalidOperationMsg(tscGetErrorMsgPayload(pCmd), msg);
      }

      int32_t numOfToken = (int32_t) taosArrayGetSize(pMiscInfo->a);
      assert(numOfToken >= 1 && numOfToken <= 2);

      SStrToken* t = taosArrayGet(pMiscInfo->a, 0);
      strncpy(pCmd->payload, t->z, t->n);
      if (numOfToken == 2) {
        SStrToken* t1 = taosArrayGet(pMiscInfo->a, 1);
        pCmd->payload[t->n] = ' ';  // add sep
        strncpy(&pCmd->payload[t->n + 1], t1->z, t1->n);
      }
      return TSDB_CODE_SUCCESS;
    }

    case TSDB_SQL_CREATE_TABLE: {
      SCreateTableSql* pCreateTable = pInfo->pCreateTableInfo;

      if (pCreateTable->type == TSQL_CREATE_TABLE || pCreateTable->type == TSQL_CREATE_STABLE) {
        if ((code = doCheckForCreateTable(pSql, 0, pInfo)) != TSDB_CODE_SUCCESS) {
          return code;
        }

      } else if (pCreateTable->type == TSQL_CREATE_TABLE_FROM_STABLE) {
        assert(pCmd->numOfCols == 0);
        if ((code = doCheckForCreateFromStable(pSql, pInfo)) != TSDB_CODE_SUCCESS) {
          return code;
        }

      } else if (pCreateTable->type == TSQL_CREATE_STREAM) {
        if ((code = doCheckForStream(pSql, pInfo)) != TSDB_CODE_SUCCESS) {
          return code;
        }
      }

      break;
    }

    case TSDB_SQL_SELECT: {
      code = loadAllTableMeta(pSql, pInfo);
      if (code != TSDB_CODE_SUCCESS) {
        return code;
      }

      pQueryInfo = tscGetQueryInfo(pCmd);

      size_t size = taosArrayGetSize(pInfo->list);
      for (int32_t i = 0; i < size; ++i) {
        SSqlNode* pSqlNode = taosArrayGetP(pInfo->list, i);

        tscTrace("%p start to parse %dth subclause, total:%"PRIzu, pSql, i, size);
        if ((code = validateSqlNode(pSql, pSqlNode, pQueryInfo)) != TSDB_CODE_SUCCESS) {
          return code;
        }

        tscPrintSelNodeList(pSql, i);

        if ((i + 1) < size && pQueryInfo->sibling == NULL) {
          if ((code = tscAddQueryInfo(pCmd)) != TSDB_CODE_SUCCESS) {
            return code;
          }

          pQueryInfo = pCmd->active;
        }
      }

      if ((code = normalizeVarDataTypeLength(pCmd)) != TSDB_CODE_SUCCESS) {
        return code;
      }

      // set the command/global limit parameters from the first subclause to the sqlcmd object
      pCmd->active = pCmd->pQueryInfo;
      pCmd->command = pCmd->pQueryInfo->command;

      return TSDB_CODE_SUCCESS;  // do not build query message here
    }

    case TSDB_SQL_ALTER_TABLE: {
      if ((code = setAlterTableInfo(pSql, pInfo)) != TSDB_CODE_SUCCESS) {
        return code;
      }

      break;
    }

    case TSDB_SQL_KILL_QUERY:
    case TSDB_SQL_KILL_STREAM:
    case TSDB_SQL_KILL_CONNECTION: {
      if ((code = setKillInfo(pSql, pInfo, pInfo->type)) != TSDB_CODE_SUCCESS) {
        return code;
      }
      break;
    }

    case TSDB_SQL_SYNC_DB_REPLICA: {
      const char* msg1 = "invalid db name";
      SStrToken* pzName = taosArrayGet(pInfo->pMiscInfo->a, 0);

      assert(taosArrayGetSize(pInfo->pMiscInfo->a) == 1);
      code = tNameSetDbName(&pTableMetaInfo->name, getAccountId(pSql), pzName);
      if (code != TSDB_CODE_SUCCESS) {
        return invalidOperationMsg(tscGetErrorMsgPayload(pCmd), msg1);
      }
      break;
    }

    default:
      return invalidOperationMsg(tscGetErrorMsgPayload(pCmd), "not support sql expression");
  }

  if (tscBuildMsg[pCmd->command] != NULL) {
    return tscBuildMsg[pCmd->command](pSql, pInfo);
  } else {
    return invalidOperationMsg(tscGetErrorMsgPayload(pCmd), "not support sql expression");
  }
}

/*
 * if the top/bottom exists, only tags columns, tbname column, and primary timestamp column
 * are available.
 */
static bool isTopBottomQuery(SQueryInfo* pQueryInfo) {
  size_t size = tscNumOfExprs(pQueryInfo);
  
  for (int32_t i = 0; i < size; ++i) {
    int32_t functionId = tscExprGet(pQueryInfo, i)->base.functionId;

    if (functionId == TSDB_FUNC_TOP || functionId == TSDB_FUNC_BOTTOM) {
      return true;
    }
  }

  return false;
}

// need to add timestamp column in result set, if it is a time window query
static int32_t addPrimaryTsColumnForTimeWindowQuery(SQueryInfo* pQueryInfo, SSqlCmd* pCmd) {
  uint64_t uid = tscExprGet(pQueryInfo, 0)->base.uid;

  int32_t  tableIndex = COLUMN_INDEX_INITIAL_VAL;
  for (int32_t i = 0; i < pQueryInfo->numOfTables; ++i) {
    STableMetaInfo* pTableMetaInfo = tscGetMetaInfo(pQueryInfo, i);
    if (pTableMetaInfo->pTableMeta->id.uid == uid) {
      tableIndex = i;
      break;
    }
  }

  if (tableIndex == COLUMN_INDEX_INITIAL_VAL) {
    return TSDB_CODE_TSC_INVALID_OPERATION;
  }

  SSchema s = {.bytes = TSDB_KEYSIZE, .type = TSDB_DATA_TYPE_TIMESTAMP, .colId = PRIMARYKEY_TIMESTAMP_COL_INDEX};
  tstrncpy(s.name, aAggs[TSDB_FUNC_TS].name, sizeof(s.name));

  SColumnIndex index = {tableIndex, PRIMARYKEY_TIMESTAMP_COL_INDEX};
  tscAddFuncInSelectClause(pQueryInfo, 0, TSDB_FUNC_TS, &index, &s, TSDB_COL_NORMAL, getNewResColId(pCmd));
  return TSDB_CODE_SUCCESS;
}

static int32_t checkInvalidExprForTimeWindow(SSqlCmd* pCmd, SQueryInfo* pQueryInfo) {
  const char* msg1 = "invalid query expression";
  const char* msg2 = "top/bottom query does not support order by value in time window query";

  // for top/bottom + interval query, we do not add additional timestamp column in the front
  if (isTopBottomQuery(pQueryInfo)) {

    // invalid sql:
    // top(col, k) from table_name [interval(1d)|session(ts, 1d)] order by k asc
    // order by normal column is not supported
    int32_t colId = pQueryInfo->order.orderColId;
    if (isTimeWindowQuery(pQueryInfo) && colId != PRIMARYKEY_TIMESTAMP_COL_INDEX) {
      return invalidOperationMsg(tscGetErrorMsgPayload(pCmd), msg2);
    }

    return TSDB_CODE_SUCCESS;
  }

  /*
   * invalid sql:
   * select count(tbname)/count(tag1)/count(tag2) from super_table_name [interval(1d)|session(ts, 1d)];
   */
  size_t size = tscNumOfExprs(pQueryInfo);
  for (int32_t i = 0; i < size; ++i) {
    SExprInfo* pExpr = tscExprGet(pQueryInfo, i);
    if (pExpr->base.functionId == TSDB_FUNC_COUNT && TSDB_COL_IS_TAG(pExpr->base.colInfo.flag)) {
      return invalidOperationMsg(tscGetErrorMsgPayload(pCmd), msg1);
    }
  }

  /*
   * invalid sql:
   * select tbname, tags_fields from super_table_name [interval(1s)|session(ts,1s)]
   */
  if (tscQueryTags(pQueryInfo) && isTimeWindowQuery(pQueryInfo)) {
    return invalidOperationMsg(tscGetErrorMsgPayload(pCmd), msg1);
  }

  return addPrimaryTsColumnForTimeWindowQuery(pQueryInfo, pCmd);
}

int32_t validateIntervalNode(SSqlObj* pSql, SQueryInfo* pQueryInfo, SSqlNode* pSqlNode) {
  const char* msg2 = "interval cannot be less than 10 ms";
  const char* msg3 = "sliding cannot be used without interval";

  SSqlCmd* pCmd = &pSql->cmd;

  STableMetaInfo* pTableMetaInfo = tscGetMetaInfo(pQueryInfo, 0);
  STableComInfo tinfo = tscGetTableInfo(pTableMetaInfo->pTableMeta);
  
  if (!TPARSER_HAS_TOKEN(pSqlNode->interval.interval)) {
    if (TPARSER_HAS_TOKEN(pSqlNode->sliding)) {
      return invalidOperationMsg(tscGetErrorMsgPayload(pCmd), msg3);
    }

    return TSDB_CODE_SUCCESS;
  }

  // orderby column not set yet, set it to be the primary timestamp column
  if (pQueryInfo->order.orderColId == INT32_MIN) {
    pQueryInfo->order.orderColId = PRIMARYKEY_TIMESTAMP_COL_INDEX;
  }

  // interval is not null
  SStrToken *t = &pSqlNode->interval.interval;
  if (parseNatualDuration(t->z, t->n, &pQueryInfo->interval.interval,
                          &pQueryInfo->interval.intervalUnit, tinfo.precision) != TSDB_CODE_SUCCESS) {
    return TSDB_CODE_TSC_INVALID_OPERATION;
  }

  if (pQueryInfo->interval.intervalUnit != 'n' && pQueryInfo->interval.intervalUnit != 'y') {

    // interval cannot be less than 10 milliseconds
    if (convertTimePrecision(pQueryInfo->interval.interval, tinfo.precision, TSDB_TIME_PRECISION_MILLI) < tsMinIntervalTime) {
      return invalidOperationMsg(tscGetErrorMsgPayload(pCmd), msg2);
    }
  }

  if (parseIntervalOffset(pCmd, pQueryInfo, &pSqlNode->interval.offset) != TSDB_CODE_SUCCESS) {
    return TSDB_CODE_TSC_INVALID_OPERATION;
  }

  if (parseSlidingClause(pCmd, pQueryInfo, &pSqlNode->sliding) != TSDB_CODE_SUCCESS) {
    return TSDB_CODE_TSC_INVALID_OPERATION;
  }

  // The following part is used to check for the invalid query expression.
  return checkInvalidExprForTimeWindow(pCmd, pQueryInfo);
}
static int32_t validateStateWindowNode(SSqlCmd* pCmd, SQueryInfo* pQueryInfo, SSqlNode* pSqlNode, bool isStable) {

  const char* msg1 = "invalid column name";
  const char* msg3 = "not support state_window with group by ";
  const char* msg4 = "function not support for super table query";

  SStrToken *col = &(pSqlNode->windowstateVal.col) ;
  if (col->z == NULL || col->n <= 0) {
    return TSDB_CODE_SUCCESS; 
  } 

  if (pQueryInfo->colList == NULL) {
    pQueryInfo->colList = taosArrayInit(4, POINTER_BYTES);
  }
  if (pQueryInfo->groupbyExpr.numOfGroupCols > 0) {
    return invalidOperationMsg(tscGetErrorMsgPayload(pCmd), msg3);
  } 
  pQueryInfo->groupbyExpr.numOfGroupCols = 1;

  //TODO(dengyihao): check tag column
  if (isStable) {
    return invalidOperationMsg(tscGetErrorMsgPayload(pCmd), msg4);
  }

  SColumnIndex index = COLUMN_INDEX_INITIALIZER;
  if (getColumnIndexByName(pCmd, col, pQueryInfo, &index) !=  TSDB_CODE_SUCCESS) {
    return invalidOperationMsg(tscGetErrorMsgPayload(pCmd), msg1);
  } 

  STableMetaInfo *pTableMetaInfo = tscGetMetaInfo(pQueryInfo, index.tableIndex);
  STableMeta* pTableMeta = pTableMetaInfo->pTableMeta;
  int32_t numOfCols = tscGetNumOfColumns(pTableMeta);
  if (index.columnIndex == TSDB_TBNAME_COLUMN_INDEX || index.columnIndex >= numOfCols) {
    return invalidOperationMsg(tscGetErrorMsgPayload(pCmd), msg3);
  }

  SGroupbyExpr* pGroupExpr = &pQueryInfo->groupbyExpr;
  if (pGroupExpr->columnInfo == NULL) {
    pGroupExpr->columnInfo = taosArrayInit(4, sizeof(SColIndex));
  }
  
  SSchema* pSchema = tscGetTableColumnSchema(pTableMeta, index.columnIndex);
  if (pSchema->type == TSDB_DATA_TYPE_TIMESTAMP || pSchema->type == TSDB_DATA_TYPE_FLOAT || pSchema->type == TSDB_DATA_TYPE_DOUBLE) {
    return invalidOperationMsg(tscGetErrorMsgPayload(pCmd), msg1);
  }

  tscColumnListInsert(pQueryInfo->colList, index.columnIndex, pTableMeta->id.uid, pSchema);
  SColIndex colIndex = { .colIndex = index.columnIndex, .flag = TSDB_COL_NORMAL, .colId = pSchema->colId };
  taosArrayPush(pGroupExpr->columnInfo, &colIndex);
  pQueryInfo->groupbyExpr.orderType = TSDB_ORDER_ASC;
  pQueryInfo->stateWindow = true;
  return TSDB_CODE_SUCCESS;
}

int32_t validateSessionNode(SSqlCmd* pCmd, SQueryInfo* pQueryInfo, SSqlNode * pSqlNode) {
  const char* msg1 = "gap should be fixed time window";
  const char* msg2 = "only one type time window allowed";
  const char* msg3 = "invalid column name";
  const char* msg4 = "invalid time window";

  STableMetaInfo* pTableMetaInfo = tscGetMetaInfo(pQueryInfo, 0);
  STableComInfo tinfo = tscGetTableInfo(pTableMetaInfo->pTableMeta);
  // no session window
  if (!TPARSER_HAS_TOKEN(pSqlNode->sessionVal.gap)) {
    return TSDB_CODE_SUCCESS;
  }

  SStrToken* col = &pSqlNode->sessionVal.col;
  SStrToken* gap = &pSqlNode->sessionVal.gap;

  char timeUnit = 0;
  if (parseNatualDuration(gap->z, gap->n, &pQueryInfo->sessionWindow.gap, &timeUnit, tinfo.precision) != TSDB_CODE_SUCCESS) {
    return invalidOperationMsg(tscGetErrorMsgPayload(pCmd), msg4);
  }

  if (timeUnit == 'y' || timeUnit == 'n') {
    return invalidOperationMsg(tscGetErrorMsgPayload(pCmd), msg1);
  }

  if (pQueryInfo->sessionWindow.gap != 0 && pQueryInfo->interval.interval != 0) {
    return invalidOperationMsg(tscGetErrorMsgPayload(pCmd), msg2);
  }
  if (pQueryInfo->sessionWindow.gap == 0) {
    return invalidOperationMsg(tscGetErrorMsgPayload(pCmd), msg4);
  }

  SColumnIndex index = COLUMN_INDEX_INITIALIZER;
  if (getColumnIndexByName(pCmd, col, pQueryInfo, &index) != TSDB_CODE_SUCCESS) {
    return invalidOperationMsg(tscGetErrorMsgPayload(pCmd), msg3);
  }
  if (index.columnIndex != PRIMARYKEY_TIMESTAMP_COL_INDEX) {
    return invalidOperationMsg(tscGetErrorMsgPayload(pCmd), msg3);
  } 

  pQueryInfo->sessionWindow.primaryColId = PRIMARYKEY_TIMESTAMP_COL_INDEX;

  // The following part is used to check for the invalid query expression.
  return checkInvalidExprForTimeWindow(pCmd, pQueryInfo);
}

int32_t parseIntervalOffset(SSqlCmd* pCmd, SQueryInfo* pQueryInfo, SStrToken* offsetToken) {
  const char* msg1 = "interval offset cannot be negative";
  const char* msg2 = "interval offset should be shorter than interval";
  const char* msg3 = "cannot use 'year' as offset when interval is 'month'";

  STableMetaInfo* pTableMetaInfo = tscGetMetaInfo(pQueryInfo, 0);
  STableComInfo tinfo = tscGetTableInfo(pTableMetaInfo->pTableMeta);

  SStrToken* t = offsetToken;
  if (t->n == 0) {
    pQueryInfo->interval.offsetUnit = pQueryInfo->interval.intervalUnit;
    pQueryInfo->interval.offset = 0;
    return TSDB_CODE_SUCCESS;
  }

  if (parseNatualDuration(t->z, t->n, &pQueryInfo->interval.offset,
                          &pQueryInfo->interval.offsetUnit, tinfo.precision) != TSDB_CODE_SUCCESS) {
    return TSDB_CODE_TSC_INVALID_OPERATION;
  }

  if (pQueryInfo->interval.offset < 0) {
    return invalidOperationMsg(tscGetErrorMsgPayload(pCmd), msg1);
  }

  if (pQueryInfo->interval.offsetUnit != 'n' && pQueryInfo->interval.offsetUnit != 'y') {
    if (pQueryInfo->interval.intervalUnit != 'n' && pQueryInfo->interval.intervalUnit != 'y') {
      if (pQueryInfo->interval.offset >= pQueryInfo->interval.interval) {
        return invalidOperationMsg(tscGetErrorMsgPayload(pCmd), msg2);
      }
    }
  } else if (pQueryInfo->interval.offsetUnit == pQueryInfo->interval.intervalUnit) {
    if (pQueryInfo->interval.offset >= pQueryInfo->interval.interval) {
      return invalidOperationMsg(tscGetErrorMsgPayload(pCmd), msg2);
    }
  } else if (pQueryInfo->interval.intervalUnit == 'n' && pQueryInfo->interval.offsetUnit == 'y') {
      return invalidOperationMsg(tscGetErrorMsgPayload(pCmd), msg3);
  } else if (pQueryInfo->interval.intervalUnit == 'y' && pQueryInfo->interval.offsetUnit == 'n') {
    if (pQueryInfo->interval.interval * 12 <= pQueryInfo->interval.offset) {
      return invalidOperationMsg(tscGetErrorMsgPayload(pCmd), msg2);
    }
  } else {
    // TODO: offset should be shorter than interval, but how to check
    // conflicts like 30days offset and 1 month interval
  }

  return TSDB_CODE_SUCCESS;
}

int32_t parseSlidingClause(SSqlCmd* pCmd, SQueryInfo* pQueryInfo, SStrToken* pSliding) {
  const char* msg0 = "sliding value too small";
  const char* msg1 = "sliding value no larger than the interval value";
  const char* msg2 = "sliding value can not less than 1% of interval value";
  const char* msg3 = "does not support sliding when interval is natural month/year";

  const static int32_t INTERVAL_SLIDING_FACTOR = 100;

  STableMetaInfo* pTableMetaInfo = tscGetMetaInfo(pQueryInfo, 0);
  STableComInfo tinfo = tscGetTableInfo(pTableMetaInfo->pTableMeta);

  if (pSliding->n == 0) {
    pQueryInfo->interval.slidingUnit = pQueryInfo->interval.intervalUnit;
    pQueryInfo->interval.sliding = pQueryInfo->interval.interval;
    return TSDB_CODE_SUCCESS;
  }

  if (pQueryInfo->interval.intervalUnit == 'n' || pQueryInfo->interval.intervalUnit == 'y') {
    return invalidOperationMsg(tscGetErrorMsgPayload(pCmd), msg3);
  }

  parseAbsoluteDuration(pSliding->z, pSliding->n, &pQueryInfo->interval.sliding, tinfo.precision);

  if (pQueryInfo->interval.sliding <
      convertTimePrecision(tsMinSlidingTime, TSDB_TIME_PRECISION_MILLI, tinfo.precision)) {
    return invalidOperationMsg(tscGetErrorMsgPayload(pCmd), msg0);
  }

  if (pQueryInfo->interval.sliding > pQueryInfo->interval.interval) {
    return invalidOperationMsg(tscGetErrorMsgPayload(pCmd), msg1);
  }

  if ((pQueryInfo->interval.interval != 0) && (pQueryInfo->interval.interval/pQueryInfo->interval.sliding > INTERVAL_SLIDING_FACTOR)) {
    return invalidOperationMsg(tscGetErrorMsgPayload(pCmd), msg2);
  }

//  if (pQueryInfo->interval.sliding != pQueryInfo->interval.interval && pSql->pStream == NULL) {
//    return invalidOperationMsg(tscGetErrorMsgPayload(pCmd), msg4);
//  }

  return TSDB_CODE_SUCCESS;
}

int32_t tscSetTableFullName(SName* pName, SStrToken* pTableName, SSqlObj* pSql) {
  const char* msg1 = "name too long";
  const char* msg2 = "acctId too long";
  const char* msg3 = "no acctId";
  const char* msg4 = "db name too long";
  const char* msg5 = "table name too long";

  SSqlCmd* pCmd = &pSql->cmd;
  int32_t  code = TSDB_CODE_SUCCESS;
  int32_t  idx  = getDelimiterIndex(pTableName);
  if (idx != -1) { // db has been specified in sql string so we ignore current db path
    char* acctId = getAccountId(pSql);
    if (acctId == NULL || strlen(acctId) <= 0) {
      return invalidOperationMsg(tscGetErrorMsgPayload(pCmd), msg3);
    }

    code = tNameSetAcctId(pName, acctId);
    if (code != 0) {
      return invalidOperationMsg(tscGetErrorMsgPayload(pCmd), msg2);
    }
    if (idx >= TSDB_DB_NAME_LEN) {
      return invalidOperationMsg(tscGetErrorMsgPayload(pCmd), msg4);
    }

    if (pTableName->n - 1 - idx >= TSDB_TABLE_NAME_LEN) {
      return invalidOperationMsg(tscGetErrorMsgPayload(pCmd), msg5);
    }

    char name[TSDB_TABLE_FNAME_LEN] = {0};
    strncpy(name, pTableName->z, pTableName->n);

    code = tNameFromString(pName, name, T_NAME_DB|T_NAME_TABLE);
    if (code != 0) {
      return invalidOperationMsg(tscGetErrorMsgPayload(pCmd), msg1);
    }
  } else {  // get current DB name first, and then set it into path
    char* t = cloneCurrentDBName(pSql);
    if (strlen(t) == 0) {
      return TSDB_CODE_TSC_DB_NOT_SELECTED;
    }

    code = tNameFromString(pName, t, T_NAME_ACCT | T_NAME_DB);
    if (code != 0) {
      free(t);
      return TSDB_CODE_TSC_DB_NOT_SELECTED;
    }

    free(t);

    if (pTableName->n >= TSDB_TABLE_NAME_LEN) {
      return invalidOperationMsg(tscGetErrorMsgPayload(pCmd), msg1);
    }

    char name[TSDB_TABLE_FNAME_LEN] = {0};
    strncpy(name, pTableName->z, pTableName->n);

    code = tNameFromString(pName, name, T_NAME_TABLE);
    if (code != 0) {
      code = invalidOperationMsg(tscGetErrorMsgPayload(pCmd), msg1);
    }
  }

  return code;
}

static bool validateTableColumnInfo(SArray* pFieldList, SSqlCmd* pCmd) {
  assert(pFieldList != NULL);

  const char* msg = "illegal number of columns";
  const char* msg1 = "first column must be timestamp";
  const char* msg2 = "row length exceeds max length";
  const char* msg3 = "duplicated column names";
  const char* msg4 = "invalid data type";
  const char* msg5 = "invalid binary/nchar column length";
  const char* msg6 = "invalid column name";

  // number of fields no less than 2
  size_t numOfCols = taosArrayGetSize(pFieldList);
  if (numOfCols <= 1 || numOfCols > TSDB_MAX_COLUMNS) {
    invalidOperationMsg(tscGetErrorMsgPayload(pCmd), msg);
    return false;
  }

  // first column must be timestamp
  TAOS_FIELD* pField = taosArrayGet(pFieldList, 0);
  if (pField->type != TSDB_DATA_TYPE_TIMESTAMP) {
    invalidOperationMsg(tscGetErrorMsgPayload(pCmd), msg1);
    return false;
  }

  int32_t nLen = 0;
  for (int32_t i = 0; i < numOfCols; ++i) {
    pField = taosArrayGet(pFieldList, i);
    if (!isValidDataType(pField->type)) {
      invalidOperationMsg(tscGetErrorMsgPayload(pCmd), msg4);
      return false;
    }

    if (pField->bytes == 0) {
      invalidOperationMsg(tscGetErrorMsgPayload(pCmd), msg5);
      return false;
    }

    if ((pField->type == TSDB_DATA_TYPE_BINARY && (pField->bytes <= 0 || pField->bytes > TSDB_MAX_BINARY_LEN)) ||
        (pField->type == TSDB_DATA_TYPE_NCHAR && (pField->bytes <= 0 || pField->bytes > TSDB_MAX_NCHAR_LEN))) {
      invalidOperationMsg(tscGetErrorMsgPayload(pCmd), msg5);
      return false;
    }

    if (validateColumnName(pField->name) != TSDB_CODE_SUCCESS) {
      invalidOperationMsg(tscGetErrorMsgPayload(pCmd), msg6);
      return false;
    }

    // field name must be unique
    if (has(pFieldList, i + 1, pField->name) == true) {
      invalidOperationMsg(tscGetErrorMsgPayload(pCmd), msg3);
      return false;
    }

    nLen += pField->bytes;
  }

  // max row length must be less than TSDB_MAX_BYTES_PER_ROW
  if (nLen > TSDB_MAX_BYTES_PER_ROW) {
    invalidOperationMsg(tscGetErrorMsgPayload(pCmd), msg2);
    return false;
  }

  return true;
}


static bool validateTagParams(SArray* pTagsList, SArray* pFieldList, SSqlCmd* pCmd) {
  assert(pTagsList != NULL);

  const char* msg1 = "invalid number of tag columns";
  const char* msg2 = "tag length too long";
  const char* msg3 = "duplicated column names";
  const char* msg4 = "timestamp not allowed in tags";
  const char* msg5 = "invalid data type in tags";
  const char* msg6 = "invalid tag name";
  const char* msg7 = "invalid binary/nchar tag length";

  // number of fields at least 1
  size_t numOfTags = taosArrayGetSize(pTagsList);
  if (numOfTags < 1 || numOfTags > TSDB_MAX_TAGS) {
    invalidOperationMsg(tscGetErrorMsgPayload(pCmd), msg1);
    return false;
  }

  /* timestamp in tag is not allowed */
  for (int32_t i = 0; i < numOfTags; ++i) {
    TAOS_FIELD* p = taosArrayGet(pTagsList, i);

    if (p->type == TSDB_DATA_TYPE_TIMESTAMP) {
      invalidOperationMsg(tscGetErrorMsgPayload(pCmd), msg4);
      return false;
    }

    if (!isValidDataType(p->type)) {
      invalidOperationMsg(tscGetErrorMsgPayload(pCmd), msg5);
      return false;
    }

    if ((p->type == TSDB_DATA_TYPE_BINARY && p->bytes <= 0) ||
        (p->type == TSDB_DATA_TYPE_NCHAR && p->bytes <= 0)) {
      invalidOperationMsg(tscGetErrorMsgPayload(pCmd), msg7);
      return false;
    }

    if (validateColumnName(p->name) != TSDB_CODE_SUCCESS) {
      invalidOperationMsg(tscGetErrorMsgPayload(pCmd), msg6);
      return false;
    }

    if (has(pTagsList, i + 1, p->name) == true) {
      invalidOperationMsg(tscGetErrorMsgPayload(pCmd), msg3);
      return false;
    }
  }

  int32_t nLen = 0;
  for (int32_t i = 0; i < numOfTags; ++i) {
    TAOS_FIELD* p = taosArrayGet(pTagsList, i);
    if (p->bytes == 0) {
      invalidOperationMsg(tscGetErrorMsgPayload(pCmd), msg7);
      return false;
    }

    nLen += p->bytes;
  }

  // max tag row length must be less than TSDB_MAX_TAGS_LEN
  if (nLen > TSDB_MAX_TAGS_LEN) {
    invalidOperationMsg(tscGetErrorMsgPayload(pCmd), msg2);
    return false;
  }

  // field name must be unique
  for (int32_t i = 0; i < numOfTags; ++i) {
    TAOS_FIELD* p = taosArrayGet(pTagsList, i);

    if (has(pFieldList, 0, p->name) == true) {
      invalidOperationMsg(tscGetErrorMsgPayload(pCmd), msg3);
      return false;
    }
  }

  return true;
}

/*
 * tags name /column name is truncated in sql.y
 */
bool validateOneTags(SSqlCmd* pCmd, TAOS_FIELD* pTagField) {
  const char* msg1 = "timestamp not allowed in tags";
  const char* msg2 = "duplicated column names";
  const char* msg3 = "tag length too long";
  const char* msg4 = "invalid tag name";
  const char* msg5 = "invalid binary/nchar tag length";
  const char* msg6 = "invalid data type in tags";

  STableMetaInfo* pTableMetaInfo = tscGetTableMetaInfoFromCmd(pCmd,  0);
  STableMeta*     pTableMeta = pTableMetaInfo->pTableMeta;

  int32_t numOfTags = tscGetNumOfTags(pTableMeta);
  int32_t numOfCols = tscGetNumOfColumns(pTableMeta);
  
  // no more than 6 tags
  if (numOfTags == TSDB_MAX_TAGS) {
    char msg[128] = {0};
    sprintf(msg, "tags no more than %d", TSDB_MAX_TAGS);

    invalidOperationMsg(tscGetErrorMsgPayload(pCmd), msg);
    return false;
  }

  // no timestamp allowable
  if (pTagField->type == TSDB_DATA_TYPE_TIMESTAMP) {
    invalidOperationMsg(tscGetErrorMsgPayload(pCmd), msg1);
    return false;
  }

  if ((pTagField->type < TSDB_DATA_TYPE_BOOL) || (pTagField->type > TSDB_DATA_TYPE_UBIGINT)) {
    invalidOperationMsg(tscGetErrorMsgPayload(pCmd), msg6);
    return false;
  }

  SSchema* pTagSchema = tscGetTableTagSchema(pTableMetaInfo->pTableMeta);
  int32_t  nLen = 0;

  for (int32_t i = 0; i < numOfTags; ++i) {
    nLen += pTagSchema[i].bytes;
  }

  // length less than TSDB_MAX_TASG_LEN
  if (nLen + pTagField->bytes > TSDB_MAX_TAGS_LEN) {
    invalidOperationMsg(tscGetErrorMsgPayload(pCmd), msg3);
    return false;
  }

  // tags name can not be a keyword
  if (validateColumnName(pTagField->name) != TSDB_CODE_SUCCESS) {
    invalidOperationMsg(tscGetErrorMsgPayload(pCmd), msg4);
    return false;
  }

  // binary(val), val can not be equalled to or less than 0
  if ((pTagField->type == TSDB_DATA_TYPE_BINARY || pTagField->type == TSDB_DATA_TYPE_NCHAR) && pTagField->bytes <= 0) {
    invalidOperationMsg(tscGetErrorMsgPayload(pCmd), msg5);
    return false;
  }

  // field name must be unique
  SSchema* pSchema = tscGetTableSchema(pTableMeta);

  for (int32_t i = 0; i < numOfTags + numOfCols; ++i) {
    if (strncasecmp(pTagField->name, pSchema[i].name, sizeof(pTagField->name) - 1) == 0) {
      invalidOperationMsg(tscGetErrorMsgPayload(pCmd), msg2);
      return false;
    }
  }

  return true;
}

bool validateOneColumn(SSqlCmd* pCmd, TAOS_FIELD* pColField) {
  const char* msg1 = "too many columns";
  const char* msg2 = "duplicated column names";
  const char* msg3 = "column length too long";
  const char* msg4 = "invalid data type";
  const char* msg5 = "invalid column name";
  const char* msg6 = "invalid column length";

//  assert(pCmd->numOfClause == 1);
  STableMetaInfo* pTableMetaInfo = tscGetTableMetaInfoFromCmd(pCmd,  0);
  STableMeta*     pTableMeta = pTableMetaInfo->pTableMeta;
  
  int32_t numOfTags = tscGetNumOfTags(pTableMeta);
  int32_t numOfCols = tscGetNumOfColumns(pTableMeta);
  
  // no more max columns
  if (numOfCols >= TSDB_MAX_COLUMNS || numOfTags + numOfCols >= TSDB_MAX_COLUMNS) {
    invalidOperationMsg(tscGetErrorMsgPayload(pCmd), msg1);
    return false;
  }

  if (pColField->type < TSDB_DATA_TYPE_BOOL || pColField->type > TSDB_DATA_TYPE_UBIGINT) {
    invalidOperationMsg(tscGetErrorMsgPayload(pCmd), msg4);
    return false;
  }

  if (validateColumnName(pColField->name) != TSDB_CODE_SUCCESS) {
    invalidOperationMsg(tscGetErrorMsgPayload(pCmd), msg5);
    return false;
  }

  SSchema* pSchema = tscGetTableSchema(pTableMeta);
  int32_t  nLen = 0;

  for (int32_t i = 0; i < numOfCols; ++i) {
    nLen += pSchema[i].bytes;
  }

  if (pColField->bytes <= 0) {
    invalidOperationMsg(tscGetErrorMsgPayload(pCmd), msg6);
    return false;
  }

  // length less than TSDB_MAX_BYTES_PER_ROW
  if (nLen + pColField->bytes > TSDB_MAX_BYTES_PER_ROW) {
    invalidOperationMsg(tscGetErrorMsgPayload(pCmd), msg3);
    return false;
  }

  // field name must be unique
  for (int32_t i = 0; i < numOfTags + numOfCols; ++i) {
    if (strncasecmp(pColField->name, pSchema[i].name, sizeof(pColField->name) - 1) == 0) {
      invalidOperationMsg(tscGetErrorMsgPayload(pCmd), msg2);
      return false;
    }
  }

  return true;
}

/* is contained in pFieldList or not */
static bool has(SArray* pFieldList, int32_t startIdx, const char* name) {
  size_t numOfCols = taosArrayGetSize(pFieldList);
  for (int32_t j = startIdx; j < numOfCols; ++j) {
    TAOS_FIELD* field = taosArrayGet(pFieldList, j);
    if (strncasecmp(name, field->name, sizeof(field->name) - 1) == 0) return true;
  }

  return false;
}

static char* getAccountId(SSqlObj* pSql) { return pSql->pTscObj->acctId; }

static char* cloneCurrentDBName(SSqlObj* pSql) {
  pthread_mutex_lock(&pSql->pTscObj->mutex);
  char *p = strdup(pSql->pTscObj->db);  
  pthread_mutex_unlock(&pSql->pTscObj->mutex);

  return p;
}

/* length limitation, strstr cannot be applied */
static int32_t getDelimiterIndex(SStrToken* pTableName) {
  for (uint32_t i = 0; i < pTableName->n; ++i) {
    if (pTableName->z[i] == TS_PATH_DELIMITER[0]) {
      return i;
    }
  }
  return -1;
}

int32_t setObjFullName(char* fullName, const char* account, SStrToken* pDB, SStrToken* tableName, int32_t* xlen) {
  int32_t totalLen = 0;

  if (account != NULL) {
    int32_t len = (int32_t)strlen(account);
    strcpy(fullName, account);
    fullName[len] = TS_PATH_DELIMITER[0];
    totalLen += (len + 1);
  }

  /* db name is not specified, the tableName dose not include db name */
  if (pDB != NULL) {
    if (pDB->n >= TSDB_ACCT_ID_LEN + TSDB_DB_NAME_LEN || pDB->n == 0) {
      return TSDB_CODE_TSC_INVALID_OPERATION;
    }

    memcpy(&fullName[totalLen], pDB->z, pDB->n);
    totalLen += pDB->n;
  }

  if (tableName != NULL) {
    if (pDB != NULL) {
      fullName[totalLen] = TS_PATH_DELIMITER[0];
      totalLen += 1;

      /* here we only check the table name length limitation */
      if (!tscValidateTableNameLength(tableName->n)) {
        return TSDB_CODE_TSC_INVALID_OPERATION;
      }
    } else {  // pDB == NULL, the db prefix name is specified in tableName
      /* the length limitation includes tablename + dbname + sep */
      if (tableName->n >= TSDB_TABLE_NAME_LEN + TSDB_DB_NAME_LEN) {
        return TSDB_CODE_TSC_INVALID_OPERATION;
      }
    }

    memcpy(&fullName[totalLen], tableName->z, tableName->n);
    totalLen += tableName->n;
  }

  if (xlen != NULL) {
    *xlen = totalLen;
  }

  if (totalLen < TSDB_TABLE_FNAME_LEN) {
    fullName[totalLen] = 0;
  }

  return (totalLen < TSDB_TABLE_FNAME_LEN) ? TSDB_CODE_SUCCESS : TSDB_CODE_TSC_INVALID_OPERATION;
}

void tscInsertPrimaryTsSourceColumn(SQueryInfo* pQueryInfo, uint64_t tableUid) {
  SSchema s = {.type = TSDB_DATA_TYPE_TIMESTAMP, .bytes = TSDB_KEYSIZE, .colId = PRIMARYKEY_TIMESTAMP_COL_INDEX};
  tscColumnListInsert(pQueryInfo->colList, PRIMARYKEY_TIMESTAMP_COL_INDEX, tableUid, &s);
}

static int32_t handleArithmeticExpr(SSqlCmd* pCmd, SQueryInfo* pQueryInfo, int32_t exprIndex, tSqlExprItem* pItem) {
  const char* msg1 = "invalid column name, illegal column type, or columns in arithmetic expression from two tables";
  const char* msg2 = "invalid arithmetic expression in select clause";
  const char* msg3 = "tag columns can not be used in arithmetic expression";
  const char* msg4 = "columns from different table mixed up in arithmetic expression";

  SColumnList columnList = {0};
  int32_t     arithmeticType = NON_ARITHMEIC_EXPR;

  if (validateArithmeticSQLExpr(pCmd, pItem->pNode, pQueryInfo, &columnList, &arithmeticType) != TSDB_CODE_SUCCESS) {
    return invalidOperationMsg(tscGetErrorMsgPayload(pCmd), msg1);
  }

  int32_t tableIndex = columnList.ids[0].tableIndex;
  if (arithmeticType == NORMAL_ARITHMETIC) {
    pQueryInfo->type |= TSDB_QUERY_TYPE_PROJECTION_QUERY;

    // all columns in arithmetic expression must belong to the same table
    for (int32_t f = 1; f < columnList.num; ++f) {
      if (columnList.ids[f].tableIndex != tableIndex) {
        return invalidOperationMsg(tscGetErrorMsgPayload(pCmd), msg4);
      }
    }

    // expr string is set as the parameter of function
    SColumnIndex index = {.tableIndex = tableIndex};

    SExprInfo* pExpr = tscExprAppend(pQueryInfo, TSDB_FUNC_ARITHM, &index, TSDB_DATA_TYPE_DOUBLE, sizeof(double),
                                       getNewResColId(pCmd), sizeof(double), false);

    char* name = (pItem->aliasName != NULL)? pItem->aliasName:pItem->pNode->token.z;
    size_t len = MIN(sizeof(pExpr->base.aliasName), pItem->pNode->token.n + 1);
    tstrncpy(pExpr->base.aliasName, name, len);

    tExprNode* pNode = NULL;
    SArray* colList = taosArrayInit(10, sizeof(SColIndex));

    int32_t ret = exprTreeFromSqlExpr(pCmd, &pNode, pItem->pNode, pQueryInfo, colList, NULL);
    if (ret != TSDB_CODE_SUCCESS) {
      taosArrayDestroy(colList);
      tExprTreeDestroy(pNode, NULL);
      return invalidOperationMsg(tscGetErrorMsgPayload(pCmd), msg2);
    }

    // check for if there is a tag in the arithmetic express
    size_t numOfNode = taosArrayGetSize(colList);
    for(int32_t k = 0; k < numOfNode; ++k) {
      SColIndex* pIndex = taosArrayGet(colList, k);
      if (TSDB_COL_IS_TAG(pIndex->flag)) {
        tExprTreeDestroy(pNode, NULL);
        taosArrayDestroy(colList);

        return invalidOperationMsg(tscGetErrorMsgPayload(pCmd), msg3);
      }
    }

    SBufferWriter bw = tbufInitWriter(NULL, false);

    TRY(0) {
        exprTreeToBinary(&bw, pNode);
      } CATCH(code) {
        tbufCloseWriter(&bw);
        UNUSED(code);
        // TODO: other error handling
      } END_TRY

    len = tbufTell(&bw);
    char* c = tbufGetData(&bw, false);

    // set the serialized binary string as the parameter of arithmetic expression
    tscExprAddParams(&pExpr->base, c, TSDB_DATA_TYPE_BINARY, (int32_t)len);
    insertResultField(pQueryInfo, exprIndex, &columnList, sizeof(double), TSDB_DATA_TYPE_DOUBLE, pExpr->base.aliasName, pExpr);

    // add ts column
    tscInsertPrimaryTsSourceColumn(pQueryInfo, pExpr->base.uid);

    tbufCloseWriter(&bw);
    taosArrayDestroy(colList);
    tExprTreeDestroy(pNode, NULL);
  } else {
    columnList.num = 0;
    columnList.ids[0] = (SColumnIndex) {0, 0};

    char rawName[TSDB_COL_NAME_LEN] = {0};
    char aliasName[TSDB_COL_NAME_LEN] = {0};
    getColumnName(pItem, aliasName, rawName, TSDB_COL_NAME_LEN);

    insertResultField(pQueryInfo, exprIndex, &columnList, sizeof(double), TSDB_DATA_TYPE_DOUBLE, aliasName, NULL);

    int32_t slot = tscNumOfFields(pQueryInfo) - 1;
    SInternalField* pInfo = tscFieldInfoGetInternalField(&pQueryInfo->fieldsInfo, slot);
    assert(pInfo->pExpr == NULL);

    SExprInfo* pExprInfo = calloc(1, sizeof(SExprInfo));

    // arithmetic expression always return result in the format of double float
    pExprInfo->base.resBytes   = sizeof(double);
    pExprInfo->base.interBytes = sizeof(double);
    pExprInfo->base.resType    = TSDB_DATA_TYPE_DOUBLE;

    pExprInfo->base.functionId = TSDB_FUNC_ARITHM;
    pExprInfo->base.numOfParams = 1;
    pExprInfo->base.resColId = getNewResColId(pCmd);
    strncpy(pExprInfo->base.aliasName, aliasName, tListLen(pExprInfo->base.aliasName));
    strncpy(pExprInfo->base.token, rawName, tListLen(pExprInfo->base.token));

    int32_t ret = exprTreeFromSqlExpr(pCmd, &pExprInfo->pExpr, pItem->pNode, pQueryInfo, NULL, &(pExprInfo->base.uid));
    if (ret != TSDB_CODE_SUCCESS) {
      tExprTreeDestroy(pExprInfo->pExpr, NULL);
      return invalidOperationMsg(tscGetErrorMsgPayload(pCmd), "invalid expression in select clause");
    }

    pInfo->pExpr = pExprInfo;

    SBufferWriter bw = tbufInitWriter(NULL, false);

    TRY(0) {
      exprTreeToBinary(&bw, pInfo->pExpr->pExpr);
    } CATCH(code) {
      tbufCloseWriter(&bw);
      UNUSED(code);
      // TODO: other error handling
    } END_TRY

    SSqlExpr* pSqlExpr = &pInfo->pExpr->base;
    pSqlExpr->param[0].nLen = (int16_t) tbufTell(&bw);
    pSqlExpr->param[0].pz   = tbufGetData(&bw, true);
    pSqlExpr->param[0].nType = TSDB_DATA_TYPE_BINARY;

//    tbufCloseWriter(&bw); // TODO there is a memory leak
  }

  return TSDB_CODE_SUCCESS;
}

static void addProjectQueryCol(SQueryInfo* pQueryInfo, int32_t startPos, SColumnIndex* pIndex, tSqlExprItem* pItem, int32_t colId) {
  SExprInfo* pExpr = doAddProjectCol(pQueryInfo, pIndex->columnIndex, pIndex->tableIndex, colId);

  STableMetaInfo* pTableMetaInfo = tscGetMetaInfo(pQueryInfo, pIndex->tableIndex);
  STableMeta*     pTableMeta = pTableMetaInfo->pTableMeta;

  SSchema* pSchema = tscGetTableColumnSchema(pTableMeta, pIndex->columnIndex);

  char* colName = (pItem->aliasName == NULL) ? pSchema->name : pItem->aliasName;
  tstrncpy(pExpr->base.aliasName, colName, sizeof(pExpr->base.aliasName));

  SColumnList ids = {0};
  ids.num = 1;
  ids.ids[0] = *pIndex;

  if (pIndex->columnIndex == TSDB_TBNAME_COLUMN_INDEX || pIndex->columnIndex == TSDB_UD_COLUMN_INDEX ||
      pIndex->columnIndex >= tscGetNumOfColumns(pTableMeta)) {
    ids.num = 0;
  }

  insertResultField(pQueryInfo, startPos, &ids, pExpr->base.resBytes, (int8_t)pExpr->base.resType, pExpr->base.aliasName, pExpr);
}

static void addPrimaryTsColIntoResult(SQueryInfo* pQueryInfo, SSqlCmd* pCmd) {
  // primary timestamp column has been added already
  size_t size = tscNumOfExprs(pQueryInfo);
  for (int32_t i = 0; i < size; ++i) {
    SExprInfo* pExpr = tscExprGet(pQueryInfo, i);
    if (pExpr->base.functionId == TSDB_FUNC_PRJ && pExpr->base.colInfo.colId == PRIMARYKEY_TIMESTAMP_COL_INDEX) {
      return;
    }
  }


  // set the constant column value always attached to first table.
  STableMetaInfo* pTableMetaInfo = tscGetMetaInfo(pQueryInfo, 0);
  SSchema* pSchema = tscGetTableColumnSchema(pTableMetaInfo->pTableMeta, PRIMARYKEY_TIMESTAMP_COL_INDEX);

  // add the timestamp column into the output columns
  SColumnIndex index = {0};  // primary timestamp column info
  int32_t numOfCols = (int32_t)tscNumOfExprs(pQueryInfo);
  tscAddFuncInSelectClause(pQueryInfo, numOfCols, TSDB_FUNC_PRJ, &index, pSchema, TSDB_COL_NORMAL, getNewResColId(pCmd));

  SInternalField* pSupInfo = tscFieldInfoGetInternalField(&pQueryInfo->fieldsInfo, numOfCols);
  pSupInfo->visible = false;

  pQueryInfo->type |= TSDB_QUERY_TYPE_PROJECTION_QUERY;
}

bool isValidDistinctSql(SQueryInfo* pQueryInfo) {
  if (pQueryInfo == NULL) {
    return false;
  }
  if ((pQueryInfo->type & TSDB_QUERY_TYPE_STABLE_QUERY)  != TSDB_QUERY_TYPE_STABLE_QUERY) {
    return false;
  }
  if (tscQueryTags(pQueryInfo) && tscNumOfExprs(pQueryInfo) == 1){
    return true;
  }
  return false;
}

static bool hasNoneUserDefineExpr(SQueryInfo* pQueryInfo) {
  size_t numOfExprs = taosArrayGetSize(pQueryInfo->exprList);
  for (int32_t i = 0; i < numOfExprs; ++i) {
    SSqlExpr* pExpr = taosArrayGetP(pQueryInfo->exprList, i);

    if (TSDB_COL_IS_UD_COL(pExpr->colInfo.flag)) {
      continue;
    }

    return true;
  }

  return false;
}

int32_t validateSelectNodeList(SSqlCmd* pCmd, SQueryInfo* pQueryInfo, SArray* pSelNodeList, bool isSTable, bool joinQuery,
                               bool timeWindowQuery) {
  assert(pSelNodeList != NULL && pCmd != NULL);

  const char* msg1 = "too many items in selection clause";
  const char* msg2 = "functions or others can not be mixed up";
  const char* msg3 = "not support query expression";
  const char* msg4 = "only support distinct one tag";
  const char* msg5 = "invalid function name";

  // too many result columns not support order by in query
  if (taosArrayGetSize(pSelNodeList) > TSDB_MAX_COLUMNS) {
    return invalidOperationMsg(tscGetErrorMsgPayload(pCmd), msg1);
  }

  if (pQueryInfo->colList == NULL) {
    pQueryInfo->colList = taosArrayInit(4, POINTER_BYTES);
  }

  bool hasDistinct = false;
  size_t numOfExpr = taosArrayGetSize(pSelNodeList);
  for (int32_t i = 0; i < numOfExpr; ++i) {
    int32_t outputIndex = (int32_t)tscNumOfExprs(pQueryInfo);
    tSqlExprItem* pItem = taosArrayGet(pSelNodeList, i);
     
    if (hasDistinct == false) {
       hasDistinct = (pItem->distinct == true); 
    }

    int32_t type = pItem->pNode->type;
    if (type == SQL_NODE_SQLFUNCTION) {
      pItem->pNode->functionId = isValidFunction(pItem->pNode->operand.z, pItem->pNode->operand.n);
      if (pItem->pNode->functionId < 0) {
        return invalidOperationMsg(tscGetErrorMsgPayload(pCmd), msg5);
      }

      // sql function in selection clause, append sql function info in pSqlCmd structure sequentially
      if (addExprAndResultField(pCmd, pQueryInfo, outputIndex, pItem, true) != TSDB_CODE_SUCCESS) {
        return TSDB_CODE_TSC_INVALID_OPERATION;
      }
    } else if (type == SQL_NODE_TABLE_COLUMN || type == SQL_NODE_VALUE) {
      // use the dynamic array list to decide if the function is valid or not
        // select table_name1.field_name1, table_name2.field_name2  from table_name1, table_name2
        if (addProjectionExprAndResultField(pCmd, pQueryInfo, pItem) != TSDB_CODE_SUCCESS) {
          return TSDB_CODE_TSC_INVALID_OPERATION;
        }
    } else if (type == SQL_NODE_EXPR) {
      int32_t code = handleArithmeticExpr(pCmd, pQueryInfo, i, pItem);
      if (code != TSDB_CODE_SUCCESS) {
        return code;
      }
    } else {
      return invalidOperationMsg(tscGetErrorMsgPayload(pCmd), msg3);
    }

    if (pQueryInfo->fieldsInfo.numOfOutput > TSDB_MAX_COLUMNS) {
      return invalidOperationMsg(tscGetErrorMsgPayload(pCmd), msg1);
    }
  }

  if (hasDistinct == true) {
    if (!isValidDistinctSql(pQueryInfo)) {
      return invalidOperationMsg(tscGetErrorMsgPayload(pCmd), msg4);
    }
    pQueryInfo->distinctTag = true;
  }
  
  // there is only one user-defined column in the final result field, add the timestamp column.
  size_t numOfSrcCols = taosArrayGetSize(pQueryInfo->colList);
  if ((numOfSrcCols <= 0 || !hasNoneUserDefineExpr(pQueryInfo)) && !tscQueryTags(pQueryInfo) && !tscQueryBlockInfo(pQueryInfo)) {
    addPrimaryTsColIntoResult(pQueryInfo, pCmd);
  }

  if (!functionCompatibleCheck(pQueryInfo, joinQuery, timeWindowQuery)) {
    return invalidOperationMsg(tscGetErrorMsgPayload(pCmd), msg2);
  }

  return TSDB_CODE_SUCCESS;
}

int32_t insertResultField(SQueryInfo* pQueryInfo, int32_t outputIndex, SColumnList* pColList, int16_t bytes,
                          int8_t type, char* fieldName, SExprInfo* pSqlExpr) {
  for (int32_t i = 0; i < pColList->num; ++i) {
    int32_t tableIndex = pColList->ids[i].tableIndex;
    STableMeta* pTableMeta = pQueryInfo->pTableMetaInfo[tableIndex]->pTableMeta;

    int32_t numOfCols = tscGetNumOfColumns(pTableMeta);
    if (pColList->ids[i].columnIndex >= numOfCols) {
      continue;
    }

    uint64_t uid = pTableMeta->id.uid;
    SSchema* pSchema = tscGetTableSchema(pTableMeta);
    tscColumnListInsert(pQueryInfo->colList, pColList->ids[i].columnIndex, uid, &pSchema[pColList->ids[i].columnIndex]);
  }
  
  TAOS_FIELD f = tscCreateField(type, fieldName, bytes);
  SInternalField* pInfo = tscFieldInfoInsert(&pQueryInfo->fieldsInfo, outputIndex, &f);
  pInfo->pExpr = pSqlExpr;
  
  return TSDB_CODE_SUCCESS;
}

SExprInfo* doAddProjectCol(SQueryInfo* pQueryInfo, int32_t colIndex, int32_t tableIndex, int32_t colId) {
  STableMetaInfo* pTableMetaInfo = tscGetMetaInfo(pQueryInfo, tableIndex);
  STableMeta*     pTableMeta = pTableMetaInfo->pTableMeta;
  int32_t numOfCols = tscGetNumOfColumns(pTableMeta);
  
  SSchema* pSchema = tscGetTableColumnSchema(pTableMeta, colIndex);

  int16_t functionId = (int16_t)((colIndex >= numOfCols) ? TSDB_FUNC_TAGPRJ : TSDB_FUNC_PRJ);
  SColumnIndex index = {.tableIndex = tableIndex,};
  
  if (functionId == TSDB_FUNC_TAGPRJ) {
    index.columnIndex = colIndex - tscGetNumOfColumns(pTableMeta);
    tscColumnListInsert(pTableMetaInfo->tagColList, index.columnIndex, pTableMeta->id.uid, pSchema);
  } else {
    index.columnIndex = colIndex;
  }

  return tscExprAppend(pQueryInfo, functionId, &index, pSchema->type, pSchema->bytes, colId, pSchema->bytes,
                          (functionId == TSDB_FUNC_TAGPRJ));
}

SExprInfo* tscAddFuncInSelectClause(SQueryInfo* pQueryInfo, int32_t outputColIndex, int16_t functionId,
                                  SColumnIndex* pIndex, SSchema* pColSchema, int16_t flag, int16_t colId) {
  SExprInfo* pExpr = tscExprInsert(pQueryInfo, outputColIndex, functionId, pIndex, pColSchema->type,
                                     pColSchema->bytes, colId, pColSchema->bytes, TSDB_COL_IS_TAG(flag));
  tstrncpy(pExpr->base.aliasName, pColSchema->name, sizeof(pExpr->base.aliasName));
  tstrncpy(pExpr->base.token, pColSchema->name, sizeof(pExpr->base.token));

  SColumnList ids = createColumnList(1, pIndex->tableIndex, pIndex->columnIndex);
  if (TSDB_COL_IS_TAG(flag)) {
    ids.num = 0;
  }

  insertResultField(pQueryInfo, outputColIndex, &ids, pColSchema->bytes, pColSchema->type, pColSchema->name, pExpr);

  pExpr->base.colInfo.flag = flag;
  STableMetaInfo* pTableMetaInfo = tscGetMetaInfo(pQueryInfo, pIndex->tableIndex);
  
  if (TSDB_COL_IS_TAG(flag)) {
    tscColumnListInsert(pTableMetaInfo->tagColList, pIndex->columnIndex, pTableMetaInfo->pTableMeta->id.uid, pColSchema);
  }

  return pExpr;
}

static int32_t doAddProjectionExprAndResultFields(SQueryInfo* pQueryInfo, SColumnIndex* pIndex, int32_t startPos, SSqlCmd* pCmd) {
  STableMetaInfo* pTableMetaInfo = tscGetMetaInfo(pQueryInfo, pIndex->tableIndex);

  int32_t     numOfTotalColumns = 0;
  STableMeta* pTableMeta = pTableMetaInfo->pTableMeta;
  SSchema*    pSchema = tscGetTableSchema(pTableMeta);

  STableComInfo tinfo = tscGetTableInfo(pTableMeta);
  
  if (UTIL_TABLE_IS_SUPER_TABLE(pTableMetaInfo)) {
    numOfTotalColumns = tinfo.numOfColumns + tinfo.numOfTags;
  } else {
    numOfTotalColumns = tinfo.numOfColumns;
  }

  for (int32_t j = 0; j < numOfTotalColumns; ++j) {
    SExprInfo* pExpr = doAddProjectCol(pQueryInfo, j, pIndex->tableIndex, getNewResColId(pCmd));
    tstrncpy(pExpr->base.aliasName, pSchema[j].name, sizeof(pExpr->base.aliasName));

    pIndex->columnIndex = j;
    SColumnList ids = {0};
    ids.ids[0] = *pIndex;
    ids.num = 1;

    insertResultField(pQueryInfo, startPos + j, &ids, pSchema[j].bytes, pSchema[j].type, pSchema[j].name, pExpr);
  }

  return numOfTotalColumns;
}

int32_t addProjectionExprAndResultField(SSqlCmd* pCmd, SQueryInfo* pQueryInfo, tSqlExprItem* pItem) {
  const char* msg0 = "invalid column name";
  const char* msg1 = "tag for normal table query is not allowed";

  int32_t startPos = (int32_t)tscNumOfExprs(pQueryInfo);
  int32_t optr = pItem->pNode->tokenId;

  if (optr == TK_ALL) {  // project on all fields
    TSDB_QUERY_SET_TYPE(pQueryInfo->type, TSDB_QUERY_TYPE_PROJECTION_QUERY);

    SColumnIndex index = COLUMN_INDEX_INITIALIZER;
    if (getTableIndexByName(&pItem->pNode->colInfo, pQueryInfo, &index) != TSDB_CODE_SUCCESS) {
      return invalidOperationMsg(tscGetErrorMsgPayload(pCmd), msg0);
    }

    // all meters columns are required
    if (index.tableIndex == COLUMN_INDEX_INITIAL_VAL) {  // all table columns are required.
      for (int32_t i = 0; i < pQueryInfo->numOfTables; ++i) {
        index.tableIndex = i;
        int32_t inc = doAddProjectionExprAndResultFields(pQueryInfo, &index, startPos, pCmd);
        startPos += inc;
      }
    } else {
      doAddProjectionExprAndResultFields(pQueryInfo, &index, startPos, pCmd);
    }

    // add the primary timestamp column even though it is not required by user
    STableMeta* pTableMeta = pQueryInfo->pTableMetaInfo[index.tableIndex]->pTableMeta;
    if (pTableMeta->tableType != TSDB_TEMP_TABLE) {
      tscInsertPrimaryTsSourceColumn(pQueryInfo, pTableMeta->id.uid);
    }
  } else if (optr == TK_STRING || optr == TK_INTEGER || optr == TK_FLOAT) {  // simple column projection query
    SColumnIndex index = COLUMN_INDEX_INITIALIZER;

    // user-specified constant value as a new result column
    index.columnIndex = (pQueryInfo->udColumnId--);
    index.tableIndex = 0;

    SSchema colSchema = tGetUserSpecifiedColumnSchema(&pItem->pNode->value, &pItem->pNode->token, pItem->aliasName);
    SExprInfo* pExpr =
        tscAddFuncInSelectClause(pQueryInfo, startPos, TSDB_FUNC_PRJ, &index, &colSchema, TSDB_COL_UDC, getNewResColId(pCmd));

    // NOTE: the first parameter is reserved for the tag column id during join query process.
    pExpr->base.numOfParams = 2;
    tVariantAssign(&pExpr->base.param[1], &pItem->pNode->value);
  } else if (optr == TK_ID) {
    SColumnIndex index = COLUMN_INDEX_INITIALIZER;

    if (getColumnIndexByName(pCmd, &pItem->pNode->colInfo, pQueryInfo, &index) != TSDB_CODE_SUCCESS) {
      return invalidOperationMsg(tscGetErrorMsgPayload(pCmd), msg0);
    }

    if (index.columnIndex == TSDB_TBNAME_COLUMN_INDEX) {
      SSchema colSchema = *tGetTbnameColumnSchema();
      getColumnName(pItem, colSchema.name, colSchema.name, sizeof(colSchema.name) - 1);

      /*SExprInfo* pExpr = */tscAddFuncInSelectClause(pQueryInfo, startPos, TSDB_FUNC_TAGPRJ, &index, &colSchema, TSDB_COL_TAG, getNewResColId(pCmd));
    } else {
      STableMetaInfo* pTableMetaInfo = tscGetMetaInfo(pQueryInfo, index.tableIndex);
      STableMeta*     pTableMeta = pTableMetaInfo->pTableMeta;

      if (index.columnIndex >= tscGetNumOfColumns(pTableMeta) && UTIL_TABLE_IS_NORMAL_TABLE(pTableMetaInfo)) {
        return invalidOperationMsg(tscGetErrorMsgPayload(pCmd), msg1);
      }

      addProjectQueryCol(pQueryInfo, startPos, &index, pItem, getNewResColId(pCmd));
      pQueryInfo->type |= TSDB_QUERY_TYPE_PROJECTION_QUERY;
    }

    // add the primary timestamp column even though it is not required by user
    STableMetaInfo* pTableMetaInfo = tscGetMetaInfo(pQueryInfo, index.tableIndex);
    if (!UTIL_TABLE_IS_TMP_TABLE(pTableMetaInfo)) {
      tscInsertPrimaryTsSourceColumn(pQueryInfo, pTableMetaInfo->pTableMeta->id.uid);
    }
  } else {
    return TSDB_CODE_TSC_INVALID_OPERATION;
  }

  return TSDB_CODE_SUCCESS;
}

static int32_t setExprInfoForFunctions(SSqlCmd* pCmd, SQueryInfo* pQueryInfo, SSchema* pSchema, SConvertFunc cvtFunc,
                                       const char* name, int32_t resColIdx, SColumnIndex* pColIndex, bool finalResult) {
  const char* msg1 = "not support column types";

  int16_t type = 0;
  int16_t bytes = 0;
  int32_t functionID = cvtFunc.execFuncId;

  if (functionID == TSDB_FUNC_SPREAD) {
    int32_t t1 = pSchema->type;
    if (t1 == TSDB_DATA_TYPE_BINARY || t1 == TSDB_DATA_TYPE_NCHAR || t1 == TSDB_DATA_TYPE_BOOL) {
      invalidOperationMsg(tscGetErrorMsgPayload(pCmd), msg1);
      return -1;
    } else {
      type = TSDB_DATA_TYPE_DOUBLE;
      bytes = tDataTypes[type].bytes;
    }
  } else {
    type = pSchema->type;
    bytes = pSchema->bytes;
  }
  
  SExprInfo* pExpr = tscExprAppend(pQueryInfo, functionID, pColIndex, type, bytes, getNewResColId(pCmd), bytes, false);
  tstrncpy(pExpr->base.aliasName, name, tListLen(pExpr->base.aliasName));

  if (cvtFunc.originFuncId == TSDB_FUNC_LAST_ROW && cvtFunc.originFuncId != functionID) {
    pExpr->base.colInfo.flag |= TSDB_COL_NULL;
  }

  // set reverse order scan data blocks for last query
  if (functionID == TSDB_FUNC_LAST) {
    pExpr->base.numOfParams = 1;
    pExpr->base.param[0].i64 = TSDB_ORDER_DESC;
    pExpr->base.param[0].nType = TSDB_DATA_TYPE_INT;
  }
  
  // for all queries, the timestamp column needs to be loaded
  SSchema s = {.colId = PRIMARYKEY_TIMESTAMP_COL_INDEX, .bytes = TSDB_KEYSIZE, .type = TSDB_DATA_TYPE_TIMESTAMP,};
  tscColumnListInsert(pQueryInfo->colList, PRIMARYKEY_TIMESTAMP_COL_INDEX, pExpr->base.uid, &s);

  // if it is not in the final result, do not add it
  SColumnList ids = createColumnList(1, pColIndex->tableIndex, pColIndex->columnIndex);
  if (finalResult) {
    insertResultField(pQueryInfo, resColIdx, &ids, bytes, (int8_t)type, pExpr->base.aliasName, pExpr);
  } else {
    tscColumnListInsert(pQueryInfo->colList, ids.ids[0].columnIndex, pExpr->base.uid, pSchema);
  }

  return TSDB_CODE_SUCCESS;
}

void setResultColName(char* name, tSqlExprItem* pItem, int32_t functionId, SStrToken* pToken, bool multiCols) {
  if (pItem->aliasName != NULL) {
    tstrncpy(name, pItem->aliasName, TSDB_COL_NAME_LEN);
  } else if (multiCols) {
    char uname[TSDB_COL_NAME_LEN] = {0};
    int32_t len = MIN(pToken->n + 1, TSDB_COL_NAME_LEN);
    tstrncpy(uname, pToken->z, len);

    if (tsKeepOriginalColumnName) { // keep the original column name
      tstrncpy(name, uname, TSDB_COL_NAME_LEN);
    } else {
      int32_t size = TSDB_COL_NAME_LEN + tListLen(aAggs[functionId].name) + 2 + 1;
      char tmp[TSDB_COL_NAME_LEN + tListLen(aAggs[functionId].name) + 2 + 1] = {0};
      snprintf(tmp, size, "%s(%s)", aAggs[functionId].name, uname);

      tstrncpy(name, tmp, TSDB_COL_NAME_LEN);
    }
  } else  { // use the user-input result column name
    int32_t len = MIN(pItem->pNode->token.n + 1, TSDB_COL_NAME_LEN);
    tstrncpy(name, pItem->pNode->token.z, len);
  }
}

static void updateLastScanOrderIfNeeded(SQueryInfo* pQueryInfo) {
  if (pQueryInfo->sessionWindow.gap > 0 || tscGroupbyColumn(pQueryInfo)) {
    size_t numOfExpr = tscNumOfExprs(pQueryInfo);
    for (int32_t i = 0; i < numOfExpr; ++i) {
      SExprInfo* pExpr = tscExprGet(pQueryInfo, i);
      if (pExpr->base.functionId != TSDB_FUNC_LAST && pExpr->base.functionId != TSDB_FUNC_LAST_DST) {
        continue;
      }

      pExpr->base.numOfParams = 1;
      pExpr->base.param->i64 = TSDB_ORDER_ASC;
      pExpr->base.param->nType = TSDB_DATA_TYPE_INT;
    }
  }
}

int32_t addExprAndResultField(SSqlCmd* pCmd, SQueryInfo* pQueryInfo, int32_t colIndex, tSqlExprItem* pItem, bool finalResult) {
  STableMetaInfo* pTableMetaInfo = NULL;
  int32_t functionId = pItem->pNode->functionId;

  const char* msg1 = "not support column types";
  const char* msg2 = "invalid parameters";
  const char* msg3 = "illegal column name";
  const char* msg4 = "invalid table name";
  const char* msg5 = "parameter is out of range [0, 100]";
  const char* msg6 = "function applied to tags not allowed";
  const char* msg7 = "normal table can not apply this function";
  const char* msg8 = "multi-columns selection does not support alias column name";
  const char* msg9 = "diff/derivative can no be applied to unsigned numeric type";
  const char* msg10 = "derivative duration should be greater than 1 Second";
  const char* msg11 = "third parameter in derivative should be 0 or 1";
  const char* msg12 = "parameter is out of range [1, 100]";

  switch (functionId) {
    case TSDB_FUNC_COUNT: {
        /* more than one parameter for count() function */
      if (pItem->pNode->pParam != NULL && taosArrayGetSize(pItem->pNode->pParam) != 1) {
        return invalidOperationMsg(tscGetErrorMsgPayload(pCmd), msg2);
      }

      SExprInfo* pExpr = NULL;
      SColumnIndex index = COLUMN_INDEX_INITIALIZER;

      if (pItem->pNode->pParam != NULL) {
        tSqlExprItem* pParamElem = taosArrayGet(pItem->pNode->pParam, 0);
        SStrToken* pToken = &pParamElem->pNode->colInfo;
        int16_t tokenId = pParamElem->pNode->tokenId;
        if ((pToken->z == NULL || pToken->n == 0) && (TK_INTEGER != tokenId)) {
          return invalidOperationMsg(tscGetErrorMsgPayload(pCmd), msg3);
        }

        // select count(table.*)
        // select count(1)|count(2)
        if (tokenId == TK_ALL || tokenId == TK_INTEGER) {
          // check if the table name is valid or not
          SStrToken tmpToken = pParamElem->pNode->colInfo;

          if (getTableIndexByName(&tmpToken, pQueryInfo, &index) != TSDB_CODE_SUCCESS) {
            return invalidOperationMsg(tscGetErrorMsgPayload(pCmd), msg4);
          }

          index = (SColumnIndex){0, PRIMARYKEY_TIMESTAMP_COL_INDEX};
          int32_t size = tDataTypes[TSDB_DATA_TYPE_BIGINT].bytes;
          pExpr = tscExprAppend(pQueryInfo, functionId, &index, TSDB_DATA_TYPE_BIGINT, size, getNewResColId(pCmd), size, false);
        } else {
          // count the number of table created according to the super table
          if (getColumnIndexByName(pCmd, pToken, pQueryInfo, &index) != TSDB_CODE_SUCCESS) {
            return invalidOperationMsg(tscGetErrorMsgPayload(pCmd), msg3);
          }

          pTableMetaInfo = tscGetMetaInfo(pQueryInfo, index.tableIndex);

          // count tag is equalled to count(tbname)
          bool isTag = false;
          if (index.columnIndex >= tscGetNumOfColumns(pTableMetaInfo->pTableMeta) || index.columnIndex == TSDB_TBNAME_COLUMN_INDEX) {
            index.columnIndex = TSDB_TBNAME_COLUMN_INDEX;
            isTag = true;
          }

          int32_t size = tDataTypes[TSDB_DATA_TYPE_BIGINT].bytes;
          pExpr = tscExprAppend(pQueryInfo, functionId, &index, TSDB_DATA_TYPE_BIGINT, size, getNewResColId(pCmd), size, isTag);
        }
      } else {  // count(*) is equalled to count(primary_timestamp_key)
        index = (SColumnIndex){0, PRIMARYKEY_TIMESTAMP_COL_INDEX};
        int32_t size = tDataTypes[TSDB_DATA_TYPE_BIGINT].bytes;
        pExpr = tscExprAppend(pQueryInfo, functionId, &index, TSDB_DATA_TYPE_BIGINT, size, getNewResColId(pCmd), size, false);
      }

      pTableMetaInfo = tscGetMetaInfo(pQueryInfo, index.tableIndex);

      memset(pExpr->base.aliasName, 0, tListLen(pExpr->base.aliasName));
      getColumnName(pItem, pExpr->base.aliasName, pExpr->base.token,sizeof(pExpr->base.aliasName) - 1);
      
      SColumnList list = createColumnList(1, index.tableIndex, index.columnIndex);
      if (finalResult) {
        int32_t numOfOutput = tscNumOfFields(pQueryInfo);
        insertResultField(pQueryInfo, numOfOutput, &list, sizeof(int64_t), TSDB_DATA_TYPE_BIGINT, pExpr->base.aliasName, pExpr);
      } else {
        for (int32_t i = 0; i < list.num; ++i) {
          SSchema* ps = tscGetTableSchema(pTableMetaInfo->pTableMeta);
          tscColumnListInsert(pQueryInfo->colList, list.ids[i].columnIndex, pTableMetaInfo->pTableMeta->id.uid,
              &ps[list.ids[i].columnIndex]);
        }
      }

      // the time stamp may be always needed
      if (index.tableIndex < tscGetNumOfColumns(pTableMetaInfo->pTableMeta)) {
        tscInsertPrimaryTsSourceColumn(pQueryInfo, pTableMetaInfo->pTableMeta->id.uid);
      }

      return TSDB_CODE_SUCCESS;
    }
    case TSDB_FUNC_SUM:
    case TSDB_FUNC_AVG:
    case TSDB_FUNC_RATE:
    case TSDB_FUNC_IRATE:
    case TSDB_FUNC_TWA:
    case TSDB_FUNC_MIN:
    case TSDB_FUNC_MAX:
    case TSDB_FUNC_DIFF:
    case TSDB_FUNC_DERIVATIVE:
    case TSDB_FUNC_STDDEV:
    case TSDB_FUNC_LEASTSQR: {
      // 1. valid the number of parameters
      int32_t numOfParams = (pItem->pNode->pParam == NULL)? 0: (int32_t) taosArrayGetSize(pItem->pNode->pParam);
      if (pItem->pNode->pParam == NULL ||
          (functionId != TSDB_FUNC_LEASTSQR && functionId != TSDB_FUNC_DERIVATIVE && numOfParams != 1) ||
          ((functionId == TSDB_FUNC_LEASTSQR || functionId == TSDB_FUNC_DERIVATIVE) && numOfParams != 3)) {
        /* no parameters or more than one parameter for function */
        return invalidOperationMsg(tscGetErrorMsgPayload(pCmd), msg2);
      }

      tSqlExprItem* pParamElem = taosArrayGet(pItem->pNode->pParam, 0);
      if (pParamElem->pNode->tokenId != TK_ALL && pParamElem->pNode->tokenId != TK_ID) {
        return invalidOperationMsg(tscGetErrorMsgPayload(pCmd), msg2);
      }

      SColumnIndex index = COLUMN_INDEX_INITIALIZER;
      if ((getColumnIndexByName(pCmd, &pParamElem->pNode->colInfo, pQueryInfo, &index) != TSDB_CODE_SUCCESS)) {
        return invalidOperationMsg(tscGetErrorMsgPayload(pCmd), msg3);
      }

      if (index.columnIndex == TSDB_TBNAME_COLUMN_INDEX) {
        return invalidOperationMsg(tscGetErrorMsgPayload(pCmd), msg6);
      }

      // 2. check if sql function can be applied on this column data type
      pTableMetaInfo = tscGetMetaInfo(pQueryInfo, index.tableIndex);
      STableComInfo info = tscGetTableInfo(pTableMetaInfo->pTableMeta);

      SSchema* pSchema = tscGetTableColumnSchema(pTableMetaInfo->pTableMeta, index.columnIndex);

      if (!IS_NUMERIC_TYPE(pSchema->type)) {
        return invalidOperationMsg(tscGetErrorMsgPayload(pCmd), msg1);
      } else if (IS_UNSIGNED_NUMERIC_TYPE(pSchema->type) && (functionId == TSDB_FUNC_DIFF || functionId == TSDB_FUNC_DERIVATIVE)) {
        return invalidOperationMsg(tscGetErrorMsgPayload(pCmd), msg9);
      }

      int16_t resultType = 0;
      int16_t resultSize = 0;
      int32_t intermediateResSize = 0;

      if (getResultDataInfo(pSchema->type, pSchema->bytes, functionId, 0, &resultType, &resultSize,
                            &intermediateResSize, 0, false) != TSDB_CODE_SUCCESS) {
        return TSDB_CODE_TSC_INVALID_OPERATION;
      }

      // set the first column ts for diff query
      if (functionId == TSDB_FUNC_DIFF || functionId == TSDB_FUNC_DERIVATIVE) {
        colIndex += 1;
        SColumnIndex indexTS = {.tableIndex = index.tableIndex, .columnIndex = 0};
        SExprInfo*   pExpr = tscExprAppend(pQueryInfo, TSDB_FUNC_TS_DUMMY, &indexTS, TSDB_DATA_TYPE_TIMESTAMP,
                                         TSDB_KEYSIZE, getNewResColId(pCmd), TSDB_KEYSIZE, false);

        SColumnList ids = createColumnList(1, 0, 0);
        insertResultField(pQueryInfo, 0, &ids, TSDB_KEYSIZE, TSDB_DATA_TYPE_TIMESTAMP, aAggs[TSDB_FUNC_TS_DUMMY].name, pExpr);
      }

      // functions can not be applied to tags
      if (index.columnIndex >= tscGetNumOfColumns(pTableMetaInfo->pTableMeta)) {
        return invalidOperationMsg(tscGetErrorMsgPayload(pCmd), msg6);
      }

      SExprInfo* pExpr = tscExprAppend(pQueryInfo, functionId, &index, resultType, resultSize, getNewResColId(pCmd), intermediateResSize, false);

      if (functionId == TSDB_FUNC_LEASTSQR) { // set the leastsquares parameters
        char val[8] = {0};
        if (tVariantDump(&pParamElem[1].pNode->value, val, TSDB_DATA_TYPE_DOUBLE, true) < 0) {
          return TSDB_CODE_TSC_INVALID_OPERATION;
        }

        tscExprAddParams(&pExpr->base, val, TSDB_DATA_TYPE_DOUBLE, DOUBLE_BYTES);

        memset(val, 0, tListLen(val));
        if (tVariantDump(&pParamElem[2].pNode->value, val, TSDB_DATA_TYPE_DOUBLE, true) < 0) {
          return TSDB_CODE_TSC_INVALID_OPERATION;
        }

        tscExprAddParams(&pExpr->base, val, TSDB_DATA_TYPE_DOUBLE, DOUBLE_BYTES);
      } else if (functionId == TSDB_FUNC_IRATE) {
        int64_t prec = info.precision;
        tscExprAddParams(&pExpr->base, (char*)&prec, TSDB_DATA_TYPE_BIGINT, LONG_BYTES);
      } else if (functionId == TSDB_FUNC_DERIVATIVE) {
        char val[8] = {0};

        int64_t tickPerSec = 0;
        if (tVariantDump(&pParamElem[1].pNode->value, (char*) &tickPerSec, TSDB_DATA_TYPE_BIGINT, true) < 0) {
          return TSDB_CODE_TSC_INVALID_OPERATION;
        }

        if (info.precision == TSDB_TIME_PRECISION_MILLI) {
          tickPerSec /= 1000000;
        } else if (info.precision == TSDB_TIME_PRECISION_MICRO) {
          tickPerSec /= 1000;
	} 

        if (tickPerSec <= 0 || tickPerSec < TSDB_TICK_PER_SECOND(info.precision)) {
          return invalidOperationMsg(tscGetErrorMsgPayload(pCmd), msg10);
        }

        tscExprAddParams(&pExpr->base, (char*) &tickPerSec, TSDB_DATA_TYPE_BIGINT, LONG_BYTES);
        memset(val, 0, tListLen(val));

        if (tVariantDump(&pParamElem[2].pNode->value, val, TSDB_DATA_TYPE_BIGINT, true) < 0) {
          return TSDB_CODE_TSC_INVALID_OPERATION;
        }

        int64_t v = *(int64_t*) val;
        if (v != 0 && v != 1) {
          return invalidOperationMsg(tscGetErrorMsgPayload(pCmd), msg11);
        }

        tscExprAddParams(&pExpr->base, val, TSDB_DATA_TYPE_BIGINT, LONG_BYTES);
      }

      SColumnList ids = createColumnList(1, index.tableIndex, index.columnIndex);

      memset(pExpr->base.aliasName, 0, tListLen(pExpr->base.aliasName));
      getColumnName(pItem, pExpr->base.aliasName, pExpr->base.token,sizeof(pExpr->base.aliasName) - 1);

      if (finalResult) {
        int32_t numOfOutput = tscNumOfFields(pQueryInfo);
        insertResultField(pQueryInfo, numOfOutput, &ids, pExpr->base.resBytes, (int32_t)pExpr->base.resType,
                          pExpr->base.aliasName, pExpr);
      } else {
        assert(ids.num == 1);
        tscColumnListInsert(pQueryInfo->colList, ids.ids[0].columnIndex, pExpr->base.uid, pSchema);
      }

      tscInsertPrimaryTsSourceColumn(pQueryInfo, pExpr->base.uid);
      return TSDB_CODE_SUCCESS;
    }
    case TSDB_FUNC_FIRST:
    case TSDB_FUNC_LAST:
    case TSDB_FUNC_SPREAD:
    case TSDB_FUNC_LAST_ROW:
    case TSDB_FUNC_INTERP: {
      bool requireAllFields = (pItem->pNode->pParam == NULL);

      // NOTE: has time range condition or normal column filter condition, the last_row query will be transferred to last query
      SConvertFunc cvtFunc = {.originFuncId = functionId, .execFuncId = functionId};
      if (functionId == TSDB_FUNC_LAST_ROW && ((!TSWINDOW_IS_EQUAL(pQueryInfo->window, TSWINDOW_INITIALIZER)) || (hasNormalColumnFilter(pQueryInfo)))) {
        cvtFunc.execFuncId = TSDB_FUNC_LAST;
      }

      if (!requireAllFields) {
        if (taosArrayGetSize(pItem->pNode->pParam) < 1) {
          return invalidOperationMsg(tscGetErrorMsgPayload(pCmd), msg3);
        }

        if (taosArrayGetSize(pItem->pNode->pParam) > 1 && (pItem->aliasName != NULL && strlen(pItem->aliasName) > 0)) {
          return invalidOperationMsg(tscGetErrorMsgPayload(pCmd), msg8);
        }

        /* in first/last function, multiple columns can be add to resultset */
        for (int32_t i = 0; i < taosArrayGetSize(pItem->pNode->pParam); ++i) {
          tSqlExprItem* pParamElem = taosArrayGet(pItem->pNode->pParam, i);
          if (pParamElem->pNode->tokenId != TK_ALL && pParamElem->pNode->tokenId != TK_ID) {
            return invalidOperationMsg(tscGetErrorMsgPayload(pCmd), msg3);
          }

          SColumnIndex index = COLUMN_INDEX_INITIALIZER;

          if (pParamElem->pNode->tokenId == TK_ALL) { // select table.*
            SStrToken tmpToken = pParamElem->pNode->colInfo;

            if (getTableIndexByName(&tmpToken, pQueryInfo, &index) != TSDB_CODE_SUCCESS) {
              return invalidOperationMsg(tscGetErrorMsgPayload(pCmd), msg4);
            }

            pTableMetaInfo = tscGetMetaInfo(pQueryInfo, index.tableIndex);
            SSchema* pSchema = tscGetTableSchema(pTableMetaInfo->pTableMeta);

            char name[TSDB_COL_NAME_LEN] = {0};
            for (int32_t j = 0; j < tscGetNumOfColumns(pTableMetaInfo->pTableMeta); ++j) {
              index.columnIndex = j;
              SStrToken t = {.z = pSchema[j].name, .n = (uint32_t)strnlen(pSchema[j].name, TSDB_COL_NAME_LEN)};
              setResultColName(name, pItem, cvtFunc.originFuncId, &t, true);

              if (setExprInfoForFunctions(pCmd, pQueryInfo, &pSchema[j], cvtFunc, name, colIndex++, &index, finalResult) != 0) {
                return TSDB_CODE_TSC_INVALID_OPERATION;
              }
            }

          } else {
            if (getColumnIndexByName(pCmd, &pParamElem->pNode->colInfo, pQueryInfo, &index) != TSDB_CODE_SUCCESS) {
              return invalidOperationMsg(tscGetErrorMsgPayload(pCmd), msg3);
            }

            pTableMetaInfo = tscGetMetaInfo(pQueryInfo, index.tableIndex);

            // functions can not be applied to tags
            if ((index.columnIndex >= tscGetNumOfColumns(pTableMetaInfo->pTableMeta)) || (index.columnIndex < 0)) {
              return invalidOperationMsg(tscGetErrorMsgPayload(pCmd), msg6);
            }

            char name[TSDB_COL_NAME_LEN] = {0};
            SSchema* pSchema = tscGetTableColumnSchema(pTableMetaInfo->pTableMeta, index.columnIndex);

            bool multiColOutput = taosArrayGetSize(pItem->pNode->pParam) > 1;
            setResultColName(name, pItem, cvtFunc.originFuncId, &pParamElem->pNode->colInfo, multiColOutput);

            if (setExprInfoForFunctions(pCmd, pQueryInfo, pSchema, cvtFunc, name, colIndex++, &index, finalResult) != 0) {
              return TSDB_CODE_TSC_INVALID_OPERATION;
            }
          }
        }
        
        return TSDB_CODE_SUCCESS;
      } else {  // select * from xxx
        int32_t numOfFields = 0;

        // multicolumn selection does not support alias name
        if (pItem->aliasName != NULL && strlen(pItem->aliasName) > 0) {
          return invalidOperationMsg(tscGetErrorMsgPayload(pCmd), msg8);
        }

        for (int32_t j = 0; j < pQueryInfo->numOfTables; ++j) {
          pTableMetaInfo = tscGetMetaInfo(pQueryInfo, j);
          SSchema* pSchema = tscGetTableSchema(pTableMetaInfo->pTableMeta);

          for (int32_t i = 0; i < tscGetNumOfColumns(pTableMetaInfo->pTableMeta); ++i) {
            SColumnIndex index = {.tableIndex = j, .columnIndex = i};

            char name[TSDB_COL_NAME_LEN] = {0};
            SStrToken t = {.z = pSchema[i].name, .n = (uint32_t)strnlen(pSchema[i].name, TSDB_COL_NAME_LEN)};
            setResultColName(name, pItem, cvtFunc.originFuncId, &t, true);

            if (setExprInfoForFunctions(pCmd, pQueryInfo, &pSchema[index.columnIndex], cvtFunc, name, colIndex, &index, finalResult) != 0) {
              return TSDB_CODE_TSC_INVALID_OPERATION;
            }
            colIndex++;
          }

          numOfFields += tscGetNumOfColumns(pTableMetaInfo->pTableMeta);
        }

        return TSDB_CODE_SUCCESS;
      }
    }

    case TSDB_FUNC_TOP:
    case TSDB_FUNC_BOTTOM:
    case TSDB_FUNC_PERCT:
    case TSDB_FUNC_APERCT: {
      // 1. valid the number of parameters
      if (pItem->pNode->pParam == NULL || taosArrayGetSize(pItem->pNode->pParam) != 2) {
        /* no parameters or more than one parameter for function */
        return invalidOperationMsg(tscGetErrorMsgPayload(pCmd), msg2);
      }

      tSqlExprItem* pParamElem = taosArrayGet(pItem->pNode->pParam, 0);
      if (pParamElem->pNode->tokenId != TK_ID) {
        return invalidOperationMsg(tscGetErrorMsgPayload(pCmd), msg2);
      }
      
      SColumnIndex index = COLUMN_INDEX_INITIALIZER;
      if (getColumnIndexByName(pCmd, &pParamElem->pNode->colInfo, pQueryInfo, &index) != TSDB_CODE_SUCCESS) {
        return invalidOperationMsg(tscGetErrorMsgPayload(pCmd), msg3);
      }

      if (index.columnIndex == TSDB_TBNAME_COLUMN_INDEX) {
        return invalidOperationMsg(tscGetErrorMsgPayload(pCmd), msg6);
      }
      
      pTableMetaInfo = tscGetMetaInfo(pQueryInfo, index.tableIndex);
      SSchema* pSchema = tscGetTableColumnSchema(pTableMetaInfo->pTableMeta, index.columnIndex);

      // functions can not be applied to tags
      if (index.columnIndex >= tscGetNumOfColumns(pTableMetaInfo->pTableMeta)) {
        return invalidOperationMsg(tscGetErrorMsgPayload(pCmd), msg6);
      }

      // 2. valid the column type
      if (!IS_NUMERIC_TYPE(pSchema->type)) {
        return invalidOperationMsg(tscGetErrorMsgPayload(pCmd), msg1);
      }

      // 3. valid the parameters
      if (pParamElem[1].pNode->tokenId == TK_ID) {
        return invalidOperationMsg(tscGetErrorMsgPayload(pCmd), msg2);
      }

      tVariant* pVariant = &pParamElem[1].pNode->value;

      int8_t  resultType = pSchema->type;
      int16_t resultSize = pSchema->bytes;

      char val[8] = {0};

      SExprInfo* pExpr = NULL;
      if (functionId == TSDB_FUNC_PERCT || functionId == TSDB_FUNC_APERCT) {
        tVariantDump(pVariant, val, TSDB_DATA_TYPE_DOUBLE, true);

        double dp = GET_DOUBLE_VAL(val);
        if (dp < 0 || dp > TOP_BOTTOM_QUERY_LIMIT) {
          return invalidOperationMsg(tscGetErrorMsgPayload(pCmd), msg5);
        }

        resultSize = sizeof(double);
        resultType = TSDB_DATA_TYPE_DOUBLE;

        /*
         * sql function transformation
         * for dp = 0, it is actually min,
         * for dp = 100, it is max,
         */
        tscInsertPrimaryTsSourceColumn(pQueryInfo, pTableMetaInfo->pTableMeta->id.uid);
        colIndex += 1;  // the first column is ts

        pExpr = tscExprAppend(pQueryInfo, functionId, &index, resultType, resultSize, getNewResColId(pCmd), resultSize, false);
        tscExprAddParams(&pExpr->base, val, TSDB_DATA_TYPE_DOUBLE, sizeof(double));
      } else {
        tVariantDump(pVariant, val, TSDB_DATA_TYPE_BIGINT, true);

        int64_t nTop = GET_INT32_VAL(val);
        if (nTop <= 0 || nTop > 100) {  // todo use macro
          return invalidOperationMsg(tscGetErrorMsgPayload(pCmd), msg12);
        }

        // todo REFACTOR
        // set the first column ts for top/bottom query
        SColumnIndex index1 = {index.tableIndex, PRIMARYKEY_TIMESTAMP_COL_INDEX};
        pExpr = tscExprAppend(pQueryInfo, TSDB_FUNC_TS, &index1, TSDB_DATA_TYPE_TIMESTAMP, TSDB_KEYSIZE, getNewResColId(pCmd),
                                 TSDB_KEYSIZE, false);
        tstrncpy(pExpr->base.aliasName, aAggs[TSDB_FUNC_TS].name, sizeof(pExpr->base.aliasName));

        const int32_t TS_COLUMN_INDEX = PRIMARYKEY_TIMESTAMP_COL_INDEX;
        SColumnList   ids = createColumnList(1, index.tableIndex, TS_COLUMN_INDEX);
        insertResultField(pQueryInfo, TS_COLUMN_INDEX, &ids, TSDB_KEYSIZE, TSDB_DATA_TYPE_TIMESTAMP,
                          aAggs[TSDB_FUNC_TS].name, pExpr);

        colIndex += 1;  // the first column is ts

        pExpr = tscExprAppend(pQueryInfo, functionId, &index, resultType, resultSize, getNewResColId(pCmd), resultSize, false);
        tscExprAddParams(&pExpr->base, val, TSDB_DATA_TYPE_BIGINT, sizeof(int64_t));
      }
  
      memset(pExpr->base.aliasName, 0, tListLen(pExpr->base.aliasName));
      getColumnName(pItem, pExpr->base.aliasName, pExpr->base.token,sizeof(pExpr->base.aliasName) - 1);

      // todo refactor: tscColumnListInsert part
      SColumnList ids = createColumnList(1, index.tableIndex, index.columnIndex);

      if (finalResult) {
        insertResultField(pQueryInfo, colIndex, &ids, resultSize, resultType, pExpr->base.aliasName, pExpr);
      } else {
        assert(ids.num == 1);
        tscColumnListInsert(pQueryInfo->colList, ids.ids[0].columnIndex, pExpr->base.uid, pSchema);
      }

      return TSDB_CODE_SUCCESS;
    };
    
    case TSDB_FUNC_TID_TAG: {
      pTableMetaInfo = tscGetMetaInfo(pQueryInfo, 0);
      if (UTIL_TABLE_IS_NORMAL_TABLE(pTableMetaInfo)) {
        return invalidOperationMsg(tscGetErrorMsgPayload(pCmd), msg7);
      }
    
      // no parameters or more than one parameter for function
      if (pItem->pNode->pParam == NULL || taosArrayGetSize(pItem->pNode->pParam) != 1) {
        return invalidOperationMsg(tscGetErrorMsgPayload(pCmd), msg2);
      }
      
      tSqlExprItem* pParamItem = taosArrayGet(pItem->pNode->pParam, 0);
      tSqlExpr* pParam = pParamItem->pNode;

      SColumnIndex index = COLUMN_INDEX_INITIALIZER;
      if (getColumnIndexByName(pCmd, &pParam->colInfo, pQueryInfo, &index) != TSDB_CODE_SUCCESS) {
        return invalidOperationMsg(tscGetErrorMsgPayload(pCmd), msg3);
      }
    
      pTableMetaInfo = tscGetMetaInfo(pQueryInfo, index.tableIndex);
      SSchema* pSchema = tscGetTableTagSchema(pTableMetaInfo->pTableMeta);
  
      // functions can not be applied to normal columns
      int32_t numOfCols = tscGetNumOfColumns(pTableMetaInfo->pTableMeta);
      if (index.columnIndex < numOfCols && index.columnIndex != TSDB_TBNAME_COLUMN_INDEX) {
        return invalidOperationMsg(tscGetErrorMsgPayload(pCmd), msg6);
      }
    
      if (index.columnIndex > 0) {
        index.columnIndex -= numOfCols;
      }
      
      // 2. valid the column type
      int16_t colType = 0;
      if (index.columnIndex == TSDB_TBNAME_COLUMN_INDEX) {
        colType = TSDB_DATA_TYPE_BINARY;
      } else {
        colType = pSchema[index.columnIndex].type;
      }
      
      if (colType == TSDB_DATA_TYPE_BOOL) {
        return invalidOperationMsg(tscGetErrorMsgPayload(pCmd), msg1);
      }

      tscColumnListInsert(pTableMetaInfo->tagColList, index.columnIndex, pTableMetaInfo->pTableMeta->id.uid,
                          &pSchema[index.columnIndex]);
      SSchema* pTagSchema = tscGetTableTagSchema(pTableMetaInfo->pTableMeta);

      SSchema s = {0};
      if (index.columnIndex == TSDB_TBNAME_COLUMN_INDEX) {
        s = *tGetTbnameColumnSchema();
      } else {
        s = pTagSchema[index.columnIndex];
      }
      
      int16_t bytes = 0;
      int16_t type  = 0;
      int32_t inter = 0;

      int32_t ret = getResultDataInfo(s.type, s.bytes, TSDB_FUNC_TID_TAG, 0, &type, &bytes, &inter, 0, 0);
      assert(ret == TSDB_CODE_SUCCESS);
      
      s.type = (uint8_t)type;
      s.bytes = bytes;

      TSDB_QUERY_SET_TYPE(pQueryInfo->type, TSDB_QUERY_TYPE_TAG_FILTER_QUERY);
      tscAddFuncInSelectClause(pQueryInfo, 0, TSDB_FUNC_TID_TAG, &index, &s, TSDB_COL_TAG, getNewResColId(pCmd));
      
      return TSDB_CODE_SUCCESS;
    }
    case TSDB_FUNC_BLKINFO: {
      // no parameters or more than one parameter for function
      if (pItem->pNode->pParam != NULL && taosArrayGetSize(pItem->pNode->pParam) != 0) {
        return invalidOperationMsg(tscGetErrorMsgPayload(pCmd), msg2);
      }

      SColumnIndex index = {.tableIndex = 0, .columnIndex = 0,};
      pTableMetaInfo = tscGetMetaInfo(pQueryInfo, index.tableIndex);

      SSchema s = {.name = "block_dist", .type = TSDB_DATA_TYPE_BINARY};
      int32_t inter   = 0;
      int16_t resType = 0;
      int16_t bytes   = 0;
      getResultDataInfo(TSDB_DATA_TYPE_INT, 4, TSDB_FUNC_BLKINFO, 0, &resType, &bytes, &inter, 0, 0);
      s.bytes = bytes;
      s.type = (uint8_t)resType;

      SExprInfo* pExpr = tscExprInsert(pQueryInfo, 0, TSDB_FUNC_BLKINFO, &index, resType,
                                         bytes, getNewResColId(pCmd), bytes, 0);
      tstrncpy(pExpr->base.aliasName, s.name, sizeof(pExpr->base.aliasName));

      SColumnList ids = createColumnList(1, index.tableIndex, index.columnIndex);
      insertResultField(pQueryInfo, 0, &ids, bytes, s.type, s.name, pExpr);

      pExpr->base.numOfParams = 1;
      pExpr->base.param[0].i64 = pTableMetaInfo->pTableMeta->tableInfo.rowSize;
      pExpr->base.param[0].nType = TSDB_DATA_TYPE_BIGINT;

      return TSDB_CODE_SUCCESS;
    }

    default:
      return TSDB_CODE_TSC_INVALID_OPERATION;
  }
  
}

// todo refactor
static SColumnList createColumnList(int32_t num, int16_t tableIndex, int32_t columnIndex) {
  assert(num == 1 && tableIndex >= 0);

  SColumnList columnList = {0};
  columnList.num = num;

  int32_t index = num - 1;
  columnList.ids[index].tableIndex = tableIndex;
  columnList.ids[index].columnIndex = columnIndex;

  return columnList;
}

void getColumnName(tSqlExprItem* pItem, char* resultFieldName, char* rawName, int32_t nameLength) {
  int32_t len = ((int32_t)pItem->pNode->token.n < nameLength) ? (int32_t)pItem->pNode->token.n : nameLength;
  strncpy(rawName, pItem->pNode->token.z, len);

  if (pItem->aliasName != NULL) {
    int32_t aliasNameLen = (int32_t) strlen(pItem->aliasName);
    len = (aliasNameLen < nameLength)? aliasNameLen:nameLength;
    strncpy(resultFieldName, pItem->aliasName, len);
  } else {
    strncpy(resultFieldName, rawName, len);
  }
}

static bool isTablenameToken(SStrToken* token) {
  SStrToken tmpToken = *token;
  SStrToken tableToken = {0};

  extractTableNameFromToken(&tmpToken, &tableToken);

  return (strncasecmp(TSQL_TBNAME_L, tmpToken.z, tmpToken.n) == 0 && tmpToken.n == strlen(TSQL_TBNAME_L));
}

static int16_t doGetColumnIndex(SQueryInfo* pQueryInfo, int32_t index, SStrToken* pToken) {
  STableMeta* pTableMeta = tscGetMetaInfo(pQueryInfo, index)->pTableMeta;

  int32_t  numOfCols = tscGetNumOfColumns(pTableMeta) + tscGetNumOfTags(pTableMeta);
  SSchema* pSchema = tscGetTableSchema(pTableMeta);

  int16_t columnIndex = COLUMN_INDEX_INITIAL_VAL;

  for (int16_t i = 0; i < numOfCols; ++i) {
    if (pToken->n != strlen(pSchema[i].name)) {
      continue;
    }

    if (strncasecmp(pSchema[i].name, pToken->z, pToken->n) == 0) {
      columnIndex = i;
      break;
    }
  }

  return columnIndex;
}

int32_t doGetColumnIndexByName(SSqlCmd* pCmd, SStrToken* pToken, SQueryInfo* pQueryInfo, SColumnIndex* pIndex) {
  const char* msg0 = "ambiguous column name";
  const char* msg1 = "invalid column name";

  if (isTablenameToken(pToken)) {
    pIndex->columnIndex = TSDB_TBNAME_COLUMN_INDEX;
  } else if (strncasecmp(pToken->z, DEFAULT_PRIMARY_TIMESTAMP_COL_NAME, pToken->n) == 0) {
    pIndex->columnIndex = PRIMARYKEY_TIMESTAMP_COL_INDEX;
  } else {
    // not specify the table name, try to locate the table index by column name
    if (pIndex->tableIndex == COLUMN_INDEX_INITIAL_VAL) {
      for (int16_t i = 0; i < pQueryInfo->numOfTables; ++i) {
        int16_t colIndex = doGetColumnIndex(pQueryInfo, i, pToken);

        if (colIndex != COLUMN_INDEX_INITIAL_VAL) {
          if (pIndex->columnIndex != COLUMN_INDEX_INITIAL_VAL) {
            return invalidOperationMsg(tscGetErrorMsgPayload(pCmd), msg0);
          } else {
            pIndex->tableIndex = i;
            pIndex->columnIndex = colIndex;
          }
        }
      }
    } else {  // table index is valid, get the column index
      int16_t colIndex = doGetColumnIndex(pQueryInfo, pIndex->tableIndex, pToken);
      if (colIndex != COLUMN_INDEX_INITIAL_VAL) {
        pIndex->columnIndex = colIndex;
      }
    }

    if (pIndex->columnIndex == COLUMN_INDEX_INITIAL_VAL) {
      return invalidOperationMsg(tscGetErrorMsgPayload(pCmd), msg1);
    }
  }

  if (COLUMN_INDEX_VALIDE(*pIndex)) {
    return TSDB_CODE_SUCCESS;
  } else {
    return TSDB_CODE_TSC_INVALID_OPERATION;
  }
}

int32_t getTableIndexImpl(SStrToken* pTableToken, SQueryInfo* pQueryInfo, SColumnIndex* pIndex) {
  if (pTableToken->n == 0) {  // only one table and no table name prefix in column name
    if (pQueryInfo->numOfTables == 1) {
      pIndex->tableIndex = 0;
    } else {
      pIndex->tableIndex = COLUMN_INDEX_INITIAL_VAL;
    }

    return TSDB_CODE_SUCCESS;
  }

  pIndex->tableIndex = COLUMN_INDEX_INITIAL_VAL;
  for (int32_t i = 0; i < pQueryInfo->numOfTables; ++i) {
    STableMetaInfo* pTableMetaInfo = tscGetMetaInfo(pQueryInfo, i);
    char* name = pTableMetaInfo->aliasName;
    if (strncasecmp(name, pTableToken->z, pTableToken->n) == 0 && strlen(name) == pTableToken->n) {
      pIndex->tableIndex = i;
      break;
    }
  }

  if (pIndex->tableIndex < 0) {
    return TSDB_CODE_TSC_INVALID_OPERATION;
  }

  return TSDB_CODE_SUCCESS;
}

int32_t getTableIndexByName(SStrToken* pToken, SQueryInfo* pQueryInfo, SColumnIndex* pIndex) {
  SStrToken tableToken = {0};
  extractTableNameFromToken(pToken, &tableToken);

  if (getTableIndexImpl(&tableToken, pQueryInfo, pIndex) != TSDB_CODE_SUCCESS) {
    return TSDB_CODE_TSC_INVALID_OPERATION;
  }

  return TSDB_CODE_SUCCESS;
}

int32_t getColumnIndexByName(SSqlCmd* pCmd, const SStrToken* pToken, SQueryInfo* pQueryInfo, SColumnIndex* pIndex) {
  if (pQueryInfo->pTableMetaInfo == NULL || pQueryInfo->numOfTables == 0) {
    return TSDB_CODE_TSC_INVALID_OPERATION;
  }

  SStrToken tmpToken = *pToken;

  if (getTableIndexByName(&tmpToken, pQueryInfo, pIndex) != TSDB_CODE_SUCCESS) {
    return TSDB_CODE_TSC_INVALID_OPERATION;
  }

  return doGetColumnIndexByName(pCmd, &tmpToken, pQueryInfo, pIndex);
}

int32_t setShowInfo(SSqlObj* pSql, struct SSqlInfo* pInfo) {
  SSqlCmd*        pCmd = &pSql->cmd;
  STableMetaInfo* pTableMetaInfo = tscGetTableMetaInfoFromCmd(pCmd,  0);

  pCmd->command = TSDB_SQL_SHOW;

  const char* msg1 = "invalid name";
  const char* msg2 = "pattern filter string too long";
  const char* msg3 = "database name too long";
  const char* msg4 = "invalid ip address";
  const char* msg5 = "database name is empty";
  const char* msg6 = "pattern string is empty";

  /*
   * database prefix in pInfo->pMiscInfo->a[0]
   * wildcard in like clause in pInfo->pMiscInfo->a[1]
   */
  SShowInfo* pShowInfo = &pInfo->pMiscInfo->showOpt;
  int16_t    showType = pShowInfo->showType;
  if (showType == TSDB_MGMT_TABLE_TABLE || showType == TSDB_MGMT_TABLE_METRIC || showType == TSDB_MGMT_TABLE_VGROUP) {
    // db prefix in tagCond, show table conds in payload
    SStrToken* pDbPrefixToken = &pShowInfo->prefix;
    if (pDbPrefixToken->type != 0) {

      if (pDbPrefixToken->n >= TSDB_DB_NAME_LEN) {  // db name is too long
        return invalidOperationMsg(tscGetErrorMsgPayload(pCmd), msg3);
      }

      if (pDbPrefixToken->n <= 0) {
        return invalidOperationMsg(tscGetErrorMsgPayload(pCmd), msg5);
      }

      if (tscValidateName(pDbPrefixToken) != TSDB_CODE_SUCCESS) {
        return invalidOperationMsg(tscGetErrorMsgPayload(pCmd), msg1);
      }

      int32_t ret = tNameSetDbName(&pTableMetaInfo->name, getAccountId(pSql), pDbPrefixToken);
      if (ret != TSDB_CODE_SUCCESS) {
        return invalidOperationMsg(tscGetErrorMsgPayload(pCmd), msg1);
      }
    }

    // show table/stable like 'xxxx', set the like pattern for show tables
    SStrToken* pPattern = &pShowInfo->pattern;
    if (pPattern->type != 0) {
      pPattern->n = strdequote(pPattern->z);

      if (pPattern->n <= 0) {
        return invalidOperationMsg(tscGetErrorMsgPayload(pCmd), msg6);
      }

      if (!tscValidateTableNameLength(pCmd->payloadLen)) {
        return invalidOperationMsg(tscGetErrorMsgPayload(pCmd), msg2);
      }
    }
  } else if (showType == TSDB_MGMT_TABLE_VNODES) {
    if (pShowInfo->prefix.type == 0) {
      return invalidOperationMsg(tscGetErrorMsgPayload(pCmd), "No specified ip of dnode");
    }

    // show vnodes may be ip addr of dnode in payload
    SStrToken* pDnodeIp = &pShowInfo->prefix;
    if (pDnodeIp->n >= TSDB_IPv4ADDR_LEN) {  // ip addr is too long
      return invalidOperationMsg(tscGetErrorMsgPayload(pCmd), msg3);
    }

    if (!validateIpAddress(pDnodeIp->z, pDnodeIp->n)) {
      return invalidOperationMsg(tscGetErrorMsgPayload(pCmd), msg4);
    }
  } 
  return TSDB_CODE_SUCCESS;
}

int32_t setKillInfo(SSqlObj* pSql, struct SSqlInfo* pInfo, int32_t killType) {
  const char* msg1 = "invalid connection ID";
  const char* msg2 = "invalid query ID";
  const char* msg3 = "invalid stream ID";

  SSqlCmd* pCmd = &pSql->cmd;
  pCmd->command = pInfo->type;
  
  SStrToken* idStr = &(pInfo->pMiscInfo->id);
  if (idStr->n > TSDB_KILL_MSG_LEN) {
    return TSDB_CODE_TSC_INVALID_OPERATION;
  }

  strncpy(pCmd->payload, idStr->z, idStr->n);

  const char delim = ':';
  char* connIdStr = strtok(idStr->z, &delim);
  char* queryIdStr = strtok(NULL, &delim);

  int32_t connId = (int32_t)strtol(connIdStr, NULL, 10);
  if (connId <= 0) {
    memset(pCmd->payload, 0, strlen(pCmd->payload));
    return invalidOperationMsg(tscGetErrorMsgPayload(pCmd), msg1);
  }

  if (killType == TSDB_SQL_KILL_CONNECTION) {
    return TSDB_CODE_SUCCESS;
  }

  int32_t queryId = (int32_t)strtol(queryIdStr, NULL, 10);
  if (queryId <= 0) {
    memset(pCmd->payload, 0, strlen(pCmd->payload));
    if (killType == TSDB_SQL_KILL_QUERY) {
      return invalidOperationMsg(tscGetErrorMsgPayload(pCmd), msg2);
    } else {
      return invalidOperationMsg(tscGetErrorMsgPayload(pCmd), msg3);
    }
  }
  
  return TSDB_CODE_SUCCESS;
}

bool validateIpAddress(const char* ip, size_t size) {
  char tmp[128] = {0};  // buffer to build null-terminated string
  assert(size < 128);

  strncpy(tmp, ip, size);

  in_addr_t epAddr = taosInetAddr(tmp);

  return epAddr != INADDR_NONE;
}

int32_t tscTansformFuncForSTableQuery(SQueryInfo* pQueryInfo) {
  STableMetaInfo* pTableMetaInfo = tscGetMetaInfo(pQueryInfo, 0);

  if (pTableMetaInfo->pTableMeta == NULL || !UTIL_TABLE_IS_SUPER_TABLE(pTableMetaInfo)) {
    return TSDB_CODE_TSC_INVALID_OPERATION;
  }

  assert(tscGetNumOfTags(pTableMetaInfo->pTableMeta) >= 0);

  int16_t bytes = 0;
  int16_t type = 0;
  int32_t interBytes = 0;
  
  size_t size = tscNumOfExprs(pQueryInfo);
  for (int32_t k = 0; k < size; ++k) {
    SExprInfo*   pExpr = tscExprGet(pQueryInfo, k);
    int16_t functionId = aAggs[pExpr->base.functionId].stableFuncId;

    int32_t colIndex = pExpr->base.colInfo.colIndex;
    SSchema* pSrcSchema = tscGetTableColumnSchema(pTableMetaInfo->pTableMeta, colIndex);
    
    if ((functionId >= TSDB_FUNC_SUM && functionId <= TSDB_FUNC_TWA) ||
        (functionId >= TSDB_FUNC_FIRST_DST && functionId <= TSDB_FUNC_STDDEV_DST) ||
        (functionId >= TSDB_FUNC_RATE && functionId <= TSDB_FUNC_IRATE)) {
      if (getResultDataInfo(pSrcSchema->type, pSrcSchema->bytes, functionId, (int32_t)pExpr->base.param[0].i64, &type, &bytes,
                            &interBytes, 0, true) != TSDB_CODE_SUCCESS) {
        return TSDB_CODE_TSC_INVALID_OPERATION;
      }

      tscExprUpdate(pQueryInfo, k, functionId, pExpr->base.colInfo.colIndex, TSDB_DATA_TYPE_BINARY, bytes);
      // todo refactor
      pExpr->base.interBytes = interBytes;
    }
  }

  tscFieldInfoUpdateOffset(pQueryInfo);
  return TSDB_CODE_SUCCESS;
}

/* transfer the field-info back to original input format */
void tscRestoreFuncForSTableQuery(SQueryInfo* pQueryInfo) {
  STableMetaInfo* pTableMetaInfo = tscGetMetaInfo(pQueryInfo, 0);
  if (!UTIL_TABLE_IS_SUPER_TABLE(pTableMetaInfo)) {
    return;
  }
  
  size_t size = tscNumOfExprs(pQueryInfo);
  for (int32_t i = 0; i < size; ++i) {
    SExprInfo*   pExpr = tscExprGet(pQueryInfo, i);
    SSchema* pSchema = tscGetTableColumnSchema(pTableMetaInfo->pTableMeta, pExpr->base.colInfo.colIndex);
    
    // the final result size and type in the same as query on single table.
    // so here, set the flag to be false;
    int32_t inter = 0;
    
    int32_t functionId = pExpr->base.functionId;
    if (functionId >= TSDB_FUNC_TS && functionId <= TSDB_FUNC_DIFF) {
      continue;
    }
    
    if (functionId == TSDB_FUNC_FIRST_DST) {
      functionId = TSDB_FUNC_FIRST;
    } else if (functionId == TSDB_FUNC_LAST_DST) {
      functionId = TSDB_FUNC_LAST;
    } else if (functionId == TSDB_FUNC_STDDEV_DST) {
      functionId = TSDB_FUNC_STDDEV;
    }
    
    getResultDataInfo(pSchema->type, pSchema->bytes, functionId, 0, &pExpr->base.resType, &pExpr->base.resBytes,
                      &inter, 0, false);
  }
}

bool hasUnsupportFunctionsForSTableQuery(SSqlCmd* pCmd, SQueryInfo* pQueryInfo) {
  const char* msg1 = "TWA/Diff not allowed to apply to super table directly";
  const char* msg2 = "TWA/Diff only support group by tbname for super table query";
  const char* msg3 = "function not support for super table query";

  // filter sql function not supported by metric query yet.
  size_t size = tscNumOfExprs(pQueryInfo);
  for (int32_t i = 0; i < size; ++i) {
    int32_t functionId = tscExprGet(pQueryInfo, i)->base.functionId;
    if ((aAggs[functionId].status & TSDB_FUNCSTATE_STABLE) == 0) {
      invalidOperationMsg(tscGetErrorMsgPayload(pCmd), msg3);
      return true;
    }
  }

  if (tscIsTWAQuery(pQueryInfo) || tscIsDiffDerivQuery(pQueryInfo)) {
    if (pQueryInfo->groupbyExpr.numOfGroupCols == 0) {
      invalidOperationMsg(tscGetErrorMsgPayload(pCmd), msg1);
      return true;
    }

    if (pQueryInfo->groupbyExpr.numOfGroupCols != 1) {
      invalidOperationMsg(tscGetErrorMsgPayload(pCmd), msg2);
      return true;
    } else {
      SColIndex* pColIndex = taosArrayGet(pQueryInfo->groupbyExpr.columnInfo, 0);
      if (pColIndex->colIndex != TSDB_TBNAME_COLUMN_INDEX) {
        invalidOperationMsg(tscGetErrorMsgPayload(pCmd), msg2);
        return true;
      }
    }
  } else if (tscIsSessionWindowQuery(pQueryInfo)) {
    invalidOperationMsg(tscGetErrorMsgPayload(pCmd), msg3);
    return true; 
  }

  return false;
}

static bool groupbyTagsOrNull(SQueryInfo* pQueryInfo) {
  if (pQueryInfo->groupbyExpr.columnInfo == NULL ||
    taosArrayGetSize(pQueryInfo->groupbyExpr.columnInfo) == 0) {
    return true;
  }

  size_t s = taosArrayGetSize(pQueryInfo->groupbyExpr.columnInfo);
  for (int32_t i = 0; i < s; i++) {
    SColIndex* colIndex = taosArrayGet(pQueryInfo->groupbyExpr.columnInfo, i);
    if (colIndex->flag != TSDB_COL_TAG) {
      return false;
    }
  }

  return true;
}

static bool functionCompatibleCheck(SQueryInfo* pQueryInfo, bool joinQuery, bool twQuery) {
  int32_t startIdx = 0;

  size_t numOfExpr = tscNumOfExprs(pQueryInfo);
  assert(numOfExpr > 0);

  SExprInfo* pExpr = tscExprGet(pQueryInfo, startIdx);

  // ts function can be simultaneously used with any other functions.
  int32_t functionID = pExpr->base.functionId;
  if (functionID == TSDB_FUNC_TS || functionID == TSDB_FUNC_TS_DUMMY) {
    startIdx++;
  }

  int32_t factor = functionCompatList[tscExprGet(pQueryInfo, startIdx)->base.functionId];

  if (tscExprGet(pQueryInfo, 0)->base.functionId == TSDB_FUNC_LAST_ROW && (joinQuery || twQuery || !groupbyTagsOrNull(pQueryInfo))) {
    return false;
  }

  // diff function cannot be executed with other function
  // arithmetic function can be executed with other arithmetic functions
  size_t size = tscNumOfExprs(pQueryInfo);
  
  for (int32_t i = startIdx + 1; i < size; ++i) {
    SExprInfo* pExpr1 = tscExprGet(pQueryInfo, i);

    int16_t functionId = pExpr1->base.functionId;
    if (functionId == TSDB_FUNC_TAGPRJ || functionId == TSDB_FUNC_TAG || functionId == TSDB_FUNC_TS) {
      continue;
    }

    if (functionId == TSDB_FUNC_PRJ && (pExpr1->base.colInfo.colId == PRIMARYKEY_TIMESTAMP_COL_INDEX || TSDB_COL_IS_UD_COL(pExpr1->base.colInfo.flag))) {
      continue;
    }

    if (functionCompatList[functionId] != factor) {
      return false;
    } else {
      if (factor == -1) { // two functions with the same -1 flag
        return false;
      }
    }

    if (functionId == TSDB_FUNC_LAST_ROW && (joinQuery || twQuery || !groupbyTagsOrNull(pQueryInfo))) {
      return false;
    }
  }

  return true;
}

int32_t validateGroupbyNode(SQueryInfo* pQueryInfo, SArray* pList, SSqlCmd* pCmd) {
  const char* msg1 = "too many columns in group by clause";
  const char* msg2 = "invalid column name in group by clause";
  const char* msg3 = "columns from one table allowed as group by columns";
  const char* msg4 = "join query does not support group by";
  const char* msg7 = "not support group by expression";
  const char* msg8 = "not allowed column type for group by";
  const char* msg9 = "tags not allowed for table query";

  // todo : handle two tables situation
  STableMetaInfo* pTableMetaInfo = NULL;

  if (pList == NULL) {
    return TSDB_CODE_SUCCESS;
  }

  if (pQueryInfo->colList == NULL) {
    pQueryInfo->colList = taosArrayInit(4, POINTER_BYTES);
  }
  
  pQueryInfo->groupbyExpr.numOfGroupCols = (int16_t)taosArrayGetSize(pList);
  if (pQueryInfo->groupbyExpr.numOfGroupCols > TSDB_MAX_TAGS) {
    return invalidOperationMsg(tscGetErrorMsgPayload(pCmd), msg1);
  }

  if (pQueryInfo->numOfTables > 1) {
    return invalidOperationMsg(tscGetErrorMsgPayload(pCmd), msg4);
  }

  STableMeta* pTableMeta = NULL;
  SSchema*    pSchema = NULL;

  int32_t tableIndex = COLUMN_INDEX_INITIAL_VAL;

  size_t num = taosArrayGetSize(pList);
  for (int32_t i = 0; i < num; ++i) {
    tVariantListItem * pItem = taosArrayGet(pList, i);
    tVariant* pVar = &pItem->pVar;

    SStrToken token = {pVar->nLen, pVar->nType, pVar->pz};

    SColumnIndex index = COLUMN_INDEX_INITIALIZER;
    if (getColumnIndexByName(pCmd, &token, pQueryInfo, &index) != TSDB_CODE_SUCCESS) {
      return invalidOperationMsg(tscGetErrorMsgPayload(pCmd), msg2);
    }

    if (tableIndex == COLUMN_INDEX_INITIAL_VAL) {
      tableIndex = index.tableIndex;
    } else if (tableIndex != index.tableIndex) {
      return invalidOperationMsg(tscGetErrorMsgPayload(pCmd), msg3);
    }

    pTableMetaInfo = tscGetMetaInfo(pQueryInfo, index.tableIndex);
    pTableMeta = pTableMetaInfo->pTableMeta;
  
    int32_t numOfCols = tscGetNumOfColumns(pTableMeta);
    if (index.columnIndex == TSDB_TBNAME_COLUMN_INDEX) {
      pSchema = tGetTbnameColumnSchema();
    } else {
      pSchema = tscGetTableColumnSchema(pTableMeta, index.columnIndex);
    }

    bool groupTag = false;
    if (index.columnIndex == TSDB_TBNAME_COLUMN_INDEX || index.columnIndex >= numOfCols) {
      groupTag = true;
    }
  
    SGroupbyExpr* pGroupExpr = &pQueryInfo->groupbyExpr;
    if (pGroupExpr->columnInfo == NULL) {
      pGroupExpr->columnInfo = taosArrayInit(4, sizeof(SColIndex));
    }
    
    if (groupTag) {
      if (!UTIL_TABLE_IS_SUPER_TABLE(pTableMetaInfo)) {
        return invalidOperationMsg(tscGetErrorMsgPayload(pCmd), msg9);
      }

      int32_t relIndex = index.columnIndex;
      if (index.columnIndex != TSDB_TBNAME_COLUMN_INDEX) {
        relIndex -= numOfCols;
      }

      SColIndex colIndex = { .colIndex = relIndex, .flag = TSDB_COL_TAG, .colId = pSchema->colId, };
      strncpy(colIndex.name, pSchema->name, tListLen(colIndex.name));
      taosArrayPush(pGroupExpr->columnInfo, &colIndex);
      
      index.columnIndex = relIndex;
      tscColumnListInsert(pTableMetaInfo->tagColList, index.columnIndex, pTableMeta->id.uid, pSchema);
    } else {
      // check if the column type is valid, here only support the bool/tinyint/smallint/bigint group by
      if (pSchema->type == TSDB_DATA_TYPE_TIMESTAMP || pSchema->type == TSDB_DATA_TYPE_FLOAT || pSchema->type == TSDB_DATA_TYPE_DOUBLE) {
        return invalidOperationMsg(tscGetErrorMsgPayload(pCmd), msg8);
      }

      tscColumnListInsert(pQueryInfo->colList, index.columnIndex, pTableMeta->id.uid, pSchema);
      
      SColIndex colIndex = { .colIndex = index.columnIndex, .flag = TSDB_COL_NORMAL, .colId = pSchema->colId };
      strncpy(colIndex.name, pSchema->name, tListLen(colIndex.name));

      taosArrayPush(pGroupExpr->columnInfo, &colIndex);
      pQueryInfo->groupbyExpr.orderType = TSDB_ORDER_ASC;

      if (i == 0 && num > 1) {
        return invalidOperationMsg(tscGetErrorMsgPayload(pCmd), msg7);
      }
    }
  }

  pQueryInfo->groupbyExpr.tableIndex = tableIndex;
  return TSDB_CODE_SUCCESS;
}


static SColumnFilterInfo* addColumnFilterInfo(SColumnFilterList* filterList) {
  int32_t size = (filterList->numOfFilters) + 1;

  char* tmp = (char*) realloc((void*)(filterList->filterInfo), sizeof(SColumnFilterInfo) * (size));
  if (tmp != NULL) {
    filterList->filterInfo = (SColumnFilterInfo*)tmp;
  } else {
    return NULL;
  }

  filterList->numOfFilters = size;

  SColumnFilterInfo* pColFilterInfo = &(filterList->filterInfo[size - 1]);
  memset(pColFilterInfo, 0, sizeof(SColumnFilterInfo));

  return pColFilterInfo;
}

static int32_t doExtractColumnFilterInfo(SSqlCmd* pCmd, SQueryInfo* pQueryInfo, int32_t timePrecision, SColumnFilterInfo* pColumnFilter,
                                         int16_t colType, tSqlExpr* pExpr) {
  const char* msg = "not supported filter condition";

  tSqlExpr *pRight = pExpr->pRight;

  if (colType >= TSDB_DATA_TYPE_TINYINT && colType <= TSDB_DATA_TYPE_BIGINT) {
    colType = TSDB_DATA_TYPE_BIGINT;
  } else if (colType == TSDB_DATA_TYPE_FLOAT || colType == TSDB_DATA_TYPE_DOUBLE) {
    colType = TSDB_DATA_TYPE_DOUBLE;
  } else if ((colType == TSDB_DATA_TYPE_TIMESTAMP) && (TSDB_DATA_TYPE_BINARY == pRight->value.nType)) {
    int retVal = setColumnFilterInfoForTimestamp(pCmd, pQueryInfo, &pRight->value);
    if (TSDB_CODE_SUCCESS != retVal) {
      return retVal;
    }
  } else if ((colType == TSDB_DATA_TYPE_TIMESTAMP) && (TSDB_DATA_TYPE_BIGINT == pRight->value.nType)) {
    if (pRight->flags & (1 << EXPR_FLAG_NS_TIMESTAMP)) {
      pRight->value.i64 =
          convertTimePrecision(pRight->value.i64, TSDB_TIME_PRECISION_NANO, timePrecision);
    }
  }

  int32_t retVal = TSDB_CODE_SUCCESS;

  int32_t bufLen = 0;
  if (IS_NUMERIC_TYPE(pRight->value.nType)) {
    bufLen = 60;
  } else {
    bufLen = pRight->value.nLen + 1;
  }

  if (pExpr->tokenId == TK_LE || pExpr->tokenId == TK_LT) {
    retVal = tVariantDump(&pRight->value, (char*)&pColumnFilter->upperBndd, colType, false);

  // TK_GT,TK_GE,TK_EQ,TK_NE are based on the pColumn->lowerBndd
  } else if (pExpr->tokenId == TK_IN) {
    tVariant *pVal; 
    if (pRight->tokenId != TK_SET || !serializeExprListToVariant(pRight->pParam, &pVal, colType) || colType == TSDB_DATA_TYPE_TIMESTAMP) {
      return invalidOperationMsg(tscGetErrorMsgPayload(pCmd), msg);
    }         
    if (validateParamOfRelationIn(pVal, colType) != TSDB_CODE_SUCCESS) {
      tVariantDestroy(pVal); 
      free(pVal);
      return invalidOperationMsg(tscGetErrorMsgPayload(pCmd), msg);
    }
    pColumnFilter->pz  = (int64_t)calloc(1, pVal->nLen + 1);
    pColumnFilter->len = pVal->nLen;
    pColumnFilter->filterstr = 1;
    memcpy((char *)(pColumnFilter->pz), (char *)(pVal->pz), pVal->nLen);  
    //retVal = tVariantDump(pVal, (char *)(pColumnFilter->pz), TSDB_DATA_TYPE_BINARY, false);

    tVariantDestroy(pVal); 
    free(pVal);
     
  } else if (colType == TSDB_DATA_TYPE_BINARY) {
    pColumnFilter->pz = (int64_t)calloc(1, bufLen * TSDB_NCHAR_SIZE);
    pColumnFilter->len = pRight->value.nLen;
    retVal = tVariantDump(&pRight->value, (char*)pColumnFilter->pz, colType, false);

  } else if (colType == TSDB_DATA_TYPE_NCHAR) {
    // pRight->value.nLen + 1 is larger than the actual nchar string length
    pColumnFilter->pz = (int64_t)calloc(1, bufLen * TSDB_NCHAR_SIZE);
    retVal = tVariantDump(&pRight->value, (char*)pColumnFilter->pz, colType, false);
    size_t len = twcslen((wchar_t*)pColumnFilter->pz);
    pColumnFilter->len = len * TSDB_NCHAR_SIZE;

  } else {
    retVal = tVariantDump(&pRight->value, (char*)&pColumnFilter->lowerBndd, colType, false);
  }

  if (retVal != TSDB_CODE_SUCCESS) {
    return invalidOperationMsg(tscGetErrorMsgPayload(pCmd), msg);
  } 

  switch (pExpr->tokenId) {
    case TK_LE:
      pColumnFilter->upperRelOptr = TSDB_RELATION_LESS_EQUAL;
      break;
    case TK_LT:
      pColumnFilter->upperRelOptr = TSDB_RELATION_LESS;
      break;
    case TK_GT:
      pColumnFilter->lowerRelOptr = TSDB_RELATION_GREATER;
      break;
    case TK_GE:
      pColumnFilter->lowerRelOptr = TSDB_RELATION_GREATER_EQUAL;
      break;
    case TK_EQ:
      pColumnFilter->lowerRelOptr = TSDB_RELATION_EQUAL;
      break;
    case TK_NE:
      pColumnFilter->lowerRelOptr = TSDB_RELATION_NOT_EQUAL;
      break;
    case TK_LIKE:
      pColumnFilter->lowerRelOptr = TSDB_RELATION_LIKE;
      break;
    case TK_ISNULL:
      pColumnFilter->lowerRelOptr = TSDB_RELATION_ISNULL;
      break;
    case TK_NOTNULL:
      pColumnFilter->lowerRelOptr = TSDB_RELATION_NOTNULL;
      break;
    case TK_IN:
      pColumnFilter->lowerRelOptr = TSDB_RELATION_IN;
      break;
    default:
      return invalidOperationMsg(tscGetErrorMsgPayload(pCmd), msg);
  }

  return TSDB_CODE_SUCCESS;
}

typedef struct SCondExpr {
  tSqlExpr* pTagCond;
  tSqlExpr* pTimewindow;

  tSqlExpr* pColumnCond;

  tSqlExpr* pTableCond;
  int16_t   relType;  // relation between table name in expression and other tag
                      // filter condition expression, TK_AND or TK_OR
  int16_t tableCondIndex;

  tSqlExpr* pJoinExpr;  // join condition
  bool      tsJoin;
} SCondExpr;

static int32_t getTimeRange(STimeWindow* win, tSqlExpr* pRight, int32_t optr, int16_t timePrecision);

static int32_t tablenameListToString(tSqlExpr* pExpr, SStringBuilder* sb) {
  SArray* pList = pExpr->pParam;

  int32_t size = (int32_t) taosArrayGetSize(pList);
  if (size <= 0) {
    return TSDB_CODE_TSC_INVALID_OPERATION;
  }

  if (size > 0) {
    taosStringBuilderAppendStringLen(sb, QUERY_COND_REL_PREFIX_IN, QUERY_COND_REL_PREFIX_IN_LEN);
  }

  for (int32_t i = 0; i < size; ++i) {
    tSqlExprItem* pSub = taosArrayGet(pList, i);
    tVariant* pVar = &pSub->pNode->value;

    taosStringBuilderAppendStringLen(sb, pVar->pz, pVar->nLen);

    if (i < size - 1) {
      taosStringBuilderAppendString(sb, TBNAME_LIST_SEP);
    }

    if (pVar->nLen <= 0 || !tscValidateTableNameLength(pVar->nLen)) {
      return TSDB_CODE_TSC_INVALID_OPERATION;
    }
  }

  return TSDB_CODE_SUCCESS;
}

static int32_t tablenameCondToString(tSqlExpr* pExpr, SStringBuilder* sb) {
  taosStringBuilderAppendStringLen(sb, QUERY_COND_REL_PREFIX_LIKE, QUERY_COND_REL_PREFIX_LIKE_LEN);
  taosStringBuilderAppendString(sb, pExpr->value.pz);

  return TSDB_CODE_SUCCESS;
}

enum {
  TSQL_EXPR_TS = 0,
  TSQL_EXPR_TAG = 1,
  TSQL_EXPR_COLUMN = 2,
  TSQL_EXPR_TBNAME = 3,
};

static int32_t extractColumnFilterInfo(SSqlCmd* pCmd, SQueryInfo* pQueryInfo, SColumnIndex* pIndex, tSqlExpr* pExpr, int32_t sqlOptr) {
  STableMetaInfo* pTableMetaInfo = tscGetMetaInfo(pQueryInfo, pIndex->tableIndex);

  STableMeta* pTableMeta = pTableMetaInfo->pTableMeta;
  SSchema*    pSchema = tscGetTableColumnSchema(pTableMeta, pIndex->columnIndex);

  const char* msg1 = "non binary column not support like operator";
  const char* msg2 = "binary column not support this operator";  
  const char* msg3 = "bool column not support this operator";

  SColumn* pColumn = tscColumnListInsert(pQueryInfo->colList, pIndex->columnIndex, pTableMeta->id.uid, pSchema);
  SColumnFilterInfo* pColFilter = NULL;

  /*
   * in case of TK_AND filter condition, we first find the corresponding column and build the query condition together
   * the already existed condition.
   */
  if (sqlOptr == TK_AND) {
    // this is a new filter condition on this column
    if (pColumn->info.flist.numOfFilters == 0) {
      pColFilter = addColumnFilterInfo(&pColumn->info.flist);
    } else {  // update the existed column filter information, find the filter info here
      pColFilter = &pColumn->info.flist.filterInfo[0];
    }

    if (pColFilter == NULL) {
      return TSDB_CODE_TSC_OUT_OF_MEMORY;
    }
  } else if (sqlOptr == TK_OR) {
    // TODO fixme: failed to invalid the filter expression: "col1 = 1 OR col2 = 2"
    pColFilter = addColumnFilterInfo(&pColumn->info.flist);
    if (pColFilter == NULL) {
      return TSDB_CODE_TSC_OUT_OF_MEMORY;
    }
  } else {  // error;
    return TSDB_CODE_TSC_INVALID_OPERATION;
  }

  pColFilter->filterstr =
      ((pSchema->type == TSDB_DATA_TYPE_BINARY || pSchema->type == TSDB_DATA_TYPE_NCHAR) ? 1 : 0);

  if (pColFilter->filterstr) {
    if (pExpr->tokenId != TK_EQ
      && pExpr->tokenId != TK_NE
      && pExpr->tokenId != TK_ISNULL
      && pExpr->tokenId != TK_NOTNULL
      && pExpr->tokenId != TK_LIKE
      && pExpr->tokenId != TK_IN) {
      return invalidOperationMsg(tscGetErrorMsgPayload(pCmd), msg2);
    }
  } else {
    if (pExpr->tokenId == TK_LIKE) {
      return invalidOperationMsg(tscGetErrorMsgPayload(pCmd), msg1);
    }
    
    if (pSchema->type == TSDB_DATA_TYPE_BOOL) {
      int32_t t = pExpr->tokenId;
      if (t != TK_EQ && t != TK_NE && t != TK_NOTNULL && t != TK_ISNULL && t != TK_IN) {
        return invalidOperationMsg(tscGetErrorMsgPayload(pCmd), msg3);
      }
    }
  }

  pColumn->columnIndex = pIndex->columnIndex;
  pColumn->tableUid = pTableMeta->id.uid;

  STableComInfo tinfo = tscGetTableInfo(pTableMeta);
  return doExtractColumnFilterInfo(pCmd, pQueryInfo, tinfo.precision, pColFilter, pSchema->type, pExpr);
}

static int32_t getTablenameCond(SSqlCmd* pCmd, SQueryInfo* pQueryInfo, tSqlExpr* pTableCond, SStringBuilder* sb) {
  const char* msg0 = "invalid table name list";
  const char* msg1 = "not string following like";

  if (pTableCond == NULL) {
    return TSDB_CODE_SUCCESS;
  }

  tSqlExpr* pLeft = pTableCond->pLeft;
  tSqlExpr* pRight = pTableCond->pRight;

  if (!isTablenameToken(&pLeft->colInfo)) {
    return TSDB_CODE_TSC_INVALID_OPERATION;
  }

  int32_t ret = TSDB_CODE_SUCCESS;

  if (pTableCond->tokenId == TK_IN) {
    ret = tablenameListToString(pRight, sb);
  } else if (pTableCond->tokenId == TK_LIKE) {
    if (pRight->tokenId != TK_STRING) {
      return invalidOperationMsg(tscGetErrorMsgPayload(pCmd), msg1);
    }
    
    ret = tablenameCondToString(pRight, sb);
  }

  if (ret != TSDB_CODE_SUCCESS) {
    invalidOperationMsg(tscGetErrorMsgPayload(pCmd), msg0);
  }

  return ret;
}

static int32_t getColumnQueryCondInfo(SSqlCmd* pCmd, SQueryInfo* pQueryInfo, tSqlExpr* pExpr, int32_t relOptr) {
  if (pExpr == NULL) {
    return TSDB_CODE_SUCCESS;
  }

  if (!tSqlExprIsParentOfLeaf(pExpr)) {  // internal node
    int32_t ret = getColumnQueryCondInfo(pCmd, pQueryInfo, pExpr->pLeft, pExpr->tokenId);
    if (ret != TSDB_CODE_SUCCESS) {
      return ret;
    }

    return getColumnQueryCondInfo(pCmd, pQueryInfo, pExpr->pRight, pExpr->tokenId);
  } else {  // handle leaf node
    SColumnIndex index = COLUMN_INDEX_INITIALIZER;
    if (getColumnIndexByName(pCmd, &pExpr->pLeft->colInfo, pQueryInfo, &index) != TSDB_CODE_SUCCESS) {
      return TSDB_CODE_TSC_INVALID_OPERATION;
    }

    return extractColumnFilterInfo(pCmd, pQueryInfo, &index, pExpr, relOptr);
  }
}

static int32_t checkAndSetJoinCondInfo(SSqlCmd* pCmd, SQueryInfo* pQueryInfo, tSqlExpr* pExpr) {
  int32_t code = 0;
  const char* msg1 = "timestamp required for join tables";
  const char* msg2 = "only support one join tag for each table";
  const char* msg3 = "type of join columns must be identical";
  const char* msg4 = "invalid column name in join condition";

  if (pExpr == NULL) {
    return TSDB_CODE_SUCCESS;
  }

  if (!tSqlExprIsParentOfLeaf(pExpr)) {
    code = checkAndSetJoinCondInfo(pCmd, pQueryInfo, pExpr->pLeft);
    if (code) {
      return code;
    }

    return checkAndSetJoinCondInfo(pCmd, pQueryInfo, pExpr->pRight);
  }

  SColumnIndex index = COLUMN_INDEX_INITIALIZER;
  if (getColumnIndexByName(pCmd, &pExpr->pLeft->colInfo, pQueryInfo, &index) != TSDB_CODE_SUCCESS) {
    return invalidOperationMsg(tscGetErrorMsgPayload(pCmd), msg4);
  }

  STableMetaInfo* pTableMetaInfo = tscGetMetaInfo(pQueryInfo, index.tableIndex);
  SSchema* pTagSchema1 = tscGetTableColumnSchema(pTableMetaInfo->pTableMeta, index.columnIndex);

  assert(index.tableIndex >= 0 && index.tableIndex < TSDB_MAX_JOIN_TABLE_NUM);

  SJoinNode **leftNode = &pQueryInfo->tagCond.joinInfo.joinTables[index.tableIndex];
  if (*leftNode == NULL) {
    return invalidOperationMsg(tscGetErrorMsgPayload(pCmd), msg1);
  }

  (*leftNode)->uid = pTableMetaInfo->pTableMeta->id.uid;
  (*leftNode)->tagColId = pTagSchema1->colId;

  if (UTIL_TABLE_IS_SUPER_TABLE(pTableMetaInfo)) {
    STableMeta* pTableMeta = pTableMetaInfo->pTableMeta;

    index.columnIndex = index.columnIndex - tscGetNumOfColumns(pTableMetaInfo->pTableMeta);
    if (!tscColumnExists(pTableMetaInfo->tagColList, index.columnIndex, pTableMetaInfo->pTableMeta->id.uid)) {
      tscColumnListInsert(pTableMetaInfo->tagColList, index.columnIndex, pTableMeta->id.uid, pTagSchema1);

      if (taosArrayGetSize(pTableMetaInfo->tagColList) > 1) {
        return invalidOperationMsg(tscGetErrorMsgPayload(pCmd), msg2);
      }
    }
  }

  int16_t leftIdx = index.tableIndex;

  index = (SColumnIndex)COLUMN_INDEX_INITIALIZER;
  if (getColumnIndexByName(pCmd, &pExpr->pRight->colInfo, pQueryInfo, &index) != TSDB_CODE_SUCCESS) {
    return invalidOperationMsg(tscGetErrorMsgPayload(pCmd), msg4);
  }

  pTableMetaInfo = tscGetMetaInfo(pQueryInfo, index.tableIndex);
  SSchema* pTagSchema2 = tscGetTableColumnSchema(pTableMetaInfo->pTableMeta, index.columnIndex);

  assert(index.tableIndex >= 0 && index.tableIndex < TSDB_MAX_JOIN_TABLE_NUM);

  SJoinNode **rightNode = &pQueryInfo->tagCond.joinInfo.joinTables[index.tableIndex];
  if (*rightNode == NULL) {
    return invalidOperationMsg(tscGetErrorMsgPayload(pCmd), msg1);
  }

  (*rightNode)->uid = pTableMetaInfo->pTableMeta->id.uid;
  (*rightNode)->tagColId = pTagSchema2->colId;

  if (UTIL_TABLE_IS_SUPER_TABLE(pTableMetaInfo)) {
    STableMeta* pTableMeta = pTableMetaInfo->pTableMeta;
    index.columnIndex = index.columnIndex - tscGetNumOfColumns(pTableMeta);
    if (!tscColumnExists(pTableMetaInfo->tagColList, index.columnIndex, pTableMeta->id.uid)) {

      tscColumnListInsert(pTableMetaInfo->tagColList, index.columnIndex, pTableMeta->id.uid, pTagSchema2);
      if (taosArrayGetSize(pTableMetaInfo->tagColList) > 1) {
        return invalidOperationMsg(tscGetErrorMsgPayload(pCmd), msg2);
      }
    }
  }

  int16_t rightIdx = index.tableIndex;

  if (pTagSchema1->type != pTagSchema2->type) {
    return invalidOperationMsg(tscGetErrorMsgPayload(pCmd), msg3);
  }

  if ((*leftNode)->tagJoin == NULL) {
    (*leftNode)->tagJoin = taosArrayInit(2, sizeof(int16_t));
  }

  if ((*rightNode)->tagJoin == NULL) {
    (*rightNode)->tagJoin = taosArrayInit(2, sizeof(int16_t));
  }

  taosArrayPush((*leftNode)->tagJoin, &rightIdx);
  taosArrayPush((*rightNode)->tagJoin, &leftIdx);

  pQueryInfo->tagCond.joinInfo.hasJoin = true;

  return TSDB_CODE_SUCCESS;

}

static int32_t getJoinCondInfo(SSqlCmd* pCmd, SQueryInfo* pQueryInfo, tSqlExpr* pExpr) {
  if (pExpr == NULL) {
    return TSDB_CODE_SUCCESS;
  }

  return checkAndSetJoinCondInfo(pCmd, pQueryInfo, pExpr);
}

static int32_t validateSQLExpr(SSqlCmd* pCmd, tSqlExpr* pExpr, SQueryInfo* pQueryInfo, SColumnList* pList,
                               int32_t* type, uint64_t* uid) {
  if (pExpr->type == SQL_NODE_TABLE_COLUMN) {
    if (*type == NON_ARITHMEIC_EXPR) {
      *type = NORMAL_ARITHMETIC;
    } else if (*type == AGG_ARIGHTMEIC) {
      return TSDB_CODE_TSC_INVALID_OPERATION;
    }

    SColumnIndex index = COLUMN_INDEX_INITIALIZER;
    if (getColumnIndexByName(pCmd, &pExpr->colInfo, pQueryInfo, &index) != TSDB_CODE_SUCCESS) {
      return TSDB_CODE_TSC_INVALID_OPERATION;
    }

    // if column is timestamp, bool, binary, nchar, not support arithmetic, so return invalid sql
    STableMeta* pTableMeta = tscGetMetaInfo(pQueryInfo, index.tableIndex)->pTableMeta;
    SSchema*    pSchema = tscGetTableSchema(pTableMeta) + index.columnIndex;
    
    if ((pSchema->type == TSDB_DATA_TYPE_TIMESTAMP) || (pSchema->type == TSDB_DATA_TYPE_BOOL) ||
        (pSchema->type == TSDB_DATA_TYPE_BINARY) || (pSchema->type == TSDB_DATA_TYPE_NCHAR)) {
      return TSDB_CODE_TSC_INVALID_OPERATION;
    }

    pList->ids[pList->num++] = index;
  } else if ((pExpr->tokenId == TK_FLOAT && (isnan(pExpr->value.dKey) || isinf(pExpr->value.dKey))) ||
             pExpr->tokenId == TK_NULL) {
    return TSDB_CODE_TSC_INVALID_OPERATION;
  } else if (pExpr->type == SQL_NODE_SQLFUNCTION) {
    if (*type == NON_ARITHMEIC_EXPR) {
      *type = AGG_ARIGHTMEIC;
    } else if (*type == NORMAL_ARITHMETIC) {
      return TSDB_CODE_TSC_INVALID_OPERATION;
    }

    int32_t outputIndex = (int32_t)tscNumOfExprs(pQueryInfo);
  
    tSqlExprItem item = {.pNode = pExpr, .aliasName = NULL};
  
    // sql function list in selection clause.
    // Append the sqlExpr into exprList of pQueryInfo structure sequentially
    pExpr->functionId = isValidFunction(pExpr->operand.z, pExpr->operand.n);
    if (pExpr->functionId < 0) {
      return TSDB_CODE_TSC_INVALID_OPERATION;
    }

    if (addExprAndResultField(pCmd, pQueryInfo, outputIndex, &item, false) != TSDB_CODE_SUCCESS) {
      return TSDB_CODE_TSC_INVALID_OPERATION;
    }

    // It is invalid in case of more than one sqlExpr, such as first(ts, k) - last(ts, k)
    int32_t inc = (int32_t) tscNumOfExprs(pQueryInfo) - outputIndex;
    if (inc > 1) {
      return TSDB_CODE_TSC_INVALID_OPERATION;
    }

    // Not supported data type in arithmetic expression
    uint64_t id = -1;
    for(int32_t i = 0; i < inc; ++i) {
      SExprInfo* p1 = tscExprGet(pQueryInfo, i + outputIndex);
      int16_t t = p1->base.resType;
      if (t == TSDB_DATA_TYPE_BINARY || t == TSDB_DATA_TYPE_NCHAR || t == TSDB_DATA_TYPE_BOOL || t == TSDB_DATA_TYPE_TIMESTAMP) {
        return TSDB_CODE_TSC_INVALID_OPERATION;
      }

      if (i == 0) {
        id = p1->base.uid;
      } else if (id != p1->base.uid) {
        return TSDB_CODE_TSC_INVALID_OPERATION;
      }
    }

    *uid = id;
  }

  return TSDB_CODE_SUCCESS;
}

static int32_t validateArithmeticSQLExpr(SSqlCmd* pCmd, tSqlExpr* pExpr, SQueryInfo* pQueryInfo, SColumnList* pList, int32_t* type) {
  if (pExpr == NULL) {
    return TSDB_CODE_SUCCESS;
  }

  tSqlExpr* pLeft = pExpr->pLeft;
  uint64_t uidLeft = 0;
  uint64_t uidRight = 0;

  if (pLeft->type == SQL_NODE_EXPR) {
    int32_t ret = validateArithmeticSQLExpr(pCmd, pLeft, pQueryInfo, pList, type);
    if (ret != TSDB_CODE_SUCCESS) {
      return ret;
    }
  } else {
    int32_t ret = validateSQLExpr(pCmd, pLeft, pQueryInfo, pList, type, &uidLeft);
    if (ret != TSDB_CODE_SUCCESS) {
      return ret;
    }
  }

  tSqlExpr* pRight = pExpr->pRight;
  if (pRight->type == SQL_NODE_EXPR) {
    int32_t ret = validateArithmeticSQLExpr(pCmd, pRight, pQueryInfo, pList, type);
    if (ret != TSDB_CODE_SUCCESS) {
      return ret;
    }
  } else {
    int32_t ret = validateSQLExpr(pCmd, pRight, pQueryInfo, pList, type, &uidRight);
    if (ret != TSDB_CODE_SUCCESS) {
      return ret;
    }

    // the expression not from the same table, return error
    if (uidLeft != uidRight && uidLeft != 0 && uidRight != 0) {
      return TSDB_CODE_TSC_INVALID_OPERATION;
    }
  }

  return TSDB_CODE_SUCCESS;
}

static bool isValidExpr(tSqlExpr* pLeft, tSqlExpr* pRight, int32_t optr) {
  if (pLeft == NULL || (pRight == NULL && optr != TK_IN)) {
    return false;
  }

  /*
   * filter illegal expression in where clause:
   * 1. count(*) > 12
   * 2. sum(columnA) > sum(columnB)
   * 3. 4 < 5,  'ABC'>'abc'
   *
   * However, columnA < 4+12 is valid
   */
  if (pLeft->type == SQL_NODE_SQLFUNCTION) {
    return false;
  }

  if (pRight == NULL) {
    return true;
  }
  
  if (pLeft->tokenId >= TK_BOOL && pLeft->tokenId <= TK_BINARY && pRight->tokenId >= TK_BOOL && pRight->tokenId <= TK_BINARY) {
    return false;
  }

  return true;
}

static void exchangeExpr(tSqlExpr* pExpr) {
  tSqlExpr* pLeft  = pExpr->pLeft;
  tSqlExpr* pRight = pExpr->pRight;

  if (pRight->tokenId == TK_ID && (pLeft->tokenId == TK_INTEGER || pLeft->tokenId == TK_FLOAT ||
                                    pLeft->tokenId == TK_STRING || pLeft->tokenId == TK_BOOL)) {
    /*
     * exchange value of the left handside and the value of the right-handside
     * to make sure that the value of filter expression always locates in
     * right-handside and
     * the column-id is at the left handside.
     */
    uint32_t optr = 0;
    switch (pExpr->tokenId) {
      case TK_LE:
        optr = TK_GE;
        break;
      case TK_LT:
        optr = TK_GT;
        break;
      case TK_GT:
        optr = TK_LT;
        break;
      case TK_GE:
        optr = TK_LE;
        break;
      default:
        optr = pExpr->tokenId;
    }

    pExpr->tokenId = optr;
    SWAP(pExpr->pLeft, pExpr->pRight, void*);
  }
}

static bool validateJoinExprNode(SSqlCmd* pCmd, SQueryInfo* pQueryInfo, tSqlExpr* pExpr, SColumnIndex* pLeftIndex) {
  const char* msg1 = "illegal column name";
  const char* msg2 = "= is expected in join expression";
  const char* msg3 = "join column must have same type";
  const char* msg4 = "self join is not allowed";
  const char* msg5 = "join table must be the same type(table to table, super table to super table)";

  tSqlExpr* pRight = pExpr->pRight;

  if (pRight->tokenId != TK_ID) {
    return true;
  }

  if (pExpr->tokenId != TK_EQ) {
    invalidOperationMsg(tscGetErrorMsgPayload(pCmd), msg2);
    return false;
  }

  SColumnIndex rightIndex = COLUMN_INDEX_INITIALIZER;

  if (getColumnIndexByName(pCmd, &pRight->colInfo, pQueryInfo, &rightIndex) != TSDB_CODE_SUCCESS) {
    invalidOperationMsg(tscGetErrorMsgPayload(pCmd), msg1);
    return false;
  }

  // todo extract function
  STableMetaInfo* pLeftMeterMeta = tscGetMetaInfo(pQueryInfo, pLeftIndex->tableIndex);
  SSchema*        pLeftSchema = tscGetTableSchema(pLeftMeterMeta->pTableMeta);
  int16_t         leftType = pLeftSchema[pLeftIndex->columnIndex].type;

  tscColumnListInsert(pQueryInfo->colList, pLeftIndex->columnIndex, pLeftMeterMeta->pTableMeta->id.uid, &pLeftSchema[pLeftIndex->columnIndex]);

  STableMetaInfo* pRightMeterMeta = tscGetMetaInfo(pQueryInfo, rightIndex.tableIndex);
  SSchema*        pRightSchema = tscGetTableSchema(pRightMeterMeta->pTableMeta);
  int16_t         rightType = pRightSchema[rightIndex.columnIndex].type;

  tscColumnListInsert(pQueryInfo->colList, rightIndex.columnIndex, pRightMeterMeta->pTableMeta->id.uid, &pRightSchema[rightIndex.columnIndex]);

  if (leftType != rightType) {
    invalidOperationMsg(tscGetErrorMsgPayload(pCmd), msg3);
    return false;
  } else if (pLeftIndex->tableIndex == rightIndex.tableIndex) {
    invalidOperationMsg(tscGetErrorMsgPayload(pCmd), msg4);
    return false;
  }

  // table to table/ super table to super table are allowed
  if (UTIL_TABLE_IS_SUPER_TABLE(pLeftMeterMeta) != UTIL_TABLE_IS_SUPER_TABLE(pRightMeterMeta)) {
    invalidOperationMsg(tscGetErrorMsgPayload(pCmd), msg5);
    return false;
  }

  return true;
}

static bool validTableNameOptr(tSqlExpr* pExpr) {
  const char nameFilterOptr[] = {TK_IN, TK_LIKE};

  for (int32_t i = 0; i < tListLen(nameFilterOptr); ++i) {
    if (pExpr->tokenId == nameFilterOptr[i]) {
      return true;
    }
  }

  return false;
}

static int32_t setExprToCond(tSqlExpr** parent, tSqlExpr* pExpr, const char* msg, int32_t parentOptr, char* msgBuf) {
  if (*parent != NULL) {
    if (parentOptr == TK_OR && msg != NULL) {
      return invalidOperationMsg(msgBuf, msg);
    }

    *parent = tSqlExprCreate((*parent), pExpr, parentOptr);
  } else {
    *parent = pExpr;
  }

  return TSDB_CODE_SUCCESS;
}

static int32_t validateNullExpr(tSqlExpr* pExpr, char* msgBuf) {
  const char* msg = "only support is [not] null";

  tSqlExpr* pRight = pExpr->pRight;
  if (pRight->tokenId == TK_NULL && (!(pExpr->tokenId == TK_ISNULL || pExpr->tokenId == TK_NOTNULL))) {
    return invalidOperationMsg(msgBuf, msg);
  }

  return TSDB_CODE_SUCCESS;
}

// check for like expression
static int32_t validateLikeExpr(tSqlExpr* pExpr, STableMeta* pTableMeta, int32_t index, char* msgBuf) {
  const char* msg1 = "wildcard string should be less than 20 characters";
  const char* msg2 = "illegal column name";

  tSqlExpr* pLeft  = pExpr->pLeft;
  tSqlExpr* pRight = pExpr->pRight;

  if (pExpr->tokenId == TK_LIKE) {
    if (pRight->value.nLen > TSDB_PATTERN_STRING_MAX_LEN) {
      return invalidOperationMsg(msgBuf, msg1);
    }

    SSchema* pSchema = tscGetTableSchema(pTableMeta);
    if ((!isTablenameToken(&pLeft->colInfo)) && !IS_VAR_DATA_TYPE(pSchema[index].type)) {
      return invalidOperationMsg(msgBuf, msg2);
    }
  }

  return TSDB_CODE_SUCCESS;
}

static int32_t handleExprInQueryCond(SSqlCmd* pCmd, SQueryInfo* pQueryInfo, tSqlExpr** pExpr, SCondExpr* pCondExpr,
                                     int32_t* type, int32_t parentOptr) {
  const char* msg1 = "table query cannot use tags filter";
  const char* msg2 = "illegal column name";
  const char* msg3 = "only one query time range allowed";
  const char* msg4 = "too many join tables";
  const char* msg5 = "not support ordinary column join";
  const char* msg6 = "only one query condition on tbname allowed";
  const char* msg7 = "only in/like allowed in filter table name";

  tSqlExpr* pLeft  = (*pExpr)->pLeft;
  tSqlExpr* pRight = (*pExpr)->pRight;

  int32_t ret = TSDB_CODE_SUCCESS;

  SColumnIndex index = COLUMN_INDEX_INITIALIZER;
  if (getColumnIndexByName(pCmd, &pLeft->colInfo, pQueryInfo, &index) != TSDB_CODE_SUCCESS) {
    return invalidOperationMsg(tscGetErrorMsgPayload(pCmd), msg2);
  }

  assert(tSqlExprIsParentOfLeaf(*pExpr));

  STableMetaInfo* pTableMetaInfo = tscGetMetaInfo(pQueryInfo, index.tableIndex);
  STableMeta*     pTableMeta = pTableMetaInfo->pTableMeta;

  // validate the null expression
  int32_t code = validateNullExpr(*pExpr, tscGetErrorMsgPayload(pCmd));
  if (code != TSDB_CODE_SUCCESS) {
    return code;
  }

  // validate the like expression
  code = validateLikeExpr(*pExpr, pTableMeta, index.columnIndex, tscGetErrorMsgPayload(pCmd));
  if (code != TSDB_CODE_SUCCESS) {
    return code;
  }

  SSchema* pSchema = tscGetTableColumnSchema(pTableMeta, index.columnIndex);
  if (pSchema->type == TSDB_DATA_TYPE_TIMESTAMP && index.columnIndex == PRIMARYKEY_TIMESTAMP_COL_INDEX) {  // query on time range
    if (!validateJoinExprNode(pCmd, pQueryInfo, *pExpr, &index)) {
      return TSDB_CODE_TSC_INVALID_OPERATION;
    }

    // set join query condition
    if (pRight->tokenId == TK_ID) {  // no need to keep the timestamp join condition
      TSDB_QUERY_SET_TYPE(pQueryInfo->type, TSDB_QUERY_TYPE_JOIN_QUERY);
      pCondExpr->tsJoin = true;

      assert(index.tableIndex >= 0 && index.tableIndex < TSDB_MAX_JOIN_TABLE_NUM);
      SJoinNode **leftNode = &pQueryInfo->tagCond.joinInfo.joinTables[index.tableIndex];
      if (*leftNode == NULL) {
        *leftNode = calloc(1, sizeof(SJoinNode));
        if (*leftNode == NULL) {
          return TSDB_CODE_TSC_OUT_OF_MEMORY;
        }
      }

      int16_t leftIdx = index.tableIndex;

      if (getColumnIndexByName(pCmd, &pRight->colInfo, pQueryInfo, &index) != TSDB_CODE_SUCCESS) {
        return invalidOperationMsg(tscGetErrorMsgPayload(pCmd), msg2);
      }

      if (index.tableIndex < 0 || index.tableIndex >= TSDB_MAX_JOIN_TABLE_NUM) {
        return invalidOperationMsg(tscGetErrorMsgPayload(pCmd), msg4);
      }

      SJoinNode **rightNode = &pQueryInfo->tagCond.joinInfo.joinTables[index.tableIndex];
      if (*rightNode == NULL) {
        *rightNode = calloc(1, sizeof(SJoinNode));
        if (*rightNode == NULL) {
          return TSDB_CODE_TSC_OUT_OF_MEMORY;
        }
      }

      int16_t rightIdx = index.tableIndex;

      if ((*leftNode)->tsJoin == NULL) {
        (*leftNode)->tsJoin = taosArrayInit(2, sizeof(int16_t));
      }

      if ((*rightNode)->tsJoin == NULL) {
        (*rightNode)->tsJoin = taosArrayInit(2, sizeof(int16_t));
      }

      taosArrayPush((*leftNode)->tsJoin, &rightIdx);
      taosArrayPush((*rightNode)->tsJoin, &leftIdx);

      /*
       * To release expression, e.g., m1.ts = m2.ts,
       * since this expression is used to set the join query type
       */
      tSqlExprDestroy(*pExpr);
    } else {
      ret = setExprToCond(&pCondExpr->pTimewindow, *pExpr, msg3, parentOptr, pQueryInfo->msg);
    }

    *pExpr = NULL;  // remove this expression
    *type = TSQL_EXPR_TS;
  } else if (index.columnIndex >= tscGetNumOfColumns(pTableMeta) || index.columnIndex == TSDB_TBNAME_COLUMN_INDEX) {
    // query on tags, check for tag query condition
    if (UTIL_TABLE_IS_NORMAL_TABLE(pTableMetaInfo)) {
      return invalidOperationMsg(tscGetErrorMsgPayload(pCmd), msg1);
    }

    // in case of in operator, keep it in a seprate attribute
    if (index.columnIndex == TSDB_TBNAME_COLUMN_INDEX) {
      if (!validTableNameOptr(*pExpr)) {
        return invalidOperationMsg(tscGetErrorMsgPayload(pCmd), msg7);
      }
  
      if (!UTIL_TABLE_IS_SUPER_TABLE(pTableMetaInfo)) {
        return invalidOperationMsg(tscGetErrorMsgPayload(pCmd), msg1);
      }

      if (pCondExpr->pTableCond == NULL) {
        pCondExpr->pTableCond = *pExpr;
        pCondExpr->relType = parentOptr;
        pCondExpr->tableCondIndex = index.tableIndex;
      } else {
        return invalidOperationMsg(tscGetErrorMsgPayload(pCmd), msg6);
      }

      *type = TSQL_EXPR_TBNAME;
      *pExpr = NULL;
    } else {
      if (pRight != NULL && pRight->tokenId == TK_ID) {  // join on tag columns for stable query
        if (!validateJoinExprNode(pCmd, pQueryInfo, *pExpr, &index)) {
          return TSDB_CODE_TSC_INVALID_OPERATION;
        }

        pQueryInfo->type |= TSDB_QUERY_TYPE_JOIN_QUERY;
        ret = setExprToCond(&pCondExpr->pJoinExpr, *pExpr, NULL, parentOptr, pQueryInfo->msg);
        *pExpr = NULL;
      } else {
        // do nothing
        //                ret = setExprToCond(pCmd, &pCondExpr->pTagCond,
        //                *pExpr, NULL, parentOptr);
      }

      *type = TSQL_EXPR_TAG;
    }

  } else {  // query on other columns
    *type = TSQL_EXPR_COLUMN;

    if (pRight->tokenId == TK_ID) {  // other column cannot be served as the join column
      return invalidOperationMsg(tscGetErrorMsgPayload(pCmd), msg5);
    }

    ret = setExprToCond(&pCondExpr->pColumnCond, *pExpr, NULL, parentOptr, pQueryInfo->msg);
    *pExpr = NULL;  // remove it from expr tree
  }

  return ret;
}

int32_t getQueryCondExpr(SSqlCmd* pCmd, SQueryInfo* pQueryInfo, tSqlExpr** pExpr, SCondExpr* pCondExpr,
                        int32_t* type, int32_t parentOptr) {
  if (pExpr == NULL) {
    return TSDB_CODE_SUCCESS;
  }

  const char* msg1 = "query condition between different columns must use 'AND'";

  if ((*pExpr)->flags & (1 << EXPR_FLAG_TS_ERROR)) {
    return TSDB_CODE_TSC_INVALID_OPERATION;
  }

  tSqlExpr* pLeft = (*pExpr)->pLeft;
  tSqlExpr* pRight = (*pExpr)->pRight;

  if (!isValidExpr(pLeft, pRight, (*pExpr)->tokenId)) {
    return TSDB_CODE_TSC_INVALID_OPERATION;
  }

  int32_t leftType = -1;
  int32_t rightType = -1;

  if (!tSqlExprIsParentOfLeaf(*pExpr)) {
    int32_t ret = getQueryCondExpr(pCmd, pQueryInfo, &(*pExpr)->pLeft, pCondExpr, &leftType, (*pExpr)->tokenId);
    if (ret != TSDB_CODE_SUCCESS) {
      return ret;
    }

    ret = getQueryCondExpr(pCmd, pQueryInfo, &(*pExpr)->pRight, pCondExpr, &rightType, (*pExpr)->tokenId);
    if (ret != TSDB_CODE_SUCCESS) {
      return ret;
    }

    /*
     *  if left child and right child do not belong to the same group, the sub
     *  expression is not valid for parent node, it must be TK_AND operator.
     */
    if (leftType != rightType) {
      if ((*pExpr)->tokenId == TK_OR && (leftType + rightType != TSQL_EXPR_TBNAME + TSQL_EXPR_TAG)) {
        return invalidOperationMsg(tscGetErrorMsgPayload(pCmd), msg1);
      }
    }

    *type = rightType;
    return TSDB_CODE_SUCCESS;
  }

  exchangeExpr(*pExpr);

  if (pLeft->tokenId == TK_ID && pRight->tokenId == TK_TIMESTAMP && (pRight->flags & (1 << EXPR_FLAG_TIMESTAMP_VAR))) {
    return TSDB_CODE_TSC_INVALID_OPERATION;
  }

  if ((pLeft->flags & (1 << EXPR_FLAG_TS_ERROR)) || (pRight->flags & (1 << EXPR_FLAG_TS_ERROR))) {
    return TSDB_CODE_TSC_INVALID_OPERATION;
  }

  return handleExprInQueryCond(pCmd, pQueryInfo, pExpr, pCondExpr, type, parentOptr);
}

static void doExtractExprForSTable(SSqlCmd* pCmd, tSqlExpr** pExpr, SQueryInfo* pQueryInfo, tSqlExpr** pOut, int32_t tableIndex) {
  if (tSqlExprIsParentOfLeaf(*pExpr)) {
    tSqlExpr* pLeft = (*pExpr)->pLeft;

    SColumnIndex index = COLUMN_INDEX_INITIALIZER;
    if (getColumnIndexByName(pCmd, &pLeft->colInfo, pQueryInfo, &index) != TSDB_CODE_SUCCESS) {
      return;
    }

    if (index.tableIndex != tableIndex) {
      return;
    }

    *pOut = *pExpr;
    (*pExpr) = NULL;

  } else {
    *pOut = tSqlExprCreate(NULL, NULL, (*pExpr)->tokenId);

    doExtractExprForSTable(pCmd, &(*pExpr)->pLeft, pQueryInfo, &((*pOut)->pLeft), tableIndex);
    doExtractExprForSTable(pCmd, &(*pExpr)->pRight, pQueryInfo, &((*pOut)->pRight), tableIndex);
  }
}

static tSqlExpr* extractExprForSTable(SSqlCmd* pCmd, tSqlExpr** pExpr, SQueryInfo* pQueryInfo, int32_t tableIndex) {
  tSqlExpr* pResExpr = NULL;

  if (*pExpr != NULL) {
    doExtractExprForSTable(pCmd, pExpr, pQueryInfo, &pResExpr, tableIndex);
    tSqlExprCompact(&pResExpr);
  }

  return pResExpr;
}

int tableNameCompar(const void* lhs, const void* rhs) {
  char* left = *(char**)lhs;
  char* right = *(char**)rhs;

  int32_t ret = strcmp(left, right);

  if (ret == 0) {
    return 0;
  }

  return ret > 0 ? 1 : -1;
}

static int32_t setTableCondForSTableQuery(SSqlCmd* pCmd, SQueryInfo* pQueryInfo, const char* account,
                                          tSqlExpr* pExpr, int16_t tableCondIndex, SStringBuilder* sb) {
  const char* msg = "table name too long";

  if (pExpr == NULL) {
    return TSDB_CODE_SUCCESS;
  }

  STableMetaInfo* pTableMetaInfo = tscGetMetaInfo(pQueryInfo, tableCondIndex);

  STagCond* pTagCond = &pQueryInfo->tagCond;
  pTagCond->tbnameCond.uid = pTableMetaInfo->pTableMeta->id.uid;

  assert(pExpr->tokenId == TK_LIKE || pExpr->tokenId == TK_IN);

  if (pExpr->tokenId == TK_LIKE) {
    char* str = taosStringBuilderGetResult(sb, NULL);
    pQueryInfo->tagCond.tbnameCond.cond = strdup(str);
    pQueryInfo->tagCond.tbnameCond.len = (int32_t) strlen(str);
    return TSDB_CODE_SUCCESS;
  }

  SStringBuilder sb1; memset(&sb1, 0, sizeof(sb1));
  taosStringBuilderAppendStringLen(&sb1, QUERY_COND_REL_PREFIX_IN, QUERY_COND_REL_PREFIX_IN_LEN);

  // remove the duplicated input table names
  int32_t num = 0;
  char*   tableNameString = taosStringBuilderGetResult(sb, NULL);

  char** segments = strsplit(tableNameString + QUERY_COND_REL_PREFIX_IN_LEN, TBNAME_LIST_SEP, &num);
  qsort(segments, num, POINTER_BYTES, tableNameCompar);

  int32_t j = 1;
  for (int32_t i = 1; i < num; ++i) {
    if (strcmp(segments[i], segments[i - 1]) != 0) {
      segments[j++] = segments[i];
    }
  }
  num = j;

  char name[TSDB_DB_NAME_LEN] = {0};
  tNameGetDbName(&pTableMetaInfo->name, name);
  SStrToken dbToken = { .type = TK_STRING, .z = name, .n = (uint32_t)strlen(name) };
  
  for (int32_t i = 0; i < num; ++i) {
    if (i >= 1) {
      taosStringBuilderAppendStringLen(&sb1, TBNAME_LIST_SEP, 1);
    }

    char      idBuf[TSDB_TABLE_FNAME_LEN] = {0};
    int32_t   xlen = (int32_t)strlen(segments[i]);
    SStrToken t = {.z = segments[i], .n = xlen, .type = TK_STRING};

    int32_t ret = setObjFullName(idBuf, account, &dbToken, &t, &xlen);
    if (ret != TSDB_CODE_SUCCESS) {
      taosStringBuilderDestroy(&sb1);
      tfree(segments);

      invalidOperationMsg(tscGetErrorMsgPayload(pCmd), msg);
      return ret;
    }

    taosStringBuilderAppendString(&sb1, idBuf);
  }

  char* str = taosStringBuilderGetResult(&sb1, NULL);
  pQueryInfo->tagCond.tbnameCond.cond = strdup(str);
  pQueryInfo->tagCond.tbnameCond.len = (int32_t) strlen(str);

  taosStringBuilderDestroy(&sb1);
  tfree(segments);
  return TSDB_CODE_SUCCESS;
}

static bool validateFilterExpr(SQueryInfo* pQueryInfo) {
  SArray* pColList = pQueryInfo->colList;
  
  size_t num = taosArrayGetSize(pColList);
  
  for (int32_t i = 0; i < num; ++i) {
    SColumn* pCol = taosArrayGetP(pColList, i);

    for (int32_t j = 0; j < pCol->info.flist.numOfFilters; ++j) {
      SColumnFilterInfo* pColFilter = &pCol->info.flist.filterInfo[j];
      int32_t            lowerOptr = pColFilter->lowerRelOptr;
      int32_t            upperOptr = pColFilter->upperRelOptr;

      if ((lowerOptr == TSDB_RELATION_GREATER_EQUAL || lowerOptr == TSDB_RELATION_GREATER) &&
          (upperOptr == TSDB_RELATION_LESS_EQUAL || upperOptr == TSDB_RELATION_LESS)) {
        continue;
      }

      // there must be at least two range, not support yet.
      if (lowerOptr * upperOptr != TSDB_RELATION_INVALID) {
        return false;
      }
    }
  }

  return true;
}

static int32_t getTimeRangeFromExpr(SSqlCmd* pCmd, SQueryInfo* pQueryInfo, tSqlExpr* pExpr) {
  const char* msg0 = "invalid timestamp";
  const char* msg1 = "only one time stamp window allowed";
  int32_t code = 0;

  if (pExpr == NULL) {
    return TSDB_CODE_SUCCESS;
  }

  if (!tSqlExprIsParentOfLeaf(pExpr)) {
    if (pExpr->tokenId == TK_OR) {
      return invalidOperationMsg(tscGetErrorMsgPayload(pCmd), msg1);
    }

    code = getTimeRangeFromExpr(pCmd, pQueryInfo, pExpr->pLeft);
    if (code) {
      return code;
    }

    return getTimeRangeFromExpr(pCmd, pQueryInfo, pExpr->pRight);
  } else {
    SColumnIndex index = COLUMN_INDEX_INITIALIZER;
    if (getColumnIndexByName(pCmd, &pExpr->pLeft->colInfo, pQueryInfo, &index) != TSDB_CODE_SUCCESS) {
      return TSDB_CODE_TSC_INVALID_OPERATION;
    }

    STableMetaInfo* pTableMetaInfo = tscGetMetaInfo(pQueryInfo, index.tableIndex);
    STableComInfo tinfo = tscGetTableInfo(pTableMetaInfo->pTableMeta);
    
    tSqlExpr* pRight = pExpr->pRight;

    STimeWindow win = {.skey = INT64_MIN, .ekey = INT64_MAX};
    if (getTimeRange(&win, pRight, pExpr->tokenId, tinfo.precision) != TSDB_CODE_SUCCESS) {
      return invalidOperationMsg(tscGetErrorMsgPayload(pCmd), msg0);
    }

    // update the timestamp query range
    if (pQueryInfo->window.skey < win.skey) {
      pQueryInfo->window.skey = win.skey;
    }

    if (pQueryInfo->window.ekey > win.ekey) {
      pQueryInfo->window.ekey = win.ekey;
    }
  }

  return TSDB_CODE_SUCCESS;
}

static int32_t validateJoinExpr(SSqlCmd* pCmd, SQueryInfo* pQueryInfo, SCondExpr* pCondExpr) {
  const char* msg1 = "super table join requires tags column";
  const char* msg2 = "timestamp join condition missing";
  const char* msg3 = "condition missing for join query";

  if (!QUERY_IS_JOIN_QUERY(pQueryInfo->type)) {
    if (pQueryInfo->numOfTables == 1) {
      return TSDB_CODE_SUCCESS;
    } else {
      return invalidOperationMsg(tscGetErrorMsgPayload(pCmd), msg3);
    }
  }

  STableMetaInfo* pTableMetaInfo = tscGetMetaInfo(pQueryInfo, 0);
  if (UTIL_TABLE_IS_SUPER_TABLE(pTableMetaInfo)) {  // for stable join, tag columns
                                                   // must be present for join
    if (pCondExpr->pJoinExpr == NULL) {
      return invalidOperationMsg(tscGetErrorMsgPayload(pCmd), msg1);
    }
  }

  if (!pCondExpr->tsJoin) {
    return invalidOperationMsg(tscGetErrorMsgPayload(pCmd), msg2);
  }

  return TSDB_CODE_SUCCESS;
}

static void cleanQueryExpr(SCondExpr* pCondExpr) {
  if (pCondExpr->pTableCond) {
    tSqlExprDestroy(pCondExpr->pTableCond);
  }

  if (pCondExpr->pTagCond) {
    tSqlExprDestroy(pCondExpr->pTagCond);
  }

  if (pCondExpr->pColumnCond) {
    tSqlExprDestroy(pCondExpr->pColumnCond);
  }

  if (pCondExpr->pTimewindow) {
    tSqlExprDestroy(pCondExpr->pTimewindow);
  }

  if (pCondExpr->pJoinExpr) {
    tSqlExprDestroy(pCondExpr->pJoinExpr);
  }
}

/*
static void doAddJoinTagsColumnsIntoTagList(SSqlCmd* pCmd, SQueryInfo* pQueryInfo, SCondExpr* pCondExpr) {
  STableMetaInfo* pTableMetaInfo = tscGetMetaInfo(pQueryInfo, 0);
  if (QUERY_IS_JOIN_QUERY(pQueryInfo->type) && UTIL_TABLE_IS_SUPER_TABLE(pTableMetaInfo)) {
    SColumnIndex index = COLUMN_INDEX_INITIALIZER;

    if (getColumnIndexByName(pCmd, &pCondExpr->pJoinExpr->pLeft->colInfo, pQueryInfo, &index) != TSDB_CODE_SUCCESS) {
      tscError("%p: invalid column name (left)", pQueryInfo);
    }

    pTableMetaInfo = tscGetMetaInfo(pQueryInfo, index.tableIndex);
    index.columnIndex = index.columnIndex - tscGetNumOfColumns(pTableMetaInfo->pTableMeta);

    SSchema* pSchema = tscGetTableTagSchema(pTableMetaInfo->pTableMeta);
    tscColumnListInsert(pTableMetaInfo->tagColList, &index, &pSchema[index.columnIndex]);
  
    if (getColumnIndexByName(pCmd, &pCondExpr->pJoinExpr->pRight->colInfo, pQueryInfo, &index) != TSDB_CODE_SUCCESS) {
      tscError("%p: invalid column name (right)", pQueryInfo);
    }

    pTableMetaInfo = tscGetMetaInfo(pQueryInfo, index.tableIndex);
    index.columnIndex = index.columnIndex - tscGetNumOfColumns(pTableMetaInfo->pTableMeta);

    pSchema = tscGetTableTagSchema(pTableMetaInfo->pTableMeta);
    tscColumnListInsert(pTableMetaInfo->tagColList, &index, &pSchema[index.columnIndex]);
  }
}
*/

static int32_t validateTagCondExpr(SSqlCmd* pCmd, tExprNode *p) {
  const char *msg1 = "invalid tag operator";
  const char* msg2 = "not supported filter condition";
  
  do {
    if (p->nodeType != TSQL_NODE_EXPR) {
      break;
    }
    
    if (!p->_node.pLeft || !p->_node.pRight) {
      break;
    }
    
    if (IS_ARITHMETIC_OPTR(p->_node.optr)) {
      return invalidOperationMsg(tscGetErrorMsgPayload(pCmd), msg1);
    }
    
    if (!IS_RELATION_OPTR(p->_node.optr)) {
      break;
    }
    
    tVariant * vVariant = NULL;
    int32_t schemaType = -1;
  
    if (p->_node.pLeft->nodeType == TSQL_NODE_VALUE && p->_node.pRight->nodeType == TSQL_NODE_COL) {
      if (!p->_node.pRight->pSchema) {
        break;
      }
      
      vVariant = p->_node.pLeft->pVal;
      schemaType = p->_node.pRight->pSchema->type;
    } else if (p->_node.pLeft->nodeType == TSQL_NODE_COL && p->_node.pRight->nodeType == TSQL_NODE_VALUE) {
      if (!p->_node.pLeft->pSchema) {
        break;
      }

      vVariant = p->_node.pRight->pVal;
      schemaType = p->_node.pLeft->pSchema->type;
    } else {
      break;
    }

    if (schemaType >= TSDB_DATA_TYPE_TINYINT && schemaType <= TSDB_DATA_TYPE_BIGINT) {
      schemaType = TSDB_DATA_TYPE_BIGINT;
    } else if (schemaType == TSDB_DATA_TYPE_FLOAT || schemaType == TSDB_DATA_TYPE_DOUBLE) {
      schemaType = TSDB_DATA_TYPE_DOUBLE;
    }
    
    int32_t retVal = TSDB_CODE_SUCCESS;

    int32_t bufLen = 0;
    if (IS_NUMERIC_TYPE(vVariant->nType)) {
      bufLen = 60;  // The maximum length of string that a number is converted to.
    } else {
      bufLen = vVariant->nLen + 1;
    }

    if (schemaType == TSDB_DATA_TYPE_BINARY) {
      char *tmp = calloc(1, bufLen * TSDB_NCHAR_SIZE);
      retVal = tVariantDump(vVariant, tmp, schemaType, false);
      free(tmp);
    } else if (schemaType == TSDB_DATA_TYPE_NCHAR) {
      // pRight->value.nLen + 1 is larger than the actual nchar string length
      char *tmp = calloc(1, bufLen * TSDB_NCHAR_SIZE);
      retVal = tVariantDump(vVariant, tmp, schemaType, false);
      free(tmp);
    } else {
      double tmp;
      retVal = tVariantDump(vVariant, (char*)&tmp, schemaType, false);
    }
    
    if (retVal != TSDB_CODE_SUCCESS) {
      return invalidOperationMsg(tscGetErrorMsgPayload(pCmd), msg2);
    }
  } while (0);

  return TSDB_CODE_SUCCESS;
}

static int32_t getTagQueryCondExpr(SSqlCmd* pCmd, SQueryInfo* pQueryInfo, SCondExpr* pCondExpr, tSqlExpr** pExpr) {
  int32_t ret = TSDB_CODE_SUCCESS;

  if (pCondExpr->pTagCond == NULL) {
    return ret;
  }
  
  for (int32_t i = 0; i < pQueryInfo->numOfTables; ++i) {
    tSqlExpr* p1 = extractExprForSTable(pCmd, pExpr, pQueryInfo, i);
    if (p1 == NULL) {  // no query condition on this table
      continue;
    }

    tExprNode* p = NULL;
  
    SArray* colList = taosArrayInit(10, sizeof(SColIndex));
    ret = exprTreeFromSqlExpr(pCmd, &p, p1, pQueryInfo, colList, NULL);
    SBufferWriter bw = tbufInitWriter(NULL, false);

    TRY(0) {
      exprTreeToBinary(&bw, p);
    } CATCH(code) {
      tbufCloseWriter(&bw);
      UNUSED(code);
      // TODO: more error handling
    } END_TRY
    
    // add to required table column list
    STableMetaInfo* pTableMetaInfo = tscGetMetaInfo(pQueryInfo, i);
    int64_t uid = pTableMetaInfo->pTableMeta->id.uid;
    int32_t numOfCols = tscGetNumOfColumns(pTableMetaInfo->pTableMeta);
    
    size_t num = taosArrayGetSize(colList);
    for(int32_t j = 0; j < num; ++j) {
      SColIndex* pIndex = taosArrayGet(colList, j);
      SColumnIndex index = {.tableIndex = i, .columnIndex = pIndex->colIndex - numOfCols};

      SSchema* s = tscGetTableSchema(pTableMetaInfo->pTableMeta);
      tscColumnListInsert(pTableMetaInfo->tagColList, index.columnIndex, pTableMetaInfo->pTableMeta->id.uid,
                          &s[pIndex->colIndex]);
    }
    
    tsSetSTableQueryCond(&pQueryInfo->tagCond, uid, &bw);
    tSqlExprCompact(pExpr);

    if (ret == TSDB_CODE_SUCCESS) {
      ret = validateTagCondExpr(pCmd, p);
    }

    tSqlExprDestroy(p1);
    tExprTreeDestroy(p, NULL);
    
    taosArrayDestroy(colList);
    if (pQueryInfo->tagCond.pCond != NULL && taosArrayGetSize(pQueryInfo->tagCond.pCond) > 0 && !UTIL_TABLE_IS_SUPER_TABLE(pTableMetaInfo)) {
      return invalidOperationMsg(tscGetErrorMsgPayload(pCmd), "filter on tag not supported for normal table");
    }

    if (ret) {
      break;
    }
  }

  pCondExpr->pTagCond = NULL;
  return ret;
}

int32_t validateJoinNodes(SQueryInfo* pQueryInfo, SSqlObj* pSql) {
  const char* msg1 = "timestamp required for join tables";
  const char* msg2 = "tag required for join stables";

  for (int32_t i = 0; i < pQueryInfo->numOfTables; ++i) {
    SJoinNode *node = pQueryInfo->tagCond.joinInfo.joinTables[i];

    if (node == NULL || node->tsJoin == NULL || taosArrayGetSize(node->tsJoin) <= 0) {
      return invalidOperationMsg(tscGetErrorMsgPayload(&pSql->cmd), msg1);
    }
  }

  STableMetaInfo* pTableMetaInfo = tscGetMetaInfo(pQueryInfo, 0);
  if (UTIL_TABLE_IS_SUPER_TABLE(pTableMetaInfo)) {
    for (int32_t i = 0; i < pQueryInfo->numOfTables; ++i) {
      SJoinNode *node = pQueryInfo->tagCond.joinInfo.joinTables[i];

      if (node == NULL || node->tagJoin == NULL || taosArrayGetSize(node->tagJoin) <= 0) {
        return invalidOperationMsg(tscGetErrorMsgPayload(&pSql->cmd), msg2);
      }
    }
  }

  return TSDB_CODE_SUCCESS;
}


void mergeJoinNodesImpl(int8_t* r, int8_t* p, int16_t* tidx, SJoinNode** nodes, int32_t type) {
  SJoinNode *node = nodes[*tidx];
  SArray* arr = (type == 0) ? node->tsJoin : node->tagJoin;
  size_t size = taosArrayGetSize(arr);

  p[*tidx] = 1;

  for (int32_t j = 0; j < size; j++) {
    int16_t* idx = taosArrayGet(arr, j);
    r[*idx] = 1;
    if (p[*idx] == 0) {
      mergeJoinNodesImpl(r, p, idx, nodes, type);
    }
  }
}

int32_t mergeJoinNodes(SQueryInfo* pQueryInfo, SSqlObj* pSql) {
  const char* msg1 = "not all join tables have same timestamp";
  const char* msg2 = "not all join tables have same tag";

  int8_t r[TSDB_MAX_JOIN_TABLE_NUM] = {0};
  int8_t p[TSDB_MAX_JOIN_TABLE_NUM] = {0};

  for (int16_t i = 0; i < pQueryInfo->numOfTables; ++i) {
    mergeJoinNodesImpl(r, p, &i, pQueryInfo->tagCond.joinInfo.joinTables, 0);

    taosArrayClear(pQueryInfo->tagCond.joinInfo.joinTables[i]->tsJoin);

    for (int32_t j = 0; j < TSDB_MAX_JOIN_TABLE_NUM; ++j) {
      if (r[j]) {
        taosArrayPush(pQueryInfo->tagCond.joinInfo.joinTables[i]->tsJoin, &j);
      }
    }

    memset(r, 0, sizeof(r));
    memset(p, 0, sizeof(p));
  }

  if (taosArrayGetSize(pQueryInfo->tagCond.joinInfo.joinTables[0]->tsJoin) != pQueryInfo->numOfTables) {
    return invalidOperationMsg(tscGetErrorMsgPayload(&pSql->cmd), msg1);
  }

  STableMetaInfo* pTableMetaInfo = tscGetMetaInfo(pQueryInfo, 0);
  if (UTIL_TABLE_IS_SUPER_TABLE(pTableMetaInfo)) {
    for (int16_t i = 0; i < pQueryInfo->numOfTables; ++i) {
      mergeJoinNodesImpl(r, p, &i, pQueryInfo->tagCond.joinInfo.joinTables, 1);

      taosArrayClear(pQueryInfo->tagCond.joinInfo.joinTables[i]->tagJoin);

      for (int32_t j = 0; j < TSDB_MAX_JOIN_TABLE_NUM; ++j) {
        if (r[j]) {
          taosArrayPush(pQueryInfo->tagCond.joinInfo.joinTables[i]->tagJoin, &j);
        }
      }

      memset(r, 0, sizeof(r));
      memset(p, 0, sizeof(p));
    }

    if (taosArrayGetSize(pQueryInfo->tagCond.joinInfo.joinTables[0]->tagJoin) != pQueryInfo->numOfTables) {
      return invalidOperationMsg(tscGetErrorMsgPayload(&pSql->cmd), msg2);
    }

  }

  return TSDB_CODE_SUCCESS;
}


int32_t validateWhereNode(SQueryInfo* pQueryInfo, tSqlExpr** pExpr, SSqlObj* pSql) {
  if (pExpr == NULL) {
    return TSDB_CODE_SUCCESS;
  }

  const char* msg1 = "invalid expression";
  const char* msg2 = "invalid filter expression";

  int32_t ret = TSDB_CODE_SUCCESS;

  // tags query condition may be larger than 512bytes, therefore, we need to prepare enough large space
  SStringBuilder sb; memset(&sb, 0, sizeof(sb));
  SCondExpr      condExpr = {0};

  if ((*pExpr)->pLeft == NULL || (*pExpr)->pRight == NULL) {
    return invalidOperationMsg(tscGetErrorMsgPayload(&pSql->cmd), msg1);
  }

  int32_t type = 0;
  if ((ret = getQueryCondExpr(&pSql->cmd, pQueryInfo, pExpr, &condExpr, &type, (*pExpr)->tokenId)) != TSDB_CODE_SUCCESS) {
    return ret;
  }

  tSqlExprCompact(pExpr);

  // after expression compact, the expression tree is only include tag query condition
  condExpr.pTagCond = (*pExpr);

  // 1. check if it is a join query
  if ((ret = validateJoinExpr(&pSql->cmd, pQueryInfo, &condExpr)) != TSDB_CODE_SUCCESS) {
    return ret;
  }

  // 2. get the query time range
  if ((ret = getTimeRangeFromExpr(&pSql->cmd, pQueryInfo, condExpr.pTimewindow)) != TSDB_CODE_SUCCESS) {
    return ret;
  }

  // 3. get the tag query condition
  if ((ret = getTagQueryCondExpr(&pSql->cmd, pQueryInfo, &condExpr, pExpr)) != TSDB_CODE_SUCCESS) {
    return ret;
  }

  // 4. get the table name query condition
  if ((ret = getTablenameCond(&pSql->cmd, pQueryInfo, condExpr.pTableCond, &sb)) != TSDB_CODE_SUCCESS) {
    goto PARSE_WHERE_EXIT;
  }

  // 5. other column query condition
  if ((ret = getColumnQueryCondInfo(&pSql->cmd, pQueryInfo, condExpr.pColumnCond, TK_AND)) != TSDB_CODE_SUCCESS) {
    goto PARSE_WHERE_EXIT;
  }

  // 6. join condition
  if ((ret = getJoinCondInfo(&pSql->cmd, pQueryInfo, condExpr.pJoinExpr)) != TSDB_CODE_SUCCESS) {
    goto PARSE_WHERE_EXIT;
  }

  // 7. query condition for table name
  pQueryInfo->tagCond.relType = (condExpr.relType == TK_AND) ? TSDB_RELATION_AND : TSDB_RELATION_OR;

  ret = setTableCondForSTableQuery(&pSql->cmd, pQueryInfo, getAccountId(pSql), condExpr.pTableCond, condExpr.tableCondIndex, &sb);
  taosStringBuilderDestroy(&sb);
  if (ret) {
    goto PARSE_WHERE_EXIT;
  }

  if (!validateFilterExpr(pQueryInfo)) {
    ret = invalidOperationMsg(tscGetErrorMsgPayload(&pSql->cmd), msg2);
    goto PARSE_WHERE_EXIT;
  }

  //doAddJoinTagsColumnsIntoTagList(&pSql->cmd, pQueryInfo, &condExpr);
  if (condExpr.tsJoin) {
    ret = validateJoinNodes(pQueryInfo, pSql);
    if (ret) {
      goto PARSE_WHERE_EXIT;
    }

    ret = mergeJoinNodes(pQueryInfo, pSql);
    if (ret) {
      goto PARSE_WHERE_EXIT;
    }
  }

PARSE_WHERE_EXIT:

  cleanQueryExpr(&condExpr);
  return ret;
}

int32_t getTimeRange(STimeWindow* win, tSqlExpr* pRight, int32_t optr, int16_t timePrecision) {
  // this is join condition, do nothing
  if (pRight->tokenId == TK_ID) {
    return TSDB_CODE_SUCCESS;
  }

  /*
   * filter primary ts filter expression like:
   * where ts in ('2015-12-12 4:8:12')
   */
  if (pRight->tokenId == TK_SET || optr == TK_IN) {
    return TSDB_CODE_TSC_INVALID_OPERATION;
  }

  int64_t val = 0;
  bool    parsed = false;
  if (pRight->value.nType == TSDB_DATA_TYPE_BINARY) {
    pRight->value.nLen = strdequote(pRight->value.pz);

    char* seg = strnchr(pRight->value.pz, '-', pRight->value.nLen, false);
    if (seg != NULL) {
      if (taosParseTime(pRight->value.pz, &val, pRight->value.nLen, timePrecision, tsDaylight) == TSDB_CODE_SUCCESS) {
        parsed = true;
      } else {
        return TSDB_CODE_TSC_INVALID_OPERATION;
      }
    } else {
      SStrToken token = {.z = pRight->value.pz, .n = pRight->value.nLen, .type = TK_ID};
      int32_t   len = tGetToken(pRight->value.pz, &token.type);

      if ((token.type != TK_INTEGER && token.type != TK_FLOAT) || len != pRight->value.nLen) {
        return TSDB_CODE_TSC_INVALID_OPERATION;
      }
    }
  }

  if (!parsed) {
    /*
     * failed to parse timestamp in regular formation, try next
     * it may be a epoch time in string format
     */
    if (pRight->flags & (1 << EXPR_FLAG_NS_TIMESTAMP)) {
      pRight->value.i64 = convertTimePrecision(pRight->value.i64, TSDB_TIME_PRECISION_NANO, timePrecision);
    }
    
    tVariantDump(&pRight->value, (char*)&val, TSDB_DATA_TYPE_BIGINT, true);
  }

  if (optr == TK_LE) {
    win->ekey = val;
  } else if (optr == TK_LT) {
    win->ekey = val - 1;
  } else if (optr == TK_GT) {
    win->skey = val + 1;
  } else if (optr == TK_GE) {
    win->skey = val;
  } else if (optr == TK_EQ) {
    win->ekey = win->skey = val;
  } else if (optr == TK_NE) {
    return TSDB_CODE_TSC_INVALID_OPERATION;
  }

  return TSDB_CODE_SUCCESS;
}

// todo error !!!!
int32_t tsRewriteFieldNameIfNecessary(SSqlCmd* pCmd, SQueryInfo* pQueryInfo) {
  const char rep[] = {'(', ')', '*', ',', '.', '/', '\\', '+', '-', '%', ' '};

  for (int32_t i = 0; i < pQueryInfo->fieldsInfo.numOfOutput; ++i) {
    char* fieldName = tscFieldInfoGetField(&pQueryInfo->fieldsInfo, i)->name;
    for (int32_t j = 0; j < (TSDB_COL_NAME_LEN - 1) && fieldName[j] != 0; ++j) {
      for (int32_t k = 0; k < tListLen(rep); ++k) {
        if (fieldName[j] == rep[k]) {
          fieldName[j] = '_';
          break;
        }
      }
    }

    fieldName[TSDB_COL_NAME_LEN - 1] = 0;
  }

  // the column name may be identical, here check again
  for (int32_t i = 0; i < pQueryInfo->fieldsInfo.numOfOutput; ++i) {
    char* fieldName = tscFieldInfoGetField(&pQueryInfo->fieldsInfo, i)->name;
    for (int32_t j = i + 1; j < pQueryInfo->fieldsInfo.numOfOutput; ++j) {
      if (strncasecmp(fieldName, tscFieldInfoGetField(&pQueryInfo->fieldsInfo, j)->name, (TSDB_COL_NAME_LEN - 1)) == 0) {
        const char* msg = "duplicated column name in new table";
        return invalidOperationMsg(tscGetErrorMsgPayload(pCmd), msg);
      }
    }
  }

  return TSDB_CODE_SUCCESS;
}

int32_t validateFillNode(SSqlCmd* pCmd, SQueryInfo* pQueryInfo, SSqlNode* pSqlNode) {
  SArray* pFillToken = pSqlNode->fillType;
  if (pSqlNode->fillType == NULL) {
    return TSDB_CODE_SUCCESS;
  }

  tVariantListItem* pItem = taosArrayGet(pFillToken, 0);

  const int32_t START_INTERPO_COL_IDX = 1;

  const char* msg1 = "value is expected";
  const char* msg2 = "invalid fill option";
  const char* msg3 = "top/bottom not support fill";
  const char* msg4 = "illegal value or data overflow";
  const char* msg5 = "fill only available for interval query";

  if ((!isTimeWindowQuery(pQueryInfo)) && (!tscIsPointInterpQuery(pQueryInfo))) {
    return invalidOperationMsg(tscGetErrorMsgPayload(pCmd), msg5);
  }

  /*
   * fill options are set at the end position, when all columns are set properly
   * the columns may be increased due to group by operation
   */
  if (checkQueryRangeForFill(pCmd, pQueryInfo) != TSDB_CODE_SUCCESS) {
    return TSDB_CODE_TSC_INVALID_OPERATION;
  }


  if (pItem->pVar.nType != TSDB_DATA_TYPE_BINARY) {
    return invalidOperationMsg(tscGetErrorMsgPayload(pCmd), msg2);
  }
  
  size_t numOfFields = tscNumOfFields(pQueryInfo);
  
  if (pQueryInfo->fillVal == NULL) {
    pQueryInfo->fillVal = calloc(numOfFields, sizeof(int64_t));
    if (pQueryInfo->fillVal == NULL) {
      return TSDB_CODE_TSC_OUT_OF_MEMORY;
    }
  }

  if (strncasecmp(pItem->pVar.pz, "none", 4) == 0 && pItem->pVar.nLen == 4) {
    pQueryInfo->fillType = TSDB_FILL_NONE;
  } else if (strncasecmp(pItem->pVar.pz, "null", 4) == 0 && pItem->pVar.nLen == 4) {
    pQueryInfo->fillType = TSDB_FILL_NULL;
    for (int32_t i = START_INTERPO_COL_IDX; i < numOfFields; ++i) {
      TAOS_FIELD* pField = tscFieldInfoGetField(&pQueryInfo->fieldsInfo, i);
      setNull((char*)&pQueryInfo->fillVal[i], pField->type, pField->bytes);
    }
  } else if (strncasecmp(pItem->pVar.pz, "prev", 4) == 0 && pItem->pVar.nLen == 4) {
    pQueryInfo->fillType = TSDB_FILL_PREV;
  } else if (strncasecmp(pItem->pVar.pz, "next", 4) == 0 && pItem->pVar.nLen == 4) {
    pQueryInfo->fillType = TSDB_FILL_NEXT;
  } else if (strncasecmp(pItem->pVar.pz, "linear", 6) == 0 && pItem->pVar.nLen == 6) {
    pQueryInfo->fillType = TSDB_FILL_LINEAR;
  } else if (strncasecmp(pItem->pVar.pz, "value", 5) == 0 && pItem->pVar.nLen == 5) {
    pQueryInfo->fillType = TSDB_FILL_SET_VALUE;

    size_t num = taosArrayGetSize(pFillToken);
    if (num == 1) {  // no actual value, return with error code
      return invalidOperationMsg(tscGetErrorMsgPayload(pCmd), msg1);
    }

    int32_t startPos = 1;
    int32_t numOfFillVal = (int32_t)(num - 1);

    /* for point interpolation query, we do not have the timestamp column */
    if (tscIsPointInterpQuery(pQueryInfo)) {
      startPos = 0;

      if (numOfFillVal > numOfFields) {
        numOfFillVal = (int32_t)numOfFields;
      }
    } else {
      numOfFillVal = (int16_t)((num >  (int32_t)numOfFields) ? (int32_t)numOfFields : num);
    }

    int32_t j = 1;

    for (int32_t i = startPos; i < numOfFillVal; ++i, ++j) {
      TAOS_FIELD* pField = tscFieldInfoGetField(&pQueryInfo->fieldsInfo, i);

      if (pField->type == TSDB_DATA_TYPE_BINARY || pField->type == TSDB_DATA_TYPE_NCHAR) {
        setVardataNull((char*) &pQueryInfo->fillVal[i], pField->type);
        continue;
      }

      tVariant* p = taosArrayGet(pFillToken, j);
      int32_t ret = tVariantDump(p, (char*)&pQueryInfo->fillVal[i], pField->type, true);
      if (ret != TSDB_CODE_SUCCESS) {
        return invalidOperationMsg(tscGetErrorMsgPayload(pCmd), msg4);
      }
    }
    
    if ((num < numOfFields) || ((num - 1 < numOfFields) && (tscIsPointInterpQuery(pQueryInfo)))) {
      tVariantListItem* lastItem = taosArrayGetLast(pFillToken);

      for (int32_t i = numOfFillVal; i < numOfFields; ++i) {
        TAOS_FIELD* pField = tscFieldInfoGetField(&pQueryInfo->fieldsInfo, i);

        if (pField->type == TSDB_DATA_TYPE_BINARY || pField->type == TSDB_DATA_TYPE_NCHAR) {
          setVardataNull((char*) &pQueryInfo->fillVal[i], pField->type);
        } else {
          tVariantDump(&lastItem->pVar, (char*)&pQueryInfo->fillVal[i], pField->type, true);
        }
      }
    }
  } else {
    return invalidOperationMsg(tscGetErrorMsgPayload(pCmd), msg2);
  }

  size_t numOfExprs = tscNumOfExprs(pQueryInfo);
  for(int32_t i = 0; i < numOfExprs; ++i) {
    SExprInfo* pExpr = tscExprGet(pQueryInfo, i);
    if (pExpr->base.functionId == TSDB_FUNC_TOP || pExpr->base.functionId == TSDB_FUNC_BOTTOM) {
      return invalidOperationMsg(tscGetErrorMsgPayload(pCmd), msg3);
    }
  }

  return TSDB_CODE_SUCCESS;
}

static void setDefaultOrderInfo(SQueryInfo* pQueryInfo) {
  /* set default timestamp order information for all queries */
  STableMetaInfo* pTableMetaInfo = tscGetMetaInfo(pQueryInfo, 0);

  pQueryInfo->order.order = TSDB_ORDER_ASC;
  if (isTopBottomQuery(pQueryInfo)) {
    pQueryInfo->order.orderColId = PRIMARYKEY_TIMESTAMP_COL_INDEX;
  } else { // in case of select tbname from super_table, the defualt order column can not be the primary ts column
    pQueryInfo->order.orderColId = INT32_MIN;
  }

  /* for super table query, set default ascending order for group output */
  if (UTIL_TABLE_IS_SUPER_TABLE(pTableMetaInfo)) {
    pQueryInfo->groupbyExpr.orderType = TSDB_ORDER_ASC;
  }
}

int32_t validateOrderbyNode(SSqlCmd* pCmd, SQueryInfo* pQueryInfo, SSqlNode* pSqlNode, SSchema* pSchema) {
  const char* msg0 = "only support order by primary timestamp";
  const char* msg1 = "invalid column name";
  const char* msg2 = "order by primary timestamp or first tag in groupby clause allowed";
  const char* msg3 = "invalid column in order by clause, only primary timestamp or first tag in groupby clause allowed";

  setDefaultOrderInfo(pQueryInfo);
  STableMetaInfo* pTableMetaInfo = tscGetMetaInfo(pQueryInfo, 0);


  if (pQueryInfo->distinctTag == true) {
    pQueryInfo->order.order = TSDB_ORDER_ASC;
    pQueryInfo->order.orderColId = 0; 
    return TSDB_CODE_SUCCESS;
  }
  if (pSqlNode->pSortOrder == NULL) {
    return TSDB_CODE_SUCCESS;
  }

  SArray* pSortorder = pSqlNode->pSortOrder;

  /*
   * for table query, there is only one or none order option is allowed, which is the
   * ts or values(top/bottom) order is supported.
   *
   * for super table query, the order option must be less than 3.
   */
  size_t size = taosArrayGetSize(pSortorder);
  if (UTIL_TABLE_IS_NORMAL_TABLE(pTableMetaInfo)) {
    if (size > 1) {
      return invalidOperationMsg(tscGetErrorMsgPayload(pCmd), msg0);
    }
  } else {
    if (size > 2) {
      return invalidOperationMsg(tscGetErrorMsgPayload(pCmd), msg3);
    }
  }

  // handle the first part of order by
  tVariant* pVar = taosArrayGet(pSortorder, 0);

  // e.g., order by 1 asc, return directly with out further check.
  if (pVar->nType >= TSDB_DATA_TYPE_TINYINT && pVar->nType <= TSDB_DATA_TYPE_BIGINT) {
    return TSDB_CODE_SUCCESS;
  }

  SStrToken    columnName = {pVar->nLen, pVar->nType, pVar->pz};
  SColumnIndex index = COLUMN_INDEX_INITIALIZER;

  if (UTIL_TABLE_IS_SUPER_TABLE(pTableMetaInfo)) {  // super table query
    if (getColumnIndexByName(pCmd, &columnName, pQueryInfo, &index) != TSDB_CODE_SUCCESS) {
      return invalidOperationMsg(tscGetErrorMsgPayload(pCmd), msg1);
    }

    bool orderByTags = false;
    bool orderByTS = false;

    if (index.columnIndex >= tscGetNumOfColumns(pTableMetaInfo->pTableMeta)) {
      int32_t relTagIndex = index.columnIndex - tscGetNumOfColumns(pTableMetaInfo->pTableMeta);
      
      // it is a tag column
      if (pQueryInfo->groupbyExpr.columnInfo == NULL) {
        return invalidOperationMsg(tscGetErrorMsgPayload(pCmd), msg2);
      }
      SColIndex* pColIndex = taosArrayGet(pQueryInfo->groupbyExpr.columnInfo, 0);
      if (relTagIndex == pColIndex->colIndex) {
        orderByTags = true;
      }
    } else if (index.columnIndex == TSDB_TBNAME_COLUMN_INDEX) {
      orderByTags = true;
    }

    if (PRIMARYKEY_TIMESTAMP_COL_INDEX == index.columnIndex) {
      orderByTS = true;
    }

    if (!(orderByTags || orderByTS) && !isTopBottomQuery(pQueryInfo)) {
      return invalidOperationMsg(tscGetErrorMsgPayload(pCmd), msg3);
    } else {  // order by top/bottom result value column is not supported in case of interval query.
      assert(!(orderByTags && orderByTS));
    }

    size_t s = taosArrayGetSize(pSortorder);
    if (s == 1) {
      if (orderByTags) {
        pQueryInfo->groupbyExpr.orderIndex = index.columnIndex - tscGetNumOfColumns(pTableMetaInfo->pTableMeta);

        tVariantListItem* p1 = taosArrayGet(pSqlNode->pSortOrder, 0);
        pQueryInfo->groupbyExpr.orderType = p1->sortOrder;
      } else if (isTopBottomQuery(pQueryInfo)) {
        /* order of top/bottom query in interval is not valid  */
        SExprInfo* pExpr = tscExprGet(pQueryInfo, 0);
        assert(pExpr->base.functionId == TSDB_FUNC_TS);

        pExpr = tscExprGet(pQueryInfo, 1);
        if (pExpr->base.colInfo.colIndex != index.columnIndex && index.columnIndex != PRIMARYKEY_TIMESTAMP_COL_INDEX) {
          return invalidOperationMsg(tscGetErrorMsgPayload(pCmd), msg2);
        }

        tVariantListItem* p1 = taosArrayGet(pSqlNode->pSortOrder, 0);
        pQueryInfo->order.order = p1->sortOrder;
        pQueryInfo->order.orderColId = pSchema[index.columnIndex].colId;
        return TSDB_CODE_SUCCESS;
      } else {
        tVariantListItem* p1 = taosArrayGet(pSqlNode->pSortOrder, 0);

        pQueryInfo->order.order = p1->sortOrder;
        pQueryInfo->order.orderColId = PRIMARYKEY_TIMESTAMP_COL_INDEX;

        // orderby ts query on super table
        if (tscOrderedProjectionQueryOnSTable(pQueryInfo, 0)) {
          addPrimaryTsColIntoResult(pQueryInfo, pCmd);
        }
      }
    }

    if (s == 2) {
      tVariantListItem *pItem = taosArrayGet(pSqlNode->pSortOrder, 0);
      if (orderByTags) {
        pQueryInfo->groupbyExpr.orderIndex = index.columnIndex - tscGetNumOfColumns(pTableMetaInfo->pTableMeta);
        pQueryInfo->groupbyExpr.orderType = pItem->sortOrder;
      } else {
        pQueryInfo->order.order = pItem->sortOrder;
        pQueryInfo->order.orderColId = PRIMARYKEY_TIMESTAMP_COL_INDEX;
      }

      pItem = taosArrayGet(pSqlNode->pSortOrder, 1);
      tVariant* pVar2 = &pItem->pVar;
      SStrToken cname = {pVar2->nLen, pVar2->nType, pVar2->pz};
      if (getColumnIndexByName(pCmd, &cname, pQueryInfo, &index) != TSDB_CODE_SUCCESS) {
        return invalidOperationMsg(tscGetErrorMsgPayload(pCmd), msg1);
      }

      if (index.columnIndex != PRIMARYKEY_TIMESTAMP_COL_INDEX) {
        return invalidOperationMsg(tscGetErrorMsgPayload(pCmd), msg2);
      } else {
        tVariantListItem* p1 = taosArrayGet(pSortorder, 1);
        pQueryInfo->order.order = p1->sortOrder;
        pQueryInfo->order.orderColId = PRIMARYKEY_TIMESTAMP_COL_INDEX;
      }
    }

  } else {  // meter query
    if (getColumnIndexByName(pCmd, &columnName, pQueryInfo, &index) != TSDB_CODE_SUCCESS) {
      return invalidOperationMsg(tscGetErrorMsgPayload(pCmd), msg1);
    }

    if (index.columnIndex != PRIMARYKEY_TIMESTAMP_COL_INDEX && !isTopBottomQuery(pQueryInfo)) {
      return invalidOperationMsg(tscGetErrorMsgPayload(pCmd), msg2);
    }

    if (isTopBottomQuery(pQueryInfo)) {
      /* order of top/bottom query in interval is not valid  */
      SExprInfo* pExpr = tscExprGet(pQueryInfo, 0);
      assert(pExpr->base.functionId == TSDB_FUNC_TS);

      pExpr = tscExprGet(pQueryInfo, 1);
      if (pExpr->base.colInfo.colIndex != index.columnIndex && index.columnIndex != PRIMARYKEY_TIMESTAMP_COL_INDEX) {
        return invalidOperationMsg(tscGetErrorMsgPayload(pCmd), msg2);
      }

      tVariantListItem* pItem = taosArrayGet(pSqlNode->pSortOrder, 0);
      pQueryInfo->order.order = pItem->sortOrder;
      pQueryInfo->order.orderColId = pSchema[index.columnIndex].colId;
      return TSDB_CODE_SUCCESS;
    }

    tVariantListItem* pItem = taosArrayGet(pSqlNode->pSortOrder, 0);
    pQueryInfo->order.order = pItem->sortOrder;
  }

  return TSDB_CODE_SUCCESS;
}

int32_t setAlterTableInfo(SSqlObj* pSql, struct SSqlInfo* pInfo) {
  const int32_t DEFAULT_TABLE_INDEX = 0;

  const char* msg1 = "invalid table name";
  const char* msg3 = "manipulation of tag available for super table";
  const char* msg4 = "set tag value only available for table";
  const char* msg5 = "only support add one tag";
  const char* msg6 = "column can only be modified by super table";
  
  const char* msg7 = "no tags can be dropped";
  const char* msg8 = "only support one tag";
  const char* msg9 = "tag name too long";
  
  const char* msg10 = "invalid tag name";
  const char* msg11 = "primary tag cannot be dropped";
  const char* msg12 = "update normal column not supported";
  const char* msg13 = "invalid tag value";
  const char* msg14 = "tag value too long";
  
  const char* msg15 = "no columns can be dropped";
  const char* msg16 = "only support one column";
  const char* msg17 = "invalid column name";
  const char* msg18 = "primary timestamp column cannot be dropped";
  const char* msg19 = "invalid new tag name";
  const char* msg20 = "table is not super table";
  const char* msg21 = "only binary/nchar column length could be modified";
  const char* msg22 = "new column length should be bigger than old one";
  const char* msg23 = "only column length coulbe be modified";
  const char* msg24 = "invalid binary/nchar column length";

  int32_t code = TSDB_CODE_SUCCESS;

  SSqlCmd*        pCmd = &pSql->cmd;
  SAlterTableInfo* pAlterSQL = pInfo->pAlterInfo;
  SQueryInfo*     pQueryInfo = tscGetQueryInfo(pCmd);

  STableMetaInfo* pTableMetaInfo = tscGetMetaInfo(pQueryInfo, DEFAULT_TABLE_INDEX);

  if (tscValidateName(&(pAlterSQL->name)) != TSDB_CODE_SUCCESS) {
    return invalidOperationMsg(tscGetErrorMsgPayload(pCmd), msg1);
  }

  code = tscSetTableFullName(&pTableMetaInfo->name, &(pAlterSQL->name), pSql);
  if (code != TSDB_CODE_SUCCESS) {
    return code;
  }

  code = tscGetTableMeta(pSql, pTableMetaInfo);
  if (code != TSDB_CODE_SUCCESS) {
    return code;
  }

  STableMeta* pTableMeta = pTableMetaInfo->pTableMeta;

  if (pAlterSQL->tableType == TSDB_SUPER_TABLE && !(UTIL_TABLE_IS_SUPER_TABLE(pTableMetaInfo))) {
    return invalidOperationMsg(tscGetErrorMsgPayload(pCmd), msg20);
  }

  if (pAlterSQL->type == TSDB_ALTER_TABLE_ADD_TAG_COLUMN || pAlterSQL->type == TSDB_ALTER_TABLE_DROP_TAG_COLUMN ||
      pAlterSQL->type == TSDB_ALTER_TABLE_CHANGE_TAG_COLUMN || pAlterSQL->type == TSDB_ALTER_TABLE_MODIFY_TAG_COLUMN) {
    if (!UTIL_TABLE_IS_SUPER_TABLE(pTableMetaInfo)) {
      return invalidOperationMsg(tscGetErrorMsgPayload(pCmd), msg3);
    }
  } else if ((pAlterSQL->type == TSDB_ALTER_TABLE_UPDATE_TAG_VAL) && (UTIL_TABLE_IS_SUPER_TABLE(pTableMetaInfo))) {
    return invalidOperationMsg(tscGetErrorMsgPayload(pCmd), msg4);
  } else if ((pAlterSQL->type == TSDB_ALTER_TABLE_ADD_COLUMN || pAlterSQL->type == TSDB_ALTER_TABLE_DROP_COLUMN || pAlterSQL->type == TSDB_ALTER_TABLE_CHANGE_COLUMN) &&
             UTIL_TABLE_IS_CHILD_TABLE(pTableMetaInfo)) {
    return invalidOperationMsg(tscGetErrorMsgPayload(pCmd), msg6);
  }

  if (pAlterSQL->type == TSDB_ALTER_TABLE_ADD_TAG_COLUMN) {
    SArray* pFieldList = pAlterSQL->pAddColumns;
    if (taosArrayGetSize(pFieldList) > 1) {
      return invalidOperationMsg(tscGetErrorMsgPayload(pCmd), msg5);
    }

    TAOS_FIELD* p = taosArrayGet(pFieldList, 0);
    if (!validateOneTags(pCmd, p)) {
      return TSDB_CODE_TSC_INVALID_OPERATION;
    }
  
    tscFieldInfoAppend(&pQueryInfo->fieldsInfo, p);
  } else if (pAlterSQL->type == TSDB_ALTER_TABLE_DROP_TAG_COLUMN) {
    if (tscGetNumOfTags(pTableMeta) == 1) {
      return invalidOperationMsg(tscGetErrorMsgPayload(pCmd), msg7);
    }

    // numOfTags == 1
    if (taosArrayGetSize(pAlterSQL->varList) > 1) {
      return invalidOperationMsg(tscGetErrorMsgPayload(pCmd), msg8);
    }

    tVariantListItem* pItem = taosArrayGet(pAlterSQL->varList, 0);
    if (pItem->pVar.nLen >= TSDB_COL_NAME_LEN) {
      return invalidOperationMsg(tscGetErrorMsgPayload(pCmd), msg9);
    }

    SColumnIndex index = COLUMN_INDEX_INITIALIZER;
    SStrToken    name = {.z = pItem->pVar.pz, .n = pItem->pVar.nLen, .type = TK_STRING};

    if (getColumnIndexByName(pCmd, &name, pQueryInfo, &index) != TSDB_CODE_SUCCESS) {
      return TSDB_CODE_TSC_INVALID_OPERATION;
    }

    int32_t numOfCols = tscGetNumOfColumns(pTableMeta);
    if (index.columnIndex < numOfCols) {
      return invalidOperationMsg(tscGetErrorMsgPayload(pCmd), msg10);
    } else if (index.columnIndex == numOfCols) {
      return invalidOperationMsg(tscGetErrorMsgPayload(pCmd), msg11);
    }

    char name1[128] = {0};
    strncpy(name1, pItem->pVar.pz, pItem->pVar.nLen);
  
    TAOS_FIELD f = tscCreateField(TSDB_DATA_TYPE_INT, name1, tDataTypes[TSDB_DATA_TYPE_INT].bytes);
    tscFieldInfoAppend(&pQueryInfo->fieldsInfo, &f);
  } else if (pAlterSQL->type == TSDB_ALTER_TABLE_CHANGE_TAG_COLUMN) {
    SArray* pVarList = pAlterSQL->varList;
    if (taosArrayGetSize(pVarList) > 2) {
      return TSDB_CODE_TSC_INVALID_OPERATION;
    }

    tVariantListItem* pSrcItem = taosArrayGet(pAlterSQL->varList, 0);
    tVariantListItem* pDstItem = taosArrayGet(pAlterSQL->varList, 1);

    if (pSrcItem->pVar.nLen >= TSDB_COL_NAME_LEN || pDstItem->pVar.nLen >= TSDB_COL_NAME_LEN) {
      return invalidOperationMsg(tscGetErrorMsgPayload(pCmd), msg9);
    }

    if (pSrcItem->pVar.nType != TSDB_DATA_TYPE_BINARY || pDstItem->pVar.nType != TSDB_DATA_TYPE_BINARY) {
      return invalidOperationMsg(tscGetErrorMsgPayload(pCmd), msg10);
    }

    SColumnIndex srcIndex = COLUMN_INDEX_INITIALIZER;
    SColumnIndex destIndex = COLUMN_INDEX_INITIALIZER;

    SStrToken srcToken = {.z = pSrcItem->pVar.pz, .n = pSrcItem->pVar.nLen, .type = TK_STRING};
    if (getColumnIndexByName(pCmd, &srcToken, pQueryInfo, &srcIndex) != TSDB_CODE_SUCCESS) {
      return invalidOperationMsg(tscGetErrorMsgPayload(pCmd), msg17);
    }

    SStrToken destToken = {.z = pDstItem->pVar.pz, .n = pDstItem->pVar.nLen, .type = TK_STRING};
    if (getColumnIndexByName(pCmd, &destToken, pQueryInfo, &destIndex) == TSDB_CODE_SUCCESS) {
      return invalidOperationMsg(tscGetErrorMsgPayload(pCmd), msg19);
    }

    tVariantListItem* pItem = taosArrayGet(pVarList, 0);

    char name[TSDB_COL_NAME_LEN] = {0};
    strncpy(name, pItem->pVar.pz, pItem->pVar.nLen);
    TAOS_FIELD f = tscCreateField(TSDB_DATA_TYPE_INT, name, tDataTypes[TSDB_DATA_TYPE_INT].bytes);
    tscFieldInfoAppend(&pQueryInfo->fieldsInfo, &f);

    pItem = taosArrayGet(pVarList, 1);
    memset(name, 0, tListLen(name));

    strncpy(name, pItem->pVar.pz, pItem->pVar.nLen);
    f = tscCreateField(TSDB_DATA_TYPE_INT, name, tDataTypes[TSDB_DATA_TYPE_INT].bytes);
    tscFieldInfoAppend(&pQueryInfo->fieldsInfo, &f);
  } else if (pAlterSQL->type == TSDB_ALTER_TABLE_UPDATE_TAG_VAL) {
    // Note: update can only be applied to table not super table.
    // the following is used to handle tags value for table created according to super table
    pCmd->command = TSDB_SQL_UPDATE_TAGS_VAL;
    
    SArray* pVarList = pAlterSQL->varList;
    tVariantListItem* item = taosArrayGet(pVarList, 0);
    int16_t       numOfTags = tscGetNumOfTags(pTableMeta);

    SColumnIndex columnIndex = COLUMN_INDEX_INITIALIZER;
    SStrToken    name = {.type = TK_STRING, .z = item->pVar.pz, .n = item->pVar.nLen};
    if (getColumnIndexByName(pCmd, &name, pQueryInfo, &columnIndex) != TSDB_CODE_SUCCESS) {
      return TSDB_CODE_TSC_INVALID_OPERATION;
    }

    if (columnIndex.columnIndex < tscGetNumOfColumns(pTableMeta)) {
      return invalidOperationMsg(tscGetErrorMsgPayload(pCmd), msg12);
    }

    tVariantListItem* pItem = taosArrayGet(pVarList, 1);
    SSchema* pTagsSchema = tscGetTableColumnSchema(pTableMetaInfo->pTableMeta, columnIndex.columnIndex);
    pAlterSQL->tagData.data = calloc(1, pTagsSchema->bytes * TSDB_NCHAR_SIZE + VARSTR_HEADER_SIZE);

    if (tVariantDump(&pItem->pVar, pAlterSQL->tagData.data, pTagsSchema->type, true) != TSDB_CODE_SUCCESS) {
      return invalidOperationMsg(tscGetErrorMsgPayload(pCmd), msg13);
    }
    
    pAlterSQL->tagData.dataLen = pTagsSchema->bytes;

    // validate the length of binary
    if ((pTagsSchema->type == TSDB_DATA_TYPE_BINARY || pTagsSchema->type == TSDB_DATA_TYPE_NCHAR) &&
        varDataTLen(pAlterSQL->tagData.data) > pTagsSchema->bytes) {
      return invalidOperationMsg(tscGetErrorMsgPayload(pCmd), msg14);
    }

    int32_t schemaLen = sizeof(STColumn) * numOfTags;
    int32_t size = sizeof(SUpdateTableTagValMsg) + pTagsSchema->bytes + schemaLen + TSDB_EXTRA_PAYLOAD_SIZE;

    if (TSDB_CODE_SUCCESS != tscAllocPayload(pCmd, size)) {
      tscError("0x%"PRIx64" failed to malloc for alter table msg", pSql->self);
      return TSDB_CODE_TSC_OUT_OF_MEMORY;
    }

    SUpdateTableTagValMsg* pUpdateMsg = (SUpdateTableTagValMsg*) pCmd->payload;
    pUpdateMsg->head.vgId = htonl(pTableMeta->vgId);
    pUpdateMsg->tid       = htonl(pTableMeta->id.tid);
    pUpdateMsg->uid       = htobe64(pTableMeta->id.uid);
    pUpdateMsg->colId     = htons(pTagsSchema->colId);
    pUpdateMsg->type      = pTagsSchema->type;
    pUpdateMsg->bytes     = htons(pTagsSchema->bytes);
    pUpdateMsg->tversion  = htons(pTableMeta->tversion);
    pUpdateMsg->numOfTags = htons(numOfTags);
    pUpdateMsg->schemaLen = htonl(schemaLen);

    // the schema is located after the msg body, then followed by true tag value
    char* d = pUpdateMsg->data;
    SSchema* pTagCols = tscGetTableTagSchema(pTableMeta);
    for (int i = 0; i < numOfTags; ++i) {
      STColumn* pCol = (STColumn*) d;
      pCol->colId = htons(pTagCols[i].colId);
      pCol->bytes = htons(pTagCols[i].bytes);
      pCol->type  = pTagCols[i].type;
      pCol->offset = 0;

      d += sizeof(STColumn);
    }

    // copy the tag value to msg body
    pItem = taosArrayGet(pVarList, 1);
    tVariantDump(&pItem->pVar, pUpdateMsg->data + schemaLen, pTagsSchema->type, true);
    
    int32_t len = 0;
    if (pTagsSchema->type != TSDB_DATA_TYPE_BINARY && pTagsSchema->type != TSDB_DATA_TYPE_NCHAR) {
      len = tDataTypes[pTagsSchema->type].bytes;
    } else {
      len = varDataTLen(pUpdateMsg->data + schemaLen);
    }
    
    pUpdateMsg->tagValLen = htonl(len);  // length may be changed after dump data
    
    int32_t total = sizeof(SUpdateTableTagValMsg) + len + schemaLen;
    pUpdateMsg->head.contLen = htonl(total);
    
  } else if (pAlterSQL->type == TSDB_ALTER_TABLE_ADD_COLUMN) {
    SArray* pFieldList = pAlterSQL->pAddColumns;
    if (taosArrayGetSize(pFieldList) > 1) {
      const char* msg = "only support add one column";
      return invalidOperationMsg(tscGetErrorMsgPayload(pCmd), msg);
    }

    TAOS_FIELD* p = taosArrayGet(pFieldList, 0);
    if (!validateOneColumn(pCmd, p)) {
      return TSDB_CODE_TSC_INVALID_OPERATION;
    }
  
    tscFieldInfoAppend(&pQueryInfo->fieldsInfo, p);
  } else if (pAlterSQL->type == TSDB_ALTER_TABLE_DROP_COLUMN) {
    if (tscGetNumOfColumns(pTableMeta) == TSDB_MIN_COLUMNS) {  //
      return invalidOperationMsg(tscGetErrorMsgPayload(pCmd), msg15);
    }

    size_t size = taosArrayGetSize(pAlterSQL->varList);
    if (size > 1) {
      return invalidOperationMsg(tscGetErrorMsgPayload(pCmd), msg16);
    }

    tVariantListItem* pItem = taosArrayGet(pAlterSQL->varList, 0);

    SColumnIndex columnIndex = COLUMN_INDEX_INITIALIZER;
    SStrToken    name = {.type = TK_STRING, .z = pItem->pVar.pz, .n = pItem->pVar.nLen};
    if (getColumnIndexByName(pCmd, &name, pQueryInfo, &columnIndex) != TSDB_CODE_SUCCESS) {
      return invalidOperationMsg(tscGetErrorMsgPayload(pCmd), msg17);
    }

    if (columnIndex.columnIndex == PRIMARYKEY_TIMESTAMP_COL_INDEX) {
      return invalidOperationMsg(tscGetErrorMsgPayload(pCmd), msg18);
    }

    char name1[TSDB_COL_NAME_LEN] = {0};
    tstrncpy(name1, pItem->pVar.pz, sizeof(name1));
    TAOS_FIELD f = tscCreateField(TSDB_DATA_TYPE_INT, name1, tDataTypes[TSDB_DATA_TYPE_INT].bytes);
    tscFieldInfoAppend(&pQueryInfo->fieldsInfo, &f);
  } else if (pAlterSQL->type == TSDB_ALTER_TABLE_CHANGE_COLUMN) {
    if (taosArrayGetSize(pAlterSQL->pAddColumns) >= 2) {
      return invalidOperationMsg(tscGetErrorMsgPayload(pCmd), msg16);
    }


    TAOS_FIELD* pItem = taosArrayGet(pAlterSQL->pAddColumns, 0);
    if (pItem->type != TSDB_DATA_TYPE_BINARY && pItem->type != TSDB_DATA_TYPE_NCHAR) {
      return invalidOperationMsg(tscGetErrorMsgPayload(pCmd), msg21);
    }
    
    SColumnIndex columnIndex = COLUMN_INDEX_INITIALIZER;
    SStrToken    name = {.type = TK_STRING, .z = pItem->name, .n = (uint32_t)strlen(pItem->name)};
    if (getColumnIndexByName(pCmd, &name, pQueryInfo, &columnIndex) != TSDB_CODE_SUCCESS) {
      return invalidOperationMsg(tscGetErrorMsgPayload(pCmd), msg17);
    }

    SSchema* pColSchema = tscGetTableColumnSchema(pTableMetaInfo->pTableMeta, columnIndex.columnIndex);

    if (pColSchema->type != TSDB_DATA_TYPE_BINARY && pColSchema->type != TSDB_DATA_TYPE_NCHAR) {
      return invalidOperationMsg(tscGetErrorMsgPayload(pCmd), msg21);
    }

    if (pItem->type != pColSchema->type) {
      return invalidOperationMsg(tscGetErrorMsgPayload(pCmd), msg23);
    }

    if ((pItem->type == TSDB_DATA_TYPE_BINARY && (pItem->bytes <= 0 || pItem->bytes > TSDB_MAX_BINARY_LEN)) ||
        (pItem->type == TSDB_DATA_TYPE_NCHAR && (pItem->bytes <= 0 || pItem->bytes > TSDB_MAX_NCHAR_LEN))) {
      return invalidOperationMsg(tscGetErrorMsgPayload(pCmd), msg24);
    }
        
    if (pItem->bytes <= pColSchema->bytes) {
      return invalidOperationMsg(tscGetErrorMsgPayload(pCmd), msg22);
    }
    
    TAOS_FIELD f = tscCreateField(pColSchema->type, name.z, pItem->bytes);
    tscFieldInfoAppend(&pQueryInfo->fieldsInfo, &f);
  }else if (pAlterSQL->type == TSDB_ALTER_TABLE_MODIFY_TAG_COLUMN) {
    if (taosArrayGetSize(pAlterSQL->pAddColumns) >= 2) {
      return invalidOperationMsg(tscGetErrorMsgPayload(pCmd), msg16);
    }

    TAOS_FIELD* pItem = taosArrayGet(pAlterSQL->pAddColumns, 0);
    if (pItem->type != TSDB_DATA_TYPE_BINARY && pItem->type != TSDB_DATA_TYPE_NCHAR) {
      return invalidOperationMsg(tscGetErrorMsgPayload(pCmd), msg21);
    }
    
    SColumnIndex columnIndex = COLUMN_INDEX_INITIALIZER;
    SStrToken    name = {.type = TK_STRING, .z = pItem->name, .n = (uint32_t)strlen(pItem->name)};
    if (getColumnIndexByName(pCmd, &name, pQueryInfo, &columnIndex) != TSDB_CODE_SUCCESS) {
      return invalidOperationMsg(tscGetErrorMsgPayload(pCmd), msg17);
    }

    SSchema* pColSchema = tscGetTableColumnSchema(pTableMetaInfo->pTableMeta, columnIndex.columnIndex);

    if (columnIndex.columnIndex < tscGetNumOfColumns(pTableMetaInfo->pTableMeta)) {
      return invalidOperationMsg(tscGetErrorMsgPayload(pCmd), msg10);
    }

    if (pColSchema->type != TSDB_DATA_TYPE_BINARY && pColSchema->type != TSDB_DATA_TYPE_NCHAR) {
      return invalidOperationMsg(tscGetErrorMsgPayload(pCmd), msg21);
    }

    if (pItem->type != pColSchema->type) {
      return invalidOperationMsg(tscGetErrorMsgPayload(pCmd), msg23);
    }

    if ((pItem->type == TSDB_DATA_TYPE_BINARY && (pItem->bytes <= 0 || pItem->bytes > TSDB_MAX_BINARY_LEN)) ||
        (pItem->type == TSDB_DATA_TYPE_NCHAR && (pItem->bytes <= 0 || pItem->bytes > TSDB_MAX_NCHAR_LEN))) {
      return invalidOperationMsg(tscGetErrorMsgPayload(pCmd), msg24);
    }
        
    if (pItem->bytes <= pColSchema->bytes) {
      return invalidOperationMsg(tscGetErrorMsgPayload(pCmd), msg22);
    }
    
    TAOS_FIELD f = tscCreateField(pColSchema->type, name.z, pItem->bytes);
    tscFieldInfoAppend(&pQueryInfo->fieldsInfo, &f);
  }

  return TSDB_CODE_SUCCESS;
}

int32_t validateSqlFunctionInStreamSql(SSqlCmd* pCmd, SQueryInfo* pQueryInfo) {
  const char* msg0 = "sample interval can not be less than 10ms.";
  const char* msg1 = "functions not allowed in select clause";
  STableMetaInfo* pTableMetaInfo = tscGetMetaInfo(pQueryInfo, 0);
  STableComInfo tinfo = tscGetTableInfo(pTableMetaInfo->pTableMeta);
  if (pQueryInfo->interval.interval != 0 &&
      convertTimePrecision(pQueryInfo->interval.interval, tinfo.precision, TSDB_TIME_PRECISION_MILLI)< 10 &&
     pQueryInfo->interval.intervalUnit != 'n' &&
     pQueryInfo->interval.intervalUnit != 'y') {
    return invalidOperationMsg(tscGetErrorMsgPayload(pCmd), msg0);
  }
  
  size_t size = taosArrayGetSize(pQueryInfo->exprList);
  for (int32_t i = 0; i < size; ++i) {
    int32_t functId = tscExprGet(pQueryInfo, i)->base.functionId;
    if (!IS_STREAM_QUERY_VALID(aAggs[functId].status)) {
      return invalidOperationMsg(tscGetErrorMsgPayload(pCmd), msg1);
    }
  }

  return TSDB_CODE_SUCCESS;
}

int32_t validateFunctionsInIntervalOrGroupbyQuery(SSqlCmd* pCmd, SQueryInfo* pQueryInfo) {
  bool        isProjectionFunction = false;
  const char* msg1 = "functions not compatible with interval";

  // multi-output set/ todo refactor
  size_t size = taosArrayGetSize(pQueryInfo->exprList);
  
  for (int32_t k = 0; k < size; ++k) {
    SExprInfo* pExpr = tscExprGet(pQueryInfo, k);

    // projection query on primary timestamp, the selectivity function needs to be present.
    if (pExpr->base.functionId == TSDB_FUNC_PRJ && pExpr->base.colInfo.colId == PRIMARYKEY_TIMESTAMP_COL_INDEX) {
      bool hasSelectivity = false;
      for (int32_t j = 0; j < size; ++j) {
        SExprInfo* pEx = tscExprGet(pQueryInfo, j);
        if ((aAggs[pEx->base.functionId].status & TSDB_FUNCSTATE_SELECTIVITY) == TSDB_FUNCSTATE_SELECTIVITY) {
          hasSelectivity = true;
          break;
        }
      }

      if (hasSelectivity) {
        continue;
      }
    }

    int32_t f = pExpr->base.functionId;
    if ((f == TSDB_FUNC_PRJ && pExpr->base.numOfParams == 0) || f == TSDB_FUNC_DIFF || f == TSDB_FUNC_ARITHM || f == TSDB_FUNC_DERIVATIVE) {
      isProjectionFunction = true;
    }
  }

  if (isProjectionFunction) {
    invalidOperationMsg(tscGetErrorMsgPayload(pCmd), msg1);
  }

  return isProjectionFunction == true ? TSDB_CODE_TSC_INVALID_OPERATION : TSDB_CODE_SUCCESS;
}

typedef struct SDNodeDynConfOption {
  char*   name;  // command name
  int32_t len;   // name string length
} SDNodeDynConfOption;


int32_t validateEp(char* ep) {  
  char buf[TSDB_EP_LEN + 1] = {0};
  tstrncpy(buf, ep, TSDB_EP_LEN);

  char* pos = strchr(buf, ':');
  if (NULL == pos) {
    int32_t val = strtol(ep, NULL, 10);
    if (val <= 0 || val > 65536) {
      return TSDB_CODE_TSC_INVALID_OPERATION;
    }
  } else {
    uint16_t port = atoi(pos + 1);
    if (0 == port) {
      return TSDB_CODE_TSC_INVALID_OPERATION;
    }
  }

  return TSDB_CODE_SUCCESS;
}

int32_t validateDNodeConfig(SMiscInfo* pOptions) {
  int32_t numOfToken = (int32_t) taosArrayGetSize(pOptions->a);

  if (numOfToken < 2 || numOfToken > 3) {
    return TSDB_CODE_TSC_INVALID_OPERATION;
  }

  const int tokenLogEnd = 2;
  const int tokenBalance = 2;
  const int tokenMonitor = 3;
  const int tokenDebugFlag = 4;
  const int tokenDebugFlagEnd = 20;
  const SDNodeDynConfOption cfgOptions[] = {
      {"resetLog", 8},    {"resetQueryCache", 15},  {"balance", 7},     {"monitor", 7},
      {"debugFlag", 9},   {"monDebugFlag", 12},     {"vDebugFlag", 10}, {"mDebugFlag", 10},
      {"cDebugFlag", 10}, {"httpDebugFlag", 13},    {"qDebugflag", 10}, {"sdbDebugFlag", 12},
      {"uDebugFlag", 10}, {"tsdbDebugFlag", 13},    {"sDebugflag", 10}, {"rpcDebugFlag", 12},
      {"dDebugFlag", 10}, {"mqttDebugFlag", 13},    {"wDebugFlag", 10}, {"tmrDebugFlag", 12},
      {"cqDebugFlag", 11},
  };

  SStrToken* pOptionToken = taosArrayGet(pOptions->a, 1);

  if (numOfToken == 2) {
    // reset log and reset query cache does not need value
    for (int32_t i = 0; i < tokenLogEnd; ++i) {
      const SDNodeDynConfOption* pOption = &cfgOptions[i];
      if ((strncasecmp(pOption->name, pOptionToken->z, pOptionToken->n) == 0) && (pOption->len == pOptionToken->n)) {
        return TSDB_CODE_SUCCESS;
      }
    }
  } else if ((strncasecmp(cfgOptions[tokenBalance].name, pOptionToken->z, pOptionToken->n) == 0) &&
             (cfgOptions[tokenBalance].len == pOptionToken->n)) {
    SStrToken* pValToken = taosArrayGet(pOptions->a, 2);
    int32_t vnodeId = 0;
    int32_t dnodeId = 0;
    strdequote(pValToken->z);
    bool parseOk = taosCheckBalanceCfgOptions(pValToken->z, &vnodeId, &dnodeId);
    if (!parseOk) {
      return TSDB_CODE_TSC_INVALID_OPERATION;  // options value is invalid
    }
    return TSDB_CODE_SUCCESS;
  } else if ((strncasecmp(cfgOptions[tokenMonitor].name, pOptionToken->z, pOptionToken->n) == 0) &&
             (cfgOptions[tokenMonitor].len == pOptionToken->n)) {
    SStrToken* pValToken = taosArrayGet(pOptions->a, 2);
    int32_t    val = strtol(pValToken->z, NULL, 10);
    if (val != 0 && val != 1) {
      return TSDB_CODE_TSC_INVALID_OPERATION;  // options value is invalid
    }
    return TSDB_CODE_SUCCESS;
  } else {
    SStrToken* pValToken = taosArrayGet(pOptions->a, 2);

    int32_t val = strtol(pValToken->z, NULL, 10);
    if (val < 0 || val > 256) {
      /* options value is out of valid range */
      return TSDB_CODE_TSC_INVALID_OPERATION;
    }

    for (int32_t i = tokenDebugFlag; i < tokenDebugFlagEnd; ++i) {
      const SDNodeDynConfOption* pOption = &cfgOptions[i];

      // options is valid
      if ((strncasecmp(pOption->name, pOptionToken->z, pOptionToken->n) == 0) && (pOption->len == pOptionToken->n)) {
        return TSDB_CODE_SUCCESS;
      }
    }
  }

  return TSDB_CODE_TSC_INVALID_OPERATION;
}

int32_t validateLocalConfig(SMiscInfo* pOptions) {
  int32_t numOfToken = (int32_t) taosArrayGetSize(pOptions->a);
  if (numOfToken < 1 || numOfToken > 2) {
    return TSDB_CODE_TSC_INVALID_OPERATION;
  }

  SDNodeDynConfOption LOCAL_DYNAMIC_CFG_OPTIONS[6] = {{"resetLog", 8},    {"rpcDebugFlag", 12}, {"tmrDebugFlag", 12},
                                                      {"cDebugFlag", 10}, {"uDebugFlag", 10},   {"debugFlag", 9}};


  SStrToken* pOptionToken = taosArrayGet(pOptions->a, 0);

  if (numOfToken == 1) {
    // reset log does not need value
    for (int32_t i = 0; i < 1; ++i) {
      SDNodeDynConfOption* pOption = &LOCAL_DYNAMIC_CFG_OPTIONS[i];
      if ((pOption->len == pOptionToken->n) &&
              (strncasecmp(pOption->name, pOptionToken->z, pOptionToken->n) == 0)) {
        return TSDB_CODE_SUCCESS;
      }
    }
  } else {
    SStrToken* pValToken = taosArrayGet(pOptions->a, 1);

    int32_t val = strtol(pValToken->z, NULL, 10);
    if (!validateDebugFlag(val)) {
      return TSDB_CODE_TSC_INVALID_OPERATION;
    }

    for (int32_t i = 1; i < tListLen(LOCAL_DYNAMIC_CFG_OPTIONS); ++i) {
      SDNodeDynConfOption* pOption = &LOCAL_DYNAMIC_CFG_OPTIONS[i];
      if ((pOption->len == pOptionToken->n)
              && (strncasecmp(pOption->name, pOptionToken->z, pOptionToken->n) == 0)) {
        return TSDB_CODE_SUCCESS;
      }
    }
  }
  return TSDB_CODE_TSC_INVALID_OPERATION;
}

int32_t validateColumnName(char* name) {
  bool ret = taosIsKeyWordToken(name, (int32_t)strlen(name));
  if (ret) {
    return TSDB_CODE_TSC_INVALID_OPERATION;
  }

  SStrToken token = {.z = name};
  token.n = tGetToken(name, &token.type);

  if (token.type != TK_STRING && token.type != TK_ID) {
    return TSDB_CODE_TSC_INVALID_OPERATION;
  }

  if (token.type == TK_STRING) {
    strdequote(token.z);
    strntolower(token.z, token.z, token.n);
    token.n = (uint32_t)strtrim(token.z);

    int32_t k = tGetToken(token.z, &token.type);
    if (k != token.n) {
      return TSDB_CODE_TSC_INVALID_OPERATION;
    }

    return validateColumnName(token.z);
  } else {
    if (isNumber(&token)) {
      return TSDB_CODE_TSC_INVALID_OPERATION;
    }
  }

  return TSDB_CODE_SUCCESS;
}

bool hasTimestampForPointInterpQuery(SQueryInfo* pQueryInfo) {
  if (!tscIsPointInterpQuery(pQueryInfo)) {
    return true;
  }

  if (pQueryInfo->window.skey == INT64_MIN || pQueryInfo->window.ekey == INT64_MAX) {
    return false;
  }

  return !(pQueryInfo->window.skey != pQueryInfo->window.ekey && pQueryInfo->interval.interval == 0);
}

int32_t validateLimitNode(SSqlCmd* pCmd, SQueryInfo* pQueryInfo, SSqlNode* pSqlNode, SSqlObj* pSql) {
  STableMetaInfo* pTableMetaInfo = tscGetMetaInfo(pQueryInfo, 0);

  const char* msg0 = "soffset/offset can not be less than 0";
  const char* msg1 = "slimit/soffset only available for STable query";
  const char* msg2 = "slimit/soffset can not apply to projection query";

  // handle the limit offset value, validate the limit
  pQueryInfo->limit = pSqlNode->limit;
  pQueryInfo->clauseLimit = pQueryInfo->limit.limit;
  pQueryInfo->slimit = pSqlNode->slimit;
  
  tscDebug("0x%"PRIx64" limit:%" PRId64 ", offset:%" PRId64 " slimit:%" PRId64 ", soffset:%" PRId64, pSql->self,
      pQueryInfo->limit.limit, pQueryInfo->limit.offset, pQueryInfo->slimit.limit, pQueryInfo->slimit.offset);
  
  if (pQueryInfo->slimit.offset < 0 || pQueryInfo->limit.offset < 0) {
    return invalidOperationMsg(tscGetErrorMsgPayload(pCmd), msg0);
  }

  if (pQueryInfo->limit.limit == 0) {
    tscDebug("0x%"PRIx64" limit 0, no output result", pSql->self);
    pQueryInfo->command = TSDB_SQL_RETRIEVE_EMPTY_RESULT;
    return TSDB_CODE_SUCCESS;
  }

  // todo refactor
  if (UTIL_TABLE_IS_SUPER_TABLE(pTableMetaInfo)) {
    if (!tscQueryTags(pQueryInfo)) {  // local handle the super table tag query
      if (tscIsProjectionQueryOnSTable(pQueryInfo, 0)) {
        if (pQueryInfo->slimit.limit > 0 || pQueryInfo->slimit.offset > 0) {
          return invalidOperationMsg(tscGetErrorMsgPayload(pCmd), msg2);
        }

        // for projection query on super table, all queries are subqueries
        if (tscNonOrderedProjectionQueryOnSTable(pQueryInfo, 0) &&
            !TSDB_QUERY_HAS_TYPE(pQueryInfo->type, TSDB_QUERY_TYPE_JOIN_QUERY)) {
          pQueryInfo->type |= TSDB_QUERY_TYPE_SUBQUERY;
        }
      }
    }

    if (pQueryInfo->slimit.limit == 0) {
      tscDebug("0x%"PRIx64" slimit 0, no output result", pSql->self);
      pQueryInfo->command = TSDB_SQL_RETRIEVE_EMPTY_RESULT;
      return TSDB_CODE_SUCCESS;
    }

    /*
     * Get the distribution of all tables among all available virtual nodes that are qualified for the query condition
     * and created according to this super table from management node.
     * And then launching multiple async-queries against all qualified virtual nodes, during the first-stage
     * query operation.
     */
//    assert(allVgroupInfoRetrieved(pQueryInfo));

    // No tables included. No results generated. Query results are empty.
    if (pTableMetaInfo->vgroupList->numOfVgroups == 0) {
      tscDebug("0x%"PRIx64" no table in super table, no output result", pSql->self);
      pQueryInfo->command = TSDB_SQL_RETRIEVE_EMPTY_RESULT;
      return TSDB_CODE_SUCCESS;
    }

    // keep original limitation value in globalLimit
    pQueryInfo->clauseLimit = pQueryInfo->limit.limit;
    pQueryInfo->prjOffset   = pQueryInfo->limit.offset;
    pQueryInfo->vgroupLimit = -1;

    if (tscOrderedProjectionQueryOnSTable(pQueryInfo, 0)) {
      /*
       * the offset value should be removed during retrieve data from virtual node, since the
       * global order are done in client side, so the offset is applied at the client side
       * However, note that the maximum allowed number of result for each table should be less
       * than or equal to the value of limit.
       */
      if (pQueryInfo->limit.limit > 0) {
        pQueryInfo->vgroupLimit = pQueryInfo->limit.limit + pQueryInfo->limit.offset;
        pQueryInfo->limit.limit = -1;
      }

      pQueryInfo->limit.offset = 0;
    }
  } else {
    if (pQueryInfo->slimit.limit != -1 || pQueryInfo->slimit.offset != 0) {
      return invalidOperationMsg(tscGetErrorMsgPayload(pCmd), msg1);
    }
  }

  return TSDB_CODE_SUCCESS;
}

static int32_t setKeepOption(SSqlCmd* pCmd, SCreateDbMsg* pMsg, SCreateDbInfo* pCreateDb) {
  const char* msg1 = "invalid number of keep options";
  const char* msg2 = "invalid keep value";
  const char* msg3 = "invalid keep value, should be keep0 <= keep1 <= keep2";

  pMsg->daysToKeep0 = htonl(-1);
  pMsg->daysToKeep1 = htonl(-1);
  pMsg->daysToKeep2 = htonl(-1);

  SArray* pKeep = pCreateDb->keep;
  if (pKeep != NULL) {
    size_t s = taosArrayGetSize(pKeep);
#ifdef _STORAGE
    if (s >= 4 ||s <= 0) {
#else
    if (s != 1) {
#endif
      return invalidOperationMsg(tscGetErrorMsgPayload(pCmd), msg1);
    }

    tVariantListItem* p0 = taosArrayGet(pKeep, 0);
    tVariantListItem* p1 = (s > 1) ? taosArrayGet(pKeep, 1) : p0;
    tVariantListItem* p2 = (s > 2) ? taosArrayGet(pKeep, 2) : p1;
    
    if ((int32_t)p0->pVar.i64 <= 0 || (int32_t)p1->pVar.i64 <= 0 || (int32_t)p2->pVar.i64 <= 0) {
      return invalidOperationMsg(tscGetErrorMsgPayload(pCmd), msg2);
    }
    if (!(((int32_t)p0->pVar.i64 <= (int32_t)p1->pVar.i64) && ((int32_t)p1->pVar.i64 <= (int32_t)p2->pVar.i64))) {
      return invalidOperationMsg(tscGetErrorMsgPayload(pCmd), msg3);
    }

    pMsg->daysToKeep0 = htonl((int32_t)p0->pVar.i64);
    pMsg->daysToKeep1 = htonl((int32_t)p1->pVar.i64);
    pMsg->daysToKeep2 = htonl((int32_t)p2->pVar.i64);

  }

  return TSDB_CODE_SUCCESS;
}

static int32_t setTimePrecision(SSqlCmd* pCmd, SCreateDbMsg* pMsg, SCreateDbInfo* pCreateDbInfo) {
  const char* msg = "invalid time precision";

  pMsg->precision = TSDB_TIME_PRECISION_MILLI;  // millisecond by default

  SStrToken* pToken = &pCreateDbInfo->precision;
  if (pToken->n > 0) {
    pToken->n = strdequote(pToken->z);

    if (strncmp(pToken->z, TSDB_TIME_PRECISION_MILLI_STR, pToken->n) == 0 &&
        strlen(TSDB_TIME_PRECISION_MILLI_STR) == pToken->n) {
      // time precision for this db: million second
      pMsg->precision = TSDB_TIME_PRECISION_MILLI;
    } else if (strncmp(pToken->z, TSDB_TIME_PRECISION_MICRO_STR, pToken->n) == 0 &&
               strlen(TSDB_TIME_PRECISION_MICRO_STR) == pToken->n) {
      pMsg->precision = TSDB_TIME_PRECISION_MICRO;
    } else if (strncmp(pToken->z, TSDB_TIME_PRECISION_NANO_STR, pToken->n) == 0 &&
               strlen(TSDB_TIME_PRECISION_NANO_STR) == pToken->n) {
      pMsg->precision = TSDB_TIME_PRECISION_NANO;
    } else {
      return invalidOperationMsg(tscGetErrorMsgPayload(pCmd), msg);
    }
  }


  return TSDB_CODE_SUCCESS;
}

static void setCreateDBOption(SCreateDbMsg* pMsg, SCreateDbInfo* pCreateDb) {
  pMsg->maxTables = htonl(-1);  // max tables can not be set anymore
  pMsg->cacheBlockSize = htonl(pCreateDb->cacheBlockSize);
  pMsg->totalBlocks = htonl(pCreateDb->numOfBlocks);
  pMsg->daysPerFile = htonl(pCreateDb->daysPerFile);
  pMsg->commitTime = htonl((int32_t)pCreateDb->commitTime);
  pMsg->minRowsPerFileBlock = htonl(pCreateDb->minRowsPerBlock);
  pMsg->maxRowsPerFileBlock = htonl(pCreateDb->maxRowsPerBlock);
  pMsg->fsyncPeriod = htonl(pCreateDb->fsyncPeriod);
  pMsg->compression = pCreateDb->compressionLevel;
  pMsg->walLevel = (char)pCreateDb->walLevel;
  pMsg->replications = pCreateDb->replica;
  pMsg->quorum = pCreateDb->quorum;
  pMsg->ignoreExist = pCreateDb->ignoreExists;
  pMsg->update = pCreateDb->update;
  pMsg->cacheLastRow = pCreateDb->cachelast;
  pMsg->dbType = pCreateDb->dbType;
  pMsg->partitions = htons(pCreateDb->partitions);
}

int32_t parseCreateDBOptions(SSqlCmd* pCmd, SCreateDbInfo* pCreateDbSql) {
  SCreateDbMsg* pMsg = (SCreateDbMsg *)(pCmd->payload);
  setCreateDBOption(pMsg, pCreateDbSql);

  if (setKeepOption(pCmd, pMsg, pCreateDbSql) != TSDB_CODE_SUCCESS) {
    return TSDB_CODE_TSC_INVALID_OPERATION;
  }

  if (setTimePrecision(pCmd, pMsg, pCreateDbSql) != TSDB_CODE_SUCCESS) {
    return TSDB_CODE_TSC_INVALID_OPERATION;
  }

  if (tscCheckCreateDbParams(pCmd, pMsg) != TSDB_CODE_SUCCESS) {
    return TSDB_CODE_TSC_INVALID_OPERATION;
  }

  return TSDB_CODE_SUCCESS;
}

void addGroupInfoForSubquery(SSqlObj* pParentObj, SSqlObj* pSql, int32_t subClauseIndex, int32_t tableIndex) {
  SQueryInfo* pParentQueryInfo = tscGetQueryInfo(&pParentObj->cmd);

  if (pParentQueryInfo->groupbyExpr.numOfGroupCols > 0) {
    SQueryInfo* pQueryInfo = tscGetQueryInfo(&pSql->cmd);
    SExprInfo* pExpr = NULL;

    size_t size = taosArrayGetSize(pQueryInfo->exprList);
    if (size > 0) {
      pExpr = tscExprGet(pQueryInfo, (int32_t)size - 1);
    }

    if (pExpr == NULL || pExpr->base.functionId != TSDB_FUNC_TAG) {
      STableMetaInfo* pTableMetaInfo = tscGetMetaInfo(pParentQueryInfo, tableIndex);

      uint64_t uid = pTableMetaInfo->pTableMeta->id.uid;
      int16_t colId = tscGetJoinTagColIdByUid(&pQueryInfo->tagCond, uid);

      SSchema* pTagSchema = tscGetColumnSchemaById(pTableMetaInfo->pTableMeta, colId);
      int16_t colIndex = tscGetTagColIndexById(pTableMetaInfo->pTableMeta, colId);
      SColumnIndex index = {.tableIndex = 0, .columnIndex = colIndex};

      char*   name = pTagSchema->name;
      int16_t type = pTagSchema->type;
      int16_t bytes = pTagSchema->bytes;

      pExpr = tscExprAppend(pQueryInfo, TSDB_FUNC_TAG, &index, type, bytes, getNewResColId(&pSql->cmd), bytes, true);
      pExpr->base.colInfo.flag = TSDB_COL_TAG;

      // NOTE: tag column does not add to source column list
      SColumnList ids = {0};
      insertResultField(pQueryInfo, (int32_t)size, &ids, bytes, (int8_t)type, name, pExpr);

      int32_t relIndex = index.columnIndex;

      pExpr->base.colInfo.colIndex = relIndex;
      SColIndex* pColIndex = taosArrayGet(pQueryInfo->groupbyExpr.columnInfo, 0);
      pColIndex->colIndex = relIndex;

      tscColumnListInsert(pTableMetaInfo->tagColList, relIndex, uid, pTagSchema);
    }
  }
}

// limit the output to be 1 for each state value
static void doLimitOutputNormalColOfGroupby(SExprInfo* pExpr) {
  int32_t outputRow = 1;
  tVariantCreateFromBinary(&pExpr->base.param[0], (char*)&outputRow, sizeof(int32_t), TSDB_DATA_TYPE_INT);
  pExpr->base.numOfParams = 1;
}

void doAddGroupColumnForSubquery(SQueryInfo* pQueryInfo, int32_t tagIndex, SSqlCmd* pCmd) {
  SColIndex* pColIndex = taosArrayGet(pQueryInfo->groupbyExpr.columnInfo, tagIndex);
  size_t size = tscNumOfExprs(pQueryInfo);

  STableMetaInfo* pTableMetaInfo = tscGetMetaInfo(pQueryInfo, 0);

  SSchema*     pSchema = tscGetTableColumnSchema(pTableMetaInfo->pTableMeta, pColIndex->colIndex);
  SColumnIndex colIndex = {.tableIndex = 0, .columnIndex = pColIndex->colIndex};

  SExprInfo* pExprInfo = tscAddFuncInSelectClause(pQueryInfo, (int32_t)size, TSDB_FUNC_PRJ, &colIndex, pSchema,
      TSDB_COL_NORMAL, getNewResColId(pCmd));

  strncpy(pExprInfo->base.token, pExprInfo->base.colInfo.name, tListLen(pExprInfo->base.token));

  int32_t numOfFields = tscNumOfFields(pQueryInfo);
  SInternalField* pInfo = tscFieldInfoGetInternalField(&pQueryInfo->fieldsInfo, numOfFields - 1);

  doLimitOutputNormalColOfGroupby(pInfo->pExpr);
  pInfo->visible = false;
}

static void doUpdateSqlFunctionForTagPrj(SQueryInfo* pQueryInfo) {
  int32_t tagLength = 0;
  size_t size = taosArrayGetSize(pQueryInfo->exprList);

//todo is 0??
  STableMetaInfo* pTableMetaInfo = tscGetMetaInfo(pQueryInfo, 0);
  bool isSTable = UTIL_TABLE_IS_SUPER_TABLE(pTableMetaInfo);

  for (int32_t i = 0; i < size; ++i) {
    SExprInfo* pExpr = tscExprGet(pQueryInfo, i);
    if (pExpr->base.functionId == TSDB_FUNC_TAGPRJ || pExpr->base.functionId == TSDB_FUNC_TAG) {
      pExpr->base.functionId = TSDB_FUNC_TAG_DUMMY;
      tagLength += pExpr->base.resBytes;
    } else if (pExpr->base.functionId == TSDB_FUNC_PRJ && pExpr->base.colInfo.colId == PRIMARYKEY_TIMESTAMP_COL_INDEX) {
      pExpr->base.functionId = TSDB_FUNC_TS_DUMMY;
      tagLength += pExpr->base.resBytes;
    }
  }

  SSchema* pSchema = tscGetTableSchema(pTableMetaInfo->pTableMeta);

  for (int32_t i = 0; i < size; ++i) {
    SExprInfo* pExpr = tscExprGet(pQueryInfo, i);
    if ((pExpr->base.functionId != TSDB_FUNC_TAG_DUMMY && pExpr->base.functionId != TSDB_FUNC_TS_DUMMY) &&
       !(pExpr->base.functionId == TSDB_FUNC_PRJ && TSDB_COL_IS_UD_COL(pExpr->base.colInfo.flag))) {
      SSchema* pColSchema = &pSchema[pExpr->base.colInfo.colIndex];
      getResultDataInfo(pColSchema->type, pColSchema->bytes, pExpr->base.functionId, (int32_t)pExpr->base.param[0].i64, &pExpr->base.resType,
                        &pExpr->base.resBytes, &pExpr->base.interBytes, tagLength, isSTable);
    }
  }
}

static int32_t doUpdateSqlFunctionForColPrj(SQueryInfo* pQueryInfo) {
  size_t size = taosArrayGetSize(pQueryInfo->exprList);
  
  for (int32_t i = 0; i < size; ++i) {
    SExprInfo* pExpr = tscExprGet(pQueryInfo, i);

    if (pExpr->base.functionId == TSDB_FUNC_PRJ && (!TSDB_COL_IS_UD_COL(pExpr->base.colInfo.flag) && (pExpr->base.colInfo.colId != PRIMARYKEY_TIMESTAMP_COL_INDEX))) {
      bool qualifiedCol = false;
      for (int32_t j = 0; j < pQueryInfo->groupbyExpr.numOfGroupCols; ++j) {
        SColIndex* pColIndex = taosArrayGet(pQueryInfo->groupbyExpr.columnInfo, j);
  
        if (pExpr->base.colInfo.colId == pColIndex->colId) {
          qualifiedCol = true;
          doLimitOutputNormalColOfGroupby(pExpr);
          pExpr->base.numOfParams = 1;
          break;
        }
      }

      // it is not a tag column/tbname column/user-defined column, return error
      if (!qualifiedCol) {
        return TSDB_CODE_TSC_INVALID_OPERATION;
      }
    }
  }

  return TSDB_CODE_SUCCESS;
}

static bool tagColumnInGroupby(SGroupbyExpr* pGroupbyExpr, int16_t columnId) {
  for (int32_t j = 0; j < pGroupbyExpr->numOfGroupCols; ++j) {
    SColIndex* pColIndex = taosArrayGet(pGroupbyExpr->columnInfo, j);
  
    if (columnId == pColIndex->colId && TSDB_COL_IS_TAG(pColIndex->flag )) {
      return true;
    }
  }

  return false;
}

static bool onlyTagPrjFunction(SQueryInfo* pQueryInfo) {
  bool hasTagPrj = false;
  bool hasColumnPrj = false;
  
  size_t size = taosArrayGetSize(pQueryInfo->exprList);
  for (int32_t i = 0; i < size; ++i) {
    SExprInfo* pExpr = tscExprGet(pQueryInfo, i);
    if (pExpr->base.functionId == TSDB_FUNC_PRJ) {
      hasColumnPrj = true;
    } else if (pExpr->base.functionId == TSDB_FUNC_TAGPRJ) {
      hasTagPrj = true;
    }
  }

  return (hasTagPrj) && (hasColumnPrj == false);
}

// check if all the tags prj columns belongs to the group by columns
static bool allTagPrjInGroupby(SQueryInfo* pQueryInfo) {
  bool allInGroupby = true;

  size_t size = tscNumOfExprs(pQueryInfo);
  for (int32_t i = 0; i < size; ++i) {
    SExprInfo* pExpr = tscExprGet(pQueryInfo, i);
    if (pExpr->base.functionId != TSDB_FUNC_TAGPRJ) {
      continue;
    }

    if (!tagColumnInGroupby(&pQueryInfo->groupbyExpr, pExpr->base.colInfo.colId)) {
      allInGroupby = false;
      break;
    }
  }

  // all selected tag columns belong to the group by columns set, always correct
  return allInGroupby;
}

static void updateTagPrjFunction(SQueryInfo* pQueryInfo) {
  size_t size = taosArrayGetSize(pQueryInfo->exprList);
  
  for (int32_t i = 0; i < size; ++i) {
    SExprInfo* pExpr = tscExprGet(pQueryInfo, i);
    if (pExpr->base.functionId == TSDB_FUNC_TAGPRJ) {
      pExpr->base.functionId = TSDB_FUNC_TAG;
    }
  }
}

/*
 * check for selectivity function + tags column function both exist.
 * 1. tagprj functions are not compatible with aggregated function when missing "group by" clause
 * 2. if selectivity function and tagprj function both exist, there should be only
 *    one selectivity function exists.
 */
static int32_t checkUpdateTagPrjFunctions(SQueryInfo* pQueryInfo, char* msg) {
  const char* msg1 = "only one selectivity function allowed in presence of tags function";
  const char* msg3 = "aggregation function should not be mixed up with projection";

  bool    tagTsColExists = false;
  int16_t numOfSelectivity = 0;
  int16_t numOfAggregation = 0;

  size_t numOfExprs = taosArrayGetSize(pQueryInfo->exprList);
  for (int32_t i = 0; i < numOfExprs; ++i) {
    SExprInfo* pExpr = taosArrayGetP(pQueryInfo->exprList, i);
    if (pExpr->base.functionId == TSDB_FUNC_TAGPRJ ||
        (pExpr->base.functionId == TSDB_FUNC_PRJ && pExpr->base.colInfo.colId == PRIMARYKEY_TIMESTAMP_COL_INDEX)) {
      tagTsColExists = true;  // selectivity + ts/tag column
      break;
    }
  }

  for (int32_t i = 0; i < numOfExprs; ++i) {
    SExprInfo* pExpr = taosArrayGetP(pQueryInfo->exprList, i);
  
    int16_t functionId = pExpr->base.functionId;
    if (functionId == TSDB_FUNC_TAGPRJ || functionId == TSDB_FUNC_PRJ || functionId == TSDB_FUNC_TS ||
        functionId == TSDB_FUNC_ARITHM || functionId == TSDB_FUNC_TS_DUMMY) {
      continue;
    }


    if ((aAggs[functionId].status & TSDB_FUNCSTATE_SELECTIVITY) != 0) {
      numOfSelectivity++;
    } else {
      numOfAggregation++;
    }
  }

  if (tagTsColExists) {  // check if the selectivity function exists
    // When the tag projection function on tag column that is not in the group by clause, aggregation function and
    // selectivity function exist in select clause is not allowed.
    if (numOfAggregation > 0) {
      return invalidOperationMsg(msg, msg1);
    }

    /*
     *  if numOfSelectivity equals to 0, it is a super table projection query
     */
    if (numOfSelectivity == 1) {
      doUpdateSqlFunctionForTagPrj(pQueryInfo);
      int32_t code = doUpdateSqlFunctionForColPrj(pQueryInfo);
      if (code != TSDB_CODE_SUCCESS) {
        return code;
      }

    } else if (numOfSelectivity > 1) {
      /*
       * If more than one selectivity functions exist, all the selectivity functions must be last_row.
       * Otherwise, return with error code.
       */
      for (int32_t i = 0; i < numOfExprs; ++i) {
        SExprInfo* pExpr = tscExprGet(pQueryInfo, i);
        int16_t functionId = pExpr->base.functionId;
        if (functionId == TSDB_FUNC_TAGPRJ || (aAggs[functionId].status & TSDB_FUNCSTATE_SELECTIVITY) == 0) {
          continue;
        }

        if ((functionId == TSDB_FUNC_LAST_ROW) ||
             (functionId == TSDB_FUNC_LAST_DST && (pExpr->base.colInfo.flag & TSDB_COL_NULL) != 0)) {
          // do nothing
        } else {
          return invalidOperationMsg(msg, msg1);
        }
      }

      doUpdateSqlFunctionForTagPrj(pQueryInfo);
      int32_t code = doUpdateSqlFunctionForColPrj(pQueryInfo);
      if (code != TSDB_CODE_SUCCESS) {
        return code;
      }
    }
  } else {
    if ((pQueryInfo->type & TSDB_QUERY_TYPE_PROJECTION_QUERY) != 0) {
      if (numOfAggregation > 0 && pQueryInfo->groupbyExpr.numOfGroupCols == 0) {
        return invalidOperationMsg(msg, msg3);
      }

      if (numOfAggregation > 0 || numOfSelectivity > 0) {
        // clear the projection type flag
        pQueryInfo->type &= (~TSDB_QUERY_TYPE_PROJECTION_QUERY);
        int32_t code = doUpdateSqlFunctionForColPrj(pQueryInfo);
        if (code != TSDB_CODE_SUCCESS) {
          return code;
        }
      }
    }
  }

  return TSDB_CODE_SUCCESS;
}

static int32_t doAddGroupbyColumnsOnDemand(SSqlCmd* pCmd, SQueryInfo* pQueryInfo) {
  const char* msg1 = "interval not allowed in group by normal column";

  STableMetaInfo* pTableMetaInfo = tscGetMetaInfo(pQueryInfo, 0);

  SSchema* pSchema = tscGetTableSchema(pTableMetaInfo->pTableMeta);

  SSchema* tagSchema = NULL;
  if (!UTIL_TABLE_IS_NORMAL_TABLE(pTableMetaInfo)) {
    tagSchema = tscGetTableTagSchema(pTableMetaInfo->pTableMeta);
  }

  SSchema* s = NULL;

  for (int32_t i = 0; i < pQueryInfo->groupbyExpr.numOfGroupCols; ++i) {
    SColIndex* pColIndex = taosArrayGet(pQueryInfo->groupbyExpr.columnInfo, i);
    int16_t colIndex = pColIndex->colIndex;

    if (colIndex == TSDB_TBNAME_COLUMN_INDEX) {
      s = tGetTbnameColumnSchema();
    } else {
      if (TSDB_COL_IS_TAG(pColIndex->flag)) {
        s = &tagSchema[colIndex];
      } else {
        s = &pSchema[colIndex];
      }
    }
  
    size_t size = tscNumOfExprs(pQueryInfo);
  
    if (TSDB_COL_IS_TAG(pColIndex->flag)) {

      int32_t f = TSDB_FUNC_TAG;
      if (tscIsDiffDerivQuery(pQueryInfo)) {
        f = TSDB_FUNC_TAGPRJ;
      }

      SColumnIndex index = {.tableIndex = pQueryInfo->groupbyExpr.tableIndex, .columnIndex = colIndex};
      SExprInfo*   pExpr = tscExprAppend(pQueryInfo, f, &index, s->type, s->bytes, getNewResColId(pCmd), s->bytes, true);

      memset(pExpr->base.aliasName, 0, sizeof(pExpr->base.aliasName));
      tstrncpy(pExpr->base.aliasName, s->name, sizeof(pExpr->base.aliasName));
      tstrncpy(pExpr->base.token, s->name, sizeof(pExpr->base.aliasName));

      pExpr->base.colInfo.flag = TSDB_COL_TAG;

      // NOTE: tag column does not add to source column list
      SColumnList ids = createColumnList(1, 0, pColIndex->colIndex);
      insertResultField(pQueryInfo, (int32_t)size, &ids, s->bytes, (int8_t)s->type, s->name, pExpr);
    } else {
      // if this query is "group by" normal column, time window query is not allowed
      if (isTimeWindowQuery(pQueryInfo)) {
        return invalidOperationMsg(tscGetErrorMsgPayload(pCmd), msg1);
      }

      bool hasGroupColumn = false;
      for (int32_t j = 0; j < size; ++j) {
        SExprInfo* pExpr = tscExprGet(pQueryInfo, j);
        if ((pExpr->base.functionId == TSDB_FUNC_PRJ) && pExpr->base.colInfo.colId == pColIndex->colId) {
          hasGroupColumn = true;
          break;
        }
      }

      //if the group by column does not required by user, add an invisible column into the final result set.
      if (!hasGroupColumn) {
        doAddGroupColumnForSubquery(pQueryInfo, i, pCmd);
      }
    }
  }

  return TSDB_CODE_SUCCESS;
}

static int32_t doTagFunctionCheck(SQueryInfo* pQueryInfo) {
  bool tagProjection = false;
  bool tableCounting = false;

  int32_t numOfCols = (int32_t) tscNumOfExprs(pQueryInfo);

  for (int32_t i = 0; i < numOfCols; ++i) {
    SExprInfo* pExpr = tscExprGet(pQueryInfo, i);
    int32_t functionId = pExpr->base.functionId;

    if (functionId == TSDB_FUNC_TAGPRJ) {
      tagProjection = true;
      continue;
    }

    if (functionId == TSDB_FUNC_COUNT) {
      assert(pExpr->base.colInfo.colId == TSDB_TBNAME_COLUMN_INDEX);
      tableCounting = true;
    }
  }

  return (tableCounting && tagProjection)? -1:0;
}

int32_t doFunctionsCompatibleCheck(SSqlCmd* pCmd, SQueryInfo* pQueryInfo, char* msg) {
  const char* msg1 = "functions/columns not allowed in group by query";
  const char* msg2 = "projection query on columns not allowed";
  const char* msg3 = "group by/session/state_window not allowed on projection query";
  const char* msg4 = "retrieve tags not compatible with group by or interval query";
  const char* msg5 = "functions can not be mixed up";

  // only retrieve tags, group by is not supportted
  if (tscQueryTags(pQueryInfo)) {
    if (doTagFunctionCheck(pQueryInfo) != TSDB_CODE_SUCCESS) {
      return invalidOperationMsg(msg, msg5);
    }

    if (pQueryInfo->groupbyExpr.numOfGroupCols > 0 || isTimeWindowQuery(pQueryInfo)) {
      return invalidOperationMsg(msg, msg4);
    } else {
      return TSDB_CODE_SUCCESS;
    }
  }
  if (tscIsProjectionQuery(pQueryInfo) && tscIsSessionWindowQuery(pQueryInfo)) {
    return invalidOperationMsg(msg, msg3);
  }

  if (pQueryInfo->groupbyExpr.numOfGroupCols > 0) {
    // check if all the tags prj columns belongs to the group by columns
    if (onlyTagPrjFunction(pQueryInfo) && allTagPrjInGroupby(pQueryInfo)) {
      // It is a groupby aggregate query, the tag project function is not suitable for this case.
      updateTagPrjFunction(pQueryInfo);

      return doAddGroupbyColumnsOnDemand(pCmd, pQueryInfo);
    }

    // check all query functions in selection clause, multi-output functions are not allowed
    size_t size = tscNumOfExprs(pQueryInfo);
    for (int32_t i = 0; i < size; ++i) {
      SExprInfo* pExpr = tscExprGet(pQueryInfo, i);
      int32_t   f = pExpr->base.functionId;

      /*
       * group by normal columns.
       * Check if the column projection is identical to the group by column or not
       */
      if (f == TSDB_FUNC_PRJ && pExpr->base.colInfo.colId != PRIMARYKEY_TIMESTAMP_COL_INDEX) {
        bool qualified = false;
        for (int32_t j = 0; j < pQueryInfo->groupbyExpr.numOfGroupCols; ++j) {
          SColIndex* pColIndex = taosArrayGet(pQueryInfo->groupbyExpr.columnInfo, j);
          if (pColIndex->colId == pExpr->base.colInfo.colId) {
            qualified = true;
            break;
          }
        }

        if (!qualified) {
          return invalidOperationMsg(msg, msg2);
        }
      }

      if (IS_MULTIOUTPUT(aAggs[f].status) && f != TSDB_FUNC_TOP && f != TSDB_FUNC_BOTTOM &&
          f != TSDB_FUNC_DIFF && f != TSDB_FUNC_DERIVATIVE && f != TSDB_FUNC_TAGPRJ && f != TSDB_FUNC_PRJ) {
        return invalidOperationMsg(msg, msg1);
      }

      if (f == TSDB_FUNC_COUNT && pExpr->base.colInfo.colIndex == TSDB_TBNAME_COLUMN_INDEX) {
        return invalidOperationMsg(msg, msg1);
      }
    }

    if (checkUpdateTagPrjFunctions(pQueryInfo, msg) != TSDB_CODE_SUCCESS) {
      return TSDB_CODE_TSC_INVALID_OPERATION;
    }

    if (doAddGroupbyColumnsOnDemand(pCmd, pQueryInfo) != TSDB_CODE_SUCCESS) {
      return TSDB_CODE_TSC_INVALID_OPERATION;
    }

    // projection query on super table does not compatible with "group by" syntax
    if (tscIsProjectionQuery(pQueryInfo) && !(tscIsDiffDerivQuery(pQueryInfo))) {
      return invalidOperationMsg(msg, msg3);
    }

    return TSDB_CODE_SUCCESS;
  } else {
    return checkUpdateTagPrjFunctions(pQueryInfo, msg);
  }
}
int32_t doLocalQueryProcess(SSqlCmd* pCmd, SQueryInfo* pQueryInfo, SSqlNode* pSqlNode) {
  const char* msg1 = "only one expression allowed";
  const char* msg2 = "invalid expression in select clause";
  const char* msg3 = "invalid function";

  SArray* pExprList = pSqlNode->pSelNodeList;
  size_t size = taosArrayGetSize(pExprList);
  if (size != 1) {
    return invalidOperationMsg(tscGetErrorMsgPayload(pCmd), msg1);
  }

  bool server_status = false;
  tSqlExprItem* pExprItem = taosArrayGet(pExprList, 0);
  tSqlExpr* pExpr = pExprItem->pNode;
  if (pExpr->operand.z == NULL) {
    //handle 'select 1'
    if (pExpr->token.n == 1 && 0 == strncasecmp(pExpr->token.z, "1", 1)) {
      server_status = true; 
    } else {
      return invalidOperationMsg(tscGetErrorMsgPayload(pCmd), msg2);
    } 
  } 
  // TODO redefine the function
   SDNodeDynConfOption functionsInfo[5] = {{"database()", 10},
                                            {"server_version()", 16},
                                            {"server_status()", 15},
                                            {"client_version()", 16},
                                            {"current_user()", 14}};

  int32_t index = -1;
  if (server_status == true) {
    index = 2;
  } else {
    for (int32_t i = 0; i < tListLen(functionsInfo); ++i) {
      if (strncasecmp(functionsInfo[i].name, pExpr->token.z, functionsInfo[i].len) == 0 &&
          functionsInfo[i].len == pExpr->token.n) {
        index = i;
        break;
      }
    }
  }

  switch (index) {
    case 0:
      pQueryInfo->command = TSDB_SQL_CURRENT_DB;break;
    case 1:
      pQueryInfo->command = TSDB_SQL_SERV_VERSION;break;
      case 2:
      pQueryInfo->command = TSDB_SQL_SERV_STATUS;break;
    case 3:
      pQueryInfo->command = TSDB_SQL_CLI_VERSION;break;
    case 4:
      pQueryInfo->command = TSDB_SQL_CURRENT_USER;break;
    default: { return invalidOperationMsg(tscGetErrorMsgPayload(pCmd), msg3); }
  }
  
  SColumnIndex ind = {0};
  SExprInfo* pExpr1 = tscExprAppend(pQueryInfo, TSDB_FUNC_TAG_DUMMY, &ind, TSDB_DATA_TYPE_INT,
                                      tDataTypes[TSDB_DATA_TYPE_INT].bytes, getNewResColId(pCmd), tDataTypes[TSDB_DATA_TYPE_INT].bytes, false);

  tSqlExprItem* item = taosArrayGet(pExprList, 0);
  const char* name = (item->aliasName != NULL)? item->aliasName:functionsInfo[index].name;
  tstrncpy(pExpr1->base.aliasName, name, tListLen(pExpr1->base.aliasName));
  
  return TSDB_CODE_SUCCESS;
}

// can only perform the parameters based on the macro definitation
int32_t tscCheckCreateDbParams(SSqlCmd* pCmd, SCreateDbMsg* pCreate) {
  char msg[512] = {0};

  if (pCreate->walLevel != -1 && (pCreate->walLevel < TSDB_MIN_WAL_LEVEL || pCreate->walLevel > TSDB_MAX_WAL_LEVEL)) {
    snprintf(msg, tListLen(msg), "invalid db option walLevel: %d, only 1-2 allowed", pCreate->walLevel);
    return invalidOperationMsg(tscGetErrorMsgPayload(pCmd), msg);
  }

  if (pCreate->replications != -1 &&
      (pCreate->replications < TSDB_MIN_DB_REPLICA_OPTION || pCreate->replications > TSDB_MAX_DB_REPLICA_OPTION)) {
    snprintf(msg, tListLen(msg), "invalid db option replications: %d valid range: [%d, %d]", pCreate->replications,
             TSDB_MIN_DB_REPLICA_OPTION, TSDB_MAX_DB_REPLICA_OPTION);
    return invalidOperationMsg(tscGetErrorMsgPayload(pCmd), msg);
  }

  int32_t blocks = ntohl(pCreate->totalBlocks);
  if (blocks != -1 && (blocks < TSDB_MIN_TOTAL_BLOCKS || blocks > TSDB_MAX_TOTAL_BLOCKS)) {
    snprintf(msg, tListLen(msg), "invalid db option totalBlocks: %d valid range: [%d, %d]", blocks,
             TSDB_MIN_TOTAL_BLOCKS, TSDB_MAX_TOTAL_BLOCKS);
    return invalidOperationMsg(tscGetErrorMsgPayload(pCmd), msg);
  }

  if (pCreate->quorum != -1 &&
      (pCreate->quorum < TSDB_MIN_DB_QUORUM_OPTION || pCreate->quorum > TSDB_MAX_DB_QUORUM_OPTION)) {
    snprintf(msg, tListLen(msg), "invalid db option quorum: %d valid range: [%d, %d]", pCreate->quorum,
             TSDB_MIN_DB_QUORUM_OPTION, TSDB_MAX_DB_QUORUM_OPTION);
    return invalidOperationMsg(tscGetErrorMsgPayload(pCmd), msg);
  }

  int32_t val = htonl(pCreate->daysPerFile);
  if (val != -1 && (val < TSDB_MIN_DAYS_PER_FILE || val > TSDB_MAX_DAYS_PER_FILE)) {
    snprintf(msg, tListLen(msg), "invalid db option daysPerFile: %d valid range: [%d, %d]", val,
             TSDB_MIN_DAYS_PER_FILE, TSDB_MAX_DAYS_PER_FILE);
    return invalidOperationMsg(tscGetErrorMsgPayload(pCmd), msg);
  }

  val = htonl(pCreate->cacheBlockSize);
  if (val != -1 && (val < TSDB_MIN_CACHE_BLOCK_SIZE || val > TSDB_MAX_CACHE_BLOCK_SIZE)) {
    snprintf(msg, tListLen(msg), "invalid db option cacheBlockSize: %d valid range: [%d, %d]", val,
             TSDB_MIN_CACHE_BLOCK_SIZE, TSDB_MAX_CACHE_BLOCK_SIZE);
    return invalidOperationMsg(tscGetErrorMsgPayload(pCmd), msg);
  }

  val = htonl(pCreate->maxTables);
  if (val != -1 && (val < TSDB_MIN_TABLES || val > TSDB_MAX_TABLES)) {
    snprintf(msg, tListLen(msg), "invalid db option maxSessions: %d valid range: [%d, %d]", val,
             TSDB_MIN_TABLES, TSDB_MAX_TABLES);
    return invalidOperationMsg(tscGetErrorMsgPayload(pCmd), msg);
  }

  if (pCreate->precision != TSDB_TIME_PRECISION_MILLI && pCreate->precision != TSDB_TIME_PRECISION_MICRO &&
      pCreate->precision != TSDB_TIME_PRECISION_NANO) {
    snprintf(msg, tListLen(msg), "invalid db option timePrecision: %d valid value: [%d, %d, %d]", pCreate->precision,
             TSDB_TIME_PRECISION_MILLI, TSDB_TIME_PRECISION_MICRO, TSDB_TIME_PRECISION_NANO);
    return invalidOperationMsg(tscGetErrorMsgPayload(pCmd), msg);
  }

  val = htonl(pCreate->commitTime);
  if (val != -1 && (val < TSDB_MIN_COMMIT_TIME || val > TSDB_MAX_COMMIT_TIME)) {
    snprintf(msg, tListLen(msg), "invalid db option commitTime: %d valid range: [%d, %d]", val,
             TSDB_MIN_COMMIT_TIME, TSDB_MAX_COMMIT_TIME);
    return invalidOperationMsg(tscGetErrorMsgPayload(pCmd), msg);
  }

  val = htonl(pCreate->fsyncPeriod);
  if (val != -1 && (val < TSDB_MIN_FSYNC_PERIOD || val > TSDB_MAX_FSYNC_PERIOD)) {
    snprintf(msg, tListLen(msg), "invalid db option fsyncPeriod: %d valid range: [%d, %d]", val,
             TSDB_MIN_FSYNC_PERIOD, TSDB_MAX_FSYNC_PERIOD);
    return invalidOperationMsg(tscGetErrorMsgPayload(pCmd), msg);
  }

  if (pCreate->compression != -1 &&
      (pCreate->compression < TSDB_MIN_COMP_LEVEL || pCreate->compression > TSDB_MAX_COMP_LEVEL)) {
    snprintf(msg, tListLen(msg), "invalid db option compression: %d valid range: [%d, %d]", pCreate->compression,
             TSDB_MIN_COMP_LEVEL, TSDB_MAX_COMP_LEVEL);
    return invalidOperationMsg(tscGetErrorMsgPayload(pCmd), msg);
  }

  val = (int16_t)htons(pCreate->partitions);
  if (val != -1 &&
      (val < TSDB_MIN_DB_PARTITON_OPTION || val > TSDB_MAX_DB_PARTITON_OPTION)) {
    snprintf(msg, tListLen(msg), "invalid topic option partition: %d valid range: [%d, %d]", val,
             TSDB_MIN_DB_PARTITON_OPTION, TSDB_MAX_DB_PARTITON_OPTION);
    return invalidOperationMsg(tscGetErrorMsgPayload(pCmd), msg);
  }


  return TSDB_CODE_SUCCESS;
}

// for debug purpose
void tscPrintSelNodeList(SSqlObj* pSql, int32_t subClauseIndex) {
  SQueryInfo* pQueryInfo = tscGetQueryInfo(&pSql->cmd);

  int32_t size = (int32_t)tscNumOfExprs(pQueryInfo);
  if (size == 0) {
    return;
  }

  int32_t totalBufSize = 1024;

  char    str[1024+1] = {0};
  int32_t offset = 0;

  offset += sprintf(str, "num:%d [", size);
  for (int32_t i = 0; i < size; ++i) {
    SExprInfo* pExpr = tscExprGet(pQueryInfo, i);

    char    tmpBuf[1024] = {0};
    int32_t tmpLen = 0;
    tmpLen =
        sprintf(tmpBuf, "%s(uid:%" PRIu64 ", %d)", aAggs[pExpr->base.functionId].name, pExpr->base.uid,
            pExpr->base.colInfo.colId);

    if (tmpLen + offset >= totalBufSize - 1) break;


    offset += sprintf(str + offset, "%s", tmpBuf);

    if (i < size - 1) {
      str[offset++] = ',';
    }
  }

  assert(offset < totalBufSize);
  str[offset] = ']';
  assert(offset < totalBufSize);
  tscDebug("0x%"PRIx64" select clause:%s", pSql->self, str);
}

int32_t doCheckForCreateTable(SSqlObj* pSql, int32_t subClauseIndex, SSqlInfo* pInfo) {
  const char* msg1 = "invalid table name";

  SSqlCmd*        pCmd = &pSql->cmd;
  SQueryInfo*     pQueryInfo = tscGetQueryInfo(pCmd);
  STableMetaInfo* pTableMetaInfo = tscGetMetaInfo(pQueryInfo, 0);

  SCreateTableSql* pCreateTable = pInfo->pCreateTableInfo;

  SArray* pFieldList = pCreateTable->colInfo.pColumns;
  SArray* pTagList = pCreateTable->colInfo.pTagColumns;

  assert(pFieldList != NULL);

  // if sql specifies db, use it, otherwise use default db
  SStrToken* pzTableName = &(pCreateTable->name);

  if (tscValidateName(pzTableName) != TSDB_CODE_SUCCESS) {
    return invalidOperationMsg(tscGetErrorMsgPayload(pCmd), msg1);
  }

  int32_t code = tscSetTableFullName(&pTableMetaInfo->name, pzTableName, pSql);
  if(code != TSDB_CODE_SUCCESS) {
    return code;
  }

  if (!validateTableColumnInfo(pFieldList, pCmd) ||
      (pTagList != NULL && !validateTagParams(pTagList, pFieldList, pCmd))) {
    return TSDB_CODE_TSC_INVALID_OPERATION;
  }

  int32_t col = 0;
  size_t numOfFields = taosArrayGetSize(pFieldList);

  for (; col < numOfFields; ++col) {
    TAOS_FIELD* p = taosArrayGet(pFieldList, col);
    tscFieldInfoAppend(&pQueryInfo->fieldsInfo, p);
  }

  pCmd->numOfCols = (int16_t)numOfFields;

  if (pTagList != NULL) {  // create super table[optional]
    size_t numOfTags = taosArrayGetSize(pTagList);
    for (int32_t i = 0; i < numOfTags; ++i) {
      TAOS_FIELD* p = taosArrayGet(pTagList, i);
      tscFieldInfoAppend(&pQueryInfo->fieldsInfo, p);
    }

    pCmd->count =(int32_t) numOfTags;
  }

  return TSDB_CODE_SUCCESS;
}

int32_t doCheckForCreateFromStable(SSqlObj* pSql, SSqlInfo* pInfo) {
  const char* msg1 = "invalid table name";
  const char* msg3 = "tag value too long";
  const char* msg4 = "illegal value or data overflow";
  const char* msg5 = "tags number not matched";

  SSqlCmd* pCmd = &pSql->cmd;

  SCreateTableSql* pCreateTable = pInfo->pCreateTableInfo;
  SQueryInfo*      pQueryInfo = tscGetQueryInfo(pCmd);

  // two table: the first one is for current table, and the secondary is for the super table.
  if (pQueryInfo->numOfTables < 2) {
    tscAddEmptyMetaInfo(pQueryInfo);
  }

  const int32_t TABLE_INDEX = 0;
  const int32_t STABLE_INDEX = 1;

  STableMetaInfo* pStableMetaInfo = tscGetMetaInfo(pQueryInfo, STABLE_INDEX);

  // super table name, create table by using dst
  int32_t numOfTables = (int32_t) taosArrayGetSize(pCreateTable->childTableInfo);
  for(int32_t j = 0; j < numOfTables; ++j) {
    SCreatedTableInfo* pCreateTableInfo = taosArrayGet(pCreateTable->childTableInfo, j);

    SStrToken* pToken = &pCreateTableInfo->stableName;
    if (tscValidateName(pToken) != TSDB_CODE_SUCCESS) {
      return invalidOperationMsg(tscGetErrorMsgPayload(pCmd), msg1);
    }

    int32_t code = tscSetTableFullName(&pStableMetaInfo->name, pToken, pSql);
    if (code != TSDB_CODE_SUCCESS) {
      return code;
    }

    // get table meta from mnode
    code = tNameExtractFullName(&pStableMetaInfo->name, pCreateTableInfo->tagdata.name);

    SArray* pValList = pCreateTableInfo->pTagVals;
    code = tscGetTableMeta(pSql, pStableMetaInfo);
    if (code != TSDB_CODE_SUCCESS) {
      return code;
    }

    size_t valSize = taosArrayGetSize(pValList);

    // too long tag values will return invalid sql, not be truncated automatically
    SSchema  *pTagSchema = tscGetTableTagSchema(pStableMetaInfo->pTableMeta);
    STagData *pTag = &pCreateTableInfo->tagdata;

    SKVRowBuilder kvRowBuilder = {0};
    if (tdInitKVRowBuilder(&kvRowBuilder) < 0) {
      return TSDB_CODE_TSC_OUT_OF_MEMORY;
    }

    SArray* pNameList = NULL;
    size_t nameSize = 0;
    int32_t schemaSize = tscGetNumOfTags(pStableMetaInfo->pTableMeta);
    int32_t ret = TSDB_CODE_SUCCESS;

    if (pCreateTableInfo->pTagNames) {
      pNameList = pCreateTableInfo->pTagNames;
      nameSize = taosArrayGetSize(pNameList);

      if (valSize != nameSize) {
        tdDestroyKVRowBuilder(&kvRowBuilder);
        return invalidOperationMsg(tscGetErrorMsgPayload(pCmd), msg5);
      }

      if (schemaSize < valSize) {
        tdDestroyKVRowBuilder(&kvRowBuilder);
        return invalidOperationMsg(tscGetErrorMsgPayload(pCmd), msg5);
      }

      bool findColumnIndex = false;

      for (int32_t i = 0; i < nameSize; ++i) {
        SStrToken* sToken = taosArrayGet(pNameList, i);
        if (TK_STRING == sToken->type) {
          tscDequoteAndTrimToken(sToken);
        }

        tVariantListItem* pItem = taosArrayGet(pValList, i);

        findColumnIndex = false;

        // todo speedup by using hash list
        for (int32_t t = 0; t < schemaSize; ++t) {
          if (strncmp(sToken->z, pTagSchema[t].name, sToken->n) == 0 && strlen(pTagSchema[t].name) == sToken->n) {
            SSchema*          pSchema = &pTagSchema[t];

            char tagVal[TSDB_MAX_TAGS_LEN];
            if (pSchema->type == TSDB_DATA_TYPE_BINARY || pSchema->type == TSDB_DATA_TYPE_NCHAR) {
              if (pItem->pVar.nLen > pSchema->bytes) {
                tdDestroyKVRowBuilder(&kvRowBuilder);
                return invalidOperationMsg(tscGetErrorMsgPayload(pCmd), msg3);
              }
            }

            ret = tVariantDump(&(pItem->pVar), tagVal, pSchema->type, true);

            // check again after the convert since it may be converted from binary to nchar.
            if (pSchema->type == TSDB_DATA_TYPE_BINARY || pSchema->type == TSDB_DATA_TYPE_NCHAR) {
              int16_t len = varDataTLen(tagVal);
              if (len > pSchema->bytes) {
                tdDestroyKVRowBuilder(&kvRowBuilder);
                return invalidOperationMsg(tscGetErrorMsgPayload(pCmd), msg3);
              }
            }

            if (ret != TSDB_CODE_SUCCESS) {
              tdDestroyKVRowBuilder(&kvRowBuilder);
              return invalidOperationMsg(tscGetErrorMsgPayload(pCmd), msg4);
            }

            tdAddColToKVRow(&kvRowBuilder, pSchema->colId, pSchema->type, tagVal);

            findColumnIndex = true;
            break;
          }
        }

        if (!findColumnIndex) {
          tdDestroyKVRowBuilder(&kvRowBuilder);
          return tscInvalidOperationMsg(pCmd->payload, "invalid tag name", sToken->z);
        }
      }
    } else {
      if (schemaSize != valSize) {
        tdDestroyKVRowBuilder(&kvRowBuilder);
        return invalidOperationMsg(tscGetErrorMsgPayload(pCmd), msg5);
      }

      for (int32_t i = 0; i < valSize; ++i) {
        SSchema*          pSchema = &pTagSchema[i];
        tVariantListItem* pItem = taosArrayGet(pValList, i);

        char tagVal[TSDB_MAX_TAGS_LEN];
        if (pSchema->type == TSDB_DATA_TYPE_BINARY || pSchema->type == TSDB_DATA_TYPE_NCHAR) {
          if (pItem->pVar.nLen > pSchema->bytes) {
            tdDestroyKVRowBuilder(&kvRowBuilder);
            return invalidOperationMsg(tscGetErrorMsgPayload(pCmd), msg3);
          }
        }

        ret = tVariantDump(&(pItem->pVar), tagVal, pSchema->type, true);

        // check again after the convert since it may be converted from binary to nchar.
        if (pSchema->type == TSDB_DATA_TYPE_BINARY || pSchema->type == TSDB_DATA_TYPE_NCHAR) {
          int16_t len = varDataTLen(tagVal);
          if (len > pSchema->bytes) {
            tdDestroyKVRowBuilder(&kvRowBuilder);
            return invalidOperationMsg(tscGetErrorMsgPayload(pCmd), msg3);
          }
        }

        if (ret != TSDB_CODE_SUCCESS) {
          tdDestroyKVRowBuilder(&kvRowBuilder);
          return invalidOperationMsg(tscGetErrorMsgPayload(pCmd), msg4);
        }

        tdAddColToKVRow(&kvRowBuilder, pSchema->colId, pSchema->type, tagVal);
      }
    }

    SKVRow row = tdGetKVRowFromBuilder(&kvRowBuilder);
    tdDestroyKVRowBuilder(&kvRowBuilder);
    if (row == NULL) {
      return TSDB_CODE_TSC_OUT_OF_MEMORY;
    }
    tdSortKVRowByColIdx(row);
    pTag->dataLen = kvRowLen(row);

    if (pTag->data == NULL) {
      pTag->data = malloc(pTag->dataLen);
    }

    kvRowCpy(pTag->data, row);
    free(row);

    // table name
    if (tscValidateName(&(pCreateTableInfo->name)) != TSDB_CODE_SUCCESS) {
      return invalidOperationMsg(tscGetErrorMsgPayload(pCmd), msg1);
    }

    STableMetaInfo* pTableMetaInfo = tscGetMetaInfo(pQueryInfo, TABLE_INDEX);
    ret = tscSetTableFullName(&pTableMetaInfo->name, &pCreateTableInfo->name, pSql);
    if (ret != TSDB_CODE_SUCCESS) {
      return ret;
    }

    pCreateTableInfo->fullname = calloc(1, tNameLen(&pTableMetaInfo->name) + 1);
    ret = tNameExtractFullName(&pTableMetaInfo->name, pCreateTableInfo->fullname);
    if (ret != TSDB_CODE_SUCCESS) {
      return invalidOperationMsg(tscGetErrorMsgPayload(pCmd), msg1);
    }
  }

  return TSDB_CODE_SUCCESS;
}

int32_t doCheckForStream(SSqlObj* pSql, SSqlInfo* pInfo) {
  const char* msg1 = "invalid table name";
  const char* msg2 = "functions not allowed in CQ";
  const char* msg3 = "fill only available for interval query";
  const char* msg4 = "fill option not supported in stream computing";
  const char* msg5 = "sql too long";  // todo ADD support
  const char* msg6 = "from missing in subclause";
  const char* msg7 = "time interval is required";
  const char* msg8 = "the first column should be primary timestamp column";

  SSqlCmd*    pCmd = &pSql->cmd;
  SQueryInfo* pQueryInfo = tscGetQueryInfo(pCmd);
  assert(pQueryInfo->numOfTables == 1);

  SCreateTableSql* pCreateTable = pInfo->pCreateTableInfo;
  STableMetaInfo*  pTableMetaInfo = tscGetMetaInfo(pQueryInfo, 0);

  // if sql specifies db, use it, otherwise use default db
  SStrToken* pName = &(pCreateTable->name);
  SSqlNode* pSqlNode = pCreateTable->pSelect;

  if (tscValidateName(pName) != TSDB_CODE_SUCCESS) {
    return invalidOperationMsg(tscGetErrorMsgPayload(pCmd), msg1);
  }
  
  SRelationInfo* pFromInfo = pInfo->pCreateTableInfo->pSelect->from;
  if (pFromInfo == NULL || taosArrayGetSize(pFromInfo->list) == 0) {
    return invalidOperationMsg(tscGetErrorMsgPayload(pCmd), msg6);
  }
  
  SRelElementPair* p1 = taosArrayGet(pFromInfo->list, 0);
  SStrToken srcToken = {.z = p1->tableName.z, .n = p1->tableName.n, .type = TK_STRING};
  if (tscValidateName(&srcToken) != TSDB_CODE_SUCCESS) {
    return invalidOperationMsg(tscGetErrorMsgPayload(pCmd), msg1);
  }

  int32_t code = tscSetTableFullName(&pTableMetaInfo->name, &srcToken, pSql);
  if (code != TSDB_CODE_SUCCESS) {
    return code;
  }

  code = tscGetTableMeta(pSql, pTableMetaInfo);
  if (code != TSDB_CODE_SUCCESS) {
    return code;
  }

  bool isSTable = UTIL_TABLE_IS_SUPER_TABLE(pTableMetaInfo);
  if (validateSelectNodeList(&pSql->cmd, pQueryInfo, pSqlNode->pSelNodeList, isSTable, false, false) != TSDB_CODE_SUCCESS) {
    return TSDB_CODE_TSC_INVALID_OPERATION;
  }

  if (pSqlNode->pWhere != NULL) {  // query condition in stream computing
    if (validateWhereNode(pQueryInfo, &pSqlNode->pWhere, pSql) != TSDB_CODE_SUCCESS) {
      return TSDB_CODE_TSC_INVALID_OPERATION;
    }
  }

  // set interval value
  if (validateIntervalNode(pSql, pQueryInfo, pSqlNode) != TSDB_CODE_SUCCESS) {
    return TSDB_CODE_TSC_INVALID_OPERATION;
  }

  if (isTimeWindowQuery(pQueryInfo) && (validateFunctionsInIntervalOrGroupbyQuery(pCmd, pQueryInfo) != TSDB_CODE_SUCCESS)) {
    return invalidOperationMsg(tscGetErrorMsgPayload(pCmd), msg2);
  }

  // project query primary column must be timestamp type
  if (tscIsProjectionQuery(pQueryInfo)) {
    SExprInfo* pExpr = tscExprGet(pQueryInfo, 0);
    if (pExpr->base.colInfo.colId != PRIMARYKEY_TIMESTAMP_COL_INDEX) {
      return invalidOperationMsg(tscGetErrorMsgPayload(pCmd), msg8);
    }
  } else {
    if (pQueryInfo->interval.interval == 0) {
      return invalidOperationMsg(tscGetErrorMsgPayload(pCmd), msg7);
    }  
  }

  // set the created table[stream] name
  code = tscSetTableFullName(&pTableMetaInfo->name, pName, pSql);
  if (code != TSDB_CODE_SUCCESS) {
    return code;
  }

  if (pSqlNode->sqlstr.n > TSDB_MAX_SAVED_SQL_LEN) {
    return invalidOperationMsg(tscGetErrorMsgPayload(pCmd), msg5);
  }

  if (tsRewriteFieldNameIfNecessary(pCmd, pQueryInfo) != TSDB_CODE_SUCCESS) {
    return TSDB_CODE_TSC_INVALID_OPERATION;
  }

  pCmd->numOfCols = pQueryInfo->fieldsInfo.numOfOutput;

  if (validateSqlFunctionInStreamSql(pCmd, pQueryInfo) != TSDB_CODE_SUCCESS) {
    return TSDB_CODE_TSC_INVALID_OPERATION;
  }

  /*
   * check if fill operation is available, the fill operation is parsed and executed during query execution,
   * not here.
   */
  if (pSqlNode->fillType != NULL) {
    if (pQueryInfo->interval.interval == 0) {
      return invalidOperationMsg(tscGetErrorMsgPayload(pCmd), msg3);
    }

    tVariantListItem* pItem = taosArrayGet(pSqlNode->fillType, 0);
    if (pItem->pVar.nType == TSDB_DATA_TYPE_BINARY) {
      if (!((strncmp(pItem->pVar.pz, "none", 4) == 0 && pItem->pVar.nLen == 4) ||
            (strncmp(pItem->pVar.pz, "null", 4) == 0 && pItem->pVar.nLen == 4))) {
        return invalidOperationMsg(tscGetErrorMsgPayload(pCmd), msg4);
      }
    }
  }

  // set the number of stream table columns
  pCmd->numOfCols = pQueryInfo->fieldsInfo.numOfOutput;
  return TSDB_CODE_SUCCESS;
}

int32_t checkQueryRangeForFill(SSqlCmd* pCmd, SQueryInfo* pQueryInfo) {
  const char* msg3 = "start(end) time of query range required or time range too large";

  if (pQueryInfo->interval.interval == 0) {
    return TSDB_CODE_SUCCESS;
  }

    bool initialWindows = TSWINDOW_IS_EQUAL(pQueryInfo->window, TSWINDOW_INITIALIZER);
    if (initialWindows) {
      return invalidOperationMsg(tscGetErrorMsgPayload(pCmd), msg3);
    }

    int64_t timeRange = ABS(pQueryInfo->window.skey - pQueryInfo->window.ekey);

    int64_t intervalRange = 0;
    if (pQueryInfo->interval.intervalUnit == 'n' || pQueryInfo->interval.intervalUnit == 'y') {
      int64_t f = 1;
      if (pQueryInfo->interval.intervalUnit == 'n') {
        f = 30L * MILLISECOND_PER_DAY;
      } else if (pQueryInfo->interval.intervalUnit == 'y') {
        f = 365L * MILLISECOND_PER_DAY;
      }

      intervalRange = pQueryInfo->interval.interval * f;
    } else {
      intervalRange = pQueryInfo->interval.interval;
    }
    // number of result is not greater than 10,000,000
    if ((timeRange == 0) || (timeRange / intervalRange) >= MAX_INTERVAL_TIME_WINDOW) {
      return invalidOperationMsg(tscGetErrorMsgPayload(pCmd), msg3);
    }

    return TSDB_CODE_SUCCESS;
}

// TODO normalize the function expression and compare it
int32_t tscGetExprFilters(SSqlCmd* pCmd, SQueryInfo* pQueryInfo, SArray* pSelectNodeList, tSqlExpr* pSqlExpr,
                          SExprInfo** pExpr) {
  *pExpr = NULL;

  size_t num = taosArrayGetSize(pSelectNodeList);
  for(int32_t i = 0; i < num; ++i) {
    tSqlExprItem* pItem = taosArrayGet(pSelectNodeList, i);
    if (tSqlExprCompare(pItem->pNode, pSqlExpr) == 0) { // exists, not added it,

      SColumnIndex index = COLUMN_INDEX_INITIALIZER;
      int32_t functionId = pSqlExpr->functionId;
      if (pSqlExpr->pParam == NULL) {
        index.columnIndex = 0;
        index.tableIndex = 0;
      } else {
        tSqlExprItem* pParamElem = taosArrayGet(pSqlExpr->pParam, 0);
        SStrToken* pToken = &pParamElem->pNode->colInfo;
        getColumnIndexByName(pCmd, pToken, pQueryInfo, &index);
      }

      size_t numOfNodeInSel = tscNumOfExprs(pQueryInfo);
      for(int32_t k = 0; k < numOfNodeInSel; ++k) {
        SExprInfo* pExpr1 = tscExprGet(pQueryInfo, k);

        if (pExpr1->base.functionId != functionId) {
          continue;
        }

        if (pExpr1->base.colInfo.colIndex != index.columnIndex) {
          continue;
        }

        ++pQueryInfo->havingFieldNum;
        *pExpr = pExpr1;
        break;
      }

      assert(*pExpr != NULL);
      return TSDB_CODE_SUCCESS;
    }
  }

  tSqlExprItem item = {.pNode = pSqlExpr, .aliasName = NULL, .distinct = false};

  int32_t outputIndex = (int32_t)tscNumOfExprs(pQueryInfo);

  // ADD TRUE FOR TEST
  if (addExprAndResultField(pCmd, pQueryInfo, outputIndex, &item, true) != TSDB_CODE_SUCCESS) {
    return TSDB_CODE_TSC_INVALID_OPERATION;
  }

  ++pQueryInfo->havingFieldNum;

  size_t n = tscNumOfExprs(pQueryInfo);
  *pExpr = tscExprGet(pQueryInfo, (int32_t)n - 1);

  SInternalField* pField = taosArrayGet(pQueryInfo->fieldsInfo.internalField, n - 1);
  pField->visible = false;

  return TSDB_CODE_SUCCESS;
}

static int32_t handleExprInHavingClause(SSqlCmd* pCmd, SQueryInfo* pQueryInfo, SArray* pSelectNodeList, tSqlExpr* pExpr, int32_t sqlOptr) {
  const char* msg1 = "non binary column not support like operator";
  const char* msg2 = "invalid operator for binary column in having clause";
  const char* msg3 = "invalid operator for bool column in having clause";

  SColumnFilterInfo* pColFilter = NULL;
  // TODO refactor: validate the expression
  /*
   * in case of TK_AND filter condition, we first find the corresponding column and build the query condition together
   * the already existed condition.
   */
  SExprInfo *expr = NULL;
  if (sqlOptr == TK_AND) {
    int32_t ret = tscGetExprFilters(pCmd, pQueryInfo, pSelectNodeList, pExpr->pLeft, &expr);
    if (ret) {
      return ret;
    }

    // this is a new filter condition on this column
    if (expr->base.flist.numOfFilters == 0) {
      pColFilter = addColumnFilterInfo(&expr->base.flist);
    } else {  // update the existed column filter information, find the filter info here
      pColFilter = &expr->base.flist.filterInfo[0];
    }

    if (pColFilter == NULL) {
      return TSDB_CODE_TSC_OUT_OF_MEMORY;
    }
  } else if (sqlOptr == TK_OR) {
    int32_t ret = tscGetExprFilters(pCmd, pQueryInfo, pSelectNodeList, pExpr->pLeft, &expr);
    if (ret) {
      return ret;
    }

    // TODO fixme: failed to invalid the filter expression: "col1 = 1 OR col2 = 2"
    // TODO refactor
    pColFilter = addColumnFilterInfo(&expr->base.flist);
    if (pColFilter == NULL) {
      return TSDB_CODE_TSC_OUT_OF_MEMORY;
    }
  } else {  // error;
    return TSDB_CODE_TSC_INVALID_OPERATION;
  }

  pColFilter->filterstr =
      ((expr->base.resType == TSDB_DATA_TYPE_BINARY || expr->base.resType == TSDB_DATA_TYPE_NCHAR) ? 1 : 0);

  if (pColFilter->filterstr) {
    if (pExpr->tokenId != TK_EQ
        && pExpr->tokenId != TK_NE
        && pExpr->tokenId != TK_ISNULL
        && pExpr->tokenId != TK_NOTNULL
        && pExpr->tokenId != TK_LIKE
        ) {
      return invalidOperationMsg(tscGetErrorMsgPayload(pCmd), msg2);
    }
  } else {
    if (pExpr->tokenId == TK_LIKE) {
      return invalidOperationMsg(tscGetErrorMsgPayload(pCmd), msg1);
    }

    if (expr->base.resType == TSDB_DATA_TYPE_BOOL) {
      if (pExpr->tokenId != TK_EQ && pExpr->tokenId != TK_NE) {
        return invalidOperationMsg(tscGetErrorMsgPayload(pCmd), msg3);
      }
    }
  }

  STableMetaInfo* pTableMetaInfo = tscGetMetaInfo(pQueryInfo, 0);
  STableMeta* pTableMeta = pTableMetaInfo->pTableMeta;

  int32_t ret = doExtractColumnFilterInfo(pCmd, pQueryInfo, pTableMeta->tableInfo.precision, pColFilter,
                                          expr->base.resType, pExpr);
  if (ret) {
    return ret;
  }

  return TSDB_CODE_SUCCESS;
}

int32_t getHavingExpr(SSqlCmd* pCmd, SQueryInfo* pQueryInfo, SArray* pSelectNodeList, tSqlExpr* pExpr, int32_t parentOptr) {
  if (pExpr == NULL) {
    return TSDB_CODE_SUCCESS;
  }

  const char* msg1 = "invalid having clause";

  tSqlExpr* pLeft = pExpr->pLeft;
  tSqlExpr* pRight = pExpr->pRight;

  if (pExpr->tokenId == TK_AND || pExpr->tokenId == TK_OR) {
    int32_t ret = getHavingExpr(pCmd, pQueryInfo, pSelectNodeList, pExpr->pLeft, pExpr->tokenId);
    if (ret != TSDB_CODE_SUCCESS) {
      return ret;
    }

    return getHavingExpr(pCmd, pQueryInfo, pSelectNodeList, pExpr->pRight, pExpr->tokenId);
  }

  if (pLeft == NULL || pRight == NULL) {
    return invalidOperationMsg(tscGetErrorMsgPayload(pCmd), msg1);
  }

  if (pLeft->type == pRight->type) {
    return invalidOperationMsg(tscGetErrorMsgPayload(pCmd), msg1);
  }

  exchangeExpr(pExpr);

  pLeft  = pExpr->pLeft;
  pRight = pExpr->pRight;
  if (pLeft->type != SQL_NODE_SQLFUNCTION) {
    return invalidOperationMsg(tscGetErrorMsgPayload(pCmd), msg1);
  }

  if (pRight->type != SQL_NODE_VALUE) {
    return invalidOperationMsg(tscGetErrorMsgPayload(pCmd), msg1);
  }

  if (pExpr->tokenId >= TK_BITAND) {
    return invalidOperationMsg(tscGetErrorMsgPayload(pCmd), msg1);
  }

  if (pLeft->pParam) {
    size_t size = taosArrayGetSize(pLeft->pParam);
    for (int32_t i = 0; i < size; i++) {
      tSqlExprItem* pParamItem = taosArrayGet(pLeft->pParam, i);

      tSqlExpr* pExpr1 = pParamItem->pNode;
      if (pExpr1->tokenId != TK_ALL &&
          pExpr1->tokenId != TK_ID &&
          pExpr1->tokenId != TK_STRING &&
          pExpr1->tokenId != TK_INTEGER &&
          pExpr1->tokenId != TK_FLOAT) {
        return invalidOperationMsg(tscGetErrorMsgPayload(pCmd), msg1);
      }

      if (pExpr1->tokenId == TK_ID && (pExpr1->colInfo.z == NULL && pExpr1->colInfo.n == 0)) {
        return invalidOperationMsg(tscGetErrorMsgPayload(pCmd), msg1);
      }

      if (pExpr1->tokenId == TK_ID) {
        SColumnIndex index = COLUMN_INDEX_INITIALIZER;
        if ((getColumnIndexByName(pCmd, &pExpr1->colInfo, pQueryInfo, &index) != TSDB_CODE_SUCCESS)) {
          return invalidOperationMsg(tscGetErrorMsgPayload(pCmd), msg1);
        }

        STableMetaInfo* pTableMetaInfo = tscGetMetaInfo(pQueryInfo, index.tableIndex);
        STableMeta* pTableMeta = pTableMetaInfo->pTableMeta;

        if (index.columnIndex <= 0 ||
            index.columnIndex >= tscGetNumOfColumns(pTableMeta)) {
          return invalidOperationMsg(tscGetErrorMsgPayload(pCmd), msg1);
        }
      }
    }
  }

  pLeft->functionId = isValidFunction(pLeft->operand.z, pLeft->operand.n);
  if (pLeft->functionId < 0) {
    return invalidOperationMsg(tscGetErrorMsgPayload(pCmd), msg1);
  }

  return handleExprInHavingClause(pCmd, pQueryInfo, pSelectNodeList, pExpr, parentOptr);
}

int32_t validateHavingClause(SQueryInfo* pQueryInfo, tSqlExpr* pExpr, SSqlCmd* pCmd, SArray* pSelectNodeList,
                             int32_t joinQuery, int32_t timeWindowQuery) {
  const char* msg1 = "having only works with group by";
  const char* msg2 = "functions or others can not be mixed up";
  const char* msg3 = "invalid expression in having clause";

  if (pExpr == NULL) {
    return TSDB_CODE_SUCCESS;
  }

  if (pQueryInfo->groupbyExpr.numOfGroupCols <= 0) {
    return invalidOperationMsg(tscGetErrorMsgPayload(pCmd), msg1);
  }

  if (pExpr->pLeft == NULL || pExpr->pRight == NULL) {
    return invalidOperationMsg(tscGetErrorMsgPayload(pCmd), msg3);
  }

  if (pQueryInfo->colList == NULL) {
    pQueryInfo->colList = taosArrayInit(4, POINTER_BYTES);
  }

  int32_t ret = 0;

  if ((ret = getHavingExpr(pCmd, pQueryInfo, pSelectNodeList, pExpr, TK_AND)) != TSDB_CODE_SUCCESS) {
    return ret;
  }

  //REDO function check
  if (!functionCompatibleCheck(pQueryInfo, joinQuery, timeWindowQuery)) {
    return invalidOperationMsg(tscGetErrorMsgPayload(pCmd), msg2);
  }

  return TSDB_CODE_SUCCESS;
}

static int32_t getTableNameFromSqlNode(SSqlNode* pSqlNode, SArray* tableNameList, char* msgBuf, SSqlObj* pSql) {
  const char* msg1 = "invalid table name";

  int32_t numOfTables = (int32_t) taosArrayGetSize(pSqlNode->from->list);
  assert(pSqlNode->from->type == SQL_NODE_FROM_TABLELIST);

  for(int32_t j = 0; j < numOfTables; ++j) {
    SRelElementPair* item = taosArrayGet(pSqlNode->from->list, j);

    SStrToken* t = &item->tableName;
    if (t->type == TK_INTEGER || t->type == TK_FLOAT) {
      return invalidOperationMsg(msgBuf, msg1);
    }

    tscDequoteAndTrimToken(t);
    if (tscValidateName(t) != TSDB_CODE_SUCCESS) {
      return invalidOperationMsg(msgBuf, msg1);
    }

    SName name = {0};
    int32_t code = tscSetTableFullName(&name, t, pSql);
    if (code != TSDB_CODE_SUCCESS) {
      return code;
    }

    taosArrayPush(tableNameList, &name);
  }

  return TSDB_CODE_SUCCESS;
}

static int32_t getTableNameFromSubquery(SSqlNode* pSqlNode, SArray* tableNameList, char* msgBuf, SSqlObj* pSql) {
  int32_t numOfSub = (int32_t) taosArrayGetSize(pSqlNode->from->list);

  for(int32_t j = 0; j < numOfSub; ++j) {
    SRelElementPair* sub = taosArrayGet(pSqlNode->from->list, j);

    int32_t num = (int32_t)taosArrayGetSize(sub->pSubquery);
    for (int32_t i = 0; i < num; ++i) {
      SSqlNode* p = taosArrayGetP(sub->pSubquery, i);
      if (p->from->type == SQL_NODE_FROM_TABLELIST) {
        int32_t code = getTableNameFromSqlNode(p, tableNameList, msgBuf, pSql);
        if (code != TSDB_CODE_SUCCESS) {
          return code;
        }
      } else {
        getTableNameFromSubquery(p, tableNameList, msgBuf, pSql);
      }
    }
  }

  return TSDB_CODE_SUCCESS;
}

void tscTableMetaCallBack(void *param, TAOS_RES *res, int code);
static void freeElem(void* p) {
  tfree(*(char**)p);
}

int32_t loadAllTableMeta(SSqlObj* pSql, struct SSqlInfo* pInfo) {
  SSqlCmd* pCmd = &pSql->cmd;

  // the table meta has already been loaded from local buffer or mnode already
  if (pCmd->pTableMetaMap != NULL) {
    return TSDB_CODE_SUCCESS;
  }

  int32_t code = TSDB_CODE_SUCCESS;

  SArray* tableNameList = NULL;
  SArray* pVgroupList   = NULL;
  SArray* plist         = NULL;
  STableMeta* pTableMeta = NULL;

  pCmd->pTableMetaMap = taosHashInit(4, taosGetDefaultHashFunction(TSDB_DATA_TYPE_BINARY), false, HASH_NO_LOCK);

  tableNameList = taosArrayInit(4, sizeof(SName));
  size_t size = taosArrayGetSize(pInfo->list);
  for (int32_t i = 0; i < size; ++i) {
    SSqlNode* pSqlNode = taosArrayGetP(pInfo->list, i);
    if (pSqlNode->from == NULL) {
      goto _end;
    }

    // load the table meta in the from clause
    if (pSqlNode->from->type == SQL_NODE_FROM_TABLELIST) {
      code = getTableNameFromSqlNode(pSqlNode, tableNameList, tscGetErrorMsgPayload(pCmd), pSql);
      if (code != TSDB_CODE_SUCCESS) {
        goto _end;
      }
    } else {
      code = getTableNameFromSubquery(pSqlNode, tableNameList, tscGetErrorMsgPayload(pCmd), pSql);
      if (code != TSDB_CODE_SUCCESS) {
        goto _end;
      }
    }
  }

  uint32_t maxSize = tscGetTableMetaMaxSize();
  char     name[TSDB_TABLE_FNAME_LEN] = {0};

  char buf[80 * 1024] = {0};
  assert(maxSize < 80 * 1024);
  pTableMeta = calloc(1, maxSize);

  plist = taosArrayInit(4, POINTER_BYTES);
  pVgroupList = taosArrayInit(4, POINTER_BYTES);

  size_t numOfTables = taosArrayGetSize(tableNameList);
  for (int32_t i = 0; i < numOfTables; ++i) {
    SName* pname = taosArrayGet(tableNameList, i);
    tNameExtractFullName(pname, name);

    size_t len = strlen(name);
    memset(pTableMeta, 0, maxSize);
    taosHashGetClone(tscTableMetaInfo, name, len, NULL, pTableMeta, -1);

    if (pTableMeta->id.uid > 0) {
      if (pTableMeta->tableType == TSDB_CHILD_TABLE) {
        code = tscCreateTableMetaFromSTableMeta(pTableMeta, name, buf);

        // create the child table meta from super table failed, try load it from mnode
        if (code != TSDB_CODE_SUCCESS) {
          char* t = strdup(name);
          taosArrayPush(plist, &t);
          continue;
        }
      } else if (pTableMeta->tableType == TSDB_SUPER_TABLE) {
        // the vgroup list of a super table is not kept in local buffer, so here need retrieve it
        // from the mnode each time
        char* t = strdup(name);
        taosArrayPush(pVgroupList, &t);
      }

      STableMeta* pMeta = tscTableMetaDup(pTableMeta);
      STableMetaVgroupInfo p = { .pTableMeta = pMeta };

      const char* px = tNameGetTableName(pname);
      taosHashPut(pCmd->pTableMetaMap, px, strlen(px), &p, sizeof(STableMetaVgroupInfo));
    } else {  // add to the retrieve table meta array list.
      char* t = strdup(name);
      taosArrayPush(plist, &t);
    }
  }

  // load the table meta for a given table name list
  if (taosArrayGetSize(plist) > 0 || taosArrayGetSize(pVgroupList) > 0) {
    code = getMultiTableMetaFromMnode(pSql, plist, pVgroupList, tscTableMetaCallBack);
  }

_end:
  if (plist != NULL) {
    taosArrayDestroyEx(plist, freeElem);
  }

  if (pVgroupList != NULL) {
    taosArrayDestroyEx(pVgroupList, freeElem);
  }

  if (tableNameList != NULL) {
    taosArrayDestroy(tableNameList);
  }

  tfree(pTableMeta);

  return code;
}

static int32_t doLoadAllTableMeta(SSqlObj* pSql, SQueryInfo* pQueryInfo, SSqlNode* pSqlNode, int32_t numOfTables) {
  const char* msg1 = "invalid table name";
  const char* msg2 = "invalid table alias name";
  const char* msg3 = "alias name too long";
  const char* msg4 = "self join not allowed";

  int32_t code = TSDB_CODE_SUCCESS;
  SSqlCmd* pCmd = &pSql->cmd;

  if (numOfTables > taosHashGetSize(pCmd->pTableMetaMap)) {
    return invalidOperationMsg(tscGetErrorMsgPayload(pCmd), msg4);
  }

  for (int32_t i = 0; i < numOfTables; ++i) {
    if (pQueryInfo->numOfTables <= i) {  // more than one table
      tscAddEmptyMetaInfo(pQueryInfo);
    }

    SRelElementPair *item = taosArrayGet(pSqlNode->from->list, i);
    SStrToken       *oriName = &item->tableName;

    if (oriName->type == TK_INTEGER || oriName->type == TK_FLOAT) {
      return invalidOperationMsg(tscGetErrorMsgPayload(pCmd), msg1);
    }

    tscDequoteAndTrimToken(oriName);
    if (tscValidateName(oriName) != TSDB_CODE_SUCCESS) {
      return invalidOperationMsg(tscGetErrorMsgPayload(pCmd), msg1);
    }

    STableMetaInfo* pTableMetaInfo = tscGetMetaInfo(pQueryInfo, i);
    code = tscSetTableFullName(&pTableMetaInfo->name, oriName, pSql);
    if (code != TSDB_CODE_SUCCESS) {
      return code;
    }

    SStrToken* aliasName = &item->aliasName;
    if (TPARSER_HAS_TOKEN(*aliasName)) {
      if (aliasName->type == TK_INTEGER || aliasName->type == TK_FLOAT) {
        return invalidOperationMsg(tscGetErrorMsgPayload(pCmd), msg2);
      }

      tscDequoteAndTrimToken(aliasName);
      if (tscValidateName(aliasName) != TSDB_CODE_SUCCESS || aliasName->n >= TSDB_TABLE_NAME_LEN) {
        return invalidOperationMsg(tscGetErrorMsgPayload(pCmd), msg3);
      }

      strncpy(pTableMetaInfo->aliasName, aliasName->z, aliasName->n);
    } else {
      strncpy(pTableMetaInfo->aliasName, tNameGetTableName(&pTableMetaInfo->name), tListLen(pTableMetaInfo->aliasName));
    }

    const char* name = tNameGetTableName(&pTableMetaInfo->name);
    STableMetaVgroupInfo* p = taosHashGet(pCmd->pTableMetaMap, name, strlen(name));

    pTableMetaInfo->pTableMeta = tscTableMetaDup(p->pTableMeta);
    assert(pTableMetaInfo->pTableMeta != NULL);

    if (p->pVgroupInfo != NULL) {
      pTableMetaInfo->vgroupList = tscVgroupsInfoDup(p->pVgroupInfo);
    }

    if (code != TSDB_CODE_SUCCESS) {
      return code;
    }
  }

  return TSDB_CODE_SUCCESS;
}

static STableMeta* extractTempTableMetaFromSubquery(SQueryInfo* pUpstream) {
  int32_t numOfColumns = pUpstream->fieldsInfo.numOfOutput;

  STableMeta* meta = calloc(1, sizeof(STableMeta) + sizeof(SSchema) * numOfColumns);
  meta->tableType = TSDB_TEMP_TABLE;

  STableComInfo *info = &meta->tableInfo;
  info->numOfColumns = numOfColumns;
  info->numOfTags = 0;

  int32_t n = 0;
  for(int32_t i = 0; i < numOfColumns; ++i) {
    SInternalField* pField = tscFieldInfoGetInternalField(&pUpstream->fieldsInfo, i);
    if (pField->visible) {
      meta->schema[n].bytes = pField->field.bytes;
      meta->schema[n].type  = pField->field.type;
      meta->schema[n].colId = pField->pExpr->base.resColId;
      tstrncpy(meta->schema[n].name, pField->pExpr->base.aliasName, TSDB_COL_NAME_LEN);
      n += 1;
    }
  }

  return meta;
}

static int32_t doValidateSubquery(SSqlNode* pSqlNode, int32_t index, SSqlObj* pSql, SQueryInfo* pQueryInfo, char* msgBuf) {
  SRelElementPair* subInfo = taosArrayGet(pSqlNode->from->list, index);

  // union all is not support currently
  SSqlNode* p = taosArrayGetP(subInfo->pSubquery, 0);

  SQueryInfo* pSub = calloc(1, sizeof(SQueryInfo));
  tscInitQueryInfo(pSub);

  int32_t code = validateSqlNode(pSql, p, pSub);
  assert(code != TSDB_CODE_TSC_ACTION_IN_PROGRESS);
  if (code != TSDB_CODE_SUCCESS) {
    return code;
  }

  pSub->pDownstream = pQueryInfo;

  // create dummy table meta info
  STableMetaInfo* pTableMetaInfo1 = calloc(1, sizeof(STableMetaInfo));
  pTableMetaInfo1->pTableMeta = extractTempTableMetaFromSubquery(pSub);

  if (subInfo->aliasName.n > 0) {
    if (subInfo->aliasName.n >= TSDB_TABLE_FNAME_LEN) {
      return invalidOperationMsg(msgBuf, "subquery alias name too long");
    }

    strncpy(pTableMetaInfo1->aliasName, subInfo->aliasName.z, subInfo->aliasName.n);
  }

  taosArrayPush(pQueryInfo->pUpstream, &pSub);

  // NOTE: order mix up in subquery not support yet.
  pQueryInfo->order = pSub->order;

  STableMetaInfo** tmp = realloc(pQueryInfo->pTableMetaInfo, (pQueryInfo->numOfTables + 1) * POINTER_BYTES);
  if (tmp == NULL) {
    return TSDB_CODE_TSC_OUT_OF_MEMORY;
  }

  pQueryInfo->pTableMetaInfo = tmp;

  pQueryInfo->pTableMetaInfo[pQueryInfo->numOfTables] = pTableMetaInfo1;
  pQueryInfo->numOfTables += 1;

  // all columns are added into the table column list
  STableMeta* pMeta = pTableMetaInfo1->pTableMeta;
  int32_t startOffset = (int32_t) taosArrayGetSize(pQueryInfo->colList);

  for(int32_t i = 0; i < pMeta->tableInfo.numOfColumns; ++i) {
    tscColumnListInsert(pQueryInfo->colList, i + startOffset, pMeta->id.uid, &pMeta->schema[i]);
  }

  return TSDB_CODE_SUCCESS;
}

int32_t validateSqlNode(SSqlObj* pSql, SSqlNode* pSqlNode, SQueryInfo* pQueryInfo) {
  assert(pSqlNode != NULL && (pSqlNode->from == NULL || taosArrayGetSize(pSqlNode->from->list) > 0));

  const char* msg1 = "point interpolation query needs timestamp";
  const char* msg2 = "too many tables in from clause";
  const char* msg3 = "start(end) time of query range required or time range too large";
  const char* msg4 = "interval query not supported, since the result of sub query not include valid timestamp column";
  const char* msg5 = "only tag query not compatible with normal column filter";
  const char* msg6 = "not support stddev/percentile in outer query yet";
  const char* msg7 = "drivative requires timestamp column exists in subquery";

  int32_t code = TSDB_CODE_SUCCESS;

  SSqlCmd* pCmd = &pSql->cmd;

  STableMetaInfo  *pTableMetaInfo = tscGetMetaInfo(pQueryInfo, 0);
  if (pTableMetaInfo == NULL) {
    pTableMetaInfo = tscAddEmptyMetaInfo(pQueryInfo);
  }

  /*
   * handle the sql expression without from subclause
   * select server_status();
   * select server_version();
   * select client_version();
   * select current_database();
   */
  if (pSqlNode->from == NULL) {
    assert(pSqlNode->fillType == NULL && pSqlNode->pGroupby == NULL && pSqlNode->pWhere == NULL &&
           pSqlNode->pSortOrder == NULL);
    return doLocalQueryProcess(pCmd, pQueryInfo, pSqlNode);
  }

  if (pSqlNode->from->type == SQL_NODE_FROM_SUBQUERY) {
    clearAllTableMetaInfo(pQueryInfo, false);
    pQueryInfo->numOfTables = 0;

    // parse the subquery in the first place
    int32_t numOfSub = (int32_t) taosArrayGetSize(pSqlNode->from->list);
    for(int32_t i = 0; i < numOfSub; ++i) {
      code = doValidateSubquery(pSqlNode, i, pSql, pQueryInfo, tscGetErrorMsgPayload(pCmd));
      if (code != TSDB_CODE_SUCCESS) {
        return code;
      }
    }

    if (validateSelectNodeList(pCmd, pQueryInfo, pSqlNode->pSelNodeList, false, false, false) != TSDB_CODE_SUCCESS) {
      return TSDB_CODE_TSC_INVALID_OPERATION;
    }

    // todo NOT support yet
    for(int32_t i = 0; i < tscNumOfExprs(pQueryInfo); ++i) {
      SExprInfo* pExpr = tscExprGet(pQueryInfo, i);
      int32_t f = pExpr->base.functionId;
      if (f == TSDB_FUNC_STDDEV || f == TSDB_FUNC_PERCT) {
        return invalidOperationMsg(tscGetErrorMsgPayload(pCmd), msg6);
      }
    }

    // todo derivate funtion requires ts column exists in subquery
    STableMeta* pTableMeta = tscGetMetaInfo(pQueryInfo, 0)->pTableMeta;
    SSchema* pSchema = tscGetTableColumnSchema(pTableMeta, 0);

    if (tscNumOfExprs(pQueryInfo) > 1) {
      SExprInfo* pExpr = tscExprGet(pQueryInfo, 1);
      if (pExpr->base.functionId == TSDB_FUNC_DERIVATIVE && pSchema->type != TSDB_DATA_TYPE_TIMESTAMP) {
        return invalidOperationMsg(tscGetErrorMsgPayload(pCmd), msg7);
      }
    }

    // validate the query filter condition info
    if (pSqlNode->pWhere != NULL) {
      if (validateWhereNode(pQueryInfo, &pSqlNode->pWhere, pSql) != TSDB_CODE_SUCCESS) {
        return TSDB_CODE_TSC_INVALID_OPERATION;
      }
<<<<<<< HEAD

      if (pTableMeta->tableInfo.precision == TSDB_TIME_PRECISION_MILLI) {
        pQueryInfo->window.skey = pQueryInfo->window.skey / 1000;
        pQueryInfo->window.ekey = pQueryInfo->window.ekey / 1000;
      }
=======
>>>>>>> 9646a718
    }

    // validate the interval info
    if (validateIntervalNode(pSql, pQueryInfo, pSqlNode) != TSDB_CODE_SUCCESS) {
      return TSDB_CODE_TSC_INVALID_OPERATION;
    } else {
      if (isTimeWindowQuery(pQueryInfo) || pQueryInfo->sessionWindow.gap > 0) {
        // check if the first column of the nest query result is timestamp column
        SColumn* pCol = taosArrayGetP(pQueryInfo->colList, 0);
        if (pCol->info.type != TSDB_DATA_TYPE_TIMESTAMP) {
          return invalidOperationMsg(tscGetErrorMsgPayload(pCmd), msg4);
        }

        if (validateFunctionsInIntervalOrGroupbyQuery(pCmd, pQueryInfo) != TSDB_CODE_SUCCESS) {
          return TSDB_CODE_TSC_INVALID_OPERATION;
        }
      }
    }

    // set order by info
    if (validateOrderbyNode(pCmd, pQueryInfo, pSqlNode, tscGetTableSchema(pTableMeta)) != TSDB_CODE_SUCCESS) {
      return TSDB_CODE_TSC_INVALID_OPERATION;
    }

    if ((code = doFunctionsCompatibleCheck(pCmd, pQueryInfo, tscGetErrorMsgPayload(pCmd))) != TSDB_CODE_SUCCESS) {
      return code;
    }
  } else {
    pQueryInfo->command = TSDB_SQL_SELECT;

    size_t numOfTables = taosArrayGetSize(pSqlNode->from->list);
    if (numOfTables > TSDB_MAX_JOIN_TABLE_NUM) {
      return invalidOperationMsg(tscGetErrorMsgPayload(pCmd), msg2);
    }

    // set all query tables, which are maybe more than one.
    code = doLoadAllTableMeta(pSql, pQueryInfo, pSqlNode, (int32_t) numOfTables);
    if (code != TSDB_CODE_SUCCESS) {
      return code;
    }

    bool isSTable = UTIL_TABLE_IS_SUPER_TABLE(pTableMetaInfo);

    int32_t type = isSTable? TSDB_QUERY_TYPE_STABLE_QUERY:TSDB_QUERY_TYPE_TABLE_QUERY;
    TSDB_QUERY_SET_TYPE(pQueryInfo->type, type);

    // parse the group by clause in the first place
    if (validateGroupbyNode(pQueryInfo, pSqlNode->pGroupby, pCmd) != TSDB_CODE_SUCCESS) {
      return TSDB_CODE_TSC_INVALID_OPERATION;
    }

    // set where info
    if (pSqlNode->pWhere != NULL) {
      if (validateWhereNode(pQueryInfo, &pSqlNode->pWhere, pSql) != TSDB_CODE_SUCCESS) {
        return TSDB_CODE_TSC_INVALID_OPERATION;
      }

      pSqlNode->pWhere = NULL;
    } else {
      if (taosArrayGetSize(pSqlNode->from->list) > 1) { // Cross join not allowed yet
        return invalidOperationMsg(tscGetErrorMsgPayload(pCmd), "cross join not supported yet");
      }
    }

    int32_t joinQuery = (pSqlNode->from != NULL && taosArrayGetSize(pSqlNode->from->list) > 1);
    int32_t timeWindowQuery =
        (TPARSER_HAS_TOKEN(pSqlNode->interval.interval) || TPARSER_HAS_TOKEN(pSqlNode->sessionVal.gap));

    if (validateSelectNodeList(pCmd, pQueryInfo, pSqlNode->pSelNodeList, isSTable, joinQuery, timeWindowQuery) !=
        TSDB_CODE_SUCCESS) {
      return TSDB_CODE_TSC_INVALID_OPERATION;
    }
    // parse the window_state 
    if (validateStateWindowNode(pCmd, pQueryInfo, pSqlNode, isSTable) != TSDB_CODE_SUCCESS) {
      return TSDB_CODE_TSC_INVALID_OPERATION;
    }
    // set order by info
    if (validateOrderbyNode(pCmd, pQueryInfo, pSqlNode, tscGetTableSchema(pTableMetaInfo->pTableMeta)) !=
        TSDB_CODE_SUCCESS) {
      return TSDB_CODE_TSC_INVALID_OPERATION;
    }

    // set interval value
    if (validateIntervalNode(pSql, pQueryInfo, pSqlNode) != TSDB_CODE_SUCCESS) {
      return TSDB_CODE_TSC_INVALID_OPERATION;
    }

    if (tscQueryTags(pQueryInfo)) {
      SExprInfo* pExpr1 = tscExprGet(pQueryInfo, 0);

      if (pExpr1->base.functionId != TSDB_FUNC_TID_TAG) {
        int32_t numOfCols = (int32_t)taosArrayGetSize(pQueryInfo->colList);
        for (int32_t i = 0; i < numOfCols; ++i) {
          SColumn* pCols = taosArrayGetP(pQueryInfo->colList, i);
          if (pCols->info.flist.numOfFilters > 0) {
            return invalidOperationMsg(tscGetErrorMsgPayload(pCmd), msg5);
          }
        }
      }
    }

    // parse the having clause in the first place
    if (validateHavingClause(pQueryInfo, pSqlNode->pHaving, pCmd, pSqlNode->pSelNodeList, joinQuery, timeWindowQuery) !=
        TSDB_CODE_SUCCESS) {
      return TSDB_CODE_TSC_INVALID_OPERATION;
    }

    /*
     * transfer sql functions that need secondary merge into another format
     * in dealing with super table queries such as: count/first/last
     */
    if (validateSessionNode(pCmd, pQueryInfo, pSqlNode) != TSDB_CODE_SUCCESS) {
      return TSDB_CODE_TSC_INVALID_OPERATION;
    }

    if ((isTimeWindowQuery(pQueryInfo) || pQueryInfo->sessionWindow.gap > 0) &&
        (validateFunctionsInIntervalOrGroupbyQuery(pCmd, pQueryInfo) != TSDB_CODE_SUCCESS)) {
      return TSDB_CODE_TSC_INVALID_OPERATION;
    }

    if (isSTable) {
      tscTansformFuncForSTableQuery(pQueryInfo);
      if (hasUnsupportFunctionsForSTableQuery(pCmd, pQueryInfo)) {
        return TSDB_CODE_TSC_INVALID_OPERATION;
      }
    }

    // no result due to invalid query time range
    if (pQueryInfo->window.skey > pQueryInfo->window.ekey) {
      pQueryInfo->command = TSDB_SQL_RETRIEVE_EMPTY_RESULT;
      return TSDB_CODE_SUCCESS;
    }

    if (!hasTimestampForPointInterpQuery(pQueryInfo)) {
      return invalidOperationMsg(tscGetErrorMsgPayload(pCmd), msg1);
    }

    // in case of join query, time range is required.
    if (QUERY_IS_JOIN_QUERY(pQueryInfo->type)) {
      int64_t timeRange = ABS(pQueryInfo->window.skey - pQueryInfo->window.ekey);
      if (timeRange == 0 && pQueryInfo->window.skey == 0) {
        return invalidOperationMsg(tscGetErrorMsgPayload(pCmd), msg3);
      }
    }

    if ((code = validateLimitNode(pCmd, pQueryInfo, pSqlNode, pSql)) != TSDB_CODE_SUCCESS) {
      return code;
    }

    if ((code = doFunctionsCompatibleCheck(pCmd, pQueryInfo,tscGetErrorMsgPayload(pCmd))) != TSDB_CODE_SUCCESS) {
      return code;
    }

    updateLastScanOrderIfNeeded(pQueryInfo);
    tscFieldInfoUpdateOffset(pQueryInfo);

    if ((code = validateFillNode(pCmd, pQueryInfo, pSqlNode)) != TSDB_CODE_SUCCESS) {
      return code;
    }
  }

  { // set the query info
    pQueryInfo->projectionQuery   = tscIsProjectionQuery(pQueryInfo);
    pQueryInfo->hasFilter         = tscHasColumnFilter(pQueryInfo);
    pQueryInfo->simpleAgg         = isSimpleAggregateRv(pQueryInfo);
    pQueryInfo->onlyTagQuery      = onlyTagPrjFunction(pQueryInfo);
    pQueryInfo->groupbyColumn     = tscGroupbyColumn(pQueryInfo);

    pQueryInfo->arithmeticOnAgg   = tsIsArithmeticQueryOnAggResult(pQueryInfo);
    pQueryInfo->orderProjectQuery = tscOrderedProjectionQueryOnSTable(pQueryInfo, 0);

    SExprInfo** p = NULL;
    int32_t numOfExpr = 0;
    pTableMetaInfo = tscGetMetaInfo(pQueryInfo, 0);
    code = createProjectionExpr(pQueryInfo, pTableMetaInfo, &p, &numOfExpr);
    if (pQueryInfo->exprList1 == NULL) {
      pQueryInfo->exprList1 = taosArrayInit(4, POINTER_BYTES);
    }

    taosArrayAddBatch(pQueryInfo->exprList1, (void*) p, numOfExpr);
  }

#if 0
  SQueryNode* p = qCreateQueryPlan(pQueryInfo);
  char* s = queryPlanToString(p);
  tfree(s);

  qDestroyQueryPlan(p);
#endif

  return TSDB_CODE_SUCCESS;  // Does not build query message here
}

int32_t exprTreeFromSqlExpr(SSqlCmd* pCmd, tExprNode **pExpr, const tSqlExpr* pSqlExpr, SQueryInfo* pQueryInfo, SArray* pCols, uint64_t *uid) {
  tExprNode* pLeft = NULL;
  tExprNode* pRight= NULL;
  
  if (pSqlExpr->pLeft != NULL) {
    int32_t ret = exprTreeFromSqlExpr(pCmd, &pLeft, pSqlExpr->pLeft, pQueryInfo, pCols, uid);
    if (ret != TSDB_CODE_SUCCESS) {
      return ret;
    }
  }
  
  if (pSqlExpr->pRight != NULL) {
    int32_t ret = exprTreeFromSqlExpr(pCmd, &pRight, pSqlExpr->pRight, pQueryInfo, pCols, uid);
    if (ret != TSDB_CODE_SUCCESS) {
      tExprTreeDestroy(pLeft, NULL);
      return ret;
    }
  }

  if (pSqlExpr->pLeft == NULL && pSqlExpr->pRight == NULL && pSqlExpr->tokenId == 0) {
    *pExpr = calloc(1, sizeof(tExprNode));
    return TSDB_CODE_SUCCESS;
  }
  
  if (pSqlExpr->pLeft == NULL) {  // it is the leaf node
    assert(pSqlExpr->pRight == NULL);

    if (pSqlExpr->type == SQL_NODE_VALUE) {
      *pExpr = calloc(1, sizeof(tExprNode));
      (*pExpr)->nodeType = TSQL_NODE_VALUE;
      (*pExpr)->pVal = calloc(1, sizeof(tVariant));
      
      tVariantAssign((*pExpr)->pVal, &pSqlExpr->value);
      return TSDB_CODE_SUCCESS;
    } else if (pSqlExpr->type == SQL_NODE_SQLFUNCTION) {
      // arithmetic expression on the results of aggregation functions
      *pExpr = calloc(1, sizeof(tExprNode));
      (*pExpr)->nodeType = TSQL_NODE_COL;
      (*pExpr)->pSchema = calloc(1, sizeof(SSchema));
      strncpy((*pExpr)->pSchema->name, pSqlExpr->token.z, pSqlExpr->token.n);
      
      // set the input column data byte and type.
      size_t size = taosArrayGetSize(pQueryInfo->exprList);
      
      for (int32_t i = 0; i < size; ++i) {
        SExprInfo* p1 = taosArrayGetP(pQueryInfo->exprList, i);
        
        if (strcmp((*pExpr)->pSchema->name, p1->base.aliasName) == 0) {
          (*pExpr)->pSchema->type  = (uint8_t)p1->base.resType;
          (*pExpr)->pSchema->bytes = p1->base.resBytes;
          (*pExpr)->pSchema->colId = p1->base.resColId;

          if (uid != NULL) {
            *uid = p1->base.uid;
          }

          break;
        }
      }
    } else if (pSqlExpr->type == SQL_NODE_TABLE_COLUMN) { // column name, normal column arithmetic expression
      SColumnIndex index = COLUMN_INDEX_INITIALIZER;
      int32_t ret = getColumnIndexByName(pCmd, &pSqlExpr->colInfo, pQueryInfo, &index);
      if (ret != TSDB_CODE_SUCCESS) {
        return ret;
      }

      STableMeta* pTableMeta = tscGetMetaInfo(pQueryInfo, 0)->pTableMeta;
      int32_t numOfColumns = tscGetNumOfColumns(pTableMeta);

      *pExpr = calloc(1, sizeof(tExprNode));
      (*pExpr)->nodeType = TSQL_NODE_COL;
      (*pExpr)->pSchema = calloc(1, sizeof(SSchema));

      SSchema* pSchema = tscGetTableColumnSchema(pTableMeta, index.columnIndex);
      *(*pExpr)->pSchema = *pSchema;
  
      if (pCols != NULL) {  // record the involved columns
        SColIndex colIndex = {0};
        tstrncpy(colIndex.name, pSchema->name, sizeof(colIndex.name));
        colIndex.colId = pSchema->colId;
        colIndex.colIndex = index.columnIndex;
        colIndex.flag = (index.columnIndex >= numOfColumns)? 1:0;

        taosArrayPush(pCols, &colIndex);
      }
      
      return TSDB_CODE_SUCCESS;
    } else if (pSqlExpr->tokenId == TK_SET) {
      int32_t colType = -1;
      STableMeta* pTableMeta = tscGetMetaInfo(pQueryInfo, 0)->pTableMeta;
      if (pCols != NULL) {
        SColIndex* idx = taosArrayGet(pCols, 0);
        SSchema* pSchema = tscGetTableColumnSchema(pTableMeta, idx->colIndex);
        if (pSchema != NULL) {
          colType = pSchema->type; 
        }
      }

      tVariant *pVal;
      if (colType >= TSDB_DATA_TYPE_TINYINT && colType <= TSDB_DATA_TYPE_BIGINT) {
        colType = TSDB_DATA_TYPE_BIGINT;
      } else if (colType == TSDB_DATA_TYPE_FLOAT || colType == TSDB_DATA_TYPE_DOUBLE) {
        colType = TSDB_DATA_TYPE_DOUBLE;
      }
      if (serializeExprListToVariant(pSqlExpr->pParam, &pVal, colType) == false) {
        return invalidOperationMsg(tscGetErrorMsgPayload(pCmd), "not support filter expression");
      }
      *pExpr = calloc(1, sizeof(tExprNode));
      (*pExpr)->nodeType = TSQL_NODE_VALUE;
      (*pExpr)->pVal = pVal;
    } else {
      return invalidOperationMsg(tscGetErrorMsgPayload(pCmd), "not support filter expression");
    }
    
  } else {
    *pExpr = (tExprNode *)calloc(1, sizeof(tExprNode));
    (*pExpr)->nodeType = TSQL_NODE_EXPR;
    
    (*pExpr)->_node.hasPK = false;
    (*pExpr)->_node.pLeft = pLeft;
    (*pExpr)->_node.pRight = pRight;
    
    SStrToken t = {.type = pSqlExpr->tokenId};
    (*pExpr)->_node.optr = convertOptr(&t);
    
    assert((*pExpr)->_node.optr != 0);

    // check for dividing by 0
    if ((*pExpr)->_node.optr == TSDB_BINARY_OP_DIVIDE) {
      if (pRight->nodeType == TSQL_NODE_VALUE) {
        if (pRight->pVal->nType == TSDB_DATA_TYPE_INT && pRight->pVal->i64 == 0) {
          return TSDB_CODE_TSC_INVALID_OPERATION;
        } else if (pRight->pVal->nType == TSDB_DATA_TYPE_FLOAT && pRight->pVal->dKey == 0) {
          return TSDB_CODE_TSC_INVALID_OPERATION;
        }
      }
    }

    // NOTE: binary|nchar data allows the >|< type filter
    if ((*pExpr)->_node.optr != TSDB_RELATION_EQUAL && (*pExpr)->_node.optr != TSDB_RELATION_NOT_EQUAL) {
      if (pRight != NULL && pRight->nodeType == TSQL_NODE_VALUE) {
        if (pRight->pVal->nType == TSDB_DATA_TYPE_BOOL) {
          return TSDB_CODE_TSC_INVALID_OPERATION;
        }
      }
    }
  }
  
  return TSDB_CODE_SUCCESS;
}

bool hasNormalColumnFilter(SQueryInfo* pQueryInfo) {
  size_t numOfCols = taosArrayGetSize(pQueryInfo->colList);
  for (int32_t i = 0; i < numOfCols; ++i) {
    SColumn* pCol = taosArrayGetP(pQueryInfo->colList, i);
    if (pCol->info.flist.numOfFilters > 0) {
      return true;
    }
  }

  return false;
}<|MERGE_RESOLUTION|>--- conflicted
+++ resolved
@@ -7791,14 +7791,11 @@
       if (validateWhereNode(pQueryInfo, &pSqlNode->pWhere, pSql) != TSDB_CODE_SUCCESS) {
         return TSDB_CODE_TSC_INVALID_OPERATION;
       }
-<<<<<<< HEAD
 
       if (pTableMeta->tableInfo.precision == TSDB_TIME_PRECISION_MILLI) {
         pQueryInfo->window.skey = pQueryInfo->window.skey / 1000;
         pQueryInfo->window.ekey = pQueryInfo->window.ekey / 1000;
       }
-=======
->>>>>>> 9646a718
     }
 
     // validate the interval info
