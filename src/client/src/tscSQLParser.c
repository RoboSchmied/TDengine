/*
 * Copyright (c) 2019 TAOS Data, Inc. <jhtao@taosdata.com>
 *
 * This program is free software: you can use, redistribute, and/or modify
 * it under the terms of the GNU Affero General Public License, version 3
 * or later ("AGPL"), as published by the Free Software Foundation.
 *
 * This program is distributed in the hope that it will be useful, but WITHOUT
 * ANY WARRANTY; without even the implied warranty of MERCHANTABILITY or
 * FITNESS FOR A PARTICULAR PURPOSE.
 *
 * You should have received a copy of the GNU Affero General Public License
 * along with this program. If not, see <http://www.gnu.org/licenses/>.
 */

#ifndef __APPLE__
#define _BSD_SOURCE
#define _XOPEN_SOURCE 500
#define _DEFAULT_SOURCE
#define _GNU_SOURCE
#endif // __APPLE__

#include <qSqlparser.h>
#include "os.h"
#include "regex.h"
#include "qPlan.h"
#include "qSqlparser.h"
#include "qTableMeta.h"
#include "qUtil.h"
#include "taos.h"
#include "taosmsg.h"
#include "tcompare.h"
#include "texpr.h"
#include "tname.h"
#include "tscLog.h"
#include "tscUtil.h"
#include "tsclient.h"
#include "tstrbuild.h"
#include "ttoken.h"
#include "ttokendef.h"
#include "qScript.h"
#include "ttype.h"
#include "qFilter.h"
#include "cJSON.h"

#define DEFAULT_PRIMARY_TIMESTAMP_COL_NAME "_c0"

#define TSWINDOW_IS_EQUAL(t1, t2) (((t1).skey == (t2).skey) && ((t1).ekey == (t2).ekey))

// -1 is tbname column index, so here use the -2 as the initial value
#define COLUMN_INDEX_INITIAL_VAL (-2)
#define COLUMN_INDEX_INITIALIZER \
  { COLUMN_INDEX_INITIAL_VAL, COLUMN_INDEX_INITIAL_VAL }
#define COLUMN_INDEX_VALIDE(index) (((index).tableIndex >= 0) && ((index).columnIndex >= TSDB_TBNAME_COLUMN_INDEX))
#define TBNAME_LIST_SEP ","

typedef struct SColumnList {  // todo refactor
  int32_t      num;
  SColumnIndex ids[TSDB_MAX_COLUMNS];
} SColumnList;

typedef struct SConvertFunc {
  int32_t originFuncId;
  int32_t execFuncId;
} SConvertFunc;

static SExprInfo* doAddProjectCol(SQueryInfo* pQueryInfo, int32_t colIndex, int32_t tableIndex, int32_t colId);

static int32_t setShowInfo(SSqlObj* pSql, SSqlInfo* pInfo);
static char*   getAccountId(SSqlObj* pSql);

static int  convertTimestampStrToInt64(tVariant *pVar, int32_t precision);
static bool serializeExprListToVariant(SArray* pList, tVariant **dst, int16_t colType, uint8_t precision);

static bool has(SArray* pFieldList, int32_t startIdx, const char* name);
static int32_t getDelimiterIndex(SStrToken* pTableName);
static bool validateTableColumnInfo(SArray* pFieldList, SSqlCmd* pCmd);
static bool validateTagParams(SArray* pTagsList, SArray* pFieldList, SSqlCmd* pCmd);

static void getColumnName(tSqlExprItem* pItem, char* resultFieldName, char* rawName, int32_t nameLength);

static int32_t addExprAndResultField(SSqlCmd* pCmd, SQueryInfo* pQueryInfo, int32_t colIndex, tSqlExprItem* pItem,
    bool finalResult, SUdfInfo* pUdfInfo);
static int32_t insertResultField(SQueryInfo* pQueryInfo, int32_t outputIndex, SColumnList* pColList, int16_t bytes,
                          int8_t type, char* fieldName, SExprInfo* pSqlExpr);

static uint8_t convertRelationalOperator(SStrToken *pToken);

static int32_t validateSelectNodeList(SSqlCmd* pCmd, SQueryInfo* pQueryInfo, SArray* pSelNodeList, bool isSTable, bool joinQuery, bool timeWindowQuery);

static bool hasUnsupportFunctionsForSTableQuery(SSqlCmd* pCmd, SQueryInfo* pQueryInfo);
static bool functionCompatibleCheck(SQueryInfo* pQueryInfo, bool joinQuery, bool twQuery);

static int32_t validateGroupbyNode(SQueryInfo* pQueryInfo, SArray* pList, SSqlCmd* pCmd);

static int32_t validateIntervalNode(SSqlObj* pSql, SQueryInfo* pQueryInfo, SSqlNode* pSqlNode);
static int32_t parseIntervalOffset(SSqlCmd* pCmd, SQueryInfo* pQueryInfo, SStrToken* offsetToken);
static int32_t parseSlidingClause(SSqlCmd* pCmd, SQueryInfo* pQueryInfo, SStrToken* pSliding);
static int32_t validateStateWindowNode(SSqlCmd* pCmd, SQueryInfo* pQueryInfo, SSqlNode* pSqlNode, bool isStable);

static int32_t addProjectionExprAndResultField(SSqlCmd* pCmd, SQueryInfo* pQueryInfo, tSqlExprItem* pItem, bool outerQuery);

static int32_t validateWhereNode(SQueryInfo* pQueryInfo, tSqlExpr** pExpr, SSqlObj* pSql);
static int32_t validateFillNode(SSqlCmd* pCmd, SQueryInfo* pQueryInfo, SSqlNode* pSqlNode);
static int32_t validateRangeNode(SSqlObj* pSql, SQueryInfo* pQueryInfo, SSqlNode* pSqlNode);
static int32_t validateOrderbyNode(SSqlCmd* pCmd, SQueryInfo* pQueryInfo, SSqlNode* pSqlNode, SSchema* pSchema);

static int32_t tsRewriteFieldNameIfNecessary(SSqlCmd* pCmd, SQueryInfo* pQueryInfo);
static int32_t setAlterTableInfo(SSqlObj* pSql, struct SSqlInfo* pInfo);
static int32_t validateSqlFunctionInStreamSql(SSqlCmd* pCmd, SQueryInfo* pQueryInfo);
static int32_t validateFunctionsInIntervalOrGroupbyQuery(SSqlCmd* pCmd, SQueryInfo* pQueryInfo);
static int32_t validateArithmeticSQLExpr(SSqlCmd* pCmd, tSqlExpr* pExpr, SQueryInfo* pQueryInfo, SColumnList* pList, int32_t* type);
static int32_t validateEp(char* ep);
static int32_t validateDNodeConfig(SMiscInfo* pOptions);
static int32_t validateLocalConfig(SMiscInfo* pOptions);
static int32_t validateColumnName(char* name);
static int32_t setKillInfo(SSqlObj* pSql, struct SSqlInfo* pInfo, int32_t killType);
static int32_t setCompactVnodeInfo(SSqlObj* pSql, struct SSqlInfo* pInfo);

static int32_t validateOneTag(SSqlCmd* pCmd, TAOS_FIELD* pTagField);
static bool hasNormalColumnFilter(SQueryInfo* pQueryInfo);

static int32_t validateLimitNode(SSqlCmd* pCmd, SQueryInfo* pQueryInfo, SSqlNode* pSqlNode, SSqlObj* pSql);
static int32_t parseCreateDBOptions(SSqlCmd* pCmd, SCreateDbInfo* pCreateDbSql);
static int32_t getColumnIndexByName(const SStrToken* pToken, SQueryInfo* pQueryInfo, SColumnIndex* pIndex, char* msg);
static int32_t getTableIndexByName(SStrToken* pToken, SQueryInfo* pQueryInfo, SColumnIndex* pIndex);

static int32_t getTableIndexImpl(SStrToken* pTableToken, SQueryInfo* pQueryInfo, SColumnIndex* pIndex);
static int32_t doFunctionsCompatibleCheck(SSqlCmd* pCmd, SQueryInfo* pQueryInfo, char* msg);
static int32_t doLocalQueryProcess(SSqlCmd* pCmd, SQueryInfo* pQueryInfo, SSqlNode* pSqlNode);
static int32_t tscCheckCreateDbParams(SSqlCmd* pCmd, SCreateDbMsg* pCreate);

static SColumnList createColumnList(int32_t num, int16_t tableIndex, int32_t columnIndex);

static int32_t doCheckForCreateTable(SSqlObj* pSql, int32_t subClauseIndex, SSqlInfo* pInfo);
static int32_t doCheckForCreateFromStable(SSqlObj* pSql, SSqlInfo* pInfo);
static int32_t doCheckForStream(SSqlObj* pSql, SSqlInfo* pInfo);
static int32_t validateSqlNode(SSqlObj* pSql, SSqlNode* pSqlNode, SQueryInfo* pQueryInfo);

static int32_t exprTreeFromSqlExpr(SSqlCmd* pCmd, tExprNode **pExpr, const tSqlExpr* pSqlExpr, SQueryInfo* pQueryInfo, SArray* pCols, uint64_t *uid);
static bool    validateDebugFlag(int32_t v);
static int32_t checkQueryRangeForFill(SSqlCmd* pCmd, SQueryInfo* pQueryInfo);
static int32_t loadAllTableMeta(SSqlObj* pSql, struct SSqlInfo* pInfo);
static tSqlExpr* extractExprForSTable(SSqlCmd* pCmd, tSqlExpr** pExpr, SQueryInfo* pQueryInfo, int32_t tableIndex);

int validateTableName(char *tblName, int len, SStrToken* psTblToken, bool *dbIncluded);

static bool isTimeWindowQuery(SQueryInfo* pQueryInfo) {
  return pQueryInfo->interval.interval > 0 || pQueryInfo->sessionWindow.gap > 0;
}


int16_t getNewResColId(SSqlCmd* pCmd) {
  return pCmd->resColumnId--;
}

// serialize expr in exprlist to binary
// format  "type | size | value"
bool serializeExprListToVariant(SArray* pList, tVariant **dst, int16_t colType, uint8_t precision) {
  bool ret = false;
  if (!pList || pList->size <= 0 || colType < 0) {
    return ret;
  }

  tSqlExpr* item = ((tSqlExprItem*)(taosArrayGet(pList, 0)))->pNode;
  int32_t firstVarType = item->value.nType;
  if(colType  == TSDB_DATA_TYPE_JSON)  colType = firstVarType;

  SBufferWriter bw = tbufInitWriter( NULL, false);
  tbufEnsureCapacity(&bw, 512);
  if (colType == TSDB_DATA_TYPE_TIMESTAMP) {
    tbufWriteUint32(&bw, TSDB_DATA_TYPE_BIGINT);
  } else {
    tbufWriteUint32(&bw, colType);
  }

  tbufWriteInt32(&bw, (int32_t)(pList->size));

  for (int32_t i = 0; i < (int32_t)pList->size; i++) {
    tSqlExpr* pSub = ((tSqlExprItem*)(taosArrayGet(pList, i)))->pNode;
    tVariant* var  = &pSub->value;

    // check all the exprToken type in expr list same or not
    if (firstVarType != var->nType) {
      break;
    }
    if ((colType == TSDB_DATA_TYPE_BOOL || IS_SIGNED_NUMERIC_TYPE(colType))) {
      if (var->nType != TSDB_DATA_TYPE_BOOL && !IS_SIGNED_NUMERIC_TYPE(var->nType)) {
        break;
      }
      if (colType == TSDB_DATA_TYPE_BOOL && (var->i64 > 1 ||var->i64 < 0)) {
        break;
      }      
      tbufWriteInt64(&bw, var->i64);
    } else if (IS_UNSIGNED_NUMERIC_TYPE(colType)) {
      if (IS_SIGNED_NUMERIC_TYPE(var->nType) || IS_UNSIGNED_NUMERIC_TYPE(var->nType)) {
        tbufWriteUint64(&bw, var->u64);
      } else {
        break;
      }
    } else if (colType == TSDB_DATA_TYPE_DOUBLE || colType == TSDB_DATA_TYPE_FLOAT) {
      if (IS_SIGNED_NUMERIC_TYPE(var->nType) || IS_UNSIGNED_NUMERIC_TYPE(var->nType)) {
        tbufWriteDouble(&bw, (double)(var->i64));
      } else if (var->nType == TSDB_DATA_TYPE_DOUBLE || var->nType == TSDB_DATA_TYPE_FLOAT){
        tbufWriteDouble(&bw, var->dKey);
      } else {
        break;
      }
    } else if (colType == TSDB_DATA_TYPE_BINARY) {
      if (var->nType != TSDB_DATA_TYPE_BINARY) {
        break;
      }
      tbufWriteBinary(&bw, var->pz, var->nLen);
    } else if (colType == TSDB_DATA_TYPE_NCHAR) {
      if (var->nType != TSDB_DATA_TYPE_BINARY) {
        break;
      }
      char   *buf = (char *)calloc(1, (var->nLen + 1)*TSDB_NCHAR_SIZE);
      if (tVariantDump(var, buf, colType, false) != TSDB_CODE_SUCCESS) {
        free(buf);
        break;
      }
      tbufWriteBinary(&bw, buf, twcslen((wchar_t *)buf) * TSDB_NCHAR_SIZE);
      free(buf);
    } else if (colType == TSDB_DATA_TYPE_TIMESTAMP) {
      if (var->nType == TSDB_DATA_TYPE_BINARY) {
         if (convertTimestampStrToInt64(var, precision) < 0) {
           break;
         }
         tbufWriteInt64(&bw, var->i64);
       } else if (var->nType == TSDB_DATA_TYPE_BIGINT) {
         tbufWriteInt64(&bw, var->i64);
       } else {
         break;
       }
    } else {
      break;
    }
    if (i == (int32_t)(pList->size - 1)) { ret = true;}
  }
  if (ret == true) {
    if ((*dst = calloc(1, sizeof(tVariant))) != NULL) {
      tVariantCreateFromBinary(*dst, tbufGetData(&bw, false), tbufTell(&bw), TSDB_DATA_TYPE_BINARY);
    } else {
      ret = false;
    }
  }
  tbufCloseWriter(&bw);
  return ret;
}


static uint8_t convertRelationalOperator(SStrToken *pToken) {
  switch (pToken->type) {
    case TK_LT:
      return TSDB_RELATION_LESS;
    case TK_LE:
      return TSDB_RELATION_LESS_EQUAL;
    case TK_GT:
      return TSDB_RELATION_GREATER;
    case TK_GE:
      return TSDB_RELATION_GREATER_EQUAL;
    case TK_NE:
      return TSDB_RELATION_NOT_EQUAL;
    case TK_AND:
      return TSDB_RELATION_AND;
    case TK_OR:
      return TSDB_RELATION_OR;
    case TK_EQ:
      return TSDB_RELATION_EQUAL;
    case TK_PLUS:
      return TSDB_BINARY_OP_ADD;

    case TK_MINUS:
      return TSDB_BINARY_OP_SUBTRACT;
    case TK_STAR:
      return TSDB_BINARY_OP_MULTIPLY;
    case TK_SLASH:
    case TK_DIVIDE:
      return TSDB_BINARY_OP_DIVIDE;
    case TK_REM:
      return TSDB_BINARY_OP_REMAINDER;
    case TK_LIKE:
      return TSDB_RELATION_LIKE;
    case TK_MATCH:
      return TSDB_RELATION_MATCH;
    case TK_NMATCH:
      return TSDB_RELATION_NMATCH;
    case TK_QUESTION:
      return TSDB_RELATION_QUESTION;
    case TK_ARROW:
      return TSDB_RELATION_ARROW;
    case TK_ISNULL:
      return TSDB_RELATION_ISNULL;
    case TK_NOTNULL:
      return TSDB_RELATION_NOTNULL;
    case TK_IN:
      return TSDB_RELATION_IN;
    default: { return 0; }
  }
}

static bool validateDebugFlag(int32_t v) {
  const static int validFlag[] = {131, 135, 143};

  for (int i = 0; i < tListLen(validFlag); i++) {
    if (v == validFlag[i]) {
        return true;
    }
  }
  return false;
}
/*
 * Used during parsing query sql. Since the query sql usually small in length, error position
 * is not needed in the final error message.
 */
static int32_t invalidOperationMsg(char* dstBuffer, const char* errMsg) {
  return tscInvalidOperationMsg(dstBuffer, errMsg, NULL);
}

static int convertTimestampStrToInt64(tVariant *pVar, int32_t precision) {
  int64_t     time = 0;
  strdequote(pVar->pz);

  char*           seg = strnchr(pVar->pz, '-', pVar->nLen, false);
  if (seg != NULL) {
    if (taosParseTime(pVar->pz, &time, pVar->nLen, precision, tsDaylight) != TSDB_CODE_SUCCESS) {
      return -1;
    }
  } else {
    if (tVariantDump(pVar, (char*)&time, TSDB_DATA_TYPE_BIGINT, true)) {
      return -1;
    }
  }
  tVariantDestroy(pVar);
  tVariantCreateFromBinary(pVar, (char*)&time, 0, TSDB_DATA_TYPE_BIGINT);
  return 0;
}
static int setColumnFilterInfoForTimestamp(SSqlCmd* pCmd, SQueryInfo* pQueryInfo, tVariant* pVar) {
  const char* msg = "invalid timestamp";

  STableMetaInfo* pTableMetaInfo = tscGetMetaInfo(pQueryInfo, 0);

  STableComInfo tinfo = tscGetTableInfo(pTableMetaInfo->pTableMeta);
  if (convertTimestampStrToInt64(pVar, tinfo.precision) < 0) {
   return invalidOperationMsg(tscGetErrorMsgPayload(pCmd), msg);
  }
  return TSDB_CODE_SUCCESS;
}

static int32_t handlePassword(SSqlCmd* pCmd, SStrToken* pPwd) {
  const char* msg1 = "password can not be empty";
  const char* msg2 = "name or password too long";
  const char* msg3 = "password needs single quote marks enclosed";

  if (pPwd->type != TK_STRING) {
    return invalidOperationMsg(tscGetErrorMsgPayload(pCmd), msg3);
  }

  strdequote(pPwd->z);
  pPwd->n = (uint32_t)strtrim(pPwd->z);  // trim space before and after passwords

  if (pPwd->n <= 0) {
    return invalidOperationMsg(tscGetErrorMsgPayload(pCmd), msg1);
  }

  if (pPwd->n >= TSDB_KEY_LEN) {
    return invalidOperationMsg(tscGetErrorMsgPayload(pCmd), msg2);
  }

  return TSDB_CODE_SUCCESS;
}

// validate the out put field type for "UNION ALL" subclause
static int32_t normalizeVarDataTypeLength(SSqlCmd* pCmd) {
  const char* msg1 = "columns in select clause not identical";

  int32_t diffSize = 0;

  // if there is only one element, the limit of clause is the limit of global result.
  SQueryInfo* pQueryInfo1 = pCmd->pQueryInfo;
  SQueryInfo* pSibling = pQueryInfo1->sibling;

  while(pSibling != NULL) {
    int32_t ret = tscFieldInfoCompare(&pQueryInfo1->fieldsInfo, &pSibling->fieldsInfo, &diffSize);
    if (ret != 0) {
      return invalidOperationMsg(tscGetErrorMsgPayload(pCmd), msg1);
    }

    pSibling = pSibling->sibling;
  }

  if (diffSize) {
    pQueryInfo1 = pCmd->pQueryInfo;
    pSibling = pQueryInfo1->sibling;

    while(pSibling->sibling != NULL) {
      tscFieldInfoSetSize(&pQueryInfo1->fieldsInfo, &pSibling->fieldsInfo);
      pSibling = pSibling->sibling;
    }
  }

  return TSDB_CODE_SUCCESS;
}

int32_t readFromFile(char *name, uint32_t *len, void **buf) {
  struct stat fileStat;
  if (stat(name, &fileStat) < 0) {
    tscError("stat file %s failed, error:%s", name, strerror(errno));
    return TAOS_SYSTEM_ERROR(errno);
  }

  *len = fileStat.st_size;

  if (*len <= 0) {
    tscError("file %s is empty", name);
    return TSDB_CODE_TSC_FILE_EMPTY;
  }

  *buf = calloc(1, *len);
  if (*buf == NULL) {
    return TSDB_CODE_TSC_OUT_OF_MEMORY;
  }

  int fd = open(name, O_RDONLY);
  if (fd < 0) {
    tscError("open file %s failed, error:%s", name, strerror(errno));
    tfree(*buf);
    return TAOS_SYSTEM_ERROR(errno);
  }

  int64_t s = taosRead(fd, *buf, *len);
  if (s != *len) {
    tscError("read file %s failed, error:%s", name, strerror(errno));
    close(fd);
    tfree(*buf);
    return TSDB_CODE_TSC_APP_ERROR;
  }
  close(fd);
  return TSDB_CODE_SUCCESS;
}


int32_t handleUserDefinedFunc(SSqlObj* pSql, struct SSqlInfo* pInfo) {
  const char *msg1 = "invalid function name or length";
  const char *msg2 = "path is too long";
  const char *msg3 = "invalid outputtype";
  #ifdef LUA_EMBEDDED
  const char *msg4 = "invalid script";
  #endif
  const char *msg5 = "invalid dyn lib";
  SSqlCmd *pCmd = &pSql->cmd;

  switch (pInfo->type) {
    case TSDB_SQL_CREATE_FUNCTION: {
      SCreateFuncInfo *createInfo = &pInfo->pMiscInfo->funcOpt;
      uint32_t len = 0;
      void *buf = NULL;

      if (createInfo->output.type == (uint8_t)-1 || createInfo->output.bytes < 0) {
        return invalidOperationMsg(tscGetErrorMsgPayload(pCmd), msg3);
      }

      createInfo->name.z[createInfo->name.n] = 0;
      // funcname's naming rule is same to column 
      if (validateColumnName(createInfo->name.z) != TSDB_CODE_SUCCESS) {
        return  invalidOperationMsg(tscGetErrorMsgPayload(pCmd), msg1);
      }
      strdequote(createInfo->name.z);

      if (strlen(createInfo->name.z) >= TSDB_FUNC_NAME_LEN) {
        return invalidOperationMsg(tscGetErrorMsgPayload(pCmd), msg1);
      }

      createInfo->path.z[createInfo->path.n] = 0;

      strdequote(createInfo->path.z);

      if (strlen(createInfo->path.z) >= PATH_MAX) {
        return invalidOperationMsg(tscGetErrorMsgPayload(pCmd), msg2);
      }

      int32_t ret = readFromFile(createInfo->path.z, &len, &buf);
      if (ret) {
        return ret;
      }
      //validate *.lua or .so
      int32_t pathLen = (int32_t)strlen(createInfo->path.z);
#ifdef LUA_EMBEDDED
      if ((pathLen > 4) && (0 == strncmp(createInfo->path.z + pathLen - 4, ".lua", 4)) && !isValidScript(buf, len)) {
        return invalidOperationMsg(tscGetErrorMsgPayload(pCmd), msg4);
      } else
#endif
      if (pathLen > 3 && (0 == strncmp(createInfo->path.z + pathLen - 3, ".so", 3))) {
        void *handle = taosLoadDll(createInfo->path.z);
        taosCloseDll(handle);
        if (handle == NULL) {
          return invalidOperationMsg(tscGetErrorMsgPayload(pCmd), msg5);
        }
      }

      //TODO CHECK CODE
      if (len + sizeof(SCreateFuncMsg) > pSql->cmd.allocSize) {
        ret = tscAllocPayload(&pSql->cmd, len + sizeof(SCreateFuncMsg));
        if (ret) {
          tfree(buf);
          return ret;
        }
      }

      SCreateFuncMsg *pMsg = (SCreateFuncMsg *)pSql->cmd.payload;

      strcpy(pMsg->name, createInfo->name.z);
      strcpy(pMsg->path, createInfo->path.z);

      pMsg->funcType = htonl(createInfo->type);
      pMsg->bufSize = htonl(createInfo->bufSize);

      pMsg->outputType = createInfo->output.type;
      pMsg->outputLen = htons(createInfo->output.bytes);

      pMsg->codeLen = htonl(len);
      memcpy(pMsg->code, buf, len);
      tfree(buf);

      break;
    }
    case TSDB_SQL_DROP_FUNCTION: {
      SStrToken* t0 = taosArrayGet(pInfo->pMiscInfo->a, 0);

      SDropFuncMsg *pMsg = (SDropFuncMsg *)pSql->cmd.payload;

      t0->z[t0->n] = 0;

      strdequote(t0->z);

      if (strlen(t0->z) >= TSDB_FUNC_NAME_LEN) {
        return invalidOperationMsg(tscGetErrorMsgPayload(pCmd), msg1);
      }

      strcpy(pMsg->name, t0->z);

      break;
    }
    default:
      return TSDB_CODE_TSC_APP_ERROR;
  }

  return TSDB_CODE_SUCCESS;
}

int32_t tscValidateSqlInfo(SSqlObj* pSql, struct SSqlInfo* pInfo) {
  if (pInfo == NULL || pSql == NULL) {
    return TSDB_CODE_TSC_APP_ERROR;
  }

  SSqlCmd* pCmd = &pSql->cmd;
  SSqlRes* pRes = &pSql->res;

  int32_t code = TSDB_CODE_SUCCESS;
  if (!pInfo->valid || terrno == TSDB_CODE_TSC_SQL_SYNTAX_ERROR) {
    terrno = TSDB_CODE_SUCCESS;  // clear the error number
    return tscSQLSyntaxErrMsg(tscGetErrorMsgPayload(pCmd), NULL, pInfo->msg);
  }

  SQueryInfo* pQueryInfo = tscGetQueryInfoS(pCmd);
  if (pQueryInfo == NULL) {
    pRes->code = terrno;
    return pRes->code;
  }

  STableMetaInfo* pTableMetaInfo = (pQueryInfo->numOfTables == 0)? tscAddEmptyMetaInfo(pQueryInfo) : pQueryInfo->pTableMetaInfo[0];
  if (pTableMetaInfo == NULL) {
    pRes->code = TSDB_CODE_TSC_OUT_OF_MEMORY;
    return pRes->code;
  }

  pCmd->command = pInfo->type;

  switch (pInfo->type) {
    case TSDB_SQL_DROP_TABLE:
    case TSDB_SQL_DROP_USER:
    case TSDB_SQL_DROP_ACCT:
    case TSDB_SQL_DROP_DNODE:
    case TSDB_SQL_DROP_DB: {
      const char* msg2 = "invalid name";
      const char* msg3 = "param name too long";

      SStrToken* pzName = taosArrayGet(pInfo->pMiscInfo->a, 0);
      bool escapeEnabled = (pInfo->type == TSDB_SQL_DROP_TABLE) ? true: false;

      bool dbIncluded = false;
      char      buf[TSDB_TABLE_FNAME_LEN];
      SStrToken sTblToken;
      sTblToken.z = buf;
      
      if (pInfo->type != TSDB_SQL_DROP_DNODE) {
        if ((escapeEnabled && (validateTableName(pzName->z, pzName->n, &sTblToken, &dbIncluded) != TSDB_CODE_SUCCESS)) ||
            ((!escapeEnabled) && (tscValidateName(pzName, escapeEnabled, &dbIncluded) != TSDB_CODE_SUCCESS))){
          return invalidOperationMsg(tscGetErrorMsgPayload(pCmd), msg2);          
        }
      }

      if (pInfo->type == TSDB_SQL_DROP_DB) {
        assert(taosArrayGetSize(pInfo->pMiscInfo->a) == 1);
        code = tNameSetDbName(&pTableMetaInfo->name, getAccountId(pSql), pzName);
        if (code != TSDB_CODE_SUCCESS) {
          return invalidOperationMsg(tscGetErrorMsgPayload(pCmd), msg2);
        }

      } else if (pInfo->type == TSDB_SQL_DROP_TABLE) {
        assert(taosArrayGetSize(pInfo->pMiscInfo->a) == 1);

        code = tscSetTableFullName(&pTableMetaInfo->name, &sTblToken, pSql, dbIncluded);
        if(code != TSDB_CODE_SUCCESS) {
          return code; 
        }
      } else if (pInfo->type == TSDB_SQL_DROP_DNODE) {
        if (pzName->type == TK_STRING) {
          pzName->n = strdequote(pzName->z);
        }
        strncpy(pCmd->payload, pzName->z, pzName->n);
      } else {  // drop user/account
        if (pzName->n >= TSDB_USER_LEN) {
          return invalidOperationMsg(tscGetErrorMsgPayload(pCmd), msg3);
        }

        strncpy(pCmd->payload, pzName->z, pzName->n);
      }

      break;
    }

    case TSDB_SQL_USE_DB: {
      const char* msg = "invalid db name";
      SStrToken* pToken = taosArrayGet(pInfo->pMiscInfo->a, 0);

      if (tscValidateName(pToken, false, NULL) != TSDB_CODE_SUCCESS) {
        return invalidOperationMsg(tscGetErrorMsgPayload(pCmd), msg);
      }

      int32_t ret = tNameSetDbName(&pTableMetaInfo->name, getAccountId(pSql), pToken);
      if (ret != TSDB_CODE_SUCCESS) {
        return invalidOperationMsg(tscGetErrorMsgPayload(pCmd), msg);
      }

      break;
    }

    case TSDB_SQL_RESET_CACHE: {
      return TSDB_CODE_SUCCESS;
    }

    case TSDB_SQL_SHOW: {
      if (setShowInfo(pSql, pInfo) != TSDB_CODE_SUCCESS) {
        return TSDB_CODE_TSC_INVALID_OPERATION;
      }

      break;
    }

    case TSDB_SQL_CREATE_FUNCTION:
    case TSDB_SQL_DROP_FUNCTION:  {
      code = handleUserDefinedFunc(pSql, pInfo);
      if (code != TSDB_CODE_SUCCESS) {
        return code;
      }

      break;
    }

    case TSDB_SQL_ALTER_DB:
    case TSDB_SQL_CREATE_DB: {
      const char* msg1 = "invalid db name";
      const char* msg2 = "name too long";

      SCreateDbInfo* pCreateDB = &(pInfo->pMiscInfo->dbOpt);
      if (pCreateDB->dbname.n >= TSDB_DB_NAME_LEN) {
        return invalidOperationMsg(tscGetErrorMsgPayload(pCmd), msg2);
      }

      char buf[TSDB_DB_NAME_LEN] = {0};
      SStrToken token = taosTokenDup(&pCreateDB->dbname, buf, tListLen(buf));

      if (tscValidateName(&token, false, NULL) != TSDB_CODE_SUCCESS) {
        return invalidOperationMsg(tscGetErrorMsgPayload(pCmd), msg1);
      }

      int32_t ret = tNameSetDbName(&pTableMetaInfo->name, getAccountId(pSql), &token);
      if (ret != TSDB_CODE_SUCCESS) {
        return invalidOperationMsg(tscGetErrorMsgPayload(pCmd), msg2);
      }

      if (parseCreateDBOptions(pCmd, pCreateDB) != TSDB_CODE_SUCCESS) {
        return TSDB_CODE_TSC_INVALID_OPERATION;
      }

      break;
    }

    case TSDB_SQL_CREATE_DNODE: {
      const char* msg = "invalid host name (ip address)";

      if (taosArrayGetSize(pInfo->pMiscInfo->a) > 1) {
        return invalidOperationMsg(tscGetErrorMsgPayload(pCmd), msg);
      }

      SStrToken* id = taosArrayGet(pInfo->pMiscInfo->a, 0);
      if (id->type == TK_STRING) {
        id->n = strdequote(id->z);
      }
      break;
    }

    case TSDB_SQL_CREATE_ACCT:
    case TSDB_SQL_ALTER_ACCT: {
      const char* msg1 = "invalid state option, available options[no, r, w, all]";
      const char* msg2 = "invalid user/account name";
      const char* msg3 = "name too long";

      SStrToken* pName = &pInfo->pMiscInfo->user.user;
      SStrToken* pPwd = &pInfo->pMiscInfo->user.passwd;

      if (handlePassword(pCmd, pPwd) != TSDB_CODE_SUCCESS) {
        return TSDB_CODE_TSC_INVALID_OPERATION;
      }

      if (pName->n >= TSDB_USER_LEN) {
        return invalidOperationMsg(tscGetErrorMsgPayload(pCmd), msg3);
      }

      if (tscValidateName(pName, false, NULL) != TSDB_CODE_SUCCESS) {
        return invalidOperationMsg(tscGetErrorMsgPayload(pCmd), msg2);
      }

      SCreateAcctInfo* pAcctOpt = &pInfo->pMiscInfo->acctOpt;
      if (pAcctOpt->stat.n > 0) {
        if (pAcctOpt->stat.z[0] == 'r' && pAcctOpt->stat.n == 1) {
        } else if (pAcctOpt->stat.z[0] == 'w' && pAcctOpt->stat.n == 1) {
        } else if (strncmp(pAcctOpt->stat.z, "all", 3) == 0 && pAcctOpt->stat.n == 3) {
        } else if (strncmp(pAcctOpt->stat.z, "no", 2) == 0 && pAcctOpt->stat.n == 2) {
        } else {
          return invalidOperationMsg(tscGetErrorMsgPayload(pCmd), msg1);
        }
      }

      break;
    }

    case TSDB_SQL_DESCRIBE_TABLE: {
      const char* msg1 = "invalid table name";

      SStrToken* pToken = taosArrayGet(pInfo->pMiscInfo->a, 0);
      bool dbIncluded = false;
      char      buf[TSDB_TABLE_FNAME_LEN];
      SStrToken sTblToken;
      sTblToken.z = buf;
      
      if (validateTableName(pToken->z, pToken->n, &sTblToken, &dbIncluded) != TSDB_CODE_SUCCESS) {
        return invalidOperationMsg(tscGetErrorMsgPayload(pCmd), msg1);
      }

      // additional msg has been attached already
      code = tscSetTableFullName(&pTableMetaInfo->name, &sTblToken, pSql, dbIncluded);
      if (code != TSDB_CODE_SUCCESS) {
        return code;
      }

      return tscGetTableMeta(pSql, pTableMetaInfo);
    }
    case TSDB_SQL_SHOW_CREATE_STABLE:
    case TSDB_SQL_SHOW_CREATE_TABLE: {
      const char* msg1 = "invalid table name";

      SStrToken* pToken = taosArrayGet(pInfo->pMiscInfo->a, 0);

      bool dbIncluded = false;
      char      buf[TSDB_TABLE_FNAME_LEN];
      SStrToken sTblToken;
      sTblToken.z = buf;
      
      if (validateTableName(pToken->z, pToken->n, &sTblToken, &dbIncluded) != TSDB_CODE_SUCCESS) {
        return invalidOperationMsg(tscGetErrorMsgPayload(pCmd), msg1);
      }

      code = tscSetTableFullName(&pTableMetaInfo->name, &sTblToken, pSql, dbIncluded);
      if (code != TSDB_CODE_SUCCESS) {
        return code;
      }

      return tscGetTableMeta(pSql, pTableMetaInfo);
    }
    case TSDB_SQL_SHOW_CREATE_DATABASE: {
      const char* msg1 = "invalid database name";

      SStrToken* pToken = taosArrayGet(pInfo->pMiscInfo->a, 0);
      
      if (tscValidateName(pToken, false, NULL) != TSDB_CODE_SUCCESS) {
        return invalidOperationMsg(tscGetErrorMsgPayload(pCmd), msg1);
      }

      if (pToken->n > TSDB_DB_NAME_LEN) {
        return invalidOperationMsg(tscGetErrorMsgPayload(pCmd), msg1);
      }
      return tNameSetDbName(&pTableMetaInfo->name, getAccountId(pSql), pToken);
    }
    case TSDB_SQL_CFG_DNODE: {
      const char* msg2 = "invalid configure options or values, such as resetlog / debugFlag 135 / balance 'vnode:2-dnode:2' / monitor 1 ";
      const char* msg3 = "invalid dnode ep";

      /* validate the ip address */
      SMiscInfo* pMiscInfo = pInfo->pMiscInfo;

      /* validate the parameter names and options */
      if (validateDNodeConfig(pMiscInfo) != TSDB_CODE_SUCCESS) {
        return invalidOperationMsg(tscGetErrorMsgPayload(pCmd), msg2);
      }

      char* pMsg = pCmd->payload;

      SCfgDnodeMsg* pCfg = (SCfgDnodeMsg*)pMsg;

      SStrToken* t0 = taosArrayGet(pMiscInfo->a, 0);
      SStrToken* t1 = taosArrayGet(pMiscInfo->a, 1);

      t0->n = strdequote(t0->z);
      strncpy(pCfg->ep, t0->z, t0->n);

      if (validateEp(pCfg->ep) != TSDB_CODE_SUCCESS) {
        return invalidOperationMsg(tscGetErrorMsgPayload(pCmd), msg3);
      }

      strncpy(pCfg->config, t1->z, t1->n);

      if (taosArrayGetSize(pMiscInfo->a) == 3) {
        SStrToken* t2 = taosArrayGet(pMiscInfo->a, 2);

        pCfg->config[t1->n] = ' ';  // add sep
        strncpy(&pCfg->config[t1->n + 1], t2->z, t2->n);
      }

      break;
    }

    case TSDB_SQL_CREATE_USER:
    case TSDB_SQL_ALTER_USER: {
      const char* msg2 = "invalid user/account name";
      const char* msg3 = "name too long";
      const char* msg5 = "invalid user rights";
      const char* msg7 = "not support options";

      pCmd->command = pInfo->type;

      SUserInfo* pUser = &pInfo->pMiscInfo->user;
      SStrToken* pName = &pUser->user;
      SStrToken* pPwd = &pUser->passwd;

      if (pName->n >= TSDB_USER_LEN) {
        return invalidOperationMsg(tscGetErrorMsgPayload(pCmd), msg3);
      }

      if (tscValidateName(pName, false, NULL) != TSDB_CODE_SUCCESS) {
        return invalidOperationMsg(tscGetErrorMsgPayload(pCmd), msg2);
      }

      if (pCmd->command == TSDB_SQL_CREATE_USER) {
        if (handlePassword(pCmd, pPwd) != TSDB_CODE_SUCCESS) {
          return TSDB_CODE_TSC_INVALID_OPERATION;
        }
      } else {
        if (pUser->type == TSDB_ALTER_USER_PASSWD) {
          if (handlePassword(pCmd, pPwd) != TSDB_CODE_SUCCESS) {
            return TSDB_CODE_TSC_INVALID_OPERATION;
          }
        } else if (pUser->type == TSDB_ALTER_USER_PRIVILEGES) {
          assert(pPwd->type == TSDB_DATA_TYPE_NULL);

          SStrToken* pPrivilege = &pUser->privilege;

          if (strncasecmp(pPrivilege->z, "super", 5) == 0 && pPrivilege->n == 5) {
            pCmd->count = 1;
          } else if (strncasecmp(pPrivilege->z, "read", 4) == 0 && pPrivilege->n == 4) {
            pCmd->count = 2;
          } else if (strncasecmp(pPrivilege->z, "write", 5) == 0 && pPrivilege->n == 5) {
            pCmd->count = 3;
          } else {
            return invalidOperationMsg(tscGetErrorMsgPayload(pCmd), msg5);
          }
        } else {
          return invalidOperationMsg(tscGetErrorMsgPayload(pCmd), msg7);
        }
      }

      break;
    }

    case TSDB_SQL_CFG_LOCAL: {
      SMiscInfo  *pMiscInfo = pInfo->pMiscInfo;
      const char *msg = "invalid configure options or values";

      // validate the parameter names and options
      if (validateLocalConfig(pMiscInfo) != TSDB_CODE_SUCCESS) {
        return invalidOperationMsg(tscGetErrorMsgPayload(pCmd), msg);
      }

      int32_t numOfToken = (int32_t) taosArrayGetSize(pMiscInfo->a);
      assert(numOfToken >= 1 && numOfToken <= 2);

      SStrToken* t = taosArrayGet(pMiscInfo->a, 0);
      strncpy(pCmd->payload, t->z, t->n);
      if (numOfToken == 2) {
        SStrToken* t1 = taosArrayGet(pMiscInfo->a, 1);
        pCmd->payload[t->n] = ' ';  // add sep
        strncpy(&pCmd->payload[t->n + 1], t1->z, t1->n);
      }
      return TSDB_CODE_SUCCESS;
    }

    case TSDB_SQL_CREATE_TABLE: {
      SCreateTableSql* pCreateTable = pInfo->pCreateTableInfo;

      if (pCreateTable->type == TSQL_CREATE_TABLE || pCreateTable->type == TSQL_CREATE_STABLE) {
        if ((code = doCheckForCreateTable(pSql, 0, pInfo)) != TSDB_CODE_SUCCESS) {
          return code;
        }

      } else if (pCreateTable->type == TSQL_CREATE_TABLE_FROM_STABLE) {
        assert(pCmd->numOfCols == 0);
        if ((code = doCheckForCreateFromStable(pSql, pInfo)) != TSDB_CODE_SUCCESS) {
          return code;
        }

      } else if (pCreateTable->type == TSQL_CREATE_STREAM) {
        if ((code = doCheckForStream(pSql, pInfo)) != TSDB_CODE_SUCCESS) {
          return code;
        }
      }

      break;
    }

    case TSDB_SQL_SELECT: {
      const char * msg1 = "no nested query supported in union clause";
      code = loadAllTableMeta(pSql, pInfo);
      if (code != TSDB_CODE_SUCCESS) {
        return code;
      }

      pQueryInfo = tscGetQueryInfo(pCmd);

      size_t size = taosArrayGetSize(pInfo->list);
      for (int32_t i = 0; i < size; ++i) {
        SSqlNode* pSqlNode = taosArrayGetP(pInfo->list, i);

        tscTrace("0x%"PRIx64" start to parse the %dth subclause, total:%"PRIzu, pSql->self, i, size);

        if (size > 1 && pSqlNode->from && pSqlNode->from->type == SQL_NODE_FROM_SUBQUERY) {
          return invalidOperationMsg(tscGetErrorMsgPayload(pCmd), msg1);
        }

//        normalizeSqlNode(pSqlNode); // normalize the column name in each function
        if ((code = validateSqlNode(pSql, pSqlNode, pQueryInfo)) != TSDB_CODE_SUCCESS) {
          return code;
        }

        tscPrintSelNodeList(pSql, i);

        if ((i + 1) < size && pQueryInfo->sibling == NULL) {
          if ((code = tscAddQueryInfo(pCmd)) != TSDB_CODE_SUCCESS) {
            return code;
          }

          SArray *pUdfInfo = NULL;
          if (pQueryInfo->pUdfInfo) {
            pUdfInfo = taosArrayDup(pQueryInfo->pUdfInfo);
          }

          pQueryInfo = pCmd->active;
          pQueryInfo->pUdfInfo = pUdfInfo;
          pQueryInfo->udfCopy = true;
        }
      }

      if ((code = normalizeVarDataTypeLength(pCmd)) != TSDB_CODE_SUCCESS) {
        return code;
      }

      // set the command/global limit parameters from the first subclause to the sqlcmd object
      pCmd->active = pCmd->pQueryInfo;
      pCmd->command = pCmd->pQueryInfo->command;

      STableMetaInfo* pTableMetaInfo1 = tscGetMetaInfo(pCmd->active, 0);
      if (pTableMetaInfo1->pTableMeta != NULL) {
        pSql->res.precision = tscGetTableInfo(pTableMetaInfo1->pTableMeta).precision;
      }

      return TSDB_CODE_SUCCESS;  // do not build query message here
    }

    case TSDB_SQL_ALTER_TABLE: {
      if ((code = setAlterTableInfo(pSql, pInfo)) != TSDB_CODE_SUCCESS) {
        return code;
      }

      break;
    }

    case TSDB_SQL_KILL_QUERY:
    case TSDB_SQL_KILL_STREAM:
    case TSDB_SQL_KILL_CONNECTION: {
      if ((code = setKillInfo(pSql, pInfo, pInfo->type)) != TSDB_CODE_SUCCESS) {
        return code;
      }
      break;
    }

    case TSDB_SQL_SYNC_DB_REPLICA: {
      const char* msg1 = "invalid db name";
      SStrToken* pzName = taosArrayGet(pInfo->pMiscInfo->a, 0);

      assert(taosArrayGetSize(pInfo->pMiscInfo->a) == 1);
      code = tNameSetDbName(&pTableMetaInfo->name, getAccountId(pSql), pzName);
      if (code != TSDB_CODE_SUCCESS) {
        return invalidOperationMsg(tscGetErrorMsgPayload(pCmd), msg1);
      }
      break;
    }
    case TSDB_SQL_COMPACT_VNODE:{
      const char* msg = "invalid compact";
      if (setCompactVnodeInfo(pSql, pInfo) != TSDB_CODE_SUCCESS) {
        return invalidOperationMsg(tscGetErrorMsgPayload(pCmd), msg);
      }
      break;
    }
    default:
      return invalidOperationMsg(tscGetErrorMsgPayload(pCmd), "not support sql expression");
  }

  if (tscBuildMsg[pCmd->command] != NULL) {
    return tscBuildMsg[pCmd->command](pSql, pInfo);
  } else {
    return invalidOperationMsg(tscGetErrorMsgPayload(pCmd), "not support sql expression");
  }
}

/*
 * if the top/bottom exists, only tags columns, tbname column, and primary timestamp column
 * are available.
 */
static bool isTopBottomQuery(SQueryInfo* pQueryInfo) {
  size_t size = tscNumOfExprs(pQueryInfo);
  
  for (int32_t i = 0; i < size; ++i) {
    int32_t functionId = tscExprGet(pQueryInfo, i)->base.functionId;

    if (functionId == TSDB_FUNC_TOP || functionId == TSDB_FUNC_BOTTOM) {
      return true;
    }
  }

  return false;
}

// need to add timestamp column in result set, if it is a time window query
static int32_t addPrimaryTsColumnForTimeWindowQuery(SQueryInfo* pQueryInfo, SSqlCmd* pCmd) {
  uint64_t uid = tscExprGet(pQueryInfo, 0)->base.uid;

  int32_t  tableIndex = COLUMN_INDEX_INITIAL_VAL;
  for (int32_t i = 0; i < pQueryInfo->numOfTables; ++i) {
    STableMetaInfo* pTableMetaInfo = tscGetMetaInfo(pQueryInfo, i);
    if (pTableMetaInfo->pTableMeta->id.uid == uid) {
      tableIndex = i;
      break;
    }
  }

  if (tableIndex == COLUMN_INDEX_INITIAL_VAL) {
    return TSDB_CODE_TSC_INVALID_OPERATION;
  }

  SSchema s = {.bytes = TSDB_KEYSIZE, .type = TSDB_DATA_TYPE_TIMESTAMP, .colId = PRIMARYKEY_TIMESTAMP_COL_INDEX};
  tstrncpy(s.name, aAggs[TSDB_FUNC_TS].name, sizeof(s.name));

  SColumnIndex index = {tableIndex, PRIMARYKEY_TIMESTAMP_COL_INDEX};
  tscAddFuncInSelectClause(pQueryInfo, 0, TSDB_FUNC_TS, &index, &s, TSDB_COL_NORMAL, getNewResColId(pCmd));
  return TSDB_CODE_SUCCESS;
}

static int32_t checkInvalidExprForTimeWindow(SSqlCmd* pCmd, SQueryInfo* pQueryInfo) {
  const char* msg1 = "invalid query expression";
  const char* msg2 = "top/bottom query does not support order by value in time window query";

  // for top/bottom + interval query, we do not add additional timestamp column in the front
  if (isTopBottomQuery(pQueryInfo)) {

    // invalid sql:
    // top(col, k) from table_name [interval(1d)|session(ts, 1d)] order by k asc
    // order by normal column is not supported
    int32_t colId = pQueryInfo->order.orderColId;
    if (isTimeWindowQuery(pQueryInfo) && colId != PRIMARYKEY_TIMESTAMP_COL_INDEX) {
      return invalidOperationMsg(tscGetErrorMsgPayload(pCmd), msg2);
    }

    return TSDB_CODE_SUCCESS;
  }

  /*
   * invalid sql:
   * select count(tbname)/count(tag1)/count(tag2) from super_table_name [interval(1d)|session(ts, 1d)];
   */
  size_t size = tscNumOfExprs(pQueryInfo);
  for (int32_t i = 0; i < size; ++i) {
    SExprInfo* pExpr = tscExprGet(pQueryInfo, i);
    if (pExpr->base.functionId == TSDB_FUNC_COUNT && TSDB_COL_IS_TAG(pExpr->base.colInfo.flag)) {
      return invalidOperationMsg(tscGetErrorMsgPayload(pCmd), msg1);
    }
  }

  /*
   * invalid sql:
   * select tbname, tags_fields from super_table_name [interval(1s)|session(ts,1s)]
   */
  if (tscQueryTags(pQueryInfo) && isTimeWindowQuery(pQueryInfo)) {
    return invalidOperationMsg(tscGetErrorMsgPayload(pCmd), msg1);
  }

  return addPrimaryTsColumnForTimeWindowQuery(pQueryInfo, pCmd);
}

int32_t validateIntervalNode(SSqlObj* pSql, SQueryInfo* pQueryInfo, SSqlNode* pSqlNode) {
  const char* msg1 = "sliding cannot be used without interval";
  const char* msg2 = "interval cannot be less than 1 us";
  const char* msg3 = "interval value is too small";
  const char* msg4 = "invalid usage of EVERY";
  const char* msg5 = "EVERY instead of INTERVAL required for interp clause";

  SSqlCmd* pCmd = &pSql->cmd;

  STableMetaInfo* pTableMetaInfo = tscGetMetaInfo(pQueryInfo, 0);
  STableComInfo tinfo = tscGetTableInfo(pTableMetaInfo->pTableMeta);

  if (!TPARSER_HAS_TOKEN(pSqlNode->interval.interval)) {
    if (TPARSER_HAS_TOKEN(pSqlNode->sliding)) {
      return invalidOperationMsg(tscGetErrorMsgPayload(pCmd), msg1);
    }

    bool interpQuery = tscGetPointInterpQuery(pQueryInfo);

    if (interpQuery) {
      return addPrimaryTsColumnForTimeWindowQuery(pQueryInfo, pCmd);
    }
    
    return TSDB_CODE_SUCCESS;
  }

  // orderby column not set yet, set it to be the primary timestamp column
  if (pQueryInfo->order.orderColId == INT32_MIN) {
    pQueryInfo->order.orderColId = PRIMARYKEY_TIMESTAMP_COL_INDEX;
  }

  // interval is not null
  SStrToken *t = &pSqlNode->interval.interval;
  if (parseNatualDuration(t->z, t->n, &pQueryInfo->interval.interval,
                          &pQueryInfo->interval.intervalUnit, tinfo.precision) != TSDB_CODE_SUCCESS) {
    return TSDB_CODE_TSC_INVALID_OPERATION;
  }

  if (pQueryInfo->interval.interval <= 0) {
    return invalidOperationMsg(tscGetErrorMsgPayload(pCmd), msg3);
  }

  if (pQueryInfo->interval.intervalUnit != 'n' && pQueryInfo->interval.intervalUnit != 'y') {
    // interval cannot be less than 10 milliseconds
    if (convertTimePrecision(pQueryInfo->interval.interval, tinfo.precision, TSDB_TIME_PRECISION_MICRO) < tsMinIntervalTime) {
      return invalidOperationMsg(tscGetErrorMsgPayload(pCmd), msg2);
    }
  }

  if (parseIntervalOffset(pCmd, pQueryInfo, &pSqlNode->interval.offset) != TSDB_CODE_SUCCESS) {
    return TSDB_CODE_TSC_INVALID_OPERATION;
  }

  if (parseSlidingClause(pCmd, pQueryInfo, &pSqlNode->sliding) != TSDB_CODE_SUCCESS) {
    return TSDB_CODE_TSC_INVALID_OPERATION;
  }

  bool interpQuery = tscGetPointInterpQuery(pQueryInfo);
  if (pSqlNode->interval.token == TK_EVERY && (!interpQuery)) {
    return invalidOperationMsg(tscGetErrorMsgPayload(pCmd), msg4);
  }

  if (pSqlNode->interval.token == TK_INTERVAL && interpQuery) {
    return invalidOperationMsg(tscGetErrorMsgPayload(pCmd), msg5);
  }

  // The following part is used to check for the invalid query expression.
  return checkInvalidExprForTimeWindow(pCmd, pQueryInfo);
}

static int32_t validateStateWindowNode(SSqlCmd* pCmd, SQueryInfo* pQueryInfo, SSqlNode* pSqlNode, bool isStable) {

  const char* msg1 = "invalid column name";
  const char* msg2 = "invalid column type";
  const char* msg3 = "not support state_window with group by ";
  const char* msg4 = "function not support for super table query";
  const char* msg5 = "not support state_window on tag column";
  const char* msg6 = "function not support for state_window";

  SStrToken *col = &(pSqlNode->windowstateVal.col) ;
  if (col->z == NULL || col->n <= 0) {
    return TSDB_CODE_SUCCESS;
  }

  if (pQueryInfo->colList == NULL) {
    pQueryInfo->colList = taosArrayInit(4, POINTER_BYTES);
  }
  if (pQueryInfo->groupbyExpr.numOfGroupCols > 0) {
    return invalidOperationMsg(tscGetErrorMsgPayload(pCmd), msg3);
  }
  pQueryInfo->groupbyExpr.numOfGroupCols = 1;

  //TODO(dengyihao): check tag column
  if (isStable) {
    return invalidOperationMsg(tscGetErrorMsgPayload(pCmd), msg4);
  }

  SColumnIndex index = COLUMN_INDEX_INITIALIZER;
  if (getColumnIndexByName(col, pQueryInfo, &index, tscGetErrorMsgPayload(pCmd)) !=  TSDB_CODE_SUCCESS) {
    return invalidOperationMsg(tscGetErrorMsgPayload(pCmd), msg1);
  }

  STableMetaInfo *pTableMetaInfo = tscGetMetaInfo(pQueryInfo, index.tableIndex);
  STableMeta* pTableMeta = pTableMetaInfo->pTableMeta;
  int32_t numOfCols = tscGetNumOfColumns(pTableMeta);
  if (index.columnIndex == TSDB_TBNAME_COLUMN_INDEX) {
    return invalidOperationMsg(tscGetErrorMsgPayload(pCmd), msg3);
  } else if (index.columnIndex >= numOfCols) {
    return invalidOperationMsg(tscGetErrorMsgPayload(pCmd), msg5);
  }

  SGroupbyExpr* pGroupExpr = &pQueryInfo->groupbyExpr;
  if (pGroupExpr->columnInfo == NULL) {
    pGroupExpr->columnInfo = taosArrayInit(4, sizeof(SColIndex));
  }

  SSchema* pSchema = tscGetTableColumnSchema(pTableMeta, index.columnIndex);
  if (pSchema->type == TSDB_DATA_TYPE_TIMESTAMP || pSchema->type == TSDB_DATA_TYPE_FLOAT
      || pSchema->type == TSDB_DATA_TYPE_DOUBLE || pSchema->type == TSDB_DATA_TYPE_NCHAR
      || pSchema->type == TSDB_DATA_TYPE_BINARY) {
    return invalidOperationMsg(tscGetErrorMsgPayload(pCmd), msg2);
  }

  bool interpQuery = tscGetPointInterpQuery(pQueryInfo);
  if (interpQuery) {
    return invalidOperationMsg(tscGetErrorMsgPayload(pCmd), msg6);
  }

  tscColumnListInsert(pQueryInfo->colList, index.columnIndex, pTableMeta->id.uid, pSchema);
  SColIndex colIndex = { .colIndex = index.columnIndex, .flag = TSDB_COL_NORMAL, .colId = pSchema->colId };
  taosArrayPush(pGroupExpr->columnInfo, &colIndex);
  pQueryInfo->groupbyExpr.orderType = TSDB_ORDER_ASC;
  pQueryInfo->stateWindow = true;
  return TSDB_CODE_SUCCESS;
}

int32_t validateSessionNode(SSqlCmd* pCmd, SQueryInfo* pQueryInfo, SSqlNode * pSqlNode) {
  const char* msg1 = "gap should be fixed time window";
  const char* msg2 = "only one type time window allowed";
  const char* msg3 = "invalid column name";
  const char* msg4 = "invalid time window";
  const char* msg5 = "function not support for session";

  STableMetaInfo* pTableMetaInfo = tscGetMetaInfo(pQueryInfo, 0);
  STableComInfo tinfo = tscGetTableInfo(pTableMetaInfo->pTableMeta);
  // no session window
  if (!TPARSER_HAS_TOKEN(pSqlNode->sessionVal.gap)) {
    return TSDB_CODE_SUCCESS;
  }

  SStrToken* col = &pSqlNode->sessionVal.col;
  SStrToken* gap = &pSqlNode->sessionVal.gap;

  char timeUnit = 0;
  if (parseNatualDuration(gap->z, gap->n, &pQueryInfo->sessionWindow.gap, &timeUnit, tinfo.precision) != TSDB_CODE_SUCCESS) {
    return invalidOperationMsg(tscGetErrorMsgPayload(pCmd), msg4);
  }

  if (timeUnit == 'y' || timeUnit == 'n') {
    return invalidOperationMsg(tscGetErrorMsgPayload(pCmd), msg1);
  }

  if (pQueryInfo->sessionWindow.gap != 0 && pQueryInfo->interval.interval != 0) {
    return invalidOperationMsg(tscGetErrorMsgPayload(pCmd), msg2);
  }
  if (pQueryInfo->sessionWindow.gap == 0) {
    return invalidOperationMsg(tscGetErrorMsgPayload(pCmd), msg4);
  }

  SColumnIndex index = COLUMN_INDEX_INITIALIZER;
  if (getColumnIndexByName(col, pQueryInfo, &index, tscGetErrorMsgPayload(pCmd)) != TSDB_CODE_SUCCESS) {
    return invalidOperationMsg(tscGetErrorMsgPayload(pCmd), msg3);
  }
  if (index.columnIndex != PRIMARYKEY_TIMESTAMP_COL_INDEX) {
    return invalidOperationMsg(tscGetErrorMsgPayload(pCmd), msg3);
  }

  bool interpQuery = tscGetPointInterpQuery(pQueryInfo);
  if (interpQuery) {
    return invalidOperationMsg(tscGetErrorMsgPayload(pCmd), msg5);
  }

  pQueryInfo->sessionWindow.primaryColId = PRIMARYKEY_TIMESTAMP_COL_INDEX;

  // The following part is used to check for the invalid query expression.
  return checkInvalidExprForTimeWindow(pCmd, pQueryInfo);
}

int32_t parseIntervalOffset(SSqlCmd* pCmd, SQueryInfo* pQueryInfo, SStrToken* offsetToken) {
  const char* msg1 = "interval offset cannot be negative";
  const char* msg2 = "interval offset should be shorter than interval";
  const char* msg3 = "cannot use 'year' as offset when interval is 'month'";
  const char* msg4 = "wrong every format";

  STableMetaInfo* pTableMetaInfo = tscGetMetaInfo(pQueryInfo, 0);
  STableComInfo tinfo = tscGetTableInfo(pTableMetaInfo->pTableMeta);

  SStrToken* t = offsetToken;
  if (t->n == 0) {
    pQueryInfo->interval.offsetUnit = pQueryInfo->interval.intervalUnit;
    pQueryInfo->interval.offset = 0;
    return TSDB_CODE_SUCCESS;
  }

  bool interpQuery = tscIsPointInterpQuery(pQueryInfo);
  if (interpQuery) {
    return invalidOperationMsg(tscGetErrorMsgPayload(pCmd), msg4);
  }

  if (parseNatualDuration(t->z, t->n, &pQueryInfo->interval.offset,
                          &pQueryInfo->interval.offsetUnit, tinfo.precision) != TSDB_CODE_SUCCESS) {
    return TSDB_CODE_TSC_INVALID_OPERATION;
  }

  if (pQueryInfo->interval.offset < 0) {
    return invalidOperationMsg(tscGetErrorMsgPayload(pCmd), msg1);
  }

  if (pQueryInfo->interval.offsetUnit != 'n' && pQueryInfo->interval.offsetUnit != 'y') {
    if (pQueryInfo->interval.intervalUnit != 'n' && pQueryInfo->interval.intervalUnit != 'y') {
      if (pQueryInfo->interval.offset >= pQueryInfo->interval.interval) {
        return invalidOperationMsg(tscGetErrorMsgPayload(pCmd), msg2);
      }
    }
  } else if (pQueryInfo->interval.offsetUnit == pQueryInfo->interval.intervalUnit) {
    if (pQueryInfo->interval.offset >= pQueryInfo->interval.interval) {
      return invalidOperationMsg(tscGetErrorMsgPayload(pCmd), msg2);
    }
  } else if (pQueryInfo->interval.intervalUnit == 'n' && pQueryInfo->interval.offsetUnit == 'y') {
      return invalidOperationMsg(tscGetErrorMsgPayload(pCmd), msg3);
  } else if (pQueryInfo->interval.intervalUnit == 'y' && pQueryInfo->interval.offsetUnit == 'n') {
    if (pQueryInfo->interval.interval * 12 <= pQueryInfo->interval.offset) {
      return invalidOperationMsg(tscGetErrorMsgPayload(pCmd), msg2);
    }
  } else {
    // TODO: offset should be shorter than interval, but how to check
    // conflicts like 30days offset and 1 month interval
  }

  return TSDB_CODE_SUCCESS;
}

int32_t parseSlidingClause(SSqlCmd* pCmd, SQueryInfo* pQueryInfo, SStrToken* pSliding) {
  const char* msg0 = "sliding value too small";
  const char* msg1 = "sliding value no larger than the interval value";
  const char* msg2 = "sliding value can not less than 1% of interval value";
  const char* msg3 = "does not support sliding when interval is natural month/year";
  const char* msg4 = "sliding not support for interp query";  

  const static int32_t INTERVAL_SLIDING_FACTOR = 100;

  STableMetaInfo* pTableMetaInfo = tscGetMetaInfo(pQueryInfo, 0);
  STableComInfo tinfo = tscGetTableInfo(pTableMetaInfo->pTableMeta);

  SInterval* pInterval = &pQueryInfo->interval;
  if (pSliding->n == 0) {
    pInterval->slidingUnit = pInterval->intervalUnit;
    pInterval->sliding     = pInterval->interval;
    return TSDB_CODE_SUCCESS;
  }

  bool interpQuery = tscIsPointInterpQuery(pQueryInfo);
  if (interpQuery) {
    return invalidOperationMsg(tscGetErrorMsgPayload(pCmd), msg4);
  }
  
  if (pInterval->intervalUnit == 'n' || pInterval->intervalUnit == 'y') {
    return invalidOperationMsg(tscGetErrorMsgPayload(pCmd), msg3);
  }

  parseAbsoluteDuration(pSliding->z, pSliding->n, &pInterval->sliding, &pInterval->slidingUnit, tinfo.precision);

  if (pInterval->sliding < convertTimePrecision(tsMinSlidingTime, TSDB_TIME_PRECISION_MILLI, tinfo.precision)) {
    return invalidOperationMsg(tscGetErrorMsgPayload(pCmd), msg0);
  }

  if (pInterval->sliding > pInterval->interval) {
    return invalidOperationMsg(tscGetErrorMsgPayload(pCmd), msg1);
  }

  if ((pInterval->interval != 0) && (pInterval->interval/pInterval->sliding > INTERVAL_SLIDING_FACTOR)) {
    return invalidOperationMsg(tscGetErrorMsgPayload(pCmd), msg2);
  }

  return TSDB_CODE_SUCCESS;
}

int32_t tscSetTableFullName(SName* pName, SStrToken* pTableName, SSqlObj* pSql, bool dbIncluded) {
  const char* msg1 = "name too long";
  const char* msg2 = "acctId too long";
  const char* msg3 = "no acctId";
  const char* msg4 = "db name too long";
  const char* msg5 = "table name too long";

  SSqlCmd* pCmd = &pSql->cmd;
  int32_t  code = TSDB_CODE_SUCCESS;
  int32_t  idx = -1;
  
  if (dbIncluded) {
    idx  = getDelimiterIndex(pTableName);
  }
  
  if (idx != -1) { // db has been specified in sql string so we ignore current db path
    char* acctId = getAccountId(pSql);
    if (acctId == NULL || strlen(acctId) <= 0) {
      return invalidOperationMsg(tscGetErrorMsgPayload(pCmd), msg3);
    }

    code = tNameSetAcctId(pName, acctId);
    if (code != 0) {
      return invalidOperationMsg(tscGetErrorMsgPayload(pCmd), msg2);
    }
    if (idx >= TSDB_DB_NAME_LEN) {
      return invalidOperationMsg(tscGetErrorMsgPayload(pCmd), msg4);
    }

    if (pTableName->n - 1 - idx >= TSDB_TABLE_NAME_LEN) {
      return invalidOperationMsg(tscGetErrorMsgPayload(pCmd), msg5);
    }

    char name[TSDB_TABLE_FNAME_LEN] = {0};
    strncpy(name, pTableName->z, pTableName->n);

    code = tNameFromString(pName, name, T_NAME_DB|T_NAME_TABLE);
    if (code != 0) {
      return invalidOperationMsg(tscGetErrorMsgPayload(pCmd), msg1);
    }
  } else {  // get current DB name first, and then set it into path
    char* t = cloneCurrentDBName(pSql);
    if (strlen(t) == 0) {
      tfree(t);
      return TSDB_CODE_TSC_DB_NOT_SELECTED;
    }

    code = tNameFromString(pName, t, T_NAME_ACCT | T_NAME_DB);
    if (code != 0) {
      tfree(t);
      return TSDB_CODE_TSC_DB_NOT_SELECTED;
    }

    tfree(t);

    if (pTableName->n >= TSDB_TABLE_NAME_LEN) {
      return invalidOperationMsg(tscGetErrorMsgPayload(pCmd), msg1);
    }

    char name[TSDB_TABLE_FNAME_LEN] = {0};
    strncpy(name, pTableName->z, pTableName->n);

    code = tNameFromString(pName, name, T_NAME_TABLE);
    if (code != 0) {
      code = invalidOperationMsg(tscGetErrorMsgPayload(pCmd), msg1);
    }
  }

  return code;
}

static bool validateTableColumnInfo(SArray* pFieldList, SSqlCmd* pCmd) {
  assert(pFieldList != NULL);

  const char* msg = "illegal number of columns";
  const char* msg1 = "first column must be timestamp";
  const char* msg2 = "row length exceeds max length";
  const char* msg3 = "duplicated column names";
  const char* msg4 = "invalid data type";
  const char* msg5 = "invalid binary/nchar column length";
  const char* msg6 = "invalid column name or length";
  const char* msg7 = "too many columns";

  // number of fields no less than 2
  size_t numOfCols = taosArrayGetSize(pFieldList);
  if (numOfCols <= 1 ) {
    invalidOperationMsg(tscGetErrorMsgPayload(pCmd), msg);
    return false;
  } else if (numOfCols > TSDB_MAX_COLUMNS) {
    invalidOperationMsg(tscGetErrorMsgPayload(pCmd), msg7);
    return false;
  }

  // first column must be timestamp
  TAOS_FIELD* pField = taosArrayGet(pFieldList, 0);
  if (pField->type != TSDB_DATA_TYPE_TIMESTAMP) {
    invalidOperationMsg(tscGetErrorMsgPayload(pCmd), msg1);
    return false;
  }

  int32_t nLen = 0;
  for (int32_t i = 0; i < numOfCols; ++i) {
    pField = taosArrayGet(pFieldList, i);
    if (!isValidDataType(pField->type) || pField->type == TSDB_DATA_TYPE_JSON) {
      invalidOperationMsg(tscGetErrorMsgPayload(pCmd), msg4);
      return false;
    }

    if (pField->bytes == 0) {
      invalidOperationMsg(tscGetErrorMsgPayload(pCmd), msg5);
      return false;
    }

    if ((pField->type == TSDB_DATA_TYPE_BINARY && (pField->bytes <= 0 || pField->bytes > TSDB_MAX_BINARY_LEN)) ||
        (pField->type == TSDB_DATA_TYPE_NCHAR && (pField->bytes <= 0 || pField->bytes > TSDB_MAX_NCHAR_LEN))) {
      invalidOperationMsg(tscGetErrorMsgPayload(pCmd), msg5);
      return false;
    }

    if (validateColumnName(pField->name) != TSDB_CODE_SUCCESS) {
      invalidOperationMsg(tscGetErrorMsgPayload(pCmd), msg6);
      return false;
    }

    // field name must be unique
    if (has(pFieldList, i + 1, pField->name) == true) {
      invalidOperationMsg(tscGetErrorMsgPayload(pCmd), msg3);
      return false;
    }

    nLen += pField->bytes;
  }

  // max row length must be less than TSDB_MAX_BYTES_PER_ROW
  if (nLen > TSDB_MAX_BYTES_PER_ROW) {
    invalidOperationMsg(tscGetErrorMsgPayload(pCmd), msg2);
    return false;
  }

  return true;
}

static bool validateTagParams(SArray* pTagsList, SArray* pFieldList, SSqlCmd* pCmd) {
  assert(pTagsList != NULL);

  const char* msg1 = "invalid number of tag columns";
  const char* msg2 = "tag length too long";
  const char* msg3 = "duplicated column names";
  //const char* msg4 = "timestamp not allowed in tags";
  const char* msg5 = "invalid data type in tags";
  const char* msg6 = "invalid tag name or length";
  const char* msg7 = "invalid binary/nchar tag length";
  const char* msg8 = "only support one tag if include json type";

  // number of fields at least 1
  size_t numOfTags = taosArrayGetSize(pTagsList);
  if (numOfTags < 1 || numOfTags > TSDB_MAX_TAGS) {
    invalidOperationMsg(tscGetErrorMsgPayload(pCmd), msg1);
    return false;
  }

  for (int32_t i = 0; i < numOfTags; ++i) {
    TAOS_FIELD* p = taosArrayGet(pTagsList, i);
    if (!isValidDataType(p->type)) {
      invalidOperationMsg(tscGetErrorMsgPayload(pCmd), msg5);
      return false;
    }

    if (p->type == TSDB_DATA_TYPE_JSON && numOfTags != 1) {
      invalidOperationMsg(tscGetErrorMsgPayload(pCmd), msg8);
      return false;
    }

    if ((p->type == TSDB_DATA_TYPE_BINARY && p->bytes <= 0) ||
        (p->type == TSDB_DATA_TYPE_NCHAR && p->bytes <= 0)) {
      invalidOperationMsg(tscGetErrorMsgPayload(pCmd), msg7);
      return false;
    }

    if (validateColumnName(p->name) != TSDB_CODE_SUCCESS) {
      invalidOperationMsg(tscGetErrorMsgPayload(pCmd), msg6);
      return false;
    }

    if (has(pTagsList, i + 1, p->name) == true) {
      invalidOperationMsg(tscGetErrorMsgPayload(pCmd), msg3);
      return false;
    }
  }

  int32_t nLen = 0;
  bool isJsonTag = false;
  for (int32_t i = 0; i < numOfTags; ++i) {
    TAOS_FIELD* p = taosArrayGet(pTagsList, i);
    if (p->bytes == 0) {
      invalidOperationMsg(tscGetErrorMsgPayload(pCmd), msg7);
      return false;
    }
    if(p->type == TSDB_DATA_TYPE_JSON){
      isJsonTag = true;
    }
    nLen += p->bytes;
  }

  // max tag row length must be less than TSDB_MAX_TAGS_LEN
  if (!isJsonTag && nLen > TSDB_MAX_TAGS_LEN) {
    invalidOperationMsg(tscGetErrorMsgPayload(pCmd), msg2);
    return false;
  }

  // field name must be unique
  for (int32_t i = 0; i < numOfTags; ++i) {
    TAOS_FIELD* p = taosArrayGet(pTagsList, i);

    if (has(pFieldList, 0, p->name) == true) {
      invalidOperationMsg(tscGetErrorMsgPayload(pCmd), msg3);
      return false;
    }
  }

  return true;
}

/*
 * tags name /column name is truncated in sql.y
 */
int32_t validateOneTag(SSqlCmd* pCmd, TAOS_FIELD* pTagField) {
  const char* msg3 = "tag length too long";
  const char* msg4 = "invalid tag name or length";
  const char* msg5 = "invalid binary/nchar tag length";
  const char* msg6 = "invalid data type in tags";
  const char* msg7 = "too many columns";
  const char* msg8 = "only support one json tag";

  STableMetaInfo* pTableMetaInfo = tscGetTableMetaInfoFromCmd(pCmd,  0);
  STableMeta*     pTableMeta = pTableMetaInfo->pTableMeta;

  int32_t numOfTags = tscGetNumOfTags(pTableMeta);
  int32_t numOfCols = tscGetNumOfColumns(pTableMeta);

  // no more max columns
  if (numOfTags + numOfCols >= TSDB_MAX_COLUMNS) {
    return invalidOperationMsg(tscGetErrorMsgPayload(pCmd), msg7);
  }

  // no more than 6 tags
  if (numOfTags == TSDB_MAX_TAGS) {
    char msg[128] = {0};
    sprintf(msg, "tags no more than %d", TSDB_MAX_TAGS);

    return invalidOperationMsg(tscGetErrorMsgPayload(pCmd), msg);
  }

  // no timestamp allowable
  //if (pTagField->type == TSDB_DATA_TYPE_TIMESTAMP) {
  //  invalidOperationMsg(tscGetErrorMsgPayload(pCmd), msg1);
  //  return false;
  //}
  if (pTagField->type == TSDB_DATA_TYPE_JSON) {
    return invalidOperationMsg(tscGetErrorMsgPayload(pCmd), msg8);
  }

  if ((pTagField->type < TSDB_DATA_TYPE_BOOL) || (pTagField->type > TSDB_DATA_TYPE_UBIGINT)) {
    return invalidOperationMsg(tscGetErrorMsgPayload(pCmd), msg6);
  }

  SSchema* pTagSchema = tscGetTableTagSchema(pTableMetaInfo->pTableMeta);
  int32_t  nLen = 0;

  if (numOfTags == 1 && pTagSchema[0].type == TSDB_DATA_TYPE_JSON){
    return invalidOperationMsg(tscGetErrorMsgPayload(pCmd), msg8);
  }

  for (int32_t i = 0; i < numOfTags; ++i) {
    nLen += pTagSchema[i].bytes;
  }

  // length less than TSDB_MAX_TASG_LEN
  if (nLen + pTagField->bytes > TSDB_MAX_TAGS_LEN) {
    return invalidOperationMsg(tscGetErrorMsgPayload(pCmd), msg3);
  }

  // tags name can not be a keyword
  if (validateColumnName(pTagField->name) != TSDB_CODE_SUCCESS) {
    return invalidOperationMsg(tscGetErrorMsgPayload(pCmd), msg4);
  }

  // binary(val), val can not be equalled to or less than 0
  if ((pTagField->type == TSDB_DATA_TYPE_BINARY || pTagField->type == TSDB_DATA_TYPE_NCHAR) && pTagField->bytes <= 0) {
    return invalidOperationMsg(tscGetErrorMsgPayload(pCmd), msg5);
  }

  // field name must be unique
  SSchema* pSchema = tscGetTableSchema(pTableMeta);

  for (int32_t i = 0; i < numOfTags + numOfCols; ++i) {
    if (strncasecmp(pTagField->name, pSchema[i].name, sizeof(pTagField->name) - 1) == 0) {
      //return tscErrorMsgWithCode(TSDB_CODE_TSC_DUP_COL_NAMES, tscGetErrorMsgPayload(pCmd), pTagField->name, NULL);
      return invalidOperationMsg(tscGetErrorMsgPayload(pCmd), "duplicated column names");
    }
  }

  return TSDB_CODE_SUCCESS;
}

int32_t validateOneColumn(SSqlCmd* pCmd, TAOS_FIELD* pColField) {
  const char* msg1 = "too many columns";
  const char* msg3 = "column length too long";
  const char* msg4 = "invalid data type";
  const char* msg5 = "invalid column name or length";
  const char* msg6 = "invalid column length";

//  assert(pCmd->numOfClause == 1);
  STableMetaInfo* pTableMetaInfo = tscGetTableMetaInfoFromCmd(pCmd,  0);
  STableMeta*     pTableMeta = pTableMetaInfo->pTableMeta;
  
  int32_t numOfTags = tscGetNumOfTags(pTableMeta);
  int32_t numOfCols = tscGetNumOfColumns(pTableMeta);
  
  // no more max columns
  if (numOfCols >= TSDB_MAX_COLUMNS || numOfTags + numOfCols >= TSDB_MAX_COLUMNS) {
    return invalidOperationMsg(tscGetErrorMsgPayload(pCmd), msg1);
  }

  if (pColField->type < TSDB_DATA_TYPE_BOOL || pColField->type > TSDB_DATA_TYPE_UBIGINT) {
    return invalidOperationMsg(tscGetErrorMsgPayload(pCmd), msg4);
  }

  if (validateColumnName(pColField->name) != TSDB_CODE_SUCCESS) {
    return invalidOperationMsg(tscGetErrorMsgPayload(pCmd), msg5);
  }

  SSchema* pSchema = tscGetTableSchema(pTableMeta);
  int32_t  nLen = 0;

  for (int32_t i = 0; i < numOfCols; ++i) {
    nLen += pSchema[i].bytes;
  }

  if (pColField->bytes <= 0) {
    return invalidOperationMsg(tscGetErrorMsgPayload(pCmd), msg6);
  }

  // length less than TSDB_MAX_BYTES_PER_ROW
  if (nLen + pColField->bytes > TSDB_MAX_BYTES_PER_ROW) {
    return invalidOperationMsg(tscGetErrorMsgPayload(pCmd), msg3);
  }

  // field name must be unique
  for (int32_t i = 0; i < numOfTags + numOfCols; ++i) {
    if (strncasecmp(pColField->name, pSchema[i].name, sizeof(pColField->name) - 1) == 0) {
      //return tscErrorMsgWithCode(TSDB_CODE_TSC_DUP_COL_NAMES, tscGetErrorMsgPayload(pCmd), pColField->name, NULL);
      return invalidOperationMsg(tscGetErrorMsgPayload(pCmd), "duplicated column names");
    }
  }

  return TSDB_CODE_SUCCESS;
}

/* is contained in pFieldList or not */
static bool has(SArray* pFieldList, int32_t startIdx, const char* name) {
  size_t numOfCols = taosArrayGetSize(pFieldList);
  for (int32_t j = startIdx; j < numOfCols; ++j) {
    TAOS_FIELD* field = taosArrayGet(pFieldList, j);
    if (strncasecmp(name, field->name, sizeof(field->name) - 1) == 0) return true;
  }

  return false;
}

static char* getAccountId(SSqlObj* pSql) { return pSql->pTscObj->acctId; }

/* length limitation, strstr cannot be applied */
static int32_t getDelimiterIndex(SStrToken* pTableName) {
  for (uint32_t i = 0; i < pTableName->n; ++i) {
    if (pTableName->z[i] == TS_PATH_DELIMITER[0]) {
      return i;
    }
  }
  return -1;
}

void tscInsertPrimaryTsSourceColumn(SQueryInfo* pQueryInfo, uint64_t tableUid) {
  SSchema s = {.type = TSDB_DATA_TYPE_TIMESTAMP, .bytes = TSDB_KEYSIZE, .colId = PRIMARYKEY_TIMESTAMP_COL_INDEX};
  tscColumnListInsert(pQueryInfo->colList, PRIMARYKEY_TIMESTAMP_COL_INDEX, tableUid, &s);
}

static int32_t handleArithmeticExpr(SSqlCmd* pCmd, SQueryInfo* pQueryInfo, int32_t exprIndex, tSqlExprItem* pItem) {
  const char* msg1 = "invalid column name, illegal column type, or columns in arithmetic expression from two tables";
  const char* msg2 = "invalid arithmetic expression in select clause";
  const char* msg3 = "tag columns can not be used in arithmetic expression";
  const char* msg4 = "columns from different table mixed up in arithmetic expression";

  SColumnList columnList = {0};
  int32_t     arithmeticType = NON_ARITHMEIC_EXPR;

  if (validateArithmeticSQLExpr(pCmd, pItem->pNode, pQueryInfo, &columnList, &arithmeticType) != TSDB_CODE_SUCCESS) {
    return invalidOperationMsg(tscGetErrorMsgPayload(pCmd), msg1);
  }

  int32_t tableIndex = columnList.ids[0].tableIndex;
  if (arithmeticType == NORMAL_ARITHMETIC) {
    pQueryInfo->type |= TSDB_QUERY_TYPE_PROJECTION_QUERY;

    // all columns in arithmetic expression must belong to the same table
    for (int32_t f = 1; f < columnList.num; ++f) {
      if (columnList.ids[f].tableIndex != tableIndex) {
        return invalidOperationMsg(tscGetErrorMsgPayload(pCmd), msg4);
      }
    }

    // expr string is set as the parameter of function
    SColumnIndex index = {.tableIndex = tableIndex};

    SExprInfo* pExpr = tscExprAppend(pQueryInfo, TSDB_FUNC_ARITHM, &index, TSDB_DATA_TYPE_DOUBLE, sizeof(double),
                                       getNewResColId(pCmd), sizeof(double), false);

    char* name = (pItem->aliasName != NULL)? pItem->aliasName:pItem->pNode->exprToken.z;
    size_t len = MIN(sizeof(pExpr->base.aliasName), pItem->pNode->exprToken.n + 1);
    tstrncpy(pExpr->base.aliasName, name, len);

    tExprNode* pNode = NULL;
    SArray* colList = taosArrayInit(10, sizeof(SColIndex));

    int32_t ret = exprTreeFromSqlExpr(pCmd, &pNode, pItem->pNode, pQueryInfo, colList, NULL);
    if (ret != TSDB_CODE_SUCCESS) {
      taosArrayDestroy(colList);
      tExprTreeDestroy(pNode, NULL);
      return invalidOperationMsg(tscGetErrorMsgPayload(pCmd), msg2);
    }

    // check for if there is a tag in the arithmetic express
    size_t numOfNode = taosArrayGetSize(colList);
    for(int32_t k = 0; k < numOfNode; ++k) {
      SColIndex* pIndex = taosArrayGet(colList, k);
      if (TSDB_COL_IS_TAG(pIndex->flag)) {
        tExprTreeDestroy(pNode, NULL);
        taosArrayDestroy(colList);

        return invalidOperationMsg(tscGetErrorMsgPayload(pCmd), msg3);
      }
    }

    SBufferWriter bw = tbufInitWriter(NULL, false);

    TRY(0) {
        exprTreeToBinary(&bw, pNode);
      } CATCH(code) {
        tbufCloseWriter(&bw);
        UNUSED(code);
        // TODO: other error handling
      } END_TRY

    len = tbufTell(&bw);
    char* c = tbufGetData(&bw, false);

    // set the serialized binary string as the parameter of arithmetic expression
    tscExprAddParams(&pExpr->base, c, TSDB_DATA_TYPE_BINARY, (int32_t)len);
    insertResultField(pQueryInfo, exprIndex, &columnList, sizeof(double), TSDB_DATA_TYPE_DOUBLE, pExpr->base.aliasName, pExpr);

    // add ts column
    tscInsertPrimaryTsSourceColumn(pQueryInfo, pExpr->base.uid);

    tbufCloseWriter(&bw);
    taosArrayDestroy(colList);
    tExprTreeDestroy(pNode, NULL);
  } else {
    columnList.num = 0;
    columnList.ids[0] = (SColumnIndex) {0, 0};

    char rawName[TSDB_COL_NAME_LEN] = {0};
    char aliasName[TSDB_COL_NAME_LEN] = {0};
    getColumnName(pItem, aliasName, rawName, TSDB_COL_NAME_LEN);

    insertResultField(pQueryInfo, exprIndex, &columnList, sizeof(double), TSDB_DATA_TYPE_DOUBLE, aliasName, NULL);

    int32_t slot = tscNumOfFields(pQueryInfo) - 1;
    SInternalField* pInfo = tscFieldInfoGetInternalField(&pQueryInfo->fieldsInfo, slot);
    assert(pInfo->pExpr == NULL);

    SExprInfo* pExprInfo = calloc(1, sizeof(SExprInfo));

    // arithmetic expression always return result in the format of double float
    pExprInfo->base.resBytes   = sizeof(double);
    pExprInfo->base.interBytes = 0;
    pExprInfo->base.resType    = TSDB_DATA_TYPE_DOUBLE;

    pExprInfo->base.functionId = TSDB_FUNC_ARITHM;
    pExprInfo->base.numOfParams = 1;
    pExprInfo->base.resColId = getNewResColId(pCmd);
    strncpy(pExprInfo->base.aliasName, aliasName, tListLen(pExprInfo->base.aliasName));
    strncpy(pExprInfo->base.token, rawName, tListLen(pExprInfo->base.token));

    int32_t ret = exprTreeFromSqlExpr(pCmd, &pExprInfo->pExpr, pItem->pNode, pQueryInfo, NULL, &(pExprInfo->base.uid));
    if (ret != TSDB_CODE_SUCCESS) {
      tExprTreeDestroy(pExprInfo->pExpr, NULL);
      return invalidOperationMsg(tscGetErrorMsgPayload(pCmd), "invalid expression in select clause");
    }

    pInfo->pExpr = pExprInfo;

    SBufferWriter bw = tbufInitWriter(NULL, false);

    TRY(0) {
      exprTreeToBinary(&bw, pInfo->pExpr->pExpr);
    } CATCH(code) {
      tbufCloseWriter(&bw);
      UNUSED(code);
      // TODO: other error handling
    } END_TRY

    SSqlExpr* pSqlExpr = &pInfo->pExpr->base;
    pSqlExpr->param[0].nLen = (int16_t) tbufTell(&bw);
    pSqlExpr->param[0].pz   = tbufGetData(&bw, true);
    pSqlExpr->param[0].nType = TSDB_DATA_TYPE_BINARY;

//    tbufCloseWriter(&bw); // TODO there is a memory leak
  }

  return TSDB_CODE_SUCCESS;
}

static void addProjectQueryCol(SQueryInfo* pQueryInfo, int32_t startPos, SColumnIndex* pIndex, tSqlExprItem* pItem, int32_t colId) {
  SExprInfo* pExpr = doAddProjectCol(pQueryInfo, pIndex->columnIndex, pIndex->tableIndex, colId);
  if( pItem->pNode->tokenId == TK_ARROW){
    tSqlExpr* right = pItem->pNode->pRight;
    assert(right != NULL && right->type == SQL_NODE_VALUE);
    tVariantAssign(&(pExpr->base.param[pExpr->base.numOfParams]), &right->value);
    pExpr->base.numOfParams++;
  }

  STableMetaInfo* pTableMetaInfo = tscGetMetaInfo(pQueryInfo, pIndex->tableIndex);
  STableMeta*     pTableMeta = pTableMetaInfo->pTableMeta;

  SSchema* pSchema = tscGetTableColumnSchema(pTableMeta, pIndex->columnIndex);

  if (pSchema->type == TSDB_DATA_TYPE_JSON && pItem->pNode->tokenId == TK_ARROW) {
    if (pItem->aliasName){
      tstrncpy(pExpr->base.aliasName, pItem->aliasName, sizeof(pExpr->base.aliasName));
    }else{
      tstrncpy(pExpr->base.aliasName, pItem->pNode->exprToken.z,
               pItem->pNode->exprToken.n + 1 < sizeof(pExpr->base.aliasName) ? pItem->pNode->exprToken.n + 1 : sizeof(pExpr->base.aliasName));
    }
    char* colName = (pItem->aliasName == NULL) ? pSchema->name : pItem->aliasName;
    tstrncpy(pExpr->base.aliasName, colName, sizeof(pExpr->base.aliasName));

  }else{
    char* colName = (pItem->aliasName == NULL) ? pSchema->name : pItem->aliasName;
    tstrncpy(pExpr->base.aliasName, colName, sizeof(pExpr->base.aliasName));
  }
  SColumnList ids = {0};
  ids.num = 1;
  ids.ids[0] = *pIndex;

  if (pIndex->columnIndex == TSDB_TBNAME_COLUMN_INDEX || pIndex->columnIndex <= TSDB_UD_COLUMN_INDEX ||
      pIndex->columnIndex >= tscGetNumOfColumns(pTableMeta)) {
    ids.num = 0;
  }

  insertResultField(pQueryInfo, startPos, &ids, pExpr->base.resBytes, (int8_t)pExpr->base.resType, pExpr->base.aliasName, pExpr);
}

static void addPrimaryTsColIntoResult(SQueryInfo* pQueryInfo, SSqlCmd* pCmd) {
  // primary timestamp column has been added already
  size_t size = tscNumOfExprs(pQueryInfo);
  for (int32_t i = 0; i < size; ++i) {
    SExprInfo* pExpr = tscExprGet(pQueryInfo, i);
    if (pExpr->base.functionId == TSDB_FUNC_PRJ && pExpr->base.colInfo.colId == PRIMARYKEY_TIMESTAMP_COL_INDEX) {
      return;
    }
  }


  // set the constant column value always attached to first table.
  STableMetaInfo* pTableMetaInfo = tscGetMetaInfo(pQueryInfo, 0);
  SSchema* pSchema = tscGetTableColumnSchema(pTableMetaInfo->pTableMeta, PRIMARYKEY_TIMESTAMP_COL_INDEX);

  // add the timestamp column into the output columns
  SColumnIndex index = {0};  // primary timestamp column info
  int32_t numOfCols = (int32_t)tscNumOfExprs(pQueryInfo);
  tscAddFuncInSelectClause(pQueryInfo, numOfCols, TSDB_FUNC_PRJ, &index, pSchema, TSDB_COL_NORMAL, getNewResColId(pCmd));

  SInternalField* pSupInfo = tscFieldInfoGetInternalField(&pQueryInfo->fieldsInfo, numOfCols);
  pSupInfo->visible = false;

  pQueryInfo->type |= TSDB_QUERY_TYPE_PROJECTION_QUERY;
}

static bool hasNoneUserDefineExpr(SQueryInfo* pQueryInfo) {
  size_t numOfExprs = taosArrayGetSize(pQueryInfo->exprList);
  for (int32_t i = 0; i < numOfExprs; ++i) {
    SSqlExpr* pExpr = taosArrayGetP(pQueryInfo->exprList, i);

    if (TSDB_COL_IS_UD_COL(pExpr->colInfo.flag)) {
      continue;
    }

    return true;
  }

  return false;
}

void genUdfList(SArray* pUdfInfo, tSqlExpr *pNode) {
  if (pNode == NULL) {
    return;
  }

  if (pNode->type == SQL_NODE_EXPR) {
    genUdfList(pUdfInfo, pNode->pLeft);
    genUdfList(pUdfInfo, pNode->pRight);
    return;
  }

  if (pNode->type == SQL_NODE_SQLFUNCTION) {
    pNode->functionId = isValidFunction(pNode->Expr.operand.z, pNode->Expr.operand.n);
    if (pNode->functionId < 0) { // extract all possible user defined function
      struct SUdfInfo info = {0};
      info.name = strndup(pNode->Expr.operand.z, pNode->Expr.operand.n);
      int32_t functionId = (int32_t)taosArrayGetSize(pUdfInfo) * (-1) - 1;
      info.functionId = functionId;

      taosArrayPush(pUdfInfo, &info);
    }
  }
}

/*
static int32_t checkForUdf(SSqlObj* pSql, SQueryInfo* pQueryInfo, SArray* pSelection) {
  if (pQueryInfo->pUdfInfo != NULL) {
    return TSDB_CODE_SUCCESS;
  }

  pQueryInfo->pUdfInfo = taosArrayInit(4, sizeof(struct SUdfInfo));

  size_t nExpr = taosArrayGetSize(pSelection);

  for (int32_t i = 0; i < nExpr; ++i) {
    tSqlExprItem* pItem = taosArrayGet(pSelection, i);

    int32_t type = pItem->pNode->type;
    if (type == SQL_NODE_EXPR || type == SQL_NODE_SQLFUNCTION) {
      genUdfList(pQueryInfo->pUdfInfo, pItem->pNode);
    }
  }

  if (taosArrayGetSize(pQueryInfo->pUdfInfo) > 0) {
    return tscGetUdfFromNode(pSql, pQueryInfo);
  } else {
    return TSDB_CODE_SUCCESS;
  }
}
*/

static SUdfInfo* isValidUdf(SArray* pUdfInfo, const char* name, int32_t len) {
  if(pUdfInfo == NULL){
    tscError("udfinfo is null");
    return NULL;
  }
  size_t t = taosArrayGetSize(pUdfInfo);
  for(int32_t i = 0; i < t; ++i) {
    SUdfInfo* pUdf = taosArrayGet(pUdfInfo, i);
    if (strlen(pUdf->name) == len && strncasecmp(pUdf->name, name, len) == 0) {
      return pUdf;
    }
  }

  return NULL;
}

int32_t validateSelectNodeList(SSqlCmd* pCmd, SQueryInfo* pQueryInfo, SArray* pSelNodeList, bool joinQuery,
                               bool timeWindowQuery, bool outerQuery) {
  assert(pSelNodeList != NULL && pCmd != NULL);

  const char* msg1 = "too many items in selection clause";
  const char* msg2 = "functions or others can not be mixed up";
  const char* msg3 = "not support query expression";
  const char* msg4 = "not support distinct mixed with proj/agg func";
  const char* msg5 = "invalid function name";
  const char* msg6 = "not support distinct mixed with join"; 
  const char* msg7 = "not support distinct mixed with groupby";
  const char* msg8 = "not support distinct in nest query";
  const char* msg9 = "_block_dist not support subquery, only support stable/table";
  const char* msg10 = "not support group by in block func";
<<<<<<< HEAD
  const char* msg11 = "invalid alias name";
=======
  const char* msg11 = "invalid alias name or length";
>>>>>>> 20cf2ff3

  // too many result columns not support order by in query
  if (taosArrayGetSize(pSelNodeList) > TSDB_MAX_COLUMNS) {
    return invalidOperationMsg(tscGetErrorMsgPayload(pCmd), msg1);
  }

  if (pQueryInfo->colList == NULL) {
    pQueryInfo->colList = taosArrayInit(4, POINTER_BYTES);
  }

  
  bool hasDistinct = false;
  bool hasAgg      = false; 
  size_t numOfExpr = taosArrayGetSize(pSelNodeList);
  int32_t distIdx = -1; 
  for (int32_t i = 0; i < numOfExpr; ++i) {
    int32_t outputIndex = (int32_t)tscNumOfExprs(pQueryInfo);
    tSqlExprItem* pItem = taosArrayGet(pSelNodeList, i);
    if (hasDistinct == false) {
       hasDistinct = (pItem->distinct == true); 
       distIdx     =  hasDistinct ? i : -1;
    }
    if(pItem->aliasName != NULL && validateColumnName(pItem->aliasName) != TSDB_CODE_SUCCESS){
      return invalidOperationMsg(tscGetErrorMsgPayload(pCmd), msg11);
    }

    if(pItem->aliasName != NULL && validateColumnName(pItem->aliasName) != TSDB_CODE_SUCCESS){
      return invalidOperationMsg(tscGetErrorMsgPayload(pCmd), msg11);
    }

    int32_t type = pItem->pNode->type;
    if (type == SQL_NODE_SQLFUNCTION) {
      hasAgg = true; 
      if (hasDistinct)  break;

      pItem->pNode->functionId = isValidFunction(pItem->pNode->Expr.operand.z, pItem->pNode->Expr.operand.n);

      if (pItem->pNode->functionId == TSDB_FUNC_BLKINFO && taosArrayGetSize(pQueryInfo->pUpstream) > 0) {
        return invalidOperationMsg(tscGetErrorMsgPayload(pCmd), msg9);
      }

      if (pItem->pNode->functionId == TSDB_FUNC_BLKINFO && pQueryInfo->groupbyExpr.numOfGroupCols > 0) {
        return invalidOperationMsg(tscGetErrorMsgPayload(pCmd), msg10);
      }

      SUdfInfo* pUdfInfo = NULL;
      if (pItem->pNode->functionId < 0) {
        pUdfInfo = isValidUdf(pQueryInfo->pUdfInfo, pItem->pNode->Expr.operand.z, pItem->pNode->Expr.operand.n);
        if (pUdfInfo == NULL) {
          return invalidOperationMsg(tscGetErrorMsgPayload(pCmd), msg5);
        }

        pItem->pNode->functionId = pUdfInfo->functionId;
      }

      // sql function in selection clause, append sql function info in pSqlCmd structure sequentially
      if (addExprAndResultField(pCmd, pQueryInfo, outputIndex, pItem, true, pUdfInfo) != TSDB_CODE_SUCCESS) {
        return TSDB_CODE_TSC_INVALID_OPERATION;
      }
    } else if (type == SQL_NODE_TABLE_COLUMN || type == SQL_NODE_VALUE) {
      // use the dynamic array list to decide if the function is valid or not
      // select table_name1.field_name1, table_name2.field_name2  from table_name1, table_name2
      if (addProjectionExprAndResultField(pCmd, pQueryInfo, pItem, outerQuery) != TSDB_CODE_SUCCESS) {
        return TSDB_CODE_TSC_INVALID_OPERATION;
      }
    } else if (type == SQL_NODE_EXPR) {
      int32_t code = handleArithmeticExpr(pCmd, pQueryInfo, i, pItem);
      if (code != TSDB_CODE_SUCCESS) {
        return code;
      }
    } else {
      return invalidOperationMsg(tscGetErrorMsgPayload(pCmd), msg3);
    }

    if (pQueryInfo->fieldsInfo.numOfOutput > TSDB_MAX_COLUMNS) {
      return invalidOperationMsg(tscGetErrorMsgPayload(pCmd), msg1);
    }
  }

  //TODO(dengyihao), refactor as function     
  //handle distinct func mixed with other func 
  if (hasDistinct == true) {
    if (distIdx != 0 || hasAgg) {
      return invalidOperationMsg(tscGetErrorMsgPayload(pCmd), msg4);
    } 
    if (joinQuery) {
      return invalidOperationMsg(tscGetErrorMsgPayload(pCmd), msg6);
    }
    if (pQueryInfo->groupbyExpr.numOfGroupCols  != 0) {
      return invalidOperationMsg(tscGetErrorMsgPayload(pCmd), msg7);
    }
    if (pQueryInfo->pDownstream != NULL) {
      return invalidOperationMsg(tscGetErrorMsgPayload(pCmd), msg8);
    }
    
    pQueryInfo->distinct = true;
  }
  
  
  // there is only one user-defined column in the final result field, add the timestamp column.
  size_t numOfSrcCols = taosArrayGetSize(pQueryInfo->colList);
  if ((numOfSrcCols <= 0 || !hasNoneUserDefineExpr(pQueryInfo)) && !tscQueryTags(pQueryInfo) && !tscQueryBlockInfo(pQueryInfo)) {
    addPrimaryTsColIntoResult(pQueryInfo, pCmd);
  }

  if (!functionCompatibleCheck(pQueryInfo, joinQuery, timeWindowQuery)) {
    return invalidOperationMsg(tscGetErrorMsgPayload(pCmd), msg2);
  }

  return TSDB_CODE_SUCCESS;
}

int32_t insertResultField(SQueryInfo* pQueryInfo, int32_t outputIndex, SColumnList* pColList, int16_t bytes,
                          int8_t type, char* fieldName, SExprInfo* pSqlExpr) {
  for (int32_t i = 0; i < pColList->num; ++i) {
    int32_t tableIndex = pColList->ids[i].tableIndex;
    STableMeta* pTableMeta = pQueryInfo->pTableMetaInfo[tableIndex]->pTableMeta;

    int32_t numOfCols = tscGetNumOfColumns(pTableMeta);
    if (pColList->ids[i].columnIndex >= numOfCols) {
      continue;
    }

    uint64_t uid = pTableMeta->id.uid;
    SSchema* pSchema = tscGetTableSchema(pTableMeta);
    tscColumnListInsert(pQueryInfo->colList, pColList->ids[i].columnIndex, uid, &pSchema[pColList->ids[i].columnIndex]);
  }
  
  TAOS_FIELD f = tscCreateField(type, fieldName, bytes);
  SInternalField* pInfo = tscFieldInfoInsert(&pQueryInfo->fieldsInfo, outputIndex, &f);
  pInfo->pExpr = pSqlExpr;
  
  return TSDB_CODE_SUCCESS;
}

SExprInfo* doAddProjectCol(SQueryInfo* pQueryInfo, int32_t colIndex, int32_t tableIndex, int32_t colId) {
  STableMetaInfo* pTableMetaInfo = tscGetMetaInfo(pQueryInfo, tableIndex);
  STableMeta*     pTableMeta = pTableMetaInfo->pTableMeta;
  int32_t numOfCols = tscGetNumOfColumns(pTableMeta);
  
  SSchema* pSchema = tscGetTableColumnSchema(pTableMeta, colIndex);

  int16_t functionId = (int16_t)((colIndex >= numOfCols) ? TSDB_FUNC_TAGPRJ : TSDB_FUNC_PRJ);
  SColumnIndex index = {.tableIndex = tableIndex,};
  
  if (functionId == TSDB_FUNC_TAGPRJ) {
    index.columnIndex = colIndex - tscGetNumOfColumns(pTableMeta);
    tscColumnListInsert(pTableMetaInfo->tagColList, index.columnIndex, pTableMeta->id.uid, pSchema);
  } else {
    index.columnIndex = colIndex;
  }

  return tscExprAppend(pQueryInfo, functionId, &index, pSchema->type, pSchema->bytes, colId, 0,
                          (functionId == TSDB_FUNC_TAGPRJ));
}

SExprInfo* tscAddFuncInSelectClause(SQueryInfo* pQueryInfo, int32_t outputColIndex, int16_t functionId,
                                  SColumnIndex* pIndex, SSchema* pColSchema, int16_t flag, int16_t colId) {
  SExprInfo* pExpr = tscExprInsert(pQueryInfo, outputColIndex, functionId, pIndex, pColSchema->type,
                                     pColSchema->bytes, colId, 0, TSDB_COL_IS_TAG(flag));
  tstrncpy(pExpr->base.aliasName, pColSchema->name, sizeof(pExpr->base.aliasName));
  tstrncpy(pExpr->base.token, pColSchema->name, sizeof(pExpr->base.token));

  SColumnList ids = createColumnList(1, pIndex->tableIndex, pIndex->columnIndex);
  if (TSDB_COL_IS_TAG(flag)) {
    ids.num = 0;
  }

  insertResultField(pQueryInfo, outputColIndex, &ids, pColSchema->bytes, pColSchema->type, pColSchema->name, pExpr);

  pExpr->base.colInfo.flag = flag;
  STableMetaInfo* pTableMetaInfo = tscGetMetaInfo(pQueryInfo, pIndex->tableIndex);
  
  if (TSDB_COL_IS_TAG(flag)) {
    tscColumnListInsert(pTableMetaInfo->tagColList, pIndex->columnIndex, pTableMetaInfo->pTableMeta->id.uid, pColSchema);
  }

  return pExpr;
}

static int32_t doAddProjectionExprAndResultFields(SQueryInfo* pQueryInfo, SColumnIndex* pIndex, int32_t startPos, SSqlCmd* pCmd) {
  STableMetaInfo* pTableMetaInfo = tscGetMetaInfo(pQueryInfo, pIndex->tableIndex);

  int32_t     numOfTotalColumns = 0;
  STableMeta* pTableMeta = pTableMetaInfo->pTableMeta;
  SSchema*    pSchema = tscGetTableSchema(pTableMeta);

  STableComInfo tinfo = tscGetTableInfo(pTableMeta);
  
  if (UTIL_TABLE_IS_SUPER_TABLE(pTableMetaInfo)) {
    numOfTotalColumns = tinfo.numOfColumns + tinfo.numOfTags;
  } else {
    numOfTotalColumns = tinfo.numOfColumns;
  }

  for (int32_t j = 0; j < numOfTotalColumns; ++j) {
    SExprInfo* pExpr = doAddProjectCol(pQueryInfo, j, pIndex->tableIndex, getNewResColId(pCmd));
    tstrncpy(pExpr->base.aliasName, pSchema[j].name, sizeof(pExpr->base.aliasName));

    pIndex->columnIndex = j;
    SColumnList ids = {0};
    ids.ids[0] = *pIndex;
    ids.num = 1;

    insertResultField(pQueryInfo, startPos + j, &ids, pSchema[j].bytes, pSchema[j].type, pSchema[j].name, pExpr);
  }

  return numOfTotalColumns;
}

int32_t addProjectionExprAndResultField(SSqlCmd* pCmd, SQueryInfo* pQueryInfo, tSqlExprItem* pItem, bool outerQuery) {
  const char* msg1 = "tag for normal table query is not allowed";
  const char* msg2 = "invalid column name";
  const char* msg3 = "tbname not allowed in outer query";
  const char* msg4 = "-> operate can only used in json type";
  const char* msg5 = "the right value of -> operation must be string";
  const char* msg6 = "select name is too long than 64, please use alias name";

  int32_t startPos = (int32_t)tscNumOfExprs(pQueryInfo);
  int32_t tokenId = pItem->pNode->tokenId;

  if (tokenId == TK_ALL) {  // project on all fields
    TSDB_QUERY_SET_TYPE(pQueryInfo->type, TSDB_QUERY_TYPE_PROJECTION_QUERY);

    SColumnIndex index = COLUMN_INDEX_INITIALIZER;
    if (getTableIndexByName(&pItem->pNode->columnName, pQueryInfo, &index) != TSDB_CODE_SUCCESS) {
      return invalidOperationMsg(tscGetErrorMsgPayload(pCmd), msg2);
    }

    // all meters columns are required
    if (index.tableIndex == COLUMN_INDEX_INITIAL_VAL) {  // all table columns are required.
      for (int32_t i = 0; i < pQueryInfo->numOfTables; ++i) {
        index.tableIndex = i;
        int32_t inc = doAddProjectionExprAndResultFields(pQueryInfo, &index, startPos, pCmd);
        startPos += inc;
      }
    } else {
      doAddProjectionExprAndResultFields(pQueryInfo, &index, startPos, pCmd);
    }

    // add the primary timestamp column even though it is not required by user
    STableMeta* pTableMeta = pQueryInfo->pTableMetaInfo[index.tableIndex]->pTableMeta;
    if (pTableMeta->tableType != TSDB_TEMP_TABLE) {
      tscInsertPrimaryTsSourceColumn(pQueryInfo, pTableMeta->id.uid);
    }
  } else if (tokenId == TK_STRING || tokenId == TK_INTEGER || tokenId == TK_FLOAT) {  // simple column projection query
    SColumnIndex index = COLUMN_INDEX_INITIALIZER;

    // user-specified constant value as a new result column
    index.columnIndex = (pQueryInfo->udColumnId--);
    index.tableIndex = 0;

    SSchema colSchema = tGetUserSpecifiedColumnSchema(&pItem->pNode->value, &pItem->pNode->exprToken, pItem->aliasName);
    SExprInfo* pExpr = tscAddFuncInSelectClause(pQueryInfo, startPos, TSDB_FUNC_PRJ, &index, &colSchema, TSDB_COL_UDC,
                                                getNewResColId(pCmd));

    tVariantAssign(&pExpr->base.param[pExpr->base.numOfParams++], &pItem->pNode->value);
  }else if (tokenId == TK_ID || tokenId == TK_ARROW) {
    SColumnIndex index = COLUMN_INDEX_INITIALIZER;

    SStrToken* pToken = NULL;
    if (tokenId == TK_ARROW){
      tSqlExpr* left = pItem->pNode->pLeft;
      assert(left != NULL && left->type == SQL_NODE_TABLE_COLUMN);
      pToken = &left->columnName;

      tSqlExpr* right = pItem->pNode->pRight;
      if(right == NULL || right->type != SQL_NODE_VALUE || right->tokenId != TK_STRING){
        return invalidOperationMsg(tscGetErrorMsgPayload(pCmd), msg5);
      }
    }else {
      pToken = &pItem->pNode->columnName;
    }

    if (getColumnIndexByName(pToken, pQueryInfo, &index, tscGetErrorMsgPayload(pCmd)) != TSDB_CODE_SUCCESS) {
      return invalidOperationMsg(tscGetErrorMsgPayload(pCmd), msg2);
    }

    if (index.columnIndex == TSDB_TBNAME_COLUMN_INDEX) {
      if (outerQuery) {
        STableMetaInfo* pTableMetaInfo = tscGetMetaInfo(pQueryInfo, index.tableIndex);
        int32_t         numOfCols = tscGetNumOfColumns(pTableMetaInfo->pTableMeta);

        bool existed = false;
        SSchema* pSchema = pTableMetaInfo->pTableMeta->schema;
        for (int32_t i = 0; i < numOfCols; ++i) {
          if (strncasecmp(pSchema[i].name, TSQL_TBNAME_L, tListLen(pSchema[i].name)) == 0) {
            existed = true;
            index.columnIndex = i;
            break;
          }
        }

        if (!existed) {
          return invalidOperationMsg(tscGetErrorMsgPayload(pCmd), msg3);
        }

        SSchema colSchema = pSchema[index.columnIndex];
        char    name[TSDB_COL_NAME_LEN] = {0};
        getColumnName(pItem, name, colSchema.name, sizeof(colSchema.name) - 1);

        tstrncpy(colSchema.name, name, TSDB_COL_NAME_LEN);
        /*SExprInfo* pExpr = */ tscAddFuncInSelectClause(pQueryInfo, startPos, TSDB_FUNC_PRJ, &index, &colSchema,
                                                         TSDB_COL_NORMAL, getNewResColId(pCmd));
      } else {
        SSchema colSchema = *tGetTbnameColumnSchema();
        char    name[TSDB_COL_NAME_LEN] = {0};
        getColumnName(pItem, name, colSchema.name, sizeof(colSchema.name) - 1);

        tstrncpy(colSchema.name, name, TSDB_COL_NAME_LEN);
        /*SExprInfo* pExpr = */ tscAddFuncInSelectClause(pQueryInfo, startPos, TSDB_FUNC_TAGPRJ, &index, &colSchema,
                                                         TSDB_COL_TAG, getNewResColId(pCmd));
      }
    } else {
      STableMetaInfo* pTableMetaInfo = tscGetMetaInfo(pQueryInfo, index.tableIndex);
      STableMeta*     pTableMeta = pTableMetaInfo->pTableMeta;

      if (index.columnIndex >= tscGetNumOfColumns(pTableMeta) && UTIL_TABLE_IS_NORMAL_TABLE(pTableMetaInfo)) {
        return invalidOperationMsg(tscGetErrorMsgPayload(pCmd), msg1);
      }

      SSchema* pSchema = tscGetTableColumnSchema(pTableMeta, index.columnIndex);
      if (tokenId == TK_ARROW && pSchema->type != TSDB_DATA_TYPE_JSON) {
        return invalidOperationMsg(tscGetErrorMsgPayload(pCmd), msg4);
      }
      if (pSchema->type == TSDB_DATA_TYPE_JSON && tokenId == TK_ARROW && pItem->pNode->exprToken.n >= TSDB_COL_NAME_LEN){
        return invalidOperationMsg(tscGetErrorMsgPayload(pCmd), msg6);
      }

      addProjectQueryCol(pQueryInfo, startPos, &index, pItem, getNewResColId(pCmd));
      pQueryInfo->type |= TSDB_QUERY_TYPE_PROJECTION_QUERY;
    }

    // add the primary timestamp column even though it is not required by user
    STableMetaInfo* pTableMetaInfo = tscGetMetaInfo(pQueryInfo, index.tableIndex);
    if (!UTIL_TABLE_IS_TMP_TABLE(pTableMetaInfo)) {
      tscInsertPrimaryTsSourceColumn(pQueryInfo, pTableMetaInfo->pTableMeta->id.uid);
    }
  } else {
    return TSDB_CODE_TSC_INVALID_OPERATION;
  }

  return TSDB_CODE_SUCCESS;
}

static int32_t setExprInfoForFunctions(SSqlCmd* pCmd, SQueryInfo* pQueryInfo, SSchema* pSchema, SConvertFunc cvtFunc,
                                       const char* name, int32_t resColIdx, SColumnIndex* pColIndex, bool finalResult,
                                       SUdfInfo* pUdfInfo) {
  const char* msg1 = "not support column types";

  int32_t f = cvtFunc.execFuncId;
  if (f == TSDB_FUNC_SPREAD) {
    int32_t t1 = pSchema->type;
    if (IS_VAR_DATA_TYPE(t1) || t1 == TSDB_DATA_TYPE_BOOL) {
      invalidOperationMsg(tscGetErrorMsgPayload(pCmd), msg1);
      return -1;
    }
  } else if (f == TSDB_FUNC_INTERP) {
    int32_t t1 = pSchema->type;
    if (!IS_NUMERIC_TYPE(t1)) {
      invalidOperationMsg(tscGetErrorMsgPayload(pCmd), msg1);
      return -1;
    }
  }

  int16_t resType = 0;
  int32_t resBytes = 0;
  int32_t interBufSize = 0;

  getResultDataInfo(pSchema->type, pSchema->bytes, f, 0, &resType, &resBytes, &interBufSize, 0, false, pUdfInfo);
  SExprInfo* pExpr = tscExprAppend(pQueryInfo, f, pColIndex, resType, resBytes, getNewResColId(pCmd), interBufSize, false);
  tstrncpy(pExpr->base.aliasName, name, tListLen(pExpr->base.aliasName));

  if (cvtFunc.originFuncId == TSDB_FUNC_LAST_ROW && cvtFunc.originFuncId != f) {
    pExpr->base.colInfo.flag |= TSDB_COL_NULL;
  }

  // set reverse order scan data blocks for last query
  if (f == TSDB_FUNC_LAST) {
    pExpr->base.numOfParams = 1;
    pExpr->base.param[0].i64 = TSDB_ORDER_DESC;
    pExpr->base.param[0].nType = TSDB_DATA_TYPE_INT;
  }
  
  // for all queries, the timestamp column needs to be loaded
  SSchema s = {.colId = PRIMARYKEY_TIMESTAMP_COL_INDEX, .bytes = TSDB_KEYSIZE, .type = TSDB_DATA_TYPE_TIMESTAMP,};
  tscColumnListInsert(pQueryInfo->colList, PRIMARYKEY_TIMESTAMP_COL_INDEX, pExpr->base.uid, &s);

  // if it is not in the final result, do not add it
  SColumnList ids = createColumnList(1, pColIndex->tableIndex, pColIndex->columnIndex);
  if (finalResult) {
    insertResultField(pQueryInfo, resColIdx, &ids, resBytes, (int8_t)resType, pExpr->base.aliasName, pExpr);
  } else {
    tscColumnListInsert(pQueryInfo->colList, ids.ids[0].columnIndex, pExpr->base.uid, pSchema);
  }

  return TSDB_CODE_SUCCESS;
}

void setResultColName(char* name, tSqlExprItem* pItem, int32_t functionId, SStrToken* pToken, bool multiCols) {
  if (pItem->aliasName != NULL) {
    tstrncpy(name, pItem->aliasName, TSDB_COL_NAME_LEN);
  } else if (multiCols) {
    char uname[TSDB_COL_NAME_LEN] = {0};
    int32_t len = MIN(pToken->n + 1, TSDB_COL_NAME_LEN);
    tstrncpy(uname, pToken->z, len);

    if (tsKeepOriginalColumnName) { // keep the original column name
      tstrncpy(name, uname, TSDB_COL_NAME_LEN);
    } else {
      int32_t size = TSDB_COL_NAME_LEN + tListLen(aAggs[functionId].name) + 2 + 1;
      char tmp[TSDB_COL_NAME_LEN + tListLen(aAggs[functionId].name) + 2 + 1] = {0};
      snprintf(tmp, size, "%s(%s)", aAggs[functionId].name, uname);

      tstrncpy(name, tmp, TSDB_COL_NAME_LEN);
    }
  } else  { // use the user-input result column name
    int32_t len = MIN(pItem->pNode->exprToken.n + 1, TSDB_COL_NAME_LEN);
    tstrncpy(name, pItem->pNode->exprToken.z, len);
  }
}

static void updateLastScanOrderIfNeeded(SQueryInfo* pQueryInfo) {
  if (pQueryInfo->sessionWindow.gap > 0 ||
      pQueryInfo->stateWindow ||
      taosArrayGetSize(pQueryInfo->pUpstream) > 0 ||
      tscGroupbyColumn(pQueryInfo)) {
    size_t numOfExpr = tscNumOfExprs(pQueryInfo);
    for (int32_t i = 0; i < numOfExpr; ++i) {
      SExprInfo* pExpr = tscExprGet(pQueryInfo, i);
      if (pExpr->base.functionId != TSDB_FUNC_LAST && pExpr->base.functionId != TSDB_FUNC_LAST_DST) {
        continue;
      }

      pExpr->base.numOfParams = 1;
      pExpr->base.param->i64 = TSDB_ORDER_ASC;
      pExpr->base.param->nType = TSDB_DATA_TYPE_INT;
    }
  }
}

static UNUSED_FUNC void updateFunctionInterBuf(SQueryInfo* pQueryInfo, bool superTable, SUdfInfo* pUdfInfo) {
  size_t numOfExpr = tscNumOfExprs(pQueryInfo);
  for (int32_t i = 0; i < numOfExpr; ++i) {
    SExprInfo* pExpr = tscExprGet(pQueryInfo, i);

    int32_t param = (int32_t)pExpr->base.param[0].i64;
    getResultDataInfo(pExpr->base.colType, pExpr->base.colBytes, pExpr->base.functionId, param, &pExpr->base.resType, &pExpr->base.resBytes,
                      &pExpr->base.interBytes, 0, superTable, pUdfInfo);
  }
}

int32_t addExprAndResultField(SSqlCmd* pCmd, SQueryInfo* pQueryInfo, int32_t colIndex, tSqlExprItem* pItem, bool finalResult,
    SUdfInfo* pUdfInfo) {
  STableMetaInfo* pTableMetaInfo = NULL;
  int32_t functionId = pItem->pNode->functionId;

  const char* msg1 = "not support column types";
  const char* msg2 = "invalid parameters";
  const char* msg3 = "illegal column name";
  const char* msg4 = "invalid table name";
  const char* msg5 = "parameter is out of range [0, 100]";
  const char* msg6 = "functions applied to tags are not allowed";
  const char* msg7 = "normal table can not apply this function";
  const char* msg8 = "multi-columns selection does not support alias column name";
  const char* msg9 = "diff/derivative can no be applied to unsigned numeric type";
  const char* msg10 = "derivative duration should be greater than 1 Second";
  const char* msg11 = "third parameter in derivative should be 0 or 1";
  const char* msg12 = "parameter is out of range [1, 100]";
  const char* msg13 = "parameter list required";
  const char* msg14 = "third parameter algorithm must be 'default' or 't-digest'";
  const char* msg15 = "parameter is out of range [1, 1000]";

  switch (functionId) {
    case TSDB_FUNC_COUNT: {
      /* more than one parameter for count() function */
      if (pItem->pNode->Expr.paramList != NULL && taosArrayGetSize(pItem->pNode->Expr.paramList) != 1) {
        return invalidOperationMsg(tscGetErrorMsgPayload(pCmd), msg2);
      }

      SExprInfo* pExpr = NULL;
      SColumnIndex index = COLUMN_INDEX_INITIALIZER;

      if (pItem->pNode->Expr.paramList != NULL) {
        tSqlExprItem* pParamElem = taosArrayGet(pItem->pNode->Expr.paramList, 0);
        SStrToken* pToken = &pParamElem->pNode->columnName;
        int16_t tokenId = pParamElem->pNode->tokenId;
        if ((pToken->z == NULL || pToken->n == 0) && (TK_INTEGER != tokenId)) {
          return invalidOperationMsg(tscGetErrorMsgPayload(pCmd), msg3);
        }

        // select count(table.*), select count(1), count(2)
        if (tokenId == TK_ALL || tokenId == TK_INTEGER) {
          // check if the table name is valid or not
          SStrToken tmpToken = pParamElem->pNode->columnName;

          if (getTableIndexByName(&tmpToken, pQueryInfo, &index) != TSDB_CODE_SUCCESS) {
            return invalidOperationMsg(tscGetErrorMsgPayload(pCmd), msg4);
          }

          index = (SColumnIndex){0, PRIMARYKEY_TIMESTAMP_COL_INDEX};
          int32_t size = tDataTypes[TSDB_DATA_TYPE_BIGINT].bytes;
          pExpr = tscExprAppend(pQueryInfo, functionId, &index, TSDB_DATA_TYPE_BIGINT, size, getNewResColId(pCmd), size, false);
        } else {
          // count the number of table created according to the super table
          if (getColumnIndexByName(pToken, pQueryInfo, &index, tscGetErrorMsgPayload(pCmd)) != TSDB_CODE_SUCCESS) {
            return invalidOperationMsg(tscGetErrorMsgPayload(pCmd), msg3);
          }

          pTableMetaInfo = tscGetMetaInfo(pQueryInfo, index.tableIndex);

          // count tag is equalled to count(tbname)
          bool isTag = false;
          if (index.columnIndex >= tscGetNumOfColumns(pTableMetaInfo->pTableMeta) || index.columnIndex == TSDB_TBNAME_COLUMN_INDEX) {
            index.columnIndex = TSDB_TBNAME_COLUMN_INDEX;
            isTag = true;
          }

          int32_t size = tDataTypes[TSDB_DATA_TYPE_BIGINT].bytes;
          pExpr = tscExprAppend(pQueryInfo, functionId, &index, TSDB_DATA_TYPE_BIGINT, size, getNewResColId(pCmd), size, isTag);
        }
      } else {  // count(*) is equalled to count(primary_timestamp_key)
        index = (SColumnIndex){0, PRIMARYKEY_TIMESTAMP_COL_INDEX};
        int32_t size = tDataTypes[TSDB_DATA_TYPE_BIGINT].bytes;
        pExpr = tscExprAppend(pQueryInfo, functionId, &index, TSDB_DATA_TYPE_BIGINT, size, getNewResColId(pCmd), size, false);
      }

      pTableMetaInfo = tscGetMetaInfo(pQueryInfo, index.tableIndex);

      memset(pExpr->base.aliasName, 0, tListLen(pExpr->base.aliasName));
      getColumnName(pItem, pExpr->base.aliasName, pExpr->base.token,sizeof(pExpr->base.aliasName) - 1);
      
      SColumnList list = createColumnList(1, index.tableIndex, index.columnIndex);
      if (finalResult) {
        int32_t numOfOutput = tscNumOfFields(pQueryInfo);
        insertResultField(pQueryInfo, numOfOutput, &list, sizeof(int64_t), TSDB_DATA_TYPE_BIGINT, pExpr->base.aliasName, pExpr);
      } else {
        for (int32_t i = 0; i < list.num; ++i) {
          SSchema* ps = tscGetTableSchema(pTableMetaInfo->pTableMeta);
          tscColumnListInsert(pQueryInfo->colList, list.ids[i].columnIndex, pTableMetaInfo->pTableMeta->id.uid,
              &ps[list.ids[i].columnIndex]);
        }
      }

      // the time stamp may be always needed
      if (index.tableIndex < tscGetNumOfColumns(pTableMetaInfo->pTableMeta)) {
        tscInsertPrimaryTsSourceColumn(pQueryInfo, pTableMetaInfo->pTableMeta->id.uid);
      }

      return TSDB_CODE_SUCCESS;
    }

    case TSDB_FUNC_SUM:
    case TSDB_FUNC_AVG:
    case TSDB_FUNC_RATE:
    case TSDB_FUNC_IRATE:
    case TSDB_FUNC_TWA:
    case TSDB_FUNC_MIN:
    case TSDB_FUNC_MAX:
    case TSDB_FUNC_DIFF:
    case TSDB_FUNC_DERIVATIVE:
    case TSDB_FUNC_CSUM:
    case TSDB_FUNC_CEIL:
    case TSDB_FUNC_FLOOR:
    case TSDB_FUNC_ROUND:
    case TSDB_FUNC_STDDEV:
    case TSDB_FUNC_LEASTSQR: {
      // 1. valid the number of parameters
      int32_t numOfParams = (pItem->pNode->Expr.paramList == NULL)? 0: (int32_t) taosArrayGetSize(pItem->pNode->Expr.paramList);

      // no parameters or more than one parameter for function
      if (pItem->pNode->Expr.paramList == NULL ||
          (functionId != TSDB_FUNC_LEASTSQR && functionId != TSDB_FUNC_DERIVATIVE && numOfParams != 1) ||
          ((functionId == TSDB_FUNC_LEASTSQR || functionId == TSDB_FUNC_DERIVATIVE) && numOfParams != 3)) {
        return invalidOperationMsg(tscGetErrorMsgPayload(pCmd), msg2);
      }

      tSqlExprItem* pParamElem = taosArrayGet(pItem->pNode->Expr.paramList, 0);
      if (pParamElem->pNode->tokenId != TK_ALL && pParamElem->pNode->tokenId != TK_ID) {
        return invalidOperationMsg(tscGetErrorMsgPayload(pCmd), msg2);
      }

      SColumnIndex index = COLUMN_INDEX_INITIALIZER;
      if ((getColumnIndexByName(&pParamElem->pNode->columnName, pQueryInfo, &index, tscGetErrorMsgPayload(pCmd)) != TSDB_CODE_SUCCESS)) {
        return invalidOperationMsg(tscGetErrorMsgPayload(pCmd), msg3);
      }

      pTableMetaInfo = tscGetMetaInfo(pQueryInfo, index.tableIndex);
      STableComInfo info = tscGetTableInfo(pTableMetaInfo->pTableMeta);

      // functions can not be applied to tags
      if (index.columnIndex == TSDB_TBNAME_COLUMN_INDEX || (index.columnIndex >= tscGetNumOfColumns(pTableMetaInfo->pTableMeta))) {
        return invalidOperationMsg(tscGetErrorMsgPayload(pCmd), msg6);
      }

      // 2. check if sql function can be applied on this column data type
      SSchema* pSchema = tscGetTableColumnSchema(pTableMetaInfo->pTableMeta, index.columnIndex);

      if (!IS_NUMERIC_TYPE(pSchema->type)) {
        return invalidOperationMsg(tscGetErrorMsgPayload(pCmd), msg1);
      } else if (IS_UNSIGNED_NUMERIC_TYPE(pSchema->type) && (functionId == TSDB_FUNC_DIFF || functionId == TSDB_FUNC_DERIVATIVE)) {
        return invalidOperationMsg(tscGetErrorMsgPayload(pCmd), msg9);
      }

      int16_t resultType = 0;
      int32_t resultSize = 0;
      int32_t intermediateResSize = 0;

      if (getResultDataInfo(pSchema->type, pSchema->bytes, functionId, 0, &resultType, &resultSize,
                            &intermediateResSize, 0, false, NULL) != TSDB_CODE_SUCCESS) {
        return TSDB_CODE_TSC_INVALID_OPERATION;
      }

      // set the first column ts for diff query
      if (functionId == TSDB_FUNC_DIFF || functionId == TSDB_FUNC_DERIVATIVE || functionId == TSDB_FUNC_CSUM) {
        SColumnIndex indexTS = {.tableIndex = index.tableIndex, .columnIndex = 0};
        SExprInfo*   pExpr = tscExprAppend(pQueryInfo, TSDB_FUNC_TS_DUMMY, &indexTS, TSDB_DATA_TYPE_TIMESTAMP,
                                         TSDB_KEYSIZE, getNewResColId(pCmd), TSDB_KEYSIZE, false);
        tstrncpy(pExpr->base.aliasName, aAggs[TSDB_FUNC_TS_DUMMY].name, sizeof(pExpr->base.aliasName));

        SColumnList ids = createColumnList(1, 0, 0);
        insertResultField(pQueryInfo, colIndex, &ids, TSDB_KEYSIZE, TSDB_DATA_TYPE_TIMESTAMP, aAggs[TSDB_FUNC_TS_DUMMY].name, pExpr);
      }

      SExprInfo* pExpr = tscExprAppend(pQueryInfo, functionId, &index, resultType, resultSize, getNewResColId(pCmd), intermediateResSize, false);

      if (functionId == TSDB_FUNC_LEASTSQR) { // set the leastsquares parameters
        char val[8] = {0};
        if (tVariantDump(&pParamElem[1].pNode->value, val, TSDB_DATA_TYPE_DOUBLE, true) < 0) {
          return TSDB_CODE_TSC_INVALID_OPERATION;
        }

        tscExprAddParams(&pExpr->base, val, TSDB_DATA_TYPE_DOUBLE, DOUBLE_BYTES);

        memset(val, 0, tListLen(val));
        if (tVariantDump(&pParamElem[2].pNode->value, val, TSDB_DATA_TYPE_DOUBLE, true) < 0) {
          return TSDB_CODE_TSC_INVALID_OPERATION;
        }

        tscExprAddParams(&pExpr->base, val, TSDB_DATA_TYPE_DOUBLE, DOUBLE_BYTES);
      } else if (functionId == TSDB_FUNC_IRATE) {
        int64_t prec = info.precision;
        tscExprAddParams(&pExpr->base, (char*)&prec, TSDB_DATA_TYPE_BIGINT, LONG_BYTES);
      } else if (functionId == TSDB_FUNC_DERIVATIVE) {
        char val[8] = {0};

        int64_t tickPerSec = 0;
        if (tVariantDump(&pParamElem[1].pNode->value, (char*) &tickPerSec, TSDB_DATA_TYPE_BIGINT, true) < 0) {
          return TSDB_CODE_TSC_INVALID_OPERATION;
        }

        if (info.precision == TSDB_TIME_PRECISION_MILLI) {
          tickPerSec /= TSDB_TICK_PER_SECOND(TSDB_TIME_PRECISION_MICRO);
        } else if (info.precision == TSDB_TIME_PRECISION_MICRO) {
          tickPerSec /= TSDB_TICK_PER_SECOND(TSDB_TIME_PRECISION_MILLI);
        }

        if (tickPerSec <= 0 || tickPerSec < TSDB_TICK_PER_SECOND(info.precision)) {
          return invalidOperationMsg(tscGetErrorMsgPayload(pCmd), msg10);
        }

        tscExprAddParams(&pExpr->base, (char*) &tickPerSec, TSDB_DATA_TYPE_BIGINT, LONG_BYTES);
        memset(val, 0, tListLen(val));

        if (tVariantDump(&pParamElem[2].pNode->value, val, TSDB_DATA_TYPE_BIGINT, true) < 0) {
          return TSDB_CODE_TSC_INVALID_OPERATION;
        }

        int64_t v = *(int64_t*) val;
        if (v != 0 && v != 1) {
          return invalidOperationMsg(tscGetErrorMsgPayload(pCmd), msg11);
        }

        tscExprAddParams(&pExpr->base, val, TSDB_DATA_TYPE_BIGINT, LONG_BYTES);
      }

      SColumnList ids = createColumnList(1, index.tableIndex, index.columnIndex);

      memset(pExpr->base.aliasName, 0, tListLen(pExpr->base.aliasName));
      getColumnName(pItem, pExpr->base.aliasName, pExpr->base.token,sizeof(pExpr->base.aliasName) - 1);

      if (finalResult) {
        int32_t numOfOutput = tscNumOfFields(pQueryInfo);
        insertResultField(pQueryInfo, numOfOutput, &ids, pExpr->base.resBytes, (int32_t)pExpr->base.resType,
                          pExpr->base.aliasName, pExpr);
      } else {
        assert(ids.num == 1);
        tscColumnListInsert(pQueryInfo->colList, ids.ids[0].columnIndex, pExpr->base.uid, pSchema);
      }
      tscInsertPrimaryTsSourceColumn(pQueryInfo, pExpr->base.uid);
        
      return TSDB_CODE_SUCCESS;
    }

    case TSDB_FUNC_FIRST:
    case TSDB_FUNC_LAST:
    case TSDB_FUNC_SPREAD:
    case TSDB_FUNC_LAST_ROW:
    case TSDB_FUNC_INTERP: {
      bool requireAllFields = (pItem->pNode->Expr.paramList == NULL);

      // NOTE: has time range condition or normal column filter condition, the last_row query will be transferred to last query
      SConvertFunc cvtFunc = {.originFuncId = functionId, .execFuncId = functionId};
      if (functionId == TSDB_FUNC_LAST_ROW && ((!TSWINDOW_IS_EQUAL(pQueryInfo->window, TSWINDOW_INITIALIZER)) ||
                                               (hasNormalColumnFilter(pQueryInfo)) ||
                                               taosArrayGetSize(pQueryInfo->pUpstream)>0)) {
        cvtFunc.execFuncId = TSDB_FUNC_LAST;
      }

      if (!requireAllFields) {
        if (taosArrayGetSize(pItem->pNode->Expr.paramList) < 1) {
          return invalidOperationMsg(tscGetErrorMsgPayload(pCmd), msg3);
        }

        if (taosArrayGetSize(pItem->pNode->Expr.paramList) > 1 && (pItem->aliasName != NULL && strlen(pItem->aliasName) > 0)) {
          return invalidOperationMsg(tscGetErrorMsgPayload(pCmd), msg8);
        }

        /* in first/last function, multiple columns can be add to resultset */
        for (int32_t i = 0; i < taosArrayGetSize(pItem->pNode->Expr.paramList); ++i) {
          tSqlExprItem* pParamElem = taosArrayGet(pItem->pNode->Expr.paramList, i);
          if (pParamElem->pNode->tokenId != TK_ALL && pParamElem->pNode->tokenId != TK_ID) {
            return invalidOperationMsg(tscGetErrorMsgPayload(pCmd), msg3);
          }

          SColumnIndex index = COLUMN_INDEX_INITIALIZER;

          if (pParamElem->pNode->tokenId == TK_ALL) { // select table.*
            SStrToken tmpToken = pParamElem->pNode->columnName;

            if (getTableIndexByName(&tmpToken, pQueryInfo, &index) != TSDB_CODE_SUCCESS) {
              return invalidOperationMsg(tscGetErrorMsgPayload(pCmd), msg4);
            }

            pTableMetaInfo = tscGetMetaInfo(pQueryInfo, index.tableIndex);
            SSchema* pSchema = tscGetTableSchema(pTableMetaInfo->pTableMeta);

            char name[TSDB_COL_NAME_LEN] = {0};
            for (int32_t j = 0; j < tscGetNumOfColumns(pTableMetaInfo->pTableMeta); ++j) {
              index.columnIndex = j;
              SStrToken t = {.z = pSchema[j].name, .n = (uint32_t)strnlen(pSchema[j].name, TSDB_COL_NAME_LEN)};
              setResultColName(name, pItem, cvtFunc.originFuncId, &t, true);

              if (setExprInfoForFunctions(pCmd, pQueryInfo, &pSchema[j], cvtFunc, name, colIndex++, &index,
                  finalResult, pUdfInfo) != 0) {
                return TSDB_CODE_TSC_INVALID_OPERATION;
              }
            }

          } else {
            if (getColumnIndexByName(&pParamElem->pNode->columnName, pQueryInfo, &index, tscGetErrorMsgPayload(pCmd)) != TSDB_CODE_SUCCESS) {
              return invalidOperationMsg(tscGetErrorMsgPayload(pCmd), msg3);
            }

            pTableMetaInfo = tscGetMetaInfo(pQueryInfo, index.tableIndex);

            if (pParamElem->pNode->columnName.z == NULL) {
              return invalidOperationMsg(tscGetErrorMsgPayload(pCmd), msg2);
            }

            // functions can not be applied to tags
            if ((index.columnIndex >= tscGetNumOfColumns(pTableMetaInfo->pTableMeta)) || (index.columnIndex < 0)) {
              return invalidOperationMsg(tscGetErrorMsgPayload(pCmd), msg6);
            }

            char name[TSDB_COL_NAME_LEN] = {0};
            SSchema* pSchema = tscGetTableColumnSchema(pTableMetaInfo->pTableMeta, index.columnIndex);

            bool multiColOutput = taosArrayGetSize(pItem->pNode->Expr.paramList) > 1;
            setResultColName(name, pItem, cvtFunc.originFuncId, &pParamElem->pNode->columnName, multiColOutput);

            if (setExprInfoForFunctions(pCmd, pQueryInfo, pSchema, cvtFunc, name, colIndex++, &index, finalResult, pUdfInfo) != 0) {
              return TSDB_CODE_TSC_INVALID_OPERATION;
            }
          }
        }

      } else {  // select * from xxx
        int32_t numOfFields = 0;

        // multicolumn selection does not support alias name
        if (pItem->aliasName != NULL && strlen(pItem->aliasName) > 0) {
          return invalidOperationMsg(tscGetErrorMsgPayload(pCmd), msg8);
        }

        for (int32_t j = 0; j < pQueryInfo->numOfTables; ++j) {
          pTableMetaInfo = tscGetMetaInfo(pQueryInfo, j);
          SSchema* pSchema = tscGetTableSchema(pTableMetaInfo->pTableMeta);

          for (int32_t i = 0; i < tscGetNumOfColumns(pTableMetaInfo->pTableMeta); ++i) {
            SColumnIndex index = {.tableIndex = j, .columnIndex = i};

            char name[TSDB_COL_NAME_LEN] = {0};
            SStrToken t = {.z = pSchema[i].name, .n = (uint32_t)strnlen(pSchema[i].name, TSDB_COL_NAME_LEN)};
            setResultColName(name, pItem, cvtFunc.originFuncId, &t, true);

            if (setExprInfoForFunctions(pCmd, pQueryInfo, &pSchema[index.columnIndex], cvtFunc, name, colIndex, &index,
                finalResult, pUdfInfo) != 0) {
              return TSDB_CODE_TSC_INVALID_OPERATION;
            }
            colIndex++;
          }

          numOfFields += tscGetNumOfColumns(pTableMetaInfo->pTableMeta);
        }
      }
      return TSDB_CODE_SUCCESS;
    }

    case TSDB_FUNC_TOP:
    case TSDB_FUNC_BOTTOM:
    case TSDB_FUNC_MAVG:
    case TSDB_FUNC_SAMPLE:
    case TSDB_FUNC_PERCT:
    case TSDB_FUNC_APERCT: {
      // 1. valid the number of parameters
      bool valid = true;
      if(pItem->pNode->Expr.paramList == NULL) {
        valid = false;
      } else if(functionId == TSDB_FUNC_APERCT) {
        size_t cnt = taosArrayGetSize(pItem->pNode->Expr.paramList);
        if(cnt != 2 && cnt !=3) valid = false;
      } else {
        if (taosArrayGetSize(pItem->pNode->Expr.paramList) != 2) valid = false;
      }
      if(!valid) {
        return invalidOperationMsg(tscGetErrorMsgPayload(pCmd), msg2);
      }

      tSqlExprItem* pParamElem = taosArrayGet(pItem->pNode->Expr.paramList, 0);
      if (pParamElem->pNode->tokenId != TK_ID) {
        return invalidOperationMsg(tscGetErrorMsgPayload(pCmd), msg2);
      }
      
      SColumnIndex index = COLUMN_INDEX_INITIALIZER;
      if (getColumnIndexByName(&pParamElem->pNode->columnName, pQueryInfo, &index, tscGetErrorMsgPayload(pCmd)) != TSDB_CODE_SUCCESS) {
        return invalidOperationMsg(tscGetErrorMsgPayload(pCmd), msg3);
      }

      if (index.columnIndex == TSDB_TBNAME_COLUMN_INDEX) {
        return invalidOperationMsg(tscGetErrorMsgPayload(pCmd), msg6);
      }
      
      pTableMetaInfo = tscGetMetaInfo(pQueryInfo, index.tableIndex);
      SSchema* pSchema = tscGetTableColumnSchema(pTableMetaInfo->pTableMeta, index.columnIndex);

      // functions can not be applied to tags
      if (index.columnIndex >= tscGetNumOfColumns(pTableMetaInfo->pTableMeta)) {
        return invalidOperationMsg(tscGetErrorMsgPayload(pCmd), msg6);
      }

      // 2. valid the column type
      if (functionId != TSDB_FUNC_SAMPLE && !IS_NUMERIC_TYPE(pSchema->type)) {
        return invalidOperationMsg(tscGetErrorMsgPayload(pCmd), msg1);
      }

      // 3. valid the parameters
      if (pParamElem[1].pNode->tokenId == TK_ID) {
        return invalidOperationMsg(tscGetErrorMsgPayload(pCmd), msg2);
      }

      tVariant* pVariant = &pParamElem[1].pNode->value;

      int16_t  resultType = pSchema->type;
      int32_t  resultSize = pSchema->bytes;
      int32_t  interResult = 0;

      char val[8] = {0};

      SExprInfo* pExpr = NULL;
      if (functionId == TSDB_FUNC_PERCT || functionId == TSDB_FUNC_APERCT) {
        // param1 double 
        if(pVariant->nType != TSDB_DATA_TYPE_DOUBLE && pVariant->nType != TSDB_DATA_TYPE_BIGINT){
          return invalidOperationMsg(tscGetErrorMsgPayload(pCmd), msg5);
        }
        tVariantDump(pVariant, val, TSDB_DATA_TYPE_DOUBLE, true);

        double dp = GET_DOUBLE_VAL(val);
        if (dp < 0 || dp > TOP_BOTTOM_QUERY_LIMIT) {
          return invalidOperationMsg(tscGetErrorMsgPayload(pCmd), msg5);
        }

        getResultDataInfo(pSchema->type, pSchema->bytes, functionId, 0, &resultType, &resultSize, &interResult, 0, false,
            pUdfInfo);

        /*
         * sql function transformation
         * for dp = 0, it is actually min,
         * for dp = 100, it is max,
         */
        tscInsertPrimaryTsSourceColumn(pQueryInfo, pTableMetaInfo->pTableMeta->id.uid);
        colIndex += 1;  // the first column is ts
        
        pExpr = tscExprAppend(pQueryInfo, functionId, &index, resultType, resultSize, getNewResColId(pCmd), interResult, false);
        tscExprAddParams(&pExpr->base, val, TSDB_DATA_TYPE_DOUBLE, sizeof(double));

        // param2 int32
        if (taosArrayGetSize(pItem->pNode->Expr.paramList) == 3) {
          if (pParamElem[2].pNode != NULL) {
            pVariant = &pParamElem[2].pNode->value;
            // check type must string
            if(pVariant->nType != TSDB_DATA_TYPE_BINARY || pVariant->pz == NULL){
              return invalidOperationMsg(tscGetErrorMsgPayload(pCmd), msg13);
            }
            char* pzAlgo = pVariant->pz;
            int32_t algo = 0;

            if(strcasecmp(pzAlgo, "t-digest") == 0) {
              algo = 1;
            } else if(strcasecmp(pzAlgo, "default") == 0){
              algo = 0;
            } else {
              return invalidOperationMsg(tscGetErrorMsgPayload(pCmd), msg14);
            }
            // append algo int32_t
            tscExprAddParams(&pExpr->base, (char*)&algo, TSDB_DATA_TYPE_INT, sizeof(int32_t));
          }
        }
      } else if (functionId == TSDB_FUNC_MAVG || functionId == TSDB_FUNC_SAMPLE) {
        if (pVariant->nType != TSDB_DATA_TYPE_BIGINT) {
          return invalidOperationMsg(tscGetErrorMsgPayload(pCmd), msg2);
        }

        tVariantDump(pVariant, val, TSDB_DATA_TYPE_BIGINT, true);

        int64_t numRowsSelected = GET_INT64_VAL(val);
        if (numRowsSelected <= 0 || numRowsSelected > 1000) {
          return invalidOperationMsg(tscGetErrorMsgPayload(pCmd), msg15);
        }

        // todo REFACTOR
        // set the first column ts for top/bottom query
        int32_t tsFuncId = (functionId == TSDB_FUNC_MAVG) ? TSDB_FUNC_TS_DUMMY : TSDB_FUNC_TS;
        SColumnIndex index1 = {index.tableIndex, PRIMARYKEY_TIMESTAMP_COL_INDEX};
        pExpr = tscExprAppend(pQueryInfo, tsFuncId, &index1, TSDB_DATA_TYPE_TIMESTAMP, TSDB_KEYSIZE, getNewResColId(pCmd),
                              0, false);
        tstrncpy(pExpr->base.aliasName, aAggs[tsFuncId].name, sizeof(pExpr->base.aliasName));

        const int32_t TS_COLUMN_INDEX = PRIMARYKEY_TIMESTAMP_COL_INDEX;
        SColumnList   ids = createColumnList(1, index.tableIndex, TS_COLUMN_INDEX);
        insertResultField(pQueryInfo, colIndex, &ids, TSDB_KEYSIZE, TSDB_DATA_TYPE_TIMESTAMP,
                          aAggs[tsFuncId].name, pExpr);

        colIndex += 1;  // the first column is ts

        getResultDataInfo(pSchema->type, pSchema->bytes, functionId, (int32_t)numRowsSelected, &resultType, &resultSize, &interResult, 0, false,
                          pUdfInfo);
        pExpr = tscExprAppend(pQueryInfo, functionId, &index, resultType, resultSize, getNewResColId(pCmd), interResult, false);
        tscExprAddParams(&pExpr->base, val, TSDB_DATA_TYPE_BIGINT, sizeof(int64_t));
      } else {
        tVariantDump(pVariant, val, TSDB_DATA_TYPE_BIGINT, true);

        int64_t numRowsSelected = GET_INT32_VAL(val);
        if (numRowsSelected <= 0 || numRowsSelected > 100) {  // todo use macro
          return invalidOperationMsg(tscGetErrorMsgPayload(pCmd), msg12);
        }

        // todo REFACTOR
        // set the first column ts for top/bottom query
        SColumnIndex index1 = {index.tableIndex, PRIMARYKEY_TIMESTAMP_COL_INDEX};
        pExpr = tscExprAppend(pQueryInfo, TSDB_FUNC_TS, &index1, TSDB_DATA_TYPE_TIMESTAMP, TSDB_KEYSIZE, getNewResColId(pCmd),
                                 0, false);
        tstrncpy(pExpr->base.aliasName, aAggs[TSDB_FUNC_TS].name, sizeof(pExpr->base.aliasName));

        const int32_t TS_COLUMN_INDEX = PRIMARYKEY_TIMESTAMP_COL_INDEX;
        SColumnList   ids = createColumnList(1, index.tableIndex, TS_COLUMN_INDEX);
        insertResultField(pQueryInfo, colIndex, &ids, TSDB_KEYSIZE, TSDB_DATA_TYPE_TIMESTAMP,
                          aAggs[TSDB_FUNC_TS].name, pExpr);

        colIndex += 1;  // the first column is ts

        pExpr = tscExprAppend(pQueryInfo, functionId, &index, resultType, resultSize, getNewResColId(pCmd), resultSize, false);
        tscExprAddParams(&pExpr->base, val, TSDB_DATA_TYPE_BIGINT, sizeof(int64_t));
      }
  
      memset(pExpr->base.aliasName, 0, tListLen(pExpr->base.aliasName));
      getColumnName(pItem, pExpr->base.aliasName, pExpr->base.token,sizeof(pExpr->base.aliasName) - 1);

      // todo refactor: tscColumnListInsert part
      SColumnList ids = createColumnList(1, index.tableIndex, index.columnIndex);

      if (finalResult) {
        insertResultField(pQueryInfo, colIndex, &ids, resultSize, (int8_t)resultType, pExpr->base.aliasName, pExpr);
      } else {
        assert(ids.num == 1);
        tscColumnListInsert(pQueryInfo->colList, ids.ids[0].columnIndex, pExpr->base.uid, pSchema);
      }

      return TSDB_CODE_SUCCESS;
    }
    
    case TSDB_FUNC_TID_TAG: {
      pTableMetaInfo = tscGetMetaInfo(pQueryInfo, 0);
      if (UTIL_TABLE_IS_NORMAL_TABLE(pTableMetaInfo)) {
        return invalidOperationMsg(tscGetErrorMsgPayload(pCmd), msg7);
      }
    
      // no parameters or more than one parameter for function
      if (pItem->pNode->Expr.paramList == NULL || taosArrayGetSize(pItem->pNode->Expr.paramList) != 1) {
        return invalidOperationMsg(tscGetErrorMsgPayload(pCmd), msg2);
      }
      
      tSqlExprItem* pParamItem = taosArrayGet(pItem->pNode->Expr.paramList, 0);
      tSqlExpr* pParam = pParamItem->pNode;

      SColumnIndex index = COLUMN_INDEX_INITIALIZER;
      if (getColumnIndexByName(&pParam->columnName, pQueryInfo, &index, tscGetErrorMsgPayload(pCmd)) != TSDB_CODE_SUCCESS) {
        return invalidOperationMsg(tscGetErrorMsgPayload(pCmd), msg3);
      }
    
      pTableMetaInfo = tscGetMetaInfo(pQueryInfo, index.tableIndex);
      SSchema* pSchema = tscGetTableTagSchema(pTableMetaInfo->pTableMeta);
  
      // functions can not be applied to normal columns
      int32_t numOfCols = tscGetNumOfColumns(pTableMetaInfo->pTableMeta);
      if (index.columnIndex < numOfCols && index.columnIndex != TSDB_TBNAME_COLUMN_INDEX) {
        return invalidOperationMsg(tscGetErrorMsgPayload(pCmd), msg6);
      }
    
      if (index.columnIndex > 0) {
        index.columnIndex -= numOfCols;
      }
      
      // 2. valid the column type
      int16_t colType = 0;
      if (index.columnIndex == TSDB_TBNAME_COLUMN_INDEX) {
        colType = TSDB_DATA_TYPE_BINARY;
      } else {
        colType = pSchema[index.columnIndex].type;
      }
      
      if (colType == TSDB_DATA_TYPE_BOOL) {
        return invalidOperationMsg(tscGetErrorMsgPayload(pCmd), msg1);
      }

      tscColumnListInsert(pTableMetaInfo->tagColList, index.columnIndex, pTableMetaInfo->pTableMeta->id.uid,
                          &pSchema[index.columnIndex]);
      SSchema* pTagSchema = tscGetTableTagSchema(pTableMetaInfo->pTableMeta);

      SSchema s = {0};
      if (index.columnIndex == TSDB_TBNAME_COLUMN_INDEX) {
        s = *tGetTbnameColumnSchema();
      } else {
        s = pTagSchema[index.columnIndex];
      }
      
      int32_t bytes = 0;
      int16_t type  = 0;
      int32_t inter = 0;

      int32_t ret = getResultDataInfo(s.type, s.bytes, TSDB_FUNC_TID_TAG, 0, &type, &bytes, &inter, 0, 0, NULL);
      assert(ret == TSDB_CODE_SUCCESS);
      
      s.type = (uint8_t)type;
      s.bytes = bytes;

      TSDB_QUERY_SET_TYPE(pQueryInfo->type, TSDB_QUERY_TYPE_TAG_FILTER_QUERY);
      tscAddFuncInSelectClause(pQueryInfo, 0, TSDB_FUNC_TID_TAG, &index, &s, TSDB_COL_TAG, getNewResColId(pCmd));
      
      return TSDB_CODE_SUCCESS;
    }

    case TSDB_FUNC_BLKINFO: {
      // no parameters or more than one parameter for function
      if (pItem->pNode->Expr.paramList != NULL && taosArrayGetSize(pItem->pNode->Expr.paramList) != 0) {
        return invalidOperationMsg(tscGetErrorMsgPayload(pCmd), msg2);
      }

      SColumnIndex index = {.tableIndex = 0, .columnIndex = 0,};
      pTableMetaInfo = tscGetMetaInfo(pQueryInfo, index.tableIndex);

      int32_t inter   = 0;
      int16_t resType = 0;
      int32_t bytes   = 0;

      getResultDataInfo(TSDB_DATA_TYPE_INT, 4, TSDB_FUNC_BLKINFO, 0, &resType, &bytes, &inter, 0, 0, NULL);

      SSchema s = {.name = "block_dist", .type = TSDB_DATA_TYPE_BINARY, .bytes = bytes};

      SExprInfo* pExpr =
          tscExprInsert(pQueryInfo, 0, TSDB_FUNC_BLKINFO, &index, resType, bytes, getNewResColId(pCmd), bytes, 0);
      tstrncpy(pExpr->base.aliasName, s.name, sizeof(pExpr->base.aliasName));

      SColumnList ids = createColumnList(1, index.tableIndex, index.columnIndex);
      insertResultField(pQueryInfo, 0, &ids, bytes, s.type, s.name, pExpr);

      pExpr->base.numOfParams = 1;
      pExpr->base.param[0].i64 = pTableMetaInfo->pTableMeta->tableInfo.rowSize;
      pExpr->base.param[0].nType = TSDB_DATA_TYPE_BIGINT;

      return TSDB_CODE_SUCCESS;
    }

    default: {
      pUdfInfo = isValidUdf(pQueryInfo->pUdfInfo, pItem->pNode->Expr.operand.z, pItem->pNode->Expr.operand.n);
      if (pUdfInfo == NULL) {
        return invalidOperationMsg(tscGetErrorMsgPayload(pCmd), msg9);
      }

      if (pItem->pNode->Expr.paramList == NULL || taosArrayGetSize(pItem->pNode->Expr.paramList) <= 0) {
        return invalidOperationMsg(tscGetErrorMsgPayload(pCmd), msg13);        
      }
      
      tSqlExprItem* pParamElem = taosArrayGet(pItem->pNode->Expr.paramList, 0);;
      if (pParamElem->pNode->tokenId != TK_ID) {
        return invalidOperationMsg(tscGetErrorMsgPayload(pCmd), msg2);
      }

      SColumnIndex index = COLUMN_INDEX_INITIALIZER;
      if (getColumnIndexByName(&pParamElem->pNode->columnName, pQueryInfo, &index, tscGetErrorMsgPayload(pCmd)) != TSDB_CODE_SUCCESS) {
        return invalidOperationMsg(tscGetErrorMsgPayload(pCmd), msg3);
      }

      if (index.columnIndex == TSDB_TBNAME_COLUMN_INDEX) {
        return invalidOperationMsg(tscGetErrorMsgPayload(pCmd), msg6);
      }

      pTableMetaInfo = tscGetMetaInfo(pQueryInfo, index.tableIndex);

      // functions can not be applied to tags
      if (index.columnIndex >= tscGetNumOfColumns(pTableMetaInfo->pTableMeta)) {
        return invalidOperationMsg(tscGetErrorMsgPayload(pCmd), msg6);
      }

      int32_t inter   = 0;
      int16_t resType = 0;
      int32_t bytes   = 0;
      getResultDataInfo(TSDB_DATA_TYPE_INT, 4, functionId, 0, &resType, &bytes, &inter, 0, false, pUdfInfo);

      SExprInfo* pExpr = tscExprAppend(pQueryInfo, functionId, &index, resType, bytes, getNewResColId(pCmd), inter, false);

      memset(pExpr->base.aliasName, 0, tListLen(pExpr->base.aliasName));
      getColumnName(pItem, pExpr->base.aliasName, pExpr->base.token, sizeof(pExpr->base.aliasName) - 1);

      SSchema* pSchema = tscGetTableColumnSchema(pTableMetaInfo->pTableMeta, index.columnIndex);

      uint64_t uid = pTableMetaInfo->pTableMeta->id.uid;
      SColumnList ids = createColumnList(1, index.tableIndex, index.columnIndex);
      if (finalResult) {
        insertResultField(pQueryInfo, colIndex, &ids, pUdfInfo->resBytes, pUdfInfo->resType, pExpr->base.aliasName, pExpr);
      } else {
        for (int32_t i = 0; i < ids.num; ++i) {
          tscColumnListInsert(pQueryInfo->colList, index.columnIndex, uid, pSchema);
        }
      }
      tscInsertPrimaryTsSourceColumn(pQueryInfo, pTableMetaInfo->pTableMeta->id.uid);
      return TSDB_CODE_SUCCESS;
    }
  }

  return TSDB_CODE_TSC_INVALID_OPERATION;
}

// todo refactor
static SColumnList createColumnList(int32_t num, int16_t tableIndex, int32_t columnIndex) {
  assert(num == 1 && tableIndex >= 0);

  SColumnList columnList = {0};
  columnList.num = num;

  int32_t index = num - 1;
  columnList.ids[index].tableIndex = tableIndex;
  columnList.ids[index].columnIndex = columnIndex;

  return columnList;
}

void getColumnName(tSqlExprItem* pItem, char* resultFieldName, char* rawName, int32_t nameLength) {
  int32_t len = ((int32_t)pItem->pNode->exprToken.n < nameLength) ? (int32_t)pItem->pNode->exprToken.n : nameLength;
  strncpy(rawName, pItem->pNode->exprToken.z, len);

  if (pItem->aliasName != NULL) {
    int32_t aliasNameLen = (int32_t) strlen(pItem->aliasName);
    len = (aliasNameLen < nameLength)? aliasNameLen:nameLength;
    strncpy(resultFieldName, pItem->aliasName, len);
  } else {
    strncpy(resultFieldName, rawName, len);
  }
}

static bool isTablenameToken(SStrToken* token) {
  SStrToken tmpToken = *token;
  SStrToken tableToken = {0};

  extractTableNameFromToken(&tmpToken, &tableToken);
  return (tmpToken.n == strlen(TSQL_TBNAME_L) && strncasecmp(TSQL_TBNAME_L, tmpToken.z, tmpToken.n) == 0);
}

static int16_t doGetColumnIndex(SQueryInfo* pQueryInfo, int32_t index, SStrToken* pToken) {
  STableMeta* pTableMeta = tscGetMetaInfo(pQueryInfo, index)->pTableMeta;

  int32_t  numOfCols = tscGetNumOfColumns(pTableMeta) + tscGetNumOfTags(pTableMeta);
  SSchema* pSchema = tscGetTableSchema(pTableMeta);

  int16_t columnIndex = COLUMN_INDEX_INITIAL_VAL;

  char tmpTokenBuf[TSDB_MAX_BYTES_PER_ROW] = {0}; // create tmp buf to avoid alter orginal sqlstr
  strncpy(tmpTokenBuf, pToken->z, pToken->n);
  
  pToken->z = tmpTokenBuf;

  if (pToken->type == TK_ID) {
    tscRmEscapeAndTrimToken(pToken);
  }

  for (int16_t i = 0; i < numOfCols; ++i) {
    if (pToken->n != strlen(pSchema[i].name)) {
      continue;
    }

    if (strncasecmp(pSchema[i].name, pToken->z, pToken->n) == 0) {
      columnIndex = i;
      break;
    }
  }

  return columnIndex;
}

int32_t doGetColumnIndexByName(SStrToken* pToken, SQueryInfo* pQueryInfo, SColumnIndex* pIndex, char* msg) {
  const char* msg0 = "ambiguous column name";
  const char* msg1 = "invalid column name";

  if (isTablenameToken(pToken)) {
    pIndex->columnIndex = TSDB_TBNAME_COLUMN_INDEX;
  } else if (strlen(DEFAULT_PRIMARY_TIMESTAMP_COL_NAME) == pToken->n &&
            strncasecmp(pToken->z, DEFAULT_PRIMARY_TIMESTAMP_COL_NAME, pToken->n) == 0) {
    pIndex->columnIndex = PRIMARYKEY_TIMESTAMP_COL_INDEX; // just make runtime happy, need fix java test case InsertSpecialCharacterJniTest
  } else if (pToken->n == 0) {
    pIndex->columnIndex = PRIMARYKEY_TIMESTAMP_COL_INDEX; // just make runtime happy, need fix java test case InsertSpecialCharacterJniTest
  } else {
    // not specify the table name, try to locate the table index by column name
    if (pIndex->tableIndex == COLUMN_INDEX_INITIAL_VAL) {
      for (int16_t i = 0; i < pQueryInfo->numOfTables; ++i) {
        int16_t colIndex = doGetColumnIndex(pQueryInfo, i, pToken);

        if (colIndex != COLUMN_INDEX_INITIAL_VAL) {
          if (pIndex->columnIndex != COLUMN_INDEX_INITIAL_VAL) {
            return invalidOperationMsg(msg, msg0);
          } else {
            pIndex->tableIndex = i;
            pIndex->columnIndex = colIndex;
          }
        }
      }
    } else {  // table index is valid, get the column index
      int16_t colIndex = doGetColumnIndex(pQueryInfo, pIndex->tableIndex, pToken);
      if (colIndex != COLUMN_INDEX_INITIAL_VAL) {
        pIndex->columnIndex = colIndex;
      }
    }

    if (pIndex->columnIndex == COLUMN_INDEX_INITIAL_VAL) {
      return invalidOperationMsg(msg, msg1);
    }
  }

  if (COLUMN_INDEX_VALIDE(*pIndex)) {
    return TSDB_CODE_SUCCESS;
  } else {
    return TSDB_CODE_TSC_INVALID_OPERATION;
  }
}

int32_t getTableIndexImpl(SStrToken* pTableToken, SQueryInfo* pQueryInfo, SColumnIndex* pIndex) {
  if (pTableToken->n == 0) {  // only one table and no table name prefix in column name
    if (pQueryInfo->numOfTables == 1) {
      pIndex->tableIndex = 0;
    } else {
      pIndex->tableIndex = COLUMN_INDEX_INITIAL_VAL;
    }

    return TSDB_CODE_SUCCESS;
  }

  pIndex->tableIndex = COLUMN_INDEX_INITIAL_VAL;
  for (int32_t i = 0; i < pQueryInfo->numOfTables; ++i) {
    STableMetaInfo* pTableMetaInfo = tscGetMetaInfo(pQueryInfo, i);
    char* name = pTableMetaInfo->aliasName;
    if (strncasecmp(name, pTableToken->z, pTableToken->n) == 0 && strlen(name) == pTableToken->n) {
      pIndex->tableIndex = i;
      break;
    }
  }

  if (pIndex->tableIndex < 0) {
    return TSDB_CODE_TSC_INVALID_OPERATION;
  }

  return TSDB_CODE_SUCCESS;
}

int32_t getTableIndexByName(SStrToken* pToken, SQueryInfo* pQueryInfo, SColumnIndex* pIndex) {
  SStrToken tableToken = {0};
  extractTableNameFromToken(pToken, &tableToken);

  if (getTableIndexImpl(&tableToken, pQueryInfo, pIndex) != TSDB_CODE_SUCCESS) {
    return TSDB_CODE_TSC_INVALID_OPERATION;
  }

  return TSDB_CODE_SUCCESS;
}

int32_t getColumnIndexByName(const SStrToken* pToken, SQueryInfo* pQueryInfo, SColumnIndex* pIndex, char* msg) {
  if (pQueryInfo->pTableMetaInfo == NULL || pQueryInfo->numOfTables == 0) {
    return TSDB_CODE_TSC_INVALID_OPERATION;
  }

  SStrToken tmpToken = *pToken;

  if (getTableIndexByName(&tmpToken, pQueryInfo, pIndex) != TSDB_CODE_SUCCESS) {
    return TSDB_CODE_TSC_INVALID_OPERATION;
  }

  return doGetColumnIndexByName(&tmpToken, pQueryInfo, pIndex, msg);
}

int32_t setShowInfo(SSqlObj* pSql, struct SSqlInfo* pInfo) {
  SSqlCmd*        pCmd = &pSql->cmd;
  STableMetaInfo* pTableMetaInfo = tscGetTableMetaInfoFromCmd(pCmd,  0);

  pCmd->command = TSDB_SQL_SHOW;

  const char* msg1 = "invalid name";
  const char* msg2 = "wildcard string should be less than %d characters";
  const char* msg3 = "database name too long";
  const char* msg5 = "database name is empty";
  const char* msg6 = "pattern string is empty";
  const char* msg7 = "pattern is invalid";

  /*
   * database prefix in pInfo->pMiscInfo->a[0]
   * wildcard in like clause in pInfo->pMiscInfo->a[1]
   */
  SShowInfo* pShowInfo = &pInfo->pMiscInfo->showOpt;
  int16_t    showType = pShowInfo->showType;
  if (showType == TSDB_MGMT_TABLE_TABLE || showType == TSDB_MGMT_TABLE_METRIC || showType == TSDB_MGMT_TABLE_VGROUP) {
    // db prefix in tagCond, show table conds in payload
    SStrToken* pDbPrefixToken = &pShowInfo->prefix;
    if (pDbPrefixToken->type != 0) {

      if (pDbPrefixToken->n >= TSDB_DB_NAME_LEN) {  // db name is too long
        return invalidOperationMsg(tscGetErrorMsgPayload(pCmd), msg3);
      }

      if (pDbPrefixToken->n <= 0) {
        return invalidOperationMsg(tscGetErrorMsgPayload(pCmd), msg5);
      }
      if (tscValidateName(pDbPrefixToken, false, NULL) != TSDB_CODE_SUCCESS) {
        return invalidOperationMsg(tscGetErrorMsgPayload(pCmd), msg1);
      }

      int32_t ret = tNameSetDbName(&pTableMetaInfo->name, getAccountId(pSql), pDbPrefixToken);
      if (ret != TSDB_CODE_SUCCESS) {
        return invalidOperationMsg(tscGetErrorMsgPayload(pCmd), msg1);
      }
    }

    // show table/stable like 'xxxx', set the like pattern for show tables
    SStrToken* pPattern = &pShowInfo->pattern;
    if (pPattern->type != 0) {
      if (pPattern->type == TK_ID && pPattern->z[0] == TS_ESCAPE_CHAR) {
        return invalidOperationMsg(tscGetErrorMsgPayload(pCmd), msg7);
      }
      
      pPattern->n = strdequote(pPattern->z);

      if (pPattern->n <= 0) {
        return invalidOperationMsg(tscGetErrorMsgPayload(pCmd), msg6);
      }

      if (pPattern->n > tsMaxWildCardsLen){
        char tmp[64] = {0};
        sprintf(tmp, msg2, tsMaxWildCardsLen);
        return invalidOperationMsg(tscGetErrorMsgPayload(pCmd), tmp);
      }
    }
  } else if (showType == TSDB_MGMT_TABLE_VNODES) {
    if (pShowInfo->prefix.type == 0) {
      return invalidOperationMsg(tscGetErrorMsgPayload(pCmd), "No specified dnode ep");
    }

    if (pShowInfo->prefix.type == TK_STRING) {
      pShowInfo->prefix.n = strdequote(pShowInfo->prefix.z);
    }
  } 
  return TSDB_CODE_SUCCESS;
}

int32_t setKillInfo(SSqlObj* pSql, struct SSqlInfo* pInfo, int32_t killType) {
  const char* msg1 = "invalid connection ID";
  const char* msg2 = "invalid query ID";
  const char* msg3 = "invalid stream ID";

  SSqlCmd* pCmd = &pSql->cmd;
  pCmd->command = pInfo->type;
  
  SStrToken* idStr = &(pInfo->pMiscInfo->id);
  if (idStr->n > TSDB_KILL_MSG_LEN) {
    return TSDB_CODE_TSC_INVALID_OPERATION;
  }

  strncpy(pCmd->payload, idStr->z, idStr->n);

  const char delim = ':';
  char* connIdStr = strtok(idStr->z, &delim);
  char* queryIdStr = strtok(NULL, &delim);

  int32_t connId = (int32_t)strtol(connIdStr, NULL, 10);
  if (connId <= 0) {
    memset(pCmd->payload, 0, strlen(pCmd->payload));
    return invalidOperationMsg(tscGetErrorMsgPayload(pCmd), msg1);
  }

  if (killType == TSDB_SQL_KILL_CONNECTION) {
    return TSDB_CODE_SUCCESS;
  }

  int32_t queryId = (int32_t)strtol(queryIdStr, NULL, 10);
  if (queryId <= 0) {
    memset(pCmd->payload, 0, strlen(pCmd->payload));
    if (killType == TSDB_SQL_KILL_QUERY) {
      return invalidOperationMsg(tscGetErrorMsgPayload(pCmd), msg2);
    } else {
      return invalidOperationMsg(tscGetErrorMsgPayload(pCmd), msg3);
    }
  }
  
  return TSDB_CODE_SUCCESS;
}
static int32_t setCompactVnodeInfo(SSqlObj* pSql, struct SSqlInfo* pInfo) {
  SSqlCmd* pCmd = &pSql->cmd;
  pCmd->command = pInfo->type;

  return TSDB_CODE_SUCCESS;
}

int32_t tscTansformFuncForSTableQuery(SQueryInfo* pQueryInfo) {
  STableMetaInfo* pTableMetaInfo = tscGetMetaInfo(pQueryInfo, 0);

  if (pTableMetaInfo->pTableMeta == NULL || !UTIL_TABLE_IS_SUPER_TABLE(pTableMetaInfo)) {
    return TSDB_CODE_TSC_INVALID_OPERATION;
  }

  assert(tscGetNumOfTags(pTableMetaInfo->pTableMeta) >= 0);

  int32_t bytes = 0;
  int16_t type = 0;
  int32_t interBytes = 0;
  
  size_t size = tscNumOfExprs(pQueryInfo);
  for (int32_t k = 0; k < size; ++k) {
    SExprInfo*   pExpr = tscExprGet(pQueryInfo, k);
    int16_t functionId = aAggs[pExpr->base.functionId].stableFuncId;

    int32_t colIndex = pExpr->base.colInfo.colIndex;
    SSchema* pSrcSchema = tscGetTableColumnSchema(pTableMetaInfo->pTableMeta, colIndex);
    
    if ((functionId >= TSDB_FUNC_SUM && functionId <= TSDB_FUNC_TWA) ||
        (functionId >= TSDB_FUNC_FIRST_DST && functionId <= TSDB_FUNC_STDDEV_DST) ||
        (functionId >= TSDB_FUNC_RATE && functionId <= TSDB_FUNC_IRATE) ||
        (functionId == TSDB_FUNC_SAMPLE)) {
      if (getResultDataInfo(pSrcSchema->type, pSrcSchema->bytes, functionId, (int32_t)pExpr->base.param[0].i64, &type, &bytes,
                            &interBytes, 0, true, NULL) != TSDB_CODE_SUCCESS) {
        return TSDB_CODE_TSC_INVALID_OPERATION;
      }

      tscExprUpdate(pQueryInfo, k, functionId, pExpr->base.colInfo.colIndex, TSDB_DATA_TYPE_BINARY, bytes);
      // todo refactor
      pExpr->base.interBytes = interBytes;
    }
  }

  tscFieldInfoUpdateOffset(pQueryInfo);
  return TSDB_CODE_SUCCESS;
}

/* transfer the field-info back to original input format */
void tscRestoreFuncForSTableQuery(SQueryInfo* pQueryInfo) {
  STableMetaInfo* pTableMetaInfo = tscGetMetaInfo(pQueryInfo, 0);
  if (!UTIL_TABLE_IS_SUPER_TABLE(pTableMetaInfo)) {
    return;
  }
  
  size_t size = tscNumOfExprs(pQueryInfo);
  for (int32_t i = 0; i < size; ++i) {
    SExprInfo*   pExpr = tscExprGet(pQueryInfo, i);
    SSchema* pSchema = tscGetTableColumnSchema(pTableMetaInfo->pTableMeta, pExpr->base.colInfo.colIndex);
    
    // the final result size and type in the same as query on single table.
    // so here, set the flag to be false;
    int32_t inter = 0;
    
    int32_t functionId = pExpr->base.functionId;
    if (functionId < 0) {
      continue;
    }

    if (functionId >= TSDB_FUNC_TS && functionId <= TSDB_FUNC_DIFF) {
      continue;
    }
    
    if (functionId == TSDB_FUNC_FIRST_DST) {
      functionId = TSDB_FUNC_FIRST;
    } else if (functionId == TSDB_FUNC_LAST_DST) {
      functionId = TSDB_FUNC_LAST;
    } else if (functionId == TSDB_FUNC_STDDEV_DST) {
      functionId = TSDB_FUNC_STDDEV;
    }

    getResultDataInfo(pSchema->type, pSchema->bytes, functionId, 0, &pExpr->base.resType, &pExpr->base.resBytes, &inter,
                      0, false, NULL);
  }
}

bool hasUnsupportFunctionsForSTableQuery(SSqlCmd* pCmd, SQueryInfo* pQueryInfo) {
  const char* msg1 = "TWA/Diff/Derivative/Irate/CSUM/MAVG/SAMPLE/INTERP are not allowed to apply to super table directly";
  const char* msg2 = "TWA/Diff/Derivative/Irate/CSUM/MAVG/SAMPLE/INTERP only support group by tbname for super table query";
  const char* msg3 = "functions not support for super table query";

  // filter sql function not supported by metric query yet.
  size_t size = tscNumOfExprs(pQueryInfo);
  for (int32_t i = 0; i < size; ++i) {
    int32_t functionId = tscExprGet(pQueryInfo, i)->base.functionId;
    if (functionId < 0) {
      continue;
    }

    if ((aAggs[functionId].status & TSDB_FUNCSTATE_STABLE) == 0) {
      invalidOperationMsg(tscGetErrorMsgPayload(pCmd), msg3);
      return true;
    }
  }

  if (tscIsTWAQuery(pQueryInfo) || tscIsDiffDerivLikeQuery(pQueryInfo) || tscIsIrateQuery(pQueryInfo) ||
      tscQueryContainsFunction(pQueryInfo, TSDB_FUNC_SAMPLE) || tscGetPointInterpQuery(pQueryInfo)) {
    if (pQueryInfo->groupbyExpr.numOfGroupCols == 0) {
      invalidOperationMsg(tscGetErrorMsgPayload(pCmd), msg1);
      return true;
    }

    SColIndex* pColIndex = taosArrayGet(pQueryInfo->groupbyExpr.columnInfo, 0);
    if (pColIndex->colIndex != TSDB_TBNAME_COLUMN_INDEX) {
      invalidOperationMsg(tscGetErrorMsgPayload(pCmd), msg2);
      return true;
    }

    if (tscGetPointInterpQuery(pQueryInfo) && taosArrayGetSize(pQueryInfo->groupbyExpr.columnInfo) > 1) {
      invalidOperationMsg(tscGetErrorMsgPayload(pCmd), msg2);
      return true;
    }
  } else if (tscIsSessionWindowQuery(pQueryInfo)) {
    invalidOperationMsg(tscGetErrorMsgPayload(pCmd), msg3);
    return true;
  }

  return false;
}

static bool groupbyTagsOrNull(SQueryInfo* pQueryInfo) {
  if (pQueryInfo->groupbyExpr.columnInfo == NULL ||
    taosArrayGetSize(pQueryInfo->groupbyExpr.columnInfo) == 0) {
    return true;
  }

  size_t s = taosArrayGetSize(pQueryInfo->groupbyExpr.columnInfo);
  for (int32_t i = 0; i < s; i++) {
    SColIndex* colIndex = taosArrayGet(pQueryInfo->groupbyExpr.columnInfo, i);
    if (colIndex->flag != TSDB_COL_TAG) {
      return false;
    }
  }

  return true;
}

bool groupbyTbname(SQueryInfo* pQueryInfo) {
  if (pQueryInfo->groupbyExpr.columnInfo == NULL ||
    taosArrayGetSize(pQueryInfo->groupbyExpr.columnInfo) == 0) {
    return false;
  }

  size_t s = taosArrayGetSize(pQueryInfo->groupbyExpr.columnInfo);
  for (int32_t i = 0; i < s; i++) {
    SColIndex* colIndex = taosArrayGet(pQueryInfo->groupbyExpr.columnInfo, i);
    if (colIndex->colIndex == TSDB_TBNAME_COLUMN_INDEX) {
      return true;
    }
  }

  return false;
}





static bool functionCompatibleCheck(SQueryInfo* pQueryInfo, bool joinQuery, bool twQuery) {
  int32_t startIdx = 0;
  int32_t aggUdf = 0;
  int32_t scalarUdf = 0;
  int32_t prjNum = 0;
  int32_t aggNum = 0;
  int32_t scalNum = 0;

  size_t numOfExpr = tscNumOfExprs(pQueryInfo);
  assert(numOfExpr > 0);

  int32_t factor = INT32_MAX;

  // diff function cannot be executed with other function
  // arithmetic function can be executed with other arithmetic functions
  size_t size = tscNumOfExprs(pQueryInfo);
  
  for (int32_t i = startIdx; i < size; ++i) {
    SExprInfo* pExpr1 = tscExprGet(pQueryInfo, i);

    int16_t functionId = pExpr1->base.functionId;
    if (functionId < 0) {
       SUdfInfo* pUdfInfo = taosArrayGet(pQueryInfo->pUdfInfo, -1 * functionId - 1);
       pUdfInfo->funcType == TSDB_UDF_TYPE_AGGREGATE ? ++aggUdf : ++scalarUdf;

       continue;
    }

    if (functionId == TSDB_FUNC_TAGPRJ || functionId == TSDB_FUNC_TAG || functionId == TSDB_FUNC_TS || functionId == TSDB_FUNC_TS_DUMMY) {
      ++prjNum;

      continue;
    }

    if (functionId == TSDB_FUNC_PRJ) {
      ++prjNum;
    }

    if (functionId == TSDB_FUNC_CEIL || functionId == TSDB_FUNC_FLOOR || functionId == TSDB_FUNC_ROUND) {
      ++scalNum;
    }

    if (functionId == TSDB_FUNC_PRJ && (pExpr1->base.colInfo.colId == PRIMARYKEY_TIMESTAMP_COL_INDEX || TSDB_COL_IS_UD_COL(pExpr1->base.colInfo.flag))) {
      continue;
    }

    if (factor == INT32_MAX) {
      factor = functionCompatList[functionId];
    } else {
      if (functionCompatList[functionId] != factor) {
        return false;
      } else {
        if (factor == -1) { // two functions with the same -1 flag
          return false;
        }
      }
    }

    if (functionId == TSDB_FUNC_LAST_ROW && (joinQuery || twQuery || !groupbyTagsOrNull(pQueryInfo))) {
      return false;
    }
  }

  aggNum = (int32_t)size - prjNum - scalNum - aggUdf - scalarUdf;

  assert(aggNum >= 0);

  if (aggUdf > 0 && (prjNum > 0 || aggNum > 0 || scalNum > 0 || scalarUdf > 0)) {
    return false;
  }

  if (scalarUdf > 0 && (aggNum > 0 || scalNum > 0)) {
    return false;
  }

  if (aggNum > 0 && scalNum > 0) {
    return false;
  }

  return true;
}

int32_t validateGroupbyNode(SQueryInfo* pQueryInfo, SArray* pList, SSqlCmd* pCmd) {
  const char* msg1 = "too many columns in group by clause";
  const char* msg2 = "invalid column name in group by clause";
  const char* msg3 = "columns from one table allowed as group by columns";
  const char* msg4 = "join query does not support group by";
  const char* msg5 = "not allowed column type for group by";
  const char* msg6 = "tags not allowed for table query";
  const char* msg7 = "not support group by expression";
  const char* msg8 = "normal column can only locate at the end of group by clause";
  const char* msg9 = "json tag must be use ->'key'";
  const char* msg10 = "non json column can not use ->'key'";
  const char* msg11 = "group by json->'key' is too long";

  // todo : handle two tables situation
  STableMetaInfo* pTableMetaInfo = NULL;
  if (pList == NULL) {
    return TSDB_CODE_SUCCESS;
  }

  if (pQueryInfo->numOfTables > 1) {
    return invalidOperationMsg(tscGetErrorMsgPayload(pCmd), msg4);
  }

  SGroupbyExpr* pGroupExpr = &pQueryInfo->groupbyExpr;
  if (pGroupExpr->columnInfo == NULL) {
    pGroupExpr->columnInfo = taosArrayInit(4, sizeof(SColIndex));
  }

  if (pQueryInfo->colList == NULL) {
    pQueryInfo->colList = taosArrayInit(4, POINTER_BYTES);
  }

  if (pGroupExpr->columnInfo == NULL || pQueryInfo->colList == NULL) {
    return TSDB_CODE_TSC_OUT_OF_MEMORY;
  }

  pGroupExpr->numOfGroupCols = (int16_t)taosArrayGetSize(pList);
  if (pGroupExpr->numOfGroupCols > TSDB_MAX_TAGS) {
    return invalidOperationMsg(tscGetErrorMsgPayload(pCmd), msg1);
  }

  SSchema *pSchema       = NULL;
  int32_t tableIndex     = COLUMN_INDEX_INITIAL_VAL;
  int32_t numOfGroupCols = 0;

  size_t num = taosArrayGetSize(pList);
  for (int32_t i = 0; i < num; ++i) {
    CommonItem * pItem = taosArrayGet(pList, i);
    SStrToken token = {0};
    if(pItem->isJsonExp){
      assert(pItem->jsonExp->tokenId == TK_ARROW);
      token = pItem->jsonExp->pLeft->columnName;
    }else {
      token.n = pItem->pVar.nLen;
      token.z = pItem->pVar.pz;
      token.type = pItem->pVar.nType;
      if (pItem->pVar.nType != TSDB_DATA_TYPE_BINARY){
        return invalidOperationMsg(tscGetErrorMsgPayload(pCmd), msg2);
      }
    }

    SColumnIndex index = COLUMN_INDEX_INITIALIZER;
    if (getColumnIndexByName(&token, pQueryInfo, &index, tscGetErrorMsgPayload(pCmd)) != TSDB_CODE_SUCCESS) {
      return invalidOperationMsg(tscGetErrorMsgPayload(pCmd), msg2);
    }

    if (tableIndex == COLUMN_INDEX_INITIAL_VAL) {
      tableIndex = index.tableIndex;
    } else if (tableIndex != index.tableIndex) {
      return invalidOperationMsg(tscGetErrorMsgPayload(pCmd), msg3);
    }

    pTableMetaInfo = tscGetMetaInfo(pQueryInfo, index.tableIndex);
    STableMeta* pTableMeta = pTableMetaInfo->pTableMeta;

    if (index.columnIndex == TSDB_TBNAME_COLUMN_INDEX) {
      pSchema = tGetTbnameColumnSchema();
    } else {
      pSchema = tscGetTableColumnSchema(pTableMeta, index.columnIndex);
    }

    if (pSchema->type == TSDB_DATA_TYPE_JSON && !pItem->isJsonExp){
      return invalidOperationMsg(tscGetErrorMsgPayload(pCmd), msg9);
    }
    if (pSchema->type != TSDB_DATA_TYPE_JSON && pItem->isJsonExp){
      return invalidOperationMsg(tscGetErrorMsgPayload(pCmd), msg10);
    }

    int32_t numOfCols = tscGetNumOfColumns(pTableMeta);
    bool groupTag = (index.columnIndex == TSDB_TBNAME_COLUMN_INDEX || index.columnIndex >= numOfCols);

    if (groupTag) {
      if (!UTIL_TABLE_IS_SUPER_TABLE(pTableMetaInfo)) {
        return invalidOperationMsg(tscGetErrorMsgPayload(pCmd), msg6);
      }

      int32_t relIndex = index.columnIndex;
      if (index.columnIndex != TSDB_TBNAME_COLUMN_INDEX) {
        relIndex -= numOfCols;
      }

      SColIndex colIndex = { .colIndex = relIndex, .flag = TSDB_COL_TAG, .colId = pSchema->colId, };
      if(pItem->isJsonExp) {
        if(pItem->jsonExp->exprToken.n >= tListLen(colIndex.name)){
          return invalidOperationMsg(tscGetErrorMsgPayload(pCmd), msg11);
        }
        tstrncpy(colIndex.name, pItem->jsonExp->exprToken.z, pItem->jsonExp->exprToken.n + 1);
      }else{
        tstrncpy(colIndex.name, pSchema->name, tListLen(colIndex.name));
      }

      taosArrayPush(pGroupExpr->columnInfo, &colIndex);

      index.columnIndex = relIndex;
      tscColumnListInsert(pTableMetaInfo->tagColList, index.columnIndex, pTableMeta->id.uid, pSchema);
    } else {
      // check if the column type is valid, here only support the bool/tinyint/smallint/bigint group by
      if (pSchema->type == TSDB_DATA_TYPE_FLOAT || pSchema->type == TSDB_DATA_TYPE_DOUBLE) {
        return invalidOperationMsg(tscGetErrorMsgPayload(pCmd), msg5);
      }

      tscColumnListInsert(pQueryInfo->colList, index.columnIndex, pTableMeta->id.uid, pSchema);

      SColIndex colIndex = { .colIndex = index.columnIndex, .flag = TSDB_COL_NORMAL, .colId = pSchema->colId };
      strncpy(colIndex.name, pSchema->name, tListLen(colIndex.name));

      taosArrayPush(pGroupExpr->columnInfo, &colIndex);
      pQueryInfo->groupbyExpr.orderType = TSDB_ORDER_ASC;
      numOfGroupCols++;
    }
  }

  // 1. only one normal column allowed in the group by clause
  // 2. the normal column in the group by clause can only located in the end position
  if (numOfGroupCols > 1) {
    return invalidOperationMsg(tscGetErrorMsgPayload(pCmd), msg7);
  }

  for(int32_t i = 0; i < num; ++i) {
    SColIndex* pIndex = taosArrayGet(pGroupExpr->columnInfo, i);
    if (TSDB_COL_IS_NORMAL_COL(pIndex->flag) && i != num - 1) {
      return invalidOperationMsg(tscGetErrorMsgPayload(pCmd), msg8);
    }
  }

  pQueryInfo->groupbyExpr.tableIndex = tableIndex;
  return TSDB_CODE_SUCCESS;
}


static SColumnFilterInfo* addColumnFilterInfo(SColumnFilterList* filterList) {
  int32_t size = (filterList->numOfFilters) + 1;

  char* tmp = (char*) realloc((void*)(filterList->filterInfo), sizeof(SColumnFilterInfo) * (size));
  if (tmp != NULL) {
    filterList->filterInfo = (SColumnFilterInfo*)tmp;
  } else {
    return NULL;
  }

  filterList->numOfFilters = size;

  SColumnFilterInfo* pColFilterInfo = &(filterList->filterInfo[size - 1]);
  memset(pColFilterInfo, 0, sizeof(SColumnFilterInfo));

  return pColFilterInfo;
}

static int32_t doExtractColumnFilterInfo(SSqlCmd* pCmd, SQueryInfo* pQueryInfo, int32_t timePrecision, SColumnFilterInfo* pColumnFilter,
                                         int16_t colType, tSqlExpr* pExpr) {
  const char* msg = "not supported filter condition";

  tSqlExpr *pRight = pExpr->pRight;

  if (colType >= TSDB_DATA_TYPE_TINYINT && colType <= TSDB_DATA_TYPE_BIGINT) {
    colType = TSDB_DATA_TYPE_BIGINT;
  } else if (colType == TSDB_DATA_TYPE_FLOAT || colType == TSDB_DATA_TYPE_DOUBLE) {
    colType = TSDB_DATA_TYPE_DOUBLE;
  } else if ((colType == TSDB_DATA_TYPE_TIMESTAMP) && (TSDB_DATA_TYPE_BINARY == pRight->value.nType)) {
    int retVal = setColumnFilterInfoForTimestamp(pCmd, pQueryInfo, &pRight->value);
    if (TSDB_CODE_SUCCESS != retVal) {
      return retVal;
    }
  } else if ((colType == TSDB_DATA_TYPE_TIMESTAMP) && (TSDB_DATA_TYPE_BIGINT == pRight->value.nType)) {
    if (pRight->flags & (1 << EXPR_FLAG_NS_TIMESTAMP)) {
      pRight->value.i64 =
          convertTimePrecision(pRight->value.i64, TSDB_TIME_PRECISION_NANO, timePrecision);
      pRight->flags &= ~(1 << EXPR_FLAG_NS_TIMESTAMP);
    }
  }

  int32_t retVal = TSDB_CODE_SUCCESS;

  int32_t bufLen = 0;
  if (IS_NUMERIC_TYPE(pRight->value.nType)) {
    bufLen = 60;
  } else {
    /*
     * make memory sanitizer happy;
     */
    if (pRight->value.nLen == 0) {
      bufLen = pRight->value.nLen + 2;
    } else {
      bufLen = pRight->value.nLen + 1;
    }
  }

  if (pExpr->tokenId == TK_IN) {
    tVariant *pVal; 
    if (pRight->tokenId != TK_SET || !serializeExprListToVariant(pRight->Expr.paramList, &pVal, colType, timePrecision)) {
      return invalidOperationMsg(tscGetErrorMsgPayload(pCmd), msg);
    }

    pColumnFilter->pz  = (int64_t)calloc(1, pVal->nLen);
    pColumnFilter->len = pVal->nLen;
    pColumnFilter->filterstr = 1;
    memcpy((char *)(pColumnFilter->pz), (char *)(pVal->pz), pVal->nLen);

    tVariantDestroy(pVal);
    free(pVal);

  } else if (colType == TSDB_DATA_TYPE_BINARY) {
    pColumnFilter->pz = (int64_t)calloc(1, bufLen * TSDB_NCHAR_SIZE);
    pColumnFilter->len = pRight->value.nLen;
    retVal = tVariantDump(&pRight->value, (char*)pColumnFilter->pz, colType, false);

  } else if (colType == TSDB_DATA_TYPE_NCHAR) {
    // bufLen + 1 is larger than the actual nchar string length
    pColumnFilter->pz = (int64_t)calloc(1, (bufLen + 1) * TSDB_NCHAR_SIZE);
    retVal = tVariantDump(&pRight->value, (char*)pColumnFilter->pz, colType, false);
    size_t len = twcslen((wchar_t*)pColumnFilter->pz);
    pColumnFilter->len = len * TSDB_NCHAR_SIZE;

  } else if (pExpr->tokenId == TK_LE || pExpr->tokenId == TK_LT) {
    retVal = tVariantDump(&pRight->value, (char*)&pColumnFilter->upperBndd, colType, false);

  // TK_GT,TK_GE,TK_EQ,TK_NE are based on the pColumn->lowerBndd
  } else {
    retVal = tVariantDump(&pRight->value, (char*)&pColumnFilter->lowerBndd, colType, false);
  }

  if (retVal != TSDB_CODE_SUCCESS) {
    return invalidOperationMsg(tscGetErrorMsgPayload(pCmd), msg);
  } 

  switch (pExpr->tokenId) {
    case TK_LE:
      pColumnFilter->upperRelOptr = TSDB_RELATION_LESS_EQUAL;
      break;
    case TK_LT:
      pColumnFilter->upperRelOptr = TSDB_RELATION_LESS;
      break;
    case TK_GT:
      pColumnFilter->lowerRelOptr = TSDB_RELATION_GREATER;
      break;
    case TK_GE:
      pColumnFilter->lowerRelOptr = TSDB_RELATION_GREATER_EQUAL;
      break;
    case TK_EQ:
      pColumnFilter->lowerRelOptr = TSDB_RELATION_EQUAL;
      break;
    case TK_NE:
      pColumnFilter->lowerRelOptr = TSDB_RELATION_NOT_EQUAL;
      break;
    case TK_LIKE:
      pColumnFilter->lowerRelOptr = TSDB_RELATION_LIKE;
      break;
    case TK_MATCH:
      pColumnFilter->lowerRelOptr = TSDB_RELATION_MATCH;
      break;
    case TK_NMATCH:
      pColumnFilter->lowerRelOptr = TSDB_RELATION_NMATCH;
      break;
    case TK_ISNULL:
      pColumnFilter->lowerRelOptr = TSDB_RELATION_ISNULL;
      break;
    case TK_NOTNULL:
      pColumnFilter->lowerRelOptr = TSDB_RELATION_NOTNULL;
      break;
    case TK_IN:
      pColumnFilter->lowerRelOptr = TSDB_RELATION_IN;
      break;
    default:
      return invalidOperationMsg(tscGetErrorMsgPayload(pCmd), msg);
  }

  return TSDB_CODE_SUCCESS;
}

typedef struct SCondExpr {
  tSqlExpr* pTagCond;
  tSqlExpr* pTimewindow;

  tSqlExpr* pColumnCond;

  int16_t tableCondIndex;

  tSqlExpr* pJoinExpr;  // join condition
  bool      tsJoin;
} SCondExpr;

static int32_t getTimeRange(STimeWindow* win, tSqlExpr* pRight, int32_t optr, int16_t timePrecision);

enum {
  TSQL_EXPR_TS = 1,
  TSQL_EXPR_TAG = 2,
  TSQL_EXPR_COLUMN = 4,
  TSQL_EXPR_TBNAME = 8,
  TSQL_EXPR_JOIN = 16,  
};

#define GET_MIXED_TYPE(t) (((t) >= TSQL_EXPR_JOIN) || ((t) > TSQL_EXPR_COLUMN && (t) < TSQL_EXPR_TBNAME) || ((t) == (TSQL_EXPR_TS|TSQL_EXPR_TAG)))

static int32_t checkColumnFilterInfo(SSqlCmd* pCmd, SQueryInfo* pQueryInfo, SColumnIndex* pIndex, tSqlExpr* pExpr, int32_t sqlOptr) {
  STableMetaInfo* pTableMetaInfo = tscGetMetaInfo(pQueryInfo, pIndex->tableIndex);

  STableMeta* pTableMeta = pTableMetaInfo->pTableMeta;
  SSchema*    pSchema = tscGetTableColumnSchema(pTableMeta, pIndex->columnIndex);
  int32_t     ret = 0;
  const char* msg1 = "non binary column not support like/match operator";
  const char* msg3 = "bool column not support this operator";
  const char* msg4 = "primary key not support this operator";

  SColumn* pColumn = tscColumnListInsert(pQueryInfo->colList, pIndex->columnIndex, pTableMeta->id.uid, pSchema);

  pColumn->info.flist.numOfFilters++;
  
  /*
   * in case of TK_AND filter condition, we first find the corresponding column and build the query condition together
   * the already existed condition.
   */
  if (sqlOptr != TK_AND && sqlOptr != TK_OR) {
    return TSDB_CODE_TSC_INVALID_OPERATION;
  }

  SColumnFilterInfo* pColFilter = calloc(1, sizeof(SColumnFilterInfo));

  pColFilter->filterstr =
      ((pSchema->type == TSDB_DATA_TYPE_BINARY || pSchema->type == TSDB_DATA_TYPE_NCHAR) ? 1 : 0);

  if (!pColFilter->filterstr) {
    if (pExpr->tokenId == TK_LIKE || pExpr->tokenId == TK_MATCH || pExpr->tokenId == TK_NMATCH) {
      ret = invalidOperationMsg(tscGetErrorMsgPayload(pCmd), msg1);
      goto _err_ret;
    }
    
    if (pSchema->type == TSDB_DATA_TYPE_BOOL) {
      int32_t t = pExpr->tokenId;
      if (t != TK_EQ && t != TK_NE && t != TK_NOTNULL && t != TK_ISNULL && t != TK_IN) {
        ret = invalidOperationMsg(tscGetErrorMsgPayload(pCmd), msg3);
        goto _err_ret;
      }
    }
  }

  pColumn->columnIndex = pIndex->columnIndex;
  pColumn->tableUid = pTableMeta->id.uid;
  if (pColumn->columnIndex == PRIMARYKEY_TIMESTAMP_COL_INDEX && pExpr->tokenId == TK_IN) {
     return invalidOperationMsg(tscGetErrorMsgPayload(pCmd), msg4);
  }

  STableComInfo tinfo = tscGetTableInfo(pTableMeta);
  ret = doExtractColumnFilterInfo(pCmd, pQueryInfo, tinfo.precision, pColFilter, pSchema->type, pExpr);

_err_ret:
  freeColumnFilterInfo(pColFilter, 1);
  
  return ret;
}

static int32_t getColQueryCondExpr(SSqlCmd* pCmd, SQueryInfo* pQueryInfo, tSqlExpr** pExpr) {
  int32_t ret = TSDB_CODE_SUCCESS;
  
  for (int32_t i = 0; i < pQueryInfo->numOfTables; ++i) {
    tSqlExpr* p1 = extractExprForSTable(pCmd, pExpr, pQueryInfo, i);
    if (p1 == NULL) {  // no query condition on this table
      continue;
    }

    tExprNode* p = NULL;

    SArray* colList = taosArrayInit(10, sizeof(SColIndex));  
    ret = exprTreeFromSqlExpr(pCmd, &p, p1, pQueryInfo, colList, NULL);
    taosArrayDestroy(colList);

    SBufferWriter bw = tbufInitWriter(NULL, false);

    TRY(0) {
      exprTreeToBinary(&bw, p);
    } CATCH(code) {
      tbufCloseWriter(&bw);
      UNUSED(code);
      // TODO: more error handling
    } END_TRY

    // add to required table column list
    STableMetaInfo* pTableMetaInfo = tscGetMetaInfo(pQueryInfo, i);
    int64_t uid = pTableMetaInfo->pTableMeta->id.uid;

    STblCond cond = {
      .uid = uid,
      .idx = i,
      .len = (int32_t)(tbufTell(&bw)),
      .cond = tbufGetData(&bw, true)
    };

    if (pQueryInfo->colCond == NULL) {
      pQueryInfo->colCond = taosArrayInit(2, sizeof(SCond));
    }
    
    taosArrayPush(pQueryInfo->colCond, &cond);  

    tSqlExprDestroy(p1);
    tExprTreeDestroy(p, NULL);
    
    if (ret) {
      break;
    }
  }

  return ret;
}


static int32_t checkColumnQueryCondInfo(SSqlCmd* pCmd, SQueryInfo* pQueryInfo, tSqlExpr* pExpr, int32_t relOptr) {
  if (pExpr == NULL) {
    pQueryInfo->onlyHasTagCond &= true;
    return TSDB_CODE_SUCCESS;
  }
  pQueryInfo->onlyHasTagCond &= false;

  if (!tSqlExprIsParentOfLeaf(pExpr)) {  // internal node
    int32_t ret = checkColumnQueryCondInfo(pCmd, pQueryInfo, pExpr->pLeft, pExpr->tokenId);
    if (ret != TSDB_CODE_SUCCESS) {
      return ret;
    }

    return checkColumnQueryCondInfo(pCmd, pQueryInfo, pExpr->pRight, pExpr->tokenId);
  } else {  // handle leaf node
    SColumnIndex index = COLUMN_INDEX_INITIALIZER;
    if (getColumnIndexByName(&pExpr->pLeft->columnName, pQueryInfo, &index, tscGetErrorMsgPayload(pCmd)) != TSDB_CODE_SUCCESS) {
      return TSDB_CODE_TSC_INVALID_OPERATION;
    }

    return checkColumnFilterInfo(pCmd, pQueryInfo, &index, pExpr, relOptr);
  }
}

static int32_t checkAndSetJoinCondInfo(SSqlCmd* pCmd, SQueryInfo* pQueryInfo, tSqlExpr* pExpr) {
  int32_t code = 0;
  const char* msg1 = "timestamp required for join tables";
  const char* msg2 = "only support one join tag for each table";
  const char* msg3 = "type of join columns must be identical";
  const char* msg4 = "invalid column name in join condition";

  if (pExpr == NULL) {
    return TSDB_CODE_SUCCESS;
  }

  if (!tSqlExprIsParentOfLeaf(pExpr)) {
    code = checkAndSetJoinCondInfo(pCmd, pQueryInfo, pExpr->pLeft);
    if (code) {
      return code;
    }

    return checkAndSetJoinCondInfo(pCmd, pQueryInfo, pExpr->pRight);
  }

  tSqlExpr* pLeft = pExpr->pLeft;
  tSqlExpr* pRight = pExpr->pRight;
  if(pLeft->tokenId == TK_ARROW){
    pLeft = pLeft->pLeft;
  }
  if(pRight->tokenId == TK_ARROW){
    pRight = pRight->pLeft;
  }

  SColumnIndex index = COLUMN_INDEX_INITIALIZER;
  if (getColumnIndexByName(&pLeft->columnName, pQueryInfo, &index, tscGetErrorMsgPayload(pCmd)) != TSDB_CODE_SUCCESS) {
    return invalidOperationMsg(tscGetErrorMsgPayload(pCmd), msg4);
  }

  STableMetaInfo* pTableMetaInfo = tscGetMetaInfo(pQueryInfo, index.tableIndex);
  SSchema* pTagSchema1 = tscGetTableColumnSchema(pTableMetaInfo->pTableMeta, index.columnIndex);

  assert(index.tableIndex >= 0 && index.tableIndex < TSDB_MAX_JOIN_TABLE_NUM);

  SJoinNode **leftNode = &pQueryInfo->tagCond.joinInfo.joinTables[index.tableIndex];
  if (*leftNode == NULL) {
    return invalidOperationMsg(tscGetErrorMsgPayload(pCmd), msg1);
  }

  (*leftNode)->uid = pTableMetaInfo->pTableMeta->id.uid;
  (*leftNode)->tagColId = pTagSchema1->colId;
  if(pExpr->pLeft->tokenId == TK_ARROW) {
    tstrncpy((*leftNode)->tagJsonKeyName, pExpr->pLeft->pRight->value.pz, TSDB_MAX_JSON_KEY_LEN + 1);
  }

  if (UTIL_TABLE_IS_SUPER_TABLE(pTableMetaInfo)) {
    STableMeta* pTableMeta = pTableMetaInfo->pTableMeta;

    index.columnIndex = index.columnIndex - tscGetNumOfColumns(pTableMetaInfo->pTableMeta);
    if (tscColumnExists(pTableMetaInfo->tagColList, pTagSchema1->colId, pTableMetaInfo->pTableMeta->id.uid) < 0) {
      tscColumnListInsert(pTableMetaInfo->tagColList, index.columnIndex, pTableMeta->id.uid, pTagSchema1);
      atomic_add_fetch_32(&pTableMetaInfo->joinTagNum, 1);

      if (pTableMetaInfo->joinTagNum > 1) {
        return invalidOperationMsg(tscGetErrorMsgPayload(pCmd), msg2);
      }
    }
  }

  int16_t leftIdx = index.tableIndex;

  index = (SColumnIndex)COLUMN_INDEX_INITIALIZER;
  if (getColumnIndexByName(&pRight->columnName, pQueryInfo, &index, tscGetErrorMsgPayload(pCmd)) != TSDB_CODE_SUCCESS) {
    return invalidOperationMsg(tscGetErrorMsgPayload(pCmd), msg4);
  }

  pTableMetaInfo = tscGetMetaInfo(pQueryInfo, index.tableIndex);
  SSchema* pTagSchema2 = tscGetTableColumnSchema(pTableMetaInfo->pTableMeta, index.columnIndex);

  assert(index.tableIndex >= 0 && index.tableIndex < TSDB_MAX_JOIN_TABLE_NUM);

  SJoinNode **rightNode = &pQueryInfo->tagCond.joinInfo.joinTables[index.tableIndex];
  if (*rightNode == NULL) {
    return invalidOperationMsg(tscGetErrorMsgPayload(pCmd), msg1);
  }

  (*rightNode)->uid = pTableMetaInfo->pTableMeta->id.uid;
  (*rightNode)->tagColId = pTagSchema2->colId;
  if(pExpr->pRight->tokenId == TK_ARROW) {
    tstrncpy((*rightNode)->tagJsonKeyName, pExpr->pRight->pRight->value.pz, TSDB_MAX_JSON_KEY_LEN + 1);
  }

  if (UTIL_TABLE_IS_SUPER_TABLE(pTableMetaInfo)) {
    STableMeta* pTableMeta = pTableMetaInfo->pTableMeta;
    index.columnIndex = index.columnIndex - tscGetNumOfColumns(pTableMeta);
    if (tscColumnExists(pTableMetaInfo->tagColList, pTagSchema2->colId, pTableMeta->id.uid) < 0) {

      tscColumnListInsert(pTableMetaInfo->tagColList, index.columnIndex, pTableMeta->id.uid, pTagSchema2);
      atomic_add_fetch_32(&pTableMetaInfo->joinTagNum, 1);
      
      if (pTableMetaInfo->joinTagNum > 1) {
        return invalidOperationMsg(tscGetErrorMsgPayload(pCmd), msg2);
      }
    }
  }

  int16_t rightIdx = index.tableIndex;

  if (pTagSchema1->type != pTagSchema2->type) {
    return invalidOperationMsg(tscGetErrorMsgPayload(pCmd), msg3);
  }

  if ((*leftNode)->tagJoin == NULL) {
    (*leftNode)->tagJoin = taosArrayInit(2, sizeof(int16_t));
  }

  if ((*rightNode)->tagJoin == NULL) {
    (*rightNode)->tagJoin = taosArrayInit(2, sizeof(int16_t));
  }

  taosArrayPush((*leftNode)->tagJoin, &rightIdx);
  taosArrayPush((*rightNode)->tagJoin, &leftIdx);

  pQueryInfo->tagCond.joinInfo.hasJoin = true;

  return TSDB_CODE_SUCCESS;

}

static int32_t getJoinCondInfo(SSqlCmd* pCmd, SQueryInfo* pQueryInfo, tSqlExpr* pExpr) {
  if (pExpr == NULL) {
    pQueryInfo->onlyHasTagCond &= true;
    return TSDB_CODE_SUCCESS;
  }

  return checkAndSetJoinCondInfo(pCmd, pQueryInfo, pExpr);
}

static int32_t validateSQLExpr(SSqlCmd* pCmd, tSqlExpr* pExpr, SQueryInfo* pQueryInfo, SColumnList* pList,
                               int32_t* type, uint64_t* uid) {
  if (pExpr->type == SQL_NODE_TABLE_COLUMN) {
    if (*type == NON_ARITHMEIC_EXPR) {
      *type = NORMAL_ARITHMETIC;
    } else if (*type == AGG_ARIGHTMEIC) {
      return TSDB_CODE_TSC_INVALID_OPERATION;
    }

    if (pExpr->tokenId == TK_ARROW) {pExpr = pExpr->pLeft;}
    SColumnIndex index = COLUMN_INDEX_INITIALIZER;
    if (getColumnIndexByName(&pExpr->columnName, pQueryInfo, &index, tscGetErrorMsgPayload(pCmd)) != TSDB_CODE_SUCCESS) {
      return TSDB_CODE_TSC_INVALID_OPERATION;
    }

    // if column is timestamp, bool, binary, nchar, not support arithmetic, so return invalid sql
    STableMeta* pTableMeta = tscGetMetaInfo(pQueryInfo, index.tableIndex)->pTableMeta;
    SSchema*    pSchema = tscGetTableSchema(pTableMeta) + index.columnIndex;
    
    if ((pSchema->type == TSDB_DATA_TYPE_TIMESTAMP) || (pSchema->type == TSDB_DATA_TYPE_BOOL) ||
        (pSchema->type == TSDB_DATA_TYPE_BINARY) || (pSchema->type == TSDB_DATA_TYPE_NCHAR)) {
      return TSDB_CODE_TSC_INVALID_OPERATION;
    }

    pList->ids[pList->num++] = index;
  } else if ((pExpr->tokenId == TK_FLOAT && (isnan(pExpr->value.dKey) || isinf(pExpr->value.dKey))) ||
             pExpr->tokenId == TK_NULL) {
    return TSDB_CODE_TSC_INVALID_OPERATION;
  } else if (pExpr->type == SQL_NODE_SQLFUNCTION) {
    if (*type == NON_ARITHMEIC_EXPR) {
      *type = AGG_ARIGHTMEIC;
    } else if (*type == NORMAL_ARITHMETIC) {
      return TSDB_CODE_TSC_INVALID_OPERATION;
    }

    int32_t outputIndex = (int32_t)tscNumOfExprs(pQueryInfo);
  
    tSqlExprItem item = {.pNode = pExpr, .aliasName = NULL};
  
    // sql function list in selection clause.
    // Append the sqlExpr into exprList of pQueryInfo structure sequentially
    pExpr->functionId = isValidFunction(pExpr->Expr.operand.z, pExpr->Expr.operand.n);
    if (pExpr->functionId < 0) {
      SUdfInfo* pUdfInfo = NULL;
      pUdfInfo = isValidUdf(pQueryInfo->pUdfInfo, pExpr->Expr.operand.z, pExpr->Expr.operand.n);
      if (pUdfInfo == NULL) {
        return invalidOperationMsg(tscGetErrorMsgPayload(pCmd), "invalid function name");
      }
    }

    if (addExprAndResultField(pCmd, pQueryInfo, outputIndex, &item, false, NULL) != TSDB_CODE_SUCCESS) {
      return TSDB_CODE_TSC_INVALID_OPERATION;
    }

    // It is invalid in case of more than one sqlExpr, such as first(ts, k) - last(ts, k)
    int32_t inc = (int32_t) tscNumOfExprs(pQueryInfo) - outputIndex;
    if (inc > 1) {
      return TSDB_CODE_TSC_INVALID_OPERATION;
    }

    // Not supported data type in arithmetic expression
    uint64_t id = -1;
    for(int32_t i = 0; i < inc; ++i) {
      SExprInfo* p1 = tscExprGet(pQueryInfo, i + outputIndex);

      int16_t t = p1->base.resType;
      if (t == TSDB_DATA_TYPE_BINARY || t == TSDB_DATA_TYPE_NCHAR || t == TSDB_DATA_TYPE_BOOL || t == TSDB_DATA_TYPE_TIMESTAMP) {
        return TSDB_CODE_TSC_INVALID_OPERATION;
      }

      if (i == 0) {
        id = p1->base.uid;
        continue;
      }

      if (id != p1->base.uid) {
        return TSDB_CODE_TSC_INVALID_OPERATION;
      }
    }

    *uid = id;
  }

  return TSDB_CODE_SUCCESS;
}

static int32_t validateArithmeticSQLExpr(SSqlCmd* pCmd, tSqlExpr* pExpr, SQueryInfo* pQueryInfo, SColumnList* pList, int32_t* type) {
  if (pExpr == NULL) {
    return TSDB_CODE_SUCCESS;
  }

  tSqlExpr* pLeft = pExpr->pLeft;
  uint64_t uidLeft = 0;
  uint64_t uidRight = 0;

  if (pLeft->type == SQL_NODE_EXPR) {
    int32_t ret = validateArithmeticSQLExpr(pCmd, pLeft, pQueryInfo, pList, type);
    if (ret != TSDB_CODE_SUCCESS) {
      return ret;
    }
  } else {
    int32_t ret = validateSQLExpr(pCmd, pLeft, pQueryInfo, pList, type, &uidLeft);
    if (ret != TSDB_CODE_SUCCESS) {
      return ret;
    }
  }

  tSqlExpr* pRight = pExpr->pRight;
  if (pRight->type == SQL_NODE_EXPR) {
    int32_t ret = validateArithmeticSQLExpr(pCmd, pRight, pQueryInfo, pList, type);
    if (ret != TSDB_CODE_SUCCESS) {
      return ret;
    }
  } else {
    int32_t ret = validateSQLExpr(pCmd, pRight, pQueryInfo, pList, type, &uidRight);
    if (ret != TSDB_CODE_SUCCESS) {
      return ret;
    }

    // the expression not from the same table, return error
    if (uidLeft != uidRight && uidLeft != 0 && uidRight != 0) {
      return TSDB_CODE_TSC_INVALID_OPERATION;
    }
  }

  return TSDB_CODE_SUCCESS;
}

static bool isValidExpr(tSqlExpr* pLeft, tSqlExpr* pRight, int32_t optr) {
  if (pLeft == NULL || (pRight == NULL && optr != TK_IN)) {
    return false;
  }

  /*
   * filter illegal expression in where clause:
   * 1. count(*) > 12
   * 2. sum(columnA) > sum(columnB)
   * 3. 4 < 5,  'ABC'>'abc'
   *
   * However, columnA < 4+12 is valid
   */
  if (pLeft->type == SQL_NODE_SQLFUNCTION) {
    return false;
  }

  if (pRight == NULL) {
    return true;
  }

  if (pLeft->tokenId >= TK_BOOL && pLeft->tokenId <= TK_BINARY && pRight->tokenId >= TK_BOOL && pRight->tokenId <= TK_BINARY) {
    return false;
  }

  if (pLeft->tokenId >= TK_BOOL && pLeft->tokenId <= TK_BINARY && (optr == TK_NOTNULL || optr == TK_ISNULL)) {
    return false;
  }

  return true;
}

static void exchangeExpr(tSqlExpr* pExpr) {
  tSqlExpr* pLeft  = pExpr->pLeft;
  tSqlExpr* pRight = pExpr->pRight;

  if ((pRight->tokenId == TK_ID || pRight->tokenId == TK_ARROW) && (pLeft->tokenId == TK_INTEGER || pLeft->tokenId == TK_FLOAT ||
                                    pLeft->tokenId == TK_STRING || pLeft->tokenId == TK_BOOL)) {
    /*
     * exchange value of the left handside and the value of the right-handside
     * to make sure that the value of filter expression always locates in
     * right-handside and
     * the column-id is at the left handside.
     */
    uint32_t optr = 0;
    switch (pExpr->tokenId) {
      case TK_LE:
        optr = TK_GE;
        break;
      case TK_LT:
        optr = TK_GT;
        break;
      case TK_GT:
        optr = TK_LT;
        break;
      case TK_GE:
        optr = TK_LE;
        break;
      default:
        optr = pExpr->tokenId;
    }

    pExpr->tokenId = optr;
    SWAP(pExpr->pLeft, pExpr->pRight, void*);
  }
}

static bool validateJoinExprNode(SSqlCmd* pCmd, SQueryInfo* pQueryInfo, tSqlExpr* pExpr, SColumnIndex* pLeftIndex) {
  const char* msg1 = "illegal column name";
  const char* msg2 = "= is expected in join expression";
  const char* msg3 = "join column must have same type";
  const char* msg4 = "self join is not allowed";
  const char* msg5 = "join table must be the same type(table to table, super table to super table)";
  const char* msg6 = "tag json key must be string";
  const char* msg7 = "tag json key in json must be same";
  const char* msg8 = "tag json key is too long, no more than 256 bytes";

  tSqlExpr* pRight = pExpr->pRight;
  if(pRight->tokenId == TK_ARROW){
    if(!IS_VAR_DATA_TYPE(pExpr->pLeft->pRight->value.nType) || pExpr->pLeft->pRight->value.nType != pExpr->pRight->pRight->value.nType){
      invalidOperationMsg(tscGetErrorMsgPayload(pCmd), msg6);
      return false;
    }
    if(pExpr->pLeft->pRight->value.nLen > TSDB_MAX_JSON_KEY_LEN){
      invalidOperationMsg(tscGetErrorMsgPayload(pCmd), msg8);
      return false;
    }
    if(pExpr->pLeft->pRight->value.nLen != pExpr->pRight->pRight->value.nLen
        || strncmp(pExpr->pLeft->pRight->value.pz, pExpr->pRight->pRight->value.pz, pExpr->pRight->pRight->value.nLen) != 0){
     invalidOperationMsg(tscGetErrorMsgPayload(pCmd), msg7);
     return false;
    }

    pRight = pExpr->pRight->pLeft;
  }

  if (pRight->tokenId != TK_ID) {
    return true;
  }

  if (pExpr->tokenId != TK_EQ) {
    invalidOperationMsg(tscGetErrorMsgPayload(pCmd), msg2);
    return false;
  }

  SColumnIndex rightIndex = COLUMN_INDEX_INITIALIZER;

  if (getColumnIndexByName(&pRight->columnName, pQueryInfo, &rightIndex, tscGetErrorMsgPayload(pCmd)) != TSDB_CODE_SUCCESS) {
    invalidOperationMsg(tscGetErrorMsgPayload(pCmd), msg1);
    return false;
  }

  // todo extract function
  STableMetaInfo* pLeftMeterMeta = tscGetMetaInfo(pQueryInfo, pLeftIndex->tableIndex);
  SSchema*        pLeftSchema = tscGetTableSchema(pLeftMeterMeta->pTableMeta);
  int16_t         leftType = pLeftSchema[pLeftIndex->columnIndex].type;

  tscColumnListInsert(pQueryInfo->colList, pLeftIndex->columnIndex, pLeftMeterMeta->pTableMeta->id.uid, &pLeftSchema[pLeftIndex->columnIndex]);

  STableMetaInfo* pRightMeterMeta = tscGetMetaInfo(pQueryInfo, rightIndex.tableIndex);
  SSchema*        pRightSchema = tscGetTableSchema(pRightMeterMeta->pTableMeta);
  int16_t         rightType = pRightSchema[rightIndex.columnIndex].type;

  tscColumnListInsert(pQueryInfo->colList, rightIndex.columnIndex, pRightMeterMeta->pTableMeta->id.uid, &pRightSchema[rightIndex.columnIndex]);

  if (leftType != rightType) {
    invalidOperationMsg(tscGetErrorMsgPayload(pCmd), msg3);
    return false;
  } else if (pLeftIndex->tableIndex == rightIndex.tableIndex) {
    invalidOperationMsg(tscGetErrorMsgPayload(pCmd), msg4);
    return false;
  }

  // table to table/ super table to super table are allowed
  if (UTIL_TABLE_IS_SUPER_TABLE(pLeftMeterMeta) != UTIL_TABLE_IS_SUPER_TABLE(pRightMeterMeta)) {
    invalidOperationMsg(tscGetErrorMsgPayload(pCmd), msg5);
    return false;
  }

  return true;
}

static int32_t setExprToCond(tSqlExpr** parent, tSqlExpr* pExpr, const char* msg, int32_t parentOptr, char* msgBuf) {
  if (*parent != NULL) {
    if (parentOptr == TK_OR && msg != NULL) {
      return invalidOperationMsg(msgBuf, msg);
    }

    *parent = tSqlExprCreate((*parent), pExpr, parentOptr);
  } else {
    *parent = pExpr;
  }

  return TSDB_CODE_SUCCESS;
}

static int32_t setNormalExprToCond(tSqlExpr** parent, tSqlExpr* pExpr, int32_t parentOptr) {
  if (*parent != NULL) {
    *parent = tSqlExprCreate((*parent), pExpr, parentOptr);
  } else {
    *parent = pExpr;
  }

  return TSDB_CODE_SUCCESS;
}


static int32_t validateNullExpr(tSqlExpr* pExpr, STableMeta* pTableMeta, int32_t index, char* msgBuf) {
  const char* msg = "only support is [not] null";

  tSqlExpr* pRight = pExpr->pRight;
  SSchema* pSchema = tscGetTableSchema(pTableMeta);
  if (pRight->tokenId == TK_NULL && pSchema[index].type != TSDB_DATA_TYPE_JSON && (!(pExpr->tokenId == TK_ISNULL || pExpr->tokenId == TK_NOTNULL))) {
    return invalidOperationMsg(msgBuf, msg);
  }

  if (pRight->tokenId == TK_STRING) {
    if (IS_VAR_DATA_TYPE(pSchema[index].type) || pSchema[index].type == TSDB_DATA_TYPE_JSON) {
      return TSDB_CODE_SUCCESS;
    }
    
    char *v = strndup(pRight->exprToken.z, pRight->exprToken.n);
    int32_t len = strRmquote(v, pRight->exprToken.n);
    if (len > 0) {
      uint32_t type = 0;
      tGetToken(v, &type);

      if (type == TK_NULL) {        
        free(v);
        return invalidOperationMsg(msgBuf, msg);
      }
    }

    free(v);
  }

  return TSDB_CODE_SUCCESS;
}

// check for like expression
static int32_t validateLikeExpr(tSqlExpr* pExpr, STableMeta* pTableMeta, int32_t index, char* msgBuf) {
  const char* msg1 = "wildcard string should be less than %d characters";
  const char* msg2 = "illegal column type for like";

  tSqlExpr* pLeft  = pExpr->pLeft;
  tSqlExpr* pRight = pExpr->pRight;

  if (pExpr->tokenId == TK_LIKE) {
    if (pRight->value.nLen > tsMaxWildCardsLen) {
      char tmp[64] = {0};
      sprintf(tmp, msg1, tsMaxWildCardsLen);
      return invalidOperationMsg(msgBuf, tmp);
    }

    SSchema* pSchema = tscGetTableSchema(pTableMeta);
    if ((pLeft->tokenId != TK_ARROW) && (!isTablenameToken(&pLeft->columnName)) && !IS_VAR_DATA_TYPE(pSchema[index].type)) {
      return invalidOperationMsg(msgBuf, msg2);
    }
  }

  return TSDB_CODE_SUCCESS;
}

// check for match expression
static int32_t validateJsonTagExpr(tSqlExpr* pExpr, char* msgBuf) {
  const char* msg1 = "not support json tag column filter";
  const char* msg2 = "tag json key is invalidate";
  const char* msg3 = "tag json key must be string";

  tSqlExpr* pLeft = pExpr->pLeft;
  tSqlExpr* pRight = pExpr->pRight;

  if (pExpr->tokenId == TK_QUESTION) {
    if (pRight != NULL && !IS_VAR_DATA_TYPE(pRight->value.nType))
      return invalidOperationMsg(msgBuf, msg3);

    if (pRight != NULL && (pRight->value.nLen > TSDB_MAX_JSON_KEY_LEN || pRight->value.nLen <= 0))
      return invalidOperationMsg(msgBuf, msg2);
  } else {
    if (pLeft != NULL && pLeft->tokenId == TK_ID && pExpr->tokenId != TK_ISNULL && pExpr->tokenId != TK_NOTNULL) {
      return invalidOperationMsg(msgBuf, msg1);
    }

    if (pLeft != NULL && pLeft->tokenId == TK_ARROW) {
      if (pLeft->pRight && !IS_VAR_DATA_TYPE(pLeft->pRight->value.nType))
        return invalidOperationMsg(msgBuf, msg3);
      if (pLeft->pRight && (pLeft->pRight->value.nLen > TSDB_MAX_JSON_KEY_LEN || pLeft->pRight->value.nLen <= 0))
        return invalidOperationMsg(msgBuf, msg2);
    }
  }

  return TSDB_CODE_SUCCESS;
}

// check for match expression
static int32_t validateMatchExpr(tSqlExpr* pExpr, STableMeta* pTableMeta, int32_t index, char* msgBuf) {
  const char* msg1 = "regular expression string should be less than %d characters";
  const char* msg3 = "invalid regular expression";

  tSqlExpr* pRight = pExpr->pRight;

  if (pExpr->tokenId == TK_MATCH || pExpr->tokenId == TK_NMATCH) {
    if (pRight->value.nLen > tsMaxRegexStringLen) {
      char tmp[64] = {0};
      sprintf(tmp, msg1, tsMaxRegexStringLen);
      return invalidOperationMsg(msgBuf, tmp);
    }

    if (!(pRight->type == SQL_NODE_VALUE && pRight->value.nType == TSDB_DATA_TYPE_BINARY)) {
      return invalidOperationMsg(msgBuf, msg3);
    }

    int errCode = 0;
    regex_t regex;
    char    regErrBuf[256] = {0};

    //remove the quote at the begin end of original sql string.
    uint32_t lenPattern = pRight->exprToken.n - 2;
    char* pattern = malloc(lenPattern + 1);
    strncpy(pattern, pRight->exprToken.z+1, lenPattern);
    pattern[lenPattern] = '\0';

    tfree(pRight->value.pz);
    pRight->value.pz = pattern;
    pRight->value.nLen = lenPattern;

    int cflags = REG_EXTENDED;
    if ((errCode = regcomp(&regex, pattern, cflags)) != 0) {
      regerror(errCode, &regex, regErrBuf, sizeof(regErrBuf));
      tscError("Failed to compile regex pattern %s. reason %s", pattern, regErrBuf);
      return invalidOperationMsg(msgBuf, msg3);
    }
    regfree(&regex);
  }

  return TSDB_CODE_SUCCESS;
}


int32_t handleNeOptr(tSqlExpr** rexpr, tSqlExpr* expr) {
  tSqlExpr* left = tSqlExprClone(expr);
  tSqlExpr* right = expr;

  left->tokenId = TK_LT;
  right->tokenId = TK_GT;

  *rexpr = tSqlExprCreate(left, right, TK_OR);

  return TSDB_CODE_SUCCESS;
}


static int32_t handleExprInQueryCond(SSqlCmd* pCmd, SQueryInfo* pQueryInfo, tSqlExpr** pExpr, SCondExpr* pCondExpr,
                                     int32_t* type, int32_t* tbIdx, int32_t parentOptr, tSqlExpr** columnExpr, tSqlExpr** tsExpr) {
  const char* msg1 = "table query cannot use tags filter";
  const char* msg2 = "illegal column name";
  const char* msg4 = "too many join tables";
  const char* msg5 = "not support ordinary column join";

  tSqlExpr* pLeft  = (*pExpr)->pLeft;
  tSqlExpr* pRight = (*pExpr)->pRight;

  SStrToken* colName = NULL;
  if(pLeft->tokenId == TK_ARROW){
    colName = &(pLeft->pLeft->columnName);
    if (pRight->tokenId == TK_NULL && (*pExpr)->tokenId == TK_EQ) {
      // transform for json->'key'=null
      pRight->tokenId = TK_STRING;
      pRight->value.nType = TSDB_DATA_TYPE_BINARY;
      pRight->value.nLen = INT_BYTES;
      pRight->value.pz = calloc(INT_BYTES, 1);
      *(uint32_t*)pRight->value.pz = TSDB_DATA_JSON_null;
    }
  }else{
    colName = &(pLeft->columnName);
  }
  int32_t ret = TSDB_CODE_SUCCESS;

  SColumnIndex index = COLUMN_INDEX_INITIALIZER;
  if (getColumnIndexByName(colName, pQueryInfo, &index, tscGetErrorMsgPayload(pCmd)) != TSDB_CODE_SUCCESS) {
    return invalidOperationMsg(tscGetErrorMsgPayload(pCmd), msg2);
  }

  *tbIdx = index.tableIndex;

  assert(tSqlExprIsParentOfLeaf(*pExpr));

  STableMetaInfo* pTableMetaInfo = tscGetMetaInfo(pQueryInfo, index.tableIndex);
  STableMeta*     pTableMeta = pTableMetaInfo->pTableMeta;

  // validate the null expression
  int32_t code = validateNullExpr(*pExpr, pTableMeta, index.columnIndex, tscGetErrorMsgPayload(pCmd));
  if (code != TSDB_CODE_SUCCESS) {
    return code;
  }

  // validate the like expression
  code = validateLikeExpr(*pExpr, pTableMeta, index.columnIndex, tscGetErrorMsgPayload(pCmd));
  if (code != TSDB_CODE_SUCCESS) {
    return code;
  }

  // validate the match expression
  code = validateMatchExpr(*pExpr, pTableMeta, index.columnIndex, tscGetErrorMsgPayload(pCmd));
  if (code != TSDB_CODE_SUCCESS) {
    return code;
  }

  SSchema* pSchema = tscGetTableColumnSchema(pTableMeta, index.columnIndex);
  if (pSchema->type == TSDB_DATA_TYPE_TIMESTAMP && index.columnIndex == PRIMARYKEY_TIMESTAMP_COL_INDEX) {  // query on time range
    if (!validateJoinExprNode(pCmd, pQueryInfo, *pExpr, &index)) {
      return TSDB_CODE_TSC_INVALID_OPERATION;
    }

    // set join query condition
    if (pRight->tokenId == TK_ID) {  // no need to keep the timestamp join condition
      TSDB_QUERY_SET_TYPE(pQueryInfo->type, TSDB_QUERY_TYPE_JOIN_QUERY);
      pCondExpr->tsJoin = true;

      assert(index.tableIndex >= 0 && index.tableIndex < TSDB_MAX_JOIN_TABLE_NUM);
      SJoinNode **leftNode = &pQueryInfo->tagCond.joinInfo.joinTables[index.tableIndex];
      if (*leftNode == NULL) {
        *leftNode = calloc(1, sizeof(SJoinNode));
        if (*leftNode == NULL) {
          return TSDB_CODE_TSC_OUT_OF_MEMORY;
        }
      }

      int16_t leftIdx = index.tableIndex;

      if (getColumnIndexByName(&pRight->columnName, pQueryInfo, &index, tscGetErrorMsgPayload(pCmd)) != TSDB_CODE_SUCCESS) {
        return invalidOperationMsg(tscGetErrorMsgPayload(pCmd), msg2);
      }

      if (index.tableIndex < 0 || index.tableIndex >= TSDB_MAX_JOIN_TABLE_NUM) {
        return invalidOperationMsg(tscGetErrorMsgPayload(pCmd), msg4);
      }

      SJoinNode **rightNode = &pQueryInfo->tagCond.joinInfo.joinTables[index.tableIndex];
      if (*rightNode == NULL) {
        *rightNode = calloc(1, sizeof(SJoinNode));
        if (*rightNode == NULL) {
          return TSDB_CODE_TSC_OUT_OF_MEMORY;
        }
      }

      int16_t rightIdx = index.tableIndex;

      if ((*leftNode)->tsJoin == NULL) {
        (*leftNode)->tsJoin = taosArrayInit(2, sizeof(int16_t));
      }

      if ((*rightNode)->tsJoin == NULL) {
        (*rightNode)->tsJoin = taosArrayInit(2, sizeof(int16_t));
      }

      taosArrayPush((*leftNode)->tsJoin, &rightIdx);
      taosArrayPush((*rightNode)->tsJoin, &leftIdx);

      /*
       * To release expression, e.g., m1.ts = m2.ts,
       * since this expression is used to set the join query type
       */
      tSqlExprDestroy(*pExpr);
      if (type) {
        *type |= TSQL_EXPR_JOIN;
      }
    } else {
      tSqlExpr *rexpr = NULL;
      if ((*pExpr)->tokenId == TK_NE) {
        handleNeOptr(&rexpr, *pExpr);
      } else {
        rexpr = *pExpr;
      }
      
      ret = setNormalExprToCond(tsExpr, rexpr, parentOptr);
      if (type) {
        *type |= TSQL_EXPR_TS;
      }
    }

    *pExpr = NULL;  // remove this expression
  } else if (index.columnIndex >= tscGetNumOfColumns(pTableMeta) || index.columnIndex == TSDB_TBNAME_COLUMN_INDEX) {
    // query on tags, check for tag query condition
    if (UTIL_TABLE_IS_NORMAL_TABLE(pTableMetaInfo)) {
      return invalidOperationMsg(tscGetErrorMsgPayload(pCmd), msg1);
    }

    // check for json tag operation -> and ?
    if (pSchema->type == TSDB_DATA_TYPE_JSON){
      code = validateJsonTagExpr(*pExpr, tscGetErrorMsgPayload(pCmd));
      if (code != TSDB_CODE_SUCCESS) {
        return code;
      }
    }

    if (pRight != NULL && (pRight->tokenId == TK_ID || pRight->tokenId == TK_ARROW)) {  // join on tag columns for stable query
      if (!validateJoinExprNode(pCmd, pQueryInfo, *pExpr, &index)) {
        return TSDB_CODE_TSC_INVALID_OPERATION;
      }

      pQueryInfo->type |= TSDB_QUERY_TYPE_JOIN_QUERY;
      ret = setExprToCond(&pCondExpr->pJoinExpr, *pExpr, NULL, parentOptr, pCmd->payload);
      *pExpr = NULL;
      if (type) {
        *type |= TSQL_EXPR_JOIN;
      }        
    } else {
      // do nothing
      //                ret = setExprToCond(pCmd, &pCondExpr->pTagCond,
      //                *pExpr, NULL, parentOptr);
      tSqlExpr *rexpr = NULL;
      if ((*pExpr)->tokenId == TK_NE && (pSchema->type != TSDB_DATA_TYPE_BINARY
                                         && pSchema->type != TSDB_DATA_TYPE_NCHAR
                                         && pSchema->type != TSDB_DATA_TYPE_BOOL)) {
        handleNeOptr(&rexpr, *pExpr);     //todo json check
        *pExpr = rexpr;
      }
      
      if (type) {
        *type |= TSQL_EXPR_TAG;
      }
    }
  } else {  // query on other columns
    if (type) {
      *type |= TSQL_EXPR_COLUMN;
    }
    
    if (pRight->tokenId == TK_ID) {  // other column cannot be served as the join column
      return invalidOperationMsg(tscGetErrorMsgPayload(pCmd), msg5);
    }

    tSqlExpr *rexpr = NULL;
    if ((*pExpr)->tokenId == TK_NE && (pSchema->type != TSDB_DATA_TYPE_BINARY && pSchema->type != TSDB_DATA_TYPE_NCHAR && pSchema->type != TSDB_DATA_TYPE_BOOL)) {
      handleNeOptr(&rexpr, *pExpr);
    } else {
      rexpr = *pExpr;
    }

    ret = setNormalExprToCond(columnExpr, rexpr, parentOptr);
    *pExpr = NULL;  // remove it from expr tree
  }

  return ret;
}

int32_t getQueryCondExpr(SSqlCmd* pCmd, SQueryInfo* pQueryInfo, tSqlExpr** pExpr, SCondExpr* pCondExpr,
                        int32_t* type, int32_t* tbIdx, int32_t parentOptr, tSqlExpr** columnExpr, tSqlExpr** tsExpr) {
  if (pExpr == NULL) {
    return TSDB_CODE_SUCCESS;
  }

  tSqlExpr *columnLeft = NULL;
  tSqlExpr *columnRight = NULL;
  tSqlExpr *tsLeft = NULL;
  tSqlExpr *tsRight = NULL;

  int32_t ret = 0;

  const char* msg1 = "query condition between columns/tags/timestamp/join fields must use 'AND'";
  const char* msg2 = "query condition between tables must use 'AND'";

  if ((*pExpr)->flags & (1 << EXPR_FLAG_TS_ERROR)) {
    return TSDB_CODE_TSC_INVALID_OPERATION;
  }

  tSqlExpr* pLeft = (*pExpr)->pLeft;
  tSqlExpr* pRight = (*pExpr)->pRight;

  if (!isValidExpr(pLeft, pRight, (*pExpr)->tokenId)) {
    return TSDB_CODE_TSC_INVALID_OPERATION;
  }

  int32_t leftType = 0;
  int32_t rightType = 0;
  int32_t leftTbIdx = 0;
  int32_t rightTbIdx = 0;

  if (!tSqlExprIsParentOfLeaf(*pExpr)) {
    ret = getQueryCondExpr(pCmd, pQueryInfo, &(*pExpr)->pLeft, pCondExpr, type ? &leftType : NULL, &leftTbIdx, (*pExpr)->tokenId, &columnLeft, &tsLeft);
    if (ret != TSDB_CODE_SUCCESS) {
      goto err_ret;
    }

    ret = getQueryCondExpr(pCmd, pQueryInfo, &(*pExpr)->pRight, pCondExpr, type ? &rightType : NULL, &rightTbIdx, (*pExpr)->tokenId, &columnRight, &tsRight);
    if (ret != TSDB_CODE_SUCCESS) {
      goto err_ret;
    }

    /*
     *  if left child and right child do not belong to the same group, the sub
     *  expression is not valid for parent node, it must be TK_AND operator.
     */
    if (type != NULL && ((leftType != rightType) || GET_MIXED_TYPE(leftType)) && ((*pExpr)->tokenId == TK_OR)) {
      ret = invalidOperationMsg(tscGetErrorMsgPayload(pCmd), msg1);
      goto err_ret;
    }

    if (((leftTbIdx != rightTbIdx) || (leftTbIdx == -1 || rightTbIdx == -1)) && ((*pExpr)->tokenId == TK_OR)) {
      ret = invalidOperationMsg(tscGetErrorMsgPayload(pCmd), msg2);
      goto err_ret;
    }

    if (columnLeft && columnRight) {
      setNormalExprToCond(&columnLeft, columnRight, (*pExpr)->tokenId);
      
      *columnExpr = columnLeft;
    } else {
      *columnExpr = columnLeft ? columnLeft : columnRight;
    }

    if (tsLeft && tsRight) {
      setNormalExprToCond(&tsLeft, tsRight, (*pExpr)->tokenId);
      
      *tsExpr = tsLeft;
    } else {
      *tsExpr = tsLeft ? tsLeft : tsRight;
    }

    if (type) {
      *type = leftType|rightType;
    }
    *tbIdx = (leftTbIdx == rightTbIdx) ? leftTbIdx : -1;
    
    return TSDB_CODE_SUCCESS;
  }

  exchangeExpr(*pExpr);

  if (pLeft->tokenId == TK_ID && pRight->tokenId == TK_TIMESTAMP && (pRight->flags & (1 << EXPR_FLAG_TIMESTAMP_VAR))) {
    ret = TSDB_CODE_TSC_INVALID_OPERATION;
    goto err_ret;
  }

  if ((pLeft->flags & (1 << EXPR_FLAG_TS_ERROR)) || (pRight->flags & (1 << EXPR_FLAG_TS_ERROR))) {
    ret = TSDB_CODE_TSC_INVALID_OPERATION;
    goto err_ret;
  }

  ret = handleExprInQueryCond(pCmd, pQueryInfo, pExpr, pCondExpr, type, tbIdx, parentOptr, columnExpr, tsExpr);
  if (ret) {
    goto err_ret;
  }

  return TSDB_CODE_SUCCESS;
  
err_ret:
  
  tSqlExprDestroy(columnLeft);
  tSqlExprDestroy(columnRight);
  tSqlExprDestroy(tsLeft);
  tSqlExprDestroy(tsRight);
  return ret;
}

static void doExtractExprForSTable(SSqlCmd* pCmd, tSqlExpr** pExpr, SQueryInfo* pQueryInfo, tSqlExpr** pOut, int32_t tableIndex) {
  if (*pExpr == NULL) {
    *pOut = NULL;
    return;
  }
  
  if (tSqlExprIsParentOfLeaf(*pExpr)) {
    tSqlExpr* pLeft = (*pExpr)->pLeft;

    SColumnIndex index = COLUMN_INDEX_INITIALIZER;
    if (getColumnIndexByName(&pLeft->columnName, pQueryInfo, &index, tscGetErrorMsgPayload(pCmd)) != TSDB_CODE_SUCCESS) {
      return;
    }

    if (index.tableIndex != tableIndex) {
      return;
    }

    *pOut = *pExpr;
    (*pExpr) = NULL;

  } else {
    *pOut = tSqlExprCreate(NULL, NULL, (*pExpr)->tokenId);

    doExtractExprForSTable(pCmd, &(*pExpr)->pLeft, pQueryInfo, &((*pOut)->pLeft), tableIndex);
    doExtractExprForSTable(pCmd, &(*pExpr)->pRight, pQueryInfo, &((*pOut)->pRight), tableIndex);
  }
}

static tSqlExpr* extractExprForSTable(SSqlCmd* pCmd, tSqlExpr** pExpr, SQueryInfo* pQueryInfo, int32_t tableIndex) {
  tSqlExpr* pResExpr = NULL;

  if (*pExpr != NULL) {
    doExtractExprForSTable(pCmd, pExpr, pQueryInfo, &pResExpr, tableIndex);
    tSqlExprCompact(&pResExpr);
  }

  return pResExpr;
}

int tableNameCompar(const void* lhs, const void* rhs) {
  char* left = *(char**)lhs;
  char* right = *(char**)rhs;

  int32_t ret = strcmp(left, right);

  if (ret == 0) {
    return 0;
  }

  return ret > 0 ? 1 : -1;
}

int32_t mergeTimeRange(SSqlCmd* pCmd, STimeWindow* res, STimeWindow* win, int32_t optr) {
  const char* msg0 = "only one time stamp window allowed";

#define SET_EMPTY_RANGE(w) do { (w)->skey = INT64_MAX; (w)->ekey = INT64_MIN; } while (0)
#define IS_EMPTY_RANGE(w) ((w)->skey == INT64_MAX && (w)->ekey == INT64_MIN)
  
  if (optr == TSDB_RELATION_AND) {
    if (res->skey > win->ekey || win->skey > res->ekey) {
      SET_EMPTY_RANGE(res);
      return TSDB_CODE_SUCCESS;
    }
    
    if (res->skey < win->skey) {
      res->skey = win->skey;
    }
    
    if (res->ekey > win->ekey) {
      res->ekey = win->ekey;
    }

    return TSDB_CODE_SUCCESS;
  }

  if (res->skey > win->ekey || win->skey > res->ekey) {
    if (IS_EMPTY_RANGE(res)) {
      res->skey = win->skey;
      res->ekey = win->ekey;
      return TSDB_CODE_SUCCESS;
    }

    if (IS_EMPTY_RANGE(win)) {
      return TSDB_CODE_SUCCESS;
    }

    return invalidOperationMsg(tscGetErrorMsgPayload(pCmd), msg0);
  }

  if (res->skey > win->skey) {
    res->skey = win->skey;
  }
  
  if (res->ekey < win->ekey) {
    res->ekey = win->ekey;
  }

  return TSDB_CODE_SUCCESS;
}

static int32_t createTimeRangeExpr(tSqlExpr** pExpr, STimeWindow* win, uint32_t tokenId) {
  *pExpr = calloc(1, sizeof(tSqlExpr));
  
  (*pExpr)->type = SQL_NODE_VALUE;
  (*pExpr)->tokenId = tokenId;
  (*pExpr)->value.nType = TSDB_DATA_TYPE_VALUE_ARRAY;
  (*pExpr)->value.nLen = 2;
  (*pExpr)->value.arr = taosArrayInit(2, sizeof(int64_t));

  taosArrayPush((*pExpr)->value.arr, &win->skey);
  taosArrayPush((*pExpr)->value.arr, &win->ekey);

  return TSDB_CODE_SUCCESS;
}

static int32_t convertTimeRangeFromExpr(SSqlCmd* pCmd, SQueryInfo* pQueryInfo, tSqlExpr* pExpr) {
  const char* msg0 = "invalid timestamp or operator for timestamp";
  int32_t code = 0;
  STimeWindow win = {.skey = INT64_MIN, .ekey = INT64_MAX};

  if (pExpr == NULL) {
    pQueryInfo->onlyHasTagCond &= true;
    return TSDB_CODE_SUCCESS;
  }
  pQueryInfo->onlyHasTagCond &= false;
  

  if (!tSqlExprIsParentOfLeaf(pExpr)) {
      code = convertTimeRangeFromExpr(pCmd, pQueryInfo, pExpr->pLeft);
      if (code) {
        return code;
      }

      code = convertTimeRangeFromExpr(pCmd, pQueryInfo, pExpr->pRight);
      if (code) {
        return code;
      }
  } else {
    SColumnIndex index = COLUMN_INDEX_INITIALIZER;
    if (getColumnIndexByName(&pExpr->pLeft->columnName, pQueryInfo, &index, tscGetErrorMsgPayload(pCmd)) != TSDB_CODE_SUCCESS) {
      return TSDB_CODE_TSC_INVALID_OPERATION;
    }

    STableMetaInfo* pTableMetaInfo = tscGetMetaInfo(pQueryInfo, index.tableIndex);
    STableComInfo tinfo = tscGetTableInfo(pTableMetaInfo->pTableMeta);
    
    tSqlExpr* pRight = pExpr->pRight;

    if (getTimeRange(&win, pRight, pExpr->tokenId, tinfo.precision) != TSDB_CODE_SUCCESS) {
      return invalidOperationMsg(tscGetErrorMsgPayload(pCmd), msg0);
    }

    createTimeRangeExpr(&pExpr->pRight, &win, pRight->tokenId);

    tSqlExprDestroy(pRight);
  }

  return TSDB_CODE_SUCCESS;
}

static int32_t validateJoinExpr(SSqlCmd* pCmd, SQueryInfo* pQueryInfo, SCondExpr* pCondExpr) {
  const char* msg1 = "super table join requires tags column";
  const char* msg2 = "timestamp join condition missing";
  const char* msg3 = "condition missing for join query";
  const char* msg4 = "only ts column join allowed";

  if (!QUERY_IS_JOIN_QUERY(pQueryInfo->type)) {
    if (pQueryInfo->numOfTables == 1) {
      pQueryInfo->onlyHasTagCond &= true;
      return TSDB_CODE_SUCCESS;
    } else {
      return invalidOperationMsg(tscGetErrorMsgPayload(pCmd), msg3);
    }
  }
  pQueryInfo->onlyHasTagCond &= false;

  STableMetaInfo* pTableMetaInfo = tscGetMetaInfo(pQueryInfo, 0);
  if (UTIL_TABLE_IS_SUPER_TABLE(pTableMetaInfo)) {  // for stable join, tag columns
                                                   // must be present for join
    if (pCondExpr->pJoinExpr == NULL) {
      return invalidOperationMsg(tscGetErrorMsgPayload(pCmd), msg1);
    }
  } else if ((!UTIL_TABLE_IS_SUPER_TABLE(pTableMetaInfo)) && pCondExpr->pJoinExpr) {
    return invalidOperationMsg(tscGetErrorMsgPayload(pCmd), msg4);
  }

  if (!pCondExpr->tsJoin) {
    return invalidOperationMsg(tscGetErrorMsgPayload(pCmd), msg2);
  }

  return TSDB_CODE_SUCCESS;
}

static void cleanQueryExpr(SCondExpr* pCondExpr) {
  if (pCondExpr->pColumnCond) {
    tSqlExprDestroy(pCondExpr->pColumnCond);
  }

  if (pCondExpr->pTimewindow) {
    tSqlExprDestroy(pCondExpr->pTimewindow);
  }

  if (pCondExpr->pJoinExpr) {
    tSqlExprDestroy(pCondExpr->pJoinExpr);
  }
}

/*
static void doAddJoinTagsColumnsIntoTagList(SSqlCmd* pCmd, SQueryInfo* pQueryInfo, SCondExpr* pCondExpr) {
  STableMetaInfo* pTableMetaInfo = tscGetMetaInfo(pQueryInfo, 0);
  if (QUERY_IS_JOIN_QUERY(pQueryInfo->type) && UTIL_TABLE_IS_SUPER_TABLE(pTableMetaInfo)) {
    SColumnIndex index = COLUMN_INDEX_INITIALIZER;

    if (getColumnIndexByName(pCmd, &pCondExpr->pJoinExpr->pLeft->ColName, pQueryInfo, &index) != TSDB_CODE_SUCCESS) {
      tscError("%p: invalid column name (left)", pQueryInfo);
    }

    pTableMetaInfo = tscGetMetaInfo(pQueryInfo, index.tableIndex);
    index.columnIndex = index.columnIndex - tscGetNumOfColumns(pTableMetaInfo->pTableMeta);

    SSchema* pSchema = tscGetTableTagSchema(pTableMetaInfo->pTableMeta);
    tscColumnListInsert(pTableMetaInfo->tagColList, &index, &pSchema[index.columnIndex]);
  
    if (getColumnIndexByName(pCmd, &pCondExpr->pJoinExpr->pRight->ColName, pQueryInfo, &index) != TSDB_CODE_SUCCESS) {
      tscError("%p: invalid column name (right)", pQueryInfo);
    }

    pTableMetaInfo = tscGetMetaInfo(pQueryInfo, index.tableIndex);
    index.columnIndex = index.columnIndex - tscGetNumOfColumns(pTableMetaInfo->pTableMeta);

    pSchema = tscGetTableTagSchema(pTableMetaInfo->pTableMeta);
    tscColumnListInsert(pTableMetaInfo->tagColList, &index, &pSchema[index.columnIndex]);
  }
}
*/

static int32_t validateTagCondExpr(SSqlCmd* pCmd, tExprNode *p) {
  const char *msg1 = "invalid tag operator";
  const char* msg2 = "not supported filter condition";
  
  do {
    if (p->nodeType != TSQL_NODE_EXPR) {
      break;
    }
    
    if (!p->_node.pLeft || !p->_node.pRight) {
      break;
    }
    
    if (IS_ARITHMETIC_OPTR(p->_node.optr)) {
      return invalidOperationMsg(tscGetErrorMsgPayload(pCmd), msg1);
    }
    
    if (!IS_RELATION_OPTR(p->_node.optr)) {
      break;
    }
    
    tVariant * vVariant = NULL;
    int32_t schemaType = -1;
  
    if (p->_node.pLeft->nodeType == TSQL_NODE_VALUE && p->_node.pRight->nodeType == TSQL_NODE_COL) {
      if (!p->_node.pRight->pSchema) {
        break;
      }
      
      vVariant = p->_node.pLeft->pVal;
      schemaType = p->_node.pRight->pSchema->type;
    } else if (p->_node.pLeft->nodeType == TSQL_NODE_COL && p->_node.pRight->nodeType == TSQL_NODE_VALUE) {
      if (!p->_node.pLeft->pSchema) {
        break;
      }

      vVariant = p->_node.pRight->pVal;
      schemaType = p->_node.pLeft->pSchema->type;
    } else {
      break;
    }

    if (schemaType >= TSDB_DATA_TYPE_TINYINT && schemaType <= TSDB_DATA_TYPE_BIGINT) {
      schemaType = TSDB_DATA_TYPE_BIGINT;
    } else if (schemaType == TSDB_DATA_TYPE_FLOAT || schemaType == TSDB_DATA_TYPE_DOUBLE) {
      schemaType = TSDB_DATA_TYPE_DOUBLE;
    }
    
    int32_t retVal = TSDB_CODE_SUCCESS;

    int32_t bufLen = 0;
    if (IS_NUMERIC_TYPE(vVariant->nType)) {
      bufLen = 60;  // The maximum length of string that a number is converted to.
    } else {
      bufLen = vVariant->nLen + 1;
    }

    if (schemaType == TSDB_DATA_TYPE_BINARY) {
      char *tmp = calloc(1, bufLen * TSDB_NCHAR_SIZE);
      retVal = tVariantDump(vVariant, tmp, schemaType, false);
      free(tmp);
    } else if (schemaType == TSDB_DATA_TYPE_NCHAR) {
      // pRight->value.nLen + 1 is larger than the actual nchar string length
      char *tmp = calloc(1, bufLen * TSDB_NCHAR_SIZE);
      retVal = tVariantDump(vVariant, tmp, schemaType, false);
      free(tmp);
    } else {
      double tmp;
      retVal = tVariantDump(vVariant, (char*)&tmp, schemaType, false);
    }
    
    if (retVal != TSDB_CODE_SUCCESS) {
      return invalidOperationMsg(tscGetErrorMsgPayload(pCmd), msg2);
    }
  } while (0);

  return TSDB_CODE_SUCCESS;
}

static int32_t getTagQueryCondExpr(SSqlCmd* pCmd, SQueryInfo* pQueryInfo, SCondExpr* pCondExpr) {
  int32_t ret = TSDB_CODE_SUCCESS;

  if (pCondExpr->pTagCond == NULL) {
    return ret;
  }
  
  for (int32_t i = 0; i < pQueryInfo->numOfTables; ++i) {
    tSqlExpr* p1 = extractExprForSTable(pCmd, &pCondExpr->pTagCond, pQueryInfo, i);
    if (p1 == NULL) {  // no query condition on this table
      continue;
    }

    tExprNode* p = NULL;
  
    SArray* colList = taosArrayInit(10, sizeof(SColIndex));
    ret = exprTreeFromSqlExpr(pCmd, &p, p1, pQueryInfo, colList, NULL);
    //if (ret == TSDB_CODE_SUCCESS) {
    //  ret = filterInitFromTree(p, &pQueryInfo->tagFilter, (int32_t)taosArrayGetSize(colList), NULL);
    //}
    
    SBufferWriter bw = tbufInitWriter(NULL, false);

    TRY(0) {
      exprTreeToBinary(&bw, p);
    } CATCH(code) {
      tbufCloseWriter(&bw);
      UNUSED(code);
      // TODO: more error handling
    } END_TRY

    // add to required table column list
    STableMetaInfo* pTableMetaInfo = tscGetMetaInfo(pQueryInfo, i);
    int64_t uid = pTableMetaInfo->pTableMeta->id.uid;
    int32_t numOfCols = tscGetNumOfColumns(pTableMetaInfo->pTableMeta);
    
    size_t num = taosArrayGetSize(colList);
    for(int32_t j = 0; j < num; ++j) {
      SColIndex* pIndex = taosArrayGet(colList, j);
      SColumnIndex index = {.tableIndex = i, .columnIndex = pIndex->colIndex - numOfCols};

      SSchema* s = tscGetTableSchema(pTableMetaInfo->pTableMeta);
      tscColumnListInsert(pTableMetaInfo->tagColList, index.columnIndex, pTableMetaInfo->pTableMeta->id.uid,
                          &s[pIndex->colIndex]);
    }
    
    tsSetSTableQueryCond(&pQueryInfo->tagCond, uid, &bw);
    tSqlExprCompact(&pCondExpr->pTagCond);

    if (ret == TSDB_CODE_SUCCESS) {
      ret = validateTagCondExpr(pCmd, p);
    }

    tSqlExprDestroy(p1);
    tExprTreeDestroy(p, NULL);  //TODO
    
    taosArrayDestroy(colList);
    if (pQueryInfo->tagCond.pCond != NULL && taosArrayGetSize(pQueryInfo->tagCond.pCond) > 0 && !UTIL_TABLE_IS_SUPER_TABLE(pTableMetaInfo)) {
      return invalidOperationMsg(tscGetErrorMsgPayload(pCmd), "filter on tag not supported for normal table");
    }

    if (ret) {
      break;
    }
  }

  return ret;
}

int32_t validateJoinNodes(SQueryInfo* pQueryInfo, SSqlObj* pSql) {
  const char* msg1 = "timestamp required for join tables";
  const char* msg2 = "tag required for join stables";

  for (int32_t i = 0; i < pQueryInfo->numOfTables; ++i) {
    SJoinNode *node = pQueryInfo->tagCond.joinInfo.joinTables[i];

    if (node == NULL || node->tsJoin == NULL || taosArrayGetSize(node->tsJoin) <= 0) {
      return invalidOperationMsg(tscGetErrorMsgPayload(&pSql->cmd), msg1);
    }
  }

  STableMetaInfo* pTableMetaInfo = tscGetMetaInfo(pQueryInfo, 0);
  if (UTIL_TABLE_IS_SUPER_TABLE(pTableMetaInfo)) {
    for (int32_t i = 0; i < pQueryInfo->numOfTables; ++i) {
      SJoinNode *node = pQueryInfo->tagCond.joinInfo.joinTables[i];

      if (node == NULL || node->tagJoin == NULL || taosArrayGetSize(node->tagJoin) <= 0) {
        return invalidOperationMsg(tscGetErrorMsgPayload(&pSql->cmd), msg2);
      }
    }
  }

  return TSDB_CODE_SUCCESS;
}


void mergeJoinNodesImpl(int8_t* r, int8_t* p, int16_t* tidx, SJoinNode** nodes, int32_t type) {
  SJoinNode *node = nodes[*tidx];
  SArray* arr = (type == 0) ? node->tsJoin : node->tagJoin;
  size_t size = taosArrayGetSize(arr);

  p[*tidx] = 1;

  for (int32_t j = 0; j < size; j++) {
    int16_t* idx = taosArrayGet(arr, j);
    r[*idx] = 1;
    if (p[*idx] == 0) {
      mergeJoinNodesImpl(r, p, idx, nodes, type);
    }
  }
}

int32_t mergeJoinNodes(SQueryInfo* pQueryInfo, SSqlObj* pSql) {
  const char* msg1 = "not all join tables have same timestamp";
  const char* msg2 = "not all join tables have same tag";

  int8_t r[TSDB_MAX_JOIN_TABLE_NUM] = {0};
  int8_t p[TSDB_MAX_JOIN_TABLE_NUM] = {0};

  for (int16_t i = 0; i < pQueryInfo->numOfTables; ++i) {
    mergeJoinNodesImpl(r, p, &i, pQueryInfo->tagCond.joinInfo.joinTables, 0);

    taosArrayClear(pQueryInfo->tagCond.joinInfo.joinTables[i]->tsJoin);

    for (int32_t j = 0; j < TSDB_MAX_JOIN_TABLE_NUM; ++j) {
      if (r[j]) {
        taosArrayPush(pQueryInfo->tagCond.joinInfo.joinTables[i]->tsJoin, &j);
      }
    }

    memset(r, 0, sizeof(r));
    memset(p, 0, sizeof(p));
  }

  if (taosArrayGetSize(pQueryInfo->tagCond.joinInfo.joinTables[0]->tsJoin) != pQueryInfo->numOfTables) {
    return invalidOperationMsg(tscGetErrorMsgPayload(&pSql->cmd), msg1);
  }

  STableMetaInfo* pTableMetaInfo = tscGetMetaInfo(pQueryInfo, 0);
  if (UTIL_TABLE_IS_SUPER_TABLE(pTableMetaInfo)) {
    for (int16_t i = 0; i < pQueryInfo->numOfTables; ++i) {
      mergeJoinNodesImpl(r, p, &i, pQueryInfo->tagCond.joinInfo.joinTables, 1);

      taosArrayClear(pQueryInfo->tagCond.joinInfo.joinTables[i]->tagJoin);

      for (int32_t j = 0; j < TSDB_MAX_JOIN_TABLE_NUM; ++j) {
        if (r[j]) {
          taosArrayPush(pQueryInfo->tagCond.joinInfo.joinTables[i]->tagJoin, &j);
        }
      }

      memset(r, 0, sizeof(r));
      memset(p, 0, sizeof(p));
    }

    if (taosArrayGetSize(pQueryInfo->tagCond.joinInfo.joinTables[0]->tagJoin) != pQueryInfo->numOfTables) {
      return invalidOperationMsg(tscGetErrorMsgPayload(&pSql->cmd), msg2);
    }

  }

  return TSDB_CODE_SUCCESS;
}

static int32_t getQueryTimeRange(SSqlCmd* pCmd, SQueryInfo* pQueryInfo, tSqlExpr** pExpr) {
  int32_t ret = TSDB_CODE_SUCCESS;

  if (*pExpr == NULL) {
    return ret;
  }
  
  //multiple tables's query time range mixed together
  
  tExprNode* p = NULL;
  void *filter = NULL;

  SArray* colList = taosArrayInit(10, sizeof(SColIndex));  
  ret = exprTreeFromSqlExpr(pCmd, &p, *pExpr, pQueryInfo, colList, NULL);
  taosArrayDestroy(colList);

  if (ret != TSDB_CODE_SUCCESS) {
    goto _ret;
  }

  ret = filterInitFromTree(p, &filter, FI_OPTION_NO_REWRITE|FI_OPTION_TIMESTAMP);
  if (ret != TSDB_CODE_SUCCESS) {
    goto _ret;
  }

  ret = filterGetTimeRange(filter, &pQueryInfo->window);

  filterFreeInfo(filter);

_ret:
  tExprTreeDestroy(p, NULL);

  if (ret) {
    return invalidOperationMsg(tscGetErrorMsgPayload(pCmd), tstrerror(ret));
  }

  return ret;
}



int32_t
validateWhereNode(SQueryInfo* pQueryInfo, tSqlExpr** pExpr, SSqlObj* pSql) {
  if (pExpr == NULL) {
    return TSDB_CODE_SUCCESS;
  }
  
  const char* msg1 = "invalid expression";
//  const char* msg2 = "invalid filter expression";

  int32_t ret = TSDB_CODE_SUCCESS;

  // tags query condition may be larger than 512bytes, therefore, we need to prepare enough large space
  SCondExpr      condExpr = {0};

  if ((*pExpr)->pLeft == NULL || (*pExpr)->pRight == NULL) {
    return invalidOperationMsg(tscGetErrorMsgPayload(&pSql->cmd), msg1);
  }

  int32_t type = 0;
  int32_t tbIdx = 0;
  int32_t *etype = &type;

#if 0
  //DISABLE PARENT CONDITION GROUP TYPE CHECK
  if (taosArrayGetSize(pQueryInfo->pUpstream) > 0) {
    etype = NULL;
  }
#endif

  if ((ret = getQueryCondExpr(&pSql->cmd, pQueryInfo, pExpr, &condExpr, etype, &tbIdx, (*pExpr)->tokenId, &condExpr.pColumnCond, &condExpr.pTimewindow)) != TSDB_CODE_SUCCESS) {
    goto PARSE_WHERE_EXIT;
  }

  if (taosArrayGetSize(pQueryInfo->pUpstream) > 0 && condExpr.pTimewindow != NULL) {
    setNormalExprToCond(&condExpr.pColumnCond, condExpr.pTimewindow, TK_AND);
    condExpr.pTimewindow = tSqlExprClone(condExpr.pTimewindow);
  }

  tSqlExprCompact(pExpr);

  // after expression compact, the expression tree is only include tag query condition
  condExpr.pTagCond = (*pExpr);
  *pExpr = NULL;

  // check if it is a join query
  if ((ret = validateJoinExpr(&pSql->cmd, pQueryInfo, &condExpr)) != TSDB_CODE_SUCCESS) {
    goto PARSE_WHERE_EXIT;
  }

  // get the query time range
  if ((ret = convertTimeRangeFromExpr(&pSql->cmd, pQueryInfo, condExpr.pTimewindow)) != TSDB_CODE_SUCCESS) {
    goto PARSE_WHERE_EXIT;
  }

  if ((ret = getQueryTimeRange(&pSql->cmd, pQueryInfo, &condExpr.pTimewindow)) != TSDB_CODE_SUCCESS) {
    goto PARSE_WHERE_EXIT;
  }

  // get the tag query condition
  if ((ret = getTagQueryCondExpr(&pSql->cmd, pQueryInfo, &condExpr)) != TSDB_CODE_SUCCESS) {
    goto PARSE_WHERE_EXIT;
  }

  // other column query condition
  if ((ret = checkColumnQueryCondInfo(&pSql->cmd, pQueryInfo, condExpr.pColumnCond, TK_AND)) != TSDB_CODE_SUCCESS) {
    goto PARSE_WHERE_EXIT;
  }

  if ((ret = getColQueryCondExpr(&pSql->cmd, pQueryInfo, &condExpr.pColumnCond)) != TSDB_CODE_SUCCESS) {
    goto PARSE_WHERE_EXIT;
  }

  // join condition
  if ((ret = getJoinCondInfo(&pSql->cmd, pQueryInfo, condExpr.pJoinExpr)) != TSDB_CODE_SUCCESS) {
    goto PARSE_WHERE_EXIT;
  }

  //if (!validateFilterExpr(pQueryInfo)) {
  //  ret = invalidOperationMsg(tscGetErrorMsgPayload(&pSql->cmd), msg2);
  //  goto PARSE_WHERE_EXIT;
  //}

  //doAddJoinTagsColumnsIntoTagList(&pSql->cmd, pQueryInfo, &condExpr);
  if (condExpr.tsJoin) {
    ret = validateJoinNodes(pQueryInfo, pSql);
    if (ret) {
      goto PARSE_WHERE_EXIT;
    }

    ret = mergeJoinNodes(pQueryInfo, pSql);
    if (ret) {
      goto PARSE_WHERE_EXIT;
    }
  }

PARSE_WHERE_EXIT:

  cleanQueryExpr(&condExpr);
  return ret;
}

int32_t getTimeRange(STimeWindow* win, tSqlExpr* pRight, int32_t optr, int16_t timePrecision) {
  // this is join condition, do nothing
  if (pRight->tokenId == TK_ID) {
    return TSDB_CODE_SUCCESS;
  }

  /*
   * filter primary ts filter expression like:
   * where ts in ('2015-12-12 4:8:12')
   */
  if (pRight->tokenId == TK_SET || optr == TK_IN || optr == TK_NE) {
    return TSDB_CODE_TSC_INVALID_OPERATION;
  }

  int64_t val = 0;
  bool    parsed = false;
  if (pRight->value.nType == TSDB_DATA_TYPE_BINARY) {
    pRight->value.nLen = strdequote(pRight->value.pz);

    char* seg = strnchr(pRight->value.pz, '-', pRight->value.nLen, false);
    if (seg != NULL) {
      if (taosParseTime(pRight->value.pz, &val, pRight->value.nLen, timePrecision, tsDaylight) == TSDB_CODE_SUCCESS) {
        parsed = true;
      } else {
        return TSDB_CODE_TSC_INVALID_OPERATION;
      }
    } else {
      SStrToken token = {.z = pRight->value.pz, .n = pRight->value.nLen, .type = TK_ID};
      int32_t   len = tGetToken(pRight->value.pz, &token.type);

      if ((token.type != TK_INTEGER && token.type != TK_FLOAT) || len != pRight->value.nLen) {
        return TSDB_CODE_TSC_INVALID_OPERATION;
      }
    }
  }

  if (!parsed) {
    /*
     * failed to parse timestamp in regular formation, try next
     * it may be a epoch time in string format
     */
    if (pRight->flags & (1 << EXPR_FLAG_NS_TIMESTAMP)) {
      pRight->value.i64 = convertTimePrecision(pRight->value.i64, TSDB_TIME_PRECISION_NANO, timePrecision);
      pRight->flags &= ~(1 << EXPR_FLAG_NS_TIMESTAMP);
    }

    if (pRight->value.nType == -1) {
      return TSDB_CODE_TSC_INVALID_OPERATION;
    }

    tVariantDump(&pRight->value, (char*)&val, TSDB_DATA_TYPE_BIGINT, true);
  }

  if (optr == TK_LE) {
    win->ekey = val;
  } else if (optr == TK_LT) {
    win->ekey = val - 1;
  } else if (optr == TK_GT) {
    win->skey = val + 1;
  } else if (optr == TK_GE) {
    win->skey = val;
  } else if (optr == TK_EQ) {
    win->ekey = win->skey = val;
  } else if (optr == TK_NE) {
    return TSDB_CODE_TSC_INVALID_OPERATION;
  }

  return TSDB_CODE_SUCCESS;
}

// todo error !!!!
int32_t tsRewriteFieldNameIfNecessary(SSqlCmd* pCmd, SQueryInfo* pQueryInfo) {
  const char rep[] = {'(', ')', '*', ',', '.', '/', '\\', '+', '-', '%', ' '};

  for (int32_t i = 0; i < pQueryInfo->fieldsInfo.numOfOutput; ++i) {
    char* fieldName = tscFieldInfoGetField(&pQueryInfo->fieldsInfo, i)->name;
    for (int32_t j = 0; j < (TSDB_COL_NAME_LEN - 1) && fieldName[j] != 0; ++j) {
      for (int32_t k = 0; k < tListLen(rep); ++k) {
        if (fieldName[j] == rep[k]) {
          fieldName[j] = '_';
          break;
        }
      }
    }

    fieldName[TSDB_COL_NAME_LEN - 1] = 0;
  }

  // the column name may be identical, here check again
  for (int32_t i = 0; i < pQueryInfo->fieldsInfo.numOfOutput; ++i) {
    char* fieldName = tscFieldInfoGetField(&pQueryInfo->fieldsInfo, i)->name;
    for (int32_t j = i + 1; j < pQueryInfo->fieldsInfo.numOfOutput; ++j) {
      if (strncasecmp(fieldName, tscFieldInfoGetField(&pQueryInfo->fieldsInfo, j)->name, (TSDB_COL_NAME_LEN - 1)) == 0) {
        const char* msg = "duplicated column name in new table";
        return invalidOperationMsg(tscGetErrorMsgPayload(pCmd), msg);
      }
    }
  }

  return TSDB_CODE_SUCCESS;
}

int32_t validateFillNode(SSqlCmd* pCmd, SQueryInfo* pQueryInfo, SSqlNode* pSqlNode) {
  SArray* pFillToken = pSqlNode->fillType;
  if (pSqlNode->fillType == NULL) {
    return TSDB_CODE_SUCCESS;
  }

  tVariantListItem* pItem = taosArrayGet(pFillToken, 0);

  const int32_t START_INTERPO_COL_IDX = 1;

  const char* msg1 = "value is expected";
  const char* msg2 = "invalid fill option";
  const char* msg3 = "top/bottom/sample not support fill";
  const char* msg4 = "illegal value or data overflow";
  const char* msg5 = "fill only available for interval query";
  const char* msg7 = "join query not supported fill operation";

  bool pointInterp = tscIsPointInterpQuery(pQueryInfo);
  if ((!isTimeWindowQuery(pQueryInfo)) && (!pointInterp)) {
    return invalidOperationMsg(tscGetErrorMsgPayload(pCmd), msg5);
  }
  
  if (QUERY_IS_JOIN_QUERY(pQueryInfo->type) && (!pointInterp)) {
    return invalidOperationMsg(tscGetErrorMsgPayload(pCmd), msg7);
  }

  /*
   * fill options are set at the end position, when all columns are set properly
   * the columns may be increased due to group by operation
   */
  if ((!pointInterp) && checkQueryRangeForFill(pCmd, pQueryInfo) != TSDB_CODE_SUCCESS) {
    return TSDB_CODE_TSC_INVALID_OPERATION;
  }

  if (pItem->pVar.nType != TSDB_DATA_TYPE_BINARY) {
    return invalidOperationMsg(tscGetErrorMsgPayload(pCmd), msg2);
  }
  
  size_t numOfFields = tscNumOfFields(pQueryInfo);
  
  if (pQueryInfo->fillVal == NULL) {
    pQueryInfo->fillVal      = calloc(numOfFields, sizeof(int64_t));
    pQueryInfo->numOfFillVal = (int32_t)numOfFields;
    if (pQueryInfo->fillVal == NULL) {
      return TSDB_CODE_TSC_OUT_OF_MEMORY;
    }
  }

  if (strncasecmp(pItem->pVar.pz, "none", 4) == 0 && pItem->pVar.nLen == 4) {
    pQueryInfo->fillType = TSDB_FILL_NONE;
  } else if (strncasecmp(pItem->pVar.pz, "null", 4) == 0 && pItem->pVar.nLen == 4) {
    pQueryInfo->fillType = TSDB_FILL_NULL;
    for (int32_t i = START_INTERPO_COL_IDX; i < numOfFields; ++i) {
      TAOS_FIELD* pField = tscFieldInfoGetField(&pQueryInfo->fieldsInfo, i);
      setNull((char*)&pQueryInfo->fillVal[i], pField->type, pField->bytes);
    }
  } else if (strncasecmp(pItem->pVar.pz, "prev", 4) == 0 && pItem->pVar.nLen == 4) {
    pQueryInfo->fillType = TSDB_FILL_PREV;
  } else if (strncasecmp(pItem->pVar.pz, "next", 4) == 0 && pItem->pVar.nLen == 4) {
    pQueryInfo->fillType = TSDB_FILL_NEXT;
  } else if (strncasecmp(pItem->pVar.pz, "linear", 6) == 0 && pItem->pVar.nLen == 6) {
    pQueryInfo->fillType = TSDB_FILL_LINEAR;
  } else if (strncasecmp(pItem->pVar.pz, "value", 5) == 0 && pItem->pVar.nLen == 5) {
    pQueryInfo->fillType = TSDB_FILL_SET_VALUE;

    size_t num = taosArrayGetSize(pFillToken);
    if (num == 1) {  // no actual value, return with error code
      return invalidOperationMsg(tscGetErrorMsgPayload(pCmd), msg1);
    }

    int32_t startPos = 1;
    int32_t numOfFillVal = (int32_t)(num - 1);

    /* for point interpolation query, we do not have the timestamp column */
    if (pointInterp) {
      startPos = 0;

      if (numOfFillVal > numOfFields) {
        numOfFillVal = (int32_t)numOfFields;
      }
    } else {
      numOfFillVal = (int16_t)((num >  (int32_t)numOfFields) ? (int32_t)numOfFields : num);
    }

    int32_t j = 1;

    for (int32_t i = startPos; i < numOfFillVal; ++i, ++j) {
      TAOS_FIELD* pField = tscFieldInfoGetField(&pQueryInfo->fieldsInfo, i);

      if (pField->type == TSDB_DATA_TYPE_BINARY || pField->type == TSDB_DATA_TYPE_NCHAR) {
        setVardataNull((char*) &pQueryInfo->fillVal[i], pField->type);
        continue;
      }

      tVariant* p = taosArrayGet(pFillToken, j);
      int32_t ret = tVariantDump(p, (char*)&pQueryInfo->fillVal[i], pField->type, true);
      if (ret != TSDB_CODE_SUCCESS) {
        return invalidOperationMsg(tscGetErrorMsgPayload(pCmd), msg4);
      }
    }
    
    if ((num < numOfFields) || ((num - 1 < numOfFields) && pointInterp)) {
      tVariantListItem* lastItem = taosArrayGetLast(pFillToken);

      for (int32_t i = numOfFillVal; i < numOfFields; ++i) {
        TAOS_FIELD* pField = tscFieldInfoGetField(&pQueryInfo->fieldsInfo, i);

        if (pField->type == TSDB_DATA_TYPE_BINARY || pField->type == TSDB_DATA_TYPE_NCHAR) {
          setVardataNull((char*) &pQueryInfo->fillVal[i], pField->type);
        } else {
          tVariantDump(&lastItem->pVar, (char*)&pQueryInfo->fillVal[i], pField->type, true);
        }
      }
    }
  } else {
    return invalidOperationMsg(tscGetErrorMsgPayload(pCmd), msg2);
  }

  size_t numOfExprs = tscNumOfExprs(pQueryInfo);
  for(int32_t i = 0; i < numOfExprs; ++i) {
    SExprInfo* pExpr = tscExprGet(pQueryInfo, i);
    if (pExpr->base.functionId == TSDB_FUNC_TOP || pExpr->base.functionId == TSDB_FUNC_BOTTOM
        || pExpr->base.functionId == TSDB_FUNC_SAMPLE) {
      return invalidOperationMsg(tscGetErrorMsgPayload(pCmd), msg3);
    }
  }

  return TSDB_CODE_SUCCESS;
}



int32_t validateRangeNode(SSqlObj* pSql, SQueryInfo* pQueryInfo, SSqlNode* pSqlNode) {
  const char *msg0 = "invalid usage of range clause";
  const char* msg1 = "invalid timestamp in range";
  SSqlCmd* pCmd = &pSql->cmd;
  
  bool interpQuery = tscIsPointInterpQuery(pQueryInfo);

  if ((!interpQuery) && (pSqlNode->pRange.start || pSqlNode->pRange.end)) {
    return invalidOperationMsg(tscGetErrorMsgPayload(pCmd), msg0);
  }
  
  if (pSqlNode->pRange.start == NULL || pSqlNode->pRange.end == NULL) {
    pQueryInfo->range.skey = INT64_MIN;
    pQueryInfo->range.ekey = INT64_MIN;

    tscDebug("0x%"PRIx64" range [%"PRId64",%"PRId64"], ts [%"PRId64",%"PRId64"]", pSql->self, pQueryInfo->range.skey, pQueryInfo->range.ekey, pQueryInfo->window.skey, pQueryInfo->window.ekey);
    return TSDB_CODE_SUCCESS;
  }

  STableMetaInfo* pTableMetaInfo = tscGetMetaInfo(pQueryInfo, 0);
  STableComInfo tinfo = tscGetTableInfo(pTableMetaInfo->pTableMeta);

  if (getTimeRange(&pQueryInfo->range, pSqlNode->pRange.start, TK_GE, tinfo.precision) != TSDB_CODE_SUCCESS) {
    return invalidOperationMsg(tscGetErrorMsgPayload(pCmd), msg1);
  }

  if (getTimeRange(&pQueryInfo->range, pSqlNode->pRange.end, TK_LE, tinfo.precision) != TSDB_CODE_SUCCESS) {
    return invalidOperationMsg(tscGetErrorMsgPayload(pCmd), msg1);
  }

  if (pQueryInfo->range.ekey < pQueryInfo->range.skey) {
    return invalidOperationMsg(tscGetErrorMsgPayload(pCmd), msg1);
  }

  if ((pQueryInfo->range.skey > pQueryInfo->window.ekey && (pQueryInfo->fillType == TSDB_FILL_NONE || pQueryInfo->fillType == TSDB_FILL_LINEAR || pQueryInfo->fillType == TSDB_FILL_NEXT))
    || (pQueryInfo->range.ekey < pQueryInfo->window.skey && (pQueryInfo->fillType == TSDB_FILL_NONE || pQueryInfo->fillType == TSDB_FILL_LINEAR || pQueryInfo->fillType == TSDB_FILL_PREV))) {
    tscDebug("0x%"PRIx64" range [%"PRId64",%"PRId64"], ts [%"PRId64",%"PRId64"], no output result", pSql->self, pQueryInfo->range.skey, pQueryInfo->range.ekey, pQueryInfo->window.skey, pQueryInfo->window.ekey);
    pQueryInfo->command = TSDB_SQL_RETRIEVE_EMPTY_RESULT;
    return TSDB_CODE_SUCCESS;
  }

  tscDebug("0x%"PRIx64" range [%"PRId64",%"PRId64"], ts [%"PRId64",%"PRId64"]", pSql->self, pQueryInfo->range.skey, pQueryInfo->range.ekey, pQueryInfo->window.skey, pQueryInfo->window.ekey);

  return TSDB_CODE_SUCCESS;
}


static void setDefaultOrderInfo(SQueryInfo* pQueryInfo) {
  /* set default timestamp order information for all queries */
  STableMetaInfo* pTableMetaInfo = tscGetMetaInfo(pQueryInfo, 0);

  pQueryInfo->order.order = TSDB_ORDER_ASC;
  if (isTopBottomQuery(pQueryInfo)) {
    pQueryInfo->order.orderColId = PRIMARYKEY_TIMESTAMP_COL_INDEX;
  } else { // in case of select tbname from super_table, the default order column can not be the primary ts column
    pQueryInfo->order.orderColId = INT32_MIN;  // todo define a macro
  }

  /* for super table query, set default ascending order for group output */
  if (UTIL_TABLE_IS_SUPER_TABLE(pTableMetaInfo)) {
    pQueryInfo->groupbyExpr.orderType = TSDB_ORDER_ASC;
  }

  if (pQueryInfo->distinct) {
    pQueryInfo->order.order = TSDB_ORDER_ASC;
    pQueryInfo->order.orderColId = PRIMARYKEY_TIMESTAMP_COL_INDEX;
  }
}

int32_t validateOrderbyNode(SSqlCmd* pCmd, SQueryInfo* pQueryInfo, SSqlNode* pSqlNode, SSchema* pSchema) {
  const char* msg0 = "only one column allowed in orderby";
  const char* msg1 = "invalid column name in orderby clause";
  const char* msg2 = "too many order by columns";
  const char* msg3 = "only primary timestamp/tbname/first tag in groupby clause allowed";
  const char* msg4 = "only tag in groupby clause allowed in order clause";
  const char* msg5 = "only primary timestamp/column in top/bottom function allowed as order column";
  const char* msg6 = "only primary timestamp allowed as the second order column";
  const char* msg7 = "only primary timestamp/column in groupby clause allowed as order column";
  const char* msg8 = "only column in groupby clause allowed as order column";
  const char* msg9 = "orderby column must projected in subquery";
  const char* msg10 = "not support distinct mixed with order by";
  const char* msg11 = "not support order with udf";
  const char* msg12 = "order by tags not supported with diff/derivative/csum/mavg";

  setDefaultOrderInfo(pQueryInfo);
  STableMetaInfo* pTableMetaInfo = tscGetMetaInfo(pQueryInfo, 0);
  if (pSqlNode->pSortOrder == NULL) {
    return TSDB_CODE_SUCCESS; 
  } 
  char* pMsgBuf = tscGetErrorMsgPayload(pCmd);
  SArray* pSortOrder = pSqlNode->pSortOrder;

  /*
   * for table query, there is only one or none order option is allowed, which is the
   * ts or values(top/bottom) order is supported.
   *
   * for super table query, the order option must be less than 3 and the second must be ts.
   *
   * order by has 5 situations
   * 1. from stable group by tag1 order by tag1 [ts]
   * 2. from stable group by tbname order by tbname [ts]
   * 3. from stable/table group by column1 order by column1
   * 4. from stable/table order by ts
   * 5. select stable/table top(column2,1) ... order by column2
   */
  size_t size = taosArrayGetSize(pSortOrder);
  if (!UTIL_TABLE_IS_SUPER_TABLE(pTableMetaInfo)) {
    if (size > 1) {
      return invalidOperationMsg(pMsgBuf, msg0);
    }
  } else {
    if (size > 2) {
      return invalidOperationMsg(pMsgBuf, msg2);
    }
  }
  if (size > 0 && pQueryInfo->distinct) {
    return invalidOperationMsg(pMsgBuf, msg10);
  }

  SStrToken    columnName = {0};
  CommonItem* pItem = taosArrayGet(pSortOrder, 0);
  if (pItem->isJsonExp){
    assert(pItem->jsonExp->tokenId == TK_ARROW);
    columnName = pItem->jsonExp->pLeft->columnName;
  }else{
    // handle the first part of order by
    tVariant* pVar = &pItem->pVar;

    if (pVar->nType != TSDB_DATA_TYPE_BINARY){
      return invalidOperationMsg(tscGetErrorMsgPayload(pCmd), msg1);
    }

    columnName.n = pVar->nLen;
    columnName.type = pVar->nType;
    columnName.z = pVar->pz;
  }

  SColumnIndex index = COLUMN_INDEX_INITIALIZER;
  bool udf = false;

  if (pQueryInfo->pUdfInfo && taosArrayGetSize(pQueryInfo->pUdfInfo) > 0) {
    int32_t usize = (int32_t)taosArrayGetSize(pQueryInfo->pUdfInfo);

    for (int32_t i = 0; i < usize; ++i) {
      SUdfInfo* pUdfInfo = taosArrayGet(pQueryInfo->pUdfInfo, i);
      if (pUdfInfo->funcType == TSDB_UDF_TYPE_SCALAR) {
        udf = true;
        break;
      }
    }
  }

  if (UTIL_TABLE_IS_SUPER_TABLE(pTableMetaInfo)) {  // super table query
    if (getColumnIndexByName(&columnName, pQueryInfo, &index, tscGetErrorMsgPayload(pCmd)) != TSDB_CODE_SUCCESS) {
      return invalidOperationMsg(pMsgBuf, msg1);
    }

    bool orderByTags = false;
    bool orderByTS = false;
    bool orderByGroupbyCol = false;

    if (index.columnIndex >= tscGetNumOfColumns(pTableMetaInfo->pTableMeta)) {    // order by tag1
      int32_t relTagIndex = index.columnIndex - tscGetNumOfColumns(pTableMetaInfo->pTableMeta);

      // it is a tag column
      if (pQueryInfo->groupbyExpr.columnInfo == NULL) {
        return invalidOperationMsg(pMsgBuf, msg4);
      }
      SColIndex* pColIndex = taosArrayGet(pQueryInfo->groupbyExpr.columnInfo, 0);
      if (relTagIndex == pColIndex->colIndex) {
        orderByTags = true;
      }
    } else if (index.columnIndex == TSDB_TBNAME_COLUMN_INDEX) { // order by tbname
      // it is a tag column
      if (pQueryInfo->groupbyExpr.columnInfo == NULL) {
        return invalidOperationMsg(pMsgBuf, msg4);
      }
      SColIndex* pColIndex = taosArrayGet(pQueryInfo->groupbyExpr.columnInfo, 0);
      if (TSDB_TBNAME_COLUMN_INDEX == pColIndex->colIndex) {
        orderByTags = true;
      }
    }else if (index.columnIndex == PRIMARYKEY_TIMESTAMP_COL_INDEX) {     // order by ts
      orderByTS = true;
    }else{    // order by normal column
      SArray *columnInfo = pQueryInfo->groupbyExpr.columnInfo;
      if (columnInfo != NULL && taosArrayGetSize(columnInfo) > 0) {
        SColIndex* pColIndex = taosArrayGet(columnInfo, 0);
        if (pColIndex->colIndex == index.columnIndex) {
          orderByGroupbyCol = true;
        }
      }
    }

    if (!(orderByTags || orderByTS || orderByGroupbyCol) && !isTopBottomQuery(pQueryInfo)) {
      return invalidOperationMsg(pMsgBuf, msg3);
    }

    size_t s = taosArrayGetSize(pSortOrder);
    if (s == 1) {
      if (orderByTags) {
        if (tscIsDiffDerivLikeQuery(pQueryInfo)) {
          return invalidOperationMsg(pMsgBuf, msg12);
        }
        pQueryInfo->groupbyExpr.orderIndex = index.columnIndex - tscGetNumOfColumns(pTableMetaInfo->pTableMeta);

        CommonItem* p1 = taosArrayGet(pSqlNode->pSortOrder, 0);
        pQueryInfo->groupbyExpr.orderType = p1->sortOrder;
      } else if (orderByGroupbyCol) {
        CommonItem* p1 = taosArrayGet(pSqlNode->pSortOrder, 0);

        pQueryInfo->groupbyExpr.orderType = p1->sortOrder;
        pQueryInfo->order.orderColId = pSchema[index.columnIndex].colId;
        if (udf) {
          return invalidOperationMsg(pMsgBuf, msg11);
        }
      } else if (isTopBottomQuery(pQueryInfo)) {
        /* order of top/bottom query in interval is not valid  */

        int32_t pos = tscExprTopBottomIndex(pQueryInfo);
        assert(pos > 0);
        SExprInfo* pExpr = tscExprGet(pQueryInfo, pos - 1);
        assert(pExpr->base.functionId == TSDB_FUNC_TS);

        pExpr = tscExprGet(pQueryInfo, pos);

        if (pExpr->base.colInfo.colIndex != index.columnIndex && index.columnIndex != PRIMARYKEY_TIMESTAMP_COL_INDEX) {
          return invalidOperationMsg(pMsgBuf, msg5);
        }

        CommonItem* p1 = taosArrayGet(pSqlNode->pSortOrder, 0);
        pQueryInfo->order.order = p1->sortOrder;
        pQueryInfo->order.orderColId = pSchema[index.columnIndex].colId;
        return TSDB_CODE_SUCCESS;
      } else {
        CommonItem* p1 = taosArrayGet(pSqlNode->pSortOrder, 0);

        if (udf) {
          return invalidOperationMsg(pMsgBuf, msg11);
        }

        pQueryInfo->order.order = p1->sortOrder;
        pQueryInfo->order.orderColId = PRIMARYKEY_TIMESTAMP_COL_INDEX;

        // orderby ts query on super table
        if (tscOrderedProjectionQueryOnSTable(pQueryInfo, 0)) {
           bool found = false; 
           for (int32_t i = 0; i < tscNumOfExprs(pQueryInfo); ++i) {
             SExprInfo* pExpr = tscExprGet(pQueryInfo, i);
             if (pExpr->base.functionId == TSDB_FUNC_PRJ && pExpr->base.colInfo.colId == PRIMARYKEY_TIMESTAMP_COL_INDEX) {
               found = true;
               break;
             }
           }
           if (!found && pQueryInfo->pDownstream) {
              return invalidOperationMsg(pMsgBuf, msg9);
           }
           addPrimaryTsColIntoResult(pQueryInfo, pCmd);
        }
      }
    } else {
      pItem = taosArrayGet(pSqlNode->pSortOrder, 0);
      if (orderByTags) {
        pQueryInfo->groupbyExpr.orderIndex = index.columnIndex - tscGetNumOfColumns(pTableMetaInfo->pTableMeta);
        pQueryInfo->groupbyExpr.orderType = pItem->sortOrder;
      } else if (orderByGroupbyCol){
        pQueryInfo->order.order = pItem->sortOrder;
        pQueryInfo->order.orderColId = index.columnIndex;
        if (udf) {
          return invalidOperationMsg(pMsgBuf, msg11);
        }
      } else {
        pQueryInfo->order.order = pItem->sortOrder;
        pQueryInfo->order.orderColId = PRIMARYKEY_TIMESTAMP_COL_INDEX;
        if (udf) {
          return invalidOperationMsg(pMsgBuf, msg11);
        }
      }

      SStrToken cname = {0};
      pItem = taosArrayGet(pSqlNode->pSortOrder, 1);
      if (pItem->isJsonExp){
        assert(pItem->jsonExp->tokenId == TK_ARROW);
        cname = pItem->jsonExp->pLeft->columnName;
      }else{
        tVariant* pVar = &pItem->pVar;

        cname.n = pVar->nLen;
        cname.type = pVar->nType;
        cname.z = pVar->pz;
      }
      if (getColumnIndexByName(&cname, pQueryInfo, &index, tscGetErrorMsgPayload(pCmd)) != TSDB_CODE_SUCCESS) {
        return invalidOperationMsg(pMsgBuf, msg1);
      }

      if (index.columnIndex != PRIMARYKEY_TIMESTAMP_COL_INDEX) {
        return invalidOperationMsg(pMsgBuf, msg6);
      } else {
        pQueryInfo->order.order = pItem->sortOrder;
        pQueryInfo->order.orderColId = PRIMARYKEY_TIMESTAMP_COL_INDEX;
      }
    }

  } else if (UTIL_TABLE_IS_NORMAL_TABLE(pTableMetaInfo) || UTIL_TABLE_IS_CHILD_TABLE(pTableMetaInfo)) { // check order by clause for normal table & temp table
    if (getColumnIndexByName(&columnName, pQueryInfo, &index, pMsgBuf) != TSDB_CODE_SUCCESS) {
      return invalidOperationMsg(pMsgBuf, msg1);
    }

    if (index.columnIndex != PRIMARYKEY_TIMESTAMP_COL_INDEX && !isTopBottomQuery(pQueryInfo)) {
      bool validOrder = false;
      SArray *columnInfo = pQueryInfo->groupbyExpr.columnInfo;
      if (columnInfo != NULL && taosArrayGetSize(columnInfo) > 0) {
        SColIndex* pColIndex = taosArrayGet(columnInfo, 0);
        validOrder = (pColIndex->colIndex == index.columnIndex);
      }

      if (!validOrder) {
        return invalidOperationMsg(pMsgBuf, msg7);
      }

      if (udf) {
        return invalidOperationMsg(pMsgBuf, msg11);
      }

      if (udf) {
        return invalidOperationMsg(pMsgBuf, msg11);
      }

      CommonItem* p1 = taosArrayGet(pSqlNode->pSortOrder, 0);
      pQueryInfo->groupbyExpr.orderIndex = pSchema[index.columnIndex].colId;
      pQueryInfo->groupbyExpr.orderType = p1->sortOrder;
    }

    if (isTopBottomQuery(pQueryInfo)) {
      SArray *columnInfo = pQueryInfo->groupbyExpr.columnInfo;
      if (columnInfo != NULL && taosArrayGetSize(columnInfo) > 0) {
        SColIndex* pColIndex = taosArrayGet(columnInfo, 0);

        if (pColIndex->colIndex == index.columnIndex) {
          return invalidOperationMsg(pMsgBuf, msg8);
        }
      } else {
        int32_t pos = tscExprTopBottomIndex(pQueryInfo);
        assert(pos > 0);
        SExprInfo* pExpr = tscExprGet(pQueryInfo, pos - 1);
        assert(pExpr->base.functionId == TSDB_FUNC_TS);

        pExpr = tscExprGet(pQueryInfo, pos);

        if (pExpr->base.colInfo.colIndex != index.columnIndex && index.columnIndex != PRIMARYKEY_TIMESTAMP_COL_INDEX) {
          return invalidOperationMsg(pMsgBuf, msg5);
        }
      }

      pItem = taosArrayGet(pSqlNode->pSortOrder, 0);
      pQueryInfo->order.order = pItem->sortOrder;

      pQueryInfo->order.orderColId = pSchema[index.columnIndex].colId;
      return TSDB_CODE_SUCCESS;
    }

    if (udf) {
      return invalidOperationMsg(pMsgBuf, msg11);
    }

    pItem = taosArrayGet(pSqlNode->pSortOrder, 0);
    pQueryInfo->order.order = pItem->sortOrder;
    pQueryInfo->order.orderColId = pSchema[index.columnIndex].colId;
  } else {
    // handle the temp table order by clause. You can order by any single column in case of the temp table, created by
    // inner subquery.
    assert(UTIL_TABLE_IS_TMP_TABLE(pTableMetaInfo) && taosArrayGetSize(pSqlNode->pSortOrder) == 1);

    if (getColumnIndexByName(&columnName, pQueryInfo, &index, pMsgBuf) != TSDB_CODE_SUCCESS) {
      return invalidOperationMsg(pMsgBuf, msg1);
    }

    if (udf) {
      return invalidOperationMsg(pMsgBuf, msg11);
    }

    pItem = taosArrayGet(pSqlNode->pSortOrder, 0);
    pQueryInfo->order.order = pItem->sortOrder;
    pQueryInfo->order.orderColId = pSchema[index.columnIndex].colId;
  }

  return TSDB_CODE_SUCCESS;
}

int32_t setAlterTableInfo(SSqlObj* pSql, struct SSqlInfo* pInfo) {
  const int32_t DEFAULT_TABLE_INDEX = 0;

  const char* msg1 = "invalid table name";
  const char* msg3 = "manipulation of tag available for super table";
  const char* msg4 = "set tag value only available for table";
  const char* msg5 = "only support add one tag";
  const char* msg6 = "column can only be modified by super table";
  
  const char* msg7 = "no tags can be dropped";
  const char* msg8 = "only support one tag";
  const char* msg9 = "tag name too long";
  
  const char* msg10 = "invalid tag name";
  const char* msg11 = "primary tag cannot be dropped";
  const char* msg12 = "update normal column not supported";
  //const char* msg13 = "invalid tag value";
  const char* msg14 = "tag value too long";
  
  const char* msg15 = "no columns can be dropped";
  const char* msg16 = "only support one column";
  const char* msg17 = "invalid column name";
  const char* msg18 = "primary timestamp column cannot be dropped";
  const char* msg19 = "invalid new tag name";
  const char* msg20 = "table is not super table";
  const char* msg21 = "only binary/nchar column length could be modified";
  const char* msg23 = "only column length coulbe be modified";
  const char* msg24 = "invalid binary/nchar column length";

  const char* msg25 = "json type error, should be string";

  int32_t code = TSDB_CODE_SUCCESS;

  SSqlCmd*        pCmd = &pSql->cmd;
  SAlterTableInfo* pAlterSQL = pInfo->pAlterInfo;
  SQueryInfo*     pQueryInfo = tscGetQueryInfo(pCmd);

  STableMetaInfo* pTableMetaInfo = tscGetMetaInfo(pQueryInfo, DEFAULT_TABLE_INDEX);
  bool dbIncluded = false;

  SStrToken tmpToken = pAlterSQL->name;
  tmpToken.z= strndup(pAlterSQL->name.z, pAlterSQL->name.n);
  if (tscValidateName(&tmpToken, true, &dbIncluded) != TSDB_CODE_SUCCESS) {
    free(tmpToken.z);
    return invalidOperationMsg(tscGetErrorMsgPayload(pCmd), msg1);
  }

  code = tscSetTableFullName(&pTableMetaInfo->name, &tmpToken, pSql, dbIncluded);
  if (code != TSDB_CODE_SUCCESS) {
    free(tmpToken.z);
    return code;
  }
  free(tmpToken.z);

  code = tscGetTableMeta(pSql, pTableMetaInfo);
  if (code != TSDB_CODE_SUCCESS) {
    return code;
  }

  char* pMsg = tscGetErrorMsgPayload(pCmd);
  STableMeta* pTableMeta = pTableMetaInfo->pTableMeta;

  if (pAlterSQL->tableType == TSDB_SUPER_TABLE && !(UTIL_TABLE_IS_SUPER_TABLE(pTableMetaInfo))) {
    return invalidOperationMsg(pMsg, msg20);
  }

  if (pAlterSQL->type == TSDB_ALTER_TABLE_ADD_TAG_COLUMN || pAlterSQL->type == TSDB_ALTER_TABLE_DROP_TAG_COLUMN ||
      pAlterSQL->type == TSDB_ALTER_TABLE_CHANGE_TAG_COLUMN || pAlterSQL->type == TSDB_ALTER_TABLE_MODIFY_TAG_COLUMN) {
    if (!UTIL_TABLE_IS_SUPER_TABLE(pTableMetaInfo)) {
      return invalidOperationMsg(pMsg, msg3);
    }
  } else if ((pAlterSQL->type == TSDB_ALTER_TABLE_UPDATE_TAG_VAL) && (UTIL_TABLE_IS_SUPER_TABLE(pTableMetaInfo))) {
    return invalidOperationMsg(pMsg, msg4);
  } else if ((pAlterSQL->type == TSDB_ALTER_TABLE_ADD_COLUMN || pAlterSQL->type == TSDB_ALTER_TABLE_DROP_COLUMN || pAlterSQL->type == TSDB_ALTER_TABLE_CHANGE_COLUMN) &&
             UTIL_TABLE_IS_CHILD_TABLE(pTableMetaInfo)) {
    return invalidOperationMsg(pMsg, msg6);
  }

  if (pAlterSQL->type == TSDB_ALTER_TABLE_ADD_TAG_COLUMN) {
    SArray* pFieldList = pAlterSQL->pAddColumns;
    if (taosArrayGetSize(pFieldList) > 1) {
      return invalidOperationMsg(pMsg, msg5);
    }

    TAOS_FIELD* p = taosArrayGet(pFieldList, 0);
    int32_t ret = validateOneTag(pCmd, p);
    if (ret != TSDB_CODE_SUCCESS) {
      return ret;
    }
  
    tscFieldInfoAppend(&pQueryInfo->fieldsInfo, p);
  } else if (pAlterSQL->type == TSDB_ALTER_TABLE_DROP_TAG_COLUMN) {
    if (tscGetNumOfTags(pTableMeta) == 1) {
      return invalidOperationMsg(pMsg, msg7);
    }

    // numOfTags == 1
    if (taosArrayGetSize(pAlterSQL->varList) > 1) {
      return invalidOperationMsg(pMsg, msg8);
    }

    tVariantListItem* pItem = taosArrayGet(pAlterSQL->varList, 0);
    if (pItem->pVar.nLen >= TSDB_COL_NAME_LEN) {
      return invalidOperationMsg(pMsg, msg9);
    }

    SColumnIndex index = COLUMN_INDEX_INITIALIZER;
    SStrToken    name = {.z = pItem->pVar.pz, .n = pItem->pVar.nLen, .type = TK_STRING};

    if (getColumnIndexByName(&name, pQueryInfo, &index, tscGetErrorMsgPayload(pCmd)) != TSDB_CODE_SUCCESS) {
      return TSDB_CODE_TSC_INVALID_OPERATION;
    }

    int32_t numOfCols = tscGetNumOfColumns(pTableMeta);
    if (index.columnIndex < numOfCols) {
      return invalidOperationMsg(pMsg, msg10);
    } else if (index.columnIndex == numOfCols) {
      return invalidOperationMsg(pMsg, msg11);
    }

    char name1[128] = {0};
    strncpy(name1, pItem->pVar.pz, pItem->pVar.nLen);
  
    TAOS_FIELD f = tscCreateField(TSDB_DATA_TYPE_INT, name1, tDataTypes[TSDB_DATA_TYPE_INT].bytes);
    tscFieldInfoAppend(&pQueryInfo->fieldsInfo, &f);
  } else if (pAlterSQL->type == TSDB_ALTER_TABLE_CHANGE_TAG_COLUMN) {
    SArray* pVarList = pAlterSQL->varList;
    if (taosArrayGetSize(pVarList) > 2) {
      return TSDB_CODE_TSC_INVALID_OPERATION;
    }

    tVariantListItem* pSrcItem = taosArrayGet(pAlterSQL->varList, 0);
    tVariantListItem* pDstItem = taosArrayGet(pAlterSQL->varList, 1);

    if (pSrcItem->pVar.nLen >= TSDB_COL_NAME_LEN || pDstItem->pVar.nLen >= TSDB_COL_NAME_LEN) {
      return invalidOperationMsg(pMsg, msg9);
    }

    if (pSrcItem->pVar.nType != TSDB_DATA_TYPE_BINARY || pDstItem->pVar.nType != TSDB_DATA_TYPE_BINARY) {
      return invalidOperationMsg(pMsg, msg10);
    }

    SColumnIndex srcIndex = COLUMN_INDEX_INITIALIZER;
    SColumnIndex destIndex = COLUMN_INDEX_INITIALIZER;

    SStrToken srcToken = {.z = pSrcItem->pVar.pz, .n = pSrcItem->pVar.nLen, .type = TK_STRING};
    if (getColumnIndexByName(&srcToken, pQueryInfo, &srcIndex, tscGetErrorMsgPayload(pCmd)) != TSDB_CODE_SUCCESS) {
      return invalidOperationMsg(pMsg, msg17);
    }

    SStrToken destToken = {.z = pDstItem->pVar.pz, .n = pDstItem->pVar.nLen, .type = TK_STRING};
    if (getColumnIndexByName(&destToken, pQueryInfo, &destIndex, tscGetErrorMsgPayload(pCmd)) == TSDB_CODE_SUCCESS) {
      return invalidOperationMsg(pMsg, msg19);
    }

    tVariantListItem* pItem = taosArrayGet(pVarList, 0);

    char name[TSDB_COL_NAME_LEN] = {0};
    strncpy(name, pItem->pVar.pz, pItem->pVar.nLen);
    TAOS_FIELD f = tscCreateField(TSDB_DATA_TYPE_INT, name, tDataTypes[TSDB_DATA_TYPE_INT].bytes);
    tscFieldInfoAppend(&pQueryInfo->fieldsInfo, &f);

    pItem = taosArrayGet(pVarList, 1);
    memset(name, 0, tListLen(name));

    strncpy(name, pItem->pVar.pz, pItem->pVar.nLen);
    f = tscCreateField(TSDB_DATA_TYPE_INT, name, tDataTypes[TSDB_DATA_TYPE_INT].bytes);
    tscFieldInfoAppend(&pQueryInfo->fieldsInfo, &f);
  } else if (pAlterSQL->type == TSDB_ALTER_TABLE_UPDATE_TAG_VAL) {
    // Note: update can only be applied to table not super table.
    // the following is used to handle tags value for table created according to super table
    pCmd->command = TSDB_SQL_UPDATE_TAGS_VAL;
    
    SArray* pVarList = pAlterSQL->varList;
    tVariantListItem* item = taosArrayGet(pVarList, 0);
    int16_t       numOfTags = tscGetNumOfTags(pTableMeta);

    SColumnIndex columnIndex = COLUMN_INDEX_INITIALIZER;
    SStrToken    name = {.type = TK_STRING, .z = item->pVar.pz, .n = item->pVar.nLen};
    if (getColumnIndexByName(&name, pQueryInfo, &columnIndex, tscGetErrorMsgPayload(pCmd)) != TSDB_CODE_SUCCESS) {
      return TSDB_CODE_TSC_INVALID_OPERATION;
    }

    if (columnIndex.columnIndex < tscGetNumOfColumns(pTableMeta)) {
      return invalidOperationMsg(pMsg, msg12);
    }

    tVariantListItem* pItem = taosArrayGet(pVarList, 1);
    SSchema* pTagsSchema = tscGetTableColumnSchema(pTableMetaInfo->pTableMeta, columnIndex.columnIndex);

    if (IS_VAR_DATA_TYPE(pTagsSchema->type) && (pItem->pVar.nLen > pTagsSchema->bytes)) {
      return invalidOperationMsg(pMsg, msg14);
    }
    SKVRowBuilder kvRowBuilder = {0};
    if (pTagsSchema->type == TSDB_DATA_TYPE_JSON) {

      if (tdInitKVRowBuilder(&kvRowBuilder) < 0) {
        return TSDB_CODE_TSC_OUT_OF_MEMORY;
      }
      if (pItem->pVar.nType != TSDB_DATA_TYPE_BINARY) {
        tscError("json type error, should be string");
        tdDestroyKVRowBuilder(&kvRowBuilder);
        return invalidOperationMsg(pMsg, msg25);
      }
      if (pItem->pVar.nType > TSDB_MAX_JSON_TAGS_LEN / TSDB_NCHAR_SIZE) {
        tscError("json tag too long");
        tdDestroyKVRowBuilder(&kvRowBuilder);
        return invalidOperationMsg(pMsg, msg14);
      }

      int8_t tagVal = TSDB_DATA_JSON_PLACEHOLDER;
      tdAddColToKVRow(&kvRowBuilder, pTagsSchema->colId, pTagsSchema->type, &tagVal, false);

      code = parseJsontoTagData(pItem->pVar.pz, &kvRowBuilder, pMsg, pTagsSchema->colId);
      if (code != TSDB_CODE_SUCCESS) {
        tdDestroyKVRowBuilder(&kvRowBuilder);
        return code;
      }
    }

    int32_t schemaLen = sizeof(STColumn) * numOfTags;
    int32_t size = sizeof(SUpdateTableTagValMsg) + pTagsSchema->bytes + schemaLen + TSDB_EXTRA_PAYLOAD_SIZE;

    if (TSDB_CODE_SUCCESS != tscAllocPayload(pCmd, size)) {
      tscError("0x%"PRIx64" failed to malloc for alter table pMsg", pSql->self);
      return TSDB_CODE_TSC_OUT_OF_MEMORY;
    }

    SUpdateTableTagValMsg* pUpdateMsg = (SUpdateTableTagValMsg*) pCmd->payload;
    pUpdateMsg->head.vgId = htonl(pTableMeta->vgId);
    pUpdateMsg->tid       = htonl(pTableMeta->id.tid);
    pUpdateMsg->uid       = htobe64(pTableMeta->id.uid);
    pUpdateMsg->colId     = htons(pTagsSchema->colId);
    pUpdateMsg->type      = pTagsSchema->type;
    pUpdateMsg->bytes     = htons(pTagsSchema->bytes);
    pUpdateMsg->tversion  = htons(pTableMeta->tversion);
    pUpdateMsg->numOfTags = htons(numOfTags);
    pUpdateMsg->schemaLen = htonl(schemaLen);

    // the schema is located after the pMsg body, then followed by true tag value
    char* d = pUpdateMsg->data;
    SSchema* pTagCols = tscGetTableTagSchema(pTableMeta);

    for (int i = 0; i < numOfTags; ++i) {
      STColumn* pCol = (STColumn*) d;
      pCol->colId = htons(pTagCols[i].colId);
      pCol->bytes = htons(pTagCols[i].bytes);
      pCol->type  = pTagCols[i].type;
      pCol->offset = 0;

      d += sizeof(STColumn);
    }

    if (pTagsSchema->type == TSDB_DATA_TYPE_JSON){
      SKVRow row = tdGetKVRowFromBuilder(&kvRowBuilder);
      tdDestroyKVRowBuilder(&kvRowBuilder);
      if (row == NULL) {
        return TSDB_CODE_TSC_OUT_OF_MEMORY;
      }
      tdSortKVRowByColIdx(row);

      kvRowCpy(pUpdateMsg->data + schemaLen, row);
      free(row);
    }else{
      // copy the tag value to pMsg body
      tVariantDump(&pItem->pVar, pUpdateMsg->data + schemaLen, pTagsSchema->type, true);
    }

    int32_t len = 0;
    if(pTagsSchema->type == TSDB_DATA_TYPE_JSON){
      len = kvRowLen(pUpdateMsg->data + schemaLen);
    }else if (!IS_VAR_DATA_TYPE(pTagsSchema->type)) {
      len = tDataTypes[pTagsSchema->type].bytes;
    } else {
      len = varDataTLen(pUpdateMsg->data + schemaLen);
      if(len > pTagsSchema->bytes) return invalidOperationMsg(pMsg, msg14);
    }
    
    pUpdateMsg->tagValLen = htonl(len);  // length may be changed after dump data
    
    int32_t total = sizeof(SUpdateTableTagValMsg) + len + schemaLen;
    pUpdateMsg->head.contLen = htonl(total);
    
  } else if (pAlterSQL->type == TSDB_ALTER_TABLE_ADD_COLUMN) {
    SArray* pFieldList = pAlterSQL->pAddColumns;
    if (taosArrayGetSize(pFieldList) > 1) {
      const char* msgx = "only support add one column";
      return invalidOperationMsg(pMsg, msgx);
    }

    TAOS_FIELD* p = taosArrayGet(pFieldList, 0);
    int32_t ret = validateOneColumn(pCmd, p);
    if (ret != TSDB_CODE_SUCCESS) {
      return ret;
    }
  
    tscFieldInfoAppend(&pQueryInfo->fieldsInfo, p);
  } else if (pAlterSQL->type == TSDB_ALTER_TABLE_DROP_COLUMN) {
    if (tscGetNumOfColumns(pTableMeta) == TSDB_MIN_COLUMNS) {  //
      return invalidOperationMsg(pMsg, msg15);
    }

    size_t size = taosArrayGetSize(pAlterSQL->varList);
    if (size > 1) {
      return invalidOperationMsg(pMsg, msg16);
    }

    tVariantListItem* pItem = taosArrayGet(pAlterSQL->varList, 0);

    SColumnIndex columnIndex = COLUMN_INDEX_INITIALIZER;
    SStrToken    name = {.type = TK_STRING, .z = pItem->pVar.pz, .n = pItem->pVar.nLen};

    //handle Escape character backstick
    bool inEscape = false;
    if (name.z[0] == TS_ESCAPE_CHAR && name.z[name.n - 1] == TS_ESCAPE_CHAR) {
      inEscape = true;
      name.type = TK_ID;
    }

    if (getColumnIndexByName(&name, pQueryInfo, &columnIndex, tscGetErrorMsgPayload(pCmd)) != TSDB_CODE_SUCCESS) {
      return invalidOperationMsg(pMsg, msg17);
    }

    if (columnIndex.columnIndex == PRIMARYKEY_TIMESTAMP_COL_INDEX) {
      return invalidOperationMsg(pMsg, msg18);
    }

    char name1[TSDB_COL_NAME_LEN] = {0};
    tstrncpy(name1, pItem->pVar.pz, sizeof(name1));

    int32_t nameLen = pItem->pVar.nLen;
    if (inEscape) {
      memmove(name1, name1 + 1, nameLen);
      name1[nameLen - TS_ESCAPE_CHAR_SIZE] = '\0';
    }

    TAOS_FIELD f = tscCreateField(TSDB_DATA_TYPE_INT, name1, tDataTypes[TSDB_DATA_TYPE_INT].bytes);
    tscFieldInfoAppend(&pQueryInfo->fieldsInfo, &f);
  } else if (pAlterSQL->type == TSDB_ALTER_TABLE_CHANGE_COLUMN) {
    if (taosArrayGetSize(pAlterSQL->pAddColumns) >= 2) {
      return invalidOperationMsg(pMsg, msg16);
    }


    TAOS_FIELD* pItem = taosArrayGet(pAlterSQL->pAddColumns, 0);
    if (pItem->type != TSDB_DATA_TYPE_BINARY && pItem->type != TSDB_DATA_TYPE_NCHAR) {
      return invalidOperationMsg(pMsg, msg21);
    }

    SColumnIndex columnIndex = COLUMN_INDEX_INITIALIZER;
    SStrToken    name = {.type = TK_STRING, .z = pItem->name, .n = (uint32_t)strlen(pItem->name)};

    //handle Escape character backstick
    bool inEscape = false;
    if (name.z[0] == TS_ESCAPE_CHAR && name.z[name.n - 1] == TS_ESCAPE_CHAR) {
      inEscape = true;
      name.type = TK_ID;
    }

    if (getColumnIndexByName(&name, pQueryInfo, &columnIndex, tscGetErrorMsgPayload(pCmd)) != TSDB_CODE_SUCCESS) {
      return invalidOperationMsg(pMsg, msg17);
    }

    SSchema* pColSchema = tscGetTableColumnSchema(pTableMetaInfo->pTableMeta, columnIndex.columnIndex);

    if (pColSchema->type != TSDB_DATA_TYPE_BINARY && pColSchema->type != TSDB_DATA_TYPE_NCHAR) {
      return invalidOperationMsg(pMsg, msg21);
    }

    if (pItem->type != pColSchema->type) {
      return invalidOperationMsg(pMsg, msg23);
    }

    if ((pItem->type == TSDB_DATA_TYPE_BINARY && (pItem->bytes <= 0 || pItem->bytes > TSDB_MAX_BINARY_LEN)) ||
        (pItem->type == TSDB_DATA_TYPE_NCHAR && (pItem->bytes <= 0 || pItem->bytes > TSDB_MAX_NCHAR_LEN))) {
      return invalidOperationMsg(pMsg, msg24);
    }

    if (pItem->bytes <= pColSchema->bytes) {
      return tscErrorMsgWithCode(TSDB_CODE_TSC_INVALID_COLUMN_LENGTH, pMsg, pItem->name, NULL);
    }

    SSchema* pSchema = (SSchema*) pTableMetaInfo->pTableMeta->schema;
    int16_t numOfColumns = pTableMetaInfo->pTableMeta->tableInfo.numOfColumns;
    int16_t i;
    uint32_t nLen = 0;
    for (i = 0; i < numOfColumns; ++i) {
      nLen += (i != columnIndex.columnIndex) ? pSchema[i].bytes : pItem->bytes;
    }
    if (nLen >= TSDB_MAX_BYTES_PER_ROW) {
      return invalidOperationMsg(pMsg, msg24);
    }

    if (inEscape) {
      memmove(name.z, name.z + 1, name.n);
      name.z[name.n - TS_ESCAPE_CHAR_SIZE] = '\0';
      name.n -= TS_ESCAPE_CHAR_SIZE;
    }

    TAOS_FIELD f = tscCreateField(pColSchema->type, name.z, pItem->bytes);
    tscFieldInfoAppend(&pQueryInfo->fieldsInfo, &f);
  }else if (pAlterSQL->type == TSDB_ALTER_TABLE_MODIFY_TAG_COLUMN) {
    if (taosArrayGetSize(pAlterSQL->pAddColumns) >= 2) {
      return invalidOperationMsg(pMsg, msg16);
    }

    TAOS_FIELD* pItem = taosArrayGet(pAlterSQL->pAddColumns, 0);
    if (pItem->type != TSDB_DATA_TYPE_BINARY && pItem->type != TSDB_DATA_TYPE_NCHAR) {
      return invalidOperationMsg(pMsg, msg21);
    }

    SColumnIndex columnIndex = COLUMN_INDEX_INITIALIZER;
    SStrToken    name = {.type = TK_STRING, .z = pItem->name, .n = (uint32_t)strlen(pItem->name)};
    //handle Escape character backstick
    if (name.z[0] == TS_ESCAPE_CHAR && name.z[name.n - 1] == TS_ESCAPE_CHAR) {
      memmove(name.z, name.z + 1, name.n);
      name.z[name.n - TS_ESCAPE_CHAR_SIZE] = '\0';
      name.n -= TS_ESCAPE_CHAR_SIZE;
    }
    if (getColumnIndexByName(&name, pQueryInfo, &columnIndex, tscGetErrorMsgPayload(pCmd)) != TSDB_CODE_SUCCESS) {
      return invalidOperationMsg(pMsg, msg17);
    }

    SSchema* pColSchema = tscGetTableColumnSchema(pTableMetaInfo->pTableMeta, columnIndex.columnIndex);

    if (columnIndex.columnIndex < tscGetNumOfColumns(pTableMetaInfo->pTableMeta)) {
      return invalidOperationMsg(pMsg, msg10);
    }

    if (pColSchema->type != TSDB_DATA_TYPE_BINARY && pColSchema->type != TSDB_DATA_TYPE_NCHAR) {
      return invalidOperationMsg(pMsg, msg21);
    }

    if (pItem->type != pColSchema->type) {
      return invalidOperationMsg(pMsg, msg23);
    }

    if ((pItem->type == TSDB_DATA_TYPE_BINARY && (pItem->bytes <= 0 || pItem->bytes > TSDB_MAX_BINARY_LEN)) ||
        (pItem->type == TSDB_DATA_TYPE_NCHAR && (pItem->bytes <= 0 || pItem->bytes > TSDB_MAX_NCHAR_LEN))) {
      return invalidOperationMsg(pMsg, msg24);
    }

    if (pItem->bytes <= pColSchema->bytes) {
      return tscErrorMsgWithCode(TSDB_CODE_TSC_INVALID_TAG_LENGTH, pMsg, pItem->name, NULL);
    }

    SSchema* pSchema = tscGetTableTagSchema(pTableMetaInfo->pTableMeta);
    int16_t numOfTags = tscGetNumOfTags(pTableMetaInfo->pTableMeta);
    int32_t numOfCols = tscGetNumOfColumns(pTableMetaInfo->pTableMeta);
    int32_t tagIndex = columnIndex.columnIndex - numOfCols;
    assert(tagIndex>=0);
    uint32_t nLen = 0;
    for (int i = 0; i < numOfTags; ++i) {
      nLen += (i != tagIndex) ? pSchema[i].bytes : pItem->bytes;
    }
    if (nLen >= TSDB_MAX_TAGS_LEN) {
      return invalidOperationMsg(pMsg, msg24);
    }

    TAOS_FIELD f = tscCreateField(pColSchema->type, name.z, pItem->bytes);
    tscFieldInfoAppend(&pQueryInfo->fieldsInfo, &f);
  }

  return TSDB_CODE_SUCCESS;
}

int32_t validateSqlFunctionInStreamSql(SSqlCmd* pCmd, SQueryInfo* pQueryInfo) {
  const char* msg0 = "sample interval can not be less than 10ms.";
  const char* msg1 = "functions not allowed in select clause";
  STableMetaInfo* pTableMetaInfo = tscGetMetaInfo(pQueryInfo, 0);
  STableComInfo tinfo = tscGetTableInfo(pTableMetaInfo->pTableMeta);
  if (pQueryInfo->interval.interval != 0 &&
      convertTimePrecision(pQueryInfo->interval.interval, tinfo.precision, TSDB_TIME_PRECISION_MILLI)< 10 &&
     pQueryInfo->interval.intervalUnit != 'n' &&
     pQueryInfo->interval.intervalUnit != 'y') {
    return invalidOperationMsg(tscGetErrorMsgPayload(pCmd), msg0);
  }
  
  size_t size = taosArrayGetSize(pQueryInfo->exprList);
  for (int32_t i = 0; i < size; ++i) {
    int32_t functId = tscExprGet(pQueryInfo, i)->base.functionId;
    if (!IS_STREAM_QUERY_VALID(aAggs[functId].status)) {
      return invalidOperationMsg(tscGetErrorMsgPayload(pCmd), msg1);
    }
  }

  return TSDB_CODE_SUCCESS;
}

int32_t validateFunctionsInIntervalOrGroupbyQuery(SSqlCmd* pCmd, SQueryInfo* pQueryInfo) {
  bool        isProjectionFunction = false;
  const char* msg1 = "functions not compatible with interval";

  // multi-output set/ todo refactor
  size_t size = taosArrayGetSize(pQueryInfo->exprList);
  
  for (int32_t k = 0; k < size; ++k) {
    SExprInfo* pExpr = tscExprGet(pQueryInfo, k);

    if (pExpr->base.functionId < 0) {
      SUdfInfo* pUdfInfo = taosArrayGet(pQueryInfo->pUdfInfo, -1 * pExpr->base.functionId - 1);
      if (pUdfInfo->funcType == TSDB_UDF_TYPE_SCALAR) {
        isProjectionFunction = true;
        break;
      } else {
        continue;
      }
    }

    // projection query on primary timestamp, the selectivity function needs to be present.
    if (pExpr->base.functionId == TSDB_FUNC_PRJ && pExpr->base.colInfo.colId == PRIMARYKEY_TIMESTAMP_COL_INDEX) {
      bool hasSelectivity = false;
      for (int32_t j = 0; j < size; ++j) {
        SExprInfo* pEx = tscExprGet(pQueryInfo, j);
        if ((aAggs[pEx->base.functionId].status & TSDB_FUNCSTATE_SELECTIVITY) == TSDB_FUNCSTATE_SELECTIVITY) {
          hasSelectivity = true;
          break;
        }
      }

      if (hasSelectivity) {
        continue;
      }
    }

    int32_t f = pExpr->base.functionId;
    if ((f == TSDB_FUNC_PRJ && pExpr->base.numOfParams == 0) ||
        f == TSDB_FUNC_DIFF || f == TSDB_FUNC_ARITHM || f == TSDB_FUNC_DERIVATIVE ||
        f == TSDB_FUNC_CSUM || f == TSDB_FUNC_MAVG ||
        f == TSDB_FUNC_CEIL || f == TSDB_FUNC_FLOOR || f == TSDB_FUNC_ROUND)
    {
      isProjectionFunction = true;
      break;
    }
  }

  if (isProjectionFunction) {
    invalidOperationMsg(tscGetErrorMsgPayload(pCmd), msg1);
  }

  return isProjectionFunction == true ? TSDB_CODE_TSC_INVALID_OPERATION : TSDB_CODE_SUCCESS;
}

typedef struct SDNodeDynConfOption {
  char*   name;  // command name
  int32_t len;   // name string length
} SDNodeDynConfOption;


int32_t validateEp(char* ep) {  
  char buf[TSDB_EP_LEN + 1] = {0};
  tstrncpy(buf, ep, TSDB_EP_LEN);

  char* pos = strchr(buf, ':');
  if (NULL == pos) {
    int32_t val = strtol(ep, NULL, 10);
    if (val <= 0 || val > 65536) {
      return TSDB_CODE_TSC_INVALID_OPERATION;
    }
  } else {
    uint16_t port = atoi(pos + 1);
    if (0 == port) {
      return TSDB_CODE_TSC_INVALID_OPERATION;
    }
  }

  return TSDB_CODE_SUCCESS;
}

int32_t validateDNodeConfig(SMiscInfo* pOptions) {
  int32_t numOfToken = (int32_t) taosArrayGetSize(pOptions->a);

  if (numOfToken < 2 || numOfToken > 3) {
    return TSDB_CODE_TSC_INVALID_OPERATION;
  }

  const int tokenLogEnd = 2;
  const int tokenBalance = 2;
  const int tokenMonitor = 3;
  const int tokenDebugFlag = 4;
  const int tokenDebugFlagEnd = 20;
  const SDNodeDynConfOption cfgOptions[] = {
      {"resetLog", 8},    {"resetQueryCache", 15},  {"balance", 7},     {"monitor", 7},
      {"debugFlag", 9},   {"monDebugFlag", 12},     {"vDebugFlag", 10}, {"mDebugFlag", 10},
      {"cDebugFlag", 10}, {"httpDebugFlag", 13},    {"qDebugflag", 10}, {"sdbDebugFlag", 12},
      {"uDebugFlag", 10}, {"tsdbDebugFlag", 13},    {"sDebugflag", 10}, {"rpcDebugFlag", 12},
      {"dDebugFlag", 10}, {"mqttDebugFlag", 13},    {"wDebugFlag", 10}, {"tmrDebugFlag", 12},
      {"cqDebugFlag", 11},
  };

  SStrToken* pOptionToken = taosArrayGet(pOptions->a, 1);

  if (numOfToken == 2) {
    // reset log and reset query cache does not need value
    for (int32_t i = 0; i < tokenLogEnd; ++i) {
      const SDNodeDynConfOption* pOption = &cfgOptions[i];
      if ((strncasecmp(pOption->name, pOptionToken->z, pOptionToken->n) == 0) && (pOption->len == pOptionToken->n)) {
        return TSDB_CODE_SUCCESS;
      }
    }
  } else if ((strncasecmp(cfgOptions[tokenBalance].name, pOptionToken->z, pOptionToken->n) == 0) &&
             (cfgOptions[tokenBalance].len == pOptionToken->n)) {
    SStrToken* pValToken = taosArrayGet(pOptions->a, 2);
    int32_t vnodeId = 0;
    int32_t dnodeId = 0;
    strdequote(pValToken->z);
    bool parseOk = taosCheckBalanceCfgOptions(pValToken->z, &vnodeId, &dnodeId);
    if (!parseOk) {
      return TSDB_CODE_TSC_INVALID_OPERATION;  // options value is invalid
    }
    return TSDB_CODE_SUCCESS;
  } else if ((strncasecmp(cfgOptions[tokenMonitor].name, pOptionToken->z, pOptionToken->n) == 0) &&
             (cfgOptions[tokenMonitor].len == pOptionToken->n)) {
    SStrToken* pValToken = taosArrayGet(pOptions->a, 2);
    int32_t    val = strtol(pValToken->z, NULL, 10);
    if (val != 0 && val != 1) {
      return TSDB_CODE_TSC_INVALID_OPERATION;  // options value is invalid
    }
    return TSDB_CODE_SUCCESS;
  } else {
    SStrToken* pValToken = taosArrayGet(pOptions->a, 2);

    int32_t val = strtol(pValToken->z, NULL, 10);
    if (val < 0 || val > 256) {
      /* options value is out of valid range */
      return TSDB_CODE_TSC_INVALID_OPERATION;
    }

    for (int32_t i = tokenDebugFlag; i < tokenDebugFlagEnd; ++i) {
      const SDNodeDynConfOption* pOption = &cfgOptions[i];

      // options is valid
      if ((strncasecmp(pOption->name, pOptionToken->z, pOptionToken->n) == 0) && (pOption->len == pOptionToken->n)) {
        return TSDB_CODE_SUCCESS;
      }
    }
  }

  return TSDB_CODE_TSC_INVALID_OPERATION;
}

int32_t validateLocalConfig(SMiscInfo* pOptions) {
  int32_t numOfToken = (int32_t) taosArrayGetSize(pOptions->a);
  if (numOfToken < 1 || numOfToken > 2) {
    return TSDB_CODE_TSC_INVALID_OPERATION;
  }

  SDNodeDynConfOption LOCAL_DYNAMIC_CFG_OPTIONS[6] = {{"resetLog", 8},    {"rpcDebugFlag", 12}, {"tmrDebugFlag", 12},
                                                      {"cDebugFlag", 10}, {"uDebugFlag", 10},   {"debugFlag", 9}};


  SStrToken* pOptionToken = taosArrayGet(pOptions->a, 0);

  if (numOfToken == 1) {
    // reset log does not need value
    for (int32_t i = 0; i < 1; ++i) {
      SDNodeDynConfOption* pOption = &LOCAL_DYNAMIC_CFG_OPTIONS[i];
      if ((pOption->len == pOptionToken->n) &&
              (strncasecmp(pOption->name, pOptionToken->z, pOptionToken->n) == 0)) {
        return TSDB_CODE_SUCCESS;
      }
    }
  } else {
    SStrToken* pValToken = taosArrayGet(pOptions->a, 1);

    int32_t val = strtol(pValToken->z, NULL, 10);
    if (!validateDebugFlag(val)) {
      return TSDB_CODE_TSC_INVALID_OPERATION;
    }

    for (int32_t i = 1; i < tListLen(LOCAL_DYNAMIC_CFG_OPTIONS); ++i) {
      SDNodeDynConfOption* pOption = &LOCAL_DYNAMIC_CFG_OPTIONS[i];
      if ((pOption->len == pOptionToken->n)
              && (strncasecmp(pOption->name, pOptionToken->z, pOptionToken->n) == 0)) {
        return TSDB_CODE_SUCCESS;
      }
    }
  }
  return TSDB_CODE_TSC_INVALID_OPERATION;
}

int32_t validateColumnName(char* name) {
  if (strlen(name) == 0) {
    return TSDB_CODE_TSC_INVALID_OPERATION;
  }

  bool ret = taosIsKeyWordToken(name, (int32_t)strlen(name));
  if (ret) {
    return TSDB_CODE_TSC_INVALID_OPERATION;
  }

  SStrToken token = {.z = name};
  token.n = tGetToken(name, &token.type);

  if (token.type != TK_STRING && token.type != TK_ID) {
    return TSDB_CODE_TSC_INVALID_OPERATION;
  }

  if (token.type == TK_STRING) {
    strdequote(token.z);
    strntolower(token.z, token.z, token.n);
    token.n = (uint32_t)strtrim(token.z);

    int32_t k = tGetToken(token.z, &token.type);
    if (k != token.n) {
      return TSDB_CODE_TSC_INVALID_OPERATION;
    }

    return validateColumnName(token.z);
  } else if (token.type == TK_ID) {
    strRmquoteEscape(name, token.n);
    return TSDB_CODE_SUCCESS;
  } else {
    if (isNumber(&token)) {
      return TSDB_CODE_TSC_INVALID_OPERATION;
    }
  }

  return TSDB_CODE_SUCCESS;
}

int32_t validateLimitNode(SSqlCmd* pCmd, SQueryInfo* pQueryInfo, SSqlNode* pSqlNode, SSqlObj* pSql) {
  STableMetaInfo* pTableMetaInfo = tscGetMetaInfo(pQueryInfo, 0);

  const char* msg0 = "soffset/offset can not be less than 0";
  const char* msg1 = "slimit/soffset only available for STable query";
  const char* msg2 = "slimit/soffset can not apply to projection query";

  // handle the limit offset value, validate the limit
  pQueryInfo->limit = pSqlNode->limit;
  pQueryInfo->clauseLimit = pQueryInfo->limit.limit;
  pQueryInfo->slimit = pSqlNode->slimit;
  
  tscDebug("0x%"PRIx64" limit:%" PRId64 ", offset:%" PRId64 " slimit:%" PRId64 ", soffset:%" PRId64, pSql->self,
      pQueryInfo->limit.limit, pQueryInfo->limit.offset, pQueryInfo->slimit.limit, pQueryInfo->slimit.offset);
  
  if (pQueryInfo->slimit.offset < 0 || pQueryInfo->limit.offset < 0) {
    return invalidOperationMsg(tscGetErrorMsgPayload(pCmd), msg0);
  }

  if (pQueryInfo->limit.limit == 0) {
    tscDebug("0x%"PRIx64" limit 0, no output result", pSql->self);
    pQueryInfo->command = TSDB_SQL_RETRIEVE_EMPTY_RESULT;
    return TSDB_CODE_SUCCESS;
  }

  // todo refactor
  if (UTIL_TABLE_IS_SUPER_TABLE(pTableMetaInfo)) {
    if (!tscQueryTags(pQueryInfo)) {  // local handle the super table tag query
      if (tscIsProjectionQueryOnSTable(pQueryInfo, 0)) {
        if (pQueryInfo->slimit.limit > 0 || pQueryInfo->slimit.offset > 0) {
          return invalidOperationMsg(tscGetErrorMsgPayload(pCmd), msg2);
        }

        // for projection query on super table, all queries are subqueries
        if (tscNonOrderedProjectionQueryOnSTable(pQueryInfo, 0) &&
            !TSDB_QUERY_HAS_TYPE(pQueryInfo->type, TSDB_QUERY_TYPE_JOIN_QUERY)) {
          pQueryInfo->type |= TSDB_QUERY_TYPE_SUBQUERY;
        }
      }
    }

    if (pQueryInfo->slimit.limit == 0) {
      tscDebug("0x%"PRIx64" slimit 0, no output result", pSql->self);
      pQueryInfo->command = TSDB_SQL_RETRIEVE_EMPTY_RESULT;
      return TSDB_CODE_SUCCESS;
    }

    /*
     * Get the distribution of all tables among all available virtual nodes that are qualified for the query condition
     * and created according to this super table from management node.
     * And then launching multiple async-queries against all qualified virtual nodes, during the first-stage
     * query operation.
     */
//    assert(allVgroupInfoRetrieved(pQueryInfo));

    // No tables included. No results generated. Query results are empty.
    if (pTableMetaInfo->vgroupList->numOfVgroups == 0) {
      tscDebug("0x%"PRIx64" no table in super table, no output result", pSql->self);
      pQueryInfo->command = TSDB_SQL_RETRIEVE_EMPTY_RESULT;
      return TSDB_CODE_SUCCESS;
    }

    // keep original limitation value in globalLimit
    pQueryInfo->clauseLimit = pQueryInfo->limit.limit;
    pQueryInfo->prjOffset   = pQueryInfo->limit.offset;
    pQueryInfo->vgroupLimit = -1;

    if (tscOrderedProjectionQueryOnSTable(pQueryInfo, 0)) {
      /*
       * The offset value should be removed during retrieve data from virtual node, since the
       * global order are done at the client side, so the offset is applied at the client side.
       * However, note that the maximum allowed number of result for each table should be less
       * than or equal to the value of limit.
       */
      if (pQueryInfo->limit.limit > 0) {
        pQueryInfo->vgroupLimit = pQueryInfo->limit.limit + pQueryInfo->limit.offset;
        pQueryInfo->limit.limit = -1;
      }

      pQueryInfo->limit.offset = 0;
    }
  } else {
    if (pQueryInfo->slimit.limit != -1 || pQueryInfo->slimit.offset != 0) {
      return invalidOperationMsg(tscGetErrorMsgPayload(pCmd), msg1);
    }
  }

  return TSDB_CODE_SUCCESS;
}

static int32_t setKeepOption(SSqlCmd* pCmd, SCreateDbMsg* pMsg, SCreateDbInfo* pCreateDb) {
  const char* msg1 = "invalid number of keep options";
  const char* msg2 = "invalid keep value";
  const char* msg3 = "invalid keep value, should be keep0 <= keep1 <= keep2";

  pMsg->daysToKeep0 = htonl(-1);
  pMsg->daysToKeep1 = htonl(-1);
  pMsg->daysToKeep2 = htonl(-1);

  SArray* pKeep = pCreateDb->keep;
  if (pKeep != NULL) {
    size_t s = taosArrayGetSize(pKeep);
#ifdef _STORAGE
    if (s >= 4 ||s <= 0) {
#else
    if (s != 1) {
#endif
      return invalidOperationMsg(tscGetErrorMsgPayload(pCmd), msg1);
    }

    tVariantListItem* p0 = taosArrayGet(pKeep, 0);
    tVariantListItem* p1 = (s > 1) ? taosArrayGet(pKeep, 1) : p0;
    tVariantListItem* p2 = (s > 2) ? taosArrayGet(pKeep, 2) : p1;

    int32_t daysToKeep0 = (int32_t)p0->pVar.i64;
    int32_t daysToKeep1 = (int32_t)(int32_t)p1->pVar.i64;
    int32_t daysToKeep2 = (int32_t)p2->pVar.i64;
    if (daysToKeep0 <= 0 || daysToKeep1 <= 0 || daysToKeep2 <= 0 ||
        daysToKeep0 > TSDB_MAX_KEEP || daysToKeep1 > TSDB_MAX_KEEP || daysToKeep2 > TSDB_MAX_KEEP) {
      return invalidOperationMsg(tscGetErrorMsgPayload(pCmd), msg2);
    }

    if (!((daysToKeep0 <= daysToKeep1) && (daysToKeep1 <= daysToKeep2))) {
      return invalidOperationMsg(tscGetErrorMsgPayload(pCmd), msg3);
    }

    pMsg->daysToKeep0 = htonl(daysToKeep0);
    pMsg->daysToKeep1 = htonl(daysToKeep1);
    pMsg->daysToKeep2 = htonl(daysToKeep2);

  }

  return TSDB_CODE_SUCCESS;
}

static int32_t setTimePrecision(SSqlCmd* pCmd, SCreateDbMsg* pMsg, SCreateDbInfo* pCreateDbInfo) {
  const char* msg = "invalid time precision";

  pMsg->precision = TSDB_TIME_PRECISION_MILLI;  // millisecond by default

  SStrToken* pToken = &pCreateDbInfo->precision;
  if (pToken->n > 0) {
    pToken->n = strdequote(pToken->z);

    if (strncmp(pToken->z, TSDB_TIME_PRECISION_MILLI_STR, pToken->n) == 0 &&
        strlen(TSDB_TIME_PRECISION_MILLI_STR) == pToken->n) {
      // time precision for this db: million second
      pMsg->precision = TSDB_TIME_PRECISION_MILLI;
    } else if (strncmp(pToken->z, TSDB_TIME_PRECISION_MICRO_STR, pToken->n) == 0 &&
               strlen(TSDB_TIME_PRECISION_MICRO_STR) == pToken->n) {
      pMsg->precision = TSDB_TIME_PRECISION_MICRO;
    } else if (strncmp(pToken->z, TSDB_TIME_PRECISION_NANO_STR, pToken->n) == 0 &&
               strlen(TSDB_TIME_PRECISION_NANO_STR) == pToken->n) {
      pMsg->precision = TSDB_TIME_PRECISION_NANO;
    } else {
      return invalidOperationMsg(tscGetErrorMsgPayload(pCmd), msg);
    }
  }


  return TSDB_CODE_SUCCESS;
}

static void setCreateDBOption(SCreateDbMsg* pMsg, SCreateDbInfo* pCreateDb) {
  pMsg->maxTables = htonl(-1);  // max tables can not be set anymore
  pMsg->cacheBlockSize = htonl(pCreateDb->cacheBlockSize);
  pMsg->totalBlocks = htonl(pCreateDb->numOfBlocks);
  pMsg->daysPerFile = htonl(pCreateDb->daysPerFile);
  pMsg->commitTime = htonl((int32_t)pCreateDb->commitTime);
  pMsg->minRowsPerFileBlock = htonl(pCreateDb->minRowsPerBlock);
  pMsg->maxRowsPerFileBlock = htonl(pCreateDb->maxRowsPerBlock);
  pMsg->fsyncPeriod = htonl(pCreateDb->fsyncPeriod);
  pMsg->compression = pCreateDb->compressionLevel;
  pMsg->walLevel = (char)pCreateDb->walLevel;
  pMsg->replications = pCreateDb->replica;
  pMsg->quorum = pCreateDb->quorum;
  pMsg->ignoreExist = pCreateDb->ignoreExists;
  pMsg->update = pCreateDb->update;
  pMsg->cacheLastRow = pCreateDb->cachelast;
  pMsg->dbType = pCreateDb->dbType;
  pMsg->partitions = htons(pCreateDb->partitions);
}

int32_t parseCreateDBOptions(SSqlCmd* pCmd, SCreateDbInfo* pCreateDbSql) {
  SCreateDbMsg* pMsg = (SCreateDbMsg *)(pCmd->payload);
  setCreateDBOption(pMsg, pCreateDbSql);

  if (setKeepOption(pCmd, pMsg, pCreateDbSql) != TSDB_CODE_SUCCESS) {
    return TSDB_CODE_TSC_INVALID_OPERATION;
  }

  if (setTimePrecision(pCmd, pMsg, pCreateDbSql) != TSDB_CODE_SUCCESS) {
    return TSDB_CODE_TSC_INVALID_OPERATION;
  }

  if (tscCheckCreateDbParams(pCmd, pMsg) != TSDB_CODE_SUCCESS) {
    return TSDB_CODE_TSC_INVALID_OPERATION;
  }

  return TSDB_CODE_SUCCESS;
}

void addGroupInfoForSubquery(SSqlObj* pParentObj, SSqlObj* pSql, int32_t subClauseIndex, int32_t tableIndex) {
  SQueryInfo* pParentQueryInfo = tscGetQueryInfo(&pParentObj->cmd);

  if (pParentQueryInfo->groupbyExpr.numOfGroupCols > 0) {
    SQueryInfo* pQueryInfo = tscGetQueryInfo(&pSql->cmd);
    SExprInfo* pExpr = NULL;

    size_t size = taosArrayGetSize(pQueryInfo->exprList);
    if (size > 0) {
      pExpr = tscExprGet(pQueryInfo, (int32_t)size - 1);
    }

    if (pExpr == NULL || pExpr->base.functionId != TSDB_FUNC_TAG) {
      STableMetaInfo* pTableMetaInfo = tscGetMetaInfo(pParentQueryInfo, tableIndex);

      uint64_t uid = pTableMetaInfo->pTableMeta->id.uid;
      int16_t colId = tscGetJoinTagColIdByUid(&pQueryInfo->tagCond, uid);

      SSchema* pTagSchema = tscGetColumnSchemaById(pTableMetaInfo->pTableMeta, colId);
      int16_t colIndex = tscGetTagColIndexById(pTableMetaInfo->pTableMeta, colId);
      SColumnIndex index = {.tableIndex = 0, .columnIndex = colIndex};

      char*   name = pTagSchema->name;
      int16_t type = pTagSchema->type;
      int16_t bytes = pTagSchema->bytes;

      pExpr = tscExprAppend(pQueryInfo, TSDB_FUNC_TAG, &index, type, bytes, getNewResColId(&pSql->cmd), bytes, true);
      pExpr->base.colInfo.flag = TSDB_COL_TAG;

      // NOTE: tag column does not add to source column list
      SColumnList ids = {0};
      insertResultField(pQueryInfo, (int32_t)size, &ids, bytes, (int8_t)type, name, pExpr);

      int32_t relIndex = index.columnIndex;

      pExpr->base.colInfo.colIndex = relIndex;
      SColIndex* pColIndex = taosArrayGet(pQueryInfo->groupbyExpr.columnInfo, 0);
      pColIndex->colIndex = relIndex;

      tscColumnListInsert(pTableMetaInfo->tagColList, relIndex, uid, pTagSchema);
    }
  }
}

// limit the output to be 1 for each state value
static void doLimitOutputNormalColOfGroupby(SExprInfo* pExpr) {
  int32_t outputRow = 1;
  tVariantCreateFromBinary(&pExpr->base.param[0], (char*)&outputRow, sizeof(int32_t), TSDB_DATA_TYPE_INT);
  pExpr->base.numOfParams = 1;
}

void doAddGroupColumnForSubquery(SQueryInfo* pQueryInfo, int32_t tagIndex, SSqlCmd* pCmd) {
  SColIndex* pColIndex = taosArrayGet(pQueryInfo->groupbyExpr.columnInfo, tagIndex);
  size_t size = tscNumOfExprs(pQueryInfo);

  STableMetaInfo* pTableMetaInfo = tscGetMetaInfo(pQueryInfo, 0);

  SSchema*     pSchema = tscGetTableColumnSchema(pTableMetaInfo->pTableMeta, pColIndex->colIndex);
  SColumnIndex colIndex = {.tableIndex = 0, .columnIndex = pColIndex->colIndex};

  SExprInfo* pExprInfo = tscAddFuncInSelectClause(pQueryInfo, (int32_t)size, TSDB_FUNC_PRJ, &colIndex, pSchema,
      TSDB_COL_NORMAL, getNewResColId(pCmd));

  strncpy(pExprInfo->base.token, pExprInfo->base.colInfo.name, tListLen(pExprInfo->base.token));

  int32_t numOfFields = tscNumOfFields(pQueryInfo);
  SInternalField* pInfo = tscFieldInfoGetInternalField(&pQueryInfo->fieldsInfo, numOfFields - 1);

  doLimitOutputNormalColOfGroupby(pInfo->pExpr);
  pInfo->visible = false;
}

static void doUpdateSqlFunctionForTagPrj(SQueryInfo* pQueryInfo) {
  int32_t tagLength = 0;
  size_t size = taosArrayGetSize(pQueryInfo->exprList);

//todo is 0??
  STableMetaInfo* pTableMetaInfo = tscGetMetaInfo(pQueryInfo, 0);
  bool isSTable = UTIL_TABLE_IS_SUPER_TABLE(pTableMetaInfo);

  for (int32_t i = 0; i < size; ++i) {
    SExprInfo* pExpr = tscExprGet(pQueryInfo, i);
    if (pExpr->base.functionId == TSDB_FUNC_TAGPRJ || pExpr->base.functionId == TSDB_FUNC_TAG) {
      pExpr->base.functionId = TSDB_FUNC_TAG_DUMMY;
      tagLength += pExpr->base.resBytes;
    } else if (pExpr->base.functionId == TSDB_FUNC_PRJ && pExpr->base.colInfo.colId == PRIMARYKEY_TIMESTAMP_COL_INDEX) {
      pExpr->base.functionId = TSDB_FUNC_TS_DUMMY;
      tagLength += pExpr->base.resBytes;
    }
  }

  SSchema* pSchema = tscGetTableSchema(pTableMetaInfo->pTableMeta);

  for (int32_t i = 0; i < size; ++i) {
    SExprInfo* pExpr = tscExprGet(pQueryInfo, i);
    if (pExpr->base.functionId < 0) {
      continue;
    }

    if ((pExpr->base.functionId != TSDB_FUNC_TAG_DUMMY && pExpr->base.functionId != TSDB_FUNC_TS_DUMMY) &&
       !(pExpr->base.functionId == TSDB_FUNC_PRJ && TSDB_COL_IS_UD_COL(pExpr->base.colInfo.flag))) {
      SSchema* pColSchema = &pSchema[pExpr->base.colInfo.colIndex];
      getResultDataInfo(pColSchema->type, pColSchema->bytes, pExpr->base.functionId, (int32_t)pExpr->base.param[0].i64, &pExpr->base.resType,
                        &pExpr->base.resBytes, &pExpr->base.interBytes, tagLength, isSTable, NULL);
    }
  }
}

static int32_t doUpdateSqlFunctionForColPrj(SQueryInfo* pQueryInfo) {
  size_t size = taosArrayGetSize(pQueryInfo->exprList);
  
  for (int32_t i = 0; i < size; ++i) {
    SExprInfo* pExpr = tscExprGet(pQueryInfo, i);

    if (pExpr->base.functionId == TSDB_FUNC_PRJ && (!TSDB_COL_IS_UD_COL(pExpr->base.colInfo.flag) && (pExpr->base.colInfo.colId != PRIMARYKEY_TIMESTAMP_COL_INDEX))) {
      bool qualifiedCol = false;
      for (int32_t j = 0; j < pQueryInfo->groupbyExpr.numOfGroupCols; ++j) {
        SColIndex* pColIndex = taosArrayGet(pQueryInfo->groupbyExpr.columnInfo, j);
  
        if (pExpr->base.colInfo.colId == pColIndex->colId) {
          qualifiedCol = true;
          doLimitOutputNormalColOfGroupby(pExpr);
          pExpr->base.numOfParams = 1;
          break;
        }
      }

      // it is not a tag column/tbname column/user-defined column, return error
      if (!qualifiedCol) {
        return TSDB_CODE_TSC_INVALID_OPERATION;
      }
    }
  }

  return TSDB_CODE_SUCCESS;
}

static bool tagColumnInGroupby(SGroupbyExpr* pGroupbyExpr, int16_t columnId, int16_t type, char* name) {
  for (int32_t j = 0; j < pGroupbyExpr->numOfGroupCols; ++j) {
    SColIndex* pColIndex = taosArrayGet(pGroupbyExpr->columnInfo, j);

    if (type == TSDB_DATA_TYPE_JSON && name != NULL){
      if (columnId == pColIndex->colId && strncmp(pColIndex->name, name, tListLen(pColIndex->name)) == 0 && TSDB_COL_IS_TAG(pColIndex->flag )) {
        return true;
      }
    }else{
      if (columnId == pColIndex->colId && TSDB_COL_IS_TAG(pColIndex->flag )) {
        return true;
      }
    }
  }

  return false;
}

static bool onlyTagPrjFunction(SQueryInfo* pQueryInfo) {
  bool hasTagPrj = false;
  bool hasColumnPrj = false;
  
  size_t size = taosArrayGetSize(pQueryInfo->exprList);
  for (int32_t i = 0; i < size; ++i) {
    SExprInfo* pExpr = tscExprGet(pQueryInfo, i);
    if (pExpr->base.functionId == TSDB_FUNC_PRJ) {
      hasColumnPrj = true;
    } else if (pExpr->base.functionId == TSDB_FUNC_TAGPRJ) {
      hasTagPrj = true;
    }
  }

  return (hasTagPrj) && (hasColumnPrj == false);
}

// check if all the tags prj columns belongs to the group by columns
static bool allTagPrjInGroupby(SQueryInfo* pQueryInfo) {
  bool allInGroupby = true;

  size_t size = tscNumOfExprs(pQueryInfo);
  for (int32_t i = 0; i < size; ++i) {
    SExprInfo* pExpr = tscExprGet(pQueryInfo, i);
    if (pExpr->base.functionId != TSDB_FUNC_TAGPRJ) {
      continue;
    }

    if (!tagColumnInGroupby(&pQueryInfo->groupbyExpr, pExpr->base.colInfo.colId, pExpr->base.resType, pExpr->base.param[0].pz)) {
      allInGroupby = false;
      break;
    }
  }

  // all selected tag columns belong to the group by columns set, always correct
  return allInGroupby;
}

static void updateTagPrjFunction(SQueryInfo* pQueryInfo) {
  size_t size = taosArrayGetSize(pQueryInfo->exprList);
  
  for (int32_t i = 0; i < size; ++i) {
    SExprInfo* pExpr = tscExprGet(pQueryInfo, i);
    if (pExpr->base.functionId == TSDB_FUNC_TAGPRJ) {
      pExpr->base.functionId = TSDB_FUNC_TAG;
    }
  }
}

/*
 * check for selectivity function + tags column function both exist.
 * 1. tagprj functions are not compatible with aggregated function when missing "group by" clause
 * 2. if selectivity function and tagprj function both exist, there should be only
 *    one selectivity function exists.
 */
static int32_t checkUpdateTagPrjFunctions(SQueryInfo* pQueryInfo, char* msg) {
  const char* msg1 = "only one selectivity function allowed in presence of tags function";
  const char* msg2 = "aggregation function should not be mixed up with projection";

  bool    tagTsColExists = false;
  int16_t numOfScalar = 0;
  int16_t numOfSelectivity = 0;
  int16_t numOfAggregation = 0;

  size_t numOfExprs = taosArrayGetSize(pQueryInfo->exprList);
  for (int32_t i = 0; i < numOfExprs; ++i) {
    SExprInfo* pExpr = taosArrayGetP(pQueryInfo->exprList, i);
    if (pExpr->base.functionId == TSDB_FUNC_TAGPRJ ||
        (pExpr->base.functionId == TSDB_FUNC_PRJ && pExpr->base.colInfo.colId == PRIMARYKEY_TIMESTAMP_COL_INDEX)) {
      tagTsColExists = true;  // selectivity + ts/tag column
      break;
    }
  }

  for (int32_t i = 0; i < numOfExprs; ++i) {
    SExprInfo* pExpr = taosArrayGetP(pQueryInfo->exprList, i);
  
    int16_t functionId = pExpr->base.functionId;
    if (functionId == TSDB_FUNC_TAGPRJ || functionId == TSDB_FUNC_PRJ || functionId == TSDB_FUNC_TS ||
        functionId == TSDB_FUNC_ARITHM || functionId == TSDB_FUNC_TS_DUMMY) {
      continue;
    }

    if (functionId < 0) {
      SUdfInfo* pUdfInfo = taosArrayGet(pQueryInfo->pUdfInfo, -1 * functionId - 1);
      if (pUdfInfo->funcType == TSDB_UDF_TYPE_AGGREGATE) {
        ++numOfAggregation;
      }

      continue;
    }

    if ((aAggs[functionId].status & TSDB_FUNCSTATE_SELECTIVITY) != 0) {
      numOfSelectivity++;
    } else if ((aAggs[functionId].status & TSDB_FUNCSTATE_SCALAR) != 0) {
      numOfScalar++;
    } else {
      numOfAggregation++;
    }
  }

  if (tagTsColExists) {  // check if the selectivity function exists
    // When the tag projection function on tag column that is not in the group by clause, aggregation function and
    // selectivity function exist in select clause is not allowed.
    if (numOfAggregation > 0) {
      return invalidOperationMsg(msg, msg1);
    }

    /*
     *  if numOfSelectivity equals to 0, it is a super table projection query
     */
    if (numOfSelectivity == 1) {
      doUpdateSqlFunctionForTagPrj(pQueryInfo);
      int32_t code = doUpdateSqlFunctionForColPrj(pQueryInfo);
      if (code != TSDB_CODE_SUCCESS) {
        return code;
      }

    } else if (numOfSelectivity > 1) {
      /*
       * If more than one selectivity functions exist, all the selectivity functions must be last_row.
       * Otherwise, return with error code.
       */
      for (int32_t i = 0; i < numOfExprs; ++i) {
        SExprInfo* pExpr = tscExprGet(pQueryInfo, i);
        int16_t functionId = pExpr->base.functionId;
        if (functionId == TSDB_FUNC_TAGPRJ || (aAggs[functionId].status & TSDB_FUNCSTATE_SELECTIVITY) == 0) {
          continue;
        }

        if ((functionId == TSDB_FUNC_LAST_ROW) || (functionId == TSDB_FUNC_INTERP) ||
             (functionId == TSDB_FUNC_LAST_DST && (pExpr->base.colInfo.flag & TSDB_COL_NULL) != 0)) {
          // do nothing
        } else {
          return invalidOperationMsg(msg, msg1);
        }
      }

      doUpdateSqlFunctionForTagPrj(pQueryInfo);
      int32_t code = doUpdateSqlFunctionForColPrj(pQueryInfo);
      if (code != TSDB_CODE_SUCCESS) {
        return code;
      }
    }
  } else {
    if ((pQueryInfo->type & TSDB_QUERY_TYPE_PROJECTION_QUERY) != 0) {
      if (numOfAggregation > 0 && pQueryInfo->groupbyExpr.numOfGroupCols == 0) {
        return invalidOperationMsg(msg, msg2);
      }

      if (numOfAggregation > 0 || numOfSelectivity > 0) {
        // clear the projection type flag
        pQueryInfo->type &= (~TSDB_QUERY_TYPE_PROJECTION_QUERY);
        int32_t code = doUpdateSqlFunctionForColPrj(pQueryInfo);
        if (code != TSDB_CODE_SUCCESS) {
          return code;
        }
      }
    }
  }

  return TSDB_CODE_SUCCESS;
}

static int32_t doAddGroupbyColumnsOnDemand(SSqlCmd* pCmd, SQueryInfo* pQueryInfo) {
  const char* msg1 = "interval not allowed in group by normal column";

  STableMetaInfo* pTableMetaInfo = tscGetMetaInfo(pQueryInfo, 0);
  SSchema* pSchema = tscGetTableSchema(pTableMetaInfo->pTableMeta);

  SSchema* tagSchema = NULL;
  if (!UTIL_TABLE_IS_NORMAL_TABLE(pTableMetaInfo)) {
    tagSchema = tscGetTableTagSchema(pTableMetaInfo->pTableMeta);
  }

  SSchema tmp = {.type = 0, .name = "", .colId = 0, .bytes = 0};
  SSchema* s = &tmp;

  for (int32_t i = 0; i < pQueryInfo->groupbyExpr.numOfGroupCols; ++i) {
    SColIndex* pColIndex = taosArrayGet(pQueryInfo->groupbyExpr.columnInfo, i);
    int16_t colIndex = pColIndex->colIndex;

    if (colIndex == TSDB_TBNAME_COLUMN_INDEX) {
      s = tGetTbnameColumnSchema();
    } else {
      if (TSDB_COL_IS_TAG(pColIndex->flag)) {
        if(tagSchema){
          s = &tagSchema[colIndex];
        }
      } else {
        s = &pSchema[colIndex];
      }
    }
    
    if (TSDB_COL_IS_TAG(pColIndex->flag)) {

      int32_t f = TSDB_FUNC_TAG;
      if (tscIsDiffDerivLikeQuery(pQueryInfo)) {
        f = TSDB_FUNC_TAGPRJ;
      }

      int32_t pos = tscGetFirstInvisibleFieldPos(pQueryInfo);      

      SColumnIndex index = {.tableIndex = pQueryInfo->groupbyExpr.tableIndex, .columnIndex = colIndex};
      SExprInfo*   pExpr = tscExprInsert(pQueryInfo, pos, f, &index, s->type, s->bytes, getNewResColId(pCmd), s->bytes, true);
      // NOTE: tag column does not add to source column list
      SColumnList ids = createColumnList(1, 0, pColIndex->colIndex);
      insertResultField(pQueryInfo, pos, &ids, s->bytes, (int8_t)s->type, pColIndex->name, pExpr);
      pExpr->base.colInfo.flag = TSDB_COL_TAG;
      memset(pExpr->base.aliasName, 0, sizeof(pExpr->base.aliasName));
      tstrncpy(pExpr->base.aliasName, pColIndex->name, sizeof(pExpr->base.aliasName));
      tstrncpy(pExpr->base.token, pColIndex->name, sizeof(pExpr->base.token));
      if(s->type == TSDB_DATA_TYPE_JSON){
        SStrToken t0 = {.z = pColIndex->name};
        getJsonKey(&t0);
        tVariantCreateFromBinary(&(pExpr->base.param[pExpr->base.numOfParams]), t0.z,
                                 t0.n, TSDB_DATA_TYPE_BINARY);
        pExpr->base.numOfParams++;
        tstrncpy(pColIndex->name, t0.z, t0.n + 1);
      }
    } else {
      // if this query is "group by" normal column, time window query is not allowed
      if (isTimeWindowQuery(pQueryInfo)) {
        return invalidOperationMsg(tscGetErrorMsgPayload(pCmd), msg1);
      }

      size_t size = tscNumOfExprs(pQueryInfo);

      bool hasGroupColumn = false;
      for (int32_t j = 0; j < size; ++j) {
        SExprInfo* pExpr = tscExprGet(pQueryInfo, j);
        if ((pExpr->base.functionId == TSDB_FUNC_PRJ) && pExpr->base.colInfo.colId == pColIndex->colId) {
          hasGroupColumn = true;
          break;
        }
      }

      //if the group by column does not required by user, add an invisible column into the final result set.
      if (!hasGroupColumn) {
        doAddGroupColumnForSubquery(pQueryInfo, i, pCmd);
      }
    }
  }

  return TSDB_CODE_SUCCESS;
}

static int32_t doTagFunctionCheck(SQueryInfo* pQueryInfo) {
  bool tagProjection = false;
  bool tableCounting = false;

  int32_t numOfCols = (int32_t) tscNumOfExprs(pQueryInfo);

  for (int32_t i = 0; i < numOfCols; ++i) {
    SExprInfo* pExpr = tscExprGet(pQueryInfo, i);
    int32_t functionId = pExpr->base.functionId;

    if (functionId == TSDB_FUNC_TAGPRJ) {
      tagProjection = true;
      continue;
    }

    if (functionId == TSDB_FUNC_COUNT) {
      assert(pExpr->base.colInfo.colId == TSDB_TBNAME_COLUMN_INDEX);
      tableCounting = true;
    }
  }

  return (tableCounting && tagProjection)? -1:0;
}

int32_t doFunctionsCompatibleCheck(SSqlCmd* pCmd, SQueryInfo* pQueryInfo, char* msg) {
  const char* msg1 = "functions/columns not allowed in group by query";
  const char* msg2 = "projection query on columns not allowed";
  const char* msg3 = "group by/session/state_window not allowed on projection query";
  const char* msg4 = "retrieve tags not compatible with group by or interval query";
  const char* msg5 = "functions can not be mixed up";
  const char* msg6 = "TWA/Diff/Derivative/Irate/CSum/MAvg only support group by tbname";

  // only retrieve tags, group by is not supportted
  if (tscQueryTags(pQueryInfo)) {
    if (doTagFunctionCheck(pQueryInfo) != TSDB_CODE_SUCCESS) {
      return invalidOperationMsg(msg, msg5);
    }

    if (pQueryInfo->groupbyExpr.numOfGroupCols > 0 || isTimeWindowQuery(pQueryInfo)) {
      return invalidOperationMsg(msg, msg4);
    } else {
      return TSDB_CODE_SUCCESS;
    }
  }
  if (tscIsProjectionQuery(pQueryInfo) && tscIsSessionWindowQuery(pQueryInfo)) {
    return invalidOperationMsg(msg, msg3);
  }

  if (pQueryInfo->groupbyExpr.numOfGroupCols > 0) {
    // check if all the tags prj columns belongs to the group by columns
    if (onlyTagPrjFunction(pQueryInfo) && allTagPrjInGroupby(pQueryInfo)) {
      // It is a groupby aggregate query, the tag project function is not suitable for this case.
      updateTagPrjFunction(pQueryInfo);

      return doAddGroupbyColumnsOnDemand(pCmd, pQueryInfo);
    }

    // check all query functions in selection clause, multi-output functions are not allowed
    size_t size = tscNumOfExprs(pQueryInfo);
    for (int32_t i = 0; i < size; ++i) {
      SExprInfo* pExpr = tscExprGet(pQueryInfo, i);
      int32_t   f = pExpr->base.functionId;

      /*
       * group by normal columns.
       * Check if the column projection is identical to the group by column or not
       */
      if (f == TSDB_FUNC_PRJ && pExpr->base.colInfo.colId != PRIMARYKEY_TIMESTAMP_COL_INDEX) {
        bool qualified = false;
        for (int32_t j = 0; j < pQueryInfo->groupbyExpr.numOfGroupCols; ++j) {
          SColIndex* pColIndex = taosArrayGet(pQueryInfo->groupbyExpr.columnInfo, j);
          if (pColIndex->colId == pExpr->base.colInfo.colId) {
            qualified = true;
            break;
          }
        }

        if (!qualified) {
          return invalidOperationMsg(msg, msg2);
        }
      }

      if (f < 0) {
        SUdfInfo* pUdfInfo = taosArrayGet(pQueryInfo->pUdfInfo, -1 * f - 1);
        if (pUdfInfo->funcType == TSDB_UDF_TYPE_SCALAR) {
          return invalidOperationMsg(msg, msg1);
        }
        
        continue;
      }

      if ((!pQueryInfo->stateWindow) && (f == TSDB_FUNC_DIFF || f == TSDB_FUNC_DERIVATIVE || f == TSDB_FUNC_TWA ||
                                         f == TSDB_FUNC_IRATE || f == TSDB_FUNC_CSUM || f == TSDB_FUNC_MAVG)) {
        for (int32_t j = 0; j < pQueryInfo->groupbyExpr.numOfGroupCols; ++j) {
          SColIndex* pColIndex = taosArrayGet(pQueryInfo->groupbyExpr.columnInfo, j);
          if (j == 0) {
            if (pColIndex->colIndex != TSDB_TBNAME_COLUMN_INDEX) {
              return invalidOperationMsg(msg, msg6);
            }
          } else if (!TSDB_COL_IS_TAG(pColIndex->flag)) {
            return invalidOperationMsg(msg, msg6);
          }
        }
      }

      if (IS_MULTIOUTPUT(aAggs[f].status) && f != TSDB_FUNC_TOP && f != TSDB_FUNC_BOTTOM && f != TSDB_FUNC_DIFF &&
          f != TSDB_FUNC_MAVG && f != TSDB_FUNC_CSUM && f != TSDB_FUNC_SAMPLE &&
          f != TSDB_FUNC_DERIVATIVE && f != TSDB_FUNC_TAGPRJ && f != TSDB_FUNC_PRJ) {
        return invalidOperationMsg(msg, msg1);
      }

      if (IS_SCALAR_FUNCTION(aAggs[f].status)) {
        return invalidOperationMsg(msg, msg1);
      }

      if (f == TSDB_FUNC_COUNT && pExpr->base.colInfo.colIndex == TSDB_TBNAME_COLUMN_INDEX) {
        return invalidOperationMsg(msg, msg1);
      }
    }

    if (checkUpdateTagPrjFunctions(pQueryInfo, msg) != TSDB_CODE_SUCCESS) {
      return TSDB_CODE_TSC_INVALID_OPERATION;
    }

    if (doAddGroupbyColumnsOnDemand(pCmd, pQueryInfo) != TSDB_CODE_SUCCESS) {
      return TSDB_CODE_TSC_INVALID_OPERATION;
    }

    // projection query on super table does not compatible with "group by" syntax
    if (tscIsProjectionQuery(pQueryInfo) && !(tscIsDiffDerivLikeQuery(pQueryInfo))) {
      return invalidOperationMsg(msg, msg3);
    }

    return TSDB_CODE_SUCCESS;
  } else {
    return checkUpdateTagPrjFunctions(pQueryInfo, msg);
  }
}


int32_t validateFunctionFromUpstream(SQueryInfo* pQueryInfo, char* msg) {
  const char* msg1 = "TWA/Diff/Derivative/Irate are not allowed to apply to super table without group by tbname";
  const char* msg2 = "group by not supported in nested interp query";
  const char* msg3 = "order by not supported in nested interp query";
  const char* msg4 = "first column should be timestamp for interp query";
  const char* msg5 = "interp input may be invalid";

  int32_t numOfExprs = (int32_t)tscNumOfExprs(pQueryInfo);
  size_t upNum = taosArrayGetSize(pQueryInfo->pUpstream);
  
  for (int32_t i = 0; i < numOfExprs; ++i) {
    SExprInfo* pExpr = tscExprGet(pQueryInfo, i);
  
    int32_t f = pExpr->base.functionId;
    if (f == TSDB_FUNC_DERIVATIVE || f == TSDB_FUNC_TWA || f == TSDB_FUNC_IRATE || f == TSDB_FUNC_DIFF) {
      for (int32_t j = 0; j < upNum; ++j) {
        SQueryInfo* pUp = taosArrayGetP(pQueryInfo->pUpstream, j);
        STableMetaInfo  *pTableMetaInfo = tscGetMetaInfo(pUp, 0);
        bool isSTable = UTIL_TABLE_IS_SUPER_TABLE(pTableMetaInfo);
        if ((!isSTable) || groupbyTbname(pUp)||pUp->interval.interval > 0) {
          return TSDB_CODE_SUCCESS;
        }
      }
    
      return invalidOperationMsg(msg, msg1);
    } else if (f == TSDB_FUNC_INTERP) {
      if (pQueryInfo->groupbyExpr.columnInfo) {
        return invalidOperationMsg(msg, msg2);
      }

      if (pQueryInfo->order.order == TSDB_ORDER_DESC || (pQueryInfo->order.orderColId != INT32_MIN && pQueryInfo->order.orderColId != PRIMARYKEY_TIMESTAMP_COL_INDEX)) {
        return invalidOperationMsg(msg, msg3);
      }

      for (int32_t j = 0; j < upNum; ++j) {
        SQueryInfo* pUp = taosArrayGetP(pQueryInfo->pUpstream, j);
        if (pUp->groupbyExpr.columnInfo) {
          return invalidOperationMsg(msg, msg2);
        }
        
        if (pUp->order.order == TSDB_ORDER_DESC || (pUp->order.orderColId != INT32_MIN && pUp->order.orderColId != PRIMARYKEY_TIMESTAMP_COL_INDEX)) {
          return invalidOperationMsg(msg, msg3);
        }

        int32_t exprNum = (int32_t)taosArrayGetSize(pUp->exprList);
        if (exprNum > 0) {
          SSqlExpr* expr = taosArrayGetP(pUp->exprList, 0);
          if (expr->resType != TSDB_DATA_TYPE_TIMESTAMP) {
            return invalidOperationMsg(msg, msg4);
          }

          STableMetaInfo  *pTableMetaInfo = tscGetMetaInfo(pUp, 0);
          bool isSTable = UTIL_TABLE_IS_SUPER_TABLE(pTableMetaInfo);
          if (!isSTable) {
            continue;
          }

          if (TSDB_QUERY_HAS_TYPE(pUp->type, TSDB_QUERY_TYPE_PROJECTION_QUERY)) {
            return invalidOperationMsg(msg, msg5);
          }
          
          for (int32_t n = 0; n < exprNum; ++n) {
            expr = taosArrayGetP(pUp->exprList, n);
            if (expr->functionId == TSDB_FUNC_TOP ||
                expr->functionId == TSDB_FUNC_BOTTOM ||
                expr->functionId == TSDB_FUNC_SAMPLE) {
              if (expr->param[0].i64 > 1) {
                return invalidOperationMsg(msg, msg5);
              }
            }
          }
        }
      }
    }
  }

  return TSDB_CODE_SUCCESS;
}


int32_t doLocalQueryProcess(SSqlCmd* pCmd, SQueryInfo* pQueryInfo, SSqlNode* pSqlNode) {
  const char* msg1 = "only one expression allowed";
  const char* msg2 = "invalid expression in select clause";
  const char* msg3 = "invalid function";

  SArray* pExprList = pSqlNode->pSelNodeList;
  size_t size = taosArrayGetSize(pExprList);
  if (size != 1) {
    return invalidOperationMsg(tscGetErrorMsgPayload(pCmd), msg1);
  }

  bool server_status = false;
  tSqlExprItem* pExprItem = taosArrayGet(pExprList, 0);
  tSqlExpr* pExpr = pExprItem->pNode;
  if (pExpr->Expr.operand.z == NULL) {
    //handle 'select 1'
    if (pExpr->exprToken.n == 1 && 0 == strncasecmp(pExpr->exprToken.z, "1", 1)) {
      server_status = true; 
    } else {
      return invalidOperationMsg(tscGetErrorMsgPayload(pCmd), msg2);
    } 
  } 
  // TODO redefine the function
   SDNodeDynConfOption functionsInfo[5] = {{"database()", 10},
                                            {"server_version()", 16},
                                            {"server_status()", 15},
                                            {"client_version()", 16},
                                            {"current_user()", 14}};

  int32_t index = -1;
  if (server_status == true) {
    index = 2;
  } else {
    for (int32_t i = 0; i < tListLen(functionsInfo); ++i) {
      if (strncasecmp(functionsInfo[i].name, pExpr->exprToken.z, functionsInfo[i].len) == 0 &&
          functionsInfo[i].len == pExpr->exprToken.n) {
        index = i;
        break;
      }
    }
  }

  switch (index) {
    case 0:
      pQueryInfo->command = TSDB_SQL_CURRENT_DB;break;
    case 1:
      pQueryInfo->command = TSDB_SQL_SERV_VERSION;break;
    case 2:
      pQueryInfo->command = TSDB_SQL_SERV_STATUS;break;
    case 3:
      pQueryInfo->command = TSDB_SQL_CLI_VERSION;break;
    case 4:
      pQueryInfo->command = TSDB_SQL_CURRENT_USER;break;
    default: { return invalidOperationMsg(tscGetErrorMsgPayload(pCmd), msg3); }
  }
  
  SColumnIndex ind = {0};
  SExprInfo* pExpr1 = tscExprAppend(pQueryInfo, TSDB_FUNC_TAG_DUMMY, &ind, TSDB_DATA_TYPE_INT,
                                      tDataTypes[TSDB_DATA_TYPE_INT].bytes, getNewResColId(pCmd), tDataTypes[TSDB_DATA_TYPE_INT].bytes, false);

  tSqlExprItem* item = taosArrayGet(pExprList, 0);
  const char* name = (item->aliasName != NULL)? item->aliasName:functionsInfo[index].name;
  tstrncpy(pExpr1->base.aliasName, name, tListLen(pExpr1->base.aliasName));
  
  return TSDB_CODE_SUCCESS;
}

// can only perform the parameters based on the macro definitation
int32_t tscCheckCreateDbParams(SSqlCmd* pCmd, SCreateDbMsg* pCreate) {
  char msg[512] = {0};

  if (pCreate->walLevel != -1 && (pCreate->walLevel < TSDB_MIN_WAL_LEVEL || pCreate->walLevel > TSDB_MAX_WAL_LEVEL)) {
    snprintf(msg, tListLen(msg), "invalid db option walLevel: %d, only 1-2 allowed", pCreate->walLevel);
    return invalidOperationMsg(tscGetErrorMsgPayload(pCmd), msg);
  }

  if (pCreate->replications != -1 &&
      (pCreate->replications < TSDB_MIN_DB_REPLICA_OPTION || pCreate->replications > TSDB_MAX_DB_REPLICA_OPTION)) {
    snprintf(msg, tListLen(msg), "invalid db option replications: %d valid range: [%d, %d]", pCreate->replications,
             TSDB_MIN_DB_REPLICA_OPTION, TSDB_MAX_DB_REPLICA_OPTION);
    return invalidOperationMsg(tscGetErrorMsgPayload(pCmd), msg);
  }

  int32_t blocks = ntohl(pCreate->totalBlocks);
  if (blocks != -1 && (blocks < TSDB_MIN_TOTAL_BLOCKS || blocks > TSDB_MAX_TOTAL_BLOCKS)) {
    snprintf(msg, tListLen(msg), "invalid db option totalBlocks: %d valid range: [%d, %d]", blocks,
             TSDB_MIN_TOTAL_BLOCKS, TSDB_MAX_TOTAL_BLOCKS);
    return invalidOperationMsg(tscGetErrorMsgPayload(pCmd), msg);
  }

  if (pCreate->quorum != -1 &&
      (pCreate->quorum < TSDB_MIN_DB_QUORUM_OPTION || pCreate->quorum > TSDB_MAX_DB_QUORUM_OPTION)) {
    snprintf(msg, tListLen(msg), "invalid db option quorum: %d valid range: [%d, %d]", pCreate->quorum,
             TSDB_MIN_DB_QUORUM_OPTION, TSDB_MAX_DB_QUORUM_OPTION);
    return invalidOperationMsg(tscGetErrorMsgPayload(pCmd), msg);
  }

  int32_t val = htonl(pCreate->daysPerFile);
  if (val != -1 && (val < TSDB_MIN_DAYS_PER_FILE || val > TSDB_MAX_DAYS_PER_FILE)) {
    snprintf(msg, tListLen(msg), "invalid db option daysPerFile: %d valid range: [%d, %d]", val,
             TSDB_MIN_DAYS_PER_FILE, TSDB_MAX_DAYS_PER_FILE);
    return invalidOperationMsg(tscGetErrorMsgPayload(pCmd), msg);
  }

  val = htonl(pCreate->cacheBlockSize);
  if (val != -1 && (val < TSDB_MIN_CACHE_BLOCK_SIZE || val > TSDB_MAX_CACHE_BLOCK_SIZE)) {
    snprintf(msg, tListLen(msg), "invalid db option cacheBlockSize: %d valid range: [%d, %d]", val,
             TSDB_MIN_CACHE_BLOCK_SIZE, TSDB_MAX_CACHE_BLOCK_SIZE);
    return invalidOperationMsg(tscGetErrorMsgPayload(pCmd), msg);
  }

  val = htonl(pCreate->maxTables);
  if (val != -1 && (val < TSDB_MIN_TABLES || val > TSDB_MAX_TABLES)) {
    snprintf(msg, tListLen(msg), "invalid db option maxSessions: %d valid range: [%d, %d]", val,
             TSDB_MIN_TABLES, TSDB_MAX_TABLES);
    return invalidOperationMsg(tscGetErrorMsgPayload(pCmd), msg);
  }

  if (pCreate->precision != TSDB_TIME_PRECISION_MILLI && pCreate->precision != TSDB_TIME_PRECISION_MICRO &&
      pCreate->precision != TSDB_TIME_PRECISION_NANO) {
    snprintf(msg, tListLen(msg), "invalid db option timePrecision: %d valid value: [%d, %d, %d]", pCreate->precision,
             TSDB_TIME_PRECISION_MILLI, TSDB_TIME_PRECISION_MICRO, TSDB_TIME_PRECISION_NANO);
    return invalidOperationMsg(tscGetErrorMsgPayload(pCmd), msg);
  }

  val = htonl(pCreate->commitTime);
  if (val != -1 && (val < TSDB_MIN_COMMIT_TIME || val > TSDB_MAX_COMMIT_TIME)) {
    snprintf(msg, tListLen(msg), "invalid db option commitTime: %d valid range: [%d, %d]", val,
             TSDB_MIN_COMMIT_TIME, TSDB_MAX_COMMIT_TIME);
    return invalidOperationMsg(tscGetErrorMsgPayload(pCmd), msg);
  }

  val = htonl(pCreate->fsyncPeriod);
  if (val != -1 && (val < TSDB_MIN_FSYNC_PERIOD || val > TSDB_MAX_FSYNC_PERIOD)) {
    snprintf(msg, tListLen(msg), "invalid db option fsyncPeriod: %d valid range: [%d, %d]", val,
             TSDB_MIN_FSYNC_PERIOD, TSDB_MAX_FSYNC_PERIOD);
    return invalidOperationMsg(tscGetErrorMsgPayload(pCmd), msg);
  }

  if (pCreate->compression != -1 &&
      (pCreate->compression < TSDB_MIN_COMP_LEVEL || pCreate->compression > TSDB_MAX_COMP_LEVEL)) {
    snprintf(msg, tListLen(msg), "invalid db option compression: %d valid range: [%d, %d]", pCreate->compression,
             TSDB_MIN_COMP_LEVEL, TSDB_MAX_COMP_LEVEL);
    return invalidOperationMsg(tscGetErrorMsgPayload(pCmd), msg);
  }

  val = (int16_t)htons(pCreate->partitions);
  if (val != -1 &&
      (val < TSDB_MIN_DB_PARTITON_OPTION || val > TSDB_MAX_DB_PARTITON_OPTION)) {
    snprintf(msg, tListLen(msg), "invalid topic option partition: %d valid range: [%d, %d]", val,
             TSDB_MIN_DB_PARTITON_OPTION, TSDB_MAX_DB_PARTITON_OPTION);
    return invalidOperationMsg(tscGetErrorMsgPayload(pCmd), msg);
  }


  return TSDB_CODE_SUCCESS;
}

// for debug purpose
void tscPrintSelNodeList(SSqlObj* pSql, int32_t subClauseIndex) {
  SQueryInfo* pQueryInfo = tscGetQueryInfo(&pSql->cmd);

  int32_t size = (int32_t)tscNumOfExprs(pQueryInfo);
  if (size == 0) {
    return;
  }

  int32_t totalBufSize = 1024;

  char    str[1024+1] = {0};
  int32_t offset = 0;

  offset += sprintf(str, "num:%d [", size);
  for (int32_t i = 0; i < size; ++i) {
    SExprInfo* pExpr = tscExprGet(pQueryInfo, i);

    char    tmpBuf[1024] = {0};
    int32_t tmpLen = 0;
    char   *name = NULL;

    if (pExpr->base.functionId < 0) {
      SUdfInfo* pUdfInfo = taosArrayGet(pQueryInfo->pUdfInfo, -1 * pExpr->base.functionId - 1);
      name = pUdfInfo->name;
    } else {
      name = aAggs[pExpr->base.functionId].name;
    }

    tmpLen =
        sprintf(tmpBuf, "%s(uid:%" PRIu64 ", %d)", name, pExpr->base.uid, pExpr->base.colInfo.colId);

    if (tmpLen + offset >= totalBufSize - 1) break;


    offset += sprintf(str + offset, "%s", tmpBuf);

    if (i < size - 1) {
      str[offset++] = ',';
    }
  }

  assert(offset < totalBufSize);
  str[offset] = ']';
  assert(offset < totalBufSize);
  tscDebug("0x%"PRIx64" select clause:%s", pSql->self, str);
}

int32_t doCheckForCreateTable(SSqlObj* pSql, int32_t subClauseIndex, SSqlInfo* pInfo) {
  const char* msg1 = "invalid table name";

  SSqlCmd*        pCmd = &pSql->cmd;
  SQueryInfo*     pQueryInfo = tscGetQueryInfo(pCmd);
  STableMetaInfo* pTableMetaInfo = tscGetMetaInfo(pQueryInfo, 0);

  SCreateTableSql* pCreateTable = pInfo->pCreateTableInfo;

  SArray* pFieldList = pCreateTable->colInfo.pColumns;
  SArray* pTagList = pCreateTable->colInfo.pTagColumns;

  assert(pFieldList != NULL);

  // if sql specifies db, use it, otherwise use default db
  SStrToken* pzTableName = &(pCreateTable->name);
  
  bool dbIncluded = false;
  if (tscValidateName(pzTableName, true, &dbIncluded) != TSDB_CODE_SUCCESS) {
    return invalidOperationMsg(tscGetErrorMsgPayload(pCmd), msg1);
  }

  int32_t code = tscSetTableFullName(&pTableMetaInfo->name, pzTableName, pSql, dbIncluded);
  if(code != TSDB_CODE_SUCCESS) {
    return code;
  }

  if (!validateTableColumnInfo(pFieldList, pCmd) ||
      (pTagList != NULL && !validateTagParams(pTagList, pFieldList, pCmd))) {
    return TSDB_CODE_TSC_INVALID_OPERATION;
  }

  int32_t col = 0;
  size_t numOfFields = taosArrayGetSize(pFieldList);

  for (; col < numOfFields; ++col) {
    TAOS_FIELD* p = taosArrayGet(pFieldList, col);
    tscFieldInfoAppend(&pQueryInfo->fieldsInfo, p);
  }

  pCmd->numOfCols = (int16_t)numOfFields;

  if (pTagList != NULL) {  // create super table[optional]
    size_t numOfTags = taosArrayGetSize(pTagList);
    for (int32_t i = 0; i < numOfTags; ++i) {
      TAOS_FIELD* p = taosArrayGet(pTagList, i);
      tscFieldInfoAppend(&pQueryInfo->fieldsInfo, p);
    }

    pCmd->count =(int32_t) numOfTags;
  }

  return TSDB_CODE_SUCCESS;
}

int32_t doCheckForCreateFromStable(SSqlObj* pSql, SSqlInfo* pInfo) {
  const char* msg1 = "invalid table name";
  const char* msg3 = "tag value too long";
  const char* msg4 = "illegal value or data overflow";
  const char* msg5 = "tags number not matched";
  const char* msg6 = "json type error, should be string";

  SSqlCmd* pCmd = &pSql->cmd;

  SCreateTableSql* pCreateTable = pInfo->pCreateTableInfo;
  SQueryInfo*      pQueryInfo = tscGetQueryInfo(pCmd);

  // two table: the first one is for current table, and the secondary is for the super table.
  if (pQueryInfo->numOfTables < 2) {
    tscAddEmptyMetaInfo(pQueryInfo);
  }

  const int32_t TABLE_INDEX = 0;
  const int32_t STABLE_INDEX = 1;

  STableMetaInfo* pStableMetaInfo = tscGetMetaInfo(pQueryInfo, STABLE_INDEX);

  // super table name, create table by using dst
  int32_t numOfTables = (int32_t) taosArrayGetSize(pCreateTable->childTableInfo);
  for(int32_t j = 0; j < numOfTables; ++j) {
    SCreatedTableInfo* pCreateTableInfo = taosArrayGet(pCreateTable->childTableInfo, j);

    SStrToken* pToken = &pCreateTableInfo->stableName;

    bool dbIncluded = false;
    char      buf[TSDB_TABLE_FNAME_LEN];
    SStrToken sTblToken;
    sTblToken.z = buf;

    int32_t code = validateTableName(pToken->z, pToken->n, &sTblToken, &dbIncluded);
    if (code != TSDB_CODE_SUCCESS) {
      return invalidOperationMsg(tscGetErrorMsgPayload(pCmd), msg1);
    }

    code = tscSetTableFullName(&pStableMetaInfo->name, &sTblToken, pSql, dbIncluded);
    if (code != TSDB_CODE_SUCCESS) {
      return code;
    }

    // get table meta from mnode
    code = tNameExtractFullName(&pStableMetaInfo->name, pCreateTableInfo->tagdata.name);

    SArray* pValList = pCreateTableInfo->pTagVals;
    code = tscGetTableMeta(pSql, pStableMetaInfo);
    if (code != TSDB_CODE_SUCCESS) {
      return code;
    }

    size_t valSize = taosArrayGetSize(pValList);

    // too long tag values will return invalid sql, not be truncated automatically
    SSchema  *pTagSchema = tscGetTableTagSchema(pStableMetaInfo->pTableMeta);
    STableComInfo tinfo = tscGetTableInfo(pStableMetaInfo->pTableMeta);
    STagData *pTag = &pCreateTableInfo->tagdata;

    SKVRowBuilder kvRowBuilder = {0};
    if (tdInitKVRowBuilder(&kvRowBuilder) < 0) {
      return TSDB_CODE_TSC_OUT_OF_MEMORY;
    }

    SArray* pNameList = NULL;
    size_t nameSize = 0;
    int32_t schemaSize = tscGetNumOfTags(pStableMetaInfo->pTableMeta);
    int32_t ret = TSDB_CODE_SUCCESS;

    if (pCreateTableInfo->pTagNames) {
      pNameList = pCreateTableInfo->pTagNames;
      nameSize = taosArrayGetSize(pNameList);

      if (valSize != nameSize) {
        tdDestroyKVRowBuilder(&kvRowBuilder);
        return invalidOperationMsg(tscGetErrorMsgPayload(pCmd), msg5);
      }

      if (schemaSize < valSize) {
        tdDestroyKVRowBuilder(&kvRowBuilder);
        return invalidOperationMsg(tscGetErrorMsgPayload(pCmd), msg5);
      }

      bool findColumnIndex = false;

      for (int32_t i = 0; i < nameSize; ++i) {
        SStrToken* sToken = taosArrayGet(pNameList, i);

        char tmpTokenBuf[TSDB_MAX_BYTES_PER_ROW] = {0}; // create tmp buf to avoid alter orginal sqlstr
        strncpy(tmpTokenBuf, sToken->z, sToken->n);
        sToken->z = tmpTokenBuf;

        if (TK_STRING == sToken->type) {
          tscDequoteAndTrimToken(sToken);
        }

        if (TK_ID == sToken->type) {
          tscRmEscapeAndTrimToken(sToken);
        }

        tVariantListItem* pItem = taosArrayGet(pValList, i);

        findColumnIndex = false;

        // todo speedup by using hash list
        for (int32_t t = 0; t < schemaSize; ++t) {
          if (strncmp(sToken->z, pTagSchema[t].name, sToken->n) == 0 && strlen(pTagSchema[t].name) == sToken->n) {
            SSchema*          pSchema = &pTagSchema[t];

            char tagVal[TSDB_MAX_TAGS_LEN] = {0};
            if (pSchema->type == TSDB_DATA_TYPE_BINARY || pSchema->type == TSDB_DATA_TYPE_NCHAR) {
              if (pItem->pVar.nLen > pSchema->bytes) {
                tdDestroyKVRowBuilder(&kvRowBuilder);
                return invalidOperationMsg(tscGetErrorMsgPayload(pCmd), msg3);
              }
            } else if (pSchema->type == TSDB_DATA_TYPE_TIMESTAMP) {
              if (pItem->pVar.nType == TSDB_DATA_TYPE_BINARY) {
                ret = convertTimestampStrToInt64(&(pItem->pVar), tinfo.precision);
                if (ret != TSDB_CODE_SUCCESS) {
                  return invalidOperationMsg(tscGetErrorMsgPayload(pCmd), msg4);
                }
              } else if (pItem->pVar.nType == TSDB_DATA_TYPE_TIMESTAMP) {
                pItem->pVar.i64 = convertTimePrecision(pItem->pVar.i64, TSDB_TIME_PRECISION_NANO, tinfo.precision);
              }
            }
            ret = tVariantDump(&(pItem->pVar), tagVal, pSchema->type, true);

            // check again after the convert since it may be converted from binary to nchar.
            if (pSchema->type == TSDB_DATA_TYPE_BINARY || pSchema->type == TSDB_DATA_TYPE_NCHAR) {
              int16_t len = varDataTLen(tagVal);
              if (len > pSchema->bytes) {
                tdDestroyKVRowBuilder(&kvRowBuilder);
                return invalidOperationMsg(tscGetErrorMsgPayload(pCmd), msg3);
              }
            }

            if (ret != TSDB_CODE_SUCCESS) {
              tdDestroyKVRowBuilder(&kvRowBuilder);
              return invalidOperationMsg(tscGetErrorMsgPayload(pCmd), msg4);
            }

            tdAddColToKVRow(&kvRowBuilder, pSchema->colId, pSchema->type, tagVal, false);

            findColumnIndex = true;
            break;
          }
        }

        if (!findColumnIndex) {
          tdDestroyKVRowBuilder(&kvRowBuilder);
          return tscInvalidOperationMsg(pCmd->payload, "invalid tag name", sToken->z);
        }
      }
    } else {
      if (schemaSize != valSize) {
        tdDestroyKVRowBuilder(&kvRowBuilder);
        return invalidOperationMsg(tscGetErrorMsgPayload(pCmd), msg5);
      }

      for (int32_t i = 0; i < valSize; ++i) {
        SSchema*          pSchema = &pTagSchema[i];
        tVariantListItem* pItem = taosArrayGet(pValList, i);

        char tagVal[TSDB_MAX_TAGS_LEN] = {0};
        if (pSchema->type == TSDB_DATA_TYPE_BINARY || pSchema->type == TSDB_DATA_TYPE_NCHAR) {
          if (pItem->pVar.nLen > pSchema->bytes) {
            tdDestroyKVRowBuilder(&kvRowBuilder);
            return invalidOperationMsg(tscGetErrorMsgPayload(pCmd), msg3);
          }
        } else if (pSchema->type == TSDB_DATA_TYPE_TIMESTAMP) {
          if (pItem->pVar.nType == TSDB_DATA_TYPE_BINARY) {
            ret = convertTimestampStrToInt64(&(pItem->pVar), tinfo.precision);
            if (ret != TSDB_CODE_SUCCESS) {
              return invalidOperationMsg(tscGetErrorMsgPayload(pCmd), msg4);
            }
          } else if (pItem->pVar.nType == TSDB_DATA_TYPE_TIMESTAMP) {
            pItem->pVar.i64 = convertTimePrecision(pItem->pVar.i64, TSDB_TIME_PRECISION_NANO, tinfo.precision);
          }
        }
        ret = tVariantDump(&(pItem->pVar), tagVal, pSchema->type, true);

        // check again after the convert since it may be converted from binary to nchar.
        if (pSchema->type == TSDB_DATA_TYPE_BINARY || pSchema->type == TSDB_DATA_TYPE_NCHAR) {
          int16_t len = varDataTLen(tagVal);
          if (len > pSchema->bytes) {
            tdDestroyKVRowBuilder(&kvRowBuilder);
            return invalidOperationMsg(tscGetErrorMsgPayload(pCmd), msg3);
          }
        }

        if (ret != TSDB_CODE_SUCCESS) {
          tdDestroyKVRowBuilder(&kvRowBuilder);
          return invalidOperationMsg(tscGetErrorMsgPayload(pCmd), msg4);
        }

        tdAddColToKVRow(&kvRowBuilder, pSchema->colId, pSchema->type, tagVal, false);
      }
    }

    // encode json tag string
    if(schemaSize == 1 && pTagSchema[0].type == TSDB_DATA_TYPE_JSON){
      if (valSize != schemaSize) {
        tdDestroyKVRowBuilder(&kvRowBuilder);
        return invalidOperationMsg(tscGetErrorMsgPayload(pCmd), msg5);
      }
      tVariantListItem* pItem = taosArrayGet(pValList, 0);
      if(pItem->pVar.nType != TSDB_DATA_TYPE_BINARY){
        tscError("json type error, should be string");
        tdDestroyKVRowBuilder(&kvRowBuilder);
        return invalidOperationMsg(tscGetErrorMsgPayload(pCmd), msg6);
      }
      if(pItem->pVar.nLen > TSDB_MAX_JSON_TAGS_LEN/TSDB_NCHAR_SIZE){
        tscError("json tag too long");
        tdDestroyKVRowBuilder(&kvRowBuilder);
        return invalidOperationMsg(tscGetErrorMsgPayload(pCmd), msg3);
      }
      ret = parseJsontoTagData(pItem->pVar.pz, &kvRowBuilder, tscGetErrorMsgPayload(pCmd), pTagSchema[0].colId);
      if (ret != TSDB_CODE_SUCCESS) {
        tdDestroyKVRowBuilder(&kvRowBuilder);
        return ret;
      }
    }

    SKVRow row = tdGetKVRowFromBuilder(&kvRowBuilder);
    tdDestroyKVRowBuilder(&kvRowBuilder);
    if (row == NULL) {
      return TSDB_CODE_TSC_OUT_OF_MEMORY;
    }
    tdSortKVRowByColIdx(row);
    pTag->dataLen = kvRowLen(row);

    if (pTag->data == NULL) {
      pTag->data = malloc(pTag->dataLen);
    }

    kvRowCpy(pTag->data, row);
    free(row);
    
    bool dbIncluded2 = false;
    // table name
    if (tscValidateName(&(pCreateTableInfo->name), true, &dbIncluded2) != TSDB_CODE_SUCCESS) {
      return invalidOperationMsg(tscGetErrorMsgPayload(pCmd), msg1);
    }

    STableMetaInfo* pTableMetaInfo = tscGetMetaInfo(pQueryInfo, TABLE_INDEX);
    ret = tscSetTableFullName(&pTableMetaInfo->name, &pCreateTableInfo->name, pSql, dbIncluded2);
    if (ret != TSDB_CODE_SUCCESS) {
      return ret;
    }

    pCreateTableInfo->fullname = calloc(1, tNameLen(&pTableMetaInfo->name) + 1);
    ret = tNameExtractFullName(&pTableMetaInfo->name, pCreateTableInfo->fullname);
    if (ret != TSDB_CODE_SUCCESS) {
      return invalidOperationMsg(tscGetErrorMsgPayload(pCmd), msg1);
    }
  }

  return TSDB_CODE_SUCCESS;
}

int32_t doCheckForStream(SSqlObj* pSql, SSqlInfo* pInfo) {
  const char* msg1 = "invalid table name";
  const char* msg2 = "functions not allowed in CQ";
  const char* msg3 = "fill only available for interval query";
  const char* msg4 = "fill option not supported in stream computing";
  const char* msg5 = "sql too long";  // todo ADD support
  const char* msg6 = "from missing in subclause";
  const char* msg7 = "time interval is required";
  const char* msg8 = "the first column should be primary timestamp column";
  const char* msg9 = "Continuous query do not support sub query";
  const char* msg10 = "illegal number of columns";

  SSqlCmd*    pCmd = &pSql->cmd;
  SQueryInfo* pQueryInfo = tscGetQueryInfo(pCmd);
  assert(pQueryInfo->numOfTables == 1);

  SCreateTableSql* pCreateTable = pInfo->pCreateTableInfo;
  STableMetaInfo*  pTableMetaInfo = tscGetMetaInfo(pQueryInfo, 0);

  // if sql specifies db, use it, otherwise use default db
  SStrToken* pName = &(pCreateTable->name);
  SSqlNode* pSqlNode = pCreateTable->pSelect;
  bool dbIncluded1 = false;

  if (tscValidateName(pName, true, &dbIncluded1) != TSDB_CODE_SUCCESS) {
    return invalidOperationMsg(tscGetErrorMsgPayload(pCmd), msg1);
  }
  
  SRelationInfo* pFromInfo = pInfo->pCreateTableInfo->pSelect->from;
  if (pFromInfo == NULL || taosArrayGetSize(pFromInfo->list) == 0) {
    return invalidOperationMsg(tscGetErrorMsgPayload(pCmd), msg6);
  }

  if (pFromInfo->type == SQL_NODE_FROM_SUBQUERY){
      return invalidOperationMsg(tscGetErrorMsgPayload(pCmd), msg9);
  }

  SRelElementPair* p1 = taosArrayGet(pFromInfo->list, 0);
  SStrToken srcToken = {.z = p1->tableName.z, .n = p1->tableName.n, .type = p1->tableName.type};

  bool dbIncluded2 = false;
  char      buf[TSDB_TABLE_FNAME_LEN];
  SStrToken sTblToken;
  sTblToken.z = buf;
  
  int32_t code = validateTableName(srcToken.z, srcToken.n, &sTblToken, &dbIncluded2);
  if (code != TSDB_CODE_SUCCESS) {
    return invalidOperationMsg(tscGetErrorMsgPayload(pCmd), msg1);
  }

  code = tscSetTableFullName(&pTableMetaInfo->name, &sTblToken, pSql, dbIncluded2);
  if (code != TSDB_CODE_SUCCESS) {
    return code;
  }

  code = tscGetTableMeta(pSql, pTableMetaInfo);
  if (code != TSDB_CODE_SUCCESS) {
    return code;
  }

  if (validateSelectNodeList(&pSql->cmd, pQueryInfo, pSqlNode->pSelNodeList, false, false, false) != TSDB_CODE_SUCCESS) {
    return TSDB_CODE_TSC_INVALID_OPERATION;
  }

  if (pSqlNode->pWhere != NULL) {  // query condition in stream computing
    if (validateWhereNode(pQueryInfo, &pSqlNode->pWhere, pSql) != TSDB_CODE_SUCCESS) {
      return TSDB_CODE_TSC_INVALID_OPERATION;
    }
  }

  // set interval value
  if (validateIntervalNode(pSql, pQueryInfo, pSqlNode) != TSDB_CODE_SUCCESS) {
    return TSDB_CODE_TSC_INVALID_OPERATION;
  }

  if (isTimeWindowQuery(pQueryInfo) && (validateFunctionsInIntervalOrGroupbyQuery(pCmd, pQueryInfo) != TSDB_CODE_SUCCESS)) {
    return invalidOperationMsg(tscGetErrorMsgPayload(pCmd), msg2);
  }

  // project query primary column must be timestamp type
  if (tscIsProjectionQuery(pQueryInfo)) {
    SExprInfo* pExpr = tscExprGet(pQueryInfo, 0);
    if (pExpr->base.colInfo.colId != PRIMARYKEY_TIMESTAMP_COL_INDEX) {
      return invalidOperationMsg(tscGetErrorMsgPayload(pCmd), msg8);
    }
  } else {
    if (pQueryInfo->interval.interval == 0) {
      return invalidOperationMsg(tscGetErrorMsgPayload(pCmd), msg7);
    }
  }

  // set the created table[stream] name
  code = tscSetTableFullName(&pTableMetaInfo->name, pName, pSql, dbIncluded1);
  if (code != TSDB_CODE_SUCCESS) {
    return code;
  }

  if (pSqlNode->sqlstr.n > TSDB_MAX_SAVED_SQL_LEN) {
    return invalidOperationMsg(tscGetErrorMsgPayload(pCmd), msg5);
  }

  if (tsRewriteFieldNameIfNecessary(pCmd, pQueryInfo) != TSDB_CODE_SUCCESS) {
    return TSDB_CODE_TSC_INVALID_OPERATION;
  }

  if (pQueryInfo->fieldsInfo.numOfOutput <= 1) {
    return invalidOperationMsg(tscGetErrorMsgPayload(pCmd), msg10);
  }

  if (validateSqlFunctionInStreamSql(pCmd, pQueryInfo) != TSDB_CODE_SUCCESS) {
    return TSDB_CODE_TSC_INVALID_OPERATION;
  }

  /*
   * check if fill operation is available, the fill operation is parsed and executed during query execution,
   * not here.
   */
  if (pSqlNode->fillType != NULL) {
    if (pQueryInfo->interval.interval == 0) {
      return invalidOperationMsg(tscGetErrorMsgPayload(pCmd), msg3);
    }

    tVariantListItem* pItem = taosArrayGet(pSqlNode->fillType, 0);
    if (pItem->pVar.nType == TSDB_DATA_TYPE_BINARY) {
      if (!((strncmp(pItem->pVar.pz, "none", 4) == 0 && pItem->pVar.nLen == 4) ||
            (strncmp(pItem->pVar.pz, "null", 4) == 0 && pItem->pVar.nLen == 4))) {
        return invalidOperationMsg(tscGetErrorMsgPayload(pCmd), msg4);
      }
    }
  }

  // set the number of stream table columns
  pCmd->numOfCols = pQueryInfo->fieldsInfo.numOfOutput;
  return TSDB_CODE_SUCCESS;
}

int32_t checkQueryRangeForFill(SSqlCmd* pCmd, SQueryInfo* pQueryInfo) {
  const char* msg3 = "start(end) time of query range required or time range too large";

  if (pQueryInfo->interval.interval == 0) {
    return TSDB_CODE_SUCCESS;
  }

    bool initialWindows = TSWINDOW_IS_EQUAL(pQueryInfo->window, TSWINDOW_INITIALIZER);
    if (initialWindows) {
      return invalidOperationMsg(tscGetErrorMsgPayload(pCmd), msg3);
    }

    int64_t timeRange = ABS(pQueryInfo->window.skey - pQueryInfo->window.ekey);

    int64_t intervalRange = 0;
    if (pQueryInfo->interval.intervalUnit == 'n' || pQueryInfo->interval.intervalUnit == 'y') {
      int64_t f = 1;
      if (pQueryInfo->interval.intervalUnit == 'n') {
        f = 30L * MILLISECOND_PER_DAY;
      } else if (pQueryInfo->interval.intervalUnit == 'y') {
        f = 365L * MILLISECOND_PER_DAY;
      }

      intervalRange = pQueryInfo->interval.interval * f;
    } else {
      intervalRange = pQueryInfo->interval.interval;
    }
    // number of result is not greater than 10,000,000
    if ((timeRange == 0) || (timeRange / intervalRange) >= MAX_INTERVAL_TIME_WINDOW) {
      return invalidOperationMsg(tscGetErrorMsgPayload(pCmd), msg3);
    }

    return TSDB_CODE_SUCCESS;
}

// TODO normalize the function expression and compare it
int32_t tscGetExprFilters(SSqlCmd* pCmd, SQueryInfo* pQueryInfo, SArray* pSelectNodeList, tSqlExpr* pSqlExpr, SExprInfo** pExpr) {
  const char* msg1 = "invalid sql expression in having";

  *pExpr = NULL;
  size_t nx = tscNumOfExprs(pQueryInfo);

  // parameters is needed for functions
  if (pSqlExpr->Expr.paramList == NULL && pSqlExpr->functionId != TSDB_FUNC_COUNT) {
    return invalidOperationMsg(tscGetErrorMsgPayload(pCmd), msg1);
  }

  tSqlExprItem *pParam  = NULL;
  SSchema      schema = {0};

  if (pSqlExpr->Expr.paramList != NULL) {
    pParam = taosArrayGet(pSqlExpr->Expr.paramList, 0);
    SStrToken* pToken = &pParam->pNode->columnName;

    SColumnIndex index = COLUMN_INDEX_INITIALIZER;
    getColumnIndexByName(pToken, pQueryInfo, &index, tscGetErrorMsgPayload(pCmd));
    STableMetaInfo* pTableMetaInfo = tscGetMetaInfo(pQueryInfo, index.tableIndex);
    schema = *tscGetTableColumnSchema(pTableMetaInfo->pTableMeta, index.columnIndex);
  } else {
    schema = (SSchema) {.colId = PRIMARYKEY_TIMESTAMP_COL_INDEX, .type = TSDB_DATA_TYPE_TIMESTAMP, .bytes = TSDB_KEYSIZE};
  }

  for(int32_t i = 0; i < nx; ++i) {
    SExprInfo* pExprInfo = tscExprGet(pQueryInfo, i);
    if (pExprInfo->base.functionId == pSqlExpr->functionId && pExprInfo->base.colInfo.colId == schema.colId) {
      ++pQueryInfo->havingFieldNum;
      *pExpr = pExprInfo;
      return TSDB_CODE_SUCCESS;
    }
  }

//  size_t num = taosArrayGetSize(pSelectNodeList);
//  for(int32_t i = 0; i < num; ++i) {
//    tSqlExprItem* pItem = taosArrayGet(pSelectNodeList, i);
//
//    if (tSqlExprCompare(pItem->pNode, pSqlExpr) == 0) { // exists, not added it,
//
//      SColumnIndex index = COLUMN_INDEX_INITIALIZER;
//      int32_t functionId = pSqlExpr->functionId;
//      if (pSqlExpr->Expr.paramList == NULL) {
//        index.columnIndex = 0;
//        index.tableIndex  = 0;
//      } else {
//        tSqlExprItem* pParamElem = taosArrayGet(pSqlExpr->Expr.paramList, 0);
//        SStrToken* pToken = &pParamElem->pNode->columnName;
//        getColumnIndexByName(pToken, pQueryInfo, &index, tscGetErrorMsgPayload(pCmd));
//      }
//
//      size_t numOfNodeInSel = tscNumOfExprs(pQueryInfo);
//      for(int32_t k = 0; k < numOfNodeInSel; ++k) {
//        SExprInfo* pExpr1 = tscExprGet(pQueryInfo, k);
//
//        if (pExpr1->base.functionId != functionId) {
//          continue;
//        }
//
//        if (pExpr1->base.colInfo.colIndex != index.columnIndex) {
//          continue;
//        }
//
//        ++pQueryInfo->havingFieldNum;
//        *pExpr = pExpr1;
//        break;
//      }
//
//      assert(*pExpr != NULL);
//      return TSDB_CODE_SUCCESS;
//    }
//  }

  tSqlExprItem item = {.pNode = pSqlExpr, .aliasName = NULL, .distinct = false};

  int32_t outputIndex = (int32_t)tscNumOfExprs(pQueryInfo);

  // ADD TRUE FOR TEST
  if (addExprAndResultField(pCmd, pQueryInfo, outputIndex, &item, true, NULL) != TSDB_CODE_SUCCESS) {
    return TSDB_CODE_TSC_INVALID_OPERATION;
  }

  ++pQueryInfo->havingFieldNum;

  size_t n = tscNumOfExprs(pQueryInfo);
  *pExpr = tscExprGet(pQueryInfo, (int32_t)n - 1);

  SInternalField* pField = taosArrayGetLast(pQueryInfo->fieldsInfo.internalField);
  pField->visible = false;

  return TSDB_CODE_SUCCESS;
}

static int32_t handleExprInHavingClause(SSqlCmd* pCmd, SQueryInfo* pQueryInfo, SArray* pSelectNodeList, tSqlExpr* pExpr, int32_t sqlOptr) {
  const char* msg1 = "non binary column not support like/match operator";
  const char* msg2 = "invalid operator for binary column in having clause";
  const char* msg3 = "invalid operator for bool column in having clause";

  SColumnFilterInfo* pColFilter = NULL;
  // TODO refactor: validate the expression
  /*
   * in case of TK_AND filter condition, we first find the corresponding column and build the query condition together
   * the already existed condition.
   */
  SExprInfo *expr = NULL;
  if (sqlOptr == TK_AND) {
    int32_t ret = tscGetExprFilters(pCmd, pQueryInfo, pSelectNodeList, pExpr->pLeft, &expr);
    if (ret) {
      return ret;
    }

    // this is a new filter condition on this column
    if (expr->base.flist.numOfFilters == 0) {
      pColFilter = addColumnFilterInfo(&expr->base.flist);
    } else {  // update the existed column filter information, find the filter info here
      pColFilter = &expr->base.flist.filterInfo[0];
    }

    if (pColFilter == NULL) {
      return TSDB_CODE_TSC_OUT_OF_MEMORY;
    }
  } else if (sqlOptr == TK_OR) {
    int32_t ret = tscGetExprFilters(pCmd, pQueryInfo, pSelectNodeList, pExpr->pLeft, &expr);
    if (ret) {
      return ret;
    }

    // TODO fixme: failed to invalid the filter expression: "col1 = 1 OR col2 = 2"
    // TODO refactor
    pColFilter = addColumnFilterInfo(&expr->base.flist);
    if (pColFilter == NULL) {
      return TSDB_CODE_TSC_OUT_OF_MEMORY;
    }
  } else {  // error;
    return TSDB_CODE_TSC_INVALID_OPERATION;
  }

  pColFilter->filterstr =
      ((expr->base.resType == TSDB_DATA_TYPE_BINARY || expr->base.resType == TSDB_DATA_TYPE_NCHAR) ? 1 : 0);

  if (pColFilter->filterstr) {
    if (pExpr->tokenId != TK_EQ
        && pExpr->tokenId != TK_NE
        && pExpr->tokenId != TK_ISNULL
        && pExpr->tokenId != TK_NOTNULL
        && pExpr->tokenId != TK_LIKE
        && pExpr->tokenId != TK_MATCH
        && pExpr->tokenId != TK_NMATCH
        ) {
      return invalidOperationMsg(tscGetErrorMsgPayload(pCmd), msg2);
    }
  } else {
    if (pExpr->tokenId == TK_LIKE || pExpr->tokenId == TK_MATCH || pExpr->tokenId == TK_NMATCH) {
      return invalidOperationMsg(tscGetErrorMsgPayload(pCmd), msg1);
    }

    if (expr->base.resType == TSDB_DATA_TYPE_BOOL) {
      if (pExpr->tokenId != TK_EQ && pExpr->tokenId != TK_NE) {
        return invalidOperationMsg(tscGetErrorMsgPayload(pCmd), msg3);
      }
    }
  }

  STableMetaInfo* pTableMetaInfo = tscGetMetaInfo(pQueryInfo, 0);
  STableMeta* pTableMeta = pTableMetaInfo->pTableMeta;

  int32_t ret = doExtractColumnFilterInfo(pCmd, pQueryInfo, pTableMeta->tableInfo.precision, pColFilter,
                                          expr->base.resType, pExpr);
  if (ret) {
    return ret;
  }

  return TSDB_CODE_SUCCESS;
}

int32_t getHavingExpr(SSqlCmd* pCmd, SQueryInfo* pQueryInfo, SArray* pSelectNodeList, tSqlExpr* pExpr, int32_t parentOptr) {
  if (pExpr == NULL) {
    return TSDB_CODE_SUCCESS;
  }

  const char* msg1 = "invalid having clause";

  tSqlExpr* pLeft = pExpr->pLeft;
  tSqlExpr* pRight = pExpr->pRight;

  if (pExpr->tokenId == TK_AND || pExpr->tokenId == TK_OR) {
    int32_t ret = getHavingExpr(pCmd, pQueryInfo, pSelectNodeList, pExpr->pLeft, pExpr->tokenId);
    if (ret != TSDB_CODE_SUCCESS) {
      return ret;
    }

    return getHavingExpr(pCmd, pQueryInfo, pSelectNodeList, pExpr->pRight, pExpr->tokenId);
  }

  if (pLeft == NULL || pRight == NULL) {
    return invalidOperationMsg(tscGetErrorMsgPayload(pCmd), msg1);
  }

  if (pLeft->type == pRight->type) {
    return invalidOperationMsg(tscGetErrorMsgPayload(pCmd), msg1);
  }

  exchangeExpr(pExpr);

  pLeft  = pExpr->pLeft;
  pRight = pExpr->pRight;
  if (pLeft->type != SQL_NODE_SQLFUNCTION) {
    return invalidOperationMsg(tscGetErrorMsgPayload(pCmd), msg1);
  }

  if (pRight->type != SQL_NODE_VALUE) {
    return invalidOperationMsg(tscGetErrorMsgPayload(pCmd), msg1);
  }

  if (pExpr->tokenId >= TK_BITAND) {
    return invalidOperationMsg(tscGetErrorMsgPayload(pCmd), msg1);
  }

  if (pLeft->Expr.paramList) {
    size_t size = taosArrayGetSize(pLeft->Expr.paramList);
    for (int32_t i = 0; i < size; i++) {
      tSqlExprItem* pParamItem = taosArrayGet(pLeft->Expr.paramList, i);

      tSqlExpr* pExpr1 = pParamItem->pNode;
      if (pExpr1->tokenId != TK_ALL &&
          pExpr1->tokenId != TK_ID &&
          pExpr1->tokenId != TK_STRING &&
          pExpr1->tokenId != TK_INTEGER &&
          pExpr1->tokenId != TK_FLOAT) {
        return invalidOperationMsg(tscGetErrorMsgPayload(pCmd), msg1);
      }

      if (pExpr1->tokenId == TK_ID && (pExpr1->columnName.z == NULL && pExpr1->columnName.n == 0)) {
        return invalidOperationMsg(tscGetErrorMsgPayload(pCmd), msg1);
      }

      if (pExpr1->tokenId == TK_ID) {
        SColumnIndex index = COLUMN_INDEX_INITIALIZER;
        if ((getColumnIndexByName(&pExpr1->columnName, pQueryInfo, &index, tscGetErrorMsgPayload(pCmd)) != TSDB_CODE_SUCCESS)) {
          return invalidOperationMsg(tscGetErrorMsgPayload(pCmd), msg1);
        }

        STableMetaInfo* pTableMetaInfo = tscGetMetaInfo(pQueryInfo, index.tableIndex);
        STableMeta* pTableMeta = pTableMetaInfo->pTableMeta;

        if (index.columnIndex <= 0 ||
            index.columnIndex >= tscGetNumOfColumns(pTableMeta)) {
          return invalidOperationMsg(tscGetErrorMsgPayload(pCmd), msg1);
        }
      }
    }
  }

  pLeft->functionId = isValidFunction(pLeft->Expr.operand.z, pLeft->Expr.operand.n);
  if (pLeft->functionId < 0) {
    return invalidOperationMsg(tscGetErrorMsgPayload(pCmd), msg1);
  }

  return handleExprInHavingClause(pCmd, pQueryInfo, pSelectNodeList, pExpr, parentOptr);
}

int32_t validateHavingClause(SQueryInfo* pQueryInfo, tSqlExpr* pExpr, SSqlCmd* pCmd, SArray* pSelectNodeList,
                             int32_t joinQuery, int32_t timeWindowQuery) {
  const char* msg1 = "having only works with group by";
  const char* msg2 = "functions or others can not be mixed up";
  const char* msg3 = "invalid expression in having clause";

  if (pExpr == NULL) {
    return TSDB_CODE_SUCCESS;
  }

  if (pQueryInfo->groupbyExpr.numOfGroupCols <= 0) {
    return invalidOperationMsg(tscGetErrorMsgPayload(pCmd), msg1);
  }

  if (pExpr->pLeft == NULL || pExpr->pRight == NULL) {
    return invalidOperationMsg(tscGetErrorMsgPayload(pCmd), msg3);
  }

  if (pQueryInfo->colList == NULL) {
    pQueryInfo->colList = taosArrayInit(4, POINTER_BYTES);
  }

  int32_t ret = 0;

  if ((ret = getHavingExpr(pCmd, pQueryInfo, pSelectNodeList, pExpr, TK_AND)) != TSDB_CODE_SUCCESS) {
    return ret;
  }

  //REDO function check
  if (!functionCompatibleCheck(pQueryInfo, joinQuery, timeWindowQuery)) {
    return invalidOperationMsg(tscGetErrorMsgPayload(pCmd), msg2);
  }

  return TSDB_CODE_SUCCESS;
}

static int32_t getTableNameFromSqlNode(SSqlNode* pSqlNode, SArray* tableNameList, char* msgBuf, SSqlObj* pSql) {
  const char* msg1 = "invalid table name";

  int32_t numOfTables = (int32_t) taosArrayGetSize(pSqlNode->from->list);
  assert(pSqlNode->from->type == SQL_NODE_FROM_TABLELIST);

  for(int32_t j = 0; j < numOfTables; ++j) {
    SRelElementPair* item = taosArrayGet(pSqlNode->from->list, j);

    SStrToken* t = &item->tableName;
    if (t->type == TK_INTEGER || t->type == TK_FLOAT) {
      return invalidOperationMsg(msgBuf, msg1);
    }
    
    bool dbIncluded = false;
    char      buf[TSDB_TABLE_FNAME_LEN];
    SStrToken sTblToken;
    sTblToken.z = buf;
    
    if (validateTableName(t->z, t->n, &sTblToken, &dbIncluded) != TSDB_CODE_SUCCESS) {
      return invalidOperationMsg(msgBuf, msg1);
    }

    SName name = {0};
    int32_t code = tscSetTableFullName(&name, &sTblToken, pSql, dbIncluded);
    if (code != TSDB_CODE_SUCCESS) {
      return code;
    }

    taosArrayPush(tableNameList, &name);
  }

  return TSDB_CODE_SUCCESS;
}

static int32_t getTableNameFromSubquery(SSqlNode* pSqlNode, SArray* tableNameList, char* msgBuf, SSqlObj* pSql) {
  int32_t numOfSub = (int32_t) taosArrayGetSize(pSqlNode->from->list);

  for(int32_t j = 0; j < numOfSub; ++j) {
    SRelElementPair* sub = taosArrayGet(pSqlNode->from->list, j);

    int32_t num = (int32_t)taosArrayGetSize(sub->pSubquery);
    for (int32_t i = 0; i < num; ++i) {
      SSqlNode* p = taosArrayGetP(sub->pSubquery, i);
      if (p->from == NULL) {
        return TSDB_CODE_TSC_INVALID_OPERATION;
      }
      
      if (p->from->type == SQL_NODE_FROM_TABLELIST) {
        int32_t code = getTableNameFromSqlNode(p, tableNameList, msgBuf, pSql);
        if (code != TSDB_CODE_SUCCESS) {
          return code;
        }
      } else {
        getTableNameFromSubquery(p, tableNameList, msgBuf, pSql);
      }
    }
  }

  return TSDB_CODE_SUCCESS;
}

void tscTableMetaCallBack(void *param, TAOS_RES *res, int code);
static void freeElem(void* p) {
  tfree(*(char**)p);
}

int32_t tnameComparFn(const void* p1, const void* p2) {
  SName* pn1 = (SName*)p1;
  SName* pn2 = (SName*)p2;

  int32_t ret = strncmp(pn1->acctId, pn2->acctId, tListLen(pn1->acctId));
  if (ret != 0) {
    return ret > 0? 1:-1;
  } else {
    ret = strncmp(pn1->dbname, pn2->dbname, tListLen(pn1->dbname));
    if (ret != 0) {
      return ret > 0? 1:-1;
    } else {
      ret = strncmp(pn1->tname, pn2->tname, tListLen(pn1->tname));
      if (ret != 0) {
        return ret > 0? 1:-1;
      } else {
        return 0;
      }
    }
  }
}

int32_t loadAllTableMeta(SSqlObj* pSql, struct SSqlInfo* pInfo) {
  SSqlCmd* pCmd = &pSql->cmd;

  // the table meta has already been loaded from local buffer or mnode already
  if (pCmd->pTableMetaMap != NULL) {
    return TSDB_CODE_SUCCESS;
  }

  int32_t code = TSDB_CODE_SUCCESS;

  SArray* tableNameList = NULL;
  SArray* pVgroupList   = NULL;
  SArray* plist         = NULL;
  STableMeta* pTableMeta = NULL;
  size_t    tableMetaCapacity = 0;
  SQueryInfo* pQueryInfo = tscGetQueryInfo(pCmd);

  pCmd->pTableMetaMap = taosHashInit(4, taosGetDefaultHashFunction(TSDB_DATA_TYPE_BINARY), false, HASH_NO_LOCK);

  tableNameList = taosArrayInit(4, sizeof(SName));
  size_t size = taosArrayGetSize(pInfo->list);
  for (int32_t i = 0; i < size; ++i) {
    SSqlNode* pSqlNode = taosArrayGetP(pInfo->list, i);
    if (pSqlNode->from == NULL) {
      goto _end;
    }

    // load the table meta in the from clause
    if (pSqlNode->from->type == SQL_NODE_FROM_TABLELIST) {
      code = getTableNameFromSqlNode(pSqlNode, tableNameList, tscGetErrorMsgPayload(pCmd), pSql);
      if (code != TSDB_CODE_SUCCESS) {
        goto _end;
      }
    } else {
      code = getTableNameFromSubquery(pSqlNode, tableNameList, tscGetErrorMsgPayload(pCmd), pSql);
      if (code != TSDB_CODE_SUCCESS) {
        goto _end;
      }
    }
  }

  char     name[TSDB_TABLE_FNAME_LEN] = {0};

  plist = taosArrayInit(4, POINTER_BYTES);
  pVgroupList = taosArrayInit(4, POINTER_BYTES);

  taosArraySort(tableNameList, tnameComparFn);
  taosArrayRemoveDuplicate(tableNameList, tnameComparFn, NULL);

  STableMeta* pSTMeta = (STableMeta *)(pSql->pBuf);
  size_t numOfTables = taosArrayGetSize(tableNameList);
  for (int32_t i = 0; i < numOfTables; ++i) {
    SName* pname = taosArrayGet(tableNameList, i);
    tNameExtractFullName(pname, name);

    size_t len = strlen(name);
      
    if (NULL == taosHashGetCloneExt(UTIL_GET_TABLEMETA(pSql), name, len, NULL,  (void **)&pTableMeta, &tableMetaCapacity)) {
      // not found
      tfree(pTableMeta);
    }

    if (pTableMeta && pTableMeta->id.uid > 0) {
      tscDebug("0x%"PRIx64" retrieve table meta %s from local buf", pSql->self, name);

      // avoid mem leak, may should update pTableMeta
      void* pVgroupIdList = NULL;
      if (pTableMeta->tableType == TSDB_CHILD_TABLE) {
        code = tscCreateTableMetaFromSTableMeta(pSql, (STableMeta **)(&pTableMeta), name, &tableMetaCapacity, (STableMeta **)(&pSTMeta));
        pSql->pBuf = (void *)pSTMeta; 

        // create the child table meta from super table failed, try load it from mnode
        if (code != TSDB_CODE_SUCCESS) {
          char* t = strdup(name);
          taosArrayPush(plist, &t);
          continue;
        }
      } else if (pTableMeta->tableType == TSDB_SUPER_TABLE) {
        // the vgroup list of super table is not kept in local buffer, so here need retrieve it from the mnode each time
        tscDebug("0x%"PRIx64" try to acquire cached super table %s vgroup id list", pSql->self, name);
        void* pv = taosCacheAcquireByKey(UTIL_GET_VGROUPLIST(pSql), name, len);
        if (pv == NULL) {
          char* t = strdup(name);
          taosArrayPush(pVgroupList, &t);
          tscDebug("0x%"PRIx64" failed to retrieve stable %s vgroup id list in cache, try fetch from mnode", pSql->self, name);
        } else {
          tFilePage* pdata = (tFilePage*) pv;
          pVgroupIdList = taosArrayInit((size_t) pdata->num, sizeof(int32_t));
          if (pVgroupIdList == NULL) {
            return TSDB_CODE_TSC_OUT_OF_MEMORY;
          }

          taosArrayAddBatch(pVgroupIdList, pdata->data, (int32_t) pdata->num);
          taosCacheRelease(UTIL_GET_VGROUPLIST(pSql), &pv, false);
        }
      }

      if (taosHashGet(pCmd->pTableMetaMap, name, len) == NULL) {
        STableMeta* pMeta = tscTableMetaDup(pTableMeta);
        STableMetaVgroupInfo tvi = { .pTableMeta = pMeta,  .vgroupIdList = pVgroupIdList};
        taosHashPut(pCmd->pTableMetaMap, name, len, &tvi, sizeof(STableMetaVgroupInfo));
      }
    } else {
      // Add to the retrieve table meta array list.
      // If the tableMeta is missing, the cached vgroup list for the corresponding super table will be ignored.
      tscDebug("0x%"PRIx64" failed to retrieve table meta %s from local buf", pSql->self, name);

      char* t = strdup(name);
      taosArrayPush(plist, &t);
    }
  }

  size_t funcSize = 0;
  if (pInfo->funcs) {
    funcSize = taosArrayGetSize(pInfo->funcs);
  }

  if (funcSize > 0) {
    for (size_t i = 0; i < funcSize; ++i) {
      SStrToken* t = taosArrayGet(pInfo->funcs, i);
      if (NULL == t) {
        continue;
      }

      if (t->n >= TSDB_FUNC_NAME_LEN) {
        code = tscSQLSyntaxErrMsg(tscGetErrorMsgPayload(pCmd), "too long function name", t->z);
        if (code != TSDB_CODE_SUCCESS) {
          goto _end;
        }
      }

      int32_t functionId = isValidFunction(t->z, t->n);
      if (functionId < 0) {
        struct SUdfInfo info = {0};
        info.name = strndup(t->z, t->n);
        info.keep = true;
        if (pQueryInfo->pUdfInfo == NULL) {
          pQueryInfo->pUdfInfo = taosArrayInit(4, sizeof(struct SUdfInfo));
        } else if (taosArrayGetSize(pQueryInfo->pUdfInfo) > 0) {
          int32_t usize = (int32_t)taosArrayGetSize(pQueryInfo->pUdfInfo);
          int32_t exist = 0;
          
          for (int32_t j = 0; j < usize; ++j) {
            SUdfInfo* pUdfInfo = taosArrayGet(pQueryInfo->pUdfInfo, j);
            int32_t len = (int32_t)strlen(pUdfInfo->name);
            if (len == t->n && strncasecmp(info.name, pUdfInfo->name, t->n) == 0) {
              exist = 1;
              break;
            }
          }

          if (exist) {
            continue;
          }
        }

        info.functionId = (int32_t)taosArrayGetSize(pQueryInfo->pUdfInfo) * (-1) - 1;;
        taosArrayPush(pQueryInfo->pUdfInfo, &info);
        if (taosArrayGetSize(pQueryInfo->pUdfInfo) > 1) {
          code = tscInvalidOperationMsg(pCmd->payload, "only one udf allowed", NULL);
          goto _end;
        }        
      }
    }
  }

  // load the table meta for a given table name list
  if (taosArrayGetSize(plist) > 0 || taosArrayGetSize(pVgroupList) > 0 || (pQueryInfo->pUdfInfo && taosArrayGetSize(pQueryInfo->pUdfInfo) > 0)) {
    code = getMultiTableMetaFromMnode(pSql, plist, pVgroupList, pQueryInfo->pUdfInfo, tscTableMetaCallBack, true);
  }

_end:
  if (plist != NULL) {
    taosArrayDestroyEx(plist, freeElem);
  }

  if (pVgroupList != NULL) {
    taosArrayDestroyEx(pVgroupList, freeElem);
  }

  if (tableNameList != NULL) {
    taosArrayDestroy(tableNameList);
  }

  tfree(pTableMeta);

  return code;
}

static int32_t doLoadAllTableMeta(SSqlObj* pSql, SQueryInfo* pQueryInfo, SSqlNode* pSqlNode, int32_t numOfTables) {
  const char* msg1 = "invalid table name";
  const char* msg2 = "invalid table alias name";
  const char* msg3 = "alias name too long";
  const char* msg4 = "self join not allowed";

  int32_t code = TSDB_CODE_SUCCESS;
  SSqlCmd* pCmd = &pSql->cmd;

  if (numOfTables > taosHashGetSize(pCmd->pTableMetaMap)) {
    return invalidOperationMsg(tscGetErrorMsgPayload(pCmd), msg4);
  }

  for (int32_t i = 0; i < numOfTables; ++i) {
    if (pQueryInfo->numOfTables <= i) {  // more than one table
      tscAddEmptyMetaInfo(pQueryInfo);
    }

    SRelElementPair *item = taosArrayGet(pSqlNode->from->list, i);
    SStrToken       *oriName = &item->tableName;

    if (oriName->type == TK_INTEGER || oriName->type == TK_FLOAT) {
      return invalidOperationMsg(tscGetErrorMsgPayload(pCmd), msg1);
    }

    tscDequoteAndTrimToken(oriName);

    bool dbIncluded = false;
    char      buf[TSDB_TABLE_FNAME_LEN];
    SStrToken sTblToken;
    sTblToken.z = buf;
    
    if (validateTableName(oriName->z, oriName->n, &sTblToken, &dbIncluded) != TSDB_CODE_SUCCESS) {
      return invalidOperationMsg(tscGetErrorMsgPayload(pCmd), msg1);
    }

    STableMetaInfo* pTableMetaInfo = tscGetMetaInfo(pQueryInfo, i);
    code = tscSetTableFullName(&pTableMetaInfo->name, &sTblToken, pSql, dbIncluded);
    if (code != TSDB_CODE_SUCCESS) {
      return code;
    }

    SStrToken* aliasName = &item->aliasName;
    if (TPARSER_HAS_TOKEN(*aliasName)) {
      if (aliasName->type == TK_INTEGER || aliasName->type == TK_FLOAT) {
        return invalidOperationMsg(tscGetErrorMsgPayload(pCmd), msg2);
      }

      tscDequoteAndTrimToken(aliasName);
      if (tscValidateName(aliasName, false, NULL) != TSDB_CODE_SUCCESS || aliasName->n >= TSDB_TABLE_NAME_LEN) {
        return invalidOperationMsg(tscGetErrorMsgPayload(pCmd), msg3);
      }

      strncpy(pTableMetaInfo->aliasName, aliasName->z, aliasName->n);
    } else {
      strncpy(pTableMetaInfo->aliasName, tNameGetTableName(&pTableMetaInfo->name), tListLen(pTableMetaInfo->aliasName));
    }

    char fname[TSDB_TABLE_FNAME_LEN] = {0};
    tNameExtractFullName(&pTableMetaInfo->name, fname);
    STableMetaVgroupInfo* p = taosHashGet(pCmd->pTableMetaMap, fname, strnlen(fname, TSDB_TABLE_FNAME_LEN));

    pTableMetaInfo->pTableMeta        = tscTableMetaDup(p->pTableMeta);
    pTableMetaInfo->tableMetaCapacity = tscGetTableMetaSize(pTableMetaInfo->pTableMeta);
    assert(pTableMetaInfo->pTableMeta != NULL);

    if (p->vgroupIdList != NULL) {
      size_t s = taosArrayGetSize(p->vgroupIdList);

      size_t vgroupsz = sizeof(SVgroupMsg) * s + sizeof(SVgroupsInfo);
      pTableMetaInfo->vgroupList = calloc(1, vgroupsz);
      if (pTableMetaInfo->vgroupList == NULL) {
        return TSDB_CODE_TSC_OUT_OF_MEMORY;
      }

      pTableMetaInfo->vgroupList->numOfVgroups = (int32_t) s;
      for(int32_t j = 0; j < s; ++j) {
        int32_t* id = taosArrayGet(p->vgroupIdList, j);

        // check if current buffer contains the vgroup info. If not, add it
        SNewVgroupInfo existVgroupInfo = {.inUse = -1,};
        taosHashGetClone(UTIL_GET_VGROUPMAP(pSql), id, sizeof(*id), NULL, &existVgroupInfo);

        assert(existVgroupInfo.inUse >= 0);
        SVgroupMsg *pVgroup = &pTableMetaInfo->vgroupList->vgroups[j];

        pVgroup->numOfEps = existVgroupInfo.numOfEps;
        pVgroup->vgId = existVgroupInfo.vgId;
        memcpy(&pVgroup->epAddr, &existVgroupInfo.ep, sizeof(pVgroup->epAddr));
      }
    }
  }

  return code;
}

static STableMeta* extractTempTableMetaFromSubquery(SQueryInfo* pUpstream) {
  STableMetaInfo* pUpstreamTableMetaInfo = tscGetMetaInfo(pUpstream, 0);

  int32_t     numOfColumns = pUpstream->fieldsInfo.numOfOutput;
  STableMeta *meta = calloc(1, sizeof(STableMeta) + sizeof(SSchema) * numOfColumns);
  meta->tableType = TSDB_TEMP_TABLE;

  STableComInfo *info = &meta->tableInfo;
  info->numOfColumns = numOfColumns;
  info->precision    = pUpstreamTableMetaInfo->pTableMeta->tableInfo.precision;
  info->numOfTags    = 0;

  int32_t n = 0;
  for(int32_t i = 0; i < numOfColumns; ++i) {
    SInternalField* pField = tscFieldInfoGetInternalField(&pUpstream->fieldsInfo, i);
    if (!pField->visible) {
      continue;
    }

    meta->schema[n].bytes = pField->field.bytes;
    meta->schema[n].type  = pField->field.type;

    SExprInfo* pExpr = pField->pExpr;
    meta->schema[n].colId = pExpr->base.resColId;
    tstrncpy(meta->schema[n].name, pField->pExpr->base.aliasName, TSDB_COL_NAME_LEN);
    info->rowSize += meta->schema[n].bytes;

    n += 1;
  }

  info->numOfColumns = n;

  return meta;
}

static int32_t doValidateSubquery(SSqlNode* pSqlNode, int32_t index, SSqlObj* pSql, SQueryInfo* pQueryInfo, char* msgBuf) {
  SRelElementPair* subInfo = taosArrayGet(pSqlNode->from->list, index);

  // union all is not support currently
  SSqlNode* p = taosArrayGetP(subInfo->pSubquery, 0);
  if (taosArrayGetSize(subInfo->pSubquery) >= 2) {
    return invalidOperationMsg(msgBuf, "not support union in subquery");
  }

  SQueryInfo* pSub = calloc(1, sizeof(SQueryInfo));
  tscInitQueryInfo(pSub);

  SArray *pUdfInfo = NULL;
  if (pQueryInfo->pUdfInfo) {
    pUdfInfo = taosArrayDup(pQueryInfo->pUdfInfo);
  }

  pSub->pUdfInfo = pUdfInfo;
  pSub->udfCopy = true;

  pSub->pDownstream = pQueryInfo;
  taosArrayPush(pQueryInfo->pUpstream, &pSub);
  int32_t code = validateSqlNode(pSql, p, pSub);
  if (code != TSDB_CODE_SUCCESS) {
    return code;
  }

  // create dummy table meta info
  STableMetaInfo* pTableMetaInfo1 = calloc(1, sizeof(STableMetaInfo));
  if (pTableMetaInfo1 == NULL) {
    return TSDB_CODE_TSC_OUT_OF_MEMORY;
  }

  pTableMetaInfo1->pTableMeta        = extractTempTableMetaFromSubquery(pSub);
  pTableMetaInfo1->tableMetaCapacity = tscGetTableMetaSize(pTableMetaInfo1->pTableMeta);

  if (subInfo->aliasName.n > 0) {
    if (subInfo->aliasName.n >= TSDB_TABLE_FNAME_LEN) {
      tfree(pTableMetaInfo1);
      return invalidOperationMsg(msgBuf, "subquery alias name too long");
    }

    tstrncpy(pTableMetaInfo1->aliasName, subInfo->aliasName.z, subInfo->aliasName.n + 1);
  }

  // NOTE: order mix up in subquery not support yet.
  pQueryInfo->order = pSub->order;

  STableMetaInfo** tmp = realloc(pQueryInfo->pTableMetaInfo, (pQueryInfo->numOfTables + 1) * POINTER_BYTES);
  if (tmp == NULL) {
    tfree(pTableMetaInfo1);
    return TSDB_CODE_TSC_OUT_OF_MEMORY;
  }

  pQueryInfo->pTableMetaInfo = tmp;

  pQueryInfo->pTableMetaInfo[pQueryInfo->numOfTables] = pTableMetaInfo1;
  pQueryInfo->numOfTables += 1;

  // all columns are added into the table column list
  STableMeta* pMeta = pTableMetaInfo1->pTableMeta;
  int32_t startOffset = (int32_t) taosArrayGetSize(pQueryInfo->colList);

  for(int32_t i = 0; i < pMeta->tableInfo.numOfColumns; ++i) {
    tscColumnListInsert(pQueryInfo->colList, i + startOffset, pMeta->id.uid, &pMeta->schema[i]);
  }

  return TSDB_CODE_SUCCESS;
}

int32_t validateSqlNode(SSqlObj* pSql, SSqlNode* pSqlNode, SQueryInfo* pQueryInfo) {
  assert(pSqlNode != NULL && (pSqlNode->from == NULL || taosArrayGetSize(pSqlNode->from->list) > 0));

  const char* msg2 = "too many tables in from clause";
  const char* msg3 = "start(end) time of query range required or time range too large";
  const char* msg4 = "interval query not supported, since the result of sub query not include valid timestamp column";
  const char* msg5 = "only tag query not compatible with normal column filter";
  const char* msg6 = "not support stddev/percentile/interp in the outer query yet";
  const char* msg7 = "derivative/twa/irate requires timestamp column exists in subquery";
  const char* msg8 = "condition missing for join query";
  const char* msg9 = "not support 3 level select";

  int32_t  code = TSDB_CODE_SUCCESS;
  SSqlCmd* pCmd = &pSql->cmd;

  STableMetaInfo  *pTableMetaInfo = tscGetMetaInfo(pQueryInfo, 0);
  if (pTableMetaInfo == NULL) {
    pTableMetaInfo = tscAddEmptyMetaInfo(pQueryInfo);
  }

  /*
   * handle the sql expression without from subclause
   * select server_status();
   * select server_version();
   * select client_version();
   * select database();
   */
  if (pSqlNode->from == NULL) {
    assert(pSqlNode->fillType == NULL && pSqlNode->pGroupby == NULL && pSqlNode->pWhere == NULL &&
           pSqlNode->pSortOrder == NULL);
    return doLocalQueryProcess(pCmd, pQueryInfo, pSqlNode);
  }

  if (pSqlNode->from->type == SQL_NODE_FROM_SUBQUERY) {
    clearAllTableMetaInfo(pQueryInfo, false, pSql->self);
    pQueryInfo->numOfTables = 0;

    // parse the subquery in the first place
    int32_t numOfSub = (int32_t)taosArrayGetSize(pSqlNode->from->list);
    for (int32_t i = 0; i < numOfSub; ++i) {
      // check if there is 3 level select
      SRelElementPair* subInfo = taosArrayGet(pSqlNode->from->list, i);
      SSqlNode* p = taosArrayGetP(subInfo->pSubquery, 0);
      if (p->from->type == SQL_NODE_FROM_SUBQUERY) {
        return invalidOperationMsg(tscGetErrorMsgPayload(pCmd), msg9);
      }

      code = doValidateSubquery(pSqlNode, i, pSql, pQueryInfo, tscGetErrorMsgPayload(pCmd));
      if (code != TSDB_CODE_SUCCESS) {
        return code;
      }
    }

    int32_t timeWindowQuery =
        (TPARSER_HAS_TOKEN(pSqlNode->interval.interval) || TPARSER_HAS_TOKEN(pSqlNode->sessionVal.gap));
    TSDB_QUERY_SET_TYPE(pQueryInfo->type, TSDB_QUERY_TYPE_TABLE_QUERY);

    // parse the group by clause in the first place
    if (validateGroupbyNode(pQueryInfo, pSqlNode->pGroupby, pCmd) != TSDB_CODE_SUCCESS) {
      return TSDB_CODE_TSC_INVALID_OPERATION;
    }
    

    if (validateSelectNodeList(pCmd, pQueryInfo, pSqlNode->pSelNodeList, false, timeWindowQuery, true) !=
        TSDB_CODE_SUCCESS) {
      return TSDB_CODE_TSC_INVALID_OPERATION;
    }

    // todo NOT support yet
    for (int32_t i = 0; i < tscNumOfExprs(pQueryInfo); ++i) {
      SExprInfo* pExpr = tscExprGet(pQueryInfo, i);
      int32_t    f = pExpr->base.functionId;
      if (f == TSDB_FUNC_STDDEV || f == TSDB_FUNC_PERCT) {
        return invalidOperationMsg(tscGetErrorMsgPayload(pCmd), msg6);
      }

      if ((timeWindowQuery || pQueryInfo->stateWindow) && f == TSDB_FUNC_LAST) {
        pExpr->base.numOfParams = 1;
        pExpr->base.param[0].i64 = TSDB_ORDER_ASC;
        pExpr->base.param[0].nType = TSDB_DATA_TYPE_INT;
      }
    }

    STableMeta* pTableMeta = tscGetMetaInfo(pQueryInfo, 0)->pTableMeta;
    SSchema*    pSchema = tscGetTableColumnSchema(pTableMeta, 0);

    if (pSchema->type != TSDB_DATA_TYPE_TIMESTAMP) {
      int32_t numOfExprs = (int32_t)tscNumOfExprs(pQueryInfo);

      for (int32_t i = 0; i < numOfExprs; ++i) {
        SExprInfo* pExpr = tscExprGet(pQueryInfo, i);

        int32_t f = pExpr->base.functionId;
        if (f == TSDB_FUNC_DERIVATIVE || f == TSDB_FUNC_TWA || f == TSDB_FUNC_IRATE) {
          return invalidOperationMsg(tscGetErrorMsgPayload(pCmd), msg7);
        }
      }
    }

    // validate the query filter condition info
    if (pSqlNode->pWhere != NULL) {
      if (validateWhereNode(pQueryInfo, &pSqlNode->pWhere, pSql) != TSDB_CODE_SUCCESS) {
        return TSDB_CODE_TSC_INVALID_OPERATION;
      }
    } else {
      if (pQueryInfo->numOfTables > 1) {
        return invalidOperationMsg(tscGetErrorMsgPayload(pCmd), msg8);
      }
    }

    // validate the interval info
    if (validateIntervalNode(pSql, pQueryInfo, pSqlNode) != TSDB_CODE_SUCCESS) {
      return TSDB_CODE_TSC_INVALID_OPERATION;
    } else {
      if (validateSessionNode(pCmd, pQueryInfo, pSqlNode) != TSDB_CODE_SUCCESS) {
        return TSDB_CODE_TSC_INVALID_OPERATION;
      }

      // parse the window_state
      if (validateStateWindowNode(pCmd, pQueryInfo, pSqlNode, false) != TSDB_CODE_SUCCESS) {
        return TSDB_CODE_TSC_INVALID_OPERATION;
      }

      if (isTimeWindowQuery(pQueryInfo)) {
        // check if the first column of the nest query result is timestamp column
        SColumn* pCol = taosArrayGetP(pQueryInfo->colList, 0);
        if (pCol->info.type != TSDB_DATA_TYPE_TIMESTAMP) {
          return invalidOperationMsg(tscGetErrorMsgPayload(pCmd), msg4);
        }

        if (validateFunctionsInIntervalOrGroupbyQuery(pCmd, pQueryInfo) != TSDB_CODE_SUCCESS) {
          return TSDB_CODE_TSC_INVALID_OPERATION;
        }
      }
    }

    // disable group result mixed up if interval/session window query exists.
    if (isTimeWindowQuery(pQueryInfo)) {
      size_t num = taosArrayGetSize(pQueryInfo->pUpstream);
      for(int32_t i = 0; i < num; ++i) {
        SQueryInfo* pUp = taosArrayGetP(pQueryInfo->pUpstream, i);
        pUp->multigroupResult = false;
      }
    }

    // parse the having clause in the first place
    int32_t joinQuery = (pSqlNode->from != NULL && taosArrayGetSize(pSqlNode->from->list) > 1);
    if (validateHavingClause(pQueryInfo, pSqlNode->pHaving, pCmd, pSqlNode->pSelNodeList, joinQuery, timeWindowQuery) !=
        TSDB_CODE_SUCCESS) {
      return TSDB_CODE_TSC_INVALID_OPERATION;
    }

    if ((code = validateLimitNode(pCmd, pQueryInfo, pSqlNode, pSql)) != TSDB_CODE_SUCCESS) {
      return code;
    }

    // set order by info
    if (validateOrderbyNode(pCmd, pQueryInfo, pSqlNode, tscGetTableSchema(pTableMeta)) != TSDB_CODE_SUCCESS) {
      return TSDB_CODE_TSC_INVALID_OPERATION;
    }

    if ((code = doFunctionsCompatibleCheck(pCmd, pQueryInfo, tscGetErrorMsgPayload(pCmd))) != TSDB_CODE_SUCCESS) {
      return code;
    }

    if ((code = validateFunctionFromUpstream(pQueryInfo, tscGetErrorMsgPayload(pCmd))) != TSDB_CODE_SUCCESS) {
      return code;
    }

//    updateFunctionInterBuf(pQueryInfo, false);
    updateLastScanOrderIfNeeded(pQueryInfo);

    if ((code = validateFillNode(pCmd, pQueryInfo, pSqlNode)) != TSDB_CODE_SUCCESS) {
      return code;
    }

    if ((code = validateRangeNode(pSql, pQueryInfo, pSqlNode)) != TSDB_CODE_SUCCESS) {
      return code;
    }
  } else {
    pQueryInfo->command = TSDB_SQL_SELECT;

    size_t numOfTables = taosArrayGetSize(pSqlNode->from->list);
    if (numOfTables > TSDB_MAX_JOIN_TABLE_NUM) {
      return invalidOperationMsg(tscGetErrorMsgPayload(pCmd), msg2);
    }

    // set all query tables, which are maybe more than one.
    code = doLoadAllTableMeta(pSql, pQueryInfo, pSqlNode, (int32_t) numOfTables);
    if (code != TSDB_CODE_SUCCESS) {
      return code;
    }

    bool isSTable = UTIL_TABLE_IS_SUPER_TABLE(pTableMetaInfo);

    int32_t type = isSTable? TSDB_QUERY_TYPE_STABLE_QUERY:TSDB_QUERY_TYPE_TABLE_QUERY;
    TSDB_QUERY_SET_TYPE(pQueryInfo->type, type);

    // parse the group by clause in the first place
    if (validateGroupbyNode(pQueryInfo, pSqlNode->pGroupby, pCmd) != TSDB_CODE_SUCCESS) {
      return TSDB_CODE_TSC_INVALID_OPERATION;
    }
    pQueryInfo->onlyHasTagCond = true;
    // set where info
    if (pSqlNode->pWhere != NULL) {
      if (validateWhereNode(pQueryInfo, &pSqlNode->pWhere, pSql) != TSDB_CODE_SUCCESS) {
        return TSDB_CODE_TSC_INVALID_OPERATION;
      }

      pSqlNode->pWhere = NULL;
    } else {
      if (taosArrayGetSize(pSqlNode->from->list) > 1) { // Cross join not allowed yet
        return invalidOperationMsg(tscGetErrorMsgPayload(pCmd), "cross join not supported yet");
      }
    }

    int32_t joinQuery = (pSqlNode->from != NULL && taosArrayGetSize(pSqlNode->from->list) > 1);
    int32_t timeWindowQuery =
        (TPARSER_HAS_TOKEN(pSqlNode->interval.interval) || TPARSER_HAS_TOKEN(pSqlNode->sessionVal.gap));

    if (validateSelectNodeList(pCmd, pQueryInfo, pSqlNode->pSelNodeList, joinQuery, timeWindowQuery, false) !=
        TSDB_CODE_SUCCESS) {
      return TSDB_CODE_TSC_INVALID_OPERATION;
    }

    if (isSTable && tscQueryTags(pQueryInfo) && pQueryInfo->distinct && !pQueryInfo->onlyHasTagCond) {
      return TSDB_CODE_TSC_INVALID_OPERATION; 
    }

    // parse the window_state
    if (validateStateWindowNode(pCmd, pQueryInfo, pSqlNode, isSTable) != TSDB_CODE_SUCCESS) {
      return TSDB_CODE_TSC_INVALID_OPERATION;
    }

    // set order by info
    if (validateOrderbyNode(pCmd, pQueryInfo, pSqlNode, tscGetTableSchema(pTableMetaInfo->pTableMeta)) !=
        TSDB_CODE_SUCCESS) {
      return TSDB_CODE_TSC_INVALID_OPERATION;
    }

    // set interval value
    if (validateIntervalNode(pSql, pQueryInfo, pSqlNode) != TSDB_CODE_SUCCESS) {
      return TSDB_CODE_TSC_INVALID_OPERATION;
    }

    if (tscQueryTags(pQueryInfo)) {
      SExprInfo* pExpr1 = tscExprGet(pQueryInfo, 0);

      if (pExpr1->base.functionId != TSDB_FUNC_TID_TAG) {
        if ((pQueryInfo->colCond && taosArrayGetSize(pQueryInfo->colCond) > 0) || IS_TSWINDOW_SPECIFIED(pQueryInfo->window))  {
          return invalidOperationMsg(tscGetErrorMsgPayload(pCmd), msg5);
        }
      }
    }

    // parse the having clause in the first place
    if (validateHavingClause(pQueryInfo, pSqlNode->pHaving, pCmd, pSqlNode->pSelNodeList, joinQuery, timeWindowQuery) !=
        TSDB_CODE_SUCCESS) {
      return TSDB_CODE_TSC_INVALID_OPERATION;
    }

    /*
     * transfer sql functions that need secondary merge into another format
     * in dealing with super table queries such as: count/first/last
     */
    if (validateSessionNode(pCmd, pQueryInfo, pSqlNode) != TSDB_CODE_SUCCESS) {
      return TSDB_CODE_TSC_INVALID_OPERATION;
    }

    if (isTimeWindowQuery(pQueryInfo) && (validateFunctionsInIntervalOrGroupbyQuery(pCmd, pQueryInfo) != TSDB_CODE_SUCCESS)) {
      return TSDB_CODE_TSC_INVALID_OPERATION;
    }

    if (isSTable) {
      tscTansformFuncForSTableQuery(pQueryInfo);
      if (hasUnsupportFunctionsForSTableQuery(pCmd, pQueryInfo)) {
        return TSDB_CODE_TSC_INVALID_OPERATION;
      }
    }

    // no result due to invalid query time range
    if (pQueryInfo->window.skey > pQueryInfo->window.ekey) {
      pQueryInfo->command = TSDB_SQL_RETRIEVE_EMPTY_RESULT;
      return TSDB_CODE_SUCCESS;
    }

    // in case of join query, time range is required.
    if (QUERY_IS_JOIN_QUERY(pQueryInfo->type)) {
      uint64_t timeRange = (uint64_t)pQueryInfo->window.ekey - pQueryInfo->window.skey;
      if (timeRange == 0 && pQueryInfo->window.skey == 0) {
        return invalidOperationMsg(tscGetErrorMsgPayload(pCmd), msg3);
      }
    }

    if ((code = validateLimitNode(pCmd, pQueryInfo, pSqlNode, pSql)) != TSDB_CODE_SUCCESS) {
      return code;
    }

    if ((code = doFunctionsCompatibleCheck(pCmd, pQueryInfo,tscGetErrorMsgPayload(pCmd))) != TSDB_CODE_SUCCESS) {
      return code;
    }

    updateLastScanOrderIfNeeded(pQueryInfo);
    tscFieldInfoUpdateOffset(pQueryInfo);
//    updateFunctionInterBuf(pQueryInfo, isSTable);

    if ((code = validateFillNode(pCmd, pQueryInfo, pSqlNode)) != TSDB_CODE_SUCCESS) {
      return code;
    }

    if ((code = validateRangeNode(pSql, pQueryInfo, pSqlNode)) != TSDB_CODE_SUCCESS) {
      return code;
    }

  }

  { // set the query info
    pQueryInfo->projectionQuery = tscIsProjectionQuery(pQueryInfo);
    pQueryInfo->hasFilter = tscHasColumnFilter(pQueryInfo);
    pQueryInfo->simpleAgg = isSimpleAggregateRv(pQueryInfo);
    pQueryInfo->onlyTagQuery = onlyTagPrjFunction(pQueryInfo);
    pQueryInfo->groupbyColumn = tscGroupbyColumn(pQueryInfo);
    pQueryInfo->groupbyTag = tscGroupbyTag(pQueryInfo);
    pQueryInfo->arithmeticOnAgg   = tsIsArithmeticQueryOnAggResult(pQueryInfo);
    pQueryInfo->orderProjectQuery = tscOrderedProjectionQueryOnSTable(pQueryInfo, 0);

    SExprInfo** p = NULL;
    int32_t numOfExpr = 0;
    pTableMetaInfo = tscGetMetaInfo(pQueryInfo, 0);
    code = createProjectionExpr(pQueryInfo, pTableMetaInfo, &p, &numOfExpr);
    if (pQueryInfo->exprList1 == NULL) {
      pQueryInfo->exprList1 = taosArrayInit(4, POINTER_BYTES);
    }

    taosArrayAddBatch(pQueryInfo->exprList1, (void*) p, numOfExpr);
    tfree(p);
  }

#if 0
  SQueryNode* p = qCreateQueryPlan(pQueryInfo);
  char* s = queryPlanToString(p);
  printf("%s\n", s);
  tfree(s);
  qDestroyQueryPlan(p);
#endif

  return TSDB_CODE_SUCCESS;  // Does not build query message here
}

int32_t exprTreeFromSqlExpr(SSqlCmd* pCmd, tExprNode **pExpr, const tSqlExpr* pSqlExpr, SQueryInfo* pQueryInfo, SArray* pCols, uint64_t *uid) {
  tExprNode* pLeft = NULL;
  tExprNode* pRight= NULL;
  SColumnIndex index = COLUMN_INDEX_INITIALIZER;
  
  if (pSqlExpr->pLeft != NULL) {
    int32_t ret = exprTreeFromSqlExpr(pCmd, &pLeft, pSqlExpr->pLeft, pQueryInfo, pCols, uid);
    if (ret != TSDB_CODE_SUCCESS) {
      return ret;
    }
  }
  
  if (pSqlExpr->pRight != NULL) {
    int32_t ret = exprTreeFromSqlExpr(pCmd, &pRight, pSqlExpr->pRight, pQueryInfo, pCols, uid);
    if (ret != TSDB_CODE_SUCCESS) {
      tExprTreeDestroy(pLeft, NULL);
      return ret;
    }
  }

  if (pSqlExpr->pLeft == NULL && pSqlExpr->pRight == NULL && pSqlExpr->tokenId == 0) {
    *pExpr = calloc(1, sizeof(tExprNode));
    return TSDB_CODE_SUCCESS;
  }
  
  if (pSqlExpr->pLeft == NULL) {  // it is the leaf node
    assert(pSqlExpr->pRight == NULL);

    if (pSqlExpr->type == SQL_NODE_VALUE) {
      int32_t ret = TSDB_CODE_SUCCESS;
      *pExpr = calloc(1, sizeof(tExprNode));
      (*pExpr)->nodeType = TSQL_NODE_VALUE;
      (*pExpr)->pVal = calloc(1, sizeof(tVariant));
      tVariantAssign((*pExpr)->pVal, &pSqlExpr->value);

      STableMeta* pTableMeta = tscGetMetaInfo(pQueryInfo, pQueryInfo->curTableIdx)->pTableMeta;
      if (pCols != NULL) {
        size_t colSize = taosArrayGetSize(pCols);

        if (colSize > 0) {
          SColIndex* idx = taosArrayGet(pCols, colSize - 1);
          
          SSchema* pSchema = tscGetTableColumnSchema(pTableMeta, idx->colIndex);
          // convert time by precision
          if (pSchema != NULL && TSDB_DATA_TYPE_TIMESTAMP == pSchema->type && TSDB_DATA_TYPE_BINARY == (*pExpr)->pVal->nType) {
            ret = setColumnFilterInfoForTimestamp(pCmd, pQueryInfo, (*pExpr)->pVal);
          }
        }
      }
      return ret;
    } else if (pSqlExpr->type == SQL_NODE_SQLFUNCTION) {
      // arithmetic expression on the results of aggregation functions
      *pExpr = calloc(1, sizeof(tExprNode));
      (*pExpr)->nodeType = TSQL_NODE_COL;
      (*pExpr)->pSchema = calloc(1, sizeof(SSchema));
      strncpy((*pExpr)->pSchema->name, pSqlExpr->exprToken.z, pSqlExpr->exprToken.n);
      
      // set the input column data byte and type.
      size_t size = taosArrayGetSize(pQueryInfo->exprList);
      
      for (int32_t i = 0; i < size; ++i) {
        SExprInfo* p1 = taosArrayGetP(pQueryInfo->exprList, i);
        
        if (strcmp((*pExpr)->pSchema->name, p1->base.aliasName) == 0) {
          (*pExpr)->pSchema->type  = (uint8_t)p1->base.resType;
          (*pExpr)->pSchema->bytes = p1->base.resBytes;
          (*pExpr)->pSchema->colId = p1->base.resColId;

          if (uid != NULL) {
            *uid = p1->base.uid;
          }

          break;
        }
      }
    } else if (pSqlExpr->type == SQL_NODE_TABLE_COLUMN) { // column name, normal column arithmetic expression
      int32_t ret = getColumnIndexByName(&pSqlExpr->columnName, pQueryInfo, &index, tscGetErrorMsgPayload(pCmd));
      if (ret != TSDB_CODE_SUCCESS) {
        return ret;
      }

      pQueryInfo->curTableIdx = index.tableIndex;
      STableMeta* pTableMeta = tscGetMetaInfo(pQueryInfo, index.tableIndex)->pTableMeta;
      int32_t numOfColumns = tscGetNumOfColumns(pTableMeta);

      *pExpr = calloc(1, sizeof(tExprNode));
      (*pExpr)->nodeType = TSQL_NODE_COL;
      (*pExpr)->pSchema = calloc(1, sizeof(SSchema));

      SSchema* pSchema = NULL;
      
      if (index.columnIndex == TSDB_TBNAME_COLUMN_INDEX) {
        pSchema = (*pExpr)->pSchema;
        strcpy(pSchema->name, TSQL_TBNAME_L);
        pSchema->type = TSDB_DATA_TYPE_BINARY;
        pSchema->colId = TSDB_TBNAME_COLUMN_INDEX;
        pSchema->bytes = -1;
      } else {
        pSchema = tscGetTableColumnSchema(pTableMeta, index.columnIndex);
        *(*pExpr)->pSchema = *pSchema;
      }
  
      if (pCols != NULL) {  // record the involved columns
        SColIndex colIndex = {0};
        tstrncpy(colIndex.name, pSchema->name, sizeof(colIndex.name));
        colIndex.colId = pSchema->colId;
        colIndex.colIndex = index.columnIndex;
        colIndex.flag = (index.columnIndex >= numOfColumns)? 1:0;

        taosArrayPush(pCols, &colIndex);
      }
      
      return TSDB_CODE_SUCCESS;
    } else if (pSqlExpr->tokenId == TK_SET) {
      int32_t colType = -1;
      STableMeta* pTableMeta = tscGetMetaInfo(pQueryInfo, pQueryInfo->curTableIdx)->pTableMeta;
      if (pCols != NULL) {
        size_t colSize = taosArrayGetSize(pCols);

        if (colSize > 0) {
          SColIndex* idx = taosArrayGet(pCols, colSize - 1);
          if (idx->colIndex == TSDB_TBNAME_COLUMN_INDEX) {
            colType = TSDB_DATA_TYPE_BINARY;
          } else {
            SSchema* pSchema = tscGetTableColumnSchema(pTableMeta, idx->colIndex);
            if (pSchema != NULL) {
              colType = pSchema->type;
            }
          }
        }
      }
      tVariant *pVal;
      if (colType >= TSDB_DATA_TYPE_TINYINT && colType <= TSDB_DATA_TYPE_BIGINT) {
        colType = TSDB_DATA_TYPE_BIGINT;
      } else if (colType == TSDB_DATA_TYPE_FLOAT || colType == TSDB_DATA_TYPE_DOUBLE) {
        colType = TSDB_DATA_TYPE_DOUBLE;
      }
      STableMetaInfo* pTableMetaInfo = tscGetMetaInfo(pQueryInfo, pQueryInfo->curTableIdx);
      STableComInfo tinfo = tscGetTableInfo(pTableMetaInfo->pTableMeta);
      if (serializeExprListToVariant(pSqlExpr->Expr.paramList, &pVal, colType, tinfo.precision) == false) {
        return invalidOperationMsg(tscGetErrorMsgPayload(pCmd), "not support filter expression");
      }
      *pExpr = calloc(1, sizeof(tExprNode));
      (*pExpr)->nodeType = TSQL_NODE_VALUE;
      (*pExpr)->pVal = pVal;
    } else {
      return invalidOperationMsg(tscGetErrorMsgPayload(pCmd), "not support filter expression");
    }
    
  } else {
    *pExpr = (tExprNode *)calloc(1, sizeof(tExprNode));
    (*pExpr)->nodeType = TSQL_NODE_EXPR;
    
    (*pExpr)->_node.hasPK = false;
    (*pExpr)->_node.pLeft = pLeft;
    (*pExpr)->_node.pRight = pRight;
    
    SStrToken t = {.type = pSqlExpr->tokenId};
    (*pExpr)->_node.optr = convertRelationalOperator(&t);
    
    assert((*pExpr)->_node.optr != 0);

    // check for dividing by 0
    if ((*pExpr)->_node.optr == TSDB_BINARY_OP_DIVIDE) {
      if (pRight->nodeType == TSQL_NODE_VALUE) {
        if (pRight->pVal->nType == TSDB_DATA_TYPE_INT && pRight->pVal->i64 == 0) {
          return TSDB_CODE_TSC_INVALID_OPERATION;
        } else if (pRight->pVal->nType == TSDB_DATA_TYPE_FLOAT && pRight->pVal->dKey == 0) {
          return TSDB_CODE_TSC_INVALID_OPERATION;
        }
      }
    }

    // NOTE: binary|nchar data allows the >|< type filter
    if ((*pExpr)->_node.optr != TSDB_RELATION_EQUAL && (*pExpr)->_node.optr != TSDB_RELATION_NOT_EQUAL) {
      if (pRight != NULL && pRight->nodeType == TSQL_NODE_VALUE) {
        if (pRight->pVal->nType == TSDB_DATA_TYPE_BOOL && pLeft->pSchema->type == TSDB_DATA_TYPE_BOOL) {
          return TSDB_CODE_TSC_INVALID_OPERATION;
        }
      }
    }
  }
  
  return TSDB_CODE_SUCCESS;
}

bool hasNormalColumnFilter(SQueryInfo* pQueryInfo) {
  size_t numOfCols = taosArrayGetSize(pQueryInfo->colList);
  for (int32_t i = 0; i < numOfCols; ++i) {
    SColumn* pCol = taosArrayGetP(pQueryInfo->colList, i);
    if (pCol->info.flist.numOfFilters > 0) {
      return true;
    }
  }

  return false;
}

#if 0
void normalizeSqlNode(SSqlNode* pSqlNode, const char* dbName) {
  assert(pSqlNode != NULL);

  if (pSqlNode->from->type == SQL_NODE_FROM_TABLELIST) {
//    SRelElementPair *item = taosArrayGet(pSqlNode->from->list, 0);
//    item->TableName.name;
  }

  //  1. pSqlNode->pSelNodeList
  if (pSqlNode->pSelNodeList != NULL && taosArrayGetSize(pSqlNode->pSelNodeList) > 0) {
    SArray* pSelNodeList = pSqlNode->pSelNodeList;
    size_t numOfExpr = taosArrayGetSize(pSelNodeList);
    for (int32_t i = 0; i < numOfExpr; ++i) {
      tSqlExprItem* pItem = taosArrayGet(pSelNodeList, i);
      int32_t type = pItem->pNode->type;
      if (type == SQL_NODE_VALUE || type == SQL_NODE_EXPR) {
        continue;
      }

      if (type == SQL_NODE_TABLE_COLUMN) {
      }
    }
  }

//  2. pSqlNode->pWhere
//  3. pSqlNode->pHaving
//  4. pSqlNode->pSortOrder
//  pSqlNode->from
}

#endif

<|MERGE_RESOLUTION|>--- conflicted
+++ resolved
@@ -2098,11 +2098,7 @@
   const char* msg8 = "not support distinct in nest query";
   const char* msg9 = "_block_dist not support subquery, only support stable/table";
   const char* msg10 = "not support group by in block func";
-<<<<<<< HEAD
-  const char* msg11 = "invalid alias name";
-=======
   const char* msg11 = "invalid alias name or length";
->>>>>>> 20cf2ff3
 
   // too many result columns not support order by in query
   if (taosArrayGetSize(pSelNodeList) > TSDB_MAX_COLUMNS) {
