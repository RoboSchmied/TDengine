--- conflicted
+++ resolved
@@ -5903,22 +5903,15 @@
         pQueryInfo->groupbyExpr.orderType = p1->sortOrder;
         pQueryInfo->order.orderColId = pSchema[index.columnIndex].colId;
       } else if (isTopBottomQuery(pQueryInfo)) {
-        int32_t topBotIndex = tscGetTopBotQueryExprIndex(pQueryInfo);
-        assert(topBotIndex >= 1);
         /* order of top/bottom query in interval is not valid  */
-<<<<<<< HEAD
-        SExprInfo* pExpr = tscExprGet(pQueryInfo, topBotIndex-1);
-        assert(pExpr->base.functionId == TSDB_FUNC_TS);
-
-        pExpr = tscExprGet(pQueryInfo, topBotIndex);
-=======
+
         int32_t pos = tscExprTopBottomIndex(pQueryInfo);
         assert(pos > 0);
         SExprInfo* pExpr = tscExprGet(pQueryInfo, pos - 1);
         assert(pExpr->base.functionId == TSDB_FUNC_TS);
 
         pExpr = tscExprGet(pQueryInfo, pos);
->>>>>>> 6e53e0a6
+
         if (pExpr->base.colInfo.colIndex != index.columnIndex && index.columnIndex != PRIMARYKEY_TIMESTAMP_COL_INDEX) {
           return invalidOperationMsg(pMsgBuf, msg5);
         }
@@ -6009,22 +6002,13 @@
           return invalidOperationMsg(pMsgBuf, msg8);
         }
       } else {
-        int32_t topBotIndex = tscGetTopBotQueryExprIndex(pQueryInfo);
-        assert(topBotIndex >= 1);
-        /* order of top/bottom query in interval is not valid  */
-<<<<<<< HEAD
-        SExprInfo* pExpr = tscExprGet(pQueryInfo, topBotIndex-1);
-        assert(pExpr->base.functionId == TSDB_FUNC_TS);
-
-        pExpr = tscExprGet(pQueryInfo, topBotIndex);
-=======
         int32_t pos = tscExprTopBottomIndex(pQueryInfo);
         assert(pos > 0);
         SExprInfo* pExpr = tscExprGet(pQueryInfo, pos - 1);
         assert(pExpr->base.functionId == TSDB_FUNC_TS);
 
         pExpr = tscExprGet(pQueryInfo, pos);
->>>>>>> 6e53e0a6
+
         if (pExpr->base.colInfo.colIndex != index.columnIndex && index.columnIndex != PRIMARYKEY_TIMESTAMP_COL_INDEX) {
           return invalidOperationMsg(pMsgBuf, msg5);
         }
