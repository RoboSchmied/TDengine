--- conflicted
+++ resolved
@@ -5641,11 +5641,8 @@
   const char* msg3 = "top/bottom/sample not support fill";
   const char* msg4 = "illegal value or data overflow";
   const char* msg5 = "fill only available for interval query";
-<<<<<<< HEAD
-=======
   const char* msg6 = "not supported function now";
   const char* msg7 = "join query not supported fill operation";
->>>>>>> 208e2aac
 
   bool pointInterp = tscIsPointInterpQuery(pQueryInfo);
   if ((!isTimeWindowQuery(pQueryInfo)) && (!pointInterp)) {
