/*
 * Copyright (c) 2019 TAOS Data, Inc. <jhtao@taosdata.com>
 *
 * This program is free software: you can use, redistribute, and/or modify
 * it under the terms of the GNU Affero General Public License, version 3
 * or later ("AGPL"), as published by the Free Software Foundation.
 *
 * This program is distributed in the hope that it will be useful, but WITHOUT
 * ANY WARRANTY; without even the implied warranty of MERCHANTABILITY or
 * FITNESS FOR A PARTICULAR PURPOSE.
 *
 * You should have received a copy of the GNU Affero General Public License
 * along with this program. If not, see <http://www.gnu.org/licenses/>.
 */

#ifndef __APPLE__
#define _BSD_SOURCE
#define _XOPEN_SOURCE 500
#define _DEFAULT_SOURCE
#define _GNU_SOURCE
#endif // __APPLE__

#include <qSqlparser.h>
#include "os.h"
#include "regex.h"
#include "qPlan.h"
#include "qSqlparser.h"
#include "qTableMeta.h"
#include "qUtil.h"
#include "taos.h"
#include "taosmsg.h"
#include "tcompare.h"
#include "texpr.h"
#include "tname.h"
#include "tscLog.h"
#include "tscUtil.h"
#include "tsclient.h"
#include "tstrbuild.h"
#include "ttoken.h"
#include "ttokendef.h"
#include "qScript.h"
#include "ttype.h"
#include "qFilter.h"

#define DEFAULT_PRIMARY_TIMESTAMP_COL_NAME "_c0"

#define TSWINDOW_IS_EQUAL(t1, t2) (((t1).skey == (t2).skey) && ((t1).ekey == (t2).ekey))

// -1 is tbname column index, so here use the -2 as the initial value
#define COLUMN_INDEX_INITIAL_VAL (-2)
#define COLUMN_INDEX_INITIALIZER \
  { COLUMN_INDEX_INITIAL_VAL, COLUMN_INDEX_INITIAL_VAL }
#define COLUMN_INDEX_VALIDE(index) (((index).tableIndex >= 0) && ((index).columnIndex >= TSDB_TBNAME_COLUMN_INDEX))
#define TBNAME_LIST_SEP ","

typedef struct SColumnList {  // todo refactor
  int32_t      num;
  SColumnIndex ids[TSDB_MAX_COLUMNS];
} SColumnList;

typedef struct SConvertFunc {
  int32_t originFuncId;
  int32_t execFuncId;
} SConvertFunc;

static SExprInfo* doAddProjectCol(SQueryInfo* pQueryInfo, int32_t colIndex, int32_t tableIndex, int32_t colId);

static int32_t setShowInfo(SSqlObj* pSql, SSqlInfo* pInfo);
static char*   getAccountId(SSqlObj* pSql);

static int  convertTimestampStrToInt64(tVariant *pVar, int32_t precision);
static bool serializeExprListToVariant(SArray* pList, tVariant **dst, int16_t colType, uint8_t precision);

static bool has(SArray* pFieldList, int32_t startIdx, const char* name);
static int32_t getDelimiterIndex(SStrToken* pTableName);
static bool validateTableColumnInfo(SArray* pFieldList, SSqlCmd* pCmd);
static bool validateTagParams(SArray* pTagsList, SArray* pFieldList, SSqlCmd* pCmd);

static void getColumnName(tSqlExprItem* pItem, char* resultFieldName, char* rawName, int32_t nameLength);

static int32_t addExprAndResultField(SSqlCmd* pCmd, SQueryInfo* pQueryInfo, int32_t colIndex, tSqlExprItem* pItem,
    bool finalResult, SUdfInfo* pUdfInfo);
static int32_t insertResultField(SQueryInfo* pQueryInfo, int32_t outputIndex, SColumnList* pColList, int16_t bytes,
                          int8_t type, char* fieldName, SExprInfo* pSqlExpr);

static uint8_t convertRelationalOperator(SStrToken *pToken);

static int32_t validateSelectNodeList(SSqlCmd* pCmd, SQueryInfo* pQueryInfo, SArray* pSelNodeList, bool isSTable, bool joinQuery, bool timeWindowQuery);

static bool hasUnsupportFunctionsForSTableQuery(SSqlCmd* pCmd, SQueryInfo* pQueryInfo);
static bool functionCompatibleCheck(SQueryInfo* pQueryInfo, bool joinQuery, bool twQuery);

static int32_t validateGroupbyNode(SQueryInfo* pQueryInfo, SArray* pList, SSqlCmd* pCmd);

static int32_t validateIntervalNode(SSqlObj* pSql, SQueryInfo* pQueryInfo, SSqlNode* pSqlNode);
static int32_t parseIntervalOffset(SSqlCmd* pCmd, SQueryInfo* pQueryInfo, SStrToken* offsetToken);
static int32_t parseSlidingClause(SSqlCmd* pCmd, SQueryInfo* pQueryInfo, SStrToken* pSliding);
static int32_t validateStateWindowNode(SSqlCmd* pCmd, SQueryInfo* pQueryInfo, SSqlNode* pSqlNode, bool isStable);

static int32_t addProjectionExprAndResultField(SSqlCmd* pCmd, SQueryInfo* pQueryInfo, tSqlExprItem* pItem, bool outerQuery);

static int32_t validateWhereNode(SQueryInfo* pQueryInfo, tSqlExpr** pExpr, SSqlObj* pSql);
static int32_t validateFillNode(SSqlCmd* pCmd, SQueryInfo* pQueryInfo, SSqlNode* pSqlNode);
static int32_t validateOrderbyNode(SSqlCmd* pCmd, SQueryInfo* pQueryInfo, SSqlNode* pSqlNode, SSchema* pSchema);

static int32_t tsRewriteFieldNameIfNecessary(SSqlCmd* pCmd, SQueryInfo* pQueryInfo);
static int32_t setAlterTableInfo(SSqlObj* pSql, struct SSqlInfo* pInfo);
static int32_t validateSqlFunctionInStreamSql(SSqlCmd* pCmd, SQueryInfo* pQueryInfo);
static int32_t validateFunctionsInIntervalOrGroupbyQuery(SSqlCmd* pCmd, SQueryInfo* pQueryInfo);
static int32_t validateArithmeticSQLExpr(SSqlCmd* pCmd, tSqlExpr* pExpr, SQueryInfo* pQueryInfo, SColumnList* pList, int32_t* type);
static int32_t validateEp(char* ep);
static int32_t validateDNodeConfig(SMiscInfo* pOptions);
static int32_t validateLocalConfig(SMiscInfo* pOptions);
static int32_t validateColumnName(char* name);
static int32_t setKillInfo(SSqlObj* pSql, struct SSqlInfo* pInfo, int32_t killType);
static int32_t setCompactVnodeInfo(SSqlObj* pSql, struct SSqlInfo* pInfo);

static int32_t validateOneTag(SSqlCmd* pCmd, TAOS_FIELD* pTagField);
static bool hasTimestampForPointInterpQuery(SQueryInfo* pQueryInfo);
static bool hasNormalColumnFilter(SQueryInfo* pQueryInfo);

static int32_t validateLimitNode(SSqlCmd* pCmd, SQueryInfo* pQueryInfo, SSqlNode* pSqlNode, SSqlObj* pSql);
static int32_t parseCreateDBOptions(SSqlCmd* pCmd, SCreateDbInfo* pCreateDbSql);
static int32_t getColumnIndexByName(const SStrToken* pToken, SQueryInfo* pQueryInfo, SColumnIndex* pIndex, char* msg);
static int32_t getTableIndexByName(SStrToken* pToken, SQueryInfo* pQueryInfo, SColumnIndex* pIndex);

static int32_t getTableIndexImpl(SStrToken* pTableToken, SQueryInfo* pQueryInfo, SColumnIndex* pIndex);
static int32_t doFunctionsCompatibleCheck(SSqlCmd* pCmd, SQueryInfo* pQueryInfo, char* msg);
static int32_t doLocalQueryProcess(SSqlCmd* pCmd, SQueryInfo* pQueryInfo, SSqlNode* pSqlNode);
static int32_t tscCheckCreateDbParams(SSqlCmd* pCmd, SCreateDbMsg* pCreate);

static SColumnList createColumnList(int32_t num, int16_t tableIndex, int32_t columnIndex);

static int32_t doCheckForCreateTable(SSqlObj* pSql, int32_t subClauseIndex, SSqlInfo* pInfo);
static int32_t doCheckForCreateFromStable(SSqlObj* pSql, SSqlInfo* pInfo);
static int32_t doCheckForStream(SSqlObj* pSql, SSqlInfo* pInfo);
static int32_t validateSqlNode(SSqlObj* pSql, SSqlNode* pSqlNode, SQueryInfo* pQueryInfo);

static int32_t exprTreeFromSqlExpr(SSqlCmd* pCmd, tExprNode **pExpr, const tSqlExpr* pSqlExpr, SQueryInfo* pQueryInfo, SArray* pCols, uint64_t *uid);
static bool    validateDebugFlag(int32_t v);
static int32_t checkQueryRangeForFill(SSqlCmd* pCmd, SQueryInfo* pQueryInfo);
static int32_t loadAllTableMeta(SSqlObj* pSql, struct SSqlInfo* pInfo);
static tSqlExpr* extractExprForSTable(SSqlCmd* pCmd, tSqlExpr** pExpr, SQueryInfo* pQueryInfo, int32_t tableIndex);

static bool isTimeWindowQuery(SQueryInfo* pQueryInfo) {
  return pQueryInfo->interval.interval > 0 || pQueryInfo->sessionWindow.gap > 0;
}


int16_t getNewResColId(SSqlCmd* pCmd) {
  return pCmd->resColumnId--;
}

// serialize expr in exprlist to binary
// format  "type | size | value"
bool serializeExprListToVariant(SArray* pList, tVariant **dst, int16_t colType, uint8_t precision) {
  bool ret = false;
  if (!pList || pList->size <= 0 || colType < 0) {
    return ret;
  }

  tSqlExpr* item = ((tSqlExprItem*)(taosArrayGet(pList, 0)))->pNode;
  int32_t firstVarType = item->value.nType;

  SBufferWriter bw = tbufInitWriter( NULL, false);
  tbufEnsureCapacity(&bw, 512);
  if (colType == TSDB_DATA_TYPE_TIMESTAMP) {
    tbufWriteUint32(&bw, TSDB_DATA_TYPE_BIGINT);
  } else {
    tbufWriteUint32(&bw, colType);
  }

  tbufWriteInt32(&bw, (int32_t)(pList->size));

  for (int32_t i = 0; i < (int32_t)pList->size; i++) {
    tSqlExpr* pSub = ((tSqlExprItem*)(taosArrayGet(pList, i)))->pNode;
    tVariant* var  = &pSub->value;

    // check all the exprToken type in expr list same or not
    if (firstVarType != var->nType) {
      break;
    }
    if ((colType == TSDB_DATA_TYPE_BOOL || IS_SIGNED_NUMERIC_TYPE(colType))) {
      if (var->nType != TSDB_DATA_TYPE_BOOL && !IS_SIGNED_NUMERIC_TYPE(var->nType)) {
        break;
      }
      if (colType == TSDB_DATA_TYPE_BOOL && (var->i64 > 1 ||var->i64 < 0)) {
        break;
      }      
      tbufWriteInt64(&bw, var->i64);
    } else if (IS_UNSIGNED_NUMERIC_TYPE(colType)) {
      if (IS_SIGNED_NUMERIC_TYPE(var->nType) || IS_UNSIGNED_NUMERIC_TYPE(var->nType)) {
        tbufWriteUint64(&bw, var->u64);
      } else {
        break;
      }
    } else if (colType == TSDB_DATA_TYPE_DOUBLE || colType == TSDB_DATA_TYPE_FLOAT) {
      if (IS_SIGNED_NUMERIC_TYPE(var->nType) || IS_UNSIGNED_NUMERIC_TYPE(var->nType)) {
        tbufWriteDouble(&bw, (double)(var->i64));
      } else if (var->nType == TSDB_DATA_TYPE_DOUBLE || var->nType == TSDB_DATA_TYPE_FLOAT){
        tbufWriteDouble(&bw, var->dKey);
      } else {
        break;
      }
    } else if (colType == TSDB_DATA_TYPE_BINARY) {
      if (var->nType != TSDB_DATA_TYPE_BINARY) {
        break;
      }
      tbufWriteBinary(&bw, var->pz, var->nLen);
    } else if (colType == TSDB_DATA_TYPE_NCHAR) {
      if (var->nType != TSDB_DATA_TYPE_BINARY) {
        break;
      }
      char   *buf = (char *)calloc(1, (var->nLen + 1)*TSDB_NCHAR_SIZE);
      if (tVariantDump(var, buf, colType, false) != TSDB_CODE_SUCCESS) {
        free(buf);
        break;
      }
      tbufWriteBinary(&bw, buf, twcslen((wchar_t *)buf) * TSDB_NCHAR_SIZE);
      free(buf);
    } else if (colType == TSDB_DATA_TYPE_TIMESTAMP) {
      if (var->nType == TSDB_DATA_TYPE_BINARY) {
         if (convertTimestampStrToInt64(var, precision) < 0) {
           break;
         }
         tbufWriteInt64(&bw, var->i64);
       } else if (var->nType == TSDB_DATA_TYPE_BIGINT) {
         tbufWriteInt64(&bw, var->i64);
       } else {
         break;
       }
    } else {
      break;
    }
    if (i == (int32_t)(pList->size - 1)) { ret = true;}
  }
  if (ret == true) {
    if ((*dst = calloc(1, sizeof(tVariant))) != NULL) {
      tVariantCreateFromBinary(*dst, tbufGetData(&bw, false), tbufTell(&bw), TSDB_DATA_TYPE_BINARY);
    } else {
      ret = false;
    }
  }
  tbufCloseWriter(&bw);
  return ret;
}


static uint8_t convertRelationalOperator(SStrToken *pToken) {
  switch (pToken->type) {
    case TK_LT:
      return TSDB_RELATION_LESS;
    case TK_LE:
      return TSDB_RELATION_LESS_EQUAL;
    case TK_GT:
      return TSDB_RELATION_GREATER;
    case TK_GE:
      return TSDB_RELATION_GREATER_EQUAL;
    case TK_NE:
      return TSDB_RELATION_NOT_EQUAL;
    case TK_AND:
      return TSDB_RELATION_AND;
    case TK_OR:
      return TSDB_RELATION_OR;
    case TK_EQ:
      return TSDB_RELATION_EQUAL;
    case TK_PLUS:
      return TSDB_BINARY_OP_ADD;

    case TK_MINUS:
      return TSDB_BINARY_OP_SUBTRACT;
    case TK_STAR:
      return TSDB_BINARY_OP_MULTIPLY;
    case TK_SLASH:
    case TK_DIVIDE:
      return TSDB_BINARY_OP_DIVIDE;
    case TK_REM:
      return TSDB_BINARY_OP_REMAINDER;
    case TK_LIKE:
      return TSDB_RELATION_LIKE;
    case TK_MATCH:
      return TSDB_RELATION_MATCH;
    case TK_NMATCH:
      return TSDB_RELATION_NMATCH;
    case TK_ISNULL:
      return TSDB_RELATION_ISNULL;
    case TK_NOTNULL:
      return TSDB_RELATION_NOTNULL;
    case TK_IN:
      return TSDB_RELATION_IN;
    default: { return 0; }
  }
}

static bool validateDebugFlag(int32_t v) {
  const static int validFlag[] = {131, 135, 143};

  for (int i = 0; i < tListLen(validFlag); i++) {
    if (v == validFlag[i]) {
        return true;
    }
  }
  return false;
}
/*
 * Used during parsing query sql. Since the query sql usually small in length, error position
 * is not needed in the final error message.
 */
static int32_t invalidOperationMsg(char* dstBuffer, const char* errMsg) {
  return tscInvalidOperationMsg(dstBuffer, errMsg, NULL);
}

static int convertTimestampStrToInt64(tVariant *pVar, int32_t precision) {
  int64_t     time = 0;
  strdequote(pVar->pz);

  char*           seg = strnchr(pVar->pz, '-', pVar->nLen, false);
  if (seg != NULL) {
    if (taosParseTime(pVar->pz, &time, pVar->nLen, precision, tsDaylight) != TSDB_CODE_SUCCESS) {
      return -1;
    }
  } else {
    if (tVariantDump(pVar, (char*)&time, TSDB_DATA_TYPE_BIGINT, true)) {
      return -1;
    }
  }
  tVariantDestroy(pVar);
  tVariantCreateFromBinary(pVar, (char*)&time, 0, TSDB_DATA_TYPE_BIGINT);
  return 0;
}
static int setColumnFilterInfoForTimestamp(SSqlCmd* pCmd, SQueryInfo* pQueryInfo, tVariant* pVar) {
  const char* msg = "invalid timestamp";

  STableMetaInfo* pTableMetaInfo = tscGetMetaInfo(pQueryInfo, 0);

  STableComInfo tinfo = tscGetTableInfo(pTableMetaInfo->pTableMeta);
  if (convertTimestampStrToInt64(pVar, tinfo.precision) < 0) {
   return invalidOperationMsg(tscGetErrorMsgPayload(pCmd), msg);
  }
  return TSDB_CODE_SUCCESS;
}

static int32_t handlePassword(SSqlCmd* pCmd, SStrToken* pPwd) {
  const char* msg1 = "password can not be empty";
  const char* msg2 = "name or password too long";
  const char* msg3 = "password needs single quote marks enclosed";

  if (pPwd->type != TK_STRING) {
    return invalidOperationMsg(tscGetErrorMsgPayload(pCmd), msg3);
  }

  strdequote(pPwd->z);
  pPwd->n = (uint32_t)strtrim(pPwd->z);  // trim space before and after passwords

  if (pPwd->n <= 0) {
    return invalidOperationMsg(tscGetErrorMsgPayload(pCmd), msg1);
  }

  if (pPwd->n >= TSDB_KEY_LEN) {
    return invalidOperationMsg(tscGetErrorMsgPayload(pCmd), msg2);
  }

  return TSDB_CODE_SUCCESS;
}

// validate the out put field type for "UNION ALL" subclause
static int32_t normalizeVarDataTypeLength(SSqlCmd* pCmd) {
  const char* msg1 = "columns in select clause not identical";

  int32_t diffSize = 0;

  // if there is only one element, the limit of clause is the limit of global result.
  SQueryInfo* pQueryInfo1 = pCmd->pQueryInfo;
  SQueryInfo* pSibling = pQueryInfo1->sibling;

  while(pSibling != NULL) {
    int32_t ret = tscFieldInfoCompare(&pQueryInfo1->fieldsInfo, &pSibling->fieldsInfo, &diffSize);
    if (ret != 0) {
      return invalidOperationMsg(tscGetErrorMsgPayload(pCmd), msg1);
    }

    pSibling = pSibling->sibling;
  }

  if (diffSize) {
    pQueryInfo1 = pCmd->pQueryInfo;
    pSibling = pQueryInfo1->sibling;

    while(pSibling->sibling != NULL) {
      tscFieldInfoSetSize(&pQueryInfo1->fieldsInfo, &pSibling->fieldsInfo);
      pSibling = pSibling->sibling;
    }
  }

  return TSDB_CODE_SUCCESS;
}

int32_t readFromFile(char *name, uint32_t *len, void **buf) {
  struct stat fileStat;
  if (stat(name, &fileStat) < 0) {
    tscError("stat file %s failed, error:%s", name, strerror(errno));
    return TAOS_SYSTEM_ERROR(errno);
  }

  *len = fileStat.st_size;

  if (*len <= 0) {
    tscError("file %s is empty", name);
    return TSDB_CODE_TSC_FILE_EMPTY;
  }

  *buf = calloc(1, *len);
  if (*buf == NULL) {
    return TSDB_CODE_TSC_OUT_OF_MEMORY;
  }

  int fd = open(name, O_RDONLY);
  if (fd < 0) {
    tscError("open file %s failed, error:%s", name, strerror(errno));
    tfree(*buf);
    return TAOS_SYSTEM_ERROR(errno);
  }

  int64_t s = taosRead(fd, *buf, *len);
  if (s != *len) {
    tscError("read file %s failed, error:%s", name, strerror(errno));
    close(fd);
    tfree(*buf);
    return TSDB_CODE_TSC_APP_ERROR;
  }
  close(fd);
  return TSDB_CODE_SUCCESS;
}


int32_t handleUserDefinedFunc(SSqlObj* pSql, struct SSqlInfo* pInfo) {
  const char *msg1 = "invalidate function name";
  const char *msg2 = "path is too long";
  const char *msg3 = "invalid outputtype";
  const char *msg4 = "invalid script";
  SSqlCmd *pCmd = &pSql->cmd;

  switch (pInfo->type) {
    case TSDB_SQL_CREATE_FUNCTION: {
      SCreateFuncInfo *createInfo = &pInfo->pMiscInfo->funcOpt;
      uint32_t len = 0;
      void *buf = NULL;

      if (createInfo->output.type == (uint8_t)-1 || createInfo->output.bytes < 0) {
        return invalidOperationMsg(tscGetErrorMsgPayload(pCmd), msg3);
      }

      createInfo->name.z[createInfo->name.n] = 0;
      // funcname's naming rule is same to column 
      if (validateColumnName(createInfo->name.z) != TSDB_CODE_SUCCESS) {
        return  invalidOperationMsg(tscGetErrorMsgPayload(pCmd), msg1);
      }
      strdequote(createInfo->name.z);

      if (strlen(createInfo->name.z) >= TSDB_FUNC_NAME_LEN) {
        return invalidOperationMsg(tscGetErrorMsgPayload(pCmd), msg1);
      }

      createInfo->path.z[createInfo->path.n] = 0;

      strdequote(createInfo->path.z);

      if (strlen(createInfo->path.z) >= PATH_MAX) {
        return invalidOperationMsg(tscGetErrorMsgPayload(pCmd), msg2);
      }

      int32_t ret = readFromFile(createInfo->path.z, &len, &buf);
      if (ret) {
        return ret;
      }
      //distinguish  *.lua and *.so
      int32_t pathLen = (int32_t)strlen(createInfo->path.z);
      if ((pathLen > 3) && (0 == strncmp(createInfo->path.z + pathLen - 3, "lua", 3)) && !isValidScript(buf, len)) {
        return invalidOperationMsg(tscGetErrorMsgPayload(pCmd), msg4);
      }

      //TODO CHECK CODE
      if (len + sizeof(SCreateFuncMsg) > pSql->cmd.allocSize) {
        ret = tscAllocPayload(&pSql->cmd, len + sizeof(SCreateFuncMsg));
        if (ret) {
          tfree(buf);
          return ret;
        }
      }

      SCreateFuncMsg *pMsg = (SCreateFuncMsg *)pSql->cmd.payload;

      strcpy(pMsg->name, createInfo->name.z);
      strcpy(pMsg->path, createInfo->path.z);

      pMsg->funcType = htonl(createInfo->type);
      pMsg->bufSize = htonl(createInfo->bufSize);

      pMsg->outputType = createInfo->output.type;
      pMsg->outputLen = htons(createInfo->output.bytes);

      pMsg->codeLen = htonl(len);
      memcpy(pMsg->code, buf, len);
      tfree(buf);

      break;
    }
    case TSDB_SQL_DROP_FUNCTION: {
      SStrToken* t0 = taosArrayGet(pInfo->pMiscInfo->a, 0);

      SDropFuncMsg *pMsg = (SDropFuncMsg *)pSql->cmd.payload;

      t0->z[t0->n] = 0;

      strdequote(t0->z);

      if (strlen(t0->z) >= TSDB_FUNC_NAME_LEN) {
        return invalidOperationMsg(tscGetErrorMsgPayload(pCmd), msg1);
      }

      strcpy(pMsg->name, t0->z);

      break;
    }
    default:
      return TSDB_CODE_TSC_APP_ERROR;
  }

  return TSDB_CODE_SUCCESS;
}

int32_t tscValidateSqlInfo(SSqlObj* pSql, struct SSqlInfo* pInfo) {
  if (pInfo == NULL || pSql == NULL) {
    return TSDB_CODE_TSC_APP_ERROR;
  }

  SSqlCmd* pCmd = &pSql->cmd;
  SSqlRes* pRes = &pSql->res;

  int32_t code = TSDB_CODE_SUCCESS;
  if (!pInfo->valid || terrno == TSDB_CODE_TSC_SQL_SYNTAX_ERROR) {
    terrno = TSDB_CODE_SUCCESS;  // clear the error number
    return tscSQLSyntaxErrMsg(tscGetErrorMsgPayload(pCmd), NULL, pInfo->msg);
  }

  SQueryInfo* pQueryInfo = tscGetQueryInfoS(pCmd);
  if (pQueryInfo == NULL) {
    pRes->code = terrno;
    return pRes->code;
  }

  STableMetaInfo* pTableMetaInfo = (pQueryInfo->numOfTables == 0)? tscAddEmptyMetaInfo(pQueryInfo) : pQueryInfo->pTableMetaInfo[0];
  if (pTableMetaInfo == NULL) {
    pRes->code = TSDB_CODE_TSC_OUT_OF_MEMORY;
    return pRes->code;
  }

  pCmd->command = pInfo->type;

  switch (pInfo->type) {
    case TSDB_SQL_DROP_TABLE:
    case TSDB_SQL_DROP_USER:
    case TSDB_SQL_DROP_ACCT:
    case TSDB_SQL_DROP_DNODE:
    case TSDB_SQL_DROP_DB: {
      const char* msg2 = "invalid name";
      const char* msg3 = "param name too long";

      SStrToken* pzName = taosArrayGet(pInfo->pMiscInfo->a, 0);
      if ((pInfo->type != TSDB_SQL_DROP_DNODE) && (tscValidateName(pzName) != TSDB_CODE_SUCCESS)) {
        return invalidOperationMsg(tscGetErrorMsgPayload(pCmd), msg2);
      }

      if (pInfo->type == TSDB_SQL_DROP_DB) {
        assert(taosArrayGetSize(pInfo->pMiscInfo->a) == 1);
        code = tNameSetDbName(&pTableMetaInfo->name, getAccountId(pSql), pzName);
        if (code != TSDB_CODE_SUCCESS) {
          return invalidOperationMsg(tscGetErrorMsgPayload(pCmd), msg2);
        }

      } else if (pInfo->type == TSDB_SQL_DROP_TABLE) {
        assert(taosArrayGetSize(pInfo->pMiscInfo->a) == 1);

        code = tscSetTableFullName(&pTableMetaInfo->name, pzName, pSql);
        if(code != TSDB_CODE_SUCCESS) {
          return code; 
        }
      } else if (pInfo->type == TSDB_SQL_DROP_DNODE) {
        if (pzName->type == TK_STRING) {
          pzName->n = strdequote(pzName->z);
        }
        strncpy(pCmd->payload, pzName->z, pzName->n);
      } else {  // drop user/account
        if (pzName->n >= TSDB_USER_LEN) {
          return invalidOperationMsg(tscGetErrorMsgPayload(pCmd), msg3);
        }

        strncpy(pCmd->payload, pzName->z, pzName->n);
      }

      break;
    }

    case TSDB_SQL_USE_DB: {
      const char* msg = "invalid db name";
      SStrToken* pToken = taosArrayGet(pInfo->pMiscInfo->a, 0);

      if (tscValidateName(pToken) != TSDB_CODE_SUCCESS) {
        return invalidOperationMsg(tscGetErrorMsgPayload(pCmd), msg);
      }

      int32_t ret = tNameSetDbName(&pTableMetaInfo->name, getAccountId(pSql), pToken);
      if (ret != TSDB_CODE_SUCCESS) {
        return invalidOperationMsg(tscGetErrorMsgPayload(pCmd), msg);
      }

      break;
    }

    case TSDB_SQL_RESET_CACHE: {
      return TSDB_CODE_SUCCESS;
    }

    case TSDB_SQL_SHOW: {
      if (setShowInfo(pSql, pInfo) != TSDB_CODE_SUCCESS) {
        return TSDB_CODE_TSC_INVALID_OPERATION;
      }

      break;
    }

    case TSDB_SQL_CREATE_FUNCTION:
    case TSDB_SQL_DROP_FUNCTION:  {
      code = handleUserDefinedFunc(pSql, pInfo);
      if (code != TSDB_CODE_SUCCESS) {
        return code;
      }

      break;
    }

    case TSDB_SQL_ALTER_DB:
    case TSDB_SQL_CREATE_DB: {
      const char* msg1 = "invalid db name";
      const char* msg2 = "name too long";

      SCreateDbInfo* pCreateDB = &(pInfo->pMiscInfo->dbOpt);
      if (pCreateDB->dbname.n >= TSDB_DB_NAME_LEN) {
        return invalidOperationMsg(tscGetErrorMsgPayload(pCmd), msg2);
      }

      char buf[TSDB_DB_NAME_LEN] = {0};
      SStrToken token = taosTokenDup(&pCreateDB->dbname, buf, tListLen(buf));

      if (tscValidateName(&token) != TSDB_CODE_SUCCESS) {
        return invalidOperationMsg(tscGetErrorMsgPayload(pCmd), msg1);
      }

      int32_t ret = tNameSetDbName(&pTableMetaInfo->name, getAccountId(pSql), &token);
      if (ret != TSDB_CODE_SUCCESS) {
        return invalidOperationMsg(tscGetErrorMsgPayload(pCmd), msg2);
      }

      if (parseCreateDBOptions(pCmd, pCreateDB) != TSDB_CODE_SUCCESS) {
        return TSDB_CODE_TSC_INVALID_OPERATION;
      }

      break;
    }

    case TSDB_SQL_CREATE_DNODE: {
      const char* msg = "invalid host name (ip address)";

      if (taosArrayGetSize(pInfo->pMiscInfo->a) > 1) {
        return invalidOperationMsg(tscGetErrorMsgPayload(pCmd), msg);
      }

      SStrToken* id = taosArrayGet(pInfo->pMiscInfo->a, 0);
      if (id->type == TK_STRING) {
        id->n = strdequote(id->z);
      }
      break;
    }

    case TSDB_SQL_CREATE_ACCT:
    case TSDB_SQL_ALTER_ACCT: {
      const char* msg1 = "invalid state option, available options[no, r, w, all]";
      const char* msg2 = "invalid user/account name";
      const char* msg3 = "name too long";

      SStrToken* pName = &pInfo->pMiscInfo->user.user;
      SStrToken* pPwd = &pInfo->pMiscInfo->user.passwd;

      if (handlePassword(pCmd, pPwd) != TSDB_CODE_SUCCESS) {
        return TSDB_CODE_TSC_INVALID_OPERATION;
      }

      if (pName->n >= TSDB_USER_LEN) {
        return invalidOperationMsg(tscGetErrorMsgPayload(pCmd), msg3);
      }

      if (tscValidateName(pName) != TSDB_CODE_SUCCESS) {
        return invalidOperationMsg(tscGetErrorMsgPayload(pCmd), msg2);
      }

      SCreateAcctInfo* pAcctOpt = &pInfo->pMiscInfo->acctOpt;
      if (pAcctOpt->stat.n > 0) {
        if (pAcctOpt->stat.z[0] == 'r' && pAcctOpt->stat.n == 1) {
        } else if (pAcctOpt->stat.z[0] == 'w' && pAcctOpt->stat.n == 1) {
        } else if (strncmp(pAcctOpt->stat.z, "all", 3) == 0 && pAcctOpt->stat.n == 3) {
        } else if (strncmp(pAcctOpt->stat.z, "no", 2) == 0 && pAcctOpt->stat.n == 2) {
        } else {
          return invalidOperationMsg(tscGetErrorMsgPayload(pCmd), msg1);
        }
      }

      break;
    }

    case TSDB_SQL_DESCRIBE_TABLE: {
      const char* msg1 = "invalid table name";

      SStrToken* pToken = taosArrayGet(pInfo->pMiscInfo->a, 0);
      if (tscValidateName(pToken) != TSDB_CODE_SUCCESS) {
        return invalidOperationMsg(tscGetErrorMsgPayload(pCmd), msg1);
      }
      // additional msg has been attached already
      code = tscSetTableFullName(&pTableMetaInfo->name, pToken, pSql);
      if (code != TSDB_CODE_SUCCESS) {
        return code;
      }

      return tscGetTableMeta(pSql, pTableMetaInfo);
    }
    case TSDB_SQL_SHOW_CREATE_STABLE:
    case TSDB_SQL_SHOW_CREATE_TABLE: {
      const char* msg1 = "invalid table name";

      SStrToken* pToken = taosArrayGet(pInfo->pMiscInfo->a, 0);
      if (tscValidateName(pToken) != TSDB_CODE_SUCCESS) {
        return invalidOperationMsg(tscGetErrorMsgPayload(pCmd), msg1);
      }

      code = tscSetTableFullName(&pTableMetaInfo->name, pToken, pSql);
      if (code != TSDB_CODE_SUCCESS) {
        return code;
      }

      return tscGetTableMeta(pSql, pTableMetaInfo);
    }
    case TSDB_SQL_SHOW_CREATE_DATABASE: {
      const char* msg1 = "invalid database name";

      SStrToken* pToken = taosArrayGet(pInfo->pMiscInfo->a, 0);
      if (tscValidateName(pToken) != TSDB_CODE_SUCCESS) {
        return invalidOperationMsg(tscGetErrorMsgPayload(pCmd), msg1);
      }

      if (pToken->n > TSDB_DB_NAME_LEN) {
        return invalidOperationMsg(tscGetErrorMsgPayload(pCmd), msg1);
      }
      return tNameSetDbName(&pTableMetaInfo->name, getAccountId(pSql), pToken);
    }
    case TSDB_SQL_CFG_DNODE: {
      const char* msg2 = "invalid configure options or values, such as resetlog / debugFlag 135 / balance 'vnode:2-dnode:2' / monitor 1 ";
      const char* msg3 = "invalid dnode ep";

      /* validate the ip address */
      SMiscInfo* pMiscInfo = pInfo->pMiscInfo;

      /* validate the parameter names and options */
      if (validateDNodeConfig(pMiscInfo) != TSDB_CODE_SUCCESS) {
        return invalidOperationMsg(tscGetErrorMsgPayload(pCmd), msg2);
      }

      char* pMsg = pCmd->payload;

      SCfgDnodeMsg* pCfg = (SCfgDnodeMsg*)pMsg;

      SStrToken* t0 = taosArrayGet(pMiscInfo->a, 0);
      SStrToken* t1 = taosArrayGet(pMiscInfo->a, 1);

      t0->n = strdequote(t0->z);
      strncpy(pCfg->ep, t0->z, t0->n);

      if (validateEp(pCfg->ep) != TSDB_CODE_SUCCESS) {
        return invalidOperationMsg(tscGetErrorMsgPayload(pCmd), msg3);
      }

      strncpy(pCfg->config, t1->z, t1->n);

      if (taosArrayGetSize(pMiscInfo->a) == 3) {
        SStrToken* t2 = taosArrayGet(pMiscInfo->a, 2);

        pCfg->config[t1->n] = ' ';  // add sep
        strncpy(&pCfg->config[t1->n + 1], t2->z, t2->n);
      }

      break;
    }

    case TSDB_SQL_CREATE_USER:
    case TSDB_SQL_ALTER_USER: {
      const char* msg2 = "invalid user/account name";
      const char* msg3 = "name too long";
      const char* msg5 = "invalid user rights";
      const char* msg7 = "not support options";

      pCmd->command = pInfo->type;

      SUserInfo* pUser = &pInfo->pMiscInfo->user;
      SStrToken* pName = &pUser->user;
      SStrToken* pPwd = &pUser->passwd;

      if (pName->n >= TSDB_USER_LEN) {
        return invalidOperationMsg(tscGetErrorMsgPayload(pCmd), msg3);
      }

      if (tscValidateName(pName) != TSDB_CODE_SUCCESS) {
        return invalidOperationMsg(tscGetErrorMsgPayload(pCmd), msg2);
      }

      if (pCmd->command == TSDB_SQL_CREATE_USER) {
        if (handlePassword(pCmd, pPwd) != TSDB_CODE_SUCCESS) {
          return TSDB_CODE_TSC_INVALID_OPERATION;
        }
      } else {
        if (pUser->type == TSDB_ALTER_USER_PASSWD) {
          if (handlePassword(pCmd, pPwd) != TSDB_CODE_SUCCESS) {
            return TSDB_CODE_TSC_INVALID_OPERATION;
          }
        } else if (pUser->type == TSDB_ALTER_USER_PRIVILEGES) {
          assert(pPwd->type == TSDB_DATA_TYPE_NULL);

          SStrToken* pPrivilege = &pUser->privilege;

          if (strncasecmp(pPrivilege->z, "super", 5) == 0 && pPrivilege->n == 5) {
            pCmd->count = 1;
          } else if (strncasecmp(pPrivilege->z, "read", 4) == 0 && pPrivilege->n == 4) {
            pCmd->count = 2;
          } else if (strncasecmp(pPrivilege->z, "write", 5) == 0 && pPrivilege->n == 5) {
            pCmd->count = 3;
          } else {
            return invalidOperationMsg(tscGetErrorMsgPayload(pCmd), msg5);
          }
        } else {
          return invalidOperationMsg(tscGetErrorMsgPayload(pCmd), msg7);
        }
      }

      break;
    }

    case TSDB_SQL_CFG_LOCAL: {
      SMiscInfo  *pMiscInfo = pInfo->pMiscInfo;
      const char *msg = "invalid configure options or values";

      // validate the parameter names and options
      if (validateLocalConfig(pMiscInfo) != TSDB_CODE_SUCCESS) {
        return invalidOperationMsg(tscGetErrorMsgPayload(pCmd), msg);
      }

      int32_t numOfToken = (int32_t) taosArrayGetSize(pMiscInfo->a);
      assert(numOfToken >= 1 && numOfToken <= 2);

      SStrToken* t = taosArrayGet(pMiscInfo->a, 0);
      strncpy(pCmd->payload, t->z, t->n);
      if (numOfToken == 2) {
        SStrToken* t1 = taosArrayGet(pMiscInfo->a, 1);
        pCmd->payload[t->n] = ' ';  // add sep
        strncpy(&pCmd->payload[t->n + 1], t1->z, t1->n);
      }
      return TSDB_CODE_SUCCESS;
    }

    case TSDB_SQL_CREATE_TABLE: {
      SCreateTableSql* pCreateTable = pInfo->pCreateTableInfo;

      if (pCreateTable->type == TSQL_CREATE_TABLE || pCreateTable->type == TSQL_CREATE_STABLE) {
        if ((code = doCheckForCreateTable(pSql, 0, pInfo)) != TSDB_CODE_SUCCESS) {
          return code;
        }

      } else if (pCreateTable->type == TSQL_CREATE_TABLE_FROM_STABLE) {
        assert(pCmd->numOfCols == 0);
        if ((code = doCheckForCreateFromStable(pSql, pInfo)) != TSDB_CODE_SUCCESS) {
          return code;
        }

      } else if (pCreateTable->type == TSQL_CREATE_STREAM) {
        if ((code = doCheckForStream(pSql, pInfo)) != TSDB_CODE_SUCCESS) {
          return code;
        }
      }

      break;
    }

    case TSDB_SQL_SELECT: {
      const char * msg1 = "no nested query supported in union clause";
      code = loadAllTableMeta(pSql, pInfo);
      if (code != TSDB_CODE_SUCCESS) {
        return code;
      }

      pQueryInfo = tscGetQueryInfo(pCmd);

      size_t size = taosArrayGetSize(pInfo->list);
      for (int32_t i = 0; i < size; ++i) {
        SSqlNode* pSqlNode = taosArrayGetP(pInfo->list, i);

        tscTrace("0x%"PRIx64" start to parse the %dth subclause, total:%"PRIzu, pSql->self, i, size);

        if (size > 1 && pSqlNode->from && pSqlNode->from->type == SQL_NODE_FROM_SUBQUERY) {
          return invalidOperationMsg(tscGetErrorMsgPayload(pCmd), msg1);
        }

//        normalizeSqlNode(pSqlNode); // normalize the column name in each function
        if ((code = validateSqlNode(pSql, pSqlNode, pQueryInfo)) != TSDB_CODE_SUCCESS) {
          return code;
        }

        tscPrintSelNodeList(pSql, i);

        if ((i + 1) < size && pQueryInfo->sibling == NULL) {
          if ((code = tscAddQueryInfo(pCmd)) != TSDB_CODE_SUCCESS) {
            return code;
          }

          SArray *pUdfInfo = NULL;
          if (pQueryInfo->pUdfInfo) {
            pUdfInfo = taosArrayDup(pQueryInfo->pUdfInfo);
          }

          pQueryInfo = pCmd->active;
          pQueryInfo->pUdfInfo = pUdfInfo;
          pQueryInfo->udfCopy = true;
        }
      }

      if ((code = normalizeVarDataTypeLength(pCmd)) != TSDB_CODE_SUCCESS) {
        return code;
      }

      // set the command/global limit parameters from the first subclause to the sqlcmd object
      pCmd->active = pCmd->pQueryInfo;
      pCmd->command = pCmd->pQueryInfo->command;

      STableMetaInfo* pTableMetaInfo1 = tscGetMetaInfo(pCmd->active, 0);
      if (pTableMetaInfo1->pTableMeta != NULL) {
        pSql->res.precision = tscGetTableInfo(pTableMetaInfo1->pTableMeta).precision;
      }

      return TSDB_CODE_SUCCESS;  // do not build query message here
    }

    case TSDB_SQL_ALTER_TABLE: {
      if ((code = setAlterTableInfo(pSql, pInfo)) != TSDB_CODE_SUCCESS) {
        return code;
      }

      break;
    }

    case TSDB_SQL_KILL_QUERY:
    case TSDB_SQL_KILL_STREAM:
    case TSDB_SQL_KILL_CONNECTION: {
      if ((code = setKillInfo(pSql, pInfo, pInfo->type)) != TSDB_CODE_SUCCESS) {
        return code;
      }
      break;
    }

    case TSDB_SQL_SYNC_DB_REPLICA: {
      const char* msg1 = "invalid db name";
      SStrToken* pzName = taosArrayGet(pInfo->pMiscInfo->a, 0);

      assert(taosArrayGetSize(pInfo->pMiscInfo->a) == 1);
      code = tNameSetDbName(&pTableMetaInfo->name, getAccountId(pSql), pzName);
      if (code != TSDB_CODE_SUCCESS) {
        return invalidOperationMsg(tscGetErrorMsgPayload(pCmd), msg1);
      }
      break;
    }
    case TSDB_SQL_COMPACT_VNODE:{
      const char* msg = "invalid compact";
      if (setCompactVnodeInfo(pSql, pInfo) != TSDB_CODE_SUCCESS) {
        return invalidOperationMsg(tscGetErrorMsgPayload(pCmd), msg);
      }
      break;
    }
    default:
      return invalidOperationMsg(tscGetErrorMsgPayload(pCmd), "not support sql expression");
  }

  if (tscBuildMsg[pCmd->command] != NULL) {
    return tscBuildMsg[pCmd->command](pSql, pInfo);
  } else {
    return invalidOperationMsg(tscGetErrorMsgPayload(pCmd), "not support sql expression");
  }
}

/*
 * if the top/bottom exists, only tags columns, tbname column, and primary timestamp column
 * are available.
 */
static bool isTopBottomQuery(SQueryInfo* pQueryInfo) {
  size_t size = tscNumOfExprs(pQueryInfo);
  
  for (int32_t i = 0; i < size; ++i) {
    int32_t functionId = tscExprGet(pQueryInfo, i)->base.functionId;

    if (functionId == TSDB_FUNC_TOP || functionId == TSDB_FUNC_BOTTOM) {
      return true;
    }
  }

  return false;
}

// need to add timestamp column in result set, if it is a time window query
static int32_t addPrimaryTsColumnForTimeWindowQuery(SQueryInfo* pQueryInfo, SSqlCmd* pCmd) {
  uint64_t uid = tscExprGet(pQueryInfo, 0)->base.uid;

  int32_t  tableIndex = COLUMN_INDEX_INITIAL_VAL;
  for (int32_t i = 0; i < pQueryInfo->numOfTables; ++i) {
    STableMetaInfo* pTableMetaInfo = tscGetMetaInfo(pQueryInfo, i);
    if (pTableMetaInfo->pTableMeta->id.uid == uid) {
      tableIndex = i;
      break;
    }
  }

  if (tableIndex == COLUMN_INDEX_INITIAL_VAL) {
    return TSDB_CODE_TSC_INVALID_OPERATION;
  }

  SSchema s = {.bytes = TSDB_KEYSIZE, .type = TSDB_DATA_TYPE_TIMESTAMP, .colId = PRIMARYKEY_TIMESTAMP_COL_INDEX};
  tstrncpy(s.name, aAggs[TSDB_FUNC_TS].name, sizeof(s.name));

  SColumnIndex index = {tableIndex, PRIMARYKEY_TIMESTAMP_COL_INDEX};
  tscAddFuncInSelectClause(pQueryInfo, 0, TSDB_FUNC_TS, &index, &s, TSDB_COL_NORMAL, getNewResColId(pCmd));
  return TSDB_CODE_SUCCESS;
}

static int32_t checkInvalidExprForTimeWindow(SSqlCmd* pCmd, SQueryInfo* pQueryInfo) {
  const char* msg1 = "invalid query expression";
  const char* msg2 = "top/bottom query does not support order by value in time window query";

  // for top/bottom + interval query, we do not add additional timestamp column in the front
  if (isTopBottomQuery(pQueryInfo)) {

    // invalid sql:
    // top(col, k) from table_name [interval(1d)|session(ts, 1d)] order by k asc
    // order by normal column is not supported
    int32_t colId = pQueryInfo->order.orderColId;
    if (isTimeWindowQuery(pQueryInfo) && colId != PRIMARYKEY_TIMESTAMP_COL_INDEX) {
      return invalidOperationMsg(tscGetErrorMsgPayload(pCmd), msg2);
    }

    return TSDB_CODE_SUCCESS;
  }

  /*
   * invalid sql:
   * select count(tbname)/count(tag1)/count(tag2) from super_table_name [interval(1d)|session(ts, 1d)];
   */
  size_t size = tscNumOfExprs(pQueryInfo);
  for (int32_t i = 0; i < size; ++i) {
    SExprInfo* pExpr = tscExprGet(pQueryInfo, i);
    if (pExpr->base.functionId == TSDB_FUNC_COUNT && TSDB_COL_IS_TAG(pExpr->base.colInfo.flag)) {
      return invalidOperationMsg(tscGetErrorMsgPayload(pCmd), msg1);
    }
  }

  /*
   * invalid sql:
   * select tbname, tags_fields from super_table_name [interval(1s)|session(ts,1s)]
   */
  if (tscQueryTags(pQueryInfo) && isTimeWindowQuery(pQueryInfo)) {
    return invalidOperationMsg(tscGetErrorMsgPayload(pCmd), msg1);
  }

  return addPrimaryTsColumnForTimeWindowQuery(pQueryInfo, pCmd);
}

int32_t validateIntervalNode(SSqlObj* pSql, SQueryInfo* pQueryInfo, SSqlNode* pSqlNode) {
  const char* msg1 = "sliding cannot be used without interval";
  const char* msg2 = "interval cannot be less than 1 us";
  const char* msg3 = "interval value is too small";
  const char* msg4 = "only point interpolation query requires keyword EVERY";

  SSqlCmd* pCmd = &pSql->cmd;

  STableMetaInfo* pTableMetaInfo = tscGetMetaInfo(pQueryInfo, 0);
  STableComInfo tinfo = tscGetTableInfo(pTableMetaInfo->pTableMeta);

  if (!TPARSER_HAS_TOKEN(pSqlNode->interval.interval)) {
    if (TPARSER_HAS_TOKEN(pSqlNode->sliding)) {
      return invalidOperationMsg(tscGetErrorMsgPayload(pCmd), msg1);
    }

    return TSDB_CODE_SUCCESS;
  }

  // orderby column not set yet, set it to be the primary timestamp column
  if (pQueryInfo->order.orderColId == INT32_MIN) {
    pQueryInfo->order.orderColId = PRIMARYKEY_TIMESTAMP_COL_INDEX;
  }

  // interval is not null
  SStrToken *t = &pSqlNode->interval.interval;
  if (parseNatualDuration(t->z, t->n, &pQueryInfo->interval.interval,
                          &pQueryInfo->interval.intervalUnit, tinfo.precision) != TSDB_CODE_SUCCESS) {
    return TSDB_CODE_TSC_INVALID_OPERATION;
  }

  if (pQueryInfo->interval.interval <= 0) {
    return invalidOperationMsg(tscGetErrorMsgPayload(pCmd), msg3);
  }

  if (pQueryInfo->interval.intervalUnit != 'n' && pQueryInfo->interval.intervalUnit != 'y') {
    // interval cannot be less than 10 milliseconds
    if (convertTimePrecision(pQueryInfo->interval.interval, tinfo.precision, TSDB_TIME_PRECISION_MICRO) < tsMinIntervalTime) {
      return invalidOperationMsg(tscGetErrorMsgPayload(pCmd), msg2);
    }
  }

  if (parseIntervalOffset(pCmd, pQueryInfo, &pSqlNode->interval.offset) != TSDB_CODE_SUCCESS) {
    return TSDB_CODE_TSC_INVALID_OPERATION;
  }

  if (parseSlidingClause(pCmd, pQueryInfo, &pSqlNode->sliding) != TSDB_CODE_SUCCESS) {
    return TSDB_CODE_TSC_INVALID_OPERATION;
  }

  bool interpQuery = tscIsPointInterpQuery(pQueryInfo);
  if ((pSqlNode->interval.token == TK_EVERY && (!interpQuery)) || (pSqlNode->interval.token == TK_INTERVAL && interpQuery)) {
    return invalidOperationMsg(tscGetErrorMsgPayload(pCmd), msg4);
  }

  // The following part is used to check for the invalid query expression.
  return checkInvalidExprForTimeWindow(pCmd, pQueryInfo);
}

static int32_t validateStateWindowNode(SSqlCmd* pCmd, SQueryInfo* pQueryInfo, SSqlNode* pSqlNode, bool isStable) {

  const char* msg1 = "invalid column name";
  const char* msg2 = "invalid column type";
  const char* msg3 = "not support state_window with group by ";
  const char* msg4 = "function not support for super table query";
  const char* msg5 = "not support state_window on tag column";

  SStrToken *col = &(pSqlNode->windowstateVal.col) ;
  if (col->z == NULL || col->n <= 0) {
    return TSDB_CODE_SUCCESS;
  }

  if (pQueryInfo->colList == NULL) {
    pQueryInfo->colList = taosArrayInit(4, POINTER_BYTES);
  }
  if (pQueryInfo->groupbyExpr.numOfGroupCols > 0) {
    return invalidOperationMsg(tscGetErrorMsgPayload(pCmd), msg3);
  }
  pQueryInfo->groupbyExpr.numOfGroupCols = 1;

  //TODO(dengyihao): check tag column
  if (isStable) {
    return invalidOperationMsg(tscGetErrorMsgPayload(pCmd), msg4);
  }

  SColumnIndex index = COLUMN_INDEX_INITIALIZER;
  if (getColumnIndexByName(col, pQueryInfo, &index, tscGetErrorMsgPayload(pCmd)) !=  TSDB_CODE_SUCCESS) {
    return invalidOperationMsg(tscGetErrorMsgPayload(pCmd), msg1);
  }

  STableMetaInfo *pTableMetaInfo = tscGetMetaInfo(pQueryInfo, index.tableIndex);
  STableMeta* pTableMeta = pTableMetaInfo->pTableMeta;
  int32_t numOfCols = tscGetNumOfColumns(pTableMeta);
  if (index.columnIndex == TSDB_TBNAME_COLUMN_INDEX) {
    return invalidOperationMsg(tscGetErrorMsgPayload(pCmd), msg3);
  } else if (index.columnIndex >= numOfCols) {
    return invalidOperationMsg(tscGetErrorMsgPayload(pCmd), msg5);
  }

  SGroupbyExpr* pGroupExpr = &pQueryInfo->groupbyExpr;
  if (pGroupExpr->columnInfo == NULL) {
    pGroupExpr->columnInfo = taosArrayInit(4, sizeof(SColIndex));
  }

  SSchema* pSchema = tscGetTableColumnSchema(pTableMeta, index.columnIndex);
  if (pSchema->type == TSDB_DATA_TYPE_TIMESTAMP || pSchema->type == TSDB_DATA_TYPE_FLOAT
      || pSchema->type == TSDB_DATA_TYPE_DOUBLE || pSchema->type == TSDB_DATA_TYPE_NCHAR
      || pSchema->type == TSDB_DATA_TYPE_BINARY) {
    return invalidOperationMsg(tscGetErrorMsgPayload(pCmd), msg2);
  }

  tscColumnListInsert(pQueryInfo->colList, index.columnIndex, pTableMeta->id.uid, pSchema);
  SColIndex colIndex = { .colIndex = index.columnIndex, .flag = TSDB_COL_NORMAL, .colId = pSchema->colId };
  taosArrayPush(pGroupExpr->columnInfo, &colIndex);
  pQueryInfo->groupbyExpr.orderType = TSDB_ORDER_ASC;
  pQueryInfo->stateWindow = true;
  return TSDB_CODE_SUCCESS;
}

int32_t validateSessionNode(SSqlCmd* pCmd, SQueryInfo* pQueryInfo, SSqlNode * pSqlNode) {
  const char* msg1 = "gap should be fixed time window";
  const char* msg2 = "only one type time window allowed";
  const char* msg3 = "invalid column name";
  const char* msg4 = "invalid time window";

  STableMetaInfo* pTableMetaInfo = tscGetMetaInfo(pQueryInfo, 0);
  STableComInfo tinfo = tscGetTableInfo(pTableMetaInfo->pTableMeta);
  // no session window
  if (!TPARSER_HAS_TOKEN(pSqlNode->sessionVal.gap)) {
    return TSDB_CODE_SUCCESS;
  }

  SStrToken* col = &pSqlNode->sessionVal.col;
  SStrToken* gap = &pSqlNode->sessionVal.gap;

  char timeUnit = 0;
  if (parseNatualDuration(gap->z, gap->n, &pQueryInfo->sessionWindow.gap, &timeUnit, tinfo.precision) != TSDB_CODE_SUCCESS) {
    return invalidOperationMsg(tscGetErrorMsgPayload(pCmd), msg4);
  }

  if (timeUnit == 'y' || timeUnit == 'n') {
    return invalidOperationMsg(tscGetErrorMsgPayload(pCmd), msg1);
  }

  if (pQueryInfo->sessionWindow.gap != 0 && pQueryInfo->interval.interval != 0) {
    return invalidOperationMsg(tscGetErrorMsgPayload(pCmd), msg2);
  }
  if (pQueryInfo->sessionWindow.gap == 0) {
    return invalidOperationMsg(tscGetErrorMsgPayload(pCmd), msg4);
  }

  SColumnIndex index = COLUMN_INDEX_INITIALIZER;
  if (getColumnIndexByName(col, pQueryInfo, &index, tscGetErrorMsgPayload(pCmd)) != TSDB_CODE_SUCCESS) {
    return invalidOperationMsg(tscGetErrorMsgPayload(pCmd), msg3);
  }
  if (index.columnIndex != PRIMARYKEY_TIMESTAMP_COL_INDEX) {
    return invalidOperationMsg(tscGetErrorMsgPayload(pCmd), msg3);
  }

  pQueryInfo->sessionWindow.primaryColId = PRIMARYKEY_TIMESTAMP_COL_INDEX;

  // The following part is used to check for the invalid query expression.
  return checkInvalidExprForTimeWindow(pCmd, pQueryInfo);
}

int32_t parseIntervalOffset(SSqlCmd* pCmd, SQueryInfo* pQueryInfo, SStrToken* offsetToken) {
  const char* msg1 = "interval offset cannot be negative";
  const char* msg2 = "interval offset should be shorter than interval";
  const char* msg3 = "cannot use 'year' as offset when interval is 'month'";

  STableMetaInfo* pTableMetaInfo = tscGetMetaInfo(pQueryInfo, 0);
  STableComInfo tinfo = tscGetTableInfo(pTableMetaInfo->pTableMeta);

  SStrToken* t = offsetToken;
  if (t->n == 0) {
    pQueryInfo->interval.offsetUnit = pQueryInfo->interval.intervalUnit;
    pQueryInfo->interval.offset = 0;
    return TSDB_CODE_SUCCESS;
  }

  if (parseNatualDuration(t->z, t->n, &pQueryInfo->interval.offset,
                          &pQueryInfo->interval.offsetUnit, tinfo.precision) != TSDB_CODE_SUCCESS) {
    return TSDB_CODE_TSC_INVALID_OPERATION;
  }

  if (pQueryInfo->interval.offset < 0) {
    return invalidOperationMsg(tscGetErrorMsgPayload(pCmd), msg1);
  }

  if (pQueryInfo->interval.offsetUnit != 'n' && pQueryInfo->interval.offsetUnit != 'y') {
    if (pQueryInfo->interval.intervalUnit != 'n' && pQueryInfo->interval.intervalUnit != 'y') {
      if (pQueryInfo->interval.offset >= pQueryInfo->interval.interval) {
        return invalidOperationMsg(tscGetErrorMsgPayload(pCmd), msg2);
      }
    }
  } else if (pQueryInfo->interval.offsetUnit == pQueryInfo->interval.intervalUnit) {
    if (pQueryInfo->interval.offset >= pQueryInfo->interval.interval) {
      return invalidOperationMsg(tscGetErrorMsgPayload(pCmd), msg2);
    }
  } else if (pQueryInfo->interval.intervalUnit == 'n' && pQueryInfo->interval.offsetUnit == 'y') {
      return invalidOperationMsg(tscGetErrorMsgPayload(pCmd), msg3);
  } else if (pQueryInfo->interval.intervalUnit == 'y' && pQueryInfo->interval.offsetUnit == 'n') {
    if (pQueryInfo->interval.interval * 12 <= pQueryInfo->interval.offset) {
      return invalidOperationMsg(tscGetErrorMsgPayload(pCmd), msg2);
    }
  } else {
    // TODO: offset should be shorter than interval, but how to check
    // conflicts like 30days offset and 1 month interval
  }

  return TSDB_CODE_SUCCESS;
}

int32_t parseSlidingClause(SSqlCmd* pCmd, SQueryInfo* pQueryInfo, SStrToken* pSliding) {
  const char* msg0 = "sliding value too small";
  const char* msg1 = "sliding value no larger than the interval value";
  const char* msg2 = "sliding value can not less than 1% of interval value";
  const char* msg3 = "does not support sliding when interval is natural month/year";

  const static int32_t INTERVAL_SLIDING_FACTOR = 100;

  STableMetaInfo* pTableMetaInfo = tscGetMetaInfo(pQueryInfo, 0);
  STableComInfo tinfo = tscGetTableInfo(pTableMetaInfo->pTableMeta);

  SInterval* pInterval = &pQueryInfo->interval;
  if (pSliding->n == 0) {
    pInterval->slidingUnit = pInterval->intervalUnit;
    pInterval->sliding     = pInterval->interval;
    return TSDB_CODE_SUCCESS;
  }

  if (pInterval->intervalUnit == 'n' || pInterval->intervalUnit == 'y') {
    return invalidOperationMsg(tscGetErrorMsgPayload(pCmd), msg3);
  }

  parseAbsoluteDuration(pSliding->z, pSliding->n, &pInterval->sliding, &pInterval->slidingUnit, tinfo.precision);

  if (pInterval->sliding < convertTimePrecision(tsMinSlidingTime, TSDB_TIME_PRECISION_MILLI, tinfo.precision)) {
    return invalidOperationMsg(tscGetErrorMsgPayload(pCmd), msg0);
  }

  if (pInterval->sliding > pInterval->interval) {
    return invalidOperationMsg(tscGetErrorMsgPayload(pCmd), msg1);
  }

  if ((pInterval->interval != 0) && (pInterval->interval/pInterval->sliding > INTERVAL_SLIDING_FACTOR)) {
    return invalidOperationMsg(tscGetErrorMsgPayload(pCmd), msg2);
  }

  return TSDB_CODE_SUCCESS;
}

int32_t tscSetTableFullName(SName* pName, SStrToken* pTableName, SSqlObj* pSql) {
  const char* msg1 = "name too long";
  const char* msg2 = "acctId too long";
  const char* msg3 = "no acctId";
  const char* msg4 = "db name too long";
  const char* msg5 = "table name too long";

  SSqlCmd* pCmd = &pSql->cmd;
  int32_t  code = TSDB_CODE_SUCCESS;
  int32_t  idx  = getDelimiterIndex(pTableName);
  if (idx != -1) { // db has been specified in sql string so we ignore current db path
    char* acctId = getAccountId(pSql);
    if (acctId == NULL || strlen(acctId) <= 0) {
      return invalidOperationMsg(tscGetErrorMsgPayload(pCmd), msg3);
    }

    code = tNameSetAcctId(pName, acctId);
    if (code != 0) {
      return invalidOperationMsg(tscGetErrorMsgPayload(pCmd), msg2);
    }
    if (idx >= TSDB_DB_NAME_LEN) {
      return invalidOperationMsg(tscGetErrorMsgPayload(pCmd), msg4);
    }

    if (pTableName->n - 1 - idx >= TSDB_TABLE_NAME_LEN) {
      return invalidOperationMsg(tscGetErrorMsgPayload(pCmd), msg5);
    }

    char name[TSDB_TABLE_FNAME_LEN] = {0};
    strncpy(name, pTableName->z, pTableName->n);

    code = tNameFromString(pName, name, T_NAME_DB|T_NAME_TABLE);
    if (code != 0) {
      return invalidOperationMsg(tscGetErrorMsgPayload(pCmd), msg1);
    }
  } else {  // get current DB name first, and then set it into path
    char* t = cloneCurrentDBName(pSql);
    if (strlen(t) == 0) {
      tfree(t);
      return TSDB_CODE_TSC_DB_NOT_SELECTED;
    }

    code = tNameFromString(pName, t, T_NAME_ACCT | T_NAME_DB);
    if (code != 0) {
      tfree(t);
      return TSDB_CODE_TSC_DB_NOT_SELECTED;
    }

    tfree(t);

    if (pTableName->n >= TSDB_TABLE_NAME_LEN) {
      return invalidOperationMsg(tscGetErrorMsgPayload(pCmd), msg1);
    }

    char name[TSDB_TABLE_FNAME_LEN] = {0};
    strncpy(name, pTableName->z, pTableName->n);

    code = tNameFromString(pName, name, T_NAME_TABLE);
    if (code != 0) {
      code = invalidOperationMsg(tscGetErrorMsgPayload(pCmd), msg1);
    }
  }

  return code;
}

static bool validateTableColumnInfo(SArray* pFieldList, SSqlCmd* pCmd) {
  assert(pFieldList != NULL);

  const char* msg = "illegal number of columns";
  const char* msg1 = "first column must be timestamp";
  const char* msg2 = "row length exceeds max length";
  const char* msg3 = "duplicated column names";
  const char* msg4 = "invalid data type";
  const char* msg5 = "invalid binary/nchar column length";
  const char* msg6 = "invalid column name";
  const char* msg7 = "too many columns";

  // number of fields no less than 2
  size_t numOfCols = taosArrayGetSize(pFieldList);
  if (numOfCols <= 1 ) {
    invalidOperationMsg(tscGetErrorMsgPayload(pCmd), msg);
    return false;
  } else if (numOfCols > TSDB_MAX_COLUMNS) {
    invalidOperationMsg(tscGetErrorMsgPayload(pCmd), msg7);
    return false;
  }

  // first column must be timestamp
  TAOS_FIELD* pField = taosArrayGet(pFieldList, 0);
  if (pField->type != TSDB_DATA_TYPE_TIMESTAMP) {
    invalidOperationMsg(tscGetErrorMsgPayload(pCmd), msg1);
    return false;
  }

  int32_t nLen = 0;
  for (int32_t i = 0; i < numOfCols; ++i) {
    pField = taosArrayGet(pFieldList, i);
    if (!isValidDataType(pField->type)) {
      invalidOperationMsg(tscGetErrorMsgPayload(pCmd), msg4);
      return false;
    }

    if (pField->bytes == 0) {
      invalidOperationMsg(tscGetErrorMsgPayload(pCmd), msg5);
      return false;
    }

    if ((pField->type == TSDB_DATA_TYPE_BINARY && (pField->bytes <= 0 || pField->bytes > TSDB_MAX_BINARY_LEN)) ||
        (pField->type == TSDB_DATA_TYPE_NCHAR && (pField->bytes <= 0 || pField->bytes > TSDB_MAX_NCHAR_LEN))) {
      invalidOperationMsg(tscGetErrorMsgPayload(pCmd), msg5);
      return false;
    }

    if (validateColumnName(pField->name) != TSDB_CODE_SUCCESS) {
      invalidOperationMsg(tscGetErrorMsgPayload(pCmd), msg6);
      return false;
    }

    // field name must be unique
    if (has(pFieldList, i + 1, pField->name) == true) {
      invalidOperationMsg(tscGetErrorMsgPayload(pCmd), msg3);
      return false;
    }

    nLen += pField->bytes;
  }

  // max row length must be less than TSDB_MAX_BYTES_PER_ROW
  if (nLen > TSDB_MAX_BYTES_PER_ROW) {
    invalidOperationMsg(tscGetErrorMsgPayload(pCmd), msg2);
    return false;
  }

  return true;
}


static bool validateTagParams(SArray* pTagsList, SArray* pFieldList, SSqlCmd* pCmd) {
  assert(pTagsList != NULL);

  const char* msg1 = "invalid number of tag columns";
  const char* msg2 = "tag length too long";
  const char* msg3 = "duplicated column names";
  //const char* msg4 = "timestamp not allowed in tags";
  const char* msg5 = "invalid data type in tags";
  const char* msg6 = "invalid tag name";
  const char* msg7 = "invalid binary/nchar tag length";

  // number of fields at least 1
  size_t numOfTags = taosArrayGetSize(pTagsList);
  if (numOfTags < 1 || numOfTags > TSDB_MAX_TAGS) {
    invalidOperationMsg(tscGetErrorMsgPayload(pCmd), msg1);
    return false;
  }

  for (int32_t i = 0; i < numOfTags; ++i) {
    TAOS_FIELD* p = taosArrayGet(pTagsList, i);
    if (!isValidDataType(p->type)) {
      invalidOperationMsg(tscGetErrorMsgPayload(pCmd), msg5);
      return false;
    }

    if ((p->type == TSDB_DATA_TYPE_BINARY && p->bytes <= 0) ||
        (p->type == TSDB_DATA_TYPE_NCHAR && p->bytes <= 0)) {
      invalidOperationMsg(tscGetErrorMsgPayload(pCmd), msg7);
      return false;
    }

    if (validateColumnName(p->name) != TSDB_CODE_SUCCESS) {
      invalidOperationMsg(tscGetErrorMsgPayload(pCmd), msg6);
      return false;
    }

    if (has(pTagsList, i + 1, p->name) == true) {
      invalidOperationMsg(tscGetErrorMsgPayload(pCmd), msg3);
      return false;
    }
  }

  int32_t nLen = 0;
  for (int32_t i = 0; i < numOfTags; ++i) {
    TAOS_FIELD* p = taosArrayGet(pTagsList, i);
    if (p->bytes == 0) {
      invalidOperationMsg(tscGetErrorMsgPayload(pCmd), msg7);
      return false;
    }

    nLen += p->bytes;
  }

  // max tag row length must be less than TSDB_MAX_TAGS_LEN
  if (nLen > TSDB_MAX_TAGS_LEN) {
    invalidOperationMsg(tscGetErrorMsgPayload(pCmd), msg2);
    return false;
  }

  // field name must be unique
  for (int32_t i = 0; i < numOfTags; ++i) {
    TAOS_FIELD* p = taosArrayGet(pTagsList, i);

    if (has(pFieldList, 0, p->name) == true) {
      invalidOperationMsg(tscGetErrorMsgPayload(pCmd), msg3);
      return false;
    }
  }

  return true;
}

/*
 * tags name /column name is truncated in sql.y
 */
int32_t validateOneTag(SSqlCmd* pCmd, TAOS_FIELD* pTagField) {
  const char* msg3 = "tag length too long";
  const char* msg4 = "invalid tag name";
  const char* msg5 = "invalid binary/nchar tag length";
  const char* msg6 = "invalid data type in tags";
  const char* msg7 = "too many columns";

  STableMetaInfo* pTableMetaInfo = tscGetTableMetaInfoFromCmd(pCmd,  0);
  STableMeta*     pTableMeta = pTableMetaInfo->pTableMeta;

  int32_t numOfTags = tscGetNumOfTags(pTableMeta);
  int32_t numOfCols = tscGetNumOfColumns(pTableMeta);

  // no more max columns
  if (numOfTags + numOfCols >= TSDB_MAX_COLUMNS) {
    return invalidOperationMsg(tscGetErrorMsgPayload(pCmd), msg7);
  }

  // no more than 6 tags
  if (numOfTags == TSDB_MAX_TAGS) {
    char msg[128] = {0};
    sprintf(msg, "tags no more than %d", TSDB_MAX_TAGS);

    return invalidOperationMsg(tscGetErrorMsgPayload(pCmd), msg);
  }

  // no timestamp allowable
  //if (pTagField->type == TSDB_DATA_TYPE_TIMESTAMP) {
  //  invalidOperationMsg(tscGetErrorMsgPayload(pCmd), msg1);
  //  return false;
  //}

  if ((pTagField->type < TSDB_DATA_TYPE_BOOL) || (pTagField->type > TSDB_DATA_TYPE_UBIGINT)) {
    return invalidOperationMsg(tscGetErrorMsgPayload(pCmd), msg6);
  }

  SSchema* pTagSchema = tscGetTableTagSchema(pTableMetaInfo->pTableMeta);
  int32_t  nLen = 0;

  for (int32_t i = 0; i < numOfTags; ++i) {
    nLen += pTagSchema[i].bytes;
  }

  // length less than TSDB_MAX_TASG_LEN
  if (nLen + pTagField->bytes > TSDB_MAX_TAGS_LEN) {
    return invalidOperationMsg(tscGetErrorMsgPayload(pCmd), msg3);
  }

  // tags name can not be a keyword
  if (validateColumnName(pTagField->name) != TSDB_CODE_SUCCESS) {
    return invalidOperationMsg(tscGetErrorMsgPayload(pCmd), msg4);
  }

  // binary(val), val can not be equalled to or less than 0
  if ((pTagField->type == TSDB_DATA_TYPE_BINARY || pTagField->type == TSDB_DATA_TYPE_NCHAR) && pTagField->bytes <= 0) {
    return invalidOperationMsg(tscGetErrorMsgPayload(pCmd), msg5);
  }

  // field name must be unique
  SSchema* pSchema = tscGetTableSchema(pTableMeta);

  for (int32_t i = 0; i < numOfTags + numOfCols; ++i) {
    if (strncasecmp(pTagField->name, pSchema[i].name, sizeof(pTagField->name) - 1) == 0) {
      //return tscErrorMsgWithCode(TSDB_CODE_TSC_DUP_COL_NAMES, tscGetErrorMsgPayload(pCmd), pTagField->name, NULL);
      return invalidOperationMsg(tscGetErrorMsgPayload(pCmd), "duplicated column names");
    }
  }

  return TSDB_CODE_SUCCESS;
}

int32_t validateOneColumn(SSqlCmd* pCmd, TAOS_FIELD* pColField) {
  const char* msg1 = "too many columns";
  const char* msg3 = "column length too long";
  const char* msg4 = "invalid data type";
  const char* msg5 = "invalid column name";
  const char* msg6 = "invalid column length";

//  assert(pCmd->numOfClause == 1);
  STableMetaInfo* pTableMetaInfo = tscGetTableMetaInfoFromCmd(pCmd,  0);
  STableMeta*     pTableMeta = pTableMetaInfo->pTableMeta;
  
  int32_t numOfTags = tscGetNumOfTags(pTableMeta);
  int32_t numOfCols = tscGetNumOfColumns(pTableMeta);
  
  // no more max columns
  if (numOfCols >= TSDB_MAX_COLUMNS || numOfTags + numOfCols >= TSDB_MAX_COLUMNS) {
    return invalidOperationMsg(tscGetErrorMsgPayload(pCmd), msg1);
  }

  if (pColField->type < TSDB_DATA_TYPE_BOOL || pColField->type > TSDB_DATA_TYPE_UBIGINT) {
    return invalidOperationMsg(tscGetErrorMsgPayload(pCmd), msg4);
  }

  if (validateColumnName(pColField->name) != TSDB_CODE_SUCCESS) {
    return invalidOperationMsg(tscGetErrorMsgPayload(pCmd), msg5);
  }

  SSchema* pSchema = tscGetTableSchema(pTableMeta);
  int32_t  nLen = 0;

  for (int32_t i = 0; i < numOfCols; ++i) {
    nLen += pSchema[i].bytes;
  }

  if (pColField->bytes <= 0) {
    return invalidOperationMsg(tscGetErrorMsgPayload(pCmd), msg6);
  }

  // length less than TSDB_MAX_BYTES_PER_ROW
  if (nLen + pColField->bytes > TSDB_MAX_BYTES_PER_ROW) {
    return invalidOperationMsg(tscGetErrorMsgPayload(pCmd), msg3);
  }

  // field name must be unique
  for (int32_t i = 0; i < numOfTags + numOfCols; ++i) {
    if (strncasecmp(pColField->name, pSchema[i].name, sizeof(pColField->name) - 1) == 0) {
      //return tscErrorMsgWithCode(TSDB_CODE_TSC_DUP_COL_NAMES, tscGetErrorMsgPayload(pCmd), pColField->name, NULL);
      return invalidOperationMsg(tscGetErrorMsgPayload(pCmd), "duplicated column names");
    }
  }

  return TSDB_CODE_SUCCESS;
}

/* is contained in pFieldList or not */
static bool has(SArray* pFieldList, int32_t startIdx, const char* name) {
  size_t numOfCols = taosArrayGetSize(pFieldList);
  for (int32_t j = startIdx; j < numOfCols; ++j) {
    TAOS_FIELD* field = taosArrayGet(pFieldList, j);
    if (strncasecmp(name, field->name, sizeof(field->name) - 1) == 0) return true;
  }

  return false;
}

static char* getAccountId(SSqlObj* pSql) { return pSql->pTscObj->acctId; }

/* length limitation, strstr cannot be applied */
static int32_t getDelimiterIndex(SStrToken* pTableName) {
  for (uint32_t i = 0; i < pTableName->n; ++i) {
    if (pTableName->z[i] == TS_PATH_DELIMITER[0]) {
      return i;
    }
  }
  return -1;
}

void tscInsertPrimaryTsSourceColumn(SQueryInfo* pQueryInfo, uint64_t tableUid) {
  SSchema s = {.type = TSDB_DATA_TYPE_TIMESTAMP, .bytes = TSDB_KEYSIZE, .colId = PRIMARYKEY_TIMESTAMP_COL_INDEX};
  tscColumnListInsert(pQueryInfo->colList, PRIMARYKEY_TIMESTAMP_COL_INDEX, tableUid, &s);
}

static int32_t handleArithmeticExpr(SSqlCmd* pCmd, SQueryInfo* pQueryInfo, int32_t exprIndex, tSqlExprItem* pItem) {
  const char* msg1 = "invalid column name, illegal column type, or columns in arithmetic expression from two tables";
  const char* msg2 = "invalid arithmetic expression in select clause";
  const char* msg3 = "tag columns can not be used in arithmetic expression";
  const char* msg4 = "columns from different table mixed up in arithmetic expression";

  SColumnList columnList = {0};
  int32_t     arithmeticType = NON_ARITHMEIC_EXPR;

  if (validateArithmeticSQLExpr(pCmd, pItem->pNode, pQueryInfo, &columnList, &arithmeticType) != TSDB_CODE_SUCCESS) {
    return invalidOperationMsg(tscGetErrorMsgPayload(pCmd), msg1);
  }

  int32_t tableIndex = columnList.ids[0].tableIndex;
  if (arithmeticType == NORMAL_ARITHMETIC) {
    pQueryInfo->type |= TSDB_QUERY_TYPE_PROJECTION_QUERY;

    // all columns in arithmetic expression must belong to the same table
    for (int32_t f = 1; f < columnList.num; ++f) {
      if (columnList.ids[f].tableIndex != tableIndex) {
        return invalidOperationMsg(tscGetErrorMsgPayload(pCmd), msg4);
      }
    }

    // expr string is set as the parameter of function
    SColumnIndex index = {.tableIndex = tableIndex};

    SExprInfo* pExpr = tscExprAppend(pQueryInfo, TSDB_FUNC_ARITHM, &index, TSDB_DATA_TYPE_DOUBLE, sizeof(double),
                                       getNewResColId(pCmd), sizeof(double), false);

    char* name = (pItem->aliasName != NULL)? pItem->aliasName:pItem->pNode->exprToken.z;
    size_t len = MIN(sizeof(pExpr->base.aliasName), pItem->pNode->exprToken.n + 1);
    tstrncpy(pExpr->base.aliasName, name, len);

    tExprNode* pNode = NULL;
    SArray* colList = taosArrayInit(10, sizeof(SColIndex));

    int32_t ret = exprTreeFromSqlExpr(pCmd, &pNode, pItem->pNode, pQueryInfo, colList, NULL);
    if (ret != TSDB_CODE_SUCCESS) {
      taosArrayDestroy(colList);
      tExprTreeDestroy(pNode, NULL);
      return invalidOperationMsg(tscGetErrorMsgPayload(pCmd), msg2);
    }

    // check for if there is a tag in the arithmetic express
    size_t numOfNode = taosArrayGetSize(colList);
    for(int32_t k = 0; k < numOfNode; ++k) {
      SColIndex* pIndex = taosArrayGet(colList, k);
      if (TSDB_COL_IS_TAG(pIndex->flag)) {
        tExprTreeDestroy(pNode, NULL);
        taosArrayDestroy(colList);

        return invalidOperationMsg(tscGetErrorMsgPayload(pCmd), msg3);
      }
    }

    SBufferWriter bw = tbufInitWriter(NULL, false);

    TRY(0) {
        exprTreeToBinary(&bw, pNode);
      } CATCH(code) {
        tbufCloseWriter(&bw);
        UNUSED(code);
        // TODO: other error handling
      } END_TRY

    len = tbufTell(&bw);
    char* c = tbufGetData(&bw, false);

    // set the serialized binary string as the parameter of arithmetic expression
    tscExprAddParams(&pExpr->base, c, TSDB_DATA_TYPE_BINARY, (int32_t)len);
    insertResultField(pQueryInfo, exprIndex, &columnList, sizeof(double), TSDB_DATA_TYPE_DOUBLE, pExpr->base.aliasName, pExpr);

    // add ts column
    tscInsertPrimaryTsSourceColumn(pQueryInfo, pExpr->base.uid);

    tbufCloseWriter(&bw);
    taosArrayDestroy(colList);
    tExprTreeDestroy(pNode, NULL);
  } else {
    columnList.num = 0;
    columnList.ids[0] = (SColumnIndex) {0, 0};

    char rawName[TSDB_COL_NAME_LEN] = {0};
    char aliasName[TSDB_COL_NAME_LEN] = {0};
    getColumnName(pItem, aliasName, rawName, TSDB_COL_NAME_LEN);

    insertResultField(pQueryInfo, exprIndex, &columnList, sizeof(double), TSDB_DATA_TYPE_DOUBLE, aliasName, NULL);

    int32_t slot = tscNumOfFields(pQueryInfo) - 1;
    SInternalField* pInfo = tscFieldInfoGetInternalField(&pQueryInfo->fieldsInfo, slot);
    assert(pInfo->pExpr == NULL);

    SExprInfo* pExprInfo = calloc(1, sizeof(SExprInfo));

    // arithmetic expression always return result in the format of double float
    pExprInfo->base.resBytes   = sizeof(double);
    pExprInfo->base.interBytes = 0;
    pExprInfo->base.resType    = TSDB_DATA_TYPE_DOUBLE;

    pExprInfo->base.functionId = TSDB_FUNC_ARITHM;
    pExprInfo->base.numOfParams = 1;
    pExprInfo->base.resColId = getNewResColId(pCmd);
    strncpy(pExprInfo->base.aliasName, aliasName, tListLen(pExprInfo->base.aliasName));
    strncpy(pExprInfo->base.token, rawName, tListLen(pExprInfo->base.token));

    int32_t ret = exprTreeFromSqlExpr(pCmd, &pExprInfo->pExpr, pItem->pNode, pQueryInfo, NULL, &(pExprInfo->base.uid));
    if (ret != TSDB_CODE_SUCCESS) {
      tExprTreeDestroy(pExprInfo->pExpr, NULL);
      return invalidOperationMsg(tscGetErrorMsgPayload(pCmd), "invalid expression in select clause");
    }

    pInfo->pExpr = pExprInfo;

    SBufferWriter bw = tbufInitWriter(NULL, false);

    TRY(0) {
      exprTreeToBinary(&bw, pInfo->pExpr->pExpr);
    } CATCH(code) {
      tbufCloseWriter(&bw);
      UNUSED(code);
      // TODO: other error handling
    } END_TRY

    SSqlExpr* pSqlExpr = &pInfo->pExpr->base;
    pSqlExpr->param[0].nLen = (int16_t) tbufTell(&bw);
    pSqlExpr->param[0].pz   = tbufGetData(&bw, true);
    pSqlExpr->param[0].nType = TSDB_DATA_TYPE_BINARY;

//    tbufCloseWriter(&bw); // TODO there is a memory leak
  }

  return TSDB_CODE_SUCCESS;
}

static void addProjectQueryCol(SQueryInfo* pQueryInfo, int32_t startPos, SColumnIndex* pIndex, tSqlExprItem* pItem, int32_t colId) {
  SExprInfo* pExpr = doAddProjectCol(pQueryInfo, pIndex->columnIndex, pIndex->tableIndex, colId);

  STableMetaInfo* pTableMetaInfo = tscGetMetaInfo(pQueryInfo, pIndex->tableIndex);
  STableMeta*     pTableMeta = pTableMetaInfo->pTableMeta;

  SSchema* pSchema = tscGetTableColumnSchema(pTableMeta, pIndex->columnIndex);

  char* colName = (pItem->aliasName == NULL) ? pSchema->name : pItem->aliasName;
  tstrncpy(pExpr->base.aliasName, colName, sizeof(pExpr->base.aliasName));

  SColumnList ids = {0};
  ids.num = 1;
  ids.ids[0] = *pIndex;

  if (pIndex->columnIndex == TSDB_TBNAME_COLUMN_INDEX || pIndex->columnIndex == TSDB_UD_COLUMN_INDEX ||
      pIndex->columnIndex >= tscGetNumOfColumns(pTableMeta)) {
    ids.num = 0;
  }

  insertResultField(pQueryInfo, startPos, &ids, pExpr->base.resBytes, (int8_t)pExpr->base.resType, pExpr->base.aliasName, pExpr);
}

static void addPrimaryTsColIntoResult(SQueryInfo* pQueryInfo, SSqlCmd* pCmd) {
  // primary timestamp column has been added already
  size_t size = tscNumOfExprs(pQueryInfo);
  for (int32_t i = 0; i < size; ++i) {
    SExprInfo* pExpr = tscExprGet(pQueryInfo, i);
    if (pExpr->base.functionId == TSDB_FUNC_PRJ && pExpr->base.colInfo.colId == PRIMARYKEY_TIMESTAMP_COL_INDEX) {
      return;
    }
  }


  // set the constant column value always attached to first table.
  STableMetaInfo* pTableMetaInfo = tscGetMetaInfo(pQueryInfo, 0);
  SSchema* pSchema = tscGetTableColumnSchema(pTableMetaInfo->pTableMeta, PRIMARYKEY_TIMESTAMP_COL_INDEX);

  // add the timestamp column into the output columns
  SColumnIndex index = {0};  // primary timestamp column info
  int32_t numOfCols = (int32_t)tscNumOfExprs(pQueryInfo);
  tscAddFuncInSelectClause(pQueryInfo, numOfCols, TSDB_FUNC_PRJ, &index, pSchema, TSDB_COL_NORMAL, getNewResColId(pCmd));

  SInternalField* pSupInfo = tscFieldInfoGetInternalField(&pQueryInfo->fieldsInfo, numOfCols);
  pSupInfo->visible = false;

  pQueryInfo->type |= TSDB_QUERY_TYPE_PROJECTION_QUERY;
}

static bool hasNoneUserDefineExpr(SQueryInfo* pQueryInfo) {
  size_t numOfExprs = taosArrayGetSize(pQueryInfo->exprList);
  for (int32_t i = 0; i < numOfExprs; ++i) {
    SSqlExpr* pExpr = taosArrayGetP(pQueryInfo->exprList, i);

    if (TSDB_COL_IS_UD_COL(pExpr->colInfo.flag)) {
      continue;
    }

    return true;
  }

  return false;
}

void genUdfList(SArray* pUdfInfo, tSqlExpr *pNode) {
  if (pNode == NULL) {
    return;
  }

  if (pNode->type == SQL_NODE_EXPR) {
    genUdfList(pUdfInfo, pNode->pLeft);
    genUdfList(pUdfInfo, pNode->pRight);
    return;
  }

  if (pNode->type == SQL_NODE_SQLFUNCTION) {
    pNode->functionId = isValidFunction(pNode->Expr.operand.z, pNode->Expr.operand.n);
    if (pNode->functionId < 0) { // extract all possible user defined function
      struct SUdfInfo info = {0};
      info.name = strndup(pNode->Expr.operand.z, pNode->Expr.operand.n);
      int32_t functionId = (int32_t)taosArrayGetSize(pUdfInfo) * (-1) - 1;
      info.functionId = functionId;

      taosArrayPush(pUdfInfo, &info);
    }
  }
}

/*
static int32_t checkForUdf(SSqlObj* pSql, SQueryInfo* pQueryInfo, SArray* pSelection) {
  if (pQueryInfo->pUdfInfo != NULL) {
    return TSDB_CODE_SUCCESS;
  }

  pQueryInfo->pUdfInfo = taosArrayInit(4, sizeof(struct SUdfInfo));

  size_t nExpr = taosArrayGetSize(pSelection);

  for (int32_t i = 0; i < nExpr; ++i) {
    tSqlExprItem* pItem = taosArrayGet(pSelection, i);

    int32_t type = pItem->pNode->type;
    if (type == SQL_NODE_EXPR || type == SQL_NODE_SQLFUNCTION) {
      genUdfList(pQueryInfo->pUdfInfo, pItem->pNode);
    }
  }

  if (taosArrayGetSize(pQueryInfo->pUdfInfo) > 0) {
    return tscGetUdfFromNode(pSql, pQueryInfo);
  } else {
    return TSDB_CODE_SUCCESS;
  }
}
*/

static SUdfInfo* isValidUdf(SArray* pUdfInfo, const char* name, int32_t len) {
  if(pUdfInfo == NULL){
    tscError("udfinfo is null");
    return NULL;
  }
  size_t t = taosArrayGetSize(pUdfInfo);
  for(int32_t i = 0; i < t; ++i) {
    SUdfInfo* pUdf = taosArrayGet(pUdfInfo, i);
    if (strlen(pUdf->name) == len && strncasecmp(pUdf->name, name, len) == 0) {
      return pUdf;
    }
  }

  return NULL;
}

int32_t validateSelectNodeList(SSqlCmd* pCmd, SQueryInfo* pQueryInfo, SArray* pSelNodeList, bool joinQuery,
                               bool timeWindowQuery, bool outerQuery) {
  assert(pSelNodeList != NULL && pCmd != NULL);

  const char* msg1 = "too many items in selection clause";
  const char* msg2 = "functions or others can not be mixed up";
  const char* msg3 = "not support query expression";
  const char* msg4 = "not support distinct mixed with proj/agg func";
  const char* msg5 = "invalid function name";
  const char* msg6 = "not support distinct mixed with join"; 
  const char* msg7 = "not support distinct mixed with groupby";
  const char* msg8 = "not support distinct in nest query";
  const char* msg9 = "_block_dist not support subquery, only support stable/table";

  // too many result columns not support order by in query
  if (taosArrayGetSize(pSelNodeList) > TSDB_MAX_COLUMNS) {
    return invalidOperationMsg(tscGetErrorMsgPayload(pCmd), msg1);
  }

  if (pQueryInfo->colList == NULL) {
    pQueryInfo->colList = taosArrayInit(4, POINTER_BYTES);
  }

  
  bool hasDistinct = false;
  bool hasAgg      = false; 
  size_t numOfExpr = taosArrayGetSize(pSelNodeList);
  int32_t distIdx = -1; 
  for (int32_t i = 0; i < numOfExpr; ++i) {
    int32_t outputIndex = (int32_t)tscNumOfExprs(pQueryInfo);
    tSqlExprItem* pItem = taosArrayGet(pSelNodeList, i);
    if (hasDistinct == false) {
      hasDistinct = (pItem->distinct == true);
      distIdx     =  hasDistinct ? i : -1;
    } 

    int32_t type = pItem->pNode->type;
    if (type == SQL_NODE_SQLFUNCTION) {
      hasAgg = true; 
      if (hasDistinct)  break;

      pItem->pNode->functionId = isValidFunction(pItem->pNode->Expr.operand.z, pItem->pNode->Expr.operand.n);

      if (pItem->pNode->functionId == TSDB_FUNC_BLKINFO && taosArrayGetSize(pQueryInfo->pUpstream) > 0) {
        return invalidOperationMsg(tscGetErrorMsgPayload(pCmd), msg9);
      }

      SUdfInfo* pUdfInfo = NULL;
      if (pItem->pNode->functionId < 0) {
        pUdfInfo = isValidUdf(pQueryInfo->pUdfInfo, pItem->pNode->Expr.operand.z, pItem->pNode->Expr.operand.n);
        if (pUdfInfo == NULL) {
          return invalidOperationMsg(tscGetErrorMsgPayload(pCmd), msg5);
        }

        pItem->pNode->functionId = pUdfInfo->functionId;
      }

      // sql function in selection clause, append sql function info in pSqlCmd structure sequentially
      if (addExprAndResultField(pCmd, pQueryInfo, outputIndex, pItem, true, pUdfInfo) != TSDB_CODE_SUCCESS) {
        return TSDB_CODE_TSC_INVALID_OPERATION;
      }
    } else if (type == SQL_NODE_TABLE_COLUMN || type == SQL_NODE_VALUE) {
      // use the dynamic array list to decide if the function is valid or not
      // select table_name1.field_name1, table_name2.field_name2  from table_name1, table_name2
      if (addProjectionExprAndResultField(pCmd, pQueryInfo, pItem, outerQuery) != TSDB_CODE_SUCCESS) {
        return TSDB_CODE_TSC_INVALID_OPERATION;
      }
    } else if (type == SQL_NODE_EXPR) {
      int32_t code = handleArithmeticExpr(pCmd, pQueryInfo, i, pItem);
      if (code != TSDB_CODE_SUCCESS) {
        return code;
      }
    } else {
      return invalidOperationMsg(tscGetErrorMsgPayload(pCmd), msg3);
    }

    if (pQueryInfo->fieldsInfo.numOfOutput > TSDB_MAX_COLUMNS) {
      return invalidOperationMsg(tscGetErrorMsgPayload(pCmd), msg1);
    }
  }

  //TODO(dengyihao), refactor as function     
  //handle distinct func mixed with other func 
  if (hasDistinct == true) {
    if (distIdx != 0 || hasAgg) {
      return invalidOperationMsg(tscGetErrorMsgPayload(pCmd), msg4);
    } 
    if (joinQuery) {
      return invalidOperationMsg(tscGetErrorMsgPayload(pCmd), msg6);
    }
    if (pQueryInfo->groupbyExpr.numOfGroupCols  != 0) {
      return invalidOperationMsg(tscGetErrorMsgPayload(pCmd), msg7);
    }
    if (pQueryInfo->pDownstream != NULL) {
      return invalidOperationMsg(tscGetErrorMsgPayload(pCmd), msg8);
    }
    
    pQueryInfo->distinct = true;
  }
  
  
  // there is only one user-defined column in the final result field, add the timestamp column.
  size_t numOfSrcCols = taosArrayGetSize(pQueryInfo->colList);
  if ((numOfSrcCols <= 0 || !hasNoneUserDefineExpr(pQueryInfo)) && !tscQueryTags(pQueryInfo) && !tscQueryBlockInfo(pQueryInfo)) {
    addPrimaryTsColIntoResult(pQueryInfo, pCmd);
  }

  if (!functionCompatibleCheck(pQueryInfo, joinQuery, timeWindowQuery)) {
    return invalidOperationMsg(tscGetErrorMsgPayload(pCmd), msg2);
  }

  return TSDB_CODE_SUCCESS;
}

int32_t insertResultField(SQueryInfo* pQueryInfo, int32_t outputIndex, SColumnList* pColList, int16_t bytes,
                          int8_t type, char* fieldName, SExprInfo* pSqlExpr) {
  for (int32_t i = 0; i < pColList->num; ++i) {
    int32_t tableIndex = pColList->ids[i].tableIndex;
    STableMeta* pTableMeta = pQueryInfo->pTableMetaInfo[tableIndex]->pTableMeta;

    int32_t numOfCols = tscGetNumOfColumns(pTableMeta);
    if (pColList->ids[i].columnIndex >= numOfCols) {
      continue;
    }

    uint64_t uid = pTableMeta->id.uid;
    SSchema* pSchema = tscGetTableSchema(pTableMeta);
    tscColumnListInsert(pQueryInfo->colList, pColList->ids[i].columnIndex, uid, &pSchema[pColList->ids[i].columnIndex]);
  }
  
  TAOS_FIELD f = tscCreateField(type, fieldName, bytes);
  SInternalField* pInfo = tscFieldInfoInsert(&pQueryInfo->fieldsInfo, outputIndex, &f);
  pInfo->pExpr = pSqlExpr;
  
  return TSDB_CODE_SUCCESS;
}

SExprInfo* doAddProjectCol(SQueryInfo* pQueryInfo, int32_t colIndex, int32_t tableIndex, int32_t colId) {
  STableMetaInfo* pTableMetaInfo = tscGetMetaInfo(pQueryInfo, tableIndex);
  STableMeta*     pTableMeta = pTableMetaInfo->pTableMeta;
  int32_t numOfCols = tscGetNumOfColumns(pTableMeta);
  
  SSchema* pSchema = tscGetTableColumnSchema(pTableMeta, colIndex);

  int16_t functionId = (int16_t)((colIndex >= numOfCols) ? TSDB_FUNC_TAGPRJ : TSDB_FUNC_PRJ);
  SColumnIndex index = {.tableIndex = tableIndex,};
  
  if (functionId == TSDB_FUNC_TAGPRJ) {
    index.columnIndex = colIndex - tscGetNumOfColumns(pTableMeta);
    tscColumnListInsert(pTableMetaInfo->tagColList, index.columnIndex, pTableMeta->id.uid, pSchema);
  } else {
    index.columnIndex = colIndex;
  }

  return tscExprAppend(pQueryInfo, functionId, &index, pSchema->type, pSchema->bytes, colId, 0,
                          (functionId == TSDB_FUNC_TAGPRJ));
}

SExprInfo* tscAddFuncInSelectClause(SQueryInfo* pQueryInfo, int32_t outputColIndex, int16_t functionId,
                                  SColumnIndex* pIndex, SSchema* pColSchema, int16_t flag, int16_t colId) {
  SExprInfo* pExpr = tscExprInsert(pQueryInfo, outputColIndex, functionId, pIndex, pColSchema->type,
                                     pColSchema->bytes, colId, 0, TSDB_COL_IS_TAG(flag));
  tstrncpy(pExpr->base.aliasName, pColSchema->name, sizeof(pExpr->base.aliasName));
  tstrncpy(pExpr->base.token, pColSchema->name, sizeof(pExpr->base.token));

  SColumnList ids = createColumnList(1, pIndex->tableIndex, pIndex->columnIndex);
  if (TSDB_COL_IS_TAG(flag)) {
    ids.num = 0;
  }

  insertResultField(pQueryInfo, outputColIndex, &ids, pColSchema->bytes, pColSchema->type, pColSchema->name, pExpr);

  pExpr->base.colInfo.flag = flag;
  STableMetaInfo* pTableMetaInfo = tscGetMetaInfo(pQueryInfo, pIndex->tableIndex);
  
  if (TSDB_COL_IS_TAG(flag)) {
    tscColumnListInsert(pTableMetaInfo->tagColList, pIndex->columnIndex, pTableMetaInfo->pTableMeta->id.uid, pColSchema);
  }

  return pExpr;
}

static int32_t doAddProjectionExprAndResultFields(SQueryInfo* pQueryInfo, SColumnIndex* pIndex, int32_t startPos, SSqlCmd* pCmd) {
  STableMetaInfo* pTableMetaInfo = tscGetMetaInfo(pQueryInfo, pIndex->tableIndex);

  int32_t     numOfTotalColumns = 0;
  STableMeta* pTableMeta = pTableMetaInfo->pTableMeta;
  SSchema*    pSchema = tscGetTableSchema(pTableMeta);

  STableComInfo tinfo = tscGetTableInfo(pTableMeta);
  
  if (UTIL_TABLE_IS_SUPER_TABLE(pTableMetaInfo)) {
    numOfTotalColumns = tinfo.numOfColumns + tinfo.numOfTags;
  } else {
    numOfTotalColumns = tinfo.numOfColumns;
  }

  for (int32_t j = 0; j < numOfTotalColumns; ++j) {
    SExprInfo* pExpr = doAddProjectCol(pQueryInfo, j, pIndex->tableIndex, getNewResColId(pCmd));
    tstrncpy(pExpr->base.aliasName, pSchema[j].name, sizeof(pExpr->base.aliasName));

    pIndex->columnIndex = j;
    SColumnList ids = {0};
    ids.ids[0] = *pIndex;
    ids.num = 1;

    insertResultField(pQueryInfo, startPos + j, &ids, pSchema[j].bytes, pSchema[j].type, pSchema[j].name, pExpr);
  }

  return numOfTotalColumns;
}

int32_t addProjectionExprAndResultField(SSqlCmd* pCmd, SQueryInfo* pQueryInfo, tSqlExprItem* pItem, bool outerQuery) {
  const char* msg1 = "tag for normal table query is not allowed";
  const char* msg2 = "invalid column name";
  const char* msg3 = "tbname not allowed in outer query";

  int32_t startPos = (int32_t)tscNumOfExprs(pQueryInfo);
  int32_t tokenId = pItem->pNode->tokenId;

  if (tokenId == TK_ALL) {  // project on all fields
    TSDB_QUERY_SET_TYPE(pQueryInfo->type, TSDB_QUERY_TYPE_PROJECTION_QUERY);

    SColumnIndex index = COLUMN_INDEX_INITIALIZER;
    if (getTableIndexByName(&pItem->pNode->columnName, pQueryInfo, &index) != TSDB_CODE_SUCCESS) {
      return invalidOperationMsg(tscGetErrorMsgPayload(pCmd), msg2);
    }

    // all meters columns are required
    if (index.tableIndex == COLUMN_INDEX_INITIAL_VAL) {  // all table columns are required.
      for (int32_t i = 0; i < pQueryInfo->numOfTables; ++i) {
        index.tableIndex = i;
        int32_t inc = doAddProjectionExprAndResultFields(pQueryInfo, &index, startPos, pCmd);
        startPos += inc;
      }
    } else {
      doAddProjectionExprAndResultFields(pQueryInfo, &index, startPos, pCmd);
    }

    // add the primary timestamp column even though it is not required by user
    STableMeta* pTableMeta = pQueryInfo->pTableMetaInfo[index.tableIndex]->pTableMeta;
    if (pTableMeta->tableType != TSDB_TEMP_TABLE) {
      tscInsertPrimaryTsSourceColumn(pQueryInfo, pTableMeta->id.uid);
    }
  } else if (tokenId == TK_STRING || tokenId == TK_INTEGER || tokenId == TK_FLOAT) {  // simple column projection query
    SColumnIndex index = COLUMN_INDEX_INITIALIZER;

    // user-specified constant value as a new result column
    index.columnIndex = (pQueryInfo->udColumnId--);
    index.tableIndex = 0;

    SSchema colSchema = tGetUserSpecifiedColumnSchema(&pItem->pNode->value, &pItem->pNode->exprToken, pItem->aliasName);
    SExprInfo* pExpr = tscAddFuncInSelectClause(pQueryInfo, startPos, TSDB_FUNC_PRJ, &index, &colSchema, TSDB_COL_UDC,
                                                getNewResColId(pCmd));

    // NOTE: the first parameter is reserved for the tag column id during join query process.
    pExpr->base.numOfParams = 2;
    tVariantAssign(&pExpr->base.param[1], &pItem->pNode->value);
  } else if (tokenId == TK_ID) {
    SColumnIndex index = COLUMN_INDEX_INITIALIZER;

    if (getColumnIndexByName(&pItem->pNode->columnName, pQueryInfo, &index, tscGetErrorMsgPayload(pCmd)) != TSDB_CODE_SUCCESS) {
      return invalidOperationMsg(tscGetErrorMsgPayload(pCmd), msg2);
    }

    if (index.columnIndex == TSDB_TBNAME_COLUMN_INDEX) {
      if (outerQuery) {
        STableMetaInfo* pTableMetaInfo = tscGetMetaInfo(pQueryInfo, index.tableIndex);
        int32_t         numOfCols = tscGetNumOfColumns(pTableMetaInfo->pTableMeta);

        bool existed = false;
        SSchema* pSchema = pTableMetaInfo->pTableMeta->schema;
        for (int32_t i = 0; i < numOfCols; ++i) {
          if (strncasecmp(pSchema[i].name, TSQL_TBNAME_L, tListLen(pSchema[i].name)) == 0) {
            existed = true;
            index.columnIndex = i;
            break;
          }
        }

        if (!existed) {
          return invalidOperationMsg(tscGetErrorMsgPayload(pCmd), msg3);
        }

        SSchema colSchema = pSchema[index.columnIndex];
        char    name[TSDB_COL_NAME_LEN] = {0};
        getColumnName(pItem, name, colSchema.name, sizeof(colSchema.name) - 1);

        tstrncpy(colSchema.name, name, TSDB_COL_NAME_LEN);
        /*SExprInfo* pExpr = */ tscAddFuncInSelectClause(pQueryInfo, startPos, TSDB_FUNC_PRJ, &index, &colSchema,
                                                         TSDB_COL_NORMAL, getNewResColId(pCmd));
      } else {
        SSchema colSchema = *tGetTbnameColumnSchema();
        char    name[TSDB_COL_NAME_LEN] = {0};
        getColumnName(pItem, name, colSchema.name, sizeof(colSchema.name) - 1);

        tstrncpy(colSchema.name, name, TSDB_COL_NAME_LEN);
        /*SExprInfo* pExpr = */ tscAddFuncInSelectClause(pQueryInfo, startPos, TSDB_FUNC_TAGPRJ, &index, &colSchema,
                                                         TSDB_COL_TAG, getNewResColId(pCmd));
      }
    } else {
      STableMetaInfo* pTableMetaInfo = tscGetMetaInfo(pQueryInfo, index.tableIndex);
      STableMeta*     pTableMeta = pTableMetaInfo->pTableMeta;

      if (index.columnIndex >= tscGetNumOfColumns(pTableMeta) && UTIL_TABLE_IS_NORMAL_TABLE(pTableMetaInfo)) {
        return invalidOperationMsg(tscGetErrorMsgPayload(pCmd), msg1);
      }

      addProjectQueryCol(pQueryInfo, startPos, &index, pItem, getNewResColId(pCmd));
      pQueryInfo->type |= TSDB_QUERY_TYPE_PROJECTION_QUERY;
    }

    // add the primary timestamp column even though it is not required by user
    STableMetaInfo* pTableMetaInfo = tscGetMetaInfo(pQueryInfo, index.tableIndex);
    if (!UTIL_TABLE_IS_TMP_TABLE(pTableMetaInfo)) {
      tscInsertPrimaryTsSourceColumn(pQueryInfo, pTableMetaInfo->pTableMeta->id.uid);
    }
  } else {
    return TSDB_CODE_TSC_INVALID_OPERATION;
  }

  return TSDB_CODE_SUCCESS;
}

static int32_t setExprInfoForFunctions(SSqlCmd* pCmd, SQueryInfo* pQueryInfo, SSchema* pSchema, SConvertFunc cvtFunc,
                                       const char* name, int32_t resColIdx, SColumnIndex* pColIndex, bool finalResult,
                                       SUdfInfo* pUdfInfo) {
  const char* msg1 = "not support column types";

  int32_t f = cvtFunc.execFuncId;
  if (f == TSDB_FUNC_SPREAD) {
    int32_t t1 = pSchema->type;
    if (IS_VAR_DATA_TYPE(t1) || t1 == TSDB_DATA_TYPE_BOOL) {
      invalidOperationMsg(tscGetErrorMsgPayload(pCmd), msg1);
      return -1;
    }
  }

  int16_t resType = 0;
  int16_t resBytes = 0;
  int32_t interBufSize = 0;

  getResultDataInfo(pSchema->type, pSchema->bytes, f, 0, &resType, &resBytes, &interBufSize, 0, false, pUdfInfo);
  SExprInfo* pExpr = tscExprAppend(pQueryInfo, f, pColIndex, resType, resBytes, getNewResColId(pCmd), interBufSize, false);
  tstrncpy(pExpr->base.aliasName, name, tListLen(pExpr->base.aliasName));

  if (cvtFunc.originFuncId == TSDB_FUNC_LAST_ROW && cvtFunc.originFuncId != f) {
    pExpr->base.colInfo.flag |= TSDB_COL_NULL;
  }

  // set reverse order scan data blocks for last query
  if (f == TSDB_FUNC_LAST) {
    pExpr->base.numOfParams = 1;
    pExpr->base.param[0].i64 = TSDB_ORDER_DESC;
    pExpr->base.param[0].nType = TSDB_DATA_TYPE_INT;
  }
  
  // for all queries, the timestamp column needs to be loaded
  SSchema s = {.colId = PRIMARYKEY_TIMESTAMP_COL_INDEX, .bytes = TSDB_KEYSIZE, .type = TSDB_DATA_TYPE_TIMESTAMP,};
  tscColumnListInsert(pQueryInfo->colList, PRIMARYKEY_TIMESTAMP_COL_INDEX, pExpr->base.uid, &s);

  // if it is not in the final result, do not add it
  SColumnList ids = createColumnList(1, pColIndex->tableIndex, pColIndex->columnIndex);
  if (finalResult) {
    insertResultField(pQueryInfo, resColIdx, &ids, resBytes, (int8_t)resType, pExpr->base.aliasName, pExpr);
  } else {
    tscColumnListInsert(pQueryInfo->colList, ids.ids[0].columnIndex, pExpr->base.uid, pSchema);
  }

  return TSDB_CODE_SUCCESS;
}

void setResultColName(char* name, tSqlExprItem* pItem, int32_t functionId, SStrToken* pToken, bool multiCols) {
  if (pItem->aliasName != NULL) {
    tstrncpy(name, pItem->aliasName, TSDB_COL_NAME_LEN);
  } else if (multiCols) {
    char uname[TSDB_COL_NAME_LEN] = {0};
    int32_t len = MIN(pToken->n + 1, TSDB_COL_NAME_LEN);
    tstrncpy(uname, pToken->z, len);

    if (tsKeepOriginalColumnName) { // keep the original column name
      tstrncpy(name, uname, TSDB_COL_NAME_LEN);
    } else {
      int32_t size = TSDB_COL_NAME_LEN + tListLen(aAggs[functionId].name) + 2 + 1;
      char tmp[TSDB_COL_NAME_LEN + tListLen(aAggs[functionId].name) + 2 + 1] = {0};
      snprintf(tmp, size, "%s(%s)", aAggs[functionId].name, uname);

      tstrncpy(name, tmp, TSDB_COL_NAME_LEN);
    }
  } else  { // use the user-input result column name
    int32_t len = MIN(pItem->pNode->exprToken.n + 1, TSDB_COL_NAME_LEN);
    tstrncpy(name, pItem->pNode->exprToken.z, len);
  }
}

static void updateLastScanOrderIfNeeded(SQueryInfo* pQueryInfo) {
  if (pQueryInfo->sessionWindow.gap > 0 ||
      pQueryInfo->stateWindow ||
      taosArrayGetSize(pQueryInfo->pUpstream) > 0 ||
      tscGroupbyColumn(pQueryInfo)) {
    size_t numOfExpr = tscNumOfExprs(pQueryInfo);
    for (int32_t i = 0; i < numOfExpr; ++i) {
      SExprInfo* pExpr = tscExprGet(pQueryInfo, i);
      if (pExpr->base.functionId != TSDB_FUNC_LAST && pExpr->base.functionId != TSDB_FUNC_LAST_DST) {
        continue;
      }

      pExpr->base.numOfParams = 1;
      pExpr->base.param->i64 = TSDB_ORDER_ASC;
      pExpr->base.param->nType = TSDB_DATA_TYPE_INT;
    }
  }
}

static UNUSED_FUNC void updateFunctionInterBuf(SQueryInfo* pQueryInfo, bool superTable, SUdfInfo* pUdfInfo) {
  size_t numOfExpr = tscNumOfExprs(pQueryInfo);
  for (int32_t i = 0; i < numOfExpr; ++i) {
    SExprInfo* pExpr = tscExprGet(pQueryInfo, i);

    int32_t param = (int32_t)pExpr->base.param[0].i64;
    getResultDataInfo(pExpr->base.colType, pExpr->base.colBytes, pExpr->base.functionId, param, &pExpr->base.resType, &pExpr->base.resBytes,
                      &pExpr->base.interBytes, 0, superTable, pUdfInfo);
  }
}

int32_t addExprAndResultField(SSqlCmd* pCmd, SQueryInfo* pQueryInfo, int32_t colIndex, tSqlExprItem* pItem, bool finalResult,
    SUdfInfo* pUdfInfo) {
  STableMetaInfo* pTableMetaInfo = NULL;
  int32_t functionId = pItem->pNode->functionId;

  const char* msg1 = "not support column types";
  const char* msg2 = "invalid parameters";
  const char* msg3 = "illegal column name";
  const char* msg4 = "invalid table name";
  const char* msg5 = "parameter is out of range [0, 100]";
  const char* msg6 = "functions applied to tags are not allowed";
  const char* msg7 = "normal table can not apply this function";
  const char* msg8 = "multi-columns selection does not support alias column name";
  const char* msg9 = "diff/derivative can no be applied to unsigned numeric type";
  const char* msg10 = "derivative duration should be greater than 1 Second";
  const char* msg11 = "third parameter in derivative should be 0 or 1";
  const char* msg12 = "parameter is out of range [1, 100]";
  const char* msg13 = "third parameter algorithm must be 'default' or 't-digest'";

  switch (functionId) {
    case TSDB_FUNC_COUNT: {
      /* more than one parameter for count() function */
      if (pItem->pNode->Expr.paramList != NULL && taosArrayGetSize(pItem->pNode->Expr.paramList) != 1) {
        return invalidOperationMsg(tscGetErrorMsgPayload(pCmd), msg2);
      }

      SExprInfo* pExpr = NULL;
      SColumnIndex index = COLUMN_INDEX_INITIALIZER;

      if (pItem->pNode->Expr.paramList != NULL) {
        tSqlExprItem* pParamElem = taosArrayGet(pItem->pNode->Expr.paramList, 0);
        SStrToken* pToken = &pParamElem->pNode->columnName;
        int16_t tokenId = pParamElem->pNode->tokenId;
        if ((pToken->z == NULL || pToken->n == 0) && (TK_INTEGER != tokenId)) {
          return invalidOperationMsg(tscGetErrorMsgPayload(pCmd), msg3);
        }

        // select count(table.*), select count(1), count(2)
        if (tokenId == TK_ALL || tokenId == TK_INTEGER) {
          // check if the table name is valid or not
          SStrToken tmpToken = pParamElem->pNode->columnName;

          if (getTableIndexByName(&tmpToken, pQueryInfo, &index) != TSDB_CODE_SUCCESS) {
            return invalidOperationMsg(tscGetErrorMsgPayload(pCmd), msg4);
          }

          index = (SColumnIndex){0, PRIMARYKEY_TIMESTAMP_COL_INDEX};
          int32_t size = tDataTypes[TSDB_DATA_TYPE_BIGINT].bytes;
          pExpr = tscExprAppend(pQueryInfo, functionId, &index, TSDB_DATA_TYPE_BIGINT, size, getNewResColId(pCmd), size, false);
        } else {
          // count the number of table created according to the super table
          if (getColumnIndexByName(pToken, pQueryInfo, &index, tscGetErrorMsgPayload(pCmd)) != TSDB_CODE_SUCCESS) {
            return invalidOperationMsg(tscGetErrorMsgPayload(pCmd), msg3);
          }

          pTableMetaInfo = tscGetMetaInfo(pQueryInfo, index.tableIndex);

          // count tag is equalled to count(tbname)
          bool isTag = false;
          if (index.columnIndex >= tscGetNumOfColumns(pTableMetaInfo->pTableMeta) || index.columnIndex == TSDB_TBNAME_COLUMN_INDEX) {
            index.columnIndex = TSDB_TBNAME_COLUMN_INDEX;
            isTag = true;
          }

          int32_t size = tDataTypes[TSDB_DATA_TYPE_BIGINT].bytes;
          pExpr = tscExprAppend(pQueryInfo, functionId, &index, TSDB_DATA_TYPE_BIGINT, size, getNewResColId(pCmd), size, isTag);
        }
      } else {  // count(*) is equalled to count(primary_timestamp_key)
        index = (SColumnIndex){0, PRIMARYKEY_TIMESTAMP_COL_INDEX};
        int32_t size = tDataTypes[TSDB_DATA_TYPE_BIGINT].bytes;
        pExpr = tscExprAppend(pQueryInfo, functionId, &index, TSDB_DATA_TYPE_BIGINT, size, getNewResColId(pCmd), size, false);
      }

      pTableMetaInfo = tscGetMetaInfo(pQueryInfo, index.tableIndex);

      memset(pExpr->base.aliasName, 0, tListLen(pExpr->base.aliasName));
      getColumnName(pItem, pExpr->base.aliasName, pExpr->base.token,sizeof(pExpr->base.aliasName) - 1);
      
      SColumnList list = createColumnList(1, index.tableIndex, index.columnIndex);
      if (finalResult) {
        int32_t numOfOutput = tscNumOfFields(pQueryInfo);
        insertResultField(pQueryInfo, numOfOutput, &list, sizeof(int64_t), TSDB_DATA_TYPE_BIGINT, pExpr->base.aliasName, pExpr);
      } else {
        for (int32_t i = 0; i < list.num; ++i) {
          SSchema* ps = tscGetTableSchema(pTableMetaInfo->pTableMeta);
          tscColumnListInsert(pQueryInfo->colList, list.ids[i].columnIndex, pTableMetaInfo->pTableMeta->id.uid,
              &ps[list.ids[i].columnIndex]);
        }
      }

      // the time stamp may be always needed
      if (index.tableIndex < tscGetNumOfColumns(pTableMetaInfo->pTableMeta)) {
        tscInsertPrimaryTsSourceColumn(pQueryInfo, pTableMetaInfo->pTableMeta->id.uid);
      }

      return TSDB_CODE_SUCCESS;
    }

    case TSDB_FUNC_SUM:
    case TSDB_FUNC_AVG:
    case TSDB_FUNC_RATE:
    case TSDB_FUNC_IRATE:
    case TSDB_FUNC_TWA:
    case TSDB_FUNC_MIN:
    case TSDB_FUNC_MAX:
    case TSDB_FUNC_DIFF:
    case TSDB_FUNC_DERIVATIVE:
    case TSDB_FUNC_CSUM:
    case TSDB_FUNC_CEIL:
    case TSDB_FUNC_FLOOR:
    case TSDB_FUNC_ROUND:
    case TSDB_FUNC_STDDEV:
    case TSDB_FUNC_LEASTSQR: {
      // 1. valid the number of parameters
      int32_t numOfParams = (pItem->pNode->Expr.paramList == NULL)? 0: (int32_t) taosArrayGetSize(pItem->pNode->Expr.paramList);

      // no parameters or more than one parameter for function
      if (pItem->pNode->Expr.paramList == NULL ||
          (functionId != TSDB_FUNC_LEASTSQR && functionId != TSDB_FUNC_DERIVATIVE && numOfParams != 1) ||
          ((functionId == TSDB_FUNC_LEASTSQR || functionId == TSDB_FUNC_DERIVATIVE) && numOfParams != 3)) {
        return invalidOperationMsg(tscGetErrorMsgPayload(pCmd), msg2);
      }

      tSqlExprItem* pParamElem = taosArrayGet(pItem->pNode->Expr.paramList, 0);
      if (pParamElem->pNode->tokenId != TK_ALL && pParamElem->pNode->tokenId != TK_ID) {
        return invalidOperationMsg(tscGetErrorMsgPayload(pCmd), msg2);
      }

      SColumnIndex index = COLUMN_INDEX_INITIALIZER;
      if ((getColumnIndexByName(&pParamElem->pNode->columnName, pQueryInfo, &index, tscGetErrorMsgPayload(pCmd)) != TSDB_CODE_SUCCESS)) {
        return invalidOperationMsg(tscGetErrorMsgPayload(pCmd), msg3);
      }

      pTableMetaInfo = tscGetMetaInfo(pQueryInfo, index.tableIndex);
      STableComInfo info = tscGetTableInfo(pTableMetaInfo->pTableMeta);

      // functions can not be applied to tags
      if (index.columnIndex == TSDB_TBNAME_COLUMN_INDEX || (index.columnIndex >= tscGetNumOfColumns(pTableMetaInfo->pTableMeta))) {
        return invalidOperationMsg(tscGetErrorMsgPayload(pCmd), msg6);
      }

      // 2. check if sql function can be applied on this column data type
      SSchema* pSchema = tscGetTableColumnSchema(pTableMetaInfo->pTableMeta, index.columnIndex);

      if (!IS_NUMERIC_TYPE(pSchema->type)) {
        return invalidOperationMsg(tscGetErrorMsgPayload(pCmd), msg1);
      } else if (IS_UNSIGNED_NUMERIC_TYPE(pSchema->type) && (functionId == TSDB_FUNC_DIFF || functionId == TSDB_FUNC_DERIVATIVE)) {
        return invalidOperationMsg(tscGetErrorMsgPayload(pCmd), msg9);
      }

      int16_t resultType = 0;
      int16_t resultSize = 0;
      int32_t intermediateResSize = 0;

      if (getResultDataInfo(pSchema->type, pSchema->bytes, functionId, 0, &resultType, &resultSize,
                            &intermediateResSize, 0, false, NULL) != TSDB_CODE_SUCCESS) {
        return TSDB_CODE_TSC_INVALID_OPERATION;
      }

      // set the first column ts for diff query
      if (functionId == TSDB_FUNC_DIFF || functionId == TSDB_FUNC_DERIVATIVE || functionId == TSDB_FUNC_CSUM) {
        SColumnIndex indexTS = {.tableIndex = index.tableIndex, .columnIndex = 0};
        SExprInfo*   pExpr = tscExprAppend(pQueryInfo, TSDB_FUNC_TS_DUMMY, &indexTS, TSDB_DATA_TYPE_TIMESTAMP,
                                         TSDB_KEYSIZE, getNewResColId(pCmd), TSDB_KEYSIZE, false);

        SColumnList ids = createColumnList(1, 0, 0);
        insertResultField(pQueryInfo, colIndex, &ids, TSDB_KEYSIZE, TSDB_DATA_TYPE_TIMESTAMP, aAggs[TSDB_FUNC_TS_DUMMY].name, pExpr);
      }

      SExprInfo* pExpr = tscExprAppend(pQueryInfo, functionId, &index, resultType, resultSize, getNewResColId(pCmd), intermediateResSize, false);

      if (functionId == TSDB_FUNC_LEASTSQR) { // set the leastsquares parameters
        char val[8] = {0};
        if (tVariantDump(&pParamElem[1].pNode->value, val, TSDB_DATA_TYPE_DOUBLE, true) < 0) {
          return TSDB_CODE_TSC_INVALID_OPERATION;
        }

        tscExprAddParams(&pExpr->base, val, TSDB_DATA_TYPE_DOUBLE, DOUBLE_BYTES);

        memset(val, 0, tListLen(val));
        if (tVariantDump(&pParamElem[2].pNode->value, val, TSDB_DATA_TYPE_DOUBLE, true) < 0) {
          return TSDB_CODE_TSC_INVALID_OPERATION;
        }

        tscExprAddParams(&pExpr->base, val, TSDB_DATA_TYPE_DOUBLE, DOUBLE_BYTES);
      } else if (functionId == TSDB_FUNC_IRATE) {
        int64_t prec = info.precision;
        tscExprAddParams(&pExpr->base, (char*)&prec, TSDB_DATA_TYPE_BIGINT, LONG_BYTES);
      } else if (functionId == TSDB_FUNC_DERIVATIVE) {
        char val[8] = {0};

        int64_t tickPerSec = 0;
        if (tVariantDump(&pParamElem[1].pNode->value, (char*) &tickPerSec, TSDB_DATA_TYPE_BIGINT, true) < 0) {
          return TSDB_CODE_TSC_INVALID_OPERATION;
        }

        if (info.precision == TSDB_TIME_PRECISION_MILLI) {
          tickPerSec /= TSDB_TICK_PER_SECOND(TSDB_TIME_PRECISION_MICRO);
        } else if (info.precision == TSDB_TIME_PRECISION_MICRO) {
          tickPerSec /= TSDB_TICK_PER_SECOND(TSDB_TIME_PRECISION_MILLI);
        }

        if (tickPerSec <= 0 || tickPerSec < TSDB_TICK_PER_SECOND(info.precision)) {
          return invalidOperationMsg(tscGetErrorMsgPayload(pCmd), msg10);
        }

        tscExprAddParams(&pExpr->base, (char*) &tickPerSec, TSDB_DATA_TYPE_BIGINT, LONG_BYTES);
        memset(val, 0, tListLen(val));

        if (tVariantDump(&pParamElem[2].pNode->value, val, TSDB_DATA_TYPE_BIGINT, true) < 0) {
          return TSDB_CODE_TSC_INVALID_OPERATION;
        }

        int64_t v = *(int64_t*) val;
        if (v != 0 && v != 1) {
          return invalidOperationMsg(tscGetErrorMsgPayload(pCmd), msg11);
        }

        tscExprAddParams(&pExpr->base, val, TSDB_DATA_TYPE_BIGINT, LONG_BYTES);
      }

      SColumnList ids = createColumnList(1, index.tableIndex, index.columnIndex);

      memset(pExpr->base.aliasName, 0, tListLen(pExpr->base.aliasName));
      getColumnName(pItem, pExpr->base.aliasName, pExpr->base.token,sizeof(pExpr->base.aliasName) - 1);

      if (finalResult) {
        int32_t numOfOutput = tscNumOfFields(pQueryInfo);
        insertResultField(pQueryInfo, numOfOutput, &ids, pExpr->base.resBytes, (int32_t)pExpr->base.resType,
                          pExpr->base.aliasName, pExpr);
      } else {
        assert(ids.num == 1);
        tscColumnListInsert(pQueryInfo->colList, ids.ids[0].columnIndex, pExpr->base.uid, pSchema);
      }
      tscInsertPrimaryTsSourceColumn(pQueryInfo, pExpr->base.uid);
        
      return TSDB_CODE_SUCCESS;
    }

    case TSDB_FUNC_FIRST:
    case TSDB_FUNC_LAST:
    case TSDB_FUNC_SPREAD:
    case TSDB_FUNC_LAST_ROW:
    case TSDB_FUNC_INTERP: {
      bool requireAllFields = (pItem->pNode->Expr.paramList == NULL);

      // NOTE: has time range condition or normal column filter condition, the last_row query will be transferred to last query
      SConvertFunc cvtFunc = {.originFuncId = functionId, .execFuncId = functionId};
      if (functionId == TSDB_FUNC_LAST_ROW && ((!TSWINDOW_IS_EQUAL(pQueryInfo->window, TSWINDOW_INITIALIZER)) ||
                                               (hasNormalColumnFilter(pQueryInfo)) ||
                                               taosArrayGetSize(pQueryInfo->pUpstream)>0)) {
        cvtFunc.execFuncId = TSDB_FUNC_LAST;
      }

      if (!requireAllFields) {
        if (taosArrayGetSize(pItem->pNode->Expr.paramList) < 1) {
          return invalidOperationMsg(tscGetErrorMsgPayload(pCmd), msg3);
        }

        if (taosArrayGetSize(pItem->pNode->Expr.paramList) > 1 && (pItem->aliasName != NULL && strlen(pItem->aliasName) > 0)) {
          return invalidOperationMsg(tscGetErrorMsgPayload(pCmd), msg8);
        }

        /* in first/last function, multiple columns can be add to resultset */
        for (int32_t i = 0; i < taosArrayGetSize(pItem->pNode->Expr.paramList); ++i) {
          tSqlExprItem* pParamElem = taosArrayGet(pItem->pNode->Expr.paramList, i);
          if (pParamElem->pNode->tokenId != TK_ALL && pParamElem->pNode->tokenId != TK_ID) {
            return invalidOperationMsg(tscGetErrorMsgPayload(pCmd), msg3);
          }

          SColumnIndex index = COLUMN_INDEX_INITIALIZER;

          if (pParamElem->pNode->tokenId == TK_ALL) { // select table.*
            SStrToken tmpToken = pParamElem->pNode->columnName;

            if (getTableIndexByName(&tmpToken, pQueryInfo, &index) != TSDB_CODE_SUCCESS) {
              return invalidOperationMsg(tscGetErrorMsgPayload(pCmd), msg4);
            }

            pTableMetaInfo = tscGetMetaInfo(pQueryInfo, index.tableIndex);
            SSchema* pSchema = tscGetTableSchema(pTableMetaInfo->pTableMeta);

            char name[TSDB_COL_NAME_LEN] = {0};
            for (int32_t j = 0; j < tscGetNumOfColumns(pTableMetaInfo->pTableMeta); ++j) {
              index.columnIndex = j;
              SStrToken t = {.z = pSchema[j].name, .n = (uint32_t)strnlen(pSchema[j].name, TSDB_COL_NAME_LEN)};
              setResultColName(name, pItem, cvtFunc.originFuncId, &t, true);

              if (setExprInfoForFunctions(pCmd, pQueryInfo, &pSchema[j], cvtFunc, name, colIndex++, &index,
                  finalResult, pUdfInfo) != 0) {
                return TSDB_CODE_TSC_INVALID_OPERATION;
              }
            }

          } else {
            if (getColumnIndexByName(&pParamElem->pNode->columnName, pQueryInfo, &index, tscGetErrorMsgPayload(pCmd)) != TSDB_CODE_SUCCESS) {
              return invalidOperationMsg(tscGetErrorMsgPayload(pCmd), msg3);
            }

            pTableMetaInfo = tscGetMetaInfo(pQueryInfo, index.tableIndex);

            if (pParamElem->pNode->columnName.z == NULL) {
              return invalidOperationMsg(tscGetErrorMsgPayload(pCmd), msg2);
            }

            // functions can not be applied to tags
            if ((index.columnIndex >= tscGetNumOfColumns(pTableMetaInfo->pTableMeta)) || (index.columnIndex < 0)) {
              return invalidOperationMsg(tscGetErrorMsgPayload(pCmd), msg6);
            }

            char name[TSDB_COL_NAME_LEN] = {0};
            SSchema* pSchema = tscGetTableColumnSchema(pTableMetaInfo->pTableMeta, index.columnIndex);

            bool multiColOutput = taosArrayGetSize(pItem->pNode->Expr.paramList) > 1;
            setResultColName(name, pItem, cvtFunc.originFuncId, &pParamElem->pNode->columnName, multiColOutput);

            if (setExprInfoForFunctions(pCmd, pQueryInfo, pSchema, cvtFunc, name, colIndex++, &index, finalResult, pUdfInfo) != 0) {
              return TSDB_CODE_TSC_INVALID_OPERATION;
            }
          }
        }

      } else {  // select * from xxx
        int32_t numOfFields = 0;

        // multicolumn selection does not support alias name
        if (pItem->aliasName != NULL && strlen(pItem->aliasName) > 0) {
          return invalidOperationMsg(tscGetErrorMsgPayload(pCmd), msg8);
        }

        for (int32_t j = 0; j < pQueryInfo->numOfTables; ++j) {
          pTableMetaInfo = tscGetMetaInfo(pQueryInfo, j);
          SSchema* pSchema = tscGetTableSchema(pTableMetaInfo->pTableMeta);

          for (int32_t i = 0; i < tscGetNumOfColumns(pTableMetaInfo->pTableMeta); ++i) {
            SColumnIndex index = {.tableIndex = j, .columnIndex = i};

            char name[TSDB_COL_NAME_LEN] = {0};
            SStrToken t = {.z = pSchema[i].name, .n = (uint32_t)strnlen(pSchema[i].name, TSDB_COL_NAME_LEN)};
            setResultColName(name, pItem, cvtFunc.originFuncId, &t, true);

            if (setExprInfoForFunctions(pCmd, pQueryInfo, &pSchema[index.columnIndex], cvtFunc, name, colIndex, &index,
                finalResult, pUdfInfo) != 0) {
              return TSDB_CODE_TSC_INVALID_OPERATION;
            }
            colIndex++;
          }

          numOfFields += tscGetNumOfColumns(pTableMetaInfo->pTableMeta);
        }
      }
      return TSDB_CODE_SUCCESS;
    }

    case TSDB_FUNC_TOP:
    case TSDB_FUNC_BOTTOM:
    case TSDB_FUNC_MAVG:
    case TSDB_FUNC_SAMPLE:
    case TSDB_FUNC_PERCT:
    case TSDB_FUNC_APERCT: {
      // 1. valid the number of parameters
      bool valid = true;
      if(pItem->pNode->Expr.paramList == NULL) {
        valid = false;
      } else if(functionId == TSDB_FUNC_APERCT) {
        size_t cnt = taosArrayGetSize(pItem->pNode->Expr.paramList);
        if(cnt != 2 && cnt !=3) valid = false;
      } else {
        if (taosArrayGetSize(pItem->pNode->Expr.paramList) != 2) valid = false;
      }
      if(!valid) {
        return invalidOperationMsg(tscGetErrorMsgPayload(pCmd), msg2);
      }

      tSqlExprItem* pParamElem = taosArrayGet(pItem->pNode->Expr.paramList, 0);
      if (pParamElem->pNode->tokenId != TK_ID) {
        return invalidOperationMsg(tscGetErrorMsgPayload(pCmd), msg2);
      }
      
      SColumnIndex index = COLUMN_INDEX_INITIALIZER;
      if (getColumnIndexByName(&pParamElem->pNode->columnName, pQueryInfo, &index, tscGetErrorMsgPayload(pCmd)) != TSDB_CODE_SUCCESS) {
        return invalidOperationMsg(tscGetErrorMsgPayload(pCmd), msg3);
      }

      if (index.columnIndex == TSDB_TBNAME_COLUMN_INDEX) {
        return invalidOperationMsg(tscGetErrorMsgPayload(pCmd), msg6);
      }
      
      pTableMetaInfo = tscGetMetaInfo(pQueryInfo, index.tableIndex);
      SSchema* pSchema = tscGetTableColumnSchema(pTableMetaInfo->pTableMeta, index.columnIndex);

      // functions can not be applied to tags
      if (index.columnIndex >= tscGetNumOfColumns(pTableMetaInfo->pTableMeta)) {
        return invalidOperationMsg(tscGetErrorMsgPayload(pCmd), msg6);
      }

      // 2. valid the column type
      if (functionId != TSDB_FUNC_SAMPLE && !IS_NUMERIC_TYPE(pSchema->type)) {
        return invalidOperationMsg(tscGetErrorMsgPayload(pCmd), msg1);
      }

      // 3. valid the parameters
      if (pParamElem[1].pNode->tokenId == TK_ID) {
        return invalidOperationMsg(tscGetErrorMsgPayload(pCmd), msg2);
      }

      tVariant* pVariant = &pParamElem[1].pNode->value;

      int16_t  resultType = pSchema->type;
      int16_t  resultSize = pSchema->bytes;
      int32_t  interResult = 0;

      char val[8] = {0};

      SExprInfo* pExpr = NULL;
      if (functionId == TSDB_FUNC_PERCT || functionId == TSDB_FUNC_APERCT) {
        // param1 double 
        if(pVariant->nType != TSDB_DATA_TYPE_DOUBLE && pVariant->nType != TSDB_DATA_TYPE_BIGINT){
          return invalidOperationMsg(tscGetErrorMsgPayload(pCmd), msg5);
        }
        tVariantDump(pVariant, val, TSDB_DATA_TYPE_DOUBLE, true);
        double dp = GET_DOUBLE_VAL(val);
        if (dp < 0 || dp > TOP_BOTTOM_QUERY_LIMIT) {
          return invalidOperationMsg(tscGetErrorMsgPayload(pCmd), msg5);
        }
        getResultDataInfo(pSchema->type, pSchema->bytes, functionId, 0, &resultType, &resultSize, &interResult, 0, false,
            pUdfInfo);
        /*
         * sql function transformation
         * for dp = 0, it is actually min,
         * for dp = 100, it is max,
         */
        tscInsertPrimaryTsSourceColumn(pQueryInfo, pTableMetaInfo->pTableMeta->id.uid);
        colIndex += 1;  // the first column is ts
        pExpr = tscExprAppend(pQueryInfo, functionId, &index, resultType, resultSize, getNewResColId(pCmd), interResult, false);
        tscExprAddParams(&pExpr->base, val, TSDB_DATA_TYPE_DOUBLE, sizeof(double));
<<<<<<< HEAD

        // param2 int32
        if (taosArrayGetSize(pItem->pNode->Expr.paramList) == 3) {
          if (pParamElem[2].pNode != NULL) {
            pVariant = &pParamElem[2].pNode->value;
            // check type must string
            if(pVariant->nType != TSDB_DATA_TYPE_BINARY || pVariant->pz == NULL){
              return invalidOperationMsg(tscGetErrorMsgPayload(pCmd), msg13);
            }
            char* pzAlgo = pVariant->pz;
            int32_t algo = 0;

            if(strcasecmp(pzAlgo, "t-digest") == 0) {
              algo = 1;
            } else if(strcasecmp(pzAlgo, "default") == 0){
              algo = 0;
            } else {
              return invalidOperationMsg(tscGetErrorMsgPayload(pCmd), msg13);
            }
            // append algo int32_t
            tscExprAddParams(&pExpr->base, (char*)&algo, TSDB_DATA_TYPE_INT, sizeof(int32_t));
          }
        }

=======
      } else if (functionId == TSDB_FUNC_MAVG || functionId == TSDB_FUNC_SAMPLE) {
        tVariantDump(pVariant, val, TSDB_DATA_TYPE_BIGINT, true);

        int64_t numRowsSelected = GET_INT32_VAL(val);
        if (numRowsSelected <= 0 || numRowsSelected > 1000) {
          return invalidOperationMsg(tscGetErrorMsgPayload(pCmd), msg12);
        }

        // todo REFACTOR
        // set the first column ts for top/bottom query
        int32_t tsFuncId = (functionId == TSDB_FUNC_MAVG) ? TSDB_FUNC_TS_DUMMY : TSDB_FUNC_TS;
        SColumnIndex index1 = {index.tableIndex, PRIMARYKEY_TIMESTAMP_COL_INDEX};
        pExpr = tscExprAppend(pQueryInfo, tsFuncId, &index1, TSDB_DATA_TYPE_TIMESTAMP, TSDB_KEYSIZE, getNewResColId(pCmd),
                              0, false);
        tstrncpy(pExpr->base.aliasName, aAggs[tsFuncId].name, sizeof(pExpr->base.aliasName));

        const int32_t TS_COLUMN_INDEX = PRIMARYKEY_TIMESTAMP_COL_INDEX;
        SColumnList   ids = createColumnList(1, index.tableIndex, TS_COLUMN_INDEX);
        insertResultField(pQueryInfo, colIndex, &ids, TSDB_KEYSIZE, TSDB_DATA_TYPE_TIMESTAMP,
                          aAggs[tsFuncId].name, pExpr);

        colIndex += 1;  // the first column is ts

        getResultDataInfo(pSchema->type, pSchema->bytes, functionId, (int32_t)numRowsSelected, &resultType, &resultSize, &interResult, 0, false,
                          pUdfInfo);
        pExpr = tscExprAppend(pQueryInfo, functionId, &index, resultType, resultSize, getNewResColId(pCmd), interResult, false);
        tscExprAddParams(&pExpr->base, val, TSDB_DATA_TYPE_BIGINT, sizeof(int64_t));
>>>>>>> 72a89298
      } else {
        tVariantDump(pVariant, val, TSDB_DATA_TYPE_BIGINT, true);

        int64_t numRowsSelected = GET_INT32_VAL(val);
        if (numRowsSelected <= 0 || numRowsSelected > 100) {  // todo use macro
          return invalidOperationMsg(tscGetErrorMsgPayload(pCmd), msg12);
        }

        // todo REFACTOR
        // set the first column ts for top/bottom query
        SColumnIndex index1 = {index.tableIndex, PRIMARYKEY_TIMESTAMP_COL_INDEX};
        pExpr = tscExprAppend(pQueryInfo, TSDB_FUNC_TS, &index1, TSDB_DATA_TYPE_TIMESTAMP, TSDB_KEYSIZE, getNewResColId(pCmd),
                                 0, false);
        tstrncpy(pExpr->base.aliasName, aAggs[TSDB_FUNC_TS].name, sizeof(pExpr->base.aliasName));

        const int32_t TS_COLUMN_INDEX = PRIMARYKEY_TIMESTAMP_COL_INDEX;
        SColumnList   ids = createColumnList(1, index.tableIndex, TS_COLUMN_INDEX);
        insertResultField(pQueryInfo, colIndex, &ids, TSDB_KEYSIZE, TSDB_DATA_TYPE_TIMESTAMP,
                          aAggs[TSDB_FUNC_TS].name, pExpr);

        colIndex += 1;  // the first column is ts

        pExpr = tscExprAppend(pQueryInfo, functionId, &index, resultType, resultSize, getNewResColId(pCmd), resultSize, false);
        tscExprAddParams(&pExpr->base, val, TSDB_DATA_TYPE_BIGINT, sizeof(int64_t));
      }
  
      memset(pExpr->base.aliasName, 0, tListLen(pExpr->base.aliasName));
      getColumnName(pItem, pExpr->base.aliasName, pExpr->base.token,sizeof(pExpr->base.aliasName) - 1);

      // todo refactor: tscColumnListInsert part
      SColumnList ids = createColumnList(1, index.tableIndex, index.columnIndex);

      if (finalResult) {
        insertResultField(pQueryInfo, colIndex, &ids, resultSize, (int8_t)resultType, pExpr->base.aliasName, pExpr);
      } else {
        assert(ids.num == 1);
        tscColumnListInsert(pQueryInfo->colList, ids.ids[0].columnIndex, pExpr->base.uid, pSchema);
      }

      return TSDB_CODE_SUCCESS;
    }
    
    case TSDB_FUNC_TID_TAG: {
      pTableMetaInfo = tscGetMetaInfo(pQueryInfo, 0);
      if (UTIL_TABLE_IS_NORMAL_TABLE(pTableMetaInfo)) {
        return invalidOperationMsg(tscGetErrorMsgPayload(pCmd), msg7);
      }
    
      // no parameters or more than one parameter for function
      if (pItem->pNode->Expr.paramList == NULL || taosArrayGetSize(pItem->pNode->Expr.paramList) != 1) {
        return invalidOperationMsg(tscGetErrorMsgPayload(pCmd), msg2);
      }
      
      tSqlExprItem* pParamItem = taosArrayGet(pItem->pNode->Expr.paramList, 0);
      tSqlExpr* pParam = pParamItem->pNode;

      SColumnIndex index = COLUMN_INDEX_INITIALIZER;
      if (getColumnIndexByName(&pParam->columnName, pQueryInfo, &index, tscGetErrorMsgPayload(pCmd)) != TSDB_CODE_SUCCESS) {
        return invalidOperationMsg(tscGetErrorMsgPayload(pCmd), msg3);
      }
    
      pTableMetaInfo = tscGetMetaInfo(pQueryInfo, index.tableIndex);
      SSchema* pSchema = tscGetTableTagSchema(pTableMetaInfo->pTableMeta);
  
      // functions can not be applied to normal columns
      int32_t numOfCols = tscGetNumOfColumns(pTableMetaInfo->pTableMeta);
      if (index.columnIndex < numOfCols && index.columnIndex != TSDB_TBNAME_COLUMN_INDEX) {
        return invalidOperationMsg(tscGetErrorMsgPayload(pCmd), msg6);
      }
    
      if (index.columnIndex > 0) {
        index.columnIndex -= numOfCols;
      }
      
      // 2. valid the column type
      int16_t colType = 0;
      if (index.columnIndex == TSDB_TBNAME_COLUMN_INDEX) {
        colType = TSDB_DATA_TYPE_BINARY;
      } else {
        colType = pSchema[index.columnIndex].type;
      }
      
      if (colType == TSDB_DATA_TYPE_BOOL) {
        return invalidOperationMsg(tscGetErrorMsgPayload(pCmd), msg1);
      }

      tscColumnListInsert(pTableMetaInfo->tagColList, index.columnIndex, pTableMetaInfo->pTableMeta->id.uid,
                          &pSchema[index.columnIndex]);
      SSchema* pTagSchema = tscGetTableTagSchema(pTableMetaInfo->pTableMeta);

      SSchema s = {0};
      if (index.columnIndex == TSDB_TBNAME_COLUMN_INDEX) {
        s = *tGetTbnameColumnSchema();
      } else {
        s = pTagSchema[index.columnIndex];
      }
      
      int16_t bytes = 0;
      int16_t type  = 0;
      int32_t inter = 0;

      int32_t ret = getResultDataInfo(s.type, s.bytes, TSDB_FUNC_TID_TAG, 0, &type, &bytes, &inter, 0, 0, NULL);
      assert(ret == TSDB_CODE_SUCCESS);
      
      s.type = (uint8_t)type;
      s.bytes = bytes;

      TSDB_QUERY_SET_TYPE(pQueryInfo->type, TSDB_QUERY_TYPE_TAG_FILTER_QUERY);
      tscAddFuncInSelectClause(pQueryInfo, 0, TSDB_FUNC_TID_TAG, &index, &s, TSDB_COL_TAG, getNewResColId(pCmd));
      
      return TSDB_CODE_SUCCESS;
    }

    case TSDB_FUNC_BLKINFO: {
      // no parameters or more than one parameter for function
      if (pItem->pNode->Expr.paramList != NULL && taosArrayGetSize(pItem->pNode->Expr.paramList) != 0) {
        return invalidOperationMsg(tscGetErrorMsgPayload(pCmd), msg2);
      }

      SColumnIndex index = {.tableIndex = 0, .columnIndex = 0,};
      pTableMetaInfo = tscGetMetaInfo(pQueryInfo, index.tableIndex);

      int32_t inter   = 0;
      int16_t resType = 0;
      int16_t bytes   = 0;

      getResultDataInfo(TSDB_DATA_TYPE_INT, 4, TSDB_FUNC_BLKINFO, 0, &resType, &bytes, &inter, 0, 0, NULL);

      SSchema s = {.name = "block_dist", .type = TSDB_DATA_TYPE_BINARY, .bytes = bytes};

      SExprInfo* pExpr =
          tscExprInsert(pQueryInfo, 0, TSDB_FUNC_BLKINFO, &index, resType, bytes, getNewResColId(pCmd), bytes, 0);
      tstrncpy(pExpr->base.aliasName, s.name, sizeof(pExpr->base.aliasName));

      SColumnList ids = createColumnList(1, index.tableIndex, index.columnIndex);
      insertResultField(pQueryInfo, 0, &ids, bytes, s.type, s.name, pExpr);

      pExpr->base.numOfParams = 1;
      pExpr->base.param[0].i64 = pTableMetaInfo->pTableMeta->tableInfo.rowSize;
      pExpr->base.param[0].nType = TSDB_DATA_TYPE_BIGINT;

      return TSDB_CODE_SUCCESS;
    }

    default: {
      pUdfInfo = isValidUdf(pQueryInfo->pUdfInfo, pItem->pNode->Expr.operand.z, pItem->pNode->Expr.operand.n);
      if (pUdfInfo == NULL) {
        return invalidOperationMsg(tscGetErrorMsgPayload(pCmd), msg9);
      }

      tSqlExprItem* pParamElem = taosArrayGet(pItem->pNode->Expr.paramList, 0);;
      if (pParamElem->pNode->tokenId != TK_ID) {
        return invalidOperationMsg(tscGetErrorMsgPayload(pCmd), msg2);
      }

      SColumnIndex index = COLUMN_INDEX_INITIALIZER;
      if (getColumnIndexByName(&pParamElem->pNode->columnName, pQueryInfo, &index, tscGetErrorMsgPayload(pCmd)) != TSDB_CODE_SUCCESS) {
        return invalidOperationMsg(tscGetErrorMsgPayload(pCmd), msg3);
      }

      if (index.columnIndex == TSDB_TBNAME_COLUMN_INDEX) {
        return invalidOperationMsg(tscGetErrorMsgPayload(pCmd), msg6);
      }

      pTableMetaInfo = tscGetMetaInfo(pQueryInfo, index.tableIndex);

      // functions can not be applied to tags
      if (index.columnIndex >= tscGetNumOfColumns(pTableMetaInfo->pTableMeta)) {
        return invalidOperationMsg(tscGetErrorMsgPayload(pCmd), msg6);
      }

      int32_t inter   = 0;
      int16_t resType = 0;
      int16_t bytes   = 0;
      getResultDataInfo(TSDB_DATA_TYPE_INT, 4, functionId, 0, &resType, &bytes, &inter, 0, false, pUdfInfo);

      SExprInfo* pExpr = tscExprAppend(pQueryInfo, functionId, &index, resType, bytes, getNewResColId(pCmd), inter, false);

      memset(pExpr->base.aliasName, 0, tListLen(pExpr->base.aliasName));
      getColumnName(pItem, pExpr->base.aliasName, pExpr->base.token, sizeof(pExpr->base.aliasName) - 1);

      SSchema s = {0};
      s.type = (uint8_t)resType;
      s.bytes = bytes;
      s.colId = pExpr->base.colInfo.colId;

      uint64_t uid = pTableMetaInfo->pTableMeta->id.uid;
      SColumnList ids = createColumnList(1, index.tableIndex, index.columnIndex);
      if (finalResult) {
        insertResultField(pQueryInfo, colIndex, &ids, pUdfInfo->resBytes, pUdfInfo->resType, pExpr->base.aliasName, pExpr);
      } else {
        for (int32_t i = 0; i < ids.num; ++i) {
          tscColumnListInsert(pQueryInfo->colList, index.columnIndex, uid, &s);
        }
      }
      tscInsertPrimaryTsSourceColumn(pQueryInfo, pTableMetaInfo->pTableMeta->id.uid);
      return TSDB_CODE_SUCCESS;
    }
  }

  return TSDB_CODE_TSC_INVALID_OPERATION;
}

// todo refactor
static SColumnList createColumnList(int32_t num, int16_t tableIndex, int32_t columnIndex) {
  assert(num == 1 && tableIndex >= 0);

  SColumnList columnList = {0};
  columnList.num = num;

  int32_t index = num - 1;
  columnList.ids[index].tableIndex = tableIndex;
  columnList.ids[index].columnIndex = columnIndex;

  return columnList;
}

void getColumnName(tSqlExprItem* pItem, char* resultFieldName, char* rawName, int32_t nameLength) {
  int32_t len = ((int32_t)pItem->pNode->exprToken.n < nameLength) ? (int32_t)pItem->pNode->exprToken.n : nameLength;
  strncpy(rawName, pItem->pNode->exprToken.z, len);

  if (pItem->aliasName != NULL) {
    int32_t aliasNameLen = (int32_t) strlen(pItem->aliasName);
    len = (aliasNameLen < nameLength)? aliasNameLen:nameLength;
    strncpy(resultFieldName, pItem->aliasName, len);
  } else {
    strncpy(resultFieldName, rawName, len);
  }
}

static bool isTablenameToken(SStrToken* token) {
  SStrToken tmpToken = *token;
  SStrToken tableToken = {0};

  extractTableNameFromToken(&tmpToken, &tableToken);
  return (tmpToken.n == strlen(TSQL_TBNAME_L) && strncasecmp(TSQL_TBNAME_L, tmpToken.z, tmpToken.n) == 0);
}

static int16_t doGetColumnIndex(SQueryInfo* pQueryInfo, int32_t index, SStrToken* pToken) {
  STableMeta* pTableMeta = tscGetMetaInfo(pQueryInfo, index)->pTableMeta;

  int32_t  numOfCols = tscGetNumOfColumns(pTableMeta) + tscGetNumOfTags(pTableMeta);
  SSchema* pSchema = tscGetTableSchema(pTableMeta);

  int16_t columnIndex = COLUMN_INDEX_INITIAL_VAL;

  for (int16_t i = 0; i < numOfCols; ++i) {
    if (pToken->n != strlen(pSchema[i].name)) {
      continue;
    }

    if (strncasecmp(pSchema[i].name, pToken->z, pToken->n) == 0) {
      columnIndex = i;
      break;
    }
  }

  return columnIndex;
}

int32_t doGetColumnIndexByName(SStrToken* pToken, SQueryInfo* pQueryInfo, SColumnIndex* pIndex, char* msg) {
  const char* msg0 = "ambiguous column name";
  const char* msg1 = "invalid column name";

  if (isTablenameToken(pToken)) {
    pIndex->columnIndex = TSDB_TBNAME_COLUMN_INDEX;
  } else if (strlen(DEFAULT_PRIMARY_TIMESTAMP_COL_NAME) == pToken->n &&
            strncasecmp(pToken->z, DEFAULT_PRIMARY_TIMESTAMP_COL_NAME, pToken->n) == 0) {
    pIndex->columnIndex = PRIMARYKEY_TIMESTAMP_COL_INDEX; // just make runtime happy, need fix java test case InsertSpecialCharacterJniTest
  } else if (pToken->n == 0) {
    pIndex->columnIndex = PRIMARYKEY_TIMESTAMP_COL_INDEX; // just make runtime happy, need fix java test case InsertSpecialCharacterJniTest
  } else {
    // not specify the table name, try to locate the table index by column name
    if (pIndex->tableIndex == COLUMN_INDEX_INITIAL_VAL) {
      for (int16_t i = 0; i < pQueryInfo->numOfTables; ++i) {
        int16_t colIndex = doGetColumnIndex(pQueryInfo, i, pToken);

        if (colIndex != COLUMN_INDEX_INITIAL_VAL) {
          if (pIndex->columnIndex != COLUMN_INDEX_INITIAL_VAL) {
            return invalidOperationMsg(msg, msg0);
          } else {
            pIndex->tableIndex = i;
            pIndex->columnIndex = colIndex;
          }
        }
      }
    } else {  // table index is valid, get the column index
      int16_t colIndex = doGetColumnIndex(pQueryInfo, pIndex->tableIndex, pToken);
      if (colIndex != COLUMN_INDEX_INITIAL_VAL) {
        pIndex->columnIndex = colIndex;
      }
    }

    if (pIndex->columnIndex == COLUMN_INDEX_INITIAL_VAL) {
      return invalidOperationMsg(msg, msg1);
    }
  }

  if (COLUMN_INDEX_VALIDE(*pIndex)) {
    return TSDB_CODE_SUCCESS;
  } else {
    return TSDB_CODE_TSC_INVALID_OPERATION;
  }
}

int32_t getTableIndexImpl(SStrToken* pTableToken, SQueryInfo* pQueryInfo, SColumnIndex* pIndex) {
  if (pTableToken->n == 0) {  // only one table and no table name prefix in column name
    if (pQueryInfo->numOfTables == 1) {
      pIndex->tableIndex = 0;
    } else {
      pIndex->tableIndex = COLUMN_INDEX_INITIAL_VAL;
    }

    return TSDB_CODE_SUCCESS;
  }

  pIndex->tableIndex = COLUMN_INDEX_INITIAL_VAL;
  for (int32_t i = 0; i < pQueryInfo->numOfTables; ++i) {
    STableMetaInfo* pTableMetaInfo = tscGetMetaInfo(pQueryInfo, i);
    char* name = pTableMetaInfo->aliasName;
    if (strncasecmp(name, pTableToken->z, pTableToken->n) == 0 && strlen(name) == pTableToken->n) {
      pIndex->tableIndex = i;
      break;
    }
  }

  if (pIndex->tableIndex < 0) {
    return TSDB_CODE_TSC_INVALID_OPERATION;
  }

  return TSDB_CODE_SUCCESS;
}

int32_t getTableIndexByName(SStrToken* pToken, SQueryInfo* pQueryInfo, SColumnIndex* pIndex) {
  SStrToken tableToken = {0};
  extractTableNameFromToken(pToken, &tableToken);

  if (getTableIndexImpl(&tableToken, pQueryInfo, pIndex) != TSDB_CODE_SUCCESS) {
    return TSDB_CODE_TSC_INVALID_OPERATION;
  }

  return TSDB_CODE_SUCCESS;
}

int32_t getColumnIndexByName(const SStrToken* pToken, SQueryInfo* pQueryInfo, SColumnIndex* pIndex, char* msg) {
  if (pQueryInfo->pTableMetaInfo == NULL || pQueryInfo->numOfTables == 0) {
    return TSDB_CODE_TSC_INVALID_OPERATION;
  }

  SStrToken tmpToken = *pToken;

  if (getTableIndexByName(&tmpToken, pQueryInfo, pIndex) != TSDB_CODE_SUCCESS) {
    return TSDB_CODE_TSC_INVALID_OPERATION;
  }

  return doGetColumnIndexByName(&tmpToken, pQueryInfo, pIndex, msg);
}

int32_t setShowInfo(SSqlObj* pSql, struct SSqlInfo* pInfo) {
  SSqlCmd*        pCmd = &pSql->cmd;
  STableMetaInfo* pTableMetaInfo = tscGetTableMetaInfoFromCmd(pCmd,  0);

  pCmd->command = TSDB_SQL_SHOW;

  const char* msg1 = "invalid name";
  const char* msg2 = "wildcard string should be less than %d characters";
  const char* msg3 = "database name too long";
  const char* msg5 = "database name is empty";
  const char* msg6 = "pattern string is empty";

  /*
   * database prefix in pInfo->pMiscInfo->a[0]
   * wildcard in like clause in pInfo->pMiscInfo->a[1]
   */
  SShowInfo* pShowInfo = &pInfo->pMiscInfo->showOpt;
  int16_t    showType = pShowInfo->showType;
  if (showType == TSDB_MGMT_TABLE_TABLE || showType == TSDB_MGMT_TABLE_METRIC || showType == TSDB_MGMT_TABLE_VGROUP) {
    // db prefix in tagCond, show table conds in payload
    SStrToken* pDbPrefixToken = &pShowInfo->prefix;
    if (pDbPrefixToken->type != 0) {

      if (pDbPrefixToken->n >= TSDB_DB_NAME_LEN) {  // db name is too long
        return invalidOperationMsg(tscGetErrorMsgPayload(pCmd), msg3);
      }

      if (pDbPrefixToken->n <= 0) {
        return invalidOperationMsg(tscGetErrorMsgPayload(pCmd), msg5);
      }

      if (tscValidateName(pDbPrefixToken) != TSDB_CODE_SUCCESS) {
        return invalidOperationMsg(tscGetErrorMsgPayload(pCmd), msg1);
      }

      int32_t ret = tNameSetDbName(&pTableMetaInfo->name, getAccountId(pSql), pDbPrefixToken);
      if (ret != TSDB_CODE_SUCCESS) {
        return invalidOperationMsg(tscGetErrorMsgPayload(pCmd), msg1);
      }
    }

    // show table/stable like 'xxxx', set the like pattern for show tables
    SStrToken* pPattern = &pShowInfo->pattern;
    if (pPattern->type != 0) {
      pPattern->n = strdequote(pPattern->z);

      if (pPattern->n <= 0) {
        return invalidOperationMsg(tscGetErrorMsgPayload(pCmd), msg6);
      }

      if (pPattern->n > tsMaxWildCardsLen){
        char tmp[64] = {0};
        sprintf(tmp, msg2, tsMaxWildCardsLen);
        return invalidOperationMsg(tscGetErrorMsgPayload(pCmd), tmp);
      }
    }
  } else if (showType == TSDB_MGMT_TABLE_VNODES) {
    if (pShowInfo->prefix.type == 0) {
      return invalidOperationMsg(tscGetErrorMsgPayload(pCmd), "No specified dnode ep");
    }

    if (pShowInfo->prefix.type == TK_STRING) {
      pShowInfo->prefix.n = strdequote(pShowInfo->prefix.z);
    }
  } 
  return TSDB_CODE_SUCCESS;
}

int32_t setKillInfo(SSqlObj* pSql, struct SSqlInfo* pInfo, int32_t killType) {
  const char* msg1 = "invalid connection ID";
  const char* msg2 = "invalid query ID";
  const char* msg3 = "invalid stream ID";

  SSqlCmd* pCmd = &pSql->cmd;
  pCmd->command = pInfo->type;
  
  SStrToken* idStr = &(pInfo->pMiscInfo->id);
  if (idStr->n > TSDB_KILL_MSG_LEN) {
    return TSDB_CODE_TSC_INVALID_OPERATION;
  }

  strncpy(pCmd->payload, idStr->z, idStr->n);

  const char delim = ':';
  char* connIdStr = strtok(idStr->z, &delim);
  char* queryIdStr = strtok(NULL, &delim);

  int32_t connId = (int32_t)strtol(connIdStr, NULL, 10);
  if (connId <= 0) {
    memset(pCmd->payload, 0, strlen(pCmd->payload));
    return invalidOperationMsg(tscGetErrorMsgPayload(pCmd), msg1);
  }

  if (killType == TSDB_SQL_KILL_CONNECTION) {
    return TSDB_CODE_SUCCESS;
  }

  int32_t queryId = (int32_t)strtol(queryIdStr, NULL, 10);
  if (queryId <= 0) {
    memset(pCmd->payload, 0, strlen(pCmd->payload));
    if (killType == TSDB_SQL_KILL_QUERY) {
      return invalidOperationMsg(tscGetErrorMsgPayload(pCmd), msg2);
    } else {
      return invalidOperationMsg(tscGetErrorMsgPayload(pCmd), msg3);
    }
  }
  
  return TSDB_CODE_SUCCESS;
}
static int32_t setCompactVnodeInfo(SSqlObj* pSql, struct SSqlInfo* pInfo) {
  SSqlCmd* pCmd = &pSql->cmd;
  pCmd->command = pInfo->type;

  return TSDB_CODE_SUCCESS;
}

int32_t tscTansformFuncForSTableQuery(SQueryInfo* pQueryInfo) {
  STableMetaInfo* pTableMetaInfo = tscGetMetaInfo(pQueryInfo, 0);

  if (pTableMetaInfo->pTableMeta == NULL || !UTIL_TABLE_IS_SUPER_TABLE(pTableMetaInfo)) {
    return TSDB_CODE_TSC_INVALID_OPERATION;
  }

  assert(tscGetNumOfTags(pTableMetaInfo->pTableMeta) >= 0);

  int16_t bytes = 0;
  int16_t type = 0;
  int32_t interBytes = 0;
  
  size_t size = tscNumOfExprs(pQueryInfo);
  for (int32_t k = 0; k < size; ++k) {
    SExprInfo*   pExpr = tscExprGet(pQueryInfo, k);
    int16_t functionId = aAggs[pExpr->base.functionId].stableFuncId;

    int32_t colIndex = pExpr->base.colInfo.colIndex;
    SSchema* pSrcSchema = tscGetTableColumnSchema(pTableMetaInfo->pTableMeta, colIndex);
    
    if ((functionId >= TSDB_FUNC_SUM && functionId <= TSDB_FUNC_TWA) ||
        (functionId >= TSDB_FUNC_FIRST_DST && functionId <= TSDB_FUNC_STDDEV_DST) ||
        (functionId >= TSDB_FUNC_RATE && functionId <= TSDB_FUNC_IRATE) ||
        (functionId == TSDB_FUNC_SAMPLE)) {
      if (getResultDataInfo(pSrcSchema->type, pSrcSchema->bytes, functionId, (int32_t)pExpr->base.param[0].i64, &type, &bytes,
                            &interBytes, 0, true, NULL) != TSDB_CODE_SUCCESS) {
        return TSDB_CODE_TSC_INVALID_OPERATION;
      }

      tscExprUpdate(pQueryInfo, k, functionId, pExpr->base.colInfo.colIndex, TSDB_DATA_TYPE_BINARY, bytes);
      // todo refactor
      pExpr->base.interBytes = interBytes;
    }
  }

  tscFieldInfoUpdateOffset(pQueryInfo);
  return TSDB_CODE_SUCCESS;
}

/* transfer the field-info back to original input format */
void tscRestoreFuncForSTableQuery(SQueryInfo* pQueryInfo) {
  STableMetaInfo* pTableMetaInfo = tscGetMetaInfo(pQueryInfo, 0);
  if (!UTIL_TABLE_IS_SUPER_TABLE(pTableMetaInfo)) {
    return;
  }
  
  size_t size = tscNumOfExprs(pQueryInfo);
  for (int32_t i = 0; i < size; ++i) {
    SExprInfo*   pExpr = tscExprGet(pQueryInfo, i);
    SSchema* pSchema = tscGetTableColumnSchema(pTableMetaInfo->pTableMeta, pExpr->base.colInfo.colIndex);
    
    // the final result size and type in the same as query on single table.
    // so here, set the flag to be false;
    int32_t inter = 0;
    
    int32_t functionId = pExpr->base.functionId;
    if (functionId < 0) {
      continue;
    }

    if (functionId >= TSDB_FUNC_TS && functionId <= TSDB_FUNC_DIFF) {
      continue;
    }
    
    if (functionId == TSDB_FUNC_FIRST_DST) {
      functionId = TSDB_FUNC_FIRST;
    } else if (functionId == TSDB_FUNC_LAST_DST) {
      functionId = TSDB_FUNC_LAST;
    } else if (functionId == TSDB_FUNC_STDDEV_DST) {
      functionId = TSDB_FUNC_STDDEV;
    }

    getResultDataInfo(pSchema->type, pSchema->bytes, functionId, 0, &pExpr->base.resType, &pExpr->base.resBytes, &inter,
                      0, false, NULL);
  }
}

bool hasUnsupportFunctionsForSTableQuery(SSqlCmd* pCmd, SQueryInfo* pQueryInfo) {
  const char* msg1 = "TWA/Diff/Derivative/Irate/CSUM/MAVG/SAMPLE are not allowed to apply to super table directly";
  const char* msg2 = "TWA/Diff/Derivative/Irate/CSUM/MAVG/SAMPLE only support group by tbname for super table query";
  const char* msg3 = "functions not support for super table query";

  // filter sql function not supported by metric query yet.
  size_t size = tscNumOfExprs(pQueryInfo);
  for (int32_t i = 0; i < size; ++i) {
    int32_t functionId = tscExprGet(pQueryInfo, i)->base.functionId;
    if (functionId < 0) {
      continue;
    }

    if ((aAggs[functionId].status & TSDB_FUNCSTATE_STABLE) == 0) {
      invalidOperationMsg(tscGetErrorMsgPayload(pCmd), msg3);
      return true;
    }
  }

  if (tscIsTWAQuery(pQueryInfo) || tscIsDiffDerivLikeQuery(pQueryInfo) || tscIsIrateQuery(pQueryInfo) ||
      tscQueryContainsFunction(pQueryInfo, TSDB_FUNC_SAMPLE)) {
    if (pQueryInfo->groupbyExpr.numOfGroupCols == 0) {
      invalidOperationMsg(tscGetErrorMsgPayload(pCmd), msg1);
      return true;
    }

    SColIndex* pColIndex = taosArrayGet(pQueryInfo->groupbyExpr.columnInfo, 0);
    if (pColIndex->colIndex != TSDB_TBNAME_COLUMN_INDEX) {
      invalidOperationMsg(tscGetErrorMsgPayload(pCmd), msg2);
      return true;
    }
  } else if (tscIsSessionWindowQuery(pQueryInfo)) {
    invalidOperationMsg(tscGetErrorMsgPayload(pCmd), msg3);
    return true;
  }

  return false;
}

static bool groupbyTagsOrNull(SQueryInfo* pQueryInfo) {
  if (pQueryInfo->groupbyExpr.columnInfo == NULL ||
    taosArrayGetSize(pQueryInfo->groupbyExpr.columnInfo) == 0) {
    return true;
  }

  size_t s = taosArrayGetSize(pQueryInfo->groupbyExpr.columnInfo);
  for (int32_t i = 0; i < s; i++) {
    SColIndex* colIndex = taosArrayGet(pQueryInfo->groupbyExpr.columnInfo, i);
    if (colIndex->flag != TSDB_COL_TAG) {
      return false;
    }
  }

  return true;
}

static bool functionCompatibleCheck(SQueryInfo* pQueryInfo, bool joinQuery, bool twQuery) {
  int32_t startIdx = 0;
  int32_t aggUdf = 0;
  int32_t scalarUdf = 0;
  int32_t prjNum = 0;
  int32_t aggNum = 0;
  int32_t scalNum = 0;

  size_t numOfExpr = tscNumOfExprs(pQueryInfo);
  assert(numOfExpr > 0);

  int32_t factor = INT32_MAX;

  // diff function cannot be executed with other function
  // arithmetic function can be executed with other arithmetic functions
  size_t size = tscNumOfExprs(pQueryInfo);
  
  for (int32_t i = startIdx; i < size; ++i) {
    SExprInfo* pExpr1 = tscExprGet(pQueryInfo, i);

    int16_t functionId = pExpr1->base.functionId;
    if (functionId < 0) {
       SUdfInfo* pUdfInfo = taosArrayGet(pQueryInfo->pUdfInfo, -1 * functionId - 1);
       pUdfInfo->funcType == TSDB_UDF_TYPE_AGGREGATE ? ++aggUdf : ++scalarUdf;

       continue;
    }

    if (functionId == TSDB_FUNC_TAGPRJ || functionId == TSDB_FUNC_TAG || functionId == TSDB_FUNC_TS || functionId == TSDB_FUNC_TS_DUMMY) {
      ++prjNum;

      continue;
    }

    if (functionId == TSDB_FUNC_PRJ) {
      ++prjNum;
    }

    if (functionId == TSDB_FUNC_CEIL || functionId == TSDB_FUNC_FLOOR || functionId == TSDB_FUNC_ROUND) {
      ++scalNum;
    }

    if (functionId == TSDB_FUNC_PRJ && (pExpr1->base.colInfo.colId == PRIMARYKEY_TIMESTAMP_COL_INDEX || TSDB_COL_IS_UD_COL(pExpr1->base.colInfo.flag))) {
      continue;
    }

    if (factor == INT32_MAX) {
      factor = functionCompatList[functionId];
    } else {
      if (functionCompatList[functionId] != factor) {
        return false;
      } else {
        if (factor == -1) { // two functions with the same -1 flag
          return false;
        }
      }
    }

    if (functionId == TSDB_FUNC_LAST_ROW && (joinQuery || twQuery || !groupbyTagsOrNull(pQueryInfo))) {
      return false;
    }
  }

  aggNum = (int32_t)size - prjNum - scalNum - aggUdf - scalarUdf;

  assert(aggNum >= 0);

  if (aggUdf > 0 && (prjNum > 0 || aggNum > 0 || scalNum > 0 || scalarUdf > 0)) {
    return false;
  }

  if (scalarUdf > 0 && (aggNum > 0 || scalNum > 0)) {
    return false;
  }

  if (aggNum > 0 && scalNum > 0) {
    return false;
  }

  return true;
}

int32_t validateGroupbyNode(SQueryInfo* pQueryInfo, SArray* pList, SSqlCmd* pCmd) {
  const char* msg1 = "too many columns in group by clause";
  const char* msg2 = "invalid column name in group by clause";
  const char* msg3 = "columns from one table allowed as group by columns";
  const char* msg4 = "join query does not support group by";
  const char* msg5 = "not allowed column type for group by";
  const char* msg6 = "tags not allowed for table query";
  const char* msg7 = "not support group by expression";
  const char* msg8 = "normal column can only locate at the end of group by clause";

  // todo : handle two tables situation
  STableMetaInfo* pTableMetaInfo = NULL;
  if (pList == NULL) {
    return TSDB_CODE_SUCCESS;
  }

  if (pQueryInfo->numOfTables > 1) {
    return invalidOperationMsg(tscGetErrorMsgPayload(pCmd), msg4);
  }

  SGroupbyExpr* pGroupExpr = &pQueryInfo->groupbyExpr;
  if (pGroupExpr->columnInfo == NULL) {
    pGroupExpr->columnInfo = taosArrayInit(4, sizeof(SColIndex));
  }

  if (pQueryInfo->colList == NULL) {
    pQueryInfo->colList = taosArrayInit(4, POINTER_BYTES);
  }

  if (pGroupExpr->columnInfo == NULL || pQueryInfo->colList == NULL) {
    return TSDB_CODE_TSC_OUT_OF_MEMORY;
  }

  pGroupExpr->numOfGroupCols = (int16_t)taosArrayGetSize(pList);
  if (pGroupExpr->numOfGroupCols > TSDB_MAX_TAGS) {
    return invalidOperationMsg(tscGetErrorMsgPayload(pCmd), msg1);
  }

  SSchema *pSchema       = NULL;
  int32_t tableIndex     = COLUMN_INDEX_INITIAL_VAL;
  int32_t numOfGroupCols = 0;

  size_t num = taosArrayGetSize(pList);
  for (int32_t i = 0; i < num; ++i) {
    tVariantListItem * pItem = taosArrayGet(pList, i);
    tVariant* pVar = &pItem->pVar;

    SStrToken token = {pVar->nLen, pVar->nType, pVar->pz};

    SColumnIndex index = COLUMN_INDEX_INITIALIZER;
    if (getColumnIndexByName(&token, pQueryInfo, &index, tscGetErrorMsgPayload(pCmd)) != TSDB_CODE_SUCCESS) {
      return invalidOperationMsg(tscGetErrorMsgPayload(pCmd), msg2);
    }

    if (tableIndex == COLUMN_INDEX_INITIAL_VAL) {
      tableIndex = index.tableIndex;
    } else if (tableIndex != index.tableIndex) {
      return invalidOperationMsg(tscGetErrorMsgPayload(pCmd), msg3);
    }

    pTableMetaInfo = tscGetMetaInfo(pQueryInfo, index.tableIndex);
    STableMeta* pTableMeta = pTableMetaInfo->pTableMeta;

    if (index.columnIndex == TSDB_TBNAME_COLUMN_INDEX) {
      pSchema = tGetTbnameColumnSchema();
    } else {
      pSchema = tscGetTableColumnSchema(pTableMeta, index.columnIndex);
    }

    int32_t numOfCols = tscGetNumOfColumns(pTableMeta);
    bool groupTag = (index.columnIndex == TSDB_TBNAME_COLUMN_INDEX || index.columnIndex >= numOfCols);

    if (groupTag) {
      if (!UTIL_TABLE_IS_SUPER_TABLE(pTableMetaInfo)) {
        return invalidOperationMsg(tscGetErrorMsgPayload(pCmd), msg6);
      }

      int32_t relIndex = index.columnIndex;
      if (index.columnIndex != TSDB_TBNAME_COLUMN_INDEX) {
        relIndex -= numOfCols;
      }

      SColIndex colIndex = { .colIndex = relIndex, .flag = TSDB_COL_TAG, .colId = pSchema->colId, };
      strncpy(colIndex.name, pSchema->name, tListLen(colIndex.name));
      taosArrayPush(pGroupExpr->columnInfo, &colIndex);
      
      index.columnIndex = relIndex;
      tscColumnListInsert(pTableMetaInfo->tagColList, index.columnIndex, pTableMeta->id.uid, pSchema);
    } else {
      // check if the column type is valid, here only support the bool/tinyint/smallint/bigint group by
      if (pSchema->type == TSDB_DATA_TYPE_TIMESTAMP || pSchema->type == TSDB_DATA_TYPE_FLOAT || pSchema->type == TSDB_DATA_TYPE_DOUBLE) {
        return invalidOperationMsg(tscGetErrorMsgPayload(pCmd), msg5);
      }

      tscColumnListInsert(pQueryInfo->colList, index.columnIndex, pTableMeta->id.uid, pSchema);
      
      SColIndex colIndex = { .colIndex = index.columnIndex, .flag = TSDB_COL_NORMAL, .colId = pSchema->colId };
      strncpy(colIndex.name, pSchema->name, tListLen(colIndex.name));

      taosArrayPush(pGroupExpr->columnInfo, &colIndex);
      pQueryInfo->groupbyExpr.orderType = TSDB_ORDER_ASC;
      numOfGroupCols++;
    }
  }

  // 1. only one normal column allowed in the group by clause
  // 2. the normal column in the group by clause can only located in the end position
  if (numOfGroupCols > 1) {
    return invalidOperationMsg(tscGetErrorMsgPayload(pCmd), msg7);
  }

  for(int32_t i = 0; i < num; ++i) {
    SColIndex* pIndex = taosArrayGet(pGroupExpr->columnInfo, i);
    if (TSDB_COL_IS_NORMAL_COL(pIndex->flag) && i != num - 1) {
     return invalidOperationMsg(tscGetErrorMsgPayload(pCmd), msg8);
    }
  }

  pQueryInfo->groupbyExpr.tableIndex = tableIndex;
  return TSDB_CODE_SUCCESS;
}


static SColumnFilterInfo* addColumnFilterInfo(SColumnFilterList* filterList) {
  int32_t size = (filterList->numOfFilters) + 1;

  char* tmp = (char*) realloc((void*)(filterList->filterInfo), sizeof(SColumnFilterInfo) * (size));
  if (tmp != NULL) {
    filterList->filterInfo = (SColumnFilterInfo*)tmp;
  } else {
    return NULL;
  }

  filterList->numOfFilters = size;

  SColumnFilterInfo* pColFilterInfo = &(filterList->filterInfo[size - 1]);
  memset(pColFilterInfo, 0, sizeof(SColumnFilterInfo));

  return pColFilterInfo;
}

static int32_t doExtractColumnFilterInfo(SSqlCmd* pCmd, SQueryInfo* pQueryInfo, int32_t timePrecision, SColumnFilterInfo* pColumnFilter,
                                         int16_t colType, tSqlExpr* pExpr) {
  const char* msg = "not supported filter condition";

  tSqlExpr *pRight = pExpr->pRight;

  if (colType >= TSDB_DATA_TYPE_TINYINT && colType <= TSDB_DATA_TYPE_BIGINT) {
    colType = TSDB_DATA_TYPE_BIGINT;
  } else if (colType == TSDB_DATA_TYPE_FLOAT || colType == TSDB_DATA_TYPE_DOUBLE) {
    colType = TSDB_DATA_TYPE_DOUBLE;
  } else if ((colType == TSDB_DATA_TYPE_TIMESTAMP) && (TSDB_DATA_TYPE_BINARY == pRight->value.nType)) {
    int retVal = setColumnFilterInfoForTimestamp(pCmd, pQueryInfo, &pRight->value);
    if (TSDB_CODE_SUCCESS != retVal) {
      return retVal;
    }
  } else if ((colType == TSDB_DATA_TYPE_TIMESTAMP) && (TSDB_DATA_TYPE_BIGINT == pRight->value.nType)) {
    if (pRight->flags & (1 << EXPR_FLAG_NS_TIMESTAMP)) {
      pRight->value.i64 =
          convertTimePrecision(pRight->value.i64, TSDB_TIME_PRECISION_NANO, timePrecision);
      pRight->flags &= ~(1 << EXPR_FLAG_NS_TIMESTAMP);
    }
  }

  int32_t retVal = TSDB_CODE_SUCCESS;

  int32_t bufLen = 0;
  if (IS_NUMERIC_TYPE(pRight->value.nType)) {
    bufLen = 60;
  } else {
    /*
     * make memory sanitizer happy;
     */
    if (pRight->value.nLen == 0) {
      bufLen = pRight->value.nLen + 2;
    } else {
      bufLen = pRight->value.nLen + 1;
    }
  }

  if (pExpr->tokenId == TK_IN) {
    tVariant *pVal; 
    if (pRight->tokenId != TK_SET || !serializeExprListToVariant(pRight->Expr.paramList, &pVal, colType, timePrecision)) {
      return invalidOperationMsg(tscGetErrorMsgPayload(pCmd), msg);
    }

    pColumnFilter->pz  = (int64_t)calloc(1, pVal->nLen);
    pColumnFilter->len = pVal->nLen;
    pColumnFilter->filterstr = 1;
    memcpy((char *)(pColumnFilter->pz), (char *)(pVal->pz), pVal->nLen);

    tVariantDestroy(pVal);
    free(pVal);

  } else if (colType == TSDB_DATA_TYPE_BINARY) {
    pColumnFilter->pz = (int64_t)calloc(1, bufLen * TSDB_NCHAR_SIZE);
    pColumnFilter->len = pRight->value.nLen;
    retVal = tVariantDump(&pRight->value, (char*)pColumnFilter->pz, colType, false);

  } else if (colType == TSDB_DATA_TYPE_NCHAR) {
    // bufLen + 1 is larger than the actual nchar string length
    pColumnFilter->pz = (int64_t)calloc(1, (bufLen + 1) * TSDB_NCHAR_SIZE);
    retVal = tVariantDump(&pRight->value, (char*)pColumnFilter->pz, colType, false);
    size_t len = twcslen((wchar_t*)pColumnFilter->pz);
    pColumnFilter->len = len * TSDB_NCHAR_SIZE;

  } else if (pExpr->tokenId == TK_LE || pExpr->tokenId == TK_LT) {
    retVal = tVariantDump(&pRight->value, (char*)&pColumnFilter->upperBndd, colType, false);

  // TK_GT,TK_GE,TK_EQ,TK_NE are based on the pColumn->lowerBndd
  } else {
    retVal = tVariantDump(&pRight->value, (char*)&pColumnFilter->lowerBndd, colType, false);
  }

  if (retVal != TSDB_CODE_SUCCESS) {
    return invalidOperationMsg(tscGetErrorMsgPayload(pCmd), msg);
  } 

  switch (pExpr->tokenId) {
    case TK_LE:
      pColumnFilter->upperRelOptr = TSDB_RELATION_LESS_EQUAL;
      break;
    case TK_LT:
      pColumnFilter->upperRelOptr = TSDB_RELATION_LESS;
      break;
    case TK_GT:
      pColumnFilter->lowerRelOptr = TSDB_RELATION_GREATER;
      break;
    case TK_GE:
      pColumnFilter->lowerRelOptr = TSDB_RELATION_GREATER_EQUAL;
      break;
    case TK_EQ:
      pColumnFilter->lowerRelOptr = TSDB_RELATION_EQUAL;
      break;
    case TK_NE:
      pColumnFilter->lowerRelOptr = TSDB_RELATION_NOT_EQUAL;
      break;
    case TK_LIKE:
      pColumnFilter->lowerRelOptr = TSDB_RELATION_LIKE;
      break;
    case TK_MATCH:
      pColumnFilter->lowerRelOptr = TSDB_RELATION_MATCH;
      break;
    case TK_NMATCH:
      pColumnFilter->lowerRelOptr = TSDB_RELATION_NMATCH;
      break;
    case TK_ISNULL:
      pColumnFilter->lowerRelOptr = TSDB_RELATION_ISNULL;
      break;
    case TK_NOTNULL:
      pColumnFilter->lowerRelOptr = TSDB_RELATION_NOTNULL;
      break;
    case TK_IN:
      pColumnFilter->lowerRelOptr = TSDB_RELATION_IN;
      break;
    default:
      return invalidOperationMsg(tscGetErrorMsgPayload(pCmd), msg);
  }

  return TSDB_CODE_SUCCESS;
}

typedef struct SCondExpr {
  tSqlExpr* pTagCond;
  tSqlExpr* pTimewindow;

  tSqlExpr* pColumnCond;

  int16_t tableCondIndex;

  tSqlExpr* pJoinExpr;  // join condition
  bool      tsJoin;
} SCondExpr;

static int32_t getTimeRange(STimeWindow* win, tSqlExpr* pRight, int32_t optr, int16_t timePrecision);

enum {
  TSQL_EXPR_TS = 1,
  TSQL_EXPR_TAG = 2,
  TSQL_EXPR_COLUMN = 4,
  TSQL_EXPR_TBNAME = 8,
  TSQL_EXPR_JOIN = 16,  
};

#define GET_MIXED_TYPE(t) (((t) >= TSQL_EXPR_JOIN) || ((t) > TSQL_EXPR_COLUMN && (t) < TSQL_EXPR_TBNAME) || ((t) == (TSQL_EXPR_TS|TSQL_EXPR_TAG)))

static int32_t checkColumnFilterInfo(SSqlCmd* pCmd, SQueryInfo* pQueryInfo, SColumnIndex* pIndex, tSqlExpr* pExpr, int32_t sqlOptr) {
  STableMetaInfo* pTableMetaInfo = tscGetMetaInfo(pQueryInfo, pIndex->tableIndex);

  STableMeta* pTableMeta = pTableMetaInfo->pTableMeta;
  SSchema*    pSchema = tscGetTableColumnSchema(pTableMeta, pIndex->columnIndex);
  int32_t     ret = 0;
  const char* msg1 = "non binary column not support like/match operator";
  const char* msg3 = "bool column not support this operator";
  const char* msg4 = "primary key not support this operator";

  SColumn* pColumn = tscColumnListInsert(pQueryInfo->colList, pIndex->columnIndex, pTableMeta->id.uid, pSchema);

  pColumn->info.flist.numOfFilters++;
  
  /*
   * in case of TK_AND filter condition, we first find the corresponding column and build the query condition together
   * the already existed condition.
   */
  if (sqlOptr != TK_AND && sqlOptr != TK_OR) {
    return TSDB_CODE_TSC_INVALID_OPERATION;
  }

  SColumnFilterInfo* pColFilter = calloc(1, sizeof(SColumnFilterInfo));

  pColFilter->filterstr =
      ((pSchema->type == TSDB_DATA_TYPE_BINARY || pSchema->type == TSDB_DATA_TYPE_NCHAR) ? 1 : 0);

  if (!pColFilter->filterstr) {
    if (pExpr->tokenId == TK_LIKE || pExpr->tokenId == TK_MATCH || pExpr->tokenId == TK_NMATCH) {
      ret = invalidOperationMsg(tscGetErrorMsgPayload(pCmd), msg1);
      goto _err_ret;
    }
    
    if (pSchema->type == TSDB_DATA_TYPE_BOOL) {
      int32_t t = pExpr->tokenId;
      if (t != TK_EQ && t != TK_NE && t != TK_NOTNULL && t != TK_ISNULL && t != TK_IN) {
        ret = invalidOperationMsg(tscGetErrorMsgPayload(pCmd), msg3);
        goto _err_ret;
      }
    }
  }

  pColumn->columnIndex = pIndex->columnIndex;
  pColumn->tableUid = pTableMeta->id.uid;
  if (pColumn->columnIndex == PRIMARYKEY_TIMESTAMP_COL_INDEX && pExpr->tokenId == TK_IN) {
     return invalidOperationMsg(tscGetErrorMsgPayload(pCmd), msg4);
  }

  STableComInfo tinfo = tscGetTableInfo(pTableMeta);
  ret = doExtractColumnFilterInfo(pCmd, pQueryInfo, tinfo.precision, pColFilter, pSchema->type, pExpr);

_err_ret:
  freeColumnFilterInfo(pColFilter, 1);
  
  return ret;
}

static int32_t getColQueryCondExpr(SSqlCmd* pCmd, SQueryInfo* pQueryInfo, tSqlExpr** pExpr) {
  int32_t ret = TSDB_CODE_SUCCESS;
  
  for (int32_t i = 0; i < pQueryInfo->numOfTables; ++i) {
    tSqlExpr* p1 = extractExprForSTable(pCmd, pExpr, pQueryInfo, i);
    if (p1 == NULL) {  // no query condition on this table
      continue;
    }

    tExprNode* p = NULL;

    SArray* colList = taosArrayInit(10, sizeof(SColIndex));  
    ret = exprTreeFromSqlExpr(pCmd, &p, p1, pQueryInfo, colList, NULL);
    taosArrayDestroy(colList);

    SBufferWriter bw = tbufInitWriter(NULL, false);

    TRY(0) {
      exprTreeToBinary(&bw, p);
    } CATCH(code) {
      tbufCloseWriter(&bw);
      UNUSED(code);
      // TODO: more error handling
    } END_TRY
    
    // add to required table column list
    STableMetaInfo* pTableMetaInfo = tscGetMetaInfo(pQueryInfo, i);
    int64_t uid = pTableMetaInfo->pTableMeta->id.uid;

    STblCond cond = {
      .uid = uid,
      .idx = i,
      .len = (int32_t)(tbufTell(&bw)),
      .cond = tbufGetData(&bw, true)
    };

    if (pQueryInfo->colCond == NULL) {
      pQueryInfo->colCond = taosArrayInit(2, sizeof(SCond));
    }
    
    taosArrayPush(pQueryInfo->colCond, &cond);  

    tSqlExprDestroy(p1);
    tExprTreeDestroy(p, NULL);
    
    if (ret) {
      break;
    }
  }

  return ret;
}


static int32_t checkColumnQueryCondInfo(SSqlCmd* pCmd, SQueryInfo* pQueryInfo, tSqlExpr* pExpr, int32_t relOptr) {
  if (pExpr == NULL) {
    pQueryInfo->onlyHasTagCond &= true;
    return TSDB_CODE_SUCCESS;
  }
  pQueryInfo->onlyHasTagCond &= false;

  if (!tSqlExprIsParentOfLeaf(pExpr)) {  // internal node
    int32_t ret = checkColumnQueryCondInfo(pCmd, pQueryInfo, pExpr->pLeft, pExpr->tokenId);
    if (ret != TSDB_CODE_SUCCESS) {
      return ret;
    }

    return checkColumnQueryCondInfo(pCmd, pQueryInfo, pExpr->pRight, pExpr->tokenId);
  } else {  // handle leaf node
    SColumnIndex index = COLUMN_INDEX_INITIALIZER;
    if (getColumnIndexByName(&pExpr->pLeft->columnName, pQueryInfo, &index, tscGetErrorMsgPayload(pCmd)) != TSDB_CODE_SUCCESS) {
      return TSDB_CODE_TSC_INVALID_OPERATION;
    }

    return checkColumnFilterInfo(pCmd, pQueryInfo, &index, pExpr, relOptr);
  }
}

static int32_t checkAndSetJoinCondInfo(SSqlCmd* pCmd, SQueryInfo* pQueryInfo, tSqlExpr* pExpr) {
  int32_t code = 0;
  const char* msg1 = "timestamp required for join tables";
  const char* msg2 = "only support one join tag for each table";
  const char* msg3 = "type of join columns must be identical";
  const char* msg4 = "invalid column name in join condition";

  if (pExpr == NULL) {
    return TSDB_CODE_SUCCESS;
  }

  if (!tSqlExprIsParentOfLeaf(pExpr)) {
    code = checkAndSetJoinCondInfo(pCmd, pQueryInfo, pExpr->pLeft);
    if (code) {
      return code;
    }

    return checkAndSetJoinCondInfo(pCmd, pQueryInfo, pExpr->pRight);
  }

  SColumnIndex index = COLUMN_INDEX_INITIALIZER;
  if (getColumnIndexByName(&pExpr->pLeft->columnName, pQueryInfo, &index, tscGetErrorMsgPayload(pCmd)) != TSDB_CODE_SUCCESS) {
    return invalidOperationMsg(tscGetErrorMsgPayload(pCmd), msg4);
  }

  STableMetaInfo* pTableMetaInfo = tscGetMetaInfo(pQueryInfo, index.tableIndex);
  SSchema* pTagSchema1 = tscGetTableColumnSchema(pTableMetaInfo->pTableMeta, index.columnIndex);

  assert(index.tableIndex >= 0 && index.tableIndex < TSDB_MAX_JOIN_TABLE_NUM);

  SJoinNode **leftNode = &pQueryInfo->tagCond.joinInfo.joinTables[index.tableIndex];
  if (*leftNode == NULL) {
    return invalidOperationMsg(tscGetErrorMsgPayload(pCmd), msg1);
  }

  (*leftNode)->uid = pTableMetaInfo->pTableMeta->id.uid;
  (*leftNode)->tagColId = pTagSchema1->colId;

  if (UTIL_TABLE_IS_SUPER_TABLE(pTableMetaInfo)) {
    STableMeta* pTableMeta = pTableMetaInfo->pTableMeta;

    index.columnIndex = index.columnIndex - tscGetNumOfColumns(pTableMetaInfo->pTableMeta);
    if (tscColumnExists(pTableMetaInfo->tagColList, pTagSchema1->colId, pTableMetaInfo->pTableMeta->id.uid) < 0) {
      tscColumnListInsert(pTableMetaInfo->tagColList, index.columnIndex, pTableMeta->id.uid, pTagSchema1);
      atomic_add_fetch_32(&pTableMetaInfo->joinTagNum, 1);

      if (pTableMetaInfo->joinTagNum > 1) {
        return invalidOperationMsg(tscGetErrorMsgPayload(pCmd), msg2);
      }
    }
  }

  int16_t leftIdx = index.tableIndex;

  index = (SColumnIndex)COLUMN_INDEX_INITIALIZER;
  if (getColumnIndexByName(&pExpr->pRight->columnName, pQueryInfo, &index, tscGetErrorMsgPayload(pCmd)) != TSDB_CODE_SUCCESS) {
    return invalidOperationMsg(tscGetErrorMsgPayload(pCmd), msg4);
  }

  pTableMetaInfo = tscGetMetaInfo(pQueryInfo, index.tableIndex);
  SSchema* pTagSchema2 = tscGetTableColumnSchema(pTableMetaInfo->pTableMeta, index.columnIndex);

  assert(index.tableIndex >= 0 && index.tableIndex < TSDB_MAX_JOIN_TABLE_NUM);

  SJoinNode **rightNode = &pQueryInfo->tagCond.joinInfo.joinTables[index.tableIndex];
  if (*rightNode == NULL) {
    return invalidOperationMsg(tscGetErrorMsgPayload(pCmd), msg1);
  }

  (*rightNode)->uid = pTableMetaInfo->pTableMeta->id.uid;
  (*rightNode)->tagColId = pTagSchema2->colId;

  if (UTIL_TABLE_IS_SUPER_TABLE(pTableMetaInfo)) {
    STableMeta* pTableMeta = pTableMetaInfo->pTableMeta;
    index.columnIndex = index.columnIndex - tscGetNumOfColumns(pTableMeta);
    if (tscColumnExists(pTableMetaInfo->tagColList, pTagSchema2->colId, pTableMeta->id.uid) < 0) {

      tscColumnListInsert(pTableMetaInfo->tagColList, index.columnIndex, pTableMeta->id.uid, pTagSchema2);
      atomic_add_fetch_32(&pTableMetaInfo->joinTagNum, 1);
      
      if (pTableMetaInfo->joinTagNum > 1) {
        return invalidOperationMsg(tscGetErrorMsgPayload(pCmd), msg2);
      }
    }
  }

  int16_t rightIdx = index.tableIndex;

  if (pTagSchema1->type != pTagSchema2->type) {
    return invalidOperationMsg(tscGetErrorMsgPayload(pCmd), msg3);
  }

  if ((*leftNode)->tagJoin == NULL) {
    (*leftNode)->tagJoin = taosArrayInit(2, sizeof(int16_t));
  }

  if ((*rightNode)->tagJoin == NULL) {
    (*rightNode)->tagJoin = taosArrayInit(2, sizeof(int16_t));
  }

  taosArrayPush((*leftNode)->tagJoin, &rightIdx);
  taosArrayPush((*rightNode)->tagJoin, &leftIdx);

  pQueryInfo->tagCond.joinInfo.hasJoin = true;

  return TSDB_CODE_SUCCESS;

}

static int32_t getJoinCondInfo(SSqlCmd* pCmd, SQueryInfo* pQueryInfo, tSqlExpr* pExpr) {
  if (pExpr == NULL) {
    pQueryInfo->onlyHasTagCond &= true;
    return TSDB_CODE_SUCCESS;
  }

  return checkAndSetJoinCondInfo(pCmd, pQueryInfo, pExpr);
}

static int32_t validateSQLExpr(SSqlCmd* pCmd, tSqlExpr* pExpr, SQueryInfo* pQueryInfo, SColumnList* pList,
                               int32_t* type, uint64_t* uid) {
  if (pExpr->type == SQL_NODE_TABLE_COLUMN) {
    if (*type == NON_ARITHMEIC_EXPR) {
      *type = NORMAL_ARITHMETIC;
    } else if (*type == AGG_ARIGHTMEIC) {
      return TSDB_CODE_TSC_INVALID_OPERATION;
    }

    SColumnIndex index = COLUMN_INDEX_INITIALIZER;
    if (getColumnIndexByName(&pExpr->columnName, pQueryInfo, &index, tscGetErrorMsgPayload(pCmd)) != TSDB_CODE_SUCCESS) {
      return TSDB_CODE_TSC_INVALID_OPERATION;
    }

    // if column is timestamp, bool, binary, nchar, not support arithmetic, so return invalid sql
    STableMeta* pTableMeta = tscGetMetaInfo(pQueryInfo, index.tableIndex)->pTableMeta;
    SSchema*    pSchema = tscGetTableSchema(pTableMeta) + index.columnIndex;
    
    if ((pSchema->type == TSDB_DATA_TYPE_TIMESTAMP) || (pSchema->type == TSDB_DATA_TYPE_BOOL) ||
        (pSchema->type == TSDB_DATA_TYPE_BINARY) || (pSchema->type == TSDB_DATA_TYPE_NCHAR)) {
      return TSDB_CODE_TSC_INVALID_OPERATION;
    }

    pList->ids[pList->num++] = index;
  } else if ((pExpr->tokenId == TK_FLOAT && (isnan(pExpr->value.dKey) || isinf(pExpr->value.dKey))) ||
             pExpr->tokenId == TK_NULL) {
    return TSDB_CODE_TSC_INVALID_OPERATION;
  } else if (pExpr->type == SQL_NODE_SQLFUNCTION) {
    if (*type == NON_ARITHMEIC_EXPR) {
      *type = AGG_ARIGHTMEIC;
    } else if (*type == NORMAL_ARITHMETIC) {
      return TSDB_CODE_TSC_INVALID_OPERATION;
    }

    int32_t outputIndex = (int32_t)tscNumOfExprs(pQueryInfo);
  
    tSqlExprItem item = {.pNode = pExpr, .aliasName = NULL};
  
    // sql function list in selection clause.
    // Append the sqlExpr into exprList of pQueryInfo structure sequentially
    pExpr->functionId = isValidFunction(pExpr->Expr.operand.z, pExpr->Expr.operand.n);
    if (pExpr->functionId < 0) {
      return TSDB_CODE_TSC_INVALID_OPERATION;
    }

    if (addExprAndResultField(pCmd, pQueryInfo, outputIndex, &item, false, NULL) != TSDB_CODE_SUCCESS) {
      return TSDB_CODE_TSC_INVALID_OPERATION;
    }

    // It is invalid in case of more than one sqlExpr, such as first(ts, k) - last(ts, k)
    int32_t inc = (int32_t) tscNumOfExprs(pQueryInfo) - outputIndex;
    if (inc > 1) {
      return TSDB_CODE_TSC_INVALID_OPERATION;
    }

    // Not supported data type in arithmetic expression
    uint64_t id = -1;
    for(int32_t i = 0; i < inc; ++i) {
      SExprInfo* p1 = tscExprGet(pQueryInfo, i + outputIndex);

      int16_t t = p1->base.resType;
      if (t == TSDB_DATA_TYPE_BINARY || t == TSDB_DATA_TYPE_NCHAR || t == TSDB_DATA_TYPE_BOOL || t == TSDB_DATA_TYPE_TIMESTAMP) {
        return TSDB_CODE_TSC_INVALID_OPERATION;
      }

      if (i == 0) {
        id = p1->base.uid;
        continue;
      }

      if (id != p1->base.uid) {
        return TSDB_CODE_TSC_INVALID_OPERATION;
      }
    }

    *uid = id;
  }

  return TSDB_CODE_SUCCESS;
}

static int32_t validateArithmeticSQLExpr(SSqlCmd* pCmd, tSqlExpr* pExpr, SQueryInfo* pQueryInfo, SColumnList* pList, int32_t* type) {
  if (pExpr == NULL) {
    return TSDB_CODE_SUCCESS;
  }

  tSqlExpr* pLeft = pExpr->pLeft;
  uint64_t uidLeft = 0;
  uint64_t uidRight = 0;

  if (pLeft->type == SQL_NODE_EXPR) {
    int32_t ret = validateArithmeticSQLExpr(pCmd, pLeft, pQueryInfo, pList, type);
    if (ret != TSDB_CODE_SUCCESS) {
      return ret;
    }
  } else {
    int32_t ret = validateSQLExpr(pCmd, pLeft, pQueryInfo, pList, type, &uidLeft);
    if (ret != TSDB_CODE_SUCCESS) {
      return ret;
    }
  }

  tSqlExpr* pRight = pExpr->pRight;
  if (pRight->type == SQL_NODE_EXPR) {
    int32_t ret = validateArithmeticSQLExpr(pCmd, pRight, pQueryInfo, pList, type);
    if (ret != TSDB_CODE_SUCCESS) {
      return ret;
    }
  } else {
    int32_t ret = validateSQLExpr(pCmd, pRight, pQueryInfo, pList, type, &uidRight);
    if (ret != TSDB_CODE_SUCCESS) {
      return ret;
    }

    // the expression not from the same table, return error
    if (uidLeft != uidRight && uidLeft != 0 && uidRight != 0) {
      return TSDB_CODE_TSC_INVALID_OPERATION;
    }
  }

  return TSDB_CODE_SUCCESS;
}

static bool isValidExpr(tSqlExpr* pLeft, tSqlExpr* pRight, int32_t optr) {
  if (pLeft == NULL || (pRight == NULL && optr != TK_IN)) {
    return false;
  }

  /*
   * filter illegal expression in where clause:
   * 1. count(*) > 12
   * 2. sum(columnA) > sum(columnB)
   * 3. 4 < 5,  'ABC'>'abc'
   *
   * However, columnA < 4+12 is valid
   */
  if (pLeft->type == SQL_NODE_SQLFUNCTION) {
    return false;
  }

  if (pRight == NULL) {
    return true;
  }

  if (pLeft->tokenId >= TK_BOOL && pLeft->tokenId <= TK_BINARY && pRight->tokenId >= TK_BOOL && pRight->tokenId <= TK_BINARY) {
    return false;
  }

  if (pLeft->tokenId >= TK_BOOL && pLeft->tokenId <= TK_BINARY && (optr == TK_NOTNULL || optr == TK_ISNULL)) {
    return false;
  }

  return true;
}

static void exchangeExpr(tSqlExpr* pExpr) {
  tSqlExpr* pLeft  = pExpr->pLeft;
  tSqlExpr* pRight = pExpr->pRight;

  if (pRight->tokenId == TK_ID && (pLeft->tokenId == TK_INTEGER || pLeft->tokenId == TK_FLOAT ||
                                    pLeft->tokenId == TK_STRING || pLeft->tokenId == TK_BOOL)) {
    /*
     * exchange value of the left handside and the value of the right-handside
     * to make sure that the value of filter expression always locates in
     * right-handside and
     * the column-id is at the left handside.
     */
    uint32_t optr = 0;
    switch (pExpr->tokenId) {
      case TK_LE:
        optr = TK_GE;
        break;
      case TK_LT:
        optr = TK_GT;
        break;
      case TK_GT:
        optr = TK_LT;
        break;
      case TK_GE:
        optr = TK_LE;
        break;
      default:
        optr = pExpr->tokenId;
    }

    pExpr->tokenId = optr;
    SWAP(pExpr->pLeft, pExpr->pRight, void*);
  }
}

static bool validateJoinExprNode(SSqlCmd* pCmd, SQueryInfo* pQueryInfo, tSqlExpr* pExpr, SColumnIndex* pLeftIndex) {
  const char* msg1 = "illegal column name";
  const char* msg2 = "= is expected in join expression";
  const char* msg3 = "join column must have same type";
  const char* msg4 = "self join is not allowed";
  const char* msg5 = "join table must be the same type(table to table, super table to super table)";

  tSqlExpr* pRight = pExpr->pRight;

  if (pRight->tokenId != TK_ID) {
    return true;
  }

  if (pExpr->tokenId != TK_EQ) {
    invalidOperationMsg(tscGetErrorMsgPayload(pCmd), msg2);
    return false;
  }

  SColumnIndex rightIndex = COLUMN_INDEX_INITIALIZER;

  if (getColumnIndexByName(&pRight->columnName, pQueryInfo, &rightIndex, tscGetErrorMsgPayload(pCmd)) != TSDB_CODE_SUCCESS) {
    invalidOperationMsg(tscGetErrorMsgPayload(pCmd), msg1);
    return false;
  }

  // todo extract function
  STableMetaInfo* pLeftMeterMeta = tscGetMetaInfo(pQueryInfo, pLeftIndex->tableIndex);
  SSchema*        pLeftSchema = tscGetTableSchema(pLeftMeterMeta->pTableMeta);
  int16_t         leftType = pLeftSchema[pLeftIndex->columnIndex].type;

  tscColumnListInsert(pQueryInfo->colList, pLeftIndex->columnIndex, pLeftMeterMeta->pTableMeta->id.uid, &pLeftSchema[pLeftIndex->columnIndex]);

  STableMetaInfo* pRightMeterMeta = tscGetMetaInfo(pQueryInfo, rightIndex.tableIndex);
  SSchema*        pRightSchema = tscGetTableSchema(pRightMeterMeta->pTableMeta);
  int16_t         rightType = pRightSchema[rightIndex.columnIndex].type;

  tscColumnListInsert(pQueryInfo->colList, rightIndex.columnIndex, pRightMeterMeta->pTableMeta->id.uid, &pRightSchema[rightIndex.columnIndex]);

  if (leftType != rightType) {
    invalidOperationMsg(tscGetErrorMsgPayload(pCmd), msg3);
    return false;
  } else if (pLeftIndex->tableIndex == rightIndex.tableIndex) {
    invalidOperationMsg(tscGetErrorMsgPayload(pCmd), msg4);
    return false;
  }

  // table to table/ super table to super table are allowed
  if (UTIL_TABLE_IS_SUPER_TABLE(pLeftMeterMeta) != UTIL_TABLE_IS_SUPER_TABLE(pRightMeterMeta)) {
    invalidOperationMsg(tscGetErrorMsgPayload(pCmd), msg5);
    return false;
  }

  return true;
}

static int32_t setExprToCond(tSqlExpr** parent, tSqlExpr* pExpr, const char* msg, int32_t parentOptr, char* msgBuf) {
  if (*parent != NULL) {
    if (parentOptr == TK_OR && msg != NULL) {
      return invalidOperationMsg(msgBuf, msg);
    }

    *parent = tSqlExprCreate((*parent), pExpr, parentOptr);
  } else {
    *parent = pExpr;
  }

  return TSDB_CODE_SUCCESS;
}

static int32_t setNormalExprToCond(tSqlExpr** parent, tSqlExpr* pExpr, int32_t parentOptr) {
  if (*parent != NULL) {
    *parent = tSqlExprCreate((*parent), pExpr, parentOptr);
  } else {
    *parent = pExpr;
  }

  return TSDB_CODE_SUCCESS;
}


static int32_t validateNullExpr(tSqlExpr* pExpr, STableMeta* pTableMeta, int32_t index, char* msgBuf) {
  const char* msg = "only support is [not] null";

  tSqlExpr* pRight = pExpr->pRight;
  if (pRight->tokenId == TK_NULL && (!(pExpr->tokenId == TK_ISNULL || pExpr->tokenId == TK_NOTNULL))) {
    return invalidOperationMsg(msgBuf, msg);
  }

  if (pRight->tokenId == TK_STRING) {
    SSchema* pSchema = tscGetTableSchema(pTableMeta);
    if (IS_VAR_DATA_TYPE(pSchema[index].type)) {
      return TSDB_CODE_SUCCESS;
    }
    
    char *v = strndup(pRight->exprToken.z, pRight->exprToken.n);
    int32_t len = strRmquote(v, pRight->exprToken.n);
    if (len > 0) {
      uint32_t type = 0;
      tGetToken(v, &type);

      if (type == TK_NULL) {        
        free(v);
        return invalidOperationMsg(msgBuf, msg);
      }
    }

    free(v);
  }

  return TSDB_CODE_SUCCESS;
}

// check for like expression
static int32_t validateLikeExpr(tSqlExpr* pExpr, STableMeta* pTableMeta, int32_t index, char* msgBuf) {
  const char* msg1 = "wildcard string should be less than %d characters";
  const char* msg2 = "illegal column type for like";

  tSqlExpr* pLeft  = pExpr->pLeft;
  tSqlExpr* pRight = pExpr->pRight;

  if (pExpr->tokenId == TK_LIKE) {
    if (pRight->value.nLen > tsMaxWildCardsLen) {
      char tmp[64] = {0};
      sprintf(tmp, msg1, tsMaxWildCardsLen);
      return invalidOperationMsg(msgBuf, tmp);
    }

    SSchema* pSchema = tscGetTableSchema(pTableMeta);
    if ((!isTablenameToken(&pLeft->columnName)) && !IS_VAR_DATA_TYPE(pSchema[index].type)) {
      return invalidOperationMsg(msgBuf, msg2);
    }
  }

  return TSDB_CODE_SUCCESS;
}

// check for match expression
static int32_t validateMatchExpr(tSqlExpr* pExpr, STableMeta* pTableMeta, int32_t index, char* msgBuf) {
  const char* msg1 = "regular expression string should be less than %d characters";
  const char* msg2 = "illegal column type for match/nmatch";
  const char* msg3 = "invalid regular expression";

  tSqlExpr* pLeft  = pExpr->pLeft;
  tSqlExpr* pRight = pExpr->pRight;

  if (pExpr->tokenId == TK_MATCH || pExpr->tokenId == TK_NMATCH) {
    if (pRight->value.nLen > tsMaxRegexStringLen) {
      char tmp[64] = {0};
      sprintf(tmp, msg1, tsMaxRegexStringLen);
      return invalidOperationMsg(msgBuf, tmp);
    }

    SSchema* pSchema = tscGetTableSchema(pTableMeta);
    if ((!isTablenameToken(&pLeft->columnName)) &&(pSchema[index].type != TSDB_DATA_TYPE_BINARY)) {
      return invalidOperationMsg(msgBuf, msg2);
    }

    if (!(pRight->type == SQL_NODE_VALUE && pRight->value.nType == TSDB_DATA_TYPE_BINARY)) {
      return invalidOperationMsg(msgBuf, msg3);
    }

    int errCode = 0;
    regex_t regex;
    char    regErrBuf[256] = {0};

    //remove the quote at the begin end of original sql string.
    uint32_t lenPattern = pRight->exprToken.n - 2;
    char* pattern = malloc(lenPattern + 1);
    strncpy(pattern, pRight->exprToken.z+1, lenPattern);
    pattern[lenPattern] = '\0';

    tfree(pRight->value.pz);
    pRight->value.pz = pattern;
    pRight->value.nLen = lenPattern;

    int cflags = REG_EXTENDED;
    if ((errCode = regcomp(&regex, pattern, cflags)) != 0) {
      regerror(errCode, &regex, regErrBuf, sizeof(regErrBuf));
      tscError("Failed to compile regex pattern %s. reason %s", pattern, regErrBuf);
      return invalidOperationMsg(msgBuf, msg3);
    }
    regfree(&regex);
  }

  return TSDB_CODE_SUCCESS;
}


int32_t handleNeOptr(tSqlExpr** rexpr, tSqlExpr* expr) {
  tSqlExpr* left = tSqlExprClone(expr);
  tSqlExpr* right = expr;

  left->tokenId = TK_LT;
  right->tokenId = TK_GT;

  *rexpr = tSqlExprCreate(left, right, TK_OR);

  return TSDB_CODE_SUCCESS;
}


static int32_t handleExprInQueryCond(SSqlCmd* pCmd, SQueryInfo* pQueryInfo, tSqlExpr** pExpr, SCondExpr* pCondExpr,
                                     int32_t* type, int32_t* tbIdx, int32_t parentOptr, tSqlExpr** columnExpr, tSqlExpr** tsExpr) {
  const char* msg1 = "table query cannot use tags filter";
  const char* msg2 = "illegal column name";
  const char* msg4 = "too many join tables";
  const char* msg5 = "not support ordinary column join";

  tSqlExpr* pLeft  = (*pExpr)->pLeft;
  tSqlExpr* pRight = (*pExpr)->pRight;

  int32_t ret = TSDB_CODE_SUCCESS;

  SColumnIndex index = COLUMN_INDEX_INITIALIZER;
  if (getColumnIndexByName(&pLeft->columnName, pQueryInfo, &index, tscGetErrorMsgPayload(pCmd)) != TSDB_CODE_SUCCESS) {
    return invalidOperationMsg(tscGetErrorMsgPayload(pCmd), msg2);
  }

  *tbIdx = index.tableIndex;

  assert(tSqlExprIsParentOfLeaf(*pExpr));

  STableMetaInfo* pTableMetaInfo = tscGetMetaInfo(pQueryInfo, index.tableIndex);
  STableMeta*     pTableMeta = pTableMetaInfo->pTableMeta;

  // validate the null expression
  int32_t code = validateNullExpr(*pExpr, pTableMeta, index.columnIndex, tscGetErrorMsgPayload(pCmd));
  if (code != TSDB_CODE_SUCCESS) {
    return code;
  }

  // validate the like expression
  code = validateLikeExpr(*pExpr, pTableMeta, index.columnIndex, tscGetErrorMsgPayload(pCmd));
  if (code != TSDB_CODE_SUCCESS) {
    return code;
  }

  // validate the match expression
  code = validateMatchExpr(*pExpr, pTableMeta, index.columnIndex, tscGetErrorMsgPayload(pCmd));
  if (code != TSDB_CODE_SUCCESS) {
    return code;
  }

  SSchema* pSchema = tscGetTableColumnSchema(pTableMeta, index.columnIndex);
  if (pSchema->type == TSDB_DATA_TYPE_TIMESTAMP && index.columnIndex == PRIMARYKEY_TIMESTAMP_COL_INDEX) {  // query on time range
    if (!validateJoinExprNode(pCmd, pQueryInfo, *pExpr, &index)) {
      return TSDB_CODE_TSC_INVALID_OPERATION;
    }

    // set join query condition
    if (pRight->tokenId == TK_ID) {  // no need to keep the timestamp join condition
      TSDB_QUERY_SET_TYPE(pQueryInfo->type, TSDB_QUERY_TYPE_JOIN_QUERY);
      pCondExpr->tsJoin = true;

      assert(index.tableIndex >= 0 && index.tableIndex < TSDB_MAX_JOIN_TABLE_NUM);
      SJoinNode **leftNode = &pQueryInfo->tagCond.joinInfo.joinTables[index.tableIndex];
      if (*leftNode == NULL) {
        *leftNode = calloc(1, sizeof(SJoinNode));
        if (*leftNode == NULL) {
          return TSDB_CODE_TSC_OUT_OF_MEMORY;
        }
      }

      int16_t leftIdx = index.tableIndex;

      if (getColumnIndexByName(&pRight->columnName, pQueryInfo, &index, tscGetErrorMsgPayload(pCmd)) != TSDB_CODE_SUCCESS) {
        return invalidOperationMsg(tscGetErrorMsgPayload(pCmd), msg2);
      }

      if (index.tableIndex < 0 || index.tableIndex >= TSDB_MAX_JOIN_TABLE_NUM) {
        return invalidOperationMsg(tscGetErrorMsgPayload(pCmd), msg4);
      }

      SJoinNode **rightNode = &pQueryInfo->tagCond.joinInfo.joinTables[index.tableIndex];
      if (*rightNode == NULL) {
        *rightNode = calloc(1, sizeof(SJoinNode));
        if (*rightNode == NULL) {
          return TSDB_CODE_TSC_OUT_OF_MEMORY;
        }
      }

      int16_t rightIdx = index.tableIndex;

      if ((*leftNode)->tsJoin == NULL) {
        (*leftNode)->tsJoin = taosArrayInit(2, sizeof(int16_t));
      }

      if ((*rightNode)->tsJoin == NULL) {
        (*rightNode)->tsJoin = taosArrayInit(2, sizeof(int16_t));
      }

      taosArrayPush((*leftNode)->tsJoin, &rightIdx);
      taosArrayPush((*rightNode)->tsJoin, &leftIdx);

      /*
       * To release expression, e.g., m1.ts = m2.ts,
       * since this expression is used to set the join query type
       */
      tSqlExprDestroy(*pExpr);
      if (type) {
        *type |= TSQL_EXPR_JOIN;
      }
    } else {
      tSqlExpr *rexpr = NULL;
      if ((*pExpr)->tokenId == TK_NE) {
        handleNeOptr(&rexpr, *pExpr);
      } else {
        rexpr = *pExpr;
      }
      
      ret = setNormalExprToCond(tsExpr, rexpr, parentOptr);
      if (type) {
        *type |= TSQL_EXPR_TS;
      }
    }

    *pExpr = NULL;  // remove this expression
  } else if (index.columnIndex >= tscGetNumOfColumns(pTableMeta) || index.columnIndex == TSDB_TBNAME_COLUMN_INDEX) {
    // query on tags, check for tag query condition
    if (UTIL_TABLE_IS_NORMAL_TABLE(pTableMetaInfo)) {
      return invalidOperationMsg(tscGetErrorMsgPayload(pCmd), msg1);
    }

    if (pRight != NULL && pRight->tokenId == TK_ID) {  // join on tag columns for stable query
      if (!validateJoinExprNode(pCmd, pQueryInfo, *pExpr, &index)) {
        return TSDB_CODE_TSC_INVALID_OPERATION;
      }

      pQueryInfo->type |= TSDB_QUERY_TYPE_JOIN_QUERY;
      ret = setExprToCond(&pCondExpr->pJoinExpr, *pExpr, NULL, parentOptr, pCmd->payload);
      *pExpr = NULL;
      if (type) {
        *type |= TSQL_EXPR_JOIN;
      }        
    } else {
      // do nothing
      //                ret = setExprToCond(pCmd, &pCondExpr->pTagCond,
      //                *pExpr, NULL, parentOptr);
      tSqlExpr *rexpr = NULL;
      if ((*pExpr)->tokenId == TK_NE && (pSchema->type != TSDB_DATA_TYPE_BINARY && pSchema->type != TSDB_DATA_TYPE_NCHAR && pSchema->type != TSDB_DATA_TYPE_BOOL)) {
        handleNeOptr(&rexpr, *pExpr);
        *pExpr = rexpr;
      }
      
      if (type) {
        *type |= TSQL_EXPR_TAG;
      }
    }
  } else {  // query on other columns
    if (type) {
      *type |= TSQL_EXPR_COLUMN;
    }
    
    if (pRight->tokenId == TK_ID) {  // other column cannot be served as the join column
      return invalidOperationMsg(tscGetErrorMsgPayload(pCmd), msg5);
    }

    tSqlExpr *rexpr = NULL;
    if ((*pExpr)->tokenId == TK_NE && (pSchema->type != TSDB_DATA_TYPE_BINARY && pSchema->type != TSDB_DATA_TYPE_NCHAR && pSchema->type != TSDB_DATA_TYPE_BOOL)) {
      handleNeOptr(&rexpr, *pExpr);
    } else {
      rexpr = *pExpr;
    }

    ret = setNormalExprToCond(columnExpr, rexpr, parentOptr);
    *pExpr = NULL;  // remove it from expr tree
  }

  return ret;
}

int32_t getQueryCondExpr(SSqlCmd* pCmd, SQueryInfo* pQueryInfo, tSqlExpr** pExpr, SCondExpr* pCondExpr,
                        int32_t* type, int32_t* tbIdx, int32_t parentOptr, tSqlExpr** columnExpr, tSqlExpr** tsExpr) {
  if (pExpr == NULL) {
    return TSDB_CODE_SUCCESS;
  }

  tSqlExpr *columnLeft = NULL;
  tSqlExpr *columnRight = NULL;
  tSqlExpr *tsLeft = NULL;
  tSqlExpr *tsRight = NULL;

  int32_t ret = 0;

  const char* msg1 = "query condition between columns/tags/timestamp/join fields must use 'AND'";
  const char* msg2 = "query condition between tables must use 'AND'";

  if ((*pExpr)->flags & (1 << EXPR_FLAG_TS_ERROR)) {
    return TSDB_CODE_TSC_INVALID_OPERATION;
  }

  tSqlExpr* pLeft = (*pExpr)->pLeft;
  tSqlExpr* pRight = (*pExpr)->pRight;

  if (!isValidExpr(pLeft, pRight, (*pExpr)->tokenId)) {
    return TSDB_CODE_TSC_INVALID_OPERATION;
  }

  int32_t leftType = 0;
  int32_t rightType = 0;
  int32_t leftTbIdx = 0;
  int32_t rightTbIdx = 0;

  if (!tSqlExprIsParentOfLeaf(*pExpr)) {
    ret = getQueryCondExpr(pCmd, pQueryInfo, &(*pExpr)->pLeft, pCondExpr, type ? &leftType : NULL, &leftTbIdx, (*pExpr)->tokenId, &columnLeft, &tsLeft);
    if (ret != TSDB_CODE_SUCCESS) {
      goto err_ret;
    }

    ret = getQueryCondExpr(pCmd, pQueryInfo, &(*pExpr)->pRight, pCondExpr, type ? &rightType : NULL, &rightTbIdx, (*pExpr)->tokenId, &columnRight, &tsRight);
    if (ret != TSDB_CODE_SUCCESS) {
      goto err_ret;
    }

    /*
     *  if left child and right child do not belong to the same group, the sub
     *  expression is not valid for parent node, it must be TK_AND operator.
     */
    if (type != NULL && ((leftType != rightType) || GET_MIXED_TYPE(leftType)) && ((*pExpr)->tokenId == TK_OR)) {
      ret = invalidOperationMsg(tscGetErrorMsgPayload(pCmd), msg1);
      goto err_ret;
    }

    if (((leftTbIdx != rightTbIdx) || (leftTbIdx == -1 || rightTbIdx == -1)) && ((*pExpr)->tokenId == TK_OR)) {
      ret = invalidOperationMsg(tscGetErrorMsgPayload(pCmd), msg2);
      goto err_ret;
    }

    if (columnLeft && columnRight) {
      setNormalExprToCond(&columnLeft, columnRight, (*pExpr)->tokenId);
      
      *columnExpr = columnLeft;
    } else {
      *columnExpr = columnLeft ? columnLeft : columnRight;
    }

    if (tsLeft && tsRight) {
      setNormalExprToCond(&tsLeft, tsRight, (*pExpr)->tokenId);
      
      *tsExpr = tsLeft;
    } else {
      *tsExpr = tsLeft ? tsLeft : tsRight;
    }

    if (type) {
      *type = leftType|rightType;
    }
    *tbIdx = (leftTbIdx == rightTbIdx) ? leftTbIdx : -1;
    
    return TSDB_CODE_SUCCESS;
  }

  exchangeExpr(*pExpr);

  if (pLeft->tokenId == TK_ID && pRight->tokenId == TK_TIMESTAMP && (pRight->flags & (1 << EXPR_FLAG_TIMESTAMP_VAR))) {
    ret = TSDB_CODE_TSC_INVALID_OPERATION;
    goto err_ret;
  }

  if ((pLeft->flags & (1 << EXPR_FLAG_TS_ERROR)) || (pRight->flags & (1 << EXPR_FLAG_TS_ERROR))) {
    ret = TSDB_CODE_TSC_INVALID_OPERATION;
    goto err_ret;
  }

  ret = handleExprInQueryCond(pCmd, pQueryInfo, pExpr, pCondExpr, type, tbIdx, parentOptr, columnExpr, tsExpr);
  if (ret) {
    goto err_ret;
  }

  return TSDB_CODE_SUCCESS;
  
err_ret:
  
  tSqlExprDestroy(columnLeft);
  tSqlExprDestroy(columnRight);
  tSqlExprDestroy(tsLeft);
  tSqlExprDestroy(tsRight);
  return ret;
}

static void doExtractExprForSTable(SSqlCmd* pCmd, tSqlExpr** pExpr, SQueryInfo* pQueryInfo, tSqlExpr** pOut, int32_t tableIndex) {
  if (*pExpr == NULL) {
    *pOut = NULL;
    return;
  }
  
  if (tSqlExprIsParentOfLeaf(*pExpr)) {
    tSqlExpr* pLeft = (*pExpr)->pLeft;

    SColumnIndex index = COLUMN_INDEX_INITIALIZER;
    if (getColumnIndexByName(&pLeft->columnName, pQueryInfo, &index, tscGetErrorMsgPayload(pCmd)) != TSDB_CODE_SUCCESS) {
      return;
    }

    if (index.tableIndex != tableIndex) {
      return;
    }

    *pOut = *pExpr;
    (*pExpr) = NULL;

  } else {
    *pOut = tSqlExprCreate(NULL, NULL, (*pExpr)->tokenId);

    doExtractExprForSTable(pCmd, &(*pExpr)->pLeft, pQueryInfo, &((*pOut)->pLeft), tableIndex);
    doExtractExprForSTable(pCmd, &(*pExpr)->pRight, pQueryInfo, &((*pOut)->pRight), tableIndex);
  }
}

static tSqlExpr* extractExprForSTable(SSqlCmd* pCmd, tSqlExpr** pExpr, SQueryInfo* pQueryInfo, int32_t tableIndex) {
  tSqlExpr* pResExpr = NULL;

  if (*pExpr != NULL) {
    doExtractExprForSTable(pCmd, pExpr, pQueryInfo, &pResExpr, tableIndex);
    tSqlExprCompact(&pResExpr);
  }

  return pResExpr;
}

int tableNameCompar(const void* lhs, const void* rhs) {
  char* left = *(char**)lhs;
  char* right = *(char**)rhs;

  int32_t ret = strcmp(left, right);

  if (ret == 0) {
    return 0;
  }

  return ret > 0 ? 1 : -1;
}

int32_t mergeTimeRange(SSqlCmd* pCmd, STimeWindow* res, STimeWindow* win, int32_t optr) {
  const char* msg0 = "only one time stamp window allowed";

#define SET_EMPTY_RANGE(w) do { (w)->skey = INT64_MAX; (w)->ekey = INT64_MIN; } while (0)
#define IS_EMPTY_RANGE(w) ((w)->skey == INT64_MAX && (w)->ekey == INT64_MIN)
  
  if (optr == TSDB_RELATION_AND) {
    if (res->skey > win->ekey || win->skey > res->ekey) {
      SET_EMPTY_RANGE(res);
      return TSDB_CODE_SUCCESS;
    }
    
    if (res->skey < win->skey) {
      res->skey = win->skey;
    }
    
    if (res->ekey > win->ekey) {
      res->ekey = win->ekey;
    }

    return TSDB_CODE_SUCCESS;
  }

  if (res->skey > win->ekey || win->skey > res->ekey) {
    if (IS_EMPTY_RANGE(res)) {
      res->skey = win->skey;
      res->ekey = win->ekey;
      return TSDB_CODE_SUCCESS;
    }

    if (IS_EMPTY_RANGE(win)) {
      return TSDB_CODE_SUCCESS;
    }

    return invalidOperationMsg(tscGetErrorMsgPayload(pCmd), msg0);
  }

  if (res->skey > win->skey) {
    res->skey = win->skey;
  }
  
  if (res->ekey < win->ekey) {
    res->ekey = win->ekey;
  }

  return TSDB_CODE_SUCCESS;
}

static int32_t createTimeRangeExpr(tSqlExpr** pExpr, STimeWindow* win, uint32_t tokenId) {
  *pExpr = calloc(1, sizeof(tSqlExpr));
  
  (*pExpr)->type = SQL_NODE_VALUE;
  (*pExpr)->tokenId = tokenId;
  (*pExpr)->value.nType = TSDB_DATA_TYPE_VALUE_ARRAY;
  (*pExpr)->value.nLen = 2;
  (*pExpr)->value.arr = taosArrayInit(2, sizeof(int64_t));

  taosArrayPush((*pExpr)->value.arr, &win->skey);
  taosArrayPush((*pExpr)->value.arr, &win->ekey);

  return TSDB_CODE_SUCCESS;
}

static int32_t convertTimeRangeFromExpr(SSqlCmd* pCmd, SQueryInfo* pQueryInfo, tSqlExpr* pExpr) {
  const char* msg0 = "invalid timestamp or operator for timestamp";
  int32_t code = 0;
  STimeWindow win = {.skey = INT64_MIN, .ekey = INT64_MAX};

  if (pExpr == NULL) {
    pQueryInfo->onlyHasTagCond &= true;
    return TSDB_CODE_SUCCESS;
  }
  pQueryInfo->onlyHasTagCond &= false;
  

  if (!tSqlExprIsParentOfLeaf(pExpr)) {
      code = convertTimeRangeFromExpr(pCmd, pQueryInfo, pExpr->pLeft);
      if (code) {
        return code;
      }

      code = convertTimeRangeFromExpr(pCmd, pQueryInfo, pExpr->pRight);
      if (code) {
        return code;
      }
  } else {
    SColumnIndex index = COLUMN_INDEX_INITIALIZER;
    if (getColumnIndexByName(&pExpr->pLeft->columnName, pQueryInfo, &index, tscGetErrorMsgPayload(pCmd)) != TSDB_CODE_SUCCESS) {
      return TSDB_CODE_TSC_INVALID_OPERATION;
    }

    STableMetaInfo* pTableMetaInfo = tscGetMetaInfo(pQueryInfo, index.tableIndex);
    STableComInfo tinfo = tscGetTableInfo(pTableMetaInfo->pTableMeta);
    
    tSqlExpr* pRight = pExpr->pRight;

    if (getTimeRange(&win, pRight, pExpr->tokenId, tinfo.precision) != TSDB_CODE_SUCCESS) {
      return invalidOperationMsg(tscGetErrorMsgPayload(pCmd), msg0);
    }

    createTimeRangeExpr(&pExpr->pRight, &win, pRight->tokenId);

    tSqlExprDestroy(pRight);
  }

  return TSDB_CODE_SUCCESS;
}

static int32_t validateJoinExpr(SSqlCmd* pCmd, SQueryInfo* pQueryInfo, SCondExpr* pCondExpr) {
  const char* msg1 = "super table join requires tags column";
  const char* msg2 = "timestamp join condition missing";
  const char* msg3 = "condition missing for join query";

  if (!QUERY_IS_JOIN_QUERY(pQueryInfo->type)) {
    if (pQueryInfo->numOfTables == 1) {
      pQueryInfo->onlyHasTagCond &= true;
      return TSDB_CODE_SUCCESS;
    } else {
      return invalidOperationMsg(tscGetErrorMsgPayload(pCmd), msg3);
    }
  }
  pQueryInfo->onlyHasTagCond &= false;

  STableMetaInfo* pTableMetaInfo = tscGetMetaInfo(pQueryInfo, 0);
  if (UTIL_TABLE_IS_SUPER_TABLE(pTableMetaInfo)) {  // for stable join, tag columns
                                                   // must be present for join
    if (pCondExpr->pJoinExpr == NULL) {
      return invalidOperationMsg(tscGetErrorMsgPayload(pCmd), msg1);
    }
  }

  if (!pCondExpr->tsJoin) {
    return invalidOperationMsg(tscGetErrorMsgPayload(pCmd), msg2);
  }

  return TSDB_CODE_SUCCESS;
}

static void cleanQueryExpr(SCondExpr* pCondExpr) {
  if (pCondExpr->pColumnCond) {
    tSqlExprDestroy(pCondExpr->pColumnCond);
  }

  if (pCondExpr->pTimewindow) {
    tSqlExprDestroy(pCondExpr->pTimewindow);
  }

  if (pCondExpr->pJoinExpr) {
    tSqlExprDestroy(pCondExpr->pJoinExpr);
  }
}

/*
static void doAddJoinTagsColumnsIntoTagList(SSqlCmd* pCmd, SQueryInfo* pQueryInfo, SCondExpr* pCondExpr) {
  STableMetaInfo* pTableMetaInfo = tscGetMetaInfo(pQueryInfo, 0);
  if (QUERY_IS_JOIN_QUERY(pQueryInfo->type) && UTIL_TABLE_IS_SUPER_TABLE(pTableMetaInfo)) {
    SColumnIndex index = COLUMN_INDEX_INITIALIZER;

    if (getColumnIndexByName(pCmd, &pCondExpr->pJoinExpr->pLeft->ColName, pQueryInfo, &index) != TSDB_CODE_SUCCESS) {
      tscError("%p: invalid column name (left)", pQueryInfo);
    }

    pTableMetaInfo = tscGetMetaInfo(pQueryInfo, index.tableIndex);
    index.columnIndex = index.columnIndex - tscGetNumOfColumns(pTableMetaInfo->pTableMeta);

    SSchema* pSchema = tscGetTableTagSchema(pTableMetaInfo->pTableMeta);
    tscColumnListInsert(pTableMetaInfo->tagColList, &index, &pSchema[index.columnIndex]);
  
    if (getColumnIndexByName(pCmd, &pCondExpr->pJoinExpr->pRight->ColName, pQueryInfo, &index) != TSDB_CODE_SUCCESS) {
      tscError("%p: invalid column name (right)", pQueryInfo);
    }

    pTableMetaInfo = tscGetMetaInfo(pQueryInfo, index.tableIndex);
    index.columnIndex = index.columnIndex - tscGetNumOfColumns(pTableMetaInfo->pTableMeta);

    pSchema = tscGetTableTagSchema(pTableMetaInfo->pTableMeta);
    tscColumnListInsert(pTableMetaInfo->tagColList, &index, &pSchema[index.columnIndex]);
  }
}
*/

static int32_t validateTagCondExpr(SSqlCmd* pCmd, tExprNode *p) {
  const char *msg1 = "invalid tag operator";
  const char* msg2 = "not supported filter condition";
  
  do {
    if (p->nodeType != TSQL_NODE_EXPR) {
      break;
    }
    
    if (!p->_node.pLeft || !p->_node.pRight) {
      break;
    }
    
    if (IS_ARITHMETIC_OPTR(p->_node.optr)) {
      return invalidOperationMsg(tscGetErrorMsgPayload(pCmd), msg1);
    }
    
    if (!IS_RELATION_OPTR(p->_node.optr)) {
      break;
    }
    
    tVariant * vVariant = NULL;
    int32_t schemaType = -1;
  
    if (p->_node.pLeft->nodeType == TSQL_NODE_VALUE && p->_node.pRight->nodeType == TSQL_NODE_COL) {
      if (!p->_node.pRight->pSchema) {
        break;
      }
      
      vVariant = p->_node.pLeft->pVal;
      schemaType = p->_node.pRight->pSchema->type;
    } else if (p->_node.pLeft->nodeType == TSQL_NODE_COL && p->_node.pRight->nodeType == TSQL_NODE_VALUE) {
      if (!p->_node.pLeft->pSchema) {
        break;
      }

      vVariant = p->_node.pRight->pVal;
      schemaType = p->_node.pLeft->pSchema->type;
    } else {
      break;
    }

    if (schemaType >= TSDB_DATA_TYPE_TINYINT && schemaType <= TSDB_DATA_TYPE_BIGINT) {
      schemaType = TSDB_DATA_TYPE_BIGINT;
    } else if (schemaType == TSDB_DATA_TYPE_FLOAT || schemaType == TSDB_DATA_TYPE_DOUBLE) {
      schemaType = TSDB_DATA_TYPE_DOUBLE;
    }
    
    int32_t retVal = TSDB_CODE_SUCCESS;

    int32_t bufLen = 0;
    if (IS_NUMERIC_TYPE(vVariant->nType)) {
      bufLen = 60;  // The maximum length of string that a number is converted to.
    } else {
      bufLen = vVariant->nLen + 1;
    }

    if (schemaType == TSDB_DATA_TYPE_BINARY) {
      char *tmp = calloc(1, bufLen * TSDB_NCHAR_SIZE);
      retVal = tVariantDump(vVariant, tmp, schemaType, false);
      free(tmp);
    } else if (schemaType == TSDB_DATA_TYPE_NCHAR) {
      // pRight->value.nLen + 1 is larger than the actual nchar string length
      char *tmp = calloc(1, bufLen * TSDB_NCHAR_SIZE);
      retVal = tVariantDump(vVariant, tmp, schemaType, false);
      free(tmp);
    } else {
      double tmp;
      retVal = tVariantDump(vVariant, (char*)&tmp, schemaType, false);
    }
    
    if (retVal != TSDB_CODE_SUCCESS) {
      return invalidOperationMsg(tscGetErrorMsgPayload(pCmd), msg2);
    }
  } while (0);

  return TSDB_CODE_SUCCESS;
}

static int32_t getTagQueryCondExpr(SSqlCmd* pCmd, SQueryInfo* pQueryInfo, SCondExpr* pCondExpr) {
  int32_t ret = TSDB_CODE_SUCCESS;

  if (pCondExpr->pTagCond == NULL) {
    return ret;
  }
  
  for (int32_t i = 0; i < pQueryInfo->numOfTables; ++i) {
    tSqlExpr* p1 = extractExprForSTable(pCmd, &pCondExpr->pTagCond, pQueryInfo, i);
    if (p1 == NULL) {  // no query condition on this table
      continue;
    }

    tExprNode* p = NULL;
  
    SArray* colList = taosArrayInit(10, sizeof(SColIndex));
    ret = exprTreeFromSqlExpr(pCmd, &p, p1, pQueryInfo, colList, NULL);
    //if (ret == TSDB_CODE_SUCCESS) {
    //  ret = filterInitFromTree(p, &pQueryInfo->tagFilter, (int32_t)taosArrayGetSize(colList));
    //}
    
    SBufferWriter bw = tbufInitWriter(NULL, false);

    TRY(0) {
      exprTreeToBinary(&bw, p);
    } CATCH(code) {
      tbufCloseWriter(&bw);
      UNUSED(code);
      // TODO: more error handling
    } END_TRY
    
    // add to required table column list
    STableMetaInfo* pTableMetaInfo = tscGetMetaInfo(pQueryInfo, i);
    int64_t uid = pTableMetaInfo->pTableMeta->id.uid;
    int32_t numOfCols = tscGetNumOfColumns(pTableMetaInfo->pTableMeta);
    
    size_t num = taosArrayGetSize(colList);
    for(int32_t j = 0; j < num; ++j) {
      SColIndex* pIndex = taosArrayGet(colList, j);
      SColumnIndex index = {.tableIndex = i, .columnIndex = pIndex->colIndex - numOfCols};

      SSchema* s = tscGetTableSchema(pTableMetaInfo->pTableMeta);
      tscColumnListInsert(pTableMetaInfo->tagColList, index.columnIndex, pTableMetaInfo->pTableMeta->id.uid,
                          &s[pIndex->colIndex]);
    }
    
    tsSetSTableQueryCond(&pQueryInfo->tagCond, uid, &bw);
    tSqlExprCompact(&pCondExpr->pTagCond);

    if (ret == TSDB_CODE_SUCCESS) {
      ret = validateTagCondExpr(pCmd, p);
    }

    tSqlExprDestroy(p1);
    tExprTreeDestroy(p, NULL);  //TODO
    
    taosArrayDestroy(colList);
    if (pQueryInfo->tagCond.pCond != NULL && taosArrayGetSize(pQueryInfo->tagCond.pCond) > 0 && !UTIL_TABLE_IS_SUPER_TABLE(pTableMetaInfo)) {
      return invalidOperationMsg(tscGetErrorMsgPayload(pCmd), "filter on tag not supported for normal table");
    }

    if (ret) {
      break;
    }
  }

  return ret;
}

int32_t validateJoinNodes(SQueryInfo* pQueryInfo, SSqlObj* pSql) {
  const char* msg1 = "timestamp required for join tables";
  const char* msg2 = "tag required for join stables";

  for (int32_t i = 0; i < pQueryInfo->numOfTables; ++i) {
    SJoinNode *node = pQueryInfo->tagCond.joinInfo.joinTables[i];

    if (node == NULL || node->tsJoin == NULL || taosArrayGetSize(node->tsJoin) <= 0) {
      return invalidOperationMsg(tscGetErrorMsgPayload(&pSql->cmd), msg1);
    }
  }

  STableMetaInfo* pTableMetaInfo = tscGetMetaInfo(pQueryInfo, 0);
  if (UTIL_TABLE_IS_SUPER_TABLE(pTableMetaInfo)) {
    for (int32_t i = 0; i < pQueryInfo->numOfTables; ++i) {
      SJoinNode *node = pQueryInfo->tagCond.joinInfo.joinTables[i];

      if (node == NULL || node->tagJoin == NULL || taosArrayGetSize(node->tagJoin) <= 0) {
        return invalidOperationMsg(tscGetErrorMsgPayload(&pSql->cmd), msg2);
      }
    }
  }

  return TSDB_CODE_SUCCESS;
}


void mergeJoinNodesImpl(int8_t* r, int8_t* p, int16_t* tidx, SJoinNode** nodes, int32_t type) {
  SJoinNode *node = nodes[*tidx];
  SArray* arr = (type == 0) ? node->tsJoin : node->tagJoin;
  size_t size = taosArrayGetSize(arr);

  p[*tidx] = 1;

  for (int32_t j = 0; j < size; j++) {
    int16_t* idx = taosArrayGet(arr, j);
    r[*idx] = 1;
    if (p[*idx] == 0) {
      mergeJoinNodesImpl(r, p, idx, nodes, type);
    }
  }
}

int32_t mergeJoinNodes(SQueryInfo* pQueryInfo, SSqlObj* pSql) {
  const char* msg1 = "not all join tables have same timestamp";
  const char* msg2 = "not all join tables have same tag";

  int8_t r[TSDB_MAX_JOIN_TABLE_NUM] = {0};
  int8_t p[TSDB_MAX_JOIN_TABLE_NUM] = {0};

  for (int16_t i = 0; i < pQueryInfo->numOfTables; ++i) {
    mergeJoinNodesImpl(r, p, &i, pQueryInfo->tagCond.joinInfo.joinTables, 0);

    taosArrayClear(pQueryInfo->tagCond.joinInfo.joinTables[i]->tsJoin);

    for (int32_t j = 0; j < TSDB_MAX_JOIN_TABLE_NUM; ++j) {
      if (r[j]) {
        taosArrayPush(pQueryInfo->tagCond.joinInfo.joinTables[i]->tsJoin, &j);
      }
    }

    memset(r, 0, sizeof(r));
    memset(p, 0, sizeof(p));
  }

  if (taosArrayGetSize(pQueryInfo->tagCond.joinInfo.joinTables[0]->tsJoin) != pQueryInfo->numOfTables) {
    return invalidOperationMsg(tscGetErrorMsgPayload(&pSql->cmd), msg1);
  }

  STableMetaInfo* pTableMetaInfo = tscGetMetaInfo(pQueryInfo, 0);
  if (UTIL_TABLE_IS_SUPER_TABLE(pTableMetaInfo)) {
    for (int16_t i = 0; i < pQueryInfo->numOfTables; ++i) {
      mergeJoinNodesImpl(r, p, &i, pQueryInfo->tagCond.joinInfo.joinTables, 1);

      taosArrayClear(pQueryInfo->tagCond.joinInfo.joinTables[i]->tagJoin);

      for (int32_t j = 0; j < TSDB_MAX_JOIN_TABLE_NUM; ++j) {
        if (r[j]) {
          taosArrayPush(pQueryInfo->tagCond.joinInfo.joinTables[i]->tagJoin, &j);
        }
      }

      memset(r, 0, sizeof(r));
      memset(p, 0, sizeof(p));
    }

    if (taosArrayGetSize(pQueryInfo->tagCond.joinInfo.joinTables[0]->tagJoin) != pQueryInfo->numOfTables) {
      return invalidOperationMsg(tscGetErrorMsgPayload(&pSql->cmd), msg2);
    }

  }

  return TSDB_CODE_SUCCESS;
}

static int32_t getQueryTimeRange(SSqlCmd* pCmd, SQueryInfo* pQueryInfo, tSqlExpr** pExpr) {
  int32_t ret = TSDB_CODE_SUCCESS;

  if (*pExpr == NULL) {
    return ret;
  }
  
  //multiple tables's query time range mixed together
  
  tExprNode* p = NULL;
  void *filter = NULL;

  SArray* colList = taosArrayInit(10, sizeof(SColIndex));  
  ret = exprTreeFromSqlExpr(pCmd, &p, *pExpr, pQueryInfo, colList, NULL);
  taosArrayDestroy(colList);

  if (ret != TSDB_CODE_SUCCESS) {
    goto _ret;
  }

  ret = filterInitFromTree(p, &filter, FI_OPTION_NO_REWRITE|FI_OPTION_TIMESTAMP);
  if (ret != TSDB_CODE_SUCCESS) {
    goto _ret;
  }

  ret = filterGetTimeRange(filter, &pQueryInfo->window);

  filterFreeInfo(filter);

_ret:
  tExprTreeDestroy(p, NULL);

  if (ret) {
    return invalidOperationMsg(tscGetErrorMsgPayload(pCmd), tstrerror(ret));
  }

  return ret;
}



int32_t validateWhereNode(SQueryInfo* pQueryInfo, tSqlExpr** pExpr, SSqlObj* pSql) {
  if (pExpr == NULL) {
    return TSDB_CODE_SUCCESS;
  }
  
  const char* msg1 = "invalid expression";
//  const char* msg2 = "invalid filter expression";

  int32_t ret = TSDB_CODE_SUCCESS;

  // tags query condition may be larger than 512bytes, therefore, we need to prepare enough large space
  SCondExpr      condExpr = {0};

  if ((*pExpr)->pLeft == NULL || (*pExpr)->pRight == NULL) {
    return invalidOperationMsg(tscGetErrorMsgPayload(&pSql->cmd), msg1);
  }

  int32_t type = 0;
  int32_t tbIdx = 0;
  int32_t *etype = &type;

#if 0
  //DISABLE PARENT CONDITION GROUP TYPE CHECK
  if (taosArrayGetSize(pQueryInfo->pUpstream) > 0) {
    etype = NULL;
  }
#endif

  if ((ret = getQueryCondExpr(&pSql->cmd, pQueryInfo, pExpr, &condExpr, etype, &tbIdx, (*pExpr)->tokenId, &condExpr.pColumnCond, &condExpr.pTimewindow)) != TSDB_CODE_SUCCESS) {
    goto PARSE_WHERE_EXIT;
  }

  if (taosArrayGetSize(pQueryInfo->pUpstream) > 0 && condExpr.pTimewindow != NULL) {
    setNormalExprToCond(&condExpr.pColumnCond, condExpr.pTimewindow, TK_AND);
    condExpr.pTimewindow = NULL;
  }

  tSqlExprCompact(pExpr);

  // after expression compact, the expression tree is only include tag query condition
  condExpr.pTagCond = (*pExpr);
  *pExpr = NULL;

  // check if it is a join query
  if ((ret = validateJoinExpr(&pSql->cmd, pQueryInfo, &condExpr)) != TSDB_CODE_SUCCESS) {
    goto PARSE_WHERE_EXIT;
  }

  // get the query time range
  if ((ret = convertTimeRangeFromExpr(&pSql->cmd, pQueryInfo, condExpr.pTimewindow)) != TSDB_CODE_SUCCESS) {
    goto PARSE_WHERE_EXIT;
  }

  if ((ret = getQueryTimeRange(&pSql->cmd, pQueryInfo, &condExpr.pTimewindow)) != TSDB_CODE_SUCCESS) {
    goto PARSE_WHERE_EXIT;
  }

  // get the tag query condition
  if ((ret = getTagQueryCondExpr(&pSql->cmd, pQueryInfo, &condExpr)) != TSDB_CODE_SUCCESS) {
    goto PARSE_WHERE_EXIT;
  }

  // other column query condition
  if ((ret = checkColumnQueryCondInfo(&pSql->cmd, pQueryInfo, condExpr.pColumnCond, TK_AND)) != TSDB_CODE_SUCCESS) {
    goto PARSE_WHERE_EXIT;
  }

  if ((ret = getColQueryCondExpr(&pSql->cmd, pQueryInfo, &condExpr.pColumnCond)) != TSDB_CODE_SUCCESS) {
    goto PARSE_WHERE_EXIT;
  }

  // join condition
  if ((ret = getJoinCondInfo(&pSql->cmd, pQueryInfo, condExpr.pJoinExpr)) != TSDB_CODE_SUCCESS) {
    goto PARSE_WHERE_EXIT;
  }

  //if (!validateFilterExpr(pQueryInfo)) {
  //  ret = invalidOperationMsg(tscGetErrorMsgPayload(&pSql->cmd), msg2);
  //  goto PARSE_WHERE_EXIT;
  //}

  //doAddJoinTagsColumnsIntoTagList(&pSql->cmd, pQueryInfo, &condExpr);
  if (condExpr.tsJoin) {
    ret = validateJoinNodes(pQueryInfo, pSql);
    if (ret) {
      goto PARSE_WHERE_EXIT;
    }

    ret = mergeJoinNodes(pQueryInfo, pSql);
    if (ret) {
      goto PARSE_WHERE_EXIT;
    }
  }

PARSE_WHERE_EXIT:

  cleanQueryExpr(&condExpr);
  return ret;
}

int32_t getTimeRange(STimeWindow* win, tSqlExpr* pRight, int32_t optr, int16_t timePrecision) {
  // this is join condition, do nothing
  if (pRight->tokenId == TK_ID) {
    return TSDB_CODE_SUCCESS;
  }

  /*
   * filter primary ts filter expression like:
   * where ts in ('2015-12-12 4:8:12')
   */
  if (pRight->tokenId == TK_SET || optr == TK_IN || optr == TK_NE) {
    return TSDB_CODE_TSC_INVALID_OPERATION;
  }

  int64_t val = 0;
  bool    parsed = false;
  if (pRight->value.nType == TSDB_DATA_TYPE_BINARY) {
    pRight->value.nLen = strdequote(pRight->value.pz);

    char* seg = strnchr(pRight->value.pz, '-', pRight->value.nLen, false);
    if (seg != NULL) {
      if (taosParseTime(pRight->value.pz, &val, pRight->value.nLen, timePrecision, tsDaylight) == TSDB_CODE_SUCCESS) {
        parsed = true;
      } else {
        return TSDB_CODE_TSC_INVALID_OPERATION;
      }
    } else {
      SStrToken token = {.z = pRight->value.pz, .n = pRight->value.nLen, .type = TK_ID};
      int32_t   len = tGetToken(pRight->value.pz, &token.type);

      if ((token.type != TK_INTEGER && token.type != TK_FLOAT) || len != pRight->value.nLen) {
        return TSDB_CODE_TSC_INVALID_OPERATION;
      }
    }
  }

  if (!parsed) {
    /*
     * failed to parse timestamp in regular formation, try next
     * it may be a epoch time in string format
     */
    if (pRight->flags & (1 << EXPR_FLAG_NS_TIMESTAMP)) {
      pRight->value.i64 = convertTimePrecision(pRight->value.i64, TSDB_TIME_PRECISION_NANO, timePrecision);
      pRight->flags &= ~(1 << EXPR_FLAG_NS_TIMESTAMP);
    }

    if (pRight->value.nType == -1) {
      return TSDB_CODE_TSC_INVALID_OPERATION;
    }

    tVariantDump(&pRight->value, (char*)&val, TSDB_DATA_TYPE_BIGINT, true);
  }

  if (optr == TK_LE) {
    win->ekey = val;
  } else if (optr == TK_LT) {
    win->ekey = val - 1;
  } else if (optr == TK_GT) {
    win->skey = val + 1;
  } else if (optr == TK_GE) {
    win->skey = val;
  } else if (optr == TK_EQ) {
    win->ekey = win->skey = val;
  } else if (optr == TK_NE) {
    return TSDB_CODE_TSC_INVALID_OPERATION;
  }

  return TSDB_CODE_SUCCESS;
}

// todo error !!!!
int32_t tsRewriteFieldNameIfNecessary(SSqlCmd* pCmd, SQueryInfo* pQueryInfo) {
  const char rep[] = {'(', ')', '*', ',', '.', '/', '\\', '+', '-', '%', ' '};

  for (int32_t i = 0; i < pQueryInfo->fieldsInfo.numOfOutput; ++i) {
    char* fieldName = tscFieldInfoGetField(&pQueryInfo->fieldsInfo, i)->name;
    for (int32_t j = 0; j < (TSDB_COL_NAME_LEN - 1) && fieldName[j] != 0; ++j) {
      for (int32_t k = 0; k < tListLen(rep); ++k) {
        if (fieldName[j] == rep[k]) {
          fieldName[j] = '_';
          break;
        }
      }
    }

    fieldName[TSDB_COL_NAME_LEN - 1] = 0;
  }

  // the column name may be identical, here check again
  for (int32_t i = 0; i < pQueryInfo->fieldsInfo.numOfOutput; ++i) {
    char* fieldName = tscFieldInfoGetField(&pQueryInfo->fieldsInfo, i)->name;
    for (int32_t j = i + 1; j < pQueryInfo->fieldsInfo.numOfOutput; ++j) {
      if (strncasecmp(fieldName, tscFieldInfoGetField(&pQueryInfo->fieldsInfo, j)->name, (TSDB_COL_NAME_LEN - 1)) == 0) {
        const char* msg = "duplicated column name in new table";
        return invalidOperationMsg(tscGetErrorMsgPayload(pCmd), msg);
      }
    }
  }

  return TSDB_CODE_SUCCESS;
}

int32_t validateFillNode(SSqlCmd* pCmd, SQueryInfo* pQueryInfo, SSqlNode* pSqlNode) {
  SArray* pFillToken = pSqlNode->fillType;
  if (pSqlNode->fillType == NULL) {
    return TSDB_CODE_SUCCESS;
  }

  tVariantListItem* pItem = taosArrayGet(pFillToken, 0);

  const int32_t START_INTERPO_COL_IDX = 1;

  const char* msg1 = "value is expected";
  const char* msg2 = "invalid fill option";
  const char* msg3 = "top/bottom/sample not support fill";
  const char* msg4 = "illegal value or data overflow";
  const char* msg5 = "fill only available for interval query";
  const char* msg6 = "not supported function now";

  if ((!isTimeWindowQuery(pQueryInfo)) && (!tscIsPointInterpQuery(pQueryInfo))) {
    return invalidOperationMsg(tscGetErrorMsgPayload(pCmd), msg5);
  }

  /*
   * fill options are set at the end position, when all columns are set properly
   * the columns may be increased due to group by operation
   */
  if (checkQueryRangeForFill(pCmd, pQueryInfo) != TSDB_CODE_SUCCESS) {
    return TSDB_CODE_TSC_INVALID_OPERATION;
  }


  if (pItem->pVar.nType != TSDB_DATA_TYPE_BINARY) {
    return invalidOperationMsg(tscGetErrorMsgPayload(pCmd), msg2);
  }
  
  size_t numOfFields = tscNumOfFields(pQueryInfo);
  
  if (pQueryInfo->fillVal == NULL) {
    pQueryInfo->fillVal      = calloc(numOfFields, sizeof(int64_t));
    pQueryInfo->numOfFillVal = (int32_t)numOfFields;
    if (pQueryInfo->fillVal == NULL) {
      return TSDB_CODE_TSC_OUT_OF_MEMORY;
    }
  }

  if (strncasecmp(pItem->pVar.pz, "none", 4) == 0 && pItem->pVar.nLen == 4) {
    pQueryInfo->fillType = TSDB_FILL_NONE;
  } else if (strncasecmp(pItem->pVar.pz, "null", 4) == 0 && pItem->pVar.nLen == 4) {
    pQueryInfo->fillType = TSDB_FILL_NULL;
    for (int32_t i = START_INTERPO_COL_IDX; i < numOfFields; ++i) {
      TAOS_FIELD* pField = tscFieldInfoGetField(&pQueryInfo->fieldsInfo, i);
      setNull((char*)&pQueryInfo->fillVal[i], pField->type, pField->bytes);
    }
  } else if (strncasecmp(pItem->pVar.pz, "prev", 4) == 0 && pItem->pVar.nLen == 4) {
    pQueryInfo->fillType = TSDB_FILL_PREV;
    if (tscIsPointInterpQuery(pQueryInfo) && pQueryInfo->order.order == TSDB_ORDER_DESC) {
      return invalidOperationMsg(tscGetErrorMsgPayload(pCmd), msg6);
    }
  } else if (strncasecmp(pItem->pVar.pz, "next", 4) == 0 && pItem->pVar.nLen == 4) {
    pQueryInfo->fillType = TSDB_FILL_NEXT;
  } else if (strncasecmp(pItem->pVar.pz, "linear", 6) == 0 && pItem->pVar.nLen == 6) {
    pQueryInfo->fillType = TSDB_FILL_LINEAR;
  } else if (strncasecmp(pItem->pVar.pz, "value", 5) == 0 && pItem->pVar.nLen == 5) {
    pQueryInfo->fillType = TSDB_FILL_SET_VALUE;

    size_t num = taosArrayGetSize(pFillToken);
    if (num == 1) {  // no actual value, return with error code
      return invalidOperationMsg(tscGetErrorMsgPayload(pCmd), msg1);
    }

    int32_t startPos = 1;
    int32_t numOfFillVal = (int32_t)(num - 1);

    /* for point interpolation query, we do not have the timestamp column */
    if (tscIsPointInterpQuery(pQueryInfo)) {
      startPos = 0;

      if (numOfFillVal > numOfFields) {
        numOfFillVal = (int32_t)numOfFields;
      }
    } else {
      numOfFillVal = (int16_t)((num >  (int32_t)numOfFields) ? (int32_t)numOfFields : num);
    }

    int32_t j = 1;

    for (int32_t i = startPos; i < numOfFillVal; ++i, ++j) {
      TAOS_FIELD* pField = tscFieldInfoGetField(&pQueryInfo->fieldsInfo, i);

      if (pField->type == TSDB_DATA_TYPE_BINARY || pField->type == TSDB_DATA_TYPE_NCHAR) {
        setVardataNull((char*) &pQueryInfo->fillVal[i], pField->type);
        continue;
      }

      tVariant* p = taosArrayGet(pFillToken, j);
      int32_t ret = tVariantDump(p, (char*)&pQueryInfo->fillVal[i], pField->type, true);
      if (ret != TSDB_CODE_SUCCESS) {
        return invalidOperationMsg(tscGetErrorMsgPayload(pCmd), msg4);
      }
    }
    
    if ((num < numOfFields) || ((num - 1 < numOfFields) && (tscIsPointInterpQuery(pQueryInfo)))) {
      tVariantListItem* lastItem = taosArrayGetLast(pFillToken);

      for (int32_t i = numOfFillVal; i < numOfFields; ++i) {
        TAOS_FIELD* pField = tscFieldInfoGetField(&pQueryInfo->fieldsInfo, i);

        if (pField->type == TSDB_DATA_TYPE_BINARY || pField->type == TSDB_DATA_TYPE_NCHAR) {
          setVardataNull((char*) &pQueryInfo->fillVal[i], pField->type);
        } else {
          tVariantDump(&lastItem->pVar, (char*)&pQueryInfo->fillVal[i], pField->type, true);
        }
      }
    }
  } else {
    return invalidOperationMsg(tscGetErrorMsgPayload(pCmd), msg2);
  }

  size_t numOfExprs = tscNumOfExprs(pQueryInfo);
  for(int32_t i = 0; i < numOfExprs; ++i) {
    SExprInfo* pExpr = tscExprGet(pQueryInfo, i);
    if (pExpr->base.functionId == TSDB_FUNC_TOP || pExpr->base.functionId == TSDB_FUNC_BOTTOM
        || pExpr->base.functionId == TSDB_FUNC_SAMPLE) {
      return invalidOperationMsg(tscGetErrorMsgPayload(pCmd), msg3);
    }
  }

  return TSDB_CODE_SUCCESS;
}

static void setDefaultOrderInfo(SQueryInfo* pQueryInfo) {
  /* set default timestamp order information for all queries */
  STableMetaInfo* pTableMetaInfo = tscGetMetaInfo(pQueryInfo, 0);

  pQueryInfo->order.order = TSDB_ORDER_ASC;
  if (isTopBottomQuery(pQueryInfo)) {
    pQueryInfo->order.orderColId = PRIMARYKEY_TIMESTAMP_COL_INDEX;
  } else { // in case of select tbname from super_table, the default order column can not be the primary ts column
    pQueryInfo->order.orderColId = INT32_MIN;  // todo define a macro
  }

  /* for super table query, set default ascending order for group output */
  if (UTIL_TABLE_IS_SUPER_TABLE(pTableMetaInfo)) {
    pQueryInfo->groupbyExpr.orderType = TSDB_ORDER_ASC;
  }

  if (pQueryInfo->distinct) {
    pQueryInfo->order.order = TSDB_ORDER_ASC;
    pQueryInfo->order.orderColId = PRIMARYKEY_TIMESTAMP_COL_INDEX;
  }
}

int32_t validateOrderbyNode(SSqlCmd* pCmd, SQueryInfo* pQueryInfo, SSqlNode* pSqlNode, SSchema* pSchema) {
  const char* msg0 = "only one column allowed in orderby";
  const char* msg1 = "invalid column name in orderby clause";
  const char* msg2 = "too many order by columns";
  const char* msg3 = "only primary timestamp/tbname/first tag in groupby clause allowed";
  const char* msg4 = "only tag in groupby clause allowed in order clause";
  const char* msg5 = "only primary timestamp/column in top/bottom function allowed as order column";
  const char* msg6 = "only primary timestamp allowed as the second order column";
  const char* msg7 = "only primary timestamp/column in groupby clause allowed as order column";
  const char* msg8 = "only column in groupby clause allowed as order column";
  const char* msg9 = "orderby column must projected in subquery";
  const char* msg10 = "not support distinct mixed with order by";

  setDefaultOrderInfo(pQueryInfo);
  STableMetaInfo* pTableMetaInfo = tscGetMetaInfo(pQueryInfo, 0);
  if (pSqlNode->pSortOrder == NULL) {
    return TSDB_CODE_SUCCESS; 
  } 
  char* pMsgBuf = tscGetErrorMsgPayload(pCmd);
  SArray* pSortOrder = pSqlNode->pSortOrder;

  /*
   * for table query, there is only one or none order option is allowed, which is the
   * ts or values(top/bottom) order is supported.
   *
   * for super table query, the order option must be less than 3.
   */
  size_t size = taosArrayGetSize(pSortOrder);
  if (UTIL_TABLE_IS_NORMAL_TABLE(pTableMetaInfo) || UTIL_TABLE_IS_TMP_TABLE(pTableMetaInfo)) {
    if (size > 1) {
      return invalidOperationMsg(pMsgBuf, msg0);
    }
  } else {
    if (size > 2) {
      return invalidOperationMsg(pMsgBuf, msg2);
    }
  }
  if (size > 0 && pQueryInfo->distinct) {
    return invalidOperationMsg(pMsgBuf, msg10); 
  }

  // handle the first part of order by
  tVariant* pVar = taosArrayGet(pSortOrder, 0);

  // e.g., order by 1 asc, return directly with out further check.
  if (pVar->nType >= TSDB_DATA_TYPE_TINYINT && pVar->nType <= TSDB_DATA_TYPE_BIGINT) {
    return TSDB_CODE_SUCCESS;
  }

  SStrToken    columnName = {pVar->nLen, pVar->nType, pVar->pz};
  SColumnIndex index = COLUMN_INDEX_INITIALIZER;

  if (UTIL_TABLE_IS_SUPER_TABLE(pTableMetaInfo)) {  // super table query
    if (getColumnIndexByName(&columnName, pQueryInfo, &index, tscGetErrorMsgPayload(pCmd)) != TSDB_CODE_SUCCESS) {
      return invalidOperationMsg(pMsgBuf, msg1);
    }

    bool orderByTags = false;
    bool orderByTS = false;
    bool orderByGroupbyCol = false;

    if (index.columnIndex >= tscGetNumOfColumns(pTableMetaInfo->pTableMeta)) {
      int32_t relTagIndex = index.columnIndex - tscGetNumOfColumns(pTableMetaInfo->pTableMeta);
      
      // it is a tag column
      if (pQueryInfo->groupbyExpr.columnInfo == NULL) {
        return invalidOperationMsg(pMsgBuf, msg4);
      }
      SColIndex* pColIndex = taosArrayGet(pQueryInfo->groupbyExpr.columnInfo, 0);
      if (relTagIndex == pColIndex->colIndex) {
        orderByTags = true;
      }
    } else if (index.columnIndex == TSDB_TBNAME_COLUMN_INDEX) {
      orderByTags = true;
    }

    if (PRIMARYKEY_TIMESTAMP_COL_INDEX == index.columnIndex) {
      orderByTS = true;
    }

    SArray *columnInfo = pQueryInfo->groupbyExpr.columnInfo;
    if (columnInfo != NULL && taosArrayGetSize(columnInfo) > 0) {
      SColIndex* pColIndex = taosArrayGet(columnInfo, 0);
      if (PRIMARYKEY_TIMESTAMP_COL_INDEX != index.columnIndex && pColIndex->colIndex == index.columnIndex) {
        orderByGroupbyCol = true;
      }
    }

    if (!(orderByTags || orderByTS || orderByGroupbyCol) && !isTopBottomQuery(pQueryInfo)) {
      return invalidOperationMsg(pMsgBuf, msg3);
    } else {  // order by top/bottom result value column is not supported in case of interval query.
      assert(!(orderByTags && orderByTS && orderByGroupbyCol));
    }

    size_t s = taosArrayGetSize(pSortOrder);
    if (s == 1) {
      if (orderByTags) {
        pQueryInfo->groupbyExpr.orderIndex = index.columnIndex - tscGetNumOfColumns(pTableMetaInfo->pTableMeta);

        tVariantListItem* p1 = taosArrayGet(pSqlNode->pSortOrder, 0);
        pQueryInfo->groupbyExpr.orderType = p1->sortOrder;
      } else if (orderByGroupbyCol) {
        tVariantListItem* p1 = taosArrayGet(pSqlNode->pSortOrder, 0);

        pQueryInfo->groupbyExpr.orderType = p1->sortOrder;
        pQueryInfo->order.orderColId = pSchema[index.columnIndex].colId;
      } else if (isTopBottomQuery(pQueryInfo)) {
        /* order of top/bottom query in interval is not valid  */

        int32_t pos = tscExprTopBottomIndex(pQueryInfo);
        assert(pos > 0);
        SExprInfo* pExpr = tscExprGet(pQueryInfo, pos - 1);
        assert(pExpr->base.functionId == TSDB_FUNC_TS);

        pExpr = tscExprGet(pQueryInfo, pos);

        if (pExpr->base.colInfo.colIndex != index.columnIndex && index.columnIndex != PRIMARYKEY_TIMESTAMP_COL_INDEX) {
          return invalidOperationMsg(pMsgBuf, msg5);
        }

        tVariantListItem* p1 = taosArrayGet(pSqlNode->pSortOrder, 0);
        pQueryInfo->order.order = p1->sortOrder;
        pQueryInfo->order.orderColId = pSchema[index.columnIndex].colId;
        return TSDB_CODE_SUCCESS;
      } else {
        tVariantListItem* p1 = taosArrayGet(pSqlNode->pSortOrder, 0);

        pQueryInfo->order.order = p1->sortOrder;
        pQueryInfo->order.orderColId = PRIMARYKEY_TIMESTAMP_COL_INDEX;

        // orderby ts query on super table
        if (tscOrderedProjectionQueryOnSTable(pQueryInfo, 0)) {
           bool found = false; 
           for (int32_t i = 0; i < tscNumOfExprs(pQueryInfo); ++i) {
             SExprInfo* pExpr = tscExprGet(pQueryInfo, i);
             if (pExpr->base.functionId == TSDB_FUNC_PRJ && pExpr->base.colInfo.colId == PRIMARYKEY_TIMESTAMP_COL_INDEX) {
               found = true;
               break;
             }
           }
           if (!found && pQueryInfo->pDownstream) {
              return invalidOperationMsg(pMsgBuf, msg9);
           }
           addPrimaryTsColIntoResult(pQueryInfo, pCmd);
        }
      }
    } else {
      tVariantListItem *pItem = taosArrayGet(pSqlNode->pSortOrder, 0);
      if (orderByTags) {
        pQueryInfo->groupbyExpr.orderIndex = index.columnIndex - tscGetNumOfColumns(pTableMetaInfo->pTableMeta);
        pQueryInfo->groupbyExpr.orderType = pItem->sortOrder;
      } else if (orderByGroupbyCol){
        pQueryInfo->order.order = pItem->sortOrder;
        pQueryInfo->order.orderColId = index.columnIndex;
      } else {
        pQueryInfo->order.order = pItem->sortOrder;
        pQueryInfo->order.orderColId = PRIMARYKEY_TIMESTAMP_COL_INDEX;
      }

      pItem = taosArrayGet(pSqlNode->pSortOrder, 1);
      tVariant* pVar2 = &pItem->pVar;
      SStrToken cname = {pVar2->nLen, pVar2->nType, pVar2->pz};
      if (getColumnIndexByName(&cname, pQueryInfo, &index, tscGetErrorMsgPayload(pCmd)) != TSDB_CODE_SUCCESS) {
        return invalidOperationMsg(pMsgBuf, msg1);
      }

      if (index.columnIndex != PRIMARYKEY_TIMESTAMP_COL_INDEX) {
        return invalidOperationMsg(pMsgBuf, msg6);
      } else {
        tVariantListItem* p1 = taosArrayGet(pSortOrder, 1);
        pQueryInfo->order.order = p1->sortOrder;
        pQueryInfo->order.orderColId = PRIMARYKEY_TIMESTAMP_COL_INDEX;
      }
    }

  } else if (UTIL_TABLE_IS_NORMAL_TABLE(pTableMetaInfo) || UTIL_TABLE_IS_CHILD_TABLE(pTableMetaInfo)) { // check order by clause for normal table & temp table
    if (getColumnIndexByName(&columnName, pQueryInfo, &index, pMsgBuf) != TSDB_CODE_SUCCESS) {
      return invalidOperationMsg(pMsgBuf, msg1);
    }

    if (index.columnIndex != PRIMARYKEY_TIMESTAMP_COL_INDEX && !isTopBottomQuery(pQueryInfo)) {
      bool validOrder = false;
      SArray *columnInfo = pQueryInfo->groupbyExpr.columnInfo;
      if (columnInfo != NULL && taosArrayGetSize(columnInfo) > 0) {
        SColIndex* pColIndex = taosArrayGet(columnInfo, 0);
        validOrder = (pColIndex->colIndex == index.columnIndex);
      }

      if (!validOrder) {
        return invalidOperationMsg(pMsgBuf, msg7);
      }

      tVariantListItem* p1 = taosArrayGet(pSqlNode->pSortOrder, 0);
      pQueryInfo->groupbyExpr.orderIndex = pSchema[index.columnIndex].colId;
      pQueryInfo->groupbyExpr.orderType = p1->sortOrder;
    }

    if (isTopBottomQuery(pQueryInfo)) {
      SArray *columnInfo = pQueryInfo->groupbyExpr.columnInfo;
      if (columnInfo != NULL && taosArrayGetSize(columnInfo) > 0) {
        SColIndex* pColIndex = taosArrayGet(columnInfo, 0);

        if (pColIndex->colIndex == index.columnIndex) {
          return invalidOperationMsg(pMsgBuf, msg8);
        }
      } else {
        int32_t pos = tscExprTopBottomIndex(pQueryInfo);
        assert(pos > 0);
        SExprInfo* pExpr = tscExprGet(pQueryInfo, pos - 1);
        assert(pExpr->base.functionId == TSDB_FUNC_TS);

        pExpr = tscExprGet(pQueryInfo, pos);

        if (pExpr->base.colInfo.colIndex != index.columnIndex && index.columnIndex != PRIMARYKEY_TIMESTAMP_COL_INDEX) {
          return invalidOperationMsg(pMsgBuf, msg5);
        }
      }

      tVariantListItem* pItem = taosArrayGet(pSqlNode->pSortOrder, 0);
      pQueryInfo->order.order = pItem->sortOrder;

      pQueryInfo->order.orderColId = pSchema[index.columnIndex].colId;
      return TSDB_CODE_SUCCESS;
    }

    tVariantListItem* pItem = taosArrayGet(pSqlNode->pSortOrder, 0);
    pQueryInfo->order.order = pItem->sortOrder;
    pQueryInfo->order.orderColId = pSchema[index.columnIndex].colId;
  } else {
    // handle the temp table order by clause. You can order by any single column in case of the temp table, created by
    // inner subquery.
    assert(UTIL_TABLE_IS_TMP_TABLE(pTableMetaInfo) && taosArrayGetSize(pSqlNode->pSortOrder) == 1);

    if (getColumnIndexByName(&columnName, pQueryInfo, &index, pMsgBuf) != TSDB_CODE_SUCCESS) {
      return invalidOperationMsg(pMsgBuf, msg1);
    }

    tVariantListItem* pItem = taosArrayGet(pSqlNode->pSortOrder, 0);
    pQueryInfo->order.order = pItem->sortOrder;
    pQueryInfo->order.orderColId = pSchema[index.columnIndex].colId;
  }

  return TSDB_CODE_SUCCESS;
}

int32_t setAlterTableInfo(SSqlObj* pSql, struct SSqlInfo* pInfo) {
  const int32_t DEFAULT_TABLE_INDEX = 0;

  const char* msg1 = "invalid table name";
  const char* msg3 = "manipulation of tag available for super table";
  const char* msg4 = "set tag value only available for table";
  const char* msg5 = "only support add one tag";
  const char* msg6 = "column can only be modified by super table";
  
  const char* msg7 = "no tags can be dropped";
  const char* msg8 = "only support one tag";
  const char* msg9 = "tag name too long";
  
  const char* msg10 = "invalid tag name";
  const char* msg11 = "primary tag cannot be dropped";
  const char* msg12 = "update normal column not supported";
  const char* msg13 = "invalid tag value";
  const char* msg14 = "tag value too long";
  
  const char* msg15 = "no columns can be dropped";
  const char* msg16 = "only support one column";
  const char* msg17 = "invalid column name";
  const char* msg18 = "primary timestamp column cannot be dropped";
  const char* msg19 = "invalid new tag name";
  const char* msg20 = "table is not super table";
  const char* msg21 = "only binary/nchar column length could be modified";
  const char* msg23 = "only column length coulbe be modified";
  const char* msg24 = "invalid binary/nchar column length";

  int32_t code = TSDB_CODE_SUCCESS;

  SSqlCmd*        pCmd = &pSql->cmd;
  SAlterTableInfo* pAlterSQL = pInfo->pAlterInfo;
  SQueryInfo*     pQueryInfo = tscGetQueryInfo(pCmd);

  STableMetaInfo* pTableMetaInfo = tscGetMetaInfo(pQueryInfo, DEFAULT_TABLE_INDEX);

  if (tscValidateName(&(pAlterSQL->name)) != TSDB_CODE_SUCCESS) {
    return invalidOperationMsg(tscGetErrorMsgPayload(pCmd), msg1);
  }

  code = tscSetTableFullName(&pTableMetaInfo->name, &(pAlterSQL->name), pSql);
  if (code != TSDB_CODE_SUCCESS) {
    return code;
  }

  code = tscGetTableMeta(pSql, pTableMetaInfo);
  if (code != TSDB_CODE_SUCCESS) {
    return code;
  }

  char* pMsg = tscGetErrorMsgPayload(pCmd);
  STableMeta* pTableMeta = pTableMetaInfo->pTableMeta;

  if (pAlterSQL->tableType == TSDB_SUPER_TABLE && !(UTIL_TABLE_IS_SUPER_TABLE(pTableMetaInfo))) {
    return invalidOperationMsg(pMsg, msg20);
  }

  if (pAlterSQL->type == TSDB_ALTER_TABLE_ADD_TAG_COLUMN || pAlterSQL->type == TSDB_ALTER_TABLE_DROP_TAG_COLUMN ||
      pAlterSQL->type == TSDB_ALTER_TABLE_CHANGE_TAG_COLUMN || pAlterSQL->type == TSDB_ALTER_TABLE_MODIFY_TAG_COLUMN) {
    if (!UTIL_TABLE_IS_SUPER_TABLE(pTableMetaInfo)) {
      return invalidOperationMsg(pMsg, msg3);
    }
  } else if ((pAlterSQL->type == TSDB_ALTER_TABLE_UPDATE_TAG_VAL) && (UTIL_TABLE_IS_SUPER_TABLE(pTableMetaInfo))) {
    return invalidOperationMsg(pMsg, msg4);
  } else if ((pAlterSQL->type == TSDB_ALTER_TABLE_ADD_COLUMN || pAlterSQL->type == TSDB_ALTER_TABLE_DROP_COLUMN || pAlterSQL->type == TSDB_ALTER_TABLE_CHANGE_COLUMN) &&
             UTIL_TABLE_IS_CHILD_TABLE(pTableMetaInfo)) {
    return invalidOperationMsg(pMsg, msg6);
  }

  if (pAlterSQL->type == TSDB_ALTER_TABLE_ADD_TAG_COLUMN) {
    SArray* pFieldList = pAlterSQL->pAddColumns;
    if (taosArrayGetSize(pFieldList) > 1) {
      return invalidOperationMsg(pMsg, msg5);
    }

    TAOS_FIELD* p = taosArrayGet(pFieldList, 0);
    int32_t ret = validateOneTag(pCmd, p);
    if (ret != TSDB_CODE_SUCCESS) {
      return ret;
    }
  
    tscFieldInfoAppend(&pQueryInfo->fieldsInfo, p);
  } else if (pAlterSQL->type == TSDB_ALTER_TABLE_DROP_TAG_COLUMN) {
    if (tscGetNumOfTags(pTableMeta) == 1) {
      return invalidOperationMsg(pMsg, msg7);
    }

    // numOfTags == 1
    if (taosArrayGetSize(pAlterSQL->varList) > 1) {
      return invalidOperationMsg(pMsg, msg8);
    }

    tVariantListItem* pItem = taosArrayGet(pAlterSQL->varList, 0);
    if (pItem->pVar.nLen >= TSDB_COL_NAME_LEN) {
      return invalidOperationMsg(pMsg, msg9);
    }

    SColumnIndex index = COLUMN_INDEX_INITIALIZER;
    SStrToken    name = {.z = pItem->pVar.pz, .n = pItem->pVar.nLen, .type = TK_STRING};

    if (getColumnIndexByName(&name, pQueryInfo, &index, tscGetErrorMsgPayload(pCmd)) != TSDB_CODE_SUCCESS) {
      return TSDB_CODE_TSC_INVALID_OPERATION;
    }

    int32_t numOfCols = tscGetNumOfColumns(pTableMeta);
    if (index.columnIndex < numOfCols) {
      return invalidOperationMsg(pMsg, msg10);
    } else if (index.columnIndex == numOfCols) {
      return invalidOperationMsg(pMsg, msg11);
    }

    char name1[128] = {0};
    strncpy(name1, pItem->pVar.pz, pItem->pVar.nLen);
  
    TAOS_FIELD f = tscCreateField(TSDB_DATA_TYPE_INT, name1, tDataTypes[TSDB_DATA_TYPE_INT].bytes);
    tscFieldInfoAppend(&pQueryInfo->fieldsInfo, &f);
  } else if (pAlterSQL->type == TSDB_ALTER_TABLE_CHANGE_TAG_COLUMN) {
    SArray* pVarList = pAlterSQL->varList;
    if (taosArrayGetSize(pVarList) > 2) {
      return TSDB_CODE_TSC_INVALID_OPERATION;
    }

    tVariantListItem* pSrcItem = taosArrayGet(pAlterSQL->varList, 0);
    tVariantListItem* pDstItem = taosArrayGet(pAlterSQL->varList, 1);

    if (pSrcItem->pVar.nLen >= TSDB_COL_NAME_LEN || pDstItem->pVar.nLen >= TSDB_COL_NAME_LEN) {
      return invalidOperationMsg(pMsg, msg9);
    }

    if (pSrcItem->pVar.nType != TSDB_DATA_TYPE_BINARY || pDstItem->pVar.nType != TSDB_DATA_TYPE_BINARY) {
      return invalidOperationMsg(pMsg, msg10);
    }

    SColumnIndex srcIndex = COLUMN_INDEX_INITIALIZER;
    SColumnIndex destIndex = COLUMN_INDEX_INITIALIZER;

    SStrToken srcToken = {.z = pSrcItem->pVar.pz, .n = pSrcItem->pVar.nLen, .type = TK_STRING};
    if (getColumnIndexByName(&srcToken, pQueryInfo, &srcIndex, tscGetErrorMsgPayload(pCmd)) != TSDB_CODE_SUCCESS) {
      return invalidOperationMsg(pMsg, msg17);
    }

    SStrToken destToken = {.z = pDstItem->pVar.pz, .n = pDstItem->pVar.nLen, .type = TK_STRING};
    if (getColumnIndexByName(&destToken, pQueryInfo, &destIndex, tscGetErrorMsgPayload(pCmd)) == TSDB_CODE_SUCCESS) {
      return invalidOperationMsg(pMsg, msg19);
    }

    tVariantListItem* pItem = taosArrayGet(pVarList, 0);

    char name[TSDB_COL_NAME_LEN] = {0};
    strncpy(name, pItem->pVar.pz, pItem->pVar.nLen);
    TAOS_FIELD f = tscCreateField(TSDB_DATA_TYPE_INT, name, tDataTypes[TSDB_DATA_TYPE_INT].bytes);
    tscFieldInfoAppend(&pQueryInfo->fieldsInfo, &f);

    pItem = taosArrayGet(pVarList, 1);
    memset(name, 0, tListLen(name));

    strncpy(name, pItem->pVar.pz, pItem->pVar.nLen);
    f = tscCreateField(TSDB_DATA_TYPE_INT, name, tDataTypes[TSDB_DATA_TYPE_INT].bytes);
    tscFieldInfoAppend(&pQueryInfo->fieldsInfo, &f);
  } else if (pAlterSQL->type == TSDB_ALTER_TABLE_UPDATE_TAG_VAL) {
    // Note: update can only be applied to table not super table.
    // the following is used to handle tags value for table created according to super table
    pCmd->command = TSDB_SQL_UPDATE_TAGS_VAL;
    
    SArray* pVarList = pAlterSQL->varList;
    tVariantListItem* item = taosArrayGet(pVarList, 0);
    int16_t       numOfTags = tscGetNumOfTags(pTableMeta);

    SColumnIndex columnIndex = COLUMN_INDEX_INITIALIZER;
    SStrToken    name = {.type = TK_STRING, .z = item->pVar.pz, .n = item->pVar.nLen};
    if (getColumnIndexByName(&name, pQueryInfo, &columnIndex, tscGetErrorMsgPayload(pCmd)) != TSDB_CODE_SUCCESS) {
      return TSDB_CODE_TSC_INVALID_OPERATION;
    }

    if (columnIndex.columnIndex < tscGetNumOfColumns(pTableMeta)) {
      return invalidOperationMsg(pMsg, msg12);
    }

    tVariantListItem* pItem = taosArrayGet(pVarList, 1);
    SSchema* pTagsSchema = tscGetTableColumnSchema(pTableMetaInfo->pTableMeta, columnIndex.columnIndex);

    if (IS_VAR_DATA_TYPE(pTagsSchema->type) && (pItem->pVar.nLen > pTagsSchema->bytes * TSDB_NCHAR_SIZE)) {
      return invalidOperationMsg(pMsg, msg14);
    }

    pAlterSQL->tagData.data = calloc(1, pTagsSchema->bytes * TSDB_NCHAR_SIZE + VARSTR_HEADER_SIZE);

    if (tVariantDump(&pItem->pVar, pAlterSQL->tagData.data, pTagsSchema->type, true) != TSDB_CODE_SUCCESS) {
      return invalidOperationMsg(pMsg, msg13);
    }
    
    pAlterSQL->tagData.dataLen = pTagsSchema->bytes;

    // validate the length of binary
    if ((pTagsSchema->type == TSDB_DATA_TYPE_BINARY || pTagsSchema->type == TSDB_DATA_TYPE_NCHAR) &&
        varDataTLen(pAlterSQL->tagData.data) > pTagsSchema->bytes) {
      return invalidOperationMsg(pMsg, msg14);
    }

    int32_t schemaLen = sizeof(STColumn) * numOfTags;
    int32_t size = sizeof(SUpdateTableTagValMsg) + pTagsSchema->bytes + schemaLen + TSDB_EXTRA_PAYLOAD_SIZE;

    if (TSDB_CODE_SUCCESS != tscAllocPayload(pCmd, size)) {
      tscError("0x%"PRIx64" failed to malloc for alter table pMsg", pSql->self);
      return TSDB_CODE_TSC_OUT_OF_MEMORY;
    }

    SUpdateTableTagValMsg* pUpdateMsg = (SUpdateTableTagValMsg*) pCmd->payload;
    pUpdateMsg->head.vgId = htonl(pTableMeta->vgId);
    pUpdateMsg->tid       = htonl(pTableMeta->id.tid);
    pUpdateMsg->uid       = htobe64(pTableMeta->id.uid);
    pUpdateMsg->colId     = htons(pTagsSchema->colId);
    pUpdateMsg->type      = pTagsSchema->type;
    pUpdateMsg->bytes     = htons(pTagsSchema->bytes);
    pUpdateMsg->tversion  = htons(pTableMeta->tversion);
    pUpdateMsg->numOfTags = htons(numOfTags);
    pUpdateMsg->schemaLen = htonl(schemaLen);

    // the schema is located after the pMsg body, then followed by true tag value
    char* d = pUpdateMsg->data;
    SSchema* pTagCols = tscGetTableTagSchema(pTableMeta);
    for (int i = 0; i < numOfTags; ++i) {
      STColumn* pCol = (STColumn*) d;
      pCol->colId = htons(pTagCols[i].colId);
      pCol->bytes = htons(pTagCols[i].bytes);
      pCol->type  = pTagCols[i].type;
      pCol->offset = 0;

      d += sizeof(STColumn);
    }

    // copy the tag value to pMsg body
    pItem = taosArrayGet(pVarList, 1);
    tVariantDump(&pItem->pVar, pUpdateMsg->data + schemaLen, pTagsSchema->type, true);
    
    int32_t len = 0;
    if (pTagsSchema->type != TSDB_DATA_TYPE_BINARY && pTagsSchema->type != TSDB_DATA_TYPE_NCHAR) {
      len = tDataTypes[pTagsSchema->type].bytes;
    } else {
      len = varDataTLen(pUpdateMsg->data + schemaLen);
    }
    
    pUpdateMsg->tagValLen = htonl(len);  // length may be changed after dump data
    
    int32_t total = sizeof(SUpdateTableTagValMsg) + len + schemaLen;
    pUpdateMsg->head.contLen = htonl(total);
    
  } else if (pAlterSQL->type == TSDB_ALTER_TABLE_ADD_COLUMN) {
    SArray* pFieldList = pAlterSQL->pAddColumns;
    if (taosArrayGetSize(pFieldList) > 1) {
      const char* msgx = "only support add one column";
      return invalidOperationMsg(pMsg, msgx);
    }

    TAOS_FIELD* p = taosArrayGet(pFieldList, 0);
    int32_t ret = validateOneColumn(pCmd, p);
    if (ret != TSDB_CODE_SUCCESS) {
      return ret;
    }
  
    tscFieldInfoAppend(&pQueryInfo->fieldsInfo, p);
  } else if (pAlterSQL->type == TSDB_ALTER_TABLE_DROP_COLUMN) {
    if (tscGetNumOfColumns(pTableMeta) == TSDB_MIN_COLUMNS) {  //
      return invalidOperationMsg(pMsg, msg15);
    }

    size_t size = taosArrayGetSize(pAlterSQL->varList);
    if (size > 1) {
      return invalidOperationMsg(pMsg, msg16);
    }

    tVariantListItem* pItem = taosArrayGet(pAlterSQL->varList, 0);

    SColumnIndex columnIndex = COLUMN_INDEX_INITIALIZER;
    SStrToken    name = {.type = TK_STRING, .z = pItem->pVar.pz, .n = pItem->pVar.nLen};
    if (getColumnIndexByName(&name, pQueryInfo, &columnIndex, tscGetErrorMsgPayload(pCmd)) != TSDB_CODE_SUCCESS) {
      return invalidOperationMsg(pMsg, msg17);
    }

    if (columnIndex.columnIndex == PRIMARYKEY_TIMESTAMP_COL_INDEX) {
      return invalidOperationMsg(pMsg, msg18);
    }

    char name1[TSDB_COL_NAME_LEN] = {0};
    tstrncpy(name1, pItem->pVar.pz, sizeof(name1));
    TAOS_FIELD f = tscCreateField(TSDB_DATA_TYPE_INT, name1, tDataTypes[TSDB_DATA_TYPE_INT].bytes);
    tscFieldInfoAppend(&pQueryInfo->fieldsInfo, &f);
  } else if (pAlterSQL->type == TSDB_ALTER_TABLE_CHANGE_COLUMN) {
    if (taosArrayGetSize(pAlterSQL->pAddColumns) >= 2) {
      return invalidOperationMsg(pMsg, msg16);
    }


    TAOS_FIELD* pItem = taosArrayGet(pAlterSQL->pAddColumns, 0);
    if (pItem->type != TSDB_DATA_TYPE_BINARY && pItem->type != TSDB_DATA_TYPE_NCHAR) {
      return invalidOperationMsg(pMsg, msg21);
    }

    SColumnIndex columnIndex = COLUMN_INDEX_INITIALIZER;
    SStrToken    name = {.type = TK_STRING, .z = pItem->name, .n = (uint32_t)strlen(pItem->name)};
    if (getColumnIndexByName(&name, pQueryInfo, &columnIndex, tscGetErrorMsgPayload(pCmd)) != TSDB_CODE_SUCCESS) {
      return invalidOperationMsg(pMsg, msg17);
    }

    SSchema* pColSchema = tscGetTableColumnSchema(pTableMetaInfo->pTableMeta, columnIndex.columnIndex);

    if (pColSchema->type != TSDB_DATA_TYPE_BINARY && pColSchema->type != TSDB_DATA_TYPE_NCHAR) {
      return invalidOperationMsg(pMsg, msg21);
    }

    if (pItem->type != pColSchema->type) {
      return invalidOperationMsg(pMsg, msg23);
    }

    if ((pItem->type == TSDB_DATA_TYPE_BINARY && (pItem->bytes <= 0 || pItem->bytes > TSDB_MAX_BINARY_LEN)) ||
        (pItem->type == TSDB_DATA_TYPE_NCHAR && (pItem->bytes <= 0 || pItem->bytes > TSDB_MAX_NCHAR_LEN))) {
      return invalidOperationMsg(pMsg, msg24);
    }

    if (pItem->bytes <= pColSchema->bytes) {
      return tscErrorMsgWithCode(TSDB_CODE_TSC_INVALID_COLUMN_LENGTH, pMsg, pItem->name, NULL);
    }

    SSchema* pSchema = (SSchema*) pTableMetaInfo->pTableMeta->schema;
    int16_t numOfColumns = pTableMetaInfo->pTableMeta->tableInfo.numOfColumns;
    int16_t i;
    uint32_t nLen = 0;
    for (i = 0; i < numOfColumns; ++i) {
      nLen += (i != columnIndex.columnIndex) ? pSchema[i].bytes : pItem->bytes;
    }
    if (nLen >= TSDB_MAX_BYTES_PER_ROW) {
      return invalidOperationMsg(pMsg, msg24);
    }
    TAOS_FIELD f = tscCreateField(pColSchema->type, name.z, pItem->bytes);
    tscFieldInfoAppend(&pQueryInfo->fieldsInfo, &f);
  }else if (pAlterSQL->type == TSDB_ALTER_TABLE_MODIFY_TAG_COLUMN) {
    if (taosArrayGetSize(pAlterSQL->pAddColumns) >= 2) {
      return invalidOperationMsg(pMsg, msg16);
    }

    TAOS_FIELD* pItem = taosArrayGet(pAlterSQL->pAddColumns, 0);
    if (pItem->type != TSDB_DATA_TYPE_BINARY && pItem->type != TSDB_DATA_TYPE_NCHAR) {
      return invalidOperationMsg(pMsg, msg21);
    }

    SColumnIndex columnIndex = COLUMN_INDEX_INITIALIZER;
    SStrToken    name = {.type = TK_STRING, .z = pItem->name, .n = (uint32_t)strlen(pItem->name)};
    if (getColumnIndexByName(&name, pQueryInfo, &columnIndex, tscGetErrorMsgPayload(pCmd)) != TSDB_CODE_SUCCESS) {
      return invalidOperationMsg(pMsg, msg17);
    }

    SSchema* pColSchema = tscGetTableColumnSchema(pTableMetaInfo->pTableMeta, columnIndex.columnIndex);

    if (columnIndex.columnIndex < tscGetNumOfColumns(pTableMetaInfo->pTableMeta)) {
      return invalidOperationMsg(pMsg, msg10);
    }

    if (pColSchema->type != TSDB_DATA_TYPE_BINARY && pColSchema->type != TSDB_DATA_TYPE_NCHAR) {
      return invalidOperationMsg(pMsg, msg21);
    }

    if (pItem->type != pColSchema->type) {
      return invalidOperationMsg(pMsg, msg23);
    }

    if ((pItem->type == TSDB_DATA_TYPE_BINARY && (pItem->bytes <= 0 || pItem->bytes > TSDB_MAX_BINARY_LEN)) ||
        (pItem->type == TSDB_DATA_TYPE_NCHAR && (pItem->bytes <= 0 || pItem->bytes > TSDB_MAX_NCHAR_LEN))) {
      return invalidOperationMsg(pMsg, msg24);
    }

    if (pItem->bytes <= pColSchema->bytes) {
      return tscErrorMsgWithCode(TSDB_CODE_TSC_INVALID_TAG_LENGTH, pMsg, pItem->name, NULL);
    }

    SSchema* pSchema = tscGetTableTagSchema(pTableMetaInfo->pTableMeta);
    int16_t numOfTags = tscGetNumOfTags(pTableMetaInfo->pTableMeta);
    int32_t numOfCols = tscGetNumOfColumns(pTableMetaInfo->pTableMeta);
    int32_t tagIndex = columnIndex.columnIndex - numOfCols;
    assert(tagIndex>=0);
    uint32_t nLen = 0;
    for (int i = 0; i < numOfTags; ++i) {
      nLen += (i != tagIndex) ? pSchema[i].bytes : pItem->bytes;
    }
    if (nLen >= TSDB_MAX_TAGS_LEN) {
      return invalidOperationMsg(pMsg, msg24);
    }

    TAOS_FIELD f = tscCreateField(pColSchema->type, name.z, pItem->bytes);
    tscFieldInfoAppend(&pQueryInfo->fieldsInfo, &f);
  }

  return TSDB_CODE_SUCCESS;
}

int32_t validateSqlFunctionInStreamSql(SSqlCmd* pCmd, SQueryInfo* pQueryInfo) {
  const char* msg0 = "sample interval can not be less than 10ms.";
  const char* msg1 = "functions not allowed in select clause";
  STableMetaInfo* pTableMetaInfo = tscGetMetaInfo(pQueryInfo, 0);
  STableComInfo tinfo = tscGetTableInfo(pTableMetaInfo->pTableMeta);
  if (pQueryInfo->interval.interval != 0 &&
      convertTimePrecision(pQueryInfo->interval.interval, tinfo.precision, TSDB_TIME_PRECISION_MILLI)< 10 &&
     pQueryInfo->interval.intervalUnit != 'n' &&
     pQueryInfo->interval.intervalUnit != 'y') {
    return invalidOperationMsg(tscGetErrorMsgPayload(pCmd), msg0);
  }
  
  size_t size = taosArrayGetSize(pQueryInfo->exprList);
  for (int32_t i = 0; i < size; ++i) {
    int32_t functId = tscExprGet(pQueryInfo, i)->base.functionId;
    if (!IS_STREAM_QUERY_VALID(aAggs[functId].status)) {
      return invalidOperationMsg(tscGetErrorMsgPayload(pCmd), msg1);
    }
  }

  return TSDB_CODE_SUCCESS;
}

int32_t validateFunctionsInIntervalOrGroupbyQuery(SSqlCmd* pCmd, SQueryInfo* pQueryInfo) {
  bool        isProjectionFunction = false;
  const char* msg1 = "functions not compatible with interval";

  // multi-output set/ todo refactor
  size_t size = taosArrayGetSize(pQueryInfo->exprList);
  
  for (int32_t k = 0; k < size; ++k) {
    SExprInfo* pExpr = tscExprGet(pQueryInfo, k);

    if (pExpr->base.functionId < 0) {
      SUdfInfo* pUdfInfo = taosArrayGet(pQueryInfo->pUdfInfo, -1 * pExpr->base.functionId - 1);
      if (pUdfInfo->funcType == TSDB_UDF_TYPE_SCALAR) {
        isProjectionFunction = true;
        break;
      } else {
        continue;
      }
    }

    // projection query on primary timestamp, the selectivity function needs to be present.
    if (pExpr->base.functionId == TSDB_FUNC_PRJ && pExpr->base.colInfo.colId == PRIMARYKEY_TIMESTAMP_COL_INDEX) {
      bool hasSelectivity = false;
      for (int32_t j = 0; j < size; ++j) {
        SExprInfo* pEx = tscExprGet(pQueryInfo, j);
        if ((aAggs[pEx->base.functionId].status & TSDB_FUNCSTATE_SELECTIVITY) == TSDB_FUNCSTATE_SELECTIVITY) {
          hasSelectivity = true;
          break;
        }
      }

      if (hasSelectivity) {
        continue;
      }
    }

    int32_t f = pExpr->base.functionId;
    if ((f == TSDB_FUNC_PRJ && pExpr->base.numOfParams == 0) ||
        f == TSDB_FUNC_DIFF || f == TSDB_FUNC_ARITHM || f == TSDB_FUNC_DERIVATIVE ||
        f == TSDB_FUNC_CSUM || f == TSDB_FUNC_MAVG ||
        f == TSDB_FUNC_CEIL || f == TSDB_FUNC_FLOOR || f == TSDB_FUNC_ROUND)
    {
      isProjectionFunction = true;
      break;
    }
  }

  if (isProjectionFunction) {
    invalidOperationMsg(tscGetErrorMsgPayload(pCmd), msg1);
  }

  return isProjectionFunction == true ? TSDB_CODE_TSC_INVALID_OPERATION : TSDB_CODE_SUCCESS;
}

typedef struct SDNodeDynConfOption {
  char*   name;  // command name
  int32_t len;   // name string length
} SDNodeDynConfOption;


int32_t validateEp(char* ep) {  
  char buf[TSDB_EP_LEN + 1] = {0};
  tstrncpy(buf, ep, TSDB_EP_LEN);

  char* pos = strchr(buf, ':');
  if (NULL == pos) {
    int32_t val = strtol(ep, NULL, 10);
    if (val <= 0 || val > 65536) {
      return TSDB_CODE_TSC_INVALID_OPERATION;
    }
  } else {
    uint16_t port = atoi(pos + 1);
    if (0 == port) {
      return TSDB_CODE_TSC_INVALID_OPERATION;
    }
  }

  return TSDB_CODE_SUCCESS;
}

int32_t validateDNodeConfig(SMiscInfo* pOptions) {
  int32_t numOfToken = (int32_t) taosArrayGetSize(pOptions->a);

  if (numOfToken < 2 || numOfToken > 3) {
    return TSDB_CODE_TSC_INVALID_OPERATION;
  }

  const int tokenLogEnd = 2;
  const int tokenBalance = 2;
  const int tokenMonitor = 3;
  const int tokenDebugFlag = 4;
  const int tokenDebugFlagEnd = 20;
  const SDNodeDynConfOption cfgOptions[] = {
      {"resetLog", 8},    {"resetQueryCache", 15},  {"balance", 7},     {"monitor", 7},
      {"debugFlag", 9},   {"monDebugFlag", 12},     {"vDebugFlag", 10}, {"mDebugFlag", 10},
      {"cDebugFlag", 10}, {"httpDebugFlag", 13},    {"qDebugflag", 10}, {"sdbDebugFlag", 12},
      {"uDebugFlag", 10}, {"tsdbDebugFlag", 13},    {"sDebugflag", 10}, {"rpcDebugFlag", 12},
      {"dDebugFlag", 10}, {"mqttDebugFlag", 13},    {"wDebugFlag", 10}, {"tmrDebugFlag", 12},
      {"cqDebugFlag", 11},
  };

  SStrToken* pOptionToken = taosArrayGet(pOptions->a, 1);

  if (numOfToken == 2) {
    // reset log and reset query cache does not need value
    for (int32_t i = 0; i < tokenLogEnd; ++i) {
      const SDNodeDynConfOption* pOption = &cfgOptions[i];
      if ((strncasecmp(pOption->name, pOptionToken->z, pOptionToken->n) == 0) && (pOption->len == pOptionToken->n)) {
        return TSDB_CODE_SUCCESS;
      }
    }
  } else if ((strncasecmp(cfgOptions[tokenBalance].name, pOptionToken->z, pOptionToken->n) == 0) &&
             (cfgOptions[tokenBalance].len == pOptionToken->n)) {
    SStrToken* pValToken = taosArrayGet(pOptions->a, 2);
    int32_t vnodeId = 0;
    int32_t dnodeId = 0;
    strdequote(pValToken->z);
    bool parseOk = taosCheckBalanceCfgOptions(pValToken->z, &vnodeId, &dnodeId);
    if (!parseOk) {
      return TSDB_CODE_TSC_INVALID_OPERATION;  // options value is invalid
    }
    return TSDB_CODE_SUCCESS;
  } else if ((strncasecmp(cfgOptions[tokenMonitor].name, pOptionToken->z, pOptionToken->n) == 0) &&
             (cfgOptions[tokenMonitor].len == pOptionToken->n)) {
    SStrToken* pValToken = taosArrayGet(pOptions->a, 2);
    int32_t    val = strtol(pValToken->z, NULL, 10);
    if (val != 0 && val != 1) {
      return TSDB_CODE_TSC_INVALID_OPERATION;  // options value is invalid
    }
    return TSDB_CODE_SUCCESS;
  } else {
    SStrToken* pValToken = taosArrayGet(pOptions->a, 2);

    int32_t val = strtol(pValToken->z, NULL, 10);
    if (val < 0 || val > 256) {
      /* options value is out of valid range */
      return TSDB_CODE_TSC_INVALID_OPERATION;
    }

    for (int32_t i = tokenDebugFlag; i < tokenDebugFlagEnd; ++i) {
      const SDNodeDynConfOption* pOption = &cfgOptions[i];

      // options is valid
      if ((strncasecmp(pOption->name, pOptionToken->z, pOptionToken->n) == 0) && (pOption->len == pOptionToken->n)) {
        return TSDB_CODE_SUCCESS;
      }
    }
  }

  return TSDB_CODE_TSC_INVALID_OPERATION;
}

int32_t validateLocalConfig(SMiscInfo* pOptions) {
  int32_t numOfToken = (int32_t) taosArrayGetSize(pOptions->a);
  if (numOfToken < 1 || numOfToken > 2) {
    return TSDB_CODE_TSC_INVALID_OPERATION;
  }

  SDNodeDynConfOption LOCAL_DYNAMIC_CFG_OPTIONS[6] = {{"resetLog", 8},    {"rpcDebugFlag", 12}, {"tmrDebugFlag", 12},
                                                      {"cDebugFlag", 10}, {"uDebugFlag", 10},   {"debugFlag", 9}};


  SStrToken* pOptionToken = taosArrayGet(pOptions->a, 0);

  if (numOfToken == 1) {
    // reset log does not need value
    for (int32_t i = 0; i < 1; ++i) {
      SDNodeDynConfOption* pOption = &LOCAL_DYNAMIC_CFG_OPTIONS[i];
      if ((pOption->len == pOptionToken->n) &&
              (strncasecmp(pOption->name, pOptionToken->z, pOptionToken->n) == 0)) {
        return TSDB_CODE_SUCCESS;
      }
    }
  } else {
    SStrToken* pValToken = taosArrayGet(pOptions->a, 1);

    int32_t val = strtol(pValToken->z, NULL, 10);
    if (!validateDebugFlag(val)) {
      return TSDB_CODE_TSC_INVALID_OPERATION;
    }

    for (int32_t i = 1; i < tListLen(LOCAL_DYNAMIC_CFG_OPTIONS); ++i) {
      SDNodeDynConfOption* pOption = &LOCAL_DYNAMIC_CFG_OPTIONS[i];
      if ((pOption->len == pOptionToken->n)
              && (strncasecmp(pOption->name, pOptionToken->z, pOptionToken->n) == 0)) {
        return TSDB_CODE_SUCCESS;
      }
    }
  }
  return TSDB_CODE_TSC_INVALID_OPERATION;
}

int32_t validateColumnName(char* name) {
  bool ret = taosIsKeyWordToken(name, (int32_t)strlen(name));
  if (ret) {
    return TSDB_CODE_TSC_INVALID_OPERATION;
  }

  SStrToken token = {.z = name};
  token.n = tGetToken(name, &token.type);

  if (token.type != TK_STRING && token.type != TK_ID) {
    return TSDB_CODE_TSC_INVALID_OPERATION;
  }

  if (token.type == TK_STRING) {
    strdequote(token.z);
    strntolower(token.z, token.z, token.n);
    token.n = (uint32_t)strtrim(token.z);

    int32_t k = tGetToken(token.z, &token.type);
    if (k != token.n) {
      return TSDB_CODE_TSC_INVALID_OPERATION;
    }

    return validateColumnName(token.z);
  } else {
    if (isNumber(&token)) {
      return TSDB_CODE_TSC_INVALID_OPERATION;
    }
  }

  return TSDB_CODE_SUCCESS;
}

bool hasTimestampForPointInterpQuery(SQueryInfo* pQueryInfo) {
  if (!tscIsPointInterpQuery(pQueryInfo)) {
    return true;
  }

  if (pQueryInfo->window.skey == INT64_MIN || pQueryInfo->window.ekey == INT64_MAX) {
    return false;
  }

  return !(pQueryInfo->window.skey != pQueryInfo->window.ekey && pQueryInfo->interval.interval == 0);
}

int32_t validateLimitNode(SSqlCmd* pCmd, SQueryInfo* pQueryInfo, SSqlNode* pSqlNode, SSqlObj* pSql) {
  STableMetaInfo* pTableMetaInfo = tscGetMetaInfo(pQueryInfo, 0);

  const char* msg0 = "soffset/offset can not be less than 0";
  const char* msg1 = "slimit/soffset only available for STable query";
  const char* msg2 = "slimit/soffset can not apply to projection query";

  // handle the limit offset value, validate the limit
  pQueryInfo->limit = pSqlNode->limit;
  pQueryInfo->clauseLimit = pQueryInfo->limit.limit;
  pQueryInfo->slimit = pSqlNode->slimit;
  
  tscDebug("0x%"PRIx64" limit:%" PRId64 ", offset:%" PRId64 " slimit:%" PRId64 ", soffset:%" PRId64, pSql->self,
      pQueryInfo->limit.limit, pQueryInfo->limit.offset, pQueryInfo->slimit.limit, pQueryInfo->slimit.offset);
  
  if (pQueryInfo->slimit.offset < 0 || pQueryInfo->limit.offset < 0) {
    return invalidOperationMsg(tscGetErrorMsgPayload(pCmd), msg0);
  }

  if (pQueryInfo->limit.limit == 0) {
    tscDebug("0x%"PRIx64" limit 0, no output result", pSql->self);
    pQueryInfo->command = TSDB_SQL_RETRIEVE_EMPTY_RESULT;
    return TSDB_CODE_SUCCESS;
  }

  // todo refactor
  if (UTIL_TABLE_IS_SUPER_TABLE(pTableMetaInfo)) {
    if (!tscQueryTags(pQueryInfo)) {  // local handle the super table tag query
      if (tscIsProjectionQueryOnSTable(pQueryInfo, 0)) {
        if (pQueryInfo->slimit.limit > 0 || pQueryInfo->slimit.offset > 0) {
          return invalidOperationMsg(tscGetErrorMsgPayload(pCmd), msg2);
        }

        // for projection query on super table, all queries are subqueries
        if (tscNonOrderedProjectionQueryOnSTable(pQueryInfo, 0) &&
            !TSDB_QUERY_HAS_TYPE(pQueryInfo->type, TSDB_QUERY_TYPE_JOIN_QUERY)) {
          pQueryInfo->type |= TSDB_QUERY_TYPE_SUBQUERY;
        }
      }
    }

    if (pQueryInfo->slimit.limit == 0) {
      tscDebug("0x%"PRIx64" slimit 0, no output result", pSql->self);
      pQueryInfo->command = TSDB_SQL_RETRIEVE_EMPTY_RESULT;
      return TSDB_CODE_SUCCESS;
    }

    /*
     * Get the distribution of all tables among all available virtual nodes that are qualified for the query condition
     * and created according to this super table from management node.
     * And then launching multiple async-queries against all qualified virtual nodes, during the first-stage
     * query operation.
     */
//    assert(allVgroupInfoRetrieved(pQueryInfo));

    // No tables included. No results generated. Query results are empty.
    if (pTableMetaInfo->vgroupList->numOfVgroups == 0) {
      tscDebug("0x%"PRIx64" no table in super table, no output result", pSql->self);
      pQueryInfo->command = TSDB_SQL_RETRIEVE_EMPTY_RESULT;
      return TSDB_CODE_SUCCESS;
    }

    // keep original limitation value in globalLimit
    pQueryInfo->clauseLimit = pQueryInfo->limit.limit;
    pQueryInfo->prjOffset   = pQueryInfo->limit.offset;
    pQueryInfo->vgroupLimit = -1;

    if (tscOrderedProjectionQueryOnSTable(pQueryInfo, 0)) {
      /*
       * The offset value should be removed during retrieve data from virtual node, since the
       * global order are done at the client side, so the offset is applied at the client side.
       * However, note that the maximum allowed number of result for each table should be less
       * than or equal to the value of limit.
       */
      if (pQueryInfo->limit.limit > 0) {
        pQueryInfo->vgroupLimit = pQueryInfo->limit.limit + pQueryInfo->limit.offset;
        pQueryInfo->limit.limit = -1;
      }

      pQueryInfo->limit.offset = 0;
    }
  } else {
    if (pQueryInfo->slimit.limit != -1 || pQueryInfo->slimit.offset != 0) {
      return invalidOperationMsg(tscGetErrorMsgPayload(pCmd), msg1);
    }
  }

  return TSDB_CODE_SUCCESS;
}

static int32_t setKeepOption(SSqlCmd* pCmd, SCreateDbMsg* pMsg, SCreateDbInfo* pCreateDb) {
  const char* msg1 = "invalid number of keep options";
  const char* msg2 = "invalid keep value";
  const char* msg3 = "invalid keep value, should be keep0 <= keep1 <= keep2";

  pMsg->daysToKeep0 = htonl(-1);
  pMsg->daysToKeep1 = htonl(-1);
  pMsg->daysToKeep2 = htonl(-1);

  SArray* pKeep = pCreateDb->keep;
  if (pKeep != NULL) {
    size_t s = taosArrayGetSize(pKeep);
#ifdef _STORAGE
    if (s >= 4 ||s <= 0) {
#else
    if (s != 1) {
#endif
      return invalidOperationMsg(tscGetErrorMsgPayload(pCmd), msg1);
    }

    tVariantListItem* p0 = taosArrayGet(pKeep, 0);
    tVariantListItem* p1 = (s > 1) ? taosArrayGet(pKeep, 1) : p0;
    tVariantListItem* p2 = (s > 2) ? taosArrayGet(pKeep, 2) : p1;

    if ((int32_t)p0->pVar.i64 <= 0 || (int32_t)p1->pVar.i64 <= 0 || (int32_t)p2->pVar.i64 <= 0) {
      return invalidOperationMsg(tscGetErrorMsgPayload(pCmd), msg2);
    }
    if (!(((int32_t)p0->pVar.i64 <= (int32_t)p1->pVar.i64) && ((int32_t)p1->pVar.i64 <= (int32_t)p2->pVar.i64))) {
      return invalidOperationMsg(tscGetErrorMsgPayload(pCmd), msg3);
    }

    pMsg->daysToKeep0 = htonl((int32_t)p0->pVar.i64);
    pMsg->daysToKeep1 = htonl((int32_t)p1->pVar.i64);
    pMsg->daysToKeep2 = htonl((int32_t)p2->pVar.i64);

  }

  return TSDB_CODE_SUCCESS;
}

static int32_t setTimePrecision(SSqlCmd* pCmd, SCreateDbMsg* pMsg, SCreateDbInfo* pCreateDbInfo) {
  const char* msg = "invalid time precision";

  pMsg->precision = TSDB_TIME_PRECISION_MILLI;  // millisecond by default

  SStrToken* pToken = &pCreateDbInfo->precision;
  if (pToken->n > 0) {
    pToken->n = strdequote(pToken->z);

    if (strncmp(pToken->z, TSDB_TIME_PRECISION_MILLI_STR, pToken->n) == 0 &&
        strlen(TSDB_TIME_PRECISION_MILLI_STR) == pToken->n) {
      // time precision for this db: million second
      pMsg->precision = TSDB_TIME_PRECISION_MILLI;
    } else if (strncmp(pToken->z, TSDB_TIME_PRECISION_MICRO_STR, pToken->n) == 0 &&
               strlen(TSDB_TIME_PRECISION_MICRO_STR) == pToken->n) {
      pMsg->precision = TSDB_TIME_PRECISION_MICRO;
    } else if (strncmp(pToken->z, TSDB_TIME_PRECISION_NANO_STR, pToken->n) == 0 &&
               strlen(TSDB_TIME_PRECISION_NANO_STR) == pToken->n) {
      pMsg->precision = TSDB_TIME_PRECISION_NANO;
    } else {
      return invalidOperationMsg(tscGetErrorMsgPayload(pCmd), msg);
    }
  }


  return TSDB_CODE_SUCCESS;
}

static void setCreateDBOption(SCreateDbMsg* pMsg, SCreateDbInfo* pCreateDb) {
  pMsg->maxTables = htonl(-1);  // max tables can not be set anymore
  pMsg->cacheBlockSize = htonl(pCreateDb->cacheBlockSize);
  pMsg->totalBlocks = htonl(pCreateDb->numOfBlocks);
  pMsg->daysPerFile = htonl(pCreateDb->daysPerFile);
  pMsg->commitTime = htonl((int32_t)pCreateDb->commitTime);
  pMsg->minRowsPerFileBlock = htonl(pCreateDb->minRowsPerBlock);
  pMsg->maxRowsPerFileBlock = htonl(pCreateDb->maxRowsPerBlock);
  pMsg->fsyncPeriod = htonl(pCreateDb->fsyncPeriod);
  pMsg->compression = pCreateDb->compressionLevel;
  pMsg->walLevel = (char)pCreateDb->walLevel;
  pMsg->replications = pCreateDb->replica;
  pMsg->quorum = pCreateDb->quorum;
  pMsg->ignoreExist = pCreateDb->ignoreExists;
  pMsg->update = pCreateDb->update;
  pMsg->cacheLastRow = pCreateDb->cachelast;
  pMsg->dbType = pCreateDb->dbType;
  pMsg->partitions = htons(pCreateDb->partitions);
}

int32_t parseCreateDBOptions(SSqlCmd* pCmd, SCreateDbInfo* pCreateDbSql) {
  SCreateDbMsg* pMsg = (SCreateDbMsg *)(pCmd->payload);
  setCreateDBOption(pMsg, pCreateDbSql);

  if (setKeepOption(pCmd, pMsg, pCreateDbSql) != TSDB_CODE_SUCCESS) {
    return TSDB_CODE_TSC_INVALID_OPERATION;
  }

  if (setTimePrecision(pCmd, pMsg, pCreateDbSql) != TSDB_CODE_SUCCESS) {
    return TSDB_CODE_TSC_INVALID_OPERATION;
  }

  if (tscCheckCreateDbParams(pCmd, pMsg) != TSDB_CODE_SUCCESS) {
    return TSDB_CODE_TSC_INVALID_OPERATION;
  }

  return TSDB_CODE_SUCCESS;
}

void addGroupInfoForSubquery(SSqlObj* pParentObj, SSqlObj* pSql, int32_t subClauseIndex, int32_t tableIndex) {
  SQueryInfo* pParentQueryInfo = tscGetQueryInfo(&pParentObj->cmd);

  if (pParentQueryInfo->groupbyExpr.numOfGroupCols > 0) {
    SQueryInfo* pQueryInfo = tscGetQueryInfo(&pSql->cmd);
    SExprInfo* pExpr = NULL;

    size_t size = taosArrayGetSize(pQueryInfo->exprList);
    if (size > 0) {
      pExpr = tscExprGet(pQueryInfo, (int32_t)size - 1);
    }

    if (pExpr == NULL || pExpr->base.functionId != TSDB_FUNC_TAG) {
      STableMetaInfo* pTableMetaInfo = tscGetMetaInfo(pParentQueryInfo, tableIndex);

      uint64_t uid = pTableMetaInfo->pTableMeta->id.uid;
      int16_t colId = tscGetJoinTagColIdByUid(&pQueryInfo->tagCond, uid);

      SSchema* pTagSchema = tscGetColumnSchemaById(pTableMetaInfo->pTableMeta, colId);
      int16_t colIndex = tscGetTagColIndexById(pTableMetaInfo->pTableMeta, colId);
      SColumnIndex index = {.tableIndex = 0, .columnIndex = colIndex};

      char*   name = pTagSchema->name;
      int16_t type = pTagSchema->type;
      int16_t bytes = pTagSchema->bytes;

      pExpr = tscExprAppend(pQueryInfo, TSDB_FUNC_TAG, &index, type, bytes, getNewResColId(&pSql->cmd), bytes, true);
      pExpr->base.colInfo.flag = TSDB_COL_TAG;

      // NOTE: tag column does not add to source column list
      SColumnList ids = {0};
      insertResultField(pQueryInfo, (int32_t)size, &ids, bytes, (int8_t)type, name, pExpr);

      int32_t relIndex = index.columnIndex;

      pExpr->base.colInfo.colIndex = relIndex;
      SColIndex* pColIndex = taosArrayGet(pQueryInfo->groupbyExpr.columnInfo, 0);
      pColIndex->colIndex = relIndex;

      tscColumnListInsert(pTableMetaInfo->tagColList, relIndex, uid, pTagSchema);
    }
  }
}

// limit the output to be 1 for each state value
static void doLimitOutputNormalColOfGroupby(SExprInfo* pExpr) {
  int32_t outputRow = 1;
  tVariantCreateFromBinary(&pExpr->base.param[0], (char*)&outputRow, sizeof(int32_t), TSDB_DATA_TYPE_INT);
  pExpr->base.numOfParams = 1;
}

void doAddGroupColumnForSubquery(SQueryInfo* pQueryInfo, int32_t tagIndex, SSqlCmd* pCmd) {
  SColIndex* pColIndex = taosArrayGet(pQueryInfo->groupbyExpr.columnInfo, tagIndex);
  size_t size = tscNumOfExprs(pQueryInfo);

  STableMetaInfo* pTableMetaInfo = tscGetMetaInfo(pQueryInfo, 0);

  SSchema*     pSchema = tscGetTableColumnSchema(pTableMetaInfo->pTableMeta, pColIndex->colIndex);
  SColumnIndex colIndex = {.tableIndex = 0, .columnIndex = pColIndex->colIndex};

  SExprInfo* pExprInfo = tscAddFuncInSelectClause(pQueryInfo, (int32_t)size, TSDB_FUNC_PRJ, &colIndex, pSchema,
      TSDB_COL_NORMAL, getNewResColId(pCmd));

  strncpy(pExprInfo->base.token, pExprInfo->base.colInfo.name, tListLen(pExprInfo->base.token));

  int32_t numOfFields = tscNumOfFields(pQueryInfo);
  SInternalField* pInfo = tscFieldInfoGetInternalField(&pQueryInfo->fieldsInfo, numOfFields - 1);

  doLimitOutputNormalColOfGroupby(pInfo->pExpr);
  pInfo->visible = false;
}

static void doUpdateSqlFunctionForTagPrj(SQueryInfo* pQueryInfo) {
  int32_t tagLength = 0;
  size_t size = taosArrayGetSize(pQueryInfo->exprList);

//todo is 0??
  STableMetaInfo* pTableMetaInfo = tscGetMetaInfo(pQueryInfo, 0);
  bool isSTable = UTIL_TABLE_IS_SUPER_TABLE(pTableMetaInfo);

  for (int32_t i = 0; i < size; ++i) {
    SExprInfo* pExpr = tscExprGet(pQueryInfo, i);
    if (pExpr->base.functionId == TSDB_FUNC_TAGPRJ || pExpr->base.functionId == TSDB_FUNC_TAG) {
      pExpr->base.functionId = TSDB_FUNC_TAG_DUMMY;
      tagLength += pExpr->base.resBytes;
    } else if (pExpr->base.functionId == TSDB_FUNC_PRJ && pExpr->base.colInfo.colId == PRIMARYKEY_TIMESTAMP_COL_INDEX) {
      pExpr->base.functionId = TSDB_FUNC_TS_DUMMY;
      tagLength += pExpr->base.resBytes;
    }
  }

  SSchema* pSchema = tscGetTableSchema(pTableMetaInfo->pTableMeta);

  for (int32_t i = 0; i < size; ++i) {
    SExprInfo* pExpr = tscExprGet(pQueryInfo, i);
    if (pExpr->base.functionId < 0) {
      continue;
    }

    if ((pExpr->base.functionId != TSDB_FUNC_TAG_DUMMY && pExpr->base.functionId != TSDB_FUNC_TS_DUMMY) &&
       !(pExpr->base.functionId == TSDB_FUNC_PRJ && TSDB_COL_IS_UD_COL(pExpr->base.colInfo.flag))) {
      SSchema* pColSchema = &pSchema[pExpr->base.colInfo.colIndex];
      getResultDataInfo(pColSchema->type, pColSchema->bytes, pExpr->base.functionId, (int32_t)pExpr->base.param[0].i64, &pExpr->base.resType,
                        &pExpr->base.resBytes, &pExpr->base.interBytes, tagLength, isSTable, NULL);
    }
  }
}

static int32_t doUpdateSqlFunctionForColPrj(SQueryInfo* pQueryInfo) {
  size_t size = taosArrayGetSize(pQueryInfo->exprList);
  
  for (int32_t i = 0; i < size; ++i) {
    SExprInfo* pExpr = tscExprGet(pQueryInfo, i);

    if (pExpr->base.functionId == TSDB_FUNC_PRJ && (!TSDB_COL_IS_UD_COL(pExpr->base.colInfo.flag) && (pExpr->base.colInfo.colId != PRIMARYKEY_TIMESTAMP_COL_INDEX))) {
      bool qualifiedCol = false;
      for (int32_t j = 0; j < pQueryInfo->groupbyExpr.numOfGroupCols; ++j) {
        SColIndex* pColIndex = taosArrayGet(pQueryInfo->groupbyExpr.columnInfo, j);
  
        if (pExpr->base.colInfo.colId == pColIndex->colId) {
          qualifiedCol = true;
          doLimitOutputNormalColOfGroupby(pExpr);
          pExpr->base.numOfParams = 1;
          break;
        }
      }

      // it is not a tag column/tbname column/user-defined column, return error
      if (!qualifiedCol) {
        return TSDB_CODE_TSC_INVALID_OPERATION;
      }
    }
  }

  return TSDB_CODE_SUCCESS;
}

static bool tagColumnInGroupby(SGroupbyExpr* pGroupbyExpr, int16_t columnId) {
  for (int32_t j = 0; j < pGroupbyExpr->numOfGroupCols; ++j) {
    SColIndex* pColIndex = taosArrayGet(pGroupbyExpr->columnInfo, j);
  
    if (columnId == pColIndex->colId && TSDB_COL_IS_TAG(pColIndex->flag )) {
      return true;
    }
  }

  return false;
}

static bool onlyTagPrjFunction(SQueryInfo* pQueryInfo) {
  bool hasTagPrj = false;
  bool hasColumnPrj = false;
  
  size_t size = taosArrayGetSize(pQueryInfo->exprList);
  for (int32_t i = 0; i < size; ++i) {
    SExprInfo* pExpr = tscExprGet(pQueryInfo, i);
    if (pExpr->base.functionId == TSDB_FUNC_PRJ) {
      hasColumnPrj = true;
    } else if (pExpr->base.functionId == TSDB_FUNC_TAGPRJ) {
      hasTagPrj = true;
    }
  }

  return (hasTagPrj) && (hasColumnPrj == false);
}

// check if all the tags prj columns belongs to the group by columns
static bool allTagPrjInGroupby(SQueryInfo* pQueryInfo) {
  bool allInGroupby = true;

  size_t size = tscNumOfExprs(pQueryInfo);
  for (int32_t i = 0; i < size; ++i) {
    SExprInfo* pExpr = tscExprGet(pQueryInfo, i);
    if (pExpr->base.functionId != TSDB_FUNC_TAGPRJ) {
      continue;
    }

    if (!tagColumnInGroupby(&pQueryInfo->groupbyExpr, pExpr->base.colInfo.colId)) {
      allInGroupby = false;
      break;
    }
  }

  // all selected tag columns belong to the group by columns set, always correct
  return allInGroupby;
}

static void updateTagPrjFunction(SQueryInfo* pQueryInfo) {
  size_t size = taosArrayGetSize(pQueryInfo->exprList);
  
  for (int32_t i = 0; i < size; ++i) {
    SExprInfo* pExpr = tscExprGet(pQueryInfo, i);
    if (pExpr->base.functionId == TSDB_FUNC_TAGPRJ) {
      pExpr->base.functionId = TSDB_FUNC_TAG;
    }
  }
}

/*
 * check for selectivity function + tags column function both exist.
 * 1. tagprj functions are not compatible with aggregated function when missing "group by" clause
 * 2. if selectivity function and tagprj function both exist, there should be only
 *    one selectivity function exists.
 */
static int32_t checkUpdateTagPrjFunctions(SQueryInfo* pQueryInfo, char* msg) {
  const char* msg1 = "only one selectivity function allowed in presence of tags function";
  const char* msg2 = "aggregation function should not be mixed up with projection";

  bool    tagTsColExists = false;
  int16_t numOfScalar = 0;
  int16_t numOfSelectivity = 0;
  int16_t numOfAggregation = 0;

  size_t numOfExprs = taosArrayGetSize(pQueryInfo->exprList);
  for (int32_t i = 0; i < numOfExprs; ++i) {
    SExprInfo* pExpr = taosArrayGetP(pQueryInfo->exprList, i);
    if (pExpr->base.functionId == TSDB_FUNC_TAGPRJ ||
        (pExpr->base.functionId == TSDB_FUNC_PRJ && pExpr->base.colInfo.colId == PRIMARYKEY_TIMESTAMP_COL_INDEX)) {
      tagTsColExists = true;  // selectivity + ts/tag column
      break;
    }
  }

  for (int32_t i = 0; i < numOfExprs; ++i) {
    SExprInfo* pExpr = taosArrayGetP(pQueryInfo->exprList, i);
  
    int16_t functionId = pExpr->base.functionId;
    if (functionId == TSDB_FUNC_TAGPRJ || functionId == TSDB_FUNC_PRJ || functionId == TSDB_FUNC_TS ||
        functionId == TSDB_FUNC_ARITHM || functionId == TSDB_FUNC_TS_DUMMY) {
      continue;
    }

    if (functionId < 0) {
      SUdfInfo* pUdfInfo = taosArrayGet(pQueryInfo->pUdfInfo, -1 * functionId - 1);
      if (pUdfInfo->funcType == TSDB_UDF_TYPE_AGGREGATE) {
        ++numOfAggregation;
      }

      continue;
    }

    if ((aAggs[functionId].status & TSDB_FUNCSTATE_SELECTIVITY) != 0) {
      numOfSelectivity++;
    } else if ((aAggs[functionId].status & TSDB_FUNCSTATE_SCALAR) != 0) {
      numOfScalar++;
    } else {
      numOfAggregation++;
    }
  }

  if (tagTsColExists) {  // check if the selectivity function exists
    // When the tag projection function on tag column that is not in the group by clause, aggregation function and
    // selectivity function exist in select clause is not allowed.
    if (numOfAggregation > 0) {
      return invalidOperationMsg(msg, msg1);
    }

    /*
     *  if numOfSelectivity equals to 0, it is a super table projection query
     */
    if (numOfSelectivity == 1) {
      doUpdateSqlFunctionForTagPrj(pQueryInfo);
      int32_t code = doUpdateSqlFunctionForColPrj(pQueryInfo);
      if (code != TSDB_CODE_SUCCESS) {
        return code;
      }

    } else if (numOfSelectivity > 1) {
      /*
       * If more than one selectivity functions exist, all the selectivity functions must be last_row.
       * Otherwise, return with error code.
       */
      for (int32_t i = 0; i < numOfExprs; ++i) {
        SExprInfo* pExpr = tscExprGet(pQueryInfo, i);
        int16_t functionId = pExpr->base.functionId;
        if (functionId == TSDB_FUNC_TAGPRJ || (aAggs[functionId].status & TSDB_FUNCSTATE_SELECTIVITY) == 0) {
          continue;
        }

        if ((functionId == TSDB_FUNC_LAST_ROW) ||
             (functionId == TSDB_FUNC_LAST_DST && (pExpr->base.colInfo.flag & TSDB_COL_NULL) != 0)) {
          // do nothing
        } else {
          return invalidOperationMsg(msg, msg1);
        }
      }

      doUpdateSqlFunctionForTagPrj(pQueryInfo);
      int32_t code = doUpdateSqlFunctionForColPrj(pQueryInfo);
      if (code != TSDB_CODE_SUCCESS) {
        return code;
      }
    }
  } else {
    if ((pQueryInfo->type & TSDB_QUERY_TYPE_PROJECTION_QUERY) != 0) {
      if (numOfAggregation > 0 && pQueryInfo->groupbyExpr.numOfGroupCols == 0) {
        return invalidOperationMsg(msg, msg2);
      }

      if (numOfAggregation > 0 || numOfSelectivity > 0) {
        // clear the projection type flag
        pQueryInfo->type &= (~TSDB_QUERY_TYPE_PROJECTION_QUERY);
        int32_t code = doUpdateSqlFunctionForColPrj(pQueryInfo);
        if (code != TSDB_CODE_SUCCESS) {
          return code;
        }
      }
    }
  }

  return TSDB_CODE_SUCCESS;
}

static int32_t doAddGroupbyColumnsOnDemand(SSqlCmd* pCmd, SQueryInfo* pQueryInfo) {
  const char* msg1 = "interval not allowed in group by normal column";

  STableMetaInfo* pTableMetaInfo = tscGetMetaInfo(pQueryInfo, 0);
  SSchema* pSchema = tscGetTableSchema(pTableMetaInfo->pTableMeta);

  SSchema* tagSchema = NULL;
  if (!UTIL_TABLE_IS_NORMAL_TABLE(pTableMetaInfo)) {
    tagSchema = tscGetTableTagSchema(pTableMetaInfo->pTableMeta);
  }

  SSchema tmp = {.type = 0, .name = "", .colId = 0, .bytes = 0};
  SSchema* s = &tmp;

  for (int32_t i = 0; i < pQueryInfo->groupbyExpr.numOfGroupCols; ++i) {
    SColIndex* pColIndex = taosArrayGet(pQueryInfo->groupbyExpr.columnInfo, i);
    int16_t colIndex = pColIndex->colIndex;

    if (colIndex == TSDB_TBNAME_COLUMN_INDEX) {
      s = tGetTbnameColumnSchema();
    } else {
      if (TSDB_COL_IS_TAG(pColIndex->flag)) {
        if(tagSchema){
          s = &tagSchema[colIndex];
        }
      } else {
        s = &pSchema[colIndex];
      }
    }
    
    if (TSDB_COL_IS_TAG(pColIndex->flag)) {

      int32_t f = TSDB_FUNC_TAG;
      if (tscIsDiffDerivLikeQuery(pQueryInfo)) {
        f = TSDB_FUNC_TAGPRJ;
      }

      int32_t pos = tscGetFirstInvisibleFieldPos(pQueryInfo);      

      SColumnIndex index = {.tableIndex = pQueryInfo->groupbyExpr.tableIndex, .columnIndex = colIndex};
      SExprInfo*   pExpr = tscExprInsert(pQueryInfo, pos, f, &index, s->type, s->bytes, getNewResColId(pCmd), s->bytes, true);

      memset(pExpr->base.aliasName, 0, sizeof(pExpr->base.aliasName));
      tstrncpy(pExpr->base.aliasName, s->name, sizeof(pExpr->base.aliasName));
      tstrncpy(pExpr->base.token, s->name, sizeof(pExpr->base.aliasName));

      pExpr->base.colInfo.flag = TSDB_COL_TAG;

      // NOTE: tag column does not add to source column list
      SColumnList ids = createColumnList(1, 0, pColIndex->colIndex);
      insertResultField(pQueryInfo, pos, &ids, s->bytes, (int8_t)s->type, s->name, pExpr);
    } else {
      // if this query is "group by" normal column, time window query is not allowed
      if (isTimeWindowQuery(pQueryInfo)) {
        return invalidOperationMsg(tscGetErrorMsgPayload(pCmd), msg1);
      }

      size_t size = tscNumOfExprs(pQueryInfo);

      bool hasGroupColumn = false;
      for (int32_t j = 0; j < size; ++j) {
        SExprInfo* pExpr = tscExprGet(pQueryInfo, j);
        if ((pExpr->base.functionId == TSDB_FUNC_PRJ) && pExpr->base.colInfo.colId == pColIndex->colId) {
          hasGroupColumn = true;
          break;
        }
      }

      //if the group by column does not required by user, add an invisible column into the final result set.
      if (!hasGroupColumn) {
        doAddGroupColumnForSubquery(pQueryInfo, i, pCmd);
      }
    }
  }

  return TSDB_CODE_SUCCESS;
}

static int32_t doTagFunctionCheck(SQueryInfo* pQueryInfo) {
  bool tagProjection = false;
  bool tableCounting = false;

  int32_t numOfCols = (int32_t) tscNumOfExprs(pQueryInfo);

  for (int32_t i = 0; i < numOfCols; ++i) {
    SExprInfo* pExpr = tscExprGet(pQueryInfo, i);
    int32_t functionId = pExpr->base.functionId;

    if (functionId == TSDB_FUNC_TAGPRJ) {
      tagProjection = true;
      continue;
    }

    if (functionId == TSDB_FUNC_COUNT) {
      assert(pExpr->base.colInfo.colId == TSDB_TBNAME_COLUMN_INDEX);
      tableCounting = true;
    }
  }

  return (tableCounting && tagProjection)? -1:0;
}

int32_t doFunctionsCompatibleCheck(SSqlCmd* pCmd, SQueryInfo* pQueryInfo, char* msg) {
  const char* msg1 = "functions/columns not allowed in group by query";
  const char* msg2 = "projection query on columns not allowed";
  const char* msg3 = "group by/session/state_window not allowed on projection query";
  const char* msg4 = "retrieve tags not compatible with group by or interval query";
  const char* msg5 = "functions can not be mixed up";
  const char* msg6 = "TWA/Diff/Derivative/Irate only support group by tbname";

  // only retrieve tags, group by is not supportted
  if (tscQueryTags(pQueryInfo)) {
    if (doTagFunctionCheck(pQueryInfo) != TSDB_CODE_SUCCESS) {
      return invalidOperationMsg(msg, msg5);
    }

    if (pQueryInfo->groupbyExpr.numOfGroupCols > 0 || isTimeWindowQuery(pQueryInfo)) {
      return invalidOperationMsg(msg, msg4);
    } else {
      return TSDB_CODE_SUCCESS;
    }
  }
  if (tscIsProjectionQuery(pQueryInfo) && tscIsSessionWindowQuery(pQueryInfo)) {
    return invalidOperationMsg(msg, msg3);
  }

  if (pQueryInfo->groupbyExpr.numOfGroupCols > 0) {
    // check if all the tags prj columns belongs to the group by columns
    if (onlyTagPrjFunction(pQueryInfo) && allTagPrjInGroupby(pQueryInfo)) {
      // It is a groupby aggregate query, the tag project function is not suitable for this case.
      updateTagPrjFunction(pQueryInfo);

      return doAddGroupbyColumnsOnDemand(pCmd, pQueryInfo);
    }

    // check all query functions in selection clause, multi-output functions are not allowed
    size_t size = tscNumOfExprs(pQueryInfo);
    for (int32_t i = 0; i < size; ++i) {
      SExprInfo* pExpr = tscExprGet(pQueryInfo, i);
      int32_t   f = pExpr->base.functionId;

      /*
       * group by normal columns.
       * Check if the column projection is identical to the group by column or not
       */
      if (f == TSDB_FUNC_PRJ && pExpr->base.colInfo.colId != PRIMARYKEY_TIMESTAMP_COL_INDEX) {
        bool qualified = false;
        for (int32_t j = 0; j < pQueryInfo->groupbyExpr.numOfGroupCols; ++j) {
          SColIndex* pColIndex = taosArrayGet(pQueryInfo->groupbyExpr.columnInfo, j);
          if (pColIndex->colId == pExpr->base.colInfo.colId) {
            qualified = true;
            break;
          }
        }

        if (!qualified) {
          return invalidOperationMsg(msg, msg2);
        }
      }

      if (f < 0) {
        continue;
      }

      if ((!pQueryInfo->stateWindow) && (f == TSDB_FUNC_DIFF || f == TSDB_FUNC_DERIVATIVE || f == TSDB_FUNC_TWA || f == TSDB_FUNC_IRATE)) {
        for (int32_t j = 0; j < pQueryInfo->groupbyExpr.numOfGroupCols; ++j) {
          SColIndex* pColIndex = taosArrayGet(pQueryInfo->groupbyExpr.columnInfo, j);
          if (j == 0) {
            if (pColIndex->colIndex != TSDB_TBNAME_COLUMN_INDEX) {
              return invalidOperationMsg(msg, msg6);
            }
          } else if (!TSDB_COL_IS_TAG(pColIndex->flag)) {
            return invalidOperationMsg(msg, msg6);
          }
        }
      }

      if (IS_MULTIOUTPUT(aAggs[f].status) && f != TSDB_FUNC_TOP && f != TSDB_FUNC_BOTTOM && f != TSDB_FUNC_DIFF &&
          f != TSDB_FUNC_MAVG && f != TSDB_FUNC_CSUM && f != TSDB_FUNC_SAMPLE &&
          f != TSDB_FUNC_DERIVATIVE && f != TSDB_FUNC_TAGPRJ && f != TSDB_FUNC_PRJ) {
        return invalidOperationMsg(msg, msg1);
      }

      if (f == TSDB_FUNC_COUNT && pExpr->base.colInfo.colIndex == TSDB_TBNAME_COLUMN_INDEX) {
        return invalidOperationMsg(msg, msg1);
      }
    }

    if (checkUpdateTagPrjFunctions(pQueryInfo, msg) != TSDB_CODE_SUCCESS) {
      return TSDB_CODE_TSC_INVALID_OPERATION;
    }

    if (doAddGroupbyColumnsOnDemand(pCmd, pQueryInfo) != TSDB_CODE_SUCCESS) {
      return TSDB_CODE_TSC_INVALID_OPERATION;
    }

    // projection query on super table does not compatible with "group by" syntax
    if (tscIsProjectionQuery(pQueryInfo) && !(tscIsDiffDerivLikeQuery(pQueryInfo))) {
      return invalidOperationMsg(msg, msg3);
    }

    return TSDB_CODE_SUCCESS;
  } else {
    return checkUpdateTagPrjFunctions(pQueryInfo, msg);
  }
}

int32_t doLocalQueryProcess(SSqlCmd* pCmd, SQueryInfo* pQueryInfo, SSqlNode* pSqlNode) {
  const char* msg1 = "only one expression allowed";
  const char* msg2 = "invalid expression in select clause";
  const char* msg3 = "invalid function";

  SArray* pExprList = pSqlNode->pSelNodeList;
  size_t size = taosArrayGetSize(pExprList);
  if (size != 1) {
    return invalidOperationMsg(tscGetErrorMsgPayload(pCmd), msg1);
  }

  bool server_status = false;
  tSqlExprItem* pExprItem = taosArrayGet(pExprList, 0);
  tSqlExpr* pExpr = pExprItem->pNode;
  if (pExpr->Expr.operand.z == NULL) {
    //handle 'select 1'
    if (pExpr->exprToken.n == 1 && 0 == strncasecmp(pExpr->exprToken.z, "1", 1)) {
      server_status = true; 
    } else {
      return invalidOperationMsg(tscGetErrorMsgPayload(pCmd), msg2);
    } 
  } 
  // TODO redefine the function
   SDNodeDynConfOption functionsInfo[5] = {{"database()", 10},
                                            {"server_version()", 16},
                                            {"server_status()", 15},
                                            {"client_version()", 16},
                                            {"current_user()", 14}};

  int32_t index = -1;
  if (server_status == true) {
    index = 2;
  } else {
    for (int32_t i = 0; i < tListLen(functionsInfo); ++i) {
      if (strncasecmp(functionsInfo[i].name, pExpr->exprToken.z, functionsInfo[i].len) == 0 &&
          functionsInfo[i].len == pExpr->exprToken.n) {
        index = i;
        break;
      }
    }
  }

  switch (index) {
    case 0:
      pQueryInfo->command = TSDB_SQL_CURRENT_DB;break;
    case 1:
      pQueryInfo->command = TSDB_SQL_SERV_VERSION;break;
    case 2:
      pQueryInfo->command = TSDB_SQL_SERV_STATUS;break;
    case 3:
      pQueryInfo->command = TSDB_SQL_CLI_VERSION;break;
    case 4:
      pQueryInfo->command = TSDB_SQL_CURRENT_USER;break;
    default: { return invalidOperationMsg(tscGetErrorMsgPayload(pCmd), msg3); }
  }
  
  SColumnIndex ind = {0};
  SExprInfo* pExpr1 = tscExprAppend(pQueryInfo, TSDB_FUNC_TAG_DUMMY, &ind, TSDB_DATA_TYPE_INT,
                                      tDataTypes[TSDB_DATA_TYPE_INT].bytes, getNewResColId(pCmd), tDataTypes[TSDB_DATA_TYPE_INT].bytes, false);

  tSqlExprItem* item = taosArrayGet(pExprList, 0);
  const char* name = (item->aliasName != NULL)? item->aliasName:functionsInfo[index].name;
  tstrncpy(pExpr1->base.aliasName, name, tListLen(pExpr1->base.aliasName));
  
  return TSDB_CODE_SUCCESS;
}

// can only perform the parameters based on the macro definitation
int32_t tscCheckCreateDbParams(SSqlCmd* pCmd, SCreateDbMsg* pCreate) {
  char msg[512] = {0};

  if (pCreate->walLevel != -1 && (pCreate->walLevel < TSDB_MIN_WAL_LEVEL || pCreate->walLevel > TSDB_MAX_WAL_LEVEL)) {
    snprintf(msg, tListLen(msg), "invalid db option walLevel: %d, only 1-2 allowed", pCreate->walLevel);
    return invalidOperationMsg(tscGetErrorMsgPayload(pCmd), msg);
  }

  if (pCreate->replications != -1 &&
      (pCreate->replications < TSDB_MIN_DB_REPLICA_OPTION || pCreate->replications > TSDB_MAX_DB_REPLICA_OPTION)) {
    snprintf(msg, tListLen(msg), "invalid db option replications: %d valid range: [%d, %d]", pCreate->replications,
             TSDB_MIN_DB_REPLICA_OPTION, TSDB_MAX_DB_REPLICA_OPTION);
    return invalidOperationMsg(tscGetErrorMsgPayload(pCmd), msg);
  }

  int32_t blocks = ntohl(pCreate->totalBlocks);
  if (blocks != -1 && (blocks < TSDB_MIN_TOTAL_BLOCKS || blocks > TSDB_MAX_TOTAL_BLOCKS)) {
    snprintf(msg, tListLen(msg), "invalid db option totalBlocks: %d valid range: [%d, %d]", blocks,
             TSDB_MIN_TOTAL_BLOCKS, TSDB_MAX_TOTAL_BLOCKS);
    return invalidOperationMsg(tscGetErrorMsgPayload(pCmd), msg);
  }

  if (pCreate->quorum != -1 &&
      (pCreate->quorum < TSDB_MIN_DB_QUORUM_OPTION || pCreate->quorum > TSDB_MAX_DB_QUORUM_OPTION)) {
    snprintf(msg, tListLen(msg), "invalid db option quorum: %d valid range: [%d, %d]", pCreate->quorum,
             TSDB_MIN_DB_QUORUM_OPTION, TSDB_MAX_DB_QUORUM_OPTION);
    return invalidOperationMsg(tscGetErrorMsgPayload(pCmd), msg);
  }

  int32_t val = htonl(pCreate->daysPerFile);
  if (val != -1 && (val < TSDB_MIN_DAYS_PER_FILE || val > TSDB_MAX_DAYS_PER_FILE)) {
    snprintf(msg, tListLen(msg), "invalid db option daysPerFile: %d valid range: [%d, %d]", val,
             TSDB_MIN_DAYS_PER_FILE, TSDB_MAX_DAYS_PER_FILE);
    return invalidOperationMsg(tscGetErrorMsgPayload(pCmd), msg);
  }

  val = htonl(pCreate->cacheBlockSize);
  if (val != -1 && (val < TSDB_MIN_CACHE_BLOCK_SIZE || val > TSDB_MAX_CACHE_BLOCK_SIZE)) {
    snprintf(msg, tListLen(msg), "invalid db option cacheBlockSize: %d valid range: [%d, %d]", val,
             TSDB_MIN_CACHE_BLOCK_SIZE, TSDB_MAX_CACHE_BLOCK_SIZE);
    return invalidOperationMsg(tscGetErrorMsgPayload(pCmd), msg);
  }

  val = htonl(pCreate->maxTables);
  if (val != -1 && (val < TSDB_MIN_TABLES || val > TSDB_MAX_TABLES)) {
    snprintf(msg, tListLen(msg), "invalid db option maxSessions: %d valid range: [%d, %d]", val,
             TSDB_MIN_TABLES, TSDB_MAX_TABLES);
    return invalidOperationMsg(tscGetErrorMsgPayload(pCmd), msg);
  }

  if (pCreate->precision != TSDB_TIME_PRECISION_MILLI && pCreate->precision != TSDB_TIME_PRECISION_MICRO &&
      pCreate->precision != TSDB_TIME_PRECISION_NANO) {
    snprintf(msg, tListLen(msg), "invalid db option timePrecision: %d valid value: [%d, %d, %d]", pCreate->precision,
             TSDB_TIME_PRECISION_MILLI, TSDB_TIME_PRECISION_MICRO, TSDB_TIME_PRECISION_NANO);
    return invalidOperationMsg(tscGetErrorMsgPayload(pCmd), msg);
  }

  val = htonl(pCreate->commitTime);
  if (val != -1 && (val < TSDB_MIN_COMMIT_TIME || val > TSDB_MAX_COMMIT_TIME)) {
    snprintf(msg, tListLen(msg), "invalid db option commitTime: %d valid range: [%d, %d]", val,
             TSDB_MIN_COMMIT_TIME, TSDB_MAX_COMMIT_TIME);
    return invalidOperationMsg(tscGetErrorMsgPayload(pCmd), msg);
  }

  val = htonl(pCreate->fsyncPeriod);
  if (val != -1 && (val < TSDB_MIN_FSYNC_PERIOD || val > TSDB_MAX_FSYNC_PERIOD)) {
    snprintf(msg, tListLen(msg), "invalid db option fsyncPeriod: %d valid range: [%d, %d]", val,
             TSDB_MIN_FSYNC_PERIOD, TSDB_MAX_FSYNC_PERIOD);
    return invalidOperationMsg(tscGetErrorMsgPayload(pCmd), msg);
  }

  if (pCreate->compression != -1 &&
      (pCreate->compression < TSDB_MIN_COMP_LEVEL || pCreate->compression > TSDB_MAX_COMP_LEVEL)) {
    snprintf(msg, tListLen(msg), "invalid db option compression: %d valid range: [%d, %d]", pCreate->compression,
             TSDB_MIN_COMP_LEVEL, TSDB_MAX_COMP_LEVEL);
    return invalidOperationMsg(tscGetErrorMsgPayload(pCmd), msg);
  }

  val = (int16_t)htons(pCreate->partitions);
  if (val != -1 &&
      (val < TSDB_MIN_DB_PARTITON_OPTION || val > TSDB_MAX_DB_PARTITON_OPTION)) {
    snprintf(msg, tListLen(msg), "invalid topic option partition: %d valid range: [%d, %d]", val,
             TSDB_MIN_DB_PARTITON_OPTION, TSDB_MAX_DB_PARTITON_OPTION);
    return invalidOperationMsg(tscGetErrorMsgPayload(pCmd), msg);
  }


  return TSDB_CODE_SUCCESS;
}

// for debug purpose
void tscPrintSelNodeList(SSqlObj* pSql, int32_t subClauseIndex) {
  SQueryInfo* pQueryInfo = tscGetQueryInfo(&pSql->cmd);

  int32_t size = (int32_t)tscNumOfExprs(pQueryInfo);
  if (size == 0) {
    return;
  }

  int32_t totalBufSize = 1024;

  char    str[1024+1] = {0};
  int32_t offset = 0;

  offset += sprintf(str, "num:%d [", size);
  for (int32_t i = 0; i < size; ++i) {
    SExprInfo* pExpr = tscExprGet(pQueryInfo, i);

    char    tmpBuf[1024] = {0};
    int32_t tmpLen = 0;
    char   *name = NULL;

    if (pExpr->base.functionId < 0) {
      SUdfInfo* pUdfInfo = taosArrayGet(pQueryInfo->pUdfInfo, -1 * pExpr->base.functionId - 1);
      name = pUdfInfo->name;
    } else {
      name = aAggs[pExpr->base.functionId].name;
    }

    tmpLen =
        sprintf(tmpBuf, "%s(uid:%" PRIu64 ", %d)", name, pExpr->base.uid, pExpr->base.colInfo.colId);

    if (tmpLen + offset >= totalBufSize - 1) break;


    offset += sprintf(str + offset, "%s", tmpBuf);

    if (i < size - 1) {
      str[offset++] = ',';
    }
  }

  assert(offset < totalBufSize);
  str[offset] = ']';
  assert(offset < totalBufSize);
  tscDebug("0x%"PRIx64" select clause:%s", pSql->self, str);
}

int32_t doCheckForCreateTable(SSqlObj* pSql, int32_t subClauseIndex, SSqlInfo* pInfo) {
  const char* msg1 = "invalid table name";

  SSqlCmd*        pCmd = &pSql->cmd;
  SQueryInfo*     pQueryInfo = tscGetQueryInfo(pCmd);
  STableMetaInfo* pTableMetaInfo = tscGetMetaInfo(pQueryInfo, 0);

  SCreateTableSql* pCreateTable = pInfo->pCreateTableInfo;

  SArray* pFieldList = pCreateTable->colInfo.pColumns;
  SArray* pTagList = pCreateTable->colInfo.pTagColumns;

  assert(pFieldList != NULL);

  // if sql specifies db, use it, otherwise use default db
  SStrToken* pzTableName = &(pCreateTable->name);

  if (tscValidateName(pzTableName) != TSDB_CODE_SUCCESS) {
    return invalidOperationMsg(tscGetErrorMsgPayload(pCmd), msg1);
  }

  int32_t code = tscSetTableFullName(&pTableMetaInfo->name, pzTableName, pSql);
  if(code != TSDB_CODE_SUCCESS) {
    return code;
  }

  if (!validateTableColumnInfo(pFieldList, pCmd) ||
      (pTagList != NULL && !validateTagParams(pTagList, pFieldList, pCmd))) {
    return TSDB_CODE_TSC_INVALID_OPERATION;
  }

  int32_t col = 0;
  size_t numOfFields = taosArrayGetSize(pFieldList);

  for (; col < numOfFields; ++col) {
    TAOS_FIELD* p = taosArrayGet(pFieldList, col);
    tscFieldInfoAppend(&pQueryInfo->fieldsInfo, p);
  }

  pCmd->numOfCols = (int16_t)numOfFields;

  if (pTagList != NULL) {  // create super table[optional]
    size_t numOfTags = taosArrayGetSize(pTagList);
    for (int32_t i = 0; i < numOfTags; ++i) {
      TAOS_FIELD* p = taosArrayGet(pTagList, i);
      tscFieldInfoAppend(&pQueryInfo->fieldsInfo, p);
    }

    pCmd->count =(int32_t) numOfTags;
  }

  return TSDB_CODE_SUCCESS;
}

int32_t doCheckForCreateFromStable(SSqlObj* pSql, SSqlInfo* pInfo) {
  const char* msg1 = "invalid table name";
  const char* msg3 = "tag value too long";
  const char* msg4 = "illegal value or data overflow";
  const char* msg5 = "tags number not matched";

  SSqlCmd* pCmd = &pSql->cmd;

  SCreateTableSql* pCreateTable = pInfo->pCreateTableInfo;
  SQueryInfo*      pQueryInfo = tscGetQueryInfo(pCmd);

  // two table: the first one is for current table, and the secondary is for the super table.
  if (pQueryInfo->numOfTables < 2) {
    tscAddEmptyMetaInfo(pQueryInfo);
  }

  const int32_t TABLE_INDEX = 0;
  const int32_t STABLE_INDEX = 1;

  STableMetaInfo* pStableMetaInfo = tscGetMetaInfo(pQueryInfo, STABLE_INDEX);

  // super table name, create table by using dst
  int32_t numOfTables = (int32_t) taosArrayGetSize(pCreateTable->childTableInfo);
  for(int32_t j = 0; j < numOfTables; ++j) {
    SCreatedTableInfo* pCreateTableInfo = taosArrayGet(pCreateTable->childTableInfo, j);

    SStrToken* pToken = &pCreateTableInfo->stableName;
    if (tscValidateName(pToken) != TSDB_CODE_SUCCESS) {
      return invalidOperationMsg(tscGetErrorMsgPayload(pCmd), msg1);
    }

    int32_t code = tscSetTableFullName(&pStableMetaInfo->name, pToken, pSql);
    if (code != TSDB_CODE_SUCCESS) {
      return code;
    }

    // get table meta from mnode
    code = tNameExtractFullName(&pStableMetaInfo->name, pCreateTableInfo->tagdata.name);

    SArray* pValList = pCreateTableInfo->pTagVals;
    code = tscGetTableMeta(pSql, pStableMetaInfo);
    if (code != TSDB_CODE_SUCCESS) {
      return code;
    }

    size_t valSize = taosArrayGetSize(pValList);

    // too long tag values will return invalid sql, not be truncated automatically
    SSchema  *pTagSchema = tscGetTableTagSchema(pStableMetaInfo->pTableMeta);
    STableComInfo tinfo = tscGetTableInfo(pStableMetaInfo->pTableMeta);
    STagData *pTag = &pCreateTableInfo->tagdata;

    SKVRowBuilder kvRowBuilder = {0};
    if (tdInitKVRowBuilder(&kvRowBuilder) < 0) {
      return TSDB_CODE_TSC_OUT_OF_MEMORY;
    }

    SArray* pNameList = NULL;
    size_t nameSize = 0;
    int32_t schemaSize = tscGetNumOfTags(pStableMetaInfo->pTableMeta);
    int32_t ret = TSDB_CODE_SUCCESS;

    if (pCreateTableInfo->pTagNames) {
      pNameList = pCreateTableInfo->pTagNames;
      nameSize = taosArrayGetSize(pNameList);

      if (valSize != nameSize) {
        tdDestroyKVRowBuilder(&kvRowBuilder);
        return invalidOperationMsg(tscGetErrorMsgPayload(pCmd), msg5);
      }

      if (schemaSize < valSize) {
        tdDestroyKVRowBuilder(&kvRowBuilder);
        return invalidOperationMsg(tscGetErrorMsgPayload(pCmd), msg5);
      }

      bool findColumnIndex = false;

      for (int32_t i = 0; i < nameSize; ++i) {
        SStrToken* sToken = taosArrayGet(pNameList, i);
        if (TK_STRING == sToken->type) {
          tscDequoteAndTrimToken(sToken);
        }

        tVariantListItem* pItem = taosArrayGet(pValList, i);

        findColumnIndex = false;

        // todo speedup by using hash list
        for (int32_t t = 0; t < schemaSize; ++t) {
          if (strncmp(sToken->z, pTagSchema[t].name, sToken->n) == 0 && strlen(pTagSchema[t].name) == sToken->n) {
            SSchema*          pSchema = &pTagSchema[t];

            char tagVal[TSDB_MAX_TAGS_LEN] = {0};
            if (pSchema->type == TSDB_DATA_TYPE_BINARY || pSchema->type == TSDB_DATA_TYPE_NCHAR) {
              if (pItem->pVar.nLen > pSchema->bytes) {
                tdDestroyKVRowBuilder(&kvRowBuilder);
                return invalidOperationMsg(tscGetErrorMsgPayload(pCmd), msg3);
              }
            } else if (pSchema->type == TSDB_DATA_TYPE_TIMESTAMP) {
              if (pItem->pVar.nType == TSDB_DATA_TYPE_BINARY) {
                ret = convertTimestampStrToInt64(&(pItem->pVar), tinfo.precision);
                if (ret != TSDB_CODE_SUCCESS) {
                  return invalidOperationMsg(tscGetErrorMsgPayload(pCmd), msg4);
                }
              } else if (pItem->pVar.nType == TSDB_DATA_TYPE_TIMESTAMP) {
                pItem->pVar.i64 = convertTimePrecision(pItem->pVar.i64, TSDB_TIME_PRECISION_NANO, tinfo.precision);
              }
            }

            ret = tVariantDump(&(pItem->pVar), tagVal, pSchema->type, true);

            // check again after the convert since it may be converted from binary to nchar.
            if (pSchema->type == TSDB_DATA_TYPE_BINARY || pSchema->type == TSDB_DATA_TYPE_NCHAR) {
              int16_t len = varDataTLen(tagVal);
              if (len > pSchema->bytes) {
                tdDestroyKVRowBuilder(&kvRowBuilder);
                return invalidOperationMsg(tscGetErrorMsgPayload(pCmd), msg3);
              }
            }

            if (ret != TSDB_CODE_SUCCESS) {
              tdDestroyKVRowBuilder(&kvRowBuilder);
              return invalidOperationMsg(tscGetErrorMsgPayload(pCmd), msg4);
            }

            tdAddColToKVRow(&kvRowBuilder, pSchema->colId, pSchema->type, tagVal);

            findColumnIndex = true;
            break;
          }
        }

        if (!findColumnIndex) {
          tdDestroyKVRowBuilder(&kvRowBuilder);
          return tscInvalidOperationMsg(pCmd->payload, "invalid tag name", sToken->z);
        }
      }
    } else {
      if (schemaSize != valSize) {
        tdDestroyKVRowBuilder(&kvRowBuilder);
        return invalidOperationMsg(tscGetErrorMsgPayload(pCmd), msg5);
      }

      for (int32_t i = 0; i < valSize; ++i) {
        SSchema*          pSchema = &pTagSchema[i];
        tVariantListItem* pItem = taosArrayGet(pValList, i);

        char tagVal[TSDB_MAX_TAGS_LEN];
        if (pSchema->type == TSDB_DATA_TYPE_BINARY || pSchema->type == TSDB_DATA_TYPE_NCHAR) {
          if (pItem->pVar.nLen > pSchema->bytes) {
            tdDestroyKVRowBuilder(&kvRowBuilder);
            return invalidOperationMsg(tscGetErrorMsgPayload(pCmd), msg3);
          }
        } else if (pSchema->type == TSDB_DATA_TYPE_TIMESTAMP) {
          if (pItem->pVar.nType == TSDB_DATA_TYPE_BINARY) {
            ret = convertTimestampStrToInt64(&(pItem->pVar), tinfo.precision);
            if (ret != TSDB_CODE_SUCCESS) {
              return invalidOperationMsg(tscGetErrorMsgPayload(pCmd), msg4);
            }
          } else if (pItem->pVar.nType == TSDB_DATA_TYPE_TIMESTAMP) {
            pItem->pVar.i64 = convertTimePrecision(pItem->pVar.i64, TSDB_TIME_PRECISION_NANO, tinfo.precision);
          }
        }


        ret = tVariantDump(&(pItem->pVar), tagVal, pSchema->type, true);

        // check again after the convert since it may be converted from binary to nchar.
        if (pSchema->type == TSDB_DATA_TYPE_BINARY || pSchema->type == TSDB_DATA_TYPE_NCHAR) {
          int16_t len = varDataTLen(tagVal);
          if (len > pSchema->bytes) {
            tdDestroyKVRowBuilder(&kvRowBuilder);
            return invalidOperationMsg(tscGetErrorMsgPayload(pCmd), msg3);
          }
        }

        if (ret != TSDB_CODE_SUCCESS) {
          tdDestroyKVRowBuilder(&kvRowBuilder);
          return invalidOperationMsg(tscGetErrorMsgPayload(pCmd), msg4);
        }

        tdAddColToKVRow(&kvRowBuilder, pSchema->colId, pSchema->type, tagVal);
      }
    }

    SKVRow row = tdGetKVRowFromBuilder(&kvRowBuilder);
    tdDestroyKVRowBuilder(&kvRowBuilder);
    if (row == NULL) {
      return TSDB_CODE_TSC_OUT_OF_MEMORY;
    }
    tdSortKVRowByColIdx(row);
    pTag->dataLen = kvRowLen(row);

    if (pTag->data == NULL) {
      pTag->data = malloc(pTag->dataLen);
    }

    kvRowCpy(pTag->data, row);
    free(row);

    // table name
    if (tscValidateName(&(pCreateTableInfo->name)) != TSDB_CODE_SUCCESS) {
      return invalidOperationMsg(tscGetErrorMsgPayload(pCmd), msg1);
    }

    STableMetaInfo* pTableMetaInfo = tscGetMetaInfo(pQueryInfo, TABLE_INDEX);
    ret = tscSetTableFullName(&pTableMetaInfo->name, &pCreateTableInfo->name, pSql);
    if (ret != TSDB_CODE_SUCCESS) {
      return ret;
    }

    pCreateTableInfo->fullname = calloc(1, tNameLen(&pTableMetaInfo->name) + 1);
    ret = tNameExtractFullName(&pTableMetaInfo->name, pCreateTableInfo->fullname);
    if (ret != TSDB_CODE_SUCCESS) {
      return invalidOperationMsg(tscGetErrorMsgPayload(pCmd), msg1);
    }
  }

  return TSDB_CODE_SUCCESS;
}

int32_t doCheckForStream(SSqlObj* pSql, SSqlInfo* pInfo) {
  const char* msg1 = "invalid table name";
  const char* msg2 = "functions not allowed in CQ";
  const char* msg3 = "fill only available for interval query";
  const char* msg4 = "fill option not supported in stream computing";
  const char* msg5 = "sql too long";  // todo ADD support
  const char* msg6 = "from missing in subclause";
  const char* msg7 = "time interval is required";
  const char* msg8 = "the first column should be primary timestamp column";
  const char* msg9 = "Continuous query do not support sub query";
  const char* msg10 = "illegal number of columns";

  SSqlCmd*    pCmd = &pSql->cmd;
  SQueryInfo* pQueryInfo = tscGetQueryInfo(pCmd);
  assert(pQueryInfo->numOfTables == 1);

  SCreateTableSql* pCreateTable = pInfo->pCreateTableInfo;
  STableMetaInfo*  pTableMetaInfo = tscGetMetaInfo(pQueryInfo, 0);

  // if sql specifies db, use it, otherwise use default db
  SStrToken* pName = &(pCreateTable->name);
  SSqlNode* pSqlNode = pCreateTable->pSelect;

  if (tscValidateName(pName) != TSDB_CODE_SUCCESS) {
    return invalidOperationMsg(tscGetErrorMsgPayload(pCmd), msg1);
  }
  
  SRelationInfo* pFromInfo = pInfo->pCreateTableInfo->pSelect->from;
  if (pFromInfo == NULL || taosArrayGetSize(pFromInfo->list) == 0) {
    return invalidOperationMsg(tscGetErrorMsgPayload(pCmd), msg6);
  }

  if (pFromInfo->type == SQL_NODE_FROM_SUBQUERY){
      return invalidOperationMsg(tscGetErrorMsgPayload(pCmd), msg9);
  }

  SRelElementPair* p1 = taosArrayGet(pFromInfo->list, 0);
  SStrToken srcToken = {.z = p1->tableName.z, .n = p1->tableName.n, .type = TK_STRING};
  if (tscValidateName(&srcToken) != TSDB_CODE_SUCCESS) {
    return invalidOperationMsg(tscGetErrorMsgPayload(pCmd), msg1);
  }

  int32_t code = tscSetTableFullName(&pTableMetaInfo->name, &srcToken, pSql);
  if (code != TSDB_CODE_SUCCESS) {
    return code;
  }

  code = tscGetTableMeta(pSql, pTableMetaInfo);
  if (code != TSDB_CODE_SUCCESS) {
    return code;
  }

  if (validateSelectNodeList(&pSql->cmd, pQueryInfo, pSqlNode->pSelNodeList, false, false, false) != TSDB_CODE_SUCCESS) {
    return TSDB_CODE_TSC_INVALID_OPERATION;
  }

  if (pSqlNode->pWhere != NULL) {  // query condition in stream computing
    if (validateWhereNode(pQueryInfo, &pSqlNode->pWhere, pSql) != TSDB_CODE_SUCCESS) {
      return TSDB_CODE_TSC_INVALID_OPERATION;
    }
  }

  // set interval value
  if (validateIntervalNode(pSql, pQueryInfo, pSqlNode) != TSDB_CODE_SUCCESS) {
    return TSDB_CODE_TSC_INVALID_OPERATION;
  }

  if (isTimeWindowQuery(pQueryInfo) && (validateFunctionsInIntervalOrGroupbyQuery(pCmd, pQueryInfo) != TSDB_CODE_SUCCESS)) {
    return invalidOperationMsg(tscGetErrorMsgPayload(pCmd), msg2);
  }

  // project query primary column must be timestamp type
  if (tscIsProjectionQuery(pQueryInfo)) {
    SExprInfo* pExpr = tscExprGet(pQueryInfo, 0);
    if (pExpr->base.colInfo.colId != PRIMARYKEY_TIMESTAMP_COL_INDEX) {
      return invalidOperationMsg(tscGetErrorMsgPayload(pCmd), msg8);
    }
  } else {
    if (pQueryInfo->interval.interval == 0) {
      return invalidOperationMsg(tscGetErrorMsgPayload(pCmd), msg7);
    }
  }

  // set the created table[stream] name
  code = tscSetTableFullName(&pTableMetaInfo->name, pName, pSql);
  if (code != TSDB_CODE_SUCCESS) {
    return code;
  }

  if (pSqlNode->sqlstr.n > TSDB_MAX_SAVED_SQL_LEN) {
    return invalidOperationMsg(tscGetErrorMsgPayload(pCmd), msg5);
  }

  if (tsRewriteFieldNameIfNecessary(pCmd, pQueryInfo) != TSDB_CODE_SUCCESS) {
    return TSDB_CODE_TSC_INVALID_OPERATION;
  }

  if (pQueryInfo->fieldsInfo.numOfOutput <= 1) {
    return invalidOperationMsg(tscGetErrorMsgPayload(pCmd), msg10);
  }

  if (validateSqlFunctionInStreamSql(pCmd, pQueryInfo) != TSDB_CODE_SUCCESS) {
    return TSDB_CODE_TSC_INVALID_OPERATION;
  }

  /*
   * check if fill operation is available, the fill operation is parsed and executed during query execution,
   * not here.
   */
  if (pSqlNode->fillType != NULL) {
    if (pQueryInfo->interval.interval == 0) {
      return invalidOperationMsg(tscGetErrorMsgPayload(pCmd), msg3);
    }

    tVariantListItem* pItem = taosArrayGet(pSqlNode->fillType, 0);
    if (pItem->pVar.nType == TSDB_DATA_TYPE_BINARY) {
      if (!((strncmp(pItem->pVar.pz, "none", 4) == 0 && pItem->pVar.nLen == 4) ||
            (strncmp(pItem->pVar.pz, "null", 4) == 0 && pItem->pVar.nLen == 4))) {
        return invalidOperationMsg(tscGetErrorMsgPayload(pCmd), msg4);
      }
    }
  }

  // set the number of stream table columns
  pCmd->numOfCols = pQueryInfo->fieldsInfo.numOfOutput;
  return TSDB_CODE_SUCCESS;
}

int32_t checkQueryRangeForFill(SSqlCmd* pCmd, SQueryInfo* pQueryInfo) {
  const char* msg3 = "start(end) time of query range required or time range too large";

  if (pQueryInfo->interval.interval == 0) {
    return TSDB_CODE_SUCCESS;
  }

    bool initialWindows = TSWINDOW_IS_EQUAL(pQueryInfo->window, TSWINDOW_INITIALIZER);
    if (initialWindows) {
      return invalidOperationMsg(tscGetErrorMsgPayload(pCmd), msg3);
    }

    int64_t timeRange = ABS(pQueryInfo->window.skey - pQueryInfo->window.ekey);

    int64_t intervalRange = 0;
    if (pQueryInfo->interval.intervalUnit == 'n' || pQueryInfo->interval.intervalUnit == 'y') {
      int64_t f = 1;
      if (pQueryInfo->interval.intervalUnit == 'n') {
        f = 30L * MILLISECOND_PER_DAY;
      } else if (pQueryInfo->interval.intervalUnit == 'y') {
        f = 365L * MILLISECOND_PER_DAY;
      }

      intervalRange = pQueryInfo->interval.interval * f;
    } else {
      intervalRange = pQueryInfo->interval.interval;
    }
    // number of result is not greater than 10,000,000
    if ((timeRange == 0) || (timeRange / intervalRange) >= MAX_INTERVAL_TIME_WINDOW) {
      return invalidOperationMsg(tscGetErrorMsgPayload(pCmd), msg3);
    }

    return TSDB_CODE_SUCCESS;
}

// TODO normalize the function expression and compare it
int32_t tscGetExprFilters(SSqlCmd* pCmd, SQueryInfo* pQueryInfo, SArray* pSelectNodeList, tSqlExpr* pSqlExpr, SExprInfo** pExpr) {
  const char* msg1 = "invalid sql expression in having";

  *pExpr = NULL;
  size_t nx = tscNumOfExprs(pQueryInfo);

  // parameters is needed for functions
  if (pSqlExpr->Expr.paramList == NULL && pSqlExpr->functionId != TSDB_FUNC_COUNT) {
    return invalidOperationMsg(tscGetErrorMsgPayload(pCmd), msg1);
  }

  tSqlExprItem *pParam  = NULL;
  SSchema      schema = {0};

  if (pSqlExpr->Expr.paramList != NULL) {
    pParam = taosArrayGet(pSqlExpr->Expr.paramList, 0);
    SStrToken* pToken = &pParam->pNode->columnName;

    SColumnIndex index = COLUMN_INDEX_INITIALIZER;
    getColumnIndexByName(pToken, pQueryInfo, &index, tscGetErrorMsgPayload(pCmd));
    STableMetaInfo* pTableMetaInfo = tscGetMetaInfo(pQueryInfo, index.tableIndex);
    schema = *tscGetTableColumnSchema(pTableMetaInfo->pTableMeta, index.columnIndex);
  } else {
    schema = (SSchema) {.colId = PRIMARYKEY_TIMESTAMP_COL_INDEX, .type = TSDB_DATA_TYPE_TIMESTAMP, .bytes = TSDB_KEYSIZE};
  }

  for(int32_t i = 0; i < nx; ++i) {
    SExprInfo* pExprInfo = tscExprGet(pQueryInfo, i);
    if (pExprInfo->base.functionId == pSqlExpr->functionId && pExprInfo->base.colInfo.colId == schema.colId) {
      ++pQueryInfo->havingFieldNum;
      *pExpr = pExprInfo;
      return TSDB_CODE_SUCCESS;
    }
  }

//  size_t num = taosArrayGetSize(pSelectNodeList);
//  for(int32_t i = 0; i < num; ++i) {
//    tSqlExprItem* pItem = taosArrayGet(pSelectNodeList, i);
//
//    if (tSqlExprCompare(pItem->pNode, pSqlExpr) == 0) { // exists, not added it,
//
//      SColumnIndex index = COLUMN_INDEX_INITIALIZER;
//      int32_t functionId = pSqlExpr->functionId;
//      if (pSqlExpr->Expr.paramList == NULL) {
//        index.columnIndex = 0;
//        index.tableIndex  = 0;
//      } else {
//        tSqlExprItem* pParamElem = taosArrayGet(pSqlExpr->Expr.paramList, 0);
//        SStrToken* pToken = &pParamElem->pNode->columnName;
//        getColumnIndexByName(pToken, pQueryInfo, &index, tscGetErrorMsgPayload(pCmd));
//      }
//
//      size_t numOfNodeInSel = tscNumOfExprs(pQueryInfo);
//      for(int32_t k = 0; k < numOfNodeInSel; ++k) {
//        SExprInfo* pExpr1 = tscExprGet(pQueryInfo, k);
//
//        if (pExpr1->base.functionId != functionId) {
//          continue;
//        }
//
//        if (pExpr1->base.colInfo.colIndex != index.columnIndex) {
//          continue;
//        }
//
//        ++pQueryInfo->havingFieldNum;
//        *pExpr = pExpr1;
//        break;
//      }
//
//      assert(*pExpr != NULL);
//      return TSDB_CODE_SUCCESS;
//    }
//  }

  tSqlExprItem item = {.pNode = pSqlExpr, .aliasName = NULL, .distinct = false};

  int32_t outputIndex = (int32_t)tscNumOfExprs(pQueryInfo);

  // ADD TRUE FOR TEST
  if (addExprAndResultField(pCmd, pQueryInfo, outputIndex, &item, true, NULL) != TSDB_CODE_SUCCESS) {
    return TSDB_CODE_TSC_INVALID_OPERATION;
  }

  ++pQueryInfo->havingFieldNum;

  size_t n = tscNumOfExprs(pQueryInfo);
  *pExpr = tscExprGet(pQueryInfo, (int32_t)n - 1);

  SInternalField* pField = taosArrayGet(pQueryInfo->fieldsInfo.internalField, n - 1);
  pField->visible = false;

  return TSDB_CODE_SUCCESS;
}

static int32_t handleExprInHavingClause(SSqlCmd* pCmd, SQueryInfo* pQueryInfo, SArray* pSelectNodeList, tSqlExpr* pExpr, int32_t sqlOptr) {
  const char* msg1 = "non binary column not support like/match operator";
  const char* msg2 = "invalid operator for binary column in having clause";
  const char* msg3 = "invalid operator for bool column in having clause";

  SColumnFilterInfo* pColFilter = NULL;
  // TODO refactor: validate the expression
  /*
   * in case of TK_AND filter condition, we first find the corresponding column and build the query condition together
   * the already existed condition.
   */
  SExprInfo *expr = NULL;
  if (sqlOptr == TK_AND) {
    int32_t ret = tscGetExprFilters(pCmd, pQueryInfo, pSelectNodeList, pExpr->pLeft, &expr);
    if (ret) {
      return ret;
    }

    // this is a new filter condition on this column
    if (expr->base.flist.numOfFilters == 0) {
      pColFilter = addColumnFilterInfo(&expr->base.flist);
    } else {  // update the existed column filter information, find the filter info here
      pColFilter = &expr->base.flist.filterInfo[0];
    }

    if (pColFilter == NULL) {
      return TSDB_CODE_TSC_OUT_OF_MEMORY;
    }
  } else if (sqlOptr == TK_OR) {
    int32_t ret = tscGetExprFilters(pCmd, pQueryInfo, pSelectNodeList, pExpr->pLeft, &expr);
    if (ret) {
      return ret;
    }

    // TODO fixme: failed to invalid the filter expression: "col1 = 1 OR col2 = 2"
    // TODO refactor
    pColFilter = addColumnFilterInfo(&expr->base.flist);
    if (pColFilter == NULL) {
      return TSDB_CODE_TSC_OUT_OF_MEMORY;
    }
  } else {  // error;
    return TSDB_CODE_TSC_INVALID_OPERATION;
  }

  pColFilter->filterstr =
      ((expr->base.resType == TSDB_DATA_TYPE_BINARY || expr->base.resType == TSDB_DATA_TYPE_NCHAR) ? 1 : 0);

  if (pColFilter->filterstr) {
    if (pExpr->tokenId != TK_EQ
        && pExpr->tokenId != TK_NE
        && pExpr->tokenId != TK_ISNULL
        && pExpr->tokenId != TK_NOTNULL
        && pExpr->tokenId != TK_LIKE
        && pExpr->tokenId != TK_MATCH
        && pExpr->tokenId != TK_NMATCH
        ) {
      return invalidOperationMsg(tscGetErrorMsgPayload(pCmd), msg2);
    }
  } else {
    if (pExpr->tokenId == TK_LIKE || pExpr->tokenId == TK_MATCH || pExpr->tokenId == TK_NMATCH) {
      return invalidOperationMsg(tscGetErrorMsgPayload(pCmd), msg1);
    }

    if (expr->base.resType == TSDB_DATA_TYPE_BOOL) {
      if (pExpr->tokenId != TK_EQ && pExpr->tokenId != TK_NE) {
        return invalidOperationMsg(tscGetErrorMsgPayload(pCmd), msg3);
      }
    }
  }

  STableMetaInfo* pTableMetaInfo = tscGetMetaInfo(pQueryInfo, 0);
  STableMeta* pTableMeta = pTableMetaInfo->pTableMeta;

  int32_t ret = doExtractColumnFilterInfo(pCmd, pQueryInfo, pTableMeta->tableInfo.precision, pColFilter,
                                          expr->base.resType, pExpr);
  if (ret) {
    return ret;
  }

  return TSDB_CODE_SUCCESS;
}

int32_t getHavingExpr(SSqlCmd* pCmd, SQueryInfo* pQueryInfo, SArray* pSelectNodeList, tSqlExpr* pExpr, int32_t parentOptr) {
  if (pExpr == NULL) {
    return TSDB_CODE_SUCCESS;
  }

  const char* msg1 = "invalid having clause";

  tSqlExpr* pLeft = pExpr->pLeft;
  tSqlExpr* pRight = pExpr->pRight;

  if (pExpr->tokenId == TK_AND || pExpr->tokenId == TK_OR) {
    int32_t ret = getHavingExpr(pCmd, pQueryInfo, pSelectNodeList, pExpr->pLeft, pExpr->tokenId);
    if (ret != TSDB_CODE_SUCCESS) {
      return ret;
    }

    return getHavingExpr(pCmd, pQueryInfo, pSelectNodeList, pExpr->pRight, pExpr->tokenId);
  }

  if (pLeft == NULL || pRight == NULL) {
    return invalidOperationMsg(tscGetErrorMsgPayload(pCmd), msg1);
  }

  if (pLeft->type == pRight->type) {
    return invalidOperationMsg(tscGetErrorMsgPayload(pCmd), msg1);
  }

  exchangeExpr(pExpr);

  pLeft  = pExpr->pLeft;
  pRight = pExpr->pRight;
  if (pLeft->type != SQL_NODE_SQLFUNCTION) {
    return invalidOperationMsg(tscGetErrorMsgPayload(pCmd), msg1);
  }

  if (pRight->type != SQL_NODE_VALUE) {
    return invalidOperationMsg(tscGetErrorMsgPayload(pCmd), msg1);
  }

  if (pExpr->tokenId >= TK_BITAND) {
    return invalidOperationMsg(tscGetErrorMsgPayload(pCmd), msg1);
  }

  if (pLeft->Expr.paramList) {
    size_t size = taosArrayGetSize(pLeft->Expr.paramList);
    for (int32_t i = 0; i < size; i++) {
      tSqlExprItem* pParamItem = taosArrayGet(pLeft->Expr.paramList, i);

      tSqlExpr* pExpr1 = pParamItem->pNode;
      if (pExpr1->tokenId != TK_ALL &&
          pExpr1->tokenId != TK_ID &&
          pExpr1->tokenId != TK_STRING &&
          pExpr1->tokenId != TK_INTEGER &&
          pExpr1->tokenId != TK_FLOAT) {
        return invalidOperationMsg(tscGetErrorMsgPayload(pCmd), msg1);
      }

      if (pExpr1->tokenId == TK_ID && (pExpr1->columnName.z == NULL && pExpr1->columnName.n == 0)) {
        return invalidOperationMsg(tscGetErrorMsgPayload(pCmd), msg1);
      }

      if (pExpr1->tokenId == TK_ID) {
        SColumnIndex index = COLUMN_INDEX_INITIALIZER;
        if ((getColumnIndexByName(&pExpr1->columnName, pQueryInfo, &index, tscGetErrorMsgPayload(pCmd)) != TSDB_CODE_SUCCESS)) {
          return invalidOperationMsg(tscGetErrorMsgPayload(pCmd), msg1);
        }

        STableMetaInfo* pTableMetaInfo = tscGetMetaInfo(pQueryInfo, index.tableIndex);
        STableMeta* pTableMeta = pTableMetaInfo->pTableMeta;

        if (index.columnIndex <= 0 ||
            index.columnIndex >= tscGetNumOfColumns(pTableMeta)) {
          return invalidOperationMsg(tscGetErrorMsgPayload(pCmd), msg1);
        }
      }
    }
  }

  pLeft->functionId = isValidFunction(pLeft->Expr.operand.z, pLeft->Expr.operand.n);
  if (pLeft->functionId < 0) {
    return invalidOperationMsg(tscGetErrorMsgPayload(pCmd), msg1);
  }

  return handleExprInHavingClause(pCmd, pQueryInfo, pSelectNodeList, pExpr, parentOptr);
}

int32_t validateHavingClause(SQueryInfo* pQueryInfo, tSqlExpr* pExpr, SSqlCmd* pCmd, SArray* pSelectNodeList,
                             int32_t joinQuery, int32_t timeWindowQuery) {
  const char* msg1 = "having only works with group by";
  const char* msg2 = "functions or others can not be mixed up";
  const char* msg3 = "invalid expression in having clause";

  if (pExpr == NULL) {
    return TSDB_CODE_SUCCESS;
  }

  if (pQueryInfo->groupbyExpr.numOfGroupCols <= 0) {
    return invalidOperationMsg(tscGetErrorMsgPayload(pCmd), msg1);
  }

  if (pExpr->pLeft == NULL || pExpr->pRight == NULL) {
    return invalidOperationMsg(tscGetErrorMsgPayload(pCmd), msg3);
  }

  if (pQueryInfo->colList == NULL) {
    pQueryInfo->colList = taosArrayInit(4, POINTER_BYTES);
  }

  int32_t ret = 0;

  if ((ret = getHavingExpr(pCmd, pQueryInfo, pSelectNodeList, pExpr, TK_AND)) != TSDB_CODE_SUCCESS) {
    return ret;
  }

  //REDO function check
  if (!functionCompatibleCheck(pQueryInfo, joinQuery, timeWindowQuery)) {
    return invalidOperationMsg(tscGetErrorMsgPayload(pCmd), msg2);
  }

  return TSDB_CODE_SUCCESS;
}

static int32_t getTableNameFromSqlNode(SSqlNode* pSqlNode, SArray* tableNameList, char* msgBuf, SSqlObj* pSql) {
  const char* msg1 = "invalid table name";

  int32_t numOfTables = (int32_t) taosArrayGetSize(pSqlNode->from->list);
  assert(pSqlNode->from->type == SQL_NODE_FROM_TABLELIST);

  for(int32_t j = 0; j < numOfTables; ++j) {
    SRelElementPair* item = taosArrayGet(pSqlNode->from->list, j);

    SStrToken* t = &item->tableName;
    if (t->type == TK_INTEGER || t->type == TK_FLOAT) {
      return invalidOperationMsg(msgBuf, msg1);
    }

    tscDequoteAndTrimToken(t);
    if (tscValidateName(t) != TSDB_CODE_SUCCESS) {
      return invalidOperationMsg(msgBuf, msg1);
    }

    SName name = {0};
    int32_t code = tscSetTableFullName(&name, t, pSql);
    if (code != TSDB_CODE_SUCCESS) {
      return code;
    }

    taosArrayPush(tableNameList, &name);
  }

  return TSDB_CODE_SUCCESS;
}

static int32_t getTableNameFromSubquery(SSqlNode* pSqlNode, SArray* tableNameList, char* msgBuf, SSqlObj* pSql) {
  int32_t numOfSub = (int32_t) taosArrayGetSize(pSqlNode->from->list);

  for(int32_t j = 0; j < numOfSub; ++j) {
    SRelElementPair* sub = taosArrayGet(pSqlNode->from->list, j);

    int32_t num = (int32_t)taosArrayGetSize(sub->pSubquery);
    for (int32_t i = 0; i < num; ++i) {
      SSqlNode* p = taosArrayGetP(sub->pSubquery, i);
      if (p->from->type == SQL_NODE_FROM_TABLELIST) {
        int32_t code = getTableNameFromSqlNode(p, tableNameList, msgBuf, pSql);
        if (code != TSDB_CODE_SUCCESS) {
          return code;
        }
      } else {
        getTableNameFromSubquery(p, tableNameList, msgBuf, pSql);
      }
    }
  }

  return TSDB_CODE_SUCCESS;
}

void tscTableMetaCallBack(void *param, TAOS_RES *res, int code);
static void freeElem(void* p) {
  tfree(*(char**)p);
}

int32_t tnameComparFn(const void* p1, const void* p2) {
  SName* pn1 = (SName*)p1;
  SName* pn2 = (SName*)p2;

  int32_t ret = strncmp(pn1->acctId, pn2->acctId, tListLen(pn1->acctId));
  if (ret != 0) {
    return ret > 0? 1:-1;
  } else {
    ret = strncmp(pn1->dbname, pn2->dbname, tListLen(pn1->dbname));
    if (ret != 0) {
      return ret > 0? 1:-1;
    } else {
      ret = strncmp(pn1->tname, pn2->tname, tListLen(pn1->tname));
      if (ret != 0) {
        return ret > 0? 1:-1;
      } else {
        return 0;
      }
    }
  }
}

int32_t loadAllTableMeta(SSqlObj* pSql, struct SSqlInfo* pInfo) {
  SSqlCmd* pCmd = &pSql->cmd;

  // the table meta has already been loaded from local buffer or mnode already
  if (pCmd->pTableMetaMap != NULL) {
    return TSDB_CODE_SUCCESS;
  }

  int32_t code = TSDB_CODE_SUCCESS;

  SArray* tableNameList = NULL;
  SArray* pVgroupList   = NULL;
  SArray* plist         = NULL;
  STableMeta* pTableMeta = NULL;
  size_t    tableMetaCapacity = 0;
  SQueryInfo* pQueryInfo = tscGetQueryInfo(pCmd);

  pCmd->pTableMetaMap = taosHashInit(4, taosGetDefaultHashFunction(TSDB_DATA_TYPE_BINARY), false, HASH_NO_LOCK);

  tableNameList = taosArrayInit(4, sizeof(SName));
  size_t size = taosArrayGetSize(pInfo->list);
  for (int32_t i = 0; i < size; ++i) {
    SSqlNode* pSqlNode = taosArrayGetP(pInfo->list, i);
    if (pSqlNode->from == NULL) {
      goto _end;
    }

    // load the table meta in the from clause
    if (pSqlNode->from->type == SQL_NODE_FROM_TABLELIST) {
      code = getTableNameFromSqlNode(pSqlNode, tableNameList, tscGetErrorMsgPayload(pCmd), pSql);
      if (code != TSDB_CODE_SUCCESS) {
        goto _end;
      }
    } else {
      code = getTableNameFromSubquery(pSqlNode, tableNameList, tscGetErrorMsgPayload(pCmd), pSql);
      if (code != TSDB_CODE_SUCCESS) {
        goto _end;
      }
    }
  }

  char     name[TSDB_TABLE_FNAME_LEN] = {0};

  plist = taosArrayInit(4, POINTER_BYTES);
  pVgroupList = taosArrayInit(4, POINTER_BYTES);

  taosArraySort(tableNameList, tnameComparFn);
  taosArrayRemoveDuplicate(tableNameList, tnameComparFn, NULL);

  STableMeta* pSTMeta = (STableMeta *)(pSql->pBuf);
  size_t numOfTables = taosArrayGetSize(tableNameList);
  for (int32_t i = 0; i < numOfTables; ++i) {
    SName* pname = taosArrayGet(tableNameList, i);
    tNameExtractFullName(pname, name);

    size_t len = strlen(name);
      
    if (NULL == taosHashGetCloneExt(UTIL_GET_TABLEMETA(pSql), name, len, NULL,  (void **)&pTableMeta, &tableMetaCapacity)) {
      // not found
      tfree(pTableMeta);
    }

    if (pTableMeta && pTableMeta->id.uid > 0) {
      tscDebug("0x%"PRIx64" retrieve table meta %s from local buf", pSql->self, name);

      // avoid mem leak, may should update pTableMeta
      void* pVgroupIdList = NULL;
      if (pTableMeta->tableType == TSDB_CHILD_TABLE) {
        code = tscCreateTableMetaFromSTableMeta(pSql, (STableMeta **)(&pTableMeta), name, &tableMetaCapacity, (STableMeta **)(&pSTMeta));
        pSql->pBuf = (void *)pSTMeta; 

        // create the child table meta from super table failed, try load it from mnode
        if (code != TSDB_CODE_SUCCESS) {
          char* t = strdup(name);
          taosArrayPush(plist, &t);
          continue;
        }
      } else if (pTableMeta->tableType == TSDB_SUPER_TABLE) {
        // the vgroup list of super table is not kept in local buffer, so here need retrieve it from the mnode each time
        tscDebug("0x%"PRIx64" try to acquire cached super table %s vgroup id list", pSql->self, name);
        void* pv = taosCacheAcquireByKey(UTIL_GET_VGROUPLIST(pSql), name, len);
        if (pv == NULL) {
          char* t = strdup(name);
          taosArrayPush(pVgroupList, &t);
          tscDebug("0x%"PRIx64" failed to retrieve stable %s vgroup id list in cache, try fetch from mnode", pSql->self, name);
        } else {
          tFilePage* pdata = (tFilePage*) pv;
          pVgroupIdList = taosArrayInit((size_t) pdata->num, sizeof(int32_t));
          if (pVgroupIdList == NULL) {
            return TSDB_CODE_TSC_OUT_OF_MEMORY;
          }

          taosArrayAddBatch(pVgroupIdList, pdata->data, (int32_t) pdata->num);
          taosCacheRelease(UTIL_GET_VGROUPLIST(pSql), &pv, false);
        }
      }

      if (taosHashGet(pCmd->pTableMetaMap, name, len) == NULL) {
        STableMeta* pMeta = tscTableMetaDup(pTableMeta);
        STableMetaVgroupInfo tvi = { .pTableMeta = pMeta,  .vgroupIdList = pVgroupIdList};
        taosHashPut(pCmd->pTableMetaMap, name, len, &tvi, sizeof(STableMetaVgroupInfo));
      }
    } else {
      // Add to the retrieve table meta array list.
      // If the tableMeta is missing, the cached vgroup list for the corresponding super table will be ignored.
      tscDebug("0x%"PRIx64" failed to retrieve table meta %s from local buf", pSql->self, name);

      char* t = strdup(name);
      taosArrayPush(plist, &t);
    }
  }

  size_t funcSize = 0;
  if (pInfo->funcs) {
    funcSize = taosArrayGetSize(pInfo->funcs);
  }

  if (funcSize > 0) {
    for (size_t i = 0; i < funcSize; ++i) {
      SStrToken* t = taosArrayGet(pInfo->funcs, i);
      if (NULL == t) {
        continue;
      }

      if (t->n >= TSDB_FUNC_NAME_LEN) {
        code = tscSQLSyntaxErrMsg(tscGetErrorMsgPayload(pCmd), "too long function name", t->z);
        if (code != TSDB_CODE_SUCCESS) {
          goto _end;
        }
      }

      int32_t functionId = isValidFunction(t->z, t->n);
      if (functionId < 0) {
        struct SUdfInfo info = {0};
        info.name = strndup(t->z, t->n);
        if (pQueryInfo->pUdfInfo == NULL) {
          pQueryInfo->pUdfInfo = taosArrayInit(4, sizeof(struct SUdfInfo));
        }

        info.functionId = (int32_t)taosArrayGetSize(pQueryInfo->pUdfInfo) * (-1) - 1;;
        taosArrayPush(pQueryInfo->pUdfInfo, &info);
      }
    }
  }

  // load the table meta for a given table name list
  if (taosArrayGetSize(plist) > 0 || taosArrayGetSize(pVgroupList) > 0 || (pQueryInfo->pUdfInfo && taosArrayGetSize(pQueryInfo->pUdfInfo) > 0)) {
    code = getMultiTableMetaFromMnode(pSql, plist, pVgroupList, pQueryInfo->pUdfInfo, tscTableMetaCallBack, true);
  }

_end:
  if (plist != NULL) {
    taosArrayDestroyEx(plist, freeElem);
  }

  if (pVgroupList != NULL) {
    taosArrayDestroyEx(pVgroupList, freeElem);
  }

  if (tableNameList != NULL) {
    taosArrayDestroy(tableNameList);
  }

  tfree(pTableMeta);

  return code;
}

static int32_t doLoadAllTableMeta(SSqlObj* pSql, SQueryInfo* pQueryInfo, SSqlNode* pSqlNode, int32_t numOfTables) {
  const char* msg1 = "invalid table name";
  const char* msg2 = "invalid table alias name";
  const char* msg3 = "alias name too long";
  const char* msg4 = "self join not allowed";

  int32_t code = TSDB_CODE_SUCCESS;
  SSqlCmd* pCmd = &pSql->cmd;

  if (numOfTables > taosHashGetSize(pCmd->pTableMetaMap)) {
    return invalidOperationMsg(tscGetErrorMsgPayload(pCmd), msg4);
  }

  for (int32_t i = 0; i < numOfTables; ++i) {
    if (pQueryInfo->numOfTables <= i) {  // more than one table
      tscAddEmptyMetaInfo(pQueryInfo);
    }

    SRelElementPair *item = taosArrayGet(pSqlNode->from->list, i);
    SStrToken       *oriName = &item->tableName;

    if (oriName->type == TK_INTEGER || oriName->type == TK_FLOAT) {
      return invalidOperationMsg(tscGetErrorMsgPayload(pCmd), msg1);
    }

    tscDequoteAndTrimToken(oriName);
    if (tscValidateName(oriName) != TSDB_CODE_SUCCESS) {
      return invalidOperationMsg(tscGetErrorMsgPayload(pCmd), msg1);
    }

    STableMetaInfo* pTableMetaInfo = tscGetMetaInfo(pQueryInfo, i);
    code = tscSetTableFullName(&pTableMetaInfo->name, oriName, pSql);
    if (code != TSDB_CODE_SUCCESS) {
      return code;
    }

    SStrToken* aliasName = &item->aliasName;
    if (TPARSER_HAS_TOKEN(*aliasName)) {
      if (aliasName->type == TK_INTEGER || aliasName->type == TK_FLOAT) {
        return invalidOperationMsg(tscGetErrorMsgPayload(pCmd), msg2);
      }

      tscDequoteAndTrimToken(aliasName);
      if (tscValidateName(aliasName) != TSDB_CODE_SUCCESS || aliasName->n >= TSDB_TABLE_NAME_LEN) {
        return invalidOperationMsg(tscGetErrorMsgPayload(pCmd), msg3);
      }

      strncpy(pTableMetaInfo->aliasName, aliasName->z, aliasName->n);
    } else {
      strncpy(pTableMetaInfo->aliasName, tNameGetTableName(&pTableMetaInfo->name), tListLen(pTableMetaInfo->aliasName));
    }

    char fname[TSDB_TABLE_FNAME_LEN] = {0};
    tNameExtractFullName(&pTableMetaInfo->name, fname);
    STableMetaVgroupInfo* p = taosHashGet(pCmd->pTableMetaMap, fname, strnlen(fname, TSDB_TABLE_FNAME_LEN));

    pTableMetaInfo->pTableMeta        = tscTableMetaDup(p->pTableMeta);
    pTableMetaInfo->tableMetaCapacity = tscGetTableMetaSize(pTableMetaInfo->pTableMeta);
    assert(pTableMetaInfo->pTableMeta != NULL);

    if (p->vgroupIdList != NULL) {
      size_t s = taosArrayGetSize(p->vgroupIdList);

      size_t vgroupsz = sizeof(SVgroupMsg) * s + sizeof(SVgroupsInfo);
      pTableMetaInfo->vgroupList = calloc(1, vgroupsz);
      if (pTableMetaInfo->vgroupList == NULL) {
        return TSDB_CODE_TSC_OUT_OF_MEMORY;
      }

      pTableMetaInfo->vgroupList->numOfVgroups = (int32_t) s;
      for(int32_t j = 0; j < s; ++j) {
        int32_t* id = taosArrayGet(p->vgroupIdList, j);

        // check if current buffer contains the vgroup info. If not, add it
        SNewVgroupInfo existVgroupInfo = {.inUse = -1,};
        taosHashGetClone(UTIL_GET_VGROUPMAP(pSql), id, sizeof(*id), NULL, &existVgroupInfo);

        assert(existVgroupInfo.inUse >= 0);
        SVgroupMsg *pVgroup = &pTableMetaInfo->vgroupList->vgroups[j];

        pVgroup->numOfEps = existVgroupInfo.numOfEps;
        pVgroup->vgId = existVgroupInfo.vgId;
        memcpy(&pVgroup->epAddr, &existVgroupInfo.ep, sizeof(pVgroup->epAddr));
      }
    }
  }

  return code;
}

static STableMeta* extractTempTableMetaFromSubquery(SQueryInfo* pUpstream) {
  STableMetaInfo* pUpstreamTableMetaInfo = tscGetMetaInfo(pUpstream, 0);

  int32_t     numOfColumns = pUpstream->fieldsInfo.numOfOutput;
  STableMeta *meta = calloc(1, sizeof(STableMeta) + sizeof(SSchema) * numOfColumns);
  meta->tableType = TSDB_TEMP_TABLE;

  STableComInfo *info = &meta->tableInfo;
  info->numOfColumns = numOfColumns;
  info->precision    = pUpstreamTableMetaInfo->pTableMeta->tableInfo.precision;
  info->numOfTags    = 0;

  int32_t n = 0;
  for(int32_t i = 0; i < numOfColumns; ++i) {
    SInternalField* pField = tscFieldInfoGetInternalField(&pUpstream->fieldsInfo, i);
    if (!pField->visible) {
      continue;
    }

    meta->schema[n].bytes = pField->field.bytes;
    meta->schema[n].type  = pField->field.type;

    SExprInfo* pExpr = pField->pExpr;
    meta->schema[n].colId = pExpr->base.resColId;
    tstrncpy(meta->schema[n].name, pField->pExpr->base.aliasName, TSDB_COL_NAME_LEN);
    info->rowSize += meta->schema[n].bytes;

    n += 1;
  }

  info->numOfColumns = n;

  return meta;
}

static int32_t doValidateSubquery(SSqlNode* pSqlNode, int32_t index, SSqlObj* pSql, SQueryInfo* pQueryInfo, char* msgBuf) {
  SRelElementPair* subInfo = taosArrayGet(pSqlNode->from->list, index);

  // union all is not support currently
  SSqlNode* p = taosArrayGetP(subInfo->pSubquery, 0);
  if (taosArrayGetSize(subInfo->pSubquery) >= 2) {
    return invalidOperationMsg(msgBuf, "not support union in subquery");
  }

  SQueryInfo* pSub = calloc(1, sizeof(SQueryInfo));
  tscInitQueryInfo(pSub);

  SArray *pUdfInfo = NULL;
  if (pQueryInfo->pUdfInfo) {
    pUdfInfo = taosArrayDup(pQueryInfo->pUdfInfo);
  }

  pSub->pUdfInfo = pUdfInfo;
  pSub->udfCopy = true;

  pSub->pDownstream = pQueryInfo;
  int32_t code = validateSqlNode(pSql, p, pSub);
  if (code != TSDB_CODE_SUCCESS) {
    return code;
  }

  // create dummy table meta info
  STableMetaInfo* pTableMetaInfo1 = calloc(1, sizeof(STableMetaInfo));
  if (pTableMetaInfo1 == NULL) {
    return TSDB_CODE_TSC_OUT_OF_MEMORY;
  }

  pTableMetaInfo1->pTableMeta        = extractTempTableMetaFromSubquery(pSub);
  pTableMetaInfo1->tableMetaCapacity = tscGetTableMetaSize(pTableMetaInfo1->pTableMeta);

  if (subInfo->aliasName.n > 0) {
    if (subInfo->aliasName.n >= TSDB_TABLE_FNAME_LEN) {
      tfree(pTableMetaInfo1);
      return invalidOperationMsg(msgBuf, "subquery alias name too long");
    }

    tstrncpy(pTableMetaInfo1->aliasName, subInfo->aliasName.z, subInfo->aliasName.n + 1);
  }

  taosArrayPush(pQueryInfo->pUpstream, &pSub);

  // NOTE: order mix up in subquery not support yet.
  pQueryInfo->order = pSub->order;

  STableMetaInfo** tmp = realloc(pQueryInfo->pTableMetaInfo, (pQueryInfo->numOfTables + 1) * POINTER_BYTES);
  if (tmp == NULL) {
    tfree(pTableMetaInfo1);
    return TSDB_CODE_TSC_OUT_OF_MEMORY;
  }

  pQueryInfo->pTableMetaInfo = tmp;

  pQueryInfo->pTableMetaInfo[pQueryInfo->numOfTables] = pTableMetaInfo1;
  pQueryInfo->numOfTables += 1;

  // all columns are added into the table column list
  STableMeta* pMeta = pTableMetaInfo1->pTableMeta;
  int32_t startOffset = (int32_t) taosArrayGetSize(pQueryInfo->colList);

  for(int32_t i = 0; i < pMeta->tableInfo.numOfColumns; ++i) {
    tscColumnListInsert(pQueryInfo->colList, i + startOffset, pMeta->id.uid, &pMeta->schema[i]);
  }

  return TSDB_CODE_SUCCESS;
}

int32_t validateSqlNode(SSqlObj* pSql, SSqlNode* pSqlNode, SQueryInfo* pQueryInfo) {
  assert(pSqlNode != NULL && (pSqlNode->from == NULL || taosArrayGetSize(pSqlNode->from->list) > 0));

  const char* msg1 = "point interpolation query needs timestamp";
  const char* msg2 = "too many tables in from clause";
  const char* msg3 = "start(end) time of query range required or time range too large";
  const char* msg4 = "interval query not supported, since the result of sub query not include valid timestamp column";
  const char* msg5 = "only tag query not compatible with normal column filter";
  const char* msg6 = "not support stddev/percentile/interp in the outer query yet";
  const char* msg7 = "derivative/twa/irate requires timestamp column exists in subquery";
  const char* msg8 = "condition missing for join query";
  const char* msg9 = "not support 3 level select";

  int32_t  code = TSDB_CODE_SUCCESS;
  SSqlCmd* pCmd = &pSql->cmd;

  STableMetaInfo  *pTableMetaInfo = tscGetMetaInfo(pQueryInfo, 0);
  if (pTableMetaInfo == NULL) {
    pTableMetaInfo = tscAddEmptyMetaInfo(pQueryInfo);
  }

  /*
   * handle the sql expression without from subclause
   * select server_status();
   * select server_version();
   * select client_version();
   * select database();
   */
  if (pSqlNode->from == NULL) {
    assert(pSqlNode->fillType == NULL && pSqlNode->pGroupby == NULL && pSqlNode->pWhere == NULL &&
           pSqlNode->pSortOrder == NULL);
    return doLocalQueryProcess(pCmd, pQueryInfo, pSqlNode);
  }

  if (pSqlNode->from->type == SQL_NODE_FROM_SUBQUERY) {
    clearAllTableMetaInfo(pQueryInfo, false, pSql->self);
    pQueryInfo->numOfTables = 0;

    // parse the subquery in the first place
    int32_t numOfSub = (int32_t)taosArrayGetSize(pSqlNode->from->list);
    for (int32_t i = 0; i < numOfSub; ++i) {
      // check if there is 3 level select
      SRelElementPair* subInfo = taosArrayGet(pSqlNode->from->list, i);
      SSqlNode* p = taosArrayGetP(subInfo->pSubquery, 0);
      if (p->from->type == SQL_NODE_FROM_SUBQUERY) {
        return invalidOperationMsg(tscGetErrorMsgPayload(pCmd), msg9);
      }

      code = doValidateSubquery(pSqlNode, i, pSql, pQueryInfo, tscGetErrorMsgPayload(pCmd));
      if (code != TSDB_CODE_SUCCESS) {
        return code;
      }
    }

    int32_t timeWindowQuery =
        (TPARSER_HAS_TOKEN(pSqlNode->interval.interval) || TPARSER_HAS_TOKEN(pSqlNode->sessionVal.gap));
    TSDB_QUERY_SET_TYPE(pQueryInfo->type, TSDB_QUERY_TYPE_TABLE_QUERY);

    // parse the group by clause in the first place
    if (validateGroupbyNode(pQueryInfo, pSqlNode->pGroupby, pCmd) != TSDB_CODE_SUCCESS) {
      return TSDB_CODE_TSC_INVALID_OPERATION;
    }
    

    if (validateSelectNodeList(pCmd, pQueryInfo, pSqlNode->pSelNodeList, false, timeWindowQuery, true) !=
        TSDB_CODE_SUCCESS) {
      return TSDB_CODE_TSC_INVALID_OPERATION;
    }

    // todo NOT support yet
    for (int32_t i = 0; i < tscNumOfExprs(pQueryInfo); ++i) {
      SExprInfo* pExpr = tscExprGet(pQueryInfo, i);
      int32_t    f = pExpr->base.functionId;
      if (f == TSDB_FUNC_STDDEV || f == TSDB_FUNC_PERCT || f == TSDB_FUNC_INTERP) {
        return invalidOperationMsg(tscGetErrorMsgPayload(pCmd), msg6);
      }

      if ((timeWindowQuery || pQueryInfo->stateWindow) && f == TSDB_FUNC_LAST) {
        pExpr->base.numOfParams = 1;
        pExpr->base.param[0].i64 = TSDB_ORDER_ASC;
        pExpr->base.param[0].nType = TSDB_DATA_TYPE_INT;
      }
    }

    STableMeta* pTableMeta = tscGetMetaInfo(pQueryInfo, 0)->pTableMeta;
    SSchema*    pSchema = tscGetTableColumnSchema(pTableMeta, 0);

    if (pSchema->type != TSDB_DATA_TYPE_TIMESTAMP) {
      int32_t numOfExprs = (int32_t)tscNumOfExprs(pQueryInfo);

      for (int32_t i = 0; i < numOfExprs; ++i) {
        SExprInfo* pExpr = tscExprGet(pQueryInfo, i);

        int32_t f = pExpr->base.functionId;
        if (f == TSDB_FUNC_DERIVATIVE || f == TSDB_FUNC_TWA || f == TSDB_FUNC_IRATE) {
          return invalidOperationMsg(tscGetErrorMsgPayload(pCmd), msg7);
        }
      }
    }

    // validate the query filter condition info
    if (pSqlNode->pWhere != NULL) {
      if (validateWhereNode(pQueryInfo, &pSqlNode->pWhere, pSql) != TSDB_CODE_SUCCESS) {
        return TSDB_CODE_TSC_INVALID_OPERATION;
      }
    } else {
      if (pQueryInfo->numOfTables > 1) {
        return invalidOperationMsg(tscGetErrorMsgPayload(pCmd), msg8);
      }
    }

    // validate the interval info
    if (validateIntervalNode(pSql, pQueryInfo, pSqlNode) != TSDB_CODE_SUCCESS) {
      return TSDB_CODE_TSC_INVALID_OPERATION;
    } else {
      if (validateSessionNode(pCmd, pQueryInfo, pSqlNode) != TSDB_CODE_SUCCESS) {
        return TSDB_CODE_TSC_INVALID_OPERATION;
      }

      // parse the window_state
      if (validateStateWindowNode(pCmd, pQueryInfo, pSqlNode, false) != TSDB_CODE_SUCCESS) {
        return TSDB_CODE_TSC_INVALID_OPERATION;
      }

      if (isTimeWindowQuery(pQueryInfo)) {
        // check if the first column of the nest query result is timestamp column
        SColumn* pCol = taosArrayGetP(pQueryInfo->colList, 0);
        if (pCol->info.type != TSDB_DATA_TYPE_TIMESTAMP) {
          return invalidOperationMsg(tscGetErrorMsgPayload(pCmd), msg4);
        }

        if (validateFunctionsInIntervalOrGroupbyQuery(pCmd, pQueryInfo) != TSDB_CODE_SUCCESS) {
          return TSDB_CODE_TSC_INVALID_OPERATION;
        }
      }
    }

    // disable group result mixed up if interval/session window query exists.
    if (isTimeWindowQuery(pQueryInfo)) {
      size_t num = taosArrayGetSize(pQueryInfo->pUpstream);
      for(int32_t i = 0; i < num; ++i) {
        SQueryInfo* pUp = taosArrayGetP(pQueryInfo->pUpstream, i);
        pUp->multigroupResult = false;
      }
    }

    // parse the having clause in the first place
    int32_t joinQuery = (pSqlNode->from != NULL && taosArrayGetSize(pSqlNode->from->list) > 1);
    if (validateHavingClause(pQueryInfo, pSqlNode->pHaving, pCmd, pSqlNode->pSelNodeList, joinQuery, timeWindowQuery) !=
        TSDB_CODE_SUCCESS) {
      return TSDB_CODE_TSC_INVALID_OPERATION;
    }

    if ((code = validateLimitNode(pCmd, pQueryInfo, pSqlNode, pSql)) != TSDB_CODE_SUCCESS) {
      return code;
    }

    // set order by info
    if (validateOrderbyNode(pCmd, pQueryInfo, pSqlNode, tscGetTableSchema(pTableMeta)) != TSDB_CODE_SUCCESS) {
      return TSDB_CODE_TSC_INVALID_OPERATION;
    }

    if ((code = doFunctionsCompatibleCheck(pCmd, pQueryInfo, tscGetErrorMsgPayload(pCmd))) != TSDB_CODE_SUCCESS) {
      return code;
    }

//    updateFunctionInterBuf(pQueryInfo, false);
    updateLastScanOrderIfNeeded(pQueryInfo);

    if ((code = validateFillNode(pCmd, pQueryInfo, pSqlNode)) != TSDB_CODE_SUCCESS) {
      return code;
    }
  } else {
    pQueryInfo->command = TSDB_SQL_SELECT;

    size_t numOfTables = taosArrayGetSize(pSqlNode->from->list);
    if (numOfTables > TSDB_MAX_JOIN_TABLE_NUM) {
      return invalidOperationMsg(tscGetErrorMsgPayload(pCmd), msg2);
    }

    // set all query tables, which are maybe more than one.
    code = doLoadAllTableMeta(pSql, pQueryInfo, pSqlNode, (int32_t) numOfTables);
    if (code != TSDB_CODE_SUCCESS) {
      return code;
    }

    bool isSTable = UTIL_TABLE_IS_SUPER_TABLE(pTableMetaInfo);

    int32_t type = isSTable? TSDB_QUERY_TYPE_STABLE_QUERY:TSDB_QUERY_TYPE_TABLE_QUERY;
    TSDB_QUERY_SET_TYPE(pQueryInfo->type, type);

    // parse the group by clause in the first place
    if (validateGroupbyNode(pQueryInfo, pSqlNode->pGroupby, pCmd) != TSDB_CODE_SUCCESS) {
      return TSDB_CODE_TSC_INVALID_OPERATION;
    }
    pQueryInfo->onlyHasTagCond = true;
    // set where info
    if (pSqlNode->pWhere != NULL) {
      if (validateWhereNode(pQueryInfo, &pSqlNode->pWhere, pSql) != TSDB_CODE_SUCCESS) {
        return TSDB_CODE_TSC_INVALID_OPERATION;
      }

      pSqlNode->pWhere = NULL;
    } else {
      if (taosArrayGetSize(pSqlNode->from->list) > 1) { // Cross join not allowed yet
        return invalidOperationMsg(tscGetErrorMsgPayload(pCmd), "cross join not supported yet");
      }
    }

    int32_t joinQuery = (pSqlNode->from != NULL && taosArrayGetSize(pSqlNode->from->list) > 1);
    int32_t timeWindowQuery =
        (TPARSER_HAS_TOKEN(pSqlNode->interval.interval) || TPARSER_HAS_TOKEN(pSqlNode->sessionVal.gap));

    if (validateSelectNodeList(pCmd, pQueryInfo, pSqlNode->pSelNodeList, joinQuery, timeWindowQuery, false) !=
        TSDB_CODE_SUCCESS) {
      return TSDB_CODE_TSC_INVALID_OPERATION;
    }

    if (isSTable && tscQueryTags(pQueryInfo) && pQueryInfo->distinct && !pQueryInfo->onlyHasTagCond) {
      return TSDB_CODE_TSC_INVALID_OPERATION; 
    }

    // parse the window_state
    if (validateStateWindowNode(pCmd, pQueryInfo, pSqlNode, isSTable) != TSDB_CODE_SUCCESS) {
      return TSDB_CODE_TSC_INVALID_OPERATION;
    }

    // set order by info
    if (validateOrderbyNode(pCmd, pQueryInfo, pSqlNode, tscGetTableSchema(pTableMetaInfo->pTableMeta)) !=
        TSDB_CODE_SUCCESS) {
      return TSDB_CODE_TSC_INVALID_OPERATION;
    }

    // set interval value
    if (validateIntervalNode(pSql, pQueryInfo, pSqlNode) != TSDB_CODE_SUCCESS) {
      return TSDB_CODE_TSC_INVALID_OPERATION;
    }

    if (tscQueryTags(pQueryInfo)) {
      SExprInfo* pExpr1 = tscExprGet(pQueryInfo, 0);

      if (pExpr1->base.functionId != TSDB_FUNC_TID_TAG) {
        if ((pQueryInfo->colCond && taosArrayGetSize(pQueryInfo->colCond) > 0) || IS_TSWINDOW_SPECIFIED(pQueryInfo->window))  {
          return invalidOperationMsg(tscGetErrorMsgPayload(pCmd), msg5);
        }
      }
    }

    // parse the having clause in the first place
    if (validateHavingClause(pQueryInfo, pSqlNode->pHaving, pCmd, pSqlNode->pSelNodeList, joinQuery, timeWindowQuery) !=
        TSDB_CODE_SUCCESS) {
      return TSDB_CODE_TSC_INVALID_OPERATION;
    }

    /*
     * transfer sql functions that need secondary merge into another format
     * in dealing with super table queries such as: count/first/last
     */
    if (validateSessionNode(pCmd, pQueryInfo, pSqlNode) != TSDB_CODE_SUCCESS) {
      return TSDB_CODE_TSC_INVALID_OPERATION;
    }

    if (isTimeWindowQuery(pQueryInfo) && (validateFunctionsInIntervalOrGroupbyQuery(pCmd, pQueryInfo) != TSDB_CODE_SUCCESS)) {
      return TSDB_CODE_TSC_INVALID_OPERATION;
    }

    if (isSTable) {
      tscTansformFuncForSTableQuery(pQueryInfo);
      if (hasUnsupportFunctionsForSTableQuery(pCmd, pQueryInfo)) {
        return TSDB_CODE_TSC_INVALID_OPERATION;
      }
    }

    // no result due to invalid query time range
    if (pQueryInfo->window.skey > pQueryInfo->window.ekey) {
      pQueryInfo->command = TSDB_SQL_RETRIEVE_EMPTY_RESULT;
      return TSDB_CODE_SUCCESS;
    }

    if (!hasTimestampForPointInterpQuery(pQueryInfo)) {
      return invalidOperationMsg(tscGetErrorMsgPayload(pCmd), msg1);
    }

    // in case of join query, time range is required.
    if (QUERY_IS_JOIN_QUERY(pQueryInfo->type)) {
      uint64_t timeRange = (uint64_t)pQueryInfo->window.ekey - pQueryInfo->window.skey;
      if (timeRange == 0 && pQueryInfo->window.skey == 0) {
        return invalidOperationMsg(tscGetErrorMsgPayload(pCmd), msg3);
      }
    }

    if ((code = validateLimitNode(pCmd, pQueryInfo, pSqlNode, pSql)) != TSDB_CODE_SUCCESS) {
      return code;
    }

    if ((code = doFunctionsCompatibleCheck(pCmd, pQueryInfo,tscGetErrorMsgPayload(pCmd))) != TSDB_CODE_SUCCESS) {
      return code;
    }

    updateLastScanOrderIfNeeded(pQueryInfo);
    tscFieldInfoUpdateOffset(pQueryInfo);
//    updateFunctionInterBuf(pQueryInfo, isSTable);

    if ((code = validateFillNode(pCmd, pQueryInfo, pSqlNode)) != TSDB_CODE_SUCCESS) {
      return code;
    }
  }

  { // set the query info
    pQueryInfo->projectionQuery = tscIsProjectionQuery(pQueryInfo);
    pQueryInfo->hasFilter = tscHasColumnFilter(pQueryInfo);
    pQueryInfo->simpleAgg = isSimpleAggregateRv(pQueryInfo);
    pQueryInfo->onlyTagQuery = onlyTagPrjFunction(pQueryInfo);
    pQueryInfo->groupbyColumn = tscGroupbyColumn(pQueryInfo);
    pQueryInfo->arithmeticOnAgg   = tsIsArithmeticQueryOnAggResult(pQueryInfo);
    pQueryInfo->orderProjectQuery = tscOrderedProjectionQueryOnSTable(pQueryInfo, 0);

    SExprInfo** p = NULL;
    int32_t numOfExpr = 0;
    pTableMetaInfo = tscGetMetaInfo(pQueryInfo, 0);
    code = createProjectionExpr(pQueryInfo, pTableMetaInfo, &p, &numOfExpr);
    if (pQueryInfo->exprList1 == NULL) {
      pQueryInfo->exprList1 = taosArrayInit(4, POINTER_BYTES);
    }

    taosArrayAddBatch(pQueryInfo->exprList1, (void*) p, numOfExpr);
    tfree(p);
  }

#if 0
  SQueryNode* p = qCreateQueryPlan(pQueryInfo);
  char* s = queryPlanToString(p);
  printf("%s\n", s);
  tfree(s);
  qDestroyQueryPlan(p);
#endif

  return TSDB_CODE_SUCCESS;  // Does not build query message here
}

int32_t exprTreeFromSqlExpr(SSqlCmd* pCmd, tExprNode **pExpr, const tSqlExpr* pSqlExpr, SQueryInfo* pQueryInfo, SArray* pCols, uint64_t *uid) {
  tExprNode* pLeft = NULL;
  tExprNode* pRight= NULL;
  SColumnIndex index = COLUMN_INDEX_INITIALIZER;
  
  if (pSqlExpr->pLeft != NULL) {
    int32_t ret = exprTreeFromSqlExpr(pCmd, &pLeft, pSqlExpr->pLeft, pQueryInfo, pCols, uid);
    if (ret != TSDB_CODE_SUCCESS) {
      return ret;
    }
  }
  
  if (pSqlExpr->pRight != NULL) {
    int32_t ret = exprTreeFromSqlExpr(pCmd, &pRight, pSqlExpr->pRight, pQueryInfo, pCols, uid);
    if (ret != TSDB_CODE_SUCCESS) {
      tExprTreeDestroy(pLeft, NULL);
      return ret;
    }
  }

  if (pSqlExpr->pLeft == NULL && pSqlExpr->pRight == NULL && pSqlExpr->tokenId == 0) {
    *pExpr = calloc(1, sizeof(tExprNode));
    return TSDB_CODE_SUCCESS;
  }
  
  if (pSqlExpr->pLeft == NULL) {  // it is the leaf node
    assert(pSqlExpr->pRight == NULL);

    if (pSqlExpr->type == SQL_NODE_VALUE) {
      int32_t ret = TSDB_CODE_SUCCESS;
      *pExpr = calloc(1, sizeof(tExprNode));
      (*pExpr)->nodeType = TSQL_NODE_VALUE;
      (*pExpr)->pVal = calloc(1, sizeof(tVariant));
      tVariantAssign((*pExpr)->pVal, &pSqlExpr->value);

      STableMeta* pTableMeta = tscGetMetaInfo(pQueryInfo, pQueryInfo->curTableIdx)->pTableMeta;
      if (pCols != NULL) {
        size_t colSize = taosArrayGetSize(pCols);

        if (colSize > 0) {
          SColIndex* idx = taosArrayGet(pCols, colSize - 1);
          SSchema* pSchema = tscGetTableColumnSchema(pTableMeta, idx->colIndex);
          // convert time by precision
          if (pSchema != NULL && TSDB_DATA_TYPE_TIMESTAMP == pSchema->type && TSDB_DATA_TYPE_BINARY == (*pExpr)->pVal->nType) {
            ret = setColumnFilterInfoForTimestamp(pCmd, pQueryInfo, (*pExpr)->pVal);
          }
        }
      }
      return ret;
    } else if (pSqlExpr->type == SQL_NODE_SQLFUNCTION) {
      // arithmetic expression on the results of aggregation functions
      *pExpr = calloc(1, sizeof(tExprNode));
      (*pExpr)->nodeType = TSQL_NODE_COL;
      (*pExpr)->pSchema = calloc(1, sizeof(SSchema));
      strncpy((*pExpr)->pSchema->name, pSqlExpr->exprToken.z, pSqlExpr->exprToken.n);
      
      // set the input column data byte and type.
      size_t size = taosArrayGetSize(pQueryInfo->exprList);
      
      for (int32_t i = 0; i < size; ++i) {
        SExprInfo* p1 = taosArrayGetP(pQueryInfo->exprList, i);
        
        if (strcmp((*pExpr)->pSchema->name, p1->base.aliasName) == 0) {
          (*pExpr)->pSchema->type  = (uint8_t)p1->base.resType;
          (*pExpr)->pSchema->bytes = p1->base.resBytes;
          (*pExpr)->pSchema->colId = p1->base.resColId;

          if (uid != NULL) {
            *uid = p1->base.uid;
          }

          break;
        }
      }
    } else if (pSqlExpr->type == SQL_NODE_TABLE_COLUMN) { // column name, normal column arithmetic expression
      int32_t ret = getColumnIndexByName(&pSqlExpr->columnName, pQueryInfo, &index, tscGetErrorMsgPayload(pCmd));
      if (ret != TSDB_CODE_SUCCESS) {
        return ret;
      }

      pQueryInfo->curTableIdx = index.tableIndex;
      STableMeta* pTableMeta = tscGetMetaInfo(pQueryInfo, index.tableIndex)->pTableMeta;
      int32_t numOfColumns = tscGetNumOfColumns(pTableMeta);

      *pExpr = calloc(1, sizeof(tExprNode));
      (*pExpr)->nodeType = TSQL_NODE_COL;
      (*pExpr)->pSchema = calloc(1, sizeof(SSchema));

      SSchema* pSchema = NULL;
      
      if (index.columnIndex == TSDB_TBNAME_COLUMN_INDEX) {
        pSchema = (*pExpr)->pSchema;
        strcpy(pSchema->name, TSQL_TBNAME_L);
        pSchema->type = TSDB_DATA_TYPE_BINARY;
        pSchema->colId = TSDB_TBNAME_COLUMN_INDEX;
        pSchema->bytes = -1;
      } else {
        pSchema = tscGetTableColumnSchema(pTableMeta, index.columnIndex);
        *(*pExpr)->pSchema = *pSchema;
      }
  
      if (pCols != NULL) {  // record the involved columns
        SColIndex colIndex = {0};
        tstrncpy(colIndex.name, pSchema->name, sizeof(colIndex.name));
        colIndex.colId = pSchema->colId;
        colIndex.colIndex = index.columnIndex;
        colIndex.flag = (index.columnIndex >= numOfColumns)? 1:0;

        taosArrayPush(pCols, &colIndex);
      }
      
      return TSDB_CODE_SUCCESS;
    } else if (pSqlExpr->tokenId == TK_SET) {
      int32_t colType = -1;
      STableMeta* pTableMeta = tscGetMetaInfo(pQueryInfo, pQueryInfo->curTableIdx)->pTableMeta;
      if (pCols != NULL) {
        size_t colSize = taosArrayGetSize(pCols);

        if (colSize > 0) {
          SColIndex* idx = taosArrayGet(pCols, colSize - 1);
          if (idx->colIndex == TSDB_TBNAME_COLUMN_INDEX) {
            colType = TSDB_DATA_TYPE_BINARY;
          } else {
            SSchema* pSchema = tscGetTableColumnSchema(pTableMeta, idx->colIndex);
            if (pSchema != NULL) {
              colType = pSchema->type;
            }
          }
        }
      }
      tVariant *pVal;
      if (colType >= TSDB_DATA_TYPE_TINYINT && colType <= TSDB_DATA_TYPE_BIGINT) {
        colType = TSDB_DATA_TYPE_BIGINT;
      } else if (colType == TSDB_DATA_TYPE_FLOAT || colType == TSDB_DATA_TYPE_DOUBLE) {
        colType = TSDB_DATA_TYPE_DOUBLE;
      }
      STableMetaInfo* pTableMetaInfo = tscGetMetaInfo(pQueryInfo, pQueryInfo->curTableIdx);
      STableComInfo tinfo = tscGetTableInfo(pTableMetaInfo->pTableMeta);
      if (serializeExprListToVariant(pSqlExpr->Expr.paramList, &pVal, colType, tinfo.precision) == false) {
        return invalidOperationMsg(tscGetErrorMsgPayload(pCmd), "not support filter expression");
      }
      *pExpr = calloc(1, sizeof(tExprNode));
      (*pExpr)->nodeType = TSQL_NODE_VALUE;
      (*pExpr)->pVal = pVal;
    } else {
      return invalidOperationMsg(tscGetErrorMsgPayload(pCmd), "not support filter expression");
    }
    
  } else {
    *pExpr = (tExprNode *)calloc(1, sizeof(tExprNode));
    (*pExpr)->nodeType = TSQL_NODE_EXPR;
    
    (*pExpr)->_node.hasPK = false;
    (*pExpr)->_node.pLeft = pLeft;
    (*pExpr)->_node.pRight = pRight;
    
    SStrToken t = {.type = pSqlExpr->tokenId};
    (*pExpr)->_node.optr = convertRelationalOperator(&t);
    
    assert((*pExpr)->_node.optr != 0);

    // check for dividing by 0
    if ((*pExpr)->_node.optr == TSDB_BINARY_OP_DIVIDE) {
      if (pRight->nodeType == TSQL_NODE_VALUE) {
        if (pRight->pVal->nType == TSDB_DATA_TYPE_INT && pRight->pVal->i64 == 0) {
          return TSDB_CODE_TSC_INVALID_OPERATION;
        } else if (pRight->pVal->nType == TSDB_DATA_TYPE_FLOAT && pRight->pVal->dKey == 0) {
          return TSDB_CODE_TSC_INVALID_OPERATION;
        }
      }
    }

    // NOTE: binary|nchar data allows the >|< type filter
    if ((*pExpr)->_node.optr != TSDB_RELATION_EQUAL && (*pExpr)->_node.optr != TSDB_RELATION_NOT_EQUAL) {
      if (pRight != NULL && pRight->nodeType == TSQL_NODE_VALUE) {
        if (pRight->pVal->nType == TSDB_DATA_TYPE_BOOL && pLeft->pSchema->type == TSDB_DATA_TYPE_BOOL) {
          return TSDB_CODE_TSC_INVALID_OPERATION;
        }
      }
    }
  }
  
  return TSDB_CODE_SUCCESS;
}

bool hasNormalColumnFilter(SQueryInfo* pQueryInfo) {
  size_t numOfCols = taosArrayGetSize(pQueryInfo->colList);
  for (int32_t i = 0; i < numOfCols; ++i) {
    SColumn* pCol = taosArrayGetP(pQueryInfo->colList, i);
    if (pCol->info.flist.numOfFilters > 0) {
      return true;
    }
  }

  return false;
}

#if 0
void normalizeSqlNode(SSqlNode* pSqlNode, const char* dbName) {
  assert(pSqlNode != NULL);

  if (pSqlNode->from->type == SQL_NODE_FROM_TABLELIST) {
//    SRelElementPair *item = taosArrayGet(pSqlNode->from->list, 0);
//    item->TableName.name;
  }

  //  1. pSqlNode->pSelNodeList
  if (pSqlNode->pSelNodeList != NULL && taosArrayGetSize(pSqlNode->pSelNodeList) > 0) {
    SArray* pSelNodeList = pSqlNode->pSelNodeList;
    size_t numOfExpr = taosArrayGetSize(pSelNodeList);
    for (int32_t i = 0; i < numOfExpr; ++i) {
      tSqlExprItem* pItem = taosArrayGet(pSelNodeList, i);
      int32_t type = pItem->pNode->type;
      if (type == SQL_NODE_VALUE || type == SQL_NODE_EXPR) {
        continue;
      }

      if (type == SQL_NODE_TABLE_COLUMN) {
      }
    }
  }

//  2. pSqlNode->pWhere
//  3. pSqlNode->pHaving
//  4. pSqlNode->pSortOrder
//  pSqlNode->from
}

#endif

<|MERGE_RESOLUTION|>--- conflicted
+++ resolved
@@ -2829,7 +2829,6 @@
         colIndex += 1;  // the first column is ts
         pExpr = tscExprAppend(pQueryInfo, functionId, &index, resultType, resultSize, getNewResColId(pCmd), interResult, false);
         tscExprAddParams(&pExpr->base, val, TSDB_DATA_TYPE_DOUBLE, sizeof(double));
-<<<<<<< HEAD
 
         // param2 int32
         if (taosArrayGetSize(pItem->pNode->Expr.paramList) == 3) {
@@ -2853,8 +2852,6 @@
             tscExprAddParams(&pExpr->base, (char*)&algo, TSDB_DATA_TYPE_INT, sizeof(int32_t));
           }
         }
-
-=======
       } else if (functionId == TSDB_FUNC_MAVG || functionId == TSDB_FUNC_SAMPLE) {
         tVariantDump(pVariant, val, TSDB_DATA_TYPE_BIGINT, true);
 
@@ -2882,7 +2879,7 @@
                           pUdfInfo);
         pExpr = tscExprAppend(pQueryInfo, functionId, &index, resultType, resultSize, getNewResColId(pCmd), interResult, false);
         tscExprAddParams(&pExpr->base, val, TSDB_DATA_TYPE_BIGINT, sizeof(int64_t));
->>>>>>> 72a89298
+
       } else {
         tVariantDump(pVariant, val, TSDB_DATA_TYPE_BIGINT, true);
 
