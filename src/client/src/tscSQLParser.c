--- conflicted
+++ resolved
@@ -432,10 +432,6 @@
       if (tscValidateName(pToken) != TSDB_CODE_SUCCESS) {
         return invalidSqlErrMsg(tscGetErrorMsgPayload(pCmd), msg1);
       }
-<<<<<<< HEAD
-
-=======
->>>>>>> 9c0e8c9d
       // additional msg has been attached already
       code = tscSetTableFullName(pTableMetaInfo, pToken, pSql);
       if (code != TSDB_CODE_SUCCESS) {
@@ -986,18 +982,10 @@
   const char* msg3 = "no acctId";
   const char* msg4 = "db name too long";
   const char* msg5 = "table name too long";
-<<<<<<< HEAD
-  
-
-  SSqlCmd* pCmd = &pSql->cmd;
-  int32_t  code = TSDB_CODE_SUCCESS;
-  int32_t idx = getDelimiterIndex(pTableName); 
-=======
 
   SSqlCmd* pCmd = &pSql->cmd;
   int32_t  code = TSDB_CODE_SUCCESS;
   int32_t  idx  = getDelimiterIndex(pTableName);
->>>>>>> 9c0e8c9d
   if (idx != -1) { // db has been specified in sql string so we ignore current db path
     char* acctId = getAccountId(pSql);
     if (acctId == NULL || strlen(acctId) <= 0) {
@@ -1011,17 +999,10 @@
     if (idx >= TSDB_DB_NAME_LEN) { 
       return invalidSqlErrMsg(tscGetErrorMsgPayload(pCmd), msg4);
     }
-<<<<<<< HEAD
-   
-    if (pTableName->n - 1 - idx >= TSDB_TABLE_NAME_LEN) {
-       return invalidSqlErrMsg(tscGetErrorMsgPayload(pCmd), msg5);
-    }
-=======
+
     if (pTableName->n - 1 - idx >= TSDB_TABLE_NAME_LEN) {
       return invalidSqlErrMsg(tscGetErrorMsgPayload(pCmd), msg5);
     }
-    
->>>>>>> 9c0e8c9d
     
     char name[TSDB_TABLE_FNAME_LEN] = {0};
     strncpy(name, pTableName->z, pTableName->n);
@@ -1367,13 +1348,8 @@
 
 /* length limitation, strstr cannot be applied */
 static int32_t getDelimiterIndex(SStrToken* pTableName) {
-<<<<<<< HEAD
-  for (uint32_t i = 0; i < pTableName->n; ++i) {
-    if (pTableName->z[i] == TS_PATH_DELIMITER[0]) {
-=======
   for (uint32_t i = 0; i < pTableName->n; ++i) { 
     if (pTableName->z[i] == TS_PATH_DELIMITER[0]) { 
->>>>>>> 9c0e8c9d
       return i;
     }
   }
@@ -7547,8 +7523,4 @@
   }
 
   return false;
-<<<<<<< HEAD
-}
-=======
-}
->>>>>>> 9c0e8c9d
+}