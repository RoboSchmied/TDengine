/*
 * Copyright (c) 2019 TAOS Data, Inc. <jhtao@taosdata.com>
 *
 * This program is free software: you can use, redistribute, and/or modify
 * it under the terms of the GNU Affero General Public License, version 3
 * or later ("AGPL"), as published by the Free Software Foundation.
 *
 * This program is distributed in the hope that it will be useful, but WITHOUT
 * ANY WARRANTY; without even the implied warranty of MERCHANTABILITY or
 * FITNESS FOR A PARTICULAR PURPOSE.
 *
 * You should have received a copy of the GNU Affero General Public License
 * along with this program. If not, see <http://www.gnu.org/licenses/>.
 */

#include "os.h"
#include "tscLog.h"
#include "tsclient.h"
#include "ttimer.h"
#include "tutil.h"
#include "taosmsg.h"

#include "taos.h"

void  tscSaveSlowQueryFp(void *handle, void *tmrId);
TAOS *tscSlowQueryConn = NULL;
bool  tscSlowQueryConnInitialized = false;

void tscInitConnCb(void *param, TAOS_RES *result, int code) {
  char *sql = param;
  if (code < 0) {
    tscError("taos:%p, slow query connect failed, code:%d", tscSlowQueryConn, code);
    taos_close(tscSlowQueryConn);
    tscSlowQueryConn = NULL;
    tscSlowQueryConnInitialized = false;
    free(sql);
  } else {
    tscDebug("taos:%p, slow query connect success, code:%d", tscSlowQueryConn, code);
    tscSlowQueryConnInitialized = true;
    tscSaveSlowQueryFp(sql, NULL);
  }
  taos_free_result(result);
}

void tscAddIntoSqlList(SSqlObj *pSql) {
  static uint32_t queryId = 1;

  STscObj *pObj = pSql->pTscObj;
  if (pSql->listed) return;

  pthread_mutex_lock(&pObj->mutex);

  assert(pSql != pObj->sqlList);
  pSql->next = pObj->sqlList;
  if (pObj->sqlList) pObj->sqlList->prev = pSql;
  pObj->sqlList = pSql;
  pSql->queryId = queryId++;

  pthread_mutex_unlock(&pObj->mutex);

  pSql->stime = taosGetTimestampMs();
  pSql->listed = 1;

  tscDebug("%p added into sqlList", pSql);
}

void tscSaveSlowQueryFpCb(void *param, TAOS_RES *result, int code) {
  if (code < 0) {
    tscError("failed to save slow query, code:%d", code);
  } else {
    tscDebug("success to save slow query, code:%d", code);
  }
  taos_free_result(result);
}

void tscSaveSlowQueryFp(void *handle, void *tmrId) {
  char *sql = handle;

  if (!tscSlowQueryConnInitialized) {
    if (tscSlowQueryConn == NULL) {
      tscDebug("start to init slow query connect");
      taos_connect_a(NULL, "monitor", tsInternalPass, "", 0, tscInitConnCb, sql, &tscSlowQueryConn);
    } else {
      tscError("taos:%p, slow query connect is already initialized", tscSlowQueryConn);
      free(sql);
    }
  } else {
    tscDebug("taos:%p, save slow query:%s", tscSlowQueryConn, sql);
    taos_query_a(tscSlowQueryConn, sql, tscSaveSlowQueryFpCb, NULL);
    free(sql);
  }
}

void tscSaveSlowQuery(SSqlObj *pSql) {
  const static int64_t SLOW_QUERY_INTERVAL = 3000000L; // todo configurable
  size_t size = 200;  // other part of sql string, expect the main sql str
  
  if (pSql->res.useconds < SLOW_QUERY_INTERVAL) {
    return;
  }

  tscDebug("%p query time:%" PRId64 " sql:%s", pSql, pSql->res.useconds, pSql->sqlstr);
  int32_t sqlSize = (int32_t)(TSDB_SLOW_QUERY_SQL_LEN + size);
  
  char *sql = malloc(sqlSize);
  if (sql == NULL) {
    tscError("%p failed to allocate memory to sent slow query to dnode", pSql);
    return;
  }
  
  int len = snprintf(sql, size, "insert into %s.slowquery values(now, '%s', %" PRId64 ", %" PRId64 ", '", tsMonitorDbName,
          pSql->pTscObj->user, pSql->stime, pSql->res.useconds);
  int sqlLen = snprintf(sql + len, TSDB_SLOW_QUERY_SQL_LEN, "%s", pSql->sqlstr);
  if (sqlLen > TSDB_SLOW_QUERY_SQL_LEN - 1) {
    sqlLen = len + TSDB_SLOW_QUERY_SQL_LEN - 1;
  } else {
    sqlLen += len;
  }
  
  strcpy(sql + sqlLen, "')");
  taosTmrStart(tscSaveSlowQueryFp, 200, sql, tscTmr);
}

void tscRemoveFromSqlList(SSqlObj *pSql) {
  STscObj *pObj = pSql->pTscObj;
  if (pSql->listed == 0) return;

  pthread_mutex_lock(&pObj->mutex);

  if (pSql->prev)
    pSql->prev->next = pSql->next;
  else
    pObj->sqlList = pSql->next;

  if (pSql->next) pSql->next->prev = pSql->prev;

  pthread_mutex_unlock(&pObj->mutex);

  pSql->next = NULL;
  pSql->prev = NULL;
  pSql->listed = 0;

  tscSaveSlowQuery(pSql);
  tscDebug("%p removed from sqlList", pSql);
}

void tscKillQuery(STscObj *pObj, uint32_t killId) {
  pthread_mutex_lock(&pObj->mutex);

  SSqlObj *pSql = pObj->sqlList;
  while (pSql) {
    if (pSql->queryId == killId) break;
    pSql = pSql->next;
  }

  pthread_mutex_unlock(&pObj->mutex);

  if (pSql == NULL) {
    tscError("failed to kill query, id:%d, it may have completed/terminated", killId);
  } else {
    tscDebug("%p query is killed, queryId:%d", pSql, killId);
    taos_stop_query(pSql);
  }
}

void tscAddIntoStreamList(SSqlStream *pStream) {
  static uint32_t streamId = 1;
  STscObj *       pObj = pStream->pSql->pTscObj;

  pthread_mutex_lock(&pObj->mutex);

  pStream->next = pObj->streamList;
  if (pObj->streamList) pObj->streamList->prev = pStream;
  pObj->streamList = pStream;
  pStream->streamId = streamId++;

  pthread_mutex_unlock(&pObj->mutex);

  pStream->listed = 1;
}

void tscRemoveFromStreamList(SSqlStream *pStream, SSqlObj *pSqlObj) {
  if (pStream->listed == 0) return;

  STscObj *pObj = pSqlObj->pTscObj;

  pthread_mutex_lock(&pObj->mutex);

  if (pStream->prev)
    pStream->prev->next = pStream->next;
  else
    pObj->streamList = pStream->next;

  if (pStream->next) pStream->next->prev = pStream->prev;

  pthread_mutex_unlock(&pObj->mutex);

  pStream->next = NULL;
  pStream->prev = NULL;

  pStream->listed = 0;
}

void tscKillStream(STscObj *pObj, uint32_t killId) {
  pthread_mutex_lock(&pObj->mutex);

  SSqlStream *pStream = pObj->streamList;
  while (pStream) {
    if (pStream->streamId == killId) break;
    pStream = pStream->next;
  }

  pthread_mutex_unlock(&pObj->mutex);

  if (pStream) {
    tscDebug("%p stream:%p is killed, streamId:%d", pStream->pSql, pStream, killId);
    if (pStream->callback) {
      pStream->callback(pStream->param);
    }
    taos_close_stream(pStream);
  } else {
    tscError("failed to kill stream, streamId:%d not exist", killId);
  }
}

int tscBuildQueryStreamDesc(void *pMsg, STscObj *pObj) {
  SHeartBeatMsg *pHeartbeat = pMsg;
  int allocedQueriesNum = pHeartbeat->numOfQueries;
  int allocedStreamsNum = pHeartbeat->numOfStreams;
  
  pHeartbeat->numOfQueries = 0;
  SQueryDesc *pQdesc = (SQueryDesc *)pHeartbeat->pData;

  // We extract the lock to tscBuildHeartBeatMsg function.

  int64_t now = taosGetTimestampMs();
  SSqlObj *pSql = pObj->sqlList;
  while (pSql) {
    /*
     * avoid sqlobj may not be correctly removed from sql list
     * e.g., forgetting to free the sql result may cause the sql object still in sql list
     */
    if (pSql->sqlstr == NULL) {
      pSql = pSql->next;
      continue;
    }

    tstrncpy(pQdesc->sql, pSql->sqlstr, sizeof(pQdesc->sql));
    pQdesc->stime = htobe64(pSql->stime);
    pQdesc->queryId = htonl(pSql->queryId);
    //pQdesc->useconds = htobe64(pSql->res.useconds);
<<<<<<< HEAD
    pQdesc->useconds = htobe64(now - pSql->stime);
    pQdesc->qid = htobe64(pSql->res.qid);
=======
    pQdesc->useconds = htobe64(now - pSql->stime);  // use local time instead of sever rsp elapsed time
    pQdesc->qHandle = htobe64(pSql->res.qId);
>>>>>>> 3d2706fe

    pHeartbeat->numOfQueries++;
    pQdesc++;
    pSql = pSql->next;
    if (pHeartbeat->numOfQueries >= allocedQueriesNum) break;
  }

  pHeartbeat->numOfStreams = 0;
  SStreamDesc *pSdesc = (SStreamDesc *)pQdesc;

  SSqlStream *pStream = pObj->streamList;
  while (pStream) {
    tstrncpy(pSdesc->sql, pStream->pSql->sqlstr, sizeof(pSdesc->sql));
    if (pStream->dstTable == NULL) {
      pSdesc->dstTable[0] = 0;
    } else {
      tstrncpy(pSdesc->dstTable, pStream->dstTable, sizeof(pSdesc->dstTable));
    }
    pSdesc->streamId = htonl(pStream->streamId);
    pSdesc->num = htobe64(pStream->num);

    pSdesc->useconds = htobe64(pStream->useconds);
    pSdesc->stime = htobe64(pStream->stime - pStream->interval.interval);
    pSdesc->ctime = htobe64(pStream->ctime);

    pSdesc->slidingTime = htobe64(pStream->interval.sliding);
    pSdesc->interval = htobe64(pStream->interval.interval);

    pHeartbeat->numOfStreams++;
    pSdesc++;
    pStream = pStream->next;
    if (pHeartbeat->numOfStreams >= allocedStreamsNum) break;
  }

  int32_t msgLen = pHeartbeat->numOfQueries * sizeof(SQueryDesc) + pHeartbeat->numOfStreams * sizeof(SStreamDesc) +
                   sizeof(SHeartBeatMsg);
  pHeartbeat->connId = htonl(pObj->connId);
  pHeartbeat->numOfQueries = htonl(pHeartbeat->numOfQueries);
  pHeartbeat->numOfStreams = htonl(pHeartbeat->numOfStreams);

  return msgLen;
}

void tscKillConnection(STscObj *pObj) {
  pthread_mutex_lock(&pObj->mutex);

  SSqlObj *pSql = pObj->sqlList;
  while (pSql) {
    pSql = pSql->next;
  }
  

  SSqlStream *pStream = pObj->streamList;
  while (pStream) {
    SSqlStream *tmp = pStream->next;
    taos_close_stream(pStream);
    pStream = tmp;
  }

  pthread_mutex_unlock(&pObj->mutex);

  tscDebug("connection:%p is killed", pObj);
  taos_close(pObj);
}<|MERGE_RESOLUTION|>--- conflicted
+++ resolved
@@ -249,13 +249,8 @@
     pQdesc->stime = htobe64(pSql->stime);
     pQdesc->queryId = htonl(pSql->queryId);
     //pQdesc->useconds = htobe64(pSql->res.useconds);
-<<<<<<< HEAD
     pQdesc->useconds = htobe64(now - pSql->stime);
-    pQdesc->qid = htobe64(pSql->res.qid);
-=======
-    pQdesc->useconds = htobe64(now - pSql->stime);  // use local time instead of sever rsp elapsed time
-    pQdesc->qHandle = htobe64(pSql->res.qId);
->>>>>>> 3d2706fe
+    pQdesc->qId = htobe64(pSql->res.qId);
 
     pHeartbeat->numOfQueries++;
     pQdesc++;
