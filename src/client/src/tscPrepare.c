/*
 * Copyright (c) 2019 TAOS Data, Inc. <jhtao@taosdata.com>
 *
 * This program is free software: you can use, redistribute, and/or modify
 * it under the terms of the GNU Affero General Public License, version 3
 * or later ("AGPL"), as published by the Free Software Foundation.
 *
 * This program is distributed in the hope that it will be useful, but WITHOUT
 * ANY WARRANTY; without even the implied warranty of MERCHANTABILITY or
 * FITNESS FOR A PARTICULAR PURPOSE.
 *
 * You should have received a copy of the GNU Affero General Public License
 * along with this program. If not, see <http://www.gnu.org/licenses/>.
 */
#include "os.h"

#include "taos.h"
#include "tsclient.h"
#include "tscUtil.h"
#include "ttimer.h"
#include "taosmsg.h"
#include "tstrbuild.h"
#include "tscLog.h"
#include "tscSubquery.h"

int tsParseInsertSql(SSqlObj *pSql);
int32_t tsCheckTimestamp(STableDataBlocks *pDataBlocks, const char *start);

////////////////////////////////////////////////////////////////////////////////
// functions for normal statement preparation

typedef struct SNormalStmtPart {
  bool  isParam;
  uint32_t len;
  char* str;
} SNormalStmtPart;

typedef struct SNormalStmt {
  uint16_t         sizeParts;
  uint16_t         numParts;
  uint16_t         numParams;
  char* sql;
  SNormalStmtPart* parts;
  tVariant*        params;
} SNormalStmt;

typedef struct SMultiTbStmt {
  bool      nameSet;
  bool      tagSet;
  bool      subSet;
  bool      tagColSet;
  uint64_t  currentUid;
  char     *sqlstr;
  uint32_t  tbNum;
  SStrToken tbname;
  SStrToken stbname;
  SStrToken values;
  SStrToken tagCols;
  SArray   *tags;
  STableDataBlocks *lastBlock;
  SHashObj *pTableHash;
  SHashObj *pTableBlockHashList;     // data block for each table
} SMultiTbStmt;

typedef enum {
  STMT_INIT = 1,
  STMT_PREPARE,
  STMT_SETTBNAME,
  STMT_BIND,
  STMT_BIND_COL,
  STMT_ADD_BATCH,
  STMT_EXECUTE
} STMT_ST;

typedef struct STscStmt {
  bool isInsert;
  bool multiTbInsert;
  int16_t  last;
  STscObj* taos;
  SSqlObj* pSql;
  SMultiTbStmt mtb;
  SNormalStmt normal;

  int numOfRows;
} STscStmt;

#define STMT_RET(c) do {          \
  int32_t _code = c;               \
  if (pStmt && pStmt->pSql) { pStmt->pSql->res.code = _code; } else {terrno = _code;}   \
  return _code;             \
} while (0)

#define STMT_CHECK if (pStmt == NULL || pStmt->pSql == NULL || pStmt->taos == NULL) { \
                      STMT_RET(TSDB_CODE_TSC_DISCONNECTED);  \
                    }

static int32_t invalidOperationMsg(char* dstBuffer, const char* errMsg) {
  return tscInvalidOperationMsg(dstBuffer, errMsg, NULL);
}

static int normalStmtAddPart(SNormalStmt* stmt, bool isParam, char* str, uint32_t len) {
  uint16_t size = stmt->numParts + 1;
  if (size > stmt->sizeParts) {
    size *= 2;
    void* tmp = realloc(stmt->parts, sizeof(SNormalStmtPart) * size);
    if (tmp == NULL) {
      return TSDB_CODE_TSC_OUT_OF_MEMORY;
    }
    stmt->sizeParts = size;
    stmt->parts = (SNormalStmtPart*)tmp;
  }

  stmt->parts[stmt->numParts].isParam = isParam;
  stmt->parts[stmt->numParts].str = str;
  stmt->parts[stmt->numParts].len = len;

  ++stmt->numParts;
  if (isParam) {
    ++stmt->numParams;
  }
  return TSDB_CODE_SUCCESS;
}

static int normalStmtBindParam(STscStmt* stmt, TAOS_BIND* bind) {
  SNormalStmt* normal = &stmt->normal;

  for (uint16_t i = 0; i < normal->numParams; ++i) {
    TAOS_BIND* tb = bind + i;
    tVariant* var = normal->params + i;
    tVariantDestroy(var);

    var->nLen = 0;
    if (tb->is_null != NULL && *(tb->is_null)) {
      var->nType = TSDB_DATA_TYPE_NULL;
      var->i64 = 0;
      continue;
    }

    var->nType = tb->buffer_type;
    switch (tb->buffer_type) {
      case TSDB_DATA_TYPE_NULL:
        var->i64 = 0;
        break;

      case TSDB_DATA_TYPE_BOOL:
        var->i64 = (*(int8_t*)tb->buffer) ? 1 : 0;
        break;

      case TSDB_DATA_TYPE_TINYINT:
        var->i64 = *(int8_t*)tb->buffer;
        break;

      case TSDB_DATA_TYPE_SMALLINT:
        var->i64 = *(int16_t*)tb->buffer;
        break;

      case TSDB_DATA_TYPE_INT:
        var->i64 = *(int32_t*)tb->buffer;
        break;

      case TSDB_DATA_TYPE_BIGINT:
      case TSDB_DATA_TYPE_TIMESTAMP:
        var->i64 = *(int64_t*)tb->buffer;
        break;

      case  TSDB_DATA_TYPE_UTINYINT:
        var->u64 = *(uint8_t*)tb->buffer;
        break;

      case  TSDB_DATA_TYPE_USMALLINT:
        var->u64 = *(uint16_t*)tb->buffer;
        break;

      case  TSDB_DATA_TYPE_UINT:
        var->u64 = *(uint32_t*)tb->buffer;
        break;

      case  TSDB_DATA_TYPE_UBIGINT:
        var->u64 = *(uint64_t*)tb->buffer;
        break;

      case TSDB_DATA_TYPE_FLOAT:
        var->dKey = GET_FLOAT_VAL(tb->buffer);
        break;

      case TSDB_DATA_TYPE_DOUBLE:
        var->dKey = GET_DOUBLE_VAL(tb->buffer);
        break;

      case TSDB_DATA_TYPE_BINARY:
      case TSDB_DATA_TYPE_NCHAR:
        var->pz = (char*)malloc((*tb->length) + 1);
        if (var->pz == NULL) {
          return TSDB_CODE_TSC_OUT_OF_MEMORY;
        }
        memcpy(var->pz, tb->buffer, (*tb->length));
        var->pz[*tb->length] = 0;
        var->nLen = (int32_t)(*tb->length);
        break;

      default:
        tscError("0x%"PRIx64" bind column%d: type mismatch or invalid", stmt->pSql->self, i);
        return invalidOperationMsg(tscGetErrorMsgPayload(&stmt->pSql->cmd), "bind type mismatch or invalid");
    }
  }

  return TSDB_CODE_SUCCESS;
}


static int normalStmtPrepare(STscStmt* stmt) {
  SNormalStmt* normal = &stmt->normal;
  char* sql = stmt->pSql->sqlstr;
  uint32_t i = 0, start = 0;

  while (sql[i] != 0) {
    SStrToken token = {0};
    token.n = tGetToken(sql + i, &token.type);

    if (token.type == TK_QUESTION) {
      sql[i] = 0;
      if (i > start) {
        int code = normalStmtAddPart(normal, false, sql + start, i - start);
        if (code != TSDB_CODE_SUCCESS) {
          return code;
        }
      }
      int code = normalStmtAddPart(normal, true, NULL, 0);
      if (code != TSDB_CODE_SUCCESS) {
        return code;
      }
      start = i + token.n;
    } else if (token.type == TK_ILLEGAL) {
      return invalidOperationMsg(tscGetErrorMsgPayload(&stmt->pSql->cmd), "invalid sql");
    }

    i += token.n;
  }

  if (i > start) {
    int code = normalStmtAddPart(normal, false, sql + start, i - start);
    if (code != TSDB_CODE_SUCCESS) {
      return code;
    }
  }

  if (normal->numParams > 0) {
    normal->params = calloc(normal->numParams, sizeof(tVariant));
    if (normal->params == NULL) {
      return TSDB_CODE_TSC_OUT_OF_MEMORY;
    }
  }

  return TSDB_CODE_SUCCESS;
}

static char* normalStmtBuildSql(STscStmt* stmt) {
  SNormalStmt* normal = &stmt->normal;
  SStringBuilder sb; memset(&sb, 0, sizeof(sb));

  if (taosStringBuilderSetJmp(&sb) != 0) {
    taosStringBuilderDestroy(&sb);
    return NULL;
  }

  taosStringBuilderEnsureCapacity(&sb, 4096);
  uint32_t idxParam = 0;

  for(uint16_t i = 0; i < normal->numParts; i++) {
    SNormalStmtPart* part = normal->parts + i;
    if (!part->isParam) {
      taosStringBuilderAppendStringLen(&sb, part->str, part->len);
      continue;
    }

    tVariant* var = normal->params + idxParam++;
    switch (var->nType)
    {
    case TSDB_DATA_TYPE_NULL:
      taosStringBuilderAppendNull(&sb);
      break;

    case TSDB_DATA_TYPE_BOOL:
    case TSDB_DATA_TYPE_TINYINT:
    case TSDB_DATA_TYPE_SMALLINT:
    case TSDB_DATA_TYPE_INT:
    case TSDB_DATA_TYPE_BIGINT:
    case TSDB_DATA_TYPE_TIMESTAMP:
      taosStringBuilderAppendInteger(&sb, var->i64);
      break;

    case TSDB_DATA_TYPE_UTINYINT:
    case TSDB_DATA_TYPE_USMALLINT:
    case TSDB_DATA_TYPE_UINT:
    case TSDB_DATA_TYPE_UBIGINT:
      taosStringBuilderAppendUnsignedInteger(&sb, var->u64);
      break;

    case TSDB_DATA_TYPE_FLOAT:
    case TSDB_DATA_TYPE_DOUBLE:
      taosStringBuilderAppendDouble(&sb, var->dKey);
      break;

    case TSDB_DATA_TYPE_BINARY:
      taosStringBuilderAppendChar(&sb, '\'');
      for (char* p = var->pz; *p != 0; ++p) {
        if (*p == '\'' || *p == '"') {
          taosStringBuilderAppendChar(&sb, '\\');
        }
        taosStringBuilderAppendChar(&sb, *p);
      }
      taosStringBuilderAppendChar(&sb, '\'');
      break;

    case TSDB_DATA_TYPE_NCHAR:
      taosStringBuilderAppendChar(&sb, '\'');
      taosStringBuilderAppend(&sb, var->wpz, var->nLen);
      taosStringBuilderAppendChar(&sb, '\'');
      break;

    default:
      assert(false);
      break;
    }
  }

  return taosStringBuilderGetResult(&sb, NULL);
}

static int fillColumnsNull(STableDataBlocks* pBlock, int32_t rowNum) {
  SParsedDataColInfo* spd = &pBlock->boundColumnInfo;
  int32_t offset = 0;
  SSchema *schema = (SSchema*)pBlock->pTableMeta->schema;

  for (int32_t i = 0; i < spd->numOfCols; ++i) {
    if (spd->cols[i].valStat == VAL_STAT_NONE) {  // current column do not have any value to insert, set it to null
      for (int32_t n = 0; n < rowNum; ++n) {
        char *ptr = pBlock->pData + sizeof(SSubmitBlk) + pBlock->rowSize * n + offset;

        if (schema[i].type == TSDB_DATA_TYPE_BINARY) {
          varDataSetLen(ptr, sizeof(int8_t));
          *(uint8_t*) varDataVal(ptr) = TSDB_DATA_BINARY_NULL;
        } else if (schema[i].type == TSDB_DATA_TYPE_NCHAR) {
          varDataSetLen(ptr, sizeof(int32_t));
          *(uint32_t*) varDataVal(ptr) = TSDB_DATA_NCHAR_NULL;
        } else {
          setNull(ptr, schema[i].type, schema[i].bytes);
        }
      }
    }

    offset += schema[i].bytes;
  }

  return TSDB_CODE_SUCCESS;
}


int32_t fillTablesColumnsNull(SSqlObj* pSql) {
  SSqlCmd* pCmd = &pSql->cmd;

  STableDataBlocks** p = taosHashIterate(pCmd->insertParam.pTableBlockHashList, NULL);

  STableDataBlocks* pOneTableBlock = *p;
  while(pOneTableBlock) {
    SSubmitBlk* pBlocks = (SSubmitBlk*) pOneTableBlock->pData;
    if (pBlocks->numOfRows > 0 && pOneTableBlock->boundColumnInfo.numOfBound < pOneTableBlock->boundColumnInfo.numOfCols) {
      fillColumnsNull(pOneTableBlock, pBlocks->numOfRows);
    }

    p = taosHashIterate(pCmd->insertParam.pTableBlockHashList, p);
    if (p == NULL) {
      break;
    }

    pOneTableBlock = *p;
  }

  return TSDB_CODE_SUCCESS;
}



////////////////////////////////////////////////////////////////////////////////
// functions for insertion statement preparation
static FORCE_INLINE int doBindParam(STableDataBlocks* pBlock, char* data, SParamInfo* param, TAOS_BIND* bind, int32_t colNum) {
    if (bind->is_null != NULL && *(bind->is_null)) {
      setNull(data + param->offset, param->type, param->bytes);
      return TSDB_CODE_SUCCESS;
    }

#if 0
  if (0) {
    // allow user bind param data with different type
    union {
      int8_t          v1;
      int16_t         v2;
      int32_t         v4;
      int64_t         v8;
      float           f4;
      double          f8;
      unsigned char   buf[32*1024];
    } u;
    switch (param->type) {
      case TSDB_DATA_TYPE_BOOL: {
        switch (bind->buffer_type) {
          case TSDB_DATA_TYPE_BOOL: {
            u.v1 = *(int8_t*)bind->buffer;
            if (u.v1==0 || u.v1==1) break;
          } break;
          case TSDB_DATA_TYPE_TINYINT: {
            u.v1 = *(int8_t*)bind->buffer;
            if (u.v1==0 || u.v1==1) break;
          } break;
          case TSDB_DATA_TYPE_SMALLINT: {
            u.v1 = (int8_t)*(int16_t*)bind->buffer;
            if (u.v1==0 || u.v1==1) break;
          } break;
          case TSDB_DATA_TYPE_INT: {
            u.v1 = (int8_t)*(int32_t*)bind->buffer;
            if (u.v1==0 || u.v1==1) break;
          } break;
          case TSDB_DATA_TYPE_BIGINT: {
            u.v1 = (int8_t)*(int64_t*)bind->buffer;
            if (u.v1==0 || u.v1==1) break;
          } break;
          case TSDB_DATA_TYPE_BINARY:
          case TSDB_DATA_TYPE_NCHAR: {
            // "0", "1" convertible
            if (strncmp((const char*)bind->buffer, "0", *bind->length)==0) {
              u.v1 = 0;
              break;
            }
            if (strncmp((const char*)bind->buffer, "1", *bind->length)==0) {
              u.v1 = 1;
              break;
            }
            return TSDB_CODE_TSC_INVALID_VALUE;
          }
          case TSDB_DATA_TYPE_FLOAT:
          case TSDB_DATA_TYPE_DOUBLE:
          case TSDB_DATA_TYPE_TIMESTAMP:
          default: {
            return TSDB_CODE_TSC_INVALID_VALUE;
          }
        }
        memcpy(data + param->offset, &u.v1, sizeof(u.v1));
        return TSDB_CODE_SUCCESS;
      } break;
      case TSDB_DATA_TYPE_TINYINT: {
        switch (bind->buffer_type) {
          case TSDB_DATA_TYPE_BOOL:
          case TSDB_DATA_TYPE_TINYINT: {
            int8_t v = *(int8_t*)bind->buffer;
            u.v1 = v;
            if (v >= SCHAR_MIN && v <= SCHAR_MAX) break;
          } break;
          case TSDB_DATA_TYPE_SMALLINT: {
            int16_t v = *(int16_t*)bind->buffer;
            u.v1 = (int8_t)v;
            if (v >= SCHAR_MIN && v <= SCHAR_MAX) break;
            return TSDB_CODE_TSC_INVALID_VALUE;
          }
          case TSDB_DATA_TYPE_INT: {
            int32_t v = *(int32_t*)bind->buffer;
            u.v1 = (int8_t)v;
            if (v >= SCHAR_MIN && v <= SCHAR_MAX) break;
            return TSDB_CODE_TSC_INVALID_VALUE;
          }
          case TSDB_DATA_TYPE_BIGINT: {
            int64_t v = *(int64_t*)bind->buffer;
            u.v1 = (int8_t)v;
            if (v >= SCHAR_MIN && v <= SCHAR_MAX) break;
            return TSDB_CODE_TSC_INVALID_VALUE;
          }
          case TSDB_DATA_TYPE_BINARY:
          case TSDB_DATA_TYPE_NCHAR: {
            int64_t v;
            int     n, r;
            r = sscanf((const char*)bind->buffer, "%" PRId64 "%n", &v, &n);
            if (r == 1 && n == strlen((const char*)bind->buffer)) {
              u.v1 = (int8_t)v;
              if (v >= SCHAR_MIN && v <= SCHAR_MAX) break;
            }
            return TSDB_CODE_TSC_INVALID_VALUE;
          }
          case TSDB_DATA_TYPE_FLOAT:
          case TSDB_DATA_TYPE_DOUBLE:
          case TSDB_DATA_TYPE_TIMESTAMP:
          default: {
            return TSDB_CODE_TSC_INVALID_VALUE;
          }
        }
        memcpy(data + param->offset, &u.v1, sizeof(u.v1));
        return TSDB_CODE_SUCCESS;
      }
      case TSDB_DATA_TYPE_SMALLINT: {
        switch (bind->buffer_type) {
          case TSDB_DATA_TYPE_BOOL:
          case TSDB_DATA_TYPE_TINYINT:
          case TSDB_DATA_TYPE_SMALLINT: {
            int v = *(int16_t*)bind->buffer;
            u.v2 = (int16_t)v;
          } break;
          case TSDB_DATA_TYPE_INT: {
            int32_t v = *(int32_t*)bind->buffer;
            u.v2 = (int16_t)v;
            if (v >= SHRT_MIN && v <= SHRT_MAX) break;
            return TSDB_CODE_TSC_INVALID_VALUE;
          }
          case TSDB_DATA_TYPE_BIGINT: {
            int64_t v = *(int64_t*)bind->buffer;
            u.v2 = (int16_t)v;
            if (v >= SHRT_MIN && v <= SHRT_MAX) break;
            return TSDB_CODE_TSC_INVALID_VALUE;
          }
          case TSDB_DATA_TYPE_BINARY:
          case TSDB_DATA_TYPE_NCHAR: {
            int64_t v;
            int     n, r;
            r = sscanf((const char*)bind->buffer, "%" PRId64 "%n", &v, &n);
            if (r == 1 && n == strlen((const char*)bind->buffer)) {
              u.v2 = (int16_t)v;
              if (v >= SHRT_MIN && v <= SHRT_MAX) break;
            }
            return TSDB_CODE_TSC_INVALID_VALUE;
          }
          case TSDB_DATA_TYPE_FLOAT:
          case TSDB_DATA_TYPE_DOUBLE:
          case TSDB_DATA_TYPE_TIMESTAMP:
          default: {
            return TSDB_CODE_TSC_INVALID_VALUE;
          }
        }
        memcpy(data + param->offset, &u.v2, sizeof(u.v2));
        return TSDB_CODE_SUCCESS;
      }
      case TSDB_DATA_TYPE_INT: {
        switch (bind->buffer_type) {
          case TSDB_DATA_TYPE_BOOL:
          case TSDB_DATA_TYPE_TINYINT:
          case TSDB_DATA_TYPE_SMALLINT:
          case TSDB_DATA_TYPE_INT: {
            u.v4 = *(int32_t*)bind->buffer;
          } break;
          case TSDB_DATA_TYPE_BIGINT: {
            int64_t v = *(int64_t*)bind->buffer;
            u.v4 = (int32_t)v;
            if (v >= INT_MIN && v <= INT_MAX) break;
            return TSDB_CODE_TSC_INVALID_VALUE;
          } break;
          case TSDB_DATA_TYPE_BINARY:
          case TSDB_DATA_TYPE_NCHAR: {
            int64_t v;
            int n,r;
            r = sscanf((const char*)bind->buffer, "%" PRId64 "%n", &v, &n);
            if (r==1 && n==strlen((const char*)bind->buffer)) {
              u.v4 = (int32_t)v;
              if (v >= INT_MIN && v <= INT_MAX) break;
            }
            return TSDB_CODE_TSC_INVALID_VALUE;
          } break;
          case TSDB_DATA_TYPE_FLOAT:
          case TSDB_DATA_TYPE_DOUBLE:
          case TSDB_DATA_TYPE_TIMESTAMP:
          default: {
            return TSDB_CODE_TSC_INVALID_VALUE;
          } break;
        }
        memcpy(data + param->offset, &u.v2, sizeof(u.v2));
        return TSDB_CODE_SUCCESS;
			} break;
      case TSDB_DATA_TYPE_FLOAT: {
        switch (bind->buffer_type) {
          case TSDB_DATA_TYPE_BOOL:
          case TSDB_DATA_TYPE_TINYINT: {
            u.f4 = *(int8_t*)bind->buffer;
          } break;
          case TSDB_DATA_TYPE_SMALLINT: {
            u.f4 = *(int16_t*)bind->buffer;
          } break;
          case TSDB_DATA_TYPE_INT: {
            u.f4 = (float)*(int32_t*)bind->buffer;
            // shall we check equality?
          } break;
          case TSDB_DATA_TYPE_BIGINT: {
            u.f4 = (float)*(int64_t*)bind->buffer;
            // shall we check equality?
          } break;
          case TSDB_DATA_TYPE_FLOAT: {
            u.f4 = *(float*)bind->buffer;
          } break;
          case TSDB_DATA_TYPE_DOUBLE: {
            u.f4 = *(float*)bind->buffer;
            // shall we check equality?
          } break;
          case TSDB_DATA_TYPE_BINARY:
          case TSDB_DATA_TYPE_NCHAR: {
            float v;
            int n,r;
            r = sscanf((const char*)bind->buffer, "%f%n", &v, &n);
            if (r==1 && n==strlen((const char*)bind->buffer)) {
              u.f4 = v;
              break;
            }
            return TSDB_CODE_TSC_INVALID_VALUE;
          } break;
          case TSDB_DATA_TYPE_TIMESTAMP:
          default: {
            return TSDB_CODE_TSC_INVALID_VALUE;
          } break;
        }
        memcpy(data + param->offset, &u.f4, sizeof(u.f4));
        return TSDB_CODE_SUCCESS;
			} break;
      case TSDB_DATA_TYPE_BIGINT: {
        switch (bind->buffer_type) {
          case TSDB_DATA_TYPE_BOOL:
          case TSDB_DATA_TYPE_TINYINT: {
            u.v8 = *(int8_t*)bind->buffer;
          } break;
          case TSDB_DATA_TYPE_SMALLINT: {
            u.v8 = *(int16_t*)bind->buffer;
          } break;
          case TSDB_DATA_TYPE_INT: {
            u.v8 = *(int32_t*)bind->buffer;
          } break;
          case TSDB_DATA_TYPE_BIGINT: {
            u.v8 = *(int64_t*)bind->buffer;
          } break;
          case TSDB_DATA_TYPE_BINARY:
          case TSDB_DATA_TYPE_NCHAR: {
            int64_t v;
            int n,r;
            r = sscanf((const char*)bind->buffer, "%" PRId64 "%n", &v, &n);
            if (r==1 && n==strlen((const char*)bind->buffer)) {
              u.v8 = v;
              break;
            }
            return TSDB_CODE_TSC_INVALID_VALUE;
          }
          case TSDB_DATA_TYPE_FLOAT:
          case TSDB_DATA_TYPE_DOUBLE:
          case TSDB_DATA_TYPE_TIMESTAMP:
          default: {
            return TSDB_CODE_TSC_INVALID_VALUE;
          }
        }
        memcpy(data + param->offset, &u.v8, sizeof(u.v8));
        return TSDB_CODE_SUCCESS;
      }
      case TSDB_DATA_TYPE_DOUBLE: {
        switch (bind->buffer_type) {
          case TSDB_DATA_TYPE_BOOL:
          case TSDB_DATA_TYPE_TINYINT: {
            u.f8 = *(int8_t*)bind->buffer;
          } break;
          case TSDB_DATA_TYPE_SMALLINT: {
            u.f8 = *(int16_t*)bind->buffer;
          } break;
          case TSDB_DATA_TYPE_INT: {
            u.f8 = *(int32_t*)bind->buffer;
          } break;
          case TSDB_DATA_TYPE_BIGINT: {
            u.f8 = (double)*(int64_t*)bind->buffer;
          } break;
          case TSDB_DATA_TYPE_FLOAT: {
            u.f8 = *(float*)bind->buffer;
          } break;
          case TSDB_DATA_TYPE_DOUBLE: {
            u.f8 = *(double*)bind->buffer;
          } break;
          case TSDB_DATA_TYPE_BINARY:
          case TSDB_DATA_TYPE_NCHAR: {
            double v;
            int n,r;
            r = sscanf((const char*)bind->buffer, "%lf%n", &v, &n);
            if (r==1 && n==strlen((const char*)bind->buffer)) {
              u.f8 = v;
              break;
            }
            return TSDB_CODE_TSC_INVALID_VALUE;
          }
          case TSDB_DATA_TYPE_TIMESTAMP:
          default: {
            return TSDB_CODE_TSC_INVALID_VALUE;
          }
        }
        memcpy(data + param->offset, &u.f8, sizeof(u.f8));
        return TSDB_CODE_SUCCESS;
      }
      case TSDB_DATA_TYPE_TIMESTAMP: {
        switch (bind->buffer_type) {
          case TSDB_DATA_TYPE_TIMESTAMP: {
            u.v8 = *(int64_t*)bind->buffer;
          } break;
          case TSDB_DATA_TYPE_BINARY:
          case TSDB_DATA_TYPE_NCHAR: {
            // is this the correct way to call taosParseTime?
            int32_t len = (int32_t)*bind->length;
            if (taosParseTime(bind->buffer, &u.v8, len, 3, tsDaylight) == TSDB_CODE_SUCCESS) {
              break;
            }
            return TSDB_CODE_TSC_INVALID_VALUE;
          } break;
          case TSDB_DATA_TYPE_BOOL:
          case TSDB_DATA_TYPE_TINYINT:
          case TSDB_DATA_TYPE_SMALLINT:
          case TSDB_DATA_TYPE_INT:
          case TSDB_DATA_TYPE_FLOAT:
          case TSDB_DATA_TYPE_BIGINT:
          case TSDB_DATA_TYPE_DOUBLE:
          default: {
            return TSDB_CODE_TSC_INVALID_VALUE;
          } break;
        };
        memcpy(data + param->offset, &u.v8, sizeof(u.v8));
        return TSDB_CODE_SUCCESS;
			}
      case TSDB_DATA_TYPE_BINARY: {
        switch (bind->buffer_type) {
          case TSDB_DATA_TYPE_BINARY: {
            if ((*bind->length) > (uintptr_t)param->bytes) {
              return TSDB_CODE_TSC_INVALID_VALUE;
            }
            short size = (short)*bind->length;
            STR_WITH_SIZE_TO_VARSTR(data + param->offset, bind->buffer, size);
            return TSDB_CODE_SUCCESS;
          }
          case TSDB_DATA_TYPE_BOOL:
          case TSDB_DATA_TYPE_TINYINT:
          case TSDB_DATA_TYPE_SMALLINT:
          case TSDB_DATA_TYPE_INT:
          case TSDB_DATA_TYPE_FLOAT:
          case TSDB_DATA_TYPE_BIGINT:
          case TSDB_DATA_TYPE_DOUBLE:
          case TSDB_DATA_TYPE_TIMESTAMP:
          case TSDB_DATA_TYPE_NCHAR:
          default: {
            return TSDB_CODE_TSC_INVALID_VALUE;
          }
        }
      }
      case TSDB_DATA_TYPE_NCHAR: {
        switch (bind->buffer_type) {
          case TSDB_DATA_TYPE_NCHAR: {
            int32_t output = 0;
            if (!taosMbsToUcs4(bind->buffer, *bind->length, varDataVal(data + param->offset), param->bytes - VARSTR_HEADER_SIZE, &output)) {
              return TSDB_CODE_TSC_INVALID_VALUE;
            }
            varDataSetLen(data + param->offset, output);
            return TSDB_CODE_SUCCESS;
          }
          case TSDB_DATA_TYPE_BOOL:
          case TSDB_DATA_TYPE_TINYINT:
          case TSDB_DATA_TYPE_SMALLINT:
          case TSDB_DATA_TYPE_INT:
          case TSDB_DATA_TYPE_FLOAT:
          case TSDB_DATA_TYPE_BIGINT:
          case TSDB_DATA_TYPE_DOUBLE:
          case TSDB_DATA_TYPE_TIMESTAMP:
          case TSDB_DATA_TYPE_BINARY:
          default: {
            return TSDB_CODE_TSC_INVALID_VALUE;
          }
        }
      }
      default: {
        return TSDB_CODE_TSC_INVALID_VALUE;
      }
    }
  }
#endif

  if (bind->buffer_type != param->type) {
    tscError("column type mismatch");
    return TSDB_CODE_TSC_INVALID_VALUE;
  }

  short size = 0;
  switch(param->type) {
    case TSDB_DATA_TYPE_BOOL:
    case TSDB_DATA_TYPE_TINYINT:
    case TSDB_DATA_TYPE_UTINYINT:
      *(uint8_t *)(data + param->offset) = *(uint8_t *)bind->buffer;
      break;

    case TSDB_DATA_TYPE_SMALLINT:
    case TSDB_DATA_TYPE_USMALLINT:
      *(uint16_t *)(data + param->offset) = *(uint16_t *)bind->buffer;
      break;

    case TSDB_DATA_TYPE_INT:
    case TSDB_DATA_TYPE_UINT:
    case TSDB_DATA_TYPE_FLOAT:
      *(uint32_t *)(data + param->offset) = *(uint32_t *)bind->buffer;
      break;

    case TSDB_DATA_TYPE_BIGINT:
    case TSDB_DATA_TYPE_UBIGINT:
    case TSDB_DATA_TYPE_DOUBLE:
    case TSDB_DATA_TYPE_TIMESTAMP:
      *(uint64_t *)(data + param->offset) = *(uint64_t *)bind->buffer;
      break;

    case TSDB_DATA_TYPE_BINARY:
      if ((*bind->length) > (uintptr_t)param->bytes) {
        tscError("column length is too big");
        return TSDB_CODE_TSC_INVALID_VALUE;
      }
      size = (short)*bind->length;
      STR_WITH_SIZE_TO_VARSTR(data + param->offset, bind->buffer, size);
      return TSDB_CODE_SUCCESS;

    case TSDB_DATA_TYPE_NCHAR: {
      int32_t output = 0;
      if (!taosMbsToUcs4(bind->buffer, *bind->length, varDataVal(data + param->offset), param->bytes - VARSTR_HEADER_SIZE, &output)) {
        tscError("convert nchar failed");
        return TSDB_CODE_TSC_INVALID_VALUE;
      }
      varDataSetLen(data + param->offset, output);
      return TSDB_CODE_SUCCESS;
    }
    default:
      assert(false);
      return TSDB_CODE_TSC_INVALID_VALUE;
  }

  if (param->offset == 0) {
    if (tsCheckTimestamp(pBlock, data + param->offset) != TSDB_CODE_SUCCESS) {
      tscError("invalid timestamp");
      return TSDB_CODE_TSC_INVALID_VALUE;
    }
  }

  return TSDB_CODE_SUCCESS;
}

static int32_t insertStmtGenLastBlock(STableDataBlocks** lastBlock, STableDataBlocks* pBlock) {
  *lastBlock = (STableDataBlocks*)malloc(sizeof(STableDataBlocks));
  memcpy(*lastBlock, pBlock, sizeof(STableDataBlocks));
  (*lastBlock)->cloned = true;
  
  (*lastBlock)->pData    = NULL;
  (*lastBlock)->ordered  = true;
  (*lastBlock)->prevTS   = INT64_MIN;
  (*lastBlock)->size     = sizeof(SSubmitBlk);
  (*lastBlock)->tsSource = -1;

  return TSDB_CODE_SUCCESS;
}


static int32_t insertStmtGenBlock(STscStmt* pStmt, STableDataBlocks** pBlock, STableMeta* pTableMeta, SName* name) {
  int32_t code = 0;
  
  if (pStmt->mtb.lastBlock == NULL) {
    tscError("no previous data block");
    return TSDB_CODE_TSC_APP_ERROR;
  }

  int32_t msize = tscGetTableMetaSize(pTableMeta);
  int32_t tsize = sizeof(STableDataBlocks) + msize;

  void *t = malloc(tsize);
  *pBlock = t;

  memcpy(*pBlock, pStmt->mtb.lastBlock, sizeof(STableDataBlocks));

  t = (char *)t + sizeof(STableDataBlocks);
  (*pBlock)->pTableMeta = t;
  memcpy((*pBlock)->pTableMeta, pTableMeta, msize);

  (*pBlock)->pData = malloc((*pBlock)->nAllocSize);

  (*pBlock)->vgId     = (*pBlock)->pTableMeta->vgId;

  tNameAssign(&(*pBlock)->tableName, name);
  
  SSubmitBlk* blk = (SSubmitBlk*)(*pBlock)->pData;
  memset(blk, 0, sizeof(*blk));
  
  code = tsSetBlockInfo(blk, pTableMeta, 0);
  if (code != TSDB_CODE_SUCCESS) {
    STMT_RET(code);
  }

  return TSDB_CODE_SUCCESS;
}


static int doBindBatchParam(STableDataBlocks* pBlock, SParamInfo* param, TAOS_MULTI_BIND* bind, int32_t rowNum) {
  if (bind->buffer_type != param->type || !isValidDataType(param->type)) {
    tscError("column mismatch or invalid");
    return TSDB_CODE_TSC_INVALID_VALUE;
  }

  if (IS_VAR_DATA_TYPE(param->type) && bind->length == NULL) {
    tscError("BINARY/NCHAR no length");
    return TSDB_CODE_TSC_INVALID_VALUE;
  }

  for (int i = 0; i < bind->num; ++i) {
    char* data = pBlock->pData + sizeof(SSubmitBlk) + pBlock->rowSize * (rowNum + i);

    if (bind->is_null != NULL && bind->is_null[i]) {
      setNull(data + param->offset, param->type, param->bytes);
      continue;
    }

    if (!IS_VAR_DATA_TYPE(param->type)) {
      memcpy(data + param->offset, (char *)bind->buffer + bind->buffer_length * i, tDataTypes[param->type].bytes);

      if (param->offset == 0) {
        if (tsCheckTimestamp(pBlock, data + param->offset) != TSDB_CODE_SUCCESS) {
          tscError("invalid timestamp");
          return TSDB_CODE_TSC_INVALID_VALUE;
        }
      }
    } else if (param->type == TSDB_DATA_TYPE_BINARY) {
      if (bind->length[i] > (uintptr_t)param->bytes) {
        tscError("binary length too long, ignore it, max:%d, actual:%d", param->bytes, (int32_t)bind->length[i]);
        return TSDB_CODE_TSC_INVALID_VALUE;
      }
      int16_t bsize = (short)bind->length[i];
      STR_WITH_SIZE_TO_VARSTR(data + param->offset, (char *)bind->buffer + bind->buffer_length * i, bsize);
    } else if (param->type == TSDB_DATA_TYPE_NCHAR) {
      if (bind->length[i] > (uintptr_t)param->bytes) {
        tscError("nchar string length too long, ignore it, max:%d, actual:%d", param->bytes, (int32_t)bind->length[i]);
        return TSDB_CODE_TSC_INVALID_VALUE;
      }

      int32_t output = 0;
      if (!taosMbsToUcs4((char *)bind->buffer + bind->buffer_length * i, bind->length[i], varDataVal(data + param->offset), param->bytes - VARSTR_HEADER_SIZE, &output)) {
        tscError("convert nchar string to UCS4_LE failed:%s", (char*)((char *)bind->buffer + bind->buffer_length * i));
        return TSDB_CODE_TSC_INVALID_VALUE;
      }

      varDataSetLen(data + param->offset, output);
    }
  }

  return TSDB_CODE_SUCCESS;
}

static int insertStmtBindParam(STscStmt* stmt, TAOS_BIND* bind) {
  SSqlCmd* pCmd = &stmt->pSql->cmd;
  STscStmt* pStmt = (STscStmt*)stmt;

  STableDataBlocks* pBlock = NULL;

  if (pStmt->multiTbInsert) {
    if (pCmd->insertParam.pTableBlockHashList == NULL) {
      tscError("0x%"PRIx64" Table block hash list is empty", pStmt->pSql->self);
      return TSDB_CODE_TSC_APP_ERROR;
    }

    STableDataBlocks** t1 = (STableDataBlocks**)taosHashGet(pCmd->insertParam.pTableBlockHashList, (const char*)&pStmt->mtb.currentUid, sizeof(pStmt->mtb.currentUid));
    if (t1 == NULL) {
      tscError("0x%"PRIx64" no table data block in hash list, uid:%" PRId64 , pStmt->pSql->self, pStmt->mtb.currentUid);
      return TSDB_CODE_TSC_APP_ERROR;
    }

    pBlock = *t1;
  } else {
    STableMetaInfo* pTableMetaInfo = tscGetTableMetaInfoFromCmd(pCmd, 0);

    STableMeta* pTableMeta = pTableMetaInfo->pTableMeta;
    if (pCmd->insertParam.pTableBlockHashList == NULL) {
      pCmd->insertParam.pTableBlockHashList = taosHashInit(16, taosGetDefaultHashFunction(TSDB_DATA_TYPE_BIGINT), true, false);
    }

    int32_t ret =
        tscGetDataBlockFromList(pCmd->insertParam.pTableBlockHashList, pTableMeta->id.uid, TSDB_PAYLOAD_SIZE, sizeof(SSubmitBlk),
                                pTableMeta->tableInfo.rowSize, &pTableMetaInfo->name, pTableMeta, &pBlock, NULL);
    if (ret != 0) {
      return ret;
    }
  }

  uint32_t totalDataSize = sizeof(SSubmitBlk) + (pCmd->batchSize + 1) * pBlock->rowSize;
  if (totalDataSize > pBlock->nAllocSize) {
    const double factor = 1.5;

    void* tmp = realloc(pBlock->pData, (uint32_t)(totalDataSize * factor));
    if (tmp == NULL) {
      return TSDB_CODE_TSC_OUT_OF_MEMORY;
    }

    pBlock->pData = (char*)tmp;
    pBlock->nAllocSize = (uint32_t)(totalDataSize * factor);
  }

  char* data = pBlock->pData + sizeof(SSubmitBlk) + pBlock->rowSize * pCmd->batchSize;
  for (uint32_t j = 0; j < pBlock->numOfParams; ++j) {
    SParamInfo* param = &pBlock->params[j];

    int code = doBindParam(pBlock, data, param, &bind[param->idx], 1);
    if (code != TSDB_CODE_SUCCESS) {
      tscDebug("0x%"PRIx64" bind column %d: type mismatch or invalid", pStmt->pSql->self, param->idx);
      return invalidOperationMsg(tscGetErrorMsgPayload(&stmt->pSql->cmd), "bind column type mismatch or invalid");
    }
  }

  return TSDB_CODE_SUCCESS;
}


static int insertStmtBindParamBatch(STscStmt* stmt, TAOS_MULTI_BIND* bind, int colIdx) {
  SSqlCmd* pCmd = &stmt->pSql->cmd;
  STscStmt* pStmt = (STscStmt*)stmt;
  int rowNum = bind->num;

  STableDataBlocks* pBlock = NULL;

  if (pStmt->multiTbInsert) {
    if (pCmd->insertParam.pTableBlockHashList == NULL) {
      tscError("0x%"PRIx64" Table block hash list is empty", pStmt->pSql->self);
      return TSDB_CODE_TSC_APP_ERROR;
    }

    STableDataBlocks** t1 = (STableDataBlocks**)taosHashGet(pCmd->insertParam.pTableBlockHashList, (const char*)&pStmt->mtb.currentUid, sizeof(pStmt->mtb.currentUid));
    if (t1 == NULL) {
      tscError("0x%"PRIx64" no table data block in hash list, uid:%" PRId64 , pStmt->pSql->self, pStmt->mtb.currentUid);
      return TSDB_CODE_TSC_APP_ERROR;
    }

    pBlock = *t1;
  } else {
    STableMetaInfo* pTableMetaInfo = tscGetTableMetaInfoFromCmd(pCmd, 0);

    STableMeta* pTableMeta = pTableMetaInfo->pTableMeta;
    if (pCmd->insertParam.pTableBlockHashList == NULL) {
      pCmd->insertParam.pTableBlockHashList = taosHashInit(16, taosGetDefaultHashFunction(TSDB_DATA_TYPE_BIGINT), true, false);
    }

    int32_t ret =
        tscGetDataBlockFromList(pCmd->insertParam.pTableBlockHashList, pTableMeta->id.uid, TSDB_PAYLOAD_SIZE, sizeof(SSubmitBlk),
                                pTableMeta->tableInfo.rowSize, &pTableMetaInfo->name, pTableMeta, &pBlock, NULL);
    if (ret != 0) {
      return ret;
    }
  }

  if (!(colIdx == -1 || (colIdx >= 0 && colIdx < pBlock->numOfParams))) {
    tscError("0x%"PRIx64" invalid colIdx:%d", pStmt->pSql->self, colIdx);
    return invalidOperationMsg(tscGetErrorMsgPayload(&stmt->pSql->cmd), "invalid param colIdx");
  }

  uint32_t totalDataSize = sizeof(SSubmitBlk) + (pCmd->batchSize + rowNum) * pBlock->rowSize;
  if (totalDataSize > pBlock->nAllocSize) {
    const double factor = 1.5;

    void* tmp = realloc(pBlock->pData, (uint32_t)(totalDataSize * factor));
    if (tmp == NULL) {
      return TSDB_CODE_TSC_OUT_OF_MEMORY;
    }

    pBlock->pData = (char*)tmp;
    pBlock->nAllocSize = (uint32_t)(totalDataSize * factor);
  }

  if (colIdx == -1) {
    for (uint32_t j = 0; j < pBlock->numOfParams; ++j) {
      SParamInfo* param = &pBlock->params[j];
      if (bind[param->idx].num != rowNum) {
        tscError("0x%"PRIx64" param %d: num[%d:%d] not match", pStmt->pSql->self, param->idx, rowNum, bind[param->idx].num);
        return invalidOperationMsg(tscGetErrorMsgPayload(&stmt->pSql->cmd), "bind row num mismatch");
      }

      int code = doBindBatchParam(pBlock, param, &bind[param->idx], pCmd->batchSize);
      if (code != TSDB_CODE_SUCCESS) {
        tscError("0x%"PRIx64" bind column %d: type mismatch or invalid", pStmt->pSql->self, param->idx);
        return invalidOperationMsg(tscGetErrorMsgPayload(&stmt->pSql->cmd), "bind column type mismatch or invalid");
      }
    }

    pCmd->batchSize += rowNum - 1;
  } else {
    SParamInfo* param = &pBlock->params[colIdx];

    int code = doBindBatchParam(pBlock, param, bind, pCmd->batchSize);
    if (code != TSDB_CODE_SUCCESS) {
      tscError("0x%"PRIx64" bind column %d: type mismatch or invalid", pStmt->pSql->self, param->idx);
      return invalidOperationMsg(tscGetErrorMsgPayload(&stmt->pSql->cmd), "bind column type mismatch or invalid");
    }

    if (colIdx == (pBlock->numOfParams - 1)) {
      pCmd->batchSize += rowNum - 1;
    }
  }

  return TSDB_CODE_SUCCESS;
}


static int insertStmtUpdateBatch(STscStmt* stmt) {
  SSqlObj* pSql = stmt->pSql;
  SSqlCmd* pCmd = &pSql->cmd;
  STableDataBlocks* pBlock = NULL;

  if (pCmd->batchSize > INT16_MAX) {
    tscError("too many record:%d", pCmd->batchSize);
    return invalidOperationMsg(tscGetErrorMsgPayload(&stmt->pSql->cmd), "too many records");
  }

  if (taosHashGetSize(pCmd->insertParam.pTableBlockHashList) == 0) {
    return TSDB_CODE_SUCCESS;
  }

  STableDataBlocks** t1 = (STableDataBlocks**)taosHashGet(pCmd->insertParam.pTableBlockHashList, (const char*)&stmt->mtb.currentUid, sizeof(stmt->mtb.currentUid));
  if (t1 == NULL) {
    tscError("0x%"PRIx64" no table data block in hash list, uid:%" PRId64 , pSql->self, stmt->mtb.currentUid);
    return TSDB_CODE_TSC_APP_ERROR;
  }

  pBlock = *t1;

  STableMeta* pTableMeta = pBlock->pTableMeta;

  pBlock->size = sizeof(SSubmitBlk) + pCmd->batchSize * pBlock->rowSize;
  SSubmitBlk* pBlk = (SSubmitBlk*) pBlock->pData;
  pBlk->numOfRows = pCmd->batchSize;
  pBlk->dataLen = 0;
  pBlk->uid = pTableMeta->id.uid;
  pBlk->tid = pTableMeta->id.tid;

  return TSDB_CODE_SUCCESS;
}

static int insertStmtAddBatch(STscStmt* stmt) {
  SSqlCmd* pCmd = &stmt->pSql->cmd;
  ++pCmd->batchSize;

  if (stmt->multiTbInsert) {
    return insertStmtUpdateBatch(stmt);
  }

  return TSDB_CODE_SUCCESS;
}

static int insertStmtReset(STscStmt* pStmt) {
  SSqlCmd* pCmd = &pStmt->pSql->cmd;
  if (pCmd->batchSize > 2) {
    int32_t alloced = (pCmd->batchSize + 1) / 2;

    size_t size = taosArrayGetSize(pCmd->insertParam.pDataBlocks);
    for (int32_t i = 0; i < size; ++i) {
      STableDataBlocks* pBlock = taosArrayGetP(pCmd->insertParam.pDataBlocks, i);

      uint32_t totalDataSize = pBlock->size - sizeof(SSubmitBlk);
      pBlock->size = sizeof(SSubmitBlk) + totalDataSize / alloced;

      SSubmitBlk* pSubmit = (SSubmitBlk*)pBlock->pData;
      pSubmit->numOfRows = pSubmit->numOfRows / alloced;
    }
  }
  pCmd->batchSize = 0;

  STableMetaInfo* pTableMetaInfo = tscGetTableMetaInfoFromCmd(pCmd, 0);
  pTableMetaInfo->vgroupIndex = 0;
  return TSDB_CODE_SUCCESS;
}

static int insertStmtExecute(STscStmt* stmt) {
  SSqlCmd* pCmd = &stmt->pSql->cmd;
  if (pCmd->batchSize == 0) {
    tscError("no records bind");
    return invalidOperationMsg(tscGetErrorMsgPayload(&stmt->pSql->cmd), "no records bind");
  }

  if (taosHashGetSize(pCmd->insertParam.pTableBlockHashList) == 0) {
    return TSDB_CODE_SUCCESS;
  }

  STableMetaInfo* pTableMetaInfo = tscGetTableMetaInfoFromCmd(pCmd, 0);

  STableMeta* pTableMeta = pTableMetaInfo->pTableMeta;
  if (pCmd->insertParam.pTableBlockHashList == NULL) {
    pCmd->insertParam.pTableBlockHashList = taosHashInit(16, taosGetDefaultHashFunction(TSDB_DATA_TYPE_BIGINT), true, false);
  }

  STableDataBlocks* pBlock = NULL;

  int32_t ret =
      tscGetDataBlockFromList(pCmd->insertParam.pTableBlockHashList, pTableMeta->id.uid, TSDB_PAYLOAD_SIZE, sizeof(SSubmitBlk),
                              pTableMeta->tableInfo.rowSize, &pTableMetaInfo->name, pTableMeta, &pBlock, NULL);
  assert(ret == 0);
  pBlock->size = sizeof(SSubmitBlk) + pCmd->batchSize * pBlock->rowSize;
  SSubmitBlk* pBlk = (SSubmitBlk*) pBlock->pData;
  pBlk->numOfRows = pCmd->batchSize;
  pBlk->dataLen = 0;
  pBlk->uid = pTableMeta->id.uid;
  pBlk->tid = pTableMeta->id.tid;

  fillTablesColumnsNull(stmt->pSql);

  int code = tscMergeTableDataBlocks(stmt->pSql, &stmt->pSql->cmd.insertParam, false);
  if (code != TSDB_CODE_SUCCESS) {
    return code;
  }

  STableDataBlocks* pDataBlock = taosArrayGetP(pCmd->insertParam.pDataBlocks, 0);
  code = tscCopyDataBlockToPayload(stmt->pSql, pDataBlock);
  if (code != TSDB_CODE_SUCCESS) {
    return code;
  }

  SSqlObj* pSql = stmt->pSql;
  SSqlRes* pRes = &pSql->res;
  pRes->numOfRows  = 0;
  pRes->numOfTotal = 0;

  tscBuildAndSendRequest(pSql, NULL);

  // wait for the callback function to post the semaphore
  tsem_wait(&pSql->rspSem);

  stmt->numOfRows += pSql->res.numOfRows;

  // data block reset
  pCmd->batchSize = 0;
  for(int32_t i = 0; i < pCmd->insertParam.numOfTables; ++i) {
    if (pCmd->insertParam.pTableNameList && pCmd->insertParam.pTableNameList[i]) {
      tfree(pCmd->insertParam.pTableNameList[i]);
    }
  }

  pCmd->insertParam.numOfTables = 0;
  tfree(pCmd->insertParam.pTableNameList);
  pCmd->insertParam.pDataBlocks = tscDestroyBlockArrayList(pSql, pCmd->insertParam.pDataBlocks);

  return pSql->res.code;
}

static void insertBatchClean(STscStmt* pStmt) {
  SSqlCmd *pCmd = &pStmt->pSql->cmd;
  SSqlObj *pSql = pStmt->pSql;
  int32_t size = taosHashGetSize(pCmd->insertParam.pTableBlockHashList);

  // data block reset
  pCmd->batchSize = 0;

  for(int32_t i = 0; i < size; ++i) {
    if (pCmd->insertParam.pTableNameList && pCmd->insertParam.pTableNameList[i]) {
      tfree(pCmd->insertParam.pTableNameList[i]);
    }
  }

  tfree(pCmd->insertParam.pTableNameList);

  pCmd->insertParam.pDataBlocks = tscDestroyBlockArrayList(pSql, pCmd->insertParam.pDataBlocks);
  pCmd->insertParam.numOfTables = 0;

  STableDataBlocks** p = taosHashIterate(pCmd->insertParam.pTableBlockHashList, NULL);
  while(p) {
    tfree((*p)->pData);
    p = taosHashIterate(pCmd->insertParam.pTableBlockHashList, p);
  }

  taosHashClear(pCmd->insertParam.pTableBlockHashList);
  tscFreeSqlResult(pSql);
  tscFreeSubobj(pSql);
  tfree(pSql->pSubs);
  pSql->subState.numOfSub = 0;
}

static int insertBatchStmtExecute(STscStmt* pStmt) {
  int32_t code = 0;
  
  if(pStmt->mtb.nameSet == false) {
    tscError("0x%"PRIx64" no table name set", pStmt->pSql->self);
    return invalidOperationMsg(tscGetErrorMsgPayload(&pStmt->pSql->cmd), "no table name set");
  }

  pStmt->pSql->retry = pStmt->pSql->maxRetry + 1;  //no retry

  if (taosHashGetSize(pStmt->pSql->cmd.insertParam.pTableBlockHashList) <= 0) { // merge according to vgId
    tscError("0x%"PRIx64" no data block to insert", pStmt->pSql->self);
    return TSDB_CODE_TSC_APP_ERROR;
  }

  fillTablesColumnsNull(pStmt->pSql);

  if ((code = tscMergeTableDataBlocks(pStmt->pSql, &pStmt->pSql->cmd.insertParam, false)) != TSDB_CODE_SUCCESS) {
    return code;
  }

  code = tscHandleMultivnodeInsert(pStmt->pSql);

  if (code != TSDB_CODE_SUCCESS) {
    return code;
  }

  // wait for the callback function to post the semaphore
  tsem_wait(&pStmt->pSql->rspSem);

  code = pStmt->pSql->res.code;

  pStmt->numOfRows += pStmt->pSql->res.numOfRows;

  insertBatchClean(pStmt);

  return code;
}

int stmtParseInsertTbTags(SSqlObj* pSql, STscStmt* pStmt) {
  SSqlCmd *pCmd    = &pSql->cmd;
  int32_t ret = TSDB_CODE_SUCCESS;

  if ((ret = tsInsertInitialCheck(pSql)) != TSDB_CODE_SUCCESS) {
    return ret;
  }

  int32_t index = 0;
  SStrToken sToken = tStrGetToken(pCmd->insertParam.sql, &index, false);
  if (sToken.n == 0) {
    tscError("table is is expected, sql:%s", pCmd->insertParam.sql);
    return tscSQLSyntaxErrMsg(pCmd->payload, "table name is expected", pCmd->insertParam.sql);
  }

  if (sToken.n == 1 && sToken.type == TK_QUESTION) {
    pStmt->multiTbInsert = true;
    pStmt->mtb.tbname = sToken;
    pStmt->mtb.nameSet = false;
    if (pStmt->mtb.pTableHash == NULL) {
      pStmt->mtb.pTableHash = taosHashInit(128, taosGetDefaultHashFunction(TSDB_DATA_TYPE_BINARY), true, false);
    }

    if (pStmt->mtb.pTableBlockHashList == NULL) {
      pStmt->mtb.pTableBlockHashList = taosHashInit(128, taosGetDefaultHashFunction(TSDB_DATA_TYPE_BIGINT), true, false);
    }

    pStmt->mtb.tagSet = true;

    sToken = tStrGetToken(pCmd->insertParam.sql, &index, false);
    if (sToken.n > 0 && (sToken.type == TK_VALUES || sToken.type == TK_LP)) {
      return TSDB_CODE_SUCCESS;
    }

    if (sToken.n <= 0 || sToken.type != TK_USING) {
      tscError("keywords USING is expected, sql:%s", pCmd->insertParam.sql);
      return tscSQLSyntaxErrMsg(pCmd->payload, "keywords USING is expected", sToken.z ? sToken.z : pCmd->insertParam.sql);
    }

    sToken = tStrGetToken(pCmd->insertParam.sql, &index, false);
    if (sToken.n <= 0 || ((sToken.type != TK_ID) && (sToken.type != TK_STRING))) {
      tscError("invalid token, sql:%s", pCmd->insertParam.sql);
      return tscSQLSyntaxErrMsg(pCmd->payload, "invalid token", sToken.z ? sToken.z : pCmd->insertParam.sql);
    }
    pStmt->mtb.stbname = sToken;

    sToken = tStrGetToken(pCmd->insertParam.sql, &index, false);
    if (sToken.n <= 0 || ((sToken.type != TK_TAGS) && (sToken.type != TK_LP))) {
      tscError("invalid token, sql:%s", pCmd->insertParam.sql);
      return tscSQLSyntaxErrMsg(pCmd->payload, "invalid token", sToken.z ? sToken.z : pCmd->insertParam.sql);
    }

    // ... (tag_col_list) TAGS(tag_val_list) ...
    int32_t tagColsCnt = 0;
    if (sToken.type == TK_LP) {
      pStmt->mtb.tagColSet = true;
      pStmt->mtb.tagCols = sToken;
      int32_t tagColsStart = index;
      while (1) {
        sToken = tStrGetToken(pCmd->insertParam.sql, &index, false);
        if (sToken.type == TK_ILLEGAL) {
          return tscSQLSyntaxErrMsg(pCmd->payload, "unrecognized token", sToken.z);
        }
        if (sToken.type == TK_ID) {
          ++tagColsCnt;
        }
        if (sToken.type == TK_RP) {
          break;
        }
      }
      if (tagColsCnt == 0) {
        tscError("tag column list expected, sql:%s", pCmd->insertParam.sql);
        return tscSQLSyntaxErrMsg(pCmd->payload, "tag column list expected", pCmd->insertParam.sql);
      }
      pStmt->mtb.tagCols.n = index - tagColsStart + 1;

      sToken = tStrGetToken(pCmd->insertParam.sql, &index, false);
      if (sToken.n <= 0 || sToken.type != TK_TAGS) {
        tscError("keyword TAGS expected, sql:%s", pCmd->insertParam.sql);
        return tscSQLSyntaxErrMsg(pCmd->payload, "keyword TAGS expected", sToken.z ? sToken.z : pCmd->insertParam.sql);
      }
    }

    sToken = tStrGetToken(pCmd->insertParam.sql, &index, false);
    if (sToken.n <= 0 || sToken.type != TK_LP) {
      tscError("( expected, sql:%s", pCmd->insertParam.sql);
      return tscSQLSyntaxErrMsg(pCmd->payload, "( expected", sToken.z ? sToken.z : pCmd->insertParam.sql);
    }

    pStmt->mtb.tags = taosArrayInit(4, sizeof(SStrToken));

    int32_t loopCont = 1;

    while (loopCont) {
      sToken = tStrGetToken(pCmd->insertParam.sql, &index, false);
      if (sToken.n <= 0) {
        tscError("unexpected sql end, sql:%s", pCmd->insertParam.sql);
        return tscSQLSyntaxErrMsg(pCmd->payload, "unexpected sql end", pCmd->insertParam.sql);
      }

      switch (sToken.type) {
        case TK_RP:
          loopCont = 0;
          break;
        case TK_VALUES:
          tscError("unexpected token values, sql:%s", pCmd->insertParam.sql);
          return tscSQLSyntaxErrMsg(pCmd->payload, "unexpected token", sToken.z);
        case TK_QUESTION:
          pStmt->mtb.tagSet = false; //continue
        default:
          taosArrayPush(pStmt->mtb.tags, &sToken);
          break;
      }
    }

    if (taosArrayGetSize(pStmt->mtb.tags) <= 0) {
      tscError("no tags, sql:%s", pCmd->insertParam.sql);
      return tscSQLSyntaxErrMsg(pCmd->payload, "no tags", pCmd->insertParam.sql);
    }

    if (tagColsCnt > 0 && taosArrayGetSize(pStmt->mtb.tags) != tagColsCnt) {
      tscError("not match tags, sql:%s", pCmd->insertParam.sql);
      return tscSQLSyntaxErrMsg(pCmd->payload, "not match tags", pCmd->insertParam.sql);
    }

    sToken = tStrGetToken(pCmd->insertParam.sql, &index, false);
    if (sToken.n <= 0 || (sToken.type != TK_VALUES && sToken.type != TK_LP)) {
      tscError("sql error, sql:%s", pCmd->insertParam.sql);
      return tscSQLSyntaxErrMsg(pCmd->payload, "sql error", sToken.z ? sToken.z : pCmd->insertParam.sql);
    }

    pStmt->mtb.values = sToken;

  }

  return TSDB_CODE_SUCCESS;
}

int stmtGenInsertStatement(SSqlObj* pSql, STscStmt* pStmt, const char* name, TAOS_BIND* tags) {
  size_t tagNum = taosArrayGetSize(pStmt->mtb.tags);
  size_t size = 1048576;
  char *str = calloc(1, size);
  size_t len = 0;
  int32_t ret = 0;
  int32_t j = 0;

  while (1) {
    if (pStmt->mtb.tagColSet) {
      len = (size_t)snprintf(str, size - 1, "insert into %s using %.*s %.*s tags(",
          name, pStmt->mtb.stbname.n, pStmt->mtb.stbname.z, pStmt->mtb.tagCols.n, pStmt->mtb.tagCols.z);
    } else {
      len = (size_t)snprintf(str, size - 1, "insert into %s using %.*s tags(", name, pStmt->mtb.stbname.n, pStmt->mtb.stbname.z);
    }

    if (len >= (size -1)) {
      size *= 2;
      free(str);
      str = calloc(1, size);
      continue;
    }

    j = 0;

    for (size_t i = 0; i < tagNum && len < (size - 1); ++i) {
      SStrToken *t = taosArrayGet(pStmt->mtb.tags, i);
      if (t->type == TK_QUESTION) {
        int32_t l = 0;
        if (i > 0) {
          str[len++] = ',';
        }

        if (tags[j].is_null && (*tags[j].is_null)) {
          ret = converToStr(str + len, TSDB_DATA_TYPE_NULL, NULL, -1, &l);
        } else {
          if (tags[j].buffer == NULL) {
            free(str);
            tscError("empty tag value in params");
            return invalidOperationMsg(tscGetErrorMsgPayload(&pStmt->pSql->cmd), "empty tag value in params");
          }

          ret = converToStr(str + len, tags[j].buffer_type, tags[j].buffer, tags[j].length ? (int32_t)*tags[j].length : -1, &l);
        }

        ++j;

        if (ret) {
          free(str);
          return ret;
        }

        len += l;
      } else {
        len += (size_t)snprintf(str + len, size - len - 1, i > 0 ? ",%.*s" : "%.*s", t->n, t->z);
      }
    }

    if (len >= (size - 1)) {
      size *= 2;
      free(str);
      str = calloc(1, size);
      continue;
    }

    strcat(str, ") ");
    len += 2;

    if ((len + strlen(pStmt->mtb.values.z)) >= (size - 1)) {
      size *= 2;
      free(str);
      str = calloc(1, size);
      continue;
    }

    strcat(str, pStmt->mtb.values.z);

    break;
  }

  if (pStmt->mtb.sqlstr == NULL) {
    pStmt->mtb.sqlstr = pSql->sqlstr;
  } else {
    tfree(pSql->sqlstr);
  }

  pSql->sqlstr = str;

  return TSDB_CODE_SUCCESS;
}

////////////////////////////////////////////////////////////////////////////////
// interface functions

TAOS_STMT* taos_stmt_init(TAOS* taos) {
  STscObj* pObj = (STscObj*)taos;
  STscStmt* pStmt = NULL;

  if (pObj == NULL || pObj->signature != pObj) {
    terrno = TSDB_CODE_TSC_DISCONNECTED;
    tscError("connection disconnected");
    return NULL;
  }

  pStmt = calloc(1, sizeof(STscStmt));
  if (pStmt == NULL) {
    terrno = TSDB_CODE_TSC_OUT_OF_MEMORY;
    tscError("failed to allocate memory for statement");
    return NULL;
  }
  pStmt->taos = pObj;

  SSqlObj* pSql = calloc(1, sizeof(SSqlObj));

  if (pSql == NULL) {
    free(pStmt);
    terrno = TSDB_CODE_TSC_OUT_OF_MEMORY;
    tscError("failed to allocate memory for statement");
    return NULL;
  }

  if (TSDB_CODE_SUCCESS != tscAllocPayload(&pSql->cmd, TSDB_DEFAULT_PAYLOAD_SIZE)) {
    free(pSql);
    free(pStmt);
    terrno = TSDB_CODE_TSC_OUT_OF_MEMORY;
    tscError("failed to malloc payload buffer");
    return NULL;
  }

  tsem_init(&pSql->rspSem, 0, 0);
  pSql->signature   = pSql;
  pSql->pTscObj     = pObj;
  pSql->maxRetry    = TSDB_MAX_REPLICA;
  pStmt->pSql       = pSql;
  pStmt->last       = STMT_INIT;
  pStmt->numOfRows  = 0;
  registerSqlObj(pSql);

  return pStmt;
}

int taos_stmt_prepare(TAOS_STMT* stmt, const char* sql, unsigned long length) {
  STscStmt* pStmt = (STscStmt*)stmt;

  STMT_CHECK

  if (sql == NULL) {
    tscError("sql is NULL");
    STMT_RET(invalidOperationMsg(tscGetErrorMsgPayload(&pStmt->pSql->cmd), "sql is NULL"));
  }

  if (pStmt->last != STMT_INIT) {
    tscError("prepare status error, last:%d", pStmt->last);
    STMT_RET(invalidOperationMsg(tscGetErrorMsgPayload(&pStmt->pSql->cmd), "prepare status error"));
  }

  pStmt->last = STMT_PREPARE;

  SSqlObj* pSql = pStmt->pSql;
  size_t   sqlLen = strlen(sql);

  SSqlCmd *pCmd    = &pSql->cmd;
  SSqlRes *pRes    = &pSql->res;
  pSql->param      = (void*) pSql;
  pSql->fp         = waitForQueryRsp;
  pSql->fetchFp    = waitForQueryRsp;
  
  pCmd->insertParam.insertType = TSDB_QUERY_TYPE_STMT_INSERT;
  pCmd->insertParam.objectId = pSql->self;

  char* sqlstr = realloc(pSql->sqlstr, sqlLen + 1);
  if(sqlstr == NULL && pSql->sqlstr) free(pSql->sqlstr);  
  pSql->sqlstr = sqlstr;
  if (pSql->sqlstr == NULL) {
    tscError("%p failed to malloc sql string buffer", pSql);
    STMT_RET(TSDB_CODE_TSC_OUT_OF_MEMORY);
  }

  pRes->qId = 0;
  pRes->numOfRows = 0;

  strtolower(pSql->sqlstr, sql);
  tscDebugL("0x%"PRIx64" SQL: %s", pSql->self, pSql->sqlstr);

  if (tscIsInsertData(pSql->sqlstr)) {
    pStmt->isInsert = true;

    pSql->cmd.insertParam.numOfParams = 0;
    pSql->cmd.batchSize   = 0;

    int32_t ret = stmtParseInsertTbTags(pSql, pStmt);
    if (ret != TSDB_CODE_SUCCESS) {
      STMT_RET(ret);
    }

    if (pStmt->multiTbInsert) {
      STMT_RET(TSDB_CODE_SUCCESS);
    }

    memset(&pStmt->mtb, 0, sizeof(pStmt->mtb));

    int32_t code = tsParseSql(pSql, true);
    if (code == TSDB_CODE_TSC_ACTION_IN_PROGRESS) {
      // wait for the callback function to post the semaphore
      tsem_wait(&pSql->rspSem);
      STMT_RET(pSql->res.code);
    }

    STMT_RET(code);
  }

  pStmt->isInsert = false;
  STMT_RET(normalStmtPrepare(pStmt));
}

int taos_stmt_set_tbname_tags(TAOS_STMT* stmt, const char* name, TAOS_BIND* tags) {
  STscStmt* pStmt = (STscStmt*)stmt;
  int32_t code = 0;

  STMT_CHECK

  SSqlObj* pSql = pStmt->pSql;
  SSqlCmd* pCmd = &pSql->cmd;
  uint32_t nameLen = (uint32_t)strlen(name);

  if (name == NULL || nameLen <= 0) {
    tscError("0x%"PRIx64" tbname is NULL", pSql->self);
    STMT_RET(invalidOperationMsg(tscGetErrorMsgPayload(&pStmt->pSql->cmd), "name is NULL"));
  }

  if (pStmt->multiTbInsert == false || !tscIsInsertData(pSql->sqlstr)) {
    tscError("0x%"PRIx64" not multiple table insert", pSql->self);
    STMT_RET(invalidOperationMsg(tscGetErrorMsgPayload(&pStmt->pSql->cmd), "not multiple table insert"));
  }

  if (pStmt->last == STMT_INIT || pStmt->last == STMT_BIND || pStmt->last == STMT_BIND_COL) {
    tscError("0x%"PRIx64" set_tbname_tags status error, last:%d", pSql->self, pStmt->last);
    STMT_RET(invalidOperationMsg(tscGetErrorMsgPayload(&pStmt->pSql->cmd), "set_tbname_tags status error"));
  }

  pStmt->last = STMT_SETTBNAME;

  SStrToken tname = {0};
  tname.type = TK_STRING;
  tname.z = (char *)strdup(name);
  tname.n = (uint32_t)strlen(name);

  bool dbIncluded = false;
  
  // Check if the table name available or not
  if (tscValidateName(&tname, true, &dbIncluded) != TSDB_CODE_SUCCESS) {
    tscError("0x%"PRIx64" tbname[%s] is invalid", pSql->self, name);
    free(tname.z);
    STMT_RET(invalidOperationMsg(tscGetErrorMsgPayload(&pStmt->pSql->cmd), "name is invalid"));
  }

  uint64_t* uid = (uint64_t*)taosHashGet(pStmt->mtb.pTableHash, name, strlen(name));
  if (uid != NULL) {
    pStmt->mtb.currentUid = *uid;

    STableDataBlocks** t1 = (STableDataBlocks**)taosHashGet(pStmt->mtb.pTableBlockHashList, (const char*)&pStmt->mtb.currentUid, sizeof(pStmt->mtb.currentUid));
    if (t1 == NULL) {
      tscError("0x%"PRIx64" no table data block in hash list, uid:%" PRId64 , pSql->self, pStmt->mtb.currentUid);
      free(tname.z);
      STMT_RET(TSDB_CODE_TSC_APP_ERROR);
    }

    if ((*t1)->pData == NULL) {
      code = tscCreateDataBlockData(*t1, TSDB_PAYLOAD_SIZE, (*t1)->pTableMeta->tableInfo.rowSize, sizeof(SSubmitBlk));
      if (code != TSDB_CODE_SUCCESS) {
        STMT_RET(code);
      }
    }

    SSubmitBlk* pBlk = (SSubmitBlk*) (*t1)->pData;
    pCmd->batchSize = pBlk->numOfRows;
    if (pBlk->numOfRows == 0) {
      (*t1)->prevTS = INT64_MIN;
    }

    tsSetBlockInfo(pBlk, (*t1)->pTableMeta, pBlk->numOfRows);

    taosHashPut(pCmd->insertParam.pTableBlockHashList, (void *)&pStmt->mtb.currentUid, sizeof(pStmt->mtb.currentUid), (void*)t1, POINTER_BYTES);

    tscDebug("0x%"PRIx64" table:%s is already prepared, uid:%" PRIu64, pSql->self, name, pStmt->mtb.currentUid);
    free(tname.z);
    STMT_RET(TSDB_CODE_SUCCESS);
  }

  if (pStmt->mtb.subSet && taosHashGetSize(pStmt->mtb.pTableHash) > 0) {
    STableMetaInfo* pTableMetaInfo = tscGetTableMetaInfoFromCmd(pCmd, 0);
    STableMeta* pTableMeta = pTableMetaInfo->pTableMeta;
    char sTableName[TSDB_TABLE_FNAME_LEN] = {0};
    tstrncpy(sTableName, pTableMeta->sTableName, sizeof(sTableName));
    SName fullname = {0};

    tscSetTableFullName(&fullname, &tname, pSql, dbIncluded);
    free(tname.z);

    memcpy(&pTableMetaInfo->name, &fullname, sizeof(fullname));

    code = tscGetTableMetaEx(pSql, pTableMetaInfo, false, true);
    if (code != TSDB_CODE_SUCCESS) {
      STMT_RET(code);
    }

    pTableMeta = pTableMetaInfo->pTableMeta;

    if (strcmp(sTableName, pTableMeta->sTableName)) {
      tscError("0x%"PRIx64" only tables belongs to one stable is allowed", pSql->self);
      STMT_RET(TSDB_CODE_TSC_APP_ERROR);
    }

    STableDataBlocks* pBlock = NULL;

    insertStmtGenBlock(pStmt, &pBlock, pTableMeta, &pTableMetaInfo->name);

    pCmd->batchSize = 0;
    
    pStmt->mtb.currentUid = pTableMeta->id.uid;
    pStmt->mtb.tbNum++;
    
    taosHashPut(pCmd->insertParam.pTableBlockHashList, (void *)&pStmt->mtb.currentUid, sizeof(pStmt->mtb.currentUid), (void*)&pBlock, POINTER_BYTES);
    taosHashPut(pStmt->mtb.pTableBlockHashList, (void *)&pStmt->mtb.currentUid, sizeof(pStmt->mtb.currentUid), (void*)&pBlock, POINTER_BYTES);
    taosHashPut(pStmt->mtb.pTableHash, name, strlen(name), (char*) &pTableMeta->id.uid, sizeof(pTableMeta->id.uid));

    tscDebug("0x%"PRIx64" table:%s is prepared, uid:%" PRIx64, pSql->self, name, pStmt->mtb.currentUid);
    
    STMT_RET(TSDB_CODE_SUCCESS);
  }
<<<<<<< HEAD

  free(tname.z);

=======
>>>>>>> f6c0f746
  if (pStmt->mtb.tagSet) {
    pStmt->mtb.tbname = tscReplaceStrToken(&pSql->sqlstr, &pStmt->mtb.tbname, name);
  } else {
    if (tags == NULL) {
      tscError("No tags set");
      STMT_RET(invalidOperationMsg(tscGetErrorMsgPayload(&pStmt->pSql->cmd), "no tags set"));
    }

    int32_t ret = stmtGenInsertStatement(pSql, pStmt, name, tags);
    if (ret != TSDB_CODE_SUCCESS) {
      STMT_RET(ret);
    }
  }

  pStmt->mtb.nameSet = true;

  tscDebug("0x%"PRIx64" SQL: %s", pSql->self, pSql->sqlstr);

  pSql->cmd.insertParam.numOfParams = 0;
  pSql->cmd.batchSize   = 0;

  if (taosHashGetSize(pCmd->insertParam.pTableBlockHashList) > 0) {
    SHashObj* hashList = pCmd->insertParam.pTableBlockHashList;
    pCmd->insertParam.pTableBlockHashList = NULL;
    tscResetSqlCmd(pCmd, false, pSql->self);
    pCmd->insertParam.pTableBlockHashList = hashList;
  }

  code = tsParseSql(pStmt->pSql, true);
  if (code == TSDB_CODE_TSC_ACTION_IN_PROGRESS) {
    // wait for the callback function to post the semaphore
    tsem_wait(&pStmt->pSql->rspSem);

    code = pStmt->pSql->res.code;
  }

  if (code == TSDB_CODE_SUCCESS) {
    STableMetaInfo* pTableMetaInfo = tscGetTableMetaInfoFromCmd(pCmd, 0);

    STableMeta* pTableMeta = pTableMetaInfo->pTableMeta;
    STableDataBlocks* pBlock = NULL;
    code = tscGetDataBlockFromList(pCmd->insertParam.pTableBlockHashList, pTableMeta->id.uid, TSDB_PAYLOAD_SIZE, sizeof(SSubmitBlk),
                              pTableMeta->tableInfo.rowSize, &pTableMetaInfo->name, pTableMeta, &pBlock, NULL);
    if (code != TSDB_CODE_SUCCESS) {
      STMT_RET(code);
    }

    SSubmitBlk* blk = (SSubmitBlk*)pBlock->pData;
    blk->numOfRows = 0;

    pStmt->mtb.currentUid = pTableMeta->id.uid;
    pStmt->mtb.tbNum++;

    taosHashPut(pStmt->mtb.pTableBlockHashList, (void *)&pStmt->mtb.currentUid, sizeof(pStmt->mtb.currentUid), (void*)&pBlock, POINTER_BYTES);
    taosHashPut(pStmt->mtb.pTableHash, name, strlen(name), (char*) &pTableMeta->id.uid, sizeof(pTableMeta->id.uid));

    if (pStmt->mtb.lastBlock == NULL) {
      insertStmtGenLastBlock(&pStmt->mtb.lastBlock, pBlock);
    }

    tscDebug("0x%"PRIx64" table:%s is prepared, uid:%" PRIx64, pSql->self, name, pStmt->mtb.currentUid);
  }

  STMT_RET(code);
}

int taos_stmt_set_sub_tbname(TAOS_STMT* stmt, const char* name) {
  STscStmt* pStmt = (STscStmt*)stmt;
  STMT_CHECK
  pStmt->mtb.subSet = true;
  return taos_stmt_set_tbname_tags(stmt, name, NULL);
}

int taos_stmt_set_tbname(TAOS_STMT* stmt, const char* name) {
  STscStmt* pStmt = (STscStmt*)stmt;
  STMT_CHECK
  pStmt->mtb.subSet = false;
  return taos_stmt_set_tbname_tags(stmt, name, NULL);
}

int taos_stmt_close(TAOS_STMT* stmt) {
  STscStmt* pStmt = (STscStmt*)stmt;
  if (pStmt == NULL || pStmt->taos == NULL) {
    STMT_RET(TSDB_CODE_TSC_DISCONNECTED);
  }
  if (!pStmt->isInsert) {
    SNormalStmt* normal = &pStmt->normal;
    if (normal->params != NULL) {
      for (uint16_t i = 0; i < normal->numParams; i++) {
        tVariantDestroy(normal->params + i);
      }
      free(normal->params);
    }
    free(normal->parts);
    free(normal->sql);
  } else {
    if (pStmt->multiTbInsert) {
      taosHashCleanup(pStmt->mtb.pTableHash);
      bool rmMeta = false;
      if (pStmt->pSql && pStmt->pSql->res.code != 0) {
        rmMeta = true;
      }
      tscDestroyDataBlock(pStmt->pSql, pStmt->mtb.lastBlock, rmMeta);
      pStmt->mtb.pTableBlockHashList = tscDestroyBlockHashTable(pStmt->pSql, pStmt->mtb.pTableBlockHashList, rmMeta);
      if (pStmt->pSql){
        taosHashCleanup(pStmt->pSql->cmd.insertParam.pTableBlockHashList);
        pStmt->pSql->cmd.insertParam.pTableBlockHashList = NULL;
      }

      taosArrayDestroy(pStmt->mtb.tags);
      tfree(pStmt->mtb.sqlstr);
    }
  }

  taos_free_result(pStmt->pSql);
  tfree(pStmt);
  STMT_RET(TSDB_CODE_SUCCESS);
}

int taos_stmt_bind_param(TAOS_STMT* stmt, TAOS_BIND* bind) {
  STscStmt* pStmt = (STscStmt*)stmt;
  STMT_CHECK

  if (pStmt->isInsert) {
    if (pStmt->multiTbInsert) {
      if (pStmt->last != STMT_SETTBNAME && pStmt->last != STMT_ADD_BATCH) {
        tscError("0x%"PRIx64" bind param status error, last:%d", pStmt->pSql->self, pStmt->last);
        STMT_RET(invalidOperationMsg(tscGetErrorMsgPayload(&pStmt->pSql->cmd), "bind param status error"));
      }
    } else {
      if (pStmt->last != STMT_PREPARE && pStmt->last != STMT_ADD_BATCH && pStmt->last != STMT_EXECUTE) {
        tscError("0x%"PRIx64" bind param status error, last:%d", pStmt->pSql->self, pStmt->last);
        STMT_RET(invalidOperationMsg(tscGetErrorMsgPayload(&pStmt->pSql->cmd), "bind param status error"));
      }
    }

    pStmt->last = STMT_BIND;

    tscDebug("tableId:%" PRIu64 ", try to bind one row", pStmt->mtb.currentUid);

    STMT_RET(insertStmtBindParam(pStmt, bind));
  } else {
    STMT_RET(normalStmtBindParam(pStmt, bind));
  }
}

int taos_stmt_bind_param_batch(TAOS_STMT* stmt, TAOS_MULTI_BIND* bind) {
  STscStmt* pStmt = (STscStmt*)stmt;

  STMT_CHECK

  if (bind == NULL || bind->num <= 0 || bind->num > INT16_MAX) {
    tscError("0x%"PRIx64" invalid parameter", pStmt->pSql->self);
    STMT_RET(invalidOperationMsg(tscGetErrorMsgPayload(&pStmt->pSql->cmd), "invalid bind param"));
  }

  if (!pStmt->isInsert) {
    tscError("0x%"PRIx64" not or invalid batch insert", pStmt->pSql->self);
    STMT_RET(invalidOperationMsg(tscGetErrorMsgPayload(&pStmt->pSql->cmd), "not or invalid batch insert"));
  }

  if (pStmt->multiTbInsert) {
    if (pStmt->last != STMT_SETTBNAME && pStmt->last != STMT_ADD_BATCH) {
      tscError("0x%"PRIx64" bind param status error, last:%d", pStmt->pSql->self, pStmt->last);
      STMT_RET(invalidOperationMsg(tscGetErrorMsgPayload(&pStmt->pSql->cmd), "bind param status error"));
    }
  } else {
    if (pStmt->last != STMT_PREPARE && pStmt->last != STMT_ADD_BATCH && pStmt->last != STMT_EXECUTE) {
      tscError("0x%"PRIx64" bind param status error, last:%d", pStmt->pSql->self, pStmt->last);
      STMT_RET(invalidOperationMsg(tscGetErrorMsgPayload(&pStmt->pSql->cmd), "bind param status error"));
    }
  }

  pStmt->last = STMT_BIND;

  STMT_RET(insertStmtBindParamBatch(pStmt, bind, -1));
}

int taos_stmt_bind_single_param_batch(TAOS_STMT* stmt, TAOS_MULTI_BIND* bind, int colIdx) {
  STscStmt* pStmt = (STscStmt*)stmt;
  STMT_CHECK

  if (bind == NULL || bind->num <= 0 || bind->num > INT16_MAX || colIdx < 0) {
    tscError("0x%"PRIx64" invalid parameter", pStmt->pSql->self);
    STMT_RET(invalidOperationMsg(tscGetErrorMsgPayload(&pStmt->pSql->cmd), "invalid bind param"));
  }

  if (!pStmt->isInsert) {
    tscError("0x%"PRIx64" not or invalid batch insert", pStmt->pSql->self);
    STMT_RET(invalidOperationMsg(tscGetErrorMsgPayload(&pStmt->pSql->cmd), "not or invalid batch insert"));
  }

  if (pStmt->multiTbInsert) {
    if (pStmt->last != STMT_SETTBNAME && pStmt->last != STMT_ADD_BATCH && pStmt->last != STMT_BIND_COL) {
      tscError("0x%"PRIx64" bind param status error, last:%d", pStmt->pSql->self, pStmt->last);
      STMT_RET(invalidOperationMsg(tscGetErrorMsgPayload(&pStmt->pSql->cmd), "bind param status error"));
    }
  } else {
    if (pStmt->last != STMT_PREPARE && pStmt->last != STMT_ADD_BATCH && pStmt->last != STMT_BIND_COL && pStmt->last != STMT_EXECUTE) {
      tscError("0x%"PRIx64" bind param status error, last:%d", pStmt->pSql->self, pStmt->last);
      STMT_RET(invalidOperationMsg(tscGetErrorMsgPayload(&pStmt->pSql->cmd), "bind param status error"));
    }
  }

  pStmt->last = STMT_BIND_COL;

  STMT_RET(insertStmtBindParamBatch(pStmt, bind, colIdx));
}

int taos_stmt_add_batch(TAOS_STMT* stmt) {
  STscStmt* pStmt = (STscStmt*)stmt;
  STMT_CHECK

  if (pStmt->isInsert) {
    if (pStmt->last != STMT_BIND && pStmt->last != STMT_BIND_COL) {
      tscError("0x%"PRIx64" add batch status error, last:%d", pStmt->pSql->self, pStmt->last);
      STMT_RET(invalidOperationMsg(tscGetErrorMsgPayload(&pStmt->pSql->cmd), "add batch status error"));
    }

    pStmt->last = STMT_ADD_BATCH;

    STMT_RET(insertStmtAddBatch(pStmt));
  }

  STMT_RET(TSDB_CODE_COM_OPS_NOT_SUPPORT);
}

int taos_stmt_reset(TAOS_STMT* stmt) {
  STscStmt* pStmt = (STscStmt*)stmt;
  if (pStmt->isInsert) {
    STMT_RET(insertStmtReset(pStmt));
  }
  STMT_RET(TSDB_CODE_SUCCESS);
}

int taos_stmt_execute(TAOS_STMT* stmt) {
  int ret = 0;
  STscStmt* pStmt = (STscStmt*)stmt;
  STMT_CHECK

  if (pStmt->isInsert) {
    if (pStmt->last != STMT_ADD_BATCH) {
      tscError("0x%"PRIx64" exec status error, last:%d", pStmt->pSql->self, pStmt->last);
      STMT_RET(invalidOperationMsg(tscGetErrorMsgPayload(&pStmt->pSql->cmd), "exec status error"));
    }

    pStmt->last = STMT_EXECUTE;

    pStmt->pSql->cmd.insertParam.payloadType = PAYLOAD_TYPE_RAW;
    if (pStmt->multiTbInsert) {
      ret = insertBatchStmtExecute(pStmt);
    } else {
      ret = insertStmtExecute(pStmt);
    }
  } else { // normal stmt query
    char* sql = normalStmtBuildSql(pStmt);
    if (sql == NULL) {
      ret = TSDB_CODE_TSC_OUT_OF_MEMORY;
    } else {
      taosReleaseRef(tscObjRef, pStmt->pSql->self);
      pStmt->pSql = taos_query((TAOS*)pStmt->taos, sql);
      pStmt->numOfRows += taos_affected_rows(pStmt->pSql);
      ret = taos_errno(pStmt->pSql);
      free(sql);
    }
  }

  STMT_RET(ret);
}

int taos_stmt_affected_rows(TAOS_STMT* stmt) {
  STscStmt* pStmt = (STscStmt*)stmt;

  if (pStmt == NULL) {
    tscError("statement is invalid");
    return 0;
  }

  return pStmt->numOfRows;
}

TAOS_RES *taos_stmt_use_result(TAOS_STMT* stmt) {
  if (stmt == NULL) {
    tscError("statement is invalid.");
    return NULL;
  }

  STscStmt* pStmt = (STscStmt*)stmt;
  if (pStmt->pSql == NULL) {
    tscError("result has been used already.");
    return NULL;
  }
  TAOS_RES* result = pStmt->pSql;
  pStmt->pSql = NULL;
  return result;
}

int taos_stmt_is_insert(TAOS_STMT *stmt, int *insert) {
  STscStmt* pStmt = (STscStmt*)stmt;

  STMT_CHECK

  if (insert) *insert = pStmt->isInsert;

  STMT_RET(TSDB_CODE_SUCCESS);
}

int taos_stmt_num_params(TAOS_STMT *stmt, int *nums) {
  STscStmt* pStmt = (STscStmt*)stmt;

  STMT_CHECK

  if (pStmt->isInsert) {
    SSqlObj* pSql = pStmt->pSql;
    SSqlCmd *pCmd = &pSql->cmd;
    *nums = pCmd->insertParam.numOfParams;
    STMT_RET(TSDB_CODE_SUCCESS);
  } else {
    SNormalStmt* normal = &pStmt->normal;
    *nums = normal->numParams;
    STMT_RET(TSDB_CODE_SUCCESS);
  }
}

int taos_stmt_get_param(TAOS_STMT *stmt, int idx, int *type, int *bytes) {
  STscStmt* pStmt = (STscStmt*)stmt;

  STMT_CHECK

  if (pStmt->isInsert) {
    SSqlCmd* pCmd = &pStmt->pSql->cmd;
    STableMetaInfo* pTableMetaInfo = tscGetTableMetaInfoFromCmd(pCmd, 0);
    STableMeta* pTableMeta = pTableMetaInfo->pTableMeta;
    if (pCmd->insertParam.pTableBlockHashList == NULL) {
      pCmd->insertParam.pTableBlockHashList = taosHashInit(16, taosGetDefaultHashFunction(TSDB_DATA_TYPE_BIGINT), true, false);
    }

    STableDataBlocks* pBlock = NULL;

    int32_t ret =
      tscGetDataBlockFromList(pCmd->insertParam.pTableBlockHashList, pTableMeta->id.uid, TSDB_PAYLOAD_SIZE, sizeof(SSubmitBlk),
          pTableMeta->tableInfo.rowSize, &pTableMetaInfo->name, pTableMeta, &pBlock, NULL);
    if (ret != 0) {
      STMT_RET(ret);
    }

    if (idx<0 || idx>=pBlock->numOfParams) {
      tscError("0x%"PRIx64" param %d: out of range", pStmt->pSql->self, idx);
      STMT_RET(invalidOperationMsg(tscGetErrorMsgPayload(&pStmt->pSql->cmd), "idx out of range"));
    }

    SParamInfo* param = &pBlock->params[idx];
    if (type) *type = param->type;
    if (bytes) *bytes = param->bytes;

    STMT_RET(TSDB_CODE_SUCCESS);
  } else {
    STMT_RET(TSDB_CODE_COM_OPS_NOT_SUPPORT);
  }
}

char *taos_stmt_errstr(TAOS_STMT *stmt) {
  STscStmt* pStmt = (STscStmt*)stmt;

  if (stmt == NULL) {
    return (char*) tstrerror(terrno);
  }

  return taos_errstr(pStmt->pSql);
}

const char *taos_data_type(int type) {
  switch (type) {
    case TSDB_DATA_TYPE_NULL:            return "TSDB_DATA_TYPE_NULL";
    case TSDB_DATA_TYPE_BOOL:            return "TSDB_DATA_TYPE_BOOL";
    case TSDB_DATA_TYPE_TINYINT:         return "TSDB_DATA_TYPE_TINYINT";
    case TSDB_DATA_TYPE_SMALLINT:        return "TSDB_DATA_TYPE_SMALLINT";
    case TSDB_DATA_TYPE_INT:             return "TSDB_DATA_TYPE_INT";
    case TSDB_DATA_TYPE_BIGINT:          return "TSDB_DATA_TYPE_BIGINT";
    case TSDB_DATA_TYPE_FLOAT:           return "TSDB_DATA_TYPE_FLOAT";
    case TSDB_DATA_TYPE_DOUBLE:          return "TSDB_DATA_TYPE_DOUBLE";
    case TSDB_DATA_TYPE_BINARY:          return "TSDB_DATA_TYPE_BINARY";
    case TSDB_DATA_TYPE_TIMESTAMP:       return "TSDB_DATA_TYPE_TIMESTAMP";
    case TSDB_DATA_TYPE_NCHAR:           return "TSDB_DATA_TYPE_NCHAR";
    default: return "UNKNOWN";
  }
}<|MERGE_RESOLUTION|>--- conflicted
+++ resolved
@@ -1772,12 +1772,9 @@
     
     STMT_RET(TSDB_CODE_SUCCESS);
   }
-<<<<<<< HEAD
 
   free(tname.z);
 
-=======
->>>>>>> f6c0f746
   if (pStmt->mtb.tagSet) {
     pStmt->mtb.tbname = tscReplaceStrToken(&pSql->sqlstr, &pStmt->mtb.tbname, name);
   } else {
