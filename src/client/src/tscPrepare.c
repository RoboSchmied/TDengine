--- conflicted
+++ resolved
@@ -50,14 +50,10 @@
   uint64_t  currentUid;
   uint32_t  tbNum;
   SStrToken tbname;
-<<<<<<< HEAD
   SStrToken stbname;
-  SStrToken values;  
+  SStrToken values;
   SArray   *tags;
-  SHashObj *pTableHash;  
-=======
   SHashObj *pTableHash;
->>>>>>> 5536e81e
   SHashObj *pTableBlockHashList;     // data block for each table
 } SMultiTbStmt;
 
@@ -1215,14 +1211,13 @@
   if ((ret = tsInsertInitialCheck(pSql)) != TSDB_CODE_SUCCESS) {
     return ret;
   }
-  
+
   int32_t index = 0;
   SStrToken sToken = tStrGetToken(pCmd->curSql, &index, false);
-  
   if (sToken.n == 0) {
-    return TSDB_CODE_TSC_INVALID_SQL;
-  }
-  
+    return TSDB_CODE_TSC_INVALID_OPERATION;
+  }
+
   if (sToken.n == 1 && sToken.type == TK_QUESTION) {
     pStmt->multiTbInsert = true;
     pStmt->mtb.tbname = sToken;
@@ -1230,7 +1225,7 @@
     if (pStmt->mtb.pTableHash == NULL) {
       pStmt->mtb.pTableHash = taosHashInit(16, taosGetDefaultHashFunction(TSDB_DATA_TYPE_BINARY), true, false);
     }
-    
+
     if (pStmt->mtb.pTableBlockHashList == NULL) {
       pStmt->mtb.pTableBlockHashList = taosHashInit(16, taosGetDefaultHashFunction(TSDB_DATA_TYPE_BIGINT), true, false);
     }
@@ -1241,35 +1236,35 @@
     if (sToken.n > 0 && sToken.type == TK_VALUES) {
       return TSDB_CODE_SUCCESS;
     }
-    
+
     if (sToken.n <= 0 || sToken.type != TK_USING) {
-      return TSDB_CODE_TSC_INVALID_SQL;
+      return TSDB_CODE_TSC_INVALID_OPERATION;
     }
 
     sToken = tStrGetToken(pCmd->curSql, &index, false);
     if (sToken.n <= 0 || ((sToken.type != TK_ID) && (sToken.type != TK_STRING))) {
-      return TSDB_CODE_TSC_INVALID_SQL;
+      return TSDB_CODE_TSC_INVALID_OPERATION;
     }
     pStmt->mtb.stbname = sToken;
 
     sToken = tStrGetToken(pCmd->curSql, &index, false);
     if (sToken.n <= 0 || sToken.type != TK_TAGS) {
-      return TSDB_CODE_TSC_INVALID_SQL;
+      return TSDB_CODE_TSC_INVALID_OPERATION;
     }
 
     sToken = tStrGetToken(pCmd->curSql, &index, false);
     if (sToken.n <= 0 || sToken.type != TK_LP) {
-      return TSDB_CODE_TSC_INVALID_SQL;
+      return TSDB_CODE_TSC_INVALID_OPERATION;
     }
 
     pStmt->mtb.tags = taosArrayInit(4, sizeof(SStrToken));
 
     int32_t loopCont = 1;
-    
+
     while (loopCont) {
       sToken = tStrGetToken(pCmd->curSql, &index, false);
       if (sToken.n <= 0) {
-        return TSDB_CODE_TSC_INVALID_SQL;
+        return TSDB_CODE_TSC_INVALID_OPERATION;
       }
 
       switch (sToken.type) {
@@ -1277,7 +1272,7 @@
           loopCont = 0;
           break;
         case TK_VALUES:
-          return TSDB_CODE_TSC_INVALID_SQL;
+          return TSDB_CODE_TSC_INVALID_OPERATION;
         case TK_QUESTION:
           pStmt->mtb.tagSet = false; //continue
         default:
@@ -1287,12 +1282,12 @@
     }
 
     if (taosArrayGetSize(pStmt->mtb.tags) <= 0) {
-      return TSDB_CODE_TSC_INVALID_SQL;
+      return TSDB_CODE_TSC_INVALID_OPERATION;
     }
 
     sToken = tStrGetToken(pCmd->curSql, &index, false);
     if (sToken.n <= 0 || sToken.type != TK_VALUES) {
-      return TSDB_CODE_TSC_INVALID_SQL;
+      return TSDB_CODE_TSC_INVALID_OPERATION;
     }
 
     pStmt->mtb.values = sToken;
@@ -1322,7 +1317,7 @@
     }
 
     j = 0;
-    
+
     for (size_t i = 0; i < tagNum && len < (size - 1); ++i) {
       SStrToken *t = taosArrayGet(pStmt->mtb.tags, i);
       if (t->type == TK_QUESTION) {
@@ -1344,12 +1339,12 @@
         }
 
         ++j;
-        
+
         if (ret) {
           free(str);
           return ret;
         }
-        
+
         len += l;
       } else {
         len += (size_t)snprintf(str + len, size - len - 1, i > 0 ? ",%.*s" : "%.*s", t->n, t->z);
@@ -1362,7 +1357,7 @@
       str = calloc(1, size);
       continue;
     }
-    
+
     strcat(str, ") ");
     len += 2;
 
@@ -1374,7 +1369,7 @@
     }
 
     strcat(str, pStmt->mtb.values.z);
-    
+
     break;
   }
 
@@ -1482,30 +1477,8 @@
     if (ret != TSDB_CODE_SUCCESS) {
       return ret;
     }
-<<<<<<< HEAD
 
     if (pStmt->multiTbInsert) {
-=======
-
-    int32_t index = 0;
-    SStrToken sToken = tStrGetToken(pCmd->curSql, &index, false);
-
-    if (sToken.n == 0) {
-      return TSDB_CODE_TSC_INVALID_OPERATION;
-    }
-
-    if (sToken.n == 1 && sToken.type == TK_QUESTION) {
-      pStmt->multiTbInsert = true;
-      pStmt->mtb.tbname = sToken;
-      pStmt->mtb.nameSet = false;
-      if (pStmt->mtb.pTableHash == NULL) {
-        pStmt->mtb.pTableHash = taosHashInit(16, taosGetDefaultHashFunction(TSDB_DATA_TYPE_BINARY), true, false);
-      }
-      if (pStmt->mtb.pTableBlockHashList == NULL) {
-        pStmt->mtb.pTableBlockHashList = taosHashInit(16, taosGetDefaultHashFunction(TSDB_DATA_TYPE_BIGINT), true, false);
-      }
-
->>>>>>> 5536e81e
       return TSDB_CODE_SUCCESS;
     }
 
@@ -1525,13 +1498,7 @@
   return normalStmtPrepare(pStmt);
 }
 
-<<<<<<< HEAD
-
-
 int taos_stmt_set_tbname_tags(TAOS_STMT* stmt, const char* name, TAOS_BIND* tags) {
-=======
-int taos_stmt_set_tbname(TAOS_STMT* stmt, const char* name) {
->>>>>>> 5536e81e
   STscStmt* pStmt = (STscStmt*)stmt;
   SSqlObj* pSql = pStmt->pSql;
   SSqlCmd* pCmd = &pSql->cmd;
@@ -1579,7 +1546,6 @@
     return TSDB_CODE_SUCCESS;
   }
 
-<<<<<<< HEAD
   if (pStmt->mtb.tagSet) {
     pStmt->mtb.tbname = tscReplaceStrToken(&pSql->sqlstr, &pStmt->mtb.tbname, name);
   } else {
@@ -1587,16 +1553,13 @@
       tscError("No tags set");
       return TSDB_CODE_TSC_APP_ERROR;
     }
-    
+
     int32_t ret = stmtGenInsertStatement(pSql, pStmt, name, tags);
     if (ret != TSDB_CODE_SUCCESS) {
       return ret;
     }
   }
-  
-=======
-  pStmt->mtb.tbname = tscReplaceStrToken(&pSql->sqlstr, &pStmt->mtb.tbname, name);
->>>>>>> 5536e81e
+
   pStmt->mtb.nameSet = true;
   pStmt->mtb.tagSet = true;
 
@@ -1668,14 +1631,9 @@
     if (pStmt->multiTbInsert) {
       taosHashCleanup(pStmt->mtb.pTableHash);
       pStmt->mtb.pTableBlockHashList = tscDestroyBlockHashTable(pStmt->mtb.pTableBlockHashList, true);
-<<<<<<< HEAD
-      taosHashCleanup(pStmt->pSql->cmd.pTableBlockHashList);
-      pStmt->pSql->cmd.pTableBlockHashList = NULL;
+      taosHashCleanup(pStmt->pSql->cmd.insertParam.pTableBlockHashList);
+      pStmt->pSql->cmd.insertParam.pTableBlockHashList = NULL;
       taosArrayDestroy(pStmt->mtb.tags);
-=======
-      taosHashCleanup(pStmt->pSql->cmd.insertParam.pTableBlockHashList);
-      pStmt->pSql->cmd.insertParam.pTableNameList = NULL;
->>>>>>> 5536e81e
     }
   }
 
