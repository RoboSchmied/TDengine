/*
 * Copyright (c) 2019 TAOS Data, Inc. <jhtao@taosdata.com>
 *
 * This program is free software: you can use, redistribute, and/or modify
 * it under the terms of the GNU Affero General Public License, version 3
 * or later ("AGPL"), as published by the Free Software Foundation.
 *
 * This program is distributed in the hope that it will be useful, but WITHOUT
 * ANY WARRANTY; without even the implied warranty of MERCHANTABILITY or
 * FITNESS FOR A PARTICULAR PURPOSE.
 *
 * You should have received a copy of the GNU Affero General Public License
 * along with this program. If not, see <http://www.gnu.org/licenses/>.
 */

#define _DEFAULT_SOURCE /* See feature_test_macros(7) */
#define _GNU_SOURCE

#define _XOPEN_SOURCE

#include "os.h"

#include "hash.h"
#include "tscUtil.h"
#include "tschemautil.h"
#include "tsclient.h"
#include "ttokendef.h"
#include "taosdef.h"

#include "tscLog.h"
#include "tscSubquery.h"
#include "tstoken.h"
#include "ttime.h"

#include "tdataformat.h"

enum {
  TSDB_USE_SERVER_TS = 0,
  TSDB_USE_CLI_TS = 1,
};

static int32_t tscAllocateMemIfNeed(STableDataBlocks *pDataBlock, int32_t rowSize, int32_t * numOfRows);

static int32_t tscToInteger(SSQLToken *pToken, int64_t *value, char **endPtr) {
  if (pToken->n == 0) {
    return TK_ILLEGAL;
  }
  

  int32_t radix = 10;
  if (pToken->type == TK_HEX) {
    radix = 16;
  } else if (pToken->type == TK_BIN) {
    radix = 2;
  }
  
  errno = 0;
  *value = strtoll(pToken->z, endPtr, radix);
  if (**endPtr == 'e' || **endPtr == 'E' || **endPtr == '.') {
    errno = 0;
    double v = round(strtod(pToken->z, endPtr));
    if (v > INT64_MAX || v <= INT64_MIN) {
      errno = ERANGE;
    } else {
      *value = v;
    }
  }
  
  // not a valid integer number, return error
  if (*endPtr - pToken->z != pToken->n) {
    return TK_ILLEGAL;
  }

  return pToken->type;
}

static int32_t tscToDouble(SSQLToken *pToken, double *value, char **endPtr) {
  if (pToken->n == 0) {
    return TK_ILLEGAL;
  }
  
  errno = 0;
  *value = strtod(pToken->z, endPtr);
  
  // not a valid integer number, return error
  if ((*endPtr - pToken->z) != pToken->n) {
    return TK_ILLEGAL;
  }

  return pToken->type;
}

int tsParseTime(SSQLToken *pToken, int64_t *time, char **next, char *error, int16_t timePrec) {
  int32_t   index = 0;
  SSQLToken sToken;
  int64_t   interval;
  int64_t   useconds = 0;
  char *    pTokenEnd = *next;

  index = 0;

  if (pToken->type == TK_NOW) {
    useconds = taosGetTimestamp(timePrec);
  } else if (strncmp(pToken->z, "0", 1) == 0 && pToken->n == 1) {
    // do nothing
  } else if (pToken->type == TK_INTEGER) {
    useconds = str2int64(pToken->z);
  } else {
    // strptime("2001-11-12 18:31:01", "%Y-%m-%d %H:%M:%S", &tm);
    if (taosParseTime(pToken->z, time, pToken->n, timePrec, tsDaylight) != TSDB_CODE_SUCCESS) {
      return tscInvalidSQLErrMsg(error, "invalid timestamp format", pToken->z);
    }

    return TSDB_CODE_SUCCESS;
  }

  for (int k = pToken->n; pToken->z[k] != '\0'; k++) {
    if (pToken->z[k] == ' ' || pToken->z[k] == '\t') continue;
    if (pToken->z[k] == ',') {
      *next = pTokenEnd;
      *time = useconds;
      return 0;
    }

    break;
  }

  /*
   * time expression:
   * e.g., now+12a, now-5h
   */
  SSQLToken valueToken;
  index = 0;
  sToken = tStrGetToken(pTokenEnd, &index, false, 0, NULL);
  pTokenEnd += index;

  if (sToken.type == TK_MINUS || sToken.type == TK_PLUS) {
    index = 0;
    valueToken = tStrGetToken(pTokenEnd, &index, false, 0, NULL);
    pTokenEnd += index;

    if (valueToken.n < 2) {
      return tscInvalidSQLErrMsg(error, "value expected in timestamp", sToken.z);
    }

    if (getTimestampInUsFromStr(valueToken.z, valueToken.n, &interval) != TSDB_CODE_SUCCESS) {
      return TSDB_CODE_TSC_INVALID_SQL;
    }

    if (timePrec == TSDB_TIME_PRECISION_MILLI) {
      interval /= 1000;
    }

    if (sToken.type == TK_PLUS) {
      useconds += interval;
    } else {
      useconds = (useconds >= interval) ? useconds - interval : 0;
    }

    *next = pTokenEnd;
  }

  *time = useconds;
  return TSDB_CODE_SUCCESS;
}

int32_t tsParseOneColumnData(SSchema *pSchema, SSQLToken *pToken, char *payload, char *msg, char **str, bool primaryKey,
                             int16_t timePrec) {
  int64_t iv;
  int32_t numType;
  char *  endptr = NULL;
  errno = 0;  // clear the previous existed error information

  switch (pSchema->type) {
    case TSDB_DATA_TYPE_BOOL: {  // bool
      if ((pToken->type == TK_BOOL || pToken->type == TK_STRING) && (pToken->n != 0)) {
        if (strncmp(pToken->z, "true", pToken->n) == 0) {
          *(uint8_t *)payload = TSDB_TRUE;
        } else if (strncmp(pToken->z, "false", pToken->n) == 0) {
          *(uint8_t *)payload = TSDB_FALSE;
        } else if (strncasecmp(TSDB_DATA_NULL_STR_L, pToken->z, pToken->n) == 0) {
          *(uint8_t *)payload = TSDB_DATA_BOOL_NULL;
        } else {
          return tscInvalidSQLErrMsg(msg, "invalid bool data", pToken->z);
        }
      } else if (pToken->type == TK_INTEGER) {
        iv = strtoll(pToken->z, NULL, 10);
        *(uint8_t *)payload = (int8_t)((iv == 0) ? TSDB_FALSE : TSDB_TRUE);
      } else if (pToken->type == TK_FLOAT) {
        double dv = strtod(pToken->z, NULL);
        *(uint8_t *)payload = (int8_t)((dv == 0) ? TSDB_FALSE : TSDB_TRUE);
      } else if (pToken->type == TK_NULL) {
        *(uint8_t *)payload = TSDB_DATA_BOOL_NULL;
      } else {
        return tscInvalidSQLErrMsg(msg, "invalid bool data", pToken->z);
      }
      break;
    }
    case TSDB_DATA_TYPE_TINYINT:
      if (pToken->type == TK_NULL) {
        *((int8_t *)payload) = TSDB_DATA_TINYINT_NULL;
      } else if ((pToken->type == TK_STRING) && (pToken->n != 0) &&
                 (strncasecmp(TSDB_DATA_NULL_STR_L, pToken->z, pToken->n) == 0)) {
        *((int8_t *)payload) = TSDB_DATA_TINYINT_NULL;
      } else {
        numType = tscToInteger(pToken, &iv, &endptr);
        if (TK_ILLEGAL == numType) {
          return tscInvalidSQLErrMsg(msg, "invalid tinyint data", pToken->z);
        } else if (errno == ERANGE || iv > INT8_MAX || iv <= INT8_MIN) {
          return tscInvalidSQLErrMsg(msg, "tinyint data overflow", pToken->z);
        }

        *((int8_t *)payload) = (int8_t)iv;
      }

      break;

    case TSDB_DATA_TYPE_SMALLINT:
      if (pToken->type == TK_NULL) {
        *((int16_t *)payload) = TSDB_DATA_SMALLINT_NULL;
      } else if ((pToken->type == TK_STRING) && (pToken->n != 0) &&
                 (strncasecmp(TSDB_DATA_NULL_STR_L, pToken->z, pToken->n) == 0)) {
        *((int16_t *)payload) = TSDB_DATA_SMALLINT_NULL;
      } else {
        numType = tscToInteger(pToken, &iv, &endptr);
        if (TK_ILLEGAL == numType) {
          return tscInvalidSQLErrMsg(msg, "invalid smallint data", pToken->z);
        } else if (errno == ERANGE || iv > INT16_MAX || iv <= INT16_MIN) {
          return tscInvalidSQLErrMsg(msg, "smallint data overflow", pToken->z);
        }

        *((int16_t *)payload) = (int16_t)iv;
      }
      break;

    case TSDB_DATA_TYPE_INT:
      if (pToken->type == TK_NULL) {
        *((int32_t *)payload) = TSDB_DATA_INT_NULL;
      } else if ((pToken->type == TK_STRING) && (pToken->n != 0) &&
                 (strncasecmp(TSDB_DATA_NULL_STR_L, pToken->z, pToken->n) == 0)) {
        *((int32_t *)payload) = TSDB_DATA_INT_NULL;
      } else {
        numType = tscToInteger(pToken, &iv, &endptr);
        if (TK_ILLEGAL == numType) {
          return tscInvalidSQLErrMsg(msg, "invalid int data", pToken->z);
        } else if (errno == ERANGE || iv > INT32_MAX || iv <= INT32_MIN) {
          return tscInvalidSQLErrMsg(msg, "int data overflow", pToken->z);
        }

        *((int32_t *)payload) = (int32_t)iv;
      }

      break;

    case TSDB_DATA_TYPE_BIGINT:
      if (pToken->type == TK_NULL) {
        *((int64_t *)payload) = TSDB_DATA_BIGINT_NULL;
      } else if ((pToken->type == TK_STRING) && (pToken->n != 0) &&
                 (strncasecmp(TSDB_DATA_NULL_STR_L, pToken->z, pToken->n) == 0)) {
        *((int64_t *)payload) = TSDB_DATA_BIGINT_NULL;
      } else {
        numType = tscToInteger(pToken, &iv, &endptr);
        if (TK_ILLEGAL == numType) {
          return tscInvalidSQLErrMsg(msg, "invalid bigint data", pToken->z);
        } else if (errno == ERANGE || iv == INT64_MIN) {
          return tscInvalidSQLErrMsg(msg, "bigint data overflow", pToken->z);
        }

        *((int64_t *)payload) = iv;
      }
      break;

    case TSDB_DATA_TYPE_FLOAT:
      if (pToken->type == TK_NULL) {
        *((int32_t *)payload) = TSDB_DATA_FLOAT_NULL;
      } else if ((pToken->type == TK_STRING) && (pToken->n != 0) &&
                 (strncasecmp(TSDB_DATA_NULL_STR_L, pToken->z, pToken->n) == 0)) {
        *((int32_t *)payload) = TSDB_DATA_FLOAT_NULL;
      } else {
        double dv;
        if (TK_ILLEGAL == tscToDouble(pToken, &dv, &endptr)) {
          return tscInvalidSQLErrMsg(msg, "illegal float data", pToken->z);
        }

        float fv = (float)dv;
        if (((dv == HUGE_VAL || dv == -HUGE_VAL) && errno == ERANGE) || (fv > FLT_MAX || fv < -FLT_MAX)) {
          return tscInvalidSQLErrMsg(msg, "illegal float data", pToken->z);
        }

        if (isinf(fv) || isnan(fv)) {
          *((int32_t *)payload) = TSDB_DATA_FLOAT_NULL;
        }

        *((float *)payload) = fv;
      }
      break;

    case TSDB_DATA_TYPE_DOUBLE:
      if (pToken->type == TK_NULL) {
        *((int64_t *)payload) = TSDB_DATA_DOUBLE_NULL;
      } else if ((pToken->type == TK_STRING) && (pToken->n != 0) &&
                 (strncasecmp(TSDB_DATA_NULL_STR_L, pToken->z, pToken->n) == 0)) {
        *((int64_t *)payload) = TSDB_DATA_DOUBLE_NULL;
      } else {
        double dv;
        if (TK_ILLEGAL == tscToDouble(pToken, &dv, &endptr)) {
          return tscInvalidSQLErrMsg(msg, "illegal double data", pToken->z);
        }

        if (((dv == HUGE_VAL || dv == -HUGE_VAL) && errno == ERANGE) || (dv > DBL_MAX || dv < -DBL_MAX)) {
          return tscInvalidSQLErrMsg(msg, "illegal double data", pToken->z);
        }

        if (isinf(dv) || isnan(dv)) {
          *((int64_t *)payload) = TSDB_DATA_DOUBLE_NULL;
        } else {
          *((double *)payload) = dv;
        }
      }
      break;

    case TSDB_DATA_TYPE_BINARY:
      // binary data cannot be null-terminated char string, otherwise the last char of the string is lost
      if (pToken->type == TK_NULL) {
        setVardataNull(payload, TSDB_DATA_TYPE_BINARY);
      } else { // too long values will return invalid sql, not be truncated automatically
        if (pToken->n + VARSTR_HEADER_SIZE > pSchema->bytes) { //todo refactor
          return tscInvalidSQLErrMsg(msg, "string data overflow", pToken->z);
        }
        
        STR_WITH_SIZE_TO_VARSTR(payload, pToken->z, pToken->n);
      }

      break;

    case TSDB_DATA_TYPE_NCHAR:
      if (pToken->type == TK_NULL) {
        setVardataNull(payload, TSDB_DATA_TYPE_NCHAR);
      } else {
        // if the converted output len is over than pColumnModel->bytes, return error: 'Argument list too long'
        size_t output = 0;
        if (!taosMbsToUcs4(pToken->z, pToken->n, varDataVal(payload), pSchema->bytes - VARSTR_HEADER_SIZE, &output)) {
          char buf[512] = {0};
          snprintf(buf, tListLen(buf), "%s", strerror(errno));
          return tscInvalidSQLErrMsg(msg, buf, pToken->z);
        }
        
        varDataSetLen(payload, output);
      }
      break;

    case TSDB_DATA_TYPE_TIMESTAMP: {
      if (pToken->type == TK_NULL) {
        if (primaryKey) {
          *((int64_t *)payload) = 0;
        } else {
          *((int64_t *)payload) = TSDB_DATA_BIGINT_NULL;
        }
      } else {
        int64_t temp;
        if (tsParseTime(pToken, &temp, str, msg, timePrec) != TSDB_CODE_SUCCESS) {
          return tscInvalidSQLErrMsg(msg, "invalid timestamp", pToken->z);
        }
        
        *((int64_t *)payload) = temp;
      }

      break;
    }
  }

  return TSDB_CODE_SUCCESS;
}

/*
 * The server time/client time should not be mixed up in one sql string
 * Do not employ sort operation is not involved if server time is used.
 */
static int32_t tsCheckTimestamp(STableDataBlocks *pDataBlocks, const char *start) {
  // once the data block is disordered, we do NOT keep previous timestamp any more
  if (!pDataBlocks->ordered) {
    return TSDB_CODE_SUCCESS;
  }

  TSKEY k = *(TSKEY *)start;

  if (k == 0) {
    if (pDataBlocks->tsSource == TSDB_USE_CLI_TS) {
      return -1;
    } else if (pDataBlocks->tsSource == -1) {
      pDataBlocks->tsSource = TSDB_USE_SERVER_TS;
    }
  } else {
    if (pDataBlocks->tsSource == TSDB_USE_SERVER_TS) {
      return -1;  // client time/server time can not be mixed

    } else if (pDataBlocks->tsSource == -1) {
      pDataBlocks->tsSource = TSDB_USE_CLI_TS;
    }
  }

  if (k <= pDataBlocks->prevTS && (pDataBlocks->tsSource == TSDB_USE_CLI_TS)) {
    pDataBlocks->ordered = false;
  }

  pDataBlocks->prevTS = k;
  return TSDB_CODE_SUCCESS;
}

int tsParseOneRowData(char **str, STableDataBlocks *pDataBlocks, SSchema schema[], SParsedDataColInfo *spd, char *error,
                      int16_t timePrec, int32_t *code, char *tmpTokenBuf) {
  int32_t index = 0;
  SSQLToken sToken = {0};
  char *    payload = pDataBlocks->pData + pDataBlocks->size;

  // 1. set the parsed value from sql string
  int32_t rowSize = 0;
  for (int i = 0; i < spd->numOfAssignedCols; ++i) {
    // the start position in data block buffer of current value in sql
    char *   start = payload + spd->elems[i].offset;
    int16_t  colIndex = spd->elems[i].colIndex;
    SSchema *pSchema = schema + colIndex;
    rowSize += pSchema->bytes;

    index = 0;
    sToken = tStrGetToken(*str, &index, true, 0, NULL);
    *str += index;

    if (sToken.type == TK_QUESTION) {
      uint32_t offset = start - pDataBlocks->pData;
      if (tscAddParamToDataBlock(pDataBlocks, pSchema->type, (uint8_t)timePrec, pSchema->bytes, offset) != NULL) {
        continue;
      }

      strcpy(error, "client out of memory");
      *code = TSDB_CODE_TSC_OUT_OF_MEMORY;
      return -1;
    }

    int16_t type = sToken.type;
    if ((type != TK_NOW && type != TK_INTEGER && type != TK_STRING && type != TK_FLOAT && type != TK_BOOL &&
         type != TK_NULL && type != TK_HEX && type != TK_OCT && type != TK_BIN) || (sToken.n == 0) || (type == TK_RP)) {
      tscInvalidSQLErrMsg(error, "invalid data or symbol", sToken.z);
      *code = TSDB_CODE_TSC_INVALID_SQL;
      return -1;
    }

    // Remove quotation marks
    if (TK_STRING == sToken.type) {
      // delete escape character: \\, \', \"
      char    delim = sToken.z[0];
      int32_t cnt = 0;
      int32_t j = 0;
      for (int32_t k = 1; k < sToken.n - 1; ++k) {
        if (sToken.z[k] == delim || sToken.z[k] == '\\') {
          if (sToken.z[k + 1] == delim) {
            cnt++;
            tmpTokenBuf[j] = sToken.z[k + 1];
            j++;
            k++;
            continue;
          }
        }

        tmpTokenBuf[j] = sToken.z[k];
        j++;
      }
      tmpTokenBuf[j] = 0;
      sToken.z = tmpTokenBuf;
      sToken.n -= 2 + cnt;
    }

    bool    isPrimaryKey = (colIndex == PRIMARYKEY_TIMESTAMP_COL_INDEX);
    int32_t ret = tsParseOneColumnData(pSchema, &sToken, start, error, str, isPrimaryKey, timePrec);
    if (ret != TSDB_CODE_SUCCESS) {
      *code = TSDB_CODE_TSC_INVALID_SQL;
      return -1;  // NOTE: here 0 mean error!
    }

    if (isPrimaryKey && tsCheckTimestamp(pDataBlocks, start) != TSDB_CODE_SUCCESS) {
      tscInvalidSQLErrMsg(error, "client time/server time can not be mixed up", sToken.z);
      *code = TSDB_CODE_TSC_INVALID_TIME_STAMP;
      return -1;
    }
  }

  // 2. set the null value for the columns that do not assign values
  if (spd->numOfAssignedCols < spd->numOfCols) {
    char *ptr = payload;

    for (int32_t i = 0; i < spd->numOfCols; ++i) {
      
      if (!spd->hasVal[i]) {  // current column do not have any value to insert, set it to null
        if (schema[i].type == TSDB_DATA_TYPE_BINARY) {
          varDataSetLen(ptr, sizeof(int8_t));
          *(uint8_t*) varDataVal(ptr) = TSDB_DATA_BINARY_NULL;
        } else if (schema[i].type == TSDB_DATA_TYPE_NCHAR) {
          varDataSetLen(ptr, sizeof(int32_t));
          *(uint32_t*) varDataVal(ptr) = TSDB_DATA_NCHAR_NULL;
        } else {
          setNull(ptr, schema[i].type, schema[i].bytes);
        }
      }
      
      ptr += schema[i].bytes;
    }

    rowSize = ptr - payload;
  }

  return rowSize;
}

static int32_t rowDataCompar(const void *lhs, const void *rhs) {
  TSKEY left = *(TSKEY *)lhs;
  TSKEY right = *(TSKEY *)rhs;

  if (left == right) {
    return 0;
  } else {
    return left > right ? 1 : -1;
  }
}

int tsParseValues(char **str, STableDataBlocks *pDataBlock, STableMeta *pTableMeta, int maxRows,
                  SParsedDataColInfo *spd, char *error, int32_t *code, char *tmpTokenBuf) {
  int32_t   index = 0;
  SSQLToken sToken;

  int16_t numOfRows = 0;

  SSchema *pSchema = tscGetTableSchema(pTableMeta);
  STableComInfo tinfo = tscGetTableInfo(pTableMeta);
  
  int32_t  precision = tinfo.precision;

  if (spd->hasVal[0] == false) {
    strcpy(error, "primary timestamp column can not be null");
    *code = TSDB_CODE_TSC_INVALID_SQL;
    return -1;
  }

  while (1) {
    index = 0;
    sToken = tStrGetToken(*str, &index, false, 0, NULL);
    if (sToken.n == 0 || sToken.type != TK_LP) break;

    *str += index;
    if (numOfRows >= maxRows || pDataBlock->size + tinfo.rowSize >= pDataBlock->nAllocSize) {
      int32_t tSize;
      int32_t retcode = tscAllocateMemIfNeed(pDataBlock, tinfo.rowSize, &tSize);
      if (retcode != TSDB_CODE_SUCCESS) {  //TODO pass the correct error code to client
        strcpy(error, "client out of memory");
        *code = retcode;
        return -1;
      }
      ASSERT(tSize > maxRows);
      maxRows = tSize;
    }

    int32_t len = tsParseOneRowData(str, pDataBlock, pSchema, spd, error, precision, code, tmpTokenBuf);
    if (len <= 0) {  // error message has been set in tsParseOneRowData
      return -1;
    }

    pDataBlock->size += len;

    index = 0;
    sToken = tStrGetToken(*str, &index, false, 0, NULL);
    *str += index;
    if (sToken.n == 0 || sToken.type != TK_RP) {
      tscInvalidSQLErrMsg(error, ") expected", *str);
      *code = TSDB_CODE_TSC_INVALID_SQL;
      return -1;
    }

    numOfRows++;
  }

  if (numOfRows <= 0) {
    strcpy(error, "no any data points");
    *code = TSDB_CODE_TSC_INVALID_SQL;
    return -1;
  } else {
    return numOfRows;
  }
}

static void tscSetAssignedColumnInfo(SParsedDataColInfo *spd, SSchema *pSchema, int32_t numOfCols) {
  spd->numOfCols = numOfCols;
  spd->numOfAssignedCols = numOfCols;

  for (int32_t i = 0; i < numOfCols; ++i) {
    spd->hasVal[i] = true;
    spd->elems[i].colIndex = i;

    if (i > 0) {
      spd->elems[i].offset = spd->elems[i - 1].offset + pSchema[i - 1].bytes;
    }
  }
}

int32_t tscAllocateMemIfNeed(STableDataBlocks *pDataBlock, int32_t rowSize, int32_t * numOfRows) {
  size_t    remain = pDataBlock->nAllocSize - pDataBlock->size;
  const int factor = 5;
  uint32_t nAllocSizeOld = pDataBlock->nAllocSize;
  
  // expand the allocated size
  if (remain < rowSize * factor) {
    while (remain < rowSize * factor) {
      pDataBlock->nAllocSize = (uint32_t)(pDataBlock->nAllocSize * 1.5);
      remain = pDataBlock->nAllocSize - pDataBlock->size;
    }

    char *tmp = realloc(pDataBlock->pData, (size_t)pDataBlock->nAllocSize);
    if (tmp != NULL) {
      pDataBlock->pData = tmp;
      memset(pDataBlock->pData + pDataBlock->size, 0, pDataBlock->nAllocSize - pDataBlock->size);
    } else {
      // do nothing, if allocate more memory failed
      pDataBlock->nAllocSize = nAllocSizeOld;
      *numOfRows = (int32_t)(pDataBlock->nAllocSize - pDataBlock->headerSize) / rowSize;
      return TSDB_CODE_TSC_OUT_OF_MEMORY;
    }
  }

  *numOfRows = (int32_t)(pDataBlock->nAllocSize - pDataBlock->headerSize) / rowSize;
  return TSDB_CODE_SUCCESS;
}

static void tsSetBlockInfo(SSubmitBlk *pBlocks, const STableMeta *pTableMeta, int32_t numOfRows) {
  pBlocks->tid = pTableMeta->sid;
  pBlocks->uid = pTableMeta->uid;
  pBlocks->sversion = pTableMeta->sversion;
  pBlocks->numOfRows += numOfRows;
}

// data block is disordered, sort it in ascending order
void tscSortRemoveDataBlockDupRows(STableDataBlocks *dataBuf) {
  SSubmitBlk *pBlocks = (SSubmitBlk *)dataBuf->pData;

  // size is less than the total size, since duplicated rows may be removed yet.
  assert(pBlocks->numOfRows * dataBuf->rowSize + sizeof(SSubmitBlk) == dataBuf->size);

  // if use server time, this block must be ordered
  if (dataBuf->tsSource == TSDB_USE_SERVER_TS) {
    assert(dataBuf->ordered);
  }

  if (!dataBuf->ordered) {
    char *pBlockData = pBlocks->data;
    qsort(pBlockData, pBlocks->numOfRows, dataBuf->rowSize, rowDataCompar);

    int32_t i = 0;
    int32_t j = 1;

    while (j < pBlocks->numOfRows) {
      TSKEY ti = *(TSKEY *)(pBlockData + dataBuf->rowSize * i);
      TSKEY tj = *(TSKEY *)(pBlockData + dataBuf->rowSize * j);

      if (ti == tj) {
        ++j;
        continue;
      }

      int32_t nextPos = (++i);
      if (nextPos != j) {
        memmove(pBlockData + dataBuf->rowSize * nextPos, pBlockData + dataBuf->rowSize * j, dataBuf->rowSize);
      }

      ++j;
    }

    dataBuf->ordered = true;

    pBlocks->numOfRows = i + 1;
    dataBuf->size = sizeof(SSubmitBlk) + dataBuf->rowSize * pBlocks->numOfRows;
  }
}

static int32_t doParseInsertStatement(SSqlObj *pSql, void *pTableList, char **str, SParsedDataColInfo *spd,
                                      int32_t *totalNum) {
  SSqlCmd *       pCmd = &pSql->cmd;
  STableMetaInfo *pTableMetaInfo = tscGetTableMetaInfoFromCmd(pCmd, pCmd->clauseIndex, 0);
  STableMeta *    pTableMeta = pTableMetaInfo->pTableMeta;
  STableComInfo tinfo = tscGetTableInfo(pTableMeta);
  
  STableDataBlocks *dataBuf = NULL;
  int32_t ret = tscGetDataBlockFromList(pTableList, pCmd->pDataBlocks, pTableMeta->uid, TSDB_DEFAULT_PAYLOAD_SIZE,
                                        sizeof(SSubmitBlk), tinfo.rowSize, pTableMetaInfo->name,
                                        pTableMeta, &dataBuf);
  if (ret != TSDB_CODE_SUCCESS) {
    return ret;
  }
  
  int32_t maxNumOfRows;
  ret = tscAllocateMemIfNeed(dataBuf, tinfo.rowSize, &maxNumOfRows);
  if (TSDB_CODE_SUCCESS != ret) {
    return TSDB_CODE_TSC_OUT_OF_MEMORY;
  }

  int32_t code = TSDB_CODE_TSC_INVALID_SQL;
  char *  tmpTokenBuf = calloc(1, 4096);  // used for deleting Escape character: \\, \', \"
  if (NULL == tmpTokenBuf) {
    return TSDB_CODE_TSC_OUT_OF_MEMORY;
  }

  int32_t numOfRows = tsParseValues(str, dataBuf, pTableMeta, maxNumOfRows, spd, pCmd->payload, &code, tmpTokenBuf);
  free(tmpTokenBuf);
  if (numOfRows <= 0) {
    return code;
  }

  for (uint32_t i = 0; i < dataBuf->numOfParams; ++i) {
    SParamInfo *param = dataBuf->params + i;
    if (param->idx == -1) {
      param->idx = pCmd->numOfParams++;
      param->offset -= sizeof(SSubmitBlk);
    }
  }

  SSubmitBlk *pBlocks = (SSubmitBlk *)(dataBuf->pData);
  tsSetBlockInfo(pBlocks, pTableMeta, numOfRows);

  dataBuf->vgId = pTableMeta->vgroupInfo.vgId;
  dataBuf->numOfTables = 1;

  /*
   * the value of pRes->numOfRows does not affect the true result of AFFECTED ROWS,
   * which is actually returned from server.
   */
  *totalNum += numOfRows;
  return TSDB_CODE_SUCCESS;
}

static int32_t tscCheckIfCreateTable(char **sqlstr, SSqlObj *pSql) {
  int32_t   index = 0;
  SSQLToken sToken = {0};
  SSQLToken tableToken = {0};
  int32_t   code = TSDB_CODE_SUCCESS;
  
  const int32_t TABLE_INDEX = 0;
  const int32_t STABLE_INDEX = 1;
  
  SSqlCmd *   pCmd = &pSql->cmd;
  SQueryInfo *pQueryInfo = tscGetQueryInfoDetail(pCmd, 0);

  char *sql = *sqlstr;

  // get the token of specified table
  index = 0;
  tableToken = tStrGetToken(sql, &index, false, 0, NULL);
  sql += index;

  char *cstart = NULL;
  char *cend = NULL;

  // skip possibly exists column list
  index = 0;
  sToken = tStrGetToken(sql, &index, false, 0, NULL);
  sql += index;

  int32_t numOfColList = 0;
  bool    createTable = false;

  if (sToken.type == TK_LP) {
    cstart = &sToken.z[0];
    index = 0;
    while (1) {
      sToken = tStrGetToken(sql, &index, false, 0, NULL);
      if (sToken.type == TK_RP) {
        cend = &sToken.z[0];
        break;
      }

      ++numOfColList;
    }

    sToken = tStrGetToken(sql, &index, false, 0, NULL);
    sql += index;
  }

  if (numOfColList == 0 && cstart != NULL) {
    return TSDB_CODE_TSC_INVALID_SQL;
  }
  
  STableMetaInfo* pTableMetaInfo = tscGetMetaInfo(pQueryInfo, TABLE_INDEX);
  
  if (sToken.type == TK_USING) {  // create table if not exists according to the super table
    index = 0;
    sToken = tStrGetToken(sql, &index, false, 0, NULL);
    sql += index;

    tscAllocPayload(pCmd, sizeof(STagData));
    STagData *pTag = (STagData *) pCmd->payload;

    memset(pTag, 0, sizeof(STagData));
    
    //the source super table is moved to the secondary position of the pTableMetaInfo list
    if (pQueryInfo->numOfTables < 2) {
      tscAddEmptyMetaInfo(pQueryInfo);
    }

    STableMetaInfo *pSTableMeterMetaInfo = tscGetMetaInfo(pQueryInfo, STABLE_INDEX);
    tscSetTableFullName(pSTableMeterMetaInfo, &sToken, pSql);

    tstrncpy(pTag->name, pSTableMeterMetaInfo->name, sizeof(pTag->name));
    code = tscGetTableMeta(pSql, pSTableMeterMetaInfo);
    if (code != TSDB_CODE_SUCCESS) {
      return code;
    }

    if (!UTIL_TABLE_IS_SUPER_TABLE(pSTableMeterMetaInfo)) {
      return tscInvalidSQLErrMsg(pCmd->payload, "create table only from super table is allowed", sToken.z);
    }

    SSchema *pTagSchema = tscGetTableTagSchema(pSTableMeterMetaInfo->pTableMeta);
    STableComInfo tinfo = tscGetTableInfo(pSTableMeterMetaInfo->pTableMeta);
    
    index = 0;
    sToken = tStrGetToken(sql, &index, false, 0, NULL);
    sql += index;

    SParsedDataColInfo spd = {0};
    
    uint8_t numOfTags = tscGetNumOfTags(pSTableMeterMetaInfo->pTableMeta);
    spd.numOfCols = numOfTags;

    // if specify some tags column
    if (sToken.type != TK_LP) {
      tscSetAssignedColumnInfo(&spd, pTagSchema, numOfTags);
    } else {
      /* insert into tablename (col1, col2,..., coln) using superTableName (tagName1, tagName2, ..., tagNamen)
       * tags(tagVal1, tagVal2, ..., tagValn) values(v1, v2,... vn); */
      int16_t offset[TSDB_MAX_COLUMNS] = {0};
      for (int32_t t = 1; t < numOfTags; ++t) {
        offset[t] = offset[t - 1] + pTagSchema[t - 1].bytes;
      }

      while (1) {
        index = 0;
        sToken = tStrGetToken(sql, &index, false, 0, NULL);
        sql += index;

        if (TK_STRING == sToken.type) {
          strdequote(sToken.z);
          sToken.n = strtrim(sToken.z);
        }

        if (sToken.type == TK_RP) {
          break;
        }

        bool findColumnIndex = false;

        // todo speedup by using hash list
        for (int32_t t = 0; t < numOfTags; ++t) {
          if (strncmp(sToken.z, pTagSchema[t].name, sToken.n) == 0 && strlen(pTagSchema[t].name) == sToken.n) {
            SParsedColElem *pElem = &spd.elems[spd.numOfAssignedCols++];
            pElem->offset = offset[t];
            pElem->colIndex = t;

            if (spd.hasVal[t] == true) {
              return tscInvalidSQLErrMsg(pCmd->payload, "duplicated tag name", sToken.z);
            }

            spd.hasVal[t] = true;
            findColumnIndex = true;
            break;
          }
        }

        if (!findColumnIndex) {
          return tscInvalidSQLErrMsg(pCmd->payload, "invalid tag name", sToken.z);
        }
      }

      if (spd.numOfAssignedCols == 0 || spd.numOfAssignedCols > numOfTags) {
        return tscInvalidSQLErrMsg(pCmd->payload, "tag name expected", sToken.z);
      }

      index = 0;
      sToken = tStrGetToken(sql, &index, false, 0, NULL);
      sql += index;
    }

    if (sToken.type != TK_TAGS) {
      return tscInvalidSQLErrMsg(pCmd->payload, "keyword TAGS expected", sToken.z);
    }

    uint32_t ignoreTokenTypes = TK_LP;
    uint32_t numOfIgnoreToken = 1;
    for (int i = 0; i < spd.numOfAssignedCols; ++i) {
      char *  tagVal = pTag->data + spd.elems[i].offset;
      int16_t colIndex = spd.elems[i].colIndex;

      index = 0;
      sToken = tStrGetToken(sql, &index, true, numOfIgnoreToken, &ignoreTokenTypes);
      sql += index;

      if (sToken.n == 0 || sToken.type == TK_RP) {
        break;
      }

      // Remove quotation marks
      if (TK_STRING == sToken.type) {
        sToken.z++;
        sToken.n -= 2;
      }

      code = tsParseOneColumnData(&pTagSchema[colIndex], &sToken, tagVal, pCmd->payload, &sql, false, tinfo.precision);
      if (code != TSDB_CODE_SUCCESS) {
        return code;
      }
    }

    index = 0;
    sToken = tStrGetToken(sql, &index, false, 0, NULL);
    sql += index;
    if (sToken.n == 0 || sToken.type != TK_RP) {
      return tscInvalidSQLErrMsg(pCmd->payload, ") expected", sToken.z);
    }

    // 2. set the null value for the columns that do not assign values
    if (spd.numOfAssignedCols < spd.numOfCols) {
      char *ptr = pTag->data;

      for (int32_t i = 0; i < spd.numOfCols; ++i) {
        if (!spd.hasVal[i]) {  // current tag column do not have any value to insert, set it to null
          if (pTagSchema[i].type == TSDB_DATA_TYPE_BINARY || pTagSchema[i].type == TSDB_DATA_TYPE_NCHAR) {
            setVardataNull(ptr, pTagSchema[i].type);
          } else {
            setNull(ptr, pTagSchema[i].type, pTagSchema[i].bytes);
          }
        }

        ptr += pTagSchema[i].bytes;
      }
    }

    // 3. calculate the actual data size of STagData
    pCmd->payloadLen = sizeof(pTag->name) + sizeof(pTag->dataLen);
    for (int32_t t = 0; t < numOfTags; ++t) {
      pTag->dataLen += pTagSchema[t].bytes;
      pCmd->payloadLen += pTagSchema[t].bytes;
    }
    pTag->dataLen = htonl(pTag->dataLen);

    if (tscValidateName(&tableToken) != TSDB_CODE_SUCCESS) {
      return tscInvalidSQLErrMsg(pCmd->payload, "invalid table name", *sqlstr);
    }

    int32_t ret = tscSetTableFullName(pTableMetaInfo, &tableToken, pSql);
    if (ret != TSDB_CODE_SUCCESS) {
      return ret;
    }

    createTable = true;
    code = tscGetMeterMetaEx(pSql, pTableMetaInfo, true);
    if (TSDB_CODE_TSC_ACTION_IN_PROGRESS == code) {
      return code;
    }
    
  } else {
    if (cstart != NULL) {
      sql = cstart;
    } else {
      sql = sToken.z;
    }
    code = tscGetMeterMetaEx(pSql, pTableMetaInfo, false);
    
    if (pCmd->curSql == NULL) {
      assert(code == TSDB_CODE_TSC_ACTION_IN_PROGRESS);
    }
  }

  int32_t len = cend - cstart + 1;
  if (cstart != NULL && createTable == true) {
    /* move the column list to start position of the next accessed points */
    memmove(sql - len, cstart, len);
    *sqlstr = sql - len;
  } else {
    *sqlstr = sql;
  }

  if (*sqlstr == NULL) {
    code = TSDB_CODE_TSC_INVALID_SQL;
  }
  
  return code;
}

int validateTableName(char *tblName, int len, SSQLToken* psTblToken) {
  tstrncpy(psTblToken->z, tblName, TSDB_TABLE_ID_LEN);

  psTblToken->n    = len;
  psTblToken->type = TK_ID;
  tSQLGetToken(psTblToken->z, &psTblToken->type);

  return tscValidateName(psTblToken);
}

static int32_t validateDataSource(SSqlCmd *pCmd, int8_t type, const char *sql) {
  if (pCmd->dataSourceType != 0 && pCmd->dataSourceType != type) {
    return tscInvalidSQLErrMsg(pCmd->payload, "keyword VALUES and FILE are not allowed to mix up", sql);
  }

  pCmd->dataSourceType = type;
  return TSDB_CODE_SUCCESS;
}

/**
 * usage: insert into table1 values() () table2 values()()
 *
 * @param str
 * @param acct
 * @param db
 * @param pSql
 * @return
 */
int tsParseInsertSql(SSqlObj *pSql) {
  SSqlCmd *pCmd = &pSql->cmd;
  char* str = pCmd->curSql;

  int32_t totalNum = 0;
  int32_t code = TSDB_CODE_SUCCESS;

  SQueryInfo *pQueryInfo = tscGetQueryInfoDetail(pCmd, 0);
  assert(pQueryInfo != NULL);

  STableMetaInfo *pTableMetaInfo = NULL;
  if (pQueryInfo->numOfTables == 0) {
    pTableMetaInfo = tscAddEmptyMetaInfo(pQueryInfo);
  } else {
    pTableMetaInfo = tscGetMetaInfo(pQueryInfo, 0);
  }

<<<<<<< HEAD
  // TODO: 2048 is added because TSDB_MAX_TAGS_LEN now is 65536, but TSDB_PAYLOAD_SIZE is 65380
//  if ((code = tscAllocPayload(pCmd, TSDB_PAYLOAD_SIZE + 2048)) != TSDB_CODE_SUCCESS) {
//    return code;
//  }
=======
  if ((code = tscAllocPayload(pCmd, TSDB_DEFAULT_PAYLOAD_SIZE)) != TSDB_CODE_SUCCESS) {
    return code;
  }
>>>>>>> d26d41e7

  if (NULL == pCmd->pTableList) {
    pCmd->pTableList = taosHashInit(128, taosGetDefaultHashFunction(TSDB_DATA_TYPE_BIGINT), false);
    pCmd->pDataBlocks = taosArrayInit(4, POINTER_BYTES);
    if (NULL == pCmd->pTableList || NULL == pSql->cmd.pDataBlocks) {
      code = TSDB_CODE_TSC_OUT_OF_MEMORY;
      goto _error;
    }
  } else {
    str = pCmd->curSql;
  }
  
  tscTrace("%p create data block list for submit data:%p, pTableList:%p", pSql, pCmd->pDataBlocks, pCmd->pTableList);

  while (1) {
    int32_t   index = 0;
    SSQLToken sToken = tStrGetToken(str, &index, false, 0, NULL);

    // no data in the sql string anymore.
    if (sToken.n == 0) {
      /*
       * if the data is from the data file, no data has been generated yet. So, there no data to
       * merge or submit, save the file path and parse the file in other routines.
       */
      if (pCmd->dataSourceType == DATA_FROM_DATA_FILE) {
        goto _clean;
      }

      /*
       * if no data has been generated during parsing the sql string, error msg will return
       * Otherwise, create the first submit block and submit to virtual node.
       */
      if (totalNum == 0) {
        code = TSDB_CODE_TSC_INVALID_SQL;
        goto _error;
      } else {
        break;
      }
    }

    pCmd->curSql = sToken.z;
    char buf[TSDB_TABLE_ID_LEN];
    SSQLToken sTblToken;
    sTblToken.z = buf;
    // Check if the table name available or not
    if (validateTableName(sToken.z, sToken.n, &sTblToken) != TSDB_CODE_SUCCESS) {
      code = tscInvalidSQLErrMsg(pCmd->payload, "table name invalid", sToken.z);
      goto _error;
    }

    if ((code = tscSetTableFullName(pTableMetaInfo, &sTblToken, pSql)) != TSDB_CODE_SUCCESS) {
      goto _error;
    }

    if ((code = tscCheckIfCreateTable(&str, pSql)) != TSDB_CODE_SUCCESS) {
      /*
       * After retrieving the table meta from server, the sql string will be parsed from the paused position.
       * And during the getTableMetaCallback function, the sql string will be parsed from the paused position.
       */
      if (TSDB_CODE_TSC_ACTION_IN_PROGRESS == code) {
        return code;
      }
      
      tscError("%p async insert parse error, code:%s", pSql, tstrerror(code));
      pCmd->curSql = NULL;
      goto _error;
    }

    if (UTIL_TABLE_IS_SUPER_TABLE(pTableMetaInfo)) {
      code = tscInvalidSQLErrMsg(pCmd->payload, "insert data into super table is not supported", NULL);
      goto _error;
    }

    index = 0;
    sToken = tStrGetToken(str, &index, false, 0, NULL);
    str += index;

    if (sToken.n == 0) {
      code = tscInvalidSQLErrMsg(pCmd->payload, "keyword VALUES or FILE required", sToken.z);
      goto _error;
    }
    
    STableComInfo tinfo = tscGetTableInfo(pTableMetaInfo->pTableMeta);
    
    if (sToken.type == TK_VALUES) {
      SParsedDataColInfo spd = {.numOfCols = tinfo.numOfColumns};
      
      SSchema *pSchema = tscGetTableSchema(pTableMetaInfo->pTableMeta);
      tscSetAssignedColumnInfo(&spd, pSchema, tinfo.numOfColumns);

      if (validateDataSource(pCmd, DATA_FROM_SQL_STRING, sToken.z) != TSDB_CODE_SUCCESS) {
        goto _error;
      }

      /*
       * app here insert data in different vnodes, so we need to set the following
       * data in another submit procedure using async insert routines
       */
      code = doParseInsertStatement(pSql, pCmd->pTableList, &str, &spd, &totalNum);
      if (code != TSDB_CODE_SUCCESS) {
        goto _error;
      }
    } else if (sToken.type == TK_FILE) {
      if (validateDataSource(pCmd, DATA_FROM_DATA_FILE, sToken.z) != TSDB_CODE_SUCCESS) {
        goto _error;
      }

      index = 0;
      sToken = tStrGetToken(str, &index, false, 0, NULL);
      str += index;
      if (sToken.n == 0) {
        code = tscInvalidSQLErrMsg(pCmd->payload, "file path is required following keyword FILE", sToken.z);
        goto _error;
      }

      char fname[PATH_MAX] = {0};
      strncpy(fname, sToken.z, sToken.n);
      strdequote(fname);

      wordexp_t full_path;
      if (wordexp(fname, &full_path, 0) != 0) {
        code = tscInvalidSQLErrMsg(pCmd->payload, "invalid filename", sToken.z);
        goto _error;
      }
      strcpy(fname, full_path.we_wordv[0]);
      wordfree(&full_path);

      STableDataBlocks *pDataBlock = NULL;
      STableMeta* pTableMeta = pTableMetaInfo->pTableMeta;
      
      int32_t ret = tscCreateDataBlock(PATH_MAX, tinfo.rowSize, sizeof(SSubmitBlk), pTableMetaInfo->name,
                                       pTableMeta, &pDataBlock);
      if (ret != TSDB_CODE_SUCCESS) {
        goto _error;
      }

      taosArrayPush(pCmd->pDataBlocks, &pDataBlock);
      strcpy(pDataBlock->filename, fname);
    } else if (sToken.type == TK_LP) {
      /* insert into tablename(col1, col2,..., coln) values(v1, v2,... vn); */
      STableMeta *pTableMeta = tscGetTableMetaInfoFromCmd(pCmd, pCmd->clauseIndex, 0)->pTableMeta;
      SSchema *   pSchema = tscGetTableSchema(pTableMeta);

      if (validateDataSource(pCmd, DATA_FROM_SQL_STRING, sToken.z) != TSDB_CODE_SUCCESS) {
        goto _error;
      }

      SParsedDataColInfo spd = {0};
      spd.numOfCols = tinfo.numOfColumns;

      int16_t offset[TSDB_MAX_COLUMNS] = {0};
      for (int32_t t = 1; t < tinfo.numOfColumns; ++t) {
        offset[t] = offset[t - 1] + pSchema[t - 1].bytes;
      }

      while (1) {
        index = 0;
        sToken = tStrGetToken(str, &index, false, 0, NULL);
        str += index;

        if (TK_STRING == sToken.type) {
          strdequote(sToken.z);
          sToken.n = strtrim(sToken.z);
        }

        if (sToken.type == TK_RP) {
          break;
        }

        bool findColumnIndex = false;

        // todo speedup by using hash list
        for (int32_t t = 0; t < tinfo.numOfColumns; ++t) {
          if (strncmp(sToken.z, pSchema[t].name, sToken.n) == 0 && strlen(pSchema[t].name) == sToken.n) {
            SParsedColElem *pElem = &spd.elems[spd.numOfAssignedCols++];
            pElem->offset = offset[t];
            pElem->colIndex = t;

            if (spd.hasVal[t] == true) {
              code = tscInvalidSQLErrMsg(pCmd->payload, "duplicated column name", sToken.z);
              goto _error;
            }

            spd.hasVal[t] = true;
            findColumnIndex = true;
            break;
          }
        }

        if (!findColumnIndex) {
          code = tscInvalidSQLErrMsg(pCmd->payload, "invalid column name", sToken.z);
          goto _error;
        }
      }

      if (spd.numOfAssignedCols == 0 || spd.numOfAssignedCols > tinfo.numOfColumns) {
        code = tscInvalidSQLErrMsg(pCmd->payload, "column name expected", sToken.z);
        goto _error;
      }

      index = 0;
      sToken = tStrGetToken(str, &index, false, 0, NULL);
      str += index;

      if (sToken.type != TK_VALUES) {
        code = tscInvalidSQLErrMsg(pCmd->payload, "keyword VALUES is expected", sToken.z);
        goto _error;
      }

      code = doParseInsertStatement(pSql, pCmd->pTableList, &str, &spd, &totalNum);
      if (code != TSDB_CODE_SUCCESS) {
        goto _error;
      }
    } else {
      code = tscInvalidSQLErrMsg(pCmd->payload, "keyword VALUES or FILE are required", sToken.z);
      goto _error;
    }
  }

  // we need to keep the data blocks if there are parameters in the sql
  if (pCmd->numOfParams > 0) {
    goto _clean;
  }

  if (taosArrayGetSize(pCmd->pDataBlocks) > 0) { // merge according to vgId
    if ((code = tscMergeTableDataBlocks(pSql, pCmd->pDataBlocks)) != TSDB_CODE_SUCCESS) {
      goto _error;
    }
  } else {
    pCmd->pDataBlocks = tscDestroyBlockArrayList(pCmd->pDataBlocks);
  }

  code = TSDB_CODE_SUCCESS;
  goto _clean;

_error:
  pCmd->pDataBlocks = tscDestroyBlockArrayList(pCmd->pDataBlocks);

_clean:
  taosHashCleanup(pCmd->pTableList);
  pCmd->pTableList = NULL;
  
  pCmd->curSql    = NULL;
  pCmd->parseFinished  = 1;
  
  return code;
}

int tsInsertInitialCheck(SSqlObj *pSql) {
  if (!pSql->pTscObj->writeAuth) {
    return TSDB_CODE_TSC_NO_WRITE_AUTH;
  }

  int32_t  index = 0;
  SSqlCmd *pCmd = &pSql->cmd;

  SSQLToken sToken = tStrGetToken(pSql->sqlstr, &index, false, 0, NULL);
  assert(sToken.type == TK_INSERT || sToken.type == TK_IMPORT);

  pCmd->count = 0;
  pCmd->command = TSDB_SQL_INSERT;
  pSql->res.numOfRows = 0;

  SQueryInfo *pQueryInfo = NULL;
  tscGetQueryInfoDetailSafely(pCmd, pCmd->clauseIndex, &pQueryInfo);

  TSDB_QUERY_SET_TYPE(pQueryInfo->type, TSDB_QUERY_TYPE_INSERT | pCmd->insertType);

  sToken = tStrGetToken(pSql->sqlstr, &index, false, 0, NULL);
  if (sToken.type != TK_INTO) {
    return tscInvalidSQLErrMsg(pCmd->payload, "keyword INTO is expected", sToken.z);
  }

  pCmd->curSql = sToken.z + sToken.n;
  return TSDB_CODE_SUCCESS;
}

int tsParseSql(SSqlObj *pSql, bool initial) {
  int32_t ret = TSDB_CODE_SUCCESS;
  SSqlCmd* pCmd = &pSql->cmd;

  if ((!pCmd->parseFinished) && (!initial)) {
    tscTrace("%p resume to parse sql: %s", pSql, pCmd->curSql);
  }
  
  if (tscIsInsertData(pSql->sqlstr)) {
    /*
     * Set the fp before parse the sql string, in case of getTableMeta failed, in which
     * the error handle callback function can rightfully restore the user-defined callback function (fp).
     */
    if (initial && (pSql->cmd.insertType != TSDB_QUERY_TYPE_STMT_INSERT)) {
      pSql->fetchFp = pSql->fp;
      pSql->fp = (void(*)())tscHandleMultivnodeInsert;
    }
    
    if (initial && ((ret = tsInsertInitialCheck(pSql)) != TSDB_CODE_SUCCESS)) {
      return ret;
    }
    
    ret = tsParseInsertSql(pSql);
  } else {
    ret = tscAllocPayload(&pSql->cmd, TSDB_DEFAULT_PAYLOAD_SIZE);
    if (TSDB_CODE_SUCCESS != ret) {
      return ret;
    }

    SSqlInfo SQLInfo = qSQLParse(pSql->sqlstr);
    ret = tscToSQLCmd(pSql, &SQLInfo);
    SQLInfoDestroy(&SQLInfo);
  }

  /*
   * the pRes->code may be modified or released by another thread in tscTableMetaCallBack function,
   * so do NOT use pRes->code to determine if the getTableMeta function
   * invokes new threads to get data from mgmt node or simply retrieves data from cache.
   * do NOT assign return code to pRes->code for the same reason since it may be released by another thread already.
   */
  return ret;
}

static int doPackSendDataBlock(SSqlObj *pSql, int32_t numOfRows, STableDataBlocks *pTableDataBlocks) {
  int32_t  code = TSDB_CODE_SUCCESS;
  SSqlCmd *pCmd = &pSql->cmd;

  assert(pCmd->numOfClause == 1);
  STableMeta *pTableMeta = tscGetTableMetaInfoFromCmd(pCmd, pCmd->clauseIndex, 0)->pTableMeta;

  SSubmitBlk *pBlocks = (SSubmitBlk *)(pTableDataBlocks->pData);
  tsSetBlockInfo(pBlocks, pTableMeta, numOfRows);

  if ((code = tscMergeTableDataBlocks(pSql, pCmd->pDataBlocks)) != TSDB_CODE_SUCCESS) {
    return code;
  }

  STableDataBlocks *pDataBlock = taosArrayGetP(pCmd->pDataBlocks, 0);
  if ((code = tscCopyDataBlockToPayload(pSql, pDataBlock)) != TSDB_CODE_SUCCESS) {
    return code;
  }

  if ((code = tscProcessSql(pSql)) != TSDB_CODE_SUCCESS) {
    return code;
  }

  return TSDB_CODE_SUCCESS;
}

static int tscInsertDataFromFile(SSqlObj *pSql, FILE *fp, char *tmpTokenBuf) {
  size_t          readLen = 0;
  char *          line = NULL;
  size_t          n = 0;
  int             len = 0;
  int32_t         maxRows = 0;
  SSqlCmd *       pCmd = &pSql->cmd;
  int             numOfRows = 0;
  int32_t         code = 0;
  int             nrows = 0;
  
  STableMetaInfo *pTableMetaInfo = tscGetTableMetaInfoFromCmd(pCmd, pCmd->clauseIndex, 0);
  STableMeta *    pTableMeta = pTableMetaInfo->pTableMeta;
  STableComInfo tinfo = tscGetTableInfo(pTableMeta);
  
  assert(pCmd->numOfClause == 1);
  
  int32_t rowSize = tinfo.rowSize;

  pCmd->pDataBlocks = taosArrayInit(4, POINTER_BYTES);
  STableDataBlocks *pTableDataBlock = NULL;

  int32_t ret = tscCreateDataBlock(TSDB_PAYLOAD_SIZE, rowSize, sizeof(SSubmitBlk), pTableMetaInfo->name, pTableMeta, &pTableDataBlock);
  if (ret != TSDB_CODE_SUCCESS) {
    return ret;
  }

  taosArrayPush(pCmd->pDataBlocks, &pTableDataBlock);

  code = tscAllocateMemIfNeed(pTableDataBlock, rowSize, &maxRows);
  if (TSDB_CODE_SUCCESS != code) return -1;

  int                count = 0;
  SParsedDataColInfo spd = {.numOfCols = tinfo.numOfColumns};
  SSchema *          pSchema = tscGetTableSchema(pTableMeta);

  tscSetAssignedColumnInfo(&spd, pSchema, tinfo.numOfColumns);

  while ((readLen = getline(&line, &n, fp)) != -1) {
    // line[--readLen] = '\0';
    if (('\r' == line[readLen - 1]) || ('\n' == line[readLen - 1])) line[--readLen] = 0;
    if (readLen == 0) continue;  // fang, <= to ==

    char *lineptr = line;
    strtolower(line, line);
    
    len = tsParseOneRowData(&lineptr, pTableDataBlock, pSchema, &spd, pCmd->payload, tinfo.precision, &code, tmpTokenBuf);
    if (len <= 0 || pTableDataBlock->numOfParams > 0) {
      pSql->res.code = code;
      return (-code);
    }

    pTableDataBlock->size += len;

    count++;
    nrows++;
    if (count >= maxRows) {
      if ((code = doPackSendDataBlock(pSql, count, pTableDataBlock)) != TSDB_CODE_SUCCESS) {
        return -code;
      }

      pTableDataBlock = taosArrayGetP(pCmd->pDataBlocks, 0);
      pTableDataBlock->size = sizeof(SSubmitBlk);
      pTableDataBlock->rowSize = tinfo.rowSize;

      numOfRows += pSql->res.numOfRows;
      pSql->res.numOfRows = 0;
      count = 0;
    }
  }

  if (count > 0) {
    if ((code = doPackSendDataBlock(pSql, count, pTableDataBlock)) != TSDB_CODE_SUCCESS) {
      return -code;
    }

    numOfRows += pSql->res.numOfRows;
    pSql->res.numOfRows = 0;
  }

  if (line) tfree(line);

  return numOfRows;
}

void tscProcessMultiVnodesInsertFromFile(SSqlObj *pSql) {
  SSqlCmd *pCmd = &pSql->cmd;
  if (pCmd->command != TSDB_SQL_INSERT) {
    return;
  }

  SQueryInfo *    pQueryInfo = tscGetQueryInfoDetail(pCmd, 0);
  STableMetaInfo *pTableMetaInfo = tscGetMetaInfo(pQueryInfo, 0);

  STableDataBlocks *pDataBlock = NULL;
  int32_t           affected_rows = 0;

  assert(pCmd->dataSourceType == DATA_FROM_DATA_FILE && pCmd->pDataBlocks != NULL);
  SArray *pDataBlockList = pCmd->pDataBlocks;
  pCmd->pDataBlocks = NULL;

  char path[PATH_MAX] = {0};

  size_t size = taosArrayGetSize(pDataBlockList);
  for (int32_t i = 0; i < size; ++i) {
    pDataBlock = taosArrayGetP(pDataBlockList, i );
    if (pDataBlock == NULL) {
      continue;
    }

    if (TSDB_CODE_SUCCESS != tscAllocPayload(pCmd, TSDB_PAYLOAD_SIZE)) {
      tscError("%p failed to malloc when insert file", pSql);
      continue;
    }
    pCmd->count = 1;

    tstrncpy(path, pDataBlock->filename, sizeof(path));

    FILE *fp = fopen(path, "r");
    if (fp == NULL) {
      tscError("%p failed to open file %s to load data from file, reason:%s", pSql, path, strerror(errno));
      continue;
    }

    tstrncpy(pTableMetaInfo->name, pDataBlock->tableId, sizeof(pTableMetaInfo->name));
    memset(pDataBlock->pData, 0, pDataBlock->nAllocSize);

    int32_t ret = tscGetTableMeta(pSql, pTableMetaInfo);
    if (ret != TSDB_CODE_SUCCESS) {
      tscError("%p get meter meta failed, abort", pSql);
      continue;
    }

    char *tmpTokenBuf = calloc(1, 4096);  // used for deleting Escape character: \\, \', \"
    if (NULL == tmpTokenBuf) {
      tscError("%p calloc failed", pSql);
      continue;
    }

    int nrows = tscInsertDataFromFile(pSql, fp, tmpTokenBuf);
    free(tmpTokenBuf);

    pCmd->pDataBlocks = tscDestroyBlockArrayList(pCmd->pDataBlocks);

    if (nrows < 0) {
      fclose(fp);
      tscTrace("%p no records(%d) in file %s", pSql, nrows, path);
      continue;
    }

    fclose(fp);
    affected_rows += nrows;

    tscTrace("%p Insert data %d records from file %s", pSql, nrows, path);
  }

  pSql->res.numOfRows = affected_rows;

  // all data have been submit to vnode, release data blocks
  pCmd->pDataBlocks = tscDestroyBlockArrayList(pCmd->pDataBlocks);
  tscDestroyBlockArrayList(pDataBlockList);
}<|MERGE_RESOLUTION|>--- conflicted
+++ resolved
@@ -1035,16 +1035,9 @@
     pTableMetaInfo = tscGetMetaInfo(pQueryInfo, 0);
   }
 
-<<<<<<< HEAD
-  // TODO: 2048 is added because TSDB_MAX_TAGS_LEN now is 65536, but TSDB_PAYLOAD_SIZE is 65380
-//  if ((code = tscAllocPayload(pCmd, TSDB_PAYLOAD_SIZE + 2048)) != TSDB_CODE_SUCCESS) {
-//    return code;
-//  }
-=======
   if ((code = tscAllocPayload(pCmd, TSDB_DEFAULT_PAYLOAD_SIZE)) != TSDB_CODE_SUCCESS) {
     return code;
   }
->>>>>>> d26d41e7
 
   if (NULL == pCmd->pTableList) {
     pCmd->pTableList = taosHashInit(128, taosGetDefaultHashFunction(TSDB_DATA_TYPE_BIGINT), false);
