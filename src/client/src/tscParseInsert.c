/*
 * Copyright (c) 2019 TAOS Data, Inc. <jhtao@taosdata.com>
 *
 * This program is free software: you can use, redistribute, and/or modify
 * it under the terms of the GNU Affero General Public License, version 3
 * or later ("AGPL"), as published by the Free Software Foundation.
 *
 * This program is distributed in the hope that it will be useful, but WITHOUT
 * ANY WARRANTY; without even the implied warranty of MERCHANTABILITY or
 * FITNESS FOR A PARTICULAR PURPOSE.
 *
 * You should have received a copy of the GNU Affero General Public License
 * along with this program. If not, see <http://www.gnu.org/licenses/>.
 */

#define _DEFAULT_SOURCE /* See feature_test_macros(7) */
#define _GNU_SOURCE

#define _XOPEN_SOURCE

#include "os.h"

#include "ttype.h"
#include "hash.h"
#include "tscUtil.h"
#include "qTableMeta.h"
#include "tsclient.h"
#include "ttokendef.h"
#include "taosdef.h"

#include "tscLog.h"
#include "ttoken.h"

#include "tdataformat.h"

enum {
  TSDB_USE_SERVER_TS = 0,
  TSDB_USE_CLI_TS = 1,
};

static uint8_t TRUE_VALUE = (uint8_t)TSDB_TRUE;
static uint8_t FALSE_VALUE = (uint8_t)TSDB_FALSE;

static int32_t tscAllocateMemIfNeed(STableDataBlocks *pDataBlock, int32_t rowSize, int32_t *numOfRows);
static int32_t parseBoundColumns(SInsertStatementParam *pInsertParam, SParsedDataColInfo *pColInfo, SSchema *pSchema,
                                 char *str, char **end);

int32_t getExtendedRowSize(STableComInfo *tinfo) {
  return tinfo->rowSize + PAYLOAD_HEADER_LEN + PAYLOAD_COL_HEAD_LEN * tinfo->numOfColumns;
}
int initSMemRowHelper(SMemRowHelper *pHelper, SSchema *pSSchema, uint16_t nCols, uint16_t allNullColsLen) {
  pHelper->allNullLen = allNullColsLen;  //  TODO: get allNullColsLen when creating or altering table meta
  if (pHelper->allNullLen == 0) {
    for (uint16_t i = 0; i < nCols; ++i) {
      uint8_t type = pSSchema[i].type;
      int32_t typeLen = TYPE_BYTES[type];
      pHelper->allNullLen += typeLen;
      if (TSDB_DATA_TYPE_BINARY == type) {
        pHelper->allNullLen += (VARSTR_HEADER_SIZE + CHAR_BYTES);
      } else if (TSDB_DATA_TYPE_NCHAR == type) {
        int len = VARSTR_HEADER_SIZE + TSDB_NCHAR_SIZE;
        pHelper->allNullLen += len;
      }
    }
  }
  return 0;
}
static int32_t tscToDouble(SStrToken *pToken, double *value, char **endPtr) {
  errno = 0;
  *value = strtold(pToken->z, endPtr);
  
  // not a valid integer number, return error
  if ((*endPtr - pToken->z) != pToken->n) {
    return TK_ILLEGAL;
  }

  return pToken->type;
}

int tsParseTime(SStrToken *pToken, int64_t *time, char **next, char *error, int16_t timePrec) {
  int32_t   index = 0;
  SStrToken sToken;
  int64_t   interval;
  int64_t   useconds = 0;
  char *    pTokenEnd = *next;

  index = 0;

  if (pToken->type == TK_NOW) {
    useconds = taosGetTimestamp(timePrec);
  } else if (strncmp(pToken->z, "0", 1) == 0 && pToken->n == 1) {
    // do nothing
  } else if (pToken->type == TK_INTEGER) {
    useconds = taosStr2int64(pToken->z);
  } else {
    // strptime("2001-11-12 18:31:01", "%Y-%m-%d %H:%M:%S", &tm);
    if (taosParseTime(pToken->z, time, pToken->n, timePrec, tsDaylight) != TSDB_CODE_SUCCESS) {
      return tscInvalidOperationMsg(error, "invalid timestamp format", pToken->z);
    }

    return TSDB_CODE_SUCCESS;
  }

  for (int k = pToken->n; pToken->z[k] != '\0'; k++) {
    if (pToken->z[k] == ' ' || pToken->z[k] == '\t') continue;
    if (pToken->z[k] == ',') {
      *next = pTokenEnd;
      *time = useconds;
      return 0;
    }

    break;
  }

  /*
   * time expression:
   * e.g., now+12a, now-5h
   */
  SStrToken valueToken;
  index = 0;
  sToken = tStrGetToken(pTokenEnd, &index, false);
  pTokenEnd += index;

  if (sToken.type == TK_MINUS || sToken.type == TK_PLUS) {
    index = 0;
    valueToken = tStrGetToken(pTokenEnd, &index, false);
    pTokenEnd += index;

    if (valueToken.n < 2) {
      return tscInvalidOperationMsg(error, "value expected in timestamp", sToken.z);
    }

    if (parseAbsoluteDuration(valueToken.z, valueToken.n, &interval, timePrec) != TSDB_CODE_SUCCESS) {
      return TSDB_CODE_TSC_INVALID_OPERATION;
    }

    if (sToken.type == TK_PLUS) {
      useconds += interval;
    } else {
      useconds = useconds - interval;
    }

    *next = pTokenEnd;
  }

  *time = useconds;
  return TSDB_CODE_SUCCESS;
}

static bool isNullStr(SStrToken* pToken) {
  return (pToken->type == TK_NULL) || ((pToken->type == TK_STRING) && (pToken->n != 0) &&
                                       (strncasecmp(TSDB_DATA_NULL_STR_L, pToken->z, pToken->n) == 0));
}
int32_t tsParseOneColumn(SSchema *pSchema, SStrToken *pToken, char *payload, char *msg, char **str, bool primaryKey,
                         int16_t timePrec) {
  int64_t iv;
  int32_t ret;
  char   *endptr = NULL;

  if (IS_NUMERIC_TYPE(pSchema->type) && pToken->n == 0) {
    return tscInvalidOperationMsg(msg, "invalid numeric data", pToken->z);
  }

  switch (pSchema->type) {
    case TSDB_DATA_TYPE_BOOL: {  // bool
      if (isNullStr(pToken)) {
        *((uint8_t *)payload) = TSDB_DATA_BOOL_NULL;
      } else {
        if ((pToken->type == TK_BOOL || pToken->type == TK_STRING) && (pToken->n != 0)) {
          if (strncmp(pToken->z, "true", pToken->n) == 0) {
            *(uint8_t *)payload = TSDB_TRUE;
          } else if (strncmp(pToken->z, "false", pToken->n) == 0) {
            *(uint8_t *)payload = TSDB_FALSE;
          } else {
            return tscSQLSyntaxErrMsg(msg, "invalid bool data", pToken->z);
          }
        } else if (pToken->type == TK_INTEGER) {
          iv = strtoll(pToken->z, NULL, 10);
          *(uint8_t *)payload = (int8_t)((iv == 0) ? TSDB_FALSE : TSDB_TRUE);
        } else if (pToken->type == TK_FLOAT) {
          double dv = strtod(pToken->z, NULL);
          *(uint8_t *)payload = (int8_t)((dv == 0) ? TSDB_FALSE : TSDB_TRUE);
        } else {
          return tscInvalidOperationMsg(msg, "invalid bool data", pToken->z);
        }
      }
      break;
    }

    case TSDB_DATA_TYPE_TINYINT:
      if (isNullStr(pToken)) {
        *((uint8_t *)payload) = TSDB_DATA_TINYINT_NULL;
      } else {
        ret = tStrToInteger(pToken->z, pToken->type, pToken->n, &iv, true);
        if (ret != TSDB_CODE_SUCCESS) {
          return tscInvalidOperationMsg(msg, "invalid tinyint data", pToken->z);
        } else if (!IS_VALID_TINYINT(iv)) {
          return tscInvalidOperationMsg(msg, "data overflow", pToken->z);
        }

        *((uint8_t *)payload) = (uint8_t)iv;
      }

      break;

    case TSDB_DATA_TYPE_UTINYINT:
      if (isNullStr(pToken)) {
        *((uint8_t *)payload) = TSDB_DATA_UTINYINT_NULL;
      } else {
        ret = tStrToInteger(pToken->z, pToken->type, pToken->n, &iv, false);
        if (ret != TSDB_CODE_SUCCESS) {
          return tscInvalidOperationMsg(msg, "invalid unsigned tinyint data", pToken->z);
        } else if (!IS_VALID_UTINYINT(iv)) {
          return tscInvalidOperationMsg(msg, "unsigned tinyint data overflow", pToken->z);
        }

        *((uint8_t *)payload) = (uint8_t)iv;
      }

      break;

    case TSDB_DATA_TYPE_SMALLINT:
      if (isNullStr(pToken)) {
        *((int16_t *)payload) = TSDB_DATA_SMALLINT_NULL;
      } else {
        ret = tStrToInteger(pToken->z, pToken->type, pToken->n, &iv, true);
        if (ret != TSDB_CODE_SUCCESS) {
          return tscInvalidOperationMsg(msg, "invalid smallint data", pToken->z);
        } else if (!IS_VALID_SMALLINT(iv)) {
          return tscInvalidOperationMsg(msg, "smallint data overflow", pToken->z);
        }

        *((int16_t *)payload) = (int16_t)iv;
      }

      break;

    case TSDB_DATA_TYPE_USMALLINT:
      if (isNullStr(pToken)) {
        *((uint16_t *)payload) = TSDB_DATA_USMALLINT_NULL;
      } else {
        ret = tStrToInteger(pToken->z, pToken->type, pToken->n, &iv, false);
        if (ret != TSDB_CODE_SUCCESS) {
          return tscInvalidOperationMsg(msg, "invalid unsigned smallint data", pToken->z);
        } else if (!IS_VALID_USMALLINT(iv)) {
          return tscInvalidOperationMsg(msg, "unsigned smallint data overflow", pToken->z);
        }

        *((uint16_t *)payload) = (uint16_t)iv;
      }

      break;

    case TSDB_DATA_TYPE_INT:
      if (isNullStr(pToken)) {
        *((int32_t *)payload) = TSDB_DATA_INT_NULL;
      } else {
        ret = tStrToInteger(pToken->z, pToken->type, pToken->n, &iv, true);
        if (ret != TSDB_CODE_SUCCESS) {
          return tscInvalidOperationMsg(msg, "invalid int data", pToken->z);
        } else if (!IS_VALID_INT(iv)) {
          return tscInvalidOperationMsg(msg, "int data overflow", pToken->z);
        }

        *((int32_t *)payload) = (int32_t)iv;
      }

      break;

    case TSDB_DATA_TYPE_UINT:
      if (isNullStr(pToken)) {
        *((uint32_t *)payload) = TSDB_DATA_UINT_NULL;
      } else {
        ret = tStrToInteger(pToken->z, pToken->type, pToken->n, &iv, false);
        if (ret != TSDB_CODE_SUCCESS) {
          return tscInvalidOperationMsg(msg, "invalid unsigned int data", pToken->z);
        } else if (!IS_VALID_UINT(iv)) {
          return tscInvalidOperationMsg(msg, "unsigned int data overflow", pToken->z);
        }

        *((uint32_t *)payload) = (uint32_t)iv;
      }

      break;

    case TSDB_DATA_TYPE_BIGINT:
      if (isNullStr(pToken)) {
        *((int64_t *)payload) = TSDB_DATA_BIGINT_NULL;
      } else {
        ret = tStrToInteger(pToken->z, pToken->type, pToken->n, &iv, true);
        if (ret != TSDB_CODE_SUCCESS) {
          return tscInvalidOperationMsg(msg, "invalid bigint data", pToken->z);
        } else if (!IS_VALID_BIGINT(iv)) {
          return tscInvalidOperationMsg(msg, "bigint data overflow", pToken->z);
        }

        *((int64_t *)payload) = iv;
      }
      break;

    case TSDB_DATA_TYPE_UBIGINT:
      if (isNullStr(pToken)) {
        *((uint64_t *)payload) = TSDB_DATA_UBIGINT_NULL;
      } else {
        ret = tStrToInteger(pToken->z, pToken->type, pToken->n, &iv, false);
        if (ret != TSDB_CODE_SUCCESS) {
          return tscInvalidOperationMsg(msg, "invalid unsigned bigint data", pToken->z);
        } else if (!IS_VALID_UBIGINT((uint64_t)iv)) {
          return tscInvalidOperationMsg(msg, "unsigned bigint data overflow", pToken->z);
        }

        *((uint64_t *)payload) = iv;
      }
      break;

    case TSDB_DATA_TYPE_FLOAT:
      if (isNullStr(pToken)) {
        *((int32_t *)payload) = TSDB_DATA_FLOAT_NULL;
      } else {
        double dv;
        if (TK_ILLEGAL == tscToDouble(pToken, &dv, &endptr)) {
          return tscInvalidOperationMsg(msg, "illegal float data", pToken->z);
        }

        if (((dv == HUGE_VAL || dv == -HUGE_VAL) && errno == ERANGE) || dv > FLT_MAX || dv < -FLT_MAX || isinf(dv) || isnan(dv)) {
          return tscInvalidOperationMsg(msg, "illegal float data", pToken->z);
        }

//        *((float *)payload) = (float)dv;
        SET_FLOAT_VAL(payload, dv);
      }
      break;

    case TSDB_DATA_TYPE_DOUBLE:
      if (isNullStr(pToken)) {
        *((int64_t *)payload) = TSDB_DATA_DOUBLE_NULL;
      } else {
        double dv;
        if (TK_ILLEGAL == tscToDouble(pToken, &dv, &endptr)) {
          return tscInvalidOperationMsg(msg, "illegal double data", pToken->z);
        }

        if (((dv == HUGE_VAL || dv == -HUGE_VAL) && errno == ERANGE) || isinf(dv) || isnan(dv)) {
          return tscInvalidOperationMsg(msg, "illegal double data", pToken->z);
        }

        *((double *)payload) = dv;
      }
      break;

    case TSDB_DATA_TYPE_BINARY:
      // binary data cannot be null-terminated char string, otherwise the last char of the string is lost
      if (pToken->type == TK_NULL) {
        setVardataNull(payload, TSDB_DATA_TYPE_BINARY);
      } else { // too long values will return invalid sql, not be truncated automatically
        if (pToken->n + VARSTR_HEADER_SIZE > pSchema->bytes) { //todo refactor
          return tscInvalidOperationMsg(msg, "string data overflow", pToken->z);
        }
        
        STR_WITH_SIZE_TO_VARSTR(payload, pToken->z, pToken->n);
      }

      break;

    case TSDB_DATA_TYPE_NCHAR:
      if (pToken->type == TK_NULL) {
        setVardataNull(payload, TSDB_DATA_TYPE_NCHAR);
      } else {
        // if the converted output len is over than pColumnModel->bytes, return error: 'Argument list too long'
        int32_t output = 0;
        if (!taosMbsToUcs4(pToken->z, pToken->n, varDataVal(payload), pSchema->bytes - VARSTR_HEADER_SIZE, &output)) {
          char buf[512] = {0};
          snprintf(buf, tListLen(buf), "%s", strerror(errno));
          return tscInvalidOperationMsg(msg, buf, pToken->z);
        }
        
        varDataSetLen(payload, output);
      }
      break;

    case TSDB_DATA_TYPE_TIMESTAMP: {
      if (pToken->type == TK_NULL) {
        if (primaryKey) {
          *((int64_t *)payload) = 0;
        } else {
          *((int64_t *)payload) = TSDB_DATA_BIGINT_NULL;
        }
      } else {
        int64_t temp;
        if (tsParseTime(pToken, &temp, str, msg, timePrec) != TSDB_CODE_SUCCESS) {
          return tscInvalidOperationMsg(msg, "invalid timestamp", pToken->z);
        }
        
        *((int64_t *)payload) = temp;
      }

      break;
    }
  }

  return TSDB_CODE_SUCCESS;
}

static FORCE_INLINE TDRowLenT tsSetPayloadColValue(char *payloadStart, char *payload, int16_t columnId,
                                                   uint8_t columnType, const void *value, uint16_t valueLen, TDRowTLenT tOffset) {
  payloadColSetId(payload, columnId);
  payloadColSetType(payload, columnType);
  memcpy(POINTER_SHIFT(payloadStart,tOffset), value, valueLen);
  return valueLen;
}

static int32_t tsParseOneColumnKV(SSchema *pSchema, SStrToken *pToken, char *payloadStart, char *primaryKeyStart,
                                  char *payload, char *msg, char **str, bool primaryKey, int16_t timePrec,
                                  TDRowTLenT tOffset, TDRowLenT *sizeAppend, TDRowLenT *dataRowColDeltaLen,
                                  TDRowLenT *kvRowColLen) {
  int64_t iv;
  int32_t ret;
  char *  endptr = NULL;

  if (IS_NUMERIC_TYPE(pSchema->type) && pToken->n == 0) {
    return tscInvalidOperationMsg(msg, "invalid numeric data", pToken->z);
  }

  switch (pSchema->type) {
    case TSDB_DATA_TYPE_BOOL: {  // bool
      if (isNullStr(pToken)) {
        *sizeAppend = tsSetPayloadColValue(payloadStart, payload, pSchema->colId, pSchema->type,
                                           getNullValue(TSDB_DATA_TYPE_BOOL), TYPE_BYTES[TSDB_DATA_TYPE_BOOL], tOffset);
      } else {
        if ((pToken->type == TK_BOOL || pToken->type == TK_STRING) && (pToken->n != 0)) {
          if (strncmp(pToken->z, "true", pToken->n) == 0) {
            *sizeAppend = tsSetPayloadColValue(payloadStart, payload, pSchema->colId, pSchema->type, &TRUE_VALUE,
                                               TYPE_BYTES[TSDB_DATA_TYPE_BOOL], tOffset);
            *kvRowColLen += (TDRowLenT)(sizeof(SColIdx) + TYPE_BYTES[TSDB_DATA_TYPE_BOOL]);
          } else if (strncmp(pToken->z, "false", pToken->n) == 0) {
            *sizeAppend = tsSetPayloadColValue(payloadStart, payload, pSchema->colId, pSchema->type, &FALSE_VALUE,
                                               TYPE_BYTES[TSDB_DATA_TYPE_BOOL], tOffset);
            *kvRowColLen += (TDRowLenT)(sizeof(SColIdx) + TYPE_BYTES[TSDB_DATA_TYPE_BOOL]);
          } else {
            return tscSQLSyntaxErrMsg(msg, "invalid bool data", pToken->z);
          }
        } else if (pToken->type == TK_INTEGER) {
          iv = strtoll(pToken->z, NULL, 10);
          *sizeAppend = tsSetPayloadColValue(payloadStart, payload, pSchema->colId, pSchema->type,
                                             ((iv == 0) ? &FALSE_VALUE : &TRUE_VALUE), TYPE_BYTES[TSDB_DATA_TYPE_BOOL], tOffset);
          *kvRowColLen += (TDRowLenT)(sizeof(SColIdx) + TYPE_BYTES[TSDB_DATA_TYPE_BOOL]);
        } else if (pToken->type == TK_FLOAT) {
          double dv = strtod(pToken->z, NULL);
          *sizeAppend = tsSetPayloadColValue(payloadStart, payload, pSchema->colId, pSchema->type,
                                             ((dv == 0) ? &FALSE_VALUE : &TRUE_VALUE), TYPE_BYTES[TSDB_DATA_TYPE_BOOL], tOffset);
          *kvRowColLen += (TDRowLenT)(sizeof(SColIdx) + TYPE_BYTES[TSDB_DATA_TYPE_BOOL]);
        } else {
          return tscInvalidOperationMsg(msg, "invalid bool data", pToken->z);
        }
      }
      break;
    }

    case TSDB_DATA_TYPE_TINYINT:
      if (isNullStr(pToken)) {
        *sizeAppend = tsSetPayloadColValue(payloadStart, payload, pSchema->colId, pSchema->type,
                                           getNullValue(TSDB_DATA_TYPE_TINYINT), TYPE_BYTES[TSDB_DATA_TYPE_TINYINT], tOffset);
      } else {
        ret = tStrToInteger(pToken->z, pToken->type, pToken->n, &iv, true);
        if (ret != TSDB_CODE_SUCCESS) {
          return tscInvalidOperationMsg(msg, "invalid tinyint data", pToken->z);
        } else if (!IS_VALID_TINYINT(iv)) {
          return tscInvalidOperationMsg(msg, "data overflow", pToken->z);
        }

        uint8_t tmpVal = (uint8_t)iv;
        *sizeAppend = tsSetPayloadColValue(payloadStart, payload, pSchema->colId, pSchema->type, &tmpVal,
                                           TYPE_BYTES[TSDB_DATA_TYPE_TINYINT], tOffset);
        *kvRowColLen += (TDRowLenT)(sizeof(SColIdx) + TYPE_BYTES[TSDB_DATA_TYPE_TINYINT]);
      }

      break;

    case TSDB_DATA_TYPE_UTINYINT:
      if (isNullStr(pToken)) {
        *sizeAppend = tsSetPayloadColValue(payloadStart, payload, pSchema->colId, pSchema->type,
                                           getNullValue(TSDB_DATA_TYPE_UTINYINT), TYPE_BYTES[TSDB_DATA_TYPE_UTINYINT], tOffset);
      } else {
        ret = tStrToInteger(pToken->z, pToken->type, pToken->n, &iv, false);
        if (ret != TSDB_CODE_SUCCESS) {
          return tscInvalidOperationMsg(msg, "invalid unsigned tinyint data", pToken->z);
        } else if (!IS_VALID_UTINYINT(iv)) {
          return tscInvalidOperationMsg(msg, "unsigned tinyint data overflow", pToken->z);
        }

        uint8_t tmpVal = (uint8_t)iv;
        *sizeAppend = tsSetPayloadColValue(payloadStart, payload, pSchema->colId, pSchema->type, &tmpVal,
                                           TYPE_BYTES[TSDB_DATA_TYPE_UTINYINT], tOffset);
        *kvRowColLen += (TDRowLenT)(sizeof(SColIdx) + TYPE_BYTES[TSDB_DATA_TYPE_UTINYINT]);
      }

      break;

    case TSDB_DATA_TYPE_SMALLINT:
      if (isNullStr(pToken)) {
        *sizeAppend = tsSetPayloadColValue(payloadStart, payload, pSchema->colId, pSchema->type,
                                           getNullValue(TSDB_DATA_TYPE_SMALLINT), TYPE_BYTES[TSDB_DATA_TYPE_SMALLINT], tOffset);
      } else {
        ret = tStrToInteger(pToken->z, pToken->type, pToken->n, &iv, true);
        if (ret != TSDB_CODE_SUCCESS) {
          return tscInvalidOperationMsg(msg, "invalid smallint data", pToken->z);
        } else if (!IS_VALID_SMALLINT(iv)) {
          return tscInvalidOperationMsg(msg, "smallint data overflow", pToken->z);
        }

        int16_t tmpVal = (int16_t)iv;
        *sizeAppend = tsSetPayloadColValue(payloadStart, payload, pSchema->colId, pSchema->type, &tmpVal,
                                           TYPE_BYTES[TSDB_DATA_TYPE_SMALLINT], tOffset);
        *kvRowColLen += (TDRowLenT)(sizeof(SColIdx) + TYPE_BYTES[TSDB_DATA_TYPE_SMALLINT]);
      }

      break;

    case TSDB_DATA_TYPE_USMALLINT:
      if (isNullStr(pToken)) {
        *sizeAppend =
            tsSetPayloadColValue(payloadStart, payload, pSchema->colId, pSchema->type,
                                 getNullValue(TSDB_DATA_TYPE_USMALLINT), TYPE_BYTES[TSDB_DATA_TYPE_USMALLINT], tOffset);
      } else {
        ret = tStrToInteger(pToken->z, pToken->type, pToken->n, &iv, false);
        if (ret != TSDB_CODE_SUCCESS) {
          return tscInvalidOperationMsg(msg, "invalid unsigned smallint data", pToken->z);
        } else if (!IS_VALID_USMALLINT(iv)) {
          return tscInvalidOperationMsg(msg, "unsigned smallint data overflow", pToken->z);
        }

        uint16_t tmpVal = (uint16_t)iv;
        *sizeAppend = tsSetPayloadColValue(payloadStart, payload, pSchema->colId, pSchema->type, &tmpVal,
                                           TYPE_BYTES[TSDB_DATA_TYPE_USMALLINT], tOffset);
        *kvRowColLen += (TDRowLenT)(sizeof(SColIdx) + TYPE_BYTES[TSDB_DATA_TYPE_USMALLINT]);
      }

      break;

    case TSDB_DATA_TYPE_INT:
      if (isNullStr(pToken)) {
        *sizeAppend = tsSetPayloadColValue(payloadStart, payload, pSchema->colId, pSchema->type,
                                           getNullValue(TSDB_DATA_TYPE_INT), TYPE_BYTES[TSDB_DATA_TYPE_INT], tOffset);
      } else {
        ret = tStrToInteger(pToken->z, pToken->type, pToken->n, &iv, true);
        if (ret != TSDB_CODE_SUCCESS) {
          return tscInvalidOperationMsg(msg, "invalid int data", pToken->z);
        } else if (!IS_VALID_INT(iv)) {
          return tscInvalidOperationMsg(msg, "int data overflow", pToken->z);
        }

        int32_t tmpVal = (int32_t)iv;
        *sizeAppend = tsSetPayloadColValue(payloadStart, payload, pSchema->colId, pSchema->type, &tmpVal,
                                           TYPE_BYTES[TSDB_DATA_TYPE_INT], tOffset);
        *kvRowColLen += (TDRowLenT)(sizeof(SColIdx) + TYPE_BYTES[TSDB_DATA_TYPE_INT]);
      }

      break;

    case TSDB_DATA_TYPE_UINT:
      if (isNullStr(pToken)) {
        *sizeAppend = tsSetPayloadColValue(payloadStart, payload, pSchema->colId, pSchema->type,
                                           getNullValue(TSDB_DATA_TYPE_UINT), TYPE_BYTES[TSDB_DATA_TYPE_UINT], tOffset);
      } else {
        ret = tStrToInteger(pToken->z, pToken->type, pToken->n, &iv, false);
        if (ret != TSDB_CODE_SUCCESS) {
          return tscInvalidOperationMsg(msg, "invalid unsigned int data", pToken->z);
        } else if (!IS_VALID_UINT(iv)) {
          return tscInvalidOperationMsg(msg, "unsigned int data overflow", pToken->z);
        }

        uint32_t tmpVal = (uint32_t)iv;
        *sizeAppend = tsSetPayloadColValue(payloadStart, payload, pSchema->colId, pSchema->type, &tmpVal,
                                           TYPE_BYTES[TSDB_DATA_TYPE_UINT], tOffset);
        *kvRowColLen += (TDRowLenT)(sizeof(SColIdx) + TYPE_BYTES[TSDB_DATA_TYPE_UINT]);
      }

      break;

    case TSDB_DATA_TYPE_BIGINT:
      if (isNullStr(pToken)) {
        *sizeAppend = tsSetPayloadColValue(payloadStart, payload, pSchema->colId, pSchema->type,
                                           getNullValue(TSDB_DATA_TYPE_BIGINT), TYPE_BYTES[TSDB_DATA_TYPE_BIGINT], tOffset);
      } else {
        ret = tStrToInteger(pToken->z, pToken->type, pToken->n, &iv, true);
        if (ret != TSDB_CODE_SUCCESS) {
          return tscInvalidOperationMsg(msg, "invalid bigint data", pToken->z);
        } else if (!IS_VALID_BIGINT(iv)) {
          return tscInvalidOperationMsg(msg, "bigint data overflow", pToken->z);
        }

        *sizeAppend = tsSetPayloadColValue(payloadStart, payload, pSchema->colId, pSchema->type, &iv,
                                           TYPE_BYTES[TSDB_DATA_TYPE_BIGINT], tOffset);
        *kvRowColLen += (TDRowLenT)(sizeof(SColIdx) + TYPE_BYTES[TSDB_DATA_TYPE_BIGINT]);
      }
      break;

    case TSDB_DATA_TYPE_UBIGINT:
      if (isNullStr(pToken)) {
        *sizeAppend = tsSetPayloadColValue(payloadStart, payload, pSchema->colId, pSchema->type,
                                           getNullValue(TSDB_DATA_TYPE_UBIGINT), TYPE_BYTES[TSDB_DATA_TYPE_UBIGINT], tOffset);
      } else {
        ret = tStrToInteger(pToken->z, pToken->type, pToken->n, &iv, false);
        if (ret != TSDB_CODE_SUCCESS) {
          return tscInvalidOperationMsg(msg, "invalid unsigned bigint data", pToken->z);
        } else if (!IS_VALID_UBIGINT((uint64_t)iv)) {
          return tscInvalidOperationMsg(msg, "unsigned bigint data overflow", pToken->z);
        }

        uint64_t tmpVal = (uint64_t)iv;
        *sizeAppend = tsSetPayloadColValue(payloadStart, payload, pSchema->colId, pSchema->type, &tmpVal,
                                           TYPE_BYTES[TSDB_DATA_TYPE_UBIGINT], tOffset);
        *kvRowColLen += (TDRowLenT)(sizeof(SColIdx) + TYPE_BYTES[TSDB_DATA_TYPE_UBIGINT]);
      }
      break;

    case TSDB_DATA_TYPE_FLOAT:
      if (isNullStr(pToken)) {
        *sizeAppend = tsSetPayloadColValue(payloadStart, payload, pSchema->colId, pSchema->type,
                                           getNullValue(TSDB_DATA_TYPE_FLOAT), TYPE_BYTES[TSDB_DATA_TYPE_FLOAT], tOffset);
      } else {
        double dv;
        if (TK_ILLEGAL == tscToDouble(pToken, &dv, &endptr)) {
          return tscInvalidOperationMsg(msg, "illegal float data", pToken->z);
        }

        if (((dv == HUGE_VAL || dv == -HUGE_VAL) && errno == ERANGE) || dv > FLT_MAX || dv < -FLT_MAX || isinf(dv) ||
            isnan(dv)) {
          return tscInvalidOperationMsg(msg, "illegal float data", pToken->z);
        }

        float tmpVal = (float)dv;
        *sizeAppend = tsSetPayloadColValue(payloadStart, payload, pSchema->colId, pSchema->type, &tmpVal,
                                           TYPE_BYTES[TSDB_DATA_TYPE_FLOAT], tOffset);
        *kvRowColLen += (TDRowLenT)(sizeof(SColIdx) + TYPE_BYTES[TSDB_DATA_TYPE_FLOAT]);
      }
      break;

    case TSDB_DATA_TYPE_DOUBLE:
      if (isNullStr(pToken)) {
        *sizeAppend = tsSetPayloadColValue(payloadStart, payload, pSchema->colId, pSchema->type,
                                           getNullValue(TSDB_DATA_TYPE_DOUBLE), TYPE_BYTES[TSDB_DATA_TYPE_DOUBLE], tOffset);
      } else {
        double dv;
        if (TK_ILLEGAL == tscToDouble(pToken, &dv, &endptr)) {
          return tscInvalidOperationMsg(msg, "illegal double data", pToken->z);
        }

        if (((dv == HUGE_VAL || dv == -HUGE_VAL) && errno == ERANGE) || isinf(dv) || isnan(dv)) {
          return tscInvalidOperationMsg(msg, "illegal double data", pToken->z);
        }

        *sizeAppend = tsSetPayloadColValue(payloadStart, payload, pSchema->colId, pSchema->type, &dv,
                                           TYPE_BYTES[TSDB_DATA_TYPE_DOUBLE], tOffset);
        *kvRowColLen += (TDRowLenT)(sizeof(SColIdx) + TYPE_BYTES[TSDB_DATA_TYPE_DOUBLE]);
      }
      break;

    case TSDB_DATA_TYPE_BINARY:
      // binary data cannot be null-terminated char string, otherwise the last char of the string is lost
      if (pToken->type == TK_NULL) {
        payloadColSetId(payload, pSchema->colId);
        payloadColSetType(payload, pSchema->type);
        memcpy(POINTER_SHIFT(payloadStart, tOffset), getNullValue(TSDB_DATA_TYPE_BINARY), VARSTR_HEADER_SIZE + CHAR_BYTES);
        *sizeAppend = (TDRowLenT)(VARSTR_HEADER_SIZE + CHAR_BYTES);
      } else {  // too long values will return invalid sql, not be truncated automatically
        if (pToken->n + VARSTR_HEADER_SIZE > pSchema->bytes) {  // todo refactor
          return tscInvalidOperationMsg(msg, "string data overflow", pToken->z);
        }
        // STR_WITH_SIZE_TO_VARSTR(payload, pToken->z, pToken->n);

        payloadColSetId(payload, pSchema->colId);
        payloadColSetType(payload, pSchema->type);
        varDataSetLen(POINTER_SHIFT(payloadStart,tOffset), pToken->n);
        memcpy(varDataVal(POINTER_SHIFT(payloadStart,tOffset)), pToken->z, pToken->n);
        *sizeAppend = (TDRowLenT)(VARSTR_HEADER_SIZE + pToken->n);
        *dataRowColDeltaLen += (TDRowLenT)(pToken->n - CHAR_BYTES);
        *kvRowColLen += (TDRowLenT)(sizeof(SColIdx) + VARSTR_HEADER_SIZE + pToken->n);
      }

      break;

    case TSDB_DATA_TYPE_NCHAR:
      if (pToken->type == TK_NULL) {
        payloadColSetId(payload, pSchema->colId);
        payloadColSetType(payload, pSchema->type);
        memcpy(POINTER_SHIFT(payloadStart,tOffset), getNullValue(TSDB_DATA_TYPE_NCHAR), VARSTR_HEADER_SIZE + TSDB_NCHAR_SIZE);
        *sizeAppend = (TDRowLenT)(VARSTR_HEADER_SIZE + TSDB_NCHAR_SIZE);
      } else {
        // if the converted output len is over than pColumnModel->bytes, return error: 'Argument list too long'
        int32_t output = 0;
        payloadColSetId(payload, pSchema->colId);
        payloadColSetType(payload, pSchema->type);
        if (!taosMbsToUcs4(pToken->z, pToken->n, varDataVal(POINTER_SHIFT(payloadStart,tOffset)),
                           pSchema->bytes - VARSTR_HEADER_SIZE, &output)) {
          char buf[512] = {0};
          snprintf(buf, tListLen(buf), "%s", strerror(errno));
          return tscInvalidOperationMsg(msg, buf, pToken->z);
        }

        varDataSetLen(POINTER_SHIFT(payloadStart,tOffset), output);

        *sizeAppend = (TDRowLenT)(VARSTR_HEADER_SIZE + output);
        *dataRowColDeltaLen += (TDRowLenT)(output - sizeof(uint32_t));
        *kvRowColLen += (TDRowLenT)(sizeof(SColIdx) + VARSTR_HEADER_SIZE + output);
      }
      break;

    case TSDB_DATA_TYPE_TIMESTAMP: {
      if (pToken->type == TK_NULL) {
        if (primaryKey) {
          // When building SKVRow primaryKey, we should not skip even with NULL value.
          int64_t tmpVal = 0;
          *sizeAppend = tsSetPayloadColValue(payloadStart, primaryKeyStart, pSchema->colId, pSchema->type, &tmpVal,
                                             TYPE_BYTES[TSDB_DATA_TYPE_TIMESTAMP], tOffset);
          *kvRowColLen += (TDRowLenT)(sizeof(SColIdx) + TYPE_BYTES[TSDB_DATA_TYPE_TIMESTAMP]);
        } else {
          *sizeAppend = tsSetPayloadColValue(payloadStart, payload, pSchema->colId, pSchema->type,
                                             getNullValue(TSDB_DATA_TYPE_TIMESTAMP),
                                             TYPE_BYTES[TSDB_DATA_TYPE_TIMESTAMP], tOffset);
        }
      } else {
        int64_t tmpVal;
        if (tsParseTime(pToken, &tmpVal, str, msg, timePrec) != TSDB_CODE_SUCCESS) {
          return tscInvalidOperationMsg(msg, "invalid timestamp", pToken->z);
        }

        *sizeAppend = tsSetPayloadColValue(payloadStart, primaryKey ? primaryKeyStart : payload, pSchema->colId,
                                           pSchema->type, &tmpVal, TYPE_BYTES[TSDB_DATA_TYPE_TIMESTAMP], tOffset);
        *kvRowColLen += (TDRowLenT)(sizeof(SColIdx) + TYPE_BYTES[TSDB_DATA_TYPE_TIMESTAMP]);
      }

      break;
    }
  }

  return TSDB_CODE_SUCCESS;
}

/*
 * The server time/client time should not be mixed up in one sql string
 * Do not employ sort operation is not involved if server time is used.
 */
int32_t tsCheckTimestamp(STableDataBlocks *pDataBlocks, const char *start) {
  // once the data block is disordered, we do NOT keep previous timestamp any more
  if (!pDataBlocks->ordered) {
    return TSDB_CODE_SUCCESS;
  }

  TSKEY k = *(TSKEY *)start;

  if (k == INT64_MIN) {
    if (pDataBlocks->tsSource == TSDB_USE_CLI_TS) {
      return -1;
    } else if (pDataBlocks->tsSource == -1) {
      pDataBlocks->tsSource = TSDB_USE_SERVER_TS;
    }
  } else {
    if (pDataBlocks->tsSource == TSDB_USE_SERVER_TS) {
      return -1;  // client time/server time can not be mixed

    } else if (pDataBlocks->tsSource == -1) {
      pDataBlocks->tsSource = TSDB_USE_CLI_TS;
    }
  }

  if (k <= pDataBlocks->prevTS && (pDataBlocks->tsSource == TSDB_USE_CLI_TS)) {
    pDataBlocks->ordered = false;
    tscWarn("NOT ordered input timestamp");
  }

  pDataBlocks->prevTS = k;
  return TSDB_CODE_SUCCESS;
}

int tsParseOneRow(char **str, STableDataBlocks *pDataBlocks, int16_t timePrec, int32_t *len, char *tmpTokenBuf,
                  SInsertStatementParam *pInsertParam) {
  int32_t   index = 0;
  SStrToken sToken = {0};

  SMemRowHelper *pHelper = &pDataBlocks->rowHelper;
  char *         payload = pDataBlocks->pData + pDataBlocks->size;

  SParsedDataColInfo *spd = &pDataBlocks->boundColumnInfo;
  SSchema *           schema = tscGetTableSchema(pDataBlocks->pTableMeta);

  TDRowTLenT dataRowLen = pHelper->allNullLen;
  TDRowTLenT kvRowLen = TD_MEM_ROW_KV_VER_SIZE;
  TDRowTLenT payloadValOffset = 0;
  TDRowLenT  colValOffset = 0;
  ASSERT(dataRowLen > 0);

  payloadSetNCols(payload, spd->numOfBound);
  payloadValOffset = payloadValuesOffset(payload); // rely on payloadNCols
  // payloadSetTLen(payload, payloadValOffset);

  char *kvPrimaryKeyStart = payload + PAYLOAD_HEADER_LEN;    // primaryKey in 1st column tuple
  char *kvStart = kvPrimaryKeyStart + PAYLOAD_COL_HEAD_LEN;  // the column tuple behind the primaryKey

  // 1. set the parsed value from sql string
  for (int i = 0; i < spd->numOfBound; ++i) {
    // the start position in data block buffer of current value in sql
    int32_t colIndex = spd->boundedColumns[i];

    char *start = payload + spd->cols[colIndex].offset;

    SSchema *pSchema = &schema[colIndex];  // get colId here

    index = 0;
    sToken = tStrGetToken(*str, &index, true);
    *str += index;

    if (sToken.type == TK_QUESTION) {
      if (pInsertParam->insertType != TSDB_QUERY_TYPE_STMT_INSERT) {
        return tscSQLSyntaxErrMsg(pInsertParam->msg, "? only allowed in binding insertion", *str);
      }

      uint32_t offset = (uint32_t)(start - pDataBlocks->pData);
      if (tscAddParamToDataBlock(pDataBlocks, pSchema->type, (uint8_t)timePrec, pSchema->bytes, offset) != NULL) {
        continue;
      }

      strcpy(pInsertParam->msg, "client out of memory");
      return TSDB_CODE_TSC_OUT_OF_MEMORY;
    }

    int16_t type = sToken.type;
    if ((type != TK_NOW && type != TK_INTEGER && type != TK_STRING && type != TK_FLOAT && type != TK_BOOL &&
         type != TK_NULL && type != TK_HEX && type != TK_OCT && type != TK_BIN) ||
        (sToken.n == 0) || (type == TK_RP)) {
      return tscSQLSyntaxErrMsg(pInsertParam->msg, "invalid data or symbol", sToken.z);
    }

    // Remove quotation marks
    if (TK_STRING == sToken.type) {
      // delete escape character: \\, \', \"
      char delim = sToken.z[0];

      int32_t cnt = 0;
      int32_t j = 0;
      if (sToken.n >= TSDB_MAX_BYTES_PER_ROW) {
        return tscSQLSyntaxErrMsg(pInsertParam->msg, "too long string", sToken.z);
      }

      for (uint32_t k = 1; k < sToken.n - 1; ++k) {
        if (sToken.z[k] == '\\' || (sToken.z[k] == delim && sToken.z[k + 1] == delim)) {
          tmpTokenBuf[j] = sToken.z[k + 1];

          cnt++;
          j++;
          k++;
          continue;
        }

        tmpTokenBuf[j] = sToken.z[k];
        j++;
      }

      tmpTokenBuf[j] = 0;
      sToken.z = tmpTokenBuf;
      sToken.n -= 2 + cnt;
    }

    bool      isPrimaryKey = (colIndex == PRIMARYKEY_TIMESTAMP_COL_INDEX);
    TDRowLenT dataRowDeltaColLen = 0;  // When combine the data as SDataRow, the delta len between all NULL columns.
    TDRowLenT kvRowColLen = 0;
    TDRowLenT colValAppended = 0;

    if (!IS_DATA_COL_ORDERED(spd->orderStatus)) {
      ASSERT(spd->colIdxInfo != NULL);
      if(!isPrimaryKey) {
        kvStart = POINTER_SHIFT(kvPrimaryKeyStart, spd->colIdxInfo[i].finalIdx * PAYLOAD_COL_HEAD_LEN);
      } else {
        ASSERT(spd->colIdxInfo[i].finalIdx == 0);
      }
    }
    // the primary key locates in 1st column
    int32_t ret = tsParseOneColumnKV(pSchema, &sToken, payload, kvPrimaryKeyStart, kvStart, pInsertParam->msg, str,
                                     isPrimaryKey, timePrec, payloadValOffset + colValOffset, &colValAppended,
                                     &dataRowDeltaColLen, &kvRowColLen);
    if (ret != TSDB_CODE_SUCCESS) {
      return ret;
    }

    if (isPrimaryKey) {
      if (tsCheckTimestamp(pDataBlocks, payloadValues(payload)) != TSDB_CODE_SUCCESS) {
        tscInvalidOperationMsg(pInsertParam->msg, "client time/server time can not be mixed up", sToken.z);
        return TSDB_CODE_TSC_INVALID_TIME_STAMP;
      }
      payloadColSetOffset(kvPrimaryKeyStart, colValOffset);
    } else {
      payloadColSetOffset(kvStart, colValOffset);
      if (IS_DATA_COL_ORDERED(spd->orderStatus)) {
        kvStart += PAYLOAD_COL_HEAD_LEN;  // move to next column
      }
    }
    
    colValOffset += colValAppended;
    kvRowLen += kvRowColLen;
    dataRowLen += dataRowDeltaColLen;
  }

  if (kvRowLen < dataRowLen) {
    payloadSetType(payload, SMEM_ROW_KV);
  } else {
    payloadSetType(payload, SMEM_ROW_DATA);
  }

  *len = (int32_t)(payloadValOffset + colValOffset);
  payloadSetTLen(payload, *len);
  
  return TSDB_CODE_SUCCESS;
}

static int32_t rowDataCompar(const void *lhs, const void *rhs) {
  TSKEY left = *(TSKEY *)lhs;
  TSKEY right = *(TSKEY *)rhs;

  if (left == right) {
    return 0;
  } else {
    return left > right ? 1 : -1;
  }
}
int32_t schemaIdxCompar(const void *lhs, const void *rhs) {
  uint16_t left = *(uint16_t *)lhs;
  uint16_t right = *(uint16_t *)rhs;

  if (left == right) {
    return 0;
  } else {
    return left > right ? 1 : -1;
  }
}

int32_t boundIdxCompar(const void *lhs, const void *rhs) {
  uint16_t left = *(uint16_t *)POINTER_SHIFT(lhs, sizeof(uint16_t));
  uint16_t right = *(uint16_t *)POINTER_SHIFT(rhs, sizeof(uint16_t));

  if (left == right) {
    return 0;
  } else {
    return left > right ? 1 : -1;
  }
}

int32_t tsParseValues(char **str, STableDataBlocks *pDataBlock, int maxRows, SInsertStatementParam *pInsertParam,
    int32_t* numOfRows, char *tmpTokenBuf) {
  int32_t index = 0;
  int32_t code = 0;

  (*numOfRows) = 0;

  SStrToken sToken;

  STableMeta* pTableMeta = pDataBlock->pTableMeta;
  STableComInfo tinfo = tscGetTableInfo(pTableMeta);
  
  int32_t  precision = tinfo.precision;

  int32_t extendedRowSize = getExtendedRowSize(&tinfo);

  initSMemRowHelper(&pDataBlock->rowHelper, tscGetTableSchema(pDataBlock->pTableMeta),
                    tscGetNumOfColumns(pDataBlock->pTableMeta), 0);

  while (1) {
    index = 0;
    sToken = tStrGetToken(*str, &index, false);
    if (sToken.n == 0 || sToken.type != TK_LP) break;

    *str += index;
    if ((*numOfRows) >= maxRows || pDataBlock->size + extendedRowSize >= pDataBlock->nAllocSize) {
      int32_t tSize;
      code = tscAllocateMemIfNeed(pDataBlock, extendedRowSize, &tSize);
      if (code != TSDB_CODE_SUCCESS) {  //TODO pass the correct error code to client
        strcpy(pInsertParam->msg, "client out of memory");
        return TSDB_CODE_TSC_OUT_OF_MEMORY;
      }

      ASSERT(tSize >= maxRows);
      maxRows = tSize;
    }

    int32_t len = 0;
    code = tsParseOneRow(str, pDataBlock, precision, &len, tmpTokenBuf, pInsertParam);
    if (code != TSDB_CODE_SUCCESS) {  // error message has been set in tsParseOneRow, return directly
      return TSDB_CODE_TSC_SQL_SYNTAX_ERROR;
    }

    pDataBlock->size += len;

    index = 0;
    sToken = tStrGetToken(*str, &index, false);
    if (sToken.n == 0 || sToken.type != TK_RP) {
      tscSQLSyntaxErrMsg(pInsertParam->msg, ") expected", *str);
      code = TSDB_CODE_TSC_SQL_SYNTAX_ERROR;
      return code;
    }
    
    *str += index;

    (*numOfRows)++;
  }

  if ((*numOfRows) <= 0) {
    strcpy(pInsertParam->msg, "no any data points");
    return  TSDB_CODE_TSC_SQL_SYNTAX_ERROR;
  } else {
    return TSDB_CODE_SUCCESS;
  }
}

void tscSetBoundColumnInfo(SParsedDataColInfo *pColInfo, SSchema *pSchema, int32_t numOfCols) {
  pColInfo->numOfCols = numOfCols;
  pColInfo->numOfBound = numOfCols;
  pColInfo->orderStatus = ORDER_STATUS_ORDERED;
  pColInfo->boundedColumns = calloc(pColInfo->numOfCols, sizeof(int32_t));
  pColInfo->cols = calloc(pColInfo->numOfCols, sizeof(SBoundColumn));
  pColInfo->colIdxInfo = NULL;

  for (int32_t i = 0; i < pColInfo->numOfCols; ++i) {
    if (i > 0) {
      pColInfo->cols[i].offset = pSchema[i - 1].bytes + pColInfo->cols[i - 1].offset;
    }

    pColInfo->cols[i].hasVal = true;
    pColInfo->boundedColumns[i] = i;
  }
}

int32_t tscAllocateMemIfNeed(STableDataBlocks *pDataBlock, int32_t rowSize, int32_t * numOfRows) {
  size_t    remain = pDataBlock->nAllocSize - pDataBlock->size;
  const int factor = 5;
  uint32_t nAllocSizeOld = pDataBlock->nAllocSize;
  
  // expand the allocated size
  if (remain < rowSize * factor) {
    while (remain < rowSize * factor) {
      pDataBlock->nAllocSize = (uint32_t)(pDataBlock->nAllocSize * 1.5);
      remain = pDataBlock->nAllocSize - pDataBlock->size;
    }

    char *tmp = realloc(pDataBlock->pData, (size_t)pDataBlock->nAllocSize);
    if (tmp != NULL) {
      pDataBlock->pData = tmp;
      memset(pDataBlock->pData + pDataBlock->size, 0, pDataBlock->nAllocSize - pDataBlock->size);
    } else {
      // do nothing, if allocate more memory failed
      pDataBlock->nAllocSize = nAllocSizeOld;
      *numOfRows = (int32_t)(pDataBlock->nAllocSize - pDataBlock->headerSize) / rowSize;
      return TSDB_CODE_TSC_OUT_OF_MEMORY;
    }
  }

  *numOfRows = (int32_t)(pDataBlock->nAllocSize - pDataBlock->headerSize) / rowSize;
  return TSDB_CODE_SUCCESS;
}

<<<<<<< HEAD
int32_t tsSetBlockInfo(SSubmitBlk *pBlocks, const STableMeta *pTableMeta, int32_t numOfRows) {
=======
int32_t FORCE_INLINE tsSetBlockInfo(SSubmitBlk *pBlocks, const STableMeta *pTableMeta, int32_t numOfRows) {
>>>>>>> 4fc364a1
  pBlocks->tid = pTableMeta->id.tid;
  pBlocks->uid = pTableMeta->id.uid;
  pBlocks->sversion = pTableMeta->sversion;

  if (pBlocks->numOfRows + numOfRows >= INT16_MAX) {
    return TSDB_CODE_TSC_INVALID_OPERATION;
  } else {
    pBlocks->numOfRows += numOfRows;
    return TSDB_CODE_SUCCESS;
  }
}

// data block is disordered, sort it in ascending order
void tscSortRemoveDataBlockDupRowsRaw(STableDataBlocks *dataBuf) {
  SSubmitBlk *pBlocks = (SSubmitBlk *)dataBuf->pData;

  // size is less than the total size, since duplicated rows may be removed yet.
  assert(pBlocks->numOfRows * dataBuf->rowSize + sizeof(SSubmitBlk) == dataBuf->size);

  // if use server time, this block must be ordered
  if (dataBuf->tsSource == TSDB_USE_SERVER_TS) {
    assert(dataBuf->ordered);
  }

  if (!dataBuf->ordered) {
    char *pBlockData = pBlocks->data;
    qsort(pBlockData, pBlocks->numOfRows, dataBuf->rowSize, rowDataCompar);

    int32_t i = 0;
    int32_t j = 1;

    while (j < pBlocks->numOfRows) {
      TSKEY ti = *(TSKEY *)(pBlockData + dataBuf->rowSize * i);
      TSKEY tj = *(TSKEY *)(pBlockData + dataBuf->rowSize * j);

      if (ti == tj) {
        ++j;
        continue;
      }

      int32_t nextPos = (++i);
      if (nextPos != j) {
        memmove(pBlockData + dataBuf->rowSize * nextPos, pBlockData + dataBuf->rowSize * j, dataBuf->rowSize);
      }

      ++j;
    }

    dataBuf->ordered = true;

    pBlocks->numOfRows = i + 1;
    dataBuf->size = sizeof(SSubmitBlk) + dataBuf->rowSize * pBlocks->numOfRows;
  }

  dataBuf->prevTS = INT64_MIN;
}

// data block is disordered, sort it in ascending order
int tscSortRemoveDataBlockDupRows(STableDataBlocks *dataBuf, SBlockKeyInfo *pBlkKeyInfo) {
  SSubmitBlk *pBlocks = (SSubmitBlk *)dataBuf->pData;
  int16_t     nRows = pBlocks->numOfRows;

  // size is less than the total size, since duplicated rows may be removed yet.

  // if use server time, this block must be ordered
  if (dataBuf->tsSource == TSDB_USE_SERVER_TS) {
    assert(dataBuf->ordered);
  }
      // allocate memory
  size_t nAlloc = nRows * sizeof(SBlockKeyTuple);
  if (pBlkKeyInfo->pKeyTuple == NULL || pBlkKeyInfo->maxBytesAlloc < nAlloc) {
    size_t nRealAlloc = nAlloc + 10 * sizeof(SBlockKeyTuple);
    char * tmp = trealloc(pBlkKeyInfo->pKeyTuple, nRealAlloc);
    if (tmp == NULL) {
        return TSDB_CODE_TSC_OUT_OF_MEMORY;
    }
    pBlkKeyInfo->pKeyTuple = (SBlockKeyTuple *)tmp;
    pBlkKeyInfo->maxBytesAlloc = (int32_t)nRealAlloc;
  }
  memset(pBlkKeyInfo->pKeyTuple, 0, nAlloc);

  SBlockKeyTuple *pBlkKeyTuple = pBlkKeyInfo->pKeyTuple;
  char *          pBlockData = pBlocks->data;
  TDRowTLenT      totolPayloadTLen = 0;
  TDRowTLenT      payloadTLen = 0;
  int             n = 0;
  while (n < nRows) {
    pBlkKeyTuple->skey = payloadTSKey(pBlockData);
    pBlkKeyTuple->payloadAddr = pBlockData;
    payloadTLen = payloadTLen(pBlockData);
#if 0
    ASSERT(payloadNCols(pBlockData) <= 4096);
    ASSERT(payloadTLen(pBlockData) < 65536);
#endif
    totolPayloadTLen += payloadTLen;
    // next loop
    pBlockData += payloadTLen;
    ++pBlkKeyTuple;
    ++n;
  }

  if (!dataBuf->ordered) {
    pBlkKeyTuple = pBlkKeyInfo->pKeyTuple;
    qsort(pBlkKeyTuple, nRows, sizeof(SBlockKeyTuple), rowDataCompar);

    pBlkKeyTuple = pBlkKeyInfo->pKeyTuple;
    int32_t i = 0;
    int32_t j = 1;
    while (j < nRows) {
      TSKEY ti = (pBlkKeyTuple + i)->skey;
      TSKEY tj = (pBlkKeyTuple + j)->skey;

      if (ti == tj) {
        totolPayloadTLen -= payloadTLen(pBlkKeyTuple + j);
        ++j;
        continue;
      }

      int32_t nextPos = (++i);
      if (nextPos != j) {
        memmove(pBlkKeyTuple + nextPos, pBlkKeyTuple + j, sizeof(SBlockKeyTuple));
      }
      ++j;
    }

    dataBuf->ordered = true;
    pBlocks->numOfRows = i + 1;
  }

  dataBuf->size = sizeof(SSubmitBlk) + totolPayloadTLen;
  dataBuf->prevTS = INT64_MIN;

  return 0;
}

static int32_t doParseInsertStatement(SInsertStatementParam *pInsertParam, char **str, STableDataBlocks* dataBuf, int32_t *totalNum) {
  STableComInfo tinfo = tscGetTableInfo(dataBuf->pTableMeta);
  
  int32_t maxNumOfRows;
  int32_t code = tscAllocateMemIfNeed(dataBuf, getExtendedRowSize(&tinfo), &maxNumOfRows);
  if (TSDB_CODE_SUCCESS != code) {
    return TSDB_CODE_TSC_OUT_OF_MEMORY;
  }

  code = TSDB_CODE_TSC_INVALID_OPERATION;
  char tmpTokenBuf[TSDB_MAX_BYTES_PER_ROW] = {0};  // used for deleting Escape character: \\, \', \"

  int32_t numOfRows = 0;
  code = tsParseValues(str, dataBuf, maxNumOfRows, pInsertParam, &numOfRows, tmpTokenBuf);
  if (code != TSDB_CODE_SUCCESS) {
    return code;
  }

  for (uint32_t i = 0; i < dataBuf->numOfParams; ++i) {
    SParamInfo *param = dataBuf->params + i;
    if (param->idx == -1) {
      param->idx = pInsertParam->numOfParams++;
      param->offset -= sizeof(SSubmitBlk);
    }
  }

  SSubmitBlk *pBlocks = (SSubmitBlk *)(dataBuf->pData);
  code = tsSetBlockInfo(pBlocks, dataBuf->pTableMeta, numOfRows);
  if (code != TSDB_CODE_SUCCESS) {
    tscInvalidOperationMsg(pInsertParam->msg, "too many rows in sql, total number of rows should be less than 32767", *str);
    return code;
  }

  dataBuf->numOfTables = 1;
  *totalNum += numOfRows;
  return TSDB_CODE_SUCCESS;
}

static int32_t tscCheckIfCreateTable(char **sqlstr, SSqlObj *pSql, char** boundColumn) {
  int32_t   index = 0;
  SStrToken sToken = {0};
  SStrToken tableToken = {0};
  int32_t   code = TSDB_CODE_SUCCESS;

  const int32_t TABLE_INDEX = 0;
  const int32_t STABLE_INDEX = 1;
  
  SSqlCmd *   pCmd = &pSql->cmd;
  SQueryInfo *pQueryInfo = tscGetQueryInfo(pCmd);
  SInsertStatementParam* pInsertParam = &pCmd->insertParam;

  char *sql = *sqlstr;

  // get the token of specified table
  index = 0;
  tableToken = tStrGetToken(sql, &index, false);
  sql += index;

  // skip possibly exists column list
  index = 0;
  sToken = tStrGetToken(sql, &index, false);
  sql += index;

  int32_t numOfColList = 0;

  // Bind table columns list in string, skip it and continue
  if (sToken.type == TK_LP) {
    *boundColumn = &sToken.z[0];

    while (1) {
      index = 0;
      sToken = tStrGetToken(sql, &index, false);

      if (sToken.type == TK_ILLEGAL) {
        return tscSQLSyntaxErrMsg(pCmd->payload, "unrecognized token", sToken.z);
      }
      
      if (sToken.type == TK_RP) {
        break;
      }

      sql += index;
      ++numOfColList;
    }

    sToken = tStrGetToken(sql, &index, false);
    sql += index;
  }

  if (numOfColList == 0 && (*boundColumn) != NULL) {
    return TSDB_CODE_TSC_SQL_SYNTAX_ERROR;
  }
  
  STableMetaInfo* pTableMetaInfo = tscGetMetaInfo(pQueryInfo, TABLE_INDEX);
  
  if (sToken.type == TK_USING) {  // create table if not exists according to the super table
    index = 0;
    sToken = tStrGetToken(sql, &index, false);
    sql += index;

    //the source super table is moved to the secondary position of the pTableMetaInfo list
    if (pQueryInfo->numOfTables < 2) {
      tscAddEmptyMetaInfo(pQueryInfo);
    }

    STableMetaInfo *pSTableMetaInfo = tscGetMetaInfo(pQueryInfo, STABLE_INDEX);
    code = tscSetTableFullName(&pSTableMetaInfo->name, &sToken, pSql);
    if (code != TSDB_CODE_SUCCESS) {
      return code;
    }

    tNameExtractFullName(&pSTableMetaInfo->name, pInsertParam->tagData.name);
    pInsertParam->tagData.dataLen = 0;

    code = tscGetTableMeta(pSql, pSTableMetaInfo);
    if (code != TSDB_CODE_SUCCESS) {
      return code;
    }

    if (!UTIL_TABLE_IS_SUPER_TABLE(pSTableMetaInfo)) {
      return tscInvalidOperationMsg(pInsertParam->msg, "create table only from super table is allowed", sToken.z);
    }

    SSchema *pTagSchema = tscGetTableTagSchema(pSTableMetaInfo->pTableMeta);
    STableComInfo tinfo = tscGetTableInfo(pSTableMetaInfo->pTableMeta);
    
    SParsedDataColInfo spd = {0};
    tscSetBoundColumnInfo(&spd, pTagSchema, tscGetNumOfTags(pSTableMetaInfo->pTableMeta));

    index = 0;
    sToken = tStrGetToken(sql, &index, false);
    if (sToken.type != TK_TAGS && sToken.type != TK_LP) {
      tscDestroyBoundColumnInfo(&spd);
      return tscSQLSyntaxErrMsg(pInsertParam->msg, "keyword TAGS expected", sToken.z);
    }

    // parse the bound tags column
    if (sToken.type == TK_LP) {
      /*
       * insert into tablename (col1, col2,..., coln) using superTableName (tagName1, tagName2, ..., tagNamen)
       * tags(tagVal1, tagVal2, ..., tagValn) values(v1, v2,... vn);
       */
      char* end = NULL;
      code = parseBoundColumns(pInsertParam, &spd, pTagSchema, sql, &end);
      if (code != TSDB_CODE_SUCCESS) {
        tscDestroyBoundColumnInfo(&spd);
        return code;
      }

      sql = end;

      index = 0;  // keywords of "TAGS"
      sToken = tStrGetToken(sql, &index, false);
      sql += index;
    } else {
      sql += index;
    }

    index = 0;
    sToken = tStrGetToken(sql, &index, false);
    sql += index;

    if (sToken.type != TK_LP) {
      tscDestroyBoundColumnInfo(&spd);
      return tscSQLSyntaxErrMsg(pInsertParam->msg, "( is expected", sToken.z);
    }
    
    SKVRowBuilder kvRowBuilder = {0};
    if (tdInitKVRowBuilder(&kvRowBuilder) < 0) {
      tscDestroyBoundColumnInfo(&spd);
      return TSDB_CODE_TSC_OUT_OF_MEMORY;
    }

    for (int i = 0; i < spd.numOfBound; ++i) {
      SSchema* pSchema = &pTagSchema[spd.boundedColumns[i]];

      index = 0;
      sToken = tStrGetToken(sql, &index, true);
      sql += index;

      if (TK_ILLEGAL == sToken.type) {
        tdDestroyKVRowBuilder(&kvRowBuilder);
        tscDestroyBoundColumnInfo(&spd);
        return TSDB_CODE_TSC_SQL_SYNTAX_ERROR;
      }

      if (sToken.n == 0 || sToken.type == TK_RP) {
        break;
      }

      // Remove quotation marks
      if (TK_STRING == sToken.type) {
        sToken.z++;
        sToken.n -= 2;
      }

      char tagVal[TSDB_MAX_TAGS_LEN];
      code = tsParseOneColumn(pSchema, &sToken, tagVal, pInsertParam->msg, &sql, false, tinfo.precision);
      if (code != TSDB_CODE_SUCCESS) {
        tdDestroyKVRowBuilder(&kvRowBuilder);
        tscDestroyBoundColumnInfo(&spd);
        return code;
      }

      tdAddColToKVRow(&kvRowBuilder, pSchema->colId, pSchema->type, tagVal);
    }

    tscDestroyBoundColumnInfo(&spd);

    SKVRow row = tdGetKVRowFromBuilder(&kvRowBuilder);
    tdDestroyKVRowBuilder(&kvRowBuilder);
    if (row == NULL) {
      return tscSQLSyntaxErrMsg(pInsertParam->msg, "tag value expected", NULL);
    }
    tdSortKVRowByColIdx(row);

    pInsertParam->tagData.dataLen = kvRowLen(row);
    if (pInsertParam->tagData.dataLen <= 0){
      return tscSQLSyntaxErrMsg(pInsertParam->msg, "tag value expected", NULL);
    }
    
    char* pTag = realloc(pInsertParam->tagData.data, pInsertParam->tagData.dataLen);
    if (pTag == NULL) {
      return TSDB_CODE_TSC_OUT_OF_MEMORY;
    }

    kvRowCpy(pTag, row);
    free(row);
    pInsertParam->tagData.data = pTag;

    index = 0;
    sToken = tStrGetToken(sql, &index, false);
    sql += index;
    if (sToken.n == 0 || sToken.type != TK_RP) {
      return tscSQLSyntaxErrMsg(pInsertParam->msg, ") expected", sToken.z);
    }

    /* parse columns after super table tags values.
     * insert into table_name using super_table(tag_name1, tag_name2) tags(tag_val1, tag_val2)
     * (normal_col1, normal_col2) values(normal_col1_val, normal_col2_val);
     * */
    index = 0;
    sToken = tStrGetToken(sql, &index, false);
    sql += index;
    int numOfColsAfterTags = 0;
    if (sToken.type == TK_LP) {
      if (*boundColumn != NULL) {
        return tscSQLSyntaxErrMsg(pInsertParam->msg, "bind columns again", sToken.z);
      } else {
        *boundColumn = &sToken.z[0];
      }

      while (1) {
        index = 0;
        sToken = tStrGetToken(sql, &index, false);

        if (sToken.type == TK_RP) {
          break;
        }

        if (sToken.n == 0 || sToken.type == TK_SEMI || index == 0) {
          return tscSQLSyntaxErrMsg(pCmd->payload, "unexpected token", sql);
        }

        sql += index;
        ++numOfColsAfterTags;
      }

      if (numOfColsAfterTags == 0 && (*boundColumn) != NULL) {
        return TSDB_CODE_TSC_SQL_SYNTAX_ERROR;
      }

      sToken = tStrGetToken(sql, &index, false);
    }

    sql = sToken.z;

    if (tscValidateName(&tableToken) != TSDB_CODE_SUCCESS) {
      return tscInvalidOperationMsg(pInsertParam->msg, "invalid table name", *sqlstr);
    }

    int32_t ret = tscSetTableFullName(&pTableMetaInfo->name, &tableToken, pSql);
    if (ret != TSDB_CODE_SUCCESS) {
      return ret;
    }

    if (sql == NULL) {
      return TSDB_CODE_TSC_SQL_SYNTAX_ERROR;
    }

    code = tscGetTableMetaEx(pSql, pTableMetaInfo, true);
    if (TSDB_CODE_TSC_ACTION_IN_PROGRESS == code) {
      return code;
    }
    
  } else {
    if (sToken.z == NULL) {
      return tscSQLSyntaxErrMsg(pInsertParam->msg, "", sql);
    }

    sql = sToken.z;
    code = tscGetTableMetaEx(pSql, pTableMetaInfo, false);
    if (pInsertParam->sql == NULL) {
      assert(code == TSDB_CODE_TSC_ACTION_IN_PROGRESS);
    }
  }

  *sqlstr = sql;
  return code;
}

int validateTableName(char *tblName, int len, SStrToken* psTblToken) {
  tstrncpy(psTblToken->z, tblName, TSDB_TABLE_FNAME_LEN);

  psTblToken->n    = len;
  psTblToken->type = TK_ID;
  tGetToken(psTblToken->z, &psTblToken->type);

  return tscValidateName(psTblToken);
}

static int32_t validateDataSource(SInsertStatementParam *pInsertParam, int32_t type, const char *sql) {
  uint32_t *insertType = &pInsertParam->insertType;
  if (*insertType == TSDB_QUERY_TYPE_STMT_INSERT && type == TSDB_QUERY_TYPE_INSERT) {
    return TSDB_CODE_SUCCESS;
  }

  if ((*insertType) != 0 && (*insertType) != type) {
    return tscSQLSyntaxErrMsg(pInsertParam->msg, "keyword VALUES and FILE are not allowed to mixed up", sql);
  }

  *insertType = type;
  return TSDB_CODE_SUCCESS;
}

static int32_t parseBoundColumns(SInsertStatementParam *pInsertParam, SParsedDataColInfo* pColInfo, SSchema* pSchema,
    char* str, char **end) {
  int32_t nCols = pColInfo->numOfCols;

  pColInfo->numOfBound = 0;
  memset(pColInfo->boundedColumns, 0, sizeof(int32_t) * nCols);
  for (int32_t i = 0; i < nCols; ++i) {
    pColInfo->cols[i].hasVal = false;
  }

  int32_t code = TSDB_CODE_SUCCESS;

  int32_t index = 0;
  SStrToken sToken = tStrGetToken(str, &index, false);
  str += index;

  if (sToken.type != TK_LP) {
    code = tscSQLSyntaxErrMsg(pInsertParam->msg, "( is expected", sToken.z);
    goto _clean;
  }

  bool    isOrdered = true;
  int32_t lastColIdx = -1;  // last column found
  while (1) {
    index = 0;
    sToken = tStrGetToken(str, &index, false);
    str += index;

    if (TK_STRING == sToken.type) {
      tscDequoteAndTrimToken(&sToken);
    }

    if (sToken.type == TK_RP) {
      if (end != NULL) {  // set the end position
        *end = str;
      }

      break;
    }

    bool findColumnIndex = false;

    // todo speedup by using hash list
    int32_t nScanned = 0, t = lastColIdx + 1;
    while (t < nCols) {
      if (strncmp(sToken.z, pSchema[t].name, sToken.n) == 0 && strlen(pSchema[t].name) == sToken.n) {
        if (pColInfo->cols[t].hasVal == true) {
          code = tscInvalidOperationMsg(pInsertParam->msg, "duplicated column name", sToken.z);
          goto _clean;
        }

        pColInfo->cols[t].hasVal = true;
        pColInfo->boundedColumns[pColInfo->numOfBound] = t;
        ++pColInfo->numOfBound;
        findColumnIndex = true;
        if (isOrdered && (lastColIdx > t)) {
          isOrdered = false;
        }
        lastColIdx = t;
        break;
      }
      ++t;
      ++nScanned;
    }
    if (!findColumnIndex) {
      t = 0;
      int32_t nRemain = nCols - nScanned;
      while (t < nRemain) {
        if (strncmp(sToken.z, pSchema[t].name, sToken.n) == 0 && strlen(pSchema[t].name) == sToken.n) {
          if (pColInfo->cols[t].hasVal == true) {
            code = tscInvalidOperationMsg(pInsertParam->msg, "duplicated column name", sToken.z);
            goto _clean;
          }

          pColInfo->cols[t].hasVal = true;
          pColInfo->boundedColumns[pColInfo->numOfBound] = t;
          ++pColInfo->numOfBound;
          findColumnIndex = true;
          if (isOrdered && (lastColIdx > t)) {
            isOrdered = false;
          }
          lastColIdx = t;
          break;
        }
        ++t;
      }
    }

    if (!findColumnIndex) {
      code = tscInvalidOperationMsg(pInsertParam->msg, "invalid column/tag name", sToken.z);
      goto _clean;
    }
  }

  pColInfo->orderStatus = isOrdered ? ORDER_STATUS_ORDERED : ORDER_STATUS_DISORDERED;

  if (!isOrdered) {
    pColInfo->colIdxInfo = tcalloc(pColInfo->numOfBound, sizeof(SBoundIdxInfo));
    if (pColInfo->colIdxInfo == NULL) {
      code = TSDB_CODE_TSC_OUT_OF_MEMORY;
      goto _clean;
    }
    SBoundIdxInfo *pColIdx = pColInfo->colIdxInfo;
    for (uint16_t i = 0; i < pColInfo->numOfBound; ++i) {
      pColIdx[i].schemaColIdx = (uint16_t)pColInfo->boundedColumns[i];
      pColIdx[i].boundIdx = i;
    }
    qsort(pColIdx, pColInfo->numOfBound, sizeof(SBoundIdxInfo), schemaIdxCompar);
    for (uint16_t i = 0; i < pColInfo->numOfBound; ++i) {
      pColIdx[i].finalIdx = i;
    }
    qsort(pColIdx, pColInfo->numOfBound, sizeof(SBoundIdxInfo), boundIdxCompar);
  }

  memset(&pColInfo->boundedColumns[pColInfo->numOfBound], 0,
         sizeof(int32_t) * (pColInfo->numOfCols - pColInfo->numOfBound));

  return TSDB_CODE_SUCCESS;

_clean:
  pInsertParam->sql = NULL;
  return code;
}

static int32_t getFileFullPath(SStrToken* pToken, char* output) {
  char path[PATH_MAX] = {0};
  strncpy(path, pToken->z, pToken->n);
  strdequote(path);

  wordexp_t full_path;
  if (wordexp(path, &full_path, 0) != 0) {
    return TSDB_CODE_TSC_INVALID_OPERATION;
  }

  tstrncpy(output, full_path.we_wordv[0], PATH_MAX);
  wordfree(&full_path);
  return TSDB_CODE_SUCCESS;
}

/**
 * parse insert sql
 * @param pSql
 * @return
 */
int tsParseInsertSql(SSqlObj *pSql) {
  SSqlCmd *pCmd = &pSql->cmd;

  SInsertStatementParam* pInsertParam = &pCmd->insertParam;
  pInsertParam->objectId = pSql->self;
  char* str = pInsertParam->sql;

  int32_t totalNum = 0;
  int32_t code = TSDB_CODE_SUCCESS;

  SQueryInfo *pQueryInfo = tscGetQueryInfo(pCmd);
  assert(pQueryInfo != NULL);

  STableMetaInfo *pTableMetaInfo = (pQueryInfo->numOfTables == 0)? tscAddEmptyMetaInfo(pQueryInfo):tscGetMetaInfo(pQueryInfo, 0);
  if (pTableMetaInfo == NULL) {
    terrno = TSDB_CODE_TSC_OUT_OF_MEMORY;
    code = terrno;
    return code;
  }

  if (NULL == pInsertParam->pTableBlockHashList) {
    pInsertParam->pTableBlockHashList = taosHashInit(128, taosGetDefaultHashFunction(TSDB_DATA_TYPE_BIGINT), true, false);
    if (NULL == pInsertParam->pTableBlockHashList) {
      code = TSDB_CODE_TSC_OUT_OF_MEMORY;
      goto _clean;
    }
  } else {
    str = pInsertParam->sql;
  }
  
  tscDebug("0x%"PRIx64" create data block list hashList:%p", pSql->self, pInsertParam->pTableBlockHashList);

  while (1) {
    int32_t   index = 0;
    SStrToken sToken = tStrGetToken(str, &index, false);

    // no data in the sql string anymore.
    if (sToken.n == 0) {
      /*
       * if the data is from the data file, no data has been generated yet. So, there no data to
       * merge or submit, save the file path and parse the file in other routines.
       */
      if (TSDB_QUERY_HAS_TYPE(pInsertParam->insertType, TSDB_QUERY_TYPE_FILE_INSERT)) {
        goto _clean;
      }

      /*
       * if no data has been generated during parsing the sql string, error msg will return
       * Otherwise, create the first submit block and submit to virtual node.
       */
      if (totalNum == 0) {
        code = TSDB_CODE_TSC_INVALID_OPERATION;
        goto _clean;
      } else {
        break;
      }
    }

    pInsertParam->sql = sToken.z;
    char      buf[TSDB_TABLE_FNAME_LEN];
    SStrToken sTblToken;
    sTblToken.z = buf;
    // Check if the table name available or not
    if (validateTableName(sToken.z, sToken.n, &sTblToken) != TSDB_CODE_SUCCESS) {
      code = tscInvalidOperationMsg(pInsertParam->msg, "table name invalid", sToken.z);
      goto _clean;
    }

    if ((code = tscSetTableFullName(&pTableMetaInfo->name, &sTblToken, pSql)) != TSDB_CODE_SUCCESS) {
      goto _clean;
    }

    char *bindedColumns = NULL;
    if ((code = tscCheckIfCreateTable(&str, pSql, &bindedColumns)) != TSDB_CODE_SUCCESS) {
      /*
       * After retrieving the table meta from server, the sql string will be parsed from the paused position.
       * And during the getTableMetaCallback function, the sql string will be parsed from the paused position.
       */
      if (TSDB_CODE_TSC_ACTION_IN_PROGRESS == code) {
        return code;
      }

      tscError("0x%"PRIx64" async insert parse error, code:%s", pSql->self, tstrerror(code));
      pInsertParam->sql = NULL;
      goto _clean;
    }

    if (UTIL_TABLE_IS_SUPER_TABLE(pTableMetaInfo)) {
      code = tscInvalidOperationMsg(pInsertParam->msg, "insert data into super table is not supported", NULL);
      goto _clean;
    }

    index = 0;
    sToken = tStrGetToken(str, &index, false);
    str += index;

    if (sToken.n == 0 || (sToken.type != TK_FILE && sToken.type != TK_VALUES)) {
      code = tscSQLSyntaxErrMsg(pInsertParam->msg, "keyword VALUES or FILE required", sToken.z);
      goto _clean;
    }

    STableComInfo tinfo = tscGetTableInfo(pTableMetaInfo->pTableMeta);
    if (sToken.type == TK_FILE) {
      if (validateDataSource(pInsertParam, TSDB_QUERY_TYPE_FILE_INSERT, sToken.z) != TSDB_CODE_SUCCESS) {
        goto _clean;
      }

      index = 0;
      sToken = tStrGetToken(str, &index, false);
      if (sToken.type != TK_STRING && sToken.type != TK_ID) {
        code = tscSQLSyntaxErrMsg(pInsertParam->msg, "file path is required following keyword FILE", sToken.z);
        goto _clean;
      }
      str += index;
      if (sToken.n == 0) {
        code = tscSQLSyntaxErrMsg(pInsertParam->msg, "file path is required following keyword FILE", sToken.z);
        goto _clean;
      }

      code = getFileFullPath(&sToken, pCmd->payload);
      if (code != TSDB_CODE_SUCCESS) {
        tscInvalidOperationMsg(pInsertParam->msg, "invalid filename", sToken.z);
        goto _clean;
      }
    } else {
      if (bindedColumns == NULL) {
        STableMeta *pTableMeta = pTableMetaInfo->pTableMeta;
        if (validateDataSource(pInsertParam, TSDB_QUERY_TYPE_INSERT, sToken.z) != TSDB_CODE_SUCCESS) {
          goto _clean;
        }

        STableDataBlocks *dataBuf = NULL;
        int32_t ret = tscGetDataBlockFromList(pInsertParam->pTableBlockHashList, pTableMeta->id.uid, TSDB_DEFAULT_PAYLOAD_SIZE,
                                              sizeof(SSubmitBlk), tinfo.rowSize, &pTableMetaInfo->name, pTableMeta,
                                              &dataBuf, NULL);
        if (ret != TSDB_CODE_SUCCESS) {
          goto _clean;
        }

        code = doParseInsertStatement(pInsertParam, &str, dataBuf, &totalNum);
        if (code != TSDB_CODE_SUCCESS) {
          goto _clean;
        }
      } else {  // bindedColumns != NULL
        // insert into tablename(col1, col2,..., coln) values(v1, v2,... vn);
        STableMeta *pTableMeta = tscGetTableMetaInfoFromCmd(pCmd, 0)->pTableMeta;

        if (validateDataSource(pInsertParam, TSDB_QUERY_TYPE_INSERT, sToken.z) != TSDB_CODE_SUCCESS) {
          goto _clean;
        }

        STableDataBlocks *dataBuf = NULL;
        int32_t ret = tscGetDataBlockFromList(pInsertParam->pTableBlockHashList, pTableMeta->id.uid, TSDB_DEFAULT_PAYLOAD_SIZE,
                                              sizeof(SSubmitBlk), tinfo.rowSize, &pTableMetaInfo->name, pTableMeta,
                                              &dataBuf, NULL);
        if (ret != TSDB_CODE_SUCCESS) {
          goto _clean;
        }

        SSchema *pSchema = tscGetTableSchema(pTableMeta);
        code = parseBoundColumns(pInsertParam, &dataBuf->boundColumnInfo, pSchema, bindedColumns, NULL);
        if (code != TSDB_CODE_SUCCESS) {
          goto _clean;
        }

        if (dataBuf->boundColumnInfo.cols[0].hasVal == false) {
          code = tscInvalidOperationMsg(pInsertParam->msg, "primary timestamp column can not be null", NULL);
          goto _clean;
        }

        if (sToken.type != TK_VALUES) {
          code = tscSQLSyntaxErrMsg(pInsertParam->msg, "keyword VALUES is expected", sToken.z);
          goto _clean;
        }

        code = doParseInsertStatement(pInsertParam, &str, dataBuf, &totalNum);
        if (code != TSDB_CODE_SUCCESS) {
          goto _clean;
        }
      }
    }
  }

  // we need to keep the data blocks if there are parameters in the sql
  if (pInsertParam->numOfParams > 0) {
    goto _clean;
  }

  // merge according to vgId
  if (!TSDB_QUERY_HAS_TYPE(pInsertParam->insertType, TSDB_QUERY_TYPE_STMT_INSERT) && taosHashGetSize(pInsertParam->pTableBlockHashList) > 0) {
    if ((code = tscMergeTableDataBlocks(pInsertParam, true)) != TSDB_CODE_SUCCESS) {
      goto _clean;
    }
  }

  code = TSDB_CODE_SUCCESS;
  goto _clean;

_clean:
  pInsertParam->sql = NULL;
  return code;
}

int tsInsertInitialCheck(SSqlObj *pSql) {
  if (!pSql->pTscObj->writeAuth) {
    return TSDB_CODE_TSC_NO_WRITE_AUTH;
  }

  int32_t  index = 0;
  SSqlCmd *pCmd = &pSql->cmd;

  SStrToken sToken = tStrGetToken(pSql->sqlstr, &index, false);
  assert(sToken.type == TK_INSERT || sToken.type == TK_IMPORT);

  pCmd->count   = 0;
  pCmd->command = TSDB_SQL_INSERT;
  SInsertStatementParam* pInsertParam = &pCmd->insertParam;

  SQueryInfo *pQueryInfo = tscGetQueryInfoS(pCmd);
  TSDB_QUERY_SET_TYPE(pQueryInfo->type, TSDB_QUERY_TYPE_INSERT);

  sToken = tStrGetToken(pSql->sqlstr, &index, false);
  if (sToken.type != TK_INTO) {
    return tscSQLSyntaxErrMsg(pInsertParam->msg, "keyword INTO is expected", sToken.z);
  }

  pInsertParam->sql = sToken.z + sToken.n;
  return TSDB_CODE_SUCCESS;
}

int tsParseSql(SSqlObj *pSql, bool initial) {
  int32_t ret = TSDB_CODE_SUCCESS;
  SSqlCmd* pCmd = &pSql->cmd;

  if (!initial) {
    tscDebug("0x%"PRIx64" resume to parse sql: %s", pSql->self, pCmd->insertParam.sql);
  }

  ret = tscAllocPayload(pCmd, TSDB_DEFAULT_PAYLOAD_SIZE);
  if (TSDB_CODE_SUCCESS != ret) {
    return ret;
  }

  if (tscIsInsertData(pSql->sqlstr)) {
    if (initial && ((ret = tsInsertInitialCheck(pSql)) != TSDB_CODE_SUCCESS)) {
      strncpy(pCmd->payload, pCmd->insertParam.msg, TSDB_DEFAULT_PAYLOAD_SIZE);
      return ret;
    }

    ret = tsParseInsertSql(pSql);
    if (pSql->parseRetry < 1 && (ret == TSDB_CODE_TSC_SQL_SYNTAX_ERROR || ret == TSDB_CODE_TSC_INVALID_OPERATION)) {
      tscDebug("0x%"PRIx64 " parse insert sql statement failed, code:%s, clear meta cache and retry ", pSql->self, tstrerror(ret));

      tscResetSqlCmd(pCmd, true);
      pSql->parseRetry++;

      if ((ret = tsInsertInitialCheck(pSql)) == TSDB_CODE_SUCCESS) {
        ret = tsParseInsertSql(pSql);
      }
    }

    if (ret != TSDB_CODE_SUCCESS) {
      strncpy(pCmd->payload, pCmd->insertParam.msg, TSDB_DEFAULT_PAYLOAD_SIZE);
    }
  } else {
    SSqlInfo sqlInfo = qSqlParse(pSql->sqlstr);
    ret = tscValidateSqlInfo(pSql, &sqlInfo);
    if (ret == TSDB_CODE_TSC_INVALID_OPERATION && pSql->parseRetry < 1 && sqlInfo.type == TSDB_SQL_SELECT) {
      tscDebug("0x%"PRIx64 " parse query sql statement failed, code:%s, clear meta cache and retry ", pSql->self, tstrerror(ret));

      tscResetSqlCmd(pCmd, true);
      pSql->parseRetry++;

      ret = tscValidateSqlInfo(pSql, &sqlInfo);
    }

    SqlInfoDestroy(&sqlInfo);
  }

  /*
   * the pRes->code may be modified or released by another thread in tscTableMetaCallBack function,
   * so do NOT use pRes->code to determine if the getTableMeta function
   * invokes new threads to get data from mgmt node or simply retrieves data from cache.
   * do NOT assign return code to pRes->code for the same reason since it may be released by another thread already.
   */
  return ret;
}

static int doPackSendDataBlock(SSqlObj* pSql, SInsertStatementParam *pInsertParam, STableMeta* pTableMeta, int32_t numOfRows, STableDataBlocks *pTableDataBlocks) {
  int32_t  code = TSDB_CODE_SUCCESS;

  SSubmitBlk *pBlocks = (SSubmitBlk *)(pTableDataBlocks->pData);
  code = tsSetBlockInfo(pBlocks, pTableMeta, numOfRows);
  if (code != TSDB_CODE_SUCCESS) {
    return tscInvalidOperationMsg(pInsertParam->msg, "too many rows in sql, total number of rows should be less than 32767", NULL);
  }

  if ((code = tscMergeTableDataBlocks(pInsertParam, true)) != TSDB_CODE_SUCCESS) {
    return code;
  }

  STableDataBlocks *pDataBlock = taosArrayGetP(pInsertParam->pDataBlocks, 0);
  if ((code = tscCopyDataBlockToPayload(pSql, pDataBlock)) != TSDB_CODE_SUCCESS) {
    return code;
  }

  return TSDB_CODE_SUCCESS;
}

typedef struct SImportFileSupport {
  SSqlObj *pSql;
  FILE    *fp;
} SImportFileSupport;

static void parseFileSendDataBlock(void *param, TAOS_RES *tres, int32_t numOfRows) {
  assert(param != NULL && tres != NULL);

  char *  tokenBuf = NULL;
  size_t  n = 0;
  ssize_t readLen = 0;
  char *  line = NULL;
  int32_t count = 0;
  int32_t maxRows = 0;
  FILE *  fp   = NULL;

  SSqlObj *pSql = tres;
  SSqlCmd *pCmd = &pSql->cmd;

  SImportFileSupport *pSupporter = (SImportFileSupport *)param;

  SSqlObj *pParentSql = pSupporter->pSql;
  fp = pSupporter->fp;

  int32_t code = pSql->res.code;

  // retry parse data from file and import data from the begining again
  if (code == TSDB_CODE_TDB_TABLE_RECONFIGURE) {
    assert(pSql->res.numOfRows == 0);
    int32_t ret = fseek(fp, 0, SEEK_SET);
    if (ret < 0) {
      tscError("0x%"PRIx64" failed to seek SEEK_SET since:%s", pSql->self, tstrerror(errno));
      code = TAOS_SYSTEM_ERROR(errno);
      goto _error;
    }
  } else if (code != TSDB_CODE_SUCCESS) {
    goto _error;
  }

  // accumulate the total submit records
  pParentSql->res.numOfRows += pSql->res.numOfRows;

  STableMetaInfo *pTableMetaInfo = tscGetTableMetaInfoFromCmd(pCmd, 0);
  STableMeta *    pTableMeta = pTableMetaInfo->pTableMeta;
  STableComInfo   tinfo = tscGetTableInfo(pTableMeta);

  SInsertStatementParam* pInsertParam = &pCmd->insertParam;
  destroyTableNameList(pInsertParam);

  pInsertParam->pDataBlocks = tscDestroyBlockArrayList(pInsertParam->pDataBlocks);

  if (pInsertParam->pTableBlockHashList == NULL) {
    pInsertParam->pTableBlockHashList = taosHashInit(16, taosGetDefaultHashFunction(TSDB_DATA_TYPE_BIGINT), true, false);
    if (pInsertParam->pTableBlockHashList == NULL) {
      code = TSDB_CODE_TSC_OUT_OF_MEMORY;
      goto _error;
    }
  }

  STableDataBlocks *pTableDataBlock = NULL;
  int32_t ret = tscGetDataBlockFromList(pInsertParam->pTableBlockHashList, pTableMeta->id.uid, TSDB_PAYLOAD_SIZE,
                                        sizeof(SSubmitBlk), tinfo.rowSize, &pTableMetaInfo->name, pTableMeta,
                                        &pTableDataBlock, NULL);
  if (ret != TSDB_CODE_SUCCESS) {
    pParentSql->res.code = TSDB_CODE_TSC_OUT_OF_MEMORY;
    goto _error;
  }

  tscAllocateMemIfNeed(pTableDataBlock, getExtendedRowSize(&tinfo), &maxRows);
  tokenBuf = calloc(1, TSDB_MAX_BYTES_PER_ROW);
  if (tokenBuf == NULL) {
    code = TSDB_CODE_TSC_OUT_OF_MEMORY;
    goto _error;
  }

  initSMemRowHelper(&pTableDataBlock->rowHelper, tscGetTableSchema(pTableDataBlock->pTableMeta),
                    tscGetNumOfColumns(pTableDataBlock->pTableMeta), 0);

  while ((readLen = tgetline(&line, &n, fp)) != -1) {
    if (('\r' == line[readLen - 1]) || ('\n' == line[readLen - 1])) {
      line[--readLen] = 0;
    }

    if (readLen == 0) {
      continue;
    }

    char *lineptr = line;
    strtolower(line, line);

    int32_t len = 0;
    code = tsParseOneRow(&lineptr, pTableDataBlock, tinfo.precision, &len, tokenBuf, pInsertParam);
    if (code != TSDB_CODE_SUCCESS || pTableDataBlock->numOfParams > 0) {
      pSql->res.code = code;
      break;
    }

    pTableDataBlock->size += len;

    if (++count >= maxRows) {
      break;
    }
  }

  tfree(tokenBuf);
  tfree(line);

  pParentSql->res.code = code;
  if (code == TSDB_CODE_SUCCESS) {
    if (count > 0) {
      pSql->res.numOfRows = 0;
      code = doPackSendDataBlock(pSql, pInsertParam, pTableMeta, count, pTableDataBlock);
      if (code != TSDB_CODE_SUCCESS) {
        goto _error;
      }

      tscBuildAndSendRequest(pSql, NULL);
      return;
    } else {
      taos_free_result(pSql);
      tfree(pSupporter);
      fclose(fp);

      pParentSql->fp = pParentSql->fetchFp;

      // all data has been sent to vnode, call user function
      int32_t v = (code != TSDB_CODE_SUCCESS) ? code : (int32_t)pParentSql->res.numOfRows;
      (*pParentSql->fp)(pParentSql->param, pParentSql, v);
      return;
    }
  }

_error:
  tfree(tokenBuf);
  tfree(line);
  taos_free_result(pSql);
  tfree(pSupporter);
  fclose(fp);

  tscAsyncResultOnError(pParentSql);
}

void tscImportDataFromFile(SSqlObj *pSql) {
  SSqlCmd *pCmd = &pSql->cmd;
  if (pCmd->command != TSDB_SQL_INSERT) {
    return;
  }

  SInsertStatementParam* pInsertParam = &pCmd->insertParam;
  assert(TSDB_QUERY_HAS_TYPE(pInsertParam->insertType, TSDB_QUERY_TYPE_FILE_INSERT) && strlen(pCmd->payload) != 0);
  pCmd->active = pCmd->pQueryInfo;

  SImportFileSupport *pSupporter = calloc(1, sizeof(SImportFileSupport));
  SSqlObj *pNew = createSubqueryObj(pSql, 0, parseFileSendDataBlock, pSupporter, TSDB_SQL_INSERT, NULL);

  FILE *fp = fopen(pCmd->payload, "rb");
  if (fp == NULL) {
    pSql->res.code = TAOS_SYSTEM_ERROR(errno);
    tscError("0x%"PRIx64" failed to open file %s to load data from file, code:%s", pSql->self, pCmd->payload, tstrerror(pSql->res.code));

    tfree(pSupporter);
    taos_free_result(pNew);
    tscAsyncResultOnError(pSql);
    return;
  }

  pSupporter->pSql = pSql;
  pSupporter->fp   = fp;

  parseFileSendDataBlock(pSupporter, pNew, TSDB_CODE_SUCCESS);
}<|MERGE_RESOLUTION|>--- conflicted
+++ resolved
@@ -1056,11 +1056,7 @@
   return TSDB_CODE_SUCCESS;
 }
 
-<<<<<<< HEAD
-int32_t tsSetBlockInfo(SSubmitBlk *pBlocks, const STableMeta *pTableMeta, int32_t numOfRows) {
-=======
 int32_t FORCE_INLINE tsSetBlockInfo(SSubmitBlk *pBlocks, const STableMeta *pTableMeta, int32_t numOfRows) {
->>>>>>> 4fc364a1
   pBlocks->tid = pTableMeta->id.tid;
   pBlocks->uid = pTableMeta->id.uid;
   pBlocks->sversion = pTableMeta->sversion;
