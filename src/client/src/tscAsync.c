--- conflicted
+++ resolved
@@ -314,17 +314,12 @@
     return;
   }
 
-<<<<<<< HEAD
   // probe send error , but result be responsed by server async
   if(pSql->res.code == TSDB_CODE_SUCCESS) {
     return ;
   }
   
-  if (tsShortcutFlag) {
-=======
-  assert(pSql->res.code != TSDB_CODE_SUCCESS);
   if (tsShortcutFlag && (pSql->res.code == TSDB_CODE_RPC_SHORTCUT)) {
->>>>>>> 569eefd0
     tscDebug("0x%" PRIx64 " async result callback, code:%s", pSql->self, tstrerror(pSql->res.code));
     pSql->res.code = TSDB_CODE_SUCCESS;
   } else {
