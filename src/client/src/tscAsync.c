/*
 * Copyright (c) 2019 TAOS Data, Inc. <jhtao@taosdata.com>
 *
 * This program is free software: you can use, redistribute, and/or modify
 * it under the terms of the GNU Affero General Public License, version 3
 * or later ("AGPL"), as published by the Free Software Foundation.
 *
 * This program is distributed in the hope that it will be useful, but WITHOUT
 * ANY WARRANTY; without even the implied warranty of MERCHANTABILITY or
 * FITNESS FOR A PARTICULAR PURPOSE.
 *
 * You should have received a copy of the GNU Affero General Public License
 * along with this program. If not, see <http://www.gnu.org/licenses/>.
 */

#include "os.h"
#include "tutil.h"

#include "tnote.h"
#include "trpc.h"
#include "tscLog.h"
#include "tscSubquery.h"
#include "tscUtil.h"
#include "tsched.h"
#include "tschemautil.h"
#include "tsclient.h"

static void tscAsyncQueryRowsForNextVnode(void *param, TAOS_RES *tres, int numOfRows);

/*
 * Proxy function to perform sequentially query&retrieve operation.
 * If sql queries upon a super table and two-stage merge procedure is not involved (when employ the projection
 * query), it will sequentially query&retrieve data for all vnodes
 */
static void tscAsyncFetchRowsProxy(void *param, TAOS_RES *tres, int numOfRows);

void doAsyncQuery(STscObj* pObj, SSqlObj* pSql, __async_cb_func_t fp, void* param, const char* sqlstr, size_t sqlLen) {
  SSqlCmd* pCmd = &pSql->cmd;

  pSql->signature = pSql;
  pSql->param     = param;
  pSql->pTscObj   = pObj;
  pSql->parseRetry= 0;
  pSql->maxRetry  = TSDB_MAX_REPLICA;
  pSql->fp        = fp;
  pSql->fetchFp   = fp;

  registerSqlObj(pSql);

  pSql->sqlstr = calloc(1, sqlLen + 1);
  if (pSql->sqlstr == NULL) {
    tscError("%p failed to malloc sql string buffer", pSql);
    pSql->res.code = TSDB_CODE_TSC_OUT_OF_MEMORY;
    tscAsyncResultOnError(pSql);
    return;
  }

  strntolower(pSql->sqlstr, sqlstr, (int32_t)sqlLen);

  tscDebugL("%p SQL: %s", pSql, pSql->sqlstr);
  pCmd->curSql = pSql->sqlstr;

  int32_t code = tsParseSql(pSql, true);
  if (code == TSDB_CODE_TSC_ACTION_IN_PROGRESS) return;
  
  if (code != TSDB_CODE_SUCCESS) {
    pSql->res.code = code;
    tscAsyncResultOnError(pSql);
    return;
  }

  SQueryInfo* pQueryInfo = tscGetQueryInfo(pCmd, pCmd->clauseIndex);
  executeQuery(pSql, pQueryInfo);
}

// TODO return the correct error code to client in tscQueueAsyncError
void taos_query_a(TAOS *taos, const char *sqlstr, __async_cb_func_t fp, void *param) {
  taos_query_ra(taos, sqlstr, fp, param);
}

TAOS_RES * taos_query_ra(TAOS *taos, const char *sqlstr, __async_cb_func_t fp, void *param) {
  STscObj *pObj = (STscObj *)taos;
  if (pObj == NULL || pObj->signature != pObj) {
    tscError("bug!!! pObj:%p", pObj);
    terrno = TSDB_CODE_TSC_DISCONNECTED;
    tscQueueAsyncError(fp, param, TSDB_CODE_TSC_DISCONNECTED);
    return NULL;
  }
  
  int32_t sqlLen = (int32_t)strlen(sqlstr);
  if (sqlLen > tsMaxSQLStringLen) {
    tscError("sql string exceeds max length:%d", tsMaxSQLStringLen);
    terrno = TSDB_CODE_TSC_EXCEED_SQL_LIMIT;
    tscQueueAsyncError(fp, param, terrno);
    return NULL;
  }
  
  nPrintTsc("%s", sqlstr);
  
  SSqlObj *pSql = (SSqlObj *)calloc(1, sizeof(SSqlObj));
  if (pSql == NULL) {
    tscError("failed to malloc sqlObj");
    tscQueueAsyncError(fp, param, TSDB_CODE_TSC_OUT_OF_MEMORY);
    return NULL;
  }
  
  doAsyncQuery(pObj, pSql, fp, param, sqlstr, sqlLen);

  return pSql;
}


static void tscAsyncFetchRowsProxy(void *param, TAOS_RES *tres, int numOfRows) {
  if (tres == NULL) {
    return;
  }

  SSqlObj *pSql = (SSqlObj *)tres;
  SSqlRes *pRes = &pSql->res;
  SSqlCmd *pCmd = &pSql->cmd;

  if (numOfRows == 0) {
    if (hasMoreVnodesToTry(pSql)) { // sequentially retrieve data from remain vnodes.
      tscTryQueryNextVnode(pSql, tscAsyncQueryRowsForNextVnode);
    } else {
      /*
       * all available virtual node has been checked already, now we need to check
       * for the next subclause queries
       */
      if (pCmd->clauseIndex < pCmd->numOfClause - 1) {
        tscTryQueryNextClause(pSql, tscAsyncQueryRowsForNextVnode);
        return;
      }

      /*
       * 1. has reach the limitation
       * 2. no remain virtual nodes to be retrieved anymore
       */
      (*pSql->fetchFp)(param, pSql, 0);
    }
    
    return;
  }
  
  // local merge has handle this situation during super table non-projection query.
  if (pCmd->command != TSDB_SQL_RETRIEVE_LOCALMERGE) {
    pRes->numOfClauseTotal += pRes->numOfRows;
  }

  (*pSql->fetchFp)(param, tres, numOfRows);
}

// actual continue retrieve function with user-specified callback function
static void tscProcessAsyncRetrieveImpl(void *param, TAOS_RES *tres, int numOfRows, __async_cb_func_t fp) {
  SSqlObj *pSql = (SSqlObj *)tres;
  if (pSql == NULL) {  // error
    tscError("sql object is NULL");
    return;
  }

  SSqlCmd *pCmd = &pSql->cmd;
  SSqlRes *pRes = &pSql->res;

<<<<<<< HEAD
  if ((pRes->qid == 0 || numOfRows != 0) && pCmd->command < TSDB_SQL_LOCAL) {
    if (pRes->qid == 0 && numOfRows != 0) {
=======
  if ((pRes->qId == 0 || numOfRows != 0) && pCmd->command < TSDB_SQL_LOCAL) {
    if (pRes->qId == 0 && numOfRows != 0) {
>>>>>>> 3d2706fe
      tscError("qhandle is NULL");
    } else {
      pRes->code = numOfRows;
    }

    tscAsyncResultOnError(pSql);
    return;
  }

  pSql->fp = fp;
  if (pCmd->command != TSDB_SQL_RETRIEVE_LOCALMERGE && pCmd->command < TSDB_SQL_LOCAL) {
    pCmd->command = (pCmd->command > TSDB_SQL_MGMT) ? TSDB_SQL_RETRIEVE : TSDB_SQL_FETCH;
  }

  if (pCmd->command == TSDB_SQL_TABLE_JOIN_RETRIEVE) {
    tscFetchDatablockForSubquery(pSql);
  } else {
    tscProcessSql(pSql, NULL);
  }
}

/*
 * retrieve callback for fetch rows proxy.
 * The below two functions both serve as the callback function of query virtual node.
 * query callback first, and then followed by retrieve callback
 */
static void tscAsyncQueryRowsForNextVnode(void *param, TAOS_RES *tres, int numOfRows) {
  // query completed, continue to retrieve
  tscProcessAsyncRetrieveImpl(param, tres, numOfRows, tscAsyncFetchRowsProxy);
}

void taos_fetch_rows_a(TAOS_RES *tres, __async_cb_func_t fp, void *param) {
  SSqlObj *pSql = (SSqlObj *)tres;
  if (pSql == NULL || pSql->signature != pSql) {
    tscError("sql object is NULL");
    tscQueueAsyncError(fp, param, TSDB_CODE_TSC_DISCONNECTED);
    return;
  }

  SSqlRes *pRes = &pSql->res;
  SSqlCmd *pCmd = &pSql->cmd;

  // user-defined callback function is stored in fetchFp
  pSql->fetchFp = fp;
  pSql->fp      = tscAsyncFetchRowsProxy;
  pSql->param   = param;

<<<<<<< HEAD
  if (pRes->qid == 0) {
    tscError("qhandle is invalid");
=======
  if (pRes->qId == 0) {
    tscError("qhandle is NULL");
>>>>>>> 3d2706fe
    pRes->code = TSDB_CODE_TSC_INVALID_QHANDLE;
    tscAsyncResultOnError(pSql);
    return;
  }

  tscResetForNextRetrieve(pRes);
  
  // handle the sub queries of join query
  if (pCmd->command == TSDB_SQL_TABLE_JOIN_RETRIEVE) {
    tscFetchDatablockForSubquery(pSql);
  } else if (pRes->completed) {
    if(pCmd->command == TSDB_SQL_FETCH || (pCmd->command >= TSDB_SQL_SERV_STATUS && pCmd->command <= TSDB_SQL_CURRENT_USER)) {
      if (hasMoreVnodesToTry(pSql)) {  // sequentially retrieve data from remain vnodes.
        tscTryQueryNextVnode(pSql, tscAsyncQueryRowsForNextVnode);
      } else {
        /*
         * all available virtual nodes in current clause has been checked already, now try the
         * next one in the following union subclause
         */
        if (pCmd->clauseIndex < pCmd->numOfClause - 1) {
          tscTryQueryNextClause(pSql, tscAsyncQueryRowsForNextVnode);
          return;
        }

        /*
         * 1. has reach the limitation
         * 2. no remain virtual nodes to be retrieved anymore
         */
        (*pSql->fetchFp)(param, pSql, 0);
      }

      return;
    } else if (pCmd->command == TSDB_SQL_RETRIEVE || pCmd->command == TSDB_SQL_RETRIEVE_LOCALMERGE) {
      // in case of show command, return no data
      (*pSql->fetchFp)(param, pSql, 0);
    } else {
      assert(0);
    }
  } else { // current query is not completed, continue retrieve from node
    if (pCmd->command != TSDB_SQL_RETRIEVE_LOCALMERGE && pCmd->command < TSDB_SQL_LOCAL) {
      pCmd->command = (pCmd->command > TSDB_SQL_MGMT) ? TSDB_SQL_RETRIEVE : TSDB_SQL_FETCH;
    }

    SQueryInfo* pQueryInfo1 = tscGetActiveQueryInfo(&pSql->cmd);
    tscProcessSql(pSql, pQueryInfo1);
  }
}

// this function will be executed by queue task threads, so the terrno is not valid
static void tscProcessAsyncError(SSchedMsg *pMsg) {
  void (*fp)() = pMsg->ahandle;
  terrno = *(int32_t*) pMsg->msg;
  tfree(pMsg->msg);
  (*fp)(pMsg->thandle, NULL, terrno);
}

void tscQueueAsyncError(void(*fp), void *param, int32_t code) {
  int32_t* c = malloc(sizeof(int32_t));
  *c = code;
  
  SSchedMsg schedMsg = {0};
  schedMsg.fp = tscProcessAsyncError;
  schedMsg.ahandle = fp;
  schedMsg.thandle = param;
  schedMsg.msg = c;
  taosScheduleTask(tscQhandle, &schedMsg);
}

static void tscAsyncResultCallback(SSchedMsg *pMsg) {
  SSqlObj* pSql = (SSqlObj*)taosAcquireRef(tscObjRef, (int64_t)pMsg->ahandle);
  if (pSql == NULL || pSql->signature != pSql) {
    tscDebug("%p SqlObj is freed, not add into queue async res", pSql);
    return;
  }

  assert(pSql->res.code != TSDB_CODE_SUCCESS);
  tscError("%p invoke user specified function due to error occurred, code:%s", pSql, tstrerror(pSql->res.code));

  SSqlRes *pRes = &pSql->res;
  if (pSql->fp == NULL || pSql->fetchFp == NULL){
    taosReleaseRef(tscObjRef, pSql->self);
    return;
  }

  pSql->fp = pSql->fetchFp;
  (*pSql->fp)(pSql->param, pSql, pRes->code);
  taosReleaseRef(tscObjRef, pSql->self);
}

void tscAsyncResultOnError(SSqlObj* pSql) {
  SSchedMsg schedMsg = {0};
  schedMsg.fp = tscAsyncResultCallback;
  schedMsg.ahandle = (void *)pSql->self;
  schedMsg.thandle = (void *)1;
  schedMsg.msg = 0;
  taosScheduleTask(tscQhandle, &schedMsg);
}

int tscSendMsgToServer(SSqlObj *pSql);

static int32_t updateMetaBeforeRetryQuery(SSqlObj* pSql, STableMetaInfo* pTableMetaInfo, SQueryInfo* pQueryInfo) {
  // handle the invalid table error code for super table.
  // update the pExpr info, colList info, number of table columns
  // TODO Re-parse this sql and issue the corresponding subquery as an alternative for this case.
  if (pSql->retryReason == TSDB_CODE_TDB_INVALID_TABLE_ID) {
    int32_t numOfExprs = (int32_t) tscSqlExprNumOfExprs(pQueryInfo);
    int32_t numOfCols = tscGetNumOfColumns(pTableMetaInfo->pTableMeta);
    int32_t numOfTags = tscGetNumOfTags(pTableMetaInfo->pTableMeta);

    SSchema *pSchema = tscGetTableSchema(pTableMetaInfo->pTableMeta);
    for (int32_t i = 0; i < numOfExprs; ++i) {
      SSqlExpr *pExpr = tscSqlExprGet(pQueryInfo, i);
      pExpr->uid = pTableMetaInfo->pTableMeta->id.uid;

      if (pExpr->colInfo.colIndex >= 0) {
        int32_t index = pExpr->colInfo.colIndex;

        if ((TSDB_COL_IS_NORMAL_COL(pExpr->colInfo.flag) && index >= numOfCols) ||
            (TSDB_COL_IS_TAG(pExpr->colInfo.flag) && (index < numOfCols || index >= (numOfCols + numOfTags)))) {
          return pSql->retryReason;
        }

        if ((pSchema[pExpr->colInfo.colIndex].colId != pExpr->colInfo.colId) &&
            strcasecmp(pExpr->colInfo.name, pSchema[pExpr->colInfo.colIndex].name) != 0) {
          return pSql->retryReason;
        }
      }
    }

    // validate the table columns information
    for (int32_t i = 0; i < taosArrayGetSize(pQueryInfo->colList); ++i) {
      SColumn *pCol = taosArrayGetP(pQueryInfo->colList, i);
      if (pCol->colIndex.columnIndex >= numOfCols) {
        return pSql->retryReason;
      }
    }
  } else {
    // do nothing
  }

  return TSDB_CODE_SUCCESS;
}

void tscTableMetaCallBack(void *param, TAOS_RES *res, int code) {
  SSqlObj* pSql = (SSqlObj*)taosAcquireRef(tscObjRef, (int64_t)param);
  if (pSql == NULL) return;

  assert(pSql->signature == pSql && (int64_t)param == pSql->self);

  SSqlCmd *pCmd = &pSql->cmd;
  SSqlRes *pRes = &pSql->res;
  pRes->code = code;

  SSqlObj *sub = (SSqlObj*) res;
  const char* msg = (sub->cmd.command == TSDB_SQL_STABLEVGROUP)? "vgroup-list":"table-meta";
  if (code != TSDB_CODE_SUCCESS) {
    tscError("%p get %s failed, code:%s", pSql, msg, tstrerror(code));
    goto _error;
  }

  tscDebug("%p get %s successfully", pSql, msg);
  if (pSql->pStream == NULL) {
    SQueryInfo* pQueryInfo = tscGetQueryInfo(pCmd, pCmd->clauseIndex);

    // check if it is a sub-query of super table query first, if true, enter another routine
    if (TSDB_QUERY_HAS_TYPE(pQueryInfo->type, (TSDB_QUERY_TYPE_STABLE_SUBQUERY|TSDB_QUERY_TYPE_SUBQUERY|TSDB_QUERY_TYPE_TAG_FILTER_QUERY))) {
      tscDebug("%p update local table meta, continue to process sql and send the corresponding query", pSql);

      STableMetaInfo *pTableMetaInfo = tscGetMetaInfo(pQueryInfo, 0);

      code = tscGetTableMeta(pSql, pTableMetaInfo);
      assert(code == TSDB_CODE_TSC_ACTION_IN_PROGRESS || code == TSDB_CODE_SUCCESS);

      if (code == TSDB_CODE_TSC_ACTION_IN_PROGRESS) {
        taosReleaseRef(tscObjRef, pSql->self);
        return;
      }

      assert((tscGetNumOfTags(pTableMetaInfo->pTableMeta) != 0));
      code = updateMetaBeforeRetryQuery(pSql, pTableMetaInfo, pQueryInfo);
      if (code != TSDB_CODE_SUCCESS) {
        goto _error;
      }

      // tscProcessSql can add error into async res
      tscProcessSql(pSql, NULL);
      taosReleaseRef(tscObjRef, pSql->self);
      return;
    } else {  // continue to process normal async query
      if (pCmd->parseFinished) {
        tscDebug("%p update local table meta, continue to process sql and send corresponding query", pSql);

        STableMetaInfo* pTableMetaInfo = tscGetTableMetaInfoFromCmd(pCmd, pCmd->clauseIndex, 0);
        code = tscGetTableMeta(pSql, pTableMetaInfo);

        assert(code == TSDB_CODE_TSC_ACTION_IN_PROGRESS || code == TSDB_CODE_SUCCESS);
        if (code == TSDB_CODE_TSC_ACTION_IN_PROGRESS) {
          taosReleaseRef(tscObjRef, pSql->self);
          return;
        }

        assert(pCmd->command != TSDB_SQL_INSERT);

        if (pCmd->command == TSDB_SQL_SELECT) {
          tscDebug("%p redo parse sql string and proceed", pSql);
          pCmd->parseFinished = false;
          tscResetSqlCmd(pCmd, true);

          code = tsParseSql(pSql, true);
          if (code == TSDB_CODE_TSC_ACTION_IN_PROGRESS) {
            taosReleaseRef(tscObjRef, pSql->self);
            return;
          } else if (code != TSDB_CODE_SUCCESS) {
            goto _error;
          }

          tscProcessSql(pSql, NULL);
        } else {  // in all other cases, simple retry
          tscProcessSql(pSql, NULL);
        }

        taosReleaseRef(tscObjRef, pSql->self);
        return;
      } else {
        tscDebug("%p continue parse sql after get table meta", pSql);

        code = tsParseSql(pSql, false);
        if (code == TSDB_CODE_TSC_ACTION_IN_PROGRESS) {
          taosReleaseRef(tscObjRef, pSql->self);
          return;
        } else if (code != TSDB_CODE_SUCCESS) {
          goto _error;
        }

        if (pCmd->insertType == TSDB_QUERY_TYPE_STMT_INSERT) {
          STableMetaInfo* pTableMetaInfo = tscGetTableMetaInfoFromCmd(pCmd, pCmd->clauseIndex, 0);
          code = tscGetTableMeta(pSql, pTableMetaInfo);
          if (code == TSDB_CODE_TSC_ACTION_IN_PROGRESS) {
            taosReleaseRef(tscObjRef, pSql->self);
            return;
          } else {
            assert(code == TSDB_CODE_SUCCESS);      
          }

          (*pSql->fp)(pSql->param, pSql, code);
        } else if (TSDB_QUERY_HAS_TYPE(pQueryInfo->type, TSDB_QUERY_TYPE_INSERT)) {
          tscHandleMultivnodeInsert(pSql);
        } else {
          SQueryInfo* pQueryInfo1 = tscGetQueryInfo(pCmd, pCmd->clauseIndex);
          executeQuery(pSql, pQueryInfo1);
        }

        taosReleaseRef(tscObjRef, pSql->self);
        return;
      }
    }

  } else {  // stream computing
    STableMetaInfo *pTableMetaInfo = tscGetTableMetaInfoFromCmd(pCmd, pCmd->clauseIndex, 0);

    code = tscGetTableMeta(pSql, pTableMetaInfo);
    if (code == TSDB_CODE_TSC_ACTION_IN_PROGRESS) {
      taosReleaseRef(tscObjRef, pSql->self);
      return;
    } else if (code != TSDB_CODE_SUCCESS) {
      goto _error;
    }

    if (UTIL_TABLE_IS_SUPER_TABLE(pTableMetaInfo)) {
      code = tscGetSTableVgroupInfo(pSql, pCmd->clauseIndex);
      if (code == TSDB_CODE_TSC_ACTION_IN_PROGRESS) {
        taosReleaseRef(tscObjRef, pSql->self);
        return;
      } else if (code != TSDB_CODE_SUCCESS) {
        goto _error;
      }
    }

    tscDebug("%p stream:%p meta is updated, start new query, command:%d", pSql, pSql->pStream, pSql->cmd.command);
    if (!pSql->cmd.parseFinished) {
      tsParseSql(pSql, false);
    }

    (*pSql->fp)(pSql->param, pSql, code);
    
    taosReleaseRef(tscObjRef, pSql->self);

    return;
  }

//  tscDoQuery(pSql);

  taosReleaseRef(tscObjRef, pSql->self);
  
  return;

  _error:
  pRes->code = code;
  tscAsyncResultOnError(pSql);
  taosReleaseRef(tscObjRef, pSql->self);
}<|MERGE_RESOLUTION|>--- conflicted
+++ resolved
@@ -161,13 +161,8 @@
   SSqlCmd *pCmd = &pSql->cmd;
   SSqlRes *pRes = &pSql->res;
 
-<<<<<<< HEAD
-  if ((pRes->qid == 0 || numOfRows != 0) && pCmd->command < TSDB_SQL_LOCAL) {
-    if (pRes->qid == 0 && numOfRows != 0) {
-=======
   if ((pRes->qId == 0 || numOfRows != 0) && pCmd->command < TSDB_SQL_LOCAL) {
     if (pRes->qId == 0 && numOfRows != 0) {
->>>>>>> 3d2706fe
       tscError("qhandle is NULL");
     } else {
       pRes->code = numOfRows;
@@ -215,13 +210,8 @@
   pSql->fp      = tscAsyncFetchRowsProxy;
   pSql->param   = param;
 
-<<<<<<< HEAD
-  if (pRes->qid == 0) {
+  if (pRes->qId == 0) {
     tscError("qhandle is invalid");
-=======
-  if (pRes->qId == 0) {
-    tscError("qhandle is NULL");
->>>>>>> 3d2706fe
     pRes->code = TSDB_CODE_TSC_INVALID_QHANDLE;
     tscAsyncResultOnError(pSql);
     return;
@@ -333,7 +323,7 @@
 
     SSchema *pSchema = tscGetTableSchema(pTableMetaInfo->pTableMeta);
     for (int32_t i = 0; i < numOfExprs; ++i) {
-      SSqlExpr *pExpr = tscSqlExprGet(pQueryInfo, i);
+      SSqlExpr *pExpr = &(tscSqlExprGet(pQueryInfo, i)->base);
       pExpr->uid = pTableMetaInfo->pTableMeta->id.uid;
 
       if (pExpr->colInfo.colIndex >= 0) {
