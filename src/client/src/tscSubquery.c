--- conflicted
+++ resolved
@@ -2662,12 +2662,8 @@
     trs->pExtMemBuffer = pMemoryBuf;
     trs->pOrderDescriptor = pDesc;
 
-<<<<<<< HEAD
-    trs->localBuffer = (tFilePage *)malloc(nBufferSize + sizeof(tFilePage));
-=======
     trs->localBuffer = (tFilePage *)calloc(1, nBufferSize + sizeof(tFilePage));
     trs->localBufferSize = nBufferSize + sizeof(tFilePage);
->>>>>>> 9ce15470
     if (trs->localBuffer == NULL) {
       tscError("0x%"PRIx64" failed to malloc buffer for local buffer, orderOfSub:%d, reason:%s", pSql->self, i, strerror(errno));
       tfree(trs);
@@ -2712,43 +2708,8 @@
     return pRes->code;
   }
 
-<<<<<<< HEAD
   doConcurrentlySendSubQueries(pSql);
-=======
-  // concurrently sent the query requests.
-  const int32_t MAX_REQUEST_PER_TASK = 8;
-
-  int32_t numOfTasks = (pState->numOfSub + MAX_REQUEST_PER_TASK - 1)/MAX_REQUEST_PER_TASK;
-  assert(numOfTasks >= 1);
-
-  int32_t num;
-  if (pState->numOfSub / numOfTasks == MAX_REQUEST_PER_TASK) {
-    num = MAX_REQUEST_PER_TASK;
-  } else {
-    num = pState->numOfSub / numOfTasks + 1;
-  }
-  tscDebug("0x%"PRIx64 " query will be sent by %d threads", pSql->self, numOfTasks);
-
-  for(int32_t j = 0; j < numOfTasks; ++j) {
-    SSchedMsg schedMsg = {0};
-    schedMsg.fp      = doSendQueryReqs;
-    schedMsg.ahandle = (void*)pSql;
-
-    schedMsg.thandle = NULL;
-    SPair* p = calloc(1, sizeof(SPair));
-    p->first  = j * num;
-
-    if (j == numOfTasks - 1) {
-      p->second = pState->numOfSub;
-    } else {
-      p->second = (j + 1) * num;
-    }
-
-    schedMsg.msg = p;
-    taosScheduleTask(tscQhandle, &schedMsg);
-  }
-
->>>>>>> 9ce15470
+
   return TSDB_CODE_SUCCESS;
 }
 
