--- conflicted
+++ resolved
@@ -385,11 +385,7 @@
   }
 
   jint ret = taos_affected_rows((SSqlObj *)res);
-<<<<<<< HEAD
   jniTrace("jobj:%p, conn:%p, sql:%p, res: %p, affect rows:%d", jobj, tscon, (void *)con, (void *)res, ret);
-=======
-  jniTrace("jobj:%p, conn:%p, sql:%p, affect rows:%d", jobj, tscon, (SSqlObj*)res, ret);
->>>>>>> f139f1a6
 
   return ret;
 }
@@ -415,17 +411,10 @@
   // jobject arrayListObj = (*env)->NewObject(env, g_arrayListClass, g_arrayListConstructFp, "");
 
   if (num_fields == 0) {
-<<<<<<< HEAD
     jniError("jobj:%p, conn:%p, resultset:%p, fields size is %d", jobj, tscon, (void *)res, num_fields);
     return JNI_NUM_OF_FIELDS_0;
   } else {
     jniTrace("jobj:%p, conn:%p, resultset:%p, fields size is %d", jobj, tscon, (void *)res, num_fields);
-=======
-    jniError("jobj:%p, conn:%p, resultset:%p, fields size is %d", jobj, tscon, (void*)res, num_fields);
-    return JNI_NUM_OF_FIELDS_0;
-  } else {
-    jniTrace("jobj:%p, conn:%p, resultset:%p, fields size is %d", jobj, tscon, (void*)res, num_fields);
->>>>>>> f139f1a6
     for (int i = 0; i < num_fields; ++i) {
       jobject metadataObj = (*env)->NewObject(env, g_metadataClass, g_metadataConstructFp);
       (*env)->SetIntField(env, metadataObj, g_metadataColtypeField, fields[i].type);
@@ -476,11 +465,7 @@
   int         num_fields = taos_num_fields(result);
 
   if (num_fields == 0) {
-<<<<<<< HEAD
-    jniError("jobj:%p, conn:%p, resultset:%p, fields size is %d", jobj, tscon, (void *)res, num_fields);
-=======
     jniError("jobj:%p, conn:%p, resultset:%p, fields size is %d", jobj, tscon, (void*)res, num_fields);
->>>>>>> f139f1a6
     return JNI_NUM_OF_FIELDS_0;
   }
 
@@ -488,11 +473,7 @@
   if (row == NULL) {
     int tserrno = taos_errno(result);
     if (tserrno == 0) {
-<<<<<<< HEAD
-      jniTrace("jobj:%p, conn:%p, resultset:%p, fields size is %d, fetch row to the end", jobj, tscon, (void *)res, num_fields);
-=======
       jniTrace("jobj:%p, conn:%p, resultset:%p, fields size is %d, fetch row to the end", jobj, tscon, (void*)res, num_fields);
->>>>>>> f139f1a6
       return JNI_FETCH_END;
     } else {
       jniTrace("jobj:%p, conn:%p, interruptted query", jobj, tscon);
