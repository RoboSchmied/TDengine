/*
 * Copyright (c) 2019 TAOS Data, Inc. <jhtao@taosdata.com>
 *
 * This program is free software: you can use, redistribute, and/or modify
 * it under the terms of the GNU Affero General Public License, version 3
 * or later ("AGPL"), as published by the Free Software Foundation.
 *
 * This program is distributed in the hope that it will be useful, but WITHOUT
 * ANY WARRANTY; without even the implied warranty of MERCHANTABILITY or
 * FITNESS FOR A PARTICULAR PURPOSE.
 *
 * You should have received a copy of the GNU Affero General Public License
 * along with this program. If not, see <http://www.gnu.org/licenses/>.
 */

#include "tscUtil.h"
#include "hash.h"
#include "os.h"
#include "qAst.h"
#include "taosmsg.h"
#include "tcache.h"
#include "tkey.h"
#include "tmd5.h"
#include "tscLocalMerge.h"
#include "tscLog.h"
#include "tscProfile.h"
#include "tscSubquery.h"
#include "tschemautil.h"
#include "tsclient.h"
#include "ttimer.h"
#include "ttokendef.h"

static void freeQueryInfoImpl(SQueryInfo* pQueryInfo);
static void clearAllTableMetaInfo(SQueryInfo* pQueryInfo, const char* address, bool removeFromCache);

SCond* tsGetSTableQueryCond(STagCond* pTagCond, uint64_t uid) {
  if (pTagCond->pCond == NULL) {
    return NULL;
  }
  
  size_t size = taosArrayGetSize(pTagCond->pCond);
  for (int32_t i = 0; i < size; ++i) {
    SCond* pCond = taosArrayGet(pTagCond->pCond, i);
    
    if (uid == pCond->uid) {
      return pCond;
    }
  }

  return NULL;
}

void tsSetSTableQueryCond(STagCond* pTagCond, uint64_t uid, SBufferWriter* bw) {
  if (tbufTell(bw) == 0) {
    return;
  }
  
  SCond cond = {
    .uid = uid,
    .len = (int32_t)(tbufTell(bw)),
    .cond = NULL,
  };
  
  cond.cond = tbufGetData(bw, true);
  
  if (pTagCond->pCond == NULL) {
    pTagCond->pCond = taosArrayInit(3, sizeof(SCond));
  }
  
  taosArrayPush(pTagCond->pCond, &cond);
}

bool tscQueryTags(SQueryInfo* pQueryInfo) {
  for (int32_t i = 0; i < pQueryInfo->fieldsInfo.numOfOutput; ++i) {
    SSqlExpr* pExpr = tscSqlExprGet(pQueryInfo, i);
    int32_t functId = pExpr->functionId;

    // "select count(tbname)" query
    if (functId == TSDB_FUNC_COUNT && pExpr->colInfo.colId == TSDB_TBNAME_COLUMN_INDEX) {
      continue;
    }

    if (functId != TSDB_FUNC_TAGPRJ && functId != TSDB_FUNC_TID_TAG) {
      return false;
    }
  }

  return true;
}

// todo refactor, extract methods and move the common module
void tscGetDBInfoFromTableFullName(char* tableId, char* db) {
  char* st = strstr(tableId, TS_PATH_DELIMITER);
  if (st != NULL) {
    char* end = strstr(st + 1, TS_PATH_DELIMITER);
    if (end != NULL) {
      memcpy(db, tableId, (end - tableId));
      db[end - tableId] = 0;
      return;
    }
  }

  db[0] = 0;
}

bool tscIsTwoStageSTableQuery(SQueryInfo* pQueryInfo, int32_t tableIndex) {
  if (pQueryInfo == NULL) {
    return false;
  }

  STableMetaInfo* pTableMetaInfo = tscGetMetaInfo(pQueryInfo, tableIndex);
  if (pTableMetaInfo == NULL) {
    return false;
  }
  
  // for select query super table, the super table vgroup list can not be null in any cases.
<<<<<<< HEAD
  if (pQueryInfo->command == TSDB_SQL_SELECT && UTIL_TABLE_IS_SUPER_TABLE(pTableMetaInfo)) {
//    assert(pTableMetaInfo->vgroupList != NULL);  // if retrieve vgroupInfo failed, the value may be null
  }
=======
  // if (pQueryInfo->command == TSDB_SQL_SELECT && UTIL_TABLE_IS_SUPER_TABLE(pTableMetaInfo)) {
  //   assert(pTableMetaInfo->vgroupList != NULL);
  // }
>>>>>>> e2ed3f71
  
  if ((pQueryInfo->type & TSDB_QUERY_TYPE_FREE_RESOURCE) == TSDB_QUERY_TYPE_FREE_RESOURCE) {
    return false;
  }

  // for ordered projection query, iterate all qualified vnodes sequentially
  if (tscNonOrderedProjectionQueryOnSTable(pQueryInfo, tableIndex)) {
    return false;
  }

  if (!TSDB_QUERY_HAS_TYPE(pQueryInfo->type, TSDB_QUERY_TYPE_STABLE_SUBQUERY) && pQueryInfo->command == TSDB_SQL_SELECT) {
    return UTIL_TABLE_IS_SUPER_TABLE(pTableMetaInfo);
  }

  return false;
}

bool tscIsProjectionQueryOnSTable(SQueryInfo* pQueryInfo, int32_t tableIndex) {
  STableMetaInfo* pTableMetaInfo = tscGetMetaInfo(pQueryInfo, tableIndex);
  
  /*
   * In following cases, return false for non ordered project query on super table
   * 1. failed to get tableMeta from server; 2. not a super table; 3. limitation is 0;
   * 4. show queries, instead of a select query
   */
  size_t numOfExprs = tscSqlExprNumOfExprs(pQueryInfo);
  if (pTableMetaInfo == NULL || !UTIL_TABLE_IS_SUPER_TABLE(pTableMetaInfo) ||
      pQueryInfo->command == TSDB_SQL_RETRIEVE_EMPTY_RESULT || numOfExprs == 0) {
    return false;
  }
  
  for (int32_t i = 0; i < numOfExprs; ++i) {
    int32_t functionId = tscSqlExprGet(pQueryInfo, i)->functionId;

    if (functionId != TSDB_FUNC_PRJ &&
        functionId != TSDB_FUNC_TAGPRJ &&
        functionId != TSDB_FUNC_TAG &&
        functionId != TSDB_FUNC_TS &&
        functionId != TSDB_FUNC_ARITHM &&
        functionId != TSDB_FUNC_TS_COMP &&
        functionId != TSDB_FUNC_TID_TAG) {
      return false;
    }
  }
  
  return true;
}

// not order by timestamp projection query on super table
bool tscNonOrderedProjectionQueryOnSTable(SQueryInfo* pQueryInfo, int32_t tableIndex) {
  if (!tscIsProjectionQueryOnSTable(pQueryInfo, tableIndex)) {
    return false;
  }
  
  // order by columnIndex exists, not a non-ordered projection query
  return pQueryInfo->order.orderColId < 0;
}

bool tscOrderedProjectionQueryOnSTable(SQueryInfo* pQueryInfo, int32_t tableIndex) {
  if (!tscIsProjectionQueryOnSTable(pQueryInfo, tableIndex)) {
    return false;
  }
  
  // order by columnIndex exists, a non-ordered projection query
  return pQueryInfo->order.orderColId >= 0;
}

bool tscIsProjectionQuery(SQueryInfo* pQueryInfo) {
  size_t size = tscSqlExprNumOfExprs(pQueryInfo);

  for (int32_t i = 0; i < size; ++i) {
    int32_t functionId = tscSqlExprGet(pQueryInfo, i)->functionId;

    if (functionId != TSDB_FUNC_PRJ && functionId != TSDB_FUNC_TAGPRJ && functionId != TSDB_FUNC_TAG &&
        functionId != TSDB_FUNC_TS && functionId != TSDB_FUNC_ARITHM) {
      return false;
    }
  }

  return true;
}

bool tscIsPointInterpQuery(SQueryInfo* pQueryInfo) {
  size_t size = tscSqlExprNumOfExprs(pQueryInfo);
  
  for (int32_t i = 0; i < size; ++i) {
    SSqlExpr* pExpr = tscSqlExprGet(pQueryInfo, i);
    assert(pExpr != NULL);
//    if (pExpr == NULL) {
//      return false;
//    }

    int32_t functionId = pExpr->functionId;
    if (functionId == TSDB_FUNC_TAG) {
      continue;
    }

    if (functionId != TSDB_FUNC_INTERP) {
      return false;
    }
  }

  return true;
}

bool tscIsTWAQuery(SQueryInfo* pQueryInfo) {
  size_t numOfExprs = tscSqlExprNumOfExprs(pQueryInfo);
  for (int32_t i = 0; i < numOfExprs; ++i) {
    SSqlExpr* pExpr = tscSqlExprGet(pQueryInfo, i);
    if (pExpr == NULL) {
      continue;
    }

    int32_t functionId = pExpr->functionId;
    if (functionId == TSDB_FUNC_TWA) {
      return true;
    }
  }

  return false;
}

void tscClearInterpInfo(SQueryInfo* pQueryInfo) {
  if (!tscIsPointInterpQuery(pQueryInfo)) {
    return;
  }

  pQueryInfo->fillType = TSDB_FILL_NONE;
  taosTFree(pQueryInfo->fillVal);
}

int32_t tscCreateResPointerInfo(SSqlRes* pRes, SQueryInfo* pQueryInfo) {
  if (pRes->tsrow == NULL) {
    int32_t numOfOutput = pQueryInfo->fieldsInfo.numOfOutput;
    pRes->numOfCols = numOfOutput;

    pRes->tsrow  = calloc(numOfOutput, POINTER_BYTES);
    pRes->length = calloc(numOfOutput, sizeof(int32_t));
    pRes->buffer = calloc(numOfOutput, POINTER_BYTES);

    // not enough memory
    if (pRes->tsrow == NULL || (pRes->buffer == NULL && pRes->numOfCols > 0)) {
      taosTFree(pRes->tsrow);
      pRes->code = TSDB_CODE_TSC_OUT_OF_MEMORY;
      return pRes->code;
    }
  }

  return TSDB_CODE_SUCCESS;
}

static void tscDestroyResPointerInfo(SSqlRes* pRes) {
  if (pRes->buffer != NULL) { // free all buffers containing the multibyte string
    for (int i = 0; i < pRes->numOfCols; i++) {
      taosTFree(pRes->buffer[i]);
    }
    
    pRes->numOfCols = 0;
  }
  
  taosTFree(pRes->pRsp);

  taosTFree(pRes->tsrow);
  taosTFree(pRes->length);
  taosTFree(pRes->buffer);

  taosTFree(pRes->pGroupRec);
  taosTFree(pRes->pColumnIndex);

  if (pRes->pArithSup != NULL) {
    taosTFree(pRes->pArithSup->data);
    taosTFree(pRes->pArithSup);
  }
  
  pRes->data = NULL;  // pRes->data points to the buffer of pRsp, no need to free
}

static void tscFreeQueryInfo(SSqlCmd* pCmd, bool removeFromCache) {
  if (pCmd == NULL || pCmd->numOfClause == 0) {
    return;
  }
  
  for (int32_t i = 0; i < pCmd->numOfClause; ++i) {
    char* addr = (char*)pCmd - offsetof(SSqlObj, cmd);
    SQueryInfo* pQueryInfo = tscGetQueryInfoDetail(pCmd, i);
    
    freeQueryInfoImpl(pQueryInfo);
    clearAllTableMetaInfo(pQueryInfo, (const char*)addr, removeFromCache);
    taosTFree(pQueryInfo);
  }
  
  pCmd->numOfClause = 0;
  taosTFree(pCmd->pQueryInfo);
}

void tscResetSqlCmdObj(SSqlCmd* pCmd, bool removeFromCache) {
  pCmd->command   = 0;
  pCmd->numOfCols = 0;
  pCmd->count     = 0;
  pCmd->curSql    = NULL;
  pCmd->msgType   = 0;
  pCmd->parseFinished = 0;
  pCmd->autoCreated = 0;
  
  taosHashCleanup(pCmd->pTableList);
  pCmd->pTableList = NULL;
  
  pCmd->pDataBlocks = tscDestroyBlockArrayList(pCmd->pDataBlocks);
  
  tscFreeQueryInfo(pCmd, removeFromCache);
}

void tscFreeSqlResult(SSqlObj* pSql) {
  tscDestroyLocalReducer(pSql);
  
  SSqlRes* pRes = &pSql->res;
  tscDestroyResPointerInfo(pRes);
  
  memset(&pSql->res, 0, sizeof(SSqlRes));
}

void tscPartiallyFreeSqlObj(SSqlObj* pSql) {
  if (pSql == NULL || pSql->signature != pSql) {
    return;
  }

  SSqlCmd* pCmd = &pSql->cmd;
  int32_t cmd = pCmd->command;
  if (cmd < TSDB_SQL_INSERT || cmd == TSDB_SQL_RETRIEVE_LOCALMERGE || cmd == TSDB_SQL_RETRIEVE_EMPTY_RESULT ||
      cmd == TSDB_SQL_TABLE_JOIN_RETRIEVE) {
    tscRemoveFromSqlList(pSql);
  }
  
  // pSql->sqlstr will be used by tscBuildQueryStreamDesc
//  if (pObj->signature == pObj) {
    //pthread_mutex_lock(&pObj->mutex);
    taosTFree(pSql->sqlstr);
    //pthread_mutex_unlock(&pObj->mutex);
//  }
  
  tscFreeSqlResult(pSql);
  
  taosTFree(pSql->pSubs);
  pSql->subState.numOfSub = 0;
  pSql->self = 0;
  
  tscResetSqlCmdObj(pCmd, false);
}

static void tscFreeSubobj(SSqlObj* pSql) {
  if (pSql->subState.numOfSub == 0) {
    return;
  }

  tscDebug("%p start to free sub SqlObj, numOfSub:%d", pSql, pSql->subState.numOfSub);

  for(int32_t i = 0; i < pSql->subState.numOfSub; ++i) {
    tscDebug("%p free sub SqlObj:%p, index:%d", pSql, pSql->pSubs[i], i);
    taos_free_result(pSql->pSubs[i]);
    pSql->pSubs[i] = NULL;
  }

  pSql->subState.numOfSub = 0;
}

/**
 * The free operation will cause the pSql to be removed from hash table and free it in
 * the function of processmsgfromserver is impossible in this case, since it will fail
 * to retrieve pSqlObj in hashtable.
 *
 * @param pSql
 */
void tscFreeRegisteredSqlObj(void *pSql) {
  assert(pSql != NULL);

  SSqlObj** p = (SSqlObj**)pSql;
  STscObj* pTscObj = (*p)->pTscObj;

  assert((*p)->self != 0 && (*p)->self == (p));
  tscFreeSqlObj(*p);

  int32_t ref = T_REF_DEC(pTscObj);
  assert(ref >= 0);

  tscDebug("%p free sqlObj completed, tscObj:%p ref:%d", *p, pTscObj, ref);
  if (ref == 0) {
    tscDebug("%p all sqlObj freed, free tscObj:%p", *p, pTscObj);
    tscCloseTscObj(pTscObj);
  }
}

void tscFreeTableMetaHelper(void *pTableMeta) {
  STableMeta* p = (STableMeta*) pTableMeta;

  int32_t numOfEps = p->vgroupInfo.numOfEps;
  assert(numOfEps >= 0 && numOfEps <= TSDB_MAX_REPLICA);

  for(int32_t i = 0; i < numOfEps; ++i) {
    taosTFree(p->vgroupInfo.epAddr[i].fqdn);
  }

  int32_t numOfEps1 = p->corVgroupInfo.numOfEps;
  assert(numOfEps1 >= 0 && numOfEps1 <= TSDB_MAX_REPLICA);

  for(int32_t i = 0; i < numOfEps1; ++i) {
    taosTFree(p->corVgroupInfo.epAddr[i].fqdn);
  }
}

void tscFreeSqlObj(SSqlObj* pSql) {
  if (pSql == NULL || pSql->signature != pSql) {
    return;
  }

  tscDebug("%p start to free sqlObj", pSql);

  pSql->res.code = TSDB_CODE_TSC_QUERY_CANCELLED;
  tscFreeSubobj(pSql);

  tscPartiallyFreeSqlObj(pSql);

  pSql->signature = NULL;
  pSql->fp = NULL;
  
  SSqlCmd* pCmd = &pSql->cmd;

  memset(pCmd->payload, 0, (size_t)pCmd->allocSize);
  taosTFree(pCmd->payload);
  pCmd->allocSize = 0;
  
  taosTFree(pSql->sqlstr);
  tsem_destroy(&pSql->rspSem);

  free(pSql);
}

void tscDestroyDataBlock(STableDataBlocks* pDataBlock) {
  if (pDataBlock == NULL) {
    return;
  }

  taosTFree(pDataBlock->pData);
  taosTFree(pDataBlock->params);

  // free the refcount for metermeta
  if (pDataBlock->pTableMeta != NULL) {
    taosCacheRelease(tscMetaCache, (void**)&(pDataBlock->pTableMeta), false);
  }

  taosTFree(pDataBlock);
}

SParamInfo* tscAddParamToDataBlock(STableDataBlocks* pDataBlock, char type, uint8_t timePrec, int16_t bytes,
                                   uint32_t offset) {
  uint32_t needed = pDataBlock->numOfParams + 1;
  if (needed > pDataBlock->numOfAllocedParams) {
    needed *= 2;
    void* tmp = realloc(pDataBlock->params, needed * sizeof(SParamInfo));
    if (tmp == NULL) {
      return NULL;
    }
    pDataBlock->params = (SParamInfo*)tmp;
    pDataBlock->numOfAllocedParams = needed;
  }

  SParamInfo* param = pDataBlock->params + pDataBlock->numOfParams;
  param->idx = -1;
  param->type = type;
  param->timePrec = timePrec;
  param->bytes = bytes;
  param->offset = offset;

  ++pDataBlock->numOfParams;
  return param;
}

void*  tscDestroyBlockArrayList(SArray* pDataBlockList) {
  if (pDataBlockList == NULL) {
    return NULL;
  }

  size_t size = taosArrayGetSize(pDataBlockList);
  for (int32_t i = 0; i < size; i++) {
    void* d = taosArrayGetP(pDataBlockList, i);
    tscDestroyDataBlock(d);
  }

  taosArrayDestroy(pDataBlockList);
  return NULL;
}

int32_t tscCopyDataBlockToPayload(SSqlObj* pSql, STableDataBlocks* pDataBlock) {
  SSqlCmd* pCmd = &pSql->cmd;
  assert(pDataBlock->pTableMeta != NULL);

  pCmd->numOfTablesInSubmit = pDataBlock->numOfTables;

  assert(pCmd->numOfClause == 1);
  STableMetaInfo* pTableMetaInfo = tscGetTableMetaInfoFromCmd(pCmd, pCmd->clauseIndex, 0);

  // set the correct table meta object, the table meta has been locked in pDataBlocks, so it must be in the cache
  if (pTableMetaInfo->pTableMeta != pDataBlock->pTableMeta) {
    tstrncpy(pTableMetaInfo->name, pDataBlock->tableId, sizeof(pTableMetaInfo->name));

    if (pTableMetaInfo->pTableMeta != NULL) {
      taosCacheRelease(tscMetaCache, (void**)&(pTableMetaInfo->pTableMeta), false);
    }

    pTableMetaInfo->pTableMeta = taosCacheTransfer(tscMetaCache, (void**)&pDataBlock->pTableMeta);
  } else {
    assert(strncmp(pTableMetaInfo->name, pDataBlock->tableId, tListLen(pDataBlock->tableId)) == 0);
  }

  /*
   * the submit message consists of : [RPC header|message body|digest]
   * the dataBlock only includes the RPC Header buffer and actual submit message body, space for digest needs
   * additional space.
   */
  int ret = tscAllocPayload(pCmd, pDataBlock->size + 100);
  if (TSDB_CODE_SUCCESS != ret) {
    return ret;
  }

  assert(pDataBlock->size <= pDataBlock->nAllocSize);
  memcpy(pCmd->payload, pDataBlock->pData, pDataBlock->size);

  /*
   * the payloadLen should be actual message body size
   * the old value of payloadLen is the allocated payload size
   */
  pCmd->payloadLen = pDataBlock->size;

  assert(pCmd->allocSize >= (uint32_t)(pCmd->payloadLen + 100) && pCmd->payloadLen > 0);
  return TSDB_CODE_SUCCESS;
}

/**
 * create the in-memory buffer for each table to keep the submitted data block
 * @param initialSize
 * @param rowSize
 * @param startOffset
 * @param name
 * @param dataBlocks
 * @return
 */
int32_t tscCreateDataBlock(size_t initialSize, int32_t rowSize, int32_t startOffset, const char* name,
                           STableMeta* pTableMeta, STableDataBlocks** dataBlocks) {
  STableDataBlocks* dataBuf = (STableDataBlocks*)calloc(1, sizeof(STableDataBlocks));
  if (dataBuf == NULL) {
    tscError("failed to allocated memory, reason:%s", strerror(errno));
    return TSDB_CODE_TSC_OUT_OF_MEMORY;
  }

  dataBuf->nAllocSize = (uint32_t)initialSize;
  dataBuf->headerSize = startOffset; // the header size will always be the startOffset value, reserved for the subumit block header
  if (dataBuf->nAllocSize <= dataBuf->headerSize) {
    dataBuf->nAllocSize = dataBuf->headerSize*2;
  }
  
  dataBuf->pData = calloc(1, dataBuf->nAllocSize);
  if (dataBuf->pData == NULL) {
    tscError("failed to allocated memory, reason:%s", strerror(errno));
    return TSDB_CODE_TSC_OUT_OF_MEMORY;
  }

  dataBuf->ordered = true;
  dataBuf->prevTS = INT64_MIN;

  dataBuf->rowSize = rowSize;
  dataBuf->size = startOffset;
  dataBuf->tsSource = -1;

  tstrncpy(dataBuf->tableId, name, sizeof(dataBuf->tableId));

  /*
   * The table meta may be released since the table meta cache are completed clean by other thread
   * due to operation such as drop database. So here we add the reference count directly instead of invoke
   * taosGetDataFromCache, which may return NULL value.
   */
  dataBuf->pTableMeta = taosCacheAcquireByData(tscMetaCache, pTableMeta);
  assert(initialSize > 0 && pTableMeta != NULL && dataBuf->pTableMeta != NULL);

  *dataBlocks = dataBuf;
  return TSDB_CODE_SUCCESS;
}

int32_t tscGetDataBlockFromList(void* pHashList, SArray* pDataBlockList, int64_t id, int32_t size,
                                int32_t startOffset, int32_t rowSize, const char* tableId, STableMeta* pTableMeta,
                                STableDataBlocks** dataBlocks) {
  *dataBlocks = NULL;

  STableDataBlocks** t1 = (STableDataBlocks**)taosHashGet(pHashList, (const char*)&id, sizeof(id));
  if (t1 != NULL) {
    *dataBlocks = *t1;
  }

  if (*dataBlocks == NULL) {
    int32_t ret = tscCreateDataBlock((size_t)size, rowSize, startOffset, tableId, pTableMeta, dataBlocks);
    if (ret != TSDB_CODE_SUCCESS) {
      return ret;
    }

    taosHashPut(pHashList, (const char*)&id, sizeof(int64_t), (char*)dataBlocks, POINTER_BYTES);
    taosArrayPush(pDataBlockList, dataBlocks);
  }

  return TSDB_CODE_SUCCESS;
}

static int trimDataBlock(void* pDataBlock, STableDataBlocks* pTableDataBlock, bool includeSchema) {
  // TODO: optimize this function, handle the case while binary is not presented
  STableMeta*   pTableMeta = pTableDataBlock->pTableMeta;
  STableComInfo tinfo = tscGetTableInfo(pTableMeta);
  SSchema*      pSchema = tscGetTableSchema(pTableMeta);

  SSubmitBlk* pBlock = pDataBlock;
  memcpy(pDataBlock, pTableDataBlock->pData, sizeof(SSubmitBlk));
  pDataBlock = (char*)pDataBlock + sizeof(SSubmitBlk);

  int32_t flen = 0;  // original total length of row

  // schema needs to be included into the submit data block
  if (includeSchema) {
    int32_t numOfCols = tscGetNumOfColumns(pTableDataBlock->pTableMeta);
    for(int32_t j = 0; j < numOfCols; ++j) {
      STColumn* pCol = (STColumn*) pDataBlock;
      pCol->colId = htons(pSchema[j].colId);
      pCol->type  = pSchema[j].type;
      pCol->bytes = htons(pSchema[j].bytes);
      pCol->offset = 0;

      pDataBlock = (char*)pDataBlock + sizeof(STColumn);
      flen += TYPE_BYTES[pSchema[j].type];
    }

    int32_t schemaSize = sizeof(STColumn) * numOfCols;
    pBlock->schemaLen = schemaSize;
  } else {
    for (int32_t j = 0; j < tinfo.numOfColumns; ++j) {
      flen += TYPE_BYTES[pSchema[j].type];
    }

    pBlock->schemaLen = 0;
  }

  char* p = pTableDataBlock->pData + sizeof(SSubmitBlk);
  pBlock->dataLen = 0;
  int32_t numOfRows = htons(pBlock->numOfRows);
  
  for (int32_t i = 0; i < numOfRows; ++i) {
    SDataRow trow = (SDataRow) pDataBlock;
    dataRowSetLen(trow, (uint16_t)(TD_DATA_ROW_HEAD_SIZE + flen));
    dataRowSetVersion(trow, pTableMeta->sversion);

    int toffset = 0;
    for (int32_t j = 0; j < tinfo.numOfColumns; j++) {
      tdAppendColVal(trow, p, pSchema[j].type, pSchema[j].bytes, toffset);
      toffset += TYPE_BYTES[pSchema[j].type];
      p += pSchema[j].bytes;
    }

    pDataBlock = (char*)pDataBlock + dataRowLen(trow);
    pBlock->dataLen += dataRowLen(trow);
  }

  int32_t len = pBlock->dataLen + pBlock->schemaLen;
  pBlock->dataLen = htonl(pBlock->dataLen);
  pBlock->schemaLen = htonl(pBlock->schemaLen);

  return len;
}

static int32_t getRowExpandSize(STableMeta* pTableMeta) {
  int32_t result = TD_DATA_ROW_HEAD_SIZE;
  int32_t columns = tscGetNumOfColumns(pTableMeta);
  SSchema* pSchema = tscGetTableSchema(pTableMeta);
  for(int32_t i = 0; i < columns; i++) {
    if (IS_VAR_DATA_TYPE((pSchema + i)->type)) {
      result += TYPE_BYTES[TSDB_DATA_TYPE_BINARY];
    }
  }
  return result;
}

int32_t tscMergeTableDataBlocks(SSqlObj* pSql, SArray* pTableDataBlockList) {
  SSqlCmd* pCmd = &pSql->cmd;

  // the maximum expanded size in byte when a row-wise data is converted to SDataRow format
  STableDataBlocks* pOneTableBlock = taosArrayGetP(pTableDataBlockList, 0);
  int32_t expandSize = getRowExpandSize(pOneTableBlock->pTableMeta);

  void* pVnodeDataBlockHashList = taosHashInit(128, taosGetDefaultHashFunction(TSDB_DATA_TYPE_BIGINT), true, false);
  SArray* pVnodeDataBlockList = taosArrayInit(8, POINTER_BYTES);

  size_t total = taosArrayGetSize(pTableDataBlockList);
  for (int32_t i = 0; i < total; ++i) {
    pOneTableBlock = taosArrayGetP(pTableDataBlockList, i);
    STableDataBlocks* dataBuf = NULL;
    
    int32_t ret =
        tscGetDataBlockFromList(pVnodeDataBlockHashList, pVnodeDataBlockList, pOneTableBlock->vgId, TSDB_PAYLOAD_SIZE,
                                tsInsertHeadSize, 0, pOneTableBlock->tableId, pOneTableBlock->pTableMeta, &dataBuf);
    if (ret != TSDB_CODE_SUCCESS) {
      tscError("%p failed to prepare the data block buffer for merging table data, code:%d", pSql, ret);
      taosHashCleanup(pVnodeDataBlockHashList);
      tscDestroyBlockArrayList(pVnodeDataBlockList);
      return ret;
    }

    SSubmitBlk* pBlocks = (SSubmitBlk*) pOneTableBlock->pData;
    int64_t destSize = dataBuf->size + pOneTableBlock->size + pBlocks->numOfRows * expandSize + sizeof(STColumn) * tscGetNumOfColumns(pOneTableBlock->pTableMeta);

    if (dataBuf->nAllocSize < destSize) {
      while (dataBuf->nAllocSize < destSize) {
        dataBuf->nAllocSize = (uint32_t)(dataBuf->nAllocSize * 1.5);
      }

      char* tmp = realloc(dataBuf->pData, dataBuf->nAllocSize);
      if (tmp != NULL) {
        dataBuf->pData = tmp;
        memset(dataBuf->pData + dataBuf->size, 0, dataBuf->nAllocSize - dataBuf->size);
      } else {  // failed to allocate memory, free already allocated memory and return error code
        tscError("%p failed to allocate memory for merging submit block, size:%d", pSql, dataBuf->nAllocSize);

        taosHashCleanup(pVnodeDataBlockHashList);
        tscDestroyBlockArrayList(pVnodeDataBlockList);
        taosTFree(dataBuf->pData);

        return TSDB_CODE_TSC_OUT_OF_MEMORY;
      }
    }

    tscSortRemoveDataBlockDupRows(pOneTableBlock);
    char* ekey = (char*)pBlocks->data + pOneTableBlock->rowSize*(pBlocks->numOfRows-1);
    
    tscDebug("%p tableId:%s, sid:%d rows:%d sversion:%d skey:%" PRId64 ", ekey:%" PRId64, pSql, pOneTableBlock->tableId,
        pBlocks->tid, pBlocks->numOfRows, pBlocks->sversion, GET_INT64_VAL(pBlocks->data), GET_INT64_VAL(ekey));

    int32_t len = pBlocks->numOfRows * (pOneTableBlock->rowSize + expandSize) + sizeof(STColumn) * tscGetNumOfColumns(pOneTableBlock->pTableMeta);

    pBlocks->tid = htonl(pBlocks->tid);
    pBlocks->uid = htobe64(pBlocks->uid);
    pBlocks->sversion = htonl(pBlocks->sversion);
    pBlocks->numOfRows = htons(pBlocks->numOfRows);
    pBlocks->schemaLen = 0;

    // erase the empty space reserved for binary data
    int32_t finalLen = trimDataBlock(dataBuf->pData + dataBuf->size, pOneTableBlock, pCmd->submitSchema);
    assert(finalLen <= len);

    dataBuf->size += (finalLen + sizeof(SSubmitBlk));
    assert(dataBuf->size <= dataBuf->nAllocSize);

    // the length does not include the SSubmitBlk structure
    pBlocks->dataLen = htonl(finalLen);

    dataBuf->numOfTables += 1;
  }

  tscDestroyBlockArrayList(pTableDataBlockList);

  // free the table data blocks;
  pCmd->pDataBlocks = pVnodeDataBlockList;

//  tscFreeUnusedDataBlocks(pCmd->pDataBlocks);
  taosHashCleanup(pVnodeDataBlockHashList);

  return TSDB_CODE_SUCCESS;
}

// TODO: all subqueries should be freed correctly before close this connection.
void tscCloseTscObj(STscObj* pObj) {
  assert(pObj != NULL);

  pObj->signature = NULL;
  taosTmrStopA(&(pObj->pTimer));

  void* p = pObj->pDnodeConn;
  if (pObj->pDnodeConn != NULL) {
    rpcClose(pObj->pDnodeConn);
    pObj->pDnodeConn = NULL;
  }

  pthread_mutex_destroy(&pObj->mutex);

  tscDebug("%p DB connection is closed, dnodeConn:%p", pObj, p);
  taosTFree(pObj);
}

bool tscIsInsertData(char* sqlstr) {
  int32_t index = 0;

  do {
    SStrToken t0 = tStrGetToken(sqlstr, &index, false, 0, NULL);
    if (t0.type != TK_LP) {
      return t0.type == TK_INSERT || t0.type == TK_IMPORT;
    }
  } while (1);
}

int tscAllocPayload(SSqlCmd* pCmd, int size) {
  assert(size > 0);

  if (pCmd->payload == NULL) {
    assert(pCmd->allocSize == 0);

    pCmd->payload = (char*)calloc(1, size);
    if (pCmd->payload == NULL) return TSDB_CODE_TSC_OUT_OF_MEMORY;
    pCmd->allocSize = size;
  } else {
    if (pCmd->allocSize < (uint32_t)size) {
      char* b = realloc(pCmd->payload, size);
      if (b == NULL) return TSDB_CODE_TSC_OUT_OF_MEMORY;
      pCmd->payload = b;
      pCmd->allocSize = size;
    }
    
    memset(pCmd->payload, 0, pCmd->allocSize);
  }

  assert(pCmd->allocSize >= (uint32_t)size);
  return TSDB_CODE_SUCCESS;
}

TAOS_FIELD tscCreateField(int8_t type, const char* name, int16_t bytes) {
  TAOS_FIELD f = { .type = type, .bytes = bytes, };
  tstrncpy(f.name, name, sizeof(f.name));
  return f;
}

SInternalField* tscFieldInfoAppend(SFieldInfo* pFieldInfo, TAOS_FIELD* pField) {
  assert(pFieldInfo != NULL);
  pFieldInfo->numOfOutput++;
  
  struct SInternalField info = {
    .pSqlExpr = NULL,
    .pArithExprInfo = NULL,
    .visible = true,
  };

  info.field = *pField;
  return taosArrayPush(pFieldInfo->internalField, &info);
}

SInternalField* tscFieldInfoInsert(SFieldInfo* pFieldInfo, int32_t index, TAOS_FIELD* field) {
  pFieldInfo->numOfOutput++;
  struct SInternalField info = {
      .pSqlExpr = NULL,
      .pArithExprInfo = NULL,
      .visible = true,
  };

  info.field = *field;
  return taosArrayInsert(pFieldInfo->internalField, index, &info);
}

void tscFieldInfoUpdateOffset(SQueryInfo* pQueryInfo) {
  size_t numOfExprs = tscSqlExprNumOfExprs(pQueryInfo);
  
  SSqlExpr* pExpr = taosArrayGetP(pQueryInfo->exprList, 0);
  pExpr->offset = 0;
  
  for (int32_t i = 1; i < numOfExprs; ++i) {
    SSqlExpr* prev = taosArrayGetP(pQueryInfo->exprList, i - 1);
    SSqlExpr* p = taosArrayGetP(pQueryInfo->exprList, i);
  
    p->offset = prev->offset + prev->resBytes;
  }
}

void tscFieldInfoUpdateOffsetForInterResult(SQueryInfo* pQueryInfo) {
  if (tscSqlExprNumOfExprs(pQueryInfo) == 0) {
    return;
  }
  
  SSqlExpr* pExpr = taosArrayGetP(pQueryInfo->exprList, 0);
  pExpr->offset = 0;
  
  size_t numOfExprs = tscSqlExprNumOfExprs(pQueryInfo);
  for (int32_t i = 1; i < numOfExprs; ++i) {
    SSqlExpr* prev = taosArrayGetP(pQueryInfo->exprList, i - 1);
    SSqlExpr* p = taosArrayGetP(pQueryInfo->exprList, i);
    
    p->offset = prev->offset + prev->resBytes;
  }
}

SInternalField* tscFieldInfoGetInternalField(SFieldInfo* pFieldInfo, int32_t index) {
  assert(index < pFieldInfo->numOfOutput);
  return TARRAY_GET_ELEM(pFieldInfo->internalField, index);
}

TAOS_FIELD* tscFieldInfoGetField(SFieldInfo* pFieldInfo, int32_t index) {
  assert(index < pFieldInfo->numOfOutput);
  return &((SInternalField*)TARRAY_GET_ELEM(pFieldInfo->internalField, index))->field;
}

int16_t tscFieldInfoGetOffset(SQueryInfo* pQueryInfo, int32_t index) {
  SInternalField* pInfo = tscFieldInfoGetInternalField(&pQueryInfo->fieldsInfo, index);
  assert(pInfo != NULL && pInfo->pSqlExpr != NULL);

  return pInfo->pSqlExpr->offset;
}

int32_t tscFieldInfoCompare(const SFieldInfo* pFieldInfo1, const SFieldInfo* pFieldInfo2) {
  assert(pFieldInfo1 != NULL && pFieldInfo2 != NULL);

  if (pFieldInfo1->numOfOutput != pFieldInfo2->numOfOutput) {
    return pFieldInfo1->numOfOutput - pFieldInfo2->numOfOutput;
  }

  for (int32_t i = 0; i < pFieldInfo1->numOfOutput; ++i) {
    TAOS_FIELD* pField1 = tscFieldInfoGetField((SFieldInfo*) pFieldInfo1, i);
    TAOS_FIELD* pField2 = tscFieldInfoGetField((SFieldInfo*) pFieldInfo2, i);

    if (pField1->type != pField2->type ||
        pField1->bytes != pField2->bytes ||
        strcasecmp(pField1->name, pField2->name) != 0) {
      return 1;
    }
  }

  return 0;
}

int32_t tscGetResRowLength(SArray* pExprList) {
  size_t num = taosArrayGetSize(pExprList);
  if (num == 0) {
    return 0;
  }
  
  int32_t size = 0;
  for(int32_t i = 0; i < num; ++i) {
    SSqlExpr* pExpr = taosArrayGetP(pExprList, i);
    size += pExpr->resBytes;
  }
  
  return size;
}

void tscFieldInfoClear(SFieldInfo* pFieldInfo) {
  if (pFieldInfo == NULL) {
    return;
  }

  for(int32_t i = 0; i < pFieldInfo->numOfOutput; ++i) {
    SInternalField* pInfo = taosArrayGet(pFieldInfo->internalField, i);
    
    if (pInfo->pArithExprInfo != NULL) {
      tExprTreeDestroy(&pInfo->pArithExprInfo->pExpr, NULL);
      taosTFree(pInfo->pArithExprInfo);
    }
  }
  
  taosArrayDestroy(pFieldInfo->internalField);
  taosTFree(pFieldInfo->final);

  memset(pFieldInfo, 0, sizeof(SFieldInfo));
}

static SSqlExpr* doBuildSqlExpr(SQueryInfo* pQueryInfo, int16_t functionId, SColumnIndex* pColIndex, int16_t type,
    int16_t size, int16_t interSize, int32_t colType) {
  STableMetaInfo* pTableMetaInfo = tscGetMetaInfo(pQueryInfo, pColIndex->tableIndex);
  
  SSqlExpr* pExpr = calloc(1, sizeof(SSqlExpr));
  if (pExpr == NULL) {
    return NULL;
  }

  pExpr->functionId = functionId;

  // set the correct columnIndex index
  if (pColIndex->columnIndex == TSDB_TBNAME_COLUMN_INDEX) {
    pExpr->colInfo.colId = TSDB_TBNAME_COLUMN_INDEX;
  } else if (pColIndex->columnIndex <= TSDB_UD_COLUMN_INDEX) {
    pExpr->colInfo.colId = pColIndex->columnIndex;
  } else {
    if (TSDB_COL_IS_TAG(colType)) {
      SSchema* pSchema = tscGetTableTagSchema(pTableMetaInfo->pTableMeta);
      pExpr->colInfo.colId = pSchema[pColIndex->columnIndex].colId;
      tstrncpy(pExpr->colInfo.name, pSchema[pColIndex->columnIndex].name, sizeof(pExpr->colInfo.name));
    } else if (pTableMetaInfo->pTableMeta != NULL) {
      // in handling select database/version/server_status(), the pTableMeta is NULL
      SSchema* pSchema = tscGetTableColumnSchema(pTableMetaInfo->pTableMeta, pColIndex->columnIndex);
      pExpr->colInfo.colId = pSchema->colId;
      tstrncpy(pExpr->colInfo.name, pSchema->name, sizeof(pExpr->colInfo.name));
    }
  }
  
  pExpr->colInfo.flag     = colType;
  pExpr->colInfo.colIndex = pColIndex->columnIndex;

  pExpr->resType       = type;
  pExpr->resBytes      = size;
  pExpr->interBytes    = interSize;
  
  if (pTableMetaInfo->pTableMeta) {
    pExpr->uid = pTableMetaInfo->pTableMeta->id.uid;
  }
  
  return pExpr;
}

SSqlExpr* tscSqlExprInsert(SQueryInfo* pQueryInfo, int32_t index, int16_t functionId, SColumnIndex* pColIndex, int16_t type,
                           int16_t size, int16_t interSize, bool isTagCol) {
  int32_t num = (int32_t)taosArrayGetSize(pQueryInfo->exprList);
  if (index == num) {
    return tscSqlExprAppend(pQueryInfo, functionId, pColIndex, type, size, interSize, isTagCol);
  }
  
  SSqlExpr* pExpr = doBuildSqlExpr(pQueryInfo, functionId, pColIndex, type, size, interSize, isTagCol);
  taosArrayInsert(pQueryInfo->exprList, index, &pExpr);
  return pExpr;
}

SSqlExpr* tscSqlExprAppend(SQueryInfo* pQueryInfo, int16_t functionId, SColumnIndex* pColIndex, int16_t type,
    int16_t size, int16_t interSize, bool isTagCol) {
  SSqlExpr* pExpr = doBuildSqlExpr(pQueryInfo, functionId, pColIndex, type, size, interSize, isTagCol);
  taosArrayPush(pQueryInfo->exprList, &pExpr);
  return pExpr;
}

SSqlExpr* tscSqlExprUpdate(SQueryInfo* pQueryInfo, int32_t index, int16_t functionId, int16_t srcColumnIndex,
                           int16_t type, int16_t size) {
  STableMetaInfo* pTableMetaInfo = tscGetMetaInfo(pQueryInfo, 0);
  SSqlExpr* pExpr = tscSqlExprGet(pQueryInfo, index);
  if (pExpr == NULL) {
    return NULL;
  }

  pExpr->functionId = functionId;

  pExpr->colInfo.colIndex = srcColumnIndex;
  pExpr->colInfo.colId = tscGetTableColumnSchema(pTableMetaInfo->pTableMeta, srcColumnIndex)->colId;

  pExpr->resType = type;
  pExpr->resBytes = size;

  return pExpr;
}

size_t tscSqlExprNumOfExprs(SQueryInfo* pQueryInfo) {
  return taosArrayGetSize(pQueryInfo->exprList);
}

void addExprParams(SSqlExpr* pExpr, char* argument, int32_t type, int32_t bytes, int16_t tableIndex) {
  if (pExpr == NULL || argument == NULL || bytes == 0) {
    return;
  }

  // set parameter value
  // transfer to tVariant from byte data/no ascii data
  tVariantCreateFromBinary(&pExpr->param[pExpr->numOfParams], argument, bytes, type);

  pExpr->numOfParams += 1;
  assert(pExpr->numOfParams <= 3);
}

SSqlExpr* tscSqlExprGet(SQueryInfo* pQueryInfo, int32_t index) {
  return taosArrayGetP(pQueryInfo->exprList, index);
}

void* sqlExprDestroy(SSqlExpr* pExpr) {
  if (pExpr == NULL) {
    return NULL;
  }
  
  for(int32_t i = 0; i < tListLen(pExpr->param); ++i) {
    tVariantDestroy(&pExpr->param[i]);
  }
  
  taosTFree(pExpr);
  
  return NULL;
}

/*
 * NOTE: Does not release SSqlExprInfo here.
 */
void tscSqlExprInfoDestroy(SArray* pExprInfo) {
  size_t size = taosArrayGetSize(pExprInfo);
  
  for(int32_t i = 0; i < size; ++i) {
    SSqlExpr* pExpr = taosArrayGetP(pExprInfo, i);
    sqlExprDestroy(pExpr);
  }
  
  taosArrayDestroy(pExprInfo);
}

int32_t tscSqlExprCopy(SArray* dst, const SArray* src, uint64_t uid, bool deepcopy) {
  assert(src != NULL && dst != NULL);
  
  size_t size = taosArrayGetSize(src);
  for (int32_t i = 0; i < size; ++i) {
    SSqlExpr* pExpr = taosArrayGetP(src, i);
    
    if (pExpr->uid == uid) {
      
      if (deepcopy) {
        SSqlExpr* p1 = calloc(1, sizeof(SSqlExpr));
        if (p1 == NULL) {
          return -1;
        }

        *p1 = *pExpr;
        for (int32_t j = 0; j < pExpr->numOfParams; ++j) {
          tVariantAssign(&p1->param[j], &pExpr->param[j]);
        }
        
        taosArrayPush(dst, &p1);
      } else {
        taosArrayPush(dst, &pExpr);
      }
    }
  }

  return 0;
}

SColumn* tscColumnListInsert(SArray* pColumnList, SColumnIndex* pColIndex) {
  // ignore the tbname columnIndex to be inserted into source list
  if (pColIndex->columnIndex < 0) {
    return NULL;
  }
  
  size_t numOfCols = taosArrayGetSize(pColumnList);
  int16_t col = pColIndex->columnIndex;

  int32_t i = 0;
  while (i < numOfCols) {
    SColumn* pCol = taosArrayGetP(pColumnList, i);
    if (pCol->colIndex.columnIndex < col) {
      i++;
    } else if (pCol->colIndex.tableIndex < pColIndex->tableIndex) {
      i++;
    } else {
      break;
    }
  }

  if (i >= numOfCols || numOfCols == 0) {
    SColumn* b = calloc(1, sizeof(SColumn));
    if (b == NULL) {
      return NULL;
    }

    b->colIndex = *pColIndex;
    taosArrayInsert(pColumnList, i, &b);
  } else {
    SColumn* pCol = taosArrayGetP(pColumnList, i);
  
    if (i < numOfCols && (pCol->colIndex.columnIndex > col || pCol->colIndex.tableIndex != pColIndex->tableIndex)) {
      SColumn* b = calloc(1, sizeof(SColumn));
      if (b == NULL) {
        return NULL;
      }

      b->colIndex = *pColIndex;
      taosArrayInsert(pColumnList, i, &b);
    }
  }

  return taosArrayGetP(pColumnList, i);
}

static void destroyFilterInfo(SColumnFilterInfo* pFilterInfo, int32_t numOfFilters) {
  for(int32_t i = 0; i < numOfFilters; ++i) {
    if (pFilterInfo[i].filterstr) {
      taosTFree(pFilterInfo[i].pz);
    }
  }
  
  taosTFree(pFilterInfo);
}

SColumn* tscColumnClone(const SColumn* src) {
  assert(src != NULL);
  
  SColumn* dst = calloc(1, sizeof(SColumn));
  if (dst == NULL) {
    return NULL;
  }

  dst->colIndex     = src->colIndex;
  dst->numOfFilters = src->numOfFilters;
  dst->filterInfo   = tscFilterInfoClone(src->filterInfo, src->numOfFilters);
  
  return dst;
}

static void tscColumnDestroy(SColumn* pCol) {
  destroyFilterInfo(pCol->filterInfo, pCol->numOfFilters);
  free(pCol);
}

void tscColumnListCopy(SArray* dst, const SArray* src, int16_t tableIndex) {
  assert(src != NULL && dst != NULL);
  
  size_t num = taosArrayGetSize(src);
  for (int32_t i = 0; i < num; ++i) {
    SColumn* pCol = taosArrayGetP(src, i);

    if (pCol->colIndex.tableIndex == tableIndex || tableIndex < 0) {
      SColumn* p = tscColumnClone(pCol);
      taosArrayPush(dst, &p);
    }
  }
}

void tscColumnListDestroy(SArray* pColumnList) {
  if (pColumnList == NULL) {
    return;
  }

  size_t num = taosArrayGetSize(pColumnList);
  for (int32_t i = 0; i < num; ++i) {
    SColumn* pCol = taosArrayGetP(pColumnList, i);
    tscColumnDestroy(pCol);
  }

  taosArrayDestroy(pColumnList);
}

/*
 * 1. normal name, not a keyword or number
 * 2. name with quote
 * 3. string with only one delimiter '.'.
 *
 * only_one_part
 * 'only_one_part'
 * first_part.second_part
 * first_part.'second_part'
 * 'first_part'.second_part
 * 'first_part'.'second_part'
 * 'first_part.second_part'
 *
 */
static int32_t validateQuoteToken(SStrToken* pToken) {
  strdequote(pToken->z);
  pToken->n = (uint32_t)strtrim(pToken->z);

  int32_t k = tSQLGetToken(pToken->z, &pToken->type);

  if (pToken->type == TK_STRING) {
    return tscValidateName(pToken);
  }

  if (k != pToken->n || pToken->type != TK_ID) {
    return TSDB_CODE_TSC_INVALID_SQL;
  }
  return TSDB_CODE_SUCCESS;
}

void tscDequoteAndTrimToken(SStrToken* pToken) {
  assert(pToken->type == TK_STRING);

  uint32_t first = 0, last = pToken->n;

  // trim leading spaces
  while (first < last) {
    char c = pToken->z[first];
    if (c != ' ' && c != '\t') {
      break;
    }
    first++;
  }

  // trim ending spaces
  while (first < last) {
    char c = pToken->z[last - 1];
    if (c != ' ' && c != '\t') {
      break;
    }
    last--;
  }

  // there are still at least two characters
  if (first < last - 1) {
    char c = pToken->z[first];
    // dequote
    if ((c == '\'' || c == '"') && c == pToken->z[last - 1]) {
      first++;
      last--;
    }
  }

  // left shift the string and pad spaces
  for (uint32_t i = 0; i + first < last; i++) {
    pToken->z[i] = pToken->z[first + i];
  }
  for (uint32_t i = last - first; i < pToken->n; i++) {
    pToken->z[i] = ' ';
  }

  // adjust token length
  pToken->n = last - first;
}

int32_t tscValidateName(SStrToken* pToken) {
  if (pToken->type != TK_STRING && pToken->type != TK_ID) {
    return TSDB_CODE_TSC_INVALID_SQL;
  }

  char* sep = strnchr(pToken->z, TS_PATH_DELIMITER[0], pToken->n, true);
  if (sep == NULL) {  // single part
    if (pToken->type == TK_STRING) {
      strdequote(pToken->z);
      pToken->n = (uint32_t)strtrim(pToken->z);

      int len = tSQLGetToken(pToken->z, &pToken->type);

      // single token, validate it
      if (len == pToken->n) {
        return validateQuoteToken(pToken);
      } else {
        sep = strnchr(pToken->z, TS_PATH_DELIMITER[0], pToken->n, true);
        if (sep == NULL) {
          return TSDB_CODE_TSC_INVALID_SQL;
        }

        return tscValidateName(pToken);
      }
    } else {
      if (isNumber(pToken)) {
        return TSDB_CODE_TSC_INVALID_SQL;
      }
    }
  } else {  // two part
    int32_t oldLen = pToken->n;
    char*   pStr = pToken->z;

    if (pToken->type == TK_SPACE) {
      pToken->n = (uint32_t)strtrim(pToken->z);
    }

    pToken->n = tSQLGetToken(pToken->z, &pToken->type);
    if (pToken->z[pToken->n] != TS_PATH_DELIMITER[0]) {
      return TSDB_CODE_TSC_INVALID_SQL;
    }

    if (pToken->type != TK_STRING && pToken->type != TK_ID) {
      return TSDB_CODE_TSC_INVALID_SQL;
    }

    if (pToken->type == TK_STRING && validateQuoteToken(pToken) != TSDB_CODE_SUCCESS) {
      return TSDB_CODE_TSC_INVALID_SQL;
    }

    int32_t firstPartLen = pToken->n;

    pToken->z = sep + 1;
    pToken->n = (uint32_t)(oldLen - (sep - pStr) - 1);
    int32_t len = tSQLGetToken(pToken->z, &pToken->type);
    if (len != pToken->n || (pToken->type != TK_STRING && pToken->type != TK_ID)) {
      return TSDB_CODE_TSC_INVALID_SQL;
    }

    if (pToken->type == TK_STRING && validateQuoteToken(pToken) != TSDB_CODE_SUCCESS) {
      return TSDB_CODE_TSC_INVALID_SQL;
    }

    // re-build the whole name string
    if (pStr[firstPartLen] == TS_PATH_DELIMITER[0]) {
      // first part do not have quote do nothing
    } else {
      pStr[firstPartLen] = TS_PATH_DELIMITER[0];
      memmove(&pStr[firstPartLen + 1], pToken->z, pToken->n);
      pStr[firstPartLen + sizeof(TS_PATH_DELIMITER[0]) + pToken->n] = 0;
    }
    pToken->n += (firstPartLen + sizeof(TS_PATH_DELIMITER[0]));
    pToken->z = pStr;
  }

  return TSDB_CODE_SUCCESS;
}

void tscIncStreamExecutionCount(void* pStream) {
  if (pStream == NULL) {
    return;
  }

  SSqlStream* ps = (SSqlStream*)pStream;
  ps->num += 1;
}

bool tscValidateColumnId(STableMetaInfo* pTableMetaInfo, int32_t colId, int32_t numOfParams) {
  if (pTableMetaInfo->pTableMeta == NULL) {
    return false;
  }

  if (colId == TSDB_TBNAME_COLUMN_INDEX || (colId <= TSDB_UD_COLUMN_INDEX && numOfParams == 2)) {
    return true;
  }

  SSchema* pSchema = tscGetTableSchema(pTableMetaInfo->pTableMeta);
  STableComInfo tinfo = tscGetTableInfo(pTableMetaInfo->pTableMeta);
  
  int32_t  numOfTotal = tinfo.numOfTags + tinfo.numOfColumns;

  for (int32_t i = 0; i < numOfTotal; ++i) {
    if (pSchema[i].colId == colId) {
      return true;
    }
  }

  return false;
}

int32_t tscTagCondCopy(STagCond* dest, const STagCond* src) {
  memset(dest, 0, sizeof(STagCond));

  if (src->tbnameCond.cond != NULL) {
    dest->tbnameCond.cond = strdup(src->tbnameCond.cond);
    if (dest->tbnameCond.cond == NULL) {
      return -1;
    }
  }

  dest->tbnameCond.uid = src->tbnameCond.uid;

  memcpy(&dest->joinInfo, &src->joinInfo, sizeof(SJoinInfo));
  dest->relType = src->relType;
  
  if (src->pCond == NULL) {
    return 0;
  }
  
  size_t s = taosArrayGetSize(src->pCond);
  dest->pCond = taosArrayInit(s, sizeof(SCond));
  
  for (int32_t i = 0; i < s; ++i) {
    SCond* pCond = taosArrayGet(src->pCond, i);
    
    SCond c = {0};
    c.len = pCond->len;
    c.uid = pCond->uid;
    
    if (pCond->len > 0) {
      assert(pCond->cond != NULL);
      c.cond = malloc(c.len);
      if (c.cond == NULL) {
        return -1;
      }

      memcpy(c.cond, pCond->cond, c.len);
    }
    
    taosArrayPush(dest->pCond, &c);
  }

  return 0;
}

void tscTagCondRelease(STagCond* pTagCond) {
  free(pTagCond->tbnameCond.cond);
  
  if (pTagCond->pCond != NULL) {
    size_t s = taosArrayGetSize(pTagCond->pCond);
    for (int32_t i = 0; i < s; ++i) {
      SCond* p = taosArrayGet(pTagCond->pCond, i);
      taosTFree(p->cond);
    }
  
    taosArrayDestroy(pTagCond->pCond);
  }

  memset(pTagCond, 0, sizeof(STagCond));
}

void tscGetSrcColumnInfo(SSrcColumnInfo* pColInfo, SQueryInfo* pQueryInfo) {
  STableMetaInfo* pTableMetaInfo = tscGetMetaInfo(pQueryInfo, 0);
  SSchema*        pSchema = tscGetTableSchema(pTableMetaInfo->pTableMeta);
  
  size_t numOfExprs = tscSqlExprNumOfExprs(pQueryInfo);
  for (int32_t i = 0; i < numOfExprs; ++i) {
    SSqlExpr* pExpr = tscSqlExprGet(pQueryInfo, i);
    pColInfo[i].functionId = pExpr->functionId;

    if (TSDB_COL_IS_TAG(pExpr->colInfo.flag)) {
      SSchema* pTagSchema = tscGetTableTagSchema(pTableMetaInfo->pTableMeta);
      
      int16_t index = pExpr->colInfo.colIndex;
      pColInfo[i].type = (index != -1) ? pTagSchema[index].type : TSDB_DATA_TYPE_BINARY;
    } else {
      pColInfo[i].type = pSchema[pExpr->colInfo.colIndex].type;
    }
  }
}

void tscSetFreeHeatBeat(STscObj* pObj) {
  if (pObj == NULL || pObj->signature != pObj || pObj->pHb == NULL) {
    return;
  }

  SSqlObj* pHeatBeat = pObj->pHb;
  assert(pHeatBeat == pHeatBeat->signature);

  // to denote the heart-beat timer close connection and free all allocated resources
  SQueryInfo* pQueryInfo = tscGetQueryInfoDetail(&pHeatBeat->cmd, 0);
  pQueryInfo->type = TSDB_QUERY_TYPE_FREE_RESOURCE;
}

/*
 * the following four kinds of SqlObj should not be freed
 * 1. SqlObj for stream computing
 * 2. main SqlObj
 * 3. heartbeat SqlObj
 * 4. SqlObj for subscription
 *
 * If res code is error and SqlObj does not belong to above types, it should be
 * automatically freed for async query, ignoring that connection should be kept.
 *
 * If connection need to be recycled, the SqlObj also should be freed.
 */
bool tscShouldBeFreed(SSqlObj* pSql) {
  if (pSql == NULL || pSql->signature != pSql) {
    return false;
  }
  
  STscObj* pTscObj = pSql->pTscObj;
  if (pSql->pStream != NULL || pTscObj->pHb == pSql || pSql->pSubscription != NULL) {
    return false;
  }

  // only the table meta and super table vgroup query will free resource automatically
  int32_t command = pSql->cmd.command;
  if (command == TSDB_SQL_META || command == TSDB_SQL_STABLEVGROUP) {
    return true;
  }

  return false;
}

/**
 *
 * @param pCmd
 * @param clauseIndex denote the index of the union sub clause, usually are 0, if no union query exists.
 * @param tableIndex  denote the table index for join query, where more than one table exists
 * @return
 */
STableMetaInfo* tscGetTableMetaInfoFromCmd(SSqlCmd* pCmd, int32_t clauseIndex, int32_t tableIndex) {
  if (pCmd == NULL || pCmd->numOfClause == 0) {
    return NULL;
  }

  assert(clauseIndex >= 0 && clauseIndex < pCmd->numOfClause);

  SQueryInfo* pQueryInfo = tscGetQueryInfoDetail(pCmd, clauseIndex);
  return tscGetMetaInfo(pQueryInfo, tableIndex);
}

STableMetaInfo* tscGetMetaInfo(SQueryInfo* pQueryInfo, int32_t tableIndex) {
  assert(pQueryInfo != NULL);

  if (pQueryInfo->pTableMetaInfo == NULL) {
    assert(pQueryInfo->numOfTables == 0);
    return NULL;
  }

  assert(tableIndex >= 0 && tableIndex <= pQueryInfo->numOfTables && pQueryInfo->pTableMetaInfo != NULL);

  return pQueryInfo->pTableMetaInfo[tableIndex];
}

SQueryInfo* tscGetQueryInfoDetailSafely(SSqlCmd* pCmd, int32_t subClauseIndex) {
  SQueryInfo* pQueryInfo = tscGetQueryInfoDetail(pCmd, subClauseIndex);
  int32_t ret = TSDB_CODE_SUCCESS;

  while ((pQueryInfo) == NULL) {
    if ((ret = tscAddSubqueryInfo(pCmd)) != TSDB_CODE_SUCCESS) {
      terrno = TSDB_CODE_TSC_OUT_OF_MEMORY;
      return NULL;
    }

    pQueryInfo = tscGetQueryInfoDetail(pCmd, subClauseIndex);
  }

  return pQueryInfo;
}

STableMetaInfo* tscGetTableMetaInfoByUid(SQueryInfo* pQueryInfo, uint64_t uid, int32_t* index) {
  int32_t k = -1;

  for (int32_t i = 0; i < pQueryInfo->numOfTables; ++i) {
    if (pQueryInfo->pTableMetaInfo[i]->pTableMeta->id.uid == uid) {
      k = i;
      break;
    }
  }

  if (index != NULL) {
    *index = k;
  }

  assert(k != -1);
  return tscGetMetaInfo(pQueryInfo, k);
}

void tscInitQueryInfo(SQueryInfo* pQueryInfo) {
  assert(pQueryInfo->fieldsInfo.internalField == NULL);
  pQueryInfo->fieldsInfo.internalField = taosArrayInit(4, sizeof(SInternalField));
  
  assert(pQueryInfo->exprList == NULL);
  pQueryInfo->exprList   = taosArrayInit(4, POINTER_BYTES);
  pQueryInfo->colList    = taosArrayInit(4, POINTER_BYTES);
  pQueryInfo->udColumnId = TSDB_UD_COLUMN_INDEX;
}

int32_t tscAddSubqueryInfo(SSqlCmd* pCmd) {
  assert(pCmd != NULL);

  // todo refactor: remove this structure
  size_t s = pCmd->numOfClause + 1;
  char*  tmp = realloc(pCmd->pQueryInfo, s * POINTER_BYTES);
  if (tmp == NULL) {
    return TSDB_CODE_TSC_OUT_OF_MEMORY;
  }

  pCmd->pQueryInfo = (SQueryInfo**)tmp;

  SQueryInfo* pQueryInfo = calloc(1, sizeof(SQueryInfo));
  if (pQueryInfo == NULL) {
    return TSDB_CODE_TSC_OUT_OF_MEMORY;
  }

  tscInitQueryInfo(pQueryInfo);

  pQueryInfo->window = TSWINDOW_INITIALIZER;
  pQueryInfo->msg = pCmd->payload;  // pointer to the parent error message buffer

  pCmd->pQueryInfo[pCmd->numOfClause++] = pQueryInfo;
  return TSDB_CODE_SUCCESS;
}

static void freeQueryInfoImpl(SQueryInfo* pQueryInfo) {
  tscTagCondRelease(&pQueryInfo->tagCond);
  tscFieldInfoClear(&pQueryInfo->fieldsInfo);

  tscSqlExprInfoDestroy(pQueryInfo->exprList);
  pQueryInfo->exprList = NULL;

  tscColumnListDestroy(pQueryInfo->colList);
  pQueryInfo->colList = NULL;

  if (pQueryInfo->groupbyExpr.columnInfo != NULL) {
    taosArrayDestroy(pQueryInfo->groupbyExpr.columnInfo);
    pQueryInfo->groupbyExpr.columnInfo = NULL;
  }
  
  pQueryInfo->tsBuf = tsBufDestroy(pQueryInfo->tsBuf);

  taosTFree(pQueryInfo->fillVal);
}

void tscClearSubqueryInfo(SSqlCmd* pCmd) {
  for (int32_t i = 0; i < pCmd->numOfClause; ++i) {
    SQueryInfo* pQueryInfo = tscGetQueryInfoDetail(pCmd, i);
    freeQueryInfoImpl(pQueryInfo);
  }
}

void tscFreeVgroupTableInfo(SArray* pVgroupTables) {
  if (pVgroupTables != NULL) {
    size_t num = taosArrayGetSize(pVgroupTables);
    for (size_t i = 0; i < num; i++) {
      SVgroupTableInfo* pInfo = taosArrayGet(pVgroupTables, i);

      for(int32_t j = 0; j < pInfo->vgInfo.numOfEps; ++j) {
        taosTFree(pInfo->vgInfo.epAddr[j].fqdn);
      }

      taosArrayDestroy(pInfo->itemList);
    }
    taosArrayDestroy(pVgroupTables);
  }
}

void clearAllTableMetaInfo(SQueryInfo* pQueryInfo, const char* address, bool removeFromCache) {
  tscDebug("%p deref the table meta in cache, numOfTables:%d", address, pQueryInfo->numOfTables);
  
  for(int32_t i = 0; i < pQueryInfo->numOfTables; ++i) {
    STableMetaInfo* pTableMetaInfo = tscGetMetaInfo(pQueryInfo, i);

    tscFreeVgroupTableInfo(pTableMetaInfo->pVgroupTables);
    tscClearTableMetaInfo(pTableMetaInfo, removeFromCache);
    free(pTableMetaInfo);
  }
  
  taosTFree(pQueryInfo->pTableMetaInfo);
}

STableMetaInfo* tscAddTableMetaInfo(SQueryInfo* pQueryInfo, const char* name, STableMeta* pTableMeta,
                                    SVgroupsInfo* vgroupList, SArray* pTagCols) {
  void* pAlloc = realloc(pQueryInfo->pTableMetaInfo, (pQueryInfo->numOfTables + 1) * POINTER_BYTES);
  if (pAlloc == NULL) {
    terrno = TSDB_CODE_TSC_OUT_OF_MEMORY;
    return NULL;
  }

  pQueryInfo->pTableMetaInfo = pAlloc;
  STableMetaInfo* pTableMetaInfo = calloc(1, sizeof(STableMetaInfo));
  if (pTableMetaInfo == NULL) {
    terrno = TSDB_CODE_TSC_OUT_OF_MEMORY;
    return NULL;
  }

  pQueryInfo->pTableMetaInfo[pQueryInfo->numOfTables] = pTableMetaInfo;

  if (name != NULL) {
    tstrncpy(pTableMetaInfo->name, name, sizeof(pTableMetaInfo->name));
  }

  pTableMetaInfo->pTableMeta = pTableMeta;
  
  if (vgroupList != NULL) {
    pTableMetaInfo->vgroupList = tscVgroupInfoClone(vgroupList);
  }

  pTableMetaInfo->tagColList = taosArrayInit(4, POINTER_BYTES);
  if (pTableMetaInfo->tagColList == NULL) {
    return NULL;
  }

  if (pTagCols != NULL) {
    tscColumnListCopy(pTableMetaInfo->tagColList, pTagCols, -1);
  }
  
  pQueryInfo->numOfTables += 1;
  return pTableMetaInfo;
}

STableMetaInfo* tscAddEmptyMetaInfo(SQueryInfo* pQueryInfo) {
  return tscAddTableMetaInfo(pQueryInfo, NULL, NULL, NULL, NULL);
}

void tscClearTableMetaInfo(STableMetaInfo* pTableMetaInfo, bool removeFromCache) {
  if (pTableMetaInfo == NULL) {
    return;
  }

  if (pTableMetaInfo->pTableMeta != NULL) {
    taosCacheRelease(tscMetaCache, (void**)&(pTableMetaInfo->pTableMeta), removeFromCache);
  }

  pTableMetaInfo->vgroupList = tscVgroupInfoClear(pTableMetaInfo->vgroupList);
  tscColumnListDestroy(pTableMetaInfo->tagColList);
  pTableMetaInfo->tagColList = NULL;
}

void tscResetForNextRetrieve(SSqlRes* pRes) {
  if (pRes == NULL) {
    return;
  }

  pRes->row = 0;
  pRes->numOfRows = 0;
}

void registerSqlObj(SSqlObj* pSql) {
  int32_t DEFAULT_LIFE_TIME = 2 * 600 * 1000;  // 1200 sec

  int32_t ref = T_REF_INC(pSql->pTscObj);
  tscDebug("%p add to tscObj:%p, ref:%d", pSql, pSql->pTscObj, ref);

  TSDB_CACHE_PTR_TYPE p = (TSDB_CACHE_PTR_TYPE) pSql;
  pSql->self = taosCachePut(tscObjCache, &p, sizeof(TSDB_CACHE_PTR_TYPE), &p, sizeof(TSDB_CACHE_PTR_TYPE), DEFAULT_LIFE_TIME);
}

SSqlObj* createSimpleSubObj(SSqlObj* pSql, void (*fp)(), void* param, int32_t cmd) {
  SSqlObj* pNew = (SSqlObj*)calloc(1, sizeof(SSqlObj));
  if (pNew == NULL) {
    tscError("%p new subquery failed, tableIndex:%d", pSql, 0);
    return NULL;
  }

  pNew->pTscObj = pSql->pTscObj;
  pNew->signature = pNew;

  SSqlCmd* pCmd = &pNew->cmd;
  pCmd->command = cmd;
  pCmd->parseFinished = 1;
  pCmd->autoCreated = pSql->cmd.autoCreated;
  memcpy(&pCmd->tagData, &pSql->cmd.tagData, sizeof(pCmd->tagData));

  if (tscAddSubqueryInfo(pCmd) != TSDB_CODE_SUCCESS) {
    tscFreeSqlObj(pNew);
    return NULL;
  }

  pNew->fp = fp;
  pNew->fetchFp = fp;
  pNew->param = param;
  pNew->maxRetry = TSDB_MAX_REPLICA;

  pNew->sqlstr = strdup(pSql->sqlstr);
  if (pNew->sqlstr == NULL) {
    tscError("%p new subquery failed", pSql);
    tscFreeSqlObj(pNew);
    return NULL;
  }

  SQueryInfo* pQueryInfo = tscGetQueryInfoDetailSafely(pCmd, 0);

  assert(pSql->cmd.clauseIndex == 0);
  STableMetaInfo* pMasterTableMetaInfo = tscGetTableMetaInfoFromCmd(&pSql->cmd, pSql->cmd.clauseIndex, 0);

  tscAddTableMetaInfo(pQueryInfo, pMasterTableMetaInfo->name, NULL, NULL, NULL);

  registerSqlObj(pNew);
  return pNew;
}

static void doSetSqlExprAndResultFieldInfo(SQueryInfo* pQueryInfo, SQueryInfo* pNewQueryInfo, int64_t uid) {
  int32_t numOfOutput = (int32_t)tscSqlExprNumOfExprs(pNewQueryInfo);
  if (numOfOutput == 0) {
    return;
  }

  // set the field info in pNewQueryInfo object according to sqlExpr information
  size_t numOfExprs = tscSqlExprNumOfExprs(pNewQueryInfo);
  for (int32_t i = 0; i < numOfExprs; ++i) {
    SSqlExpr* pExpr = tscSqlExprGet(pNewQueryInfo, i);

    TAOS_FIELD f = tscCreateField(pExpr->resType, pExpr->aliasName, pExpr->resBytes);
    SInternalField* pInfo1 = tscFieldInfoAppend(&pNewQueryInfo->fieldsInfo, &f);
    pInfo1->pSqlExpr = pExpr;
  }

  // update the pSqlExpr pointer in SInternalField according the field name
  // make sure the pSqlExpr point to the correct SqlExpr in pNewQueryInfo, not SqlExpr in pQueryInfo
  for (int32_t f = 0; f < pNewQueryInfo->fieldsInfo.numOfOutput; ++f) {
    TAOS_FIELD* field = tscFieldInfoGetField(&pNewQueryInfo->fieldsInfo, f);

    bool matched = false;
    for (int32_t k1 = 0; k1 < numOfExprs; ++k1) {
      SSqlExpr* pExpr1 = tscSqlExprGet(pNewQueryInfo, k1);

      if (strcmp(field->name, pExpr1->aliasName) == 0) {  // establish link according to the result field name
        SInternalField* pInfo = tscFieldInfoGetInternalField(&pNewQueryInfo->fieldsInfo, f);
        pInfo->pSqlExpr = pExpr1;

        matched = true;
        break;
      }
    }

    assert(matched);
    (void)matched;
  }

  tscFieldInfoUpdateOffset(pNewQueryInfo);
}

SSqlObj* createSubqueryObj(SSqlObj* pSql, int16_t tableIndex, void (*fp)(), void* param, int32_t cmd, SSqlObj* pPrevSql) {
  SSqlCmd* pCmd = &pSql->cmd;

  SSqlObj* pNew = (SSqlObj*)calloc(1, sizeof(SSqlObj));
  if (pNew == NULL) {
    tscError("%p new subquery failed, tableIndex:%d", pSql, tableIndex);
    terrno = TSDB_CODE_TSC_OUT_OF_MEMORY;
    return NULL;
  }
  
  STableMetaInfo* pTableMetaInfo = tscGetTableMetaInfoFromCmd(pCmd, pCmd->clauseIndex, tableIndex);

  pNew->pTscObj = pSql->pTscObj;
  pNew->signature = pNew;

  pNew->sqlstr = strdup(pSql->sqlstr);
  if (pNew->sqlstr == NULL) {
    tscError("%p new subquery failed, tableIndex:%d, vgroupIndex:%d", pSql, tableIndex, pTableMetaInfo->vgroupIndex);
    terrno = TSDB_CODE_TSC_OUT_OF_MEMORY;
    goto _error;
  }

  SSqlCmd* pnCmd = &pNew->cmd;
  memcpy(pnCmd, pCmd, sizeof(SSqlCmd));
  
  pnCmd->command = cmd;
  pnCmd->payload = NULL;
  pnCmd->allocSize = 0;

  pnCmd->pQueryInfo = NULL;
  pnCmd->numOfClause = 0;
  pnCmd->clauseIndex = 0;
  pnCmd->pDataBlocks = NULL;
  pnCmd->parseFinished = 1;

  if (tscAddSubqueryInfo(pnCmd) != TSDB_CODE_SUCCESS) {
    terrno = TSDB_CODE_TSC_OUT_OF_MEMORY;
    goto _error;
  }

  SQueryInfo* pNewQueryInfo = tscGetQueryInfoDetail(pnCmd, 0);
  SQueryInfo* pQueryInfo = tscGetQueryInfoDetail(pCmd, pCmd->clauseIndex);

  pNewQueryInfo->command = pQueryInfo->command;
  memcpy(&pNewQueryInfo->interval, &pQueryInfo->interval, sizeof(pNewQueryInfo->interval));
  pNewQueryInfo->type   = pQueryInfo->type;
  pNewQueryInfo->window = pQueryInfo->window;
  pNewQueryInfo->limit  = pQueryInfo->limit;
  pNewQueryInfo->slimit = pQueryInfo->slimit;
  pNewQueryInfo->order  = pQueryInfo->order;
  pNewQueryInfo->tsBuf  = NULL;
  pNewQueryInfo->fillType = pQueryInfo->fillType;
  pNewQueryInfo->fillVal  = NULL;
  pNewQueryInfo->clauseLimit = pQueryInfo->clauseLimit;
  pNewQueryInfo->numOfTables = 0;
  pNewQueryInfo->pTableMetaInfo = NULL;
  
  pNewQueryInfo->groupbyExpr = pQueryInfo->groupbyExpr;
  if (pQueryInfo->groupbyExpr.columnInfo != NULL) {
    pNewQueryInfo->groupbyExpr.columnInfo = taosArrayClone(pQueryInfo->groupbyExpr.columnInfo);
    if (pNewQueryInfo->groupbyExpr.columnInfo == NULL) {
      terrno = TSDB_CODE_TSC_OUT_OF_MEMORY;
      goto _error;
    }
  }
  
  if (tscTagCondCopy(&pNewQueryInfo->tagCond, &pQueryInfo->tagCond) != 0) {
    terrno = TSDB_CODE_TSC_OUT_OF_MEMORY;
    goto _error;
  }

  if (pQueryInfo->fillType != TSDB_FILL_NONE) {
    pNewQueryInfo->fillVal = malloc(pQueryInfo->fieldsInfo.numOfOutput * sizeof(int64_t));
    if (pNewQueryInfo->fillVal == NULL) {
      terrno = TSDB_CODE_TSC_OUT_OF_MEMORY;
      goto _error;
    }

    memcpy(pNewQueryInfo->fillVal, pQueryInfo->fillVal, pQueryInfo->fieldsInfo.numOfOutput * sizeof(int64_t));
  }

  if (tscAllocPayload(pnCmd, TSDB_DEFAULT_PAYLOAD_SIZE) != TSDB_CODE_SUCCESS) {
    tscError("%p new subquery failed, tableIndex:%d, vgroupIndex:%d", pSql, tableIndex, pTableMetaInfo->vgroupIndex);
    terrno = TSDB_CODE_TSC_OUT_OF_MEMORY;
    goto _error;
  }
  
  tscColumnListCopy(pNewQueryInfo->colList, pQueryInfo->colList, (int16_t)tableIndex);

  // set the correct query type
  if (pPrevSql != NULL) {
    SQueryInfo* pPrevQueryInfo = tscGetQueryInfoDetail(&pPrevSql->cmd, pPrevSql->cmd.clauseIndex);
    pNewQueryInfo->type = pPrevQueryInfo->type;
  } else {
    TSDB_QUERY_SET_TYPE(pNewQueryInfo->type, TSDB_QUERY_TYPE_SUBQUERY);// it must be the subquery
  }

  uint64_t uid = pTableMetaInfo->pTableMeta->id.uid;
  if (tscSqlExprCopy(pNewQueryInfo->exprList, pQueryInfo->exprList, uid, true) != 0) {
    terrno = TSDB_CODE_TSC_OUT_OF_MEMORY;
    goto _error;
  }

  doSetSqlExprAndResultFieldInfo(pQueryInfo, pNewQueryInfo, uid);

  pNew->fp = fp;
  pNew->fetchFp = fp;

  pNew->param = param;
  pNew->maxRetry = TSDB_MAX_REPLICA;

  char* name = pTableMetaInfo->name;
  STableMetaInfo* pFinalInfo = NULL;

  if (pPrevSql == NULL) {
    STableMeta* pTableMeta = taosCacheAcquireByData(tscMetaCache, pTableMetaInfo->pTableMeta);  // get by name may failed due to the cache cleanup
    assert(pTableMeta != NULL);

    pFinalInfo = tscAddTableMetaInfo(pNewQueryInfo, name, pTableMeta, pTableMetaInfo->vgroupList, pTableMetaInfo->tagColList);
  } else {  // transfer the ownership of pTableMeta to the newly create sql object.
    STableMetaInfo* pPrevInfo = tscGetTableMetaInfoFromCmd(&pPrevSql->cmd, pPrevSql->cmd.clauseIndex, 0);

    STableMeta*  pPrevTableMeta = taosCacheTransfer(tscMetaCache, (void**)&pPrevInfo->pTableMeta);
    
    SVgroupsInfo* pVgroupsInfo = pPrevInfo->vgroupList;
    pFinalInfo = tscAddTableMetaInfo(pNewQueryInfo, name, pPrevTableMeta, pVgroupsInfo, pTableMetaInfo->tagColList);
  }

  if (pFinalInfo->pTableMeta == NULL) {
    tscError("%p new subquery failed since no tableMeta in cache, name:%s", pSql, name);

    if (pPrevSql != NULL) { // pass the previous error to client
      assert(pPrevSql->res.code != TSDB_CODE_SUCCESS);
      terrno = pPrevSql->res.code;
    } else {
      terrno = TSDB_CODE_TSC_APP_ERROR;
    }

    goto _error;
  }
  
  assert(pNewQueryInfo->numOfTables == 1);
  
  if (UTIL_TABLE_IS_SUPER_TABLE(pTableMetaInfo)) {
    assert(pFinalInfo->vgroupList != NULL);
  }

  if (cmd == TSDB_SQL_SELECT) {
    size_t size = taosArrayGetSize(pNewQueryInfo->colList);
    
    tscDebug(
        "%p new subquery:%p, tableIndex:%d, vgroupIndex:%d, type:%d, exprInfo:%" PRIzu ", colList:%" PRIzu ","
        "fieldInfo:%d, name:%s, qrang:%" PRId64 " - %" PRId64 " order:%d, limit:%" PRId64,
        pSql, pNew, tableIndex, pTableMetaInfo->vgroupIndex, pNewQueryInfo->type, tscSqlExprNumOfExprs(pNewQueryInfo),
        size, pNewQueryInfo->fieldsInfo.numOfOutput, pFinalInfo->name, pNewQueryInfo->window.skey,
        pNewQueryInfo->window.ekey, pNewQueryInfo->order.order, pNewQueryInfo->limit.limit);
    
    tscPrintSelectClause(pNew, 0);
  } else {
    tscDebug("%p new sub insertion: %p, vnodeIdx:%d", pSql, pNew, pTableMetaInfo->vgroupIndex);
  }

  registerSqlObj(pNew);
  return pNew;

_error:
  tscFreeSqlObj(pNew);
  return NULL;
}

/**
 * To decide if current is a two-stage super table query, join query, or insert. And invoke different
 * procedure accordingly
 * @param pSql
 */
void tscDoQuery(SSqlObj* pSql) {
  SSqlCmd* pCmd = &pSql->cmd;
  SSqlRes* pRes = &pSql->res;
  
  pRes->code = TSDB_CODE_SUCCESS;
  
  if (pCmd->command > TSDB_SQL_LOCAL) {
    tscProcessLocalCmd(pSql);
    return;
  }
  
  if (pCmd->command == TSDB_SQL_SELECT) {
    tscAddIntoSqlList(pSql);
  }

  if (pCmd->dataSourceType == DATA_FROM_DATA_FILE) {
    tscProcessMultiVnodesImportFromFile(pSql);
  } else {
    SQueryInfo *pQueryInfo = tscGetQueryInfoDetail(pCmd, pCmd->clauseIndex);
    uint16_t type = pQueryInfo->type;
  
    if (pSql->fp == (void(*)())tscHandleMultivnodeInsert) {  // multi-vnodes insertion
      tscHandleMultivnodeInsert(pSql);
      return;
    }
  
    if (QUERY_IS_JOIN_QUERY(type)) {
      if (!TSDB_QUERY_HAS_TYPE(type, TSDB_QUERY_TYPE_SUBQUERY)) {
        tscHandleMasterJoinQuery(pSql);
      } else { // for first stage sub query, iterate all vnodes to get all timestamp
        if (!TSDB_QUERY_HAS_TYPE(type, TSDB_QUERY_TYPE_JOIN_SEC_STAGE)) {
          tscProcessSql(pSql);
        } else { // secondary stage join query.
          if (tscIsTwoStageSTableQuery(pQueryInfo, 0)) {  // super table query
            tscHandleMasterSTableQuery(pSql);
          } else {
            tscProcessSql(pSql);
          }
        }
      }

      return;
    } else if (tscIsTwoStageSTableQuery(pQueryInfo, 0)) {  // super table query
      tscHandleMasterSTableQuery(pSql);
      return;
    }
    
    tscProcessSql(pSql);
  }
}

int16_t tscGetJoinTagColIdByUid(STagCond* pTagCond, uint64_t uid) {
  if (pTagCond->joinInfo.left.uid == uid) {
    return pTagCond->joinInfo.left.tagColId;
  } else if (pTagCond->joinInfo.right.uid == uid) {
    return pTagCond->joinInfo.right.tagColId;
  } else {
    assert(0);
    return -1;
  }
}

bool tscIsUpdateQuery(SSqlObj* pSql) {
  if (pSql == NULL || pSql->signature != pSql) {
    terrno = TSDB_CODE_TSC_DISCONNECTED;
    return TSDB_CODE_TSC_DISCONNECTED;
  }

  SSqlCmd* pCmd = &pSql->cmd;
  return ((pCmd->command >= TSDB_SQL_INSERT && pCmd->command <= TSDB_SQL_DROP_DNODE) || TSDB_SQL_USE_DB == pCmd->command);
}

int32_t tscSQLSyntaxErrMsg(char* msg, const char* additionalInfo,  const char* sql) {
  const char* msgFormat1 = "syntax error near \'%s\'";
  const char* msgFormat2 = "syntax error near \'%s\' (%s)";
  const char* msgFormat3 = "%s";

  const char* prefix = "syntax error"; 
  const int32_t BACKWARD_CHAR_STEP = 0;

  if (sql == NULL) {
    assert(additionalInfo != NULL);
    sprintf(msg, msgFormat1, additionalInfo);
    return TSDB_CODE_TSC_SQL_SYNTAX_ERROR;
  }

  char buf[64] = {0};  // only extract part of sql string
  strncpy(buf, (sql - BACKWARD_CHAR_STEP), tListLen(buf) - 1);

  if (additionalInfo != NULL) {
    sprintf(msg, msgFormat2, buf, additionalInfo);
  } else {
    const char* msgFormat = (0 == strncmp(sql, prefix, strlen(prefix))) ? msgFormat3 : msgFormat1; 
    sprintf(msg, msgFormat, buf);
  }

  return TSDB_CODE_TSC_SQL_SYNTAX_ERROR;
  
}

int32_t tscInvalidSQLErrMsg(char* msg, const char* additionalInfo, const char* sql) {
  const char* msgFormat1 = "invalid SQL: %s";
  const char* msgFormat2 = "invalid SQL: \'%s\' (%s)";
  const char* msgFormat3 = "invalid SQL: \'%s\'";

  const int32_t BACKWARD_CHAR_STEP = 0;

  if (sql == NULL) {
    assert(additionalInfo != NULL);
    sprintf(msg, msgFormat1, additionalInfo);
    return TSDB_CODE_TSC_INVALID_SQL;
  }

  char buf[64] = {0};  // only extract part of sql string
  strncpy(buf, (sql - BACKWARD_CHAR_STEP), tListLen(buf) - 1);

  if (additionalInfo != NULL) {
    sprintf(msg, msgFormat2, buf, additionalInfo);
  } else {
    sprintf(msg, msgFormat3, buf);  // no additional information for invalid sql error
  }

  return TSDB_CODE_TSC_INVALID_SQL;
}

bool tscHasReachLimitation(SQueryInfo* pQueryInfo, SSqlRes* pRes) {
  assert(pQueryInfo != NULL && pQueryInfo->clauseLimit != 0);
  return (pQueryInfo->clauseLimit > 0 && pRes->numOfClauseTotal >= pQueryInfo->clauseLimit);
}

char* tscGetErrorMsgPayload(SSqlCmd* pCmd) { return pCmd->payload; }

/**
 *  If current vnode query does not return results anymore (pRes->numOfRows == 0), try the next vnode if exists,
 *  while multi-vnode super table projection query and the result does not reach the limitation.
 */
bool hasMoreVnodesToTry(SSqlObj* pSql) {
  SSqlCmd* pCmd = &pSql->cmd;
  SSqlRes* pRes = &pSql->res;
  if (pCmd->command != TSDB_SQL_FETCH) {
    return false;
  }

  assert(pRes->completed);
  SQueryInfo* pQueryInfo = tscGetQueryInfoDetail(pCmd, pCmd->clauseIndex);
  STableMetaInfo* pTableMetaInfo = tscGetMetaInfo(pQueryInfo, 0);

  // for normal table, no need to try any more if results are all retrieved from one vnode
  if (!UTIL_TABLE_IS_SUPER_TABLE(pTableMetaInfo) || (pTableMetaInfo->vgroupList == NULL)) {
    return false;
  }
  
  int32_t numOfVgroups = pTableMetaInfo->vgroupList->numOfVgroups;
  if (pTableMetaInfo->pVgroupTables != NULL) {
    numOfVgroups = (int32_t)taosArrayGetSize(pTableMetaInfo->pVgroupTables);
  }

  return tscNonOrderedProjectionQueryOnSTable(pQueryInfo, 0) &&
         (!tscHasReachLimitation(pQueryInfo, pRes)) && (pTableMetaInfo->vgroupIndex < numOfVgroups - 1);
}

bool hasMoreClauseToTry(SSqlObj* pSql) {
  return pSql->cmd.clauseIndex < pSql->cmd.numOfClause - 1;
}

void tscTryQueryNextVnode(SSqlObj* pSql, __async_cb_func_t fp) {
  SSqlCmd* pCmd = &pSql->cmd;
  SSqlRes* pRes = &pSql->res;

  SQueryInfo* pQueryInfo = tscGetQueryInfoDetail(pCmd, pCmd->clauseIndex);

  /*
   * no result returned from the current virtual node anymore, try the next vnode if exists
   * if case of: multi-vnode super table projection query
   */
  assert(pRes->numOfRows == 0 && tscNonOrderedProjectionQueryOnSTable(pQueryInfo, 0) && !tscHasReachLimitation(pQueryInfo, pRes));
  STableMetaInfo* pTableMetaInfo = tscGetMetaInfo(pQueryInfo, 0);
  
  int32_t totalVgroups = pTableMetaInfo->vgroupList->numOfVgroups;
  if (++pTableMetaInfo->vgroupIndex < totalVgroups) {
    tscDebug("%p results from vgroup index:%d completed, try next:%d. total vgroups:%d. current numOfRes:%" PRId64, pSql,
             pTableMetaInfo->vgroupIndex - 1, pTableMetaInfo->vgroupIndex, totalVgroups, pRes->numOfClauseTotal);

    /*
     * update the limit and offset value for the query on the next vnode,
     * according to current retrieval results
     *
     * NOTE:
     * if the pRes->offset is larger than 0, the start returned position has not reached yet.
     * Therefore, the pRes->numOfRows, as well as pRes->numOfClauseTotal, must be 0.
     * The pRes->offset value will be updated by virtual node, during query execution.
     */
    if (pQueryInfo->clauseLimit >= 0) {
      pQueryInfo->limit.limit = pQueryInfo->clauseLimit - pRes->numOfClauseTotal;
    }

    pQueryInfo->limit.offset = pRes->offset;
    assert((pRes->offset >= 0 && pRes->numOfRows == 0) || (pRes->offset == 0 && pRes->numOfRows >= 0));
    
    tscDebug("%p new query to next vgroup, index:%d, limit:%" PRId64 ", offset:%" PRId64 ", glimit:%" PRId64,
        pSql, pTableMetaInfo->vgroupIndex, pQueryInfo->limit.limit, pQueryInfo->limit.offset, pQueryInfo->clauseLimit);

    /*
     * For project query with super table join, the numOfSub is equalled to the number of all subqueries.
     * Therefore, we need to reset the value of numOfSubs to be 0.
     *
     * For super table join with projection query, if anyone of the subquery is exhausted, the query completed.
     */
    pSql->subState.numOfSub = 0;
    pCmd->command = TSDB_SQL_SELECT;

    tscResetForNextRetrieve(pRes);

    // set the callback function
    pSql->fp = fp;
    tscProcessSql(pSql);
  } else {
    tscDebug("%p try all %d vnodes, query complete. current numOfRes:%" PRId64, pSql, totalVgroups, pRes->numOfClauseTotal);
  }
}

void tscTryQueryNextClause(SSqlObj* pSql, __async_cb_func_t fp) {
  SSqlCmd* pCmd = &pSql->cmd;
  SSqlRes* pRes = &pSql->res;

  // current subclause is completed, try the next subclause
  assert(pCmd->clauseIndex < pCmd->numOfClause - 1);

  pCmd->clauseIndex++;
  SQueryInfo* pQueryInfo = tscGetQueryInfoDetail(pCmd, pCmd->clauseIndex);

  pSql->cmd.command = pQueryInfo->command;

  //backup the total number of result first
  int64_t num = pRes->numOfTotal + pRes->numOfClauseTotal;
  tscFreeSqlResult(pSql);
  
  pRes->numOfTotal = num;
  
  taosTFree(pSql->pSubs);
  pSql->subState.numOfSub = 0;
  pSql->fp = fp;

  tscDebug("%p try data in the next subclause:%d, total subclause:%d", pSql, pCmd->clauseIndex, pCmd->numOfClause);
  if (pCmd->command > TSDB_SQL_LOCAL) {
    tscProcessLocalCmd(pSql);
  } else {
    tscDoQuery(pSql);
  }
}

void* malloc_throw(size_t size) {
  void* p = malloc(size);
  if (p == NULL) {
    THROW(TSDB_CODE_TSC_OUT_OF_MEMORY);
  }
  return p;
}

void* calloc_throw(size_t nmemb, size_t size) {
  void* p = calloc(nmemb, size);
  if (p == NULL) {
    THROW(TSDB_CODE_TSC_OUT_OF_MEMORY);
  }
  return p;
}

char* strdup_throw(const char* str) {
  char* p = strdup(str);
  if (p == NULL) {
    THROW(TSDB_CODE_TSC_OUT_OF_MEMORY);
  }
  return p;
}

int tscSetMgmtEpSetFromCfg(const char *first, const char *second) {
  // init mgmt ip set 
  tscMgmtEpSet.version = 0;
  SRpcEpSet *mgmtEpSet = &(tscMgmtEpSet.epSet);
  mgmtEpSet->numOfEps = 0;
  mgmtEpSet->inUse = 0;

  if (first && first[0] != 0) {
    if (strlen(first) >= TSDB_EP_LEN) {
      terrno = TSDB_CODE_TSC_INVALID_FQDN;
      return -1;
    }
    taosGetFqdnPortFromEp(first, mgmtEpSet->fqdn[mgmtEpSet->numOfEps], &(mgmtEpSet->port[mgmtEpSet->numOfEps]));
    mgmtEpSet->numOfEps++;
  }

  if (second && second[0] != 0) {
    if (strlen(second) >= TSDB_EP_LEN) {
      terrno = TSDB_CODE_TSC_INVALID_FQDN;
      return -1;
    }
    taosGetFqdnPortFromEp(second, mgmtEpSet->fqdn[mgmtEpSet->numOfEps], &(mgmtEpSet->port[mgmtEpSet->numOfEps]));
    mgmtEpSet->numOfEps++;
  }

  if (mgmtEpSet->numOfEps == 0) {
    terrno = TSDB_CODE_TSC_INVALID_FQDN;
    return -1;
  }

  return 0;
}

bool tscSetSqlOwner(SSqlObj* pSql) {
  SSqlRes* pRes = &pSql->res;

  // set the sql object owner
  uint64_t threadId = taosGetPthreadId();
  if (atomic_val_compare_exchange_64(&pSql->owner, 0, threadId) != 0) {
    pRes->code = TSDB_CODE_QRY_IN_EXEC;
    return false;
  }

  return true;
}

void tscClearSqlOwner(SSqlObj* pSql) {
  assert(taosCheckPthreadValid(pSql->owner));
  atomic_store_64(&pSql->owner, 0);
}

SVgroupsInfo* tscVgroupInfoClone(SVgroupsInfo *vgroupList) {
  if (vgroupList == NULL) {
    return NULL;
  }

  size_t size = sizeof(SVgroupsInfo) + sizeof(SCMVgroupInfo) * vgroupList->numOfVgroups;
  SVgroupsInfo* pNew = calloc(1, size);
  if (pNew == NULL) {
    return NULL;
  }

  pNew->numOfVgroups = vgroupList->numOfVgroups;

  for(int32_t i = 0; i < vgroupList->numOfVgroups; ++i) {
    SCMVgroupInfo* pNewVInfo = &pNew->vgroups[i];

    SCMVgroupInfo* pvInfo = &vgroupList->vgroups[i];
    pNewVInfo->vgId = pvInfo->vgId;
    pNewVInfo->numOfEps = pvInfo->numOfEps;

    for(int32_t j = 0; j < pvInfo->numOfEps; ++j) {
      pNewVInfo->epAddr[j].fqdn = strdup(pvInfo->epAddr[j].fqdn);
      pNewVInfo->epAddr[j].port = pvInfo->epAddr[j].port;
    }
  }

  return pNew;
}

void* tscVgroupInfoClear(SVgroupsInfo *vgroupList) {
  if (vgroupList == NULL) {
    return NULL;
  }

  for(int32_t i = 0; i < vgroupList->numOfVgroups; ++i) {
    SCMVgroupInfo* pVgroupInfo = &vgroupList->vgroups[i];

    for(int32_t j = 0; j < pVgroupInfo->numOfEps; ++j) {
      taosTFree(pVgroupInfo->epAddr[j].fqdn);
    }
  }

  taosTFree(vgroupList);
  return NULL;
}

void tscSCMVgroupInfoCopy(SCMVgroupInfo* dst, const SCMVgroupInfo* src) {
  dst->vgId = src->vgId;
  dst->numOfEps = src->numOfEps;
  for(int32_t i = 0; i < dst->numOfEps; ++i) {
    dst->epAddr[i].port = src->epAddr[i].port;
    dst->epAddr[i].fqdn = strdup(src->epAddr[i].fqdn);
  }
}<|MERGE_RESOLUTION|>--- conflicted
+++ resolved
@@ -114,15 +114,9 @@
   }
   
   // for select query super table, the super table vgroup list can not be null in any cases.
-<<<<<<< HEAD
-  if (pQueryInfo->command == TSDB_SQL_SELECT && UTIL_TABLE_IS_SUPER_TABLE(pTableMetaInfo)) {
-//    assert(pTableMetaInfo->vgroupList != NULL);  // if retrieve vgroupInfo failed, the value may be null
-  }
-=======
   // if (pQueryInfo->command == TSDB_SQL_SELECT && UTIL_TABLE_IS_SUPER_TABLE(pTableMetaInfo)) {
   //   assert(pTableMetaInfo->vgroupList != NULL);
   // }
->>>>>>> e2ed3f71
   
   if ((pQueryInfo->type & TSDB_QUERY_TYPE_FREE_RESOURCE) == TSDB_QUERY_TYPE_FREE_RESOURCE) {
     return false;
