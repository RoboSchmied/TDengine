/*
 * Copyright (c) 2019 TAOS Data, Inc. <jhtao@taosdata.com>
 *
 * This program is free software: you can use, redistribute, and/or modify
 * it under the terms of the GNU Affero General Public License, version 3
 * or later ("AGPL"), as published by the Free Software Foundation.
 *
 * This program is distributed in the hope that it will be useful, but WITHOUT
 * ANY WARRANTY; without even the implied warranty of MERCHANTABILITY or
 * FITNESS FOR A PARTICULAR PURPOSE.
 *
 * You should have received a copy of the GNU Affero General Public License
 * along with this program. If not, see <http://www.gnu.org/licenses/>.
 */

#include "tscUtil.h"
#include "hash.h"
#include "os.h"
#include "taosmsg.h"
#include "texpr.h"
#include "tkey.h"
#include "tmd5.h"
#include "tscGlobalmerge.h"
#include "tscLog.h"
#include "tscProfile.h"
#include "tscSubquery.h"
#include "tsched.h"
#include "qTableMeta.h"
#include "tsclient.h"
#include "ttimer.h"
#include "ttokendef.h"

static void freeQueryInfoImpl(SQueryInfo* pQueryInfo);

int32_t converToStr(char *str, int type, void *buf, int32_t bufSize, int32_t *len) {
  int32_t n = 0;

  switch (type) {
    case TSDB_DATA_TYPE_NULL:
      n = sprintf(str, "null");
      break;

    case TSDB_DATA_TYPE_BOOL:
      n = sprintf(str, (*(int8_t*)buf) ? "true" : "false");
      break;

    case TSDB_DATA_TYPE_TINYINT:
      n = sprintf(str, "%d", *(int8_t*)buf);
      break;

    case TSDB_DATA_TYPE_SMALLINT:
      n = sprintf(str, "%d", *(int16_t*)buf);
      break;

    case TSDB_DATA_TYPE_INT:
      n = sprintf(str, "%d", *(int32_t*)buf);
      break;

    case TSDB_DATA_TYPE_BIGINT:
    case TSDB_DATA_TYPE_TIMESTAMP:
      n = sprintf(str, "%" PRId64, *(int64_t*)buf);
      break;

    case TSDB_DATA_TYPE_FLOAT:
      n = sprintf(str, "%f", GET_FLOAT_VAL(buf));
      break;

    case TSDB_DATA_TYPE_DOUBLE:
      n = sprintf(str, "%f", GET_DOUBLE_VAL(buf));
      break;

    case TSDB_DATA_TYPE_BINARY:
    case TSDB_DATA_TYPE_NCHAR:
      if (bufSize < 0) {
        tscError("invalid buf size");
        return TSDB_CODE_TSC_INVALID_VALUE;
      }

      *str = '"';
      memcpy(str + 1, buf, bufSize);
      *(str + bufSize + 1) = '"';
      n = bufSize + 2;
      break;

    default:
      tscError("unsupported type:%d", type);
      return TSDB_CODE_TSC_INVALID_VALUE;
  }

  *len = n;

  return TSDB_CODE_SUCCESS;
}


static void tscStrToLower(char *str, int32_t n) {
  if (str == NULL || n <= 0) { return;}
  for (int32_t i = 0; i < n; i++) {
    if (str[i] >= 'A' && str[i] <= 'Z') {
        str[i] -= ('A' - 'a');
    }
  }
}
SCond* tsGetSTableQueryCond(STagCond* pTagCond, uint64_t uid) {
  if (pTagCond->pCond == NULL) {
    return NULL;
  }
  
  size_t size = taosArrayGetSize(pTagCond->pCond);
  for (int32_t i = 0; i < size; ++i) {
    SCond* pCond = taosArrayGet(pTagCond->pCond, i);
    
    if (uid == pCond->uid) {
      return pCond;
    }
  }

  return NULL;
}

void tsSetSTableQueryCond(STagCond* pTagCond, uint64_t uid, SBufferWriter* bw) {
  if (tbufTell(bw) == 0) {
    return;
  }
  
  SCond cond = {
    .uid = uid,
    .len = (int32_t)(tbufTell(bw)),
    .cond = NULL,
  };
  
  cond.cond = tbufGetData(bw, true);
  
  if (pTagCond->pCond == NULL) {
    pTagCond->pCond = taosArrayInit(3, sizeof(SCond));
  }
  
  taosArrayPush(pTagCond->pCond, &cond);
}

bool tscQueryTags(SQueryInfo* pQueryInfo) {
  int32_t numOfCols = (int32_t) tscNumOfExprs(pQueryInfo);

  for (int32_t i = 0; i < numOfCols; ++i) {
    SExprInfo* pExpr = tscExprGet(pQueryInfo, i);
    int32_t functId = pExpr->base.functionId;

    // "select count(tbname)" query
    if (functId == TSDB_FUNC_COUNT && pExpr->base.colInfo.colId == TSDB_TBNAME_COLUMN_INDEX) {
      continue;
    }

    if (functId != TSDB_FUNC_TAGPRJ && functId != TSDB_FUNC_TID_TAG) {
      return false;
    }
  }

  return true;
}

bool tscQueryBlockInfo(SQueryInfo* pQueryInfo) {
  int32_t numOfCols = (int32_t) tscNumOfExprs(pQueryInfo);

  for (int32_t i = 0; i < numOfCols; ++i) {
    SExprInfo* pExpr = tscExprGet(pQueryInfo, i);
    int32_t functId = pExpr->base.functionId;

    if (functId == TSDB_FUNC_BLKINFO) {
      return true;
    }
  }

  return false;
}

bool tscIsTwoStageSTableQuery(SSqlCmd* pCmd, SQueryInfo* pQueryInfo, int32_t tableIndex) {
  if (pQueryInfo == NULL) {
    return false;
  }

  STableMetaInfo* pTableMetaInfo = tscGetMetaInfo(pQueryInfo, tableIndex);
  if (pTableMetaInfo == NULL) {
    return false;
  }
  
  if ((pQueryInfo->type & TSDB_QUERY_TYPE_FREE_RESOURCE) == TSDB_QUERY_TYPE_FREE_RESOURCE) {
    return false;
  }

  // for ordered projection query, iterate all qualified vnodes sequentially
  if (tscNonOrderedProjectionQueryOnSTable(pQueryInfo, tableIndex)) {
    return false;
  }

  if (!TSDB_QUERY_HAS_TYPE(pQueryInfo->type, TSDB_QUERY_TYPE_STABLE_SUBQUERY) && pQueryInfo->command == TSDB_SQL_SELECT) {
    return UTIL_TABLE_IS_SUPER_TABLE(pTableMetaInfo);
  }

  return false;
}

bool tscIsProjectionQueryOnSTable(SQueryInfo* pQueryInfo, int32_t tableIndex) {
  STableMetaInfo* pTableMetaInfo = tscGetMetaInfo(pQueryInfo, tableIndex);
  
  /*
   * In following cases, return false for non ordered project query on super table
   * 1. failed to get tableMeta from server; 2. not a super table; 3. limitation is 0;
   * 4. show queries, instead of a select query
   */
  size_t numOfExprs = tscNumOfExprs(pQueryInfo);
  if (pTableMetaInfo == NULL || !UTIL_TABLE_IS_SUPER_TABLE(pTableMetaInfo) ||
      pQueryInfo->command == TSDB_SQL_RETRIEVE_EMPTY_RESULT || numOfExprs == 0) {
    return false;
  }
  
  for (int32_t i = 0; i < numOfExprs; ++i) {
    int32_t functionId = tscExprGet(pQueryInfo, i)->base.functionId;

    if (functionId < 0) {
      SUdfInfo* pUdfInfo = taosArrayGet(pQueryInfo->pUdfInfo, -1 * functionId - 1);
      if (pUdfInfo->funcType == TSDB_UDF_TYPE_AGGREGATE) {
        return false;
      }

      continue;
    }

    if (functionId != TSDB_FUNC_PRJ &&
        functionId != TSDB_FUNC_TAGPRJ &&
        functionId != TSDB_FUNC_TAG &&
        functionId != TSDB_FUNC_TS &&
        functionId != TSDB_FUNC_ARITHM &&
        functionId != TSDB_FUNC_TS_COMP &&
        functionId != TSDB_FUNC_TID_TAG) {
      return false;
    }
  }
  
  return true;
}

// not order by timestamp projection query on super table
bool tscNonOrderedProjectionQueryOnSTable(SQueryInfo* pQueryInfo, int32_t tableIndex) {
  if (!tscIsProjectionQueryOnSTable(pQueryInfo, tableIndex)) {
    return false;
  }
  
  // order by columnIndex exists, not a non-ordered projection query
  return pQueryInfo->order.orderColId < 0;
}

bool tscOrderedProjectionQueryOnSTable(SQueryInfo* pQueryInfo, int32_t tableIndex) {
  if (!tscIsProjectionQueryOnSTable(pQueryInfo, tableIndex)) {
    return false;
  }
  
  // order by columnIndex exists, a non-ordered projection query
  return pQueryInfo->order.orderColId >= 0;
}

bool tscIsProjectionQuery(SQueryInfo* pQueryInfo) {
  size_t size = tscNumOfExprs(pQueryInfo);

  for (int32_t i = 0; i < size; ++i) {
    int32_t functionId = tscExprGet(pQueryInfo, i)->base.functionId;

    if (functionId < 0) {
      SUdfInfo* pUdfInfo = taosArrayGet(pQueryInfo->pUdfInfo, -1 * functionId - 1);
      if (pUdfInfo->funcType == TSDB_UDF_TYPE_AGGREGATE) {
        return false;
      }

      continue;
    }

    if (functionId != TSDB_FUNC_PRJ && functionId != TSDB_FUNC_TAGPRJ && functionId != TSDB_FUNC_TAG &&
        functionId != TSDB_FUNC_TS && functionId != TSDB_FUNC_ARITHM) {
      return false;
    }
  }

  return true;
}

bool tscHasColumnFilter(SQueryInfo* pQueryInfo) {
  // filter on primary timestamp column
  if (pQueryInfo->window.skey != INT64_MIN || pQueryInfo->window.ekey != INT64_MAX) {
    return true;
  }

  size_t size = taosArrayGetSize(pQueryInfo->colList);
  for (int32_t i = 0; i < size; ++i) {
    SColumn* pCol = taosArrayGet(pQueryInfo->colList, i);
    if (pCol->info.flist.numOfFilters > 0) {
      return true;
    }
  }

  return false;
}

bool tscIsPointInterpQuery(SQueryInfo* pQueryInfo) {
  size_t size = tscNumOfExprs(pQueryInfo);
  for (int32_t i = 0; i < size; ++i) {
    SExprInfo* pExpr = tscExprGet(pQueryInfo, i);
    assert(pExpr != NULL);

    int32_t functionId = pExpr->base.functionId;
    if (functionId == TSDB_FUNC_TAG || functionId == TSDB_FUNC_TS) {
      continue;
    }

    if (functionId != TSDB_FUNC_INTERP) {
      return false;
    }
  }

  return true;
}

bool tsIsArithmeticQueryOnAggResult(SQueryInfo* pQueryInfo) {
  if (tscIsProjectionQuery(pQueryInfo)) {
    return false;
  }

  size_t numOfOutput = tscNumOfFields(pQueryInfo);
  for(int32_t i = 0; i < numOfOutput; ++i) {
    SExprInfo* pExprInfo = tscFieldInfoGetInternalField(&pQueryInfo->fieldsInfo, i)->pExpr;
    if (pExprInfo->pExpr != NULL) {
      return true;
    }
  }

  if (tscIsProjectionQuery(pQueryInfo)) {
    return false;
  }

  return false;
}

bool tscGroupbyColumn(SQueryInfo* pQueryInfo) {
  STableMetaInfo* pTableMetaInfo = tscGetMetaInfo(pQueryInfo, 0);
  int32_t         numOfCols = tscGetNumOfColumns(pTableMetaInfo->pTableMeta);

  SGroupbyExpr* pGroupbyExpr = &pQueryInfo->groupbyExpr;
  for (int32_t k = 0; k < pGroupbyExpr->numOfGroupCols; ++k) {
    SColIndex* pIndex = taosArrayGet(pGroupbyExpr->columnInfo, k);
    if (!TSDB_COL_IS_TAG(pIndex->flag) && pIndex->colIndex < numOfCols) {  // group by normal columns
      return true;
    }
  }

  return false;
}

bool tscIsTopBotQuery(SQueryInfo* pQueryInfo) {
  size_t numOfExprs = tscNumOfExprs(pQueryInfo);

  for (int32_t i = 0; i < numOfExprs; ++i) {
    SExprInfo* pExpr = tscExprGet(pQueryInfo, i);
    if (pExpr == NULL) {
      continue;
    }

    if (pExpr->base.functionId == TSDB_FUNC_TS) {
      continue;
    }

    if (pExpr->base.functionId == TSDB_FUNC_TOP || pExpr->base.functionId == TSDB_FUNC_BOTTOM) {
      return true;
    }
  }

  return false;
}

bool isTsCompQuery(SQueryInfo* pQueryInfo) {
  size_t    numOfExprs = tscNumOfExprs(pQueryInfo);
  SExprInfo* pExpr1 = tscExprGet(pQueryInfo, 0);
  if (numOfExprs != 1) {
    return false;
  }

  return pExpr1->base.functionId == TSDB_FUNC_TS_COMP;
}

bool hasTagValOutput(SQueryInfo* pQueryInfo) {
  size_t    numOfExprs = tscNumOfExprs(pQueryInfo);
  SExprInfo* pExpr1 = tscExprGet(pQueryInfo, 0);

  if (numOfExprs == 1 && pExpr1->base.functionId == TSDB_FUNC_TS_COMP) {
    return true;
  }

  for (int32_t i = 0; i < numOfExprs; ++i) {
    SExprInfo* pExpr = tscExprGet(pQueryInfo, i);
    if (pExpr == NULL) {
      continue;
    }

    // ts_comp column required the tag value for join filter
    if (TSDB_COL_IS_TAG(pExpr->base.colInfo.flag)) {
      return true;
    }
  }

  return false;
}

bool timeWindowInterpoRequired(SQueryInfo *pQueryInfo) {
  size_t numOfExprs = tscNumOfExprs(pQueryInfo);
  for (int32_t i = 0; i < numOfExprs; ++i) {
    SExprInfo* pExpr = tscExprGet(pQueryInfo, i);
    if (pExpr == NULL) {
      continue;
    }

    int32_t functionId = pExpr->base.functionId;
    if (functionId == TSDB_FUNC_TWA || functionId == TSDB_FUNC_INTERP) {
      return true;
    }
  }

  return false;
}

bool isStabledev(SQueryInfo* pQueryInfo) {
  size_t numOfExprs = tscNumOfExprs(pQueryInfo);
  for (int32_t i = 0; i < numOfExprs; ++i) {
    SExprInfo* pExpr = tscExprGet(pQueryInfo, i);
    if (pExpr == NULL) {
      continue;
    }

    int32_t functionId = pExpr->base.functionId;
    if (functionId == TSDB_FUNC_STDDEV_DST) {
      return true;
    }
  }

  return false;
}

bool tscIsTWAQuery(SQueryInfo* pQueryInfo) {
  size_t numOfExprs = tscNumOfExprs(pQueryInfo);
  for (int32_t i = 0; i < numOfExprs; ++i) {
    SExprInfo* pExpr = tscExprGet(pQueryInfo, i);
    if (pExpr == NULL) {
      continue;
    }

    if (pExpr->base.functionId == TSDB_FUNC_TWA) {
      return true;
    }
  }

  return false;
}
bool tscIsSessionWindowQuery(SQueryInfo* pQueryInfo) {
  return pQueryInfo->sessionWindow.gap > 0;
}

bool tscNeedReverseScan(SQueryInfo* pQueryInfo) {
  size_t numOfExprs = tscNumOfExprs(pQueryInfo);
  for (int32_t i = 0; i < numOfExprs; ++i) {
    SExprInfo* pExpr = tscExprGet(pQueryInfo, i);
    if (pExpr == NULL) {
      continue;
    }

    int32_t functionId = pExpr->base.functionId;
    if (functionId == TSDB_FUNC_TS || functionId == TSDB_FUNC_TS_DUMMY || functionId == TSDB_FUNC_TAG) {
      continue;
    }

    if ((functionId == TSDB_FUNC_FIRST || functionId == TSDB_FUNC_FIRST_DST) && pQueryInfo->order.order == TSDB_ORDER_DESC) {
      return true;
    }

    if (functionId == TSDB_FUNC_LAST || functionId == TSDB_FUNC_LAST_DST) {
      // the scan order to acquire the last result of the specified column
      int32_t order = (int32_t)pExpr->base.param[0].i64;
      if (order != pQueryInfo->order.order) {
        return true;
      }
    }
  }

  return false;
}

bool isSimpleAggregate(SQueryInfo* pQueryInfo) {
  if (pQueryInfo->interval.interval > 0) {
    return false;
  }

  // Note:top/bottom query is fixed output query
  if (tscIsTopBotQuery(pQueryInfo) || tscGroupbyColumn(pQueryInfo) || isTsCompQuery(pQueryInfo)) {
    return true;
  }

  size_t numOfExprs = tscNumOfExprs(pQueryInfo);
  for (int32_t i = 0; i < numOfExprs; ++i) {
    SExprInfo* pExpr = tscExprGet(pQueryInfo, i);
    if (pExpr == NULL) {
      continue;
    }

    int32_t functionId = pExpr->base.functionId;
    if (functionId == TSDB_FUNC_TS || functionId == TSDB_FUNC_TS_DUMMY) {
      continue;
    }

    if (!IS_MULTIOUTPUT(aAggs[functionId].status)) {
      return true;
    }
  }

  return false;
}

bool isSimpleAggregateRv(SQueryInfo* pQueryInfo) {
  if (pQueryInfo->interval.interval > 0 || pQueryInfo->sessionWindow.gap > 0) {
    return false;
  }

  if (tscGroupbyColumn(pQueryInfo) || isTsCompQuery(pQueryInfo)) {
    return false;
  }

  size_t numOfExprs = tscNumOfExprs(pQueryInfo);
  for (int32_t i = 0; i < numOfExprs; ++i) {
    SExprInfo* pExpr = tscExprGet(pQueryInfo, i);
    if (pExpr == NULL) {
      continue;
    }

    int32_t functionId = pExpr->base.functionId;
    if (functionId < 0) {
      SUdfInfo* pUdfInfo = taosArrayGet(pQueryInfo->pUdfInfo, -1 * functionId - 1);
      if (pUdfInfo->funcType == TSDB_UDF_TYPE_AGGREGATE) {
        return true;
      }

      continue;
    }

    if (functionId == TSDB_FUNC_TS || functionId == TSDB_FUNC_TS_DUMMY) {
      continue;
    }

    if (!IS_MULTIOUTPUT(aAggs[functionId].status)) {
      return true;
    }
  }

  return false;

}

bool isBlockDistQuery(SQueryInfo* pQueryInfo) {
  size_t numOfExprs = tscNumOfExprs(pQueryInfo);
  SExprInfo* pExpr = tscExprGet(pQueryInfo, 0);
  return (numOfExprs == 1 && pExpr->base.functionId == TSDB_FUNC_BLKINFO);
}

void tscClearInterpInfo(SQueryInfo* pQueryInfo) {
  if (!tscIsPointInterpQuery(pQueryInfo)) {
    return;
  }

  pQueryInfo->fillType = TSDB_FILL_NONE;
  tfree(pQueryInfo->fillVal);
}

int32_t tscCreateResPointerInfo(SSqlRes* pRes, SQueryInfo* pQueryInfo) {
  pRes->numOfCols = pQueryInfo->fieldsInfo.numOfOutput;

  if (pRes->tsrow == NULL) {
    pRes->tsrow  = calloc(pRes->numOfCols, POINTER_BYTES);
    pRes->urow   = calloc(pRes->numOfCols, POINTER_BYTES);
    pRes->length = calloc(pRes->numOfCols, sizeof(int32_t));
    pRes->buffer = calloc(pRes->numOfCols, POINTER_BYTES);

    // not enough memory
    if (pRes->tsrow == NULL  || pRes->urow == NULL || pRes->length == NULL || (pRes->buffer == NULL && pRes->numOfCols > 0)) {
      tfree(pRes->tsrow);
      tfree(pRes->urow);
      tfree(pRes->length);
      tfree(pRes->buffer);

      pRes->code = TSDB_CODE_TSC_OUT_OF_MEMORY;
      return pRes->code;
    }
  }

  return TSDB_CODE_SUCCESS;
}

void tscSetResRawPtr(SSqlRes* pRes, SQueryInfo* pQueryInfo) {
  assert(pRes->numOfCols > 0);

  int32_t offset = 0;

  for (int32_t i = 0; i < pQueryInfo->fieldsInfo.numOfOutput; ++i) {
    SInternalField* pInfo = (SInternalField*)TARRAY_GET_ELEM(pQueryInfo->fieldsInfo.internalField, i);

    pRes->urow[i] = pRes->data + offset * pRes->numOfRows;
    pRes->length[i] = pInfo->field.bytes;

    offset += pInfo->field.bytes;

    // generated the user-defined column result
    if (pInfo->pExpr->pExpr == NULL && TSDB_COL_IS_UD_COL(pInfo->pExpr->base.colInfo.flag)) {
      if (pInfo->pExpr->base.param[1].nType == TSDB_DATA_TYPE_NULL) {
        setNullN(pRes->urow[i], pInfo->field.type, pInfo->field.bytes, (int32_t) pRes->numOfRows);
      } else {
        if (pInfo->field.type == TSDB_DATA_TYPE_NCHAR || pInfo->field.type == TSDB_DATA_TYPE_BINARY) {
          assert(pInfo->pExpr->base.param[1].nLen <= pInfo->field.bytes);

          for (int32_t k = 0; k < pRes->numOfRows; ++k) {
            char* p = ((char**)pRes->urow)[i] + k * pInfo->field.bytes;

            memcpy(varDataVal(p), pInfo->pExpr->base.param[1].pz, pInfo->pExpr->base.param[1].nLen);
            varDataSetLen(p, pInfo->pExpr->base.param[1].nLen);
          }
        } else {
          for (int32_t k = 0; k < pRes->numOfRows; ++k) {
            char* p = ((char**)pRes->urow)[i] + k * pInfo->field.bytes;
            memcpy(p, &pInfo->pExpr->base.param[1].i64, pInfo->field.bytes);
          }
        }
      }

    } else if (pInfo->field.type == TSDB_DATA_TYPE_NCHAR) {
      // convert unicode to native code in a temporary buffer extra one byte for terminated symbol
      pRes->buffer[i] = realloc(pRes->buffer[i], pInfo->field.bytes * pRes->numOfRows);

      // string terminated char for binary data
      memset(pRes->buffer[i], 0, pInfo->field.bytes * pRes->numOfRows);

      char* p = pRes->urow[i];
      for (int32_t k = 0; k < pRes->numOfRows; ++k) {
        char* dst = pRes->buffer[i] + k * pInfo->field.bytes;

        if (isNull(p, TSDB_DATA_TYPE_NCHAR)) {
          memcpy(dst, p, varDataTLen(p));
        } else if (varDataLen(p) > 0) {
          int32_t length = taosUcs4ToMbs(varDataVal(p), varDataLen(p), varDataVal(dst));
          varDataSetLen(dst, length);

          if (length == 0) {
            tscError("charset:%s to %s. val:%s convert failed.", DEFAULT_UNICODE_ENCODEC, tsCharset, (char*)p);
          }
        } else {
          varDataSetLen(dst, 0);
        }

        p += pInfo->field.bytes;
      }

      memcpy(pRes->urow[i], pRes->buffer[i], pInfo->field.bytes * pRes->numOfRows);
    }
  }
}

void tscSetResRawPtrRv(SSqlRes* pRes, SQueryInfo* pQueryInfo, SSDataBlock* pBlock) {
  assert(pRes->numOfCols > 0);

  for (int32_t i = 0; i < pQueryInfo->fieldsInfo.numOfOutput; ++i) {
    SInternalField* pInfo = (SInternalField*)TARRAY_GET_ELEM(pQueryInfo->fieldsInfo.internalField, i);

    SColumnInfoData* pColData = taosArrayGet(pBlock->pDataBlock, i);

    pRes->urow[i] = pColData->pData;
    pRes->length[i] = pInfo->field.bytes;

    // generated the user-defined column result
    if (pInfo->pExpr->pExpr == NULL && TSDB_COL_IS_UD_COL(pInfo->pExpr->base.colInfo.flag)) {
      if (pInfo->pExpr->base.param[1].nType == TSDB_DATA_TYPE_NULL) {
        setNullN(pRes->urow[i], pInfo->field.type, pInfo->field.bytes, (int32_t) pRes->numOfRows);
      } else {
        if (pInfo->field.type == TSDB_DATA_TYPE_NCHAR || pInfo->field.type == TSDB_DATA_TYPE_BINARY) {
          assert(pInfo->pExpr->base.param[1].nLen <= pInfo->field.bytes);

          for (int32_t k = 0; k < pRes->numOfRows; ++k) {
            char* p = ((char**)pRes->urow)[i] + k * pInfo->field.bytes;

            memcpy(varDataVal(p), pInfo->pExpr->base.param[1].pz, pInfo->pExpr->base.param[1].nLen);
            varDataSetLen(p, pInfo->pExpr->base.param[1].nLen);
          }
        } else {
          for (int32_t k = 0; k < pRes->numOfRows; ++k) {
            char* p = ((char**)pRes->urow)[i] + k * pInfo->field.bytes;
            memcpy(p, &pInfo->pExpr->base.param[1].i64, pInfo->field.bytes);
          }
        }
      }

    } else if (pInfo->field.type == TSDB_DATA_TYPE_NCHAR) {
      // convert unicode to native code in a temporary buffer extra one byte for terminated symbol
      pRes->buffer[i] = realloc(pRes->buffer[i], pInfo->field.bytes * pRes->numOfRows);

      // string terminated char for binary data
      memset(pRes->buffer[i], 0, pInfo->field.bytes * pRes->numOfRows);

      char* p = pRes->urow[i];
      for (int32_t k = 0; k < pRes->numOfRows; ++k) {
        char* dst = pRes->buffer[i] + k * pInfo->field.bytes;

        if (isNull(p, TSDB_DATA_TYPE_NCHAR)) {
          memcpy(dst, p, varDataTLen(p));
        } else if (varDataLen(p) > 0) {
          int32_t length = taosUcs4ToMbs(varDataVal(p), varDataLen(p), varDataVal(dst));
          varDataSetLen(dst, length);

          if (length == 0) {
            tscError("charset:%s to %s. val:%s convert failed.", DEFAULT_UNICODE_ENCODEC, tsCharset, (char*)p);
          }
        } else {
          varDataSetLen(dst, 0);
        }

        p += pInfo->field.bytes;
      }

      memcpy(pRes->urow[i], pRes->buffer[i], pInfo->field.bytes * pRes->numOfRows);
    }
  }
}

static SColumnInfo* extractColumnInfoFromResult(SArray* pTableCols) {
  int32_t numOfCols = (int32_t) taosArrayGetSize(pTableCols);
  SColumnInfo* pColInfo = calloc(numOfCols, sizeof(SColumnInfo));
  for(int32_t i = 0; i < numOfCols; ++i) {
    SColumn* pCol = taosArrayGetP(pTableCols, i);
    pColInfo[i] = pCol->info;//[index].type;
  }

  return pColInfo;
}

typedef struct SDummyInputInfo {
  SSDataBlock     *block;
  STableQueryInfo *pTableQueryInfo;
  SSqlObj         *pSql;  // refactor: remove it
  int32_t          numOfFilterCols;
  SSingleColumnFilterInfo *pFilterInfo;
} SDummyInputInfo;

typedef struct SJoinStatus {
  SSDataBlock* pBlock;   // point to the upstream block
  int32_t      index;
  bool         completed;// current upstream is completed or not
} SJoinStatus;

typedef struct SJoinOperatorInfo {
  SSDataBlock   *pRes;
  SJoinStatus   *status;
  int32_t        numOfUpstream;
  SRspResultInfo resultInfo;  // todo refactor, add this info for each operator
} SJoinOperatorInfo;

static void doSetupSDataBlock(SSqlRes* pRes, SSDataBlock* pBlock, SSingleColumnFilterInfo* pFilterInfo, int32_t numOfFilterCols) {
  int32_t offset = 0;
  char* pData = pRes->data;

  for(int32_t i = 0; i < pBlock->info.numOfCols; ++i) {
    SColumnInfoData* pColData = taosArrayGet(pBlock->pDataBlock, i);
    if (pData != NULL) {
      pColData->pData = pData + offset * pBlock->info.rows;
    } else {
      pColData->pData = pRes->urow[i];
    }

    offset += pColData->info.bytes;
  }

  // filter data if needed
  if (numOfFilterCols > 0) {
    doSetFilterColumnInfo(pFilterInfo, numOfFilterCols, pBlock);
    int8_t* p = calloc(pBlock->info.rows, sizeof(int8_t));
    bool all = doFilterDataBlock(pFilterInfo, numOfFilterCols, pBlock->info.rows, p);
    if (!all) {
      doCompactSDataBlock(pBlock, pBlock->info.rows, p);
    }

    tfree(p);
  }

  // todo refactor: extract method
  // set the timestamp range of current result data block
  SColumnInfoData* pColData = taosArrayGet(pBlock->pDataBlock, 0);
  if (pColData->info.type == TSDB_DATA_TYPE_TIMESTAMP) {
    pBlock->info.window.skey = ((int64_t*)pColData->pData)[0];
    pBlock->info.window.ekey = ((int64_t*)pColData->pData)[pBlock->info.rows-1];
  }

  pRes->numOfRows = 0;
}

// NOTE: there is already exists data blocks before this function calls.
SSDataBlock* doGetDataBlock(void* param, bool* newgroup) {
  SOperatorInfo *pOperator = (SOperatorInfo*) param;
  if (pOperator->status == OP_EXEC_DONE) {
    return NULL;
  }

  SDummyInputInfo *pInput = pOperator->info;
  SSqlObj* pSql = pInput->pSql;
  SSqlRes* pRes = &pSql->res;

  SSDataBlock* pBlock = pInput->block;
  if (pOperator->pRuntimeEnv != NULL) {
    pOperator->pRuntimeEnv->current = pInput->pTableQueryInfo;
  }

  pBlock->info.rows = pRes->numOfRows;
  if (pRes->numOfRows != 0) {
    doSetupSDataBlock(pRes, pBlock, pInput->pFilterInfo, pInput->numOfFilterCols);
    *newgroup = false;
    return pBlock;
  }

  // No data block exists. So retrieve and transfer it into to SSDataBlock
  TAOS_ROW pRow = NULL;
  taos_fetch_block(pSql, &pRow);

  if (pRes->numOfRows == 0) {
    pOperator->status = OP_EXEC_DONE;
    return NULL;
  }

  pBlock->info.rows = pRes->numOfRows;
  doSetupSDataBlock(pRes, pBlock, pInput->pFilterInfo, pInput->numOfFilterCols);
  *newgroup = false;
  return pBlock;
}

static void fetchNextBlockIfCompleted(SOperatorInfo* pOperator, bool* newgroup) {
  SJoinOperatorInfo* pJoinInfo = pOperator->info;

  for (int32_t i = 0; i < pOperator->numOfUpstream; ++i) {
    SJoinStatus* pStatus = &pJoinInfo->status[i];
    if (pStatus->pBlock == NULL || pStatus->index >= pStatus->pBlock->info.rows) {
      pStatus->pBlock = pOperator->upstream[i]->exec(pOperator->upstream[i], newgroup);
      pStatus->index = 0;

      if (pStatus->pBlock == NULL) {
        pOperator->status = OP_EXEC_DONE;
        pJoinInfo->resultInfo.total += pJoinInfo->pRes->info.rows;
        break;
      }
    }
  }
}

SSDataBlock* doDataBlockJoin(void* param, bool* newgroup) {
  SOperatorInfo *pOperator = (SOperatorInfo*) param;
  if (pOperator->status == OP_EXEC_DONE) {
    return NULL;
  }

  assert(pOperator->numOfUpstream > 1);

  SJoinOperatorInfo* pJoinInfo = pOperator->info;
  pJoinInfo->pRes->info.rows = 0;

  while(1) {
    fetchNextBlockIfCompleted(pOperator, newgroup);
    if (pOperator->status == OP_EXEC_DONE) {
      return pJoinInfo->pRes;
    }

    SJoinStatus* st0 = &pJoinInfo->status[0];
    SColumnInfoData* p0 = taosArrayGet(st0->pBlock->pDataBlock, 0);
    int64_t* ts0 = (int64_t*) p0->pData;

    bool prefixEqual = true;

    while(1) {
      prefixEqual = true;
      for (int32_t i = 1; i < pJoinInfo->numOfUpstream; ++i) {
        SJoinStatus* st = &pJoinInfo->status[i];

        SColumnInfoData* p = taosArrayGet(st->pBlock->pDataBlock, 0);
        int64_t*         ts = (int64_t*)p->pData;

        if (ts[st->index] < ts0[st0->index]) {  // less than the first
          prefixEqual = false;

          if ((++(st->index)) >= st->pBlock->info.rows) {
            fetchNextBlockIfCompleted(pOperator, newgroup);
            if (pOperator->status == OP_EXEC_DONE) {
              return pJoinInfo->pRes;
            }
          }
        } else if (ts[st->index] > ts0[st0->index]) {  // greater than the first;
          if (prefixEqual == true) {
            prefixEqual = false;
            for (int32_t j = 0; j < i; ++j) {
              SJoinStatus* stx = &pJoinInfo->status[j];
              if ((++(stx->index)) >= stx->pBlock->info.rows) {

                fetchNextBlockIfCompleted(pOperator, newgroup);
                if (pOperator->status == OP_EXEC_DONE) {
                  return pJoinInfo->pRes;
                }
              }
            }
          } else {
            if ((++(st0->index)) >= st0->pBlock->info.rows) {
              fetchNextBlockIfCompleted(pOperator, newgroup);
              if (pOperator->status == OP_EXEC_DONE) {
                return pJoinInfo->pRes;
              }
            }
          }
        }
      }

      if (prefixEqual) {
        int32_t offset = 0;
        bool completed = false;
        for (int32_t i = 0; i < pOperator->numOfUpstream; ++i) {
          SJoinStatus* st1 = &pJoinInfo->status[i];
          int32_t      rows = pJoinInfo->pRes->info.rows;

          for (int32_t j = 0; j < st1->pBlock->info.numOfCols; ++j) {
            SColumnInfoData* pCol1 = taosArrayGet(pJoinInfo->pRes->pDataBlock, j + offset);
            SColumnInfoData* pSrc = taosArrayGet(st1->pBlock->pDataBlock, j);

            int32_t bytes = pSrc->info.bytes;
            memcpy(pCol1->pData + rows * bytes, pSrc->pData + st1->index * bytes, bytes);
          }

          offset += st1->pBlock->info.numOfCols;
          if ((++(st1->index)) == st1->pBlock->info.rows) {
            completed = true;
          }
        }

        if ((++pJoinInfo->pRes->info.rows) >= pJoinInfo->resultInfo.capacity) {
          pJoinInfo->resultInfo.total += pJoinInfo->pRes->info.rows;
          return pJoinInfo->pRes;
        }

        if (completed == true) {
          break;
        }
      }
    }
/*
    while (st0->index < st0->pBlock->info.rows && st1->index < st1->pBlock->info.rows) {
      SColumnInfoData* p0 = taosArrayGet(st0->pBlock->pDataBlock, 0);
      SColumnInfoData* p1 = taosArrayGet(st1->pBlock->pDataBlock, 0);

      int64_t* ts0 = (int64_t*)p0->pData;
      int64_t* ts1 = (int64_t*)p1->pData;
      if (ts0[st0->index] == ts1[st1->index]) {  // add to the final result buffer
        // check if current output buffer is over the threshold to pause current loop
        int32_t rows = pJoinInfo->pRes->info.rows;
        for (int32_t j = 0; j < st0->pBlock->info.numOfCols; ++j) {
          SColumnInfoData* pCol1 = taosArrayGet(pJoinInfo->pRes->pDataBlock, j);
          SColumnInfoData* pSrc = taosArrayGet(st0->pBlock->pDataBlock, j);

          int32_t bytes = pSrc->info.bytes;
          memcpy(pCol1->pData + rows * bytes, pSrc->pData + st0->index * bytes, bytes);
        }

        for (int32_t j = 0; j < st1->pBlock->info.numOfCols; ++j) {
          SColumnInfoData* pCol1 = taosArrayGet(pJoinInfo->pRes->pDataBlock, j + st0->pBlock->info.numOfCols);
          SColumnInfoData* pSrc = taosArrayGet(st1->pBlock->pDataBlock, j);

          int32_t bytes = pSrc->info.bytes;
          memcpy(pCol1->pData + rows * bytes, pSrc->pData + st1->index * bytes, bytes);
        }

        st0->index++;
        st1->index++;

        if ((++pJoinInfo->pRes->info.rows) >= pJoinInfo->resultInfo.capacity) {
          pJoinInfo->resultInfo.total += pJoinInfo->pRes->info.rows;
          return pJoinInfo->pRes;
        }
      } else if (ts0[st0->index] < ts1[st1->index]) {
        st0->index++;
      } else {
        st1->index++;
      }
    }*/
  }
}

static void destroyDummyInputOperator(void* param, int32_t numOfOutput) {
  SDummyInputInfo* pInfo = (SDummyInputInfo*) param;

  // tricky
  for(int32_t i = 0; i < numOfOutput; ++i) {
    SColumnInfoData* pColInfoData = taosArrayGet(pInfo->block->pDataBlock, i);
    pColInfoData->pData = NULL;
  }

  pInfo->block = destroyOutputBuf(pInfo->block);
  pInfo->pSql = NULL;
}

// todo this operator servers as the adapter for Operator tree and SqlRes result, remove it later
SOperatorInfo* createDummyInputOperator(SSqlObj* pSql, SSchema* pSchema, int32_t numOfCols, SSingleColumnFilterInfo* pFilterInfo, int32_t numOfFilterCols) {
  assert(numOfCols > 0);
  STimeWindow win = {.skey = INT64_MIN, .ekey = INT64_MAX};

  SDummyInputInfo* pInfo = calloc(1, sizeof(SDummyInputInfo));

  pInfo->pSql            = pSql;
  pInfo->pFilterInfo     = pFilterInfo;
  pInfo->numOfFilterCols = numOfFilterCols;
  pInfo->pTableQueryInfo = createTmpTableQueryInfo(win);

  pInfo->block = calloc(numOfCols, sizeof(SSDataBlock));
  pInfo->block->info.numOfCols = numOfCols;

  pInfo->block->pDataBlock = taosArrayInit(numOfCols, sizeof(SColumnInfoData));
  for(int32_t i = 0; i < numOfCols; ++i) {
    SColumnInfoData colData = {{0}};
    colData.info.bytes = pSchema[i].bytes;
    colData.info.type  = pSchema[i].type;
    colData.info.colId = pSchema[i].colId;

    taosArrayPush(pInfo->block->pDataBlock, &colData);
  }

  SOperatorInfo* pOptr = calloc(1, sizeof(SOperatorInfo));
  pOptr->name          = "DummyInputOperator";
  pOptr->operatorType  = OP_DummyInput;
  pOptr->numOfOutput   = numOfCols;
  pOptr->blockingOptr  = false;
  pOptr->info          = pInfo;
  pOptr->exec          = doGetDataBlock;
  pOptr->cleanup       = destroyDummyInputOperator;
  return pOptr;
}

static void destroyJoinOperator(void* param, int32_t numOfOutput) {
  SJoinOperatorInfo* pInfo = (SJoinOperatorInfo*) param;
  tfree(pInfo->status);

  pInfo->pRes = destroyOutputBuf(pInfo->pRes);
}

SOperatorInfo* createJoinOperatorInfo(SOperatorInfo** pUpstream, int32_t numOfUpstream, SSchema* pSchema, int32_t numOfOutput) {
  SJoinOperatorInfo* pInfo = calloc(1, sizeof(SJoinOperatorInfo));

  pInfo->numOfUpstream = numOfUpstream;
  pInfo->status = calloc(numOfUpstream, sizeof(SJoinStatus));

  SRspResultInfo* pResInfo = &pInfo->resultInfo;
  pResInfo->capacity  = 4096;
  pResInfo->threshold = (int32_t) (4096 * 0.8);

  pInfo->pRes = calloc(1, sizeof(SSDataBlock));
  pInfo->pRes->info.numOfCols = numOfOutput;
  pInfo->pRes->pDataBlock = taosArrayInit(numOfOutput, sizeof(SColumnInfoData));
  for(int32_t i = 0; i < numOfOutput; ++i) {
    SColumnInfoData colData = {{0}};
    colData.info.bytes = pSchema[i].bytes;
    colData.info.type  = pSchema[i].type;
    colData.info.colId = pSchema[i].colId;
    colData.pData = calloc(1, colData.info.bytes * pResInfo->capacity);

    taosArrayPush(pInfo->pRes->pDataBlock, &colData);
  }

  SOperatorInfo* pOperator = calloc(1, sizeof(SOperatorInfo));
  pOperator->name          = "JoinOperator";
  pOperator->operatorType  = OP_Join;
  pOperator->numOfOutput   = numOfOutput;
  pOperator->blockingOptr  = false;
  pOperator->info          = pInfo;
  pOperator->exec          = doDataBlockJoin;
  pOperator->cleanup       = destroyJoinOperator;

  for(int32_t i = 0; i < numOfUpstream; ++i) {
    appendUpstream(pOperator, pUpstream[i]);
  }

  return pOperator;
}

void convertQueryResult(SSqlRes* pRes, SQueryInfo* pQueryInfo) {
  // set the correct result
  SSDataBlock* p = pQueryInfo->pQInfo->runtimeEnv.outputBuf;
  pRes->numOfRows = (p != NULL)? p->info.rows: 0;

  if (pRes->code == TSDB_CODE_SUCCESS && pRes->numOfRows > 0) {
    tscCreateResPointerInfo(pRes, pQueryInfo);
    tscSetResRawPtrRv(pRes, pQueryInfo, p);
  }

  pRes->row = 0;
  pRes->completed = (pRes->numOfRows == 0);
}

static void createInputDataFilterInfo(SQueryInfo* px, int32_t numOfCol1, int32_t* numOfFilterCols, SSingleColumnFilterInfo** pFilterInfo) {
  SColumnInfo* tableCols = calloc(numOfCol1, sizeof(SColumnInfo));
  for(int32_t i = 0; i < numOfCol1; ++i) {
    SColumn* pCol = taosArrayGetP(px->colList, i);
    if (pCol->info.flist.numOfFilters > 0) {
      (*numOfFilterCols) += 1;
    }

    tableCols[i] = pCol->info;
  }

  if ((*numOfFilterCols) > 0) {
    doCreateFilterInfo(tableCols, numOfCol1, (*numOfFilterCols), pFilterInfo, 0);
  }

  tfree(tableCols);
}

void handleDownstreamOperator(SSqlObj** pSqlObjList, int32_t numOfUpstream, SQueryInfo* px, SSqlRes* pOutput) {
  // handle the following query process
  if (px->pQInfo == NULL) {
    SColumnInfo* pColumnInfo = extractColumnInfoFromResult(px->colList);

<<<<<<< HEAD
    SSchema* pSchema = tscGetTableSchema(px->pTableMetaInfo[0]->pTableMeta);
=======
    STableMeta* pTableMeta = tscGetMetaInfo(px, 0)->pTableMeta;
    SSchema* pSchema = tscGetTableSchema(pTableMeta);
>>>>>>> ac5789d9

    STableGroupInfo tableGroupInfo = {
        .numOfTables = 1,
        .pGroupList = taosArrayInit(1, POINTER_BYTES),
    };

    tableGroupInfo.map = taosHashInit(1, taosGetDefaultHashFunction(TSDB_DATA_TYPE_INT), true, HASH_NO_LOCK);

    STableKeyInfo tableKeyInfo = {.pTable = NULL, .lastKey = INT64_MIN};

    SArray* group = taosArrayInit(1, sizeof(STableKeyInfo));
    taosArrayPush(group, &tableKeyInfo);

    taosArrayPush(tableGroupInfo.pGroupList, &group);

    // if it is a join query, create join operator here
    int32_t numOfCol1 = pTableMeta->tableInfo.numOfColumns;

    int32_t numOfFilterCols = 0;
    SSingleColumnFilterInfo* pFilterInfo = NULL;
    createInputDataFilterInfo(px, numOfCol1, &numOfFilterCols, &pFilterInfo);

    SOperatorInfo* pSourceOperator = createDummyInputOperator(pSqlObjList[0], pSchema, numOfCol1, pFilterInfo, numOfFilterCols);

    SSchema* schema = NULL;
    if (px->numOfTables > 1) {
      SOperatorInfo** p = calloc(px->numOfTables, POINTER_BYTES);
      p[0] = pSourceOperator;

      int32_t num = (int32_t) taosArrayGetSize(px->colList);
      schema = calloc(num, sizeof(SSchema));
      memcpy(schema, pSchema, numOfCol1*sizeof(SSchema));

      int32_t offset = pSourceOperator->numOfOutput;

      for(int32_t i = 1; i < px->numOfTables; ++i) {
        STableMeta* pTableMeta1 = tscGetMetaInfo(px, i)->pTableMeta;

        SSchema* pSchema1 = tscGetTableSchema(pTableMeta1);
        int32_t n = pTableMeta1->tableInfo.numOfColumns;

        int32_t numOfFilterCols1 = 0;
        SSingleColumnFilterInfo* pFilterInfo1 = NULL;
        createInputDataFilterInfo(px, numOfCol1, &numOfFilterCols1, &pFilterInfo1);

        p[i] = createDummyInputOperator(pSqlObjList[i], pSchema1, n, pFilterInfo1, numOfFilterCols1);
        memcpy(&schema[offset], pSchema1, n * sizeof(SSchema));
        offset += n;
      }

      pSourceOperator = createJoinOperatorInfo(p, px->numOfTables, schema, num);
      tfree(p);
    } else {
      size_t num = taosArrayGetSize(px->colList);
      schema = calloc(num, sizeof(SSchema));
      memcpy(schema, pSchema, numOfCol1*sizeof(SSchema));
    }

<<<<<<< HEAD
    SExprInfo* exprInfo = NULL;
    px->pQInfo = createQInfoFromQueryNode(px, exprInfo, &tableGroupInfo, pSourceOperator, NULL, NULL, MASTER_SCAN);
=======
    // update the exprinfo
    int32_t numOfOutput = (int32_t)tscNumOfExprs(px);
    for(int32_t i = 0; i < numOfOutput; ++i) {
      SExprInfo* pex = taosArrayGetP(px->exprList, i);
      int32_t colId = pex->base.colInfo.colId;
      for(int32_t j = 0; j < pSourceOperator->numOfOutput; ++j) {
        if (colId == schema[j].colId) {
          pex->base.colInfo.colIndex = j;
          break;
        }
      }
    }

    px->pQInfo = createQInfoFromQueryNode(px, &tableGroupInfo, pSourceOperator, NULL, NULL, MASTER_SCAN);
>>>>>>> ac5789d9
    tfree(pColumnInfo);
    tfree(schema);

    // set the pRuntimeEnv for pSourceOperator
    pSourceOperator->pRuntimeEnv = &px->pQInfo->runtimeEnv;
  }

  uint64_t qId = 0;
  qTableQuery(px->pQInfo, &qId);
  convertQueryResult(pOutput, px);
}

static void tscDestroyResPointerInfo(SSqlRes* pRes) {
  if (pRes->buffer != NULL) { // free all buffers containing the multibyte string
    for (int i = 0; i < pRes->numOfCols; i++) {
      tfree(pRes->buffer[i]);
    }
    
    pRes->numOfCols = 0;
  }
  
  tfree(pRes->pRsp);

  tfree(pRes->tsrow);
  tfree(pRes->length);
  tfree(pRes->buffer);
  tfree(pRes->urow);

  tfree(pRes->pGroupRec);
  tfree(pRes->pColumnIndex);

  if (pRes->pArithSup != NULL) {
    tfree(pRes->pArithSup->data);
    tfree(pRes->pArithSup);
  }

  tfree(pRes->final);

  pRes->data = NULL;  // pRes->data points to the buffer of pRsp, no need to free
}

void tscFreeQueryInfo(SSqlCmd* pCmd, bool removeMeta) {
  if (pCmd == NULL) {
    return;
  }

  SQueryInfo* pQueryInfo = tscGetQueryInfo(pCmd);

  while(pQueryInfo != NULL) {
    SQueryInfo* p = pQueryInfo->sibling;

    size_t numOfUpstream = taosArrayGetSize(pQueryInfo->pUpstream);
    for(int32_t i = 0; i < numOfUpstream; ++i) {
      SQueryInfo* pUpQueryInfo = taosArrayGetP(pQueryInfo->pUpstream, i);
      freeQueryInfoImpl(pUpQueryInfo);

      clearAllTableMetaInfo(pUpQueryInfo, removeMeta);
      if (pUpQueryInfo->pQInfo != NULL) {
        qDestroyQueryInfo(pUpQueryInfo->pQInfo);
        pUpQueryInfo->pQInfo = NULL;
      }

      tfree(pUpQueryInfo);
    }

    if (pCmd->subCmd) {
      pQueryInfo->pUdfInfo = taosArrayDestroy(pQueryInfo->pUdfInfo);
    } else {
      pQueryInfo->pUdfInfo = tscDestroyUdfArrayList(pQueryInfo->pUdfInfo);
    }

    freeQueryInfoImpl(pQueryInfo);
    clearAllTableMetaInfo(pQueryInfo, removeMeta);

    if (pQueryInfo->pQInfo != NULL) {
      qDestroyQueryInfo(pQueryInfo->pQInfo);
      pQueryInfo->pQInfo = NULL;
    }

    tfree(pQueryInfo);
    pQueryInfo = p;
  }

  pCmd->pQueryInfo = NULL;
  pCmd->active = NULL;
}

void destroyTableNameList(SInsertStatementParam* pInsertParam) {
  if (pInsertParam->numOfTables == 0) {
    assert(pInsertParam->pTableNameList == NULL);
    return;
  }

  for(int32_t i = 0; i < pInsertParam->numOfTables; ++i) {
    tfree(pInsertParam->pTableNameList[i]);
  }

  pInsertParam->numOfTables = 0;
  tfree(pInsertParam->pTableNameList);
}

void tscResetSqlCmd(SSqlCmd* pCmd, bool clearCachedMeta) {
  pCmd->command   = 0;
  pCmd->numOfCols = 0;
  pCmd->count     = 0;
  pCmd->msgType   = 0;

  pCmd->insertParam.sql = NULL;
  destroyTableNameList(&pCmd->insertParam);

  pCmd->insertParam.pTableBlockHashList = tscDestroyBlockHashTable(pCmd->insertParam.pTableBlockHashList, clearCachedMeta);
  pCmd->insertParam.pDataBlocks = tscDestroyBlockArrayList(pCmd->insertParam.pDataBlocks);
  tfree(pCmd->insertParam.tagData.data);
  pCmd->insertParam.tagData.dataLen = 0;

  tscFreeQueryInfo(pCmd, clearCachedMeta);

  if (pCmd->pTableMetaMap != NULL) {
    STableMetaVgroupInfo* p = taosHashIterate(pCmd->pTableMetaMap, NULL);
    while (p) {
      tfree(p->pVgroupInfo);
      tfree(p->pTableMeta);
      p = taosHashIterate(pCmd->pTableMetaMap, p);
    }

    taosHashCleanup(pCmd->pTableMetaMap);
    pCmd->pTableMetaMap = NULL;
  }
}

void tscFreeSqlResult(SSqlObj* pSql) {
  SSqlRes* pRes = &pSql->res;

  tscDestroyGlobalMerger(pRes->pMerger);
  pRes->pMerger = NULL;

  tscDestroyResPointerInfo(pRes);
  memset(&pSql->res, 0, sizeof(SSqlRes));
}

void tscFreeSubobj(SSqlObj* pSql) {
  if (pSql->subState.numOfSub == 0) {
    return;
  }

  tscDebug("0x%"PRIx64" start to free sub SqlObj, numOfSub:%d", pSql->self, pSql->subState.numOfSub);

  for(int32_t i = 0; i < pSql->subState.numOfSub; ++i) {
    tscDebug("0x%"PRIx64" free sub SqlObj:%p, index:%d", pSql->self, pSql->pSubs[i], i);
    taos_free_result(pSql->pSubs[i]);
    pSql->pSubs[i] = NULL;
  }

  if (pSql->subState.states) {
    pthread_mutex_destroy(&pSql->subState.mutex);
  }

  tfree(pSql->subState.states);
  pSql->subState.numOfSub = 0;
}

/**
 * The free operation will cause the pSql to be removed from hash table and free it in
 * the function of processmsgfromserver is impossible in this case, since it will fail
 * to retrieve pSqlObj in hashtable.
 *
 * @param pSql
 */
void tscFreeRegisteredSqlObj(void *pSql) {
  assert(pSql != NULL);

  SSqlObj* p = *(SSqlObj**)pSql;
  STscObj* pTscObj = p->pTscObj;
  assert(RID_VALID(p->self));

  int32_t num   = atomic_sub_fetch_32(&pTscObj->numOfObj, 1);
  int32_t total = atomic_sub_fetch_32(&tscNumOfObj, 1);

  tscDebug("0x%"PRIx64" free SqlObj, total in tscObj:%d, total:%d", p->self, num, total);
  tscFreeSqlObj(p);
  taosReleaseRef(tscRefId, pTscObj->rid);
}

void tscFreeMetaSqlObj(int64_t *rid){
  if (RID_VALID(*rid)) {
    SSqlObj* pSql = (SSqlObj*)taosAcquireRef(tscObjRef, *rid);
    if (pSql) {
      taosRemoveRef(tscObjRef, *rid);
      taosReleaseRef(tscObjRef, *rid);
    }

    *rid = 0;
  }
}

void tscFreeSqlObj(SSqlObj* pSql) {
  if (pSql == NULL || pSql->signature != pSql) {
    return;
  }

  tscDebug("0x%"PRIx64" start to free sqlObj", pSql->self);

  pSql->res.code = TSDB_CODE_TSC_QUERY_CANCELLED;

  tscFreeMetaSqlObj(&pSql->metaRid);
  tscFreeMetaSqlObj(&pSql->svgroupRid);

  tscFreeSubobj(pSql);

  SSqlCmd* pCmd = &pSql->cmd;
  int32_t cmd = pCmd->command;
  if (cmd < TSDB_SQL_INSERT || cmd == TSDB_SQL_RETRIEVE_LOCALMERGE || cmd == TSDB_SQL_RETRIEVE_EMPTY_RESULT ||
      cmd == TSDB_SQL_TABLE_JOIN_RETRIEVE) {
    tscRemoveFromSqlList(pSql);
  }

  pSql->signature = NULL;
  pSql->fp = NULL;
  tfree(pSql->sqlstr);

  tfree(pSql->pSubs);
  pSql->subState.numOfSub = 0;
  pSql->self = 0;

  tscFreeSqlResult(pSql);
  tscResetSqlCmd(pCmd, false);

  memset(pCmd->payload, 0, (size_t)pCmd->allocSize);
  tfree(pCmd->payload);
  pCmd->allocSize = 0;
  
  tsem_destroy(&pSql->rspSem);
  memset(pSql, 0, sizeof(*pSql));
  free(pSql);
}

void tscDestroyBoundColumnInfo(SParsedDataColInfo* pColInfo) {
  tfree(pColInfo->boundedColumns);
  tfree(pColInfo->cols);
}

void tscDestroyDataBlock(STableDataBlocks* pDataBlock, bool removeMeta) {
  if (pDataBlock == NULL) {
    return;
  }

  tfree(pDataBlock->pData);
  tfree(pDataBlock->params);

  // free the refcount for metermeta
  if (pDataBlock->pTableMeta != NULL) {
    tfree(pDataBlock->pTableMeta);
  }

  if (removeMeta) {
    char name[TSDB_TABLE_FNAME_LEN] = {0};
    tNameExtractFullName(&pDataBlock->tableName, name);

    taosHashRemove(tscTableMetaInfo, name, strnlen(name, TSDB_TABLE_FNAME_LEN));
  }

  tscDestroyBoundColumnInfo(&pDataBlock->boundColumnInfo);
  tfree(pDataBlock);
}

SParamInfo* tscAddParamToDataBlock(STableDataBlocks* pDataBlock, char type, uint8_t timePrec, int16_t bytes,
                                   uint32_t offset) {
  uint32_t needed = pDataBlock->numOfParams + 1;
  if (needed > pDataBlock->numOfAllocedParams) {
    needed *= 2;
    void* tmp = realloc(pDataBlock->params, needed * sizeof(SParamInfo));
    if (tmp == NULL) {
      return NULL;
    }
    pDataBlock->params = (SParamInfo*)tmp;
    pDataBlock->numOfAllocedParams = needed;
  }

  SParamInfo* param = pDataBlock->params + pDataBlock->numOfParams;
  param->idx = -1;
  param->type = type;
  param->timePrec = timePrec;
  param->bytes = bytes;
  param->offset = offset;

  ++pDataBlock->numOfParams;
  return param;
}

void*  tscDestroyBlockArrayList(SArray* pDataBlockList) {
  if (pDataBlockList == NULL) {
    return NULL;
  }

  size_t size = taosArrayGetSize(pDataBlockList);
  for (int32_t i = 0; i < size; i++) {
    void* d = taosArrayGetP(pDataBlockList, i);
    tscDestroyDataBlock(d, false);
  }

  taosArrayDestroy(pDataBlockList);
  return NULL;
}


void freeUdfInfo(SUdfInfo* pUdfInfo) {
  if (pUdfInfo == NULL) {
    return;
  }

  if (pUdfInfo->funcs[TSDB_UDF_FUNC_DESTROY]) {
    (*(udfDestroyFunc)pUdfInfo->funcs[TSDB_UDF_FUNC_DESTROY])(&pUdfInfo->init);
  }

  tfree(pUdfInfo->name);

  if (pUdfInfo->path) {
    unlink(pUdfInfo->path);
  }

  tfree(pUdfInfo->path);

  tfree(pUdfInfo->content);

  taosCloseDll(pUdfInfo->handle);
}


void*  tscDestroyUdfArrayList(SArray* pUdfList) {
  if (pUdfList == NULL) {
    return NULL;
  }

  size_t size = taosArrayGetSize(pUdfList);
  for (int32_t i = 0; i < size; i++) {
    SUdfInfo* udf = taosArrayGet(pUdfList, i);
    freeUdfInfo(udf);
  }

  taosArrayDestroy(pUdfList);
  return NULL;
}



void* tscDestroyBlockHashTable(SHashObj* pBlockHashTable, bool removeMeta) {
  if (pBlockHashTable == NULL) {
    return NULL;
  }

  STableDataBlocks** p = taosHashIterate(pBlockHashTable, NULL);
  while(p) {
    tscDestroyDataBlock(*p, removeMeta);
    p = taosHashIterate(pBlockHashTable, p);
  }

  taosHashCleanup(pBlockHashTable);
  return NULL;
}

int32_t tscCopyDataBlockToPayload(SSqlObj* pSql, STableDataBlocks* pDataBlock) {
  SSqlCmd* pCmd = &pSql->cmd;
  assert(pDataBlock->pTableMeta != NULL && pDataBlock->size <= pDataBlock->nAllocSize && pDataBlock->size > sizeof(SMsgDesc));

  STableMetaInfo* pTableMetaInfo = tscGetTableMetaInfoFromCmd(pCmd,  0);

  // todo remove it later
  // set the correct table meta object, the table meta has been locked in pDataBlocks, so it must be in the cache
  if (pTableMetaInfo->pTableMeta != pDataBlock->pTableMeta) {
    tNameAssign(&pTableMetaInfo->name, &pDataBlock->tableName);

    if (pTableMetaInfo->pTableMeta != NULL) {
      tfree(pTableMetaInfo->pTableMeta);
    }

    pTableMetaInfo->pTableMeta    = tscTableMetaDup(pDataBlock->pTableMeta);
    pTableMetaInfo->tableMetaSize = tscGetTableMetaSize(pDataBlock->pTableMeta);
  }

  /*
   * the format of submit message is as follows [RPC header|message body|digest]
   * the dataBlock only includes the RPC Header buffer and actual submit message body,
   * space for digest needs additional space.
   */
  int ret = tscAllocPayload(pCmd, pDataBlock->size);
  if (TSDB_CODE_SUCCESS != ret) {
    return ret;
  }

  memcpy(pCmd->payload, pDataBlock->pData, pDataBlock->size);

  //the payloadLen should be actual message body size, the old value of payloadLen is the allocated payload size
  pCmd->payloadLen = pDataBlock->size;
  assert(pCmd->allocSize >= (uint32_t)(pCmd->payloadLen));

  // NOTE: shell message size should not include SMsgDesc
  int32_t size = pCmd->payloadLen - sizeof(SMsgDesc);

  SMsgDesc* pMsgDesc        = (SMsgDesc*) pCmd->payload;
  pMsgDesc->numOfVnodes     = htonl(1);    // always for one vnode

  SSubmitMsg *pShellMsg     = (SSubmitMsg *)(pCmd->payload + sizeof(SMsgDesc));
  pShellMsg->header.vgId    = htonl(pDataBlock->pTableMeta->vgId);   // data in current block all routes to the same vgroup
  pShellMsg->header.contLen = htonl(size);                           // the length not includes the size of SMsgDesc
  pShellMsg->length         = pShellMsg->header.contLen;
  pShellMsg->numOfBlocks    = htonl(pDataBlock->numOfTables);  // the number of tables to be inserted

  tscDebug("0x%"PRIx64" submit msg built, vgId:%d numOfTables:%d", pSql->self, pDataBlock->pTableMeta->vgId, pDataBlock->numOfTables);
  return TSDB_CODE_SUCCESS;
}

SQueryInfo* tscGetQueryInfo(SSqlCmd* pCmd) {
  return pCmd->active;
}

/**
 * create the in-memory buffer for each table to keep the submitted data block
 * @param initialSize
 * @param rowSize
 * @param startOffset
 * @param name
 * @param dataBlocks
 * @return
 */
int32_t tscCreateDataBlock(size_t defaultSize, int32_t rowSize, int32_t startOffset, SName* name,
                           STableMeta* pTableMeta, STableDataBlocks** dataBlocks) {
  STableDataBlocks* dataBuf = (STableDataBlocks*)calloc(1, sizeof(STableDataBlocks));
  if (dataBuf == NULL) {
    tscError("failed to allocated memory, reason:%s", strerror(errno));
    return TSDB_CODE_TSC_OUT_OF_MEMORY;
  }

  dataBuf->nAllocSize = (uint32_t)defaultSize;
  dataBuf->headerSize = startOffset;

  // the header size will always be the startOffset value, reserved for the subumit block header
  if (dataBuf->nAllocSize <= dataBuf->headerSize) {
    dataBuf->nAllocSize = dataBuf->headerSize * 2;
  }
  
  dataBuf->pData = calloc(1, dataBuf->nAllocSize);
  if (dataBuf->pData == NULL) {
    tscError("failed to allocated memory, reason:%s", strerror(errno));
    tfree(dataBuf);
    return TSDB_CODE_TSC_OUT_OF_MEMORY;
  }

  //Here we keep the tableMeta to avoid it to be remove by other threads.
  dataBuf->pTableMeta = tscTableMetaDup(pTableMeta);

  SParsedDataColInfo* pColInfo = &dataBuf->boundColumnInfo;
  SSchema* pSchema = tscGetTableSchema(dataBuf->pTableMeta);
  tscSetBoundColumnInfo(pColInfo, pSchema, dataBuf->pTableMeta->tableInfo.numOfColumns);

  dataBuf->ordered  = true;
  dataBuf->prevTS   = INT64_MIN;
  dataBuf->rowSize  = rowSize;
  dataBuf->size     = startOffset;
  dataBuf->tsSource = -1;
  dataBuf->vgId     = dataBuf->pTableMeta->vgId;

  tNameAssign(&dataBuf->tableName, name);

  assert(defaultSize > 0 && pTableMeta != NULL && dataBuf->pTableMeta != NULL);

  *dataBlocks = dataBuf;
  return TSDB_CODE_SUCCESS;
}

int32_t tscGetDataBlockFromList(SHashObj* pHashList, int64_t id, int32_t size, int32_t startOffset, int32_t rowSize,
                                SName* name, STableMeta* pTableMeta, STableDataBlocks** dataBlocks,
                                SArray* pBlockList) {
  *dataBlocks = NULL;
  STableDataBlocks** t1 = (STableDataBlocks**)taosHashGet(pHashList, (const char*)&id, sizeof(id));
  if (t1 != NULL) {
    *dataBlocks = *t1;
  }

  if (*dataBlocks == NULL) {
    int32_t ret = tscCreateDataBlock((size_t)size, rowSize, startOffset, name, pTableMeta, dataBlocks);
    if (ret != TSDB_CODE_SUCCESS) {
      return ret;
    }

    taosHashPut(pHashList, (const char*)&id, sizeof(int64_t), (char*)dataBlocks, POINTER_BYTES);
    if (pBlockList) {
      taosArrayPush(pBlockList, dataBlocks);
    }
  }

  return TSDB_CODE_SUCCESS;
}

static int trimDataBlock(void* pDataBlock, STableDataBlocks* pTableDataBlock, bool includeSchema) {
  // TODO: optimize this function, handle the case while binary is not presented
  STableMeta*   pTableMeta = pTableDataBlock->pTableMeta;
  STableComInfo tinfo = tscGetTableInfo(pTableMeta);
  SSchema*      pSchema = tscGetTableSchema(pTableMeta);

  SSubmitBlk* pBlock = pDataBlock;
  memcpy(pDataBlock, pTableDataBlock->pData, sizeof(SSubmitBlk));
  pDataBlock = (char*)pDataBlock + sizeof(SSubmitBlk);

  int32_t flen = 0;  // original total length of row

  // schema needs to be included into the submit data block
  if (includeSchema) {
    int32_t numOfCols = tscGetNumOfColumns(pTableDataBlock->pTableMeta);
    for(int32_t j = 0; j < numOfCols; ++j) {
      STColumn* pCol = (STColumn*) pDataBlock;
      pCol->colId = htons(pSchema[j].colId);
      pCol->type  = pSchema[j].type;
      pCol->bytes = htons(pSchema[j].bytes);
      pCol->offset = 0;

      pDataBlock = (char*)pDataBlock + sizeof(STColumn);
      flen += TYPE_BYTES[pSchema[j].type];
    }

    int32_t schemaSize = sizeof(STColumn) * numOfCols;
    pBlock->schemaLen = schemaSize;
  } else {
    for (int32_t j = 0; j < tinfo.numOfColumns; ++j) {
      flen += TYPE_BYTES[pSchema[j].type];
    }

    pBlock->schemaLen = 0;
  }

  char* p = pTableDataBlock->pData + sizeof(SSubmitBlk);
  pBlock->dataLen = 0;
  int32_t numOfRows = htons(pBlock->numOfRows);
  
  for (int32_t i = 0; i < numOfRows; ++i) {
    SDataRow trow = (SDataRow) pDataBlock;
    dataRowSetLen(trow, (uint16_t)(TD_DATA_ROW_HEAD_SIZE + flen));
    dataRowSetVersion(trow, pTableMeta->sversion);

    int toffset = 0;
    for (int32_t j = 0; j < tinfo.numOfColumns; j++) {
      tdAppendColVal(trow, p, pSchema[j].type, pSchema[j].bytes, toffset);
      toffset += TYPE_BYTES[pSchema[j].type];
      p += pSchema[j].bytes;
    }

    pDataBlock = (char*)pDataBlock + dataRowLen(trow);
    pBlock->dataLen += dataRowLen(trow);
  }

  int32_t len = pBlock->dataLen + pBlock->schemaLen;
  pBlock->dataLen = htonl(pBlock->dataLen);
  pBlock->schemaLen = htonl(pBlock->schemaLen);

  return len;
}

static int32_t getRowExpandSize(STableMeta* pTableMeta) {
  int32_t result = TD_DATA_ROW_HEAD_SIZE;
  int32_t columns = tscGetNumOfColumns(pTableMeta);
  SSchema* pSchema = tscGetTableSchema(pTableMeta);
  for(int32_t i = 0; i < columns; i++) {
    if (IS_VAR_DATA_TYPE((pSchema + i)->type)) {
      result += TYPE_BYTES[TSDB_DATA_TYPE_BINARY];
    }
  }
  return result;
}

static void extractTableNameList(SInsertStatementParam *pInsertParam, bool freeBlockMap) {
  pInsertParam->numOfTables = (int32_t) taosHashGetSize(pInsertParam->pTableBlockHashList);
  if (pInsertParam->pTableNameList == NULL) {
    pInsertParam->pTableNameList = calloc(pInsertParam->numOfTables, POINTER_BYTES);
  } else {
    memset(pInsertParam->pTableNameList, 0, pInsertParam->numOfTables * POINTER_BYTES);
  }

  STableDataBlocks **p1 = taosHashIterate(pInsertParam->pTableBlockHashList, NULL);
  int32_t i = 0;
  while(p1) {
    STableDataBlocks* pBlocks = *p1;
    tfree(pInsertParam->pTableNameList[i]);

    pInsertParam->pTableNameList[i++] = tNameDup(&pBlocks->tableName);
    p1 = taosHashIterate(pInsertParam->pTableBlockHashList, p1);
  }

  if (freeBlockMap) {
    pInsertParam->pTableBlockHashList = tscDestroyBlockHashTable(pInsertParam->pTableBlockHashList, false);
  }
}

int32_t tscMergeTableDataBlocks(SInsertStatementParam *pInsertParam, bool freeBlockMap) {
  const int INSERT_HEAD_SIZE = sizeof(SMsgDesc) + sizeof(SSubmitMsg); 

  void* pVnodeDataBlockHashList = taosHashInit(128, taosGetDefaultHashFunction(TSDB_DATA_TYPE_BIGINT), true, false);
  SArray* pVnodeDataBlockList = taosArrayInit(8, POINTER_BYTES);

  STableDataBlocks** p = taosHashIterate(pInsertParam->pTableBlockHashList, NULL);

  STableDataBlocks* pOneTableBlock = *p;
  while(pOneTableBlock) {
    SSubmitBlk* pBlocks = (SSubmitBlk*) pOneTableBlock->pData;
    if (pBlocks->numOfRows > 0) {
      // the maximum expanded size in byte when a row-wise data is converted to SDataRow format
      int32_t expandSize = getRowExpandSize(pOneTableBlock->pTableMeta);
      STableDataBlocks* dataBuf = NULL;
      
      int32_t ret = tscGetDataBlockFromList(pVnodeDataBlockHashList, pOneTableBlock->vgId, TSDB_PAYLOAD_SIZE,
                                  INSERT_HEAD_SIZE, 0, &pOneTableBlock->tableName, pOneTableBlock->pTableMeta, &dataBuf, pVnodeDataBlockList);
      if (ret != TSDB_CODE_SUCCESS) {
        tscError("0x%"PRIx64" failed to prepare the data block buffer for merging table data, code:%d", pInsertParam->objectId, ret);
        taosHashCleanup(pVnodeDataBlockHashList);
        tscDestroyBlockArrayList(pVnodeDataBlockList);
        return ret;
      }

      int64_t destSize = dataBuf->size + pOneTableBlock->size + pBlocks->numOfRows * expandSize + sizeof(STColumn) * tscGetNumOfColumns(pOneTableBlock->pTableMeta);

      if (dataBuf->nAllocSize < destSize) {
        while (dataBuf->nAllocSize < destSize) {
          dataBuf->nAllocSize = (uint32_t)(dataBuf->nAllocSize * 1.5);
        }

        char* tmp = realloc(dataBuf->pData, dataBuf->nAllocSize);
        if (tmp != NULL) {
          dataBuf->pData = tmp;
          memset(dataBuf->pData + dataBuf->size, 0, dataBuf->nAllocSize - dataBuf->size);
        } else {  // failed to allocate memory, free already allocated memory and return error code
          tscError("0x%"PRIx64" failed to allocate memory for merging submit block, size:%d", pInsertParam->objectId, dataBuf->nAllocSize);

          taosHashCleanup(pVnodeDataBlockHashList);
          tscDestroyBlockArrayList(pVnodeDataBlockList);
          tfree(dataBuf->pData);

          return TSDB_CODE_TSC_OUT_OF_MEMORY;
        }
      }

      tscSortRemoveDataBlockDupRows(pOneTableBlock);
      char* ekey = (char*)pBlocks->data + pOneTableBlock->rowSize*(pBlocks->numOfRows-1);

      tscDebug("0x%"PRIx64" name:%s, name:%d rows:%d sversion:%d skey:%" PRId64 ", ekey:%" PRId64, pInsertParam->objectId, tNameGetTableName(&pOneTableBlock->tableName),
          pBlocks->tid, pBlocks->numOfRows, pBlocks->sversion, GET_INT64_VAL(pBlocks->data), GET_INT64_VAL(ekey));

      int32_t len = pBlocks->numOfRows * (pOneTableBlock->rowSize + expandSize) + sizeof(STColumn) * tscGetNumOfColumns(pOneTableBlock->pTableMeta);

      pBlocks->tid = htonl(pBlocks->tid);
      pBlocks->uid = htobe64(pBlocks->uid);
      pBlocks->sversion = htonl(pBlocks->sversion);
      pBlocks->numOfRows = htons(pBlocks->numOfRows);
      pBlocks->schemaLen = 0;

      // erase the empty space reserved for binary data
      int32_t finalLen = trimDataBlock(dataBuf->pData + dataBuf->size, pOneTableBlock, pInsertParam->schemaAttached);
      assert(finalLen <= len);

      dataBuf->size += (finalLen + sizeof(SSubmitBlk));
      assert(dataBuf->size <= dataBuf->nAllocSize);

      // the length does not include the SSubmitBlk structure
      pBlocks->dataLen = htonl(finalLen);
      dataBuf->numOfTables += 1;

      pBlocks->numOfRows = 0;
    }else {
      tscDebug("0x%"PRIx64" table %s data block is empty", pInsertParam->objectId, pOneTableBlock->tableName.tname);
    }
    
    p = taosHashIterate(pInsertParam->pTableBlockHashList, p);
    if (p == NULL) {
      break;
    }

    pOneTableBlock = *p;
  }

  extractTableNameList(pInsertParam, freeBlockMap);

  // free the table data blocks;
  pInsertParam->pDataBlocks = pVnodeDataBlockList;
  taosHashCleanup(pVnodeDataBlockHashList);

  return TSDB_CODE_SUCCESS;
}

// TODO: all subqueries should be freed correctly before close this connection.
void tscCloseTscObj(void *param) {
  STscObj *pObj = param;

  pObj->signature = NULL;
  taosTmrStopA(&(pObj->pTimer));

  tfree(pObj->tscCorMgmtEpSet);
  tscReleaseRpc(pObj->pRpcObj);
  pthread_mutex_destroy(&pObj->mutex);

  tfree(pObj);
}

bool tscIsInsertData(char* sqlstr) {
  int32_t index = 0;

  do {
    SStrToken t0 = tStrGetToken(sqlstr, &index, false);
    if (t0.type != TK_LP) {
      return t0.type == TK_INSERT || t0.type == TK_IMPORT;
    }
  } while (1);
}

int tscAllocPayload(SSqlCmd* pCmd, int size) {
  if (pCmd->payload == NULL) {
    assert(pCmd->allocSize == 0);

    pCmd->payload = (char*)calloc(1, size);
    if (pCmd->payload == NULL) {
      return TSDB_CODE_TSC_OUT_OF_MEMORY;
    }

    pCmd->allocSize = size;
  } else {
    if (pCmd->allocSize < (uint32_t)size) {
      char* b = realloc(pCmd->payload, size);
      if (b == NULL) {
        return TSDB_CODE_TSC_OUT_OF_MEMORY;
      }

      pCmd->payload = b;
      pCmd->allocSize = size;
    }
    
    memset(pCmd->payload, 0, pCmd->allocSize);
  }

  assert(pCmd->allocSize >= (uint32_t)size && size > 0);
  return TSDB_CODE_SUCCESS;
}

TAOS_FIELD tscCreateField(int8_t type, const char* name, int16_t bytes) {
  TAOS_FIELD f = { .type = type, .bytes = bytes, };
  tstrncpy(f.name, name, sizeof(f.name));
  return f;
}

SInternalField* tscFieldInfoAppend(SFieldInfo* pFieldInfo, TAOS_FIELD* pField) {
  assert(pFieldInfo != NULL);
  pFieldInfo->numOfOutput++;
  
  struct SInternalField info = { .pExpr = NULL, .visible = true };

  info.field = *pField;
  return taosArrayPush(pFieldInfo->internalField, &info);
}

SInternalField* tscFieldInfoInsert(SFieldInfo* pFieldInfo, int32_t index, TAOS_FIELD* field) {
  pFieldInfo->numOfOutput++;
  struct SInternalField info = { .pExpr = NULL, .visible = true };

  info.field = *field;
  return taosArrayInsert(pFieldInfo->internalField, index, &info);
}

void tscFieldInfoUpdateOffset(SQueryInfo* pQueryInfo) {
  int32_t offset = 0;
  size_t numOfExprs = tscNumOfExprs(pQueryInfo);

  for (int32_t i = 0; i < numOfExprs; ++i) {
    SExprInfo* p = taosArrayGetP(pQueryInfo->exprList, i);

    p->base.offset = offset;
    offset += p->base.resBytes;
  }
}

SInternalField* tscFieldInfoGetInternalField(SFieldInfo* pFieldInfo, int32_t index) {
  assert(index < pFieldInfo->numOfOutput);
  return TARRAY_GET_ELEM(pFieldInfo->internalField, index);
}

TAOS_FIELD* tscFieldInfoGetField(SFieldInfo* pFieldInfo, int32_t index) {
  assert(index < pFieldInfo->numOfOutput);
  return &((SInternalField*)TARRAY_GET_ELEM(pFieldInfo->internalField, index))->field;
}

int16_t tscFieldInfoGetOffset(SQueryInfo* pQueryInfo, int32_t index) {
  SInternalField* pInfo = tscFieldInfoGetInternalField(&pQueryInfo->fieldsInfo, index);
  assert(pInfo != NULL && pInfo->pExpr->pExpr == NULL);

  return pInfo->pExpr->base.offset;
}

int32_t tscFieldInfoCompare(const SFieldInfo* pFieldInfo1, const SFieldInfo* pFieldInfo2, int32_t *diffSize) {
  assert(pFieldInfo1 != NULL && pFieldInfo2 != NULL);

  if (pFieldInfo1->numOfOutput != pFieldInfo2->numOfOutput) {
    return pFieldInfo1->numOfOutput - pFieldInfo2->numOfOutput;
  }

  for (int32_t i = 0; i < pFieldInfo1->numOfOutput; ++i) {
    TAOS_FIELD* pField1 = tscFieldInfoGetField((SFieldInfo*) pFieldInfo1, i);
    TAOS_FIELD* pField2 = tscFieldInfoGetField((SFieldInfo*) pFieldInfo2, i);

    if (pField1->type != pField2->type ||
        strcasecmp(pField1->name, pField2->name) != 0) {
      return 1;
    }

    if (pField1->bytes != pField2->bytes) {
      *diffSize = 1;

      if (pField2->bytes > pField1->bytes) {
        assert(IS_VAR_DATA_TYPE(pField1->type));
        pField1->bytes = pField2->bytes;
      }
    }
  }

  return 0;
}

int32_t tscFieldInfoSetSize(const SFieldInfo* pFieldInfo1, const SFieldInfo* pFieldInfo2) {
  assert(pFieldInfo1 != NULL && pFieldInfo2 != NULL);

  for (int32_t i = 0; i < pFieldInfo1->numOfOutput; ++i) {
    TAOS_FIELD* pField1 = tscFieldInfoGetField((SFieldInfo*) pFieldInfo1, i);
    TAOS_FIELD* pField2 = tscFieldInfoGetField((SFieldInfo*) pFieldInfo2, i);

    pField2->bytes = pField1->bytes;
  }

  return 0;
}


int32_t tscGetResRowLength(SArray* pExprList) {
  size_t num = taosArrayGetSize(pExprList);
  if (num == 0) {
    return 0;
  }
  
  int32_t size = 0;
  for(int32_t i = 0; i < num; ++i) {
    SExprInfo* pExpr = taosArrayGetP(pExprList, i);
    size += pExpr->base.resBytes;
  }
  
  return size;
}

static void destroyFilterInfo(SColumnFilterList* pFilterList) {
  for(int32_t i = 0; i < pFilterList->numOfFilters; ++i) {
    if (pFilterList->filterInfo[i].filterstr) {
      tfree(pFilterList->filterInfo[i].pz);
    }
  }

  tfree(pFilterList->filterInfo);
  pFilterList->numOfFilters = 0;
}

void* sqlExprDestroy(SExprInfo* pExpr) {
  if (pExpr == NULL) {
    return NULL;
  }

  SSqlExpr* p = &pExpr->base;
  for(int32_t i = 0; i < tListLen(p->param); ++i) {
    tVariantDestroy(&p->param[i]);
  }

  if (p->flist.numOfFilters > 0) {
    tfree(p->flist.filterInfo);
  }

  if (pExpr->pExpr != NULL) {
    tExprTreeDestroy(pExpr->pExpr, NULL);
  }

  tfree(pExpr);
  return NULL;
}

void tscFieldInfoClear(SFieldInfo* pFieldInfo) {
  if (pFieldInfo == NULL) {
    return;
  }

  if (pFieldInfo->internalField != NULL) {
    size_t num = taosArrayGetSize(pFieldInfo->internalField);
    for (int32_t i = 0; i < num; ++i) {
      SInternalField* pfield = taosArrayGet(pFieldInfo->internalField, i);
      if (pfield->pExpr != NULL && pfield->pExpr->pExpr != NULL) {
        sqlExprDestroy(pfield->pExpr);
      }
    }
  }

  taosArrayDestroy(pFieldInfo->internalField);
  tfree(pFieldInfo->final);

  memset(pFieldInfo, 0, sizeof(SFieldInfo));
}

void tscFieldInfoCopy(SFieldInfo* pFieldInfo, const SFieldInfo* pSrc, const SArray* pExprList) {
  assert(pFieldInfo != NULL && pSrc != NULL && pExprList != NULL);
  pFieldInfo->numOfOutput = pSrc->numOfOutput;

  if (pSrc->final != NULL) {
    pFieldInfo->final = calloc(pSrc->numOfOutput, sizeof(TAOS_FIELD));
    memcpy(pFieldInfo->final, pSrc->final, sizeof(TAOS_FIELD) * pSrc->numOfOutput);
  }

  if (pSrc->internalField != NULL) {
    size_t num = taosArrayGetSize(pSrc->internalField);
    size_t numOfExpr = taosArrayGetSize(pExprList);

    for (int32_t i = 0; i < num; ++i) {
      SInternalField* pfield = taosArrayGet(pSrc->internalField, i);

      SInternalField p = {.visible = pfield->visible, .field = pfield->field};

      int32_t resColId = pfield->pExpr->base.resColId;
      for(int32_t j = 0; j < numOfExpr; ++j) {
        SExprInfo* pExpr = taosArrayGetP(pExprList, j);
        if (pExpr->base.resColId == resColId) {
          p.pExpr = pExpr;
          break;
        }
      }
//      p.pExpr = calloc(1, sizeof(SExprInfo));

//      tscExprAssign(p.pExpr, pfield->pExpr);
      taosArrayPush(pFieldInfo->internalField, &p);
    }
  }
}


SExprInfo* tscExprCreate(SQueryInfo* pQueryInfo, int16_t functionId, SColumnIndex* pColIndex, int16_t type,
                         int16_t size, int16_t resColId, int16_t interSize, int32_t colType) {
  STableMetaInfo* pTableMetaInfo = tscGetMetaInfo(pQueryInfo, pColIndex->tableIndex);
  
  SExprInfo* pExpr = calloc(1, sizeof(SExprInfo));
  if (pExpr == NULL) {
    return NULL;
  }

  SSqlExpr* p = &pExpr->base;
  p->functionId = functionId;

  // set the correct columnIndex index
  if (pColIndex->columnIndex == TSDB_TBNAME_COLUMN_INDEX) {
    SSchema* s = tGetTbnameColumnSchema();
    p->colInfo.colId = TSDB_TBNAME_COLUMN_INDEX;
    p->colBytes = s->bytes;
    p->colType  = s->type;
  } else if (pColIndex->columnIndex <= TSDB_UD_COLUMN_INDEX) {
    p->colInfo.colId = pColIndex->columnIndex;
    p->colBytes = size;
    p->colType = type;
  } else if (functionId == TSDB_FUNC_BLKINFO) {
    p->colInfo.colId = pColIndex->columnIndex;
    p->colBytes = TSDB_MAX_BINARY_LEN;
    p->colType = TSDB_DATA_TYPE_BINARY;
  } else {
    if (TSDB_COL_IS_TAG(colType)) {
      SSchema* pSchema = tscGetTableTagSchema(pTableMetaInfo->pTableMeta);
      p->colInfo.colId = pSchema[pColIndex->columnIndex].colId;
      p->colBytes = pSchema[pColIndex->columnIndex].bytes;
      p->colType = pSchema[pColIndex->columnIndex].type;
      tstrncpy(p->colInfo.name, pSchema[pColIndex->columnIndex].name, sizeof(p->colInfo.name));
    } else if (pTableMetaInfo->pTableMeta != NULL) {
      // in handling select database/version/server_status(), the pTableMeta is NULL
      SSchema* pSchema = tscGetTableColumnSchema(pTableMetaInfo->pTableMeta, pColIndex->columnIndex);
      p->colInfo.colId = pSchema->colId;
      p->colBytes = pSchema->bytes;
      p->colType = pSchema->type;
      tstrncpy(p->colInfo.name, pSchema->name, sizeof(p->colInfo.name));
    }
  }
  
  p->colInfo.flag     = colType;
  p->colInfo.colIndex = pColIndex->columnIndex;

  p->resType       = type;
  p->resBytes      = size;
  p->resColId      = resColId;
  p->interBytes    = interSize;

  if (pTableMetaInfo->pTableMeta) {
    p->uid = pTableMetaInfo->pTableMeta->id.uid;
  }
  
  return pExpr;
}

SExprInfo* tscExprInsert(SQueryInfo* pQueryInfo, int32_t index, int16_t functionId, SColumnIndex* pColIndex, int16_t type,
                           int16_t size, int16_t resColId, int16_t interSize, bool isTagCol) {
  int32_t num = (int32_t)taosArrayGetSize(pQueryInfo->exprList);
  if (index == num) {
    return tscExprAppend(pQueryInfo, functionId, pColIndex, type, size, resColId, interSize, isTagCol);
  }
  
  SExprInfo* pExpr = tscExprCreate(pQueryInfo, functionId, pColIndex, type, size, resColId, interSize, isTagCol);
  taosArrayInsert(pQueryInfo->exprList, index, &pExpr);
  return pExpr;
}

SExprInfo* tscExprAppend(SQueryInfo* pQueryInfo, int16_t functionId, SColumnIndex* pColIndex, int16_t type,
                           int16_t size, int16_t resColId, int16_t interSize, bool isTagCol) {
  SExprInfo* pExpr = tscExprCreate(pQueryInfo, functionId, pColIndex, type, size, resColId, interSize, isTagCol);
  taosArrayPush(pQueryInfo->exprList, &pExpr);
  return pExpr;
}

SExprInfo* tscExprUpdate(SQueryInfo* pQueryInfo, int32_t index, int16_t functionId, int16_t srcColumnIndex,
                           int16_t type, int16_t size) {
  STableMetaInfo* pTableMetaInfo = tscGetMetaInfo(pQueryInfo, 0);
  SExprInfo* pExpr = tscExprGet(pQueryInfo, index);
  if (pExpr == NULL) {
    return NULL;
  }

  SSqlExpr* pse = &pExpr->base;
  pse->functionId = functionId;

  pse->colInfo.colIndex = srcColumnIndex;
  pse->colInfo.colId = tscGetTableColumnSchema(pTableMetaInfo->pTableMeta, srcColumnIndex)->colId;

  pse->resType = type;
  pse->resBytes = size;

  return pExpr;
}

bool tscMultiRoundQuery(SQueryInfo* pQueryInfo, int32_t index) {
  if (!UTIL_TABLE_IS_SUPER_TABLE(pQueryInfo->pTableMetaInfo[index])) {
    return false;
  }

  int32_t numOfExprs = (int32_t) tscNumOfExprs(pQueryInfo);
  for(int32_t i = 0; i < numOfExprs; ++i) {
    SExprInfo* pExpr = tscExprGet(pQueryInfo, i);
    if (pExpr->base.functionId == TSDB_FUNC_STDDEV_DST) {
      return true;
    }
  }

  return false;
}

size_t tscNumOfExprs(SQueryInfo* pQueryInfo) {
  return taosArrayGetSize(pQueryInfo->exprList);
}

void tscExprAddParams(SSqlExpr* pExpr, char* argument, int32_t type, int32_t bytes) {
  assert (pExpr != NULL || argument != NULL || bytes != 0);

  // set parameter value
  // transfer to tVariant from byte data/no ascii data
  tVariantCreateFromBinary(&pExpr->param[pExpr->numOfParams], argument, bytes, type);
  pExpr->numOfParams += 1;

  assert(pExpr->numOfParams <= 3);
}

SExprInfo* tscExprGet(SQueryInfo* pQueryInfo, int32_t index) {
  return taosArrayGetP(pQueryInfo->exprList, index);
}

/*
 * NOTE: Does not release SExprInfo here.
 */
void tscExprDestroy(SArray* pExprInfo) {
  size_t size = taosArrayGetSize(pExprInfo);
  
  for(int32_t i = 0; i < size; ++i) {
    SExprInfo* pExpr = taosArrayGetP(pExprInfo, i);
    sqlExprDestroy(pExpr);
  }
  
  taosArrayDestroy(pExprInfo);
}

int32_t tscExprCopy(SArray* dst, const SArray* src, uint64_t uid, bool deepcopy) {
  assert(src != NULL && dst != NULL);
  
  size_t size = taosArrayGetSize(src);
  for (int32_t i = 0; i < size; ++i) {
    SExprInfo* pExpr = taosArrayGetP(src, i);

    if (pExpr->base.uid == uid) {
      if (deepcopy) {
        SExprInfo* p1 = calloc(1, sizeof(SExprInfo));
        tscExprAssign(p1, pExpr);

        taosArrayPush(dst, &p1);
      } else {
        taosArrayPush(dst, &pExpr);
      }
    }
  }

  return 0;
}

int32_t tscExprCopyAll(SArray* dst, const SArray* src, bool deepcopy) {
  assert(src != NULL && dst != NULL);

  size_t size = taosArrayGetSize(src);
  for (int32_t i = 0; i < size; ++i) {
    SExprInfo* pExpr = taosArrayGetP(src, i);

    if (deepcopy) {
      SExprInfo* p1 = calloc(1, sizeof(SExprInfo));
      tscExprAssign(p1, pExpr);

      taosArrayPush(dst, &p1);
    } else {
      taosArrayPush(dst, &pExpr);
    }
  }

  return 0;
}

bool tscColumnExists(SArray* pColumnList, int32_t columnIndex, uint64_t uid) {
  // ignore the tbname columnIndex to be inserted into source list
  if (columnIndex < 0) {
    return false;
  }

  size_t numOfCols = taosArrayGetSize(pColumnList);

  int32_t i = 0;
  while (i < numOfCols) {
    SColumn* pCol = taosArrayGetP(pColumnList, i);
    if ((pCol->columnIndex != columnIndex) || (pCol->tableUid != uid)) {
      ++i;
      continue;
    } else {
      break;
    }
  }

  if (i >= numOfCols || numOfCols == 0) {
    return false;
  }

  return true;
}

void tscExprAssign(SExprInfo* dst, const SExprInfo* src) {
  assert(dst != NULL && src != NULL);

  *dst = *src;

  if (src->base.flist.numOfFilters > 0) {
    dst->base.flist.filterInfo = calloc(src->base.flist.numOfFilters, sizeof(SColumnFilterInfo));
    memcpy(dst->base.flist.filterInfo, src->base.flist.filterInfo, sizeof(SColumnFilterInfo) * src->base.flist.numOfFilters);
  }

  dst->pExpr = exprdup(src->pExpr);

  memset(dst->base.param, 0, sizeof(tVariant) * tListLen(dst->base.param));
  for (int32_t j = 0; j < src->base.numOfParams; ++j) {
    tVariantAssign(&dst->base.param[j], &src->base.param[j]);
  }
}

SColumn* tscColumnListInsert(SArray* pColumnList, int32_t columnIndex, uint64_t uid, SSchema* pSchema) {
  // ignore the tbname columnIndex to be inserted into source list
  if (columnIndex < 0) {
    return NULL;
  }
  
  size_t numOfCols = taosArrayGetSize(pColumnList);

  int32_t i = 0;
  while (i < numOfCols) {
    SColumn* pCol = taosArrayGetP(pColumnList, i);
    if (pCol->columnIndex < columnIndex) {
      i++;
    } else if (pCol->tableUid < uid) {
      i++;
    } else {
      break;
    }
  }

  if (i >= numOfCols || numOfCols == 0) {
    SColumn* b = calloc(1, sizeof(SColumn));
    if (b == NULL) {
      return NULL;
    }

    b->columnIndex = columnIndex;
    b->tableUid    = uid;
    b->info.colId  = pSchema->colId;
    b->info.bytes  = pSchema->bytes;
    b->info.type   = pSchema->type;

    taosArrayInsert(pColumnList, i, &b);
  } else {
    SColumn* pCol = taosArrayGetP(pColumnList, i);
  
    if (i < numOfCols && (pCol->columnIndex > columnIndex || pCol->tableUid != uid)) {
      SColumn* b = calloc(1, sizeof(SColumn));
      if (b == NULL) {
        return NULL;
      }

      b->columnIndex = columnIndex;
      b->tableUid    = uid;
      b->info.colId = pSchema->colId;
      b->info.bytes = pSchema->bytes;
      b->info.type  = pSchema->type;

      taosArrayInsert(pColumnList, i, &b);
    }
  }

  return taosArrayGetP(pColumnList, i);
}



SColumn* tscColumnClone(const SColumn* src) {
  assert(src != NULL);
  
  SColumn* dst = calloc(1, sizeof(SColumn));
  if (dst == NULL) {
    return NULL;
  }

  dst->columnIndex       = src->columnIndex;
  dst->tableUid          = src->tableUid;
  dst->info.flist.numOfFilters = src->info.flist.numOfFilters;
  dst->info.flist.filterInfo   = tFilterInfoDup(src->info.flist.filterInfo, src->info.flist.numOfFilters);
  dst->info.type         = src->info.type;
  dst->info.colId        = src->info.colId;
  dst->info.bytes        = src->info.bytes;
  return dst;
}

static void tscColumnDestroy(SColumn* pCol) {
  destroyFilterInfo(&pCol->info.flist);
  free(pCol);
}

void tscColumnListCopy(SArray* dst, const SArray* src, uint64_t tableUid) {
  assert(src != NULL && dst != NULL);
  
  size_t num = taosArrayGetSize(src);
  for (int32_t i = 0; i < num; ++i) {
    SColumn* pCol = taosArrayGetP(src, i);

    if (pCol->tableUid == tableUid) {
      SColumn* p = tscColumnClone(pCol);
      taosArrayPush(dst, &p);
    }
  }
}

void tscColumnListCopyAll(SArray* dst, const SArray* src) {
  assert(src != NULL && dst != NULL);

  size_t num = taosArrayGetSize(src);
  for (int32_t i = 0; i < num; ++i) {
    SColumn* pCol = taosArrayGetP(src, i);
    SColumn* p = tscColumnClone(pCol);
    taosArrayPush(dst, &p);
  }
}


void tscColumnListDestroy(SArray* pColumnList) {
  if (pColumnList == NULL) {
    return;
  }

  size_t num = taosArrayGetSize(pColumnList);
  for (int32_t i = 0; i < num; ++i) {
    SColumn* pCol = taosArrayGetP(pColumnList, i);
    tscColumnDestroy(pCol);
  }

  taosArrayDestroy(pColumnList);
}

/*
 * 1. normal name, not a keyword or number
 * 2. name with quote
 * 3. string with only one delimiter '.'.
 *
 * only_one_part
 * 'only_one_part'
 * first_part.second_part
 * first_part.'second_part'
 * 'first_part'.second_part
 * 'first_part'.'second_part'
 * 'first_part.second_part'
 *
 */
static int32_t validateQuoteToken(SStrToken* pToken) {
  tscDequoteAndTrimToken(pToken);

  int32_t k = tGetToken(pToken->z, &pToken->type);

  if (pToken->type == TK_STRING) {
    return tscValidateName(pToken);
  }

  if (k != pToken->n || pToken->type != TK_ID) {
    return TSDB_CODE_TSC_INVALID_OPERATION;
  }
  return TSDB_CODE_SUCCESS;
}

void tscDequoteAndTrimToken(SStrToken* pToken) {
  uint32_t first = 0, last = pToken->n;

  // trim leading spaces
  while (first < last) {
    char c = pToken->z[first];
    if (c != ' ' && c != '\t') {
      break;
    }
    first++;
  }

  // trim ending spaces
  while (first < last) {
    char c = pToken->z[last - 1];
    if (c != ' ' && c != '\t') {
      break;
    }
    last--;
  }

  // there are still at least two characters
  if (first < last - 1) {
    char c = pToken->z[first];
    // dequote
    if ((c == '\'' || c == '"') && c == pToken->z[last - 1]) {
      first++;
      last--;
    }
  }

  // left shift the string and pad spaces
  for (uint32_t i = 0; i + first < last; i++) {
    pToken->z[i] = pToken->z[first + i];
  }
  for (uint32_t i = last - first; i < pToken->n; i++) {
    pToken->z[i] = ' ';
  }

  // adjust token length
  pToken->n = last - first;
}

int32_t tscValidateName(SStrToken* pToken) {
  if (pToken->type != TK_STRING && pToken->type != TK_ID) {
    return TSDB_CODE_TSC_INVALID_OPERATION;
  }

  char* sep = strnchr(pToken->z, TS_PATH_DELIMITER[0], pToken->n, true);
  if (sep == NULL) {  // single part
    if (pToken->type == TK_STRING) {
       
      tscDequoteAndTrimToken(pToken);
      tscStrToLower(pToken->z, pToken->n);
      //pToken->n = (uint32_t)strtrim(pToken->z);
       
      int len = tGetToken(pToken->z, &pToken->type);

      // single token, validate it
      if (len == pToken->n) {
        return validateQuoteToken(pToken);
      } else {
        sep = strnchr(pToken->z, TS_PATH_DELIMITER[0], pToken->n, true);
        if (sep == NULL) {
          return TSDB_CODE_TSC_INVALID_OPERATION;
        }

        return tscValidateName(pToken);
      }
    } else {
      if (isNumber(pToken)) {
        return TSDB_CODE_TSC_INVALID_OPERATION;
      }
    }
  } else {  // two part
    int32_t oldLen = pToken->n;
    char*   pStr = pToken->z;

    if (pToken->type == TK_SPACE) {
      pToken->n = (uint32_t)strtrim(pToken->z);
    }

    pToken->n = tGetToken(pToken->z, &pToken->type);
    if (pToken->z[pToken->n] != TS_PATH_DELIMITER[0]) {
      return TSDB_CODE_TSC_INVALID_OPERATION;
    }

    if (pToken->type != TK_STRING && pToken->type != TK_ID) {
      return TSDB_CODE_TSC_INVALID_OPERATION;
    }

    if (pToken->type == TK_STRING && validateQuoteToken(pToken) != TSDB_CODE_SUCCESS) {
      return TSDB_CODE_TSC_INVALID_OPERATION;
    }

    int32_t firstPartLen = pToken->n;

    pToken->z = sep + 1;
    pToken->n = (uint32_t)(oldLen - (sep - pStr) - 1);
    int32_t len = tGetToken(pToken->z, &pToken->type);
    if (len != pToken->n || (pToken->type != TK_STRING && pToken->type != TK_ID)) {
      return TSDB_CODE_TSC_INVALID_OPERATION;
    }

    if (pToken->type == TK_STRING && validateQuoteToken(pToken) != TSDB_CODE_SUCCESS) {
      return TSDB_CODE_TSC_INVALID_OPERATION;
    }
    
    // re-build the whole name string
    if (pStr[firstPartLen] == TS_PATH_DELIMITER[0]) {
      // first part do not have quote do nothing
    } else {
      pStr[firstPartLen] = TS_PATH_DELIMITER[0];
      memmove(&pStr[firstPartLen + 1], pToken->z, pToken->n);
      uint32_t offset = (uint32_t)(pToken->z - (pStr + firstPartLen + 1));
      memset(pToken->z + pToken->n - offset, ' ', offset);
    }
    pToken->n += (firstPartLen + sizeof(TS_PATH_DELIMITER[0]));
    pToken->z = pStr;

    tscStrToLower(pToken->z,pToken->n);
  }

  return TSDB_CODE_SUCCESS;
}

void tscIncStreamExecutionCount(void* pStream) {
  if (pStream == NULL) {
    return;
  }

  SSqlStream* ps = (SSqlStream*)pStream;
  ps->num += 1;
}

bool tscValidateColumnId(STableMetaInfo* pTableMetaInfo, int32_t colId, int32_t numOfParams) {
  if (pTableMetaInfo->pTableMeta == NULL) {
    return false;
  }

  if (colId == TSDB_TBNAME_COLUMN_INDEX || (colId <= TSDB_UD_COLUMN_INDEX && numOfParams == 2)) {
    return true;
  }

  SSchema* pSchema = tscGetTableSchema(pTableMetaInfo->pTableMeta);
  STableComInfo tinfo = tscGetTableInfo(pTableMetaInfo->pTableMeta);
  
  int32_t  numOfTotal = tinfo.numOfTags + tinfo.numOfColumns;

  for (int32_t i = 0; i < numOfTotal; ++i) {
    if (pSchema[i].colId == colId) {
      return true;
    }
  }

  return false;
}

int32_t tscTagCondCopy(STagCond* dest, const STagCond* src) {
  memset(dest, 0, sizeof(STagCond));

  if (src->tbnameCond.cond != NULL) {
    dest->tbnameCond.cond = strdup(src->tbnameCond.cond);
    if (dest->tbnameCond.cond == NULL) {
      return -1;
    }
  }

  dest->tbnameCond.uid = src->tbnameCond.uid;
  dest->tbnameCond.len = src->tbnameCond.len;

  dest->joinInfo.hasJoin = src->joinInfo.hasJoin;

  for (int32_t i = 0; i < TSDB_MAX_JOIN_TABLE_NUM; ++i) {
    if (src->joinInfo.joinTables[i]) {
      dest->joinInfo.joinTables[i] = calloc(1, sizeof(SJoinNode));

      memcpy(dest->joinInfo.joinTables[i], src->joinInfo.joinTables[i], sizeof(SJoinNode));

      if (src->joinInfo.joinTables[i]->tsJoin) {
        dest->joinInfo.joinTables[i]->tsJoin = taosArrayDup(src->joinInfo.joinTables[i]->tsJoin);
      }

      if (src->joinInfo.joinTables[i]->tagJoin) {
        dest->joinInfo.joinTables[i]->tagJoin = taosArrayDup(src->joinInfo.joinTables[i]->tagJoin);
      }
    }
  }


  dest->relType = src->relType;
  
  if (src->pCond == NULL) {
    return 0;
  }
  
  size_t s = taosArrayGetSize(src->pCond);
  dest->pCond = taosArrayInit(s, sizeof(SCond));
  
  for (int32_t i = 0; i < s; ++i) {
    SCond* pCond = taosArrayGet(src->pCond, i);
    
    SCond c = {0};
    c.len = pCond->len;
    c.uid = pCond->uid;
    
    if (pCond->len > 0) {
      assert(pCond->cond != NULL);
      c.cond = malloc(c.len);
      if (c.cond == NULL) {
        return -1;
      }

      memcpy(c.cond, pCond->cond, c.len);
    }
    
    taosArrayPush(dest->pCond, &c);
  }

  return 0;
}

void tscTagCondRelease(STagCond* pTagCond) {
  free(pTagCond->tbnameCond.cond);
  
  if (pTagCond->pCond != NULL) {
    size_t s = taosArrayGetSize(pTagCond->pCond);
    for (int32_t i = 0; i < s; ++i) {
      SCond* p = taosArrayGet(pTagCond->pCond, i);
      tfree(p->cond);
    }
  
    taosArrayDestroy(pTagCond->pCond);
  }

  for (int32_t i = 0; i < TSDB_MAX_JOIN_TABLE_NUM; ++i) {
    SJoinNode *node = pTagCond->joinInfo.joinTables[i];
    if (node == NULL) {
      continue;
    }

    if (node->tsJoin != NULL) {
      taosArrayDestroy(node->tsJoin);
    }

    if (node->tagJoin != NULL) {
      taosArrayDestroy(node->tagJoin);
    }

    tfree(node);
  }

  memset(pTagCond, 0, sizeof(STagCond));
}

void tscGetSrcColumnInfo(SSrcColumnInfo* pColInfo, SQueryInfo* pQueryInfo) {
  STableMetaInfo* pTableMetaInfo = tscGetMetaInfo(pQueryInfo, 0);
  SSchema*        pSchema = tscGetTableSchema(pTableMetaInfo->pTableMeta);
  
  size_t numOfExprs = tscNumOfExprs(pQueryInfo);
  for (int32_t i = 0; i < numOfExprs; ++i) {
    SExprInfo* pExpr = tscExprGet(pQueryInfo, i);
    pColInfo[i].functionId = pExpr->base.functionId;

    if (TSDB_COL_IS_TAG(pExpr->base.colInfo.flag)) {
      SSchema* pTagSchema = tscGetTableTagSchema(pTableMetaInfo->pTableMeta);
      
      int16_t index = pExpr->base.colInfo.colIndex;
      pColInfo[i].type = (index != -1) ? pTagSchema[index].type : TSDB_DATA_TYPE_BINARY;
    } else {
      pColInfo[i].type = pSchema[pExpr->base.colInfo.colIndex].type;
    }
  }
}

/*
 * the following four kinds of SqlObj should not be freed
 * 1. SqlObj for stream computing
 * 2. main SqlObj
 * 3. heartbeat SqlObj
 * 4. SqlObj for subscription
 *
 * If res code is error and SqlObj does not belong to above types, it should be
 * automatically freed for async query, ignoring that connection should be kept.
 *
 * If connection need to be recycled, the SqlObj also should be freed.
 */
bool tscShouldBeFreed(SSqlObj* pSql) {
  if (pSql == NULL || pSql->signature != pSql) {
    return false;
  }
  
  STscObj* pTscObj = pSql->pTscObj;
  if (pSql->pStream != NULL || pTscObj->hbrid == pSql->self || pSql->pSubscription != NULL) {
    return false;
  }

  // only the table meta and super table vgroup query will free resource automatically
  int32_t command = pSql->cmd.command;
  if (command == TSDB_SQL_META || command == TSDB_SQL_STABLEVGROUP) {
    return true;
  }

  return false;
}

/**
 *
 * @param pCmd
 * @param clauseIndex denote the index of the union sub clause, usually are 0, if no union query exists.
 * @param tableIndex  denote the table index for join query, where more than one table exists
 * @return
 */
STableMetaInfo* tscGetTableMetaInfoFromCmd(SSqlCmd* pCmd, int32_t tableIndex) {
  assert(pCmd != NULL);
  SQueryInfo* pQueryInfo = tscGetQueryInfo(pCmd);
  return tscGetMetaInfo(pQueryInfo, tableIndex);
}

STableMetaInfo* tscGetMetaInfo(SQueryInfo* pQueryInfo, int32_t tableIndex) {
  assert(pQueryInfo != NULL);

  if (pQueryInfo->pTableMetaInfo == NULL) {
    assert(pQueryInfo->numOfTables == 0);
    return NULL;
  }

  assert(tableIndex >= 0 && tableIndex <= pQueryInfo->numOfTables && pQueryInfo->pTableMetaInfo != NULL);

  return pQueryInfo->pTableMetaInfo[tableIndex];
}

SQueryInfo* tscGetQueryInfoS(SSqlCmd* pCmd) {
  SQueryInfo* pQueryInfo = tscGetQueryInfo(pCmd);
  int32_t ret = TSDB_CODE_SUCCESS;

  while ((pQueryInfo) == NULL) {
    if ((ret = tscAddQueryInfo(pCmd)) != TSDB_CODE_SUCCESS) {
      terrno = TSDB_CODE_TSC_OUT_OF_MEMORY;
      return NULL;
    }

    pQueryInfo = tscGetQueryInfo(pCmd);
  }

  return pQueryInfo;
}

STableMetaInfo* tscGetTableMetaInfoByUid(SQueryInfo* pQueryInfo, uint64_t uid, int32_t* index) {
  int32_t k = -1;

  for (int32_t i = 0; i < pQueryInfo->numOfTables; ++i) {
    if (pQueryInfo->pTableMetaInfo[i]->pTableMeta->id.uid == uid) {
      k = i;
      break;
    }
  }

  if (index != NULL) {
    *index = k;
  }

  assert(k != -1);
  return tscGetMetaInfo(pQueryInfo, k);
}

// todo refactor
void tscInitQueryInfo(SQueryInfo* pQueryInfo) {
  assert(pQueryInfo->fieldsInfo.internalField == NULL);
  pQueryInfo->fieldsInfo.internalField = taosArrayInit(4, sizeof(SInternalField));
  
  assert(pQueryInfo->exprList == NULL);

  pQueryInfo->exprList       = taosArrayInit(4, POINTER_BYTES);
  pQueryInfo->colList        = taosArrayInit(4, POINTER_BYTES);
  pQueryInfo->udColumnId     = TSDB_UD_COLUMN_INDEX;
  pQueryInfo->limit.limit    = -1;
  pQueryInfo->limit.offset   = 0;

  pQueryInfo->slimit.limit   = -1;
  pQueryInfo->slimit.offset  = 0;
  pQueryInfo->pUpstream      = taosArrayInit(4, POINTER_BYTES);
  pQueryInfo->window         = TSWINDOW_INITIALIZER;
}

int32_t tscAddQueryInfo(SSqlCmd* pCmd) {
  assert(pCmd != NULL);
  SQueryInfo* pQueryInfo = calloc(1, sizeof(SQueryInfo));
  if (pQueryInfo == NULL) {
    return TSDB_CODE_TSC_OUT_OF_MEMORY;
  }

  tscInitQueryInfo(pQueryInfo);

  pQueryInfo->msg = pCmd->payload;  // pointer to the parent error message buffer

  if (pCmd->pQueryInfo == NULL) {
    pCmd->pQueryInfo = pQueryInfo;
  } else {
    SQueryInfo* p = pCmd->pQueryInfo;
    while(p->sibling != NULL) {
      p = p->sibling;
    }

    p->sibling = pQueryInfo;
  }

  pCmd->active = pQueryInfo;
  return TSDB_CODE_SUCCESS;
}

static void freeQueryInfoImpl(SQueryInfo* pQueryInfo) {
  tscTagCondRelease(&pQueryInfo->tagCond);
  tscFieldInfoClear(&pQueryInfo->fieldsInfo);

  tscExprDestroy(pQueryInfo->exprList);
  pQueryInfo->exprList = NULL;

  if (pQueryInfo->exprList1 != NULL) {
    tscExprDestroy(pQueryInfo->exprList1);
    pQueryInfo->exprList1 = NULL;
  }

  tscColumnListDestroy(pQueryInfo->colList);
  pQueryInfo->colList = NULL;

  if (pQueryInfo->groupbyExpr.columnInfo != NULL) {
    taosArrayDestroy(pQueryInfo->groupbyExpr.columnInfo);
    pQueryInfo->groupbyExpr.columnInfo = NULL;
    pQueryInfo->groupbyExpr.numOfGroupCols = 0;
  }
  
  pQueryInfo->tsBuf = tsBufDestroy(pQueryInfo->tsBuf);

  tfree(pQueryInfo->fillVal);
  tfree(pQueryInfo->buf);

  taosArrayDestroy(pQueryInfo->pUpstream);
  pQueryInfo->pUpstream = NULL;
}

void tscClearSubqueryInfo(SSqlCmd* pCmd) {
  SQueryInfo* pQueryInfo = tscGetQueryInfo(pCmd);
  while (pQueryInfo != NULL) {
    SQueryInfo* p = pQueryInfo->sibling;
    freeQueryInfoImpl(pQueryInfo);
    pQueryInfo = p;
  }
}

int32_t tscQueryInfoCopy(SQueryInfo* pQueryInfo, const SQueryInfo* pSrc) {
  assert(pQueryInfo != NULL && pSrc != NULL);
  int32_t code = TSDB_CODE_SUCCESS;

  memcpy(&pQueryInfo->interval, &pSrc->interval, sizeof(pQueryInfo->interval));

  pQueryInfo->command        = pSrc->command;
  pQueryInfo->type           = pSrc->type;
  pQueryInfo->window         = pSrc->window;
  pQueryInfo->limit          = pSrc->limit;
  pQueryInfo->slimit         = pSrc->slimit;
  pQueryInfo->order          = pSrc->order;
  pQueryInfo->vgroupLimit    = pSrc->vgroupLimit;
  pQueryInfo->tsBuf          = NULL;
  pQueryInfo->fillType       = pSrc->fillType;
  pQueryInfo->fillVal        = NULL;
  pQueryInfo->clauseLimit    = pSrc->clauseLimit;
  pQueryInfo->numOfTables    = 0;
  pQueryInfo->window         = pSrc->window;
  pQueryInfo->sessionWindow  = pSrc->sessionWindow;
  pQueryInfo->pTableMetaInfo = NULL;

  pQueryInfo->bufLen         = pSrc->bufLen;
  pQueryInfo->buf            = malloc(pSrc->bufLen);
  if (pQueryInfo->buf == NULL) {
    code = TSDB_CODE_TSC_OUT_OF_MEMORY;
    goto _error;
  }

  if (pSrc->bufLen > 0) {
    memcpy(pQueryInfo->buf, pSrc->buf, pSrc->bufLen);
  }

  pQueryInfo->groupbyExpr = pSrc->groupbyExpr;
  if (pSrc->groupbyExpr.columnInfo != NULL) {
    pQueryInfo->groupbyExpr.columnInfo = taosArrayDup(pSrc->groupbyExpr.columnInfo);
    if (pQueryInfo->groupbyExpr.columnInfo == NULL) {
      code = TSDB_CODE_TSC_OUT_OF_MEMORY;
      goto _error;
    }
  }

  if (tscTagCondCopy(&pQueryInfo->tagCond, &pSrc->tagCond) != 0) {
    code = TSDB_CODE_TSC_OUT_OF_MEMORY;
    goto _error;
  }

  if (pSrc->fillType != TSDB_FILL_NONE) {
    pQueryInfo->fillVal = malloc(pSrc->fieldsInfo.numOfOutput * sizeof(int64_t));
    if (pQueryInfo->fillVal == NULL) {
      code = TSDB_CODE_TSC_OUT_OF_MEMORY;
      goto _error;
    }

    memcpy(pQueryInfo->fillVal, pSrc->fillVal, pSrc->fieldsInfo.numOfOutput * sizeof(int64_t));
  }

  if (tscExprCopyAll(pQueryInfo->exprList, pSrc->exprList, true) != 0) {
    code = TSDB_CODE_TSC_OUT_OF_MEMORY;
    goto _error;
  }

  tscColumnListCopyAll(pQueryInfo->colList, pSrc->colList);
  tscFieldInfoCopy(&pQueryInfo->fieldsInfo, &pSrc->fieldsInfo, pQueryInfo->exprList);

  for(int32_t i = 0; i < pSrc->numOfTables; ++i) {
    STableMetaInfo* p1 = tscGetMetaInfo((SQueryInfo*) pSrc, i);

    STableMeta* pMeta = tscTableMetaDup(p1->pTableMeta);
    if (pMeta == NULL) {
      // todo handle the error
    }

    tscAddTableMetaInfo(pQueryInfo, &p1->name, pMeta, p1->vgroupList, p1->tagColList, p1->pVgroupTables);
  }

  _error:
  return code;
}

void tscFreeVgroupTableInfo(SArray* pVgroupTables) {
  if (pVgroupTables == NULL) {
    return;
  }

  size_t num = taosArrayGetSize(pVgroupTables);
  for (size_t i = 0; i < num; i++) {
    SVgroupTableInfo* pInfo = taosArrayGet(pVgroupTables, i);

    for(int32_t j = 0; j < pInfo->vgInfo.numOfEps; ++j) {
      tfree(pInfo->vgInfo.epAddr[j].fqdn);
    }

    taosArrayDestroy(pInfo->itemList);
  }

  taosArrayDestroy(pVgroupTables);
}

void tscRemoveVgroupTableGroup(SArray* pVgroupTable, int32_t index) {
  assert(pVgroupTable != NULL && index >= 0);

  size_t size = taosArrayGetSize(pVgroupTable);
  assert(size > index);

  SVgroupTableInfo* pInfo = taosArrayGet(pVgroupTable, index);
  for(int32_t j = 0; j < pInfo->vgInfo.numOfEps; ++j) {
    tfree(pInfo->vgInfo.epAddr[j].fqdn);
  }

  taosArrayDestroy(pInfo->itemList);
  taosArrayRemove(pVgroupTable, index);
}

void tscVgroupTableCopy(SVgroupTableInfo* info, SVgroupTableInfo* pInfo) {
  memset(info, 0, sizeof(SVgroupTableInfo));

  info->vgInfo = pInfo->vgInfo;
  for(int32_t j = 0; j < pInfo->vgInfo.numOfEps; ++j) {
    info->vgInfo.epAddr[j].fqdn = strdup(pInfo->vgInfo.epAddr[j].fqdn);
  }

  if (pInfo->itemList) {
    info->itemList = taosArrayDup(pInfo->itemList);
  }
}

SArray* tscVgroupTableInfoDup(SArray* pVgroupTables) {
  if (pVgroupTables == NULL) {
    return NULL;
  }

  size_t num = taosArrayGetSize(pVgroupTables);
  SArray* pa = taosArrayInit(num, sizeof(SVgroupTableInfo));

  SVgroupTableInfo info;
  for (size_t i = 0; i < num; i++) {
    SVgroupTableInfo* pInfo = taosArrayGet(pVgroupTables, i);
    tscVgroupTableCopy(&info, pInfo);

    taosArrayPush(pa, &info);
  }

  return pa;
}

void clearAllTableMetaInfo(SQueryInfo* pQueryInfo, bool removeMeta) {
  for(int32_t i = 0; i < pQueryInfo->numOfTables; ++i) {
    STableMetaInfo* pTableMetaInfo = tscGetMetaInfo(pQueryInfo, i);

    if (removeMeta) {
      char name[TSDB_TABLE_FNAME_LEN] = {0};
      tNameExtractFullName(&pTableMetaInfo->name, name);
      taosHashRemove(tscTableMetaInfo, name, strnlen(name, TSDB_TABLE_FNAME_LEN));
    }
    
    tscFreeVgroupTableInfo(pTableMetaInfo->pVgroupTables);
    tscClearTableMetaInfo(pTableMetaInfo);

    free(pTableMetaInfo);
  }

  tfree(pQueryInfo->pTableMetaInfo);
}

STableMetaInfo* tscAddTableMetaInfo(SQueryInfo* pQueryInfo, SName* name, STableMeta* pTableMeta,
                                    SVgroupsInfo* vgroupList, SArray* pTagCols, SArray* pVgroupTables) {
  void* tmp = realloc(pQueryInfo->pTableMetaInfo, (pQueryInfo->numOfTables + 1) * POINTER_BYTES);
  if (tmp == NULL) {
    terrno = TSDB_CODE_TSC_OUT_OF_MEMORY;
    return NULL;
  }

  pQueryInfo->pTableMetaInfo = tmp;
  STableMetaInfo* pTableMetaInfo = calloc(1, sizeof(STableMetaInfo));

  if (pTableMetaInfo == NULL) {
    terrno = TSDB_CODE_TSC_OUT_OF_MEMORY;
    return NULL;
  }

  pQueryInfo->pTableMetaInfo[pQueryInfo->numOfTables] = pTableMetaInfo;

  if (name != NULL) {
    tNameAssign(&pTableMetaInfo->name, name);
  }

  pTableMetaInfo->pTableMeta = pTableMeta;
  if (pTableMetaInfo->pTableMeta == NULL) {
    pTableMetaInfo->tableMetaSize = 0; 
  } else {
    pTableMetaInfo->tableMetaSize = tscGetTableMetaSize(pTableMeta);
  }
  
  if (vgroupList != NULL) {
    pTableMetaInfo->vgroupList = tscVgroupInfoClone(vgroupList);
  }

  // TODO handle malloc failure
  pTableMetaInfo->tagColList = taosArrayInit(4, POINTER_BYTES);
  if (pTableMetaInfo->tagColList == NULL) {
    return NULL;
  }

  if (pTagCols != NULL) {
    tscColumnListCopy(pTableMetaInfo->tagColList, pTagCols, pTableMetaInfo->pTableMeta->id.uid);
  }

  pTableMetaInfo->pVgroupTables = tscVgroupTableInfoDup(pVgroupTables);
  
  pQueryInfo->numOfTables += 1;
  return pTableMetaInfo;
}

STableMetaInfo* tscAddEmptyMetaInfo(SQueryInfo* pQueryInfo) {
  return tscAddTableMetaInfo(pQueryInfo, NULL, NULL, NULL, NULL, NULL);
}

void tscClearTableMetaInfo(STableMetaInfo* pTableMetaInfo) {
  if (pTableMetaInfo == NULL) {
    return;
  }

  tfree(pTableMetaInfo->pTableMeta);

  pTableMetaInfo->vgroupList = tscVgroupInfoClear(pTableMetaInfo->vgroupList);
  tscColumnListDestroy(pTableMetaInfo->tagColList);
  pTableMetaInfo->tagColList = NULL;
}

void tscResetForNextRetrieve(SSqlRes* pRes) {
  if (pRes == NULL) {
    return;
  }

  pRes->row = 0;
  pRes->numOfRows = 0;
}

void tscInitResForMerge(SSqlRes* pRes) {
  pRes->qId = 1;      // hack to pass the safety check in fetch_row function
  pRes->rspType = 0;  // used as a flag to denote if taos_retrieved() has been called yet
  tscResetForNextRetrieve(pRes);

  assert(pRes->pMerger != NULL);
  pRes->data = pRes->pMerger->buf;
}

void registerSqlObj(SSqlObj* pSql) {
  taosAcquireRef(tscRefId, pSql->pTscObj->rid);
  pSql->self = taosAddRef(tscObjRef, pSql);

  int32_t num   = atomic_add_fetch_32(&pSql->pTscObj->numOfObj, 1);
  int32_t total = atomic_add_fetch_32(&tscNumOfObj, 1);
  tscDebug("0x%"PRIx64" new SqlObj from %p, total in tscObj:%d, total:%d", pSql->self, pSql->pTscObj, num, total);
}

SSqlObj* createSimpleSubObj(SSqlObj* pSql, __async_cb_func_t fp, void* param, int32_t cmd) {
  SSqlObj* pNew = (SSqlObj*)calloc(1, sizeof(SSqlObj));
  if (pNew == NULL) {
    tscError("0x%"PRIx64" new subquery failed, tableIndex:%d", pSql->self, 0);
    return NULL;
  }

  pNew->pTscObj = pSql->pTscObj;
  pNew->signature = pNew;

  SSqlCmd* pCmd = &pNew->cmd;
  pCmd->command = cmd;
  if (tscAddQueryInfo(pCmd) != TSDB_CODE_SUCCESS) {
#ifdef __APPLE__
    // to satisfy later tsem_destroy in taos_free_result
    tsem_init(&pNew->rspSem, 0, 0);
#endif // __APPLE__
    tscFreeSqlObj(pNew);
    return NULL;
  }

  pNew->fp      = fp;
  pNew->fetchFp = fp;
  pNew->param   = param;
  pNew->sqlstr  = NULL;
  pNew->maxRetry = TSDB_MAX_REPLICA;

  SQueryInfo* pQueryInfo = tscGetQueryInfoS(pCmd);
  STableMetaInfo* pMasterTableMetaInfo = tscGetTableMetaInfoFromCmd(&pSql->cmd, 0);

  tscAddTableMetaInfo(pQueryInfo, &pMasterTableMetaInfo->name, NULL, NULL, NULL, NULL);
  registerSqlObj(pNew);

  return pNew;
}

static void doSetSqlExprAndResultFieldInfo(SQueryInfo* pNewQueryInfo, int64_t uid) {
  int32_t numOfOutput = (int32_t)tscNumOfExprs(pNewQueryInfo);
  if (numOfOutput == 0) {
    return;
  }

  // set the field info in pNewQueryInfo object according to sqlExpr information
  for (int32_t i = 0; i < numOfOutput; ++i) {
    SExprInfo* pExpr = tscExprGet(pNewQueryInfo, i);

    TAOS_FIELD f = tscCreateField((int8_t) pExpr->base.resType, pExpr->base.aliasName, pExpr->base.resBytes);
    SInternalField* pInfo1 = tscFieldInfoAppend(&pNewQueryInfo->fieldsInfo, &f);
    pInfo1->pExpr = pExpr;
  }

  // update the pSqlExpr pointer in SInternalField according the field name
  // make sure the pSqlExpr point to the correct SqlExpr in pNewQueryInfo, not SqlExpr in pQueryInfo
  for (int32_t f = 0; f < pNewQueryInfo->fieldsInfo.numOfOutput; ++f) {
    TAOS_FIELD* field = tscFieldInfoGetField(&pNewQueryInfo->fieldsInfo, f);

    bool matched = false;
    for (int32_t k1 = 0; k1 < numOfOutput; ++k1) {
      SExprInfo* pExpr1 = tscExprGet(pNewQueryInfo, k1);

      if (strcmp(field->name, pExpr1->base.aliasName) == 0) {  // establish link according to the result field name
        SInternalField* pInfo = tscFieldInfoGetInternalField(&pNewQueryInfo->fieldsInfo, f);
        pInfo->pExpr = pExpr1;

        matched = true;
        break;
      }
    }

    assert(matched);
    (void)matched;
  }

  tscFieldInfoUpdateOffset(pNewQueryInfo);
}

SSqlObj* createSubqueryObj(SSqlObj* pSql, int16_t tableIndex, __async_cb_func_t fp, void* param, int32_t cmd, SSqlObj* pPrevSql) {
  SSqlCmd* pCmd = &pSql->cmd;

  SSqlObj* pNew = (SSqlObj*)calloc(1, sizeof(SSqlObj));
  if (pNew == NULL) {
    tscError("0x%"PRIx64" new subquery failed, tableIndex:%d", pSql->self, tableIndex);
    terrno = TSDB_CODE_TSC_OUT_OF_MEMORY;
    return NULL;
  }

  SQueryInfo* pQueryInfo = tscGetQueryInfo(pCmd);
  STableMetaInfo* pTableMetaInfo = pQueryInfo->pTableMetaInfo[tableIndex];

  pNew->pTscObj   = pSql->pTscObj;
  pNew->signature = pNew;
  pNew->sqlstr    = strdup(pSql->sqlstr);

  SSqlCmd* pnCmd  = &pNew->cmd;
  memcpy(pnCmd, pCmd, sizeof(SSqlCmd));

  pnCmd->subCmd    = true;

  pnCmd->command = cmd;
  pnCmd->payload = NULL;
  pnCmd->allocSize = 0;
  pnCmd->pTableMetaMap = NULL;

  pnCmd->pQueryInfo  = NULL;
  pnCmd->insertParam.pDataBlocks = NULL;

  pnCmd->insertParam.numOfTables = 0;
  pnCmd->insertParam.pTableNameList = NULL;
  pnCmd->insertParam.pTableBlockHashList = NULL;

  if (tscAddQueryInfo(pnCmd) != TSDB_CODE_SUCCESS) {
    terrno = TSDB_CODE_TSC_OUT_OF_MEMORY;
    goto _error;
  }

  SQueryInfo* pNewQueryInfo = tscGetQueryInfo(pnCmd);

  if (pQueryInfo->pUdfInfo) {
    pNewQueryInfo->pUdfInfo = taosArrayDup(pQueryInfo->pUdfInfo);
  }

  pNewQueryInfo->command = pQueryInfo->command;
  pnCmd->active = pNewQueryInfo;

  memcpy(&pNewQueryInfo->interval, &pQueryInfo->interval, sizeof(pNewQueryInfo->interval));
  pNewQueryInfo->type   = pQueryInfo->type;
  pNewQueryInfo->window = pQueryInfo->window;
  pNewQueryInfo->limit  = pQueryInfo->limit;
  pNewQueryInfo->slimit = pQueryInfo->slimit;
  pNewQueryInfo->order  = pQueryInfo->order;
  pNewQueryInfo->vgroupLimit = pQueryInfo->vgroupLimit;
  pNewQueryInfo->tsBuf  = NULL;
  pNewQueryInfo->fillType = pQueryInfo->fillType;
  pNewQueryInfo->fillVal  = NULL;
  pNewQueryInfo->clauseLimit = pQueryInfo->clauseLimit;
  pNewQueryInfo->numOfTables = 0;
  pNewQueryInfo->pTableMetaInfo = NULL;
  pNewQueryInfo->bufLen = pQueryInfo->bufLen;
  pNewQueryInfo->globalMerge = false;

  pNewQueryInfo->buf = malloc(pQueryInfo->bufLen);
  if (pNewQueryInfo->buf == NULL) {
    terrno = TSDB_CODE_TSC_OUT_OF_MEMORY;
    goto _error;
  }

  if (pQueryInfo->bufLen > 0) {
    memcpy(pNewQueryInfo->buf, pQueryInfo->buf, pQueryInfo->bufLen);
  }

  pNewQueryInfo->groupbyExpr = pQueryInfo->groupbyExpr;
  if (pQueryInfo->groupbyExpr.columnInfo != NULL) {
    pNewQueryInfo->groupbyExpr.columnInfo = taosArrayDup(pQueryInfo->groupbyExpr.columnInfo);
    if (pNewQueryInfo->groupbyExpr.columnInfo == NULL) {
      terrno = TSDB_CODE_TSC_OUT_OF_MEMORY;
      goto _error;
    }
  }
  
  if (tscTagCondCopy(&pNewQueryInfo->tagCond, &pQueryInfo->tagCond) != 0) {
    terrno = TSDB_CODE_TSC_OUT_OF_MEMORY;
    goto _error;
  }

  if (pQueryInfo->fillType != TSDB_FILL_NONE) {
    pNewQueryInfo->fillVal = malloc(pQueryInfo->fieldsInfo.numOfOutput * sizeof(int64_t));
    if (pNewQueryInfo->fillVal == NULL) {
      terrno = TSDB_CODE_TSC_OUT_OF_MEMORY;
      goto _error;
    }

    memcpy(pNewQueryInfo->fillVal, pQueryInfo->fillVal, pQueryInfo->fieldsInfo.numOfOutput * sizeof(int64_t));
  }

  if (tscAllocPayload(pnCmd, TSDB_DEFAULT_PAYLOAD_SIZE) != TSDB_CODE_SUCCESS) {
    tscError("0x%"PRIx64" new subquery failed, tableIndex:%d, vgroupIndex:%d", pSql->self, tableIndex, pTableMetaInfo->vgroupIndex);
    terrno = TSDB_CODE_TSC_OUT_OF_MEMORY;
    goto _error;
  }

  uint64_t uid = pTableMetaInfo->pTableMeta->id.uid;
  tscColumnListCopy(pNewQueryInfo->colList, pQueryInfo->colList, uid);

  // set the correct query type
  if (pPrevSql != NULL) {
    SQueryInfo* pPrevQueryInfo = tscGetQueryInfo(&pPrevSql->cmd);
    pNewQueryInfo->type = pPrevQueryInfo->type;
  } else {
    TSDB_QUERY_SET_TYPE(pNewQueryInfo->type, TSDB_QUERY_TYPE_SUBQUERY);// it must be the subquery
  }

  if (tscExprCopy(pNewQueryInfo->exprList, pQueryInfo->exprList, uid, true) != 0) {
    terrno = TSDB_CODE_TSC_OUT_OF_MEMORY;
    goto _error;
  }

  doSetSqlExprAndResultFieldInfo(pNewQueryInfo, uid);

  pNew->fp      = fp;
  pNew->fetchFp = fp;
  pNew->param   = param;
  pNew->maxRetry = TSDB_MAX_REPLICA;

  STableMetaInfo* pFinalInfo = NULL;

  if (pPrevSql == NULL) {
    STableMeta* pTableMeta = tscTableMetaDup(pTableMetaInfo->pTableMeta);
    assert(pTableMeta != NULL);

    pFinalInfo = tscAddTableMetaInfo(pNewQueryInfo, &pTableMetaInfo->name, pTableMeta, pTableMetaInfo->vgroupList,
                                     pTableMetaInfo->tagColList, pTableMetaInfo->pVgroupTables);
    
  } else {  // transfer the ownership of pTableMeta to the newly create sql object.
    STableMetaInfo* pPrevInfo = tscGetTableMetaInfoFromCmd(&pPrevSql->cmd, 0);
    if (pPrevInfo->pTableMeta && pPrevInfo->pTableMeta->tableType < 0) {
      terrno = TSDB_CODE_TSC_APP_ERROR;
      goto _error;
    }
    
    STableMeta*  pPrevTableMeta = tscTableMetaDup(pPrevInfo->pTableMeta);
    SVgroupsInfo* pVgroupsInfo = pPrevInfo->vgroupList;
    pFinalInfo = tscAddTableMetaInfo(pNewQueryInfo, &pTableMetaInfo->name, pPrevTableMeta, pVgroupsInfo, pTableMetaInfo->tagColList,
        pTableMetaInfo->pVgroupTables);
  }

  // this case cannot be happened
  if (pFinalInfo->pTableMeta == NULL) {
    tscError("0x%"PRIx64" new subquery failed since no tableMeta, name:%s", pSql->self, tNameGetTableName(&pTableMetaInfo->name));

    if (pPrevSql != NULL) { // pass the previous error to client
      assert(pPrevSql->res.code != TSDB_CODE_SUCCESS);
      terrno = pPrevSql->res.code;
    } else {
      terrno = TSDB_CODE_TSC_APP_ERROR;
    }

    goto _error;
  }
  
  assert(pNewQueryInfo->numOfTables == 1);
  
  if (UTIL_TABLE_IS_SUPER_TABLE(pTableMetaInfo)) {
    assert(pFinalInfo->vgroupList != NULL);
  }

  registerSqlObj(pNew);

  if (cmd == TSDB_SQL_SELECT) {
    size_t size = taosArrayGetSize(pNewQueryInfo->colList);
    
    tscDebug("0x%"PRIx64" new subquery:0x%"PRIx64", tableIndex:%d, vgroupIndex:%d, type:%d, exprInfo:%" PRIzu ", colList:%" PRIzu ","
        "fieldInfo:%d, name:%s, qrang:%" PRId64 " - %" PRId64 " order:%d, limit:%" PRId64,
        pSql->self, pNew->self, tableIndex, pTableMetaInfo->vgroupIndex, pNewQueryInfo->type, tscNumOfExprs(pNewQueryInfo),
        size, pNewQueryInfo->fieldsInfo.numOfOutput, tNameGetTableName(&pFinalInfo->name), pNewQueryInfo->window.skey,
        pNewQueryInfo->window.ekey, pNewQueryInfo->order.order, pNewQueryInfo->limit.limit);
    
    tscPrintSelNodeList(pNew, 0);
  } else {
    tscDebug("0x%"PRIx64" new sub insertion: %p, vnodeIdx:%d", pSql->self, pNew, pTableMetaInfo->vgroupIndex);
  }

  return pNew;

_error:
  tscFreeSqlObj(pNew);
  return NULL;
}

void doExecuteQuery(SSqlObj* pSql, SQueryInfo* pQueryInfo) {
  uint16_t type = pQueryInfo->type;
  if (QUERY_IS_JOIN_QUERY(type) && !TSDB_QUERY_HAS_TYPE(type, TSDB_QUERY_TYPE_SUBQUERY)) {
    tscHandleMasterJoinQuery(pSql);
  } else if (tscMultiRoundQuery(pQueryInfo, 0) && pQueryInfo->round == 0) {
    tscHandleFirstRoundStableQuery(pSql);                // todo lock?
  } else if (pQueryInfo->globalMerge) {  // super table query
    tscLockByThread(&pSql->squeryLock);
    tscHandleMasterSTableQuery(pSql);
    tscUnlockByThread(&pSql->squeryLock);
  } else if (TSDB_QUERY_HAS_TYPE(pQueryInfo->type, TSDB_QUERY_TYPE_INSERT)) {
    if (TSDB_QUERY_HAS_TYPE(pSql->cmd.insertParam.insertType, TSDB_QUERY_TYPE_FILE_INSERT)) {
      tscImportDataFromFile(pSql);
    } else {
      tscHandleMultivnodeInsert(pSql);
    }
  } else if (pSql->cmd.command > TSDB_SQL_LOCAL) {
    tscProcessLocalCmd(pSql);
  } else { // send request to server directly
    tscBuildAndSendRequest(pSql, pQueryInfo);
  }
}

void doRetrieveSubqueryData(SSchedMsg *pMsg) {
  SSqlObj* pSql = (SSqlObj*) pMsg->ahandle;
  if (pSql == NULL || pSql->signature != pSql) {
    tscDebug("%p SqlObj is freed, not add into queue async res", pMsg->ahandle);
    return;
  }

  SQueryInfo *pQueryInfo = tscGetQueryInfo(&pSql->cmd);
  handleDownstreamOperator(pSql->pSubs, pSql->subState.numOfSub, pQueryInfo, &pSql->res);

  pSql->res.qId = -1;
  if (pSql->res.code == TSDB_CODE_SUCCESS) {
    (*pSql->fp)(pSql->param, pSql, pSql->res.numOfRows);
  } else {
    tscAsyncResultOnError(pSql);
  }
}

// NOTE: the blocking query can not be executed in the rpc message handler thread
static void tscSubqueryRetrieveCallback(void* param, TAOS_RES* tres, int code) {
  // handle the pDownStream process
  SRetrieveSupport* ps = param;
  SSqlObj* pParentSql = ps->pParentSql;
  SSqlObj* pSql = tres;

  int32_t index = ps->subqueryIndex;
  bool ret = subAndCheckDone(pSql, pParentSql, index);

  // TODO refactor
  tfree(ps);
  pSql->param = NULL;

  if (!ret) {
    tscDebug("0x%"PRIx64" sub:0x%"PRIx64" orderOfSub:%d completed, not all subquery finished", pParentSql->self, pSql->self, index);
    return;
  }

  pParentSql->cmd.active = pParentSql->cmd.pQueryInfo;

  SSchedMsg schedMsg = {0};
  schedMsg.fp = doRetrieveSubqueryData;
  schedMsg.ahandle = (void *)pParentSql;
  schedMsg.thandle = (void *)1;
  schedMsg.msg = 0;
  taosScheduleTask(tscQhandle, &schedMsg);
}

// todo handle the failure
static void tscSubqueryCompleteCallback(void* param, TAOS_RES* tres, int code) {
  taos_fetch_rows_a(tres, tscSubqueryRetrieveCallback, param);
}

// do execute the query according to the query execution plan
void executeQuery(SSqlObj* pSql, SQueryInfo* pQueryInfo) {
  if (pSql->cmd.command == TSDB_SQL_RETRIEVE_EMPTY_RESULT) {
    (*pSql->fp)(pSql->param, pSql, 0);
    return;
  }

  if (pSql->cmd.command == TSDB_SQL_SELECT) {
    tscAddIntoSqlList(pSql);
  }

  if (taosArrayGetSize(pQueryInfo->pUpstream) > 0) {  // nest query. do execute it firstly
    pSql->subState.numOfSub = (int32_t) taosArrayGetSize(pQueryInfo->pUpstream);

    pSql->pSubs = calloc(pSql->subState.numOfSub, POINTER_BYTES);
    pSql->subState.states = calloc(pSql->subState.numOfSub, sizeof(int8_t));

    for(int32_t i = 0; i < pSql->subState.numOfSub; ++i) {
      SQueryInfo* pSub = taosArrayGetP(pQueryInfo->pUpstream, i);

      pSql->cmd.active = pSub;
      pSql->cmd.command = TSDB_SQL_SELECT;

      // TODO handle memory failure
      SSqlObj* pNew = (SSqlObj*)calloc(1, sizeof(SSqlObj));
      if (pNew == NULL) {
        terrno = TSDB_CODE_TSC_OUT_OF_MEMORY;
        //      return NULL;
      }

      pNew->pTscObj = pSql->pTscObj;
      pNew->signature = pNew;
      pNew->sqlstr = strdup(pSql->sqlstr);  // todo refactor
      pNew->fp = tscSubqueryCompleteCallback;

      SRetrieveSupport* ps = calloc(1, sizeof(SRetrieveSupport));  // todo use object id
      ps->pParentSql = pSql;
      ps->subqueryIndex = i;

      pNew->param = ps;
      pSql->pSubs[i] = pNew;
      registerSqlObj(pNew);

      SSqlCmd* pCmd = &pNew->cmd;
      pCmd->command = TSDB_SQL_SELECT;
      if (tscAddQueryInfo(pCmd) != TSDB_CODE_SUCCESS) {
      }

      SQueryInfo* pNewQueryInfo = tscGetQueryInfo(pCmd);
      tscQueryInfoCopy(pNewQueryInfo, pSub);

      // create sub query to handle the sub query.
      executeQuery(pNew, pNewQueryInfo);
    }

    // merge sub query result and generate final results
    return;
  }

  pSql->cmd.active = pQueryInfo;
  doExecuteQuery(pSql, pQueryInfo);
}

int16_t tscGetJoinTagColIdByUid(STagCond* pTagCond, uint64_t uid) {
  int32_t i = 0;
  while (i < TSDB_MAX_JOIN_TABLE_NUM) {
    SJoinNode* node = pTagCond->joinInfo.joinTables[i];
    if (node && node->uid == uid) {
      return node->tagColId;
    }

    i++;
  }

  assert(0);
  return -1;
}


int16_t tscGetTagColIndexById(STableMeta* pTableMeta, int16_t colId) {
  int32_t numOfTags = tscGetNumOfTags(pTableMeta);

  SSchema* pSchema = tscGetTableTagSchema(pTableMeta);
  for(int32_t i = 0; i < numOfTags; ++i) {
    if (pSchema[i].colId == colId) {
      return i;
    }
  }

  // can not reach here
  assert(0);
  return INT16_MIN;
}

bool tscIsUpdateQuery(SSqlObj* pSql) {
  if (pSql == NULL || pSql->signature != pSql) {
    terrno = TSDB_CODE_TSC_DISCONNECTED;
    return TSDB_CODE_TSC_DISCONNECTED;
  }

  SSqlCmd* pCmd = &pSql->cmd;
  return ((pCmd->command >= TSDB_SQL_INSERT && pCmd->command <= TSDB_SQL_DROP_DNODE) || TSDB_SQL_USE_DB == pCmd->command);
}

char* tscGetSqlStr(SSqlObj* pSql) {
  if (pSql == NULL || pSql->signature != pSql) {
    return NULL;
  }

  return pSql->sqlstr;
}

bool tscIsQueryWithLimit(SSqlObj* pSql) {
  if (pSql == NULL || pSql->signature != pSql) {
    return false;
  }

  SSqlCmd* pCmd = &pSql->cmd;
  SQueryInfo* pqi = tscGetQueryInfo(pCmd);
  while(pqi != NULL) {
    if (pqi->limit.limit > 0) {
      return true;
    }

    pqi = pqi->sibling;
  }

  return false;
}


int32_t tscSQLSyntaxErrMsg(char* msg, const char* additionalInfo,  const char* sql) {
  const char* msgFormat1 = "syntax error near \'%s\'";
  const char* msgFormat2 = "syntax error near \'%s\' (%s)";
  const char* msgFormat3 = "%s";

  const char* prefix = "syntax error"; 
  const int32_t BACKWARD_CHAR_STEP = 0;

  if (sql == NULL) {
    assert(additionalInfo != NULL);
    sprintf(msg, msgFormat1, additionalInfo);
    return TSDB_CODE_TSC_SQL_SYNTAX_ERROR;
  }

  char buf[64] = {0};  // only extract part of sql string
  strncpy(buf, (sql - BACKWARD_CHAR_STEP), tListLen(buf) - 1);

  if (additionalInfo != NULL) {
    sprintf(msg, msgFormat2, buf, additionalInfo);
  } else {
    const char* msgFormat = (0 == strncmp(sql, prefix, strlen(prefix))) ? msgFormat3 : msgFormat1; 
    sprintf(msg, msgFormat, buf);
  }

  return TSDB_CODE_TSC_SQL_SYNTAX_ERROR;
}

int32_t tscInvalidOperationMsg(char* msg, const char* additionalInfo, const char* sql) {
  const char* msgFormat1 = "invalid operation: %s";
  const char* msgFormat2 = "invalid operation: \'%s\' (%s)";
  const char* msgFormat3 = "invalid operation: \'%s\'";

  const int32_t BACKWARD_CHAR_STEP = 0;

  if (sql == NULL) {
    assert(additionalInfo != NULL);
    sprintf(msg, msgFormat1, additionalInfo);
    return TSDB_CODE_TSC_INVALID_OPERATION;
  }

  char buf[64] = {0};  // only extract part of sql string
  strncpy(buf, (sql - BACKWARD_CHAR_STEP), tListLen(buf) - 1);

  if (additionalInfo != NULL) {
    sprintf(msg, msgFormat2, buf, additionalInfo);
  } else {
    sprintf(msg, msgFormat3, buf);  // no additional information for invalid sql error
  }

  return TSDB_CODE_TSC_INVALID_OPERATION;
}

bool tscHasReachLimitation(SQueryInfo* pQueryInfo, SSqlRes* pRes) {
  assert(pQueryInfo != NULL && pQueryInfo->clauseLimit != 0);
  return (pQueryInfo->clauseLimit > 0 && pRes->numOfClauseTotal >= pQueryInfo->clauseLimit);
}

char* tscGetErrorMsgPayload(SSqlCmd* pCmd) { return pCmd->payload; }

/**
 *  If current vnode query does not return results anymore (pRes->numOfRows == 0), try the next vnode if exists,
 *  while multi-vnode super table projection query and the result does not reach the limitation.
 */
bool hasMoreVnodesToTry(SSqlObj* pSql) {
  SSqlCmd* pCmd = &pSql->cmd;
  SSqlRes* pRes = &pSql->res;
  if (pCmd->command != TSDB_SQL_FETCH) {
    return false;
  }

  assert(pRes->completed);
  SQueryInfo* pQueryInfo = tscGetQueryInfo(pCmd);
  STableMetaInfo* pTableMetaInfo = tscGetMetaInfo(pQueryInfo, 0);

  // for normal table, no need to try any more if results are all retrieved from one vnode
  if (!UTIL_TABLE_IS_SUPER_TABLE(pTableMetaInfo) || (pTableMetaInfo->vgroupList == NULL)) {
    return false;
  }
  
  int32_t numOfVgroups = pTableMetaInfo->vgroupList->numOfVgroups;
  if (pTableMetaInfo->pVgroupTables != NULL) {
    numOfVgroups = (int32_t)taosArrayGetSize(pTableMetaInfo->pVgroupTables);
  }

  return tscNonOrderedProjectionQueryOnSTable(pQueryInfo, 0) &&
         (!tscHasReachLimitation(pQueryInfo, pRes)) && (pTableMetaInfo->vgroupIndex < numOfVgroups - 1);
}

bool hasMoreClauseToTry(SSqlObj* pSql) {
  SSqlCmd* pCmd = &pSql->cmd;
  return pCmd->active->sibling != NULL;
}

void tscTryQueryNextVnode(SSqlObj* pSql, __async_cb_func_t fp) {
  SSqlCmd* pCmd = &pSql->cmd;
  SSqlRes* pRes = &pSql->res;

  SQueryInfo* pQueryInfo = tscGetQueryInfo(pCmd);

  /*
   * no result returned from the current virtual node anymore, try the next vnode if exists
   * if case of: multi-vnode super table projection query
   */
  assert(pRes->numOfRows == 0 && tscNonOrderedProjectionQueryOnSTable(pQueryInfo, 0) && !tscHasReachLimitation(pQueryInfo, pRes));
  STableMetaInfo* pTableMetaInfo = tscGetMetaInfo(pQueryInfo, 0);
  
  int32_t totalVgroups = pTableMetaInfo->vgroupList->numOfVgroups;
  if (++pTableMetaInfo->vgroupIndex < totalVgroups) {
    tscDebug("0x%"PRIx64" results from vgroup index:%d completed, try next:%d. total vgroups:%d. current numOfRes:%" PRId64, pSql->self,
             pTableMetaInfo->vgroupIndex - 1, pTableMetaInfo->vgroupIndex, totalVgroups, pRes->numOfClauseTotal);

    /*
     * update the limit and offset value for the query on the next vnode,
     * according to current retrieval results
     *
     * NOTE:
     * if the pRes->offset is larger than 0, the start returned position has not reached yet.
     * Therefore, the pRes->numOfRows, as well as pRes->numOfClauseTotal, must be 0.
     * The pRes->offset value will be updated by virtual node, during query execution.
     */
    if (pQueryInfo->clauseLimit >= 0) {
      pQueryInfo->limit.limit = pQueryInfo->clauseLimit - pRes->numOfClauseTotal;
    }

    pQueryInfo->limit.offset = pRes->offset;
    assert((pRes->offset >= 0 && pRes->numOfRows == 0) || (pRes->offset == 0 && pRes->numOfRows >= 0));
    
    tscDebug("0x%"PRIx64" new query to next vgroup, index:%d, limit:%" PRId64 ", offset:%" PRId64 ", glimit:%" PRId64,
        pSql->self, pTableMetaInfo->vgroupIndex, pQueryInfo->limit.limit, pQueryInfo->limit.offset, pQueryInfo->clauseLimit);

    /*
     * For project query with super table join, the numOfSub is equalled to the number of all subqueries.
     * Therefore, we need to reset the value of numOfSubs to be 0.
     *
     * For super table join with projection query, if anyone of the subquery is exhausted, the query completed.
     */
    pSql->subState.numOfSub = 0;
    pCmd->command = TSDB_SQL_SELECT;

    tscResetForNextRetrieve(pRes);

    // set the callback function
    pSql->fp = fp;
    tscBuildAndSendRequest(pSql, NULL);
  } else {
    tscDebug("0x%"PRIx64" try all %d vnodes, query complete. current numOfRes:%" PRId64, pSql->self, totalVgroups, pRes->numOfClauseTotal);
  }
}

void tscTryQueryNextClause(SSqlObj* pSql, __async_cb_func_t fp) {
  SSqlCmd* pCmd = &pSql->cmd;
  SSqlRes* pRes = &pSql->res;

  SQueryInfo* pQueryInfo = tscGetQueryInfo(pCmd);

  pSql->cmd.command = pQueryInfo->command;

  //backup the total number of result first
  int64_t num = pRes->numOfTotal + pRes->numOfClauseTotal;


  // DON't free final since it may be recoreded and used later in APP
  TAOS_FIELD* finalBk = pRes->final;
  pRes->final = NULL;
  tscFreeSqlResult(pSql);
  pRes->final = finalBk;
  
  pRes->numOfTotal = num;
  
  tfree(pSql->pSubs);
  pSql->subState.numOfSub = 0;
  pSql->fp = fp;

  tscDebug("0x%"PRIx64" try data in the next subclause", pSql->self);
  if (pCmd->command > TSDB_SQL_LOCAL) {
    tscProcessLocalCmd(pSql);
  } else {
    executeQuery(pSql, pQueryInfo);
  }
}

void* malloc_throw(size_t size) {
  void* p = malloc(size);
  if (p == NULL) {
    THROW(TSDB_CODE_TSC_OUT_OF_MEMORY);
  }
  return p;
}

void* calloc_throw(size_t nmemb, size_t size) {
  void* p = calloc(nmemb, size);
  if (p == NULL) {
    THROW(TSDB_CODE_TSC_OUT_OF_MEMORY);
  }
  return p;
}

char* strdup_throw(const char* str) {
  char* p = strdup(str);
  if (p == NULL) {
    THROW(TSDB_CODE_TSC_OUT_OF_MEMORY);
  }
  return p;
}

int tscSetMgmtEpSetFromCfg(const char *first, const char *second, SRpcCorEpSet *corMgmtEpSet) {
  corMgmtEpSet->version = 0;
  // init mgmt ip set 
  SRpcEpSet *mgmtEpSet = &(corMgmtEpSet->epSet);
  mgmtEpSet->numOfEps = 0;
  mgmtEpSet->inUse = 0;

  if (first && first[0] != 0) {
    if (strlen(first) >= TSDB_EP_LEN) {
      terrno = TSDB_CODE_TSC_INVALID_FQDN;
      return -1;
    }
    taosGetFqdnPortFromEp(first, mgmtEpSet->fqdn[mgmtEpSet->numOfEps], &(mgmtEpSet->port[mgmtEpSet->numOfEps]));
    mgmtEpSet->numOfEps++;
  }

  if (second && second[0] != 0) {
    if (strlen(second) >= TSDB_EP_LEN) {
      terrno = TSDB_CODE_TSC_INVALID_FQDN;
      return -1;
    }
    taosGetFqdnPortFromEp(second, mgmtEpSet->fqdn[mgmtEpSet->numOfEps], &(mgmtEpSet->port[mgmtEpSet->numOfEps]));
    mgmtEpSet->numOfEps++;
  }

  if (mgmtEpSet->numOfEps == 0) {
    terrno = TSDB_CODE_TSC_INVALID_FQDN;
    return -1;
  }

  return 0;
}

bool tscSetSqlOwner(SSqlObj* pSql) {
  SSqlRes* pRes = &pSql->res;

  // set the sql object owner
  int64_t threadId = taosGetSelfPthreadId();
  if (atomic_val_compare_exchange_64(&pSql->owner, 0, threadId) != 0) {
    pRes->code = TSDB_CODE_QRY_IN_EXEC;
    return false;
  }

  return true;
}

void tscClearSqlOwner(SSqlObj* pSql) {
  atomic_store_64(&pSql->owner, 0);
}

SVgroupsInfo* tscVgroupInfoClone(SVgroupsInfo *vgroupList) {
  if (vgroupList == NULL) {
    return NULL;
  }

  size_t size = sizeof(SVgroupsInfo) + sizeof(SVgroupInfo) * vgroupList->numOfVgroups;
  SVgroupsInfo* pNew = calloc(1, size);
  if (pNew == NULL) {
    return NULL;
  }

  pNew->numOfVgroups = vgroupList->numOfVgroups;

  for(int32_t i = 0; i < vgroupList->numOfVgroups; ++i) {
    SVgroupInfo* pNewVInfo = &pNew->vgroups[i];

    SVgroupInfo* pvInfo = &vgroupList->vgroups[i];
    pNewVInfo->vgId = pvInfo->vgId;
    pNewVInfo->numOfEps = pvInfo->numOfEps;

    for(int32_t j = 0; j < pvInfo->numOfEps; ++j) {
      pNewVInfo->epAddr[j].fqdn = strdup(pvInfo->epAddr[j].fqdn);
      pNewVInfo->epAddr[j].port = pvInfo->epAddr[j].port;
    }
  }

  return pNew;
}

void* tscVgroupInfoClear(SVgroupsInfo *vgroupList) {
  if (vgroupList == NULL) {
    return NULL;
  }

  for(int32_t i = 0; i < vgroupList->numOfVgroups; ++i) {
    SVgroupInfo* pVgroupInfo = &vgroupList->vgroups[i];

    for(int32_t j = 0; j < pVgroupInfo->numOfEps; ++j) {
      tfree(pVgroupInfo->epAddr[j].fqdn);
    }

    for(int32_t j = pVgroupInfo->numOfEps; j < TSDB_MAX_REPLICA; j++) {
      assert( pVgroupInfo->epAddr[j].fqdn == NULL );
    }
  }

  tfree(vgroupList);
  return NULL;
}

void tscSVgroupInfoCopy(SVgroupInfo* dst, const SVgroupInfo* src) {
  dst->vgId = src->vgId;
  dst->numOfEps = src->numOfEps;
  for(int32_t i = 0; i < dst->numOfEps; ++i) {
    tfree(dst->epAddr[i].fqdn);
    dst->epAddr[i].port = src->epAddr[i].port;
    assert(dst->epAddr[i].fqdn == NULL);

    dst->epAddr[i].fqdn = strdup(src->epAddr[i].fqdn);
  }
}

char* serializeTagData(STagData* pTagData, char* pMsg) {
  int32_t n = (int32_t) strlen(pTagData->name);
  *(int32_t*) pMsg = htonl(n);
  pMsg += sizeof(n);

  memcpy(pMsg, pTagData->name, n);
  pMsg += n;

  *(int32_t*)pMsg = htonl(pTagData->dataLen);
  pMsg += sizeof(int32_t);

  memcpy(pMsg, pTagData->data, pTagData->dataLen);
  pMsg += pTagData->dataLen;

  return pMsg;
}

int32_t copyTagData(STagData* dst, const STagData* src) {
  dst->dataLen = src->dataLen;
  tstrncpy(dst->name, src->name, tListLen(dst->name));

  if (dst->dataLen > 0) {
    dst->data = malloc(dst->dataLen);
    if (dst->data == NULL) {
      return -1;
    }

    memcpy(dst->data, src->data, dst->dataLen);
  }

  return 0;
}

STableMeta* createSuperTableMeta(STableMetaMsg* pChild) {
  assert(pChild != NULL);
  int32_t total = pChild->numOfColumns + pChild->numOfTags;

  STableMeta* pTableMeta = calloc(1, sizeof(STableMeta) + sizeof(SSchema) * total);
  pTableMeta->tableType = TSDB_SUPER_TABLE;
  pTableMeta->tableInfo.numOfTags = pChild->numOfTags;
  pTableMeta->tableInfo.numOfColumns = pChild->numOfColumns;
  pTableMeta->tableInfo.precision = pChild->precision;

  pTableMeta->id.tid = 0;
  pTableMeta->id.uid = pChild->suid;
  pTableMeta->tversion = pChild->tversion;
  pTableMeta->sversion = pChild->sversion;

  memcpy(pTableMeta->schema, pChild->schema, sizeof(SSchema) * total);

  int32_t num = pTableMeta->tableInfo.numOfColumns;
  for(int32_t i = 0; i < num; ++i) {
    pTableMeta->tableInfo.rowSize += pTableMeta->schema[i].bytes;
  }

  return pTableMeta;
}

uint32_t tscGetTableMetaSize(STableMeta* pTableMeta) {
  assert(pTableMeta != NULL);

  int32_t totalCols = 0;
  if (pTableMeta->tableInfo.numOfColumns >= 0 && pTableMeta->tableInfo.numOfTags >= 0) {
    totalCols = pTableMeta->tableInfo.numOfColumns + pTableMeta->tableInfo.numOfTags;
  }
  
  return sizeof(STableMeta) + totalCols * sizeof(SSchema);
}

CChildTableMeta* tscCreateChildMeta(STableMeta* pTableMeta) {
  assert(pTableMeta != NULL);

  CChildTableMeta* cMeta = calloc(1, sizeof(CChildTableMeta));

  cMeta->tableType = TSDB_CHILD_TABLE;
  cMeta->vgId      = pTableMeta->vgId;
  cMeta->id        = pTableMeta->id;
  cMeta->suid      = pTableMeta->suid;
  tstrncpy(cMeta->sTableName, pTableMeta->sTableName, TSDB_TABLE_FNAME_LEN);

  return cMeta;
}

int32_t tscCreateTableMetaFromSTableMeta(STableMeta* pChild, const char* name, void* buf) {
  assert(pChild != NULL && buf != NULL);

  STableMeta* p = buf;
  taosHashGetClone(tscTableMetaInfo, pChild->sTableName, strnlen(pChild->sTableName, TSDB_TABLE_FNAME_LEN), NULL, p, -1);

  // tableMeta exists, build child table meta according to the super table meta
  // the uid need to be checked in addition to the general name of the super table.
  if (p->id.uid > 0 && pChild->suid == p->id.uid) {
    pChild->sversion = p->sversion;
    pChild->tversion = p->tversion;

    memcpy(&pChild->tableInfo, &p->tableInfo, sizeof(STableInfo));
    int32_t total = pChild->tableInfo.numOfColumns + pChild->tableInfo.numOfTags;

    memcpy(pChild->schema, p->schema, sizeof(SSchema) *total);
    return TSDB_CODE_SUCCESS;
  } else { // super table has been removed, current tableMeta is also expired. remove it here
    taosHashRemove(tscTableMetaInfo, name, strnlen(name, TSDB_TABLE_FNAME_LEN));
    return -1;
  }
}

uint32_t tscGetTableMetaMaxSize() {
  return sizeof(STableMeta) + TSDB_MAX_COLUMNS * sizeof(SSchema);
}

STableMeta* tscTableMetaDup(STableMeta* pTableMeta) {
  assert(pTableMeta != NULL);
  size_t size = tscGetTableMetaSize(pTableMeta);

  STableMeta* p = calloc(1, size);
  memcpy(p, pTableMeta, size);
  return p;
}

SVgroupsInfo* tscVgroupsInfoDup(SVgroupsInfo* pVgroupsInfo) {
  assert(pVgroupsInfo != NULL);

  size_t size = sizeof(SVgroupInfo) * pVgroupsInfo->numOfVgroups + sizeof(SVgroupsInfo);
  SVgroupsInfo* pInfo = calloc(1, size);
  memcpy(pInfo, pVgroupsInfo, size);
  return pInfo;
}

int32_t createProjectionExpr(SQueryInfo* pQueryInfo, STableMetaInfo* pTableMetaInfo, SExprInfo*** pExpr, int32_t* num) {
  if (!pQueryInfo->arithmeticOnAgg) {
    return TSDB_CODE_SUCCESS;
  }

  *num = tscNumOfFields(pQueryInfo);
  *pExpr = calloc(*(num), POINTER_BYTES);
  if ((*pExpr) == NULL) {
    return TSDB_CODE_TSC_OUT_OF_MEMORY;
  }

  for (int32_t i = 0; i < (*num); ++i) {
    SInternalField* pField = tscFieldInfoGetInternalField(&pQueryInfo->fieldsInfo, i);
    SExprInfo* pSource = pField->pExpr;

    SExprInfo* px = calloc(1, sizeof(SExprInfo));
    (*pExpr)[i] = px;

    SSqlExpr *pse = &px->base;
    pse->uid      = pTableMetaInfo->pTableMeta->id.uid;
    pse->resColId = pSource->base.resColId;
    strncpy(pse->aliasName, pSource->base.aliasName, tListLen(pse->aliasName));
    strncpy(pse->token, pSource->base.token, tListLen(pse->token));

    if (pSource->base.functionId != TSDB_FUNC_ARITHM) {  // this should be switched to projection query
      pse->numOfParams = 0;      // no params for projection query
      pse->functionId  = TSDB_FUNC_PRJ;
      pse->colInfo.colId = pSource->base.resColId;

      int32_t numOfOutput = (int32_t) taosArrayGetSize(pQueryInfo->exprList);
      for (int32_t j = 0; j < numOfOutput; ++j) {
        SExprInfo* p = taosArrayGetP(pQueryInfo->exprList, j);
        if (p->base.resColId == pse->colInfo.colId) {
          pse->colInfo.colIndex = j;
          break;
        }
      }

      pse->colInfo.flag = TSDB_COL_NORMAL;
      pse->resType  = pSource->base.resType;
      pse->resBytes = pSource->base.resBytes;
      strncpy(pse->colInfo.name, pSource->base.aliasName, tListLen(pse->colInfo.name));

      // TODO restore refactor
      int32_t functionId = pSource->base.functionId;
      if (pSource->base.functionId == TSDB_FUNC_FIRST_DST) {
        functionId = TSDB_FUNC_FIRST;
      } else if (pSource->base.functionId == TSDB_FUNC_LAST_DST) {
        functionId = TSDB_FUNC_LAST;
      } else if (pSource->base.functionId == TSDB_FUNC_STDDEV_DST) {
        functionId = TSDB_FUNC_STDDEV;
      }

      int32_t inter = 0;
      getResultDataInfo(pSource->base.colType, pSource->base.colBytes, functionId, 0, &pse->resType,
          &pse->resBytes, &inter, 0, false, NULL);
      pse->colType  = pse->resType;
      pse->colBytes = pse->resBytes;

    } else {  // arithmetic expression
      pse->colInfo.colId = pSource->base.colInfo.colId;
      pse->colType  = pSource->base.colType;
      pse->colBytes = pSource->base.colBytes;
      pse->resBytes = sizeof(double);
      pse->resType  = TSDB_DATA_TYPE_DOUBLE;

      pse->functionId = pSource->base.functionId;
      pse->numOfParams = pSource->base.numOfParams;

      for (int32_t j = 0; j < pSource->base.numOfParams; ++j) {
        tVariantAssign(&pse->param[j], &pSource->base.param[j]);
        buildArithmeticExprFromMsg(px, NULL);
      }
    }
  }

  return TSDB_CODE_SUCCESS;
}

static int32_t createGlobalAggregateExpr(SQueryAttr* pQueryAttr, SQueryInfo* pQueryInfo) {
  assert(pQueryInfo->globalMerge);

  pQueryAttr->numOfExpr3 = (int32_t) tscNumOfExprs(pQueryInfo);
  pQueryAttr->pExpr3 = calloc(pQueryAttr->numOfExpr3, sizeof(SExprInfo));
  if (pQueryAttr->pExpr3 == NULL) {
    return TSDB_CODE_TSC_OUT_OF_MEMORY;
  }

  for (int32_t i = 0; i < pQueryAttr->numOfExpr3; ++i) {
    SExprInfo* pExpr = &pQueryAttr->pExpr1[i];
    SSqlExpr*  pse = &pQueryAttr->pExpr3[i].base;

    tscExprAssign(&pQueryAttr->pExpr3[i], pExpr);
    pse->colInfo.colId = pExpr->base.resColId;
    pse->colInfo.colIndex = i;

    pse->colType = pExpr->base.resType;
    pse->colBytes = pExpr->base.resBytes;
  }

  {
    for (int32_t i = 0; i < pQueryAttr->numOfExpr3; ++i) {
      SExprInfo* pExpr = &pQueryAttr->pExpr1[i];
      SSqlExpr*  pse = &pQueryAttr->pExpr3[i].base;

      // the final result size and type in the same as query on single table.
      // so here, set the flag to be false;
      int32_t inter = 0;

      int32_t functionId = pExpr->base.functionId;
      if (functionId >= TSDB_FUNC_TS && functionId <= TSDB_FUNC_DIFF) {
        continue;
      }

      if (functionId == TSDB_FUNC_FIRST_DST) {
        functionId = TSDB_FUNC_FIRST;
      } else if (functionId == TSDB_FUNC_LAST_DST) {
        functionId = TSDB_FUNC_LAST;
      } else if (functionId == TSDB_FUNC_STDDEV_DST) {
        functionId = TSDB_FUNC_STDDEV;
      }

      SUdfInfo* pUdfInfo = NULL;

      if (functionId < 0) {
        pUdfInfo = taosArrayGet(pQueryInfo->pUdfInfo, -1 * functionId - 1);
      }

      getResultDataInfo(pExpr->base.colType, pExpr->base.colBytes, functionId, 0, &pse->resType, &pse->resBytes, &inter,
                        0, false, pUdfInfo);
    }
  }

  return TSDB_CODE_SUCCESS;
}

static int32_t createTagColumnInfo(SQueryAttr* pQueryAttr, SQueryInfo* pQueryInfo, STableMetaInfo* pTableMetaInfo) {
  if (pTableMetaInfo->tagColList == NULL) {
    return TSDB_CODE_SUCCESS;
  }

  pQueryAttr->numOfTags = (int16_t)taosArrayGetSize(pTableMetaInfo->tagColList);
  if (pQueryAttr->numOfTags == 0) {
    return TSDB_CODE_SUCCESS;
  }

  STableMeta* pTableMeta = pQueryInfo->pTableMetaInfo[0]->pTableMeta;

  int32_t numOfTagColumns = tscGetNumOfTags(pTableMeta);

  pQueryAttr->tagColList = calloc(pQueryAttr->numOfTags, sizeof(SColumnInfo));
  if (pQueryAttr->tagColList == NULL) {
    return TSDB_CODE_TSC_OUT_OF_MEMORY;
  }

  SSchema* pSchema = tscGetTableTagSchema(pTableMeta);
  for (int32_t i = 0; i < pQueryAttr->numOfTags; ++i) {
    SColumn* pCol = taosArrayGetP(pTableMetaInfo->tagColList, i);
    SSchema* pColSchema = &pSchema[pCol->columnIndex];

    if ((pCol->columnIndex >= numOfTagColumns || pCol->columnIndex < TSDB_TBNAME_COLUMN_INDEX) ||
        (!isValidDataType(pColSchema->type))) {
      return TSDB_CODE_TSC_INVALID_OPERATION;
    }

    SColumnInfo* pTagCol = &pQueryAttr->tagColList[i];

    pTagCol->colId = pColSchema->colId;
    pTagCol->bytes = pColSchema->bytes;
    pTagCol->type  = pColSchema->type;
    pTagCol->flist.numOfFilters = 0;
  }

  return TSDB_CODE_SUCCESS;
}

int32_t tscCreateQueryFromQueryInfo(SQueryInfo* pQueryInfo, SQueryAttr* pQueryAttr, void* addr) {
  memset(pQueryAttr, 0, sizeof(SQueryAttr));

  int16_t numOfCols        = (int16_t) taosArrayGetSize(pQueryInfo->colList);
  int16_t numOfOutput      = (int16_t) tscNumOfExprs(pQueryInfo);

  pQueryAttr->topBotQuery       = tscIsTopBotQuery(pQueryInfo);
  pQueryAttr->hasTagResults     = hasTagValOutput(pQueryInfo);
  pQueryAttr->stabledev         = isStabledev(pQueryInfo);
  pQueryAttr->tsCompQuery       = isTsCompQuery(pQueryInfo);
  pQueryAttr->simpleAgg         = isSimpleAggregate(pQueryInfo);
  pQueryAttr->needReverseScan   = tscNeedReverseScan(pQueryInfo);
  pQueryAttr->stableQuery       = QUERY_IS_STABLE_QUERY(pQueryInfo->type);
  pQueryAttr->groupbyColumn     = (!pQueryInfo->stateWindow) && tscGroupbyColumn(pQueryInfo);
  pQueryAttr->queryBlockDist    = isBlockDistQuery(pQueryInfo);
  pQueryAttr->pointInterpQuery  = tscIsPointInterpQuery(pQueryInfo);
  pQueryAttr->timeWindowInterpo = timeWindowInterpoRequired(pQueryInfo);
  pQueryAttr->distinctTag       = pQueryInfo->distinctTag;
  pQueryAttr->sw                = pQueryInfo->sessionWindow;
  pQueryAttr->stateWindow       = pQueryInfo->stateWindow;

  pQueryAttr->numOfCols         = numOfCols;
  pQueryAttr->numOfOutput       = numOfOutput;
  pQueryAttr->limit             = pQueryInfo->limit;
  pQueryAttr->slimit            = pQueryInfo->slimit;
  pQueryAttr->order             = pQueryInfo->order;
  pQueryAttr->fillType          = pQueryInfo->fillType;
  pQueryAttr->havingNum         = pQueryInfo->havingFieldNum;
<<<<<<< HEAD
  pQueryAttr->pUdfInfo          = pQueryInfo->pUdfInfo;
=======
  
>>>>>>> ac5789d9

  if (pQueryInfo->order.order == TSDB_ORDER_ASC) {   // TODO refactor
    pQueryAttr->window = pQueryInfo->window;
  } else {
    pQueryAttr->window.skey = pQueryInfo->window.ekey;
    pQueryAttr->window.ekey = pQueryInfo->window.skey;
  }

  memcpy(&pQueryAttr->interval, &pQueryInfo->interval, sizeof(pQueryAttr->interval));

  STableMetaInfo* pTableMetaInfo = pQueryInfo->pTableMetaInfo[0];

  pQueryAttr->pGroupbyExpr    = calloc(1, sizeof(SGroupbyExpr));
  *(pQueryAttr->pGroupbyExpr) = pQueryInfo->groupbyExpr;

  if (pQueryInfo->groupbyExpr.numOfGroupCols > 0) {
    pQueryAttr->pGroupbyExpr->columnInfo = taosArrayDup(pQueryInfo->groupbyExpr.columnInfo);
  } else {
    assert(pQueryInfo->groupbyExpr.columnInfo == NULL);
  }

  pQueryAttr->pExpr1 = calloc(pQueryAttr->numOfOutput, sizeof(SExprInfo));
  for(int32_t i = 0; i < pQueryAttr->numOfOutput; ++i) {
    SExprInfo* pExpr = tscExprGet(pQueryInfo, i);
    tscExprAssign(&pQueryAttr->pExpr1[i], pExpr);

    if (pQueryAttr->pExpr1[i].base.functionId == TSDB_FUNC_ARITHM) {
      for (int32_t j = 0; j < pQueryAttr->pExpr1[i].base.numOfParams; ++j) {
        buildArithmeticExprFromMsg(&pQueryAttr->pExpr1[i], NULL);
      }
    }
  }

  pQueryAttr->tableCols = calloc(numOfCols, sizeof(SColumnInfo));
  for(int32_t i = 0; i < numOfCols; ++i) {
    SColumn* pCol = taosArrayGetP(pQueryInfo->colList, i);
    if (!isValidDataType(pCol->info.type) || pCol->info.type == TSDB_DATA_TYPE_NULL) {
      assert(0);
    }

    pQueryAttr->tableCols[i] = pCol->info;
    pQueryAttr->tableCols[i].flist.filterInfo = tFilterInfoDup(pCol->info.flist.filterInfo, pQueryAttr->tableCols[i].flist.numOfFilters);
  }

  // global aggregate query
  if (pQueryAttr->stableQuery && (pQueryAttr->simpleAgg || pQueryAttr->interval.interval > 0) && pQueryInfo->globalMerge) {
    createGlobalAggregateExpr(pQueryAttr, pQueryInfo);
  }

  // for simple table, not for super table
  if (pQueryInfo->arithmeticOnAgg) {
    pQueryAttr->numOfExpr2 = (int32_t) taosArrayGetSize(pQueryInfo->exprList1);
    pQueryAttr->pExpr2 = calloc(pQueryAttr->numOfExpr2, sizeof(SExprInfo));
    for(int32_t i = 0; i < pQueryAttr->numOfExpr2; ++i) {
      SExprInfo* p = taosArrayGetP(pQueryInfo->exprList1, i);
      tscExprAssign(&pQueryAttr->pExpr2[i], p);
    }
  }

  // tag column info
  int32_t code = createTagColumnInfo(pQueryAttr, pQueryInfo, pTableMetaInfo);
  if (code != TSDB_CODE_SUCCESS) {
    return code;
  }

  if (pQueryAttr->fillType != TSDB_FILL_NONE) {
    pQueryAttr->fillVal = calloc(pQueryAttr->numOfOutput, sizeof(int64_t));
    memcpy(pQueryAttr->fillVal, pQueryInfo->fillVal, pQueryAttr->numOfOutput * sizeof(int64_t));
  }

  pQueryAttr->srcRowSize = 0;
  pQueryAttr->maxTableColumnWidth = 0;
  for (int16_t i = 0; i < numOfCols; ++i) {
    pQueryAttr->srcRowSize += pQueryAttr->tableCols[i].bytes;
    if (pQueryAttr->maxTableColumnWidth < pQueryAttr->tableCols[i].bytes) {
      pQueryAttr->maxTableColumnWidth = pQueryAttr->tableCols[i].bytes;
    }
  }

  pQueryAttr->interBufSize = getOutputInterResultBufSize(pQueryAttr);

  if (pQueryAttr->numOfCols <= 0 && !tscQueryTags(pQueryInfo) && !pQueryAttr->queryBlockDist) {
        tscError("%p illegal value of numOfCols in query msg: %" PRIu64 ", table cols:%d", addr,
        (uint64_t)pQueryAttr->numOfCols, numOfCols);

    return TSDB_CODE_TSC_INVALID_OPERATION;
  }

  if (pQueryAttr->interval.interval < 0) {
    tscError("%p illegal value of aggregation time interval in query msg: %" PRId64, addr,
             (int64_t)pQueryInfo->interval.interval);
    return TSDB_CODE_TSC_INVALID_OPERATION;
  }

  if (pQueryAttr->pGroupbyExpr->numOfGroupCols < 0) {
    tscError("%p illegal value of numOfGroupCols in query msg: %d", addr, pQueryInfo->groupbyExpr.numOfGroupCols);
    return TSDB_CODE_TSC_INVALID_OPERATION;
  }

  return TSDB_CODE_SUCCESS;
}

static int32_t doAddTableName(char* nextStr, char** str, SArray* pNameArray, SSqlObj* pSql) {
  int32_t code = TSDB_CODE_SUCCESS;
  SSqlCmd* pCmd = &pSql->cmd;

  char  tablename[TSDB_TABLE_FNAME_LEN] = {0};
  int32_t len = 0;

  if (nextStr == NULL) {
    strncpy(tablename, *str, TSDB_TABLE_FNAME_LEN);
    len = (int32_t) strlen(tablename);
  } else {
    memcpy(tablename, *str, nextStr - (*str));
    len = (int32_t)(nextStr - (*str));
    tablename[len] = '\0';
  }

  (*str) = nextStr + 1;
  len = (int32_t)strtrim(tablename);

  SStrToken sToken = {.n = len, .type = TK_ID, .z = tablename};
  tGetToken(tablename, &sToken.type);

  // Check if the table name available or not
  if (tscValidateName(&sToken) != TSDB_CODE_SUCCESS) {
    code = TSDB_CODE_TSC_INVALID_TABLE_ID_LENGTH;
    sprintf(pCmd->payload, "table name is invalid");
    return code;
  }

  SName name = {0};
  if ((code = tscSetTableFullName(&name, &sToken, pSql)) != TSDB_CODE_SUCCESS) {
    return code;
  }

  memset(tablename, 0, tListLen(tablename));
  tNameExtractFullName(&name, tablename);

  char* p = strdup(tablename);
  taosArrayPush(pNameArray, &p);
  return TSDB_CODE_SUCCESS;
}

int tscTransferTableNameList(SSqlObj *pSql, const char *pNameList, int32_t length, SArray* pNameArray) {
  SSqlCmd *pCmd = &pSql->cmd;

  pCmd->command = TSDB_SQL_MULTI_META;
  pCmd->msgType = TSDB_MSG_TYPE_CM_TABLES_META;

  int   code = TSDB_CODE_TSC_INVALID_TABLE_ID_LENGTH;
  char *str = (char *)pNameList;

  SQueryInfo *pQueryInfo = tscGetQueryInfoS(pCmd);
  if (pQueryInfo == NULL) {
    pSql->res.code = terrno;
    return terrno;
  }

  char *nextStr;
  while (1) {
    nextStr = strchr(str, ',');
    if (nextStr == NULL) {
      code = doAddTableName(nextStr, &str, pNameArray, pSql);
      break;
    }

    code = doAddTableName(nextStr, &str, pNameArray, pSql);
    if (code != TSDB_CODE_SUCCESS) {
      return code;
    }

    if (taosArrayGetSize(pNameArray) > TSDB_MULTI_TABLEMETA_MAX_NUM) {
      code = TSDB_CODE_TSC_INVALID_TABLE_ID_LENGTH;
      sprintf(pCmd->payload, "tables over the max number");
      return code;
    }
  }

  if (taosArrayGetSize(pNameArray) > TSDB_MULTI_TABLEMETA_MAX_NUM) {
    code = TSDB_CODE_TSC_INVALID_TABLE_ID_LENGTH;
    sprintf(pCmd->payload, "tables over the max number");
    return code;
  }

  return TSDB_CODE_SUCCESS;
}

bool vgroupInfoIdentical(SNewVgroupInfo *pExisted, SVgroupMsg* src) {
  assert(pExisted != NULL && src != NULL);
  if (pExisted->numOfEps != src->numOfEps) {
    return false;
  }

  for(int32_t i = 0; i < pExisted->numOfEps; ++i) {
    if (pExisted->ep[i].port != src->epAddr[i].port) {
      return false;
    }

    if (strncmp(pExisted->ep[i].fqdn, src->epAddr[i].fqdn, tListLen(pExisted->ep[i].fqdn)) != 0) {
      return false;
    }
  }

  return true;
}

SNewVgroupInfo createNewVgroupInfo(SVgroupMsg *pVgroupMsg) {
  assert(pVgroupMsg != NULL);

  SNewVgroupInfo info = {0};
  info.numOfEps = pVgroupMsg->numOfEps;
  info.vgId     = pVgroupMsg->vgId;
  info.inUse    = 0;   // 0 is the default value of inUse in case of multiple replica

  assert(info.numOfEps >= 1 && info.vgId >= 1);
  for(int32_t i = 0; i < pVgroupMsg->numOfEps; ++i) {
    tstrncpy(info.ep[i].fqdn, pVgroupMsg->epAddr[i].fqdn, TSDB_FQDN_LEN);
    info.ep[i].port = pVgroupMsg->epAddr[i].port;
  }

  return info;
}<|MERGE_RESOLUTION|>--- conflicted
+++ resolved
@@ -1124,12 +1124,8 @@
   if (px->pQInfo == NULL) {
     SColumnInfo* pColumnInfo = extractColumnInfoFromResult(px->colList);
 
-<<<<<<< HEAD
-    SSchema* pSchema = tscGetTableSchema(px->pTableMetaInfo[0]->pTableMeta);
-=======
     STableMeta* pTableMeta = tscGetMetaInfo(px, 0)->pTableMeta;
     SSchema* pSchema = tscGetTableSchema(pTableMeta);
->>>>>>> ac5789d9
 
     STableGroupInfo tableGroupInfo = {
         .numOfTables = 1,
@@ -1188,10 +1184,6 @@
       memcpy(schema, pSchema, numOfCol1*sizeof(SSchema));
     }
 
-<<<<<<< HEAD
-    SExprInfo* exprInfo = NULL;
-    px->pQInfo = createQInfoFromQueryNode(px, exprInfo, &tableGroupInfo, pSourceOperator, NULL, NULL, MASTER_SCAN);
-=======
     // update the exprinfo
     int32_t numOfOutput = (int32_t)tscNumOfExprs(px);
     for(int32_t i = 0; i < numOfOutput; ++i) {
@@ -1206,7 +1198,6 @@
     }
 
     px->pQInfo = createQInfoFromQueryNode(px, &tableGroupInfo, pSourceOperator, NULL, NULL, MASTER_SCAN);
->>>>>>> ac5789d9
     tfree(pColumnInfo);
     tfree(schema);
 
@@ -1799,7 +1790,7 @@
 }
 
 int32_t tscMergeTableDataBlocks(SInsertStatementParam *pInsertParam, bool freeBlockMap) {
-  const int INSERT_HEAD_SIZE = sizeof(SMsgDesc) + sizeof(SSubmitMsg); 
+  const int INSERT_HEAD_SIZE = sizeof(SMsgDesc) + sizeof(SSubmitMsg);
 
   void* pVnodeDataBlockHashList = taosHashInit(128, taosGetDefaultHashFunction(TSDB_DATA_TYPE_BIGINT), true, false);
   SArray* pVnodeDataBlockList = taosArrayInit(8, POINTER_BYTES);
@@ -4356,11 +4347,7 @@
   pQueryAttr->order             = pQueryInfo->order;
   pQueryAttr->fillType          = pQueryInfo->fillType;
   pQueryAttr->havingNum         = pQueryInfo->havingFieldNum;
-<<<<<<< HEAD
   pQueryAttr->pUdfInfo          = pQueryInfo->pUdfInfo;
-=======
-  
->>>>>>> ac5789d9
 
   if (pQueryInfo->order.order == TSDB_ORDER_ASC) {   // TODO refactor
     pQueryAttr->window = pQueryInfo->window;
