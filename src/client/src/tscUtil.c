--- conflicted
+++ resolved
@@ -2865,8 +2865,6 @@
     SQueryInfo *pQueryInfo = tscGetQueryInfo(pCmd, pCmd->clauseIndex);
     uint16_t type = pQueryInfo->type;
 
-<<<<<<< HEAD
-=======
     if ((pCmd->command == TSDB_SQL_SELECT) && (!TSDB_QUERY_HAS_TYPE(type, TSDB_QUERY_TYPE_SUBQUERY)) && (!TSDB_QUERY_HAS_TYPE(type, TSDB_QUERY_TYPE_STABLE_SUBQUERY))) {
       tscAddIntoSqlList(pSql);
     }
@@ -2875,8 +2873,7 @@
       tscHandleMultivnodeInsert(pSql);
       return;
     }
-  
->>>>>>> 1c1cbb3d
+
     if (QUERY_IS_JOIN_QUERY(type)) {
       if (!TSDB_QUERY_HAS_TYPE(type, TSDB_QUERY_TYPE_SUBQUERY)) {
         tscHandleMasterJoinQuery(pSql);
