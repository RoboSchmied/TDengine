#include <ctype.h>
#include <stdio.h>
#include <stdlib.h>
#include <string.h>

#include "os.h"
#include "osString.h"
#include "ttype.h"
#include "tmd5.h"
#include "tstrbuild.h"
#include "tname.h"
#include "hash.h"
#include "tskiplist.h"

#include "tscUtil.h"
#include "tsclient.h"
#include "tscLog.h"

#include "taos.h"
#include "tscParseLine.h"

typedef struct  {
  char sTableName[TSDB_TABLE_NAME_LEN];
  SHashObj* tagHash;
  SHashObj* fieldHash;
  SArray* tags; //SArray<SSchema>
  SArray* fields; //SArray<SSchema>
  uint8_t precision;
} SSmlSTableSchema;

//=================================================================================================

static uint64_t linesSmlHandleId = 0;

uint64_t genLinesSmlId() {
  uint64_t id;

  do {
    id = atomic_add_fetch_64(&linesSmlHandleId, 1);
  } while (id == 0);

  return id;
}

int compareSmlColKv(const void* p1, const void* p2) {
  TAOS_SML_KV* kv1 = (TAOS_SML_KV*)p1;
  TAOS_SML_KV* kv2 = (TAOS_SML_KV*)p2;
  int kvLen1 = (int)strlen(kv1->key);
  int kvLen2 = (int)strlen(kv2->key);
  int res = strncasecmp(kv1->key, kv2->key, MIN(kvLen1, kvLen2));
  if (res != 0) {
    return res;
  } else {
    return kvLen1-kvLen2;
  }
}

typedef enum {
  SCHEMA_ACTION_CREATE_STABLE,
  SCHEMA_ACTION_ADD_COLUMN,
  SCHEMA_ACTION_ADD_TAG,
  SCHEMA_ACTION_CHANGE_COLUMN_SIZE,
  SCHEMA_ACTION_CHANGE_TAG_SIZE,
} ESchemaAction;

typedef struct {
  char sTableName[TSDB_TABLE_NAME_LEN];
  SArray* tags; //SArray<SSchema>
  SArray* fields; //SArray<SSchema>
} SCreateSTableActionInfo;

typedef struct {
  char sTableName[TSDB_TABLE_NAME_LEN];
  SSchema* field;
} SAlterSTableActionInfo;

typedef struct {
  ESchemaAction action;
  union {
    SCreateSTableActionInfo createSTable;
    SAlterSTableActionInfo alterSTable;
  };
} SSchemaAction;

static int32_t getFieldBytesFromSmlKv(TAOS_SML_KV* kv, int32_t* bytes, uint64_t id) {
  if (!IS_VAR_DATA_TYPE(kv->type)) {
    *bytes = tDataTypes[kv->type].bytes;
  } else {
    if (kv->type == TSDB_DATA_TYPE_NCHAR) {
      char* ucs = malloc(kv->length * TSDB_NCHAR_SIZE + 1);
      int32_t bytesNeeded = 0;
      bool succ = taosMbsToUcs4(kv->value, kv->length, ucs, kv->length * TSDB_NCHAR_SIZE, &bytesNeeded);
      if (!succ) {
        free(ucs);
        tscError("SML:0x%"PRIx64" convert nchar string to UCS4_LE failed:%s", id, kv->value);
        return TSDB_CODE_TSC_INVALID_VALUE;
      }
      free(ucs);
      *bytes =  bytesNeeded + VARSTR_HEADER_SIZE;
    } else if (kv->type == TSDB_DATA_TYPE_BINARY) {
      *bytes = kv->length + VARSTR_HEADER_SIZE;
    }
  }
  return 0;
}

static int32_t buildSmlKvSchema(TAOS_SML_KV* smlKv, SHashObj* hash, SArray* array, SSmlLinesInfo* info) {
  SSchema* pField = NULL;
  size_t* pFieldIdx = taosHashGet(hash, smlKv->key, strlen(smlKv->key));
  size_t fieldIdx = -1;
  int32_t code = 0;
  if (pFieldIdx) {
    fieldIdx = *pFieldIdx;
    pField = taosArrayGet(array, fieldIdx);

    if (pField->type != smlKv->type) {
      tscError("SML:0x%"PRIx64" type mismatch. key %s, type %d. type before %d", info->id, smlKv->key, smlKv->type, pField->type);
      return TSDB_CODE_TSC_INVALID_VALUE;
    }

    int32_t bytes = 0;
    code = getFieldBytesFromSmlKv(smlKv, &bytes, info->id);
    if (code != 0) {
      return code;
    }
    pField->bytes = MAX(pField->bytes, bytes);

  } else {
    SSchema field = {0};
    size_t tagKeyLen = strlen(smlKv->key);
    strncpy(field.name, smlKv->key, tagKeyLen);
    field.name[tagKeyLen] = '\0';
    field.type = smlKv->type;

    int32_t bytes = 0;
    code = getFieldBytesFromSmlKv(smlKv, &bytes, info->id);
    if (code != 0) {
      return code;
    }
    field.bytes = bytes;

    pField = taosArrayPush(array, &field);
    fieldIdx = taosArrayGetSize(array) - 1;
    taosHashPut(hash, field.name, tagKeyLen, &fieldIdx, sizeof(fieldIdx));
  }

  smlKv->fieldSchemaIdx = (uint32_t)fieldIdx;

  return 0;
}

static int32_t getSmlMd5ChildTableName(TAOS_SML_DATA_POINT* point, char* tableName, int* tableNameLen,
                                       SSmlLinesInfo* info) {
  tscDebug("SML:0x%"PRIx64" taos_sml_insert get child table name through md5", info->id);
  qsort(point->tags, point->tagNum, sizeof(TAOS_SML_KV), compareSmlColKv);

  SStringBuilder sb; memset(&sb, 0, sizeof(sb));
  char sTableName[TSDB_TABLE_NAME_LEN] = {0};
  strtolower(sTableName, point->stableName);
  taosStringBuilderAppendString(&sb, sTableName);
  for (int j = 0; j < point->tagNum; ++j) {
    taosStringBuilderAppendChar(&sb, ',');
    TAOS_SML_KV* tagKv = point->tags + j;
    char tagName[TSDB_COL_NAME_LEN] = {0};
    strtolower(tagName, tagKv->key);
    taosStringBuilderAppendString(&sb, tagName);
    taosStringBuilderAppendChar(&sb, '=');
    taosStringBuilderAppend(&sb, tagKv->value, tagKv->length);
  }
  size_t len = 0;
  char* keyJoined = taosStringBuilderGetResult(&sb, &len);
  MD5_CTX context;
  MD5Init(&context);
  MD5Update(&context, (uint8_t *)keyJoined, (uint32_t)len);
  MD5Final(&context);
  *tableNameLen = snprintf(tableName, *tableNameLen,
                           "t_%02x%02x%02x%02x%02x%02x%02x%02x%02x%02x%02x%02x%02x%02x%02x%02x", context.digest[0],
                           context.digest[1], context.digest[2], context.digest[3], context.digest[4], context.digest[5], context.digest[6],
                           context.digest[7], context.digest[8], context.digest[9], context.digest[10], context.digest[11],
                           context.digest[12], context.digest[13], context.digest[14], context.digest[15]);
  taosStringBuilderDestroy(&sb);
  tscDebug("SML:0x%"PRIx64" child table name: %s", info->id, tableName);
  return 0;
}

static int32_t buildDataPointSchemas(TAOS_SML_DATA_POINT* points, int numPoint, SArray* stableSchemas, SSmlLinesInfo* info) {
  int32_t code = 0;
  SHashObj* sname2shema = taosHashInit(32,
                                       taosGetDefaultHashFunction(TSDB_DATA_TYPE_BINARY), true, false);

  for (int i = 0; i < numPoint; ++i) {
    TAOS_SML_DATA_POINT* point = &points[i];
    size_t stableNameLen = strlen(point->stableName);
    size_t* pStableIdx = taosHashGet(sname2shema, point->stableName, stableNameLen);
    SSmlSTableSchema* pStableSchema = NULL;
    size_t stableIdx = -1;
    if (pStableIdx) {
      pStableSchema= taosArrayGet(stableSchemas, *pStableIdx);
      stableIdx = *pStableIdx;
    } else {
      SSmlSTableSchema schema;
      strncpy(schema.sTableName, point->stableName, stableNameLen);
      schema.sTableName[stableNameLen] = '\0';
      schema.fields = taosArrayInit(64, sizeof(SSchema));
      schema.tags = taosArrayInit(8, sizeof(SSchema));
      schema.tagHash = taosHashInit(8, taosGetDefaultHashFunction(TSDB_DATA_TYPE_BINARY), true, false);
      schema.fieldHash = taosHashInit(64, taosGetDefaultHashFunction(TSDB_DATA_TYPE_BINARY), true, false);

      pStableSchema = taosArrayPush(stableSchemas, &schema);
      stableIdx = taosArrayGetSize(stableSchemas) - 1;
      taosHashPut(sname2shema, schema.sTableName, stableNameLen, &stableIdx, sizeof(size_t));
    }

    for (int j = 0; j < point->tagNum; ++j) {
      TAOS_SML_KV* tagKv = point->tags + j;
      if (!point->childTableName) {
        char childTableName[TSDB_TABLE_NAME_LEN];
        int32_t tableNameLen = TSDB_TABLE_NAME_LEN;
        getSmlMd5ChildTableName(point, childTableName, &tableNameLen, info);
        point->childTableName = calloc(1, tableNameLen+1);
        strncpy(point->childTableName, childTableName, tableNameLen);
        point->childTableName[tableNameLen] = '\0';
      }

      code = buildSmlKvSchema(tagKv, pStableSchema->tagHash, pStableSchema->tags, info);
      if (code != 0) {
        tscError("SML:0x%"PRIx64" build data point schema failed. point no.: %d, tag key: %s", info->id, i, tagKv->key);
        return code;
      }
    }

    for (int j = 0; j < point->fieldNum; ++j) {
      TAOS_SML_KV* fieldKv = point->fields + j;
      code = buildSmlKvSchema(fieldKv, pStableSchema->fieldHash, pStableSchema->fields, info);
      if (code != 0) {
        tscError("SML:0x%"PRIx64" build data point schema failed. point no.: %d, tag key: %s", info->id, i, fieldKv->key);
        return code;
      }
    }

    point->schemaIdx = (uint32_t)stableIdx;
  }

  size_t numStables = taosArrayGetSize(stableSchemas);
  for (int32_t i = 0; i < numStables; ++i) {
    SSmlSTableSchema* schema = taosArrayGet(stableSchemas, i);
    taosHashCleanup(schema->tagHash);
    taosHashCleanup(schema->fieldHash);
  }
  taosHashCleanup(sname2shema);

  tscDebug("SML:0x%"PRIx64" build point schema succeed. num of super table: %zu", info->id, numStables);
  for (int32_t i = 0; i < numStables; ++i) {
    SSmlSTableSchema* schema = taosArrayGet(stableSchemas, i);
    tscDebug("\ttable name: %s, tags number: %zu, fields number: %zu", schema->sTableName,
             taosArrayGetSize(schema->tags), taosArrayGetSize(schema->fields));
  }

  return 0;
}

static int32_t generateSchemaAction(SSchema* pointColField, SHashObj* dbAttrHash, SArray* dbAttrArray, bool isTag, char sTableName[],
                                       SSchemaAction* action, bool* actionNeeded, SSmlLinesInfo* info) {
  char fieldNameLowerCase[TSDB_COL_NAME_LEN] = {0};
  strtolower(fieldNameLowerCase, pointColField->name);

  size_t* pDbIndex = taosHashGet(dbAttrHash, fieldNameLowerCase, strlen(fieldNameLowerCase));
  if (pDbIndex) {
    SSchema* dbAttr = taosArrayGet(dbAttrArray, *pDbIndex);
    assert(strcasecmp(dbAttr->name, pointColField->name) == 0);
    if (pointColField->type != dbAttr->type) {
      tscError("SML:0x%"PRIx64" point type and db type mismatch. key: %s. point type: %d, db type: %d", info->id, pointColField->name,
               pointColField->type, dbAttr->type);
      return TSDB_CODE_TSC_INVALID_VALUE;
    }

    if (IS_VAR_DATA_TYPE(pointColField->type) && (pointColField->bytes > dbAttr->bytes)) {
      if (isTag) {
        action->action = SCHEMA_ACTION_CHANGE_TAG_SIZE;
      } else {
        action->action = SCHEMA_ACTION_CHANGE_COLUMN_SIZE;
      }
      memset(&action->alterSTable, 0,  sizeof(SAlterSTableActionInfo));
      memcpy(action->alterSTable.sTableName, sTableName, TSDB_TABLE_NAME_LEN);
      action->alterSTable.field = pointColField;
      *actionNeeded = true;
    }
  } else {
    if (isTag) {
      action->action = SCHEMA_ACTION_ADD_TAG;
    } else {
      action->action = SCHEMA_ACTION_ADD_COLUMN;
    }
    memset(&action->alterSTable, 0, sizeof(SAlterSTableActionInfo));
    memcpy(action->alterSTable.sTableName, sTableName, TSDB_TABLE_NAME_LEN);
    action->alterSTable.field = pointColField;
    *actionNeeded = true;
  }
  if (*actionNeeded) {
    tscDebug("SML:0x%" PRIx64 " generate schema action. column name: %s, action: %d", info->id, fieldNameLowerCase,
             action->action);
  }
  return 0;
}

static int32_t buildColumnDescription(SSchema* field,
                               char* buf, int32_t bufSize, int32_t* outBytes) {
  uint8_t type = field->type;

  if (type == TSDB_DATA_TYPE_BINARY || type == TSDB_DATA_TYPE_NCHAR) {
    int32_t bytes = field->bytes - VARSTR_HEADER_SIZE;
    if (type == TSDB_DATA_TYPE_NCHAR) {
      bytes =  bytes/TSDB_NCHAR_SIZE;
    }
    int out = snprintf(buf, bufSize,"%s %s(%d)",
                       field->name,tDataTypes[field->type].name, bytes);
    *outBytes = out;
  } else {
    int out = snprintf(buf, bufSize, "%s %s",
                       field->name, tDataTypes[type].name);
    *outBytes = out;
  }

  return 0;
}


static int32_t applySchemaAction(TAOS* taos, SSchemaAction* action, SSmlLinesInfo* info) {
  int32_t code = 0;
  int32_t outBytes = 0;
  char *result = (char *)calloc(1, tsMaxSQLStringLen+1);
  int32_t capacity = tsMaxSQLStringLen +  1;

  tscDebug("SML:0x%"PRIx64" apply schema action. action: %d", info->id, action->action);
  switch (action->action) {
    case SCHEMA_ACTION_ADD_COLUMN: {
      int n = sprintf(result, "alter stable %s add column ", action->alterSTable.sTableName);
      buildColumnDescription(action->alterSTable.field, result+n, capacity-n, &outBytes);
      TAOS_RES* res = taos_query(taos, result); //TODO async doAsyncQuery
      code = taos_errno(res);
      char* errStr = taos_errstr(res);
      char* begin = strstr(errStr, "duplicated column names");
      bool tscDupColNames = (begin != NULL);
      if (code != TSDB_CODE_SUCCESS) {
        tscError("SML:0x%"PRIx64" apply schema action. error: %s", info->id, errStr);
      }
      taos_free_result(res);

      if (code == TSDB_CODE_MND_FIELD_ALREAY_EXIST || code == TSDB_CODE_MND_TAG_ALREAY_EXIST || tscDupColNames) {
        TAOS_RES* res2 = taos_query(taos, "RESET QUERY CACHE");
        code = taos_errno(res2);
        if (code != TSDB_CODE_SUCCESS) {
          tscError("SML:0x%" PRIx64 " apply schema action. reset query cache. error: %s", info->id, taos_errstr(res2));
        }
        taos_free_result(res2);
        taosMsleep(500);
      }
      break;
    }
    case SCHEMA_ACTION_ADD_TAG: {
      int n = sprintf(result, "alter stable %s add tag ", action->alterSTable.sTableName);
      buildColumnDescription(action->alterSTable.field,
                             result+n, capacity-n, &outBytes);
      TAOS_RES* res = taos_query(taos, result); //TODO async doAsyncQuery
      code = taos_errno(res);
      char* errStr = taos_errstr(res);
      char* begin = strstr(errStr, "duplicated column names");
      bool tscDupColNames = (begin != NULL);
      if (code != TSDB_CODE_SUCCESS) {
        tscError("SML:0x%"PRIx64" apply schema action. error : %s", info->id, taos_errstr(res));
      }
      taos_free_result(res);

      if (code == TSDB_CODE_MND_TAG_ALREAY_EXIST || code == TSDB_CODE_MND_FIELD_ALREAY_EXIST || tscDupColNames) {
        TAOS_RES* res2 = taos_query(taos, "RESET QUERY CACHE");
        code = taos_errno(res2);
        if (code != TSDB_CODE_SUCCESS) {
          tscError("SML:0x%" PRIx64 " apply schema action. reset query cache. error: %s", info->id, taos_errstr(res2));
        }
        taos_free_result(res2);
        taosMsleep(500);
      }
      break;
    }
    case SCHEMA_ACTION_CHANGE_COLUMN_SIZE: {
      int n = sprintf(result, "alter stable %s modify column ", action->alterSTable.sTableName);
      buildColumnDescription(action->alterSTable.field, result+n,
                             capacity-n, &outBytes);
      TAOS_RES* res = taos_query(taos, result); //TODO async doAsyncQuery
      code = taos_errno(res);
      if (code != TSDB_CODE_SUCCESS) {
        tscError("SML:0x%"PRIx64" apply schema action. error : %s", info->id, taos_errstr(res));
      }
      taos_free_result(res);

      if (code == TSDB_CODE_MND_INVALID_COLUMN_LENGTH || code == TSDB_CODE_TSC_INVALID_COLUMN_LENGTH) {
        TAOS_RES* res2 = taos_query(taos, "RESET QUERY CACHE");
        code = taos_errno(res2);
        if (code != TSDB_CODE_SUCCESS) {
          tscError("SML:0x%" PRIx64 " apply schema action. reset query cache. error: %s", info->id, taos_errstr(res2));
        }
        taos_free_result(res2);
        taosMsleep(500);
      }
      break;
    }
    case SCHEMA_ACTION_CHANGE_TAG_SIZE: {
      int n = sprintf(result, "alter stable %s modify tag ", action->alterSTable.sTableName);
      buildColumnDescription(action->alterSTable.field, result+n,
                             capacity-n, &outBytes);
      TAOS_RES* res = taos_query(taos, result); //TODO async doAsyncQuery
      code = taos_errno(res);
      if (code != TSDB_CODE_SUCCESS) {
        tscError("SML:0x%"PRIx64" apply schema action. error : %s", info->id, taos_errstr(res));
      }
      taos_free_result(res);

      if (code == TSDB_CODE_MND_INVALID_TAG_LENGTH || code == TSDB_CODE_TSC_INVALID_TAG_LENGTH) {
        TAOS_RES* res2 = taos_query(taos, "RESET QUERY CACHE");
        code = taos_errno(res2);
        if (code != TSDB_CODE_SUCCESS) {
          tscError("SML:0x%" PRIx64 " apply schema action. reset query cache. error: %s", info->id, taos_errstr(res2));
        }
        taos_free_result(res2);
        taosMsleep(500);
      }
      break;
    }
    case SCHEMA_ACTION_CREATE_STABLE: {
      int n = sprintf(result, "create stable %s (", action->createSTable.sTableName);
      char* pos = result + n; int freeBytes = capacity - n;
      size_t numCols = taosArrayGetSize(action->createSTable.fields);
      for (int32_t i = 0; i < numCols; ++i) {
        SSchema* field = taosArrayGet(action->createSTable.fields, i);
        buildColumnDescription(field, pos, freeBytes, &outBytes);
        pos += outBytes; freeBytes -= outBytes;
        *pos = ','; ++pos; --freeBytes;
      }
      --pos; ++freeBytes;

      outBytes = snprintf(pos, freeBytes, ") tags (");
      pos += outBytes; freeBytes -= outBytes;

      size_t numTags = taosArrayGetSize(action->createSTable.tags);
      for (int32_t i = 0; i < numTags; ++i) {
        SSchema* field = taosArrayGet(action->createSTable.tags, i);
        buildColumnDescription(field, pos, freeBytes, &outBytes);
        pos += outBytes; freeBytes -= outBytes;
        *pos = ','; ++pos; --freeBytes;
      }
      pos--; ++freeBytes;
      outBytes = snprintf(pos, freeBytes, ")");
      TAOS_RES* res = taos_query(taos, result);
      code = taos_errno(res);
      if (code != TSDB_CODE_SUCCESS) {
        tscError("SML:0x%"PRIx64" apply schema action. error : %s", info->id, taos_errstr(res));
      }
      taos_free_result(res);

      if (code == TSDB_CODE_MND_TABLE_ALREADY_EXIST) {
        TAOS_RES* res2 = taos_query(taos, "RESET QUERY CACHE");
        code = taos_errno(res2);
        if (code != TSDB_CODE_SUCCESS) {
          tscError("SML:0x%" PRIx64 " apply schema action. reset query cache. error: %s", info->id, taos_errstr(res2));
        }
        taos_free_result(res2);
        taosMsleep(500);
      }
      break;
    }

    default:
      break;
  }

  free(result);
  if (code != 0) {
    tscError("SML:0x%"PRIx64 " apply schema action failure. %s", info->id, tstrerror(code));
  }
  return code;
}

static int32_t destroySmlSTableSchema(SSmlSTableSchema* schema) {
  taosHashCleanup(schema->tagHash);
  taosHashCleanup(schema->fieldHash);
  taosArrayDestroy(schema->tags);
  taosArrayDestroy(schema->fields);
  return 0;
}

static int32_t fillDbSchema(STableMeta* tableMeta, char* tableName, SSmlSTableSchema* schema, SSmlLinesInfo* info) {
  schema->tags = taosArrayInit(8, sizeof(SSchema));
  schema->fields = taosArrayInit(64, sizeof(SSchema));
  schema->tagHash = taosHashInit(8, taosGetDefaultHashFunction(TSDB_DATA_TYPE_BINARY), true, false);
  schema->fieldHash = taosHashInit(64, taosGetDefaultHashFunction(TSDB_DATA_TYPE_BINARY), true, false);

  tstrncpy(schema->sTableName, tableName, strlen(tableName)+1);
  schema->precision = tableMeta->tableInfo.precision;
  for (int i=0; i<tableMeta->tableInfo.numOfColumns; ++i) {
    SSchema field;
    tstrncpy(field.name, tableMeta->schema[i].name, strlen(tableMeta->schema[i].name)+1);
    field.type = tableMeta->schema[i].type;
    field.bytes = tableMeta->schema[i].bytes;
    taosArrayPush(schema->fields, &field);
    size_t fieldIndex = taosArrayGetSize(schema->fields) - 1;
    taosHashPut(schema->fieldHash, field.name, strlen(field.name), &fieldIndex, sizeof(fieldIndex));
  }

  for (int i=0; i<tableMeta->tableInfo.numOfTags; ++i) {
    int j = i + tableMeta->tableInfo.numOfColumns;
    SSchema field;
    tstrncpy(field.name, tableMeta->schema[j].name, strlen(tableMeta->schema[j].name)+1);
    field.type = tableMeta->schema[j].type;
    field.bytes = tableMeta->schema[j].bytes;
    taosArrayPush(schema->tags, &field);
    size_t tagIndex = taosArrayGetSize(schema->tags) - 1;
    taosHashPut(schema->tagHash, field.name, strlen(field.name), &tagIndex, sizeof(tagIndex));
  }
  tscDebug("SML:0x%"PRIx64 " load table schema succeed. table name: %s, columns number: %d, tag number: %d, precision: %d",
           info->id, tableName, tableMeta->tableInfo.numOfColumns, tableMeta->tableInfo.numOfTags, schema->precision);
  return TSDB_CODE_SUCCESS;
}

static int32_t retrieveTableMeta(TAOS* taos, char* tableName, STableMeta** pTableMeta, SSmlLinesInfo* info) {
  int32_t code = 0;
  int32_t retries = 0;
  STableMeta* tableMeta = NULL;
  while (retries++ < TSDB_MAX_REPLICA && tableMeta == NULL) {
    STscObj* pObj = (STscObj*)taos;
    if (pObj == NULL || pObj->signature != pObj) {
      terrno = TSDB_CODE_TSC_DISCONNECTED;
      return TSDB_CODE_TSC_DISCONNECTED;
    }

    tscDebug("SML:0x%" PRIx64 " retrieve table meta. super table name: %s", info->id, tableName);

    char tableNameLowerCase[TSDB_TABLE_NAME_LEN];
    strtolower(tableNameLowerCase, tableName);

    char sql[256];
    snprintf(sql, 256, "describe %s", tableNameLowerCase);
    TAOS_RES* res = taos_query(taos, sql);
    code = taos_errno(res);
    if (code != 0) {
      tscError("SML:0x%" PRIx64 " describe table failure. %s", info->id, taos_errstr(res));
      taos_free_result(res);
      return code;
    }
    taos_free_result(res);

    SSqlObj* pSql = calloc(1, sizeof(SSqlObj));
    if (pSql == NULL) {
      tscError("SML:0x%" PRIx64 " failed to allocate memory, reason:%s", info->id, strerror(errno));
      code = TSDB_CODE_TSC_OUT_OF_MEMORY;
      return code;
    }
    pSql->pTscObj = taos;
    pSql->signature = pSql;
    pSql->fp = NULL;

    registerSqlObj(pSql);
    SStrToken tableToken = {.z = tableNameLowerCase, .n = (uint32_t)strlen(tableNameLowerCase), .type = TK_ID};
    tGetToken(tableNameLowerCase, &tableToken.type);
    bool dbIncluded = false;
    // Check if the table name available or not
    if (tscValidateName(&tableToken, true, &dbIncluded) != TSDB_CODE_SUCCESS) {
      code = TSDB_CODE_TSC_INVALID_TABLE_ID_LENGTH;
      sprintf(pSql->cmd.payload, "table name is invalid");
      taosReleaseRef(tscObjRef, pSql->self);
      return code;
    }

    SName sname = {0};
    if ((code = tscSetTableFullName(&sname, &tableToken, pSql, dbIncluded)) != TSDB_CODE_SUCCESS) {
      taosReleaseRef(tscObjRef, pSql->self);
      return code;
    }

    char fullTableName[TSDB_TABLE_FNAME_LEN] = {0};
    memset(fullTableName, 0, tListLen(fullTableName));
    tNameExtractFullName(&sname, fullTableName);

    size_t size = 0;
    taosHashGetCloneExt(UTIL_GET_TABLEMETA(pSql), fullTableName, strlen(fullTableName), NULL, (void**)&tableMeta, &size);
    taosReleaseRef(tscObjRef, pSql->self);
  }

  if (tableMeta != NULL) {
    *pTableMeta = tableMeta;
    return TSDB_CODE_SUCCESS;
  } else {
    tscError("SML:0x%" PRIx64 " failed to retrieve table meta. super table name: %s", info->id, tableName);
    return TSDB_CODE_TSC_NO_META_CACHED;
  }
}

static int32_t loadTableSchemaFromDB(TAOS* taos, char* tableName, SSmlSTableSchema* schema, SSmlLinesInfo* info) {
  int32_t code = 0;
  STableMeta* tableMeta = NULL;
  code = retrieveTableMeta(taos, tableName, &tableMeta, info);
  if (code == TSDB_CODE_SUCCESS) {
    assert(tableMeta != NULL);
    fillDbSchema(tableMeta, tableName, schema, info);
    free(tableMeta);
    tableMeta = NULL;
  }

  return code;
}

static int32_t modifyDBSchemas(TAOS* taos, SArray* stableSchemas, SSmlLinesInfo* info) {
  int32_t code = 0;
  size_t numStable = taosArrayGetSize(stableSchemas);
  for (int i = 0; i < numStable; ++i) {
    SSmlSTableSchema* pointSchema = taosArrayGet(stableSchemas, i);
    SSmlSTableSchema  dbSchema;
    memset(&dbSchema, 0, sizeof(SSmlSTableSchema));

    code = loadTableSchemaFromDB(taos, pointSchema->sTableName, &dbSchema, info);
    if (code == TSDB_CODE_MND_INVALID_TABLE_NAME) {
      SSchemaAction schemaAction = {0};
      schemaAction.action = SCHEMA_ACTION_CREATE_STABLE;
      memset(&schemaAction.createSTable, 0, sizeof(SCreateSTableActionInfo));
      memcpy(schemaAction.createSTable.sTableName, pointSchema->sTableName, TSDB_TABLE_NAME_LEN);
      schemaAction.createSTable.tags = pointSchema->tags;
      schemaAction.createSTable.fields = pointSchema->fields;
      applySchemaAction(taos, &schemaAction, info);
      code = loadTableSchemaFromDB(taos, pointSchema->sTableName, &dbSchema, info);
      if (code != 0) {
        tscError("SML:0x%"PRIx64" reconcile point schema failed. can not create %s", info->id, pointSchema->sTableName);
        return code;
      } else {
        pointSchema->precision = dbSchema.precision;
        destroySmlSTableSchema(&dbSchema);
      }
    } else if (code == TSDB_CODE_SUCCESS) {
      size_t pointTagSize = taosArrayGetSize(pointSchema->tags);
      size_t pointFieldSize = taosArrayGetSize(pointSchema->fields);

      SHashObj* dbTagHash = dbSchema.tagHash;
      SHashObj* dbFieldHash = dbSchema.fieldHash;

      for (int j = 0; j < pointTagSize; ++j) {
        SSchema* pointTag = taosArrayGet(pointSchema->tags, j);
        SSchemaAction schemaAction = {0};
        bool actionNeeded = false;
        generateSchemaAction(pointTag, dbTagHash, dbSchema.tags, true, pointSchema->sTableName,
                             &schemaAction, &actionNeeded, info);
        if (actionNeeded) {
          code = applySchemaAction(taos, &schemaAction, info);
          if (code != 0) {
            destroySmlSTableSchema(&dbSchema);
            return code;
          }
        }
      }

      SSchema* pointColTs = taosArrayGet(pointSchema->fields, 0);
      SSchema* dbColTs = taosArrayGet(dbSchema.fields, 0);
      memcpy(pointColTs->name, dbColTs->name, TSDB_COL_NAME_LEN);

      for (int j = 1; j < pointFieldSize; ++j) {
        SSchema* pointCol = taosArrayGet(pointSchema->fields, j);
        SSchemaAction schemaAction = {0};
        bool actionNeeded = false;
        generateSchemaAction(pointCol, dbFieldHash, dbSchema.fields,false, pointSchema->sTableName,
                             &schemaAction, &actionNeeded, info);
        if (actionNeeded) {
          code = applySchemaAction(taos, &schemaAction, info);
          if (code != 0) {
            destroySmlSTableSchema(&dbSchema);
            return code;
          }
        }
      }

      pointSchema->precision = dbSchema.precision;

      destroySmlSTableSchema(&dbSchema);
    } else {
      tscError("SML:0x%"PRIx64" load table meta error: %s", info->id, tstrerror(code));
      return code;
    }
  }
  return 0;
}

static int32_t creatChildTableIfNotExists(TAOS* taos, const char* cTableName, const char* sTableName,
                                          SArray* tagsSchema, SArray* tagsBind, SSmlLinesInfo* info) {
  size_t numTags = taosArrayGetSize(tagsSchema);
  char* sql = malloc(tsMaxSQLStringLen+1);
  if (sql == NULL) {
    tscError("malloc sql memory error");
    return TSDB_CODE_TSC_OUT_OF_MEMORY;
  }
  int freeBytes = tsMaxSQLStringLen + 1;
  sprintf(sql, "create table if not exists %s using %s", cTableName, sTableName);

  snprintf(sql+strlen(sql), freeBytes-strlen(sql), "(");
  for (int i = 0; i < numTags; ++i) {
    SSchema* tagSchema = taosArrayGet(tagsSchema, i);
    snprintf(sql+strlen(sql), freeBytes-strlen(sql), "%s,", tagSchema->name);
  }
  snprintf(sql + strlen(sql) - 1, freeBytes-strlen(sql)+1, ")");

  snprintf(sql + strlen(sql), freeBytes-strlen(sql), " tags (");

  for (int i = 0; i < numTags; ++i) {
    snprintf(sql+strlen(sql), freeBytes-strlen(sql), "?,");
  }
  snprintf(sql + strlen(sql) - 1, freeBytes-strlen(sql)+1, ")");
  sql[strlen(sql)] = '\0';

  tscDebug("SML:0x%"PRIx64" create table : %s", info->id, sql);

  TAOS_STMT* stmt = taos_stmt_init(taos);
  if (stmt == NULL) {
    free(sql);
    return TSDB_CODE_TSC_OUT_OF_MEMORY;
  }
  int32_t code;
  code = taos_stmt_prepare(stmt, sql, (unsigned long)strlen(sql));
  free(sql);

  if (code != 0) {
    tscError("SML:0x%"PRIx64" taos_stmt_prepare returns %d:%s", info->id, code, tstrerror(code));
    taos_stmt_close(stmt);
    return code;
  }

  code = taos_stmt_bind_param(stmt, TARRAY_GET_START(tagsBind));
  if (code != 0) {
    tscError("SML:0x%"PRIx64" taos_stmt_bind_param returns %d:%s", info->id, code, tstrerror(code));
    taos_stmt_close(stmt);
    return code;
  }

  code = taos_stmt_execute(stmt);
  if (code != 0) {
    tscError("SML:0x%"PRIx64" taos_stmt_execute returns %d:%s", info->id, code, tstrerror(code));
    taos_stmt_close(stmt);
    return code;
  }

  code = taos_stmt_close(stmt);
  if (code != 0) {
    tscError("SML:0x%"PRIx64" taos_stmt_close return %d:%s", info->id, code, tstrerror(code));
    return code;
  }
  return code;
}

static int32_t doInsertChildTableWithStmt(TAOS* taos, char* sql, char* cTableName, SArray* batchBind, SSmlLinesInfo* info) {
  int32_t code = 0;

  TAOS_STMT* stmt = taos_stmt_init(taos);
  if (stmt == NULL) {
    return TSDB_CODE_TSC_OUT_OF_MEMORY;
  }

  code = taos_stmt_prepare(stmt, sql, (unsigned long)strlen(sql));

  if (code != 0) {
    tscError("SML:0x%"PRIx64" taos_stmt_prepare return %d:%s", info->id, code, taos_stmt_errstr(stmt));
    taos_stmt_close(stmt);
    return code;
  }

  bool tryAgain = false;
  int32_t try = 0;
  do {
    code = taos_stmt_set_tbname(stmt, cTableName);
    if (code != 0) {
      tscError("SML:0x%"PRIx64" taos_stmt_set_tbname return %d:%s", info->id, code, taos_stmt_errstr(stmt));

      int affectedRows = taos_stmt_affected_rows(stmt);
      info->affectedRows += affectedRows;

      taos_stmt_close(stmt);
      return code;
    }

    size_t rows = taosArrayGetSize(batchBind);
    for (int32_t i = 0; i < rows; ++i) {
      TAOS_BIND* colsBinds = taosArrayGetP(batchBind, i);
      code = taos_stmt_bind_param(stmt, colsBinds);
      if (code != 0) {
        tscError("SML:0x%"PRIx64" taos_stmt_bind_param return %d:%s", info->id, code, taos_stmt_errstr(stmt));

        int affectedRows = taos_stmt_affected_rows(stmt);
        info->affectedRows += affectedRows;

        taos_stmt_close(stmt);
        return code;
      }
      code = taos_stmt_add_batch(stmt);
      if (code != 0) {
        tscError("SML:0x%"PRIx64" taos_stmt_add_batch return %d:%s", info->id, code, taos_stmt_errstr(stmt));

        int affectedRows = taos_stmt_affected_rows(stmt);
        info->affectedRows += affectedRows;

        taos_stmt_close(stmt);
        return code;
      }
    }

    code = taos_stmt_execute(stmt);
    if (code != 0) {
      tscError("SML:0x%"PRIx64" taos_stmt_execute return %d:%s, try:%d", info->id, code, taos_stmt_errstr(stmt), try);
    }
    tscDebug("SML:0x%"PRIx64" taos_stmt_execute inserted %d rows", info->id, taos_stmt_affected_rows(stmt));
    
    tryAgain = false;
    if ((code == TSDB_CODE_TDB_INVALID_TABLE_ID
         || code == TSDB_CODE_VND_INVALID_VGROUP_ID
         || code == TSDB_CODE_TDB_TABLE_RECONFIGURE
         || code == TSDB_CODE_APP_NOT_READY
         || code == TSDB_CODE_RPC_NETWORK_UNAVAIL) && try++ < TSDB_MAX_REPLICA) {
      tryAgain = true;
    }

    if (code == TSDB_CODE_TDB_INVALID_TABLE_ID || code == TSDB_CODE_VND_INVALID_VGROUP_ID) {
      TAOS_RES* res2 = taos_query(taos, "RESET QUERY CACHE");
      int32_t   code2 = taos_errno(res2);
      if (code2 != TSDB_CODE_SUCCESS) {
        tscError("SML:0x%" PRIx64 " insert child table. reset query cache. error: %s", info->id, taos_errstr(res2));
      }
      taos_free_result(res2);
      if (tryAgain) {
        taosMsleep(100 * (2 << try));
      }
    }
    if (code == TSDB_CODE_APP_NOT_READY || code == TSDB_CODE_RPC_NETWORK_UNAVAIL) {
      if (tryAgain) {
        taosMsleep( 100 * (2 << try));
      }
    }
  } while (tryAgain);

  int affectedRows = taos_stmt_affected_rows(stmt);
  info->affectedRows += affectedRows;

  taos_stmt_close(stmt);
  return code;
}

static int32_t insertChildTableBatch(TAOS* taos,  char* cTableName, SArray* colsSchema, SArray* rowsBind, size_t rowSize, SSmlLinesInfo* info) {
  size_t numCols = taosArrayGetSize(colsSchema);
  char* sql = malloc(tsMaxSQLStringLen+1);
  if (sql == NULL) {
    tscError("malloc sql memory error");
    return TSDB_CODE_TSC_OUT_OF_MEMORY;
  }

  int32_t freeBytes = tsMaxSQLStringLen + 1 ;
  sprintf(sql, "insert into ? (");

  for (int i = 0; i < numCols; ++i) {
    SSchema* colSchema = taosArrayGet(colsSchema, i);
    snprintf(sql+strlen(sql), freeBytes-strlen(sql), "%s,", colSchema->name);
  }
  snprintf(sql + strlen(sql)-1, freeBytes-strlen(sql)+1, ") values (");

  for (int i = 0; i < numCols; ++i) {
    snprintf(sql+strlen(sql), freeBytes-strlen(sql), "?,");
  }
  snprintf(sql + strlen(sql)-1, freeBytes-strlen(sql)+1, ")");
  sql[strlen(sql)] = '\0';

  size_t rows = taosArrayGetSize(rowsBind);
  size_t maxBatchSize = TSDB_MAX_WAL_SIZE/rowSize * 4 / 5;
  size_t batchSize = MIN(maxBatchSize, rows);
  tscDebug("SML:0x%"PRIx64" insert rows into child table %s. num of rows: %zu, batch size: %zu",
           info->id, cTableName, rows, batchSize);
  SArray* batchBind = taosArrayInit(batchSize, POINTER_BYTES);
  int32_t code = TSDB_CODE_SUCCESS;
  for (int i = 0; i < rows;) {
    int j = i;
    for (; j < i + batchSize && j<rows; ++j) {
      taosArrayPush(batchBind, taosArrayGet(rowsBind, j));
    }
    if (j > i) {
      tscDebug("SML:0x%"PRIx64" insert child table batch from line %d to line %d.", info->id, i, j - 1);
      code = doInsertChildTableWithStmt(taos, sql, cTableName, batchBind, info);
      if (code != 0) {
        taosArrayDestroy(batchBind);
        tfree(sql);
        return code;
      }
      taosArrayClear(batchBind);
    }
    i = j;
  }
  taosArrayDestroy(batchBind);
  tfree(sql);
  return code;
}

static int32_t arrangePointsByChildTableName(TAOS_SML_DATA_POINT* points, int numPoints,
                                             SHashObj* cname2points, SArray* stableSchemas, SSmlLinesInfo* info) {
  for (int32_t i = 0; i < numPoints; ++i) {
    TAOS_SML_DATA_POINT * point = points + i;
    SSmlSTableSchema* stableSchema = taosArrayGet(stableSchemas, point->schemaIdx);

    for (int j = 0; j < point->tagNum; ++j) {
      TAOS_SML_KV* kv =  point->tags + j;
      if (kv->type == TSDB_DATA_TYPE_TIMESTAMP) {
        int64_t ts = *(int64_t*)(kv->value);
        ts = convertTimePrecision(ts, TSDB_TIME_PRECISION_NANO, stableSchema->precision);
        *(int64_t*)(kv->value) = ts;
      }
    }

    for (int j = 0; j < point->fieldNum; ++j) {
      TAOS_SML_KV* kv =  point->fields + j;
      if (kv->type == TSDB_DATA_TYPE_TIMESTAMP) {
        int64_t ts = *(int64_t*)(kv->value);
        ts = convertTimePrecision(ts, TSDB_TIME_PRECISION_NANO, stableSchema->precision);
        *(int64_t*)(kv->value) = ts;
      }
    }

    SArray* cTablePoints = NULL;
    SArray** pCTablePoints = taosHashGet(cname2points, point->childTableName, strlen(point->childTableName));
    if (pCTablePoints) {
      cTablePoints = *pCTablePoints;
    } else {
      cTablePoints = taosArrayInit(64, sizeof(point));
      taosHashPut(cname2points, point->childTableName, strlen(point->childTableName), &cTablePoints, POINTER_BYTES);
    }
    taosArrayPush(cTablePoints, &point);
  }

  return 0;
}

static int32_t applyChildTableTags(TAOS* taos, char* cTableName, char* sTableName,
                                   SSmlSTableSchema* sTableSchema, SArray* cTablePoints, SSmlLinesInfo* info) {
  size_t numTags = taosArrayGetSize(sTableSchema->tags);
  size_t rows = taosArrayGetSize(cTablePoints);

  TAOS_SML_KV* tagKVs[TSDB_MAX_TAGS] = {0};
  for (int i= 0; i < rows; ++i) {
    TAOS_SML_DATA_POINT * pDataPoint = taosArrayGetP(cTablePoints, i);
    for (int j = 0; j < pDataPoint->tagNum; ++j) {
      TAOS_SML_KV* kv = pDataPoint->tags + j;
      tagKVs[kv->fieldSchemaIdx] = kv;
    }
  }
  
  SArray* tagBinds = taosArrayInit(numTags, sizeof(TAOS_BIND));
  taosArraySetSize(tagBinds, numTags);
  int isNullColBind = TSDB_TRUE;
  for (int j = 0; j < numTags; ++j) {
    TAOS_BIND* bind = taosArrayGet(tagBinds, j);
    bind->is_null = &isNullColBind;
  }
  for (int j = 0; j < numTags; ++j) {
    if (tagKVs[j] == NULL) continue;
    TAOS_SML_KV* kv =  tagKVs[j];
    TAOS_BIND* bind = taosArrayGet(tagBinds, kv->fieldSchemaIdx);
    bind->buffer_type = kv->type;
    bind->length = malloc(sizeof(uintptr_t*));
    *bind->length = kv->length;
    bind->buffer = kv->value;
    bind->is_null = NULL;
  }

  int32_t code = creatChildTableIfNotExists(taos, cTableName, sTableName, sTableSchema->tags, tagBinds, info);

  for (int i = 0; i < taosArrayGetSize(tagBinds); ++i) {
    TAOS_BIND* bind = taosArrayGet(tagBinds, i);
    free(bind->length);
  }
  taosArrayDestroy(tagBinds);
  return code;
}

static int32_t applyChildTableFields(TAOS* taos, SSmlSTableSchema* sTableSchema, char* cTableName,
                                     SArray* cTablePoints, size_t rowSize, SSmlLinesInfo* info) {
  int32_t code = TSDB_CODE_SUCCESS;

  size_t numCols = taosArrayGetSize(sTableSchema->fields);
  size_t rows = taosArrayGetSize(cTablePoints);
  SArray* rowsBind = taosArrayInit(rows, POINTER_BYTES);

  int isNullColBind = TSDB_TRUE;
  for (int i = 0; i < rows; ++i) {
    TAOS_SML_DATA_POINT* point = taosArrayGetP(cTablePoints, i);

    TAOS_BIND* colBinds = calloc(numCols, sizeof(TAOS_BIND));
    if (colBinds == NULL) {
      tscError("SML:0x%"PRIx64" taos_sml_insert insert points, failed to allocated memory for TAOS_BIND, "
               "num of rows: %zu, num of cols: %zu", info->id, rows, numCols);
      return TSDB_CODE_TSC_OUT_OF_MEMORY;
    }

    for (int j = 0; j < numCols; ++j) {
      TAOS_BIND* bind = colBinds + j;
      bind->is_null = &isNullColBind;
    }
    for (int j = 0; j < point->fieldNum; ++j) {
      TAOS_SML_KV* kv = point->fields + j;
      TAOS_BIND* bind = colBinds + kv->fieldSchemaIdx;
      bind->buffer_type = kv->type;
      bind->length = malloc(sizeof(uintptr_t*));
      *bind->length = kv->length;
      bind->buffer = kv->value;
      bind->is_null = NULL;
    }
    taosArrayPush(rowsBind, &colBinds);
  }

  code = insertChildTableBatch(taos, cTableName, sTableSchema->fields, rowsBind, rowSize, info);
  if (code != 0) {
    tscError("SML:0x%"PRIx64" insert into child table %s failed. error %s", info->id, cTableName, tstrerror(code));
  }

  for (int i = 0; i < rows; ++i) {
    TAOS_BIND* colBinds = taosArrayGetP(rowsBind, i);
    for (int j = 0; j < numCols; ++j) {
      TAOS_BIND* bind = colBinds + j;
      free(bind->length);
    }
    free(colBinds);
  }
  taosArrayDestroy(rowsBind);
  return code;
}

static int32_t applyDataPoints(TAOS* taos, TAOS_SML_DATA_POINT* points, int32_t numPoints, SArray* stableSchemas, SSmlLinesInfo* info) {
  int32_t code = TSDB_CODE_SUCCESS;

  SHashObj* cname2points = taosHashInit(128, taosGetDefaultHashFunction(TSDB_DATA_TYPE_BINARY), true, false);
  arrangePointsByChildTableName(points, numPoints, cname2points, stableSchemas, info);

  SArray** pCTablePoints = taosHashIterate(cname2points, NULL);
  while (pCTablePoints) {
    SArray* cTablePoints = *pCTablePoints;

    TAOS_SML_DATA_POINT* point = taosArrayGetP(cTablePoints, 0);
    SSmlSTableSchema*    sTableSchema = taosArrayGet(stableSchemas, point->schemaIdx);

    tscDebug("SML:0x%"PRIx64" apply child table tags. child table: %s", info->id, point->childTableName);
    code = applyChildTableTags(taos, point->childTableName, point->stableName, sTableSchema, cTablePoints, info);
    if (code != 0) {
      tscError("apply child table tags failed. child table %s, error %s", point->childTableName, tstrerror(code));
      goto cleanup;
    }

    size_t rowSize = 0;
    size_t numCols = taosArrayGetSize(sTableSchema->fields);
    for (int i = 0; i < numCols; ++i) {
      SSchema* colSchema = taosArrayGet(sTableSchema->fields, i);
      rowSize += colSchema->bytes;
    }

    tscDebug("SML:0x%"PRIx64" apply child table points. child table: %s, row size: %zu", info->id, point->childTableName, rowSize);
    code = applyChildTableFields(taos, sTableSchema, point->childTableName, cTablePoints, rowSize, info);
    if (code != 0) {
      tscError("SML:0x%"PRIx64" Apply child table fields failed. child table %s, error %s", info->id, point->childTableName, tstrerror(code));
      goto cleanup;
    }

    tscDebug("SML:0x%"PRIx64" successfully applied data points of child table %s", info->id, point->childTableName);

    pCTablePoints = taosHashIterate(cname2points, pCTablePoints);
  }

cleanup:
  pCTablePoints = taosHashIterate(cname2points, NULL);
  while (pCTablePoints) {
    SArray* pPoints = *pCTablePoints;
    taosArrayDestroy(pPoints);
    pCTablePoints = taosHashIterate(cname2points, pCTablePoints);
  }
  taosHashCleanup(cname2points);
  return code;
}

int tscSmlInsert(TAOS* taos, TAOS_SML_DATA_POINT* points, int numPoint, SSmlLinesInfo* info) {
  tscDebug("SML:0x%"PRIx64" taos_sml_insert. number of points: %d", info->id, numPoint);

  int32_t code = TSDB_CODE_SUCCESS;
<<<<<<< HEAD
  info->smlDataToSchema = taosHashInit(32, taosGetDefaultHashFunction(TSDB_DATA_TYPE_UBIGINT), true, false);
  info->affectedRows = 0;
=======
>>>>>>> befffdf7

  tscDebug("SML:0x%"PRIx64" build data point schemas", info->id);
  SArray* stableSchemas = taosArrayInit(32, sizeof(SSmlSTableSchema)); // SArray<STableColumnsSchema>
  code = buildDataPointSchemas(points, numPoint, stableSchemas, info);
  if (code != 0) {
    tscError("SML:0x%"PRIx64" error building data point schemas : %s", info->id, tstrerror(code));
    goto clean_up;
  }

  tscDebug("SML:0x%"PRIx64" modify db schemas", info->id);
  code = modifyDBSchemas(taos, stableSchemas, info);
  if (code != 0) {
    tscError("SML:0x%"PRIx64" error change db schema : %s", info->id, tstrerror(code));
    goto clean_up;
  }

  tscDebug("SML:0x%"PRIx64" apply data points", info->id);
  code = applyDataPoints(taos, points, numPoint, stableSchemas, info);
  if (code != 0) {
    tscError("SML:0x%"PRIx64" error apply data points : %s", info->id, tstrerror(code));
  }

clean_up:
  for (int i = 0; i < taosArrayGetSize(stableSchemas); ++i) {
    SSmlSTableSchema* schema = taosArrayGet(stableSchemas, i);
    taosArrayDestroy(schema->fields);
    taosArrayDestroy(schema->tags);
  }
  taosArrayDestroy(stableSchemas);
  return code;
}

int tsc_sml_insert(TAOS* taos, TAOS_SML_DATA_POINT* points, int numPoint) {
  SSmlLinesInfo* info = calloc(1, sizeof(SSmlLinesInfo));
  info->id = genLinesSmlId();
  int code = tscSmlInsert(taos, points, numPoint, info);
  free(info);
  return code;
}

//=========================================================================

/*        Field                          Escape charaters
    1: measurement                        Comma,Space
    2: tag_key, tag_value, field_key  Comma,Equal Sign,Space
    3: field_value                    Double quote,Backslash
*/
static void escapeSpecialCharacter(uint8_t field, const char **pos) {
  const char *cur = *pos;
  if (*cur != '\\') {
    return;
  }
  switch (field) {
    case 1:
      switch (*(cur + 1)) {
        case ',':
        case ' ':
          cur++;
          break;
        default:
          break;
      }
      break;
    case 2:
      switch (*(cur + 1)) {
        case ',':
        case ' ':
        case '=':
          cur++;
          break;
        default:
          break;
      }
      break;
    case 3:
      switch (*(cur + 1)) {
        case '"':
        case '\\':
          cur++;
          break;
        default:
          break;
      }
      break;
    default:
      break;
  }
  *pos = cur;
}

bool isValidInteger(char *str) {
  char *c = str;
  if (*c != '+' && *c != '-' && !isdigit(*c)) {
    return false;
  }
  c++;
  while (*c != '\0') {
    if (!isdigit(*c)) {
      return false;
    }
    c++;
  }
  return true;
}

bool isValidFloat(char *str) {
  char *c = str;
  uint8_t has_dot, has_exp, has_sign;
  has_dot = 0;
  has_exp = 0;
  has_sign = 0;

  if (*c != '+' && *c != '-' && *c != '.' && !isdigit(*c)) {
    return false;
  }
  if (*c == '.' && isdigit(*(c + 1))) {
    has_dot = 1;
  }
  c++;
  while (*c != '\0') {
    if (!isdigit(*c)) {
      switch (*c) {
        case '.': {
          if (!has_dot && !has_exp && isdigit(*(c + 1))) {
            has_dot = 1;
          } else {
            return false;
          }
          break;
        }
        case 'e':
        case 'E': {
          if (!has_exp && isdigit(*(c - 1)) &&
              (isdigit(*(c + 1)) ||
               *(c + 1) == '+' ||
               *(c + 1) == '-')) {
            has_exp = 1;
          } else {
            return false;
          }
          break;
        }
        case '+':
        case '-': {
          if (!has_sign && has_exp && isdigit(*(c + 1))) {
            has_sign = 1;
          } else {
            return false;
          }
          break;
        }
        default: {
          return false;
        }
      }
    }
    c++;
  } //while
  return true;
}

static bool isInteger(char *pVal, uint16_t len, bool *has_sign) {
  if (len <= 1) {
    return false;
  }
  if (pVal[len - 1] == 'i') {
    *has_sign = true;
    return true;
  }
  if (pVal[len - 1] == 'u') {
    *has_sign = false;
    return true;
  }

  return false;
}

static bool isTinyInt(char *pVal, uint16_t len) {
  if (len <= 2) {
    return false;
  }
  if (!strcasecmp(&pVal[len - 2], "i8")) {
    //printf("Type is int8(%s)\n", pVal);
    return true;
  }
  return false;
}

static bool isTinyUint(char *pVal, uint16_t len) {
  if (len <= 2) {
    return false;
  }
  if (pVal[0] == '-') {
    return false;
  }
  if (!strcasecmp(&pVal[len - 2], "u8")) {
    //printf("Type is uint8(%s)\n", pVal);
    return true;
  }
  return false;
}

static bool isSmallInt(char *pVal, uint16_t len) {
  if (len <= 3) {
    return false;
  }
  if (!strcasecmp(&pVal[len - 3], "i16")) {
    //printf("Type is int16(%s)\n", pVal);
    return true;
  }
  return false;
}

static bool isSmallUint(char *pVal, uint16_t len) {
  if (len <= 3) {
    return false;
  }
  if (pVal[0] == '-') {
    return false;
  }
  if (strcasecmp(&pVal[len - 3], "u16") == 0) {
    //printf("Type is uint16(%s)\n", pVal);
    return true;
  }
  return false;
}

static bool isInt(char *pVal, uint16_t len) {
  if (len <= 3) {
    return false;
  }
  if (strcasecmp(&pVal[len - 3], "i32") == 0) {
    //printf("Type is int32(%s)\n", pVal);
    return true;
  }
  return false;
}

static bool isUint(char *pVal, uint16_t len) {
  if (len <= 3) {
    return false;
  }
  if (pVal[0] == '-') {
    return false;
  }
  if (strcasecmp(&pVal[len - 3], "u32") == 0) {
    //printf("Type is uint32(%s)\n", pVal);
    return true;
  }
  return false;
}

static bool isBigInt(char *pVal, uint16_t len) {
  if (len <= 3) {
    return false;
  }
  if (strcasecmp(&pVal[len - 3], "i64") == 0) {
    //printf("Type is int64(%s)\n", pVal);
    return true;
  }
  return false;
}

static bool isBigUint(char *pVal, uint16_t len) {
  if (len <= 3) {
    return false;
  }
  if (pVal[0] == '-') {
    return false;
  }
  if (strcasecmp(&pVal[len - 3], "u64") == 0) {
    //printf("Type is uint64(%s)\n", pVal);
    return true;
  }
  return false;
}

static bool isFloat(char *pVal, uint16_t len) {
  if (len <= 3) {
    return false;
  }
  if (strcasecmp(&pVal[len - 3], "f32") == 0) {
    //printf("Type is float(%s)\n", pVal);
    return true;
  }
  return false;
}

static bool isDouble(char *pVal, uint16_t len) {
  if (len <= 3) {
    return false;
  }
  if (strcasecmp(&pVal[len - 3], "f64") == 0) {
    //printf("Type is double(%s)\n", pVal);
    return true;
  }
  return false;
}

static bool isBool(char *pVal, uint16_t len, bool *bVal) {
  if ((len == 1) && !strcasecmp(&pVal[len - 1], "t")) {
    //printf("Type is bool(%c)\n", pVal[len - 1]);
    *bVal = true;
    return true;
  }

  if ((len == 1) && !strcasecmp(&pVal[len - 1], "f")) {
    //printf("Type is bool(%c)\n", pVal[len - 1]);
    *bVal = false;
    return true;
  }

  if((len == 4) && !strcasecmp(&pVal[len - 4], "true")) {
    //printf("Type is bool(%s)\n", &pVal[len - 4]);
    *bVal = true;
    return true;
  }
  if((len == 5) && !strcasecmp(&pVal[len - 5], "false")) {
    //printf("Type is bool(%s)\n", &pVal[len - 5]);
    *bVal = false;
    return true;
  }
  return false;
}

static bool isBinary(char *pVal, uint16_t len) {
  //binary: "abc"
  if (len < 2) {
    return false;
  }
  //binary
  if (pVal[0] == '"' && pVal[len - 1] == '"') {
    //printf("Type is binary(%s)\n", pVal);
    return true;
  }
  return false;
}

static bool isNchar(char *pVal, uint16_t len) {
  //nchar: L"abc"
  if (len < 3) {
    return false;
  }
  if ((pVal[0] == 'l' || pVal[0] == 'L')&& pVal[1] == '"' && pVal[len - 1] == '"') {
    //printf("Type is nchar(%s)\n", pVal);
    return true;
  }
  return false;
}

static bool isTimeStamp(char *pVal, uint16_t len, SMLTimeStampType *tsType, SSmlLinesInfo* info) {
  if (len == 0) {
    return true;
  }
  if ((len == 1) && pVal[0] == '0') {
    *tsType = SML_TIME_STAMP_NOW;
    return true;
  }

  //Default no appendix
  if (isdigit(pVal[len - 1]) && isdigit(pVal[len - 2])) {
    if (info->protocol == SML_LINE_PROTOCOL) {
      if (info->tsType != SML_TIME_STAMP_NOT_CONFIGURED) {
        *tsType = info->tsType;
      } else {
        *tsType = SML_TIME_STAMP_NANO_SECONDS;
      }
    } else if (info->protocol == SML_TELNET_PROTOCOL) {
      if (len == SML_TIMESTAMP_SECOND_DIGITS) {
        *tsType = SML_TIME_STAMP_SECONDS;
      } else if (len == SML_TIMESTAMP_MILLI_SECOND_DIGITS) {
        *tsType = SML_TIME_STAMP_MILLI_SECONDS;
      } else {
        return TSDB_CODE_TSC_INVALID_TIME_STAMP;
      }
    }
    return true;
  }

  if (pVal[len - 1] == 's') {
    switch (pVal[len - 2]) {
      case 'm':
        *tsType = SML_TIME_STAMP_MILLI_SECONDS;
        break;
      case 'u':
        *tsType = SML_TIME_STAMP_MICRO_SECONDS;
        break;
      case 'n':
        *tsType = SML_TIME_STAMP_NANO_SECONDS;
        break;
      default:
        if (isdigit(pVal[len - 2])) {
          *tsType = SML_TIME_STAMP_SECONDS;
          break;
        } else {
          return false;
        }
    }
    //printf("Type is timestamp(%s)\n", pVal);
    return true;
  }
  return false;
}

static bool convertStrToNumber(TAOS_SML_KV *pVal, char *str, SSmlLinesInfo* info) {
  errno = 0;
  uint8_t type = pVal->type;
  int16_t length = pVal->length;
  int64_t val_s;
  uint64_t val_u;
  double val_d;

  strntolower_s(str, str, (int32_t)strlen(str));
  if (IS_FLOAT_TYPE(type)) {
    val_d = strtod(str, NULL);
  } else {
    if (IS_SIGNED_NUMERIC_TYPE(type)) {
      val_s = strtoll(str, NULL, 10);
    } else {
      val_u = strtoull(str, NULL, 10);
    }
  }

  if (errno == ERANGE) {
    tscError("SML:0x%"PRIx64" Convert number(%s) out of range", info->id, str);
    return false;
  }

  switch (type) {
    case TSDB_DATA_TYPE_TINYINT:
      if (!IS_VALID_TINYINT(val_s)) {
        return false;
      }
      pVal->value = calloc(length, 1);
      *(int8_t *)(pVal->value) = (int8_t)val_s;
      break;
    case TSDB_DATA_TYPE_UTINYINT:
      if (!IS_VALID_UTINYINT(val_u)) {
        return false;
      }
      pVal->value = calloc(length, 1);
      *(uint8_t *)(pVal->value) = (uint8_t)val_u;
      break;
    case TSDB_DATA_TYPE_SMALLINT:
      if (!IS_VALID_SMALLINT(val_s)) {
        return false;
      }
      pVal->value = calloc(length, 1);
      *(int16_t *)(pVal->value) = (int16_t)val_s;
      break;
    case TSDB_DATA_TYPE_USMALLINT:
      if (!IS_VALID_USMALLINT(val_u)) {
        return false;
      }
      pVal->value = calloc(length, 1);
      *(uint16_t *)(pVal->value) = (uint16_t)val_u;
      break;
    case TSDB_DATA_TYPE_INT:
      if (!IS_VALID_INT(val_s)) {
        return false;
      }
      pVal->value = calloc(length, 1);
      *(int32_t *)(pVal->value) = (int32_t)val_s;
      break;
    case TSDB_DATA_TYPE_UINT:
      if (!IS_VALID_UINT(val_u)) {
        return false;
      }
      pVal->value = calloc(length, 1);
      *(uint32_t *)(pVal->value) = (uint32_t)val_u;
      break;
    case TSDB_DATA_TYPE_BIGINT:
      if (!IS_VALID_BIGINT(val_s)) {
        return false;
      }
      pVal->value = calloc(length, 1);
      *(int64_t *)(pVal->value) = (int64_t)val_s;
      break;
    case TSDB_DATA_TYPE_UBIGINT:
      if (!IS_VALID_UBIGINT(val_u)) {
        return false;
      }
      pVal->value = calloc(length, 1);
      *(uint64_t *)(pVal->value) = (uint64_t)val_u;
      break;
    case TSDB_DATA_TYPE_FLOAT:
      if (!IS_VALID_FLOAT(val_d)) {
        return false;
      }
      pVal->value = calloc(length, 1);
      *(float *)(pVal->value) = (float)val_d;
      break;
    case TSDB_DATA_TYPE_DOUBLE:
      if (!IS_VALID_DOUBLE(val_d)) {
        return false;
      }
      pVal->value = calloc(length, 1);
      *(double *)(pVal->value) = (double)val_d;
      break;
    default:
      return false;
  }
  return true;
}
//len does not include '\0' from value.
bool convertSmlValueType(TAOS_SML_KV *pVal, char *value,
                         uint16_t len, SSmlLinesInfo* info, bool isTag) {
  if (len <= 0) {
    return false;
  }

  //convert tags value to Nchar
  if (isTag) {
    pVal->type = TSDB_DATA_TYPE_NCHAR;
    pVal->length = len;
    pVal->value = calloc(pVal->length, 1);
    memcpy(pVal->value, value, pVal->length);
    return true;
  }

  //integer number
  bool has_sign;
  if (isInteger(value, len, &has_sign)) {
    pVal->type = has_sign ? TSDB_DATA_TYPE_BIGINT : TSDB_DATA_TYPE_UBIGINT;
    pVal->length = (int16_t)tDataTypes[pVal->type].bytes;
    value[len - 1] = '\0';
    if (!isValidInteger(value) || !convertStrToNumber(pVal, value, info)) {
      return false;
    }
    return true;
  }
  if (isTinyInt(value, len)) {
    pVal->type = TSDB_DATA_TYPE_TINYINT;
    pVal->length = (int16_t)tDataTypes[pVal->type].bytes;
    value[len - 2] = '\0';
    if (!isValidInteger(value) || !convertStrToNumber(pVal, value, info)) {
      return false;
    }
    return true;
  }
  if (isTinyUint(value, len)) {
    pVal->type = TSDB_DATA_TYPE_UTINYINT;
    pVal->length = (int16_t)tDataTypes[pVal->type].bytes;
    value[len - 2] = '\0';
    if (!isValidInteger(value) || !convertStrToNumber(pVal, value, info)) {
      return false;
    }
    return true;
  }
  if (isSmallInt(value, len)) {
    pVal->type = TSDB_DATA_TYPE_SMALLINT;
    pVal->length = (int16_t)tDataTypes[pVal->type].bytes;
    value[len - 3] = '\0';
    if (!isValidInteger(value) || !convertStrToNumber(pVal, value, info)) {
      return false;
    }
    return true;
  }
  if (isSmallUint(value, len)) {
    pVal->type = TSDB_DATA_TYPE_USMALLINT;
    pVal->length = (int16_t)tDataTypes[pVal->type].bytes;
    value[len - 3] = '\0';
    if (!isValidInteger(value) || !convertStrToNumber(pVal, value, info)) {
      return false;
    }
    return true;
  }
  if (isInt(value, len)) {
    pVal->type = TSDB_DATA_TYPE_INT;
    pVal->length = (int16_t)tDataTypes[pVal->type].bytes;
    value[len - 3] = '\0';
    if (!isValidInteger(value) || !convertStrToNumber(pVal, value, info)) {
      return false;
    }
    return true;
  }
  if (isUint(value, len)) {
    pVal->type = TSDB_DATA_TYPE_UINT;
    pVal->length = (int16_t)tDataTypes[pVal->type].bytes;
    value[len - 3] = '\0';
    if (!isValidInteger(value) || !convertStrToNumber(pVal, value, info)) {
      return false;
    }
    return true;
  }
  if (isBigInt(value, len)) {
    pVal->type = TSDB_DATA_TYPE_BIGINT;
    pVal->length = (int16_t)tDataTypes[pVal->type].bytes;
    value[len - 3] = '\0';
    if (!isValidInteger(value) || !convertStrToNumber(pVal, value, info)) {
      return false;
    }
    return true;
  }
  if (isBigUint(value, len)) {
    pVal->type = TSDB_DATA_TYPE_UBIGINT;
    pVal->length = (int16_t)tDataTypes[pVal->type].bytes;
    value[len - 3] = '\0';
    if (!isValidInteger(value) || !convertStrToNumber(pVal, value, info)) {
      return false;
    }
    return true;
  }
  //floating number
  if (isFloat(value, len)) {
    pVal->type = TSDB_DATA_TYPE_FLOAT;
    pVal->length = (int16_t)tDataTypes[pVal->type].bytes;
    value[len - 3] = '\0';
    if (!isValidFloat(value) || !convertStrToNumber(pVal, value, info)) {
      return false;
    }
    return true;
  }
  if (isDouble(value, len)) {
    pVal->type = TSDB_DATA_TYPE_DOUBLE;
    pVal->length = (int16_t)tDataTypes[pVal->type].bytes;
    value[len - 3] = '\0';
    if (!isValidFloat(value) || !convertStrToNumber(pVal, value, info)) {
      return false;
    }
    return true;
  }
  //binary
  if (isBinary(value, len)) {
    pVal->type = TSDB_DATA_TYPE_BINARY;
    pVal->length = len - 2;
    pVal->value = calloc(pVal->length, 1);
    //copy after "
    memcpy(pVal->value, value + 1, pVal->length);
    return true;
  }
  //nchar
  if (isNchar(value, len)) {
    pVal->type = TSDB_DATA_TYPE_NCHAR;
    pVal->length = len - 3;
    pVal->value = calloc(pVal->length, 1);
    //copy after L"
    memcpy(pVal->value, value + 2, pVal->length);
    return true;
  }
  //bool
  bool bVal;
  if (isBool(value, len, &bVal)) {
    pVal->type = TSDB_DATA_TYPE_BOOL;
    pVal->length = (int16_t)tDataTypes[pVal->type].bytes;
    pVal->value = calloc(pVal->length, 1);
    memcpy(pVal->value, &bVal, pVal->length);
    return true;
  }

  //Handle default(no appendix) type as DOUBLE
  if (isValidInteger(value) || isValidFloat(value)) {
    pVal->type = TSDB_DATA_TYPE_DOUBLE;
    pVal->length = (int16_t)tDataTypes[pVal->type].bytes;
    if (!convertStrToNumber(pVal, value, info)) {
      return false;
    }
    return true;
  }
  return false;
}

static int32_t getTimeStampValue(char *value, uint16_t len,
                                 SMLTimeStampType type, int64_t *ts, SSmlLinesInfo* info) {

  if (len >= 2) {
    for (int i = 0; i < len - 2; ++i) {
      if(!isdigit(value[i])) {
        return TSDB_CODE_TSC_INVALID_TIME_STAMP;
      }
    }
  }

  //No appendix or no timestamp given (len = 0)
  if (len != 0 && type != SML_TIME_STAMP_NOW) {
    *ts = (int64_t)strtoll(value, NULL, 10);
  } else {
    type = SML_TIME_STAMP_NOW;
  }
  switch (type) {
    case SML_TIME_STAMP_NOW: {
      *ts = taosGetTimestampNs();
      break;
    }
    case SML_TIME_STAMP_HOURS: {
      *ts = (int64_t)(*ts * 3600 * 1e9);
      break;
    }
    case SML_TIME_STAMP_MINUTES: {
      *ts = (int64_t)(*ts * 60 * 1e9);
      break;
    }
    case SML_TIME_STAMP_SECONDS: {
      *ts = (int64_t)(*ts * 1e9);
      break;
    }
    case SML_TIME_STAMP_MILLI_SECONDS: {
      *ts = convertTimePrecision(*ts, TSDB_TIME_PRECISION_MILLI, TSDB_TIME_PRECISION_NANO);
      break;
    }
    case SML_TIME_STAMP_MICRO_SECONDS: {
      *ts = convertTimePrecision(*ts, TSDB_TIME_PRECISION_MICRO, TSDB_TIME_PRECISION_NANO);
      break;
    }
    case SML_TIME_STAMP_NANO_SECONDS: {
      *ts = *ts * 1;
      break;
    }
    default: {
      return TSDB_CODE_TSC_INVALID_TIME_STAMP;
    }
  }
  return TSDB_CODE_SUCCESS;
}

int32_t convertSmlTimeStamp(TAOS_SML_KV *pVal, char *value,
                            uint16_t len, SSmlLinesInfo* info) {
  int32_t ret;
  SMLTimeStampType type;
  int64_t tsVal;

  strntolower_s(value, value, len);
  if (!isTimeStamp(value, len, &type, info)) {
    return TSDB_CODE_TSC_INVALID_TIME_STAMP;
  }

  ret = getTimeStampValue(value, len, type, &tsVal, info);
  if (ret) {
    return ret;
  }
  tscDebug("SML:0x%"PRIx64"Timestamp after conversion:%"PRId64, info->id, tsVal);

  pVal->type = TSDB_DATA_TYPE_TIMESTAMP;
  pVal->length = (int16_t)tDataTypes[pVal->type].bytes;
  pVal->value = calloc(pVal->length, 1);
  memcpy(pVal->value, &tsVal, pVal->length);
  return TSDB_CODE_SUCCESS;
}

static int32_t parseSmlTimeStamp(TAOS_SML_KV **pTS, const char **index, SSmlLinesInfo* info) {
  const char *start, *cur;
  int32_t ret = TSDB_CODE_SUCCESS;
  int len = 0;
  char key[] = "_ts";
  char *value = NULL;

  start = cur = *index;
  *pTS = calloc(1, sizeof(TAOS_SML_KV));

  while(*cur != '\0') {
    cur++;
    len++;
  }

  if (len > 0) {
    value = calloc(len + 1, 1);
    memcpy(value, start, len);
  }

  ret = convertSmlTimeStamp(*pTS, value, len, info);
  if (ret) {
    free(value);
    free(*pTS);
    return ret;
  }
  free(value);

  (*pTS)->key = calloc(sizeof(key), 1);
  memcpy((*pTS)->key, key, sizeof(key));
  return ret;
}

bool checkDuplicateKey(char *key, SHashObj *pHash, SSmlLinesInfo* info) {
  char *val = NULL;
  char *cur = key;
  char keyLower[TSDB_COL_NAME_LEN];
  size_t keyLen = 0;
  while(*cur != '\0') {
    keyLower[keyLen] = tolower(*cur);
    keyLen++;
    cur++;
  }
  keyLower[keyLen] = '\0';

  val = taosHashGet(pHash, keyLower, keyLen);
  if (val) {
    tscError("SML:0x%"PRIx64" Duplicate key detected:%s", info->id, keyLower);
    return true;
  }

  uint8_t dummy_val = 0;
  taosHashPut(pHash, keyLower, strlen(key), &dummy_val, sizeof(uint8_t));

  return false;
}

static int32_t parseSmlKey(TAOS_SML_KV *pKV, const char **index, SHashObj *pHash, SSmlLinesInfo* info) {
  const char *cur = *index;
  char key[TSDB_COL_NAME_LEN + 1];  // +1 to avoid key[len] over write
  uint16_t len = 0;

  //key field cannot start with digit
  if (isdigit(*cur)) {
    tscError("SML:0x%"PRIx64" Tag key cannnot start with digit", info->id);
    return TSDB_CODE_TSC_LINE_SYNTAX_ERROR;
  }
  while (*cur != '\0') {
    if (len >= TSDB_COL_NAME_LEN - 1) {
      tscError("SML:0x%"PRIx64" Key field cannot exceeds %d characters", info->id, TSDB_COL_NAME_LEN - 1);
      return TSDB_CODE_TSC_INVALID_COLUMN_LENGTH;
    }
    //unescaped '=' identifies a tag key
    if (*cur == '=' && *(cur - 1) != '\\') {
      break;
    }
    //Escape special character
    if (*cur == '\\') {
      escapeSpecialCharacter(2, &cur);
    }
    key[len] = *cur;
    cur++;
    len++;
  }
  key[len] = '\0';

  if (checkDuplicateKey(key, pHash, info)) {
    return TSDB_CODE_TSC_LINE_SYNTAX_ERROR;
  }

  pKV->key = calloc(len + 1, 1);
  memcpy(pKV->key, key, len + 1);
  //tscDebug("SML:0x%"PRIx64" Key:%s|len:%d", info->id, pKV->key, len);
  *index = cur + 1;
  return TSDB_CODE_SUCCESS;
}


static bool parseSmlValue(TAOS_SML_KV *pKV, const char **index,
                          bool *is_last_kv, SSmlLinesInfo* info, bool isTag) {
  const char *start, *cur;
  char *value = NULL;
  uint16_t len = 0;
  start = cur = *index;

  while (1) {
    // unescaped ',' or ' ' or '\0' identifies a value
    if ((*cur == ',' || *cur == ' ' || *cur == '\0') && *(cur - 1) != '\\') {
      //unescaped ' ' or '\0' indicates end of value
      *is_last_kv = (*cur == ' ' || *cur == '\0') ? true : false;
      if (*cur == ' ' && *(cur + 1) == ' ') {
        cur++;
        continue;
      } else {
        break;
      }
    }
    //Escape special character
    if (*cur == '\\') {
      escapeSpecialCharacter(2, &cur);
    }
    cur++;
    len++;
  }

  value = calloc(len + 1, 1);
  memcpy(value, start, len);
  value[len] = '\0';
  if (!convertSmlValueType(pKV, value, len, info, isTag)) {
    tscError("SML:0x%"PRIx64" Failed to convert sml value string(%s) to any type",
            info->id, value);
    //free previous alocated key field
    free(pKV->key);
    pKV->key = NULL;
    free(value);
    return TSDB_CODE_TSC_INVALID_VALUE;
  }
  free(value);

  *index = (*cur == '\0') ? cur : cur + 1;
  return TSDB_CODE_SUCCESS;
}

static int32_t parseSmlMeasurement(TAOS_SML_DATA_POINT *pSml, const char **index,
                                   uint8_t *has_tags, SSmlLinesInfo* info) {
  const char *cur = *index;
  uint16_t len = 0;

  pSml->stableName = calloc(TSDB_TABLE_NAME_LEN + 1, 1);    // +1 to avoid 1772 line over write
  if (pSml->stableName == NULL){
      return TSDB_CODE_TSC_OUT_OF_MEMORY;
  }
  if (isdigit(*cur)) {
    tscError("SML:0x%"PRIx64" Measurement field cannnot start with digit", info->id);
    free(pSml->stableName);
    pSml->stableName = NULL;
    return TSDB_CODE_TSC_LINE_SYNTAX_ERROR;
  }

  while (*cur != '\0') {
    if (len >= TSDB_TABLE_NAME_LEN - 1) {
      tscError("SML:0x%"PRIx64" Measurement field cannot exceeds %d characters", info->id, TSDB_TABLE_NAME_LEN - 1);
      free(pSml->stableName);
      pSml->stableName = NULL;
      return TSDB_CODE_TSC_INVALID_TABLE_ID_LENGTH;
    }
    //first unescaped comma or space identifies measurement
    //if space detected first, meaning no tag in the input
    if (*cur == ',' && *(cur - 1) != '\\') {
      *has_tags = 1;
      break;
    }
    if (*cur == ' ' && *(cur - 1) != '\\') {
      if (*(cur + 1) != ' ') {
        break;
      }
      else {
        cur++;
        continue;
      }
    }
    //Comma, Space, Backslash needs to be escaped if any
    if (*cur == '\\') {
      escapeSpecialCharacter(1, &cur);
    }
    pSml->stableName[len] = tolower(*cur);
    cur++;
    len++;
  }
  pSml->stableName[len] = '\0';
  *index = cur + 1;
  tscDebug("SML:0x%"PRIx64" Stable name in measurement:%s|len:%d", info->id, pSml->stableName, len);

  return TSDB_CODE_SUCCESS;
}

//Table name can only contain digits(0-9),alphebet(a-z),underscore(_)
int32_t isValidChildTableName(const char *pTbName, int16_t len, SSmlLinesInfo* info) {
  if (len > TSDB_TABLE_NAME_LEN - 1) {
    tscError("SML:0x%"PRIx64" child table name cannot exceeds %d characters", info->id, TSDB_TABLE_NAME_LEN - 1);
    return TSDB_CODE_TSC_INVALID_TABLE_ID_LENGTH;
  }
  const char *cur = pTbName;
  for (int i = 0; i < len; ++i) {
    if(!isdigit(cur[i]) && !isalpha(cur[i]) && (cur[i] != '_')) {
      return TSDB_CODE_TSC_LINE_SYNTAX_ERROR;
    }
  }
  return TSDB_CODE_SUCCESS;
}


static int32_t parseSmlKvPairs(TAOS_SML_KV **pKVs, int *num_kvs,
                               const char **index, bool isField,
                               TAOS_SML_DATA_POINT* smlData, SHashObj *pHash,
                               SSmlLinesInfo* info) {
  const char *cur = *index;
  int32_t ret = TSDB_CODE_SUCCESS;
  TAOS_SML_KV *pkv;
  bool is_last_kv = false;

  int32_t capacity = 0;
  if (isField) {
    capacity = 64;
    *pKVs = calloc(capacity, sizeof(TAOS_SML_KV));
    // leave space for timestamp;
    pkv = *pKVs;
    pkv++;
  } else {
    capacity = 8;
    *pKVs = calloc(capacity, sizeof(TAOS_SML_KV));
    pkv = *pKVs;
  }

  while (*cur != '\0') {
    ret = parseSmlKey(pkv, &cur, pHash, info);
    if (ret) {
      tscError("SML:0x%"PRIx64" Unable to parse key", info->id);
      goto error;
    }
    ret = parseSmlValue(pkv, &cur, &is_last_kv, info, !isField);
    if (ret) {
      tscError("SML:0x%"PRIx64" Unable to parse value", info->id);
      goto error;
    }
    if (!isField && (strcasecmp(pkv->key, "ID") == 0)) {
      ret = isValidChildTableName(pkv->value, pkv->length, info);
      if (ret) {
        free(pkv->key);
        free(pkv->value);
        goto error;
      }
      smlData->childTableName = malloc( pkv->length + 1);
      memcpy(smlData->childTableName, pkv->value, pkv->length);
      strntolower_s(smlData->childTableName, smlData->childTableName, (int32_t)pkv->length);
      smlData->childTableName[pkv->length] = '\0';
      free(pkv->key);
      free(pkv->value);
    } else {
      *num_kvs += 1;
    }
    if (is_last_kv) {
      goto done;
    }

    //reallocate addtional memory for more kvs
    TAOS_SML_KV *more_kvs = NULL;

    if (isField) {
      if ((*num_kvs + 2) > capacity) {
        capacity *= 3; capacity /= 2;
        more_kvs = realloc(*pKVs, capacity * sizeof(TAOS_SML_KV));
      } else {
        more_kvs = *pKVs;
      }
    } else {
      if ((*num_kvs + 1) > capacity) {
        capacity *= 3; capacity /= 2;
        more_kvs = realloc(*pKVs, capacity * sizeof(TAOS_SML_KV));
      } else {
        more_kvs = *pKVs;
      }
    }

    if (!more_kvs) {
      goto error;
    }
    *pKVs = more_kvs;
    //move pKV points to next TAOS_SML_KV block
    if (isField) {
      pkv = *pKVs + *num_kvs + 1;
    } else {
      pkv = *pKVs + *num_kvs;
    }
  }
  goto done;

error:
  return ret;
done:
  *index = cur;
  return ret;
}

static void moveTimeStampToFirstKv(TAOS_SML_DATA_POINT** smlData, TAOS_SML_KV *ts) {
  TAOS_SML_KV* tsField = (*smlData)->fields;
  tsField->length = ts->length;
  tsField->type = ts->type;
  tsField->value = malloc(ts->length);
  tsField->key = malloc(strlen(ts->key) + 1);
  memcpy(tsField->key, ts->key, strlen(ts->key) + 1);
  memcpy(tsField->value, ts->value, ts->length);
  (*smlData)->fieldNum = (*smlData)->fieldNum + 1;

  free(ts->key);
  free(ts->value);
  free(ts);
}

int32_t tscParseLine(const char* sql, TAOS_SML_DATA_POINT* smlData, SSmlLinesInfo* info) {
  const char* index = sql;
  int32_t ret = TSDB_CODE_SUCCESS;
  uint8_t has_tags = 0;
  TAOS_SML_KV *timestamp = NULL;
  SHashObj *keyHashTable = taosHashInit(128, taosGetDefaultHashFunction(TSDB_DATA_TYPE_BINARY), true, false);

  ret = parseSmlMeasurement(smlData, &index, &has_tags, info);
  if (ret) {
    tscError("SML:0x%"PRIx64" Unable to parse measurement", info->id);
    taosHashCleanup(keyHashTable);
    return ret;
  }
  tscDebug("SML:0x%"PRIx64" Parse measurement finished, has_tags:%d", info->id, has_tags);

  //Parse Tags
  if (has_tags) {
    ret = parseSmlKvPairs(&smlData->tags, &smlData->tagNum, &index, false, smlData, keyHashTable, info);
    if (ret) {
      tscError("SML:0x%"PRIx64" Unable to parse tag", info->id);
      taosHashCleanup(keyHashTable);
      return ret;
    }
  }
  tscDebug("SML:0x%"PRIx64" Parse tags finished, num of tags:%d", info->id, smlData->tagNum);

  //Parse fields
  ret = parseSmlKvPairs(&smlData->fields, &smlData->fieldNum, &index, true, smlData, keyHashTable, info);
  if (ret) {
    tscError("SML:0x%"PRIx64" Unable to parse field", info->id);
    taosHashCleanup(keyHashTable);
    return ret;
  }
  tscDebug("SML:0x%"PRIx64" Parse fields finished, num of fields:%d", info->id, smlData->fieldNum);
  taosHashCleanup(keyHashTable);

  //Parse timestamp
  ret = parseSmlTimeStamp(&timestamp, &index, info);
  if (ret) {
    tscError("SML:0x%"PRIx64" Unable to parse timestamp", info->id);
    return ret;
  }
  moveTimeStampToFirstKv(&smlData, timestamp);
  tscDebug("SML:0x%"PRIx64" Parse timestamp finished", info->id);

  return TSDB_CODE_SUCCESS;
}

//=========================================================================

void destroySmlDataPoint(TAOS_SML_DATA_POINT* point) {
  for (int i=0; i<point->tagNum; ++i) {
    free((point->tags+i)->key);
    free((point->tags+i)->value);
  }
  free(point->tags);
  for (int i=0; i<point->fieldNum; ++i) {
    free((point->fields+i)->key);
    free((point->fields+i)->value);
  }
  free(point->fields);
  free(point->stableName);
  free(point->childTableName);
}

int32_t tscParseLines(char* lines[], int numLines, SArray* points, SArray* failedLines, SSmlLinesInfo* info) {
  for (int32_t i = 0; i < numLines; ++i) {
    TAOS_SML_DATA_POINT point = {0};
    int32_t code = tscParseLine(lines[i], &point, info);
    if (code != TSDB_CODE_SUCCESS) {
      tscError("SML:0x%"PRIx64" data point line parse failed. line %d : %s", info->id, i, lines[i]);
      destroySmlDataPoint(&point);
      return code;
    } else {
      tscDebug("SML:0x%"PRIx64" data point line parse success. line %d", info->id, i);
    }

    taosArrayPush(points, &point);
  }
  return TSDB_CODE_SUCCESS;
}

int taos_insert_lines(TAOS* taos, char* lines[], int numLines, SMLProtocolType protocol, SMLTimeStampType tsType) {
  int32_t code = 0;

  SSmlLinesInfo* info = tcalloc(1, sizeof(SSmlLinesInfo));
  info->id = genLinesSmlId();
  info->tsType = tsType;
  info->protocol = protocol;

  if (numLines <= 0 || numLines > 65536) {
    tscError("SML:0x%"PRIx64" taos_insert_lines numLines should be between 1 and 65536. numLines: %d", info->id, numLines);
    tfree(info);
    code = TSDB_CODE_TSC_APP_ERROR;
    return code;
  }

  for (int i = 0; i < numLines; ++i) {
    if (lines[i] == NULL) {
      tscError("SML:0x%"PRIx64" taos_insert_lines line %d is NULL", info->id, i);
      tfree(info);
      code = TSDB_CODE_TSC_APP_ERROR;
      return code;
    }
  }

  SArray* lpPoints = taosArrayInit(numLines, sizeof(TAOS_SML_DATA_POINT));
  if (lpPoints == NULL) {
    tscError("SML:0x%"PRIx64" taos_insert_lines failed to allocate memory", info->id);
    tfree(info);
    return TSDB_CODE_TSC_OUT_OF_MEMORY;
  }

  tscDebug("SML:0x%"PRIx64" taos_insert_lines begin inserting %d lines, first line: %s", info->id, numLines, lines[0]);
  code = tscParseLines(lines, numLines, lpPoints, NULL, info);
  size_t numPoints = taosArrayGetSize(lpPoints);

  if (code != 0) {
    goto cleanup;
  }

  TAOS_SML_DATA_POINT* points = TARRAY_GET_START(lpPoints);
  code = tscSmlInsert(taos, points, (int)numPoints, info);
  if (code != 0) {
    tscError("SML:0x%"PRIx64" taos_sml_insert error: %s", info->id, tstrerror((code)));
  }

cleanup:
  tscDebug("SML:0x%"PRIx64" taos_insert_lines finish inserting %d lines. code: %d", info->id, numLines, code);
  points = TARRAY_GET_START(lpPoints);
  numPoints = taosArrayGetSize(lpPoints);
  for (int i=0; i<numPoints; ++i) {
    destroySmlDataPoint(points+i);
  }

  taosArrayDestroy(lpPoints);

  tfree(info);
  return code;
}

int32_t convertPrecisionStrType(char* precision, SMLTimeStampType *tsType) {
  if (precision == NULL) {
    *tsType = SML_TIME_STAMP_NOT_CONFIGURED;
    return TSDB_CODE_SUCCESS;
  }
  if (strcmp(precision, "μ") == 0) {
    *tsType = SML_TIME_STAMP_MICRO_SECONDS;
    return TSDB_CODE_SUCCESS;
  }

  int32_t len = (int32_t)strlen(precision);
  if (len == 1) {
    switch (precision[0]) {
      case 'u':
        *tsType = SML_TIME_STAMP_MICRO_SECONDS;
        break;
      case 's':
        *tsType = SML_TIME_STAMP_SECONDS;
        break;
      case 'm':
        *tsType = SML_TIME_STAMP_MINUTES;
        break;
      case 'h':
        *tsType = SML_TIME_STAMP_HOURS;
        break;
      default:
        return TSDB_CODE_TSC_INVALID_PRECISION_TYPE;
    }
  } else if (len == 2 && precision[1] == 's') {
    switch (precision[0]) {
      case 'm':
        *tsType = SML_TIME_STAMP_MILLI_SECONDS;
        break;
      case 'n':
        *tsType = SML_TIME_STAMP_NANO_SECONDS;
        break;
      default:
        return TSDB_CODE_TSC_INVALID_PRECISION_TYPE;
    }
  } else {
    return TSDB_CODE_TSC_INVALID_PRECISION_TYPE;
  }

  return TSDB_CODE_SUCCESS;
}

/**
 * taos_schemaless_insert() parse and insert data points into database according to
 * different protocol.
 *
 * @param $lines input array may contain multiple lines, each line indicates a data point.
 *               If protocol=2 is used input array should contain single JSON
 *               string(e.g. char *lines[] = {"$JSON_string"}). If need to insert
 *               multiple data points in JSON format, should include them in $JSON_string
 *               as a JSON array.
 * @param $numLines indicates how many data points in $lines.
 *                  If protocol = 2 is used this param will be ignored as $lines should
 *                  contain single JSON string.
 * @param $protocol indicates which protocol to use for parsing:
 *                  0 - influxDB line protocol
 *                  1 - OpenTSDB telnet line protocol
 *                  2 - OpenTSDB JSON format protocol
 * @return return zero for successful insertion. Otherwise return none-zero error code of
 *         failure reason.
 *
 */

int taos_schemaless_insert(TAOS* taos, char* lines[], int numLines, int protocol, char* timePrecision) {
  int code;
  SMLTimeStampType tsType;

  if (protocol == SML_LINE_PROTOCOL) {
    code = convertPrecisionStrType(timePrecision, &tsType);
    if (code != TSDB_CODE_SUCCESS) {
      return code;
    }
  }

  switch (protocol) {
    case SML_LINE_PROTOCOL:
      code = taos_insert_lines(taos, lines, numLines, protocol, tsType);
      break;
    case SML_TELNET_PROTOCOL:
      code = taos_insert_telnet_lines(taos, lines, numLines, protocol, tsType);
      break;
    case SML_JSON_PROTOCOL:
      code = taos_insert_json_payload(taos, *lines, protocol, tsType);
      break;
    default:
      code = TSDB_CODE_TSC_INVALID_PROTOCOL_TYPE;
      break;
  }

  return code;
}<|MERGE_RESOLUTION|>--- conflicted
+++ resolved
@@ -1083,11 +1083,8 @@
   tscDebug("SML:0x%"PRIx64" taos_sml_insert. number of points: %d", info->id, numPoint);
 
   int32_t code = TSDB_CODE_SUCCESS;
-<<<<<<< HEAD
-  info->smlDataToSchema = taosHashInit(32, taosGetDefaultHashFunction(TSDB_DATA_TYPE_UBIGINT), true, false);
+
   info->affectedRows = 0;
-=======
->>>>>>> befffdf7
 
   tscDebug("SML:0x%"PRIx64" build data point schemas", info->id);
   SArray* stableSchemas = taosArrayInit(32, sizeof(SSmlSTableSchema)); // SArray<STableColumnsSchema>
