/*
 * Copyright (c) 2019 TAOS Data, Inc. <jhtao@taosdata.com>
 *
 * This program is free software: you can use, redistribute, and/or modify
 * it under the terms of the GNU Affero General Public License, version 3
 * or later ("AGPL"), as published by the Free Software Foundation.
 *
 * This program is distributed in the hope that it will be useful, but WITHOUT
 * ANY WARRANTY; without even the implied warranty of MERCHANTABILITY or
 * FITNESS FOR A PARTICULAR PURPOSE.
 *
 * You should have received a copy of the GNU Affero General Public License
 * along with this program. If not, see <http://www.gnu.org/licenses/>.
 */

#include <tscompression.h>
#include "os.h"
#include "qPlan.h"
#include "qTableMeta.h"
#include "tcmdtype.h"
#include "tlockfree.h"
#include "trpc.h"
#include "tscGlobalmerge.h"
#include "tscLog.h"
#include "tscProfile.h"
#include "tscUtil.h"
#include "tsclient.h"
#include "ttimer.h"

int (*tscBuildMsg[TSDB_SQL_MAX])(SSqlObj *pSql, SSqlInfo *pInfo) = {0};

int (*tscProcessMsgRsp[TSDB_SQL_MAX])(SSqlObj *pSql);
void tscProcessActivityTimer(void *handle, void *tmrId);
int tscKeepConn[TSDB_SQL_MAX] = {0};

TSKEY tscGetSubscriptionProgress(void* sub, int64_t uid, TSKEY dflt);
void tscUpdateSubscriptionProgress(void* sub, int64_t uid, TSKEY ts);
void tscSaveSubscriptionProgress(void* sub);
static int32_t extractSTableQueryVgroupId(STableMetaInfo* pTableMetaInfo);

static int32_t minMsgSize() { return tsRpcHeadSize + 100; }
static int32_t getWaitingTimeInterval(int32_t count) {
  int32_t initial = 100; // 100 ms by default
  if (count <= 1) {
    return 0;
  }

  return initial * ((2u)<<(count - 2));
}

static int32_t vgIdCompare(const void *lhs, const void *rhs) {
  int32_t left = *(int32_t *)lhs;
  int32_t right = *(int32_t *)rhs;

  if (left == right) {
    return 0;
  } else {
    return left > right ? 1 : -1;
  }
}
static int32_t removeDupVgid(int32_t *src, int32_t sz) {
  if (src == NULL || sz <= 0) {
    return 0;
  } 
  qsort(src, sz, sizeof(src[0]), vgIdCompare);

  int32_t ret = 1;
  for (int i = 1; i < sz; i++) {
    if (src[i] != src[i - 1]) {
      src[ret++] = src[i];
    }
  }
  return ret;
}

static void tscSetDnodeEpSet(SRpcEpSet* pEpSet, SVgroupMsg* pVgroupInfo) {
  assert(pEpSet != NULL && pVgroupInfo != NULL && pVgroupInfo->numOfEps > 0);

  // Issue the query to one of the vnode among a vgroup randomly.
  // change the inUse property would not affect the isUse attribute of STableMeta
  pEpSet->inUse = rand() % pVgroupInfo->numOfEps;

  // apply the FQDN string length check here
  bool existed = false;

  pEpSet->numOfEps = pVgroupInfo->numOfEps;
  for(int32_t i = 0; i < pVgroupInfo->numOfEps; ++i) {
    pEpSet->port[i] = pVgroupInfo->epAddr[i].port;

    int32_t len = (int32_t) strnlen(pVgroupInfo->epAddr[i].fqdn, TSDB_FQDN_LEN);
    if (len > 0) {
      tstrncpy(pEpSet->fqdn[i], pVgroupInfo->epAddr[i].fqdn, tListLen(pEpSet->fqdn[i]));
      existed = true;
    }
  }

  assert(existed);
}

static void tscDumpMgmtEpSet(SSqlObj *pSql) {
  SRpcCorEpSet *pCorEpSet = pSql->pTscObj->tscCorMgmtEpSet;
  taosCorBeginRead(&pCorEpSet->version);
  pSql->epSet = pCorEpSet->epSet;
  taosCorEndRead(&pCorEpSet->version);
}  
static void tscEpSetHtons(SRpcEpSet *s) {
   for (int32_t i = 0; i < s->numOfEps; i++) {
      s->port[i] = htons(s->port[i]);    
   }
}

bool tscEpSetIsEqual(SRpcEpSet *s1, SRpcEpSet *s2) {
   if (s1->numOfEps != s2->numOfEps || s1->inUse != s2->inUse) {
     return false;
   }

   for (int32_t i = 0; i < s1->numOfEps; i++) {
     if (s1->port[i] != s2->port[i] 
        || strncmp(s1->fqdn[i], s2->fqdn[i], TSDB_FQDN_LEN) != 0)
        return false;
   }
   return true;
}

void tscUpdateMgmtEpSet(SSqlObj *pSql, SRpcEpSet *pEpSet) {
  // no need to update if equal
  SRpcCorEpSet *pCorEpSet = pSql->pTscObj->tscCorMgmtEpSet;
  taosCorBeginWrite(&pCorEpSet->version);
  pCorEpSet->epSet = *pEpSet;
  taosCorEndWrite(&pCorEpSet->version);
}

void tscDumpEpSetFromVgroupInfo(SRpcEpSet *pEpSet, SNewVgroupInfo *pVgroupInfo) {
  if (pVgroupInfo == NULL) { return;}
  int8_t inUse = pVgroupInfo->inUse;
  pEpSet->inUse = (inUse >= 0 && inUse < TSDB_MAX_REPLICA) ? inUse: 0; 
  pEpSet->numOfEps = pVgroupInfo->numOfEps;  
  for (int32_t i = 0; i < pVgroupInfo->numOfEps; ++i) {
    tstrncpy(pEpSet->fqdn[i], pVgroupInfo->ep[i].fqdn, sizeof(pEpSet->fqdn[i]));
    pEpSet->port[i] = pVgroupInfo->ep[i].port;
  }
}

static void tscUpdateVgroupInfo(SSqlObj *pSql, SRpcEpSet *pEpSet) {
  SSqlCmd *pCmd = &pSql->cmd;
  STableMetaInfo *pTableMetaInfo = tscGetTableMetaInfoFromCmd(pCmd,  0);
  if (pTableMetaInfo == NULL || pTableMetaInfo->pTableMeta == NULL) {
    return;
  }

  int32_t vgId = -1;
  if (pTableMetaInfo->pTableMeta->tableType == TSDB_SUPER_TABLE) {
    vgId = extractSTableQueryVgroupId(pTableMetaInfo);
  } else {
    vgId = pTableMetaInfo->pTableMeta->vgId;
  }

  assert(vgId > 0);

  SNewVgroupInfo vgroupInfo = {.vgId = -1};
  taosHashGetClone(UTIL_GET_VGROUPMAP(pSql), &vgId, sizeof(vgId), NULL, &vgroupInfo);
  assert(vgroupInfo.numOfEps > 0 && vgroupInfo.vgId > 0);

  tscDebug("before: Endpoint in use:%d, numOfEps:%d", vgroupInfo.inUse, vgroupInfo.numOfEps);
  vgroupInfo.inUse    = pEpSet->inUse;
  vgroupInfo.numOfEps = pEpSet->numOfEps;
  for (int32_t i = 0; i < vgroupInfo.numOfEps; i++) {
    tstrncpy(vgroupInfo.ep[i].fqdn, pEpSet->fqdn[i], TSDB_FQDN_LEN);
    vgroupInfo.ep[i].port = pEpSet->port[i];
  }

  tscDebug("after: EndPoint in use:%d, numOfEps:%d", vgroupInfo.inUse, vgroupInfo.numOfEps);
  taosHashPut(UTIL_GET_VGROUPMAP(pSql), &vgId, sizeof(vgId), &vgroupInfo, sizeof(SNewVgroupInfo));

  // Update the local cached epSet info cached by SqlObj
  int32_t inUse = pSql->epSet.inUse;
  tscDumpEpSetFromVgroupInfo(&pSql->epSet, &vgroupInfo);
  tscDebug("0x%"PRIx64" update the epSet in SqlObj, in use before:%d, after:%d", pSql->self, inUse, pSql->epSet.inUse);

}

int32_t extractSTableQueryVgroupId(STableMetaInfo* pTableMetaInfo) {
  assert(pTableMetaInfo != NULL);

  int32_t vgIndex = pTableMetaInfo->vgroupIndex;
  int32_t vgId = -1;

  if (pTableMetaInfo->pVgroupTables == NULL) {
    SVgroupsInfo *pVgroupInfo = pTableMetaInfo->vgroupList;
    assert(pVgroupInfo->vgroups[vgIndex].vgId > 0 && vgIndex < pTableMetaInfo->vgroupList->numOfVgroups);
    vgId = pVgroupInfo->vgroups[vgIndex].vgId;
  } else {
    int32_t numOfVgroups = (int32_t)taosArrayGetSize(pTableMetaInfo->pVgroupTables);
    assert(vgIndex >= 0 && vgIndex < numOfVgroups);

    SVgroupTableInfo *pTableIdList = taosArrayGet(pTableMetaInfo->pVgroupTables, vgIndex);
    vgId = pTableIdList->vgInfo.vgId;
  }

  return vgId;
}

void tscProcessHeartBeatRsp(void *param, TAOS_RES *tres, int code) {
  STscObj *pObj = (STscObj *)param;
  if (pObj == NULL) return;

  if (pObj != pObj->signature) {
    tscError("heartbeat msg, pObj:%p, signature:%p invalid", pObj, pObj->signature);
    return;
  }

  SSqlObj *pSql = tres;
  SSqlRes *pRes = &pSql->res;

  if (code == TSDB_CODE_SUCCESS) {
    SHeartBeatRsp *pRsp = (SHeartBeatRsp *)pRes->pRsp;
    SRpcEpSet     *epSet = &pRsp->epSet;
    if (epSet->numOfEps > 0) {
      tscEpSetHtons(epSet);

      //SRpcCorEpSet *pCorEpSet = pSql->pTscObj->tscCorMgmtEpSet;
      //if (!tscEpSetIsEqual(&pCorEpSet->epSet, epSet)) {
      //  tscTrace("%p updating epset: numOfEps: %d, inUse: %d", pSql, epSet->numOfEps, epSet->inUse);
      //  for (int8_t i = 0; i < epSet->numOfEps; i++) {
      //    tscTrace("endpoint %d: fqdn=%s, port=%d", i, epSet->fqdn[i], epSet->port[i]);
      //  }
      //}
      //concurrency problem, update mgmt epset anyway 
      tscUpdateMgmtEpSet(pSql, epSet);
    }

    pSql->pTscObj->connId = htonl(pRsp->connId);

    if (pRsp->killConnection) {
      tscKillConnection(pObj);
      return;
    } else {
      if (pRsp->queryId) {
        tscKillQuery(pObj, htonl(pRsp->queryId));
      }

      if (pRsp->streamId) {
        tscKillStream(pObj, htonl(pRsp->streamId));
      }
    }

    int32_t total  = htonl(pRsp->totalDnodes);
    int32_t online = htonl(pRsp->onlineDnodes);
    assert(online <= total);

    if (online < total) {
      tscError("0x%"PRIx64", HB, total dnode:%d, online dnode:%d", pSql->self, total, online);
      pSql->res.code = TSDB_CODE_RPC_NETWORK_UNAVAIL;
    }

    if (pRes->length == NULL) {
      pRes->length = calloc(2,  sizeof(int32_t));
    }

    pRes->length[0] = total;
    pRes->length[1] = online;
  } else {
    tscDebug("%" PRId64 " heartbeat failed, code:%s", pObj->hbrid, tstrerror(code));
    if (pRes->length == NULL) {
      pRes->length = calloc(2, sizeof(int32_t));
    }

    pRes->length[1] = 0;
    if (pRes->length[0] == 0) {
      pRes->length[0] = 1; // make sure that the value of the total node is greater than the online node
    }
  }

  if (pObj->hbrid != 0) {
    int32_t waitingDuring = tsShellActivityTimer * 500;
    tscDebug("0x%"PRIx64" send heartbeat in %dms", pSql->self, waitingDuring);

    taosTmrReset(tscProcessActivityTimer, waitingDuring, (void *)pObj->rid, tscTmr, &pObj->pTimer);
  } else {
    tscDebug("0x%"PRIx64" start to close tscObj:%p, not send heartbeat again", pSql->self, pObj);
  }
}

// if return true, send probe connection msg to sever ok
bool sendProbeConnMsg(SSqlObj* pSql, int64_t stime, bool *pReqOver) {
  if(stime == 0) {
    // not start , no need probe
    tscInfo("PROBE 0x%" PRIx64 " not start, no need probe.", pSql->self);
    return true;
  }

  int64_t start = MAX(stime, pSql->lastAlive);
  int32_t diff = (int32_t)(taosGetTimestampMs() - start);
  if (diff < tsProbeSeconds * 1000) {
    // exec time short , need not probe alive
    tscInfo("PROBE 0x%" PRIx64 " not arrived probe time. cfg timeout=%ds, no need probe. lastAlive=%" PRId64 " stime=%" PRId64, \
                      pSql->self, tsProbeSeconds, pSql->lastAlive, pSql->stime);
    return true;
  }

  if (diff > tsProbeKillSeconds * 1000) {
    // need kill query
    tscInfo("PROBE 0x%" PRIx64 " kill query by probe. because arrived kill time. time=%ds cfg timeout=%ds lastAlive=%" PRId64 " stime=%" PRId64, \
                    pSql->self, diff/1000, tsProbeKillSeconds, pSql->lastAlive, pSql->stime);

    return false;
  }

  if (pSql->pPrevContext == NULL) {
    // last connect info save uncompletely, so can't probe
    tscInfo("PROBE 0x%" PRIx64 " save last connect info uncompletely. prev context is null", pSql->self);
    return true;
  }

  if(pSql->rpcRid == -1) {
    // cancel or reponse ok from server, so need not probe
    tscInfo("PROBE 0x%" PRIx64 " rpcRid is -1, response ok. no need probe.", pSql->self);
    return true;
  }
  
  bool ret = rpcSendProbe(pSql->rpcRid, pSql->pPrevContext, pReqOver);
  if (!(*pReqOver))
    tscInfo("PROBE 0x%" PRIx64 " send probe msg, ret=%d rpcRid=0x%" PRIx64, pSql->self, ret, pSql->rpcRid);
  return ret;
}

// check have broken link queries than killed
void checkBrokenQueries(STscObj *pTscObj) {
  tscDebug("PROBE checkBrokenQueries pTscObj=%p pTscObj->rid=0x%" PRIx64, pTscObj, pTscObj->rid);
  SSqlObj *pSql = pTscObj->sqlList;
  while (pSql) {
    // avoid sqlobj may not be correctly removed from sql list
    if (pSql->sqlstr == NULL || pSql->signature != pSql) {
      pSql = pSql->next;
      continue;
    }

    bool kill = false;
    bool reqOver = false;
    int32_t numOfSub = pSql->subState.numOfSub;
    tscInfo("PROBE 0x%" PRIx64 " start checking sql alive, numOfSub=%d sql=%s stime=%" PRId64 " alive=%" PRId64 " rpcRid=0x%" PRIx64 \
                      ,pSql->self, numOfSub, pSql->sqlstr == NULL ? "" : pSql->sqlstr, pSql->stime, pSql->lastAlive, pSql->rpcRid);
    if (numOfSub == 0) {
      // no sub sql
      if(!sendProbeConnMsg(pSql, pSql->stime, &reqOver)) {
        // need kill
        tscInfo("PROBE 0x%" PRIx64 " need break link done. rpcRid=0x%" PRIx64, pSql->self, pSql->rpcRid);
        kill = true;
      }

      if (reqOver) {
        // current request is finished over, so upate alive to now
        pSql->lastAlive = taosGetTimestampMs();
      }
    } else {
      // lock subs
      pthread_mutex_lock(&pSql->subState.mutex);
      if (pSql->pSubs) {
        // have sub sql
        for (int i = 0; i < pSql->subState.numOfSub; i++) {
          SSqlObj *pSubSql = pSql->pSubs[i];
          if(pSubSql) {
            tscInfo("PROBE 0x%" PRIx64 " sub sql app is 0x%" PRIx64, pSql->self, pSubSql->self);
            if(!sendProbeConnMsg(pSubSql, pSql->stime, &reqOver)) {
              // need kill
              tscInfo("PROBE 0x%" PRIx64 " i=%d sub app=0x%" PRIx64 " need break link done. rpcRid=0x%" PRIx64, pSql->self, i, pSubSql->self, pSubSql->rpcRid);
              kill = true;
              break;
            }
          }

          if (reqOver) {
            // current request is finished over, so upate alive to now
            pSubSql->lastAlive = taosGetTimestampMs();
          }
        }
      }
      // unlock
      pthread_mutex_unlock(&pSql->subState.mutex);
    }

    // kill query
    if(kill) {
      taos_stop_query(pSql);
    }
    
    // move next
    pSql = pSql->next;
  }
} 

void tscProcessActivityTimer(void *handle, void *tmrId) {
  int64_t rid = (int64_t) handle;
  STscObj *pObj = taosAcquireRef(tscRefId, rid);
  if (pObj == NULL) {
    return;
  }

  SSqlObj* pHB = taosAcquireRef(tscObjRef, pObj->hbrid);
  if (pHB == NULL) {
    taosReleaseRef(tscRefId, rid);
    return;
  }

  assert(pHB->self == pObj->hbrid);

  // check queries already death
  static int activetyCnt = 0;
  if (++activetyCnt > tsProbeInterval) { // 1.5s * 40 = 60s interval call check queries alive
    activetyCnt = 0;

    // call check if have query doing
    if(pObj->sqlList) {
      // have queries executing
      checkBrokenQueries(pObj);
    }
  }

  // send self connetion and queries
  pHB->retry = 0;
  int32_t code = tscBuildAndSendRequest(pHB, NULL);
  taosReleaseRef(tscObjRef, pObj->hbrid);

  if (code != TSDB_CODE_SUCCESS) {
    tscError("0x%"PRIx64" failed to sent HB to server, reason:%s", pHB->self, tstrerror(code));
  }

  taosReleaseRef(tscRefId, rid);
}

int tscSendMsgToServer(SSqlObj *pSql) {
  STscObj* pObj = pSql->pTscObj;
  SSqlCmd* pCmd = &pSql->cmd;
  
  char *pMsg = rpcMallocCont(pCmd->payloadLen);
  if (NULL == pMsg) {
    tscError("0x%"PRIx64" msg:%s malloc failed", pSql->self, taosMsg[pSql->cmd.msgType]);
    return TSDB_CODE_TSC_OUT_OF_MEMORY;
  }

  // set the mgmt ip list
  if (pSql->cmd.command >= TSDB_SQL_MGMT) {
    tscDumpMgmtEpSet(pSql);
  }

  memcpy(pMsg, pSql->cmd.payload, pSql->cmd.payloadLen);

  SRpcMsg rpcMsg = {
      .msgType = pSql->cmd.msgType,
      .pCont   = pMsg,
      .contLen = pSql->cmd.payloadLen,
      .ahandle = (void*)pSql->self,
      .handle  = NULL,
      .code    = 0
  };

  if ((rpcMsg.msgType == TSDB_MSG_TYPE_SUBMIT) && (tsShortcutFlag & TSDB_SHORTCUT_RB_RPC_SEND_SUBMIT)) {
    rpcFreeCont(rpcMsg.pCont);
    return TSDB_CODE_RPC_SHORTCUT;
  }


  if(rpcSendRequest(pObj->pRpcObj->pDnodeConn, &pSql->epSet, &rpcMsg, &pSql->rpcRid) != BOOL_FALSE) {
    if(pSql->cmd.command == TSDB_SQL_SELECT)
      rpcSaveSendInfo(pSql->rpcRid, &pSql->pPrevContext);
    return TSDB_CODE_SUCCESS;
  }

  tscError("0x%"PRIx64" rpc send data failed. msg=%s", pSql->self, taosMsg[pSql->cmd.msgType]);
  return TSDB_CODE_TSC_SEND_DATA_FAILED;
}

// handle three situation
// 1. epset retry, only return last failure ep
// 2. no epset retry, like 'taos -h invalidFqdn', return invalidFqdn
// 3. other situation, no expected
void tscSetFqdnErrorMsg(SSqlObj* pSql, SRpcEpSet* pEpSet) {
  SSqlCmd* pCmd = &pSql->cmd;
  SSqlRes* pRes = &pSql->res;

  char* msgBuf = tscGetErrorMsgPayload(pCmd);

  if (pEpSet) {
    sprintf(msgBuf, "%s\"%s\"", tstrerror(pRes->code),pEpSet->fqdn[(pEpSet->inUse)%(pEpSet->numOfEps)]);
  } else if (pCmd->command >= TSDB_SQL_MGMT) {
    SRpcEpSet tEpset;

    SRpcCorEpSet *pCorEpSet = pSql->pTscObj->tscCorMgmtEpSet;
    taosCorBeginRead(&pCorEpSet->version);
    tEpset = pCorEpSet->epSet;
    taosCorEndRead(&pCorEpSet->version);

    sprintf(msgBuf, "%s\"%s\"", tstrerror(pRes->code),tEpset.fqdn[(tEpset.inUse)%(tEpset.numOfEps)]);
  } else {
    sprintf(msgBuf, "%s", tstrerror(pRes->code));
  }
}

bool shouldRewTableMeta(SSqlObj* pSql, SRpcMsg* rpcMsg) {
  SSqlCmd *pCmd = &pSql->cmd;
  SQueryInfo* pQueryInfo = tscGetQueryInfo(pCmd);
  int32_t cmd = pCmd->command;

  if ((cmd != TSDB_SQL_SELECT && cmd != TSDB_SQL_UPDATE_TAGS_VAL)) {
    return false;
  }

  if (rpcMsg->code != TSDB_CODE_TDB_INVALID_TABLE_ID &&
      rpcMsg->code != TSDB_CODE_VND_INVALID_VGROUP_ID &&
      rpcMsg->code != TSDB_CODE_QRY_INVALID_SCHEMA_VERSION &&
      rpcMsg->code != TSDB_CODE_RPC_NETWORK_UNAVAIL &&
      rpcMsg->code != TSDB_CODE_APP_NOT_READY ) {
    return false;
  }

  if (rpcMsg->code == TSDB_CODE_QRY_INVALID_SCHEMA_VERSION) {
    return true;
  }

  // 1. super table subquery
  // 2. nest queries are all not updated the tablemeta and retry parse the sql after cleanup local tablemeta/vgroup id buffer
  if ((TSDB_QUERY_HAS_TYPE(pQueryInfo->type, (TSDB_QUERY_TYPE_STABLE_SUBQUERY | TSDB_QUERY_TYPE_SUBQUERY | TSDB_QUERY_TYPE_TAG_FILTER_QUERY)) &&
       !TSDB_QUERY_HAS_TYPE(pQueryInfo->type, TSDB_QUERY_TYPE_PROJECTION_QUERY)) ||
      (TSDB_QUERY_HAS_TYPE(pQueryInfo->type, TSDB_QUERY_TYPE_NEST_SUBQUERY)) ||
      (TSDB_QUERY_HAS_TYPE(pQueryInfo->type, TSDB_QUERY_TYPE_STABLE_SUBQUERY) &&  pQueryInfo->distinct)
      || (TSDB_QUERY_HAS_TYPE(pQueryInfo->type, TSDB_QUERY_TYPE_JOIN_QUERY))) {
    return false;
  }

  // single table query error need to renew table meta.
  return true;
}

void tscProcessMsgFromServer(SRpcMsg *rpcMsg, SRpcEpSet *pEpSet) {
  TSDB_CACHE_PTR_TYPE handle = (TSDB_CACHE_PTR_TYPE) rpcMsg->ahandle;
  SSqlObj* pSql = (SSqlObj*)taosAcquireRef(tscObjRef, handle);
  if (pSql == NULL) {
    rpcFreeCont(rpcMsg->pCont);
    return;
  }

  assert(pSql->self == handle);

  // check msgtype
  if(rpcMsg->msgType == TSDB_MSG_TYPE_PROBE_CONN_RSP) {
    pSql->lastAlive = taosGetTimestampMs();
    tscInfo("PROBE 0x%" PRIx64 " recv probe msg response. rpcRid=0x%" PRIx64, pSql->self, pSql->rpcRid);
    rpcFreeCont(rpcMsg->pCont);
    return ;
  }

  STscObj *pObj = pSql->pTscObj;
  SSqlRes *pRes = &pSql->res;
  SSqlCmd *pCmd = &pSql->cmd;



  pSql->rpcRid = -1;
  if (pObj->signature != pObj) {
    tscDebug("0x%"PRIx64" DB connection is closed, cmd:%d pObj:%p signature:%p", pSql->self, pCmd->command, pObj, pObj->signature);

    taosRemoveRef(tscObjRef, handle);
    taosReleaseRef(tscObjRef, handle);
    rpcFreeCont(rpcMsg->pCont);
    return;
  }

  SQueryInfo* pQueryInfo = tscGetQueryInfo(pCmd);
  if (pQueryInfo != NULL && pQueryInfo->type == TSDB_QUERY_TYPE_FREE_RESOURCE) {
    tscDebug("0x%"PRIx64" sqlObj needs to be released or DB connection is closed, cmd:%d type:%d, pObj:%p signature:%p",
             pSql->self, pCmd->command, pQueryInfo->type, pObj, pObj->signature);

    taosRemoveRef(tscObjRef, handle);
    taosReleaseRef(tscObjRef, handle);
    rpcFreeCont(rpcMsg->pCont);
    return;
  }

  if (pEpSet) {
    if (!tscEpSetIsEqual(&pSql->epSet, pEpSet)) {
      if (pCmd->command < TSDB_SQL_MGMT) {
        tscUpdateVgroupInfo(pSql, pEpSet);
      } else {
        tscUpdateMgmtEpSet(pSql, pEpSet);
      }
    }
  }

  int32_t cmd = pCmd->command;

  // set the flag to denote that sql string needs to be re-parsed and build submit block with table schema
  if (cmd == TSDB_SQL_INSERT && rpcMsg->code == TSDB_CODE_TDB_TABLE_RECONFIGURE) {
    pSql->cmd.insertParam.schemaAttached = 1;
  }

  bool renewTableMeta = shouldRewTableMeta(pSql, rpcMsg);
 if (renewTableMeta) {
    pSql->retry += 1;
    tscWarn("0x%" PRIx64 " it shall renew table meta, code:%s, retry:%d", pSql->self, tstrerror(rpcMsg->code), pSql->retry);

    pSql->res.code = rpcMsg->code;  // keep the previous error code
    if (pSql->retry > pSql->maxRetry) {
      tscError("0x%" PRIx64 " max retry %d reached, give up", pSql->self, pSql->maxRetry);
    } else {
      // wait for a little bit moment and then retry
      // todo do not sleep in rpc callback thread, add this process into queue to process
      if (rpcMsg->code == TSDB_CODE_APP_NOT_READY || rpcMsg->code == TSDB_CODE_VND_INVALID_VGROUP_ID) {
        int32_t duration = getWaitingTimeInterval(pSql->retry);
        taosMsleep(duration);
      }

      pSql->retryReason = rpcMsg->code;
      rpcMsg->code = tscRenewTableMeta(pSql);
      // if there is an error occurring, proceed to the following error handling procedure.
      if (rpcMsg->code == TSDB_CODE_TSC_ACTION_IN_PROGRESS) {
        taosReleaseRef(tscObjRef, handle);
        rpcFreeCont(rpcMsg->pCont);
        return;
      }
    }
  }

  pRes->rspLen = 0;

  if (pRes->code == TSDB_CODE_TSC_QUERY_CANCELLED) {
    tscDebug("0x%"PRIx64" query is cancelled, code:%s", pSql->self, tstrerror(pRes->code));
  } else {
    pRes->code = rpcMsg->code;
  }

  if (pRes->code == TSDB_CODE_SUCCESS) {
    tscDebug("0x%"PRIx64" reset retry counter to be 0 due to success rsp, old:%d", pSql->self, pSql->retry);
    pSql->retry = 0;
  }

  if (pRes->code != TSDB_CODE_TSC_QUERY_CANCELLED) {
    assert(rpcMsg->msgType == pCmd->msgType + 1);
    pRes->code    = rpcMsg->code;
    pRes->rspType = rpcMsg->msgType;
    pRes->rspLen  = rpcMsg->contLen;

    if (pRes->rspLen > 0 && rpcMsg->pCont) {
      char *tmp = (char *)realloc(pRes->pRsp, pRes->rspLen);
      if (tmp == NULL) {
        pRes->code = TSDB_CODE_TSC_OUT_OF_MEMORY;
      } else {
        pRes->pRsp = tmp;
        memcpy(pRes->pRsp, rpcMsg->pCont, pRes->rspLen);
      }
    } else {
      tfree(pRes->pRsp);
    }

    /*
     * There is not response callback function for submit response.
     * The actual inserted number of points is the first number.
     */
    if (rpcMsg->msgType == TSDB_MSG_TYPE_SUBMIT_RSP && pRes->pRsp != NULL) {
      SShellSubmitRspMsg *pMsg = (SShellSubmitRspMsg*)pRes->pRsp;
      pMsg->code = htonl(pMsg->code);
      pMsg->numOfRows = htonl(pMsg->numOfRows);
      pMsg->affectedRows = htonl(pMsg->affectedRows);
      pMsg->failedRows = htonl(pMsg->failedRows);
      pMsg->numOfTables = htonl(pMsg->numOfTables);

      pRes->numOfRows += pMsg->affectedRows;
      if(pMsg->numOfTables > 0) {
        pRes->numOfTables = pMsg->numOfTables;
      }
      tscDebug("0x%"PRIx64" SQL cmd:%s, code:%s inserted rows:%d rspLen:%d", pSql->self, sqlCmd[pCmd->command],
               tstrerror(pRes->code), pMsg->affectedRows, pRes->rspLen);
    } else {
      tscDebug("0x%"PRIx64" SQL cmd:%s, code:%s rspLen:%d", pSql->self, sqlCmd[pCmd->command], tstrerror(pRes->code), pRes->rspLen);
    }
  }

  if (pRes->code == TSDB_CODE_SUCCESS && pCmd->command < TSDB_SQL_MAX && tscProcessMsgRsp[pCmd->command]) {
    rpcMsg->code = (*tscProcessMsgRsp[pCmd->command])(pSql);
  }

  bool shouldFree = tscShouldBeFreed(pSql);

  if (rpcMsg->code != TSDB_CODE_TSC_ACTION_IN_PROGRESS) {
    if (rpcMsg->code != TSDB_CODE_SUCCESS) {
      pRes->code = rpcMsg->code;
    }

    rpcMsg->code = (pRes->code == TSDB_CODE_SUCCESS) ? (int32_t)pRes->numOfRows : pRes->code;
    if (rpcMsg->code == TSDB_CODE_RPC_FQDN_ERROR) {
      tscAllocPayload(pCmd, TSDB_FQDN_LEN + 64);
      tscSetFqdnErrorMsg(pSql, pEpSet);
    }

    (*pSql->fp)(pSql->param, pSql, rpcMsg->code);
  }

  if (shouldFree) { // in case of table-meta/vgrouplist query, automatically free it
    tscDebug("0x%"PRIx64" sqlObj is automatically freed", pSql->self);
    taosRemoveRef(tscObjRef, handle);
  }

  taosReleaseRef(tscObjRef, handle);
  rpcFreeCont(rpcMsg->pCont);
}

int doBuildAndSendMsg(SSqlObj *pSql) {
  SSqlCmd *pCmd = &pSql->cmd;
  SSqlRes *pRes = &pSql->res;

  if (pCmd->command == TSDB_SQL_SELECT ||
      pCmd->command == TSDB_SQL_FETCH ||
      pCmd->command == TSDB_SQL_RETRIEVE ||
      pCmd->command == TSDB_SQL_INSERT ||
      pCmd->command == TSDB_SQL_CONNECT ||
      pCmd->command == TSDB_SQL_HB ||
      pCmd->command == TSDB_SQL_RETRIEVE_FUNC ||
      pCmd->command == TSDB_SQL_STABLEVGROUP) {
    pRes->code = tscBuildMsg[pCmd->command](pSql, NULL);
  }
  
  if (pRes->code != TSDB_CODE_SUCCESS) {
    tscAsyncResultOnError(pSql);
    return TSDB_CODE_SUCCESS;
  }

  int32_t code = tscSendMsgToServer(pSql);

  // NOTE: if code is TSDB_CODE_SUCCESS, pSql may have been released here already by other threads.
  if (code != TSDB_CODE_SUCCESS) {
    pRes->code = code;
    tscAsyncResultOnError(pSql);
    return  TSDB_CODE_SUCCESS;
  }
  
  return TSDB_CODE_SUCCESS;
}

int tscBuildAndSendRequest(SSqlObj *pSql, SQueryInfo* pQueryInfo) {
  char name[TSDB_TABLE_FNAME_LEN] = {0};

  SSqlCmd *pCmd = &pSql->cmd;
  uint32_t type = 0;

  if (pQueryInfo == NULL) {
     pQueryInfo = tscGetQueryInfo(pCmd);
  }

  STableMetaInfo *pTableMetaInfo = NULL;

  if (pQueryInfo != NULL) {
    pTableMetaInfo = tscGetMetaInfo(pQueryInfo, 0);
    if (pTableMetaInfo != NULL) {
      tNameExtractFullName(&pTableMetaInfo->name, name);
    }

    type = pQueryInfo->type;

    // while numOfTables equals to 0, it must be Heartbeat
    assert((pQueryInfo->numOfTables == 0 && (pQueryInfo->command == TSDB_SQL_HB || pSql->cmd.command == TSDB_SQL_RETRIEVE_FUNC)) || pQueryInfo->numOfTables > 0);
  }

  tscDebug("0x%"PRIx64" SQL cmd:%s will be processed, name:%s, type:%d", pSql->self, sqlCmd[pCmd->command], name, type);
  if (pCmd->command < TSDB_SQL_MGMT && pCmd->command != TSDB_SQL_DELETE_DATA) { // the pTableMetaInfo cannot be NULL
    if (pTableMetaInfo == NULL) {
      pSql->res.code = TSDB_CODE_TSC_APP_ERROR;
      return pSql->res.code;
    }
  } else if (pCmd->command >= TSDB_SQL_LOCAL) {
    return (*tscProcessMsgRsp[pCmd->command])(pSql);
  }
  
  return doBuildAndSendMsg(pSql);
}

int tscBuildFetchMsg(SSqlObj *pSql, SSqlInfo *pInfo) {
  SRetrieveTableMsg *pRetrieveMsg = (SRetrieveTableMsg *) pSql->cmd.payload;

  SQueryInfo *pQueryInfo = tscGetQueryInfo(&pSql->cmd);

  pRetrieveMsg->free = htons(pQueryInfo->type);
  pRetrieveMsg->qId  = htobe64(pSql->res.qId);

  // todo valid the vgroupId at the client side
  STableMetaInfo* pTableMetaInfo = tscGetMetaInfo(pQueryInfo, 0);
  
  if (UTIL_TABLE_IS_SUPER_TABLE(pTableMetaInfo)) {
    int32_t vgIndex = pTableMetaInfo->vgroupIndex;
    int32_t vgId = -1;

    if (pTableMetaInfo->pVgroupTables == NULL) {
      SVgroupsInfo *pVgroupInfo = pTableMetaInfo->vgroupList;
      assert(pVgroupInfo->vgroups[vgIndex].vgId > 0 && vgIndex < pTableMetaInfo->vgroupList->numOfVgroups);
      vgId = pVgroupInfo->vgroups[vgIndex].vgId;
    } else {
      int32_t numOfVgroups = (int32_t)taosArrayGetSize(pTableMetaInfo->pVgroupTables);
      assert(vgIndex >= 0 && vgIndex < numOfVgroups);

      SVgroupTableInfo* pTableIdList = taosArrayGet(pTableMetaInfo->pVgroupTables, vgIndex);
      vgId = pTableIdList->vgInfo.vgId;
    }

    pRetrieveMsg->header.vgId = htonl(vgId);
    tscDebug("0x%"PRIx64" build fetch msg from vgId:%d, vgIndex:%d, qId:0x%" PRIx64, pSql->self, vgId, vgIndex, pSql->res.qId);
  } else {
    STableMeta* pTableMeta = pTableMetaInfo->pTableMeta;
    pRetrieveMsg->header.vgId = htonl(pTableMeta->vgId);
    tscDebug("0x%"PRIx64" build fetch msg from only one vgroup, vgId:%d, qId:0x%" PRIx64, pSql->self, pTableMeta->vgId,
        pSql->res.qId);
  }

  pSql->cmd.payloadLen = sizeof(SRetrieveTableMsg);
  pSql->cmd.msgType = TSDB_MSG_TYPE_FETCH;

  pRetrieveMsg->header.contLen = htonl(sizeof(SRetrieveTableMsg));

  return TSDB_CODE_SUCCESS;
}

int tscBuildSubmitMsg(SSqlObj *pSql, SSqlInfo *pInfo) {
  SQueryInfo *pQueryInfo = tscGetQueryInfo(&pSql->cmd);
  STableMeta* pTableMeta = tscGetMetaInfo(pQueryInfo, 0)->pTableMeta;

  // pSql->cmd.payloadLen is set during copying data into payload
  pSql->cmd.msgType = TSDB_MSG_TYPE_SUBMIT;

  SNewVgroupInfo vgroupInfo = {0};
  taosHashGetClone(UTIL_GET_VGROUPMAP(pSql), &pTableMeta->vgId, sizeof(pTableMeta->vgId), NULL, &vgroupInfo);
  tscDumpEpSetFromVgroupInfo(&pSql->epSet, &vgroupInfo);

  tscDebug("0x%"PRIx64" submit msg built, numberOfEP:%d", pSql->self, pSql->epSet.numOfEps);

  return TSDB_CODE_SUCCESS;
}

/*
 * for table query, simply return the size <= 1k
 */
static int32_t tscEstimateQueryMsgSize(SSqlObj *pSql) {
  const static int32_t MIN_QUERY_MSG_PKT_SIZE = TSDB_MAX_BYTES_PER_ROW * 5;

  SSqlCmd* pCmd = &pSql->cmd;
  SQueryInfo *pQueryInfo = tscGetQueryInfo(pCmd);

  int32_t srcColListSize = (int32_t)(taosArrayGetSize(pQueryInfo->colList) * sizeof(SColumnInfo));
  int32_t srcColFilterSize = 0;
  int32_t srcTagFilterSize = tscGetTagFilterSerializeLen(pQueryInfo);

  size_t  numOfExprs = tscNumOfExprs(pQueryInfo);
  int32_t exprSize = (int32_t)(sizeof(SSqlExpr) * numOfExprs * 2);

  int32_t tsBufSize = (pQueryInfo->tsBuf != NULL) ? pQueryInfo->tsBuf->fileSize : 0;
  int32_t sqlLen = (int32_t) strlen(pSql->sqlstr) + 1;

  int32_t tableSerialize = 0;
  STableMetaInfo *pTableMetaInfo = tscGetMetaInfo(pQueryInfo, 0);
  STableMeta * pTableMeta = pTableMetaInfo->pTableMeta;  
  if (pTableMetaInfo->pVgroupTables != NULL) {
    size_t numOfGroups = taosArrayGetSize(pTableMetaInfo->pVgroupTables);

    int32_t totalTables = 0;
    for (int32_t i = 0; i < numOfGroups; ++i) {
      SVgroupTableInfo *pTableInfo = taosArrayGet(pTableMetaInfo->pVgroupTables, i);
      totalTables += (int32_t) taosArrayGetSize(pTableInfo->itemList);
    }

    tableSerialize = totalTables * sizeof(STableIdInfo);
  }

  if (pQueryInfo->colCond && taosArrayGetSize(pQueryInfo->colCond) > 0) {
    STblCond *pCond = tsGetTableFilter(pQueryInfo->colCond, pTableMeta->id.uid, 0);
    if (pCond != NULL && pCond->cond != NULL) {
      srcColFilterSize = pCond->len;
    }
  }

  return MIN_QUERY_MSG_PKT_SIZE + minMsgSize() + sizeof(SQueryTableMsg) + srcColListSize + srcColFilterSize + srcTagFilterSize +
         exprSize + tsBufSize + tableSerialize + sqlLen + 4096 + pQueryInfo->bufLen;
}

static char *doSerializeTableInfo(SQueryTableMsg *pQueryMsg, SSqlObj *pSql, STableMetaInfo *pTableMetaInfo, char *pMsg,
                                  int32_t *succeed) {
  TSKEY dfltKey = htobe64(pQueryMsg->window.skey);

  STableMeta * pTableMeta = pTableMetaInfo->pTableMeta;
  if (UTIL_TABLE_IS_NORMAL_TABLE(pTableMetaInfo) || pTableMetaInfo->pVgroupTables == NULL) {
    
    int32_t vgId = -1;
    if (UTIL_TABLE_IS_SUPER_TABLE(pTableMetaInfo)) {
      int32_t idx = pTableMetaInfo->vgroupIndex;
      assert(idx >= 0);

      SVgroupMsg* pVgroupInfo = NULL;
      if (pTableMetaInfo->vgroupList && pTableMetaInfo->vgroupList->numOfVgroups > 0) {
        assert(idx < pTableMetaInfo->vgroupList->numOfVgroups);
        pVgroupInfo = &pTableMetaInfo->vgroupList->vgroups[idx];
      } else {
        tscError("0x%"PRIx64" No vgroup info found", pSql->self);
        
        *succeed = 0;
        return pMsg;
      }

      vgId = pVgroupInfo->vgId;
      tscSetDnodeEpSet(&pSql->epSet, pVgroupInfo);
      tscDebug("0x%"PRIx64" query on stable, vgIndex:%d, numOfVgroups:%d", pSql->self, idx, pTableMetaInfo->vgroupList->numOfVgroups);
    } else {
      vgId = pTableMeta->vgId;

      SNewVgroupInfo vgroupInfo = {0};
      taosHashGetClone(UTIL_GET_VGROUPMAP(pSql), &pTableMeta->vgId, sizeof(pTableMeta->vgId), NULL, &vgroupInfo);
      tscDumpEpSetFromVgroupInfo(&pSql->epSet, &vgroupInfo);
    }

    if (pSql->epSet.numOfEps > 0){
      pSql->epSet.inUse = rand()%pSql->epSet.numOfEps;
    }
    pQueryMsg->head.vgId = htonl(vgId);

    STableIdInfo *pTableIdInfo = (STableIdInfo *)pMsg;
    pTableIdInfo->tid = htonl(pTableMeta->id.tid);
    pTableIdInfo->uid = htobe64(pTableMeta->id.uid);
    pTableIdInfo->key = htobe64(tscGetSubscriptionProgress(pSql->pSubscription, pTableMeta->id.uid, dfltKey));

    pQueryMsg->numOfTables = htonl(1);  // set the number of tables
    pMsg += sizeof(STableIdInfo);
  } else { // it is a subquery of the super table query, this EP info is acquired from vgroupInfo
    int32_t idx = pTableMetaInfo->vgroupIndex;
    int32_t numOfVgroups = (int32_t)taosArrayGetSize(pTableMetaInfo->pVgroupTables);
    assert(idx >= 0 && idx < numOfVgroups);

    SVgroupTableInfo* pTableIdList = taosArrayGet(pTableMetaInfo->pVgroupTables, idx);

    // set the vgroup info 
    tscSetDnodeEpSet(&pSql->epSet, &pTableIdList->vgInfo);
    pQueryMsg->head.vgId = htonl(pTableIdList->vgInfo.vgId);
    
    int32_t numOfTables = (int32_t)taosArrayGetSize(pTableIdList->itemList);
    pQueryMsg->numOfTables = htonl(numOfTables);  // set the number of tables

    tscDebug("0x%"PRIx64" query on stable, vgId:%d, numOfTables:%d, vgIndex:%d, numOfVgroups:%d", pSql->self,
             pTableIdList->vgInfo.vgId, numOfTables, idx, numOfVgroups);

    // serialize each table id info
    for(int32_t i = 0; i < numOfTables; ++i) {
      STableIdInfo* pItem = taosArrayGet(pTableIdList->itemList, i);
      
      STableIdInfo *pTableIdInfo = (STableIdInfo *)pMsg;
      pTableIdInfo->tid = htonl(pItem->tid);
      pTableIdInfo->uid = htobe64(pItem->uid);
      pTableIdInfo->key = htobe64(tscGetSubscriptionProgress(pSql->pSubscription, pItem->uid, dfltKey));
      pMsg += sizeof(STableIdInfo);
    }
  }

  char n[TSDB_TABLE_FNAME_LEN] = {0};
  tNameExtractFullName(&pTableMetaInfo->name, n);

  tscDebug("0x%"PRIx64" vgId:%d, query on table:%s, tid:%d, uid:%" PRIu64, pSql->self, htonl(pQueryMsg->head.vgId), n, pTableMeta->id.tid, pTableMeta->id.uid);
  return pMsg;
}

// TODO refactor
static int32_t serializeColFilterInfo(SColumnFilterInfo* pColFilters, int16_t numOfFilters, char** pMsg) {
  // append the filter information after the basic column information
  for (int32_t f = 0; f < numOfFilters; ++f) {
    SColumnFilterInfo *pColFilter = &pColFilters[f];

    SColumnFilterInfo *pFilterMsg = (SColumnFilterInfo *)(*pMsg);
    pFilterMsg->filterstr = htons(pColFilter->filterstr);

    (*pMsg) += sizeof(SColumnFilterInfo);

    if (pColFilter->filterstr) {
      pFilterMsg->len = htobe64(pColFilter->len);
      memcpy(*pMsg, (void *)pColFilter->pz, (size_t)(pColFilter->len + 1));
      (*pMsg) += (pColFilter->len + 1);  // append the additional filter binary info
    } else {
      pFilterMsg->lowerBndi = htobe64(pColFilter->lowerBndi);
      pFilterMsg->upperBndi = htobe64(pColFilter->upperBndi);
    }

    pFilterMsg->lowerRelOptr = htons(pColFilter->lowerRelOptr);
    pFilterMsg->upperRelOptr = htons(pColFilter->upperRelOptr);

    if (pColFilter->lowerRelOptr == TSDB_RELATION_INVALID && pColFilter->upperRelOptr == TSDB_RELATION_INVALID) {
      tscError("invalid filter info");
      return TSDB_CODE_TSC_INVALID_OPERATION;
    }
  }

  return TSDB_CODE_SUCCESS;
}

static int32_t serializeSqlExpr(SSqlExpr* pExpr, STableMetaInfo* pTableMetaInfo, char** pMsg, int64_t id, bool validateColumn) {
  STableMeta* pTableMeta = pTableMetaInfo->pTableMeta;

  // the queried table has been removed and a new table with the same name has already been created already
  // return error msg
  if (pExpr->uid != pTableMeta->id.uid) {
    tscError("0x%"PRIx64" table has already been destroyed", id);
    return TSDB_CODE_TSC_INVALID_TABLE_NAME;
  }

  if (validateColumn && !tscValidateColumnId(pTableMetaInfo, pExpr->colInfo.colId)) {
    tscError("0x%"PRIx64" table schema is not matched with parsed sql", id);
    return TSDB_CODE_TSC_INVALID_OPERATION;
  }

  if (pExpr->resColId > 0) {
    tscError("result column id underflowed: %d", pExpr->resColId);
    return TSDB_CODE_TSC_RES_TOO_MANY;
  }

  SSqlExpr* pSqlExpr = (SSqlExpr *)(*pMsg);

  SColIndex* pIndex = &pSqlExpr->colInfo;

  pIndex->colId         = htons(pExpr->colInfo.colId);
  pIndex->colIndex      = htons(pExpr->colInfo.colIndex);
  pIndex->flag          = htons(pExpr->colInfo.flag);
  pSqlExpr->uid         = htobe64(pExpr->uid);
  pSqlExpr->colType     = htons(pExpr->colType);
  pSqlExpr->colBytes    = htons(pExpr->colBytes);
  pSqlExpr->resType     = htons(pExpr->resType);
  pSqlExpr->resBytes    = htons(pExpr->resBytes);
  pSqlExpr->interBytes  = htonl(pExpr->interBytes);
  pSqlExpr->functionId  = htons(pExpr->functionId);
  pSqlExpr->numOfParams = htons(pExpr->numOfParams);
  pSqlExpr->resColId    = htons(pExpr->resColId);
  pSqlExpr->flist.numOfFilters = htons(pExpr->flist.numOfFilters);

  (*pMsg) += sizeof(SSqlExpr);
  for (int32_t j = 0; j < pExpr->numOfParams; ++j) { // todo add log
    pSqlExpr->param[j].nType = htonl(pExpr->param[j].nType);
    pSqlExpr->param[j].nLen  = htonl(pExpr->param[j].nLen);

    if (pExpr->param[j].nType == TSDB_DATA_TYPE_BINARY) {
      memcpy((*pMsg), pExpr->param[j].pz, pExpr->param[j].nLen);
      (*pMsg) += pExpr->param[j].nLen;
    } else {
      pSqlExpr->param[j].i64 = htobe64(pExpr->param[j].i64);
    }
  }

  serializeColFilterInfo(pExpr->flist.filterInfo, pExpr->flist.numOfFilters, pMsg);

  return TSDB_CODE_SUCCESS;
}

int tscBuildQueryMsg(SSqlObj *pSql, SSqlInfo *pInfo) {
  SSqlCmd *pCmd = &pSql->cmd;

  SQueryInfo     *pQueryInfo = NULL;
  STableMeta     *pTableMeta = NULL;
  STableMetaInfo *pTableMetaInfo = NULL;

  int32_t code = TSDB_CODE_SUCCESS;
  int32_t size = tscEstimateQueryMsgSize(pSql);
  assert(size > 0);

  if (TSDB_CODE_SUCCESS != tscAllocPayloadFast(pCmd, size)) {
    tscError("%p failed to malloc for query msg", pSql);
    return TSDB_CODE_TSC_INVALID_OPERATION;  // todo add test for this
  }

  pQueryInfo = tscGetQueryInfo(pCmd);
  pTableMetaInfo = tscGetMetaInfo(pQueryInfo, 0);
  pTableMeta = pTableMetaInfo->pTableMeta;

  SQueryAttr query = {{0}};
  tscCreateQueryFromQueryInfo(pQueryInfo, &query, pSql);
  query.vgId = pTableMeta->vgId;

  SArray* tableScanOperator = createTableScanPlan(&query);
  SArray* queryOperator = createExecOperatorPlan(&query);

  SQueryTableMsg *pQueryMsg = (SQueryTableMsg *)pCmd->payload;

  tstrncpy(pQueryMsg->version, version, tListLen(pQueryMsg->version));

  int32_t numOfTags = query.numOfTags;
  int32_t sqlLen = (int32_t) strlen(pSql->sqlstr);

  if (taosArrayGetSize(tableScanOperator) == 0) {
    pQueryMsg->tableScanOperator = htonl(-1);
  } else {
    int32_t* tablescanOp = taosArrayGet(tableScanOperator, 0);
    pQueryMsg->tableScanOperator = htonl(*tablescanOp);
  }

  pQueryMsg->window.skey = htobe64(query.window.skey);
  pQueryMsg->window.ekey = htobe64(query.window.ekey);
  pQueryMsg->range.skey = htobe64(query.range.skey);
  pQueryMsg->range.ekey = htobe64(query.range.ekey);

  pQueryMsg->order          = htons(query.order.order);
  pQueryMsg->orderColId     = htons(query.order.orderColId);
  pQueryMsg->fillType       = htons(query.fillType);
  pQueryMsg->limit          = htobe64(query.limit.limit);
  pQueryMsg->offset         = htobe64(query.limit.offset);
  pQueryMsg->numOfCols      = htons(query.numOfCols);

  pQueryMsg->interval.interval     = htobe64(query.interval.interval);
  pQueryMsg->interval.sliding      = htobe64(query.interval.sliding);
  pQueryMsg->interval.offset       = htobe64(query.interval.offset);
  pQueryMsg->interval.intervalUnit = query.interval.intervalUnit;
  pQueryMsg->interval.slidingUnit  = query.interval.slidingUnit;
  pQueryMsg->interval.offsetUnit   = query.interval.offsetUnit;

  pQueryMsg->stableQuery      = query.stableQuery;
  pQueryMsg->topBotQuery      = query.topBotQuery;
  pQueryMsg->groupbyColumn    = query.groupbyColumn;
  pQueryMsg->hasTagResults    = query.hasTagResults;
  pQueryMsg->timeWindowInterpo = query.timeWindowInterpo;
  pQueryMsg->queryBlockDist   = query.queryBlockDist;
  pQueryMsg->stabledev        = query.stabledev;
  pQueryMsg->tsCompQuery      = query.tsCompQuery;
  pQueryMsg->simpleAgg        = query.simpleAgg;
  pQueryMsg->pointInterpQuery = query.pointInterpQuery;
  pQueryMsg->needTableSeqScan = query.needTableSeqScan;
  pQueryMsg->needReverseScan  = query.needReverseScan;
  pQueryMsg->stateWindow      = query.stateWindow;
  pQueryMsg->numOfTags        = htonl(numOfTags);
  pQueryMsg->sqlstrLen        = htonl(sqlLen);
  pQueryMsg->sw.gap           = htobe64(query.sw.gap);
  pQueryMsg->sw.primaryColId  = htonl(PRIMARYKEY_TIMESTAMP_COL_INDEX);

  pQueryMsg->secondStageOutput = htonl(query.numOfExpr2);
  pQueryMsg->numOfOutput    = htons((int16_t)query.numOfOutput);  // this is the stage one output column number

  pQueryMsg->numOfGroupCols = htons(pQueryInfo->groupbyExpr.numOfGroupCols);
  pQueryMsg->queryType      = htonl(pQueryInfo->type);
  pQueryMsg->prevResultLen  = htonl(pQueryInfo->bufLen);

  // set column list ids
  size_t numOfCols = taosArrayGetSize(pQueryInfo->colList);
  char *pMsg = (char *)(pQueryMsg->tableCols) + numOfCols * sizeof(SColumnInfo);

  for (int32_t i = 0; i < numOfCols; ++i) {
    SColumnInfo *pCol = &query.tableCols[i];

    pQueryMsg->tableCols[i].colId = htons(pCol->colId);
    pQueryMsg->tableCols[i].bytes = htons(pCol->bytes);
    pQueryMsg->tableCols[i].type  = htons(pCol->type);
    //pQueryMsg->tableCols[i].flist.numOfFilters = htons(pCol->flist.numOfFilters);
    pQueryMsg->tableCols[i].flist.numOfFilters = 0;
    pQueryMsg->tableCols[i].flist.filterInfo = 0;
    // append the filter information after the basic column information
    //serializeColFilterInfo(pCol->flist.filterInfo, pCol->flist.numOfFilters, &pMsg);
  }

  if (pQueryInfo->colCond && taosArrayGetSize(pQueryInfo->colCond) > 0 && !onlyQueryTags(&query) ) {
    STblCond *pCond = tsGetTableFilter(pQueryInfo->colCond, pTableMeta->id.uid, 0);
    if (pCond != NULL && pCond->cond != NULL) {
      pQueryMsg->colCondLen = htonl(pCond->len);
      memcpy(pMsg, pCond->cond, pCond->len);

      pMsg += pCond->len;
    }
  } else {
    pQueryMsg->colCondLen = 0;
  }

  for (int32_t i = 0; i < query.numOfOutput; ++i) {
    code = serializeSqlExpr(&query.pExpr1[i].base, pTableMetaInfo, &pMsg, pSql->self, true);
    if (code != TSDB_CODE_SUCCESS) {
      goto _end;
    }
  }

  for (int32_t i = 0; i < query.numOfExpr2; ++i) {
    code = serializeSqlExpr(&query.pExpr2[i].base, pTableMetaInfo, &pMsg, pSql->self, false);
    if (code != TSDB_CODE_SUCCESS) {
      goto _end;
    }
  }

  int32_t succeed = 1;

  // serialize the table info (sid, uid, tags)
  pMsg = doSerializeTableInfo(pQueryMsg, pSql, pTableMetaInfo, pMsg, &succeed);
  if (succeed == 0) {
    code = TSDB_CODE_TSC_APP_ERROR;
    goto _end;
  }
  
  SGroupbyExpr *pGroupbyExpr = query.pGroupbyExpr;
  if (pGroupbyExpr != NULL && pGroupbyExpr->numOfGroupCols > 0) {
    //pQueryMsg->orderByIdx = htons(pGroupbyExpr->orderIndex);
    pQueryMsg->groupOrderType = htons(pGroupbyExpr->orderType);

    for (int32_t j = 0; j < pGroupbyExpr->numOfGroupCols; ++j) {
      SColIndex* pCol = taosArrayGet(pGroupbyExpr->columnInfo, j);

      *((int16_t *)pMsg) = htons(pCol->colId);
      pMsg += sizeof(pCol->colId);

      *((int16_t *)pMsg) = htons(pCol->colIndex);
      pMsg += sizeof(pCol->colIndex);

      *((int16_t *)pMsg) = htons(pCol->flag);
      pMsg += sizeof(pCol->flag);

      memcpy(pMsg, pCol->name, tListLen(pCol->name));
      pMsg += tListLen(pCol->name);
    }
  }

  if (query.fillType != TSDB_FILL_NONE) {
    for (int32_t i = 0; i < query.numOfOutput; ++i) {
      *((int64_t *)pMsg) = htobe64(query.fillVal[i]);
      pMsg += sizeof(query.fillVal[0]);
    }
  }

  if (query.numOfTags > 0 && query.tagColList != NULL) {
    for (int32_t i = 0; i < query.numOfTags; ++i) {
      SColumnInfo* pTag = &query.tagColList[i];

      SColumnInfo* pTagCol = (SColumnInfo*) pMsg;
      pTagCol->colId = htons(pTag->colId);
      pTagCol->bytes = htons(pTag->bytes);
      pTagCol->type  = htons(pTag->type);
      pTagCol->flist.numOfFilters = 0;

      pMsg += sizeof(SColumnInfo);
    }
  }

  // serialize tag column query condition
  if (pQueryInfo->tagCond.pCond != NULL && taosArrayGetSize(pQueryInfo->tagCond.pCond) > 0) {
    STagCond* pTagCond = &pQueryInfo->tagCond;

    SCond *pCond = tsGetSTableQueryCond(pTagCond, pTableMeta->id.uid);
    if (pCond != NULL && pCond->cond != NULL) {
      pQueryMsg->tagCondLen = htonl(pCond->len);
      memcpy(pMsg, pCond->cond, pCond->len);

      pMsg += pCond->len;
    }
  } else {
    pQueryMsg->tagCondLen = 0;
  }

  if (pQueryInfo->bufLen > 0) {
    memcpy(pMsg, pQueryInfo->buf, pQueryInfo->bufLen);
    pMsg += pQueryInfo->bufLen;
  }

  // compressed ts block
  pQueryMsg->tsBuf.tsOffset = htonl((int32_t)(pMsg - pCmd->payload));

  if (pQueryInfo->tsBuf != NULL) {
    // note: here used the idx instead of actual vnode id.
    int32_t vnodeIndex = pTableMetaInfo->vgroupIndex;
    code = dumpFileBlockByGroupId(pQueryInfo->tsBuf, vnodeIndex, pMsg, &pQueryMsg->tsBuf.tsLen, &pQueryMsg->tsBuf.tsNumOfBlocks);
    if (code != TSDB_CODE_SUCCESS) {
      goto _end;
    }

    pMsg += pQueryMsg->tsBuf.tsLen;

    pQueryMsg->tsBuf.tsOrder = htonl(pQueryInfo->tsBuf->tsOrder);
    pQueryMsg->tsBuf.tsLen   = htonl(pQueryMsg->tsBuf.tsLen);
    pQueryMsg->tsBuf.tsNumOfBlocks = htonl(pQueryMsg->tsBuf.tsNumOfBlocks);
  } else {
    pQueryMsg->tsBuf.tsLen = 0;
    pQueryMsg->tsBuf.tsNumOfBlocks = 0;
  }

  int32_t numOfOperator = (int32_t) taosArrayGetSize(queryOperator);
  pQueryMsg->numOfOperator = htonl(numOfOperator);
  for(int32_t i = 0; i < numOfOperator; ++i) {
    int32_t *operator = taosArrayGet(queryOperator, i);
    *(int32_t*)pMsg = htonl(*operator);

    pMsg += sizeof(int32_t);
  }

  // support only one udf
  if (pQueryInfo->pUdfInfo != NULL && taosArrayGetSize(pQueryInfo->pUdfInfo) > 0) {
    if (taosArrayGetSize(pQueryInfo->pUdfInfo) > 1) {
      code = tscInvalidOperationMsg(pCmd->payload, "only one udf allowed", NULL);
      goto _end;
    }
    
    pQueryMsg->udfContentOffset = htonl((int32_t) (pMsg - pCmd->payload));
    for(int32_t i = 0; i < taosArrayGetSize(pQueryInfo->pUdfInfo); ++i) {
      SUdfInfo* pUdfInfo = taosArrayGet(pQueryInfo->pUdfInfo, i);
      *(int8_t*) pMsg = pUdfInfo->resType;
      pMsg += sizeof(pUdfInfo->resType);

      *(int16_t*) pMsg = htons(pUdfInfo->resBytes);
      pMsg += sizeof(pUdfInfo->resBytes);

      STR_TO_VARSTR(pMsg, pUdfInfo->name);

      pMsg += varDataTLen(pMsg);

      *(int32_t*) pMsg = htonl(pUdfInfo->funcType);
      pMsg += sizeof(pUdfInfo->funcType);

      *(int32_t*) pMsg = htonl(pUdfInfo->bufSize);
      pMsg += sizeof(pUdfInfo->bufSize);

      pQueryMsg->udfContentLen = htonl(pUdfInfo->contLen);
      memcpy(pMsg, pUdfInfo->content, pUdfInfo->contLen);

      pMsg += pUdfInfo->contLen;
    }
  } else {
    pQueryMsg->udfContentOffset = 0;
    pQueryMsg->udfContentLen = 0;
  }

  memcpy(pMsg, pSql->sqlstr, sqlLen);
  pMsg += sqlLen;



  pQueryMsg->extend = 1;
  
  STLV *tlv = (STLV *)pMsg;
  tlv->type = htons(TLV_TYPE_META_VERSION);
  tlv->len  = htonl(sizeof(int16_t) * 2);
  *(int16_t*)tlv->value = htons(pTableMeta->sversion);
  *(int16_t*)(tlv->value+sizeof(int16_t)) = htons(pTableMeta->tversion);
  pMsg += sizeof(*tlv) + sizeof(int16_t) * 2;

  tlv = (STLV *)pMsg;
  tlv->type = htons(TLV_TYPE_END_MARK);
  tlv->len = 0;
  pMsg += sizeof(*tlv);


  int32_t msgLen = (int32_t)(pMsg - pCmd->payload);

  tscDebug("0x%"PRIx64" msg built success, len:%d bytes", pSql->self, msgLen);
  pCmd->payloadLen = msgLen;
  pSql->cmd.msgType = TSDB_MSG_TYPE_QUERY;

  pQueryMsg->head.contLen = htonl(msgLen);
  assert(msgLen + minMsgSize() <= (int32_t)pCmd->allocSize);

  _end:
  freeQueryAttr(&query);
  taosArrayDestroy(&tableScanOperator);
  taosArrayDestroy(&queryOperator);
  return code;
}

int32_t tscBuildCreateDbMsg(SSqlObj *pSql, SSqlInfo *pInfo) {
  SSqlCmd *pCmd = &pSql->cmd;
  pCmd->payloadLen = sizeof(SCreateDbMsg);
  
  pCmd->msgType = (pInfo->pMiscInfo->dbOpt.dbType == TSDB_DB_TYPE_DEFAULT) ? TSDB_MSG_TYPE_CM_CREATE_DB : TSDB_MSG_TYPE_CM_CREATE_TP;

  SCreateDbMsg *pCreateDbMsg = (SCreateDbMsg *)pCmd->payload;

//  assert(pCmd->numOfClause == 1);
  STableMetaInfo *pTableMetaInfo = tscGetTableMetaInfoFromCmd(pCmd,  0);
  int32_t code = tNameExtractFullName(&pTableMetaInfo->name, pCreateDbMsg->db);
  assert(code == TSDB_CODE_SUCCESS);

  return TSDB_CODE_SUCCESS;
}

int32_t tscBuildCreateFuncMsg(SSqlObj *pSql, SSqlInfo *pInfo) {
  SSqlCmd *pCmd = &pSql->cmd;
  SCreateFuncMsg *pCreateFuncMsg = (SCreateFuncMsg *)pCmd->payload;

  pCmd->msgType = TSDB_MSG_TYPE_CM_CREATE_FUNCTION;

  pCmd->payloadLen = sizeof(SCreateFuncMsg) + htonl(pCreateFuncMsg->codeLen);

  return TSDB_CODE_SUCCESS;
}


int32_t tscBuildCreateDnodeMsg(SSqlObj *pSql, SSqlInfo *pInfo) {
  SSqlCmd *pCmd = &pSql->cmd;
  pCmd->payloadLen = sizeof(SCreateDnodeMsg);
  if (TSDB_CODE_SUCCESS != tscAllocPayload(pCmd, pCmd->payloadLen)) {
    tscError("0x%"PRIx64" failed to malloc for query msg", pSql->self);
    return TSDB_CODE_TSC_OUT_OF_MEMORY;
  }

  SCreateDnodeMsg *pCreate = (SCreateDnodeMsg *)pCmd->payload;

  SStrToken* t0 = taosArrayGet(pInfo->pMiscInfo->a, 0);
  strncpy(pCreate->ep, t0->z, t0->n);
  
  pCmd->msgType = TSDB_MSG_TYPE_CM_CREATE_DNODE;

  return TSDB_CODE_SUCCESS;
}

static bool tscIsAlterCommand(char* sqlstr) {
  int32_t idx = 0;

  do {
    SStrToken t0 = tStrGetToken(sqlstr, &idx, false);
    if (t0.type != TK_LP) {
      return t0.type == TK_ALTER;
    }
  } while (1);
}

int32_t tscBuildAcctMsg(SSqlObj *pSql, SSqlInfo *pInfo) {
  SSqlCmd *pCmd = &pSql->cmd;
  pCmd->payloadLen = sizeof(SCreateAcctMsg);
  if (TSDB_CODE_SUCCESS != tscAllocPayload(pCmd, pCmd->payloadLen)) {
    tscError("0x%"PRIx64" failed to malloc for query msg", pSql->self);
    return TSDB_CODE_TSC_OUT_OF_MEMORY;
  }

  SCreateAcctMsg *pAlterMsg = (SCreateAcctMsg *)pCmd->payload;

  SStrToken *pName = &pInfo->pMiscInfo->user.user;
  SStrToken *pPwd = &pInfo->pMiscInfo->user.passwd;

  strncpy(pAlterMsg->user, pName->z, pName->n);
  strncpy(pAlterMsg->pass, pPwd->z, pPwd->n);

  SCreateAcctInfo *pAcctOpt = &pInfo->pMiscInfo->acctOpt;

  pAlterMsg->cfg.maxUsers = htonl(pAcctOpt->maxUsers);
  pAlterMsg->cfg.maxDbs = htonl(pAcctOpt->maxDbs);
  pAlterMsg->cfg.maxTimeSeries = htonl(pAcctOpt->maxTimeSeries);
  pAlterMsg->cfg.maxStreams = htonl(pAcctOpt->maxStreams);
  pAlterMsg->cfg.maxPointsPerSecond = htonl(pAcctOpt->maxPointsPerSecond);
  pAlterMsg->cfg.maxStorage = htobe64(pAcctOpt->maxStorage);
  pAlterMsg->cfg.maxQueryTime = htobe64(pAcctOpt->maxQueryTime);
  pAlterMsg->cfg.maxConnections = htonl(pAcctOpt->maxConnections);

  if (pAcctOpt->stat.n == 0) {
    pAlterMsg->cfg.accessState = -1;
  } else {
    if (pAcctOpt->stat.z[0] == 'r' && pAcctOpt->stat.n == 1) {
      pAlterMsg->cfg.accessState = TSDB_VN_READ_ACCCESS;
    } else if (pAcctOpt->stat.z[0] == 'w' && pAcctOpt->stat.n == 1) {
      pAlterMsg->cfg.accessState = TSDB_VN_WRITE_ACCCESS;
    } else if (strncmp(pAcctOpt->stat.z, "all", 3) == 0 && pAcctOpt->stat.n == 3) {
      pAlterMsg->cfg.accessState = TSDB_VN_ALL_ACCCESS;
    } else if (strncmp(pAcctOpt->stat.z, "no", 2) == 0 && pAcctOpt->stat.n == 2) {
      pAlterMsg->cfg.accessState = 0;
    }
  }

  if (tscIsAlterCommand(pSql->sqlstr)) {
    pCmd->msgType = TSDB_MSG_TYPE_CM_ALTER_ACCT;
  } else {
    pCmd->msgType = TSDB_MSG_TYPE_CM_CREATE_ACCT;
  }

  return TSDB_CODE_SUCCESS;
}

int32_t tscBuildUserMsg(SSqlObj *pSql, SSqlInfo *pInfo) {
  SSqlCmd *pCmd = &pSql->cmd;
  pCmd->payloadLen = sizeof(SCreateUserMsg);

  if (TSDB_CODE_SUCCESS != tscAllocPayload(pCmd, pCmd->payloadLen)) {
    tscError("0x%"PRIx64" failed to malloc for query msg", pSql->self);
    return TSDB_CODE_TSC_OUT_OF_MEMORY;
  }

  SCreateUserMsg *pAlterMsg = (SCreateUserMsg *)pCmd->payload;

  SUserInfo *pUser = &pInfo->pMiscInfo->user;
  strncpy(pAlterMsg->user, pUser->user.z, pUser->user.n);
  pAlterMsg->flag = (int8_t)pUser->type;

  if (pUser->type == TSDB_ALTER_USER_PRIVILEGES) {
    pAlterMsg->privilege = (char)pCmd->count;
  } else if (pUser->type == TSDB_ALTER_USER_PASSWD) {
    strncpy(pAlterMsg->pass, pUser->passwd.z, pUser->passwd.n);
  } else if (pUser->type == TSDB_ALTER_USER_TAGS) {
    // copy tags
    strncpy(pAlterMsg->tags, pUser->tags.z, pUser->tags.n);
  } else { // create user password info
    strncpy(pAlterMsg->pass, pUser->passwd.z, pUser->passwd.n);
    strncpy(pAlterMsg->tags, pUser->tags.z, pUser->tags.n);
  }

  if (pUser->type == TSDB_ALTER_USER_PASSWD || pUser->type == TSDB_ALTER_USER_PRIVILEGES || pUser->type == TSDB_ALTER_USER_TAGS) {
    pCmd->msgType = TSDB_MSG_TYPE_CM_ALTER_USER;
  } else {
    pCmd->msgType = TSDB_MSG_TYPE_CM_CREATE_USER;
  }

  return TSDB_CODE_SUCCESS;
}

int32_t tscBuildCfgDnodeMsg(SSqlObj *pSql, SSqlInfo *pInfo) {
  SSqlCmd *pCmd = &pSql->cmd;
  pCmd->payloadLen = sizeof(SCfgDnodeMsg);
  pCmd->msgType = TSDB_MSG_TYPE_CM_CONFIG_DNODE;
  return TSDB_CODE_SUCCESS;
}

int32_t tscBuildDropDbMsg(SSqlObj *pSql, SSqlInfo *pInfo) {
  SSqlCmd *pCmd = &pSql->cmd;
  pCmd->payloadLen = sizeof(SDropDbMsg);

  if (TSDB_CODE_SUCCESS != tscAllocPayload(pCmd, pCmd->payloadLen)) {
    tscError("0x%"PRIx64" failed to malloc for query msg", pSql->self);
    return TSDB_CODE_TSC_OUT_OF_MEMORY;
  }

  SDropDbMsg *pDropDbMsg = (SDropDbMsg*)pCmd->payload;

  STableMetaInfo *pTableMetaInfo = tscGetTableMetaInfoFromCmd(pCmd,  0);

  int32_t code = tNameExtractFullName(&pTableMetaInfo->name, pDropDbMsg->db);
  assert(code == TSDB_CODE_SUCCESS && pTableMetaInfo->name.type == TSDB_DB_NAME_T);

  pDropDbMsg->ignoreNotExists = pInfo->pMiscInfo->existsCheck ? 1 : 0;

  pCmd->msgType = (pInfo->pMiscInfo->dbType == TSDB_DB_TYPE_DEFAULT) ? TSDB_MSG_TYPE_CM_DROP_DB : TSDB_MSG_TYPE_CM_DROP_TP;
  return TSDB_CODE_SUCCESS;
}

int32_t tscBuildDropFuncMsg(SSqlObj *pSql, SSqlInfo *pInfo) {
  SSqlCmd *pCmd = &pSql->cmd;

  pCmd->msgType = TSDB_MSG_TYPE_CM_DROP_FUNCTION;

  pCmd->payloadLen = sizeof(SDropFuncMsg);

  return TSDB_CODE_SUCCESS;
}


int32_t tscBuildDropTableMsg(SSqlObj *pSql, SSqlInfo *pInfo) {
  SSqlCmd *pCmd = &pSql->cmd;
  pCmd->payloadLen = sizeof(SCMDropTableMsg);

  if (TSDB_CODE_SUCCESS != tscAllocPayload(pCmd, pCmd->payloadLen)) {
    tscError("0x%"PRIx64" failed to malloc for query msg", pSql->self);
    return TSDB_CODE_TSC_OUT_OF_MEMORY;
  }

  SCMDropTableMsg *pDropTableMsg = (SCMDropTableMsg*)pCmd->payload;
  STableMetaInfo *pTableMetaInfo = tscGetTableMetaInfoFromCmd(pCmd,  0);
  tNameExtractFullName(&pTableMetaInfo->name, pDropTableMsg->name);

  pDropTableMsg->supertable = (pInfo->pMiscInfo->tableType == TSDB_SUPER_TABLE)? 1:0;
  pDropTableMsg->igNotExists = pInfo->pMiscInfo->existsCheck ? 1 : 0;
  pCmd->msgType = TSDB_MSG_TYPE_CM_DROP_TABLE;
  return TSDB_CODE_SUCCESS;
}

int32_t tscBuildDropDnodeMsg(SSqlObj *pSql, SSqlInfo *pInfo) {
  SSqlCmd *pCmd = &pSql->cmd;

  char dnodeEp[TSDB_EP_LEN] = {0};
  tstrncpy(dnodeEp, pCmd->payload, TSDB_EP_LEN);

  pCmd->payloadLen = sizeof(SDropDnodeMsg);
  if (TSDB_CODE_SUCCESS != tscAllocPayload(pCmd, pCmd->payloadLen)) {
    tscError("0x%"PRIx64" failed to malloc for query msg", pSql->self);
    return TSDB_CODE_TSC_OUT_OF_MEMORY;
  }

  SDropDnodeMsg * pDrop = (SDropDnodeMsg *)pCmd->payload;
  tstrncpy(pDrop->ep, dnodeEp, tListLen(pDrop->ep));
  pCmd->msgType = TSDB_MSG_TYPE_CM_DROP_DNODE;

  return TSDB_CODE_SUCCESS;
}

int32_t tscBuildDropUserAcctMsg(SSqlObj *pSql, SSqlInfo *pInfo) {
  SSqlCmd *pCmd = &pSql->cmd;

  char user[TSDB_USER_LEN] = {0};
  tstrncpy(user, pCmd->payload, TSDB_USER_LEN);

  pCmd->payloadLen = sizeof(SDropUserMsg);
  pCmd->msgType = (pInfo->type == TSDB_SQL_DROP_USER)? TSDB_MSG_TYPE_CM_DROP_USER:TSDB_MSG_TYPE_CM_DROP_ACCT;

  if (TSDB_CODE_SUCCESS != tscAllocPayload(pCmd, pCmd->payloadLen)) {
    tscError("0x%"PRIx64" failed to malloc for query msg", pSql->self);
    return TSDB_CODE_TSC_OUT_OF_MEMORY;
  }

  SDropUserMsg *pDropMsg = (SDropUserMsg *)pCmd->payload;
  tstrncpy(pDropMsg->user, user, tListLen(user));

  return TSDB_CODE_SUCCESS;
}

int32_t tscBuildUseDbMsg(SSqlObj *pSql, SSqlInfo *pInfo) {
  SSqlCmd *pCmd = &pSql->cmd;
  pCmd->payloadLen = sizeof(SUseDbMsg);

  if (TSDB_CODE_SUCCESS != tscAllocPayload(pCmd, pCmd->payloadLen)) {
    tscError("0x%"PRIx64" failed to malloc for query msg", pSql->self);
    return TSDB_CODE_TSC_OUT_OF_MEMORY;
  }

  SUseDbMsg *pUseDbMsg = (SUseDbMsg *)pCmd->payload;
  STableMetaInfo *pTableMetaInfo = tscGetTableMetaInfoFromCmd(pCmd,  0);
  tNameExtractFullName(&pTableMetaInfo->name, pUseDbMsg->db);
  pCmd->msgType = TSDB_MSG_TYPE_CM_USE_DB;

  return TSDB_CODE_SUCCESS;
}

int32_t tscBuildSyncDbReplicaMsg(SSqlObj* pSql, SSqlInfo *pInfo) {
  SSqlCmd *pCmd = &pSql->cmd;
  pCmd->payloadLen = sizeof(SSyncDbMsg);

  if (TSDB_CODE_SUCCESS != tscAllocPayload(pCmd, pCmd->payloadLen)) {
    tscError("0x%"PRIx64" failed to malloc for query msg", pSql->self);
    return TSDB_CODE_TSC_OUT_OF_MEMORY;
  }

  SSyncDbMsg *pSyncMsg = (SSyncDbMsg *)pCmd->payload;
  STableMetaInfo *pTableMetaInfo = tscGetTableMetaInfoFromCmd(pCmd,  0);
  tNameExtractFullName(&pTableMetaInfo->name, pSyncMsg->db);
  pCmd->msgType = TSDB_MSG_TYPE_CM_SYNC_DB;

  return TSDB_CODE_SUCCESS;
}

int32_t tscBuildShowMsg(SSqlObj *pSql, SSqlInfo *pInfo) {
  SSqlCmd *pCmd = &pSql->cmd;
  pCmd->msgType = TSDB_MSG_TYPE_CM_SHOW;
  pCmd->payloadLen = sizeof(SShowMsg) + 100;

  if (TSDB_CODE_SUCCESS != tscAllocPayload(pCmd, pCmd->payloadLen)) {
    tscError("0x%"PRIx64" failed to malloc for query msg", pSql->self);
    return TSDB_CODE_TSC_OUT_OF_MEMORY;
  }

  SShowInfo *pShowInfo = &pInfo->pMiscInfo->showOpt;
  SShowMsg  *pShowMsg = (SShowMsg *)pCmd->payload;

  STableMetaInfo *pTableMetaInfo = tscGetTableMetaInfoFromCmd(pCmd,  0);
  if (pShowInfo->showType == TSDB_MGMT_TABLE_FUNCTION) {
    pShowMsg->type = pShowInfo->showType;
    pShowMsg->payloadLen = 0;
    pCmd->payloadLen = sizeof(SShowMsg);

    return TSDB_CODE_SUCCESS;
  }

  if (tNameIsEmpty(&pTableMetaInfo->name)) {
    char *p = cloneCurrentDBName(pSql);
    tstrncpy(pShowMsg->db, p, sizeof(pShowMsg->db));
    tfree(p);
  } else {
    tNameGetFullDbName(&pTableMetaInfo->name, pShowMsg->db);
  }

  pShowMsg->type = pShowInfo->showType;

  if (pShowInfo->showType != TSDB_MGMT_TABLE_VNODES) {
    SStrToken *pPattern = &pShowInfo->pattern;
    if (pPattern->type > 0) {  // only show tables support wildcard query
      strncpy(pShowMsg->payload, pPattern->z, pPattern->n);
      pShowMsg->payloadLen = htons(pPattern->n);
    }
  } else {
    SStrToken *pEpAddr = &pShowInfo->prefix;
    assert(pEpAddr->n > 0 && pEpAddr->type > 0);

    strncpy(pShowMsg->payload, pEpAddr->z, pEpAddr->n);
    pShowMsg->payloadLen = htons(pEpAddr->n);
  }

  pCmd->payloadLen = sizeof(SShowMsg) + htons(pShowMsg->payloadLen);
  return TSDB_CODE_SUCCESS;
}

int32_t tscBuildKillMsg(SSqlObj *pSql, SSqlInfo *pInfo) {
  SSqlCmd *pCmd = &pSql->cmd;
  pCmd->payloadLen = sizeof(SKillQueryMsg);

  switch (pCmd->command) {
    case TSDB_SQL_KILL_QUERY:
      pCmd->msgType = TSDB_MSG_TYPE_CM_KILL_QUERY;
      break;
    case TSDB_SQL_KILL_CONNECTION:
      pCmd->msgType = TSDB_MSG_TYPE_CM_KILL_CONN;
      break;
    case TSDB_SQL_KILL_STREAM:
      pCmd->msgType = TSDB_MSG_TYPE_CM_KILL_STREAM;
      break;
  }
  return TSDB_CODE_SUCCESS;
}

int tscEstimateCreateTableMsgLength(SSqlObj *pSql, SSqlInfo *pInfo) {
  SSqlCmd *pCmd = &(pSql->cmd);
  int32_t size = minMsgSize() + sizeof(SCMCreateTableMsg) + sizeof(SCreateTableMsg);

  SCreateTableSql *pCreateTableInfo = pInfo->pCreateTableInfo;
  if (pCreateTableInfo->type == TSQL_CREATE_TABLE_FROM_STABLE) {
    int32_t numOfTables = (int32_t)taosArrayGetSize(pInfo->pCreateTableInfo->childTableInfo);
    size += numOfTables * (sizeof(SCreateTableMsg) +
    ((TSDB_MAX_TAGS_LEN > TSDB_MAX_JSON_TAGS_LEN)?TSDB_MAX_TAGS_LEN:TSDB_MAX_JSON_TAGS_LEN));
  } else {
    size += sizeof(SSchema) * (pCmd->numOfCols + pCmd->count);
  }

  if (pCreateTableInfo->pSelect != NULL) {
    size += (pCreateTableInfo->pSelect->sqlstr.n + 1);
    // add size = create super table with same columns and 1 tags
    if(pCreateTableInfo->to.n > 0) {
      size += sizeof(SCreateTableMsg);
      size += sizeof(SSchema) * (pCmd->numOfCols + 1);
      size += pCreateTableInfo->to.n + 4;  // to:
      if(pCreateTableInfo->split.n > 0)
        size += pCreateTableInfo->split.n + 7; // split:
    }    
  }

  return size + TSDB_EXTRA_PAYLOAD_SIZE;
}

char* fillCreateSTableMsg(SCreateTableMsg* pCreateMsg, SCreateTableSql* pTableSql, SSqlCmd* pCmd, SSqlInfo *pInfo) {
  // SET
  SSchema*    pSchema    = (SSchema *)pCreateMsg->schema;
  SQueryInfo* pQueryInfo = tscGetQueryInfo(pCmd);
  pCreateMsg->igExists   = 0;
  pCreateMsg->sqlLen     = 0;

  // FullName like acctID.dbName.tableName
  tNameExtractFullName(&pInfo->pCreateTableInfo->toSName, pCreateMsg->tableName);

  // copy columns
  pCreateMsg->numOfColumns = htons(pCmd->numOfCols);
  for (int i = 0; i < pCmd->numOfCols; ++i) {
    TAOS_FIELD *pField = tscFieldInfoGetField(&pQueryInfo->fieldsInfo, i);
    pSchema->type = pField->type;
    strcpy(pSchema->name, pField->name);
    pSchema->bytes = htons(pField->bytes);

    pSchema++;
  }
  // append one tag
  pCreateMsg->numOfTags  = htons(1); // only one tag immutable
  pSchema->type          = TSDB_DATA_TYPE_INT;
  pSchema->bytes         = htons(INT_BYTES);
  strcpy(pSchema->name, "tag1");
  pSchema ++;

  return (char *)pSchema;
}

int tscBuildCreateTableMsg(SSqlObj *pSql, SSqlInfo *pInfo) {
  int      msgLen = 0;
  int      size = 0;
  SSchema *pSchema;
  SSqlCmd *pCmd = &pSql->cmd;

  SQueryInfo     *pQueryInfo = tscGetQueryInfo(pCmd);
  STableMetaInfo *pTableMetaInfo = tscGetMetaInfo(pQueryInfo, 0);

  // Reallocate the payload size
  size = tscEstimateCreateTableMsgLength(pSql, pInfo);
  if (TSDB_CODE_SUCCESS != tscAllocPayload(pCmd, size)) {
    tscError("0x%"PRIx64" failed to malloc for create table msg", pSql->self);
    return TSDB_CODE_TSC_OUT_OF_MEMORY;
  }

  SCMCreateTableMsg *pCreateTableMsg = (SCMCreateTableMsg *)pCmd->payload;

  SCreateTableMsg* pCreateMsg = (SCreateTableMsg*)((char*) pCreateTableMsg + sizeof(SCMCreateTableMsg));
  char* pMsg = NULL;

  int8_t type = pInfo->pCreateTableInfo->type;
  if (type == TSQL_CREATE_TABLE_FROM_STABLE) {  // create by using super table, tags value
    SArray* list = pInfo->pCreateTableInfo->childTableInfo;

    int32_t numOfTables = (int32_t) taosArrayGetSize(list);
    pCreateTableMsg->numOfTables = htonl(numOfTables);

    pMsg = (char*) pCreateMsg;
    for(int32_t i = 0; i < numOfTables; ++i) {
      SCreateTableMsg* pCreate = (SCreateTableMsg*) pMsg;

      pCreate->numOfColumns = htons(pCmd->numOfCols);
      pCreate->numOfTags = htons(pCmd->count);
      pMsg += sizeof(SCreateTableMsg);

      SCreatedTableInfo* p = taosArrayGet(list, i);
      //what pCreate->tableName point is a fixed char array which size is 237
      //what p->fullname point is a char*
      //before the time we copy p->fullname to pCreate->tableName , we need to check the length of p->fullname
      if (strlen(p->fullname) > 237) {
        tscError("failed to write this name, which is over 237, just save the first 237 char here");
        strncpy(pCreate->tableName, p->fullname,237);
        pCreate->tableName[236]='\0';//I don't know if this line is working properly
      }else{
        strcpy(pCreate->tableName, p->fullname);
      }

      pCreate->igExists = (p->igExist)? 1 : 0;

      // use dbinfo from table id without modifying current db info
      pMsg = serializeTagData(&p->tagdata, pMsg);

      int32_t len = (int32_t)(pMsg - (char*) pCreate);
      pCreate->len = htonl(len);
    }
  } else {  // create (super) table
    // FIRST MSG
    SCreateTableMsg* pCreate = pCreateMsg;
    pCreateTableMsg->numOfTables = htonl(1); // only one table will be created
    int32_t code = tNameExtractFullName(&pTableMetaInfo->name, pCreate->tableName);
    bool to = pInfo->pCreateTableInfo->to.n > 0;
    assert(code == 0);

    SCreateTableSql *pCreateTable = pInfo->pCreateTableInfo;

    pCreate->igExists = pCreateTable->existCheck ? 1 : 0;
    pCreate->numOfColumns = htons(pCmd->numOfCols);
    pCreate->numOfTags = htons(pCmd->count);
    pCreate->sqlLen = 0;
    pSchema = (SSchema *)pCreate->schema;
    //copy schema
    for (int i = 0; i < pCmd->numOfCols + pCmd->count; ++i) {
      TAOS_FIELD *pField = tscFieldInfoGetField(&pQueryInfo->fieldsInfo, i);
      pSchema->type = pField->type;
      strcpy(pSchema->name, pField->name);
      pSchema->bytes = htons(pField->bytes);
      pSchema++;
    }
    //copy stream sql if have
    pMsg = (char *)pSchema;
    if (type == TSQL_CREATE_STREAM) {  // check if it is a stream sql
      SSqlNode *pQuerySql = pInfo->pCreateTableInfo->pSelect;
      int16_t len = 0;
      if(to) {
        //sql:
        strcpy(pMsg, LABEL_SQL);
        len += LABEL_SQL_LEN;
        len += tStrNCpy(pMsg + len, &pQuerySql->sqlstr);
        //to
        strcpy(pMsg + len, LABEL_TO);
        len += LABEL_TO_LEN;
        len += tStrNCpy(pMsg + len, &pInfo->pCreateTableInfo->to);
        //split if
        if(pInfo->pCreateTableInfo->split.n > 0) {
          strcpy(pMsg + len, LABEL_SPLIT);
          len += LABEL_SPLIT_LEN;
          len += tStrNCpy(pMsg + len, &pInfo->pCreateTableInfo->split);
        }
        // append string end flag
        pMsg[len++] = 0;
        pMsg += len;
        pCreate->sqlLen = htons(len);
      } else {
        len = pQuerySql->sqlstr.n;
        strncpy(pMsg, pQuerySql->sqlstr.z, len);
        pMsg[len++] = 0; // string end
        pMsg += len;
        pCreate->sqlLen = htons(len);
      }
    }
    // calc first msg length
    int32_t len = (int32_t)(pMsg - (char*)pCreate);
    pCreate->len = htonl(len);

    // filling second msg if to have value
    if(to) {
      pCreate = (SCreateTableMsg *)pMsg;
      pMsg = fillCreateSTableMsg(pCreate, pCreateTable, pCmd, pInfo);
      len = (int32_t)(pMsg - (char*)pCreate);
      pCreate->len = htonl(len);
      pCreateTableMsg->numOfTables = htonl(2); 
    }
  }

  tscFieldInfoClear(&pQueryInfo->fieldsInfo);

  msgLen = (int32_t)(pMsg - (char*)pCreateTableMsg);
  pCreateTableMsg->contLen = htonl(msgLen);
  pCmd->payloadLen = msgLen;
  pCmd->msgType = TSDB_MSG_TYPE_CM_CREATE_TABLE;

  assert(msgLen + minMsgSize() <= size);
  return TSDB_CODE_SUCCESS;
}

int tscEstimateAlterTableMsgLength(SSqlCmd *pCmd) {
  SQueryInfo *pQueryInfo = tscGetQueryInfo(pCmd);
  return minMsgSize() + sizeof(SAlterTableMsg) + sizeof(SSchema) * tscNumOfFields(pQueryInfo) + TSDB_EXTRA_PAYLOAD_SIZE;
}

int tscBuildAlterTableMsg(SSqlObj *pSql, SSqlInfo *pInfo) {
  SSqlCmd    *pCmd = &pSql->cmd;
  SQueryInfo *pQueryInfo = tscGetQueryInfo(pCmd);

  STableMetaInfo *pTableMetaInfo = tscGetMetaInfo(pQueryInfo, 0);
  
  SAlterTableInfo *pAlterInfo = pInfo->pAlterInfo;
  int size = tscEstimateAlterTableMsgLength(pCmd);
  if (TSDB_CODE_SUCCESS != tscAllocPayload(pCmd, size)) {
    tscError("0x%"PRIx64" failed to malloc for alter table msg", pSql->self);
    return TSDB_CODE_TSC_OUT_OF_MEMORY;
  }
  
  SAlterTableMsg *pAlterTableMsg = (SAlterTableMsg *)pCmd->payload;

  tNameExtractFullName(&pTableMetaInfo->name, pAlterTableMsg->tableFname);
  pAlterTableMsg->type = htons(pAlterInfo->type);

  pAlterTableMsg->numOfCols = htons(tscNumOfFields(pQueryInfo));
  SSchema *pSchema = pAlterTableMsg->schema;
  for (int i = 0; i < tscNumOfFields(pQueryInfo); ++i) {
    TAOS_FIELD *pField = tscFieldInfoGetField(&pQueryInfo->fieldsInfo, i);
  
    pSchema->type = pField->type;
    strcpy(pSchema->name, pField->name);
    pSchema->bytes = htons(pField->bytes);
    pSchema++;
  }

  int msgLen = sizeof(SAlterTableMsg) + sizeof(SSchema) * tscNumOfFields(pQueryInfo);

  pCmd->payloadLen = msgLen;
  pCmd->msgType = TSDB_MSG_TYPE_CM_ALTER_TABLE;

  assert(msgLen + minMsgSize() <= size);

  return TSDB_CODE_SUCCESS;
}

int tscBuildUpdateTagMsg(SSqlObj* pSql, SSqlInfo *pInfo) {
  SSqlCmd* pCmd = &pSql->cmd;
  pCmd->msgType = TSDB_MSG_TYPE_UPDATE_TAG_VAL;
  
  SUpdateTableTagValMsg* pUpdateMsg = (SUpdateTableTagValMsg*) pCmd->payload;
  pCmd->payloadLen = htonl(pUpdateMsg->head.contLen);

  SQueryInfo *pQueryInfo = tscGetQueryInfo(pCmd);
  STableMeta *pTableMeta = tscGetMetaInfo(pQueryInfo, 0)->pTableMeta;

  SNewVgroupInfo vgroupInfo = {.vgId = -1};
  taosHashGetClone(UTIL_GET_VGROUPMAP(pSql), &pTableMeta->vgId, sizeof(pTableMeta->vgId), NULL, &vgroupInfo);
  assert(vgroupInfo.vgId > 0);

  tscDumpEpSetFromVgroupInfo(&pSql->epSet, &vgroupInfo);

  return TSDB_CODE_SUCCESS;
}

int tscAlterDbMsg(SSqlObj *pSql, SSqlInfo *pInfo) {
  SSqlCmd *pCmd = &pSql->cmd;
  pCmd->payloadLen = sizeof(SAlterDbMsg);
  pCmd->msgType = (pInfo->pMiscInfo->dbOpt.dbType == TSDB_DB_TYPE_DEFAULT) ? TSDB_MSG_TYPE_CM_ALTER_DB : TSDB_MSG_TYPE_CM_ALTER_TP;

  SAlterDbMsg *pAlterDbMsg = (SAlterDbMsg* )pCmd->payload;
  pAlterDbMsg->dbType = -1;
  
  STableMetaInfo *pTableMetaInfo = tscGetTableMetaInfoFromCmd(pCmd,  0);
  tNameExtractFullName(&pTableMetaInfo->name, pAlterDbMsg->db);

  return TSDB_CODE_SUCCESS;
}
int tscBuildCompactMsg(SSqlObj *pSql, SSqlInfo *pInfo) {
  if (pInfo->list == NULL || taosArrayGetSize(pInfo->list) <= 0) {
    return TSDB_CODE_TSC_INVALID_OPERATION;
  }
  STscObj *pObj = pSql->pTscObj;
  SSqlCmd *pCmd = &pSql->cmd;
  SArray *pList = pInfo->list;
  int32_t size  = (int32_t)taosArrayGetSize(pList);

  int32_t *result = malloc(sizeof(int32_t) * size);
  if (result == NULL) {
    return TSDB_CODE_TSC_OUT_OF_MEMORY;
  }
  
  for (int32_t i = 0; i < size; i++) {
    tSqlExprItem* pSub = taosArrayGet(pList, i);
    tVariant* pVar = &pSub->pNode->value;
    if (pVar->nType >= TSDB_DATA_TYPE_TINYINT && pVar->nType <= TSDB_DATA_TYPE_BIGINT) {
      result[i] = (int32_t)(pVar->i64); 
    } else { 
      free(result);
      return TSDB_CODE_TSC_INVALID_OPERATION;
    }
  }

  int count = removeDupVgid(result, size);
  pCmd->payloadLen = sizeof(SCompactMsg) + count * sizeof(int32_t);
  pCmd->msgType = TSDB_MSG_TYPE_CM_COMPACT_VNODE;  

  if (TSDB_CODE_SUCCESS != tscAllocPayload(pCmd, pCmd->payloadLen)) {
    tscError("0x%"PRIx64" failed to malloc for query msg", pSql->self);
    free(result);
    return TSDB_CODE_TSC_OUT_OF_MEMORY;
  }
  SCompactMsg *pCompactMsg = (SCompactMsg *)pCmd->payload;

  STableMetaInfo *pTableMetaInfo = tscGetTableMetaInfoFromCmd(pCmd, 0);
  
  if (tNameIsEmpty(&pTableMetaInfo->name)) {    
    pthread_mutex_lock(&pObj->mutex);
    tstrncpy(pCompactMsg->db, pObj->db, sizeof(pCompactMsg->db));  
    pthread_mutex_unlock(&pObj->mutex);
  } else {
    tNameGetFullDbName(&pTableMetaInfo->name, pCompactMsg->db);
  } 
 
  pCompactMsg->numOfVgroup = htons(count);
  for (int32_t i = 0; i < count; i++) {
    pCompactMsg->vgid[i] = htons(result[i]);   
  } 
  free(result);

  return TSDB_CODE_SUCCESS;
}

int tscBuildRetrieveFromMgmtMsg(SSqlObj *pSql, SSqlInfo *pInfo) {
  SSqlCmd *pCmd = &pSql->cmd;
  pCmd->msgType = TSDB_MSG_TYPE_CM_RETRIEVE;
  pCmd->payloadLen = sizeof(SRetrieveTableMsg);

  if (TSDB_CODE_SUCCESS != tscAllocPayload(pCmd, pCmd->payloadLen)) {
    tscError("0x%"PRIx64" failed to malloc for query msg", pSql->self);
    return TSDB_CODE_TSC_OUT_OF_MEMORY;
  }

  SQueryInfo *pQueryInfo = tscGetQueryInfo(pCmd);
  SRetrieveTableMsg *pRetrieveMsg = (SRetrieveTableMsg*)pCmd->payload;
  pRetrieveMsg->qId  = htobe64(pSql->res.qId);
  pRetrieveMsg->free = htons(pQueryInfo->type);

  return TSDB_CODE_SUCCESS;
}

/*
 * this function can only be called once.
 * by using pRes->rspType to denote its status
 *
 * if pRes->rspType is 1, no more result
 */
static int tscLocalResultCommonBuilder(SSqlObj *pSql, int32_t numOfRes) {
  SSqlRes *pRes = &pSql->res;
  SSqlCmd *pCmd = &pSql->cmd;

  pRes->code = TSDB_CODE_SUCCESS;
  if (pRes->rspType == 0) {
    pRes->numOfRows = numOfRes;
    pRes->row = 0;
    pRes->rspType = 1;

    SQueryInfo *pQueryInfo = tscGetQueryInfo(pCmd);
    if (tscCreateResPointerInfo(pRes, pQueryInfo) != TSDB_CODE_SUCCESS) {
      return pRes->code;
    }

    tscSetResRawPtr(pRes, pQueryInfo, pRes->dataConverted);
  } else {
    tscResetForNextRetrieve(pRes);
  }

  uint8_t code = pSql->res.code;
  if (pSql->fp) {
    if (code == TSDB_CODE_SUCCESS) {
      (*pSql->fp)(pSql->param, pSql, pSql->res.numOfRows);
    } else {
      tscAsyncResultOnError(pSql);
    }
  }

  return code;
}

int tscProcessDescribeTableRsp(SSqlObj *pSql) {
  SSqlCmd *       pCmd = &pSql->cmd;
  STableMetaInfo *pTableMetaInfo = tscGetTableMetaInfoFromCmd(pCmd,  0);

  STableComInfo tinfo = tscGetTableInfo(pTableMetaInfo->pTableMeta);
  
  int32_t numOfRes = tinfo.numOfColumns + tinfo.numOfTags;
  return tscLocalResultCommonBuilder(pSql, numOfRes);
}

int tscProcessLocalRetrieveRsp(SSqlObj *pSql) {
  int32_t numOfRes = 1;
  pSql->res.completed = true;
  return tscLocalResultCommonBuilder(pSql, numOfRes);
}

int tscProcessRetrieveGlobalMergeRsp(SSqlObj *pSql) {
  SSqlRes *pRes = &pSql->res;
  SSqlCmd* pCmd = &pSql->cmd;

  int32_t code = pRes->code;
  if (pRes->code != TSDB_CODE_SUCCESS) {
    tscAsyncResultOnError(pSql);
    return code;
  }

  if (pRes->pMerger == NULL) { // no result from subquery, so abort here directly.
    (*pSql->fp)(pSql->param, pSql, pRes->numOfRows);
    return code;
  }

  // global aggregation may be the upstream for parent query
  SQueryInfo *pQueryInfo = tscGetQueryInfo(pCmd);
  if (tscOrderedProjectionQueryOnSTable(pQueryInfo, 0)) {
    pQueryInfo->limit.limit = pQueryInfo->clauseLimit;
    pQueryInfo->limit.offset = pQueryInfo->prjOffset;
  }
  
  if (pQueryInfo->pQInfo == NULL) {
    STableGroupInfo tableGroupInfo = {.numOfTables = 1, .pGroupList = taosArrayInit(1, POINTER_BYTES),};

    STableKeyInfo tableKeyInfo = {.pTable = NULL, .lastKey = INT64_MIN};

    SArray* group = taosArrayInit(1, sizeof(STableKeyInfo));
    taosArrayPush(group, &tableKeyInfo);
    taosArrayPush(tableGroupInfo.pGroupList, &group);

    tscDebug("0x%"PRIx64" create QInfo 0x%"PRIx64" to execute query processing", pSql->self, pSql->self);
    pQueryInfo->pQInfo = createQInfoFromQueryNode(pQueryInfo, &tableGroupInfo, NULL, NULL, pRes->pMerger, MERGE_STAGE, pSql->self);
    if (pQueryInfo->pQInfo == NULL) {
      tscAsyncResultOnError(pSql);
      pRes->code = TSDB_CODE_QRY_OUT_OF_MEMORY;
      return pRes->code;
    }
  }

  uint64_t localQueryId = pSql->self;
  qTableQuery(pQueryInfo->pQInfo, &localQueryId);
  bool convertJson = true;
  if (pQueryInfo->isStddev == true) convertJson = false;
  convertQueryResult(pRes, pQueryInfo, pSql->self, true, convertJson);
  pRes->code = pQueryInfo->pQInfo->code;

  code = pRes->code;
  if (pRes->code == TSDB_CODE_SUCCESS) {
    (*pSql->fp)(pSql->param, pSql, pRes->numOfRows);
  } else {
    tscAsyncResultOnError(pSql);
  }

  return code;
}

int tscProcessEmptyResultRsp(SSqlObj *pSql) { return tscLocalResultCommonBuilder(pSql, 0); }

int tscBuildConnectMsg(SSqlObj *pSql, SSqlInfo *pInfo) {
  STscObj *pObj = pSql->pTscObj;
  SSqlCmd *pCmd = &pSql->cmd;
  pCmd->msgType = TSDB_MSG_TYPE_CM_CONNECT;
  pCmd->payloadLen = sizeof(SConnectMsg);

  if (TSDB_CODE_SUCCESS != tscAllocPayload(pCmd, pCmd->payloadLen)) {
    tscError("0x%"PRIx64" failed to malloc for query msg", pSql->self);
    return TSDB_CODE_TSC_OUT_OF_MEMORY;
  }

  SConnectMsg *pConnect = (SConnectMsg*)pCmd->payload;

  // TODO refactor full_name
  char *db;  // ugly code to move the space
  
  pthread_mutex_lock(&pObj->mutex);
  db = strstr(pObj->db, TS_PATH_DELIMITER);

  db = (db == NULL) ? pObj->db : db + 1;
  tstrncpy(pConnect->db, db, sizeof(pConnect->db));
  pthread_mutex_unlock(&pObj->mutex);

  pConnect->pid = htonl(taosGetPId());
  taosGetCurrentAPPName(pConnect->appName, NULL);

  return TSDB_CODE_SUCCESS;
}

/**
 *  multi table meta req pkg format:
 *  |SMultiTableInfoMsg | tableId0 | tableId1 | tableId2 | ......
 *      4B
 **/
int tscBuildMultiTableMetaMsg(SSqlObj *pSql, SSqlInfo *pInfo) {
  SSqlCmd *pCmd = &pSql->cmd;

  pCmd->msgType = TSDB_MSG_TYPE_CM_TABLES_META;
  assert(pCmd->payloadLen + minMsgSize() <= pCmd->allocSize);

  tscDebug("0x%"PRIx64" build load multi-tablemeta msg completed, numOfTables:%d, msg size:%d", pSql->self, pCmd->count,
           pCmd->payloadLen);

  return pCmd->payloadLen;
}

int tscBuildSTableVgroupMsg(SSqlObj *pSql, SSqlInfo *pInfo) {
  SSqlCmd *pCmd = &pSql->cmd;
  
  char* pMsg = pCmd->payload;
  SQueryInfo* pQueryInfo = tscGetQueryInfo(pCmd);

  SSTableVgroupMsg *pStableVgroupMsg = (SSTableVgroupMsg *)pMsg;
  pStableVgroupMsg->numOfTables = htonl(pQueryInfo->numOfTables);
  pMsg += sizeof(SSTableVgroupMsg);

  for (int32_t i = 0; i < pQueryInfo->numOfTables; ++i) {
    STableMetaInfo *pTableMetaInfo = tscGetTableMetaInfoFromCmd(pCmd, i);
    int32_t code = tNameExtractFullName(&pTableMetaInfo->name, pMsg);
    assert(code == TSDB_CODE_SUCCESS);

    pMsg += TSDB_TABLE_FNAME_LEN;
  }

  pCmd->msgType = TSDB_MSG_TYPE_CM_STABLE_VGROUP;
  pCmd->payloadLen = (int32_t)(pMsg - pCmd->payload);

  return TSDB_CODE_SUCCESS;
}

int tscBuildRetrieveFuncMsg(SSqlObj *pSql, SSqlInfo *pInfo) {
  SSqlCmd *pCmd = &pSql->cmd;

  char *pMsg = pCmd->payload;
  SQueryInfo* pQueryInfo = tscGetQueryInfo(pCmd);
  int32_t numOfFuncs = (int32_t)taosArrayGetSize(pQueryInfo->pUdfInfo);

  SRetrieveFuncMsg *pRetrieveFuncMsg = (SRetrieveFuncMsg *)pMsg;
  pRetrieveFuncMsg->num = htonl(numOfFuncs);

  pMsg += sizeof(SRetrieveFuncMsg);
  for(int32_t i = 0; i < numOfFuncs; ++i) {
    SUdfInfo* pUdf = taosArrayGet(pQueryInfo->pUdfInfo, i);
    STR_TO_NET_VARSTR(pMsg, pUdf->name);
    pMsg += varDataNetTLen(pMsg);
  }

  pCmd->msgType = TSDB_MSG_TYPE_CM_RETRIEVE_FUNC;
  pCmd->payloadLen = (int32_t)(pMsg - pCmd->payload);

  return TSDB_CODE_SUCCESS;
}

int tscBuildHeartBeatMsg(SSqlObj *pSql, SSqlInfo *pInfo) {
  SSqlCmd *pCmd = &pSql->cmd;
  STscObj *pObj = pSql->pTscObj;

  pthread_mutex_lock(&pObj->mutex);

  int32_t numOfQueries = 2;
  SSqlObj *tpSql = pObj->sqlList;
  while (tpSql) {
    tpSql = tpSql->next;
    numOfQueries++;
  }

  int32_t numOfStreams = 2;
  SSqlStream *pStream = pObj->streamList;
  while (pStream) {
    pStream = pStream->next;
    numOfStreams++;
  }

  int size = numOfQueries * sizeof(SQueryDesc) + numOfStreams * sizeof(SStreamDesc) + sizeof(SHeartBeatMsg) + 100;
  if (TSDB_CODE_SUCCESS != tscAllocPayload(pCmd, size)) {
    pthread_mutex_unlock(&pObj->mutex);
    tscError("0x%"PRIx64" failed to create heartbeat msg", pSql->self);
    return TSDB_CODE_TSC_OUT_OF_MEMORY;
  }

  // TODO the expired hb and client can not be identified by server till now.
  SHeartBeatMsg *pHeartbeat = (SHeartBeatMsg *)pCmd->payload;

  pHeartbeat->numOfQueries = numOfQueries;
  pHeartbeat->numOfStreams = numOfStreams;

  pHeartbeat->pid = htonl(taosGetPId());
  taosGetCurrentAPPName(pHeartbeat->appName, NULL);

  int msgLen = tscBuildQueryStreamDesc(pHeartbeat, pObj);

  pthread_mutex_unlock(&pObj->mutex);

  pCmd->payloadLen = msgLen;
  pCmd->msgType = TSDB_MSG_TYPE_CM_HEARTBEAT;

  return TSDB_CODE_SUCCESS;
}

static int32_t tableMetaMsgConvert(STableMetaMsg* pMetaMsg) {
  pMetaMsg->tid = htonl(pMetaMsg->tid);
  pMetaMsg->sversion = htons(pMetaMsg->sversion);
  pMetaMsg->tversion = htons(pMetaMsg->tversion);
  pMetaMsg->vgroup.vgId = htonl(pMetaMsg->vgroup.vgId);

  pMetaMsg->uid = htobe64(pMetaMsg->uid);
  pMetaMsg->numOfColumns = htons(pMetaMsg->numOfColumns);

  if ((pMetaMsg->tableType != TSDB_SUPER_TABLE) &&
      (pMetaMsg->tid <= 0 || pMetaMsg->vgroup.vgId < 2 || pMetaMsg->vgroup.numOfEps <= 0)) {
    tscError("invalid value in table numOfEps:%d, vgId:%d tid:%d, name:%s", pMetaMsg->vgroup.numOfEps, pMetaMsg->vgroup.vgId,
             pMetaMsg->tid, pMetaMsg->tableFname);
    return TSDB_CODE_TSC_INVALID_VALUE;
  }

  if (pMetaMsg->numOfTags > TSDB_MAX_TAGS) {
    tscError("invalid numOfTags:%d", pMetaMsg->numOfTags);
    return TSDB_CODE_TSC_INVALID_VALUE;
  }

  if (pMetaMsg->numOfColumns > TSDB_MAX_COLUMNS || pMetaMsg->numOfColumns <= 0) {
    tscError("invalid numOfColumns:%d", pMetaMsg->numOfColumns);
    return TSDB_CODE_TSC_INVALID_VALUE;
  }

  for (int i = 0; i < pMetaMsg->vgroup.numOfEps; ++i) {
    pMetaMsg->vgroup.epAddr[i].port = htons(pMetaMsg->vgroup.epAddr[i].port);
  }

  SSchema* pSchema = pMetaMsg->schema;

  int32_t numOfTotalCols = pMetaMsg->numOfColumns + pMetaMsg->numOfTags;
  for (int i = 0; i < numOfTotalCols; ++i) {
    pSchema->bytes = htons(pSchema->bytes);
    pSchema->colId = htons(pSchema->colId);

    if (pSchema->colId == PRIMARYKEY_TIMESTAMP_COL_INDEX) {
      assert(i == 0);
    }

    pSchema++;
  }

  return TSDB_CODE_SUCCESS;
}

// update the vgroupInfo if needed
static void doUpdateVgroupInfo(SSqlObj *pSql, int32_t vgId, SVgroupMsg *pVgroupMsg) {
  assert(vgId > 0);

  SNewVgroupInfo vgroupInfo = {.inUse = -1};
  taosHashGetClone(UTIL_GET_VGROUPMAP(pSql), &vgId, sizeof(vgId), NULL, &vgroupInfo);

  // vgroup info exists, compare with it
  if (((vgroupInfo.inUse >= 0) && !vgroupInfoIdentical(&vgroupInfo, pVgroupMsg)) || (vgroupInfo.inUse < 0)) {
    vgroupInfo = createNewVgroupInfo(pVgroupMsg);
    taosHashPut(UTIL_GET_VGROUPMAP(pSql), &vgId, sizeof(vgId), &vgroupInfo, sizeof(vgroupInfo));
    tscDebug("add/update new VgroupInfo, vgId:%d, total cached:%d", vgId, (int32_t) taosHashGetSize(UTIL_GET_VGROUPMAP(pSql)));
  }
}

static void doAddTableMetaToLocalBuf(SSqlObj *pSql, STableMeta* pTableMeta, STableMetaMsg* pMetaMsg, bool updateSTable) {
  if (pTableMeta->tableType == TSDB_CHILD_TABLE) {
    // add or update the corresponding super table meta data info
    int32_t len = (int32_t) strnlen(pTableMeta->sTableName, TSDB_TABLE_FNAME_LEN);

    // The super tableMeta already exists, create it according to tableMeta and add it to hash map
    if (updateSTable) {
      STableMeta* pSupTableMeta = createSuperTableMeta(pMetaMsg);
      uint32_t size = tscGetTableMetaSize(pSupTableMeta);
      int32_t code = taosHashPut(UTIL_GET_TABLEMETA(pSql), pTableMeta->sTableName, len, pSupTableMeta, size);
      assert(code == TSDB_CODE_SUCCESS);

      tfree(pSupTableMeta);
    }

    CChildTableMeta* cMeta = tscCreateChildMeta(pTableMeta);
    taosHashPut(UTIL_GET_TABLEMETA(pSql), pMetaMsg->tableFname, strlen(pMetaMsg->tableFname), cMeta, sizeof(CChildTableMeta));
    tfree(cMeta);
  } else {
    uint32_t s = tscGetTableMetaSize(pTableMeta);
    taosHashPut(UTIL_GET_TABLEMETA(pSql), pMetaMsg->tableFname, strlen(pMetaMsg->tableFname), pTableMeta, s);
  }
}

int tscProcessTableMetaRsp(SSqlObj *pSql) {
  STableMetaMsg *pMetaMsg = (STableMetaMsg *)pSql->res.pRsp;
  int32_t code = tableMetaMsgConvert(pMetaMsg);
  if (code != TSDB_CODE_SUCCESS) {
    return code;
  }

  STableMetaInfo *pTableMetaInfo = tscGetTableMetaInfoFromCmd(&pSql->cmd, 0);
  assert(pTableMetaInfo->pTableMeta == NULL);

  STableMeta* pTableMeta = tscCreateTableMetaFromMsg(pMetaMsg);
  if (pTableMeta == NULL){
    return TSDB_CODE_TSC_OUT_OF_MEMORY;
  }
  if (!tIsValidSchema(pTableMeta->schema, pTableMeta->tableInfo.numOfColumns, pTableMeta->tableInfo.numOfTags)) {
    tscError("0x%"PRIx64" invalid table meta from mnode, name:%s", pSql->self, tNameGetTableName(&pTableMetaInfo->name));
    tfree(pTableMeta);
    return TSDB_CODE_TSC_INVALID_VALUE;
  }

  char name[TSDB_TABLE_FNAME_LEN] = {0};
  tNameExtractFullName(&pTableMetaInfo->name, name);
  assert(strncmp(pMetaMsg->tableFname, name, tListLen(pMetaMsg->tableFname)) == 0);

  doAddTableMetaToLocalBuf(pSql, pTableMeta, pMetaMsg, true);
  if (pTableMeta->tableType != TSDB_SUPER_TABLE) {
    doUpdateVgroupInfo(pSql, pTableMeta->vgId, &pMetaMsg->vgroup);
  }

  tscDebug("0x%"PRIx64" recv table meta, uid:%" PRIu64 ", tid:%d, name:%s, numOfCols:%d, numOfTags:%d", pSql->self,
      pTableMeta->id.uid, pTableMeta->id.tid, tNameGetTableName(&pTableMetaInfo->name), pTableMeta->tableInfo.numOfColumns,
      pTableMeta->tableInfo.numOfTags);

  free(pTableMeta);
  return TSDB_CODE_SUCCESS;
}

static SArray* createVgroupIdListFromMsg(SSqlObj *pSql, char* pMsg, SHashObj* pSet, char* name, int32_t* size, uint64_t id) {
  SVgroupsMsg *pVgroupMsg = (SVgroupsMsg *)pMsg;

  pVgroupMsg->numOfVgroups = htonl(pVgroupMsg->numOfVgroups);
  *size = (int32_t)(sizeof(SVgroupMsg) * pVgroupMsg->numOfVgroups + sizeof(SVgroupsMsg));

  SArray* vgroupIdList = taosArrayInit(pVgroupMsg->numOfVgroups, sizeof(int32_t));

  if (pVgroupMsg->numOfVgroups <= 0) {
    tscDebug("0x%" PRIx64 " empty vgroup id list, no corresponding tables for stable:%s", id, name);
  } else {
    // just init, no need to lock
    for (int32_t j = 0; j < pVgroupMsg->numOfVgroups; ++j) {
      SVgroupMsg *vmsg = &pVgroupMsg->vgroups[j];
      vmsg->vgId = htonl(vmsg->vgId);
      for (int32_t k = 0; k < vmsg->numOfEps; ++k) {
        vmsg->epAddr[k].port = htons(vmsg->epAddr[k].port);
      }

      taosArrayPush(vgroupIdList, &vmsg->vgId);

      if (taosHashGet(pSet, &vmsg->vgId, sizeof(vmsg->vgId)) == NULL) {
        taosHashPut(pSet, &vmsg->vgId, sizeof(vmsg->vgId), "", 0);
        doUpdateVgroupInfo(pSql, vmsg->vgId, vmsg);
      }
    }
  }

  return vgroupIdList;
}

static SVgroupsInfo* createVgroupInfoFromMsg(SSqlObj *pSql, char* pMsg, int32_t* size, uint64_t id) {
  SVgroupsMsg *pVgroupMsg = (SVgroupsMsg *)pMsg;
  pVgroupMsg->numOfVgroups = htonl(pVgroupMsg->numOfVgroups);

  *size = (int32_t)(sizeof(SVgroupMsg) * pVgroupMsg->numOfVgroups + sizeof(SVgroupsMsg));

  size_t        vgroupsz = sizeof(SVgroupMsg) * pVgroupMsg->numOfVgroups + sizeof(SVgroupsInfo);
  SVgroupsInfo *pVgroupInfo = calloc(1, vgroupsz);
  assert(pVgroupInfo != NULL);

  pVgroupInfo->numOfVgroups = pVgroupMsg->numOfVgroups;
  if (pVgroupInfo->numOfVgroups <= 0) {
    tscDebug("0x%" PRIx64 " empty vgroup info, no corresponding tables for stable", id);
  } else {
    for (int32_t j = 0; j < pVgroupInfo->numOfVgroups; ++j) {
      // just init, no need to lock
      SVgroupMsg *pVgroup = &pVgroupInfo->vgroups[j];

      SVgroupMsg *vmsg = &pVgroupMsg->vgroups[j];
      vmsg->vgId = htonl(vmsg->vgId);
      for (int32_t k = 0; k < vmsg->numOfEps; ++k) {
        vmsg->epAddr[k].port = htons(vmsg->epAddr[k].port);
      }

      pVgroup->numOfEps = vmsg->numOfEps;
      pVgroup->vgId = vmsg->vgId;
      for (int32_t k = 0; k < vmsg->numOfEps; ++k) {
        pVgroup->epAddr[k].port = vmsg->epAddr[k].port;
        tstrncpy(pVgroup->epAddr[k].fqdn, vmsg->epAddr[k].fqdn, TSDB_FQDN_LEN);
//        pVgroup->epAddr[k].fqdn = strndup(vmsg->epAddr[k].fqdn, TSDB_FQDN_LEN);
      }

      doUpdateVgroupInfo(pSql, pVgroup->vgId, vmsg);
    }
  }

  return pVgroupInfo;
}

int tscProcessRetrieveFuncRsp(SSqlObj* pSql) {
  SSqlCmd* pCmd = &pSql->cmd;
  SUdfFuncMsg* pFuncMsg = (SUdfFuncMsg *)pSql->res.pRsp;
  SQueryInfo* pQueryInfo = tscGetQueryInfo(pCmd);

  pFuncMsg->num = htonl(pFuncMsg->num);
  assert(pFuncMsg->num == taosArrayGetSize(pQueryInfo->pUdfInfo));

  char* pMsg = pFuncMsg->content;
  for(int32_t i = 0; i < pFuncMsg->num; ++i) {
    SFunctionInfoMsg* pFunc = (SFunctionInfoMsg*) pMsg;

    for(int32_t j = 0; j < pFuncMsg->num; ++j) {
      SUdfInfo* pUdfInfo = taosArrayGet(pQueryInfo->pUdfInfo, j);
      if (strcmp(pUdfInfo->name, pFunc->name) != 0) {
        continue;
      }

      if (pUdfInfo->content) {
        continue;
      }

      pUdfInfo->resBytes = htons(pFunc->resBytes);
      pUdfInfo->resType  = pFunc->resType;
      pUdfInfo->funcType = htonl(pFunc->funcType);
      pUdfInfo->contLen  = htonl(pFunc->len);
      pUdfInfo->bufSize  = htonl(pFunc->bufSize);

      pUdfInfo->content = malloc(pUdfInfo->contLen);
      memcpy(pUdfInfo->content, pFunc->content, pUdfInfo->contLen);

      pMsg += sizeof(SFunctionInfoMsg) + pUdfInfo->contLen;
    }
  }

  // master sqlObj locates in param
  SSqlObj* parent = (SSqlObj*)taosAcquireRef(tscObjRef, (int64_t)pSql->param);
  if(parent == NULL) {
    return pSql->res.code;
  }

  SQueryInfo* parQueryInfo = tscGetQueryInfo(&parent->cmd);

  assert(parent->signature == parent && (int64_t)pSql->param == parent->self);
  taosArrayDestroy(&parQueryInfo->pUdfInfo);

  parQueryInfo->pUdfInfo = pQueryInfo->pUdfInfo;   // assigned to parent sql obj.
  pQueryInfo->pUdfInfo = NULL;
  taosReleaseRef(tscObjRef, parent->self);
  return TSDB_CODE_SUCCESS;
}

int tscProcessMultiTableMetaRsp(SSqlObj *pSql) {
  char *rsp = pSql->res.pRsp;

  SMultiTableMeta *pMultiMeta = (SMultiTableMeta *)rsp;
  pMultiMeta->numOfTables = htonl(pMultiMeta->numOfTables);
  pMultiMeta->numOfVgroup = htonl(pMultiMeta->numOfVgroup);
  pMultiMeta->numOfUdf = htonl(pMultiMeta->numOfUdf);

  rsp += sizeof(SMultiTableMeta);

  SSqlObj* pParentSql = (SSqlObj*)taosAcquireRef(tscObjRef, (int64_t)pSql->param);
  if(pParentSql == NULL) {
    return pSql->res.code;
  }

  SSqlCmd *pParentCmd = &pParentSql->cmd;
  SHashObj *pSet = taosHashInit(pMultiMeta->numOfVgroup, taosGetDefaultHashFunction(TSDB_DATA_TYPE_BIGINT), false, HASH_NO_LOCK);

  char* buf = NULL;
  char* pMsg = pMultiMeta->meta;

  // decompresss the message payload
  if (pMultiMeta->compressed) {
    buf = malloc(pMultiMeta->rawLen - sizeof(SMultiTableMeta));
    int32_t len = tsDecompressString(pMultiMeta->meta, pMultiMeta->contLen - sizeof(SMultiTableMeta), 1,
        buf, pMultiMeta->rawLen - sizeof(SMultiTableMeta), ONE_STAGE_COMP, NULL, 0);
    assert(len == pMultiMeta->rawLen - sizeof(SMultiTableMeta));

    pMsg = buf;
  }

  if (pParentCmd->pTableMetaMap == NULL) {
    pParentCmd->pTableMetaMap = taosHashInit(4, taosGetDefaultHashFunction(TSDB_DATA_TYPE_BINARY), false, HASH_NO_LOCK);
  }

  for (int32_t i = 0; i < pMultiMeta->numOfTables; i++) {
    STableMetaMsg *pMetaMsg = (STableMetaMsg *)pMsg;
    int32_t code = tableMetaMsgConvert(pMetaMsg);
    if (code != TSDB_CODE_SUCCESS) {
      taosHashCleanup(pSet);
      taosReleaseRef(tscObjRef, pParentSql->self);

      tfree(buf);
      return code;
    }

    bool freeMeta = false;
    STableMeta* pTableMeta = tscCreateTableMetaFromMsg(pMetaMsg);
    if (!tIsValidSchema(pTableMeta->schema, pTableMeta->tableInfo.numOfColumns, pTableMeta->tableInfo.numOfTags)) {
      tscError("0x%"PRIx64" invalid table meta from mnode, name:%s", pSql->self, pMetaMsg->tableFname);
      tfree(pTableMeta);
      taosHashCleanup(pSet);
      taosReleaseRef(tscObjRef, pParentSql->self);

      tfree(buf);
      return TSDB_CODE_TSC_INVALID_VALUE;
    }

    if (pMultiMeta->metaClone == 1 || pTableMeta->tableType == TSDB_SUPER_TABLE) {
      STableMetaVgroupInfo p = {.pTableMeta = pTableMeta,};
      size_t keyLen = strnlen(pMetaMsg->tableFname, TSDB_TABLE_FNAME_LEN);
      void* t = taosHashGet(pParentCmd->pTableMetaMap, pMetaMsg->tableFname, keyLen);
      assert(t == NULL);

      taosHashPut(pParentCmd->pTableMetaMap, pMetaMsg->tableFname, keyLen, &p, sizeof(STableMetaVgroupInfo));
    } else {
      freeMeta = true;
    }

    // for each super table, only update meta information once
    bool updateStableMeta = false;
    if (pTableMeta->tableType == TSDB_CHILD_TABLE && taosHashGet(pSet, &pMetaMsg->suid, sizeof(pMetaMsg->suid)) == NULL) {
      updateStableMeta = true;
      taosHashPut(pSet, &pTableMeta->suid, sizeof(pMetaMsg->suid), "", 0);
    }

    // create the tableMeta and add it into the TableMeta map
    doAddTableMetaToLocalBuf(pParentSql, pTableMeta, pMetaMsg, updateStableMeta);

    // for each vgroup, only update the information once.
    int64_t vgId = pMetaMsg->vgroup.vgId;
    if (pTableMeta->tableType != TSDB_SUPER_TABLE && taosHashGet(pSet, &vgId, sizeof(vgId)) == NULL) {
      doUpdateVgroupInfo(pParentSql, (int32_t) vgId, &pMetaMsg->vgroup);
      taosHashPut(pSet, &vgId, sizeof(vgId), "", 0);
    }

    pMsg += pMetaMsg->contLen;
    if (freeMeta) {
      tfree(pTableMeta);
    }
  }

  for(int32_t i = 0; i < pMultiMeta->numOfVgroup; ++i) {
    char fname[TSDB_TABLE_FNAME_LEN] = {0};
    tstrncpy(fname, pMsg, TSDB_TABLE_FNAME_LEN);
    size_t len = strnlen(fname, TSDB_TABLE_FNAME_LEN);

    pMsg += TSDB_TABLE_FNAME_LEN;

    STableMetaVgroupInfo* p = taosHashGet(pParentCmd->pTableMetaMap, fname, len);
    assert(p != NULL);

    int32_t size = 0;
    if (p->vgroupIdList!= NULL) {
      taosArrayDestroy(&p->vgroupIdList);
    }

    p->vgroupIdList = createVgroupIdListFromMsg(pParentSql, pMsg, pSet, fname, &size, pSql->self);

    int32_t numOfVgId = (int32_t) taosArrayGetSize(p->vgroupIdList);
    int32_t s = sizeof(tFilePage) + numOfVgId * sizeof(int32_t);

    tFilePage* idList = calloc(1, s);
    idList->num = numOfVgId;
    memcpy(idList->data, TARRAY_GET_START(p->vgroupIdList), numOfVgId * sizeof(int32_t));

    void* idListInst = taosCachePut(UTIL_GET_VGROUPLIST(pParentSql), fname, len, idList, s, 5000);
    taosCacheRelease(UTIL_GET_VGROUPLIST(pParentSql), (void*) &idListInst, false);

    tfree(idList);
    pMsg += size;
  }

  SQueryInfo* pQueryInfo = tscGetQueryInfo(pParentCmd);
  if (pMultiMeta->numOfUdf > 0) {
    assert(pQueryInfo->pUdfInfo != NULL);
  }

  for(int32_t i = 0; i < pMultiMeta->numOfUdf; ++i) {
    SFunctionInfoMsg* pFunc = (SFunctionInfoMsg*) pMsg;

    for(int32_t j = 0; j < pMultiMeta->numOfUdf; ++j) {
      SUdfInfo* pUdfInfo = taosArrayGet(pQueryInfo->pUdfInfo, j);
      if (strcmp(pUdfInfo->name, pFunc->name) != 0) {
        continue;
      }

      if (pUdfInfo->content) {
        continue;
      }

      pUdfInfo->resBytes = htons(pFunc->resBytes);
      pUdfInfo->resType  = pFunc->resType;
      pUdfInfo->funcType = htonl(pFunc->funcType);
      pUdfInfo->contLen  = htonl(pFunc->len);
      pUdfInfo->bufSize  = htonl(pFunc->bufSize);

      pUdfInfo->content = malloc(pUdfInfo->contLen);
      memcpy(pUdfInfo->content, pFunc->content, pUdfInfo->contLen);

      pMsg += sizeof(SFunctionInfoMsg) + pUdfInfo->contLen;
    }
  }

  pSql->res.code = TSDB_CODE_SUCCESS;
  pSql->res.numOfTotal = pMultiMeta->numOfTables;
  tscDebug("0x%"PRIx64" load multi-tableMeta from mnode, numOfTables:%d", pSql->self, pMultiMeta->numOfTables);

  taosHashCleanup(pSet);
  taosReleaseRef(tscObjRef, pParentSql->self);

  tfree(buf);
  return TSDB_CODE_SUCCESS;
}

int tscProcessSTableVgroupRsp(SSqlObj *pSql) {
  // master sqlObj locates in param
  SSqlObj* parent = (SSqlObj*)taosAcquireRef(tscObjRef, (int64_t)pSql->param);
  if(parent == NULL) {
    return pSql->res.code;
  }

  assert(parent->signature == parent && (int64_t)pSql->param == parent->self);

  SSqlRes* pRes = &pSql->res;

  // NOTE: the order of several table must be preserved.
  SSTableVgroupRspMsg *pStableVgroup = (SSTableVgroupRspMsg *)pRes->pRsp;
  pStableVgroup->numOfTables = htonl(pStableVgroup->numOfTables);
  char *pMsg = pRes->pRsp + sizeof(SSTableVgroupRspMsg);

  SSqlCmd* pCmd = &parent->cmd;
  SQueryInfo* pQueryInfo = tscGetQueryInfo(pCmd);

  char fName[TSDB_TABLE_FNAME_LEN] = {0};
  for(int32_t i = 0; i < pStableVgroup->numOfTables; ++i) {
    char* name = pMsg;
    pMsg += TSDB_TABLE_FNAME_LEN;

    STableMetaInfo *pInfo = NULL;
    for(int32_t j = 0; j < pQueryInfo->numOfTables; ++j) {
      STableMetaInfo *pInfo1 = tscGetTableMetaInfoFromCmd(pCmd, j);
      memset(fName, 0, tListLen(fName));

      tNameExtractFullName(&pInfo1->name, fName);
      if (strcmp(name, fName) != 0) {
        continue;
      }

      pInfo = pInfo1;
      break;
    }

    if (!pInfo){
      continue;
    }
    int32_t size = 0;
    pInfo->vgroupList = createVgroupInfoFromMsg(parent, pMsg, &size, pSql->self);
    pMsg += size;
  }

  taosReleaseRef(tscObjRef, parent->self);
  return pSql->res.code;
}

int tscProcessShowRsp(SSqlObj *pSql) {
  STableMetaMsg *pMetaMsg;
  SShowRsp *     pShow;
  SSchema *      pSchema;

  SSqlRes *pRes = &pSql->res;
  SSqlCmd *pCmd = &pSql->cmd;

  SQueryInfo *pQueryInfo = tscGetQueryInfo(pCmd);

  STableMetaInfo *pTableMetaInfo = tscGetMetaInfo(pQueryInfo, 0);

  pShow = (SShowRsp *)pRes->pRsp;
  pShow->qhandle = htobe64(pShow->qhandle);
  pRes->qId = pShow->qhandle;

  tscResetForNextRetrieve(pRes);
  pMetaMsg = &(pShow->tableMeta);

  pMetaMsg->numOfColumns = ntohs(pMetaMsg->numOfColumns);

  pSchema = pMetaMsg->schema;
  pMetaMsg->tid = ntohs(pMetaMsg->tid);
  for (int i = 0; i < pMetaMsg->numOfColumns; ++i) {
    pSchema->bytes = htons(pSchema->bytes);
    pSchema++;
  }

  tfree(pTableMetaInfo->pTableMeta);
  pTableMetaInfo->pTableMeta = tscCreateTableMetaFromMsg(pMetaMsg);

  SSchema *pTableSchema = tscGetTableSchema(pTableMetaInfo->pTableMeta);
  if (pQueryInfo->colList == NULL) {
    pQueryInfo->colList = taosArrayInit(4, POINTER_BYTES);
  }
  
  SFieldInfo* pFieldInfo = &pQueryInfo->fieldsInfo;
  
  SColumnIndex idx = {0};
  pSchema = pMetaMsg->schema;

  uint64_t uid = pTableMetaInfo->pTableMeta->id.uid;
  for (int16_t i = 0; i < pMetaMsg->numOfColumns; ++i, ++pSchema) {
    idx.columnIndex = i;
    tscColumnListInsert(pQueryInfo->colList, i, uid, pSchema);
    
    TAOS_FIELD f = tscCreateField(pSchema->type, pSchema->name, pSchema->bytes);
    SInternalField* pInfo = tscFieldInfoAppend(pFieldInfo, &f);
    
    pInfo->pExpr = tscExprAppend(pQueryInfo, TSDB_FUNC_TS_DUMMY, &idx,
                     pTableSchema[i].type, pTableSchema[i].bytes, getNewResColId(pCmd), pTableSchema[i].bytes, false);
  }
  
  pCmd->numOfCols = pQueryInfo->fieldsInfo.numOfOutput;
  tscFieldInfoUpdateOffset(pQueryInfo);
  return 0;
}

static void createHbObj(STscObj* pObj) {
  if (pObj->hbrid != 0) {
    return;
  }

  SSqlObj *pSql = tscAllocSqlObj();
  if (NULL == pSql) return;

  pSql->fp = tscProcessHeartBeatRsp;

  SQueryInfo *pQueryInfo = tscGetQueryInfoS(&pSql->cmd);
  if (pQueryInfo == NULL) {
    terrno = TSDB_CODE_TSC_OUT_OF_MEMORY;
    tfree(pSql);
    return;
  }

  pQueryInfo->command = TSDB_SQL_HB;

  pSql->cmd.command = pQueryInfo->command;
  if (TSDB_CODE_SUCCESS != tscAllocPayload(&(pSql->cmd), TSDB_DEFAULT_PAYLOAD_SIZE)) {
    terrno = TSDB_CODE_TSC_OUT_OF_MEMORY;
    tfree(pSql);
    return;
  }

  pSql->param = pObj;
  pSql->pTscObj = pObj;
  pSql->signature = pSql;

  registerSqlObj(pSql);
  tscDebug("0x%"PRIx64" HB is allocated, pObj:%p", pSql->self, pObj);

  pObj->hbrid = pSql->self;
}

int tscProcessConnectRsp(SSqlObj *pSql) {
  STscObj *pObj = pSql->pTscObj;
  SSqlRes *pRes = &pSql->res;

  char temp[TSDB_TABLE_FNAME_LEN * 2] = {0};

  SConnectRsp *pConnect = (SConnectRsp *)pRes->pRsp;
  tstrncpy(pObj->acctId, pConnect->acctId, sizeof(pObj->acctId));  // copy acctId from response
  
  pthread_mutex_lock(&pObj->mutex);
  int32_t len = sprintf(temp, "%s%s%s", pObj->acctId, TS_PATH_DELIMITER, pObj->db);

  assert(len <= sizeof(pObj->db));
  tstrncpy(pObj->db, temp, sizeof(pObj->db));
  pthread_mutex_unlock(&pObj->mutex);
  
  if (pConnect->epSet.numOfEps > 0) {
    tscEpSetHtons(&pConnect->epSet);
    tscUpdateMgmtEpSet(pSql, &pConnect->epSet);

    for (int i = 0; i < pConnect->epSet.numOfEps; ++i) {
      tscDebug("0x%"PRIx64" epSet.fqdn[%d]: %s, pObj:%p", pSql->self, i, pConnect->epSet.fqdn[i], pObj);
    }
  } 

  strcpy(pObj->sversion, pConnect->serverVersion);
  pObj->writeAuth = pConnect->writeAuth;
  pObj->superAuth = pConnect->superAuth;
  pObj->connId = htonl(pConnect->connId);
  tstrncpy(pObj->clusterId, pConnect->clusterId, sizeof(pObj->clusterId));
  if (pConnect->tags[0] != 0) {
    strcpy(pObj->tags, pConnect->tags);
    tscInfo("TAGS client received . user=%s tags=%s", pObj->user, pObj->tags);
  }
  
  createHbObj(pObj);

  //launch a timer to send heartbeat to maintain the connection and send status to mnode
  taosTmrReset(tscProcessActivityTimer, tsShellActivityTimer * 500, (void *)pObj->rid, tscTmr, &pObj->pTimer);

  return 0;
}

int tscProcessUseDbRsp(SSqlObj *pSql) {
  STscObj *       pObj = pSql->pTscObj;
  STableMetaInfo *pTableMetaInfo = tscGetTableMetaInfoFromCmd(&pSql->cmd, 0);
  
  pthread_mutex_lock(&pObj->mutex);
  int ret = tNameExtractFullName(&pTableMetaInfo->name, pObj->db);
  pthread_mutex_unlock(&pObj->mutex);
  
  return ret;
}

//todo only invalid the buffered data that belongs to dropped databases
int tscProcessDropDbRsp(SSqlObj *pSql) {
  //TODO LOCK DB WHEN MODIFY IT
  //pSql->pTscObj->db[0] = 0;
  
  taosHashClear(UTIL_GET_TABLEMETA(pSql));
  taosHashClear(UTIL_GET_VGROUPMAP(pSql));
  taosCacheEmpty(UTIL_GET_VGROUPLIST(pSql));
  return 0;
}

int tscProcessDropTableRsp(SSqlObj *pSql) {
  STableMetaInfo *pTableMetaInfo = tscGetTableMetaInfoFromCmd(&pSql->cmd, 0);
  tscRemoveCachedTableMeta(pTableMetaInfo, pSql->self);
  tfree(pTableMetaInfo->pTableMeta);
  return 0;
}

int tscProcessAlterTableMsgRsp(SSqlObj *pSql) {
  STableMetaInfo *pTableMetaInfo = tscGetTableMetaInfoFromCmd(&pSql->cmd, 0);

  char name[TSDB_TABLE_FNAME_LEN] = {0};
  tNameExtractFullName(&pTableMetaInfo->name, name);

  tscDebug("0x%"PRIx64" remove tableMeta in hashMap after alter-table: %s", pSql->self, name);

  bool isSuperTable = UTIL_TABLE_IS_SUPER_TABLE(pTableMetaInfo);
  taosHashRemove(UTIL_GET_TABLEMETA(pSql), name, strnlen(name, TSDB_TABLE_FNAME_LEN));
  tfree(pTableMetaInfo->pTableMeta);

  if (isSuperTable) {  // if it is a super table, iterate the hashTable and remove all the childTableMeta
    if (pSql->res.pRsp == NULL) {
      tscDebug("0x%"PRIx64" unexpected resp from mnode, super table: %s failed to update super table meta ", pSql->self, name);
      return 0; 
    }
    return tscProcessTableMetaRsp(pSql); 
  }

  return 0;
}

int tscProcessAlterDbMsgRsp(SSqlObj *pSql) {
  UNUSED(pSql);
  return 0;
}
int tscProcessCompactRsp(SSqlObj *pSql) {
  UNUSED(pSql);
  return TSDB_CODE_SUCCESS; 
}

int tscProcessShowCreateRsp(SSqlObj *pSql) {
  return tscLocalResultCommonBuilder(pSql, 1);
}

int tscProcessQueryRsp(SSqlObj *pSql) {
  SSqlRes *pRes = &pSql->res;

  SQueryTableRsp *pQueryAttr = (SQueryTableRsp *)pRes->pRsp;
  pQueryAttr->qId = htobe64(pQueryAttr->qId);

  pRes->qId  = pQueryAttr->qId;
  pRes->data = NULL;

  tscResetForNextRetrieve(pRes);

  tscDebug("0x%"PRIx64" query rsp received, qId:0x%"PRIx64, pSql->self, pRes->qId);

  return 0;
}

static void decompressQueryColData(SSqlObj *pSql, SSqlRes *pRes, SQueryInfo* pQueryInfo, char **data, int8_t compressed, int32_t compLen) {
  int32_t decompLen = 0;
  int32_t numOfCols = pQueryInfo->fieldsInfo.numOfOutput;
  int32_t *compSizes;
  char    *pData = *data;
  compSizes = (int32_t *)(pData + compLen);

  TAOS_FIELD *pField = tscFieldInfoGetField(&pQueryInfo->fieldsInfo, numOfCols - 1);
  int32_t     offset = tscFieldInfoGetOffset(pQueryInfo, numOfCols - 1);
  char       *outputBuf = tcalloc(pRes->numOfRows, (pField->bytes + offset));

  char *p = outputBuf;
  int32_t bufOffset;
  for (int32_t i = 0; i < numOfCols; ++i) {
    SInternalField* pInfo = (SInternalField*)TARRAY_GET_ELEM(pQueryInfo->fieldsInfo.internalField, i);
    bufOffset = pInfo->field.bytes * pRes->numOfRows;

    int32_t flen = (*(tDataTypes[pInfo->field.type].decompFunc))(pData, htonl(compSizes[i]), pRes->numOfRows, p, bufOffset,
                                                               compressed, NULL, 0);

    p += flen;
    decompLen +=flen;
    pData += htonl(compSizes[i]);
  }

  /* Resize rsp as decompressed data will occupy more space */
  pRes->rspLen = pRes->rspLen - (compLen + numOfCols * sizeof(int32_t)) + decompLen;
  char *new_rsp = (char *)realloc(pRes->pRsp, pRes->rspLen);
  if (new_rsp == NULL) {
    pRes->code = TSDB_CODE_TSC_OUT_OF_MEMORY;
    return;
  } else {
    pRes->pRsp = new_rsp;
    *data = ((SRetrieveTableRsp *)pRes->pRsp)->data;
    pData = *data + compLen + numOfCols * sizeof(int32_t);
  }

  tscDebug("0x%"PRIx64" decompress col data, compressed size:%d, decompressed size:%d",
      pSql->self, (int32_t)(compLen + numOfCols * sizeof(int32_t)), decompLen);

  int32_t tailLen = pRes->rspLen - sizeof(SRetrieveTableRsp) - decompLen;
  memmove(*data + decompLen, pData, tailLen);
  memmove(*data, outputBuf, decompLen);

  tfree(outputBuf);
}

int tscProcessRetrieveRspFromNode(SSqlObj *pSql) {
  SSqlRes *pRes = &pSql->res;
  SSqlCmd *pCmd = &pSql->cmd;

  assert(pRes->rspLen >= sizeof(SRetrieveTableRsp));

  SRetrieveTableRsp *pRetrieve = (SRetrieveTableRsp *)pRes->pRsp;
  if (pRetrieve == NULL) {
    pRes->code = TSDB_CODE_TSC_OUT_OF_MEMORY;
    return pRes->code;
  }

  pRes->numOfRows  = htonl(pRetrieve->numOfRows);
  pRes->precision  = htons(pRetrieve->precision);
  pRes->offset     = htobe64(pRetrieve->offset);
  pRes->useconds   = htobe64(pRetrieve->useconds);
  pRes->completed  = (pRetrieve->completed == 1);
  pRes->data       = pRetrieve->data;

  SQueryInfo* pQueryInfo = tscGetQueryInfo(pCmd);
  if (tscCreateResPointerInfo(pRes, pQueryInfo) != TSDB_CODE_SUCCESS) {
    return pRes->code;
  }

  //Decompress col data if compressed from server
  if (pRetrieve->compressed) {
    int32_t compLen = htonl(pRetrieve->compLen);
    decompressQueryColData(pSql, pRes, pQueryInfo, &pRes->data, pRetrieve->compressed, compLen);
  }

  STableMetaInfo *pTableMetaInfo = tscGetMetaInfo(pQueryInfo, 0);
  if ((pCmd->command == TSDB_SQL_RETRIEVE) ||
      ((UTIL_TABLE_IS_CHILD_TABLE(pTableMetaInfo) || UTIL_TABLE_IS_NORMAL_TABLE(pTableMetaInfo)) &&
       !TSDB_QUERY_HAS_TYPE(pQueryInfo->type, TSDB_QUERY_TYPE_SUBQUERY)) ||
      (tscNonOrderedProjectionQueryOnSTable(pQueryInfo, 0) &&
       !TSDB_QUERY_HAS_TYPE(pQueryInfo->type, TSDB_QUERY_TYPE_JOIN_QUERY) &&
       !TSDB_QUERY_HAS_TYPE(pQueryInfo->type, TSDB_QUERY_TYPE_JOIN_SEC_STAGE))) {
    tscSetResRawPtr(pRes, pQueryInfo, pRes->dataConverted);
  }

  if (pSql->pSubscription != NULL) {
    int32_t numOfCols = pQueryInfo->fieldsInfo.numOfOutput;

    TAOS_FIELD *pField = tscFieldInfoGetField(&pQueryInfo->fieldsInfo, numOfCols - 1);
    int16_t     offset = tscFieldInfoGetOffset(pQueryInfo, numOfCols - 1);

    char* p = pRes->data + (pField->bytes + offset) * pRes->numOfRows;

    int32_t numOfTables = htonl(*(int32_t*)p);
    p += sizeof(int32_t);
    for (int i = 0; i < numOfTables; i++) {
      int64_t uid = htobe64(*(int64_t*)p);
      p += sizeof(int64_t);
      p += sizeof(int32_t); // skip tid
      TSKEY key = htobe64(*(TSKEY*)p);
      p += sizeof(TSKEY);
      tscUpdateSubscriptionProgress(pSql->pSubscription, uid, key);
    }
  }

  pRes->row = 0;
  tscDebug("0x%"PRIx64" numOfRows:%d, offset:%" PRId64 ", complete:%d, qId:0x%"PRIx64, pSql->self, pRes->numOfRows, pRes->offset,
           pRes->completed, pRes->qId);

  return 0;
}


void tscTableMetaCallBack(void *param, TAOS_RES *res, int code);

static int32_t getTableMetaFromMnode(SSqlObj *pSql, STableMetaInfo *pTableMetaInfo, bool autocreate) {
  SSqlObj *pNew = tscAllocSqlObj();
  if (NULL == pNew) {
    tscError("0x%"PRIx64" malloc failed for new sqlobj to get table meta", pSql->self);
    return TSDB_CODE_TSC_OUT_OF_MEMORY;
  }

  pNew->pTscObj     = pSql->pTscObj;
  pNew->signature   = pNew;
  pNew->cmd.command = TSDB_SQL_META;

  tscAddQueryInfo(&pNew->cmd);

  SQueryInfo *pNewQueryInfo = tscGetQueryInfoS(&pNew->cmd);
  int payLoadLen = TSDB_DEFAULT_PAYLOAD_SIZE + pSql->cmd.payloadLen;
  if (autocreate && pSql->cmd.insertParam.tagData.dataLen != 0) {
    payLoadLen += pSql->cmd.insertParam.tagData.dataLen;
  }
  if (TSDB_CODE_SUCCESS != tscAllocPayload(&pNew->cmd, payLoadLen)) {
    tscError("0x%"PRIx64" malloc failed for payload to get table meta", pSql->self);

    tscFreeSqlObj(pNew);
    return TSDB_CODE_TSC_OUT_OF_MEMORY;
  }

  STableMetaInfo *pNewTableMetaInfo = tscAddEmptyMetaInfo(pNewQueryInfo);
  assert(pNewQueryInfo->numOfTables == 1);

  tNameAssign(&pNewTableMetaInfo->name, &pTableMetaInfo->name);

  registerSqlObj(pNew);

  pNew->fp    = tscTableMetaCallBack;
  pNew->param = (void *)pSql->self;

  tscDebug("0x%"PRIx64" new pSqlObj:0x%"PRIx64" to get tableMeta, auto create:%d, metaRid from %"PRId64" to %"PRId64,
      pSql->self, pNew->self, autocreate, pSql->metaRid, pNew->self);
  pSql->metaRid = pNew->self;

  {
    STableInfoMsg  *pInfoMsg = (STableInfoMsg *)pNew->cmd.payload;
    int32_t code = tNameExtractFullName(&pNewTableMetaInfo->name, pInfoMsg->tableFname);
    if (code != TSDB_CODE_SUCCESS) {
      return TSDB_CODE_TSC_INVALID_OPERATION;
    }

    pInfoMsg->createFlag = htons(autocreate? 1 : 0);
    char *pMsg = (char *)pInfoMsg + sizeof(STableInfoMsg);

    // tag data exists
    if (autocreate && pSql->cmd.insertParam.tagData.dataLen != 0) {
      pMsg = serializeTagData(&pSql->cmd.insertParam.tagData, pMsg);
    }

    pNew->cmd.payloadLen = (int32_t)(pMsg - (char*)pInfoMsg);
    pNew->cmd.msgType = TSDB_MSG_TYPE_CM_TABLE_META;
  }

  int32_t code = tscBuildAndSendRequest(pNew, NULL);
  if (code == TSDB_CODE_SUCCESS) {
    code = TSDB_CODE_TSC_ACTION_IN_PROGRESS;  // notify application that current process needs to be terminated
  }

  return code;
}

int32_t getMultiTableMetaFromMnode(SSqlObj *pSql, SArray* pNameList, SArray* pVgroupNameList, SArray* pUdfList, __async_cb_func_t fp, bool metaClone) {
  SSqlObj *pNew = tscAllocSqlObj();
  if (NULL == pNew) {
    tscError("0x%"PRIx64" failed to allocate sqlobj to get multiple table meta", pSql->self);
    return TSDB_CODE_TSC_OUT_OF_MEMORY;
  }

  pNew->pTscObj     = pSql->pTscObj;
  pNew->signature   = pNew;
  pNew->cmd.command = TSDB_SQL_MULTI_META;

  int32_t numOfTable      = (int32_t) taosArrayGetSize(pNameList);
  int32_t numOfVgroupList = (int32_t) taosArrayGetSize(pVgroupNameList);
  int32_t numOfUdf        = pUdfList ? (int32_t)taosArrayGetSize(pUdfList) : 0;

  int32_t size = (numOfTable + numOfVgroupList) * TSDB_TABLE_FNAME_LEN + TSDB_FUNC_NAME_LEN * numOfUdf + sizeof(SMultiTableInfoMsg);
  if (TSDB_CODE_SUCCESS != tscAllocPayload(&pNew->cmd, size)) {
    tscError("0x%"PRIx64" malloc failed for payload to get table meta", pSql->self);
    tscFreeSqlObj(pNew);
    return TSDB_CODE_TSC_OUT_OF_MEMORY;
  }

  SMultiTableInfoMsg* pInfo = (SMultiTableInfoMsg*) pNew->cmd.payload;
  pInfo->metaClone    = metaClone? 1:0;
  pInfo->numOfTables  = htonl((uint32_t) taosArrayGetSize(pNameList));
  pInfo->numOfVgroups = htonl((uint32_t) taosArrayGetSize(pVgroupNameList));
  pInfo->numOfUdfs    = htonl(numOfUdf);

  char* start = pInfo->tableNames;
  int32_t len = 0;
  for(int32_t i = 0; i < numOfTable; ++i) {
    char* name = taosArrayGetP(pNameList, i);
    if (i < numOfTable - 1 || numOfVgroupList > 0 || numOfUdf > 0) {
      len = sprintf(start, "%s`", name);
    } else {
      len = sprintf(start, "%s", name);
    }

    start += len;
  }

  for(int32_t i = 0; i < numOfVgroupList; ++i) {
    char* name = taosArrayGetP(pVgroupNameList, i);
    if (i < numOfVgroupList - 1 || numOfUdf > 0) {
      len = sprintf(start, "%s`", name);
    } else {
      len = sprintf(start, "%s", name);
    }

    start += len;
  }

  for(int32_t i = 0; i < numOfUdf; ++i) {
    SUdfInfo * u = taosArrayGet(pUdfList, i);
    if (i < numOfUdf - 1) {
      len = sprintf(start, "%s`", u->name);
    } else {
      len = sprintf(start, "%s", u->name);
    }

    start += len;
  }

  pNew->cmd.payloadLen = (int32_t) ((start - pInfo->tableNames) + sizeof(SMultiTableInfoMsg));
  pNew->cmd.msgType = TSDB_MSG_TYPE_CM_TABLES_META;

  registerSqlObj(pNew);
  tscDebug("0x%"PRIx64" new pSqlObj:0x%"PRIx64" to get %d tableMeta, vgroupInfo:%d, udf:%d, msg size:%d", pSql->self,
      pNew->self, numOfTable, numOfVgroupList, numOfUdf, pNew->cmd.payloadLen);

  pNew->fp = fp;
  pNew->param = (void *)pSql->rootObj->self;

  tscDebug("0x%"PRIx64" metaRid from 0x%" PRIx64 " to 0x%" PRIx64 , pSql->self, pSql->metaRid, pNew->self);
  
  pSql->metaRid = pNew->self;
  int32_t code = tscBuildAndSendRequest(pNew, NULL);
  if (code == TSDB_CODE_SUCCESS) {
    code = TSDB_CODE_TSC_ACTION_IN_PROGRESS;  // notify application that current process needs to be terminated
  }

  return code;
}

int32_t tscGetTableMetaImpl(SSqlObj* pSql, STableMetaInfo *pTableMetaInfo, bool autocreate, bool onlyLocal) {
  if (!tIsValidName(&pTableMetaInfo->name)) {
    return TSDB_CODE_TSC_APP_ERROR;
  }

  char name[TSDB_TABLE_FNAME_LEN] = {0};
  tNameExtractFullName(&pTableMetaInfo->name, name);

  size_t len = strlen(name);

   // just make runtime happy
  if (pTableMetaInfo->tableMetaCapacity != 0 && pTableMetaInfo->pTableMeta != NULL) {
    memset(pTableMetaInfo->pTableMeta, 0, pTableMetaInfo->tableMetaCapacity);
  }

  if (NULL == taosHashGetCloneExt(UTIL_GET_TABLEMETA(pSql), name, len, NULL, (void **)&(pTableMetaInfo->pTableMeta), &pTableMetaInfo->tableMetaCapacity)) {
    tfree(pTableMetaInfo->pTableMeta);
     pTableMetaInfo->tableMetaCapacity = 0;
  }
  
  STableMeta* pMeta   = pTableMetaInfo->pTableMeta;
  STableMeta* pSTMeta = (STableMeta *)(pSql->pBuf);

  if (pMeta && pMeta->id.uid > 0) {
    // in case of child table, here only get the
    if (pMeta->tableType == TSDB_CHILD_TABLE) {
      int32_t code = tscCreateTableMetaFromSTableMeta(pSql, &pTableMetaInfo->pTableMeta, name, &pTableMetaInfo->tableMetaCapacity, (STableMeta **)(&pSTMeta));
      pSql->pBuf   = (void *)(pSTMeta);
      pMeta   = pTableMetaInfo->pTableMeta;
      if (code != TSDB_CODE_SUCCESS) {
        return getTableMetaFromMnode(pSql, pTableMetaInfo, autocreate);
      }
    }

    tscDebug("0x%"PRIx64 " %s retrieve tableMeta from cache, numOfCols:%d, numOfTags:%d", pSql->self, name, pMeta->tableInfo.numOfColumns, pMeta->tableInfo.numOfTags);
    return TSDB_CODE_SUCCESS;
  }

  if (onlyLocal) {
    return TSDB_CODE_TSC_NO_META_CACHED;
  }
  
  return getTableMetaFromMnode(pSql, pTableMetaInfo, autocreate);
}

int32_t tscGetTableMeta(SSqlObj *pSql, STableMetaInfo *pTableMetaInfo) {
  return tscGetTableMetaImpl(pSql, pTableMetaInfo, false, false);
}

int tscGetTableMetaEx(SSqlObj *pSql, STableMetaInfo *pTableMetaInfo, bool createIfNotExists, bool onlyLocal) {
  return tscGetTableMetaImpl(pSql, pTableMetaInfo, createIfNotExists, onlyLocal);
}

int32_t tscGetUdfFromNode(SSqlObj *pSql, SQueryInfo* pQueryInfo) {
  SSqlObj *pNew = tscAllocSqlObj();
  if (NULL == pNew) {
    tscError("%p malloc failed for new sqlobj to get user-defined functions", pSql);
    return TSDB_CODE_TSC_OUT_OF_MEMORY;
  }

  pNew->pTscObj = pSql->pTscObj;
  pNew->signature = pNew;
  pNew->cmd.command = TSDB_SQL_RETRIEVE_FUNC;

  if (tscAddQueryInfo(&pNew->cmd) != TSDB_CODE_SUCCESS) {
    tscError("%p malloc failed for new queryinfo", pSql);
    tscFreeSqlObj(pNew);
    return TSDB_CODE_TSC_OUT_OF_MEMORY;
  }

  SQueryInfo *pNewQueryInfo = tscGetQueryInfo(&pNew->cmd);

  pNewQueryInfo->pUdfInfo = taosArrayInit(4, sizeof(SUdfInfo));
  for(int32_t i = 0; i < taosArrayGetSize(pQueryInfo->pUdfInfo); ++i) {
    SUdfInfo info = {0};
    SUdfInfo* p1 = taosArrayGet(pQueryInfo->pUdfInfo, i);
    info = *p1;
    info.name = strdup(p1->name);
    taosArrayPush(pNewQueryInfo->pUdfInfo, &info);
  }

  pNew->cmd.active = pNewQueryInfo;

  if (TSDB_CODE_SUCCESS != tscAllocPayload(&pNew->cmd, TSDB_DEFAULT_PAYLOAD_SIZE + pSql->cmd.payloadLen)) {
    tscError("%p malloc failed for payload to get table meta", pSql);
    tscFreeSqlObj(pNew);
    return TSDB_CODE_TSC_OUT_OF_MEMORY;
  }

  tscDebug("%p new pSqlObj:%p to retrieve udf", pSql, pNew);
  registerSqlObj(pNew);

  pNew->fp = tscTableMetaCallBack;
  pNew->param = (void *)pSql->self;

  tscDebug("%p metaRid from %" PRId64 " to %" PRId64 , pSql, pSql->metaRid, pNew->self);

  pSql->metaRid = pNew->self;

  int32_t code = tscBuildAndSendRequest(pNew, NULL);
  if (code == TSDB_CODE_SUCCESS) {
    code = TSDB_CODE_TSC_ACTION_IN_PROGRESS;  // notify application that current process needs to be terminated
  }

  return code;
}

static void freeElem(void* p) {
  tfree(*(char**)p);
}

/**
 * retrieve table meta from mnode, and then update the local table meta hashmap.
 * @param pSql          sql object
 * @return              status code
 */
int tscRenewTableMeta(SSqlObj *pSql) {
  int32_t code = TSDB_CODE_SUCCESS;
  SSqlCmd* pCmd = &pSql->cmd;

  SQueryInfo     *pQueryInfo = tscGetQueryInfo(pCmd);

  SArray* pNameList = taosArrayInit(1, POINTER_BYTES);
  SArray* vgroupList = taosArrayInit(1, POINTER_BYTES);

  SHashObj *nameTable = taosHashInit(4, taosGetDefaultHashFunction(TSDB_DATA_TYPE_BINARY), false, HASH_NO_LOCK);

  while (pQueryInfo) {
    STableMetaInfo *pTableMetaInfo = tscGetMetaInfo(pQueryInfo, 0);

    char name[TSDB_TABLE_FNAME_LEN] = {0};
    code = tNameExtractFullName(&pTableMetaInfo->name, name);
    if (code != TSDB_CODE_SUCCESS) {
      tscError("0x%"PRIx64" failed to generate the table full name", pSql->self);
      return TSDB_CODE_TSC_INVALID_OPERATION;
    }

    //do not add duplicate names
    if (!taosHashGet(nameTable, name, strlen(name))) {
      STableMeta* pTableMeta = pTableMetaInfo->pTableMeta;
      if (pTableMeta) {
        tscDebug("0x%"PRIx64" update table meta:%s, old meta numOfTags:%d, numOfCols:%d, uid:%" PRIu64, pSql->self, name,
                 tscGetNumOfTags(pTableMeta), tscGetNumOfColumns(pTableMeta), pTableMeta->id.uid);
      }

      char* n = strdup(name);
      taosArrayPush(pNameList, &n);
      uint8_t dummy_val = 0;
      taosHashPut(nameTable, name, strlen(name), &dummy_val, sizeof(uint8_t));
    }
    pQueryInfo = pQueryInfo->sibling;
  }

  taosHashCleanup(nameTable);

  // remove stored tableMeta info in hash table
  tscResetSqlCmd(pCmd, true, pSql->self);

  SSqlCmd* pCmd2 = &pSql->rootObj->cmd;
  pCmd2->pTableMetaMap = tscCleanupTableMetaMap(pCmd2->pTableMetaMap);
  pCmd2->pTableMetaMap = taosHashInit(4, taosGetDefaultHashFunction(TSDB_DATA_TYPE_BINARY), false, HASH_NO_LOCK);

  pSql->rootObj->retryReason = pSql->retryReason;

  SSqlObj *rootSql = pSql->rootObj;
  tscFreeSubobj(rootSql);
<<<<<<< HEAD
=======
  pthread_mutex_unlock(&rootSql->mtxSubs);
>>>>>>> 380285aa
  tscResetSqlCmd(&rootSql->cmd, true, rootSql->self);

  code = getMultiTableMetaFromMnode(rootSql, pNameList, vgroupList, NULL, tscTableMetaCallBack, true);
  taosArrayDestroyEx(&pNameList, freeElem);
  taosArrayDestroyEx(&vgroupList, freeElem);

  return code;
}

static bool allVgroupInfoRetrieved(SQueryInfo* pQueryInfo) {
  for (int32_t i = 0; i < pQueryInfo->numOfTables; ++i) {
    STableMetaInfo *pTableMetaInfo = tscGetMetaInfo(pQueryInfo, i);
    if (pTableMetaInfo->vgroupList == NULL) {
      return false;
    }
  }
  
  // all super tables vgroupinfo are retrieved, no need to retrieve vgroup info anymore
  return true;
}

int tscGetSTableVgroupInfo(SSqlObj *pSql, SQueryInfo* pQueryInfo) {
  int32_t code = TSDB_CODE_RPC_NETWORK_UNAVAIL;
  if (allVgroupInfoRetrieved(pQueryInfo)) {
    return TSDB_CODE_SUCCESS;
  }
  SSqlObj *pNew = tscAllocSqlObj();
  pNew->pTscObj = pSql->pTscObj;
  pNew->signature = pNew;

  pNew->cmd.command = TSDB_SQL_STABLEVGROUP;

  // TODO TEST IT
  SQueryInfo *pNewQueryInfo = tscGetQueryInfoS(&pNew->cmd);
  if (pNewQueryInfo == NULL) {
    tscFreeSqlObj(pNew);
    return code;
  }

  for (int32_t i = 0; i < pQueryInfo->numOfTables; ++i) {
    STableMetaInfo *pMInfo = tscGetMetaInfo(pQueryInfo, i);
    STableMeta* pTableMeta = tscTableMetaDup(pMInfo->pTableMeta);
    tscAddTableMetaInfo(pNewQueryInfo, &pMInfo->name, pTableMeta, NULL, pMInfo->tagColList, pMInfo->pVgroupTables);
  }

  if ((code = tscAllocPayload(&pNew->cmd, TSDB_DEFAULT_PAYLOAD_SIZE)) != TSDB_CODE_SUCCESS) {
    tscFreeSqlObj(pNew);
    return code;
  }

  pNewQueryInfo->numOfTables = pQueryInfo->numOfTables;
  registerSqlObj(pNew);

  tscDebug("0x%"PRIx64" svgroupRid from %" PRId64 " to %" PRId64 , pSql->self, pSql->svgroupRid, pNew->self);
  
  pSql->svgroupRid = pNew->self;
  tscDebug("0x%"PRIx64" new sqlObj:%p to get vgroupInfo, numOfTables:%d", pSql->self, pNew, pNewQueryInfo->numOfTables);

  pNew->fp = tscTableMetaCallBack;
  pNew->param = (void *)pSql->self;
  code = tscBuildAndSendRequest(pNew, NULL);
  if (code == TSDB_CODE_SUCCESS) {
    code = TSDB_CODE_TSC_ACTION_IN_PROGRESS;
  }

  return code;
}

int tscBuildDelDataMsg(SSqlObj *pSql, SSqlInfo *pInfo) {
  SSqlCmd        *pCmd           = &pSql->cmd;
  SQueryInfo     *pQueryInfo     = tscGetQueryInfo(pCmd);
  STableMetaInfo *pTableMetaInfo = tscGetMetaInfo(pQueryInfo, 0);
  STableMeta     *pTableMeta     = pTableMetaInfo->pTableMeta;
  uint32_t       command         = CMD_DELETE_DATA;
  
  // pSql->cmd.payloadLen is set during copying data into payload
  pCmd->msgType = TSDB_MSG_TYPE_SUBMIT;
  if (pTableMeta->tableType == TSDB_SUPER_TABLE) {
    // super table to do
    command |= FLAG_SUPER_TABLE;
  } else {
    // no super table to do  copy epSet
    SNewVgroupInfo vgroupInfo = {0};
    taosHashGetClone(UTIL_GET_VGROUPMAP(pSql), &pTableMeta->vgId, sizeof(pTableMeta->vgId), NULL, &vgroupInfo);
    tscDumpEpSetFromVgroupInfo(&pSql->epSet, &vgroupInfo);
    tscDebug("0x%"PRIx64" table deldata submit msg built, numberOfEP:%d", pSql->self, pSql->epSet.numOfEps);
  }

  SCond *pCond = NULL;
  // serialize tag column query condition
  if (pQueryInfo->tagCond.pCond != NULL && taosArrayGetSize(pQueryInfo->tagCond.pCond) > 0) {
    STagCond* pTagCond = &pQueryInfo->tagCond;
    pCond = tsGetSTableQueryCond(pTagCond, pTableMeta->id.uid);
  }

  // set payload
  int32_t tagCondLen = 0;
  if (pCond) {
    tagCondLen = pCond->len;
  }

  int32_t payloadLen = sizeof(SMsgDesc) + sizeof(SSubmitMsg) + sizeof(SSubmitBlk) + sizeof(SControlData) + tagCondLen;
    
  int32_t ret = tscAllocPayload(pCmd, payloadLen);
  if (ret != TSDB_CODE_SUCCESS) {
    return ret;
  }
  pCmd->payloadLen = payloadLen;

  char* p = pCmd->payload;
  SMsgDesc* pMsgDesc = (SMsgDesc* )p;
  p += sizeof(SMsgDesc);
  SSubmitMsg* pSubmitMsg = (SSubmitMsg* )p;
  p += sizeof(SSubmitMsg);
  SSubmitBlk* pSubmitBlk = (SSubmitBlk*)p;
  p += sizeof(SSubmitBlk);
  SControlData* pControlData = (SControlData* )p;

  // SMsgDesc
  pMsgDesc->numOfVnodes = htonl(1);
  // SSubmitMsg
  int32_t size = pCmd->payloadLen - sizeof(SMsgDesc);
  pSubmitMsg->header.vgId    = htonl(pTableMeta->vgId);
  pSubmitMsg->header.contLen = htonl(size);
  pSubmitMsg->length         = pSubmitMsg->header.contLen;
  pSubmitMsg->numOfBlocks    = htonl(1);
  // SSubmitBlk
  pSubmitBlk->flag      = FLAG_BLK_CONTROL; // this is control block
  pSubmitBlk->tid       = htonl(pTableMeta->id.tid);
  pSubmitBlk->uid       = htobe64(pTableMeta->id.uid);
  pSubmitBlk->numOfRows = htons(1);
  pSubmitBlk->schemaLen = 0; // only server return TSDB_CODE_TDB_TABLE_RECONFIGURE need schema attached
  pSubmitBlk->sversion  = htonl(pTableMeta->sversion);
  pSubmitBlk->dataLen   = htonl(sizeof(SControlData) + tagCondLen);
  // SControlData
  pControlData->command  = htonl(command);
  pControlData->win.skey = htobe64(pQueryInfo->window.skey);
  pControlData->win.ekey = htobe64(pQueryInfo->window.ekey);

  // set tagCond
  if (pCond) {
    pControlData->tagCondLen = htonl(pCond->len);
    memcpy(pControlData->tagCond, pCond->cond, pCond->len);
  }

  return TSDB_CODE_SUCCESS;
}

void tscInitMsgsFp() {
  tscBuildMsg[TSDB_SQL_SELECT] = tscBuildQueryMsg;
  tscBuildMsg[TSDB_SQL_INSERT] = tscBuildSubmitMsg;
  tscBuildMsg[TSDB_SQL_FETCH] = tscBuildFetchMsg;
  tscBuildMsg[TSDB_SQL_DELETE_DATA] = tscBuildDelDataMsg;

  tscBuildMsg[TSDB_SQL_CREATE_DB] = tscBuildCreateDbMsg;
  tscBuildMsg[TSDB_SQL_CREATE_USER] = tscBuildUserMsg;
  tscBuildMsg[TSDB_SQL_CREATE_FUNCTION] = tscBuildCreateFuncMsg;

  tscBuildMsg[TSDB_SQL_CREATE_ACCT] = tscBuildAcctMsg;
  tscBuildMsg[TSDB_SQL_ALTER_ACCT] = tscBuildAcctMsg;

  tscBuildMsg[TSDB_SQL_CREATE_TABLE] = tscBuildCreateTableMsg;
  tscBuildMsg[TSDB_SQL_DROP_USER] = tscBuildDropUserAcctMsg;
  tscBuildMsg[TSDB_SQL_DROP_ACCT] = tscBuildDropUserAcctMsg;
  tscBuildMsg[TSDB_SQL_DROP_DB] = tscBuildDropDbMsg;
  tscBuildMsg[TSDB_SQL_DROP_FUNCTION] = tscBuildDropFuncMsg;
  tscBuildMsg[TSDB_SQL_SYNC_DB_REPLICA] = tscBuildSyncDbReplicaMsg;
  tscBuildMsg[TSDB_SQL_DROP_TABLE] = tscBuildDropTableMsg;
  tscBuildMsg[TSDB_SQL_ALTER_USER] = tscBuildUserMsg;
  tscBuildMsg[TSDB_SQL_CREATE_DNODE] = tscBuildCreateDnodeMsg;
  tscBuildMsg[TSDB_SQL_DROP_DNODE] = tscBuildDropDnodeMsg;
  tscBuildMsg[TSDB_SQL_CFG_DNODE] = tscBuildCfgDnodeMsg;
  tscBuildMsg[TSDB_SQL_ALTER_TABLE] = tscBuildAlterTableMsg;
  tscBuildMsg[TSDB_SQL_UPDATE_TAGS_VAL] = tscBuildUpdateTagMsg;
  tscBuildMsg[TSDB_SQL_ALTER_DB] = tscAlterDbMsg;
  tscBuildMsg[TSDB_SQL_COMPACT_VNODE] = tscBuildCompactMsg;  

  tscBuildMsg[TSDB_SQL_CONNECT] = tscBuildConnectMsg;
  tscBuildMsg[TSDB_SQL_USE_DB] = tscBuildUseDbMsg;
  tscBuildMsg[TSDB_SQL_STABLEVGROUP] = tscBuildSTableVgroupMsg;
  tscBuildMsg[TSDB_SQL_RETRIEVE_FUNC] = tscBuildRetrieveFuncMsg;

  tscBuildMsg[TSDB_SQL_HB] = tscBuildHeartBeatMsg;
  tscBuildMsg[TSDB_SQL_SHOW] = tscBuildShowMsg;
  tscBuildMsg[TSDB_SQL_RETRIEVE] = tscBuildRetrieveFromMgmtMsg;
  tscBuildMsg[TSDB_SQL_KILL_QUERY] = tscBuildKillMsg;
  tscBuildMsg[TSDB_SQL_KILL_STREAM] = tscBuildKillMsg;
  tscBuildMsg[TSDB_SQL_KILL_CONNECTION] = tscBuildKillMsg;

  tscProcessMsgRsp[TSDB_SQL_SELECT] = tscProcessQueryRsp;
  tscProcessMsgRsp[TSDB_SQL_FETCH] = tscProcessRetrieveRspFromNode;

  tscProcessMsgRsp[TSDB_SQL_DROP_DB] = tscProcessDropDbRsp;
  tscProcessMsgRsp[TSDB_SQL_DROP_TABLE] = tscProcessDropTableRsp;
  tscProcessMsgRsp[TSDB_SQL_CONNECT] = tscProcessConnectRsp;
  tscProcessMsgRsp[TSDB_SQL_USE_DB] = tscProcessUseDbRsp;
  tscProcessMsgRsp[TSDB_SQL_META] = tscProcessTableMetaRsp;
  tscProcessMsgRsp[TSDB_SQL_STABLEVGROUP] = tscProcessSTableVgroupRsp;
  tscProcessMsgRsp[TSDB_SQL_MULTI_META] = tscProcessMultiTableMetaRsp;
  tscProcessMsgRsp[TSDB_SQL_RETRIEVE_FUNC] = tscProcessRetrieveFuncRsp;

  tscProcessMsgRsp[TSDB_SQL_SHOW] = tscProcessShowRsp;
  tscProcessMsgRsp[TSDB_SQL_RETRIEVE] = tscProcessRetrieveRspFromNode;  // rsp handled by same function.
  tscProcessMsgRsp[TSDB_SQL_DESCRIBE_TABLE] = tscProcessDescribeTableRsp;

  tscProcessMsgRsp[TSDB_SQL_CURRENT_DB]   = tscProcessLocalRetrieveRsp;
  tscProcessMsgRsp[TSDB_SQL_CURRENT_USER] = tscProcessLocalRetrieveRsp;
  tscProcessMsgRsp[TSDB_SQL_SERV_VERSION] = tscProcessLocalRetrieveRsp;
  tscProcessMsgRsp[TSDB_SQL_CLI_VERSION]  = tscProcessLocalRetrieveRsp;
  tscProcessMsgRsp[TSDB_SQL_SERV_STATUS]  = tscProcessLocalRetrieveRsp;

  tscProcessMsgRsp[TSDB_SQL_RETRIEVE_EMPTY_RESULT] = tscProcessEmptyResultRsp;

  tscProcessMsgRsp[TSDB_SQL_RETRIEVE_GLOBALMERGE] = tscProcessRetrieveGlobalMergeRsp;

  tscProcessMsgRsp[TSDB_SQL_ALTER_TABLE] = tscProcessAlterTableMsgRsp;
  tscProcessMsgRsp[TSDB_SQL_ALTER_DB] = tscProcessAlterDbMsgRsp;
  tscProcessMsgRsp[TSDB_SQL_COMPACT_VNODE] = tscProcessCompactRsp; 

  tscProcessMsgRsp[TSDB_SQL_SHOW_CREATE_TABLE] = tscProcessShowCreateRsp;
  tscProcessMsgRsp[TSDB_SQL_SHOW_CREATE_STABLE] = tscProcessShowCreateRsp;
  tscProcessMsgRsp[TSDB_SQL_SHOW_CREATE_DATABASE] = tscProcessShowCreateRsp;

  tscKeepConn[TSDB_SQL_SHOW] = 1;
  tscKeepConn[TSDB_SQL_RETRIEVE] = 1;
  tscKeepConn[TSDB_SQL_SELECT] = 1;
  tscKeepConn[TSDB_SQL_FETCH] = 1;
  tscKeepConn[TSDB_SQL_HB] = 1;
}<|MERGE_RESOLUTION|>--- conflicted
+++ resolved
@@ -3398,10 +3398,6 @@
 
   SSqlObj *rootSql = pSql->rootObj;
   tscFreeSubobj(rootSql);
-<<<<<<< HEAD
-=======
-  pthread_mutex_unlock(&rootSql->mtxSubs);
->>>>>>> 380285aa
   tscResetSqlCmd(&rootSql->cmd, true, rootSql->self);
 
   code = getMultiTableMetaFromMnode(rootSql, pNameList, vgroupList, NULL, tscTableMetaCallBack, true);
