--- conflicted
+++ resolved
@@ -2073,11 +2073,7 @@
 
     pInfo->vgroupList->numOfVgroups = pVgroupMsg->numOfVgroups;
     if (pInfo->vgroupList->numOfVgroups <= 0) {
-<<<<<<< HEAD
-      tscDebug("0x%"PRIx64" empty vgroup info, no corresponding tables for stable", pSql->self);
-=======
-      tscDebug("0x%"PRIx64" empty vgroup info", pSql->self);
->>>>>>> 2be5b246
+      tscDebug("0x%" PRIx64 " empty vgroup info, no corresponding tables for stable", pSql->self);
     } else {
       for (int32_t j = 0; j < pInfo->vgroupList->numOfVgroups; ++j) {
         // just init, no need to lock
