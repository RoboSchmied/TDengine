/*
 * Copyright (c) 2019 TAOS Data, Inc. <jhtao@taosdata.com>
 *
 * This program is free software: you can use, redistribute, and/or modify
 * it under the terms of the GNU Affero General Public License, version 3
 * or later ("AGPL"), as published by the Free Software Foundation.
 *
 * This program is distributed in the hope that it will be useful, but WITHOUT
 * ANY WARRANTY; without even the implied warranty of MERCHANTABILITY or
 * FITNESS FOR A PARTICULAR PURPOSE.
 *
 * You should have received a copy of the GNU Affero General Public License
 * along with this program. If not, see <http://www.gnu.org/licenses/>.
 */

#include "os.h"
#include "tcmdtype.h"
#include "trpc.h"
#include "tscLocalMerge.h"
#include "tscLog.h"
#include "tscProfile.h"
#include "tscUtil.h"
#include "tschemautil.h"
#include "tsclient.h"
#include "ttimer.h"
#include "tlockfree.h"
#include "qPlan.h"

int (*tscBuildMsg[TSDB_SQL_MAX])(SSqlObj *pSql, SSqlInfo *pInfo) = {0};

int (*tscProcessMsgRsp[TSDB_SQL_MAX])(SSqlObj *pSql);
void tscProcessActivityTimer(void *handle, void *tmrId);
int tscKeepConn[TSDB_SQL_MAX] = {0};

TSKEY tscGetSubscriptionProgress(void* sub, int64_t uid, TSKEY dflt);
void tscUpdateSubscriptionProgress(void* sub, int64_t uid, TSKEY ts);
void tscSaveSubscriptionProgress(void* sub);
static int32_t extractSTableQueryVgroupId(STableMetaInfo* pTableMetaInfo);

static int32_t minMsgSize() { return tsRpcHeadSize + 100; }
static int32_t getWaitingTimeInterval(int32_t count) {
  int32_t initial = 100; // 100 ms by default
  if (count <= 1) {
    return 0;
  }

  return initial * ((2u)<<(count - 2));
}

static void tscSetDnodeEpSet(SRpcEpSet* pEpSet, SVgroupInfo* pVgroupInfo) {
  assert(pEpSet != NULL && pVgroupInfo != NULL && pVgroupInfo->numOfEps > 0);

  // Issue the query to one of the vnode among a vgroup randomly.
  // change the inUse property would not affect the isUse attribute of STableMeta
  pEpSet->inUse = rand() % pVgroupInfo->numOfEps;

  // apply the FQDN string length check here
  bool existed = false;

  pEpSet->numOfEps = pVgroupInfo->numOfEps;
  for(int32_t i = 0; i < pVgroupInfo->numOfEps; ++i) {
    pEpSet->port[i] = pVgroupInfo->epAddr[i].port;

    int32_t len = (int32_t) strnlen(pVgroupInfo->epAddr[i].fqdn, TSDB_FQDN_LEN);
    if (len > 0) {
      tstrncpy(pEpSet->fqdn[i], pVgroupInfo->epAddr[i].fqdn, tListLen(pEpSet->fqdn[i]));
      existed = true;
    }
  }
  assert(existed);
}

static void tscDumpMgmtEpSet(SSqlObj *pSql) {
  SRpcCorEpSet *pCorEpSet = pSql->pTscObj->tscCorMgmtEpSet;
  taosCorBeginRead(&pCorEpSet->version);
  pSql->epSet = pCorEpSet->epSet;
  taosCorEndRead(&pCorEpSet->version);
}  
static void tscEpSetHtons(SRpcEpSet *s) {
   for (int32_t i = 0; i < s->numOfEps; i++) {
      s->port[i] = htons(s->port[i]);    
   }
}

bool tscEpSetIsEqual(SRpcEpSet *s1, SRpcEpSet *s2) {
   if (s1->numOfEps != s2->numOfEps || s1->inUse != s2->inUse) {
     return false;
   }

   for (int32_t i = 0; i < s1->numOfEps; i++) {
     if (s1->port[i] != s2->port[i] 
        || strncmp(s1->fqdn[i], s2->fqdn[i], TSDB_FQDN_LEN) != 0)
        return false;
   }
   return true;
}

void tscUpdateMgmtEpSet(SSqlObj *pSql, SRpcEpSet *pEpSet) {
  // no need to update if equal
  SRpcCorEpSet *pCorEpSet = pSql->pTscObj->tscCorMgmtEpSet;
  taosCorBeginWrite(&pCorEpSet->version);
  pCorEpSet->epSet = *pEpSet;
  taosCorEndWrite(&pCorEpSet->version);
}

static void tscDumpEpSetFromVgroupInfo(SRpcEpSet *pEpSet, SNewVgroupInfo *pVgroupInfo) {
  if (pVgroupInfo == NULL) { return;}
  int8_t inUse = pVgroupInfo->inUse;
  pEpSet->inUse = (inUse >= 0 && inUse < TSDB_MAX_REPLICA) ? inUse: 0; 
  pEpSet->numOfEps = pVgroupInfo->numOfEps;  
  for (int32_t i = 0; i < pVgroupInfo->numOfEps; ++i) {
    tstrncpy(pEpSet->fqdn[i], pVgroupInfo->ep[i].fqdn, sizeof(pEpSet->fqdn[i]));
    pEpSet->port[i] = pVgroupInfo->ep[i].port;
  }
}

static void tscUpdateVgroupInfo(SSqlObj *pSql, SRpcEpSet *pEpSet) {
  SSqlCmd *pCmd = &pSql->cmd;
  STableMetaInfo *pTableMetaInfo = tscGetTableMetaInfoFromCmd(pCmd, pCmd->clauseIndex, 0);
  if (pTableMetaInfo == NULL || pTableMetaInfo->pTableMeta == NULL) {
    return;
  }

  int32_t vgId = -1;
  if (pTableMetaInfo->pTableMeta->tableType == TSDB_SUPER_TABLE) {
    vgId = extractSTableQueryVgroupId(pTableMetaInfo);
  } else {
    vgId = pTableMetaInfo->pTableMeta->vgId;
  }

  assert(vgId > 0);

  SNewVgroupInfo vgroupInfo = {.vgId = -1};
  taosHashGetClone(tscVgroupMap, &vgId, sizeof(vgId), NULL, &vgroupInfo, sizeof(SNewVgroupInfo));
  assert(vgroupInfo.numOfEps > 0 && vgroupInfo.vgId > 0);

  tscDebug("before: Endpoint in use:%d, numOfEps:%d", vgroupInfo.inUse, vgroupInfo.numOfEps);
  vgroupInfo.inUse    = pEpSet->inUse;
  vgroupInfo.numOfEps = pEpSet->numOfEps;
  for (int32_t i = 0; i < vgroupInfo.numOfEps; i++) {
    strncpy(vgroupInfo.ep[i].fqdn, pEpSet->fqdn[i], TSDB_FQDN_LEN);
    vgroupInfo.ep[i].port = pEpSet->port[i];
  }

  tscDebug("after: EndPoint in use:%d, numOfEps:%d", vgroupInfo.inUse, vgroupInfo.numOfEps);
  taosHashPut(tscVgroupMap, &vgId, sizeof(vgId), &vgroupInfo, sizeof(SNewVgroupInfo));

  // Update the local cached epSet info cached by SqlObj
  int32_t inUse = pSql->epSet.inUse;
  tscDumpEpSetFromVgroupInfo(&pSql->epSet, &vgroupInfo);
  tscDebug("0x%"PRIx64" update the epSet in SqlObj, in use before:%d, after:%d", pSql->self, inUse, pSql->epSet.inUse);

}

int32_t extractSTableQueryVgroupId(STableMetaInfo* pTableMetaInfo) {
  assert(pTableMetaInfo != NULL);

  int32_t vgIndex = pTableMetaInfo->vgroupIndex;
  int32_t vgId = -1;

  if (pTableMetaInfo->pVgroupTables == NULL) {
    SVgroupsInfo *pVgroupInfo = pTableMetaInfo->vgroupList;
    assert(pVgroupInfo->vgroups[vgIndex].vgId > 0 && vgIndex < pTableMetaInfo->vgroupList->numOfVgroups);
    vgId = pVgroupInfo->vgroups[vgIndex].vgId;
  } else {
    int32_t numOfVgroups = (int32_t)taosArrayGetSize(pTableMetaInfo->pVgroupTables);
    assert(vgIndex >= 0 && vgIndex < numOfVgroups);

    SVgroupTableInfo *pTableIdList = taosArrayGet(pTableMetaInfo->pVgroupTables, vgIndex);
    vgId = pTableIdList->vgInfo.vgId;
  }

  return vgId;
}

void tscProcessHeartBeatRsp(void *param, TAOS_RES *tres, int code) {
  STscObj *pObj = (STscObj *)param;
  if (pObj == NULL) return;

  if (pObj != pObj->signature) {
    tscError("heartbeat msg, pObj:%p, signature:%p invalid", pObj, pObj->signature);
    return;
  }

  SSqlObj *pSql = tres;
  SSqlRes *pRes = &pSql->res;

  if (code == TSDB_CODE_SUCCESS) {
    SHeartBeatRsp *pRsp = (SHeartBeatRsp *)pRes->pRsp;
    SRpcEpSet     *epSet = &pRsp->epSet;
    if (epSet->numOfEps > 0) {
      tscEpSetHtons(epSet);

      //SRpcCorEpSet *pCorEpSet = pSql->pTscObj->tscCorMgmtEpSet;
      //if (!tscEpSetIsEqual(&pCorEpSet->epSet, epSet)) {
      //  tscTrace("%p updating epset: numOfEps: %d, inUse: %d", pSql, epSet->numOfEps, epSet->inUse);
      //  for (int8_t i = 0; i < epSet->numOfEps; i++) {
      //    tscTrace("endpoint %d: fqdn=%s, port=%d", i, epSet->fqdn[i], epSet->port[i]);
      //  }
      //}
      //concurrency problem, update mgmt epset anyway 
      tscUpdateMgmtEpSet(pSql, epSet);
    }

    pSql->pTscObj->connId = htonl(pRsp->connId);

    if (pRsp->killConnection) {
      tscKillConnection(pObj);
      return;
    } else {
      if (pRsp->queryId) {
        tscKillQuery(pObj, htonl(pRsp->queryId));
      }

      if (pRsp->streamId) {
        tscKillStream(pObj, htonl(pRsp->streamId));
      }
    }

    int32_t total  = htonl(pRsp->totalDnodes);
    int32_t online = htonl(pRsp->onlineDnodes);
    assert(online <= total);

    if (online < total) {
      tscError("HB:%p, total dnode:%d, online dnode:%d", pSql, total, online);
      pSql->res.code = TSDB_CODE_RPC_NETWORK_UNAVAIL;
    }

    if (pRes->length == NULL) {
      pRes->length = calloc(2,  sizeof(int32_t));
    }

    pRes->length[0] = total;
    pRes->length[1] = online;
  } else {
    tscDebug("%" PRId64 " heartbeat failed, code:%s", pObj->hbrid, tstrerror(code));
    if (pRes->length == NULL) {
      pRes->length = calloc(2, sizeof(int32_t));
    }

    pRes->length[1] = 0;
    if (pRes->length[0] == 0) {
      pRes->length[0] = 1; // make sure that the value of the total node is greater than the online node
    }
  }

  if (pObj->hbrid != 0) {
    int32_t waitingDuring = tsShellActivityTimer * 500;
    tscDebug("0x%"PRIx64" send heartbeat in %dms", pSql->self, waitingDuring);

    taosTmrReset(tscProcessActivityTimer, waitingDuring, (void *)pObj->rid, tscTmr, &pObj->pTimer);
  } else {
    tscDebug("0x%"PRIx64" start to close tscObj:%p, not send heartbeat again", pSql->self, pObj);
  }
}

void tscProcessActivityTimer(void *handle, void *tmrId) {
  int64_t rid = (int64_t) handle;
  STscObj *pObj = taosAcquireRef(tscRefId, rid);
  if (pObj == NULL) {
    return;
  }

  SSqlObj* pHB = taosAcquireRef(tscObjRef, pObj->hbrid);
  if (pHB == NULL) {
    taosReleaseRef(tscRefId, rid);
    return;
  }

  assert(pHB->self == pObj->hbrid);

  pHB->retry = 0;
  int32_t code = tscBuildAndSendRequest(pHB, NULL);
  taosReleaseRef(tscObjRef, pObj->hbrid);

  if (code != TSDB_CODE_SUCCESS) {
    tscError("%p failed to sent HB to server, reason:%s", pHB, tstrerror(code));
  }

  taosReleaseRef(tscRefId, rid);
}

int tscSendMsgToServer(SSqlObj *pSql) {
  STscObj* pObj = pSql->pTscObj;
  SSqlCmd* pCmd = &pSql->cmd;
  
  char *pMsg = rpcMallocCont(pCmd->payloadLen);
  if (NULL == pMsg) {
    tscError("%p msg:%s malloc failed", pSql, taosMsg[pSql->cmd.msgType]);
    return TSDB_CODE_TSC_OUT_OF_MEMORY;
  }

  // set the mgmt ip list
  if (pSql->cmd.command >= TSDB_SQL_MGMT) {
    tscDumpMgmtEpSet(pSql);
  }

  memcpy(pMsg, pSql->cmd.payload, pSql->cmd.payloadLen);

  SRpcMsg rpcMsg = {
      .msgType = pSql->cmd.msgType,
      .pCont   = pMsg,
      .contLen = pSql->cmd.payloadLen,
      .ahandle = (void*)pSql->self,
      .handle  = NULL,
      .code    = 0
  };

  
  rpcSendRequest(pObj->pRpcObj->pDnodeConn, &pSql->epSet, &rpcMsg, &pSql->rpcRid);
  return TSDB_CODE_SUCCESS;
}

void tscProcessMsgFromServer(SRpcMsg *rpcMsg, SRpcEpSet *pEpSet) {
  TSDB_CACHE_PTR_TYPE handle = (TSDB_CACHE_PTR_TYPE) rpcMsg->ahandle;
  SSqlObj* pSql = (SSqlObj*)taosAcquireRef(tscObjRef, handle);
  if (pSql == NULL) {
    rpcFreeCont(rpcMsg->pCont);
    return;
  }
  assert(pSql->self == handle);

  STscObj *pObj = pSql->pTscObj;
  SSqlRes *pRes = &pSql->res;
  SSqlCmd *pCmd = &pSql->cmd;

  pSql->rpcRid = -1;

  if (pObj->signature != pObj) {
    tscDebug("0x%"PRIx64" DB connection is closed, cmd:%d pObj:%p signature:%p", pSql->self, pCmd->command, pObj, pObj->signature);

    taosRemoveRef(tscObjRef, handle);
    taosReleaseRef(tscObjRef, handle);
    rpcFreeCont(rpcMsg->pCont);
    return;
  }

  SQueryInfo* pQueryInfo = tscGetQueryInfo(pCmd, 0);
  if (pQueryInfo != NULL && pQueryInfo->type == TSDB_QUERY_TYPE_FREE_RESOURCE) {
    tscDebug("0x%"PRIx64" sqlObj needs to be released or DB connection is closed, cmd:%d type:%d, pObj:%p signature:%p",
        pSql->self, pCmd->command, pQueryInfo->type, pObj, pObj->signature);

    taosRemoveRef(tscObjRef, handle);
    taosReleaseRef(tscObjRef, handle);
    rpcFreeCont(rpcMsg->pCont);
    return;
  }

  if (pEpSet) {
    if (!tscEpSetIsEqual(&pSql->epSet, pEpSet)) {
      if (pCmd->command < TSDB_SQL_MGMT) {
        tscUpdateVgroupInfo(pSql, pEpSet);
      } else {
        tscUpdateMgmtEpSet(pSql, pEpSet);
      }
    }
  }

  int32_t cmd = pCmd->command;

  // set the flag to denote that sql string needs to be re-parsed and build submit block with table schema
  if (cmd == TSDB_SQL_INSERT && rpcMsg->code == TSDB_CODE_TDB_TABLE_RECONFIGURE) {
    pSql->cmd.submitSchema = 1;
  }

  if ((cmd == TSDB_SQL_SELECT || cmd == TSDB_SQL_UPDATE_TAGS_VAL) &&
      (rpcMsg->code == TSDB_CODE_TDB_INVALID_TABLE_ID ||
       rpcMsg->code == TSDB_CODE_VND_INVALID_VGROUP_ID ||
       rpcMsg->code == TSDB_CODE_RPC_NETWORK_UNAVAIL ||
       rpcMsg->code == TSDB_CODE_APP_NOT_READY)) {
        
    pSql->retry++;
    tscWarn("%p it shall renew table meta, code:%s, retry:%d", pSql, tstrerror(rpcMsg->code), pSql->retry);

    pSql->res.code = rpcMsg->code;  // keep the previous error code
    if (pSql->retry > pSql->maxRetry) {
      tscError("%p max retry %d reached, give up", pSql, pSql->maxRetry);
    } else {
      // wait for a little bit moment and then retry
      // todo do not sleep in rpc callback thread, add this process into queueu to process
      if (rpcMsg->code == TSDB_CODE_APP_NOT_READY || rpcMsg->code == TSDB_CODE_VND_INVALID_VGROUP_ID) {
        int32_t duration = getWaitingTimeInterval(pSql->retry);
        taosMsleep(duration);
      }

      pSql->retryReason = rpcMsg->code;
      rpcMsg->code = tscRenewTableMeta(pSql, 0);
      // if there is an error occurring, proceed to the following error handling procedure.
      if (rpcMsg->code == TSDB_CODE_TSC_ACTION_IN_PROGRESS) {
        taosReleaseRef(tscObjRef, handle);
        rpcFreeCont(rpcMsg->pCont);
        return;
      }
    }
  }

  pRes->rspLen = 0;
  
  if (pRes->code == TSDB_CODE_TSC_QUERY_CANCELLED) {
    tscDebug("0x%"PRIx64" query is cancelled, code:%s", pSql->self, tstrerror(pRes->code));
  } else {
    pRes->code = rpcMsg->code;
  }

  if (pRes->code == TSDB_CODE_SUCCESS) {
    tscDebug("0x%"PRIx64" reset retry counter to be 0 due to success rsp, old:%d", pSql->self, pSql->retry);
    pSql->retry = 0;
  }

  if (pRes->code != TSDB_CODE_TSC_QUERY_CANCELLED) {
    assert(rpcMsg->msgType == pCmd->msgType + 1);
    pRes->code    = rpcMsg->code;
    pRes->rspType = rpcMsg->msgType;
    pRes->rspLen  = rpcMsg->contLen;

    if (pRes->rspLen > 0 && rpcMsg->pCont) {
      char *tmp = (char *)realloc(pRes->pRsp, pRes->rspLen);
      if (tmp == NULL) {
        pRes->code = TSDB_CODE_TSC_OUT_OF_MEMORY;
      } else {
        pRes->pRsp = tmp;
        memcpy(pRes->pRsp, rpcMsg->pCont, pRes->rspLen);
      }
    } else {
      tfree(pRes->pRsp);
    }

    /*
     * There is not response callback function for submit response.
     * The actual inserted number of points is the first number.
     */
    if (rpcMsg->msgType == TSDB_MSG_TYPE_SUBMIT_RSP && pRes->pRsp != NULL) {
      SShellSubmitRspMsg *pMsg = (SShellSubmitRspMsg*)pRes->pRsp;
      pMsg->code = htonl(pMsg->code);
      pMsg->numOfRows = htonl(pMsg->numOfRows);
      pMsg->affectedRows = htonl(pMsg->affectedRows);
      pMsg->failedRows = htonl(pMsg->failedRows);
      pMsg->numOfFailedBlocks = htonl(pMsg->numOfFailedBlocks);

      pRes->numOfRows += pMsg->affectedRows;
      tscDebug("0x%"PRIx64" SQL cmd:%s, code:%s inserted rows:%d rspLen:%d", pSql->self, sqlCmd[pCmd->command],
          tstrerror(pRes->code), pMsg->affectedRows, pRes->rspLen);
    } else {
      tscDebug("0x%"PRIx64" SQL cmd:%s, code:%s rspLen:%d", pSql->self, sqlCmd[pCmd->command], tstrerror(pRes->code), pRes->rspLen);
    }
  }
  
  if (pRes->code == TSDB_CODE_SUCCESS && tscProcessMsgRsp[pCmd->command]) {
    rpcMsg->code = (*tscProcessMsgRsp[pCmd->command])(pSql);
  }

  bool shouldFree = tscShouldBeFreed(pSql);
  if (rpcMsg->code != TSDB_CODE_TSC_ACTION_IN_PROGRESS) {
    if (rpcMsg->code != TSDB_CODE_SUCCESS) {
      pRes->code = rpcMsg->code;
    }
    rpcMsg->code = (pRes->code == TSDB_CODE_SUCCESS) ? (int32_t)pRes->numOfRows : pRes->code;
    (*pSql->fp)(pSql->param, pSql, rpcMsg->code);
  }

  if (shouldFree) { // in case of table-meta/vgrouplist query, automatically free it
    taosRemoveRef(tscObjRef, handle);
    tscDebug("0x%"PRIx64" sqlObj is automatically freed", pSql->self);
  }

  taosReleaseRef(tscObjRef, handle);
  rpcFreeCont(rpcMsg->pCont);
}

int doBuildAndSendMsg(SSqlObj *pSql) {
  SSqlCmd *pCmd = &pSql->cmd;
  SSqlRes *pRes = &pSql->res;

  if (pCmd->command == TSDB_SQL_SELECT ||
      pCmd->command == TSDB_SQL_FETCH ||
      pCmd->command == TSDB_SQL_RETRIEVE ||
      pCmd->command == TSDB_SQL_INSERT ||
      pCmd->command == TSDB_SQL_CONNECT ||
      pCmd->command == TSDB_SQL_HB ||
      pCmd->command == TSDB_SQL_META ||
      pCmd->command == TSDB_SQL_RETRIEVE_FUNC ||
      pCmd->command == TSDB_SQL_STABLEVGROUP) {
    pRes->code = tscBuildMsg[pCmd->command](pSql, NULL);
  }
  
  if (pRes->code != TSDB_CODE_SUCCESS) {
    tscAsyncResultOnError(pSql);
    return TSDB_CODE_SUCCESS;
  }

  int32_t code = tscSendMsgToServer(pSql);

  // NOTE: if code is TSDB_CODE_SUCCESS, pSql may have been released here already by other threads.
  if (code != TSDB_CODE_SUCCESS) {
    pRes->code = code;
    tscAsyncResultOnError(pSql);
    return  TSDB_CODE_SUCCESS;
  }
  
  return TSDB_CODE_SUCCESS;
}

int tscBuildAndSendRequest(SSqlObj *pSql, SQueryInfo* pQueryInfo) {
  char name[TSDB_TABLE_FNAME_LEN] = {0};

  SSqlCmd *pCmd = &pSql->cmd;
  uint32_t type = 0;

  if (pQueryInfo == NULL) {
     pQueryInfo = tscGetQueryInfo(pCmd, pCmd->clauseIndex);
  }

  STableMetaInfo *pTableMetaInfo = NULL;

  if (pQueryInfo != NULL) {
    pTableMetaInfo = tscGetMetaInfo(pQueryInfo, 0);
    if (pTableMetaInfo != NULL) {
      tNameExtractFullName(&pTableMetaInfo->name, name);
    }

    type = pQueryInfo->type;

    // while numOfTables equals to 0, it must be Heartbeat
    assert((pQueryInfo->numOfTables == 0 && pQueryInfo->command == TSDB_SQL_HB) || pQueryInfo->numOfTables > 0);
  }

  tscDebug("0x%"PRIx64" SQL cmd:%s will be processed, name:%s, type:%d", pSql->self, sqlCmd[pCmd->command], name, type);
  if (pCmd->command < TSDB_SQL_MGMT) { // the pTableMetaInfo cannot be NULL
    if (pTableMetaInfo == NULL) {
      pSql->res.code = TSDB_CODE_TSC_APP_ERROR;
      return pSql->res.code;
    }
  } else if (pCmd->command >= TSDB_SQL_LOCAL) {
    return (*tscProcessMsgRsp[pCmd->command])(pSql);
  }
  
  return doBuildAndSendMsg(pSql);
}

int tscBuildFetchMsg(SSqlObj *pSql, SSqlInfo *pInfo) {
  SRetrieveTableMsg *pRetrieveMsg = (SRetrieveTableMsg *) pSql->cmd.payload;

  SQueryInfo *pQueryInfo = tscGetActiveQueryInfo(&pSql->cmd);

  pRetrieveMsg->free = htons(pQueryInfo->type);
  pRetrieveMsg->qId  = htobe64(pSql->res.qId);

  // todo valid the vgroupId at the client side
  STableMetaInfo* pTableMetaInfo = tscGetMetaInfo(pQueryInfo, 0);
  
  if (UTIL_TABLE_IS_SUPER_TABLE(pTableMetaInfo)) {
    int32_t vgIndex = pTableMetaInfo->vgroupIndex;
    int32_t vgId = -1;

    if (pTableMetaInfo->pVgroupTables == NULL) {
      SVgroupsInfo *pVgroupInfo = pTableMetaInfo->vgroupList;
      assert(pVgroupInfo->vgroups[vgIndex].vgId > 0 && vgIndex < pTableMetaInfo->vgroupList->numOfVgroups);
      vgId = pVgroupInfo->vgroups[vgIndex].vgId;
    } else {
      int32_t numOfVgroups = (int32_t)taosArrayGetSize(pTableMetaInfo->pVgroupTables);
      assert(vgIndex >= 0 && vgIndex < numOfVgroups);

      SVgroupTableInfo* pTableIdList = taosArrayGet(pTableMetaInfo->pVgroupTables, vgIndex);
      vgId = pTableIdList->vgInfo.vgId;
    }

    pRetrieveMsg->header.vgId = htonl(vgId);
    tscDebug("0x%"PRIx64" build fetch msg from vgId:%d, vgIndex:%d, qId:0x%" PRIx64, pSql->self, vgId, vgIndex, pSql->res.qId);
  } else {
    STableMeta* pTableMeta = pTableMetaInfo->pTableMeta;
    pRetrieveMsg->header.vgId = htonl(pTableMeta->vgId);
    tscDebug("0x%"PRIx64" build fetch msg from only one vgroup, vgId:%d, qId:0x%" PRIx64, pSql->self, pTableMeta->vgId,
        pSql->res.qId);
  }

  pSql->cmd.payloadLen = sizeof(SRetrieveTableMsg);
  pSql->cmd.msgType = TSDB_MSG_TYPE_FETCH;

  pRetrieveMsg->header.contLen = htonl(sizeof(SRetrieveTableMsg));

  return TSDB_CODE_SUCCESS;
}

int tscBuildSubmitMsg(SSqlObj *pSql, SSqlInfo *pInfo) {
  SQueryInfo *pQueryInfo = tscGetQueryInfo(&pSql->cmd, 0);
  STableMeta* pTableMeta = tscGetMetaInfo(pQueryInfo, 0)->pTableMeta;
  
  char* pMsg = pSql->cmd.payload;
  
  // NOTE: shell message size should not include SMsgDesc
  int32_t size = pSql->cmd.payloadLen - sizeof(SMsgDesc);

  SMsgDesc* pMsgDesc = (SMsgDesc*) pMsg;
  pMsgDesc->numOfVnodes = htonl(1); // always one vnode

  pMsg += sizeof(SMsgDesc);
  SSubmitMsg *pShellMsg = (SSubmitMsg *)pMsg;

  pShellMsg->header.vgId = htonl(pTableMeta->vgId);
  pShellMsg->header.contLen = htonl(size);      // the length not includes the size of SMsgDesc
  pShellMsg->length = pShellMsg->header.contLen;
  
  pShellMsg->numOfBlocks = htonl(pSql->cmd.numOfTablesInSubmit);  // number of tables to be inserted

  // pSql->cmd.payloadLen is set during copying data into payload
  pSql->cmd.msgType = TSDB_MSG_TYPE_SUBMIT;

  SNewVgroupInfo vgroupInfo = {0};
  taosHashGetClone(tscVgroupMap, &pTableMeta->vgId, sizeof(pTableMeta->vgId), NULL, &vgroupInfo, sizeof(SNewVgroupInfo));
  tscDumpEpSetFromVgroupInfo(&pSql->epSet, &vgroupInfo);

  tscDebug("0x%"PRIx64" build submit msg, vgId:%d numOfTables:%d numberOfEP:%d", pSql->self, pTableMeta->vgId, pSql->cmd.numOfTablesInSubmit,
      pSql->epSet.numOfEps);
  return TSDB_CODE_SUCCESS;
}

/*
 * for table query, simply return the size <= 1k
 */
static int32_t tscEstimateQueryMsgSize(SSqlObj *pSql, int32_t clauseIndex) {
  const static int32_t MIN_QUERY_MSG_PKT_SIZE = TSDB_MAX_BYTES_PER_ROW * 5;

  SSqlCmd* pCmd = &pSql->cmd;
  SQueryInfo *pQueryInfo = tscGetQueryInfo(pCmd, clauseIndex);

  int32_t srcColListSize = (int32_t)(taosArrayGetSize(pQueryInfo->colList) * sizeof(SColumnInfo));

  size_t  numOfExprs = tscSqlExprNumOfExprs(pQueryInfo);
  int32_t exprSize = (int32_t)(sizeof(SSqlExpr) * numOfExprs * 2);

  int32_t tsBufSize = (pQueryInfo->tsBuf != NULL) ? pQueryInfo->tsBuf->fileSize : 0;
  int32_t sqlLen = (int32_t) strlen(pSql->sqlstr) + 1;


  int32_t tableSerialize = 0;
  STableMetaInfo *pTableMetaInfo = tscGetMetaInfo(pQueryInfo, 0);
  if (pTableMetaInfo->pVgroupTables != NULL) {
    size_t numOfGroups = taosArrayGetSize(pTableMetaInfo->pVgroupTables);

    int32_t totalTables = 0;
    for (int32_t i = 0; i < numOfGroups; ++i) {
      SVgroupTableInfo *pTableInfo = taosArrayGet(pTableMetaInfo->pVgroupTables, i);
      totalTables += (int32_t) taosArrayGetSize(pTableInfo->itemList);
    }

    tableSerialize = totalTables * sizeof(STableIdInfo);
  }

  return MIN_QUERY_MSG_PKT_SIZE + minMsgSize() + sizeof(SQueryTableMsg) + srcColListSize + exprSize + tsBufSize +
         tableSerialize + sqlLen + 4096 + pQueryInfo->bufLen;
}

static char *doSerializeTableInfo(SQueryTableMsg *pQueryMsg, SSqlObj *pSql, STableMetaInfo *pTableMetaInfo, char *pMsg,
                                  int32_t *succeed) {
  TSKEY dfltKey = htobe64(pQueryMsg->window.skey);

  STableMeta * pTableMeta = pTableMetaInfo->pTableMeta;
  if (UTIL_TABLE_IS_NORMAL_TABLE(pTableMetaInfo) || pTableMetaInfo->pVgroupTables == NULL) {
    
    int32_t vgId = -1;
    if (UTIL_TABLE_IS_SUPER_TABLE(pTableMetaInfo)) {
      int32_t index = pTableMetaInfo->vgroupIndex;
      assert(index >= 0);

      SVgroupInfo* pVgroupInfo = NULL;
      if (pTableMetaInfo->vgroupList && pTableMetaInfo->vgroupList->numOfVgroups > 0) {
        assert(index < pTableMetaInfo->vgroupList->numOfVgroups);
        pVgroupInfo = &pTableMetaInfo->vgroupList->vgroups[index];
      } else {
        tscError("%p No vgroup info found", pSql);

        *succeed = 0;
        return pMsg;
      }

      vgId = pVgroupInfo->vgId;
      tscSetDnodeEpSet(&pSql->epSet, pVgroupInfo);
      tscDebug("0x%"PRIx64" query on stable, vgIndex:%d, numOfVgroups:%d", pSql->self, index, pTableMetaInfo->vgroupList->numOfVgroups);
    } else {
      vgId = pTableMeta->vgId;

      SNewVgroupInfo vgroupInfo = {0};
      taosHashGetClone(tscVgroupMap, &pTableMeta->vgId, sizeof(pTableMeta->vgId), NULL, &vgroupInfo, sizeof(SNewVgroupInfo));
      tscDumpEpSetFromVgroupInfo(&pSql->epSet, &vgroupInfo);
    }

    pSql->epSet.inUse = rand()%pSql->epSet.numOfEps;
    pQueryMsg->head.vgId = htonl(vgId);

    STableIdInfo *pTableIdInfo = (STableIdInfo *)pMsg;
    pTableIdInfo->tid = htonl(pTableMeta->id.tid);
    pTableIdInfo->uid = htobe64(pTableMeta->id.uid);
    pTableIdInfo->key = htobe64(tscGetSubscriptionProgress(pSql->pSubscription, pTableMeta->id.uid, dfltKey));

    pQueryMsg->numOfTables = htonl(1);  // set the number of tables
    pMsg += sizeof(STableIdInfo);
  } else { // it is a subquery of the super table query, this EP info is acquired from vgroupInfo
    int32_t index = pTableMetaInfo->vgroupIndex;
    int32_t numOfVgroups = (int32_t)taosArrayGetSize(pTableMetaInfo->pVgroupTables);
    assert(index >= 0 && index < numOfVgroups);

    SVgroupTableInfo* pTableIdList = taosArrayGet(pTableMetaInfo->pVgroupTables, index);

    // set the vgroup info 
    tscSetDnodeEpSet(&pSql->epSet, &pTableIdList->vgInfo);
    pQueryMsg->head.vgId = htonl(pTableIdList->vgInfo.vgId);
    
    int32_t numOfTables = (int32_t)taosArrayGetSize(pTableIdList->itemList);
    pQueryMsg->numOfTables = htonl(numOfTables);  // set the number of tables

    tscDebug("0x%"PRIx64" query on stable, vgId:%d, numOfTables:%d, vgIndex:%d, numOfVgroups:%d", pSql->self,
             pTableIdList->vgInfo.vgId, numOfTables, index, numOfVgroups);

    // serialize each table id info
    for(int32_t i = 0; i < numOfTables; ++i) {
      STableIdInfo* pItem = taosArrayGet(pTableIdList->itemList, i);
      
      STableIdInfo *pTableIdInfo = (STableIdInfo *)pMsg;
      pTableIdInfo->tid = htonl(pItem->tid);
      pTableIdInfo->uid = htobe64(pItem->uid);
      pTableIdInfo->key = htobe64(tscGetSubscriptionProgress(pSql->pSubscription, pItem->uid, dfltKey));
      pMsg += sizeof(STableIdInfo);
    }
  }

  char n[TSDB_TABLE_FNAME_LEN] = {0};
  tNameExtractFullName(&pTableMetaInfo->name, n);

  tscDebug("0x%"PRIx64" vgId:%d, query on table:%s, tid:%d, uid:%" PRIu64, pSql->self, htonl(pQueryMsg->head.vgId), n, pTableMeta->id.tid, pTableMeta->id.uid);
  return pMsg;
}

// TODO refactor
static int32_t serializeColFilterInfo(SColumnFilterInfo* pColFilters, int16_t numOfFilters, char** pMsg) {
  // append the filter information after the basic column information
  for (int32_t f = 0; f < numOfFilters; ++f) {
    SColumnFilterInfo *pColFilter = &pColFilters[f];

    SColumnFilterInfo *pFilterMsg = (SColumnFilterInfo *)(*pMsg);
    pFilterMsg->filterstr = htons(pColFilter->filterstr);

    (*pMsg) += sizeof(SColumnFilterInfo);

    if (pColFilter->filterstr) {
      pFilterMsg->len = htobe64(pColFilter->len);
      memcpy(*pMsg, (void *)pColFilter->pz, (size_t)(pColFilter->len + 1));
      (*pMsg) += (pColFilter->len + 1);  // append the additional filter binary info
    } else {
      pFilterMsg->lowerBndi = htobe64(pColFilter->lowerBndi);
      pFilterMsg->upperBndi = htobe64(pColFilter->upperBndi);
    }

    pFilterMsg->lowerRelOptr = htons(pColFilter->lowerRelOptr);
    pFilterMsg->upperRelOptr = htons(pColFilter->upperRelOptr);

    if (pColFilter->lowerRelOptr == TSDB_RELATION_INVALID && pColFilter->upperRelOptr == TSDB_RELATION_INVALID) {
      tscError("invalid filter info");
      return TSDB_CODE_TSC_INVALID_SQL;
    }
  }

  return TSDB_CODE_SUCCESS;
}

static int32_t serializeSqlExpr(SSqlExpr* pExpr, STableMetaInfo* pTableMetaInfo, char** pMsg, void* addr) {
  STableMeta* pTableMeta = pTableMetaInfo->pTableMeta;

  // the queried table has been removed and a new table with the same name has already been created already
  // return error msg
  if (pExpr->uid != pTableMeta->id.uid) {
    tscError("%p table has already been destroyed", addr);
    return TSDB_CODE_TSC_INVALID_TABLE_NAME;
  }

  //TODO disable it temporarily
//  if (!tscValidateColumnId(pTableMetaInfo, pExpr->colInfo.colId, pExpr->numOfParams)) {
//    tscError("%p table schema is not matched with parsed sql", addr);
//    return TSDB_CODE_TSC_INVALID_SQL;
//  }

  assert(pExpr->resColId < 0);
  SSqlExpr* pSqlExpr = (SSqlExpr *)(*pMsg);

  SColIndex* pIndex = &pSqlExpr->colInfo;

  pIndex->colId         = htons(pExpr->colInfo.colId);
  pIndex->colIndex      = htons(pExpr->colInfo.colIndex);
  pIndex->flag          = htons(pExpr->colInfo.flag);
  pSqlExpr->uid         = htobe64(pExpr->uid);
  pSqlExpr->colType     = htons(pExpr->colType);
  pSqlExpr->colBytes    = htons(pExpr->colBytes);
  pSqlExpr->resType     = htons(pExpr->resType);
  pSqlExpr->resBytes    = htons(pExpr->resBytes);
  pSqlExpr->functionId  = htons(pExpr->functionId);
  pSqlExpr->numOfParams = htons(pExpr->numOfParams);
  pSqlExpr->resColId    = htons(pExpr->resColId);
  pSqlExpr->flist.numOfFilters = htons(pExpr->flist.numOfFilters);

  (*pMsg) += sizeof(SSqlExpr);
  for (int32_t j = 0; j < pExpr->numOfParams; ++j) { // todo add log
    pSqlExpr->param[j].nType = htons((uint16_t)pExpr->param[j].nType);
    pSqlExpr->param[j].nLen = htons(pExpr->param[j].nLen);

    if (pExpr->param[j].nType == TSDB_DATA_TYPE_BINARY) {
      memcpy((*pMsg), pExpr->param[j].pz, pExpr->param[j].nLen);
      (*pMsg) += pExpr->param[j].nLen;
    } else {
      pSqlExpr->param[j].i64 = htobe64(pExpr->param[j].i64);
    }
  }

  serializeColFilterInfo(pExpr->flist.filterInfo, pExpr->flist.numOfFilters, pMsg);

  return TSDB_CODE_SUCCESS;
}

int tscBuildQueryMsg(SSqlObj *pSql, SSqlInfo *pInfo) {
  SSqlCmd *pCmd = &pSql->cmd;

  int32_t code = TSDB_CODE_SUCCESS;
  int32_t size = tscEstimateQueryMsgSize(pSql, pCmd->clauseIndex);

  if (TSDB_CODE_SUCCESS != tscAllocPayload(pCmd, size)) {
    tscError("%p failed to malloc for query msg", pSql);
    return TSDB_CODE_TSC_INVALID_SQL;  // todo add test for this
  }
  
  SQueryInfo *pQueryInfo = tscGetActiveQueryInfo(pCmd);

  SQueryAttr query = {{0}};
  tscCreateQueryFromQueryInfo(pQueryInfo, &query, pSql);

  SArray* tableScanOperator = createTableScanPlan(&query);
  SArray* queryOperator = createExecOperatorPlan(&query);

  STableMetaInfo *pTableMetaInfo = tscGetMetaInfo(pQueryInfo, 0);
  STableMeta * pTableMeta = pTableMetaInfo->pTableMeta;

  SQueryTableMsg *pQueryMsg = (SQueryTableMsg *)pCmd->payload;
  tstrncpy(pQueryMsg->version, version, tListLen(pQueryMsg->version));

  int32_t numOfTags = query.numOfTags;
  int32_t sqlLen = (int32_t) strlen(pSql->sqlstr);

  if (taosArrayGetSize(tableScanOperator) == 0) {
    pQueryMsg->tableScanOperator = htonl(-1);
  } else {
    int32_t* tablescanOp = taosArrayGet(tableScanOperator, 0);
    pQueryMsg->tableScanOperator = htonl(*tablescanOp);
  }

  pQueryMsg->window.skey = htobe64(query.window.skey);
  pQueryMsg->window.ekey = htobe64(query.window.ekey);

  pQueryMsg->order          = htons(query.order.order);
  pQueryMsg->orderColId     = htons(query.order.orderColId);
  pQueryMsg->fillType       = htons(query.fillType);
  pQueryMsg->limit          = htobe64(query.limit.limit);
  pQueryMsg->offset         = htobe64(query.limit.offset);
  pQueryMsg->numOfCols      = htons(query.numOfCols);

  pQueryMsg->interval.interval     = htobe64(query.interval.interval);
  pQueryMsg->interval.sliding      = htobe64(query.interval.sliding);
  pQueryMsg->interval.offset       = htobe64(query.interval.offset);
  pQueryMsg->interval.intervalUnit = query.interval.intervalUnit;
  pQueryMsg->interval.slidingUnit  = query.interval.slidingUnit;
  pQueryMsg->interval.offsetUnit   = query.interval.offsetUnit;

  pQueryMsg->stableQuery      = query.stableQuery;
  pQueryMsg->topBotQuery      = query.topBotQuery;
  pQueryMsg->groupbyColumn    = query.groupbyColumn;
  pQueryMsg->hasTagResults    = query.hasTagResults;
  pQueryMsg->timeWindowInterpo = query.timeWindowInterpo;
  pQueryMsg->queryBlockDist   = query.queryBlockDist;
  pQueryMsg->stabledev        = query.stabledev;
  pQueryMsg->tsCompQuery      = query.tsCompQuery;
  pQueryMsg->simpleAgg        = query.simpleAgg;
  pQueryMsg->pointInterpQuery = query.pointInterpQuery;
  pQueryMsg->needReverseScan  = query.needReverseScan;

  pQueryMsg->numOfTags        = htonl(numOfTags);
  pQueryMsg->sqlstrLen        = htonl(sqlLen);
  pQueryMsg->sw.gap           = htobe64(query.sw.gap);
  pQueryMsg->sw.primaryColId  = htonl(PRIMARYKEY_TIMESTAMP_COL_INDEX);

  pQueryMsg->secondStageOutput = htonl(query.numOfExpr2);
  pQueryMsg->numOfOutput = htons((int16_t)query.numOfOutput);  // this is the stage one output column number

  pQueryMsg->numOfGroupCols = htons(pQueryInfo->groupbyExpr.numOfGroupCols);
  pQueryMsg->tagNameRelType = htons(pQueryInfo->tagCond.relType);
  pQueryMsg->tbnameCondLen  = htonl(pQueryInfo->tagCond.tbnameCond.len);
  pQueryMsg->queryType      = htonl(pQueryInfo->type);
  pQueryMsg->prevResultLen  = htonl(pQueryInfo->bufLen);
<<<<<<< HEAD
  pQueryMsg->sw.gap         = htobe64(pQueryInfo->sessionWindow.gap);
  pQueryMsg->sw.primaryColId = htonl(PRIMARYKEY_TIMESTAMP_COL_INDEX);

  if (pCmd->pUdfInfo != NULL) {
    pQueryMsg->udfNum = htonl((uint32_t) taosArrayGetSize(pCmd->pUdfInfo));
  } else {
    pQueryMsg->udfNum = 0;
  }

  size_t numOfOutput = tscSqlExprNumOfExprs(pQueryInfo);
  pQueryMsg->numOfOutput = htons((int16_t)numOfOutput);  // this is the stage one output column number
=======
>>>>>>> b45f8b24

  // set column list ids
  size_t numOfCols = taosArrayGetSize(pQueryInfo->colList);
  char *pMsg = (char *)(pQueryMsg->tableCols) + numOfCols * sizeof(SColumnInfo);

  for (int32_t i = 0; i < numOfCols; ++i) {
    SColumnInfo *pCol = &query.tableCols[i];

    pQueryMsg->tableCols[i].colId = htons(pCol->colId);
    pQueryMsg->tableCols[i].bytes = htons(pCol->bytes);
    pQueryMsg->tableCols[i].type  = htons(pCol->type);
    pQueryMsg->tableCols[i].flist.numOfFilters = htons(pCol->flist.numOfFilters);

    // append the filter information after the basic column information
    serializeColFilterInfo(pCol->flist.filterInfo, pCol->flist.numOfFilters, &pMsg);
  }

  for (int32_t i = 0; i < query.numOfOutput; ++i) {
    code = serializeSqlExpr(&query.pExpr1[i].base, pTableMetaInfo, &pMsg, pSql);
    if (code != TSDB_CODE_SUCCESS) {
      goto _end;
    }
  }

<<<<<<< HEAD
  size_t output = tscNumOfFields(pQueryInfo);

  if (tscIsSecondStageQuery(pCmd, pQueryInfo)) {
    pQueryMsg->secondStageOutput = htonl((int32_t) output);

    SSqlFuncMsg *pSqlFuncExpr1 = (SSqlFuncMsg *)pMsg;

    for (int32_t i = 0; i < output; ++i) {
      SInternalField* pField = tscFieldInfoGetInternalField(&pQueryInfo->fieldsInfo, i);
      SSqlExpr *pExpr = pField->pSqlExpr;

      // this should be switched to projection query
      if (pExpr != NULL) {
        // the queried table has been removed and a new table with the same name has already been created already
        // return error msg
        if (pExpr->uid != pTableMeta->id.uid) {
          tscError("%p table has already been destroyed", pSql);
          return TSDB_CODE_TSC_INVALID_TABLE_NAME;
        }

        if (!tscValidateColumnId(pTableMetaInfo, pExpr->colInfo.colId, pExpr->numOfParams)) {
          tscError("%p table schema is not matched with parsed sql", pSql);
          return TSDB_CODE_TSC_INVALID_SQL;
        }

        pSqlFuncExpr1->numOfParams = 0;  // no params for projection query
        pSqlFuncExpr1->functionId  = htons(TSDB_FUNC_PRJ);
        pSqlFuncExpr1->colInfo.colId = htons(pExpr->resColId);
        pSqlFuncExpr1->colInfo.flag = htons(TSDB_COL_NORMAL);

        bool assign = false;
        for (int32_t f = 0; f < tscSqlExprNumOfExprs(pQueryInfo); ++f) {
          SSqlExpr *pe = tscSqlExprGet(pQueryInfo, f);
          if (pe == pExpr) {
            pSqlFuncExpr1->colInfo.colIndex = htons(f);
            pSqlFuncExpr1->colType = htons(pe->resType);
            pSqlFuncExpr1->colBytes = htons(pe->resBytes);
            assign = true;
            break;
          }
        }

        assert(assign);
        pMsg += sizeof(SSqlFuncMsg);
        pSqlFuncExpr1 = (SSqlFuncMsg *)pMsg;
      } else {
        assert(pField->pArithExprInfo != NULL);
        SExprInfo* pExprInfo = pField->pArithExprInfo;

        pSqlFuncExpr1->colInfo.colId = htons(pExprInfo->base.colInfo.colId);
        pSqlFuncExpr1->functionId  = htons(pExprInfo->base.functionId);
        pSqlFuncExpr1->numOfParams = htons(pExprInfo->base.numOfParams);
        pMsg += sizeof(SSqlFuncMsg);

        for (int32_t j = 0; j < pExprInfo->base.numOfParams; ++j) {
          // todo add log
          pSqlFuncExpr1->arg[j].argType = htons((uint16_t)pExprInfo->base.arg[j].argType);
          pSqlFuncExpr1->arg[j].argBytes = htons(pExprInfo->base.arg[j].argBytes);

          if (pExprInfo->base.arg[j].argType == TSDB_DATA_TYPE_BINARY) {
            memcpy(pMsg, pExprInfo->base.arg[j].argValue.pz, pExprInfo->base.arg[j].argBytes);
            pMsg += pExprInfo->base.arg[j].argBytes;
          } else {
            pSqlFuncExpr1->arg[j].argValue.i64 = htobe64(pExprInfo->base.arg[j].argValue.i64);
          }
        }

        pSqlFuncExpr1 = (SSqlFuncMsg *)pMsg;
      }
=======
  for (int32_t i = 0; i < query.numOfExpr2; ++i) {
    code = serializeSqlExpr(&query.pExpr2[i].base, pTableMetaInfo, &pMsg, pSql);
    if (code != TSDB_CODE_SUCCESS) {
      goto _end;
>>>>>>> b45f8b24
    }
  }

  int32_t succeed = 1;

  // serialize the table info (sid, uid, tags)
  pMsg = doSerializeTableInfo(pQueryMsg, pSql, pTableMetaInfo, pMsg, &succeed);
  if (succeed == 0) {
    code = TSDB_CODE_TSC_APP_ERROR;
    goto _end;
  }
  
  SSqlGroupbyExpr *pGroupbyExpr = query.pGroupbyExpr;
  if (pGroupbyExpr->numOfGroupCols > 0) {
    pQueryMsg->orderByIdx = htons(pGroupbyExpr->orderIndex);
    pQueryMsg->orderType = htons(pGroupbyExpr->orderType);

    for (int32_t j = 0; j < pGroupbyExpr->numOfGroupCols; ++j) {
      SColIndex* pCol = taosArrayGet(pGroupbyExpr->columnInfo, j);

      *((int16_t *)pMsg) = htons(pCol->colId);
      pMsg += sizeof(pCol->colId);

      *((int16_t *)pMsg) += htons(pCol->colIndex);
      pMsg += sizeof(pCol->colIndex);

      *((int16_t *)pMsg) += htons(pCol->flag);
      pMsg += sizeof(pCol->flag);

      memcpy(pMsg, pCol->name, tListLen(pCol->name));
      pMsg += tListLen(pCol->name);
    }
  }

  if (query.fillType != TSDB_FILL_NONE) {
    for (int32_t i = 0; i < query.numOfOutput; ++i) {
      *((int64_t *)pMsg) = htobe64(query.fillVal[i]);
      pMsg += sizeof(query.fillVal[0]);
    }
  }

  if (query.numOfTags > 0) {
    for (int32_t i = 0; i < query.numOfTags; ++i) {
      SColumnInfo* pTag = &query.tagColList[i];

      SColumnInfo* pTagCol = (SColumnInfo*) pMsg;
      pTagCol->colId = htons(pTag->colId);
      pTagCol->bytes = htons(pTag->bytes);
      pTagCol->type  = htons(pTag->type);
      pTagCol->flist.numOfFilters = 0;

      pMsg += sizeof(SColumnInfo);
    }
  }

  // serialize tag column query condition
  if (pQueryInfo->tagCond.pCond != NULL && taosArrayGetSize(pQueryInfo->tagCond.pCond) > 0) {
    STagCond* pTagCond = &pQueryInfo->tagCond;

    SCond *pCond = tsGetSTableQueryCond(pTagCond, pTableMeta->id.uid);
    if (pCond != NULL && pCond->cond != NULL) {
      pQueryMsg->tagCondLen = htons(pCond->len);
      memcpy(pMsg, pCond->cond, pCond->len);

      pMsg += pCond->len;
    }
  }

  if (pQueryInfo->bufLen > 0) {
    memcpy(pMsg, pQueryInfo->buf, pQueryInfo->bufLen);
    pMsg += pQueryInfo->bufLen;
  }

  SCond* pCond = &pQueryInfo->tagCond.tbnameCond;
  if (pCond->len > 0) {
    strncpy(pMsg, pCond->cond, pCond->len);
    pMsg += pCond->len;
  }

  // compressed ts block
  pQueryMsg->tsBuf.tsOffset = htonl((int32_t)(pMsg - pCmd->payload));

  if (pQueryInfo->tsBuf != NULL) {
    // note: here used the index instead of actual vnode id.
    int32_t vnodeIndex = pTableMetaInfo->vgroupIndex;
    code = dumpFileBlockByGroupId(pQueryInfo->tsBuf, vnodeIndex, pMsg, &pQueryMsg->tsBuf.tsLen, &pQueryMsg->tsBuf.tsNumOfBlocks);
    if (code != TSDB_CODE_SUCCESS) {
      goto _end;
    }

    pMsg += pQueryMsg->tsBuf.tsLen;

    pQueryMsg->tsBuf.tsOrder = htonl(pQueryInfo->tsBuf->tsOrder);
    pQueryMsg->tsBuf.tsLen   = htonl(pQueryMsg->tsBuf.tsLen);
    pQueryMsg->tsBuf.tsNumOfBlocks = htonl(pQueryMsg->tsBuf.tsNumOfBlocks);
  }

  int32_t numOfOperator = (int32_t) taosArrayGetSize(queryOperator);
  pQueryMsg->numOfOperator = htonl(numOfOperator);
  for(int32_t i = 0; i < numOfOperator; ++i) {
    int32_t *operator = taosArrayGet(queryOperator, i);
    *(int32_t*)pMsg = htonl(*operator);

    pMsg += sizeof(int32_t);
  }

  // support only one udf
  if (pCmd->pUdfInfo != NULL && taosArrayGetSize(pCmd->pUdfInfo) > 0) {
    pQueryMsg->udfContentOffset = htonl((int32_t) (pMsg - pCmd->payload));
    for(int32_t i = 0; i < taosArrayGetSize(pCmd->pUdfInfo); ++i) {
      SUdfInfo* pUdfInfo = taosArrayGet(pCmd->pUdfInfo, i);
      *(int8_t*) pMsg = pUdfInfo->resType;
      pMsg += sizeof(pUdfInfo->resType);

      *(int16_t*) pMsg = htons(pUdfInfo->resBytes);
      pMsg += sizeof(pUdfInfo->resBytes);

      STR_TO_VARSTR(pMsg, pUdfInfo->name);

      pMsg += varDataTLen(pMsg);

      *(int32_t*) pMsg = htonl(pUdfInfo->funcType);
      pMsg += sizeof(pUdfInfo->funcType);

      *(int32_t*) pMsg = htonl(pUdfInfo->bufSize);
      pMsg += sizeof(pUdfInfo->bufSize);
      
      pQueryMsg->udfContentLen = htonl(pUdfInfo->contLen);
      memcpy(pMsg, pUdfInfo->content, pUdfInfo->contLen);

      pMsg += pUdfInfo->contLen;
    }
  }

  memcpy(pMsg, pSql->sqlstr, sqlLen);
  pMsg += sqlLen;

  int32_t msgLen = (int32_t)(pMsg - pCmd->payload);

  tscDebug("0x%"PRIx64" msg built success, len:%d bytes", pSql->self, msgLen);
  pCmd->payloadLen = msgLen;
  pSql->cmd.msgType = TSDB_MSG_TYPE_QUERY;

  pQueryMsg->head.contLen = htonl(msgLen);
  assert(msgLen + minMsgSize() <= (int32_t)pCmd->allocSize);

  _end:
  freeQueryAttr(&query);
  taosArrayDestroy(tableScanOperator);
  taosArrayDestroy(queryOperator);
  return code;
}

int32_t tscBuildCreateDbMsg(SSqlObj *pSql, SSqlInfo *pInfo) {
  SSqlCmd *pCmd = &pSql->cmd;
  pCmd->payloadLen = sizeof(SCreateDbMsg);
  
  pCmd->msgType = (pInfo->pMiscInfo->dbOpt.dbType == TSDB_DB_TYPE_DEFAULT) ? TSDB_MSG_TYPE_CM_CREATE_DB : TSDB_MSG_TYPE_CM_CREATE_TP;

  SCreateDbMsg *pCreateDbMsg = (SCreateDbMsg *)pCmd->payload;

  assert(pCmd->numOfClause == 1);
  STableMetaInfo *pTableMetaInfo = tscGetTableMetaInfoFromCmd(pCmd, pCmd->clauseIndex, 0);
  int32_t code = tNameExtractFullName(&pTableMetaInfo->name, pCreateDbMsg->db);
  assert(code == TSDB_CODE_SUCCESS);

  return TSDB_CODE_SUCCESS;
}

int32_t tscBuildCreateFuncMsg(SSqlObj *pSql, SSqlInfo *pInfo) {
  SSqlCmd *pCmd = &pSql->cmd;
  SCreateFuncMsg *pCreateFuncMsg = (SCreateFuncMsg *)pCmd->payload;

  pCmd->msgType = TSDB_MSG_TYPE_CM_CREATE_FUNCTION;

  pCmd->payloadLen = sizeof(SCreateFuncMsg) + htonl(pCreateFuncMsg->codeLen);
  
  return TSDB_CODE_SUCCESS;
}


int32_t tscBuildCreateDnodeMsg(SSqlObj *pSql, SSqlInfo *pInfo) {
  SSqlCmd *pCmd = &pSql->cmd;
  pCmd->payloadLen = sizeof(SCreateDnodeMsg);
  if (TSDB_CODE_SUCCESS != tscAllocPayload(pCmd, pCmd->payloadLen)) {
    tscError("%p failed to malloc for query msg", pSql);
    return TSDB_CODE_TSC_OUT_OF_MEMORY;
  }

  SCreateDnodeMsg *pCreate = (SCreateDnodeMsg *)pCmd->payload;

  SStrToken* t0 = taosArrayGet(pInfo->pMiscInfo->a, 0);
  strncpy(pCreate->ep, t0->z, t0->n);
  
  pCmd->msgType = TSDB_MSG_TYPE_CM_CREATE_DNODE;

  return TSDB_CODE_SUCCESS;
}

int32_t tscBuildAcctMsg(SSqlObj *pSql, SSqlInfo *pInfo) {
  SSqlCmd *pCmd = &pSql->cmd;
  pCmd->payloadLen = sizeof(SCreateAcctMsg);
  if (TSDB_CODE_SUCCESS != tscAllocPayload(pCmd, pCmd->payloadLen)) {
    tscError("%p failed to malloc for query msg", pSql);
    return TSDB_CODE_TSC_OUT_OF_MEMORY;
  }

  SCreateAcctMsg *pAlterMsg = (SCreateAcctMsg *)pCmd->payload;

  SStrToken *pName = &pInfo->pMiscInfo->user.user;
  SStrToken *pPwd = &pInfo->pMiscInfo->user.passwd;

  strncpy(pAlterMsg->user, pName->z, pName->n);
  strncpy(pAlterMsg->pass, pPwd->z, pPwd->n);

  SCreateAcctInfo *pAcctOpt = &pInfo->pMiscInfo->acctOpt;

  pAlterMsg->cfg.maxUsers = htonl(pAcctOpt->maxUsers);
  pAlterMsg->cfg.maxDbs = htonl(pAcctOpt->maxDbs);
  pAlterMsg->cfg.maxTimeSeries = htonl(pAcctOpt->maxTimeSeries);
  pAlterMsg->cfg.maxStreams = htonl(pAcctOpt->maxStreams);
  pAlterMsg->cfg.maxPointsPerSecond = htonl(pAcctOpt->maxPointsPerSecond);
  pAlterMsg->cfg.maxStorage = htobe64(pAcctOpt->maxStorage);
  pAlterMsg->cfg.maxQueryTime = htobe64(pAcctOpt->maxQueryTime);
  pAlterMsg->cfg.maxConnections = htonl(pAcctOpt->maxConnections);

  if (pAcctOpt->stat.n == 0) {
    pAlterMsg->cfg.accessState = -1;
  } else {
    if (pAcctOpt->stat.z[0] == 'r' && pAcctOpt->stat.n == 1) {
      pAlterMsg->cfg.accessState = TSDB_VN_READ_ACCCESS;
    } else if (pAcctOpt->stat.z[0] == 'w' && pAcctOpt->stat.n == 1) {
      pAlterMsg->cfg.accessState = TSDB_VN_WRITE_ACCCESS;
    } else if (strncmp(pAcctOpt->stat.z, "all", 3) == 0 && pAcctOpt->stat.n == 3) {
      pAlterMsg->cfg.accessState = TSDB_VN_ALL_ACCCESS;
    } else if (strncmp(pAcctOpt->stat.z, "no", 2) == 0 && pAcctOpt->stat.n == 2) {
      pAlterMsg->cfg.accessState = 0;
    }
  }

  pCmd->msgType = TSDB_MSG_TYPE_CM_CREATE_ACCT;
  return TSDB_CODE_SUCCESS;
}

int32_t tscBuildUserMsg(SSqlObj *pSql, SSqlInfo *pInfo) {
  SSqlCmd *pCmd = &pSql->cmd;
  pCmd->payloadLen = sizeof(SCreateUserMsg);

  if (TSDB_CODE_SUCCESS != tscAllocPayload(pCmd, pCmd->payloadLen)) {
    tscError("%p failed to malloc for query msg", pSql);
    return TSDB_CODE_TSC_OUT_OF_MEMORY;
  }

  SCreateUserMsg *pAlterMsg = (SCreateUserMsg *)pCmd->payload;

  SUserInfo *pUser = &pInfo->pMiscInfo->user;
  strncpy(pAlterMsg->user, pUser->user.z, pUser->user.n);
  pAlterMsg->flag = (int8_t)pUser->type;

  if (pUser->type == TSDB_ALTER_USER_PRIVILEGES) {
    pAlterMsg->privilege = (char)pCmd->count;
  } else if (pUser->type == TSDB_ALTER_USER_PASSWD) {
    strncpy(pAlterMsg->pass, pUser->passwd.z, pUser->passwd.n);
  } else { // create user password info
    strncpy(pAlterMsg->pass, pUser->passwd.z, pUser->passwd.n);
  }

  if (pUser->type == TSDB_ALTER_USER_PASSWD || pUser->type == TSDB_ALTER_USER_PRIVILEGES) {
    pCmd->msgType = TSDB_MSG_TYPE_CM_ALTER_USER;
  } else {
    pCmd->msgType = TSDB_MSG_TYPE_CM_CREATE_USER;
  }

  return TSDB_CODE_SUCCESS;
}

int32_t tscBuildCfgDnodeMsg(SSqlObj *pSql, SSqlInfo *pInfo) {
  SSqlCmd *pCmd = &pSql->cmd;
  pCmd->payloadLen = sizeof(SCfgDnodeMsg);
  pCmd->msgType = TSDB_MSG_TYPE_CM_CONFIG_DNODE;
  return TSDB_CODE_SUCCESS;
}

int32_t tscBuildDropDbMsg(SSqlObj *pSql, SSqlInfo *pInfo) {
  SSqlCmd *pCmd = &pSql->cmd;
  pCmd->payloadLen = sizeof(SDropDbMsg);

  if (TSDB_CODE_SUCCESS != tscAllocPayload(pCmd, pCmd->payloadLen)) {
    tscError("%p failed to malloc for query msg", pSql);
    return TSDB_CODE_TSC_OUT_OF_MEMORY;
  }

  SDropDbMsg *pDropDbMsg = (SDropDbMsg*)pCmd->payload;

  STableMetaInfo *pTableMetaInfo = tscGetTableMetaInfoFromCmd(pCmd, pCmd->clauseIndex, 0);

  int32_t code = tNameExtractFullName(&pTableMetaInfo->name, pDropDbMsg->db);
  assert(code == TSDB_CODE_SUCCESS && pTableMetaInfo->name.type == TSDB_DB_NAME_T);

  pDropDbMsg->ignoreNotExists = pInfo->pMiscInfo->existsCheck ? 1 : 0;

  pCmd->msgType = (pInfo->pMiscInfo->dbType == TSDB_DB_TYPE_DEFAULT) ? TSDB_MSG_TYPE_CM_DROP_DB : TSDB_MSG_TYPE_CM_DROP_TP;
  return TSDB_CODE_SUCCESS;
}

int32_t tscBuildDropFuncMsg(SSqlObj *pSql, SSqlInfo *pInfo) {
  SSqlCmd *pCmd = &pSql->cmd;

  pCmd->msgType = TSDB_MSG_TYPE_CM_DROP_FUNCTION;

  pCmd->payloadLen = sizeof(SDropFuncMsg);
  
  return TSDB_CODE_SUCCESS;
}


int32_t tscBuildDropTableMsg(SSqlObj *pSql, SSqlInfo *pInfo) {
  SSqlCmd *pCmd = &pSql->cmd;
  pCmd->payloadLen = sizeof(SCMDropTableMsg);

  if (TSDB_CODE_SUCCESS != tscAllocPayload(pCmd, pCmd->payloadLen)) {
    tscError("%p failed to malloc for query msg", pSql);
    return TSDB_CODE_TSC_OUT_OF_MEMORY;
  }

  SCMDropTableMsg *pDropTableMsg = (SCMDropTableMsg*)pCmd->payload;
  STableMetaInfo *pTableMetaInfo = tscGetTableMetaInfoFromCmd(pCmd, pCmd->clauseIndex, 0);
  tNameExtractFullName(&pTableMetaInfo->name, pDropTableMsg->name);

  pDropTableMsg->igNotExists = pInfo->pMiscInfo->existsCheck ? 1 : 0;
  pCmd->msgType = TSDB_MSG_TYPE_CM_DROP_TABLE;
  return TSDB_CODE_SUCCESS;
}

int32_t tscBuildDropDnodeMsg(SSqlObj *pSql, SSqlInfo *pInfo) {
  SSqlCmd *pCmd = &pSql->cmd;

  char dnodeEp[TSDB_EP_LEN] = {0};
  tstrncpy(dnodeEp, pCmd->payload, TSDB_EP_LEN);

  pCmd->payloadLen = sizeof(SDropDnodeMsg);
  if (TSDB_CODE_SUCCESS != tscAllocPayload(pCmd, pCmd->payloadLen)) {
    tscError("%p failed to malloc for query msg", pSql);
    return TSDB_CODE_TSC_OUT_OF_MEMORY;
  }

  SDropDnodeMsg * pDrop = (SDropDnodeMsg *)pCmd->payload;
  tstrncpy(pDrop->ep, dnodeEp, tListLen(pDrop->ep));
  pCmd->msgType = TSDB_MSG_TYPE_CM_DROP_DNODE;

  return TSDB_CODE_SUCCESS;
}

int32_t tscBuildDropUserAcctMsg(SSqlObj *pSql, SSqlInfo *pInfo) {
  SSqlCmd *pCmd = &pSql->cmd;

  char user[TSDB_USER_LEN] = {0};
  tstrncpy(user, pCmd->payload, TSDB_USER_LEN);

  pCmd->payloadLen = sizeof(SDropUserMsg);
  pCmd->msgType = (pInfo->type == TSDB_SQL_DROP_USER)? TSDB_MSG_TYPE_CM_DROP_USER:TSDB_MSG_TYPE_CM_DROP_ACCT;

  if (TSDB_CODE_SUCCESS != tscAllocPayload(pCmd, pCmd->payloadLen)) {
    tscError("%p failed to malloc for query msg", pSql);
    return TSDB_CODE_TSC_OUT_OF_MEMORY;
  }

  SDropUserMsg *pDropMsg = (SDropUserMsg *)pCmd->payload;
  tstrncpy(pDropMsg->user, user, tListLen(user));

  return TSDB_CODE_SUCCESS;
}

int32_t tscBuildUseDbMsg(SSqlObj *pSql, SSqlInfo *pInfo) {
  SSqlCmd *pCmd = &pSql->cmd;
  pCmd->payloadLen = sizeof(SUseDbMsg);

  if (TSDB_CODE_SUCCESS != tscAllocPayload(pCmd, pCmd->payloadLen)) {
    tscError("%p failed to malloc for query msg", pSql);
    return TSDB_CODE_TSC_OUT_OF_MEMORY;
  }

  SUseDbMsg *pUseDbMsg = (SUseDbMsg *)pCmd->payload;
  STableMetaInfo *pTableMetaInfo = tscGetTableMetaInfoFromCmd(pCmd, pCmd->clauseIndex, 0);
  tNameExtractFullName(&pTableMetaInfo->name, pUseDbMsg->db);
  pCmd->msgType = TSDB_MSG_TYPE_CM_USE_DB;

  return TSDB_CODE_SUCCESS;
}

int32_t tscBuildSyncDbReplicaMsg(SSqlObj* pSql, SSqlInfo *pInfo) {
  SSqlCmd *pCmd = &pSql->cmd;
  pCmd->payloadLen = sizeof(SSyncDbMsg);

  if (TSDB_CODE_SUCCESS != tscAllocPayload(pCmd, pCmd->payloadLen)) {
    tscError("%p failed to malloc for query msg", pSql);
    return TSDB_CODE_TSC_OUT_OF_MEMORY;
  }

  SSyncDbMsg *pSyncMsg = (SSyncDbMsg *)pCmd->payload;
  STableMetaInfo *pTableMetaInfo = tscGetTableMetaInfoFromCmd(pCmd, pCmd->clauseIndex, 0);
  tNameExtractFullName(&pTableMetaInfo->name, pSyncMsg->db);
  pCmd->msgType = TSDB_MSG_TYPE_CM_SYNC_DB;

  return TSDB_CODE_SUCCESS;
}

int32_t tscBuildShowMsg(SSqlObj *pSql, SSqlInfo *pInfo) {
  STscObj *pObj = pSql->pTscObj;
  SSqlCmd *pCmd = &pSql->cmd;
  pCmd->msgType = TSDB_MSG_TYPE_CM_SHOW;
  pCmd->payloadLen = sizeof(SShowMsg) + 100;

  if (TSDB_CODE_SUCCESS != tscAllocPayload(pCmd, pCmd->payloadLen)) {
    tscError("%p failed to malloc for query msg", pSql);
    return TSDB_CODE_TSC_OUT_OF_MEMORY;
  }

  SShowInfo *pShowInfo = &pInfo->pMiscInfo->showOpt;
  SShowMsg  *pShowMsg = (SShowMsg *)pCmd->payload;

  if (pShowInfo->showType == TSDB_MGMT_TABLE_FUNCTION) {
    pShowMsg->type = pShowInfo->showType;
    pShowMsg->payloadLen = 0;
    pCmd->payloadLen = sizeof(SShowMsg);

    return TSDB_CODE_SUCCESS;
  }

  STableMetaInfo *pTableMetaInfo = tscGetTableMetaInfoFromCmd(pCmd, pCmd->clauseIndex, 0);

  if (tNameIsEmpty(&pTableMetaInfo->name)) {    
    pthread_mutex_lock(&pObj->mutex);
    tstrncpy(pShowMsg->db, pObj->db, sizeof(pShowMsg->db));  
    pthread_mutex_unlock(&pObj->mutex);
  } else {
    tNameGetFullDbName(&pTableMetaInfo->name, pShowMsg->db);
  }

  pShowMsg->type = pShowInfo->showType;

  if (pShowInfo->showType != TSDB_MGMT_TABLE_VNODES) {
    SStrToken *pPattern = &pShowInfo->pattern;
    if (pPattern->type > 0) {  // only show tables support wildcard query
      strncpy(pShowMsg->payload, pPattern->z, pPattern->n);
      pShowMsg->payloadLen = htons(pPattern->n);
    }
  } else {
    SStrToken *pEpAddr = &pShowInfo->prefix;
    assert(pEpAddr->n > 0 && pEpAddr->type > 0);

    strncpy(pShowMsg->payload, pEpAddr->z, pEpAddr->n);
    pShowMsg->payloadLen = htons(pEpAddr->n);
  }

  pCmd->payloadLen = sizeof(SShowMsg) + htons(pShowMsg->payloadLen);
  return TSDB_CODE_SUCCESS;
}

int32_t tscBuildKillMsg(SSqlObj *pSql, SSqlInfo *pInfo) {
  SSqlCmd *pCmd = &pSql->cmd;
  pCmd->payloadLen = sizeof(SKillQueryMsg);

  switch (pCmd->command) {
    case TSDB_SQL_KILL_QUERY:
      pCmd->msgType = TSDB_MSG_TYPE_CM_KILL_QUERY;
      break;
    case TSDB_SQL_KILL_CONNECTION:
      pCmd->msgType = TSDB_MSG_TYPE_CM_KILL_CONN;
      break;
    case TSDB_SQL_KILL_STREAM:
      pCmd->msgType = TSDB_MSG_TYPE_CM_KILL_STREAM;
      break;
  }
  return TSDB_CODE_SUCCESS;
}

int tscEstimateCreateTableMsgLength(SSqlObj *pSql, SSqlInfo *pInfo) {
  SSqlCmd *pCmd = &(pSql->cmd);
  int32_t size = minMsgSize() + sizeof(SCMCreateTableMsg) + sizeof(SCreateTableMsg);

  SCreateTableSql *pCreateTableInfo = pInfo->pCreateTableInfo;
  if (pCreateTableInfo->type == TSQL_CREATE_TABLE_FROM_STABLE) {
    int32_t numOfTables = (int32_t)taosArrayGetSize(pInfo->pCreateTableInfo->childTableInfo);
    size += numOfTables * (sizeof(SCreateTableMsg) + TSDB_MAX_TAGS_LEN);
  } else {
    size += sizeof(SSchema) * (pCmd->numOfCols + pCmd->count);
  }

  if (pCreateTableInfo->pSelect != NULL) {
    size += (pCreateTableInfo->pSelect->sqlstr.n + 1);
  }

  return size + TSDB_EXTRA_PAYLOAD_SIZE;
}

int tscBuildCreateTableMsg(SSqlObj *pSql, SSqlInfo *pInfo) {
  int      msgLen = 0;
  int      size = 0;
  SSchema *pSchema;
  SSqlCmd *pCmd = &pSql->cmd;

  SQueryInfo     *pQueryInfo = tscGetQueryInfo(pCmd, 0);
  STableMetaInfo *pTableMetaInfo = tscGetMetaInfo(pQueryInfo, 0);

  // Reallocate the payload size
  size = tscEstimateCreateTableMsgLength(pSql, pInfo);
  if (TSDB_CODE_SUCCESS != tscAllocPayload(pCmd, size)) {
    tscError("%p failed to malloc for create table msg", pSql);
    return TSDB_CODE_TSC_OUT_OF_MEMORY;
  }

  SCMCreateTableMsg *pCreateTableMsg = (SCMCreateTableMsg *)pCmd->payload;

  SCreateTableMsg* pCreateMsg = (SCreateTableMsg*)((char*) pCreateTableMsg + sizeof(SCMCreateTableMsg));
  char* pMsg = NULL;

  int8_t type = pInfo->pCreateTableInfo->type;
  if (type == TSQL_CREATE_TABLE_FROM_STABLE) {  // create by using super table, tags value
    SArray* list = pInfo->pCreateTableInfo->childTableInfo;

    int32_t numOfTables = (int32_t) taosArrayGetSize(list);
    pCreateTableMsg->numOfTables = htonl(numOfTables);

    pMsg = (char*) pCreateMsg;
    for(int32_t i = 0; i < numOfTables; ++i) {
      SCreateTableMsg* pCreate = (SCreateTableMsg*) pMsg;

      pCreate->numOfColumns = htons(pCmd->numOfCols);
      pCreate->numOfTags = htons(pCmd->count);
      pMsg += sizeof(SCreateTableMsg);

      SCreatedTableInfo* p = taosArrayGet(list, i);
      strcpy(pCreate->tableName, p->fullname);
      pCreate->igExists = (p->igExist)? 1 : 0;

      // use dbinfo from table id without modifying current db info
      pMsg = serializeTagData(&p->tagdata, pMsg);

      int32_t len = (int32_t)(pMsg - (char*) pCreate);
      pCreate->len = htonl(len);
    }
  } else {  // create (super) table
    pCreateTableMsg->numOfTables = htonl(1); // only one table will be created

    int32_t code = tNameExtractFullName(&pTableMetaInfo->name, pCreateMsg->tableName);
    assert(code == 0);

    SCreateTableSql *pCreateTable = pInfo->pCreateTableInfo;

    pCreateMsg->igExists = pCreateTable->existCheck ? 1 : 0;
    pCreateMsg->numOfColumns = htons(pCmd->numOfCols);
    pCreateMsg->numOfTags = htons(pCmd->count);

    pCreateMsg->sqlLen = 0;
    pMsg = (char *)pCreateMsg->schema;

    pSchema = (SSchema *)pCreateMsg->schema;

    for (int i = 0; i < pCmd->numOfCols + pCmd->count; ++i) {
      TAOS_FIELD *pField = tscFieldInfoGetField(&pQueryInfo->fieldsInfo, i);

      pSchema->type = pField->type;
      strcpy(pSchema->name, pField->name);
      pSchema->bytes = htons(pField->bytes);

      pSchema++;
    }

    pMsg = (char *)pSchema;
    if (type == TSQL_CREATE_STREAM) {  // check if it is a stream sql
      SSqlNode *pQuerySql = pInfo->pCreateTableInfo->pSelect;

      strncpy(pMsg, pQuerySql->sqlstr.z, pQuerySql->sqlstr.n + 1);
      pCreateMsg->sqlLen = htons(pQuerySql->sqlstr.n + 1);
      pMsg += pQuerySql->sqlstr.n + 1;
    }
  }

  tscFieldInfoClear(&pQueryInfo->fieldsInfo);

  msgLen = (int32_t)(pMsg - (char*)pCreateTableMsg);
  pCreateTableMsg->contLen = htonl(msgLen);
  pCmd->payloadLen = msgLen;
  pCmd->msgType = TSDB_MSG_TYPE_CM_CREATE_TABLE;

  assert(msgLen + minMsgSize() <= size);
  return TSDB_CODE_SUCCESS;
}

int tscEstimateAlterTableMsgLength(SSqlCmd *pCmd) {
  SQueryInfo *pQueryInfo = tscGetQueryInfo(pCmd, 0);
  return minMsgSize() + sizeof(SAlterTableMsg) + sizeof(SSchema) * tscNumOfFields(pQueryInfo) + TSDB_EXTRA_PAYLOAD_SIZE;
}

int tscBuildAlterTableMsg(SSqlObj *pSql, SSqlInfo *pInfo) {
  char *pMsg;
  int   msgLen = 0;

  SSqlCmd    *pCmd = &pSql->cmd;
  SQueryInfo *pQueryInfo = tscGetQueryInfo(pCmd, 0);

  STableMetaInfo *pTableMetaInfo = tscGetMetaInfo(pQueryInfo, 0);
  
  SAlterTableInfo *pAlterInfo = pInfo->pAlterInfo;
  int size = tscEstimateAlterTableMsgLength(pCmd);
  if (TSDB_CODE_SUCCESS != tscAllocPayload(pCmd, size)) {
    tscError("%p failed to malloc for alter table msg", pSql);
    return TSDB_CODE_TSC_OUT_OF_MEMORY;
  }
  
  SAlterTableMsg *pAlterTableMsg = (SAlterTableMsg *)pCmd->payload;

  tNameExtractFullName(&pTableMetaInfo->name, pAlterTableMsg->tableFname);
  pAlterTableMsg->type = htons(pAlterInfo->type);

  pAlterTableMsg->numOfCols = htons(tscNumOfFields(pQueryInfo));
  SSchema *pSchema = pAlterTableMsg->schema;
  for (int i = 0; i < tscNumOfFields(pQueryInfo); ++i) {
    TAOS_FIELD *pField = tscFieldInfoGetField(&pQueryInfo->fieldsInfo, i);
  
    pSchema->type = pField->type;
    strcpy(pSchema->name, pField->name);
    pSchema->bytes = htons(pField->bytes);
    pSchema++;
  }

  pMsg = (char *)pSchema;
  pAlterTableMsg->tagValLen = htonl(pAlterInfo->tagData.dataLen);
  memcpy(pMsg, pAlterInfo->tagData.data, pAlterInfo->tagData.dataLen);
  pMsg += pAlterInfo->tagData.dataLen;

  msgLen = (int32_t)(pMsg - (char*)pAlterTableMsg);

  pCmd->payloadLen = msgLen;
  pCmd->msgType = TSDB_MSG_TYPE_CM_ALTER_TABLE;

  assert(msgLen + minMsgSize() <= size);

  return TSDB_CODE_SUCCESS;
}

int tscBuildUpdateTagMsg(SSqlObj* pSql, SSqlInfo *pInfo) {
  SSqlCmd* pCmd = &pSql->cmd;
  pCmd->msgType = TSDB_MSG_TYPE_UPDATE_TAG_VAL;
  
  SUpdateTableTagValMsg* pUpdateMsg = (SUpdateTableTagValMsg*) pCmd->payload;
  pCmd->payloadLen = htonl(pUpdateMsg->head.contLen);

  SQueryInfo *pQueryInfo = tscGetQueryInfo(pCmd, 0);
  STableMeta *pTableMeta = tscGetMetaInfo(pQueryInfo, 0)->pTableMeta;

  SNewVgroupInfo vgroupInfo = {.vgId = -1};
  taosHashGetClone(tscVgroupMap, &pTableMeta->vgId, sizeof(pTableMeta->vgId), NULL, &vgroupInfo, sizeof(SNewVgroupInfo));
  assert(vgroupInfo.vgId > 0);

  tscDumpEpSetFromVgroupInfo(&pSql->epSet, &vgroupInfo);

  return TSDB_CODE_SUCCESS;
}

int tscAlterDbMsg(SSqlObj *pSql, SSqlInfo *pInfo) {
  SSqlCmd *pCmd = &pSql->cmd;
  pCmd->payloadLen = sizeof(SAlterDbMsg);
  pCmd->msgType = (pInfo->pMiscInfo->dbOpt.dbType == TSDB_DB_TYPE_DEFAULT) ? TSDB_MSG_TYPE_CM_ALTER_DB : TSDB_MSG_TYPE_CM_ALTER_TP;

  SAlterDbMsg *pAlterDbMsg = (SAlterDbMsg* )pCmd->payload;
  pAlterDbMsg->dbType = -1;
  
  STableMetaInfo *pTableMetaInfo = tscGetTableMetaInfoFromCmd(pCmd, pCmd->clauseIndex, 0);
  tNameExtractFullName(&pTableMetaInfo->name, pAlterDbMsg->db);

  return TSDB_CODE_SUCCESS;
}

int tscBuildRetrieveFromMgmtMsg(SSqlObj *pSql, SSqlInfo *pInfo) {
  SSqlCmd *pCmd = &pSql->cmd;
  pCmd->msgType = TSDB_MSG_TYPE_CM_RETRIEVE;
  pCmd->payloadLen = sizeof(SRetrieveTableMsg);

  if (TSDB_CODE_SUCCESS != tscAllocPayload(pCmd, pCmd->payloadLen)) {
    tscError("%p failed to malloc for query msg", pSql);
    return TSDB_CODE_TSC_OUT_OF_MEMORY;
  }

  SQueryInfo *pQueryInfo = tscGetQueryInfo(pCmd, 0);
  SRetrieveTableMsg *pRetrieveMsg = (SRetrieveTableMsg*)pCmd->payload;
  pRetrieveMsg->qId  = htobe64(pSql->res.qId);
  pRetrieveMsg->free = htons(pQueryInfo->type);

  return TSDB_CODE_SUCCESS;
}

/*
 * this function can only be called once.
 * by using pRes->rspType to denote its status
 *
 * if pRes->rspType is 1, no more result
 */
static int tscLocalResultCommonBuilder(SSqlObj *pSql, int32_t numOfRes) {
  SSqlRes *pRes = &pSql->res;
  SSqlCmd *pCmd = &pSql->cmd;

  pRes->code = TSDB_CODE_SUCCESS;
  if (pRes->rspType == 0) {
    pRes->numOfRows = numOfRes;
    pRes->row = 0;
    pRes->rspType = 1;

    SQueryInfo *pQueryInfo = tscGetQueryInfo(pCmd, pCmd->clauseIndex);
    if (tscCreateResPointerInfo(pRes, pQueryInfo) != TSDB_CODE_SUCCESS) {
      return pRes->code;
    }

    tscSetResRawPtr(pRes, pQueryInfo);
  } else {
    tscResetForNextRetrieve(pRes);
  }

  uint8_t code = pSql->res.code;
  if (pSql->fp) {
    if (code == TSDB_CODE_SUCCESS) {
      (*pSql->fp)(pSql->param, pSql, pSql->res.numOfRows);
    } else {
      tscAsyncResultOnError(pSql);
    }
  }

  return code;
}

int tscProcessDescribeTableRsp(SSqlObj *pSql) {
  SSqlCmd *       pCmd = &pSql->cmd;
  STableMetaInfo *pTableMetaInfo = tscGetTableMetaInfoFromCmd(pCmd, pCmd->clauseIndex, 0);

  STableComInfo tinfo = tscGetTableInfo(pTableMetaInfo->pTableMeta);
  
  int32_t numOfRes = tinfo.numOfColumns + tinfo.numOfTags;
  return tscLocalResultCommonBuilder(pSql, numOfRes);
}

int tscProcessLocalRetrieveRsp(SSqlObj *pSql) {
  int32_t numOfRes = 1;
  pSql->res.completed = true;
  return tscLocalResultCommonBuilder(pSql, numOfRes);
}

int tscProcessRetrieveLocalMergeRsp(SSqlObj *pSql) {
  SSqlRes *pRes = &pSql->res;
  SSqlCmd* pCmd = &pSql->cmd;

  int32_t code = pRes->code;
  if (pRes->code != TSDB_CODE_SUCCESS) {
    tscAsyncResultOnError(pSql);
    return code;
  }

  // global aggregation may be the upstream for parent query
  SQueryInfo *pQueryInfo = tscGetActiveQueryInfo(pCmd);
  if (pQueryInfo->pQInfo == NULL) {
    STableGroupInfo tableGroupInfo = {.numOfTables = 1, .pGroupList = taosArrayInit(1, POINTER_BYTES),};
    tableGroupInfo.map = taosHashInit(1, taosGetDefaultHashFunction(TSDB_DATA_TYPE_INT), true, HASH_NO_LOCK);

    STableKeyInfo tableKeyInfo = {.pTable = NULL, .lastKey = INT64_MIN};

    SArray* group = taosArrayInit(1, sizeof(STableKeyInfo));
    taosArrayPush(group, &tableKeyInfo);
    taosArrayPush(tableGroupInfo.pGroupList, &group);

    SExprInfo* list = calloc(tscSqlExprNumOfExprs(pQueryInfo), sizeof(SExprInfo));
    for(int32_t i = 0; i < tscSqlExprNumOfExprs(pQueryInfo); ++i) {
      SExprInfo* pExprInfo = tscSqlExprGet(pQueryInfo, i);
      list[i] = *pExprInfo;
    }

    pQueryInfo->pQInfo = createQueryInfoFromQueryNode(pQueryInfo, list, &tableGroupInfo, NULL, NULL, pRes->pLocalMerger, MERGE_STAGE);
  }

  uint64_t localQueryId = 0;
  qTableQuery(pQueryInfo->pQInfo, &localQueryId);
  convertQueryResult(pRes, pQueryInfo);

  handleDownstreamOperator(pRes, pQueryInfo);

  code = pRes->code;
  if (pRes->code == TSDB_CODE_SUCCESS) {
    (*pSql->fp)(pSql->param, pSql, pRes->numOfRows);
  } else {
    tscAsyncResultOnError(pSql);
  }

  return code;
}

int tscProcessEmptyResultRsp(SSqlObj *pSql) { return tscLocalResultCommonBuilder(pSql, 0); }

int tscBuildConnectMsg(SSqlObj *pSql, SSqlInfo *pInfo) {
  STscObj *pObj = pSql->pTscObj;
  SSqlCmd *pCmd = &pSql->cmd;
  pCmd->msgType = TSDB_MSG_TYPE_CM_CONNECT;
  pCmd->payloadLen = sizeof(SConnectMsg);

  if (TSDB_CODE_SUCCESS != tscAllocPayload(pCmd, pCmd->payloadLen)) {
    tscError("%p failed to malloc for query msg", pSql);
    return TSDB_CODE_TSC_OUT_OF_MEMORY;
  }

  SConnectMsg *pConnect = (SConnectMsg*)pCmd->payload;

  // TODO refactor full_name
  char *db;  // ugly code to move the space
  
  pthread_mutex_lock(&pObj->mutex);
  db = strstr(pObj->db, TS_PATH_DELIMITER);

  db = (db == NULL) ? pObj->db : db + 1;
  tstrncpy(pConnect->db, db, sizeof(pConnect->db));
  pthread_mutex_unlock(&pObj->mutex);

  tstrncpy(pConnect->clientVersion, version, sizeof(pConnect->clientVersion));
  tstrncpy(pConnect->msgVersion, "", sizeof(pConnect->msgVersion));

  pConnect->pid = htonl(taosGetPId());
  taosGetCurrentAPPName(pConnect->appName, NULL);

  return TSDB_CODE_SUCCESS;
}

int tscBuildTableMetaMsg(SSqlObj *pSql, SSqlInfo *pInfo) {
  SSqlCmd    *pCmd = &pSql->cmd;
  SQueryInfo *pQueryInfo = tscGetQueryInfo(&pSql->cmd, 0);

  STableMetaInfo *pTableMetaInfo = tscGetMetaInfo(pQueryInfo, 0);
  STableInfoMsg  *pInfoMsg = (STableInfoMsg *)pCmd->payload;

  int32_t code = tNameExtractFullName(&pTableMetaInfo->name, pInfoMsg->tableFname);
  if (code != TSDB_CODE_SUCCESS) {
    return TSDB_CODE_TSC_INVALID_SQL;
  }

  pInfoMsg->createFlag = htons(pSql->cmd.autoCreated ? 1 : 0);

  char *pMsg = (char *)pInfoMsg + sizeof(STableInfoMsg);

  if (pCmd->autoCreated && pCmd->tagData.dataLen != 0) {
    pMsg = serializeTagData(&pCmd->tagData, pMsg);
  }

  pCmd->payloadLen = (int32_t)(pMsg - (char*)pInfoMsg);
  pCmd->msgType = TSDB_MSG_TYPE_CM_TABLE_META;

  return TSDB_CODE_SUCCESS;
}

/**
 *  multi table meta req pkg format:
 *  | SMgmtHead | SMultiTableInfoMsg | tableId0 | tableId1 | tableId2 | ......
 *      no used         4B
 **/
int tscBuildMultiMeterMetaMsg(SSqlObj *pSql, SSqlInfo *pInfo) {
#if 0
  SSqlCmd *pCmd = &pSql->cmd;

  // copy payload content to temp buff
  char *tmpData = 0;
  if (pCmd->payloadLen > 0) {
    if ((tmpData = calloc(1, pCmd->payloadLen + 1)) == NULL) return -1;
    memcpy(tmpData, pCmd->payload, pCmd->payloadLen);
  }

  // fill head info
  SMgmtHead *pMgmt = (SMgmtHead *)(pCmd->payload + tsRpcHeadSize);
  memset(pMgmt->db, 0, TSDB_TABLE_FNAME_LEN);  // server don't need the db

  SMultiTableInfoMsg *pInfoMsg = (SMultiTableInfoMsg *)(pCmd->payload + tsRpcHeadSize + sizeof(SMgmtHead));
  pInfoMsg->numOfTables = htonl((int32_t)pCmd->count);

  if (pCmd->payloadLen > 0) {
    memcpy(pInfoMsg->tableIds, tmpData, pCmd->payloadLen);
  }

  tfree(tmpData);

  pCmd->payloadLen += sizeof(SMgmtHead) + sizeof(SMultiTableInfoMsg);
  pCmd->msgType = TSDB_MSG_TYPE_CM_TABLES_META;

  assert(pCmd->payloadLen + minMsgSize() <= pCmd->allocSize);

  tscDebug("0x%"PRIx64" build load multi-metermeta msg completed, numOfTables:%d, msg size:%d", pSql->self, pCmd->count,
           pCmd->payloadLen);

  return pCmd->payloadLen;
#endif
  return 0;  
}

int tscBuildSTableVgroupMsg(SSqlObj *pSql, SSqlInfo *pInfo) {
  SSqlCmd *pCmd = &pSql->cmd;
  
  char* pMsg = pCmd->payload;
  SQueryInfo* pQueryInfo = tscGetQueryInfo(pCmd, 0);

  SSTableVgroupMsg *pStableVgroupMsg = (SSTableVgroupMsg *)pMsg;
  pStableVgroupMsg->numOfTables = htonl(pQueryInfo->numOfTables);
  pMsg += sizeof(SSTableVgroupMsg);

  for (int32_t i = 0; i < pQueryInfo->numOfTables; ++i) {
    STableMetaInfo *pTableMetaInfo = tscGetTableMetaInfoFromCmd(pCmd, pCmd->clauseIndex, i);
    int32_t code = tNameExtractFullName(&pTableMetaInfo->name, pMsg);
    assert(code == TSDB_CODE_SUCCESS);

    pMsg += TSDB_TABLE_FNAME_LEN;
  }

  pCmd->msgType = TSDB_MSG_TYPE_CM_STABLE_VGROUP;
  pCmd->payloadLen = (int32_t)(pMsg - pCmd->payload);

  return TSDB_CODE_SUCCESS;
}

int tscBuildRetrieveFuncMsg(SSqlObj *pSql, SSqlInfo *pInfo) {
  SSqlCmd *pCmd = &pSql->cmd;

  char *pMsg = pCmd->payload;
  int32_t numOfFuncs = (int32_t)taosArrayGetSize(pCmd->pUdfInfo);

  SRetrieveFuncMsg *pRetrieveFuncMsg = (SRetrieveFuncMsg *)pMsg;
  pRetrieveFuncMsg->num = htonl(numOfFuncs);

  pMsg += sizeof(SRetrieveFuncMsg);
  for(int32_t i = 0; i < numOfFuncs; ++i) {
    SUdfInfo* pUdf = taosArrayGet(pCmd->pUdfInfo, i);
    STR_TO_NET_VARSTR(pMsg, pUdf->name);
    pMsg += varDataNetTLen(pMsg);
  }

  pCmd->msgType = TSDB_MSG_TYPE_CM_RETRIEVE_FUNC;
  pCmd->payloadLen = (int32_t)(pMsg - pCmd->payload);

  return TSDB_CODE_SUCCESS;
}

int tscBuildHeartBeatMsg(SSqlObj *pSql, SSqlInfo *pInfo) {
  SSqlCmd *pCmd = &pSql->cmd;
  STscObj *pObj = pSql->pTscObj;

  pthread_mutex_lock(&pObj->mutex);

  int32_t numOfQueries = 2;
  SSqlObj *tpSql = pObj->sqlList;
  while (tpSql) {
    tpSql = tpSql->next;
    numOfQueries++;
  }

  int32_t numOfStreams = 2;
  SSqlStream *pStream = pObj->streamList;
  while (pStream) {
    pStream = pStream->next;
    numOfStreams++;
  }

  int size = numOfQueries * sizeof(SQueryDesc) + numOfStreams * sizeof(SStreamDesc) + sizeof(SHeartBeatMsg) + 100;
  if (TSDB_CODE_SUCCESS != tscAllocPayload(pCmd, size)) {
    pthread_mutex_unlock(&pObj->mutex);
    tscError("%p failed to create heartbeat msg", pSql);
    return TSDB_CODE_TSC_OUT_OF_MEMORY;
  }

  // TODO the expired hb and client can not be identified by server till now.
  SHeartBeatMsg *pHeartbeat = (SHeartBeatMsg *)pCmd->payload;
  tstrncpy(pHeartbeat->clientVer, version, tListLen(pHeartbeat->clientVer));

  pHeartbeat->numOfQueries = numOfQueries;
  pHeartbeat->numOfStreams = numOfStreams;

  pHeartbeat->pid = htonl(taosGetPId());
  taosGetCurrentAPPName(pHeartbeat->appName, NULL);

  int msgLen = tscBuildQueryStreamDesc(pHeartbeat, pObj);

  pthread_mutex_unlock(&pObj->mutex);

  pCmd->payloadLen = msgLen;
  pCmd->msgType = TSDB_MSG_TYPE_CM_HEARTBEAT;

  return TSDB_CODE_SUCCESS;
}

int tscProcessTableMetaRsp(SSqlObj *pSql) {
  STableMetaMsg *pMetaMsg = (STableMetaMsg *)pSql->res.pRsp;

  pMetaMsg->tid = htonl(pMetaMsg->tid);
  pMetaMsg->sversion = htons(pMetaMsg->sversion);
  pMetaMsg->tversion = htons(pMetaMsg->tversion);
  pMetaMsg->vgroup.vgId = htonl(pMetaMsg->vgroup.vgId);
  
  pMetaMsg->uid = htobe64(pMetaMsg->uid);
  pMetaMsg->contLen = htons(pMetaMsg->contLen);
  pMetaMsg->numOfColumns = htons(pMetaMsg->numOfColumns);
  
  if ((pMetaMsg->tableType != TSDB_SUPER_TABLE) &&
      (pMetaMsg->tid <= 0 || pMetaMsg->vgroup.vgId < 2 || pMetaMsg->vgroup.numOfEps <= 0)) {
    tscError("invalid value in table numOfEps:%d, vgId:%d tid:%d, name:%s", pMetaMsg->vgroup.numOfEps, pMetaMsg->vgroup.vgId,
             pMetaMsg->tid, pMetaMsg->tableFname);
    return TSDB_CODE_TSC_INVALID_VALUE;
  }

  if (pMetaMsg->numOfTags > TSDB_MAX_TAGS) {
    tscError("invalid numOfTags:%d", pMetaMsg->numOfTags);
    return TSDB_CODE_TSC_INVALID_VALUE;
  }

  if (pMetaMsg->numOfColumns > TSDB_MAX_COLUMNS || pMetaMsg->numOfColumns <= 0) {
    tscError("invalid numOfColumns:%d", pMetaMsg->numOfColumns);
    return TSDB_CODE_TSC_INVALID_VALUE;
  }

  for (int i = 0; i < pMetaMsg->vgroup.numOfEps; ++i) {
    pMetaMsg->vgroup.epAddr[i].port = htons(pMetaMsg->vgroup.epAddr[i].port);
  }

  SSchema* pSchema = pMetaMsg->schema;

  int32_t numOfTotalCols = pMetaMsg->numOfColumns + pMetaMsg->numOfTags;
  for (int i = 0; i < numOfTotalCols; ++i) {
    pSchema->bytes = htons(pSchema->bytes);
    pSchema->colId = htons(pSchema->colId);

    if (pSchema->colId == PRIMARYKEY_TIMESTAMP_COL_INDEX) {
      assert(i == 0);
    }

    pSchema++;
  }
  
  STableMetaInfo *pTableMetaInfo = tscGetTableMetaInfoFromCmd(&pSql->cmd, 0, 0);
  assert(pTableMetaInfo->pTableMeta == NULL);

  STableMeta* pTableMeta = tscCreateTableMetaFromMsg(pMetaMsg);
  if (!tIsValidSchema(pTableMeta->schema, pTableMeta->tableInfo.numOfColumns, pTableMeta->tableInfo.numOfTags)) {
    tscError("%p invalid table meta from mnode, name:%s", pSql, tNameGetTableName(&pTableMetaInfo->name));
    return TSDB_CODE_TSC_INVALID_VALUE;
  }

  if (pTableMeta->tableType == TSDB_CHILD_TABLE) {
    // check if super table hashmap or not
    int32_t len = (int32_t) strnlen(pTableMeta->sTableName, TSDB_TABLE_FNAME_LEN);

    // super tableMeta data alreay exists, create it according to tableMeta and add it to hash map
    STableMeta* pSupTableMeta = createSuperTableMeta(pMetaMsg);

    uint32_t size = tscGetTableMetaSize(pSupTableMeta);
    int32_t code = taosHashPut(tscTableMetaInfo, pTableMeta->sTableName, len, pSupTableMeta, size);
    assert(code == TSDB_CODE_SUCCESS);

    tfree(pSupTableMeta);

    CChildTableMeta* cMeta = tscCreateChildMeta(pTableMeta);

    char name[TSDB_TABLE_FNAME_LEN] = {0};
    tNameExtractFullName(&pTableMetaInfo->name, name);

    taosHashPut(tscTableMetaInfo, name, strlen(name), cMeta, sizeof(CChildTableMeta));
    tfree(cMeta);
  } else {
    uint32_t s = tscGetTableMetaSize(pTableMeta);

    char name[TSDB_TABLE_FNAME_LEN] = {0};
    tNameExtractFullName(&pTableMetaInfo->name, name);

    taosHashPut(tscTableMetaInfo, name, strlen(name), pTableMeta, s);
  }

  // update the vgroupInfo if needed
  if (pTableMeta->vgId > 0) {
    int32_t vgId = pTableMeta->vgId;
    assert(pTableMeta->tableType != TSDB_SUPER_TABLE);

    SNewVgroupInfo vgroupInfo = {.inUse = -1};
    taosHashGetClone(tscVgroupMap, &vgId, sizeof(vgId), NULL, &vgroupInfo, sizeof(SNewVgroupInfo));

    if (((vgroupInfo.inUse >= 0) && !vgroupInfoIdentical(&vgroupInfo, &pMetaMsg->vgroup)) ||
        (vgroupInfo.inUse < 0)) {  // vgroup info exists, compare with it
      vgroupInfo = createNewVgroupInfo(&pMetaMsg->vgroup);
      taosHashPut(tscVgroupMap, &vgId, sizeof(vgId), &vgroupInfo, sizeof(vgroupInfo));
      tscDebug("add new VgroupInfo, vgId:%d, total cached:%d", vgId, (int32_t) taosHashGetSize(tscVgroupMap));
    }
  }

  tscDebug("0x%"PRIx64" recv table meta, uid:%" PRIu64 ", tid:%d, name:%s", pSql->self, pTableMeta->id.uid, pTableMeta->id.tid,
           tNameGetTableName(&pTableMetaInfo->name));

  free(pTableMeta);
  return TSDB_CODE_SUCCESS;
}

/**
 *  multi table meta rsp pkg format:
 *  | STaosRsp | SMultiTableInfoMsg | SMeterMeta0 | SSchema0 | SMeterMeta1 | SSchema1 | SMeterMeta2 | SSchema2
 *  |...... 1B                    4B
 **/
int tscProcessMultiMeterMetaRsp(SSqlObj *pSql) {
#if 0
  char *rsp = pSql->res.pRsp;

  ieType = *rsp;
  if (ieType != TSDB_IE_TYPE_META) {
    tscError("invalid ie type:%d", ieType);
    pSql->res.code = TSDB_CODE_TSC_INVALID_IE;
    pSql->res.numOfTotal = 0;
    return TSDB_CODE_TSC_APP_ERROR;
  }

  rsp++;

  SMultiTableInfoMsg *pInfo = (SMultiTableInfoMsg *)rsp;
  totalNum = htonl(pInfo->numOfTables);
  rsp += sizeof(SMultiTableInfoMsg);

  for (i = 0; i < totalNum; i++) {
    SMultiTableMeta *pMultiMeta = (SMultiTableMeta *)rsp;
    STableMeta *     pMeta = pMultiMeta->metas;

    pMeta->sid = htonl(pMeta->sid);
    pMeta->sversion = htons(pMeta->sversion);
    pMeta->vgId = htonl(pMeta->vgId);
    pMeta->uid = htobe64(pMeta->uid);

    if (pMeta->sid <= 0 || pMeta->vgId < 0) {
      tscError("invalid meter vgId:%d, sid%d", pMeta->vgId, pMeta->sid);
      pSql->res.code = TSDB_CODE_TSC_INVALID_VALUE;
      pSql->res.numOfTotal = i;
      return TSDB_CODE_TSC_APP_ERROR;
    }

    //    pMeta->numOfColumns = htons(pMeta->numOfColumns);
    //
    //    if (pMeta->numOfTags > TSDB_MAX_TAGS || pMeta->numOfTags < 0) {
    //      tscError("invalid tag value count:%d", pMeta->numOfTags);
    //      pSql->res.code = TSDB_CODE_TSC_INVALID_VALUE;
    //      pSql->res.numOfTotal = i;
    //      return TSDB_CODE_TSC_APP_ERROR;
    //    }
    //
    //    if (pMeta->numOfTags > TSDB_MAX_TAGS || pMeta->numOfTags < 0) {
    //      tscError("invalid numOfTags:%d", pMeta->numOfTags);
    //      pSql->res.code = TSDB_CODE_TSC_INVALID_VALUE;
    //      pSql->res.numOfTotal = i;
    //      return TSDB_CODE_TSC_APP_ERROR;
    //    }
    //
    //    if (pMeta->numOfColumns > TSDB_MAX_COLUMNS || pMeta->numOfColumns < 0) {
    //      tscError("invalid numOfColumns:%d", pMeta->numOfColumns);
    //      pSql->res.code = TSDB_CODE_TSC_INVALID_VALUE;
    //      pSql->res.numOfTotal = i;
    //      return TSDB_CODE_TSC_APP_ERROR;
    //    }
    //
    //    for (int j = 0; j < TSDB_REPLICA_MAX_NUM; ++j) {
    //      pMeta->vpeerDesc[j].vnode = htonl(pMeta->vpeerDesc[j].vnode);
    //    }
    //
    //    pMeta->rowSize = 0;
    //    rsp += sizeof(SMultiTableMeta);
    //    pSchema = (SSchema *)rsp;
    //
    //    int32_t numOfTotalCols = pMeta->numOfColumns + pMeta->numOfTags;
    //    for (int j = 0; j < numOfTotalCols; ++j) {
    //      pSchema->bytes = htons(pSchema->bytes);
    //      pSchema->colId = htons(pSchema->colId);
    //
    //      // ignore the tags length
    //      if (j < pMeta->numOfColumns) {
    //        pMeta->rowSize += pSchema->bytes;
    //      }
    //      pSchema++;
    //    }
    //
    //    rsp += numOfTotalCols * sizeof(SSchema);
    //
    //    int32_t  tagLen = 0;
    //    SSchema *pTagsSchema = tscGetTableTagSchema(pMeta);
    //
    //    if (pMeta->tableType == TSDB_CHILD_TABLE) {
    //      for (int32_t j = 0; j < pMeta->numOfTags; ++j) {
    //        tagLen += pTagsSchema[j].bytes;
    //      }
    //    }
    //
    //    rsp += tagLen;
    //    int32_t size = (int32_t)(rsp - ((char *)pMeta));  // Consistent with STableMeta in cache
    //  }
  }
  
  pSql->res.code = TSDB_CODE_SUCCESS;
  pSql->res.numOfTotal = i;
  tscDebug("0x%"PRIx64" load multi-metermeta resp from complete num:%d", pSql->self, pSql->res.numOfTotal);
#endif
  
  return TSDB_CODE_SUCCESS;
}

int tscProcessRetrieveFuncRsp(SSqlObj* pSql) {
  SSqlCmd* pCmd = &pSql->cmd;
  SUdfFuncMsg* pFuncMsg = (SUdfFuncMsg *)pSql->res.pRsp;
  pFuncMsg->num = htonl(pFuncMsg->num);
  assert(pFuncMsg->num == taosArrayGetSize(pCmd->pUdfInfo));

  char* pMsg = pFuncMsg->content;
  for(int32_t i = 0; i < pFuncMsg->num; ++i) {
    SFunctionInfoMsg* pFunc = (SFunctionInfoMsg*) pMsg;

    for(int32_t j = 0; j < pFuncMsg->num; ++j) {
      SUdfInfo* pUdfInfo = taosArrayGet(pCmd->pUdfInfo, j);
      if (strcmp(pUdfInfo->name, pFunc->name) != 0) {
        continue;
      }

      if (pUdfInfo->content) {
        continue;
      }

      pUdfInfo->resBytes = htons(pFunc->resBytes);
      pUdfInfo->resType  = pFunc->resType;
      pUdfInfo->funcType = htonl(pFunc->funcType);
      pUdfInfo->contLen  = htonl(pFunc->len);
      pUdfInfo->bufSize  = htonl(pFunc->bufSize);

      pUdfInfo->content = malloc(pUdfInfo->contLen);
      memcpy(pUdfInfo->content, pFunc->content, pUdfInfo->contLen);

      pMsg += sizeof(SFunctionInfoMsg) + pUdfInfo->contLen;
    }
  }

  // master sqlObj locates in param
  SSqlObj* parent = (SSqlObj*)taosAcquireRef(tscObjRef, (int64_t)pSql->param);
  if(parent == NULL) {
    return pSql->res.code;
  }

  assert(parent->signature == parent && (int64_t)pSql->param == parent->self);
  taosArrayDestroy(parent->cmd.pUdfInfo);

  parent->cmd.pUdfInfo = pCmd->pUdfInfo;   // assigned to parent sql obj.
  pCmd->pUdfInfo = NULL;
  return TSDB_CODE_SUCCESS;
}

int tscProcessSTableVgroupRsp(SSqlObj *pSql) {
  // master sqlObj locates in param
  SSqlObj* parent = (SSqlObj*)taosAcquireRef(tscObjRef, (int64_t)pSql->param);
  if(parent == NULL) {
    return pSql->res.code;
  }

  assert(parent->signature == parent && (int64_t)pSql->param == parent->self);
  
  SSqlRes* pRes = &pSql->res;
  
  // NOTE: the order of several table must be preserved.
  SSTableVgroupRspMsg *pStableVgroup = (SSTableVgroupRspMsg *)pRes->pRsp;
  pStableVgroup->numOfTables = htonl(pStableVgroup->numOfTables);
  char *pMsg = pRes->pRsp + sizeof(SSTableVgroupRspMsg);
  
  SSqlCmd* pCmd = &parent->cmd;
  for(int32_t i = 0; i < pStableVgroup->numOfTables; ++i) {
    STableMetaInfo *pInfo = tscGetTableMetaInfoFromCmd(pCmd, pCmd->clauseIndex, i);

    SVgroupsMsg *  pVgroupMsg = (SVgroupsMsg *) pMsg;
    pVgroupMsg->numOfVgroups = htonl(pVgroupMsg->numOfVgroups);

    size_t size = sizeof(SVgroupMsg) * pVgroupMsg->numOfVgroups + sizeof(SVgroupsMsg);

    size_t vgroupsz = sizeof(SVgroupInfo) * pVgroupMsg->numOfVgroups + sizeof(SVgroupsInfo);
    pInfo->vgroupList = calloc(1, vgroupsz);
    assert(pInfo->vgroupList != NULL);

    pInfo->vgroupList->numOfVgroups = pVgroupMsg->numOfVgroups;
    if (pInfo->vgroupList->numOfVgroups <= 0) {
      //tfree(pInfo->vgroupList);
      tscError("%p empty vgroup info", pSql);
    } else {
      for (int32_t j = 0; j < pInfo->vgroupList->numOfVgroups; ++j) {
        // just init, no need to lock
        SVgroupInfo *pVgroup = &pInfo->vgroupList->vgroups[j];

        SVgroupMsg *vmsg = &pVgroupMsg->vgroups[j];
        vmsg->vgId     = htonl(vmsg->vgId);
        vmsg->numOfEps = vmsg->numOfEps;
        for (int32_t k = 0; k < vmsg->numOfEps; ++k) {
          vmsg->epAddr[k].port = htons(vmsg->epAddr[k].port);
        }

        SNewVgroupInfo newVi = createNewVgroupInfo(vmsg);
        pVgroup->numOfEps = newVi.numOfEps;
        pVgroup->vgId = newVi.vgId;
        for (int32_t k = 0; k < vmsg->numOfEps; ++k) {
          pVgroup->epAddr[k].port = newVi.ep[k].port;
          pVgroup->epAddr[k].fqdn = strndup(newVi.ep[k].fqdn, TSDB_FQDN_LEN);
        }

        // check if current buffer contains the vgroup info.
        // If not, add it
        SNewVgroupInfo existVgroupInfo = {.inUse = -1};
        taosHashGetClone(tscVgroupMap, &newVi.vgId, sizeof(newVi.vgId), NULL, &existVgroupInfo, sizeof(SNewVgroupInfo));

        if (((existVgroupInfo.inUse >= 0) && !vgroupInfoIdentical(&existVgroupInfo, vmsg)) ||
            (existVgroupInfo.inUse < 0)) {  // vgroup info exists, compare with it
          taosHashPut(tscVgroupMap, &newVi.vgId, sizeof(newVi.vgId), &newVi, sizeof(newVi));
          tscDebug("add new VgroupInfo, vgId:%d, total cached:%d", newVi.vgId, (int32_t) taosHashGetSize(tscVgroupMap));
        }
      }
    }

    pMsg += size;
  }

  taosReleaseRef(tscObjRef, parent->self);
  
  return pSql->res.code;
}

int tscProcessShowRsp(SSqlObj *pSql) {
  STableMetaMsg *pMetaMsg;
  SShowRsp *     pShow;
  SSchema *      pSchema;

  SSqlRes *pRes = &pSql->res;
  SSqlCmd *pCmd = &pSql->cmd;

  SQueryInfo *pQueryInfo = tscGetQueryInfo(pCmd, 0);

  STableMetaInfo *pTableMetaInfo = tscGetMetaInfo(pQueryInfo, 0);

  pShow = (SShowRsp *)pRes->pRsp;
  pShow->qhandle = htobe64(pShow->qhandle);
  pRes->qId = pShow->qhandle;

  tscResetForNextRetrieve(pRes);
  pMetaMsg = &(pShow->tableMeta);

  pMetaMsg->numOfColumns = ntohs(pMetaMsg->numOfColumns);

  pSchema = pMetaMsg->schema;
  pMetaMsg->tid = ntohs(pMetaMsg->tid);
  for (int i = 0; i < pMetaMsg->numOfColumns; ++i) {
    pSchema->bytes = htons(pSchema->bytes);
    pSchema++;
  }

  tfree(pTableMetaInfo->pTableMeta);
  pTableMetaInfo->pTableMeta = tscCreateTableMetaFromMsg(pMetaMsg);

  SSchema *pTableSchema = tscGetTableSchema(pTableMetaInfo->pTableMeta);
  if (pQueryInfo->colList == NULL) {
    pQueryInfo->colList = taosArrayInit(4, POINTER_BYTES);
  }
  
  SFieldInfo* pFieldInfo = &pQueryInfo->fieldsInfo;
  
  SColumnIndex index = {0};
  pSchema = pMetaMsg->schema;

  uint64_t uid = pTableMetaInfo->pTableMeta->id.uid;
  for (int16_t i = 0; i < pMetaMsg->numOfColumns; ++i, ++pSchema) {
    index.columnIndex = i;
    tscColumnListInsert(pQueryInfo->colList, i, uid, pSchema);
    
    TAOS_FIELD f = tscCreateField(pSchema->type, pSchema->name, pSchema->bytes);
    SInternalField* pInfo = tscFieldInfoAppend(pFieldInfo, &f);
    
    pInfo->pExpr = tscSqlExprAppend(pQueryInfo, TSDB_FUNC_TS_DUMMY, &index,
                     pTableSchema[i].type, pTableSchema[i].bytes, getNewResColId(pQueryInfo), pTableSchema[i].bytes, false);
  }
  
  pCmd->numOfCols = pQueryInfo->fieldsInfo.numOfOutput;
  tscFieldInfoUpdateOffset(pQueryInfo);
  return 0;
}

static void createHbObj(STscObj* pObj) {
  if (pObj->hbrid != 0) {
    return;
  }

  SSqlObj *pSql = (SSqlObj *)calloc(1, sizeof(SSqlObj));
  if (NULL == pSql) return;

  pSql->fp = tscProcessHeartBeatRsp;

  SQueryInfo *pQueryInfo = tscGetQueryInfoS(&pSql->cmd, 0);
  if (pQueryInfo == NULL) {
    terrno = TSDB_CODE_TSC_OUT_OF_MEMORY;
    tfree(pSql);
    return;
  }

  pQueryInfo->command = TSDB_SQL_HB;

  pSql->cmd.command = pQueryInfo->command;
  if (TSDB_CODE_SUCCESS != tscAllocPayload(&(pSql->cmd), TSDB_DEFAULT_PAYLOAD_SIZE)) {
    terrno = TSDB_CODE_TSC_OUT_OF_MEMORY;
    tfree(pSql);
    return;
  }

  pSql->param = pObj;
  pSql->pTscObj = pObj;
  pSql->signature = pSql;

  registerSqlObj(pSql);
  tscDebug("0x%"PRIx64" HB is allocated, pObj:%p", pSql->self, pObj);

  pObj->hbrid = pSql->self;
}

int tscProcessConnectRsp(SSqlObj *pSql) {
  STscObj *pObj = pSql->pTscObj;
  SSqlRes *pRes = &pSql->res;

  char temp[TSDB_TABLE_FNAME_LEN * 2] = {0};

  SConnectRsp *pConnect = (SConnectRsp *)pRes->pRsp;
  tstrncpy(pObj->acctId, pConnect->acctId, sizeof(pObj->acctId));  // copy acctId from response
  
  pthread_mutex_lock(&pObj->mutex);
  int32_t len = sprintf(temp, "%s%s%s", pObj->acctId, TS_PATH_DELIMITER, pObj->db);

  assert(len <= sizeof(pObj->db));
  tstrncpy(pObj->db, temp, sizeof(pObj->db));
  pthread_mutex_unlock(&pObj->mutex);
  
  if (pConnect->epSet.numOfEps > 0) {
    tscEpSetHtons(&pConnect->epSet);
    tscUpdateMgmtEpSet(pSql, &pConnect->epSet);

    for (int i = 0; i < pConnect->epSet.numOfEps; ++i) {
      tscDebug("0x%"PRIx64" epSet.fqdn[%d]: %s, pObj:%p", pSql->self, i, pConnect->epSet.fqdn[i], pObj);
    }
  } 

  strcpy(pObj->sversion, pConnect->serverVersion);
  pObj->writeAuth = pConnect->writeAuth;
  pObj->superAuth = pConnect->superAuth;
  pObj->connId = htonl(pConnect->connId);

  createHbObj(pObj);

  //launch a timer to send heartbeat to maintain the connection and send status to mnode
  taosTmrReset(tscProcessActivityTimer, tsShellActivityTimer * 500, (void *)pObj->rid, tscTmr, &pObj->pTimer);

  return 0;
}

int tscProcessUseDbRsp(SSqlObj *pSql) {
  STscObj *       pObj = pSql->pTscObj;
  STableMetaInfo *pTableMetaInfo = tscGetTableMetaInfoFromCmd(&pSql->cmd, 0, 0);
  
  pthread_mutex_lock(&pObj->mutex);
  int ret = tNameExtractFullName(&pTableMetaInfo->name, pObj->db);
  pthread_mutex_unlock(&pObj->mutex);
  
  return ret;
}

int tscProcessDropDbRsp(SSqlObj *pSql) {
  //TODO LOCK DB WHEN MODIFY IT
  //pSql->pTscObj->db[0] = 0;
  
  taosHashEmpty(tscTableMetaInfo);
  return 0;
}

int tscProcessDropTableRsp(SSqlObj *pSql) {
  STableMetaInfo *pTableMetaInfo = tscGetTableMetaInfoFromCmd(&pSql->cmd, 0, 0);

  //The cached tableMeta is expired in this case, so clean it in hash table
  char name[TSDB_TABLE_FNAME_LEN] = {0};
  tNameExtractFullName(&pTableMetaInfo->name, name);

  taosHashRemove(tscTableMetaInfo, name, strnlen(name, TSDB_TABLE_FNAME_LEN));
  tscDebug("0x%"PRIx64" remove table meta after drop table:%s, numOfRemain:%d", pSql->self, name, (int32_t) taosHashGetSize(tscTableMetaInfo));

  tfree(pTableMetaInfo->pTableMeta);
  return 0;
}

int tscProcessAlterTableMsgRsp(SSqlObj *pSql) {
  STableMetaInfo *pTableMetaInfo = tscGetTableMetaInfoFromCmd(&pSql->cmd, 0, 0);

  char name[TSDB_TABLE_FNAME_LEN] = {0};
  tNameExtractFullName(&pTableMetaInfo->name, name);

  tscDebug("0x%"PRIx64" remove tableMeta in hashMap after alter-table: %s", pSql->self, name);

  bool isSuperTable = UTIL_TABLE_IS_SUPER_TABLE(pTableMetaInfo);
  taosHashRemove(tscTableMetaInfo, name, strnlen(name, TSDB_TABLE_FNAME_LEN));
  tfree(pTableMetaInfo->pTableMeta);

  if (isSuperTable) {  // if it is a super table, iterate the hashTable and remove all the childTableMeta
    taosHashEmpty(tscTableMetaInfo);
  }

  return 0;
}

int tscProcessAlterDbMsgRsp(SSqlObj *pSql) {
  UNUSED(pSql);
  return 0;
}

int tscProcessShowCreateRsp(SSqlObj *pSql) {
  return tscLocalResultCommonBuilder(pSql, 1);
}

int tscProcessQueryRsp(SSqlObj *pSql) {
  SSqlRes *pRes = &pSql->res;

  SQueryTableRsp *pQueryAttr = (SQueryTableRsp *)pRes->pRsp;
  pQueryAttr->qId = htobe64(pQueryAttr->qId);

  pRes->qId  = pQueryAttr->qId;
  pRes->data = NULL;

  tscResetForNextRetrieve(pRes);
  tscDebug("0x%"PRIx64" query rsp received, qId:0x%"PRIx64, pSql->self, pRes->qId);
  return 0;
}

int tscProcessRetrieveRspFromNode(SSqlObj *pSql) {
  SSqlRes *pRes = &pSql->res;
  SSqlCmd *pCmd = &pSql->cmd;

  assert(pRes->rspLen >= sizeof(SRetrieveTableRsp));

  SRetrieveTableRsp *pRetrieve = (SRetrieveTableRsp *)pRes->pRsp;
  if (pRetrieve == NULL) {
    pRes->code = TSDB_CODE_TSC_OUT_OF_MEMORY;
    return pRes->code;
  }

  pRes->numOfRows = htonl(pRetrieve->numOfRows);
  pRes->precision = htons(pRetrieve->precision);
  pRes->offset    = htobe64(pRetrieve->offset);
  pRes->useconds  = htobe64(pRetrieve->useconds);
  pRes->completed = (pRetrieve->completed == 1);
  pRes->data      = pRetrieve->data;
  
  SQueryInfo* pQueryInfo = tscGetActiveQueryInfo(pCmd);
  if (tscCreateResPointerInfo(pRes, pQueryInfo) != TSDB_CODE_SUCCESS) {
    return pRes->code;
  }

  STableMetaInfo *pTableMetaInfo = tscGetMetaInfo(pQueryInfo, 0);
  if (pCmd->command == TSDB_SQL_RETRIEVE) {
    tscSetResRawPtr(pRes, pQueryInfo);
  } else if ((UTIL_TABLE_IS_CHILD_TABLE(pTableMetaInfo) || UTIL_TABLE_IS_NORMAL_TABLE(pTableMetaInfo)) && !TSDB_QUERY_HAS_TYPE(pQueryInfo->type, TSDB_QUERY_TYPE_SUBQUERY)) {
    tscSetResRawPtr(pRes, pQueryInfo);
  } else if (tscNonOrderedProjectionQueryOnSTable(pCmd, pQueryInfo, 0) && !TSDB_QUERY_HAS_TYPE(pQueryInfo->type, TSDB_QUERY_TYPE_JOIN_QUERY) && !TSDB_QUERY_HAS_TYPE(pQueryInfo->type, TSDB_QUERY_TYPE_JOIN_SEC_STAGE)) {
    tscSetResRawPtr(pRes, pQueryInfo);
  }

  handleDownstreamOperator(pRes, pQueryInfo);

  if (pSql->pSubscription != NULL) {
    int32_t numOfCols = pQueryInfo->fieldsInfo.numOfOutput;
    
    TAOS_FIELD *pField = tscFieldInfoGetField(&pQueryInfo->fieldsInfo, numOfCols - 1);
    int16_t     offset = tscFieldInfoGetOffset(pQueryInfo, numOfCols - 1);
    
    char* p = pRes->data + (pField->bytes + offset) * pRes->numOfRows;

    int32_t numOfTables = htonl(*(int32_t*)p);
    p += sizeof(int32_t);
    for (int i = 0; i < numOfTables; i++) {
      int64_t uid = htobe64(*(int64_t*)p);
      p += sizeof(int64_t);
      p += sizeof(int32_t); // skip tid
      TSKEY key = htobe64(*(TSKEY*)p);
      p += sizeof(TSKEY);
      tscUpdateSubscriptionProgress(pSql->pSubscription, uid, key);
    }
  }

  pRes->row = 0;
  tscDebug("0x%"PRIx64" numOfRows:%d, offset:%" PRId64 ", complete:%d, qId:0x%"PRIx64, pSql->self, pRes->numOfRows, pRes->offset,
      pRes->completed, pRes->qId);

  return 0;
}

void tscTableMetaCallBack(void *param, TAOS_RES *res, int code);

static int32_t getTableMetaFromMnode(SSqlObj *pSql, STableMetaInfo *pTableMetaInfo) {
  SSqlObj *pNew = calloc(1, sizeof(SSqlObj));
  if (NULL == pNew) {
    tscError("%p malloc failed for new sqlobj to get table meta", pSql);
    return TSDB_CODE_TSC_OUT_OF_MEMORY;
  }

  pNew->pTscObj = pSql->pTscObj;
  pNew->signature = pNew;
  pNew->cmd.command = TSDB_SQL_META;

  tscAddQueryInfo(&pNew->cmd);

  SQueryInfo *pNewQueryInfo = tscGetQueryInfoS(&pNew->cmd, 0);

  pNew->cmd.autoCreated = pSql->cmd.autoCreated;  // create table if not exists
  if (TSDB_CODE_SUCCESS != tscAllocPayload(&pNew->cmd, TSDB_DEFAULT_PAYLOAD_SIZE + pSql->cmd.payloadLen)) {
    tscError("%p malloc failed for payload to get table meta", pSql);
    tscFreeSqlObj(pNew);
    return TSDB_CODE_TSC_OUT_OF_MEMORY;
  }

  STableMetaInfo *pNewMeterMetaInfo = tscAddEmptyMetaInfo(pNewQueryInfo);
  assert(pNew->cmd.numOfClause == 1 && pNewQueryInfo->numOfTables == 1);

  tNameAssign(&pNewMeterMetaInfo->name, &pTableMetaInfo->name);

  if (pSql->cmd.autoCreated) {
    int32_t code = copyTagData(&pNew->cmd.tagData, &pSql->cmd.tagData);
    if (code != TSDB_CODE_SUCCESS) {
      tscError("%p malloc failed for new tag data to get table meta", pSql);
      tscFreeSqlObj(pNew);
      return TSDB_CODE_TSC_OUT_OF_MEMORY;
    }
  }

  registerSqlObj(pNew);
  tscDebug("0x%"PRIx64" new pSqlObj:0x%"PRIx64" to get tableMeta, auto create:%d", pSql->self, pNew->self,
      pNew->cmd.autoCreated);

  pNew->fp = tscTableMetaCallBack;
  pNew->param = (void *)pSql->self;

  tscDebug("0x%"PRIx64" metaRid from %" PRId64 " to %" PRId64 , pSql->self, pSql->metaRid, pNew->self);
  
  pSql->metaRid = pNew->self;

  int32_t code = tscBuildAndSendRequest(pNew, NULL);
  if (code == TSDB_CODE_SUCCESS) {
    code = TSDB_CODE_TSC_ACTION_IN_PROGRESS;  // notify application that current process needs to be terminated
  }

  return code;
}

int32_t tscGetTableMeta(SSqlObj *pSql, STableMetaInfo *pTableMetaInfo) {
  assert(tIsValidName(&pTableMetaInfo->name));

  tfree(pTableMetaInfo->pTableMeta);

  uint32_t size = tscGetTableMetaMaxSize();
  pTableMetaInfo->pTableMeta = calloc(1, size);

  pTableMetaInfo->pTableMeta->tableType = -1;
  pTableMetaInfo->pTableMeta->tableInfo.numOfColumns  = -1;

  char name[TSDB_TABLE_FNAME_LEN] = {0};
  tNameExtractFullName(&pTableMetaInfo->name, name);

  size_t len = strlen(name);
  taosHashGetClone(tscTableMetaInfo, name, len, NULL, pTableMetaInfo->pTableMeta, -1);

  // TODO resize the tableMeta
  STableMeta* pMeta = pTableMetaInfo->pTableMeta;
  if (pMeta->id.uid > 0) {
    if (pMeta->tableType == TSDB_CHILD_TABLE) {
      int32_t code = tscCreateTableMetaFromCChildMeta(pTableMetaInfo->pTableMeta, name);
      if (code != TSDB_CODE_SUCCESS) {
        return getTableMetaFromMnode(pSql, pTableMetaInfo);
      }
    }

    return TSDB_CODE_SUCCESS;
  }

  return getTableMetaFromMnode(pSql, pTableMetaInfo);
}

int tscGetTableMetaEx(SSqlObj *pSql, STableMetaInfo *pTableMetaInfo, bool createIfNotExists) {
  pSql->cmd.autoCreated = createIfNotExists;
  return tscGetTableMeta(pSql, pTableMetaInfo);
}

int32_t tscGetUdfFromNode(SSqlObj *pSql) {
  SSqlObj *pNew = calloc(1, sizeof(SSqlObj));
  if (NULL == pNew) {
    tscError("%p malloc failed for new sqlobj to get user-defined functions", pSql);
    return TSDB_CODE_TSC_OUT_OF_MEMORY;
  }

  pNew->pTscObj = pSql->pTscObj;
  pNew->signature = pNew;
  pNew->cmd.command = TSDB_SQL_RETRIEVE_FUNC;

  pNew->cmd.pUdfInfo = taosArrayInit(4, sizeof(SUdfInfo));
  for(int32_t i = 0; i < taosArrayGetSize(pSql->cmd.pUdfInfo); ++i) {
    SUdfInfo info = {0};
    SUdfInfo* p1 = taosArrayGet(pSql->cmd.pUdfInfo, i);
    info = *p1;
    info.name = strdup(p1->name);
    taosArrayPush(pNew->cmd.pUdfInfo, &info);
  }

  if (TSDB_CODE_SUCCESS != tscAllocPayload(&pNew->cmd, TSDB_DEFAULT_PAYLOAD_SIZE + pSql->cmd.payloadLen)) {
    tscError("%p malloc failed for payload to get table meta", pSql);
    tscFreeSqlObj(pNew);
    return TSDB_CODE_TSC_OUT_OF_MEMORY;
  }

  tscDebug("%p new pSqlObj:%p to retrieve udf", pSql, pNew);
  registerSqlObj(pNew);

  pNew->fp = tscTableMetaCallBack;
  pNew->param = (void *)pSql->self;

  tscDebug("%p metaRid from %" PRId64 " to %" PRId64 , pSql, pSql->metaRid, pNew->self);

  pSql->metaRid = pNew->self;

  int32_t code = tscProcessSql(pNew);
  if (code == TSDB_CODE_SUCCESS) {
    code = TSDB_CODE_TSC_ACTION_IN_PROGRESS;  // notify application that current process needs to be terminated
  }

  return code;
}

/**
 * retrieve table meta from mnode, and update the local table meta hashmap.
 * @param pSql          sql object
 * @param tableIndex    table index
 * @return              status code
 */
int tscRenewTableMeta(SSqlObj *pSql, int32_t tableIndex) {
  SSqlCmd *pCmd = &pSql->cmd;

  SQueryInfo     *pQueryInfo = tscGetQueryInfo(pCmd, 0);
  STableMetaInfo *pTableMetaInfo = tscGetMetaInfo(pQueryInfo, tableIndex);

  char name[TSDB_TABLE_FNAME_LEN] = {0};
  int32_t code = tNameExtractFullName(&pTableMetaInfo->name, name);
  if (code != TSDB_CODE_SUCCESS) {
    tscError("%p failed to generate the table full name", pSql);
    return TSDB_CODE_TSC_INVALID_SQL;
  }

  STableMeta* pTableMeta = pTableMetaInfo->pTableMeta;
  if (pTableMeta) {
    tscDebug("0x%"PRIx64" update table meta:%s, old meta numOfTags:%d, numOfCols:%d, uid:%" PRId64, pSql->self, name,
             tscGetNumOfTags(pTableMeta), tscGetNumOfColumns(pTableMeta), pTableMeta->id.uid);
  }

  // remove stored tableMeta info in hash table
  size_t len = strlen(name);
  taosHashRemove(tscTableMetaInfo, name, len);

  return getTableMetaFromMnode(pSql, pTableMetaInfo);
}

static bool allVgroupInfoRetrieved(SSqlCmd* pCmd, int32_t clauseIndex) {
  SQueryInfo *pQueryInfo = tscGetQueryInfo(pCmd, clauseIndex);
  for (int32_t i = 0; i < pQueryInfo->numOfTables; ++i) {
    STableMetaInfo *pTableMetaInfo = tscGetMetaInfo(pQueryInfo, i);
    if (pTableMetaInfo->vgroupList == NULL) {
      return false;
    }
  }
  
  // all super tables vgroupinfo are retrieved, no need to retrieve vgroup info anymore
  return true;
}

int tscGetSTableVgroupInfo(SSqlObj *pSql, int32_t clauseIndex) {
  int      code = TSDB_CODE_RPC_NETWORK_UNAVAIL;
  SSqlCmd *pCmd = &pSql->cmd;
  
  if (allVgroupInfoRetrieved(pCmd, clauseIndex)) {
    return TSDB_CODE_SUCCESS;
  }

  SSqlObj *pNew = calloc(1, sizeof(SSqlObj));
  pNew->pTscObj = pSql->pTscObj;
  pNew->signature = pNew;

  pNew->cmd.command = TSDB_SQL_STABLEVGROUP;

  // TODO TEST IT
  SQueryInfo *pNewQueryInfo = tscGetQueryInfoS(&pNew->cmd, 0);
  if (pNewQueryInfo == NULL) {
    tscFreeSqlObj(pNew);
    return code;
  }
  
  SQueryInfo *pQueryInfo = tscGetQueryInfo(pCmd, clauseIndex);
  for (int32_t i = 0; i < pQueryInfo->numOfTables; ++i) {
    STableMetaInfo *pMInfo = tscGetMetaInfo(pQueryInfo, i);
    STableMeta* pTableMeta = tscTableMetaDup(pMInfo->pTableMeta);
    tscAddTableMetaInfo(pNewQueryInfo, &pMInfo->name, pTableMeta, NULL, pMInfo->tagColList, pMInfo->pVgroupTables);
  }

  if ((code = tscAllocPayload(&pNew->cmd, TSDB_DEFAULT_PAYLOAD_SIZE)) != TSDB_CODE_SUCCESS) {
    tscFreeSqlObj(pNew);
    return code;
  }

  pNewQueryInfo->numOfTables = pQueryInfo->numOfTables;
  registerSqlObj(pNew);

  tscDebug("0x%"PRIx64" svgroupRid from %" PRId64 " to %" PRId64 , pSql->self, pSql->svgroupRid, pNew->self);
  
  pSql->svgroupRid = pNew->self;
  

  tscDebug("0x%"PRIx64" new sqlObj:%p to get vgroupInfo, numOfTables:%d", pSql->self, pNew, pNewQueryInfo->numOfTables);

  pNew->fp = tscTableMetaCallBack;
  pNew->param = (void *)pSql->self;
  code = tscBuildAndSendRequest(pNew, NULL);
  if (code == TSDB_CODE_SUCCESS) {
    code = TSDB_CODE_TSC_ACTION_IN_PROGRESS;
  }

  return code;
}

void tscInitMsgsFp() {
  tscBuildMsg[TSDB_SQL_SELECT] = tscBuildQueryMsg;
  tscBuildMsg[TSDB_SQL_INSERT] = tscBuildSubmitMsg;
  tscBuildMsg[TSDB_SQL_FETCH] = tscBuildFetchMsg;

  tscBuildMsg[TSDB_SQL_CREATE_DB] = tscBuildCreateDbMsg;
  tscBuildMsg[TSDB_SQL_CREATE_USER] = tscBuildUserMsg;
  tscBuildMsg[TSDB_SQL_CREATE_FUNCTION] = tscBuildCreateFuncMsg;

  tscBuildMsg[TSDB_SQL_CREATE_ACCT] = tscBuildAcctMsg;
  tscBuildMsg[TSDB_SQL_ALTER_ACCT] = tscBuildAcctMsg;

  tscBuildMsg[TSDB_SQL_CREATE_TABLE] = tscBuildCreateTableMsg;
  tscBuildMsg[TSDB_SQL_DROP_USER] = tscBuildDropUserAcctMsg;
  tscBuildMsg[TSDB_SQL_DROP_ACCT] = tscBuildDropUserAcctMsg;
  tscBuildMsg[TSDB_SQL_DROP_DB] = tscBuildDropDbMsg;
  tscBuildMsg[TSDB_SQL_DROP_FUNCTION] = tscBuildDropFuncMsg;
  tscBuildMsg[TSDB_SQL_SYNC_DB_REPLICA] = tscBuildSyncDbReplicaMsg;
  tscBuildMsg[TSDB_SQL_DROP_TABLE] = tscBuildDropTableMsg;
  tscBuildMsg[TSDB_SQL_ALTER_USER] = tscBuildUserMsg;
  tscBuildMsg[TSDB_SQL_CREATE_DNODE] = tscBuildCreateDnodeMsg;
  tscBuildMsg[TSDB_SQL_DROP_DNODE] = tscBuildDropDnodeMsg;
  tscBuildMsg[TSDB_SQL_CFG_DNODE] = tscBuildCfgDnodeMsg;
  tscBuildMsg[TSDB_SQL_ALTER_TABLE] = tscBuildAlterTableMsg;
  tscBuildMsg[TSDB_SQL_UPDATE_TAGS_VAL] = tscBuildUpdateTagMsg;
  tscBuildMsg[TSDB_SQL_ALTER_DB] = tscAlterDbMsg;

  tscBuildMsg[TSDB_SQL_CONNECT] = tscBuildConnectMsg;
  tscBuildMsg[TSDB_SQL_USE_DB] = tscBuildUseDbMsg;
  tscBuildMsg[TSDB_SQL_META] = tscBuildTableMetaMsg;
  tscBuildMsg[TSDB_SQL_STABLEVGROUP] = tscBuildSTableVgroupMsg;
  tscBuildMsg[TSDB_SQL_MULTI_META] = tscBuildMultiMeterMetaMsg;
  tscBuildMsg[TSDB_SQL_RETRIEVE_FUNC] = tscBuildRetrieveFuncMsg;

  tscBuildMsg[TSDB_SQL_HB] = tscBuildHeartBeatMsg;
  tscBuildMsg[TSDB_SQL_SHOW] = tscBuildShowMsg;
  tscBuildMsg[TSDB_SQL_RETRIEVE] = tscBuildRetrieveFromMgmtMsg;
  tscBuildMsg[TSDB_SQL_KILL_QUERY] = tscBuildKillMsg;
  tscBuildMsg[TSDB_SQL_KILL_STREAM] = tscBuildKillMsg;
  tscBuildMsg[TSDB_SQL_KILL_CONNECTION] = tscBuildKillMsg;

  tscProcessMsgRsp[TSDB_SQL_SELECT] = tscProcessQueryRsp;
  tscProcessMsgRsp[TSDB_SQL_FETCH] = tscProcessRetrieveRspFromNode;

  tscProcessMsgRsp[TSDB_SQL_DROP_DB] = tscProcessDropDbRsp;
  tscProcessMsgRsp[TSDB_SQL_DROP_TABLE] = tscProcessDropTableRsp;
  tscProcessMsgRsp[TSDB_SQL_CONNECT] = tscProcessConnectRsp;
  tscProcessMsgRsp[TSDB_SQL_USE_DB] = tscProcessUseDbRsp;
  tscProcessMsgRsp[TSDB_SQL_META] = tscProcessTableMetaRsp;
  tscProcessMsgRsp[TSDB_SQL_STABLEVGROUP] = tscProcessSTableVgroupRsp;
  tscProcessMsgRsp[TSDB_SQL_MULTI_META] = tscProcessMultiMeterMetaRsp;
  tscProcessMsgRsp[TSDB_SQL_RETRIEVE_FUNC] = tscProcessRetrieveFuncRsp;

  tscProcessMsgRsp[TSDB_SQL_SHOW] = tscProcessShowRsp;
  tscProcessMsgRsp[TSDB_SQL_RETRIEVE] = tscProcessRetrieveRspFromNode;  // rsp handled by same function.
  tscProcessMsgRsp[TSDB_SQL_DESCRIBE_TABLE] = tscProcessDescribeTableRsp;

  tscProcessMsgRsp[TSDB_SQL_CURRENT_DB]   = tscProcessLocalRetrieveRsp;
  tscProcessMsgRsp[TSDB_SQL_CURRENT_USER] = tscProcessLocalRetrieveRsp;
  tscProcessMsgRsp[TSDB_SQL_SERV_VERSION] = tscProcessLocalRetrieveRsp;
  tscProcessMsgRsp[TSDB_SQL_CLI_VERSION]  = tscProcessLocalRetrieveRsp;
  tscProcessMsgRsp[TSDB_SQL_SERV_STATUS]  = tscProcessLocalRetrieveRsp;

  tscProcessMsgRsp[TSDB_SQL_RETRIEVE_EMPTY_RESULT] = tscProcessEmptyResultRsp;

  tscProcessMsgRsp[TSDB_SQL_RETRIEVE_LOCALMERGE] = tscProcessRetrieveLocalMergeRsp;

  tscProcessMsgRsp[TSDB_SQL_ALTER_TABLE] = tscProcessAlterTableMsgRsp;
  tscProcessMsgRsp[TSDB_SQL_ALTER_DB] = tscProcessAlterDbMsgRsp;

  tscProcessMsgRsp[TSDB_SQL_SHOW_CREATE_TABLE] = tscProcessShowCreateRsp;
  tscProcessMsgRsp[TSDB_SQL_SHOW_CREATE_DATABASE] = tscProcessShowCreateRsp;

  tscKeepConn[TSDB_SQL_SHOW] = 1;
  tscKeepConn[TSDB_SQL_RETRIEVE] = 1;
  tscKeepConn[TSDB_SQL_SELECT] = 1;
  tscKeepConn[TSDB_SQL_FETCH] = 1;
  tscKeepConn[TSDB_SQL_HB] = 1;
}
<|MERGE_RESOLUTION|>--- conflicted
+++ resolved
@@ -824,7 +824,7 @@
     tscError("%p failed to malloc for query msg", pSql);
     return TSDB_CODE_TSC_INVALID_SQL;  // todo add test for this
   }
-  
+
   SQueryInfo *pQueryInfo = tscGetActiveQueryInfo(pCmd);
 
   SQueryAttr query = {{0}};
@@ -891,20 +891,6 @@
   pQueryMsg->tbnameCondLen  = htonl(pQueryInfo->tagCond.tbnameCond.len);
   pQueryMsg->queryType      = htonl(pQueryInfo->type);
   pQueryMsg->prevResultLen  = htonl(pQueryInfo->bufLen);
-<<<<<<< HEAD
-  pQueryMsg->sw.gap         = htobe64(pQueryInfo->sessionWindow.gap);
-  pQueryMsg->sw.primaryColId = htonl(PRIMARYKEY_TIMESTAMP_COL_INDEX);
-
-  if (pCmd->pUdfInfo != NULL) {
-    pQueryMsg->udfNum = htonl((uint32_t) taosArrayGetSize(pCmd->pUdfInfo));
-  } else {
-    pQueryMsg->udfNum = 0;
-  }
-
-  size_t numOfOutput = tscSqlExprNumOfExprs(pQueryInfo);
-  pQueryMsg->numOfOutput = htons((int16_t)numOfOutput);  // this is the stage one output column number
-=======
->>>>>>> b45f8b24
 
   // set column list ids
   size_t numOfCols = taosArrayGetSize(pQueryInfo->colList);
@@ -929,82 +915,10 @@
     }
   }
 
-<<<<<<< HEAD
-  size_t output = tscNumOfFields(pQueryInfo);
-
-  if (tscIsSecondStageQuery(pCmd, pQueryInfo)) {
-    pQueryMsg->secondStageOutput = htonl((int32_t) output);
-
-    SSqlFuncMsg *pSqlFuncExpr1 = (SSqlFuncMsg *)pMsg;
-
-    for (int32_t i = 0; i < output; ++i) {
-      SInternalField* pField = tscFieldInfoGetInternalField(&pQueryInfo->fieldsInfo, i);
-      SSqlExpr *pExpr = pField->pSqlExpr;
-
-      // this should be switched to projection query
-      if (pExpr != NULL) {
-        // the queried table has been removed and a new table with the same name has already been created already
-        // return error msg
-        if (pExpr->uid != pTableMeta->id.uid) {
-          tscError("%p table has already been destroyed", pSql);
-          return TSDB_CODE_TSC_INVALID_TABLE_NAME;
-        }
-
-        if (!tscValidateColumnId(pTableMetaInfo, pExpr->colInfo.colId, pExpr->numOfParams)) {
-          tscError("%p table schema is not matched with parsed sql", pSql);
-          return TSDB_CODE_TSC_INVALID_SQL;
-        }
-
-        pSqlFuncExpr1->numOfParams = 0;  // no params for projection query
-        pSqlFuncExpr1->functionId  = htons(TSDB_FUNC_PRJ);
-        pSqlFuncExpr1->colInfo.colId = htons(pExpr->resColId);
-        pSqlFuncExpr1->colInfo.flag = htons(TSDB_COL_NORMAL);
-
-        bool assign = false;
-        for (int32_t f = 0; f < tscSqlExprNumOfExprs(pQueryInfo); ++f) {
-          SSqlExpr *pe = tscSqlExprGet(pQueryInfo, f);
-          if (pe == pExpr) {
-            pSqlFuncExpr1->colInfo.colIndex = htons(f);
-            pSqlFuncExpr1->colType = htons(pe->resType);
-            pSqlFuncExpr1->colBytes = htons(pe->resBytes);
-            assign = true;
-            break;
-          }
-        }
-
-        assert(assign);
-        pMsg += sizeof(SSqlFuncMsg);
-        pSqlFuncExpr1 = (SSqlFuncMsg *)pMsg;
-      } else {
-        assert(pField->pArithExprInfo != NULL);
-        SExprInfo* pExprInfo = pField->pArithExprInfo;
-
-        pSqlFuncExpr1->colInfo.colId = htons(pExprInfo->base.colInfo.colId);
-        pSqlFuncExpr1->functionId  = htons(pExprInfo->base.functionId);
-        pSqlFuncExpr1->numOfParams = htons(pExprInfo->base.numOfParams);
-        pMsg += sizeof(SSqlFuncMsg);
-
-        for (int32_t j = 0; j < pExprInfo->base.numOfParams; ++j) {
-          // todo add log
-          pSqlFuncExpr1->arg[j].argType = htons((uint16_t)pExprInfo->base.arg[j].argType);
-          pSqlFuncExpr1->arg[j].argBytes = htons(pExprInfo->base.arg[j].argBytes);
-
-          if (pExprInfo->base.arg[j].argType == TSDB_DATA_TYPE_BINARY) {
-            memcpy(pMsg, pExprInfo->base.arg[j].argValue.pz, pExprInfo->base.arg[j].argBytes);
-            pMsg += pExprInfo->base.arg[j].argBytes;
-          } else {
-            pSqlFuncExpr1->arg[j].argValue.i64 = htobe64(pExprInfo->base.arg[j].argValue.i64);
-          }
-        }
-
-        pSqlFuncExpr1 = (SSqlFuncMsg *)pMsg;
-      }
-=======
   for (int32_t i = 0; i < query.numOfExpr2; ++i) {
     code = serializeSqlExpr(&query.pExpr2[i].base, pTableMetaInfo, &pMsg, pSql);
     if (code != TSDB_CODE_SUCCESS) {
       goto _end;
->>>>>>> b45f8b24
     }
   }
 
@@ -1131,7 +1045,7 @@
 
       *(int32_t*) pMsg = htonl(pUdfInfo->bufSize);
       pMsg += sizeof(pUdfInfo->bufSize);
-      
+
       pQueryMsg->udfContentLen = htonl(pUdfInfo->contLen);
       memcpy(pMsg, pUdfInfo->content, pUdfInfo->contLen);
 
@@ -1181,7 +1095,7 @@
   pCmd->msgType = TSDB_MSG_TYPE_CM_CREATE_FUNCTION;
 
   pCmd->payloadLen = sizeof(SCreateFuncMsg) + htonl(pCreateFuncMsg->codeLen);
-  
+
   return TSDB_CODE_SUCCESS;
 }
 
@@ -1316,7 +1230,7 @@
   pCmd->msgType = TSDB_MSG_TYPE_CM_DROP_FUNCTION;
 
   pCmd->payloadLen = sizeof(SDropFuncMsg);
-  
+
   return TSDB_CODE_SUCCESS;
 }
 
@@ -2729,7 +2643,7 @@
 
   pSql->metaRid = pNew->self;
 
-  int32_t code = tscProcessSql(pNew);
+  int32_t code = tscBuildAndSendRequest(pNew, NULL);
   if (code == TSDB_CODE_SUCCESS) {
     code = TSDB_CODE_TSC_ACTION_IN_PROGRESS;  // notify application that current process needs to be terminated
   }
