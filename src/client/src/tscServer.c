/*
 * Copyright (c) 2019 TAOS Data, Inc. <jhtao@taosdata.com>
 *
 * This program is free software: you can use, redistribute, and/or modify
 * it under the terms of the GNU Affero General Public License, version 3
 * or later ("AGPL"), as published by the Free Software Foundation.
 *
 * This program is distributed in the hope that it will be useful, but WITHOUT
 * ANY WARRANTY; without even the implied warranty of MERCHANTABILITY or
 * FITNESS FOR A PARTICULAR PURPOSE.
 *
 * You should have received a copy of the GNU Affero General Public License
 * along with this program. If not, see <http://www.gnu.org/licenses/>.
 */

#include "os.h"
#include "tcmdtype.h"
#include "trpc.h"
#include "tscLocalMerge.h"
#include "tscLog.h"
#include "tscProfile.h"
#include "tscUtil.h"
#include "tschemautil.h"
#include "tsclient.h"
#include "ttimer.h"
#include "tlockfree.h"
#include "qPlan.h"

int (*tscBuildMsg[TSDB_SQL_MAX])(SSqlObj *pSql, SSqlInfo *pInfo) = {0};

int (*tscProcessMsgRsp[TSDB_SQL_MAX])(SSqlObj *pSql);
void tscProcessActivityTimer(void *handle, void *tmrId);
int tscKeepConn[TSDB_SQL_MAX] = {0};

TSKEY tscGetSubscriptionProgress(void* sub, int64_t uid, TSKEY dflt);
void tscUpdateSubscriptionProgress(void* sub, int64_t uid, TSKEY ts);
void tscSaveSubscriptionProgress(void* sub);
static int32_t extractSTableQueryVgroupId(STableMetaInfo* pTableMetaInfo);

static int32_t minMsgSize() { return tsRpcHeadSize + 100; }
static int32_t getWaitingTimeInterval(int32_t count) {
  int32_t initial = 100; // 100 ms by default
  if (count <= 1) {
    return 0;
  }

  return initial * ((2u)<<(count - 2));
}

static void tscSetDnodeEpSet(SRpcEpSet* pEpSet, SVgroupInfo* pVgroupInfo) {
  assert(pEpSet != NULL && pVgroupInfo != NULL && pVgroupInfo->numOfEps > 0);

  // Issue the query to one of the vnode among a vgroup randomly.
  // change the inUse property would not affect the isUse attribute of STableMeta
  pEpSet->inUse = rand() % pVgroupInfo->numOfEps;

  // apply the FQDN string length check here
  bool existed = false;

  pEpSet->numOfEps = pVgroupInfo->numOfEps;
  for(int32_t i = 0; i < pVgroupInfo->numOfEps; ++i) {
    pEpSet->port[i] = pVgroupInfo->epAddr[i].port;

    int32_t len = (int32_t) strnlen(pVgroupInfo->epAddr[i].fqdn, TSDB_FQDN_LEN);
    if (len > 0) {
      tstrncpy(pEpSet->fqdn[i], pVgroupInfo->epAddr[i].fqdn, tListLen(pEpSet->fqdn[i]));
      existed = true;
    }
  }
  assert(existed);
}

static void tscDumpMgmtEpSet(SSqlObj *pSql) {
  SRpcCorEpSet *pCorEpSet = pSql->pTscObj->tscCorMgmtEpSet;
  taosCorBeginRead(&pCorEpSet->version);
  pSql->epSet = pCorEpSet->epSet;
  taosCorEndRead(&pCorEpSet->version);
}  
static void tscEpSetHtons(SRpcEpSet *s) {
   for (int32_t i = 0; i < s->numOfEps; i++) {
      s->port[i] = htons(s->port[i]);    
   }
}

bool tscEpSetIsEqual(SRpcEpSet *s1, SRpcEpSet *s2) {
   if (s1->numOfEps != s2->numOfEps || s1->inUse != s2->inUse) {
     return false;
   }

   for (int32_t i = 0; i < s1->numOfEps; i++) {
     if (s1->port[i] != s2->port[i] 
        || strncmp(s1->fqdn[i], s2->fqdn[i], TSDB_FQDN_LEN) != 0)
        return false;
   }
   return true;
}

void tscUpdateMgmtEpSet(SSqlObj *pSql, SRpcEpSet *pEpSet) {
  // no need to update if equal
  SRpcCorEpSet *pCorEpSet = pSql->pTscObj->tscCorMgmtEpSet;
  taosCorBeginWrite(&pCorEpSet->version);
  pCorEpSet->epSet = *pEpSet;
  taosCorEndWrite(&pCorEpSet->version);
}

static void tscDumpEpSetFromVgroupInfo(SRpcEpSet *pEpSet, SNewVgroupInfo *pVgroupInfo) {
  if (pVgroupInfo == NULL) { return;}
  int8_t inUse = pVgroupInfo->inUse;
  pEpSet->inUse = (inUse >= 0 && inUse < TSDB_MAX_REPLICA) ? inUse: 0; 
  pEpSet->numOfEps = pVgroupInfo->numOfEps;  
  for (int32_t i = 0; i < pVgroupInfo->numOfEps; ++i) {
    tstrncpy(pEpSet->fqdn[i], pVgroupInfo->ep[i].fqdn, sizeof(pEpSet->fqdn[i]));
    pEpSet->port[i] = pVgroupInfo->ep[i].port;
  }
}

static void tscUpdateVgroupInfo(SSqlObj *pSql, SRpcEpSet *pEpSet) {
  SSqlCmd *pCmd = &pSql->cmd;
  STableMetaInfo *pTableMetaInfo = tscGetTableMetaInfoFromCmd(pCmd,  0);
  if (pTableMetaInfo == NULL || pTableMetaInfo->pTableMeta == NULL) {
    return;
  }

  int32_t vgId = -1;
  if (pTableMetaInfo->pTableMeta->tableType == TSDB_SUPER_TABLE) {
    vgId = extractSTableQueryVgroupId(pTableMetaInfo);
  } else {
    vgId = pTableMetaInfo->pTableMeta->vgId;
  }

  assert(vgId > 0);

  SNewVgroupInfo vgroupInfo = {.vgId = -1};
  taosHashGetClone(tscVgroupMap, &vgId, sizeof(vgId), NULL, &vgroupInfo, sizeof(SNewVgroupInfo));
  assert(vgroupInfo.numOfEps > 0 && vgroupInfo.vgId > 0);

  tscDebug("before: Endpoint in use:%d, numOfEps:%d", vgroupInfo.inUse, vgroupInfo.numOfEps);
  vgroupInfo.inUse    = pEpSet->inUse;
  vgroupInfo.numOfEps = pEpSet->numOfEps;
  for (int32_t i = 0; i < vgroupInfo.numOfEps; i++) {
    strncpy(vgroupInfo.ep[i].fqdn, pEpSet->fqdn[i], TSDB_FQDN_LEN);
    vgroupInfo.ep[i].port = pEpSet->port[i];
  }

  tscDebug("after: EndPoint in use:%d, numOfEps:%d", vgroupInfo.inUse, vgroupInfo.numOfEps);
  taosHashPut(tscVgroupMap, &vgId, sizeof(vgId), &vgroupInfo, sizeof(SNewVgroupInfo));

  // Update the local cached epSet info cached by SqlObj
  int32_t inUse = pSql->epSet.inUse;
  tscDumpEpSetFromVgroupInfo(&pSql->epSet, &vgroupInfo);
  tscDebug("0x%"PRIx64" update the epSet in SqlObj, in use before:%d, after:%d", pSql->self, inUse, pSql->epSet.inUse);

}

int32_t extractSTableQueryVgroupId(STableMetaInfo* pTableMetaInfo) {
  assert(pTableMetaInfo != NULL);

  int32_t vgIndex = pTableMetaInfo->vgroupIndex;
  int32_t vgId = -1;

  if (pTableMetaInfo->pVgroupTables == NULL) {
    SVgroupsInfo *pVgroupInfo = pTableMetaInfo->vgroupList;
    assert(pVgroupInfo->vgroups[vgIndex].vgId > 0 && vgIndex < pTableMetaInfo->vgroupList->numOfVgroups);
    vgId = pVgroupInfo->vgroups[vgIndex].vgId;
  } else {
    int32_t numOfVgroups = (int32_t)taosArrayGetSize(pTableMetaInfo->pVgroupTables);
    assert(vgIndex >= 0 && vgIndex < numOfVgroups);

    SVgroupTableInfo *pTableIdList = taosArrayGet(pTableMetaInfo->pVgroupTables, vgIndex);
    vgId = pTableIdList->vgInfo.vgId;
  }

  return vgId;
}

void tscProcessHeartBeatRsp(void *param, TAOS_RES *tres, int code) {
  STscObj *pObj = (STscObj *)param;
  if (pObj == NULL) return;

  if (pObj != pObj->signature) {
    tscError("heartbeat msg, pObj:%p, signature:%p invalid", pObj, pObj->signature);
    return;
  }

  SSqlObj *pSql = tres;
  SSqlRes *pRes = &pSql->res;

  if (code == TSDB_CODE_SUCCESS) {
    SHeartBeatRsp *pRsp = (SHeartBeatRsp *)pRes->pRsp;
    SRpcEpSet     *epSet = &pRsp->epSet;
    if (epSet->numOfEps > 0) {
      tscEpSetHtons(epSet);

      //SRpcCorEpSet *pCorEpSet = pSql->pTscObj->tscCorMgmtEpSet;
      //if (!tscEpSetIsEqual(&pCorEpSet->epSet, epSet)) {
      //  tscTrace("%p updating epset: numOfEps: %d, inUse: %d", pSql, epSet->numOfEps, epSet->inUse);
      //  for (int8_t i = 0; i < epSet->numOfEps; i++) {
      //    tscTrace("endpoint %d: fqdn=%s, port=%d", i, epSet->fqdn[i], epSet->port[i]);
      //  }
      //}
      //concurrency problem, update mgmt epset anyway 
      tscUpdateMgmtEpSet(pSql, epSet);
    }

    pSql->pTscObj->connId = htonl(pRsp->connId);

    if (pRsp->killConnection) {
      tscKillConnection(pObj);
      return;
    } else {
      if (pRsp->queryId) {
        tscKillQuery(pObj, htonl(pRsp->queryId));
      }

      if (pRsp->streamId) {
        tscKillStream(pObj, htonl(pRsp->streamId));
      }
    }

    int32_t total  = htonl(pRsp->totalDnodes);
    int32_t online = htonl(pRsp->onlineDnodes);
    assert(online <= total);

    if (online < total) {
      tscError("0x%"PRIx64", HB, total dnode:%d, online dnode:%d", pSql->self, total, online);
      pSql->res.code = TSDB_CODE_RPC_NETWORK_UNAVAIL;
    }

    if (pRes->length == NULL) {
      pRes->length = calloc(2,  sizeof(int32_t));
    }

    pRes->length[0] = total;
    pRes->length[1] = online;
  } else {
    tscDebug("%" PRId64 " heartbeat failed, code:%s", pObj->hbrid, tstrerror(code));
    if (pRes->length == NULL) {
      pRes->length = calloc(2, sizeof(int32_t));
    }

    pRes->length[1] = 0;
    if (pRes->length[0] == 0) {
      pRes->length[0] = 1; // make sure that the value of the total node is greater than the online node
    }
  }

  if (pObj->hbrid != 0) {
    int32_t waitingDuring = tsShellActivityTimer * 500;
    tscDebug("0x%"PRIx64" send heartbeat in %dms", pSql->self, waitingDuring);

    taosTmrReset(tscProcessActivityTimer, waitingDuring, (void *)pObj->rid, tscTmr, &pObj->pTimer);
  } else {
    tscDebug("0x%"PRIx64" start to close tscObj:%p, not send heartbeat again", pSql->self, pObj);
  }
}

void tscProcessActivityTimer(void *handle, void *tmrId) {
  int64_t rid = (int64_t) handle;
  STscObj *pObj = taosAcquireRef(tscRefId, rid);
  if (pObj == NULL) {
    return;
  }

  SSqlObj* pHB = taosAcquireRef(tscObjRef, pObj->hbrid);
  if (pHB == NULL) {
    taosReleaseRef(tscRefId, rid);
    return;
  }

  assert(pHB->self == pObj->hbrid);

  pHB->retry = 0;
  int32_t code = tscBuildAndSendRequest(pHB, NULL);
  taosReleaseRef(tscObjRef, pObj->hbrid);

  if (code != TSDB_CODE_SUCCESS) {
    tscError("0x%"PRIx64" failed to sent HB to server, reason:%s", pHB->self, tstrerror(code));
  }

  taosReleaseRef(tscRefId, rid);
}

int tscSendMsgToServer(SSqlObj *pSql) {
  STscObj* pObj = pSql->pTscObj;
  SSqlCmd* pCmd = &pSql->cmd;
  
  char *pMsg = rpcMallocCont(pCmd->payloadLen);
  if (NULL == pMsg) {
    tscError("0x%"PRIx64" msg:%s malloc failed", pSql->self, taosMsg[pSql->cmd.msgType]);
    return TSDB_CODE_TSC_OUT_OF_MEMORY;
  }

  // set the mgmt ip list
  if (pSql->cmd.command >= TSDB_SQL_MGMT) {
    tscDumpMgmtEpSet(pSql);
  }

  memcpy(pMsg, pSql->cmd.payload, pSql->cmd.payloadLen);

  SRpcMsg rpcMsg = {
      .msgType = pSql->cmd.msgType,
      .pCont   = pMsg,
      .contLen = pSql->cmd.payloadLen,
      .ahandle = (void*)pSql->self,
      .handle  = NULL,
      .code    = 0
  };

  
  rpcSendRequest(pObj->pRpcObj->pDnodeConn, &pSql->epSet, &rpcMsg, &pSql->rpcRid);
  return TSDB_CODE_SUCCESS;
}

void tscProcessMsgFromServer(SRpcMsg *rpcMsg, SRpcEpSet *pEpSet) {
  TSDB_CACHE_PTR_TYPE handle = (TSDB_CACHE_PTR_TYPE) rpcMsg->ahandle;
  SSqlObj* pSql = (SSqlObj*)taosAcquireRef(tscObjRef, handle);
  if (pSql == NULL) {
    rpcFreeCont(rpcMsg->pCont);
    return;
  }
  assert(pSql->self == handle);

  STscObj *pObj = pSql->pTscObj;
  SSqlRes *pRes = &pSql->res;
  SSqlCmd *pCmd = &pSql->cmd;

  pSql->rpcRid = -1;

  if (pObj->signature != pObj) {
    tscDebug("0x%"PRIx64" DB connection is closed, cmd:%d pObj:%p signature:%p", pSql->self, pCmd->command, pObj, pObj->signature);

    taosRemoveRef(tscObjRef, handle);
    taosReleaseRef(tscObjRef, handle);
    rpcFreeCont(rpcMsg->pCont);
    return;
  }

  SQueryInfo* pQueryInfo = tscGetQueryInfo(pCmd);
  if (pQueryInfo != NULL && pQueryInfo->type == TSDB_QUERY_TYPE_FREE_RESOURCE) {
    tscDebug("0x%"PRIx64" sqlObj needs to be released or DB connection is closed, cmd:%d type:%d, pObj:%p signature:%p",
        pSql->self, pCmd->command, pQueryInfo->type, pObj, pObj->signature);

    taosRemoveRef(tscObjRef, handle);
    taosReleaseRef(tscObjRef, handle);
    rpcFreeCont(rpcMsg->pCont);
    return;
  }

  if (pEpSet) {
    if (!tscEpSetIsEqual(&pSql->epSet, pEpSet)) {
      if (pCmd->command < TSDB_SQL_MGMT) {
        tscUpdateVgroupInfo(pSql, pEpSet);
      } else {
        tscUpdateMgmtEpSet(pSql, pEpSet);
      }
    }
  }

  int32_t cmd = pCmd->command;

  // set the flag to denote that sql string needs to be re-parsed and build submit block with table schema
  if (cmd == TSDB_SQL_INSERT && rpcMsg->code == TSDB_CODE_TDB_TABLE_RECONFIGURE) {
    pSql->cmd.submitSchema = 1;
  }

  if ((cmd == TSDB_SQL_SELECT || cmd == TSDB_SQL_UPDATE_TAGS_VAL) &&
      (rpcMsg->code == TSDB_CODE_TDB_INVALID_TABLE_ID ||
       rpcMsg->code == TSDB_CODE_VND_INVALID_VGROUP_ID ||
       rpcMsg->code == TSDB_CODE_RPC_NETWORK_UNAVAIL ||
       rpcMsg->code == TSDB_CODE_APP_NOT_READY)) {
        
    pSql->retry++;
    tscWarn("0x%"PRIx64" it shall renew table meta, code:%s, retry:%d", pSql->self, tstrerror(rpcMsg->code), pSql->retry);

    pSql->res.code = rpcMsg->code;  // keep the previous error code
    if (pSql->retry > pSql->maxRetry) {
      tscError("0x%"PRIx64" max retry %d reached, give up", pSql->self, pSql->maxRetry);
    } else {
      // wait for a little bit moment and then retry
      // todo do not sleep in rpc callback thread, add this process into queueu to process
      if (rpcMsg->code == TSDB_CODE_APP_NOT_READY || rpcMsg->code == TSDB_CODE_VND_INVALID_VGROUP_ID) {
        int32_t duration = getWaitingTimeInterval(pSql->retry);
        taosMsleep(duration);
      }

      pSql->retryReason = rpcMsg->code;
      rpcMsg->code = tscRenewTableMeta(pSql, 0);
      // if there is an error occurring, proceed to the following error handling procedure.
      if (rpcMsg->code == TSDB_CODE_TSC_ACTION_IN_PROGRESS) {
        taosReleaseRef(tscObjRef, handle);
        rpcFreeCont(rpcMsg->pCont);
        return;
      }
    }
  }

  pRes->rspLen = 0;
  
  if (pRes->code == TSDB_CODE_TSC_QUERY_CANCELLED) {
    tscDebug("0x%"PRIx64" query is cancelled, code:%s", pSql->self, tstrerror(pRes->code));
  } else {
    pRes->code = rpcMsg->code;
  }

  if (pRes->code == TSDB_CODE_SUCCESS) {
    tscDebug("0x%"PRIx64" reset retry counter to be 0 due to success rsp, old:%d", pSql->self, pSql->retry);
    pSql->retry = 0;
  }

  if (pRes->code != TSDB_CODE_TSC_QUERY_CANCELLED) {
    assert(rpcMsg->msgType == pCmd->msgType + 1);
    pRes->code    = rpcMsg->code;
    pRes->rspType = rpcMsg->msgType;
    pRes->rspLen  = rpcMsg->contLen;

    if (pRes->rspLen > 0 && rpcMsg->pCont) {
      char *tmp = (char *)realloc(pRes->pRsp, pRes->rspLen);
      if (tmp == NULL) {
        pRes->code = TSDB_CODE_TSC_OUT_OF_MEMORY;
      } else {
        pRes->pRsp = tmp;
        memcpy(pRes->pRsp, rpcMsg->pCont, pRes->rspLen);
      }
    } else {
      tfree(pRes->pRsp);
    }

    /*
     * There is not response callback function for submit response.
     * The actual inserted number of points is the first number.
     */
    if (rpcMsg->msgType == TSDB_MSG_TYPE_SUBMIT_RSP && pRes->pRsp != NULL) {
      SShellSubmitRspMsg *pMsg = (SShellSubmitRspMsg*)pRes->pRsp;
      pMsg->code = htonl(pMsg->code);
      pMsg->numOfRows = htonl(pMsg->numOfRows);
      pMsg->affectedRows = htonl(pMsg->affectedRows);
      pMsg->failedRows = htonl(pMsg->failedRows);
      pMsg->numOfFailedBlocks = htonl(pMsg->numOfFailedBlocks);

      pRes->numOfRows += pMsg->affectedRows;
      tscDebug("0x%"PRIx64" SQL cmd:%s, code:%s inserted rows:%d rspLen:%d", pSql->self, sqlCmd[pCmd->command],
          tstrerror(pRes->code), pMsg->affectedRows, pRes->rspLen);
    } else {
      tscDebug("0x%"PRIx64" SQL cmd:%s, code:%s rspLen:%d", pSql->self, sqlCmd[pCmd->command], tstrerror(pRes->code), pRes->rspLen);
    }
  }
  
  if (pRes->code == TSDB_CODE_SUCCESS && tscProcessMsgRsp[pCmd->command]) {
    rpcMsg->code = (*tscProcessMsgRsp[pCmd->command])(pSql);
  }

  bool shouldFree = tscShouldBeFreed(pSql);
  if (rpcMsg->code != TSDB_CODE_TSC_ACTION_IN_PROGRESS) {
    if (rpcMsg->code != TSDB_CODE_SUCCESS) {
      pRes->code = rpcMsg->code;
    }
    rpcMsg->code = (pRes->code == TSDB_CODE_SUCCESS) ? (int32_t)pRes->numOfRows : pRes->code;
    (*pSql->fp)(pSql->param, pSql, rpcMsg->code);
  }

  if (shouldFree) { // in case of table-meta/vgrouplist query, automatically free it
    taosRemoveRef(tscObjRef, handle);
    tscDebug("0x%"PRIx64" sqlObj is automatically freed", pSql->self);
  }

  taosReleaseRef(tscObjRef, handle);
  rpcFreeCont(rpcMsg->pCont);
}

int doBuildAndSendMsg(SSqlObj *pSql) {
  SSqlCmd *pCmd = &pSql->cmd;
  SSqlRes *pRes = &pSql->res;

  if (pCmd->command == TSDB_SQL_SELECT ||
      pCmd->command == TSDB_SQL_FETCH ||
      pCmd->command == TSDB_SQL_RETRIEVE ||
      pCmd->command == TSDB_SQL_INSERT ||
      pCmd->command == TSDB_SQL_CONNECT ||
      pCmd->command == TSDB_SQL_HB ||
      pCmd->command == TSDB_SQL_META ||
      pCmd->command == TSDB_SQL_STABLEVGROUP) {
    pRes->code = tscBuildMsg[pCmd->command](pSql, NULL);
  }
  
  if (pRes->code != TSDB_CODE_SUCCESS) {
    tscAsyncResultOnError(pSql);
    return TSDB_CODE_SUCCESS;
  }

  int32_t code = tscSendMsgToServer(pSql);

  // NOTE: if code is TSDB_CODE_SUCCESS, pSql may have been released here already by other threads.
  if (code != TSDB_CODE_SUCCESS) {
    pRes->code = code;
    tscAsyncResultOnError(pSql);
    return  TSDB_CODE_SUCCESS;
  }
  
  return TSDB_CODE_SUCCESS;
}

int tscBuildAndSendRequest(SSqlObj *pSql, SQueryInfo* pQueryInfo) {
  char name[TSDB_TABLE_FNAME_LEN] = {0};

  SSqlCmd *pCmd = &pSql->cmd;
  uint32_t type = 0;

  if (pQueryInfo == NULL) {
     pQueryInfo = tscGetQueryInfo(pCmd);
  }

  STableMetaInfo *pTableMetaInfo = NULL;

  if (pQueryInfo != NULL) {
    pTableMetaInfo = tscGetMetaInfo(pQueryInfo, 0);
    if (pTableMetaInfo != NULL) {
      tNameExtractFullName(&pTableMetaInfo->name, name);
    }

    type = pQueryInfo->type;

    // while numOfTables equals to 0, it must be Heartbeat
    assert((pQueryInfo->numOfTables == 0 && pQueryInfo->command == TSDB_SQL_HB) || pQueryInfo->numOfTables > 0);
  }

  tscDebug("0x%"PRIx64" SQL cmd:%s will be processed, name:%s, type:%d", pSql->self, sqlCmd[pCmd->command], name, type);
  if (pCmd->command < TSDB_SQL_MGMT) { // the pTableMetaInfo cannot be NULL
    if (pTableMetaInfo == NULL) {
      pSql->res.code = TSDB_CODE_TSC_APP_ERROR;
      return pSql->res.code;
    }
  } else if (pCmd->command >= TSDB_SQL_LOCAL) {
    return (*tscProcessMsgRsp[pCmd->command])(pSql);
  }
  
  return doBuildAndSendMsg(pSql);
}

int tscBuildFetchMsg(SSqlObj *pSql, SSqlInfo *pInfo) {
  SRetrieveTableMsg *pRetrieveMsg = (SRetrieveTableMsg *) pSql->cmd.payload;

  SQueryInfo *pQueryInfo = tscGetQueryInfo(&pSql->cmd);

  pRetrieveMsg->free = htons(pQueryInfo->type);
  pRetrieveMsg->qId  = htobe64(pSql->res.qId);

  // todo valid the vgroupId at the client side
  STableMetaInfo* pTableMetaInfo = tscGetMetaInfo(pQueryInfo, 0);
  
  if (UTIL_TABLE_IS_SUPER_TABLE(pTableMetaInfo)) {
    int32_t vgIndex = pTableMetaInfo->vgroupIndex;
    int32_t vgId = -1;

    if (pTableMetaInfo->pVgroupTables == NULL) {
      SVgroupsInfo *pVgroupInfo = pTableMetaInfo->vgroupList;
      assert(pVgroupInfo->vgroups[vgIndex].vgId > 0 && vgIndex < pTableMetaInfo->vgroupList->numOfVgroups);
      vgId = pVgroupInfo->vgroups[vgIndex].vgId;
    } else {
      int32_t numOfVgroups = (int32_t)taosArrayGetSize(pTableMetaInfo->pVgroupTables);
      assert(vgIndex >= 0 && vgIndex < numOfVgroups);

      SVgroupTableInfo* pTableIdList = taosArrayGet(pTableMetaInfo->pVgroupTables, vgIndex);
      vgId = pTableIdList->vgInfo.vgId;
    }

    pRetrieveMsg->header.vgId = htonl(vgId);
    tscDebug("0x%"PRIx64" build fetch msg from vgId:%d, vgIndex:%d, qId:0x%" PRIx64, pSql->self, vgId, vgIndex, pSql->res.qId);
  } else {
    STableMeta* pTableMeta = pTableMetaInfo->pTableMeta;
    pRetrieveMsg->header.vgId = htonl(pTableMeta->vgId);
    tscDebug("0x%"PRIx64" build fetch msg from only one vgroup, vgId:%d, qId:0x%" PRIx64, pSql->self, pTableMeta->vgId,
        pSql->res.qId);
  }

  pSql->cmd.payloadLen = sizeof(SRetrieveTableMsg);
  pSql->cmd.msgType = TSDB_MSG_TYPE_FETCH;

  pRetrieveMsg->header.contLen = htonl(sizeof(SRetrieveTableMsg));

  return TSDB_CODE_SUCCESS;
}

int tscBuildSubmitMsg(SSqlObj *pSql, SSqlInfo *pInfo) {
  SQueryInfo *pQueryInfo = tscGetQueryInfo(&pSql->cmd);
  STableMeta* pTableMeta = tscGetMetaInfo(pQueryInfo, 0)->pTableMeta;
  
  char* pMsg = pSql->cmd.payload;
  
  // NOTE: shell message size should not include SMsgDesc
  int32_t size = pSql->cmd.payloadLen - sizeof(SMsgDesc);

  SMsgDesc* pMsgDesc = (SMsgDesc*) pMsg;
  pMsgDesc->numOfVnodes = htonl(1); // always one vnode

  pMsg += sizeof(SMsgDesc);
  SSubmitMsg *pShellMsg = (SSubmitMsg *)pMsg;

  pShellMsg->header.vgId = htonl(pTableMeta->vgId);
  pShellMsg->header.contLen = htonl(size);      // the length not includes the size of SMsgDesc
  pShellMsg->length = pShellMsg->header.contLen;
  
  pShellMsg->numOfBlocks = htonl(pSql->cmd.numOfTablesInSubmit);  // number of tables to be inserted

  // pSql->cmd.payloadLen is set during copying data into payload
  pSql->cmd.msgType = TSDB_MSG_TYPE_SUBMIT;

  SNewVgroupInfo vgroupInfo = {0};
  taosHashGetClone(tscVgroupMap, &pTableMeta->vgId, sizeof(pTableMeta->vgId), NULL, &vgroupInfo, sizeof(SNewVgroupInfo));
  tscDumpEpSetFromVgroupInfo(&pSql->epSet, &vgroupInfo);

  tscDebug("0x%"PRIx64" build submit msg, vgId:%d numOfTables:%d numberOfEP:%d", pSql->self, pTableMeta->vgId, pSql->cmd.numOfTablesInSubmit,
      pSql->epSet.numOfEps);
  return TSDB_CODE_SUCCESS;
}

/*
 * for table query, simply return the size <= 1k
 */
static int32_t tscEstimateQueryMsgSize(SSqlObj *pSql, int32_t clauseIndex) {
  const static int32_t MIN_QUERY_MSG_PKT_SIZE = TSDB_MAX_BYTES_PER_ROW * 5;

  SSqlCmd* pCmd = &pSql->cmd;
  SQueryInfo *pQueryInfo = tscGetQueryInfo(pCmd);

  int32_t srcColListSize = (int32_t)(taosArrayGetSize(pQueryInfo->colList) * sizeof(SColumnInfo));

  size_t  numOfExprs = tscNumOfExprs(pQueryInfo);
  int32_t exprSize = (int32_t)(sizeof(SSqlExpr) * numOfExprs * 2);

  int32_t tsBufSize = (pQueryInfo->tsBuf != NULL) ? pQueryInfo->tsBuf->fileSize : 0;
  int32_t sqlLen = (int32_t) strlen(pSql->sqlstr) + 1;

  int32_t tableSerialize = 0;
  STableMetaInfo *pTableMetaInfo = tscGetMetaInfo(pQueryInfo, 0);
  if (pTableMetaInfo->pVgroupTables != NULL) {
    size_t numOfGroups = taosArrayGetSize(pTableMetaInfo->pVgroupTables);

    int32_t totalTables = 0;
    for (int32_t i = 0; i < numOfGroups; ++i) {
      SVgroupTableInfo *pTableInfo = taosArrayGet(pTableMetaInfo->pVgroupTables, i);
      totalTables += (int32_t) taosArrayGetSize(pTableInfo->itemList);
    }

    tableSerialize = totalTables * sizeof(STableIdInfo);
  }

  return MIN_QUERY_MSG_PKT_SIZE + minMsgSize() + sizeof(SQueryTableMsg) + srcColListSize + exprSize + tsBufSize +
         tableSerialize + sqlLen + 4096 + pQueryInfo->bufLen;
}

static char *doSerializeTableInfo(SQueryTableMsg *pQueryMsg, SSqlObj *pSql, STableMetaInfo *pTableMetaInfo, char *pMsg,
                                  int32_t *succeed) {
  TSKEY dfltKey = htobe64(pQueryMsg->window.skey);

  STableMeta * pTableMeta = pTableMetaInfo->pTableMeta;
  if (UTIL_TABLE_IS_NORMAL_TABLE(pTableMetaInfo) || pTableMetaInfo->pVgroupTables == NULL) {
    
    int32_t vgId = -1;
    if (UTIL_TABLE_IS_SUPER_TABLE(pTableMetaInfo)) {
      int32_t index = pTableMetaInfo->vgroupIndex;
      assert(index >= 0);

      SVgroupInfo* pVgroupInfo = NULL;
      if (pTableMetaInfo->vgroupList && pTableMetaInfo->vgroupList->numOfVgroups > 0) {
        assert(index < pTableMetaInfo->vgroupList->numOfVgroups);
        pVgroupInfo = &pTableMetaInfo->vgroupList->vgroups[index];
      } else {
        tscError("0x%"PRIx64" No vgroup info found", pSql->self);
        
        *succeed = 0;
        return pMsg;
      }

      vgId = pVgroupInfo->vgId;
      tscSetDnodeEpSet(&pSql->epSet, pVgroupInfo);
      tscDebug("0x%"PRIx64" query on stable, vgIndex:%d, numOfVgroups:%d", pSql->self, index, pTableMetaInfo->vgroupList->numOfVgroups);
    } else {
      vgId = pTableMeta->vgId;

      SNewVgroupInfo vgroupInfo = {0};
      taosHashGetClone(tscVgroupMap, &pTableMeta->vgId, sizeof(pTableMeta->vgId), NULL, &vgroupInfo, sizeof(SNewVgroupInfo));
      tscDumpEpSetFromVgroupInfo(&pSql->epSet, &vgroupInfo);
    }

    pSql->epSet.inUse = rand()%pSql->epSet.numOfEps;
    pQueryMsg->head.vgId = htonl(vgId);

    STableIdInfo *pTableIdInfo = (STableIdInfo *)pMsg;
    pTableIdInfo->tid = htonl(pTableMeta->id.tid);
    pTableIdInfo->uid = htobe64(pTableMeta->id.uid);
    pTableIdInfo->key = htobe64(tscGetSubscriptionProgress(pSql->pSubscription, pTableMeta->id.uid, dfltKey));

    pQueryMsg->numOfTables = htonl(1);  // set the number of tables
    pMsg += sizeof(STableIdInfo);
  } else { // it is a subquery of the super table query, this EP info is acquired from vgroupInfo
    int32_t index = pTableMetaInfo->vgroupIndex;
    int32_t numOfVgroups = (int32_t)taosArrayGetSize(pTableMetaInfo->pVgroupTables);
    assert(index >= 0 && index < numOfVgroups);

    SVgroupTableInfo* pTableIdList = taosArrayGet(pTableMetaInfo->pVgroupTables, index);

    // set the vgroup info 
    tscSetDnodeEpSet(&pSql->epSet, &pTableIdList->vgInfo);
    pQueryMsg->head.vgId = htonl(pTableIdList->vgInfo.vgId);
    
    int32_t numOfTables = (int32_t)taosArrayGetSize(pTableIdList->itemList);
    pQueryMsg->numOfTables = htonl(numOfTables);  // set the number of tables

    tscDebug("0x%"PRIx64" query on stable, vgId:%d, numOfTables:%d, vgIndex:%d, numOfVgroups:%d", pSql->self,
             pTableIdList->vgInfo.vgId, numOfTables, index, numOfVgroups);

    // serialize each table id info
    for(int32_t i = 0; i < numOfTables; ++i) {
      STableIdInfo* pItem = taosArrayGet(pTableIdList->itemList, i);
      
      STableIdInfo *pTableIdInfo = (STableIdInfo *)pMsg;
      pTableIdInfo->tid = htonl(pItem->tid);
      pTableIdInfo->uid = htobe64(pItem->uid);
      pTableIdInfo->key = htobe64(tscGetSubscriptionProgress(pSql->pSubscription, pItem->uid, dfltKey));
      pMsg += sizeof(STableIdInfo);
    }
  }

  char n[TSDB_TABLE_FNAME_LEN] = {0};
  tNameExtractFullName(&pTableMetaInfo->name, n);

  tscDebug("0x%"PRIx64" vgId:%d, query on table:%s, tid:%d, uid:%" PRIu64, pSql->self, htonl(pQueryMsg->head.vgId), n, pTableMeta->id.tid, pTableMeta->id.uid);
  return pMsg;
}

// TODO refactor
static int32_t serializeColFilterInfo(SColumnFilterInfo* pColFilters, int16_t numOfFilters, char** pMsg) {
  // append the filter information after the basic column information
  for (int32_t f = 0; f < numOfFilters; ++f) {
    SColumnFilterInfo *pColFilter = &pColFilters[f];

    SColumnFilterInfo *pFilterMsg = (SColumnFilterInfo *)(*pMsg);
    pFilterMsg->filterstr = htons(pColFilter->filterstr);

    (*pMsg) += sizeof(SColumnFilterInfo);

    if (pColFilter->filterstr) {
      pFilterMsg->len = htobe64(pColFilter->len);
      memcpy(*pMsg, (void *)pColFilter->pz, (size_t)(pColFilter->len + 1));
      (*pMsg) += (pColFilter->len + 1);  // append the additional filter binary info
    } else {
      pFilterMsg->lowerBndi = htobe64(pColFilter->lowerBndi);
      pFilterMsg->upperBndi = htobe64(pColFilter->upperBndi);
    }

    pFilterMsg->lowerRelOptr = htons(pColFilter->lowerRelOptr);
    pFilterMsg->upperRelOptr = htons(pColFilter->upperRelOptr);

    if (pColFilter->lowerRelOptr == TSDB_RELATION_INVALID && pColFilter->upperRelOptr == TSDB_RELATION_INVALID) {
      tscError("invalid filter info");
      return TSDB_CODE_TSC_INVALID_SQL;
    }
  }

  return TSDB_CODE_SUCCESS;
}

static int32_t serializeSqlExpr(SSqlExpr* pExpr, STableMetaInfo* pTableMetaInfo, char** pMsg, int64_t id, bool validateColumn) {
  STableMeta* pTableMeta = pTableMetaInfo->pTableMeta;

  // the queried table has been removed and a new table with the same name has already been created already
  // return error msg
  if (pExpr->uid != pTableMeta->id.uid) {
    tscError("0x%"PRIx64" table has already been destroyed", id);
    return TSDB_CODE_TSC_INVALID_TABLE_NAME;
  }

  if (validateColumn && !tscValidateColumnId(pTableMetaInfo, pExpr->colInfo.colId, pExpr->numOfParams)) {
    tscError("0x%"PRIx64" table schema is not matched with parsed sql", id);
    return TSDB_CODE_TSC_INVALID_SQL;
  }

  assert(pExpr->resColId < 0);
  SSqlExpr* pSqlExpr = (SSqlExpr *)(*pMsg);

  SColIndex* pIndex = &pSqlExpr->colInfo;

  pIndex->colId         = htons(pExpr->colInfo.colId);
  pIndex->colIndex      = htons(pExpr->colInfo.colIndex);
  pIndex->flag          = htons(pExpr->colInfo.flag);
  pSqlExpr->uid         = htobe64(pExpr->uid);
  pSqlExpr->colType     = htons(pExpr->colType);
  pSqlExpr->colBytes    = htons(pExpr->colBytes);
  pSqlExpr->resType     = htons(pExpr->resType);
  pSqlExpr->resBytes    = htons(pExpr->resBytes);
  pSqlExpr->functionId  = htons(pExpr->functionId);
  pSqlExpr->numOfParams = htons(pExpr->numOfParams);
  pSqlExpr->resColId    = htons(pExpr->resColId);
  pSqlExpr->flist.numOfFilters = htons(pExpr->flist.numOfFilters);

  (*pMsg) += sizeof(SSqlExpr);
  for (int32_t j = 0; j < pExpr->numOfParams; ++j) { // todo add log
    pSqlExpr->param[j].nType = htons((uint16_t)pExpr->param[j].nType);
    pSqlExpr->param[j].nLen = htons(pExpr->param[j].nLen);

    if (pExpr->param[j].nType == TSDB_DATA_TYPE_BINARY) {
      memcpy((*pMsg), pExpr->param[j].pz, pExpr->param[j].nLen);
      (*pMsg) += pExpr->param[j].nLen;
    } else {
      pSqlExpr->param[j].i64 = htobe64(pExpr->param[j].i64);
    }
  }

  serializeColFilterInfo(pExpr->flist.filterInfo, pExpr->flist.numOfFilters, pMsg);

  return TSDB_CODE_SUCCESS;
}

int tscBuildQueryMsg(SSqlObj *pSql, SSqlInfo *pInfo) {
  SSqlCmd *pCmd = &pSql->cmd;

  int32_t code = TSDB_CODE_SUCCESS;
  int32_t size = tscEstimateQueryMsgSize(pSql, pCmd->clauseIndex);

  if (TSDB_CODE_SUCCESS != tscAllocPayload(pCmd, size)) {
    tscError("%p failed to malloc for query msg", pSql);
    return TSDB_CODE_TSC_INVALID_SQL;  // todo add test for this
  }

  SQueryInfo *pQueryInfo = tscGetQueryInfo(pCmd);

  SQueryAttr query = {{0}};
  tscCreateQueryFromQueryInfo(pQueryInfo, &query, pSql);

  SArray* tableScanOperator = createTableScanPlan(&query);
  SArray* queryOperator = createExecOperatorPlan(&query);

  STableMetaInfo *pTableMetaInfo = tscGetMetaInfo(pQueryInfo, 0);
  STableMeta * pTableMeta = pTableMetaInfo->pTableMeta;

  SQueryTableMsg *pQueryMsg = (SQueryTableMsg *)pCmd->payload;
  tstrncpy(pQueryMsg->version, version, tListLen(pQueryMsg->version));

  int32_t numOfTags = query.numOfTags;
  int32_t sqlLen = (int32_t) strlen(pSql->sqlstr);

  if (taosArrayGetSize(tableScanOperator) == 0) {
    pQueryMsg->tableScanOperator = htonl(-1);
  } else {
    int32_t* tablescanOp = taosArrayGet(tableScanOperator, 0);
    pQueryMsg->tableScanOperator = htonl(*tablescanOp);
  }

  pQueryMsg->window.skey = htobe64(query.window.skey);
  pQueryMsg->window.ekey = htobe64(query.window.ekey);

  pQueryMsg->order          = htons(query.order.order);
  pQueryMsg->orderColId     = htons(query.order.orderColId);
  pQueryMsg->fillType       = htons(query.fillType);
  pQueryMsg->limit          = htobe64(query.limit.limit);
  pQueryMsg->offset         = htobe64(query.limit.offset);
  pQueryMsg->numOfCols      = htons(query.numOfCols);

  pQueryMsg->interval.interval     = htobe64(query.interval.interval);
  pQueryMsg->interval.sliding      = htobe64(query.interval.sliding);
  pQueryMsg->interval.offset       = htobe64(query.interval.offset);
  pQueryMsg->interval.intervalUnit = query.interval.intervalUnit;
  pQueryMsg->interval.slidingUnit  = query.interval.slidingUnit;
  pQueryMsg->interval.offsetUnit   = query.interval.offsetUnit;

  pQueryMsg->stableQuery      = query.stableQuery;
  pQueryMsg->topBotQuery      = query.topBotQuery;
  pQueryMsg->groupbyColumn    = query.groupbyColumn;
  pQueryMsg->hasTagResults    = query.hasTagResults;
  pQueryMsg->timeWindowInterpo = query.timeWindowInterpo;
  pQueryMsg->queryBlockDist   = query.queryBlockDist;
  pQueryMsg->stabledev        = query.stabledev;
  pQueryMsg->tsCompQuery      = query.tsCompQuery;
  pQueryMsg->simpleAgg        = query.simpleAgg;
  pQueryMsg->pointInterpQuery = query.pointInterpQuery;
  pQueryMsg->needReverseScan  = query.needReverseScan;

  pQueryMsg->numOfTags        = htonl(numOfTags);
  pQueryMsg->sqlstrLen        = htonl(sqlLen);
  pQueryMsg->sw.gap           = htobe64(query.sw.gap);
  pQueryMsg->sw.primaryColId  = htonl(PRIMARYKEY_TIMESTAMP_COL_INDEX);

  pQueryMsg->secondStageOutput = htonl(query.numOfExpr2);
  pQueryMsg->numOfOutput = htons((int16_t)query.numOfOutput);  // this is the stage one output column number

  pQueryMsg->numOfGroupCols = htons(pQueryInfo->groupbyExpr.numOfGroupCols);
  pQueryMsg->tagNameRelType = htons(pQueryInfo->tagCond.relType);
  pQueryMsg->tbnameCondLen  = htonl(pQueryInfo->tagCond.tbnameCond.len);
  pQueryMsg->queryType      = htonl(pQueryInfo->type);
  pQueryMsg->prevResultLen  = htonl(pQueryInfo->bufLen);

  // set column list ids
  size_t numOfCols = taosArrayGetSize(pQueryInfo->colList);
  char *pMsg = (char *)(pQueryMsg->tableCols) + numOfCols * sizeof(SColumnInfo);

  for (int32_t i = 0; i < numOfCols; ++i) {
    SColumnInfo *pCol = &query.tableCols[i];

    pQueryMsg->tableCols[i].colId = htons(pCol->colId);
    pQueryMsg->tableCols[i].bytes = htons(pCol->bytes);
    pQueryMsg->tableCols[i].type  = htons(pCol->type);
    pQueryMsg->tableCols[i].flist.numOfFilters = htons(pCol->flist.numOfFilters);

    // append the filter information after the basic column information
    serializeColFilterInfo(pCol->flist.filterInfo, pCol->flist.numOfFilters, &pMsg);
  }

  for (int32_t i = 0; i < query.numOfOutput; ++i) {
    code = serializeSqlExpr(&query.pExpr1[i].base, pTableMetaInfo, &pMsg, pSql->self, true);
    if (code != TSDB_CODE_SUCCESS) {
      goto _end;
    }
  }

  for (int32_t i = 0; i < query.numOfExpr2; ++i) {
    code = serializeSqlExpr(&query.pExpr2[i].base, pTableMetaInfo, &pMsg, pSql->self, false);
    if (code != TSDB_CODE_SUCCESS) {
      goto _end;
    }
  }

  int32_t succeed = 1;

  // serialize the table info (sid, uid, tags)
  pMsg = doSerializeTableInfo(pQueryMsg, pSql, pTableMetaInfo, pMsg, &succeed);
  if (succeed == 0) {
    code = TSDB_CODE_TSC_APP_ERROR;
    goto _end;
  }
  
  SGroupbyExpr *pGroupbyExpr = query.pGroupbyExpr;
  if (pGroupbyExpr->numOfGroupCols > 0) {
    pQueryMsg->orderByIdx = htons(pGroupbyExpr->orderIndex);
    pQueryMsg->orderType = htons(pGroupbyExpr->orderType);

    for (int32_t j = 0; j < pGroupbyExpr->numOfGroupCols; ++j) {
      SColIndex* pCol = taosArrayGet(pGroupbyExpr->columnInfo, j);

      *((int16_t *)pMsg) = htons(pCol->colId);
      pMsg += sizeof(pCol->colId);

      *((int16_t *)pMsg) += htons(pCol->colIndex);
      pMsg += sizeof(pCol->colIndex);

      *((int16_t *)pMsg) += htons(pCol->flag);
      pMsg += sizeof(pCol->flag);

      memcpy(pMsg, pCol->name, tListLen(pCol->name));
      pMsg += tListLen(pCol->name);
    }
  }

  if (query.fillType != TSDB_FILL_NONE) {
    for (int32_t i = 0; i < query.numOfOutput; ++i) {
      *((int64_t *)pMsg) = htobe64(query.fillVal[i]);
      pMsg += sizeof(query.fillVal[0]);
    }
  }

  if (query.numOfTags > 0) {
    for (int32_t i = 0; i < query.numOfTags; ++i) {
      SColumnInfo* pTag = &query.tagColList[i];

      SColumnInfo* pTagCol = (SColumnInfo*) pMsg;
      pTagCol->colId = htons(pTag->colId);
      pTagCol->bytes = htons(pTag->bytes);
      pTagCol->type  = htons(pTag->type);
      pTagCol->flist.numOfFilters = 0;

      pMsg += sizeof(SColumnInfo);
    }
  }

  // serialize tag column query condition
  if (pQueryInfo->tagCond.pCond != NULL && taosArrayGetSize(pQueryInfo->tagCond.pCond) > 0) {
    STagCond* pTagCond = &pQueryInfo->tagCond;

    SCond *pCond = tsGetSTableQueryCond(pTagCond, pTableMeta->id.uid);
    if (pCond != NULL && pCond->cond != NULL) {
      pQueryMsg->tagCondLen = htons(pCond->len);
      memcpy(pMsg, pCond->cond, pCond->len);

      pMsg += pCond->len;
    }
  }

  if (pQueryInfo->bufLen > 0) {
    memcpy(pMsg, pQueryInfo->buf, pQueryInfo->bufLen);
    pMsg += pQueryInfo->bufLen;
  }

  SCond* pCond = &pQueryInfo->tagCond.tbnameCond;
  if (pCond->len > 0) {
    strncpy(pMsg, pCond->cond, pCond->len);
    pMsg += pCond->len;
  }

  // compressed ts block
  pQueryMsg->tsBuf.tsOffset = htonl((int32_t)(pMsg - pCmd->payload));

  if (pQueryInfo->tsBuf != NULL) {
    // note: here used the index instead of actual vnode id.
    int32_t vnodeIndex = pTableMetaInfo->vgroupIndex;
    code = dumpFileBlockByGroupId(pQueryInfo->tsBuf, vnodeIndex, pMsg, &pQueryMsg->tsBuf.tsLen, &pQueryMsg->tsBuf.tsNumOfBlocks);
    if (code != TSDB_CODE_SUCCESS) {
      goto _end;
    }

    pMsg += pQueryMsg->tsBuf.tsLen;

    pQueryMsg->tsBuf.tsOrder = htonl(pQueryInfo->tsBuf->tsOrder);
    pQueryMsg->tsBuf.tsLen   = htonl(pQueryMsg->tsBuf.tsLen);
    pQueryMsg->tsBuf.tsNumOfBlocks = htonl(pQueryMsg->tsBuf.tsNumOfBlocks);
  }

  int32_t numOfOperator = (int32_t) taosArrayGetSize(queryOperator);
  pQueryMsg->numOfOperator = htonl(numOfOperator);
  for(int32_t i = 0; i < numOfOperator; ++i) {
    int32_t *operator = taosArrayGet(queryOperator, i);
    *(int32_t*)pMsg = htonl(*operator);

    pMsg += sizeof(int32_t);
  }

  memcpy(pMsg, pSql->sqlstr, sqlLen);
  pMsg += sqlLen;

  int32_t msgLen = (int32_t)(pMsg - pCmd->payload);

  tscDebug("0x%"PRIx64" msg built success, len:%d bytes", pSql->self, msgLen);
  pCmd->payloadLen = msgLen;
  pSql->cmd.msgType = TSDB_MSG_TYPE_QUERY;

  pQueryMsg->head.contLen = htonl(msgLen);
  assert(msgLen + minMsgSize() <= (int32_t)pCmd->allocSize);

  _end:
  freeQueryAttr(&query);
  taosArrayDestroy(tableScanOperator);
  taosArrayDestroy(queryOperator);
  return code;
}

int32_t tscBuildCreateDbMsg(SSqlObj *pSql, SSqlInfo *pInfo) {
  SSqlCmd *pCmd = &pSql->cmd;
  pCmd->payloadLen = sizeof(SCreateDbMsg);
  
  pCmd->msgType = (pInfo->pMiscInfo->dbOpt.dbType == TSDB_DB_TYPE_DEFAULT) ? TSDB_MSG_TYPE_CM_CREATE_DB : TSDB_MSG_TYPE_CM_CREATE_TP;

  SCreateDbMsg *pCreateDbMsg = (SCreateDbMsg *)pCmd->payload;

//  assert(pCmd->numOfClause == 1);
  STableMetaInfo *pTableMetaInfo = tscGetTableMetaInfoFromCmd(pCmd,  0);
  int32_t code = tNameExtractFullName(&pTableMetaInfo->name, pCreateDbMsg->db);
  assert(code == TSDB_CODE_SUCCESS);

  return TSDB_CODE_SUCCESS;
}

int32_t tscBuildCreateDnodeMsg(SSqlObj *pSql, SSqlInfo *pInfo) {
  SSqlCmd *pCmd = &pSql->cmd;
  pCmd->payloadLen = sizeof(SCreateDnodeMsg);
  if (TSDB_CODE_SUCCESS != tscAllocPayload(pCmd, pCmd->payloadLen)) {
    tscError("0x%"PRIx64" failed to malloc for query msg", pSql->self);
    return TSDB_CODE_TSC_OUT_OF_MEMORY;
  }

  SCreateDnodeMsg *pCreate = (SCreateDnodeMsg *)pCmd->payload;

  SStrToken* t0 = taosArrayGet(pInfo->pMiscInfo->a, 0);
  strncpy(pCreate->ep, t0->z, t0->n);
  
  pCmd->msgType = TSDB_MSG_TYPE_CM_CREATE_DNODE;

  return TSDB_CODE_SUCCESS;
}

int32_t tscBuildAcctMsg(SSqlObj *pSql, SSqlInfo *pInfo) {
  SSqlCmd *pCmd = &pSql->cmd;
  pCmd->payloadLen = sizeof(SCreateAcctMsg);
  if (TSDB_CODE_SUCCESS != tscAllocPayload(pCmd, pCmd->payloadLen)) {
    tscError("0x%"PRIx64" failed to malloc for query msg", pSql->self);
    return TSDB_CODE_TSC_OUT_OF_MEMORY;
  }

  SCreateAcctMsg *pAlterMsg = (SCreateAcctMsg *)pCmd->payload;

  SStrToken *pName = &pInfo->pMiscInfo->user.user;
  SStrToken *pPwd = &pInfo->pMiscInfo->user.passwd;

  strncpy(pAlterMsg->user, pName->z, pName->n);
  strncpy(pAlterMsg->pass, pPwd->z, pPwd->n);

  SCreateAcctInfo *pAcctOpt = &pInfo->pMiscInfo->acctOpt;

  pAlterMsg->cfg.maxUsers = htonl(pAcctOpt->maxUsers);
  pAlterMsg->cfg.maxDbs = htonl(pAcctOpt->maxDbs);
  pAlterMsg->cfg.maxTimeSeries = htonl(pAcctOpt->maxTimeSeries);
  pAlterMsg->cfg.maxStreams = htonl(pAcctOpt->maxStreams);
  pAlterMsg->cfg.maxPointsPerSecond = htonl(pAcctOpt->maxPointsPerSecond);
  pAlterMsg->cfg.maxStorage = htobe64(pAcctOpt->maxStorage);
  pAlterMsg->cfg.maxQueryTime = htobe64(pAcctOpt->maxQueryTime);
  pAlterMsg->cfg.maxConnections = htonl(pAcctOpt->maxConnections);

  if (pAcctOpt->stat.n == 0) {
    pAlterMsg->cfg.accessState = -1;
  } else {
    if (pAcctOpt->stat.z[0] == 'r' && pAcctOpt->stat.n == 1) {
      pAlterMsg->cfg.accessState = TSDB_VN_READ_ACCCESS;
    } else if (pAcctOpt->stat.z[0] == 'w' && pAcctOpt->stat.n == 1) {
      pAlterMsg->cfg.accessState = TSDB_VN_WRITE_ACCCESS;
    } else if (strncmp(pAcctOpt->stat.z, "all", 3) == 0 && pAcctOpt->stat.n == 3) {
      pAlterMsg->cfg.accessState = TSDB_VN_ALL_ACCCESS;
    } else if (strncmp(pAcctOpt->stat.z, "no", 2) == 0 && pAcctOpt->stat.n == 2) {
      pAlterMsg->cfg.accessState = 0;
    }
  }

  pCmd->msgType = TSDB_MSG_TYPE_CM_CREATE_ACCT;
  return TSDB_CODE_SUCCESS;
}

int32_t tscBuildUserMsg(SSqlObj *pSql, SSqlInfo *pInfo) {
  SSqlCmd *pCmd = &pSql->cmd;
  pCmd->payloadLen = sizeof(SCreateUserMsg);

  if (TSDB_CODE_SUCCESS != tscAllocPayload(pCmd, pCmd->payloadLen)) {
    tscError("0x%"PRIx64" failed to malloc for query msg", pSql->self);
    return TSDB_CODE_TSC_OUT_OF_MEMORY;
  }

  SCreateUserMsg *pAlterMsg = (SCreateUserMsg *)pCmd->payload;

  SUserInfo *pUser = &pInfo->pMiscInfo->user;
  strncpy(pAlterMsg->user, pUser->user.z, pUser->user.n);
  pAlterMsg->flag = (int8_t)pUser->type;

  if (pUser->type == TSDB_ALTER_USER_PRIVILEGES) {
    pAlterMsg->privilege = (char)pCmd->count;
  } else if (pUser->type == TSDB_ALTER_USER_PASSWD) {
    strncpy(pAlterMsg->pass, pUser->passwd.z, pUser->passwd.n);
  } else { // create user password info
    strncpy(pAlterMsg->pass, pUser->passwd.z, pUser->passwd.n);
  }

  if (pUser->type == TSDB_ALTER_USER_PASSWD || pUser->type == TSDB_ALTER_USER_PRIVILEGES) {
    pCmd->msgType = TSDB_MSG_TYPE_CM_ALTER_USER;
  } else {
    pCmd->msgType = TSDB_MSG_TYPE_CM_CREATE_USER;
  }

  return TSDB_CODE_SUCCESS;
}

int32_t tscBuildCfgDnodeMsg(SSqlObj *pSql, SSqlInfo *pInfo) {
  SSqlCmd *pCmd = &pSql->cmd;
  pCmd->payloadLen = sizeof(SCfgDnodeMsg);
  pCmd->msgType = TSDB_MSG_TYPE_CM_CONFIG_DNODE;
  return TSDB_CODE_SUCCESS;
}

int32_t tscBuildDropDbMsg(SSqlObj *pSql, SSqlInfo *pInfo) {
  SSqlCmd *pCmd = &pSql->cmd;
  pCmd->payloadLen = sizeof(SDropDbMsg);

  if (TSDB_CODE_SUCCESS != tscAllocPayload(pCmd, pCmd->payloadLen)) {
    tscError("0x%"PRIx64" failed to malloc for query msg", pSql->self);
    return TSDB_CODE_TSC_OUT_OF_MEMORY;
  }

  SDropDbMsg *pDropDbMsg = (SDropDbMsg*)pCmd->payload;

  STableMetaInfo *pTableMetaInfo = tscGetTableMetaInfoFromCmd(pCmd,  0);

  int32_t code = tNameExtractFullName(&pTableMetaInfo->name, pDropDbMsg->db);
  assert(code == TSDB_CODE_SUCCESS && pTableMetaInfo->name.type == TSDB_DB_NAME_T);

  pDropDbMsg->ignoreNotExists = pInfo->pMiscInfo->existsCheck ? 1 : 0;

  pCmd->msgType = (pInfo->pMiscInfo->dbType == TSDB_DB_TYPE_DEFAULT) ? TSDB_MSG_TYPE_CM_DROP_DB : TSDB_MSG_TYPE_CM_DROP_TP;
  return TSDB_CODE_SUCCESS;
}

int32_t tscBuildDropTableMsg(SSqlObj *pSql, SSqlInfo *pInfo) {
  SSqlCmd *pCmd = &pSql->cmd;
  pCmd->payloadLen = sizeof(SCMDropTableMsg);

  if (TSDB_CODE_SUCCESS != tscAllocPayload(pCmd, pCmd->payloadLen)) {
    tscError("0x%"PRIx64" failed to malloc for query msg", pSql->self);
    return TSDB_CODE_TSC_OUT_OF_MEMORY;
  }

  SCMDropTableMsg *pDropTableMsg = (SCMDropTableMsg*)pCmd->payload;
  STableMetaInfo *pTableMetaInfo = tscGetTableMetaInfoFromCmd(pCmd,  0);
  tNameExtractFullName(&pTableMetaInfo->name, pDropTableMsg->name);

  pDropTableMsg->igNotExists = pInfo->pMiscInfo->existsCheck ? 1 : 0;
  pCmd->msgType = TSDB_MSG_TYPE_CM_DROP_TABLE;
  return TSDB_CODE_SUCCESS;
}

int32_t tscBuildDropDnodeMsg(SSqlObj *pSql, SSqlInfo *pInfo) {
  SSqlCmd *pCmd = &pSql->cmd;

  char dnodeEp[TSDB_EP_LEN] = {0};
  tstrncpy(dnodeEp, pCmd->payload, TSDB_EP_LEN);

  pCmd->payloadLen = sizeof(SDropDnodeMsg);
  if (TSDB_CODE_SUCCESS != tscAllocPayload(pCmd, pCmd->payloadLen)) {
    tscError("0x%"PRIx64" failed to malloc for query msg", pSql->self);
    return TSDB_CODE_TSC_OUT_OF_MEMORY;
  }

  SDropDnodeMsg * pDrop = (SDropDnodeMsg *)pCmd->payload;
  tstrncpy(pDrop->ep, dnodeEp, tListLen(pDrop->ep));
  pCmd->msgType = TSDB_MSG_TYPE_CM_DROP_DNODE;

  return TSDB_CODE_SUCCESS;
}

int32_t tscBuildDropUserAcctMsg(SSqlObj *pSql, SSqlInfo *pInfo) {
  SSqlCmd *pCmd = &pSql->cmd;

  char user[TSDB_USER_LEN] = {0};
  tstrncpy(user, pCmd->payload, TSDB_USER_LEN);

  pCmd->payloadLen = sizeof(SDropUserMsg);
  pCmd->msgType = (pInfo->type == TSDB_SQL_DROP_USER)? TSDB_MSG_TYPE_CM_DROP_USER:TSDB_MSG_TYPE_CM_DROP_ACCT;

  if (TSDB_CODE_SUCCESS != tscAllocPayload(pCmd, pCmd->payloadLen)) {
    tscError("0x%"PRIx64" failed to malloc for query msg", pSql->self);
    return TSDB_CODE_TSC_OUT_OF_MEMORY;
  }

  SDropUserMsg *pDropMsg = (SDropUserMsg *)pCmd->payload;
  tstrncpy(pDropMsg->user, user, tListLen(user));

  return TSDB_CODE_SUCCESS;
}

int32_t tscBuildUseDbMsg(SSqlObj *pSql, SSqlInfo *pInfo) {
  SSqlCmd *pCmd = &pSql->cmd;
  pCmd->payloadLen = sizeof(SUseDbMsg);

  if (TSDB_CODE_SUCCESS != tscAllocPayload(pCmd, pCmd->payloadLen)) {
    tscError("0x%"PRIx64" failed to malloc for query msg", pSql->self);
    return TSDB_CODE_TSC_OUT_OF_MEMORY;
  }

  SUseDbMsg *pUseDbMsg = (SUseDbMsg *)pCmd->payload;
  STableMetaInfo *pTableMetaInfo = tscGetTableMetaInfoFromCmd(pCmd,  0);
  tNameExtractFullName(&pTableMetaInfo->name, pUseDbMsg->db);
  pCmd->msgType = TSDB_MSG_TYPE_CM_USE_DB;

  return TSDB_CODE_SUCCESS;
}

int32_t tscBuildSyncDbReplicaMsg(SSqlObj* pSql, SSqlInfo *pInfo) {
  SSqlCmd *pCmd = &pSql->cmd;
  pCmd->payloadLen = sizeof(SSyncDbMsg);

  if (TSDB_CODE_SUCCESS != tscAllocPayload(pCmd, pCmd->payloadLen)) {
    tscError("0x%"PRIx64" failed to malloc for query msg", pSql->self);
    return TSDB_CODE_TSC_OUT_OF_MEMORY;
  }

  SSyncDbMsg *pSyncMsg = (SSyncDbMsg *)pCmd->payload;
  STableMetaInfo *pTableMetaInfo = tscGetTableMetaInfoFromCmd(pCmd,  0);
  tNameExtractFullName(&pTableMetaInfo->name, pSyncMsg->db);
  pCmd->msgType = TSDB_MSG_TYPE_CM_SYNC_DB;

  return TSDB_CODE_SUCCESS;
}

int32_t tscBuildShowMsg(SSqlObj *pSql, SSqlInfo *pInfo) {
  STscObj *pObj = pSql->pTscObj;
  SSqlCmd *pCmd = &pSql->cmd;
  pCmd->msgType = TSDB_MSG_TYPE_CM_SHOW;
  pCmd->payloadLen = sizeof(SShowMsg) + 100;

  if (TSDB_CODE_SUCCESS != tscAllocPayload(pCmd, pCmd->payloadLen)) {
    tscError("0x%"PRIx64" failed to malloc for query msg", pSql->self);
    return TSDB_CODE_TSC_OUT_OF_MEMORY;
  }

  SShowMsg *pShowMsg = (SShowMsg *)pCmd->payload;

  STableMetaInfo *pTableMetaInfo = tscGetTableMetaInfoFromCmd(pCmd,  0);

  if (tNameIsEmpty(&pTableMetaInfo->name)) {    
    pthread_mutex_lock(&pObj->mutex);
    tstrncpy(pShowMsg->db, pObj->db, sizeof(pShowMsg->db));  
    pthread_mutex_unlock(&pObj->mutex);
  } else {
    tNameGetFullDbName(&pTableMetaInfo->name, pShowMsg->db);
  }

  SShowInfo *pShowInfo = &pInfo->pMiscInfo->showOpt;
  pShowMsg->type = pShowInfo->showType;

  if (pShowInfo->showType != TSDB_MGMT_TABLE_VNODES) {
    SStrToken *pPattern = &pShowInfo->pattern;
    if (pPattern->type > 0) {  // only show tables support wildcard query
      strncpy(pShowMsg->payload, pPattern->z, pPattern->n);
      pShowMsg->payloadLen = htons(pPattern->n);
    }
  } else {
    SStrToken *pEpAddr = &pShowInfo->prefix;
    assert(pEpAddr->n > 0 && pEpAddr->type > 0);

    strncpy(pShowMsg->payload, pEpAddr->z, pEpAddr->n);
    pShowMsg->payloadLen = htons(pEpAddr->n);
  }

  pCmd->payloadLen = sizeof(SShowMsg) + htons(pShowMsg->payloadLen);
  return TSDB_CODE_SUCCESS;
}

int32_t tscBuildKillMsg(SSqlObj *pSql, SSqlInfo *pInfo) {
  SSqlCmd *pCmd = &pSql->cmd;
  pCmd->payloadLen = sizeof(SKillQueryMsg);

  switch (pCmd->command) {
    case TSDB_SQL_KILL_QUERY:
      pCmd->msgType = TSDB_MSG_TYPE_CM_KILL_QUERY;
      break;
    case TSDB_SQL_KILL_CONNECTION:
      pCmd->msgType = TSDB_MSG_TYPE_CM_KILL_CONN;
      break;
    case TSDB_SQL_KILL_STREAM:
      pCmd->msgType = TSDB_MSG_TYPE_CM_KILL_STREAM;
      break;
  }
  return TSDB_CODE_SUCCESS;
}

int tscEstimateCreateTableMsgLength(SSqlObj *pSql, SSqlInfo *pInfo) {
  SSqlCmd *pCmd = &(pSql->cmd);
  int32_t size = minMsgSize() + sizeof(SCMCreateTableMsg) + sizeof(SCreateTableMsg);

  SCreateTableSql *pCreateTableInfo = pInfo->pCreateTableInfo;
  if (pCreateTableInfo->type == TSQL_CREATE_TABLE_FROM_STABLE) {
    int32_t numOfTables = (int32_t)taosArrayGetSize(pInfo->pCreateTableInfo->childTableInfo);
    size += numOfTables * (sizeof(SCreateTableMsg) + TSDB_MAX_TAGS_LEN);
  } else {
    size += sizeof(SSchema) * (pCmd->numOfCols + pCmd->count);
  }

  if (pCreateTableInfo->pSelect != NULL) {
    size += (pCreateTableInfo->pSelect->sqlstr.n + 1);
  }

  return size + TSDB_EXTRA_PAYLOAD_SIZE;
}

int tscBuildCreateTableMsg(SSqlObj *pSql, SSqlInfo *pInfo) {
  int      msgLen = 0;
  int      size = 0;
  SSchema *pSchema;
  SSqlCmd *pCmd = &pSql->cmd;

  SQueryInfo     *pQueryInfo = tscGetQueryInfo(pCmd);
  STableMetaInfo *pTableMetaInfo = tscGetMetaInfo(pQueryInfo, 0);

  // Reallocate the payload size
  size = tscEstimateCreateTableMsgLength(pSql, pInfo);
  if (TSDB_CODE_SUCCESS != tscAllocPayload(pCmd, size)) {
    tscError("0x%"PRIx64" failed to malloc for create table msg", pSql->self);
    return TSDB_CODE_TSC_OUT_OF_MEMORY;
  }

  SCMCreateTableMsg *pCreateTableMsg = (SCMCreateTableMsg *)pCmd->payload;

  SCreateTableMsg* pCreateMsg = (SCreateTableMsg*)((char*) pCreateTableMsg + sizeof(SCMCreateTableMsg));
  char* pMsg = NULL;

  int8_t type = pInfo->pCreateTableInfo->type;
  if (type == TSQL_CREATE_TABLE_FROM_STABLE) {  // create by using super table, tags value
    SArray* list = pInfo->pCreateTableInfo->childTableInfo;

    int32_t numOfTables = (int32_t) taosArrayGetSize(list);
    pCreateTableMsg->numOfTables = htonl(numOfTables);

    pMsg = (char*) pCreateMsg;
    for(int32_t i = 0; i < numOfTables; ++i) {
      SCreateTableMsg* pCreate = (SCreateTableMsg*) pMsg;

      pCreate->numOfColumns = htons(pCmd->numOfCols);
      pCreate->numOfTags = htons(pCmd->count);
      pMsg += sizeof(SCreateTableMsg);

      SCreatedTableInfo* p = taosArrayGet(list, i);
      strcpy(pCreate->tableName, p->fullname);
      pCreate->igExists = (p->igExist)? 1 : 0;

      // use dbinfo from table id without modifying current db info
      pMsg = serializeTagData(&p->tagdata, pMsg);

      int32_t len = (int32_t)(pMsg - (char*) pCreate);
      pCreate->len = htonl(len);
    }
  } else {  // create (super) table
    pCreateTableMsg->numOfTables = htonl(1); // only one table will be created

    int32_t code = tNameExtractFullName(&pTableMetaInfo->name, pCreateMsg->tableName);
    assert(code == 0);

    SCreateTableSql *pCreateTable = pInfo->pCreateTableInfo;

    pCreateMsg->igExists = pCreateTable->existCheck ? 1 : 0;
    pCreateMsg->numOfColumns = htons(pCmd->numOfCols);
    pCreateMsg->numOfTags = htons(pCmd->count);

    pCreateMsg->sqlLen = 0;
    pMsg = (char *)pCreateMsg->schema;

    pSchema = (SSchema *)pCreateMsg->schema;

    for (int i = 0; i < pCmd->numOfCols + pCmd->count; ++i) {
      TAOS_FIELD *pField = tscFieldInfoGetField(&pQueryInfo->fieldsInfo, i);

      pSchema->type = pField->type;
      strcpy(pSchema->name, pField->name);
      pSchema->bytes = htons(pField->bytes);

      pSchema++;
    }

    pMsg = (char *)pSchema;
    if (type == TSQL_CREATE_STREAM) {  // check if it is a stream sql
      SSqlNode *pQuerySql = pInfo->pCreateTableInfo->pSelect;

      strncpy(pMsg, pQuerySql->sqlstr.z, pQuerySql->sqlstr.n + 1);
      pCreateMsg->sqlLen = htons(pQuerySql->sqlstr.n + 1);
      pMsg += pQuerySql->sqlstr.n + 1;
    }
  }

  tscFieldInfoClear(&pQueryInfo->fieldsInfo);

  msgLen = (int32_t)(pMsg - (char*)pCreateTableMsg);
  pCreateTableMsg->contLen = htonl(msgLen);
  pCmd->payloadLen = msgLen;
  pCmd->msgType = TSDB_MSG_TYPE_CM_CREATE_TABLE;

  assert(msgLen + minMsgSize() <= size);
  return TSDB_CODE_SUCCESS;
}

int tscEstimateAlterTableMsgLength(SSqlCmd *pCmd) {
  SQueryInfo *pQueryInfo = tscGetQueryInfo(pCmd);
  return minMsgSize() + sizeof(SAlterTableMsg) + sizeof(SSchema) * tscNumOfFields(pQueryInfo) + TSDB_EXTRA_PAYLOAD_SIZE;
}

int tscBuildAlterTableMsg(SSqlObj *pSql, SSqlInfo *pInfo) {
  char *pMsg;
  int   msgLen = 0;

  SSqlCmd    *pCmd = &pSql->cmd;
  SQueryInfo *pQueryInfo = tscGetQueryInfo(pCmd);

  STableMetaInfo *pTableMetaInfo = tscGetMetaInfo(pQueryInfo, 0);
  
  SAlterTableInfo *pAlterInfo = pInfo->pAlterInfo;
  int size = tscEstimateAlterTableMsgLength(pCmd);
  if (TSDB_CODE_SUCCESS != tscAllocPayload(pCmd, size)) {
    tscError("0x%"PRIx64" failed to malloc for alter table msg", pSql->self);
    return TSDB_CODE_TSC_OUT_OF_MEMORY;
  }
  
  SAlterTableMsg *pAlterTableMsg = (SAlterTableMsg *)pCmd->payload;

  tNameExtractFullName(&pTableMetaInfo->name, pAlterTableMsg->tableFname);
  pAlterTableMsg->type = htons(pAlterInfo->type);

  pAlterTableMsg->numOfCols = htons(tscNumOfFields(pQueryInfo));
  SSchema *pSchema = pAlterTableMsg->schema;
  for (int i = 0; i < tscNumOfFields(pQueryInfo); ++i) {
    TAOS_FIELD *pField = tscFieldInfoGetField(&pQueryInfo->fieldsInfo, i);
  
    pSchema->type = pField->type;
    strcpy(pSchema->name, pField->name);
    pSchema->bytes = htons(pField->bytes);
    pSchema++;
  }

  pMsg = (char *)pSchema;
  pAlterTableMsg->tagValLen = htonl(pAlterInfo->tagData.dataLen);
  memcpy(pMsg, pAlterInfo->tagData.data, pAlterInfo->tagData.dataLen);
  pMsg += pAlterInfo->tagData.dataLen;

  msgLen = (int32_t)(pMsg - (char*)pAlterTableMsg);

  pCmd->payloadLen = msgLen;
  pCmd->msgType = TSDB_MSG_TYPE_CM_ALTER_TABLE;

  assert(msgLen + minMsgSize() <= size);

  return TSDB_CODE_SUCCESS;
}

int tscBuildUpdateTagMsg(SSqlObj* pSql, SSqlInfo *pInfo) {
  SSqlCmd* pCmd = &pSql->cmd;
  pCmd->msgType = TSDB_MSG_TYPE_UPDATE_TAG_VAL;
  
  SUpdateTableTagValMsg* pUpdateMsg = (SUpdateTableTagValMsg*) pCmd->payload;
  pCmd->payloadLen = htonl(pUpdateMsg->head.contLen);

  SQueryInfo *pQueryInfo = tscGetQueryInfo(pCmd);
  STableMeta *pTableMeta = tscGetMetaInfo(pQueryInfo, 0)->pTableMeta;

  SNewVgroupInfo vgroupInfo = {.vgId = -1};
  taosHashGetClone(tscVgroupMap, &pTableMeta->vgId, sizeof(pTableMeta->vgId), NULL, &vgroupInfo, sizeof(SNewVgroupInfo));
  assert(vgroupInfo.vgId > 0);

  tscDumpEpSetFromVgroupInfo(&pSql->epSet, &vgroupInfo);

  return TSDB_CODE_SUCCESS;
}

int tscAlterDbMsg(SSqlObj *pSql, SSqlInfo *pInfo) {
  SSqlCmd *pCmd = &pSql->cmd;
  pCmd->payloadLen = sizeof(SAlterDbMsg);
  pCmd->msgType = (pInfo->pMiscInfo->dbOpt.dbType == TSDB_DB_TYPE_DEFAULT) ? TSDB_MSG_TYPE_CM_ALTER_DB : TSDB_MSG_TYPE_CM_ALTER_TP;

  SAlterDbMsg *pAlterDbMsg = (SAlterDbMsg* )pCmd->payload;
  pAlterDbMsg->dbType = -1;
  
  STableMetaInfo *pTableMetaInfo = tscGetTableMetaInfoFromCmd(pCmd,  0);
  tNameExtractFullName(&pTableMetaInfo->name, pAlterDbMsg->db);

  return TSDB_CODE_SUCCESS;
}

int tscBuildRetrieveFromMgmtMsg(SSqlObj *pSql, SSqlInfo *pInfo) {
  SSqlCmd *pCmd = &pSql->cmd;
  pCmd->msgType = TSDB_MSG_TYPE_CM_RETRIEVE;
  pCmd->payloadLen = sizeof(SRetrieveTableMsg);

  if (TSDB_CODE_SUCCESS != tscAllocPayload(pCmd, pCmd->payloadLen)) {
    tscError("0x%"PRIx64" failed to malloc for query msg", pSql->self);
    return TSDB_CODE_TSC_OUT_OF_MEMORY;
  }

  SQueryInfo *pQueryInfo = tscGetQueryInfo(pCmd);
  SRetrieveTableMsg *pRetrieveMsg = (SRetrieveTableMsg*)pCmd->payload;
  pRetrieveMsg->qId  = htobe64(pSql->res.qId);
  pRetrieveMsg->free = htons(pQueryInfo->type);

  return TSDB_CODE_SUCCESS;
}

/*
 * this function can only be called once.
 * by using pRes->rspType to denote its status
 *
 * if pRes->rspType is 1, no more result
 */
static int tscLocalResultCommonBuilder(SSqlObj *pSql, int32_t numOfRes) {
  SSqlRes *pRes = &pSql->res;
  SSqlCmd *pCmd = &pSql->cmd;

  pRes->code = TSDB_CODE_SUCCESS;
  if (pRes->rspType == 0) {
    pRes->numOfRows = numOfRes;
    pRes->row = 0;
    pRes->rspType = 1;

    SQueryInfo *pQueryInfo = tscGetQueryInfo(pCmd);
    if (tscCreateResPointerInfo(pRes, pQueryInfo) != TSDB_CODE_SUCCESS) {
      return pRes->code;
    }

    tscSetResRawPtr(pRes, pQueryInfo);
  } else {
    tscResetForNextRetrieve(pRes);
  }

  uint8_t code = pSql->res.code;
  if (pSql->fp) {
    if (code == TSDB_CODE_SUCCESS) {
      (*pSql->fp)(pSql->param, pSql, pSql->res.numOfRows);
    } else {
      tscAsyncResultOnError(pSql);
    }
  }

  return code;
}

int tscProcessDescribeTableRsp(SSqlObj *pSql) {
  SSqlCmd *       pCmd = &pSql->cmd;
  STableMetaInfo *pTableMetaInfo = tscGetTableMetaInfoFromCmd(pCmd,  0);

  STableComInfo tinfo = tscGetTableInfo(pTableMetaInfo->pTableMeta);
  
  int32_t numOfRes = tinfo.numOfColumns + tinfo.numOfTags;
  return tscLocalResultCommonBuilder(pSql, numOfRes);
}

int tscProcessLocalRetrieveRsp(SSqlObj *pSql) {
  int32_t numOfRes = 1;
  pSql->res.completed = true;
  return tscLocalResultCommonBuilder(pSql, numOfRes);
}

int tscProcessRetrieveLocalMergeRsp(SSqlObj *pSql) {
  SSqlRes *pRes = &pSql->res;
  SSqlCmd* pCmd = &pSql->cmd;

  int32_t code = pRes->code;
  if (pRes->code != TSDB_CODE_SUCCESS) {
    tscAsyncResultOnError(pSql);
    return code;
  }

  if (pRes->pLocalMerger == NULL) { // no result from subquery, so abort here directly.
    (*pSql->fp)(pSql->param, pSql, pRes->numOfRows);
    return code;
  }

  // global aggregation may be the upstream for parent query
  SQueryInfo *pQueryInfo = tscGetQueryInfo(pCmd);
  if (pQueryInfo->pQInfo == NULL) {
    STableGroupInfo tableGroupInfo = {.numOfTables = 1, .pGroupList = taosArrayInit(1, POINTER_BYTES),};
    tableGroupInfo.map = taosHashInit(1, taosGetDefaultHashFunction(TSDB_DATA_TYPE_INT), true, HASH_NO_LOCK);

    STableKeyInfo tableKeyInfo = {.pTable = NULL, .lastKey = INT64_MIN};

    SArray* group = taosArrayInit(1, sizeof(STableKeyInfo));
    taosArrayPush(group, &tableKeyInfo);
    taosArrayPush(tableGroupInfo.pGroupList, &group);

    SExprInfo* list = calloc(tscNumOfExprs(pQueryInfo), sizeof(SExprInfo));
    for(int32_t i = 0; i < tscNumOfExprs(pQueryInfo); ++i) {
      SExprInfo* pExprInfo = tscExprGet(pQueryInfo, i);
      list[i] = *pExprInfo;
    }

    pQueryInfo->pQInfo = createQInfoFromQueryNode(pQueryInfo, list, &tableGroupInfo, NULL, NULL, pRes->pLocalMerger, MERGE_STAGE);
  }

  uint64_t localQueryId = 0;
  qTableQuery(pQueryInfo->pQInfo, &localQueryId);
  convertQueryResult(pRes, pQueryInfo);

  code = pRes->code;
  if (pRes->code == TSDB_CODE_SUCCESS) {
    (*pSql->fp)(pSql->param, pSql, pRes->numOfRows);
  } else {
    tscAsyncResultOnError(pSql);
  }

  return code;
}

int tscProcessEmptyResultRsp(SSqlObj *pSql) { return tscLocalResultCommonBuilder(pSql, 0); }

int tscBuildConnectMsg(SSqlObj *pSql, SSqlInfo *pInfo) {
  STscObj *pObj = pSql->pTscObj;
  SSqlCmd *pCmd = &pSql->cmd;
  pCmd->msgType = TSDB_MSG_TYPE_CM_CONNECT;
  pCmd->payloadLen = sizeof(SConnectMsg);

  if (TSDB_CODE_SUCCESS != tscAllocPayload(pCmd, pCmd->payloadLen)) {
    tscError("0x%"PRIx64" failed to malloc for query msg", pSql->self);
    return TSDB_CODE_TSC_OUT_OF_MEMORY;
  }

  SConnectMsg *pConnect = (SConnectMsg*)pCmd->payload;

  // TODO refactor full_name
  char *db;  // ugly code to move the space
  
  pthread_mutex_lock(&pObj->mutex);
  db = strstr(pObj->db, TS_PATH_DELIMITER);

  db = (db == NULL) ? pObj->db : db + 1;
  tstrncpy(pConnect->db, db, sizeof(pConnect->db));
  pthread_mutex_unlock(&pObj->mutex);

  tstrncpy(pConnect->clientVersion, version, sizeof(pConnect->clientVersion));
  tstrncpy(pConnect->msgVersion, "", sizeof(pConnect->msgVersion));

  pConnect->pid = htonl(taosGetPId());
  taosGetCurrentAPPName(pConnect->appName, NULL);

  return TSDB_CODE_SUCCESS;
}

int tscBuildTableMetaMsg(SSqlObj *pSql, SSqlInfo *pInfo) {
  SSqlCmd    *pCmd = &pSql->cmd;
  SQueryInfo *pQueryInfo = tscGetQueryInfo(&pSql->cmd);

  STableMetaInfo *pTableMetaInfo = tscGetMetaInfo(pQueryInfo, 0);
  STableInfoMsg  *pInfoMsg = (STableInfoMsg *)pCmd->payload;

  int32_t code = tNameExtractFullName(&pTableMetaInfo->name, pInfoMsg->tableFname);
  if (code != TSDB_CODE_SUCCESS) {
    return TSDB_CODE_TSC_INVALID_SQL;
  }

  pInfoMsg->createFlag = htons(pSql->cmd.autoCreated ? 1 : 0);

  char *pMsg = (char *)pInfoMsg + sizeof(STableInfoMsg);

  if (pCmd->autoCreated && pCmd->tagData.dataLen != 0) {
    pMsg = serializeTagData(&pCmd->tagData, pMsg);
  }

  pCmd->payloadLen = (int32_t)(pMsg - (char*)pInfoMsg);
  pCmd->msgType = TSDB_MSG_TYPE_CM_TABLE_META;

  return TSDB_CODE_SUCCESS;
}

/**
 *  multi table meta req pkg format:
 *  |SMultiTableInfoMsg | tableId0 | tableId1 | tableId2 | ......
 *      4B
 **/
int tscBuildMultiTableMetaMsg(SSqlObj *pSql, SSqlInfo *pInfo) {
  SSqlCmd *pCmd = &pSql->cmd;

  // copy payload content to temp buf
//  char *tmpData = 0;
//  if (pCmd->payloadLen > 0) {
//    if ((tmpData = calloc(1, pCmd->payloadLen + 1)) == NULL) return -1;
//    memcpy(tmpData, pCmd->payload, pCmd->payloadLen);
//  }

//  SMultiTableInfoMsg *pInfoMsg = (SMultiTableInfoMsg *)(pCmd->payload);
//  pInfoMsg->numOfTables = htonl((int32_t)pCmd->count);
//
//  if (pCmd->payloadLen > 0) {
//    memcpy(pInfoMsg->tableIds, tmpData, pCmd->payloadLen);
//  }
//
//  tfree(tmpData);

//  pCmd->payloadLen += sizeof(SMgmtHead) + sizeof(SMultiTableInfoMsg);
  pCmd->msgType = TSDB_MSG_TYPE_CM_TABLES_META;
  assert(pCmd->payloadLen + minMsgSize() <= pCmd->allocSize);

  tscDebug("0x%"PRIx64" build load multi-tablemeta msg completed, numOfTables:%d, msg size:%d", pSql->self, pCmd->count,
           pCmd->payloadLen);

  return pCmd->payloadLen;
}

int tscBuildSTableVgroupMsg(SSqlObj *pSql, SSqlInfo *pInfo) {
  SSqlCmd *pCmd = &pSql->cmd;
  
  char* pMsg = pCmd->payload;
  SQueryInfo* pQueryInfo = tscGetQueryInfo(pCmd);

  SSTableVgroupMsg *pStableVgroupMsg = (SSTableVgroupMsg *)pMsg;
  pStableVgroupMsg->numOfTables = htonl(pQueryInfo->numOfTables);
  pMsg += sizeof(SSTableVgroupMsg);

  for (int32_t i = 0; i < pQueryInfo->numOfTables; ++i) {
    STableMetaInfo *pTableMetaInfo = tscGetTableMetaInfoFromCmd(pCmd, i);
    int32_t code = tNameExtractFullName(&pTableMetaInfo->name, pMsg);
    assert(code == TSDB_CODE_SUCCESS);

    pMsg += TSDB_TABLE_FNAME_LEN;
  }

  pCmd->msgType = TSDB_MSG_TYPE_CM_STABLE_VGROUP;
  pCmd->payloadLen = (int32_t)(pMsg - pCmd->payload);

  return TSDB_CODE_SUCCESS;
}

int tscBuildHeartBeatMsg(SSqlObj *pSql, SSqlInfo *pInfo) {
  SSqlCmd *pCmd = &pSql->cmd;
  STscObj *pObj = pSql->pTscObj;

  pthread_mutex_lock(&pObj->mutex);

  int32_t numOfQueries = 2;
  SSqlObj *tpSql = pObj->sqlList;
  while (tpSql) {
    tpSql = tpSql->next;
    numOfQueries++;
  }

  int32_t numOfStreams = 2;
  SSqlStream *pStream = pObj->streamList;
  while (pStream) {
    pStream = pStream->next;
    numOfStreams++;
  }

  int size = numOfQueries * sizeof(SQueryDesc) + numOfStreams * sizeof(SStreamDesc) + sizeof(SHeartBeatMsg) + 100;
  if (TSDB_CODE_SUCCESS != tscAllocPayload(pCmd, size)) {
    pthread_mutex_unlock(&pObj->mutex);
    tscError("0x%"PRIx64" failed to create heartbeat msg", pSql->self);
    return TSDB_CODE_TSC_OUT_OF_MEMORY;
  }

  // TODO the expired hb and client can not be identified by server till now.
  SHeartBeatMsg *pHeartbeat = (SHeartBeatMsg *)pCmd->payload;
  tstrncpy(pHeartbeat->clientVer, version, tListLen(pHeartbeat->clientVer));

  pHeartbeat->numOfQueries = numOfQueries;
  pHeartbeat->numOfStreams = numOfStreams;

  pHeartbeat->pid = htonl(taosGetPId());
  taosGetCurrentAPPName(pHeartbeat->appName, NULL);

  int msgLen = tscBuildQueryStreamDesc(pHeartbeat, pObj);

  pthread_mutex_unlock(&pObj->mutex);

  pCmd->payloadLen = msgLen;
  pCmd->msgType = TSDB_MSG_TYPE_CM_HEARTBEAT;

  return TSDB_CODE_SUCCESS;
}

static int32_t tableMetaMsgConvert(STableMetaMsg* pMetaMsg) {
  pMetaMsg->tid = htonl(pMetaMsg->tid);
  pMetaMsg->sversion = htons(pMetaMsg->sversion);
  pMetaMsg->tversion = htons(pMetaMsg->tversion);
  pMetaMsg->vgroup.vgId = htonl(pMetaMsg->vgroup.vgId);

  pMetaMsg->uid = htobe64(pMetaMsg->uid);
//  pMetaMsg->contLen = htonl(pMetaMsg->contLen);
  pMetaMsg->numOfColumns = htons(pMetaMsg->numOfColumns);

  if ((pMetaMsg->tableType != TSDB_SUPER_TABLE) &&
      (pMetaMsg->tid <= 0 || pMetaMsg->vgroup.vgId < 2 || pMetaMsg->vgroup.numOfEps <= 0)) {
    tscError("invalid value in table numOfEps:%d, vgId:%d tid:%d, name:%s", pMetaMsg->vgroup.numOfEps, pMetaMsg->vgroup.vgId,
             pMetaMsg->tid, pMetaMsg->tableFname);
    return TSDB_CODE_TSC_INVALID_VALUE;
  }

  if (pMetaMsg->numOfTags > TSDB_MAX_TAGS) {
    tscError("invalid numOfTags:%d", pMetaMsg->numOfTags);
    return TSDB_CODE_TSC_INVALID_VALUE;
  }

  if (pMetaMsg->numOfColumns > TSDB_MAX_COLUMNS || pMetaMsg->numOfColumns <= 0) {
    tscError("invalid numOfColumns:%d", pMetaMsg->numOfColumns);
    return TSDB_CODE_TSC_INVALID_VALUE;
  }

  for (int i = 0; i < pMetaMsg->vgroup.numOfEps; ++i) {
    pMetaMsg->vgroup.epAddr[i].port = htons(pMetaMsg->vgroup.epAddr[i].port);
  }

  SSchema* pSchema = pMetaMsg->schema;

  int32_t numOfTotalCols = pMetaMsg->numOfColumns + pMetaMsg->numOfTags;
  for (int i = 0; i < numOfTotalCols; ++i) {
    pSchema->bytes = htons(pSchema->bytes);
    pSchema->colId = htons(pSchema->colId);

    if (pSchema->colId == PRIMARYKEY_TIMESTAMP_COL_INDEX) {
      assert(i == 0);
    }

    pSchema++;
  }

  return TSDB_CODE_SUCCESS;
}

// update the vgroupInfo if needed
static void doUpdateVgroupInfo(STableMeta *pTableMeta, SVgroupMsg *pVgroupMsg) {
  if (pTableMeta->vgId > 0) {
    int32_t vgId = pTableMeta->vgId;
    assert(pTableMeta->tableType != TSDB_SUPER_TABLE);

    SNewVgroupInfo vgroupInfo = {.inUse = -1};
    taosHashGetClone(tscVgroupMap, &vgId, sizeof(vgId), NULL, &vgroupInfo, sizeof(SNewVgroupInfo));

    // vgroup info exists, compare with it
    if (((vgroupInfo.inUse >= 0) && !vgroupInfoIdentical(&vgroupInfo, pVgroupMsg)) || (vgroupInfo.inUse < 0)) {
      vgroupInfo = createNewVgroupInfo(pVgroupMsg);
      taosHashPut(tscVgroupMap, &vgId, sizeof(vgId), &vgroupInfo, sizeof(vgroupInfo));
      tscDebug("add new VgroupInfo, vgId:%d, total cached:%d", vgId, (int32_t) taosHashGetSize(tscVgroupMap));
    }
  }
}

<<<<<<< HEAD
static void doAddTableMetaLocalBuf(STableMeta* pTableMeta, STableMetaMsg* pMetaMsg, bool updateSTable) {
=======
  assert(pTableMeta->tableType == TSDB_SUPER_TABLE || pTableMeta->tableType == TSDB_CHILD_TABLE || pTableMeta->tableType == TSDB_NORMAL_TABLE || pTableMeta->tableType == TSDB_STREAM_TABLE);

>>>>>>> c69604fd
  if (pTableMeta->tableType == TSDB_CHILD_TABLE) {
    // add or update the corresponding super table meta data info
    int32_t len = (int32_t) strnlen(pTableMeta->sTableName, TSDB_TABLE_FNAME_LEN);

    // The super tableMeta already exists, create it according to tableMeta and add it to hash map
    STableMeta* pSupTableMeta = createSuperTableMeta(pMetaMsg);

    uint32_t size = tscGetTableMetaSize(pSupTableMeta);
    int32_t code = taosHashPut(tscTableMetaInfo, pTableMeta->sTableName, len, pSupTableMeta, size);
    assert(code == TSDB_CODE_SUCCESS);

    tfree(pSupTableMeta);

    CChildTableMeta* cMeta = tscCreateChildMeta(pTableMeta);
    taosHashPut(tscTableMetaInfo, pMetaMsg->tableFname, strlen(pMetaMsg->tableFname), cMeta, sizeof(CChildTableMeta));
    tfree(cMeta);
  } else {
    uint32_t s = tscGetTableMetaSize(pTableMeta);
    taosHashPut(tscTableMetaInfo, pMetaMsg->tableFname, strlen(pMetaMsg->tableFname), pTableMeta, s);
  }
}

int tscProcessTableMetaRsp(SSqlObj *pSql) {
  STableMetaMsg *pMetaMsg = (STableMetaMsg *)pSql->res.pRsp;
  int32_t code = tableMetaMsgConvert(pMetaMsg);
  if (code != TSDB_CODE_SUCCESS) {
    return code;
  }

  STableMetaInfo *pTableMetaInfo = tscGetTableMetaInfoFromCmd(&pSql->cmd, 0);
  assert(pTableMetaInfo->pTableMeta == NULL);

  STableMeta* pTableMeta = tscCreateTableMetaFromMsg(pMetaMsg);
  if (!tIsValidSchema(pTableMeta->schema, pTableMeta->tableInfo.numOfColumns, pTableMeta->tableInfo.numOfTags)) {
    tscError("0x%"PRIx64" invalid table meta from mnode, name:%s", pSql->self, tNameGetTableName(&pTableMetaInfo->name));
    return TSDB_CODE_TSC_INVALID_VALUE;
  }

  char name[TSDB_TABLE_FNAME_LEN] = {0};
  tNameExtractFullName(&pTableMetaInfo->name, name);
  assert(strncmp(pMetaMsg->tableFname, name, tListLen(pMetaMsg->tableFname)) == 0);

  doAddTableMetaLocalBuf(pTableMeta, pMetaMsg, true);
  doUpdateVgroupInfo(pTableMeta, &pMetaMsg->vgroup);

  tscDebug("0x%"PRIx64" recv table meta, uid:%" PRIu64 ", tid:%d, name:%s", pSql->self, pTableMeta->id.uid, pTableMeta->id.tid,
           tNameGetTableName(&pTableMetaInfo->name));

  free(pTableMeta);
  return TSDB_CODE_SUCCESS;
}

static SVgroupsInfo* createVgroupInfoFromMsg(char* pMsg, int32_t* size, uint64_t id) {
  SVgroupsMsg *pVgroupMsg = (SVgroupsMsg *) pMsg;
  pVgroupMsg->numOfVgroups = htonl(pVgroupMsg->numOfVgroups);

  *size = (int32_t) (sizeof(SVgroupMsg) * pVgroupMsg->numOfVgroups + sizeof(SVgroupsMsg));

  size_t vgroupsz = sizeof(SVgroupInfo) * pVgroupMsg->numOfVgroups + sizeof(SVgroupsInfo);
  SVgroupsInfo* pVgroupInfo = calloc(1, vgroupsz);
  assert(pVgroupInfo != NULL);

  pVgroupInfo->numOfVgroups = pVgroupMsg->numOfVgroups;
  if (pVgroupInfo->numOfVgroups <= 0) {
    tscDebug("0x%"PRIx64" empty vgroup info, no corresponding tables for stable", id);
  } else {
    for (int32_t j = 0; j < pVgroupInfo->numOfVgroups; ++j) {
      // just init, no need to lock
      SVgroupInfo *pVgroup = &pVgroupInfo->vgroups[j];

      SVgroupMsg *vmsg = &pVgroupMsg->vgroups[j];
      vmsg->vgId     = htonl(vmsg->vgId);
      vmsg->numOfEps = vmsg->numOfEps;
      for (int32_t k = 0; k < vmsg->numOfEps; ++k) {
        vmsg->epAddr[k].port = htons(vmsg->epAddr[k].port);
      }

      SNewVgroupInfo newVi = createNewVgroupInfo(vmsg);
      pVgroup->numOfEps = newVi.numOfEps;
      pVgroup->vgId = newVi.vgId;
      for (int32_t k = 0; k < vmsg->numOfEps; ++k) {
        pVgroup->epAddr[k].port = newVi.ep[k].port;
        pVgroup->epAddr[k].fqdn = strndup(newVi.ep[k].fqdn, TSDB_FQDN_LEN);
      }

      // check if current buffer contains the vgroup info.
      // If not, add it
      SNewVgroupInfo existVgroupInfo = {.inUse = -1};
      taosHashGetClone(tscVgroupMap, &newVi.vgId, sizeof(newVi.vgId), NULL, &existVgroupInfo, sizeof(SNewVgroupInfo));

      if (((existVgroupInfo.inUse >= 0) && !vgroupInfoIdentical(&existVgroupInfo, vmsg)) ||
          (existVgroupInfo.inUse < 0)) {  // vgroup info exists, compare with it
        taosHashPut(tscVgroupMap, &newVi.vgId, sizeof(newVi.vgId), &newVi, sizeof(newVi));
        tscDebug("0x%"PRIx64" add new VgroupInfo, vgId:%d, total cached:%d", id, newVi.vgId, (int32_t) taosHashGetSize(tscVgroupMap));
      }
    }
  }

  return pVgroupInfo;
}

int tscProcessMultiTableMetaRsp(SSqlObj *pSql) {
  char *rsp = pSql->res.pRsp;

  SMultiTableMeta *pMultiMeta = (SMultiTableMeta *)rsp;
  pMultiMeta->numOfTables = htonl(pMultiMeta->numOfTables);
  pMultiMeta->numOfVgroup = htonl(pMultiMeta->numOfVgroup);

  rsp += sizeof(SMultiTableMeta);

  SSqlObj* pParentSql = (SSqlObj*)taosAcquireRef(tscObjRef, (int64_t)pSql->param);
  if(pParentSql == NULL) {
    return pSql->res.code;
  }

  SSqlCmd *pParentCmd = &pParentSql->cmd;

  SHashObj *pSet = taosHashInit(4, taosGetDefaultHashFunction(TSDB_DATA_TYPE_BIGINT), false, HASH_NO_LOCK);

  char* pMsg = pMultiMeta->meta;
  for (int32_t i = 0; i < pMultiMeta->numOfTables; i++) {
    STableMetaMsg *pMetaMsg = (STableMetaMsg *)pMsg;
    int32_t code = tableMetaMsgConvert(pMetaMsg);
    if (code != TSDB_CODE_SUCCESS) {
      taosHashCleanup(pSet);
      taosReleaseRef(tscObjRef, pParentSql->self);
      return code;
    }

    STableMeta* pTableMeta = tscCreateTableMetaFromMsg(pMetaMsg);
    if (!tIsValidSchema(pTableMeta->schema, pTableMeta->tableInfo.numOfColumns, pTableMeta->tableInfo.numOfTags)) {
      tscError("0x%"PRIx64" invalid table meta from mnode, name:%s", pSql->self, pMetaMsg->tableFname);
      taosHashCleanup(pSet);
      taosReleaseRef(tscObjRef, pParentSql->self);
      return TSDB_CODE_TSC_INVALID_VALUE;
    }

    SName sn = {0};
    tNameFromString(&sn, pMetaMsg->tableFname, T_NAME_ACCT | T_NAME_DB | T_NAME_TABLE);

    const char* tableName = tNameGetTableName(&sn);
    int32_t keyLen = strlen(tableName);

    STableMetaVgroupInfo p = {.pTableMeta = pTableMeta,};
    taosHashPut(pParentCmd->pTableMetaMap, tableName, keyLen, &p, sizeof(STableMetaVgroupInfo));

    bool addToBuf = false;
    if (taosHashGet(pSet, &pMetaMsg->uid, sizeof(pMetaMsg->uid)) == NULL) {
      addToBuf = true;
      taosHashPut(pSet, &pMetaMsg->uid, sizeof(pMetaMsg->uid), "", 0);
    }

    // create the tableMeta and add it into the TableMeta map
    doAddTableMetaLocalBuf(pTableMeta, pMetaMsg, addToBuf);

    // if the vgroup is not updated in current process, update it.
    int64_t vgId = pMetaMsg->vgroup.vgId;
    if (pTableMeta->tableType != TSDB_SUPER_TABLE && taosHashGet(pSet, &vgId, sizeof(vgId)) == NULL) {
      doUpdateVgroupInfo(pTableMeta, &pMetaMsg->vgroup);
      taosHashPut(pSet, &vgId, sizeof(vgId), "", 0);
    }

    pMsg += pMetaMsg->contLen;
  }

  if (pMultiMeta->numOfVgroup > 0) {
    char* name = pMsg;
    pMsg += TSDB_TABLE_NAME_LEN;

    STableMetaVgroupInfo* p = taosHashGet(pParentCmd->pTableMetaMap, name, strnlen(name, TSDB_TABLE_NAME_LEN));
    assert(p != NULL);

    int32_t size = 0;
    SVgroupsInfo* pVgroupInfo = createVgroupInfoFromMsg(pMsg, &size, pSql->self);

    p->pVgroupInfo = pVgroupInfo;
    pMsg += size;
  }

  pSql->res.code = TSDB_CODE_SUCCESS;
  pSql->res.numOfTotal = pMultiMeta->numOfTables;
  tscDebug("0x%"PRIx64" load multi-tableMeta resp from complete numOfTables:%d", pSql->self, pMultiMeta->numOfTables);

  taosHashCleanup(pSet);
  taosReleaseRef(tscObjRef, pParentSql->self);
  return TSDB_CODE_SUCCESS;
}

int tscProcessSTableVgroupRsp(SSqlObj *pSql) {
  // master sqlObj locates in param
  SSqlObj* parent = (SSqlObj*)taosAcquireRef(tscObjRef, (int64_t)pSql->param);
  if(parent == NULL) {
    return pSql->res.code;
  }

  assert(parent->signature == parent && (int64_t)pSql->param == parent->self);
  
  SSqlRes* pRes = &pSql->res;
  
  // NOTE: the order of several table must be preserved.
  SSTableVgroupRspMsg *pStableVgroup = (SSTableVgroupRspMsg *)pRes->pRsp;
  pStableVgroup->numOfTables = htonl(pStableVgroup->numOfTables);
  char *pMsg = pRes->pRsp + sizeof(SSTableVgroupRspMsg);
  
  SSqlCmd* pCmd = &parent->cmd;
  for(int32_t i = 0; i < pStableVgroup->numOfTables; ++i) {
    STableMetaInfo *pInfo = tscGetTableMetaInfoFromCmd(pCmd, i);

    SVgroupsMsg *pVgroupMsg = (SVgroupsMsg *) pMsg;
    pVgroupMsg->numOfVgroups = htonl(pVgroupMsg->numOfVgroups);

    int32_t size = 0;
    pInfo->vgroupList = createVgroupInfoFromMsg(pMsg, &size, pSql->self);
    pMsg += size;
  }

  taosReleaseRef(tscObjRef, parent->self);
  return pSql->res.code;
}

int tscProcessShowRsp(SSqlObj *pSql) {
  STableMetaMsg *pMetaMsg;
  SShowRsp *     pShow;
  SSchema *      pSchema;

  SSqlRes *pRes = &pSql->res;
  SSqlCmd *pCmd = &pSql->cmd;

  SQueryInfo *pQueryInfo = tscGetQueryInfo(pCmd);

  STableMetaInfo *pTableMetaInfo = tscGetMetaInfo(pQueryInfo, 0);

  pShow = (SShowRsp *)pRes->pRsp;
  pShow->qhandle = htobe64(pShow->qhandle);
  pRes->qId = pShow->qhandle;

  tscResetForNextRetrieve(pRes);
  pMetaMsg = &(pShow->tableMeta);

  pMetaMsg->numOfColumns = ntohs(pMetaMsg->numOfColumns);

  pSchema = pMetaMsg->schema;
  pMetaMsg->tid = ntohs(pMetaMsg->tid);
  for (int i = 0; i < pMetaMsg->numOfColumns; ++i) {
    pSchema->bytes = htons(pSchema->bytes);
    pSchema++;
  }

  tfree(pTableMetaInfo->pTableMeta);
  pTableMetaInfo->pTableMeta = tscCreateTableMetaFromMsg(pMetaMsg);

  SSchema *pTableSchema = tscGetTableSchema(pTableMetaInfo->pTableMeta);
  if (pQueryInfo->colList == NULL) {
    pQueryInfo->colList = taosArrayInit(4, POINTER_BYTES);
  }
  
  SFieldInfo* pFieldInfo = &pQueryInfo->fieldsInfo;
  
  SColumnIndex index = {0};
  pSchema = pMetaMsg->schema;

  uint64_t uid = pTableMetaInfo->pTableMeta->id.uid;
  for (int16_t i = 0; i < pMetaMsg->numOfColumns; ++i, ++pSchema) {
    index.columnIndex = i;
    tscColumnListInsert(pQueryInfo->colList, i, uid, pSchema);
    
    TAOS_FIELD f = tscCreateField(pSchema->type, pSchema->name, pSchema->bytes);
    SInternalField* pInfo = tscFieldInfoAppend(pFieldInfo, &f);
    
    pInfo->pExpr = tscExprAppend(pQueryInfo, TSDB_FUNC_TS_DUMMY, &index,
                     pTableSchema[i].type, pTableSchema[i].bytes, getNewResColId(pCmd), pTableSchema[i].bytes, false);
  }
  
  pCmd->numOfCols = pQueryInfo->fieldsInfo.numOfOutput;
  tscFieldInfoUpdateOffset(pQueryInfo);
  return 0;
}

static void createHbObj(STscObj* pObj) {
  if (pObj->hbrid != 0) {
    return;
  }

  SSqlObj *pSql = (SSqlObj *)calloc(1, sizeof(SSqlObj));
  if (NULL == pSql) return;

  pSql->fp = tscProcessHeartBeatRsp;

  SQueryInfo *pQueryInfo = tscGetQueryInfoS(&pSql->cmd, 0);
  if (pQueryInfo == NULL) {
    terrno = TSDB_CODE_TSC_OUT_OF_MEMORY;
    tfree(pSql);
    return;
  }

  pQueryInfo->command = TSDB_SQL_HB;

  pSql->cmd.command = pQueryInfo->command;
  if (TSDB_CODE_SUCCESS != tscAllocPayload(&(pSql->cmd), TSDB_DEFAULT_PAYLOAD_SIZE)) {
    terrno = TSDB_CODE_TSC_OUT_OF_MEMORY;
    tfree(pSql);
    return;
  }

  pSql->param = pObj;
  pSql->pTscObj = pObj;
  pSql->signature = pSql;

  registerSqlObj(pSql);
  tscDebug("0x%"PRIx64" HB is allocated, pObj:%p", pSql->self, pObj);

  pObj->hbrid = pSql->self;
}

int tscProcessConnectRsp(SSqlObj *pSql) {
  STscObj *pObj = pSql->pTscObj;
  SSqlRes *pRes = &pSql->res;

  char temp[TSDB_TABLE_FNAME_LEN * 2] = {0};

  SConnectRsp *pConnect = (SConnectRsp *)pRes->pRsp;
  tstrncpy(pObj->acctId, pConnect->acctId, sizeof(pObj->acctId));  // copy acctId from response
  
  pthread_mutex_lock(&pObj->mutex);
  int32_t len = sprintf(temp, "%s%s%s", pObj->acctId, TS_PATH_DELIMITER, pObj->db);

  assert(len <= sizeof(pObj->db));
  tstrncpy(pObj->db, temp, sizeof(pObj->db));
  pthread_mutex_unlock(&pObj->mutex);
  
  if (pConnect->epSet.numOfEps > 0) {
    tscEpSetHtons(&pConnect->epSet);
    tscUpdateMgmtEpSet(pSql, &pConnect->epSet);

    for (int i = 0; i < pConnect->epSet.numOfEps; ++i) {
      tscDebug("0x%"PRIx64" epSet.fqdn[%d]: %s, pObj:%p", pSql->self, i, pConnect->epSet.fqdn[i], pObj);
    }
  } 

  strcpy(pObj->sversion, pConnect->serverVersion);
  pObj->writeAuth = pConnect->writeAuth;
  pObj->superAuth = pConnect->superAuth;
  pObj->connId = htonl(pConnect->connId);

  createHbObj(pObj);

  //launch a timer to send heartbeat to maintain the connection and send status to mnode
  taosTmrReset(tscProcessActivityTimer, tsShellActivityTimer * 500, (void *)pObj->rid, tscTmr, &pObj->pTimer);

  return 0;
}

int tscProcessUseDbRsp(SSqlObj *pSql) {
  STscObj *       pObj = pSql->pTscObj;
  STableMetaInfo *pTableMetaInfo = tscGetTableMetaInfoFromCmd(&pSql->cmd, 0);
  
  pthread_mutex_lock(&pObj->mutex);
  int ret = tNameExtractFullName(&pTableMetaInfo->name, pObj->db);
  pthread_mutex_unlock(&pObj->mutex);
  
  return ret;
}

int tscProcessDropDbRsp(SSqlObj *pSql) {
  //TODO LOCK DB WHEN MODIFY IT
  //pSql->pTscObj->db[0] = 0;
  
  taosHashEmpty(tscTableMetaInfo);
  return 0;
}

int tscProcessDropTableRsp(SSqlObj *pSql) {
  STableMetaInfo *pTableMetaInfo = tscGetTableMetaInfoFromCmd(&pSql->cmd, 0);

  //The cached tableMeta is expired in this case, so clean it in hash table
  char name[TSDB_TABLE_FNAME_LEN] = {0};
  tNameExtractFullName(&pTableMetaInfo->name, name);

  taosHashRemove(tscTableMetaInfo, name, strnlen(name, TSDB_TABLE_FNAME_LEN));
  tscDebug("0x%"PRIx64" remove table meta after drop table:%s, numOfRemain:%d", pSql->self, name, (int32_t) taosHashGetSize(tscTableMetaInfo));

  tfree(pTableMetaInfo->pTableMeta);
  return 0;
}

int tscProcessAlterTableMsgRsp(SSqlObj *pSql) {
  STableMetaInfo *pTableMetaInfo = tscGetTableMetaInfoFromCmd(&pSql->cmd, 0);

  char name[TSDB_TABLE_FNAME_LEN] = {0};
  tNameExtractFullName(&pTableMetaInfo->name, name);

  tscDebug("0x%"PRIx64" remove tableMeta in hashMap after alter-table: %s", pSql->self, name);

  bool isSuperTable = UTIL_TABLE_IS_SUPER_TABLE(pTableMetaInfo);
  taosHashRemove(tscTableMetaInfo, name, strnlen(name, TSDB_TABLE_FNAME_LEN));
  tfree(pTableMetaInfo->pTableMeta);

  if (isSuperTable) {  // if it is a super table, iterate the hashTable and remove all the childTableMeta
    taosHashEmpty(tscTableMetaInfo);
  }

  return 0;
}

int tscProcessAlterDbMsgRsp(SSqlObj *pSql) {
  UNUSED(pSql);
  return 0;
}

int tscProcessShowCreateRsp(SSqlObj *pSql) {
  return tscLocalResultCommonBuilder(pSql, 1);
}

int tscProcessQueryRsp(SSqlObj *pSql) {
  SSqlRes *pRes = &pSql->res;

  SQueryTableRsp *pQueryAttr = (SQueryTableRsp *)pRes->pRsp;
  pQueryAttr->qId = htobe64(pQueryAttr->qId);

  pRes->qId  = pQueryAttr->qId;
  pRes->data = NULL;

  tscResetForNextRetrieve(pRes);
  tscDebug("0x%"PRIx64" query rsp received, qId:0x%"PRIx64, pSql->self, pRes->qId);
  return 0;
}

int tscProcessRetrieveRspFromNode(SSqlObj *pSql) {
  SSqlRes *pRes = &pSql->res;
  SSqlCmd *pCmd = &pSql->cmd;

  assert(pRes->rspLen >= sizeof(SRetrieveTableRsp));

  SRetrieveTableRsp *pRetrieve = (SRetrieveTableRsp *)pRes->pRsp;
  if (pRetrieve == NULL) {
    pRes->code = TSDB_CODE_TSC_OUT_OF_MEMORY;
    return pRes->code;
  }

  pRes->numOfRows = htonl(pRetrieve->numOfRows);
  pRes->precision = htons(pRetrieve->precision);
  pRes->offset    = htobe64(pRetrieve->offset);
  pRes->useconds  = htobe64(pRetrieve->useconds);
  pRes->completed = (pRetrieve->completed == 1);
  pRes->data      = pRetrieve->data;
  
  SQueryInfo* pQueryInfo = tscGetQueryInfo(pCmd);
  if (tscCreateResPointerInfo(pRes, pQueryInfo) != TSDB_CODE_SUCCESS) {
    return pRes->code;
  }

  STableMetaInfo *pTableMetaInfo = tscGetMetaInfo(pQueryInfo, 0);
  if (pCmd->command == TSDB_SQL_RETRIEVE) {
    tscSetResRawPtr(pRes, pQueryInfo);
  } else if ((UTIL_TABLE_IS_CHILD_TABLE(pTableMetaInfo) || UTIL_TABLE_IS_NORMAL_TABLE(pTableMetaInfo)) && !TSDB_QUERY_HAS_TYPE(pQueryInfo->type, TSDB_QUERY_TYPE_SUBQUERY)) {
    tscSetResRawPtr(pRes, pQueryInfo);
  } else if (tscNonOrderedProjectionQueryOnSTable(pQueryInfo, 0) && !TSDB_QUERY_HAS_TYPE(pQueryInfo->type, TSDB_QUERY_TYPE_JOIN_QUERY) && !TSDB_QUERY_HAS_TYPE(pQueryInfo->type, TSDB_QUERY_TYPE_JOIN_SEC_STAGE)) {
    tscSetResRawPtr(pRes, pQueryInfo);
  }

  if (pSql->pSubscription != NULL) {
    int32_t numOfCols = pQueryInfo->fieldsInfo.numOfOutput;
    
    TAOS_FIELD *pField = tscFieldInfoGetField(&pQueryInfo->fieldsInfo, numOfCols - 1);
    int16_t     offset = tscFieldInfoGetOffset(pQueryInfo, numOfCols - 1);
    
    char* p = pRes->data + (pField->bytes + offset) * pRes->numOfRows;

    int32_t numOfTables = htonl(*(int32_t*)p);
    p += sizeof(int32_t);
    for (int i = 0; i < numOfTables; i++) {
      int64_t uid = htobe64(*(int64_t*)p);
      p += sizeof(int64_t);
      p += sizeof(int32_t); // skip tid
      TSKEY key = htobe64(*(TSKEY*)p);
      p += sizeof(TSKEY);
      tscUpdateSubscriptionProgress(pSql->pSubscription, uid, key);
    }
  }

  pRes->row = 0;
  tscDebug("0x%"PRIx64" numOfRows:%d, offset:%" PRId64 ", complete:%d, qId:0x%"PRIx64, pSql->self, pRes->numOfRows, pRes->offset,
      pRes->completed, pRes->qId);

  return 0;
}

void tscTableMetaCallBack(void *param, TAOS_RES *res, int code);

static int32_t getTableMetaFromMnode(SSqlObj *pSql, STableMetaInfo *pTableMetaInfo) {
  SSqlObj *pNew = calloc(1, sizeof(SSqlObj));
  if (NULL == pNew) {
    tscError("0x%"PRIx64" malloc failed for new sqlobj to get table meta", pSql->self);
    return TSDB_CODE_TSC_OUT_OF_MEMORY;
  }

  pNew->pTscObj = pSql->pTscObj;
  pNew->signature = pNew;
  pNew->cmd.command = TSDB_SQL_META;

  tscAddQueryInfo(&pNew->cmd);

  SQueryInfo *pNewQueryInfo = tscGetQueryInfoS(&pNew->cmd, 0);

  pNew->cmd.autoCreated = pSql->cmd.autoCreated;  // create table if not exists
  if (TSDB_CODE_SUCCESS != tscAllocPayload(&pNew->cmd, TSDB_DEFAULT_PAYLOAD_SIZE + pSql->cmd.payloadLen)) {
    tscError("0x%"PRIx64" malloc failed for payload to get table meta", pSql->self);
    tscFreeSqlObj(pNew);
    return TSDB_CODE_TSC_OUT_OF_MEMORY;
  }

  STableMetaInfo *pNewMeterMetaInfo = tscAddEmptyMetaInfo(pNewQueryInfo);
  assert(pNewQueryInfo->numOfTables == 1);

  tNameAssign(&pNewMeterMetaInfo->name, &pTableMetaInfo->name);

  if (pSql->cmd.autoCreated) {
    int32_t code = copyTagData(&pNew->cmd.tagData, &pSql->cmd.tagData);
    if (code != TSDB_CODE_SUCCESS) {
      tscError("0x%"PRIx64" malloc failed for new tag data to get table meta", pSql->self);
      tscFreeSqlObj(pNew);
      return TSDB_CODE_TSC_OUT_OF_MEMORY;
    }
  }

  registerSqlObj(pNew);
  tscDebug("0x%"PRIx64" new pSqlObj:0x%"PRIx64" to get tableMeta, auto create:%d", pSql->self, pNew->self,
      pNew->cmd.autoCreated);

  pNew->fp = tscTableMetaCallBack;
  pNew->param = (void *)pSql->self;

  tscDebug("0x%"PRIx64" metaRid from %" PRId64 " to %" PRId64 , pSql->self, pSql->metaRid, pNew->self);
  
  pSql->metaRid = pNew->self;

  int32_t code = tscBuildAndSendRequest(pNew, NULL);
  if (code == TSDB_CODE_SUCCESS) {
    code = TSDB_CODE_TSC_ACTION_IN_PROGRESS;  // notify application that current process needs to be terminated
  }

  return code;
}

int32_t getMultiTableMetaFromMnode(SSqlObj *pSql, SArray* pNameList, SArray* pVgroupNameList) {
  SSqlObj *pNew = calloc(1, sizeof(SSqlObj));
  if (NULL == pNew) {
    tscError("0x%"PRIx64" failed to allocate sqlobj to get multiple table meta", pSql->self);
    return TSDB_CODE_TSC_OUT_OF_MEMORY;
  }

  pNew->pTscObj     = pSql->pTscObj;
  pNew->signature   = pNew;
  pNew->cmd.command = TSDB_SQL_MULTI_META;

  int32_t numOfTable      = (int32_t) taosArrayGetSize(pNameList);
  int32_t numOfVgroupList = (int32_t) taosArrayGetSize(pVgroupNameList);

  int32_t size = (numOfTable + numOfVgroupList) * TSDB_TABLE_FNAME_LEN + sizeof(SMultiTableInfoMsg);
  if (TSDB_CODE_SUCCESS != tscAllocPayload(&pNew->cmd, size)) {
    tscError("0x%"PRIx64" malloc failed for payload to get table meta", pSql->self);
    tscFreeSqlObj(pNew);
    return TSDB_CODE_TSC_OUT_OF_MEMORY;
  }

  SMultiTableInfoMsg* pInfo = (SMultiTableInfoMsg*) pNew->cmd.payload;
  pInfo->numOfTables  = htonl((uint32_t) taosArrayGetSize(pNameList));
  pInfo->numOfVgroups = htonl((uint32_t) taosArrayGetSize(pVgroupNameList));

  char* start = pInfo->tableNames;
  int32_t len = 0;
  for(int32_t i = 0; i < numOfTable; ++i) {
    char* name = taosArrayGetP(pNameList, i);
    if (i < numOfTable - 1 || numOfVgroupList > 0) {
      len = sprintf(start, "%s,", name);
    } else {
      len = sprintf(start, "%s", name);
    }

    start += len;
  }

  for(int32_t i = 0; i < numOfVgroupList; ++i) {
    char* name = taosArrayGetP(pVgroupNameList, i);
    if (i < numOfVgroupList - 1) {
      len = sprintf(start, "%s, ", name);
    } else {
      len = sprintf(start, "%s", name);
    }

    start += len;
  }

  pNew->cmd.payloadLen = (start - pInfo->tableNames) + sizeof(SMultiTableInfoMsg);
  pNew->cmd.msgType = TSDB_MSG_TYPE_CM_TABLES_META;

  registerSqlObj(pNew);
  tscDebug("0x%"PRIx64" new pSqlObj:0x%"PRIx64" to get %d tableMeta, vgroupInfo:%d, msg size:%d", pSql->self,
      pNew->self, numOfTable, numOfVgroupList, pNew->cmd.payloadLen);

  pNew->fp = tscTableMetaCallBack;
  pNew->param = (void *)pSql->self;

  tscDebug("0x%"PRIx64" metaRid from %" PRId64 " to %" PRId64 , pSql->self, pSql->metaRid, pNew->self);

  pSql->metaRid = pNew->self;
  int32_t code = tscBuildAndSendRequest(pNew, NULL);
  if (code == TSDB_CODE_SUCCESS) {
    code = TSDB_CODE_TSC_ACTION_IN_PROGRESS;  // notify application that current process needs to be terminated
  }

  return code;
}

int32_t tscGetTableMeta(SSqlObj *pSql, STableMetaInfo *pTableMetaInfo) {
  assert(tIsValidName(&pTableMetaInfo->name));

  uint32_t size = tscGetTableMetaMaxSize();
  if (pTableMetaInfo->pTableMeta == NULL) {
    pTableMetaInfo->pTableMeta    = calloc(1, size);
    pTableMetaInfo->tableMetaSize = size;
  } else if (pTableMetaInfo->tableMetaSize < size) {
    char *tmp = realloc(pTableMetaInfo->pTableMeta, size); 
    if (tmp == NULL) { 
      return TSDB_CODE_TSC_OUT_OF_MEMORY;
    }
    pTableMetaInfo->pTableMeta = (STableMeta *)tmp;
    memset(pTableMetaInfo->pTableMeta, 0, size);
    pTableMetaInfo->tableMetaSize = size;
  } else {
    //uint32_t s = tscGetTableMetaSize(pTableMetaInfo->pTableMeta);
    memset(pTableMetaInfo->pTableMeta, 0, size);
    pTableMetaInfo->tableMetaSize = size;
  }

  pTableMetaInfo->pTableMeta->tableType = -1;
  pTableMetaInfo->pTableMeta->tableInfo.numOfColumns  = -1;

  char name[TSDB_TABLE_FNAME_LEN] = {0};
  tNameExtractFullName(&pTableMetaInfo->name, name);

  size_t len = strlen(name);
  taosHashGetClone(tscTableMetaInfo, name, len, NULL, pTableMetaInfo->pTableMeta, -1);

  // TODO resize the tableMeta
  char buf[80*1024] = {0};
  assert(size < 80*1024);

  STableMeta* pMeta = pTableMetaInfo->pTableMeta;
  if (pMeta->id.uid > 0) {
    if (pMeta->tableType == TSDB_CHILD_TABLE) {
      int32_t code = tscCreateTableMetaFromCChildMeta(pTableMetaInfo->pTableMeta, name, buf);
      if (code != TSDB_CODE_SUCCESS) {
        return getTableMetaFromMnode(pSql, pTableMetaInfo);
      }
    }

    return TSDB_CODE_SUCCESS;
  }

  return getTableMetaFromMnode(pSql, pTableMetaInfo);
}

int tscGetTableMetaEx(SSqlObj *pSql, STableMetaInfo *pTableMetaInfo, bool createIfNotExists) {
  pSql->cmd.autoCreated = createIfNotExists;
  return tscGetTableMeta(pSql, pTableMetaInfo);
}

/**
 * retrieve table meta from mnode, and update the local table meta hashmap.
 * @param pSql          sql object
 * @param tableIndex    table index
 * @return              status code
 */
int tscRenewTableMeta(SSqlObj *pSql, int32_t tableIndex) {
  SSqlCmd *pCmd = &pSql->cmd;

  SQueryInfo     *pQueryInfo = tscGetQueryInfo(pCmd);
  STableMetaInfo *pTableMetaInfo = tscGetMetaInfo(pQueryInfo, tableIndex);

  char name[TSDB_TABLE_FNAME_LEN] = {0};
  int32_t code = tNameExtractFullName(&pTableMetaInfo->name, name);
  if (code != TSDB_CODE_SUCCESS) {
    tscError("0x%"PRIx64" failed to generate the table full name", pSql->self);
    return TSDB_CODE_TSC_INVALID_SQL;
  }

  STableMeta* pTableMeta = pTableMetaInfo->pTableMeta;
  if (pTableMeta) {
    tscDebug("0x%"PRIx64" update table meta:%s, old meta numOfTags:%d, numOfCols:%d, uid:%" PRId64, pSql->self, name,
             tscGetNumOfTags(pTableMeta), tscGetNumOfColumns(pTableMeta), pTableMeta->id.uid);
  }

  // remove stored tableMeta info in hash table
  size_t len = strlen(name);
  taosHashRemove(tscTableMetaInfo, name, len);

  return getTableMetaFromMnode(pSql, pTableMetaInfo);
}

static bool allVgroupInfoRetrieved(SQueryInfo* pQueryInfo) {
  for (int32_t i = 0; i < pQueryInfo->numOfTables; ++i) {
    STableMetaInfo *pTableMetaInfo = tscGetMetaInfo(pQueryInfo, i);
    if (pTableMetaInfo->vgroupList == NULL) {
      return false;
    }
  }
  
  // all super tables vgroupinfo are retrieved, no need to retrieve vgroup info anymore
  return true;
}

int tscGetSTableVgroupInfo(SSqlObj *pSql, SQueryInfo* pQueryInfo) {
  int32_t code = TSDB_CODE_RPC_NETWORK_UNAVAIL;
  if (allVgroupInfoRetrieved(pQueryInfo)) {
    return TSDB_CODE_SUCCESS;
  }

  SSqlObj *pNew = calloc(1, sizeof(SSqlObj));
  pNew->pTscObj = pSql->pTscObj;
  pNew->signature = pNew;

  pNew->cmd.command = TSDB_SQL_STABLEVGROUP;

  // TODO TEST IT
  SQueryInfo *pNewQueryInfo = tscGetQueryInfoS(&pNew->cmd, 0);
  if (pNewQueryInfo == NULL) {
    tscFreeSqlObj(pNew);
    return code;
  }
  
  for (int32_t i = 0; i < pQueryInfo->numOfTables; ++i) {
    STableMetaInfo *pMInfo = tscGetMetaInfo(pQueryInfo, i);
    STableMeta* pTableMeta = tscTableMetaDup(pMInfo->pTableMeta);
    tscAddTableMetaInfo(pNewQueryInfo, &pMInfo->name, pTableMeta, NULL, pMInfo->tagColList, pMInfo->pVgroupTables);
  }

  if ((code = tscAllocPayload(&pNew->cmd, TSDB_DEFAULT_PAYLOAD_SIZE)) != TSDB_CODE_SUCCESS) {
    tscFreeSqlObj(pNew);
    return code;
  }

  pNewQueryInfo->numOfTables = pQueryInfo->numOfTables;
  registerSqlObj(pNew);

  tscDebug("0x%"PRIx64" svgroupRid from %" PRId64 " to %" PRId64 , pSql->self, pSql->svgroupRid, pNew->self);
  
  pSql->svgroupRid = pNew->self;
  

  tscDebug("0x%"PRIx64" new sqlObj:%p to get vgroupInfo, numOfTables:%d", pSql->self, pNew, pNewQueryInfo->numOfTables);

  pNew->fp = tscTableMetaCallBack;
  pNew->param = (void *)pSql->self;
  code = tscBuildAndSendRequest(pNew, NULL);
  if (code == TSDB_CODE_SUCCESS) {
    code = TSDB_CODE_TSC_ACTION_IN_PROGRESS;
  }

  return code;
}

void tscInitMsgsFp() {
  tscBuildMsg[TSDB_SQL_SELECT] = tscBuildQueryMsg;
  tscBuildMsg[TSDB_SQL_INSERT] = tscBuildSubmitMsg;
  tscBuildMsg[TSDB_SQL_FETCH] = tscBuildFetchMsg;

  tscBuildMsg[TSDB_SQL_CREATE_DB] = tscBuildCreateDbMsg;
  tscBuildMsg[TSDB_SQL_CREATE_USER] = tscBuildUserMsg;

  tscBuildMsg[TSDB_SQL_CREATE_ACCT] = tscBuildAcctMsg;
  tscBuildMsg[TSDB_SQL_ALTER_ACCT] = tscBuildAcctMsg;

  tscBuildMsg[TSDB_SQL_CREATE_TABLE] = tscBuildCreateTableMsg;
  tscBuildMsg[TSDB_SQL_DROP_USER] = tscBuildDropUserAcctMsg;
  tscBuildMsg[TSDB_SQL_DROP_ACCT] = tscBuildDropUserAcctMsg;
  tscBuildMsg[TSDB_SQL_DROP_DB] = tscBuildDropDbMsg;
  tscBuildMsg[TSDB_SQL_SYNC_DB_REPLICA] = tscBuildSyncDbReplicaMsg;
  tscBuildMsg[TSDB_SQL_DROP_TABLE] = tscBuildDropTableMsg;
  tscBuildMsg[TSDB_SQL_ALTER_USER] = tscBuildUserMsg;
  tscBuildMsg[TSDB_SQL_CREATE_DNODE] = tscBuildCreateDnodeMsg;
  tscBuildMsg[TSDB_SQL_DROP_DNODE] = tscBuildDropDnodeMsg;
  tscBuildMsg[TSDB_SQL_CFG_DNODE] = tscBuildCfgDnodeMsg;
  tscBuildMsg[TSDB_SQL_ALTER_TABLE] = tscBuildAlterTableMsg;
  tscBuildMsg[TSDB_SQL_UPDATE_TAGS_VAL] = tscBuildUpdateTagMsg;
  tscBuildMsg[TSDB_SQL_ALTER_DB] = tscAlterDbMsg;

  tscBuildMsg[TSDB_SQL_CONNECT] = tscBuildConnectMsg;
  tscBuildMsg[TSDB_SQL_USE_DB] = tscBuildUseDbMsg;
  tscBuildMsg[TSDB_SQL_META] = tscBuildTableMetaMsg;
  tscBuildMsg[TSDB_SQL_STABLEVGROUP] = tscBuildSTableVgroupMsg;

  tscBuildMsg[TSDB_SQL_HB] = tscBuildHeartBeatMsg;
  tscBuildMsg[TSDB_SQL_SHOW] = tscBuildShowMsg;
  tscBuildMsg[TSDB_SQL_RETRIEVE] = tscBuildRetrieveFromMgmtMsg;
  tscBuildMsg[TSDB_SQL_KILL_QUERY] = tscBuildKillMsg;
  tscBuildMsg[TSDB_SQL_KILL_STREAM] = tscBuildKillMsg;
  tscBuildMsg[TSDB_SQL_KILL_CONNECTION] = tscBuildKillMsg;

  tscProcessMsgRsp[TSDB_SQL_SELECT] = tscProcessQueryRsp;
  tscProcessMsgRsp[TSDB_SQL_FETCH] = tscProcessRetrieveRspFromNode;

  tscProcessMsgRsp[TSDB_SQL_DROP_DB] = tscProcessDropDbRsp;
  tscProcessMsgRsp[TSDB_SQL_DROP_TABLE] = tscProcessDropTableRsp;
  tscProcessMsgRsp[TSDB_SQL_CONNECT] = tscProcessConnectRsp;
  tscProcessMsgRsp[TSDB_SQL_USE_DB] = tscProcessUseDbRsp;
  tscProcessMsgRsp[TSDB_SQL_META] = tscProcessTableMetaRsp;
  tscProcessMsgRsp[TSDB_SQL_STABLEVGROUP] = tscProcessSTableVgroupRsp;
  tscProcessMsgRsp[TSDB_SQL_MULTI_META] = tscProcessMultiTableMetaRsp;

  tscProcessMsgRsp[TSDB_SQL_SHOW] = tscProcessShowRsp;
  tscProcessMsgRsp[TSDB_SQL_RETRIEVE] = tscProcessRetrieveRspFromNode;  // rsp handled by same function.
  tscProcessMsgRsp[TSDB_SQL_DESCRIBE_TABLE] = tscProcessDescribeTableRsp;

  tscProcessMsgRsp[TSDB_SQL_CURRENT_DB]   = tscProcessLocalRetrieveRsp;
  tscProcessMsgRsp[TSDB_SQL_CURRENT_USER] = tscProcessLocalRetrieveRsp;
  tscProcessMsgRsp[TSDB_SQL_SERV_VERSION] = tscProcessLocalRetrieveRsp;
  tscProcessMsgRsp[TSDB_SQL_CLI_VERSION]  = tscProcessLocalRetrieveRsp;
  tscProcessMsgRsp[TSDB_SQL_SERV_STATUS]  = tscProcessLocalRetrieveRsp;

  tscProcessMsgRsp[TSDB_SQL_RETRIEVE_EMPTY_RESULT] = tscProcessEmptyResultRsp;

  tscProcessMsgRsp[TSDB_SQL_RETRIEVE_LOCALMERGE] = tscProcessRetrieveLocalMergeRsp;

  tscProcessMsgRsp[TSDB_SQL_ALTER_TABLE] = tscProcessAlterTableMsgRsp;
  tscProcessMsgRsp[TSDB_SQL_ALTER_DB] = tscProcessAlterDbMsgRsp;

  tscProcessMsgRsp[TSDB_SQL_SHOW_CREATE_TABLE] = tscProcessShowCreateRsp;
  tscProcessMsgRsp[TSDB_SQL_SHOW_CREATE_STABLE] = tscProcessShowCreateRsp;
  tscProcessMsgRsp[TSDB_SQL_SHOW_CREATE_DATABASE] = tscProcessShowCreateRsp;

  tscKeepConn[TSDB_SQL_SHOW] = 1;
  tscKeepConn[TSDB_SQL_RETRIEVE] = 1;
  tscKeepConn[TSDB_SQL_SELECT] = 1;
  tscKeepConn[TSDB_SQL_FETCH] = 1;
  tscKeepConn[TSDB_SQL_HB] = 1;
}<|MERGE_RESOLUTION|>--- conflicted
+++ resolved
@@ -1885,12 +1885,7 @@
   }
 }
 
-<<<<<<< HEAD
 static void doAddTableMetaLocalBuf(STableMeta* pTableMeta, STableMetaMsg* pMetaMsg, bool updateSTable) {
-=======
-  assert(pTableMeta->tableType == TSDB_SUPER_TABLE || pTableMeta->tableType == TSDB_CHILD_TABLE || pTableMeta->tableType == TSDB_NORMAL_TABLE || pTableMeta->tableType == TSDB_STREAM_TABLE);
-
->>>>>>> c69604fd
   if (pTableMeta->tableType == TSDB_CHILD_TABLE) {
     // add or update the corresponding super table meta data info
     int32_t len = (int32_t) strnlen(pTableMeta->sTableName, TSDB_TABLE_FNAME_LEN);
@@ -2087,14 +2082,14 @@
   }
 
   assert(parent->signature == parent && (int64_t)pSql->param == parent->self);
-  
+
   SSqlRes* pRes = &pSql->res;
-  
+
   // NOTE: the order of several table must be preserved.
   SSTableVgroupRspMsg *pStableVgroup = (SSTableVgroupRspMsg *)pRes->pRsp;
   pStableVgroup->numOfTables = htonl(pStableVgroup->numOfTables);
   char *pMsg = pRes->pRsp + sizeof(SSTableVgroupRspMsg);
-  
+
   SSqlCmd* pCmd = &parent->cmd;
   for(int32_t i = 0; i < pStableVgroup->numOfTables; ++i) {
     STableMetaInfo *pInfo = tscGetTableMetaInfoFromCmd(pCmd, i);
@@ -2513,8 +2508,8 @@
     pTableMetaInfo->pTableMeta    = calloc(1, size);
     pTableMetaInfo->tableMetaSize = size;
   } else if (pTableMetaInfo->tableMetaSize < size) {
-    char *tmp = realloc(pTableMetaInfo->pTableMeta, size); 
-    if (tmp == NULL) { 
+    char *tmp = realloc(pTableMetaInfo->pTableMeta, size);
+    if (tmp == NULL) {
       return TSDB_CODE_TSC_OUT_OF_MEMORY;
     }
     pTableMetaInfo->pTableMeta = (STableMeta *)tmp;
@@ -2621,7 +2616,7 @@
     tscFreeSqlObj(pNew);
     return code;
   }
-  
+
   for (int32_t i = 0; i < pQueryInfo->numOfTables; ++i) {
     STableMetaInfo *pMInfo = tscGetMetaInfo(pQueryInfo, i);
     STableMeta* pTableMeta = tscTableMetaDup(pMInfo->pTableMeta);
