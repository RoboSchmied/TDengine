--- conflicted
+++ resolved
@@ -79,11 +79,7 @@
   if (tscMgmtIpSet.numOfIps != 1) {
     tscMgmtIpSet.numOfIps = 1;
     tscMgmtIpSet.inUse = 0;
-<<<<<<< HEAD
-    taosGetFqdnPortFromEp(tsMaster, tscMgmtIpSet.fqdn[0], &tscMgmtIpSet.port[0]);
-=======
-    taosGetFqdnPortFromEp(tsFirst, tscMgmtIpSet.fqdn[0], &tscMgmtIpSet.port[0]); 
->>>>>>> f0bbe277
+    taosGetFqdnPortFromEp(tsFirst, tscMgmtIpSet.fqdn[0], &tscMgmtIpSet.port[0]);
     tscTrace("edge mgmt IP list:");
     tscPrintMgmtIp();
   }
