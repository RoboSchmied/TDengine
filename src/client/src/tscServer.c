/*
 * Copyright (c) 2019 TAOS Data, Inc. <jhtao@taosdata.com>
 *
 * This program is free software: you can use, redistribute, and/or modify
 * it under the terms of the GNU Affero General Public License, version 3
 * or later ("AGPL"), as published by the Free Software Foundation.
 *
 * This program is distributed in the hope that it will be useful, but WITHOUT
 * ANY WARRANTY; without even the implied warranty of MERCHANTABILITY or
 * FITNESS FOR A PARTICULAR PURPOSE.
 *
 * You should have received a copy of the GNU Affero General Public License
 * along with this program. If not, see <http://www.gnu.org/licenses/>.
 */

#include "os.h"
#include "tcache.h"
#include "trpc.h"
#include "tscJoinProcess.h"
#include "tscProfile.h"
#include "tscSQLParser.h"
#include "tscSecondaryMerge.h"
#include "tscUtil.h"
#include "tschemautil.h"
#include "tsclient.h"
#include "tscompression.h"
#include "tsocket.h"
#include "ttime.h"
#include "ttimer.h"
#include "tutil.h"

#define TSC_MGMT_VNODE 999

SIpStrList tscMgmtIpList;
int        tsMasterIndex = 0;
int        tsSlaveIndex = 1;

int (*tscBuildMsg[TSDB_SQL_MAX])(SSqlObj *pSql, SSqlInfo *pInfo) = {0};

int (*tscProcessMsgRsp[TSDB_SQL_MAX])(SSqlObj *pSql);
char *doBuildMsgHeader(SSqlObj *pSql, char **pStart);
void (*tscUpdateVnodeMsg[TSDB_SQL_MAX])(SSqlObj *pSql, char *buf);
void tscProcessActivityTimer(void *handle, void *tmrId);
int tscKeepConn[TSDB_SQL_MAX] = {0};
TSKEY tscGetSubscriptionProgress(void* sub, int64_t uid);
void tscUpdateSubscriptionProgress(void* sub, int64_t uid, TSKEY ts);
void tscSaveSubscriptionProgress(void* sub);

static int32_t minMsgSize() { return tsRpcHeadSize + sizeof(STaosDigest); }

void tscPrintMgmtIp() {
  if (tscMgmtIpList.numOfIps <= 0) {
    tscError("invalid mgmt IP list:%d", tscMgmtIpList.numOfIps);
  } else {
    for (int i = 0; i < tscMgmtIpList.numOfIps; ++i) {
      tscTrace("mgmt index:%d ip:%s", i, tscMgmtIpList.ipstr[i]);
    }
  }
}

void tscSetMgmtIpListFromCluster(SIpList *pIpList) {
  tscMgmtIpList.numOfIps = pIpList->numOfIps;
  if (memcmp(tscMgmtIpList.ip, pIpList->ip, pIpList->numOfIps * 4) != 0) {
    for (int i = 0; i < pIpList->numOfIps; ++i) {
      tinet_ntoa(tscMgmtIpList.ipstr[i], pIpList->ip[i]);
      tscMgmtIpList.ip[i] = pIpList->ip[i];
    }
    tscTrace("cluster mgmt IP list:");
    tscPrintMgmtIp();
  }
}

void tscSetMgmtIpListFromEdge() {
  if (tscMgmtIpList.numOfIps != 2) {
    tscMgmtIpList.numOfIps = 2;
    strcpy(tscMgmtIpList.ipstr[0], tsMasterIp);
    tscMgmtIpList.ip[0] = inet_addr(tsMasterIp);
    strcpy(tscMgmtIpList.ipstr[1], tsMasterIp);
    tscMgmtIpList.ip[1] = inet_addr(tsMasterIp);
    tscTrace("edge mgmt IP list:");
    tscPrintMgmtIp();
  }
}

void tscSetMgmtIpList(SIpList *pIpList) {
  /*
    * The iplist returned by the cluster edition is the current management nodes
    * and the iplist returned by the edge edition is empty
    */
  if (pIpList->numOfIps != 0) {
    tscSetMgmtIpListFromCluster(pIpList);
  } else {
    tscSetMgmtIpListFromEdge();
  }
}

/*
 * For each management node, try twice at least in case of poor network situation.
 * If the client start to connect to a non-management node from the client, and the first retry may fail due to
 * the poor network quality. And then, the second retry get the response with redirection command.
 * The retry will not be executed since only *two* retry is allowed in case of single management node in the cluster.
 * Therefore, we need to multiply the retry times by factor of 2 to fix this problem.
 */
static int32_t tscGetMgmtConnMaxRetryTimes() {
  int32_t factor = 2;
  return tscMgmtIpList.numOfIps * factor;
}

void tscProcessHeartBeatRsp(void *param, TAOS_RES *tres, int code) {
  STscObj *pObj = (STscObj *)param;
  if (pObj == NULL) return;
  if (pObj != pObj->signature) {
    tscError("heart beat msg, pObj:%p, signature:%p invalid", pObj, pObj->signature);
    return;
  }

  SSqlObj *pSql = pObj->pHb;
  SSqlRes *pRes = &pSql->res;

  if (code == 0) {
    SHeartBeatRsp *pRsp = (SHeartBeatRsp *)pRes->pRsp;
    SIpList *      pIpList = &pRsp->ipList;
    tscSetMgmtIpList(pIpList);

    if (pRsp->killConnection) {
      tscKillConnection(pObj);
    } else {
      if (pRsp->queryId) tscKillQuery(pObj, pRsp->queryId);
      if (pRsp->streamId) tscKillStream(pObj, pRsp->streamId);
    }
  } else {
    tscTrace("heart beat failed, code:%d", code);
  }

  taosTmrReset(tscProcessActivityTimer, tsShellActivityTimer * 500, pObj, tscTmr, &pObj->pTimer);
}

void tscProcessActivityTimer(void *handle, void *tmrId) {
  STscObj *pObj = (STscObj *)handle;

  if (pObj == NULL) return;
  if (pObj->signature != pObj) return;
  if (pObj->pTimer != tmrId) return;

  if (pObj->pHb == NULL) {
    SSqlObj *pSql = (SSqlObj *)calloc(1, sizeof(SSqlObj));
    if (NULL == pSql) return;

    pSql->fp = tscProcessHeartBeatRsp;
    
    SQueryInfo *pQueryInfo = NULL;
    tscGetQueryInfoDetailSafely(&pSql->cmd, 0, &pQueryInfo);
    pQueryInfo->command = TSDB_SQL_HB;
    
    if (TSDB_CODE_SUCCESS != tscAllocPayload(&(pSql->cmd), TSDB_DEFAULT_PAYLOAD_SIZE)) {
      tfree(pSql);
      return;
    }

    pSql->cmd.command = TSDB_SQL_HB;
    pSql->param = pObj;
    pSql->pTscObj = pObj;
    pSql->signature = pSql;
    pObj->pHb = pSql;
    tscAddSubqueryInfo(&pObj->pHb->cmd);

    tscTrace("%p pHb is allocated, pObj:%p", pObj->pHb, pObj);
  }

  if (tscShouldFreeHeatBeat(pObj->pHb)) {
    tscTrace("%p free HB object and release connection, pConn:%p", pObj, pObj->pHb->thandle);
    taosCloseRpcConn(pObj->pHb->thandle);

    tscFreeSqlObj(pObj->pHb);
    tscCloseTscObj(pObj);
    return;
  }

  tscProcessSql(pObj->pHb);
}

void tscGetConnToMgmt(SSqlObj *pSql, uint8_t *pCode) {
  STscObj *pTscObj = pSql->pTscObj;
  if (pSql->retry < tscGetMgmtConnMaxRetryTimes()) {
    *pCode = 0;
    pSql->retry++;
    pSql->index = pSql->index % tscMgmtIpList.numOfIps;
    if (pSql->cmd.command > TSDB_SQL_READ && pSql->index == 0) pSql->index = 1;
    void *thandle = taosGetConnFromCache(tscConnCache, tscMgmtIpList.ip[pSql->index], TSC_MGMT_VNODE, pTscObj->user);

    if (thandle == NULL) {
      SRpcConnInit connInit;
      memset(&connInit, 0, sizeof(connInit));
      connInit.cid = 0;
      connInit.sid = 0;
      connInit.meterId = pSql->pTscObj->user;
      connInit.peerId = 0;
      connInit.shandle = pTscMgmtConn;
      connInit.ahandle = pSql;
      connInit.peerPort = tsMgmtShellPort;
      connInit.spi = 1;
      connInit.encrypt = 0;
      connInit.secret = pSql->pTscObj->pass;
      
      connInit.peerIp = tscMgmtIpList.ipstr[pSql->index];
      thandle = taosOpenRpcConn(&connInit, pCode);
    }

    pSql->thandle = thandle;
    pSql->ip = tscMgmtIpList.ip[pSql->index];
    pSql->vnode = TSC_MGMT_VNODE;
    tscTrace("%p mgmt index:%d ip:0x%x is picked up, pConn:%p", pSql, pSql->index, tscMgmtIpList.ip[pSql->index],
             pSql->thandle);
  }

  // the pSql->res.code is the previous error(status) code.
  if (pSql->thandle == NULL && pSql->retry >= pSql->maxRetry) {
    if (pSql->res.code != TSDB_CODE_SUCCESS && pSql->res.code != TSDB_CODE_ACTION_IN_PROGRESS) {
      *pCode = pSql->res.code;
    }

    tscError("%p reach the max retry:%d, code:%d", pSql, pSql->retry, *pCode);
  }
}

void tscGetConnToVnode(SSqlObj *pSql, uint8_t *pCode) {
  SVPeerDesc *pVPeersDesc = NULL;
  static int  vidIndex = 0;
  STscObj *   pTscObj = pSql->pTscObj;

  pSql->thandle = NULL;

  SSqlCmd *       pCmd = &pSql->cmd;
  SMeterMetaInfo *pMeterMetaInfo = tscGetMeterMetaInfo(pCmd, pCmd->clauseIndex, 0);
  
  if (UTIL_METER_IS_SUPERTABLE(pMeterMetaInfo)) {  // multiple vnode query
    SVnodeSidList *vnodeList = tscGetVnodeSidList(pMeterMetaInfo->pMetricMeta, pMeterMetaInfo->vnodeIndex);
    if (vnodeList != NULL) {
      pVPeersDesc = vnodeList->vpeerDesc;
    }
  } else {
    SMeterMeta *pMeta = pMeterMetaInfo->pMeterMeta;
    if (pMeta == NULL) {
      tscError("%p pMeterMeta is NULL", pSql);
      pSql->retry = pSql->maxRetry;
      return;
    }
    pVPeersDesc = pMeta->vpeerDesc;
  }

  if (pVPeersDesc == NULL) {
    pSql->retry = pSql->maxRetry;
    tscError("%p pVPeerDesc is NULL", pSql);
  }

  while (pSql->retry < pSql->maxRetry) {
    (pSql->retry)++;
    pSql->index = pSql->index%TSDB_VNODES_SUPPORT;
    
    char ipstr[40] = {0};
    if (pVPeersDesc[pSql->index].ip == 0) {
      /*
       * in the edge edition, ip is 0, and at this time we use masterIp instead
       * in the cluster edition, ip is vnode ip
       */
      pVPeersDesc[pSql->index].ip = tscMgmtIpList.ip[0];
    }
    *pCode = TSDB_CODE_SUCCESS;

    void *thandle =
        taosGetConnFromCache(tscConnCache, pVPeersDesc[pSql->index].ip, pVPeersDesc[pSql->index].vnode, pTscObj->user);

    if (thandle == NULL) {
      SRpcConnInit connInit;
      tinet_ntoa(ipstr, pVPeersDesc[pSql->index].ip);
      memset(&connInit, 0, sizeof(connInit));
      connInit.cid = vidIndex;
      connInit.sid = 0;
      connInit.spi = 0;
      connInit.encrypt = 0;
      connInit.meterId = pSql->pTscObj->user;
      connInit.peerId = htonl((pVPeersDesc[pSql->index].vnode << TSDB_SHELL_VNODE_BITS));
      connInit.shandle = pVnodeConn;
      connInit.ahandle = pSql;
      connInit.peerIp = ipstr;
      connInit.peerPort = tsVnodeShellPort;
      thandle = taosOpenRpcConn(&connInit, pCode);
      vidIndex = (vidIndex + 1) % tscNumOfThreads;
    }

    pSql->thandle = thandle;
    pSql->ip = pVPeersDesc[pSql->index].ip;
    pSql->vnode = pVPeersDesc[pSql->index].vnode;
    tscTrace("%p vnode:%d ip:%p index:%d is picked up, pConn:%p", pSql, pVPeersDesc[pSql->index].vnode,
             pVPeersDesc[pSql->index].ip, pSql->index, pSql->thandle);

    break;
  }

  // the pSql->res.code is the previous error(status) code.
  if (pSql->thandle == NULL && pSql->retry >= pSql->maxRetry) {
    if (pSql->res.code != TSDB_CODE_SUCCESS && pSql->res.code != TSDB_CODE_ACTION_IN_PROGRESS) {
      *pCode = pSql->res.code;
    }

    tscError("%p reach the max retry:%d, code:%d", pSql, pSql->retry, *pCode);
  }
}

int tscSendMsgToServer(SSqlObj *pSql) {
  uint8_t code = TSDB_CODE_NETWORK_UNAVAIL;

  if (pSql->thandle == NULL) {
    if (pSql->cmd.command < TSDB_SQL_MGMT)
      tscGetConnToVnode(pSql, &code);
    else
      tscGetConnToMgmt(pSql, &code);
  }

  if (pSql->thandle) {
    /*
     * the total length of message
     * rpc header + actual message body + digest
     *
     * the pSql object may be released automatically during insert procedure, in which the access of
     * message body by using "if (pHeader->msgType & 1)" may cause the segment fault.
     *
     */
    size_t totalLen = pSql->cmd.payloadLen + tsRpcHeadSize + sizeof(STaosDigest);

    // the memory will be released by taosProcessResponse, so no memory leak here
    char *buf = malloc(totalLen);
    if (NULL == buf) {
      tscError("%p msg:%s malloc fail", pSql, taosMsg[pSql->cmd.msgType]);
      return TSDB_CODE_CLI_OUT_OF_MEMORY;
    }
    memcpy(buf, pSql->cmd.payload, totalLen);

    tscTrace("%p msg:%s is sent to server", pSql, taosMsg[pSql->cmd.msgType]);

    char *pStart = taosBuildReqHeader(pSql->thandle, pSql->cmd.msgType, buf);
    if (pStart) {
      /*
       * this SQL object may be released by other thread due to the completion of this query even before the log
       * is dumped to log file. So the signature needs to be kept in a local variable.
       */
      uint64_t signature = (uint64_t)pSql->signature;
      if (tscUpdateVnodeMsg[pSql->cmd.command]) (*tscUpdateVnodeMsg[pSql->cmd.command])(pSql, buf);

      int ret = taosSendMsgToPeerH(pSql->thandle, pStart, pSql->cmd.payloadLen, pSql);
      if (ret >= 0) {
        code = 0;
      }

      tscTrace("%p send msg ret:%d code:%d sig:%p", pSql, ret, code, signature);
    }
  }

  return code;
}

void tscProcessMgmtRedirect(SSqlObj *pSql, uint8_t *cont) {
  SIpList *pIpList = (SIpList *)(cont);
  tscSetMgmtIpList(pIpList);

  if (pSql->cmd.command < TSDB_SQL_READ) {
    tsMasterIndex = 0;
    pSql->index = 0;
  } else {
    pSql->index++;
  }

  tscPrintMgmtIp();
}

void *tscProcessMsgFromServer(char *msg, void *ahandle, void *thandle) {
  if (ahandle == NULL) return NULL;

  SIntMsg *pMsg = (SIntMsg *)msg;
  SSqlObj *pSql = (SSqlObj *)ahandle;
  SSqlRes *pRes = &pSql->res;
  SSqlCmd *pCmd = &pSql->cmd;
  STscObj *pObj = pSql->pTscObj;
  int      code = TSDB_CODE_NETWORK_UNAVAIL;

  if (pSql->signature != pSql) {
    tscError("%p sql is already released, signature:%p", pSql, pSql->signature);
    return NULL;
  }

  if (pSql->thandle != thandle) {
    tscError("%p thandle:%p is different from received:%p", pSql, pSql->thandle, thandle);
    return NULL;
  }

  tscTrace("%p msg:%p is received from server, pConn:%p", pSql, msg, thandle);

  if (pSql->freed || pObj->signature != pObj) {
    tscTrace("%p sql is already released or DB connection is closed, freed:%d pObj:%p signature:%p", pSql, pSql->freed,
             pObj, pObj->signature);
    //taosAddConnIntoCache(tscConnCache, pSql->thandle, pSql->ip, pSql->vnode, pObj->user);
    tscFreeSqlObj(pSql);
    return NULL;
  }

  SMeterMetaInfo *pMeterMetaInfo = tscGetMeterMetaInfo(pCmd, pCmd->clauseIndex, 0);
  if (msg == NULL) {
    tscTrace("%p no response from ip:%s", pSql, taosIpStr(pSql->ip));

    pSql->index++;
    pSql->thandle = NULL;
    // todo taos_stop_query() in async model
    /*
     * in case of
     * 1. query cancelled(pRes->code != TSDB_CODE_QUERY_CANCELLED), do NOT re-issue the request to server.
     * 2. retrieve, do NOT re-issue the retrieve request since the qhandle may have been released by server
     */
    if (pCmd->command != TSDB_SQL_FETCH && pCmd->command != TSDB_SQL_RETRIEVE && pCmd->command != TSDB_SQL_KILL_QUERY &&
        pRes->code != TSDB_CODE_QUERY_CANCELLED) {
      code = tscSendMsgToServer(pSql);
      if (code == 0) return NULL;
    }

    // renew meter meta in case it is changed
    if (pCmd->command < TSDB_SQL_FETCH && pRes->code != TSDB_CODE_QUERY_CANCELLED) {
      pSql->maxRetry = TSDB_VNODES_SUPPORT * 2;
      code = tscRenewMeterMeta(pSql, pMeterMetaInfo->name);
      pRes->code = code;
      if (code == TSDB_CODE_ACTION_IN_PROGRESS) return pSql;

      if (pMeterMetaInfo->pMeterMeta) {
        code = tscSendMsgToServer(pSql);
        if (code == 0) return pSql;
      }
    }
  } else {
    uint16_t rspCode = pMsg->content[0];
    
    if (rspCode == TSDB_CODE_REDIRECT) {
      tscTrace("%p it shall be redirected!", pSql);
      taosAddConnIntoCache(tscConnCache, thandle, pSql->ip, pSql->vnode, pObj->user);
      pSql->thandle = NULL;

      if (pCmd->command > TSDB_SQL_MGMT) {
        tscProcessMgmtRedirect(pSql, pMsg->content + 1);
      } else if (pCmd->command == TSDB_SQL_INSERT) {
        pSql->index++;
        pSql->maxRetry = TSDB_VNODES_SUPPORT * 2;
      } else {
        pSql->index++;
      }

      code = tscSendMsgToServer(pSql);
      if (code == 0) return pSql;
      msg = NULL;
    } else if (rspCode == TSDB_CODE_NOT_ACTIVE_TABLE || rspCode == TSDB_CODE_INVALID_TABLE_ID ||
        rspCode == TSDB_CODE_INVALID_VNODE_ID || rspCode == TSDB_CODE_NOT_ACTIVE_VNODE ||
        rspCode == TSDB_CODE_NETWORK_UNAVAIL || rspCode == TSDB_CODE_NOT_ACTIVE_SESSION ||
        rspCode == TSDB_CODE_TABLE_ID_MISMATCH) {
      /*
       * not_active_table: 1. the virtual node may fail to create table, since the procedure of create table is asynchronized,
       *                   the virtual node may have not create table till now, so try again by using the new metermeta.
       *                   2. this requested table may have been removed by other client, so we need to renew the
       *                   metermeta here.
       *
       * not_active_vnode: current vnode is move to other node due to node balance procedure or virtual node have been
       *                   removed. So, renew metermeta and try again.
       * not_active_session: db has been move to other node, the vnode does not exist on this dnode anymore.
       */
     pSql->thandle = NULL;
      taosAddConnIntoCache(tscConnCache, thandle, pSql->ip, pSql->vnode, pObj->user);

      if (pCmd->command == TSDB_SQL_CONNECT) {
        code = TSDB_CODE_NETWORK_UNAVAIL;
      } else if (pCmd->command == TSDB_SQL_HB) {
        code = TSDB_CODE_NOT_READY;
      } else {
        tscTrace("%p it shall renew meter meta, code:%d", pSql, rspCode);

        pSql->maxRetry = TSDB_VNODES_SUPPORT * 2;
        pSql->res.code = (uint8_t)rspCode;  // keep the previous error code

        code = tscRenewMeterMeta(pSql, pMeterMetaInfo->name);
        if (code == TSDB_CODE_ACTION_IN_PROGRESS) return pSql;

        if (pMeterMetaInfo->pMeterMeta) {
          code = tscSendMsgToServer(pSql);
          if (code == 0) return pSql;
        }
      }

      msg = NULL;
    } else {  // for other error set and return to invoker
      code = rspCode;
    }
  }

  pSql->retry = 0;

  if (msg) {
    if (pCmd->command < TSDB_SQL_MGMT) {
      if (UTIL_METER_IS_NOMRAL_METER(pMeterMetaInfo)) {
        if (pMeterMetaInfo->pMeterMeta)  // it may be deleted
          pMeterMetaInfo->pMeterMeta->index = pSql->index;
      } else {
        SVnodeSidList *pVnodeSidList = tscGetVnodeSidList(pMeterMetaInfo->pMetricMeta, pMeterMetaInfo->vnodeIndex);
        pVnodeSidList->index = pSql->index;
      }
    } else {
      if (pCmd->command > TSDB_SQL_READ)
        tsSlaveIndex = pSql->index;
      else
        tsMasterIndex = pSql->index;
    }
  }

  if (pSql->fp == NULL) tsem_wait(&pSql->emptyRspSem);

  pRes->rspLen = 0;
  if (pRes->code != TSDB_CODE_QUERY_CANCELLED) {
    pRes->code = (code != TSDB_CODE_SUCCESS) ? code : TSDB_CODE_NETWORK_UNAVAIL;
  } else {
    tscTrace("%p query is cancelled, code:%d", pSql, pRes->code);
  }

  if (msg && pRes->code != TSDB_CODE_QUERY_CANCELLED) {
    assert(pMsg->msgType == pCmd->msgType + 1);
    pRes->code = pMsg->content[0];
    pRes->rspType = pMsg->msgType;
    pRes->rspLen = pMsg->msgLen - sizeof(SIntMsg);

    char *tmp = (char *)realloc(pRes->pRsp, pRes->rspLen);
    if (tmp == NULL) {
      pRes->code = TSDB_CODE_CLI_OUT_OF_MEMORY;
    } else {
      pRes->pRsp = tmp;
      if (pRes->rspLen) {
        memcpy(pRes->pRsp, pMsg->content + 1, pRes->rspLen - 1);
      }
    }

    // ignore the error information returned from mnode when set ignore flag in sql
    if (pRes->code == TSDB_CODE_DB_ALREADY_EXIST && pCmd->existsCheck && pRes->rspType == TSDB_MSG_TYPE_CREATE_DB_RSP) {
      pRes->code = TSDB_CODE_SUCCESS;
    }

    /*
     * There is not response callback function for submit response.
     * The actual inserted number of points is the first number.
     */
    if (pMsg->msgType == TSDB_MSG_TYPE_SUBMIT_RSP) {
      pRes->numOfRows += *(int32_t *)pRes->pRsp;

      tscTrace("%p cmd:%d code:%d, inserted rows:%d, rsp len:%d", pSql, pCmd->command, pRes->code,
               *(int32_t *)pRes->pRsp, pRes->rspLen);
    } else {
      tscTrace("%p cmd:%d code:%d rsp len:%d", pSql, pCmd->command, pRes->code, pRes->rspLen);
    }
  }

  if (tscKeepConn[pCmd->command] == 0 ||
      (pRes->code != TSDB_CODE_SUCCESS && pRes->code != TSDB_CODE_ACTION_IN_PROGRESS)) {
    if (pSql->thandle != NULL) {
      taosAddConnIntoCache(tscConnCache, pSql->thandle, pSql->ip, pSql->vnode, pObj->user);
      pSql->thandle = NULL;
    }
  }

  if (pSql->fp == NULL) {
    tsem_post(&pSql->rspSem);
  } else {
    if (pRes->code == TSDB_CODE_SUCCESS && tscProcessMsgRsp[pCmd->command])
      code = (*tscProcessMsgRsp[pCmd->command])(pSql);

    if (code != TSDB_CODE_ACTION_IN_PROGRESS) {
      int   command = pCmd->command;
      void *taosres = tscKeepConn[command] ? pSql : NULL;
      code = pRes->code ? -pRes->code : pRes->numOfRows;

      tscTrace("%p Async SQL result:%d res:%p", pSql, code, taosres);

      /*
       * Whether to free sqlObj or not should be decided before call the user defined function, since this SqlObj
       * may be freed in UDF, and reused by other threads before tscShouldFreeAsyncSqlObj called, in which case
       * tscShouldFreeAsyncSqlObj checks an object which is actually allocated by other threads.
       *
       * If this block of memory is re-allocated for an insert thread, in which tscKeepConn[command] equals to 0,
       * the tscShouldFreeAsyncSqlObj will success and tscFreeSqlObj free it immediately.
       */
      bool shouldFree = tscShouldFreeAsyncSqlObj(pSql);
      if (command == TSDB_SQL_INSERT) {  // handle multi-vnode insertion situation
        (*pSql->fp)(pSql, taosres, code);
      } else {
        (*pSql->fp)(pSql->param, taosres, code);
      }

      if (shouldFree) {
        // If it is failed, all objects allocated during execution taos_connect_a should be released
        if (command == TSDB_SQL_CONNECT) {
          taos_close(pObj);
          tscTrace("%p Async sql close failed connection", pSql);
        } else {
          tscTrace("%p Async sql is automatically freed", pSql);
          tscFreeSqlObj(pSql);
        }
      }
    }
  }

  return ahandle;
}

static SSqlObj *tscCreateSqlObjForSubquery(SSqlObj *pSql, SRetrieveSupport *trsupport, SSqlObj *prevSqlObj);
static int      tscLaunchSTableSubqueries(SSqlObj *pSql);

// todo merge with callback
int32_t tscLaunchJoinSubquery(SSqlObj *pSql, int16_t tableIndex, SJoinSubquerySupporter *pSupporter) {
  SSqlCmd *   pCmd = &pSql->cmd;
  SQueryInfo *pQueryInfo = tscGetQueryInfoDetail(pCmd, pCmd->clauseIndex);

  pSql->res.qhandle = 0x1;
  pSql->res.numOfRows = 0;

  if (pSql->pSubs == NULL) {
    pSql->pSubs = calloc(pSupporter->pState->numOfTotal, POINTER_BYTES);
    if (pSql->pSubs == NULL) {
      return TSDB_CODE_CLI_OUT_OF_MEMORY;
    }
  }

  SSqlObj *pNew = createSubqueryObj(pSql, tableIndex, tscJoinQueryCallback, pSupporter, NULL);
  if (pNew == NULL) {
    return TSDB_CODE_CLI_OUT_OF_MEMORY;
  }

  pSql->pSubs[pSql->numOfSubs++] = pNew;
  assert(pSql->numOfSubs <= pSupporter->pState->numOfTotal);

  if (QUERY_IS_JOIN_QUERY(pQueryInfo->type)) {
    addGroupInfoForSubquery(pSql, pNew, 0, tableIndex);

    // refactor as one method
    SQueryInfo *pNewQueryInfo = tscGetQueryInfoDetail(&pNew->cmd, 0);
    assert(pNewQueryInfo != NULL);

    tscColumnBaseInfoUpdateTableIndex(&pNewQueryInfo->colList, 0);
    tscColumnBaseInfoCopy(&pSupporter->colList, &pNewQueryInfo->colList, 0);

    tscSqlExprCopy(&pSupporter->exprsInfo, &pNewQueryInfo->exprsInfo, pSupporter->uid, false);
    tscFieldInfoCopyAll(&pSupporter->fieldsInfo, &pNewQueryInfo->fieldsInfo);
    
    tscTagCondCopy(&pSupporter->tagCond, &pNewQueryInfo->tagCond);

    pNew->cmd.numOfCols = 0;
    pNewQueryInfo->intervalTime = 0;
    memset(&pNewQueryInfo->limit, 0, sizeof(SLimitVal));

    // backup the data and clear it in the sqlcmd object
    pSupporter->groupbyExpr = pNewQueryInfo->groupbyExpr;
    memset(&pNewQueryInfo->groupbyExpr, 0, sizeof(SSqlGroupbyExpr));

    // this data needs to be transfer to support struct
    pNewQueryInfo->fieldsInfo.numOfOutputCols = 0;
    pNewQueryInfo->exprsInfo.numOfExprs = 0;
    
    // set the ts,tags that involved in join, as the output column of intermediate result
    tscClearSubqueryInfo(&pNew->cmd);

    SSchema      colSchema = {.type = TSDB_DATA_TYPE_BINARY, .bytes = 1};
    SColumnIndex index = {0, PRIMARYKEY_TIMESTAMP_COL_INDEX};

    tscAddSpecialColumnForSelect(pNewQueryInfo, 0, TSDB_FUNC_TS_COMP, &index, &colSchema, TSDB_COL_NORMAL);

    // set the tags value for ts_comp function
    SSqlExpr *pExpr = tscSqlExprGet(pNewQueryInfo, 0);

    SMeterMetaInfo *pMeterMetaInfo = tscGetMeterMetaInfoFromQueryInfo(pNewQueryInfo, 0);
    int16_t         tagColIndex = tscGetJoinTagColIndexByUid(&pSupporter->tagCond, pMeterMetaInfo->pMeterMeta->uid);

    pExpr->param->i64Key = tagColIndex;
    pExpr->numOfParams = 1;

    // add the filter tag column
    for (int32_t i = 0; i < pSupporter->colList.numOfCols; ++i) {
      SColumnBase *pColBase = &pSupporter->colList.pColList[i];
      if (pColBase->numOfFilters > 0) {  // copy to the pNew->cmd.colList if it is filtered.
        tscColumnBaseCopy(&pNewQueryInfo->colList.pColList[pNewQueryInfo->colList.numOfCols], pColBase);
        pNewQueryInfo->colList.numOfCols++;
      }
    }
  
    tscTrace("%p subquery:%p tableIndex:%d, vnodeIdx:%d, type:%d, transfer to ts_comp query to retrieve timestamps, "
             "exprInfo:%d, colList:%d, fieldsInfo:%d, name:%s",
             pSql, pNew, tableIndex, pMeterMetaInfo->vnodeIndex, pNewQueryInfo->type,
             pNewQueryInfo->exprsInfo.numOfExprs, pNewQueryInfo->colList.numOfCols,
             pNewQueryInfo->fieldsInfo.numOfOutputCols, pNewQueryInfo->pMeterInfo[0]->name);
    tscPrintSelectClause(pNew, 0);
  } else {
    SQueryInfo *pNewQueryInfo = tscGetQueryInfoDetail(&pNew->cmd, 0);
    pNewQueryInfo->type |= TSDB_QUERY_TYPE_SUBQUERY;
  }

#ifdef _DEBUG_VIEW
  tscPrintSelectClause(pNew, 0);
#endif
  
  return tscProcessSql(pNew);
}

int doProcessSql(SSqlObj *pSql) {
  SSqlCmd *pCmd = &pSql->cmd;
  SSqlRes *pRes = &pSql->res;
<<<<<<< HEAD
  int32_t  code;
=======
  int32_t  code = TSDB_CODE_SUCCESS;
>>>>>>> b51a97fd

  void *asyncFp = pSql->fp;
  if (pCmd->command == TSDB_SQL_SELECT || pCmd->command == TSDB_SQL_FETCH || pCmd->command == TSDB_SQL_RETRIEVE ||
      pCmd->command == TSDB_SQL_INSERT || pCmd->command == TSDB_SQL_CONNECT || pCmd->command == TSDB_SQL_HB ||
      pCmd->command == TSDB_SQL_META || pCmd->command == TSDB_SQL_METRIC) {
    code = tscBuildMsg[pCmd->command](pSql, NULL);
  }

  if (code != TSDB_CODE_SUCCESS) {
    pRes->code = code;
    return code;
  }

  code = tscSendMsgToServer(pSql);

  if (asyncFp) {
    if (code != TSDB_CODE_SUCCESS) {
      pRes->code = code;
      tscQueueAsyncRes(pSql);
    }
    return 0;
  }

  if (code != TSDB_CODE_SUCCESS) {
    pRes->code = code;
    return code;
  }

  tsem_wait(&pSql->rspSem);

  if (pRes->code == TSDB_CODE_SUCCESS && tscProcessMsgRsp[pCmd->command]) (*tscProcessMsgRsp[pCmd->command])(pSql);

  tsem_post(&pSql->emptyRspSem);

  return pRes->code;
}

int tscProcessSql(SSqlObj *pSql) {
  char *   name = NULL;
  SSqlRes *pRes = &pSql->res;
  SSqlCmd *pCmd = &pSql->cmd;
  
  SQueryInfo *    pQueryInfo = tscGetQueryInfoDetail(pCmd, pCmd->clauseIndex);
  SMeterMetaInfo *pMeterMetaInfo = NULL;
  int16_t         type = 0;

  if (pQueryInfo != NULL) {
    pMeterMetaInfo = tscGetMeterMetaInfoFromQueryInfo(pQueryInfo, 0);
    if (pMeterMetaInfo != NULL) {
      name = pMeterMetaInfo->name;
    }

    type = pQueryInfo->type;
  
    // for hearbeat, numOfTables == 0;
    assert((pQueryInfo->numOfTables == 0 && pQueryInfo->command == TSDB_SQL_HB) || pQueryInfo->numOfTables > 0);
  }

  tscTrace("%p SQL cmd:%d will be processed, name:%s, type:%d", pSql, pCmd->command, name, type);
  pSql->retry = 0;
  if (pSql->cmd.command < TSDB_SQL_MGMT) {
    pSql->maxRetry = TSDB_VNODES_SUPPORT;

    // the pMeterMetaInfo cannot be NULL
    if (pMeterMetaInfo == NULL) {
      pSql->res.code = TSDB_CODE_OTHERS;
      return pSql->res.code;
    }

    if (UTIL_METER_IS_NOMRAL_METER(pMeterMetaInfo)) {
      pSql->index = pMeterMetaInfo->pMeterMeta->index;
    } else {  // it must be the parent SSqlObj for super table query
      if ((pQueryInfo->type & TSDB_QUERY_TYPE_SUBQUERY) != 0) {
        int32_t idx = pMeterMetaInfo->vnodeIndex;

        SVnodeSidList *pSidList = tscGetVnodeSidList(pMeterMetaInfo->pMetricMeta, idx);
        pSql->index = pSidList->index;
      }
    }
  } else if (pSql->cmd.command < TSDB_SQL_LOCAL) {
    pSql->index = pSql->cmd.command < TSDB_SQL_READ ? tsMasterIndex : tsSlaveIndex;
  } else {  // local handler
    return (*tscProcessMsgRsp[pCmd->command])(pSql);
  }

  // todo handle async situation
  if (QUERY_IS_JOIN_QUERY(type)) {
    if ((pQueryInfo->type & TSDB_QUERY_TYPE_SUBQUERY) == 0) {
      SSubqueryState *pState = calloc(1, sizeof(SSubqueryState));

      pState->numOfTotal = pQueryInfo->numOfTables;

      for (int32_t i = 0; i < pQueryInfo->numOfTables; ++i) {
        SJoinSubquerySupporter *pSupporter = tscCreateJoinSupporter(pSql, pState, i);

        if (pSupporter == NULL) {  // failed to create support struct, abort current query
          tscError("%p tableIndex:%d, failed to allocate join support object, abort further query", pSql, i);
          pState->numOfCompleted = pQueryInfo->numOfTables - i - 1;
          pSql->res.code = TSDB_CODE_CLI_OUT_OF_MEMORY;

          return pSql->res.code;
        }

        int32_t code = tscLaunchJoinSubquery(pSql, i, pSupporter);
        if (code != TSDB_CODE_SUCCESS) {  // failed to create subquery object, quit query
          tscDestroyJoinSupporter(pSupporter);
          pSql->res.code = TSDB_CODE_CLI_OUT_OF_MEMORY;

          break;
        }
      }

      tsem_post(&pSql->emptyRspSem);
      tsem_wait(&pSql->rspSem);

      tsem_post(&pSql->emptyRspSem);

      if (pSql->numOfSubs <= 0) {
        pSql->cmd.command = TSDB_SQL_RETRIEVE_EMPTY_RESULT;
      } else {
        pSql->cmd.command = TSDB_SQL_METRIC_JOIN_RETRIEVE;
      }

      return TSDB_CODE_SUCCESS;
    } else {
      // for first stage sub query, iterate all vnodes to get all timestamp
      if ((pQueryInfo->type & TSDB_QUERY_TYPE_JOIN_SEC_STAGE) != TSDB_QUERY_TYPE_JOIN_SEC_STAGE) {
        return doProcessSql(pSql);
      }
    }
  }

  if (tscIsTwoStageMergeMetricQuery(pQueryInfo, 0)) {
    /*
     * (ref. line: 964)
     * Before this function returns from tscLaunchSTableSubqueries and continues, pSql may have been released at user
     * program context after retrieving all data from vnodes. User function is called at tscRetrieveFromVnodeCallBack.
     *
     * when pSql being released, pSql->fp == NULL, it may pass the check of pSql->fp == NULL,
     * which causes deadlock. So we keep it as local variable.
     */
    void *fp = pSql->fp;

    if (tscLaunchSTableSubqueries(pSql) != TSDB_CODE_SUCCESS) {
      return pRes->code;
    }

    if (fp == NULL) {
      tsem_post(&pSql->emptyRspSem);
      tsem_wait(&pSql->rspSem);
      tsem_post(&pSql->emptyRspSem);

      // set the command flag must be after the semaphore been correctly set.
      pSql->cmd.command = TSDB_SQL_RETRIEVE_METRIC;
    }

    return pSql->res.code;
  }

  return doProcessSql(pSql);
}

static void doCleanupSubqueries(SSqlObj *pSql, int32_t numOfSubs, SSubqueryState* pState) {
  assert(numOfSubs <= pSql->numOfSubs && numOfSubs >= 0 && pState != NULL);
  
  for(int32_t i = 0; i < numOfSubs; ++i) {
    SSqlObj* pSub = pSql->pSubs[i];
    assert(pSub != NULL);
    
    SRetrieveSupport* pSupport = pSub->param;
  
    tfree(pSupport->localBuffer);
  
    pthread_mutex_unlock(&pSupport->queryMutex);
    pthread_mutex_destroy(&pSupport->queryMutex);
  
    tfree(pSupport);
  
    tscFreeSqlObj(pSub);
  }
  
  free(pState);
}

int tscLaunchSTableSubqueries(SSqlObj *pSql) {
  SSqlRes *pRes = &pSql->res;
  SSqlCmd *pCmd = &pSql->cmd;

  // pRes->code check only serves in launching metric sub-queries
  if (pRes->code == TSDB_CODE_QUERY_CANCELLED) {
    pCmd->command = TSDB_SQL_RETRIEVE_METRIC;  // enable the abort of kill metric function.
    return pRes->code;
  }

  tExtMemBuffer **  pMemoryBuf = NULL;
  tOrderDescriptor *pDesc = NULL;
  SColumnModel *    pModel = NULL;

  pRes->qhandle = 1;  // hack the qhandle check

  const uint32_t nBufferSize = (1 << 16);  // 64KB

  SQueryInfo *    pQueryInfo = tscGetQueryInfoDetail(pCmd, pCmd->clauseIndex);
  SMeterMetaInfo *pMeterMetaInfo = tscGetMeterMetaInfoFromQueryInfo(pQueryInfo, 0);
  int32_t         numOfSubQueries = pMeterMetaInfo->pMetricMeta->numOfVnodes;
  assert(numOfSubQueries > 0);

  int32_t ret = tscLocalReducerEnvCreate(pSql, &pMemoryBuf, &pDesc, &pModel, nBufferSize);
  if (ret != 0) {
    pRes->code = TSDB_CODE_CLI_OUT_OF_MEMORY;
    if (pSql->fp) {
      tscQueueAsyncRes(pSql);
    }
    return pRes->code;
  }

  pSql->pSubs = calloc(numOfSubQueries, POINTER_BYTES);
  pSql->numOfSubs = numOfSubQueries;

  tscTrace("%p retrieved query data from %d vnode(s)", pSql, numOfSubQueries);
  SSubqueryState *pState = calloc(1, sizeof(SSubqueryState));
  pState->numOfTotal = numOfSubQueries;
  pRes->code = TSDB_CODE_SUCCESS;

  int32_t i = 0;
  for (; i < numOfSubQueries; ++i) {
    SRetrieveSupport *trs = (SRetrieveSupport *)calloc(1, sizeof(SRetrieveSupport));
    if (trs == NULL) {
      tscError("%p failed to malloc buffer for SRetrieveSupport, orderOfSub:%d, reason:%s", pSql, i, strerror(errno));
      break;
    }
    
    trs->pExtMemBuffer = pMemoryBuf;
    trs->pOrderDescriptor = pDesc;
    trs->pState = pState;
    
    trs->localBuffer = (tFilePage *)calloc(1, nBufferSize + sizeof(tFilePage));
    if (trs->localBuffer == NULL) {
      tscError("%p failed to malloc buffer for local buffer, orderOfSub:%d, reason:%s", pSql, i, strerror(errno));
      tfree(trs);
      break;
    }
    
    trs->subqueryIndex = i;
    trs->pParentSqlObj = pSql;
    trs->pFinalColModel = pModel;

    pthread_mutexattr_t mutexattr = {0};
    pthread_mutexattr_settype(&mutexattr, PTHREAD_MUTEX_RECURSIVE_NP);
    pthread_mutex_init(&trs->queryMutex, &mutexattr);
    pthread_mutexattr_destroy(&mutexattr);

    SSqlObj *pNew = tscCreateSqlObjForSubquery(pSql, trs, NULL);
    if (pNew == NULL) {
      tscError("%p failed to malloc buffer for subObj, orderOfSub:%d, reason:%s", pSql, i, strerror(errno));
      tfree(trs->localBuffer);
      tfree(trs);
      break;
    }

    // todo handle multi-vnode situation
    if (pQueryInfo->tsBuf) {
      SQueryInfo *pNewQueryInfo = tscGetQueryInfoDetail(&pNew->cmd, 0);
      pNewQueryInfo->tsBuf = tsBufClone(pQueryInfo->tsBuf);
    }
    
    tscTrace("%p sub:%p create subquery success. orderOfSub:%d", pSql, pNew, trs->subqueryIndex);
  }
  
  if (i < numOfSubQueries) {
    tscError("%p failed to prepare subquery structure and launch subqueries", pSql);
    pRes->code = TSDB_CODE_CLI_OUT_OF_MEMORY;
  
    tscLocalReducerEnvDestroy(pMemoryBuf, pDesc, pModel, numOfSubQueries);
    doCleanupSubqueries(pSql, i, pState);
    return pRes->code;   // free all allocated resource
  }
  
  if (pRes->code == TSDB_CODE_QUERY_CANCELLED) {
    tscLocalReducerEnvDestroy(pMemoryBuf, pDesc, pModel, numOfSubQueries);
    doCleanupSubqueries(pSql, i, pState);
    return pRes->code;
  }
  
  for(int32_t j = 0; j < numOfSubQueries; ++j) {
    SSqlObj* pSub = pSql->pSubs[j];
    SRetrieveSupport* pSupport = pSub->param;
    
    tscTrace("%p sub:%p launch subquery, orderOfSub:%d.", pSql, pSub, pSupport->subqueryIndex);
    int code = tscProcessSql(pSub);
    if (code != TSDB_CODE_SUCCESS) {
      tscLocalReducerEnvDestroy(pMemoryBuf, pDesc, pModel, numOfSubQueries);
      doCleanupSubqueries(pSql, i, pState);
      pRes->code = code;
      return pRes->code;
    }
  }

  return TSDB_CODE_SUCCESS;
}

static void tscFreeSubSqlObj(SRetrieveSupport *trsupport, SSqlObj *pSql) {
  tscTrace("%p start to free subquery result", pSql);

  if (pSql->res.code == TSDB_CODE_SUCCESS) {
    taos_free_result(pSql);
  }

  tfree(trsupport->localBuffer);

  pthread_mutex_unlock(&trsupport->queryMutex);
  pthread_mutex_destroy(&trsupport->queryMutex);

  tfree(trsupport);
}

static void tscRetrieveFromVnodeCallBack(void *param, TAOS_RES *tres, int numOfRows);

static void tscAbortFurtherRetryRetrieval(SRetrieveSupport *trsupport, TAOS_RES *tres, int32_t errCode) {
// set no disk space error info
#ifdef WINDOWS
  LPVOID lpMsgBuf;
  FormatMessage(FORMAT_MESSAGE_ALLOCATE_BUFFER | FORMAT_MESSAGE_FROM_SYSTEM | FORMAT_MESSAGE_IGNORE_INSERTS, NULL,
                GetLastError(), MAKELANGID(LANG_NEUTRAL, SUBLANG_DEFAULT),  // Default language
                (LPTSTR)&lpMsgBuf, 0, NULL);
  tscError("sub:%p failed to flush data to disk:reason:%s", tres, lpMsgBuf);
  LocalFree(lpMsgBuf);
#else
  char buf[256] = {0};
  strerror_r(errno, buf, 256);
  tscError("sub:%p failed to flush data to disk:reason:%s", tres, buf);
#endif

  trsupport->pState->code = -errCode;
  trsupport->numOfRetry = MAX_NUM_OF_SUBQUERY_RETRY;

  pthread_mutex_unlock(&trsupport->queryMutex);

  tscRetrieveFromVnodeCallBack(trsupport, tres, trsupport->pState->code);
}

static void tscHandleSubRetrievalError(SRetrieveSupport *trsupport, SSqlObj *pSql, int numOfRows) {
  SSqlObj *pPObj = trsupport->pParentSqlObj;
  int32_t  subqueryIndex = trsupport->subqueryIndex;

  assert(pSql != NULL);
  SSubqueryState* pState = trsupport->pState;
  assert(pState->numOfCompleted < pState->numOfTotal && pState->numOfCompleted >= 0 &&
         pPObj->numOfSubs == pState->numOfTotal);

  /* retrieved in subquery failed. OR query cancelled in retrieve phase. */
  if (pState->code == TSDB_CODE_SUCCESS && pPObj->res.code != TSDB_CODE_SUCCESS) {
    pState->code = -(int)pPObj->res.code;

    /*
     * kill current sub-query connection, which may retrieve data from vnodes;
     * Here we get: pPObj->res.code == TSDB_CODE_QUERY_CANCELLED
     */
    pSql->res.numOfRows = 0;
    trsupport->numOfRetry = MAX_NUM_OF_SUBQUERY_RETRY;  // disable retry efforts
    tscTrace("%p query is cancelled, sub:%p, orderOfSub:%d abort retrieve, code:%d", trsupport->pParentSqlObj, pSql,
             subqueryIndex, pState->code);
  }

  if (numOfRows >= 0) {  // current query is successful, but other sub query failed, still abort current query.
    tscTrace("%p sub:%p retrieve numOfRows:%d,orderOfSub:%d", pPObj, pSql, numOfRows, subqueryIndex);
    tscError("%p sub:%p abort further retrieval due to other queries failure,orderOfSub:%d,code:%d", pPObj, pSql,
        subqueryIndex, pState->code);
  } else {
    if (trsupport->numOfRetry++ < MAX_NUM_OF_SUBQUERY_RETRY && pState->code == TSDB_CODE_SUCCESS) {
      /*
       * current query failed, and the retry count is less than the available
       * count, retry query clear previous retrieved data, then launch a new sub query
       */
      tExtMemBufferClear(trsupport->pExtMemBuffer[subqueryIndex]);

      // clear local saved number of results
      trsupport->localBuffer->numOfElems = 0;
      pthread_mutex_unlock(&trsupport->queryMutex);

      tscTrace("%p sub:%p retrieve failed, code:%d, orderOfSub:%d, retry:%d", trsupport->pParentSqlObj, pSql, numOfRows,
               subqueryIndex, trsupport->numOfRetry);

      SSqlObj *pNew = tscCreateSqlObjForSubquery(trsupport->pParentSqlObj, trsupport, pSql);
      if (pNew == NULL) {
        tscError("%p sub:%p failed to create new subquery sqlobj due to out of memory, abort retry",
                 trsupport->pParentSqlObj, pSql);

        pState->code = TSDB_CODE_CLI_OUT_OF_MEMORY;
        trsupport->numOfRetry = MAX_NUM_OF_SUBQUERY_RETRY;
        return;
      }

      tscProcessSql(pNew);
      return;
    } else {  // reach the maximum retry count, abort
      atomic_val_compare_exchange_32(&pState->code, TSDB_CODE_SUCCESS, numOfRows);
      tscError("%p sub:%p retrieve failed,code:%d,orderOfSub:%d failed.no more retry,set global code:%d", pPObj, pSql,
               numOfRows, subqueryIndex, pState->code);
    }
  }

  int32_t numOfTotal = pState->numOfTotal;

  int32_t finished = atomic_add_fetch_32(&pState->numOfCompleted, 1);
  if (finished < numOfTotal) {
    tscTrace("%p sub:%p orderOfSub:%d freed, finished subqueries:%d", pPObj, pSql, trsupport->subqueryIndex, finished);
    return tscFreeSubSqlObj(trsupport, pSql);
  }

  // all subqueries are failed
  tscError("%p retrieve from %d vnode(s) completed,code:%d.FAILED.", pPObj, pState->numOfTotal, pState->code);
  pPObj->res.code = -(pState->code);

  // release allocated resource
  tscLocalReducerEnvDestroy(trsupport->pExtMemBuffer, trsupport->pOrderDescriptor, trsupport->pFinalColModel,
                            pState->numOfTotal);

  tfree(trsupport->pState);
  tscFreeSubSqlObj(trsupport, pSql);

  // sync query, wait for the master SSqlObj to proceed
  if (pPObj->fp == NULL) {
    // sync query, wait for the master SSqlObj to proceed
    tsem_wait(&pPObj->emptyRspSem);
    tsem_wait(&pPObj->emptyRspSem);

    tsem_post(&pPObj->rspSem);

    pPObj->cmd.command = TSDB_SQL_RETRIEVE_METRIC;
  } else {
    // in case of second stage join subquery, invoke its callback function instead of regular QueueAsyncRes
    SQueryInfo *pQueryInfo = tscGetQueryInfoDetail(&pPObj->cmd, 0);

    if ((pQueryInfo->type & TSDB_QUERY_TYPE_JOIN_SEC_STAGE) == TSDB_QUERY_TYPE_JOIN_SEC_STAGE) {
      (*pPObj->fp)(pPObj->param, pPObj, pPObj->res.code);
    } else {  // regular super table query
      if (pPObj->res.code != TSDB_CODE_SUCCESS) {
        tscQueueAsyncRes(pPObj);
      }
    }
  }
}

void tscRetrieveFromVnodeCallBack(void *param, TAOS_RES *tres, int numOfRows) {
  SRetrieveSupport *trsupport = (SRetrieveSupport *)param;
  int32_t           idx = trsupport->subqueryIndex;
  SSqlObj *         pPObj = trsupport->pParentSqlObj;
  tOrderDescriptor *pDesc = trsupport->pOrderDescriptor;

  SSqlObj *pSql = (SSqlObj *)tres;
  if (pSql == NULL) {  // sql object has been released in error process, return immediately
    tscTrace("%p subquery has been released, idx:%d, abort", pPObj, idx);
    return;
  }

  SSubqueryState* pState = trsupport->pState;
  assert(pState->numOfCompleted < pState->numOfTotal && pState->numOfCompleted >= 0 &&
      pPObj->numOfSubs == pState->numOfTotal);
  
  // query process and cancel query process may execute at the same time
  pthread_mutex_lock(&trsupport->queryMutex);

  if (numOfRows < 0 || pState->code < 0 || pPObj->res.code != TSDB_CODE_SUCCESS) {
    return tscHandleSubRetrievalError(trsupport, pSql, numOfRows);
  }

  SSqlRes *   pRes = &pSql->res;
  SQueryInfo *pQueryInfo = tscGetQueryInfoDetail(&pSql->cmd, 0);

  SMeterMetaInfo *pMeterMetaInfo = tscGetMeterMetaInfoFromQueryInfo(pQueryInfo, 0);

  SVnodeSidList *vnodeInfo = tscGetVnodeSidList(pMeterMetaInfo->pMetricMeta, idx);
  SVPeerDesc *   pSvd = &vnodeInfo->vpeerDesc[vnodeInfo->index];

  if (numOfRows > 0) {
    assert(pRes->numOfRows == numOfRows);
    int64_t num = atomic_add_fetch_64(&pState->numOfRetrievedRows, numOfRows);

    tscTrace("%p sub:%p retrieve numOfRows:%d totalNumOfRows:%d from ip:%u,vid:%d,orderOfSub:%d", pPObj, pSql,
             pRes->numOfRows, pState->numOfRetrievedRows, pSvd->ip, pSvd->vnode, idx);
    
    if (num > tsMaxNumOfOrderedResults && tscIsProjectionQueryOnSTable(pQueryInfo, 0)) {
      tscError("%p sub:%p num of OrderedRes is too many, max allowed:%" PRId64 " , current:%" PRId64,
          pPObj, pSql, tsMaxNumOfOrderedResults, num);
      tscAbortFurtherRetryRetrieval(trsupport, tres, TSDB_CODE_SORTED_RES_TOO_MANY);
      return;
    }
    

#ifdef _DEBUG_VIEW
    printf("received data from vnode: %d rows\n", pRes->numOfRows);
    SSrcColumnInfo colInfo[256] = {0};

    tscGetSrcColumnInfo(colInfo, pQueryInfo);
    tColModelDisplayEx(pDesc->pColumnModel, pRes->data, pRes->numOfRows, pRes->numOfRows, colInfo);
#endif
    if (tsTotalTmpDirGB != 0 && tsAvailTmpDirGB < tsMinimalTmpDirGB) {
      tscError("%p sub:%p client disk space remain %.3f GB, need at least %.3f GB, stop query", pPObj, pSql,
               tsAvailTmpDirGB, tsMinimalTmpDirGB);
      tscAbortFurtherRetryRetrieval(trsupport, tres, TSDB_CODE_CLI_NO_DISKSPACE);
      return;
    }
    
    int32_t ret = saveToBuffer(trsupport->pExtMemBuffer[idx], pDesc, trsupport->localBuffer, pRes->data,
                               pRes->numOfRows, pQueryInfo->groupbyExpr.orderType);
    if (ret < 0) {
      // set no disk space error info, and abort retry
      tscAbortFurtherRetryRetrieval(trsupport, tres, TSDB_CODE_CLI_NO_DISKSPACE);
    } else {
      pthread_mutex_unlock(&trsupport->queryMutex);
      taos_fetch_rows_a(tres, tscRetrieveFromVnodeCallBack, param);
    }

  } else {  // all data has been retrieved to client
    /* data in from current vnode is stored in cache and disk */
    uint32_t numOfRowsFromVnode = trsupport->pExtMemBuffer[idx]->numOfTotalElems + trsupport->localBuffer->numOfElems;
    tscTrace("%p sub:%p all data retrieved from ip:%u,vid:%d, numOfRows:%d, orderOfSub:%d", pPObj, pSql, pSvd->ip,
             pSvd->vnode, numOfRowsFromVnode, idx);

    tColModelCompact(pDesc->pColumnModel, trsupport->localBuffer, pDesc->pColumnModel->capacity);

#ifdef _DEBUG_VIEW
    printf("%" PRIu64 " rows data flushed to disk:\n", trsupport->localBuffer->numOfElems);
    SSrcColumnInfo colInfo[256] = {0};
    tscGetSrcColumnInfo(colInfo, pQueryInfo);
    tColModelDisplayEx(pDesc->pColumnModel, trsupport->localBuffer->data, trsupport->localBuffer->numOfElems,
                       trsupport->localBuffer->numOfElems, colInfo);
#endif
    
    if (tsTotalTmpDirGB != 0 && tsAvailTmpDirGB < tsMinimalTmpDirGB) {
      tscError("%p sub:%p client disk space remain %.3f GB, need at least %.3f GB, stop query", pPObj, pSql,
               tsAvailTmpDirGB, tsMinimalTmpDirGB);
      tscAbortFurtherRetryRetrieval(trsupport, tres, TSDB_CODE_CLI_NO_DISKSPACE);
      return;
    }

    // each result for a vnode is ordered as an independant list,
    // then used as an input of loser tree for disk-based merge routine
    int32_t ret = tscFlushTmpBuffer(trsupport->pExtMemBuffer[idx], pDesc, trsupport->localBuffer,
                                    pQueryInfo->groupbyExpr.orderType);
    if (ret != 0) {
      /* set no disk space error info, and abort retry */
      return tscAbortFurtherRetryRetrieval(trsupport, tres, TSDB_CODE_CLI_NO_DISKSPACE);
    }
  
    // keep this value local variable, since the pState variable may be released by other threads, if atomic_add opertion
    // increases the finished value up to pState->numOfTotal value, which means all subqueries are completed.
    // In this case, the comparsion between finished value and released pState->numOfTotal is not safe.
    int32_t numOfTotal = pState->numOfTotal;

    int32_t finished = atomic_add_fetch_32(&pState->numOfCompleted, 1);
    if (finished < numOfTotal) {
      tscTrace("%p sub:%p orderOfSub:%d freed, finished subqueries:%d", pPObj, pSql, trsupport->subqueryIndex, finished);
      return tscFreeSubSqlObj(trsupport, pSql);
    }

    // all sub-queries are returned, start to local merge process
    pDesc->pColumnModel->capacity = trsupport->pExtMemBuffer[idx]->numOfElemsPerPage;

    tscTrace("%p retrieve from %d vnodes completed.final NumOfRows:%d,start to build loser tree", pPObj,
             pState->numOfTotal, pState->numOfRetrievedRows);
    
    SQueryInfo *pPQueryInfo = tscGetQueryInfoDetail(&pPObj->cmd, 0);
    tscClearInterpInfo(pPQueryInfo);

    tscCreateLocalReducer(trsupport->pExtMemBuffer, pState->numOfTotal, pDesc, trsupport->pFinalColModel,
                          &pPObj->cmd, &pPObj->res);
    tscTrace("%p build loser tree completed", pPObj);

    pPObj->res.precision = pSql->res.precision;
    pPObj->res.numOfRows = 0;
    pPObj->res.row = 0;

    // only free once
    tfree(trsupport->pState);
    
    tscFreeSubSqlObj(trsupport, pSql);

    if (pPObj->fp == NULL) {
      tsem_wait(&pPObj->emptyRspSem);
      tsem_wait(&pPObj->emptyRspSem);

      tsem_post(&pPObj->rspSem);
    } else {
      // set the command flag must be after the semaphore been correctly set.
      pPObj->cmd.command = TSDB_SQL_RETRIEVE_METRIC;
      if (pPObj->res.code == TSDB_CODE_SUCCESS) {
        (*pPObj->fp)(pPObj->param, pPObj, 0);
      } else {
        tscQueueAsyncRes(pPObj);
      }
    }
  }
}

void tscKillMetricQuery(SSqlObj *pSql) {
  SSqlCmd* pCmd = &pSql->cmd;
  
  SQueryInfo* pQueryInfo = tscGetQueryInfoDetail(pCmd, pCmd->clauseIndex);
  if (!tscIsTwoStageMergeMetricQuery(pQueryInfo, 0)) {
    return;
  }

  for (int i = 0; i < pSql->numOfSubs; ++i) {
    SSqlObj *pSub = pSql->pSubs[i];

    if (pSub == NULL || pSub->thandle == NULL) {
      continue;
    }

    /*
     * here, we cannot set the command = TSDB_SQL_KILL_QUERY. Otherwise, it may cause
     * sub-queries not correctly released and master sql object of metric query reaches an abnormal state.
     */
    pSql->pSubs[i]->res.code = TSDB_CODE_QUERY_CANCELLED;
    taosStopRpcConn(pSql->pSubs[i]->thandle);
  }

  /*
   * 1. if the subqueries are not launched or partially launched, we need to waiting the launched
   * query return to successfully free allocated resources.
   * 2. if no any subqueries are launched yet, which means the metric query only in parse sql stage,
   * set the res.code, and return.
   */
  const int64_t MAX_WAITING_TIME = 10000;  // 10 Sec.
  int64_t       stime = taosGetTimestampMs();

  while (pSql->cmd.command != TSDB_SQL_RETRIEVE_METRIC && pSql->cmd.command != TSDB_SQL_RETRIEVE_EMPTY_RESULT) {
    taosMsleep(100);
    if (taosGetTimestampMs() - stime > MAX_WAITING_TIME) {
      break;
    }
  }

  tscTrace("%p metric query is cancelled", pSql);
}

static void tscRetrieveDataRes(void *param, TAOS_RES *tres, int retCode);

static SSqlObj *tscCreateSqlObjForSubquery(SSqlObj *pSql, SRetrieveSupport *trsupport, SSqlObj *prevSqlObj) {
  const int32_t table_index = 0;
  
  SSqlObj *pNew = createSubqueryObj(pSql, table_index, tscRetrieveDataRes, trsupport, prevSqlObj);
  if (pNew != NULL) {  // the sub query of two-stage super table query
    SQueryInfo *pQueryInfo = tscGetQueryInfoDetail(&pNew->cmd, 0);
    pQueryInfo->type |= TSDB_QUERY_TYPE_STABLE_SUBQUERY;
    
    assert(pQueryInfo->numOfTables == 1 && pNew->cmd.numOfClause == 1);

    // launch subquery for each vnode, so the subquery index equals to the vnodeIndex.
    SMeterMetaInfo *pMeterMetaInfo = tscGetMeterMetaInfoFromQueryInfo(pQueryInfo, table_index);
    pMeterMetaInfo->vnodeIndex = trsupport->subqueryIndex;

    pSql->pSubs[trsupport->subqueryIndex] = pNew;
  }

  return pNew;
}

void tscRetrieveDataRes(void *param, TAOS_RES *tres, int code) {
  SRetrieveSupport *trsupport = (SRetrieveSupport *)param;
  
  SSqlObj*  pParentSql = trsupport->pParentSqlObj;
  SSqlObj*  pSql = (SSqlObj *)tres;
  
  SMeterMetaInfo *pMeterMetaInfo = tscGetMeterMetaInfo(&pSql->cmd, 0, 0);
  assert(pSql->cmd.numOfClause == 1 && pSql->cmd.pQueryInfo[0]->numOfTables == 1);
  
  int32_t idx = pMeterMetaInfo->vnodeIndex;

  SVnodeSidList *vnodeInfo = NULL;
  SVPeerDesc *   pSvd = NULL;
  if (pMeterMetaInfo->pMetricMeta != NULL) {
    vnodeInfo = tscGetVnodeSidList(pMeterMetaInfo->pMetricMeta, idx);
    pSvd = &vnodeInfo->vpeerDesc[vnodeInfo->index];
  }

  SSubqueryState* pState = trsupport->pState;
  assert(pState->numOfCompleted < pState->numOfTotal && pState->numOfCompleted >= 0 &&
         pParentSql->numOfSubs == pState->numOfTotal);
  
  if (pParentSql->res.code != TSDB_CODE_SUCCESS || pState->code != TSDB_CODE_SUCCESS) {
    // metric query is killed, Note: code must be less than 0
    trsupport->numOfRetry = MAX_NUM_OF_SUBQUERY_RETRY;
    if (pParentSql->res.code != TSDB_CODE_SUCCESS) {
      code = -(int)(pParentSql->res.code);
    } else {
      code = pState->code;
    }
    tscTrace("%p query cancelled or failed, sub:%p, orderOfSub:%d abort, code:%d", pParentSql, pSql,
             trsupport->subqueryIndex, code);
  }

  /*
   * if a query on a vnode is failed, all retrieve operations from vnode that occurs later
   * than this one are actually not necessary, we simply call the tscRetrieveFromVnodeCallBack
   * function to abort current and remain retrieve process.
   *
   * NOTE: threadsafe is required.
   */
  if (code != TSDB_CODE_SUCCESS) {
    if (trsupport->numOfRetry++ >= MAX_NUM_OF_SUBQUERY_RETRY) {
      tscTrace("%p sub:%p reach the max retry count,set global code:%d", pParentSql, pSql, code);
      atomic_val_compare_exchange_32(&pState->code, 0, code);
    } else {  // does not reach the maximum retry count, go on
      tscTrace("%p sub:%p failed code:%d, retry:%d", pParentSql, pSql, code, trsupport->numOfRetry);

      SSqlObj *pNew = tscCreateSqlObjForSubquery(pParentSql, trsupport, pSql);
      if (pNew == NULL) {
        tscError("%p sub:%p failed to create new subquery due to out of memory, abort retry, vid:%d, orderOfSub:%d",
                 trsupport->pParentSqlObj, pSql, pSvd != NULL ? pSvd->vnode : -1, trsupport->subqueryIndex);

        pState->code = -TSDB_CODE_CLI_OUT_OF_MEMORY;
        trsupport->numOfRetry = MAX_NUM_OF_SUBQUERY_RETRY;
      } else {
        SQueryInfo *pNewQueryInfo = tscGetQueryInfoDetail(&pNew->cmd, 0);
        assert(pNewQueryInfo->pMeterInfo[0]->pMeterMeta != NULL && pNewQueryInfo->pMeterInfo[0]->pMetricMeta != NULL);
        tscProcessSql(pNew);
        return;
      }
    }
  }

  if (pState->code != TSDB_CODE_SUCCESS) {  // failed, abort
    if (vnodeInfo != NULL) {
      tscTrace("%p sub:%p query failed,ip:%u,vid:%d,orderOfSub:%d,global code:%d", pParentSql, pSql,
               vnodeInfo->vpeerDesc[vnodeInfo->index].ip, vnodeInfo->vpeerDesc[vnodeInfo->index].vnode,
               trsupport->subqueryIndex, pState->code);
    } else {
      tscTrace("%p sub:%p query failed,orderOfSub:%d,global code:%d", pParentSql, pSql,
               trsupport->subqueryIndex, pState->code);
    }

    tscRetrieveFromVnodeCallBack(param, tres, pState->code);
  } else {  // success, proceed to retrieve data from dnode
    if (vnodeInfo != NULL) {
      tscTrace("%p sub:%p query complete,ip:%u,vid:%d,orderOfSub:%d,retrieve data", trsupport->pParentSqlObj, pSql,
             vnodeInfo->vpeerDesc[vnodeInfo->index].ip, vnodeInfo->vpeerDesc[vnodeInfo->index].vnode,
             trsupport->subqueryIndex);
    } else {
      tscTrace("%p sub:%p query complete, orderOfSub:%d,retrieve data", trsupport->pParentSqlObj, pSql,
             trsupport->subqueryIndex);
    }

    taos_fetch_rows_a(tres, tscRetrieveFromVnodeCallBack, param);
  }
}

int tscBuildRetrieveMsg(SSqlObj *pSql, SSqlInfo *pInfo) {
  char *pMsg, *pStart;

  pStart = pSql->cmd.payload + tsRpcHeadSize;
  pMsg = pStart;

  *((uint64_t *)pMsg) = pSql->res.qhandle;
  pMsg += sizeof(pSql->res.qhandle);

  SQueryInfo *pQueryInfo = tscGetQueryInfoDetail(&pSql->cmd, 0);
  *((uint16_t *)pMsg) = htons(pQueryInfo->type);
  pMsg += sizeof(pQueryInfo->type);

  pSql->cmd.payloadLen = pMsg - pStart;
  pSql->cmd.msgType = TSDB_MSG_TYPE_RETRIEVE;

  return TSDB_CODE_SUCCESS;
}

void tscUpdateVnodeInSubmitMsg(SSqlObj *pSql, char *buf) {
  SShellSubmitMsg *pShellMsg;
  char *           pMsg;
  SMeterMetaInfo * pMeterMetaInfo = tscGetMeterMetaInfo(&pSql->cmd, pSql->cmd.clauseIndex, 0);

  SMeterMeta *pMeterMeta = pMeterMetaInfo->pMeterMeta;

  pMsg = buf + tsRpcHeadSize;

  pShellMsg = (SShellSubmitMsg *)pMsg;
  pShellMsg->vnode = htons(pMeterMeta->vpeerDesc[pSql->index].vnode);
  tscTrace("%p update submit msg vnode:%s:%d", pSql, taosIpStr(pMeterMeta->vpeerDesc[pSql->index].ip),
           htons(pShellMsg->vnode));
}

int tscBuildSubmitMsg(SSqlObj *pSql, SSqlInfo *pInfo) {
  SShellSubmitMsg *pShellMsg;
  char *           pMsg, *pStart;

  SQueryInfo *    pQueryInfo = tscGetQueryInfoDetail(&pSql->cmd, 0);
  SMeterMetaInfo *pMeterMetaInfo = tscGetMeterMetaInfoFromQueryInfo(pQueryInfo, 0);

  SMeterMeta *pMeterMeta = pMeterMetaInfo->pMeterMeta;

  pStart = pSql->cmd.payload + tsRpcHeadSize;
  pMsg = pStart;

  pShellMsg = (SShellSubmitMsg *)pMsg;

  pShellMsg->import = htons(TSDB_QUERY_HAS_TYPE(pQueryInfo->type, TSDB_QUERY_TYPE_INSERT) ? 0 : 1);
  pShellMsg->vnode = htons(pMeterMeta->vpeerDesc[pMeterMeta->index].vnode);
  pShellMsg->numOfSid = htonl(pSql->cmd.numOfTablesInSubmit);  // number of meters to be inserted

  // pSql->cmd.payloadLen is set during parse sql routine, so we do not use it here
  pSql->cmd.msgType = TSDB_MSG_TYPE_SUBMIT;
  tscTrace("%p update submit msg vnode:%s:%d", pSql, taosIpStr(pMeterMeta->vpeerDesc[pMeterMeta->index].ip),
           htons(pShellMsg->vnode));
  
  return TSDB_CODE_SUCCESS;
}

void tscUpdateVnodeInQueryMsg(SSqlObj *pSql, char *buf) {
  SSqlCmd *       pCmd = &pSql->cmd;
  SMeterMetaInfo *pMeterMetaInfo = tscGetMeterMetaInfo(pCmd, pCmd->clauseIndex, 0);

  char *          pStart = buf + tsRpcHeadSize;
  SQueryMeterMsg *pQueryMsg = (SQueryMeterMsg *)pStart;

  if (UTIL_METER_IS_NOMRAL_METER(pMeterMetaInfo)) {  // pColumnModel == NULL, query on meter
    SMeterMeta *pMeterMeta = pMeterMetaInfo->pMeterMeta;
    pQueryMsg->vnode = htons(pMeterMeta->vpeerDesc[pSql->index].vnode);
  } else {  // query on metric
    SMetricMeta *  pMetricMeta = pMeterMetaInfo->pMetricMeta;
    SVnodeSidList *pVnodeSidList = tscGetVnodeSidList(pMetricMeta, pMeterMetaInfo->vnodeIndex);
    pQueryMsg->vnode = htons(pVnodeSidList->vpeerDesc[pSql->index].vnode);
  }
}

/*
 * for meter query, simply return the size <= 1k
 * for metric query, estimate size according to meter tags
 */
static int32_t tscEstimateQueryMsgSize(SSqlCmd *pCmd, int32_t clauseIndex) {
  const static int32_t MIN_QUERY_MSG_PKT_SIZE = TSDB_MAX_BYTES_PER_ROW * 5;
  SQueryInfo *         pQueryInfo = tscGetQueryInfoDetail(pCmd, clauseIndex);

  int32_t srcColListSize = pQueryInfo->colList.numOfCols * sizeof(SColumnInfo);

  int32_t         exprSize = sizeof(SSqlFuncExprMsg) * pQueryInfo->exprsInfo.numOfExprs;
  SMeterMetaInfo *pMeterMetaInfo = tscGetMeterMetaInfoFromQueryInfo(pQueryInfo, 0);

  // meter query without tags values
  if (!UTIL_METER_IS_SUPERTABLE(pMeterMetaInfo)) {
    return MIN_QUERY_MSG_PKT_SIZE + minMsgSize() + sizeof(SQueryMeterMsg) + srcColListSize + exprSize;
  }

  SMetricMeta *pMetricMeta = pMeterMetaInfo->pMetricMeta;
  SVnodeSidList *pVnodeSidList = tscGetVnodeSidList(pMetricMeta, pMeterMetaInfo->vnodeIndex);

  int32_t meterInfoSize = (pMetricMeta->tagLen + sizeof(SMeterSidExtInfo)) * pVnodeSidList->numOfSids;
  int32_t outputColumnSize = pQueryInfo->exprsInfo.numOfExprs * sizeof(SSqlFuncExprMsg);

  int32_t size = meterInfoSize + outputColumnSize + srcColListSize + exprSize + MIN_QUERY_MSG_PKT_SIZE;
  if (pQueryInfo->tsBuf != NULL) {
    size += pQueryInfo->tsBuf->fileSize;
  }

  return size;
}

static char *doSerializeTableInfo(SSqlObj *pSql, int32_t numOfMeters, int32_t vnodeId, char *pMsg) {
  SMeterMetaInfo *pMeterMetaInfo = tscGetMeterMetaInfo(&pSql->cmd, pSql->cmd.clauseIndex, 0);

  SMeterMeta * pMeterMeta = pMeterMetaInfo->pMeterMeta;
  SMetricMeta *pMetricMeta = pMeterMetaInfo->pMetricMeta;

  tscTrace("%p vid:%d, query on %d meters", pSql, vnodeId, numOfMeters);
  if (UTIL_METER_IS_NOMRAL_METER(pMeterMetaInfo)) {
#ifdef _DEBUG_VIEW
    tscTrace("%p sid:%d, uid:%" PRIu64, pSql, pMeterMetaInfo->pMeterMeta->sid, pMeterMetaInfo->pMeterMeta->uid);
#endif
    SMeterSidExtInfo *pMeterInfo = (SMeterSidExtInfo *)pMsg;
    pMeterInfo->sid = htonl(pMeterMeta->sid);
    pMeterInfo->uid = htobe64(pMeterMeta->uid);
    pMeterInfo->key = htobe64(tscGetSubscriptionProgress(pSql->pSubscription, pMeterMeta->uid));
    pMsg += sizeof(SMeterSidExtInfo);
  } else {
    SVnodeSidList *pVnodeSidList = tscGetVnodeSidList(pMetricMeta, pMeterMetaInfo->vnodeIndex);

    for (int32_t i = 0; i < numOfMeters; ++i) {
      SMeterSidExtInfo *pMeterInfo = (SMeterSidExtInfo *)pMsg;
      SMeterSidExtInfo *pQueryMeterInfo = tscGetMeterSidInfo(pVnodeSidList, i);

      pMeterInfo->sid = htonl(pQueryMeterInfo->sid);
      pMeterInfo->uid = htobe64(pQueryMeterInfo->uid);
      pMeterInfo->key = htobe64(tscGetSubscriptionProgress(pSql->pSubscription, pQueryMeterInfo->uid));
      
      pMsg += sizeof(SMeterSidExtInfo);

      memcpy(pMsg, pQueryMeterInfo->tags, pMetricMeta->tagLen);
      pMsg += pMetricMeta->tagLen;

#ifdef _DEBUG_VIEW
      tscTrace("%p sid:%d, uid:%" PRId64, pSql, pQueryMeterInfo->sid, pQueryMeterInfo->uid);
#endif
    }
  }

  return pMsg;
}

int tscBuildQueryMsg(SSqlObj *pSql, SSqlInfo *pInfo) {
  SSqlCmd *pCmd = &pSql->cmd;

  int32_t size = tscEstimateQueryMsgSize(pCmd, pCmd->clauseIndex);

  if (TSDB_CODE_SUCCESS != tscAllocPayload(pCmd, size)) {
    tscError("%p failed to malloc for query msg", pSql);
    return -1;
  }

  SQueryInfo *pQueryInfo = tscGetQueryInfoDetail(pCmd, pCmd->clauseIndex);
  SMeterMetaInfo *pMeterMetaInfo = tscGetMeterMetaInfoFromQueryInfo(pQueryInfo, 0);
  
  char *          pStart = pCmd->payload + tsRpcHeadSize;

  SMeterMeta * pMeterMeta = pMeterMetaInfo->pMeterMeta;
  SMetricMeta *pMetricMeta = pMeterMetaInfo->pMetricMeta;

  SQueryMeterMsg *pQueryMsg = (SQueryMeterMsg *)pStart;

  int32_t msgLen = 0;
  int32_t numOfMeters = 0;

  if (UTIL_METER_IS_NOMRAL_METER(pMeterMetaInfo)) {
    numOfMeters = 1;

    tscTrace("%p query on vnode: %d, number of sid:%d, meter id: %s", pSql,
             pMeterMeta->vpeerDesc[pMeterMeta->index].vnode, 1, pMeterMetaInfo->name);

    pQueryMsg->vnode = htons(pMeterMeta->vpeerDesc[pMeterMeta->index].vnode);
    pQueryMsg->uid = pMeterMeta->uid;
    pQueryMsg->numOfTagsCols = 0;
  } else {  // query on super table
    if (pMeterMetaInfo->vnodeIndex < 0) {
      tscError("%p error vnodeIdx:%d", pSql, pMeterMetaInfo->vnodeIndex);
      return -1;
    }

    SVnodeSidList *pVnodeSidList = tscGetVnodeSidList(pMetricMeta, pMeterMetaInfo->vnodeIndex);
    uint32_t       vnodeId = pVnodeSidList->vpeerDesc[pVnodeSidList->index].vnode;

    numOfMeters = pVnodeSidList->numOfSids;
    if (numOfMeters <= 0) {
      tscError("%p vid:%d,error numOfMeters in query message:%d", pSql, vnodeId, numOfMeters);
      return -1;  // error
    }

    tscTrace("%p query on vid:%d, number of sid:%d", pSql, vnodeId, numOfMeters);
    pQueryMsg->vnode = htons(vnodeId);
  }

  pQueryMsg->numOfSids = htonl(numOfMeters);
  pQueryMsg->numOfTagsCols = htons(pMeterMetaInfo->numOfTags);

  if (pQueryInfo->order.order == TSQL_SO_ASC) {
    pQueryMsg->skey = htobe64(pQueryInfo->stime);
    pQueryMsg->ekey = htobe64(pQueryInfo->etime);
  } else {
    pQueryMsg->skey = htobe64(pQueryInfo->etime);
    pQueryMsg->ekey = htobe64(pQueryInfo->stime);
  }

  pQueryMsg->order = htons(pQueryInfo->order.order);
  pQueryMsg->orderColId = htons(pQueryInfo->order.orderColId);

  pQueryMsg->interpoType = htons(pQueryInfo->interpoType);

  pQueryMsg->limit = htobe64(pQueryInfo->limit.limit);
  pQueryMsg->offset = htobe64(pQueryInfo->limit.offset);

  pQueryMsg->numOfCols = htons(pQueryInfo->colList.numOfCols);

  if (pQueryInfo->colList.numOfCols <= 0) {
    tscError("%p illegal value of numOfCols in query msg: %d", pSql, pMeterMeta->numOfColumns);
    return -1;
  }

  if (pMeterMeta->numOfTags < 0) {
    tscError("%p illegal value of numOfTagsCols in query msg: %d", pSql, pMeterMeta->numOfTags);
    return -1;
  }

  pQueryMsg->intervalTime = htobe64(pQueryInfo->intervalTime);
  pQueryMsg->slidingTimeUnit = pQueryInfo->slidingTimeUnit;
  pQueryMsg->slidingTime = htobe64(pQueryInfo->slidingTime);
  
  if (pQueryInfo->intervalTime < 0) {
    tscError("%p illegal value of aggregation time interval in query msg: %ld", pSql, pQueryInfo->intervalTime);
    return -1;
  }

  if (pQueryInfo->groupbyExpr.numOfGroupCols < 0) {
    tscError("%p illegal value of numOfGroupCols in query msg: %d", pSql, pQueryInfo->groupbyExpr.numOfGroupCols);
    return -1;
  }

  pQueryMsg->numOfGroupCols = htons(pQueryInfo->groupbyExpr.numOfGroupCols);

  if (UTIL_METER_IS_NOMRAL_METER(pMeterMetaInfo)) {  // query on meter
    pQueryMsg->tagLength = 0;
  } else {  // query on metric
    pQueryMsg->tagLength = htons(pMetricMeta->tagLen);
  }

  pQueryMsg->queryType = htons(pQueryInfo->type);
  pQueryMsg->numOfOutputCols = htons(pQueryInfo->exprsInfo.numOfExprs);

  if (pQueryInfo->fieldsInfo.numOfOutputCols < 0) {
    tscError("%p illegal value of number of output columns in query msg: %d", pSql,
             pQueryInfo->fieldsInfo.numOfOutputCols);
    return -1;
  }

  // set column list ids
  char *   pMsg = (char *)(pQueryMsg->colList) + pQueryInfo->colList.numOfCols * sizeof(SColumnInfo);
  SSchema *pSchema = tsGetSchema(pMeterMeta);

  for (int32_t i = 0; i < pQueryInfo->colList.numOfCols; ++i) {
    SColumnBase *pCol = tscColumnBaseInfoGet(&pQueryInfo->colList, i);
    SSchema *    pColSchema = &pSchema[pCol->colIndex.columnIndex];

    if (pCol->colIndex.columnIndex >= pMeterMeta->numOfColumns || pColSchema->type < TSDB_DATA_TYPE_BOOL ||
        pColSchema->type > TSDB_DATA_TYPE_NCHAR) {
      tscError("%p vid:%d sid:%d id:%s, column index out of range, numOfColumns:%d, index:%d, column name:%s", pSql,
               htons(pQueryMsg->vnode), pMeterMeta->sid, pMeterMetaInfo->name, pMeterMeta->numOfColumns, pCol->colIndex,
               pColSchema->name);

      return -1;  // 0 means build msg failed
    }

    pQueryMsg->colList[i].colId = htons(pColSchema->colId);
    pQueryMsg->colList[i].bytes = htons(pColSchema->bytes);
    pQueryMsg->colList[i].type = htons(pColSchema->type);
    pQueryMsg->colList[i].numOfFilters = htons(pCol->numOfFilters);

    // append the filter information after the basic column information
    for (int32_t f = 0; f < pCol->numOfFilters; ++f) {
      SColumnFilterInfo *pColFilter = &pCol->filterInfo[f];

      SColumnFilterInfo *pFilterMsg = (SColumnFilterInfo *)pMsg;
      pFilterMsg->filterOnBinary = htons(pColFilter->filterOnBinary);

      pMsg += sizeof(SColumnFilterInfo);

      if (pColFilter->filterOnBinary) {
        pFilterMsg->len = htobe64(pColFilter->len);
        memcpy(pMsg, (void *)pColFilter->pz, pColFilter->len + 1);
        pMsg += (pColFilter->len + 1);  // append the additional filter binary info
      } else {
        pFilterMsg->lowerBndi = htobe64(pColFilter->lowerBndi);
        pFilterMsg->upperBndi = htobe64(pColFilter->upperBndi);
      }

      pFilterMsg->lowerRelOptr = htons(pColFilter->lowerRelOptr);
      pFilterMsg->upperRelOptr = htons(pColFilter->upperRelOptr);

      if (pColFilter->lowerRelOptr == TSDB_RELATION_INVALID && pColFilter->upperRelOptr == TSDB_RELATION_INVALID) {
        tscError("invalid filter info");
        return -1;
      }
    }
  }

  bool hasArithmeticFunction = false;

  SSqlFuncExprMsg *pSqlFuncExpr = (SSqlFuncExprMsg *)pMsg;

  for (int32_t i = 0; i < tscSqlExprNumOfExprs(pQueryInfo); ++i) {
    SSqlExpr *pExpr = tscSqlExprGet(pQueryInfo, i);

    if (pExpr->functionId == TSDB_FUNC_ARITHM) {
      hasArithmeticFunction = true;
    }

    if (!tscValidateColumnId(pMeterMetaInfo, pExpr->colInfo.colId)) {
      /* column id is not valid according to the cached metermeta, the meter meta is expired */
      tscError("%p table schema is not matched with parsed sql", pSql);
      return -1;
    }

    pSqlFuncExpr->colInfo.colId = htons(pExpr->colInfo.colId);
    pSqlFuncExpr->colInfo.colIdx = htons(pExpr->colInfo.colIdx);
    pSqlFuncExpr->colInfo.flag = htons(pExpr->colInfo.flag);

    pSqlFuncExpr->functionId = htons(pExpr->functionId);
    pSqlFuncExpr->numOfParams = htons(pExpr->numOfParams);
    pMsg += sizeof(SSqlFuncExprMsg);

    for (int32_t j = 0; j < pExpr->numOfParams; ++j) {
      pSqlFuncExpr->arg[j].argType = htons((uint16_t)pExpr->param[j].nType);
      pSqlFuncExpr->arg[j].argBytes = htons(pExpr->param[j].nLen);

      if (pExpr->param[j].nType == TSDB_DATA_TYPE_BINARY) {
        memcpy(pMsg, pExpr->param[j].pz, pExpr->param[j].nLen);

        // by plus one char to make the string null-terminated
        pMsg += pExpr->param[j].nLen + 1;
      } else {
        pSqlFuncExpr->arg[j].argValue.i64 = htobe64(pExpr->param[j].i64Key);
      }
    }

    pSqlFuncExpr = (SSqlFuncExprMsg *)pMsg;
  }

  int32_t len = 0;
  if (hasArithmeticFunction) {
    SColumnBase *pColBase = pQueryInfo->colList.pColList;
    for (int32_t i = 0; i < pQueryInfo->colList.numOfCols; ++i) {
      char *  name = pSchema[pColBase[i].colIndex.columnIndex].name;
      int32_t lenx = strlen(name);
      memcpy(pMsg, name, lenx);
      *(pMsg + lenx) = ',';

      len += (lenx + 1);  // one for comma
      pMsg += (lenx + 1);
    }
  }

  pQueryMsg->colNameLen = htonl(len);

  // serialize the table info (sid, uid, tags)
  pMsg = doSerializeTableInfo(pSql, numOfMeters, htons(pQueryMsg->vnode), pMsg);

  // only include the required tag column schema. If a tag is not required, it won't be sent to vnode
  if (pMeterMetaInfo->numOfTags > 0) {
    // always transfer tag schema to vnode if exists
    SSchema *pTagSchema = tsGetTagSchema(pMeterMeta);

    for (int32_t j = 0; j < pMeterMetaInfo->numOfTags; ++j) {
      if (pMeterMetaInfo->tagColumnIndex[j] == TSDB_TBNAME_COLUMN_INDEX) {
        SSchema tbSchema = {
            .bytes = TSDB_METER_NAME_LEN, .colId = TSDB_TBNAME_COLUMN_INDEX, .type = TSDB_DATA_TYPE_BINARY};
        memcpy(pMsg, &tbSchema, sizeof(SSchema));
      } else {
        memcpy(pMsg, &pTagSchema[pMeterMetaInfo->tagColumnIndex[j]], sizeof(SSchema));
      }

      pMsg += sizeof(SSchema);
    }
  }

  SSqlGroupbyExpr *pGroupbyExpr = &pQueryInfo->groupbyExpr;
  if (pGroupbyExpr->numOfGroupCols != 0) {
    pQueryMsg->orderByIdx = htons(pGroupbyExpr->orderIndex);
    pQueryMsg->orderType = htons(pGroupbyExpr->orderType);

    for (int32_t j = 0; j < pGroupbyExpr->numOfGroupCols; ++j) {
      SColIndexEx *pCol = &pGroupbyExpr->columnInfo[j];

      *((int16_t *)pMsg) = pCol->colId;
      pMsg += sizeof(pCol->colId);

      *((int16_t *)pMsg) += pCol->colIdx;
      pMsg += sizeof(pCol->colIdx);

      *((int16_t *)pMsg) += pCol->colIdxInBuf;
      pMsg += sizeof(pCol->colIdxInBuf);

      *((int16_t *)pMsg) += pCol->flag;
      pMsg += sizeof(pCol->flag);
      
      memcpy(pMsg, pCol->name, tListLen(pCol->name));
      pMsg += tListLen(pCol->name);
    }
  }

  if (pQueryInfo->interpoType != TSDB_INTERPO_NONE) {
    for (int32_t i = 0; i < pQueryInfo->fieldsInfo.numOfOutputCols; ++i) {
      *((int64_t *)pMsg) = htobe64(pQueryInfo->defaultVal[i]);
      pMsg += sizeof(pQueryInfo->defaultVal[0]);
    }
  }

  // compressed ts block
  pQueryMsg->tsOffset = htonl(pMsg - pStart);
  int32_t tsLen = 0;
  int32_t numOfBlocks = 0;

  if (pQueryInfo->tsBuf != NULL) {
    STSVnodeBlockInfo *pBlockInfo = tsBufGetVnodeBlockInfo(pQueryInfo->tsBuf, pMeterMetaInfo->vnodeIndex);
    assert(QUERY_IS_JOIN_QUERY(pQueryInfo->type) && pBlockInfo != NULL);  // this query should not be sent

    // todo refactor
    fseek(pQueryInfo->tsBuf->f, pBlockInfo->offset, SEEK_SET);
    fread(pMsg, pBlockInfo->compLen, 1, pQueryInfo->tsBuf->f);

    pMsg += pBlockInfo->compLen;
    tsLen = pBlockInfo->compLen;
    numOfBlocks = pBlockInfo->numOfBlocks;
  }

  pQueryMsg->tsLen = htonl(tsLen);
  pQueryMsg->tsNumOfBlocks = htonl(numOfBlocks);
  if (pQueryInfo->tsBuf != NULL) {
    pQueryMsg->tsOrder = htonl(pQueryInfo->tsBuf->tsOrder);
  }

  msgLen = pMsg - pStart;

  tscTrace("%p msg built success,len:%d bytes", pSql, msgLen);
  pCmd->payloadLen = msgLen;
  pSql->cmd.msgType = TSDB_MSG_TYPE_QUERY;

  assert(msgLen + minMsgSize() <= size);

  return TSDB_CODE_SUCCESS;
}

int32_t tscBuildCreateDbMsg(SSqlObj *pSql, SSqlInfo *pInfo) {
  SCreateDbMsg *pCreateDbMsg;
  char *        pMsg, *pStart;

  SSqlCmd *pCmd = &pSql->cmd;

  pMsg = doBuildMsgHeader(pSql, &pStart);
  pCreateDbMsg = (SCreateDbMsg *)pMsg;

  assert(pCmd->numOfClause == 1);
  SMeterMetaInfo *pMeterMetaInfo = tscGetMeterMetaInfo(pCmd, pCmd->clauseIndex, 0);
  
  strncpy(pCreateDbMsg->db, pMeterMetaInfo->name, tListLen(pCreateDbMsg->db));
  pMsg += sizeof(SCreateDbMsg);

  pCmd->payloadLen = pMsg - pStart;
  pCmd->msgType = TSDB_MSG_TYPE_CREATE_DB;

  return TSDB_CODE_SUCCESS;
}

int32_t tscBuildCreateDnodeMsg(SSqlObj *pSql, SSqlInfo *pInfo) {
  SCreateDnodeMsg *pCreate;

  char *pMsg, *pStart;

  SSqlCmd *pCmd = &pSql->cmd;

  pMsg = doBuildMsgHeader(pSql, &pStart);

  pCreate = (SCreateDnodeMsg *)pMsg;
  strncpy(pCreate->ip, pInfo->pDCLInfo->a[0].z, pInfo->pDCLInfo->a[0].n);

  pMsg += sizeof(SCreateDnodeMsg);

  pCmd->payloadLen = pMsg - pStart;
  pCmd->msgType = TSDB_MSG_TYPE_CREATE_DNODE;

  return TSDB_CODE_SUCCESS;
}

int32_t tscBuildAcctMsg(SSqlObj *pSql, SSqlInfo *pInfo) {
  SCreateAcctMsg *pAlterMsg;
  char *          pMsg, *pStart;
  int             msgLen = 0;

  SSqlCmd *pCmd = &pSql->cmd;

  pMsg = doBuildMsgHeader(pSql, &pStart);

  pAlterMsg = (SCreateAcctMsg *)pMsg;

  SSQLToken *pName = &pInfo->pDCLInfo->user.user;
  SSQLToken *pPwd = &pInfo->pDCLInfo->user.passwd;

  strncpy(pAlterMsg->user, pName->z, pName->n);
  strncpy(pAlterMsg->pass, pPwd->z, pPwd->n);

  pMsg += sizeof(SCreateAcctMsg);

  SCreateAcctSQL *pAcctOpt = &pInfo->pDCLInfo->acctOpt;

  pAlterMsg->cfg.maxUsers = htonl(pAcctOpt->maxUsers);
  pAlterMsg->cfg.maxDbs = htonl(pAcctOpt->maxDbs);
  pAlterMsg->cfg.maxTimeSeries = htonl(pAcctOpt->maxTimeSeries);
  pAlterMsg->cfg.maxStreams = htonl(pAcctOpt->maxStreams);
  pAlterMsg->cfg.maxPointsPerSecond = htonl(pAcctOpt->maxPointsPerSecond);
  pAlterMsg->cfg.maxStorage = htobe64(pAcctOpt->maxStorage);
  pAlterMsg->cfg.maxQueryTime = htobe64(pAcctOpt->maxQueryTime);
  pAlterMsg->cfg.maxConnections = htonl(pAcctOpt->maxConnections);

  if (pAcctOpt->stat.n == 0) {
    pAlterMsg->cfg.accessState = -1;
  } else {
    if (pAcctOpt->stat.z[0] == 'r' && pAcctOpt->stat.n == 1) {
      pAlterMsg->cfg.accessState = TSDB_VN_READ_ACCCESS;
    } else if (pAcctOpt->stat.z[0] == 'w' && pAcctOpt->stat.n == 1) {
      pAlterMsg->cfg.accessState = TSDB_VN_WRITE_ACCCESS;
    } else if (strncmp(pAcctOpt->stat.z, "all", 3) == 0 && pAcctOpt->stat.n == 3) {
      pAlterMsg->cfg.accessState = TSDB_VN_ALL_ACCCESS;
    } else if (strncmp(pAcctOpt->stat.z, "no", 2) == 0 && pAcctOpt->stat.n == 2) {
      pAlterMsg->cfg.accessState = 0;
    }
  }

  msgLen = pMsg - pStart;
  pCmd->payloadLen = msgLen;

  pCmd->msgType = TSDB_MSG_TYPE_CREATE_ACCT;
  return TSDB_CODE_SUCCESS;
}

int32_t tscBuildUserMsg(SSqlObj *pSql, SSqlInfo *pInfo) {
  SCreateUserMsg *pAlterMsg;
  char *         pMsg, *pStart;

  SSqlCmd *pCmd = &pSql->cmd;

  pMsg = doBuildMsgHeader(pSql, &pStart);
  pAlterMsg = (SCreateUserMsg *)pMsg;

  SUserInfo *pUser = &pInfo->pDCLInfo->user;
  strncpy(pAlterMsg->user, pUser->user.z, pUser->user.n);
  
  pAlterMsg->flag = pUser->type;

  if (pUser->type == TSDB_ALTER_USER_PRIVILEGES) {
    pAlterMsg->privilege = (char)pCmd->count;
  } else if (pUser->type == TSDB_ALTER_USER_PASSWD) {
    strncpy(pAlterMsg->pass, pUser->passwd.z, pUser->passwd.n);
  } else { // create user password info
    strncpy(pAlterMsg->pass, pUser->passwd.z, pUser->passwd.n);
  }

  pMsg += sizeof(SCreateUserMsg);
  pCmd->payloadLen = pMsg - pStart;

  if (pUser->type == TSDB_ALTER_USER_PASSWD || pUser->type == TSDB_ALTER_USER_PRIVILEGES) {
    pCmd->msgType = TSDB_MSG_TYPE_ALTER_USER;
  } else {
    pCmd->msgType = TSDB_MSG_TYPE_CREATE_USER;
  }

  return TSDB_CODE_SUCCESS;
}

int32_t tscBuildCfgDnodeMsg(SSqlObj *pSql, SSqlInfo *pInfo) {
  char *   pStart = NULL;
  SSqlCmd *pCmd = &pSql->cmd;

  char *pMsg = doBuildMsgHeader(pSql, &pStart);
  pMsg += sizeof(SCfgMsg);

  pCmd->payloadLen = pMsg - pStart;
  pCmd->msgType = TSDB_MSG_TYPE_CFG_PNODE;

  return TSDB_CODE_SUCCESS;
}

char *doBuildMsgHeader(SSqlObj *pSql, char **pStart) {
  SSqlCmd *pCmd = &pSql->cmd;
  STscObj *pObj = pSql->pTscObj;

  char *pMsg = pCmd->payload + tsRpcHeadSize;
  *pStart = pMsg;

  SMgmtHead *pMgmt = (SMgmtHead *)pMsg;
  strcpy(pMgmt->db, pObj->db);

  pMsg += sizeof(SMgmtHead);

  return pMsg;
}

int32_t tscBuildDropDbMsg(SSqlObj *pSql, SSqlInfo *pInfo) {
  SDropDbMsg *pDropDbMsg;
  char *      pMsg, *pStart;

  SSqlCmd *pCmd = &pSql->cmd;

  pMsg = doBuildMsgHeader(pSql, &pStart);
  pDropDbMsg = (SDropDbMsg *)pMsg;

  SMeterMetaInfo *pMeterMetaInfo = tscGetMeterMetaInfo(pCmd, pCmd->clauseIndex, 0);
  strncpy(pDropDbMsg->db, pMeterMetaInfo->name, tListLen(pDropDbMsg->db));
  pDropDbMsg->ignoreNotExists = pInfo->pDCLInfo->existsCheck ? 1 : 0;

  pMsg += sizeof(SDropDbMsg);

  pCmd->payloadLen = pMsg - pStart;
  pCmd->msgType = TSDB_MSG_TYPE_DROP_DB;

  return TSDB_CODE_SUCCESS;
}

int32_t tscBuildDropTableMsg(SSqlObj *pSql, SSqlInfo *pInfo) {
  SDropTableMsg *pDropTableMsg;
  char *         pMsg, *pStart;
  int            msgLen = 0;

  SSqlCmd *pCmd = &pSql->cmd;

  //pMsg = doBuildMsgHeader(pSql, &pStart);
  SMeterMetaInfo *pMeterMetaInfo = tscGetMeterMetaInfo(pCmd, pCmd->clauseIndex, 0);

  pMsg   = pCmd->payload + tsRpcHeadSize;
  pStart = pMsg;

  SMgmtHead *pMgmt = (SMgmtHead *)pMsg;
  tscGetDBInfoFromMeterId(pMeterMetaInfo->name, pMgmt->db);
  pMsg += sizeof(SMgmtHead);

  pDropTableMsg = (SDropTableMsg *)pMsg;

  strcpy(pDropTableMsg->meterId, pMeterMetaInfo->name);

  pDropTableMsg->igNotExists = pInfo->pDCLInfo->existsCheck ? 1 : 0;
  pMsg += sizeof(SDropTableMsg);

  msgLen = pMsg - pStart;
  pCmd->payloadLen = msgLen;
  pCmd->msgType = TSDB_MSG_TYPE_DROP_TABLE;

  return TSDB_CODE_SUCCESS;
}

int32_t tscBuildDropDnodeMsg(SSqlObj *pSql, SSqlInfo *pInfo) {
  SDropDnodeMsg *pDrop;
  char *         pMsg, *pStart;

  SSqlCmd *       pCmd = &pSql->cmd;
  SMeterMetaInfo *pMeterMetaInfo = tscGetMeterMetaInfo(pCmd, pCmd->clauseIndex, 0);

  pMsg = doBuildMsgHeader(pSql, &pStart);
  pDrop = (SDropDnodeMsg *)pMsg;

  strcpy(pDrop->ip, pMeterMetaInfo->name);

  pMsg += sizeof(SDropDnodeMsg);

  pCmd->payloadLen = pMsg - pStart;
  pCmd->msgType = TSDB_MSG_TYPE_DROP_DNODE;

  return TSDB_CODE_SUCCESS;
}

int32_t tscBuildDropAcctMsg(SSqlObj *pSql, SSqlInfo *pInfo) {
  SDropUserMsg *pDropMsg;
  char *        pMsg, *pStart;

  SSqlCmd *pCmd = &pSql->cmd;

  pMsg = doBuildMsgHeader(pSql, &pStart);
  pDropMsg = (SDropUserMsg *)pMsg;

  SMeterMetaInfo *pMeterMetaInfo = tscGetMeterMetaInfo(pCmd, pCmd->clauseIndex, 0);
  strcpy(pDropMsg->user, pMeterMetaInfo->name);

  pMsg += sizeof(SDropUserMsg);

  pCmd->payloadLen = pMsg - pStart;

  if (pInfo->type == TSDB_SQL_DROP_ACCT) {
    pCmd->msgType = TSDB_MSG_TYPE_DROP_ACCT;
  } else {
    pCmd->msgType = TSDB_MSG_TYPE_DROP_USER;
  }

  return TSDB_CODE_SUCCESS;
}

int32_t tscBuildUseDbMsg(SSqlObj *pSql, SSqlInfo *pInfo) {
  SUseDbMsg *pUseDbMsg;
  char *     pMsg, *pStart;

  SSqlCmd *pCmd = &pSql->cmd;

  pMsg = doBuildMsgHeader(pSql, &pStart);
  pUseDbMsg = (SUseDbMsg *)pMsg;

  SMeterMetaInfo *pMeterMetaInfo = tscGetMeterMetaInfo(pCmd, pCmd->clauseIndex, 0);
  strcpy(pUseDbMsg->db, pMeterMetaInfo->name);

  pMsg += sizeof(SUseDbMsg);

  pCmd->payloadLen = pMsg - pStart;
  pCmd->msgType = TSDB_MSG_TYPE_USE_DB;

  return TSDB_CODE_SUCCESS;
}

int32_t tscBuildShowMsg(SSqlObj *pSql, SSqlInfo *pInfo) {
  SShowMsg *pShowMsg;
  char *    pMsg, *pStart;
  int       msgLen = 0;

  SSqlCmd *pCmd = &pSql->cmd;
  STscObj *pObj = pSql->pTscObj;

  int32_t size = minMsgSize() + sizeof(SMgmtHead) + sizeof(SShowTableMsg) + pCmd->payloadLen + TSDB_EXTRA_PAYLOAD_SIZE;
  if (TSDB_CODE_SUCCESS != tscAllocPayload(pCmd, size)) {
    tscError("%p failed to malloc for show msg", pSql);
    return -1;
  }

  pMsg = pCmd->payload + tsRpcHeadSize;
  pStart = pMsg;

  SMgmtHead *pMgmt = (SMgmtHead *)pMsg;

  SMeterMetaInfo *pMeterMetaInfo = tscGetMeterMetaInfo(pCmd, pCmd->clauseIndex, 0);
  size_t          nameLen = strlen(pMeterMetaInfo->name);

  if (nameLen > 0) {
    strcpy(pMgmt->db, pMeterMetaInfo->name);  // prefix is set here
  } else {
    strcpy(pMgmt->db, pObj->db);
  }

  pMsg += sizeof(SMgmtHead);

  pShowMsg = (SShowMsg *)pMsg;
  SShowInfo *pShowInfo = &pInfo->pDCLInfo->showOpt;

  pShowMsg->type = pShowInfo->showType;

  if (pShowInfo->showType != TSDB_MGMT_TABLE_VNODES) {
    SSQLToken *pPattern = &pShowInfo->pattern;
    if (pPattern->type > 0) {  // only show tables support wildcard query
      strncpy(pShowMsg->payload, pPattern->z, pPattern->n);
      pShowMsg->payloadLen = htons(pPattern->n);
    }
    pMsg += (sizeof(SShowTableMsg) + pPattern->n);
  } else {
    SSQLToken *pIpAddr = &pShowInfo->prefix;
    assert(pIpAddr->n > 0 && pIpAddr->type > 0);

    strncpy(pShowMsg->payload, pIpAddr->z, pIpAddr->n);
    pShowMsg->payloadLen = htons(pIpAddr->n);

    pMsg += (sizeof(SShowTableMsg) + pIpAddr->n);
  }

  pCmd->payloadLen = pMsg - pStart;
  pCmd->msgType = TSDB_MSG_TYPE_SHOW;

  assert(msgLen + minMsgSize() <= size);

  return TSDB_CODE_SUCCESS;
}

int32_t tscBuildKillMsg(SSqlObj *pSql, SSqlInfo *pInfo) {
  SKillQuery *pKill;
  char *      pMsg, *pStart;

  SSqlCmd *pCmd = &pSql->cmd;

  pMsg = doBuildMsgHeader(pSql, &pStart);
  pKill = (SKillQuery *)pMsg;

  pKill->handle = 0;
  strncpy(pKill->queryId, pInfo->pDCLInfo->ip.z, pInfo->pDCLInfo->ip.n);

  pMsg += sizeof(SKillQuery);

  pCmd->payloadLen = pMsg - pStart;

  switch (pCmd->command) {
    case TSDB_SQL_KILL_QUERY:
      pCmd->msgType = TSDB_MSG_TYPE_KILL_QUERY;
      break;
    case TSDB_SQL_KILL_CONNECTION:
      pCmd->msgType = TSDB_MSG_TYPE_KILL_CONNECTION;
      break;
    case TSDB_SQL_KILL_STREAM:
      pCmd->msgType = TSDB_MSG_TYPE_KILL_STREAM;
      break;
  }
  return TSDB_CODE_SUCCESS;
}

int tscEstimateCreateTableMsgLength(SSqlObj *pSql, SSqlInfo *pInfo) {
  SSqlCmd *pCmd = &(pSql->cmd);

  int32_t size = minMsgSize() + sizeof(SMgmtHead) + sizeof(SCreateTableMsg);

  SCreateTableSQL *pCreateTableInfo = pInfo->pCreateTableInfo;
  if (pCreateTableInfo->type == TSQL_CREATE_TABLE_FROM_STABLE) {
    size += sizeof(STagData);
  } else {
    size += sizeof(SSchema) * (pCmd->numOfCols + pCmd->count);
  }

  if (pCreateTableInfo->pSelect != NULL) {
    size += (pCreateTableInfo->pSelect->selectToken.n + 1);
  }

  return size + TSDB_EXTRA_PAYLOAD_SIZE;
}

int tscBuildCreateTableMsg(SSqlObj *pSql, SSqlInfo *pInfo) {
  SCreateTableMsg *pCreateTableMsg;
  char *           pMsg, *pStart;
  int              msgLen = 0;
  SSchema *        pSchema;
  int              size = 0;

  SSqlCmd *pCmd = &pSql->cmd;

  SQueryInfo *    pQueryInfo = tscGetQueryInfoDetail(pCmd, 0);
  SMeterMetaInfo *pMeterMetaInfo = tscGetMeterMetaInfoFromQueryInfo(pQueryInfo, 0);

  // Reallocate the payload size
  size = tscEstimateCreateTableMsgLength(pSql, pInfo);
  if (TSDB_CODE_SUCCESS != tscAllocPayload(pCmd, size)) {
    tscError("%p failed to malloc for create table msg", pSql);
    return TSDB_CODE_CLI_OUT_OF_MEMORY;
  }

  pMsg = pCmd->payload + tsRpcHeadSize;
  pStart = pMsg;

  SMgmtHead *pMgmt = (SMgmtHead *)pMsg;

  // use dbinfo from table id without modifying current db info
  tscGetDBInfoFromMeterId(pMeterMetaInfo->name, pMgmt->db);

  pMsg += sizeof(SMgmtHead);

  pCreateTableMsg = (SCreateTableMsg *)pMsg;
  strcpy(pCreateTableMsg->meterId, pMeterMetaInfo->name);

  SCreateTableSQL *pCreateTable = pInfo->pCreateTableInfo;

  pCreateTableMsg->igExists = pCreateTable->existCheck ? 1 : 0;

  pCreateTableMsg->numOfColumns = htons(pCmd->numOfCols);
  pCreateTableMsg->numOfTags = htons(pCmd->count);

  pCreateTableMsg->sqlLen = 0;
  pMsg = (char *)pCreateTableMsg->schema;

  int8_t type = pInfo->pCreateTableInfo->type;
  if (type == TSQL_CREATE_TABLE_FROM_STABLE) {  // create by using super table, tags value
    memcpy(pMsg, &pInfo->pCreateTableInfo->usingInfo.tagdata, sizeof(STagData));
    pMsg += sizeof(STagData);
  } else {  // create (super) table
    pSchema = pCreateTableMsg->schema;

    for (int i = 0; i < pCmd->numOfCols + pCmd->count; ++i) {
      TAOS_FIELD *pField = tscFieldInfoGetField(pQueryInfo, i);

      pSchema->type = pField->type;
      strcpy(pSchema->name, pField->name);
      pSchema->bytes = htons(pField->bytes);

      pSchema++;
    }

    pMsg = (char *)pSchema;
    if (type == TSQL_CREATE_STREAM) {  // check if it is a stream sql
      SQuerySQL *pQuerySql = pInfo->pCreateTableInfo->pSelect;

      strncpy(pMsg, pQuerySql->selectToken.z, pQuerySql->selectToken.n + 1);
      pCreateTableMsg->sqlLen = htons(pQuerySql->selectToken.n + 1);
      pMsg += pQuerySql->selectToken.n + 1;
    }
  }

  tscClearFieldInfo(&pQueryInfo->fieldsInfo);

  msgLen = pMsg - pStart;
  pCmd->payloadLen = msgLen;
  pCmd->msgType = TSDB_MSG_TYPE_CREATE_TABLE;

  assert(msgLen + minMsgSize() <= size);
  return TSDB_CODE_SUCCESS;
}

int tscEstimateAlterTableMsgLength(SSqlCmd *pCmd) {
  SQueryInfo *pQueryInfo = tscGetQueryInfoDetail(pCmd, 0);
  return minMsgSize() + sizeof(SMgmtHead) + sizeof(SAlterTableMsg) + sizeof(SSchema) * tscNumOfFields(pQueryInfo) +
         TSDB_EXTRA_PAYLOAD_SIZE;
}

int tscBuildAlterTableMsg(SSqlObj *pSql, SSqlInfo *pInfo) {
  SAlterTableMsg *pAlterTableMsg;
  char *          pMsg, *pStart;
  int             msgLen = 0;
  int             size = 0;

  SSqlCmd *   pCmd = &pSql->cmd;
  SQueryInfo *pQueryInfo = tscGetQueryInfoDetail(pCmd, 0);

  SMeterMetaInfo *pMeterMetaInfo = tscGetMeterMetaInfoFromQueryInfo(pQueryInfo, 0);

  size = tscEstimateAlterTableMsgLength(pCmd);
  if (TSDB_CODE_SUCCESS != tscAllocPayload(pCmd, size)) {
    tscError("%p failed to malloc for alter table msg", pSql);
    return -1;
  }

  pMsg = pCmd->payload + tsRpcHeadSize;
  pStart = pMsg;

  SMgmtHead *pMgmt = (SMgmtHead *)pMsg;
  tscGetDBInfoFromMeterId(pMeterMetaInfo->name, pMgmt->db);
  pMsg += sizeof(SMgmtHead);

  SAlterTableSQL *pAlterInfo = pInfo->pAlterInfo;

  pAlterTableMsg = (SAlterTableMsg *)pMsg;
  strcpy(pAlterTableMsg->meterId, pMeterMetaInfo->name);
  pAlterTableMsg->type = htons(pAlterInfo->type);

  pAlterTableMsg->numOfCols = htons(tscNumOfFields(pQueryInfo));
  memcpy(pAlterTableMsg->tagVal, pAlterInfo->tagData.data, TSDB_MAX_TAGS_LEN);

  SSchema *pSchema = pAlterTableMsg->schema;
  for (int i = 0; i < tscNumOfFields(pQueryInfo); ++i) {
    TAOS_FIELD *pField = tscFieldInfoGetField(pQueryInfo, i);

    pSchema->type = pField->type;
    strcpy(pSchema->name, pField->name);
    pSchema->bytes = htons(pField->bytes);
    pSchema++;
  }

  pMsg = (char *)pSchema;

  msgLen = pMsg - pStart;
  pCmd->payloadLen = msgLen;
  pCmd->msgType = TSDB_MSG_TYPE_ALTER_TABLE;

  assert(msgLen + minMsgSize() <= size);

  return TSDB_CODE_SUCCESS;
}

int tscAlterDbMsg(SSqlObj *pSql, SSqlInfo *pInfo) {
  SAlterDbMsg *pAlterDbMsg;
  char *       pMsg, *pStart;
  int          msgLen = 0;

  SSqlCmd *       pCmd = &pSql->cmd;
  STscObj *       pObj = pSql->pTscObj;
  SMeterMetaInfo *pMeterMetaInfo = tscGetMeterMetaInfo(pCmd, pCmd->clauseIndex, 0);

  pStart = pCmd->payload + tsRpcHeadSize;
  pMsg = pStart;

  SMgmtHead *pMgmt = (SMgmtHead *)pMsg;
  strcpy(pMgmt->db, pObj->db);
  pMsg += sizeof(SMgmtHead);

  pAlterDbMsg = (SAlterDbMsg *)pMsg;
  strcpy(pAlterDbMsg->db, pMeterMetaInfo->name);

  pMsg += sizeof(SAlterDbMsg);

  msgLen = pMsg - pStart;
  pCmd->payloadLen = msgLen;
  pCmd->msgType = TSDB_MSG_TYPE_ALTER_DB;

  return TSDB_CODE_SUCCESS;
}

int tscBuildRetrieveFromMgmtMsg(SSqlObj *pSql, SSqlInfo *pInfo) {
  char *pMsg, *pStart;
  int   msgLen = 0;

  SSqlCmd *pCmd = &pSql->cmd;
  STscObj *pObj = pSql->pTscObj;
  pMsg = pCmd->payload + tsRpcHeadSize;
  pStart = pMsg;

  SMgmtHead *pMgmt = (SMgmtHead *)pMsg;

  SQueryInfo *    pQueryInfo = tscGetQueryInfoDetail(pCmd, 0);
  SMeterMetaInfo *pMeterMetaInfo = tscGetMeterMetaInfoFromQueryInfo(pQueryInfo, 0);
  size_t          nameLen = strlen(pMeterMetaInfo->name);

  if (nameLen > 0) {
    strcpy(pMgmt->db, pMeterMetaInfo->name);
  } else {
    strcpy(pMgmt->db, pObj->db);
  }

  pMsg += sizeof(SMgmtHead);

  *((uint64_t *)pMsg) = pSql->res.qhandle;
  pMsg += sizeof(pSql->res.qhandle);

  *((uint16_t *)pMsg) = htons(pQueryInfo->type);
  pMsg += sizeof(pQueryInfo->type);

  msgLen = pMsg - pStart;
  pCmd->payloadLen = msgLen;
  pCmd->msgType = TSDB_MSG_TYPE_RETRIEVE;

  return TSDB_CODE_SUCCESS;
}

static int tscSetResultPointer(SQueryInfo *pQueryInfo, SSqlRes *pRes) {
  if (tscCreateResPointerInfo(pRes, pQueryInfo) != TSDB_CODE_SUCCESS) {
    return pRes->code;
  }

  for (int i = 0; i < pQueryInfo->fieldsInfo.numOfOutputCols; ++i) {
    int16_t offset = tscFieldInfoGetOffset(pQueryInfo, i);
    pRes->tsrow[i] = (pRes->data + offset * pRes->numOfRows);
  }

  return 0;
}

/*
 * this function can only be called once.
 * by using pRes->rspType to denote its status
 *
 * if pRes->rspType is 1, no more result
 */
static int tscLocalResultCommonBuilder(SSqlObj *pSql, int32_t numOfRes) {
  SSqlRes *pRes = &pSql->res;
  SSqlCmd *pCmd = &pSql->cmd;

  SQueryInfo *pQueryInfo = tscGetQueryInfoDetail(pCmd, pCmd->clauseIndex);

  pRes->code = TSDB_CODE_SUCCESS;

  if (pRes->rspType == 0) {
    pRes->numOfRows = numOfRes;
    pRes->row = 0;
    pRes->rspType = 1;

    tscSetResultPointer(pQueryInfo, pRes);
  } else {
    tscResetForNextRetrieve(pRes);
  }

  uint8_t code = pSql->res.code;
  if (pSql->fp) {
    if (code == TSDB_CODE_SUCCESS) {
      (*pSql->fp)(pSql->param, pSql, pSql->res.numOfRows);
    } else {
      tscQueueAsyncRes(pSql);
    }
  }

  return code;
}

int tscProcessDescribeTableRsp(SSqlObj *pSql) {
  SSqlCmd *       pCmd = &pSql->cmd;
  SMeterMetaInfo *pMeterMetaInfo = tscGetMeterMetaInfo(pCmd, pCmd->clauseIndex, 0);

  int32_t numOfRes = pMeterMetaInfo->pMeterMeta->numOfColumns + pMeterMetaInfo->pMeterMeta->numOfTags;

  return tscLocalResultCommonBuilder(pSql, numOfRes);
}

int tscProcessTagRetrieveRsp(SSqlObj *pSql) {
  SSqlCmd *pCmd = &pSql->cmd;

  SQueryInfo *    pQueryInfo = tscGetQueryInfoDetail(pCmd, pCmd->clauseIndex);
  SMeterMetaInfo *pMeterMetaInfo = tscGetMeterMetaInfoFromQueryInfo(pQueryInfo, 0);

  int32_t numOfRes = 0;
  if (tscSqlExprGet(pQueryInfo, 0)->functionId == TSDB_FUNC_TAGPRJ) {
    numOfRes = pMeterMetaInfo->pMetricMeta->numOfMeters;
  } else {
    numOfRes = 1;  // for count function, there is only one output.
  }
  return tscLocalResultCommonBuilder(pSql, numOfRes);
}

int tscProcessRetrieveMetricRsp(SSqlObj *pSql) {
  SSqlRes *pRes = &pSql->res;
  SSqlCmd *pCmd = &pSql->cmd;

  pRes->code = tscDoLocalreduce(pSql);
  SQueryInfo *pQueryInfo = tscGetQueryInfoDetail(pCmd, pCmd->clauseIndex);

  if (pRes->code == TSDB_CODE_SUCCESS && pRes->numOfRows > 0) {
    tscSetResultPointer(pQueryInfo, pRes);
  }

  pRes->row = 0;

  uint8_t code = pRes->code;
  if (pSql->fp) {  // async retrieve metric data
    if (pRes->code == TSDB_CODE_SUCCESS) {
      (*pSql->fp)(pSql->param, pSql, pRes->numOfRows);
    } else {
      tscQueueAsyncRes(pSql);
    }
  }

  return code;
}

int tscProcessEmptyResultRsp(SSqlObj *pSql) { return tscLocalResultCommonBuilder(pSql, 0); }

int tscBuildConnectMsg(SSqlObj *pSql, SSqlInfo *pInfo) {
  SConnectMsg *pConnect;
  char *       pMsg, *pStart;

  SSqlCmd *pCmd = &pSql->cmd;
  STscObj *pObj = pSql->pTscObj;
  pMsg = pCmd->payload + tsRpcHeadSize;
  pStart = pMsg;

  pConnect = (SConnectMsg *)pMsg;

  char *db;  // ugly code to move the space
  db = strstr(pObj->db, TS_PATH_DELIMITER);
  db = (db == NULL) ? pObj->db : db + 1;
  strcpy(pConnect->db, db);

  strcpy(pConnect->clientVersion, version);

  pMsg += sizeof(SConnectMsg);

  pCmd->payloadLen = pMsg - pStart;
  pCmd->msgType = TSDB_MSG_TYPE_CONNECT;

  return TSDB_CODE_SUCCESS;
}

int tscBuildMeterMetaMsg(SSqlObj *pSql, SSqlInfo *pInfo) {
  SMeterInfoMsg *pInfoMsg;
  char *         pMsg, *pStart;
  int            msgLen = 0;

  char *tmpData = 0;
  if (pSql->cmd.allocSize > 0) {
    tmpData = calloc(1, pSql->cmd.allocSize);
    if (NULL == tmpData) {
      return TSDB_CODE_CLI_OUT_OF_MEMORY;
    }

    // STagData is in binary format, strncpy is not available
    memcpy(tmpData, pSql->cmd.payload, pSql->cmd.allocSize);
  }

  SSqlCmd *   pCmd = &pSql->cmd;
  SQueryInfo *pQueryInfo = tscGetQueryInfoDetail(&pSql->cmd, 0);

  SMeterMetaInfo *pMeterMetaInfo = tscGetMeterMetaInfoFromQueryInfo(pQueryInfo, 0);

  pMsg = pCmd->payload + tsRpcHeadSize;
  pStart = pMsg;

  SMgmtHead *pMgmt = (SMgmtHead *)pMsg;
  tscGetDBInfoFromMeterId(pMeterMetaInfo->name, pMgmt->db);

  pMsg += sizeof(SMgmtHead);

  pInfoMsg = (SMeterInfoMsg *)pMsg;
  strcpy(pInfoMsg->meterId, pMeterMetaInfo->name);
  pInfoMsg->createFlag = htons(pSql->cmd.createOnDemand ? 1 : 0);
  pMsg += sizeof(SMeterInfoMsg);

  if (pSql->cmd.createOnDemand) {
    memcpy(pInfoMsg->tags, tmpData, sizeof(STagData));
    pMsg += sizeof(STagData);
  }

  msgLen = pMsg - pStart;
  pCmd->payloadLen = msgLen;
  pCmd->msgType = TSDB_MSG_TYPE_METERINFO;

  tfree(tmpData);

  assert(msgLen + minMsgSize() <= pCmd->allocSize);
  return TSDB_CODE_SUCCESS;
}

/**
 *  multi meter meta req pkg format:
 *  | SMgmtHead | SMultiMeterInfoMsg | meterId0 | meterId1 | meterId2 | ......
 *      no used         4B
 **/
int tscBuildMultiMeterMetaMsg(SSqlObj *pSql, SSqlInfo *pInfo) {
  SSqlCmd *pCmd = &pSql->cmd;

  // copy payload content to temp buff
  char *tmpData = 0;
  if (pCmd->payloadLen > 0) {
    tmpData = calloc(1, pCmd->payloadLen + 1);
    if (NULL == tmpData) return -1;
    memcpy(tmpData, pCmd->payload, pCmd->payloadLen);
  }

  // fill head info
  SMgmtHead *pMgmt = (SMgmtHead *)(pCmd->payload + tsRpcHeadSize);
  memset(pMgmt->db, 0, TSDB_METER_ID_LEN);  // server don't need the db

  SMultiMeterInfoMsg *pInfoMsg = (SMultiMeterInfoMsg *)(pCmd->payload + tsRpcHeadSize + sizeof(SMgmtHead));
  pInfoMsg->numOfMeters = htonl((int32_t)pCmd->count);

  if (pCmd->payloadLen > 0) {
    memcpy(pInfoMsg->meterId, tmpData, pCmd->payloadLen);
  }

  tfree(tmpData);

  pCmd->payloadLen += sizeof(SMgmtHead) + sizeof(SMultiMeterInfoMsg);
  pCmd->msgType = TSDB_MSG_TYPE_MULTI_METERINFO;

  assert(pCmd->payloadLen + minMsgSize() <= pCmd->allocSize);

  tscTrace("%p build load multi-metermeta msg completed, numOfMeters:%d, msg size:%d", pSql, pCmd->count,
           pCmd->payloadLen);

  return TSDB_CODE_SUCCESS;
}

static int32_t tscEstimateMetricMetaMsgSize(SSqlCmd *pCmd) {
  const int32_t defaultSize =
      minMsgSize() + sizeof(SMetricMetaMsg) + sizeof(SMgmtHead) + sizeof(int16_t) * TSDB_MAX_TAGS;
  SQueryInfo *pQueryInfo = tscGetQueryInfoDetail(pCmd, 0);

  int32_t n = 0;
  for (int32_t i = 0; i < pQueryInfo->tagCond.numOfTagCond; ++i) {
    n += strlen(pQueryInfo->tagCond.cond[i].cond);
  }

  int32_t tagLen = n * TSDB_NCHAR_SIZE;
  if (pQueryInfo->tagCond.tbnameCond.cond != NULL) {
    tagLen += strlen(pQueryInfo->tagCond.tbnameCond.cond) * TSDB_NCHAR_SIZE;
  }

  int32_t joinCondLen = (TSDB_METER_ID_LEN + sizeof(int16_t)) * 2;
  int32_t elemSize = sizeof(SMetricMetaElemMsg) * pQueryInfo->numOfTables;
  
  int32_t colSize = pQueryInfo->groupbyExpr.numOfGroupCols*sizeof(SColIndexEx);

  int32_t len = tagLen + joinCondLen + elemSize + colSize + defaultSize;

  return MAX(len, TSDB_DEFAULT_PAYLOAD_SIZE);
}

int tscBuildMetricMetaMsg(SSqlObj *pSql, SSqlInfo *pInfo) {
  SMetricMetaMsg *pMetaMsg;
  char *          pMsg, *pStart;
  int             msgLen = 0;
  int             tableIndex = 0;

  SSqlCmd *   pCmd = &pSql->cmd;
  SQueryInfo *pQueryInfo = tscGetQueryInfoDetail(&pSql->cmd, 0);

  STagCond *pTagCond = &pQueryInfo->tagCond;

  SMeterMetaInfo *pMeterMetaInfo = tscGetMeterMetaInfoFromQueryInfo(pQueryInfo, tableIndex);

  int32_t size = tscEstimateMetricMetaMsgSize(pCmd);
  if (TSDB_CODE_SUCCESS != tscAllocPayload(pCmd, size)) {
    tscError("%p failed to malloc for metric meter msg", pSql);
    return -1;
  }

  pStart = pCmd->payload + tsRpcHeadSize;
  pMsg = pStart;

  SMgmtHead *pMgmt = (SMgmtHead *)pMsg;
  tscGetDBInfoFromMeterId(pMeterMetaInfo->name, pMgmt->db);

  pMsg += sizeof(SMgmtHead);

  pMetaMsg = (SMetricMetaMsg *)pMsg;
  pMetaMsg->numOfMeters = htonl(pQueryInfo->numOfTables);

  pMsg += sizeof(SMetricMetaMsg);

  int32_t offset = pMsg - (char *)pMetaMsg;
  pMetaMsg->join = htonl(offset);

  // todo refactor
  pMetaMsg->joinCondLen = htonl((TSDB_METER_ID_LEN + sizeof(int16_t)) * 2);

  memcpy(pMsg, pTagCond->joinInfo.left.meterId, TSDB_METER_ID_LEN);
  pMsg += TSDB_METER_ID_LEN;

  *(int16_t *)pMsg = pTagCond->joinInfo.left.tagCol;
  pMsg += sizeof(int16_t);

  memcpy(pMsg, pTagCond->joinInfo.right.meterId, TSDB_METER_ID_LEN);
  pMsg += TSDB_METER_ID_LEN;

  *(int16_t *)pMsg = pTagCond->joinInfo.right.tagCol;
  pMsg += sizeof(int16_t);

  for (int32_t i = 0; i < pQueryInfo->numOfTables; ++i) {
    pMeterMetaInfo = tscGetMeterMetaInfo(pCmd, pCmd->clauseIndex, i);
    uint64_t uid = pMeterMetaInfo->pMeterMeta->uid;

    offset = pMsg - (char *)pMetaMsg;
    pMetaMsg->metaElem[i] = htonl(offset);

    SMetricMetaElemMsg *pElem = (SMetricMetaElemMsg *)pMsg;
    pMsg += sizeof(SMetricMetaElemMsg);

    // convert to unicode before sending to mnode for metric query
    int32_t condLen = 0;
    if (pTagCond->numOfTagCond > 0) {
      SCond *pCond = tsGetMetricQueryCondPos(pTagCond, uid);
      if (pCond != NULL && pCond->cond != NULL) {
        condLen = strlen(pCond->cond) + 1;

        bool ret = taosMbsToUcs4(pCond->cond, condLen, pMsg, condLen * TSDB_NCHAR_SIZE);
        if (!ret) {
          tscError("%p mbs to ucs4 failed:%s", pSql, tsGetMetricQueryCondPos(pTagCond, uid));
          return 0;
        }
      }
    }

    pElem->condLen = htonl(condLen);

    offset = pMsg - (char *)pMetaMsg;
    pElem->cond = htonl(offset);
    pMsg += condLen * TSDB_NCHAR_SIZE;

    pElem->rel = htons(pTagCond->relType);
    if (pTagCond->tbnameCond.uid == uid) {
      offset = pMsg - (char *)pMetaMsg;

      pElem->tableCond = htonl(offset);
      
      uint32_t len = 0;
      if (pTagCond->tbnameCond.cond != NULL) {
        len = strlen(pTagCond->tbnameCond.cond);
        memcpy(pMsg, pTagCond->tbnameCond.cond, len);
      }
      
      pElem->tableCondLen = htonl(len);
      pMsg += len;
    }

    SSqlGroupbyExpr *pGroupby = &pQueryInfo->groupbyExpr;

    if (pGroupby->tableIndex != i && pGroupby->numOfGroupCols > 0) {
      pElem->orderType = 0;
      pElem->orderIndex = 0;
      pElem->numOfGroupCols = 0;
    } else {
      pElem->numOfGroupCols = htons(pGroupby->numOfGroupCols);
      for (int32_t j = 0; j < pMeterMetaInfo->numOfTags; ++j) {
        pElem->tagCols[j] = htons(pMeterMetaInfo->tagColumnIndex[j]);
      }

      if (pGroupby->numOfGroupCols != 0) {
        pElem->orderIndex = htons(pGroupby->orderIndex);
        pElem->orderType = htons(pGroupby->orderType);
        offset = pMsg - (char *)pMetaMsg;

        pElem->groupbyTagColumnList = htonl(offset);
        for (int32_t j = 0; j < pQueryInfo->groupbyExpr.numOfGroupCols; ++j) {
          SColIndexEx *pCol = &pQueryInfo->groupbyExpr.columnInfo[j];
          SColIndexEx *pDestCol = (SColIndexEx *)pMsg;

          pDestCol->colIdxInBuf = 0;
          pDestCol->colIdx = htons(pCol->colIdx);
          pDestCol->colId = htons(pDestCol->colId);
          pDestCol->flag = htons(pDestCol->flag);
          strncpy(pDestCol->name, pCol->name, tListLen(pCol->name));

          pMsg += sizeof(SColIndexEx);
        }
      }
    }

    strcpy(pElem->meterId, pMeterMetaInfo->name);
    pElem->numOfTags = htons(pMeterMetaInfo->numOfTags);

    int16_t len = pMsg - (char *)pElem;
    pElem->elemLen = htons(len);  // redundant data for integrate check
  }

  msgLen = pMsg - pStart;
  pCmd->payloadLen = msgLen;
  pCmd->msgType = TSDB_MSG_TYPE_METRIC_META;
  assert(msgLen + minMsgSize() <= size);
  
  return TSDB_CODE_SUCCESS;
}

int tscEstimateHeartBeatMsgLength(SSqlObj *pSql) {
  int      size = 0;
  STscObj *pObj = pSql->pTscObj;

  size += tsRpcHeadSize + sizeof(SMgmtHead);
  size += sizeof(SQList);

  SSqlObj *tpSql = pObj->sqlList;
  while (tpSql) {
    size += sizeof(SQDesc);
    tpSql = tpSql->next;
  }

  size += sizeof(SSList);
  SSqlStream *pStream = pObj->streamList;
  while (pStream) {
    size += sizeof(SSDesc);
    pStream = pStream->next;
  }

  return size + TSDB_EXTRA_PAYLOAD_SIZE;
}

int tscBuildHeartBeatMsg(SSqlObj *pSql, SSqlInfo *pInfo) {
  char *pMsg, *pStart;
  int   msgLen = 0;
  int   size = 0;

  SSqlCmd *pCmd = &pSql->cmd;
  STscObj *pObj = pSql->pTscObj;

  pthread_mutex_lock(&pObj->mutex);

  size = tscEstimateHeartBeatMsgLength(pSql);
  if (TSDB_CODE_SUCCESS != tscAllocPayload(pCmd, size)) {
    tscError("%p failed to malloc for heartbeat msg", pSql);
    return -1;
  }

  pMsg = pCmd->payload + tsRpcHeadSize;
  pStart = pMsg;

  SMgmtHead *pMgmt = (SMgmtHead *)pMsg;
  strcpy(pMgmt->db, pObj->db);
  pMsg += sizeof(SMgmtHead);

  pMsg = tscBuildQueryStreamDesc(pMsg, pObj);
  pthread_mutex_unlock(&pObj->mutex);

  msgLen = pMsg - pStart;
  pCmd->payloadLen = msgLen;
  pCmd->msgType = TSDB_MSG_TYPE_HEARTBEAT;

  assert(msgLen + minMsgSize() <= size);
  return TSDB_CODE_SUCCESS;
}

int tscProcessMeterMetaRsp(SSqlObj *pSql) {
  SMeterMeta *pMeta;
  SSchema *   pSchema;
  uint8_t     ieType;

  char *rsp = pSql->res.pRsp;

  ieType = *rsp;
  if (ieType != TSDB_IE_TYPE_META) {
    tscError("invalid ie type:%d", ieType);
    return TSDB_CODE_INVALID_IE;
  }

  rsp++;
  pMeta = (SMeterMeta *)rsp;

  pMeta->sid = htonl(pMeta->sid);
  pMeta->sversion = htons(pMeta->sversion);
  pMeta->vgid = htonl(pMeta->vgid);
  pMeta->uid = htobe64(pMeta->uid);

  if (pMeta->sid < 0 || pMeta->vgid < 0) {
    tscError("invalid meter vgid:%d, sid%d", pMeta->vgid, pMeta->sid);
    return TSDB_CODE_INVALID_VALUE;
  }

  pMeta->numOfColumns = htons(pMeta->numOfColumns);

  if (pMeta->numOfTags > TSDB_MAX_TAGS || pMeta->numOfTags < 0) {
    tscError("invalid numOfTags:%d", pMeta->numOfTags);
    return TSDB_CODE_INVALID_VALUE;
  }

  if (pMeta->numOfColumns > TSDB_MAX_COLUMNS || pMeta->numOfColumns <= 0) {
    tscError("invalid numOfColumns:%d", pMeta->numOfColumns);
    return TSDB_CODE_INVALID_VALUE;
  }

  for (int i = 0; i < TSDB_VNODES_SUPPORT; ++i) {
    pMeta->vpeerDesc[i].vnode = htonl(pMeta->vpeerDesc[i].vnode);
  }

  pMeta->rowSize = 0;
  rsp += sizeof(SMeterMeta);
  pSchema = (SSchema *)rsp;

  int32_t numOfTotalCols = pMeta->numOfColumns + pMeta->numOfTags;
  for (int i = 0; i < numOfTotalCols; ++i) {
    pSchema->bytes = htons(pSchema->bytes);
    pSchema->colId = htons(pSchema->colId);

    // ignore the tags length
    if (i < pMeta->numOfColumns) {
      pMeta->rowSize += pSchema->bytes;
    }
    pSchema++;
  }

  rsp += numOfTotalCols * sizeof(SSchema);

  int32_t  tagLen = 0;
  SSchema *pTagsSchema = tsGetTagSchema(pMeta);

  if (pMeta->meterType == TSDB_METER_MTABLE) {
    for (int32_t i = 0; i < pMeta->numOfTags; ++i) {
      tagLen += pTagsSchema[i].bytes;
    }
  }

  rsp += tagLen;
  int32_t size = (int32_t)(rsp - (char *)pMeta);

  // pMeta->index = rand() % TSDB_VNODES_SUPPORT;
  pMeta->index = 0;

  // todo add one more function: taosAddDataIfNotExists();
  SMeterMetaInfo *pMeterMetaInfo = tscGetMeterMetaInfo(&pSql->cmd, 0, 0);
  assert(pMeterMetaInfo->pMeterMeta == NULL);

  pMeterMetaInfo->pMeterMeta = (SMeterMeta *)taosAddDataIntoCache(tscCacheHandle, pMeterMetaInfo->name, (char *)pMeta,
                                                                  size, tsMeterMetaKeepTimer);
  // todo handle out of memory case
  if (pMeterMetaInfo->pMeterMeta == NULL) return 0;

  return TSDB_CODE_OTHERS;
}

/**
 *  multi meter meta rsp pkg format:
 *  | STaosRsp | ieType | SMultiMeterInfoMsg | SMeterMeta0 | SSchema0 | SMeterMeta1 | SSchema1 | SMeterMeta2 | SSchema2
 *  |...... 1B        1B            4B
 **/
int tscProcessMultiMeterMetaRsp(SSqlObj *pSql) {
  SSchema *pSchema;
  uint8_t  ieType;
  int32_t  totalNum;
  int32_t  i;

  char *rsp = pSql->res.pRsp;

  ieType = *rsp;
  if (ieType != TSDB_IE_TYPE_META) {
    tscError("invalid ie type:%d", ieType);
    pSql->res.code = TSDB_CODE_INVALID_IE;
    pSql->res.numOfTotal = 0;
    return TSDB_CODE_OTHERS;
  }

  rsp++;

  SMultiMeterInfoMsg *pInfo = (SMultiMeterInfoMsg *)rsp;
  totalNum = htonl(pInfo->numOfMeters);
  rsp += sizeof(SMultiMeterInfoMsg);

  for (i = 0; i < totalNum; i++) {
    SMultiMeterMeta *pMultiMeta = (SMultiMeterMeta *)rsp;
    SMeterMeta *     pMeta = &pMultiMeta->meta;

    pMeta->sid = htonl(pMeta->sid);
    pMeta->sversion = htons(pMeta->sversion);
    pMeta->vgid = htonl(pMeta->vgid);
    pMeta->uid = htobe64(pMeta->uid);

    if (pMeta->sid <= 0 || pMeta->vgid < 0) {
      tscError("invalid meter vgid:%d, sid%d", pMeta->vgid, pMeta->sid);
      pSql->res.code = TSDB_CODE_INVALID_VALUE;
      pSql->res.numOfTotal = i;
      return TSDB_CODE_OTHERS;
    }

    pMeta->numOfColumns = htons(pMeta->numOfColumns);

    if (pMeta->numOfTags > TSDB_MAX_TAGS || pMeta->numOfTags < 0) {
      tscError("invalid tag value count:%d", pMeta->numOfTags);
      pSql->res.code = TSDB_CODE_INVALID_VALUE;
      pSql->res.numOfTotal = i;
      return TSDB_CODE_OTHERS;
    }

    if (pMeta->numOfTags > TSDB_MAX_TAGS || pMeta->numOfTags < 0) {
      tscError("invalid numOfTags:%d", pMeta->numOfTags);
      pSql->res.code = TSDB_CODE_INVALID_VALUE;
      pSql->res.numOfTotal = i;
      return TSDB_CODE_OTHERS;
    }

    if (pMeta->numOfColumns > TSDB_MAX_COLUMNS || pMeta->numOfColumns < 0) {
      tscError("invalid numOfColumns:%d", pMeta->numOfColumns);
      pSql->res.code = TSDB_CODE_INVALID_VALUE;
      pSql->res.numOfTotal = i;
      return TSDB_CODE_OTHERS;
    }

    for (int j = 0; j < TSDB_VNODES_SUPPORT; ++j) {
      pMeta->vpeerDesc[j].vnode = htonl(pMeta->vpeerDesc[j].vnode);
    }

    pMeta->rowSize = 0;
    rsp += sizeof(SMultiMeterMeta);
    pSchema = (SSchema *)rsp;

    int32_t numOfTotalCols = pMeta->numOfColumns + pMeta->numOfTags;
    for (int j = 0; j < numOfTotalCols; ++j) {
      pSchema->bytes = htons(pSchema->bytes);
      pSchema->colId = htons(pSchema->colId);

      // ignore the tags length
      if (j < pMeta->numOfColumns) {
        pMeta->rowSize += pSchema->bytes;
      }
      pSchema++;
    }

    rsp += numOfTotalCols * sizeof(SSchema);

    int32_t  tagLen = 0;
    SSchema *pTagsSchema = tsGetTagSchema(pMeta);

    if (pMeta->meterType == TSDB_METER_MTABLE) {
      for (int32_t j = 0; j < pMeta->numOfTags; ++j) {
        tagLen += pTagsSchema[j].bytes;
      }
    }

    rsp += tagLen;
    int32_t size = (int32_t)(rsp - ((char *)pMeta));  // Consistent with SMeterMeta in cache

    pMeta->index = 0;
    (void)taosAddDataIntoCache(tscCacheHandle, pMultiMeta->meterId, (char *)pMeta, size, tsMeterMetaKeepTimer);
  }

  pSql->res.code = TSDB_CODE_SUCCESS;
  pSql->res.numOfTotal = i;
  tscTrace("%p load multi-metermeta resp complete num:%d", pSql, pSql->res.numOfTotal);
  return TSDB_CODE_SUCCESS;
}

int tscProcessMetricMetaRsp(SSqlObj *pSql) {
  SMetricMeta *pMeta;
  uint8_t      ieType;
  void **      metricMetaList = NULL;
  int32_t *    sizes = NULL;

  char *rsp = pSql->res.pRsp;

  ieType = *rsp;
  if (ieType != TSDB_IE_TYPE_META) {
    tscError("invalid ie type:%d", ieType);
    return TSDB_CODE_INVALID_IE;
  }

  rsp++;

  int32_t num = htons(*(int16_t *)rsp);
  rsp += sizeof(int16_t);

  metricMetaList = calloc(1, POINTER_BYTES * num);
  sizes = calloc(1, sizeof(int32_t) * num);

  // return with error code
  if (metricMetaList == NULL || sizes == NULL) {
    tfree(metricMetaList);
    tfree(sizes);
    pSql->res.code = TSDB_CODE_CLI_OUT_OF_MEMORY;

    return pSql->res.code;
  }

  for (int32_t k = 0; k < num; ++k) {
    pMeta = (SMetricMeta *)rsp;

    size_t size = (size_t)pSql->res.rspLen - 1;
    rsp = rsp + sizeof(SMetricMeta);

    pMeta->numOfMeters = htonl(pMeta->numOfMeters);
    pMeta->numOfVnodes = htonl(pMeta->numOfVnodes);
    pMeta->tagLen = htons(pMeta->tagLen);

    size += pMeta->numOfVnodes * sizeof(SVnodeSidList *) + pMeta->numOfMeters * sizeof(SMeterSidExtInfo *);

    char *pBuf = calloc(1, size);
    if (pBuf == NULL) {
      pSql->res.code = TSDB_CODE_CLI_OUT_OF_MEMORY;
      goto _error_clean;
    }

    SMetricMeta *pNewMetricMeta = (SMetricMeta *)pBuf;
    metricMetaList[k] = pNewMetricMeta;

    pNewMetricMeta->numOfMeters = pMeta->numOfMeters;
    pNewMetricMeta->numOfVnodes = pMeta->numOfVnodes;
    pNewMetricMeta->tagLen = pMeta->tagLen;

    pBuf = pBuf + sizeof(SMetricMeta) + pNewMetricMeta->numOfVnodes * sizeof(SVnodeSidList *);

    for (int32_t i = 0; i < pMeta->numOfVnodes; ++i) {
      SVnodeSidList *pSidLists = (SVnodeSidList *)rsp;
      memcpy(pBuf, pSidLists, sizeof(SVnodeSidList));

      pNewMetricMeta->list[i] = pBuf - (char *)pNewMetricMeta;  // offset value
      SVnodeSidList *pLists = (SVnodeSidList *)pBuf;

      tscTrace("%p metricmeta:vid:%d,numOfMeters:%d", pSql, i, pLists->numOfSids);

      pBuf += sizeof(SVnodeSidList) + sizeof(SMeterSidExtInfo *) * pSidLists->numOfSids;
      rsp += sizeof(SVnodeSidList);

      size_t elemSize = sizeof(SMeterSidExtInfo) + pNewMetricMeta->tagLen;
      for (int32_t j = 0; j < pSidLists->numOfSids; ++j) {
        pLists->pSidExtInfoList[j] = pBuf - (char *)pLists;
        memcpy(pBuf, rsp, elemSize);

        ((SMeterSidExtInfo *)pBuf)->uid = htobe64(((SMeterSidExtInfo *)pBuf)->uid);
        ((SMeterSidExtInfo *)pBuf)->sid = htonl(((SMeterSidExtInfo *)pBuf)->sid);

        rsp += elemSize;
        pBuf += elemSize;
      }
    }

    sizes[k] = pBuf - (char *)pNewMetricMeta;
  }

  SQueryInfo *pQueryInfo = tscGetQueryInfoDetail(&pSql->cmd, 0);
  for (int32_t i = 0; i < num; ++i) {
    char name[TSDB_MAX_TAGS_LEN + 1] = {0};

    SMeterMetaInfo *pMeterMetaInfo = tscGetMeterMetaInfoFromQueryInfo(pQueryInfo, i);
    tscGetMetricMetaCacheKey(pQueryInfo, name, pMeterMetaInfo->pMeterMeta->uid);

#ifdef _DEBUG_VIEW
    printf("generate the metric key:%s, index:%d\n", name, i);
#endif

    // release the used metricmeta
    taosRemoveDataFromCache(tscCacheHandle, (void **)&(pMeterMetaInfo->pMetricMeta), false);

    pMeterMetaInfo->pMetricMeta = (SMetricMeta *)taosAddDataIntoCache(tscCacheHandle, name, (char *)metricMetaList[i],
                                                                      sizes[i], tsMetricMetaKeepTimer);
    tfree(metricMetaList[i]);

    // failed to put into cache
    if (pMeterMetaInfo->pMetricMeta == NULL) {
      pSql->res.code = TSDB_CODE_CLI_OUT_OF_MEMORY;
      goto _error_clean;
    }
  }

_error_clean:
  // free allocated resource
  for (int32_t i = 0; i < num; ++i) {
    tfree(metricMetaList[i]);
  }

  free(sizes);
  free(metricMetaList);

  return pSql->res.code;
}

/*
 * current process do not use the cache at all
 */
int tscProcessShowRsp(SSqlObj *pSql) {
  SMeterMeta * pMeta;
  SShowRspMsg *pShow;
  SSchema *    pSchema;
  char         key[20];

  SSqlRes *pRes = &pSql->res;
  SSqlCmd *pCmd = &pSql->cmd;

  SQueryInfo *pQueryInfo = tscGetQueryInfoDetail(pCmd, 0);  //?

  SMeterMetaInfo *pMeterMetaInfo = tscGetMeterMetaInfoFromQueryInfo(pQueryInfo, 0);

  pShow = (SShowRspMsg *)pRes->pRsp;
  pRes->qhandle = pShow->qhandle;

  tscResetForNextRetrieve(pRes);
  pMeta = &(pShow->meterMeta);

  pMeta->numOfColumns = ntohs(pMeta->numOfColumns);

  pSchema = (SSchema *)((char *)pMeta + sizeof(SMeterMeta));
  pMeta->sid = ntohs(pMeta->sid);
  for (int i = 0; i < pMeta->numOfColumns; ++i) {
    pSchema->bytes = htons(pSchema->bytes);
    pSchema++;
  }

  key[0] = pCmd->msgType + 'a';
  strcpy(key + 1, "showlist");

  taosRemoveDataFromCache(tscCacheHandle, (void *)&(pMeterMetaInfo->pMeterMeta), false);

  int32_t size = pMeta->numOfColumns * sizeof(SSchema) + sizeof(SMeterMeta);
  pMeterMetaInfo->pMeterMeta =
      (SMeterMeta *)taosAddDataIntoCache(tscCacheHandle, key, (char *)pMeta, size, tsMeterMetaKeepTimer);
  
  pCmd->numOfCols = pQueryInfo->fieldsInfo.numOfOutputCols;
  SSchema *pMeterSchema = tsGetSchema(pMeterMetaInfo->pMeterMeta);

  tscColumnBaseInfoReserve(&pQueryInfo->colList, pMeta->numOfColumns);
  SColumnIndex index = {0};

  for (int16_t i = 0; i < pMeta->numOfColumns; ++i) {
    index.columnIndex = i;
    tscColumnBaseInfoInsert(pQueryInfo, &index);
    tscFieldInfoSetValFromSchema(&pQueryInfo->fieldsInfo, i, &pMeterSchema[i]);
    
    pQueryInfo->fieldsInfo.pSqlExpr[i] = tscSqlExprInsert(pQueryInfo, i, TSDB_FUNC_TS_DUMMY, &index,
                     pMeterSchema[i].type, pMeterSchema[i].bytes, pMeterSchema[i].bytes);
  }

  tscFieldInfoCalOffset(pQueryInfo);
  return 0;
}

int tscProcessConnectRsp(SSqlObj *pSql) {
  char         temp[TSDB_METER_ID_LEN * 2];
  SConnectRsp *pConnect;

  STscObj *pObj = pSql->pTscObj;
  SSqlRes *pRes = &pSql->res;

  pConnect = (SConnectRsp *)pRes->pRsp;
  strcpy(pObj->acctId, pConnect->acctId);  // copy acctId from response
  int32_t len = sprintf(temp, "%s%s%s", pObj->acctId, TS_PATH_DELIMITER, pObj->db);

  assert(len <= tListLen(pObj->db));
  strncpy(pObj->db, temp, tListLen(pObj->db));
  
  SIpList *    pIpList;
  char *rsp = pRes->pRsp + sizeof(SConnectRsp);
  pIpList = (SIpList *)rsp;
  tscSetMgmtIpList(pIpList);

  strcpy(pObj->sversion, pConnect->version);
  pObj->writeAuth = pConnect->writeAuth;
  pObj->superAuth = pConnect->superAuth;
  taosTmrReset(tscProcessActivityTimer, tsShellActivityTimer * 500, pObj, tscTmr, &pObj->pTimer);

  return 0;
}

int tscProcessUseDbRsp(SSqlObj *pSql) {
  STscObj *       pObj = pSql->pTscObj;
  SMeterMetaInfo *pMeterMetaInfo = tscGetMeterMetaInfo(&pSql->cmd, 0, 0);

  strcpy(pObj->db, pMeterMetaInfo->name);
  return 0;
}

int tscProcessDropDbRsp(SSqlObj *UNUSED_PARAM(pSql)) {
  taosClearDataCache(tscCacheHandle);
  return 0;
}

int tscProcessDropTableRsp(SSqlObj *pSql) {
  SMeterMetaInfo *pMeterMetaInfo = tscGetMeterMetaInfo(&pSql->cmd, 0, 0);

  SMeterMeta *pMeterMeta = taosGetDataFromCache(tscCacheHandle, pMeterMetaInfo->name);
  if (pMeterMeta == NULL) {
    /* not in cache, abort */
    return 0;
  }

  /*
   * 1. if a user drops one table, which is the only table in a vnode, remove operation will incur vnode to be removed.
   * 2. Then, a user creates a new metric followed by a table with identical name of removed table but different schema,
   * here the table will reside in a new vnode.
   * The cached information is expired, however, we may have lost the ref of original meter. So, clear whole cache
   * instead.
   */
  tscTrace("%p force release metermeta after drop table:%s", pSql, pMeterMetaInfo->name);
  taosRemoveDataFromCache(tscCacheHandle, (void **)&pMeterMeta, true);

  if (pMeterMetaInfo->pMeterMeta) {
    taosRemoveDataFromCache(tscCacheHandle, (void **)&(pMeterMetaInfo->pMeterMeta), true);
    taosRemoveDataFromCache(tscCacheHandle, (void **)&(pMeterMetaInfo->pMetricMeta), true);
  }

  return 0;
}

int tscProcessAlterTableMsgRsp(SSqlObj *pSql) {
  SMeterMetaInfo *pMeterMetaInfo = tscGetMeterMetaInfo(&pSql->cmd, 0, 0);

  SMeterMeta *pMeterMeta = taosGetDataFromCache(tscCacheHandle, pMeterMetaInfo->name);
  if (pMeterMeta == NULL) { /* not in cache, abort */
    return 0;
  }

  tscTrace("%p force release metermeta in cache after alter-table: %s", pSql, pMeterMetaInfo->name);
  taosRemoveDataFromCache(tscCacheHandle, (void **)&pMeterMeta, true);

  if (pMeterMetaInfo->pMeterMeta) {
    bool isSuperTable = UTIL_METER_IS_SUPERTABLE(pMeterMetaInfo);

    taosRemoveDataFromCache(tscCacheHandle, (void **)&(pMeterMetaInfo->pMeterMeta), true);
    taosRemoveDataFromCache(tscCacheHandle, (void **)&(pMeterMetaInfo->pMetricMeta), true);

    if (isSuperTable) {  // if it is a super table, reset whole query cache
      tscTrace("%p reset query cache since table:%s is stable", pSql, pMeterMetaInfo->name);
      taosClearDataCache(tscCacheHandle);
    }
  }

  return 0;
}

int tscProcessAlterDbMsgRsp(SSqlObj *pSql) {
  UNUSED(pSql);
  return 0;
}

int tscProcessQueryRsp(SSqlObj *pSql) {
  SSqlRes *pRes = &pSql->res;

  pRes->qhandle = *((uint64_t *)pRes->pRsp);
  pRes->data = NULL;
  tscResetForNextRetrieve(pRes);
  return 0;
}

int tscProcessRetrieveRspFromVnode(SSqlObj *pSql) {
  SSqlRes *pRes = &pSql->res;
  SSqlCmd *pCmd = &pSql->cmd;
  STscObj *pObj = pSql->pTscObj;

  SRetrieveMeterRsp *pRetrieve = (SRetrieveMeterRsp *)pRes->pRsp;

  pRes->numOfRows = htonl(pRetrieve->numOfRows);
  pRes->precision = htons(pRetrieve->precision);
  pRes->offset = htobe64(pRetrieve->offset);
  pRes->useconds = htobe64(pRetrieve->useconds);
  pRes->data = pRetrieve->data;
  
  SQueryInfo* pQueryInfo = tscGetQueryInfoDetail(pCmd, pCmd->clauseIndex);
  tscSetResultPointer(pQueryInfo, pRes);

  if (pSql->pSubscription != NULL) {
    int32_t numOfCols = pQueryInfo->fieldsInfo.numOfOutputCols;
    
    TAOS_FIELD *pField = tscFieldInfoGetField(pQueryInfo, numOfCols - 1);
    int16_t     offset = tscFieldInfoGetOffset(pQueryInfo, numOfCols - 1);
    
    char* p = pRes->data + (pField->bytes + offset) * pRes->numOfRows;

    int32_t numOfMeters = htonl(*(int32_t*)p);
    p += sizeof(int32_t);
    for (int i = 0; i < numOfMeters; i++) {
      int64_t uid = htobe64(*(int64_t*)p);
      p += sizeof(int64_t);
      TSKEY key = htobe64(*(TSKEY*)p);
      p += sizeof(TSKEY);
      tscUpdateSubscriptionProgress(pSql->pSubscription, uid, key);
    }
  }

  pRes->row = 0;

  /**
   * If the query result is exhausted, or current query is to free resource at server side,
   * the connection will be recycled.
   */
  if ((pRes->numOfRows == 0 && !(tscNonOrderedProjectionQueryOnSTable(pQueryInfo, 0) && pRes->offset > 0)) ||
      ((pQueryInfo->type & TSDB_QUERY_TYPE_FREE_RESOURCE) == TSDB_QUERY_TYPE_FREE_RESOURCE)) {
    tscTrace("%p no result or free resource, recycle connection", pSql);
    taosAddConnIntoCache(tscConnCache, pSql->thandle, pSql->ip, pSql->vnode, pObj->user);
    pSql->thandle = NULL;
  } else {
    tscTrace("%p numOfRows:%d, offset:%d, not recycle connection", pSql, pRes->numOfRows, pRes->offset);
  }

  return 0;
}

int tscProcessRetrieveRspFromLocal(SSqlObj *pSql) {
  SSqlRes *   pRes = &pSql->res;
  SSqlCmd *   pCmd = &pSql->cmd;
  SQueryInfo *pQueryInfo = tscGetQueryInfoDetail(pCmd, 0);

  SRetrieveMeterRsp *pRetrieve = (SRetrieveMeterRsp *)pRes->pRsp;

  pRes->numOfRows = htonl(pRetrieve->numOfRows);
  pRes->data = pRetrieve->data;

  tscSetResultPointer(pQueryInfo, pRes);
  pRes->row = 0;
  return 0;
}

void tscMeterMetaCallBack(void *param, TAOS_RES *res, int code);

static int32_t doGetMeterMetaFromServer(SSqlObj *pSql, SMeterMetaInfo *pMeterMetaInfo) {
  int32_t code = TSDB_CODE_SUCCESS;

  SSqlObj *pNew = calloc(1, sizeof(SSqlObj));
  if (NULL == pNew) {
    tscError("%p malloc failed for new sqlobj to get meter meta", pSql);
    return TSDB_CODE_CLI_OUT_OF_MEMORY;
  }

  pNew->pTscObj = pSql->pTscObj;
  pNew->signature = pNew;
  pNew->cmd.command = TSDB_SQL_META;

  tscAddSubqueryInfo(&pNew->cmd);

  SQueryInfo *pNewQueryInfo = NULL;
  tscGetQueryInfoDetailSafely(&pNew->cmd, 0, &pNewQueryInfo);

  pNew->cmd.createOnDemand = pSql->cmd.createOnDemand;  // create table if not exists
  if (TSDB_CODE_SUCCESS != tscAllocPayload(&pNew->cmd, TSDB_DEFAULT_PAYLOAD_SIZE)) {
    tscError("%p malloc failed for payload to get meter meta", pSql);
    free(pNew);

    return TSDB_CODE_CLI_OUT_OF_MEMORY;
  }

  SMeterMetaInfo *pNewMeterMetaInfo = tscAddEmptyMeterMetaInfo(pNewQueryInfo);
  assert(pNew->cmd.numOfClause == 1 && pNewQueryInfo->numOfTables == 1);

  strcpy(pNewMeterMetaInfo->name, pMeterMetaInfo->name);
  memcpy(pNew->cmd.payload, pSql->cmd.payload, TSDB_DEFAULT_PAYLOAD_SIZE);  // tag information if table does not exists.
  tscTrace("%p new pSqlObj:%p to get meterMeta", pSql, pNew);

  if (pSql->fp == NULL) {
    tsem_init(&pNew->rspSem, 0, 0);
    tsem_init(&pNew->emptyRspSem, 0, 1);

    code = tscProcessSql(pNew);

    /*
     * Update cache only on succeeding in getting metermeta.
     * Transfer the ownership of metermeta to the new object, instead of invoking the release/acquire routine
     */
    if (code == TSDB_CODE_SUCCESS) {
      pMeterMetaInfo->pMeterMeta = taosTransferDataInCache(tscCacheHandle, (void**) &pNewMeterMetaInfo->pMeterMeta);
      assert(pMeterMetaInfo->pMeterMeta != NULL);
    }

    tscTrace("%p get meter meta complete, code:%d, pMeterMeta:%p", pSql, code, pMeterMetaInfo->pMeterMeta);
    tscFreeSqlObj(pNew);

  } else {
    pNew->fp = tscMeterMetaCallBack;
    pNew->param = pSql;
    pNew->sqlstr = strdup(pSql->sqlstr);

    code = tscProcessSql(pNew);
    if (code == TSDB_CODE_SUCCESS) {
      code = TSDB_CODE_ACTION_IN_PROGRESS;
    }
  }

  return code;
}

int tscGetMeterMeta(SSqlObj *pSql, SMeterMetaInfo *pMeterMetaInfo) {
  assert(strlen(pMeterMetaInfo->name) != 0);

  // If this SMeterMetaInfo owns a metermeta, release it first
  if (pMeterMetaInfo->pMeterMeta != NULL) {
    taosRemoveDataFromCache(tscCacheHandle, (void **)&(pMeterMetaInfo->pMeterMeta), false);
  }
  
  pMeterMetaInfo->pMeterMeta = (SMeterMeta *)taosGetDataFromCache(tscCacheHandle, pMeterMetaInfo->name);
  if (pMeterMetaInfo->pMeterMeta != NULL) {
    SMeterMeta *pMeterMeta = pMeterMetaInfo->pMeterMeta;

    tscTrace("%p retrieve meterMeta from cache, the number of columns:%d, numOfTags:%d", pSql, pMeterMeta->numOfColumns,
             pMeterMeta->numOfTags);

    return TSDB_CODE_SUCCESS;
  }

  /*
   * for async insert operation, release data block buffer before issue new object to get metermeta
   * because in metermeta callback function, the tscParse function will generate the submit data blocks
   */
  return doGetMeterMetaFromServer(pSql, pMeterMetaInfo);
}

int tscGetMeterMetaEx(SSqlObj *pSql, SMeterMetaInfo *pMeterMetaInfo, bool createIfNotExists) {
  pSql->cmd.createOnDemand = createIfNotExists;
  return tscGetMeterMeta(pSql, pMeterMetaInfo);
}

/*
 * in handling the renew metermeta problem during insertion,
 *
 * If the meter is created on demand during insertion, the routine usually waits for a short
 * period to re-issue the getMeterMeta msg, in which makes a greater change that vnode has
 * successfully created the corresponding table.
 */
static void tscWaitingForCreateTable(SSqlCmd *pCmd) {
  if (pCmd->command == TSDB_SQL_INSERT) {
    taosMsleep(50);  // todo: global config
  }
}

/**
 * in renew metermeta, do not retrieve metadata in cache.
 * @param pSql          sql object
 * @param meterId       meter id
 * @return              status code
 */
int tscRenewMeterMeta(SSqlObj *pSql, char *meterId) {
  int code = 0;

  // handle metric meta renew process
  SSqlCmd *pCmd = &pSql->cmd;

  SQueryInfo *    pQueryInfo = tscGetQueryInfoDetail(pCmd, 0);
  SMeterMetaInfo *pMeterMetaInfo = tscGetMeterMetaInfoFromQueryInfo(pQueryInfo, 0);

  // enforce the renew metermeta operation in async model
  if (pSql->fp == NULL) pSql->fp = (void *)0x1;

  /*
   * 1. only update the metermeta in force model metricmeta is not updated
   * 2. if get metermeta failed, still get the metermeta
   */
  if (pMeterMetaInfo->pMeterMeta == NULL || !tscQueryOnMetric(pCmd)) {
    if (pMeterMetaInfo->pMeterMeta) {
      tscTrace("%p update meter meta, old: numOfTags:%d, numOfCols:%d, uid:%" PRId64 ", addr:%p", pSql,
               pMeterMetaInfo->numOfTags, pCmd->numOfCols, pMeterMetaInfo->pMeterMeta->uid, pMeterMetaInfo->pMeterMeta);
    }

    tscWaitingForCreateTable(pCmd);
    taosRemoveDataFromCache(tscCacheHandle, (void **)&(pMeterMetaInfo->pMeterMeta), true);

    code = doGetMeterMetaFromServer(pSql, pMeterMetaInfo);  // todo ??
  } else {
    tscTrace("%p metric query not update metric meta, numOfTags:%d, numOfCols:%d, uid:%" PRId64 ", addr:%p", pSql,
             pMeterMetaInfo->pMeterMeta->numOfTags, pCmd->numOfCols, pMeterMetaInfo->pMeterMeta->uid,
             pMeterMetaInfo->pMeterMeta);
  }

  if (code != TSDB_CODE_ACTION_IN_PROGRESS) {
    if (pSql->fp == (void *)0x1) {
      pSql->fp = NULL;
    }
  }

  return code;
}

int tscGetMetricMeta(SSqlObj *pSql, int32_t clauseIndex) {
  int      code = TSDB_CODE_NETWORK_UNAVAIL;
  SSqlCmd *pCmd = &pSql->cmd;

  /*
   * the query condition is serialized into pCmd->payload, we need to rebuild key for metricmeta info in cache.
   */
  bool    required = false;

  SQueryInfo *pQueryInfo = tscGetQueryInfoDetail(pCmd, clauseIndex);
  for (int32_t i = 0; i < pQueryInfo->numOfTables; ++i) {
    char tagstr[TSDB_MAX_TAGS_LEN + 1] = {0};

    SMeterMetaInfo *pMeterMetaInfo = tscGetMeterMetaInfoFromQueryInfo(pQueryInfo, i);
    tscGetMetricMetaCacheKey(pQueryInfo, tagstr, pMeterMetaInfo->pMeterMeta->uid);

    taosRemoveDataFromCache(tscCacheHandle, (void **)&(pMeterMetaInfo->pMetricMeta), false);

    SMetricMeta *ppMeta = (SMetricMeta *)taosGetDataFromCache(tscCacheHandle, tagstr);
    if (ppMeta == NULL) {
      required = true;
      break;
    } else {
      pMeterMetaInfo->pMetricMeta = ppMeta;
    }
  }

  // all metricmeta for one clause are retrieved from cache, no need to retrieve metricmeta from management node
  if (!required) {
    return TSDB_CODE_SUCCESS;
  }

  SSqlObj *pNew = calloc(1, sizeof(SSqlObj));
  pNew->pTscObj = pSql->pTscObj;
  pNew->signature = pNew;

  pNew->cmd.command = TSDB_SQL_METRIC;
  
  SQueryInfo *pNewQueryInfo = NULL;
  if ((code = tscGetQueryInfoDetailSafely(&pNew->cmd, 0, &pNewQueryInfo)) != TSDB_CODE_SUCCESS) {
    return code;
  }
  
  for (int32_t i = 0; i < pQueryInfo->numOfTables; ++i) {
    SMeterMetaInfo *pMMInfo = tscGetMeterMetaInfoFromQueryInfo(pQueryInfo, i);

    SMeterMeta *pMeterMeta = taosGetDataFromCache(tscCacheHandle, pMMInfo->name);
    tscAddMeterMetaInfo(pNewQueryInfo, pMMInfo->name, pMeterMeta, NULL, pMMInfo->numOfTags, pMMInfo->tagColumnIndex);
  }

  if ((code = tscAllocPayload(&pNew->cmd, TSDB_DEFAULT_PAYLOAD_SIZE)) != TSDB_CODE_SUCCESS) {
    tscFreeSqlObj(pNew);
    return code;
  }

  tscTagCondCopy(&pNewQueryInfo->tagCond, &pQueryInfo->tagCond);

  pNewQueryInfo->groupbyExpr = pQueryInfo->groupbyExpr;
  pNewQueryInfo->numOfTables = pQueryInfo->numOfTables;

  pNewQueryInfo->slimit = pQueryInfo->slimit;
  pNewQueryInfo->order = pQueryInfo->order;
  
  STagCond* pTagCond = &pNewQueryInfo->tagCond;
  tscTrace("%p new sqlobj:%p info, numOfTables:%d, slimit:%" PRId64 ", soffset:%" PRId64 ", order:%d, tbname cond:%s",
      pSql, pNew, pNewQueryInfo->numOfTables, pNewQueryInfo->slimit.limit, pNewQueryInfo->slimit.offset,
      pNewQueryInfo->order.order, pTagCond->tbnameCond.cond)

//  if (pSql->fp != NULL && pSql->pStream == NULL) {
//    pCmd->pDataBlocks = tscDestroyBlockArrayList(pCmd->pDataBlocks);
//    tscFreeSubqueryInfo(pCmd);
//  }

  tscTrace("%p allocate new pSqlObj:%p to get metricMeta", pSql, pNew);
  if (pSql->fp == NULL) {
    tsem_init(&pNew->rspSem, 0, 0);
    tsem_init(&pNew->emptyRspSem, 0, 1);

    code = tscProcessSql(pNew);

    if (code == TSDB_CODE_SUCCESS) {//todo optimize the performance
      for (int32_t i = 0; i < pQueryInfo->numOfTables; ++i) {
        char tagstr[TSDB_MAX_TAGS_LEN] = {0};
    
        SMeterMetaInfo *pMeterMetaInfo = tscGetMeterMetaInfoFromQueryInfo(pQueryInfo, i);
        tscGetMetricMetaCacheKey(pQueryInfo, tagstr, pMeterMetaInfo->pMeterMeta->uid);

#ifdef _DEBUG_VIEW
        printf("create metric key:%s, index:%d\n", tagstr, i);
#endif
    
        taosRemoveDataFromCache(tscCacheHandle, (void **)&(pMeterMetaInfo->pMetricMeta), false);
        pMeterMetaInfo->pMetricMeta = (SMetricMeta *)taosGetDataFromCache(tscCacheHandle, tagstr);
      }
    }

    tscFreeSqlObj(pNew);
  } else {
    pNew->fp = tscMeterMetaCallBack;
    pNew->param = pSql;
    code = tscProcessSql(pNew);
    if (code == TSDB_CODE_SUCCESS) {
      code = TSDB_CODE_ACTION_IN_PROGRESS;
    }
  }

  return code;
}

void tscInitMsgs() {
  tscBuildMsg[TSDB_SQL_SELECT] = tscBuildQueryMsg;
  tscBuildMsg[TSDB_SQL_INSERT] = tscBuildSubmitMsg;
  tscBuildMsg[TSDB_SQL_FETCH] = tscBuildRetrieveMsg;

  tscBuildMsg[TSDB_SQL_CREATE_DB] = tscBuildCreateDbMsg;
  tscBuildMsg[TSDB_SQL_CREATE_USER] = tscBuildUserMsg;

  tscBuildMsg[TSDB_SQL_CREATE_ACCT] = tscBuildAcctMsg;
  tscBuildMsg[TSDB_SQL_ALTER_ACCT] = tscBuildAcctMsg;

  tscBuildMsg[TSDB_SQL_CREATE_TABLE] = tscBuildCreateTableMsg;
  tscBuildMsg[TSDB_SQL_DROP_USER] = tscBuildDropAcctMsg;
  tscBuildMsg[TSDB_SQL_DROP_ACCT] = tscBuildDropAcctMsg;
  tscBuildMsg[TSDB_SQL_DROP_DB] = tscBuildDropDbMsg;
  tscBuildMsg[TSDB_SQL_DROP_TABLE] = tscBuildDropTableMsg;
  tscBuildMsg[TSDB_SQL_ALTER_USER] = tscBuildUserMsg;
  tscBuildMsg[TSDB_SQL_CREATE_DNODE] = tscBuildCreateDnodeMsg;
  tscBuildMsg[TSDB_SQL_DROP_DNODE] = tscBuildDropDnodeMsg;
  tscBuildMsg[TSDB_SQL_CFG_DNODE] = tscBuildCfgDnodeMsg;
  tscBuildMsg[TSDB_SQL_ALTER_TABLE] = tscBuildAlterTableMsg;
  tscBuildMsg[TSDB_SQL_ALTER_DB] = tscAlterDbMsg;

  tscBuildMsg[TSDB_SQL_CONNECT] = tscBuildConnectMsg;
  tscBuildMsg[TSDB_SQL_USE_DB] = tscBuildUseDbMsg;
  tscBuildMsg[TSDB_SQL_META] = tscBuildMeterMetaMsg;
  tscBuildMsg[TSDB_SQL_METRIC] = tscBuildMetricMetaMsg;
  tscBuildMsg[TSDB_SQL_MULTI_META] = tscBuildMultiMeterMetaMsg;

  tscBuildMsg[TSDB_SQL_HB] = tscBuildHeartBeatMsg;
  tscBuildMsg[TSDB_SQL_SHOW] = tscBuildShowMsg;
  tscBuildMsg[TSDB_SQL_RETRIEVE] = tscBuildRetrieveFromMgmtMsg;
  tscBuildMsg[TSDB_SQL_KILL_QUERY] = tscBuildKillMsg;
  tscBuildMsg[TSDB_SQL_KILL_STREAM] = tscBuildKillMsg;
  tscBuildMsg[TSDB_SQL_KILL_CONNECTION] = tscBuildKillMsg;

  tscProcessMsgRsp[TSDB_SQL_SELECT] = tscProcessQueryRsp;
  tscProcessMsgRsp[TSDB_SQL_FETCH] = tscProcessRetrieveRspFromVnode;

  tscProcessMsgRsp[TSDB_SQL_DROP_DB] = tscProcessDropDbRsp;
  tscProcessMsgRsp[TSDB_SQL_DROP_TABLE] = tscProcessDropTableRsp;
  tscProcessMsgRsp[TSDB_SQL_CONNECT] = tscProcessConnectRsp;
  tscProcessMsgRsp[TSDB_SQL_USE_DB] = tscProcessUseDbRsp;
  tscProcessMsgRsp[TSDB_SQL_META] = tscProcessMeterMetaRsp;
  tscProcessMsgRsp[TSDB_SQL_METRIC] = tscProcessMetricMetaRsp;
  tscProcessMsgRsp[TSDB_SQL_MULTI_META] = tscProcessMultiMeterMetaRsp;

  tscProcessMsgRsp[TSDB_SQL_SHOW] = tscProcessShowRsp;
  tscProcessMsgRsp[TSDB_SQL_RETRIEVE] = tscProcessRetrieveRspFromVnode;  // rsp handled by same function.
  tscProcessMsgRsp[TSDB_SQL_DESCRIBE_TABLE] = tscProcessDescribeTableRsp;

  tscProcessMsgRsp[TSDB_SQL_RETRIEVE_TAGS] = tscProcessTagRetrieveRsp;
  tscProcessMsgRsp[TSDB_SQL_CURRENT_DB] = tscProcessTagRetrieveRsp;
  tscProcessMsgRsp[TSDB_SQL_CURRENT_USER] = tscProcessTagRetrieveRsp;
  tscProcessMsgRsp[TSDB_SQL_SERV_VERSION] = tscProcessTagRetrieveRsp;
  tscProcessMsgRsp[TSDB_SQL_CLI_VERSION] = tscProcessTagRetrieveRsp;
  tscProcessMsgRsp[TSDB_SQL_SERV_STATUS] = tscProcessTagRetrieveRsp;

  tscProcessMsgRsp[TSDB_SQL_RETRIEVE_EMPTY_RESULT] = tscProcessEmptyResultRsp;

  tscProcessMsgRsp[TSDB_SQL_RETRIEVE_METRIC] = tscProcessRetrieveMetricRsp;

  tscProcessMsgRsp[TSDB_SQL_ALTER_TABLE] = tscProcessAlterTableMsgRsp;
  tscProcessMsgRsp[TSDB_SQL_ALTER_DB] = tscProcessAlterDbMsgRsp;

  tscKeepConn[TSDB_SQL_SHOW] = 1;
  tscKeepConn[TSDB_SQL_RETRIEVE] = 1;
  tscKeepConn[TSDB_SQL_SELECT] = 1;
  tscKeepConn[TSDB_SQL_FETCH] = 1;
  tscKeepConn[TSDB_SQL_HB] = 1;

  tscUpdateVnodeMsg[TSDB_SQL_SELECT] = tscUpdateVnodeInQueryMsg;
  tscUpdateVnodeMsg[TSDB_SQL_INSERT] = tscUpdateVnodeInSubmitMsg;
}<|MERGE_RESOLUTION|>--- conflicted
+++ resolved
@@ -710,11 +710,7 @@
 int doProcessSql(SSqlObj *pSql) {
   SSqlCmd *pCmd = &pSql->cmd;
   SSqlRes *pRes = &pSql->res;
-<<<<<<< HEAD
-  int32_t  code;
-=======
   int32_t  code = TSDB_CODE_SUCCESS;
->>>>>>> b51a97fd
 
   void *asyncFp = pSql->fp;
   if (pCmd->command == TSDB_SQL_SELECT || pCmd->command == TSDB_SQL_FETCH || pCmd->command == TSDB_SQL_RETRIEVE ||
