--- conflicted
+++ resolved
@@ -41,14 +41,10 @@
 char *doBuildMsgHeader(SSqlObj *pSql, char **pStart);
 void (*tscUpdateVnodeMsg[TSDB_SQL_MAX])(SSqlObj *pSql, char *buf);
 void tscProcessActivityTimer(void *handle, void *tmrId);
-<<<<<<< HEAD
-int  tscKeepConn[TSDB_SQL_MAX] = {0};
-=======
 int tscKeepConn[TSDB_SQL_MAX] = {0};
 TSKEY tscGetSubscriptionProgress(void* sub, int64_t uid);
 void tscUpdateSubscriptionProgress(void* sub, int64_t uid, TSKEY ts);
 void tscSaveSubscriptionProgress(void* sub);
->>>>>>> fdfcc4aa
 
 static int32_t minMsgSize() { return tsRpcHeadSize + sizeof(STaosDigest); }
 
@@ -1578,11 +1574,7 @@
     SMeterSidExtInfo *pMeterInfo = (SMeterSidExtInfo *)pMsg;
     pMeterInfo->sid = htonl(pMeterMeta->sid);
     pMeterInfo->uid = htobe64(pMeterMeta->uid);
-<<<<<<< HEAD
-
-=======
     pMeterInfo->key = htobe64(tscGetSubscriptionProgress(pSql->pSubscription, pMeterMeta->uid));
->>>>>>> fdfcc4aa
     pMsg += sizeof(SMeterSidExtInfo);
   } else {
     SVnodeSidList *pVnodeSidList = tscGetVnodeSidList(pMetricMeta, pMeterMetaInfo->vnodeIndex);
@@ -1593,12 +1585,8 @@
 
       pMeterInfo->sid = htonl(pQueryMeterInfo->sid);
       pMeterInfo->uid = htobe64(pQueryMeterInfo->uid);
-<<<<<<< HEAD
-
-=======
       pMeterInfo->key = htobe64(tscGetSubscriptionProgress(pSql->pSubscription, pQueryMeterInfo->uid));
       
->>>>>>> fdfcc4aa
       pMsg += sizeof(SMeterSidExtInfo);
 
       memcpy(pMsg, pQueryMeterInfo->tags, pMetricMeta->tagLen);
@@ -3433,12 +3421,9 @@
   pRes->offset = htobe64(pRetrieve->offset);
   pRes->useconds = htobe64(pRetrieve->useconds);
   pRes->data = pRetrieve->data;
-
-<<<<<<< HEAD
+  
   SQueryInfo* pQueryInfo = tscGetQueryInfoDetail(pCmd, pCmd->clauseIndex);
   tscSetResultPointer(pQueryInfo, pRes);
-=======
-  tscSetResultPointer(pCmd, pRes);
 
   if (pSql->pSubscription != NULL) {
     TAOS_FIELD *pField = tscFieldInfoGetField(pCmd, pCmd->fieldsInfo.numOfOutputCols - 1);
@@ -3456,7 +3441,6 @@
     }
   }
 
->>>>>>> fdfcc4aa
   pRes->row = 0;
 
   /**
