--- conflicted
+++ resolved
@@ -30,13 +30,8 @@
 
 #define TSC_MGMT_VNODE 999
 
-<<<<<<< HEAD
-SRpcCorIpSet  tscMgmtIpSet;
-SRpcIpSet  tscDnodeIpSet;
-=======
-SRpcEpSet  tscMgmtEpSet;
+SRpcCorEpSet  tscMgmtEpSet;
 SRpcEpSet  tscDnodeEpSet;
->>>>>>> f28c39da
 
 int (*tscBuildMsg[TSDB_SQL_MAX])(SSqlObj *pSql, SSqlInfo *pInfo) = {0};
 
@@ -57,19 +52,11 @@
     pEpSet->numOfEps = 0;
     return;
   }
-<<<<<<< HEAD
-
-  pIpList->numOfIps = pVgroupInfo->numOfIps;
-  for(int32_t i = 0; i < pVgroupInfo->numOfIps; ++i) {
-    strcpy(pIpList->fqdn[i], pVgroupInfo->ipAddr[i].fqdn);
-    pIpList->port[i] = pVgroupInfo->ipAddr[i].port;
-=======
-  
-  pEpSet->numOfEps = pVgroupInfo->numOfEps;
+
+  pEpList->numOfEps = pVgroupInfo->numOfEps;
   for(int32_t i = 0; i < pVgroupInfo->numOfEps; ++i) {
-    strcpy(pEpSet->fqdn[i], pVgroupInfo->epAddr[i].fqdn);
-    pEpSet->port[i] = pVgroupInfo->epAddr[i].port;
->>>>>>> f28c39da
+    strcpy(pEpList->fqdn[i], pVgroupInfo->epAddr[i].fqdn);
+    pEpList->port[i] = pVgroupInfo->epAddr[i].port;
   }
 }
 void tscIpSetCopy(SRpcIpSet *dst, SRpcIpSet *src) {
@@ -129,57 +116,28 @@
   if (pTableMetaInfo == NULL || pTableMetaInfo->pTableMeta == NULL) { return;}
   SCMCorVgroupInfo *pVgroupInfo = &pTableMetaInfo->pTableMeta->corVgroupInfo;
 
-<<<<<<< HEAD
   taosCorBeginWrite(&pVgroupInfo->version);
   //TODO(dengyihao), dont care vgid 
-  pVgroupInfo->inUse = pIpSet->inUse;
-  pVgroupInfo->numOfIps = pIpSet->numOfIps;
-  for (int32_t i = 0; pVgroupInfo->numOfIps; i++) {
-    strncpy(pVgroupInfo->ipAddr[i].fqdn, pIpSet->fqdn[i], TSDB_FQDN_LEN);
-    pVgroupInfo->ipAddr[i].port = pIpSet->port[i];
+  pVgroupInfo->inUse = pEpSet->inUse;
+  pVgroupInfo->numOfEps = pEpSet->numOfEps;
+  for (int32_t i = 0; pVgroupInfo->numOfEps; i++) {
+    strncpy(pVgroupInfo->epAddr[i].fqdn, pEpSet->fqdn[i], TSDB_FQDN_LEN);
+    pVgroupInfo->epAddr[i].port = pEpSet->port[i];
   }
   taosCorEndWrite(&pVgroupInfo->version);
 }
-void tscPrintMgmtIp() {
-  SRpcIpSet dump;
-  tscDumpMgmtIpSet(&dump);
-  if (dump.numOfIps <= 0) {
-    tscError("invalid mnode IP list:%d", dump.numOfIps);
+void tscPrintMgmtEp() {
+  SRpcEpSet dump;
+  tscDumpMgmtEpSet(&dump);
+  if (dump.numOfEps <= 0) {
+    tscError("invalid mnode EP list:%d", dump.numOfEPs);
   } else {
-    for (int i = 0; i < dump.numOfIps; ++i) {
+    for (int i = 0; i < dump.numOfEps; ++i) {
       tscDebug("mnode index:%d %s:%d", i, dump.fqdn[i], dump.port[i]);
     }
   }
 }
 
-=======
-void tscPrintMgmtEp() {
-  if (tscMgmtEpSet.numOfEps <= 0) {
-    tscError("invalid mnode EP list:%d", tscMgmtEpSet.numOfEps);
-  } else {
-    for (int i = 0; i < tscMgmtEpSet.numOfEps; ++i) {
-      tscDebug("mnode index:%d %s:%d", i, tscMgmtEpSet.fqdn[i], tscMgmtEpSet.port[i]);
-    }
-  }
-}
-
-void tscSetMgmtEpSet(SRpcEpSet *pEpSet) {
-  tscMgmtEpSet.numOfEps = pEpSet->numOfEps;
-  tscMgmtEpSet.inUse = pEpSet->inUse;
-  for (int32_t i = 0; i < tscMgmtEpSet.numOfEps; ++i) {
-    tscMgmtEpSet.port[i] = htons(pEpSet->port[i]);
-  }
-}
-
-void tscUpdateEpSet(void *ahandle, SRpcEpSet *pEpSet) {
-  tscMgmtEpSet = *pEpSet;
-  tscDebug("mnode EP list is changed for ufp is called, numOfEps:%d inUse:%d", tscMgmtEpSet.numOfEps, tscMgmtEpSet.inUse);
-  for (int32_t i = 0; i < tscMgmtEpSet.numOfEps; ++i) {
-    tscDebug("index:%d fqdn:%s port:%d", i, tscMgmtEpSet.fqdn[i], tscMgmtEpSet.port[i]);
-  }
-}
-
->>>>>>> f28c39da
 /*
  * For each management node, try twice at least in case of poor network situation.
  * If the client start to connect to a non-management node from the client, and the first retry may fail due to
@@ -190,13 +148,9 @@
 UNUSED_FUNC
 static int32_t tscGetMgmtConnMaxRetryTimes() {
   int32_t factor = 2;
-<<<<<<< HEAD
-  SRpcIpSet dump;
-  tscDumpMgmtIpSet(&dump);
-  return dump.numOfIps * factor;
-=======
-  return tscMgmtEpSet.numOfEps * factor;
->>>>>>> f28c39da
+  SRpcEpSet dump;
+  tscDumpMgmtEpSet(&dump);
+  return dump.numOfEps * factor;
 }
 
 void tscProcessHeartBeatRsp(void *param, TAOS_RES *tres, int code) {
@@ -212,17 +166,11 @@
 
   if (code == 0) {
     SCMHeartBeatRsp *pRsp = (SCMHeartBeatRsp *)pRes->pRsp;
-<<<<<<< HEAD
-    SRpcIpSet *      pIpList = &pRsp->ipList;
-    if (pIpList->numOfIps > 0) {
-      tscIpSetHtons(pIpList);
-      tscUpdateMgmtIpList(pIpList);
+    SRpcEpSet *      pEpList = &pRsp->epList;
+    if (pEpList->numOfEps > 0) {
+      tscEpSetHtons(pEpList);
+      tscUpdateMgmtEpList(pEpList);
     } 
-=======
-    SRpcEpSet *      pEpSet = &pRsp->epSet;
-    if (pEpSet->numOfEps > 0) 
-      tscSetMgmtEpSet(pEpSet);
->>>>>>> f28c39da
 
     pSql->pTscObj->connId = htonl(pRsp->connId);
 
@@ -294,11 +242,7 @@
 
   // set the mgmt ip list
   if (pSql->cmd.command >= TSDB_SQL_MGMT) {
-<<<<<<< HEAD
-    tscDumpMgmtIpSet(&pSql->ipList);
-=======
-    pSql->epSet = tscMgmtEpSet;
->>>>>>> f28c39da
+    tscDumpMgmtEpSet(&pSql->epList);
   }
 
   memcpy(pMsg, pSql->cmd.payload, pSql->cmd.payloadLen);
@@ -349,23 +293,16 @@
     return;
   }
 
-<<<<<<< HEAD
-  if (pIpSet) { 
-    //SRpcIpSet dump; 
-    tscIpSetHtons(pIpSet); 
-    if (tscIpSetIsEqual(&pSql->ipList, pIpSet)) {
+  if (pEpSet) { 
+    //SRpcEpSet dump; 
+    tscEpSetHtons(pEpSet); 
+    if (tscEpSetIsEqual(&pSql->epList, pEpSet)) {
       if(pCmd->command < TSDB_SQL_MGMT)  { 
-        tscUpdateVgroupInfo(pSql, pIpSet); 
+        tscUpdateVgroupInfo(pSql, pEpSet); 
       } else {
-        tscUpdateMgmtIpList(pIpSet);
-    }
-    }
-=======
-  if (pCmd->command < TSDB_SQL_MGMT) {
-    if (pEpSet) pSql->epSet = *pEpSet;
-  } else {
-    if (pEpSet) tscMgmtEpSet = *pEpSet;
->>>>>>> f28c39da
+        tscUpdateMgmtEpList(pEpSet);
+    }
+    }
   }
 
   if (rpcMsg->pCont == NULL) {
@@ -547,13 +484,9 @@
       return pSql->res.code;
     }
   } else if (pCmd->command < TSDB_SQL_LOCAL) {
-<<<<<<< HEAD
-    //tscDumpMgmtIpSet(&pSql->ipList);
-  } else {  
-=======
-    pSql->epSet = tscMgmtEpSet;
+
+    //pSql->epSet = tscMgmtEpSet;
   } else {  // local handler
->>>>>>> f28c39da
     return (*tscProcessMsgRsp[pCmd->command])(pSql);
   }
   
@@ -656,12 +589,8 @@
 
   // pSql->cmd.payloadLen is set during copying data into payload
   pSql->cmd.msgType = TSDB_MSG_TYPE_SUBMIT;
-<<<<<<< HEAD
-  tscDumpIpSetFromVgroupInfo(&pTableMeta->corVgroupInfo, &pSql->ipList);
-=======
-  tscSetDnodeEpSet(pSql, &pTableMeta->vgroupInfo);
->>>>>>> f28c39da
-  
+  tscDumpEpSetFromVgroupInfo(&pTableMeta->corVgroupInfo, &pSql->epList);
+
   tscDebug("%p build submit msg, vgId:%d numOfTables:%d numberOfEP:%d", pSql, vgId, pSql->cmd.numOfTablesInSubmit,
       pSql->epSet.numOfEps);
   return TSDB_CODE_SUCCESS;
@@ -702,12 +631,8 @@
     } else {
       pVgroupInfo = &pTableMeta->vgroupInfo;
     }
-<<<<<<< HEAD
-    tscSetDnodeIpList(pSql, pVgroupInfo);
-=======
-
-    tscSetDnodeEpSet(pSql, pVgroupInfo);
->>>>>>> f28c39da
+    tscSetDnodeEpList(pSql, pVgroupInfo);
+
     if (pVgroupInfo != NULL) {
       pQueryMsg->head.vgId = htonl(pVgroupInfo->vgId);
     } 
@@ -727,14 +652,9 @@
     tscDebug("%p query on stable, vgIndex:%d, numOfVgroups:%d", pSql, index, numOfVgroups);
 
     SVgroupTableInfo* pTableIdList = taosArrayGet(pTableMetaInfo->pVgroupTables, index);
-    
-<<<<<<< HEAD
+
     // set the vgroup info 
-    tscSetDnodeIpList(pSql, &pTableIdList->vgInfo);
-=======
-    // set the vgroup info
-    tscSetDnodeEpSet(pSql, &pTableIdList->vgInfo);
->>>>>>> f28c39da
+    tscSetDnodeEpList(pSql, &pTableIdList->vgInfo);
     pQueryMsg->head.vgId = htonl(pTableIdList->vgInfo.vgId);
     
     int32_t numOfTables = taosArrayGetSize(pTableIdList->itemList);
@@ -1467,11 +1387,7 @@
   SQueryInfo *    pQueryInfo = tscGetQueryInfoDetail(pCmd, 0);
   STableMetaInfo *pTableMetaInfo = tscGetMetaInfo(pQueryInfo, 0);
 
-<<<<<<< HEAD
-  tscDumpIpSetFromVgroupInfo(&pTableMetaInfo->pTableMeta->corVgroupInfo, &pSql->ipList);
-=======
-  tscSetDnodeEpSet(pSql, &pTableMetaInfo->pTableMeta->vgroupInfo);
->>>>>>> f28c39da
+  tscDumpEpSetFromVgroupInfo(&pTableMetaInfo->pTableMeta->corVgroupInfo, &pSql->epList);
 
   return TSDB_CODE_SUCCESS;
 }
@@ -1998,16 +1914,11 @@
       //just init, no need to lock
       SCMVgroupInfo *pVgroups = &pInfo->vgroupList->vgroups[j];
       pVgroups->vgId = htonl(pVgroups->vgId);
-<<<<<<< HEAD
-      assert(pVgroups->numOfIps >= 1);
-      for (int32_t k = 0; k < pVgroups->numOfIps; ++k) {
-        pVgroups->ipAddr[k].port = htons(pVgroups->ipAddr[k].port);
-=======
       assert(pVgroups->numOfEps >= 1);
 
       for (int32_t k = 0; k < pVgroups->numOfEps; ++k) {
         pVgroups->epAddr[k].port = htons(pVgroups->epAddr[k].port);
->>>>>>> f28c39da
+
       }
 
       pMsg += size;
@@ -2100,15 +2011,10 @@
   assert(len <= sizeof(pObj->db));
   tstrncpy(pObj->db, temp, sizeof(pObj->db));
   
-<<<<<<< HEAD
-  if (pConnect->ipList.numOfIps > 0) {
-    tscIpSetHtons(&pConnect->ipList);
-    tscUpdateMgmtIpList(&pConnect->ipList);
+  if (pConnect->epList.numOfEps > 0) {
+    tscEpSetHtons(&pConnect->epList);
+    tscUpdateMgmtEpList(&pConnect->epList);
   } 
-=======
-  if (pConnect->epSet.numOfEps > 0) 
-    tscSetMgmtEpSet(&pConnect->epSet);
->>>>>>> f28c39da
 
   strcpy(pObj->sversion, pConnect->serverVersion);
   pObj->writeAuth = pConnect->writeAuth;
