--- conflicted
+++ resolved
@@ -20,13 +20,13 @@
 #include "tcache.h"
 #include "tnote.h"
 #include "trpc.h"
-#include "ttimer.h"
 #include "tscLog.h"
 #include "tscSubquery.h"
 #include "tscUtil.h"
 #include "tsclient.h"
 #include "ttokendef.h"
 #include "tutil.h"
+#include "ttimer.h"
 #include "tscProfile.h"
 
 static bool validImpl(const char* str, size_t maxsize) {
@@ -260,9 +260,6 @@
   if (pObj == NULL || pObj->signature != pObj)  {
     return;
   }
-
-  pObj->signature = NULL;
-  taosTmrStopA(&(pObj->pTimer));
 
   SSqlObj* pHb = pObj->pHb;
   if (pHb != NULL && atomic_val_compare_exchange_ptr(&pObj->pHb, pHb, 0) == pHb) {
@@ -572,16 +569,8 @@
   }
 
   SQueryInfo* pQueryInfo = tscGetQueryInfoDetail(pCmd, 0);
-  if (pQueryInfo == NULL) {
+  if ((pQueryInfo == NULL) || tscIsTwoStageSTableQuery(pQueryInfo, 0)) {
     return true;
-  }
-
-  if (pSql->pRpcCtx != NULL) {
-    rpcCancelRequest(pSql->pRpcCtx);
-    pSql->pRpcCtx = NULL;
-    return true;
-  } else {
-    pSql->res.code = TSDB_CODE_TSC_QUERY_CANCELLED;
   }
 
   STableMetaInfo *pTableMetaInfo = tscGetMetaInfo(pQueryInfo, 0);
@@ -709,19 +698,12 @@
   if (tscIsTwoStageSTableQuery(pQueryInfo, 0)) {
     assert(pSql->pRpcCtx == NULL);
     tscKillSTableQuery(pSql);
-<<<<<<< HEAD
-  } else { // TODO multithreads bug
-    if (pSql->cmd.command < TSDB_SQL_LOCAL && pSql->pRpcCtx != NULL) {
-      rpcCancelRequest(pSql->pRpcCtx);
-      pSql->pRpcCtx = NULL;
-=======
   } else {
     if (pSql->cmd.command < TSDB_SQL_LOCAL) {
       if (pSql->pRpcCtx != NULL) {
         rpcCancelRequest(pSql->pRpcCtx);
         pSql->pRpcCtx = NULL;
       }
->>>>>>> b604ed13
     }
   }
 
