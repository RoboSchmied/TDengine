/*
 * Copyright (c) 2019 TAOS Data, Inc. <jhtao@taosdata.com>
 *
 * This program is free software: you can use, redistribute, and/or modify
 * it under the terms of the GNU Affero General Public License, version 3
 * or later ("AGPL"), as published by the Free Software Foundation.
 *
 * This program is distributed in the hope that it will be useful, but WITHOUT
 * ANY WARRANTY; without even the implied warranty of MERCHANTABILITY or
 * FITNESS FOR A PARTICULAR PURPOSE.
 *
 * You should have received a copy of the GNU Affero General Public License
 * along with this program. If not, see <http://www.gnu.org/licenses/>.
 */

#include "hash.h"
#include "os.h"
#include "qast.h"
#include "tcache.h"
#include "tnote.h"
#include "trpc.h"
#include "tscLog.h"
#include "tscSubquery.h"
#include "tscUtil.h"
#include "tsclient.h"
#include "ttokendef.h"
#include "tutil.h"

static bool validImpl(const char* str, size_t maxsize) {
  if (str == NULL) {
    return false;
  }
  
  size_t len = strlen(str);
  if (len <= 0 || len > maxsize) {
    return false;
  }
  
  return true;
}

static bool validUserName(const char* user) {
  return validImpl(user, TSDB_USER_LEN - 1);
}

static bool validPassword(const char* passwd) {
  return validImpl(passwd, TSDB_PASSWORD_LEN - 1);
}

SSqlObj *taosConnectImpl(const char *ip, const char *user, const char *pass, const char *db, uint16_t port,
                       void (*fp)(void *, TAOS_RES *, int), void *param, void **taos) {
  taos_init();
  
  if (!validUserName(user)) {
    terrno = TSDB_CODE_TSC_INVALID_USER_LENGTH;
    return NULL;
  }

  if (!validPassword(pass)) {
    terrno = TSDB_CODE_TSC_INVALID_PASS_LENGTH;
    return NULL;
  }

  if (ip) {
<<<<<<< HEAD
    if (tscSetMgmtIpListFromCfg(ip, NULL) < 0) return NULL;
    if (port) tscMgmtIpSet.ipSet.port[0] = port;
=======
    if (tscSetMgmtEpSetFromCfg(ip, NULL) < 0) return NULL;
    if (port) tscMgmtEpSet.port[0] = port;
>>>>>>> f28c39da
  } 
 
  void *pDnodeConn = NULL;
  if (tscInitRpc(user, pass, &pDnodeConn) != 0) {
    terrno = TSDB_CODE_RPC_NETWORK_UNAVAIL;
    return NULL;
  }
 
  STscObj *pObj = (STscObj *)calloc(1, sizeof(STscObj));
  if (NULL == pObj) {
    terrno = TSDB_CODE_TSC_OUT_OF_MEMORY;
    rpcClose(pDnodeConn);
    return NULL;
  }

  pObj->signature = pObj;

  tstrncpy(pObj->user, user, sizeof(pObj->user));
  taosEncryptPass((uint8_t *)pass, strlen(pass), pObj->pass);

  if (db) {
    int32_t len = strlen(db);
    /* db name is too long */
    if (len >= TSDB_DB_NAME_LEN) {
      terrno = TSDB_CODE_TSC_INVALID_DB_LENGTH;
      rpcClose(pDnodeConn);
      free(pObj);
      return NULL;
    }

    char tmp[TSDB_DB_NAME_LEN] = {0};
    tstrncpy(tmp, db, sizeof(tmp));

    strdequote(tmp);
    strtolower(pObj->db, tmp);
  }

  pthread_mutex_init(&pObj->mutex, NULL);

  SSqlObj *pSql = (SSqlObj *)calloc(1, sizeof(SSqlObj));
  if (NULL == pSql) {
    terrno = TSDB_CODE_TSC_OUT_OF_MEMORY;
    rpcClose(pDnodeConn);
    free(pObj);
    return NULL;
  }

  pSql->pTscObj = pObj;
  pSql->signature = pSql;
  pSql->maxRetry = TSDB_MAX_REPLICA;
  tsem_init(&pSql->rspSem, 0, 0);
  
  pObj->pDnodeConn = pDnodeConn;
  
  pSql->fp = fp;
  pSql->param = param;
  if (taos != NULL) {
    *taos = pObj;
  }

  pSql->cmd.command = TSDB_SQL_CONNECT;
  if (TSDB_CODE_SUCCESS != tscAllocPayload(&pSql->cmd, TSDB_DEFAULT_PAYLOAD_SIZE)) {
    terrno = TSDB_CODE_TSC_OUT_OF_MEMORY;
    rpcClose(pDnodeConn);
    free(pSql);
    free(pObj);
    return NULL;
  }

  tsInsertHeadSize = sizeof(SMsgDesc) + sizeof(SSubmitMsg);
  return pSql;
}

static void syncConnCallback(void *param, TAOS_RES *tres, int code) {
  SSqlObj *pSql = (SSqlObj *) tres;
  assert(pSql != NULL);
  
  sem_post(&pSql->rspSem);
}

TAOS *taos_connect(const char *ip, const char *user, const char *pass, const char *db, uint16_t port) {
  tscDebug("try to create a connection to %s:%u, user:%s db:%s", ip, port, user, db);
  if (user == NULL) user = TSDB_DEFAULT_USER;
  if (pass == NULL) pass = TSDB_DEFAULT_PASS;

  STscObj* pObj = NULL;
  SSqlObj *pSql = taosConnectImpl(ip, user, pass, db, port, syncConnCallback, NULL, (void**) &pObj);
  if (pSql != NULL) {
    pSql->fp = syncConnCallback;
    pSql->param = pSql;
    
    tscProcessSql(pSql);
    sem_wait(&pSql->rspSem);
    
    if (pSql->res.code != TSDB_CODE_SUCCESS) {
      terrno = pSql->res.code;
      taos_free_result(pSql);
      taos_close(pObj);
      return NULL;
    }
    
    tscDebug("%p DB connection is opening, dnodeConn:%p", pObj, pObj->pDnodeConn);
    taos_free_result(pSql);
  
    // version compare only requires the first 3 segments of the version string
    int code = taosCheckVersion(version, taos_get_server_info(pObj), 3);
    if (code != 0) {
      terrno = code;
      taos_close(pObj);
      return NULL;
    } else {
      return pObj;
    }
  }

  return NULL;
}
TAOS *taos_connect_c(const char *ip, uint8_t ipLen, const char *user, uint8_t userLen, 
    const char *pass, uint8_t passLen, const char *db, uint8_t dbLen, uint16_t port) {
    char ipBuf[TSDB_EP_LEN] = {0};
    char userBuf[TSDB_USER_LEN] = {0};
    char passBuf[TSDB_PASSWORD_LEN] = {0};
    char dbBuf[TSDB_DB_NAME_LEN] = {0};
    strncpy(ipBuf,   ip,   MIN(TSDB_EP_LEN - 1,     ipLen)); 
    strncpy(userBuf, user, MIN(TSDB_USER_LEN - 1,    userLen)); 
    strncpy(passBuf, pass, MIN(TSDB_PASSWORD_LEN - 1,passLen)); 
    strncpy(dbBuf,   db,   MIN(TSDB_DB_NAME_LEN - 1, dbLen)); 
    return taos_connect(ipBuf, userBuf, passBuf, dbBuf, port);  
}


TAOS *taos_connect_a(char *ip, char *user, char *pass, char *db, uint16_t port, void (*fp)(void *, TAOS_RES *, int),
                     void *param, void **taos) {
  SSqlObj* pSql = taosConnectImpl(ip, user, pass, db, port, fp, param, taos);
  if (pSql == NULL) {
    return NULL;
  }
  
  pSql->res.code = tscProcessSql(pSql);
  tscDebug("%p DB async connection is opening", taos);
  return taos;
}

void taos_close(TAOS *taos) {
  STscObj *pObj = (STscObj *)taos;

  if (pObj == NULL || pObj->signature != pObj)  {
    return;
  }

  if (pObj->pHb != NULL) {
    tscSetFreeHeatBeat(pObj);
  } else {
    tscCloseTscObj(pObj);
  }
}

void waitForQueryRsp(void *param, TAOS_RES *tres, int code) {
  assert(tres != NULL);
  
  SSqlObj *pSql = (SSqlObj *) tres;
  sem_post(&pSql->rspSem);
}

static void waitForRetrieveRsp(void *param, TAOS_RES *tres, int numOfRows) {
  SSqlObj* pSql = (SSqlObj*) tres;
  sem_post(&pSql->rspSem);
}

TAOS_RES* taos_query(TAOS *taos, const char *sqlstr) {
  STscObj *pObj = (STscObj *)taos;
  if (pObj == NULL || pObj->signature != pObj) {
    terrno = TSDB_CODE_TSC_DISCONNECTED;
    return NULL;
  }
  
  int32_t sqlLen = strlen(sqlstr);
  if (sqlLen > tsMaxSQLStringLen) {
    tscError("sql string exceeds max length:%d", tsMaxSQLStringLen);
    terrno = TSDB_CODE_TSC_INVALID_SQL;
    return NULL;
  }
  
  taosNotePrintTsc(sqlstr);
  
  SSqlObj* pSql = calloc(1, sizeof(SSqlObj));
  if (pSql == NULL) {
    tscError("failed to malloc sqlObj");
    terrno = TSDB_CODE_TSC_OUT_OF_MEMORY;
    return NULL;
  }
  
  doAsyncQuery(pObj, pSql, waitForQueryRsp, taos, sqlstr, sqlLen);

  // wait for the callback function to post the semaphore
  tsem_wait(&pSql->rspSem);
  return pSql;
}
TAOS_RES* taos_query_c(TAOS *taos, const char *sqlstr, uint32_t sqlLen) {
  STscObj *pObj = (STscObj *)taos;
  if (pObj == NULL || pObj->signature != pObj) {
    terrno = TSDB_CODE_TSC_DISCONNECTED;
    return NULL;
  }
  
  if (sqlLen > tsMaxSQLStringLen) {
    tscError("sql string exceeds max length:%d", tsMaxSQLStringLen);
    terrno = TSDB_CODE_TSC_INVALID_SQL;
    return NULL;
  }
  
  SSqlObj* pSql = calloc(1, sizeof(SSqlObj));
  if (pSql == NULL) {
    tscError("failed to malloc sqlObj");
    terrno = TSDB_CODE_TSC_OUT_OF_MEMORY;
    return NULL;
  }
  
  doAsyncQuery(pObj, pSql, waitForQueryRsp, taos, sqlstr, sqlLen);

  tsem_wait(&pSql->rspSem);
  return pSql; 
}
int taos_result_precision(TAOS_RES *res) {
  SSqlObj *pSql = (SSqlObj *)res;
  if (pSql == NULL || pSql->signature != pSql) return 0;

  return pSql->res.precision;
}

int taos_num_rows(TAOS_RES *res) { return 0; }

int taos_num_fields(TAOS_RES *res) {
  SSqlObj *pSql = (SSqlObj *)res;
  if (pSql == NULL || pSql->signature != pSql) return 0;

  int32_t num = 0;
  SQueryInfo *pQueryInfo = tscGetQueryInfoDetail(&pSql->cmd, 0);
  if (pQueryInfo == NULL) {
    return num;
  }

  size_t numOfCols = tscNumOfFields(pQueryInfo);
  for(int32_t i = 0; i < numOfCols; ++i) {
    SFieldSupInfo* pInfo = taosArrayGet(pQueryInfo->fieldsInfo.pSupportInfo, i);
    if (pInfo->visible) {
      num++;
    }
  }
  
  return num;
}

int taos_field_count(TAOS_RES *tres) {
  SSqlObj* pSql = (SSqlObj*) tres;
  if (pSql == NULL || pSql->signature != pSql) return 0;

  return taos_num_fields(pSql);
}

int taos_affected_rows(TAOS_RES *tres) {
  SSqlObj* pSql = (SSqlObj*) tres;
  if (pSql == NULL || pSql->signature != pSql) return 0;

  return (pSql->res.numOfRows);
}

TAOS_FIELD *taos_fetch_fields(TAOS_RES *res) {
  SSqlObj *pSql = (SSqlObj *)res;
  if (pSql == NULL || pSql->signature != pSql) return 0;

  SQueryInfo *pQueryInfo = tscGetQueryInfoDetail(&pSql->cmd, 0);
  if (pQueryInfo == NULL) {
    return NULL;
  }
  
  size_t numOfCols = tscNumOfFields(pQueryInfo);
  if (numOfCols == 0) {
    return NULL;
  }
  
  return pQueryInfo->fieldsInfo.pFields->pData;
}

int taos_retrieve(TAOS_RES *res) {
  if (res == NULL) return 0;
  SSqlObj *pSql = (SSqlObj *)res;
  SSqlCmd *pCmd = &pSql->cmd;
  SSqlRes *pRes = &pSql->res;
  if (pSql == NULL || pSql->signature != pSql) return 0;
  if (pRes->qhandle == 0) return 0;

  tscResetForNextRetrieve(pRes);

  if (pCmd->command < TSDB_SQL_LOCAL) {
    pCmd->command = (pCmd->command > TSDB_SQL_MGMT) ? TSDB_SQL_RETRIEVE : TSDB_SQL_FETCH;
  }
  tscProcessSql(pSql);

  return pRes->numOfRows;
}

int taos_fetch_block_impl(TAOS_RES *res, TAOS_ROW *rows) {
  SSqlObj *pSql = (SSqlObj *)res;
  SSqlCmd *pCmd = &pSql->cmd;
  SSqlRes *pRes = &pSql->res;

  if (pRes->qhandle == 0 || pSql->signature != pSql) {
    *rows = NULL;
    return 0;
  }

  // Retrieve new block
  tscResetForNextRetrieve(pRes);
  if (pCmd->command < TSDB_SQL_LOCAL) {
    pCmd->command = (pCmd->command > TSDB_SQL_MGMT) ? TSDB_SQL_RETRIEVE : TSDB_SQL_FETCH;
  }

  tscProcessSql(pSql);
  if (pRes->numOfRows == 0) {
    *rows = NULL;
    return 0;
  }

  // secondary merge has handle this situation
  if (pCmd->command != TSDB_SQL_RETRIEVE_LOCALMERGE) {
    pRes->numOfClauseTotal += pRes->numOfRows;
  }

  SQueryInfo *pQueryInfo = tscGetQueryInfoDetail(pCmd, 0);
  if (pQueryInfo == NULL)
    return 0;

  assert(0);
  for (int i = 0; i < pQueryInfo->fieldsInfo.numOfOutput; ++i) {
    tscGetResultColumnChr(pRes, &pQueryInfo->fieldsInfo, i);
  }

  *rows = pRes->tsrow;

  return (pQueryInfo->order.order == TSDB_ORDER_DESC) ? pRes->numOfRows : -pRes->numOfRows;
}

TAOS_ROW taos_fetch_row(TAOS_RES *res) {
  SSqlObj *pSql = (SSqlObj *)res;
  if (pSql == NULL || pSql->signature != pSql) {
    terrno = TSDB_CODE_TSC_DISCONNECTED;
    return NULL;
  }
  
  SSqlCmd *pCmd = &pSql->cmd;
  SSqlRes *pRes = &pSql->res;
  
  if (pRes->qhandle == 0 ||
      pCmd->command == TSDB_SQL_RETRIEVE_EMPTY_RESULT ||
      pCmd->command == TSDB_SQL_INSERT) {
    return NULL;
  }
  
  // current data set are exhausted, fetch more data from node
  if (pRes->row >= pRes->numOfRows && (pRes->completed != true || hasMoreVnodesToTry(pSql) || hasMoreClauseToTry(pSql)) &&
      (pCmd->command == TSDB_SQL_RETRIEVE ||
       pCmd->command == TSDB_SQL_RETRIEVE_LOCALMERGE ||
       pCmd->command == TSDB_SQL_TABLE_JOIN_RETRIEVE ||
       pCmd->command == TSDB_SQL_FETCH ||
       pCmd->command == TSDB_SQL_SHOW ||
       pCmd->command == TSDB_SQL_SELECT ||
       pCmd->command == TSDB_SQL_DESCRIBE_TABLE ||
       pCmd->command == TSDB_SQL_SERV_STATUS ||
       pCmd->command == TSDB_SQL_CURRENT_DB ||
       pCmd->command == TSDB_SQL_SERV_VERSION ||
       pCmd->command == TSDB_SQL_CLI_VERSION ||
       pCmd->command == TSDB_SQL_CURRENT_USER )) {
    taos_fetch_rows_a(res, waitForRetrieveRsp, pSql->pTscObj);
    sem_wait(&pSql->rspSem);
  }

  return doSetResultRowData(pSql, true);
}

int taos_fetch_block(TAOS_RES *res, TAOS_ROW *rows) {
#if 0
  SSqlObj *pSql = (SSqlObj *)res;
  SSqlCmd *pCmd = &pSql->cmd;
  SSqlRes *pRes = &pSql->res;

  int nRows = 0;

  if (pSql == NULL || pSql->signature != pSql) {
    terrno = TSDB_CODE_TSC_DISCONNECTED;
    *rows = NULL;
    return 0;
  }

  // projection query on metric, pipeline retrieve data from vnode list,
  // instead of two-stage mergednodeProcessMsgFromShell free qhandle
  nRows = taos_fetch_block_impl(res, rows);

  // current subclause is completed, try the next subclause
  while (rows == NULL && pCmd->clauseIndex < pCmd->numOfClause - 1) {
    SQueryInfo *pQueryInfo = tscGetQueryInfoDetail(pCmd, pCmd->clauseIndex);

    pSql->cmd.command = pQueryInfo->command;
    pCmd->clauseIndex++;

    pRes->numOfTotal += pRes->numOfClauseTotal;
    pRes->numOfClauseTotal = 0;
    pRes->rspType = 0;

    pSql->numOfSubs = 0;
    tfree(pSql->pSubs);

    assert(pSql->fp == NULL);

    tscDebug("%p try data in the next subclause:%d, total subclause:%d", pSql, pCmd->clauseIndex, pCmd->numOfClause);
    tscProcessSql(pSql);

    nRows = taos_fetch_block_impl(res, rows);
  }

  return nRows;
#endif

  (*rows) = taos_fetch_row(res);
  return ((*rows) != NULL)? 1:0;
}

int taos_select_db(TAOS *taos, const char *db) {
  char sql[256] = {0};

  STscObj *pObj = (STscObj *)taos;
  if (pObj == NULL || pObj->signature != pObj) {
    terrno = TSDB_CODE_TSC_DISCONNECTED;
    return TSDB_CODE_TSC_DISCONNECTED;
  }

  snprintf(sql, tListLen(sql), "use %s", db);
  SSqlObj* pSql = taos_query(taos, sql);
  int32_t code = pSql->res.code;
  taos_free_result(pSql);
  
  return code;
}

// send free message to vnode to free qhandle and corresponding resources in vnode
static bool tscFreeQhandleInVnode(SSqlObj* pSql) {
  SSqlCmd* pCmd = &pSql->cmd;
  SSqlRes* pRes = &pSql->res;

  SQueryInfo* pQueryInfo = tscGetQueryInfoDetail(pCmd, 0);
  STableMetaInfo *pTableMetaInfo = tscGetMetaInfo(pQueryInfo, 0);

  if (pRes->code == TSDB_CODE_SUCCESS && pRes->completed == false && !tscIsTwoStageSTableQuery(pQueryInfo, 0) &&
      (pCmd->command == TSDB_SQL_SELECT ||
       pCmd->command == TSDB_SQL_SHOW ||
       pCmd->command == TSDB_SQL_RETRIEVE ||
       pCmd->command == TSDB_SQL_FETCH) &&
      (pSql->pStream == NULL && pTableMetaInfo->pTableMeta != NULL)) {

    pCmd->command = (pCmd->command > TSDB_SQL_MGMT) ? TSDB_SQL_RETRIEVE : TSDB_SQL_FETCH;
    tscDebug("%p send msg to dnode to free qhandle ASAP, command:%s, ", pSql, sqlCmd[pCmd->command]);
    tscProcessSql(pSql);
    return true;
  }

  return false;
}

void taos_free_result(TAOS_RES *res) {
  SSqlObj *pSql = (SSqlObj *)res;

  if (pSql == NULL || pSql->signature != pSql) {
    tscDebug("%p sqlObj has been freed", pSql);
    return;
  }
  
  // The semaphore can not be changed while freeing async sub query objects.
  SSqlRes *pRes = &pSql->res;
  if (pRes == NULL || pRes->qhandle == 0) {
    tscFreeSqlObj(pSql);
    tscDebug("%p SqlObj is freed by app, qhandle is null", pSql);
    return;
  }

  // set freeFlag to 1 in retrieve message if there are un-retrieved results data in node
  SQueryInfo *pQueryInfo = tscGetQueryInfoDetail(&pSql->cmd, 0);
  if (pQueryInfo == NULL) {
    tscFreeSqlObj(pSql);
    tscDebug("%p SqlObj is freed by app", pSql);
    return;
  }

  pQueryInfo->type = TSDB_QUERY_TYPE_FREE_RESOURCE;
  if (!tscFreeQhandleInVnode(pSql)) {
    tscFreeSqlObj(pSql);
    tscDebug("%p sqlObj is freed by app", pSql);
  }
}

// todo should not be used in async query
int taos_errno(TAOS_RES *tres) {
  SSqlObj *pSql = (SSqlObj *) tres;

  if (pSql == NULL || pSql->signature != pSql) {
    return terrno;
  }

  return pSql->res.code;
}

/*
 * In case of invalid sql error, additional information is attached to explain
 * why the sql is invalid
 */
static bool hasAdditionalErrorInfo(int32_t code, SSqlCmd *pCmd) {
  if (code != TSDB_CODE_TSC_INVALID_SQL) {
    return false;
  }

  size_t len = strlen(pCmd->payload);

  char *z = NULL;
  if (len > 0) {
    z = strstr(pCmd->payload, "invalid SQL");
  }

  return z != NULL;
}

// todo should not be used in async model
char *taos_errstr(TAOS_RES *tres) {
  SSqlObj *pSql = (SSqlObj *) tres;

  if (pSql == NULL || pSql->signature != pSql) {
    return (char*) tstrerror(terrno);
  }

  if (hasAdditionalErrorInfo(pSql->res.code, &pSql->cmd)) {
    return pSql->cmd.payload;
  } else {
    return (char*)tstrerror(pSql->res.code);
  }
}

void taos_config(int debug, char *log_path) {
  uDebugFlag = debug;
  tstrncpy(tsLogDir, log_path, TSDB_FILENAME_LEN);
}

char *taos_get_server_info(TAOS *taos) {
  STscObj *pObj = (STscObj *)taos;

  if (pObj == NULL) return NULL;

  return pObj->sversion;
}

int* taos_fetch_lengths(TAOS_RES *res) {
  SSqlObj* pSql = (SSqlObj* ) res;
  if (pSql == NULL || pSql->signature != pSql) {
    return NULL;
  }
  
  return pSql->res.length;
}

char *taos_get_client_info() { return version; }

void taos_stop_query(TAOS_RES *res) {
  if (res == NULL) {
    return;
  }

  SSqlObj *pSql = (SSqlObj *)res;
  SSqlCmd *pCmd = &pSql->cmd;

  if (pSql->signature != pSql) return;
  tscDebug("%p start to cancel query", res);


  SQueryInfo *pQueryInfo = tscGetQueryInfoDetail(pCmd, pCmd->clauseIndex);
  if (tscIsTwoStageSTableQuery(pQueryInfo, 0)) {
    tscKillSTableQuery(pSql);
  }

  if (pSql->cmd.command < TSDB_SQL_LOCAL) {
    rpcCancelRequest(pSql->pRpcCtx);
  }
  pSql->res.code = TSDB_CODE_TSC_QUERY_CANCELLED;
  tscQueueAsyncRes(pSql);

  tscDebug("%p query is cancelled", res);
}

int taos_print_row(char *str, TAOS_ROW row, TAOS_FIELD *fields, int num_fields) {
  int len = 0;
  for (int i = 0; i < num_fields; ++i) {
    if (i > 0) {
      str[len++] = ' ';
    }

    if (row[i] == NULL) {
      len += sprintf(str + len, "%s", TSDB_DATA_NULL_STR);
      continue;
    }

    switch (fields[i].type) {
      case TSDB_DATA_TYPE_TINYINT:
        len += sprintf(str + len, "%d", *((char *)row[i]));
        break;

      case TSDB_DATA_TYPE_SMALLINT:
        len += sprintf(str + len, "%d", *((short *)row[i]));
        break;

      case TSDB_DATA_TYPE_INT:
        len += sprintf(str + len, "%d", *((int *)row[i]));
        break;

      case TSDB_DATA_TYPE_BIGINT:
        len += sprintf(str + len, "%" PRId64, *((int64_t *)row[i]));
        break;

      case TSDB_DATA_TYPE_FLOAT: {
        float fv = 0;
        fv = GET_FLOAT_VAL(row[i]);
        len += sprintf(str + len, "%f", fv);
      } break;

      case TSDB_DATA_TYPE_DOUBLE: {
        double dv = 0;
        dv = GET_DOUBLE_VAL(row[i]);
        len += sprintf(str + len, "%lf", dv);
      } break;

      case TSDB_DATA_TYPE_BINARY:
      case TSDB_DATA_TYPE_NCHAR: {
        size_t xlen = 0;
        for (xlen = 0; xlen < fields[i].bytes - VARSTR_HEADER_SIZE; xlen++) {
          char c = ((char *)row[i])[xlen];
          if (c == 0) break;
          str[len++] = c;
        }
        str[len] = 0;
      } break;

      case TSDB_DATA_TYPE_TIMESTAMP:
        len += sprintf(str + len, "%" PRId64, *((int64_t *)row[i]));
        break;

      case TSDB_DATA_TYPE_BOOL:
        len += sprintf(str + len, "%d", *((int8_t *)row[i]));
      default:
        break;
    }
  }

  return len;
}

int taos_validate_sql(TAOS *taos, const char *sql) {
  STscObj *pObj = (STscObj *)taos;
  if (pObj == NULL || pObj->signature != pObj) {
    terrno = TSDB_CODE_TSC_DISCONNECTED;
    return TSDB_CODE_TSC_DISCONNECTED;
  }

  SSqlObj* pSql = calloc(1, sizeof(SSqlObj));
  
  SSqlRes *pRes = &pSql->res;
  SSqlCmd *pCmd = &pSql->cmd;
  
  pRes->numOfTotal = 0;
  pRes->numOfClauseTotal = 0;

  tscDebug("%p Valid SQL: %s pObj:%p", pSql, sql, pObj);

  int32_t sqlLen = strlen(sql);
  if (sqlLen > tsMaxSQLStringLen) {
    tscError("%p sql too long", pSql);
    pRes->code = TSDB_CODE_TSC_INVALID_SQL;
    tfree(pSql);
    return pRes->code;
  }

  pSql->sqlstr = realloc(pSql->sqlstr, sqlLen + 1);
  if (pSql->sqlstr == NULL) {
    pRes->code = TSDB_CODE_TSC_OUT_OF_MEMORY;
    tscError("%p failed to malloc sql string buffer", pSql);
    tscDebug("%p Valid SQL result:%d, %s pObj:%p", pSql, pRes->code, taos_errstr(taos), pObj);
    tfree(pSql);
    return pRes->code;
  }

  strtolower(pSql->sqlstr, sql);

  pCmd->curSql = NULL;
  if (NULL != pCmd->pTableList) {
    taosHashCleanup(pCmd->pTableList);
    pCmd->pTableList = NULL;
  }

  pRes->code = (uint8_t)tsParseSql(pSql, false);
  int code = pRes->code;

  tscDebug("%p Valid SQL result:%d, %s pObj:%p", pSql, pRes->code, taos_errstr(taos), pObj);
  taos_free_result(pSql);

  return code;
}

static int tscParseTblNameList(SSqlObj *pSql, const char *tblNameList, int32_t tblListLen) {
  // must before clean the sqlcmd object
  tscResetSqlCmdObj(&pSql->cmd);

  SSqlCmd *pCmd = &pSql->cmd;

  pCmd->command = TSDB_SQL_MULTI_META;
  pCmd->count = 0;

  int   code = TSDB_CODE_TSC_INVALID_TABLE_ID_LENGTH;
  char *str = (char *)tblNameList;

  SQueryInfo *pQueryInfo = NULL;
  tscGetQueryInfoDetailSafely(pCmd, pCmd->clauseIndex, &pQueryInfo);

  STableMetaInfo *pTableMetaInfo = tscAddEmptyMetaInfo(pQueryInfo);

  if ((code = tscAllocPayload(pCmd, tblListLen + 16)) != TSDB_CODE_SUCCESS) {
    return code;
  }

  char *nextStr;
  char  tblName[TSDB_TABLE_ID_LEN];
  int   payloadLen = 0;
  char *pMsg = pCmd->payload;
  while (1) {
    nextStr = strchr(str, ',');
    if (nextStr == NULL) {
      break;
    }

    memcpy(tblName, str, nextStr - str);
    int32_t len = nextStr - str;
    tblName[len] = '\0';

    str = nextStr + 1;
    len = strtrim(tblName);

    SSQLToken sToken = {.n = len, .type = TK_ID, .z = tblName};
    tSQLGetToken(tblName, &sToken.type);

    // Check if the table name available or not
    if (tscValidateName(&sToken) != TSDB_CODE_SUCCESS) {
      code = TSDB_CODE_TSC_INVALID_TABLE_ID_LENGTH;
      sprintf(pCmd->payload, "table name is invalid");
      return code;
    }

    if ((code = tscSetTableFullName(pTableMetaInfo, &sToken, pSql)) != TSDB_CODE_SUCCESS) {
      return code;
    }

    if (++pCmd->count > TSDB_MULTI_METERMETA_MAX_NUM) {
      code = TSDB_CODE_TSC_INVALID_TABLE_ID_LENGTH;
      sprintf(pCmd->payload, "tables over the max number");
      return code;
    }

    if (payloadLen + strlen(pTableMetaInfo->name) + 128 >= pCmd->allocSize) {
      char *pNewMem = realloc(pCmd->payload, pCmd->allocSize + tblListLen);
      if (pNewMem == NULL) {
        code = TSDB_CODE_TSC_OUT_OF_MEMORY;
        sprintf(pCmd->payload, "failed to allocate memory");
        return code;
      }

      pCmd->payload = pNewMem;
      pCmd->allocSize = pCmd->allocSize + tblListLen;
      pMsg = pCmd->payload;
    }

    payloadLen += sprintf(pMsg + payloadLen, "%s,", pTableMetaInfo->name);
  }

  *(pMsg + payloadLen) = '\0';
  pCmd->payloadLen = payloadLen + 1;

  return TSDB_CODE_SUCCESS;
}

int taos_load_table_info(TAOS *taos, const char *tableNameList) {
  const int32_t MAX_TABLE_NAME_LENGTH = 12 * 1024 * 1024;  // 12MB list

  STscObj *pObj = (STscObj *)taos;
  if (pObj == NULL || pObj->signature != pObj) {
    terrno = TSDB_CODE_TSC_DISCONNECTED;
    return TSDB_CODE_TSC_DISCONNECTED;
  }

  SSqlObj* pSql = calloc(1, sizeof(SSqlObj));
  SSqlRes *pRes = &pSql->res;

  pRes->numOfTotal = 0;  // the number of getting table meta from server
  pRes->numOfClauseTotal = 0;

  pRes->code = 0;

  assert(pSql->fp == NULL);
  tscDebug("%p tableNameList: %s pObj:%p", pSql, tableNameList, pObj);

  int32_t tblListLen = strlen(tableNameList);
  if (tblListLen > MAX_TABLE_NAME_LENGTH) {
    tscError("%p tableNameList too long, length:%d, maximum allowed:%d", pSql, tblListLen, MAX_TABLE_NAME_LENGTH);
    pRes->code = TSDB_CODE_TSC_INVALID_SQL;
    tfree(pSql);
    return pRes->code;
  }

  char *str = calloc(1, tblListLen + 1);
  if (str == NULL) {
    pRes->code = TSDB_CODE_TSC_OUT_OF_MEMORY;
    tscError("%p failed to malloc sql string buffer", pSql);
    tfree(pSql);
    return pRes->code;
  }

  strtolower(str, tableNameList);
  pRes->code = (uint8_t)tscParseTblNameList(pSql, str, tblListLen);

  /*
   * set the qhandle to 0 before return in order to erase the qhandle value assigned in the previous successful query.
   * If qhandle is NOT set 0, the function of taos_free_result() will send message to server by calling tscProcessSql()
   * to free connection, which may cause segment fault, when the parse phrase is not even successfully executed.
   */
  pRes->qhandle = 0;
  free(str);

  if (pRes->code != TSDB_CODE_SUCCESS) {
    tscFreeSqlObj(pSql);
    return pRes->code;
  }

  tscDoQuery(pSql);

  tscDebug("%p load multi metermeta result:%d %s pObj:%p", pSql, pRes->code, taos_errstr(taos), pObj);
  if (pRes->code != TSDB_CODE_SUCCESS) {
    tscPartiallyFreeSqlObj(pSql);
  }

  return pRes->code;
}<|MERGE_RESOLUTION|>--- conflicted
+++ resolved
@@ -62,13 +62,8 @@
   }
 
   if (ip) {
-<<<<<<< HEAD
-    if (tscSetMgmtIpListFromCfg(ip, NULL) < 0) return NULL;
-    if (port) tscMgmtIpSet.ipSet.port[0] = port;
-=======
-    if (tscSetMgmtEpSetFromCfg(ip, NULL) < 0) return NULL;
-    if (port) tscMgmtEpSet.port[0] = port;
->>>>>>> f28c39da
+    if (tscSetMgmtEpListFromCfg(ip, NULL) < 0) return NULL;
+    if (port) tscMgmtEpSet.epSet.port[0] = port;
   } 
  
   void *pDnodeConn = NULL;
