--- conflicted
+++ resolved
@@ -13,8 +13,8 @@
  * along with this program. If not, see <http://www.gnu.org/licenses/>.
  */
 
+#include "os.h"
 #include "hash.h"
-#include "os.h"
 #include "tcache.h"
 #include "tlog.h"
 #include "tnote.h"
@@ -343,7 +343,7 @@
   SSqlRes *pRes = &pSql->res;
   STscObj *pObj = pSql->pTscObj;
 
-  if (pRes->qhandle == 0) {
+  if (pRes->qhandle == 0 || pObj->pSql != pSql) {
     *rows = NULL;
     return 0;
   }
@@ -941,25 +941,14 @@
       case TSDB_DATA_TYPE_FLOAT: {
         float fv = 0;
         fv = GET_FLOAT_VAL(row[i]);
-<<<<<<< HEAD
-        len += sprintf(str + len, "%f ", fv);
+        len += sprintf(str + len, "%f", fv);
       } break;
-=======
-        len += sprintf(str + len, "%f", fv);
-      }
-        break;
->>>>>>> fdfcc4aa
 
       case TSDB_DATA_TYPE_DOUBLE: {
         double dv = 0;
         dv = GET_DOUBLE_VAL(row[i]);
-<<<<<<< HEAD
-        len += sprintf(str + len, "%lf ", dv);
+        len += sprintf(str + len, "%lf", dv);
       } break;
-=======
-        len += sprintf(str + len, "%lf", dv);
-      }
->>>>>>> fdfcc4aa
 
       case TSDB_DATA_TYPE_BINARY:
       case TSDB_DATA_TYPE_NCHAR: {
@@ -970,8 +959,7 @@
             str[len++] = c;
           }
           str[len] = 0;
-        }
-        break;
+        } break;
 
       case TSDB_DATA_TYPE_TIMESTAMP:
         len += sprintf(str + len, "%" PRId64, *((int64_t *)row[i]));
