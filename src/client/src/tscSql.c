/*
 * Copyright (c) 2019 TAOS Data, Inc. <jhtao@taosdata.com>
 *
 * This program is free software: you can use, redistribute, and/or modify
 * it under the terms of the GNU Affero General Public License, version 3
 * or later ("AGPL"), as published by the Free Software Foundation.
 *
 * This program is distributed in the hope that it will be useful, but WITHOUT
 * ANY WARRANTY; without even the implied warranty of MERCHANTABILITY or
 * FITNESS FOR A PARTICULAR PURPOSE.
 *
 * You should have received a copy of the GNU Affero General Public License
 * along with this program. If not, see <http://www.gnu.org/licenses/>.
 */

#include "hash.h"
#include "os.h"
#include "qAst.h"
#include "tcache.h"
#include "tnote.h"
#include "trpc.h"
#include "tscLog.h"
#include "tscSubquery.h"
#include "tscUtil.h"
#include "tsclient.h"
#include "ttokendef.h"
#include "tutil.h"

static bool validImpl(const char* str, size_t maxsize) {
  if (str == NULL) {
    return false;
  }
  
  size_t len = strlen(str);
  if (len <= 0 || len > maxsize) {
    return false;
  }
  
  return true;
}

static bool validUserName(const char* user) {
  return validImpl(user, TSDB_USER_LEN - 1);
}

static bool validPassword(const char* passwd) {
  return validImpl(passwd, TSDB_PASSWORD_LEN - 1);
}

SSqlObj *taosConnectImpl(const char *ip, const char *user, const char *pass, const char *db, uint16_t port,
                       void (*fp)(void *, TAOS_RES *, int), void *param, void **taos) {
  taos_init();
  
  if (!validUserName(user)) {
    terrno = TSDB_CODE_TSC_INVALID_USER_LENGTH;
    return NULL;
  }

  if (!validPassword(pass)) {
    terrno = TSDB_CODE_TSC_INVALID_PASS_LENGTH;
    return NULL;
  }

  if (ip) {
    if (tscSetMgmtEpSetFromCfg(ip, NULL) < 0) return NULL;
    if (port) tscMgmtEpSet.epSet.port[0] = port;
  } 
 
  void *pDnodeConn = NULL;
  if (tscInitRpc(user, pass, &pDnodeConn) != 0) {
    terrno = TSDB_CODE_RPC_NETWORK_UNAVAIL;
    return NULL;
  }
 
  STscObj *pObj = (STscObj *)calloc(1, sizeof(STscObj));
  if (NULL == pObj) {
    terrno = TSDB_CODE_TSC_OUT_OF_MEMORY;
    rpcClose(pDnodeConn);
    return NULL;
  }

  pObj->signature = pObj;

  tstrncpy(pObj->user, user, sizeof(pObj->user));
  taosEncryptPass((uint8_t *)pass, strlen(pass), pObj->pass);

  if (db) {
    int32_t len = (int32_t)strlen(db);
    /* db name is too long */
    if (len >= TSDB_DB_NAME_LEN) {
      terrno = TSDB_CODE_TSC_INVALID_DB_LENGTH;
      rpcClose(pDnodeConn);
      free(pObj);
      return NULL;
    }

    char tmp[TSDB_DB_NAME_LEN] = {0};
    tstrncpy(tmp, db, sizeof(tmp));

    strdequote(tmp);
    strtolower(pObj->db, tmp);
  }

  pthread_mutex_init(&pObj->mutex, NULL);

  SSqlObj *pSql = (SSqlObj *)calloc(1, sizeof(SSqlObj));
  if (NULL == pSql) {
    terrno = TSDB_CODE_TSC_OUT_OF_MEMORY;
    rpcClose(pDnodeConn);
    free(pObj);
    return NULL;
  }

  pSql->pTscObj = pObj;
  pSql->signature = pSql;
  pSql->maxRetry = TSDB_MAX_REPLICA;
  tsem_init(&pSql->rspSem, 0, 0);
  
  pObj->pDnodeConn = pDnodeConn;
  
  pSql->fp = fp;
  pSql->param = param;
  if (taos != NULL) {
    *taos = pObj;
  }

  pSql->cmd.command = TSDB_SQL_CONNECT;
  if (TSDB_CODE_SUCCESS != tscAllocPayload(&pSql->cmd, TSDB_DEFAULT_PAYLOAD_SIZE)) {
    terrno = TSDB_CODE_TSC_OUT_OF_MEMORY;
    rpcClose(pDnodeConn);
    free(pSql);
    free(pObj);
    return NULL;
  }

  tsInsertHeadSize = sizeof(SMsgDesc) + sizeof(SSubmitMsg);
  return pSql;
}

static void syncConnCallback(void *param, TAOS_RES *tres, int code) {
  SSqlObj *pSql = (SSqlObj *) tres;
  assert(pSql != NULL);
  
  sem_post(&pSql->rspSem);
}

TAOS *taos_connect(const char *ip, const char *user, const char *pass, const char *db, uint16_t port) {
  tscDebug("try to create a connection to %s:%u, user:%s db:%s", ip, port, user, db);
  if (user == NULL) user = TSDB_DEFAULT_USER;
  if (pass == NULL) pass = TSDB_DEFAULT_PASS;

  STscObj* pObj = NULL;
  SSqlObj *pSql = taosConnectImpl(ip, user, pass, db, port, syncConnCallback, NULL, (void**) &pObj);
  if (pSql != NULL) {
    pSql->fp = syncConnCallback;
    pSql->param = pSql;
    
    tscProcessSql(pSql);
    sem_wait(&pSql->rspSem);
    
    if (pSql->res.code != TSDB_CODE_SUCCESS) {
      terrno = pSql->res.code;
      taos_free_result(pSql);
      taos_close(pObj);
      return NULL;
    }
    
    tscDebug("%p DB connection is opening, dnodeConn:%p", pObj, pObj->pDnodeConn);
    taos_free_result(pSql);
  
    // version compare only requires the first 3 segments of the version string
    int code = taosCheckVersion(version, taos_get_server_info(pObj), 3);
    if (code != 0) {
      terrno = code;
      taos_close(pObj);
      return NULL;
    } else {
      return pObj;
    }
  }

  return NULL;
}
TAOS *taos_connect_c(const char *ip, uint8_t ipLen, const char *user, uint8_t userLen, 
    const char *pass, uint8_t passLen, const char *db, uint8_t dbLen, uint16_t port) {
    char ipBuf[TSDB_EP_LEN] = {0};
    char userBuf[TSDB_USER_LEN] = {0};
    char passBuf[TSDB_PASSWORD_LEN] = {0};
    char dbBuf[TSDB_DB_NAME_LEN] = {0};
    strncpy(ipBuf,   ip,   MIN(TSDB_EP_LEN - 1,     ipLen)); 
    strncpy(userBuf, user, MIN(TSDB_USER_LEN - 1,    userLen)); 
    strncpy(passBuf, pass, MIN(TSDB_PASSWORD_LEN - 1,passLen)); 
    strncpy(dbBuf,   db,   MIN(TSDB_DB_NAME_LEN - 1, dbLen)); 
    return taos_connect(ipBuf, userBuf, passBuf, dbBuf, port);  
}


TAOS *taos_connect_a(char *ip, char *user, char *pass, char *db, uint16_t port, void (*fp)(void *, TAOS_RES *, int),
                     void *param, void **taos) {
  SSqlObj* pSql = taosConnectImpl(ip, user, pass, db, port, fp, param, taos);
  if (pSql == NULL) {
    return NULL;
  }
  
  pSql->res.code = tscProcessSql(pSql);
  tscDebug("%p DB async connection is opening", taos);
  return taos;
}

void taos_close(TAOS *taos) {
  STscObj *pObj = (STscObj *)taos;

  if (pObj == NULL || pObj->signature != pObj)  {
    return;
  }

  if (pObj->pHb != NULL) {
    tscSetFreeHeatBeat(pObj);
  } else {
    tscCloseTscObj(pObj);
  }
}

void waitForQueryRsp(void *param, TAOS_RES *tres, int code) {
  assert(tres != NULL);
  
  SSqlObj *pSql = (SSqlObj *) tres;
  sem_post(&pSql->rspSem);
}

static void waitForRetrieveRsp(void *param, TAOS_RES *tres, int numOfRows) {
  SSqlObj* pSql = (SSqlObj*) tres;
  sem_post(&pSql->rspSem);
}

TAOS_RES* taos_query_c(TAOS *taos, const char *sqlstr, uint32_t sqlLen) {
  STscObj *pObj = (STscObj *)taos;
  if (pObj == NULL || pObj->signature != pObj) {
    terrno = TSDB_CODE_TSC_DISCONNECTED;
    return NULL;
  }
  
<<<<<<< HEAD
=======
  int32_t sqlLen = (int32_t)strlen(sqlstr);
>>>>>>> bc492a3f
  if (sqlLen > tsMaxSQLStringLen) {
    tscError("sql string exceeds max length:%d", tsMaxSQLStringLen);
    terrno = TSDB_CODE_TSC_INVALID_SQL;
    return NULL;
  }

  taosNotePrintTsc(sqlstr);

<<<<<<< HEAD
=======
  // wait for the callback function to post the semaphore
  tsem_wait(&pSql->rspSem);
  return pSql;
}
TAOS_RES* taos_query_c(TAOS *taos, const char *sqlstr, uint32_t sqlLen) {
  STscObj *pObj = (STscObj *)taos;
  if (pObj == NULL || pObj->signature != pObj) {
    terrno = TSDB_CODE_TSC_DISCONNECTED;
    return NULL;
  }
  
  if (sqlLen > (uint32_t)tsMaxSQLStringLen) {
    tscError("sql string exceeds max length:%d", tsMaxSQLStringLen);
    terrno = TSDB_CODE_TSC_INVALID_SQL;
    return NULL;
  }
  
>>>>>>> bc492a3f
  SSqlObj* pSql = calloc(1, sizeof(SSqlObj));
  if (pSql == NULL) {
    tscError("failed to malloc sqlObj");
    terrno = TSDB_CODE_TSC_OUT_OF_MEMORY;
    return NULL;
  }
  
  doAsyncQuery(pObj, pSql, waitForQueryRsp, taos, sqlstr, sqlLen);

  tsem_wait(&pSql->rspSem);
  return pSql; 
}

TAOS_RES* taos_query(TAOS *taos, const char *sqlstr) {
  return taos_query_c(taos, sqlstr, strlen(sqlstr));
}

int taos_result_precision(TAOS_RES *res) {
  SSqlObj *pSql = (SSqlObj *)res;
  if (pSql == NULL || pSql->signature != pSql) return 0;

  return pSql->res.precision;
}

int taos_num_rows(TAOS_RES *res) { return 0; }

int taos_num_fields(TAOS_RES *res) {
  SSqlObj *pSql = (SSqlObj *)res;
  if (pSql == NULL || pSql->signature != pSql) return 0;

  int32_t num = 0;
  SQueryInfo *pQueryInfo = tscGetQueryInfoDetail(&pSql->cmd, 0);
  if (pQueryInfo == NULL) {
    return num;
  }

  size_t numOfCols = tscNumOfFields(pQueryInfo);
  for(int32_t i = 0; i < numOfCols; ++i) {
    SFieldSupInfo* pInfo = taosArrayGet(pQueryInfo->fieldsInfo.pSupportInfo, i);
    if (pInfo->visible) {
      num++;
    }
  }
  
  return num;
}

int taos_field_count(TAOS_RES *tres) {
  SSqlObj* pSql = (SSqlObj*) tres;
  if (pSql == NULL || pSql->signature != pSql) return 0;

  return taos_num_fields(pSql);
}

int taos_affected_rows(TAOS_RES *tres) {
  SSqlObj* pSql = (SSqlObj*) tres;
  if (pSql == NULL || pSql->signature != pSql) return 0;

  return (int)(pSql->res.numOfRows);
}

TAOS_FIELD *taos_fetch_fields(TAOS_RES *res) {
  SSqlObj *pSql = (SSqlObj *)res;
  if (pSql == NULL || pSql->signature != pSql) return 0;

  SQueryInfo *pQueryInfo = tscGetQueryInfoDetail(&pSql->cmd, 0);
  if (pQueryInfo == NULL) {
    return NULL;
  }
  
  size_t numOfCols = tscNumOfFields(pQueryInfo);
  if (numOfCols == 0) {
    return NULL;
  }
  
  return pQueryInfo->fieldsInfo.pFields->pData;
}

int taos_retrieve(TAOS_RES *res) {
  if (res == NULL) return 0;
  SSqlObj *pSql = (SSqlObj *)res;
  SSqlCmd *pCmd = &pSql->cmd;
  SSqlRes *pRes = &pSql->res;
  if (pSql == NULL || pSql->signature != pSql) return 0;
  if (pRes->qhandle == 0) return 0;

  tscResetForNextRetrieve(pRes);

  if (pCmd->command < TSDB_SQL_LOCAL) {
    pCmd->command = (pCmd->command > TSDB_SQL_MGMT) ? TSDB_SQL_RETRIEVE : TSDB_SQL_FETCH;
  }
  tscProcessSql(pSql);

  return (int)pRes->numOfRows;
}

int taos_fetch_block_impl(TAOS_RES *res, TAOS_ROW *rows) {
  SSqlObj *pSql = (SSqlObj *)res;
  SSqlCmd *pCmd = &pSql->cmd;
  SSqlRes *pRes = &pSql->res;

  if (pRes->qhandle == 0 || pSql->signature != pSql) {
    *rows = NULL;
    return 0;
  }

  // Retrieve new block
  tscResetForNextRetrieve(pRes);
  if (pCmd->command < TSDB_SQL_LOCAL) {
    pCmd->command = (pCmd->command > TSDB_SQL_MGMT) ? TSDB_SQL_RETRIEVE : TSDB_SQL_FETCH;
  }

  tscProcessSql(pSql);
  if (pRes->numOfRows == 0) {
    *rows = NULL;
    return 0;
  }

  // secondary merge has handle this situation
  if (pCmd->command != TSDB_SQL_RETRIEVE_LOCALMERGE) {
    pRes->numOfClauseTotal += pRes->numOfRows;
  }

  SQueryInfo *pQueryInfo = tscGetQueryInfoDetail(pCmd, 0);
  if (pQueryInfo == NULL)
    return 0;

  assert(0);
  for (int i = 0; i < pQueryInfo->fieldsInfo.numOfOutput; ++i) {
    tscGetResultColumnChr(pRes, &pQueryInfo->fieldsInfo, i);
  }

  *rows = pRes->tsrow;

  return (int)((pQueryInfo->order.order == TSDB_ORDER_DESC) ? pRes->numOfRows : -pRes->numOfRows);
}

TAOS_ROW taos_fetch_row(TAOS_RES *res) {
  SSqlObj *pSql = (SSqlObj *)res;
  if (pSql == NULL || pSql->signature != pSql) {
    terrno = TSDB_CODE_TSC_DISCONNECTED;
    return NULL;
  }
  
  SSqlCmd *pCmd = &pSql->cmd;
  SSqlRes *pRes = &pSql->res;
  
  if (pRes->qhandle == 0 ||
      pCmd->command == TSDB_SQL_RETRIEVE_EMPTY_RESULT ||
      pCmd->command == TSDB_SQL_INSERT) {
    return NULL;
  }

  // set the sql object owner
  tscSetSqlOwner(pSql);

  // current data set are exhausted, fetch more data from node
  if (pRes->row >= pRes->numOfRows && (pRes->completed != true || hasMoreVnodesToTry(pSql) || hasMoreClauseToTry(pSql)) &&
      (pCmd->command == TSDB_SQL_RETRIEVE ||
       pCmd->command == TSDB_SQL_RETRIEVE_LOCALMERGE ||
       pCmd->command == TSDB_SQL_TABLE_JOIN_RETRIEVE ||
       pCmd->command == TSDB_SQL_FETCH ||
       pCmd->command == TSDB_SQL_SHOW ||
       pCmd->command == TSDB_SQL_SELECT ||
       pCmd->command == TSDB_SQL_DESCRIBE_TABLE ||
       pCmd->command == TSDB_SQL_SERV_STATUS ||
       pCmd->command == TSDB_SQL_CURRENT_DB ||
       pCmd->command == TSDB_SQL_SERV_VERSION ||
       pCmd->command == TSDB_SQL_CLI_VERSION ||
       pCmd->command == TSDB_SQL_CURRENT_USER )) {
    taos_fetch_rows_a(res, waitForRetrieveRsp, pSql->pTscObj);
    sem_wait(&pSql->rspSem);
  }

  void* data = doSetResultRowData(pSql, true);

  tscClearSqlOwner(pSql);
  return data;
}

int taos_fetch_block(TAOS_RES *res, TAOS_ROW *rows) {
#if 0
  SSqlObj *pSql = (SSqlObj *)res;
  SSqlCmd *pCmd = &pSql->cmd;
  SSqlRes *pRes = &pSql->res;

  int nRows = 0;

  if (pSql == NULL || pSql->signature != pSql) {
    terrno = TSDB_CODE_TSC_DISCONNECTED;
    *rows = NULL;
    return 0;
  }

  // projection query on metric, pipeline retrieve data from vnode list,
  // instead of two-stage mergednodeProcessMsgFromShell free qhandle
  nRows = taos_fetch_block_impl(res, rows);

  // current subclause is completed, try the next subclause
  while (rows == NULL && pCmd->clauseIndex < pCmd->numOfClause - 1) {
    SQueryInfo *pQueryInfo = tscGetQueryInfoDetail(pCmd, pCmd->clauseIndex);

    pSql->cmd.command = pQueryInfo->command;
    pCmd->clauseIndex++;

    pRes->numOfTotal += pRes->numOfClauseTotal;
    pRes->numOfClauseTotal = 0;
    pRes->rspType = 0;

    pSql->numOfSubs = 0;
    taosTFree(pSql->pSubs);

    assert(pSql->fp == NULL);

    tscDebug("%p try data in the next subclause:%d, total subclause:%d", pSql, pCmd->clauseIndex, pCmd->numOfClause);
    tscProcessSql(pSql);

    nRows = taos_fetch_block_impl(res, rows);
  }

  return nRows;
#endif

  (*rows) = taos_fetch_row(res);
  return ((*rows) != NULL)? 1:0;
}

int taos_select_db(TAOS *taos, const char *db) {
  char sql[256] = {0};

  STscObj *pObj = (STscObj *)taos;
  if (pObj == NULL || pObj->signature != pObj) {
    terrno = TSDB_CODE_TSC_DISCONNECTED;
    return TSDB_CODE_TSC_DISCONNECTED;
  }

  snprintf(sql, tListLen(sql), "use %s", db);
  SSqlObj* pSql = taos_query(taos, sql);
  int32_t code = pSql->res.code;
  taos_free_result(pSql);
  
  return code;
}

// send free message to vnode to free qhandle and corresponding resources in vnode
static bool tscKillQueryInVnode(SSqlObj* pSql) {
  SSqlCmd* pCmd = &pSql->cmd;
  SSqlRes* pRes = &pSql->res;

  SQueryInfo* pQueryInfo = tscGetQueryInfoDetail(pCmd, 0);
  STableMetaInfo *pTableMetaInfo = tscGetMetaInfo(pQueryInfo, 0);

  if (pRes->code == TSDB_CODE_SUCCESS && pRes->completed == false && !tscIsTwoStageSTableQuery(pQueryInfo, 0) &&
      (pCmd->command == TSDB_SQL_SELECT ||
       pCmd->command == TSDB_SQL_SHOW ||
       pCmd->command == TSDB_SQL_RETRIEVE ||
       pCmd->command == TSDB_SQL_FETCH) &&
      (pSql->pStream == NULL && pTableMetaInfo->pTableMeta != NULL)) {

    pCmd->command = (pCmd->command > TSDB_SQL_MGMT) ? TSDB_SQL_RETRIEVE : TSDB_SQL_FETCH;
    tscDebug("%p send msg to dnode to free qhandle ASAP, command:%s, ", pSql, sqlCmd[pCmd->command]);
    tscProcessSql(pSql);
    return true;
  }

  return false;
}

void taos_free_result(TAOS_RES *res) {
  SSqlObj *pSql = (SSqlObj *)res;

  if (pSql == NULL || pSql->signature != pSql) {
    tscDebug("%p sqlObj has been freed", pSql);
    return;
  }
  
  // The semaphore can not be changed while freeing async sub query objects.
  SSqlRes *pRes = &pSql->res;
  if (pRes == NULL || pRes->qhandle == 0) {
    tscFreeSqlObj(pSql);
    tscDebug("%p SqlObj is freed by app, qhandle is null", pSql);
    return;
  }

  // set freeFlag to 1 in retrieve message if there are un-retrieved results data in node
  SQueryInfo *pQueryInfo = tscGetQueryInfoDetail(&pSql->cmd, 0);
  if (pQueryInfo == NULL) {
    tscFreeSqlObj(pSql);
    tscDebug("%p SqlObj is freed by app", pSql);
    return;
  }

  pQueryInfo->type = TSDB_QUERY_TYPE_FREE_RESOURCE;
  if (!tscKillQueryInVnode(pSql)) {
    tscFreeSqlObj(pSql);
    tscDebug("%p sqlObj is freed by app", pSql);
  }
}

int taos_errno(TAOS_RES *tres) {
  SSqlObj *pSql = (SSqlObj *) tres;
  if (pSql == NULL || pSql->signature != pSql) {
    return terrno;
  }

  return pSql->res.code;
}

/*
 * In case of invalid sql error, additional information is attached to explain
 * why the sql is invalid
 */
static bool hasAdditionalErrorInfo(int32_t code, SSqlCmd *pCmd) {
  if (code != TSDB_CODE_TSC_INVALID_SQL) {
    return false;
  }

  size_t len = strlen(pCmd->payload);

  char *z = NULL;
  if (len > 0) {
    z = strstr(pCmd->payload, "invalid SQL");
  }

  return z != NULL;
}

// todo should not be used in async model
char *taos_errstr(TAOS_RES *tres) {
  SSqlObj *pSql = (SSqlObj *) tres;

  if (pSql == NULL || pSql->signature != pSql) {
    return (char*) tstrerror(terrno);
  }

  if (hasAdditionalErrorInfo(pSql->res.code, &pSql->cmd)) {
    return pSql->cmd.payload;
  } else {
    return (char*)tstrerror(pSql->res.code);
  }
}

void taos_config(int debug, char *log_path) {
  uDebugFlag = debug;
  tstrncpy(tsLogDir, log_path, TSDB_FILENAME_LEN);
}

char *taos_get_server_info(TAOS *taos) {
  STscObj *pObj = (STscObj *)taos;

  if (pObj == NULL) return NULL;

  return pObj->sversion;
}

int* taos_fetch_lengths(TAOS_RES *res) {
  SSqlObj* pSql = (SSqlObj* ) res;
  if (pSql == NULL || pSql->signature != pSql) {
    return NULL;
  }
  
  return pSql->res.length;
}

char *taos_get_client_info() { return version; }

void taos_stop_query(TAOS_RES *res) {
  if (res == NULL) {
    return;
  }

  SSqlObj *pSql = (SSqlObj *)res;
  SSqlCmd *pCmd = &pSql->cmd;

  if (pSql->signature != pSql) return;
  tscDebug("%p start to cancel query", res);


  SQueryInfo *pQueryInfo = tscGetQueryInfoDetail(pCmd, pCmd->clauseIndex);
  if (tscIsTwoStageSTableQuery(pQueryInfo, 0)) {
    tscKillSTableQuery(pSql);
  }

  if (pSql->cmd.command < TSDB_SQL_LOCAL) {
    rpcCancelRequest(pSql->pRpcCtx);
  }
  pSql->res.code = TSDB_CODE_TSC_QUERY_CANCELLED;
  tscQueueAsyncRes(pSql);

  tscDebug("%p query is cancelled", res);
}

int taos_print_row(char *str, TAOS_ROW row, TAOS_FIELD *fields, int num_fields) {
  int len = 0;
  for (int i = 0; i < num_fields; ++i) {
    if (i > 0) {
      str[len++] = ' ';
    }

    if (row[i] == NULL) {
      len += sprintf(str + len, "%s", TSDB_DATA_NULL_STR);
      continue;
    }

    switch (fields[i].type) {
      case TSDB_DATA_TYPE_TINYINT:
        len += sprintf(str + len, "%d", *((char *)row[i]));
        break;

      case TSDB_DATA_TYPE_SMALLINT:
        len += sprintf(str + len, "%d", *((short *)row[i]));
        break;

      case TSDB_DATA_TYPE_INT:
        len += sprintf(str + len, "%d", *((int *)row[i]));
        break;

      case TSDB_DATA_TYPE_BIGINT:
        len += sprintf(str + len, "%" PRId64, *((int64_t *)row[i]));
        break;

      case TSDB_DATA_TYPE_FLOAT: {
        float fv = 0;
        fv = GET_FLOAT_VAL(row[i]);
        len += sprintf(str + len, "%f", fv);
      } break;

      case TSDB_DATA_TYPE_DOUBLE: {
        double dv = 0;
        dv = GET_DOUBLE_VAL(row[i]);
        len += sprintf(str + len, "%lf", dv);
      } break;

      case TSDB_DATA_TYPE_BINARY:
      case TSDB_DATA_TYPE_NCHAR: {
        size_t xlen = 0;
        for (xlen = 0; xlen < fields[i].bytes - VARSTR_HEADER_SIZE; xlen++) {
          char c = ((char *)row[i])[xlen];
          if (c == 0) break;
          str[len++] = c;
        }
        str[len] = 0;
      } break;

      case TSDB_DATA_TYPE_TIMESTAMP:
        len += sprintf(str + len, "%" PRId64, *((int64_t *)row[i]));
        break;

      case TSDB_DATA_TYPE_BOOL:
        len += sprintf(str + len, "%d", *((int8_t *)row[i]));
      default:
        break;
    }
  }

  return len;
}

static void asyncCallback(void *param, TAOS_RES *tres, int code) {
  assert(param != NULL);
  SSqlObj *pSql = ((SSqlObj *)param);
  pSql->res.code = code;
  sem_post(&pSql->rspSem);
}

int taos_validate_sql(TAOS *taos, const char *sql) {
  STscObj *pObj = (STscObj *)taos;
  if (pObj == NULL || pObj->signature != pObj) {
    terrno = TSDB_CODE_TSC_DISCONNECTED;
    return TSDB_CODE_TSC_DISCONNECTED;
  }

  SSqlObj* pSql = calloc(1, sizeof(SSqlObj));
  pSql->pTscObj = taos;
  pSql->signature = pSql;
  SSqlRes *pRes = &pSql->res;
  SSqlCmd *pCmd = &pSql->cmd;
  
  pRes->numOfTotal = 0;
  pRes->numOfClauseTotal = 0;

  tscDebug("%p Valid SQL: %s pObj:%p", pSql, sql, pObj);

  int32_t sqlLen = (int32_t)strlen(sql);
  if (sqlLen > tsMaxSQLStringLen) {
    tscError("%p sql too long", pSql);
    pRes->code = TSDB_CODE_TSC_INVALID_SQL;
    taosTFree(pSql);
    return pRes->code;
  }

  pSql->sqlstr = realloc(pSql->sqlstr, sqlLen + 1);
  if (pSql->sqlstr == NULL) {
    pRes->code = TSDB_CODE_TSC_OUT_OF_MEMORY;
    tscError("%p failed to malloc sql string buffer", pSql);
    tscDebug("%p Valid SQL result:%d, %s pObj:%p", pSql, pRes->code, taos_errstr(taos), pObj);
    taosTFree(pSql);
    return pRes->code;
  }

  strtolower(pSql->sqlstr, sql);

  pCmd->curSql = NULL;
  if (NULL != pCmd->pTableList) {
    taosHashCleanup(pCmd->pTableList);
    pCmd->pTableList = NULL;
  }

  pSql->fp = asyncCallback;
  pSql->fetchFp = asyncCallback;
  pSql->param = pSql;
  int code = tsParseSql(pSql, true);
  if (code == TSDB_CODE_TSC_ACTION_IN_PROGRESS) {
    sem_wait(&pSql->rspSem);
    code = pSql->res.code;
  }
  if (code != TSDB_CODE_SUCCESS) {
    tscDebug("%p Valid SQL result:%d, %s pObj:%p", pSql, code, taos_errstr(taos), pObj);
  }
  taos_free_result(pSql);

  return code;
}

static int tscParseTblNameList(SSqlObj *pSql, const char *tblNameList, int32_t tblListLen) {
  // must before clean the sqlcmd object
  tscResetSqlCmdObj(&pSql->cmd);

  SSqlCmd *pCmd = &pSql->cmd;

  pCmd->command = TSDB_SQL_MULTI_META;
  pCmd->count = 0;

  int   code = TSDB_CODE_TSC_INVALID_TABLE_ID_LENGTH;
  char *str = (char *)tblNameList;

  SQueryInfo *pQueryInfo = NULL;
  tscGetQueryInfoDetailSafely(pCmd, pCmd->clauseIndex, &pQueryInfo);

  STableMetaInfo *pTableMetaInfo = tscAddEmptyMetaInfo(pQueryInfo);

  if ((code = tscAllocPayload(pCmd, tblListLen + 16)) != TSDB_CODE_SUCCESS) {
    return code;
  }

  char *nextStr;
  char  tblName[TSDB_TABLE_FNAME_LEN];
  int   payloadLen = 0;
  char *pMsg = pCmd->payload;
  while (1) {
    nextStr = strchr(str, ',');
    if (nextStr == NULL) {
      break;
    }

    memcpy(tblName, str, nextStr - str);
    int32_t len = (int32_t)(nextStr - str);
    tblName[len] = '\0';

    str = nextStr + 1;
    len = (int32_t)strtrim(tblName);

    SSQLToken sToken = {.n = len, .type = TK_ID, .z = tblName};
    tSQLGetToken(tblName, &sToken.type);

    // Check if the table name available or not
    if (tscValidateName(&sToken) != TSDB_CODE_SUCCESS) {
      code = TSDB_CODE_TSC_INVALID_TABLE_ID_LENGTH;
      sprintf(pCmd->payload, "table name is invalid");
      return code;
    }

    if ((code = tscSetTableFullName(pTableMetaInfo, &sToken, pSql)) != TSDB_CODE_SUCCESS) {
      return code;
    }

    if (++pCmd->count > TSDB_MULTI_METERMETA_MAX_NUM) {
      code = TSDB_CODE_TSC_INVALID_TABLE_ID_LENGTH;
      sprintf(pCmd->payload, "tables over the max number");
      return code;
    }

    if (payloadLen + strlen(pTableMetaInfo->name) + 128 >= pCmd->allocSize) {
      char *pNewMem = realloc(pCmd->payload, pCmd->allocSize + tblListLen);
      if (pNewMem == NULL) {
        code = TSDB_CODE_TSC_OUT_OF_MEMORY;
        sprintf(pCmd->payload, "failed to allocate memory");
        return code;
      }

      pCmd->payload = pNewMem;
      pCmd->allocSize = pCmd->allocSize + tblListLen;
      pMsg = pCmd->payload;
    }

    payloadLen += sprintf(pMsg + payloadLen, "%s,", pTableMetaInfo->name);
  }

  *(pMsg + payloadLen) = '\0';
  pCmd->payloadLen = payloadLen + 1;

  return TSDB_CODE_SUCCESS;
}

int taos_load_table_info(TAOS *taos, const char *tableNameList) {
  const int32_t MAX_TABLE_NAME_LENGTH = 12 * 1024 * 1024;  // 12MB list

  STscObj *pObj = (STscObj *)taos;
  if (pObj == NULL || pObj->signature != pObj) {
    terrno = TSDB_CODE_TSC_DISCONNECTED;
    return TSDB_CODE_TSC_DISCONNECTED;
  }

  SSqlObj* pSql = calloc(1, sizeof(SSqlObj));
  pSql->pTscObj = taos;
  pSql->signature = pSql;
  SSqlRes *pRes = &pSql->res;

  pRes->numOfTotal = 0;  // the number of getting table meta from server
  pRes->numOfClauseTotal = 0;

  pRes->code = 0;

  assert(pSql->fp == NULL);
  tscDebug("%p tableNameList: %s pObj:%p", pSql, tableNameList, pObj);

  int32_t tblListLen = (int32_t)strlen(tableNameList);
  if (tblListLen > MAX_TABLE_NAME_LENGTH) {
    tscError("%p tableNameList too long, length:%d, maximum allowed:%d", pSql, tblListLen, MAX_TABLE_NAME_LENGTH);
    pRes->code = TSDB_CODE_TSC_INVALID_SQL;
    taosTFree(pSql);
    return pRes->code;
  }

  char *str = calloc(1, tblListLen + 1);
  if (str == NULL) {
    pRes->code = TSDB_CODE_TSC_OUT_OF_MEMORY;
    tscError("%p failed to malloc sql string buffer", pSql);
    taosTFree(pSql);
    return pRes->code;
  }

  strtolower(str, tableNameList);
  pRes->code = (uint8_t)tscParseTblNameList(pSql, str, tblListLen);

  /*
   * set the qhandle to 0 before return in order to erase the qhandle value assigned in the previous successful query.
   * If qhandle is NOT set 0, the function of taos_free_result() will send message to server by calling tscProcessSql()
   * to free connection, which may cause segment fault, when the parse phrase is not even successfully executed.
   */
  pRes->qhandle = 0;
  free(str);

  if (pRes->code != TSDB_CODE_SUCCESS) {
    tscFreeSqlObj(pSql);
    return pRes->code;
  }

  tscDoQuery(pSql);

  tscDebug("%p load multi metermeta result:%d %s pObj:%p", pSql, pRes->code, taos_errstr(taos), pObj);
  if (pRes->code != TSDB_CODE_SUCCESS) {
    tscPartiallyFreeSqlObj(pSql);
  }

  return pRes->code;
}<|MERGE_RESOLUTION|>--- conflicted
+++ resolved
@@ -240,38 +240,14 @@
     return NULL;
   }
   
-<<<<<<< HEAD
-=======
-  int32_t sqlLen = (int32_t)strlen(sqlstr);
->>>>>>> bc492a3f
-  if (sqlLen > tsMaxSQLStringLen) {
-    tscError("sql string exceeds max length:%d", tsMaxSQLStringLen);
-    terrno = TSDB_CODE_TSC_INVALID_SQL;
-    return NULL;
-  }
-
-  taosNotePrintTsc(sqlstr);
-
-<<<<<<< HEAD
-=======
-  // wait for the callback function to post the semaphore
-  tsem_wait(&pSql->rspSem);
-  return pSql;
-}
-TAOS_RES* taos_query_c(TAOS *taos, const char *sqlstr, uint32_t sqlLen) {
-  STscObj *pObj = (STscObj *)taos;
-  if (pObj == NULL || pObj->signature != pObj) {
-    terrno = TSDB_CODE_TSC_DISCONNECTED;
-    return NULL;
-  }
-  
   if (sqlLen > (uint32_t)tsMaxSQLStringLen) {
     tscError("sql string exceeds max length:%d", tsMaxSQLStringLen);
     terrno = TSDB_CODE_TSC_INVALID_SQL;
     return NULL;
   }
-  
->>>>>>> bc492a3f
+
+  taosNotePrintTsc(sqlstr);
+
   SSqlObj* pSql = calloc(1, sizeof(SSqlObj));
   if (pSql == NULL) {
     tscError("failed to malloc sqlObj");
