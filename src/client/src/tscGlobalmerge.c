/*
 * Copyright (c) 2019 TAOS Data, Inc. <jhtao@taosdata.com>
 *
 * This program is free software: you can use, redistribute, and/or modify
 * it under the terms of the GNU Affero General Public License, version 3
 * or later ("AGPL"), as published by the Free Software Foundation.
 *
 * This program is distributed in the hope that it will be useful, but WITHOUT
 * ANY WARRANTY; without even the implied warranty of MERCHANTABILITY or
 * FITNESS FOR A PARTICULAR PURPOSE.
 *
 * You should have received a copy of the GNU Affero General Public License
 * along with this program. If not, see <http://www.gnu.org/licenses/>.
 */

#include "os.h"
#include "texpr.h"
#include "tlosertree.h"

#include "tscGlobalmerge.h"
#include "tscSubquery.h"
#include "tscLog.h"
#include "qUtil.h"

#define COLMODEL_GET_VAL(data, schema, rowId, colId) \
  (data + (schema)->pFields[colId].offset * ((schema)->capacity) + (rowId) * (schema)->pFields[colId].field.bytes)


typedef struct SCompareParam {
  SLocalDataSource **pLocalData;
  tOrderDescriptor * pDesc;
  int32_t            num;
  int32_t            groupOrderType;
} SCompareParam;

static bool needToMerge(SSDataBlock* pBlock, SArray* columnIndexList, int32_t index, char **buf) {
  int32_t ret = 0;
  size_t  size = taosArrayGetSize(columnIndexList);
  if (size > 0) {
    ret = compare_aRv(pBlock, columnIndexList, (int32_t) size, index, buf, TSDB_ORDER_ASC);
  }

  // if ret == 0, means the result belongs to the same group
  return (ret == 0);
}

static int32_t treeComparator(const void *pLeft, const void *pRight, void *param) {
  int32_t pLeftIdx = *(int32_t *)pLeft;
  int32_t pRightIdx = *(int32_t *)pRight;

  SCompareParam *    pParam = (SCompareParam *)param;
  tOrderDescriptor * pDesc = pParam->pDesc;
  SLocalDataSource **pLocalData = pParam->pLocalData;

  /* this input is exhausted, set the special value to denote this */
  if (pLocalData[pLeftIdx]->rowIdx == -1) {
    return 1;
  }

  if (pLocalData[pRightIdx]->rowIdx == -1) {
    return -1;
  }

  if (pParam->groupOrderType == TSDB_ORDER_DESC) {  // desc
    return compare_d(pDesc, pParam->num, pLocalData[pLeftIdx]->rowIdx, pLocalData[pLeftIdx]->filePage.data,
                     pParam->num, pLocalData[pRightIdx]->rowIdx, pLocalData[pRightIdx]->filePage.data);
  } else {
    return compare_a(pDesc, pParam->num, pLocalData[pLeftIdx]->rowIdx, pLocalData[pLeftIdx]->filePage.data,
                     pParam->num, pLocalData[pRightIdx]->rowIdx, pLocalData[pRightIdx]->filePage.data);
  }
}

int32_t tscCreateGlobalMerger(tExtMemBuffer **pMemBuffer, int32_t numOfBuffer, tOrderDescriptor *pDesc,
                             SQueryInfo* pQueryInfo, SGlobalMerger **pMerger, int64_t id) {
  if (pMemBuffer == NULL) {
    tscDestroyGlobalMergerEnv(pMemBuffer, pDesc, numOfBuffer);
    tscError("0x%"PRIx64" %p pMemBuffer is NULL", id, pMemBuffer);
    return TSDB_CODE_TSC_APP_ERROR;
  }
 
  if (pDesc->pColumnModel == NULL) {
    tscDestroyGlobalMergerEnv(pMemBuffer, pDesc, numOfBuffer);
    tscError("0x%"PRIx64" no local buffer or intermediate result format model", id);
    return  TSDB_CODE_TSC_APP_ERROR;
  }

  int32_t numOfFlush = 0;
  for (int32_t i = 0; i < numOfBuffer; ++i) {
    int32_t len = pMemBuffer[i]->fileMeta.flushoutData.nLength;
    if (len == 0) {
      tscDebug("0x%"PRIx64" no data retrieved from orderOfVnode:%d", id, i + 1);
      continue;
    }

    numOfFlush += len;
  }

  if (numOfFlush == 0 || numOfBuffer == 0) {
    tscDestroyGlobalMergerEnv(pMemBuffer, pDesc, numOfBuffer);
    tscDebug("0x%"PRIx64" no data to retrieve", id);
    return TSDB_CODE_SUCCESS;
  }

  if (pDesc->pColumnModel->capacity >= pMemBuffer[0]->pageSize) {
    tscError("0x%"PRIx64" Invalid value of buffer capacity %d and page size %d ", id, pDesc->pColumnModel->capacity,
             pMemBuffer[0]->pageSize);

    tscDestroyGlobalMergerEnv(pMemBuffer, pDesc, numOfBuffer);
    return TSDB_CODE_TSC_APP_ERROR;
  }

  *pMerger = (SGlobalMerger *) calloc(1, sizeof(SGlobalMerger));
  if ((*pMerger) == NULL) {
    tscError("0x%"PRIx64" failed to create local merge structure, out of memory", id);

    tscDestroyGlobalMergerEnv(pMemBuffer, pDesc, numOfBuffer);
    return TSDB_CODE_TSC_OUT_OF_MEMORY;
  }

  (*pMerger)->pExtMemBuffer = pMemBuffer;
  (*pMerger)->pLocalDataSrc = calloc(numOfFlush, POINTER_BYTES);
  assert((*pMerger)->pLocalDataSrc != NULL);

  (*pMerger)->numOfBuffer = numOfFlush;
  (*pMerger)->numOfVnode = numOfBuffer;

  (*pMerger)->pDesc = pDesc;
  tscDebug("0x%"PRIx64" the number of merged leaves is: %d", id, (*pMerger)->numOfBuffer);

  int32_t idx = 0;
  for (int32_t i = 0; i < numOfBuffer; ++i) {
    int32_t numOfFlushoutInFile = pMemBuffer[i]->fileMeta.flushoutData.nLength;

    for (int32_t j = 0; j < numOfFlushoutInFile; ++j) {
      SLocalDataSource *ds = (SLocalDataSource *)malloc(sizeof(SLocalDataSource) + pMemBuffer[0]->pageSize);
      if (ds == NULL) {
        tscError("0x%"PRIx64" failed to create merge structure", id);
        tfree(*pMerger);
        return TSDB_CODE_TSC_OUT_OF_MEMORY;
      }
      
      (*pMerger)->pLocalDataSrc[idx] = ds;

      ds->pMemBuffer = pMemBuffer[i];
      ds->flushoutIdx = j;
      ds->filePage.num = 0;
      ds->pageId = 0;
      ds->rowIdx = 0;

      tscDebug("0x%"PRIx64" load data from disk into memory, orderOfVnode:%d, total:%d", id, i + 1, idx + 1);
      tExtMemBufferLoadData(pMemBuffer[i], &(ds->filePage), j, 0);
#ifdef _DEBUG_VIEW
      printf("load data page into mem for build loser tree: %" PRIu64 " rows\n", ds->filePage.num);
      SSrcColumnInfo colInfo[256] = {0};
      SQueryInfo *   pQueryInfo = tscGetQueryInfo(pCmd);

      tscGetSrcColumnInfo(colInfo, pQueryInfo);

      tColModelDisplayEx(pDesc->pColumnModel, ds->filePage.data, ds->filePage.num,
                         pMemBuffer[0]->numOfElemsPerPage, colInfo);
#endif
      
      if (ds->filePage.num == 0) {  // no data in this flush, the index does not increase
        tscDebug("0x%"PRIx64" flush data is empty, ignore %d flush record", id, idx);
        tfree(ds);
        continue;
      }
      
      idx += 1;
    }
  }
  
  // no data actually, no need to merge result.
  if (idx == 0) {
    tscDebug("0x%"PRIx64" retrieved no data", id);
    tscDestroyGlobalMergerEnv(pMemBuffer, pDesc, numOfBuffer);
    return TSDB_CODE_SUCCESS;
  }

  (*pMerger)->numOfBuffer = idx;

  SCompareParam *param = malloc(sizeof(SCompareParam));
  if (param == NULL) {
    tfree((*pMerger));
    return TSDB_CODE_TSC_OUT_OF_MEMORY;
  }

  param->pLocalData = (*pMerger)->pLocalDataSrc;
  param->pDesc = (*pMerger)->pDesc;
  param->num = (*pMerger)->pLocalDataSrc[0]->pMemBuffer->numOfElemsPerPage;

  param->groupOrderType = pQueryInfo->groupbyExpr.orderType;

  int32_t code = tLoserTreeCreate(&(*pMerger)->pLoserTree, (*pMerger)->numOfBuffer, param, treeComparator);
  if ((*pMerger)->pLoserTree == NULL || code != TSDB_CODE_SUCCESS) {
    tfree(param);
    tfree((*pMerger));
    return code;
  }

  (*pMerger)->rowSize = pMemBuffer[0]->nElemSize;

  // todo fixed row size is larger than the minimum page size;
  assert((*pMerger)->rowSize <= pMemBuffer[0]->pageSize);

  if ((*pMerger)->pLoserTree == NULL) {
    tfree((*pMerger)->pLoserTree);
    tfree(param);
    tfree((*pMerger));
    return TSDB_CODE_TSC_OUT_OF_MEMORY;
  }

  // restore the limitation value at the last stage
  if (pQueryInfo->orderProjectQuery) {
    pQueryInfo->limit.limit = pQueryInfo->clauseLimit;
    pQueryInfo->limit.offset = pQueryInfo->prjOffset;
  }

  // we change the capacity of schema to denote that there is only one row in temp buffer
  (*pMerger)->pDesc->pColumnModel->capacity = 1;

  return TSDB_CODE_SUCCESS;
}

static int32_t tscFlushTmpBufferImpl(tExtMemBuffer *pMemoryBuf, tOrderDescriptor *pDesc, tFilePage *pPage,
                                     int32_t orderType) {
  if (pPage->num == 0) {
    return 0;
  }

  assert(pPage->num <= pDesc->pColumnModel->capacity);

  // sort before flush to disk, the data must be consecutively put on tFilePage.
  if (pDesc->orderInfo.numOfCols > 0) {
    tColDataQSort(pDesc, (int32_t)pPage->num, 0, (int32_t)pPage->num - 1, pPage->data, orderType);
  }

#ifdef _DEBUG_VIEW
  printf("%" PRIu64 " rows data flushed to disk after been sorted:\n", pPage->num);
  tColModelDisplay(pDesc->pColumnModel, pPage->data, pPage->num, pPage->num);
#endif

  // write to cache after being sorted
  if (tExtMemBufferPut(pMemoryBuf, pPage->data, (int32_t)pPage->num) < 0) {
    tscError("failed to save data in temporary buffer");
    return -1;
  }

  pPage->num = 0;
  return 0;
}

int32_t tscFlushTmpBuffer(tExtMemBuffer *pMemoryBuf, tOrderDescriptor *pDesc, tFilePage *pPage, int32_t orderType) {
  int32_t ret = 0;
  if ((ret = tscFlushTmpBufferImpl(pMemoryBuf, pDesc, pPage, orderType)) != 0) {
    return ret;
  }

  if ((ret = tExtMemBufferFlush(pMemoryBuf)) != 0) {
    return ret;
  }

  return 0;
}

int32_t saveToBuffer(tExtMemBuffer *pMemoryBuf, tOrderDescriptor *pDesc, tFilePage *pPage, void *data,
                     int32_t numOfRows, int32_t orderType) {
  SColumnModel *pModel = pDesc->pColumnModel;

  if (pPage->num + numOfRows <= pModel->capacity) {
    tColModelAppend(pModel, pPage, data, 0, numOfRows, numOfRows);
    return 0;
  }

  // current buffer is overflow, flush data to extensive buffer
  int32_t numOfRemainEntries = pModel->capacity - (int32_t)pPage->num;
  tColModelAppend(pModel, pPage, data, 0, numOfRemainEntries, numOfRows);

  // current buffer is full, need to flushed to disk
  assert(pPage->num == pModel->capacity);
  int32_t code = tscFlushTmpBuffer(pMemoryBuf, pDesc, pPage, orderType);
  if (code != 0) {
    return code;
  }

  int32_t remain = numOfRows - numOfRemainEntries;

  while (remain > 0) {
    int32_t numOfWriteElems = 0;
    if (remain > pModel->capacity) {
      numOfWriteElems = pModel->capacity;
    } else {
      numOfWriteElems = remain;
    }

    tColModelAppend(pModel, pPage, data, numOfRows - remain, numOfWriteElems, numOfRows);

    if (pPage->num == pModel->capacity) {
      if ((code = tscFlushTmpBuffer(pMemoryBuf, pDesc, pPage, orderType)) != TSDB_CODE_SUCCESS) {
        return code;
      }
    } else {
      pPage->num = numOfWriteElems;
    }

    remain -= numOfWriteElems;
    numOfRemainEntries += numOfWriteElems;
  }

  return 0;
}

void tscDestroyGlobalMerger(SGlobalMerger* pMerger) {
  if (pMerger == NULL) {
    return;
  }

  for (int32_t i = 0; i < pMerger->numOfBuffer; ++i) {
    tfree(pMerger->pLocalDataSrc[i]);
  }

  pMerger->numOfBuffer = 0;
  tscDestroyGlobalMergerEnv(pMerger->pExtMemBuffer, pMerger->pDesc, pMerger->numOfVnode);

  pMerger->numOfCompleted = 0;

  if (pMerger->pLoserTree) {
    tfree(pMerger->pLoserTree->param);
    tfree(pMerger->pLoserTree);
  }

  tfree(pMerger->buf);
  tfree(pMerger->pLocalDataSrc);
  free(pMerger);
}

static int32_t createOrderDescriptor(tOrderDescriptor **pOrderDesc, SQueryInfo* pQueryInfo, SColumnModel *pModel) {
  int32_t numOfGroupByCols = 0;

  if (pQueryInfo->groupbyExpr.numOfGroupCols > 0) {
    numOfGroupByCols = pQueryInfo->groupbyExpr.numOfGroupCols;
  }

  // primary timestamp column is involved in final result
  if (pQueryInfo->interval.interval != 0 || pQueryInfo->orderProjectQuery) {
    numOfGroupByCols++;
  }

  int32_t *orderColIndexList = (int32_t *)calloc(numOfGroupByCols, sizeof(int32_t));
  if (orderColIndexList == NULL) {
    return TSDB_CODE_TSC_OUT_OF_MEMORY;
  }

  if (numOfGroupByCols > 0) {

    if (pQueryInfo->groupbyExpr.numOfGroupCols > 0) {
      int32_t numOfInternalOutput = (int32_t) tscNumOfExprs(pQueryInfo);

      // the last "pQueryInfo->groupbyExpr.numOfGroupCols" columns are order-by columns
      for (int32_t i = 0; i < pQueryInfo->groupbyExpr.numOfGroupCols; ++i) {
        SColIndex* pColIndex = taosArrayGet(pQueryInfo->groupbyExpr.columnInfo, i);
        for(int32_t j = 0; j < numOfInternalOutput; ++j) {
          SExprInfo* pExprInfo = tscExprGet(pQueryInfo, j);

          int32_t functionId = pExprInfo->base.functionId;
          if (pColIndex->colId == pExprInfo->base.colInfo.colId && (functionId == TSDB_FUNC_PRJ || functionId == TSDB_FUNC_TAG)) {
            orderColIndexList[i] = j;
            break;
          }
        }
      }

      if (pQueryInfo->interval.interval != 0) {
        // the first column is the timestamp, handles queries like "interval(10m) group by tags"
        orderColIndexList[numOfGroupByCols - 1] = PRIMARYKEY_TIMESTAMP_COL_INDEX; //TODO ???
      }
    } else {
      /*
       * 1. the orderby ts asc/desc projection query for the super table
       * 2. interval query without groupby clause
       */
      if (pQueryInfo->interval.interval != 0) {
        orderColIndexList[0] = PRIMARYKEY_TIMESTAMP_COL_INDEX;
      } else {
        size_t size = tscNumOfExprs(pQueryInfo);
        for (int32_t i = 0; i < size; ++i) {
          SExprInfo *pExpr = tscExprGet(pQueryInfo, i);
          if (pExpr->base.functionId == TSDB_FUNC_PRJ && pExpr->base.colInfo.colId == PRIMARYKEY_TIMESTAMP_COL_INDEX) {
            orderColIndexList[0] = i;
          }
        }
      }

      assert(pQueryInfo->order.orderColId == PRIMARYKEY_TIMESTAMP_COL_INDEX);
    }
  }

  *pOrderDesc = tOrderDesCreate(orderColIndexList, numOfGroupByCols, pModel, pQueryInfo->order.order);
  tfree(orderColIndexList);

  if (*pOrderDesc == NULL) {
    return TSDB_CODE_TSC_OUT_OF_MEMORY;
  } else {
    return TSDB_CODE_SUCCESS;
  }
}

int32_t tscCreateGlobalMergerEnv(SQueryInfo *pQueryInfo, tExtMemBuffer ***pMemBuffer, int32_t numOfSub,
                                 tOrderDescriptor **pOrderDesc, uint32_t nBufferSizes, int64_t id) {
  SSchema      *pSchema = NULL;
  SColumnModel *pModel = NULL;

  STableMetaInfo *pTableMetaInfo = tscGetMetaInfo(pQueryInfo, 0);

  (*pMemBuffer) = (tExtMemBuffer **)malloc(POINTER_BYTES * numOfSub);
  if (*pMemBuffer == NULL) {
    tscError("0x%"PRIx64" failed to allocate memory", id);
    return TSDB_CODE_TSC_OUT_OF_MEMORY;
  }
  
  size_t size = tscNumOfExprs(pQueryInfo);
  
  pSchema = (SSchema *)calloc(1, sizeof(SSchema) * size);
  if (pSchema == NULL) {
    tscError("0x%"PRIx64" failed to allocate memory", id);
    return TSDB_CODE_TSC_OUT_OF_MEMORY;
  }

  int32_t rlen = 0;
  for (int32_t i = 0; i < size; ++i) {
    SExprInfo *pExpr = tscExprGet(pQueryInfo, i);

    pSchema[i].bytes = pExpr->base.resBytes;
    pSchema[i].type = (int8_t)pExpr->base.resType;
    tstrncpy(pSchema[i].name, pExpr->base.aliasName, tListLen(pSchema[i].name));

    rlen += pExpr->base.resBytes;
  }

  int32_t capacity = 0;
  if (rlen != 0) {
    capacity = nBufferSizes / rlen;
  }
  
  pModel = createColumnModel(pSchema, (int32_t)size, capacity);
  tfree(pSchema);
  if (pModel == NULL){
    return TSDB_CODE_TSC_OUT_OF_MEMORY;
  }

  int32_t pg = DEFAULT_PAGE_SIZE;
  int32_t overhead = sizeof(tFilePage);
  while((pg - overhead) < pModel->rowSize * 2) {
    pg *= 2;
  }

  assert(numOfSub <= pTableMetaInfo->vgroupList->numOfVgroups);
  for (int32_t i = 0; i < numOfSub; ++i) {
    (*pMemBuffer)[i] = createExtMemBuffer(nBufferSizes, rlen, pg, pModel);
    (*pMemBuffer)[i]->flushModel = MULTIPLE_APPEND_MODEL;
  }

  if (createOrderDescriptor(pOrderDesc, pQueryInfo, pModel) != TSDB_CODE_SUCCESS) {
    tfree(pModel);
    return TSDB_CODE_TSC_OUT_OF_MEMORY;
  }

  return TSDB_CODE_SUCCESS;
}

/**
 * @param pMemBuffer
 * @param pDesc
 * @param numOfVnodes
 */
void tscDestroyGlobalMergerEnv(tExtMemBuffer **pMemBuffer, tOrderDescriptor *pDesc, int32_t numOfVnodes) {
  tOrderDescDestroy(pDesc);
  for (int32_t i = 0; i < numOfVnodes; ++i) {
    pMemBuffer[i] = destoryExtMemBuffer(pMemBuffer[i]);
  }

  tfree(pMemBuffer);
}

/**
 *
 * @param pMerger
 * @param pOneInterDataSrc
 * @param treeList
 * @return the number of remain input source. if ret == 0, all data has been handled
 */
int32_t loadNewDataFromDiskFor(SGlobalMerger *pMerger, SLocalDataSource *pOneInterDataSrc,
                               bool *needAdjustLoserTree) {
  pOneInterDataSrc->rowIdx = 0;
  pOneInterDataSrc->pageId += 1;

  if ((uint32_t)pOneInterDataSrc->pageId <
      pOneInterDataSrc->pMemBuffer->fileMeta.flushoutData.pFlushoutInfo[pOneInterDataSrc->flushoutIdx].numOfPages) {
    tExtMemBufferLoadData(pOneInterDataSrc->pMemBuffer, &(pOneInterDataSrc->filePage), pOneInterDataSrc->flushoutIdx,
                          pOneInterDataSrc->pageId);

#if defined(_DEBUG_VIEW)
    printf("new page load to buffer\n");
    tColModelDisplay(pOneInterDataSrc->pMemBuffer->pColumnModel, pOneInterDataSrc->filePage.data,
                     pOneInterDataSrc->filePage.num, pOneInterDataSrc->pMemBuffer->pColumnModel->capacity);
#endif
    *needAdjustLoserTree = true;
  } else {
    pMerger->numOfCompleted += 1;

    pOneInterDataSrc->rowIdx = -1;
    pOneInterDataSrc->pageId = -1;
    *needAdjustLoserTree = true;
  }

  return pMerger->numOfBuffer;
}

void adjustLoserTreeFromNewData(SGlobalMerger *pMerger, SLocalDataSource *pOneInterDataSrc,
                                SLoserTreeInfo *pTree) {
  /*
   * load a new data page into memory for intermediate dataset source,
   * since it's last record in buffer has been chosen to be processed, as the winner of loser-tree
   */
  bool needToAdjust = true;
  if (pOneInterDataSrc->filePage.num <= pOneInterDataSrc->rowIdx) {
    loadNewDataFromDiskFor(pMerger, pOneInterDataSrc, &needToAdjust);
  }

  /*
   * adjust loser tree otherwise, according to new candidate data
   * if the loser tree is rebuild completed, we do not need to adjust
   */
  if (needToAdjust) {
    int32_t leafNodeIdx = pTree->pNode[0].index + pMerger->numOfBuffer;

#ifdef _DEBUG_VIEW
    printf("before adjust:\t");
    tLoserTreeDisplay(pTree);
#endif

    tLoserTreeAdjust(pTree, leafNodeIdx);

#ifdef _DEBUG_VIEW
    printf("\nafter adjust:\t");
    tLoserTreeDisplay(pTree);
    printf("\n");
#endif
  }
}

//TODO it is not ordered, fix it
static void savePrevOrderColumns(char** prevRow, SArray* pColumnList, SSDataBlock* pBlock, int32_t rowIndex, bool* hasPrev) {
  int32_t size = (int32_t) taosArrayGetSize(pColumnList);

  for(int32_t i = 0; i < size; ++i) {
    SColIndex* index = taosArrayGet(pColumnList, i);
    SColumnInfoData* pColInfo = taosArrayGet(pBlock->pDataBlock, index->colIndex);
    assert(index->colId == pColInfo->info.colId);

    memcpy(prevRow[i], pColInfo->pData + pColInfo->info.bytes * rowIndex, pColInfo->info.bytes);
  }

  (*hasPrev) = true;
}

static void setTagValueForMultipleRows(SQLFunctionCtx* pCtx, int32_t numOfOutput, int32_t numOfRows) {
  if (numOfRows <= 1) {
    return ;
  }

  for (int32_t k = 0; k < numOfOutput; ++k) {
    if (pCtx[k].functionId != TSDB_FUNC_TAG) {
      continue;
    }

    int32_t inc = numOfRows - 1;  // tsdb_func_tag function only produce one row of result
    char* src = pCtx[k].pOutput;

    for (int32_t i = 0; i < inc; ++i) {
      pCtx[k].pOutput += pCtx[k].outputBytes;
      memcpy(pCtx[k].pOutput, src, (size_t)pCtx[k].outputBytes);
    }
  }
}

static void doExecuteFinalMerge(SOperatorInfo* pOperator, int32_t numOfExpr, SSDataBlock* pBlock) {
  SMultiwayMergeInfo* pInfo = pOperator->info;
  SQLFunctionCtx* pCtx = pInfo->binfo.pCtx;

  char** add = calloc(pBlock->info.numOfCols, POINTER_BYTES);
  for(int32_t i = 0; i < pBlock->info.numOfCols; ++i) {
    add[i] = pCtx[i].pInput;
    pCtx[i].size = 1;
  }

  for(int32_t i = 0; i < pBlock->info.rows; ++i) {
    if (pInfo->hasPrev) {
      if (needToMerge(pBlock, pInfo->orderColumnList, i, pInfo->prevRow)) {
        for (int32_t j = 0; j < numOfExpr; ++j) {
          pCtx[j].pInput = add[j] + pCtx[j].inputBytes * i;
        }

        for (int32_t j = 0; j < numOfExpr; ++j) {
          int32_t functionId = pCtx[j].functionId;
          if (functionId == TSDB_FUNC_TAG_DUMMY || functionId == TSDB_FUNC_TS_DUMMY) {
            continue;
          }

          if (functionId < 0) {
            SUdfInfo* pUdfInfo = taosArrayGet(pInfo->udfInfo, -1 * functionId - 1);

            doInvokeUdf(pUdfInfo, &pCtx[j], 0, TSDB_UDF_FUNC_MERGE);

            continue;
          }

          aAggs[functionId].mergeFunc(&pCtx[j]);
        }
      } else {
        for(int32_t j = 0; j < numOfExpr; ++j) {  // TODO refactor
          int32_t functionId = pCtx[j].functionId;
          if (functionId == TSDB_FUNC_TAG_DUMMY || functionId == TSDB_FUNC_TS_DUMMY) {
            continue;
          }

          if (functionId < 0) {
            SUdfInfo* pUdfInfo = taosArrayGet(pInfo->udfInfo, -1 * functionId - 1);

            doInvokeUdf(pUdfInfo, &pCtx[j], 0, TSDB_UDF_FUNC_FINALIZE);

            continue;
          }

          aAggs[functionId].xFinalize(&pCtx[j]);
        }

        int32_t numOfRows = getNumOfResult(pOperator->pRuntimeEnv, pInfo->binfo.pCtx, pOperator->numOfOutput);
        setTagValueForMultipleRows(pCtx, pOperator->numOfOutput, numOfRows);

        pInfo->binfo.pRes->info.rows += numOfRows;

        for(int32_t j = 0; j < numOfExpr; ++j) {
          pCtx[j].pOutput += (pCtx[j].outputBytes * numOfRows);
          if (pCtx[j].functionId == TSDB_FUNC_TOP || pCtx[j].functionId == TSDB_FUNC_BOTTOM) {
<<<<<<< HEAD
            if(j > 0)pCtx[j].ptsOutputBuf = pCtx[j - 1].pOutput;
=======
            if(j>0) pCtx[j].ptsOutputBuf = pCtx[j-1].pOutput;
>>>>>>> ae2739b1
          }
        }

        for(int32_t j = 0; j < numOfExpr; ++j) {
          if (pCtx[j].functionId < 0) {
            continue;
          }

          aAggs[pCtx[j].functionId].init(&pCtx[j], pCtx[j].resultInfo);
        }

        for (int32_t j = 0; j < numOfExpr; ++j) {
          pCtx[j].pInput = add[j] + pCtx[j].inputBytes * i;
        }

        for (int32_t j = 0; j < numOfExpr; ++j) {
          int32_t functionId = pCtx[j].functionId;
          if (functionId == TSDB_FUNC_TAG_DUMMY || functionId == TSDB_FUNC_TS_DUMMY) {
            continue;
          }

          if (functionId < 0) {
            SUdfInfo* pUdfInfo = taosArrayGet(pInfo->udfInfo, -1 * functionId - 1);

            doInvokeUdf(pUdfInfo, &pCtx[j], 0, TSDB_UDF_FUNC_MERGE);

            continue;
          }

          aAggs[functionId].mergeFunc(&pCtx[j]);
        }
      }
    } else {
      for (int32_t j = 0; j < numOfExpr; ++j) {
        pCtx[j].pInput = add[j] + pCtx[j].inputBytes * i;
      }

      for (int32_t j = 0; j < numOfExpr; ++j) {
        int32_t functionId = pCtx[j].functionId;
        if (functionId == TSDB_FUNC_TAG_DUMMY || functionId == TSDB_FUNC_TS_DUMMY) {
          continue;
        }

        if (functionId < 0) {
          SUdfInfo* pUdfInfo = taosArrayGet(pInfo->udfInfo, -1 * functionId - 1);

          doInvokeUdf(pUdfInfo, &pCtx[j], 0, TSDB_UDF_FUNC_MERGE);

          continue;
        }

        aAggs[functionId].mergeFunc(&pCtx[j]);
      }
    }

    savePrevOrderColumns(pInfo->prevRow, pInfo->orderColumnList, pBlock, i, &pInfo->hasPrev);
  }

  {
    for(int32_t i = 0; i < pBlock->info.numOfCols; ++i) {
      pCtx[i].pInput = add[i];
    }
  }

  tfree(add);
}

static bool isAllSourcesCompleted(SGlobalMerger *pMerger) {
  return (pMerger->numOfBuffer == pMerger->numOfCompleted);
}

SGlobalMerger* tscInitResObjForLocalQuery(int32_t numOfRes, int32_t rowLen, uint64_t id) {
  SGlobalMerger *pMerger = calloc(1, sizeof(SGlobalMerger));
  if (pMerger == NULL) {
    tscDebug("0x%"PRIx64" free local reducer finished", id);
    return NULL;
  }

  /*
   * One more byte space is required, since the sprintf function needs one additional space to put '\0' at
   * the end of string
   */
  size_t size = numOfRes * rowLen + 1;
  pMerger->buf = calloc(1, size);
  return pMerger;
}

// todo remove it
int32_t doArithmeticCalculate(SQueryInfo* pQueryInfo, tFilePage* pOutput, int32_t rowSize, int32_t finalRowSize) {
  int32_t maxRowSize = MAX(rowSize, finalRowSize);
  char* pbuf = calloc(1, (size_t)(pOutput->num * maxRowSize));

  size_t size = tscNumOfFields(pQueryInfo);
  SArithmeticSupport arithSup = {0};

  // todo refactor
  arithSup.offset     = 0;
  arithSup.numOfCols  = (int32_t) tscNumOfExprs(pQueryInfo);
  arithSup.exprList   = pQueryInfo->exprList;
  arithSup.data       = calloc(arithSup.numOfCols, POINTER_BYTES);

  for(int32_t k = 0; k < arithSup.numOfCols; ++k) {
    SExprInfo* pExpr = tscExprGet(pQueryInfo, k);
    arithSup.data[k] = (pOutput->data + pOutput->num* pExpr->base.offset);
  }

  int32_t offset = 0;

  for (int i = 0; i < size; ++i) {
    SInternalField* pSup = TARRAY_GET_ELEM(pQueryInfo->fieldsInfo.internalField, i);
    
    // calculate the result from several other columns
    if (pSup->pExpr->pExpr != NULL) {
      arithSup.pExprInfo = pSup->pExpr;
      arithmeticTreeTraverse(arithSup.pExprInfo->pExpr, (int32_t) pOutput->num, pbuf + pOutput->num*offset, &arithSup, TSDB_ORDER_ASC, getArithmeticInputSrc);
    } else {
      SExprInfo* pExpr = pSup->pExpr;
      memcpy(pbuf + pOutput->num * offset, pExpr->base.offset * pOutput->num + pOutput->data, (size_t)(pExpr->base.resBytes * pOutput->num));
    }

    offset += pSup->field.bytes;
  }

  memcpy(pOutput->data, pbuf, (size_t)(pOutput->num * offset));

  tfree(pbuf);
  tfree(arithSup.data);

  return offset;
}

static void appendOneRowToDataBlock(SSDataBlock *pBlock, char *buf, SColumnModel *pModel, int32_t rowIndex,
                                    int32_t maxRows) {
  for (int32_t i = 0; i < pBlock->info.numOfCols; ++i) {
    SColumnInfoData* pColInfo = taosArrayGet(pBlock->pDataBlock, i);
    char* p = pColInfo->pData + pBlock->info.rows * pColInfo->info.bytes;

    char *src = COLMODEL_GET_VAL(buf, pModel, rowIndex, i);
    memmove(p, src, pColInfo->info.bytes);
  }

  pBlock->info.rows += 1;
}

SSDataBlock* doMultiwayMergeSort(void* param, bool* newgroup) {
  SOperatorInfo* pOperator = (SOperatorInfo*) param;
  if (pOperator->status == OP_EXEC_DONE) {
    return NULL;
  }

  SMultiwayMergeInfo *pInfo = pOperator->info;

  SGlobalMerger   *pMerger = pInfo->pMerge;
  SLoserTreeInfo *pTree   = pMerger->pLoserTree;

  pInfo->binfo.pRes->info.rows = 0;

  while(1) {
    if (isAllSourcesCompleted(pMerger)) {
      break;
    }

#ifdef _DEBUG_VIEW
    printf("chosen data in pTree[0] = %d\n", pTree->pNode[0].index);
#endif

    assert((pTree->pNode[0].index < pMerger->numOfBuffer) && (pTree->pNode[0].index >= 0));

    // chosen from loser tree
    SLocalDataSource *pOneDataSrc = pMerger->pLocalDataSrc[pTree->pNode[0].index];
    bool sameGroup = true;
    if (pInfo->hasPrev) {
      int32_t numOfCols = (int32_t)taosArrayGetSize(pInfo->orderColumnList);

      // if this row belongs to current result set group
      for (int32_t i = 0; i < numOfCols; ++i) {
        SColIndex *      pIndex = taosArrayGet(pInfo->orderColumnList, i);
        SColumnInfoData *pColInfo = taosArrayGet(pInfo->binfo.pRes->pDataBlock, pIndex->colIndex);

        char *newRow = COLMODEL_GET_VAL(pOneDataSrc->filePage.data, pOneDataSrc->pMemBuffer->pColumnModel,
                                        pOneDataSrc->rowIdx, pIndex->colIndex);

        char   *data = pInfo->prevRow[i];
        int32_t ret = columnValueAscendingComparator(data, newRow, pColInfo->info.type, pColInfo->info.bytes);
        if (ret == 0) {
          continue;
        } else {
          sameGroup = false;
          *newgroup = true;
          break;
        }
      }
    }

    if (!sameGroup || !pInfo->hasPrev) { //save the data
      int32_t numOfCols = (int32_t)taosArrayGetSize(pInfo->orderColumnList);

      for (int32_t i = 0; i < numOfCols; ++i) {
        SColIndex *      pIndex = taosArrayGet(pInfo->orderColumnList, i);
        SColumnInfoData *pColInfo = taosArrayGet(pInfo->binfo.pRes->pDataBlock, pIndex->colIndex);

        char *curCol = COLMODEL_GET_VAL(pOneDataSrc->filePage.data, pOneDataSrc->pMemBuffer->pColumnModel,
                                        pOneDataSrc->rowIdx, pIndex->colIndex);
        memcpy(pInfo->prevRow[i], curCol, pColInfo->info.bytes);
      }

      pInfo->hasPrev = true;
    }

    if (!sameGroup && pInfo->binfo.pRes->info.rows > 0) {
      return pInfo->binfo.pRes;
    }

    appendOneRowToDataBlock(pInfo->binfo.pRes, pOneDataSrc->filePage.data, pOneDataSrc->pMemBuffer->pColumnModel,
        pOneDataSrc->rowIdx, pOneDataSrc->pMemBuffer->pColumnModel->capacity);

#if defined(_DEBUG_VIEW)
    printf("chosen row:\t");
    SSrcColumnInfo colInfo[256] = {0};
    tscGetSrcColumnInfo(colInfo, pQueryInfo);

    tColModelDisplayEx(pModel, tmpBuffer->data, tmpBuffer->num, pModel->capacity, colInfo);
#endif

    pOneDataSrc->rowIdx += 1;
    adjustLoserTreeFromNewData(pMerger, pOneDataSrc, pTree);

    if (pInfo->binfo.pRes->info.rows >= pInfo->bufCapacity) {
      return pInfo->binfo.pRes;
    }
  }

  pOperator->status = OP_EXEC_DONE;
  return (pInfo->binfo.pRes->info.rows > 0)? pInfo->binfo.pRes:NULL;
}

static bool isSameGroup(SArray* orderColumnList, SSDataBlock* pBlock, char** dataCols) {
  int32_t numOfCols = (int32_t) taosArrayGetSize(orderColumnList);
  for (int32_t i = 0; i < numOfCols; ++i) {
    SColIndex *pIndex = taosArrayGet(orderColumnList, i);

    SColumnInfoData *pColInfo = taosArrayGet(pBlock->pDataBlock, pIndex->colIndex);
    assert(pIndex->colId == pColInfo->info.colId);

    char *data = dataCols[i];
    int32_t ret = columnValueAscendingComparator(data, pColInfo->pData, pColInfo->info.type, pColInfo->info.bytes);
    if (ret == 0) {
      continue;
    } else {
      return false;
    }
  }

  return true;
}

SSDataBlock* doGlobalAggregate(void* param, bool* newgroup) {
  SOperatorInfo* pOperator = (SOperatorInfo*) param;
  if (pOperator->status == OP_EXEC_DONE) {
    return NULL;
  }

  SMultiwayMergeInfo *pAggInfo = pOperator->info;
  SOperatorInfo      *upstream = pOperator->upstream[0];

  *newgroup = false;
  bool handleData = false;
  pAggInfo->binfo.pRes->info.rows = 0;

  {
    if (pAggInfo->hasDataBlockForNewGroup) {
      pAggInfo->hasPrev = false; // now we start from a new group data set.

      // not belongs to the same group, return the result of current group;
      setInputDataBlock(pOperator, pAggInfo->binfo.pCtx, pAggInfo->pExistBlock, TSDB_ORDER_ASC);
      updateOutputBuf(&pAggInfo->binfo, &pAggInfo->bufCapacity, pAggInfo->pExistBlock->info.rows);

      { // reset output buffer
        for(int32_t j = 0; j < pOperator->numOfOutput; ++j) {
          SQLFunctionCtx* pCtx = &pAggInfo->binfo.pCtx[j];
          if (pCtx->functionId < 0) {
            clearOutputBuf(&pAggInfo->binfo, &pAggInfo->bufCapacity);
            continue;
          }

          aAggs[pCtx->functionId].init(pCtx, pCtx->resultInfo);
        }
      }

      doExecuteFinalMerge(pOperator, pOperator->numOfOutput, pAggInfo->pExistBlock);

      savePrevOrderColumns(pAggInfo->currentGroupColData, pAggInfo->groupColumnList, pAggInfo->pExistBlock, 0,
                           &pAggInfo->hasGroupColData);
      pAggInfo->pExistBlock = NULL;
      pAggInfo->hasDataBlockForNewGroup = false;
      handleData = true;
      *newgroup = true;
    }
  }

  SSDataBlock* pBlock = NULL;
  while(1) {
    bool prev = *newgroup;
    publishOperatorProfEvent(upstream, QUERY_PROF_BEFORE_OPERATOR_EXEC);
    pBlock = upstream->exec(upstream, newgroup);
    publishOperatorProfEvent(upstream, QUERY_PROF_AFTER_OPERATOR_EXEC);
    if (pBlock == NULL) {
      *newgroup = prev;
      break;
    }

    if (pAggInfo->hasGroupColData) {
      bool sameGroup = isSameGroup(pAggInfo->groupColumnList, pBlock, pAggInfo->currentGroupColData);
      if (!sameGroup) {
        *newgroup = true;
        pAggInfo->hasDataBlockForNewGroup = true;
        pAggInfo->pExistBlock = pBlock;
        savePrevOrderColumns(pAggInfo->prevRow, pAggInfo->groupColumnList, pBlock, 0, &pAggInfo->hasPrev);
        break;
      }
    }

    // not belongs to the same group, return the result of current group
    setInputDataBlock(pOperator, pAggInfo->binfo.pCtx, pBlock, TSDB_ORDER_ASC);
    updateOutputBuf(&pAggInfo->binfo, &pAggInfo->bufCapacity, pBlock->info.rows * pAggInfo->resultRowFactor);

    doExecuteFinalMerge(pOperator, pOperator->numOfOutput, pBlock);
    savePrevOrderColumns(pAggInfo->currentGroupColData, pAggInfo->groupColumnList, pBlock, 0, &pAggInfo->hasGroupColData);
    handleData = true;
  }

  if (handleData) { // data in current group is all handled
    for(int32_t j = 0; j < pOperator->numOfOutput; ++j) {
      int32_t functionId = pAggInfo->binfo.pCtx[j].functionId;
      if (functionId == TSDB_FUNC_TAG_DUMMY || functionId == TSDB_FUNC_TS_DUMMY) {
        continue;
      }

      if (functionId < 0) {
        SUdfInfo* pUdfInfo = taosArrayGet(pAggInfo->udfInfo, -1 * functionId - 1);

        doInvokeUdf(pUdfInfo, &pAggInfo->binfo.pCtx[j], 0, TSDB_UDF_FUNC_FINALIZE);

        continue;
      }

      aAggs[functionId].xFinalize(&pAggInfo->binfo.pCtx[j]);
    }

    int32_t numOfRows = getNumOfResult(pOperator->pRuntimeEnv, pAggInfo->binfo.pCtx, pOperator->numOfOutput);
    pAggInfo->binfo.pRes->info.rows += numOfRows;

    setTagValueForMultipleRows(pAggInfo->binfo.pCtx, pOperator->numOfOutput, numOfRows);
  }

  SSDataBlock* pRes = pAggInfo->binfo.pRes;
  {
    SColumnInfoData* pInfoData = taosArrayGet(pRes->pDataBlock, 0);

    if (pInfoData->info.type == TSDB_DATA_TYPE_TIMESTAMP && pRes->info.rows > 0) {
      STimeWindow* w = &pRes->info.window;

      w->skey = *(int64_t*)pInfoData->pData;
      w->ekey = *(int64_t*)(((char*)pInfoData->pData) + TSDB_KEYSIZE * (pRes->info.rows - 1));

      if (pOperator->pRuntimeEnv->pQueryAttr->order.order == TSDB_ORDER_DESC) {
        SWAP(w->skey, w->ekey, TSKEY);
        assert(w->skey <= w->ekey);
      }
    }
  }

  return (pRes->info.rows != 0)? pRes:NULL;
}

static SSDataBlock* skipGroupBlock(SOperatorInfo* pOperator, bool* newgroup) {
  SSLimitOperatorInfo *pInfo = pOperator->info;
  assert(pInfo->currentGroupOffset >= 0);

  SSDataBlock* pBlock = NULL;
  if (pInfo->currentGroupOffset == 0) {
    publishOperatorProfEvent(pOperator->upstream[0], QUERY_PROF_BEFORE_OPERATOR_EXEC);
    pBlock = pOperator->upstream[0]->exec(pOperator->upstream[0], newgroup);
    publishOperatorProfEvent(pOperator->upstream[0], QUERY_PROF_AFTER_OPERATOR_EXEC);
    if (pBlock == NULL) {
      setQueryStatus(pOperator->pRuntimeEnv, QUERY_COMPLETED);
      pOperator->status = OP_EXEC_DONE;
    }

    if (*newgroup == false && pInfo->limit.limit > 0 && pInfo->rowsTotal >= pInfo->limit.limit) {
      while ((*newgroup) == false) {  // ignore the remain blocks
        publishOperatorProfEvent(pOperator->upstream[0], QUERY_PROF_BEFORE_OPERATOR_EXEC);
        pBlock = pOperator->upstream[0]->exec(pOperator->upstream[0], newgroup);
        publishOperatorProfEvent(pOperator->upstream[0], QUERY_PROF_AFTER_OPERATOR_EXEC);
        if (pBlock == NULL) {
          setQueryStatus(pOperator->pRuntimeEnv, QUERY_COMPLETED);
          pOperator->status = OP_EXEC_DONE;
          return NULL;
        }
      }
    }

    return pBlock;
  }

    publishOperatorProfEvent(pOperator->upstream[0], QUERY_PROF_BEFORE_OPERATOR_EXEC);
    pBlock = pOperator->upstream[0]->exec(pOperator->upstream[0], newgroup);
    publishOperatorProfEvent(pOperator->upstream[0], QUERY_PROF_AFTER_OPERATOR_EXEC);

    if (pBlock == NULL) {
      setQueryStatus(pOperator->pRuntimeEnv, QUERY_COMPLETED);
      pOperator->status = OP_EXEC_DONE;
      return NULL;
    }

    while(1) {
      if (*newgroup) {
        pInfo->currentGroupOffset -= 1;
        *newgroup = false;
      }

      while ((*newgroup) == false) {
        publishOperatorProfEvent(pOperator->upstream[0], QUERY_PROF_BEFORE_OPERATOR_EXEC);
        pBlock = pOperator->upstream[0]->exec(pOperator->upstream[0], newgroup);
        publishOperatorProfEvent(pOperator->upstream[0], QUERY_PROF_AFTER_OPERATOR_EXEC);

        if (pBlock == NULL) {
          setQueryStatus(pOperator->pRuntimeEnv, QUERY_COMPLETED);
          pOperator->status = OP_EXEC_DONE;
          return NULL;
        }
      }

      // now we have got the first data block of the next group.
      if (pInfo->currentGroupOffset == 0) {
        return pBlock;
      }
    }

  return NULL;
}

SSDataBlock* doSLimit(void* param, bool* newgroup) {
  SOperatorInfo *pOperator = (SOperatorInfo *)param;
  if (pOperator->status == OP_EXEC_DONE) {
    return NULL;
  }

  SSLimitOperatorInfo *pInfo = pOperator->info;

  SSDataBlock *pBlock = NULL;
  while (1) {
    pBlock = skipGroupBlock(pOperator, newgroup);
    if (pBlock == NULL) {
      setQueryStatus(pOperator->pRuntimeEnv, QUERY_COMPLETED);
      pOperator->status = OP_EXEC_DONE;
      return NULL;
    }

    if (*newgroup) {  // a new group arrives
      pInfo->groupTotal += 1;
      pInfo->rowsTotal = 0;
      pInfo->currentOffset = pInfo->limit.offset;
    }

    assert(pInfo->currentGroupOffset == 0);

    if (pInfo->currentOffset >= pBlock->info.rows) {
      pInfo->currentOffset -= pBlock->info.rows;
    } else {
      if (pInfo->currentOffset == 0) {
        break;
      }

      int32_t remain = (int32_t)(pBlock->info.rows - pInfo->currentOffset);
      pBlock->info.rows = remain;

      // move the remain rows of this data block to the front.
      for (int32_t i = 0; i < pBlock->info.numOfCols; ++i) {
        SColumnInfoData *pColInfoData = taosArrayGet(pBlock->pDataBlock, i);

        int16_t bytes = pColInfoData->info.bytes;
        memmove(pColInfoData->pData, pColInfoData->pData + bytes * pInfo->currentOffset, remain * bytes);
      }

      pInfo->currentOffset = 0;
      break;
    }
  }

  if (pInfo->slimit.limit > 0 && pInfo->groupTotal > pInfo->slimit.limit) {  // reach the group limit, abort
    return NULL;
  }

  if (pInfo->limit.limit > 0 && (pInfo->rowsTotal + pBlock->info.rows >= pInfo->limit.limit)) {
    pBlock->info.rows = (int32_t)(pInfo->limit.limit - pInfo->rowsTotal);
    pInfo->rowsTotal = pInfo->limit.limit;

    if (pInfo->slimit.limit > 0 && pInfo->groupTotal >= pInfo->slimit.limit) {
      pOperator->status = OP_EXEC_DONE;
    }

    //    setQueryStatus(pOperator->pRuntimeEnv, QUERY_COMPLETED);
  } else {
    pInfo->rowsTotal += pBlock->info.rows;
  }

  return pBlock;
}<|MERGE_RESOLUTION|>--- conflicted
+++ resolved
@@ -643,11 +643,7 @@
         for(int32_t j = 0; j < numOfExpr; ++j) {
           pCtx[j].pOutput += (pCtx[j].outputBytes * numOfRows);
           if (pCtx[j].functionId == TSDB_FUNC_TOP || pCtx[j].functionId == TSDB_FUNC_BOTTOM) {
-<<<<<<< HEAD
-            if(j > 0)pCtx[j].ptsOutputBuf = pCtx[j - 1].pOutput;
-=======
-            if(j>0) pCtx[j].ptsOutputBuf = pCtx[j-1].pOutput;
->>>>>>> ae2739b1
+            if(j > 0) pCtx[j].ptsOutputBuf = pCtx[j - 1].pOutput;
           }
         }
 
