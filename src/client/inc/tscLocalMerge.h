--- conflicted
+++ resolved
@@ -43,24 +43,11 @@
   int32_t                numOfBuffer;
   int32_t                numOfCompleted;
   int32_t                numOfVnode;
-<<<<<<< HEAD
-  SLoserTreeInfo *       pLoserTree;
-  tFilePage *            pResultBuf;
-  int32_t                nResultBufSize;
-  tFilePage *            pTempBuffer;
-  struct SQLFunctionCtx *pCtx;
-  int32_t                rowSize;      // size of each intermediate result.
-  tOrderDescriptor *     pDesc;
-  SColumnModel *         resColModel;
-  SColumnModel*          finalModel;
-  tExtMemBuffer **       pExtMemBuffer;      // disk-based buffer
-=======
   SLoserTreeInfo        *pLoserTree;
   int32_t                rowSize;          // size of each intermediate result.
   tOrderDescriptor      *pDesc;
   tExtMemBuffer        **pExtMemBuffer;    // disk-based buffer
   char                  *buf;              // temp buffer
->>>>>>> dde99cbb
 } SLocalMerger;
 
 typedef struct SRetrieveSupport {
