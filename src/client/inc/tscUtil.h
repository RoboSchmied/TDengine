/*
 * Copyright (c) 2019 TAOS Data, Inc. <jhtao@taosdata.com>
 *
 * This program is free software: you can use, redistribute, and/or modify
 * it under the terms of the GNU Affero General Public License, version 3
 * or later ("AGPL"), as published by the Free Software Foundation.
 *
 * This program is distributed in the hope that it will be useful, but WITHOUT
 * ANY WARRANTY; without even the implied warranty of MERCHANTABILITY or
 * FITNESS FOR A PARTICULAR PURPOSE.
 *
 * You should have received a copy of the GNU Affero General Public License
 * along with this program. If not, see <http://www.gnu.org/licenses/>.
 */

#ifndef TDENGINE_TSCUTIL_H
#define TDENGINE_TSCUTIL_H

#ifdef __cplusplus
extern "C" {
#endif

#include "tsched.h"
#include "exception.h"
#include "os.h"
#include "qExtbuffer.h"
#include "taosdef.h"
#include "tbuffer.h"
#include "tscLocalMerge.h"
#include "tsclient.h"

#define UTIL_TABLE_IS_SUPER_TABLE(metaInfo)  \
  (((metaInfo)->pTableMeta != NULL) && ((metaInfo)->pTableMeta->tableType == TSDB_SUPER_TABLE))
#define UTIL_TABLE_IS_CHILD_TABLE(metaInfo) \
  (((metaInfo)->pTableMeta != NULL) && ((metaInfo)->pTableMeta->tableType == TSDB_CHILD_TABLE))
  
#define UTIL_TABLE_IS_NORMAL_TABLE(metaInfo)\
  (!(UTIL_TABLE_IS_SUPER_TABLE(metaInfo) || UTIL_TABLE_IS_CHILD_TABLE(metaInfo)))

#define UTIL_TABLE_IS_TMP_TABLE(metaInfo)  \
  (((metaInfo)->pTableMeta != NULL) && ((metaInfo)->pTableMeta->tableType == TSDB_TEMP_TABLE))

#pragma pack(push,1)
// this struct is transfered as binary, padding two bytes to avoid
// an 'uid' whose low bytes is 0xff being recoginized as NULL,
// and set 'pack' to 1 to avoid break existing code.
typedef struct STidTags {
  int16_t  padding;
  int64_t  uid;
  int32_t  tid;
  int32_t  vgId;
  char     tag[];
} STidTags;
#pragma pack(pop)

typedef struct SJoinSupporter {
  SSqlObj*        pObj;           // parent SqlObj
  int32_t         subqueryIndex;  // index of sub query
  SInterval       interval;
  SLimitVal       limit;          // limit info
  uint64_t        uid;            // query table uid
  SArray*         colList;        // previous query information, no need to use this attribute, and the corresponding attribution
  SArray*         exprList;
  SFieldInfo      fieldsInfo;
  STagCond        tagCond;
  SGroupbyExpr groupInfo;       // group by info
  struct STSBuf*  pTSBuf;          // the TSBuf struct that holds the compressed timestamp array
  FILE*           f;               // temporary file in order to create TSBuf
  char            path[PATH_MAX];  // temporary file path, todo dynamic allocate memory
  int32_t         tagSize;         // the length of each in the first filter stage
  char*           pIdTagList;      // result of first stage tags
  int32_t         totalLen;
  int32_t         num;
  SArray*         pVgroupTables;
} SJoinSupporter;


typedef struct SMergeCtx {
  SJoinSupporter* p;
  int32_t         idx;
  SArray*         res;
  int8_t          compared;
}SMergeCtx;

typedef struct SMergeTsCtx {
  SJoinSupporter* p;
  STSBuf*         res;
  int64_t         numOfInput;
  int8_t          compared;
}SMergeTsCtx;

typedef struct SVgroupTableInfo {
  SVgroupInfo vgInfo;
  SArray     *itemList;   // SArray<STableIdInfo>
} SVgroupTableInfo;

<<<<<<< HEAD
static FORCE_INLINE SQueryInfo* tscGetQueryInfo(SSqlCmd* pCmd, int32_t subClauseIndex) {
  assert(pCmd != NULL && subClauseIndex >= 0);
  if (pCmd->pQueryInfo == NULL || subClauseIndex >= pCmd->numOfClause) {
    return NULL;
  }

  return pCmd->pQueryInfo[subClauseIndex];
}

int32_t converToStr(char *str, int type, void *buf, int32_t bufSize, int32_t *len);

SQueryInfo* tscGetActiveQueryInfo(SSqlCmd* pCmd);

=======
>>>>>>> 5536e81e
int32_t tscCreateDataBlock(size_t initialSize, int32_t rowSize, int32_t startOffset, SName* name, STableMeta* pTableMeta, STableDataBlocks** dataBlocks);
void tscDestroyDataBlock(STableDataBlocks* pDataBlock, bool removeMeta);
void tscSortRemoveDataBlockDupRows(STableDataBlocks* dataBuf);

void tscDestroyBoundColumnInfo(SParsedDataColInfo* pColInfo);
void doRetrieveSubqueryData(SSchedMsg *pMsg);

SParamInfo* tscAddParamToDataBlock(STableDataBlocks* pDataBlock, char type, uint8_t timePrec, int16_t bytes,
                                   uint32_t offset);

void*   tscDestroyBlockArrayList(SArray* pDataBlockList);
void*   tscDestroyBlockHashTable(SHashObj* pBlockHashTable, bool removeMeta);

int32_t tscCopyDataBlockToPayload(SSqlObj* pSql, STableDataBlocks* pDataBlock);
int32_t tscMergeTableDataBlocks(SSqlObj* pSql, bool freeBlockMap);
int32_t tscGetDataBlockFromList(SHashObj* pHashList, int64_t id, int32_t size, int32_t startOffset, int32_t rowSize, SName* pName, STableMeta* pTableMeta,
                                STableDataBlocks** dataBlocks, SArray* pBlockList);

/**
 * for the projection query on metric or point interpolation query on metric,
 * we iterate all the meters, instead of invoke query on all qualified meters simultaneously.
 *
 * @param pSql  sql object
 * @return
 */
bool tscIsPointInterpQuery(SQueryInfo* pQueryInfo);
bool tscIsTWAQuery(SQueryInfo* pQueryInfo);
bool tsIsArithmeticQueryOnAggResult(SQueryInfo* pQueryInfo);
bool tscGroupbyColumn(SQueryInfo* pQueryInfo);
bool tscIsTopBotQuery(SQueryInfo* pQueryInfo);
bool hasTagValOutput(SQueryInfo* pQueryInfo);
bool timeWindowInterpoRequired(SQueryInfo *pQueryInfo);
bool isStabledev(SQueryInfo* pQueryInfo);
bool isTsCompQuery(SQueryInfo* pQueryInfo);
bool isSimpleAggregate(SQueryInfo* pQueryInfo);
bool isBlockDistQuery(SQueryInfo* pQueryInfo);
bool isSimpleAggregateRv(SQueryInfo* pQueryInfo);

bool tscNonOrderedProjectionQueryOnSTable(SQueryInfo *pQueryInfo, int32_t tableIndex);
bool tscOrderedProjectionQueryOnSTable(SQueryInfo* pQueryInfo, int32_t tableIndex);
bool tscIsProjectionQueryOnSTable(SQueryInfo* pQueryInfo, int32_t tableIndex);

bool tscIsProjectionQuery(SQueryInfo* pQueryInfo);
bool tscHasColumnFilter(SQueryInfo* pQueryInfo);

bool tscIsTwoStageSTableQuery(SQueryInfo* pQueryInfo, int32_t tableIndex);
bool tscQueryTags(SQueryInfo* pQueryInfo);
bool tscMultiRoundQuery(SQueryInfo* pQueryInfo, int32_t tableIndex);
bool tscQueryBlockInfo(SQueryInfo* pQueryInfo);

SExprInfo* tscAddFuncInSelectClause(SQueryInfo* pQueryInfo, int32_t outputColIndex, int16_t functionId,
                                       SColumnIndex* pIndex, SSchema* pColSchema, int16_t colType, int16_t colId);

int32_t tscSetTableFullName(SName* pName, SStrToken* pzTableName, SSqlObj* pSql);
void    tscClearInterpInfo(SQueryInfo* pQueryInfo);

bool tscIsInsertData(char* sqlstr);

int tscAllocPayload(SSqlCmd* pCmd, int size);

TAOS_FIELD tscCreateField(int8_t type, const char* name, int16_t bytes);

SInternalField* tscFieldInfoAppend(SFieldInfo* pFieldInfo, TAOS_FIELD* pField);
SInternalField* tscFieldInfoInsert(SFieldInfo* pFieldInfo, int32_t index, TAOS_FIELD* field);

SInternalField* tscFieldInfoGetInternalField(SFieldInfo* pFieldInfo, int32_t index);
TAOS_FIELD* tscFieldInfoGetField(SFieldInfo* pFieldInfo, int32_t index);

void tscFieldInfoUpdateOffset(SQueryInfo* pQueryInfo);

int16_t tscFieldInfoGetOffset(SQueryInfo* pQueryInfo, int32_t index);
void    tscFieldInfoClear(SFieldInfo* pFieldInfo);
void tscFieldInfoCopy(SFieldInfo* pFieldInfo, const SFieldInfo* pSrc, const SArray* pExprList);

static FORCE_INLINE int32_t tscNumOfFields(SQueryInfo* pQueryInfo) { return pQueryInfo->fieldsInfo.numOfOutput; }

int32_t tscFieldInfoCompare(const SFieldInfo* pFieldInfo1, const SFieldInfo* pFieldInfo2, int32_t *diffSize);
void tscInsertPrimaryTsSourceColumn(SQueryInfo* pQueryInfo, uint64_t uid);

int32_t tscFieldInfoSetSize(const SFieldInfo* pFieldInfo1, const SFieldInfo* pFieldInfo2);
void addExprParams(SSqlExpr* pExpr, char* argument, int32_t type, int32_t bytes);

int32_t   tscGetResRowLength(SArray* pExprList);

SExprInfo* tscExprInsert(SQueryInfo* pQueryInfo, int32_t index, int16_t functionId, SColumnIndex* pColIndex, int16_t type,
    int16_t size, int16_t resColId, int16_t interSize, bool isTagCol);

SExprInfo* tscExprCreate(SQueryInfo* pQueryInfo, int16_t functionId, SColumnIndex* pColIndex, int16_t type,
                         int16_t size, int16_t resColId, int16_t interSize, int32_t colType);

void tscExprAddParams(SSqlExpr* pExpr, char* argument, int32_t type, int32_t bytes);

SExprInfo* tscExprAppend(SQueryInfo* pQueryInfo, int16_t functionId, SColumnIndex* pColIndex, int16_t type,
                           int16_t size, int16_t resColId, int16_t interSize, bool isTagCol);

SExprInfo* tscExprUpdate(SQueryInfo* pQueryInfo, int32_t index, int16_t functionId, int16_t srcColumnIndex, int16_t type,
                           int16_t size);

size_t     tscNumOfExprs(SQueryInfo* pQueryInfo);
SExprInfo *tscExprGet(SQueryInfo* pQueryInfo, int32_t index);
int32_t    tscExprCopy(SArray* dst, const SArray* src, uint64_t uid, bool deepcopy);
int32_t    tscExprCopyAll(SArray* dst, const SArray* src, bool deepcopy);
void       tscExprAssign(SExprInfo* dst, const SExprInfo* src);
void       tscExprDestroy(SArray* pExprInfo);

int32_t createProjectionExpr(SQueryInfo* pQueryInfo, STableMetaInfo* pTableMetaInfo, SExprInfo*** pExpr, int32_t* num);

void clearAllTableMetaInfo(SQueryInfo* pQueryInfo, bool removeMeta);

SColumn* tscColumnClone(const SColumn* src);
bool tscColumnExists(SArray* pColumnList, int32_t columnIndex, uint64_t uid);
SColumn* tscColumnListInsert(SArray* pColumnList, int32_t columnIndex, uint64_t uid, SSchema* pSchema);
void tscColumnListDestroy(SArray* pColList);
void tscColumnListCopy(SArray* dst, const SArray* src, uint64_t tableUid);
void tscColumnListCopyAll(SArray* dst, const SArray* src);

void convertQueryResult(SSqlRes* pRes, SQueryInfo* pQueryInfo);

void tscDequoteAndTrimToken(SStrToken* pToken);
int32_t tscValidateName(SStrToken* pToken);

void tscIncStreamExecutionCount(void* pStream);

bool tscValidateColumnId(STableMetaInfo* pTableMetaInfo, int32_t colId, int32_t numOfParams);

// get starter position of metric query condition (query on tags) in SSqlCmd.payload
SCond* tsGetSTableQueryCond(STagCond* pCond, uint64_t uid);
void   tsSetSTableQueryCond(STagCond* pTagCond, uint64_t uid, SBufferWriter* bw);

int32_t tscTagCondCopy(STagCond* dest, const STagCond* src);
void tscTagCondRelease(STagCond* pCond);

void tscGetSrcColumnInfo(SSrcColumnInfo* pColInfo, SQueryInfo* pQueryInfo);

bool tscShouldBeFreed(SSqlObj* pSql);

STableMetaInfo* tscGetTableMetaInfoFromCmd(SSqlCmd *pCmd, int32_t tableIndex);
STableMetaInfo* tscGetMetaInfo(SQueryInfo *pQueryInfo, int32_t tableIndex);

void        tscInitQueryInfo(SQueryInfo* pQueryInfo);
void        tscClearSubqueryInfo(SSqlCmd* pCmd);
int32_t     tscAddQueryInfo(SSqlCmd *pCmd);
SQueryInfo *tscGetQueryInfo(SSqlCmd* pCmd);
SQueryInfo *tscGetQueryInfoS(SSqlCmd *pCmd);

void tscClearTableMetaInfo(STableMetaInfo* pTableMetaInfo);

STableMetaInfo* tscAddTableMetaInfo(SQueryInfo* pQueryInfo, SName* name, STableMeta* pTableMeta,
                                    SVgroupsInfo* vgroupList, SArray* pTagCols, SArray* pVgroupTables);

STableMetaInfo* tscAddEmptyMetaInfo(SQueryInfo *pQueryInfo);

void tscFreeVgroupTableInfo(SArray* pVgroupTables);
SArray* tscVgroupTableInfoDup(SArray* pVgroupTables);
void tscRemoveVgroupTableGroup(SArray* pVgroupTable, int32_t index);
void tscVgroupTableCopy(SVgroupTableInfo* info, SVgroupTableInfo* pInfo);

int  tscGetSTableVgroupInfo(SSqlObj* pSql, SQueryInfo* pQueryInfo);
int  tscGetTableMeta(SSqlObj* pSql, STableMetaInfo* pTableMetaInfo);
int  tscGetTableMetaEx(SSqlObj* pSql, STableMetaInfo* pTableMetaInfo, bool createIfNotExists);

void tscResetForNextRetrieve(SSqlRes* pRes);
void executeQuery(SSqlObj* pSql, SQueryInfo* pQueryInfo);
void doExecuteQuery(SSqlObj* pSql, SQueryInfo* pQueryInfo);

SVgroupsInfo* tscVgroupInfoClone(SVgroupsInfo *pInfo);
void* tscVgroupInfoClear(SVgroupsInfo *pInfo);
void tscSVgroupInfoCopy(SVgroupInfo* dst, const SVgroupInfo* src);
/**
 * The create object function must be successful expect for the out of memory issue.
 *
 * Therefore, the metermeta/metricmeta object is directly passed to the newly created subquery object from the
 * previous sql object, instead of retrieving the metermeta/metricmeta from cache.
 *
 * Because the metermeta/metricmeta may have been released by other threads, resulting in the retrieving failed as
 * well as the create function.
 *
 * @param pSql
 * @param vnodeIndex
 * @param tableIndex
 * @param fp
 * @param param
 * @param pPrevSql
 * @return
 */
SSqlObj* createSimpleSubObj(SSqlObj* pSql, __async_cb_func_t fp, void* param, int32_t cmd);

void registerSqlObj(SSqlObj* pSql);

SSqlObj* createSubqueryObj(SSqlObj* pSql, int16_t tableIndex, __async_cb_func_t fp, void* param, int32_t cmd, SSqlObj* pPrevSql);
void     addGroupInfoForSubquery(SSqlObj* pParentObj, SSqlObj* pSql, int32_t subClauseIndex, int32_t tableIndex);

void doAddGroupColumnForSubquery(SQueryInfo* pQueryInfo, int32_t tagIndex, SSqlCmd* pCmd);

int16_t tscGetJoinTagColIdByUid(STagCond* pTagCond, uint64_t uid);
int16_t tscGetTagColIndexById(STableMeta* pTableMeta, int16_t colId);

void tscPrintSelNodeList(SSqlObj* pSql, int32_t subClauseIndex);

bool hasMoreVnodesToTry(SSqlObj *pSql);
bool hasMoreClauseToTry(SSqlObj* pSql);

void tscFreeQueryInfo(SSqlCmd* pCmd, bool removeMeta);

void tscTryQueryNextVnode(SSqlObj *pSql, __async_cb_func_t fp);
void tscAsyncQuerySingleRowForNextVnode(void *param, TAOS_RES *tres, int numOfRows);
void tscTryQueryNextClause(SSqlObj* pSql, __async_cb_func_t fp);
int  tscSetMgmtEpSetFromCfg(const char *first, const char *second, SRpcCorEpSet *corEpSet);
int32_t getMultiTableMetaFromMnode(SSqlObj *pSql, SArray* pNameList, SArray* pVgroupNameList, __async_cb_func_t fp);

int tscTransferTableNameList(SSqlObj *pSql, const char *pNameList, int32_t length, SArray* pNameArray);

bool subAndCheckDone(SSqlObj *pSql, SSqlObj *pParentSql, int idx);

bool tscSetSqlOwner(SSqlObj* pSql);
void tscClearSqlOwner(SSqlObj* pSql);
int32_t doArithmeticCalculate(SQueryInfo* pQueryInfo, tFilePage* pOutput, int32_t rowSize, int32_t finalRowSize);

char*   serializeTagData(STagData* pTagData, char* pMsg);
int32_t copyTagData(STagData* dst, const STagData* src);

STableMeta* createSuperTableMeta(STableMetaMsg* pChild);
uint32_t tscGetTableMetaSize(STableMeta* pTableMeta);
CChildTableMeta* tscCreateChildMeta(STableMeta* pTableMeta);
uint32_t tscGetTableMetaMaxSize();
int32_t tscCreateTableMetaFromSTableMeta(STableMeta* pChild, const char* name, void* buf);
STableMeta* tscTableMetaDup(STableMeta* pTableMeta);
SVgroupsInfo* tscVgroupsInfoDup(SVgroupsInfo* pVgroupsInfo);

int32_t tscCreateQueryFromQueryInfo(SQueryInfo* pQueryInfo, SQueryAttr* pQueryAttr, void* addr);

void tsCreateSQLFunctionCtx(SQueryInfo* pQueryInfo, SQLFunctionCtx* pCtx, SSchema* pSchema);
void* createQInfoFromQueryNode(SQueryInfo* pQueryInfo, SExprInfo* pExprs, STableGroupInfo* pTableGroupInfo, SOperatorInfo* pOperator, char* sql, void* addr, int32_t stage);

void* malloc_throw(size_t size);
void* calloc_throw(size_t nmemb, size_t size);
char* strdup_throw(const char* str);

#ifdef __cplusplus
}
#endif

#endif  // TDENGINE_TSCUTIL_H<|MERGE_RESOLUTION|>--- conflicted
+++ resolved
@@ -94,22 +94,8 @@
   SArray     *itemList;   // SArray<STableIdInfo>
 } SVgroupTableInfo;
 
-<<<<<<< HEAD
-static FORCE_INLINE SQueryInfo* tscGetQueryInfo(SSqlCmd* pCmd, int32_t subClauseIndex) {
-  assert(pCmd != NULL && subClauseIndex >= 0);
-  if (pCmd->pQueryInfo == NULL || subClauseIndex >= pCmd->numOfClause) {
-    return NULL;
-  }
-
-  return pCmd->pQueryInfo[subClauseIndex];
-}
-
 int32_t converToStr(char *str, int type, void *buf, int32_t bufSize, int32_t *len);
 
-SQueryInfo* tscGetActiveQueryInfo(SSqlCmd* pCmd);
-
-=======
->>>>>>> 5536e81e
 int32_t tscCreateDataBlock(size_t initialSize, int32_t rowSize, int32_t startOffset, SName* name, STableMeta* pTableMeta, STableDataBlocks** dataBlocks);
 void tscDestroyDataBlock(STableDataBlocks* pDataBlock, bool removeMeta);
 void tscSortRemoveDataBlockDupRows(STableDataBlocks* dataBuf);
