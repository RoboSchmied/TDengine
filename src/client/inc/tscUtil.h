/*
 * Copyright (c) 2019 TAOS Data, Inc. <jhtao@taosdata.com>
 *
 * This program is free software: you can use, redistribute, and/or modify
 * it under the terms of the GNU Affero General Public License, version 3
 * or later ("AGPL"), as published by the Free Software Foundation.
 *
 * This program is distributed in the hope that it will be useful, but WITHOUT
 * ANY WARRANTY; without even the implied warranty of MERCHANTABILITY or
 * FITNESS FOR A PARTICULAR PURPOSE.
 *
 * You should have received a copy of the GNU Affero General Public License
 * along with this program. If not, see <http://www.gnu.org/licenses/>.
 */

#ifndef TDENGINE_TSCUTIL_H
#define TDENGINE_TSCUTIL_H

#ifdef __cplusplus
extern "C" {
#endif

#include "exception.h"
#include "os.h"
#include "qExtbuffer.h"
#include "taosdef.h"
#include "tbuffer.h"
#include "tscGlobalmerge.h"
#include "tsched.h"
#include "tsclient.h"
#include "tglobal.h"
#include "tsdbMeta.h"

#define UTIL_TABLE_IS_SUPER_TABLE(metaInfo) \
  (((metaInfo)->pTableMeta != NULL) && ((metaInfo)->pTableMeta->tableType == TSDB_SUPER_TABLE))

#define UTIL_TABLE_IS_CHILD_TABLE(metaInfo) \
  (((metaInfo)->pTableMeta != NULL) && ((metaInfo)->pTableMeta->tableType == TSDB_CHILD_TABLE))

#define UTIL_TABLE_IS_NORMAL_TABLE(metaInfo) \
  (!(UTIL_TABLE_IS_SUPER_TABLE(metaInfo) || UTIL_TABLE_IS_CHILD_TABLE(metaInfo)))

#define UTIL_TABLE_IS_TMP_TABLE(metaInfo) \
  (((metaInfo)->pTableMeta != NULL) && ((metaInfo)->pTableMeta->tableType == TSDB_TEMP_TABLE))

#define UTIL_GET_VGROUPMAP(pSql) \
  (pSql->pTscObj->pClusterInfo->vgroupMap)

#define UTIL_GET_TABLEMETA(pSql) \
  (pSql->pTscObj->pClusterInfo->tableMetaMap)

#define UTIL_GET_VGROUPLIST(pSql) \
  (pSql->pTscObj->pClusterInfo->vgroupListBuf)

#pragma pack(push,1)
// this struct is transfered as binary, padding two bytes to avoid
// an 'uid' whose low bytes is 0xff being recoginized as NULL,
// and set 'pack' to 1 to avoid break existing code.
typedef struct STidTags {
  int16_t  padding;
  int64_t  uid;
  int32_t  tid;
  int32_t  vgId;
  char     tag[];
} STidTags;
#pragma pack(pop)

typedef struct SJoinSupporter {
  int64_t         pObj;           // parent SqlObj
  int32_t         subqueryIndex;  // index of sub query
  SInterval       interval;
  SLimitVal       limit;          // limit info
  uint64_t        uid;            // query table uid
  SArray*         colList;        // previous query information, no need to use this attribute, and the corresponding attribution
  SArray*         exprList;
  SArray*         colCond;
  SFieldInfo      fieldsInfo;
  STagCond        tagCond;
  SGroupbyExpr    groupInfo;       // group by info
  struct STSBuf*  pTSBuf;          // the TSBuf struct that holds the compressed timestamp array
  FILE*           f;               // temporary file in order to create TSBuf
  char            path[PATH_MAX];  // temporary file path, todo dynamic allocate memory
  int32_t         tagSize;         // the length of each in the first filter stage
  char*           pIdTagList;      // result of first stage tags
  int32_t         totalLen;
  int32_t         num;
  SArray*         pVgroupTables;
} SJoinSupporter;


typedef struct SMergeCtx {
  SJoinSupporter* p;
  int32_t         idx;
  SArray*         res;
  int8_t          compared;
}SMergeCtx;

typedef struct SMergeTsCtx {
  SJoinSupporter* p;
  STSBuf*         res;
  int64_t         numOfInput;
  int8_t          compared;
}SMergeTsCtx;

typedef struct SVgroupTableInfo {
  SVgroupMsg  vgInfo;
  SArray     *itemList;   // SArray<STableIdInfo>
} SVgroupTableInfo;

typedef struct SBlockKeyTuple {
  TSKEY skey;
  void* payloadAddr;
} SBlockKeyTuple;

typedef struct SBlockKeyInfo {
  int32_t         maxBytesAlloc;
  SBlockKeyTuple* pKeyTuple;
} SBlockKeyInfo;


int32_t converToStr(char *str, int type, void *buf, int32_t bufSize, int32_t *len);

int32_t tscCreateDataBlock(size_t initialSize, int32_t rowSize, int32_t startOffset, SName* name, STableMeta* pTableMeta, STableDataBlocks** dataBlocks);
void tscDestroyDataBlock(SSqlObj *pSql, STableDataBlocks* pDataBlock, bool removeMeta);
void    tscSortRemoveDataBlockDupRowsRaw(STableDataBlocks* dataBuf);
int     tscSortRemoveDataBlockDupRows(STableDataBlocks* dataBuf, SBlockKeyInfo* pBlkKeyInfo);
int32_t tsSetBlockInfo(SSubmitBlk *pBlocks, const STableMeta *pTableMeta, int32_t numOfRows);

void tscDestroyBoundColumnInfo(SParsedDataColInfo* pColInfo);
void doRetrieveSubqueryData(SSchedMsg *pMsg);

SParamInfo* tscAddParamToDataBlock(STableDataBlocks* pDataBlock, char type, uint8_t timePrec, int16_t bytes,
                                   uint32_t offset);

void*   tscDestroyBlockArrayList(SSqlObj* pSql, SArray* pDataBlockList);
void*  tscDestroyUdfArrayList(SArray* pUdfList);
void*   tscDestroyBlockHashTable(SSqlObj* pSql, SHashObj* pBlockHashTable, bool removeMeta);

int32_t tscCopyDataBlockToPayload(SSqlObj* pSql, STableDataBlocks* pDataBlock);
int32_t tscMergeTableDataBlocks(SSqlObj *pSql, SInsertStatementParam *pInsertParam, bool freeBlockMap);
int32_t tscGetDataBlockFromList(SHashObj* pHashList, int64_t id, int32_t size, int32_t startOffset, int32_t rowSize, SName* pName, STableMeta* pTableMeta,
                                STableDataBlocks** dataBlocks, SArray* pBlockList);

/**
 * for the projection query on metric or point interpolation query on metric,
 * we iterate all the meters, instead of invoke query on all qualified meters simultaneously.
 *
 * @param pSql  sql object
 * @return
 */
bool tscIsPointInterpQuery(SQueryInfo* pQueryInfo);
bool tscIsTWAQuery(SQueryInfo* pQueryInfo);
bool tscIsIrateQuery(SQueryInfo* pQueryInfo);
bool tscQueryContainsFunction(SQueryInfo* pQueryInfo, int16_t functionId);

bool tscIsSessionWindowQuery(SQueryInfo* pQueryInfo);
bool tscIsSecondStageQuery(SQueryInfo* pQueryInfo);
bool tsIsArithmeticQueryOnAggResult(SQueryInfo* pQueryInfo);
bool tscGroupbyColumn(SQueryInfo* pQueryInfo);
bool tscGroupbyTag(SQueryInfo* pQueryInfo);
int32_t tscGetTopBotQueryExprIndex(SQueryInfo* pQueryInfo);
bool tscIsTopBotQuery(SQueryInfo* pQueryInfo);
bool hasTagValOutput(SQueryInfo* pQueryInfo);
bool timeWindowInterpoRequired(SQueryInfo *pQueryInfo);
bool isStabledev(SQueryInfo* pQueryInfo);
bool isTsCompQuery(SQueryInfo* pQueryInfo);
bool isBlockDistQuery(SQueryInfo* pQueryInfo);
bool isSimpleAggregateRv(SQueryInfo* pQueryInfo);

bool tscNonOrderedProjectionQueryOnSTable(SQueryInfo *pQueryInfo, int32_t tableIndex);
bool tscOrderedProjectionQueryOnSTable(SQueryInfo* pQueryInfo, int32_t tableIndex);
bool tscIsDiffDerivLikeQuery(SQueryInfo* pQueryInfo);
bool tscIsProjectionQueryOnSTable(SQueryInfo* pQueryInfo, int32_t tableIndex);

bool tscIsProjectionQuery(SQueryInfo* pQueryInfo);
bool tscHasColumnFilter(SQueryInfo* pQueryInfo);

bool tscIsTwoStageSTableQuery(SQueryInfo* pQueryInfo, int32_t tableIndex);
bool tscQueryTags(SQueryInfo* pQueryInfo);
bool tscMultiRoundQuery(SQueryInfo* pQueryInfo, int32_t tableIndex);
bool tscQueryBlockInfo(SQueryInfo* pQueryInfo);

SExprInfo* tscAddFuncInSelectClause(SQueryInfo* pQueryInfo, int32_t outputColIndex, int16_t functionId,
                                       SColumnIndex* pIndex, SSchema* pColSchema, int16_t colType, int16_t colId);

int32_t tscSetTableFullName(SName* pName, SStrToken* pzTableName, SSqlObj* pSql, bool dbIncluded);
void    tscClearInterpInfo(SQueryInfo* pQueryInfo);

bool tscIsInsertData(char* sqlstr);

// the memory is not reset in case of fast allocate payload function
int32_t tscAllocPayloadFast(SSqlCmd *pCmd, size_t size);
int32_t tscAllocPayload(SSqlCmd* pCmd, int size);

TAOS_FIELD tscCreateField(int8_t type, const char* name, int16_t bytes);

SInternalField* tscFieldInfoAppend(SFieldInfo* pFieldInfo, TAOS_FIELD* pField);
SInternalField* tscFieldInfoInsert(SFieldInfo* pFieldInfo, int32_t index, TAOS_FIELD* field);

SInternalField* tscFieldInfoGetInternalField(SFieldInfo* pFieldInfo, int32_t index);
TAOS_FIELD* tscFieldInfoGetField(SFieldInfo* pFieldInfo, int32_t index);

void tscFieldInfoUpdateOffset(SQueryInfo* pQueryInfo);

int16_t tscFieldInfoGetOffset(SQueryInfo* pQueryInfo, int32_t index);
void    tscFieldInfoClear(SFieldInfo* pFieldInfo);
void tscFieldInfoCopy(SFieldInfo* pFieldInfo, const SFieldInfo* pSrc, const SArray* pExprList);

static FORCE_INLINE int32_t tscNumOfFields(SQueryInfo* pQueryInfo) { return pQueryInfo->fieldsInfo.numOfOutput; }
int32_t tscGetFirstInvisibleFieldPos(SQueryInfo* pQueryInfo);

int32_t tscFieldInfoCompare(const SFieldInfo* pFieldInfo1, const SFieldInfo* pFieldInfo2, int32_t *diffSize);
void tscInsertPrimaryTsSourceColumn(SQueryInfo* pQueryInfo, uint64_t uid);

int32_t tscFieldInfoSetSize(const SFieldInfo* pFieldInfo1, const SFieldInfo* pFieldInfo2);
void addExprParams(SSqlExpr* pExpr, char* argument, int32_t type, int32_t bytes);

int32_t   tscGetResRowLength(SArray* pExprList);

SExprInfo* tscExprInsert(SQueryInfo* pQueryInfo, int32_t index, int16_t functionId, SColumnIndex* pColIndex, int16_t type,
    int16_t size, int16_t resColId, int16_t interSize, bool isTagCol);

SExprInfo* tscExprCreate(STableMetaInfo* pTableMetaInfo, int16_t functionId, SColumnIndex* pColIndex, int16_t type,
                         int16_t size, int16_t resColId, int16_t interSize, int32_t colType);

void tscExprAddParams(SSqlExpr* pExpr, char* argument, int32_t type, int32_t bytes);

SExprInfo* tscExprAppend(SQueryInfo* pQueryInfo, int16_t functionId, SColumnIndex* pColIndex, int16_t type,
                           int16_t size, int16_t resColId, int16_t interSize, bool isTagCol);

SExprInfo* tscExprUpdate(SQueryInfo* pQueryInfo, int32_t index, int16_t functionId, int16_t srcColumnIndex, int16_t type,
                           int16_t size);

size_t     tscNumOfExprs(SQueryInfo* pQueryInfo);
int32_t     tscExprTopBottomIndex(SQueryInfo* pQueryInfo);
SExprInfo *tscExprGet(SQueryInfo* pQueryInfo, int32_t index);
int32_t    tscExprCopy(SArray* dst, const SArray* src, uint64_t uid, bool deepcopy);
int32_t    tscExprCopyAll(SArray* dst, const SArray* src, bool deepcopy);
void       tscExprAssign(SExprInfo* dst, const SExprInfo* src);
void       tscExprDestroy(SArray* pExprInfo);

int32_t createProjectionExpr(SQueryInfo* pQueryInfo, STableMetaInfo* pTableMetaInfo, SExprInfo*** pExpr, int32_t* num);

void clearAllTableMetaInfo(SQueryInfo* pQueryInfo, bool removeMeta, uint64_t id);

SColumn* tscColumnClone(const SColumn* src);
void tscColumnCopy(SColumn* pDest, const SColumn* pSrc);
int32_t tscColumnExists(SArray* pColumnList, int32_t columnId, uint64_t uid);
SColumn* tscColumnListInsert(SArray* pColumnList, int32_t columnIndex, uint64_t uid, SSchema* pSchema);
void tscColumnListDestroy(SArray* pColList);
void tscColumnListCopy(SArray* dst, const SArray* src, uint64_t tableUid);
void tscColumnListCopyAll(SArray* dst, const SArray* src);

void convertQueryResult(SSqlRes* pRes, SQueryInfo* pQueryInfo, uint64_t objId, bool convertNchar);

void tscDequoteAndTrimToken(SStrToken* pToken);
void tscRmEscapeAndTrimToken(SStrToken* pToken);
int32_t tscValidateName(SStrToken* pToken, bool escapeEnabled, bool *dbIncluded);

void tscIncStreamExecutionCount(void* pStream);

bool tscValidateColumnId(STableMetaInfo* pTableMetaInfo, int32_t colId);

// get starter position of metric query condition (query on tags) in SSqlCmd.payload
SCond* tsGetSTableQueryCond(STagCond* pCond, uint64_t uid);
void   tsSetSTableQueryCond(STagCond* pTagCond, uint64_t uid, SBufferWriter* bw);

int32_t tscTagCondCopy(STagCond* dest, const STagCond* src);
int32_t tscColCondCopy(SArray** dest, const SArray* src, uint64_t uid, int16_t tidx);
void tscTagCondRelease(STagCond* pCond);
void tscColCondRelease(SArray** pCond);
void tscGetSrcColumnInfo(SSrcColumnInfo* pColInfo, SQueryInfo* pQueryInfo);

bool tscShouldBeFreed(SSqlObj* pSql);

STableMetaInfo* tscGetTableMetaInfoFromCmd(SSqlCmd *pCmd, int32_t tableIndex);
STableMetaInfo* tscGetMetaInfo(SQueryInfo *pQueryInfo, int32_t tableIndex);

void        tscInitQueryInfo(SQueryInfo* pQueryInfo);
void        tscClearSubqueryInfo(SSqlCmd* pCmd);
int32_t     tscAddQueryInfo(SSqlCmd *pCmd);
SQueryInfo *tscGetQueryInfo(SSqlCmd* pCmd);
SQueryInfo *tscGetQueryInfoS(SSqlCmd *pCmd);

void tscClearTableMetaInfo(STableMetaInfo* pTableMetaInfo);

STableMetaInfo* tscAddTableMetaInfo(SQueryInfo* pQueryInfo, SName* name, STableMeta* pTableMeta,
                                    SVgroupsInfo* vgroupList, SArray* pTagCols, SArray* pVgroupTables);

STableMetaInfo* tscAddEmptyMetaInfo(SQueryInfo *pQueryInfo);

void tscFreeVgroupTableInfo(SArray* pVgroupTables);
SArray* tscVgroupTableInfoDup(SArray* pVgroupTables);
void tscRemoveVgroupTableGroup(SArray* pVgroupTable, int32_t index);
void tscVgroupTableCopy(SVgroupTableInfo* info, SVgroupTableInfo* pInfo);

int  tscGetSTableVgroupInfo(SSqlObj* pSql, SQueryInfo* pQueryInfo);
int  tscGetTableMeta(SSqlObj* pSql, STableMetaInfo* pTableMetaInfo);
int  tscGetTableMetaEx(SSqlObj *pSql, STableMetaInfo *pTableMetaInfo, bool createIfNotExists, bool onlyLocal);
int32_t tscGetUdfFromNode(SSqlObj *pSql, SQueryInfo* pQueryInfo);

void tscResetForNextRetrieve(SSqlRes* pRes);
void executeQuery(SSqlObj* pSql, SQueryInfo* pQueryInfo);
void doExecuteQuery(SSqlObj* pSql, SQueryInfo* pQueryInfo);

SVgroupsInfo* tscVgroupInfoClone(SVgroupsInfo *pInfo);
void* tscVgroupInfoClear(SVgroupsInfo *pInfo);

#if 0
void tscSVgroupInfoCopy(SVgroupInfo* dst, const SVgroupInfo* src);
#endif

/**
 * The create object function must be successful expect for the out of memory issue.
 *
 * Therefore, the metermeta/metricmeta object is directly passed to the newly created subquery object from the
 * previous sql object, instead of retrieving the metermeta/metricmeta from cache.
 *
 * Because the metermeta/metricmeta may have been released by other threads, resulting in the retrieving failed as
 * well as the create function.
 *
 * @param pSql
 * @param vnodeIndex
 * @param tableIndex
 * @param fp
 * @param param
 * @param pPrevSql
 * @return
 */
SSqlObj* createSimpleSubObj(SSqlObj* pSql, __async_cb_func_t fp, void* param, int32_t cmd);

void registerSqlObj(SSqlObj* pSql);
void tscInitResForMerge(SSqlRes* pRes);

SSqlObj* createSubqueryObj(SSqlObj* pSql, int16_t tableIndex, __async_cb_func_t fp, void* param, int32_t cmd, SSqlObj* pPrevSql);
void     addGroupInfoForSubquery(SSqlObj* pParentObj, SSqlObj* pSql, int32_t subClauseIndex, int32_t tableIndex);

void doAddGroupColumnForSubquery(SQueryInfo* pQueryInfo, int32_t tagIndex, SSqlCmd* pCmd);

int16_t tscGetJoinTagColIdByUid(STagCond* pTagCond, uint64_t uid);
int16_t tscGetTagColIndexById(STableMeta* pTableMeta, int16_t colId);
int32_t doInitSubState(SSqlObj* pSql, int32_t numOfSubqueries);

void tscPrintSelNodeList(SSqlObj* pSql, int32_t subClauseIndex);

bool hasMoreVnodesToTry(SSqlObj *pSql);
bool hasMoreClauseToTry(SSqlObj* pSql);

void tscFreeQueryInfo(SSqlCmd* pCmd, bool removeCachedMeta, uint64_t id);

void tscTryQueryNextVnode(SSqlObj *pSql, __async_cb_func_t fp);
void tscTryQueryNextClause(SSqlObj* pSql, __async_cb_func_t fp);
int  tscSetMgmtEpSetFromCfg(const char *first, const char *second, SRpcCorEpSet *corEpSet);
int32_t getMultiTableMetaFromMnode(SSqlObj *pSql, SArray* pNameList, SArray* pVgroupNameList, SArray* pUdfList, __async_cb_func_t fp, bool metaClone);

int tscTransferTableNameList(SSqlObj *pSql, const char *pNameList, int32_t length, SArray* pNameArray);

bool subAndCheckDone(SSqlObj *pSql, SSqlObj *pParentSql, int idx);

bool tscSetSqlOwner(SSqlObj* pSql);
void tscClearSqlOwner(SSqlObj* pSql);
int32_t doArithmeticCalculate(SQueryInfo* pQueryInfo, tFilePage* pOutput, int32_t rowSize, int32_t finalRowSize);

char*   serializeTagData(STagData* pTagData, char* pMsg);
int32_t copyTagData(STagData* dst, const STagData* src);

STableMeta* createSuperTableMeta(STableMetaMsg* pChild);
uint32_t tscGetTableMetaSize(STableMeta* pTableMeta);
CChildTableMeta* tscCreateChildMeta(STableMeta* pTableMeta);
uint32_t tscGetTableMetaMaxSize();
int32_t tscCreateTableMetaFromSTableMeta(SSqlObj *pSql, STableMeta** ppChild, const char* name, size_t *tableMetaCapacity, STableMeta **ppStable);
STableMeta* tscTableMetaDup(STableMeta* pTableMeta);
SVgroupsInfo* tscVgroupsInfoDup(SVgroupsInfo* pVgroupsInfo);

int32_t tscGetTagFilterSerializeLen(SQueryInfo* pQueryInfo);
int32_t tscGetColFilterSerializeLen(SQueryInfo* pQueryInfo);
int32_t tscCreateQueryFromQueryInfo(SQueryInfo* pQueryInfo, SQueryAttr* pQueryAttr, void* addr);
void* createQInfoFromQueryNode(SQueryInfo* pQueryInfo, STableGroupInfo* pTableGroupInfo, SOperatorInfo* pOperator, char* sql, void* addr, int32_t stage, uint64_t qId);

void* malloc_throw(size_t size);
void* calloc_throw(size_t nmemb, size_t size);
char* strdup_throw(const char* str);

bool vgroupInfoIdentical(SNewVgroupInfo *pExisted, SVgroupMsg* src);
SNewVgroupInfo createNewVgroupInfo(SVgroupMsg *pVgroupMsg);
STblCond* tsGetTableFilter(SArray* filters, uint64_t uid, int16_t idx);

void tscRemoveCachedTableMeta(STableMetaInfo* pTableMetaInfo, uint64_t id);

char* cloneCurrentDBName(SSqlObj* pSql);

<<<<<<< HEAD
int parseJsontoTagData(char* json, SKVRowBuilder* kvRowBuilder, char* errMsg, int16_t startColId);
char* parseTagDatatoJson(void *p);
void getJsonTagValueElment(STable* data, char* key, int32_t keyLen, char* out, int16_t bytes);
void getJsonTagValueAll(void* data, void* dst, int16_t bytes);

int8_t jsonType2DbType(double data, int jsonType);
void* getJsonTagValue(STable* pTable, char* key, int32_t keyLen, int16_t* colId);
=======

char* cloneCurrentDBName(SSqlObj* pSql);
>>>>>>> 208e2aac

#ifdef __cplusplus
}
#endif

#endif  // TDENGINE_TSCUTIL_H<|MERGE_RESOLUTION|>--- conflicted
+++ resolved
@@ -389,7 +389,6 @@
 
 char* cloneCurrentDBName(SSqlObj* pSql);
 
-<<<<<<< HEAD
 int parseJsontoTagData(char* json, SKVRowBuilder* kvRowBuilder, char* errMsg, int16_t startColId);
 char* parseTagDatatoJson(void *p);
 void getJsonTagValueElment(STable* data, char* key, int32_t keyLen, char* out, int16_t bytes);
@@ -397,10 +396,8 @@
 
 int8_t jsonType2DbType(double data, int jsonType);
 void* getJsonTagValue(STable* pTable, char* key, int32_t keyLen, int16_t* colId);
-=======
 
 char* cloneCurrentDBName(SSqlObj* pSql);
->>>>>>> 208e2aac
 
 #ifdef __cplusplus
 }
