/*
 * Copyright (c) 2019 TAOS Data, Inc. <jhtao@taosdata.com>
 *
 * This program is free software: you can use, redistribute, and/or modify
 * it under the terms of the GNU Affero General Public License, version 3
 * or later ("AGPL"), as published by the Free Software Foundation.
 *
 * This program is distributed in the hope that it will be useful, but WITHOUT
 * ANY WARRANTY; without even the implied warranty of MERCHANTABILITY or
 * FITNESS FOR A PARTICULAR PURPOSE.
 *
 * You should have received a copy of the GNU Affero General Public License
 * along with this program. If not, see <http://www.gnu.org/licenses/>.
 */

#ifndef TDENGINE_TSCLIENT_H
#define TDENGINE_TSCLIENT_H

#ifdef __cplusplus
extern "C" {
#endif

#include "os.h"
#include "taos.h"
#include "taosmsg.h"
#include "tglobalcfg.h"
#include "tlog.h"
#include "tscCache.h"
#include "tscSQLParser.h"
#include "taosdef.h"
#include "tsqlfunction.h"
#include "tutil.h"
#include "trpc.h"

#define TSC_GET_RESPTR_BASE(res, _queryinfo, col) (res->data + ((_queryinfo)->fieldsInfo.pSqlExpr[col]->offset) * res->numOfRows)

// forward declaration
struct SSqlInfo;

typedef struct SSqlGroupbyExpr {
  int16_t     tableIndex;
  int16_t     numOfGroupCols;
  SColIndexEx columnInfo[TSDB_MAX_TAGS];  // group by columns information
  int16_t     orderIndex;                 // order by column index
  int16_t     orderType;                  // order by type: asc/desc
} SSqlGroupbyExpr;

typedef struct SMeterMetaInfo {
  STableMeta * pMeterMeta;   // metermeta
  SSuperTableMeta *pMetricMeta;  // metricmeta

  /*
   * 1. keep the vnode index during the multi-vnode super table projection query
   * 2. keep the vnode index for multi-vnode insertion
   */
  int32_t vnodeIndex;
  char    name[TSDB_TABLE_ID_LEN + 1];    // table(super table) name
  int16_t numOfTags;                      // total required tags in query, including groupby tags
  int16_t tagColumnIndex[TSDB_MAX_TAGS];  // clause + tag projection
} SMeterMetaInfo;

/* the structure for sql function in select clause */
typedef struct SSqlExpr {
  char        aliasName[TSDB_COL_NAME_LEN + 1];  // as aliasName
  SColIndexEx colInfo;
  int64_t     uid;            // refactor use the pointer
  int16_t     functionId;     // function id in aAgg array
  int16_t     resType;        // return value type
  int16_t     resBytes;       // length of return value
  int16_t     interResBytes;  // inter result buffer size
  int16_t     numOfParams;    // argument value of each function
  tVariant    param[3];       // parameters are not more than 3
  int32_t     offset;         // sub result column value of arithmetic expression.
} SSqlExpr;

typedef struct SColumnIndex {
  int16_t tableIndex;
  int16_t columnIndex;
} SColumnIndex;

typedef struct SFieldInfo {
  int16_t     numOfOutputCols;  // number of column in result
  int16_t     numOfAlloc;       // allocated size
  TAOS_FIELD *pFields;
//  short *     pOffset;

  /*
   * define if this column is belong to the queried result, it may be add by parser to faciliate
   * the query process
   *
   * NOTE: these hidden columns always locate at the end of the output columns
   */
  bool *  pVisibleCols;
  int32_t numOfHiddenCols;   // the number of column not belongs to the queried result columns
  SSqlFunctionExpr** pExpr;  // used for aggregation arithmetic express,such as count(*)+count(*)
  SSqlExpr** pSqlExpr;
} SFieldInfo;

typedef struct SSqlExprInfo {
  int16_t    numOfAlloc;
  int16_t    numOfExprs;
  SSqlExpr** pExprs;
} SSqlExprInfo;

typedef struct SColumnBase {
  SColumnIndex       colIndex;
  int32_t            numOfFilters;
  SColumnFilterInfo *filterInfo;
} SColumnBase;

typedef struct SColumnBaseInfo {
  int16_t      numOfAlloc;
  int16_t      numOfCols;
  SColumnBase *pColList;
} SColumnBaseInfo;

struct SLocalReducer;

typedef struct SCond {
  uint64_t uid;
  char *   cond;
} SCond;

typedef struct SJoinNode {
  char     tableId[TSDB_TABLE_ID_LEN];
  uint64_t uid;
  int16_t  tagCol;
} SJoinNode;

typedef struct SJoinInfo {
  bool      hasJoin;
  SJoinNode left;
  SJoinNode right;
} SJoinInfo;

typedef struct STagCond {
  // relation between tbname list and query condition, including : TK_AND or TK_OR
  int16_t relType;

  // tbname query condition, only support tbname query condition on one table
  SCond tbnameCond;

  // join condition, only support two tables join currently
  SJoinInfo joinInfo;

  // for different table, the query condition must be seperated
  SCond   cond[TSDB_MAX_JOIN_TABLE_NUM];
  int16_t numOfTagCond;
} STagCond;

typedef struct SParamInfo {
  int32_t  idx;
  char     type;
  uint8_t  timePrec;
  short    bytes;
  uint32_t offset;
} SParamInfo;

typedef struct STableDataBlocks {
  char    tableId[TSDB_TABLE_ID_LEN];
  int8_t  tsSource;     // where does the UNIX timestamp come from, server or client
  bool    ordered;      // if current rows are ordered or not
  int64_t vgid;         // virtual group id
  int64_t prevTS;       // previous timestamp, recorded to decide if the records array is ts ascending
  int32_t numOfTables;  // number of tables in current submit block

  int32_t  rowSize;  // row size for current table
  uint32_t nAllocSize;
  uint32_t headerSize;  // header for metadata (submit metadata)
  uint32_t size;

  /*
   * the metermeta for current table, the metermeta will be used during submit stage, keep a ref
   * to avoid it to be removed from cache
   */
  STableMeta *pMeterMeta;

  union {
    char *filename;
    char *pData;
  };

  // for parameter ('?') binding
  uint32_t    numOfAllocedParams;
  uint32_t    numOfParams;
  SParamInfo *params;
} STableDataBlocks;

typedef struct SDataBlockList {
  int32_t            idx;
  uint32_t           nSize;
  uint32_t           nAlloc;
  char *             userParam; /* user assigned parameters for async query */
  void *             udfp;      /* user defined function pointer, used in async model */
  STableDataBlocks **pData;
} SDataBlockList;

typedef struct SQueryInfo {
  int16_t  command;  // the command may be different for each subclause, so keep it seperately.
  uint16_t type;     // query/insert/import type
  char     intervalTimeUnit;

  int64_t         etime, stime;
  int64_t         intervalTime;  // aggregation time interval
  int64_t         slidingTime;   // sliding window in mseconds
  SSqlGroupbyExpr groupbyExpr;   // group by tags info

  SColumnBaseInfo  colList;
  SFieldInfo       fieldsInfo;
  SSqlExprInfo     exprsInfo;
  SLimitVal        limit;
  SLimitVal        slimit;
  STagCond         tagCond;
  SOrderVal        order;
  int16_t          interpoType;  // interpolate type
  int16_t          numOfTables;
  SMeterMetaInfo **pMeterInfo;
  struct STSBuf *  tsBuf;
  int64_t *        defaultVal;   // default value for interpolation
  char *           msg;          // pointer to the pCmd->payload to keep error message temporarily
  int64_t          clauseLimit;  // limit for current sub clause

  // offset value in the original sql expression, NOT sent to virtual node, only applied at client side
  int64_t prjOffset;
} SQueryInfo;

// data source from sql string or from file
enum {
  DATA_FROM_SQL_STRING = 1,
  DATA_FROM_DATA_FILE = 2,
};

typedef struct {
  int     command;
  uint8_t msgType;

  union {
    bool   existsCheck;     // check if the table exists or not
    bool   inStream;        // denote if current sql is executed in stream or not
    bool   createOnDemand;  // if the table is missing, on-the-fly create it. during getmeterMeta
    int8_t dataSourceType;  // load data from file or not
  };

  union {
    int32_t count;
    int32_t numOfTablesInSubmit;
  };

  int32_t  clauseIndex;  // index of multiple subclause query
  int8_t   isParseFinish;
  short    numOfCols;
  uint32_t allocSize;
  char *   payload;
  int      payloadLen;

  SQueryInfo **pQueryInfo;
  int32_t      numOfClause;

  // submit data blocks branched according to vnode
  SDataBlockList *pDataBlocks;

  // for parameter ('?') binding and batch processing
  int32_t batchSize;
  int32_t numOfParams;
} SSqlCmd;

typedef struct SResRec {
  int numOfRows;
  int numOfTotal;
} SResRec;

struct STSBuf;

typedef struct {
<<<<<<< HEAD
  int32_t               code;
  int64_t               numOfRows;   // num of results in current retrieved
  int64_t               numOfTotal;  // num of total results
  int64_t               numOfTotalInCurrentClause;  // num of total result in current subclause
  
  char *                pRsp;
  int                   rspType;
  int                   rspLen;
  uint64_t              qhandle;
  int64_t               uid;
  int64_t               useconds;
  int64_t               offset;  // offset value from vnode during projection query of stable
  int                   row;
  int16_t               numOfnchar;
  int16_t               precision;
  int32_t               numOfGroups;
  SResRec *             pGroupRec;
  char *                data;
  short *               bytes;
  void **               tsrow;
  char **               buffer;  // Buffer used to put multibytes encoded using unicode (wchar_t)
=======
  uint8_t       code;
  int64_t       numOfRows;                  // num of results in current retrieved
  int64_t       numOfTotal;                 // num of total results
  int64_t       numOfTotalInCurrentClause;  // num of total result in current subclause
  char *        pRsp;
  int           rspType;
  int           rspLen;
  uint64_t      qhandle;
  int64_t       uid;
  int64_t       useconds;
  int64_t       offset;  // offset value from vnode during projection query of stable
  int           row;
  int16_t       numOfCols;
  int16_t       precision;
  int32_t       numOfGroups;
  SResRec *     pGroupRec;
  char *        data;
  void **       tsrow;
  char **       buffer;  // Buffer used to put multibytes encoded using unicode (wchar_t)
  SColumnIndex *pColumnIndex;

>>>>>>> 4a9e27d6
  struct SLocalReducer *pLocalReducer;
} SSqlRes;

typedef struct _tsc_obj {
  void *           signature;
  void *           pTimer;
  char             mgmtIp[TSDB_USER_LEN];
  uint16_t         mgmtPort;
  char             user[TSDB_USER_LEN];
  char             pass[TSDB_KEY_LEN];
  char             acctId[TSDB_DB_NAME_LEN];
  char             db[TSDB_TABLE_ID_LEN];
  char             sversion[TSDB_VERSION_LEN];
  char             writeAuth : 1;
  char             superAuth : 1;
  struct _sql_obj *pSql;
  struct _sql_obj *pHb;
  struct _sql_obj *sqlList;
  struct _sstream *streamList;
  pthread_mutex_t  mutex;
} STscObj;

typedef struct _sql_obj {
  void *   signature;
  STscObj *pTscObj;
  void (*fp)();
  void (*fetchFp)();
  void *            param;
  uint32_t          ip;
  short             vnode;
  int64_t           stime;
  uint32_t          queryId;
  void *            pStream;
  void *            pSubscription;
  char *            sqlstr;
  char              retry;
  char              maxRetry;
  SRpcIpSet        *ipList;
  char              freed : 4;
  char              listed : 4;
  tsem_t            rspSem;
  tsem_t            emptyRspSem;
  SSqlCmd           cmd;
  SSqlRes           res;
  uint8_t           numOfSubs;
  char *            asyncTblPos;
  void *            pTableHashList;
  struct _sql_obj **pSubs;
  struct _sql_obj * prev, *next;
} SSqlObj;

typedef struct _sstream {
  SSqlObj *pSql;
  uint32_t streamId;
  char     listed;
  int64_t  num;  // number of computing count

  /*
   * keep the number of current result in computing,
   * the value will be set to 0 before set timer for next computing
   */
  int64_t numOfRes;

  int64_t useconds;  // total  elapsed time
  int64_t ctime;     // stream created time
  int64_t stime;     // stream next executed time
  int64_t etime;     // stream end query time, when time is larger then etime, the stream will be closed
  int64_t interval;
  int64_t slidingTime;
  int16_t precision;
  void *  pTimer;

  void (*fp)();
  void *param;

  void (*callback)(void *);  // Callback function when stream is stopped from client level
  struct _sstream *prev, *next;
} SSqlStream;

int32_t tscInitRpc(const char *user, const char *secret);

// tscSql API
int tsParseSql(SSqlObj *pSql, bool multiVnodeInsertion);

void tscInitMsgs();
extern int (*tscBuildMsg[TSDB_SQL_MAX])(SSqlObj *pSql, SSqlInfo *pInfo);

void tscProcessMsgFromServer(char type, void *pCont, int contLen, void *ahandle, int32_t code);
int  tscProcessSql(SSqlObj *pSql);

void tscAsyncInsertMultiVnodesProxy(void *param, TAOS_RES *tres, int numOfRows);

int  tscRenewMeterMeta(SSqlObj *pSql, char *tableId);
void tscQueueAsyncRes(SSqlObj *pSql);

void tscQueueAsyncError(void(*fp), void *param);

int tscProcessLocalCmd(SSqlObj *pSql);
int tscCfgDynamicOptions(char *msg);
int taos_retrieve(TAOS_RES *res);

/*
 * transfer function for metric query in stream computing, the function need to be change
 * before send query message to vnode
 */
int32_t tscTansformSQLFunctionForSTableQuery(SQueryInfo *pQueryInfo);
void    tscRestoreSQLFunctionForMetricQuery(SQueryInfo *pQueryInfo);

int32_t tscCreateResPointerInfo(SSqlRes *pRes, SQueryInfo *pQueryInfo);
void    tscDestroyResPointerInfo(SSqlRes *pRes);

void tscFreeSqlCmdData(SSqlCmd *pCmd);
void tscFreeResData(SSqlObj *pSql);

/**
 * free query result of the sql object
 * @param pObj
 */
void tscFreeSqlResult(SSqlObj *pSql);

/**
 * only free part of resources allocated during query.
 * Note: this function is multi-thread safe.
 * @param pObj
 */
void tscFreeSqlObjPartial(SSqlObj *pObj);

/**
 * free sql object, release allocated resource
 * @param pObj  Free metric/meta information, dynamically allocated payload, and
 * response buffer, object itself
 */
void tscFreeSqlObj(SSqlObj *pObj);

void tscCloseTscObj(STscObj *pObj);

void tscProcessMultiVnodesInsert(SSqlObj *pSql);
void tscProcessMultiVnodesInsertFromFile(SSqlObj *pSql);
void tscKillMetricQuery(SSqlObj *pSql);
void tscInitResObjForLocalQuery(SSqlObj *pObj, int32_t numOfRes, int32_t rowLen);
bool tscIsUpdateQuery(STscObj *pObj);
bool tscHasReachLimitation(SQueryInfo *pQueryInfo, SSqlRes *pRes);

char *tscGetErrorMsgPayload(SSqlCmd *pCmd);

int32_t tscInvalidSQLErrMsg(char *msg, const char *additionalInfo, const char *sql);

// transfer SSqlInfo to SqlCmd struct
int32_t tscToSQLCmd(SSqlObj *pSql, struct SSqlInfo *pInfo);

void tscQueueAsyncFreeResult(SSqlObj *pSql);

extern void *     pVnodeConn;
extern void *     pTscMgmtConn;
extern void *     tscCacheHandle;
extern uint8_t    globalCode;
extern int        slaveIndex;
extern void *     tscTmr;
extern void *     tscConnCache;
extern void *     tscQhandle;
extern int        tscKeepConn[];
extern int        tsInsertHeadSize;
extern int        tscNumOfThreads;
extern SRpcIpSet  tscMgmtIpList;

typedef void (*__async_cb_func_t)(void *param, TAOS_RES *tres, int numOfRows);

#ifdef __cplusplus
}
#endif

#endif<|MERGE_RESOLUTION|>--- conflicted
+++ resolved
@@ -272,30 +272,7 @@
 struct STSBuf;
 
 typedef struct {
-<<<<<<< HEAD
-  int32_t               code;
-  int64_t               numOfRows;   // num of results in current retrieved
-  int64_t               numOfTotal;  // num of total results
-  int64_t               numOfTotalInCurrentClause;  // num of total result in current subclause
-  
-  char *                pRsp;
-  int                   rspType;
-  int                   rspLen;
-  uint64_t              qhandle;
-  int64_t               uid;
-  int64_t               useconds;
-  int64_t               offset;  // offset value from vnode during projection query of stable
-  int                   row;
-  int16_t               numOfnchar;
-  int16_t               precision;
-  int32_t               numOfGroups;
-  SResRec *             pGroupRec;
-  char *                data;
-  short *               bytes;
-  void **               tsrow;
-  char **               buffer;  // Buffer used to put multibytes encoded using unicode (wchar_t)
-=======
-  uint8_t       code;
+  int32_t       code;
   int64_t       numOfRows;                  // num of results in current retrieved
   int64_t       numOfTotal;                 // num of total results
   int64_t       numOfTotalInCurrentClause;  // num of total result in current subclause
@@ -315,8 +292,6 @@
   void **       tsrow;
   char **       buffer;  // Buffer used to put multibytes encoded using unicode (wchar_t)
   SColumnIndex *pColumnIndex;
-
->>>>>>> 4a9e27d6
   struct SLocalReducer *pLocalReducer;
 } SSqlRes;
 
