/*
 * Copyright (c) 2019 TAOS Data, Inc. <jhtao@taosdata.com>
 *
 * This program is free software: you can use, redistribute, and/or modify
 * it under the terms of the GNU Affero General Public License, version 3
 * or later ("AGPL"), as published by the Free Software Foundation.
 *
 * This program is distributed in the hope that it will be useful, but WITHOUT
 * ANY WARRANTY; without even the implied warranty of MERCHANTABILITY or
 * FITNESS FOR A PARTICULAR PURPOSE.
 *
 * You should have received a copy of the GNU Affero General Public License
 * along with this program. If not, see <http://www.gnu.org/licenses/>.
 */

#ifndef TDENGINE_TSCLIENT_H
#define TDENGINE_TSCLIENT_H

#ifdef __cplusplus
extern "C" {
#endif

#include "os.h"

#include "qAggMain.h"
#include "taos.h"
#include "taosdef.h"
#include "taosmsg.h"
#include "tarray.h"
#include "tcache.h"
#include "tglobal.h"
#include "tref.h"
#include "tutil.h"

#include "qExecutor.h"
#include "qSqlparser.h"
#include "qTsbuf.h"
#include "qUtil.h"
#include "tcmdtype.h"

// forward declaration
struct SSqlInfo;

typedef void (*__async_cb_func_t)(void *param, TAOS_RES *tres, int32_t numOfRows);

typedef struct SNewVgroupInfo {
  int32_t    vgId;
  int8_t     inUse;
  int8_t     numOfEps;
  SEpAddrMsg ep[TSDB_MAX_REPLICA];
} SNewVgroupInfo;

typedef struct CChildTableMeta {
  int32_t        vgId;
  STableId       id;
  uint8_t        tableType;
  char           sTableName[TSDB_TABLE_FNAME_LEN];  // TODO: refactor super table name, not full name
  uint64_t       suid;                              // super table id
} CChildTableMeta;

typedef struct SColumnIndex {
  int16_t tableIndex;
  int16_t columnIndex;
} SColumnIndex;

typedef struct SColumn {
  uint64_t     tableUid;
  int32_t      columnIndex;
  SColumnInfo  info;
} SColumn;

typedef struct SInternalField {
  TAOS_FIELD      field;
  bool            visible;
  SExprInfo      *pExpr;
} SInternalField;

typedef struct SParamInfo {
  int32_t  idx;
  uint8_t  type;
  uint8_t  timePrec;
  int16_t  bytes;
  uint32_t offset;
} SParamInfo;

typedef struct SBoundColumn {
  bool    hasVal;  // denote if current column has bound or not
  int32_t offset;  // all column offset value
} SBoundColumn;

typedef struct SParsedDataColInfo {
  int16_t         numOfCols;
  int16_t         numOfBound;
  int32_t        *boundedColumns;
  SBoundColumn   *cols;
} SParsedDataColInfo;

typedef struct STableDataBlocks {
  SName       tableName;
  int8_t      tsSource;     // where does the UNIX timestamp come from, server or client
  bool        ordered;      // if current rows are ordered or not
  int64_t     vgId;         // virtual group id
  int64_t     prevTS;       // previous timestamp, recorded to decide if the records array is ts ascending
  int32_t     numOfTables;  // number of tables in current submit block
  int32_t     rowSize;      // row size for current table
  uint32_t    nAllocSize;
  uint32_t    headerSize;   // header for table info (uid, tid, submit metadata)
  uint32_t    size;
  STableMeta *pTableMeta;   // the tableMeta of current table, the table meta will be used during submit, keep a ref to avoid to be removed from cache
  char       *pData;

  SParsedDataColInfo  boundColumnInfo;

  // for parameter ('?') binding
  uint32_t    numOfAllocedParams;
  uint32_t    numOfParams;
  SParamInfo *params;
} STableDataBlocks;

<<<<<<< HEAD
typedef struct SQueryInfo {
  int16_t          command;       // the command may be different for each subclause, so keep it seperately.
  uint32_t         type;          // query/insert type
  STimeWindow      window;        // the whole query time window

  SInterval        interval;      // tumble time window
  SSessionWindow   sessionWindow; // session time window

  SGroupbyExpr     groupbyExpr;   // groupby tags info
  SArray *         colList;       // SArray<SColumn*>
  SFieldInfo       fieldsInfo;
  SArray *         exprList;      // SArray<SExprInfo*>
  SArray *         exprList1;     // final exprlist in case of arithmetic expression exists
  SLimitVal        limit;
  SLimitVal        slimit;
  STagCond         tagCond;

  SOrderVal        order;
  int16_t          fillType;      // final result fill type
  int16_t          numOfTables;
  STableMetaInfo **pTableMetaInfo;
  struct STSBuf   *tsBuf;
  int64_t *        fillVal;       // default value for fill
  char *           msg;           // pointer to the pCmd->payload to keep error message temporarily
  int64_t          clauseLimit;   // limit for current sub clause

  int64_t          prjOffset;     // offset value in the original sql expression, only applied at client side
  int64_t          vgroupLimit;    // table limit in case of super table projection query + global order + limit

  int32_t          udColumnId;    // current user-defined constant output field column id, monotonically decreases from TSDB_UD_COLUMN_INDEX
  int16_t          resColumnId;   // result column id
  bool             distinctTag;   // distinct tag or not
  bool             stateWindow;   // window state or not
  int32_t          round;         // 0/1/....
  int32_t          bufLen;
  char*            buf;
  SQInfo*          pQInfo;      // global merge operator
  SQueryAttr*      pQueryAttr;     // query object

  struct SQueryInfo *sibling;     // sibling
  SArray            *pUpstream;   // SArray<struct SQueryInfo>
  struct SQueryInfo *pDownstream;
  int32_t            havingFieldNum;
  bool               stableQuery;
  bool               groupbyColumn;
  bool               simpleAgg;
  bool               arithmeticOnAgg;
  bool               projectionQuery;
  bool               hasFilter;
  bool               onlyTagQuery;
} SQueryInfo;

=======
>>>>>>> 4a2fa96a
typedef struct {
  STableMeta   *pTableMeta;
  SVgroupsInfo *pVgroupInfo;
} STableMetaVgroupInfo;

typedef struct SInsertStatementParam {
  SName      **pTableNameList;          // all involved tableMeta list of current insert sql statement.
  int32_t      numOfTables;             // number of tables in table name list
  SHashObj    *pTableBlockHashList;     // data block for each table
  SArray      *pDataBlocks;             // SArray<STableDataBlocks*>. Merged submit block for each vgroup
  int8_t       schemaAttached;          // denote if submit block is built with table schema or not
  STagData     tagData;                 // NOTE: pTagData->data is used as a variant length array

  int32_t      batchSize;               // for parameter ('?') binding and batch processing
  int32_t      numOfParams;

  char         msg[512];                // error message
  uint32_t     insertType;              // insert data from [file|sql statement| bound statement]
  uint64_t     objectId;                // sql object id
  char        *sql;                     // current sql statement position
} SInsertStatementParam;

// TODO extract sql parser supporter
typedef struct {
  int     command;
  uint8_t msgType;
  SInsertStatementParam insertParam;
  char    reserve1[3];        // fix bus error on arm32
  int32_t count;   // todo remove it

  char         reserve2[3];        // fix bus error on arm32
  int16_t      numOfCols;
  char         reserve3[2];        // fix bus error on arm32
  uint32_t     allocSize;
  char *       payload;
  int32_t      payloadLen;

  SHashObj    *pTableMetaMap;  // local buffer to keep the queried table meta, before validating the AST
  SQueryInfo  *pQueryInfo;
  SQueryInfo  *active;         // current active query info
  int32_t      batchSize;      // for parameter ('?') binding and batch processing
  int32_t      resColumnId;
} SSqlCmd;

typedef struct SResRec {
  int numOfRows;
  int numOfTotal;
} SResRec;

typedef struct {
  int32_t        numOfRows;                  // num of results in current retrieval
  int64_t        numOfRowsGroup;             // num of results of current group
  int64_t        numOfTotal;                 // num of total results
  int64_t        numOfClauseTotal;           // num of total result in current subclause
  char *         pRsp;
  int32_t        rspType;
  int32_t        rspLen;
  uint64_t       qId;
  int64_t        useconds;
  int64_t        offset;  // offset value from vnode during projection query of stable
  int32_t        row;
  int16_t        numOfCols;
  int16_t        precision;
  bool           completed;
  int32_t        code;
  int32_t        numOfGroups;
  SResRec *      pGroupRec;
  char *         data;
  TAOS_ROW       tsrow;
  TAOS_ROW       urow;
  int32_t*       length;  // length for each field for current row
  char **        buffer;  // Buffer used to put multibytes encoded using unicode (wchar_t)
  SColumnIndex*  pColumnIndex;

  TAOS_FIELD*           final;
  SArithmeticSupport   *pArithSup;   // support the arithmetic expression calculation on agg functions
  struct SGlobalMerger *pMerger;
} SSqlRes;

typedef struct {
  char         key[512]; 
  void         *pDnodeConn; 
} SRpcObj;

typedef struct STscObj {
  void *             signature;
  void *             pTimer;
  char               user[TSDB_USER_LEN];
  char               pass[TSDB_KEY_LEN];
  char               acctId[TSDB_ACCT_ID_LEN];
  char               db[TSDB_ACCT_ID_LEN + TSDB_DB_NAME_LEN];
  char               sversion[TSDB_VERSION_LEN];
  char               writeAuth : 1;
  char               superAuth : 1;
  uint32_t           connId;
  uint64_t           rid;      // ref ID returned by taosAddRef
  int64_t            hbrid;
  struct SSqlObj *   sqlList;
  struct SSqlStream *streamList;
  SRpcObj           *pRpcObj;
  SRpcCorEpSet      *tscCorMgmtEpSet;
  pthread_mutex_t    mutex;
  int32_t            numOfObj; // number of sqlObj from this tscObj
} STscObj;

typedef struct SSubqueryState {
  pthread_mutex_t mutex;
  int8_t  *states;
  int32_t  numOfSub;            // the number of total sub-queries
  uint64_t numOfRetrievedRows;  // total number of points in this query
} SSubqueryState;

typedef struct SSqlObj {
  void            *signature;
  int64_t          owner;        // owner of sql object, by which it is executed
  STscObj         *pTscObj;
  int64_t          rpcRid;
  __async_cb_func_t  fp;
  __async_cb_func_t  fetchFp;
  void            *param;
  int64_t          stime;
  uint32_t         queryId;
  void *           pStream;
  void *           pSubscription;
  char *           sqlstr;
  char             parseRetry;
  char             retry;
  char             maxRetry;
  SRpcEpSet        epSet;
  char             listed;
  tsem_t           rspSem;
  SSqlCmd          cmd;
  SSqlRes          res;
  bool             isBind;
  
  SSubqueryState   subState;
  struct SSqlObj **pSubs;

  int64_t          metaRid;
  int64_t          svgroupRid;

  int64_t          squeryLock;
  int32_t          retryReason;  // previous error code
  struct SSqlObj  *prev, *next;
  int64_t          self;
} SSqlObj;

typedef struct SSqlStream {
  SSqlObj *pSql;
  const char* dstTable;
  uint32_t streamId;
  char     listed;
  bool     isProject;
  int16_t  precision;
  int64_t  num;  // number of computing count

  /*
   * keep the number of current result in computing,
   * the value will be set to 0 before set timer for next computing
   */
  int64_t numOfRes;

  int64_t useconds;  // total  elapsed time
  int64_t ctime;     // stream created time
  int64_t stime;     // stream next executed time
  int64_t etime;     // stream end query time, when time is larger then etime, the stream will be closed
  SInterval interval;
  void *  pTimer;

  void (*fp)();
  void *param;

  void (*callback)(void *);  // Callback function when stream is stopped from client level
  struct SSqlStream *prev, *next;
} SSqlStream;

void tscSetStreamDestTable(SSqlStream* pStream, const char* dstTable);

int  tscAcquireRpc(const char *key, const char *user, const char *secret,void **pRpcObj);
void tscReleaseRpc(void *param);
void tscInitMsgsFp();

int tsParseSql(SSqlObj *pSql, bool initial);

void tscProcessMsgFromServer(SRpcMsg *rpcMsg, SRpcEpSet *pEpSet);
int  tscBuildAndSendRequest(SSqlObj *pSql, SQueryInfo* pQueryInfo);

int  tscRenewTableMeta(SSqlObj *pSql, int32_t tableIndex);
void tscAsyncResultOnError(SSqlObj *pSql);

void tscQueueAsyncError(void(*fp), void *param, int32_t code);

int tscProcessLocalCmd(SSqlObj *pSql);
int tscCfgDynamicOptions(char *msg);

int32_t tscTansformFuncForSTableQuery(SQueryInfo *pQueryInfo);
void    tscRestoreFuncForSTableQuery(SQueryInfo *pQueryInfo);

int32_t tscCreateResPointerInfo(SSqlRes *pRes, SQueryInfo *pQueryInfo);
void tscSetResRawPtr(SSqlRes* pRes, SQueryInfo* pQueryInfo);
void tscSetResRawPtrRv(SSqlRes* pRes, SQueryInfo* pQueryInfo, SSDataBlock* pBlock);

void handleDownstreamOperator(SSqlObj** pSqlList, int32_t numOfUpstream, SQueryInfo* px, SSqlRes* pOutput);
void destroyTableNameList(SInsertStatementParam* pInsertParam);

void tscResetSqlCmd(SSqlCmd *pCmd, bool removeMeta);

/**
 * free query result of the sql object
 * @param pObj
 */
void tscFreeSqlResult(SSqlObj *pSql);

/**
 * free sql object, release allocated resource
 * @param pObj
 */
void tscFreeSqlObj(SSqlObj *pSql);
void tscFreeSubobj(SSqlObj* pSql);

void tscFreeRegisteredSqlObj(void *pSql);

void tscCloseTscObj(void *pObj);

// todo move to taos? or create a new file: taos_internal.h
TAOS *taos_connect_a(char *ip, char *user, char *pass, char *db, uint16_t port, void (*fp)(void *, TAOS_RES *, int),
                     void *param, TAOS **taos);
TAOS_RES* taos_query_h(TAOS* taos, const char *sqlstr, int64_t* res);
TAOS_RES * taos_query_ra(TAOS *taos, const char *sqlstr, __async_cb_func_t fp, void *param);

void waitForQueryRsp(void *param, TAOS_RES *tres, int code);

void doAsyncQuery(STscObj *pObj, SSqlObj *pSql, __async_cb_func_t fp, void *param, const char *sqlstr, size_t sqlLen);

void tscImportDataFromFile(SSqlObj *pSql);
struct SGlobalMerger* tscInitResObjForLocalQuery(int32_t numOfRes, int32_t rowLen, uint64_t id);
bool tscIsUpdateQuery(SSqlObj* pSql);
char* tscGetSqlStr(SSqlObj* pSql);
bool tscIsQueryWithLimit(SSqlObj* pSql);

bool tscHasReachLimitation(SQueryInfo *pQueryInfo, SSqlRes *pRes);
void tscSetBoundColumnInfo(SParsedDataColInfo *pColInfo, SSchema *pSchema, int32_t numOfCols);

char *tscGetErrorMsgPayload(SSqlCmd *pCmd);

int32_t tscInvalidOperationMsg(char *msg, const char *additionalInfo, const char *sql);
int32_t tscSQLSyntaxErrMsg(char* msg, const char* additionalInfo,  const char* sql);

int32_t tscValidateSqlInfo(SSqlObj *pSql, struct SSqlInfo *pInfo);

extern int32_t    sentinel;
extern SHashObj  *tscVgroupMap;
extern SHashObj  *tscTableMetaInfo;

extern int   tscObjRef;
extern void *tscTmr;
extern void *tscQhandle;
extern int   tscKeepConn[];
extern int   tscRefId;
extern int   tscNumOfObj;     // number of existed sqlObj in current process.

extern int (*tscBuildMsg[TSDB_SQL_MAX])(SSqlObj *pSql, SSqlInfo *pInfo);

void tscBuildVgroupTableInfo(SSqlObj* pSql, STableMetaInfo* pTableMetaInfo, SArray* tables);
int16_t getNewResColId(SSqlCmd* pCmd);

#ifdef __cplusplus
}
#endif

#endif<|MERGE_RESOLUTION|>--- conflicted
+++ resolved
@@ -117,61 +117,6 @@
   SParamInfo *params;
 } STableDataBlocks;
 
-<<<<<<< HEAD
-typedef struct SQueryInfo {
-  int16_t          command;       // the command may be different for each subclause, so keep it seperately.
-  uint32_t         type;          // query/insert type
-  STimeWindow      window;        // the whole query time window
-
-  SInterval        interval;      // tumble time window
-  SSessionWindow   sessionWindow; // session time window
-
-  SGroupbyExpr     groupbyExpr;   // groupby tags info
-  SArray *         colList;       // SArray<SColumn*>
-  SFieldInfo       fieldsInfo;
-  SArray *         exprList;      // SArray<SExprInfo*>
-  SArray *         exprList1;     // final exprlist in case of arithmetic expression exists
-  SLimitVal        limit;
-  SLimitVal        slimit;
-  STagCond         tagCond;
-
-  SOrderVal        order;
-  int16_t          fillType;      // final result fill type
-  int16_t          numOfTables;
-  STableMetaInfo **pTableMetaInfo;
-  struct STSBuf   *tsBuf;
-  int64_t *        fillVal;       // default value for fill
-  char *           msg;           // pointer to the pCmd->payload to keep error message temporarily
-  int64_t          clauseLimit;   // limit for current sub clause
-
-  int64_t          prjOffset;     // offset value in the original sql expression, only applied at client side
-  int64_t          vgroupLimit;    // table limit in case of super table projection query + global order + limit
-
-  int32_t          udColumnId;    // current user-defined constant output field column id, monotonically decreases from TSDB_UD_COLUMN_INDEX
-  int16_t          resColumnId;   // result column id
-  bool             distinctTag;   // distinct tag or not
-  bool             stateWindow;   // window state or not
-  int32_t          round;         // 0/1/....
-  int32_t          bufLen;
-  char*            buf;
-  SQInfo*          pQInfo;      // global merge operator
-  SQueryAttr*      pQueryAttr;     // query object
-
-  struct SQueryInfo *sibling;     // sibling
-  SArray            *pUpstream;   // SArray<struct SQueryInfo>
-  struct SQueryInfo *pDownstream;
-  int32_t            havingFieldNum;
-  bool               stableQuery;
-  bool               groupbyColumn;
-  bool               simpleAgg;
-  bool               arithmeticOnAgg;
-  bool               projectionQuery;
-  bool               hasFilter;
-  bool               onlyTagQuery;
-} SQueryInfo;
-
-=======
->>>>>>> 4a2fa96a
 typedef struct {
   STableMeta   *pTableMeta;
   SVgroupsInfo *pVgroupInfo;
