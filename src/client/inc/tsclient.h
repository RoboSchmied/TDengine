--- conflicted
+++ resolved
@@ -48,10 +48,6 @@
 
 typedef void (*__async_cb_func_t)(void *param, TAOS_RES *tres, int32_t numOfRows);
 
-<<<<<<< HEAD
-=======
-typedef void (*_freeSqlSupporter)(void **);
->>>>>>> 9ce15470
 
 typedef struct SNewVgroupInfo {
   int32_t    vgId;
@@ -350,10 +346,7 @@
   SRpcCorEpSet      *tscCorMgmtEpSet;
   pthread_mutex_t    mutex;
   int32_t            numOfObj; // number of sqlObj from this tscObj
-<<<<<<< HEAD
       
-=======
->>>>>>> 9ce15470
   SReqOrigin         from;
 } STscObj;
 
