/*
 * Copyright (c) 2019 TAOS Data, Inc. <jhtao@taosdata.com>
 *
 * This program is free software: you can use, redistribute, and/or modify
 * it under the terms of the GNU Affero General Public License, version 3
 * or later ("AGPL"), as published by the Free Software Foundation.
 *
 * This program is distributed in the hope that it will be useful, but WITHOUT
 * ANY WARRANTY; without even the implied warranty of MERCHANTABILITY or
 * FITNESS FOR A PARTICULAR PURPOSE.
 *
 * You should have received a copy of the GNU Affero General Public License
 * along with this program. If not, see <http://www.gnu.org/licenses/>.
 */

#ifndef TDENGINE_TSCLIENT_H
#define TDENGINE_TSCLIENT_H

#ifdef __cplusplus
extern "C" {
#endif

#include "os.h"

#include "qAggMain.h"
#include "taos.h"
#include "taosdef.h"
#include "taosmsg.h"
#include "tarray.h"
#include "tcache.h"
#include "tglobal.h"
#include "tref.h"
#include "tutil.h"

#include "qExecutor.h"
#include "qSqlparser.h"
#include "qTsbuf.h"
#include "tcmdtype.h"

// forward declaration
struct SSqlInfo;
struct SLocalMerger;

// data source from sql string or from file
enum {
  DATA_FROM_SQL_STRING = 1,
  DATA_FROM_DATA_FILE  = 2,
};

typedef void (*__async_cb_func_t)(void *param, TAOS_RES *tres, int32_t numOfRows);

typedef struct STableComInfo {
  uint8_t numOfTags;
  uint8_t precision;
  int16_t numOfColumns;
  int32_t rowSize;
} STableComInfo;

typedef struct SNewVgroupInfo {
  int32_t    vgId;
  int8_t     inUse;
  int8_t     numOfEps;
  SEpAddrMsg ep[TSDB_MAX_REPLICA];
} SNewVgroupInfo;

typedef struct CChildTableMeta {
  int32_t        vgId;
  STableId       id;
  uint8_t        tableType;
  char           sTableName[TSDB_TABLE_FNAME_LEN];  //super table name, not full name
} CChildTableMeta;

typedef struct STableMeta {
  int32_t        vgId;
  STableId       id;
  uint8_t        tableType;
  char           sTableName[TSDB_TABLE_FNAME_LEN];
  int16_t        sversion;
  int16_t        tversion;
  STableComInfo  tableInfo;
  SSchema        schema[];  // if the table is TSDB_CHILD_TABLE, schema is acquired by super table meta info
} STableMeta;

typedef struct STableMetaInfo {
  STableMeta   *pTableMeta;      // table meta, cached in client side and acquired by name
  SVgroupsInfo *vgroupList;
  SArray       *pVgroupTables;   // SArray<SVgroupTableInfo>
  
  /*
   * 1. keep the vgroup index during the multi-vnode super table projection query
   * 2. keep the vgroup index for multi-vnode insertion
   */
  int32_t       vgroupIndex;
  SName         name;
  char          aliasName[TSDB_TABLE_NAME_LEN];    // alias name of table specified in query sql
  SArray       *tagColList;                        // SArray<SColumn*>, involved tag columns
} STableMetaInfo;


typedef struct SColumnIndex {
  int16_t tableIndex;
  int16_t columnIndex;
} SColumnIndex;


typedef struct SFieldInfo {
  int16_t      numOfOutput;   // number of column in result
  TAOS_FIELD*  final;
  SArray      *internalField; // SArray<SInternalField>
} SFieldInfo;

typedef struct SColumn {
  SColumnIndex       colIndex;
  int32_t            numOfFilters;
  SColumnFilterInfo *filterInfo;
} SColumn;

/* the structure for sql function in select clause */
typedef struct SSqlExpr {
  char      aliasName[TSDB_COL_NAME_LEN];  // as aliasName
  SColIndex colInfo;
  uint64_t  uid;            // refactor use the pointer
  int16_t   functionId;     // function id in aAgg array
  int16_t   resType;        // return value type
  int16_t   resBytes;       // length of return value
  int32_t   interBytes;     // inter result buffer size
  int16_t   numOfParams;    // argument value of each function
  tVariant  param[3];       // parameters are not more than 3
  int32_t   offset;         // sub result column value of arithmetic expression.
  int16_t   resColId;       // result column id
  SColumn  *pFilter;        // expr filter
} SSqlExpr;

typedef struct SExprFilter {
  tSqlExpr       *pExpr;     //used for having parse
  SSqlExpr       *pSqlExpr;
  SArray         *fp;
  SColumn        *pFilters;  //having filter info
}SExprFilter;

typedef struct SInternalField {
  TAOS_FIELD      field;
  bool            visible;
  SExprInfo      *pArithExprInfo;
  SSqlExpr       *pSqlExpr;
  SExprFilter    *pFieldFilters;
} SInternalField;

<<<<<<< HEAD
typedef struct SFieldInfo {
  int16_t      numOfOutput;   // number of column in result
  SArray      *internalField; // SArray<SInternalField>
} SFieldInfo;

typedef struct SColumn {
  SColumnIndex       colIndex;
  int32_t            numOfFilters;
  SColumnFilterInfo *filterInfo;
} SColumn;

=======
>>>>>>> 308b8b89
typedef struct SCond {
  uint64_t uid;
  int32_t  len;  // length of tag query condition data
  char *   cond;
} SCond;

typedef struct SJoinNode {
  uint64_t uid;
  int16_t  tagColId;
  SArray*  tsJoin;
  SArray*  tagJoin;
} SJoinNode;

typedef struct SJoinInfo {
  bool      hasJoin;  
  SJoinNode*  joinTables[TSDB_MAX_JOIN_TABLE_NUM];
} SJoinInfo;

typedef struct STagCond {
  // relation between tbname list and query condition, including : TK_AND or TK_OR
  int16_t relType;

  // tbname query condition, only support tbname query condition on one table
  SCond tbnameCond;

  // join condition, only support two tables join currently
  SJoinInfo joinInfo;

  // for different table, the query condition must be seperated
  SArray *pCond;
} STagCond;

typedef struct SParamInfo {
  int32_t  idx;
  char     type;
  uint8_t  timePrec;
  int16_t  bytes;
  uint32_t offset;
} SParamInfo;


typedef struct SBoundColumn {
  bool    hasVal;  // denote if current column has bound or not
  int32_t offset;  // all column offset value
} SBoundColumn;

typedef struct SParsedDataColInfo {
  int16_t         numOfCols;
  int16_t         numOfBound;
  int32_t        *boundedColumns;
  SBoundColumn   *cols;
} SParsedDataColInfo;

typedef struct STableDataBlocks {
  SName       tableName;
  int8_t      tsSource;     // where does the UNIX timestamp come from, server or client
  bool        ordered;      // if current rows are ordered or not
  int64_t     vgId;         // virtual group id
  int64_t     prevTS;       // previous timestamp, recorded to decide if the records array is ts ascending
  int32_t     numOfTables;  // number of tables in current submit block
  int32_t     rowSize;      // row size for current table
  uint32_t    nAllocSize;
  uint32_t    headerSize;   // header for table info (uid, tid, submit metadata)
  uint32_t    size;
  STableMeta *pTableMeta;   // the tableMeta of current table, the table meta will be used during submit, keep a ref to avoid to be removed from cache
  char       *pData;

  SParsedDataColInfo  boundColumnInfo;

  // for parameter ('?') binding
  uint32_t    numOfAllocedParams;
  uint32_t    numOfParams;
  SParamInfo *params;
} STableDataBlocks;

typedef struct SQueryInfo {
  int16_t          command;       // the command may be different for each subclause, so keep it seperately.
  uint32_t         type;          // query/insert type
  STimeWindow      window;        // the whole query time window

  SInterval        interval;      // tumble time window
  SSessionWindow   sessionWindow; // session time window

  SSqlGroupbyExpr  groupbyExpr;   // group by tags info
  SArray *         colList;       // SArray<SColumn*>
  SFieldInfo       fieldsInfo;
  SArray *         exprList;      // SArray<SSqlExpr*>
  SLimitVal        limit;
  SLimitVal        slimit;
  STagCond         tagCond;
  SOrderVal        order;
  int16_t          fillType;      // final result fill type
  int16_t          numOfTables;
  STableMetaInfo **pTableMetaInfo;
  struct STSBuf   *tsBuf;
  int64_t *        fillVal;       // default value for fill
  char *           msg;           // pointer to the pCmd->payload to keep error message temporarily
  int64_t          clauseLimit;   // limit for current sub clause

  int64_t          prjOffset;     // offset value in the original sql expression, only applied at client side
  int64_t          vgroupLimit;    // table limit in case of super table projection query + global order + limit

  int32_t          udColumnId;    // current user-defined constant output field column id, monotonically decreases from TSDB_UD_COLUMN_INDEX
  int16_t          resColumnId;   // result column id
  bool             distinctTag;   // distinct tag or not
  int32_t          round;         // 0/1/....
  int32_t          bufLen;
  char*            buf;
  int32_t          havingFieldNum;
} SQueryInfo;

typedef struct {
  int     command;
  uint8_t msgType;
  char    reserve1[3];        // fix bus error on arm32
  bool    autoCreated;        // create table if it is not existed during retrieve table meta in mnode

  union {
    int32_t count;
    int32_t numOfTablesInSubmit;
  };

  uint32_t     insertType;   // TODO remove it
  int32_t      clauseIndex;  // index of multiple subclause query

  char *       curSql;       // current sql, resume position of sql after parsing paused
  int8_t       parseFinished;
  char         reserve2[3];        // fix bus error on arm32

  int16_t      numOfCols;
  char         reserve3[2];        // fix bus error on arm32
  uint32_t     allocSize;
  char *       payload;
  int32_t      payloadLen;
  SQueryInfo **pQueryInfo;
  int32_t      numOfClause;
  int32_t      batchSize;    // for parameter ('?') binding and batch processing
  int32_t      numOfParams;

  int8_t       dataSourceType;     // load data from file or not
  char         reserve4[3];        // fix bus error on arm32
  int8_t       submitSchema;   // submit block is built with table schema
  char         reserve5[3];        // fix bus error on arm32
  STagData     tagData;        // NOTE: pTagData->data is used as a variant length array

  SName      **pTableNameList; // all involved tableMeta list of current insert sql statement.
  int32_t      numOfTables;

  SHashObj    *pTableBlockHashList;     // data block for each table
  SArray      *pDataBlocks;    // SArray<STableDataBlocks*>. Merged submit block for each vgroup
} SSqlCmd;

typedef struct SResRec {
  int numOfRows;
  int numOfTotal;
} SResRec;

typedef struct {
  int32_t        numOfRows;                  // num of results in current retrieval
  int64_t        numOfRowsGroup;             // num of results of current group
  int64_t        numOfTotal;                 // num of total results
  int64_t        numOfClauseTotal;           // num of total result in current subclause
  char *         pRsp;
  int32_t        rspType;
  int32_t        rspLen;
  uint64_t       qId;
  int64_t        useconds;
  int64_t        offset;  // offset value from vnode during projection query of stable
  int32_t        row;
  int16_t        numOfCols;
  int16_t        precision;
  bool           completed;
  int32_t        code;
  int32_t        numOfGroups;
  SResRec *      pGroupRec;
  char *         data;
  TAOS_ROW       tsrow;
  TAOS_ROW       urow;
  int32_t*       length;  // length for each field for current row
  char **        buffer;  // Buffer used to put multibytes encoded using unicode (wchar_t)
  SColumnIndex*  pColumnIndex;

  TAOS_FIELD*           final;
  SArithmeticSupport   *pArithSup;   // support the arithmetic expression calculation on agg functions
  struct SLocalMerger  *pLocalMerger;
} SSqlRes;

typedef struct {
  char         key[512]; 
  void         *pDnodeConn; 
} SRpcObj;

typedef struct STscObj {
  void *             signature;
  void *             pTimer;
  char               user[TSDB_USER_LEN];
  char               pass[TSDB_KEY_LEN];
  char               acctId[TSDB_ACCT_ID_LEN];
  char               db[TSDB_ACCT_ID_LEN + TSDB_DB_NAME_LEN];
  char               sversion[TSDB_VERSION_LEN];
  char               writeAuth : 1;
  char               superAuth : 1;
  uint32_t           connId;
  uint64_t           rid;      // ref ID returned by taosAddRef
  int64_t            hbrid;
  struct SSqlObj *   sqlList;
  struct SSqlStream *streamList;
  SRpcObj           *pRpcObj;
  SRpcCorEpSet      *tscCorMgmtEpSet;
  pthread_mutex_t    mutex;
  int32_t            numOfObj; // number of sqlObj from this tscObj
} STscObj;

typedef struct SSubqueryState {
  pthread_mutex_t mutex;
  int8_t  *states;
  int32_t  numOfSub;            // the number of total sub-queries
  uint64_t numOfRetrievedRows;  // total number of points in this query
} SSubqueryState;

typedef struct SSqlObj {
  void            *signature;
  int64_t          owner;        // owner of sql object, by which it is executed
  STscObj         *pTscObj;
  int64_t          rpcRid;
  __async_cb_func_t  fp;
  __async_cb_func_t  fetchFp;
  void            *param;
  int64_t          stime;
  uint32_t         queryId;
  void *           pStream;
  void *           pSubscription;
  char *           sqlstr;
  char             parseRetry;
  char             retry;
  char             maxRetry;
  SRpcEpSet        epSet;
  char             listed;
  tsem_t           rspSem;
  SSqlCmd          cmd;
  SSqlRes          res;

  SSubqueryState   subState;
  struct SSqlObj **pSubs;

  int64_t          metaRid;
  int64_t          svgroupRid;

  int64_t          squeryLock;
  int32_t          retryReason;  // previous error code
  struct SSqlObj  *prev, *next;
  int64_t          self;
} SSqlObj;

typedef struct SSqlStream {
  SSqlObj *pSql;
  const char* dstTable;
  uint32_t streamId;
  char     listed;
  bool     isProject;
  int16_t  precision;
  int64_t  num;  // number of computing count

  /*
   * keep the number of current result in computing,
   * the value will be set to 0 before set timer for next computing
   */
  int64_t numOfRes;

  int64_t useconds;  // total  elapsed time
  int64_t ctime;     // stream created time
  int64_t stime;     // stream next executed time
  int64_t etime;     // stream end query time, when time is larger then etime, the stream will be closed
  SInterval interval;
  void *  pTimer;

  void (*fp)();
  void *param;

  void (*callback)(void *);  // Callback function when stream is stopped from client level
  struct SSqlStream *prev, *next;
} SSqlStream;

void tscSetStreamDestTable(SSqlStream* pStream, const char* dstTable);

int  tscAcquireRpc(const char *key, const char *user, const char *secret,void **pRpcObj);
void tscReleaseRpc(void *param);
void tscInitMsgsFp();

int tsParseSql(SSqlObj *pSql, bool initial);

void tscProcessMsgFromServer(SRpcMsg *rpcMsg, SRpcEpSet *pEpSet);
int  tscProcessSql(SSqlObj *pSql);

int  tscRenewTableMeta(SSqlObj *pSql, int32_t tableIndex);
void tscAsyncResultOnError(SSqlObj *pSql);

void tscQueueAsyncError(void(*fp), void *param, int32_t code);

int tscProcessLocalCmd(SSqlObj *pSql);
int tscCfgDynamicOptions(char *msg);

int32_t tscTansformFuncForSTableQuery(SQueryInfo *pQueryInfo);
void    tscRestoreFuncForSTableQuery(SQueryInfo *pQueryInfo);

int32_t tscCreateResPointerInfo(SSqlRes *pRes, SQueryInfo *pQueryInfo);
void tscSetResRawPtr(SSqlRes* pRes, SQueryInfo* pQueryInfo);
void destroyTableNameList(SSqlCmd* pCmd);

void tscResetSqlCmd(SSqlCmd *pCmd, bool removeMeta);

/**
 * free query result of the sql object
 * @param pObj
 */
void tscFreeSqlResult(SSqlObj *pSql);

/**
 * free sql object, release allocated resource
 * @param pObj
 */
void tscFreeSqlObj(SSqlObj *pSql);
void tscFreeSubobj(SSqlObj* pSql);

void tscFreeRegisteredSqlObj(void *pSql);

void tscCloseTscObj(void *pObj);

// todo move to taos? or create a new file: taos_internal.h
TAOS *taos_connect_a(char *ip, char *user, char *pass, char *db, uint16_t port, void (*fp)(void *, TAOS_RES *, int),
                     void *param, TAOS **taos);
TAOS_RES* taos_query_h(TAOS* taos, const char *sqlstr, int64_t* res);
TAOS_RES * taos_query_ra(TAOS *taos, const char *sqlstr, __async_cb_func_t fp, void *param);

void waitForQueryRsp(void *param, TAOS_RES *tres, int code);

void doAsyncQuery(STscObj *pObj, SSqlObj *pSql, __async_cb_func_t fp, void *param, const char *sqlstr, size_t sqlLen);

void tscImportDataFromFile(SSqlObj *pSql);
void tscInitResObjForLocalQuery(SSqlObj *pObj, int32_t numOfRes, int32_t rowLen);
bool tscIsUpdateQuery(SSqlObj* pSql);
char* tscGetSqlStr(SSqlObj* pSql);
bool tscIsQueryWithLimit(SSqlObj* pSql);

bool tscHasReachLimitation(SQueryInfo *pQueryInfo, SSqlRes *pRes);
void tscSetBoundColumnInfo(SParsedDataColInfo *pColInfo, SSchema *pSchema, int32_t numOfCols);

char *tscGetErrorMsgPayload(SSqlCmd *pCmd);

int32_t tscInvalidSQLErrMsg(char *msg, const char *additionalInfo, const char *sql);
int32_t tscSQLSyntaxErrMsg(char* msg, const char* additionalInfo,  const char* sql);

int32_t tscToSQLCmd(SSqlObj *pSql, struct SSqlInfo *pInfo);

static FORCE_INLINE void tscGetResultColumnChr(SSqlRes* pRes, SFieldInfo* pFieldInfo, int32_t columnIndex, int32_t offset) {
  SInternalField* pInfo = (SInternalField*) TARRAY_GET_ELEM(pFieldInfo->internalField, columnIndex);

  int32_t type = pInfo->field.type;
  int32_t bytes = pInfo->field.bytes;

  char* pData = pRes->data + (int32_t)(offset * pRes->numOfRows + bytes * pRes->row);
  UNUSED(pData);

//   user defined constant value output columns
  if (pInfo->pSqlExpr != NULL && TSDB_COL_IS_UD_COL(pInfo->pSqlExpr->colInfo.flag)) {
    if (type == TSDB_DATA_TYPE_NCHAR || type == TSDB_DATA_TYPE_BINARY) {
      pData = pInfo->pSqlExpr->param[1].pz;
      pRes->length[columnIndex] = pInfo->pSqlExpr->param[1].nLen;
      pRes->tsrow[columnIndex] = (pInfo->pSqlExpr->param[1].nType == TSDB_DATA_TYPE_NULL) ? NULL : (unsigned char*)pData;
    } else {
      assert(bytes == tDataTypes[type].bytes);

      pRes->tsrow[columnIndex] = isNull(pData, type) ? NULL : (unsigned char*)&pInfo->pSqlExpr->param[1].i64;
      pRes->length[columnIndex] = bytes;
    }
  } else {
    if (type == TSDB_DATA_TYPE_NCHAR || type == TSDB_DATA_TYPE_BINARY) {
      int32_t realLen = varDataLen(pData);
      assert(realLen <= bytes - VARSTR_HEADER_SIZE);

      pRes->tsrow[columnIndex] = (isNull(pData, type)) ? NULL : (unsigned char*)((tstr *)pData)->data;
      if (realLen < pInfo->pSqlExpr->resBytes - VARSTR_HEADER_SIZE) {  // todo refactor
        *(pData + realLen + VARSTR_HEADER_SIZE) = 0;
      }

      pRes->length[columnIndex] = realLen;
    } else {
      assert(bytes == tDataTypes[type].bytes);

      pRes->tsrow[columnIndex] = isNull(pData, type) ? NULL : (unsigned char*)pData;
      pRes->length[columnIndex] = bytes;
    }
  }
}

extern int32_t    sentinel;
extern SHashObj  *tscVgroupMap;
extern SHashObj  *tscTableMetaInfo;

extern int   tscObjRef;
extern void *tscTmr;
extern void *tscQhandle;
extern int   tscKeepConn[];
extern int   tscRefId;
extern int   tscNumOfObj;     // number of existed sqlObj in current process.

extern int (*tscBuildMsg[TSDB_SQL_MAX])(SSqlObj *pSql, SSqlInfo *pInfo);

void tscBuildVgroupTableInfo(SSqlObj* pSql, STableMetaInfo* pTableMetaInfo, SArray* tables);
int16_t getNewResColId(SQueryInfo* pQueryInfo);

#ifdef __cplusplus
}
#endif

#endif<|MERGE_RESOLUTION|>--- conflicted
+++ resolved
@@ -146,7 +146,6 @@
   SExprFilter    *pFieldFilters;
 } SInternalField;
 
-<<<<<<< HEAD
 typedef struct SFieldInfo {
   int16_t      numOfOutput;   // number of column in result
   SArray      *internalField; // SArray<SInternalField>
@@ -158,8 +157,6 @@
   SColumnFilterInfo *filterInfo;
 } SColumn;
 
-=======
->>>>>>> 308b8b89
 typedef struct SCond {
   uint64_t uid;
   int32_t  len;  // length of tag query condition data
