--- conflicted
+++ resolved
@@ -464,11 +464,8 @@
 extern int       tscKeepConn[];
 extern int       tsInsertHeadSize;
 extern int       tscNumOfThreads;
-<<<<<<< HEAD
-extern SRpcCorIpSet tscMgmtIpSet;
-=======
-extern SRpcEpSet tscMgmtEpSet;
->>>>>>> f28c39da
+  
+extern SRpcCorEpSet tscMgmtEpSet;
 
 extern int (*tscBuildMsg[TSDB_SQL_MAX])(SSqlObj *pSql, SSqlInfo *pInfo);
 
