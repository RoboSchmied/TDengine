/*
 * Copyright (c) 2019 TAOS Data, Inc. <jhtao@taosdata.com>
 *
 * This program is free software: you can use, redistribute, and/or modify
 * it under the terms of the GNU Affero General Public License, version 3
 * or later ("AGPL"), as published by the Free Software Foundation.
 *
 * This program is distributed in the hope that it will be useful, but WITHOUT
 * ANY WARRANTY; without even the implied warranty of MERCHANTABILITY or
 * FITNESS FOR A PARTICULAR PURPOSE.
 *
 * You should have received a copy of the GNU Affero General Public License
 * along with this program. If not, see <http://www.gnu.org/licenses/>.
 */

#ifndef TDENGINE_TSCLIENT_H
#define TDENGINE_TSCLIENT_H

#ifdef __cplusplus
extern "C" {
#endif

#include "os.h"

#include "qAggMain.h"
#include "taos.h"
#include "taosdef.h"
#include "taosmsg.h"
#include "tarray.h"
#include "tcache.h"
#include "tglobal.h"
#include "tref.h"
#include "tutil.h"

#include "qExecutor.h"
#include "qSqlparser.h"
#include "qTsbuf.h"
#include "qUtil.h"
#include "tcmdtype.h"

// forward declaration
struct SSqlInfo;
struct SLocalMerger;

// data source from sql string or from file
enum {
  DATA_FROM_SQL_STRING = 1,
  DATA_FROM_DATA_FILE  = 2,
};

typedef void (*__async_cb_func_t)(void *param, TAOS_RES *tres, int32_t numOfRows);

typedef struct STableComInfo {
  uint8_t numOfTags;
  uint8_t precision;
  int16_t numOfColumns;
  int32_t rowSize;
} STableComInfo;

typedef struct SNewVgroupInfo {
  int32_t    vgId;
  int8_t     inUse;
  int8_t     numOfEps;
  SEpAddrMsg ep[TSDB_MAX_REPLICA];
} SNewVgroupInfo;

typedef struct CChildTableMeta {
  int32_t        vgId;
  STableId       id;
  uint8_t        tableType;
  char           sTableName[TSDB_TABLE_FNAME_LEN];  //super table name, not full name
} CChildTableMeta;

typedef struct STableMeta {
  int32_t        vgId;
  STableId       id;
  uint8_t        tableType;
  char           sTableName[TSDB_TABLE_FNAME_LEN];
  int16_t        sversion;
  int16_t        tversion;
  STableComInfo  tableInfo;
  SSchema        schema[];  // if the table is TSDB_CHILD_TABLE, schema is acquired by super table meta info
} STableMeta;

typedef struct STableMetaInfo {
  STableMeta   *pTableMeta;      // table meta, cached in client side and acquired by name
  SVgroupsInfo *vgroupList;
  SArray       *pVgroupTables;   // SArray<SVgroupTableInfo>
  
  /*
   * 1. keep the vgroup index during the multi-vnode super table projection query
   * 2. keep the vgroup index for multi-vnode insertion
   */
  int32_t       vgroupIndex;
  SName         name;
  char          aliasName[TSDB_TABLE_NAME_LEN];    // alias name of table specified in query sql
  SArray       *tagColList;                        // SArray<SColumn*>, involved tag columns
} STableMetaInfo;

typedef struct SColumnIndex {
  int16_t tableIndex;
  int16_t columnIndex;
} SColumnIndex;

typedef struct SColumn {
  uint64_t     tableUid;
  int32_t      columnIndex;
  SColumnInfo  info;
} SColumn;

typedef struct SInternalField {
  TAOS_FIELD      field;
  bool            visible;
  SExprInfo      *pExpr;
} SInternalField;

typedef struct SFieldInfo {
  int16_t      numOfOutput;   // number of column in result
  TAOS_FIELD*  final;
  SArray      *internalField; // SArray<SInternalField>
} SFieldInfo;

typedef struct SCond {
  uint64_t uid;
  int32_t  len;  // length of tag query condition data
  char *   cond;
} SCond;

typedef struct SJoinNode {
  uint64_t uid;
  int16_t  tagColId;
  SArray*  tsJoin;
  SArray*  tagJoin;
} SJoinNode;

typedef struct SJoinInfo {
  bool      hasJoin;
  SJoinNode*  joinTables[TSDB_MAX_JOIN_TABLE_NUM];
} SJoinInfo;

typedef struct STagCond {
  // relation between tbname list and query condition, including : TK_AND or TK_OR
  int16_t relType;

  // tbname query condition, only support tbname query condition on one table
  SCond tbnameCond;

  // join condition, only support two tables join currently
  SJoinInfo joinInfo;

  // for different table, the query condition must be seperated
  SArray *pCond;
} STagCond;

typedef struct SParamInfo {
  int32_t  idx;
  char     type;
  uint8_t  timePrec;
  int16_t  bytes;
  uint32_t offset;
} SParamInfo;


typedef struct SBoundColumn {
  bool    hasVal;  // denote if current column has bound or not
  int32_t offset;  // all column offset value
} SBoundColumn;

typedef struct SParsedDataColInfo {
  int16_t         numOfCols;
  int16_t         numOfBound;
  int32_t        *boundedColumns;
  SBoundColumn   *cols;
} SParsedDataColInfo;

typedef struct STableDataBlocks {
  SName       tableName;
  int8_t      tsSource;     // where does the UNIX timestamp come from, server or client
  bool        ordered;      // if current rows are ordered or not
  int64_t     vgId;         // virtual group id
  int64_t     prevTS;       // previous timestamp, recorded to decide if the records array is ts ascending
  int32_t     numOfTables;  // number of tables in current submit block
  int32_t     rowSize;      // row size for current table
  uint32_t    nAllocSize;
  uint32_t    headerSize;   // header for table info (uid, tid, submit metadata)
  uint32_t    size;
  STableMeta *pTableMeta;   // the tableMeta of current table, the table meta will be used during submit, keep a ref to avoid to be removed from cache
  char       *pData;

  SParsedDataColInfo  boundColumnInfo;

  // for parameter ('?') binding
  uint32_t    numOfAllocedParams;
  uint32_t    numOfParams;
  SParamInfo *params;
} STableDataBlocks;

typedef struct SQueryInfo {
  int16_t          command;       // the command may be different for each subclause, so keep it seperately.
  uint32_t         type;          // query/insert type
  STimeWindow      window;        // the whole query time window

  SInterval        interval;      // tumble time window
  SSessionWindow   sessionWindow; // session time window

  SSqlGroupbyExpr  groupbyExpr;   // groupby tags info
  SArray *         colList;       // SArray<SColumn*>
  SFieldInfo       fieldsInfo;
  SArray *         exprList;      // SArray<SExprInfo*>
  SLimitVal        limit;
  SLimitVal        slimit;
  STagCond         tagCond;

  SOrderVal        order;
  int16_t          fillType;      // final result fill type
  int16_t          numOfTables;
  STableMetaInfo **pTableMetaInfo;
  struct STSBuf   *tsBuf;
  int64_t *        fillVal;       // default value for fill
  char *           msg;           // pointer to the pCmd->payload to keep error message temporarily
  int64_t          clauseLimit;   // limit for current sub clause

  int64_t          prjOffset;     // offset value in the original sql expression, only applied at client side
  int64_t          vgroupLimit;    // table limit in case of super table projection query + global order + limit

  int32_t          udColumnId;    // current user-defined constant output field column id, monotonically decreases from TSDB_UD_COLUMN_INDEX
  int16_t          resColumnId;   // result column id
  bool             distinctTag;   // distinct tag or not
  int32_t          round;         // 0/1/....
  int32_t          bufLen;
  char*            buf;
  SQInfo*          pQInfo;      // global merge operator
  SArray*          pDSOperator;    // data source operator
  SArray*          pPhyOperator;   // physical query execution plan
  SQueryAttr*      pQueryAttr;     // query object

  struct SQueryInfo *sibling;     // sibling
  SArray            *pUpstream;   // SArray<struct SQueryInfo>
  struct SQueryInfo *pDownstream;
  int32_t            havingFieldNum;
} SQueryInfo;

typedef struct {
  int     command;
  uint8_t msgType;
  char    reserve1[3];        // fix bus error on arm32
  bool    autoCreated;        // create table if it is not existed during retrieve table meta in mnode
  bool    subCmd;
  
  union {
    int32_t count;
    int32_t numOfTablesInSubmit;
  };

  uint32_t     insertType;   // TODO remove it
  char *       curSql;       // current sql, resume position of sql after parsing paused
  int8_t       parseFinished;
  char         reserve2[3];        // fix bus error on arm32

  int16_t      numOfCols;
  char         reserve3[2];        // fix bus error on arm32
  uint32_t     allocSize;
  char *       payload;
  int32_t      payloadLen;

  SQueryInfo **pQueryInfo;
  int32_t      numOfClause;
  int32_t      clauseIndex;  // index of multiple subclause query
  SQueryInfo  *active;       // current active query info

  int32_t      batchSize;    // for parameter ('?') binding and batch processing
  int32_t      numOfParams;

  int8_t       dataSourceType;     // load data from file or not
  char    reserve4[3];         // fix bus error on arm32
  int8_t       submitSchema;   // submit block is built with table schema
  char    reserve5[3];         // fix bus error on arm32
  STagData     tagData;        // NOTE: pTagData->data is used as a variant length array

  SName      **pTableNameList; // all involved tableMeta list of current insert sql statement.
  int32_t      numOfTables;

  SHashObj    *pTableBlockHashList;     // data block for each table
<<<<<<< HEAD
  SArray      *pDataBlocks;    // SArray<STableDataBlocks*>. Merged submit block for each vgroup
  SArray      *pUdfInfo;       // user defined function information SArray<SUdfInfo>
=======
  SArray      *pDataBlocks;             // SArray<STableDataBlocks*>. Merged submit block for each vgroup
>>>>>>> b45f8b24
} SSqlCmd;

typedef struct SResRec {
  int numOfRows;
  int numOfTotal;
} SResRec;

typedef struct {
  int32_t        numOfRows;                  // num of results in current retrieval
  int64_t        numOfRowsGroup;             // num of results of current group
  int64_t        numOfTotal;                 // num of total results
  int64_t        numOfClauseTotal;           // num of total result in current subclause
  char *         pRsp;
  int32_t        rspType;
  int32_t        rspLen;
  uint64_t       qId;
  int64_t        useconds;
  int64_t        offset;  // offset value from vnode during projection query of stable
  int32_t        row;
  int16_t        numOfCols;
  int16_t        precision;
  bool           completed;
  int32_t        code;
  int32_t        numOfGroups;
  SResRec *      pGroupRec;
  char *         data;
  TAOS_ROW       tsrow;
  TAOS_ROW       urow;
  int32_t*       length;  // length for each field for current row
  char **        buffer;  // Buffer used to put multibytes encoded using unicode (wchar_t)
  SColumnIndex*  pColumnIndex;

  TAOS_FIELD*           final;
  SArithmeticSupport   *pArithSup;   // support the arithmetic expression calculation on agg functions
  struct SLocalMerger  *pLocalMerger;
} SSqlRes;

typedef struct {
  char         key[512]; 
  void         *pDnodeConn; 
} SRpcObj;

typedef struct STscObj {
  void *             signature;
  void *             pTimer;
  char               user[TSDB_USER_LEN];
  char               pass[TSDB_KEY_LEN];
  char               acctId[TSDB_ACCT_ID_LEN];
  char               db[TSDB_ACCT_ID_LEN + TSDB_DB_NAME_LEN];
  char               sversion[TSDB_VERSION_LEN];
  char               writeAuth : 1;
  char               superAuth : 1;
  uint32_t           connId;
  uint64_t           rid;      // ref ID returned by taosAddRef
  int64_t            hbrid;
  struct SSqlObj *   sqlList;
  struct SSqlStream *streamList;
  SRpcObj           *pRpcObj;
  SRpcCorEpSet      *tscCorMgmtEpSet;
  pthread_mutex_t    mutex;
  int32_t            numOfObj; // number of sqlObj from this tscObj
} STscObj;

typedef struct SSubqueryState {
  pthread_mutex_t mutex;
  int8_t  *states;
  int32_t  numOfSub;            // the number of total sub-queries
  uint64_t numOfRetrievedRows;  // total number of points in this query
} SSubqueryState;

typedef struct SSqlObj {
  void            *signature;
  int64_t          owner;        // owner of sql object, by which it is executed
  STscObj         *pTscObj;
  int64_t          rpcRid;
  __async_cb_func_t  fp;
  __async_cb_func_t  fetchFp;
  void            *param;
  int64_t          stime;
  uint32_t         queryId;
  void *           pStream;
  void *           pSubscription;
  char *           sqlstr;
  char             parseRetry;
  char             retry;
  char             maxRetry;
  SRpcEpSet        epSet;
  char             listed;
  tsem_t           rspSem;
  SSqlCmd          cmd;
  SSqlRes          res;

  SSubqueryState   subState;
  struct SSqlObj **pSubs;

  int64_t          metaRid;
  int64_t          svgroupRid;

  int64_t          squeryLock;
  int32_t          retryReason;  // previous error code
  struct SSqlObj  *prev, *next;
  int64_t          self;
} SSqlObj;

typedef struct SSqlStream {
  SSqlObj *pSql;
  const char* dstTable;
  uint32_t streamId;
  char     listed;
  bool     isProject;
  int16_t  precision;
  int64_t  num;  // number of computing count

  /*
   * keep the number of current result in computing,
   * the value will be set to 0 before set timer for next computing
   */
  int64_t numOfRes;

  int64_t useconds;  // total  elapsed time
  int64_t ctime;     // stream created time
  int64_t stime;     // stream next executed time
  int64_t etime;     // stream end query time, when time is larger then etime, the stream will be closed
  SInterval interval;
  void *  pTimer;

  void (*fp)();
  void *param;

  void (*callback)(void *);  // Callback function when stream is stopped from client level
  struct SSqlStream *prev, *next;
} SSqlStream;

void tscSetStreamDestTable(SSqlStream* pStream, const char* dstTable);

int  tscAcquireRpc(const char *key, const char *user, const char *secret,void **pRpcObj);
void tscReleaseRpc(void *param);
void tscInitMsgsFp();

int tsParseSql(SSqlObj *pSql, bool initial);

void tscProcessMsgFromServer(SRpcMsg *rpcMsg, SRpcEpSet *pEpSet);
int  tscBuildAndSendRequest(SSqlObj *pSql, SQueryInfo* pQueryInfo);

int  tscRenewTableMeta(SSqlObj *pSql, int32_t tableIndex);
void tscAsyncResultOnError(SSqlObj *pSql);

void tscQueueAsyncError(void(*fp), void *param, int32_t code);

int tscProcessLocalCmd(SSqlObj *pSql);
int tscCfgDynamicOptions(char *msg);

int32_t tscTansformFuncForSTableQuery(SQueryInfo *pQueryInfo);
void    tscRestoreFuncForSTableQuery(SQueryInfo *pQueryInfo);

int32_t tscCreateResPointerInfo(SSqlRes *pRes, SQueryInfo *pQueryInfo);
void tscSetResRawPtr(SSqlRes* pRes, SQueryInfo* pQueryInfo);
void tscSetResRawPtrRv(SSqlRes* pRes, SQueryInfo* pQueryInfo, SSDataBlock* pBlock);

void handleDownstreamOperator(SSqlRes* pRes, SQueryInfo* pQueryInfo);
void destroyTableNameList(SSqlCmd* pCmd);

void tscResetSqlCmd(SSqlCmd *pCmd, bool removeMeta);

/**
 * free query result of the sql object
 * @param pObj
 */
void tscFreeSqlResult(SSqlObj *pSql);

/**
 * free sql object, release allocated resource
 * @param pObj
 */
void tscFreeSqlObj(SSqlObj *pSql);
void tscFreeSubobj(SSqlObj* pSql);

void tscFreeRegisteredSqlObj(void *pSql);

void tscCloseTscObj(void *pObj);

// todo move to taos? or create a new file: taos_internal.h
TAOS *taos_connect_a(char *ip, char *user, char *pass, char *db, uint16_t port, void (*fp)(void *, TAOS_RES *, int),
                     void *param, TAOS **taos);
TAOS_RES* taos_query_h(TAOS* taos, const char *sqlstr, int64_t* res);
TAOS_RES * taos_query_ra(TAOS *taos, const char *sqlstr, __async_cb_func_t fp, void *param);

void waitForQueryRsp(void *param, TAOS_RES *tres, int code);

void doAsyncQuery(STscObj *pObj, SSqlObj *pSql, __async_cb_func_t fp, void *param, const char *sqlstr, size_t sqlLen);

void tscImportDataFromFile(SSqlObj *pSql);
void tscInitResObjForLocalQuery(SSqlObj *pObj, int32_t numOfRes, int32_t rowLen);
bool tscIsUpdateQuery(SSqlObj* pSql);
char* tscGetSqlStr(SSqlObj* pSql);
bool tscIsQueryWithLimit(SSqlObj* pSql);

bool tscHasReachLimitation(SQueryInfo *pQueryInfo, SSqlRes *pRes);
void tscSetBoundColumnInfo(SParsedDataColInfo *pColInfo, SSchema *pSchema, int32_t numOfCols);

char *tscGetErrorMsgPayload(SSqlCmd *pCmd);

int32_t tscInvalidSQLErrMsg(char *msg, const char *additionalInfo, const char *sql);
int32_t tscSQLSyntaxErrMsg(char* msg, const char* additionalInfo,  const char* sql);

int32_t tscToSQLCmd(SSqlObj *pSql, struct SSqlInfo *pInfo);

extern int32_t    sentinel;
extern SHashObj  *tscVgroupMap;
extern SHashObj  *tscTableMetaInfo;

extern int   tscObjRef;
extern void *tscTmr;
extern void *tscQhandle;
extern int   tscKeepConn[];
extern int   tscRefId;
extern int   tscNumOfObj;     // number of existed sqlObj in current process.

extern int (*tscBuildMsg[TSDB_SQL_MAX])(SSqlObj *pSql, SSqlInfo *pInfo);

void tscBuildVgroupTableInfo(SSqlObj* pSql, STableMetaInfo* pTableMetaInfo, SArray* tables);
int16_t getNewResColId(SQueryInfo* pQueryInfo);

#ifdef __cplusplus
}
#endif

#endif<|MERGE_RESOLUTION|>--- conflicted
+++ resolved
@@ -229,7 +229,7 @@
   int32_t          round;         // 0/1/....
   int32_t          bufLen;
   char*            buf;
-  SQInfo*          pQInfo;      // global merge operator
+  SQInfo*          pQInfo;         // global merge operator
   SArray*          pDSOperator;    // data source operator
   SArray*          pPhyOperator;   // physical query execution plan
   SQueryAttr*      pQueryAttr;     // query object
@@ -238,6 +238,8 @@
   SArray            *pUpstream;   // SArray<struct SQueryInfo>
   struct SQueryInfo *pDownstream;
   int32_t            havingFieldNum;
+  bool               globalMerge; // need global merge
+  bool               arithmCalOnAgg; // arithmetic calculation on aggregate result.
 } SQueryInfo;
 
 typedef struct {
@@ -246,7 +248,7 @@
   char    reserve1[3];        // fix bus error on arm32
   bool    autoCreated;        // create table if it is not existed during retrieve table meta in mnode
   bool    subCmd;
-  
+
   union {
     int32_t count;
     int32_t numOfTablesInSubmit;
@@ -281,12 +283,8 @@
   int32_t      numOfTables;
 
   SHashObj    *pTableBlockHashList;     // data block for each table
-<<<<<<< HEAD
-  SArray      *pDataBlocks;    // SArray<STableDataBlocks*>. Merged submit block for each vgroup
+  SArray      *pDataBlocks;             // SArray<STableDataBlocks*>. Merged submit block for each vgroup
   SArray      *pUdfInfo;       // user defined function information SArray<SUdfInfo>
-=======
-  SArray      *pDataBlocks;             // SArray<STableDataBlocks*>. Merged submit block for each vgroup
->>>>>>> b45f8b24
 } SSqlCmd;
 
 typedef struct SResRec {
