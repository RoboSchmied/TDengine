/*
 * Copyright (c) 2019 TAOS Data, Inc. <jhtao@taosdata.com>
 *
 * This program is free software: you can use, redistribute, and/or modify
 * it under the terms of the GNU Affero General Public License, version 3
 * or later ("AGPL"), as published by the Free Software Foundation.
 *
 * This program is distributed in the hope that it will be useful, but WITHOUT
 * ANY WARRANTY; without even the implied warranty of MERCHANTABILITY or
 * FITNESS FOR A PARTICULAR PURPOSE.
 *
 * You should have received a copy of the GNU Affero General Public License
 * along with this program. If not, see <http://www.gnu.org/licenses/>.
 */

#define _DEFAULT_SOURCE
#include "os.h"
#include "taos.h"
#include "tnote.h"
#include "ttimer.h"
#include "tconfig.h"
#include "tfile.h"
#include "twal.h"
#include "tfs.h"
#include "tsync.h"
#include "dnodeStep.h"
#include "dnodePeer.h"
#include "dnodeModule.h"
#include "dnodeEps.h"
#include "dnodeMInfos.h"
#include "dnodeCfg.h"
#include "dnodeCheck.h"
#include "dnodeVRead.h"
#include "dnodeVWrite.h"
#include "dnodeVMgmt.h"
#include "dnodeVnodes.h"
#include "dnodeMRead.h"
#include "dnodeMWrite.h"
#include "dnodeMPeer.h"
#include "dnodeShell.h"
#include "dnodeTelemetry.h"
#include "module.h"
#include "mnode.h"
<<<<<<< HEAD
#include "qScript.h"
#include "tcache.h"
=======
#include "tscompression.h"
>>>>>>> a86bb47a

#if !defined(_MODULE) || !defined(_TD_LINUX)
int32_t moduleStart() { return 0; }
void    moduleStop() {}
#endif


void *tsDnodeTmr = NULL;
static SRunStatus tsRunStatus = TSDB_RUN_STATUS_STOPPED;

static int32_t dnodeInitStorage();
static void    dnodeCleanupStorage();
static void    dnodeSetRunStatus(SRunStatus status);
static void    dnodeCheckDataDirOpenned(char *dir);
static int     dnodeCreateDir(const char *dir);

static SStep tsDnodeSteps[] = {
  {"dnode-tfile",     tfInit,              tfCleanup},
  {"dnode-rpc",       rpcInit,             rpcCleanup},
  {"dnode-globalcfg", taosCheckGlobalCfg,  NULL},
  {"dnode-storage",   dnodeInitStorage,    dnodeCleanupStorage},
  {"dnode-cfg",       dnodeInitCfg,        dnodeCleanupCfg},
  {"dnode-eps",       dnodeInitEps,        dnodeCleanupEps},
  {"dnode-minfos",    dnodeInitMInfos,     dnodeCleanupMInfos},
  {"dnode-wal",       walInit,             walCleanUp},
  {"dnode-sync",      syncInit,            syncCleanUp},
  {"dnode-check",     dnodeInitCheck,      dnodeCleanupCheck},     // NOTES: dnodeInitCheck must be behind the dnodeinitStorage component !!!
  {"dnode-vread",     dnodeInitVRead,      dnodeCleanupVRead},
  {"dnode-vwrite",    dnodeInitVWrite,     dnodeCleanupVWrite},
  {"dnode-vmgmt",     dnodeInitVMgmt,      dnodeCleanupVMgmt},
  {"dnode-mread",     dnodeInitMRead,      NULL},
  {"dnode-mwrite",    dnodeInitMWrite,     NULL},
  {"dnode-mpeer",     dnodeInitMPeer,      NULL},  
  {"dnode-client",    dnodeInitClient,     dnodeCleanupClient},
  {"dnode-server",    dnodeInitServer,     dnodeCleanupServer},
  {"dnode-vnodes",    dnodeInitVnodes,     dnodeCleanupVnodes},
  {"dnode-modules",   dnodeInitModules,    dnodeCleanupModules},
  {"dnode-mread",     NULL,                dnodeCleanupMRead},
  {"dnode-mwrite",    NULL,                dnodeCleanupMWrite},
  {"dnode-mpeer",     NULL,                dnodeCleanupMPeer},  
  {"dnode-shell",     dnodeInitShell,      dnodeCleanupShell},
  {"dnode-statustmr", dnodeInitStatusTimer,dnodeCleanupStatusTimer},
  {"dnode-telemetry", dnodeInitTelemetry,  dnodeCleanupTelemetry},
  {"dnode-script",    scriptEnvPoolInit,   scriptEnvPoolCleanup},
};

static SStep tsDnodeCompactSteps[] = {
  {"dnode-tfile",     tfInit,              tfCleanup},
  {"dnode-globalcfg", taosCheckGlobalCfg,  NULL},
  {"dnode-storage",   dnodeInitStorage,    dnodeCleanupStorage},
  {"dnode-cfg",       dnodeInitCfg,        dnodeCleanupCfg},
  {"dnode-eps",       dnodeInitEps,        dnodeCleanupEps},
  {"dnode-minfos",    dnodeInitMInfos,     dnodeCleanupMInfos},
  {"dnode-wal",       walInit,             walCleanUp},
  {"dnode-sync",      syncInit,            syncCleanUp},
  {"dnode-vread",     dnodeInitVRead,      dnodeCleanupVRead},
  {"dnode-vwrite",    dnodeInitVWrite,     dnodeCleanupVWrite},
  {"dnode-vmgmt",     dnodeInitVMgmt,      dnodeCleanupVMgmt},
  {"dnode-mread",     dnodeInitMRead,      NULL},
  {"dnode-mwrite",    dnodeInitMWrite,     NULL},
  {"dnode-mpeer",     dnodeInitMPeer,      NULL},
  {"dnode-vnodes",    dnodeInitVnodes,     dnodeCleanupVnodes},
  {"dnode-modules",   dnodeInitModules,    dnodeCleanupModules},
  {"dnode-mread",     NULL,                dnodeCleanupMRead},
  {"dnode-mwrite",    NULL,                dnodeCleanupMWrite},
  {"dnode-mpeer",     NULL,                dnodeCleanupMPeer},
};

static int dnodeCreateDir(const char *dir) {
  if (mkdir(dir, 0755) != 0 && errno != EEXIST) {
    return -1;
  }
  
  return 0;
}

static void dnodeCleanupComponents() {
  if (!tsCompactMnodeWal) {
    int32_t stepSize = sizeof(tsDnodeSteps) / sizeof(SStep);
    dnodeStepCleanup(tsDnodeSteps, stepSize);
  } else {
    int32_t stepSize = sizeof(tsDnodeCompactSteps) / sizeof(SStep);
    dnodeStepCleanup(tsDnodeCompactSteps, stepSize);
  }
}

static int32_t dnodeInitComponents() {
  if (!tsCompactMnodeWal) {
    int32_t stepSize = sizeof(tsDnodeSteps) / sizeof(SStep);
    return dnodeStepInit(tsDnodeSteps, stepSize);
  } else {
    int32_t stepSize = sizeof(tsDnodeCompactSteps) / sizeof(SStep);
    return dnodeStepInit(tsDnodeCompactSteps, stepSize);
  }
}

static int32_t dnodeInitTmr() {
  tsDnodeTmr = taosTmrInit(100, 200, 60000, "DND-DM");
  if (tsDnodeTmr == NULL) {
    dError("failed to init dnode timer");
    return -1;
  }

  return 0;
}

static void dnodeCleanupTmr() {
  if (tsDnodeTmr != NULL) {
    taosTmrCleanUp(tsDnodeTmr);
    tsDnodeTmr = NULL;
  }
}

int32_t dnodeInitSystem() {
  dnodeSetRunStatus(TSDB_RUN_STATUS_INITIALIZE);
  tscEmbedded  = 1;
  taosIgnSIGPIPE();
  taosBlockSIGPIPE();
  taosResolveCRC();
  taosInitGlobalCfg();
  taosReadGlobalLogCfg();
  taosSetCoreDump();
  taosInitNotes();
  dnodeInitTmr();

  if (dnodeCreateDir(tsLogDir) < 0) {
   printf("failed to create dir: %s, reason: %s\n", tsLogDir, strerror(errno));
   return -1;
  }

  char temp[TSDB_FILENAME_LEN];
  sprintf(temp, "%s/taosdlog", tsLogDir);
  if (taosInitLog(temp, tsNumOfLogLines, 1) < 0) {
    printf("failed to init log file\n");
  }

  if (!taosReadGlobalCfg()) {
    taosPrintGlobalCfg();
    dError("TDengine read global config failed");
    return -1;
  }

  dInfo("start to initialize TDengine");

  if (dnodeInitComponents() != 0) {
    return -1;
  }

  dnodeSetRunStatus(TSDB_RUN_STATUS_RUNING);
  moduleStart();

  dnodeReportStep("TDengine", "initialized successfully", 1);
  dInfo("TDengine is initialized successfully");

  return 0;
}

void dnodeCleanUpSystem() {
  if (dnodeGetRunStatus() != TSDB_RUN_STATUS_STOPPED) {
    moduleStop();
    dnodeSetRunStatus(TSDB_RUN_STATUS_STOPPED);
    dnodeCleanupTmr();
    dnodeCleanupComponents();
    taos_cleanup();
    taosCloseLog();
    taosStopCacheRefreshWorker();
  }
}

SRunStatus dnodeGetRunStatus() {
  return tsRunStatus;
}

static void dnodeSetRunStatus(SRunStatus status) {
  tsRunStatus = status;
}

static void dnodeCheckDataDirOpenned(char *dir) {
  char filepath[256] = {0};
  sprintf(filepath, "%s/.running", dir);

  int fd = open(filepath, O_WRONLY | O_CREAT | O_TRUNC, S_IRWXU | S_IRWXG | S_IRWXO);
  if (fd < 0) {
    dError("failed to open lock file:%s, reason: %s, quit", filepath, strerror(errno));
    exit(0);
  }
  int32_t ret = flock(fd, LOCK_EX | LOCK_NB);
  if (ret != 0) {
    dError("failed to lock file:%s ret:%d[%s], database may be running, quit", filepath, ret, strerror(errno));
    close(fd);
    exit(0);
  }
}

static int32_t dnodeInitStorage() {
#ifdef TD_TSZ
  // compress module init
  tsCompressInit();
#endif

  // storage module init
  if (tsDiskCfgNum == 1 && dnodeCreateDir(tsDataDir) < 0) {
    dError("failed to create dir: %s, reason: %s", tsDataDir, strerror(errno));
    return -1;
  } 
  
  if (tfsInit(tsDiskCfg, tsDiskCfgNum) < 0) {
    dError("failed to init TFS since %s", tstrerror(terrno));
    return -1;
  }
  strncpy(tsDataDir, TFS_PRIMARY_PATH(), TSDB_FILENAME_LEN);
  sprintf(tsMnodeDir, "%s/mnode", tsDataDir);
  sprintf(tsVnodeDir, "%s/vnode", tsDataDir);
  sprintf(tsDnodeDir, "%s/dnode", tsDataDir);
  // sprintf(tsVnodeBakDir, "%s/vnode_bak", tsDataDir);

  if (tsCompactMnodeWal == 1) {
    sprintf(tsMnodeTmpDir, "%s/mnode_tmp", tsDataDir);
    if (taosDirExist(tsMnodeTmpDir)) {
      dError("mnode_tmp dir already exist in %s,quit compact job", tsMnodeTmpDir);
      return -1;
    }
    if (dnodeCreateDir(tsMnodeTmpDir) < 0) {
      dError("failed to create dir: %s, reason: %s", tsMnodeTmpDir, strerror(errno));
      return -1;
    }

    sprintf(tsMnodeBakDir, "%s/mnode_bak", tsDataDir);
    if (taosDirExist(tsMnodeBakDir)) {
      dError("mnode_bak dir already exist in %s,quit compact job", tsMnodeBakDir);
      return -1;
    }
  }
  //TODO(dengyihao): no need to init here
  if (dnodeCreateDir(tsMnodeDir) < 0) {
   dError("failed to create dir: %s, reason: %s", tsMnodeDir, strerror(errno));
   return -1;
  } 

  if (dnodeCreateDir(tsDnodeDir) < 0) {
   dError("failed to create dir: %s, reason: %s", tsDnodeDir, strerror(errno));
   return -1;
  }

  if (tfsMkdir("vnode") < 0) {
    dError("failed to create vnode dir since %s", tstrerror(terrno));
    return -1;
  }

  if (tfsMkdir("vnode_bak") < 0) {
    dError("failed to create vnode_bak dir since %s", tstrerror(terrno));
    return -1;
  }

  TDIR *tdir = tfsOpendir("vnode_bak/.staging");
  bool stagingNotEmpty = tfsReaddir(tdir) != NULL;
  tfsClosedir(tdir);

  if (stagingNotEmpty) {
    dError("vnode_bak/.staging dir not empty, fix it first.");
    return -1;
  }

  if (tfsMkdir("vnode_bak/.staging") < 0) {
    dError("failed to create vnode_bak/.staging dir since %s", tstrerror(terrno));
    return -1;
  }

  dnodeCheckDataDirOpenned(tsDnodeDir);

  taosGetDisk();
  taosPrintDiskInfo();
  dInfo("dnode storage is initialized at %s", tsDnodeDir);
  return 0;
}

static void dnodeCleanupStorage() {
  // storage destroy
  tfsDestroy(); 

 #ifdef TD_TSZ 
  // compress destroy
  tsCompressExit();
 #endif 
}

bool  dnodeIsFirstDeploy() {
  return strcmp(tsFirst, tsLocalEp) == 0;
}<|MERGE_RESOLUTION|>--- conflicted
+++ resolved
@@ -41,12 +41,9 @@
 #include "dnodeTelemetry.h"
 #include "module.h"
 #include "mnode.h"
-<<<<<<< HEAD
 #include "qScript.h"
 #include "tcache.h"
-=======
 #include "tscompression.h"
->>>>>>> a86bb47a
 
 #if !defined(_MODULE) || !defined(_TD_LINUX)
 int32_t moduleStart() { return 0; }
@@ -325,12 +322,12 @@
 
 static void dnodeCleanupStorage() {
   // storage destroy
-  tfsDestroy(); 
-
- #ifdef TD_TSZ 
+  tfsDestroy();
+
+ #ifdef TD_TSZ
   // compress destroy
   tsCompressExit();
- #endif 
+ #endif
 }
 
 bool  dnodeIsFirstDeploy() {
