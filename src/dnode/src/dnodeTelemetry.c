/*
 * Copyright (c) 2020 TAOS Data, Inc. <jhtao@taosdata.com>
 *
 * This program is free software: you can use, redistribute, and/or modify
 * it under the terms of the GNU Affero General Public License, version 3
 * or later ("AGPL"), as published by the Free Software Foundation.
 *
 * This program is distributed in the hope that it will be useful, but WITHOUT
 * ANY WARRANTY; without even the implied warranty of MERCHANTABILITY or
 * FITNESS FOR A PARTICULAR PURPOSE.
 *
 * You should have received a copy of the GNU Affero General Public License
 * along with this program. If not, see <http://www.gnu.org/licenses/>.
 */

#define _DEFAULT_SOURCE
#include "os.h"
#include "osTime.h"
#include "tsocket.h"
#include "tbuffer.h"
#include "mnode.h"
#include "mnodeDef.h"
#include "mnodeDb.h"
#include "mnodeDnode.h"
#include "mnodeCluster.h"
#include "mnodeDnode.h"
#include "mnodeVgroup.h"
#include "mnodeMnode.h"
#include "mnodeTable.h"
#include "mnodeSdb.h"
#include "mnodeAcct.h"
#include "dnodeTelemetry.h"

static tsem_t tsExitSem;
static pthread_t tsTelemetryThread;

#define TELEMETRY_SERVER "telemetry.taosdata.com"
#define TELEMETRY_PORT 80
#define REPORT_INTERVAL 86400 

static void beginObject(SBufferWriter* bw) {
  tbufWriteChar(bw, '{');
}

static void closeObject(SBufferWriter* bw) {
  size_t len = tbufTell(bw);
  if (tbufGetData(bw, false)[len - 1] == ',') {
    tbufWriteCharAt(bw, len - 1, '}');
  } else {
    tbufWriteChar(bw, '}');
  }
  tbufWriteChar(bw, ',');
}

#if 0
static void beginArray(SBufferWriter* bw) {
  tbufWriteChar(bw, '[');
}

static void closeArray(SBufferWriter* bw) {
  size_t len = tbufTell(bw);
  if (tbufGetData(bw, false)[len - 1] == ',') {
    tbufWriteCharAt(bw, len - 1, ']');
  } else {
    tbufWriteChar(bw, ']');
  }
  tbufWriteChar(bw, ',');
}
#endif

static void writeString(SBufferWriter* bw, const char* str) {
  tbufWriteChar(bw, '"');
  tbufWrite(bw, str, strlen(str));
  tbufWriteChar(bw, '"');
}

static void addIntField(SBufferWriter* bw, const char* k, int64_t v) {
  writeString(bw, k);
  tbufWriteChar(bw, ':');
  char buf[32];
  sprintf(buf, "%" PRId64, v);
  tbufWrite(bw, buf, strlen(buf));
  tbufWriteChar(bw, ',');
}

static void addStringField(SBufferWriter* bw, const char* k, const char* v) {
  writeString(bw, k);
  tbufWriteChar(bw, ':');
  writeString(bw, v);
  tbufWriteChar(bw, ',');
}

static void addCpuInfo(SBufferWriter* bw) {
  char * line = NULL;
  size_t size = 0;
  int done = 0;

  FILE* fp = fopen("/proc/cpuinfo", "r");
  if (fp == NULL) {
    return;
  }

  while (done != 3 && (size = getline(&line, &size, fp)) != -1) {
    line[size - 1] = '\0';
    if (((done&1) == 0) && strncmp(line, "model name", 10) == 0) {
      const char* v = strchr(line, ':') + 2;
      addStringField(bw, "cpuModel", v);
      done |= 1;
    } else if (((done&2)==0) && strncmp(line, "cpu cores", 9) == 0) {
      const char* v = strchr(line, ':') + 2;
      writeString(bw, "numOfCpu");
      tbufWriteChar(bw, ':');
      tbufWrite(bw, v, strlen(v));
      tbufWriteChar(bw, ',');
      done |= 2;
    }
  }

  free(line);
  fclose(fp);
}

static void addOsInfo(SBufferWriter* bw) {
  char * line = NULL;
  size_t size = 0;

  FILE* fp = fopen("/etc/os-release", "r");
  if (fp == NULL) {
    return;
  }

  while ((size = getline(&line, &size, fp)) != -1) {
    line[size - 1] = '\0';
    if (strncmp(line, "PRETTY_NAME", 11) == 0) {
      const char* p = strchr(line, '=') + 1;
      if (*p == '"') {
        p++;
        line[size - 2] = 0;
      }
      addStringField(bw, "os", p);
      break;
    }
  }

  free(line);
  fclose(fp);
}

static void addMemoryInfo(SBufferWriter* bw) {
  char * line = NULL;
  size_t size = 0;

  FILE* fp = fopen("/proc/meminfo", "r");
  if (fp == NULL) {
    return;
  }

  while ((size = getline(&line, &size, fp)) != -1) {
    line[size - 1] = '\0';
    if (strncmp(line, "MemTotal", 8) == 0) {
      const char* p = strchr(line, ':') + 1;
      while (*p == ' ') p++;
      addStringField(bw, "memory", p);
      break;
    }
  }

  free(line);
  fclose(fp);
}

static void addVersionInfo(SBufferWriter* bw) {
  addStringField(bw, "version", version);
  addStringField(bw, "buildInfo", buildinfo);
  addStringField(bw, "gitInfo", gitinfo);  
  addStringField(bw, "email", tsEmail);  
}

static void addRuntimeInfo(SBufferWriter* bw) {
  addIntField(bw, "numOfDnode", mnodeGetDnodesNum());
  addIntField(bw, "numOfMnode", mnodeGetMnodesNum());
  addIntField(bw, "numOfVgroup", mnodeGetVgroupNum());
  addIntField(bw, "numOfDatabase", mnodeGetDbNum());
  addIntField(bw, "numOfSuperTable", mnodeGetSuperTableNum());
  addIntField(bw, "numOfChildTable", mnodeGetChildTableNum());

  SAcctInfo info;
  mnodeGetStatOfAllAcct(&info);
  addIntField(bw, "numOfColumn", info.numOfTimeSeries);
  addIntField(bw, "numOfPoint", info.totalPoints);
  addIntField(bw, "totalStorage", info.totalStorage);
  addIntField(bw, "compStorage", info.compStorage);
  // addStringField(bw, "installTime", "2020-08-01T00:00:00Z");
}

static void sendTelemetryReport() {
  char buf[128];
  uint32_t ip = taosGetIpv4FromFqdn(TELEMETRY_SERVER);
  if (ip == 0xffffffff) {
    dTrace("failed to get IP address of " TELEMETRY_SERVER ", reason:%s", strerror(errno));
    return;
  }
  int fd = taosOpenTcpClientSocket(ip, TELEMETRY_PORT, 0);
  if (fd < 0) {
    dTrace("failed to create socket for telemetry, reason:%s", strerror(errno));
    return;
  }

  SBufferWriter bw = tbufInitWriter(NULL, false);
  beginObject(&bw);
  addStringField(&bw, "instanceId", mnodeGetClusterId());
  addIntField(&bw, "reportVersion", 1);
  addOsInfo(&bw);
  addCpuInfo(&bw);
  addMemoryInfo(&bw);
  addVersionInfo(&bw);
  addRuntimeInfo(&bw);
  closeObject(&bw);

  const char* header = "POST /report HTTP/1.1\n"
    "Host: " TELEMETRY_SERVER "\n"
    "Content-Type: application/json\n"
    "Content-Length: ";

  taosWriteSocket(fd, header, strlen(header));
  int contLen = tbufTell(&bw) - 1;
  sprintf(buf, "%d\n\n", contLen);
  taosWriteSocket(fd, buf, strlen(buf));
  taosWriteSocket(fd, tbufGetData(&bw, false), contLen);
  tbufCloseWriter(&bw);

  // read something to avoid nginx error 499
  if (taosReadSocket(fd, buf, 10) < 0) {
    dTrace("failed to receive response, reason:%s", strerror(errno));
  }
  taosCloseSocket(fd);
}

#ifdef __APPLE__
static int sem_timedwait(tsem_t *sem, struct timespec *to) {
  fprintf(stderr, "%s[%d]%s(): not implemented yet!\n", basename(__FILE__), __LINE__, __func__);
  abort();
}
<<<<<<< HEAD
#endif
=======
#endif // __APPLE__
>>>>>>> ce50e131

static void* telemetryThread(void* param) {
  struct timespec end = {0};
  clock_gettime(CLOCK_REALTIME, &end);
  end.tv_sec += 300; // wait 5 minutes before send first report

  while (1) {
    if (sem_timedwait(&tsExitSem, &end) == 0) {
      break;
    } else if (errno != ETIMEDOUT) {
      continue;
    }

    if (sdbIsMaster()) {
      sendTelemetryReport();
    }
    end.tv_sec += REPORT_INTERVAL;
  }

  return NULL;
}

static void dnodeGetEmail(char* filepath) {
  int fd = open(filepath, O_RDONLY);
  if (fd < 0) {
    return;
  }
  
  if (taosRead(fd, (void *)tsEmail, TSDB_FQDN_LEN) < 0) {
    dError("failed to read %d bytes from file %s since %s", TSDB_FQDN_LEN, filepath, strerror(errno));
  } 

  close(fd);   
}


int32_t dnodeInitTelemetry() {
  if (!tsEnableTelemetryReporting) {
    return 0;
  }

  dnodeGetEmail("/usr/local/taos/email");  

  if (tsem_init(&tsExitSem, 0, 0) == -1) {
    // just log the error, it is ok for telemetry to fail
    dTrace("failed to create semaphore for telemetry, reason:%s", strerror(errno));
    return 0;
  }

  pthread_attr_t attr;
  pthread_attr_init(&attr);
  pthread_attr_setdetachstate(&attr, PTHREAD_CREATE_JOINABLE);

  int32_t code = pthread_create(&tsTelemetryThread, &attr, telemetryThread, NULL);
  pthread_attr_destroy(&attr);
  if (code != 0) {
    dTrace("failed to create telemetry thread, reason:%s", strerror(code));
  }

  dInfo("dnode telemetry is initialized");
  return 0;
}

void dnodeCleanupTelemetry() {
  if (!tsEnableTelemetryReporting) {
    return;
  }

  if (tsTelemetryThread) {
    tsem_post(&tsExitSem);
    pthread_join(tsTelemetryThread, NULL);
    tsem_destroy(&tsExitSem);
  }
}<|MERGE_RESOLUTION|>--- conflicted
+++ resolved
@@ -241,11 +241,7 @@
   fprintf(stderr, "%s[%d]%s(): not implemented yet!\n", basename(__FILE__), __LINE__, __func__);
   abort();
 }
-<<<<<<< HEAD
-#endif
-=======
 #endif // __APPLE__
->>>>>>> ce50e131
 
 static void* telemetryThread(void* param) {
   struct timespec end = {0};
