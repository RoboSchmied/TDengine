--- conflicted
+++ resolved
@@ -408,10 +408,8 @@
   }
 
   taosPrintOsInfo();
-<<<<<<< HEAD
   taosPrintDataDirCfg();
   uInfo("==================================");
-=======
 }
 
 static void taosDumpCfg(SGlobalCfg *cfg) {
@@ -466,5 +464,4 @@
 
     taosDumpCfg(cfg);
   }
->>>>>>> 0f1d6ee6
 }