/*
 * Copyright (c) 2019 TAOS Data, Inc. <jhtao@taosdata.com>
 *
 * This program is free software: you can use, redistribute, and/or modify
 * it under the terms of the GNU Affero General Public License, version 3
 * or later ("AGPL"), as published by the Free Software Foundation.
 *
 * This program is distributed in the hope that it will be useful, but WITHOUT
 * ANY WARRANTY; without even the implied warranty of MERCHANTABILITY or
 * FITNESS FOR A PARTICULAR PURPOSE.
 *
 * You should have received a copy of the GNU Affero General Public License
 * along with this program. If not, see <http://www.gnu.org/licenses/>.
 */

#include "os.h"

#include "hash.h"
#include "hashfunc.h"
#include "taosdef.h"
#include "ttoken.h"
#include "ttokendef.h"
#include "tutil.h"

// All the keywords of the SQL language are stored in a hash table
typedef struct SKeyword {
  const char* name;  // The keyword name
  uint16_t    type;  // type
  uint8_t     len;   // length
} SKeyword;

// keywords in sql string
static SKeyword keywordTable[] = {
    {"ID",           TK_ID},
    {"BOOL",         TK_BOOL},
    {"TINYINT",      TK_TINYINT},
    {"SMALLINT",     TK_SMALLINT},
    {"INTEGER",      TK_INTEGER},
    {"INT",          TK_INTEGER},
    {"BIGINT",       TK_BIGINT},
    {"FLOAT",        TK_FLOAT},
    {"DOUBLE",       TK_DOUBLE},
    {"STRING",       TK_STRING},
    {"TIMESTAMP",    TK_TIMESTAMP},
    {"BINARY",       TK_BINARY},
    {"NCHAR",        TK_NCHAR},
    {"OR",           TK_OR},
    {"AND",          TK_AND},
    {"NOT",          TK_NOT},
    {"EQ",           TK_EQ},
    {"NE",           TK_NE},
    {"ISNULL",       TK_ISNULL},
    {"NOTNULL",      TK_NOTNULL},
    {"IS",           TK_IS},
    {"LIKE",         TK_LIKE},
    {"GLOB",         TK_GLOB},
    {"BETWEEN",      TK_BETWEEN},
    {"IN",           TK_IN},
    {"GT",           TK_GT},
    {"GE",           TK_GE},
    {"LT",           TK_LT},
    {"LE",           TK_LE},
    {"BITAND",       TK_BITAND},
    {"BITOR",        TK_BITOR},
    {"LSHIFT",       TK_LSHIFT},
    {"RSHIFT",       TK_RSHIFT},
    {"PLUS",         TK_PLUS},
    {"MINUS",        TK_MINUS},
    {"DIVIDE",       TK_DIVIDE},
    {"TIMES",        TK_TIMES},
    {"STAR",         TK_STAR},
    {"SLASH",        TK_SLASH},
    {"REM ",         TK_REM},
    {"CONCAT",       TK_CONCAT},
    {"UMINUS",       TK_UMINUS},
    {"UPLUS",        TK_UPLUS},
    {"BITNOT",       TK_BITNOT},
    {"SHOW",         TK_SHOW},
    {"DATABASES",    TK_DATABASES},
    {"MNODES",       TK_MNODES},
    {"DNODES",       TK_DNODES},
    {"ACCOUNTS",     TK_ACCOUNTS},
    {"USERS",        TK_USERS},
    {"MODULES",      TK_MODULES},
    {"QUERIES",      TK_QUERIES},
    {"CONNECTIONS",  TK_CONNECTIONS},
    {"STREAMS",      TK_STREAMS},
    {"VARIABLES",    TK_VARIABLES},
    {"SCORES",       TK_SCORES},
    {"GRANTS",       TK_GRANTS},
    {"DOT",          TK_DOT},
    {"TABLES",       TK_TABLES},
    {"STABLES",      TK_STABLES},
    {"VGROUPS",      TK_VGROUPS},
    {"DROP",         TK_DROP},
    {"TABLE",        TK_TABLE},
    {"DATABASE",     TK_DATABASE},
    {"DNODE",        TK_DNODE},
    {"USER",         TK_USER},
    {"ACCOUNT",      TK_ACCOUNT},
    {"USE",          TK_USE},
    {"DESCRIBE",     TK_DESCRIBE},
    {"SYNCDB",       TK_SYNCDB},
    {"ALTER",        TK_ALTER},
    {"PASS",         TK_PASS},
    {"PRIVILEGE",    TK_PRIVILEGE},
    {"LOCAL",        TK_LOCAL},
    {"IF",           TK_IF},
    {"EXISTS",       TK_EXISTS},
    {"CREATE",       TK_CREATE},
    {"PPS",          TK_PPS},
    {"TSERIES",      TK_TSERIES},
    {"DBS",          TK_DBS},
    {"STORAGE",      TK_STORAGE},
    {"QTIME",        TK_QTIME},
    {"CONNS",        TK_CONNS},
    {"STATE",        TK_STATE},
    {"KEEP",         TK_KEEP},
    {"REPLICA",      TK_REPLICA},
    {"QUORUM",       TK_QUORUM},
    {"DAYS",         TK_DAYS},
    {"MINROWS",      TK_MINROWS},
    {"MAXROWS",      TK_MAXROWS},
    {"BLOCKS",       TK_BLOCKS},
    {"CACHE",        TK_CACHE},
    {"CTIME",        TK_CTIME},
    {"WAL",          TK_WAL},
    {"FSYNC",        TK_FSYNC},
    {"COMP",         TK_COMP},
    {"PRECISION",    TK_PRECISION},
    {"LP",           TK_LP},
    {"RP",           TK_RP},
    {"UNSIGNED",     TK_UNSIGNED},
    {"TAGS",         TK_TAGS},
    {"USING",        TK_USING},
    {"AS",           TK_AS},
    {"COMMA",        TK_COMMA},
    {"NULL",         TK_NULL},
    {"SELECT",       TK_SELECT},
    {"FROM",         TK_FROM},
    {"VARIABLE",     TK_VARIABLE},
    {"INTERVAL",     TK_INTERVAL},
    {"SESSION",      TK_SESSION},
    {"STATE_WINDOW", TK_STATE_WINDOW},
    {"FILL",         TK_FILL},
    {"SLIDING",      TK_SLIDING},
    {"ORDER",        TK_ORDER},
    {"BY",           TK_BY},
    {"ASC",          TK_ASC},
    {"DESC",         TK_DESC},
    {"GROUP",        TK_GROUP},
    {"HAVING",       TK_HAVING},
    {"LIMIT",        TK_LIMIT},
    {"OFFSET",       TK_OFFSET},
    {"SLIMIT",       TK_SLIMIT},
    {"SOFFSET",      TK_SOFFSET},
    {"WHERE",        TK_WHERE},
    {"NOW",          TK_NOW},
    {"INSERT",       TK_INSERT},
    {"INTO",         TK_INTO},
    {"VALUES",       TK_VALUES},
    {"UPDATE",       TK_UPDATE},
    {"RESET",        TK_RESET},
    {"QUERY",        TK_QUERY},
    {"ADD",          TK_ADD},
    {"COLUMN",       TK_COLUMN},
    {"TAG",          TK_TAG},
    {"CHANGE",       TK_CHANGE},
    {"SET",          TK_SET},
    {"KILL",         TK_KILL},
    {"CONNECTION",   TK_CONNECTION},
    {"COLON",        TK_COLON},
    {"STREAM",       TK_STREAM},
    {"ABORT",        TK_ABORT},
    {"AFTER",        TK_AFTER},
    {"ATTACH",       TK_ATTACH},
    {"BEFORE",       TK_BEFORE},
    {"BEGIN",        TK_BEGIN},
    {"CASCADE",      TK_CASCADE},
    {"CLUSTER",      TK_CLUSTER},
    {"CONFLICT",     TK_CONFLICT},
    {"COPY",         TK_COPY},
    {"DEFERRED",     TK_DEFERRED},
    {"DELIMITERS",   TK_DELIMITERS},
    {"DETACH",       TK_DETACH},
    {"EACH",         TK_EACH},
    {"END",          TK_END},
    {"EXPLAIN",      TK_EXPLAIN},
    {"FAIL",         TK_FAIL},
    {"FOR",          TK_FOR},
    {"IGNORE",       TK_IGNORE},
    {"IMMEDIATE",    TK_IMMEDIATE},
    {"INITIALLY",    TK_INITIALLY},
    {"INSTEAD",      TK_INSTEAD},
    {"MATCH",        TK_MATCH},
    {"KEY",          TK_KEY},
    {"OF",           TK_OF},
    {"RAISE",        TK_RAISE},
    {"REPLACE",      TK_REPLACE},
    {"RESTRICT",     TK_RESTRICT},
    {"ROW",          TK_ROW},
    {"STATEMENT",    TK_STATEMENT},
    {"TRIGGER",      TK_TRIGGER},
    {"VIEW",         TK_VIEW},
    {"ALL",          TK_ALL},
    {"SEMI",         TK_SEMI},
    {"NONE",         TK_NONE},
    {"PREV",         TK_PREV},
    {"LINEAR",       TK_LINEAR},
    {"IMPORT",       TK_IMPORT},
    {"TBNAME",       TK_TBNAME},
    {"JOIN",         TK_JOIN},
    {"STABLE",       TK_STABLE},
    {"FILE",         TK_FILE},
    {"VNODES",       TK_VNODES},
    {"UNION",        TK_UNION},
    {"CACHELAST",    TK_CACHELAST},
    {"DISTINCT",     TK_DISTINCT},
    {"PARTITIONS",   TK_PARTITIONS},
    {"TOPIC",        TK_TOPIC},
    {"TOPICS",       TK_TOPICS},
<<<<<<< HEAD
    {"FUNCTION",     TK_FUNCTION},
    {"FUNCTIONS",    TK_FUNCTIONS},
    {"OUTPUTTYPE",   TK_OUTPUTTYPE},
    {"AGGREGATE",    TK_AGGREGATE},
    {"BUFSIZE",      TK_BUFSIZE}
=======
    {"COMPACT",       TK_COMPACT},
    {"MODIFY",       TK_MODIFY}
>>>>>>> 7d9efc95
};

static const char isIdChar[] = {
    /* x0 x1 x2 x3 x4 x5 x6 x7 x8 x9 xA xB xC xD xE xF */
    0, 0, 0, 0, 0, 0, 0, 0, 0, 0, 0, 0, 0, 0, 0, 0, /* 0x */
    0, 0, 0, 0, 0, 0, 0, 0, 0, 0, 0, 0, 0, 0, 0, 0, /* 1x */
    0, 0, 0, 0, 0, 0, 0, 0, 0, 0, 0, 0, 0, 0, 0, 0, /* 2x */
    1, 1, 1, 1, 1, 1, 1, 1, 1, 1, 0, 0, 0, 0, 0, 0, /* 3x */
    0, 1, 1, 1, 1, 1, 1, 1, 1, 1, 1, 1, 1, 1, 1, 1, /* 4x */
    1, 1, 1, 1, 1, 1, 1, 1, 1, 1, 1, 0, 0, 0, 0, 1, /* 5x */
    0, 1, 1, 1, 1, 1, 1, 1, 1, 1, 1, 1, 1, 1, 1, 1, /* 6x */
    1, 1, 1, 1, 1, 1, 1, 1, 1, 1, 1, 0, 0, 0, 0, 0, /* 7x */
};

static void* keywordHashTable = NULL;

static void doInitKeywordsTable(void) {
  int numOfEntries = tListLen(keywordTable);
  
  keywordHashTable = taosHashInit(numOfEntries, MurmurHash3_32, true, false);
  for (int32_t i = 0; i < numOfEntries; i++) {
    keywordTable[i].len = (uint8_t)strlen(keywordTable[i].name);
    void* ptr = &keywordTable[i];
    taosHashPut(keywordHashTable, keywordTable[i].name, keywordTable[i].len, (void*)&ptr, POINTER_BYTES);
  }
}

static pthread_once_t keywordsHashTableInit = PTHREAD_ONCE_INIT;

static int32_t tKeywordCode(const char* z, int n) {
  pthread_once(&keywordsHashTableInit, doInitKeywordsTable);
  
  char key[512] = {0};
  if (n > tListLen(key)) { // too long token, can not be any other token type
    return TK_ID;
  }
  
  for (int32_t j = 0; j < n; ++j) {
    if (z[j] >= 'a' && z[j] <= 'z') {
      key[j] = (char)(z[j] & 0xDF);  // to uppercase and set the null-terminated
    } else {
      key[j] = z[j];
    }
  }

  if (keywordHashTable == NULL) {
    return TK_ILLEGAL;
  }
  
  SKeyword** pKey = (SKeyword**)taosHashGet(keywordHashTable, key, n);
  return (pKey != NULL)? (*pKey)->type:TK_ID;
}

/*
 * Return the length of the token that begins at z[0].
 * Store the token type in *type before returning.
 */
uint32_t tGetToken(char* z, uint32_t* tokenId) {
  uint32_t i;
  switch (*z) {
    case ' ':
    case '\t':
    case '\n':
    case '\f':
    case '\r': {
      for (i = 1; isspace(z[i]); i++) {
      }
      *tokenId = TK_SPACE;
      return i;
    }
    case ':': {
      *tokenId = TK_COLON;
      return 1;
    }
    case '-': {
      if (z[1] == '-') {
        for (i = 2; z[i] && z[i] != '\n'; i++) {
        }
        *tokenId = TK_COMMENT;
        return i;
      }
      *tokenId = TK_MINUS;
      return 1;
    }
    case '(': {
      *tokenId = TK_LP;
      return 1;
    }
    case ')': {
      *tokenId = TK_RP;
      return 1;
    }
    case ';': {
      *tokenId = TK_SEMI;
      return 1;
    }
    case '+': {
      *tokenId = TK_PLUS;
      return 1;
    }
    case '*': {
      *tokenId = TK_STAR;
      return 1;
    }
    case '/': {
      if (z[1] != '*' || z[2] == 0) {
        *tokenId = TK_SLASH;
        return 1;
      }
      for (i = 3; z[i] && (z[i] != '/' || z[i - 1] != '*'); i++) {
      }
      if (z[i]) i++;
      *tokenId = TK_COMMENT;
      return i;
    }
    case '%': {
      *tokenId = TK_REM;
      return 1;
    }
    case '=': {
      *tokenId = TK_EQ;
      return 1 + (z[1] == '=');
    }
    case '<': {
      if (z[1] == '=') {
        *tokenId = TK_LE;
        return 2;
      } else if (z[1] == '>') {
        *tokenId = TK_NE;
        return 2;
      } else if (z[1] == '<') {
        *tokenId = TK_LSHIFT;
        return 2;
      } else {
        *tokenId = TK_LT;
        return 1;
      }
    }
    case '>': {
      if (z[1] == '=') {
        *tokenId = TK_GE;
        return 2;
      } else if (z[1] == '>') {
        *tokenId = TK_RSHIFT;
        return 2;
      } else {
        *tokenId = TK_GT;
        return 1;
      }
    }
    case '!': {
      if (z[1] != '=') {
        *tokenId = TK_ILLEGAL;
        return 2;
      } else {
        *tokenId = TK_NE;
        return 2;
      }
    }
    case '|': {
      if (z[1] != '|') {
        *tokenId = TK_BITOR;
        return 1;
      } else {
        *tokenId = TK_CONCAT;
        return 2;
      }
    }
    case ',': {
      *tokenId = TK_COMMA;
      return 1;
    }
    case '&': {
      *tokenId = TK_BITAND;
      return 1;
    }
    case '~': {
      *tokenId = TK_BITNOT;
      return 1;
    }
    case '?': {
      *tokenId = TK_QUESTION;
      return 1;
    }
    case '\'':
    case '"': {
      int  delim = z[0];
      bool strEnd = false;
      for (i = 1; z[i]; i++) {
        if (z[i] == '\\') {   // ignore the escaped character that follows this backslash
          i++;
          continue;
        }
        
        if (z[i] == delim) {
          if (z[i + 1] == delim) {
            i++;
          } else {
            strEnd = true;
            break;
          }
        }
      }
      
      if (z[i]) i++;

      if (strEnd) {
        *tokenId = TK_STRING;
        return i;
      }

      break;
    }
    case '.': {
      /*
       * handle the the float number with out integer part
       * .123
       * .123e4
       */
      if (isdigit(z[1])) {
        for (i = 2; isdigit(z[i]); i++) {
        }

        if ((z[i] == 'e' || z[i] == 'E') &&
            (isdigit(z[i + 1]) || ((z[i + 1] == '+' || z[i + 1] == '-') && isdigit(z[i + 2])))) {
          i += 2;
          while (isdigit(z[i])) {
            i++;
          }
        }

        *tokenId = TK_FLOAT;
        return i;
      } else {
        *tokenId = TK_DOT;
        return 1;
      }
    }

    case '0': {
      char next = z[1];

      if (next == 'b') { // bin number
        *tokenId = TK_BIN;
        for (i = 2; (z[i] == '0' || z[i] == '1'); ++i) {
        }

        if (i == 2) {
          break;
        }

        return i;
      } else if (next == 'x') {  //hex number
        *tokenId = TK_HEX;
        for (i = 2; isdigit(z[i]) || (z[i] >= 'a' && z[i] <= 'f') || (z[i] >= 'A' && z[i] <= 'F'); ++i) {
        }

        if (i == 2) {
          break;
        }

        return i;
      }
    }
    case '1':
    case '2':
    case '3':
    case '4':
    case '5':
    case '6':
    case '7':
    case '8':
    case '9': {
      *tokenId = TK_INTEGER;
      for (i = 1; isdigit(z[i]); i++) {
      }

      /* here is the 1u/1a/2s/3m/9y */
      if ((z[i] == 'b' || z[i] == 'u' || z[i] == 'a' || z[i] == 's' || z[i] == 'm' || z[i] == 'h' || z[i] == 'd' || z[i] == 'n' ||
           z[i] == 'y' || z[i] == 'w' ||
           z[i] == 'B' || z[i] == 'U' || z[i] == 'A' || z[i] == 'S' || z[i] == 'M' || z[i] == 'H' || z[i] == 'D' || z[i] == 'N' ||
           z[i] == 'Y' || z[i] == 'W') &&
          (isIdChar[(uint8_t)z[i + 1]] == 0)) {
        *tokenId = TK_VARIABLE;
        i += 1;
        return i;
      }

      int32_t seg = 1;
      while (z[i] == '.' && isdigit(z[i + 1])) {
        i += 2;
        while (isdigit(z[i])) {
          i++;
        }
        *tokenId = TK_FLOAT;
        seg++;
      }

      if (seg == 4) {  // ip address
        *tokenId = TK_IPTOKEN;
        return i;
      }

      if ((z[i] == 'e' || z[i] == 'E') &&
          (isdigit(z[i + 1]) || ((z[i + 1] == '+' || z[i + 1] == '-') && isdigit(z[i + 2])))) {
        i += 2;
        while (isdigit(z[i])) {
          i++;
        }
        *tokenId = TK_FLOAT;
      }
      return i;
    }
    case '[': {
      for (i = 1; z[i] && z[i - 1] != ']'; i++) {
      }
      *tokenId = TK_ID;
      return i;
    }
    case 'T':
    case 't':
    case 'F':
    case 'f': {
      for (i = 1; ((z[i] & 0x80) == 0) && isIdChar[(uint8_t) z[i]]; i++) {
      }

      if ((i == 4 && strncasecmp(z, "true", 4) == 0) || (i == 5 && strncasecmp(z, "false", 5) == 0)) {
        *tokenId = TK_BOOL;
        return i;
      }
    }
    default: {
      if (((*z & 0x80) != 0) || !isIdChar[(uint8_t) *z]) {
        break;
      }
      for (i = 1; ((z[i] & 0x80) == 0) && isIdChar[(uint8_t) z[i]]; i++) {
      }
      *tokenId = tKeywordCode(z, i);
      return i;
    }
  }

  *tokenId = TK_ILLEGAL;
  return 0;
}

SStrToken tscReplaceStrToken(char **str, SStrToken *token, const char* newToken) {
  char *src = *str;
  size_t nsize = strlen(newToken);
  int32_t size = (int32_t)strlen(*str) - token->n + (int32_t)nsize + 1;
  int32_t bsize = (int32_t)((uint64_t)token->z - (uint64_t)src);
  SStrToken ntoken;

  *str = calloc(1, size);

  strncpy(*str, src, bsize);
  strcat(*str, newToken);
  strcat(*str, token->z + token->n);

  ntoken.n = (uint32_t)nsize;
  ntoken.z = *str + bsize;

  tfree(src);

  return ntoken;
}

SStrToken tStrGetToken(char* str, int32_t* i, bool isPrevOptr) {
  SStrToken t0 = {0};

  // here we reach the end of sql string, null-terminated string
  if (str[*i] == 0) {
    t0.n = 0;
    return t0;
  }

  // IGNORE TK_SPACE, TK_COMMA, and specified tokens
  while (1) {
    *i += t0.n;

    int32_t numOfComma = 0;
    char t = str[*i];
    while (t == ' ' || t == '\n' || t == '\r' || t == '\t' || t == '\f' || t == ',') {
      if (t == ',' && (++numOfComma > 1)) {  // comma only allowed once
        t0.n = 0;
        return t0;
      }
    
      t = str[++(*i)];
    }

    t0.n = tGetToken(&str[*i], &t0.type);
    break;

    // not support user specfied ignored symbol list
#if 0
    bool ignore = false;
    for (uint32_t k = 0; k < numOfIgnoreToken; k++) {
      if (t0.type == ignoreTokenTypes[k]) {
        ignore = true;
        break;
      }
    }

    if (!ignore) {
      break;
    }
#endif
  }

  if (t0.type == TK_SEMI) {
    t0.n = 0;
    return t0;
  }

  uint32_t type = 0;
  int32_t  len;

  // support parse the 'db.tbl' format, notes: There should be no space on either side of the dot!
  if ('.' == str[*i + t0.n]) {
    len = tGetToken(&str[*i + t0.n + 1], &type);

    // only id and string are valid
    if ((TK_STRING != t0.type) && (TK_ID != t0.type)) {
      t0.type = TK_ILLEGAL;
      t0.n = 0;

      return t0;
    }

    t0.n += len + 1;

  } else {
    // support parse the -/+number format
    if ((isPrevOptr) && (t0.type == TK_MINUS || t0.type == TK_PLUS)) {
      len = tGetToken(&str[*i + t0.n], &type);
      if (type == TK_INTEGER || type == TK_FLOAT) {
        t0.type = type;
        t0.n += len;
      }
    }
  }

  t0.z = str + (*i);
  *i += t0.n;

  return t0;
}

bool taosIsKeyWordToken(const char* z, int32_t len) {
  return (tKeywordCode((char*)z, len) != TK_ID);
}

void taosCleanupKeywordsTable() {
  void* m = keywordHashTable;
  if (m != NULL && atomic_val_compare_exchange_ptr(&keywordHashTable, m, 0) == m) {
    taosHashCleanup(m);
  }
}

SStrToken taosTokenDup(SStrToken* pToken, char* buf, int32_t len) {
  assert(pToken != NULL && buf != NULL);
  SStrToken token = *pToken;
  token.z = buf;

  assert(len > token.n);
  strncpy(token.z, pToken->z, pToken->n);
  token.z[token.n] = 0;

  return token;
}<|MERGE_RESOLUTION|>--- conflicted
+++ resolved
@@ -219,16 +219,13 @@
     {"PARTITIONS",   TK_PARTITIONS},
     {"TOPIC",        TK_TOPIC},
     {"TOPICS",       TK_TOPICS},
-<<<<<<< HEAD
+    {"COMPACT",      TK_COMPACT},
+    {"MODIFY",       TK_MODIFY},
     {"FUNCTION",     TK_FUNCTION},
     {"FUNCTIONS",    TK_FUNCTIONS},
     {"OUTPUTTYPE",   TK_OUTPUTTYPE},
     {"AGGREGATE",    TK_AGGREGATE},
-    {"BUFSIZE",      TK_BUFSIZE}
-=======
-    {"COMPACT",       TK_COMPACT},
-    {"MODIFY",       TK_MODIFY}
->>>>>>> 7d9efc95
+    {"BUFSIZE",      TK_BUFSIZE},
 };
 
 static const char isIdChar[] = {
@@ -277,7 +274,7 @@
   if (keywordHashTable == NULL) {
     return TK_ILLEGAL;
   }
-  
+
   SKeyword** pKey = (SKeyword**)taosHashGet(keywordHashTable, key, n);
   return (pKey != NULL)? (*pKey)->type:TK_ID;
 }
