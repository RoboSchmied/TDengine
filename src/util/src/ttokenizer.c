--- conflicted
+++ resolved
@@ -219,11 +219,8 @@
     {"PARTITIONS",   TK_PARTITIONS},
     {"TOPIC",        TK_TOPIC},
     {"TOPICS",       TK_TOPICS},
-<<<<<<< HEAD
-    {"COMPACT",       TK_COMPACT}
-=======
+    {"COMPACT",       TK_COMPACT},
     {"MODIFY",       TK_MODIFY}
->>>>>>> ecbc6108
 };
 
 static const char isIdChar[] = {
