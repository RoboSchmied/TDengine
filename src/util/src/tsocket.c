/*
 * Copyright (c) 2019 TAOS Data, Inc. <jhtao@taosdata.com>
 *
 * This program is free software: you can use, redistribute, and/or modify
 * it under the terms of the GNU Affero General Public License, version 3
 * or later ("AGPL"), as published by the Free Software Foundation.
 *
 * This program is distributed in the hope that it will be useful, but WITHOUT
 * ANY WARRANTY; without even the implied warranty of MERCHANTABILITY or
 * FITNESS FOR A PARTICULAR PURPOSE.
 *
 * You should have received a copy of the GNU Affero General Public License
 * along with this program. If not, see <http://www.gnu.org/licenses/>.
 */

#include "os.h"
#include "tulog.h"
#include "tsocket.h"
#include "taoserror.h"

#ifndef SIGPIPE
  #define SIGPIPE EPIPE
#endif

int32_t taosGetFqdn(char *fqdn) {
  char hostname[1024];
  hostname[1023] = '\0';
  if (gethostname(hostname, 1023) == -1) {
    uError("failed to get hostname, reason:%s", strerror(errno));
    return -1;
  }

  struct addrinfo  hints = {0};
  struct addrinfo *result = NULL;
  hints.ai_flags = AI_CANONNAME;
  int32_t ret = getaddrinfo(hostname, NULL, &hints, &result);
  if (!result) {
    uError("failed to get fqdn, code:%d, reason:%s", ret, gai_strerror(ret));
    return -1;
  }

  strcpy(fqdn, result->ai_canonname);
  freeaddrinfo(result);
  return 0;
}

uint32_t taosGetIpv4FromFqdn(const char *fqdn) {
  struct addrinfo hints = {0};
  hints.ai_family = AF_INET;
  hints.ai_socktype = SOCK_STREAM;

  struct addrinfo *result = NULL;

  int32_t ret = getaddrinfo(fqdn, NULL, &hints, &result);
  if (result) {
    struct sockaddr *   sa = result->ai_addr;
    struct sockaddr_in *si = (struct sockaddr_in *)sa;
    struct in_addr      ia = si->sin_addr;
    uint32_t            ip = ia.s_addr;
    freeaddrinfo(result);
    return ip;
  } else {
#ifdef EAI_SYSTEM
    if (ret == EAI_SYSTEM) {
      uError("failed to get the ip address, fqdn:%s, since:%s", fqdn, strerror(errno));
      terrno = TAOS_SYSTEM_ERROR(errno);
    } else {
      uError("failed to get the ip address, fqdn:%s, since:%s", fqdn, gai_strerror(ret));
    }
#else
    uError("failed to get the ip address, fqdn:%s, since:%s", fqdn, gai_strerror(ret));
#endif
    return 0xFFFFFFFF;
  }
}

// Function converting an IP address string to an uint32_t.
uint32_t ip2uint(const char *const ip_addr) {
  char ip_addr_cpy[20];
  char ip[5];

  tstrncpy(ip_addr_cpy, ip_addr, sizeof(ip_addr_cpy));

  char *s_start, *s_end;
  s_start = ip_addr_cpy;
  s_end = ip_addr_cpy;

  int32_t k;

  for (k = 0; *s_start != '\0'; s_start = s_end) {
    for (s_end = s_start; *s_end != '.' && *s_end != '\0'; s_end++) {
    }
    if (*s_end == '.') {
      *s_end = '\0';
      s_end++;
    }
    ip[k++] = (char)atoi(s_start);
  }

  ip[k] = '\0';

  return *((uint32_t *)ip);
}

int32_t taosWriteMsg(SOCKET fd, void *buf, int32_t nbytes) {
  int32_t nleft, nwritten;
  char *  ptr = (char *)buf;

  nleft = nbytes;

  while (nleft > 0) {
    nwritten = (int32_t)taosWriteSocket(fd, (char *)ptr, (size_t)nleft);
    if (nwritten <= 0) {
      if (errno == EINTR /* || errno == EAGAIN || errno == EWOULDBLOCK */)
        continue;
      else
        return -1;
    } else {
      nleft -= nwritten;
      ptr += nwritten;
    }

    if (errno == SIGPIPE || errno == EPIPE) {
      return -1;
    }
  }

  return (nbytes - nleft);
}

int32_t taosReadMsg(SOCKET fd, void *buf, int32_t nbytes) {
  int32_t nleft, nread;
  char *  ptr = (char *)buf;

  nleft = nbytes;

  if (fd < 0) return -1;

  while (nleft > 0) {
    nread = (int32_t)taosReadSocket(fd, ptr, (size_t)nleft);
    if (nread == 0) {
      break;
    } else if (nread < 0) {
      if (errno == EINTR/* || errno == EAGAIN || errno == EWOULDBLOCK*/) {
        continue;
      } else {
        return -1;
      }
    } else {
      nleft -= nread;
      ptr += nread;
    }

    if (errno == SIGPIPE || errno == EPIPE) {
      return -1;
    }
  }

  return (nbytes - nleft);
}

int32_t taosNonblockwrite(SOCKET fd, char *ptr, int32_t nbytes) {
  taosSetNonblocking(fd, 1);

  int32_t nleft, nwritten, nready;
  fd_set  fset;
  struct timeval tv;

  nleft = nbytes;
  while (nleft > 0) {
    tv.tv_sec = 30;
    tv.tv_usec = 0;
    FD_ZERO(&fset);
    FD_SET(fd, &fset);
    if ((nready = select((int32_t)(fd + 1), NULL, &fset, NULL, &tv)) == 0) {
      errno = ETIMEDOUT;
      uError("fd %d timeout, no enough space to write", fd);
      break;

    } else if (nready < 0) {
      if (errno == EINTR) continue;

      uError("select error, %d (%s)", errno, strerror(errno));
      return -1;
    }

    nwritten = (int32_t)taosSend(fd, ptr, (size_t)nleft, MSG_NOSIGNAL);
    if (nwritten <= 0) {
      if (errno == EAGAIN || errno == EINTR) continue;

      uError("write error, %d (%s)", errno, strerror(errno));
      return -1;
    }

    nleft -= nwritten;
    ptr += nwritten;
  }

  taosSetNonblocking(fd, 0);

  return (nbytes - nleft);
}

int32_t taosReadn(SOCKET fd, char *ptr, int32_t nbytes) {
  int32_t nread, nready, nleft = nbytes;

  fd_set fset;
  struct timeval tv;

  while (nleft > 0) {
    tv.tv_sec = 30;
    tv.tv_usec = 0;
    FD_ZERO(&fset);
    FD_SET(fd, &fset);
    if ((nready = select((int32_t)(fd + 1), NULL, &fset, NULL, &tv)) == 0) {
      errno = ETIMEDOUT;
      uError("fd %d timeout\n", fd);
      break;
    } else if (nready < 0) {
      if (errno == EINTR) continue;
      uError("select error, %d (%s)", errno, strerror(errno));
      return -1;
    }

    if ((nread = (int32_t)taosReadSocket(fd, ptr, (size_t)nleft)) < 0) {
      if (errno == EINTR) continue;
      uError("read error, %d (%s)", errno, strerror(errno));
      return -1;

    } else if (nread == 0) {
      uError("fd %d EOF", fd);
      break;  // EOF
    }

    nleft -= nread;
    ptr += nread;
  }

  return (nbytes - nleft);
}

SOCKET taosOpenUdpSocket(uint32_t ip, uint16_t port) {
  struct sockaddr_in localAddr;
  SOCKET  sockFd;
  int32_t bufSize = 1024000;

  uDebug("open udp socket:0x%x:%hu", ip, port);

  memset((char *)&localAddr, 0, sizeof(localAddr));
  localAddr.sin_family = AF_INET;
  localAddr.sin_addr.s_addr = ip;
  localAddr.sin_port = (uint16_t)htons(port);

  if ((sockFd = (int32_t)socket(AF_INET, SOCK_DGRAM, 0)) <= 2) {
    uError("failed to open udp socket: %d (%s)", errno, strerror(errno));
    taosCloseSocketNoCheck(sockFd);
    return -1;
  }

  if (taosSetSockOpt(sockFd, SOL_SOCKET, SO_SNDBUF, (void *)&bufSize, sizeof(bufSize)) != 0) {
    uError("failed to set the send buffer size for UDP socket\n");
    taosCloseSocket(sockFd);
    return -1;
  }

  if (taosSetSockOpt(sockFd, SOL_SOCKET, SO_RCVBUF, (void *)&bufSize, sizeof(bufSize)) != 0) {
    uError("failed to set the receive buffer size for UDP socket\n");
    taosCloseSocket(sockFd);
    return -1;
  }

  /* bind socket to local address */
  if (bind(sockFd, (struct sockaddr *)&localAddr, sizeof(localAddr)) < 0) {
    uError("failed to bind udp socket: %d (%s), 0x%x:%hu", errno, strerror(errno), ip, port);
    taosCloseSocket(sockFd);
    return -1;
  }

  return sockFd;
}

SOCKET taosOpenTcpClientSocket(uint32_t destIp, uint16_t destPort, uint32_t clientIp) {
  SOCKET  sockFd = 0;
  int32_t ret;
  struct sockaddr_in serverAddr, clientAddr;
  int32_t bufSize = 1024 * 1024;

  sockFd = socket(PF_INET, SOCK_STREAM, IPPROTO_TCP);

  if (sockFd <= 2) {
    uError("failed to open the socket: %d (%s)", errno, strerror(errno));
    taosCloseSocketNoCheck(sockFd);
    return -1;
  }

  /* set REUSEADDR option, so the portnumber can be re-used */
  int32_t reuse = 1;
  if (taosSetSockOpt(sockFd, SOL_SOCKET, SO_REUSEADDR, (void *)&reuse, sizeof(reuse)) < 0) {
    uError("setsockopt SO_REUSEADDR failed: %d (%s)", errno, strerror(errno));
    taosCloseSocket(sockFd);
    return -1;
  }

  if (taosSetSockOpt(sockFd, SOL_SOCKET, SO_SNDBUF, (void *)&bufSize, sizeof(bufSize)) != 0) {
    uError("failed to set the send buffer size for TCP socket\n");
    taosCloseSocket(sockFd);
    return -1;
  }

  if (taosSetSockOpt(sockFd, SOL_SOCKET, SO_RCVBUF, (void *)&bufSize, sizeof(bufSize)) != 0) {
    uError("failed to set the receive buffer size for TCP socket\n");
    taosCloseSocket(sockFd);
    return -1;
  }

  if (clientIp != 0) {
    memset((char *)&clientAddr, 0, sizeof(clientAddr));
    clientAddr.sin_family = AF_INET;
    clientAddr.sin_addr.s_addr = clientIp;
    clientAddr.sin_port = 0;

    /* bind socket to client address */
    if (bind(sockFd, (struct sockaddr *)&clientAddr, sizeof(clientAddr)) < 0) {
      uError("bind tcp client socket failed, client(0x%x:0), dest(0x%x:%d), reason:(%s)", clientIp, destIp, destPort,
             strerror(errno));
      taosCloseSocket(sockFd);
      return -1;
    }
  }

  memset((char *)&serverAddr, 0, sizeof(serverAddr));
  serverAddr.sin_family = AF_INET;
  serverAddr.sin_addr.s_addr = destIp;
  serverAddr.sin_port = (uint16_t)htons((uint16_t)destPort);

  ret = connect(sockFd, (struct sockaddr *)&serverAddr, sizeof(serverAddr));

  if (ret != 0) {
    // uError("failed to connect socket, ip:0x%x, port:%hu(%s)", destIp, destPort, strerror(errno));
    taosCloseSocket(sockFd);
    sockFd = -1;
  } else {
    taosKeepTcpAlive(sockFd);
  }

  return sockFd;
}

int32_t taosKeepTcpAlive(SOCKET sockFd) {
  int32_t alive = 1;
  if (taosSetSockOpt(sockFd, SOL_SOCKET, SO_KEEPALIVE, (void *)&alive, sizeof(alive)) < 0) {
    uError("fd:%d setsockopt SO_KEEPALIVE failed: %d (%s)", sockFd, errno, strerror(errno));
    taosCloseSocket(sockFd);
    return -1;
  }

#ifndef __APPLE__
  // all fails on macosx
  int32_t probes = 3;
  if (taosSetSockOpt(sockFd, SOL_TCP, TCP_KEEPCNT, (void *)&probes, sizeof(probes)) < 0) {
    uError("fd:%d setsockopt SO_KEEPCNT failed: %d (%s)", sockFd, errno, strerror(errno));
    taosCloseSocket(sockFd);
    return -1;
  }

  int32_t alivetime = 10;
  if (taosSetSockOpt(sockFd, SOL_TCP, TCP_KEEPIDLE, (void *)&alivetime, sizeof(alivetime)) < 0) {
    uError("fd:%d setsockopt SO_KEEPIDLE failed: %d (%s)", sockFd, errno, strerror(errno));
    taosCloseSocket(sockFd);
    return -1;
  }

  int32_t interval = 3;
  if (taosSetSockOpt(sockFd, SOL_TCP, TCP_KEEPINTVL, (void *)&interval, sizeof(interval)) < 0) {
    uError("fd:%d setsockopt SO_KEEPINTVL failed: %d (%s)", sockFd, errno, strerror(errno));
    taosCloseSocket(sockFd);
    return -1;
  }
<<<<<<< HEAD
#endif
=======
#endif // __APPLE__
>>>>>>> ce50e131

  int32_t nodelay = 1;
  if (taosSetSockOpt(sockFd, IPPROTO_TCP, TCP_NODELAY, (void *)&nodelay, sizeof(nodelay)) < 0) {
    uError("fd:%d setsockopt TCP_NODELAY failed %d (%s)", sockFd, errno, strerror(errno));
    taosCloseSocket(sockFd);
    return -1;
  }

  struct linger linger = {0};
  linger.l_onoff = 1;
  linger.l_linger = 3;
  if (taosSetSockOpt(sockFd, SOL_SOCKET, SO_LINGER, (void *)&linger, sizeof(linger)) < 0) {
    uError("setsockopt SO_LINGER failed: %d (%s)", errno, strerror(errno));
    taosCloseSocket(sockFd);
    return -1;
  }

  return 0;
}

SOCKET taosOpenTcpServerSocket(uint32_t ip, uint16_t port) {
  struct sockaddr_in serverAdd;
  SOCKET             sockFd;
  int32_t            reuse;

  uDebug("open tcp server socket:0x%x:%hu", ip, port);

  bzero((char *)&serverAdd, sizeof(serverAdd));
  serverAdd.sin_family = AF_INET;
  serverAdd.sin_addr.s_addr = ip;
  serverAdd.sin_port = (uint16_t)htons(port);

  if ((sockFd = (int32_t)socket(AF_INET, SOCK_STREAM, IPPROTO_TCP)) <= 2) {
    uError("failed to open TCP socket: %d (%s)", errno, strerror(errno));
    taosCloseSocketNoCheck(sockFd);
    return -1;
  }

  /* set REUSEADDR option, so the portnumber can be re-used */
  reuse = 1;
  if (taosSetSockOpt(sockFd, SOL_SOCKET, SO_REUSEADDR, (void *)&reuse, sizeof(reuse)) < 0) {
    uError("setsockopt SO_REUSEADDR failed: %d (%s)", errno, strerror(errno));
    taosCloseSocket(sockFd);
    return -1;
  }

  /* bind socket to server address */
  if (bind(sockFd, (struct sockaddr *)&serverAdd, sizeof(serverAdd)) < 0) {
    uError("bind tcp server socket failed, 0x%x:%hu(%s)", ip, port, strerror(errno));
    taosCloseSocket(sockFd);
    return -1;
  }

  if (taosKeepTcpAlive(sockFd) < 0) {
    uError("failed to set tcp server keep-alive option, 0x%x:%hu(%s)", ip, port, strerror(errno));
    taosCloseSocket(sockFd);
    return -1;
  }

  if (listen(sockFd, 10) < 0) {
    uError("listen tcp server socket failed, 0x%x:%hu(%s)", ip, port, strerror(errno));
    taosCloseSocket(sockFd);
    return -1;
  }

  return sockFd;
}

void tinet_ntoa(char *ipstr, uint32_t ip) {
  sprintf(ipstr, "%d.%d.%d.%d", ip & 0xFF, (ip >> 8) & 0xFF, (ip >> 16) & 0xFF, ip >> 24);
}

#define COPY_SIZE 32768
// sendfile shall be used

int32_t taosCopyFds(SOCKET sfd, SOCKET dfd, int64_t len) {
  int64_t leftLen;
  int32_t readLen, writeLen;
  char    temp[COPY_SIZE];

  leftLen = len;

  while (leftLen > 0) {
    if (leftLen < COPY_SIZE)
      readLen = (int32_t)leftLen;
    else
      readLen = COPY_SIZE;  // 4K

    int32_t retLen = taosReadMsg(sfd, temp, (int32_t)readLen);
    if (readLen != retLen) {
      uError("read error, readLen:%d retLen:%d len:%" PRId64 " leftLen:%" PRId64 ", reason:%s", readLen, retLen, len,
             leftLen, strerror(errno));
      return -1;
    }

    writeLen = taosWriteMsg(dfd, temp, readLen);

    if (readLen != writeLen) {
      uError("copy error, readLen:%d writeLen:%d len:%" PRId64 " leftLen:%" PRId64 ", reason:%s", readLen, writeLen,
             len, leftLen, strerror(errno));
      return -1;
    }

    leftLen -= readLen;
  }

  return 0;
}<|MERGE_RESOLUTION|>--- conflicted
+++ resolved
@@ -376,11 +376,7 @@
     taosCloseSocket(sockFd);
     return -1;
   }
-<<<<<<< HEAD
-#endif
-=======
 #endif // __APPLE__
->>>>>>> ce50e131
 
   int32_t nodelay = 1;
   if (taosSetSockOpt(sockFd, IPPROTO_TCP, TCP_NODELAY, (void *)&nodelay, sizeof(nodelay)) < 0) {
