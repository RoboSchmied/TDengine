/*
 * Copyright (c) 2019 TAOS Data, Inc. <jhtao@taosdata.com>
 *
 * This program is free software: you can use, redistribute, and/or modify
 * it under the terms of the GNU Affero General Public License, version 3
 * or later ("AGPL"), as published by the Free Software Foundation.
 *
 * This program is distributed in the hope that it will be useful, but WITHOUT
 * ANY WARRANTY; without even the implied warranty of MERCHANTABILITY or
 * FITNESS FOR A PARTICULAR PURPOSE.
 *
 * You should have received a copy of the GNU Affero General Public License
 * along with this program. If not, see <http://www.gnu.org/licenses/>.
 */

#define _DEFAULT_SOURCE
#include "os.h"
#include "taosdef.h"
#include "taosmsg.h"
#include "taoserror.h"
#include "tulog.h"
#include "tglobal.h"
#include "tsocket.h"
#include "trpc.h"
#include "rpcHead.h"
#include "tchecksum.h"
#include "syncMsg.h"

#define MAX_PKG_LEN (64 * 1000)
#define MAX_SPEED_PKG_LEN (1024 * 1024 * 1024)
#define MIN_SPEED_PKG_LEN 1024
#define MAX_SPEED_PKG_NUM 10000
#define MIN_SPEED_PKG_NUM 1
#define BUFFER_SIZE (MAX_PKG_LEN + 1024)

extern int32_t tsRpcMaxUdpSize;

typedef struct {
  char *   hostFqdn;
  uint32_t hostIp;
  int32_t  port;
  int32_t  pktLen;
} STestInfo;

static void *taosNetBindUdpPort(void *sarg) {
  STestInfo *pinfo = (STestInfo *)sarg;
  int32_t    port = pinfo->port;
  SOCKET     serverSocket;
  char       buffer[BUFFER_SIZE];
  int32_t    iDataNum;
  socklen_t  sin_size;
  int32_t bufSize = 1024000;

  struct sockaddr_in server_addr;
  struct sockaddr_in clientAddr;

  setThreadName("netBindUdpPort");

  if ((serverSocket = socket(AF_INET, SOCK_DGRAM, IPPROTO_UDP)) < 0) {
    uError("failed to create UDP socket since %s", strerror(errno));
    return NULL;
  }

  bzero(&server_addr, sizeof(server_addr));
  server_addr.sin_family = AF_INET;
  server_addr.sin_port = htons(port);
  server_addr.sin_addr.s_addr = htonl(INADDR_ANY);

  if (bind(serverSocket, (struct sockaddr *)&server_addr, sizeof(server_addr)) < 0) {
    uError("failed to bind UDP port:%d since %s", port, strerror(errno));
    return NULL;
  }

  if (taosSetSockOpt(serverSocket, SOL_SOCKET, SO_SNDBUF, (void *)&bufSize, sizeof(bufSize)) != 0) {
    uError("failed to set the send buffer size for UDP socket\n");
    taosCloseSocket(serverSocket);
    return NULL;
  }

  if (taosSetSockOpt(serverSocket, SOL_SOCKET, SO_RCVBUF, (void *)&bufSize, sizeof(bufSize)) != 0) {
    uError("failed to set the receive buffer size for UDP socket\n");
    taosCloseSocket(serverSocket);
    return NULL;
  }

  uInfo("UDP server at port:%d is listening", port);

  while (1) {
    memset(buffer, 0, BUFFER_SIZE);
    sin_size = sizeof(*(struct sockaddr *)&server_addr);
    iDataNum = recvfrom(serverSocket, buffer, BUFFER_SIZE, 0, (struct sockaddr *)&clientAddr, &sin_size);

    if (iDataNum < 0) {
      uDebug("failed to perform recvfrom func at %d since %s", port, strerror(errno));
      continue;
    }

    uInfo("UDP: recv:%d bytes from %s at %d", iDataNum, taosInetNtoa(clientAddr.sin_addr), port);

    if (iDataNum > 0) {
      iDataNum = taosSendto(serverSocket, buffer, iDataNum, 0, (struct sockaddr *)&clientAddr, (int32_t)sin_size);
    }

    uInfo("UDP: send:%d bytes to %s at %d", iDataNum, taosInetNtoa(clientAddr.sin_addr), port);
  }

  taosCloseSocket(serverSocket);
  return NULL;
}

static void *taosNetBindTcpPort(void *sarg) {
  struct sockaddr_in server_addr;
  struct sockaddr_in clientAddr;

  STestInfo *pinfo = sarg;
  int32_t    port = pinfo->port;
  SOCKET     serverSocket;
  int32_t    addr_len = sizeof(clientAddr);
  SOCKET     client;
  char       buffer[BUFFER_SIZE];

  setThreadName("netBindTcpPort");

  if ((serverSocket = socket(AF_INET, SOCK_STREAM, IPPROTO_TCP)) < 0) {
    uError("failed to create TCP socket since %s", strerror(errno));
    return NULL;
  }

  bzero(&server_addr, sizeof(server_addr));
  server_addr.sin_family = AF_INET;
  server_addr.sin_port = htons(port);
  server_addr.sin_addr.s_addr = htonl(INADDR_ANY);

  int32_t reuse = 1;
  if (taosSetSockOpt(serverSocket, SOL_SOCKET, SO_REUSEADDR, (void *)&reuse, sizeof(reuse)) < 0) {
    uError("setsockopt SO_REUSEADDR failed: %d (%s)", errno, strerror(errno));
    taosCloseSocket(serverSocket);
    return NULL;
  }

  if (bind(serverSocket, (struct sockaddr *)&server_addr, sizeof(server_addr)) < 0) {
    uError("failed to bind TCP port:%d since %s", port, strerror(errno));
    return NULL;
  }

  if (taosKeepTcpAlive(serverSocket) < 0) {
    uError("failed to set tcp server keep-alive option since %s", strerror(errno));
    taosCloseSocket(serverSocket);
    return NULL;
  }

  if (listen(serverSocket, 10) < 0) {
    uError("failed to listen TCP port:%d since %s", port, strerror(errno));
    return NULL;
  }

  uInfo("TCP server at port:%d is listening", port);

  while (1) {
    client = accept(serverSocket, (struct sockaddr *)&clientAddr, (socklen_t *)&addr_len);
    if (client < 0) {
      uDebug("TCP: failed to accept at port:%d since %s", port, strerror(errno));
      continue;
    }

    int32_t ret = taosReadMsg(client, buffer, pinfo->pktLen);
    if (ret < 0 || ret != pinfo->pktLen) {
      uError("TCP: failed to read %d bytes at port:%d since %s", pinfo->pktLen, port, strerror(errno));
      taosCloseSocket(serverSocket);
      return NULL;
    }

    uInfo("TCP: read:%d bytes from %s at %d", pinfo->pktLen, taosInetNtoa(clientAddr.sin_addr), port);

    ret = taosWriteMsg(client, buffer, pinfo->pktLen);
    if (ret < 0) {
      uError("TCP: failed to write %d bytes at %d since %s", pinfo->pktLen, port, strerror(errno));
      taosCloseSocket(serverSocket);
      return NULL;
    }

    uInfo("TCP: write:%d bytes to %s at %d", pinfo->pktLen, taosInetNtoa(clientAddr.sin_addr), port);
  }

  taosCloseSocket(serverSocket);
  return NULL;
}

static int32_t taosNetCheckTcpPort(STestInfo *info) {
  SOCKET  clientSocket;
  char    buffer[BUFFER_SIZE] = {0};

  if ((clientSocket = socket(AF_INET, SOCK_STREAM, 0)) < 0) {
    uError("failed to create TCP client socket since %s", strerror(errno));
    return -1;
  }

  int32_t reuse = 1;
  if (taosSetSockOpt(clientSocket, SOL_SOCKET, SO_REUSEADDR, (void *)&reuse, sizeof(reuse)) < 0) {
    uError("setsockopt SO_REUSEADDR failed: %d (%s)", errno, strerror(errno));
    taosCloseSocket(clientSocket);
    return -1;
  }

  struct sockaddr_in serverAddr;
  memset((char *)&serverAddr, 0, sizeof(serverAddr));
  serverAddr.sin_family = AF_INET;
  serverAddr.sin_port = (uint16_t)htons((uint16_t)info->port);
  serverAddr.sin_addr.s_addr = info->hostIp;

  if (connect(clientSocket, (struct sockaddr *)&serverAddr, sizeof(serverAddr)) < 0) {
    uError("TCP: failed to connect port %s:%d since %s", taosIpStr(info->hostIp), info->port, strerror(errno));
    return -1;
  }

  taosKeepTcpAlive(clientSocket);

  sprintf(buffer, "client send TCP pkg to %s:%d, content: 1122334455", taosIpStr(info->hostIp), info->port);
  sprintf(buffer + info->pktLen - 16, "1122334455667788");

  int32_t ret = taosWriteMsg(clientSocket, buffer, info->pktLen);
  if (ret < 0) {
    uError("TCP: failed to write msg to %s:%d since %s", taosIpStr(info->hostIp), info->port, strerror(errno));
    return -1;
  }

  ret = taosReadMsg(clientSocket, buffer, info->pktLen);
  if (ret < 0) {
    uError("TCP: failed to read msg from %s:%d since %s", taosIpStr(info->hostIp), info->port, strerror(errno));
    return -1;
  }

  taosCloseSocket(clientSocket);
  return 0;
}

static int32_t taosNetCheckUdpPort(STestInfo *info) {
  SOCKET  clientSocket;
  char    buffer[BUFFER_SIZE] = {0};
  int32_t iDataNum = 0;
  int32_t bufSize = 1024000;

  struct sockaddr_in serverAddr;

  if ((clientSocket = socket(AF_INET, SOCK_DGRAM, IPPROTO_UDP)) < 0) {
    uError("failed to create udp client socket since %s", strerror(errno));
    return -1;
  }

  if (taosSetSockOpt(clientSocket, SOL_SOCKET, SO_SNDBUF, (void *)&bufSize, sizeof(bufSize)) != 0) {
    uError("failed to set the send buffer size for UDP socket\n");
    return -1;
  }

  if (taosSetSockOpt(clientSocket, SOL_SOCKET, SO_RCVBUF, (void *)&bufSize, sizeof(bufSize)) != 0) {
    uError("failed to set the receive buffer size for UDP socket\n");
    return -1;
  }

  serverAddr.sin_family = AF_INET;
  serverAddr.sin_port = htons(info->port);
  serverAddr.sin_addr.s_addr = info->hostIp;

  struct in_addr ipStr;
  memcpy(&ipStr, &info->hostIp, 4);
  sprintf(buffer, "client send udp pkg to %s:%d, content: 1122334455", taosInetNtoa(ipStr), info->port);
  sprintf(buffer + info->pktLen - 16, "1122334455667788");

  socklen_t sin_size = sizeof(*(struct sockaddr *)&serverAddr);

  iDataNum = taosSendto(clientSocket, buffer, info->pktLen, 0, (struct sockaddr *)&serverAddr, (int32_t)sin_size);
  if (iDataNum < 0 || iDataNum != info->pktLen) {
    uError("UDP: failed to perform sendto func since %s", strerror(errno));
    return -1;
  }

  memset(buffer, 0, BUFFER_SIZE);
  sin_size = sizeof(*(struct sockaddr *)&serverAddr);
  iDataNum = recvfrom(clientSocket, buffer, BUFFER_SIZE, 0, (struct sockaddr *)&serverAddr, &sin_size);

  if (iDataNum < 0 || iDataNum != info->pktLen) {
    uError("UDP: received ack:%d bytes(expect:%d) from port:%d since %s", iDataNum, info->pktLen, info->port, strerror(errno));
    return -1;
  }

  taosCloseSocket(clientSocket);
  return 0;
}

static void taosNetCheckPort(uint32_t hostIp, int32_t startPort, int32_t endPort, int32_t pktLen) {
  int32_t   ret;
  STestInfo info;

  memset(&info, 0, sizeof(STestInfo));
  info.hostIp = hostIp;
  info.pktLen = pktLen;

  for (int32_t port = startPort; port <= endPort; port++) {
    info.port = port;
    ret = taosNetCheckTcpPort(&info);
    if (ret != 0) {
      printf("failed to test TCP port:%d\n", port);
    } else {
      printf("successed to test TCP port:%d\n", port);
    }

    ret = taosNetCheckUdpPort(&info);
    if (ret != 0) {
      printf("failed to test UDP port:%d\n", port);
    } else {
      printf("successed to test UDP port:%d\n", port);
    }
  }
}

void *taosNetInitRpc(char *secretEncrypt, char spi) {
  SRpcInit rpcInit;
  void *   pRpcConn = NULL;

  char user[] = "nettestinternal";
  char pass[] = "nettestinternal";
  taosEncryptPass((uint8_t *)pass, strlen(pass), secretEncrypt);

  memset(&rpcInit, 0, sizeof(rpcInit));
  rpcInit.localPort = 0;
  rpcInit.label = "NT";
  rpcInit.numOfThreads = 1;  // every DB connection has only one thread
  rpcInit.cfp = NULL;
  rpcInit.sessions = 16;
  rpcInit.connType = TAOS_CONN_CLIENT;
  rpcInit.user = user;
  rpcInit.idleTime = 2000;
  rpcInit.ckey = "key";
  rpcInit.spi = spi;
  rpcInit.secret = secretEncrypt;

  pRpcConn = rpcOpen(&rpcInit);
  return pRpcConn;
}

static int32_t taosNetCheckRpc(const char* serverFqdn, uint16_t port, uint16_t pktLen, char spi, SStartupStep *pStep) {
  SRpcEpSet epSet;
  SRpcMsg   reqMsg;
  SRpcMsg   rspMsg;
  void *    pRpcConn;

  char secretEncrypt[32] = {0};

  pRpcConn = taosNetInitRpc(secretEncrypt, spi);
  if (NULL == pRpcConn) {
    uError("failed to init client rpc");
    return TSDB_CODE_RPC_NETWORK_UNAVAIL;
  }

  memset(&epSet, 0, sizeof(SRpcEpSet));
  epSet.inUse = 0;
  epSet.numOfEps = 1;
  epSet.port[0] = port;
  strcpy(epSet.fqdn[0], serverFqdn);

  reqMsg.msgType = TSDB_MSG_TYPE_NETWORK_TEST;
  reqMsg.pCont = rpcMallocCont(pktLen);
  reqMsg.contLen = pktLen;
  reqMsg.code = 0;
  reqMsg.handle = NULL;   // rpc handle returned to app
  reqMsg.ahandle = NULL;  // app handle set by client
  strcpy(reqMsg.pCont, "nettest");

  rpcSendRecv(pRpcConn, &epSet, &reqMsg, &rspMsg);

  if ((rspMsg.code != 0) || (rspMsg.msgType != TSDB_MSG_TYPE_NETWORK_TEST + 1)) {
    uDebug("ret code 0x%x %s", rspMsg.code, tstrerror(rspMsg.code));
    return rspMsg.code;
  }

  int32_t code = 0;
  if (pStep != NULL && rspMsg.pCont != NULL && rspMsg.contLen > 0 && rspMsg.contLen <= sizeof(SStartupStep)) {
    memcpy(pStep, rspMsg.pCont, rspMsg.contLen);
    code = 1;
  }

  rpcFreeCont(rspMsg.pCont);
  rpcClose(pRpcConn);
  return code;
}

static int32_t taosNetParseStartup(SStartupStep *pCont) {
  SStartupStep *pStep = pCont;
  uInfo("step:%s desc:%s", pStep->name, pStep->desc);

  if (pStep->finished) {
    uInfo("check startup finished");
  }

  return pStep->finished ? 0 : 1;
}

static void taosNetTestStartup(char *host, int32_t port) {
  uInfo("check startup, host:%s port:%d\n", host, port);

  SStartupStep *pStep = malloc(sizeof(SStartupStep));
  while (1) {
    int32_t code = taosNetCheckRpc(host, port + TSDB_PORT_DNODEDNODE, 20, 0, pStep);
    if (code > 0) {
      code = taosNetParseStartup(pStep);
    }

    if (code > 0) {
      uDebug("continue check startup step");
    } else {
      if (code < 0) {
        uError("failed to check startup step, code:0x%x %s", code, tstrerror(code));
      }
      break;
    }
  }

  free(pStep);
}

static void taosNetCheckSync(char *host, int32_t port) {
  uint32_t ip = taosGetIpv4FromFqdn(host);
  if (ip == 0xffffffff) {
    uError("failed to get IP address from %s since %s", host, strerror(errno));
    return;
  }

  SOCKET connFd = taosOpenTcpClientSocket(ip, (uint16_t)port, 0);
  if (connFd < 0) {
    uError("failed to create socket while test port:%d since %s", port, strerror(errno));
    return;
  }

  SSyncMsg msg;
  memset(&msg, 0, sizeof(SSyncMsg));
  SSyncHead *pHead = &msg.head;
  pHead->type = TAOS_SMSG_TEST;
  pHead->protocol = SYNC_PROTOCOL_VERSION;
  pHead->signature = SYNC_SIGNATURE;
  pHead->code = 0;
  pHead->cId = 0;
  pHead->vgId = -1;
  pHead->len = sizeof(SSyncMsg) - sizeof(SSyncHead);
  taosCalcChecksumAppend(0, (uint8_t *)pHead, sizeof(SSyncHead));

  if (taosWriteMsg(connFd, &msg, sizeof(SSyncMsg)) != sizeof(SSyncMsg)) {
    uError("failed to test port:%d while send msg since %s", port, strerror(errno));
    return;
  }

  if (taosReadMsg(connFd, &msg, sizeof(SSyncMsg)) != sizeof(SSyncMsg)) {
    uError("failed to test port:%d while recv msg since %s", port, strerror(errno));
  }

  uInfo("successed to test TCP port:%d", port);
  taosCloseSocket(connFd);
}

static void taosNetTestRpc(char *host, int32_t startPort, int32_t pkgLen) {
  int32_t endPort = startPort + TSDB_PORT_SYNC;
  char    spi = 0;

  uInfo("check rpc, host:%s startPort:%d endPort:%d pkgLen:%d\n", host, startPort, endPort, pkgLen);

  for (uint16_t port = startPort; port < endPort; port++) {
    int32_t sendpkgLen;
    if (pkgLen <= tsRpcMaxUdpSize) {
      sendpkgLen = tsRpcMaxUdpSize + 1000;
    } else {
      sendpkgLen = pkgLen;
    }

    tsRpcForceTcp = 1;
    int32_t ret = taosNetCheckRpc(host, port, sendpkgLen, spi, NULL);
    if (ret < 0) {
      printf("failed to test TCP port:%d\n", port);
    } else {
      printf("successed to test TCP port:%d\n", port);
    }

    if (pkgLen >= tsRpcMaxUdpSize) {
      sendpkgLen = tsRpcMaxUdpSize - 1000;
    } else {
      sendpkgLen = pkgLen;
    }

    tsRpcForceTcp = 0;
    ret = taosNetCheckRpc(host, port, pkgLen, spi, NULL);
    if (ret < 0) {
      printf("failed to test UDP port:%d\n", port);
    } else {
      printf("successed to test UDP port:%d\n", port);
    }
  }

  taosNetCheckSync(host, startPort + TSDB_PORT_SYNC);
  taosNetCheckSync(host, startPort + TSDB_PORT_ARBITRATOR);
}

static void taosNetTestClient(char *host, int32_t startPort, int32_t pkgLen) {
  int32_t endPort = startPort + 11;
  uInfo("work as client, host:%s startPort:%d endPort:%d pkgLen:%d\n", host, startPort, endPort, pkgLen);

  uint32_t serverIp = taosGetIpv4FromFqdn(host);
  if (serverIp == 0xFFFFFFFF) {
    uError("failed to resolve fqdn:%s", host);
    exit(-1);
  }

  uInfo("server ip:%s is resolved from host:%s", taosIpStr(serverIp), host);
  taosNetCheckPort(serverIp, startPort, endPort, pkgLen);
}

static void taosNetTestServer(char *host, int32_t startPort, int32_t pkgLen) {
  int32_t endPort = startPort + 11;
  uInfo("work as server, host:%s startPort:%d endPort:%d pkgLen:%d\n", host, startPort, endPort, pkgLen);

  int32_t port = startPort;
  int32_t num = endPort - startPort + 1;
  if (num < 0) num = 1;

  pthread_t *pids = malloc(2 * num * sizeof(pthread_t));
  STestInfo *tinfos = malloc(num * sizeof(STestInfo));
  STestInfo *uinfos = malloc(num * sizeof(STestInfo));

  for (int32_t i = 0; i < num; i++) {
    STestInfo *tcpInfo = tinfos + i;
    tcpInfo->port = port + i;
    tcpInfo->pktLen = pkgLen;

    if (pthread_create(pids + i, NULL, taosNetBindTcpPort, tcpInfo) != 0) {
      uInfo("failed to create TCP test thread, %s:%d", tcpInfo->hostFqdn, tcpInfo->port);
      exit(-1);
    }

    STestInfo *udpInfo = uinfos + i;
    udpInfo->port = port + i;
    tcpInfo->pktLen = pkgLen;
    if (pthread_create(pids + num + i, NULL, taosNetBindUdpPort, udpInfo) != 0) {
      uInfo("failed to create UDP test thread, %s:%d", tcpInfo->hostFqdn, tcpInfo->port);
      exit(-1);
    }
  }

  for (int32_t i = 0; i < num; i++) {
    pthread_join(pids[i], NULL);
    pthread_join(pids[(num + i)], NULL);
  }
}

static void taosNetTestFqdn(char *host) {
  int code = 0;
  uint64_t startTime = taosGetTimestampUs();
  uint32_t ip = taosGetIpv4FromFqdn(host);
  if (ip == 0xffffffff) {
    uError("failed to get IP address from %s since %s", host, strerror(errno));
    code = -1;
  }
  uint64_t endTime = taosGetTimestampUs();
  uint64_t el = endTime - startTime;
  printf("check convert fqdn spend, status: %d\tcost: %" PRIu64 " us\n", code, el);
  return;
}

static void taosNetCheckSpeed(char *host, int32_t port, int32_t pkgLen,
                              int32_t pkgNum, char *pkgType) {
  // record config
  int32_t compressTmp = tsCompressMsgSize;
  int32_t maxUdpSize  = tsRpcMaxUdpSize;
  int32_t forceTcp  = tsRpcForceTcp;

  if (0 == strcmp("tcp", pkgType)){
    tsRpcForceTcp = 1;
    tsRpcMaxUdpSize = 0;            // force tcp
  } else {
    tsRpcForceTcp = 0;
    tsRpcMaxUdpSize = INT_MAX;
  }
  tsCompressMsgSize = -1;

  SRpcEpSet epSet;
  SRpcMsg   reqMsg;
  SRpcMsg   rspMsg;
  void *    pRpcConn;
  char secretEncrypt[32] = {0};
  char    spi = 0;
  pRpcConn = taosNetInitRpc(secretEncrypt, spi);
  if (NULL == pRpcConn) {
    uError("failed to init client rpc");
    return;
  }
<<<<<<< HEAD

=======
>>>>>>> 459eb331
  printf("check net spend, host:%s port:%d pkgLen:%d pkgNum:%d pkgType:%s\n\n", host, port, pkgLen, pkgNum, pkgType);
  int32_t totalSucc = 0;
  uint64_t startT = taosGetTimestampUs();
  for (int32_t i = 1; i <= pkgNum; i++) {
    uint64_t startTime = taosGetTimestampUs();

    memset(&epSet, 0, sizeof(SRpcEpSet));
    epSet.inUse = 0;
    epSet.numOfEps = 1;
    epSet.port[0] = port;
    strcpy(epSet.fqdn[0], host);

    reqMsg.msgType = TSDB_MSG_TYPE_NETWORK_TEST;
    reqMsg.pCont = rpcMallocCont(pkgLen);
    reqMsg.contLen = pkgLen;
    reqMsg.code = 0;
    reqMsg.handle = NULL;   // rpc handle returned to app
    reqMsg.ahandle = NULL;  // app handle set by client
    strcpy(reqMsg.pCont, "nettest speed");

    rpcSendRecv(pRpcConn, &epSet, &reqMsg, &rspMsg);

    int code = 0;
    if ((rspMsg.code != 0) || (rspMsg.msgType != TSDB_MSG_TYPE_NETWORK_TEST + 1)) {
      uError("ret code 0x%x %s", rspMsg.code, tstrerror(rspMsg.code));
      code = -1;
    }else{
      totalSucc ++;
    }

    rpcFreeCont(rspMsg.pCont);

    uint64_t endTime = taosGetTimestampUs();
    uint64_t el = endTime - startTime;
    printf("progress:%5d/%d\tstatus:%d\tcost:%8.2lf ms\tspeed:%8.2lf MB/s\n", i, pkgNum, code, el/1000.0, pkgLen/(el/1000000.0)/1024.0/1024.0);
  }
  int64_t endT = taosGetTimestampUs();
  uint64_t elT = endT - startT;
  printf("\ntotal succ:%5d/%d\tcost:%8.2lf ms\tspeed:%8.2lf MB/s\n", totalSucc, pkgNum, elT/1000.0, pkgLen/(elT/1000000.0)/1024.0/1024.0*totalSucc);

  rpcClose(pRpcConn);

  // return config
  tsCompressMsgSize = compressTmp;
  tsRpcMaxUdpSize = maxUdpSize;
  tsRpcForceTcp = forceTcp;
  return;
}

void taosNetTest(char *role, char *host, int32_t port, int32_t pkgLen,
                 int32_t pkgNum, char *pkgType) {
  tscEmbedded = 1;
  if (host == NULL) host = tsLocalFqdn;
  if (port == 0) port = tsServerPort;
  if (0 == strcmp("speed", role)){
    if (pkgLen <= MIN_SPEED_PKG_LEN) pkgLen = MIN_SPEED_PKG_LEN;
    if (pkgLen > MAX_SPEED_PKG_LEN) pkgLen = MAX_SPEED_PKG_LEN;
    if (pkgNum <= MIN_SPEED_PKG_NUM) pkgNum = MIN_SPEED_PKG_NUM;
    if (pkgNum > MAX_SPEED_PKG_NUM) pkgNum = MAX_SPEED_PKG_NUM;
  }else{
    if (pkgLen <= 10) pkgLen = 1000;
    if (pkgLen > MAX_PKG_LEN) pkgLen = MAX_PKG_LEN;
  }

  if (0 == strcmp("client", role)) {
    taosNetTestClient(host, port, pkgLen);
  } else if (0 == strcmp("server", role)) {
    taosNetTestServer(host, port, pkgLen);
  } else if (0 == strcmp("rpc", role)) {
    tscEmbedded = 0;
    taosNetTestRpc(host, port, pkgLen);
  } else if (0 == strcmp("sync", role)) {
    taosNetCheckSync(host, port);
  } else if (0 == strcmp("startup", role)) {
    taosNetTestStartup(host, port);
  } else if (0 == strcmp("speed", role)) {
    tscEmbedded = 0;
    char type[10] = {0};
    taosNetCheckSpeed(host, port, pkgLen, pkgNum, strtolower(type, pkgType));
  }else if (0 == strcmp("fqdn", role)) {
    taosNetTestFqdn(host);
<<<<<<< HEAD
  }else {
=======
  } else {
>>>>>>> 459eb331
    taosNetTestStartup(host, port);
  }

  tscEmbedded = 0;
}<|MERGE_RESOLUTION|>--- conflicted
+++ resolved
@@ -589,10 +589,7 @@
     uError("failed to init client rpc");
     return;
   }
-<<<<<<< HEAD
-
-=======
->>>>>>> 459eb331
+
   printf("check net spend, host:%s port:%d pkgLen:%d pkgNum:%d pkgType:%s\n\n", host, port, pkgLen, pkgNum, pkgType);
   int32_t totalSucc = 0;
   uint64_t startT = taosGetTimestampUs();
@@ -674,11 +671,7 @@
     taosNetCheckSpeed(host, port, pkgLen, pkgNum, strtolower(type, pkgType));
   }else if (0 == strcmp("fqdn", role)) {
     taosNetTestFqdn(host);
-<<<<<<< HEAD
-  }else {
-=======
   } else {
->>>>>>> 459eb331
     taosNetTestStartup(host, port);
   }
 
