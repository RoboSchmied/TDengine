--- conflicted
+++ resolved
@@ -18,29 +18,24 @@
 #include "tcompare.h"
 #include "hash.h"
 
-<<<<<<< HEAD
+int32_t setCompareBytes1(const void *pLeft, const void *pRight) {
+  return NULL != taosHashGet((SHashObj *)pRight, pLeft, 1) ? 1 : 0;
+}
+
+int32_t setCompareBytes2(const void *pLeft, const void *pRight) {
+  return NULL != taosHashGet((SHashObj *)pRight, pLeft, 2) ? 1 : 0;
+}
+
+int32_t setCompareBytes4(const void *pLeft, const void *pRight) {
+  return NULL != taosHashGet((SHashObj *)pRight, pLeft, 4) ? 1 : 0;
+}
+
+int32_t setCompareBytes8(const void *pLeft, const void *pRight) {
+  return NULL != taosHashGet((SHashObj *)pRight, pLeft, 8) ? 1 : 0;
+}
+
 int32_t compareInt8Val(const void *pLeft, const void *pRight) {
   int8_t left = GET_INT8_VAL(pLeft), right = GET_INT8_VAL(pRight);
-=======
-int32_t setCompareBytes1(const void *pLeft, const void *pRight) {
-  return NULL != taosHashGet((SHashObj *)pRight, pLeft, 1) ? 1 : 0;    
-}
-
-int32_t setCompareBytes2(const void *pLeft, const void *pRight) {
-  return NULL != taosHashGet((SHashObj *)pRight, pLeft, 2) ? 1 : 0;    
-}
-
-int32_t setCompareBytes4(const void *pLeft, const void *pRight) {
-  return NULL != taosHashGet((SHashObj *)pRight, pLeft, 4) ? 1 : 0;    
-}
-
-int32_t setCompareBytes8(const void *pLeft, const void *pRight) {
-  return NULL != taosHashGet((SHashObj *)pRight, pLeft, 8) ? 1 : 0;    
-}
-
-int32_t compareInt32Val(const void *pLeft, const void *pRight) {
-  int32_t left = GET_INT32_VAL(pLeft), right = GET_INT32_VAL(pRight);
->>>>>>> 4ef9ee50
   if (left > right) return 1;
   if (left < right) return -1;
   return 0;
@@ -354,15 +349,7 @@
   return compareLenPrefixedStr(x, y);
 }
 
-<<<<<<< HEAD
-static int32_t compareFindItemInSet(const void *pLeft, const void* pRight)  {
-=======
-//static int32_t compareFindStrInArray(const void* pLeft, const void* pRight) {
-//  const SArray* arr = (const SArray*) pRight;
-//  return taosArraySearchString(arr, pLeft, taosArrayCompareString, TD_EQ) == NULL ? 0 : 1;
-//}
 int32_t compareFindItemInSet(const void *pLeft, const void* pRight)  {
->>>>>>> 4ef9ee50
   return NULL != taosHashGet((SHashObj *)pRight, varDataVal(pLeft), varDataLen(pLeft)) ? 1 : 0;    
 }
 
@@ -385,26 +372,26 @@
   if (optr == TSDB_RELATION_IN && (type != TSDB_DATA_TYPE_BINARY && type != TSDB_DATA_TYPE_NCHAR)) {
     switch (type) {
       case TSDB_DATA_TYPE_BOOL:
-      case TSDB_DATA_TYPE_TINYINT:  
-      case TSDB_DATA_TYPE_UTINYINT:  
+      case TSDB_DATA_TYPE_TINYINT:
+      case TSDB_DATA_TYPE_UTINYINT:
         return setCompareBytes1;
       case TSDB_DATA_TYPE_SMALLINT:
       case TSDB_DATA_TYPE_USMALLINT:
         return setCompareBytes2;
       case TSDB_DATA_TYPE_INT:
       case TSDB_DATA_TYPE_UINT:
-      case TSDB_DATA_TYPE_FLOAT:        
+      case TSDB_DATA_TYPE_FLOAT:
         return setCompareBytes4;
-      case TSDB_DATA_TYPE_BIGINT:        
-      case TSDB_DATA_TYPE_UBIGINT:        
-      case TSDB_DATA_TYPE_DOUBLE:        
-      case TSDB_DATA_TYPE_TIMESTAMP:        
+      case TSDB_DATA_TYPE_BIGINT:
+      case TSDB_DATA_TYPE_UBIGINT:
+      case TSDB_DATA_TYPE_DOUBLE:
+      case TSDB_DATA_TYPE_TIMESTAMP:
         return setCompareBytes8;
       default:
         assert(0);
     }
   }
-  
+
   switch (type) {
     case TSDB_DATA_TYPE_BOOL:
     case TSDB_DATA_TYPE_TINYINT:   comparFn = compareInt8Val;   break;
