/*
 * Copyright (c) 2019 TAOS Data, Inc. <jhtao@taosdata.com>
 *
 * This program is free software: you can use, redistribute, and/or modify
 * it under the terms of the GNU Affero General Public License, version 3
 * or later ("AGPL"), as published by the Free Software Foundation.
 *
 * This program is distributed in the hope that it will be useful, but WITHOUT
 * ANY WARRANTY; without even the implied warranty of MERCHANTABILITY or
 * FITNESS FOR A PARTICULAR PURPOSE.
 *
 * You should have received a copy of the GNU Affero General Public License
 * along with this program. If not, see <http://www.gnu.org/licenses/>.
 */

#define _DEFAULT_SOURCE

#define TAOS_RANDOM_FILE_FAIL_TEST

#include "os.h"
#include "hash.h"
#include "taoserror.h"
#include "tchecksum.h"
#include "tcoding.h"
#include "tkvstore.h"
#include "tulog.h"

#define TD_KVSTORE_HEADER_SIZE 512
#define TD_KVSTORE_MAJOR_VERSION 1
#define TD_KVSTORE_MAINOR_VERSION 0
#define TD_KVSTORE_SNAP_SUFFIX ".snap"
#define TD_KVSTORE_NEW_SUFFIX ".new"
#define TD_KVSTORE_INIT_MAGIC 0xFFFFFFFF

typedef struct {
  uint64_t uid;
  int64_t  offset;
  int64_t  size;
} SKVRecord;

static int       tdInitKVStoreHeader(int fd, char *fname);
static int       tdEncodeStoreInfo(void **buf, SStoreInfo *pInfo);
static void *    tdDecodeStoreInfo(void *buf, SStoreInfo *pInfo);
static SKVStore *tdNewKVStore(char *fname, iterFunc iFunc, afterFunc aFunc, void *appH);
static char *    tdGetKVStoreSnapshotFname(char *fdata);
static char *    tdGetKVStoreNewFname(char *fdata);
static void      tdFreeKVStore(SKVStore *pStore);
static int       tdUpdateKVStoreHeader(int fd, char *fname, SStoreInfo *pInfo);
static int       tdLoadKVStoreHeader(int fd, char *fname, SStoreInfo *pInfo, uint32_t *version);
static int       tdEncodeKVRecord(void **buf, SKVRecord *pRecord);
static void *    tdDecodeKVRecord(void *buf, SKVRecord *pRecord);
static int       tdRestoreKVStore(SKVStore *pStore);

int tdCreateKVStore(char *fname) {
  int fd = open(fname, O_RDWR | O_CREAT, 0755);
  if (fd < 0) {
    uError("failed to open file %s since %s", fname, strerror(errno));
    terrno = TAOS_SYSTEM_ERROR(errno);
    return -1;
  }

  if (tdInitKVStoreHeader(fd, fname) < 0) goto _err;

  if (fsync(fd) < 0) {
    uError("failed to fsync file %s since %s", fname, strerror(errno));
    terrno = TAOS_SYSTEM_ERROR(errno);
    goto _err;
  }

  if (close(fd) < 0) {
    uError("failed to close file %s since %s", fname, strerror(errno));
    terrno = TAOS_SYSTEM_ERROR(errno);
    goto _err;
  }

  return 0;

_err:
  if (fd >= 0) close(fd);
  (void)remove(fname);
  return -1;
}

int tdDestroyKVStore(char *fname) {
  if (remove(fname) < 0) {
    uError("failed to remove file %s since %s", fname, strerror(errno));
    terrno = TAOS_SYSTEM_ERROR(errno);
    return -1;
  }

  return 0;
}

SKVStore *tdOpenKVStore(char *fname, iterFunc iFunc, afterFunc aFunc, void *appH) {
  SStoreInfo info = {0};
  uint32_t   version = 0;

  SKVStore *pStore = tdNewKVStore(fname, iFunc, aFunc, appH);
  if (pStore == NULL) return NULL;

  pStore->fd = open(pStore->fname, O_RDWR);
  if (pStore->fd < 0) {
    uError("failed to open file %s since %s", pStore->fname, strerror(errno));
    terrno = TAOS_SYSTEM_ERROR(errno);
    goto _err;
  }

  pStore->sfd = open(pStore->fsnap, O_RDONLY);
  if (pStore->sfd < 0) {
    if (errno != ENOENT) {
      uError("failed to open file %s since %s", pStore->fsnap, strerror(errno));
      terrno = TAOS_SYSTEM_ERROR(errno);
      goto _err;
    }
  } else {
    uDebug("file %s exists, try to recover the KV store", pStore->fsnap);
    if (tdLoadKVStoreHeader(pStore->sfd, pStore->fsnap, &info, &version) < 0) {
      if (terrno != TSDB_CODE_COM_FILE_CORRUPTED) goto _err;
    } else {
      if (version != KVSTORE_FILE_VERSION) {
        uError("file %s version %u is not the same as program version %u, this may cause problem", pStore->fsnap,
               version, KVSTORE_FILE_VERSION);
      }

      if (taosFtruncate(pStore->fd, info.size) < 0) {
        uError("failed to truncate %s to %" PRId64 " size since %s", pStore->fname, info.size, strerror(errno));
        terrno = TAOS_SYSTEM_ERROR(errno);
        goto _err;
      }

      if (tdUpdateKVStoreHeader(pStore->fd, pStore->fname, &info) < 0) goto _err;
      if (fsync(pStore->fd) < 0) {
        uError("failed to fsync file %s since %s", pStore->fname, strerror(errno));
        goto _err;
      }
    }

    close(pStore->sfd);
    pStore->sfd = -1;
    (void)remove(pStore->fsnap);
  }

  if (tdLoadKVStoreHeader(pStore->fd, pStore->fname, &info, &version) < 0) goto _err;
  if (version != KVSTORE_FILE_VERSION) {
    uError("file %s version %u is not the same as program version %u, this may cause problem", pStore->fname, version,
           KVSTORE_FILE_VERSION);
  }

  pStore->info.size = TD_KVSTORE_HEADER_SIZE;
  pStore->info.magic = info.magic;

  if (tdRestoreKVStore(pStore) < 0) goto _err;

  close(pStore->fd);
  pStore->fd = -1;

  return pStore;

_err:
  if (pStore->fd > 0) {
    close(pStore->fd);
    pStore->fd = -1;
  }
  if (pStore->sfd > 0) {
    close(pStore->sfd);
    pStore->sfd = -1;
  }
  tdFreeKVStore(pStore);
  return NULL;
}

void tdCloseKVStore(SKVStore *pStore) { tdFreeKVStore(pStore); }

int tdKVStoreStartCommit(SKVStore *pStore) {
  ASSERT(pStore->fd < 0);

  pStore->fd = open(pStore->fname, O_RDWR);
  if (pStore->fd < 0) {
    uError("failed to open file %s since %s", pStore->fname, strerror(errno));
    terrno = TAOS_SYSTEM_ERROR(errno);
    goto _err;
  }

  pStore->sfd = open(pStore->fsnap, O_WRONLY | O_CREAT, 0755);
  if (pStore->sfd < 0) {
    uError("failed to open file %s since %s", pStore->fsnap, strerror(errno));
    terrno = TAOS_SYSTEM_ERROR(errno);
    goto _err;
  }

  if (taosTSendFile(pStore->sfd, pStore->fd, NULL, TD_KVSTORE_HEADER_SIZE) < TD_KVSTORE_HEADER_SIZE) {
    uError("failed to send file %d bytes since %s", TD_KVSTORE_HEADER_SIZE, strerror(errno));
    terrno = TAOS_SYSTEM_ERROR(errno);
    goto _err;
  }

  if (fsync(pStore->sfd) < 0) {
    uError("failed to fsync file %s since %s", pStore->fsnap, strerror(errno));
    terrno = TAOS_SYSTEM_ERROR(errno);
    goto _err;
  }

  if (close(pStore->sfd) < 0) {
    uError("failed to close file %s since %s", pStore->fsnap, strerror(errno));
    terrno = TAOS_SYSTEM_ERROR(errno);
    goto _err;
  }
  pStore->sfd = -1;

  if (lseek(pStore->fd, 0, SEEK_END) < 0) {
    uError("failed to lseek file %s since %s", pStore->fname, strerror(errno));
    terrno = TAOS_SYSTEM_ERROR(errno);
    goto _err;
  }

  ASSERT(pStore->info.size == lseek(pStore->fd, 0, SEEK_CUR));

  return 0;

_err:
  if (pStore->sfd > 0) {
    close(pStore->sfd);
    pStore->sfd = -1;
    (void)remove(pStore->fsnap);
  }
  if (pStore->fd > 0) {
    close(pStore->fd);
    pStore->fd = -1;
  }
  return -1;
}

int tdUpdateKVStoreRecord(SKVStore *pStore, uint64_t uid, void *cont, int contLen) {
  SKVRecord rInfo = {0};
  char      buf[64] = "\0";
  char *    pBuf = buf;

  rInfo.offset = lseek(pStore->fd, 0, SEEK_CUR);
  if (rInfo.offset < 0) {
    uError("failed to lseek file %s since %s", pStore->fname, strerror(errno));
    return -1;
  }

  rInfo.uid = uid;
  rInfo.size = contLen;

  int tlen = tdEncodeKVRecord((void *)(&pBuf), &rInfo);
  ASSERT(tlen == POINTER_DISTANCE(pBuf, buf));
  ASSERT(tlen == sizeof(SKVRecord));

  if (taosTWrite(pStore->fd, buf, tlen) < tlen) {
    uError("failed to write %d bytes to file %s since %s", tlen, pStore->fname, strerror(errno));
    terrno = TAOS_SYSTEM_ERROR(errno);
    return -1;
  }

  if (taosTWrite(pStore->fd, cont, contLen) < contLen) {
    uError("failed to write %d bytes to file %s since %s", contLen, pStore->fname, strerror(errno));
    return -1;
  }

  pStore->info.magic =
      taosCalcChecksum(pStore->info.magic, (uint8_t *)POINTER_SHIFT(cont, contLen - sizeof(TSCKSUM)), sizeof(TSCKSUM));
  pStore->info.size += (sizeof(SKVRecord) + contLen);
  SKVRecord *pRecord = taosHashGet(pStore->map, (void *)&uid, sizeof(uid));
  if (pRecord != NULL) {  // just to insert
    pStore->info.tombSize += pRecord->size;
  } else {
    pStore->info.nRecords++;
  }

  taosHashPut(pStore->map, (void *)(&uid), sizeof(uid), (void *)(&rInfo), sizeof(rInfo));
  uTrace("put uid %" PRIu64 " into kvStore %s", uid, pStore->fname);

  return 0;
}

int tdDropKVStoreRecord(SKVStore *pStore, uint64_t uid) {
  SKVRecord rInfo = {0};
  char      buf[128] = "\0";

  SKVRecord *pRecord = taosHashGet(pStore->map, (void *)(&uid), sizeof(uid));
  if (pRecord == NULL) {
    uError("failed to drop KV store record with key %" PRIu64 " since not find", uid);
    return -1;
  }

  rInfo.offset = -pRecord->offset;
  rInfo.uid = pRecord->uid;
  rInfo.size = pRecord->size;

  void *pBuf = buf;
  tdEncodeKVRecord(&pBuf, &rInfo);

  if (taosTWrite(pStore->fd, buf, POINTER_DISTANCE(pBuf, buf)) < POINTER_DISTANCE(pBuf, buf)) {
    uError("failed to write %" PRId64 " bytes to file %s since %s", (int64_t)(POINTER_DISTANCE(pBuf, buf)), pStore->fname, strerror(errno));
    terrno = TAOS_SYSTEM_ERROR(errno);
    return -1;
  }

  pStore->info.magic = taosCalcChecksum(pStore->info.magic, (uint8_t *)buf, (uint32_t)POINTER_DISTANCE(pBuf, buf));
  pStore->info.size += POINTER_DISTANCE(pBuf, buf);
  pStore->info.nDels++;
  pStore->info.nRecords--;
  pStore->info.tombSize += (rInfo.size + sizeof(SKVRecord) * 2);

  taosHashRemove(pStore->map, (void *)(&uid), sizeof(uid));
  uDebug("drop uid %" PRIu64 " from KV store %s", uid, pStore->fname);

  return 0;
}

int tdKVStoreEndCommit(SKVStore *pStore) {
  ASSERT(pStore->fd > 0);

  if (tdUpdateKVStoreHeader(pStore->fd, pStore->fname, &(pStore->info)) < 0) return -1;

  if (fsync(pStore->fd) < 0) {
    uError("failed to fsync file %s since %s", pStore->fname, strerror(errno));
    terrno = TAOS_SYSTEM_ERROR(errno);
    return -1;
  }

  if (close(pStore->fd) < 0) {
    uError("failed to close file %s since %s", pStore->fname, strerror(errno));
    terrno = TAOS_SYSTEM_ERROR(errno);
    return -1;
  }
  pStore->fd = -1;

  (void)remove(pStore->fsnap);
  return 0;
}

void tsdbGetStoreInfo(char *fname, uint32_t *magic, int32_t *size) {
  char       buf[TD_KVSTORE_HEADER_SIZE] = "\0";
  SStoreInfo info = {0};

  int fd = open(fname, O_RDONLY);
  if (fd < 0) goto _err;

  if (taosTRead(fd, buf, TD_KVSTORE_HEADER_SIZE) < TD_KVSTORE_HEADER_SIZE) goto _err;
  if (!taosCheckChecksumWhole((uint8_t *)buf, TD_KVSTORE_HEADER_SIZE)) goto _err;

  void *pBuf = (void *)buf;
  pBuf = tdDecodeStoreInfo(pBuf, &info);
  off_t offset = lseek(fd, 0, SEEK_END);
  if (offset < 0) goto _err;
  close(fd);

  *magic = info.magic;
  *size = (int32_t)offset;

<<<<<<< HEAD
=======
  return;

>>>>>>> 1c2fbfea
_err:
  if (fd >= 0) close(fd);
  *magic = TD_KVSTORE_INIT_MAGIC;
  *size = 0;
}

static int tdLoadKVStoreHeader(int fd, char *fname, SStoreInfo *pInfo, uint32_t *version) {
  char buf[TD_KVSTORE_HEADER_SIZE] = "\0";

  if (lseek(fd, 0, SEEK_SET) < 0) {
    uError("failed to lseek file %s since %s", fname, strerror(errno));
    terrno = TAOS_SYSTEM_ERROR(errno);
    return -1;
  }

  if (taosTRead(fd, buf, TD_KVSTORE_HEADER_SIZE) < TD_KVSTORE_HEADER_SIZE) {
    uError("failed to read %d bytes from file %s since %s", TD_KVSTORE_HEADER_SIZE, fname, strerror(errno));
    terrno = TAOS_SYSTEM_ERROR(errno);
    return -1;
  }

  if (!taosCheckChecksumWhole((uint8_t *)buf, TD_KVSTORE_HEADER_SIZE)) {
    uError("file %s is broken", fname);
    terrno = TSDB_CODE_COM_FILE_CORRUPTED;
    return -1;
  }

  void *pBuf = (void *)buf;
  pBuf = tdDecodeStoreInfo(pBuf, pInfo);
  pBuf = taosDecodeFixedU32(pBuf, version);

  return 0;
}

static int tdUpdateKVStoreHeader(int fd, char *fname, SStoreInfo *pInfo) {
  char buf[TD_KVSTORE_HEADER_SIZE] = "\0";

  if (lseek(fd, 0, SEEK_SET) < 0) {
    uError("failed to lseek file %s since %s", fname, strerror(errno));
    terrno = TAOS_SYSTEM_ERROR(errno);
    return -1;
  }

  void *pBuf = buf;
  tdEncodeStoreInfo(&pBuf, pInfo);
  taosEncodeFixedU32(&pBuf, KVSTORE_FILE_VERSION);
  ASSERT(POINTER_DISTANCE(pBuf, buf) + sizeof(TSCKSUM) <= TD_KVSTORE_HEADER_SIZE);

  taosCalcChecksumAppend(0, (uint8_t *)buf, TD_KVSTORE_HEADER_SIZE);
  if (taosTWrite(fd, buf, TD_KVSTORE_HEADER_SIZE) < TD_KVSTORE_HEADER_SIZE) {
    uError("failed to write %d bytes to file %s since %s", TD_KVSTORE_HEADER_SIZE, fname, strerror(errno));
    terrno = TAOS_SYSTEM_ERROR(errno);
    return -1;
  }

  return 0;
}

static int tdInitKVStoreHeader(int fd, char *fname) {
  SStoreInfo info = {TD_KVSTORE_HEADER_SIZE, 0, 0, 0, TD_KVSTORE_INIT_MAGIC};

  return tdUpdateKVStoreHeader(fd, fname, &info);
}

static int tdEncodeStoreInfo(void **buf, SStoreInfo *pInfo) {
  int tlen = 0;
  tlen += taosEncodeVariantI64(buf, pInfo->size);
  tlen += taosEncodeVariantI64(buf, pInfo->tombSize);
  tlen += taosEncodeVariantI64(buf, pInfo->nRecords);
  tlen += taosEncodeVariantI64(buf, pInfo->nDels);
  tlen += taosEncodeFixedU32(buf, pInfo->magic);

  return tlen;
}

static void *tdDecodeStoreInfo(void *buf, SStoreInfo *pInfo) {
  buf = taosDecodeVariantI64(buf, &(pInfo->size));
  buf = taosDecodeVariantI64(buf, &(pInfo->tombSize));
  buf = taosDecodeVariantI64(buf, &(pInfo->nRecords));
  buf = taosDecodeVariantI64(buf, &(pInfo->nDels));
  buf = taosDecodeFixedU32(buf, &(pInfo->magic));

  return buf;
}

static SKVStore *tdNewKVStore(char *fname, iterFunc iFunc, afterFunc aFunc, void *appH) {
  SKVStore *pStore = (SKVStore *)calloc(1, sizeof(SKVStore));
  if (pStore == NULL) goto _err;

  pStore->fname = strdup(fname);
  if (pStore->fname == NULL) {
    terrno = TSDB_CODE_COM_OUT_OF_MEMORY;
    goto _err;
  }

  pStore->fsnap = tdGetKVStoreSnapshotFname(fname);
  if (pStore->fsnap == NULL) {
    goto _err;
  }

  pStore->fnew = tdGetKVStoreNewFname(fname);
  if (pStore->fnew == NULL) goto _err;

  pStore->fd = -1;
  pStore->sfd = -1;
  pStore->nfd = -1;
  pStore->iFunc = iFunc;
  pStore->aFunc = aFunc;
  pStore->appH = appH;
  pStore->map = taosHashInit(4096, taosGetDefaultHashFunction(TSDB_DATA_TYPE_BIGINT), true, false);
  if (pStore->map == NULL) {
    terrno = TSDB_CODE_COM_OUT_OF_MEMORY;
    goto _err;
  }

  return pStore;

_err:
  tdFreeKVStore(pStore);
  return NULL;
}

static void tdFreeKVStore(SKVStore *pStore) {
  if (pStore) {
    taosTFree(pStore->fname);
    taosTFree(pStore->fsnap);
    taosTFree(pStore->fnew);
    taosHashCleanup(pStore->map);
    free(pStore);
  }
}

static char *tdGetKVStoreSnapshotFname(char *fdata) {
  size_t size = strlen(fdata) + strlen(TD_KVSTORE_SNAP_SUFFIX) + 1;
  char * fname = malloc(size);
  if (fname == NULL) {
    terrno = TSDB_CODE_COM_OUT_OF_MEMORY;
    return NULL;
  }
  sprintf(fname, "%s%s", fdata, TD_KVSTORE_SNAP_SUFFIX);
  return fname;
}

static char *tdGetKVStoreNewFname(char *fdata) {
  size_t size = strlen(fdata) + strlen(TD_KVSTORE_NEW_SUFFIX) + 1;
  char * fname = malloc(size);
  if (fname == NULL) {
    terrno = TSDB_CODE_COM_OUT_OF_MEMORY;
    return NULL;
  }
  sprintf(fname, "%s%s", fdata, TD_KVSTORE_NEW_SUFFIX);
  return fname;
}

static int tdEncodeKVRecord(void **buf, SKVRecord *pRecord) {
  int tlen = 0;
  tlen += taosEncodeFixedU64(buf, pRecord->uid);
  tlen += taosEncodeFixedI64(buf, pRecord->offset);
  tlen += taosEncodeFixedI64(buf, pRecord->size);

  return tlen;
}

static void *tdDecodeKVRecord(void *buf, SKVRecord *pRecord) {
  buf = taosDecodeFixedU64(buf, &(pRecord->uid));
  buf = taosDecodeFixedI64(buf, &(pRecord->offset));
  buf = taosDecodeFixedI64(buf, &(pRecord->size));

  return buf;
}

static int tdRestoreKVStore(SKVStore *pStore) {
  char                  tbuf[128] = "\0";
  void *                buf = NULL;
  int64_t               maxBufSize = 0;
  SKVRecord             rInfo = {0};
  SHashMutableIterator *pIter = NULL;

  ASSERT(TD_KVSTORE_HEADER_SIZE == lseek(pStore->fd, 0, SEEK_CUR));
  ASSERT(pStore->info.size == TD_KVSTORE_HEADER_SIZE);

  while (true) {
    ssize_t tsize = taosTRead(pStore->fd, tbuf, sizeof(SKVRecord));
    if (tsize == 0) break;
    if (tsize < sizeof(SKVRecord)) {
      uError("failed to read %" PRIzu " bytes from file %s at offset %" PRId64 "since %s", sizeof(SKVRecord), pStore->fname,
             pStore->info.size, strerror(errno));
      terrno = TAOS_SYSTEM_ERROR(errno);
      goto _err;
    }

    char *pBuf = tdDecodeKVRecord(tbuf, &rInfo);
    ASSERT(POINTER_DISTANCE(pBuf, tbuf) == sizeof(SKVRecord));
    ASSERT((rInfo.offset > 0) ? (pStore->info.size == rInfo.offset) : true);

    if (rInfo.offset < 0) {
      taosHashRemove(pStore->map, (void *)(&rInfo.uid), sizeof(rInfo.uid));
      pStore->info.size += sizeof(SKVRecord);
      pStore->info.nRecords--;
      pStore->info.nDels++;
      pStore->info.tombSize += (rInfo.size + sizeof(SKVRecord) * 2);
    } else {
      ASSERT(rInfo.offset > 0 && rInfo.size > 0);
      if (taosHashPut(pStore->map, (void *)(&rInfo.uid), sizeof(rInfo.uid), &rInfo, sizeof(rInfo)) < 0) {
        uError("failed to put record in KV store %s", pStore->fname);
        terrno = TSDB_CODE_COM_OUT_OF_MEMORY;
        goto _err;
      }

      maxBufSize = MAX(maxBufSize, rInfo.size);

      if (lseek(pStore->fd, (off_t)rInfo.size, SEEK_CUR) < 0) {
        uError("failed to lseek file %s since %s", pStore->fname, strerror(errno));
        terrno = TAOS_SYSTEM_ERROR(errno);
        goto _err;
      }

      pStore->info.size += (sizeof(SKVRecord) + rInfo.size);
      pStore->info.nRecords++;
    }
  }

  buf = malloc(maxBufSize);
  if (buf == NULL) {
    uError("failed to allocate %" PRId64 " bytes in KV store %s", maxBufSize, pStore->fname);
    terrno = TAOS_SYSTEM_ERROR(errno);
    goto _err;
  }

  pIter = taosHashCreateIter(pStore->map);
  if (pIter == NULL) {
    uError("failed to create hash iter while opening KV store %s", pStore->fname);
    terrno = TSDB_CODE_COM_OUT_OF_MEMORY;
    goto _err;
  }

  while (taosHashIterNext(pIter)) {
    SKVRecord *pRecord = taosHashIterGet(pIter);

    if (lseek(pStore->fd, (off_t)(pRecord->offset + sizeof(SKVRecord)), SEEK_SET) < 0) {
      uError("failed to lseek file %s since %s, offset %" PRId64, pStore->fname, strerror(errno), pRecord->offset);
      terrno = TAOS_SYSTEM_ERROR(errno);
      goto _err;
    }

    if (taosTRead(pStore->fd, buf, pRecord->size) < pRecord->size) {
      uError("failed to read %" PRId64 " bytes from file %s since %s, offset %" PRId64, pRecord->size, pStore->fname,
             strerror(errno), pRecord->offset);
      terrno = TAOS_SYSTEM_ERROR(errno);
      goto _err;
    }

    if (pStore->iFunc) {
      if ((*pStore->iFunc)(pStore->appH, buf, (int)pRecord->size) < 0) {
        uError("failed to restore record uid %" PRIu64 " in kv store %s at offset %" PRId64 " size %" PRId64
               " since %s",
               pRecord->uid, pStore->fname, pRecord->offset, pRecord->size, tstrerror(terrno));
        goto _err;
      }
    }
  }

  if (pStore->aFunc) (*pStore->aFunc)(pStore->appH);

  taosHashDestroyIter(pIter);
  taosTFree(buf);
  return 0;

_err:
  taosHashDestroyIter(pIter);
  taosTFree(buf);
  return -1;
}<|MERGE_RESOLUTION|>--- conflicted
+++ resolved
@@ -351,11 +351,8 @@
   *magic = info.magic;
   *size = (int32_t)offset;
 
-<<<<<<< HEAD
-=======
   return;
 
->>>>>>> 1c2fbfea
 _err:
   if (fd >= 0) close(fd);
   *magic = TD_KVSTORE_INIT_MAGIC;
