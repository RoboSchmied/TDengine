/*
 * Copyright (c) 2019 TAOS Data, Inc. <jhtao@taosdata.com>
 *
 * This program is free software: you can use, redistribute, and/or modify
 * it under the terms of the GNU Affero General Public License, version 3
 * or later ("AGPL"), as published by the Free Software Foundation.
 *
 * This program is distributed in the hope that it will be useful, but WITHOUT
 * ANY WARRANTY; without even the implied warranty of MERCHANTABILITY or
 * FITNESS FOR A PARTICULAR PURPOSE.
 *
 * You should have received a copy of the GNU Affero General Public License
 * along with this program. If not, see <http://www.gnu.org/licenses/>.
 */

#ifndef TDENGINE_TSKIPLIST_H
#define TDENGINE_TSKIPLIST_H

#ifdef __cplusplus
extern "C" {
#endif

#include "os.h"
#include "taosdef.h"
#include "tarray.h"

#define MAX_SKIP_LIST_LEVEL 15
#define SKIP_LIST_RECORD_PERFORMANCE 0

// For key property setting
#define SL_ALLOW_DUP_KEY (uint8_t)0x0    // Allow duplicate key exists
#define SL_DISCARD_DUP_KEY (uint8_t)0x1  // Discard duplicate key
#define SL_UPDATE_DUP_KEY (uint8_t)0x2   // Update duplicate key by remove/insert
// For thread safety setting
#define SL_THREAD_SAFE (uint8_t)0x4

typedef char *SSkipListKey;
typedef char *(*__sl_key_fn_t)(const void *);

typedef struct SSkipListNode {
  uint8_t        level;
  void *         pData;
  struct SSkipListNode *forwards[];
} SSkipListNode;

#define SL_GET_NODE_DATA(n) (n)->pData
#define SL_NODE_GET_FORWARD_POINTER(n, l) (n)->forwards[(l)]
#define SL_NODE_GET_BACKWARD_POINTER(n, l) (n)->forwards[(n)->level + (l)]

/*
 * @version 0.3
 * @date   2017/11/12
 * the simple version of skip list.
 *
 * for multi-thread safe purpose, we employ pthread_rwlock_t to guarantee to generate
 * deterministic result. Later, we will remove the lock in SkipList to further enhance the performance.
 * In this case, one should use the concurrent skip list (by using michael-scott algorithm) instead of
 * this simple version in a multi-thread environment, to achieve higher performance of read/write operations.
 *
 * Note: Duplicated primary key situation.
 * In case of duplicated primary key, two ways can be employed to handle this situation:
 * 1. add as normal insertion without special process.
 * 2. add an overflow pointer at each list node, all nodes with the same key will be added in the overflow pointer.
 *    In this case, the total steps of each search will be reduced significantly.
 *    Currently, we implement the skip list in a line with the first means, maybe refactor it soon.
 *
 *    Memory consumption: the memory alignment causes many memory wasted. So, employ a memory
 *    pool will significantly reduce the total memory consumption, as well as the calloc/malloc operation costs.
 *
 */

// state struct, record following information:
// number of links in each level.
// avg search steps, for latest 1000 queries
// avg search rsp time, for latest 1000 queries
// total memory size
typedef struct tSkipListState {
  // in bytes, sizeof(SSkipList)+sizeof(SSkipListNode)*SSkipList->nSize
  uint64_t nTotalMemSize;
  uint64_t nLevelNodeCnt[MAX_SKIP_LIST_LEVEL];
  uint64_t queryCount;  // total query count

  /*
   * only record latest 1000 queries
   * when the value==1000, = 0,
   * nTotalStepsForQueries = 0,
   * nTotalElapsedTimeForQueries = 0
   */
  uint64_t nRecQueries;
  uint16_t nTotalStepsForQueries;
  uint64_t nTotalElapsedTimeForQueries;

  uint16_t nInsertObjs;
  uint16_t nTotalStepsForInsert;
  uint64_t nTotalElapsedTimeForInsert;
} tSkipListState;

typedef struct SSkipList {
  __compar_fn_t     comparFn;
  __sl_key_fn_t     keyFn;
  pthread_rwlock_t *lock;
  uint16_t          len;
  uint8_t           maxLevel;
  uint8_t           flags;
  uint8_t           type;  // static info above
  uint8_t           level;
  uint32_t          size;
  SSkipListNode *   pHead;  // point to the first element
  SSkipListNode *   pTail;  // point to the last element
#if SKIP_LIST_RECORD_PERFORMANCE
  tSkipListState state;  // skiplist state
#endif
} SSkipList;

typedef struct SSkipListIterator {
  SSkipList *    pSkipList;
  SSkipListNode *cur;
<<<<<<< HEAD
  int32_t        step;   // the number of nodes that have been checked already
  int32_t        order;  // order of the iterator
=======
  int32_t        step;          // the number of nodes that have been checked already
  int32_t        order;         // order of the iterator
  SSkipListNode *next;          // next points to the true qualified node in skip list
>>>>>>> c380e8f2
} SSkipListIterator;

#define SL_IS_THREAD_SAFE(s) (((s)->flags) & SL_THREAD_SAFE)
#define SL_DUP_MODE(s) (((s)->flags) & ((((uint8_t)1) << 2) - 1))
#define SL_GET_NODE_KEY(s, n) ((s)->keyFn((n)->pData))
#define SL_GET_MIN_KEY(s) SL_GET_NODE_KEY(s, SL_NODE_GET_FORWARD_POINTER((s)->pHead, 0))
#define SL_GET_MAX_KEY(s) SL_GET_NODE_KEY((s), SL_NODE_GET_BACKWARD_POINTER((s)->pTail, 0))
#define SL_SIZE(s) (s)->size

SSkipList *tSkipListCreate(uint8_t maxLevel, uint8_t keyType, uint16_t keyLen, __compar_fn_t comparFn, uint8_t flags,
                           __sl_key_fn_t fn);
void       tSkipListDestroy(SSkipList *pSkipList);
SSkipListNode *    tSkipListPut(SSkipList *pSkipList, void *pData);
SArray *           tSkipListGet(SSkipList *pSkipList, SSkipListKey pKey);
void               tSkipListPrint(SSkipList *pSkipList, int16_t nlevel);
SSkipListIterator *tSkipListCreateIter(SSkipList *pSkipList);
SSkipListIterator *tSkipListCreateIterFromVal(SSkipList *pSkipList, const char *val, int32_t type, int32_t order);
bool               tSkipListIterNext(SSkipListIterator *iter);
SSkipListNode *    tSkipListIterGet(SSkipListIterator *iter);
void *             tSkipListDestroyIter(SSkipListIterator *iter);
uint32_t           tSkipListRemove(SSkipList *pSkipList, SSkipListKey key);
void               tSkipListRemoveNode(SSkipList *pSkipList, SSkipListNode *pNode);

#ifdef __cplusplus
}
#endif

#endif  // TDENGINE_TSKIPLIST_H<|MERGE_RESOLUTION|>--- conflicted
+++ resolved
@@ -115,14 +115,9 @@
 typedef struct SSkipListIterator {
   SSkipList *    pSkipList;
   SSkipListNode *cur;
-<<<<<<< HEAD
-  int32_t        step;   // the number of nodes that have been checked already
-  int32_t        order;  // order of the iterator
-=======
   int32_t        step;          // the number of nodes that have been checked already
   int32_t        order;         // order of the iterator
   SSkipListNode *next;          // next points to the true qualified node in skip list
->>>>>>> c380e8f2
 } SSkipListIterator;
 
 #define SL_IS_THREAD_SAFE(s) (((s)->flags) & SL_THREAD_SAFE)
