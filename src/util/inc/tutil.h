--- conflicted
+++ resolved
@@ -46,11 +46,7 @@
 
 // Pointer p drift right by b bytes
 #define POINTER_SHIFT(p, b) ((void *)((char *)(p) + (b)))
-<<<<<<< HEAD
-#define POINTER_DISTANCE(p1, p2) ((char *)p1 - (char *)p2)
-=======
 #define POINTER_DISTANCE(p1, p2) ((char *)(p1) - (char *)(p2)) 
->>>>>>> acb6ec78
 
 #ifndef NDEBUG
 #define ASSERT(x) assert(x)
