--- conflicted
+++ resolved
@@ -540,11 +540,7 @@
 
     pWal->version = pHead->version;
 
-<<<<<<< HEAD
-    //wInfo("writeFp: %ld", offset);
-=======
     // wInfo("writeFp: %ld", offset);
->>>>>>> ffe99d41
     if (0 != walSMemRowCheck(pHead)) {
       wError("vgId:%d, restore wal, fileId:%" PRId64 " hver:%" PRIu64 " wver:%" PRIu64 " len:%d offset:%" PRId64,
              pWal->vgId, fileId, pHead->version, pWal->version, pHead->len, offset);
