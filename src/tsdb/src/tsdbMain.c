/*
 * Copyright (c) 2019 TAOS Data, Inc. <jhtao@taosdata.com>
 *
 * This program is free software: you can use, redistribute, and/or modify
 * it under the terms of the GNU Affero General Public License, version 3
 * or later ("AGPL"), as published by the Free Software Foundation.
 *
 * This program is distributed in the hope that it will be useful, but WITHOUT
 * ANY WARRANTY; without even the implied warranty of MERCHANTABILITY or
 * FITNESS FOR A PARTICULAR PURPOSE.
 *
 * You should have received a copy of the GNU Affero General Public License
 * along with this program. If not, see <http://www.gnu.org/licenses/>.
 */

// no test file errors here
#include "tsdbMain.h"
#include "os.h"
#include "talgo.h"
#include "taosdef.h"
#include "tchecksum.h"
#include "tscompression.h"
#include "tsdb.h"
#include "tulog.h"

#define TSDB_CFG_FILE_NAME "config"
#define TSDB_DATA_DIR_NAME "data"
#define TSDB_META_FILE_NAME "meta"
#define TSDB_META_FILE_INDEX 10000000
#define IS_VALID_PRECISION(precision) \
  (((precision) >= TSDB_TIME_PRECISION_MILLI) && ((precision) <= TSDB_TIME_PRECISION_NANO))
#define TSDB_DEFAULT_COMPRESSION TWO_STAGE_COMP
#define IS_VALID_COMPRESSION(compression) (((compression) >= NO_COMPRESSION) && ((compression) <= TWO_STAGE_COMP))

static int32_t     tsdbCheckAndSetDefaultCfg(STsdbCfg *pCfg);
static int32_t     tsdbSetRepoEnv(char *rootDir, STsdbCfg *pCfg);
static int32_t     tsdbUnsetRepoEnv(char *rootDir);
static int32_t     tsdbSaveConfig(char *rootDir, STsdbCfg *pCfg);
static int         tsdbLoadConfig(char *rootDir, STsdbCfg *pCfg);
static char *      tsdbGetCfgFname(char *rootDir);
static STsdbRepo * tsdbNewRepo(char *rootDir, STsdbAppH *pAppH, STsdbCfg *pCfg);
static void        tsdbFreeRepo(STsdbRepo *pRepo);
static int         tsdbRestoreInfo(STsdbRepo *pRepo);
static void        tsdbAlterCompression(STsdbRepo *pRepo, int8_t compression);
static int         tsdbAlterKeep(STsdbRepo *pRepo, int32_t keep);
static int         tsdbAlterCacheTotalBlocks(STsdbRepo *pRepo, int totalBlocks);
static int         keyFGroupCompFunc(const void *key, const void *fgroup);
static int         tsdbEncodeCfg(void **buf, STsdbCfg *pCfg);
static void *      tsdbDecodeCfg(void *buf, STsdbCfg *pCfg);
static void        tsdbStartStream(STsdbRepo *pRepo);
static void        tsdbStopStream(STsdbRepo *pRepo);

// Function declaration
int32_t tsdbCreateRepo(char *rootDir, STsdbCfg *pCfg) {
  DIR *dir = opendir(rootDir);
  if (dir) {
    tsdbDebug("repository %s already exists", rootDir);
    closedir(dir);
    return 0;
  } else {
    if (ENOENT != errno) {
      tsdbError("failed to open directory %s since %s", rootDir, strerror(errno));
      terrno = TAOS_SYSTEM_ERROR(errno);
      return -1;
    }
  }

  if (mkdir(rootDir, 0755) < 0) {
    tsdbError("vgId:%d failed to create rootDir %s since %s", pCfg->tsdbId, rootDir, strerror(errno));
    terrno = TAOS_SYSTEM_ERROR(errno);
    return -1;
  }

  if (tsdbCheckAndSetDefaultCfg(pCfg) < 0) return -1;

  if (tsdbSetRepoEnv(rootDir, pCfg) < 0) return -1;

  tsdbDebug(
      "vgId:%d tsdb env create succeed! cacheBlockSize %d totalBlocks %d daysPerFile %d keep "
      "%d minRowsPerFileBlock %d maxRowsPerFileBlock %d precision %d compression %d update %d cacheLastRow %d",
      pCfg->tsdbId, pCfg->cacheBlockSize, pCfg->totalBlocks, pCfg->daysPerFile, pCfg->keep, pCfg->minRowsPerFileBlock,
      pCfg->maxRowsPerFileBlock, pCfg->precision, pCfg->compression, pCfg->update, pCfg->cacheLastRow);
  return 0;
}

int32_t tsdbDropRepo(char *rootDir) { return tsdbUnsetRepoEnv(rootDir); }

TSDB_REPO_T *tsdbOpenRepo(char *rootDir, STsdbAppH *pAppH) {
  STsdbCfg   config = {0};
  STsdbRepo *pRepo = NULL;

  terrno = TSDB_CODE_SUCCESS;

  if (tsdbLoadConfig(rootDir, &config) < 0) {
    tsdbError("failed to open repo in rootDir %s since %s", rootDir, tstrerror(terrno));
    return NULL;
  }

  pRepo = tsdbNewRepo(rootDir, pAppH, &config);
  if (pRepo == NULL) {
    tsdbError("failed to open repo in rootDir %s since %s", rootDir, tstrerror(terrno));
    return NULL;
  }

  if (tsdbOpenMeta(pRepo) < 0) {
    tsdbError("vgId:%d failed to open meta since %s", REPO_ID(pRepo), tstrerror(terrno));
    goto _err;
  }

  if (tsdbOpenBufPool(pRepo) < 0) {
    tsdbError("vgId:%d failed to open buffer pool since %s", REPO_ID(pRepo), tstrerror(terrno));
    goto _err;
  }

  if (tsdbOpenFileH(pRepo) < 0) {
    tsdbError("vgId:%d failed to open file handle since %s", REPO_ID(pRepo), tstrerror(terrno));
    goto _err;
  }

  if (tsdbRestoreInfo(pRepo) < 0) {
    tsdbError("vgId:%d failed to restore info from file since %s", REPO_ID(pRepo), tstrerror(terrno));
    goto _err;
  }

  tsdbStartStream(pRepo);

  tsdbDebug("vgId:%d open tsdb repository succeed!", REPO_ID(pRepo));

  return (TSDB_REPO_T *)pRepo;

_err:
  tsdbCloseRepo(pRepo, false);
  return NULL;
}

// Note: all working thread and query thread must stopped when calling this function
int tsdbCloseRepo(TSDB_REPO_T *repo, int toCommit) {
  if (repo == NULL) return 0;

  STsdbRepo *pRepo = (STsdbRepo *)repo;
  int        vgId = REPO_ID(pRepo);

  terrno = TSDB_CODE_SUCCESS;

  tsdbStopStream(pRepo);

  if (toCommit) {
    tsdbAsyncCommit(pRepo);
#ifdef __APPLE__
    sem_wait(pRepo->readyToCommit);
<<<<<<< HEAD
#else
    sem_wait(&(pRepo->readyToCommit));
#endif
=======
#else // __APPLE__
    sem_wait(&(pRepo->readyToCommit));
#endif // __APPLE__
>>>>>>> ce50e131
    terrno = pRepo->code;
  }
  tsdbUnRefMemTable(pRepo, pRepo->mem);
  tsdbUnRefMemTable(pRepo, pRepo->imem);
  pRepo->mem = NULL;
  pRepo->imem = NULL;

  tsdbCloseFileH(pRepo);
  tsdbCloseBufPool(pRepo);
  tsdbCloseMeta(pRepo);
  tsdbFreeRepo(pRepo);
  tsdbDebug("vgId:%d repository is closed", vgId);

  if (terrno != TSDB_CODE_SUCCESS) {
    return -1;
  } else {
    return 0;
  }
}

uint32_t tsdbGetFileInfo(TSDB_REPO_T *repo, char *name, uint32_t *index, uint32_t eindex, int64_t *size) {
  STsdbRepo *pRepo = (STsdbRepo *)repo;
  // STsdbMeta *pMeta = pRepo->tsdbMeta;
  STsdbFileH *pFileH = pRepo->tsdbFileH;
  uint32_t    magic = 0;
  char *      fname = NULL;

  struct stat fState;

  tsdbDebug("vgId:%d name:%s index:%d eindex:%d", pRepo->config.tsdbId, name, *index, eindex);
  ASSERT(*index <= eindex);

  char *sdup = strdup(pRepo->rootDir);
  char *prefix = dirname(sdup);
  int   prefixLen = (int)strlen(prefix);

  if (name[0] == 0) {  // get the file from index or after, but not larger than eindex
    tfree(sdup);
    int fid = (*index) / TSDB_FILE_TYPE_MAX;

    if (pFileH->nFGroups == 0 || fid > pFileH->pFGroup[pFileH->nFGroups - 1].fileId) {
      if (*index <= TSDB_META_FILE_INDEX && TSDB_META_FILE_INDEX <= eindex) {
        fname = tsdbGetMetaFileName(pRepo->rootDir);
        *index = TSDB_META_FILE_INDEX;
        magic = TSDB_META_FILE_MAGIC(pRepo->tsdbMeta);
      } else {
        return 0;
      }
    } else {
      SFileGroup *pFGroup =
          taosbsearch(&fid, pFileH->pFGroup, pFileH->nFGroups, sizeof(SFileGroup), keyFGroupCompFunc, TD_GE);
      if (pFGroup->fileId == fid) {
        fname = strdup(pFGroup->files[(*index) % TSDB_FILE_TYPE_MAX].fname);
        magic = pFGroup->files[(*index) % TSDB_FILE_TYPE_MAX].info.magic;
      } else {
        if ((pFGroup->fileId + 1) * TSDB_FILE_TYPE_MAX - 1 < (int)eindex) {
          fname = strdup(pFGroup->files[0].fname);
          *index = pFGroup->fileId * TSDB_FILE_TYPE_MAX;
          magic = pFGroup->files[0].info.magic;
        } else {
          return 0;
        }
      }
    }
    strcpy(name, fname + prefixLen);
  } else {  // get the named file at the specified index. If not there, return 0
    fname = malloc(prefixLen + strlen(name) + 2);
    sprintf(fname, "%s/%s", prefix, name);
    if (access(fname, F_OK) != 0) {
      tfree(fname);
      tfree(sdup);
      return 0;
    }
    if (*index == TSDB_META_FILE_INDEX) {  // get meta file
      tsdbGetStoreInfo(fname, &magic, size);
    } else {
      tsdbGetFileInfoImpl(fname, &magic, size);
    }
    tfree(fname);
    tfree(sdup);
    return magic;
  }

  if (stat(fname, &fState) < 0) {
    tfree(fname);
    return 0;
  }

  *size = fState.st_size;
  // magic = *size;

  tfree(fname);
  return magic;
}

STsdbCfg *tsdbGetCfg(const TSDB_REPO_T *repo) {
  ASSERT(repo != NULL);
  return &((STsdbRepo *)repo)->config;
}

int32_t tsdbConfigRepo(TSDB_REPO_T *repo, STsdbCfg *pCfg) {
  // TODO: think about multithread cases
  STsdbRepo *pRepo = (STsdbRepo *)repo;
  STsdbCfg   config = pRepo->config;
  STsdbCfg * pRCfg = &pRepo->config;

  if (tsdbCheckAndSetDefaultCfg(pCfg) < 0) return -1;

  ASSERT(pRCfg->tsdbId == pCfg->tsdbId);
  ASSERT(pRCfg->cacheBlockSize == pCfg->cacheBlockSize);
  ASSERT(pRCfg->daysPerFile == pCfg->daysPerFile);
  ASSERT(pRCfg->minRowsPerFileBlock == pCfg->minRowsPerFileBlock);
  ASSERT(pRCfg->maxRowsPerFileBlock == pCfg->maxRowsPerFileBlock);
  ASSERT(pRCfg->precision == pCfg->precision);

  bool configChanged = false;
  if (pRCfg->compression != pCfg->compression) {
    tsdbAlterCompression(pRepo, pCfg->compression);
    config.compression = pCfg->compression;
    configChanged = true;
  }
  if (pRCfg->keep != pCfg->keep) {
    if (tsdbAlterKeep(pRepo, pCfg->keep) < 0) {
      tsdbError("vgId:%d failed to configure repo when alter keep since %s", REPO_ID(pRepo), tstrerror(terrno));
      config.keep = pCfg->keep;
      return -1;
    }
    configChanged = true;
  }
  if (pRCfg->totalBlocks != pCfg->totalBlocks) {
    tsdbAlterCacheTotalBlocks(pRepo, pCfg->totalBlocks);
    config.totalBlocks = pCfg->totalBlocks;
    configChanged = true;
  }
  if (pRCfg->cacheLastRow != pCfg->cacheLastRow) {
    config.cacheLastRow = pCfg->cacheLastRow;
    configChanged = true;
  }

  if (configChanged) {
    if (tsdbSaveConfig(pRepo->rootDir, &config) < 0) {
      tsdbError("vgId:%d failed to configure repository while save config since %s", REPO_ID(pRepo), tstrerror(terrno));
      return -1;
    }
  }

  return 0;
}

void tsdbReportStat(void *repo, int64_t *totalPoints, int64_t *totalStorage, int64_t *compStorage) {
  ASSERT(repo != NULL);
  STsdbRepo *pRepo = repo;
  *totalPoints = pRepo->stat.pointsWritten;
  *totalStorage = pRepo->stat.totalStorage;
  *compStorage = pRepo->stat.compStorage;
}

int tsdbGetState(TSDB_REPO_T *repo) {
  return ((STsdbRepo *)repo)->state;
}

// ----------------- INTERNAL FUNCTIONS -----------------
char *tsdbGetMetaFileName(char *rootDir) {
  int   tlen = (int)(strlen(rootDir) + strlen(TSDB_META_FILE_NAME) + 2);
  char *fname = calloc(1, tlen);
  if (fname == NULL) {
    terrno = TSDB_CODE_TDB_OUT_OF_MEMORY;
    return NULL;
  }

  snprintf(fname, tlen, "%s/%s", rootDir, TSDB_META_FILE_NAME);
  return fname;
}

void tsdbGetDataFileName(char *rootDir, int vid, int fid, int type, char *fname) {
  snprintf(fname, TSDB_FILENAME_LEN, "%s/%s/v%df%d%s", rootDir, TSDB_DATA_DIR_NAME, vid, fid, tsdbFileSuffix[type]);
}

int tsdbLockRepo(STsdbRepo *pRepo) {
  int code = pthread_mutex_lock(&pRepo->mutex);
  if (code != 0) {
    tsdbError("vgId:%d failed to lock tsdb since %s", REPO_ID(pRepo), strerror(errno));
    terrno = TAOS_SYSTEM_ERROR(code);
    return -1;
  }
  pRepo->repoLocked = true;
  return 0;
}

int tsdbUnlockRepo(STsdbRepo *pRepo) {
  ASSERT(IS_REPO_LOCKED(pRepo));
  pRepo->repoLocked = false;
  int code = pthread_mutex_unlock(&pRepo->mutex);
  if (code != 0) {
    tsdbError("vgId:%d failed to unlock tsdb since %s", REPO_ID(pRepo), strerror(errno));
    terrno = TAOS_SYSTEM_ERROR(code);
    return -1;
  }
  return 0;
}

char *tsdbGetDataDirName(char *rootDir) {
  int   tlen = (int)(strlen(rootDir) + strlen(TSDB_DATA_DIR_NAME) + 2);
  char *fname = calloc(1, tlen);
  if (fname == NULL) {
    terrno = TSDB_CODE_TDB_OUT_OF_MEMORY;
    return NULL;
  }

  snprintf(fname, tlen, "%s/%s", rootDir, TSDB_DATA_DIR_NAME);
  return fname;
}

int tsdbGetNextMaxTables(int tid) {
  ASSERT(tid >= 1 && tid <= TSDB_MAX_TABLES);
  int maxTables = TSDB_INIT_NTABLES;
  while (true) {
    maxTables = MIN(maxTables, TSDB_MAX_TABLES);
    if (tid <= maxTables) break;
    maxTables *= 2;
  }

  return maxTables + 1;
}

int tsdbCheckCommit(STsdbRepo *pRepo) {
  ASSERT(pRepo->mem != NULL);
  STsdbCfg *pCfg = &(pRepo->config);

  STsdbBufBlock *pBufBlock = tsdbGetCurrBufBlock(pRepo);
  ASSERT(pBufBlock != NULL);
  if ((pRepo->mem->extraBuffList != NULL) ||
      ((listNEles(pRepo->mem->bufBlockList) >= pCfg->totalBlocks / 3) && (pBufBlock->remain < TSDB_BUFFER_RESERVE))) {
    // trigger commit
    if (tsdbAsyncCommit(pRepo) < 0) return -1;
  }

  return 0;
}

STsdbMeta *    tsdbGetMeta(TSDB_REPO_T *pRepo) { return ((STsdbRepo *)pRepo)->tsdbMeta; }
STsdbFileH *   tsdbGetFile(TSDB_REPO_T *pRepo) { return ((STsdbRepo *)pRepo)->tsdbFileH; }
STsdbRepoInfo *tsdbGetStatus(TSDB_REPO_T *pRepo) { return NULL; }

// ----------------- LOCAL FUNCTIONS -----------------
static int32_t tsdbCheckAndSetDefaultCfg(STsdbCfg *pCfg) {
  // Check precision
  if (pCfg->precision == -1) {
    pCfg->precision = TSDB_DEFAULT_PRECISION;
  } else {
    if (!IS_VALID_PRECISION(pCfg->precision)) {
      tsdbError("vgId:%d invalid precision configuration %d", pCfg->tsdbId, pCfg->precision);
      goto _err;
    }
  }

  // Check compression
  if (pCfg->compression == -1) {
    pCfg->compression = TSDB_DEFAULT_COMPRESSION;
  } else {
    if (!IS_VALID_COMPRESSION(pCfg->compression)) {
      tsdbError("vgId:%d invalid compression configuration %d", pCfg->tsdbId, pCfg->precision);
      goto _err;
    }
  }

  // Check tsdbId
  if (pCfg->tsdbId < 0) {
    tsdbError("vgId:%d invalid vgroup ID", pCfg->tsdbId);
    goto _err;
  }

  // Check daysPerFile
  if (pCfg->daysPerFile == -1) {
    pCfg->daysPerFile = TSDB_DEFAULT_DAYS_PER_FILE;
  } else {
    if (pCfg->daysPerFile < TSDB_MIN_DAYS_PER_FILE || pCfg->daysPerFile > TSDB_MAX_DAYS_PER_FILE) {
      tsdbError(
          "vgId:%d invalid daysPerFile configuration! daysPerFile %d TSDB_MIN_DAYS_PER_FILE %d TSDB_MAX_DAYS_PER_FILE "
          "%d",
          pCfg->tsdbId, pCfg->daysPerFile, TSDB_MIN_DAYS_PER_FILE, TSDB_MAX_DAYS_PER_FILE);
      goto _err;
    }
  }

  // Check minRowsPerFileBlock and maxRowsPerFileBlock
  if (pCfg->minRowsPerFileBlock == -1) {
    pCfg->minRowsPerFileBlock = TSDB_DEFAULT_MIN_ROW_FBLOCK;
  } else {
    if (pCfg->minRowsPerFileBlock < TSDB_MIN_MIN_ROW_FBLOCK || pCfg->minRowsPerFileBlock > TSDB_MAX_MIN_ROW_FBLOCK) {
      tsdbError(
          "vgId:%d invalid minRowsPerFileBlock configuration! minRowsPerFileBlock %d TSDB_MIN_MIN_ROW_FBLOCK %d "
          "TSDB_MAX_MIN_ROW_FBLOCK %d",
          pCfg->tsdbId, pCfg->minRowsPerFileBlock, TSDB_MIN_MIN_ROW_FBLOCK, TSDB_MAX_MIN_ROW_FBLOCK);
      goto _err;
    }
  }

  if (pCfg->maxRowsPerFileBlock == -1) {
    pCfg->maxRowsPerFileBlock = TSDB_DEFAULT_MAX_ROW_FBLOCK;
  } else {
    if (pCfg->maxRowsPerFileBlock < TSDB_MIN_MAX_ROW_FBLOCK || pCfg->maxRowsPerFileBlock > TSDB_MAX_MAX_ROW_FBLOCK) {
      tsdbError(
          "vgId:%d invalid maxRowsPerFileBlock configuration! maxRowsPerFileBlock %d TSDB_MIN_MAX_ROW_FBLOCK %d "
          "TSDB_MAX_MAX_ROW_FBLOCK %d",
          pCfg->tsdbId, pCfg->maxRowsPerFileBlock, TSDB_MIN_MIN_ROW_FBLOCK, TSDB_MAX_MIN_ROW_FBLOCK);
      goto _err;
    }
  }

  if (pCfg->minRowsPerFileBlock > pCfg->maxRowsPerFileBlock) {
    tsdbError("vgId:%d invalid configuration! minRowsPerFileBlock %d maxRowsPerFileBlock %d", pCfg->tsdbId,
              pCfg->minRowsPerFileBlock, pCfg->maxRowsPerFileBlock);
    goto _err;
  }

  // Check keep
  if (pCfg->keep == -1) {
    pCfg->keep = TSDB_DEFAULT_KEEP;
  } else {
    if (pCfg->keep < TSDB_MIN_KEEP || pCfg->keep > TSDB_MAX_KEEP) {
      tsdbError(
          "vgId:%d invalid keep configuration! keep %d TSDB_MIN_KEEP %d "
          "TSDB_MAX_KEEP %d",
          pCfg->tsdbId, pCfg->keep, TSDB_MIN_KEEP, TSDB_MAX_KEEP);
      goto _err;
    }
  }

  // update check
  if (pCfg->update != 0) pCfg->update = 1;

  // update cacheLastRow
  if (pCfg->cacheLastRow != 0) pCfg->cacheLastRow = 1;

  return 0;

_err:
  terrno = TSDB_CODE_TDB_INVALID_CONFIG;
  return -1;
}

static int32_t tsdbSetRepoEnv(char *rootDir, STsdbCfg *pCfg) {
  if (tsdbSaveConfig(rootDir, pCfg) < 0) {
    tsdbError("vgId:%d failed to set TSDB environment since %s", pCfg->tsdbId, tstrerror(terrno));
    return -1;
  }

  char *dirName = tsdbGetDataDirName(rootDir);
  if (dirName == NULL) return -1;

  if (mkdir(dirName, 0755) < 0) {
    tsdbError("vgId:%d failed to create directory %s since %s", pCfg->tsdbId, dirName, strerror(errno));
    terrno = TAOS_SYSTEM_ERROR(errno);
    free(dirName);
    return -1;
  }

  free(dirName);

  char *fname = tsdbGetMetaFileName(rootDir);
  if (fname == NULL) return -1;
  if (tdCreateKVStore(fname) < 0) {
    tsdbError("vgId:%d failed to open KV store since %s", pCfg->tsdbId, tstrerror(terrno));
    free(fname);
    return -1;
  }

  free(fname);
  return 0;
}

static int32_t tsdbUnsetRepoEnv(char *rootDir) {
  taosRemoveDir(rootDir);
  tsdbDebug("repository %s is removed", rootDir);
  return 0;
}

static int32_t tsdbSaveConfig(char *rootDir, STsdbCfg *pCfg) {
  int   fd = -1;
  char *fname = NULL;
  char  buf[TSDB_FILE_HEAD_SIZE] = "\0";
  char *pBuf = buf;

  fname = tsdbGetCfgFname(rootDir);
  if (fname == NULL) {
    tsdbError("vgId:%d failed to save configuration since %s", pCfg->tsdbId, tstrerror(terrno));
    goto _err;
  }

  fd = open(fname, O_WRONLY | O_CREAT, 0755);
  if (fd < 0) {
    tsdbError("vgId:%d failed to open file %s since %s", pCfg->tsdbId, fname, strerror(errno));
    terrno = TAOS_SYSTEM_ERROR(errno);
    goto _err;
  }

  int tlen = tsdbEncodeCfg((void *)(&pBuf), pCfg);
  ASSERT((tlen + sizeof(TSCKSUM) <= TSDB_FILE_HEAD_SIZE) && (POINTER_DISTANCE(pBuf, buf) == tlen));

  taosCalcChecksumAppend(0, (uint8_t *)buf, TSDB_FILE_HEAD_SIZE);

  if (taosWrite(fd, (void *)buf, TSDB_FILE_HEAD_SIZE) < TSDB_FILE_HEAD_SIZE) {
    tsdbError("vgId:%d failed to write %d bytes to file %s since %s", pCfg->tsdbId, TSDB_FILE_HEAD_SIZE, fname,
              strerror(errno));
    terrno = TAOS_SYSTEM_ERROR(errno);
    goto _err;
  }

  if (fsync(fd) < 0) {
    tsdbError("vgId:%d failed to fsync file %s since %s", pCfg->tsdbId, fname, strerror(errno));
    terrno = TAOS_SYSTEM_ERROR(errno);
    goto _err;
  }

  free(fname);
  close(fd);
  return 0;

_err:
  tfree(fname);
  if (fd >= 0) close(fd);
  return -1;
}

static int tsdbLoadConfig(char *rootDir, STsdbCfg *pCfg) {
  char *fname = NULL;
  int   fd = -1;
  char  buf[TSDB_FILE_HEAD_SIZE] = "\0";

  fname = tsdbGetCfgFname(rootDir);
  if (fname == NULL) {
    terrno = TSDB_CODE_TDB_OUT_OF_MEMORY;
    goto _err;
  }

  fd = open(fname, O_RDONLY);
  if (fd < 0) {
    tsdbError("failed to open file %s since %s", fname, strerror(errno));
    terrno = TAOS_SYSTEM_ERROR(errno);
    goto _err;
  }

  if (taosRead(fd, (void *)buf, TSDB_FILE_HEAD_SIZE) < TSDB_FILE_HEAD_SIZE) {
    tsdbError("failed to read %d bytes from file %s since %s", TSDB_FILE_HEAD_SIZE, fname, strerror(errno));
    terrno = TAOS_SYSTEM_ERROR(errno);
    goto _err;
  }

  if (!taosCheckChecksumWhole((uint8_t *)buf, TSDB_FILE_HEAD_SIZE)) {
    tsdbError("file %s is corrupted", fname);
    terrno = TSDB_CODE_TDB_FILE_CORRUPTED;
    goto _err;
  }

  tsdbDecodeCfg(buf, pCfg);

  tfree(fname);
  close(fd);

  return 0;

_err:
  tfree(fname);
  if (fd >= 0) close(fd);
  return -1;
}

static char *tsdbGetCfgFname(char *rootDir) {
  int   tlen = (int)(strlen(rootDir) + strlen(TSDB_CFG_FILE_NAME) + 2);
  char *fname = calloc(1, tlen);
  if (fname == NULL) {
    terrno = TSDB_CODE_TDB_OUT_OF_MEMORY;
    return NULL;
  }

  snprintf(fname, tlen, "%s/%s", rootDir, TSDB_CFG_FILE_NAME);
  return fname;
}

static STsdbRepo *tsdbNewRepo(char *rootDir, STsdbAppH *pAppH, STsdbCfg *pCfg) {
  STsdbRepo *pRepo = (STsdbRepo *)calloc(1, sizeof(STsdbRepo));
  if (pRepo == NULL) {
    terrno = TSDB_CODE_TDB_OUT_OF_MEMORY;
    goto _err;
  }

  pRepo->state = TSDB_STATE_OK;
  pRepo->code = TSDB_CODE_SUCCESS;

  int code = pthread_mutex_init(&pRepo->mutex, NULL);
  if (code != 0) {
    terrno = TAOS_SYSTEM_ERROR(code);
    goto _err;
  }

#ifdef __APPLE__
  pRepo->readyToCommit = sem_open(NULL, O_CREAT, 0644, 1);
  if (pRepo->readyToCommit==SEM_FAILED) {
    code = errno;
    terrno = TAOS_SYSTEM_ERROR(code);
    goto _err;
  }
<<<<<<< HEAD
#else
=======
#else // __APPLE__
>>>>>>> ce50e131
  code = sem_init(&(pRepo->readyToCommit), 0, 1);
  if (code != 0) {
    code = errno;
    terrno = TAOS_SYSTEM_ERROR(code);
    goto _err;
  }
<<<<<<< HEAD
#endif
=======
#endif // __APPLE__
>>>>>>> ce50e131

  pRepo->repoLocked = false;

  pRepo->rootDir = strdup(rootDir);
  if (pRepo->rootDir == NULL) {
    terrno = TSDB_CODE_TDB_OUT_OF_MEMORY;
    goto _err;
  }

  pRepo->config = *pCfg;
  if (pAppH) pRepo->appH = *pAppH;

  pRepo->tsdbMeta = tsdbNewMeta(pCfg);
  if (pRepo->tsdbMeta == NULL) {
    tsdbError("vgId:%d failed to create meta since %s", REPO_ID(pRepo), tstrerror(terrno));
    goto _err;
  }

  pRepo->pPool = tsdbNewBufPool(pCfg);
  if (pRepo->pPool == NULL) {
    tsdbError("vgId:%d failed to create buffer pool since %s", REPO_ID(pRepo), tstrerror(terrno));
    goto _err;
  }

  pRepo->tsdbFileH = tsdbNewFileH(pCfg);
  if (pRepo->tsdbFileH == NULL) {
    tsdbError("vgId:%d failed to create file handle since %s", REPO_ID(pRepo), tstrerror(terrno));
    goto _err;
  }

  return pRepo;

_err:
  tsdbFreeRepo(pRepo);
  return NULL;
}

static void tsdbFreeRepo(STsdbRepo *pRepo) {
  if (pRepo) {
    tsdbFreeFileH(pRepo->tsdbFileH);
    tsdbFreeBufPool(pRepo->pPool);
    tsdbFreeMeta(pRepo->tsdbMeta);
    // tsdbFreeMemTable(pRepo->mem);
    // tsdbFreeMemTable(pRepo->imem);
    tfree(pRepo->rootDir);
#ifdef __APPLE__
    sem_close(pRepo->readyToCommit);
<<<<<<< HEAD
#else
    sem_destroy(&(pRepo->readyToCommit));
#endif
=======
#else // __APPLE__
    sem_destroy(&(pRepo->readyToCommit));
#endif // __APPLE__
>>>>>>> ce50e131
    pthread_mutex_destroy(&pRepo->mutex);
    free(pRepo);
  }
}

static int tsdbRestoreInfo(STsdbRepo *pRepo) { // TODO
  STsdbMeta * pMeta = pRepo->tsdbMeta;
  STsdbFileH *pFileH = pRepo->tsdbFileH;
  SFileGroup *pFGroup = NULL;
  STsdbCfg *  pCfg = &(pRepo->config);
  SCompBlock *pBlock = NULL;

  SFileGroupIter iter;
  SRWHelper      rhelper = {0};

  if (tsdbInitReadHelper(&rhelper, pRepo) < 0) goto _err;

  tsdbInitFileGroupIter(pFileH, &iter, TSDB_ORDER_DESC);
  while ((pFGroup = tsdbGetFileGroupNext(&iter)) != NULL) {
    if (pFGroup->state) continue;
    if (tsdbSetAndOpenHelperFile(&rhelper, pFGroup) < 0) goto _err;
    if (tsdbLoadCompIdx(&rhelper, NULL) < 0) goto _err;
    for (int i = 1; i < pMeta->maxTables; i++) {
      STable *pTable = pMeta->tables[i];
      if (pTable == NULL) continue;
      if (tsdbSetHelperTable(&rhelper, pTable, pRepo) < 0) goto _err;
      SCompIdx *pIdx = &(rhelper.curCompIdx);

      TSKEY lastKey = tsdbGetTableLastKeyImpl(pTable);
      if (pIdx->offset > 0 && lastKey < pIdx->maxKey) {
        pTable->lastKey = pIdx->maxKey;
        if (pCfg->cacheLastRow) { // load the block of data
          if (tsdbLoadCompInfo(&rhelper, NULL) < 0) goto _err;

          pBlock = rhelper.pCompInfo->blocks + pIdx->numOfBlocks - 1;
          if (tsdbLoadBlockData(&rhelper, pBlock, NULL) < 0) goto _err;

          // construct the data row
          ASSERT(pTable->lastRow == NULL);
          STSchema *pSchema = tsdbGetTableSchema(pTable);
          pTable->lastRow = taosTMalloc(schemaTLen(pSchema));
          if (pTable->lastRow == NULL) {
            goto _err;
          }

          tdInitDataRow(pTable->lastRow, pSchema);
          for (int icol = 0; icol < schemaNCols(pSchema); icol++) {
            STColumn *pCol = schemaColAt(pSchema, icol);
            SDataCol *pDataCol = rhelper.pDataCols[0]->cols + icol;
            tdAppendColVal(pTable->lastRow, tdGetColDataOfRow(pDataCol, pBlock->numOfRows - 1), pCol->type, pCol->bytes,
                           pCol->offset);
          }
        }
      }
    }
  }

  tsdbDestroyHelper(&rhelper);
  return 0;

_err:
  tsdbDestroyHelper(&rhelper);
  return -1;
}

static void tsdbAlterCompression(STsdbRepo *pRepo, int8_t compression) {
  int8_t ocompression = pRepo->config.compression;
  pRepo->config.compression = compression;
  tsdbDebug("vgId:%d tsdb compression is changed from %d to %d", REPO_ID(pRepo), ocompression, compression);
}

static int tsdbAlterKeep(STsdbRepo *pRepo, int32_t keep) {
  STsdbCfg *  pCfg = &pRepo->config;
  STsdbFileH *pFileH = pRepo->tsdbFileH;
  int         okeep = pCfg->keep;
  SFileGroup *pFGroup = NULL;

  ASSERT(pCfg->keep != keep);
  int maxFiles = TSDB_MAX_FILE(keep, pCfg->daysPerFile);
  
  if (maxFiles != pFileH->maxFGroups) {
    pthread_rwlock_wrlock(&(pFileH->fhlock));

    pCfg->keep = keep;
    pFGroup = (SFileGroup *)calloc(maxFiles, sizeof(SFileGroup));
    if (pFGroup == NULL) {
      terrno = TSDB_CODE_TDB_OUT_OF_MEMORY;
      pthread_rwlock_unlock(&(pFileH->fhlock));
      return -1;
    }

    int mfid = (int)(TSDB_KEY_FILEID(taosGetTimestamp(pCfg->precision), pCfg->daysPerFile, pCfg->precision) -
               TSDB_MAX_FILE(keep, pCfg->daysPerFile));

    int i = 0;
    for (; i < pFileH->nFGroups; i++) {
      if (pFileH->pFGroup[i].fileId >= mfid) break;
      tsdbRemoveFileGroup(pRepo, &(pFileH->pFGroup[i]));
    }

    for (int j = 0; i < pFileH->nFGroups; i++, j++) {
      pFGroup[j] = pFileH->pFGroup[i];
    }

    free(pFileH->pFGroup);
    pFileH->pFGroup = pFGroup;

    pthread_rwlock_unlock(&(pFileH->fhlock));
  }

  tsdbDebug("vgId:%d keep is changed from %d to %d", REPO_ID(pRepo), okeep, keep);

  return 0;
}

static int keyFGroupCompFunc(const void *key, const void *fgroup) {
  int         fid = *(int *)key;
  SFileGroup *pFGroup = (SFileGroup *)fgroup;
  if (fid == pFGroup->fileId) {
    return 0;
  } else {
    return fid > pFGroup->fileId ? 1 : -1;
  }
}

static int tsdbEncodeCfg(void **buf, STsdbCfg *pCfg) {
  int tlen = 0;

  tlen += taosEncodeVariantI32(buf, pCfg->tsdbId);
  tlen += taosEncodeFixedI32(buf, pCfg->cacheBlockSize);
  tlen += taosEncodeVariantI32(buf, pCfg->totalBlocks);
  tlen += taosEncodeVariantI32(buf, pCfg->daysPerFile);
  tlen += taosEncodeVariantI32(buf, pCfg->keep);
  tlen += taosEncodeVariantI32(buf, pCfg->keep1);
  tlen += taosEncodeVariantI32(buf, pCfg->keep2);
  tlen += taosEncodeVariantI32(buf, pCfg->minRowsPerFileBlock);
  tlen += taosEncodeVariantI32(buf, pCfg->maxRowsPerFileBlock);
  tlen += taosEncodeFixedI8(buf, pCfg->precision);
  tlen += taosEncodeFixedI8(buf, pCfg->compression);
  tlen += taosEncodeFixedI8(buf, pCfg->update);
  tlen += taosEncodeFixedI8(buf, pCfg->cacheLastRow);

  return tlen;
}

static void *tsdbDecodeCfg(void *buf, STsdbCfg *pCfg) {
  buf = taosDecodeVariantI32(buf, &(pCfg->tsdbId));
  buf = taosDecodeFixedI32(buf, &(pCfg->cacheBlockSize));
  buf = taosDecodeVariantI32(buf, &(pCfg->totalBlocks));
  buf = taosDecodeVariantI32(buf, &(pCfg->daysPerFile));
  buf = taosDecodeVariantI32(buf, &(pCfg->keep));
  buf = taosDecodeVariantI32(buf, &(pCfg->keep1));
  buf = taosDecodeVariantI32(buf, &(pCfg->keep2));
  buf = taosDecodeVariantI32(buf, &(pCfg->minRowsPerFileBlock));
  buf = taosDecodeVariantI32(buf, &(pCfg->maxRowsPerFileBlock));
  buf = taosDecodeFixedI8(buf, &(pCfg->precision));
  buf = taosDecodeFixedI8(buf, &(pCfg->compression));
  buf = taosDecodeFixedI8(buf, &(pCfg->update));
  buf = taosDecodeFixedI8(buf, &(pCfg->cacheLastRow));

  return buf;
}

static int tsdbAlterCacheTotalBlocks(STsdbRepo *pRepo, int totalBlocks) {
  // TODO
  // STsdbCache *pCache = pRepo->tsdbCache;
  // int         oldNumOfBlocks = pCache->totalCacheBlocks;

  // tsdbLockRepo((TsdbRepoT *)pRepo);

  // ASSERT(pCache->totalCacheBlocks != totalBlocks);

  // if (pCache->totalCacheBlocks < totalBlocks) {
  //   ASSERT(pCache->totalCacheBlocks == pCache->pool.numOfCacheBlocks);
  //   int blocksToAdd = pCache->totalCacheBlocks - totalBlocks;
  //   pCache->totalCacheBlocks = totalBlocks;
  //   for (int i = 0; i < blocksToAdd; i++) {
  //     if (tsdbAddCacheBlockToPool(pCache) < 0) {
  //       tsdbUnLockRepo((TsdbRepoT *)pRepo);
  //       tsdbError("tsdbId:%d, failed to add cache block to cache pool", pRepo->config.tsdbId);
  //       return -1;
  //     }
  //   }
  // } else {
  //   pCache->totalCacheBlocks = totalBlocks;
  //   tsdbAdjustCacheBlocks(pCache);
  // }
  // pRepo->config.totalBlocks = totalBlocks;

  // tsdbUnLockRepo((TsdbRepoT *)pRepo);
  // tsdbDebug("vgId:%d, tsdb total cache blocks changed from %d to %d", pRepo->config.tsdbId, oldNumOfBlocks,
  // totalBlocks);
  return 0;
}

#if 0

TSKEY tsdbGetTableLastKey(TSDB_REPO_T *repo, uint64_t uid) {
  STsdbRepo *pRepo = (STsdbRepo *)repo;

  STable *pTable = tsdbGetTableByUid(pRepo->tsdbMeta, uid);
  if (pTable == NULL) return -1;

  return TSDB_GET_TABLE_LAST_KEY(pTable);
}

#endif

static void tsdbStartStream(STsdbRepo *pRepo) {
  STsdbMeta *pMeta = pRepo->tsdbMeta;

  for (int i = 0; i < pMeta->maxTables; i++) {
    STable *pTable = pMeta->tables[i];
    if (pTable && pTable->type == TSDB_STREAM_TABLE) {
      pTable->cqhandle = (*pRepo->appH.cqCreateFunc)(pRepo->appH.cqH, TABLE_UID(pTable), TABLE_TID(pTable), TABLE_NAME(pTable)->data, pTable->sql,
                                                     tsdbGetTableSchemaImpl(pTable, false, false, -1));
    }
  }
}


static void tsdbStopStream(STsdbRepo *pRepo) {
  STsdbMeta *pMeta = pRepo->tsdbMeta;

  for (int i = 0; i < pMeta->maxTables; i++) {
    STable *pTable = pMeta->tables[i];
    if (pTable && pTable->type == TSDB_STREAM_TABLE) {
      (*pRepo->appH.cqDropFunc)(pTable->cqhandle);
    }
  }
}<|MERGE_RESOLUTION|>--- conflicted
+++ resolved
@@ -148,15 +148,9 @@
     tsdbAsyncCommit(pRepo);
 #ifdef __APPLE__
     sem_wait(pRepo->readyToCommit);
-<<<<<<< HEAD
-#else
-    sem_wait(&(pRepo->readyToCommit));
-#endif
-=======
 #else // __APPLE__
     sem_wait(&(pRepo->readyToCommit));
 #endif // __APPLE__
->>>>>>> ce50e131
     terrno = pRepo->code;
   }
   tsdbUnRefMemTable(pRepo, pRepo->mem);
@@ -660,22 +654,14 @@
     terrno = TAOS_SYSTEM_ERROR(code);
     goto _err;
   }
-<<<<<<< HEAD
-#else
-=======
 #else // __APPLE__
->>>>>>> ce50e131
   code = sem_init(&(pRepo->readyToCommit), 0, 1);
   if (code != 0) {
     code = errno;
     terrno = TAOS_SYSTEM_ERROR(code);
     goto _err;
   }
-<<<<<<< HEAD
-#endif
-=======
 #endif // __APPLE__
->>>>>>> ce50e131
 
   pRepo->repoLocked = false;
 
@@ -723,15 +709,9 @@
     tfree(pRepo->rootDir);
 #ifdef __APPLE__
     sem_close(pRepo->readyToCommit);
-<<<<<<< HEAD
-#else
-    sem_destroy(&(pRepo->readyToCommit));
-#endif
-=======
 #else // __APPLE__
     sem_destroy(&(pRepo->readyToCommit));
 #endif // __APPLE__
->>>>>>> ce50e131
     pthread_mutex_destroy(&pRepo->mutex);
     free(pRepo);
   }
