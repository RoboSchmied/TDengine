--- conflicted
+++ resolved
@@ -488,13 +488,10 @@
   if (pQueryHandle == NULL) {
     return NULL;
   }
-<<<<<<< HEAD
 
   if (emptyQueryTimewindow(pQueryHandle)) {
     return (TsdbQueryHandleT*) pQueryHandle;
   }
-=======
->>>>>>> 0cd54703
 
   STsdbMeta* pMeta = tsdbGetMeta(tsdb);
   assert(pMeta != NULL);
@@ -628,11 +625,8 @@
     return NULL;
   }
 
-<<<<<<< HEAD
   lazyLoadCacheLast(pQueryHandle);
 
-=======
->>>>>>> 0cd54703
   int32_t code = checkForCachedLastRow(pQueryHandle, groupList);
   if (code != TSDB_CODE_SUCCESS) { // set the numOfTables to be 0
     terrno = code;
@@ -1930,16 +1924,9 @@
         break;
       }
 
-<<<<<<< HEAD
       TSKEY key = memRowKey(row1);
       if ((key > pQueryHandle->window.ekey && ASCENDING_TRAVERSE(pQueryHandle->order)) ||
           (key < pQueryHandle->window.ekey && !ASCENDING_TRAVERSE(pQueryHandle->order))) {
-=======
-      TSKEY keyMem = dataRowKey(row);
-      // key in memory large query endKey order by asc or litter query endKey order by desc, no overlap so not need merge
-      if ((keyMem > pQueryHandle->window.ekey && ASCENDING_TRAVERSE(pQueryHandle->order)) ||
-          (keyMem < pQueryHandle->window.ekey && !ASCENDING_TRAVERSE(pQueryHandle->order))) {
->>>>>>> 0cd54703
         break;
       }
 
@@ -1952,7 +1939,6 @@
           break;
       }
 
-<<<<<<< HEAD
       if ((key < tsArray[pos] && ASCENDING_TRAVERSE(pQueryHandle->order)) ||
           (key > tsArray[pos] && !ASCENDING_TRAVERSE(pQueryHandle->order))) {
         if (rv1 != memRowVersion(row1)) {
@@ -1963,16 +1949,6 @@
           pSchema2 = tsdbGetTableSchemaByVersion(pTable, memRowVersion(row2), (int8_t)memRowType(row2));
           rv2 = memRowVersion(row2);
         }
-=======
-      // put keyMem row 
-      if ((keyMem < keyFile[pos] && ASCENDING_TRAVERSE(pQueryHandle->order)) ||
-          (keyMem > keyFile[pos] && !ASCENDING_TRAVERSE(pQueryHandle->order))) {
-        // update new version    
-        if (rv != dataRowVersion(row)) {
-          rv = dataRowVersion(row);
-          pSchema = tsdbGetTableSchemaByVersion(pTable, rv);
-        }  
->>>>>>> 0cd54703
         
         mergeTwoRowFromMem(pQueryHandle, pQueryHandle->outputCapacity, numOfRows, row1, row2, numOfCols, pTable, pSchema1, pSchema2, true);
         numOfRows += 1;
@@ -1989,7 +1965,6 @@
       // same  select mem key if update is true
       } else if (keyMem == keyFile[pos]) {
         if (pCfg->update) {
-<<<<<<< HEAD
           if(pCfg->update == TD_ROW_PARTIAL_UPDATE) {
             doCopyRowsFromFileBlock(pQueryHandle, pQueryHandle->outputCapacity, numOfRows, pos, pos);
           }
@@ -2000,12 +1975,6 @@
           if(row2 && rv2 != memRowVersion(row2)) {
             pSchema2 = tsdbGetTableSchemaByVersion(pTable, memRowVersion(row2), (int8_t)memRowType(row2));
             rv2 = memRowVersion(row2);
-=======
-          // update new version
-          if (rv != dataRowVersion(row)) {
-            rv = dataRowVersion(row);
-            pSchema = tsdbGetTableSchemaByVersion(pTable, rv);
->>>>>>> 0cd54703
           }
           
           bool forceSetNull = pCfg->update != TD_ROW_PARTIAL_UPDATE;
@@ -2036,17 +2005,9 @@
 
         int32_t end = doBinarySearchKey(pCols->cols[0].pData, pCols->numOfRows, pos, keyMem, pQueryHandle->order);
         assert(end != -1);
-<<<<<<< HEAD
 
         if (tsArray[end] == key) { // the value of key in cache equals to the end timestamp value, ignore it
           if (pCfg->update == TD_ROW_DISCARD_UPDATE) {
-=======
-        
-        // same, if update 
-        if (keyFile[end] == keyMem) { 
-          if (!pCfg->update) {
-            //can't update, ignore current mem row skip next
->>>>>>> 0cd54703
             moveToNextRowInMem(pCheckInfo);
           } else {
             // can update, don't copy then deal on next loop with keyMem == keyFile[pos]
