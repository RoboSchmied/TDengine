/*
 * Copyright (c) 2019 TAOS Data, Inc. <jhtao@taosdata.com>
 *
 * This program is free software: you can use, redistribute, and/or modify
 * it under the terms of the GNU Affero General Public License, version 3
 * or later ("AGPL"), as published by the Free Software Foundation.
 *
 * This program is distributed in the hope that it will be useful, but WITHOUT
 * ANY WARRANTY; without even the implied warranty of MERCHANTABILITY or
 * FITNESS FOR A PARTICULAR PURPOSE.
 *
 * You should have received a copy of the GNU Affero General Public License
 * along with this program. If not, see <http://www.gnu.org/licenses/>.
 */

#include "os.h"
#include "tdataformat.h"
#include "tskiplist.h"
#include "tulog.h"
#include "talgo.h"
#include "tcompare.h"
#include "exception.h"

#include "taosdef.h"
#include "tlosertree.h"
#include "tsdbint.h"
#include "texpr.h"
#include "qFilter.h"
#include "tscUtil.h"

#define EXTRA_BYTES 2
#define ASCENDING_TRAVERSE(o)   (o == TSDB_ORDER_ASC)
#define QH_GET_NUM_OF_COLS(handle) ((size_t)(taosArrayGetSize((handle)->pColumns)))

#define GET_FILE_DATA_BLOCK_INFO(_checkInfo, _block)                                   \
  ((SDataBlockInfo){.window = {.skey = (_block)->keyFirst, .ekey = (_block)->keyLast}, \
                    .numOfCols = (_block)->numOfCols,                                  \
                    .rows = (_block)->numOfRows,                                       \
                    .tid = (_checkInfo)->tableId.tid,                                  \
                    .uid = (_checkInfo)->tableId.uid})

enum {
  TSDB_QUERY_TYPE_ALL      = 1,
  TSDB_QUERY_TYPE_LAST     = 2,
};

enum {
  TSDB_CACHED_TYPE_NONE    = 0,
  TSDB_CACHED_TYPE_LASTROW = 1,
  TSDB_CACHED_TYPE_LAST    = 2,
};

typedef struct SQueryFilePos {
  int32_t fid;
  int32_t slot;
  int32_t pos;
  int64_t lastKey;
  int32_t rows;
  bool    mixBlock;
  bool    blockCompleted;
  STimeWindow win;
} SQueryFilePos;

typedef struct SDataBlockLoadInfo {
  SDFileSet*  fileGroup;
  int32_t     slot;
  int32_t     tid;
  SArray*     pLoadedCols;
} SDataBlockLoadInfo;

typedef struct SLoadCompBlockInfo {
  int32_t tid; /* table tid */
  int32_t fileId;
} SLoadCompBlockInfo;

enum {
  CHECKINFO_CHOSEN_MEM  = 0,
  CHECKINFO_CHOSEN_IMEM = 1,
  CHECKINFO_CHOSEN_BOTH = 2    //for update=2(merge case)
};


typedef struct STableCheckInfo {
  STableId      tableId;
  TSKEY         lastKey;
  STable*       pTableObj;
  SBlockInfo*   pCompInfo;
  int32_t       compSize;
  int32_t       numOfBlocks:29; // number of qualified data blocks not the original blocks
  uint8_t        chosen:2;       // indicate which iterator should move forward
  bool          initBuf;        // whether to initialize the in-memory skip list iterator or not
  SSkipListIterator* iter;      // mem buffer skip list iterator
  SSkipListIterator* iiter;     // imem buffer skip list iterator
} STableCheckInfo;

typedef struct STableBlockInfo {
  SBlock          *compBlock;
  STableCheckInfo *pTableCheckInfo;
} STableBlockInfo;

typedef struct SBlockOrderSupporter {
  int32_t             numOfTables;
  STableBlockInfo**   pDataBlockInfo;
  int32_t*            blockIndexArray;
  int32_t*            numOfBlocksPerTable;
} SBlockOrderSupporter;

typedef struct SIOCostSummary {
  int64_t blockLoadTime;
  int64_t statisInfoLoadTime;
  int64_t checkForNextTime;
  int64_t headFileLoad;
  int64_t headFileLoadTime;
} SIOCostSummary;

typedef struct STsdbQueryHandle {
  STsdbRepo*     pTsdb;
  SQueryFilePos  cur;              // current position
  int16_t        order;
  STimeWindow    window;           // the primary query time window that applies to all queries
  SDataStatis*   statis;           // query level statistics, only one table block statistics info exists at any time
  int32_t        numOfBlocks;
  SArray*        pColumns;         // column list, SColumnInfoData array list
  bool           locateStart;
  int32_t        outputCapacity;
  int32_t        realNumOfRows;
  SArray*        pTableCheckInfo;  // SArray<STableCheckInfo>
  int32_t        activeIndex;
  bool           checkFiles;       // check file stage
  int8_t         cachelastrow;     // check if last row cached
  bool           loadExternalRow;  // load time window external data rows
  bool           currentLoadExternalRows; // current load external rows
  int32_t        loadType;         // block load type
  uint64_t       qId;              // query info handle, for debug purpose
  int32_t        type;             // query type: retrieve all data blocks, 2. retrieve only last row, 3. retrieve direct prev|next rows
  SDFileSet*     pFileGroup;
  SFSIter        fileIter;
  SReadH         rhelper;
  STableBlockInfo* pDataBlockInfo;
  SDataCols     *pDataCols;        // in order to hold current file data block
  int32_t        allocSize;        // allocated data block size
  SMemRef       *pMemRef;
  SArray        *defaultLoadColumn;// default load column
  SDataBlockLoadInfo dataBlockLoadInfo; /* record current block load information */
  SLoadCompBlockInfo compBlockLoadInfo; /* record current compblock information in SQueryAttr */

  SArray        *prev;             // previous row which is before than time window
  SArray        *next;             // next row which is after the query time window
  SIOCostSummary cost;
} STsdbQueryHandle;

typedef struct STableGroupSupporter {
  int32_t    numOfCols;
  SColIndex* pCols;
  STSchema*  pTagSchema;
} STableGroupSupporter;

static STimeWindow updateLastrowForEachGroup(STableGroupInfo *groupList);
static int32_t checkForCachedLastRow(STsdbQueryHandle* pQueryHandle, STableGroupInfo *groupList);
static int32_t checkForCachedLast(STsdbQueryHandle* pQueryHandle);
static int32_t lazyLoadCacheLast(STsdbQueryHandle* pQueryHandle);
static int32_t tsdbGetCachedLastRow(STable* pTable, SMemRow* pRes, TSKEY* lastKey);

static void    changeQueryHandleForInterpQuery(TsdbQueryHandleT pHandle);
static void    doMergeTwoLevelData(STsdbQueryHandle* pQueryHandle, STableCheckInfo* pCheckInfo, SBlock* pBlock);
static int32_t binarySearchForKey(char* pValue, int num, TSKEY key, int order);
static int32_t tsdbReadRowsFromCache(STableCheckInfo* pCheckInfo, TSKEY maxKey, int maxRowsToRead, STimeWindow* win, STsdbQueryHandle* pQueryHandle);
static int32_t tsdbCheckInfoCompar(const void* key1, const void* key2);
static int32_t doGetExternalRow(STsdbQueryHandle* pQueryHandle, int16_t type, SMemRef* pMemRef);
static void*   doFreeColumnInfoData(SArray* pColumnInfoData);
static void*   destroyTableCheckInfo(SArray* pTableCheckInfo);
static bool    tsdbGetExternalRow(TsdbQueryHandleT pHandle);
static int32_t tsdbQueryTableList(STable* pTable, SArray* pRes, void* filterInfo);

static void tsdbInitDataBlockLoadInfo(SDataBlockLoadInfo* pBlockLoadInfo) {
  pBlockLoadInfo->slot = -1;
  pBlockLoadInfo->tid = -1;
  pBlockLoadInfo->fileGroup = NULL;
}

static void tsdbInitCompBlockLoadInfo(SLoadCompBlockInfo* pCompBlockLoadInfo) {
  pCompBlockLoadInfo->tid = -1;
  pCompBlockLoadInfo->fileId = -1;
}

static SArray* getColumnIdList(STsdbQueryHandle* pQueryHandle) {
  size_t numOfCols = QH_GET_NUM_OF_COLS(pQueryHandle);
  assert(numOfCols <= TSDB_MAX_COLUMNS);

  SArray* pIdList = taosArrayInit(numOfCols, sizeof(int16_t));
  for (int32_t i = 0; i < numOfCols; ++i) {
    SColumnInfoData* pCol = taosArrayGet(pQueryHandle->pColumns, i);
    taosArrayPush(pIdList, &pCol->info.colId);
  }

  return pIdList;
}

static SArray* getDefaultLoadColumns(STsdbQueryHandle* pQueryHandle, bool loadTS) {
  SArray* pLocalIdList = getColumnIdList(pQueryHandle);

  // check if the primary time stamp column needs to load
  int16_t colId = *(int16_t*)taosArrayGet(pLocalIdList, 0);

  // the primary timestamp column does not be included in the the specified load column list, add it
  if (loadTS && colId != 0) {
    int16_t columnId = 0;
    taosArrayInsert(pLocalIdList, 0, &columnId);
  }

  return pLocalIdList;
}

static void tsdbMayTakeMemSnapshot(STsdbQueryHandle* pQueryHandle, SArray* psTable) {
  assert(pQueryHandle != NULL && pQueryHandle->pMemRef != NULL);

  SMemRef* pMemRef = pQueryHandle->pMemRef;
  if (pQueryHandle->pMemRef->ref++ == 0) {
    tsdbTakeMemSnapshot(pQueryHandle->pTsdb, &(pMemRef->snapshot), psTable);
  }

  taosArrayDestroy(psTable);
}

static void tsdbMayUnTakeMemSnapshot(STsdbQueryHandle* pQueryHandle) {
  assert(pQueryHandle != NULL);
  SMemRef* pMemRef = pQueryHandle->pMemRef;
  if (pMemRef == NULL) { // it has been freed
    return;
  }

  if (--pMemRef->ref == 0) {
    tsdbUnTakeMemSnapShot(pQueryHandle->pTsdb, &(pMemRef->snapshot));
  }

  pQueryHandle->pMemRef = NULL;
}

int64_t tsdbGetNumOfRowsInMemTable(TsdbQueryHandleT* pHandle) {
  STsdbQueryHandle* pQueryHandle = (STsdbQueryHandle*) pHandle;

  int64_t rows = 0;
  SMemRef* pMemRef = pQueryHandle->pMemRef;
  if (pMemRef == NULL) { return rows; }

  STableData* pMem  = NULL;
  STableData* pIMem = NULL;

  SMemTable* pMemT = pMemRef->snapshot.mem;
  SMemTable* pIMemT = pMemRef->snapshot.imem;

  size_t size = taosArrayGetSize(pQueryHandle->pTableCheckInfo);
  for (int32_t i = 0; i < size; ++i) {
    STableCheckInfo* pCheckInfo = taosArrayGet(pQueryHandle->pTableCheckInfo, i);

    if (pMemT && pCheckInfo->tableId.tid < pMemT->maxTables) {
      pMem = pMemT->tData[pCheckInfo->tableId.tid];
      rows += (pMem && pMem->uid == pCheckInfo->tableId.uid) ? pMem->numOfRows : 0;
    }
    if (pIMemT && pCheckInfo->tableId.tid < pIMemT->maxTables) {
      pIMem = pIMemT->tData[pCheckInfo->tableId.tid];
      rows += (pIMem && pIMem->uid == pCheckInfo->tableId.uid) ? pIMem->numOfRows : 0;
    }
  }
  return rows;
}

static SArray* createCheckInfoFromTableGroup(STsdbQueryHandle* pQueryHandle, STableGroupInfo* pGroupList, STsdbMeta* pMeta, SArray** psTable) {
  size_t sizeOfGroup = taosArrayGetSize(pGroupList->pGroupList);
  assert(sizeOfGroup >= 1 && pMeta != NULL);

  // allocate buffer in order to load data blocks from file
  SArray* pTableCheckInfo = taosArrayInit(pGroupList->numOfTables, sizeof(STableCheckInfo));
  if (pTableCheckInfo == NULL) {
    return NULL;
  }

  SArray* pTable = taosArrayInit(4, sizeof(STable*));
  if (pTable == NULL) {
    taosArrayDestroy(pTableCheckInfo);
    return NULL;
  }

  // todo apply the lastkey of table check to avoid to load header file
  for (int32_t i = 0; i < sizeOfGroup; ++i) {
    SArray* group = *(SArray**) taosArrayGet(pGroupList->pGroupList, i);

    size_t gsize = taosArrayGetSize(group);
    assert(gsize > 0);

    for (int32_t j = 0; j < gsize; ++j) {
      STableKeyInfo* pKeyInfo = (STableKeyInfo*) taosArrayGet(group, j);

      STableCheckInfo info = { .lastKey = pKeyInfo->lastKey, .pTableObj = pKeyInfo->pTable };
      assert(info.pTableObj != NULL && (info.pTableObj->type == TSDB_NORMAL_TABLE ||
                                        info.pTableObj->type == TSDB_CHILD_TABLE || info.pTableObj->type == TSDB_STREAM_TABLE));

      info.tableId.tid = info.pTableObj->tableId.tid;
      info.tableId.uid = info.pTableObj->tableId.uid;

      if (ASCENDING_TRAVERSE(pQueryHandle->order)) {
        if (info.lastKey == INT64_MIN || info.lastKey < pQueryHandle->window.skey) {
          info.lastKey = pQueryHandle->window.skey;
        }

        assert(info.lastKey >= pQueryHandle->window.skey && info.lastKey <= pQueryHandle->window.ekey);
      } else {
        assert(info.lastKey >= pQueryHandle->window.ekey && info.lastKey <= pQueryHandle->window.skey);
      }

      taosArrayPush(pTableCheckInfo, &info);
      tsdbDebug("%p check table uid:%"PRId64", tid:%d from lastKey:%"PRId64" 0x%"PRIx64, pQueryHandle, info.tableId.uid,
                info.tableId.tid, info.lastKey, pQueryHandle->qId);
    }
  }

  taosArraySort(pTableCheckInfo, tsdbCheckInfoCompar);

  size_t gsize = taosArrayGetSize(pTableCheckInfo);

  for (int32_t i = 0; i < gsize; ++i) {
    STableCheckInfo* pInfo = (STableCheckInfo*) taosArrayGet(pTableCheckInfo, i);
    taosArrayPush(pTable, &pInfo->pTableObj);
  }

  *psTable = pTable;
  return pTableCheckInfo;
}

static void resetCheckInfo(STsdbQueryHandle* pQueryHandle) {
  size_t numOfTables = taosArrayGetSize(pQueryHandle->pTableCheckInfo);
  assert(numOfTables >= 1);

  // todo apply the lastkey of table check to avoid to load header file
  for (int32_t i = 0; i < numOfTables; ++i) {
    STableCheckInfo* pCheckInfo = (STableCheckInfo*) taosArrayGet(pQueryHandle->pTableCheckInfo, i);
    pCheckInfo->lastKey = pQueryHandle->window.skey;
    pCheckInfo->iter    = tSkipListDestroyIter(pCheckInfo->iter);
    pCheckInfo->iiter   = tSkipListDestroyIter(pCheckInfo->iiter);
    pCheckInfo->initBuf = false;

    if (ASCENDING_TRAVERSE(pQueryHandle->order)) {
      assert(pCheckInfo->lastKey >= pQueryHandle->window.skey);
    } else {
      assert(pCheckInfo->lastKey <= pQueryHandle->window.skey);
    }
  }
}

// only one table, not need to sort again
static SArray* createCheckInfoFromCheckInfo(STableCheckInfo* pCheckInfo, TSKEY skey, SArray** psTable) {
  SArray* pNew = taosArrayInit(1, sizeof(STableCheckInfo));
  SArray* pTable = taosArrayInit(1, sizeof(STable*));

  STableCheckInfo info = { .lastKey = skey, .pTableObj = pCheckInfo->pTableObj};

  info.tableId = pCheckInfo->tableId;
  taosArrayPush(pNew, &info);
  taosArrayPush(pTable, &pCheckInfo->pTableObj);

  *psTable = pTable;
  return pNew;
}

static bool emptyQueryTimewindow(STsdbQueryHandle* pQueryHandle) {
  assert(pQueryHandle != NULL);

  STimeWindow* w = &pQueryHandle->window;
  bool asc = ASCENDING_TRAVERSE(pQueryHandle->order);

  return ((asc && w->skey > w->ekey) || (!asc && w->ekey > w->skey));
}

// Update the query time window according to the data time to live(TTL) information, in order to avoid to return
// the expired data to client, even it is queried already.
static int64_t getEarliestValidTimestamp(STsdbRepo* pTsdb) {
  STsdbCfg* pCfg = &pTsdb->config;

  int64_t now = taosGetTimestamp(pCfg->precision);
  return now - (tsTickPerDay[pCfg->precision] * pCfg->keep) + 1;  // needs to add one tick
}

static void setQueryTimewindow(STsdbQueryHandle* pQueryHandle, STsdbQueryCond* pCond) {
  pQueryHandle->window = pCond->twindow;

  bool    updateTs = false;
  int64_t startTs = getEarliestValidTimestamp(pQueryHandle->pTsdb);
  if (ASCENDING_TRAVERSE(pQueryHandle->order)) {
    if (startTs > pQueryHandle->window.skey) {
      pQueryHandle->window.skey = startTs;
      pCond->twindow.skey = startTs;
      updateTs = true;
    }
  } else {
    if (startTs > pQueryHandle->window.ekey) {
      pQueryHandle->window.ekey = startTs;
      pCond->twindow.ekey = startTs;
      updateTs = true;
    }
  }

  if (updateTs) {
    tsdbDebug("%p update the query time window, old:%" PRId64 " - %" PRId64 ", new:%" PRId64 " - %" PRId64
              ", 0x%" PRIx64, pQueryHandle, pCond->twindow.skey, pCond->twindow.ekey, pQueryHandle->window.skey,
              pQueryHandle->window.ekey, pQueryHandle->qId);
  }
}

static STsdbQueryHandle* tsdbQueryTablesImpl(STsdbRepo* tsdb, STsdbQueryCond* pCond, uint64_t qId, SMemRef* pMemRef) {
  STsdbQueryHandle* pQueryHandle = calloc(1, sizeof(STsdbQueryHandle));
  if (pQueryHandle == NULL) {
    goto _end;
  }

  pQueryHandle->order       = pCond->order;
  pQueryHandle->pTsdb       = tsdb;
  pQueryHandle->type        = TSDB_QUERY_TYPE_ALL;
  pQueryHandle->cur.fid     = INT32_MIN;
  pQueryHandle->cur.win     = TSWINDOW_INITIALIZER;
  pQueryHandle->checkFiles  = true;
  pQueryHandle->activeIndex = 0;   // current active table index
  pQueryHandle->qId         = qId;
  pQueryHandle->allocSize   = 0;
  pQueryHandle->locateStart = false;
  pQueryHandle->pMemRef     = pMemRef;
  pQueryHandle->loadType    = pCond->type;

  pQueryHandle->outputCapacity  = ((STsdbRepo*)tsdb)->config.maxRowsPerFileBlock;
  pQueryHandle->loadExternalRow = pCond->loadExternalRows;
  pQueryHandle->currentLoadExternalRows = pCond->loadExternalRows;

  if (tsdbInitReadH(&pQueryHandle->rhelper, (STsdbRepo*)tsdb) != 0) {
    goto _end;
  }

  assert(pCond != NULL && pMemRef != NULL);
  setQueryTimewindow(pQueryHandle, pCond);

  if (pCond->numOfCols > 0) {
    // allocate buffer in order to load data blocks from file
    pQueryHandle->statis = calloc(pCond->numOfCols, sizeof(SDataStatis));
    if (pQueryHandle->statis == NULL) {
      goto _end;
    }

    // todo: use list instead of array?
    pQueryHandle->pColumns = taosArrayInit(pCond->numOfCols, sizeof(SColumnInfoData));
    if (pQueryHandle->pColumns == NULL) {
      goto _end;
    }

    for (int32_t i = 0; i < pCond->numOfCols; ++i) {
      SColumnInfoData colInfo = {{0}, 0};

      colInfo.info = pCond->colList[i];
      colInfo.pData = calloc(1, EXTRA_BYTES + pQueryHandle->outputCapacity * pCond->colList[i].bytes);
      if (colInfo.pData == NULL) {
        goto _end;
      }

      taosArrayPush(pQueryHandle->pColumns, &colInfo);
      pQueryHandle->statis[i].colId = colInfo.info.colId;
    }

    pQueryHandle->defaultLoadColumn = getDefaultLoadColumns(pQueryHandle, true);
  }

  STsdbMeta* pMeta = tsdbGetMeta(tsdb);
  assert(pMeta != NULL);

  pQueryHandle->pDataCols = tdNewDataCols(pMeta->maxCols, pQueryHandle->pTsdb->config.maxRowsPerFileBlock);
  if (pQueryHandle->pDataCols == NULL) {
    tsdbError("%p failed to malloc buf for pDataCols, %"PRIu64, pQueryHandle, pQueryHandle->qId);
    terrno = TSDB_CODE_TDB_OUT_OF_MEMORY;
    goto _end;
  }

  tsdbInitDataBlockLoadInfo(&pQueryHandle->dataBlockLoadInfo);
  tsdbInitCompBlockLoadInfo(&pQueryHandle->compBlockLoadInfo);

  return (TsdbQueryHandleT) pQueryHandle;

  _end:
  tsdbCleanupQueryHandle(pQueryHandle);
  terrno = TSDB_CODE_TDB_OUT_OF_MEMORY;
  return NULL;
}

TsdbQueryHandleT* tsdbQueryTables(STsdbRepo* tsdb, STsdbQueryCond* pCond, STableGroupInfo* groupList, uint64_t qId, SMemRef* pRef) {
  STsdbQueryHandle* pQueryHandle = tsdbQueryTablesImpl(tsdb, pCond, qId, pRef);
  if (pQueryHandle == NULL) {
    return NULL;
  }

  if (emptyQueryTimewindow(pQueryHandle)) {
    return (TsdbQueryHandleT*) pQueryHandle;
  }

  STsdbMeta* pMeta = tsdbGetMeta(tsdb);
  assert(pMeta != NULL);

  SArray* psTable = NULL;

  // todo apply the lastkey of table check to avoid to load header file
  pQueryHandle->pTableCheckInfo = createCheckInfoFromTableGroup(pQueryHandle, groupList, pMeta, &psTable);
  if (pQueryHandle->pTableCheckInfo == NULL) {
    tsdbCleanupQueryHandle(pQueryHandle);
    taosArrayDestroy(psTable);
    terrno = TSDB_CODE_TDB_OUT_OF_MEMORY;
    return NULL;
  }

  tsdbMayTakeMemSnapshot(pQueryHandle, psTable);

  tsdbDebug("%p total numOfTable:%" PRIzu " in query, 0x%"PRIx64, pQueryHandle, taosArrayGetSize(pQueryHandle->pTableCheckInfo), pQueryHandle->qId);
  return (TsdbQueryHandleT) pQueryHandle;
}

void tsdbResetQueryHandle(TsdbQueryHandleT queryHandle, STsdbQueryCond *pCond) {
  STsdbQueryHandle* pQueryHandle = queryHandle;

  if (emptyQueryTimewindow(pQueryHandle)) {
    if (pCond->order != pQueryHandle->order) {
      pQueryHandle->order = pCond->order;
      SWAP(pQueryHandle->window.skey, pQueryHandle->window.ekey, int64_t);
    }

    return;
  }

  pQueryHandle->order       = pCond->order;
  pQueryHandle->window      = pCond->twindow;
  pQueryHandle->type        = TSDB_QUERY_TYPE_ALL;
  pQueryHandle->cur.fid     = -1;
  pQueryHandle->cur.win     = TSWINDOW_INITIALIZER;
  pQueryHandle->checkFiles  = true;
  pQueryHandle->activeIndex = 0;   // current active table index
  pQueryHandle->locateStart = false;
  pQueryHandle->loadExternalRow = pCond->loadExternalRows;

  if (ASCENDING_TRAVERSE(pCond->order)) {
    assert(pQueryHandle->window.skey <= pQueryHandle->window.ekey);
  } else {
    assert(pQueryHandle->window.skey >= pQueryHandle->window.ekey);
  }

  // allocate buffer in order to load data blocks from file
  memset(pQueryHandle->statis, 0, sizeof(SDataStatis));

  tsdbInitDataBlockLoadInfo(&pQueryHandle->dataBlockLoadInfo);
  tsdbInitCompBlockLoadInfo(&pQueryHandle->compBlockLoadInfo);

  resetCheckInfo(pQueryHandle);
}

void tsdbResetQueryHandleForNewTable(TsdbQueryHandleT queryHandle, STsdbQueryCond *pCond, STableGroupInfo* groupList) {
  STsdbQueryHandle* pQueryHandle = queryHandle;

  pQueryHandle->order       = pCond->order;
  pQueryHandle->window      = pCond->twindow;
  pQueryHandle->type        = TSDB_QUERY_TYPE_ALL;
  pQueryHandle->cur.fid     = -1;
  pQueryHandle->cur.win     = TSWINDOW_INITIALIZER;
  pQueryHandle->checkFiles  = true;
  pQueryHandle->activeIndex = 0;   // current active table index
  pQueryHandle->locateStart = false;
  pQueryHandle->loadExternalRow = pCond->loadExternalRows;

  if (ASCENDING_TRAVERSE(pCond->order)) {
    assert(pQueryHandle->window.skey <= pQueryHandle->window.ekey);
  } else {
    assert(pQueryHandle->window.skey >= pQueryHandle->window.ekey);
  }

  // allocate buffer in order to load data blocks from file
  memset(pQueryHandle->statis, 0, sizeof(SDataStatis));

  tsdbInitDataBlockLoadInfo(&pQueryHandle->dataBlockLoadInfo);
  tsdbInitCompBlockLoadInfo(&pQueryHandle->compBlockLoadInfo);

  SArray* pTable = NULL;
  STsdbMeta* pMeta = tsdbGetMeta(pQueryHandle->pTsdb);

  pQueryHandle->pTableCheckInfo = destroyTableCheckInfo(pQueryHandle->pTableCheckInfo);

  pQueryHandle->pTableCheckInfo = createCheckInfoFromTableGroup(pQueryHandle, groupList, pMeta, &pTable);
  if (pQueryHandle->pTableCheckInfo == NULL) {
    tsdbCleanupQueryHandle(pQueryHandle);
    terrno = TSDB_CODE_TDB_OUT_OF_MEMORY;
  }

  pQueryHandle->prev = doFreeColumnInfoData(pQueryHandle->prev);
  pQueryHandle->next = doFreeColumnInfoData(pQueryHandle->next);
}

static int32_t lazyLoadCacheLast(STsdbQueryHandle* pQueryHandle) {
  STsdbRepo* pRepo = pQueryHandle->pTsdb;

  size_t  numOfTables = taosArrayGetSize(pQueryHandle->pTableCheckInfo);
  int32_t code = 0;
  for (size_t i = 0; i < numOfTables; ++i) {
    STableCheckInfo* pCheckInfo = taosArrayGet(pQueryHandle->pTableCheckInfo, i);
    STable*          pTable = pCheckInfo->pTableObj;
    if (pTable->cacheLastConfigVersion == pRepo->cacheLastConfigVersion) {
      continue;
    }
    code = tsdbLoadLastCache(pRepo, pTable);
    if (code != 0) {
      tsdbError("%p uid:%" PRId64 ", tid:%d, failed to load last cache since %s", pQueryHandle, pTable->tableId.uid,
                pTable->tableId.tid, tstrerror(terrno));
      break;
    }
  }

  return code;
}

TsdbQueryHandleT tsdbQueryLastRow(STsdbRepo *tsdb, STsdbQueryCond *pCond, STableGroupInfo *groupList, uint64_t qId, SMemRef* pMemRef) {
  pCond->twindow = updateLastrowForEachGroup(groupList);

  // no qualified table
  if (groupList->numOfTables == 0) {
    return NULL;
  }

  STsdbQueryHandle *pQueryHandle = (STsdbQueryHandle*) tsdbQueryTables(tsdb, pCond, groupList, qId, pMemRef);
  if (pQueryHandle == NULL) {
    return NULL;
  }

  lazyLoadCacheLast(pQueryHandle);

  int32_t code = checkForCachedLastRow(pQueryHandle, groupList);
  if (code != TSDB_CODE_SUCCESS) { // set the numOfTables to be 0
    terrno = code;
    return NULL;
  }

  assert(pCond->order == TSDB_ORDER_ASC && pCond->twindow.skey <= pCond->twindow.ekey);
  if (pQueryHandle->cachelastrow) {
    pQueryHandle->type = TSDB_QUERY_TYPE_LAST;
  }
  
  return pQueryHandle;
}

TsdbQueryHandleT tsdbQueryCacheLast(STsdbRepo *tsdb, STsdbQueryCond *pCond, STableGroupInfo *groupList, uint64_t qId, SMemRef* pMemRef) {
  STsdbQueryHandle *pQueryHandle = (STsdbQueryHandle*) tsdbQueryTables(tsdb, pCond, groupList, qId, pMemRef);
  if (pQueryHandle == NULL) {
    return NULL;
  }

  lazyLoadCacheLast(pQueryHandle);

  int32_t code = checkForCachedLast(pQueryHandle);
  if (code != TSDB_CODE_SUCCESS) { // set the numOfTables to be 0
    terrno = code;
    return NULL;
  }

  if (pQueryHandle->cachelastrow) {
    pQueryHandle->type = TSDB_QUERY_TYPE_LAST;
  }
  
  return pQueryHandle;
}


SArray* tsdbGetQueriedTableList(TsdbQueryHandleT *pHandle) {
  assert(pHandle != NULL);

  STsdbQueryHandle *pQueryHandle = (STsdbQueryHandle*) pHandle;

  size_t size = taosArrayGetSize(pQueryHandle->pTableCheckInfo);
  SArray* res = taosArrayInit(size, POINTER_BYTES);

  for(int32_t i = 0; i < size; ++i) {
    STableCheckInfo* pCheckInfo = taosArrayGet(pQueryHandle->pTableCheckInfo, i);
    taosArrayPush(res, &pCheckInfo->pTableObj);
  }

  return res;
}

TsdbQueryHandleT tsdbQueryRowsInExternalWindow(STsdbRepo *tsdb, STsdbQueryCond* pCond, STableGroupInfo *groupList, uint64_t qId, SMemRef* pRef) {
  STsdbQueryHandle *pQueryHandle = (STsdbQueryHandle*) tsdbQueryTables(tsdb, pCond, groupList, qId, pRef);
  pQueryHandle->loadExternalRow = true;
  pQueryHandle->currentLoadExternalRows = true;

  return pQueryHandle;
}

static bool initTableMemIterator(STsdbQueryHandle* pHandle, STableCheckInfo* pCheckInfo) {
  STable* pTable = pCheckInfo->pTableObj;
  assert(pTable != NULL);

  if (pCheckInfo->initBuf) {
    return true;
  }

  pCheckInfo->initBuf = true;
  int32_t order = pHandle->order;

  // no data in buffer, abort
  if (pHandle->pMemRef->snapshot.mem == NULL && pHandle->pMemRef->snapshot.imem == NULL) {
    return false;
  }

  assert(pCheckInfo->iter == NULL && pCheckInfo->iiter == NULL);

  STableData* pMem = NULL;
  STableData* pIMem = NULL;

  SMemTable* pMemT = pHandle->pMemRef->snapshot.mem;
  SMemTable* pIMemT = pHandle->pMemRef->snapshot.imem;

  if (pMemT && pCheckInfo->tableId.tid < pMemT->maxTables) {
    pMem = pMemT->tData[pCheckInfo->tableId.tid];
    if (pMem != NULL && pMem->uid == pCheckInfo->tableId.uid) { // check uid
      TKEY tLastKey = keyToTkey(pCheckInfo->lastKey);
      pCheckInfo->iter =
          tSkipListCreateIterFromVal(pMem->pData, (const char*)&tLastKey, TSDB_DATA_TYPE_TIMESTAMP, order);
    }
  }

  if (pIMemT && pCheckInfo->tableId.tid < pIMemT->maxTables) {
    pIMem = pIMemT->tData[pCheckInfo->tableId.tid];
    if (pIMem != NULL && pIMem->uid == pCheckInfo->tableId.uid) { // check uid
      TKEY tLastKey = keyToTkey(pCheckInfo->lastKey);
      pCheckInfo->iiter =
          tSkipListCreateIterFromVal(pIMem->pData, (const char*)&tLastKey, TSDB_DATA_TYPE_TIMESTAMP, order);
    }
  }

  // both iterators are NULL, no data in buffer right now
  if (pCheckInfo->iter == NULL && pCheckInfo->iiter == NULL) {
    return false;
  }

  bool memEmpty  = (pCheckInfo->iter == NULL) || (pCheckInfo->iter != NULL && !tSkipListIterNext(pCheckInfo->iter));
  bool imemEmpty = (pCheckInfo->iiter == NULL) || (pCheckInfo->iiter != NULL && !tSkipListIterNext(pCheckInfo->iiter));
  if (memEmpty && imemEmpty) { // buffer is empty
    return false;
  }

  if (!memEmpty) {
    SSkipListNode* node = tSkipListIterGet(pCheckInfo->iter);
    assert(node != NULL);

    SMemRow row = (SMemRow)SL_GET_NODE_DATA(node);
    TSKEY   key = memRowKey(row);  // first timestamp in buffer
    tsdbDebug("%p uid:%" PRId64 ", tid:%d check data in mem from skey:%" PRId64 ", order:%d, ts range in buf:%" PRId64
              "-%" PRId64 ", lastKey:%" PRId64 ", numOfRows:%"PRId64", 0x%"PRIx64,
              pHandle, pCheckInfo->tableId.uid, pCheckInfo->tableId.tid, key, order, pMem->keyFirst, pMem->keyLast,
              pCheckInfo->lastKey, pMem->numOfRows, pHandle->qId);

    if (ASCENDING_TRAVERSE(order)) {
      assert(pCheckInfo->lastKey <= key);
    } else {
      assert(pCheckInfo->lastKey >= key);
    }

  } else {
    tsdbDebug("%p uid:%"PRId64", tid:%d no data in mem, 0x%"PRIx64, pHandle, pCheckInfo->tableId.uid, pCheckInfo->tableId.tid,
        pHandle->qId);
  }

  if (!imemEmpty) {
    SSkipListNode* node = tSkipListIterGet(pCheckInfo->iiter);
    assert(node != NULL);

    SMemRow row = (SMemRow)SL_GET_NODE_DATA(node);
    TSKEY   key = memRowKey(row);  // first timestamp in buffer
    tsdbDebug("%p uid:%" PRId64 ", tid:%d check data in imem from skey:%" PRId64 ", order:%d, ts range in buf:%" PRId64
              "-%" PRId64 ", lastKey:%" PRId64 ", numOfRows:%"PRId64", 0x%"PRIx64,
              pHandle, pCheckInfo->tableId.uid, pCheckInfo->tableId.tid, key, order, pIMem->keyFirst, pIMem->keyLast,
              pCheckInfo->lastKey, pIMem->numOfRows, pHandle->qId);

    if (ASCENDING_TRAVERSE(order)) {
      assert(pCheckInfo->lastKey <= key);
    } else {
      assert(pCheckInfo->lastKey >= key);
    }
  } else {
    tsdbDebug("%p uid:%"PRId64", tid:%d no data in imem, 0x%"PRIx64, pHandle, pCheckInfo->tableId.uid, pCheckInfo->tableId.tid,
        pHandle->qId);
  }

  return true;
}

static void destroyTableMemIterator(STableCheckInfo* pCheckInfo) {
  tSkipListDestroyIter(pCheckInfo->iter);
  tSkipListDestroyIter(pCheckInfo->iiter);
}

static TSKEY extractFirstTraverseKey(STableCheckInfo* pCheckInfo, int32_t order, int32_t update) {
  SMemRow rmem = NULL, rimem = NULL;
  if (pCheckInfo->iter) {
    SSkipListNode* node = tSkipListIterGet(pCheckInfo->iter);
    if (node != NULL) {
      rmem = (SMemRow)SL_GET_NODE_DATA(node);
    }
  }

  if (pCheckInfo->iiter) {
    SSkipListNode* node = tSkipListIterGet(pCheckInfo->iiter);
    if (node != NULL) {
      rimem = (SMemRow)SL_GET_NODE_DATA(node);
    }
  }

  if (rmem == NULL && rimem == NULL) {
    return TSKEY_INITIAL_VAL;
  }

  if (rmem != NULL && rimem == NULL) {
    pCheckInfo->chosen = CHECKINFO_CHOSEN_MEM;
    return memRowKey(rmem);
  }

  if (rmem == NULL && rimem != NULL) {
    pCheckInfo->chosen = CHECKINFO_CHOSEN_IMEM;
    return memRowKey(rimem);
  }

  TSKEY r1 = memRowKey(rmem);
  TSKEY r2 = memRowKey(rimem);

  if (r1 == r2) {
    if(update == TD_ROW_DISCARD_UPDATE){
      pCheckInfo->chosen = CHECKINFO_CHOSEN_IMEM;
      tSkipListIterNext(pCheckInfo->iter);
      return r2;
    }
    else if(update == TD_ROW_OVERWRITE_UPDATE) {
      pCheckInfo->chosen = CHECKINFO_CHOSEN_MEM;
      tSkipListIterNext(pCheckInfo->iiter);
      return r1;
    } else {
      pCheckInfo->chosen = CHECKINFO_CHOSEN_BOTH;
      return r1;
    }
  } else {
    if (ASCENDING_TRAVERSE(order)) {
      if (r1 < r2) {
        pCheckInfo->chosen = CHECKINFO_CHOSEN_MEM;
        return r1;
      } else {
        pCheckInfo->chosen = CHECKINFO_CHOSEN_IMEM;
        return r2;
      }
    } else {
      if (r1 < r2) {
        pCheckInfo->chosen = CHECKINFO_CHOSEN_IMEM;
        return r2;
      } else {
        pCheckInfo->chosen = CHECKINFO_CHOSEN_MEM;
        return r1;
      }
    }
  }
}

static SMemRow getSMemRowInTableMem(STableCheckInfo* pCheckInfo, int32_t order, int32_t update, SMemRow* extraRow) {
  SMemRow rmem = NULL, rimem = NULL;
  if (pCheckInfo->iter) {
    SSkipListNode* node = tSkipListIterGet(pCheckInfo->iter);
    if (node != NULL) {
      rmem = (SMemRow)SL_GET_NODE_DATA(node);
    }
  }

  if (pCheckInfo->iiter) {
    SSkipListNode* node = tSkipListIterGet(pCheckInfo->iiter);
    if (node != NULL) {
      rimem = (SMemRow)SL_GET_NODE_DATA(node);
    }
  }

  if (rmem == NULL && rimem == NULL) {
    return NULL;
  }

  if (rmem != NULL && rimem == NULL) {
    pCheckInfo->chosen = 0;
    return rmem;
  }

  if (rmem == NULL && rimem != NULL) {
    pCheckInfo->chosen = 1;
    return rimem;
  }

  TSKEY r1 = memRowKey(rmem);
  TSKEY r2 = memRowKey(rimem);

  if (r1 == r2) {
    if (update == TD_ROW_DISCARD_UPDATE) {
      tSkipListIterNext(pCheckInfo->iter);
      pCheckInfo->chosen = CHECKINFO_CHOSEN_IMEM;
      return rimem;
    } else if(update == TD_ROW_OVERWRITE_UPDATE){
      tSkipListIterNext(pCheckInfo->iiter);
      pCheckInfo->chosen = CHECKINFO_CHOSEN_MEM;
      return rmem;
    } else {
      pCheckInfo->chosen = CHECKINFO_CHOSEN_BOTH;
      extraRow = rimem;
      return rmem;
    }
  } else {
    if (ASCENDING_TRAVERSE(order)) {
      if (r1 < r2) {
        pCheckInfo->chosen = CHECKINFO_CHOSEN_MEM;
        return rmem;
      } else {
        pCheckInfo->chosen = CHECKINFO_CHOSEN_IMEM;
        return rimem;
      }
    } else {
      if (r1 < r2) {
        pCheckInfo->chosen = CHECKINFO_CHOSEN_IMEM;
        return rimem;
      } else {
        pCheckInfo->chosen = CHECKINFO_CHOSEN_MEM;
        return rmem;
      }
    }
  }
}

static bool moveToNextRowInMem(STableCheckInfo* pCheckInfo) {
  bool hasNext = false;
  if (pCheckInfo->chosen == CHECKINFO_CHOSEN_MEM) {
    if (pCheckInfo->iter != NULL) {
      hasNext = tSkipListIterNext(pCheckInfo->iter);
    }

    if (hasNext) {
      return hasNext;
    }

    if (pCheckInfo->iiter != NULL) {
      return tSkipListIterGet(pCheckInfo->iiter) != NULL;
    }
  } else if (pCheckInfo->chosen == CHECKINFO_CHOSEN_IMEM){
    if (pCheckInfo->iiter != NULL) {
      hasNext = tSkipListIterNext(pCheckInfo->iiter);
    }

    if (hasNext) {
      return hasNext;
    }

    if (pCheckInfo->iter != NULL) {
      return tSkipListIterGet(pCheckInfo->iter) != NULL;
    }
  } else {
    if (pCheckInfo->iter != NULL) {
      hasNext = tSkipListIterNext(pCheckInfo->iter);
    }
    if (pCheckInfo->iiter != NULL) {
      hasNext = tSkipListIterNext(pCheckInfo->iiter) || hasNext;
    }
  }

  return hasNext;
}

static bool hasMoreDataInCache(STsdbQueryHandle* pHandle) {
  STsdbCfg *pCfg = &pHandle->pTsdb->config;
  size_t size = taosArrayGetSize(pHandle->pTableCheckInfo);
  assert(pHandle->activeIndex < size && pHandle->activeIndex >= 0 && size >= 1);
  pHandle->cur.fid = INT32_MIN;

  STableCheckInfo* pCheckInfo = taosArrayGet(pHandle->pTableCheckInfo, pHandle->activeIndex);

  STable* pTable = pCheckInfo->pTableObj;
  assert(pTable != NULL);

  if (!pCheckInfo->initBuf) {
    initTableMemIterator(pHandle, pCheckInfo);
  }

  SMemRow row = getSMemRowInTableMem(pCheckInfo, pHandle->order, pCfg->update, NULL);
  if (row == NULL) {
    return false;
  }

  pCheckInfo->lastKey = memRowKey(row);  // first timestamp in buffer
  tsdbDebug("%p uid:%" PRId64", tid:%d check data in buffer from skey:%" PRId64 ", order:%d, 0x%"PRIx64, pHandle,
      pCheckInfo->tableId.uid, pCheckInfo->tableId.tid, pCheckInfo->lastKey, pHandle->order, pHandle->qId);

  // all data in mem are checked already.
  if ((pCheckInfo->lastKey > pHandle->window.ekey && ASCENDING_TRAVERSE(pHandle->order)) ||
      (pCheckInfo->lastKey < pHandle->window.ekey && !ASCENDING_TRAVERSE(pHandle->order))) {
    return false;
  }

  int32_t step = ASCENDING_TRAVERSE(pHandle->order)? 1:-1;
  STimeWindow* win = &pHandle->cur.win;
  pHandle->cur.rows = tsdbReadRowsFromCache(pCheckInfo, pHandle->window.ekey, pHandle->outputCapacity, win, pHandle);

  // update the last key value
  pCheckInfo->lastKey = win->ekey + step;
  pHandle->cur.lastKey = win->ekey + step;
  pHandle->cur.mixBlock = true;

  if (!ASCENDING_TRAVERSE(pHandle->order)) {
    SWAP(win->skey, win->ekey, TSKEY);
  }

  return true;
}

static int32_t getFileIdFromKey(TSKEY key, int32_t daysPerFile, int32_t precision) {
  assert(precision >= TSDB_TIME_PRECISION_MICRO || precision <= TSDB_TIME_PRECISION_NANO);
  if (key == TSKEY_INITIAL_VAL) {
    return INT32_MIN;
  }

  if (key < 0) {
    key -= (daysPerFile * tsTickPerDay[precision]);
  }
  
  int64_t fid = (int64_t)(key / (daysPerFile * tsTickPerDay[precision]));  // set the starting fileId
  if (fid < 0L && llabs(fid) > INT32_MAX) { // data value overflow for INT32
    fid = INT32_MIN;
  }

  if (fid > 0L && fid > INT32_MAX) {
    fid = INT32_MAX;
  }

  return (int32_t)fid;
}

static int32_t binarySearchForBlock(SBlock* pBlock, int32_t numOfBlocks, TSKEY skey, int32_t order) {
  int32_t firstSlot = 0;
  int32_t lastSlot = numOfBlocks - 1;

  int32_t midSlot = firstSlot;

  while (1) {
    numOfBlocks = lastSlot - firstSlot + 1;
    midSlot = (firstSlot + (numOfBlocks >> 1));

    if (numOfBlocks == 1) break;

    if (skey > pBlock[midSlot].keyLast) {
      if (numOfBlocks == 2) break;
      if ((order == TSDB_ORDER_DESC) && (skey < pBlock[midSlot + 1].keyFirst)) break;
      firstSlot = midSlot + 1;
    } else if (skey < pBlock[midSlot].keyFirst) {
      if ((order == TSDB_ORDER_ASC) && (skey > pBlock[midSlot - 1].keyLast)) break;
      lastSlot = midSlot - 1;
    } else {
      break;  // got the slot
    }
  }

  return midSlot;
}

static int32_t loadBlockInfo(STsdbQueryHandle * pQueryHandle, int32_t index, int32_t* numOfBlocks) {
  int32_t code = 0;

  STableCheckInfo* pCheckInfo = taosArrayGet(pQueryHandle->pTableCheckInfo, index);
  pCheckInfo->numOfBlocks = 0;

  if (tsdbSetReadTable(&pQueryHandle->rhelper, pCheckInfo->pTableObj) != TSDB_CODE_SUCCESS) {
    code = terrno;
    return code;
  }

  SBlockIdx* compIndex = pQueryHandle->rhelper.pBlkIdx;

  // no data block in this file, try next file
  if (compIndex == NULL || compIndex->uid != pCheckInfo->tableId.uid) {
    return 0;  // no data blocks in the file belongs to pCheckInfo->pTable
  }

  assert(compIndex->len > 0);

  if (tsdbLoadBlockInfo(&(pQueryHandle->rhelper), (void**)(&pCheckInfo->pCompInfo),
                        (uint32_t*)(&pCheckInfo->compSize)) < 0) {
    return terrno;
  }
  SBlockInfo* pCompInfo = pCheckInfo->pCompInfo;

  TSKEY s = TSKEY_INITIAL_VAL, e = TSKEY_INITIAL_VAL;

  if (ASCENDING_TRAVERSE(pQueryHandle->order)) {
    assert(pCheckInfo->lastKey <= pQueryHandle->window.ekey && pQueryHandle->window.skey <= pQueryHandle->window.ekey);
  } else {
    assert(pCheckInfo->lastKey >= pQueryHandle->window.ekey && pQueryHandle->window.skey >= pQueryHandle->window.ekey);
  }

  s = MIN(pCheckInfo->lastKey, pQueryHandle->window.ekey);
  e = MAX(pCheckInfo->lastKey, pQueryHandle->window.ekey);

  // discard the unqualified data block based on the query time window
  int32_t start = binarySearchForBlock(pCompInfo->blocks, compIndex->numOfBlocks, s, TSDB_ORDER_ASC);
  int32_t end = start;

  if (s > pCompInfo->blocks[start].keyLast) {
    return 0;
  }

  // todo speedup the procedure of located end block
  while (end < (int32_t)compIndex->numOfBlocks && (pCompInfo->blocks[end].keyFirst <= e)) {
    end += 1;
  }

  pCheckInfo->numOfBlocks = (end - start);

  if (start > 0) {
    memmove(pCompInfo->blocks, &pCompInfo->blocks[start], pCheckInfo->numOfBlocks * sizeof(SBlock));
  }

  (*numOfBlocks) += pCheckInfo->numOfBlocks;
  return 0;
}

static int32_t getFileCompInfo(STsdbQueryHandle* pQueryHandle, int32_t* numOfBlocks) {
  // load all the comp offset value for all tables in this file
  int32_t code = TSDB_CODE_SUCCESS;
  *numOfBlocks = 0;

  pQueryHandle->cost.headFileLoad += 1;
  int64_t s = taosGetTimestampUs();

  size_t numOfTables = 0;
  if (pQueryHandle->loadType == BLOCK_LOAD_TABLE_SEQ_ORDER) {
    code = loadBlockInfo(pQueryHandle, pQueryHandle->activeIndex, numOfBlocks);
  } else if (pQueryHandle->loadType == BLOCK_LOAD_OFFSET_SEQ_ORDER) {
    numOfTables = taosArrayGetSize(pQueryHandle->pTableCheckInfo);

    for (int32_t i = 0; i < numOfTables; ++i) {
      code = loadBlockInfo(pQueryHandle, i, numOfBlocks);
      if (code != TSDB_CODE_SUCCESS) {
        int64_t e = taosGetTimestampUs();

        pQueryHandle->cost.headFileLoadTime += (e - s);
        return code;
      }
    }
  } else {
    assert(0);
  }

  int64_t e = taosGetTimestampUs();
  pQueryHandle->cost.headFileLoadTime += (e - s);
  return code;
}

static int32_t doLoadFileDataBlock(STsdbQueryHandle* pQueryHandle, SBlock* pBlock, STableCheckInfo* pCheckInfo, int32_t slotIndex) {
  int64_t st = taosGetTimestampUs();

  STSchema *pSchema = tsdbGetTableSchema(pCheckInfo->pTableObj);
  int32_t   code = tdInitDataCols(pQueryHandle->pDataCols, pSchema);
  if (code != TSDB_CODE_SUCCESS) {
    tsdbError("%p failed to malloc buf for pDataCols, 0x%"PRIx64, pQueryHandle, pQueryHandle->qId);
    terrno = TSDB_CODE_TDB_OUT_OF_MEMORY;
    goto _error;
  }

  code = tdInitDataCols(pQueryHandle->rhelper.pDCols[0], pSchema);
  if (code != TSDB_CODE_SUCCESS) {
    tsdbError("%p failed to malloc buf for rhelper.pDataCols[0], 0x%"PRIx64, pQueryHandle, pQueryHandle->qId);
    terrno = TSDB_CODE_TDB_OUT_OF_MEMORY;
    goto _error;
  }

  code = tdInitDataCols(pQueryHandle->rhelper.pDCols[1], pSchema);
  if (code != TSDB_CODE_SUCCESS) {
    tsdbError("%p failed to malloc buf for rhelper.pDataCols[1], 0x%"PRIx64, pQueryHandle, pQueryHandle->qId);
    terrno = TSDB_CODE_TDB_OUT_OF_MEMORY;
    goto _error;
  }

  int16_t* colIds = pQueryHandle->defaultLoadColumn->pData;

  int32_t ret = tsdbLoadBlockDataCols(&(pQueryHandle->rhelper), pBlock, pCheckInfo->pCompInfo, colIds, (int)(QH_GET_NUM_OF_COLS(pQueryHandle)));
  if (ret != TSDB_CODE_SUCCESS) {
    int32_t c = terrno;
    assert(c != TSDB_CODE_SUCCESS);
    goto _error;
  }

  SDataBlockLoadInfo* pBlockLoadInfo = &pQueryHandle->dataBlockLoadInfo;

  pBlockLoadInfo->fileGroup = pQueryHandle->pFileGroup;
  pBlockLoadInfo->slot = pQueryHandle->cur.slot;
  pBlockLoadInfo->tid = pCheckInfo->pTableObj->tableId.tid;

  SDataCols* pCols = pQueryHandle->rhelper.pDCols[0];
  assert(pCols->numOfRows != 0 && pCols->numOfRows <= pBlock->numOfRows);

  pBlock->numOfRows = pCols->numOfRows;

  // Convert from TKEY to TSKEY for primary timestamp column if current block has timestamp before 1970-01-01T00:00:00Z
  if(pBlock->keyFirst < 0 && colIds[0] == PRIMARYKEY_TIMESTAMP_COL_INDEX) {
    int64_t* src = pCols->cols[0].pData;
    for(int32_t i = 0; i < pBlock->numOfRows; ++i) {
      src[i] = tdGetKey(src[i]);
    }
  }

  int64_t elapsedTime = (taosGetTimestampUs() - st);
  pQueryHandle->cost.blockLoadTime += elapsedTime;

  tsdbDebug("%p load file block into buffer, index:%d, brange:%"PRId64"-%"PRId64", rows:%d, elapsed time:%"PRId64 " us, 0x%"PRIx64,
      pQueryHandle, slotIndex, pBlock->keyFirst, pBlock->keyLast, pBlock->numOfRows, elapsedTime, pQueryHandle->qId);
  return TSDB_CODE_SUCCESS;

_error:
  pBlock->numOfRows = 0;

  tsdbError("%p error occurs in loading file block, index:%d, brange:%"PRId64"-%"PRId64", rows:%d, 0x%"PRIx64,
            pQueryHandle, slotIndex, pBlock->keyFirst, pBlock->keyLast, pBlock->numOfRows, pQueryHandle->qId);
  return terrno;
}

static int32_t getEndPosInDataBlock(STsdbQueryHandle* pQueryHandle, SDataBlockInfo* pBlockInfo);
static int32_t doCopyRowsFromFileBlock(STsdbQueryHandle* pQueryHandle, int32_t capacity, int32_t numOfRows, int32_t start, int32_t end);
static void moveDataToFront(STsdbQueryHandle* pQueryHandle, int32_t numOfRows, int32_t numOfCols);
static void doCheckGeneratedBlockRange(STsdbQueryHandle* pQueryHandle);
static void copyAllRemainRowsFromFileBlock(STsdbQueryHandle* pQueryHandle, STableCheckInfo* pCheckInfo, SDataBlockInfo* pBlockInfo, int32_t endPos);

static int32_t handleDataMergeIfNeeded(STsdbQueryHandle* pQueryHandle, SBlock* pBlock, STableCheckInfo* pCheckInfo){
  SQueryFilePos* cur = &pQueryHandle->cur;
  STsdbCfg*      pCfg = &pQueryHandle->pTsdb->config;
  SDataBlockInfo binfo = GET_FILE_DATA_BLOCK_INFO(pCheckInfo, pBlock);
  TSKEY          key;
  int32_t code = TSDB_CODE_SUCCESS;

  /*bool hasData = */ initTableMemIterator(pQueryHandle, pCheckInfo);
  assert(cur->pos >= 0 && cur->pos <= binfo.rows);

  key = extractFirstTraverseKey(pCheckInfo, pQueryHandle->order, pCfg->update);

  if (key != TSKEY_INITIAL_VAL) {
    tsdbDebug("%p key in mem:%"PRId64", 0x%"PRIx64, pQueryHandle, key, pQueryHandle->qId);
  } else {
    tsdbDebug("%p no data in mem, 0x%"PRIx64, pQueryHandle, pQueryHandle->qId);
  }

  if ((ASCENDING_TRAVERSE(pQueryHandle->order) && (key != TSKEY_INITIAL_VAL && key <= binfo.window.ekey)) ||
      (!ASCENDING_TRAVERSE(pQueryHandle->order) && (key != TSKEY_INITIAL_VAL && key >= binfo.window.skey))) {

    if ((ASCENDING_TRAVERSE(pQueryHandle->order) && (key != TSKEY_INITIAL_VAL && key < binfo.window.skey)) ||
        (!ASCENDING_TRAVERSE(pQueryHandle->order) && (key != TSKEY_INITIAL_VAL && key > binfo.window.ekey))) {

      // do not load file block into buffer
      int32_t step = ASCENDING_TRAVERSE(pQueryHandle->order) ? 1 : -1;

      TSKEY maxKey = ASCENDING_TRAVERSE(pQueryHandle->order)? (binfo.window.skey - step):(binfo.window.ekey - step);
      cur->rows = tsdbReadRowsFromCache(pCheckInfo, maxKey, pQueryHandle->outputCapacity, &cur->win, pQueryHandle);
      pQueryHandle->realNumOfRows = cur->rows;

      // update the last key value
      pCheckInfo->lastKey = cur->win.ekey + step;
      if (!ASCENDING_TRAVERSE(pQueryHandle->order)) {
        SWAP(cur->win.skey, cur->win.ekey, TSKEY);
      }

      cur->mixBlock = true;
      cur->blockCompleted = false;
      return code;
    }


    // return error, add test cases
    if ((code = doLoadFileDataBlock(pQueryHandle, pBlock, pCheckInfo, cur->slot)) != TSDB_CODE_SUCCESS) {
      return code;
    }

    doMergeTwoLevelData(pQueryHandle, pCheckInfo, pBlock);
  } else {
    /*
     * no data in cache, only load data from file
     * during the query processing, data in cache will not be checked anymore.
     *
     * Here the buffer is not enough, so only part of file block can be loaded into memory buffer
     */
    assert(pQueryHandle->outputCapacity >= binfo.rows);
    int32_t endPos = getEndPosInDataBlock(pQueryHandle, &binfo);

    if ((cur->pos == 0 && endPos == binfo.rows -1 && ASCENDING_TRAVERSE(pQueryHandle->order)) ||
        (cur->pos == (binfo.rows - 1) && endPos == 0 && (!ASCENDING_TRAVERSE(pQueryHandle->order)))) {
      pQueryHandle->realNumOfRows = binfo.rows;

      cur->rows = binfo.rows;
      cur->win  = binfo.window;
      cur->mixBlock = false;
      cur->blockCompleted = true;

      if (ASCENDING_TRAVERSE(pQueryHandle->order)) {
        cur->lastKey = binfo.window.ekey + 1;
        cur->pos = binfo.rows;
      } else {
        cur->lastKey = binfo.window.skey - 1;
        cur->pos = -1;
      }
    } else { // partially copy to dest buffer
      copyAllRemainRowsFromFileBlock(pQueryHandle, pCheckInfo, &binfo, endPos);
      cur->mixBlock = true;
    }

    assert(cur->blockCompleted);
    if (cur->rows == binfo.rows) {
      tsdbDebug("%p whole file block qualified, brange:%"PRId64"-%"PRId64", rows:%d, lastKey:%"PRId64", tid:%d, %"PRIx64,
                pQueryHandle, cur->win.skey, cur->win.ekey, cur->rows, cur->lastKey, binfo.tid, pQueryHandle->qId);
    } else {
      tsdbDebug("%p create data block from remain file block, brange:%"PRId64"-%"PRId64", rows:%d, total:%d, lastKey:%"PRId64", tid:%d, %"PRIx64,
                pQueryHandle, cur->win.skey, cur->win.ekey, cur->rows, binfo.rows, cur->lastKey, binfo.tid, pQueryHandle->qId);
    }

  }

  return code;
}

static int32_t loadFileDataBlock(STsdbQueryHandle* pQueryHandle, SBlock* pBlock, STableCheckInfo* pCheckInfo, bool* exists) {
  SQueryFilePos* cur = &pQueryHandle->cur;
  int32_t code = TSDB_CODE_SUCCESS;
  bool asc = ASCENDING_TRAVERSE(pQueryHandle->order);

  if (asc) {
    // query ended in/started from current block
    if (pQueryHandle->window.ekey < pBlock->keyLast || pCheckInfo->lastKey > pBlock->keyFirst) {
      if ((code = doLoadFileDataBlock(pQueryHandle, pBlock, pCheckInfo, cur->slot)) != TSDB_CODE_SUCCESS) {
        *exists = false;
        return code;
      }

      SDataCols* pTSCol = pQueryHandle->rhelper.pDCols[0];
      assert(pTSCol->cols->type == TSDB_DATA_TYPE_TIMESTAMP && pTSCol->numOfRows == pBlock->numOfRows);

      if (pCheckInfo->lastKey > pBlock->keyFirst) {
        cur->pos =
            binarySearchForKey(pTSCol->cols[0].pData, pBlock->numOfRows, pCheckInfo->lastKey, pQueryHandle->order);
      } else {
        cur->pos = 0;
      }

      assert(pCheckInfo->lastKey <= pBlock->keyLast);
      doMergeTwoLevelData(pQueryHandle, pCheckInfo, pBlock);
    } else {  // the whole block is loaded in to buffer
      cur->pos = asc? 0:(pBlock->numOfRows - 1);
      code = handleDataMergeIfNeeded(pQueryHandle, pBlock, pCheckInfo);
    }
  } else {  //desc order, query ended in current block
    if (pQueryHandle->window.ekey > pBlock->keyFirst || pCheckInfo->lastKey < pBlock->keyLast) {
      if ((code = doLoadFileDataBlock(pQueryHandle, pBlock, pCheckInfo, cur->slot)) != TSDB_CODE_SUCCESS) {
        *exists = false;
        return code;
      }

      SDataCols* pTsCol = pQueryHandle->rhelper.pDCols[0];
      if (pCheckInfo->lastKey < pBlock->keyLast) {
        cur->pos = binarySearchForKey(pTsCol->cols[0].pData, pBlock->numOfRows, pCheckInfo->lastKey, pQueryHandle->order);
      } else {
        cur->pos = pBlock->numOfRows - 1;
      }

      assert(pCheckInfo->lastKey >= pBlock->keyFirst);
      doMergeTwoLevelData(pQueryHandle, pCheckInfo, pBlock);
    } else {
      cur->pos = asc? 0:(pBlock->numOfRows-1);
      code = handleDataMergeIfNeeded(pQueryHandle, pBlock, pCheckInfo);
    }
  }

  *exists = pQueryHandle->realNumOfRows > 0;
  return code;
}

static int doBinarySearchKey(char* pValue, int num, TSKEY key, int order) {
  int    firstPos, lastPos, midPos = -1;
  int    numOfRows;
  TSKEY* keyList;

  assert(order == TSDB_ORDER_ASC || order == TSDB_ORDER_DESC);

  if (num <= 0) return -1;

  keyList = (TSKEY*)pValue;
  firstPos = 0;
  lastPos = num - 1;

  if (order == TSDB_ORDER_DESC) {
    // find the first position which is smaller than the key
    while (1) {
      if (key >= keyList[lastPos]) return lastPos;
      if (key == keyList[firstPos]) return firstPos;
      if (key < keyList[firstPos]) return firstPos - 1;

      numOfRows = lastPos - firstPos + 1;
      midPos = (numOfRows >> 1) + firstPos;

      if (key < keyList[midPos]) {
        lastPos = midPos - 1;
      } else if (key > keyList[midPos]) {
        firstPos = midPos + 1;
      } else {
        break;
      }
    }

  } else {
    // find the first position which is bigger than the key
    while (1) {
      if (key <= keyList[firstPos]) return firstPos;
      if (key == keyList[lastPos]) return lastPos;

      if (key > keyList[lastPos]) {
        lastPos = lastPos + 1;
        if (lastPos >= num)
          return -1;
        else
          return lastPos;
      }

      numOfRows = lastPos - firstPos + 1;
      midPos = (numOfRows >> 1) + firstPos;

      if (key < keyList[midPos]) {
        lastPos = midPos - 1;
      } else if (key > keyList[midPos]) {
        firstPos = midPos + 1;
      } else {
        break;
      }
    }
  }

  return midPos;
}

static int32_t doCopyRowsFromFileBlock(STsdbQueryHandle* pQueryHandle, int32_t capacity, int32_t numOfRows, int32_t start, int32_t end) {
  char* pData = NULL;
  int32_t step = ASCENDING_TRAVERSE(pQueryHandle->order)? 1 : -1;

  SDataCols* pCols = pQueryHandle->rhelper.pDCols[0];
  TSKEY* tsArray = pCols->cols[0].pData;

  int32_t num = end - start + 1;
  assert(num >= 0);

  if (num == 0) {
    return numOfRows;
  }

  int32_t requiredNumOfCols = (int32_t)taosArrayGetSize(pQueryHandle->pColumns);

  //data in buffer has greater timestamp, copy data in file block
  int32_t i = 0, j = 0;
  while(i < requiredNumOfCols && j < pCols->numOfCols) {
    SColumnInfoData* pColInfo = taosArrayGet(pQueryHandle->pColumns, i);

    SDataCol* src = &pCols->cols[j];
    if (src->colId < pColInfo->info.colId) {
      j++;
      continue;
    }

    int32_t bytes = pColInfo->info.bytes;

    if (ASCENDING_TRAVERSE(pQueryHandle->order)) {
      pData = (char*)pColInfo->pData + numOfRows * pColInfo->info.bytes;
    } else {
      pData = (char*)pColInfo->pData + (capacity - numOfRows - num) * pColInfo->info.bytes;
    }

    if (!isAllRowsNull(src) && pColInfo->info.colId == src->colId) {
      if (pColInfo->info.type != TSDB_DATA_TYPE_BINARY && pColInfo->info.type != TSDB_DATA_TYPE_NCHAR) {
        memmove(pData, (char*)src->pData + bytes * start, bytes * num);
      } else {  // handle the var-string
        char* dst = pData;

        // todo refactor, only copy one-by-one
        for (int32_t k = start; k < num + start; ++k) {
          const char* p = tdGetColDataOfRow(src, k);
          memcpy(dst, p, varDataTLen(p));
          dst += bytes;
        }
      }

      j++;
      i++;
    } else { // pColInfo->info.colId < src->colId, it is a NULL data
      if (pColInfo->info.type == TSDB_DATA_TYPE_BINARY || pColInfo->info.type == TSDB_DATA_TYPE_NCHAR) {
        char* dst = pData;

        for(int32_t k = start; k < num + start; ++k) {
          setVardataNull(dst, pColInfo->info.type);
          dst += bytes;
        }
      } else {
        setNullN(pData, pColInfo->info.type, pColInfo->info.bytes, num);
      }
      i++;
    }
  }

  while (i < requiredNumOfCols) { // the remain columns are all null data
    SColumnInfoData* pColInfo = taosArrayGet(pQueryHandle->pColumns, i);
    if (ASCENDING_TRAVERSE(pQueryHandle->order)) {
      pData = (char*)pColInfo->pData + numOfRows * pColInfo->info.bytes;
    } else {
      pData = (char*)pColInfo->pData + (capacity - numOfRows - num) * pColInfo->info.bytes;
    }

    if (pColInfo->info.type == TSDB_DATA_TYPE_BINARY || pColInfo->info.type == TSDB_DATA_TYPE_NCHAR) {
      char* dst = pData;

      for(int32_t k = start; k < num + start; ++k) {
        setVardataNull(dst, pColInfo->info.type);
        dst += pColInfo->info.bytes;
      }
    } else {
      setNullN(pData, pColInfo->info.type, pColInfo->info.bytes, num);
    }

    i++;
  }

  pQueryHandle->cur.win.ekey = tsArray[end];
  pQueryHandle->cur.lastKey = tsArray[end] + step;

  return numOfRows + num;
}

// Note: row1 always has high priority
static void mergeTwoRowFromMem(STsdbQueryHandle* pQueryHandle, int32_t capacity, int32_t numOfRows,
                               SMemRow row1, SMemRow row2, int32_t numOfCols, STable* pTable,
                               STSchema* pSchema1, STSchema* pSchema2, bool forceSetNull) {
  char* pData = NULL;
  STSchema* pSchema;
  SMemRow row;
  int16_t colId;
  int16_t offset;

  bool isRow1DataRow = isDataRow(row1);
  bool isRow2DataRow = false;
  bool isChosenRowDataRow;
  int32_t chosen_itr;
  void *value;

  // the schema version info is embeded in SDataRow
  int32_t numOfColsOfRow1 = 0;

  if (pSchema1 == NULL) {
    pSchema1 = tsdbGetTableSchemaByVersion(pTable, memRowVersion(row1), (int8_t)memRowType(row1));
  }
  if(isRow1DataRow) {
    numOfColsOfRow1 = schemaNCols(pSchema1);
  } else {
    numOfColsOfRow1 = kvRowNCols(memRowKvBody(row1));
  }

  int32_t numOfColsOfRow2 = 0;
  if(row2) {
    isRow2DataRow = isDataRow(row2);
    if (pSchema2 == NULL) {
      pSchema2 = tsdbGetTableSchemaByVersion(pTable, memRowVersion(row2), (int8_t)memRowType(row2));
    }
    if(isRow2DataRow) {
      numOfColsOfRow2 = schemaNCols(pSchema2);
    } else {
      numOfColsOfRow2 = kvRowNCols(memRowKvBody(row2));
    }
  }


  int32_t i = 0, j = 0, k = 0;
  while(i < numOfCols && (j < numOfColsOfRow1 || k < numOfColsOfRow2)) {
    SColumnInfoData* pColInfo = taosArrayGet(pQueryHandle->pColumns, i);

    if (ASCENDING_TRAVERSE(pQueryHandle->order)) {
      pData = (char*)pColInfo->pData + numOfRows * pColInfo->info.bytes;
    } else {
      pData = (char*)pColInfo->pData + (capacity - numOfRows - 1) * pColInfo->info.bytes;
    }

    int32_t colIdOfRow1;
    if(j >= numOfColsOfRow1) {
      colIdOfRow1 = INT32_MAX;
    } else if(isRow1DataRow) {
      colIdOfRow1 = pSchema1->columns[j].colId;
    } else {
      void *rowBody = memRowKvBody(row1);
      SColIdx *pColIdx = kvRowColIdxAt(rowBody, j);
      colIdOfRow1 = pColIdx->colId;
    }

    int32_t colIdOfRow2;
    if(k >= numOfColsOfRow2) {
      colIdOfRow2 = INT32_MAX;
    } else if(isRow2DataRow) {
      colIdOfRow2 = pSchema2->columns[k].colId;
    } else {
      void *rowBody = memRowKvBody(row2);
      SColIdx *pColIdx = kvRowColIdxAt(rowBody, k);
      colIdOfRow2 = pColIdx->colId;
    }

    if(colIdOfRow1 == colIdOfRow2) {
      if(colIdOfRow1 < pColInfo->info.colId) {
        j++;
        k++;
        continue;
      }
      row = row1;
      pSchema = pSchema1;
      isChosenRowDataRow = isRow1DataRow;
      chosen_itr = j;
    } else if(colIdOfRow1 < colIdOfRow2) {
      if(colIdOfRow1 < pColInfo->info.colId) {
        j++;
        continue;
      }
      row = row1;
      pSchema = pSchema1;
      isChosenRowDataRow = isRow1DataRow;
      chosen_itr = j;
    } else {
      if(colIdOfRow2 < pColInfo->info.colId) {
        k++;
        continue;
      }
      row = row2;
      pSchema = pSchema2;
      chosen_itr = k;
      isChosenRowDataRow = isRow2DataRow;
    }
    if(isChosenRowDataRow) {
      colId = pSchema->columns[chosen_itr].colId;
      offset = pSchema->columns[chosen_itr].offset;
      void *rowBody = memRowDataBody(row);
      value = tdGetRowDataOfCol(rowBody, (int8_t)pColInfo->info.type, TD_DATA_ROW_HEAD_SIZE + offset);
    } else {
      void *rowBody = memRowKvBody(row);
      SColIdx *pColIdx = kvRowColIdxAt(rowBody, chosen_itr);
      colId = pColIdx->colId;
      offset = pColIdx->offset;
      value = tdGetKvRowDataOfCol(rowBody, offset);
    }


    if (colId == pColInfo->info.colId) {
      if(forceSetNull || (!isNull(value, (int8_t)pColInfo->info.type))) {
        switch (pColInfo->info.type) {
          case TSDB_DATA_TYPE_BINARY:
          case TSDB_DATA_TYPE_NCHAR:
            memcpy(pData, value, varDataTLen(value));
            break;
          case TSDB_DATA_TYPE_NULL:
          case TSDB_DATA_TYPE_BOOL:
          case TSDB_DATA_TYPE_TINYINT:
          case TSDB_DATA_TYPE_UTINYINT:
            *(uint8_t *)pData = *(uint8_t *)value;
            break;
          case TSDB_DATA_TYPE_SMALLINT:
          case TSDB_DATA_TYPE_USMALLINT:
            *(uint16_t *)pData = *(uint16_t *)value;
            break;
          case TSDB_DATA_TYPE_INT:
          case TSDB_DATA_TYPE_UINT:
            *(uint32_t *)pData = *(uint32_t *)value;
            break;
          case TSDB_DATA_TYPE_BIGINT:
          case TSDB_DATA_TYPE_UBIGINT:
            *(uint64_t *)pData = *(uint64_t *)value;
            break;
          case TSDB_DATA_TYPE_FLOAT:
            SET_FLOAT_PTR(pData, value);
            break;
          case TSDB_DATA_TYPE_DOUBLE:
            SET_DOUBLE_PTR(pData, value);
            break;
          case TSDB_DATA_TYPE_TIMESTAMP:
            if (pColInfo->info.colId == PRIMARYKEY_TIMESTAMP_COL_INDEX) {
              *(TSKEY *)pData = tdGetKey(*(TKEY *)value);
            } else {
              *(TSKEY *)pData = *(TSKEY *)value;
            }
            break;
          default:
            memcpy(pData, value, pColInfo->info.bytes);
        }
      }
      i++;

      if(row == row1) {
        j++;
      } else {
        k++;
      }
    } else {
      if(forceSetNull) {
        if (pColInfo->info.type == TSDB_DATA_TYPE_BINARY || pColInfo->info.type == TSDB_DATA_TYPE_NCHAR) {
          setVardataNull(pData, pColInfo->info.type);
        } else {
          setNull(pData, pColInfo->info.type, pColInfo->info.bytes);
        }
      }
      i++;
    }
  }

  if(forceSetNull) {
    while (i < numOfCols) { // the remain columns are all null data
      SColumnInfoData* pColInfo = taosArrayGet(pQueryHandle->pColumns, i);
      if (ASCENDING_TRAVERSE(pQueryHandle->order)) {
        pData = (char*)pColInfo->pData + numOfRows * pColInfo->info.bytes;
      } else {
        pData = (char*)pColInfo->pData + (capacity - numOfRows - 1) * pColInfo->info.bytes;
      }

      if (pColInfo->info.type == TSDB_DATA_TYPE_BINARY || pColInfo->info.type == TSDB_DATA_TYPE_NCHAR) {
        setVardataNull(pData, pColInfo->info.type);
      } else {
        setNull(pData, pColInfo->info.type, pColInfo->info.bytes);
      }

      i++;
    }
  }
}

static void moveDataToFront(STsdbQueryHandle* pQueryHandle, int32_t numOfRows, int32_t numOfCols) {
  if (numOfRows == 0 || ASCENDING_TRAVERSE(pQueryHandle->order)) {
    return;
  }

  // if the buffer is not full in case of descending order query, move the data in the front of the buffer
  if (numOfRows < pQueryHandle->outputCapacity) {
    int32_t emptySize = pQueryHandle->outputCapacity - numOfRows;
    for(int32_t i = 0; i < numOfCols; ++i) {
      SColumnInfoData* pColInfo = taosArrayGet(pQueryHandle->pColumns, i);
      memmove((char*)pColInfo->pData, (char*)pColInfo->pData + emptySize * pColInfo->info.bytes, numOfRows * pColInfo->info.bytes);
    }
  }
}

static void getQualifiedRowsPos(STsdbQueryHandle* pQueryHandle, int32_t startPos, int32_t endPos, int32_t numOfExisted,
                                int32_t* start, int32_t* end) {
  *start = -1;

  if (ASCENDING_TRAVERSE(pQueryHandle->order)) {
    int32_t remain = endPos - startPos + 1;
    if (remain + numOfExisted > pQueryHandle->outputCapacity) {
      *end = (pQueryHandle->outputCapacity - numOfExisted) + startPos - 1;
    } else {
      *end = endPos;
    }

    *start = startPos;
  } else {
    int32_t remain = (startPos - endPos) + 1;
    if (remain + numOfExisted > pQueryHandle->outputCapacity) {
      *end = startPos + 1 - (pQueryHandle->outputCapacity - numOfExisted);
    } else {
      *end = endPos;
    }

    *start = *end;
    *end = startPos;
  }
}

static void updateInfoAfterMerge(STsdbQueryHandle* pQueryHandle, STableCheckInfo* pCheckInfo, int32_t numOfRows, int32_t endPos) {
  SQueryFilePos* cur = &pQueryHandle->cur;

  pCheckInfo->lastKey = cur->lastKey;
  pQueryHandle->realNumOfRows = numOfRows;
  cur->rows = numOfRows;
  cur->pos = endPos;
}

static void doCheckGeneratedBlockRange(STsdbQueryHandle* pQueryHandle) {
  SQueryFilePos* cur = &pQueryHandle->cur;

  if (cur->rows > 0) {
    if (ASCENDING_TRAVERSE(pQueryHandle->order)) {
      assert(cur->win.skey >= pQueryHandle->window.skey && cur->win.ekey <= pQueryHandle->window.ekey);
    } else {
      assert(cur->win.skey >= pQueryHandle->window.ekey && cur->win.ekey <= pQueryHandle->window.skey);
    }

    SColumnInfoData* pColInfoData = taosArrayGet(pQueryHandle->pColumns, 0);
    assert(cur->win.skey == ((TSKEY*)pColInfoData->pData)[0] && cur->win.ekey == ((TSKEY*)pColInfoData->pData)[cur->rows-1]);
  } else {
    cur->win = pQueryHandle->window;

    int32_t step = ASCENDING_TRAVERSE(pQueryHandle->order)? 1:-1;
    cur->lastKey = pQueryHandle->window.ekey + step;
  }
}

static void copyAllRemainRowsFromFileBlock(STsdbQueryHandle* pQueryHandle, STableCheckInfo* pCheckInfo, SDataBlockInfo* pBlockInfo, int32_t endPos) {
  SQueryFilePos* cur = &pQueryHandle->cur;

  SDataCols* pCols = pQueryHandle->rhelper.pDCols[0];
  TSKEY* tsArray = pCols->cols[0].pData;

  int32_t step = ASCENDING_TRAVERSE(pQueryHandle->order)? 1:-1;
  int32_t numOfCols = (int32_t)(QH_GET_NUM_OF_COLS(pQueryHandle));

  int32_t pos = cur->pos;

  int32_t start = cur->pos;
  int32_t end = endPos;

  if (!ASCENDING_TRAVERSE(pQueryHandle->order)) {
    SWAP(start, end, int32_t);
  }

  assert(pQueryHandle->outputCapacity >= (end - start + 1));
  int32_t numOfRows = doCopyRowsFromFileBlock(pQueryHandle, pQueryHandle->outputCapacity, 0, start, end);

  // the time window should always be ascending order: skey <= ekey
  cur->win = (STimeWindow) {.skey = tsArray[start], .ekey = tsArray[end]};
  cur->mixBlock = (numOfRows != pBlockInfo->rows);
  cur->lastKey = tsArray[endPos] + step;
  cur->blockCompleted = true;

  // if the buffer is not full in case of descending order query, move the data in the front of the buffer
  moveDataToFront(pQueryHandle, numOfRows, numOfCols);

  // The value of pos may be -1 or pBlockInfo->rows, and it is invalid in both cases.
  pos = endPos + step;
  updateInfoAfterMerge(pQueryHandle, pCheckInfo, numOfRows, pos);
  doCheckGeneratedBlockRange(pQueryHandle);

  tsdbDebug("%p uid:%" PRIu64",tid:%d data block created, mixblock:%d, brange:%"PRIu64"-%"PRIu64" rows:%d, 0x%"PRIx64,
            pQueryHandle, pCheckInfo->tableId.uid, pCheckInfo->tableId.tid, cur->mixBlock, cur->win.skey,
            cur->win.ekey, cur->rows, pQueryHandle->qId);
}

int32_t getEndPosInDataBlock(STsdbQueryHandle* pQueryHandle, SDataBlockInfo* pBlockInfo) {
  // NOTE: reverse the order to find the end position in data block
  int32_t endPos = -1;
  int32_t order = ASCENDING_TRAVERSE(pQueryHandle->order)? TSDB_ORDER_DESC : TSDB_ORDER_ASC;

  SQueryFilePos* cur = &pQueryHandle->cur;
  SDataCols* pCols = pQueryHandle->rhelper.pDCols[0];

  if (ASCENDING_TRAVERSE(pQueryHandle->order) && pQueryHandle->window.ekey >= pBlockInfo->window.ekey) {
    endPos = pBlockInfo->rows - 1;
    cur->mixBlock = (cur->pos != 0);
  } else if (!ASCENDING_TRAVERSE(pQueryHandle->order) && pQueryHandle->window.ekey <= pBlockInfo->window.skey) {
    endPos = 0;
    cur->mixBlock = (cur->pos != pBlockInfo->rows - 1);
  } else {
    assert(pCols->numOfRows > 0);
    endPos = doBinarySearchKey(pCols->cols[0].pData, pCols->numOfRows, pQueryHandle->window.ekey, order);
    cur->mixBlock = true;
  }

  return endPos;
}

// only return the qualified data to client in terms of query time window, data rows in the same block but do not
// be included in the query time window will be discarded
static void doMergeTwoLevelData(STsdbQueryHandle* pQueryHandle, STableCheckInfo* pCheckInfo, SBlock* pBlock) {
  SQueryFilePos* cur = &pQueryHandle->cur;
  SDataBlockInfo blockInfo = GET_FILE_DATA_BLOCK_INFO(pCheckInfo, pBlock);
  STsdbCfg*      pCfg = &pQueryHandle->pTsdb->config;

  initTableMemIterator(pQueryHandle, pCheckInfo);

  SDataCols* pCols = pQueryHandle->rhelper.pDCols[0];
  assert(pCols->cols[0].type == TSDB_DATA_TYPE_TIMESTAMP && pCols->cols[0].colId == PRIMARYKEY_TIMESTAMP_COL_INDEX &&
      cur->pos >= 0 && cur->pos < pBlock->numOfRows);

  TSKEY* tsArray = pCols->cols[0].pData;
  assert(pCols->numOfRows == pBlock->numOfRows && tsArray[0] == pBlock->keyFirst && tsArray[pBlock->numOfRows-1] == pBlock->keyLast);

  // for search the endPos, so the order needs to reverse
  int32_t order = (pQueryHandle->order == TSDB_ORDER_ASC)? TSDB_ORDER_DESC:TSDB_ORDER_ASC;

  int32_t step = ASCENDING_TRAVERSE(pQueryHandle->order)? 1:-1;
  int32_t numOfCols = (int32_t)(QH_GET_NUM_OF_COLS(pQueryHandle));

  STable* pTable = pCheckInfo->pTableObj;
  int32_t endPos = getEndPosInDataBlock(pQueryHandle, &blockInfo);

  tsdbDebug("%p uid:%" PRIu64",tid:%d start merge data block, file block range:%"PRIu64"-%"PRIu64" rows:%d, start:%d,"
            "end:%d, 0x%"PRIx64,
            pQueryHandle, pCheckInfo->tableId.uid, pCheckInfo->tableId.tid, blockInfo.window.skey, blockInfo.window.ekey,
            blockInfo.rows, cur->pos, endPos, pQueryHandle->qId);

  // compared with the data from in-memory buffer, to generate the correct timestamp array list
  int32_t numOfRows = 0;

  int16_t rv1 = -1;
  int16_t rv2 = -1;
  STSchema* pSchema1 = NULL;
  STSchema* pSchema2 = NULL;

  int32_t pos = cur->pos;
  cur->win = TSWINDOW_INITIALIZER;

  // no data in buffer, load data from file directly
  if (pCheckInfo->iiter == NULL && pCheckInfo->iter == NULL) {
    copyAllRemainRowsFromFileBlock(pQueryHandle, pCheckInfo, &blockInfo, endPos);
    return;
  } else if (pCheckInfo->iter != NULL || pCheckInfo->iiter != NULL) {
    SSkipListNode* node = NULL;
    do {
      SMemRow row2 = NULL;
      SMemRow row1 = getSMemRowInTableMem(pCheckInfo, pQueryHandle->order, pCfg->update, &row2);
      if (row1 == NULL) {
        break;
      }

      TSKEY key = memRowKey(row1);
      if ((key > pQueryHandle->window.ekey && ASCENDING_TRAVERSE(pQueryHandle->order)) ||
          (key < pQueryHandle->window.ekey && !ASCENDING_TRAVERSE(pQueryHandle->order))) {
        break;
      }

      if (((pos > endPos || tsArray[pos] > pQueryHandle->window.ekey) && ASCENDING_TRAVERSE(pQueryHandle->order)) ||
          ((pos < endPos || tsArray[pos] < pQueryHandle->window.ekey) && !ASCENDING_TRAVERSE(pQueryHandle->order))) {
        break;
      }

      if ((key < tsArray[pos] && ASCENDING_TRAVERSE(pQueryHandle->order)) ||
          (key > tsArray[pos] && !ASCENDING_TRAVERSE(pQueryHandle->order))) {
        if (rv1 != memRowVersion(row1)) {
          pSchema1 = tsdbGetTableSchemaByVersion(pTable, memRowVersion(row1), (int8_t)memRowType(row1));
          rv1 = memRowVersion(row1);
        }
        if(row2 && rv2 != memRowVersion(row2)) {
          pSchema2 = tsdbGetTableSchemaByVersion(pTable, memRowVersion(row2), (int8_t)memRowType(row2));
          rv2 = memRowVersion(row2);
        }
        
        mergeTwoRowFromMem(pQueryHandle, pQueryHandle->outputCapacity, numOfRows, row1, row2, numOfCols, pTable, pSchema1, pSchema2, true);
        numOfRows += 1;
        if (cur->win.skey == TSKEY_INITIAL_VAL) {
          cur->win.skey = key;
        }

        cur->win.ekey = key;
        cur->lastKey  = key + step;
        cur->mixBlock = true;

        moveToNextRowInMem(pCheckInfo);
      } else if (key == tsArray[pos]) {  // data in buffer has the same timestamp of data in file block, ignore it
        if (pCfg->update) {
          if(pCfg->update == TD_ROW_PARTIAL_UPDATE) {
            doCopyRowsFromFileBlock(pQueryHandle, pQueryHandle->outputCapacity, numOfRows, pos, pos);
          }
          if (rv1 != memRowVersion(row1)) {
            pSchema1 = tsdbGetTableSchemaByVersion(pTable, memRowVersion(row1), (int8_t)memRowType(row1));
            rv1 = memRowVersion(row1);
          }
          if(row2 && rv2 != memRowVersion(row2)) {
            pSchema2 = tsdbGetTableSchemaByVersion(pTable, memRowVersion(row2), (int8_t)memRowType(row2));
            rv2 = memRowVersion(row2);
          }
          
          bool forceSetNull = pCfg->update != TD_ROW_PARTIAL_UPDATE;
          mergeTwoRowFromMem(pQueryHandle, pQueryHandle->outputCapacity, numOfRows, row1, row2, numOfCols, pTable, pSchema1, pSchema2, forceSetNull);
          numOfRows += 1;
          if (cur->win.skey == TSKEY_INITIAL_VAL) {
            cur->win.skey = key;
          }

          cur->win.ekey = key;
          cur->lastKey = key + step;
          cur->mixBlock = true;

          moveToNextRowInMem(pCheckInfo);
          pos += step;
        } else {
          moveToNextRowInMem(pCheckInfo);
        }
      } else if ((key > tsArray[pos] && ASCENDING_TRAVERSE(pQueryHandle->order)) ||
                  (key < tsArray[pos] && !ASCENDING_TRAVERSE(pQueryHandle->order))) {
        if (cur->win.skey == TSKEY_INITIAL_VAL) {
          cur->win.skey = tsArray[pos];
        }

        int32_t end = doBinarySearchKey(pCols->cols[0].pData, pCols->numOfRows, key, order);
        assert(end != -1);

        if (tsArray[end] == key) { // the value of key in cache equals to the end timestamp value, ignore it
          if (pCfg->update == TD_ROW_DISCARD_UPDATE) {
            moveToNextRowInMem(pCheckInfo);
          } else {
            end -= step;
          }
        }

        int32_t qstart = 0, qend = 0;
        getQualifiedRowsPos(pQueryHandle, pos, end, numOfRows, &qstart, &qend);

        numOfRows = doCopyRowsFromFileBlock(pQueryHandle, pQueryHandle->outputCapacity, numOfRows, qstart, qend);
        pos += (qend - qstart + 1) * step;

        cur->win.ekey = ASCENDING_TRAVERSE(pQueryHandle->order)? tsArray[qend]:tsArray[qstart];
        cur->lastKey  = cur->win.ekey + step;
      }
    } while (numOfRows < pQueryHandle->outputCapacity);

    if (numOfRows < pQueryHandle->outputCapacity) {
      /**
       * if cache is empty, load remain file block data. In contrast, if there are remain data in cache, do NOT
       * copy them all to result buffer, since it may be overlapped with file data block.
       */
      if (node == NULL ||
          ((memRowKey((SMemRow)SL_GET_NODE_DATA(node)) > pQueryHandle->window.ekey) &&
           ASCENDING_TRAVERSE(pQueryHandle->order)) ||
          ((memRowKey((SMemRow)SL_GET_NODE_DATA(node)) < pQueryHandle->window.ekey) &&
           !ASCENDING_TRAVERSE(pQueryHandle->order))) {
        // no data in cache or data in cache is greater than the ekey of time window, load data from file block
        if (cur->win.skey == TSKEY_INITIAL_VAL) {
          cur->win.skey = tsArray[pos];
        }

        int32_t start = -1, end = -1;
        getQualifiedRowsPos(pQueryHandle, pos, endPos, numOfRows, &start, &end);

        numOfRows = doCopyRowsFromFileBlock(pQueryHandle, pQueryHandle->outputCapacity, numOfRows, start, end);
        pos += (end - start + 1) * step;

        cur->win.ekey = ASCENDING_TRAVERSE(pQueryHandle->order)? tsArray[end]:tsArray[start];
        cur->lastKey  = cur->win.ekey + step;
        cur->mixBlock = true;
      }
    }
  }

  cur->blockCompleted =
      (((pos > endPos || cur->lastKey > pQueryHandle->window.ekey) && ASCENDING_TRAVERSE(pQueryHandle->order)) ||
       ((pos < endPos || cur->lastKey < pQueryHandle->window.ekey) && !ASCENDING_TRAVERSE(pQueryHandle->order)));

  if (!ASCENDING_TRAVERSE(pQueryHandle->order)) {
    SWAP(cur->win.skey, cur->win.ekey, TSKEY);
  }

  moveDataToFront(pQueryHandle, numOfRows, numOfCols);
  updateInfoAfterMerge(pQueryHandle, pCheckInfo, numOfRows, pos);
  doCheckGeneratedBlockRange(pQueryHandle);

  tsdbDebug("%p uid:%" PRIu64",tid:%d data block created, mixblock:%d, brange:%"PRIu64"-%"PRIu64" rows:%d, 0x%"PRIx64,
      pQueryHandle, pCheckInfo->tableId.uid, pCheckInfo->tableId.tid, cur->mixBlock, cur->win.skey,
      cur->win.ekey, cur->rows, pQueryHandle->qId);
}

int32_t binarySearchForKey(char* pValue, int num, TSKEY key, int order) {
  int    firstPos, lastPos, midPos = -1;
  int    numOfRows;
  TSKEY* keyList;

  if (num <= 0) return -1;

  keyList = (TSKEY*)pValue;
  firstPos = 0;
  lastPos = num - 1;

  if (order == TSDB_ORDER_DESC) {
    // find the first position which is smaller than the key
    while (1) {
      if (key >= keyList[lastPos]) return lastPos;
      if (key == keyList[firstPos]) return firstPos;
      if (key < keyList[firstPos]) return firstPos - 1;

      numOfRows = lastPos - firstPos + 1;
      midPos = (numOfRows >> 1) + firstPos;

      if (key < keyList[midPos]) {
        lastPos = midPos - 1;
      } else if (key > keyList[midPos]) {
        firstPos = midPos + 1;
      } else {
        break;
      }
    }

  } else {
    // find the first position which is bigger than the key
    while (1) {
      if (key <= keyList[firstPos]) return firstPos;
      if (key == keyList[lastPos]) return lastPos;

      if (key > keyList[lastPos]) {
        lastPos = lastPos + 1;
        if (lastPos >= num)
          return -1;
        else
          return lastPos;
      }

      numOfRows = lastPos - firstPos + 1;
      midPos = (numOfRows >> 1) + firstPos;

      if (key < keyList[midPos]) {
        lastPos = midPos - 1;
      } else if (key > keyList[midPos]) {
        firstPos = midPos + 1;
      } else {
        break;
      }
    }
  }

  return midPos;
}

static void cleanBlockOrderSupporter(SBlockOrderSupporter* pSupporter, int32_t numOfTables) {
  tfree(pSupporter->numOfBlocksPerTable);
  tfree(pSupporter->blockIndexArray);

  for (int32_t i = 0; i < numOfTables; ++i) {
    STableBlockInfo* pBlockInfo = pSupporter->pDataBlockInfo[i];
    tfree(pBlockInfo);
  }

  tfree(pSupporter->pDataBlockInfo);
}

static int32_t dataBlockOrderCompar(const void* pLeft, const void* pRight, void* param) {
  int32_t leftTableIndex = *(int32_t*)pLeft;
  int32_t rightTableIndex = *(int32_t*)pRight;

  SBlockOrderSupporter* pSupporter = (SBlockOrderSupporter*)param;

  int32_t leftTableBlockIndex = pSupporter->blockIndexArray[leftTableIndex];
  int32_t rightTableBlockIndex = pSupporter->blockIndexArray[rightTableIndex];

  if (leftTableBlockIndex > pSupporter->numOfBlocksPerTable[leftTableIndex]) {
    /* left block is empty */
    return 1;
  } else if (rightTableBlockIndex > pSupporter->numOfBlocksPerTable[rightTableIndex]) {
    /* right block is empty */
    return -1;
  }

  STableBlockInfo* pLeftBlockInfoEx = &pSupporter->pDataBlockInfo[leftTableIndex][leftTableBlockIndex];
  STableBlockInfo* pRightBlockInfoEx = &pSupporter->pDataBlockInfo[rightTableIndex][rightTableBlockIndex];

  //    assert(pLeftBlockInfoEx->compBlock->offset != pRightBlockInfoEx->compBlock->offset);
#if 0	// TODO: temporarily comment off requested by Dr. Liao
  if (pLeftBlockInfoEx->compBlock->offset == pRightBlockInfoEx->compBlock->offset &&
      pLeftBlockInfoEx->compBlock->last == pRightBlockInfoEx->compBlock->last) {
    tsdbError("error in header file, two block with same offset:%" PRId64, (int64_t)pLeftBlockInfoEx->compBlock->offset);
  }
#endif

  return pLeftBlockInfoEx->compBlock->offset > pRightBlockInfoEx->compBlock->offset ? 1 : -1;
}

static int32_t createDataBlocksInfo(STsdbQueryHandle* pQueryHandle, int32_t numOfBlocks, int32_t* numOfAllocBlocks) {
  size_t size = sizeof(STableBlockInfo) * numOfBlocks;

  if (pQueryHandle->allocSize < size) {
    pQueryHandle->allocSize = (int32_t)size;
    char* tmp = realloc(pQueryHandle->pDataBlockInfo, pQueryHandle->allocSize);
    if (tmp == NULL) {
      return TSDB_CODE_TDB_OUT_OF_MEMORY;
    }

    pQueryHandle->pDataBlockInfo = (STableBlockInfo*) tmp;
  }

  memset(pQueryHandle->pDataBlockInfo, 0, size);
  *numOfAllocBlocks = numOfBlocks;

  // access data blocks according to the offset of each block in asc/desc order.
  int32_t numOfTables = (int32_t)taosArrayGetSize(pQueryHandle->pTableCheckInfo);

  SBlockOrderSupporter sup = {0};
  sup.numOfTables = numOfTables;
  sup.numOfBlocksPerTable = calloc(1, sizeof(int32_t) * numOfTables);
  sup.blockIndexArray = calloc(1, sizeof(int32_t) * numOfTables);
  sup.pDataBlockInfo = calloc(1, POINTER_BYTES * numOfTables);

  if (sup.numOfBlocksPerTable == NULL || sup.blockIndexArray == NULL || sup.pDataBlockInfo == NULL) {
    cleanBlockOrderSupporter(&sup, 0);
    return TSDB_CODE_TDB_OUT_OF_MEMORY;
  }

  int32_t cnt = 0;
  int32_t numOfQualTables = 0;

  for (int32_t j = 0; j < numOfTables; ++j) {
    STableCheckInfo* pTableCheck = (STableCheckInfo*)taosArrayGet(pQueryHandle->pTableCheckInfo, j);
    if (pTableCheck->numOfBlocks <= 0) {
      continue;
    }

    SBlock* pBlock = pTableCheck->pCompInfo->blocks;
    sup.numOfBlocksPerTable[numOfQualTables] = pTableCheck->numOfBlocks;

    char* buf = malloc(sizeof(STableBlockInfo) * pTableCheck->numOfBlocks);
    if (buf == NULL) {
      cleanBlockOrderSupporter(&sup, numOfQualTables);
      return TSDB_CODE_TDB_OUT_OF_MEMORY;
    }

    sup.pDataBlockInfo[numOfQualTables] = (STableBlockInfo*)buf;

    for (int32_t k = 0; k < pTableCheck->numOfBlocks; ++k) {
      STableBlockInfo* pBlockInfo = &sup.pDataBlockInfo[numOfQualTables][k];

      pBlockInfo->compBlock = &pBlock[k];
      pBlockInfo->pTableCheckInfo = pTableCheck;
      cnt++;
    }

    numOfQualTables++;
  }

  assert(numOfBlocks == cnt);

  // since there is only one table qualified, blocks are not sorted
  if (numOfQualTables == 1) {
    memcpy(pQueryHandle->pDataBlockInfo, sup.pDataBlockInfo[0], sizeof(STableBlockInfo) * numOfBlocks);
    cleanBlockOrderSupporter(&sup, numOfQualTables);

    tsdbDebug("%p create data blocks info struct completed for 1 table, %d blocks not sorted 0x%"PRIx64, pQueryHandle, cnt,
        pQueryHandle->qId);
    return TSDB_CODE_SUCCESS;
  }

  tsdbDebug("%p create data blocks info struct completed, %d blocks in %d tables 0x%"PRIx64, pQueryHandle, cnt,
      numOfQualTables, pQueryHandle->qId);

  assert(cnt <= numOfBlocks && numOfQualTables <= numOfTables);  // the pTableQueryInfo[j]->numOfBlocks may be 0
  sup.numOfTables = numOfQualTables;

  SLoserTreeInfo* pTree = NULL;
  uint8_t ret = tLoserTreeCreate(&pTree, sup.numOfTables, &sup, dataBlockOrderCompar);
  if (ret != TSDB_CODE_SUCCESS) {
    cleanBlockOrderSupporter(&sup, numOfTables);
    return TSDB_CODE_TDB_OUT_OF_MEMORY;
  }

  int32_t numOfTotal = 0;

  while (numOfTotal < cnt) {
    int32_t pos = pTree->pNode[0].index;
    int32_t index = sup.blockIndexArray[pos]++;

    STableBlockInfo* pBlocksInfo = sup.pDataBlockInfo[pos];
    pQueryHandle->pDataBlockInfo[numOfTotal++] = pBlocksInfo[index];

    // set data block index overflow, in order to disable the offset comparator
    if (sup.blockIndexArray[pos] >= sup.numOfBlocksPerTable[pos]) {
      sup.blockIndexArray[pos] = sup.numOfBlocksPerTable[pos] + 1;
    }

    tLoserTreeAdjust(pTree, pos + sup.numOfTables);
  }

  /*
   * available when no import exists
   * for(int32_t i = 0; i < cnt - 1; ++i) {
   *   assert((*pDataBlockInfo)[i].compBlock->offset < (*pDataBlockInfo)[i+1].compBlock->offset);
   * }
   */

  tsdbDebug("%p %d data blocks sort completed, 0x%"PRIx64, pQueryHandle, cnt, pQueryHandle->qId);
  cleanBlockOrderSupporter(&sup, numOfTables);
  free(pTree);

  return TSDB_CODE_SUCCESS;
}

static int32_t getFirstFileDataBlock(STsdbQueryHandle* pQueryHandle, bool* exists);

static int32_t getDataBlockRv(STsdbQueryHandle* pQueryHandle, STableBlockInfo* pNext, bool *exists) {
  int32_t step = ASCENDING_TRAVERSE(pQueryHandle->order)? 1 : -1;
  SQueryFilePos* cur = &pQueryHandle->cur;

  while(1) {
    int32_t code = loadFileDataBlock(pQueryHandle, pNext->compBlock, pNext->pTableCheckInfo, exists);
    if (code != TSDB_CODE_SUCCESS || *exists) {
      return code;
    }

    if ((cur->slot == pQueryHandle->numOfBlocks - 1 && ASCENDING_TRAVERSE(pQueryHandle->order)) ||
        (cur->slot == 0 && !ASCENDING_TRAVERSE(pQueryHandle->order))) {
      // all data blocks in current file has been checked already, try next file if exists
      return getFirstFileDataBlock(pQueryHandle, exists);
    } else {  // next block of the same file
      cur->slot += step;
      cur->mixBlock = false;
      cur->blockCompleted = false;
      pNext = &pQueryHandle->pDataBlockInfo[cur->slot];
    }
  }
}

static int32_t getFirstFileDataBlock(STsdbQueryHandle* pQueryHandle, bool* exists) {
  pQueryHandle->numOfBlocks = 0;
  SQueryFilePos* cur = &pQueryHandle->cur;

  int32_t code = TSDB_CODE_SUCCESS;

  int32_t numOfBlocks = 0;
  int32_t numOfTables = (int32_t)taosArrayGetSize(pQueryHandle->pTableCheckInfo);

  STsdbCfg* pCfg = &pQueryHandle->pTsdb->config;
  STimeWindow win = TSWINDOW_INITIALIZER;

  while (true) {
    tsdbRLockFS(REPO_FS(pQueryHandle->pTsdb));

    if ((pQueryHandle->pFileGroup = tsdbFSIterNext(&pQueryHandle->fileIter)) == NULL) {
      tsdbUnLockFS(REPO_FS(pQueryHandle->pTsdb));
      break;
    }

    tsdbGetFidKeyRange(pCfg->daysPerFile, pCfg->precision, pQueryHandle->pFileGroup->fid, &win.skey, &win.ekey);

    // current file are not overlapped with query time window, ignore remain files
    if ((ASCENDING_TRAVERSE(pQueryHandle->order) && win.skey > pQueryHandle->window.ekey) ||
        (!ASCENDING_TRAVERSE(pQueryHandle->order) && win.ekey < pQueryHandle->window.ekey)) {
      tsdbUnLockFS(REPO_FS(pQueryHandle->pTsdb));
      tsdbDebug("%p remain files are not qualified for qrange:%" PRId64 "-%" PRId64 ", ignore, 0x%"PRIx64, pQueryHandle,
                pQueryHandle->window.skey, pQueryHandle->window.ekey, pQueryHandle->qId);
      pQueryHandle->pFileGroup = NULL;
      assert(pQueryHandle->numOfBlocks == 0);
      break;
    }

    if (tsdbSetAndOpenReadFSet(&pQueryHandle->rhelper, pQueryHandle->pFileGroup) < 0) {
      tsdbUnLockFS(REPO_FS(pQueryHandle->pTsdb));
      code = terrno;
      break;
    }

    tsdbUnLockFS(REPO_FS(pQueryHandle->pTsdb));

    if (tsdbLoadBlockIdx(&pQueryHandle->rhelper) < 0) {
      code = terrno;
      break;
    }

    if ((code = getFileCompInfo(pQueryHandle, &numOfBlocks)) != TSDB_CODE_SUCCESS) {
      break;
    }

    tsdbDebug("%p %d blocks found in file for %d table(s), fid:%d, 0x%"PRIx64, pQueryHandle, numOfBlocks, numOfTables,
              pQueryHandle->pFileGroup->fid, pQueryHandle->qId);

    assert(numOfBlocks >= 0);
    if (numOfBlocks == 0) {
      continue;
    }

    // todo return error code to query engine
    if ((code = createDataBlocksInfo(pQueryHandle, numOfBlocks, &pQueryHandle->numOfBlocks)) != TSDB_CODE_SUCCESS) {
      break;
    }

    assert(numOfBlocks >= pQueryHandle->numOfBlocks);
    if (pQueryHandle->numOfBlocks > 0) {
      break;
    }
  }

  // no data in file anymore
  if (pQueryHandle->numOfBlocks <= 0 || code != TSDB_CODE_SUCCESS) {
    if (code == TSDB_CODE_SUCCESS) {
      assert(pQueryHandle->pFileGroup == NULL);
    }

    cur->fid = INT32_MIN;  // denote that there are no data in file anymore
    *exists = false;
    return code;
  }

  assert(pQueryHandle->pFileGroup != NULL && pQueryHandle->numOfBlocks > 0);
  cur->slot = ASCENDING_TRAVERSE(pQueryHandle->order)? 0:pQueryHandle->numOfBlocks-1;
  cur->fid = pQueryHandle->pFileGroup->fid;

  STableBlockInfo* pBlockInfo = &pQueryHandle->pDataBlockInfo[cur->slot];
  return getDataBlockRv(pQueryHandle, pBlockInfo, exists);
}

static bool isEndFileDataBlock(SQueryFilePos* cur, int32_t numOfBlocks, bool ascTrav) {
  assert(cur != NULL && numOfBlocks > 0);
  return (cur->slot == numOfBlocks - 1 && ascTrav) || (cur->slot == 0 && !ascTrav);
}

static void moveToNextDataBlockInCurrentFile(STsdbQueryHandle* pQueryHandle) {
  int32_t step = ASCENDING_TRAVERSE(pQueryHandle->order)? 1 : -1;

  SQueryFilePos* cur = &pQueryHandle->cur;
  assert(cur->slot < pQueryHandle->numOfBlocks && cur->slot >= 0);

  cur->slot += step;
  cur->mixBlock       = false;
  cur->blockCompleted = false;
}

int32_t tsdbGetFileBlocksDistInfo(TsdbQueryHandleT* queryHandle, STableBlockDist* pTableBlockInfo) {
  STsdbQueryHandle* pQueryHandle = (STsdbQueryHandle*) queryHandle;

  pTableBlockInfo->totalSize = 0;
  pTableBlockInfo->totalRows = 0;
  STsdbFS* pFileHandle = REPO_FS(pQueryHandle->pTsdb);

  // find the start data block in file
  pQueryHandle->locateStart = true;
  STsdbCfg* pCfg = &pQueryHandle->pTsdb->config;
  int32_t   fid = getFileIdFromKey(pQueryHandle->window.skey, pCfg->daysPerFile, pCfg->precision);

  tsdbRLockFS(pFileHandle);
  tsdbFSIterInit(&pQueryHandle->fileIter, pFileHandle, pQueryHandle->order);
  tsdbFSIterSeek(&pQueryHandle->fileIter, fid);
  tsdbUnLockFS(pFileHandle);

  pTableBlockInfo->numOfFiles += 1;

  int32_t     code = TSDB_CODE_SUCCESS;
  int32_t     numOfBlocks = 0;
  int32_t     numOfTables = (int32_t)taosArrayGetSize(pQueryHandle->pTableCheckInfo);
  int         defaultRows = TSDB_DEFAULT_BLOCK_ROWS(pCfg->maxRowsPerFileBlock);
  STimeWindow win = TSWINDOW_INITIALIZER;

  while (true) {
    numOfBlocks = 0;
    tsdbRLockFS(REPO_FS(pQueryHandle->pTsdb));

    if ((pQueryHandle->pFileGroup = tsdbFSIterNext(&pQueryHandle->fileIter)) == NULL) {
      tsdbUnLockFS(REPO_FS(pQueryHandle->pTsdb));
      break;
    }

    tsdbGetFidKeyRange(pCfg->daysPerFile, pCfg->precision, pQueryHandle->pFileGroup->fid, &win.skey, &win.ekey);

    // current file are not overlapped with query time window, ignore remain files
    if ((ASCENDING_TRAVERSE(pQueryHandle->order) && win.skey > pQueryHandle->window.ekey) ||
    (!ASCENDING_TRAVERSE(pQueryHandle->order) && win.ekey < pQueryHandle->window.ekey)) {
      tsdbUnLockFS(REPO_FS(pQueryHandle->pTsdb));
      tsdbDebug("%p remain files are not qualified for qrange:%" PRId64 "-%" PRId64 ", ignore, 0x%"PRIx64, pQueryHandle,
                pQueryHandle->window.skey, pQueryHandle->window.ekey, pQueryHandle->qId);
      pQueryHandle->pFileGroup = NULL;
      break;
    }

    pTableBlockInfo->numOfFiles += 1;
    if (tsdbSetAndOpenReadFSet(&pQueryHandle->rhelper, pQueryHandle->pFileGroup) < 0) {
      tsdbUnLockFS(REPO_FS(pQueryHandle->pTsdb));
      code = terrno;
      break;
    }

    tsdbUnLockFS(REPO_FS(pQueryHandle->pTsdb));

    if (tsdbLoadBlockIdx(&pQueryHandle->rhelper) < 0) {
      code = terrno;
      break;
    }

    if ((code = getFileCompInfo(pQueryHandle, &numOfBlocks)) != TSDB_CODE_SUCCESS) {
      break;
    }

    tsdbDebug("%p %d blocks found in file for %d table(s), fid:%d, 0x%"PRIx64, pQueryHandle, numOfBlocks, numOfTables,
              pQueryHandle->pFileGroup->fid, pQueryHandle->qId);

    if (numOfBlocks == 0) {
      continue;
    }

    for (int32_t i = 0; i < numOfTables; ++i) {
      STableCheckInfo* pCheckInfo = taosArrayGet(pQueryHandle->pTableCheckInfo, i);

      SBlock* pBlock = pCheckInfo->pCompInfo->blocks;
      for (int32_t j = 0; j < pCheckInfo->numOfBlocks; ++j) {
        pTableBlockInfo->totalSize += pBlock[j].len;

        int32_t numOfRows = pBlock[j].numOfRows;
        pTableBlockInfo->totalRows += numOfRows;
        if (numOfRows > pTableBlockInfo->maxRows) pTableBlockInfo->maxRows = numOfRows;
        if (numOfRows < pTableBlockInfo->minRows) pTableBlockInfo->minRows = numOfRows;
        if (numOfRows < defaultRows) pTableBlockInfo->numOfSmallBlocks+=1;
        int32_t  stepIndex = (numOfRows-1)/TSDB_BLOCK_DIST_STEP_ROWS;
        SFileBlockInfo *blockInfo = (SFileBlockInfo*)taosArrayGet(pTableBlockInfo->dataBlockInfos, stepIndex);
        blockInfo->numBlocksOfStep++;
      }
    }
  }

  return code;
}

static int32_t getDataBlocksInFiles(STsdbQueryHandle* pQueryHandle, bool* exists) {
  STsdbFS*       pFileHandle = REPO_FS(pQueryHandle->pTsdb);
  SQueryFilePos* cur = &pQueryHandle->cur;

  // find the start data block in file
  if (!pQueryHandle->locateStart) {
    pQueryHandle->locateStart = true;
    STsdbCfg* pCfg = &pQueryHandle->pTsdb->config;
    int32_t   fid = getFileIdFromKey(pQueryHandle->window.skey, pCfg->daysPerFile, pCfg->precision);

    tsdbRLockFS(pFileHandle);
    tsdbFSIterInit(&pQueryHandle->fileIter, pFileHandle, pQueryHandle->order);
    tsdbFSIterSeek(&pQueryHandle->fileIter, fid);
    tsdbUnLockFS(pFileHandle);

    return getFirstFileDataBlock(pQueryHandle, exists);
  } else {
    // check if current file block is all consumed
    STableBlockInfo* pBlockInfo = &pQueryHandle->pDataBlockInfo[cur->slot];
    STableCheckInfo* pCheckInfo = pBlockInfo->pTableCheckInfo;

    // current block is done, try next
    if ((!cur->mixBlock) || cur->blockCompleted) {
      // all data blocks in current file has been checked already, try next file if exists
    } else {
      tsdbDebug("%p continue in current data block, index:%d, pos:%d, 0x%"PRIx64, pQueryHandle, cur->slot, cur->pos,
                pQueryHandle->qId);
      int32_t code = handleDataMergeIfNeeded(pQueryHandle, pBlockInfo->compBlock, pCheckInfo);
      *exists = (pQueryHandle->realNumOfRows > 0);

      if (code != TSDB_CODE_SUCCESS || *exists) {
        return code;
      }
    }

    // current block is empty, try next block in file
    // all data blocks in current file has been checked already, try next file if exists
    if (isEndFileDataBlock(cur, pQueryHandle->numOfBlocks, ASCENDING_TRAVERSE(pQueryHandle->order))) {
      return getFirstFileDataBlock(pQueryHandle, exists);
    } else {
      moveToNextDataBlockInCurrentFile(pQueryHandle);
      STableBlockInfo* pNext = &pQueryHandle->pDataBlockInfo[cur->slot];
      return getDataBlockRv(pQueryHandle, pNext, exists);
    }
  }
}

static bool doHasDataInBuffer(STsdbQueryHandle* pQueryHandle) {
  size_t numOfTables = taosArrayGetSize(pQueryHandle->pTableCheckInfo);
  
  while (pQueryHandle->activeIndex < numOfTables) {
    if (hasMoreDataInCache(pQueryHandle)) {
      return true;
    }

    pQueryHandle->activeIndex += 1;
  }

  // no data in memtable or imemtable, decrease the memory reference.
  // TODO !!
//  tsdbMayUnTakeMemSnapshot(pQueryHandle);
  return false;
}

//todo not unref yet, since it is not support multi-group interpolation query
static UNUSED_FUNC void changeQueryHandleForInterpQuery(TsdbQueryHandleT pHandle) {
  // filter the queried time stamp in the first place
  STsdbQueryHandle* pQueryHandle = (STsdbQueryHandle*) pHandle;

  // starts from the buffer in case of descending timestamp order check data blocks
  size_t numOfTables = taosArrayGetSize(pQueryHandle->pTableCheckInfo);

  int32_t i = 0;
  while(i < numOfTables) {
    STableCheckInfo* pCheckInfo = taosArrayGet(pQueryHandle->pTableCheckInfo, i);

    // the first qualified table for interpolation query
    if ((pQueryHandle->window.skey <= pCheckInfo->pTableObj->lastKey) &&
        (pCheckInfo->pTableObj->lastKey != TSKEY_INITIAL_VAL)) {
      break;
    }

    i++;
  }

  // there are no data in all the tables
  if (i == numOfTables) {
    return;
  }

  STableCheckInfo info = *(STableCheckInfo*) taosArrayGet(pQueryHandle->pTableCheckInfo, i);
  taosArrayClear(pQueryHandle->pTableCheckInfo);

  info.lastKey = pQueryHandle->window.skey;
  taosArrayPush(pQueryHandle->pTableCheckInfo, &info);
}

static int tsdbReadRowsFromCache(STableCheckInfo* pCheckInfo, TSKEY maxKey, int maxRowsToRead, STimeWindow* win,
                                 STsdbQueryHandle* pQueryHandle) {
  int     numOfRows = 0;
  int32_t numOfCols = (int32_t)taosArrayGetSize(pQueryHandle->pColumns);
  STsdbCfg* pCfg = &pQueryHandle->pTsdb->config;
  win->skey = TSKEY_INITIAL_VAL;

  int64_t st = taosGetTimestampUs();
  STable* pTable = pCheckInfo->pTableObj;
  int16_t rv = -1;
  STSchema* pSchema = NULL;

  do {
    SMemRow row = getSMemRowInTableMem(pCheckInfo, pQueryHandle->order, pCfg->update, NULL);
    if (row == NULL) {
      break;
    }

    TSKEY key = memRowKey(row);
    if ((key > maxKey && ASCENDING_TRAVERSE(pQueryHandle->order)) || (key < maxKey && !ASCENDING_TRAVERSE(pQueryHandle->order))) {
      tsdbDebug("%p key:%"PRIu64" beyond qrange:%"PRId64" - %"PRId64", no more data in buffer", pQueryHandle, key, pQueryHandle->window.skey,
                pQueryHandle->window.ekey);

      break;
    }

    if (win->skey == INT64_MIN) {
      win->skey = key;
    }

    win->ekey = key;
    if (rv != memRowVersion(row)) {
      pSchema = tsdbGetTableSchemaByVersion(pTable, memRowVersion(row), (int8_t)memRowType(row));
      rv = memRowVersion(row);
    }
    mergeTwoRowFromMem(pQueryHandle, maxRowsToRead, numOfRows, row, NULL, numOfCols, pTable, pSchema, NULL, true);

    if (++numOfRows >= maxRowsToRead) {
      moveToNextRowInMem(pCheckInfo);
      break;
    }

  } while(moveToNextRowInMem(pCheckInfo));

  assert(numOfRows <= maxRowsToRead);

  // if the buffer is not full in case of descending order query, move the data in the front of the buffer
  if (!ASCENDING_TRAVERSE(pQueryHandle->order) && numOfRows < maxRowsToRead) {
    int32_t emptySize = maxRowsToRead - numOfRows;

    for(int32_t i = 0; i < numOfCols; ++i) {
      SColumnInfoData* pColInfo = taosArrayGet(pQueryHandle->pColumns, i);
      memmove((char*)pColInfo->pData, (char*)pColInfo->pData + emptySize * pColInfo->info.bytes, numOfRows * pColInfo->info.bytes);
    }
  }

  int64_t elapsedTime = taosGetTimestampUs() - st;
  tsdbDebug("%p build data block from cache completed, elapsed time:%"PRId64" us, numOfRows:%d, numOfCols:%d, 0x%"PRIx64, pQueryHandle,
            elapsedTime, numOfRows, numOfCols, pQueryHandle->qId);

  return numOfRows;
}

static int32_t getAllTableList(STable* pSuperTable, SArray* list) {
  STSchema* pTagSchema = tsdbGetTableTagSchema(pSuperTable);
  if(pTagSchema && pTagSchema->numOfCols == 1 && pTagSchema->columns[0].type == TSDB_DATA_TYPE_JSON){
    uint32_t key = TSDB_DATA_JSON_NULL;
    char keyMd5[TSDB_MAX_JSON_KEY_MD5_LEN] = {0};
    jsonKeyMd5(&key, INT_BYTES, keyMd5);
    SArray** tablist = (SArray**)taosHashGet(pSuperTable->jsonKeyMap, keyMd5, TSDB_MAX_JSON_KEY_MD5_LEN);

    for (int i = 0; i < taosArrayGetSize(*tablist); ++i) {
      JsonMapValue* p = taosArrayGet(*tablist, i);
      STableKeyInfo info = {.pTable = p->table, .lastKey = TSKEY_INITIAL_VAL};
      taosArrayPush(list, &info);
    }
  }else{
    SSkipListIterator* iter = tSkipListCreateIter(pSuperTable->pIndex);
    while (tSkipListIterNext(iter)) {
      SSkipListNode* pNode = tSkipListIterGet(iter);

      STable* pTable = (STable*) SL_GET_NODE_DATA((SSkipListNode*) pNode);

      STableKeyInfo info = {.pTable = pTable, .lastKey = TSKEY_INITIAL_VAL};
      taosArrayPush(list, &info);
    }

    tSkipListDestroyIter(iter);
  }
  return TSDB_CODE_SUCCESS;
}

static bool  loadBlockOfActiveTable(STsdbQueryHandle* pQueryHandle) {
  if (pQueryHandle->checkFiles) {
    // check if the query range overlaps with the file data block
    bool exists = true;

    int32_t code = getDataBlocksInFiles(pQueryHandle, &exists);
    if (code != TSDB_CODE_SUCCESS) {
      pQueryHandle->checkFiles = false;
      return false;
    }

    if (exists) {
      tsdbRetrieveDataBlock((TsdbQueryHandleT*) pQueryHandle, NULL);
      if (pQueryHandle->currentLoadExternalRows && pQueryHandle->window.skey == pQueryHandle->window.ekey) {
        SColumnInfoData* pColInfo = taosArrayGet(pQueryHandle->pColumns, 0);
        assert(*(int64_t*)pColInfo->pData == pQueryHandle->window.skey);
      }

      pQueryHandle->currentLoadExternalRows = false; // clear the flag, since the exact matched row is found.
      return exists;
    }

    pQueryHandle->checkFiles = false;
  }

  if (hasMoreDataInCache(pQueryHandle)) {
    pQueryHandle->currentLoadExternalRows = false;
    return true;
  }

  // current result is empty
  if (pQueryHandle->currentLoadExternalRows && pQueryHandle->window.skey == pQueryHandle->window.ekey && pQueryHandle->cur.rows == 0) {
    SMemRef* pMemRef = pQueryHandle->pMemRef;

    doGetExternalRow(pQueryHandle, TSDB_PREV_ROW, pMemRef);
    doGetExternalRow(pQueryHandle, TSDB_NEXT_ROW, pMemRef);

    bool result = tsdbGetExternalRow(pQueryHandle);

    pQueryHandle->prev = doFreeColumnInfoData(pQueryHandle->prev);
    pQueryHandle->next = doFreeColumnInfoData(pQueryHandle->next);
    pQueryHandle->currentLoadExternalRows = false;

    return result;
  }

  return false;
}

static bool loadCachedLastRow(STsdbQueryHandle* pQueryHandle) {
  // the last row is cached in buffer, return it directly.
  // here note that the pQueryHandle->window must be the TS_INITIALIZER
  int32_t numOfCols  = (int32_t)(QH_GET_NUM_OF_COLS(pQueryHandle));
  size_t  numOfTables = taosArrayGetSize(pQueryHandle->pTableCheckInfo);
  assert(numOfTables > 0 && numOfCols > 0);

  SQueryFilePos* cur = &pQueryHandle->cur;

  SMemRow  pRow = NULL;
  TSKEY    key  = TSKEY_INITIAL_VAL;
  int32_t  step = ASCENDING_TRAVERSE(pQueryHandle->order)? 1:-1;

  if (++pQueryHandle->activeIndex < numOfTables) {
    STableCheckInfo* pCheckInfo = taosArrayGet(pQueryHandle->pTableCheckInfo, pQueryHandle->activeIndex);
    int32_t ret = tsdbGetCachedLastRow(pCheckInfo->pTableObj, &pRow, &key);
    if (ret != TSDB_CODE_SUCCESS) {
      return false;
    }
    mergeTwoRowFromMem(pQueryHandle, pQueryHandle->outputCapacity, 0, pRow, NULL, numOfCols, pCheckInfo->pTableObj, NULL, NULL, true);
    tfree(pRow);

    // update the last key value
    pCheckInfo->lastKey = key + step;

    cur->rows     = 1;  // only one row
    cur->lastKey  = key + step;
    cur->mixBlock = true;
    cur->win.skey = key;
    cur->win.ekey = key;

    return true;
  }

  return false;
}



static bool loadCachedLast(STsdbQueryHandle* pQueryHandle) {
  // the last row is cached in buffer, return it directly.
  // here note that the pQueryHandle->window must be the TS_INITIALIZER
  int32_t tgNumOfCols = (int32_t)QH_GET_NUM_OF_COLS(pQueryHandle);
  size_t  numOfTables = taosArrayGetSize(pQueryHandle->pTableCheckInfo);
  int32_t numOfRows = 0;
  assert(numOfTables > 0 && tgNumOfCols > 0);
  SQueryFilePos* cur = &pQueryHandle->cur;
  TSKEY priKey = TSKEY_INITIAL_VAL;
  int32_t priIdx = -1;
  SColumnInfoData* pColInfo = NULL;

  while (++pQueryHandle->activeIndex < numOfTables) {
    STableCheckInfo* pCheckInfo = taosArrayGet(pQueryHandle->pTableCheckInfo, pQueryHandle->activeIndex);
    STable* pTable = pCheckInfo->pTableObj;  
    char* pData = NULL;

    int32_t numOfCols = pTable->maxColNum;
    
    if (pTable->lastCols == NULL || pTable->maxColNum <= 0) {
      tsdbWarn("no last cached for table %s, uid:%" PRIu64 ",tid:%d", pTable->name->data, pTable->tableId.uid, pTable->tableId.tid);
      continue;
    }
    
    int32_t i = 0, j = 0;

    // lock pTable->lastCols[i] as it would be released when schema update(tsdbUpdateLastColSchema)
    TSDB_RLOCK_TABLE(pTable);
    while(i < tgNumOfCols && j < numOfCols) {
      pColInfo = taosArrayGet(pQueryHandle->pColumns, i);
      if (pTable->lastCols[j].colId < pColInfo->info.colId) {
        j++;
        continue;
      } else if (pTable->lastCols[j].colId > pColInfo->info.colId) {
        i++;
        continue;
      }
    
      pData = (char*)pColInfo->pData + numOfRows * pColInfo->info.bytes;
    
      if (pTable->lastCols[j].bytes > 0) {        
        void* value = pTable->lastCols[j].pData;
        switch (pColInfo->info.type) {
          case TSDB_DATA_TYPE_BINARY:
          case TSDB_DATA_TYPE_NCHAR:
            memcpy(pData, value, varDataTLen(value));
            break;
          case TSDB_DATA_TYPE_NULL:
          case TSDB_DATA_TYPE_BOOL:
          case TSDB_DATA_TYPE_TINYINT:
          case TSDB_DATA_TYPE_UTINYINT:  
            *(uint8_t *)pData = *(uint8_t *)value;
            break;
          case TSDB_DATA_TYPE_SMALLINT:
          case TSDB_DATA_TYPE_USMALLINT:
            *(uint16_t *)pData = *(uint16_t *)value;
            break;
          case TSDB_DATA_TYPE_INT:
          case TSDB_DATA_TYPE_UINT:
            *(uint32_t *)pData = *(uint32_t *)value;
            break;
          case TSDB_DATA_TYPE_BIGINT:
          case TSDB_DATA_TYPE_UBIGINT:
            *(uint64_t *)pData = *(uint64_t *)value;
            break;
          case TSDB_DATA_TYPE_FLOAT:
            SET_FLOAT_PTR(pData, value);
            break;
          case TSDB_DATA_TYPE_DOUBLE:
            SET_DOUBLE_PTR(pData, value);
            break;
          case TSDB_DATA_TYPE_TIMESTAMP:
            if (pColInfo->info.colId == PRIMARYKEY_TIMESTAMP_COL_INDEX) {
              priKey = tdGetKey(*(TKEY *)value);
              priIdx = i;

              i++;
              j++;
              continue;
            } else {
              *(TSKEY *)pData = *(TSKEY *)value;
            }
            break;
          default:
            memcpy(pData, value, pColInfo->info.bytes);
        }
    
        for (int32_t n = 0; n < tgNumOfCols; ++n) {
          if (n == i) {
            continue;
          }

          pColInfo = taosArrayGet(pQueryHandle->pColumns, n);
          pData = (char*)pColInfo->pData + numOfRows * pColInfo->info.bytes;;

          if (pColInfo->info.colId == PRIMARYKEY_TIMESTAMP_COL_INDEX) {
            *(TSKEY *)pData = pTable->lastCols[j].ts;
            continue;
          }
          
          if (pColInfo->info.type == TSDB_DATA_TYPE_BINARY || pColInfo->info.type == TSDB_DATA_TYPE_NCHAR) {
            setVardataNull(pData, pColInfo->info.type);
          } else {
            setNull(pData, pColInfo->info.type, pColInfo->info.bytes);
          }
        }

        numOfRows++;
        assert(numOfRows < pQueryHandle->outputCapacity);
      } 
    
      i++;
      j++;
    }
    TSDB_RUNLOCK_TABLE(pTable);

    // leave the real ts column as the last row, because last function only (not stable) use the last row as res
    if (priKey != TSKEY_INITIAL_VAL) {
      pColInfo = taosArrayGet(pQueryHandle->pColumns, priIdx);
      pData = (char*)pColInfo->pData + numOfRows * pColInfo->info.bytes;
    
      *(TSKEY *)pData = priKey;

      for (int32_t n = 0; n < tgNumOfCols; ++n) {
        if (n == priIdx) {
          continue;
        }
      
        pColInfo = taosArrayGet(pQueryHandle->pColumns, n);
        pData = (char*)pColInfo->pData + numOfRows * pColInfo->info.bytes;;
      
        assert (pColInfo->info.colId != PRIMARYKEY_TIMESTAMP_COL_INDEX);
        
        if (pColInfo->info.type == TSDB_DATA_TYPE_BINARY || pColInfo->info.type == TSDB_DATA_TYPE_NCHAR) {
          setVardataNull(pData, pColInfo->info.type);
        } else {
          setNull(pData, pColInfo->info.type, pColInfo->info.bytes);
        }
      }

      numOfRows++;
    }
    
    if (numOfRows > 0) {
      cur->rows     = numOfRows;
      cur->mixBlock = true;
      
      return true;
    }    
  }

  return false;
}


static bool loadDataBlockFromTableSeq(STsdbQueryHandle* pQueryHandle) {
  size_t numOfTables = taosArrayGetSize(pQueryHandle->pTableCheckInfo);
  assert(numOfTables > 0);

  int64_t stime = taosGetTimestampUs();

  while(pQueryHandle->activeIndex < numOfTables) {
    if (loadBlockOfActiveTable(pQueryHandle)) {
      return true;
    }

    STableCheckInfo* pCheckInfo = taosArrayGet(pQueryHandle->pTableCheckInfo, pQueryHandle->activeIndex);
    pCheckInfo->numOfBlocks = 0;

    pQueryHandle->activeIndex += 1;
    pQueryHandle->locateStart = false;
    pQueryHandle->checkFiles  = true;
    pQueryHandle->cur.rows    = 0;
    pQueryHandle->currentLoadExternalRows = pQueryHandle->loadExternalRow;

    terrno = TSDB_CODE_SUCCESS;

    int64_t elapsedTime = taosGetTimestampUs() - stime;
    pQueryHandle->cost.checkForNextTime += elapsedTime;
  }

  return false;
}

// handle data in cache situation
bool tsdbNextDataBlock(TsdbQueryHandleT pHandle) {
  STsdbQueryHandle* pQueryHandle = (STsdbQueryHandle*) pHandle;

  if (emptyQueryTimewindow(pQueryHandle)) {
    tsdbDebug("%p query window not overlaps with the data set, no result returned, 0x%"PRIx64, pQueryHandle, pQueryHandle->qId);
    return false;
  }

  int64_t stime = taosGetTimestampUs();
  int64_t elapsedTime = stime;

  // TODO refactor: remove "type"
  if (pQueryHandle->type == TSDB_QUERY_TYPE_LAST) {
    if (pQueryHandle->cachelastrow == TSDB_CACHED_TYPE_LASTROW) {
      return loadCachedLastRow(pQueryHandle);
    } else if (pQueryHandle->cachelastrow == TSDB_CACHED_TYPE_LAST) {
      return loadCachedLast(pQueryHandle);
    }
  }

  if (pQueryHandle->loadType == BLOCK_LOAD_TABLE_SEQ_ORDER) {
    return loadDataBlockFromTableSeq(pQueryHandle);
  } else { // loadType == RR and Offset Order
    if (pQueryHandle->checkFiles) {
      // check if the query range overlaps with the file data block
      bool exists = true;

      int32_t code = getDataBlocksInFiles(pQueryHandle, &exists);
      if (code != TSDB_CODE_SUCCESS) {
        pQueryHandle->activeIndex = 0;
        pQueryHandle->checkFiles = false;

        return false;
      }

      if (exists) {
        pQueryHandle->cost.checkForNextTime += (taosGetTimestampUs() - stime);
        return exists;
      }

      pQueryHandle->activeIndex = 0;
      pQueryHandle->checkFiles = false;
    }

    // TODO: opt by consider the scan order
    bool ret = doHasDataInBuffer(pQueryHandle);
    terrno = TSDB_CODE_SUCCESS;

    elapsedTime = taosGetTimestampUs() - stime;
    pQueryHandle->cost.checkForNextTime += elapsedTime;
    return ret;
  }
}

static int32_t doGetExternalRow(STsdbQueryHandle* pQueryHandle, int16_t type, SMemRef* pMemRef) {
  STsdbQueryHandle* pSecQueryHandle = NULL;

  if (type == TSDB_PREV_ROW && pQueryHandle->prev) {
    return TSDB_CODE_SUCCESS;
  }

  if (type == TSDB_NEXT_ROW && pQueryHandle->next) {
    return TSDB_CODE_SUCCESS;
  }

  // prepare the structure
  int32_t numOfCols = (int32_t) QH_GET_NUM_OF_COLS(pQueryHandle);

  if (type == TSDB_PREV_ROW) {
    pQueryHandle->prev = taosArrayInit(numOfCols, sizeof(SColumnInfoData));
    if (pQueryHandle->prev == NULL) {
      terrno = TSDB_CODE_QRY_OUT_OF_MEMORY;
      goto out_of_memory;
    }
  } else {
    pQueryHandle->next = taosArrayInit(numOfCols, sizeof(SColumnInfoData));
    if (pQueryHandle->next == NULL) {
      terrno = TSDB_CODE_QRY_OUT_OF_MEMORY;
      goto out_of_memory;
    }
  }

  SArray* row = (type == TSDB_PREV_ROW)? pQueryHandle->prev : pQueryHandle->next;

  for (int32_t i = 0; i < numOfCols; ++i) {
    SColumnInfoData* pCol = taosArrayGet(pQueryHandle->pColumns, i);

    SColumnInfoData colInfo = {{0}, 0};
    colInfo.info = pCol->info;
    colInfo.pData = calloc(1, pCol->info.bytes);
    if (colInfo.pData == NULL) {
      terrno = TSDB_CODE_QRY_OUT_OF_MEMORY;
      goto out_of_memory;
    }

    taosArrayPush(row, &colInfo);
  }

  // load the previous row
  STsdbQueryCond cond = {.numOfCols = numOfCols, .loadExternalRows = false, .type = BLOCK_LOAD_OFFSET_SEQ_ORDER};
  if (type == TSDB_PREV_ROW) {
    cond.order = TSDB_ORDER_DESC;
    cond.twindow = (STimeWindow){pQueryHandle->window.skey, INT64_MIN};
  } else {
    cond.order = TSDB_ORDER_ASC;
    cond.twindow = (STimeWindow){pQueryHandle->window.skey, INT64_MAX};
  }

  cond.colList = calloc(cond.numOfCols, sizeof(SColumnInfo));
  if (cond.colList == NULL) {
    terrno = TSDB_CODE_QRY_OUT_OF_MEMORY;
    goto out_of_memory;
  }

  for (int32_t i = 0; i < cond.numOfCols; ++i) {
    SColumnInfoData* pColInfoData = taosArrayGet(pQueryHandle->pColumns, i);
    memcpy(&cond.colList[i], &pColInfoData->info, sizeof(SColumnInfo));
  }

  pSecQueryHandle = tsdbQueryTablesImpl(pQueryHandle->pTsdb, &cond, pQueryHandle->qId, pMemRef);
  tfree(cond.colList);

  // current table, only one table
  STableCheckInfo* pCurrent = taosArrayGet(pQueryHandle->pTableCheckInfo, pQueryHandle->activeIndex);

  SArray* psTable = NULL;
  pSecQueryHandle->pTableCheckInfo = createCheckInfoFromCheckInfo(pCurrent, pSecQueryHandle->window.skey, &psTable);
  if (pSecQueryHandle->pTableCheckInfo == NULL) {
    taosArrayDestroy(psTable);
    terrno = TSDB_CODE_QRY_OUT_OF_MEMORY;
    goto out_of_memory;
  }


  tsdbMayTakeMemSnapshot(pSecQueryHandle, psTable);
  if (!tsdbNextDataBlock((void*)pSecQueryHandle)) {
    // no result in current query, free the corresponding result rows structure
    if (type == TSDB_PREV_ROW) {
      pQueryHandle->prev = doFreeColumnInfoData(pQueryHandle->prev);
    } else {
      pQueryHandle->next = doFreeColumnInfoData(pQueryHandle->next);
    }

    goto out_of_memory;
  }

  SDataBlockInfo blockInfo = {{0}, 0};
  tsdbRetrieveDataBlockInfo((void*)pSecQueryHandle, &blockInfo);
  tsdbRetrieveDataBlock((void*)pSecQueryHandle, pSecQueryHandle->defaultLoadColumn);

  row = (type == TSDB_PREV_ROW)? pQueryHandle->prev:pQueryHandle->next;
  int32_t pos = (type == TSDB_PREV_ROW)?pSecQueryHandle->cur.rows - 1:0;

  for (int32_t i = 0; i < numOfCols; ++i) {
    SColumnInfoData* pCol = taosArrayGet(row, i);
    SColumnInfoData* s = taosArrayGet(pSecQueryHandle->pColumns, i);
    memcpy((char*)pCol->pData, (char*)s->pData + s->info.bytes * pos, pCol->info.bytes);
  }

out_of_memory:
  tsdbCleanupQueryHandle(pSecQueryHandle);
  return terrno;
}

bool tsdbGetExternalRow(TsdbQueryHandleT pHandle) {
  STsdbQueryHandle* pQueryHandle = (STsdbQueryHandle*) pHandle;
  SQueryFilePos* cur = &pQueryHandle->cur;

  cur->fid = INT32_MIN;
  cur->mixBlock = true;
  if (pQueryHandle->prev == NULL || pQueryHandle->next == NULL) {
    cur->rows = 0;
    return false;
  }

  int32_t numOfCols = (int32_t) QH_GET_NUM_OF_COLS(pQueryHandle);
  for (int32_t i = 0; i < numOfCols; ++i) {
    SColumnInfoData* pColInfoData = taosArrayGet(pQueryHandle->pColumns, i);
    SColumnInfoData* first = taosArrayGet(pQueryHandle->prev, i);

    memcpy(pColInfoData->pData, first->pData, pColInfoData->info.bytes);

    SColumnInfoData* sec = taosArrayGet(pQueryHandle->next, i);
    memcpy(((char*)pColInfoData->pData) + pColInfoData->info.bytes, sec->pData, pColInfoData->info.bytes);

    if (i == 0 && pColInfoData->info.type == TSDB_DATA_TYPE_TIMESTAMP) {
      cur->win.skey = *(TSKEY*)pColInfoData->pData;
      cur->win.ekey = *(TSKEY*)(((char*)pColInfoData->pData) + TSDB_KEYSIZE);
    }
  }

  cur->rows = 2;
  return true;
}

/*
 * if lastRow == NULL, return TSDB_CODE_TDB_NO_CACHE_LAST_ROW
 * else set pRes and return TSDB_CODE_SUCCESS and save lastKey
 */
int32_t tsdbGetCachedLastRow(STable* pTable, SMemRow* pRes, TSKEY* lastKey) {
  int32_t code = TSDB_CODE_SUCCESS;

  TSDB_RLOCK_TABLE(pTable);

  if (!pTable->lastRow) {
    code = TSDB_CODE_TDB_NO_CACHE_LAST_ROW;
    goto out;
  }

  if (pRes) {
    *pRes = tdMemRowDup(pTable->lastRow);
    if (*pRes == NULL) {
      code = TSDB_CODE_TDB_OUT_OF_MEMORY;
    }
  }

out:
  TSDB_RUNLOCK_TABLE(pTable);
  return code;
}

bool isTsdbCacheLastRow(TsdbQueryHandleT* pQueryHandle) {
  return ((STsdbQueryHandle *)pQueryHandle)->cachelastrow > TSDB_CACHED_TYPE_NONE;
}

int32_t checkForCachedLastRow(STsdbQueryHandle* pQueryHandle, STableGroupInfo *groupList) {
  assert(pQueryHandle != NULL && groupList != NULL);

  TSKEY    key = TSKEY_INITIAL_VAL;

  SArray* group = taosArrayGetP(groupList->pGroupList, 0);
  assert(group != NULL);

  STableKeyInfo* pInfo = (STableKeyInfo*)taosArrayGet(group, 0);

  int32_t code = 0;
  
  if (((STable*)pInfo->pTable)->lastRow) {
    code = tsdbGetCachedLastRow(pInfo->pTable, NULL, &key);
    if (code != TSDB_CODE_SUCCESS) {
      pQueryHandle->cachelastrow = TSDB_CACHED_TYPE_NONE;
    } else {
      pQueryHandle->cachelastrow = TSDB_CACHED_TYPE_LASTROW;
    }
  }

  // update the tsdb query time range
  if (pQueryHandle->cachelastrow != TSDB_CACHED_TYPE_NONE) {
    pQueryHandle->window      = TSWINDOW_INITIALIZER;
    pQueryHandle->checkFiles  = false;
    pQueryHandle->activeIndex = -1;  // start from -1
  }

  return code;
}

int32_t checkForCachedLast(STsdbQueryHandle* pQueryHandle) {
  assert(pQueryHandle != NULL);

  int32_t code = 0;
  
  STsdbRepo* pRepo = pQueryHandle->pTsdb;

  if (pRepo && CACHE_LAST_NULL_COLUMN(&(pRepo->config))) {
    pQueryHandle->cachelastrow = TSDB_CACHED_TYPE_LAST;
  }

  // update the tsdb query time range
  if (pQueryHandle->cachelastrow) {
    pQueryHandle->checkFiles  = false;
    pQueryHandle->activeIndex = -1;  // start from -1
  }

  return code;
}


STimeWindow updateLastrowForEachGroup(STableGroupInfo *groupList) {
  STimeWindow window = {INT64_MAX, INT64_MIN};

  int32_t totalNumOfTable = 0;
  SArray* emptyGroup = taosArrayInit(16, sizeof(int32_t));

  // NOTE: starts from the buffer in case of descending timestamp order check data blocks
  size_t numOfGroups = taosArrayGetSize(groupList->pGroupList);
  for(int32_t j = 0; j < numOfGroups; ++j) {
    SArray* pGroup = taosArrayGetP(groupList->pGroupList, j);
    TSKEY   key = TSKEY_INITIAL_VAL;

    STableKeyInfo keyInfo = {0};

    size_t numOfTables = taosArrayGetSize(pGroup);
    for(int32_t i = 0; i < numOfTables; ++i) {
      STableKeyInfo* pInfo = (STableKeyInfo*) taosArrayGet(pGroup, i);

      // if the lastKey equals to INT64_MIN, there is no data in this table
      TSKEY lastKey = ((STable*)(pInfo->pTable))->lastKey;
      if (key < lastKey) {
        key = lastKey;

        keyInfo.pTable  = pInfo->pTable;
        keyInfo.lastKey = key;
        pInfo->lastKey  = key;

        if (key < window.skey) {
          window.skey = key;
        }

        if (key > window.ekey) {
          window.ekey = key;
        }
      }
    }

    // clear current group, unref unused table
    for (int32_t i = 0; i < numOfTables; ++i) {
      STableKeyInfo* pInfo = (STableKeyInfo*)taosArrayGet(pGroup, i);

      // keyInfo.pTable may be NULL here.
      if (pInfo->pTable != keyInfo.pTable) {
        tsdbUnRefTable(pInfo->pTable);
      }
    }

    // more than one table in each group, only one table left for each group
    if (keyInfo.pTable != NULL) {
      totalNumOfTable++;
      if (taosArrayGetSize(pGroup) == 1) {
        // do nothing
      } else {
        taosArrayClear(pGroup);
        taosArrayPush(pGroup, &keyInfo);
      }
    } else {  // mark all the empty groups, and remove it later
      taosArrayDestroy(pGroup);
      taosArrayPush(emptyGroup, &j);
    }
  }

  // window does not being updated, so set the original
  if (window.skey == INT64_MAX && window.ekey == INT64_MIN) {
    window = TSWINDOW_INITIALIZER;
    assert(totalNumOfTable == 0 && taosArrayGetSize(groupList->pGroupList) == numOfGroups);
  }

  taosArrayRemoveBatch(groupList->pGroupList, TARRAY_GET_START(emptyGroup), (int32_t) taosArrayGetSize(emptyGroup));
  taosArrayDestroy(emptyGroup);

  groupList->numOfTables = totalNumOfTable;
  return window;
}

void tsdbRetrieveDataBlockInfo(TsdbQueryHandleT* pQueryHandle, SDataBlockInfo* pDataBlockInfo) {
  STsdbQueryHandle* pHandle = (STsdbQueryHandle*)pQueryHandle;
  SQueryFilePos* cur = &pHandle->cur;
  STable* pTable = NULL;

  // there are data in file
  if (pHandle->cur.fid != INT32_MIN) {
    STableBlockInfo* pBlockInfo = &pHandle->pDataBlockInfo[cur->slot];
    pTable = pBlockInfo->pTableCheckInfo->pTableObj;
  } else {
    STableCheckInfo* pCheckInfo = taosArrayGet(pHandle->pTableCheckInfo, pHandle->activeIndex);
    pTable = pCheckInfo->pTableObj;
  }

  pDataBlockInfo->uid = pTable->tableId.uid;
  pDataBlockInfo->tid = pTable->tableId.tid;
  pDataBlockInfo->rows = cur->rows;
  pDataBlockInfo->window = cur->win;
  pDataBlockInfo->numOfCols = (int32_t)(QH_GET_NUM_OF_COLS(pHandle));
}

/*
 * return null for mixed data block, if not a complete file data block, the statistics value will always return NULL
 */
int32_t tsdbRetrieveDataBlockStatisInfo(TsdbQueryHandleT* pQueryHandle, SDataStatis** pBlockStatis) {
  STsdbQueryHandle* pHandle = (STsdbQueryHandle*) pQueryHandle;

  SQueryFilePos* c = &pHandle->cur;
  if (c->mixBlock) {
    *pBlockStatis = NULL;
    return TSDB_CODE_SUCCESS;
  }

  STableBlockInfo* pBlockInfo = &pHandle->pDataBlockInfo[c->slot];
  assert((c->slot >= 0 && c->slot < pHandle->numOfBlocks) || ((c->slot == pHandle->numOfBlocks) && (c->slot == 0)));

  // file block with sub-blocks has no statistics data
  if (pBlockInfo->compBlock->numOfSubBlocks > 1) {
    *pBlockStatis = NULL;
    return TSDB_CODE_SUCCESS;
  }

  int64_t stime = taosGetTimestampUs();
  int     statisStatus = tsdbLoadBlockStatis(&pHandle->rhelper, pBlockInfo->compBlock);
  if (statisStatus < TSDB_STATIS_OK) {
    return terrno;
  } else if (statisStatus > TSDB_STATIS_OK) {
    *pBlockStatis = NULL;
    return TSDB_CODE_SUCCESS;
  }

  int16_t* colIds = pHandle->defaultLoadColumn->pData;

  size_t numOfCols = QH_GET_NUM_OF_COLS(pHandle);
  memset(pHandle->statis, 0, numOfCols * sizeof(SDataStatis));
  for(int32_t i = 0; i < numOfCols; ++i) {
    pHandle->statis[i].colId = colIds[i];
  }

  tsdbGetBlockStatis(&pHandle->rhelper, pHandle->statis, (int)numOfCols, pBlockInfo->compBlock);

  // always load the first primary timestamp column data
  SDataStatis* pPrimaryColStatis = &pHandle->statis[0];
  assert(pPrimaryColStatis->colId == PRIMARYKEY_TIMESTAMP_COL_INDEX);

  pPrimaryColStatis->numOfNull = 0;
  pPrimaryColStatis->min = pBlockInfo->compBlock->keyFirst;
  pPrimaryColStatis->max = pBlockInfo->compBlock->keyLast;

  //update the number of NULL data rows
  for(int32_t i = 1; i < numOfCols; ++i) {
    if (pHandle->statis[i].numOfNull == -1) { // set the column data are all NULL
      pHandle->statis[i].numOfNull = pBlockInfo->compBlock->numOfRows;
    }
  }

  int64_t elapsed = taosGetTimestampUs() - stime;
  pHandle->cost.statisInfoLoadTime += elapsed;

  *pBlockStatis = pHandle->statis;
  return TSDB_CODE_SUCCESS;
}

SArray* tsdbRetrieveDataBlock(TsdbQueryHandleT* pQueryHandle, SArray* pIdList) {
  /**
   * In the following two cases, the data has been loaded to SColumnInfoData.
   * 1. data is from cache, 2. data block is not completed qualified to query time range
   */
  STsdbQueryHandle* pHandle = (STsdbQueryHandle*)pQueryHandle;

  if (pHandle->cur.fid == INT32_MIN) {
    return pHandle->pColumns;
  } else {
    STableBlockInfo* pBlockInfo = &pHandle->pDataBlockInfo[pHandle->cur.slot];
    STableCheckInfo* pCheckInfo = pBlockInfo->pTableCheckInfo;

    if (pHandle->cur.mixBlock) {
      return pHandle->pColumns;
    } else {
      SDataBlockInfo binfo = GET_FILE_DATA_BLOCK_INFO(pCheckInfo, pBlockInfo->compBlock);
      assert(pHandle->realNumOfRows <= binfo.rows);

      // data block has been loaded, todo extract method
      SDataBlockLoadInfo* pBlockLoadInfo = &pHandle->dataBlockLoadInfo;

      if (pBlockLoadInfo->slot == pHandle->cur.slot && pBlockLoadInfo->fileGroup->fid == pHandle->cur.fid &&
          pBlockLoadInfo->tid == pCheckInfo->pTableObj->tableId.tid) {
        return pHandle->pColumns;
      } else {  // only load the file block
        SBlock* pBlock = pBlockInfo->compBlock;
        if (doLoadFileDataBlock(pHandle, pBlock, pCheckInfo, pHandle->cur.slot) != TSDB_CODE_SUCCESS) {
          return NULL;
        }

        // todo refactor
        int32_t numOfRows = doCopyRowsFromFileBlock(pHandle, pHandle->outputCapacity, 0, 0, pBlock->numOfRows - 1);

        // if the buffer is not full in case of descending order query, move the data in the front of the buffer
        if (!ASCENDING_TRAVERSE(pHandle->order) && numOfRows < pHandle->outputCapacity) {
          int32_t emptySize = pHandle->outputCapacity - numOfRows;
          int32_t reqNumOfCols = (int32_t)taosArrayGetSize(pHandle->pColumns);

          for(int32_t i = 0; i < reqNumOfCols; ++i) {
            SColumnInfoData* pColInfo = taosArrayGet(pHandle->pColumns, i);
            memmove((char*)pColInfo->pData, (char*)pColInfo->pData + emptySize * pColInfo->info.bytes, numOfRows * pColInfo->info.bytes);
          }
        }

        return pHandle->pColumns;
      }
    }
  }
}

void filterPrepare(void* expr, void* param) {
  tExprNode* pExpr = (tExprNode*)expr;
  if (pExpr->_node.info != NULL) {
    return;
  }

  pExpr->_node.info = calloc(1, sizeof(tQueryInfo));

  STSchema*   pTSSchema = (STSchema*) param;
  tQueryInfo* pInfo = pExpr->_node.info;
  tVariant*   pCond = pExpr->_node.pRight->pVal;
  SSchema*    pSchema = pExpr->_node.pLeft->pSchema;

  pInfo->sch      = *pSchema;
  pInfo->optr     = pExpr->_node.optr;
  pInfo->compare  = getComparFunc(pInfo->sch.type, pInfo->optr);
  pInfo->indexed  = pTSSchema->columns->colId == pInfo->sch.colId;

  if (pInfo->optr == TSDB_RELATION_IN) {
     int dummy = -1;
     SHashObj *pObj = NULL;
     if (pInfo->sch.colId == TSDB_TBNAME_COLUMN_INDEX) {
        SArray *arr = (SArray *)(pCond->arr);

       size_t size = taosArrayGetSize(arr);
       pObj = taosHashInit(size * 2, taosGetDefaultHashFunction(pInfo->sch.type), true, false);

        for (size_t i = 0; i < size; i++) {
          char* p = taosArrayGetP(arr, i);
          strntolower_s(varDataVal(p), varDataVal(p), varDataLen(p));
          taosHashPut(pObj, varDataVal(p), varDataLen(p), &dummy, sizeof(dummy));
        }
     } else {
       buildFilterSetFromBinary((void **)&pObj, pCond->pz, pCond->nLen);
     }

     pInfo->q = (char *)pObj;
  } else if (pCond != NULL) {
    uint32_t size = pCond->nLen * TSDB_NCHAR_SIZE;
    if (size < (uint32_t)pSchema->bytes) {
      size = pSchema->bytes;
    }

    // to make sure tonchar does not cause invalid write, since the '\0' needs at least sizeof(wchar_t) space.
    pInfo->q = calloc(1, size + TSDB_NCHAR_SIZE + VARSTR_HEADER_SIZE);
    tVariantDump(pCond, pInfo->q, pSchema->type, true);
  }
}

static int32_t tableGroupComparFn(const void *p1, const void *p2, const void *param) {
  STableGroupSupporter* pTableGroupSupp = (STableGroupSupporter*) param;
  STable* pTable1 = ((STableKeyInfo*) p1)->pTable;
  STable* pTable2 = ((STableKeyInfo*) p2)->pTable;

  for (int32_t i = 0; i < pTableGroupSupp->numOfCols; ++i) {
    SColIndex* pColIndex = &pTableGroupSupp->pCols[i];
    int32_t colIndex = pColIndex->colIndex;

    assert(colIndex >= TSDB_TBNAME_COLUMN_INDEX);

    char *  f1 = NULL;
    char *  f2 = NULL;
    int32_t type = 0;
    int32_t bytes = 0;

    if (colIndex == TSDB_TBNAME_COLUMN_INDEX) {
      f1 = (char*) TABLE_NAME(pTable1);
      f2 = (char*) TABLE_NAME(pTable2);
      type = TSDB_DATA_TYPE_BINARY;
      bytes = tGetTbnameColumnSchema()->bytes;
    } else {
      if (pTableGroupSupp->pTagSchema && colIndex < pTableGroupSupp->pTagSchema->numOfCols) {
        STColumn* pCol = schemaColAt(pTableGroupSupp->pTagSchema, colIndex);
        bytes = pCol->bytes;
        type = pCol->type;
        if (type == TSDB_DATA_TYPE_JSON){
          f1 = getJsonTagValueElment(pTable1, pColIndex->name, strlen(pColIndex->name), NULL, TSDB_MAX_JSON_TAGS_LEN);
          f2 = getJsonTagValueElment(pTable2, pColIndex->name, strlen(pColIndex->name), NULL, TSDB_MAX_JSON_TAGS_LEN);
        }else{
          f1 = tdGetKVRowValOfCol(pTable1->tagVal, pCol->colId);
          f2 = tdGetKVRowValOfCol(pTable2->tagVal, pCol->colId);
        }
      } 
    }

    // this tags value may be NULL
    if (f1 == NULL && f2 == NULL) {
      continue;
    }

    if (f1 == NULL) {
      return -1;
    }

    if (f2 == NULL) {
      return 1;
    }

    int32_t ret = doCompare(f1, f2, type, bytes);
    if (ret == 0) {
      continue;
    } else {
      return ret;
    }
  }

  return 0;
}

static int tsdbCheckInfoCompar(const void* key1, const void* key2) {
  if (((STableCheckInfo*)key1)->tableId.tid < ((STableCheckInfo*)key2)->tableId.tid) {
    return -1;
  } else if (((STableCheckInfo*)key1)->tableId.tid > ((STableCheckInfo*)key2)->tableId.tid) {
    return 1;
  } else {
    ASSERT(false);
    return 0;
  }
}

void createTableGroupImpl(SArray* pGroups, SArray* pTableList, size_t numOfTables, TSKEY skey,
                          STableGroupSupporter* pSupp, __ext_compar_fn_t compareFn) {
  STable* pTable = taosArrayGetP(pTableList, 0);

  SArray* g = taosArrayInit(16, sizeof(STableKeyInfo));

  STableKeyInfo info = {.pTable = pTable, .lastKey = skey};
  taosArrayPush(g, &info);
  tsdbRefTable(pTable);

  for (int32_t i = 1; i < numOfTables; ++i) {
    STable** prev = taosArrayGet(pTableList, i - 1);
    STable** p = taosArrayGet(pTableList, i);

    int32_t ret = compareFn(prev, p, pSupp);
    assert(ret == 0 || ret == -1);

    tsdbRefTable(*p);
    assert((*p)->type == TSDB_CHILD_TABLE);

    if (ret == 0) {
      STableKeyInfo info1 = {.pTable = *p, .lastKey = skey};
      taosArrayPush(g, &info1);
    } else {
      taosArrayPush(pGroups, &g);  // current group is ended, start a new group
      g = taosArrayInit(16, sizeof(STableKeyInfo));

      STableKeyInfo info1 = {.pTable = *p, .lastKey = skey};
      taosArrayPush(g, &info1);
    }
  }

  taosArrayPush(pGroups, &g);
}

SArray* createTableGroup(SArray* pTableList, STSchema* pTagSchema, SColIndex* pCols, int32_t numOfOrderCols, TSKEY skey) {
  assert(pTableList != NULL);
  SArray* pTableGroup = taosArrayInit(1, POINTER_BYTES);

  size_t size = taosArrayGetSize(pTableList);
  if (size == 0) {
    tsdbDebug("no qualified tables");
    return pTableGroup;
  }

  if (numOfOrderCols == 0 || size == 1) { // no group by tags clause or only one table
    SArray* sa = taosArrayInit(size, sizeof(STableKeyInfo));
    if (sa == NULL) {
      taosArrayDestroy(pTableGroup);
      return NULL;
    }

    for(int32_t i = 0; i < size; ++i) {
      STableKeyInfo *pKeyInfo = taosArrayGet(pTableList, i);
      tsdbRefTable(pKeyInfo->pTable);

      STableKeyInfo info = {.pTable = pKeyInfo->pTable, .lastKey = skey};
      taosArrayPush(sa, &info);
    }

    taosArrayPush(pTableGroup, &sa);
    tsdbDebug("all %" PRIzu " tables belong to one group", size);
  } else {
    STableGroupSupporter sup = {0};
    sup.numOfCols = numOfOrderCols;
    sup.pTagSchema = pTagSchema;
    sup.pCols = pCols;

    taosqsort(pTableList->pData, size, sizeof(STableKeyInfo), &sup, tableGroupComparFn);
    createTableGroupImpl(pTableGroup, pTableList, size, skey, &sup, tableGroupComparFn);
  }

  return pTableGroup;
}

<<<<<<< HEAD
//bool checkJsonKey(STable* pTable, tVariant* key){
//  void* data = taosHashGet(pTable->jsonKeyMap, key->pz, key->nLen);
//  if(data == NULL) return false;
//  else return true;
//}
//
//int32_t dealWithTree(STable* pTable, tExprNode* expr){
//  STSchema* pTagSchema = tsdbGetTableTagSchema(pTable);
//  if(pTagSchema->columns->type != TSDB_DATA_TYPE_JSON){
//    return TSDB_CODE_SUCCESS;
//  }
//
//  if (expr->nodeType != TSQL_NODE_EXPR) {
//    tsdbError("invalid nodeType:%d", expr->nodeType);
//    return TSDB_CODE_QRY_APP_ERROR;
//  }
//
//  if (tree->_node.optr == TSDB_RELATION_AND) {
//    leftGroup = taosArrayInit(4, sizeof(SFilterGroup));
//    rightGroup = taosArrayInit(4, sizeof(SFilterGroup));
//    ERR_JRET(filterTreeToGroup(tree->_node.pLeft, info, leftGroup));
//    ERR_JRET(filterTreeToGroup(tree->_node.pRight, info, rightGroup));
//
//    ERR_JRET(filterDetachCnfGroups(group, leftGroup, rightGroup));
//
//    taosArrayDestroyEx(leftGroup, filterFreeGroup);
//    taosArrayDestroyEx(rightGroup, filterFreeGroup);
//
//    return TSDB_CODE_SUCCESS;
//  }
//
//  if (tree->_node.optr == TSDB_RELATION_OR) {
//    ERR_RET(filterTreeToGroup(tree->_node.pLeft, info, group));
//    ERR_RET(filterTreeToGroup(tree->_node.pRight, info, group));
//
//    return TSDB_CODE_SUCCESS;
//  }
//
//  tExprNode* tLeft = expr->_node.pLeft;
//
//  tVariant* var = tree->_node.pRight->pVal;
//  int32_t type = FILTER_GET_COL_FIELD_TYPE(FILTER_GET_FIELD(info, left));
//  int32_t len = 0;
//  uint16_t uidx = 0;
//
//
//  assert(tLeft->nodeType == TSQL_NODE_EXPR);
//
//  if (tLeft->_node.optr == TSDB_RELATION_ARROW) {
//    if(!checkJsonKey(pTable, tLeft->_node.pRight->pVal)){
//      tsdbError("no key in json:%d", expr->nodeType);
//      return TSDB_CODE_QRY_APP_ERROR;
//    }
//
//    tExprTreeDestroy(tLeft, NULL);
//
//    expr->_node.pLeft = calloc(1, sizeof(tExprNode));
//
//    expr->_node.pLeft->nodeType = TSQL_NODE_COL;
//    expr->_node.pLeft->pSchema = calloc(1, sizeof(SSchema));
//  }
//  return 0;
//}

int32_t tsdbQuerySTableByTagCond(STsdbRepo* tsdb, uint64_t uid, TSKEY skey, const char* pTagCond, size_t len, 
=======
int32_t tsdbQuerySTableByTagCond(STsdbRepo* tsdb, uint64_t uid, TSKEY skey, const char* pTagCond, size_t len,
>>>>>>> 01b5d8fb
                                 STableGroupInfo* pGroupInfo, SColIndex* pColIndex, int32_t numOfCols) {
  SArray* res = NULL;
  if (tsdbRLockRepoMeta(tsdb) < 0) goto _error;

  STable* pTable = tsdbGetTableByUid(tsdbGetMeta(tsdb), uid);
  if (pTable == NULL) {
    tsdbError("%p failed to get stable, uid:%" PRIu64, tsdb, uid);
    terrno = TSDB_CODE_TDB_INVALID_TABLE_ID;
    tsdbUnlockRepoMeta(tsdb);

    goto _error;
  }

  if (pTable->type != TSDB_SUPER_TABLE) {
    tsdbError("%p query normal tag not allowed, uid:%" PRIu64 ", tid:%d, name:%s", tsdb, uid, pTable->tableId.tid,
        pTable->name->data);
    terrno = TSDB_CODE_COM_OPS_NOT_SUPPORT; //basically, this error is caused by invalid sql issued by client

    tsdbUnlockRepoMeta(tsdb);
    goto _error;
  }

  //NOTE: not add ref count for super table
  res = taosArrayInit(8, sizeof(STableKeyInfo));
  STSchema* pTagSchema = tsdbGetTableTagSchema(pTable);

  // no tags and tbname condition, all child tables of this stable are involved
  if (pTagCond == NULL || len == 0) {
    int32_t ret = getAllTableList(pTable, res);
    if (ret != TSDB_CODE_SUCCESS) {
      tsdbUnlockRepoMeta(tsdb);
      goto _error;
    }

    pGroupInfo->numOfTables = (uint32_t) taosArrayGetSize(res);
    pGroupInfo->pGroupList  = createTableGroup(res, pTagSchema, pColIndex, numOfCols, skey);

    tsdbDebug("%p no table name/tag condition, all tables qualified, numOfTables:%u, group:%zu", tsdb,
              pGroupInfo->numOfTables, taosArrayGetSize(pGroupInfo->pGroupList));

    taosArrayDestroy(res);
    if (tsdbUnlockRepoMeta(tsdb) < 0) goto _error;
    return ret;
  }

  int32_t ret = TSDB_CODE_SUCCESS;
  tExprNode* expr = NULL;

  TRY(TSDB_MAX_TAG_CONDITIONS) {
    expr = exprTreeFromBinary(pTagCond, len);
    CLEANUP_EXECUTE();

  } CATCH( code ) {
    CLEANUP_EXECUTE();
    terrno = code;
    tsdbUnlockRepoMeta(tsdb);     // unlock tsdb in any cases

    goto _error;
    // TODO: more error handling
  } END_TRY

<<<<<<< HEAD
  void *filterInfo = calloc(1, sizeof(SFilterInfo));
  ((SFilterInfo*)filterInfo)->pTable = pTable;
=======
  void *filterInfo = NULL;

>>>>>>> 01b5d8fb
  ret = filterInitFromTree(expr, &filterInfo, 0);
  tExprTreeDestroy(expr, NULL);

  if (ret != TSDB_CODE_SUCCESS) {
    terrno = ret;
    tsdbUnlockRepoMeta(tsdb);
    filterFreeInfo(filterInfo);
    goto _error;
  }
<<<<<<< HEAD
  
  ret = tsdbQueryTableList(pTable, res, filterInfo);
  if (ret != TSDB_CODE_SUCCESS) {
    terrno = ret;
    tsdbUnlockRepoMeta(tsdb);
    filterFreeInfo(filterInfo);
    goto _error;
  }

  filterFreeInfo(filterInfo);
  
=======

  tsdbQueryTableList(pTable, res, filterInfo);

  filterFreeInfo(filterInfo);

  tExprTreeDestroy(expr, NULL);

>>>>>>> 01b5d8fb
  pGroupInfo->numOfTables = (uint32_t)taosArrayGetSize(res);
  pGroupInfo->pGroupList  = createTableGroup(res, pTagSchema, pColIndex, numOfCols, skey);

  tsdbDebug("%p stable tid:%d, uid:%"PRIu64" query, numOfTables:%u, belong to %" PRIzu " groups", tsdb, pTable->tableId.tid,
      pTable->tableId.uid, pGroupInfo->numOfTables, taosArrayGetSize(pGroupInfo->pGroupList));

  taosArrayDestroy(res);

  if (tsdbUnlockRepoMeta(tsdb) < 0) goto _error;
  return ret;

  _error:

  taosArrayDestroy(res);
  return terrno;
}

int32_t tsdbGetOneTableGroup(STsdbRepo* tsdb, uint64_t uid, TSKEY startKey, STableGroupInfo* pGroupInfo) {
  if (tsdbRLockRepoMeta(tsdb) < 0) goto _error;

  STable* pTable = tsdbGetTableByUid(tsdbGetMeta(tsdb), uid);
  if (pTable == NULL) {
    terrno = TSDB_CODE_TDB_INVALID_TABLE_ID;
    tsdbUnlockRepoMeta(tsdb);
    goto _error;
  }

  assert(pTable->type == TSDB_CHILD_TABLE || pTable->type == TSDB_NORMAL_TABLE || pTable->type == TSDB_STREAM_TABLE);
  tsdbRefTable(pTable);
  if (tsdbUnlockRepoMeta(tsdb) < 0) goto _error;

  pGroupInfo->numOfTables = 1;
  pGroupInfo->pGroupList = taosArrayInit(1, POINTER_BYTES);

  SArray* group = taosArrayInit(1, sizeof(STableKeyInfo));

  STableKeyInfo info = {.pTable = pTable, .lastKey = startKey};
  taosArrayPush(group, &info);

  taosArrayPush(pGroupInfo->pGroupList, &group);
  return TSDB_CODE_SUCCESS;

  _error:
  return terrno;
}

int32_t tsdbGetTableGroupFromIdList(STsdbRepo* tsdb, SArray* pTableIdList, STableGroupInfo* pGroupInfo) {
  if (tsdbRLockRepoMeta(tsdb) < 0) {
    return terrno;
  }

  assert(pTableIdList != NULL);
  size_t size = taosArrayGetSize(pTableIdList);
  pGroupInfo->pGroupList = taosArrayInit(1, POINTER_BYTES);
  SArray* group = taosArrayInit(1, sizeof(STableKeyInfo));

  for(int32_t i = 0; i < size; ++i) {
    STableIdInfo *id = taosArrayGet(pTableIdList, i);

    STable* pTable = tsdbGetTableByUid(tsdbGetMeta(tsdb), id->uid);
    if (pTable == NULL) {
      tsdbWarn("table uid:%"PRIu64", tid:%d has been drop already", id->uid, id->tid);
      continue;
    }

    if (pTable->type == TSDB_SUPER_TABLE) {
      tsdbError("direct query on super tale is not allowed, table uid:%"PRIu64", tid:%d", id->uid, id->tid);
      terrno = TSDB_CODE_QRY_INVALID_MSG;
      tsdbUnlockRepoMeta(tsdb);
      taosArrayDestroy(group);
      return terrno;
    }

    tsdbRefTable(pTable);

    STableKeyInfo info = {.pTable = pTable, .lastKey = id->key};
    taosArrayPush(group, &info);
  }

  if (tsdbUnlockRepoMeta(tsdb) < 0) {
    taosArrayDestroy(group);
    return terrno;
  }

  pGroupInfo->numOfTables = (uint32_t) taosArrayGetSize(group);
  if (pGroupInfo->numOfTables > 0) {
    taosArrayPush(pGroupInfo->pGroupList, &group);
  } else {
    taosArrayDestroy(group);
  }

  return TSDB_CODE_SUCCESS;
}

static void* doFreeColumnInfoData(SArray* pColumnInfoData) {
  if (pColumnInfoData == NULL) {
    return NULL;
  }

  size_t cols = taosArrayGetSize(pColumnInfoData);
  for (int32_t i = 0; i < cols; ++i) {
    SColumnInfoData* pColInfo = taosArrayGet(pColumnInfoData, i);
    tfree(pColInfo->pData);
  }

  taosArrayDestroy(pColumnInfoData);
  return NULL;
}

static void* destroyTableCheckInfo(SArray* pTableCheckInfo) {
  size_t size = taosArrayGetSize(pTableCheckInfo);
  for (int32_t i = 0; i < size; ++i) {
    STableCheckInfo* p = taosArrayGet(pTableCheckInfo, i);
    destroyTableMemIterator(p);

    tfree(p->pCompInfo);
  }

  taosArrayDestroy(pTableCheckInfo);
  return NULL;
}

void tsdbCleanupQueryHandle(TsdbQueryHandleT queryHandle) {
  STsdbQueryHandle* pQueryHandle = (STsdbQueryHandle*)queryHandle;
  if (pQueryHandle == NULL) {
    return;
  }

  pQueryHandle->pColumns = doFreeColumnInfoData(pQueryHandle->pColumns);

  taosArrayDestroy(pQueryHandle->defaultLoadColumn);
  tfree(pQueryHandle->pDataBlockInfo);
  tfree(pQueryHandle->statis);

  if (!emptyQueryTimewindow(pQueryHandle)) {
    tsdbMayUnTakeMemSnapshot(pQueryHandle);
  } else {
    assert(pQueryHandle->pTableCheckInfo == NULL);
  }

  if (pQueryHandle->pTableCheckInfo != NULL) {
    pQueryHandle->pTableCheckInfo = destroyTableCheckInfo(pQueryHandle->pTableCheckInfo);
  }

  tsdbDestroyReadH(&pQueryHandle->rhelper);

  tdFreeDataCols(pQueryHandle->pDataCols);
  pQueryHandle->pDataCols = NULL;

  pQueryHandle->prev = doFreeColumnInfoData(pQueryHandle->prev);
  pQueryHandle->next = doFreeColumnInfoData(pQueryHandle->next);

  SIOCostSummary* pCost = &pQueryHandle->cost;

  tsdbDebug("%p :io-cost summary: head-file read cnt:%"PRIu64", head-file time:%"PRIu64" us, statis-info:%"PRId64" us, datablock:%" PRId64" us, check data:%"PRId64" us, 0x%"PRIx64,
      pQueryHandle, pCost->headFileLoad, pCost->headFileLoadTime, pCost->statisInfoLoadTime, pCost->blockLoadTime, pCost->checkForNextTime, pQueryHandle->qId);

  tfree(pQueryHandle);
}

void tsdbDestroyTableGroup(STableGroupInfo *pGroupList) {
  assert(pGroupList != NULL);

  size_t numOfGroup = taosArrayGetSize(pGroupList->pGroupList);

  for(int32_t i = 0; i < numOfGroup; ++i) {
    SArray* p = taosArrayGetP(pGroupList->pGroupList, i);

    size_t numOfTables = taosArrayGetSize(p);
    for(int32_t j = 0; j < numOfTables; ++j) {
      STable* pTable = taosArrayGetP(p, j);
      if (pTable != NULL) { // in case of handling retrieve data from tsdb
        tsdbUnRefTable(pTable);
      }
      //assert(pTable != NULL);
    }

    taosArrayDestroy(p);
  }

  taosHashCleanup(pGroupList->map);
  taosArrayDestroy(pGroupList->pGroupList);
  pGroupList->numOfTables = 0;
}


static FORCE_INLINE int32_t tsdbGetTagDataFromId(void *param, int32_t id, void **data) {
  STable* pTable = (STable*)(SL_GET_NODE_DATA((SSkipListNode *)param));

  if (id == TSDB_TBNAME_COLUMN_INDEX) {
    *data = TABLE_NAME(pTable);
  } else {
    *data = tdGetKVRowValOfCol(pTable->tagVal, id);
  }

  return TSDB_CODE_SUCCESS;
}



static void queryIndexedColumn(SSkipList* pSkipList, void* filterInfo, SArray* res) {
  SSkipListIterator* iter = NULL;
  char *startVal = NULL;
  int32_t order = 0;
  int32_t inRange = 0;
  int32_t flag = 0;
  bool all = false;
  int8_t *addToResult = NULL;

  filterGetIndexedColumnInfo(filterInfo, &startVal, &order, &flag);

  tsdbDebug("filter index column start, order:%d, flag:%d", order, flag);

  while (order) {
    if (FILTER_GET_FLAG(order, TSDB_ORDER_ASC)) {
      iter = tSkipListCreateIterFromVal(pSkipList, startVal, pSkipList->type, TSDB_ORDER_ASC);
      FILTER_CLR_FLAG(order, TSDB_ORDER_ASC);
    } else {
      iter = tSkipListCreateIterFromVal(pSkipList, startVal, pSkipList->type, TSDB_ORDER_DESC);
      FILTER_CLR_FLAG(order, TSDB_ORDER_DESC);
    }

    while (tSkipListIterNext(iter)) {
      SSkipListNode *pNode = tSkipListIterGet(iter);

      if (inRange == 0 || !FILTER_GET_FLAG(flag, FI_ACTION_NO_NEED)) {
        tsdbDebug("filter index column, filter it");
        filterSetColFieldData(filterInfo, pNode, tsdbGetTagDataFromId);
        all = filterExecute(filterInfo, 1, &addToResult, NULL, 0);
      }

      char *pData = SL_GET_NODE_DATA(pNode);

      tsdbDebug("filter index column, table:%s, result:%d", ((STable *)pData)->name->data, all);

      if (all || (addToResult && *addToResult)) {
        STableKeyInfo info = {.pTable = (void*)pData, .lastKey = TSKEY_INITIAL_VAL};
        taosArrayPush(res, &info);
        inRange = 1;
      } else if (inRange){
        break;
      }
    }

    inRange = 0;

    tfree(addToResult);
    tSkipListDestroyIter(iter);
  }

  tsdbDebug("filter index column end");
}

static void queryIndexlessColumn(SSkipList* pSkipList, void* filterInfo, SArray* res) {
  SSkipListIterator* iter = tSkipListCreateIter(pSkipList);
  int8_t *addToResult = NULL;

  while (tSkipListIterNext(iter)) {

    SSkipListNode *pNode = tSkipListIterGet(iter);

    filterSetColFieldData(filterInfo, pNode, tsdbGetTagDataFromId);

    char *pData = SL_GET_NODE_DATA(pNode);

    bool all = filterExecute(filterInfo, 1, &addToResult, NULL, 0);

    if (all || (addToResult && *addToResult)) {
      STableKeyInfo info = {.pTable = (void*)pData, .lastKey = TSKEY_INITIAL_VAL};
      taosArrayPush(res, &info);
    }
  }

  tfree(addToResult);

  tSkipListDestroyIter(iter);
}

static FORCE_INLINE int32_t tsdbGetJsonTagDataFromId(void *param, int32_t id, char* name, void **data) {
  JsonMapValue* jsonMapV = (JsonMapValue*)(param);
  STable* pTable = (STable*)(jsonMapV->table);

  if (id == TSDB_TBNAME_COLUMN_INDEX) {
    *data = TABLE_NAME(pTable);
  } else {
    void* jsonData = getJsonTagValue(pTable, name, TSDB_MAX_JSON_KEY_MD5_LEN, NULL);
    // jsonData == NULL for ? operation
    if(jsonData != NULL) jsonData += CHAR_BYTES;   // jump type
    *data = jsonData;
  }

  return TSDB_CODE_SUCCESS;
}

static int32_t queryByJsonTag(STable* pTable, void* filterInfo, SArray* res){
  // get all table in fields, and dumplicate it
  SArray* tabList = NULL;
  bool needQueryAll = false;
  SFilterInfo* info = (SFilterInfo*)filterInfo;
  for (uint16_t i = 0; i < info->fields[FLD_TYPE_COLUMN].num; ++i) {
    SFilterField* fi = &info->fields[FLD_TYPE_COLUMN].fields[i];
    SSchema*      sch = fi->desc;
    if (sch->colId == TSDB_TBNAME_COLUMN_INDEX) {
      tabList = taosArrayInit(32, sizeof(JsonMapValue));
      getAllTableList(pTable, tabList);   // query all table
      needQueryAll = true;
      break;
    }
  }
  for (uint16_t i = 0; i < info->unitNum; ++i) {  // is null operation need query all table
    SFilterUnit* unit = &info->units[i];
    if (unit->compare.optr == TSDB_RELATION_ISNULL) {
      tabList = taosArrayInit(32, sizeof(JsonMapValue));
      getAllTableList(pTable, tabList);   // query all table
      needQueryAll = true;
      break;
    }
  }

  for (uint16_t i = 0; i < info->fields[FLD_TYPE_COLUMN].num; ++i) {
    if (needQueryAll) break;    // query all table
    SFilterField* fi = &info->fields[FLD_TYPE_COLUMN].fields[i];
    SSchema*      sch = fi->desc;
    char* key = sch->name;

    SArray** data = (SArray**)taosHashGet(pTable->jsonKeyMap, key, TSDB_MAX_JSON_KEY_MD5_LEN);
    if(data == NULL) continue;
    if(tabList == NULL) {
      tabList = taosArrayDup(*data);
    }else{
      for(int j = 0; j < taosArrayGetSize(*data); j++){
        void* element = taosArrayGet(*data, j);
        void* p = taosArraySearch(tabList, element, tsdbCompareJsonMapValue, TD_EQ);
        if (p == NULL) {
          p = taosArraySearch(tabList, element, tsdbCompareJsonMapValue, TD_GE);
          if(p == NULL){
            taosArrayPush(tabList, element);
          }else{
            taosArrayInsert(tabList, TARRAY_ELEM_IDX(tabList, p), element);
          }
        }
      }
    }
  }
  if(tabList == NULL || taosArrayGetSize(tabList) == 0){
    tsdbError("json key not exist, no candidate table");
    terrno = TSDB_CODE_TDB_NO_JSON_TAG_KEY;
    taosArrayDestroy(tabList);
    return TSDB_CODE_TDB_NO_JSON_TAG_KEY;
  }
  int32_t size = taosArrayGetSize(tabList);
  int8_t *addToResult = NULL;
  for(int i = 0; i < size; i++){
    JsonMapValue* data = taosArrayGet(tabList, i);
    filterSetJsonColFieldData(filterInfo, data, tsdbGetJsonTagDataFromId);
    bool all = filterExecute(filterInfo, 1, &addToResult, NULL, 0);

    if (all || (addToResult && *addToResult)) {
      STableKeyInfo kInfo = {.pTable = (void*)(data->table), .lastKey = TSKEY_INITIAL_VAL};
      taosArrayPush(res, &kInfo);
    }
  }
  tfree(addToResult);
  taosArrayDestroy(tabList);
  return TSDB_CODE_SUCCESS;
}

static int32_t tsdbQueryTableList(STable* pTable, SArray* pRes, void* filterInfo) {
  STSchema*   pTSSchema = pTable->tagSchema;
<<<<<<< HEAD

  if(pTSSchema->columns->type == TSDB_DATA_TYPE_JSON){
    return queryByJsonTag(pTable, filterInfo, pRes);
  }else{
    bool indexQuery = false;
    SSkipList *pSkipList = pTable->pIndex;

    filterIsIndexedColumnQuery(filterInfo, pTSSchema->columns->colId, &indexQuery);

    if (indexQuery) {
      queryIndexedColumn(pSkipList, filterInfo, pRes);
    } else {
      queryIndexlessColumn(pSkipList, filterInfo, pRes);
    }
=======
  bool indexQuery = false;
  SSkipList *pSkipList = pTable->pIndex;

  filterIsIndexedColumnQuery(filterInfo, pTSSchema->columns->colId, &indexQuery);

  if (indexQuery) {
    queryIndexedColumn(pSkipList, filterInfo, pRes);
  } else {
    queryIndexlessColumn(pSkipList, filterInfo, pRes);
>>>>>>> 01b5d8fb
  }

  return TSDB_CODE_SUCCESS;
}


<|MERGE_RESOLUTION|>--- conflicted
+++ resolved
@@ -3640,75 +3640,7 @@
   return pTableGroup;
 }
 
-<<<<<<< HEAD
-//bool checkJsonKey(STable* pTable, tVariant* key){
-//  void* data = taosHashGet(pTable->jsonKeyMap, key->pz, key->nLen);
-//  if(data == NULL) return false;
-//  else return true;
-//}
-//
-//int32_t dealWithTree(STable* pTable, tExprNode* expr){
-//  STSchema* pTagSchema = tsdbGetTableTagSchema(pTable);
-//  if(pTagSchema->columns->type != TSDB_DATA_TYPE_JSON){
-//    return TSDB_CODE_SUCCESS;
-//  }
-//
-//  if (expr->nodeType != TSQL_NODE_EXPR) {
-//    tsdbError("invalid nodeType:%d", expr->nodeType);
-//    return TSDB_CODE_QRY_APP_ERROR;
-//  }
-//
-//  if (tree->_node.optr == TSDB_RELATION_AND) {
-//    leftGroup = taosArrayInit(4, sizeof(SFilterGroup));
-//    rightGroup = taosArrayInit(4, sizeof(SFilterGroup));
-//    ERR_JRET(filterTreeToGroup(tree->_node.pLeft, info, leftGroup));
-//    ERR_JRET(filterTreeToGroup(tree->_node.pRight, info, rightGroup));
-//
-//    ERR_JRET(filterDetachCnfGroups(group, leftGroup, rightGroup));
-//
-//    taosArrayDestroyEx(leftGroup, filterFreeGroup);
-//    taosArrayDestroyEx(rightGroup, filterFreeGroup);
-//
-//    return TSDB_CODE_SUCCESS;
-//  }
-//
-//  if (tree->_node.optr == TSDB_RELATION_OR) {
-//    ERR_RET(filterTreeToGroup(tree->_node.pLeft, info, group));
-//    ERR_RET(filterTreeToGroup(tree->_node.pRight, info, group));
-//
-//    return TSDB_CODE_SUCCESS;
-//  }
-//
-//  tExprNode* tLeft = expr->_node.pLeft;
-//
-//  tVariant* var = tree->_node.pRight->pVal;
-//  int32_t type = FILTER_GET_COL_FIELD_TYPE(FILTER_GET_FIELD(info, left));
-//  int32_t len = 0;
-//  uint16_t uidx = 0;
-//
-//
-//  assert(tLeft->nodeType == TSQL_NODE_EXPR);
-//
-//  if (tLeft->_node.optr == TSDB_RELATION_ARROW) {
-//    if(!checkJsonKey(pTable, tLeft->_node.pRight->pVal)){
-//      tsdbError("no key in json:%d", expr->nodeType);
-//      return TSDB_CODE_QRY_APP_ERROR;
-//    }
-//
-//    tExprTreeDestroy(tLeft, NULL);
-//
-//    expr->_node.pLeft = calloc(1, sizeof(tExprNode));
-//
-//    expr->_node.pLeft->nodeType = TSQL_NODE_COL;
-//    expr->_node.pLeft->pSchema = calloc(1, sizeof(SSchema));
-//  }
-//  return 0;
-//}
-
-int32_t tsdbQuerySTableByTagCond(STsdbRepo* tsdb, uint64_t uid, TSKEY skey, const char* pTagCond, size_t len, 
-=======
 int32_t tsdbQuerySTableByTagCond(STsdbRepo* tsdb, uint64_t uid, TSKEY skey, const char* pTagCond, size_t len,
->>>>>>> 01b5d8fb
                                  STableGroupInfo* pGroupInfo, SColIndex* pColIndex, int32_t numOfCols) {
   SArray* res = NULL;
   if (tsdbRLockRepoMeta(tsdb) < 0) goto _error;
@@ -3770,13 +3702,8 @@
     // TODO: more error handling
   } END_TRY
 
-<<<<<<< HEAD
   void *filterInfo = calloc(1, sizeof(SFilterInfo));
   ((SFilterInfo*)filterInfo)->pTable = pTable;
-=======
-  void *filterInfo = NULL;
-
->>>>>>> 01b5d8fb
   ret = filterInitFromTree(expr, &filterInfo, 0);
   tExprTreeDestroy(expr, NULL);
 
@@ -3786,8 +3713,7 @@
     filterFreeInfo(filterInfo);
     goto _error;
   }
-<<<<<<< HEAD
-  
+
   ret = tsdbQueryTableList(pTable, res, filterInfo);
   if (ret != TSDB_CODE_SUCCESS) {
     terrno = ret;
@@ -3797,16 +3723,7 @@
   }
 
   filterFreeInfo(filterInfo);
-  
-=======
-
-  tsdbQueryTableList(pTable, res, filterInfo);
-
-  filterFreeInfo(filterInfo);
-
-  tExprTreeDestroy(expr, NULL);
-
->>>>>>> 01b5d8fb
+
   pGroupInfo->numOfTables = (uint32_t)taosArrayGetSize(res);
   pGroupInfo->pGroupList  = createTableGroup(res, pTagSchema, pColIndex, numOfCols, skey);
 
@@ -4176,7 +4093,6 @@
 
 static int32_t tsdbQueryTableList(STable* pTable, SArray* pRes, void* filterInfo) {
   STSchema*   pTSSchema = pTable->tagSchema;
-<<<<<<< HEAD
 
   if(pTSSchema->columns->type == TSDB_DATA_TYPE_JSON){
     return queryByJsonTag(pTable, filterInfo, pRes);
@@ -4191,17 +4107,6 @@
     } else {
       queryIndexlessColumn(pSkipList, filterInfo, pRes);
     }
-=======
-  bool indexQuery = false;
-  SSkipList *pSkipList = pTable->pIndex;
-
-  filterIsIndexedColumnQuery(filterInfo, pTSSchema->columns->colId, &indexQuery);
-
-  if (indexQuery) {
-    queryIndexedColumn(pSkipList, filterInfo, pRes);
-  } else {
-    queryIndexlessColumn(pSkipList, filterInfo, pRes);
->>>>>>> 01b5d8fb
   }
 
   return TSDB_CODE_SUCCESS;
