/*
 * Copyright (c) 2019 TAOS Data, Inc. <jhtao@taosdata.com>
 *
 * This program is free software: you can use, redistribute, and/or modify
 * it under the terms of the GNU Affero General Public License, version 3
 * or later ("AGPL"), as published by the Free Software Foundation.
 *
 * This program is distributed in the hope that it will be useful, but WITHOUT
 * ANY WARRANTY; without even the implied warranty of MERCHANTABILITY or
 * FITNESS FOR A PARTICULAR PURPOSE.
 *
 * You should have received a copy of the GNU Affero General Public License
 * along with this program. If not, see <http://www.gnu.org/licenses/>.
 */
#include "tsdbint.h"

#define TSDB_MAX_SUBBLOCKS 8
#define TSDB_KEY_FID(key, days, precision) ((key) / tsMsPerDay[(precision)] / (days))

typedef struct {
  SRtn         rtn;     // retention snapshot
  SFSIter      fsIter;  // tsdb file iterator
  int          niters;  // memory iterators
  SCommitIter *iters;
  bool         isRFileSet; // read and commit FSET
  SReadH       readh;
  SDFileSet    wSet;
  bool         isDFileSame;
  bool         isLFileSame;
  TSKEY        minKey;
  TSKEY        maxKey;
  SArray *     aBlkIdx;  // SBlockIdx array
  STable *     pTable;
  SArray *     aSupBlk;  // Table super-block array
  SArray *     aSubBlk;  // table sub-block array
  SDataCols *  pDataCols;
} SCommitH;

#define TSDB_COMMIT_REPO(ch) TSDB_READ_REPO(&(ch->readh))
#define TSDB_COMMIT_REPO_ID(ch) REPO_ID(TSDB_READ_REPO(&(ch->readh)))
#define TSDB_COMMIT_WRITE_FSET(ch) (&((ch)->wSet))
#define TSDB_COMMIT_TABLE(ch) ((ch)->pTable)
#define TSDB_COMMIT_HEAD_FILE(ch) TSDB_DFILE_IN_SET(TSDB_COMMIT_WRITE_FSET(ch), TSDB_FILE_HEAD)
#define TSDB_COMMIT_DATA_FILE(ch) TSDB_DFILE_IN_SET(TSDB_COMMIT_WRITE_FSET(ch), TSDB_FILE_DATA)
#define TSDB_COMMIT_LAST_FILE(ch) TSDB_DFILE_IN_SET(TSDB_COMMIT_WRITE_FSET(ch), TSDB_FILE_LAST)
#define TSDB_COMMIT_BUF(ch) TSDB_READ_BUF(&((ch)->readh))
#define TSDB_COMMIT_COMP_BUF(ch) TSDB_READ_COMP_BUF(&((ch)->readh))
#define TSDB_COMMIT_DEFAULT_ROWS(ch) (TSDB_COMMIT_REPO(ch)->config.maxRowsPerFileBlock * 4 / 5)
#define TSDB_COMMIT_TXN_VERSION(ch) FS_TXN_VERSION(REPO_FS(TSDB_COMMIT_REPO(ch)))

static int  tsdbCommitMeta(STsdbRepo *pRepo);
static int  tsdbUpdateMetaRecord(STsdbFS *pfs, SMFile *pMFile, uint64_t uid, void *cont, int contLen);
static int  tsdbDropMetaRecord(STsdbFS *pfs, SMFile *pMFile, uint64_t uid);
static int  tsdbCommitTSData(STsdbRepo *pRepo);
<<<<<<< HEAD
static void tsdbStartCommit(STsdbRepo *pRepo);
=======
static int  tsdbStartCommit(STsdbRepo *pRepo);
>>>>>>> fc429e12
static void tsdbEndCommit(STsdbRepo *pRepo, int eno);
static int  tsdbCommitToFile(SCommitH *pCommith, SDFileSet *pSet, int fid);
static int  tsdbCreateCommitIters(SCommitH *pCommith);
static void tsdbDestroyCommitIters(SCommitH *pCommith);
static void tsdbSeekCommitIter(SCommitH *pCommith, TSKEY key);
static int  tsdbInitCommitH(SCommitH *pCommith, STsdbRepo *pRepo);
static void tsdbDestroyCommitH(SCommitH *pCommith);
static int  tsdbGetFidLevel(int fid, SRtn *pRtn);
static int  tsdbNextCommitFid(SCommitH *pCommith);
static int  tsdbCommitToTable(SCommitH *pCommith, int tid);
static int  tsdbSetCommitTable(SCommitH *pCommith, STable *pTable);
static int  tsdbComparKeyBlock(const void *arg1, const void *arg2);
static int  tsdbWriteBlockInfo(SCommitH *pCommih);
static int  tsdbWriteBlockIdx(SCommitH *pCommih);
static int  tsdbCommitMemData(SCommitH *pCommith, SCommitIter *pIter, TSKEY keyLimit, bool toData);
static int  tsdbMergeMemData(SCommitH *pCommith, SCommitIter *pIter, int bidx);
static int  tsdbMoveBlock(SCommitH *pCommith, int bidx);
static int  tsdbCommitAddBlock(SCommitH *pCommith, const SBlock *pSupBlock, const SBlock *pSubBlocks, int nSubBlocks);
static int  tsdbMergeBlockData(SCommitH *pCommith, SCommitIter *pIter, SDataCols *pDataCols, TSKEY keyLimit,
                               bool isLastOneBlock);
static void tsdbResetCommitFile(SCommitH *pCommith);
static void tsdbResetCommitTable(SCommitH *pCommith);
static int  tsdbSetAndOpenCommitFile(SCommitH *pCommith, SDFileSet *pSet, int fid);
static void tsdbCloseCommitFile(SCommitH *pCommith, bool hasError);
static bool tsdbCanAddSubBlock(SCommitH *pCommith, SBlock *pBlock, SMergeInfo *pInfo);
static void tsdbLoadAndMergeFromCache(SDataCols *pDataCols, int *iter, SCommitIter *pCommitIter, SDataCols *pTarget,
                                      TSKEY maxKey, int maxRows, int8_t update);
static int  tsdbApplyRtn(STsdbRepo *pRepo);
static int  tsdbApplyRtnOnFSet(STsdbRepo *pRepo, SDFileSet *pSet, SRtn *pRtn);

void *tsdbCommitData(STsdbRepo *pRepo) {
<<<<<<< HEAD
  tsdbStartCommit(pRepo);
=======
  if (tsdbStartCommit(pRepo) < 0) {
    tsdbError("vgId:%d failed to commit data while startting to commit since %s", REPO_ID(pRepo), tstrerror(terrno));
    goto _err;
  }
>>>>>>> fc429e12

  // Commit to update meta file
  if (tsdbCommitMeta(pRepo) < 0) {
    tsdbError("vgId:%d error occurs while committing META data since %s", REPO_ID(pRepo), tstrerror(terrno));
    goto _err;
  }

  // Create the iterator to read from cache
  if (tsdbCommitTSData(pRepo) < 0) {
    tsdbError("vgId:%d error occurs while committing TS data since %s", REPO_ID(pRepo), tstrerror(terrno));
    goto _err;
  }

  tsdbEndCommit(pRepo, TSDB_CODE_SUCCESS);
  return NULL;

_err:
  ASSERT(terrno != TSDB_CODE_SUCCESS);
  pRepo->code = terrno;

  tsdbEndCommit(pRepo, terrno);
  return NULL;
}

// =================== Commit Meta Data
static int tsdbCommitMeta(STsdbRepo *pRepo) {
  STsdbFS *  pfs = REPO_FS(pRepo);
  SMemTable *pMem = pRepo->imem;
  SMFile *   pOMFile = pfs->cstatus->pmf;
  SMFile     mf;
  SActObj *  pAct = NULL;
  SActCont * pCont = NULL;
  SListNode *pNode = NULL;
  SDiskID    did;

  ASSERT(pOMFile != NULL || listNEles(pMem->actList) > 0);

  if (listNEles(pMem->actList) <= 0) {
    // no meta data to commit, just keep the old meta file
    tsdbUpdateMFile(pfs, pOMFile);
    return 0;
  } else {
    // Create/Open a meta file or open the existing file
    if (pOMFile == NULL) {
      // Create a new meta file
      did.level = TFS_PRIMARY_LEVEL;
      did.id = TFS_PRIMARY_ID;
      tsdbInitMFile(&mf, did, REPO_ID(pRepo), FS_TXN_VERSION(REPO_FS(pRepo)));

      if (tsdbCreateMFile(&mf, true) < 0) {
<<<<<<< HEAD
        tsdbError("vgId:%d failed to create META file since %s", REPO_ID(pRepo), tstrerror(terrno));
        return -1;
      }

      tsdbInfo("vgId:%d meta file %s is created to commit", REPO_ID(pRepo), TSDB_FILE_FULL_NAME(&mf));
    } else {
      tsdbInitMFileEx(&mf, pOMFile);
      if (tsdbOpenMFile(&mf, O_WRONLY) < 0) {
        tsdbError("vgId:%d failed to open META file since %s", REPO_ID(pRepo), tstrerror(terrno));
=======
        return -1;
      }
    } else {
      tsdbInitMFileEx(&mf, pOMFile);
      if (tsdbOpenMFile(&mf, O_WRONLY) < 0) {
>>>>>>> fc429e12
        return -1;
      }
    }
  }

  // Loop to write
  while ((pNode = tdListPopHead(pMem->actList)) != NULL) {
    pAct = (SActObj *)pNode->data;
    if (pAct->act == TSDB_UPDATE_META) {
      pCont = (SActCont *)POINTER_SHIFT(pAct, sizeof(SActObj));
      if (tsdbUpdateMetaRecord(pfs, &mf, pAct->uid, (void *)(pCont->cont), pCont->len) < 0) {
<<<<<<< HEAD
        tsdbError("vgId:%d failed to update META record, uid %" PRIu64 " since %s", REPO_ID(pRepo), pAct->uid,
                  tstrerror(terrno));
        tsdbCloseMFile(&mf);
        tsdbApplyMFileChange(&mf, pOMFile);
        // TODO: need to reload metaCache
=======
        tsdbCloseMFile(&mf);
>>>>>>> fc429e12
        return -1;
      }
    } else if (pAct->act == TSDB_DROP_META) {
      if (tsdbDropMetaRecord(pfs, &mf, pAct->uid) < 0) {
<<<<<<< HEAD
        tsdbError("vgId:%d failed to drop META record, uid %" PRIu64 " since %s", REPO_ID(pRepo), pAct->uid,
                  tstrerror(terrno));
        tsdbCloseMFile(&mf);
        tsdbApplyMFileChange(&mf, pOMFile);
        // TODO: need to reload metaCache
=======
        tsdbCloseMFile(&mf);
>>>>>>> fc429e12
        return -1;
      }
    } else {
      ASSERT(false);
    }
  }

  if (tsdbUpdateMFileHeader(&mf) < 0) {
<<<<<<< HEAD
    tsdbError("vgId:%d failed to update META file header since %s, revert it", REPO_ID(pRepo), tstrerror(terrno));
    tsdbApplyMFileChange(&mf, pOMFile);
    // TODO: need to reload metaCache
=======
>>>>>>> fc429e12
    return -1;
  }

  TSDB_FILE_FSYNC(&mf);
  tsdbCloseMFile(&mf);
  tsdbUpdateMFile(pfs, &mf);

  return 0;
}

int tsdbEncodeKVRecord(void **buf, SKVRecord *pRecord) {
  int tlen = 0;
  tlen += taosEncodeFixedU64(buf, pRecord->uid);
  tlen += taosEncodeFixedI64(buf, pRecord->offset);
  tlen += taosEncodeFixedI64(buf, pRecord->size);

  return tlen;
}

void *tsdbDecodeKVRecord(void *buf, SKVRecord *pRecord) {
  buf = taosDecodeFixedU64(buf, &(pRecord->uid));
  buf = taosDecodeFixedI64(buf, &(pRecord->offset));
  buf = taosDecodeFixedI64(buf, &(pRecord->size));

  return buf;
}

void tsdbGetRtnSnap(STsdbRepo *pRepo, SRtn *pRtn) {
  STsdbCfg *pCfg = REPO_CFG(pRepo);
  TSKEY     minKey, midKey, maxKey, now;

  now = taosGetTimestamp(pCfg->precision);
  minKey = now - pCfg->keep * tsMsPerDay[pCfg->precision];
  midKey = now - pCfg->keep2 * tsMsPerDay[pCfg->precision];
  maxKey = now - pCfg->keep1 * tsMsPerDay[pCfg->precision];

  pRtn->minKey = minKey;
<<<<<<< HEAD
  pRtn->minFid = TSDB_KEY_FID(minKey, pCfg->daysPerFile, pCfg->precision);
  pRtn->midFid = TSDB_KEY_FID(midKey, pCfg->daysPerFile, pCfg->precision);
  pRtn->maxFid = TSDB_KEY_FID(maxKey, pCfg->daysPerFile, pCfg->precision);
=======
  pRtn->minFid = (int)(TSDB_KEY_FID(minKey, pCfg->daysPerFile, pCfg->precision));
  pRtn->midFid = (int)(TSDB_KEY_FID(midKey, pCfg->daysPerFile, pCfg->precision));
  pRtn->maxFid = (int)(TSDB_KEY_FID(maxKey, pCfg->daysPerFile, pCfg->precision));
>>>>>>> fc429e12
}

static int tsdbUpdateMetaRecord(STsdbFS *pfs, SMFile *pMFile, uint64_t uid, void *cont, int contLen) {
  char      buf[64] = "\0";
  void *    pBuf = buf;
  SKVRecord rInfo;
  int64_t   offset;

  // Seek to end of meta file
  offset = tsdbSeekMFile(pMFile, 0, SEEK_END);
  if (offset < 0) {
    return -1;
  }

  rInfo.offset = offset;
  rInfo.uid = uid;
  rInfo.size = contLen;

  int tlen = tsdbEncodeKVRecord((void **)(&pBuf), &rInfo);
  if (tsdbAppendMFile(pMFile, buf, tlen, NULL) < tlen) {
    return -1;
  }

  if (tsdbAppendMFile(pMFile, cont, contLen, NULL) < contLen) {
    return -1;
  }

  tsdbUpdateMFileMagic(pMFile, POINTER_SHIFT(cont, contLen - sizeof(TSCKSUM)));
  SKVRecord *pRecord = taosHashGet(pfs->metaCache, (void *)&uid, sizeof(uid));
  if (pRecord != NULL) {
<<<<<<< HEAD
    pMFile->info.tombSize += (pRecord->size + sizeof(SKVRecord));
=======
    pMFile->info.tombSize += pRecord->size;
>>>>>>> fc429e12
  } else {
    pMFile->info.nRecords++;
  }
  taosHashPut(pfs->metaCache, (void *)(&uid), sizeof(uid), (void *)(&rInfo), sizeof(rInfo));

  return 0;
}

static int tsdbDropMetaRecord(STsdbFS *pfs, SMFile *pMFile, uint64_t uid) {
  SKVRecord rInfo = {0};
  char      buf[128] = "\0";

  SKVRecord *pRecord = taosHashGet(pfs->metaCache, (void *)(&uid), sizeof(uid));
  if (pRecord == NULL) {
<<<<<<< HEAD
    tsdbError("failed to drop META record with key %" PRIu64 " since not find", uid);
=======
    tsdbError("failed to drop KV store record with key %" PRIu64 " since not find", uid);
>>>>>>> fc429e12
    return -1;
  }

  rInfo.offset = -pRecord->offset;
  rInfo.uid = pRecord->uid;
  rInfo.size = pRecord->size;
<<<<<<< HEAD

  void *pBuf = buf;
  tsdbEncodeKVRecord(&pBuf, &rInfo);

  if (tsdbAppendMFile(pMFile, buf, sizeof(SKVRecord), NULL) < 0) {
    return -1;
  }

  pMFile->info.magic = taosCalcChecksum(pMFile->info.magic, (uint8_t *)buf, sizeof(SKVRecord));
=======

  void *pBuf = buf;
  tsdbEncodeKVRecord(&pBuf, &rInfo);

  if (tsdbAppendMFile(pMFile, buf, POINTER_DISTANCE(pBuf, buf), NULL) < 0) {
    return -1;
  }

  pMFile->info.magic = taosCalcChecksum(pMFile->info.magic, (uint8_t *)buf, (uint32_t)POINTER_DISTANCE(pBuf, buf));
>>>>>>> fc429e12
  pMFile->info.nDels++;
  pMFile->info.nRecords--;
  pMFile->info.tombSize += (rInfo.size + sizeof(SKVRecord) * 2);

  taosHashRemove(pfs->metaCache, (void *)(&uid), sizeof(uid));
  return 0;
}

// =================== Commit Time-Series Data
static int tsdbCommitTSData(STsdbRepo *pRepo) {
  SMemTable *pMem = pRepo->imem;
<<<<<<< HEAD
  SCommitH   commith = {0};
  SDFileSet *pSet = NULL;
  int        fid;

  if (pMem->numOfRows <= 0) {
    // No memory data, just apply retention on each file on disk
    if (tsdbApplyRtn(pRepo) < 0) {
      return -1;
    }
    return 0;
  }

  // Resource initialization
  if (tsdbInitCommitH(&commith, pRepo) < 0) {
    return -1;
  }

  // Skip expired memory data and expired FSET
  tsdbSeekCommitIter(&commith, commith.rtn.minKey);
  while ((pSet = tsdbFSIterNext(&(commith.fsIter)))) {
    if (pSet->fid < commith.rtn.minFid) {
      tsdbInfo("vgId:%d FSET %d on level %d disk id %d expires, remove it", REPO_ID(pRepo), pSet->fid,
               TSDB_FSET_LEVEL(pSet), TSDB_FSET_ID(pSet));
    } else {
      break;
    }
  }

  // Loop to commit to each file
  fid = tsdbNextCommitFid(&(commith));
  while (true) {
    // Loop over both on disk and memory
    if (pSet == NULL && fid == TSDB_IVLD_FID) break;

    if (pSet && (fid == TSDB_IVLD_FID || pSet->fid < fid)) {
      // Only has existing FSET but no memory data to commit in this
      // existing FSET, only check if file in correct retention
      if (tsdbApplyRtnOnFSet(pRepo, pSet, &(commith.rtn)) < 0) {
        tsdbDestroyCommitH(&commith);
        return -1;
      }

      pSet = tsdbFSIterNext(&(commith.fsIter));
    } else {
      // Has memory data to commit
      SDFileSet *pCSet;
      int        cfid;

      if (pSet == NULL || pSet->fid > fid) {
        // Commit to a new FSET with fid: fid
        pCSet = NULL;
        cfid = fid;
      } else {
        // Commit to an existing FSET
        pCSet = pSet;
        cfid = pSet->fid;
        pSet = tsdbFSIterNext(&(commith.fsIter));
      }

      if (tsdbCommitToFile(&commith, pCSet, cfid) < 0) {
        tsdbDestroyCommitH(&commith);
        return -1;
      }

=======
  SCommitH   commith;
  SDFileSet *pSet = NULL;
  int        fid;

  memset(&commith, 0, sizeof(SMemTable *));

  if (pMem->numOfRows <= 0) {
    // No memory data, just apply retention on each file on disk
    if (tsdbApplyRtn(pRepo) < 0) {
      return -1;
    }
    return 0;
  }

  // Resource initialization
  if (tsdbInitCommitH(&commith, pRepo) < 0) {
    return -1;
  }

  // Skip expired memory data and expired FSET
  tsdbSeekCommitIter(&commith, commith.rtn.minKey);
  while ((pSet = tsdbFSIterNext(&(commith.fsIter)))) {
    if (pSet->fid >= commith.rtn.minFid) break;
  }

  // Loop to commit to each file
  fid = tsdbNextCommitFid(&(commith));
  while (true) {
    // Loop over both on disk and memory
    if (pSet == NULL && fid == TSDB_IVLD_FID) break;

    if (pSet && (fid == TSDB_IVLD_FID || pSet->fid < fid)) {
      // Only has existing FSET but no memory data to commit in this
      // existing FSET, only check if file in correct retention
      if (tsdbApplyRtnOnFSet(pRepo, pSet, &(commith.rtn)) < 0) {
        tsdbDestroyCommitH(&commith);
        return -1;
      }

      pSet = tsdbFSIterNext(&(commith.fsIter));
    } else {
      // Has memory data to commit
      SDFileSet *pCSet;
      int        cfid;

      if (pSet == NULL || pSet->fid > fid) {
        // Commit to a new FSET with fid: fid
        pCSet = NULL;
        cfid = fid;
      } else {
        // Commit to an existing FSET
        pCSet = pSet;
        cfid = pSet->fid;
        pSet = tsdbFSIterNext(&(commith.fsIter));
      }

      if (tsdbCommitToFile(&commith, pCSet, cfid) < 0) {
        tsdbDestroyCommitH(&commith);
        return -1;
      }

>>>>>>> fc429e12
      fid = tsdbNextCommitFid(&commith);
    }
  }

  tsdbDestroyCommitH(&commith);
  return 0;
}

<<<<<<< HEAD
static void tsdbStartCommit(STsdbRepo *pRepo) {
=======
static int tsdbStartCommit(STsdbRepo *pRepo) {
>>>>>>> fc429e12
  SMemTable *pMem = pRepo->imem;

  ASSERT(pMem->numOfRows > 0 || listNEles(pMem->actList) > 0);

  tsdbInfo("vgId:%d start to commit! keyFirst %" PRId64 " keyLast %" PRId64 " numOfRows %" PRId64 " meta rows: %d",
           REPO_ID(pRepo), pMem->keyFirst, pMem->keyLast, pMem->numOfRows, listNEles(pMem->actList));

  tsdbStartFSTxn(pRepo, pMem->pointsAdd, pMem->storageAdd);

  pRepo->code = TSDB_CODE_SUCCESS;
<<<<<<< HEAD
=======
  return 0;
>>>>>>> fc429e12
}

static void tsdbEndCommit(STsdbRepo *pRepo, int eno) {
  if (eno != TSDB_CODE_SUCCESS) {
    tsdbEndFSTxnWithError(REPO_FS(pRepo));
  } else {
    tsdbEndFSTxn(pRepo);
  }

  tsdbInfo("vgId:%d commit over, %s", REPO_ID(pRepo), (eno == TSDB_CODE_SUCCESS) ? "succeed" : "failed");

  if (pRepo->appH.notifyStatus) pRepo->appH.notifyStatus(pRepo->appH.appH, TSDB_STATUS_COMMIT_OVER, eno);

  SMemTable *pIMem = pRepo->imem;
  tsdbLockRepo(pRepo);
  pRepo->imem = NULL;
  tsdbUnlockRepo(pRepo);
  tsdbUnRefMemTable(pRepo, pIMem);
  tsem_post(&(pRepo->readyToCommit));
}

#if 0
static bool tsdbHasDataToCommit(SCommitIter *iters, int nIters, TSKEY minKey, TSKEY maxKey) {
  for (int i = 0; i < nIters; i++) {
    TSKEY nextKey = tsdbNextIterKey((iters + i)->pIter);
    if (nextKey != TSDB_DATA_TIMESTAMP_NULL && (nextKey >= minKey && nextKey <= maxKey)) return true;
  }
  return false;
}
#endif

static int tsdbCommitToFile(SCommitH *pCommith, SDFileSet *pSet, int fid) {
  STsdbRepo *pRepo = TSDB_COMMIT_REPO(pCommith);
  STsdbCfg * pCfg = REPO_CFG(pRepo);

  ASSERT(pSet == NULL || pSet->fid == fid);

  tsdbResetCommitFile(pCommith);
  tsdbGetFidKeyRange(pCfg->daysPerFile, pCfg->precision, fid, &(pCommith->minKey), &(pCommith->maxKey));

  // Set and open files
  if (tsdbSetAndOpenCommitFile(pCommith, pSet, fid) < 0) {
    return -1;
<<<<<<< HEAD
  }

  // Loop to commit each table data
  for (int tid = 1; tid < pCommith->niters; tid++) {
    SCommitIter *pIter = pCommith->iters + tid;

    if (pIter->pTable == NULL) continue;

    if (tsdbCommitToTable(pCommith, tid) < 0) {
      tsdbCloseCommitFile(pCommith, true);
      // revert the file change
      tsdbApplyDFileSetChange(TSDB_COMMIT_WRITE_FSET(pCommith), pSet);
      return -1;
    }
  }

  if (tsdbWriteBlockIdx(pCommith) < 0) {
    tsdbError("vgId:%d failed to write SBlockIdx part to FSET %d since %s", REPO_ID(pRepo), fid, tstrerror(terrno));
    tsdbCloseCommitFile(pCommith, true);
    // revert the file change
    tsdbApplyDFileSetChange(TSDB_COMMIT_WRITE_FSET(pCommith), pSet);
    return -1;
  }

=======
  }

  // Loop to commit each table data
  for (int tid = 1; tid < pCommith->niters; tid++) {
    SCommitIter *pIter = pCommith->iters + tid;

    if (pIter->pTable == NULL) continue;

    if (tsdbCommitToTable(pCommith, tid) < 0) {
      // TODO: revert the file change
      tsdbCloseCommitFile(pCommith, true);
      return -1;
    }
  }

  if (tsdbWriteBlockIdx(pCommith) < 0) {
    tsdbCloseCommitFile(pCommith, true);
    return -1;
  }

>>>>>>> fc429e12
  // Close commit file
  tsdbCloseCommitFile(pCommith, false);

  if (tsdbUpdateDFileSet(REPO_FS(pRepo), &(pCommith->wSet)) < 0) {
    return -1;
  }

  return 0;
}

static int tsdbCreateCommitIters(SCommitH *pCommith) {
  STsdbRepo *pRepo = TSDB_COMMIT_REPO(pCommith);
  SMemTable *pMem = pRepo->imem;
  STsdbMeta *pMeta = pRepo->tsdbMeta;

  pCommith->niters = pMem->maxTables;
  pCommith->iters = (SCommitIter *)calloc(pMem->maxTables, sizeof(SCommitIter));
  if (pCommith->iters == NULL) {
    terrno = TSDB_CODE_TDB_OUT_OF_MEMORY;
    return -1;
  }

  if (tsdbRLockRepoMeta(pRepo) < 0) return -1;

  // reference all tables
  for (int i = 0; i < pMem->maxTables; i++) {
    if (pMeta->tables[i] != NULL) {
      tsdbRefTable(pMeta->tables[i]);
      pCommith->iters[i].pTable = pMeta->tables[i];
    }
<<<<<<< HEAD
  }

  if (tsdbUnlockRepoMeta(pRepo) < 0) return -1;

  for (int i = 0; i < pMem->maxTables; i++) {
    if ((pCommith->iters[i].pTable != NULL) && (pMem->tData[i] != NULL) &&
        (TABLE_UID(pCommith->iters[i].pTable) == pMem->tData[i]->uid)) {
      if ((pCommith->iters[i].pIter = tSkipListCreateIter(pMem->tData[i]->pData)) == NULL) {
        terrno = TSDB_CODE_TDB_OUT_OF_MEMORY;
        return -1;
      }

      tSkipListIterNext(pCommith->iters[i].pIter);
    }
  }

  return 0;
}

static void tsdbDestroyCommitIters(SCommitH *pCommith) {
  if (pCommith->iters == NULL) return;

  for (int i = 1; i < pCommith->niters; i++) {
    if (pCommith->iters[i].pTable != NULL) {
      tsdbUnRefTable(pCommith->iters[i].pTable);
      tSkipListDestroyIter(pCommith->iters[i].pIter);
    }
  }

=======
  }

  if (tsdbUnlockRepoMeta(pRepo) < 0) return -1;

  for (int i = 0; i < pMem->maxTables; i++) {
    if ((pCommith->iters[i].pTable != NULL) && (pMem->tData[i] != NULL) &&
        (TABLE_UID(pCommith->iters[i].pTable) == pMem->tData[i]->uid)) {
      if ((pCommith->iters[i].pIter = tSkipListCreateIter(pMem->tData[i]->pData)) == NULL) {
        terrno = TSDB_CODE_TDB_OUT_OF_MEMORY;
        return -1;
      }

      tSkipListIterNext(pCommith->iters[i].pIter);
    }
  }

  return 0;
}

static void tsdbDestroyCommitIters(SCommitH *pCommith) {
  if (pCommith->iters == NULL) return;

  for (int i = 1; i < pCommith->niters; i++) {
    if (pCommith->iters[i].pTable != NULL) {
      tsdbUnRefTable(pCommith->iters[i].pTable);
      tSkipListDestroyIter(pCommith->iters[i].pIter);
    }
  }

>>>>>>> fc429e12
  free(pCommith->iters);
  pCommith->iters = NULL;
  pCommith->niters = 0;
}

// Skip all keys until key (not included)
static void tsdbSeekCommitIter(SCommitH *pCommith, TSKEY key) {
  for (int i = 0; i < pCommith->niters; i++) {
    SCommitIter *pIter = pCommith->iters + i;
    if (pIter->pTable == NULL || pIter->pIter == NULL) continue;

    tsdbLoadDataFromCache(pIter->pTable, pIter->pIter, key - 1, INT32_MAX, NULL, NULL, 0, true, NULL);
  }
}

static int tsdbInitCommitH(SCommitH *pCommith, STsdbRepo *pRepo) {
  STsdbCfg *pCfg = REPO_CFG(pRepo);

  memset(pCommith, 0, sizeof(*pCommith));
  tsdbGetRtnSnap(pRepo, &(pCommith->rtn));

  TSDB_FSET_SET_CLOSED(TSDB_COMMIT_WRITE_FSET(pCommith));

  // Init read handle
  if (tsdbInitReadH(&(pCommith->readh), pRepo) < 0) {
    return -1;
  }

  // Init file iterator
  tsdbFSIterInit(&(pCommith->fsIter), REPO_FS(pRepo), TSDB_FS_ITER_FORWARD);

  if (tsdbCreateCommitIters(pCommith) < 0) {
    tsdbDestroyCommitH(pCommith);
    return -1;
  }

  pCommith->aBlkIdx = taosArrayInit(1024, sizeof(SBlockIdx));
  if (pCommith->aBlkIdx == NULL) {
    terrno = TSDB_CODE_TDB_OUT_OF_MEMORY;
    tsdbDestroyCommitH(pCommith);
    return -1;
  }

  pCommith->aSupBlk = taosArrayInit(1024, sizeof(SBlock));
  if (pCommith->aSupBlk == NULL) {
    terrno = TSDB_CODE_TDB_OUT_OF_MEMORY;
    tsdbDestroyCommitH(pCommith);
    return -1;
  }

  pCommith->aSubBlk = taosArrayInit(1024, sizeof(SBlock));
  if (pCommith->aSubBlk == NULL) {
    terrno = TSDB_CODE_TDB_OUT_OF_MEMORY;
    tsdbDestroyCommitH(pCommith);
    return -1;
  }

  pCommith->pDataCols = tdNewDataCols(0, 0, pCfg->maxRowsPerFileBlock);
  if (pCommith->pDataCols == NULL) {
    terrno = TSDB_CODE_TDB_OUT_OF_MEMORY;
    tsdbDestroyCommitH(pCommith);
    return -1;
  }

  return 0;
}

static void tsdbDestroyCommitH(SCommitH *pCommith) {
  pCommith->pDataCols = tdFreeDataCols(pCommith->pDataCols);
  pCommith->aSubBlk = taosArrayDestroy(pCommith->aSubBlk);
  pCommith->aSupBlk = taosArrayDestroy(pCommith->aSupBlk);
  pCommith->aBlkIdx = taosArrayDestroy(pCommith->aBlkIdx);
  tsdbDestroyCommitIters(pCommith);
  tsdbDestroyReadH(&(pCommith->readh));
  tsdbCloseDFileSet(TSDB_COMMIT_WRITE_FSET(pCommith));
}

static int tsdbNextCommitFid(SCommitH *pCommith) {
  STsdbRepo *pRepo = TSDB_COMMIT_REPO(pCommith);
  STsdbCfg * pCfg = REPO_CFG(pRepo);
  int        fid = TSDB_IVLD_FID;

  for (int i = 0; i < pCommith->niters; i++) {
    SCommitIter *pIter = pCommith->iters + i;
    if (pIter->pTable == NULL || pIter->pIter == NULL) continue;

    TSKEY nextKey = tsdbNextIterKey(pIter->pIter);
    if (nextKey == TSDB_DATA_TIMESTAMP_NULL) {
      continue;
    } else {
<<<<<<< HEAD
      int tfid = TSDB_KEY_FID(nextKey, pCfg->daysPerFile, pCfg->precision);
=======
      int tfid = (int)(TSDB_KEY_FID(nextKey, pCfg->daysPerFile, pCfg->precision));
>>>>>>> fc429e12
      if (fid == TSDB_IVLD_FID || fid > tfid) {
        fid = tfid;
      }
    }
  }

  return fid;
}

static int tsdbCommitToTable(SCommitH *pCommith, int tid) {
  SCommitIter *pIter = pCommith->iters + tid;
  TSKEY        nextKey = tsdbNextIterKey(pIter->pIter);

  tsdbResetCommitTable(pCommith);

  TSDB_RLOCK_TABLE(pIter->pTable);

  // Set commit table
  if (tsdbSetCommitTable(pCommith, pIter->pTable) < 0) {
    TSDB_RUNLOCK_TABLE(pIter->pTable);
    return -1;
  }

  // No disk data and no memory data, just return
  if (pCommith->readh.pBlkIdx == NULL && (nextKey == TSDB_DATA_TIMESTAMP_NULL || nextKey > pCommith->maxKey)) {
    TSDB_RUNLOCK_TABLE(pIter->pTable);
    return 0;
  }

  // Must has disk data or has memory data
  int     nBlocks;
  int     bidx = 0;
  SBlock *pBlock;

  if (pCommith->readh.pBlkIdx) {
    if (tsdbLoadBlockInfo(&(pCommith->readh), NULL) < 0) {
      TSDB_RUNLOCK_TABLE(pIter->pTable);
      return -1;
    }

    nBlocks = pCommith->readh.pBlkIdx->numOfBlocks;
  } else {
    nBlocks = 0;
  }

  if (bidx < nBlocks) {
    pBlock = pCommith->readh.pBlkInfo->blocks + bidx;
  } else {
    pBlock = NULL;
  }

  while (true) {
    if (pBlock == NULL && (nextKey == TSDB_DATA_TIMESTAMP_NULL || nextKey > pCommith->maxKey)) break;

    if ((nextKey == TSDB_DATA_TIMESTAMP_NULL || nextKey > pCommith->maxKey) ||
        (pBlock && (!pBlock->last) && tsdbComparKeyBlock((void *)(&nextKey), pBlock) > 0)) {
      if (tsdbMoveBlock(pCommith, bidx) < 0) {
        TSDB_RUNLOCK_TABLE(pIter->pTable);
        return -1;
      }

      bidx++;
      if (bidx < nBlocks) {
        pBlock = pCommith->readh.pBlkInfo->blocks + bidx;
      } else {
        pBlock = NULL;
      }
    } else if (pBlock && (pBlock->last || tsdbComparKeyBlock((void *)(&nextKey), pBlock) == 0)) {
      // merge pBlock data and memory data
      if (tsdbMergeMemData(pCommith, pIter, bidx) < 0) {
        TSDB_RUNLOCK_TABLE(pIter->pTable);
        return -1;
      }

      bidx++;
      if (bidx < nBlocks) {
        pBlock = pCommith->readh.pBlkInfo->blocks + bidx;
      } else {
        pBlock = NULL;
      }
      nextKey = tsdbNextIterKey(pIter->pIter);
    } else {
      // Only commit memory data
      if (pBlock == NULL) {
        if (tsdbCommitMemData(pCommith, pIter, pCommith->maxKey, false) < 0) {
          TSDB_RUNLOCK_TABLE(pIter->pTable);
          return -1;
        }
      } else {
        if (tsdbCommitMemData(pCommith, pIter, pBlock->keyFirst - 1, true) < 0) {
          TSDB_RUNLOCK_TABLE(pIter->pTable);
          return -1;
        }
      }
      nextKey = tsdbNextIterKey(pIter->pIter);
    }
  }

  TSDB_RUNLOCK_TABLE(pIter->pTable);
<<<<<<< HEAD

  if (tsdbWriteBlockInfo(pCommith) < 0) {
    tsdbError("vgId:%d failed to write SBlockInfo part into file %s since %s", TSDB_COMMIT_REPO_ID(pCommith),
              TSDB_FILE_FULL_NAME(TSDB_COMMIT_HEAD_FILE(pCommith)), tstrerror(terrno));
    return -1;
  }

  return 0;
}

=======

  if (tsdbWriteBlockInfo(pCommith) < 0) return -1;

  return 0;
}

>>>>>>> fc429e12
static int tsdbSetCommitTable(SCommitH *pCommith, STable *pTable) {
  STSchema *pSchema = tsdbGetTableSchemaImpl(pTable, false, false, -1);

  pCommith->pTable = pTable;

  if (tdInitDataCols(pCommith->pDataCols, pSchema) < 0) {
    terrno = TSDB_CODE_TDB_OUT_OF_MEMORY;
    return -1;
  }

  if (pCommith->isRFileSet) {
    if (tsdbSetReadTable(&(pCommith->readh), pTable) < 0) {
      return -1;
    }
  } else {
    pCommith->readh.pBlkIdx = NULL;
  }
  return 0;
}
<<<<<<< HEAD

static int tsdbComparKeyBlock(const void *arg1, const void *arg2) {
  TSKEY   key = *(TSKEY *)arg1;
  SBlock *pBlock = (SBlock *)arg2;

  if (key < pBlock->keyFirst) {
    return -1;
  } else if (key > pBlock->keyLast) {
    return 1;
  } else {
    return 0;
  }
}

static int tsdbWriteBlock(SCommitH *pCommith, SDFile *pDFile, SDataCols *pDataCols, SBlock *pBlock, bool isLast,
                          bool isSuper) {
  STsdbRepo * pRepo = TSDB_COMMIT_REPO(pCommith);
  STsdbCfg *  pCfg = REPO_CFG(pRepo);
  SBlockData *pBlockData;
  int64_t     offset = 0;
  STable *    pTable = TSDB_COMMIT_TABLE(pCommith);
  int         rowsToWrite = pDataCols->numOfRows;

  ASSERT(rowsToWrite > 0 && rowsToWrite <= pCfg->maxRowsPerFileBlock);
  ASSERT((!isLast) || rowsToWrite < pCfg->minRowsPerFileBlock);

  // Make buffer space
  if (tsdbMakeRoom((void **)(&TSDB_COMMIT_BUF(pCommith)), TSDB_BLOCK_STATIS_SIZE(pDataCols->numOfCols)) < 0) {
    return -1;
  }
  pBlockData = (SBlockData *)TSDB_COMMIT_BUF(pCommith);

=======

static int tsdbComparKeyBlock(const void *arg1, const void *arg2) {
  TSKEY   key = *(TSKEY *)arg1;
  SBlock *pBlock = (SBlock *)arg2;

  if (key < pBlock->keyFirst) {
    return -1;
  } else if (key > pBlock->keyLast) {
    return 1;
  } else {
    return 0;
  }
}

static int tsdbWriteBlock(SCommitH *pCommith, SDFile *pDFile, SDataCols *pDataCols, SBlock *pBlock, bool isLast,
                          bool isSuper) {
  STsdbRepo * pRepo = TSDB_COMMIT_REPO(pCommith);
  STsdbCfg *  pCfg = REPO_CFG(pRepo);
  SBlockData *pBlockData;
  int64_t     offset = 0;
  STable *    pTable = TSDB_COMMIT_TABLE(pCommith);
  int         rowsToWrite = pDataCols->numOfRows;

  ASSERT(rowsToWrite > 0 && rowsToWrite <= pCfg->maxRowsPerFileBlock);
  ASSERT((!isLast) || rowsToWrite < pCfg->minRowsPerFileBlock);

  // Make buffer space
  if (tsdbMakeRoom((void **)(&TSDB_COMMIT_BUF(pCommith)), TSDB_BLOCK_STATIS_SIZE(pDataCols->numOfCols)) < 0) {
    return -1;
  }
  pBlockData = (SBlockData *)TSDB_COMMIT_BUF(pCommith);

>>>>>>> fc429e12
  // Get # of cols not all NULL(not including key column)
  int nColsNotAllNull = 0;
  for (int ncol = 1; ncol < pDataCols->numOfCols; ncol++) {  // ncol from 1, we skip the timestamp column
    SDataCol * pDataCol = pDataCols->cols + ncol;
    SBlockCol *pBlockCol = pBlockData->cols + nColsNotAllNull;

    if (isNEleNull(pDataCol, rowsToWrite)) {  // all data to commit are NULL, just ignore it
      continue;
<<<<<<< HEAD
    }

    memset(pBlockCol, 0, sizeof(*pBlockCol));

    pBlockCol->colId = pDataCol->colId;
    pBlockCol->type = pDataCol->type;
    if (tDataTypes[pDataCol->type].statisFunc) {
      (*tDataTypes[pDataCol->type].statisFunc)(pDataCol->pData, rowsToWrite, &(pBlockCol->min), &(pBlockCol->max),
                                               &(pBlockCol->sum), &(pBlockCol->minIndex), &(pBlockCol->maxIndex),
                                               &(pBlockCol->numOfNull));
    }
=======
    }

    memset(pBlockCol, 0, sizeof(*pBlockCol));

    pBlockCol->colId = pDataCol->colId;
    pBlockCol->type = pDataCol->type;
    if (tDataTypes[pDataCol->type].statisFunc) {
      (*tDataTypes[pDataCol->type].statisFunc)(pDataCol->pData, rowsToWrite, &(pBlockCol->min), &(pBlockCol->max),
                                               &(pBlockCol->sum), &(pBlockCol->minIndex), &(pBlockCol->maxIndex),
                                               &(pBlockCol->numOfNull));
    }
>>>>>>> fc429e12
    nColsNotAllNull++;
  }

  ASSERT(nColsNotAllNull >= 0 && nColsNotAllNull <= pDataCols->numOfCols);

  // Compress the data if neccessary
  int     tcol = 0;  // counter of not all NULL and written columns
  int32_t toffset = 0;
  int32_t tsize = TSDB_BLOCK_STATIS_SIZE(nColsNotAllNull);
  int32_t lsize = tsize;
  int32_t keyLen = 0;
  for (int ncol = 0; ncol < pDataCols->numOfCols; ncol++) {
    // All not NULL columns finish
    if (ncol != 0 && tcol >= nColsNotAllNull) break;

    SDataCol * pDataCol = pDataCols->cols + ncol;
    SBlockCol *pBlockCol = pBlockData->cols + tcol;

    if (ncol != 0 && (pDataCol->colId != pBlockCol->colId)) continue;

    int32_t flen;  // final length
    int32_t tlen = dataColGetNEleLen(pDataCol, rowsToWrite);
    void *  tptr;

    // Make room
    if (tsdbMakeRoom((void **)(&TSDB_COMMIT_BUF(pCommith)), lsize + tlen + COMP_OVERFLOW_BYTES + sizeof(TSCKSUM)) < 0) {
      return -1;
    }
    pBlockData = (SBlockData *)TSDB_COMMIT_BUF(pCommith);
    pBlockCol = pBlockData->cols + tcol;
    tptr = POINTER_SHIFT(pBlockData, lsize);

    if (pCfg->compression == TWO_STAGE_COMP &&
        tsdbMakeRoom((void **)(&TSDB_COMMIT_COMP_BUF(pCommith)), tlen + COMP_OVERFLOW_BYTES) < 0) {
      return -1;
    }

    // Compress or just copy
    if (pCfg->compression) {
      flen = (*(tDataTypes[pDataCol->type].compFunc))((char *)pDataCol->pData, tlen, rowsToWrite, tptr,
                                                      tlen + COMP_OVERFLOW_BYTES, pCfg->compression,
                                                      TSDB_COMMIT_COMP_BUF(pCommith), tlen + COMP_OVERFLOW_BYTES);
    } else {
      flen = tlen;
      memcpy(tptr, pDataCol->pData, flen);
    }

    // Add checksum
    ASSERT(flen > 0);
    flen += sizeof(TSCKSUM);
    taosCalcChecksumAppend(0, (uint8_t *)tptr, flen);
    tsdbUpdateDFileMagic(pDFile, POINTER_SHIFT(tptr, flen - sizeof(TSCKSUM)));

    if (ncol != 0) {
      pBlockCol->offset = toffset;
      pBlockCol->len = flen;
      tcol++;
    } else {
      keyLen = flen;
    }

    toffset += flen;
    lsize += flen;
  }

  pBlockData->delimiter = TSDB_FILE_DELIMITER;
  pBlockData->uid = TABLE_UID(pTable);
  pBlockData->numOfCols = nColsNotAllNull;

  taosCalcChecksumAppend(0, (uint8_t *)pBlockData, tsize);
  tsdbUpdateDFileMagic(pDFile, POINTER_SHIFT(pBlockData, tsize - sizeof(TSCKSUM)));

  // Write the whole block to file
  if (tsdbAppendDFile(pDFile, (void *)pBlockData, lsize, &offset) < lsize) {
    return -1;
  }

  // Update pBlock membership vairables
  pBlock->last = isLast;
  pBlock->offset = offset;
  pBlock->algorithm = pCfg->compression;
  pBlock->numOfRows = rowsToWrite;
  pBlock->len = lsize;
  pBlock->keyLen = keyLen;
  pBlock->numOfSubBlocks = isSuper ? 1 : 0;
  pBlock->numOfCols = nColsNotAllNull;
  pBlock->keyFirst = dataColsKeyFirst(pDataCols);
  pBlock->keyLast = dataColsKeyLast(pDataCols);

  tsdbDebug("vgId:%d tid:%d a block of data is written to file %s, offset %" PRId64
            " numOfRows %d len %d numOfCols %" PRId16 " keyFirst %" PRId64 " keyLast %" PRId64,
            REPO_ID(pRepo), TABLE_TID(pTable), TSDB_FILE_FULL_NAME(pDFile), offset, rowsToWrite, pBlock->len,
            pBlock->numOfCols, pBlock->keyFirst, pBlock->keyLast);

  return 0;
}

static int tsdbWriteBlockInfo(SCommitH *pCommih) {
  SDFile *    pHeadf = TSDB_COMMIT_HEAD_FILE(pCommih);
  SBlockIdx   blkIdx;
  STable *    pTable = TSDB_COMMIT_TABLE(pCommih);
  SBlock *    pBlock;
  size_t      nSupBlocks;
  size_t      nSubBlocks;
  uint32_t    tlen;
  SBlockInfo *pBlkInfo;
  int64_t     offset;

  nSupBlocks = taosArrayGetSize(pCommih->aSupBlk);
  nSubBlocks = taosArrayGetSize(pCommih->aSubBlk);

  if (nSupBlocks <= 0) {
    // No data (data all deleted)
    return 0;
<<<<<<< HEAD
  }

  tlen = sizeof(SBlockInfo) + sizeof(SBlock) * (nSupBlocks + nSubBlocks) + sizeof(TSCKSUM);

  // Write SBlockInfo part
  if (tsdbMakeRoom((void **)(&(TSDB_COMMIT_BUF(pCommih))), tlen) < 0) return -1;
  pBlkInfo = TSDB_COMMIT_BUF(pCommih);

  pBlkInfo->delimiter = TSDB_FILE_DELIMITER;
  pBlkInfo->tid = TABLE_TID(pTable);
  pBlkInfo->uid = TABLE_UID(pTable);

  memcpy((void *)(pBlkInfo->blocks), taosArrayGet(pCommih->aSupBlk, 0), nSupBlocks * sizeof(SBlock));
  if (nSubBlocks > 0) {
    memcpy((void *)(pBlkInfo->blocks + nSupBlocks), taosArrayGet(pCommih->aSubBlk, 0), nSubBlocks * sizeof(SBlock));

    for (int i = 0; i < nSupBlocks; i++) {
      pBlock = pBlkInfo->blocks + i;

      if (pBlock->numOfSubBlocks > 1) {
        pBlock->offset += (sizeof(SBlockInfo) + sizeof(SBlock) * nSupBlocks);
      }
    }
  }

  taosCalcChecksumAppend(0, (uint8_t *)pBlkInfo, tlen);

  if (tsdbAppendDFile(pHeadf, TSDB_COMMIT_BUF(pCommih), tlen, &offset) < 0) {
    return -1;
  }

  tsdbUpdateDFileMagic(pHeadf, POINTER_SHIFT(pBlkInfo, tlen - sizeof(TSCKSUM)));

  // Set blkIdx
  pBlock = taosArrayGet(pCommih->aSupBlk, nSupBlocks - 1);

  blkIdx.tid = TABLE_TID(pTable);
  blkIdx.uid = TABLE_UID(pTable);
  blkIdx.hasLast = pBlock->last ? 1 : 0;
  blkIdx.maxKey = pBlock->keyLast;
  blkIdx.numOfBlocks = nSupBlocks;
  blkIdx.len = tlen;
  blkIdx.offset = (uint32_t)offset;

  ASSERT(blkIdx.numOfBlocks > 0);

  if (taosArrayPush(pCommih->aBlkIdx, (void *)(&blkIdx)) == NULL) {
    terrno = TSDB_CODE_TDB_OUT_OF_MEMORY;
    return -1;
  }

  return 0;
}

static int tsdbWriteBlockIdx(SCommitH *pCommih) {
  SBlockIdx *pBlkIdx;
  SDFile *   pHeadf = TSDB_COMMIT_HEAD_FILE(pCommih);
  size_t     nidx = taosArrayGetSize(pCommih->aBlkIdx);
  int        tlen = 0, size;
  int64_t    offset;

  if (nidx <= 0) {
    // All data are deleted
    pHeadf->info.offset = 0;
    pHeadf->info.len = 0;
    return 0;
  }

  for (size_t i = 0; i < nidx; i++) {
    pBlkIdx = (SBlockIdx *)taosArrayGet(pCommih->aBlkIdx, i);

=======
  }

  tlen = (uint32_t)(sizeof(SBlockInfo) + sizeof(SBlock) * (nSupBlocks + nSubBlocks) + sizeof(TSCKSUM));

  // Write SBlockInfo part
  if (tsdbMakeRoom((void **)(&(TSDB_COMMIT_BUF(pCommih))), tlen) < 0) return -1;
  pBlkInfo = TSDB_COMMIT_BUF(pCommih);

  pBlkInfo->delimiter = TSDB_FILE_DELIMITER;
  pBlkInfo->tid = TABLE_TID(pTable);
  pBlkInfo->uid = TABLE_UID(pTable);

  memcpy((void *)(pBlkInfo->blocks), taosArrayGet(pCommih->aSupBlk, 0), nSupBlocks * sizeof(SBlock));
  if (nSubBlocks > 0) {
    memcpy((void *)(pBlkInfo->blocks + nSupBlocks), taosArrayGet(pCommih->aSubBlk, 0), nSubBlocks * sizeof(SBlock));

    for (int i = 0; i < nSupBlocks; i++) {
      pBlock = pBlkInfo->blocks + i;

      if (pBlock->numOfSubBlocks > 1) {
        pBlock->offset += (sizeof(SBlockInfo) + sizeof(SBlock) * nSupBlocks);
      }
    }
  }

  taosCalcChecksumAppend(0, (uint8_t *)pBlkInfo, tlen);

  if (tsdbAppendDFile(pHeadf, TSDB_COMMIT_BUF(pCommih), tlen, &offset) < 0) {
    return -1;
  }

  tsdbUpdateDFileMagic(pHeadf, POINTER_SHIFT(pBlkInfo, tlen - sizeof(TSCKSUM)));

  // Set blkIdx
  pBlock = taosArrayGet(pCommih->aSupBlk, nSupBlocks - 1);

  blkIdx.tid = TABLE_TID(pTable);
  blkIdx.uid = TABLE_UID(pTable);
  blkIdx.hasLast = pBlock->last ? 1 : 0;
  blkIdx.maxKey = pBlock->keyLast;
  blkIdx.numOfBlocks = (uint32_t)nSupBlocks;
  blkIdx.len = tlen;
  blkIdx.offset = (uint32_t)offset;

  ASSERT(blkIdx.numOfBlocks > 0);

  if (taosArrayPush(pCommih->aBlkIdx, (void *)(&blkIdx)) == NULL) {
    terrno = TSDB_CODE_TDB_OUT_OF_MEMORY;
    return -1;
  }

  return 0;
}

static int tsdbWriteBlockIdx(SCommitH *pCommih) {
  SBlockIdx *pBlkIdx;
  SDFile *   pHeadf = TSDB_COMMIT_HEAD_FILE(pCommih);
  size_t     nidx = taosArrayGetSize(pCommih->aBlkIdx);
  int        tlen = 0, size;
  int64_t    offset;

  if (nidx <= 0) {
    // All data are deleted
    return 0;
  }

  for (size_t i = 0; i < nidx; i++) {
    pBlkIdx = (SBlockIdx *)taosArrayGet(pCommih->aBlkIdx, i);

>>>>>>> fc429e12
    size = tsdbEncodeSBlockIdx(NULL, pBlkIdx);
    if (tsdbMakeRoom((void **)(&TSDB_COMMIT_BUF(pCommih)), tlen + size) < 0) return -1;

    void *ptr = POINTER_SHIFT(TSDB_COMMIT_BUF(pCommih), tlen);
    tsdbEncodeSBlockIdx(&ptr, pBlkIdx);

    tlen += size;
  }

  tlen += sizeof(TSCKSUM);
  if (tsdbMakeRoom((void **)(&TSDB_COMMIT_BUF(pCommih)), tlen) < 0) return -1;
  taosCalcChecksumAppend(0, (uint8_t *)TSDB_COMMIT_BUF(pCommih), tlen);

  if (tsdbAppendDFile(pHeadf, TSDB_COMMIT_BUF(pCommih), tlen, &offset) < tlen) {
    tsdbError("vgId:%d failed to write block index part to file %s since %s", TSDB_COMMIT_REPO_ID(pCommih),
              TSDB_FILE_FULL_NAME(pHeadf), tstrerror(terrno));
    return -1;
  }

  tsdbUpdateDFileMagic(pHeadf, POINTER_SHIFT(TSDB_COMMIT_BUF(pCommih), tlen - sizeof(TSCKSUM)));
<<<<<<< HEAD
  pHeadf->info.offset = offset;
=======
  pHeadf->info.offset = (uint32_t)offset;
>>>>>>> fc429e12
  pHeadf->info.len = tlen;

  return 0;
}

static int tsdbCommitMemData(SCommitH *pCommith, SCommitIter *pIter, TSKEY keyLimit, bool toData) {
  STsdbRepo *pRepo = TSDB_COMMIT_REPO(pCommith);
  STsdbCfg * pCfg = REPO_CFG(pRepo);
  SMergeInfo mInfo;
  int32_t    defaultRows = TSDB_COMMIT_DEFAULT_ROWS(pCommith);
  SDFile *   pDFile;
  bool       isLast;
  SBlock     block;

  while (true) {
    tsdbLoadDataFromCache(pIter->pTable, pIter->pIter, keyLimit, defaultRows, pCommith->pDataCols, NULL, 0,
                          pCfg->update, &mInfo);

    if (pCommith->pDataCols->numOfRows <= 0) break;

    if (toData || pCommith->pDataCols->numOfRows >= pCfg->minRowsPerFileBlock) {
      pDFile = TSDB_COMMIT_DATA_FILE(pCommith);
      isLast = false;
    } else {
      pDFile = TSDB_COMMIT_LAST_FILE(pCommith);
      isLast = true;
    }

    if (tsdbWriteBlock(pCommith, pDFile, pCommith->pDataCols, &block, isLast, true) < 0) return -1;

    if (tsdbCommitAddBlock(pCommith, &block, NULL, 0) < 0) {
      return -1;
    }
  }

  return 0;
}

static int tsdbMergeMemData(SCommitH *pCommith, SCommitIter *pIter, int bidx) {
  STsdbRepo *pRepo = TSDB_COMMIT_REPO(pCommith);
  STsdbCfg * pCfg = REPO_CFG(pRepo);
  int        nBlocks = pCommith->readh.pBlkIdx->numOfBlocks;
  SBlock *   pBlock = pCommith->readh.pBlkInfo->blocks + bidx;
  TSKEY      keyLimit;
  int16_t    colId = 0;
  SMergeInfo mInfo;
  SBlock     subBlocks[TSDB_MAX_SUBBLOCKS];
  SBlock     block, supBlock;
  SDFile *   pDFile;

  if (bidx == nBlocks - 1) {
    keyLimit = pCommith->maxKey;
  } else {
    keyLimit = pBlock[1].keyFirst - 1;
  }

  SSkipListIterator titer = *(pIter->pIter);
  if (tsdbLoadBlockDataCols(&(pCommith->readh), pBlock, NULL, &colId, 1) < 0) return -1;

  tsdbLoadDataFromCache(pIter->pTable, &titer, keyLimit, INT32_MAX, NULL, pCommith->readh.pDCols[0]->cols[0].pData,
                        pCommith->readh.pDCols[0]->numOfRows, pCfg->update, &mInfo);

  if (mInfo.nOperations == 0) {
    // no new data to insert (all updates denied)
    if (tsdbMoveBlock(pCommith, bidx) < 0) {
      return -1;
    }
    *(pIter->pIter) = titer;
  } else if (pBlock->numOfRows + mInfo.rowsInserted - mInfo.rowsDeleteSucceed == 0) {
    // Ignore the block
    ASSERT(0);
    *(pIter->pIter) = titer;
  } else if (tsdbCanAddSubBlock(pCommith, pBlock, &mInfo)) {
    // Add a sub-block
    tsdbLoadDataFromCache(pIter->pTable, pIter->pIter, keyLimit, INT32_MAX, pCommith->pDataCols,
                          pCommith->readh.pDCols[0]->cols[0].pData, pCommith->readh.pDCols[0]->numOfRows, pCfg->update,
                          &mInfo);
    if (pBlock->last) {
      pDFile = TSDB_COMMIT_LAST_FILE(pCommith);
    } else {
      pDFile = TSDB_COMMIT_DATA_FILE(pCommith);
    }

    if (tsdbWriteBlock(pCommith, pDFile, pCommith->pDataCols, &block, pBlock->last, false) < 0) return -1;

    if (pBlock->numOfSubBlocks == 1) {
      subBlocks[0] = *pBlock;
      subBlocks[0].numOfSubBlocks = 0;
    } else {
      memcpy(subBlocks, POINTER_SHIFT(pCommith->readh.pBlkInfo, pBlock->offset),
             sizeof(SBlock) * pBlock->numOfSubBlocks);
    }
    subBlocks[pBlock->numOfSubBlocks] = block;
    supBlock = *pBlock;
    supBlock.keyFirst = mInfo.keyFirst;
    supBlock.keyLast = mInfo.keyLast;
    supBlock.numOfSubBlocks++;
    supBlock.numOfRows = pBlock->numOfRows + mInfo.rowsInserted - mInfo.rowsDeleteSucceed;
    supBlock.offset = taosArrayGetSize(pCommith->aSubBlk) * sizeof(SBlock);

    if (tsdbCommitAddBlock(pCommith, &supBlock, subBlocks, supBlock.numOfSubBlocks) < 0) return -1;
  } else {
    if (tsdbLoadBlockData(&(pCommith->readh), pBlock, NULL) < 0) return -1;
    if (tsdbMergeBlockData(pCommith, pIter, pCommith->readh.pDCols[0], keyLimit, bidx == (nBlocks - 1)) < 0) return -1;
  }

  return 0;
}

static int tsdbMoveBlock(SCommitH *pCommith, int bidx) {
  SBlock *pBlock = pCommith->readh.pBlkInfo->blocks + bidx;
  SDFile *pDFile;
  SBlock  block;
  bool    isSameFile;

  ASSERT(pBlock->numOfSubBlocks > 0);

  if (pBlock->last) {
    pDFile = TSDB_COMMIT_LAST_FILE(pCommith);
    isSameFile = pCommith->isLFileSame;
  } else {
    pDFile = TSDB_COMMIT_DATA_FILE(pCommith);
    isSameFile = pCommith->isDFileSame;
  }

  if (isSameFile) {
    if (pBlock->numOfSubBlocks == 1) {
      if (tsdbCommitAddBlock(pCommith, pBlock, NULL, 0) < 0) {
        return -1;
      }
    } else {
      block = *pBlock;
      block.offset = sizeof(SBlock) * taosArrayGetSize(pCommith->aSubBlk);

      if (tsdbCommitAddBlock(pCommith, &block, POINTER_SHIFT(pCommith->readh.pBlkInfo, pBlock->offset),
                             pBlock->numOfSubBlocks) < 0) {
        return -1;
      }
    }
  } else {
    if (tsdbLoadBlockData(&(pCommith->readh), pBlock, NULL) < 0) return -1;
    if (tsdbWriteBlock(pCommith, pDFile, pCommith->readh.pDCols[0], &block, pBlock->last, true) < 0) return -1;
    if (tsdbCommitAddBlock(pCommith, &block, NULL, 0) < 0) return -1;
  }

  return 0;
}

static int tsdbCommitAddBlock(SCommitH *pCommith, const SBlock *pSupBlock, const SBlock *pSubBlocks, int nSubBlocks) {
  if (taosArrayPush(pCommith->aSupBlk, pSupBlock) < 0) {
    terrno = TSDB_CODE_TDB_OUT_OF_MEMORY;
    return -1;
  }

  if (pSubBlocks && taosArrayPushBatch(pCommith->aSubBlk, pSubBlocks, nSubBlocks) < 0) {
    terrno = TSDB_CODE_TDB_OUT_OF_MEMORY;
    return -1;
  }

  return 0;
}

static int tsdbMergeBlockData(SCommitH *pCommith, SCommitIter *pIter, SDataCols *pDataCols, TSKEY keyLimit, bool isLastOneBlock) {
  STsdbRepo *pRepo = TSDB_COMMIT_REPO(pCommith);
  STsdbCfg * pCfg = REPO_CFG(pRepo);
  SBlock     block;
  SDFile *   pDFile;
  bool       isLast;
  int32_t    defaultRows = TSDB_COMMIT_DEFAULT_ROWS(pCommith);

  int biter = 0;
  while (true) {
    tsdbLoadAndMergeFromCache(pCommith->readh.pDCols[0], &biter, pIter, pCommith->pDataCols, keyLimit, defaultRows,
                              pCfg->update);

    if (pCommith->pDataCols->numOfRows == 0) break;

    if (isLastOneBlock) {
      if (pCommith->pDataCols->numOfRows < pCfg->minRowsPerFileBlock) {
        pDFile = TSDB_COMMIT_LAST_FILE(pCommith);
        isLast = true;
      } else {
        pDFile = TSDB_COMMIT_DATA_FILE(pCommith);
        isLast = false;
      }
    } else {
      pDFile = TSDB_COMMIT_DATA_FILE(pCommith);
      isLast = false;
    }

    if (tsdbWriteBlock(pCommith, pDFile, pCommith->pDataCols, &block, isLast, true) < 0) return -1;
    if (tsdbCommitAddBlock(pCommith, &block, NULL, 0) < 0) return -1;
  }

  return 0;
}

static void tsdbLoadAndMergeFromCache(SDataCols *pDataCols, int *iter, SCommitIter *pCommitIter, SDataCols *pTarget,
                                     TSKEY maxKey, int maxRows, int8_t update) {
  TSKEY     key1 = INT64_MAX;
  TSKEY     key2 = INT64_MAX;
  STSchema *pSchema = NULL;

  ASSERT(maxRows > 0 && dataColsKeyLast(pDataCols) <= maxKey);
  tdResetDataCols(pTarget);

  while (true) {
    key1 = (*iter >= pDataCols->numOfRows) ? INT64_MAX : dataColsKeyAt(pDataCols, *iter);
    bool isRowDel = false;
    SDataRow row = tsdbNextIterRow(pCommitIter->pIter);
    if (row == NULL || dataRowKey(row) > maxKey) {
      key2 = INT64_MAX;
    } else {
      key2 = dataRowKey(row);
      isRowDel = dataRowDeleted(row);
    }

    if (key1 == INT64_MAX && key2 == INT64_MAX) break;

    if (key1 < key2) {
      for (int i = 0; i < pDataCols->numOfCols; i++) {
        dataColAppendVal(pTarget->cols + i, tdGetColDataOfRow(pDataCols->cols + i, *iter), pTarget->numOfRows,
                         pTarget->maxPoints);
      }

      pTarget->numOfRows++;
      (*iter)++;
    } else if (key1 > key2) {
      if (!isRowDel) {
        if (pSchema == NULL || schemaVersion(pSchema) != dataRowVersion(row)) {
          pSchema = tsdbGetTableSchemaImpl(pCommitIter->pTable, false, false, dataRowVersion(row));
          ASSERT(pSchema != NULL);
        }

        tdAppendDataRowToDataCol(row, pSchema, pTarget);
      }

      tSkipListIterNext(pCommitIter->pIter);
    } else {
      if (update) {
        if (!isRowDel) {
          if (pSchema == NULL || schemaVersion(pSchema) != dataRowVersion(row)) {
            pSchema = tsdbGetTableSchemaImpl(pCommitIter->pTable, false, false, dataRowVersion(row));
            ASSERT(pSchema != NULL);
          }

          tdAppendDataRowToDataCol(row, pSchema, pTarget);
        }
      } else {
        ASSERT(!isRowDel);

        for (int i = 0; i < pDataCols->numOfCols; i++) {
          dataColAppendVal(pTarget->cols + i, tdGetColDataOfRow(pDataCols->cols + i, *iter), pTarget->numOfRows,
                           pTarget->maxPoints);
        }

        pTarget->numOfRows++;
      }
      (*iter)++;
      tSkipListIterNext(pCommitIter->pIter);
    }

    if (pTarget->numOfRows >= maxRows) break;
  }
}

static void tsdbResetCommitFile(SCommitH *pCommith) {
  pCommith->isRFileSet = false;
  pCommith->isDFileSame = false;
  pCommith->isLFileSame = false;
  taosArrayClear(pCommith->aBlkIdx);
}

static void tsdbResetCommitTable(SCommitH *pCommith) {
<<<<<<< HEAD
=======
  tdResetDataCols(pCommith->pDataCols);
>>>>>>> fc429e12
  taosArrayClear(pCommith->aSubBlk);
  taosArrayClear(pCommith->aSupBlk);
  pCommith->pTable = NULL;
}

static int tsdbSetAndOpenCommitFile(SCommitH *pCommith, SDFileSet *pSet, int fid) {
  SDiskID    did;
  STsdbRepo *pRepo = TSDB_COMMIT_REPO(pCommith);
  SDFileSet *pWSet = TSDB_COMMIT_WRITE_FSET(pCommith);
<<<<<<< HEAD

  tfsAllocDisk(tsdbGetFidLevel(fid, &(pCommith->rtn)), &(did.level), &(did.id));
  if (did.level == TFS_UNDECIDED_LEVEL) {
    terrno = TSDB_CODE_TDB_NO_AVAIL_DISK;
    return -1;
  }

=======

  tfsAllocDisk(tsdbGetFidLevel(fid, &(pCommith->rtn)), &(did.level), &(did.id));
  if (did.level == TFS_UNDECIDED_LEVEL) {
    terrno = TSDB_CODE_TDB_NO_AVAIL_DISK;
    return -1;
  }

>>>>>>> fc429e12
  // Open read FSET
  if (pSet) {
    if (tsdbSetAndOpenReadFSet(&(pCommith->readh), pSet) < 0) {
      return -1;
<<<<<<< HEAD
=======
    }

    pCommith->isRFileSet = true;

    if (tsdbLoadBlockIdx(&(pCommith->readh)) < 0) {
      tsdbCloseAndUnsetFSet(&(pCommith->readh));
      return -1;
    }
  } else {
    pCommith->isRFileSet = false;
  }

  // Set and open commit FSET
  if (pSet == NULL || did.level > TSDB_FSET_LEVEL(pSet)) {
    // Create a new FSET to write data
    tsdbInitDFileSet(pWSet, did, REPO_ID(pRepo), fid, FS_TXN_VERSION(REPO_FS(pRepo)));

    if (tsdbCreateDFileSet(pWSet, true) < 0) {
      if (pCommith->isRFileSet) {
        tsdbCloseAndUnsetFSet(&(pCommith->readh));
      }
      return -1;
    }

    pCommith->isDFileSame = false;
    pCommith->isLFileSame = false;
  } else {
    did.level = TSDB_FSET_LEVEL(pSet);
    did.id = TSDB_FSET_ID(pSet);

    pCommith->wSet.fid = fid;
    pCommith->wSet.state = 0;

    // TSDB_FILE_HEAD
    SDFile *pWHeadf = TSDB_COMMIT_HEAD_FILE(pCommith);
    tsdbInitDFile(pWHeadf, did, REPO_ID(pRepo), fid, FS_TXN_VERSION(REPO_FS(pRepo)), TSDB_FILE_HEAD);
    if (tsdbCreateDFile(pWHeadf, true) < 0) {
      if (pCommith->isRFileSet) {
        tsdbCloseAndUnsetFSet(&(pCommith->readh));
        return -1;
      }
    }

    // TSDB_FILE_DATA
    SDFile *pRDataf = TSDB_READ_DATA_FILE(&(pCommith->readh));
    SDFile *pWDataf = TSDB_COMMIT_DATA_FILE(pCommith);
    tsdbInitDFileEx(pWDataf, pRDataf);
    if (tsdbOpenDFile(pWDataf, O_WRONLY) < 0) {
      tsdbCloseDFile(pWHeadf);
      tsdbRemoveDFile(pWHeadf);
      if (pCommith->isRFileSet) {
        tsdbCloseAndUnsetFSet(&(pCommith->readh));
        return -1;
      }
    }
    pCommith->isDFileSame = true;

    // TSDB_FILE_LAST
    SDFile *pRLastf = TSDB_READ_LAST_FILE(&(pCommith->readh));
    SDFile *pWLastf = TSDB_COMMIT_LAST_FILE(pCommith);
    if (pRLastf->info.size < 32 * 1024) {
      tsdbInitDFileEx(pWLastf, pRLastf);
      pCommith->isLFileSame = true;

      if (tsdbOpenDFile(pWLastf, O_WRONLY) < 0) {
        tsdbCloseDFileSet(pWSet);
        tsdbRemoveDFile(pWHeadf);
        if (pCommith->isRFileSet) {
          tsdbCloseAndUnsetFSet(&(pCommith->readh));
          return -1;
        }
      }
    } else {
      tsdbInitDFile(pWLastf, did, REPO_ID(pRepo), fid, FS_TXN_VERSION(REPO_FS(pRepo)), TSDB_FILE_LAST);
      pCommith->isLFileSame = false;

      if (tsdbCreateDFile(pWLastf, true) < 0) {
        tsdbCloseDFileSet(pWSet);
        tsdbRemoveDFile(pWHeadf);
        if (pCommith->isRFileSet) {
          tsdbCloseAndUnsetFSet(&(pCommith->readh));
          return -1;
        }
      }
    }
  }

  return 0;
}

static void tsdbCloseCommitFile(SCommitH *pCommith, bool hasError) {
  if (pCommith->isRFileSet) {
    tsdbCloseAndUnsetFSet(&(pCommith->readh));
  }

  if (!hasError) {
    TSDB_FSET_FSYNC(TSDB_COMMIT_WRITE_FSET(pCommith));
  }
  tsdbCloseDFileSet(TSDB_COMMIT_WRITE_FSET(pCommith));
}

static bool tsdbCanAddSubBlock(SCommitH *pCommith, SBlock *pBlock, SMergeInfo *pInfo) {
  STsdbRepo *pRepo = TSDB_COMMIT_REPO(pCommith);
  STsdbCfg * pCfg = REPO_CFG(pRepo);
  int        mergeRows = pBlock->numOfRows + pInfo->rowsInserted - pInfo->rowsDeleteSucceed;

  ASSERT(mergeRows > 0);

  if (pBlock->numOfSubBlocks < TSDB_MAX_SUBBLOCKS && pInfo->nOperations <= pCfg->maxRowsPerFileBlock) {
    if (pBlock->last) {
      if (pCommith->isLFileSame && mergeRows < pCfg->minRowsPerFileBlock) return true;
    } else {
      if (mergeRows < pCfg->maxRowsPerFileBlock) return true;
>>>>>>> fc429e12
    }

    pCommith->isRFileSet = true;

    if (tsdbLoadBlockIdx(&(pCommith->readh)) < 0) {
      tsdbCloseAndUnsetFSet(&(pCommith->readh));
      return -1;
    }

    tsdbDebug("vgId:%d FSET %d at level %d disk id %d is opened to read to commit", REPO_ID(pRepo), TSDB_FSET_FID(pSet),
              TSDB_FSET_LEVEL(pSet), TSDB_FSET_ID(pSet));
  } else {
    pCommith->isRFileSet = false;
  }

<<<<<<< HEAD
  // Set and open commit FSET
  if (pSet == NULL || did.level > TSDB_FSET_LEVEL(pSet)) {
    // Create a new FSET to write data
    tsdbInitDFileSet(pWSet, did, REPO_ID(pRepo), fid, FS_TXN_VERSION(REPO_FS(pRepo)));

    if (tsdbCreateDFileSet(pWSet, true) < 0) {
      tsdbError("vgId:%d failed to create FSET %d at level %d disk id %d since %s", REPO_ID(pRepo),
                TSDB_FSET_FID(pWSet), TSDB_FSET_LEVEL(pWSet), TSDB_FSET_ID(pWSet), tstrerror(terrno));
      if (pCommith->isRFileSet) {
        tsdbCloseAndUnsetFSet(&(pCommith->readh));
      }
      return -1;
    }

    pCommith->isDFileSame = false;
    pCommith->isLFileSame = false;

    tsdbDebug("vgId:%d FSET %d at level %d disk id %d is created to commit", REPO_ID(pRepo), TSDB_FSET_FID(pWSet),
              TSDB_FSET_LEVEL(pWSet), TSDB_FSET_ID(pWSet));
  } else {
    did.level = TSDB_FSET_LEVEL(pSet);
    did.id = TSDB_FSET_ID(pSet);

    pCommith->wSet.fid = fid;
    pCommith->wSet.state = 0;

    // TSDB_FILE_HEAD
    SDFile *pWHeadf = TSDB_COMMIT_HEAD_FILE(pCommith);
    tsdbInitDFile(pWHeadf, did, REPO_ID(pRepo), fid, FS_TXN_VERSION(REPO_FS(pRepo)), TSDB_FILE_HEAD);
    if (tsdbCreateDFile(pWHeadf, true) < 0) {
      tsdbError("vgId:%d failed to create file %s to commit since %s", REPO_ID(pRepo), TSDB_FILE_FULL_NAME(pWHeadf),
                tstrerror(terrno));

      if (pCommith->isRFileSet) {
        tsdbCloseAndUnsetFSet(&(pCommith->readh));
        return -1;
      }
    }

    // TSDB_FILE_DATA
    SDFile *pRDataf = TSDB_READ_DATA_FILE(&(pCommith->readh));
    SDFile *pWDataf = TSDB_COMMIT_DATA_FILE(pCommith);
    tsdbInitDFileEx(pWDataf, pRDataf);
    if (tsdbOpenDFile(pWDataf, O_WRONLY) < 0) {
      tsdbError("vgId:%d failed to open file %s to commit since %s", REPO_ID(pRepo), TSDB_FILE_FULL_NAME(pWDataf),
                tstrerror(terrno));

      tsdbCloseDFileSet(pWSet);
      tsdbRemoveDFile(pWHeadf);
      if (pCommith->isRFileSet) {
        tsdbCloseAndUnsetFSet(&(pCommith->readh));
        return -1;
      }
    }
    pCommith->isDFileSame = true;

    // TSDB_FILE_LAST
    SDFile *pRLastf = TSDB_READ_LAST_FILE(&(pCommith->readh));
    SDFile *pWLastf = TSDB_COMMIT_LAST_FILE(pCommith);
    if (pRLastf->info.size < 32 * 1024) {
      tsdbInitDFileEx(pWLastf, pRLastf);
      pCommith->isLFileSame = true;

      if (tsdbOpenDFile(pWLastf, O_WRONLY) < 0) {
        tsdbError("vgId:%d failed to open file %s to commit since %s", REPO_ID(pRepo), TSDB_FILE_FULL_NAME(pWLastf),
                  tstrerror(terrno));

        tsdbCloseDFileSet(pWSet);
        tsdbRemoveDFile(pWHeadf);
        if (pCommith->isRFileSet) {
          tsdbCloseAndUnsetFSet(&(pCommith->readh));
          return -1;
        }
      }
    } else {
      tsdbInitDFile(pWLastf, did, REPO_ID(pRepo), fid, FS_TXN_VERSION(REPO_FS(pRepo)), TSDB_FILE_LAST);
      pCommith->isLFileSame = false;

      if (tsdbCreateDFile(pWLastf, true) < 0) {
        tsdbError("vgId:%d failed to create file %s to commit since %s", REPO_ID(pRepo), TSDB_FILE_FULL_NAME(pWLastf),
                  tstrerror(terrno));

        tsdbCloseDFileSet(pWSet);
        tsdbRemoveDFile(pWHeadf);
        if (pCommith->isRFileSet) {
          tsdbCloseAndUnsetFSet(&(pCommith->readh));
          return -1;
        }
      }
    }
  }

  return 0;
}

static void tsdbCloseCommitFile(SCommitH *pCommith, bool hasError) {
  if (pCommith->isRFileSet) {
    tsdbCloseAndUnsetFSet(&(pCommith->readh));
  }

  if (!hasError) {
    TSDB_FSET_FSYNC(TSDB_COMMIT_WRITE_FSET(pCommith));
  }
  tsdbCloseDFileSet(TSDB_COMMIT_WRITE_FSET(pCommith));
}

static bool tsdbCanAddSubBlock(SCommitH *pCommith, SBlock *pBlock, SMergeInfo *pInfo) {
  STsdbRepo *pRepo = TSDB_COMMIT_REPO(pCommith);
  STsdbCfg * pCfg = REPO_CFG(pRepo);
  int        mergeRows = pBlock->numOfRows + pInfo->rowsInserted - pInfo->rowsDeleteSucceed;

  ASSERT(mergeRows > 0);

  if (pBlock->numOfSubBlocks < TSDB_MAX_SUBBLOCKS && pInfo->nOperations <= pCfg->maxRowsPerFileBlock) {
    if (pBlock->last) {
      if (pCommith->isLFileSame && mergeRows < pCfg->minRowsPerFileBlock) return true;
    } else {
      if (pCommith->isDFileSame && mergeRows <= pCfg->maxRowsPerFileBlock) return true;
    }
  }

=======
>>>>>>> fc429e12
  return false;
}

static int tsdbApplyRtn(STsdbRepo *pRepo) {
  SRtn       rtn;
  SFSIter    fsiter;
  STsdbFS *  pfs = REPO_FS(pRepo);
  SDFileSet *pSet;

<<<<<<< HEAD
  // Get retention snapshot
=======
  // Get retentioni snapshot
>>>>>>> fc429e12
  tsdbGetRtnSnap(pRepo, &rtn);

  tsdbFSIterInit(&fsiter, pfs, TSDB_FS_ITER_FORWARD);
  while ((pSet = tsdbFSIterNext(&fsiter))) {
<<<<<<< HEAD
    if (pSet->fid < rtn.minFid) {
      tsdbInfo("vgId:%d FSET %d at level %d disk id %d expires, remove it", REPO_ID(pRepo), pSet->fid,
               TSDB_FSET_LEVEL(pSet), TSDB_FSET_ID(pSet));
      continue;
    }
=======
    if (pSet->fid < rtn.minFid) continue;
>>>>>>> fc429e12

    if (tsdbApplyRtnOnFSet(pRepo, pSet, &rtn) < 0) {
      return -1;
    }
  }

  return 0;
}

static int tsdbApplyRtnOnFSet(STsdbRepo *pRepo, SDFileSet *pSet, SRtn *pRtn) {
  SDiskID   did;
  SDFileSet nSet;
  STsdbFS * pfs = REPO_FS(pRepo);
<<<<<<< HEAD
  int       level;

  ASSERT(pSet->fid >= pRtn->minFid);

  level = tsdbGetFidLevel(pSet->fid, pRtn);

  tfsAllocDisk(level, &(did.level), &(did.id));
=======

  ASSERT(pSet->fid >= pRtn->minFid);

  tfsAllocDisk(tsdbGetFidLevel(pSet->fid, pRtn), &(did.level), &(did.id));
>>>>>>> fc429e12
  if (did.level == TFS_UNDECIDED_LEVEL) {
    terrno = TSDB_CODE_TDB_NO_AVAIL_DISK;
    return -1;
  }

  if (did.level > TSDB_FSET_LEVEL(pSet)) {
    // Need to move the FSET to higher level
    tsdbInitDFileSet(&nSet, did, REPO_ID(pRepo), pSet->fid, FS_TXN_VERSION(pfs));

    if (tsdbCopyDFileSet(pSet, &nSet) < 0) {
<<<<<<< HEAD
      tsdbError("vgId:%d failed to copy FSET %d from level %d to level %d since %s", REPO_ID(pRepo), pSet->fid,
                TSDB_FSET_LEVEL(pSet), did.level, tstrerror(terrno));
=======
>>>>>>> fc429e12
      return -1;
    }

    if (tsdbUpdateDFileSet(pfs, &nSet) < 0) {
      return -1;
    }
<<<<<<< HEAD

    tsdbInfo("vgId:%d FSET %d is copied from level %d disk id %d to level %d disk id %d", REPO_ID(pRepo), pSet->fid,
             TSDB_FSET_LEVEL(pSet), TSDB_FSET_ID(pSet), did.level, did.id);
=======
>>>>>>> fc429e12
  } else {
    // On a correct level
    if (tsdbUpdateDFileSet(pfs, pSet) < 0) {
      return -1;
    }
  }

  return 0;
}<|MERGE_RESOLUTION|>--- conflicted
+++ resolved
@@ -52,11 +52,7 @@
 static int  tsdbUpdateMetaRecord(STsdbFS *pfs, SMFile *pMFile, uint64_t uid, void *cont, int contLen);
 static int  tsdbDropMetaRecord(STsdbFS *pfs, SMFile *pMFile, uint64_t uid);
 static int  tsdbCommitTSData(STsdbRepo *pRepo);
-<<<<<<< HEAD
 static void tsdbStartCommit(STsdbRepo *pRepo);
-=======
-static int  tsdbStartCommit(STsdbRepo *pRepo);
->>>>>>> fc429e12
 static void tsdbEndCommit(STsdbRepo *pRepo, int eno);
 static int  tsdbCommitToFile(SCommitH *pCommith, SDFileSet *pSet, int fid);
 static int  tsdbCreateCommitIters(SCommitH *pCommith);
@@ -88,14 +84,7 @@
 static int  tsdbApplyRtnOnFSet(STsdbRepo *pRepo, SDFileSet *pSet, SRtn *pRtn);
 
 void *tsdbCommitData(STsdbRepo *pRepo) {
-<<<<<<< HEAD
   tsdbStartCommit(pRepo);
-=======
-  if (tsdbStartCommit(pRepo) < 0) {
-    tsdbError("vgId:%d failed to commit data while startting to commit since %s", REPO_ID(pRepo), tstrerror(terrno));
-    goto _err;
-  }
->>>>>>> fc429e12
 
   // Commit to update meta file
   if (tsdbCommitMeta(pRepo) < 0) {
@@ -146,7 +135,6 @@
       tsdbInitMFile(&mf, did, REPO_ID(pRepo), FS_TXN_VERSION(REPO_FS(pRepo)));
 
       if (tsdbCreateMFile(&mf, true) < 0) {
-<<<<<<< HEAD
         tsdbError("vgId:%d failed to create META file since %s", REPO_ID(pRepo), tstrerror(terrno));
         return -1;
       }
@@ -156,13 +144,6 @@
       tsdbInitMFileEx(&mf, pOMFile);
       if (tsdbOpenMFile(&mf, O_WRONLY) < 0) {
         tsdbError("vgId:%d failed to open META file since %s", REPO_ID(pRepo), tstrerror(terrno));
-=======
-        return -1;
-      }
-    } else {
-      tsdbInitMFileEx(&mf, pOMFile);
-      if (tsdbOpenMFile(&mf, O_WRONLY) < 0) {
->>>>>>> fc429e12
         return -1;
       }
     }
@@ -174,28 +155,20 @@
     if (pAct->act == TSDB_UPDATE_META) {
       pCont = (SActCont *)POINTER_SHIFT(pAct, sizeof(SActObj));
       if (tsdbUpdateMetaRecord(pfs, &mf, pAct->uid, (void *)(pCont->cont), pCont->len) < 0) {
-<<<<<<< HEAD
         tsdbError("vgId:%d failed to update META record, uid %" PRIu64 " since %s", REPO_ID(pRepo), pAct->uid,
                   tstrerror(terrno));
         tsdbCloseMFile(&mf);
         tsdbApplyMFileChange(&mf, pOMFile);
         // TODO: need to reload metaCache
-=======
-        tsdbCloseMFile(&mf);
->>>>>>> fc429e12
         return -1;
       }
     } else if (pAct->act == TSDB_DROP_META) {
       if (tsdbDropMetaRecord(pfs, &mf, pAct->uid) < 0) {
-<<<<<<< HEAD
         tsdbError("vgId:%d failed to drop META record, uid %" PRIu64 " since %s", REPO_ID(pRepo), pAct->uid,
                   tstrerror(terrno));
         tsdbCloseMFile(&mf);
         tsdbApplyMFileChange(&mf, pOMFile);
         // TODO: need to reload metaCache
-=======
-        tsdbCloseMFile(&mf);
->>>>>>> fc429e12
         return -1;
       }
     } else {
@@ -204,12 +177,9 @@
   }
 
   if (tsdbUpdateMFileHeader(&mf) < 0) {
-<<<<<<< HEAD
     tsdbError("vgId:%d failed to update META file header since %s, revert it", REPO_ID(pRepo), tstrerror(terrno));
     tsdbApplyMFileChange(&mf, pOMFile);
     // TODO: need to reload metaCache
-=======
->>>>>>> fc429e12
     return -1;
   }
 
@@ -247,15 +217,9 @@
   maxKey = now - pCfg->keep1 * tsMsPerDay[pCfg->precision];
 
   pRtn->minKey = minKey;
-<<<<<<< HEAD
-  pRtn->minFid = TSDB_KEY_FID(minKey, pCfg->daysPerFile, pCfg->precision);
-  pRtn->midFid = TSDB_KEY_FID(midKey, pCfg->daysPerFile, pCfg->precision);
-  pRtn->maxFid = TSDB_KEY_FID(maxKey, pCfg->daysPerFile, pCfg->precision);
-=======
   pRtn->minFid = (int)(TSDB_KEY_FID(minKey, pCfg->daysPerFile, pCfg->precision));
   pRtn->midFid = (int)(TSDB_KEY_FID(midKey, pCfg->daysPerFile, pCfg->precision));
   pRtn->maxFid = (int)(TSDB_KEY_FID(maxKey, pCfg->daysPerFile, pCfg->precision));
->>>>>>> fc429e12
 }
 
 static int tsdbUpdateMetaRecord(STsdbFS *pfs, SMFile *pMFile, uint64_t uid, void *cont, int contLen) {
@@ -286,11 +250,7 @@
   tsdbUpdateMFileMagic(pMFile, POINTER_SHIFT(cont, contLen - sizeof(TSCKSUM)));
   SKVRecord *pRecord = taosHashGet(pfs->metaCache, (void *)&uid, sizeof(uid));
   if (pRecord != NULL) {
-<<<<<<< HEAD
     pMFile->info.tombSize += (pRecord->size + sizeof(SKVRecord));
-=======
-    pMFile->info.tombSize += pRecord->size;
->>>>>>> fc429e12
   } else {
     pMFile->info.nRecords++;
   }
@@ -305,18 +265,13 @@
 
   SKVRecord *pRecord = taosHashGet(pfs->metaCache, (void *)(&uid), sizeof(uid));
   if (pRecord == NULL) {
-<<<<<<< HEAD
     tsdbError("failed to drop META record with key %" PRIu64 " since not find", uid);
-=======
-    tsdbError("failed to drop KV store record with key %" PRIu64 " since not find", uid);
->>>>>>> fc429e12
     return -1;
   }
 
   rInfo.offset = -pRecord->offset;
   rInfo.uid = pRecord->uid;
   rInfo.size = pRecord->size;
-<<<<<<< HEAD
 
   void *pBuf = buf;
   tsdbEncodeKVRecord(&pBuf, &rInfo);
@@ -326,17 +281,6 @@
   }
 
   pMFile->info.magic = taosCalcChecksum(pMFile->info.magic, (uint8_t *)buf, sizeof(SKVRecord));
-=======
-
-  void *pBuf = buf;
-  tsdbEncodeKVRecord(&pBuf, &rInfo);
-
-  if (tsdbAppendMFile(pMFile, buf, POINTER_DISTANCE(pBuf, buf), NULL) < 0) {
-    return -1;
-  }
-
-  pMFile->info.magic = taosCalcChecksum(pMFile->info.magic, (uint8_t *)buf, (uint32_t)POINTER_DISTANCE(pBuf, buf));
->>>>>>> fc429e12
   pMFile->info.nDels++;
   pMFile->info.nRecords--;
   pMFile->info.tombSize += (rInfo.size + sizeof(SKVRecord) * 2);
@@ -348,10 +292,11 @@
 // =================== Commit Time-Series Data
 static int tsdbCommitTSData(STsdbRepo *pRepo) {
   SMemTable *pMem = pRepo->imem;
-<<<<<<< HEAD
-  SCommitH   commith = {0};
+  SCommitH   commith;
   SDFileSet *pSet = NULL;
   int        fid;
+
+  memset(&commith, 0, sizeof(SMemTable *));
 
   if (pMem->numOfRows <= 0) {
     // No memory data, just apply retention on each file on disk
@@ -413,69 +358,6 @@
         return -1;
       }
 
-=======
-  SCommitH   commith;
-  SDFileSet *pSet = NULL;
-  int        fid;
-
-  memset(&commith, 0, sizeof(SMemTable *));
-
-  if (pMem->numOfRows <= 0) {
-    // No memory data, just apply retention on each file on disk
-    if (tsdbApplyRtn(pRepo) < 0) {
-      return -1;
-    }
-    return 0;
-  }
-
-  // Resource initialization
-  if (tsdbInitCommitH(&commith, pRepo) < 0) {
-    return -1;
-  }
-
-  // Skip expired memory data and expired FSET
-  tsdbSeekCommitIter(&commith, commith.rtn.minKey);
-  while ((pSet = tsdbFSIterNext(&(commith.fsIter)))) {
-    if (pSet->fid >= commith.rtn.minFid) break;
-  }
-
-  // Loop to commit to each file
-  fid = tsdbNextCommitFid(&(commith));
-  while (true) {
-    // Loop over both on disk and memory
-    if (pSet == NULL && fid == TSDB_IVLD_FID) break;
-
-    if (pSet && (fid == TSDB_IVLD_FID || pSet->fid < fid)) {
-      // Only has existing FSET but no memory data to commit in this
-      // existing FSET, only check if file in correct retention
-      if (tsdbApplyRtnOnFSet(pRepo, pSet, &(commith.rtn)) < 0) {
-        tsdbDestroyCommitH(&commith);
-        return -1;
-      }
-
-      pSet = tsdbFSIterNext(&(commith.fsIter));
-    } else {
-      // Has memory data to commit
-      SDFileSet *pCSet;
-      int        cfid;
-
-      if (pSet == NULL || pSet->fid > fid) {
-        // Commit to a new FSET with fid: fid
-        pCSet = NULL;
-        cfid = fid;
-      } else {
-        // Commit to an existing FSET
-        pCSet = pSet;
-        cfid = pSet->fid;
-        pSet = tsdbFSIterNext(&(commith.fsIter));
-      }
-
-      if (tsdbCommitToFile(&commith, pCSet, cfid) < 0) {
-        tsdbDestroyCommitH(&commith);
-        return -1;
-      }
-
->>>>>>> fc429e12
       fid = tsdbNextCommitFid(&commith);
     }
   }
@@ -484,11 +366,7 @@
   return 0;
 }
 
-<<<<<<< HEAD
 static void tsdbStartCommit(STsdbRepo *pRepo) {
-=======
-static int tsdbStartCommit(STsdbRepo *pRepo) {
->>>>>>> fc429e12
   SMemTable *pMem = pRepo->imem;
 
   ASSERT(pMem->numOfRows > 0 || listNEles(pMem->actList) > 0);
@@ -499,10 +377,6 @@
   tsdbStartFSTxn(pRepo, pMem->pointsAdd, pMem->storageAdd);
 
   pRepo->code = TSDB_CODE_SUCCESS;
-<<<<<<< HEAD
-=======
-  return 0;
->>>>>>> fc429e12
 }
 
 static void tsdbEndCommit(STsdbRepo *pRepo, int eno) {
@@ -546,7 +420,6 @@
   // Set and open files
   if (tsdbSetAndOpenCommitFile(pCommith, pSet, fid) < 0) {
     return -1;
-<<<<<<< HEAD
   }
 
   // Loop to commit each table data
@@ -571,28 +444,6 @@
     return -1;
   }
 
-=======
-  }
-
-  // Loop to commit each table data
-  for (int tid = 1; tid < pCommith->niters; tid++) {
-    SCommitIter *pIter = pCommith->iters + tid;
-
-    if (pIter->pTable == NULL) continue;
-
-    if (tsdbCommitToTable(pCommith, tid) < 0) {
-      // TODO: revert the file change
-      tsdbCloseCommitFile(pCommith, true);
-      return -1;
-    }
-  }
-
-  if (tsdbWriteBlockIdx(pCommith) < 0) {
-    tsdbCloseCommitFile(pCommith, true);
-    return -1;
-  }
-
->>>>>>> fc429e12
   // Close commit file
   tsdbCloseCommitFile(pCommith, false);
 
@@ -623,7 +474,6 @@
       tsdbRefTable(pMeta->tables[i]);
       pCommith->iters[i].pTable = pMeta->tables[i];
     }
-<<<<<<< HEAD
   }
 
   if (tsdbUnlockRepoMeta(pRepo) < 0) return -1;
@@ -653,37 +503,6 @@
     }
   }
 
-=======
-  }
-
-  if (tsdbUnlockRepoMeta(pRepo) < 0) return -1;
-
-  for (int i = 0; i < pMem->maxTables; i++) {
-    if ((pCommith->iters[i].pTable != NULL) && (pMem->tData[i] != NULL) &&
-        (TABLE_UID(pCommith->iters[i].pTable) == pMem->tData[i]->uid)) {
-      if ((pCommith->iters[i].pIter = tSkipListCreateIter(pMem->tData[i]->pData)) == NULL) {
-        terrno = TSDB_CODE_TDB_OUT_OF_MEMORY;
-        return -1;
-      }
-
-      tSkipListIterNext(pCommith->iters[i].pIter);
-    }
-  }
-
-  return 0;
-}
-
-static void tsdbDestroyCommitIters(SCommitH *pCommith) {
-  if (pCommith->iters == NULL) return;
-
-  for (int i = 1; i < pCommith->niters; i++) {
-    if (pCommith->iters[i].pTable != NULL) {
-      tsdbUnRefTable(pCommith->iters[i].pTable);
-      tSkipListDestroyIter(pCommith->iters[i].pIter);
-    }
-  }
-
->>>>>>> fc429e12
   free(pCommith->iters);
   pCommith->iters = NULL;
   pCommith->niters = 0;
@@ -774,11 +593,7 @@
     if (nextKey == TSDB_DATA_TIMESTAMP_NULL) {
       continue;
     } else {
-<<<<<<< HEAD
-      int tfid = TSDB_KEY_FID(nextKey, pCfg->daysPerFile, pCfg->precision);
-=======
       int tfid = (int)(TSDB_KEY_FID(nextKey, pCfg->daysPerFile, pCfg->precision));
->>>>>>> fc429e12
       if (fid == TSDB_IVLD_FID || fid > tfid) {
         fid = tfid;
       }
@@ -878,7 +693,6 @@
   }
 
   TSDB_RUNLOCK_TABLE(pIter->pTable);
-<<<<<<< HEAD
 
   if (tsdbWriteBlockInfo(pCommith) < 0) {
     tsdbError("vgId:%d failed to write SBlockInfo part into file %s since %s", TSDB_COMMIT_REPO_ID(pCommith),
@@ -889,14 +703,6 @@
   return 0;
 }
 
-=======
-
-  if (tsdbWriteBlockInfo(pCommith) < 0) return -1;
-
-  return 0;
-}
-
->>>>>>> fc429e12
 static int tsdbSetCommitTable(SCommitH *pCommith, STable *pTable) {
   STSchema *pSchema = tsdbGetTableSchemaImpl(pTable, false, false, -1);
 
@@ -916,7 +722,6 @@
   }
   return 0;
 }
-<<<<<<< HEAD
 
 static int tsdbComparKeyBlock(const void *arg1, const void *arg2) {
   TSKEY   key = *(TSKEY *)arg1;
@@ -949,40 +754,6 @@
   }
   pBlockData = (SBlockData *)TSDB_COMMIT_BUF(pCommith);
 
-=======
-
-static int tsdbComparKeyBlock(const void *arg1, const void *arg2) {
-  TSKEY   key = *(TSKEY *)arg1;
-  SBlock *pBlock = (SBlock *)arg2;
-
-  if (key < pBlock->keyFirst) {
-    return -1;
-  } else if (key > pBlock->keyLast) {
-    return 1;
-  } else {
-    return 0;
-  }
-}
-
-static int tsdbWriteBlock(SCommitH *pCommith, SDFile *pDFile, SDataCols *pDataCols, SBlock *pBlock, bool isLast,
-                          bool isSuper) {
-  STsdbRepo * pRepo = TSDB_COMMIT_REPO(pCommith);
-  STsdbCfg *  pCfg = REPO_CFG(pRepo);
-  SBlockData *pBlockData;
-  int64_t     offset = 0;
-  STable *    pTable = TSDB_COMMIT_TABLE(pCommith);
-  int         rowsToWrite = pDataCols->numOfRows;
-
-  ASSERT(rowsToWrite > 0 && rowsToWrite <= pCfg->maxRowsPerFileBlock);
-  ASSERT((!isLast) || rowsToWrite < pCfg->minRowsPerFileBlock);
-
-  // Make buffer space
-  if (tsdbMakeRoom((void **)(&TSDB_COMMIT_BUF(pCommith)), TSDB_BLOCK_STATIS_SIZE(pDataCols->numOfCols)) < 0) {
-    return -1;
-  }
-  pBlockData = (SBlockData *)TSDB_COMMIT_BUF(pCommith);
-
->>>>>>> fc429e12
   // Get # of cols not all NULL(not including key column)
   int nColsNotAllNull = 0;
   for (int ncol = 1; ncol < pDataCols->numOfCols; ncol++) {  // ncol from 1, we skip the timestamp column
@@ -991,7 +762,6 @@
 
     if (isNEleNull(pDataCol, rowsToWrite)) {  // all data to commit are NULL, just ignore it
       continue;
-<<<<<<< HEAD
     }
 
     memset(pBlockCol, 0, sizeof(*pBlockCol));
@@ -1003,19 +773,6 @@
                                                &(pBlockCol->sum), &(pBlockCol->minIndex), &(pBlockCol->maxIndex),
                                                &(pBlockCol->numOfNull));
     }
-=======
-    }
-
-    memset(pBlockCol, 0, sizeof(*pBlockCol));
-
-    pBlockCol->colId = pDataCol->colId;
-    pBlockCol->type = pDataCol->type;
-    if (tDataTypes[pDataCol->type].statisFunc) {
-      (*tDataTypes[pDataCol->type].statisFunc)(pDataCol->pData, rowsToWrite, &(pBlockCol->min), &(pBlockCol->max),
-                                               &(pBlockCol->sum), &(pBlockCol->minIndex), &(pBlockCol->maxIndex),
-                                               &(pBlockCol->numOfNull));
-    }
->>>>>>> fc429e12
     nColsNotAllNull++;
   }
 
@@ -1130,79 +887,6 @@
   if (nSupBlocks <= 0) {
     // No data (data all deleted)
     return 0;
-<<<<<<< HEAD
-  }
-
-  tlen = sizeof(SBlockInfo) + sizeof(SBlock) * (nSupBlocks + nSubBlocks) + sizeof(TSCKSUM);
-
-  // Write SBlockInfo part
-  if (tsdbMakeRoom((void **)(&(TSDB_COMMIT_BUF(pCommih))), tlen) < 0) return -1;
-  pBlkInfo = TSDB_COMMIT_BUF(pCommih);
-
-  pBlkInfo->delimiter = TSDB_FILE_DELIMITER;
-  pBlkInfo->tid = TABLE_TID(pTable);
-  pBlkInfo->uid = TABLE_UID(pTable);
-
-  memcpy((void *)(pBlkInfo->blocks), taosArrayGet(pCommih->aSupBlk, 0), nSupBlocks * sizeof(SBlock));
-  if (nSubBlocks > 0) {
-    memcpy((void *)(pBlkInfo->blocks + nSupBlocks), taosArrayGet(pCommih->aSubBlk, 0), nSubBlocks * sizeof(SBlock));
-
-    for (int i = 0; i < nSupBlocks; i++) {
-      pBlock = pBlkInfo->blocks + i;
-
-      if (pBlock->numOfSubBlocks > 1) {
-        pBlock->offset += (sizeof(SBlockInfo) + sizeof(SBlock) * nSupBlocks);
-      }
-    }
-  }
-
-  taosCalcChecksumAppend(0, (uint8_t *)pBlkInfo, tlen);
-
-  if (tsdbAppendDFile(pHeadf, TSDB_COMMIT_BUF(pCommih), tlen, &offset) < 0) {
-    return -1;
-  }
-
-  tsdbUpdateDFileMagic(pHeadf, POINTER_SHIFT(pBlkInfo, tlen - sizeof(TSCKSUM)));
-
-  // Set blkIdx
-  pBlock = taosArrayGet(pCommih->aSupBlk, nSupBlocks - 1);
-
-  blkIdx.tid = TABLE_TID(pTable);
-  blkIdx.uid = TABLE_UID(pTable);
-  blkIdx.hasLast = pBlock->last ? 1 : 0;
-  blkIdx.maxKey = pBlock->keyLast;
-  blkIdx.numOfBlocks = nSupBlocks;
-  blkIdx.len = tlen;
-  blkIdx.offset = (uint32_t)offset;
-
-  ASSERT(blkIdx.numOfBlocks > 0);
-
-  if (taosArrayPush(pCommih->aBlkIdx, (void *)(&blkIdx)) == NULL) {
-    terrno = TSDB_CODE_TDB_OUT_OF_MEMORY;
-    return -1;
-  }
-
-  return 0;
-}
-
-static int tsdbWriteBlockIdx(SCommitH *pCommih) {
-  SBlockIdx *pBlkIdx;
-  SDFile *   pHeadf = TSDB_COMMIT_HEAD_FILE(pCommih);
-  size_t     nidx = taosArrayGetSize(pCommih->aBlkIdx);
-  int        tlen = 0, size;
-  int64_t    offset;
-
-  if (nidx <= 0) {
-    // All data are deleted
-    pHeadf->info.offset = 0;
-    pHeadf->info.len = 0;
-    return 0;
-  }
-
-  for (size_t i = 0; i < nidx; i++) {
-    pBlkIdx = (SBlockIdx *)taosArrayGet(pCommih->aBlkIdx, i);
-
-=======
   }
 
   tlen = (uint32_t)(sizeof(SBlockInfo) + sizeof(SBlock) * (nSupBlocks + nSubBlocks) + sizeof(TSCKSUM));
@@ -1266,13 +950,14 @@
 
   if (nidx <= 0) {
     // All data are deleted
+    pHeadf->info.offset = 0;
+    pHeadf->info.len = 0;
     return 0;
   }
 
   for (size_t i = 0; i < nidx; i++) {
     pBlkIdx = (SBlockIdx *)taosArrayGet(pCommih->aBlkIdx, i);
 
->>>>>>> fc429e12
     size = tsdbEncodeSBlockIdx(NULL, pBlkIdx);
     if (tsdbMakeRoom((void **)(&TSDB_COMMIT_BUF(pCommih)), tlen + size) < 0) return -1;
 
@@ -1293,11 +978,7 @@
   }
 
   tsdbUpdateDFileMagic(pHeadf, POINTER_SHIFT(TSDB_COMMIT_BUF(pCommih), tlen - sizeof(TSCKSUM)));
-<<<<<<< HEAD
-  pHeadf->info.offset = offset;
-=======
   pHeadf->info.offset = (uint32_t)offset;
->>>>>>> fc429e12
   pHeadf->info.len = tlen;
 
   return 0;
@@ -1572,10 +1253,6 @@
 }
 
 static void tsdbResetCommitTable(SCommitH *pCommith) {
-<<<<<<< HEAD
-=======
-  tdResetDataCols(pCommith->pDataCols);
->>>>>>> fc429e12
   taosArrayClear(pCommith->aSubBlk);
   taosArrayClear(pCommith->aSupBlk);
   pCommith->pTable = NULL;
@@ -1585,7 +1262,6 @@
   SDiskID    did;
   STsdbRepo *pRepo = TSDB_COMMIT_REPO(pCommith);
   SDFileSet *pWSet = TSDB_COMMIT_WRITE_FSET(pCommith);
-<<<<<<< HEAD
 
   tfsAllocDisk(tsdbGetFidLevel(fid, &(pCommith->rtn)), &(did.level), &(did.id));
   if (did.level == TFS_UNDECIDED_LEVEL) {
@@ -1593,135 +1269,10 @@
     return -1;
   }
 
-=======
-
-  tfsAllocDisk(tsdbGetFidLevel(fid, &(pCommith->rtn)), &(did.level), &(did.id));
-  if (did.level == TFS_UNDECIDED_LEVEL) {
-    terrno = TSDB_CODE_TDB_NO_AVAIL_DISK;
-    return -1;
-  }
-
->>>>>>> fc429e12
   // Open read FSET
   if (pSet) {
     if (tsdbSetAndOpenReadFSet(&(pCommith->readh), pSet) < 0) {
       return -1;
-<<<<<<< HEAD
-=======
-    }
-
-    pCommith->isRFileSet = true;
-
-    if (tsdbLoadBlockIdx(&(pCommith->readh)) < 0) {
-      tsdbCloseAndUnsetFSet(&(pCommith->readh));
-      return -1;
-    }
-  } else {
-    pCommith->isRFileSet = false;
-  }
-
-  // Set and open commit FSET
-  if (pSet == NULL || did.level > TSDB_FSET_LEVEL(pSet)) {
-    // Create a new FSET to write data
-    tsdbInitDFileSet(pWSet, did, REPO_ID(pRepo), fid, FS_TXN_VERSION(REPO_FS(pRepo)));
-
-    if (tsdbCreateDFileSet(pWSet, true) < 0) {
-      if (pCommith->isRFileSet) {
-        tsdbCloseAndUnsetFSet(&(pCommith->readh));
-      }
-      return -1;
-    }
-
-    pCommith->isDFileSame = false;
-    pCommith->isLFileSame = false;
-  } else {
-    did.level = TSDB_FSET_LEVEL(pSet);
-    did.id = TSDB_FSET_ID(pSet);
-
-    pCommith->wSet.fid = fid;
-    pCommith->wSet.state = 0;
-
-    // TSDB_FILE_HEAD
-    SDFile *pWHeadf = TSDB_COMMIT_HEAD_FILE(pCommith);
-    tsdbInitDFile(pWHeadf, did, REPO_ID(pRepo), fid, FS_TXN_VERSION(REPO_FS(pRepo)), TSDB_FILE_HEAD);
-    if (tsdbCreateDFile(pWHeadf, true) < 0) {
-      if (pCommith->isRFileSet) {
-        tsdbCloseAndUnsetFSet(&(pCommith->readh));
-        return -1;
-      }
-    }
-
-    // TSDB_FILE_DATA
-    SDFile *pRDataf = TSDB_READ_DATA_FILE(&(pCommith->readh));
-    SDFile *pWDataf = TSDB_COMMIT_DATA_FILE(pCommith);
-    tsdbInitDFileEx(pWDataf, pRDataf);
-    if (tsdbOpenDFile(pWDataf, O_WRONLY) < 0) {
-      tsdbCloseDFile(pWHeadf);
-      tsdbRemoveDFile(pWHeadf);
-      if (pCommith->isRFileSet) {
-        tsdbCloseAndUnsetFSet(&(pCommith->readh));
-        return -1;
-      }
-    }
-    pCommith->isDFileSame = true;
-
-    // TSDB_FILE_LAST
-    SDFile *pRLastf = TSDB_READ_LAST_FILE(&(pCommith->readh));
-    SDFile *pWLastf = TSDB_COMMIT_LAST_FILE(pCommith);
-    if (pRLastf->info.size < 32 * 1024) {
-      tsdbInitDFileEx(pWLastf, pRLastf);
-      pCommith->isLFileSame = true;
-
-      if (tsdbOpenDFile(pWLastf, O_WRONLY) < 0) {
-        tsdbCloseDFileSet(pWSet);
-        tsdbRemoveDFile(pWHeadf);
-        if (pCommith->isRFileSet) {
-          tsdbCloseAndUnsetFSet(&(pCommith->readh));
-          return -1;
-        }
-      }
-    } else {
-      tsdbInitDFile(pWLastf, did, REPO_ID(pRepo), fid, FS_TXN_VERSION(REPO_FS(pRepo)), TSDB_FILE_LAST);
-      pCommith->isLFileSame = false;
-
-      if (tsdbCreateDFile(pWLastf, true) < 0) {
-        tsdbCloseDFileSet(pWSet);
-        tsdbRemoveDFile(pWHeadf);
-        if (pCommith->isRFileSet) {
-          tsdbCloseAndUnsetFSet(&(pCommith->readh));
-          return -1;
-        }
-      }
-    }
-  }
-
-  return 0;
-}
-
-static void tsdbCloseCommitFile(SCommitH *pCommith, bool hasError) {
-  if (pCommith->isRFileSet) {
-    tsdbCloseAndUnsetFSet(&(pCommith->readh));
-  }
-
-  if (!hasError) {
-    TSDB_FSET_FSYNC(TSDB_COMMIT_WRITE_FSET(pCommith));
-  }
-  tsdbCloseDFileSet(TSDB_COMMIT_WRITE_FSET(pCommith));
-}
-
-static bool tsdbCanAddSubBlock(SCommitH *pCommith, SBlock *pBlock, SMergeInfo *pInfo) {
-  STsdbRepo *pRepo = TSDB_COMMIT_REPO(pCommith);
-  STsdbCfg * pCfg = REPO_CFG(pRepo);
-  int        mergeRows = pBlock->numOfRows + pInfo->rowsInserted - pInfo->rowsDeleteSucceed;
-
-  ASSERT(mergeRows > 0);
-
-  if (pBlock->numOfSubBlocks < TSDB_MAX_SUBBLOCKS && pInfo->nOperations <= pCfg->maxRowsPerFileBlock) {
-    if (pBlock->last) {
-      if (pCommith->isLFileSame && mergeRows < pCfg->minRowsPerFileBlock) return true;
-    } else {
-      if (mergeRows < pCfg->maxRowsPerFileBlock) return true;
->>>>>>> fc429e12
     }
 
     pCommith->isRFileSet = true;
@@ -1737,7 +1288,6 @@
     pCommith->isRFileSet = false;
   }
 
-<<<<<<< HEAD
   // Set and open commit FSET
   if (pSet == NULL || did.level > TSDB_FSET_LEVEL(pSet)) {
     // Create a new FSET to write data
@@ -1859,8 +1409,6 @@
     }
   }
 
-=======
->>>>>>> fc429e12
   return false;
 }
 
@@ -1870,24 +1418,16 @@
   STsdbFS *  pfs = REPO_FS(pRepo);
   SDFileSet *pSet;
 
-<<<<<<< HEAD
   // Get retention snapshot
-=======
-  // Get retentioni snapshot
->>>>>>> fc429e12
   tsdbGetRtnSnap(pRepo, &rtn);
 
   tsdbFSIterInit(&fsiter, pfs, TSDB_FS_ITER_FORWARD);
   while ((pSet = tsdbFSIterNext(&fsiter))) {
-<<<<<<< HEAD
     if (pSet->fid < rtn.minFid) {
       tsdbInfo("vgId:%d FSET %d at level %d disk id %d expires, remove it", REPO_ID(pRepo), pSet->fid,
                TSDB_FSET_LEVEL(pSet), TSDB_FSET_ID(pSet));
       continue;
     }
-=======
-    if (pSet->fid < rtn.minFid) continue;
->>>>>>> fc429e12
 
     if (tsdbApplyRtnOnFSet(pRepo, pSet, &rtn) < 0) {
       return -1;
@@ -1901,7 +1441,6 @@
   SDiskID   did;
   SDFileSet nSet;
   STsdbFS * pfs = REPO_FS(pRepo);
-<<<<<<< HEAD
   int       level;
 
   ASSERT(pSet->fid >= pRtn->minFid);
@@ -1909,12 +1448,6 @@
   level = tsdbGetFidLevel(pSet->fid, pRtn);
 
   tfsAllocDisk(level, &(did.level), &(did.id));
-=======
-
-  ASSERT(pSet->fid >= pRtn->minFid);
-
-  tfsAllocDisk(tsdbGetFidLevel(pSet->fid, pRtn), &(did.level), &(did.id));
->>>>>>> fc429e12
   if (did.level == TFS_UNDECIDED_LEVEL) {
     terrno = TSDB_CODE_TDB_NO_AVAIL_DISK;
     return -1;
@@ -1925,23 +1458,17 @@
     tsdbInitDFileSet(&nSet, did, REPO_ID(pRepo), pSet->fid, FS_TXN_VERSION(pfs));
 
     if (tsdbCopyDFileSet(pSet, &nSet) < 0) {
-<<<<<<< HEAD
       tsdbError("vgId:%d failed to copy FSET %d from level %d to level %d since %s", REPO_ID(pRepo), pSet->fid,
                 TSDB_FSET_LEVEL(pSet), did.level, tstrerror(terrno));
-=======
->>>>>>> fc429e12
       return -1;
     }
 
     if (tsdbUpdateDFileSet(pfs, &nSet) < 0) {
       return -1;
     }
-<<<<<<< HEAD
 
     tsdbInfo("vgId:%d FSET %d is copied from level %d disk id %d to level %d disk id %d", REPO_ID(pRepo), pSet->fid,
              TSDB_FSET_LEVEL(pSet), TSDB_FSET_ID(pSet), did.level, did.id);
-=======
->>>>>>> fc429e12
   } else {
     // On a correct level
     if (tsdbUpdateDFileSet(pfs, pSet) < 0) {
