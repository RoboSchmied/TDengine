--- conflicted
+++ resolved
@@ -23,13 +23,10 @@
 #include <unistd.h>
 #include <libgen.h>
 
+#include "talgo.h"
+#include "tchecksum.h"
 #include "tsdbMain.h"
-<<<<<<< HEAD
-#include "tchecksum.h"
-=======
 #include "tutil.h"
-#include "talgo.h"
->>>>>>> 84e0df6b
 
 const char *tsdbFileSuffix[] = {
     ".head",  // TSDB_FILE_TYPE_HEAD
