--- conflicted
+++ resolved
@@ -972,15 +972,11 @@
   }
 
   STSchema* pSchema = pTable->schema[pTable->numOfSchemas - 1];
-<<<<<<< HEAD
-  int i = pTable->numOfSchemas - 1;
-=======
   if (tsdbUpdateLastColSchema(pTable, pSchema) < 0) {
     return;
   }
 
   int16_t i = pTable->numOfSchemas - 1;
->>>>>>> f1824956
   while ((pSchema == NULL || pSchema->version != dataRowVersion(row)) && i >= 0) {
     i -= 1;
     pSchema = pTable->schema[i];
@@ -991,21 +987,6 @@
 
   SDataCol *pLatestCols = pTable->lastCols;
 
-<<<<<<< HEAD
-  for (int j = 0; j < schemaNCols(pSchema); j++) {
-    STColumn *pTCol = schemaColAt(pSchema, j);
-
-    if (pTCol->colId >= pTable->lastColNum) {
-      pTable->lastCols = realloc(pTable->lastCols, pTCol->colId + 5);
-      for (i = 0; i < 10; ++i) {
-        pTable->lastCols[i + pTable->lastColNum].bytes = 0;
-        pTable->lastCols[i + pTable->lastColNum].pData = NULL;
-      }
-      pTable->lastColNum += pTCol->colId + 5;
-    }
-    
-    SDataCol *pDataCol = &(pLatestCols[pTCol->colId]);
-=======
   for (int16_t j = 0; j < schemaNCols(pSchema); j++) {
     STColumn *pTCol = schemaColAt(pSchema, j);
     // ignore not exist colId
@@ -1014,16 +995,12 @@
       continue;
     }
     
->>>>>>> f1824956
     void* value = tdGetRowDataOfCol(row, (int8_t)pTCol->type, TD_DATA_ROW_HEAD_SIZE + pSchema->columns[j].offset);
     if (isNullN(value, pTCol->type)) {
       continue;
     }
-<<<<<<< HEAD
-=======
 
     SDataCol *pDataCol = &(pLatestCols[idx]);
->>>>>>> f1824956
     if (pDataCol->pData == NULL) {
       pDataCol->pData = malloc(pSchema->columns[j].bytes);
       pDataCol->bytes = pSchema->columns[j].bytes;
