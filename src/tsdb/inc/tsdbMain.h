--- conflicted
+++ resolved
@@ -94,11 +94,8 @@
   void *         streamHandler;  // TODO
   TSKEY          lastKey;        // lastkey inserted in this table, initialized as 0, TODO: make a structure
   struct STable *next;           // TODO: remove the next
-<<<<<<< HEAD
+  struct STable *prev;
   tstr *         name;           // NOTE: there a flexible string here
-=======
-  struct STable *prev;
->>>>>>> efe4e3fe
 } STable;
 
 #define TSDB_GET_TABLE_LAST_KEY(tb) ((tb)->lastKey)
