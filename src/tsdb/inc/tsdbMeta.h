/*
 * Copyright (c) 2019 TAOS Data, Inc. <jhtao@taosdata.com>
 *
 * This program is free software: you can use, redistribute, and/or modify
 * it under the terms of the GNU Affero General Public License, version 3
 * or later ("AGPL"), as published by the Free Software Foundation.
 *
 * This program is distributed in the hope that it will be useful, but WITHOUT
 * ANY WARRANTY; without even the implied warranty of MERCHANTABILITY or
 * FITNESS FOR A PARTICULAR PURPOSE.
 *
 * You should have received a copy of the GNU Affero General Public License
 * along with this program. If not, see <http://www.gnu.org/licenses/>.
 */

#ifndef _TD_TSDB_META_H_
#define _TD_TSDB_META_H_

#define TSDB_MAX_TABLE_SCHEMAS 16

typedef struct STable {
  STableId       tableId;
  ETableType     type;
  tstr*          name;  // NOTE: there a flexible string here
  uint64_t       suid;
  struct STable* pSuper;  // super table pointer
  uint8_t        numOfSchemas;
  STSchema*      schema[TSDB_MAX_TABLE_SCHEMAS];
  STSchema*      tagSchema;
  SKVRow         tagVal;
  SSkipList*     pIndex;         // For TSDB_SUPER_TABLE, it is the skiplist index
  void*          eventHandler;   // TODO
  void*          streamHandler;  // TODO
  TSKEY          lastKey;
  SDataRow       lastRow;
  char*          sql;
  void*          cqhandle;
  SRWLatch       latch;  // TODO: implementa latch functions

  SDataCol      *lastCols;
<<<<<<< HEAD
  int16_t        lastColNum;
  int16_t        maxColumnNum;
=======
  int16_t        maxColNum;
  int16_t        restoreColumnNum;
  bool           hasRestoreLastColumn;
>>>>>>> 1062357e
  int            lastColSVersion;
  T_REF_DECLARE()
} STable;

#define TSDB_LATEST_COLUMN_ARRAY_SIZE     20
#define TSDB_LATEST_COLUMN_ARRAY_ADD_SIZE 5

typedef struct {
  pthread_rwlock_t rwLock;

  int32_t   nTables;
  int32_t   maxTables;
  STable**  tables;
  SList*    superList;
  SHashObj* uidMap;
  int       maxRowBytes;
  int       maxCols;
} STsdbMeta;

#define TSDB_INIT_NTABLES 1024
#define TABLE_TYPE(t) (t)->type
#define TABLE_NAME(t) (t)->name
#define TABLE_CHAR_NAME(t) TABLE_NAME(t)->data
#define TABLE_UID(t) (t)->tableId.uid
#define TABLE_TID(t) (t)->tableId.tid
#define TABLE_SUID(t) (t)->suid
// #define TSDB_META_FILE_MAGIC(m) KVSTORE_MAGIC((m)->pStore)
#define TSDB_RLOCK_TABLE(t) taosRLockLatch(&((t)->latch))
#define TSDB_RUNLOCK_TABLE(t) taosRUnLockLatch(&((t)->latch))
#define TSDB_WLOCK_TABLE(t) taosWLockLatch(&((t)->latch))
#define TSDB_WUNLOCK_TABLE(t) taosWUnLockLatch(&((t)->latch))

STsdbMeta* tsdbNewMeta(STsdbCfg* pCfg);
void       tsdbFreeMeta(STsdbMeta* pMeta);
int        tsdbOpenMeta(STsdbRepo* pRepo);
int        tsdbCloseMeta(STsdbRepo* pRepo);
STable*    tsdbGetTableByUid(STsdbMeta* pMeta, uint64_t uid);
STSchema*  tsdbGetTableSchemaByVersion(STable* pTable, int16_t _version);
int        tsdbWLockRepoMeta(STsdbRepo* pRepo);
int        tsdbRLockRepoMeta(STsdbRepo* pRepo);
int        tsdbUnlockRepoMeta(STsdbRepo* pRepo);
void       tsdbRefTable(STable* pTable);
void       tsdbUnRefTable(STable* pTable);
void       tsdbUpdateTableSchema(STsdbRepo* pRepo, STable* pTable, STSchema* pSchema, bool insertAct);
int        tsdbRestoreTable(STsdbRepo* pRepo, void* cont, int contLen);
void       tsdbOrgMeta(STsdbRepo* pRepo);
int        tsdbInitColIdCacheWithSchema(STable* pTable, STSchema* pSchema);
int16_t    tsdbGetLastColumnsIndexByColId(STable* pTable, int16_t colId);
int        tsdbUpdateLastColSchema(STable *pTable, STSchema *pNewSchema);
STSchema*  tsdbGetTableLatestSchema(STable *pTable);
<<<<<<< HEAD
=======
void       tsdbFreeLastColumns(STable* pTable);
>>>>>>> 1062357e

static FORCE_INLINE int tsdbCompareSchemaVersion(const void *key1, const void *key2) {
  if (*(int16_t *)key1 < schemaVersion(*(STSchema **)key2)) {
    return -1;
  } else if (*(int16_t *)key1 > schemaVersion(*(STSchema **)key2)) {
    return 1;
  } else {
    return 0;
  }
}

static FORCE_INLINE STSchema* tsdbGetTableSchemaImpl(STable* pTable, bool lock, bool copy, int16_t _version) {
  STable*   pDTable = (TABLE_TYPE(pTable) == TSDB_CHILD_TABLE) ? pTable->pSuper : pTable;
  STSchema* pSchema = NULL;
  STSchema* pTSchema = NULL;

  if (lock) TSDB_RLOCK_TABLE(pDTable);
  if (_version < 0) {  // get the latest version of schema
    pTSchema = pDTable->schema[pDTable->numOfSchemas - 1];
  } else {  // get the schema with version
    void* ptr = taosbsearch(&_version, pDTable->schema, pDTable->numOfSchemas, sizeof(STSchema*),
                            tsdbCompareSchemaVersion, TD_EQ);
    if (ptr == NULL) {
      terrno = TSDB_CODE_TDB_IVD_TB_SCHEMA_VERSION;
      goto _exit;
    }
    pTSchema = *(STSchema**)ptr;
  }

  ASSERT(pTSchema != NULL);

  if (copy) {
    if ((pSchema = tdDupSchema(pTSchema)) == NULL) terrno = TSDB_CODE_TDB_OUT_OF_MEMORY;
  } else {
    pSchema = pTSchema;
  }

_exit:
  if (lock) TSDB_RUNLOCK_TABLE(pDTable);
  return pSchema;
}

static FORCE_INLINE STSchema* tsdbGetTableSchema(STable* pTable) {
  return tsdbGetTableSchemaImpl(pTable, false, false, -1);
}

static FORCE_INLINE STSchema *tsdbGetTableTagSchema(STable *pTable) {
  if (pTable->type == TSDB_CHILD_TABLE) {  // check child table first
    STable *pSuper = pTable->pSuper;
    if (pSuper == NULL) return NULL;
    return pSuper->tagSchema;
  } else if (pTable->type == TSDB_SUPER_TABLE) {
    return pTable->tagSchema;
  } else {
    return NULL;
  }
}

static FORCE_INLINE TSKEY tsdbGetTableLastKeyImpl(STable* pTable) {
  ASSERT(pTable->lastRow == NULL || pTable->lastKey == dataRowKey(pTable->lastRow));
  return pTable->lastKey;
}

#endif /* _TD_TSDB_META_H_ */<|MERGE_RESOLUTION|>--- conflicted
+++ resolved
@@ -38,14 +38,9 @@
   SRWLatch       latch;  // TODO: implementa latch functions
 
   SDataCol      *lastCols;
-<<<<<<< HEAD
-  int16_t        lastColNum;
-  int16_t        maxColumnNum;
-=======
   int16_t        maxColNum;
   int16_t        restoreColumnNum;
   bool           hasRestoreLastColumn;
->>>>>>> 1062357e
   int            lastColSVersion;
   T_REF_DECLARE()
 } STable;
@@ -96,10 +91,7 @@
 int16_t    tsdbGetLastColumnsIndexByColId(STable* pTable, int16_t colId);
 int        tsdbUpdateLastColSchema(STable *pTable, STSchema *pNewSchema);
 STSchema*  tsdbGetTableLatestSchema(STable *pTable);
-<<<<<<< HEAD
-=======
 void       tsdbFreeLastColumns(STable* pTable);
->>>>>>> 1062357e
 
 static FORCE_INLINE int tsdbCompareSchemaVersion(const void *key1, const void *key2) {
   if (*(int16_t *)key1 < schemaVersion(*(STSchema **)key2)) {
