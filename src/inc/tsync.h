--- conflicted
+++ resolved
@@ -79,13 +79,8 @@
 // get file version
 typedef int32_t  (*FGetVersion)(int32_t vgId, uint64_t *fver, uint64_t *vver);
 
-<<<<<<< HEAD
-typedef int32_t  (*FSendFile)(void *tsdb, int32_t socketFd);
-typedef int32_t  (*FRecvFile)(void *tsdb, int32_t socketFd);
-=======
 typedef int32_t  (*FSendFile)(void *tsdb, SOCKET socketFd);
 typedef int32_t  (*FRecvFile)(void *tsdb, SOCKET socketFd);
->>>>>>> fc429e12
 
 typedef struct {
   int32_t  vgId;       // vgroup ID
