/*
 * Copyright (c) 2019 TAOS Data, Inc. <jhtao@taosdata.com>
 *
 * This program is free software: you can use, redistribute, and/or modify
 * it under the terms of the GNU Affero General Public License, version 3
 * or later ("AGPL"), as published by the Free Software Foundation.
 *
 * This program is distributed in the hope that it will be useful, but WITHOUT
 * ANY WARRANTY; without even the implied warranty of MERCHANTABILITY or
 * FITNESS FOR A PARTICULAR PURPOSE.
 *
 * You should have received a copy of the GNU Affero General Public License
 * along with this program. If not, see <http://www.gnu.org/licenses/>.
 */

#ifndef TDENGINE_TAOSERROR_H
#define TDENGINE_TAOSERROR_H

#ifdef __cplusplus
extern "C" {
#endif

#include <stdint.h>
#include <stdbool.h>

#define TAOS_DEF_ERROR_CODE(mod, code) ((int32_t)((0x80000000 | ((mod)<<16) | (code))))

#define TAOS_SYSTEM_ERROR(code)             (0x80ff0000 | (code))
#define TAOS_SUCCEEDED(err)                 ((err) >= 0)
#define TAOS_FAILED(err)                    ((err) < 0)

const char* tstrerror(int32_t err);

int32_t* taosGetErrno();
#define terrno                              (*taosGetErrno())

#define TSDB_CODE_SUCCESS                   0
#define TSDB_CODE_FAILED                    -1   // unknown or needn't tell detail error

// rpc
#define TSDB_CODE_RPC_ACTION_IN_PROGRESS        TAOS_DEF_ERROR_CODE(0, 0x0001)  //"Action in progress"
#define TSDB_CODE_RPC_AUTH_REQUIRED             TAOS_DEF_ERROR_CODE(0, 0x0002)  //"Authentication required"
#define TSDB_CODE_RPC_AUTH_FAILURE              TAOS_DEF_ERROR_CODE(0, 0x0003)  //"Authentication failure"
#define TSDB_CODE_RPC_REDIRECT                  TAOS_DEF_ERROR_CODE(0, 0x0004)  //"Redirect"
#define TSDB_CODE_RPC_NOT_READY                 TAOS_DEF_ERROR_CODE(0, 0x0005)  //"System not ready"    // peer is not ready to process data
#define TSDB_CODE_RPC_ALREADY_PROCESSED         TAOS_DEF_ERROR_CODE(0, 0x0006)  //"Message already processed"
#define TSDB_CODE_RPC_LAST_SESSION_NOT_FINISHED TAOS_DEF_ERROR_CODE(0, 0x0007)  //"Last session not finished"
#define TSDB_CODE_RPC_MISMATCHED_LINK_ID        TAOS_DEF_ERROR_CODE(0, 0x0008)  //"Mismatched meter id"
#define TSDB_CODE_RPC_TOO_SLOW                  TAOS_DEF_ERROR_CODE(0, 0x0009)  //"Processing of request timed out"
#define TSDB_CODE_RPC_MAX_SESSIONS              TAOS_DEF_ERROR_CODE(0, 0x000A)  //"Number of sessions reached limit"    // too many sessions
#define TSDB_CODE_RPC_NETWORK_UNAVAIL           TAOS_DEF_ERROR_CODE(0, 0x000B)  //"Unable to establish connection"
#define TSDB_CODE_RPC_APP_ERROR                 TAOS_DEF_ERROR_CODE(0, 0x000C)  //"Unexpected generic error in RPC"
#define TSDB_CODE_RPC_UNEXPECTED_RESPONSE       TAOS_DEF_ERROR_CODE(0, 0x000D)  //"Unexpected response"
#define TSDB_CODE_RPC_INVALID_VALUE             TAOS_DEF_ERROR_CODE(0, 0x000E)  //"Invalid value"
#define TSDB_CODE_RPC_INVALID_TRAN_ID           TAOS_DEF_ERROR_CODE(0, 0x000F)  //"Invalid transaction id"
#define TSDB_CODE_RPC_INVALID_SESSION_ID        TAOS_DEF_ERROR_CODE(0, 0x0010)  //"Invalid session id"
#define TSDB_CODE_RPC_INVALID_MSG_TYPE          TAOS_DEF_ERROR_CODE(0, 0x0011)  //"Invalid message type"
#define TSDB_CODE_RPC_INVALID_RESPONSE_TYPE     TAOS_DEF_ERROR_CODE(0, 0x0012)  //"Invalid response type"
#define TSDB_CODE_RPC_INVALID_TIME_STAMP        TAOS_DEF_ERROR_CODE(0, 0x0013)  //"Client and server's time is not synchronized"
#define TSDB_CODE_APP_NOT_READY                 TAOS_DEF_ERROR_CODE(0, 0x0014)  //"Database not ready"
#define TSDB_CODE_RPC_FQDN_ERROR                TAOS_DEF_ERROR_CODE(0, 0x0015)  //"Unable to resolve FQDN"
#define TSDB_CODE_RPC_INVALID_VERSION           TAOS_DEF_ERROR_CODE(0, 0x0016)  //"Invalid app version"
<<<<<<< HEAD
#define TSDB_CODE_RPC_CONN_BROKEN               TAOS_DEF_ERROR_CODE(0, 0x0017)  //"connection is broken"
=======
#define TSDB_CODE_RPC_SHORTCUT                  TAOS_DEF_ERROR_CODE(0, 0x0017)  //"Shortcut"
>>>>>>> 569eefd0

//common & util
#define TSDB_CODE_COM_OPS_NOT_SUPPORT           TAOS_DEF_ERROR_CODE(0, 0x0100)  //"Operation not supported"
#define TSDB_CODE_COM_MEMORY_CORRUPTED          TAOS_DEF_ERROR_CODE(0, 0x0101)  //"Memory corrupted"
#define TSDB_CODE_COM_OUT_OF_MEMORY             TAOS_DEF_ERROR_CODE(0, 0x0102)  //"Out of memory"
#define TSDB_CODE_COM_INVALID_CFG_MSG           TAOS_DEF_ERROR_CODE(0, 0x0103)  //"Invalid config message"
#define TSDB_CODE_COM_FILE_CORRUPTED            TAOS_DEF_ERROR_CODE(0, 0x0104)  //"Data file corrupted"
#define TSDB_CODE_REF_NO_MEMORY                 TAOS_DEF_ERROR_CODE(0, 0x0105)  //"Ref out of memory"
#define TSDB_CODE_REF_FULL                      TAOS_DEF_ERROR_CODE(0, 0x0106)  //"too many Ref Objs"
#define TSDB_CODE_REF_ID_REMOVED                TAOS_DEF_ERROR_CODE(0, 0x0107)  //"Ref ID is removed"
#define TSDB_CODE_REF_INVALID_ID                TAOS_DEF_ERROR_CODE(0, 0x0108)  //"Invalid Ref ID"
#define TSDB_CODE_REF_ALREADY_EXIST             TAOS_DEF_ERROR_CODE(0, 0x0109)  //"Ref is already there"
#define TSDB_CODE_REF_NOT_EXIST                 TAOS_DEF_ERROR_CODE(0, 0x010A)  //"Ref is not there"

//client
#define TSDB_CODE_TSC_INVALID_OPERATION         TAOS_DEF_ERROR_CODE(0, 0x0200)  //"Invalid Operation")
#define TSDB_CODE_TSC_INVALID_QHANDLE           TAOS_DEF_ERROR_CODE(0, 0x0201)  //"Invalid qhandle")
#define TSDB_CODE_TSC_INVALID_TIME_STAMP        TAOS_DEF_ERROR_CODE(0, 0x0202)  //"Invalid combination of client/service time")
#define TSDB_CODE_TSC_INVALID_VALUE             TAOS_DEF_ERROR_CODE(0, 0x0203)  //"Invalid value in client")
#define TSDB_CODE_TSC_INVALID_VERSION           TAOS_DEF_ERROR_CODE(0, 0x0204)  //"Invalid client version")
#define TSDB_CODE_TSC_INVALID_IE                TAOS_DEF_ERROR_CODE(0, 0x0205)  //"Invalid client ie")
#define TSDB_CODE_TSC_INVALID_FQDN              TAOS_DEF_ERROR_CODE(0, 0x0206)  //"Invalid host name")
#define TSDB_CODE_TSC_INVALID_USER_LENGTH       TAOS_DEF_ERROR_CODE(0, 0x0207)  //"Invalid user name")
#define TSDB_CODE_TSC_INVALID_PASS_LENGTH       TAOS_DEF_ERROR_CODE(0, 0x0208)  //"Invalid password")
#define TSDB_CODE_TSC_INVALID_DB_LENGTH         TAOS_DEF_ERROR_CODE(0, 0x0209)  //"Database name too long")
#define TSDB_CODE_TSC_INVALID_TABLE_ID_LENGTH   TAOS_DEF_ERROR_CODE(0, 0x020A)  //"Table name too long")
#define TSDB_CODE_TSC_INVALID_CONNECTION        TAOS_DEF_ERROR_CODE(0, 0x020B)  //"Invalid connection")
#define TSDB_CODE_TSC_OUT_OF_MEMORY             TAOS_DEF_ERROR_CODE(0, 0x020C)  //"System out of memory")
#define TSDB_CODE_TSC_NO_DISKSPACE              TAOS_DEF_ERROR_CODE(0, 0x020D)  //"System out of disk space")
#define TSDB_CODE_TSC_QUERY_CACHE_ERASED        TAOS_DEF_ERROR_CODE(0, 0x020E)  //"Query cache erased")
#define TSDB_CODE_TSC_QUERY_CANCELLED           TAOS_DEF_ERROR_CODE(0, 0x020F)  //"Query terminated")
#define TSDB_CODE_TSC_SORTED_RES_TOO_MANY       TAOS_DEF_ERROR_CODE(0, 0x0210)  //"Result set too large to be sorted")      // too many result for ordered super table projection query
#define TSDB_CODE_TSC_APP_ERROR                 TAOS_DEF_ERROR_CODE(0, 0x0211)  //"Application error")
#define TSDB_CODE_TSC_ACTION_IN_PROGRESS        TAOS_DEF_ERROR_CODE(0, 0x0212)  //"Action in progress")
#define TSDB_CODE_TSC_DISCONNECTED              TAOS_DEF_ERROR_CODE(0, 0x0213)  //"Disconnected from service")
#define TSDB_CODE_TSC_NO_WRITE_AUTH             TAOS_DEF_ERROR_CODE(0, 0x0214)  //"No write permission")
#define TSDB_CODE_TSC_CONN_KILLED               TAOS_DEF_ERROR_CODE(0, 0x0215)  //"Connection killed")
#define TSDB_CODE_TSC_SQL_SYNTAX_ERROR          TAOS_DEF_ERROR_CODE(0, 0x0216)  //"Syntax error in SQL")
#define TSDB_CODE_TSC_DB_NOT_SELECTED           TAOS_DEF_ERROR_CODE(0, 0x0217)  //"Database not specified or available")
#define TSDB_CODE_TSC_INVALID_TABLE_NAME        TAOS_DEF_ERROR_CODE(0, 0x0218)  //"Table does not exist")
#define TSDB_CODE_TSC_EXCEED_SQL_LIMIT          TAOS_DEF_ERROR_CODE(0, 0x0219)  //"SQL statement too long check maxSQLLength config")
#define TSDB_CODE_TSC_FILE_EMPTY                TAOS_DEF_ERROR_CODE(0, 0x021A)  //"File is empty")
#define TSDB_CODE_TSC_LINE_SYNTAX_ERROR         TAOS_DEF_ERROR_CODE(0, 0x021B)  //"Syntax error in Line")
#define TSDB_CODE_TSC_NO_META_CACHED            TAOS_DEF_ERROR_CODE(0, 0x021C)  //"No table meta cached")
#define TSDB_CODE_TSC_DUP_COL_NAMES             TAOS_DEF_ERROR_CODE(0, 0x021D)  //"duplicated column names")
#define TSDB_CODE_TSC_INVALID_TAG_LENGTH        TAOS_DEF_ERROR_CODE(0, 0x021E)  //"Invalid tag length")
#define TSDB_CODE_TSC_INVALID_COLUMN_LENGTH     TAOS_DEF_ERROR_CODE(0, 0x021F)  //"Invalid column length")
#define TSDB_CODE_TSC_DUP_TAG_NAMES             TAOS_DEF_ERROR_CODE(0, 0x0220)  //"duplicated tag names")
#define TSDB_CODE_TSC_INVALID_JSON              TAOS_DEF_ERROR_CODE(0, 0x0221)  //"Invalid JSON format")
#define TSDB_CODE_TSC_INVALID_JSON_TYPE         TAOS_DEF_ERROR_CODE(0, 0x0222)  //"Invalid JSON data type")
#define TSDB_CODE_TSC_INVALID_JSON_CONFIG       TAOS_DEF_ERROR_CODE(0, 0x0223)  //"Invalid JSON configuration")
#define TSDB_CODE_TSC_VALUE_OUT_OF_RANGE        TAOS_DEF_ERROR_CODE(0, 0x0224)  //"Value out of range")
#define TSDB_CODE_TSC_INVALID_PROTOCOL_TYPE     TAOS_DEF_ERROR_CODE(0, 0x0225)  //"Invalid line protocol type")
#define TSDB_CODE_TSC_INVALID_PRECISION_TYPE    TAOS_DEF_ERROR_CODE(0, 0x0226)  //"Invalid timestamp precision type")
#define TSDB_CODE_TSC_RES_TOO_MANY              TAOS_DEF_ERROR_CODE(0, 0x0227)  //"Result set too large to be output")
#define TSDB_CODE_TSC_INVALID_SCHEMA_VERSION    TAOS_DEF_ERROR_CODE(0, 0x0228)  //"invalid table schema version")
#define TSDB_CODE_TSC_TOO_MANY_SML_LINES        TAOS_DEF_ERROR_CODE(0, 0x0229)  //"too many lines in batch")

// mnode
#define TSDB_CODE_MND_MSG_NOT_PROCESSED         TAOS_DEF_ERROR_CODE(0, 0x0300)  //"Message not processed"
#define TSDB_CODE_MND_ACTION_IN_PROGRESS        TAOS_DEF_ERROR_CODE(0, 0x0301)  //"Message is progressing"
#define TSDB_CODE_MND_ACTION_NEED_REPROCESSED   TAOS_DEF_ERROR_CODE(0, 0x0302)  //"Messag need to be reprocessed"
#define TSDB_CODE_MND_NO_RIGHTS                 TAOS_DEF_ERROR_CODE(0, 0x0303)  //"Insufficient privilege for operation"
#define TSDB_CODE_MND_APP_ERROR                 TAOS_DEF_ERROR_CODE(0, 0x0304)  //"Unexpected generic error in mnode"
#define TSDB_CODE_MND_INVALID_CONNECTION        TAOS_DEF_ERROR_CODE(0, 0x0305)  //"Invalid message connection"
#define TSDB_CODE_MND_INVALID_MSG_VERSION       TAOS_DEF_ERROR_CODE(0, 0x0306)  //"Incompatible protocol version"
#define TSDB_CODE_MND_INVALID_MSG_LEN           TAOS_DEF_ERROR_CODE(0, 0x0307)  //"Invalid message length"
#define TSDB_CODE_MND_INVALID_MSG_TYPE          TAOS_DEF_ERROR_CODE(0, 0x0308)  //"Invalid message type"
#define TSDB_CODE_MND_TOO_MANY_SHELL_CONNS      TAOS_DEF_ERROR_CODE(0, 0x0309)  //"Too many connections"
#define TSDB_CODE_MND_OUT_OF_MEMORY             TAOS_DEF_ERROR_CODE(0, 0x030A)  //"Out of memory in mnode"
#define TSDB_CODE_MND_INVALID_SHOWOBJ           TAOS_DEF_ERROR_CODE(0, 0x030B)  //"Data expired"
#define TSDB_CODE_MND_INVALID_QUERY_ID          TAOS_DEF_ERROR_CODE(0, 0x030C)  //"Invalid query id"
#define TSDB_CODE_MND_INVALID_STREAM_ID         TAOS_DEF_ERROR_CODE(0, 0x030D)  //"Invalid stream id"
#define TSDB_CODE_MND_INVALID_CONN_ID           TAOS_DEF_ERROR_CODE(0, 0x030E)  //"Invalid connection id"
#define TSDB_CODE_MND_MNODE_IS_RUNNING          TAOS_DEF_ERROR_CODE(0, 0x0310)  //"mnode is already running"
#define TSDB_CODE_MND_FAILED_TO_CONFIG_SYNC     TAOS_DEF_ERROR_CODE(0, 0x0311)  //"failed to config sync"
#define TSDB_CODE_MND_FAILED_TO_START_SYNC      TAOS_DEF_ERROR_CODE(0, 0x0312)  //"failed to start sync"
#define TSDB_CODE_MND_FAILED_TO_CREATE_DIR      TAOS_DEF_ERROR_CODE(0, 0x0313)  //"failed to create mnode dir"
#define TSDB_CODE_MND_FAILED_TO_INIT_STEP       TAOS_DEF_ERROR_CODE(0, 0x0314)  //"failed to init components"

#define TSDB_CODE_MND_SDB_OBJ_ALREADY_THERE     TAOS_DEF_ERROR_CODE(0, 0x0320)  //"Object already there"
#define TSDB_CODE_MND_SDB_ERROR                 TAOS_DEF_ERROR_CODE(0, 0x0321)  //"Unexpected generic error in sdb"
#define TSDB_CODE_MND_SDB_INVALID_TABLE_TYPE    TAOS_DEF_ERROR_CODE(0, 0x0322)  //"Invalid table type"
#define TSDB_CODE_MND_SDB_OBJ_NOT_THERE         TAOS_DEF_ERROR_CODE(0, 0x0323)  //"Object not there"
#define TSDB_CODE_MND_SDB_INVAID_META_ROW       TAOS_DEF_ERROR_CODE(0, 0x0324)  //"Invalid meta row"
#define TSDB_CODE_MND_SDB_INVAID_KEY_TYPE       TAOS_DEF_ERROR_CODE(0, 0x0325)  //"Invalid key type"

#define TSDB_CODE_MND_DNODE_ALREADY_EXIST       TAOS_DEF_ERROR_CODE(0, 0x0330)  //"DNode already exists"
#define TSDB_CODE_MND_DNODE_NOT_EXIST           TAOS_DEF_ERROR_CODE(0, 0x0331)  //"DNode does not exist"
#define TSDB_CODE_MND_VGROUP_NOT_EXIST          TAOS_DEF_ERROR_CODE(0, 0x0332)  //"VGroup does not exist"
#define TSDB_CODE_MND_NO_REMOVE_MASTER          TAOS_DEF_ERROR_CODE(0, 0x0333)  //"Master DNode cannot be removed"
#define TSDB_CODE_MND_NO_ENOUGH_DNODES          TAOS_DEF_ERROR_CODE(0, 0x0334)  //"Out of DNodes"
#define TSDB_CODE_MND_CLUSTER_CFG_INCONSISTENT  TAOS_DEF_ERROR_CODE(0, 0x0335)  //"Cluster cfg inconsistent"
#define TSDB_CODE_MND_INVALID_DNODE_CFG_OPTION  TAOS_DEF_ERROR_CODE(0, 0x0336)  //"Invalid dnode cfg option"
#define TSDB_CODE_MND_BALANCE_ENABLED           TAOS_DEF_ERROR_CODE(0, 0x0337)  //"Balance already enabled"
#define TSDB_CODE_MND_VGROUP_NOT_IN_DNODE       TAOS_DEF_ERROR_CODE(0, 0x0338)  //"Vgroup not in dnode"
#define TSDB_CODE_MND_VGROUP_ALREADY_IN_DNODE   TAOS_DEF_ERROR_CODE(0, 0x0339)  //"Vgroup already in dnode"
#define TSDB_CODE_MND_DNODE_NOT_FREE            TAOS_DEF_ERROR_CODE(0, 0x033A)  //"Dnode not avaliable"
#define TSDB_CODE_MND_INVALID_CLUSTER_ID        TAOS_DEF_ERROR_CODE(0, 0x033B)  //"Cluster id not match"
#define TSDB_CODE_MND_NOT_READY                 TAOS_DEF_ERROR_CODE(0, 0x033C)  //"Cluster not ready"
#define TSDB_CODE_MND_DNODE_ID_NOT_CONFIGURED   TAOS_DEF_ERROR_CODE(0, 0x033D)  //"Dnode Id not configured"
#define TSDB_CODE_MND_DNODE_EP_NOT_CONFIGURED   TAOS_DEF_ERROR_CODE(0, 0x033E)  //"Dnode Ep not configured"

#define TSDB_CODE_MND_ACCT_ALREADY_EXIST        TAOS_DEF_ERROR_CODE(0, 0x0340)  //"Account already exists"
#define TSDB_CODE_MND_INVALID_ACCT              TAOS_DEF_ERROR_CODE(0, 0x0341)  //"Invalid account"
#define TSDB_CODE_MND_INVALID_ACCT_OPTION       TAOS_DEF_ERROR_CODE(0, 0x0342)  //"Invalid account options"
#define TSDB_CODE_MND_ACCT_EXPIRED              TAOS_DEF_ERROR_CODE(0, 0x0343)  //"Account authorization has expired"

#define TSDB_CODE_MND_USER_ALREADY_EXIST        TAOS_DEF_ERROR_CODE(0, 0x0350)  //"User already exists"
#define TSDB_CODE_MND_INVALID_USER              TAOS_DEF_ERROR_CODE(0, 0x0351)  //"Invalid user"
#define TSDB_CODE_MND_INVALID_USER_FORMAT       TAOS_DEF_ERROR_CODE(0, 0x0352)  //"Invalid user format"
#define TSDB_CODE_MND_INVALID_PASS_FORMAT       TAOS_DEF_ERROR_CODE(0, 0x0353)  //"Invalid password format"
#define TSDB_CODE_MND_NO_USER_FROM_CONN         TAOS_DEF_ERROR_CODE(0, 0x0354)  //"Can not get user from conn"
#define TSDB_CODE_MND_TOO_MANY_USERS            TAOS_DEF_ERROR_CODE(0, 0x0355)  //"Too many users"

#define TSDB_CODE_MND_TABLE_ALREADY_EXIST       TAOS_DEF_ERROR_CODE(0, 0x0360)  //"Table already exists"
#define TSDB_CODE_MND_INVALID_TABLE_ID          TAOS_DEF_ERROR_CODE(0, 0x0361)  //"Table name too long"
#define TSDB_CODE_MND_INVALID_TABLE_NAME        TAOS_DEF_ERROR_CODE(0, 0x0362)  //"Table does not exist"
#define TSDB_CODE_MND_INVALID_TABLE_TYPE        TAOS_DEF_ERROR_CODE(0, 0x0363)  //"Invalid table type in tsdb"
#define TSDB_CODE_MND_TOO_MANY_TAGS             TAOS_DEF_ERROR_CODE(0, 0x0364)  //"Too many tags"
#define TSDB_CODE_MND_TOO_MANY_COLUMNS          TAOS_DEF_ERROR_CODE(0, 0x0365)  //"Too many columns"
#define TSDB_CODE_MND_TOO_MANY_TIMESERIES       TAOS_DEF_ERROR_CODE(0, 0x0366)  //"Too many time series"
#define TSDB_CODE_MND_NOT_SUPER_TABLE           TAOS_DEF_ERROR_CODE(0, 0x0367)  //"Not super table"           // operation only available for super table
#define TSDB_CODE_MND_COL_NAME_TOO_LONG         TAOS_DEF_ERROR_CODE(0, 0x0368)  //"Tag name too long"
#define TSDB_CODE_MND_TAG_ALREAY_EXIST          TAOS_DEF_ERROR_CODE(0, 0x0369)  //"Tag already exists"
#define TSDB_CODE_MND_TAG_NOT_EXIST             TAOS_DEF_ERROR_CODE(0, 0x036A)  //"Tag does not exist"
#define TSDB_CODE_MND_FIELD_ALREAY_EXIST        TAOS_DEF_ERROR_CODE(0, 0x036B)  //"Field already exists"
#define TSDB_CODE_MND_FIELD_NOT_EXIST           TAOS_DEF_ERROR_CODE(0, 0x036C)  //"Field does not exist"
#define TSDB_CODE_MND_INVALID_STABLE_NAME       TAOS_DEF_ERROR_CODE(0, 0x036D)  //"Super table does not exist"
#define TSDB_CODE_MND_INVALID_CREATE_TABLE_MSG  TAOS_DEF_ERROR_CODE(0, 0x036E)  //"Invalid create table message"
#define TSDB_CODE_MND_EXCEED_MAX_ROW_BYTES      TAOS_DEF_ERROR_CODE(0, 0x036F)  //"Exceed max row bytes"

#define TSDB_CODE_MND_INVALID_FUNC_NAME         TAOS_DEF_ERROR_CODE(0, 0x0370)  //"Invalid func name"
#define TSDB_CODE_MND_INVALID_FUNC_LEN          TAOS_DEF_ERROR_CODE(0, 0x0371)  //"Invalid func length"
#define TSDB_CODE_MND_INVALID_FUNC_CODE         TAOS_DEF_ERROR_CODE(0, 0x0372)  //"Invalid func code"
#define TSDB_CODE_MND_FUNC_ALREADY_EXIST        TAOS_DEF_ERROR_CODE(0, 0x0373)  //"Func already exists"
#define TSDB_CODE_MND_INVALID_FUNC              TAOS_DEF_ERROR_CODE(0, 0x0374)  //"Invalid func"
#define TSDB_CODE_MND_INVALID_FUNC_BUFSIZE      TAOS_DEF_ERROR_CODE(0, 0x0375)  //"Invalid func bufSize"

#define TSDB_CODE_MND_INVALID_TAG_LENGTH        TAOS_DEF_ERROR_CODE(0, 0x0376)  //"invalid tag length"
#define TSDB_CODE_MND_INVALID_COLUMN_LENGTH     TAOS_DEF_ERROR_CODE(0, 0x0377)   //"invalid column length"

#define TSDB_CODE_MND_DB_NOT_SELECTED           TAOS_DEF_ERROR_CODE(0, 0x0380)  //"Database not specified or available"
#define TSDB_CODE_MND_DB_ALREADY_EXIST          TAOS_DEF_ERROR_CODE(0, 0x0381)  //"Database already exists"
#define TSDB_CODE_MND_INVALID_DB_OPTION         TAOS_DEF_ERROR_CODE(0, 0x0382)  //"Invalid database options"
#define TSDB_CODE_MND_INVALID_DB                TAOS_DEF_ERROR_CODE(0, 0x0383)  //"Invalid database name"
#define TSDB_CODE_MND_MONITOR_DB_FORBIDDEN      TAOS_DEF_ERROR_CODE(0, 0x0384)  //"Cannot delete monitor database"
#define TSDB_CODE_MND_TOO_MANY_DATABASES        TAOS_DEF_ERROR_CODE(0, 0x0385)  //"Too many databases for account"
#define TSDB_CODE_MND_DB_IN_DROPPING            TAOS_DEF_ERROR_CODE(0, 0x0386)  //"Database not available"
#define TSDB_CODE_MND_VGROUP_NOT_READY          TAOS_DEF_ERROR_CODE(0, 0x0387)  //"Database unsynced"

#define TSDB_CODE_MND_INVALID_DB_OPTION_DAYS    TAOS_DEF_ERROR_CODE(0, 0x0390)  //"Invalid database option: days out of range"
#define TSDB_CODE_MND_INVALID_DB_OPTION_KEEP    TAOS_DEF_ERROR_CODE(0, 0x0391)  //"Invalid database option: keep >= keep1 >= keep0 >= days"

#define TSDB_CODE_MND_INVALID_TOPIC             TAOS_DEF_ERROR_CODE(0, 0x0392)  //"Invalid topic name)
#define TSDB_CODE_MND_INVALID_TOPIC_OPTION      TAOS_DEF_ERROR_CODE(0, 0x0393)  //"Invalid topic option)
#define TSDB_CODE_MND_INVALID_TOPIC_PARTITONS   TAOS_DEF_ERROR_CODE(0, 0x0394)  //"Invalid topic partitons num, valid range: [1, 1000])
#define TSDB_CODE_MND_TOPIC_ALREADY_EXIST       TAOS_DEF_ERROR_CODE(0, 0x0395)  //"Topic already exists)

// dnode
#define TSDB_CODE_DND_MSG_NOT_PROCESSED         TAOS_DEF_ERROR_CODE(0, 0x0400)  //"Message not processed"
#define TSDB_CODE_DND_OUT_OF_MEMORY             TAOS_DEF_ERROR_CODE(0, 0x0401)  //"Dnode out of memory"
#define TSDB_CODE_DND_NO_WRITE_ACCESS           TAOS_DEF_ERROR_CODE(0, 0x0402)  //"No permission for disk files in dnode"
#define TSDB_CODE_DND_INVALID_MSG_LEN           TAOS_DEF_ERROR_CODE(0, 0x0403)  //"Invalid message length"
#define TSDB_CODE_DND_ACTION_IN_PROGRESS        TAOS_DEF_ERROR_CODE(0, 0x0404)  //"Action in progress"
#define TSDB_CODE_DND_TOO_MANY_VNODES           TAOS_DEF_ERROR_CODE(0, 0x0405)  //"Too many vnode directories"
#define TSDB_CODE_DND_EXITING                   TAOS_DEF_ERROR_CODE(0, 0x0406)  //"Dnode is exiting"
#define TSDB_CODE_DND_VNODE_OPEN_FAILED         TAOS_DEF_ERROR_CODE(0, 0x0407)  //"Vnode open failed"

// vnode
#define TSDB_CODE_VND_ACTION_IN_PROGRESS        TAOS_DEF_ERROR_CODE(0, 0x0500)  //"Action in progress"
#define TSDB_CODE_VND_MSG_NOT_PROCESSED         TAOS_DEF_ERROR_CODE(0, 0x0501)  //"Message not processed"
#define TSDB_CODE_VND_ACTION_NEED_REPROCESSED   TAOS_DEF_ERROR_CODE(0, 0x0502)  //"Action need to be reprocessed"
#define TSDB_CODE_VND_INVALID_VGROUP_ID         TAOS_DEF_ERROR_CODE(0, 0x0503)  //"Invalid Vgroup ID"
#define TSDB_CODE_VND_INIT_FAILED               TAOS_DEF_ERROR_CODE(0, 0x0504)  //"Vnode initialization failed"
#define TSDB_CODE_VND_NO_DISKSPACE              TAOS_DEF_ERROR_CODE(0, 0x0505)  //"System out of disk space"
#define TSDB_CODE_VND_NO_DISK_PERMISSIONS       TAOS_DEF_ERROR_CODE(0, 0x0506)  //"No write permission for disk files"
#define TSDB_CODE_VND_NO_SUCH_FILE_OR_DIR       TAOS_DEF_ERROR_CODE(0, 0x0507)  //"Missing data file"
#define TSDB_CODE_VND_OUT_OF_MEMORY             TAOS_DEF_ERROR_CODE(0, 0x0508)  //"Out of memory"
#define TSDB_CODE_VND_APP_ERROR                 TAOS_DEF_ERROR_CODE(0, 0x0509)  //"Unexpected generic error in vnode"
#define TSDB_CODE_VND_INVALID_VRESION_FILE      TAOS_DEF_ERROR_CODE(0, 0x050A)  //"Invalid version file"
#define TSDB_CODE_VND_IS_FULL                   TAOS_DEF_ERROR_CODE(0, 0x050B)  //"Database memory is full for commit failed"
#define TSDB_CODE_VND_IS_FLOWCTRL               TAOS_DEF_ERROR_CODE(0, 0x050C)  //"Database memory is full for waiting commit"
#define TSDB_CODE_VND_IS_DROPPING               TAOS_DEF_ERROR_CODE(0, 0x050D)  //"Database is dropping"
#define TSDB_CODE_VND_IS_BALANCING              TAOS_DEF_ERROR_CODE(0, 0x050E)  //"Database is balancing"
#define TSDB_CODE_VND_IS_CLOSING                TAOS_DEF_ERROR_CODE(0, 0x0510)  //"Database is closing"
#define TSDB_CODE_VND_NOT_SYNCED                TAOS_DEF_ERROR_CODE(0, 0x0511)  //"Database suspended"
#define TSDB_CODE_VND_NO_WRITE_AUTH             TAOS_DEF_ERROR_CODE(0, 0x0512)  //"Database write operation denied"
#define TSDB_CODE_VND_IS_SYNCING                TAOS_DEF_ERROR_CODE(0, 0x0513)  //"Database is syncing"
#define TSDB_CODE_VND_INVALID_TSDB_STATE        TAOS_DEF_ERROR_CODE(0, 0x0514)  //"Invalid tsdb state"
#define TSDB_CODE_WAIT_THREAD_TOO_MANY          TAOS_DEF_ERROR_CODE(0, 0x0515) //"Wait threads too many"

// tsdb
#define TSDB_CODE_TDB_INVALID_TABLE_ID          TAOS_DEF_ERROR_CODE(0, 0x0600)  //"Invalid table ID")
#define TSDB_CODE_TDB_INVALID_TABLE_TYPE        TAOS_DEF_ERROR_CODE(0, 0x0601)  //"Invalid table type")
#define TSDB_CODE_TDB_IVD_TB_SCHEMA_VERSION     TAOS_DEF_ERROR_CODE(0, 0x0602)  //"Invalid table schema version")
#define TSDB_CODE_TDB_TABLE_ALREADY_EXIST       TAOS_DEF_ERROR_CODE(0, 0x0603)  //"Table already exists")
#define TSDB_CODE_TDB_INVALID_CONFIG            TAOS_DEF_ERROR_CODE(0, 0x0604)  //"Invalid configuration")
#define TSDB_CODE_TDB_INIT_FAILED               TAOS_DEF_ERROR_CODE(0, 0x0605)  //"Tsdb init failed")
#define TSDB_CODE_TDB_NO_DISKSPACE              TAOS_DEF_ERROR_CODE(0, 0x0606)  //"No diskspace for tsdb")
#define TSDB_CODE_TDB_NO_DISK_PERMISSIONS       TAOS_DEF_ERROR_CODE(0, 0x0607)  //"No permission for disk files")
#define TSDB_CODE_TDB_FILE_CORRUPTED            TAOS_DEF_ERROR_CODE(0, 0x0608)  //"Data file(s) corrupted")
#define TSDB_CODE_TDB_OUT_OF_MEMORY             TAOS_DEF_ERROR_CODE(0, 0x0609)  //"Out of memory")
#define TSDB_CODE_TDB_TAG_VER_OUT_OF_DATE       TAOS_DEF_ERROR_CODE(0, 0x060A)  //"Tag too old")
#define TSDB_CODE_TDB_TIMESTAMP_OUT_OF_RANGE    TAOS_DEF_ERROR_CODE(0, 0x060B)  //"Timestamp data out of range")
#define TSDB_CODE_TDB_SUBMIT_MSG_MSSED_UP       TAOS_DEF_ERROR_CODE(0, 0x060C)  //"Submit message is messed up")
#define TSDB_CODE_TDB_INVALID_ACTION            TAOS_DEF_ERROR_CODE(0, 0x060D)  //"Invalid operation")
#define TSDB_CODE_TDB_INVALID_CREATE_TB_MSG     TAOS_DEF_ERROR_CODE(0, 0x060E)  //"Invalid creation of table")
#define TSDB_CODE_TDB_NO_TABLE_DATA_IN_MEM      TAOS_DEF_ERROR_CODE(0, 0x060F)  //"No table data in memory skiplist")
#define TSDB_CODE_TDB_FILE_ALREADY_EXISTS       TAOS_DEF_ERROR_CODE(0, 0x0610)  //"File already exists")
#define TSDB_CODE_TDB_TABLE_RECONFIGURE         TAOS_DEF_ERROR_CODE(0, 0x0611)  //"Need to reconfigure table")
#define TSDB_CODE_TDB_IVD_CREATE_TABLE_INFO     TAOS_DEF_ERROR_CODE(0, 0x0612)  //"Invalid information to create table")
#define TSDB_CODE_TDB_NO_AVAIL_DISK             TAOS_DEF_ERROR_CODE(0, 0x0613)  //"No available disk")
#define TSDB_CODE_TDB_MESSED_MSG                TAOS_DEF_ERROR_CODE(0, 0x0614)  //"TSDB messed message")
#define TSDB_CODE_TDB_IVLD_TAG_VAL              TAOS_DEF_ERROR_CODE(0, 0x0615)  //"TSDB invalid tag value")
#define TSDB_CODE_TDB_NO_CACHE_LAST_ROW         TAOS_DEF_ERROR_CODE(0, 0x0616)  //"TSDB no cache last row data")
#define TSDB_CODE_TDB_INCOMPLETE_DFILESET       TAOS_DEF_ERROR_CODE(0, 0x0617)  //"TSDB incomplete DFileSet")

// query
#define TSDB_CODE_QRY_INVALID_QHANDLE           TAOS_DEF_ERROR_CODE(0, 0x0700)  //"Invalid handle")
#define TSDB_CODE_QRY_INVALID_MSG               TAOS_DEF_ERROR_CODE(0, 0x0701)  //"Invalid message")    // failed to validate the sql expression msg by vnode
#define TSDB_CODE_QRY_NO_DISKSPACE              TAOS_DEF_ERROR_CODE(0, 0x0702)  //"No diskspace for query")
#define TSDB_CODE_QRY_OUT_OF_MEMORY             TAOS_DEF_ERROR_CODE(0, 0x0703)  //"System out of memory")
#define TSDB_CODE_QRY_APP_ERROR                 TAOS_DEF_ERROR_CODE(0, 0x0704)  //"Unexpected generic error in query")
#define TSDB_CODE_QRY_DUP_JOIN_KEY              TAOS_DEF_ERROR_CODE(0, 0x0705)  //"Duplicated join key")
#define TSDB_CODE_QRY_EXCEED_TAGS_LIMIT         TAOS_DEF_ERROR_CODE(0, 0x0706)  //"Tag condition too many")
#define TSDB_CODE_QRY_NOT_READY                 TAOS_DEF_ERROR_CODE(0, 0x0707)  //"Query not ready")
#define TSDB_CODE_QRY_HAS_RSP                   TAOS_DEF_ERROR_CODE(0, 0x0708)  //"Query should response")
#define TSDB_CODE_QRY_IN_EXEC                   TAOS_DEF_ERROR_CODE(0, 0x0709)  //"Multiple retrieval of this query")
#define TSDB_CODE_QRY_TOO_MANY_TIMEWINDOW       TAOS_DEF_ERROR_CODE(0, 0x070A)  //"Too many time window in query")
#define TSDB_CODE_QRY_NOT_ENOUGH_BUFFER         TAOS_DEF_ERROR_CODE(0, 0x070B)  //"Query buffer limit has reached")
#define TSDB_CODE_QRY_INCONSISTAN               TAOS_DEF_ERROR_CODE(0, 0x070C)  //"File inconsistency in replica")
#define TSDB_CODE_QRY_SYS_ERROR                 TAOS_DEF_ERROR_CODE(0, 0x070D)  //"System error")
#define TSDB_CODE_QRY_INVALID_TIME_CONDITION    TAOS_DEF_ERROR_CODE(0, 0x070E)  //"invalid time condition")
#define TSDB_CODE_QRY_INVALID_SCHEMA_VERSION    TAOS_DEF_ERROR_CODE(0, 0x0710)  //"invalid schema version")
#define TSDB_CODE_QRY_RESULT_TOO_LARGE          TAOS_DEF_ERROR_CODE(0, 0x0711)  //"result num is too large")

// grant
#define TSDB_CODE_GRANT_EXPIRED                 TAOS_DEF_ERROR_CODE(0, 0x0800)  //"License expired"
#define TSDB_CODE_GRANT_DNODE_LIMITED           TAOS_DEF_ERROR_CODE(0, 0x0801)  //"DNode creation limited by licence"
#define TSDB_CODE_GRANT_ACCT_LIMITED            TAOS_DEF_ERROR_CODE(0, 0x0802)  //"Account creation limited by license"
#define TSDB_CODE_GRANT_TIMESERIES_LIMITED      TAOS_DEF_ERROR_CODE(0, 0x0803)  //"Table creation limited by license"
#define TSDB_CODE_GRANT_DB_LIMITED              TAOS_DEF_ERROR_CODE(0, 0x0804)  //"DB creation limited by license"
#define TSDB_CODE_GRANT_USER_LIMITED            TAOS_DEF_ERROR_CODE(0, 0x0805)  //"User creation limited by license"
#define TSDB_CODE_GRANT_CONN_LIMITED            TAOS_DEF_ERROR_CODE(0, 0x0806)  //"Conn creation limited by license"
#define TSDB_CODE_GRANT_STREAM_LIMITED          TAOS_DEF_ERROR_CODE(0, 0x0807)  //"Stream creation limited by license"
#define TSDB_CODE_GRANT_SPEED_LIMITED           TAOS_DEF_ERROR_CODE(0, 0x0808)  //"Write speed limited by license"
#define TSDB_CODE_GRANT_STORAGE_LIMITED         TAOS_DEF_ERROR_CODE(0, 0x0809)  //"Storage capacity limited by license"
#define TSDB_CODE_GRANT_QUERYTIME_LIMITED       TAOS_DEF_ERROR_CODE(0, 0x080A)  //"Query time limited by license"
#define TSDB_CODE_GRANT_CPU_LIMITED             TAOS_DEF_ERROR_CODE(0, 0x080B)  //"CPU cores limited by license"

// sync
#define TSDB_CODE_SYN_INVALID_CONFIG            TAOS_DEF_ERROR_CODE(0, 0x0900)  //"Invalid Sync Configuration"
#define TSDB_CODE_SYN_NOT_ENABLED               TAOS_DEF_ERROR_CODE(0, 0x0901)  //"Sync module not enabled"
#define TSDB_CODE_SYN_INVALID_VERSION           TAOS_DEF_ERROR_CODE(0, 0x0902)  //"Invalid Sync version"
#define TSDB_CODE_SYN_CONFIRM_EXPIRED           TAOS_DEF_ERROR_CODE(0, 0x0903)  //"Sync confirm expired"
#define TSDB_CODE_SYN_TOO_MANY_FWDINFO          TAOS_DEF_ERROR_CODE(0, 0x0904)  //"Too many sync fwd infos"
#define TSDB_CODE_SYN_MISMATCHED_PROTOCOL       TAOS_DEF_ERROR_CODE(0, 0x0905)  //"Mismatched protocol"
#define TSDB_CODE_SYN_MISMATCHED_CLUSTERID      TAOS_DEF_ERROR_CODE(0, 0x0906)  //"Mismatched clusterId"
#define TSDB_CODE_SYN_MISMATCHED_SIGNATURE      TAOS_DEF_ERROR_CODE(0, 0x0907)  //"Mismatched signature"
#define TSDB_CODE_SYN_INVALID_CHECKSUM          TAOS_DEF_ERROR_CODE(0, 0x0908)  //"Invalid msg checksum"
#define TSDB_CODE_SYN_INVALID_MSGLEN            TAOS_DEF_ERROR_CODE(0, 0x0909)  //"Invalid msg length"
#define TSDB_CODE_SYN_INVALID_MSGTYPE           TAOS_DEF_ERROR_CODE(0, 0x090A)  //"Invalid msg type"

// wal
#define TSDB_CODE_WAL_APP_ERROR                 TAOS_DEF_ERROR_CODE(0, 0x1000)  //"Unexpected generic error in wal"
#define TSDB_CODE_WAL_FILE_CORRUPTED            TAOS_DEF_ERROR_CODE(0, 0x1001)  //"WAL file is corrupted"
#define TSDB_CODE_WAL_SIZE_LIMIT                TAOS_DEF_ERROR_CODE(0, 0x1002)  //"WAL size exceeds limit"

// http
#define TSDB_CODE_HTTP_SERVER_OFFLINE           TAOS_DEF_ERROR_CODE(0, 0x1100)  //"http server is not online"
#define TSDB_CODE_HTTP_UNSUPPORT_URL            TAOS_DEF_ERROR_CODE(0, 0x1101)  //"url is not support"
#define TSDB_CODE_HTTP_INVALID_URL              TAOS_DEF_ERROR_CODE(0, 0x1102)  //invalid url format"
#define TSDB_CODE_HTTP_NO_ENOUGH_MEMORY         TAOS_DEF_ERROR_CODE(0, 0x1103)  //"no enough memory"
#define TSDB_CODE_HTTP_REQUSET_TOO_BIG          TAOS_DEF_ERROR_CODE(0, 0x1104)  //"request size is too big"
#define TSDB_CODE_HTTP_NO_AUTH_INFO             TAOS_DEF_ERROR_CODE(0, 0x1105)  //"no auth info input"
#define TSDB_CODE_HTTP_NO_MSG_INPUT             TAOS_DEF_ERROR_CODE(0, 0x1106)  //"request is empty"
#define TSDB_CODE_HTTP_NO_SQL_INPUT             TAOS_DEF_ERROR_CODE(0, 0x1107)  //"no sql input"
#define TSDB_CODE_HTTP_NO_EXEC_USEDB            TAOS_DEF_ERROR_CODE(0, 0x1108)  //"no need to execute use db cmd"
#define TSDB_CODE_HTTP_SESSION_FULL             TAOS_DEF_ERROR_CODE(0, 0x1109)  //"session list was full"
#define TSDB_CODE_HTTP_GEN_TAOSD_TOKEN_ERR      TAOS_DEF_ERROR_CODE(0, 0x110A)  //"generate taosd token error"
#define TSDB_CODE_HTTP_INVALID_MULTI_REQUEST    TAOS_DEF_ERROR_CODE(0, 0x110B)  //"size of multi request is 0"
#define TSDB_CODE_HTTP_CREATE_GZIP_FAILED       TAOS_DEF_ERROR_CODE(0, 0x110C)  //"failed to create gzip"
#define TSDB_CODE_HTTP_FINISH_GZIP_FAILED       TAOS_DEF_ERROR_CODE(0, 0x110D)  //"failed to finish gzip"
#define TSDB_CODE_HTTP_LOGIN_FAILED             TAOS_DEF_ERROR_CODE(0, 0x110E)  //"failed to login"

#define TSDB_CODE_HTTP_INVALID_VERSION          TAOS_DEF_ERROR_CODE(0, 0x1120)  //"invalid http version"
#define TSDB_CODE_HTTP_INVALID_CONTENT_LENGTH   TAOS_DEF_ERROR_CODE(0, 0x1121)  //"invalid content length"
#define TSDB_CODE_HTTP_INVALID_AUTH_TYPE        TAOS_DEF_ERROR_CODE(0, 0x1122)  //"invalid type of Authorization"
#define TSDB_CODE_HTTP_INVALID_AUTH_FORMAT      TAOS_DEF_ERROR_CODE(0, 0x1123)  //"invalid format of Authorization"
#define TSDB_CODE_HTTP_INVALID_BASIC_AUTH       TAOS_DEF_ERROR_CODE(0, 0x1124)  //"invalid basic Authorization"
#define TSDB_CODE_HTTP_INVALID_TAOSD_AUTH       TAOS_DEF_ERROR_CODE(0, 0x1125)  //"invalid taosd Authorization"
#define TSDB_CODE_HTTP_PARSE_METHOD_FAILED      TAOS_DEF_ERROR_CODE(0, 0x1126)  //"failed to parse method"
#define TSDB_CODE_HTTP_PARSE_TARGET_FAILED      TAOS_DEF_ERROR_CODE(0, 0x1127)  //"failed to parse target"
#define TSDB_CODE_HTTP_PARSE_VERSION_FAILED     TAOS_DEF_ERROR_CODE(0, 0x1128)  //"failed to parse http version"
#define TSDB_CODE_HTTP_PARSE_SP_FAILED          TAOS_DEF_ERROR_CODE(0, 0x1129)  //"failed to parse sp"
#define TSDB_CODE_HTTP_PARSE_STATUS_FAILED      TAOS_DEF_ERROR_CODE(0, 0x112A)  //"failed to parse status"
#define TSDB_CODE_HTTP_PARSE_PHRASE_FAILED      TAOS_DEF_ERROR_CODE(0, 0x112B)  //"failed to parse phrase"
#define TSDB_CODE_HTTP_PARSE_CRLF_FAILED        TAOS_DEF_ERROR_CODE(0, 0x112C)  //"failed to parse crlf"
#define TSDB_CODE_HTTP_PARSE_HEADER_FAILED      TAOS_DEF_ERROR_CODE(0, 0x112D)  //"failed to parse header"
#define TSDB_CODE_HTTP_PARSE_HEADER_KEY_FAILED  TAOS_DEF_ERROR_CODE(0, 0x112E)  //"failed to parse header key"
#define TSDB_CODE_HTTP_PARSE_HEADER_VAL_FAILED  TAOS_DEF_ERROR_CODE(0, 0x112F)  //"failed to parse header val"
#define TSDB_CODE_HTTP_PARSE_CHUNK_SIZE_FAILED  TAOS_DEF_ERROR_CODE(0, 0x1130)  //"failed to parse chunk size"
#define TSDB_CODE_HTTP_PARSE_CHUNK_FAILED       TAOS_DEF_ERROR_CODE(0, 0x1131)  //"failed to parse chunk"
#define TSDB_CODE_HTTP_PARSE_END_FAILED         TAOS_DEF_ERROR_CODE(0, 0x1132)  //"failed to parse end section"
#define TSDB_CODE_HTTP_PARSE_INVALID_STATE      TAOS_DEF_ERROR_CODE(0, 0x1134)  //"invalid parse state"
#define TSDB_CODE_HTTP_PARSE_ERROR_STATE        TAOS_DEF_ERROR_CODE(0, 0x1135)  //"failed to parse error section"

#define TSDB_CODE_HTTP_GC_QUERY_NULL            TAOS_DEF_ERROR_CODE(0, 0x1150)  //"query size is 0"
#define TSDB_CODE_HTTP_GC_QUERY_SIZE            TAOS_DEF_ERROR_CODE(0, 0x1151)  //"query size can not more than 100"
#define TSDB_CODE_HTTP_GC_REQ_PARSE_ERROR       TAOS_DEF_ERROR_CODE(0, 0x1152)  //"parse grafana json error"

#define TSDB_CODE_HTTP_TG_DB_NOT_INPUT          TAOS_DEF_ERROR_CODE(0, 0x1160)  //"database name can not be null"
#define TSDB_CODE_HTTP_TG_DB_TOO_LONG           TAOS_DEF_ERROR_CODE(0, 0x1161)  //"database name too long"
#define TSDB_CODE_HTTP_TG_INVALID_JSON          TAOS_DEF_ERROR_CODE(0, 0x1162)  //"invalid telegraf json fromat"
#define TSDB_CODE_HTTP_TG_METRICS_NULL          TAOS_DEF_ERROR_CODE(0, 0x1163)  //"metrics size is 0"
#define TSDB_CODE_HTTP_TG_METRICS_SIZE          TAOS_DEF_ERROR_CODE(0, 0x1164)  //"metrics size can not more than 1K"
#define TSDB_CODE_HTTP_TG_METRIC_NULL           TAOS_DEF_ERROR_CODE(0, 0x1165)  //"metric name not find"
#define TSDB_CODE_HTTP_TG_METRIC_TYPE           TAOS_DEF_ERROR_CODE(0, 0x1166)  //"metric name type should be string"
#define TSDB_CODE_HTTP_TG_METRIC_NAME_NULL      TAOS_DEF_ERROR_CODE(0, 0x1167)  //"metric name length is 0"
#define TSDB_CODE_HTTP_TG_METRIC_NAME_LONG      TAOS_DEF_ERROR_CODE(0, 0x1168)  //"metric name length too long"
#define TSDB_CODE_HTTP_TG_TIMESTAMP_NULL        TAOS_DEF_ERROR_CODE(0, 0x1169)  //"timestamp not find"
#define TSDB_CODE_HTTP_TG_TIMESTAMP_TYPE        TAOS_DEF_ERROR_CODE(0, 0x116A)  //"timestamp type should be integer"
#define TSDB_CODE_HTTP_TG_TIMESTAMP_VAL_NULL    TAOS_DEF_ERROR_CODE(0, 0x116B)  //"timestamp value smaller than 0"
#define TSDB_CODE_HTTP_TG_TAGS_NULL             TAOS_DEF_ERROR_CODE(0, 0x116C)  //"tags not find"
#define TSDB_CODE_HTTP_TG_TAGS_SIZE_0           TAOS_DEF_ERROR_CODE(0, 0x116D)  //"tags size is 0"
#define TSDB_CODE_HTTP_TG_TAGS_SIZE_LONG        TAOS_DEF_ERROR_CODE(0, 0x116E)  //"tags size too long"
#define TSDB_CODE_HTTP_TG_TAG_NULL              TAOS_DEF_ERROR_CODE(0, 0x116F)  //"tag is null"
#define TSDB_CODE_HTTP_TG_TAG_NAME_NULL         TAOS_DEF_ERROR_CODE(0, 0x1170)  //"tag name is null"
#define TSDB_CODE_HTTP_TG_TAG_NAME_SIZE         TAOS_DEF_ERROR_CODE(0, 0x1171)  //"tag name length too long"
#define TSDB_CODE_HTTP_TG_TAG_VALUE_TYPE        TAOS_DEF_ERROR_CODE(0, 0x1172)  //"tag value type should be number or string"
#define TSDB_CODE_HTTP_TG_TAG_VALUE_NULL        TAOS_DEF_ERROR_CODE(0, 0x1173)  //"tag value is null"
#define TSDB_CODE_HTTP_TG_TABLE_NULL            TAOS_DEF_ERROR_CODE(0, 0x1174)  //"table is null"
#define TSDB_CODE_HTTP_TG_TABLE_SIZE            TAOS_DEF_ERROR_CODE(0, 0x1175)  //"table name length too long"
#define TSDB_CODE_HTTP_TG_FIELDS_NULL           TAOS_DEF_ERROR_CODE(0, 0x1176)  //"fields not find"
#define TSDB_CODE_HTTP_TG_FIELDS_SIZE_0         TAOS_DEF_ERROR_CODE(0, 0x1177)  //"fields size is 0"
#define TSDB_CODE_HTTP_TG_FIELDS_SIZE_LONG      TAOS_DEF_ERROR_CODE(0, 0x1178)  //"fields size too long"
#define TSDB_CODE_HTTP_TG_FIELD_NULL            TAOS_DEF_ERROR_CODE(0, 0x1179)  //"field is null"
#define TSDB_CODE_HTTP_TG_FIELD_NAME_NULL       TAOS_DEF_ERROR_CODE(0, 0x117A)  //"field name is null"
#define TSDB_CODE_HTTP_TG_FIELD_NAME_SIZE       TAOS_DEF_ERROR_CODE(0, 0x117B)  //"field name length too long"
#define TSDB_CODE_HTTP_TG_FIELD_VALUE_TYPE      TAOS_DEF_ERROR_CODE(0, 0x117C)  //"field value type should be number or string"
#define TSDB_CODE_HTTP_TG_FIELD_VALUE_NULL      TAOS_DEF_ERROR_CODE(0, 0x117D)  //"field value is null"
#define TSDB_CODE_HTTP_TG_HOST_NOT_STRING       TAOS_DEF_ERROR_CODE(0, 0x117E)  //"host type should be string"
#define TSDB_CODE_HTTP_TG_STABLE_NOT_EXIST      TAOS_DEF_ERROR_CODE(0, 0x117F)  //"stable not exist"

#define TSDB_CODE_HTTP_OP_DB_NOT_INPUT          TAOS_DEF_ERROR_CODE(0, 0x1190)  //"database name can not be null"
#define TSDB_CODE_HTTP_OP_DB_TOO_LONG           TAOS_DEF_ERROR_CODE(0, 0x1191)  //"database name too long"
#define TSDB_CODE_HTTP_OP_INVALID_JSON          TAOS_DEF_ERROR_CODE(0, 0x1192)  //"invalid opentsdb json fromat"
#define TSDB_CODE_HTTP_OP_METRICS_NULL          TAOS_DEF_ERROR_CODE(0, 0x1193)  //"metrics size is 0"
#define TSDB_CODE_HTTP_OP_METRICS_SIZE          TAOS_DEF_ERROR_CODE(0, 0x1194)  //"metrics size can not more than 10K"
#define TSDB_CODE_HTTP_OP_METRIC_NULL           TAOS_DEF_ERROR_CODE(0, 0x1195)  //"metric name not find"
#define TSDB_CODE_HTTP_OP_METRIC_TYPE           TAOS_DEF_ERROR_CODE(0, 0x1196)  //"metric name type should be string"
#define TSDB_CODE_HTTP_OP_METRIC_NAME_NULL      TAOS_DEF_ERROR_CODE(0, 0x1197)  //"metric name length is 0"
#define TSDB_CODE_HTTP_OP_METRIC_NAME_LONG      TAOS_DEF_ERROR_CODE(0, 0x1198)  //"metric name length can not more than 22"
#define TSDB_CODE_HTTP_OP_TIMESTAMP_NULL        TAOS_DEF_ERROR_CODE(0, 0x1199)  //"timestamp not find"
#define TSDB_CODE_HTTP_OP_TIMESTAMP_TYPE        TAOS_DEF_ERROR_CODE(0, 0x119A)  //"timestamp type should be integer"
#define TSDB_CODE_HTTP_OP_TIMESTAMP_VAL_NULL    TAOS_DEF_ERROR_CODE(0, 0x119B)  //"timestamp value smaller than 0"
#define TSDB_CODE_HTTP_OP_TAGS_NULL             TAOS_DEF_ERROR_CODE(0, 0x119C)  //"tags not find"
#define TSDB_CODE_HTTP_OP_TAGS_SIZE_0           TAOS_DEF_ERROR_CODE(0, 0x119D)  //"tags size is 0"
#define TSDB_CODE_HTTP_OP_TAGS_SIZE_LONG        TAOS_DEF_ERROR_CODE(0, 0x119E)  //"tags size too long"
#define TSDB_CODE_HTTP_OP_TAG_NULL              TAOS_DEF_ERROR_CODE(0, 0x119F)  //"tag is null"
#define TSDB_CODE_HTTP_OP_TAG_NAME_NULL         TAOS_DEF_ERROR_CODE(0, 0x11A0)  //"tag name is null"
#define TSDB_CODE_HTTP_OP_TAG_NAME_SIZE         TAOS_DEF_ERROR_CODE(0, 0x11A1)  //"tag name length too long"
#define TSDB_CODE_HTTP_OP_TAG_VALUE_TYPE        TAOS_DEF_ERROR_CODE(0, 0x11A2)  //"tag value type should be boolean number or string"
#define TSDB_CODE_HTTP_OP_TAG_VALUE_NULL        TAOS_DEF_ERROR_CODE(0, 0x11A3)  //"tag value is null"
#define TSDB_CODE_HTTP_OP_TAG_VALUE_TOO_LONG    TAOS_DEF_ERROR_CODE(0, 0x11A4)  //"tag value can not more than 64"
#define TSDB_CODE_HTTP_OP_VALUE_NULL            TAOS_DEF_ERROR_CODE(0, 0x11A5)  //"value not find"
#define TSDB_CODE_HTTP_OP_VALUE_TYPE            TAOS_DEF_ERROR_CODE(0, 0x11A6)  //"value type should be boolean number or string"

#define TSDB_CODE_HTTP_REQUEST_JSON_ERROR       TAOS_DEF_ERROR_CODE(0, 0x1F00)  //"http request json error"

// odbc
#define TSDB_CODE_ODBC_OOM                      TAOS_DEF_ERROR_CODE(0, 0x2100)  //"out of memory"
#define TSDB_CODE_ODBC_CONV_CHAR_NOT_NUM        TAOS_DEF_ERROR_CODE(0, 0x2101)  //"convertion not a valid literal input"
#define TSDB_CODE_ODBC_CONV_UNDEF               TAOS_DEF_ERROR_CODE(0, 0x2102)  //"convertion undefined"
#define TSDB_CODE_ODBC_CONV_TRUNC_FRAC          TAOS_DEF_ERROR_CODE(0, 0x2103)  //"convertion fractional truncated"
#define TSDB_CODE_ODBC_CONV_TRUNC               TAOS_DEF_ERROR_CODE(0, 0x2104)  //"convertion truncated"
#define TSDB_CODE_ODBC_CONV_NOT_SUPPORT         TAOS_DEF_ERROR_CODE(0, 0x2105)  //"convertion not supported"
#define TSDB_CODE_ODBC_CONV_OOR                 TAOS_DEF_ERROR_CODE(0, 0x2106)  //"convertion numeric value out of range"
#define TSDB_CODE_ODBC_OUT_OF_RANGE             TAOS_DEF_ERROR_CODE(0, 0x2107)  //"out of range"
#define TSDB_CODE_ODBC_NOT_SUPPORT              TAOS_DEF_ERROR_CODE(0, 0x2108)  //"not supported yet"
#define TSDB_CODE_ODBC_INVALID_HANDLE           TAOS_DEF_ERROR_CODE(0, 0x2109)  //"invalid handle"
#define TSDB_CODE_ODBC_NO_RESULT                TAOS_DEF_ERROR_CODE(0, 0x210a)  //"no result set"
#define TSDB_CODE_ODBC_NO_FIELDS                TAOS_DEF_ERROR_CODE(0, 0x210b)  //"no fields returned"
#define TSDB_CODE_ODBC_INVALID_CURSOR           TAOS_DEF_ERROR_CODE(0, 0x210c)  //"invalid cursor"
#define TSDB_CODE_ODBC_STATEMENT_NOT_READY      TAOS_DEF_ERROR_CODE(0, 0x210d)  //"statement not ready"
#define TSDB_CODE_ODBC_CONNECTION_BUSY          TAOS_DEF_ERROR_CODE(0, 0x210e)  //"connection still busy"
#define TSDB_CODE_ODBC_BAD_CONNSTR              TAOS_DEF_ERROR_CODE(0, 0x210f)  //"bad connection string"
#define TSDB_CODE_ODBC_BAD_ARG                  TAOS_DEF_ERROR_CODE(0, 0x2110)  //"bad argument"
#define TSDB_CODE_ODBC_CONV_NOT_VALID_TS        TAOS_DEF_ERROR_CODE(0, 0x2111)  //"not a valid timestamp"
#define TSDB_CODE_ODBC_CONV_SRC_TOO_LARGE       TAOS_DEF_ERROR_CODE(0, 0x2112)  //"src too large"
#define TSDB_CODE_ODBC_CONV_SRC_BAD_SEQ         TAOS_DEF_ERROR_CODE(0, 0x2113)  //"src bad sequence"
#define TSDB_CODE_ODBC_CONV_SRC_INCOMPLETE      TAOS_DEF_ERROR_CODE(0, 0x2114)  //"src incomplete"
#define TSDB_CODE_ODBC_CONV_SRC_GENERAL         TAOS_DEF_ERROR_CODE(0, 0x2115)  //"src general"

// tfs
#define TSDB_CODE_FS_OUT_OF_MEMORY              TAOS_DEF_ERROR_CODE(0, 0x2200)  //"tfs out of memory"
#define TSDB_CODE_FS_INVLD_CFG                  TAOS_DEF_ERROR_CODE(0, 0x2201)  //"tfs invalid mount config"
#define TSDB_CODE_FS_TOO_MANY_MOUNT             TAOS_DEF_ERROR_CODE(0, 0x2202)  //"tfs too many mount"
#define TSDB_CODE_FS_DUP_PRIMARY                TAOS_DEF_ERROR_CODE(0, 0x2203)  //"tfs duplicate primary mount"
#define TSDB_CODE_FS_NO_PRIMARY_DISK            TAOS_DEF_ERROR_CODE(0, 0x2204)  //"tfs no primary mount"
#define TSDB_CODE_FS_NO_MOUNT_AT_TIER           TAOS_DEF_ERROR_CODE(0, 0x2205)  //"tfs no mount at tier"
#define TSDB_CODE_FS_FILE_ALREADY_EXISTS        TAOS_DEF_ERROR_CODE(0, 0x2206)  //"tfs file already exists"
#define TSDB_CODE_FS_INVLD_LEVEL                TAOS_DEF_ERROR_CODE(0, 0x2207)  //"tfs invalid level"
#define TSDB_CODE_FS_NO_VALID_DISK              TAOS_DEF_ERROR_CODE(0, 0x2208)  //"tfs no valid disk"

// monitor
#define TSDB_CODE_MON_CONNECTION_INVALID        TAOS_DEF_ERROR_CODE(0, 0x2300)  //"monitor invalid monitor db connection"

#ifdef __cplusplus
}
#endif

#endif //TDENGINE_TAOSERROR_H<|MERGE_RESOLUTION|>--- conflicted
+++ resolved
@@ -60,11 +60,7 @@
 #define TSDB_CODE_APP_NOT_READY                 TAOS_DEF_ERROR_CODE(0, 0x0014)  //"Database not ready"
 #define TSDB_CODE_RPC_FQDN_ERROR                TAOS_DEF_ERROR_CODE(0, 0x0015)  //"Unable to resolve FQDN"
 #define TSDB_CODE_RPC_INVALID_VERSION           TAOS_DEF_ERROR_CODE(0, 0x0016)  //"Invalid app version"
-<<<<<<< HEAD
-#define TSDB_CODE_RPC_CONN_BROKEN               TAOS_DEF_ERROR_CODE(0, 0x0017)  //"connection is broken"
-=======
 #define TSDB_CODE_RPC_SHORTCUT                  TAOS_DEF_ERROR_CODE(0, 0x0017)  //"Shortcut"
->>>>>>> 569eefd0
 
 //common & util
 #define TSDB_CODE_COM_OPS_NOT_SUPPORT           TAOS_DEF_ERROR_CODE(0, 0x0100)  //"Operation not supported"
