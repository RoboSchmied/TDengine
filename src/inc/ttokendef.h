--- conflicted
+++ resolved
@@ -58,7 +58,6 @@
 #define TK_STAR                            39
 #define TK_SLASH                           40
 #define TK_REM                             41
-<<<<<<< HEAD
 #define TK_UMINUS                          42
 #define TK_UPLUS                           43
 #define TK_BITNOT                          44
@@ -143,237 +142,78 @@
 #define TK_DISTINCT                       123
 #define TK_FROM                           124
 #define TK_VARIABLE                       125
-#define TK_INTERVAL                       126
-#define TK_EVERY                          127
-#define TK_SESSION                        128
-#define TK_STATE_WINDOW                   129
-#define TK_FILL                           130
-#define TK_SLIDING                        131
-#define TK_ORDER                          132
-#define TK_BY                             133
-#define TK_ASC                            134
-#define TK_GROUP                          135
-#define TK_HAVING                         136
-#define TK_LIMIT                          137
-#define TK_OFFSET                         138
-#define TK_SLIMIT                         139
-#define TK_SOFFSET                        140
-#define TK_WHERE                          141
-#define TK_RESET                          142
-#define TK_QUERY                          143
-#define TK_SYNCDB                         144
-#define TK_ADD                            145
-#define TK_COLUMN                         146
-#define TK_MODIFY                         147
-#define TK_TAG                            148
-#define TK_CHANGE                         149
-#define TK_SET                            150
-#define TK_KILL                           151
-#define TK_CONNECTION                     152
-#define TK_STREAM                         153
-#define TK_COLON                          154
-#define TK_ABORT                          155
-#define TK_AFTER                          156
-#define TK_ATTACH                         157
-#define TK_BEFORE                         158
-#define TK_BEGIN                          159
-#define TK_CASCADE                        160
-#define TK_CLUSTER                        161
-#define TK_CONFLICT                       162
-#define TK_COPY                           163
-#define TK_DEFERRED                       164
-#define TK_DELIMITERS                     165
-#define TK_DETACH                         166
-#define TK_EACH                           167
-#define TK_END                            168
-#define TK_EXPLAIN                        169
-#define TK_FAIL                           170
-#define TK_FOR                            171
-#define TK_IGNORE                         172
-#define TK_IMMEDIATE                      173
-#define TK_INITIALLY                      174
-#define TK_INSTEAD                        175
-#define TK_KEY                            176
-#define TK_OF                             177
-#define TK_RAISE                          178
-#define TK_REPLACE                        179
-#define TK_RESTRICT                       180
-#define TK_ROW                            181
-#define TK_STATEMENT                      182
-#define TK_TRIGGER                        183
-#define TK_VIEW                           184
-#define TK_IPTOKEN                        185
-#define TK_SEMI                           186
-#define TK_NONE                           187
-#define TK_PREV                           188
-#define TK_LINEAR                         189
-#define TK_IMPORT                         190
-#define TK_TBNAME                         191
-#define TK_JOIN                           192
-#define TK_INSERT                         193
-#define TK_INTO                           194
-#define TK_VALUES                         195
-#define TK_FILE                           196
-=======
-#define TK_CONCAT                          42
-#define TK_UMINUS                          43
-#define TK_UPLUS                           44
-#define TK_BITNOT                          45
-#define TK_SHOW                            46
-#define TK_DATABASES                       47
-#define TK_TOPICS                          48
-#define TK_FUNCTIONS                       49
-#define TK_MNODES                          50
-#define TK_DNODES                          51
-#define TK_ACCOUNTS                        52
-#define TK_USERS                           53
-#define TK_MODULES                         54
-#define TK_QUERIES                         55
-#define TK_CONNECTIONS                     56
-#define TK_STREAMS                         57
-#define TK_VARIABLES                       58
-#define TK_SCORES                          59
-#define TK_GRANTS                          60
-#define TK_VNODES                          61
-#define TK_DOT                             62
-#define TK_CREATE                          63
-#define TK_TABLE                           64
-#define TK_STABLE                          65
-#define TK_DATABASE                        66
-#define TK_TABLES                          67
-#define TK_STABLES                         68
-#define TK_VGROUPS                         69
-#define TK_DROP                            70
-#define TK_TOPIC                           71
-#define TK_FUNCTION                        72
-#define TK_DNODE                           73
-#define TK_USER                            74
-#define TK_ACCOUNT                         75
-#define TK_USE                             76
-#define TK_DESCRIBE                        77
-#define TK_DESC                            78
-#define TK_ALTER                           79
-#define TK_PASS                            80
-#define TK_PRIVILEGE                       81
-#define TK_LOCAL                           82
-#define TK_COMPACT                         83
-#define TK_LP                              84
-#define TK_RP                              85
-#define TK_IF                              86
-#define TK_EXISTS                          87
-#define TK_AS                              88
-#define TK_OUTPUTTYPE                      89
-#define TK_AGGREGATE                       90
-#define TK_BUFSIZE                         91
-#define TK_PPS                             92
-#define TK_TSERIES                         93
-#define TK_DBS                             94
-#define TK_STORAGE                         95
-#define TK_QTIME                           96
-#define TK_CONNS                           97
-#define TK_STATE                           98
-#define TK_COMMA                           99
-#define TK_KEEP                           100
-#define TK_CACHE                          101
-#define TK_REPLICA                        102
-#define TK_QUORUM                         103
-#define TK_DAYS                           104
-#define TK_MINROWS                        105
-#define TK_MAXROWS                        106
-#define TK_BLOCKS                         107
-#define TK_CTIME                          108
-#define TK_WAL                            109
-#define TK_FSYNC                          110
-#define TK_COMP                           111
-#define TK_PRECISION                      112
-#define TK_UPDATE                         113
-#define TK_CACHELAST                      114
-#define TK_PARTITIONS                     115
-#define TK_UNSIGNED                       116
-#define TK_TAGS                           117
-#define TK_USING                          118
-#define TK_NULL                           119
-#define TK_NOW                            120
-#define TK_SELECT                         121
-#define TK_UNION                          122
-#define TK_ALL                            123
-#define TK_DISTINCT                       124
-#define TK_FROM                           125
-#define TK_VARIABLE                       126
-#define TK_RANGE                          127
-#define TK_INTERVAL                       128
-#define TK_EVERY                          129
-#define TK_SESSION                        130
-#define TK_STATE_WINDOW                   131
-#define TK_FILL                           132
-#define TK_SLIDING                        133
-#define TK_ORDER                          134
-#define TK_BY                             135
-#define TK_ASC                            136
-#define TK_GROUP                          137
-#define TK_HAVING                         138
-#define TK_LIMIT                          139
-#define TK_OFFSET                         140
-#define TK_SLIMIT                         141
-#define TK_SOFFSET                        142
-#define TK_WHERE                          143
-#define TK_RESET                          144
-#define TK_QUERY                          145
-#define TK_SYNCDB                         146
-#define TK_ADD                            147
-#define TK_COLUMN                         148
-#define TK_MODIFY                         149
-#define TK_TAG                            150
-#define TK_CHANGE                         151
-#define TK_SET                            152
-#define TK_KILL                           153
-#define TK_CONNECTION                     154
-#define TK_STREAM                         155
-#define TK_COLON                          156
-#define TK_ABORT                          157
-#define TK_AFTER                          158
-#define TK_ATTACH                         159
-#define TK_BEFORE                         160
-#define TK_BEGIN                          161
-#define TK_CASCADE                        162
-#define TK_CLUSTER                        163
-#define TK_CONFLICT                       164
-#define TK_COPY                           165
-#define TK_DEFERRED                       166
-#define TK_DELIMITERS                     167
-#define TK_DETACH                         168
-#define TK_EACH                           169
-#define TK_END                            170
-#define TK_EXPLAIN                        171
-#define TK_FAIL                           172
-#define TK_FOR                            173
-#define TK_IGNORE                         174
-#define TK_IMMEDIATE                      175
-#define TK_INITIALLY                      176
-#define TK_INSTEAD                        177
-#define TK_KEY                            178
-#define TK_OF                             179
-#define TK_RAISE                          180
-#define TK_REPLACE                        181
-#define TK_RESTRICT                       182
-#define TK_ROW                            183
-#define TK_STATEMENT                      184
-#define TK_TRIGGER                        185
-#define TK_VIEW                           186
-#define TK_IPTOKEN                        187
-#define TK_SEMI                           188
-#define TK_NONE                           189
-#define TK_PREV                           190
-#define TK_LINEAR                         191
-#define TK_IMPORT                         192
-#define TK_TBNAME                         193
-#define TK_JOIN                           194
-#define TK_INSERT                         195
-#define TK_INTO                           196
-#define TK_VALUES                         197
-#define TK_FILE                           198
-
->>>>>>> 7d7680f3
+#define TK_RANGE                          126
+#define TK_INTERVAL                       127
+#define TK_EVERY                          128
+#define TK_SESSION                        129
+#define TK_STATE_WINDOW                   130
+#define TK_FILL                           131
+#define TK_SLIDING                        132
+#define TK_ORDER                          133
+#define TK_BY                             134
+#define TK_ASC                            135
+#define TK_GROUP                          136
+#define TK_HAVING                         137
+#define TK_LIMIT                          138
+#define TK_OFFSET                         139
+#define TK_SLIMIT                         140
+#define TK_SOFFSET                        141
+#define TK_WHERE                          142
+#define TK_RESET                          143
+#define TK_QUERY                          144
+#define TK_SYNCDB                         145
+#define TK_ADD                            146
+#define TK_COLUMN                         147
+#define TK_MODIFY                         148
+#define TK_TAG                            149
+#define TK_CHANGE                         150
+#define TK_SET                            151
+#define TK_KILL                           152
+#define TK_CONNECTION                     153
+#define TK_STREAM                         154
+#define TK_COLON                          155
+#define TK_ABORT                          156
+#define TK_AFTER                          157
+#define TK_ATTACH                         158
+#define TK_BEFORE                         159
+#define TK_BEGIN                          160
+#define TK_CASCADE                        161
+#define TK_CLUSTER                        162
+#define TK_CONFLICT                       163
+#define TK_COPY                           164
+#define TK_DEFERRED                       165
+#define TK_DELIMITERS                     166
+#define TK_DETACH                         167
+#define TK_EACH                           168
+#define TK_END                            169
+#define TK_EXPLAIN                        170
+#define TK_FAIL                           171
+#define TK_FOR                            172
+#define TK_IGNORE                         173
+#define TK_IMMEDIATE                      174
+#define TK_INITIALLY                      175
+#define TK_INSTEAD                        176
+#define TK_KEY                            177
+#define TK_OF                             178
+#define TK_RAISE                          179
+#define TK_REPLACE                        180
+#define TK_RESTRICT                       181
+#define TK_ROW                            182
+#define TK_STATEMENT                      183
+#define TK_TRIGGER                        184
+#define TK_VIEW                           185
+#define TK_IPTOKEN                        186
+#define TK_SEMI                           187
+#define TK_NONE                           188
+#define TK_PREV                           189
+#define TK_LINEAR                         190
+#define TK_IMPORT                         191
+#define TK_TBNAME                         192
+#define TK_JOIN                           193
+#define TK_INSERT                         194
+#define TK_INTO                           195
+#define TK_VALUES                         196
+#define TK_FILE                           197
 
 
 
