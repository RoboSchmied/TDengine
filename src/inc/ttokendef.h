/*
 * Copyright (c) 2019 TAOS Data, Inc. <jhtao@taosdata.com>
 *
 * This program is free software: you can use, redistribute, and/or modify
 * it under the terms of the GNU Affero General Public License, version 3
 * or later ("AGPL"), as published by the Free Software Foundation.
 *
 * This program is distributed in the hope that it will be useful, but WITHOUT
 * ANY WARRANTY; without even the implied warranty of MERCHANTABILITY or
 * FITNESS FOR A PARTICULAR PURPOSE.
 *
 * You should have received a copy of the GNU Affero General Public License
 * along with this program. If not, see <http://www.gnu.org/licenses/>.
 */

#ifndef TDENGINE_TTOKENDEF_H
#define TDENGINE_TTOKENDEF_H


#define TK_ID                               1
#define TK_BOOL                             2
#define TK_TINYINT                          3
#define TK_SMALLINT                         4
#define TK_INTEGER                          5
#define TK_BIGINT                           6
#define TK_FLOAT                            7
#define TK_DOUBLE                           8
#define TK_STRING                           9
#define TK_TIMESTAMP                       10
#define TK_BINARY                          11
#define TK_NCHAR                           12
#define TK_OR                              13
#define TK_AND                             14
#define TK_NOT                             15
#define TK_EQ                              16
#define TK_NE                              17
#define TK_ISNULL                          18
#define TK_NOTNULL                         19
#define TK_IS                              20
#define TK_LIKE                            21
#define TK_GLOB                            22
#define TK_BETWEEN                         23
#define TK_IN                              24
#define TK_GT                              25
#define TK_GE                              26
#define TK_LT                              27
#define TK_LE                              28
#define TK_BITAND                          29
#define TK_BITOR                           30
#define TK_LSHIFT                          31
#define TK_RSHIFT                          32
#define TK_PLUS                            33
#define TK_MINUS                           34
#define TK_DIVIDE                          35
#define TK_TIMES                           36
#define TK_STAR                            37
#define TK_SLASH                           38
#define TK_REM                             39
#define TK_CONCAT                          40
#define TK_UMINUS                          41
#define TK_UPLUS                           42
#define TK_BITNOT                          43
#define TK_SHOW                            44
#define TK_DATABASES                       45
<<<<<<< HEAD
#define TK_MNODES                          46
#define TK_DNODES                          47
#define TK_ACCOUNTS                        48
#define TK_USERS                           49
#define TK_MODULES                         50
#define TK_QUERIES                         51
#define TK_CONNECTIONS                     52
#define TK_STREAMS                         53
#define TK_VARIABLES                       54
#define TK_SCORES                          55
#define TK_GRANTS                          56
#define TK_VNODES                          57
#define TK_IPTOKEN                         58
#define TK_DOT                             59
#define TK_CREATE                          60
#define TK_TABLE                           61
#define TK_DATABASE                        62
#define TK_TABLES                          63
#define TK_STABLES                         64
#define TK_VGROUPS                         65
#define TK_DROP                            66
#define TK_STABLE                          67
#define TK_DNODE                           68
#define TK_USER                            69
#define TK_ACCOUNT                         70
#define TK_USE                             71
#define TK_DESCRIBE                        72
#define TK_ALTER                           73
#define TK_PASS                            74
#define TK_PRIVILEGE                       75
#define TK_LOCAL                           76
#define TK_IF                              77
#define TK_EXISTS                          78
#define TK_PPS                             79
#define TK_TSERIES                         80
#define TK_DBS                             81
#define TK_STORAGE                         82
#define TK_QTIME                           83
#define TK_CONNS                           84
#define TK_STATE                           85
#define TK_KEEP                            86
#define TK_CACHE                           87
#define TK_REPLICA                         88
#define TK_QUORUM                          89
#define TK_DAYS                            90
#define TK_MINROWS                         91
#define TK_MAXROWS                         92
#define TK_BLOCKS                          93
#define TK_CTIME                           94
#define TK_WAL                             95
#define TK_FSYNC                           96
#define TK_COMP                            97
#define TK_PRECISION                       98
#define TK_UPDATE                          99
#define TK_CACHELAST                      100
#define TK_LP                             101
#define TK_RP                             102
#define TK_UNSIGNED                       103
#define TK_TAGS                           104
#define TK_USING                          105
#define TK_COMMA                          106
#define TK_AS                             107
#define TK_NULL                           108
#define TK_SELECT                         109
#define TK_UNION                          110
#define TK_ALL                            111
#define TK_DISTINCT                       112
#define TK_FROM                           113
#define TK_VARIABLE                       114
#define TK_INTERVAL                       115
#define TK_FILL                           116
#define TK_SLIDING                        117
#define TK_ORDER                          118
#define TK_BY                             119
#define TK_ASC                            120
#define TK_DESC                           121
#define TK_GROUP                          122
#define TK_HAVING                         123
#define TK_LIMIT                          124
#define TK_OFFSET                         125
#define TK_SLIMIT                         126
#define TK_SOFFSET                        127
#define TK_WHERE                          128
#define TK_NOW                            129
#define TK_RESET                          130
#define TK_QUERY                          131
#define TK_ADD                            132
#define TK_COLUMN                         133
#define TK_TAG                            134
#define TK_CHANGE                         135
#define TK_SET                            136
#define TK_KILL                           137
#define TK_CONNECTION                     138
#define TK_STREAM                         139
#define TK_COLON                          140
#define TK_ABORT                          141
#define TK_AFTER                          142
#define TK_ATTACH                         143
#define TK_BEFORE                         144
#define TK_BEGIN                          145
#define TK_CASCADE                        146
#define TK_CLUSTER                        147
#define TK_CONFLICT                       148
#define TK_COPY                           149
#define TK_DEFERRED                       150
#define TK_DELIMITERS                     151
#define TK_DETACH                         152
#define TK_EACH                           153
#define TK_END                            154
#define TK_EXPLAIN                        155
#define TK_FAIL                           156
#define TK_FOR                            157
#define TK_IGNORE                         158
#define TK_IMMEDIATE                      159
#define TK_INITIALLY                      160
#define TK_INSTEAD                        161
#define TK_MATCH                          162
#define TK_KEY                            163
#define TK_OF                             164
#define TK_RAISE                          165
#define TK_REPLACE                        166
#define TK_RESTRICT                       167
#define TK_ROW                            168
#define TK_STATEMENT                      169
#define TK_TRIGGER                        170
#define TK_VIEW                           171
#define TK_SEMI                           172
#define TK_NONE                           173
#define TK_PREV                           174
#define TK_LINEAR                         175
#define TK_IMPORT                         176
#define TK_METRIC                         177
#define TK_TBNAME                         178
#define TK_JOIN                           179
#define TK_METRICS                        180
#define TK_INSERT                         181
#define TK_INTO                           182
#define TK_VALUES                         183
=======
#define TK_TOPICS                          46
#define TK_MNODES                          47
#define TK_DNODES                          48
#define TK_ACCOUNTS                        49
#define TK_USERS                           50
#define TK_MODULES                         51
#define TK_QUERIES                         52
#define TK_CONNECTIONS                     53
#define TK_STREAMS                         54
#define TK_VARIABLES                       55
#define TK_SCORES                          56
#define TK_GRANTS                          57
#define TK_VNODES                          58
#define TK_IPTOKEN                         59
#define TK_DOT                             60
#define TK_CREATE                          61
#define TK_TABLE                           62
#define TK_DATABASE                        63
#define TK_TABLES                          64
#define TK_STABLES                         65
#define TK_VGROUPS                         66
#define TK_DROP                            67
#define TK_STABLE                          68
#define TK_TOPIC                           69
#define TK_DNODE                           70
#define TK_USER                            71
#define TK_ACCOUNT                         72
#define TK_USE                             73
#define TK_DESCRIBE                        74
#define TK_ALTER                           75
#define TK_PASS                            76
#define TK_PRIVILEGE                       77
#define TK_LOCAL                           78
#define TK_IF                              79
#define TK_EXISTS                          80
#define TK_PPS                             81
#define TK_TSERIES                         82
#define TK_DBS                             83
#define TK_STORAGE                         84
#define TK_QTIME                           85
#define TK_CONNS                           86
#define TK_STATE                           87
#define TK_KEEP                            88
#define TK_CACHE                           89
#define TK_REPLICA                         90
#define TK_QUORUM                          91
#define TK_DAYS                            92
#define TK_MINROWS                         93
#define TK_MAXROWS                         94
#define TK_BLOCKS                          95
#define TK_CTIME                           96
#define TK_WAL                             97
#define TK_FSYNC                           98
#define TK_COMP                            99
#define TK_PRECISION                      100
#define TK_UPDATE                         101
#define TK_CACHELAST                      102
#define TK_PARTITIONS                     103
#define TK_LP                             104
#define TK_RP                             105
#define TK_UNSIGNED                       106
#define TK_TAGS                           107
#define TK_USING                          108
#define TK_COMMA                          109
#define TK_AS                             110
#define TK_NULL                           111
#define TK_SELECT                         112
#define TK_UNION                          113
#define TK_ALL                            114
#define TK_DISTINCT                       115
#define TK_FROM                           116
#define TK_VARIABLE                       117
#define TK_INTERVAL                       118
#define TK_FILL                           119
#define TK_SLIDING                        120
#define TK_ORDER                          121
#define TK_BY                             122
#define TK_ASC                            123
#define TK_DESC                           124
#define TK_GROUP                          125
#define TK_HAVING                         126
#define TK_LIMIT                          127
#define TK_OFFSET                         128
#define TK_SLIMIT                         129
#define TK_SOFFSET                        130
#define TK_WHERE                          131
#define TK_NOW                            132
#define TK_RESET                          133
#define TK_QUERY                          134
#define TK_ADD                            135
#define TK_COLUMN                         136
#define TK_TAG                            137
#define TK_CHANGE                         138
#define TK_SET                            139
#define TK_KILL                           140
#define TK_CONNECTION                     141
#define TK_STREAM                         142
#define TK_COLON                          143
#define TK_ABORT                          144
#define TK_AFTER                          145
#define TK_ATTACH                         146
#define TK_BEFORE                         147
#define TK_BEGIN                          148
#define TK_CASCADE                        149
#define TK_CLUSTER                        150
#define TK_CONFLICT                       151
#define TK_COPY                           152
#define TK_DEFERRED                       153
#define TK_DELIMITERS                     154
#define TK_DETACH                         155
#define TK_EACH                           156
#define TK_END                            157
#define TK_EXPLAIN                        158
#define TK_FAIL                           159
#define TK_FOR                            160
#define TK_IGNORE                         161
#define TK_IMMEDIATE                      162
#define TK_INITIALLY                      163
#define TK_INSTEAD                        164
#define TK_MATCH                          165
#define TK_KEY                            166
#define TK_OF                             167
#define TK_RAISE                          168
#define TK_REPLACE                        169
#define TK_RESTRICT                       170
#define TK_ROW                            171
#define TK_STATEMENT                      172
#define TK_TRIGGER                        173
#define TK_VIEW                           174
#define TK_COUNT                          175
#define TK_SUM                            176
#define TK_AVG                            177
#define TK_MIN                            178
#define TK_MAX                            179
#define TK_FIRST                          180
#define TK_LAST                           181
#define TK_TOP                            182
#define TK_BOTTOM                         183
#define TK_STDDEV                         184
#define TK_PERCENTILE                     185
#define TK_APERCENTILE                    186
#define TK_LEASTSQUARES                   187
#define TK_HISTOGRAM                      188
#define TK_DIFF                           189
#define TK_SPREAD                         190
#define TK_TWA                            191
#define TK_INTERP                         192
#define TK_LAST_ROW                       193
#define TK_RATE                           194
#define TK_IRATE                          195
#define TK_SUM_RATE                       196
#define TK_SUM_IRATE                      197
#define TK_AVG_RATE                       198
#define TK_AVG_IRATE                      199
#define TK_TBID                           200
#define TK_SEMI                           201
#define TK_NONE                           202
#define TK_PREV                           203
#define TK_LINEAR                         204
#define TK_IMPORT                         205
#define TK_METRIC                         206
#define TK_TBNAME                         207
#define TK_JOIN                           208
#define TK_METRICS                        209
#define TK_INSERT                         210
#define TK_INTO                           211
#define TK_VALUES                         212








>>>>>>> 776c80a7


#define TK_SPACE                          300
#define TK_COMMENT                        301
#define TK_ILLEGAL                        302
#define TK_HEX                            303   // hex number  0x123
#define TK_OCT                            304   // oct number
#define TK_BIN                            305   // bin format data 0b111
#define TK_FILE                           306
#define TK_QUESTION                       307   // denoting the placeholder of "?",when invoking statement bind query
#define TK_FUNCTION                       308

#endif

<|MERGE_RESOLUTION|>--- conflicted
+++ resolved
@@ -62,146 +62,6 @@
 #define TK_BITNOT                          43
 #define TK_SHOW                            44
 #define TK_DATABASES                       45
-<<<<<<< HEAD
-#define TK_MNODES                          46
-#define TK_DNODES                          47
-#define TK_ACCOUNTS                        48
-#define TK_USERS                           49
-#define TK_MODULES                         50
-#define TK_QUERIES                         51
-#define TK_CONNECTIONS                     52
-#define TK_STREAMS                         53
-#define TK_VARIABLES                       54
-#define TK_SCORES                          55
-#define TK_GRANTS                          56
-#define TK_VNODES                          57
-#define TK_IPTOKEN                         58
-#define TK_DOT                             59
-#define TK_CREATE                          60
-#define TK_TABLE                           61
-#define TK_DATABASE                        62
-#define TK_TABLES                          63
-#define TK_STABLES                         64
-#define TK_VGROUPS                         65
-#define TK_DROP                            66
-#define TK_STABLE                          67
-#define TK_DNODE                           68
-#define TK_USER                            69
-#define TK_ACCOUNT                         70
-#define TK_USE                             71
-#define TK_DESCRIBE                        72
-#define TK_ALTER                           73
-#define TK_PASS                            74
-#define TK_PRIVILEGE                       75
-#define TK_LOCAL                           76
-#define TK_IF                              77
-#define TK_EXISTS                          78
-#define TK_PPS                             79
-#define TK_TSERIES                         80
-#define TK_DBS                             81
-#define TK_STORAGE                         82
-#define TK_QTIME                           83
-#define TK_CONNS                           84
-#define TK_STATE                           85
-#define TK_KEEP                            86
-#define TK_CACHE                           87
-#define TK_REPLICA                         88
-#define TK_QUORUM                          89
-#define TK_DAYS                            90
-#define TK_MINROWS                         91
-#define TK_MAXROWS                         92
-#define TK_BLOCKS                          93
-#define TK_CTIME                           94
-#define TK_WAL                             95
-#define TK_FSYNC                           96
-#define TK_COMP                            97
-#define TK_PRECISION                       98
-#define TK_UPDATE                          99
-#define TK_CACHELAST                      100
-#define TK_LP                             101
-#define TK_RP                             102
-#define TK_UNSIGNED                       103
-#define TK_TAGS                           104
-#define TK_USING                          105
-#define TK_COMMA                          106
-#define TK_AS                             107
-#define TK_NULL                           108
-#define TK_SELECT                         109
-#define TK_UNION                          110
-#define TK_ALL                            111
-#define TK_DISTINCT                       112
-#define TK_FROM                           113
-#define TK_VARIABLE                       114
-#define TK_INTERVAL                       115
-#define TK_FILL                           116
-#define TK_SLIDING                        117
-#define TK_ORDER                          118
-#define TK_BY                             119
-#define TK_ASC                            120
-#define TK_DESC                           121
-#define TK_GROUP                          122
-#define TK_HAVING                         123
-#define TK_LIMIT                          124
-#define TK_OFFSET                         125
-#define TK_SLIMIT                         126
-#define TK_SOFFSET                        127
-#define TK_WHERE                          128
-#define TK_NOW                            129
-#define TK_RESET                          130
-#define TK_QUERY                          131
-#define TK_ADD                            132
-#define TK_COLUMN                         133
-#define TK_TAG                            134
-#define TK_CHANGE                         135
-#define TK_SET                            136
-#define TK_KILL                           137
-#define TK_CONNECTION                     138
-#define TK_STREAM                         139
-#define TK_COLON                          140
-#define TK_ABORT                          141
-#define TK_AFTER                          142
-#define TK_ATTACH                         143
-#define TK_BEFORE                         144
-#define TK_BEGIN                          145
-#define TK_CASCADE                        146
-#define TK_CLUSTER                        147
-#define TK_CONFLICT                       148
-#define TK_COPY                           149
-#define TK_DEFERRED                       150
-#define TK_DELIMITERS                     151
-#define TK_DETACH                         152
-#define TK_EACH                           153
-#define TK_END                            154
-#define TK_EXPLAIN                        155
-#define TK_FAIL                           156
-#define TK_FOR                            157
-#define TK_IGNORE                         158
-#define TK_IMMEDIATE                      159
-#define TK_INITIALLY                      160
-#define TK_INSTEAD                        161
-#define TK_MATCH                          162
-#define TK_KEY                            163
-#define TK_OF                             164
-#define TK_RAISE                          165
-#define TK_REPLACE                        166
-#define TK_RESTRICT                       167
-#define TK_ROW                            168
-#define TK_STATEMENT                      169
-#define TK_TRIGGER                        170
-#define TK_VIEW                           171
-#define TK_SEMI                           172
-#define TK_NONE                           173
-#define TK_PREV                           174
-#define TK_LINEAR                         175
-#define TK_IMPORT                         176
-#define TK_METRIC                         177
-#define TK_TBNAME                         178
-#define TK_JOIN                           179
-#define TK_METRICS                        180
-#define TK_INSERT                         181
-#define TK_INTO                           182
-#define TK_VALUES                         183
-=======
 #define TK_TOPICS                          46
 #define TK_MNODES                          47
 #define TK_DNODES                          48
@@ -331,53 +191,18 @@
 #define TK_STATEMENT                      172
 #define TK_TRIGGER                        173
 #define TK_VIEW                           174
-#define TK_COUNT                          175
-#define TK_SUM                            176
-#define TK_AVG                            177
-#define TK_MIN                            178
-#define TK_MAX                            179
-#define TK_FIRST                          180
-#define TK_LAST                           181
-#define TK_TOP                            182
-#define TK_BOTTOM                         183
-#define TK_STDDEV                         184
-#define TK_PERCENTILE                     185
-#define TK_APERCENTILE                    186
-#define TK_LEASTSQUARES                   187
-#define TK_HISTOGRAM                      188
-#define TK_DIFF                           189
-#define TK_SPREAD                         190
-#define TK_TWA                            191
-#define TK_INTERP                         192
-#define TK_LAST_ROW                       193
-#define TK_RATE                           194
-#define TK_IRATE                          195
-#define TK_SUM_RATE                       196
-#define TK_SUM_IRATE                      197
-#define TK_AVG_RATE                       198
-#define TK_AVG_IRATE                      199
-#define TK_TBID                           200
-#define TK_SEMI                           201
-#define TK_NONE                           202
-#define TK_PREV                           203
-#define TK_LINEAR                         204
-#define TK_IMPORT                         205
-#define TK_METRIC                         206
-#define TK_TBNAME                         207
-#define TK_JOIN                           208
-#define TK_METRICS                        209
-#define TK_INSERT                         210
-#define TK_INTO                           211
-#define TK_VALUES                         212
-
-
-
-
-
-
-
-
->>>>>>> 776c80a7
+#define TK_SEMI                           175
+#define TK_NONE                           176
+#define TK_PREV                           177
+#define TK_LINEAR                         178
+#define TK_IMPORT                         179
+#define TK_METRIC                         180
+#define TK_TBNAME                         181
+#define TK_JOIN                           182
+#define TK_METRICS                        183
+#define TK_INSERT                         184
+#define TK_INTO                           185
+#define TK_VALUES                         186
 
 
 #define TK_SPACE                          300
@@ -388,7 +213,6 @@
 #define TK_BIN                            305   // bin format data 0b111
 #define TK_FILE                           306
 #define TK_QUESTION                       307   // denoting the placeholder of "?",when invoking statement bind query
-#define TK_FUNCTION                       308
 
 #endif
 
