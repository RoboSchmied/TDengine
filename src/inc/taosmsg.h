--- conflicted
+++ resolved
@@ -268,11 +268,7 @@
 
 typedef struct {
   int32_t len;  // one create table message
-<<<<<<< HEAD
-  char    tableId[TSDB_TABLE_FNAME_LEN];
-=======
   char    tableFname[TSDB_TABLE_FNAME_LEN];
->>>>>>> dc11780c
   char    db[TSDB_ACCT_ID_LEN + TSDB_DB_NAME_LEN];
   int8_t  igExists;
   int8_t  getMeta;
@@ -294,11 +290,7 @@
 } SCMDropTableMsg;
 
 typedef struct {
-<<<<<<< HEAD
-  char    tableId[TSDB_TABLE_FNAME_LEN];
-=======
   char    tableFname[TSDB_TABLE_FNAME_LEN];
->>>>>>> dc11780c
   char    db[TSDB_ACCT_ID_LEN + TSDB_DB_NAME_LEN];
   int16_t type; /* operation type   */
   int16_t numOfCols; /* number of schema */
