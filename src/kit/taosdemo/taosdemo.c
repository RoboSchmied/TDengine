﻿/*
 * Copyright (c) 2019 TAOS Data, Inc. <jhtao@taosdata.com>
 *
 * This program is free software: you can use, redistribute, and/or modify
 * it under the terms of the GNU Affero General Public License, version 3
 * or later ("AGPL"), as published by the Free Software Foundation.
 *
 * This program is distributed in the hope that it will be useful, but WITHOUT
 * ANY WARRANTY; without even the implied warranty of MERCHANTABILITY or
 * FITNESS FOR A PARTICULAR PURPOSE.
 *
 * You should have received a copy of the GNU Affero General Public License
 * along with this program. If not, see <http://www.gnu.org/licenses/>.
 */


/*
   when in some thread query return error, thread don't exit, but return, otherwise coredump in other thread.
*/

#define _GNU_SOURCE
#define CURL_STATICLIB

#ifdef LINUX
  #include "os.h"
  #include <argp.h>
  #include <assert.h>
  #include <inttypes.h>
  #ifndef _ALPINE
    #include <error.h>
  #endif
  #include <pthread.h>
  #include <semaphore.h>
  #include <stdbool.h>
  #include <stdio.h>
  #include <stdlib.h>
  #include <string.h>
  #include <sys/time.h>
  #include <time.h>
  #include <unistd.h>
  #include <wordexp.h>
  #include <regex.h>
#else  
  #include <assert.h>
  #include <regex.h>
  #include <stdio.h>
  #include "os.h"
  
#ifdef WINDOWS
  #include <winsock2.h>
  typedef unsigned __int32 uint32_t;

  #pragma comment ( lib, "ws2_32.lib" )
#endif
#endif  

#include "cJSON.h"

#include "taos.h"
#include "taoserror.h"
#include "tutil.h"

#define REQ_EXTRA_BUF_LEN   1024
#define RESP_BUF_LEN        4096

extern char configDir[];

#define INSERT_JSON_NAME      "insert.json"
#define QUERY_JSON_NAME       "query.json"
#define SUBSCRIBE_JSON_NAME   "subscribe.json"

#define INSERT_MODE        0
#define QUERY_MODE         1
#define SUBSCRIBE_MODE     2

#define MAX_SQL_SIZE       65536
#define BUFFER_SIZE        (65536*2)
#define MAX_DB_NAME_SIZE   64
#define MAX_TB_NAME_SIZE   64
#define MAX_DATA_SIZE      16000
#define MAX_NUM_DATATYPE   10
#define OPT_ABORT          1 /* –abort */
#define STRING_LEN         60000
#define MAX_PREPARED_RAND  1000000
#define MAX_FILE_NAME_LEN  256

#define   MAX_SAMPLES_ONCE_FROM_FILE   10000
#define   MAX_NUM_DATATYPE 10

#define   MAX_DB_COUNT           8
#define   MAX_SUPER_TABLE_COUNT  8
#define   MAX_COLUMN_COUNT       1024
#define   MAX_TAG_COUNT          128

#define   MAX_QUERY_SQL_COUNT    10
#define   MAX_QUERY_SQL_LENGTH   256

#define   MAX_DATABASE_COUNT     256
#define INPUT_BUF_LEN   256

typedef enum CREATE_SUB_TALBE_MOD_EN {
  PRE_CREATE_SUBTBL,
  AUTO_CREATE_SUBTBL,
  NO_CREATE_SUBTBL
} CREATE_SUB_TALBE_MOD_EN;
  
typedef enum TALBE_EXISTS_EN {
  TBL_ALREADY_EXISTS,
  TBL_NO_EXISTS,
  TBL_EXISTS_BUTT
} TALBE_EXISTS_EN;

enum MODE {
  SYNC, 
  ASYNC,
  MODE_BUT
};

enum QUERY_TYPE {
  NO_INSERT_TYPE,
  INSERT_TYPE, 
  QUERY_TYPE_BUT
} ;  

enum _show_db_index {
  TSDB_SHOW_DB_NAME_INDEX,
  TSDB_SHOW_DB_CREATED_TIME_INDEX,
  TSDB_SHOW_DB_NTABLES_INDEX,
  TSDB_SHOW_DB_VGROUPS_INDEX,
  TSDB_SHOW_DB_REPLICA_INDEX,
  TSDB_SHOW_DB_QUORUM_INDEX,  
  TSDB_SHOW_DB_DAYS_INDEX,
  TSDB_SHOW_DB_KEEP_INDEX,
  TSDB_SHOW_DB_CACHE_INDEX,
  TSDB_SHOW_DB_BLOCKS_INDEX,
  TSDB_SHOW_DB_MINROWS_INDEX,
  TSDB_SHOW_DB_MAXROWS_INDEX,
  TSDB_SHOW_DB_WALLEVEL_INDEX,
  TSDB_SHOW_DB_FSYNC_INDEX,
  TSDB_SHOW_DB_COMP_INDEX,
  TSDB_SHOW_DB_CACHELAST_INDEX,
  TSDB_SHOW_DB_PRECISION_INDEX,  
  TSDB_SHOW_DB_UPDATE_INDEX,
  TSDB_SHOW_DB_STATUS_INDEX,
  TSDB_MAX_SHOW_DB
};

// -----------------------------------------SHOW TABLES CONFIGURE -------------------------------------
enum _show_stables_index {
  TSDB_SHOW_STABLES_NAME_INDEX,
  TSDB_SHOW_STABLES_CREATED_TIME_INDEX,
  TSDB_SHOW_STABLES_COLUMNS_INDEX,
  TSDB_SHOW_STABLES_METRIC_INDEX,  
  TSDB_SHOW_STABLES_UID_INDEX,  
  TSDB_SHOW_STABLES_TID_INDEX,
  TSDB_SHOW_STABLES_VGID_INDEX,  
  TSDB_MAX_SHOW_STABLES
};  
enum _describe_table_index {
  TSDB_DESCRIBE_METRIC_FIELD_INDEX,
  TSDB_DESCRIBE_METRIC_TYPE_INDEX,
  TSDB_DESCRIBE_METRIC_LENGTH_INDEX,
  TSDB_DESCRIBE_METRIC_NOTE_INDEX,
  TSDB_MAX_DESCRIBE_METRIC
};

typedef struct {
  char field[TSDB_COL_NAME_LEN + 1];
  char type[16];
  int length;
  char note[128];
} SColDes;

/* Used by main to communicate with parse_opt. */
typedef struct SArguments_S {
  char *   metaFile;
  int      test_mode;
  char *   host;
  uint16_t port;
  char *   user;
  char *   password;
  char *   database;
  int      replica;
  char *   tb_prefix;
  char *   sqlFile;
  bool     use_metric;
  bool     insert_only;
  bool     answer_yes;
  bool     debug_print;
  bool     verbose_print;
  char *   output_file;
  int      mode;
  char *   datatype[MAX_NUM_DATATYPE + 1];
  int      len_of_binary;
  int      num_of_CPR;
  int      num_of_threads;
  int      insert_interval;
  int      num_of_RPR;
  int      num_of_tables;
  int      num_of_DPT;
  int      abort;
  int      disorderRatio;
  int      disorderRange;
  int      method_of_delete;
  char **  arg_list;
} SArguments;

typedef struct SColumn_S {
  char  field[TSDB_COL_NAME_LEN + 1];
  char  dataType[MAX_TB_NAME_SIZE];
  int   dataLen;
  char  note[128];  
} StrColumn;

typedef struct SSuperTable_S {
  char         sTblName[MAX_TB_NAME_SIZE+1];
  int          childTblCount;
  bool         superTblExists;    // 0: no, 1: yes
  bool         childTblExists;    // 0: no, 1: yes  
  int          batchCreateTableNum;  // 0: no batch,  > 0: batch table number in one sql
  int8_t       autoCreateTable;                  // 0: create sub table, 1: auto create sub table
  char         childTblPrefix[MAX_TB_NAME_SIZE];
  char         dataSource[MAX_TB_NAME_SIZE+1];  // rand_gen or sample
  char         insertMode[MAX_TB_NAME_SIZE];  // taosc, restful

  int          multiThreadWriteOneTbl;   // 0: no, 1: yes
  int          numberOfTblInOneSql;      // 0/1: one table, > 1: number of tbl
  int          rowsPerTbl;               // 
  int          disorderRatio;            // 0: no disorder, >0: x%
  int          disorderRange;            // ms or us by database precision
  int          maxSqlLen;                // 

  int          insertInterval;          // insert interval, will override global insert interval
  int64_t      insertRows;               // 0: no limit
  int          timeStampStep;
  char         startTimestamp[MAX_TB_NAME_SIZE];  // 
  char         sampleFormat[MAX_TB_NAME_SIZE];  // csv, json
  char         sampleFile[MAX_FILE_NAME_LEN+1];
  char         tagsFile[MAX_FILE_NAME_LEN+1];

  int          columnCount;
  StrColumn    columns[MAX_COLUMN_COUNT];
  int          tagCount;
  StrColumn    tags[MAX_TAG_COUNT];

  char*        childTblName;
  char*        colsOfCreateChildTable;
  int          lenOfOneRow;
  int          lenOfTagOfOneRow;

  char*        sampleDataBuf;
  int          sampleDataBufSize;
  //int          sampleRowCount;
  //int          sampleUsePos;

  int          tagSource;    // 0: rand, 1: tag sample
  char*        tagDataBuf;
  int          tagSampleCount;
  int          tagUsePos;

  // statistics  
  int64_t    totalRowsInserted;
  int64_t    totalAffectedRows;
} SSuperTable;

typedef struct {
  char     name[TSDB_DB_NAME_LEN + 1];
  char     create_time[32];
  int32_t  ntables;
  int32_t  vgroups;  
  int16_t  replica;
  int16_t  quorum;
  int16_t  days;  
  char     keeplist[32];
  int32_t  cache; //MB
  int32_t  blocks;
  int32_t  minrows;
  int32_t  maxrows;
  int8_t   wallevel;
  int32_t  fsync;
  int8_t   comp;
  int8_t   cachelast;
  char     precision[8];   // time resolution
  int8_t   update;
  char     status[16];
} SDbInfo;

typedef struct SDbCfg_S { 
//  int       maxtablesPerVnode;
  int       minRows; 
  int       maxRows;
  int       comp;
  int       walLevel;
  int       cacheLast;
  int       fsync;  
  int       replica;
  int       update;
  int       keep;
  int       days;
  int       cache;
  int       blocks;
  int       quorum;
  char      precision[MAX_TB_NAME_SIZE];  
} SDbCfg;

typedef struct SDataBase_S {
  char         dbName[MAX_DB_NAME_SIZE];
  int          drop;  // 0: use exists, 1: if exists, drop then new create
  SDbCfg       dbCfg;
  int          superTblCount;
  SSuperTable  superTbls[MAX_SUPER_TABLE_COUNT];
} SDataBase;

typedef struct SDbs_S {
  char         cfgDir[MAX_FILE_NAME_LEN+1];
  char         host[MAX_DB_NAME_SIZE];
  uint16_t     port;
  char         user[MAX_DB_NAME_SIZE];
  char         password[MAX_DB_NAME_SIZE];
  char         resultFile[MAX_FILE_NAME_LEN+1];
  bool         use_metric;
  bool         insert_only;
  bool         do_aggreFunc;
  bool         queryMode;
  
  int          threadCount;
  int          threadCountByCreateTbl;
  int          dbCount;
  SDataBase    db[MAX_DB_COUNT];

  // statistics
  int64_t    totalRowsInserted;
  int64_t    totalAffectedRows;

} SDbs;

typedef struct SuperQueryInfo_S {
  int          rate;  // 0: unlimit  > 0   loop/s
  int          concurrent;
  int          sqlCount;
  int          subscribeMode; // 0: sync, 1: async
  int          subscribeInterval; // ms
  int          subscribeRestart;
  int          subscribeKeepProgress;
  char         sql[MAX_QUERY_SQL_COUNT][MAX_QUERY_SQL_LENGTH+1];  
  char         result[MAX_QUERY_SQL_COUNT][MAX_FILE_NAME_LEN+1];
  TAOS_SUB*    tsub[MAX_QUERY_SQL_COUNT];
} SuperQueryInfo;

typedef struct SubQueryInfo_S {
  char         sTblName[MAX_TB_NAME_SIZE+1];
  int          rate;  // 0: unlimit  > 0   loop/s
  int          threadCnt;  
  int          subscribeMode; // 0: sync, 1: async
  int          subscribeInterval; // ms
  int          subscribeRestart;
  int          subscribeKeepProgress;
  int          childTblCount;
  char         childTblPrefix[MAX_TB_NAME_SIZE];
  int          sqlCount;
  char         sql[MAX_QUERY_SQL_COUNT][MAX_QUERY_SQL_LENGTH+1];  
  char         result[MAX_QUERY_SQL_COUNT][MAX_FILE_NAME_LEN+1];
  TAOS_SUB*    tsub[MAX_QUERY_SQL_COUNT];
  
  char*        childTblName;
} SubQueryInfo;

typedef struct SQueryMetaInfo_S {
  char         cfgDir[MAX_FILE_NAME_LEN+1];
  char         host[MAX_DB_NAME_SIZE];
  uint16_t     port;
  char         user[MAX_DB_NAME_SIZE];
  char         password[MAX_DB_NAME_SIZE];
  char         dbName[MAX_DB_NAME_SIZE+1];
  char         queryMode[MAX_TB_NAME_SIZE];  // taosc, restful

  SuperQueryInfo  superQueryInfo;
  SubQueryInfo    subQueryInfo;  
} SQueryMetaInfo;

typedef struct SThreadInfo_S {
  TAOS *taos;
  int threadID;
  char db_name[MAX_DB_NAME_SIZE+1];
  char fp[4096];
  char tb_prefix[MAX_TB_NAME_SIZE];
  int start_table_id;
  int end_table_id;
  int data_of_rate;
  uint64_t start_time;  
  char* cols;  
  bool  use_metric;  
  SSuperTable* superTblInfo;

  // for async insert
  tsem_t lock_sem;
  int64_t  counter;  
  uint64_t  st;
  uint64_t  et;
  int64_t  lastTs;

  // statistics
  int64_t totalRowsInserted;
  int64_t totalAffectedRows;

  // insert delay statistics
  int64_t cntDelay;
  int64_t totalDelay;
  int64_t avgDelay;
  int64_t maxDelay;
  int64_t minDelay;
  
} threadInfo;

#ifdef WINDOWS
#include <windows.h>
// Some old MinGW/CYGWIN distributions don't define this:
#ifndef ENABLE_VIRTUAL_TERMINAL_PROCESSING
#define ENABLE_VIRTUAL_TERMINAL_PROCESSING  0x0004
#endif

static HANDLE g_stdoutHandle;
static DWORD g_consoleMode;

void setupForAnsiEscape(void) {
  DWORD mode = 0;
  g_stdoutHandle = GetStdHandle(STD_OUTPUT_HANDLE);

  if(g_stdoutHandle == INVALID_HANDLE_VALUE) {
    exit(GetLastError());
  }

  if(!GetConsoleMode(g_stdoutHandle, &mode)) {
    exit(GetLastError());
  }

  g_consoleMode = mode;

  // Enable ANSI escape codes
  mode |= ENABLE_VIRTUAL_TERMINAL_PROCESSING;

  if(!SetConsoleMode(g_stdoutHandle, mode)) {
    exit(GetLastError());
  }    
}

void resetAfterAnsiEscape(void) {
  // Reset colors
  printf("\x1b[0m");    

  // Reset console mode
  if(!SetConsoleMode(g_stdoutHandle, g_consoleMode)) {
    exit(GetLastError());
  }
}
#else
void setupForAnsiEscape(void) {}

void resetAfterAnsiEscape(void) {
  // Reset colors
  printf("\x1b[0m");
}
#endif

static int createDatabases();
static void createChildTables();
static int queryDbExec(TAOS *taos, char *command, int type);

/* ************ Global variables ************  */

int32_t  randint[MAX_PREPARED_RAND];
int64_t  randbigint[MAX_PREPARED_RAND];
float    randfloat[MAX_PREPARED_RAND];
double   randdouble[MAX_PREPARED_RAND];
char *aggreFunc[] = {"*", "count(*)", "avg(col0)", "sum(col0)", 
    "max(col0)", "min(col0)", "first(col0)", "last(col0)"};

SArguments g_args = {
                     NULL,            // metaFile
                     0,               // test_mode
                     "127.0.0.1",     // host
                     6030,            // port
                     "root",          // user
                     #ifdef _TD_POWER_ 
                     "powerdb",      // password
                     #else
                     "taosdata",      // password
                     #endif
                     "test",          // database
                     1,               // replica
                     "t",             // tb_prefix
                     NULL,            // sqlFile
                     false,           // use_metric
                     false,           // insert_only
                     false,           // debug_print
                     false,           // verbose_print
                     false,           // answer_yes;
                     "./output.txt",  // output_file
                     0,               // mode : sync or async
                     {
                     "TINYINT",           // datatype
                     "SMALLINT",
                     "INT",
                     "BIGINT",
                     "FLOAT",
                     "DOUBLE",
                     "BINARY",
                     "NCHAR",
                     "BOOL",
                     "TIMESTAMP"
                     },
                     16,              // len_of_binary
                     10,              // num_of_CPR
                     10,              // num_of_connections/thread
                     0,               // insert_interval
                     100,             // num_of_RPR
                     10000,           // num_of_tables
                     10000,           // num_of_DPT
                     0,               // abort
                     0,               // disorderRatio
                     1000,            // disorderRange
                     1,               // method_of_delete
                     NULL             // arg_list
};



static SDbs            g_Dbs;
static int             g_totalChildTables = 0;
static SQueryMetaInfo  g_queryInfo;
static FILE *          g_fpOfInsertResult = NULL;

#define debugPrint(fmt, ...) \
    do { if (g_args.debug_print || g_args.verbose_print) \
      fprintf(stderr, "DEBG: "fmt, __VA_ARGS__); } while(0)
#define verbosePrint(fmt, ...) \
    do { if (g_args.verbose_print) fprintf(stderr, "VERB: "fmt, __VA_ARGS__); } while(0)

///////////////////////////////////////////////////

void printHelp() {
  char indent[10] = "        ";
  printf("%s%s%s%s\n", indent, "-f", indent, 
          "The meta file to the execution procedure. Default is './meta.json'.");
  printf("%s%s%s%s\n", indent, "-u", indent, 
          "The TDengine user name to use when connecting to the server. Default is 'root'.");
#ifdef _TD_POWER_
  printf("%s%s%s%s\n", indent, "-P", indent, 
          "The password to use when connecting to the server. Default is 'powerdb'.");
  printf("%s%s%s%s\n", indent, "-c", indent, 
          "Configuration directory. Default is '/etc/power/'.");
#else
  printf("%s%s%s%s\n", indent, "-P", indent, 
          "The password to use when connecting to the server. Default is 'taosdata'.");
  printf("%s%s%s%s\n", indent, "-c", indent, 
          "Configuration directory. Default is '/etc/taos/'.");
#endif  
  printf("%s%s%s%s\n", indent, "-h", indent, 
          "The host to connect to TDengine. Default is localhost.");
  printf("%s%s%s%s\n", indent, "-p", indent, 
          "The TCP/IP port number to use for the connection. Default is 0.");
  printf("%s%s%s%s\n", indent, "-d", indent, 
          "Destination database. Default is 'test'.");
  printf("%s%s%s%s\n", indent, "-a", indent, 
          "Set the replica parameters of the database, Default 1, min: 1, max: 3.");
  printf("%s%s%s%s\n", indent, "-m", indent, 
          "Table prefix name. Default is 't'.");
  printf("%s%s%s%s\n", indent, "-s", indent, "The select sql file.");
  printf("%s%s%s%s\n", indent, "-M", indent, "Use metric flag.");
  printf("%s%s%s%s\n", indent, "-o", indent, 
          "Direct output to the named file. Default is './output.txt'.");
  printf("%s%s%s%s\n", indent, "-q", indent, 
          "Query mode--0: SYNC, 1: ASYNC. Default is SYNC.");
  printf("%s%s%s%s\n", indent, "-b", indent, 
          "The data_type of columns, default: TINYINT,SMALLINT,INT,BIGINT,FLOAT,DOUBLE,BINARY,NCHAR,BOOL,TIMESTAMP.");
  printf("%s%s%s%s\n", indent, "-w", indent, 
          "The length of data_type 'BINARY' or 'NCHAR'. Default is 16");
  printf("%s%s%s%s\n", indent, "-l", indent, 
          "The number of columns per record. Default is 10.");
  printf("%s%s%s%s\n", indent, "-T", indent, 
          "The number of threads. Default is 10.");
  printf("%s%s%s%s\n", indent, "-i", indent, 
          "The sleep time (ms) between insertion. Default is 0.");
  printf("%s%s%s%s\n", indent, "-r", indent, 
          "The number of records per request. Default is 100.");
  printf("%s%s%s%s\n", indent, "-t", indent, 
          "The number of tables. Default is 10000.");
  printf("%s%s%s%s\n", indent, "-n", indent, 
          "The number of records per table. Default is 10000.");
  printf("%s%s%s%s\n", indent, "-x", indent, "Not insert only flag.");
  printf("%s%s%s%s\n", indent, "-y", indent, "Default input yes for prompt.");
  printf("%s%s%s%s\n", indent, "-O", indent, 
          "Insert mode--0: In order, > 0: disorder ratio. Default is in order.");
  printf("%s%s%s%s\n", indent, "-R", indent, 
          "Out of order data's range, ms, default is 1000.");
  printf("%s%s%s%s\n", indent, "-g", indent, 
          "Print debug info.");
/*    printf("%s%s%s%s\n", indent, "-D", indent, 
          "if elete database if exists. 0: no, 1: yes, default is 1");
          */
}

void parse_args(int argc, char *argv[], SArguments *arguments) {
  char **sptr;
  wordexp_t full_path;

  for (int i = 1; i < argc; i++) {
    if (strcmp(argv[i], "-f") == 0) {
      arguments->metaFile = argv[++i];
    } else if (strcmp(argv[i], "-c") == 0) {
        char *configPath = argv[++i];
      if (wordexp(configPath, &full_path, 0) != 0) {
          fprintf(stderr, "Invalid path %s\n", configPath);
          return;
      }
      taos_options(TSDB_OPTION_CONFIGDIR, full_path.we_wordv[0]);
      wordfree(&full_path);
    } else if (strcmp(argv[i], "-h") == 0) {
      arguments->host = argv[++i];
    } else if (strcmp(argv[i], "-p") == 0) {
      arguments->port = atoi(argv[++i]);
    } else if (strcmp(argv[i], "-u") == 0) {
      arguments->user = argv[++i];
    } else if (strcmp(argv[i], "-P") == 0) {
      arguments->password = argv[++i];
    } else if (strcmp(argv[i], "-o") == 0) {
      arguments->output_file = argv[++i];
    } else if (strcmp(argv[i], "-s") == 0) {
      arguments->sqlFile = argv[++i];
    } else if (strcmp(argv[i], "-q") == 0) {
      arguments->mode = atoi(argv[++i]);
    } else if (strcmp(argv[i], "-T") == 0) {
      arguments->num_of_threads = atoi(argv[++i]);
    } else if (strcmp(argv[i], "-i") == 0) {
      arguments->insert_interval = atoi(argv[++i]);
    } else if (strcmp(argv[i], "-r") == 0) {
      arguments->num_of_RPR = atoi(argv[++i]);
    } else if (strcmp(argv[i], "-t") == 0) {
      arguments->num_of_tables = atoi(argv[++i]);
    } else if (strcmp(argv[i], "-n") == 0) {
      arguments->num_of_DPT = atoi(argv[++i]);
    } else if (strcmp(argv[i], "-d") == 0) {
      arguments->database = argv[++i];
    } else if (strcmp(argv[i], "-l") == 0) {
      arguments->num_of_CPR = atoi(argv[++i]);
    } else if (strcmp(argv[i], "-b") == 0) {
      sptr = arguments->datatype;
      ++i;
      if (strstr(argv[i], ",") == NULL) {
        // only one col
        if (strcasecmp(argv[i], "INT")
                && strcasecmp(argv[i], "FLOAT")
                && strcasecmp(argv[i], "TINYINT")
                && strcasecmp(argv[i], "BOOL")
                && strcasecmp(argv[i], "SMALLINT")
                && strcasecmp(argv[i], "BIGINT")
                && strcasecmp(argv[i], "DOUBLE")
                && strcasecmp(argv[i], "BINARY") 
                && strcasecmp(argv[i], "NCHAR")) {
          fprintf(stderr, "Invalid data_type!\n");
          printHelp();
          exit(EXIT_FAILURE);
        }
        sptr[0] = argv[i];
      } else {
        // more than one col
        int index = 0;
        char *dupstr = strdup(argv[i]);
        char *running = dupstr;
        char *token = strsep(&running, ",");
        while (token != NULL) {
          if (strcasecmp(token, "INT")
                  && strcasecmp(token, "FLOAT")
                  && strcasecmp(token, "TINYINT")
                  && strcasecmp(token, "BOOL")
                  && strcasecmp(token, "SMALLINT")
                  && strcasecmp(token, "BIGINT")
                  && strcasecmp(token, "DOUBLE")
                  && strcasecmp(token, "BINARY")
                  && strcasecmp(token, "NCHAR")) {
            fprintf(stderr, "Invalid data_type!\n");
            printHelp();
            exit(EXIT_FAILURE);
          }
          sptr[index++] = token;
          token = strsep(&running, ",");
          if (index >= MAX_NUM_DATATYPE) break;
        }
        sptr[index] = NULL;
      }
    } else if (strcmp(argv[i], "-w") == 0) {
      arguments->len_of_binary = atoi(argv[++i]);
    } else if (strcmp(argv[i], "-m") == 0) {
      arguments->tb_prefix = argv[++i];
    } else if (strcmp(argv[i], "-M") == 0) {
      arguments->use_metric = true;
    } else if (strcmp(argv[i], "-x") == 0) {
      arguments->insert_only = true;
    } else if (strcmp(argv[i], "-y") == 0) {
      arguments->answer_yes = true;
    } else if (strcmp(argv[i], "-g") == 0) {
      arguments->debug_print = true;
    } else if (strcmp(argv[i], "-gg") == 0) {
      arguments->verbose_print = true;
    } else if (strcmp(argv[i], "-c") == 0) {
      strcpy(configDir, argv[++i]);
    } else if (strcmp(argv[i], "-O") == 0) {
      arguments->disorderRatio = atoi(argv[++i]);
      if (arguments->disorderRatio > 1 
              || arguments->disorderRatio < 0) {
        arguments->disorderRatio = 0;
      } else if (arguments->disorderRatio == 1) {
        arguments->disorderRange = 10;
      }
    } else if (strcmp(argv[i], "-R") == 0) {
      arguments->disorderRange = atoi(argv[++i]);
      if (arguments->disorderRange == 1 
              && (arguments->disorderRange > 50 
              || arguments->disorderRange <= 0)) {
        arguments->disorderRange = 10;
      }
    } else if (strcmp(argv[i], "-a") == 0) {
      arguments->replica = atoi(argv[++i]);
      if (arguments->replica > 3 || arguments->replica < 1) {
          arguments->replica = 1;
      }
    } else if (strcmp(argv[i], "-D") == 0) {
      arguments->method_of_delete = atoi(argv[++i]);
      if (arguments->method_of_delete < 0
              || arguments->method_of_delete > 3) {
        arguments->method_of_delete = 0;
      }
    } else if (strcmp(argv[i], "--help") == 0) {
      printHelp();
      exit(0);
    } else {
      fprintf(stderr, "wrong options\n");
      printHelp();
      exit(EXIT_FAILURE);
    }
  }

  if (((arguments->debug_print) && (arguments->metaFile == NULL))
          || arguments->verbose_print) {
    printf("###################################################################\n");
    printf("# meta file:                         %s\n", arguments->metaFile);
    printf("# Server IP:                         %s:%hu\n", 
            arguments->host == NULL ? "localhost" : arguments->host,
            arguments->port );
    printf("# User:                              %s\n", arguments->user);
    printf("# Password:                          %s\n", arguments->password);
    printf("# Use metric:                        %s\n", arguments->use_metric ? "true" : "false");
    if (*(arguments->datatype)) {
        printf("# Specified data type:               ");
        for (int i = 0; i < MAX_NUM_DATATYPE; i++)
            if (arguments->datatype[i])
               printf("%s,", arguments->datatype[i]);
            else
                break;
        printf("\n");
    }
    printf("# Insertion interval:                %d\n", arguments->insert_interval);
    printf("# Number of records per req:         %d\n", arguments->num_of_RPR);
    printf("# Number of Threads:                 %d\n", arguments->num_of_threads);
    printf("# Number of Tables:                  %d\n", arguments->num_of_tables);
    printf("# Number of Data per Table:          %d\n", arguments->num_of_DPT);
    printf("# Database name:                     %s\n", arguments->database);
    printf("# Table prefix:                      %s\n", arguments->tb_prefix);
    if (arguments->disorderRatio) {
      printf("# Data order:                        %d\n", arguments->disorderRatio);
      printf("# Data out of order rate:            %d\n", arguments->disorderRange);
  
    }
    printf("# Delete method:                     %d\n", arguments->method_of_delete);
    printf("# Answer yes when prompt:            %d\n", arguments->answer_yes);
    printf("# Print debug info:                  %d\n", arguments->debug_print);
    printf("###################################################################\n");
    if (!arguments->answer_yes) {
        printf("Press enter key to continue\n\n");
        (void) getchar();
    }
  }
}

static bool getInfoFromJsonFile(char* file);
//static int generateOneRowDataForStb(SSuperTable* stbInfo);
//static int getDataIntoMemForStb(SSuperTable* stbInfo);
static void init_rand_data();
void tmfclose(FILE *fp) {
  if (NULL != fp) {
    fclose(fp);
  }
}

void tmfree(char *buf) {
  if (NULL != buf) {
    free(buf);
  }
}

static int queryDbExec(TAOS *taos, char *command, int type) {
  int i;
  TAOS_RES *res = NULL;
  int32_t   code = -1;

  for (i = 0; i < 5; i++) {
    if (NULL != res) {
      taos_free_result(res);
      res = NULL;
    }

    res = taos_query(taos, command);
    code = taos_errno(res);
    if (0 == code) {
      break;
    }    
  }

  if (code != 0) {
    debugPrint("%s() LN%d - command: %s\n", __func__, __LINE__, command);
    fprintf(stderr, "Failed to run %s, reason: %s\n", command, taos_errstr(res));
    taos_free_result(res);
    //taos_close(taos);
    return -1;
  }

  if (INSERT_TYPE == type) {
    int affectedRows = taos_affected_rows(res);
    taos_free_result(res);
    return affectedRows;
  }
  
  taos_free_result(res);
  return 0;
}

static void getResult(TAOS_RES *res, char* resultFileName) {  
  TAOS_ROW    row = NULL;
  int         num_rows = 0;
  int         num_fields = taos_field_count(res);
  TAOS_FIELD *fields     = taos_fetch_fields(res);

  FILE *fp = NULL;
  if (resultFileName[0] != 0) {
    fp = fopen(resultFileName, "at");
    if (fp == NULL) {
      fprintf(stderr, "failed to open result file: %s, result will not save to file\n", resultFileName);
    }
  }
  
  char* databuf = (char*) calloc(1, 100*1024*1024);
  if (databuf == NULL) {
    fprintf(stderr, "failed to malloc, warning: save result to file slowly!\n");
    if (fp)
        fclose(fp);
    return ;
  }

  int   totalLen = 0;
  char  temp[16000];

  // fetch the records row by row
  while ((row = taos_fetch_row(res))) {
    if (totalLen >= 100*1024*1024 - 32000) {
      if (fp) fprintf(fp, "%s", databuf);
      totalLen = 0;
      memset(databuf, 0, 100*1024*1024);
    }
    num_rows++;
    int len = taos_print_row(temp, row, fields, num_fields);
    len += sprintf(temp + len, "\n");
    //printf("query result:%s\n", temp);
    memcpy(databuf + totalLen, temp, len);
    totalLen += len;
  }

  if (fp) fprintf(fp, "%s", databuf);
  tmfclose(fp);
  free(databuf);
}

static void selectAndGetResult(TAOS *taos, char *command, char* resultFileName) {
  TAOS_RES *res = taos_query(taos, command);
  if (res == NULL || taos_errno(res) != 0) {
    printf("failed to sql:%s, reason:%s\n", command, taos_errstr(res));
    taos_free_result(res);
    return;
  }
  
  getResult(res, resultFileName);
  taos_free_result(res);
}

double getCurrentTime() {
  struct timeval tv;
  if (gettimeofday(&tv, NULL) != 0) {
    perror("Failed to get current time in ms");
    return 0.0;
  }

  return tv.tv_sec + tv.tv_usec / 1E6;
}

static int32_t rand_bool(){
  static int cursor;
  cursor++;
  cursor = cursor % MAX_PREPARED_RAND;
  return randint[cursor] % 2;
}

static int32_t rand_tinyint(){
  static int cursor;
  cursor++;
  cursor = cursor % MAX_PREPARED_RAND;
  return randint[cursor] % 128;
}

static int32_t rand_smallint(){
  static int cursor;
  cursor++;
  cursor = cursor % MAX_PREPARED_RAND;
  return randint[cursor] % 32767;
}

static int32_t rand_int(){
  static int cursor;
  cursor++;
  cursor = cursor % MAX_PREPARED_RAND;
  return randint[cursor];
}

static int64_t rand_bigint(){
  static int cursor;
  cursor++;
  cursor = cursor % MAX_PREPARED_RAND;
  return randbigint[cursor];
  
}

static float rand_float(){
  static int cursor;
  cursor++;
  cursor = cursor % MAX_PREPARED_RAND;
  return randfloat[cursor];    
}

static const char charset[] = "abcdefghijklmnopqrstuvwxyzABCDEFGHIJKLMNOPQRSTUVWXYZ1234567890";
void rand_string(char *str, int size) {
  str[0] = 0;
  if (size > 0) {
    //--size;
    int n;
    for (n = 0; n < size; n++) {
      int key = rand_tinyint() % (int)(sizeof(charset) - 1);
      str[n] = charset[key];
    }
    str[n] = 0;
  }
}

static double rand_double() {
  static int cursor;
  cursor++;
  cursor = cursor % MAX_PREPARED_RAND;
  return randdouble[cursor];

}

static void init_rand_data() {
  for (int i = 0; i < MAX_PREPARED_RAND; i++){
    randint[i] = (int)(rand() % 65535);
    randbigint[i] = (int64_t)(rand() % 2147483648);
    randfloat[i] = (float)(rand() / 1000.0);
    randdouble[i] = (double)(rand() / 1000000.0);
  }
}

#define SHOW_PARSE_RESULT_START()   \
    do { if (g_args.metaFile)  \
        printf("\033[1m\033[40;32m================ %s parse result START ================\033[0m\n", \
                g_args.metaFile); } while(0)

#define SHOW_PARSE_RESULT_END() \
    do { if (g_args.metaFile)   \
        printf("\033[1m\033[40;32m================ %s parse result END================\033[0m\n", \
                g_args.metaFile); } while(0)

#define SHOW_PARSE_RESULT_START_TO_FILE(fp)   \
    do { if (g_args.metaFile)  \
        fprintf(fp, "\033[1m\033[40;32m================ %s parse result START ================\033[0m\n", \
                g_args.metaFile); } while(0)

#define SHOW_PARSE_RESULT_END_TO_FILE(fp) \
    do { if (g_args.metaFile)   \
        fprintf(fp, "\033[1m\033[40;32m================ %s parse result END================\033[0m\n", \
                g_args.metaFile); } while(0)

static int printfInsertMeta() {
    SHOW_PARSE_RESULT_START();

  printf("host:                       \033[33m%s:%u\033[0m\n", g_Dbs.host, g_Dbs.port);
  printf("user:                       \033[33m%s\033[0m\n", g_Dbs.user);
  printf("password:                   \033[33m%s\033[0m\n", g_Dbs.password);
  printf("resultFile:                 \033[33m%s\033[0m\n", g_Dbs.resultFile);
  printf("thread num of insert data:  \033[33m%d\033[0m\n", g_Dbs.threadCount);
  printf("thread num of create table: \033[33m%d\033[0m\n", g_Dbs.threadCountByCreateTbl);
  printf("insert interval:            \033[33m%d\033[0m\n", g_args.insert_interval);
  printf("number of records per req:  \033[33m%d\033[0m\n", g_args.num_of_RPR);

  printf("database count:             \033[33m%d\033[0m\n", g_Dbs.dbCount);
  for (int i = 0; i < g_Dbs.dbCount; i++) {
    printf("database[\033[33m%d\033[0m]:\n", i);
    printf("  database[%d] name:      \033[33m%s\033[0m\n", i, g_Dbs.db[i].dbName);
    if (0 == g_Dbs.db[i].drop) {
      printf("  drop:                  \033[33mno\033[0m\n");     
    }else {
      printf("  drop:                  \033[33myes\033[0m\n"); 
    }

    if (g_Dbs.db[i].dbCfg.blocks > 0) {
      printf("  blocks:                \033[33m%d\033[0m\n", g_Dbs.db[i].dbCfg.blocks);
    }
    if (g_Dbs.db[i].dbCfg.cache > 0) {
      printf("  cache:                 \033[33m%d\033[0m\n", g_Dbs.db[i].dbCfg.cache);
    }
    if (g_Dbs.db[i].dbCfg.days > 0) {
      printf("  days:                  \033[33m%d\033[0m\n", g_Dbs.db[i].dbCfg.days);
    }
    if (g_Dbs.db[i].dbCfg.keep > 0) {
      printf("  keep:                  \033[33m%d\033[0m\n", g_Dbs.db[i].dbCfg.keep);
    }
    if (g_Dbs.db[i].dbCfg.replica > 0) {
      printf("  replica:               \033[33m%d\033[0m\n", g_Dbs.db[i].dbCfg.replica);
    }
    if (g_Dbs.db[i].dbCfg.update > 0) {
      printf("  update:                \033[33m%d\033[0m\n", g_Dbs.db[i].dbCfg.update);
    }
    if (g_Dbs.db[i].dbCfg.minRows > 0) {
      printf("  minRows:               \033[33m%d\033[0m\n", g_Dbs.db[i].dbCfg.minRows);
    }
    if (g_Dbs.db[i].dbCfg.maxRows > 0) {
      printf("  maxRows:               \033[33m%d\033[0m\n", g_Dbs.db[i].dbCfg.maxRows);
    }
    if (g_Dbs.db[i].dbCfg.comp > 0) {
      printf("  comp:                  \033[33m%d\033[0m\n", g_Dbs.db[i].dbCfg.comp);
    }
    if (g_Dbs.db[i].dbCfg.walLevel > 0) {
      printf("  walLevel:              \033[33m%d\033[0m\n", g_Dbs.db[i].dbCfg.walLevel);
    }
    if (g_Dbs.db[i].dbCfg.fsync > 0) {
      printf("  fsync:                 \033[33m%d\033[0m\n", g_Dbs.db[i].dbCfg.fsync);
    }
    if (g_Dbs.db[i].dbCfg.quorum > 0) {
      printf("  quorum:                \033[33m%d\033[0m\n", g_Dbs.db[i].dbCfg.quorum);
    }
    if (g_Dbs.db[i].dbCfg.precision[0] != 0) {
      if ((0 == strncasecmp(g_Dbs.db[i].dbCfg.precision, "ms", 2))
              || (0 == strncasecmp(g_Dbs.db[i].dbCfg.precision, "us", 2))) {
        printf("  precision:             \033[33m%s\033[0m\n", g_Dbs.db[i].dbCfg.precision);
      } else {
        printf("\033[1m\033[40;31m  precision error:       %s\033[0m\n",
                g_Dbs.db[i].dbCfg.precision);
        return -1;
      }
    }

    printf("  super table count:     \033[33m%d\033[0m\n", g_Dbs.db[i].superTblCount);
    for (int j = 0; j < g_Dbs.db[i].superTblCount; j++) {
      printf("  super table[\033[33m%d\033[0m]:\n", j);
    
      printf("      stbName:           \033[33m%s\033[0m\n",  g_Dbs.db[i].superTbls[j].sTblName);   

      if (PRE_CREATE_SUBTBL == g_Dbs.db[i].superTbls[j].autoCreateTable) {
        printf("      autoCreateTable:   \033[33m%s\033[0m\n",  "no");
      } else if (AUTO_CREATE_SUBTBL == g_Dbs.db[i].superTbls[j].autoCreateTable) {
        printf("      autoCreateTable:   \033[33m%s\033[0m\n",  "yes");
      } else {
        printf("      autoCreateTable:   \033[33m%s\033[0m\n",  "error");
      }
      
      if (TBL_NO_EXISTS == g_Dbs.db[i].superTbls[j].childTblExists) {
        printf("      childTblExists:    \033[33m%s\033[0m\n",  "no");
      } else if (TBL_ALREADY_EXISTS == g_Dbs.db[i].superTbls[j].childTblExists) {
        printf("      childTblExists:    \033[33m%s\033[0m\n",  "yes");
      } else {
        printf("      childTblExists:    \033[33m%s\033[0m\n",  "error");
      }
      
      printf("      childTblCount:     \033[33m%d\033[0m\n",  g_Dbs.db[i].superTbls[j].childTblCount);      
      printf("      childTblPrefix:    \033[33m%s\033[0m\n",  g_Dbs.db[i].superTbls[j].childTblPrefix);      
      printf("      dataSource:        \033[33m%s\033[0m\n",  g_Dbs.db[i].superTbls[j].dataSource);      
      printf("      insertMode:        \033[33m%s\033[0m\n",  g_Dbs.db[i].superTbls[j].insertMode);      
      printf("      insertRows:        \033[33m%"PRId64"\033[0m\n", g_Dbs.db[i].superTbls[j].insertRows); 

      if (0 == g_Dbs.db[i].superTbls[j].multiThreadWriteOneTbl) {
        printf("      multiThreadWriteOneTbl:  \033[33mno\033[0m\n");     
      }else {
        printf("      multiThreadWriteOneTbl:  \033[33myes\033[0m\n"); 
      }
      printf("      numberOfTblInOneSql:     \033[33m%d\033[0m\n",  g_Dbs.db[i].superTbls[j].numberOfTblInOneSql);     
      printf("      rowsPerTbl:        \033[33m%d\033[0m\n",  g_Dbs.db[i].superTbls[j].rowsPerTbl);     
      printf("      disorderRange:     \033[33m%d\033[0m\n",  g_Dbs.db[i].superTbls[j].disorderRange);     
      printf("      disorderRatio:     \033[33m%d\033[0m\n",  g_Dbs.db[i].superTbls[j].disorderRatio);
      printf("      maxSqlLen:         \033[33m%d\033[0m\n",  g_Dbs.db[i].superTbls[j].maxSqlLen);     
      
      printf("      timeStampStep:     \033[33m%d\033[0m\n",  g_Dbs.db[i].superTbls[j].timeStampStep);      
      printf("      startTimestamp:    \033[33m%s\033[0m\n",  g_Dbs.db[i].superTbls[j].startTimestamp);             
      printf("      sampleFormat:      \033[33m%s\033[0m\n",  g_Dbs.db[i].superTbls[j].sampleFormat);
      printf("      sampleFile:        \033[33m%s\033[0m\n",  g_Dbs.db[i].superTbls[j].sampleFile); 
      printf("      tagsFile:          \033[33m%s\033[0m\n",  g_Dbs.db[i].superTbls[j].tagsFile);   
    
      printf("      columnCount:       \033[33m%d\033[0m\n        ",  g_Dbs.db[i].superTbls[j].columnCount);
      for (int k = 0; k < g_Dbs.db[i].superTbls[j].columnCount; k++) {
        //printf("dataType:%s, dataLen:%d\t", g_Dbs.db[i].superTbls[j].columns[k].dataType, g_Dbs.db[i].superTbls[j].columns[k].dataLen);
        if ((0 == strncasecmp(g_Dbs.db[i].superTbls[j].columns[k].dataType, "binary", 6))
                || (0 == strncasecmp(g_Dbs.db[i].superTbls[j].columns[k].dataType, "nchar", 5))) {
          printf("column[\033[33m%d\033[0m]:\033[33m%s(%d)\033[0m ", k,
                  g_Dbs.db[i].superTbls[j].columns[k].dataType, g_Dbs.db[i].superTbls[j].columns[k].dataLen);
        } else {
          printf("column[%d]:\033[33m%s\033[0m ", k,
                  g_Dbs.db[i].superTbls[j].columns[k].dataType);
        }
      }
      printf("\n");

      printf("      tagCount:            \033[33m%d\033[0m\n        ",
              g_Dbs.db[i].superTbls[j].tagCount);
      for (int k = 0; k < g_Dbs.db[i].superTbls[j].tagCount; k++) {
        //printf("dataType:%s, dataLen:%d\t", g_Dbs.db[i].superTbls[j].tags[k].dataType, g_Dbs.db[i].superTbls[j].tags[k].dataLen);
        if ((0 == strncasecmp(g_Dbs.db[i].superTbls[j].tags[k].dataType, "binary", 6))
                || (0 == strncasecmp(g_Dbs.db[i].superTbls[j].tags[k].dataType, "nchar", 5))) {
          printf("tag[%d]:\033[33m%s(%d)\033[0m ", k,
                  g_Dbs.db[i].superTbls[j].tags[k].dataType, g_Dbs.db[i].superTbls[j].tags[k].dataLen);
        } else {
          printf("tag[%d]:\033[33m%s\033[0m ", k,
                  g_Dbs.db[i].superTbls[j].tags[k].dataType);
        }     
      }
      printf("\n");
    }
    printf("\n");
  }

  SHOW_PARSE_RESULT_END();

  return 0;
}

static void printfInsertMetaToFile(FILE* fp) {
    SHOW_PARSE_RESULT_START_TO_FILE(fp);

  fprintf(fp, "host:                       %s:%u\n", g_Dbs.host, g_Dbs.port);
  fprintf(fp, "user:                       %s\n", g_Dbs.user);
  fprintf(fp, "password:                   %s\n", g_Dbs.password);
  fprintf(fp, "resultFile:                 %s\n", g_Dbs.resultFile);
  fprintf(fp, "thread num of insert data:  %d\n", g_Dbs.threadCount);
  fprintf(fp, "thread num of create table: %d\n", g_Dbs.threadCountByCreateTbl);

  fprintf(fp, "database count:          %d\n", g_Dbs.dbCount);
  for (int i = 0; i < g_Dbs.dbCount; i++) {
    fprintf(fp, "database[%d]:\n", i);
    fprintf(fp, "  database[%d] name:       %s\n", i, g_Dbs.db[i].dbName);
    if (0 == g_Dbs.db[i].drop) {
      fprintf(fp, "  drop:                  no\n");     
    }else {
      fprintf(fp, "  drop:                  yes\n"); 
    }

    if (g_Dbs.db[i].dbCfg.blocks > 0) {
      fprintf(fp, "  blocks:                %d\n", g_Dbs.db[i].dbCfg.blocks);
    }
    if (g_Dbs.db[i].dbCfg.cache > 0) {
      fprintf(fp, "  cache:                 %d\n", g_Dbs.db[i].dbCfg.cache);
    }
    if (g_Dbs.db[i].dbCfg.days > 0) {
      fprintf(fp, "  days:                  %d\n", g_Dbs.db[i].dbCfg.days);
    }
    if (g_Dbs.db[i].dbCfg.keep > 0) {
      fprintf(fp, "  keep:                  %d\n", g_Dbs.db[i].dbCfg.keep);
    }
    if (g_Dbs.db[i].dbCfg.replica > 0) {
      fprintf(fp, "  replica:               %d\n", g_Dbs.db[i].dbCfg.replica);
    }
    if (g_Dbs.db[i].dbCfg.update > 0) {
      fprintf(fp, "  update:                %d\n", g_Dbs.db[i].dbCfg.update);
    }
    if (g_Dbs.db[i].dbCfg.minRows > 0) {
      fprintf(fp, "  minRows:               %d\n", g_Dbs.db[i].dbCfg.minRows);
    }
    if (g_Dbs.db[i].dbCfg.maxRows > 0) {
      fprintf(fp, "  maxRows:               %d\n", g_Dbs.db[i].dbCfg.maxRows);
    }
    if (g_Dbs.db[i].dbCfg.comp > 0) {
      fprintf(fp, "  comp:                  %d\n", g_Dbs.db[i].dbCfg.comp);
    }
    if (g_Dbs.db[i].dbCfg.walLevel > 0) {
      fprintf(fp, "  walLevel:              %d\n", g_Dbs.db[i].dbCfg.walLevel);
    }
    if (g_Dbs.db[i].dbCfg.fsync > 0) {
      fprintf(fp, "  fsync:                 %d\n", g_Dbs.db[i].dbCfg.fsync);
    }
    if (g_Dbs.db[i].dbCfg.quorum > 0) {
      fprintf(fp, "  quorum:                %d\n", g_Dbs.db[i].dbCfg.quorum);
    }
    if (g_Dbs.db[i].dbCfg.precision[0] != 0) {
      if ((0 == strncasecmp(g_Dbs.db[i].dbCfg.precision, "ms", 2))
              || (0 == strncasecmp(g_Dbs.db[i].dbCfg.precision, "us", 2))) {
        fprintf(fp, "  precision:             %s\n", g_Dbs.db[i].dbCfg.precision);
      } else {
        fprintf(fp, "  precision error:       %s\n", g_Dbs.db[i].dbCfg.precision);
      }
    }

    fprintf(fp, "  super table count:     %d\n", g_Dbs.db[i].superTblCount);
    for (int j = 0; j < g_Dbs.db[i].superTblCount; j++) {
      fprintf(fp, "  super table[%d]:\n", j);
    
      fprintf(fp, "      stbName:           %s\n",  g_Dbs.db[i].superTbls[j].sTblName);   

      if (PRE_CREATE_SUBTBL == g_Dbs.db[i].superTbls[j].autoCreateTable) {
        fprintf(fp, "      autoCreateTable:   %s\n",  "no");
      } else if (AUTO_CREATE_SUBTBL == g_Dbs.db[i].superTbls[j].autoCreateTable) {
        fprintf(fp, "      autoCreateTable:   %s\n",  "yes");
      } else {
        fprintf(fp, "      autoCreateTable:   %s\n",  "error");
      }
      
      if (TBL_NO_EXISTS == g_Dbs.db[i].superTbls[j].childTblExists) {
        fprintf(fp, "      childTblExists:    %s\n",  "no");
      } else if (TBL_ALREADY_EXISTS == g_Dbs.db[i].superTbls[j].childTblExists) {
        fprintf(fp, "      childTblExists:    %s\n",  "yes");
      } else {
        fprintf(fp, "      childTblExists:    %s\n",  "error");
      }
      
      fprintf(fp, "      childTblCount:     %d\n",  g_Dbs.db[i].superTbls[j].childTblCount);      
      fprintf(fp, "      childTblPrefix:    %s\n",  g_Dbs.db[i].superTbls[j].childTblPrefix);      
      fprintf(fp, "      dataSource:        %s\n",  g_Dbs.db[i].superTbls[j].dataSource);      
      fprintf(fp, "      insertMode:        %s\n",  g_Dbs.db[i].superTbls[j].insertMode);      
      fprintf(fp, "      insertRows:        %"PRId64"\n", g_Dbs.db[i].superTbls[j].insertRows); 
      fprintf(fp, "      insert interval:   %d\n", g_Dbs.db[i].superTbls[j].insertInterval); 

      if (0 == g_Dbs.db[i].superTbls[j].multiThreadWriteOneTbl) {
        fprintf(fp, "      multiThreadWriteOneTbl:  no\n");     
      }else {
        fprintf(fp, "      multiThreadWriteOneTbl:  yes\n"); 
      }
      fprintf(fp, "      numberOfTblInOneSql:     %d\n",  g_Dbs.db[i].superTbls[j].numberOfTblInOneSql);     
      fprintf(fp, "      rowsPerTbl:        %d\n",  g_Dbs.db[i].superTbls[j].rowsPerTbl);     
      fprintf(fp, "      disorderRange:     %d\n",  g_Dbs.db[i].superTbls[j].disorderRange);     
      fprintf(fp, "      disorderRatio:     %d\n",  g_Dbs.db[i].superTbls[j].disorderRatio);
      fprintf(fp, "      maxSqlLen:         %d\n",  g_Dbs.db[i].superTbls[j].maxSqlLen);     
      
      fprintf(fp, "      timeStampStep:     %d\n",  g_Dbs.db[i].superTbls[j].timeStampStep);      
      fprintf(fp, "      startTimestamp:    %s\n",  g_Dbs.db[i].superTbls[j].startTimestamp);             
      fprintf(fp, "      sampleFormat:      %s\n",  g_Dbs.db[i].superTbls[j].sampleFormat);
      fprintf(fp, "      sampleFile:        %s\n",  g_Dbs.db[i].superTbls[j].sampleFile); 
      fprintf(fp, "      tagsFile:          %s\n",  g_Dbs.db[i].superTbls[j].tagsFile);   
    
      fprintf(fp, "      columnCount:       %d\n        ",  g_Dbs.db[i].superTbls[j].columnCount);
      for (int k = 0; k < g_Dbs.db[i].superTbls[j].columnCount; k++) {
        //printf("dataType:%s, dataLen:%d\t", g_Dbs.db[i].superTbls[j].columns[k].dataType, g_Dbs.db[i].superTbls[j].columns[k].dataLen);
        if ((0 == strncasecmp(g_Dbs.db[i].superTbls[j].columns[k].dataType, "binary", 6)) || (0 == strncasecmp(g_Dbs.db[i].superTbls[j].columns[k].dataType, "nchar", 5))) {
          fprintf(fp, "column[%d]:%s(%d) ", k, g_Dbs.db[i].superTbls[j].columns[k].dataType, g_Dbs.db[i].superTbls[j].columns[k].dataLen);
        } else {
          fprintf(fp, "column[%d]:%s ", k, g_Dbs.db[i].superTbls[j].columns[k].dataType);
        }
      }
      fprintf(fp, "\n");
      
      fprintf(fp, "      tagCount:            %d\n        ",  g_Dbs.db[i].superTbls[j].tagCount);
      for (int k = 0; k < g_Dbs.db[i].superTbls[j].tagCount; k++) {
        //printf("dataType:%s, dataLen:%d\t", g_Dbs.db[i].superTbls[j].tags[k].dataType, g_Dbs.db[i].superTbls[j].tags[k].dataLen);
        if ((0 == strncasecmp(g_Dbs.db[i].superTbls[j].tags[k].dataType, "binary", 6)) || (0 == strncasecmp(g_Dbs.db[i].superTbls[j].tags[k].dataType, "nchar", 5))) {
          fprintf(fp, "tag[%d]:%s(%d) ", k, g_Dbs.db[i].superTbls[j].tags[k].dataType, g_Dbs.db[i].superTbls[j].tags[k].dataLen);
        } else {
          fprintf(fp, "tag[%d]:%s ", k, g_Dbs.db[i].superTbls[j].tags[k].dataType);
        }     
      }
      fprintf(fp, "\n");
    }
    fprintf(fp, "\n");
  }
    SHOW_PARSE_RESULT_END_TO_FILE(fp);
}

static void printfQueryMeta() {
    SHOW_PARSE_RESULT_START();
  printf("host:                    \033[33m%s:%u\033[0m\n", g_queryInfo.host, g_queryInfo.port);
  printf("user:                    \033[33m%s\033[0m\n", g_queryInfo.user);
  printf("password:                \033[33m%s\033[0m\n", g_queryInfo.password);
  printf("database name:           \033[33m%s\033[0m\n", g_queryInfo.dbName);

  printf("\n");
  printf("specified table query info:                   \n");  
  printf("query interval: \033[33m%d\033[0m\n", g_queryInfo.superQueryInfo.rate);
  printf("concurrent:     \033[33m%d\033[0m\n", g_queryInfo.superQueryInfo.concurrent);
  printf("sqlCount:       \033[33m%d\033[0m\n", g_queryInfo.superQueryInfo.sqlCount); 

  if (SUBSCRIBE_MODE == g_args.test_mode) {
    printf("mod:            \033[33m%d\033[0m\n", g_queryInfo.superQueryInfo.subscribeMode);
    printf("interval:       \033[33m%d\033[0m\n", g_queryInfo.superQueryInfo.subscribeInterval);
    printf("restart:        \033[33m%d\033[0m\n", g_queryInfo.superQueryInfo.subscribeRestart);
    printf("keepProgress:   \033[33m%d\033[0m\n", g_queryInfo.superQueryInfo.subscribeKeepProgress);
  }

  for (int i = 0; i < g_queryInfo.superQueryInfo.sqlCount; i++) {
    printf("  sql[%d]: \033[33m%s\033[0m\n", i, g_queryInfo.superQueryInfo.sql[i]);
  }
  printf("\n");
  printf("super table query info:                   \n");  
  printf("query interval: \033[33m%d\033[0m\n", g_queryInfo.subQueryInfo.rate);
  printf("threadCnt:      \033[33m%d\033[0m\n", g_queryInfo.subQueryInfo.threadCnt);
  printf("childTblCount:  \033[33m%d\033[0m\n", g_queryInfo.subQueryInfo.childTblCount);
  printf("stable name:    \033[33m%s\033[0m\n", g_queryInfo.subQueryInfo.sTblName);

  if (SUBSCRIBE_MODE == g_args.test_mode) {
    printf("mod:            \033[33m%d\033[0m\n", g_queryInfo.subQueryInfo.subscribeMode);
    printf("interval:       \033[33m%d\033[0m\n", g_queryInfo.subQueryInfo.subscribeInterval);
    printf("restart:        \033[33m%d\033[0m\n", g_queryInfo.subQueryInfo.subscribeRestart);
    printf("keepProgress:   \033[33m%d\033[0m\n", g_queryInfo.subQueryInfo.subscribeKeepProgress);
  }
  
  printf("sqlCount:       \033[33m%d\033[0m\n", g_queryInfo.subQueryInfo.sqlCount);  
  for (int i = 0; i < g_queryInfo.subQueryInfo.sqlCount; i++) {
    printf("  sql[%d]: \033[33m%s\033[0m\n", i, g_queryInfo.subQueryInfo.sql[i]);
  }  
  printf("\n");

    SHOW_PARSE_RESULT_END();
}


static char* xFormatTimestamp(char* buf, int64_t val, int precision) {
  time_t tt;
  if (precision == TSDB_TIME_PRECISION_MICRO) {
    tt = (time_t)(val / 1000000);
  } else {
    tt = (time_t)(val / 1000);
  }

/* comment out as it make testcases like select_with_tags.sim fail.
  but in windows, this may cause the call to localtime crash if tt < 0,
  need to find a better solution.
  if (tt < 0) {
    tt = 0;
  }
  */

#ifdef WINDOWS
  if (tt < 0) tt = 0;
#endif

  struct tm* ptm = localtime(&tt);
  size_t pos = strftime(buf, 32, "%Y-%m-%d %H:%M:%S", ptm);

  if (precision == TSDB_TIME_PRECISION_MICRO) {
    sprintf(buf + pos, ".%06d", (int)(val % 1000000));
  } else {
    sprintf(buf + pos, ".%03d", (int)(val % 1000));
  }

  return buf;
}

static void xDumpFieldToFile(FILE* fp, const char* val, TAOS_FIELD* field, int32_t length, int precision) {
  if (val == NULL) {
    fprintf(fp, "%s", TSDB_DATA_NULL_STR);
    return;
  }

  char buf[TSDB_MAX_BYTES_PER_ROW];
  switch (field->type) {
    case TSDB_DATA_TYPE_BOOL:
      fprintf(fp, "%d", ((((int32_t)(*((char *)val))) == 1) ? 1 : 0));
      break;
    case TSDB_DATA_TYPE_TINYINT:
      fprintf(fp, "%d", *((int8_t *)val));
      break;
    case TSDB_DATA_TYPE_SMALLINT:
      fprintf(fp, "%d", *((int16_t *)val));
      break;
    case TSDB_DATA_TYPE_INT:
      fprintf(fp, "%d", *((int32_t *)val));
      break;
    case TSDB_DATA_TYPE_BIGINT:
      fprintf(fp, "%" PRId64, *((int64_t *)val));
      break;
    case TSDB_DATA_TYPE_FLOAT:
      fprintf(fp, "%.5f", GET_FLOAT_VAL(val));
      break;
    case TSDB_DATA_TYPE_DOUBLE:
      fprintf(fp, "%.9f", GET_DOUBLE_VAL(val));
      break;
    case TSDB_DATA_TYPE_BINARY:
    case TSDB_DATA_TYPE_NCHAR:
      memcpy(buf, val, length);
      buf[length] = 0;
      fprintf(fp, "\'%s\'", buf);
      break;
    case TSDB_DATA_TYPE_TIMESTAMP:
      xFormatTimestamp(buf, *(int64_t*)val, precision);
      fprintf(fp, "'%s'", buf);
      break;
    default:
      break;
  }
}

static int xDumpResultToFile(const char* fname, TAOS_RES* tres) {
  TAOS_ROW row = taos_fetch_row(tres);
  if (row == NULL) {
    return 0;
  }

  FILE* fp = fopen(fname, "at");
  if (fp == NULL) {
    fprintf(stderr, "ERROR: failed to open file: %s\n", fname);
    return -1;
  }

  int num_fields = taos_num_fields(tres);
  TAOS_FIELD *fields = taos_fetch_fields(tres);
  int precision = taos_result_precision(tres);

  for (int col = 0; col < num_fields; col++) {
    if (col > 0) {
      fprintf(fp, ",");
    }
    fprintf(fp, "%s", fields[col].name);
  }
  fputc('\n', fp);
  
  int numOfRows = 0;
  do {
    int32_t* length = taos_fetch_lengths(tres);
    for (int i = 0; i < num_fields; i++) {
      if (i > 0) {
        fputc(',', fp);
      }
      xDumpFieldToFile(fp, (const char*)row[i], fields +i, length[i], precision);
    }
    fputc('\n', fp);

    numOfRows++;
    row = taos_fetch_row(tres);
  } while( row != NULL);

  fclose(fp);

  return numOfRows;
}

static int getDbFromServer(TAOS * taos, SDbInfo** dbInfos) {  
  TAOS_RES * res;  
  TAOS_ROW row = NULL;
  int count = 0;
  
  res = taos_query(taos, "show databases;");  
  int32_t code = taos_errno(res);
  
  if (code != 0) {
    fprintf(stderr, "failed to run <show databases>, reason: %s\n", taos_errstr(res));
    return -1;
  }

  TAOS_FIELD *fields = taos_fetch_fields(res);

  while ((row = taos_fetch_row(res)) != NULL) {
    // sys database name : 'log'
    if (strncasecmp(row[TSDB_SHOW_DB_NAME_INDEX], "log", fields[TSDB_SHOW_DB_NAME_INDEX].bytes) == 0) continue;

    dbInfos[count] = (SDbInfo *)calloc(1, sizeof(SDbInfo));
    if (dbInfos[count] == NULL) {
      fprintf(stderr, "failed to allocate memory for some dbInfo[%d]\n", count);
      return -1;
    }

    tstrncpy(dbInfos[count]->name, (char *)row[TSDB_SHOW_DB_NAME_INDEX], fields[TSDB_SHOW_DB_NAME_INDEX].bytes);
    xFormatTimestamp(dbInfos[count]->create_time, *(int64_t*)row[TSDB_SHOW_DB_CREATED_TIME_INDEX], TSDB_TIME_PRECISION_MILLI);
    dbInfos[count]->ntables = *((int32_t *)row[TSDB_SHOW_DB_NTABLES_INDEX]);
    dbInfos[count]->vgroups = *((int32_t *)row[TSDB_SHOW_DB_VGROUPS_INDEX]);  
    dbInfos[count]->replica = *((int16_t *)row[TSDB_SHOW_DB_REPLICA_INDEX]);
    dbInfos[count]->quorum = *((int16_t *)row[TSDB_SHOW_DB_QUORUM_INDEX]);
    dbInfos[count]->days = *((int16_t *)row[TSDB_SHOW_DB_DAYS_INDEX]);  

    tstrncpy(dbInfos[count]->keeplist, (char *)row[TSDB_SHOW_DB_KEEP_INDEX], fields[TSDB_SHOW_DB_KEEP_INDEX].bytes);      
    dbInfos[count]->cache = *((int32_t *)row[TSDB_SHOW_DB_CACHE_INDEX]);
    dbInfos[count]->blocks = *((int32_t *)row[TSDB_SHOW_DB_BLOCKS_INDEX]);
    dbInfos[count]->minrows = *((int32_t *)row[TSDB_SHOW_DB_MINROWS_INDEX]);
    dbInfos[count]->maxrows = *((int32_t *)row[TSDB_SHOW_DB_MAXROWS_INDEX]);
    dbInfos[count]->wallevel = *((int8_t *)row[TSDB_SHOW_DB_WALLEVEL_INDEX]);
    dbInfos[count]->fsync = *((int32_t *)row[TSDB_SHOW_DB_FSYNC_INDEX]);
    dbInfos[count]->comp = (int8_t)(*((int8_t *)row[TSDB_SHOW_DB_COMP_INDEX]));
    dbInfos[count]->cachelast = (int8_t)(*((int8_t *)row[TSDB_SHOW_DB_CACHELAST_INDEX]));

    tstrncpy(dbInfos[count]->precision, 
            (char *)row[TSDB_SHOW_DB_PRECISION_INDEX],
            fields[TSDB_SHOW_DB_PRECISION_INDEX].bytes);  
    dbInfos[count]->update = *((int8_t *)row[TSDB_SHOW_DB_UPDATE_INDEX]);
    tstrncpy(dbInfos[count]->status, (char *)row[TSDB_SHOW_DB_STATUS_INDEX], fields[TSDB_SHOW_DB_STATUS_INDEX].bytes); 
    
    count++;
    if (count > MAX_DATABASE_COUNT) {
      fprintf(stderr, "The database count overflow than %d\n", MAX_DATABASE_COUNT);      
      break;
    }
  }

  return count;
}

static void printfDbInfoForQueryToFile(char* filename, SDbInfo* dbInfos, int index) {
  if (filename[0] == 0)
      return;

  FILE *fp = fopen(filename, "at");
  if (fp == NULL) {
    fprintf(stderr, "failed to open file: %s\n", filename);
    return;
  }

  fprintf(fp, "================ database[%d] ================\n", index);
  fprintf(fp, "name: %s\n", dbInfos->name);
  fprintf(fp, "created_time: %s\n", dbInfos->create_time);
  fprintf(fp, "ntables: %d\n", dbInfos->ntables);
  fprintf(fp, "vgroups: %d\n", dbInfos->vgroups);  
  fprintf(fp, "replica: %d\n", dbInfos->replica);
  fprintf(fp, "quorum: %d\n", dbInfos->quorum);
  fprintf(fp, "days: %d\n", dbInfos->days);    
  fprintf(fp, "keep0,keep1,keep(D): %s\n", dbInfos->keeplist);      
  fprintf(fp, "cache(MB): %d\n", dbInfos->cache);
  fprintf(fp, "blocks: %d\n", dbInfos->blocks);
  fprintf(fp, "minrows: %d\n", dbInfos->minrows);
  fprintf(fp, "maxrows: %d\n", dbInfos->maxrows);
  fprintf(fp, "wallevel: %d\n", dbInfos->wallevel);
  fprintf(fp, "fsync: %d\n", dbInfos->fsync);
  fprintf(fp, "comp: %d\n", dbInfos->comp);
  fprintf(fp, "cachelast: %d\n", dbInfos->cachelast);  
  fprintf(fp, "precision: %s\n", dbInfos->precision);  
  fprintf(fp, "update: %d\n", dbInfos->update);
  fprintf(fp, "status: %s\n", dbInfos->status); 
  fprintf(fp, "\n");

  fclose(fp);
}

static void printfQuerySystemInfo(TAOS * taos) {
  char filename[MAX_QUERY_SQL_LENGTH+1] = {0};
  char buffer[MAX_QUERY_SQL_LENGTH+1] = {0};
  TAOS_RES* res;

  time_t t;
  struct tm* lt;
  time(&t);
  lt = localtime(&t);
  snprintf(filename, MAX_QUERY_SQL_LENGTH, "querySystemInfo-%d-%d-%d %d:%d:%d", lt->tm_year+1900, lt->tm_mon, lt->tm_mday, lt->tm_hour, lt->tm_min, lt->tm_sec);
  
  // show variables
  res = taos_query(taos, "show variables;");
  //getResult(res, filename);
  xDumpResultToFile(filename, res);

  // show dnodes
  res = taos_query(taos, "show dnodes;");
  xDumpResultToFile(filename, res);
  //getResult(res, filename);
  
  // show databases
  res = taos_query(taos, "show databases;");
  SDbInfo** dbInfos = (SDbInfo **)calloc(MAX_DATABASE_COUNT, sizeof(SDbInfo *));
  if (dbInfos == NULL) {
    fprintf(stderr, "failed to allocate memory\n");
    return;
  }
  int dbCount = getDbFromServer(taos, dbInfos);
  if (dbCount <= 0) {
      free(dbInfos);
      return;
  }

  for (int i = 0; i < dbCount; i++) {
    // printf database info 
    printfDbInfoForQueryToFile(filename, dbInfos[i], i);
    
    // show db.vgroups
    snprintf(buffer, MAX_QUERY_SQL_LENGTH, "show %s.vgroups;", dbInfos[i]->name);
    res = taos_query(taos, buffer);
    xDumpResultToFile(filename, res);
  
    // show db.stables
    snprintf(buffer, MAX_QUERY_SQL_LENGTH, "show %s.stables;", dbInfos[i]->name);
    res = taos_query(taos, buffer);
    xDumpResultToFile(filename, res);

    free(dbInfos[i]);
  }

  free(dbInfos);
  
}

void ERROR_EXIT(const char *msg) { perror(msg); exit(-1); }

int postProceSql(char* host, uint16_t port, char* sqlstr)
{
    char *req_fmt = "POST %s HTTP/1.1\r\nHost: %s:%d\r\nAccept: */*\r\nAuthorization: Basic %s\r\nContent-Length: %d\r\nContent-Type: application/x-www-form-urlencoded\r\n\r\n%s";

    char *url = "/rest/sql";

    struct hostent *server;
    struct sockaddr_in serv_addr;
    int bytes, sent, received, req_str_len, resp_len;
    char *request_buf;
    char response_buf[RESP_BUF_LEN];
    uint16_t rest_port = port + TSDB_PORT_HTTP;

    int req_buf_len = strlen(sqlstr) + REQ_EXTRA_BUF_LEN;

    request_buf = malloc(req_buf_len);
    if (NULL == request_buf)
        ERROR_EXIT("ERROR, cannot allocate memory.");

    char userpass_buf[INPUT_BUF_LEN];
    int mod_table[] = {0, 2, 1};

    static char base64[] = {'A', 'B', 'C', 'D', 'E', 'F', 'G', 'H',
      'I', 'J', 'K', 'L', 'M', 'N', 'O', 'P',
      'Q', 'R', 'S', 'T', 'U', 'V', 'W', 'X',
      'Y', 'Z', 'a', 'b', 'c', 'd', 'e', 'f',
      'g', 'h', 'i', 'j', 'k', 'l', 'm', 'n',
      'o', 'p', 'q', 'r', 's', 't', 'u', 'v',
      'w', 'x', 'y', 'z', '0', '1', '2', '3',
      '4', '5', '6', '7', '8', '9', '+', '/'};

    snprintf(userpass_buf, INPUT_BUF_LEN, "%s:%s",
        g_Dbs.user, g_Dbs.password);
    size_t userpass_buf_len = strlen(userpass_buf);
    size_t encoded_len = 4 * ((userpass_buf_len +2) / 3);

    char base64_buf[INPUT_BUF_LEN];
#ifdef WINDOWS
    WSADATA wsaData;
    WSAStartup(MAKEWORD(2, 2), &wsaData);
    SOCKET sockfd;
#else
    int sockfd;
#endif
    sockfd = socket(AF_INET, SOCK_STREAM, 0);
    if (sockfd < 0) {
#ifdef WINDOWS
        fprintf(stderr, "Could not create socket : %d" , WSAGetLastError());
#endif
        debugPrint("%s() LN%d sockfd=%d\n", __func__, __LINE__, sockfd);
        free(request_buf);
        ERROR_EXIT("ERROR opening socket");
    }

    server = gethostbyname(host);
    if (server == NULL) {
        free(request_buf);
        ERROR_EXIT("ERROR, no such host");
    }

    debugPrint("h_name: %s\nh_addretype: %s\nh_length: %d\n",
            server->h_name,
            (server->h_addrtype == AF_INET)?"ipv4":"ipv6",
            server->h_length);

    memset(&serv_addr, 0, sizeof(serv_addr));
    serv_addr.sin_family = AF_INET;
    serv_addr.sin_port = htons(rest_port);
#ifdef WINDOWS
    serv_addr.sin_addr.s_addr = inet_addr(host);
#else
    memcpy(&serv_addr.sin_addr.s_addr,server->h_addr,server->h_length);
#endif

    int retConn = connect(sockfd,(struct sockaddr *)&serv_addr,sizeof(serv_addr));
    debugPrint("%s() LN%d connect() return %d\n", __func__, __LINE__, retConn);
    if (retConn < 0) {
        free(request_buf);
        ERROR_EXIT("ERROR connecting");
    }

    memset(base64_buf, 0, INPUT_BUF_LEN);

    for (int n = 0, m = 0; n < userpass_buf_len;) {
      uint32_t oct_a = n < userpass_buf_len ?
        (unsigned char) userpass_buf[n++]:0;
      uint32_t oct_b = n < userpass_buf_len ?
        (unsigned char) userpass_buf[n++]:0;
      uint32_t oct_c = n < userpass_buf_len ?
        (unsigned char) userpass_buf[n++]:0;
      uint32_t triple = (oct_a << 0x10) + (oct_b << 0x08) + oct_c;

      base64_buf[m++] = base64[(triple >> 3* 6) & 0x3f];
      base64_buf[m++] = base64[(triple >> 2* 6) & 0x3f];
      base64_buf[m++] = base64[(triple >> 1* 6) & 0x3f];
      base64_buf[m++] = base64[(triple >> 0* 6) & 0x3f];
    }

    for (int l = 0; l < mod_table[userpass_buf_len % 3]; l++)
      base64_buf[encoded_len - 1 - l] = '=';

    debugPrint("%s() LN%d: auth string base64 encoded: %s\n", __func__, __LINE__, base64_buf);
    char *auth = base64_buf;

    int r = snprintf(request_buf,
            req_buf_len,
            req_fmt, url, host, rest_port,
            auth, strlen(sqlstr), sqlstr);
    if (r >= req_buf_len) {
        free(request_buf);
        ERROR_EXIT("ERROR too long request");
    }
    verbosePrint("%s() LN%d: Request:\n%s\n", __func__, __LINE__, request_buf);

    req_str_len = strlen(request_buf);
    sent = 0;
    do {
#ifdef WINDOWS
        bytes = send(sockfd, request_buf + sent, req_str_len - sent, 0);
#else
        bytes = write(sockfd, request_buf + sent, req_str_len - sent);
#endif
        if (bytes < 0)
            ERROR_EXIT("ERROR writing message to socket");
        if (bytes == 0)
            break;
        sent+=bytes;
    } while (sent < req_str_len);

    memset(response_buf, 0, RESP_BUF_LEN);
    resp_len = sizeof(response_buf) - 1;
    received = 0;
    do {
#ifdef WINDOWS
        bytes = recv(sockfd, response_buf + received, resp_len - received, 0);
#else
        bytes = read(sockfd, response_buf + received, resp_len - received);
#endif
        if (bytes < 0) {
            free(request_buf);
            ERROR_EXIT("ERROR reading response from socket");
        }
        if (bytes == 0)
            break;
        received += bytes;
    } while (received < resp_len);

    if (received == resp_len) {
        free(request_buf);
        ERROR_EXIT("ERROR storing complete response from socket");
    }

    response_buf[RESP_BUF_LEN - 1] = '\0';
    printf("Response:\n%s\n", response_buf);

    free(request_buf);
#ifdef WINDOWS
    closesocket(sockfd);
    WSACleanup();
#else
    close(sockfd);
#endif

    return 0;
}


char* getTagValueFromTagSample(        SSuperTable* stbInfo, int tagUsePos) {
  char*  dataBuf = (char*)calloc(TSDB_MAX_SQL_LEN+1, 1);
  if (NULL == dataBuf) {
    printf("calloc failed! size:%d\n", TSDB_MAX_SQL_LEN+1);
    return NULL;
  }
  
  int    dataLen = 0;
  dataLen += snprintf(dataBuf + dataLen, TSDB_MAX_SQL_LEN - dataLen, "(%s)", stbInfo->tagDataBuf + stbInfo->lenOfTagOfOneRow * tagUsePos);
  
  return dataBuf;
}

char* generateTagVaulesForStb(SSuperTable* stbInfo) {
  char*  dataBuf = (char*)calloc(TSDB_MAX_SQL_LEN+1, 1);
  if (NULL == dataBuf) {
    printf("calloc failed! size:%d\n", TSDB_MAX_SQL_LEN+1);
    return NULL;
  }

  int    dataLen = 0;
  dataLen += snprintf(dataBuf + dataLen, TSDB_MAX_SQL_LEN - dataLen, "(");
  for (int i = 0; i < stbInfo->tagCount; i++) {
    if ((0 == strncasecmp(stbInfo->tags[i].dataType, "binary", 6)) || (0 == strncasecmp(stbInfo->tags[i].dataType, "nchar", 5))) {
      if (stbInfo->tags[i].dataLen > TSDB_MAX_BINARY_LEN) {
        printf("binary or nchar length overflow, max size:%u\n", (uint32_t)TSDB_MAX_BINARY_LEN);
        tmfree(dataBuf);
        return NULL;
      }
    
      char* buf = (char*)calloc(stbInfo->tags[i].dataLen+1, 1);
      if (NULL == buf) {
        printf("calloc failed! size:%d\n", stbInfo->tags[i].dataLen);
        tmfree(dataBuf);
        return NULL;
      }
      rand_string(buf, stbInfo->tags[i].dataLen);
      dataLen += snprintf(dataBuf + dataLen, TSDB_MAX_SQL_LEN - dataLen, "\'%s\', ", buf);
      tmfree(buf);
    } else if (0 == strncasecmp(stbInfo->tags[i].dataType, "int", 3)) {
      dataLen += snprintf(dataBuf + dataLen, TSDB_MAX_SQL_LEN - dataLen, "%d, ", rand_int());
    } else if (0 == strncasecmp(stbInfo->tags[i].dataType, "bigint", 6)) {
      dataLen += snprintf(dataBuf + dataLen, TSDB_MAX_SQL_LEN - dataLen, "%"PRId64", ", rand_bigint());
    }  else if (0 == strncasecmp(stbInfo->tags[i].dataType, "float", 5)) {
      dataLen += snprintf(dataBuf + dataLen, TSDB_MAX_SQL_LEN - dataLen, "%f, ", rand_float());
    }  else if (0 == strncasecmp(stbInfo->tags[i].dataType, "double", 6)) {
      dataLen += snprintf(dataBuf + dataLen, TSDB_MAX_SQL_LEN - dataLen, "%f, ", rand_double());
    }  else if (0 == strncasecmp(stbInfo->tags[i].dataType, "smallint", 8)) {
      dataLen += snprintf(dataBuf + dataLen, TSDB_MAX_SQL_LEN - dataLen, "%d, ", rand_smallint());
    }  else if (0 == strncasecmp(stbInfo->tags[i].dataType, "tinyint", 7)) {
      dataLen += snprintf(dataBuf + dataLen, TSDB_MAX_SQL_LEN - dataLen, "%d, ", rand_tinyint());
    }  else if (0 == strncasecmp(stbInfo->tags[i].dataType, "bool", 4)) {
      dataLen += snprintf(dataBuf + dataLen, TSDB_MAX_SQL_LEN - dataLen, "%d, ", rand_bool());
    }  else if (0 == strncasecmp(stbInfo->tags[i].dataType, "timestamp", 4)) {
      dataLen += snprintf(dataBuf + dataLen, TSDB_MAX_SQL_LEN - dataLen, "%"PRId64", ", rand_bigint());
    }  else {
      printf("No support data type: %s\n", stbInfo->tags[i].dataType);
      tmfree(dataBuf);
      return NULL;
    }
  }
  dataLen -= 2;
  dataLen += snprintf(dataBuf + dataLen, TSDB_MAX_SQL_LEN - dataLen, ")");  
  return dataBuf;
}

static int calcRowLen(SSuperTable*  superTbls) {  
  int colIndex;
  int  lenOfOneRow = 0;
  
  for (colIndex = 0; colIndex < superTbls->columnCount; colIndex++) {
    char* dataType = superTbls->columns[colIndex].dataType;
    
    if (strcasecmp(dataType, "BINARY") == 0) {
      lenOfOneRow += superTbls->columns[colIndex].dataLen + 3;
    } else if (strcasecmp(dataType, "NCHAR") == 0) {
      lenOfOneRow += superTbls->columns[colIndex].dataLen + 3;
    } else if (strcasecmp(dataType, "INT") == 0)  {
      lenOfOneRow += 11;
    } else if (strcasecmp(dataType, "BIGINT") == 0)  {
      lenOfOneRow += 21;
    } else if (strcasecmp(dataType, "SMALLINT") == 0)  {
      lenOfOneRow += 6;
    } else if (strcasecmp(dataType, "TINYINT") == 0)  {
      lenOfOneRow += 4;
    } else if (strcasecmp(dataType, "BOOL") == 0)  {
      lenOfOneRow += 6;
    } else if (strcasecmp(dataType, "FLOAT") == 0) {
      lenOfOneRow += 22;
    } else if (strcasecmp(dataType, "DOUBLE") == 0) { 
      lenOfOneRow += 42;
    }  else if (strcasecmp(dataType, "TIMESTAMP") == 0) { 
      lenOfOneRow += 21;
    } else {
      printf("get error data type : %s\n", dataType);
      exit(-1);
    }
  }

  superTbls->lenOfOneRow = lenOfOneRow + 20; // timestamp

  int tagIndex;
  int lenOfTagOfOneRow = 0;
  for (tagIndex = 0; tagIndex < superTbls->tagCount; tagIndex++) {
    char* dataType = superTbls->tags[tagIndex].dataType;
    
    if (strcasecmp(dataType, "BINARY") == 0) {
      lenOfTagOfOneRow += superTbls->tags[tagIndex].dataLen + 3;
    } else if (strcasecmp(dataType, "NCHAR") == 0) {
      lenOfTagOfOneRow += superTbls->tags[tagIndex].dataLen + 3;
    } else if (strcasecmp(dataType, "INT") == 0)  {
      lenOfTagOfOneRow += superTbls->tags[tagIndex].dataLen + 11;
    } else if (strcasecmp(dataType, "BIGINT") == 0)  {
      lenOfTagOfOneRow += superTbls->tags[tagIndex].dataLen + 21;
    } else if (strcasecmp(dataType, "SMALLINT") == 0)  {
      lenOfTagOfOneRow += superTbls->tags[tagIndex].dataLen + 6;
    } else if (strcasecmp(dataType, "TINYINT") == 0)  {
      lenOfTagOfOneRow += superTbls->tags[tagIndex].dataLen + 4;
    } else if (strcasecmp(dataType, "BOOL") == 0)  {
      lenOfTagOfOneRow += superTbls->tags[tagIndex].dataLen + 6;
    } else if (strcasecmp(dataType, "FLOAT") == 0) {
      lenOfTagOfOneRow += superTbls->tags[tagIndex].dataLen + 22;
    } else if (strcasecmp(dataType, "DOUBLE") == 0) { 
      lenOfTagOfOneRow += superTbls->tags[tagIndex].dataLen + 42;
    } else {
      printf("get error tag type : %s\n", dataType);
      exit(-1);
    }
  }

  superTbls->lenOfTagOfOneRow = lenOfTagOfOneRow;
    
  return 0;
}


static int getAllChildNameOfSuperTable(TAOS * taos, char* dbName, char* sTblName, char** childTblNameOfSuperTbl, int* childTblCountOfSuperTbl) {  
  char command[BUFFER_SIZE] = "\0";
  TAOS_RES * res;  
  TAOS_ROW row = NULL;

  char* childTblName = *childTblNameOfSuperTbl;
  
  //get all child table name use cmd: select tbname from superTblName;  
  snprintf(command, BUFFER_SIZE, "select tbname from %s.%s", dbName, sTblName);
  res = taos_query(taos, command);  
  int32_t code = taos_errno(res);
  if (code != 0) {
    printf("failed to run command %s\n", command);
    taos_free_result(res);
    taos_close(taos);
    exit(-1);
  }

  int childTblCount = 10000;
  int count = 0;
  childTblName = (char*)calloc(1, childTblCount * TSDB_TABLE_NAME_LEN);
  char* pTblName = childTblName;
  while ((row = taos_fetch_row(res)) != NULL) {
    int32_t* len = taos_fetch_lengths(res);
    tstrncpy(pTblName, (char *)row[0], len[0]+1);
    //printf("==== sub table name: %s\n", pTblName);
    count++;
    if (count >= childTblCount - 1) {
      char *tmp = realloc(childTblName, (size_t)childTblCount*1.5*TSDB_TABLE_NAME_LEN+1);
      if (tmp != NULL) {
        childTblName = tmp;
        childTblCount = (int)(childTblCount*1.5);
        memset(childTblName + count*TSDB_TABLE_NAME_LEN, 0, (size_t)((childTblCount-count)*TSDB_TABLE_NAME_LEN));
      } else {
        // exit, if allocate more memory failed
        printf("realloc fail for save child table name of %s.%s\n", dbName, sTblName);
        tmfree(childTblName);
        taos_free_result(res);
        taos_close(taos);
        exit(-1);
      }
    }
    pTblName = childTblName + count * TSDB_TABLE_NAME_LEN;    
  }
  
  *childTblCountOfSuperTbl = count;
  *childTblNameOfSuperTbl  = childTblName;

  taos_free_result(res);
  return 0;
}

static int getSuperTableFromServer(TAOS * taos, char* dbName, SSuperTable*  superTbls) {  
  char command[BUFFER_SIZE] = "\0";
  TAOS_RES * res;  
  TAOS_ROW row = NULL;
  int count = 0;
  
  //get schema use cmd: describe superTblName;            
  snprintf(command, BUFFER_SIZE, "describe %s.%s", dbName, superTbls->sTblName);
  res = taos_query(taos, command);  
  int32_t code = taos_errno(res);
  if (code != 0) {
    printf("failed to run command %s\n", command);
    taos_free_result(res);    
    return -1;
  }

  int tagIndex = 0;
  int columnIndex = 0;
  TAOS_FIELD *fields = taos_fetch_fields(res);
  while ((row = taos_fetch_row(res)) != NULL) {
    if (0 == count) {
      count++;
      continue;
    }    

    if (strcmp((char *)row[TSDB_DESCRIBE_METRIC_NOTE_INDEX], "TAG") == 0) {
      tstrncpy(superTbls->tags[tagIndex].field, (char *)row[TSDB_DESCRIBE_METRIC_FIELD_INDEX], fields[TSDB_DESCRIBE_METRIC_FIELD_INDEX].bytes);
      tstrncpy(superTbls->tags[tagIndex].dataType, (char *)row[TSDB_DESCRIBE_METRIC_TYPE_INDEX], fields[TSDB_DESCRIBE_METRIC_TYPE_INDEX].bytes);
      superTbls->tags[tagIndex].dataLen = *((int *)row[TSDB_DESCRIBE_METRIC_LENGTH_INDEX]);
      tstrncpy(superTbls->tags[tagIndex].note, (char *)row[TSDB_DESCRIBE_METRIC_NOTE_INDEX], fields[TSDB_DESCRIBE_METRIC_NOTE_INDEX].bytes);
      tagIndex++;
    } else {    
      tstrncpy(superTbls->columns[columnIndex].field, (char *)row[TSDB_DESCRIBE_METRIC_FIELD_INDEX], fields[TSDB_DESCRIBE_METRIC_FIELD_INDEX].bytes);
      tstrncpy(superTbls->columns[columnIndex].dataType, (char *)row[TSDB_DESCRIBE_METRIC_TYPE_INDEX], fields[TSDB_DESCRIBE_METRIC_TYPE_INDEX].bytes);
      superTbls->columns[columnIndex].dataLen = *((int *)row[TSDB_DESCRIBE_METRIC_LENGTH_INDEX]);
      tstrncpy(superTbls->columns[columnIndex].note, (char *)row[TSDB_DESCRIBE_METRIC_NOTE_INDEX], fields[TSDB_DESCRIBE_METRIC_NOTE_INDEX].bytes);
      columnIndex++;
    }
    count++;
  }

  superTbls->columnCount = columnIndex;
  superTbls->tagCount    = tagIndex;
  taos_free_result(res);

  calcRowLen(superTbls);

  if (TBL_ALREADY_EXISTS == superTbls->childTblExists) {
    //get all child table name use cmd: select tbname from superTblName;  
    getAllChildNameOfSuperTable(taos, dbName, superTbls->sTblName, &superTbls->childTblName, &superTbls->childTblCount);  
  }
  return 0;
}

static int createSuperTable(TAOS * taos, char* dbName, SSuperTable*  superTbls, bool use_metric) {  
  char command[BUFFER_SIZE] = "\0";
    
  char cols[STRING_LEN] = "\0";
  int colIndex;
  int len = 0;

  int  lenOfOneRow = 0;
  for (colIndex = 0; colIndex < superTbls->columnCount; colIndex++) {
    char* dataType = superTbls->columns[colIndex].dataType;
    
    if (strcasecmp(dataType, "BINARY") == 0) {
      len += snprintf(cols + len, STRING_LEN - len,
          ", col%d %s(%d)", colIndex, "BINARY",
          superTbls->columns[colIndex].dataLen);
      lenOfOneRow += superTbls->columns[colIndex].dataLen + 3;
    } else if (strcasecmp(dataType, "NCHAR") == 0) {
      len += snprintf(cols + len, STRING_LEN - len,
          ", col%d %s(%d)", colIndex, "NCHAR",
          superTbls->columns[colIndex].dataLen);
      lenOfOneRow += superTbls->columns[colIndex].dataLen + 3;
    } else if (strcasecmp(dataType, "INT") == 0)  {
      len += snprintf(cols + len, STRING_LEN - len, ", col%d %s", colIndex, "INT");
      lenOfOneRow += 11;
    } else if (strcasecmp(dataType, "BIGINT") == 0)  {
      len += snprintf(cols + len, STRING_LEN - len, ", col%d %s", colIndex, "BIGINT");
      lenOfOneRow += 21;
    } else if (strcasecmp(dataType, "SMALLINT") == 0)  {
      len += snprintf(cols + len, STRING_LEN - len, ", col%d %s", colIndex, "SMALLINT");
      lenOfOneRow += 6;
    } else if (strcasecmp(dataType, "TINYINT") == 0)  {
      len += snprintf(cols + len, STRING_LEN - len, ", col%d %s", colIndex, "TINYINT");
      lenOfOneRow += 4;
    } else if (strcasecmp(dataType, "BOOL") == 0)  {
      len += snprintf(cols + len, STRING_LEN - len, ", col%d %s", colIndex, "BOOL");
      lenOfOneRow += 6;
    } else if (strcasecmp(dataType, "FLOAT") == 0) {
      len += snprintf(cols + len, STRING_LEN - len, ", col%d %s", colIndex, "FLOAT");
      lenOfOneRow += 22;
    } else if (strcasecmp(dataType, "DOUBLE") == 0) { 
      len += snprintf(cols + len, STRING_LEN - len, ", col%d %s", colIndex, "DOUBLE");
      lenOfOneRow += 42;
    }  else if (strcasecmp(dataType, "TIMESTAMP") == 0) { 
      len += snprintf(cols + len, STRING_LEN - len, ", col%d %s", colIndex, "TIMESTAMP");
      lenOfOneRow += 21;
    } else {
      taos_close(taos);
      printf("config error data type : %s\n", dataType);
      exit(-1);
    }
  }

  superTbls->lenOfOneRow = lenOfOneRow + 20; // timestamp
  //printf("%s.%s column count:%d, column length:%d\n\n", g_Dbs.db[i].dbName, g_Dbs.db[i].superTbls[j].sTblName, g_Dbs.db[i].superTbls[j].columnCount, lenOfOneRow);

  // save for creating child table
  superTbls->colsOfCreateChildTable = (char*)calloc(len+20, 1);
  if (NULL == superTbls->colsOfCreateChildTable) {
    printf("Failed when calloc, size:%d", len+1);
    taos_close(taos);
    exit(-1);
  }
  snprintf(superTbls->colsOfCreateChildTable, len+20, "(ts timestamp%s)", cols);
  verbosePrint("%s() LN%d: %s\n", __func__, __LINE__, superTbls->colsOfCreateChildTable);

  if (use_metric) {
    char tags[STRING_LEN] = "\0";
    int tagIndex;
    len = 0;

    int lenOfTagOfOneRow = 0;
    len += snprintf(tags + len, STRING_LEN - len, "(");
    for (tagIndex = 0; tagIndex < superTbls->tagCount; tagIndex++) {
      char* dataType = superTbls->tags[tagIndex].dataType;
      
      if (strcasecmp(dataType, "BINARY") == 0) {
        len += snprintf(tags + len, STRING_LEN - len, "t%d %s(%d), ", tagIndex, "BINARY", superTbls->tags[tagIndex].dataLen);
        lenOfTagOfOneRow += superTbls->tags[tagIndex].dataLen + 3;
      } else if (strcasecmp(dataType, "NCHAR") == 0) {
        len += snprintf(tags + len, STRING_LEN - len, "t%d %s(%d), ", tagIndex, "NCHAR", superTbls->tags[tagIndex].dataLen);
        lenOfTagOfOneRow += superTbls->tags[tagIndex].dataLen + 3;
      } else if (strcasecmp(dataType, "INT") == 0)  {
        len += snprintf(tags + len, STRING_LEN - len, "t%d %s, ", tagIndex, "INT");
        lenOfTagOfOneRow += superTbls->tags[tagIndex].dataLen + 11;
      } else if (strcasecmp(dataType, "BIGINT") == 0)  {
        len += snprintf(tags + len, STRING_LEN - len, "t%d %s, ", tagIndex, "BIGINT");
        lenOfTagOfOneRow += superTbls->tags[tagIndex].dataLen + 21;
      } else if (strcasecmp(dataType, "SMALLINT") == 0)  {
        len += snprintf(tags + len, STRING_LEN - len, "t%d %s, ", tagIndex, "SMALLINT");
        lenOfTagOfOneRow += superTbls->tags[tagIndex].dataLen + 6;
      } else if (strcasecmp(dataType, "TINYINT") == 0)  {
        len += snprintf(tags + len, STRING_LEN - len, "t%d %s, ", tagIndex, "TINYINT");
        lenOfTagOfOneRow += superTbls->tags[tagIndex].dataLen + 4;
      } else if (strcasecmp(dataType, "BOOL") == 0)  {
        len += snprintf(tags + len, STRING_LEN - len, "t%d %s, ", tagIndex, "BOOL");
        lenOfTagOfOneRow += superTbls->tags[tagIndex].dataLen + 6;
      } else if (strcasecmp(dataType, "FLOAT") == 0) {
        len += snprintf(tags + len, STRING_LEN - len, "t%d %s, ", tagIndex, "FLOAT");
        lenOfTagOfOneRow += superTbls->tags[tagIndex].dataLen + 22;
      } else if (strcasecmp(dataType, "DOUBLE") == 0) { 
        len += snprintf(tags + len, STRING_LEN - len, "t%d %s, ", tagIndex, "DOUBLE");
        lenOfTagOfOneRow += superTbls->tags[tagIndex].dataLen + 42;
      } else {
        taos_close(taos);
        printf("config error tag type : %s\n", dataType);
        exit(-1);
      }
    }
    len -= 2;
    len += snprintf(tags + len, STRING_LEN - len, ")");

    superTbls->lenOfTagOfOneRow = lenOfTagOfOneRow;

    snprintf(command, BUFFER_SIZE,
            "create table if not exists %s.%s (ts timestamp%s) tags %s",
            dbName, superTbls->sTblName, cols, tags);
    verbosePrint("%s() LN%d: %s\n", __func__, __LINE__, command);

    if (0 != queryDbExec(taos, command, NO_INSERT_TYPE)) {
        fprintf(stderr, "create supertable %s failed!\n\n", superTbls->sTblName);
        return -1;
    }
    debugPrint("create supertable %s success!\n\n", superTbls->sTblName);
  }
  return 0;
}


static int createDatabases() {
  TAOS * taos = NULL;
  int    ret = 0;
  taos = taos_connect(g_Dbs.host, g_Dbs.user, g_Dbs.password, NULL, g_Dbs.port);
  if (taos == NULL) {
    fprintf(stderr, "Failed to connect to TDengine, reason:%s\n", taos_errstr(NULL));
    return -1;
  }
  char command[BUFFER_SIZE] = "\0";

  for (int i = 0; i < g_Dbs.dbCount; i++) {   
    if (g_Dbs.db[i].drop) {
      sprintf(command, "drop database if exists %s;", g_Dbs.db[i].dbName);
      verbosePrint("%s() %d command: %s\n", __func__, __LINE__, command);
      if (0 != queryDbExec(taos, command, NO_INSERT_TYPE)) {
        taos_close(taos);
        return -1;
      }
    }

    int dataLen = 0;
    dataLen += snprintf(command + dataLen, 
        BUFFER_SIZE - dataLen, "create database if not exists %s ", g_Dbs.db[i].dbName);

    if (g_Dbs.db[i].dbCfg.blocks > 0) {
      dataLen += snprintf(command + dataLen,
          BUFFER_SIZE - dataLen, "blocks %d ", g_Dbs.db[i].dbCfg.blocks);
    }
    if (g_Dbs.db[i].dbCfg.cache > 0) {
      dataLen += snprintf(command + dataLen,
          BUFFER_SIZE - dataLen, "cache %d ", g_Dbs.db[i].dbCfg.cache);
    }
    if (g_Dbs.db[i].dbCfg.days > 0) {
      dataLen += snprintf(command + dataLen,
          BUFFER_SIZE - dataLen, "days %d ", g_Dbs.db[i].dbCfg.days);
    }
    if (g_Dbs.db[i].dbCfg.keep > 0) {
      dataLen += snprintf(command + dataLen,
          BUFFER_SIZE - dataLen, "keep %d ", g_Dbs.db[i].dbCfg.keep);
    }
    if (g_Dbs.db[i].dbCfg.replica > 0) {
      dataLen += snprintf(command + dataLen,
          BUFFER_SIZE - dataLen, "replica %d ", g_Dbs.db[i].dbCfg.replica);
    }
    if (g_Dbs.db[i].dbCfg.update > 0) {
      dataLen += snprintf(command + dataLen,
          BUFFER_SIZE - dataLen, "update %d ", g_Dbs.db[i].dbCfg.update);
    }
    //if (g_Dbs.db[i].dbCfg.maxtablesPerVnode > 0) {
    //  dataLen += snprintf(command + dataLen,
    //  BUFFER_SIZE - dataLen, "tables %d ", g_Dbs.db[i].dbCfg.maxtablesPerVnode);
    //}
    if (g_Dbs.db[i].dbCfg.minRows > 0) {
      dataLen += snprintf(command + dataLen,
          BUFFER_SIZE - dataLen, "minrows %d ", g_Dbs.db[i].dbCfg.minRows);
    }
    if (g_Dbs.db[i].dbCfg.maxRows > 0) {
      dataLen += snprintf(command + dataLen,
          BUFFER_SIZE - dataLen, "maxrows %d ", g_Dbs.db[i].dbCfg.maxRows);
    }
    if (g_Dbs.db[i].dbCfg.comp > 0) {
      dataLen += snprintf(command + dataLen,
          BUFFER_SIZE - dataLen, "comp %d ", g_Dbs.db[i].dbCfg.comp);
    }
    if (g_Dbs.db[i].dbCfg.walLevel > 0) {
      dataLen += snprintf(command + dataLen,
          BUFFER_SIZE - dataLen, "wal %d ", g_Dbs.db[i].dbCfg.walLevel);
    }
    if (g_Dbs.db[i].dbCfg.cacheLast > 0) {
      dataLen += snprintf(command + dataLen,
          BUFFER_SIZE - dataLen, "cachelast %d ", g_Dbs.db[i].dbCfg.cacheLast);
    }
    if (g_Dbs.db[i].dbCfg.fsync > 0) {
      dataLen += snprintf(command + dataLen, BUFFER_SIZE - dataLen, "fsync %d ", g_Dbs.db[i].dbCfg.fsync);
    }
    if ((0 == strncasecmp(g_Dbs.db[i].dbCfg.precision, "ms", 2))
            || (0 == strncasecmp(g_Dbs.db[i].dbCfg.precision, "us", 2))) {
      dataLen += snprintf(command + dataLen, BUFFER_SIZE - dataLen,
              "precision \'%s\';", g_Dbs.db[i].dbCfg.precision);
    }

    debugPrint("%s() %d command: %s\n", __func__, __LINE__, command);
    if (0 != queryDbExec(taos, command, NO_INSERT_TYPE)) {
      taos_close(taos);
      fprintf(stderr, "\ncreate database %s failed!\n\n", g_Dbs.db[i].dbName);
      return -1;
    }
    printf("\ncreate database %s success!\n\n", g_Dbs.db[i].dbName);

    debugPrint("%s() %d supertbl count:%d\n", __func__, __LINE__, g_Dbs.db[i].superTblCount);
    for (int j = 0; j < g_Dbs.db[i].superTblCount; j++) {
      // describe super table, if exists
      sprintf(command, "describe %s.%s;", g_Dbs.db[i].dbName, g_Dbs.db[i].superTbls[j].sTblName);
      verbosePrint("%s() %d command: %s\n", __func__, __LINE__, command);
      if (0 != queryDbExec(taos, command, NO_INSERT_TYPE)) {
        g_Dbs.db[i].superTbls[j].superTblExists = TBL_NO_EXISTS;
        ret = createSuperTable(taos, g_Dbs.db[i].dbName, &g_Dbs.db[i].superTbls[j], g_Dbs.use_metric);
      } else {      
        g_Dbs.db[i].superTbls[j].superTblExists = TBL_ALREADY_EXISTS;
        ret = getSuperTableFromServer(taos, g_Dbs.db[i].dbName, &g_Dbs.db[i].superTbls[j]);
      }

      if (0 != ret) {
        printf("\ncreate super table %d failed!\n\n", j);
        taos_close(taos);
        return -1;
      }
    }    
  }

  taos_close(taos);
  return 0;
}

static void* createTable(void *sarg) 
{  
  threadInfo *winfo = (threadInfo *)sarg; 
  SSuperTable* superTblInfo = winfo->superTblInfo;

  int64_t  lastPrintTime = taosGetTimestampMs();

  int buff_len;
  if (superTblInfo)
    buff_len = superTblInfo->maxSqlLen;
  else
    buff_len = BUFFER_SIZE;

  char *buffer = calloc(buff_len, 1);
  if (buffer == NULL) {
    fprintf(stderr, "Memory allocated failed!");
    exit(-1);
  }

  int len = 0;
  int batchNum = 0;
  //printf("Creating table from %d to %d\n", winfo->start_table_id, winfo->end_table_id);
  for (int i = winfo->start_table_id; i <= winfo->end_table_id; i++) {
    if (0 == g_Dbs.use_metric) {
      snprintf(buffer, buff_len, 
              "create table if not exists %s.%s%d %s;",
              winfo->db_name,
              g_args.tb_prefix, i,
              winfo->cols);
    } else {
      if (0 == len) {  
        batchNum = 0;
        memset(buffer, 0, buff_len);
        len += snprintf(buffer + len,
                buff_len - len, "create table ");
      }

      char* tagsValBuf = NULL;
      if (0 == superTblInfo->tagSource) {
        tagsValBuf = generateTagVaulesForStb(superTblInfo);
      } else {
        tagsValBuf = getTagValueFromTagSample(
                superTblInfo,
                i % superTblInfo->tagSampleCount);
      }
      if (NULL == tagsValBuf) {
        free(buffer);
        return NULL;
      }
      
      len += snprintf(buffer + len,
              superTblInfo->maxSqlLen - len,
              "if not exists %s.%s%d using %s.%s tags %s ",
              winfo->db_name, superTblInfo->childTblPrefix,
              i, winfo->db_name,
              superTblInfo->sTblName, tagsValBuf);
      free(tagsValBuf);
      batchNum++;

      if ((batchNum < superTblInfo->batchCreateTableNum)
              && ((superTblInfo->maxSqlLen - len) 
                  >= (superTblInfo->lenOfTagOfOneRow + 256))) {
        continue;
      }
    }

    len = 0;
    verbosePrint("%s() LN%d %s\n", __func__, __LINE__, buffer);
    if (0 != queryDbExec(winfo->taos, buffer, NO_INSERT_TYPE)){
      fprintf(stderr, "queryDbExec() failed. buffer:\n%s\n", buffer);
      free(buffer);
      return NULL;
    }

    int64_t  currentPrintTime = taosGetTimestampMs();
    if (currentPrintTime - lastPrintTime > 30*1000) {
      printf("thread[%d] already create %d - %d tables\n",
              winfo->threadID, winfo->start_table_id, i);
      lastPrintTime = currentPrintTime;
    }
  }
  
  if (0 != len) {
    verbosePrint("%s() %d buffer: %s\n", __func__, __LINE__, buffer);
    if (0 != queryDbExec(winfo->taos, buffer, NO_INSERT_TYPE)) {
      fprintf(stderr, "queryDbExec() failed. buffer:\n%s\n", buffer);
    }
  }

  free(buffer);
  return NULL;
}

int startMultiThreadCreateChildTable(
        char* cols, int threads, int ntables,
        char* db_name, SSuperTable* superTblInfo) {
  pthread_t *pids = malloc(threads * sizeof(pthread_t));
  threadInfo *infos = malloc(threads * sizeof(threadInfo));

  if ((NULL == pids) || (NULL == infos)) {
    printf("malloc failed\n");
    exit(-1);
  }

  if (threads < 1) {
    threads = 1;
  }

  int a = ntables / threads;
  if (a < 1) {
    threads = ntables;
    a = 1;
  }

  int b = 0;
  b = ntables % threads;
 
  int last = 0;
  for (int i = 0; i < threads; i++) {
    threadInfo *t_info = infos + i;
    t_info->threadID = i;
    tstrncpy(t_info->db_name, db_name, MAX_DB_NAME_SIZE);
    t_info->superTblInfo = superTblInfo;
    verbosePrint("%s() %d db_name: %s\n", __func__, __LINE__, db_name);
    t_info->taos = taos_connect(
            g_Dbs.host,
            g_Dbs.user,
            g_Dbs.password,
            db_name,
            g_Dbs.port);
    if (t_info->taos == NULL) {
      fprintf(stderr, "Failed to connect to TDengine, reason:%s\n", taos_errstr(NULL));
      free(pids);
      free(infos);  
      return -1;
    }
    t_info->start_table_id = last;
    t_info->end_table_id = i < b ? last + a : last + a - 1;
    last = t_info->end_table_id + 1;
    t_info->use_metric = 1;
    t_info->cols = cols;
    t_info->minDelay = INT16_MAX;
    pthread_create(pids + i, NULL, createTable, t_info);
  }
  
  for (int i = 0; i < threads; i++) {
    pthread_join(pids[i], NULL);
  }

  for (int i = 0; i < threads; i++) {
    threadInfo *t_info = infos + i;
    taos_close(t_info->taos);
  }

  free(pids);
  free(infos);  

  return 0;
}


static void createChildTables() {
    char tblColsBuf[MAX_SQL_SIZE];
    int len;

  for (int i = 0; i < g_Dbs.dbCount; i++) {    
    if (g_Dbs.db[i].superTblCount > 0) {
        // with super table
      for (int j = 0; j < g_Dbs.db[i].superTblCount; j++) {
        if ((AUTO_CREATE_SUBTBL == g_Dbs.db[i].superTbls[j].autoCreateTable)
              || (TBL_ALREADY_EXISTS == g_Dbs.db[i].superTbls[j].childTblExists)) {
          continue;
        }

        verbosePrint("%s() LN%d: %s\n", __func__, __LINE__,
                g_Dbs.db[i].superTbls[j].colsOfCreateChildTable);
        startMultiThreadCreateChildTable(
              g_Dbs.db[i].superTbls[j].colsOfCreateChildTable,
              g_Dbs.threadCountByCreateTbl,
              g_Dbs.db[i].superTbls[j].childTblCount,
              g_Dbs.db[i].dbName, &(g_Dbs.db[i].superTbls[j]));
        g_totalChildTables += g_Dbs.db[i].superTbls[j].childTblCount;
      }
    } else {
        // normal table
        len = snprintf(tblColsBuf, MAX_SQL_SIZE, "(TS TIMESTAMP");
        int j = 0;
        while (g_args.datatype[j]) {
            if ((strncasecmp(g_args.datatype[j], "BINARY", strlen("BINARY")) == 0)
                    || (strncasecmp(g_args.datatype[j], "NCHAR", strlen("NCHAR")) == 0)) {
                len = snprintf(tblColsBuf + len, MAX_SQL_SIZE, ", COL%d %s(60)", j, g_args.datatype[j]);
            } else {
                len = snprintf(tblColsBuf + len, MAX_SQL_SIZE, ", COL%d %s", j, g_args.datatype[j]);
            }
            len = strlen(tblColsBuf);
            j++;
        }

        len = snprintf(tblColsBuf + len, MAX_SQL_SIZE - len, ")");

        verbosePrint("%s() LN%d: dbName: %s num of tb: %d schema: %s\n", __func__, __LINE__,
                g_Dbs.db[i].dbName, g_args.num_of_tables, tblColsBuf);
        startMultiThreadCreateChildTable(
              tblColsBuf,
              g_Dbs.threadCountByCreateTbl,
              g_args.num_of_tables,
              g_Dbs.db[i].dbName,
              NULL);
    }
  }
}

/*
static int taosGetLineNum(const char *fileName)
{
  int lineNum = 0;
  char cmd[1024] = { 0 };
  char buf[1024] = { 0 };
  sprintf(cmd, "wc -l %s", fileName);

  FILE *fp = popen(cmd, "r");
  if (fp == NULL) {
    fprintf(stderr, "ERROR: failed to execute:%s, error:%s\n", cmd, strerror(errno));
    return lineNum;
  }

  if (fgets(buf, sizeof(buf), fp)) {
    int index = strchr((const char*)buf, ' ') - buf;
    buf[index] = '\0';
    lineNum = atoi(buf);
  }
  pclose(fp);
  return lineNum;
}
*/

/*
  Read 10000 lines at most. If more than 10000 lines, continue to read after using
*/
int readTagFromCsvFileToMem(SSuperTable  * superTblInfo) {
  size_t  n = 0;
  ssize_t readLen = 0;
  char *  line = NULL;

  FILE *fp = fopen(superTblInfo->tagsFile, "r");
  if (fp == NULL) {
    printf("Failed to open tags file: %s, reason:%s\n",
            superTblInfo->tagsFile, strerror(errno));
    return -1;
  }

  if (superTblInfo->tagDataBuf) {
    free(superTblInfo->tagDataBuf);
    superTblInfo->tagDataBuf = NULL;
  }

  int tagCount = 10000;
  int count = 0;
  char* tagDataBuf = calloc(1, superTblInfo->lenOfTagOfOneRow * tagCount);
  if (tagDataBuf == NULL) {
    printf("Failed to calloc, reason:%s\n", strerror(errno));
    fclose(fp);
    return -1;
  }

  while ((readLen = tgetline(&line, &n, fp)) != -1) {
    if (('\r' == line[readLen - 1]) || ('\n' == line[readLen - 1])) {
      line[--readLen] = 0;
    }

    if (readLen == 0) {
      continue;
    }

    memcpy(tagDataBuf + count * superTblInfo->lenOfTagOfOneRow, line, readLen);
    count++;

    if (count >= tagCount - 1) {
      char *tmp = realloc(tagDataBuf,
              (size_t)tagCount*1.5*superTblInfo->lenOfTagOfOneRow);
      if (tmp != NULL) {
        tagDataBuf = tmp;
        tagCount = (int)(tagCount*1.5);
        memset(tagDataBuf + count*superTblInfo->lenOfTagOfOneRow,
                0, (size_t)((tagCount-count)*superTblInfo->lenOfTagOfOneRow));
      } else {
        // exit, if allocate more memory failed
        printf("realloc fail for save tag val from %s\n", superTblInfo->tagsFile);
        tmfree(tagDataBuf);
        free(line);
        fclose(fp);
        return -1;
      }
    }
  }

  superTblInfo->tagDataBuf = tagDataBuf;
  superTblInfo->tagSampleCount = count;

  free(line);
  fclose(fp);
  return 0;
}

int readSampleFromJsonFileToMem(SSuperTable  * superTblInfo) {
  // TODO
  return 0;
}


/*
  Read 10000 lines at most. If more than 10000 lines, continue to read after using
*/
int readSampleFromCsvFileToMem(FILE *fp, SSuperTable* superTblInfo, char* sampleBuf) {
  size_t  n = 0;
  ssize_t readLen = 0;
  char *  line = NULL;
  int getRows = 0;

  memset(sampleBuf, 0, MAX_SAMPLES_ONCE_FROM_FILE* superTblInfo->lenOfOneRow);
  while (1) {
    readLen = tgetline(&line, &n, fp);
    if (-1 == readLen) {
      if(0 != fseek(fp, 0, SEEK_SET)) {
        printf("Failed to fseek file: %s, reason:%s\n",
                superTblInfo->sampleFile, strerror(errno));
        return -1;
      }
      continue;
    }
  
    if (('\r' == line[readLen - 1]) || ('\n' == line[readLen - 1])) {
      line[--readLen] = 0;
    }

    if (readLen == 0) {
      continue;
    }

    if (readLen > superTblInfo->lenOfOneRow) {
      printf("sample row len[%d] overflow define schema len[%d], so discard this row\n",
              (int32_t)readLen, superTblInfo->lenOfOneRow);
      continue;
    }

    memcpy(sampleBuf + getRows * superTblInfo->lenOfOneRow, line, readLen);
    getRows++;

    if (getRows == MAX_SAMPLES_ONCE_FROM_FILE) {
      break;
    }
  }

  tmfree(line);
  return 0;
}

/*
void readSampleFromFileToMem(SSuperTable  * supterTblInfo) {
  int ret;
  if (0 == strncasecmp(supterTblInfo->sampleFormat, "csv", 3)) {
    ret = readSampleFromCsvFileToMem(supterTblInfo);
  } else if (0 == strncasecmp(supterTblInfo->sampleFormat, "json", 4)) {
    ret = readSampleFromJsonFileToMem(supterTblInfo);
  }

  if (0 != ret) {
    exit(-1);
  }
}
*/
static bool getColumnAndTagTypeFromInsertJsonFile(cJSON* stbInfo, SSuperTable* superTbls) {  
  bool  ret = false;
  
  // columns 
  cJSON *columns = cJSON_GetObjectItem(stbInfo, "columns");
  if (columns && columns->type != cJSON_Array) {
    printf("failed to read json, columns not found\n");
    goto PARSE_OVER;
  } else if (NULL == columns) {
    superTbls->columnCount = 0;
    superTbls->tagCount    = 0;
    return true;
  }
  
  int columnSize = cJSON_GetArraySize(columns);
  if (columnSize > MAX_COLUMN_COUNT) {
    printf("failed to read json, column size overflow, max column size is %d\n",
            MAX_COLUMN_COUNT);
    goto PARSE_OVER;
  }

  int count = 1;
  int index = 0;
  StrColumn    columnCase;

  //superTbls->columnCount = columnSize;  
  for (int k = 0; k < columnSize; ++k) {
    cJSON* column = cJSON_GetArrayItem(columns, k);
    if (column == NULL) continue;

    count = 1;
    cJSON* countObj = cJSON_GetObjectItem(column, "count");
    if (countObj && countObj->type == cJSON_Number) {
      count = countObj->valueint;    
    } else if (countObj && countObj->type != cJSON_Number) {
      printf("failed to read json, column count not found");
      goto PARSE_OVER;
    } else {
      count = 1;
    }

    // column info 
    memset(&columnCase, 0, sizeof(StrColumn));
    cJSON *dataType = cJSON_GetObjectItem(column, "type");
    if (!dataType || dataType->type != cJSON_String || dataType->valuestring == NULL) {
      printf("failed to read json, column type not found");
      goto PARSE_OVER;
    }
    //tstrncpy(superTbls->columns[k].dataType, dataType->valuestring, MAX_TB_NAME_SIZE);
    tstrncpy(columnCase.dataType, dataType->valuestring, MAX_TB_NAME_SIZE);
            
    cJSON* dataLen = cJSON_GetObjectItem(column, "len");
    if (dataLen && dataLen->type == cJSON_Number) {
      columnCase.dataLen = dataLen->valueint;    
    } else if (dataLen && dataLen->type != cJSON_Number) {
      printf("failed to read json, column len not found");
      goto PARSE_OVER;
    } else {
      columnCase.dataLen = 8;
    }
    
    for (int n = 0; n < count; ++n) {
      tstrncpy(superTbls->columns[index].dataType, columnCase.dataType, MAX_TB_NAME_SIZE);
      superTbls->columns[index].dataLen = columnCase.dataLen; 
      index++;
    }
  }  
  superTbls->columnCount = index;  
  
  count = 1;
  index = 0;
  // tags 
  cJSON *tags = cJSON_GetObjectItem(stbInfo, "tags");
  if (!tags || tags->type != cJSON_Array) {
    printf("failed to read json, tags not found");
    goto PARSE_OVER;
  }
  
  int tagSize = cJSON_GetArraySize(tags);
  if (tagSize > MAX_TAG_COUNT) {
    printf("failed to read json, tags size overflow, max tag size is %d\n", MAX_TAG_COUNT);
    goto PARSE_OVER;
  }
  
  //superTbls->tagCount = tagSize;  
  for (int k = 0; k < tagSize; ++k) {
    cJSON* tag = cJSON_GetArrayItem(tags, k);
    if (tag == NULL) continue;
    
    count = 1;
    cJSON* countObj = cJSON_GetObjectItem(tag, "count");
    if (countObj && countObj->type == cJSON_Number) {
      count = countObj->valueint;    
    } else if (countObj && countObj->type != cJSON_Number) {
      printf("failed to read json, column count not found");
      goto PARSE_OVER;
    } else {
      count = 1;
    }

    // column info 
    memset(&columnCase, 0, sizeof(StrColumn));
    cJSON *dataType = cJSON_GetObjectItem(tag, "type");
    if (!dataType || dataType->type != cJSON_String || dataType->valuestring == NULL) {
      printf("failed to read json, tag type not found");
      goto PARSE_OVER;
    }
    tstrncpy(columnCase.dataType, dataType->valuestring, MAX_TB_NAME_SIZE);
            
    cJSON* dataLen = cJSON_GetObjectItem(tag, "len");
    if (dataLen && dataLen->type == cJSON_Number) {
      columnCase.dataLen = dataLen->valueint;    
    } else if (dataLen && dataLen->type != cJSON_Number) {
      printf("failed to read json, column len not found");
      goto PARSE_OVER;
    } else {
      columnCase.dataLen = 0;
    }  
    
    for (int n = 0; n < count; ++n) {
      tstrncpy(superTbls->tags[index].dataType, columnCase.dataType, MAX_TB_NAME_SIZE);
      superTbls->tags[index].dataLen = columnCase.dataLen; 
      index++;
    }
  }      
  superTbls->tagCount = index;

  ret = true;

PARSE_OVER:
  //free(content);
  //cJSON_Delete(root);
  //fclose(fp);
  return ret;
}

static bool getMetaFromInsertJsonFile(cJSON* root) {
  bool  ret = false;

  cJSON* cfgdir = cJSON_GetObjectItem(root, "cfgdir");
  if (cfgdir && cfgdir->type == cJSON_String && cfgdir->valuestring != NULL) {
    tstrncpy(g_Dbs.cfgDir, cfgdir->valuestring, MAX_FILE_NAME_LEN);
  }

  cJSON* host = cJSON_GetObjectItem(root, "host");
  if (host && host->type == cJSON_String && host->valuestring != NULL) {
    tstrncpy(g_Dbs.host, host->valuestring, MAX_DB_NAME_SIZE);
  } else if (!host) {
    tstrncpy(g_Dbs.host, "127.0.0.1", MAX_DB_NAME_SIZE);
  } else {
    printf("failed to read json, host not found\n");
    goto PARSE_OVER;
  }

  cJSON* port = cJSON_GetObjectItem(root, "port");
  if (port && port->type == cJSON_Number) {
    g_Dbs.port = port->valueint;
  } else if (!port) {
    g_Dbs.port = 6030;
  }

  cJSON* user = cJSON_GetObjectItem(root, "user");
  if (user && user->type == cJSON_String && user->valuestring != NULL) {
    tstrncpy(g_Dbs.user, user->valuestring, MAX_DB_NAME_SIZE);   
  } else if (!user) {
    tstrncpy(g_Dbs.user, "root", MAX_DB_NAME_SIZE);
  }

  cJSON* password = cJSON_GetObjectItem(root, "password");
  if (password && password->type == cJSON_String && password->valuestring != NULL) {
    tstrncpy(g_Dbs.password, password->valuestring, MAX_DB_NAME_SIZE);
  } else if (!password) {
    tstrncpy(g_Dbs.password, "taosdata", MAX_DB_NAME_SIZE);
  }

  cJSON* resultfile = cJSON_GetObjectItem(root, "result_file");
  if (resultfile && resultfile->type == cJSON_String && resultfile->valuestring != NULL) {
    tstrncpy(g_Dbs.resultFile, resultfile->valuestring, MAX_FILE_NAME_LEN);
  } else if (!resultfile) {
    tstrncpy(g_Dbs.resultFile, "./insert_res.txt", MAX_FILE_NAME_LEN);
  }

  cJSON* threads = cJSON_GetObjectItem(root, "thread_count");
  if (threads && threads->type == cJSON_Number) {
    g_Dbs.threadCount = threads->valueint;
  } else if (!threads) {
    g_Dbs.threadCount = 1;
  } else {
    printf("failed to read json, threads not found");
    goto PARSE_OVER;
  }  
  
  cJSON* threads2 = cJSON_GetObjectItem(root, "thread_count_create_tbl");
  if (threads2 && threads2->type == cJSON_Number) {
    g_Dbs.threadCountByCreateTbl = threads2->valueint;
  } else if (!threads2) {
    g_Dbs.threadCountByCreateTbl = 1;
  } else {
    printf("failed to read json, threads2 not found");
    goto PARSE_OVER;
  } 

      cJSON* gInsertInterval = cJSON_GetObjectItem(root, "insert_interval");
      if (gInsertInterval && gInsertInterval->type == cJSON_Number) {
        g_args.insert_interval = gInsertInterval->valueint;
      } else if (!gInsertInterval) {
        g_args.insert_interval = 0;
      } else {
        printf("failed to read json, insert_interval input mistake");
        goto PARSE_OVER;
      }
 
      cJSON* numRecPerReq = cJSON_GetObjectItem(root, "num_of_records_per_req");
      if (numRecPerReq && numRecPerReq->type == cJSON_Number) {
        g_args.num_of_RPR = numRecPerReq->valueint;
      } else if (!numRecPerReq) {
        g_args.num_of_RPR = 100;
      } else {
        printf("failed to read json, num_of_records_per_req not found");
        goto PARSE_OVER;
      }
 
  cJSON *answerPrompt = cJSON_GetObjectItem(root, "confirm_parameter_prompt"); // yes, no,
  if (answerPrompt 
          && answerPrompt->type == cJSON_String
          && answerPrompt->valuestring != NULL) {
    if (0 == strncasecmp(answerPrompt->valuestring, "yes", 3)) {
      g_args.answer_yes = false;
    } else if (0 == strncasecmp(answerPrompt->valuestring, "no", 2)) {
      g_args.answer_yes = true;
    } else {
      g_args.answer_yes = false;
    }
  } else if (!answerPrompt) {
    g_args.answer_yes = false;
  } else {
    printf("failed to read json, confirm_parameter_prompt not found");
    goto PARSE_OVER;
  }  

  cJSON* dbs = cJSON_GetObjectItem(root, "databases");
  if (!dbs || dbs->type != cJSON_Array) {
    printf("failed to read json, databases not found\n");
    goto PARSE_OVER;
  }

  int dbSize = cJSON_GetArraySize(dbs);
  if (dbSize > MAX_DB_COUNT) {
    printf("failed to read json, databases size overflow, max database is %d\n", MAX_DB_COUNT);
    goto PARSE_OVER;
  }

  g_Dbs.dbCount = dbSize;
  for (int i = 0; i < dbSize; ++i) {
    cJSON* dbinfos = cJSON_GetArrayItem(dbs, i);
    if (dbinfos == NULL) continue;

    // dbinfo 
    cJSON *dbinfo = cJSON_GetObjectItem(dbinfos, "dbinfo");
    if (!dbinfo || dbinfo->type != cJSON_Object) {
      printf("failed to read json, dbinfo not found");
      goto PARSE_OVER;
    }
    
    cJSON *dbName = cJSON_GetObjectItem(dbinfo, "name");
    if (!dbName || dbName->type != cJSON_String || dbName->valuestring == NULL) {
      printf("failed to read json, db name not found");
      goto PARSE_OVER;
    }
    tstrncpy(g_Dbs.db[i].dbName, dbName->valuestring, MAX_DB_NAME_SIZE);

    cJSON *drop = cJSON_GetObjectItem(dbinfo, "drop");
    if (drop && drop->type == cJSON_String && drop->valuestring != NULL) {
      if (0 == strncasecmp(drop->valuestring, "yes", 3)) {
        g_Dbs.db[i].drop = 1;
      } else {
        g_Dbs.db[i].drop = 0;
      }        
    } else if (!drop) {
      g_Dbs.db[i].drop = 0;
    } else {
      printf("failed to read json, drop not found");
      goto PARSE_OVER;
    }

    cJSON *precision = cJSON_GetObjectItem(dbinfo, "precision");
    if (precision && precision->type == cJSON_String && precision->valuestring != NULL) {
      tstrncpy(g_Dbs.db[i].dbCfg.precision, precision->valuestring, MAX_DB_NAME_SIZE);
    } else if (!precision) {
      //tstrncpy(g_Dbs.db[i].dbCfg.precision, "ms", MAX_DB_NAME_SIZE);
      memset(g_Dbs.db[i].dbCfg.precision, 0, MAX_DB_NAME_SIZE);
    } else {
      printf("failed to read json, precision not found");
      goto PARSE_OVER;
    }

    cJSON* update = cJSON_GetObjectItem(dbinfo, "update");
    if (update && update->type == cJSON_Number) {
      g_Dbs.db[i].dbCfg.update = update->valueint;
    } else if (!update) {
      g_Dbs.db[i].dbCfg.update = -1;
    } else {
      printf("failed to read json, update not found");
      goto PARSE_OVER;
    }

    cJSON* replica = cJSON_GetObjectItem(dbinfo, "replica");
    if (replica && replica->type == cJSON_Number) {
      g_Dbs.db[i].dbCfg.replica = replica->valueint;
    } else if (!replica) {
      g_Dbs.db[i].dbCfg.replica = -1;
    } else {
      printf("failed to read json, replica not found");
      goto PARSE_OVER;
    }

    cJSON* keep = cJSON_GetObjectItem(dbinfo, "keep");
    if (keep && keep->type == cJSON_Number) {
      g_Dbs.db[i].dbCfg.keep = keep->valueint;
    } else if (!keep) {
      g_Dbs.db[i].dbCfg.keep = -1;
    } else {
     printf("failed to read json, keep not found");
     goto PARSE_OVER;
    }
    
    cJSON* days = cJSON_GetObjectItem(dbinfo, "days");
    if (days && days->type == cJSON_Number) {
      g_Dbs.db[i].dbCfg.days = days->valueint;
    } else if (!days) {
      g_Dbs.db[i].dbCfg.days = -1;
    } else {
     printf("failed to read json, days not found");
     goto PARSE_OVER;
    }
    
    cJSON* cache = cJSON_GetObjectItem(dbinfo, "cache");
    if (cache && cache->type == cJSON_Number) {
      g_Dbs.db[i].dbCfg.cache = cache->valueint;
    } else if (!cache) {
      g_Dbs.db[i].dbCfg.cache = -1;
    } else {
     printf("failed to read json, cache not found");
     goto PARSE_OVER;
    }
        
    cJSON* blocks= cJSON_GetObjectItem(dbinfo, "blocks");
    if (blocks && blocks->type == cJSON_Number) {
      g_Dbs.db[i].dbCfg.blocks = blocks->valueint;
    } else if (!blocks) {
      g_Dbs.db[i].dbCfg.blocks = -1;
    } else {
     printf("failed to read json, block not found");
     goto PARSE_OVER;
    }

    //cJSON* maxtablesPerVnode= cJSON_GetObjectItem(dbinfo, "maxtablesPerVnode");
    //if (maxtablesPerVnode && maxtablesPerVnode->type == cJSON_Number) {
    //  g_Dbs.db[i].dbCfg.maxtablesPerVnode = maxtablesPerVnode->valueint;
    //} else if (!maxtablesPerVnode) {
    //  g_Dbs.db[i].dbCfg.maxtablesPerVnode = TSDB_DEFAULT_TABLES;
    //} else {
    // printf("failed to read json, maxtablesPerVnode not found");
    // goto PARSE_OVER;
    //}

    cJSON* minRows= cJSON_GetObjectItem(dbinfo, "minRows");
    if (minRows && minRows->type == cJSON_Number) {
      g_Dbs.db[i].dbCfg.minRows = minRows->valueint;
    } else if (!minRows) {
      g_Dbs.db[i].dbCfg.minRows = -1;
    } else {
     printf("failed to read json, minRows not found");
     goto PARSE_OVER;
    }

    cJSON* maxRows= cJSON_GetObjectItem(dbinfo, "maxRows");
    if (maxRows && maxRows->type == cJSON_Number) {
      g_Dbs.db[i].dbCfg.maxRows = maxRows->valueint;
    } else if (!maxRows) {
      g_Dbs.db[i].dbCfg.maxRows = -1;
    } else {
     printf("failed to read json, maxRows not found");
     goto PARSE_OVER;
    }

    cJSON* comp= cJSON_GetObjectItem(dbinfo, "comp");
    if (comp && comp->type == cJSON_Number) {
      g_Dbs.db[i].dbCfg.comp = comp->valueint;
    } else if (!comp) {
      g_Dbs.db[i].dbCfg.comp = -1;
    } else {
     printf("failed to read json, comp not found");
     goto PARSE_OVER;
    }

    cJSON* walLevel= cJSON_GetObjectItem(dbinfo, "walLevel");
    if (walLevel && walLevel->type == cJSON_Number) {
      g_Dbs.db[i].dbCfg.walLevel = walLevel->valueint;
    } else if (!walLevel) {
      g_Dbs.db[i].dbCfg.walLevel = -1;
    } else {
     printf("failed to read json, walLevel not found");
     goto PARSE_OVER;
    }

    cJSON* cacheLast= cJSON_GetObjectItem(dbinfo, "cachelast");
    if (cacheLast && cacheLast->type == cJSON_Number) {
      g_Dbs.db[i].dbCfg.cacheLast = cacheLast->valueint;
    } else if (!cacheLast) {
      g_Dbs.db[i].dbCfg.cacheLast = -1;
    } else {
     printf("failed to read json, cacheLast not found");
     goto PARSE_OVER;
    }

    cJSON* quorum= cJSON_GetObjectItem(dbinfo, "quorum");
    if (quorum && quorum->type == cJSON_Number) {
      g_Dbs.db[i].dbCfg.quorum = quorum->valueint;
    } else if (!quorum) {
      g_Dbs.db[i].dbCfg.quorum = -1;
    } else {
     printf("failed to read json, walLevel not found");
     goto PARSE_OVER;
    }

    cJSON* fsync= cJSON_GetObjectItem(dbinfo, "fsync");
    if (fsync && fsync->type == cJSON_Number) {
      g_Dbs.db[i].dbCfg.fsync = fsync->valueint;
    } else if (!fsync) {
      g_Dbs.db[i].dbCfg.fsync = -1;
    } else {
     printf("failed to read json, fsync not found");
     goto PARSE_OVER;
    }    

    // super_talbes 
    cJSON *stables = cJSON_GetObjectItem(dbinfos, "super_tables");
    if (!stables || stables->type != cJSON_Array) {
      printf("failed to read json, super_tables not found");
      goto PARSE_OVER;
    }    
    
    int stbSize = cJSON_GetArraySize(stables);
    if (stbSize > MAX_SUPER_TABLE_COUNT) {
      printf("failed to read json, databases size overflow, max database is %d\n", MAX_SUPER_TABLE_COUNT);
      goto PARSE_OVER;
    }

    g_Dbs.db[i].superTblCount = stbSize;
    for (int j = 0; j < stbSize; ++j) {
      cJSON* stbInfo = cJSON_GetArrayItem(stables, j);
      if (stbInfo == NULL) continue;
    
      // dbinfo 
      cJSON *stbName = cJSON_GetObjectItem(stbInfo, "name");
      if (!stbName || stbName->type != cJSON_String || stbName->valuestring == NULL) {
        printf("failed to read json, stb name not found");
        goto PARSE_OVER;
      }
      tstrncpy(g_Dbs.db[i].superTbls[j].sTblName, stbName->valuestring, MAX_TB_NAME_SIZE);
    
      cJSON *prefix = cJSON_GetObjectItem(stbInfo, "childtable_prefix");
      if (!prefix || prefix->type != cJSON_String || prefix->valuestring == NULL) {
        printf("failed to read json, childtable_prefix not found");
        goto PARSE_OVER;
      }
      tstrncpy(g_Dbs.db[i].superTbls[j].childTblPrefix, prefix->valuestring, MAX_DB_NAME_SIZE);

      cJSON *autoCreateTbl = cJSON_GetObjectItem(stbInfo, "auto_create_table"); // yes, no, null
      if (autoCreateTbl
              && autoCreateTbl->type == cJSON_String
              && autoCreateTbl->valuestring != NULL) {
        if (0 == strncasecmp(autoCreateTbl->valuestring, "yes", 3)) {
          g_Dbs.db[i].superTbls[j].autoCreateTable = AUTO_CREATE_SUBTBL;
        } else if (0 == strncasecmp(autoCreateTbl->valuestring, "no", 2)) {
          g_Dbs.db[i].superTbls[j].autoCreateTable = PRE_CREATE_SUBTBL;
        } else {
          g_Dbs.db[i].superTbls[j].autoCreateTable = PRE_CREATE_SUBTBL;
        }
      } else if (!autoCreateTbl) {
        g_Dbs.db[i].superTbls[j].autoCreateTable = PRE_CREATE_SUBTBL;
      } else {
        printf("failed to read json, auto_create_table not found");
        goto PARSE_OVER;
      }
      
      cJSON* batchCreateTbl = cJSON_GetObjectItem(stbInfo, "batch_create_tbl_num");
      if (batchCreateTbl && batchCreateTbl->type == cJSON_Number) {
        g_Dbs.db[i].superTbls[j].batchCreateTableNum = batchCreateTbl->valueint;
      } else if (!batchCreateTbl) {
        g_Dbs.db[i].superTbls[j].batchCreateTableNum = 1000;
      } else {
        printf("failed to read json, batch_create_tbl_num not found");
        goto PARSE_OVER;
      }      

      cJSON *childTblExists = cJSON_GetObjectItem(stbInfo, "child_table_exists"); // yes, no
      if (childTblExists
              && childTblExists->type == cJSON_String
              && childTblExists->valuestring != NULL) {
        if (0 == strncasecmp(childTblExists->valuestring, "yes", 3)) {
          g_Dbs.db[i].superTbls[j].childTblExists = TBL_ALREADY_EXISTS;
        } else if (0 == strncasecmp(childTblExists->valuestring, "no", 2)) {
          g_Dbs.db[i].superTbls[j].childTblExists = TBL_NO_EXISTS;
        } else {
          g_Dbs.db[i].superTbls[j].childTblExists = TBL_NO_EXISTS;
        }
      } else if (!childTblExists) {
        g_Dbs.db[i].superTbls[j].childTblExists = TBL_NO_EXISTS;
      } else {
        printf("failed to read json, child_table_exists not found");
        goto PARSE_OVER;
      }
      
      cJSON* count = cJSON_GetObjectItem(stbInfo, "childtable_count");
      if (!count || count->type != cJSON_Number || 0 >= count->valueint) {
        printf("failed to read json, childtable_count not found");
        goto PARSE_OVER;
      }
      g_Dbs.db[i].superTbls[j].childTblCount = count->valueint;

      cJSON *dataSource = cJSON_GetObjectItem(stbInfo, "data_source");
      if (dataSource && dataSource->type == cJSON_String
              && dataSource->valuestring != NULL) {
        tstrncpy(g_Dbs.db[i].superTbls[j].dataSource,
                dataSource->valuestring, MAX_DB_NAME_SIZE);
      } else if (!dataSource) {
        tstrncpy(g_Dbs.db[i].superTbls[j].dataSource, "rand", MAX_DB_NAME_SIZE);
      } else {
        printf("failed to read json, data_source not found");
        goto PARSE_OVER;
      }

      cJSON *insertMode = cJSON_GetObjectItem(stbInfo, "insert_mode"); // taosc , restful
      if (insertMode && insertMode->type == cJSON_String
              && insertMode->valuestring != NULL) {
        tstrncpy(g_Dbs.db[i].superTbls[j].insertMode,
                insertMode->valuestring, MAX_DB_NAME_SIZE);
      } else if (!insertMode) {
        tstrncpy(g_Dbs.db[i].superTbls[j].insertMode, "taosc", MAX_DB_NAME_SIZE);
      } else {
        printf("failed to read json, insert_mode not found");
        goto PARSE_OVER;
      }

      cJSON *ts = cJSON_GetObjectItem(stbInfo, "start_timestamp");
      if (ts && ts->type == cJSON_String && ts->valuestring != NULL) {
        tstrncpy(g_Dbs.db[i].superTbls[j].startTimestamp, ts->valuestring, MAX_DB_NAME_SIZE);
      } else if (!ts) {
        tstrncpy(g_Dbs.db[i].superTbls[j].startTimestamp, "now", MAX_DB_NAME_SIZE);
      } else {
        printf("failed to read json, start_timestamp not found");
        goto PARSE_OVER;
      }
    
      cJSON* timestampStep = cJSON_GetObjectItem(stbInfo, "timestamp_step");
      if (timestampStep && timestampStep->type == cJSON_Number) {
        g_Dbs.db[i].superTbls[j].timeStampStep = timestampStep->valueint;
      } else if (!timestampStep) {
        g_Dbs.db[i].superTbls[j].timeStampStep = 1000;
      } else {
        printf("failed to read json, timestamp_step not found");
        goto PARSE_OVER;
      }

      cJSON* sampleDataBufSize = cJSON_GetObjectItem(stbInfo, "sample_buf_size");
      if (sampleDataBufSize && sampleDataBufSize->type == cJSON_Number) {
        g_Dbs.db[i].superTbls[j].sampleDataBufSize = sampleDataBufSize->valueint;
        if (g_Dbs.db[i].superTbls[j].sampleDataBufSize < 1024*1024) {
          g_Dbs.db[i].superTbls[j].sampleDataBufSize = 1024*1024 + 1024;
        }
      } else if (!sampleDataBufSize) {
        g_Dbs.db[i].superTbls[j].sampleDataBufSize = 1024*1024 + 1024;
      } else {
        printf("failed to read json, sample_buf_size not found");
        goto PARSE_OVER;
      }      
       
      cJSON *sampleFormat = cJSON_GetObjectItem(stbInfo, "sample_format");
      if (sampleFormat && sampleFormat->type == cJSON_String && sampleFormat->valuestring != NULL) {
        tstrncpy(g_Dbs.db[i].superTbls[j].sampleFormat,
                sampleFormat->valuestring, MAX_DB_NAME_SIZE);
      } else if (!sampleFormat) {
        tstrncpy(g_Dbs.db[i].superTbls[j].sampleFormat, "csv", MAX_DB_NAME_SIZE);
      } else {
        printf("failed to read json, sample_format not found");
        goto PARSE_OVER;
      }      
      
      cJSON *sampleFile = cJSON_GetObjectItem(stbInfo, "sample_file");
      if (sampleFile && sampleFile->type == cJSON_String && sampleFile->valuestring != NULL) {
        tstrncpy(g_Dbs.db[i].superTbls[j].sampleFile,
                sampleFile->valuestring, MAX_FILE_NAME_LEN);
      } else if (!sampleFile) {
        memset(g_Dbs.db[i].superTbls[j].sampleFile, 0, MAX_FILE_NAME_LEN);
      } else {
        printf("failed to read json, sample_file not found");
        goto PARSE_OVER;
      }          
      
      cJSON *tagsFile = cJSON_GetObjectItem(stbInfo, "tags_file");
      if (tagsFile && tagsFile->type == cJSON_String && tagsFile->valuestring != NULL) {
        tstrncpy(g_Dbs.db[i].superTbls[j].tagsFile,
                tagsFile->valuestring, MAX_FILE_NAME_LEN);
        if (0 == g_Dbs.db[i].superTbls[j].tagsFile[0]) {
          g_Dbs.db[i].superTbls[j].tagSource = 0;
        } else {
          g_Dbs.db[i].superTbls[j].tagSource = 1;
        }
      } else if (!tagsFile) {
        memset(g_Dbs.db[i].superTbls[j].tagsFile, 0, MAX_FILE_NAME_LEN);
        g_Dbs.db[i].superTbls[j].tagSource = 0;
      } else {
        printf("failed to read json, tags_file not found");
        goto PARSE_OVER;
      }
    
      cJSON* maxSqlLen = cJSON_GetObjectItem(stbInfo, "max_sql_len");
      if (maxSqlLen && maxSqlLen->type == cJSON_Number) {
        int32_t len = maxSqlLen->valueint;
        if (len > TSDB_MAX_ALLOWED_SQL_LEN) {
          len = TSDB_MAX_ALLOWED_SQL_LEN;
        } else if (len < TSDB_MAX_SQL_LEN) {
          len = TSDB_MAX_SQL_LEN;
        }       
        g_Dbs.db[i].superTbls[j].maxSqlLen = len;
      } else if (!maxSqlLen) {
        g_Dbs.db[i].superTbls[j].maxSqlLen = TSDB_MAX_SQL_LEN;
      } else {
        printf("failed to read json, maxSqlLen not found");
        goto PARSE_OVER;
      }      

      cJSON *multiThreadWriteOneTbl =
          cJSON_GetObjectItem(stbInfo, "multi_thread_write_one_tbl"); // no , yes
      if (multiThreadWriteOneTbl
              && multiThreadWriteOneTbl->type == cJSON_String
              && multiThreadWriteOneTbl->valuestring != NULL) {
        if (0 == strncasecmp(multiThreadWriteOneTbl->valuestring, "yes", 3)) {
          g_Dbs.db[i].superTbls[j].multiThreadWriteOneTbl = 1;
        } else {
          g_Dbs.db[i].superTbls[j].multiThreadWriteOneTbl = 0;
        }        
      } else if (!multiThreadWriteOneTbl) {
        g_Dbs.db[i].superTbls[j].multiThreadWriteOneTbl = 0;
      } else {
        printf("failed to read json, multiThreadWriteOneTbl not found");
        goto PARSE_OVER;
      }

      cJSON* numberOfTblInOneSql = cJSON_GetObjectItem(stbInfo, "number_of_tbl_in_one_sql");
      if (numberOfTblInOneSql && numberOfTblInOneSql->type == cJSON_Number) {
        g_Dbs.db[i].superTbls[j].numberOfTblInOneSql = numberOfTblInOneSql->valueint;
      } else if (!numberOfTblInOneSql) {
        g_Dbs.db[i].superTbls[j].numberOfTblInOneSql = 0;
      } else {
        printf("failed to read json, numberOfTblInOneSql not found");
        goto PARSE_OVER;
      }      

      cJSON* rowsPerTbl = cJSON_GetObjectItem(stbInfo, "rows_per_tbl");
      if (rowsPerTbl && rowsPerTbl->type == cJSON_Number) {
        g_Dbs.db[i].superTbls[j].rowsPerTbl = rowsPerTbl->valueint;
      } else if (!rowsPerTbl) {
        g_Dbs.db[i].superTbls[j].rowsPerTbl = 1;
      } else {
        printf("failed to read json, rowsPerTbl not found");
        goto PARSE_OVER;
      }      

      cJSON* disorderRatio = cJSON_GetObjectItem(stbInfo, "disorder_ratio");
      if (disorderRatio && disorderRatio->type == cJSON_Number) {
        g_Dbs.db[i].superTbls[j].disorderRatio = disorderRatio->valueint;
      } else if (!disorderRatio) {
        g_Dbs.db[i].superTbls[j].disorderRatio = 0;
      } else {
        printf("failed to read json, disorderRatio not found");
        goto PARSE_OVER;
      }      

      cJSON* disorderRange = cJSON_GetObjectItem(stbInfo, "disorder_range");
      if (disorderRange && disorderRange->type == cJSON_Number) {
        g_Dbs.db[i].superTbls[j].disorderRange = disorderRange->valueint;
      } else if (!disorderRange) {
        g_Dbs.db[i].superTbls[j].disorderRange = 1000;
      } else {
        printf("failed to read json, disorderRange not found");
        goto PARSE_OVER;
      }

      cJSON* insertRows = cJSON_GetObjectItem(stbInfo, "insert_rows");
      if (insertRows && insertRows->type == cJSON_Number) {
        g_Dbs.db[i].superTbls[j].insertRows = insertRows->valueint;
      } else if (!insertRows) {
        g_Dbs.db[i].superTbls[j].insertRows = 0x7FFFFFFFFFFFFFFF;
      } else {
        printf("failed to read json, insert_rows input mistake");
        goto PARSE_OVER;
      }

      cJSON* insertInterval = cJSON_GetObjectItem(stbInfo, "insert_interval");
      if (insertInterval && insertInterval->type == cJSON_Number) {
        g_Dbs.db[i].superTbls[j].insertInterval = insertInterval->valueint;
      } else if (!insertInterval) {
        debugPrint("%s() LN%d: stable insert interval be overrided by global %d.\n",
                __func__, __LINE__, g_args.insert_interval);
        g_Dbs.db[i].superTbls[j].insertInterval = g_args.insert_interval;
      } else {
        printf("failed to read json, insert_interval input mistake");
        goto PARSE_OVER;
      }

      if (NO_CREATE_SUBTBL == g_Dbs.db[i].superTbls[j].autoCreateTable
              || (TBL_ALREADY_EXISTS == g_Dbs.db[i].superTbls[j].childTblExists)) {
        continue;
      }

      int retVal = getColumnAndTagTypeFromInsertJsonFile(stbInfo, &g_Dbs.db[i].superTbls[j]);
      if (false == retVal) {
        goto PARSE_OVER;
      }      
    }    
  }

  ret = true;

PARSE_OVER:
  //free(content);
  //cJSON_Delete(root);
  //fclose(fp);
  return ret;
}

static bool getMetaFromQueryJsonFile(cJSON* root) {
  bool  ret = false;

  cJSON* cfgdir = cJSON_GetObjectItem(root, "cfgdir");
  if (cfgdir && cfgdir->type == cJSON_String && cfgdir->valuestring != NULL) {
    tstrncpy(g_queryInfo.cfgDir, cfgdir->valuestring, MAX_FILE_NAME_LEN);
  }

  cJSON* host = cJSON_GetObjectItem(root, "host");
  if (host && host->type == cJSON_String && host->valuestring != NULL) {
    tstrncpy(g_queryInfo.host, host->valuestring, MAX_DB_NAME_SIZE);
  } else if (!host) {
    tstrncpy(g_queryInfo.host, "127.0.0.1", MAX_DB_NAME_SIZE);
  } else {
    printf("failed to read json, host not found\n");
    goto PARSE_OVER;
  }

  cJSON* port = cJSON_GetObjectItem(root, "port");
  if (port && port->type == cJSON_Number) {
    g_queryInfo.port = port->valueint;
  } else if (!port) {
    g_queryInfo.port = 6030;
  }

  cJSON* user = cJSON_GetObjectItem(root, "user");
  if (user && user->type == cJSON_String && user->valuestring != NULL) {
    tstrncpy(g_queryInfo.user, user->valuestring, MAX_DB_NAME_SIZE);   
  } else if (!user) {
    tstrncpy(g_queryInfo.user, "root", MAX_DB_NAME_SIZE); ;
  }

  cJSON* password = cJSON_GetObjectItem(root, "password");
  if (password && password->type == cJSON_String && password->valuestring != NULL) {
    tstrncpy(g_queryInfo.password, password->valuestring, MAX_DB_NAME_SIZE);
  } else if (!password) {
    tstrncpy(g_queryInfo.password, "taosdata", MAX_DB_NAME_SIZE);;
  }

  cJSON *answerPrompt = cJSON_GetObjectItem(root, "confirm_parameter_prompt"); // yes, no,
  if (answerPrompt && answerPrompt->type == cJSON_String
          && answerPrompt->valuestring != NULL) {
    if (0 == strncasecmp(answerPrompt->valuestring, "yes", 3)) {
      g_args.answer_yes = false;
    } else if (0 == strncasecmp(answerPrompt->valuestring, "no", 2)) {
      g_args.answer_yes = true;
    } else {
      g_args.answer_yes = false;
    }
  } else if (!answerPrompt) {
    g_args.answer_yes = false;
  } else {
    printf("failed to read json, confirm_parameter_prompt not found");
    goto PARSE_OVER;
  }  

  cJSON* dbs = cJSON_GetObjectItem(root, "databases");
  if (dbs && dbs->type == cJSON_String && dbs->valuestring != NULL) {
    tstrncpy(g_queryInfo.dbName, dbs->valuestring, MAX_DB_NAME_SIZE);
  } else if (!dbs) {
    printf("failed to read json, databases not found\n");
    goto PARSE_OVER;
  }

  cJSON* queryMode = cJSON_GetObjectItem(root, "query_mode");
  if (queryMode && queryMode->type == cJSON_String && queryMode->valuestring != NULL) {
    tstrncpy(g_queryInfo.queryMode, queryMode->valuestring, MAX_TB_NAME_SIZE);
  } else if (!queryMode) {
    tstrncpy(g_queryInfo.queryMode, "taosc", MAX_TB_NAME_SIZE);
  } else {
    printf("failed to read json, query_mode not found\n");
    goto PARSE_OVER;
  }
  
  // super_table_query 
  cJSON *superQuery = cJSON_GetObjectItem(root, "specified_table_query");
  if (!superQuery) {
    g_queryInfo.superQueryInfo.concurrent = 0;
    g_queryInfo.superQueryInfo.sqlCount = 0;
  } else if (superQuery->type != cJSON_Object) {
    printf("failed to read json, super_table_query not found");
    goto PARSE_OVER;
  } else {  
    cJSON* rate = cJSON_GetObjectItem(superQuery, "query_interval");
    if (rate && rate->type == cJSON_Number) {
      g_queryInfo.superQueryInfo.rate = rate->valueint;
    } else if (!rate) {
      g_queryInfo.superQueryInfo.rate = 0;
    }
  
    cJSON* concurrent = cJSON_GetObjectItem(superQuery, "concurrent");
    if (concurrent && concurrent->type == cJSON_Number) {
      g_queryInfo.superQueryInfo.concurrent = concurrent->valueint;
    } else if (!concurrent) {
      g_queryInfo.superQueryInfo.concurrent = 1;
    }
  
    cJSON* mode = cJSON_GetObjectItem(superQuery, "mode");
    if (mode && mode->type == cJSON_String && mode->valuestring != NULL) {
      if (0 == strcmp("sync", mode->valuestring)) {      
        g_queryInfo.superQueryInfo.subscribeMode = 0;
      } else if (0 == strcmp("async", mode->valuestring)) {      
        g_queryInfo.superQueryInfo.subscribeMode = 1;
      } else {
        printf("failed to read json, subscribe mod error\n");
        goto PARSE_OVER;
      }
    } else {
      g_queryInfo.superQueryInfo.subscribeMode = 0;
    }
    
    cJSON* interval = cJSON_GetObjectItem(superQuery, "interval");
    if (interval && interval->type == cJSON_Number) {
      g_queryInfo.superQueryInfo.subscribeInterval = interval->valueint;
    } else if (!interval) {    
      //printf("failed to read json, subscribe interval no found\n");
      //goto PARSE_OVER;
      g_queryInfo.superQueryInfo.subscribeInterval = 10000;
    }
  
    cJSON* restart = cJSON_GetObjectItem(superQuery, "restart");
    if (restart && restart->type == cJSON_String && restart->valuestring != NULL) {
      if (0 == strcmp("yes", restart->valuestring)) {      
        g_queryInfo.superQueryInfo.subscribeRestart = 1;
      } else if (0 == strcmp("no", restart->valuestring)) {      
        g_queryInfo.superQueryInfo.subscribeRestart = 0;
      } else {
        printf("failed to read json, subscribe restart error\n");
        goto PARSE_OVER;
      }
    } else {
      g_queryInfo.superQueryInfo.subscribeRestart = 1;
    }
  
    cJSON* keepProgress = cJSON_GetObjectItem(superQuery, "keepProgress");
    if (keepProgress
            && keepProgress->type == cJSON_String
            && keepProgress->valuestring != NULL) {
      if (0 == strcmp("yes", keepProgress->valuestring)) {      
        g_queryInfo.superQueryInfo.subscribeKeepProgress = 1;
      } else if (0 == strcmp("no", keepProgress->valuestring)) {      
        g_queryInfo.superQueryInfo.subscribeKeepProgress = 0;
      } else {
        printf("failed to read json, subscribe keepProgress error\n");
        goto PARSE_OVER;
      }
    } else {
      g_queryInfo.superQueryInfo.subscribeKeepProgress = 0;
    }

    // sqls   
    cJSON* superSqls = cJSON_GetObjectItem(superQuery, "sqls");
    if (!superSqls) {
      g_queryInfo.superQueryInfo.sqlCount = 0;
    } else if (superSqls->type != cJSON_Array) {
      printf("failed to read json, super sqls not found\n");
      goto PARSE_OVER;
    } else {  
      int superSqlSize = cJSON_GetArraySize(superSqls);
      if (superSqlSize > MAX_QUERY_SQL_COUNT) {
        printf("failed to read json, query sql size overflow, max is %d\n", MAX_QUERY_SQL_COUNT);
        goto PARSE_OVER;
      }
      
      g_queryInfo.superQueryInfo.sqlCount = superSqlSize;
      for (int j = 0; j < superSqlSize; ++j) {
        cJSON* sql = cJSON_GetArrayItem(superSqls, j);
        if (sql == NULL) continue;
      
        cJSON *sqlStr = cJSON_GetObjectItem(sql, "sql");
        if (!sqlStr || sqlStr->type != cJSON_String || sqlStr->valuestring == NULL) {
          printf("failed to read json, sql not found\n");
          goto PARSE_OVER;
        }
        tstrncpy(g_queryInfo.superQueryInfo.sql[j], sqlStr->valuestring, MAX_QUERY_SQL_LENGTH);

        cJSON *result = cJSON_GetObjectItem(sql, "result");
        if (NULL != result && result->type == cJSON_String && result->valuestring != NULL) {
          tstrncpy(g_queryInfo.superQueryInfo.result[j], result->valuestring, MAX_FILE_NAME_LEN);
        } else if (NULL == result) {
          memset(g_queryInfo.superQueryInfo.result[j], 0, MAX_FILE_NAME_LEN);
        } else {
          printf("failed to read json, super query result file not found\n");
          goto PARSE_OVER;
        } 
      }
    }
  }
  
  // sub_table_query 
  cJSON *subQuery = cJSON_GetObjectItem(root, "super_table_query");
  if (!subQuery) {
    g_queryInfo.subQueryInfo.threadCnt = 0;
    g_queryInfo.subQueryInfo.sqlCount = 0;
  } else if (subQuery->type != cJSON_Object) {
    printf("failed to read json, sub_table_query not found");
    ret = true;
    goto PARSE_OVER;
  } else {
    cJSON* subrate = cJSON_GetObjectItem(subQuery, "query_interval");
    if (subrate && subrate->type == cJSON_Number) {
      g_queryInfo.subQueryInfo.rate = subrate->valueint;
    } else if (!subrate) {
      g_queryInfo.subQueryInfo.rate = 0;
    }
  
    cJSON* threads = cJSON_GetObjectItem(subQuery, "threads");
    if (threads && threads->type == cJSON_Number) {
      g_queryInfo.subQueryInfo.threadCnt = threads->valueint;
    } else if (!threads) {
      g_queryInfo.subQueryInfo.threadCnt = 1;
    }
  
    //cJSON* subTblCnt = cJSON_GetObjectItem(subQuery, "childtable_count");
    //if (subTblCnt && subTblCnt->type == cJSON_Number) {
    //  g_queryInfo.subQueryInfo.childTblCount = subTblCnt->valueint;
    //} else if (!subTblCnt) {
    //  g_queryInfo.subQueryInfo.childTblCount = 0;
    //}
  
    cJSON* stblname = cJSON_GetObjectItem(subQuery, "stblname");
    if (stblname && stblname->type == cJSON_String && stblname->valuestring != NULL) {
      tstrncpy(g_queryInfo.subQueryInfo.sTblName, stblname->valuestring, MAX_TB_NAME_SIZE);
    } else {
      printf("failed to read json, super table name not found\n");
      goto PARSE_OVER;
    }
  
    cJSON* submode = cJSON_GetObjectItem(subQuery, "mode");
    if (submode && submode->type == cJSON_String && submode->valuestring != NULL) {
      if (0 == strcmp("sync", submode->valuestring)) {      
        g_queryInfo.subQueryInfo.subscribeMode = 0;
      } else if (0 == strcmp("async", submode->valuestring)) {      
        g_queryInfo.subQueryInfo.subscribeMode = 1;
      } else {
        printf("failed to read json, subscribe mod error\n");
        goto PARSE_OVER;
      }
    } else {
      g_queryInfo.subQueryInfo.subscribeMode = 0;
    }
    
    cJSON* subinterval = cJSON_GetObjectItem(subQuery, "interval");
    if (subinterval && subinterval->type == cJSON_Number) {
      g_queryInfo.subQueryInfo.subscribeInterval = subinterval->valueint;
    } else if (!subinterval) {    
      //printf("failed to read json, subscribe interval no found\n");
      //goto PARSE_OVER;
      g_queryInfo.subQueryInfo.subscribeInterval = 10000;
    }
  
    cJSON* subrestart = cJSON_GetObjectItem(subQuery, "restart");
    if (subrestart && subrestart->type == cJSON_String && subrestart->valuestring != NULL) {
      if (0 == strcmp("yes", subrestart->valuestring)) {      
        g_queryInfo.subQueryInfo.subscribeRestart = 1;
      } else if (0 == strcmp("no", subrestart->valuestring)) {      
        g_queryInfo.subQueryInfo.subscribeRestart = 0;
      } else {
        printf("failed to read json, subscribe restart error\n");
        goto PARSE_OVER;
      }
    } else {
      g_queryInfo.subQueryInfo.subscribeRestart = 1;
    }
  
    cJSON* subkeepProgress = cJSON_GetObjectItem(subQuery, "keepProgress");
    if (subkeepProgress && subkeepProgress->type == cJSON_String && subkeepProgress->valuestring != NULL) {
      if (0 == strcmp("yes", subkeepProgress->valuestring)) {      
        g_queryInfo.subQueryInfo.subscribeKeepProgress = 1;
      } else if (0 == strcmp("no", subkeepProgress->valuestring)) {      
        g_queryInfo.subQueryInfo.subscribeKeepProgress = 0;
      } else {
        printf("failed to read json, subscribe keepProgress error\n");
        goto PARSE_OVER;
      }
    } else {
      g_queryInfo.subQueryInfo.subscribeKeepProgress = 0;
    }  

    // sqls     
    cJSON* subsqls = cJSON_GetObjectItem(subQuery, "sqls");
    if (!subsqls) {
      g_queryInfo.subQueryInfo.sqlCount = 0;
    } else if (subsqls->type != cJSON_Array) {
      printf("failed to read json, super sqls not found\n");
      goto PARSE_OVER;
    } else {  
      int superSqlSize = cJSON_GetArraySize(subsqls);
      if (superSqlSize > MAX_QUERY_SQL_COUNT) {
        printf("failed to read json, query sql size overflow, max is %d\n", MAX_QUERY_SQL_COUNT);
        goto PARSE_OVER;
      }
    
      g_queryInfo.subQueryInfo.sqlCount = superSqlSize;
      for (int j = 0; j < superSqlSize; ++j) {      
        cJSON* sql = cJSON_GetArrayItem(subsqls, j);
        if (sql == NULL) continue;
        
        cJSON *sqlStr = cJSON_GetObjectItem(sql, "sql");
        if (!sqlStr || sqlStr->type != cJSON_String || sqlStr->valuestring == NULL) {
          printf("failed to read json, sql not found\n");
          goto PARSE_OVER;
        }
        tstrncpy(g_queryInfo.subQueryInfo.sql[j], sqlStr->valuestring, MAX_QUERY_SQL_LENGTH);

        cJSON *result = cJSON_GetObjectItem(sql, "result");
        if (result != NULL && result->type == cJSON_String && result->valuestring != NULL){
          tstrncpy(g_queryInfo.subQueryInfo.result[j], result->valuestring, MAX_FILE_NAME_LEN);
        } else if (NULL == result) {
          memset(g_queryInfo.subQueryInfo.result[j], 0, MAX_FILE_NAME_LEN);
        }  else {
          printf("failed to read json, sub query result file not found\n");
          goto PARSE_OVER;
        } 
      }
    }
  }

  ret = true;

PARSE_OVER:
  //free(content);
  //cJSON_Delete(root);
  //fclose(fp);
  return ret;
}

static bool getInfoFromJsonFile(char* file) {
    debugPrint("%s %d %s\n", __func__, __LINE__, file);

  FILE *fp = fopen(file, "r");
  if (!fp) {
    printf("failed to read %s, reason:%s\n", file, strerror(errno));
    return false;
  }

  bool  ret = false;
  int   maxLen = 64000;
  char *content = calloc(1, maxLen + 1);
  int   len = fread(content, 1, maxLen, fp);
  if (len <= 0) {
    free(content);
    fclose(fp);
    printf("failed to read %s, content is null", file);
    return false;
  }

  content[len] = 0;
  cJSON* root = cJSON_Parse(content);
  if (root == NULL) {
    printf("failed to cjson parse %s, invalid json format", file);
    goto PARSE_OVER;
  }

  cJSON* filetype = cJSON_GetObjectItem(root, "filetype");
  if (filetype && filetype->type == cJSON_String && filetype->valuestring != NULL) {
    if (0 == strcasecmp("insert", filetype->valuestring)) {
      g_args.test_mode = INSERT_MODE;
    } else if (0 == strcasecmp("query", filetype->valuestring)) {
      g_args.test_mode = QUERY_MODE;
    } else if (0 == strcasecmp("subscribe", filetype->valuestring)) {
      g_args.test_mode = SUBSCRIBE_MODE;
    } else {
      printf("failed to read json, filetype not support\n");
      goto PARSE_OVER;
    }
  } else if (!filetype) {
    g_args.test_mode = INSERT_MODE;
  } else {
    printf("failed to read json, filetype not found\n");
    goto PARSE_OVER;
  }

  if (INSERT_MODE == g_args.test_mode) {
    ret = getMetaFromInsertJsonFile(root);
  } else if (QUERY_MODE == g_args.test_mode) {
    ret = getMetaFromQueryJsonFile(root);
  } else if (SUBSCRIBE_MODE == g_args.test_mode) {
    ret = getMetaFromQueryJsonFile(root);
  } else {
    printf("input json file type error! please input correct file type: insert or query or subscribe\n");
    goto PARSE_OVER;
  } 

PARSE_OVER:
  free(content);
  cJSON_Delete(root);
  fclose(fp);
  return ret;
}

void prePareSampleData() {
  for (int i = 0; i < g_Dbs.dbCount; i++) {    
    for (int j = 0; j < g_Dbs.db[i].superTblCount; j++) {
      //if (0 == strncasecmp(g_Dbs.db[i].superTbls[j].dataSource, "sample", 6)) {
      //  readSampleFromFileToMem(&g_Dbs.db[i].superTbls[j]);
      //}

      if (g_Dbs.db[i].superTbls[j].tagsFile[0] != 0) {
        (void)readTagFromCsvFileToMem(&g_Dbs.db[i].superTbls[j]);
      }
    }
  }
}

void postFreeResource() {
  tmfclose(g_fpOfInsertResult);
  for (int i = 0; i < g_Dbs.dbCount; i++) {    
    for (int j = 0; j < g_Dbs.db[i].superTblCount; j++) {
      if (0 != g_Dbs.db[i].superTbls[j].colsOfCreateChildTable) {
        free(g_Dbs.db[i].superTbls[j].colsOfCreateChildTable);
        g_Dbs.db[i].superTbls[j].colsOfCreateChildTable = NULL;
      }
      if (0 != g_Dbs.db[i].superTbls[j].sampleDataBuf) {
        free(g_Dbs.db[i].superTbls[j].sampleDataBuf);
        g_Dbs.db[i].superTbls[j].sampleDataBuf = NULL;
      }
      if (0 != g_Dbs.db[i].superTbls[j].tagDataBuf) {
        free(g_Dbs.db[i].superTbls[j].tagDataBuf);
        g_Dbs.db[i].superTbls[j].tagDataBuf = NULL;
      }
      if (0 != g_Dbs.db[i].superTbls[j].childTblName) {
        free(g_Dbs.db[i].superTbls[j].childTblName);
        g_Dbs.db[i].superTbls[j].childTblName = NULL;
      }
    }
  }
}

int getRowDataFromSample(char*  dataBuf, int maxLen, int64_t timestamp, SSuperTable* superTblInfo, int* sampleUsePos, FILE *fp, char* sampleBuf) {
  if ((*sampleUsePos) == MAX_SAMPLES_ONCE_FROM_FILE) {
    int ret = readSampleFromCsvFileToMem(fp, superTblInfo, sampleBuf);
    if (0 != ret) {
      return -1;
    }
    *sampleUsePos = 0;
  }

  int    dataLen = 0;
  dataLen += snprintf(dataBuf + dataLen, maxLen - dataLen, "(%" PRId64 ", ", timestamp);
  dataLen += snprintf(dataBuf + dataLen, maxLen - dataLen, "%s", sampleBuf + superTblInfo->lenOfOneRow * (*sampleUsePos));
  dataLen += snprintf(dataBuf + dataLen, maxLen - dataLen, ")");

  (*sampleUsePos)++;
  
  return dataLen;
}

int generateRowData(char*  dataBuf, int maxLen, int64_t timestamp, SSuperTable* stbInfo) {
  int    dataLen = 0;
  dataLen += snprintf(dataBuf + dataLen, maxLen - dataLen, "(%" PRId64 ", ", timestamp);
  for (int i = 0; i < stbInfo->columnCount; i++) {    
    if ((0 == strncasecmp(stbInfo->columns[i].dataType, "binary", 6)) || (0 == strncasecmp(stbInfo->columns[i].dataType, "nchar", 5))) {
      if (stbInfo->columns[i].dataLen > TSDB_MAX_BINARY_LEN) {
        printf("binary or nchar length overflow, max size:%u\n", (uint32_t)TSDB_MAX_BINARY_LEN);
        return (-1);
      }
    
      char* buf = (char*)calloc(stbInfo->columns[i].dataLen+1, 1);
      if (NULL == buf) {
        printf("calloc failed! size:%d\n", stbInfo->columns[i].dataLen);
        return (-1);
      }
      rand_string(buf, stbInfo->columns[i].dataLen);
      dataLen += snprintf(dataBuf + dataLen, maxLen - dataLen, "\'%s\', ", buf);
      tmfree(buf);
    } else if (0 == strncasecmp(stbInfo->columns[i].dataType, "int", 3)) {
      dataLen += snprintf(dataBuf + dataLen, maxLen - dataLen, "%d, ", rand_int());
    } else if (0 == strncasecmp(stbInfo->columns[i].dataType, "bigint", 6)) {
      dataLen += snprintf(dataBuf + dataLen, maxLen - dataLen, "%"PRId64", ", rand_bigint());
    }  else if (0 == strncasecmp(stbInfo->columns[i].dataType, "float", 5)) {
      dataLen += snprintf(dataBuf + dataLen, maxLen - dataLen, "%f, ", rand_float());
    }  else if (0 == strncasecmp(stbInfo->columns[i].dataType, "double", 6)) {
      dataLen += snprintf(dataBuf + dataLen, maxLen - dataLen, "%f, ", rand_double());
    }  else if (0 == strncasecmp(stbInfo->columns[i].dataType, "smallint", 8)) {
      dataLen += snprintf(dataBuf + dataLen, maxLen - dataLen, "%d, ", rand_smallint());
    }  else if (0 == strncasecmp(stbInfo->columns[i].dataType, "tinyint", 7)) {
      dataLen += snprintf(dataBuf + dataLen, maxLen - dataLen, "%d, ", rand_tinyint());
    }  else if (0 == strncasecmp(stbInfo->columns[i].dataType, "bool", 4)) {
      dataLen += snprintf(dataBuf + dataLen, maxLen - dataLen, "%d, ", rand_bool());
    }  else if (0 == strncasecmp(stbInfo->columns[i].dataType, "timestamp", 9)) {
      dataLen += snprintf(dataBuf + dataLen, maxLen - dataLen, "%"PRId64", ", rand_bigint());
    }  else {
      printf("No support data type: %s\n", stbInfo->columns[i].dataType);
      return (-1);
    }
  }

  dataLen -= 2;
  dataLen += snprintf(dataBuf + dataLen, maxLen - dataLen, ")");

  return dataLen;
}

static void syncWriteForNumberOfTblInOneSql(
        threadInfo *winfo, FILE *fp, char* sampleDataBuf) {
  SSuperTable* superTblInfo = winfo->superTblInfo;

  int   samplePos = 0;

  //printf("========threadID[%d], table rang: %d - %d \n", winfo->threadID, winfo->start_table_id, winfo->end_table_id);
  int64_t    totalRowsInserted = 0;
  int64_t    totalAffectedRows = 0;
  int64_t    lastPrintTime = taosGetTimestampMs();

  char* buffer = calloc(superTblInfo->maxSqlLen+1, 1);
  if (NULL == buffer) {
    printf("========calloc size[ %d ] fail!\n", superTblInfo->maxSqlLen);
    return;
  }

  int32_t  numberOfTblInOneSql = superTblInfo->numberOfTblInOneSql;
  int32_t  tbls = winfo->end_table_id - winfo->start_table_id + 1;
  if (numberOfTblInOneSql > tbls) {
    numberOfTblInOneSql = tbls;
  }

  uint64_t time_counter = winfo->start_time;
  int sampleUsePos;

  int64_t st = 0;
  int64_t et = 0;
  for (int i = 0; i < superTblInfo->insertRows;) {
    int32_t  tbl_id = 0;
    for (int tID = winfo->start_table_id; tID <= winfo->end_table_id; ) {
      int64_t tmp_time = 0;
      int inserted = i;

      for (int k = 0; k < g_args.num_of_RPR;) {
        int len = 0;
        memset(buffer, 0, superTblInfo->maxSqlLen);
        char *pstr = buffer;

        int32_t  end_tbl_id = tID + numberOfTblInOneSql;
        if (end_tbl_id > winfo->end_table_id) {
          end_tbl_id = winfo->end_table_id+1;
        }

        for (tbl_id = tID; tbl_id < end_tbl_id; tbl_id++) {  
          sampleUsePos = samplePos;
          if (AUTO_CREATE_SUBTBL == superTblInfo->autoCreateTable) {
            char* tagsValBuf = NULL;
            if (0 == superTblInfo->tagSource) {
              tagsValBuf = generateTagVaulesForStb(superTblInfo);
            } else {
              tagsValBuf = getTagValueFromTagSample(
                      superTblInfo, tbl_id % superTblInfo->tagSampleCount);
            }
            if (NULL == tagsValBuf) {
              goto free_and_statistics;
            }

            if (0 == len) {
              len += snprintf(pstr + len, 
                      superTblInfo->maxSqlLen - len, 
                      "insert into %s.%s%d using %s.%s tags %s values ",
                      winfo->db_name, 
                      superTblInfo->childTblPrefix, 
                      tbl_id, 
                      winfo->db_name, 
                      superTblInfo->sTblName, 
                      tagsValBuf);
            } else {
              len += snprintf(pstr + len, 
                      superTblInfo->maxSqlLen - len, 
                      " %s.%s%d using %s.%s tags %s values ",
                      winfo->db_name, 
                      superTblInfo->childTblPrefix, 
                      tbl_id, 
                      winfo->db_name, 
                      superTblInfo->sTblName, 
                      tagsValBuf);
            }
            tmfree(tagsValBuf);
          } else if (TBL_ALREADY_EXISTS == superTblInfo->childTblExists) {
            if (0 == len) {
              len += snprintf(pstr + len, 
                      superTblInfo->maxSqlLen - len, 
                      "insert into %s.%s values ",
                      winfo->db_name, 
                      superTblInfo->childTblName + tbl_id * TSDB_TABLE_NAME_LEN);
            } else {
              len += snprintf(pstr + len, 
                      superTblInfo->maxSqlLen - len, 
                      " %s.%s values ",
                      winfo->db_name, 
                      superTblInfo->childTblName + tbl_id * TSDB_TABLE_NAME_LEN);
            }
          } else {  // pre-create child table
            if (0 == len) {
              len += snprintf(pstr + len, 
                      superTblInfo->maxSqlLen - len, 
                      "insert into %s.%s%d values ",
                      winfo->db_name, 
                      superTblInfo->childTblPrefix, 
                      tbl_id);
            } else {
              len += snprintf(pstr + len, 
                      superTblInfo->maxSqlLen - len, 
                      " %s.%s%d values ",
                      winfo->db_name, 
                      superTblInfo->childTblPrefix, 
                      tbl_id);
            }            
          }

          tmp_time = time_counter;
          for (k = 0; k < superTblInfo->rowsPerTbl;) {
            int retLen = 0;
            if (0 == strncasecmp(superTblInfo->dataSource, 
                        "sample", strlen("sample"))) {
              retLen = getRowDataFromSample(pstr + len, 
                      superTblInfo->maxSqlLen - len, 
                      tmp_time += superTblInfo->timeStampStep, 
                      superTblInfo, 
                      &sampleUsePos, 
                      fp, 
                      sampleDataBuf);
              if (retLen < 0) {
                goto free_and_statistics;
              }
            } else if (0 == strncasecmp(
                        superTblInfo->dataSource, "rand", strlen("rand"))) {
              int rand_num = rand_tinyint() % 100;            
              if (0 != superTblInfo->disorderRatio 
                      && rand_num < superTblInfo->disorderRatio) {
                int64_t d = tmp_time - rand() % superTblInfo->disorderRange;
                retLen = generateRowData(pstr + len, 
                        superTblInfo->maxSqlLen - len, 
                        d, 
                        superTblInfo);
              } else {
                retLen = generateRowData(pstr + len, 
                        superTblInfo->maxSqlLen - len, 
                        tmp_time += superTblInfo->timeStampStep,
                        superTblInfo);
              }
              if (retLen < 0) {
                goto free_and_statistics;
              }
            }
            len += retLen;
            //inserted++;
            k++;
            totalRowsInserted++;

            if (inserted >= superTblInfo->insertRows || 
                    (superTblInfo->maxSqlLen - len) < (superTblInfo->lenOfOneRow + 128)) {
              tID = tbl_id + 1;
              printf("config rowsPerTbl and numberOfTblInOneSql not match with max_sql_lenth, please reconfig![lenOfOneRow:%d]\n", 
                      superTblInfo->lenOfOneRow);
              goto send_to_server;
            }
          }
        }

        tID = tbl_id;
        inserted += superTblInfo->rowsPerTbl;

send_to_server:
        if (g_args.insert_interval && (g_args.insert_interval > (et - st))) {
            int sleep_time = g_args.insert_interval - (et -st);
            printf("sleep: %d ms insert interval\n", sleep_time);
            taosMsleep(sleep_time); // ms
        }

        if (g_args.insert_interval) {
            st = taosGetTimestampMs();
        }

        if (0 == strncasecmp(superTblInfo->insertMode, 
                    "taosc", 
                    strlen("taosc"))) {    
          //printf("multi table===== sql: %s \n\n", buffer);
          //int64_t t1 = taosGetTimestampMs();
          int64_t startTs;
          int64_t endTs;
          startTs = taosGetTimestampUs();

          debugPrint("%s() LN%d buff: %s\n", __func__, __LINE__, buffer);
          int affectedRows = queryDbExec(
                  winfo->taos, buffer, INSERT_TYPE);

          if (0 < affectedRows) {
            endTs = taosGetTimestampUs();
            int64_t delay = endTs - startTs;
            if (delay > winfo->maxDelay) winfo->maxDelay = delay;
            if (delay < winfo->minDelay) winfo->minDelay = delay;
            winfo->cntDelay++;
            winfo->totalDelay += delay;
            winfo->avgDelay = (double)winfo->totalDelay / winfo->cntDelay;
            winfo->totalAffectedRows += affectedRows;
          } else {
            fprintf(stderr, "queryDbExec() buffer:\n%s\naffected rows is %d", buffer, affectedRows);
            goto free_and_statistics;
          }

          int64_t  currentPrintTime = taosGetTimestampMs();
          if (currentPrintTime - lastPrintTime > 30*1000) {
            printf("thread[%d] has currently inserted rows: %"PRId64 ", affected rows: %"PRId64 "\n",
                    winfo->threadID,
                    winfo->totalRowsInserted,
                    winfo->totalAffectedRows);
            lastPrintTime = currentPrintTime;
          }
          //int64_t t2 = taosGetTimestampMs();          
          //printf("taosc insert sql return, Spent %.4f seconds \n", (double)(t2 - t1)/1000.0); 
        } else {
          //int64_t t1 = taosGetTimestampMs();
          int retCode = postProceSql(g_Dbs.host, g_Dbs.port, buffer);
          //int64_t t2 = taosGetTimestampMs();          
          //printf("http insert sql return, Spent %ld ms \n", t2 - t1);

          if (0 != retCode) {
            printf("========restful return fail, threadID[%d]\n", winfo->threadID);
            goto free_and_statistics;
          }
        }
        if (g_args.insert_interval) {
            et = taosGetTimestampMs();
        }

        break;
      }

      if (tID > winfo->end_table_id) {
        if (0 == strncasecmp(superTblInfo->dataSource, "sample", strlen("sample"))) {
          samplePos = sampleUsePos;
        }
        i = inserted;
        time_counter = tmp_time;
      }
    }   
    
    //printf("========loop %d childTables duration:%"PRId64 "========inserted rows:%d\n", winfo->end_table_id - winfo->start_table_id, et - st, i);
  }

free_and_statistics:
  tmfree(buffer);    
  winfo->totalRowsInserted = totalRowsInserted;
  winfo->totalAffectedRows = totalAffectedRows;
  printf("====thread[%d] completed total inserted rows: %"PRId64 ", affected rows: %"PRId64 "====\n", winfo->threadID, totalRowsInserted, totalAffectedRows);
  return;
}

int32_t generateData(char *res, char **data_type,
        int num_of_cols, int64_t timestamp, int len_of_binary) {
  memset(res, 0, MAX_DATA_SIZE);
  char *pstr = res;
  pstr += sprintf(pstr, "(%" PRId64, timestamp);
  int c = 0;

  for (; c < MAX_NUM_DATATYPE; c++) {
    if (data_type[c] == NULL) {
      break;
    }
  }

  if (0 == c) {
    perror("data type error!");
    exit(-1);
  }

  for (int i = 0; i < num_of_cols; i++) {
    if (strcasecmp(data_type[i % c], "tinyint") == 0) {
      pstr += sprintf(pstr, ", %d", rand_tinyint() );
    } else if (strcasecmp(data_type[i % c], "smallint") == 0) {
      pstr += sprintf(pstr, ", %d", rand_smallint());
    } else if (strcasecmp(data_type[i % c], "int") == 0) {
      pstr += sprintf(pstr, ", %d", rand_int()); 
    } else if (strcasecmp(data_type[i % c], "bigint") == 0) {
      pstr += sprintf(pstr, ", %" PRId64, rand_bigint());
    } else if (strcasecmp(data_type[i % c], "float") == 0) {
      pstr += sprintf(pstr, ", %10.4f", rand_float());
    } else if (strcasecmp(data_type[i % c], "double") == 0) {
      double t = rand_double();
      pstr += sprintf(pstr, ", %20.8f", t);
    } else if (strcasecmp(data_type[i % c], "bool") == 0) {
      bool b = rand() & 1;
      pstr += sprintf(pstr, ", %s", b ? "true" : "false");
    } else if (strcasecmp(data_type[i % c], "binary") == 0) {
      char *s = malloc(len_of_binary);
      rand_string(s, len_of_binary);
      pstr += sprintf(pstr, ", \"%s\"", s);
      free(s);
    }else if (strcasecmp(data_type[i % c], "nchar") == 0) {
      char *s = malloc(len_of_binary);
      rand_string(s, len_of_binary);
      pstr += sprintf(pstr, ", \"%s\"", s);
      free(s);
    }

    if (pstr - res > MAX_DATA_SIZE) {
      perror("column length too long, abort");
      exit(-1);
    }
  }

  pstr += sprintf(pstr, ")");

  return (int32_t)(pstr - res);
}

// sync insertion
/*
   1 thread: 100 tables * 2000  rows/s
   1 thread: 10  tables * 20000 rows/s
   6 thread: 300 tables * 2000  rows/s

   2 taosinsertdata , 1 thread:  10  tables * 20000 rows/s
*/
static void* syncWrite(void *sarg) {

  threadInfo *winfo = (threadInfo *)sarg;

  char buffer[BUFFER_SIZE] = "\0";
  char data[MAX_DATA_SIZE];
  char **data_type = g_args.datatype;
  int len_of_binary = g_args.len_of_binary;

  int ncols_per_record = 1; // count first col ts
  int i = 0;
  while(g_args.datatype[i]) {
    i ++;
    ncols_per_record ++;
  }

  srand((uint32_t)time(NULL));
  int64_t time_counter = winfo->start_time;

  uint64_t st = 0;
  uint64_t et = 0;

  winfo->totalRowsInserted = 0;
  winfo->totalAffectedRows = 0;

  for (int tID = winfo->start_table_id; tID <= winfo->end_table_id; tID++) {
    int64_t tmp_time = time_counter;

    for (int i = 0; i < g_args.num_of_DPT;) {

      int tblInserted = i;

      char *pstr = buffer;
      pstr += sprintf(pstr,
              "insert into %s.%s%d values ",
              winfo->db_name, g_args.tb_prefix, tID);
      int k;
      for (k = 0; k < g_args.num_of_RPR;) {
        int rand_num = rand() % 100;
        int len = -1;

        if ((g_args.disorderRatio != 0)
                && (rand_num < g_args.disorderRange)) {
             
          int64_t d = tmp_time - rand() % 1000000 + rand_num;
          len = generateData(data, data_type,
                  ncols_per_record, d, len_of_binary);
        } else {
          len = generateData(data, data_type,
                  ncols_per_record, tmp_time += 1000, len_of_binary);
        }

        //assert(len + pstr - buffer < BUFFER_SIZE);
        if (len + pstr - buffer >= BUFFER_SIZE) { // too long
          break;
        }

        pstr += sprintf(pstr, " %s", data);
        tblInserted++;
        k++;
        i++;

        if (tblInserted >= g_args.num_of_DPT)
            break;
      }

      winfo->totalRowsInserted += k;
      /* puts(buffer); */
      int64_t startTs;
      int64_t endTs;
      startTs = taosGetTimestampUs();
      //queryDB(winfo->taos, buffer);
      if (i > 0 && g_args.insert_interval 
            && (g_args.insert_interval > (et - st) )) {
            int sleep_time = g_args.insert_interval - (et -st);
            printf("sleep: %d ms specified by insert_interval\n", sleep_time);
            taosMsleep(sleep_time); // ms
      }

      if (g_args.insert_interval) {
            st = taosGetTimestampMs();
      }
      verbosePrint("%s() LN%d %s\n", __func__, __LINE__, buffer);
      int affectedRows = queryDbExec(winfo->taos, buffer, 1);

      if (0 < affectedRows){
        endTs = taosGetTimestampUs();
        int64_t delay = endTs - startTs;
        if (delay > winfo->maxDelay)
            winfo->maxDelay = delay;
        if (delay < winfo->minDelay)
            winfo->minDelay = delay;
        winfo->cntDelay++;
        winfo->totalDelay += delay;
        winfo->totalAffectedRows += affectedRows;
        winfo->avgDelay = (double)winfo->totalDelay / winfo->cntDelay;      
      } else {
          fprintf(stderr, "queryDbExec() buffer:\n%s\naffected rows is %d", buffer, affectedRows);
      }

      verbosePrint("%s() LN%d: totalaffectedRows:%"PRId64" tblInserted=%d\n", __func__, __LINE__, winfo->totalAffectedRows, tblInserted);
      if (g_args.insert_interval) {
            et = taosGetTimestampMs();
      }

      if (tblInserted >= g_args.num_of_DPT) {
            break;
      }
    }   // num_of_DPT
  } // tId

  printf("====thread[%d] completed total inserted rows: %"PRId64 ", total affected rows: %"PRId64 "====\n", 
          winfo->threadID, 
          winfo->totalRowsInserted, 
          winfo->totalAffectedRows);

  return NULL;
}


static void* syncWriteWithStb(void *sarg) {
  uint64_t    lastPrintTime = taosGetTimestampMs();

  threadInfo *winfo = (threadInfo *)sarg; 
  SSuperTable* superTblInfo = winfo->superTblInfo;

  FILE *fp = NULL;
  char* sampleDataBuf = NULL;
  int   samplePos     = 0;

  // each thread read sample data from csv file 
  if (0 == strncasecmp(superTblInfo->dataSource, 
              "sample", 
              strlen("sample"))) {
    sampleDataBuf = calloc(
            superTblInfo->lenOfOneRow * MAX_SAMPLES_ONCE_FROM_FILE, 1);
    if (sampleDataBuf == NULL) {
      printf("Failed to calloc %d Bytes, reason:%s\n", 
              superTblInfo->lenOfOneRow * MAX_SAMPLES_ONCE_FROM_FILE, 
              strerror(errno));
      return NULL;
    }

    fp = fopen(superTblInfo->sampleFile, "r");
    if (fp == NULL) {
      printf("Failed to open sample file: %s, reason:%s\n", 
              superTblInfo->sampleFile, strerror(errno));
      tmfree(sampleDataBuf);
      return NULL;
    }
    int ret = readSampleFromCsvFileToMem(fp, 
            superTblInfo, sampleDataBuf);
    if (0 != ret) {
      tmfree(sampleDataBuf);
      tmfclose(fp);
      return NULL;
    }
  }

  if (superTblInfo->numberOfTblInOneSql > 0) {
    syncWriteForNumberOfTblInOneSql(winfo, fp, sampleDataBuf);
    tmfree(sampleDataBuf);
    tmfclose(fp);
    return NULL;
  }

  char* buffer = calloc(superTblInfo->maxSqlLen, 1);
  if (NULL == buffer) {
    printf("Failed to calloc %d Bytes, reason:%s\n", 
              superTblInfo->maxSqlLen,
              strerror(errno));
    tmfree(sampleDataBuf);
    tmfclose(fp);
    return NULL;
  }

  uint64_t st = 0;
  uint64_t et = 0;

  winfo->totalRowsInserted = 0;
  winfo->totalAffectedRows = 0;

  int sampleUsePos;

  verbosePrint("%s() LN%d insertRows=%"PRId64"\n", __func__, __LINE__, superTblInfo->insertRows);

  for (uint32_t tID = winfo->start_table_id; tID <= winfo->end_table_id;
        tID++) {
    int64_t start_time = winfo->start_time;

    for (int i = 0; i < superTblInfo->insertRows;) {

      int64_t tblInserted = i;

      if (i > 0 && superTblInfo->insertInterval
            && (superTblInfo->insertInterval > (et - st) )) {
        int sleep_time = superTblInfo->insertInterval - (et -st);
        printf("sleep: %d ms insert interval\n", sleep_time);
        taosMsleep(sleep_time); // ms
      }

      if (superTblInfo->insertInterval) {
        st = taosGetTimestampMs();
      }

      sampleUsePos = samplePos;
      verbosePrint("%s() LN%d num_of_RPR=%d\n", __func__, __LINE__, g_args.num_of_RPR);

      memset(buffer, 0, superTblInfo->maxSqlLen);
      int len = 0;

      char *pstr = buffer;

      if (AUTO_CREATE_SUBTBL == superTblInfo->autoCreateTable) {
          char* tagsValBuf = NULL;
          if (0 == superTblInfo->tagSource) {
            tagsValBuf = generateTagVaulesForStb(superTblInfo);
          } else {
            tagsValBuf = getTagValueFromTagSample(
                    superTblInfo, 
                    tID % superTblInfo->tagSampleCount);
          }
          if (NULL == tagsValBuf) {
            goto free_and_statistics_2;
          }
        
          len += snprintf(pstr + len, 
                  superTblInfo->maxSqlLen - len, 
                  "insert into %s.%s%d using %s.%s tags %s values", 
                  winfo->db_name, 
                  superTblInfo->childTblPrefix, 
                  tID, 
                  winfo->db_name, 
                  superTblInfo->sTblName, 
                  tagsValBuf);
          tmfree(tagsValBuf);
      } else if (TBL_ALREADY_EXISTS == superTblInfo->childTblExists) {
          len += snprintf(pstr + len, 
                  superTblInfo->maxSqlLen - len, 
                  "insert into %s.%s values", 
                  winfo->db_name, 
                  superTblInfo->childTblName + tID * TSDB_TABLE_NAME_LEN);
      } else {
          len += snprintf(pstr + len, 
                  superTblInfo->maxSqlLen - len, 
                  "insert into %s.%s%d values", 
                  winfo->db_name, 
                  superTblInfo->childTblPrefix, 
                  tID);
      }

      int k;
      for (k = 0; k < g_args.num_of_RPR;) {
        int retLen = 0;
        if (0 == strncasecmp(superTblInfo->dataSource, "sample", strlen("sample"))) {
            retLen = getRowDataFromSample(
                    pstr + len, 
                    superTblInfo->maxSqlLen - len, 
                    start_time + superTblInfo->timeStampStep * i,
                    superTblInfo, 
                    &sampleUsePos, 
                    fp, 
                    sampleDataBuf);
            if (retLen < 0) {
              goto free_and_statistics_2;
            }
        } else if (0 == strncasecmp(superTblInfo->dataSource, "rand", strlen("rand"))) {
            int rand_num = rand_tinyint() % 100;
            if (0 != superTblInfo->disorderRatio 
                    && rand_num < superTblInfo->disorderRatio) {
              int64_t d = start_time - rand() % superTblInfo->disorderRange;
              retLen = generateRowData(
                      pstr + len, 
                      superTblInfo->maxSqlLen - len,
                      d, 
                      superTblInfo);
              //printf("disorder rows, rand_num:%d, last ts:%"PRId64" current ts:%"PRId64"\n", rand_num, tmp_time, d);
        } else {
              retLen = generateRowData(
                      pstr + len, 
                      superTblInfo->maxSqlLen - len, 
                      start_time + superTblInfo->timeStampStep * i, 
                      superTblInfo);
            }
            if (retLen < 0) {
              goto free_and_statistics_2;
            }
        }

        len += retLen;
        verbosePrint("%s() LN%d retLen=%d len=%d k=%d \nbuffer=%s\n", __func__, __LINE__, retLen, len, k, buffer);

        tblInserted++;
        k++;
        i++;

        if (tblInserted >= superTblInfo->insertRows)
            break;
      }
  
      winfo->totalRowsInserted += k;

      int64_t startTs = taosGetTimestampUs();
      int64_t endTs;
      int affectedRows;
      if (0 == strncasecmp(superTblInfo->insertMode, "taosc", strlen("taosc"))) {
          verbosePrint("%s() LN%d %s\n", __func__, __LINE__, buffer);
          affectedRows = queryDbExec(winfo->taos, buffer, INSERT_TYPE);

          if (0 > affectedRows){
            goto free_and_statistics_2;
          }
      } else {
          verbosePrint("%s() LN%d %s\n", __func__, __LINE__, buffer);
          int retCode = postProceSql(g_Dbs.host, g_Dbs.port, buffer);

          if (0 != retCode) {
            printf("========restful return fail, threadID[%d]\n", winfo->threadID);
            goto free_and_statistics_2;
          }

          affectedRows = k;
      }
<<<<<<< HEAD
      if (superTblInfo->insertInterval) {
=======

      endTs = taosGetTimestampUs();
      int64_t delay = endTs - startTs;
      if (delay > winfo->maxDelay) winfo->maxDelay = delay;
      if (delay < winfo->minDelay) winfo->minDelay = delay;
      winfo->cntDelay++;
      winfo->totalDelay += delay;

      winfo->totalAffectedRows += affectedRows;

      int64_t  currentPrintTime = taosGetTimestampMs();
      if (currentPrintTime - lastPrintTime > 30*1000) {
        printf("thread[%d] has currently inserted rows: %"PRId64 ", affected rows: %"PRId64 "\n",
                    winfo->threadID,
                    winfo->totalRowsInserted,
                    winfo->totalAffectedRows);
        lastPrintTime = currentPrintTime;
      }

      if (g_args.insert_interval) {
>>>>>>> de11cdd8
        et = taosGetTimestampMs();
      }

      if (tblInserted >= superTblInfo->insertRows)
        break;
    }   // num_of_DPT

    if (tID == winfo->end_table_id) {
        if (0 == strncasecmp(
                    superTblInfo->dataSource, "sample", strlen("sample"))) {
          samplePos = sampleUsePos;
        } 

    }
  } // tID

free_and_statistics_2:
  tmfree(buffer);
  tmfree(sampleDataBuf);
  tmfclose(fp);

  printf("====thread[%d] completed total inserted rows: %"PRId64 ", total affected rows: %"PRId64 "====\n", 
          winfo->threadID, 
          winfo->totalRowsInserted, 
          winfo->totalAffectedRows);
  return NULL;
}

void callBack(void *param, TAOS_RES *res, int code) {
  threadInfo* winfo = (threadInfo*)param; 

  if (g_args.insert_interval) {
    winfo->et = taosGetTimestampMs();
    if (winfo->et - winfo->st < 1000) {
      taosMsleep(1000 - (winfo->et - winfo->st)); // ms
    }
  }
  
  char *buffer = calloc(1, winfo->superTblInfo->maxSqlLen);
  char *data   = calloc(1, MAX_DATA_SIZE);
  char *pstr = buffer;
  pstr += sprintf(pstr, "insert into %s.%s%d values", winfo->db_name, winfo->tb_prefix, winfo->start_table_id);
//  if (winfo->counter >= winfo->superTblInfo->insertRows) {
  if (winfo->counter >= g_args.num_of_RPR) {
    winfo->start_table_id++;
    winfo->counter = 0;
  }
  if (winfo->start_table_id > winfo->end_table_id) {
    tsem_post(&winfo->lock_sem);
    free(buffer);
    free(data);
    taos_free_result(res);
    return;
  }
  
  for (int i = 0; i < g_args.num_of_RPR; i++) {
    int rand_num = rand() % 100;
    if (0 != winfo->superTblInfo->disorderRatio && rand_num < winfo->superTblInfo->disorderRatio)
    {
      int64_t d = winfo->lastTs - rand() % 1000000 + rand_num;
      //generateData(data, datatype, ncols_per_record, d, len_of_binary);
      (void)generateRowData(data, MAX_DATA_SIZE, d, winfo->superTblInfo);
    } else {
      //generateData(data, datatype, ncols_per_record, tmp_time += 1000, len_of_binary);
      (void)generateRowData(data, MAX_DATA_SIZE, winfo->lastTs += 1000, winfo->superTblInfo);
    }
    pstr += sprintf(pstr, "%s", data);
    winfo->counter++;

    if (winfo->counter >= winfo->superTblInfo->insertRows) {
      break;
    }
  }
  
  if (g_args.insert_interval) {
    winfo->st = taosGetTimestampMs();
  }
  taos_query_a(winfo->taos, buffer, callBack, winfo);
  free(buffer);
  free(data);

  taos_free_result(res);
}

void *asyncWrite(void *sarg) {
  threadInfo *winfo = (threadInfo *)sarg;

  winfo->st = 0;
  winfo->et = 0;
  winfo->lastTs = winfo->start_time;
  
  if (g_args.insert_interval) {
    winfo->st = taosGetTimestampMs();
  }
  taos_query_a(winfo->taos, "show databases", callBack, winfo);

  tsem_wait(&(winfo->lock_sem));

  return NULL;
}

void startMultiThreadInsertData(int threads, char* db_name, char* precision,
        SSuperTable* superTblInfo) {

    pthread_t *pids = malloc(threads * sizeof(pthread_t));
    threadInfo *infos = malloc(threads * sizeof(threadInfo));
    memset(pids, 0, threads * sizeof(pthread_t));
    memset(infos, 0, threads * sizeof(threadInfo));

    int ntables = 0;
    if (superTblInfo)
        ntables = superTblInfo->childTblCount;
    else
        ntables = g_args.num_of_tables;

    int a = ntables / threads;
    if (a < 1) {
        threads = ntables;
        a = 1;
    }

    int b = 0;
    if (threads != 0) {
        b = ntables % threads;
    }

  //TAOS* taos;
  //if (0 == strncasecmp(superTblInfo->insertMode, "taosc", 5)) {
  //  taos = taos_connect(g_Dbs.host, g_Dbs.user, g_Dbs.password, db_name, g_Dbs.port);
  //  if (NULL == taos) {
  //    printf("connect to server fail, reason: %s\n", taos_errstr(NULL));
  //    exit(-1);
  //  }
  //}

  int32_t timePrec = TSDB_TIME_PRECISION_MILLI;
  if (0 != precision[0]) {
    if (0 == strncasecmp(precision, "ms", 2)) {
      timePrec = TSDB_TIME_PRECISION_MILLI;
    }  else if (0 == strncasecmp(precision, "us", 2)) {
      timePrec = TSDB_TIME_PRECISION_MICRO;
    }  else {
      printf("No support precision: %s\n", precision);
      exit(-1);
    }
  }

  int64_t start_time; 
  if (superTblInfo) {
    if (0 == strncasecmp(superTblInfo->startTimestamp, "now", 3)) {
        start_time = taosGetTimestamp(timePrec);
    } else {    
        if (TSDB_CODE_SUCCESS != taosParseTime(
            superTblInfo->startTimestamp, 
            &start_time, 
            strlen(superTblInfo->startTimestamp), 
            timePrec, 0)) {
            printf("ERROR to parse time!\n");
            exit(-1);
        }
    }
  } else {
     start_time = 1500000000000;
  }

  double start = getCurrentTime();
  
  int last = 0;
  for (int i = 0; i < threads; i++) {
    threadInfo *t_info = infos + i;
    t_info->threadID = i;
    tstrncpy(t_info->db_name, db_name, MAX_DB_NAME_SIZE);
    t_info->superTblInfo = superTblInfo;

    t_info->start_time = start_time;
    t_info->minDelay = INT16_MAX;

    if ((NULL == superTblInfo) ||
            (0 == strncasecmp(superTblInfo->insertMode, "taosc", 5))) {
      //t_info->taos = taos;
      t_info->taos = taos_connect(
              g_Dbs.host, g_Dbs.user, 
              g_Dbs.password, db_name, g_Dbs.port);
      if (NULL == t_info->taos) {
        printf("connect to server fail from insert sub thread, reason: %s\n",
                taos_errstr(NULL));
        exit(-1);
      }
    } else {
      t_info->taos = NULL;
    }

    if ((NULL == superTblInfo)
            || (0 == superTblInfo->multiThreadWriteOneTbl)) {
      t_info->start_table_id = last;
      t_info->end_table_id = i < b ? last + a : last + a - 1;
      last = t_info->end_table_id + 1;
    } else {
      t_info->start_table_id = 0;
      t_info->end_table_id = superTblInfo->childTblCount - 1;
      t_info->start_time = t_info->start_time + rand_int() % 10000 - rand_tinyint();
    }

    tsem_init(&(t_info->lock_sem), 0, 0);
    if (SYNC == g_Dbs.queryMode) {
        if (superTblInfo) {
            pthread_create(pids + i, NULL, syncWriteWithStb, t_info);
        } else {
            pthread_create(pids + i, NULL, syncWrite, t_info);
        }
    } else {      
      pthread_create(pids + i, NULL, asyncWrite, t_info);
    }
  }
  
  for (int i = 0; i < threads; i++) {
    pthread_join(pids[i], NULL);
  }

  int64_t totalDelay = 0;
  int64_t maxDelay = 0;
  int64_t minDelay = INT16_MAX;
  int64_t cntDelay = 1;
  double  avgDelay = 0;

  for (int i = 0; i < threads; i++) {
    threadInfo *t_info = infos + i;

    tsem_destroy(&(t_info->lock_sem));
    taos_close(t_info->taos);

    if (superTblInfo) {
        superTblInfo->totalAffectedRows += t_info->totalAffectedRows;
        superTblInfo->totalRowsInserted += t_info->totalRowsInserted;
    }

    totalDelay  += t_info->totalDelay;
    cntDelay   += t_info->cntDelay;
    if (t_info->maxDelay > maxDelay) maxDelay = t_info->maxDelay;
    if (t_info->minDelay < minDelay) minDelay = t_info->minDelay;    
  }
  cntDelay -= 1;

  if (cntDelay == 0)    cntDelay = 1;
  avgDelay = (double)totalDelay / cntDelay;

  double end = getCurrentTime();
  double t = end - start;

  if (superTblInfo) {
    printf("Spent %.4f seconds to insert rows: %"PRId64", affected rows: %"PRId64" with %d thread(s) into %s.%s. %2.f records/second\n\n", 
          t, superTblInfo->totalRowsInserted,
          superTblInfo->totalAffectedRows,
          threads, db_name, superTblInfo->sTblName,
          superTblInfo->totalRowsInserted / t);
    fprintf(g_fpOfInsertResult, "Spent %.4f seconds to insert rows: %"PRId64", affected rows: %"PRId64" with %d thread(s) into %s.%s. %2.f records/second\n\n", 
          t, superTblInfo->totalRowsInserted,
          superTblInfo->totalAffectedRows,
          threads, db_name, superTblInfo->sTblName,
          superTblInfo->totalRowsInserted / t);
  }

  printf("insert delay, avg: %10.6fms, max: %10.6fms, min: %10.6fms\n\n",
          avgDelay/1000.0, (double)maxDelay/1000.0, (double)minDelay/1000.0);
  fprintf(g_fpOfInsertResult, "insert delay, avg:%10.6fms, max: %10.6fms, min: %10.6fms\n\n",
          avgDelay/1000.0, (double)maxDelay/1000.0, (double)minDelay/1000.0);
  
  //taos_close(taos);

  free(pids);
  free(infos);  
}


void *readTable(void *sarg) {
#if 1  
  threadInfo *rinfo = (threadInfo *)sarg;
  TAOS *taos = rinfo->taos;
  char command[BUFFER_SIZE] = "\0";
  uint64_t sTime = rinfo->start_time;
  char *tb_prefix = rinfo->tb_prefix;
  FILE *fp = fopen(rinfo->fp, "a");
  if (NULL == fp) {
    printf("fopen %s fail, reason:%s.\n", rinfo->fp, strerror(errno));
    return NULL;
  }

    int num_of_DPT;
/*  if (rinfo->superTblInfo) {
    num_of_DPT = rinfo->superTblInfo->insertRows; //  nrecords_per_table;
  } else {
  */
      num_of_DPT = g_args.num_of_DPT;
//  }

  int num_of_tables = rinfo->end_table_id - rinfo->start_table_id + 1;
  int totalData = num_of_DPT * num_of_tables;
  bool do_aggreFunc = g_Dbs.do_aggreFunc;

  int n = do_aggreFunc ? (sizeof(aggreFunc) / sizeof(aggreFunc[0])) : 2;
  if (!do_aggreFunc) {
    printf("\nThe first field is either Binary or Bool. Aggregation functions are not supported.\n");
  }
  printf("%d records:\n", totalData);
  fprintf(fp, "| QFunctions |    QRecords    |   QSpeed(R/s)   |  QLatency(ms) |\n");

  for (int j = 0; j < n; j++) {
    double totalT = 0;
    int count = 0;
    for (int i = 0; i < num_of_tables; i++) {
      sprintf(command, "select %s from %s%d where ts>= %" PRId64, aggreFunc[j], tb_prefix, i, sTime);

      double t = getCurrentTime();
      TAOS_RES *pSql = taos_query(taos, command);
      int32_t code = taos_errno(pSql);

      if (code != 0) {
        fprintf(stderr, "Failed to query:%s\n", taos_errstr(pSql));
        taos_free_result(pSql);
        taos_close(taos);
        fclose(fp);
        return NULL;
      }

      while (taos_fetch_row(pSql) != NULL) {
        count++;
      }

      t = getCurrentTime() - t;
      totalT += t;

      taos_free_result(pSql);
    }

    fprintf(fp, "|%10s  |   %10d   |  %12.2f   |   %10.2f  |\n",
            aggreFunc[j][0] == '*' ? "   *   " : aggreFunc[j], totalData,
            (double)(num_of_tables * num_of_DPT) / totalT, totalT * 1000);
    printf("select %10s took %.6f second(s)\n", aggreFunc[j], totalT);
  }
  fprintf(fp, "\n");
  fclose(fp);
#endif
  return NULL;
}

void *readMetric(void *sarg) {
#if 1  
  threadInfo *rinfo = (threadInfo *)sarg;
  TAOS *taos = rinfo->taos;
  char command[BUFFER_SIZE] = "\0";
  FILE *fp = fopen(rinfo->fp, "a");
  if (NULL == fp) {
    printf("fopen %s fail, reason:%s.\n", rinfo->fp, strerror(errno));
    return NULL;
  }

  int num_of_DPT = rinfo->superTblInfo->insertRows;
  int num_of_tables = rinfo->end_table_id - rinfo->start_table_id + 1;
  int totalData = num_of_DPT * num_of_tables;
  bool do_aggreFunc = g_Dbs.do_aggreFunc;

  int n = do_aggreFunc ? (sizeof(aggreFunc) / sizeof(aggreFunc[0])) : 2;
  if (!do_aggreFunc) {
    printf("\nThe first field is either Binary or Bool. Aggregation functions are not supported.\n");
  }
  printf("%d records:\n", totalData);
  fprintf(fp, "Querying On %d records:\n", totalData);

  for (int j = 0; j < n; j++) {
    char condition[BUFFER_SIZE - 30] = "\0";
    char tempS[64] = "\0";

    int m = 10 < num_of_tables ? 10 : num_of_tables;

    for (int i = 1; i <= m; i++) {
      if (i == 1) {
        sprintf(tempS, "t1 = %d", i);
      } else {
        sprintf(tempS, " or t1 = %d ", i);
      }
      strcat(condition, tempS);

      sprintf(command, "select %s from meters where %s", aggreFunc[j], condition);

      printf("Where condition: %s\n", condition);
      fprintf(fp, "%s\n", command);

      double t = getCurrentTime();

      TAOS_RES *pSql = taos_query(taos, command);
      int32_t code = taos_errno(pSql);

      if (code != 0) {
        fprintf(stderr, "Failed to query:%s\n", taos_errstr(pSql));
        taos_free_result(pSql);
        taos_close(taos);
        fclose(fp);
        return NULL;
      }
      int count = 0;
      while (taos_fetch_row(pSql) != NULL) {
        count++;
      }
      t = getCurrentTime() - t;

      fprintf(fp, "| Speed: %12.2f(per s) | Latency: %.4f(ms) |\n", num_of_tables * num_of_DPT / t, t * 1000);
      printf("select %10s took %.6f second(s)\n\n", aggreFunc[j], t);

      taos_free_result(pSql);
    }
    fprintf(fp, "\n");
  }
  fclose(fp);
#endif
  return NULL;
}


int insertTestProcess() {

  setupForAnsiEscape();
  int ret = printfInsertMeta();
  resetAfterAnsiEscape();

  if (ret == -1)
    exit(EXIT_FAILURE);

  debugPrint("%d result file: %s\n", __LINE__, g_Dbs.resultFile);
  g_fpOfInsertResult = fopen(g_Dbs.resultFile, "a");
  if (NULL == g_fpOfInsertResult) {
    fprintf(stderr, "Failed to open %s for save result\n", g_Dbs.resultFile);
    return -1;
  } {
    printfInsertMetaToFile(g_fpOfInsertResult);
  }

  if (!g_args.answer_yes) {
    printf("Press enter key to continue\n\n");
    (void)getchar();
  }
  
  init_rand_data();

  // create database and super tables
  if(createDatabases() != 0) {
    fclose(g_fpOfInsertResult);
    return -1;
  }

  // pretreatement
  prePareSampleData();

  double start;
  double end;

  // create child tables
  start = getCurrentTime();
  createChildTables();
  end = getCurrentTime();

  if (g_totalChildTables > 0) {
    printf("Spent %.4f seconds to create %d tables with %d thread(s)\n\n", 
            end - start, g_totalChildTables, g_Dbs.threadCount);
    fprintf(g_fpOfInsertResult, 
            "Spent %.4f seconds to create %d tables with %d thread(s)\n\n", 
            end - start, g_totalChildTables, g_Dbs.threadCount);
  }

  taosMsleep(1000);
  // create sub threads for inserting data
  //start = getCurrentTime();
    for (int i = 0; i < g_Dbs.dbCount; i++) {    
        if (g_Dbs.db[i].superTblCount > 0) {
            for (int j = 0; j < g_Dbs.db[i].superTblCount; j++) {
                SSuperTable* superTblInfo = &g_Dbs.db[i].superTbls[j];
                if (0 == g_Dbs.db[i].superTbls[j].insertRows) {
                    continue;
                }
                startMultiThreadInsertData(
                    g_Dbs.threadCount, 
                    g_Dbs.db[i].dbName, 
                    g_Dbs.db[i].dbCfg.precision, 
                    superTblInfo);
            }
        } else {
            startMultiThreadInsertData(
                    g_Dbs.threadCount, 
                    g_Dbs.db[i].dbName, 
                    g_Dbs.db[i].dbCfg.precision, 
                    NULL);
        }
    }
  //end = getCurrentTime();

  //int64_t    totalRowsInserted = 0;
  //int64_t    totalAffectedRows = 0;
  //for (int i = 0; i < g_Dbs.dbCount; i++) {    
  //  for (int j = 0; j < g_Dbs.db[i].superTblCount; j++) {
  //  totalRowsInserted += g_Dbs.db[i].superTbls[j].totalRowsInserted;
  //  totalAffectedRows += g_Dbs.db[i].superTbls[j].totalAffectedRows;
  //}
  //printf("Spent %.4f seconds to insert rows: %"PRId64", affected rows: %"PRId64" with %d thread(s)\n\n", end - start, totalRowsInserted, totalAffectedRows, g_Dbs.threadCount);
  postFreeResource();

  return 0;
}

void *superQueryProcess(void *sarg) {
  threadInfo *winfo = (threadInfo *)sarg; 

  //char sqlStr[MAX_TB_NAME_SIZE*2];
  //sprintf(sqlStr, "use %s", g_queryInfo.dbName);
  //queryDB(winfo->taos, sqlStr);
  
  int64_t st = 0;
  int64_t et = 0;
  while (1) {
    if (g_queryInfo.superQueryInfo.rate && (et - st) < (int64_t)g_queryInfo.superQueryInfo.rate*1000) {
      taosMsleep(g_queryInfo.superQueryInfo.rate*1000 - (et - st)); // ms
      //printf("========sleep duration:%"PRId64 "========inserted rows:%d, table range:%d - %d\n", (1000 - (et - st)), i, winfo->start_table_id, winfo->end_table_id);
    }

    st = taosGetTimestampMs();
    for (int i = 0; i < g_queryInfo.superQueryInfo.sqlCount; i++) {
      if (0 == strncasecmp(g_queryInfo.queryMode, "taosc", 5)) {          
        int64_t t1 = taosGetTimestampUs();
        char tmpFile[MAX_FILE_NAME_LEN*2] = {0};
        if (g_queryInfo.superQueryInfo.result[i][0] != 0) {
          sprintf(tmpFile, "%s-%d", g_queryInfo.superQueryInfo.result[i], winfo->threadID);
        }
        selectAndGetResult(winfo->taos, g_queryInfo.superQueryInfo.sql[i], tmpFile); 
        int64_t t2 = taosGetTimestampUs();          
        printf("=[taosc] thread[%"PRId64"] complete one sql, Spent %f s\n", 
                taosGetSelfPthreadId(), (t2 - t1)/1000000.0);
      } else {
        int64_t t1 = taosGetTimestampUs();
        int retCode = postProceSql(g_queryInfo.host, 
                g_queryInfo.port, g_queryInfo.superQueryInfo.sql[i]);
        int64_t t2 = taosGetTimestampUs();          
        printf("=[restful] thread[%"PRId64"] complete one sql, Spent %f s\n", 
                taosGetSelfPthreadId(), (t2 - t1)/1000000.0);
        
        if (0 != retCode) {
          printf("====restful return fail, threadID[%d]\n", winfo->threadID);
          return NULL;
        }
      }   
    }
    et = taosGetTimestampMs();
    printf("==thread[%"PRId64"] complete all sqls to specify tables once queries duration:%.6fs\n\n", 
            taosGetSelfPthreadId(), (double)(et - st)/1000.0);
  }
  return NULL;
}

void replaceSubTblName(char* inSql, char* outSql, int tblIndex) {
  char sourceString[32] = "xxxx";
  char subTblName[MAX_TB_NAME_SIZE*3];
  sprintf(subTblName, "%s.%s", 
          g_queryInfo.dbName, 
          g_queryInfo.subQueryInfo.childTblName + tblIndex*TSDB_TABLE_NAME_LEN);

  //printf("inSql: %s\n", inSql);
  
  char* pos = strstr(inSql, sourceString);
  if (0 == pos) {
    return; 
  }
  
  tstrncpy(outSql, inSql, pos - inSql + 1);
  //printf("1: %s\n", outSql);
  strcat(outSql, subTblName);  
  //printf("2: %s\n", outSql);  
  strcat(outSql, pos+strlen(sourceString));  
  //printf("3: %s\n", outSql); 
}

void *subQueryProcess(void *sarg) {
  char sqlstr[1024];
  threadInfo *winfo = (threadInfo *)sarg; 
  int64_t st = 0;
  int64_t et = (int64_t)g_queryInfo.subQueryInfo.rate*1000;
  while (1) {
    if (g_queryInfo.subQueryInfo.rate && (et - st) < (int64_t)g_queryInfo.subQueryInfo.rate*1000) {
      taosMsleep(g_queryInfo.subQueryInfo.rate*1000 - (et - st)); // ms
      //printf("========sleep duration:%"PRId64 "========inserted rows:%d, table range:%d - %d\n", (1000 - (et - st)), i, winfo->start_table_id, winfo->end_table_id);
    }

    st = taosGetTimestampMs();
    for (int i = winfo->start_table_id; i <= winfo->end_table_id; i++) {
      for (int j = 0; j < g_queryInfo.subQueryInfo.sqlCount; j++) {
        memset(sqlstr,0,sizeof(sqlstr));
        replaceSubTblName(g_queryInfo.subQueryInfo.sql[j], sqlstr, i);
        char tmpFile[MAX_FILE_NAME_LEN*2] = {0};
        if (g_queryInfo.subQueryInfo.result[i][0] != 0) {
          sprintf(tmpFile, "%s-%d", 
                  g_queryInfo.subQueryInfo.result[i], 
                  winfo->threadID);
        }
        selectAndGetResult(winfo->taos, sqlstr, tmpFile); 
      }
    }
    et = taosGetTimestampMs();
    printf("####thread[%"PRId64"] complete all sqls to allocate all sub-tables[%d - %d] once queries duration:%.4fs\n\n", 
            taosGetSelfPthreadId(), 
            winfo->start_table_id, 
            winfo->end_table_id, 
            (double)(et - st)/1000.0);
  }
  return NULL;
}

static int queryTestProcess() {
  TAOS * taos = NULL;  
  taos = taos_connect(g_queryInfo.host, 
          g_queryInfo.user, 
          g_queryInfo.password, 
          NULL, 
          g_queryInfo.port);
  if (taos == NULL) {
    fprintf(stderr, "Failed to connect to TDengine, reason:%s\n", taos_errstr(NULL));
    exit(-1);
  }

  if (0 != g_queryInfo.subQueryInfo.sqlCount) {
    (void)getAllChildNameOfSuperTable(taos, 
            g_queryInfo.dbName, 
            g_queryInfo.subQueryInfo.sTblName, 
            &g_queryInfo.subQueryInfo.childTblName, 
            &g_queryInfo.subQueryInfo.childTblCount);
  }  
  
  printfQueryMeta();
  
  if (!g_args.answer_yes) {
    printf("Press enter key to continue\n\n");
    (void)getchar();
  }
  
  printfQuerySystemInfo(taos);
  
  pthread_t  *pids  = NULL;
  threadInfo *infos = NULL;
  //==== create sub threads for query from specify table
  if (g_queryInfo.superQueryInfo.sqlCount > 0 && g_queryInfo.superQueryInfo.concurrent > 0) {
    
    pids  = malloc(g_queryInfo.superQueryInfo.concurrent * sizeof(pthread_t));
    infos = malloc(g_queryInfo.superQueryInfo.concurrent * sizeof(threadInfo));
    if ((NULL == pids) || (NULL == infos)) {
      printf("malloc failed for create threads\n");
      taos_close(taos);
      exit(-1);
    }
    
    for (int i = 0; i < g_queryInfo.superQueryInfo.concurrent; i++) {  
      threadInfo *t_info = infos + i;
      t_info->threadID = i;    
  
      if (0 == strncasecmp(g_queryInfo.queryMode, "taosc", 5)) {
        t_info->taos = taos;
        
        char sqlStr[MAX_TB_NAME_SIZE*2];
        sprintf(sqlStr, "use %s", g_queryInfo.dbName);
        verbosePrint("%s() %d sqlStr: %s\n", __func__, __LINE__, sqlStr);
        (void)queryDbExec(t_info->taos, sqlStr, NO_INSERT_TYPE);
      } else {
        t_info->taos = NULL;
      }
  
      pthread_create(pids + i, NULL, superQueryProcess, t_info);    
    }  
  }else {
    g_queryInfo.superQueryInfo.concurrent = 0;
  }
  
  pthread_t  *pidsOfSub  = NULL;
  threadInfo *infosOfSub = NULL;
  //==== create sub threads for query from all sub table of the super table
  if ((g_queryInfo.subQueryInfo.sqlCount > 0) && (g_queryInfo.subQueryInfo.threadCnt > 0)) {
    pidsOfSub  = malloc(g_queryInfo.subQueryInfo.threadCnt * sizeof(pthread_t));
    infosOfSub = malloc(g_queryInfo.subQueryInfo.threadCnt * sizeof(threadInfo));
    if ((NULL == pidsOfSub) || (NULL == infosOfSub)) {
      printf("malloc failed for create threads\n");
      taos_close(taos);
      exit(-1);
    }
    
    int ntables = g_queryInfo.subQueryInfo.childTblCount;
    int threads = g_queryInfo.subQueryInfo.threadCnt;
  
    int a = ntables / threads;
    if (a < 1) {
      threads = ntables;
      a = 1;
    }
  
    int b = 0;
    if (threads != 0) {
      b = ntables % threads;
    }
    
    int last = 0;
    for (int i = 0; i < threads; i++) {  
      threadInfo *t_info = infosOfSub + i;
      t_info->threadID = i;
      
      t_info->start_table_id = last;
      t_info->end_table_id = i < b ? last + a : last + a - 1;
      last = t_info->end_table_id + 1;
      t_info->taos = taos;
      pthread_create(pidsOfSub + i, NULL, subQueryProcess, t_info);
    }

    g_queryInfo.subQueryInfo.threadCnt = threads;
  }else {
    g_queryInfo.subQueryInfo.threadCnt = 0;
  }  
  
  for (int i = 0; i < g_queryInfo.superQueryInfo.concurrent; i++) {
    pthread_join(pids[i], NULL);
  }

  tmfree((char*)pids);
  tmfree((char*)infos);  
  
  for (int i = 0; i < g_queryInfo.subQueryInfo.threadCnt; i++) {
    pthread_join(pidsOfSub[i], NULL);
  }

  tmfree((char*)pidsOfSub);
  tmfree((char*)infosOfSub);  
  
  taos_close(taos);
  return 0;
}

static void subscribe_callback(TAOS_SUB* tsub, TAOS_RES *res, void* param, int code) {  
  if (res == NULL || taos_errno(res) != 0) {
    printf("failed to subscribe result, code:%d, reason:%s\n", code, taos_errstr(res));
    return;
  }
  
  getResult(res, (char*)param);
  taos_free_result(res);
}

static TAOS_SUB* subscribeImpl(TAOS *taos, char *sql, char* topic, char* resultFileName) {
  TAOS_SUB* tsub = NULL;  

  if (g_queryInfo.superQueryInfo.subscribeMode) {
    tsub = taos_subscribe(taos, 
            g_queryInfo.superQueryInfo.subscribeRestart, 
            topic, sql, subscribe_callback, (void*)resultFileName, 
            g_queryInfo.superQueryInfo.subscribeInterval);
  } else {
    tsub = taos_subscribe(taos, 
            g_queryInfo.superQueryInfo.subscribeRestart, 
            topic, sql, NULL, NULL, 0);
  }

  if (tsub == NULL) {
    printf("failed to create subscription. topic:%s, sql:%s\n", topic, sql);
    return NULL;
  } 

  return tsub;
}

void *subSubscribeProcess(void *sarg) {
  threadInfo *winfo = (threadInfo *)sarg; 
  char subSqlstr[1024];

  char sqlStr[MAX_TB_NAME_SIZE*2];
  sprintf(sqlStr, "use %s", g_queryInfo.dbName);
  debugPrint("%s() %d sqlStr: %s\n", __func__, __LINE__, sqlStr);
  if (0 != queryDbExec(winfo->taos, sqlStr, NO_INSERT_TYPE)){
    return NULL;
  }
  
  //int64_t st = 0;
  //int64_t et = 0;
  do {
    //if (g_queryInfo.superQueryInfo.rate && (et - st) < g_queryInfo.superQueryInfo.rate*1000) {
    //  taosMsleep(g_queryInfo.superQueryInfo.rate*1000 - (et - st)); // ms
    //  //printf("========sleep duration:%"PRId64 "========inserted rows:%d, table range:%d - %d\n", (1000 - (et - st)), i, winfo->start_table_id, winfo->end_table_id);
    //}

    //st = taosGetTimestampMs();
    char topic[32] = {0};
    for (int i = 0; i < g_queryInfo.subQueryInfo.sqlCount; i++) {
      sprintf(topic, "taosdemo-subscribe-%d", i);
      memset(subSqlstr,0,sizeof(subSqlstr));
      replaceSubTblName(g_queryInfo.subQueryInfo.sql[i], subSqlstr, i);
      char tmpFile[MAX_FILE_NAME_LEN*2] = {0};
      if (g_queryInfo.subQueryInfo.result[i][0] != 0) {
        sprintf(tmpFile, "%s-%d", g_queryInfo.subQueryInfo.result[i], winfo->threadID);
      }
      g_queryInfo.subQueryInfo.tsub[i] = subscribeImpl(winfo->taos, subSqlstr, topic, tmpFile); 
      if (NULL == g_queryInfo.subQueryInfo.tsub[i]) {
        return NULL;
      }
    }
    //et = taosGetTimestampMs();
    //printf("========thread[%"PRId64"] complete all sqls to super table once queries duration:%.4fs\n", taosGetSelfPthreadId(), (double)(et - st)/1000.0);
  } while (0);

  // start loop to consume result
  TAOS_RES* res = NULL;
  while (1) {
    for (int i = 0; i < g_queryInfo.subQueryInfo.sqlCount; i++) {
      if (1 == g_queryInfo.subQueryInfo.subscribeMode) {
        continue;
      }
      
      res = taos_consume(g_queryInfo.subQueryInfo.tsub[i]);
      if (res) {
        char tmpFile[MAX_FILE_NAME_LEN*2] = {0};
        if (g_queryInfo.subQueryInfo.result[i][0] != 0) {
          sprintf(tmpFile, "%s-%d", 
                  g_queryInfo.subQueryInfo.result[i], 
                  winfo->threadID);
        }
        getResult(res, tmpFile);
      }
    }
  }
  taos_free_result(res);
  
  for (int i = 0; i < g_queryInfo.subQueryInfo.sqlCount; i++) {
    taos_unsubscribe(g_queryInfo.subQueryInfo.tsub[i], 
            g_queryInfo.subQueryInfo.subscribeKeepProgress);
  }
  return NULL;
}

void *superSubscribeProcess(void *sarg) {
  threadInfo *winfo = (threadInfo *)sarg; 

  char sqlStr[MAX_TB_NAME_SIZE*2];
  sprintf(sqlStr, "use %s", g_queryInfo.dbName);
  debugPrint("%s() %d sqlStr: %s\n", __func__, __LINE__, sqlStr);
  if (0 != queryDbExec(winfo->taos, sqlStr, NO_INSERT_TYPE)) {
    return NULL;
  }
  
  //int64_t st = 0;
  //int64_t et = 0;
  do {
    //if (g_queryInfo.superQueryInfo.rate && (et - st) < g_queryInfo.superQueryInfo.rate*1000) {
    //  taosMsleep(g_queryInfo.superQueryInfo.rate*1000 - (et - st)); // ms
    //  //printf("========sleep duration:%"PRId64 "========inserted rows:%d, table range:%d - %d\n", (1000 - (et - st)), i, winfo->start_table_id, winfo->end_table_id);
    //}

    //st = taosGetTimestampMs();
    char topic[32] = {0};
    for (int i = 0; i < g_queryInfo.superQueryInfo.sqlCount; i++) {
      sprintf(topic, "taosdemo-subscribe-%d", i);
      char tmpFile[MAX_FILE_NAME_LEN*2] = {0};
      if (g_queryInfo.subQueryInfo.result[i][0] != 0) {
        sprintf(tmpFile, "%s-%d", 
                g_queryInfo.superQueryInfo.result[i], winfo->threadID);
      }
      g_queryInfo.superQueryInfo.tsub[i] = 
          subscribeImpl(winfo->taos, 
                  g_queryInfo.superQueryInfo.sql[i], 
                  topic, tmpFile); 
      if (NULL == g_queryInfo.superQueryInfo.tsub[i]) {
        return NULL;
      }
    }
    //et = taosGetTimestampMs();
    //printf("========thread[%"PRId64"] complete all sqls to super table once queries duration:%.4fs\n", taosGetSelfPthreadId(), (double)(et - st)/1000.0);
  } while (0);

  // start loop to consume result
  TAOS_RES* res = NULL;
  while (1) {
    for (int i = 0; i < g_queryInfo.superQueryInfo.sqlCount; i++) {
      if (1 == g_queryInfo.superQueryInfo.subscribeMode) {
        continue;
      }
      
      res = taos_consume(g_queryInfo.superQueryInfo.tsub[i]);
      if (res) {
        char tmpFile[MAX_FILE_NAME_LEN*2] = {0};
        if (g_queryInfo.superQueryInfo.result[i][0] != 0) {
          sprintf(tmpFile, "%s-%d", 
                  g_queryInfo.superQueryInfo.result[i], winfo->threadID);
        }
        getResult(res, tmpFile);
      }
    }
  }
  taos_free_result(res);
  
  for (int i = 0; i < g_queryInfo.superQueryInfo.sqlCount; i++) {
    taos_unsubscribe(g_queryInfo.superQueryInfo.tsub[i], 
            g_queryInfo.superQueryInfo.subscribeKeepProgress);
  }
  return NULL;
}

static int subscribeTestProcess() {
  printfQueryMeta();

  if (!g_args.answer_yes) {
    printf("Press enter key to continue\n\n");
    (void)getchar();
  }

  TAOS * taos = NULL;  
  taos = taos_connect(g_queryInfo.host, 
          g_queryInfo.user, 
          g_queryInfo.password, 
          g_queryInfo.dbName, 
          g_queryInfo.port);
  if (taos == NULL) {
    fprintf(stderr, "Failed to connect to TDengine, reason:%s\n", taos_errstr(NULL));
    exit(-1);
  }

  if (0 != g_queryInfo.subQueryInfo.sqlCount) {
    (void)getAllChildNameOfSuperTable(taos, 
            g_queryInfo.dbName, 
            g_queryInfo.subQueryInfo.sTblName, 
            &g_queryInfo.subQueryInfo.childTblName, 
            &g_queryInfo.subQueryInfo.childTblCount);
  }


  pthread_t  *pids = NULL;
  threadInfo *infos = NULL;
  //==== create sub threads for query from super table
  if (g_queryInfo.superQueryInfo.sqlCount > 0 
          && g_queryInfo.superQueryInfo.concurrent > 0) {
    pids  = malloc(g_queryInfo.superQueryInfo.concurrent * sizeof(pthread_t));
    infos = malloc(g_queryInfo.superQueryInfo.concurrent * sizeof(threadInfo));
    if ((NULL == pids) || (NULL == infos)) {
      printf("malloc failed for create threads\n");      
      taos_close(taos);
      exit(-1);
    }
    
    for (int i = 0; i < g_queryInfo.superQueryInfo.concurrent; i++) {  
      threadInfo *t_info = infos + i;
      t_info->threadID = i;
      t_info->taos = taos;
      pthread_create(pids + i, NULL, superSubscribeProcess, t_info);
    }
  }
  
  //==== create sub threads for query from sub table  
  pthread_t  *pidsOfSub  = NULL;
  threadInfo *infosOfSub = NULL;
  if ((g_queryInfo.subQueryInfo.sqlCount > 0) 
          && (g_queryInfo.subQueryInfo.threadCnt > 0)) {
    pidsOfSub  = malloc(g_queryInfo.subQueryInfo.threadCnt * 
            sizeof(pthread_t));
    infosOfSub = malloc(g_queryInfo.subQueryInfo.threadCnt * 
            sizeof(threadInfo));
    if ((NULL == pidsOfSub) || (NULL == infosOfSub)) {
      printf("malloc failed for create threads\n");      
      taos_close(taos);
      exit(-1);
    }
    
    int ntables = g_queryInfo.subQueryInfo.childTblCount;
    int threads = g_queryInfo.subQueryInfo.threadCnt;
  
    int a = ntables / threads;
    if (a < 1) {
      threads = ntables;
      a = 1;
    }
  
    int b = 0;
    if (threads != 0) {
      b = ntables % threads;
    }
    
    int last = 0;
    for (int i = 0; i < threads; i++) {  
      threadInfo *t_info = infosOfSub + i;
      t_info->threadID = i;
      
      t_info->start_table_id = last;
      t_info->end_table_id = i < b ? last + a : last + a - 1;
      t_info->taos = taos;
      pthread_create(pidsOfSub + i, NULL, subSubscribeProcess, t_info);
    }
    g_queryInfo.subQueryInfo.threadCnt = threads;
  }
  
  for (int i = 0; i < g_queryInfo.superQueryInfo.concurrent; i++) {
    pthread_join(pids[i], NULL);
  }  

  tmfree((char*)pids);
  tmfree((char*)infos);  

  for (int i = 0; i < g_queryInfo.subQueryInfo.threadCnt; i++) {
    pthread_join(pidsOfSub[i], NULL);
  }

  tmfree((char*)pidsOfSub);
  tmfree((char*)infosOfSub);    
  taos_close(taos);
  return 0;
}

void initOfInsertMeta() {
  memset(&g_Dbs, 0, sizeof(SDbs));
   
  // set default values
  tstrncpy(g_Dbs.host, "127.0.0.1", MAX_DB_NAME_SIZE);
  g_Dbs.port = 6030;
  tstrncpy(g_Dbs.user, TSDB_DEFAULT_USER, MAX_DB_NAME_SIZE);
  tstrncpy(g_Dbs.password, TSDB_DEFAULT_PASS, MAX_DB_NAME_SIZE);
  g_Dbs.threadCount = 2;
  g_Dbs.use_metric = true;
}

void initOfQueryMeta() {
  memset(&g_queryInfo, 0, sizeof(SQueryMetaInfo));
   
  // set default values
  tstrncpy(g_queryInfo.host, "127.0.0.1", MAX_DB_NAME_SIZE);
  g_queryInfo.port = 6030;
  tstrncpy(g_queryInfo.user, TSDB_DEFAULT_USER, MAX_DB_NAME_SIZE);
  tstrncpy(g_queryInfo.password, TSDB_DEFAULT_PASS, MAX_DB_NAME_SIZE);
}

void setParaFromArg(){
  if (g_args.host) {
    strcpy(g_Dbs.host, g_args.host);
  } else {
    tstrncpy(g_Dbs.host, "127.0.0.1", MAX_DB_NAME_SIZE);
  }

  if (g_args.user) {
    strcpy(g_Dbs.user, g_args.user);
  } 

  if (g_args.password) {
    strcpy(g_Dbs.password, g_args.password);
  } 
  
  if (g_args.port) {
    g_Dbs.port = g_args.port;
  } 

  g_Dbs.threadCount = g_args.num_of_threads;
  g_Dbs.threadCountByCreateTbl = g_args.num_of_threads;

  g_Dbs.dbCount = 1;
  g_Dbs.db[0].drop = 1;

  tstrncpy(g_Dbs.db[0].dbName, g_args.database, MAX_DB_NAME_SIZE);
  g_Dbs.db[0].dbCfg.replica = g_args.replica;
  tstrncpy(g_Dbs.db[0].dbCfg.precision, "ms", MAX_DB_NAME_SIZE);

  tstrncpy(g_Dbs.resultFile, g_args.output_file, MAX_FILE_NAME_LEN);

  g_Dbs.use_metric = g_args.use_metric;
  g_Dbs.insert_only = g_args.insert_only;

  g_Dbs.do_aggreFunc = true;

  char dataString[STRING_LEN];
  char **data_type = g_args.datatype;
  
  memset(dataString, 0, STRING_LEN);

  if (strcasecmp(data_type[0], "BINARY") == 0 
          || strcasecmp(data_type[0], "BOOL") == 0 
          || strcasecmp(data_type[0], "NCHAR") == 0 ) {
    g_Dbs.do_aggreFunc = false;
  }

  if (g_args.use_metric) {
    g_Dbs.db[0].superTblCount = 1;
    tstrncpy(g_Dbs.db[0].superTbls[0].sTblName, "meters", MAX_TB_NAME_SIZE);
    g_Dbs.db[0].superTbls[0].childTblCount = g_args.num_of_tables;
    g_Dbs.threadCount = g_args.num_of_threads;
    g_Dbs.threadCountByCreateTbl = 1;
    g_Dbs.queryMode = g_args.mode;
  
    g_Dbs.db[0].superTbls[0].autoCreateTable = PRE_CREATE_SUBTBL;
    g_Dbs.db[0].superTbls[0].superTblExists = TBL_NO_EXISTS;
    g_Dbs.db[0].superTbls[0].childTblExists = TBL_NO_EXISTS;
    g_Dbs.db[0].superTbls[0].disorderRange = g_args.disorderRange;
    g_Dbs.db[0].superTbls[0].disorderRatio = g_args.disorderRatio;
    tstrncpy(g_Dbs.db[0].superTbls[0].childTblPrefix, 
            g_args.tb_prefix, MAX_TB_NAME_SIZE);
    tstrncpy(g_Dbs.db[0].superTbls[0].dataSource, "rand", MAX_TB_NAME_SIZE);
    tstrncpy(g_Dbs.db[0].superTbls[0].insertMode, "taosc", MAX_TB_NAME_SIZE);
    tstrncpy(g_Dbs.db[0].superTbls[0].startTimestamp, 
            "2017-07-14 10:40:00.000", MAX_TB_NAME_SIZE);
    g_Dbs.db[0].superTbls[0].timeStampStep = 10;
  
   g_Dbs.db[0].superTbls[0].insertRows = g_args.num_of_DPT;
    g_Dbs.db[0].superTbls[0].maxSqlLen = TSDB_PAYLOAD_SIZE;

    g_Dbs.db[0].superTbls[0].columnCount = 0;
    for (int i = 0; i < MAX_NUM_DATATYPE; i++) {
      if (data_type[i] == NULL) {
        break;
      }
  
      tstrncpy(g_Dbs.db[0].superTbls[0].columns[i].dataType, 
              data_type[i], MAX_TB_NAME_SIZE);
      g_Dbs.db[0].superTbls[0].columns[i].dataLen = g_args.len_of_binary;    
      g_Dbs.db[0].superTbls[0].columnCount++;
    }
  
    if (g_Dbs.db[0].superTbls[0].columnCount > g_args.num_of_CPR) {
      g_Dbs.db[0].superTbls[0].columnCount = g_args.num_of_CPR;
    } else {
      for (int i = g_Dbs.db[0].superTbls[0].columnCount; i < g_args.num_of_CPR; i++) {
        tstrncpy(g_Dbs.db[0].superTbls[0].columns[i].dataType, "INT", MAX_TB_NAME_SIZE);
        g_Dbs.db[0].superTbls[0].columns[i].dataLen = 0;    
        g_Dbs.db[0].superTbls[0].columnCount++;
      }
    }

    tstrncpy(g_Dbs.db[0].superTbls[0].tags[0].dataType, "INT", MAX_TB_NAME_SIZE);
    g_Dbs.db[0].superTbls[0].tags[0].dataLen = 0;    
  
    tstrncpy(g_Dbs.db[0].superTbls[0].tags[1].dataType, "BINARY", MAX_TB_NAME_SIZE);
    g_Dbs.db[0].superTbls[0].tags[1].dataLen = g_args.len_of_binary;    
    g_Dbs.db[0].superTbls[0].tagCount = 2;  
  } else {
    g_Dbs.threadCountByCreateTbl = 1;
    g_Dbs.db[0].superTbls[0].tagCount = 0; 
  }

}

/* Function to do regular expression check */
static int regexMatch(const char *s, const char *reg, int cflags) {
  regex_t regex;
  char    msgbuf[100] = {0};

  /* Compile regular expression */
  if (regcomp(&regex, reg, cflags) != 0) {
    printf("Fail to compile regex\n");
    exit(-1);
  }

  /* Execute regular expression */
  int reti = regexec(&regex, s, 0, NULL, 0);
  if (!reti) {
    regfree(&regex);
    return 1;
  } else if (reti == REG_NOMATCH) {
    regfree(&regex);
    return 0;
  } else {
    regerror(reti, &regex, msgbuf, sizeof(msgbuf));
    printf("Regex match failed: %s\n", msgbuf);
    regfree(&regex);
    exit(-1);
  }

  return 0;
}

static int isCommentLine(char *line) {
  if (line == NULL) return 1;

  return regexMatch(line, "^\\s*#.*", REG_EXTENDED);
}

void querySqlFile(TAOS* taos, char* sqlFile)
{
  FILE *fp = fopen(sqlFile, "r");
  if (fp == NULL) {
    printf("failed to open file %s, reason:%s\n", sqlFile, strerror(errno));
    return;
  }

  int       read_len = 0;
  char *    cmd = calloc(1, MAX_SQL_SIZE);
  size_t    cmd_len = 0;
  char *    line = NULL;
  size_t    line_len = 0;

  double t = getCurrentTime();

  while ((read_len = tgetline(&line, &line_len, fp)) != -1) {
    if (read_len >= MAX_SQL_SIZE) continue;
    line[--read_len] = '\0';

    if (read_len == 0 || isCommentLine(line)) {  // line starts with #
      continue;
    }

    if (line[read_len - 1] == '\\') {
      line[read_len - 1] = ' ';
      memcpy(cmd + cmd_len, line, read_len);
      cmd_len += read_len;
      continue;
    }

    memcpy(cmd + cmd_len, line, read_len);
    verbosePrint("%s() LN%d cmd: %s\n", __func__, __LINE__, cmd);
    queryDbExec(taos, cmd, NO_INSERT_TYPE);
    if (0 != queryDbExec(taos, cmd, NO_INSERT_TYPE)) {
        printf("queryDbExec %s failed!\n", cmd);
        tmfree(cmd);
        tmfree(line);
        tmfclose(fp);
        return;
    }
    memset(cmd, 0, MAX_SQL_SIZE);
    cmd_len = 0;
  }

  t = getCurrentTime() - t;
  printf("run %s took %.6f second(s)\n\n", sqlFile, t);

  tmfree(cmd);
  tmfree(line);
  tmfclose(fp);
  return;
}

static void testMetaFile() {
    if (INSERT_MODE == g_args.test_mode) {
      if (g_Dbs.cfgDir[0]) taos_options(TSDB_OPTION_CONFIGDIR, g_Dbs.cfgDir);
      insertTestProcess();
    } else if (QUERY_MODE == g_args.test_mode) {
      if (g_queryInfo.cfgDir[0])
          taos_options(TSDB_OPTION_CONFIGDIR, g_queryInfo.cfgDir);
      queryTestProcess();
    } else if (SUBSCRIBE_MODE == g_args.test_mode) {
      if (g_queryInfo.cfgDir[0])
          taos_options(TSDB_OPTION_CONFIGDIR, g_queryInfo.cfgDir);
      subscribeTestProcess();
    }  else {
      ;
    }
}

static void testCmdLine() {

    g_args.test_mode = INSERT_MODE;
    insertTestProcess();

    if (g_Dbs.insert_only)
      return;

    // select
    if (false == g_Dbs.insert_only) {
      // query data

      pthread_t read_id;
      threadInfo *rInfo = malloc(sizeof(threadInfo));
      rInfo->start_time = 1500000000000;  // 2017-07-14 10:40:00.000
      rInfo->start_table_id = 0;

      //rInfo->do_aggreFunc = g_Dbs.do_aggreFunc;
      if (g_args.use_metric) {
        rInfo->end_table_id = g_Dbs.db[0].superTbls[0].childTblCount - 1;
        rInfo->superTblInfo = &g_Dbs.db[0].superTbls[0];
        strcpy(rInfo->tb_prefix, 
              g_Dbs.db[0].superTbls[0].childTblPrefix);
      } else {
        rInfo->end_table_id = g_args.num_of_tables -1;
        strcpy(rInfo->tb_prefix, g_args.tb_prefix);
      }

      rInfo->taos = taos_connect(
              g_Dbs.host, 
              g_Dbs.user, 
              g_Dbs.password, 
              g_Dbs.db[0].dbName, 
              g_Dbs.port);
      if (rInfo->taos == NULL) {
        fprintf(stderr, "Failed to connect to TDengine, reason:%s\n", taos_errstr(NULL));
        free(rInfo);
        exit(-1);
      }

      strcpy(rInfo->fp, g_Dbs.resultFile);

      if (!g_Dbs.use_metric) {
        pthread_create(&read_id, NULL, readTable, rInfo);
      } else {
        pthread_create(&read_id, NULL, readMetric, rInfo);
      }
      pthread_join(read_id, NULL);
      taos_close(rInfo->taos);
      free(rInfo);
    }
}

int main(int argc, char *argv[]) {
  parse_args(argc, argv, &g_args);

  debugPrint("meta file: %s\n", g_args.metaFile);

  if (g_args.metaFile) {
    initOfInsertMeta();
    initOfQueryMeta();    

    if (false == getInfoFromJsonFile(g_args.metaFile)) {
      printf("Failed to read %s\n", g_args.metaFile);
      return 1;
    }

    testMetaFile();
  } else {
    memset(&g_Dbs, 0, sizeof(SDbs));
    setParaFromArg();

    if (NULL != g_args.sqlFile) {
      TAOS* qtaos = taos_connect(
          g_Dbs.host, 
          g_Dbs.user, 
          g_Dbs.password, 
          g_Dbs.db[0].dbName, 
          g_Dbs.port);
      querySqlFile(qtaos, g_args.sqlFile);  
      taos_close(qtaos);

    } else {
      testCmdLine();
    }
  }

  return 0;
}
<|MERGE_RESOLUTION|>--- conflicted
+++ resolved
@@ -1238,7 +1238,7 @@
       fprintf(fp, "      dataSource:        %s\n",  g_Dbs.db[i].superTbls[j].dataSource);      
       fprintf(fp, "      insertMode:        %s\n",  g_Dbs.db[i].superTbls[j].insertMode);      
       fprintf(fp, "      insertRows:        %"PRId64"\n", g_Dbs.db[i].superTbls[j].insertRows); 
-      fprintf(fp, "      insert interval:   %d\n", g_Dbs.db[i].superTbls[j].insertInterval); 
+      fprintf(fp, "      insert interval:   %d\n", g_Dbs.db[i].superTbls[j].insertInterval);
 
       if (0 == g_Dbs.db[i].superTbls[j].multiThreadWriteOneTbl) {
         fprintf(fp, "      multiThreadWriteOneTbl:  no\n");     
@@ -4492,9 +4492,6 @@
 
           affectedRows = k;
       }
-<<<<<<< HEAD
-      if (superTblInfo->insertInterval) {
-=======
 
       endTs = taosGetTimestampUs();
       int64_t delay = endTs - startTs;
@@ -4514,8 +4511,7 @@
         lastPrintTime = currentPrintTime;
       }
 
-      if (g_args.insert_interval) {
->>>>>>> de11cdd8
+      if (superTblInfo->insertInterval) {
         et = taosGetTimestampMs();
       }
 
