﻿/*
 * Copyright (c) 2019 TAOS Data, Inc. <jhtao@taosdata.com>
 *
 * This program is free software: you can use, redistribute, and/or modify
 * it under the terms of the GNU Affero General Public License, version 3
 * or later ("AGPL"), as published by the Free Software Foundation.
 *
 * This program is distributed in the hope that it will be useful, but WITHOUT
 * ANY WARRANTY; without even the implied warranty of MERCHANTABILITY or
 * FITNESS FOR A PARTICULAR PURPOSE.
 *
 * You should have received a copy of the GNU Affero General Public License
 * along with this program. If not, see <http://www.gnu.org/licenses/>.
 */


/*
   when in some thread query return error, thread don't exit, but return, otherwise coredump in other thread.
   */

#include <stdint.h>
#include <taos.h>
#include <taoserror.h>
#define _GNU_SOURCE
#define CURL_STATICLIB

#ifdef LINUX
#include <argp.h>
#include <inttypes.h>
#ifndef _ALPINE
#include <error.h>
#endif
#include <pthread.h>
#include <semaphore.h>
#include <stdbool.h>
#include <stdio.h>
#include <string.h>
#include <sys/time.h>
#include <time.h>
#include <unistd.h>
#include <wordexp.h>
#include <regex.h>
#else
#include <regex.h>
#include <stdio.h>
#endif

#include <assert.h>
#include <stdlib.h>
#include "cJSON.h"

#include "os.h"
#include "taos.h"
#include "taoserror.h"
#include "tutil.h"

#define REQ_EXTRA_BUF_LEN   1024
#define RESP_BUF_LEN        4096
#define SQL_BUFF_LEN        1024

extern char configDir[];

#define STR_INSERT_INTO     "INSERT INTO "

#define MAX_RECORDS_PER_REQ     32766

#define HEAD_BUFF_LEN       TSDB_MAX_COLUMNS*24  // 16*MAX_COLUMNS + (192+32)*2 + insert into ..

#define BUFFER_SIZE         TSDB_MAX_ALLOWED_SQL_LEN
#define FETCH_BUFFER_SIZE   100 * TSDB_MAX_ALLOWED_SQL_LEN
#define COND_BUF_LEN        (BUFFER_SIZE - 30)
#define COL_BUFFER_LEN      ((TSDB_COL_NAME_LEN + 15) * TSDB_MAX_COLUMNS)

#define MAX_USERNAME_SIZE  64
#define MAX_HOSTNAME_SIZE  253      // https://man7.org/linux/man-pages/man7/hostname.7.html
#define MAX_TB_NAME_SIZE   64
#define MAX_DATA_SIZE      (16*TSDB_MAX_COLUMNS)+20     // max record len: 16*MAX_COLUMNS, timestamp string and ,('') need extra space
#define OPT_ABORT          1 /* –abort */
#define MAX_FILE_NAME_LEN  256              // max file name length on linux is 255.
<<<<<<< HEAD
#define MAX_PATH_LEN  4096
=======
#define MAX_PATH_LEN       4096
>>>>>>> 92615c6d

#define DEFAULT_START_TIME 1500000000000

#define MAX_PREPARED_RAND  1000000
#define INT_BUFF_LEN            12
#define BIGINT_BUFF_LEN         21
#define SMALLINT_BUFF_LEN       7
#define TINYINT_BUFF_LEN        5
#define BOOL_BUFF_LEN           6
#define FLOAT_BUFF_LEN          22
#define DOUBLE_BUFF_LEN         42
#define TIMESTAMP_BUFF_LEN      21
#define PRINT_STAT_INTERVAL     30*1000

#define MAX_SAMPLES             10000
#define MAX_NUM_COLUMNS        (TSDB_MAX_COLUMNS - 1)      // exclude first column timestamp

#define MAX_DB_COUNT            8
#define MAX_SUPER_TABLE_COUNT   200

#define MAX_QUERY_SQL_COUNT     100

#define MAX_DATABASE_COUNT      256
#define MAX_JSON_BUFF           6400000

#define INPUT_BUF_LEN           256
#define EXTRA_SQL_LEN           256
#define TBNAME_PREFIX_LEN       (TSDB_TABLE_NAME_LEN - 20) // 20 characters reserved for seq
#define SMALL_BUFF_LEN          8
#define DATATYPE_BUFF_LEN       (SMALL_BUFF_LEN*3)
#define NOTE_BUFF_LEN           (SMALL_BUFF_LEN*16)

#define DEFAULT_NTHREADS        8
#define DEFAULT_TIMESTAMP_STEP  1
#define DEFAULT_INTERLACE_ROWS  0
#define DEFAULT_DATATYPE_NUM    1
#define DEFAULT_CHILDTABLES     10000
#define DEFAULT_TEST_MODE       0
#define DEFAULT_METAFILE        NULL
#define DEFAULT_SQLFILE         NULL
#define DEFAULT_HOST            "localhost"
#define DEFAULT_PORT            6030
#define DEFAULT_IFACE           INTERFACE_BUT
#define DEFAULT_DATABASE        "test"
#define DEFAULT_REPLICA         1
#define DEFAULT_TB_PREFIX       "d"
#define DEFAULT_ESCAPE_CHAR     false
#define DEFAULT_USE_METRIC      true
#define DEFAULT_DROP_DB         true
#define DEFAULT_AGGR_FUNC       false
#define DEFAULT_DEBUG           false
#define DEFAULT_VERBOSE         false
#define DEFAULT_PERF_STAT       false
#define DEFAULT_ANS_YES         false
#define DEFAULT_OUTPUT          "./output.txt"
#define DEFAULT_SYNC_MODE       0
#define DEFAULT_DATA_TYPE       {TSDB_DATA_TYPE_FLOAT,TSDB_DATA_TYPE_INT,TSDB_DATA_TYPE_FLOAT}
#define DEFAULT_DATATYPE        {"FLOAT","INT","FLOAT"}
#define DEFAULT_BINWIDTH        64
#define DEFAULT_COL_COUNT       4
#define DEFAULT_LEN_ONE_ROW     76
#define DEFAULT_INSERT_INTERVAL 0
#define DEFAULT_QUERY_TIME      1
#define DEFAULT_PREPARED_RAND   10000
#define DEFAULT_REQ_PER_REQ     30000
#define DEFAULT_INSERT_ROWS     10000
#define DEFAULT_ABORT           0
#define DEFAULT_RATIO           0
#define DEFAULT_DISORDER_RANGE  1000
#define DEFAULT_METHOD_DEL      1
#define DEFAULT_TOTAL_INSERT    0
#define DEFAULT_TOTAL_AFFECT    0
#define DEFAULT_DEMO_MODE       true
#define DEFAULT_CREATE_BATCH    10
#define DEFAULT_SUB_INTERVAL    10000
#define DEFAULT_QUERY_INTERVAL    10000

#define STMT_BIND_PARAM_BATCH   1

char* g_sampleDataBuf = NULL;
#if STMT_BIND_PARAM_BATCH == 1
    // bind param batch
char* g_sampleBindBatchArray = NULL;
#endif

enum TEST_MODE {
    INSERT_TEST,            // 0
    QUERY_TEST,             // 1
    SUBSCRIBE_TEST,         // 2
    INVAID_TEST
};

typedef enum CREATE_SUB_TABLE_MOD_EN {
    PRE_CREATE_SUBTBL,
    AUTO_CREATE_SUBTBL,
    NO_CREATE_SUBTBL
} CREATE_SUB_TABLE_MOD_EN;

typedef enum TABLE_EXISTS_EN {
    TBL_NO_EXISTS,
    TBL_ALREADY_EXISTS,
    TBL_EXISTS_BUTT
} TABLE_EXISTS_EN;

enum enumSYNC_MODE {
    SYNC_MODE,
    ASYNC_MODE,
    MODE_BUT
};

enum enum_TAOS_INTERFACE {
    TAOSC_IFACE,
    REST_IFACE,
    STMT_IFACE,
    SML_IFACE,
    INTERFACE_BUT
};

typedef enum enumQUERY_CLASS {
    SPECIFIED_CLASS,
    STABLE_CLASS,
    CLASS_BUT
} QUERY_CLASS;

typedef enum enum_PROGRESSIVE_OR_INTERLACE {
    PROGRESSIVE_INSERT_MODE,
    INTERLACE_INSERT_MODE,
    INVALID_INSERT_MODE
} PROG_OR_INTERLACE_MODE;

typedef enum enumQUERY_TYPE {
    NO_INSERT_TYPE,
    INSERT_TYPE,
    QUERY_TYPE_BUT
} QUERY_TYPE;

enum _show_db_index {
    TSDB_SHOW_DB_NAME_INDEX,
    TSDB_SHOW_DB_CREATED_TIME_INDEX,
    TSDB_SHOW_DB_NTABLES_INDEX,
    TSDB_SHOW_DB_VGROUPS_INDEX,
    TSDB_SHOW_DB_REPLICA_INDEX,
    TSDB_SHOW_DB_QUORUM_INDEX,
    TSDB_SHOW_DB_DAYS_INDEX,
    TSDB_SHOW_DB_KEEP_INDEX,
    TSDB_SHOW_DB_CACHE_INDEX,
    TSDB_SHOW_DB_BLOCKS_INDEX,
    TSDB_SHOW_DB_MINROWS_INDEX,
    TSDB_SHOW_DB_MAXROWS_INDEX,
    TSDB_SHOW_DB_WALLEVEL_INDEX,
    TSDB_SHOW_DB_FSYNC_INDEX,
    TSDB_SHOW_DB_COMP_INDEX,
    TSDB_SHOW_DB_CACHELAST_INDEX,
    TSDB_SHOW_DB_PRECISION_INDEX,
    TSDB_SHOW_DB_UPDATE_INDEX,
    TSDB_SHOW_DB_STATUS_INDEX,
    TSDB_MAX_SHOW_DB
};

// -----------------------------------------SHOW TABLES CONFIGURE -------------------------------------
enum _show_stables_index {
    TSDB_SHOW_STABLES_NAME_INDEX,
    TSDB_SHOW_STABLES_CREATED_TIME_INDEX,
    TSDB_SHOW_STABLES_COLUMNS_INDEX,
    TSDB_SHOW_STABLES_METRIC_INDEX,
    TSDB_SHOW_STABLES_UID_INDEX,
    TSDB_SHOW_STABLES_TID_INDEX,
    TSDB_SHOW_STABLES_VGID_INDEX,
    TSDB_MAX_SHOW_STABLES
};

enum _describe_table_index {
    TSDB_DESCRIBE_METRIC_FIELD_INDEX,
    TSDB_DESCRIBE_METRIC_TYPE_INDEX,
    TSDB_DESCRIBE_METRIC_LENGTH_INDEX,
    TSDB_DESCRIBE_METRIC_NOTE_INDEX,
    TSDB_MAX_DESCRIBE_METRIC
};

/* Used by main to communicate with parse_opt. */
static char *g_dupstr = NULL;

typedef struct SArguments_S {
    char     *metaFile;
    uint32_t test_mode;
    char     *host;
    uint16_t port;
    uint16_t iface;
    char *   user;
    char     password[SHELL_MAX_PASSWORD_LEN];
    char *   database;
    int      replica;
    char *   tb_prefix;
    bool     escapeChar;
    char *   sqlFile;
    bool     use_metric;
    bool     drop_database;
    bool     aggr_func;
    bool     answer_yes;
    bool     debug_print;
    bool     verbose_print;
    bool     performance_print;
    char *   output_file;
    bool     async_mode;
    char     data_type[MAX_NUM_COLUMNS+1];
    char     *dataType[MAX_NUM_COLUMNS+1];
    uint32_t binwidth;
    uint32_t columnCount;
    uint64_t lenOfOneRow;
    uint32_t nthreads;
    uint64_t insert_interval;
    uint64_t timestamp_step;
    int64_t  query_times;
    int64_t  prepared_rand;
    uint32_t interlaceRows;
    uint32_t reqPerReq;                  // num_of_records_per_req
    uint64_t max_sql_len;
    int64_t  ntables;
    int64_t  insertRows;
    int      abort;
    uint32_t disorderRatio;               // 0: no disorder, >0: x%
    int      disorderRange;               // ms, us or ns. according to database precision
    uint32_t method_of_delete;
    uint64_t totalInsertRows;
    uint64_t totalAffectedRows;
    bool     demo_mode;                  // use default column name and semi-random data
} SArguments;

typedef struct SColumn_S {
    char        field[TSDB_COL_NAME_LEN];
    char        data_type;
    char        dataType[DATATYPE_BUFF_LEN];
    uint32_t    dataLen;
    char        note[NOTE_BUFF_LEN];
} StrColumn;

typedef struct SSuperTable_S {
    char         stbName[TSDB_TABLE_NAME_LEN];
    char         dataSource[SMALL_BUFF_LEN];  // rand_gen or sample
    char         childTblPrefix[TBNAME_PREFIX_LEN];
    uint16_t     childTblExists;
    int64_t      childTblCount;
    uint64_t     batchCreateTableNum;     // 0: no batch,  > 0: batch table number in one sql
    uint8_t      autoCreateTable;         // 0: create sub table, 1: auto create sub table
    uint16_t     iface;                   // 0: taosc, 1: rest, 2: stmt
    int64_t      childTblLimit;
    uint64_t     childTblOffset;

    //  int          multiThreadWriteOneTbl;  // 0: no, 1: yes
    uint32_t     interlaceRows;           //
    int          disorderRatio;           // 0: no disorder, >0: x%
    int          disorderRange;           // ms, us or ns. according to database precision
    uint64_t     maxSqlLen;               //

    uint64_t     insertInterval;          // insert interval, will override global insert interval
    int64_t      insertRows;
    int64_t      timeStampStep;
    char         startTimestamp[MAX_TB_NAME_SIZE];
    char         sampleFormat[SMALL_BUFF_LEN];  // csv, json
    char         sampleFile[MAX_FILE_NAME_LEN];
    char         tagsFile[MAX_FILE_NAME_LEN];

    uint32_t     columnCount;
    StrColumn    columns[TSDB_MAX_COLUMNS];
    uint32_t     tagCount;
    StrColumn    tags[TSDB_MAX_TAGS];

    char*        childTblName;
    bool         escapeChar;
    char*        colsOfCreateChildTable;
    uint64_t     lenOfOneRow;
    uint64_t     lenOfTagOfOneRow;

    char*        sampleDataBuf;
    bool         useSampleTs;

    uint32_t     tagSource;    // 0: rand, 1: tag sample
    char*        tagDataBuf;
    uint32_t     tagSampleCount;
    uint32_t     tagUsePos;

#if STMT_BIND_PARAM_BATCH == 1
    // bind param batch
    char        *sampleBindBatchArray;
#endif
    // statistics
    uint64_t     totalInsertRows;
    uint64_t     totalAffectedRows;
} SSuperTable;

typedef struct {
    char     name[TSDB_DB_NAME_LEN];
    char     create_time[32];
    int64_t  ntables;
    int32_t  vgroups;
    int16_t  replica;
    int16_t  quorum;
    int16_t  days;
    char     keeplist[64];
    int32_t  cache; //MB
    int32_t  blocks;
    int32_t  minrows;
    int32_t  maxrows;
    int8_t   wallevel;
    int32_t  fsync;
    int8_t   comp;
    int8_t   cachelast;
    char     precision[SMALL_BUFF_LEN];   // time resolution
    int8_t   update;
    char     status[16];
} SDbInfo;

typedef struct SDbCfg_S {
    //  int       maxtablesPerVnode;
    uint32_t  minRows;        // 0 means default
    uint32_t  maxRows;        // 0 means default
    int       comp;
    int       walLevel;
    int       cacheLast;
    int       fsync;
    int       replica;
    int       update;
    int       keep;
    int       days;
    int       cache;
    int       blocks;
    int       quorum;
    char      precision[SMALL_BUFF_LEN];
} SDbCfg;

typedef struct SDataBase_S {
    char         dbName[TSDB_DB_NAME_LEN];
    bool         drop;  // 0: use exists, 1: if exists, drop then new create
    SDbCfg       dbCfg;
    uint64_t     superTblCount;
    SSuperTable*  superTbls;
} SDataBase;

typedef struct SDbs_S {
    char        cfgDir[MAX_FILE_NAME_LEN];
    char        host[MAX_HOSTNAME_SIZE];
    struct      sockaddr_in serv_addr;

    uint16_t    port;
    char        user[MAX_USERNAME_SIZE];
    char        password[SHELL_MAX_PASSWORD_LEN];
    char        resultFile[MAX_FILE_NAME_LEN];
    bool        use_metric;
    bool        aggr_func;
    bool        asyncMode;

    uint32_t    threadCount;
    uint32_t    threadCountForCreateTbl;
    uint32_t    dbCount;
    // statistics
    uint64_t    totalInsertRows;
    uint64_t    totalAffectedRows;

    SDataBase*  db;
} SDbs;

typedef struct SpecifiedQueryInfo_S {
    uint64_t     queryInterval;  // 0: unlimited  > 0   loop/s
    uint32_t     concurrent;
    int          sqlCount;
    uint32_t     asyncMode; // 0: sync, 1: async
    uint64_t     subscribeInterval; // ms
    uint64_t     queryTimes;
    bool         subscribeRestart;
    int          subscribeKeepProgress;
    char         sql[MAX_QUERY_SQL_COUNT][BUFFER_SIZE+1];
    char         result[MAX_QUERY_SQL_COUNT][MAX_FILE_NAME_LEN];
    int          resubAfterConsume[MAX_QUERY_SQL_COUNT];
    int          endAfterConsume[MAX_QUERY_SQL_COUNT];
    TAOS_SUB*    tsub[MAX_QUERY_SQL_COUNT];
    char         topic[MAX_QUERY_SQL_COUNT][32];
    int          consumed[MAX_QUERY_SQL_COUNT];
    TAOS_RES*    res[MAX_QUERY_SQL_COUNT];
    uint64_t     totalQueried;
} SpecifiedQueryInfo;

typedef struct SuperQueryInfo_S {
    char         stbName[TSDB_TABLE_NAME_LEN];
    uint64_t     queryInterval;  // 0: unlimited  > 0   loop/s
    uint32_t     threadCnt;
    uint32_t     asyncMode; // 0: sync, 1: async
    uint64_t     subscribeInterval; // ms
    bool         subscribeRestart;
    int          subscribeKeepProgress;
    uint64_t     queryTimes;
    int64_t      childTblCount;
    char         childTblPrefix[TBNAME_PREFIX_LEN];    // 20 characters reserved for seq
    int          sqlCount;
    char         sql[MAX_QUERY_SQL_COUNT][BUFFER_SIZE+1];
    char         result[MAX_QUERY_SQL_COUNT][MAX_FILE_NAME_LEN];
    int          resubAfterConsume;
    int          endAfterConsume;
    TAOS_SUB*    tsub[MAX_QUERY_SQL_COUNT];

    char*        childTblName;
    uint64_t     totalQueried;
} SuperQueryInfo;

typedef struct SQueryMetaInfo_S {
    char         cfgDir[MAX_FILE_NAME_LEN];
    char         host[MAX_HOSTNAME_SIZE];
    uint16_t     port;
    struct       sockaddr_in serv_addr;
    char         user[MAX_USERNAME_SIZE];
    char         password[SHELL_MAX_PASSWORD_LEN];
    char         dbName[TSDB_DB_NAME_LEN];
    char         queryMode[SMALL_BUFF_LEN];  // taosc, rest

    SpecifiedQueryInfo  specifiedQueryInfo;
    SuperQueryInfo      superQueryInfo;
    uint64_t     totalQueried;
} SQueryMetaInfo;

typedef struct SThreadInfo_S {
    TAOS *    taos;
    TAOS_STMT *stmt;
    int64_t     *bind_ts;

#if STMT_BIND_PARAM_BATCH == 1
    int64_t     *bind_ts_array;
    char        *bindParams;
    char        *is_null;
#else
    char*       sampleBindArray;
#endif

    int       threadID;
    char      db_name[TSDB_DB_NAME_LEN];
    uint32_t  time_precision;
    char      filePath[MAX_PATH_LEN];
    FILE      *fp;
    char      tb_prefix[TSDB_TABLE_NAME_LEN];
    uint64_t  start_table_from;
    uint64_t  end_table_to;
    int64_t   ntables;
    int64_t   tables_created;
    uint64_t  data_of_rate;
    int64_t   start_time;
    char*     cols;
    bool      use_metric;
    SSuperTable* stbInfo;
    char      *buffer;    // sql cmd buffer

    // for async insert
    tsem_t    lock_sem;
    int64_t   counter;
    uint64_t  st;
    uint64_t  et;
    uint64_t  lastTs;

    // sample data
    int64_t   samplePos;
    // statistics
    uint64_t  totalInsertRows;
    uint64_t  totalAffectedRows;

    // insert delay statistics
    uint64_t  cntDelay;
    uint64_t  totalDelay;
    uint64_t  avgDelay;
    uint64_t  maxDelay;
    uint64_t  minDelay;

    // seq of query or subscribe
    uint64_t  querySeq;   // sequence number of sql command
    TAOS_SUB*  tsub;

<<<<<<< HEAD
    char**    lines;
=======
>>>>>>> 92615c6d
    int       sockfd;
} threadInfo;

#ifdef WINDOWS
#define _CRT_RAND_S

#include <windows.h>
#include <winsock2.h>

typedef unsigned __int32 uint32_t;

#pragma comment ( lib, "ws2_32.lib" )
// Some old MinGW/CYGWIN distributions don't define this:
#ifndef ENABLE_VIRTUAL_TERMINAL_PROCESSING
#define ENABLE_VIRTUAL_TERMINAL_PROCESSING  0x0004
#endif // ENABLE_VIRTUAL_TERMINAL_PROCESSING

static HANDLE g_stdoutHandle;
static DWORD g_consoleMode;

static void setupForAnsiEscape(void) {
    DWORD mode = 0;
    g_stdoutHandle = GetStdHandle(STD_OUTPUT_HANDLE);

    if(g_stdoutHandle == INVALID_HANDLE_VALUE) {
        exit(GetLastError());
    }

    if(!GetConsoleMode(g_stdoutHandle, &mode)) {
        exit(GetLastError());
    }

    g_consoleMode = mode;

    // Enable ANSI escape codes
    mode |= ENABLE_VIRTUAL_TERMINAL_PROCESSING;

    if(!SetConsoleMode(g_stdoutHandle, mode)) {
        exit(GetLastError());
    }
}

static void resetAfterAnsiEscape(void) {
    // Reset colors
    printf("\x1b[0m");

    // Reset console mode
    if(!SetConsoleMode(g_stdoutHandle, g_consoleMode)) {
        exit(GetLastError());
    }
}

static int taosRandom()
{
    int number;
    rand_s(&number);

    return number;
}
#else   // Not windows
static void setupForAnsiEscape(void) {}

static void resetAfterAnsiEscape(void) {
    // Reset colors
    printf("\x1b[0m");
}

#include <time.h>

static int taosRandom()
{
    return rand();
}

#endif // ifdef Windows

static void prompt();
static int createDatabasesAndStables();
static void createChildTables();
static int queryDbExec(TAOS *taos, char *command, QUERY_TYPE type, bool quiet);
static int postProceSql(char *host, uint16_t port, char* sqlstr, threadInfo *pThreadInfo);
static int64_t getTSRandTail(int64_t timeStampStep, int32_t seq,
        int disorderRatio, int disorderRange);
static bool getInfoFromJsonFile(char* file);
static void init_rand_data();
static int regexMatch(const char *s, const char *reg, int cflags);

/* ************ Global variables ************  */

int32_t*  g_randint;
uint32_t*  g_randuint;
int64_t*  g_randbigint;
uint64_t*  g_randubigint;
float*    g_randfloat;
double*   g_randdouble;

char    *g_randbool_buff = NULL;
char    *g_randint_buff = NULL;
char    *g_randuint_buff = NULL;
char    *g_rand_voltage_buff = NULL;
char    *g_randbigint_buff = NULL;
char    *g_randubigint_buff = NULL;
char    *g_randsmallint_buff = NULL;
char    *g_randusmallint_buff = NULL;
char    *g_randtinyint_buff = NULL;
char    *g_randutinyint_buff = NULL;
char    *g_randfloat_buff = NULL;
char    *g_rand_current_buff = NULL;
char    *g_rand_phase_buff = NULL;
char    *g_randdouble_buff = NULL;

char    *g_aggreFuncDemo[] = {"*", "count(*)", "avg(current)", "sum(current)",
    "max(current)", "min(current)", "first(current)", "last(current)"};

char    *g_aggreFunc[] = {"*", "count(*)", "avg(C0)", "sum(C0)",
    "max(C0)", "min(C0)", "first(C0)", "last(C0)"};

SArguments g_args = {
<<<<<<< HEAD
    DEFAULT_METAFILE,                      // metaFile
    DEFAULT_TEST_MODE,                     // test_mode
    DEFAULT_HOST,                          // host
    DEFAULT_PORT,                          // port
    DEFAULT_IFACE,                         // iface
    TSDB_DEFAULT_USER,                     // user
    TSDB_DEFAULT_PASS,                     // password
    DEFAULT_DATABASE,                      // database
    DEFAULT_REPLICA,                       // replica
    DEFAULT_TB_PREFIX,                     // tb_prefix
    DEFAULT_ESCAPE_CHAR,                   // escapeChar
    DEFAULT_SQLFILE,                       // sqlFile
    DEFAULT_USE_METRIC,                    // use_metric
    DEFAULT_DROP_DB,                       // drop_database
    DEFAULT_AGGR_FUNC,                     // aggr_func
    DEFAULT_DEBUG,                         // debug_print
    DEFAULT_VERBOSE,                       // verbose_print
    DEFAULT_PERF_STAT,                     // performance statistic print
    DEFAULT_ANS_YES,                       // answer_yes;
    DEFAULT_OUTPUT,                        // output_file
    DEFAULT_SYNC_MODE,                     // mode : sync or async
    DEFAULT_DATA_TYPE,                     // data_type
    DEFAULT_DATATYPE,                      // dataType
    DEFAULT_BINWIDTH,                      // binwidth
    DEFAULT_COL_COUNT,                     // columnCount, timestamp + float + int + float
    DEFAULT_LEN_ONE_ROW,                   // lenOfOneRow
    DEFAULT_NTHREADS,                      // nthreads
    DEFAULT_INSERT_INTERVAL,               // insert_interval
    DEFAULT_TIMESTAMP_STEP,                // timestamp_step
    DEFAULT_QUERY_TIME,                    // query_times
    DEFAULT_PREPARED_RAND,                 // prepared_rand
    DEFAULT_INTERLACE_ROWS,                // interlaceRows;
    DEFAULT_REQ_PER_REQ,                   // reqPerReq
    TSDB_MAX_ALLOWED_SQL_LEN,              // max_sql_len
    DEFAULT_CHILDTABLES,                   // ntables
    DEFAULT_INSERT_ROWS,                   // insertRows
    DEFAULT_ABORT,                         // abort
    DEFAULT_RATIO,                         // disorderRatio
    DEFAULT_DISORDER_RANGE,                // disorderRange
    DEFAULT_METHOD_DEL,                    // method_of_delete
    DEFAULT_TOTAL_INSERT,                  // totalInsertRows;
    DEFAULT_TOTAL_AFFECT,                  // totalAffectedRows;
    DEFAULT_DEMO_MODE,                     // demo_mode;
=======
    NULL,           // metaFile
    0,              // test_mode
    "localhost",    // host
    6030,           // port
    INTERFACE_BUT,  // iface
    "root",         // user
#ifdef _TD_POWER_
    "powerdb",      // password
#elif (_TD_TQ_ == true)
    "tqueue",       // password
#elif (_TD_PRO_ == true)
    "prodb",       // password
#else
    "taosdata",     // password
#endif
    "test",         // database
    1,              // replica
    "d",             // tb_prefix
    NULL,            // sqlFile
    true,            // use_metric
    true,            // drop_database
    false,           // aggr_func
    false,           // debug_print
    false,           // verbose_print
    false,           // performance statistic print
    false,           // answer_yes;
    "./output.txt",  // output_file
    0,               // mode : sync or async
    {TSDB_DATA_TYPE_FLOAT,
    TSDB_DATA_TYPE_INT,
    TSDB_DATA_TYPE_FLOAT},
    {
        "FLOAT",         // dataType
        "INT",           // dataType
        "FLOAT",         // dataType. demo mode has 3 columns
    },
    64,              // binwidth
    4,               // columnCount, timestamp + float + int + float
    20 + FLOAT_BUFF_LEN + INT_BUFF_LEN + FLOAT_BUFF_LEN, // lenOfOneRow
    DEFAULT_NTHREADS,// nthreads
    0,               // insert_interval
    DEFAULT_TIMESTAMP_STEP, // timestamp_step
    1,               // query_times
    10000,           // prepared_rand
    DEFAULT_INTERLACE_ROWS, // interlaceRows;
    30000,           // reqPerReq
    (1024*1024),     // max_sql_len
    DEFAULT_CHILDTABLES,    // ntables
    10000,           // insertRows
    0,               // abort
    0,               // disorderRatio
    1000,            // disorderRange
    1,               // method_of_delete
    0,               // totalInsertRows;
    0,               // totalAffectedRows;
    true,            // demo_mode;
>>>>>>> 92615c6d
};

static SDbs            g_Dbs;
static int64_t         g_totalChildTables = DEFAULT_CHILDTABLES;
static int64_t         g_actualChildTables = 0;
static SQueryMetaInfo  g_queryInfo;
static FILE *          g_fpOfInsertResult = NULL;

#if _MSC_VER <= 1900
#define __func__ __FUNCTION__
#endif

#define debugPrint(fmt, ...) \
    do { if (g_args.debug_print || g_args.verbose_print) \
        fprintf(stderr, "DEBG: "fmt, __VA_ARGS__); } while(0)

#define verbosePrint(fmt, ...) \
    do { if (g_args.verbose_print) \
        fprintf(stderr, "VERB: "fmt, __VA_ARGS__); } while(0)

#define performancePrint(fmt, ...) \
    do { if (g_args.performance_print) \
        fprintf(stderr, "PERF: "fmt, __VA_ARGS__); } while(0)

#define errorPrint(fmt, ...) \
    do {\
        fprintf(stderr, " \033[31m");\
        fprintf(stderr, "ERROR: "fmt, __VA_ARGS__);\
        fprintf(stderr, " \033[0m");\
    } while(0)

#define errorPrint2(fmt, ...) \
    do {\
        struct tm      Tm, *ptm;\
        struct timeval timeSecs; \
        time_t         curTime;\
        gettimeofday(&timeSecs, NULL); \
        curTime = timeSecs.tv_sec;\
        ptm = localtime_r(&curTime, &Tm);\
        fprintf(stderr, " \033[31m");\
        fprintf(stderr, "%02d/%02d %02d:%02d:%02d.%06d %08" PRId64 " ",\
                ptm->tm_mon + 1, ptm->tm_mday, ptm->tm_hour,\
                ptm->tm_min, ptm->tm_sec, (int32_t)timeSecs.tv_usec,\
                taosGetSelfPthreadId());\
        fprintf(stderr, " \033[0m");\
        errorPrint(fmt, __VA_ARGS__);\
    } while(0)

// for strncpy buffer overflow
#define min(a, b) (((a) < (b)) ? (a) : (b))


///////////////////////////////////////////////////

static void ERROR_EXIT(const char *msg) { errorPrint("%s", msg); exit(EXIT_FAILURE); }

#ifndef TAOSDEMO_COMMIT_SHA1
#define TAOSDEMO_COMMIT_SHA1 "unknown"
#endif

#ifndef TD_VERNUMBER
#define TD_VERNUMBER    "unknown"
#endif

#ifndef TAOSDEMO_STATUS
#define TAOSDEMO_STATUS "unknown"
#endif

static void printVersion() {
    char tdengine_ver[] = TD_VERNUMBER;
    char taosdemo_ver[] = TAOSDEMO_COMMIT_SHA1;
    char taosdemo_status[] = TAOSDEMO_STATUS;

    if (strlen(taosdemo_status) == 0) {
        printf("taosdemo version %s-%s\n",
                tdengine_ver, taosdemo_ver);
    } else {
        printf("taosdemo version %s-%s, status:%s\n",
                tdengine_ver, taosdemo_ver, taosdemo_status);
    }
}

static void printHelp() {
    char indent[10] = "  ";
    printf("%s\n\n", "Usage: taosdemo [OPTION...]");
    printf("%s%s%s%s\n", indent, "-f, --file=FILE", "\t\t",
            "The meta file to the execution procedure.");
    printf("%s%s%s%s\n", indent, "-u, --user=USER", "\t\t",
            "The user name to use when connecting to the server.");
#ifdef _TD_POWER_
    printf("%s%s%s%s\n", indent, "-p, --password", "\t\t",
            "The password to use when connecting to the server. By default is 'powerdb'");
    printf("%s%s%s%s\n", indent, "-c, --config-dir=CONFIG_DIR", "\t",
            "Configuration directory. By default is '/etc/power/'.");
#elif (_TD_TQ_ == true)
    printf("%s%s%s%s\n", indent, "-p, --password", "\t\t",
            "The password to use when connecting to the server. By default is 'tqueue'");
    printf("%s%s%s%s\n", indent, "-c, --config-dir=CONFIG_DIR", "\t",
            "Configuration directory. By default is '/etc/tq/'.");
#elif (_TD_PRO_ == true)
    printf("%s%s%s%s\n", indent, "-p, --password", "\t\t",
            "The password to use when connecting to the server. By default is 'prodb'");
    printf("%s%s%s%s\n", indent, "-c, --config-dir=CONFIG_DIR", "\t",
            "Configuration directory. By default is '/etc/ProDB/'.");
#else
    printf("%s%s%s%s\n", indent, "-p, --password", "\t\t",
            "The password to use when connecting to the server.");
    printf("%s%s%s%s\n", indent, "-c, --config-dir=CONFIG_DIR", "\t",
            "Configuration directory.");
#endif
    printf("%s%s%s%s\n", indent, "-h, --host=HOST", "\t\t",
            "TDengine server FQDN to connect. The default host is localhost.");
    printf("%s%s%s%s\n", indent, "-P, --port=PORT", "\t\t",
            "The TCP/IP port number to use for the connection.");
    printf("%s%s%s%s\n", indent, "-I, --interface=INTERFACE", "\t",
            "The interface (taosc, rest, and stmt) taosdemo uses. By default use 'taosc'.");
    printf("%s%s%s%s\n", indent, "-d, --database=DATABASE", "\t",
            "Destination database. By default is 'test'.");
    printf("%s%s%s%s\n", indent, "-a, --replica=REPLICA", "\t\t",
            "Set the replica parameters of the database, By default use 1, min: 1, max: 3.");
    printf("%s%s%s%s\n", indent, "-m, --table-prefix=TABLEPREFIX", "\t",
            "Table prefix name. By default use 'd'.");
    printf("%s%s%s%s\n", indent, "-E, --escape-character", "\t",
            "Use escape character for Both Stable and normmal table name");
    printf("%s%s%s%s\n", indent, "-s, --sql-file=FILE", "\t\t",
            "The select sql file.");
    printf("%s%s%s%s\n", indent, "-N, --normal-table", "\t\t", "Use normal table flag.");
    printf("%s%s%s%s\n", indent, "-o, --output=FILE", "\t\t",
            "Direct output to the named file. By default use './output.txt'.");
    printf("%s%s%s%s\n", indent, "-q, --query-mode=MODE", "\t\t",
            "Query mode -- 0: SYNC, 1: ASYNC. By default use SYNC.");
    printf("%s%s%s%s\n", indent, "-b, --data-type=DATATYPE", "\t",
            "The data_type of columns, By default use: FLOAT,INT,FLOAT. NCHAR and BINARY can also use custom length. Eg: NCHAR(16),BINARY(8)");
    printf("%s%s%s%s%d\n", indent, "-w, --binwidth=WIDTH", "\t\t",
            "The width of data_type 'BINARY' or 'NCHAR'. By default use ",
            g_args.binwidth);
    printf("%s%s%s%s%d%s%d\n", indent, "-l, --columns=COLUMNS", "\t\t",
            "The number of columns per record. Demo mode by default is ",
            DEFAULT_DATATYPE_NUM,
            " (float, int, float). Max values is ",
            MAX_NUM_COLUMNS);
    printf("%s%s%s%s\n", indent, indent, indent,
            "\t\t\t\tAll of the new column(s) type is INT. If use -b to specify column type, -l will be ignored.");
    printf("%s%s%s%s%d.\n", indent, "-T, --threads=NUMBER", "\t\t",
            "The number of threads. By default use ", DEFAULT_NTHREADS);
    printf("%s%s%s%s\n", indent, "-i, --insert-interval=NUMBER", "\t",
            "The sleep time (ms) between insertion. By default is 0.");
    printf("%s%s%s%s%d.\n", indent, "-S, --time-step=TIME_STEP", "\t",
            "The timestamp step between insertion. By default is ",
            DEFAULT_TIMESTAMP_STEP);
    printf("%s%s%s%s%d.\n", indent, "-B, --interlace-rows=NUMBER", "\t",
            "The interlace rows of insertion. By default is ",
            DEFAULT_INTERLACE_ROWS);
    printf("%s%s%s%s\n", indent, "-r, --rec-per-req=NUMBER", "\t",
            "The number of records per request. By default is 30000.");
    printf("%s%s%s%s\n", indent, "-t, --tables=NUMBER", "\t\t",
            "The number of tables. By default is 10000.");
    printf("%s%s%s%s\n", indent, "-n, --records=NUMBER", "\t\t",
            "The number of records per table. By default is 10000.");
    printf("%s%s%s%s\n", indent, "-M, --random", "\t\t\t",
            "The value of records generated are totally random.");
    printf("%s\n", "\t\t\t\tBy default to simulate power equipment scenario.");
    printf("%s%s%s%s\n", indent, "-x, --aggr-func", "\t\t",
            "Test aggregation functions after insertion.");
    printf("%s%s%s%s\n", indent, "-y, --answer-yes", "\t\t", "Input yes for prompt.");
    printf("%s%s%s%s\n", indent, "-O, --disorder=NUMBER", "\t\t",
            "Insert order mode--0: In order, 1 ~ 50: disorder ratio. By default is in order.");
    printf("%s%s%s%s\n", indent, "-R, --disorder-range=NUMBER", "\t",
            "Out of order data's range. Unit is ms. By default is 1000.");
    printf("%s%s%s%s\n", indent, "-g, --debug", "\t\t\t",
            "Print debug info.");
    printf("%s%s%s%s\n", indent, "-?, --help\t", "\t\t",
            "Give this help list");
    printf("%s%s%s%s\n", indent, "    --usage\t", "\t\t",
            "Give a short usage message");
    printf("%s%s\n", indent, "-V, --version\t\t\tPrint program version.");
    /*    printf("%s%s%s%s\n", indent, "-D", indent,
          "Delete database if exists. 0: no, 1: yes, default is 1");
          */
    printf("\nMandatory or optional arguments to long options are also mandatory or optional\n\
for any corresponding short options.\n\
\n\
Report bugs to <support@taosdata.com>.\n");
}

static bool isStringNumber(char *input)
{
    int len = strlen(input);
    if (0 == len) {
        return false;
    }

    for (int i = 0; i < len; i++) {
        if (!isdigit(input[i]))
            return false;
    }

    return true;
}

static void errorWrongValue(char *program, char *wrong_arg, char *wrong_value)
{
    fprintf(stderr, "%s %s: %s is an invalid value\n", program, wrong_arg, wrong_value);
    fprintf(stderr, "Try `taosdemo --help' or `taosdemo --usage' for more information.\n");
}

static void errorUnrecognized(char *program, char *wrong_arg)
{
    fprintf(stderr, "%s: unrecognized options '%s'\n", program, wrong_arg);
    fprintf(stderr, "Try `taosdemo --help' or `taosdemo --usage' for more information.\n");
}

static void errorPrintReqArg(char *program, char *wrong_arg)
{
    fprintf(stderr,
            "%s: option requires an argument -- '%s'\n",
            program, wrong_arg);
    fprintf(stderr,
            "Try `taosdemo --help' or `taosdemo --usage' for more information.\n");
}

static void errorPrintReqArg2(char *program, char *wrong_arg)
{
    fprintf(stderr,
            "%s: option requires a number argument '-%s'\n",
            program, wrong_arg);
    fprintf(stderr,
            "Try `taosdemo --help' or `taosdemo --usage' for more information.\n");
}

static void errorPrintReqArg3(char *program, char *wrong_arg)
{
    fprintf(stderr,
            "%s: option '%s' requires an argument\n",
            program, wrong_arg);
    fprintf(stderr,
            "Try `taosdemo --help' or `taosdemo --usage' for more information.\n");
}

static void parse_args(int argc, char *argv[], SArguments *arguments) {

    for (int i = 1; i < argc; i++) {
        if ((0 == strncmp(argv[i], "-f", strlen("-f")))
                || (0 == strncmp(argv[i], "--file", strlen("--file")))) {
            arguments->demo_mode = false;

            if (2 == strlen(argv[i])) {
                if (i+1 == argc) {
                    errorPrintReqArg(argv[0], "f");
                    exit(EXIT_FAILURE);
                }
                arguments->metaFile = argv[++i];
            } else if (0 == strncmp(argv[i], "-f", strlen("-f"))) {
                arguments->metaFile = (char *)(argv[i] + strlen("-f"));
            } else if (strlen("--file") == strlen(argv[i])) {
                if (i+1 == argc) {
                    errorPrintReqArg3(argv[0], "--file");
                    exit(EXIT_FAILURE);
                }
                arguments->metaFile = argv[++i];
            } else if (0 == strncmp(argv[i], "--file=", strlen("--file="))) {
                arguments->metaFile = (char *)(argv[i] + strlen("--file="));
            } else {
                errorUnrecognized(argv[0], argv[i]);
                exit(EXIT_FAILURE);
            }
        } else if ((0 == strncmp(argv[i], "-c", strlen("-c")))
                || (0 == strncmp(argv[i], "--config-dir", strlen("--config-dir")))) {
            if (2 == strlen(argv[i])) {
                if (argc == i+1) {
                    errorPrintReqArg(argv[0], "c");
                    exit(EXIT_FAILURE);
                }
                tstrncpy(configDir, argv[++i], TSDB_FILENAME_LEN);
            } else if (0 == strncmp(argv[i], "-c", strlen("-c"))) {
                tstrncpy(configDir, (char *)(argv[i] + strlen("-c")), TSDB_FILENAME_LEN);
            } else if (strlen("--config-dir") == strlen(argv[i])) {
                if (argc == i+1) {
                    errorPrintReqArg3(argv[0], "--config-dir");
                    exit(EXIT_FAILURE);
                }
                tstrncpy(configDir, argv[++i], TSDB_FILENAME_LEN);
            } else if (0 == strncmp(argv[i], "--config-dir=", strlen("--config-dir="))) {
                tstrncpy(configDir, (char *)(argv[i] + strlen("--config-dir=")), TSDB_FILENAME_LEN);
            } else {
                errorUnrecognized(argv[0], argv[i]);
                exit(EXIT_FAILURE);
            }
        } else if ((0 == strncmp(argv[i], "-h", strlen("-h")))
                || (0 == strncmp(argv[i], "--host", strlen("--host")))) {
            if (2 == strlen(argv[i])) {
                if (argc == i+1) {
                    errorPrintReqArg(argv[0], "h");
                    exit(EXIT_FAILURE);
                }
                arguments->host = argv[++i];
            } else if (0 == strncmp(argv[i], "-h", strlen("-h"))) {
                arguments->host = (char *)(argv[i] + strlen("-h"));
            } else if (strlen("--host") == strlen(argv[i])) {
                if (argc == i+1) {
                    errorPrintReqArg3(argv[0], "--host");
                    exit(EXIT_FAILURE);
                }
                arguments->host = argv[++i];
            } else if (0 == strncmp(argv[i], "--host=", strlen("--host="))) {
                arguments->host = (char *)(argv[i] + strlen("--host="));
            } else {
                errorUnrecognized(argv[0], argv[i]);
                exit(EXIT_FAILURE);
            }
        } else if (strcmp(argv[i], "-PP") == 0) {
            arguments->performance_print = true;
        } else if ((0 == strncmp(argv[i], "-P", strlen("-P")))
                || (0 == strncmp(argv[i], "--port", strlen("--port")))) {
            uint64_t port;
            char strPort[BIGINT_BUFF_LEN];

            if (2 == strlen(argv[i])) {
                if (argc == i+1) {
                    errorPrintReqArg(argv[0], "P");
                    exit(EXIT_FAILURE);
                } else if (isStringNumber(argv[i+1])) {
                    tstrncpy(strPort, argv[++i], BIGINT_BUFF_LEN);
                } else {
                    errorPrintReqArg2(argv[0], "P");
                    exit(EXIT_FAILURE);
                }
            } else if (0 == strncmp(argv[i], "--port=", strlen("--port="))) {
                if (isStringNumber((char *)(argv[i] + strlen("--port=")))) {
                    tstrncpy(strPort, (char *)(argv[i]+strlen("--port=")), BIGINT_BUFF_LEN);
                } else {
                    errorPrintReqArg2(argv[0], "--port");
                    exit(EXIT_FAILURE);
                }
            } else if (0 == strncmp(argv[i], "-P", strlen("-P"))) {
                if (isStringNumber((char *)(argv[i] + strlen("-P")))) {
                    tstrncpy(strPort, (char *)(argv[i]+strlen("-P")), BIGINT_BUFF_LEN);
                } else {
                    errorPrintReqArg2(argv[0], "--port");
                    exit(EXIT_FAILURE);
                }
            } else if (strlen("--port") == strlen(argv[i])) {
                if (argc == i+1) {
                    errorPrintReqArg3(argv[0], "--port");
                    exit(EXIT_FAILURE);
                } else if (isStringNumber(argv[i+1])) {
                    tstrncpy(strPort, argv[++i], BIGINT_BUFF_LEN);
                } else {
                    errorPrintReqArg2(argv[0], "--port");
                    exit(EXIT_FAILURE);
                }
            } else {
                errorUnrecognized(argv[0], argv[i]);
                exit(EXIT_FAILURE);
            }

            port = atoi(strPort);
            if (port > 65535) {
                errorWrongValue("taosdump", "-P or --port", strPort);
                exit(EXIT_FAILURE);
            }
            arguments->port = (uint16_t)port;

        } else if ((0 == strncmp(argv[i], "-I", strlen("-I")))
                || (0 == strncmp(argv[i], "--interface", strlen("--interface")))) {
            if (2 == strlen(argv[i])) {
                if (argc == i+1) {
                    errorPrintReqArg(argv[0], "I");
                    exit(EXIT_FAILURE);
                }
                if (0 == strcasecmp(argv[i+1], "taosc")) {
                    arguments->iface = TAOSC_IFACE;
                } else if (0 == strcasecmp(argv[i+1], "rest")) {
                    arguments->iface = REST_IFACE;
                } else if (0 == strcasecmp(argv[i+1], "stmt")) {
                    arguments->iface = STMT_IFACE;
                } else if (0 == strcasecmp(argv[i+1], "sml")) {
                    arguments->iface = SML_IFACE;
                } else {
                    errorWrongValue(argv[0], "-I", argv[i+1]);
                    exit(EXIT_FAILURE);
                }
                i++;
            } else if (0 == strncmp(argv[i], "--interface=", strlen("--interface="))) {
                if (0 == strcasecmp((char *)(argv[i] + strlen("--interface=")), "taosc")) {
                    arguments->iface = TAOSC_IFACE;
                } else if (0 == strcasecmp((char *)(argv[i] + strlen("--interface=")), "rest")) {
                    arguments->iface = REST_IFACE;
                } else if (0 == strcasecmp((char *)(argv[i] + strlen("--interface=")), "stmt")) {
                    arguments->iface = STMT_IFACE;
                } else if (0 == strcasecmp((char *)(argv[i] + strlen("--interface=")), "sml")) {
                    arguments->iface = SML_IFACE;
                } else {
                    errorPrintReqArg3(argv[0], "--interface");
                    exit(EXIT_FAILURE);
                }
            } else if (0 == strncmp(argv[i], "-I", strlen("-I"))) {
                if (0 == strcasecmp((char *)(argv[i] + strlen("-I")), "taosc")) {
                    arguments->iface = TAOSC_IFACE;
                } else if (0 == strcasecmp((char *)(argv[i] + strlen("-I")), "rest")) {
                    arguments->iface = REST_IFACE;
                } else if (0 == strcasecmp((char *)(argv[i] + strlen("-I")), "stmt")) {
                    arguments->iface = STMT_IFACE;
                } else if (0 == strcasecmp((char *)(argv[i] + strlen("-I")), "sml")) {
                    arguments->iface = SML_IFACE;
                } else {
                    errorWrongValue(argv[0], "-I",
                            (char *)(argv[i] + strlen("-I")));
                    exit(EXIT_FAILURE);
                }
            } else if (strlen("--interface") == strlen(argv[i])) {
                if (argc == i+1) {
                    errorPrintReqArg3(argv[0], "--interface");
                    exit(EXIT_FAILURE);
                }
                if (0 == strcasecmp(argv[i+1], "taosc")) {
                    arguments->iface = TAOSC_IFACE;
                } else if (0 == strcasecmp(argv[i+1], "rest")) {
                    arguments->iface = REST_IFACE;
                } else if (0 == strcasecmp(argv[i+1], "stmt")) {
                    arguments->iface = STMT_IFACE;
                } else if (0 == strcasecmp(argv[i+1], "sml")) {
                    arguments->iface = SML_IFACE;
                } else {
                    errorWrongValue(argv[0], "--interface", argv[i+1]);
                    exit(EXIT_FAILURE);
                }
                i++;
            } else {
                errorUnrecognized(argv[0], argv[i]);
                exit(EXIT_FAILURE);
            }
        } else if ((0 == strncmp(argv[i], "-u", strlen("-u")))
                || (0 == strncmp(argv[i], "--user", strlen("--user")))) {
            if (2 == strlen(argv[i])) {
                if (argc == i+1) {
                    errorPrintReqArg(argv[0], "u");
                    exit(EXIT_FAILURE);
                }
                arguments->user = argv[++i];
            } else if (0 == strncmp(argv[i], "-u", strlen("-u"))) {
                arguments->user = (char *)(argv[i++] + strlen("-u"));
            } else if (0 == strncmp(argv[i], "--user=", strlen("--user="))) {
                arguments->user = (char *)(argv[i++] + strlen("--user="));
            } else if (strlen("--user") == strlen(argv[i])) {
                if (argc == i+1) {
                    errorPrintReqArg3(argv[0], "--user");
                    exit(EXIT_FAILURE);
                }
                arguments->user = argv[++i];
            } else {
                errorUnrecognized(argv[0], argv[i]);
                exit(EXIT_FAILURE);
            }
        } else if ((0 == strncmp(argv[i], "-p", strlen("-p")))
                || (0 == strcmp(argv[i], "--password"))) {
            if ((strlen(argv[i]) == 2) || (0 == strcmp(argv[i], "--password"))) {
                printf("Enter password: ");
                taosSetConsoleEcho(false);
                if (scanf("%s", arguments->password) > 1) {
                    fprintf(stderr, "password read error!\n");
                }
                taosSetConsoleEcho(true);
            } else {
                tstrncpy(arguments->password, (char *)(argv[i] + 2), SHELL_MAX_PASSWORD_LEN);
            }
        } else if ((0 == strncmp(argv[i], "-o", strlen("-o")))
                || (0 == strncmp(argv[i], "--output", strlen("--output")))) {
            if (2 == strlen(argv[i])) {
                if (argc == i+1) {
                    errorPrintReqArg3(argv[0], "--output");
                    exit(EXIT_FAILURE);
                }
                arguments->output_file = argv[++i];
            } else if (0 == strncmp(argv[i], "--output=", strlen("--output="))) {
                arguments->output_file = (char *)(argv[i++] + strlen("--output="));
            } else if (0 == strncmp(argv[i], "-o", strlen("-o"))) {
                arguments->output_file = (char *)(argv[i++] + strlen("-o"));
            } else if (strlen("--output") == strlen(argv[i])) {
                if (argc == i+1) {
                    errorPrintReqArg3(argv[0], "--output");
                    exit(EXIT_FAILURE);
                }
                arguments->output_file = argv[++i];
            } else {
                errorUnrecognized(argv[0], argv[i]);
                exit(EXIT_FAILURE);
            }
        } else if ((0 == strncmp(argv[i], "-s", strlen("-s")))
                || (0 == strncmp(argv[i], "--sql-file", strlen("--sql-file")))) {
            if (2 == strlen(argv[i])) {
                if (argc == i+1) {
                    errorPrintReqArg(argv[0], "s");
                    exit(EXIT_FAILURE);
                }
                arguments->sqlFile = argv[++i];
            } else if (0 == strncmp(argv[i], "--sql-file=", strlen("--sql-file="))) {
                arguments->sqlFile = (char *)(argv[i++] + strlen("--sql-file="));
            } else if (0 == strncmp(argv[i], "-s", strlen("-s"))) {
                arguments->sqlFile = (char *)(argv[i++] + strlen("-s"));
            } else if (strlen("--sql-file") == strlen(argv[i])) {
                if (argc == i+1) {
                    errorPrintReqArg3(argv[0], "--sql-file");
                    exit(EXIT_FAILURE);
                }
                arguments->sqlFile = argv[++i];
            } else {
                errorUnrecognized(argv[0], argv[i]);
                exit(EXIT_FAILURE);
            }
        } else if ((0 == strncmp(argv[i], "-q", strlen("-q")))
                || (0 == strncmp(argv[i], "--query-mode", strlen("--query-mode")))) {
            if (2 == strlen(argv[i])) {
                if (argc == i+1) {
                    errorPrintReqArg(argv[0], "q");
                    exit(EXIT_FAILURE);
                } else if (!isStringNumber(argv[i+1])) {
                    errorPrintReqArg2(argv[0], "q");
                    exit(EXIT_FAILURE);
                }
                arguments->async_mode = atoi(argv[++i]);
            } else if (0 == strncmp(argv[i], "--query-mode=", strlen("--query-mode="))) {
                if (isStringNumber((char *)(argv[i] + strlen("--query-mode=")))) {
                    arguments->async_mode = atoi((char *)(argv[i]+strlen("--query-mode=")));
                } else {
                    errorPrintReqArg2(argv[0], "--query-mode");
                    exit(EXIT_FAILURE);
                }
            } else if (0 == strncmp(argv[i], "-q", strlen("-q"))) {
                if (isStringNumber((char *)(argv[i] + strlen("-q")))) {
                    arguments->async_mode = atoi((char *)(argv[i]+strlen("-q")));
                } else {
                    errorPrintReqArg2(argv[0], "-q");
                    exit(EXIT_FAILURE);
                }
            } else if (strlen("--query-mode") == strlen(argv[i])) {
                if (argc == i+1) {
                    errorPrintReqArg3(argv[0], "--query-mode");
                    exit(EXIT_FAILURE);
                } else if (!isStringNumber(argv[i+1])) {
                    errorPrintReqArg2(argv[0], "--query-mode");
                    exit(EXIT_FAILURE);
                }
                arguments->async_mode = atoi(argv[++i]);
            } else {
                errorUnrecognized(argv[0], argv[i]);
                exit(EXIT_FAILURE);
            }
        } else if ((0 == strncmp(argv[i], "-T", strlen("-T")))
                || (0 == strncmp(argv[i], "--threads", strlen("--threads")))) {
            if (2 == strlen(argv[i])) {
                if (argc == i+1) {
                    errorPrintReqArg(argv[0], "T");
                    exit(EXIT_FAILURE);
                } else if (!isStringNumber(argv[i+1])) {
                    errorPrintReqArg2(argv[0], "T");
                    exit(EXIT_FAILURE);
                }
                arguments->nthreads = atoi(argv[++i]);
            } else if (0 == strncmp(argv[i], "--threads=", strlen("--threads="))) {
                if (isStringNumber((char *)(argv[i] + strlen("--threads=")))) {
                    arguments->nthreads = atoi((char *)(argv[i]+strlen("--threads=")));
                } else {
                    errorPrintReqArg2(argv[0], "--threads");
                    exit(EXIT_FAILURE);
                }
            } else if (0 == strncmp(argv[i], "-T", strlen("-T"))) {
                if (isStringNumber((char *)(argv[i] + strlen("-T")))) {
                    arguments->nthreads = atoi((char *)(argv[i]+strlen("-T")));
                } else {
                    errorPrintReqArg2(argv[0], "-T");
                    exit(EXIT_FAILURE);
                }
            } else if (strlen("--threads") == strlen(argv[i])) {
                if (argc == i+1) {
                    errorPrintReqArg3(argv[0], "--threads");
                    exit(EXIT_FAILURE);
                } else if (!isStringNumber(argv[i+1])) {
                    errorPrintReqArg2(argv[0], "--threads");
                    exit(EXIT_FAILURE);
                }
                arguments->nthreads = atoi(argv[++i]);
            } else {
                errorUnrecognized(argv[0], argv[i]);
                exit(EXIT_FAILURE);
            }
        } else if ((0 == strncmp(argv[i], "-i", strlen("-i")))
                || (0 == strncmp(argv[i], "--insert-interval", strlen("--insert-interval")))) {
            if (2 == strlen(argv[i])) {
                if (argc == i+1) {
                    errorPrintReqArg(argv[0], "i");
                    exit(EXIT_FAILURE);
                } else if (!isStringNumber(argv[i+1])) {
                    errorPrintReqArg2(argv[0], "i");
                    exit(EXIT_FAILURE);
                }
                arguments->insert_interval = atoi(argv[++i]);
            } else if (0 == strncmp(argv[i], "--insert-interval=", strlen("--insert-interval="))) {
                if (isStringNumber((char *)(argv[i] + strlen("--insert-interval=")))) {
                    arguments->insert_interval = atoi((char *)(argv[i]+strlen("--insert-interval=")));
                } else {
                    errorPrintReqArg3(argv[0], "--insert-innterval");
                    exit(EXIT_FAILURE);
                }
            } else if (0 == strncmp(argv[i], "-i", strlen("-i"))) {
                if (isStringNumber((char *)(argv[i] + strlen("-i")))) {
                    arguments->insert_interval = atoi((char *)(argv[i]+strlen("-i")));
                } else {
                    errorPrintReqArg3(argv[0], "-i");
                    exit(EXIT_FAILURE);
                }
            } else if (strlen("--insert-interval")== strlen(argv[i])) {
                if (argc == i+1) {
                    errorPrintReqArg3(argv[0], "--insert-interval");
                    exit(EXIT_FAILURE);
                } else if (!isStringNumber(argv[i+1])) {
                    errorPrintReqArg2(argv[0], "--insert-interval");
                    exit(EXIT_FAILURE);
                }
                arguments->insert_interval = atoi(argv[++i]);
            } else {
                errorUnrecognized(argv[0], argv[i]);
                exit(EXIT_FAILURE);
            }
        } else if ((0 == strncmp(argv[i], "-S", strlen("-S")))
                || (0 == strncmp(argv[i], "--time-step", strlen("--time-step")))) {
            if (2 == strlen(argv[i])) {
                if (argc == i+1) {
                    errorPrintReqArg(argv[0], "S");
                    exit(EXIT_FAILURE);
                } else if (!isStringNumber(argv[i+1])) {
                    errorPrintReqArg2(argv[0], "S");
                    exit(EXIT_FAILURE);
                }
                arguments->async_mode = atoi(argv[++i]);
            } else if (0 == strncmp(argv[i], "--time-step=", strlen("--time-step="))) {
                if (isStringNumber((char *)(argv[i] + strlen("--time-step=")))) {
                    arguments->async_mode = atoi((char *)(argv[i]+strlen("--time-step=")));
                } else {
                    errorPrintReqArg2(argv[0], "--time-step");
                    exit(EXIT_FAILURE);
                }
            } else if (0 == strncmp(argv[i], "-S", strlen("-S"))) {
                if (isStringNumber((char *)(argv[i] + strlen("-S")))) {
                    arguments->async_mode = atoi((char *)(argv[i]+strlen("-S")));
                } else {
                    errorPrintReqArg2(argv[0], "-S");
                    exit(EXIT_FAILURE);
                }
            } else if (strlen("--time-step") == strlen(argv[i])) {
                if (argc == i+1) {
                    errorPrintReqArg3(argv[0], "--time-step");
                    exit(EXIT_FAILURE);
                } else if (!isStringNumber(argv[i+1])) {
                    errorPrintReqArg2(argv[0], "--time-step");
                    exit(EXIT_FAILURE);
                }
                arguments->async_mode = atoi(argv[++i]);
            } else {
                errorUnrecognized(argv[0], argv[i]);
                exit(EXIT_FAILURE);
            }
        } else if (strcmp(argv[i], "-qt") == 0) {
            if ((argc == i+1)
                    || (!isStringNumber(argv[i+1]))) {
                printHelp();
                errorPrint("%s", "\n\t-qt need a number following!\n");
                exit(EXIT_FAILURE);
            }
            arguments->query_times = atoi(argv[++i]);
        } else if ((0 == strncmp(argv[i], "-B", strlen("-B")))
                || (0 == strncmp(argv[i], "--interlace-rows", strlen("--interlace-rows")))) {
            if (strlen("-B") == strlen(argv[i])) {
                if (argc == i+1) {
                    errorPrintReqArg(argv[0], "B");
                    exit(EXIT_FAILURE);
                } else if (!isStringNumber(argv[i+1])) {
                    errorPrintReqArg2(argv[0], "B");
                    exit(EXIT_FAILURE);
                }
                arguments->interlaceRows = atoi(argv[++i]);
            } else if (0 == strncmp(argv[i], "--interlace-rows=", strlen("--interlace-rows="))) {
                if (isStringNumber((char *)(argv[i] + strlen("--interlace-rows=")))) {
                    arguments->interlaceRows = atoi((char *)(argv[i]+strlen("--interlace-rows=")));
                } else {
                    errorPrintReqArg2(argv[0], "--interlace-rows");
                    exit(EXIT_FAILURE);
                }
            } else if (0 == strncmp(argv[i], "-B", strlen("-B"))) {
                if (isStringNumber((char *)(argv[i] + strlen("-B")))) {
                    arguments->interlaceRows = atoi((char *)(argv[i]+strlen("-B")));
                } else {
                    errorPrintReqArg2(argv[0], "-B");
                    exit(EXIT_FAILURE);
                }
            } else if (strlen("--interlace-rows")== strlen(argv[i])) {
                if (argc == i+1) {
                    errorPrintReqArg3(argv[0], "--interlace-rows");
                    exit(EXIT_FAILURE);
                } else if (!isStringNumber(argv[i+1])) {
                    errorPrintReqArg2(argv[0], "--interlace-rows");
                    exit(EXIT_FAILURE);
                }
                arguments->interlaceRows = atoi(argv[++i]);
            } else {
                errorUnrecognized(argv[0], argv[i]);
                exit(EXIT_FAILURE);
            }
        } else if ((0 == strncmp(argv[i], "-r", strlen("-r")))
                || (0 == strncmp(argv[i], "--rec-per-req", 13))) {
            if (strlen("-r") == strlen(argv[i])) {
                if (argc == i+1) {
                    errorPrintReqArg(argv[0], "r");
                    exit(EXIT_FAILURE);
                } else if (!isStringNumber(argv[i+1])) {
                    errorPrintReqArg2(argv[0], "r");
                    exit(EXIT_FAILURE);
                }
                arguments->reqPerReq = atoi(argv[++i]);
            } else if (0 == strncmp(argv[i], "--rec-per-req=", strlen("--rec-per-req="))) {
                if (isStringNumber((char *)(argv[i] + strlen("--rec-per-req=")))) {
                    arguments->reqPerReq = atoi((char *)(argv[i]+strlen("--rec-per-req=")));
                } else {
                    errorPrintReqArg2(argv[0], "--rec-per-req");
                    exit(EXIT_FAILURE);
                }
            } else if (0 == strncmp(argv[i], "-r", strlen("-r"))) {
                if (isStringNumber((char *)(argv[i] + strlen("-r")))) {
                    arguments->reqPerReq = atoi((char *)(argv[i]+strlen("-r")));
                } else {
                    errorPrintReqArg2(argv[0], "-r");
                    exit(EXIT_FAILURE);
                }
            } else if (strlen("--rec-per-req")== strlen(argv[i])) {
                if (argc == i+1) {
                    errorPrintReqArg3(argv[0], "--rec-per-req");
                    exit(EXIT_FAILURE);
                } else if (!isStringNumber(argv[i+1])) {
                    errorPrintReqArg2(argv[0], "--rec-per-req");
                    exit(EXIT_FAILURE);
                }
                arguments->reqPerReq = atoi(argv[++i]);
            } else {
                errorUnrecognized(argv[0], argv[i]);
                exit(EXIT_FAILURE);
            }
        } else if ((0 == strncmp(argv[i], "-t", strlen("-t")))
                || (0 == strncmp(argv[i], "--tables", strlen("--tables")))) {
            if (2 == strlen(argv[i])) {
                if (argc == i+1) {
                    errorPrintReqArg(argv[0], "t");
                    exit(EXIT_FAILURE);
                } else if (!isStringNumber(argv[i+1])) {
                    errorPrintReqArg2(argv[0], "t");
                    exit(EXIT_FAILURE);
                }
                arguments->ntables = atoi(argv[++i]);
            } else if (0 == strncmp(argv[i], "--tables=", strlen("--tables="))) {
                if (isStringNumber((char *)(argv[i] + strlen("--tables=")))) {
                    arguments->ntables = atoi((char *)(argv[i]+strlen("--tables=")));
                } else {
                    errorPrintReqArg2(argv[0], "--tables");
                    exit(EXIT_FAILURE);
                }
            } else if (0 == strncmp(argv[i], "-t", strlen("-t"))) {
                if (isStringNumber((char *)(argv[i] + strlen("-t")))) {
                    arguments->ntables = atoi((char *)(argv[i]+strlen("-t")));
                } else {
                    errorPrintReqArg2(argv[0], "-t");
                    exit(EXIT_FAILURE);
                }
            } else if (strlen("--tables") == strlen(argv[i])) {
                if (argc == i+1) {
                    errorPrintReqArg3(argv[0], "--tables");
                    exit(EXIT_FAILURE);
                } else if (!isStringNumber(argv[i+1])) {
                    errorPrintReqArg2(argv[0], "--tables");
                    exit(EXIT_FAILURE);
                }
                arguments->ntables = atoi(argv[++i]);
            } else {
                errorUnrecognized(argv[0], argv[i]);
                exit(EXIT_FAILURE);
            }

            g_totalChildTables = arguments->ntables;
        } else if ((0 == strncmp(argv[i], "-n", strlen("-n")))
                || (0 == strncmp(argv[i], "--records", strlen("--records")))) {
            if (2 == strlen(argv[i])) {
                if (argc == i+1) {
                    errorPrintReqArg(argv[0], "n");
                    exit(EXIT_FAILURE);
                } else if (!isStringNumber(argv[i+1])) {
                    errorPrintReqArg2(argv[0], "n");
                    exit(EXIT_FAILURE);
                }
                arguments->insertRows = atoi(argv[++i]);
            } else if (0 == strncmp(argv[i], "--records=", strlen("--records="))) {
                if (isStringNumber((char *)(argv[i] + strlen("--records=")))) {
                    arguments->insertRows = atoi((char *)(argv[i]+strlen("--records=")));
                } else {
                    errorPrintReqArg2(argv[0], "--records");
                    exit(EXIT_FAILURE);
                }
            } else if (0 == strncmp(argv[i], "-n", strlen("-n"))) {
                if (isStringNumber((char *)(argv[i] + strlen("-n")))) {
                    arguments->insertRows = atoi((char *)(argv[i]+strlen("-n")));
                } else {
                    errorPrintReqArg2(argv[0], "-n");
                    exit(EXIT_FAILURE);
                }
            } else if (strlen("--records") == strlen(argv[i])) {
                if (argc == i+1) {
                    errorPrintReqArg3(argv[0], "--records");
                    exit(EXIT_FAILURE);
                } else if (!isStringNumber(argv[i+1])) {
                    errorPrintReqArg2(argv[0], "--records");
                    exit(EXIT_FAILURE);
                }
                arguments->insertRows = atoi(argv[++i]);
            } else {
                errorUnrecognized(argv[0], argv[i]);
                exit(EXIT_FAILURE);
            }
        } else if ((0 == strncmp(argv[i], "-d", strlen("-d")))
                || (0 == strncmp(argv[i], "--database", strlen("--database")))) {
            if (2 == strlen(argv[i])) {
                if (argc == i+1) {
                    errorPrintReqArg(argv[0], "d");
                    exit(EXIT_FAILURE);
                }
                arguments->database = argv[++i];
            } else if (0 == strncmp(argv[i], "--database=", strlen("--database="))) {
                arguments->output_file = (char *)(argv[i] + strlen("--database="));
            } else if (0 == strncmp(argv[i], "-d", strlen("-d"))) {
                arguments->output_file = (char *)(argv[i] + strlen("-d"));
            } else if (strlen("--database") == strlen(argv[i])) {
                if (argc == i+1) {
                    errorPrintReqArg3(argv[0], "--database");
                    exit(EXIT_FAILURE);
                }
                arguments->database = argv[++i];
            } else {
                errorUnrecognized(argv[0], argv[i]);
                exit(EXIT_FAILURE);
            }
        } else if ((0 == strncmp(argv[i], "-l", strlen("-l")))
                || (0 == strncmp(argv[i], "--columns", strlen("--columns")))) {
            arguments->demo_mode = false;
            if (2 == strlen(argv[i])) {
                if (argc == i+1) {
                    errorPrintReqArg(argv[0], "l");
                    exit(EXIT_FAILURE);
                } else if (!isStringNumber(argv[i+1])) {
                    errorPrintReqArg2(argv[0], "l");
                    exit(EXIT_FAILURE);
                }
                arguments->columnCount = atoi(argv[++i]);
            } else if (0 == strncmp(argv[i], "--columns=", strlen("--columns="))) {
                if (isStringNumber((char *)(argv[i] + strlen("--columns=")))) {
                    arguments->columnCount = atoi((char *)(argv[i]+strlen("--columns=")));
                } else {
                    errorPrintReqArg2(argv[0], "--columns");
                    exit(EXIT_FAILURE);
                }
            } else if (0 == strncmp(argv[i], "-l", strlen("-l"))) {
                if (isStringNumber((char *)(argv[i] + strlen("-l")))) {
                    arguments->columnCount = atoi((char *)(argv[i]+strlen("-l")));
                } else {
                    errorPrintReqArg2(argv[0], "-l");
                    exit(EXIT_FAILURE);
                }
            } else if (strlen("--columns")== strlen(argv[i])) {
                if (argc == i+1) {
                    errorPrintReqArg3(argv[0], "--columns");
                    exit(EXIT_FAILURE);
                } else if (!isStringNumber(argv[i+1])) {
                    errorPrintReqArg2(argv[0], "--columns");
                    exit(EXIT_FAILURE);
                }
                arguments->columnCount = atoi(argv[++i]);
            } else {
                errorUnrecognized(argv[0], argv[i]);
                exit(EXIT_FAILURE);
            }

            if (arguments->columnCount > MAX_NUM_COLUMNS) {
                printf("WARNING: max acceptable columns count is %d\n", MAX_NUM_COLUMNS);
                prompt();
                arguments->columnCount = MAX_NUM_COLUMNS;
            }

            for (int col = DEFAULT_DATATYPE_NUM; col < arguments->columnCount; col ++) {
                arguments->dataType[col] = "INT";
                arguments->data_type[col] = TSDB_DATA_TYPE_INT;
            }
            for (int col = arguments->columnCount; col < MAX_NUM_COLUMNS; col++) {
                arguments->dataType[col] = NULL;
                arguments->data_type[col] = TSDB_DATA_TYPE_NULL;
            }
        } else if ((0 == strncmp(argv[i], "-b", strlen("-b")))
                || (0 == strncmp(argv[i], "--data-type", strlen("--data-type")))) {
            arguments->demo_mode = false;

            char *dataType;
            if (2 == strlen(argv[i])) {
                if (argc == i+1) {
                    errorPrintReqArg(argv[0], "b");
                    exit(EXIT_FAILURE);
                }
                dataType = argv[++i];
            } else if (0 == strncmp(argv[i], "--data-type=", strlen("--data-type="))) {
                dataType = (char *)(argv[i] + strlen("--data-type="));
            } else if (0 == strncmp(argv[i], "-b", strlen("-b"))) {
                dataType = (char *)(argv[i] + strlen("-b"));
            } else if (strlen("--data-type") == strlen(argv[i])) {
                if (argc == i+1) {
                    errorPrintReqArg3(argv[0], "--data-type");
                    exit(EXIT_FAILURE);
                }
                dataType = argv[++i];
            } else {
                errorUnrecognized(argv[0], argv[i]);
                exit(EXIT_FAILURE);
            }

            if (strstr(dataType, ",") == NULL) {
                // only one col
                if (strcasecmp(dataType, "INT")
                        && strcasecmp(dataType, "FLOAT")
                        && strcasecmp(dataType, "TINYINT")
                        && strcasecmp(dataType, "BOOL")
                        && strcasecmp(dataType, "SMALLINT")
                        && strcasecmp(dataType, "BIGINT")
                        && strcasecmp(dataType, "DOUBLE")
                        && strcasecmp(dataType, "TIMESTAMP")
                        && !regexMatch(dataType,
                            "^(NCHAR|BINARY)(\\([1-9][0-9]*\\))?$",
                            REG_ICASE | REG_EXTENDED)
                        && strcasecmp(dataType, "UTINYINT")
                        && strcasecmp(dataType, "USMALLINT")
                        && strcasecmp(dataType, "UINT")
                        && strcasecmp(dataType, "UBIGINT")) {
                    printHelp();
                    errorPrint("%s", "-b: Invalid data_type!\n");
                    exit(EXIT_FAILURE);
                }
                arguments->dataType[0] = dataType;
                if (0 == strcasecmp(dataType, "INT")) {
                    arguments->data_type[0] = TSDB_DATA_TYPE_INT;
                } else if (0 == strcasecmp(dataType, "TINYINT")) {
                    arguments->data_type[0] = TSDB_DATA_TYPE_TINYINT;
                } else if (0 == strcasecmp(dataType, "SMALLINT")) {
                    arguments->data_type[0] = TSDB_DATA_TYPE_SMALLINT;
                } else if (0 == strcasecmp(dataType, "BIGINT")) {
                    arguments->data_type[0] = TSDB_DATA_TYPE_BIGINT;
                } else if (0 == strcasecmp(dataType, "FLOAT")) {
                    arguments->data_type[0] = TSDB_DATA_TYPE_FLOAT;
                } else if (0 == strcasecmp(dataType, "DOUBLE")) {
                    arguments->data_type[0] = TSDB_DATA_TYPE_DOUBLE;
                } else if (1 == regexMatch(dataType,
                            "^BINARY(\\([1-9][0-9]*\\))?$",
                            REG_ICASE | REG_EXTENDED)) {
                    arguments->data_type[0] = TSDB_DATA_TYPE_BINARY;
                } else if (1 == regexMatch(dataType,
                            "^NCHAR(\\([1-9][0-9]*\\))?$",
                            REG_ICASE | REG_EXTENDED)) {
                    arguments->data_type[0] = TSDB_DATA_TYPE_NCHAR;
                } else if (0 == strcasecmp(dataType, "BOOL")) {
                    arguments->data_type[0] = TSDB_DATA_TYPE_BOOL;
                } else if (0 == strcasecmp(dataType, "TIMESTAMP")) {
                    arguments->data_type[0] = TSDB_DATA_TYPE_TIMESTAMP;
                } else if (0 == strcasecmp(dataType, "UTINYINT")) {
                    arguments->data_type[0] = TSDB_DATA_TYPE_UTINYINT;
                } else if (0 == strcasecmp(dataType, "USMALLINT")) {
                    arguments->data_type[0] = TSDB_DATA_TYPE_USMALLINT;
                } else if (0 == strcasecmp(dataType, "UINT")) {
                    arguments->data_type[0] = TSDB_DATA_TYPE_UINT;
                } else if (0 == strcasecmp(dataType, "UBIGINT")) {
                    arguments->data_type[0] = TSDB_DATA_TYPE_UBIGINT;
                } else {
                    arguments->data_type[0] = TSDB_DATA_TYPE_NULL;
                }
                arguments->dataType[1] = NULL;
                arguments->data_type[1] = TSDB_DATA_TYPE_NULL;
            } else {
                // more than one col
                int index = 0;
                g_dupstr = strdup(dataType);
                char *running = g_dupstr;
                char *token = strsep(&running, ",");
                while(token != NULL) {
                    if (strcasecmp(token, "INT")
                            && strcasecmp(token, "FLOAT")
                            && strcasecmp(token, "TINYINT")
                            && strcasecmp(token, "BOOL")
                            && strcasecmp(token, "SMALLINT")
                            && strcasecmp(token, "BIGINT")
                            && strcasecmp(token, "DOUBLE")
                            && strcasecmp(token, "TIMESTAMP")
                            && !regexMatch(token, "^(NCHAR|BINARY)(\\([1-9][0-9]*\\))?$", REG_ICASE | REG_EXTENDED)
                            && strcasecmp(token, "UTINYINT")
                            && strcasecmp(token, "USMALLINT")
                            && strcasecmp(token, "UINT")
                            && strcasecmp(token, "UBIGINT")) {
                        printHelp();
                        free(g_dupstr);
                        errorPrint("%s", "-b: Invalid data_type!\n");
                        exit(EXIT_FAILURE);
                    }

                    if (0 == strcasecmp(token, "INT")) {
                        arguments->data_type[index] = TSDB_DATA_TYPE_INT;
                    } else if (0 == strcasecmp(token, "FLOAT")) {
                        arguments->data_type[index] = TSDB_DATA_TYPE_FLOAT;
                    } else if (0 == strcasecmp(token, "SMALLINT")) {
                        arguments->data_type[index] = TSDB_DATA_TYPE_SMALLINT;
                    } else if (0 == strcasecmp(token, "BIGINT")) {
                        arguments->data_type[index] = TSDB_DATA_TYPE_BIGINT;
                    } else if (0 == strcasecmp(token, "DOUBLE")) {
                        arguments->data_type[index] = TSDB_DATA_TYPE_DOUBLE;
                    } else if (0 == strcasecmp(token, "TINYINT")) {
                        arguments->data_type[index] = TSDB_DATA_TYPE_TINYINT;
                    } else if (1 == regexMatch(token, "^BINARY(\\([1-9][0-9]*\\))?$", REG_ICASE |
                    REG_EXTENDED)) {
                        arguments->data_type[index] = TSDB_DATA_TYPE_BINARY;
                    } else if (1 == regexMatch(token, "^NCHAR(\\([1-9][0-9]*\\))?$", REG_ICASE |
                    REG_EXTENDED)) {
                        arguments->data_type[index] = TSDB_DATA_TYPE_NCHAR;
                    } else if (0 == strcasecmp(token, "BOOL")) {
                        arguments->data_type[index] = TSDB_DATA_TYPE_BOOL;
                    } else if (0 == strcasecmp(token, "TIMESTAMP")) {
                        arguments->data_type[index] = TSDB_DATA_TYPE_TIMESTAMP;
                    } else if (0 == strcasecmp(token, "UTINYINT")) {
                        arguments->data_type[index] = TSDB_DATA_TYPE_UTINYINT;
                    } else if (0 == strcasecmp(token, "USMALLINT")) {
                        arguments->data_type[index] = TSDB_DATA_TYPE_USMALLINT;
                    } else if (0 == strcasecmp(token, "UINT")) {
                        arguments->data_type[index] = TSDB_DATA_TYPE_UINT;
                    } else if (0 == strcasecmp(token, "UBIGINT")) {
                        arguments->data_type[index] = TSDB_DATA_TYPE_UBIGINT;
                    } else {
                        arguments->data_type[index] = TSDB_DATA_TYPE_NULL;
                    }
                    arguments->dataType[index] = token;
                    index ++;
                    token = strsep(&running, ",");
                    if (index >= MAX_NUM_COLUMNS) break;
                }
                arguments->dataType[index] = NULL;
                arguments->data_type[index] = TSDB_DATA_TYPE_NULL;
            }
        } else if ((0 == strncmp(argv[i], "-w", strlen("-w")))
                || (0 == strncmp(argv[i], "--binwidth", strlen("--binwidth")))) {
            if (2 == strlen(argv[i])) {
                if (argc == i+1) {
                    errorPrintReqArg(argv[0], "w");
                    exit(EXIT_FAILURE);
                } else if (!isStringNumber(argv[i+1])) {
                    errorPrintReqArg2(argv[0], "w");
                    exit(EXIT_FAILURE);
                }
                arguments->binwidth = atoi(argv[++i]);
            } else if (0 == strncmp(argv[i], "--binwidth=", strlen("--binwidth="))) {
                if (isStringNumber((char *)(argv[i] + strlen("--binwidth=")))) {
                    arguments->binwidth = atoi((char *)(argv[i]+strlen("--binwidth=")));
                } else {
                    errorPrintReqArg2(argv[0], "--binwidth");
                    exit(EXIT_FAILURE);
                }
            } else if (0 == strncmp(argv[i], "-w", strlen("-w"))) {
                if (isStringNumber((char *)(argv[i] + strlen("-w")))) {
                    arguments->binwidth = atoi((char *)(argv[i]+strlen("-w")));
                } else {
                    errorPrintReqArg2(argv[0], "-w");
                    exit(EXIT_FAILURE);
                }
            } else if (strlen("--binwidth") == strlen(argv[i])) {
                if (argc == i+1) {
                    errorPrintReqArg3(argv[0], "--binwidth");
                    exit(EXIT_FAILURE);
                } else if (!isStringNumber(argv[i+1])) {
                    errorPrintReqArg2(argv[0], "--binwidth");
                    exit(EXIT_FAILURE);
                }
                arguments->binwidth = atoi(argv[++i]);
            } else {
                errorUnrecognized(argv[0], argv[i]);
                exit(EXIT_FAILURE);
            }
        } else if ((0 == strncmp(argv[i], "-m", strlen("-m")))
                || (0 == strncmp(argv[i], "--table-prefix", strlen("--table-prefix")))) {
            if (2 == strlen(argv[i])) {
                if (argc == i+1) {
                    errorPrintReqArg(argv[0], "m");
                    exit(EXIT_FAILURE);
                }
                arguments->tb_prefix = argv[++i];
            } else if (0 == strncmp(argv[i], "--table-prefix=", strlen("--table-prefix="))) {
                arguments->tb_prefix = (char *)(argv[i] + strlen("--table-prefix="));
            } else if (0 == strncmp(argv[i], "-m", strlen("-m"))) {
                arguments->tb_prefix = (char *)(argv[i] + strlen("-m"));
            } else if (strlen("--table-prefix") == strlen(argv[i])) {
                if (argc == i+1) {
                    errorPrintReqArg3(argv[0], "--table-prefix");
                    exit(EXIT_FAILURE);
                }
                arguments->tb_prefix = argv[++i];
            } else {
                errorUnrecognized(argv[0], argv[i]);
                exit(EXIT_FAILURE);
            }
        } else if ((0 == strncmp(argv[i], "-E", strlen("-E")))
                || (0 == strncmp(argv[i], "--escape-character", strlen("--escape-character")))) {
            arguments->escapeChar = true;
        } else if ((strcmp(argv[i], "-N") == 0)
                || (0 == strcmp(argv[i], "--normal-table"))) {
            arguments->demo_mode = false;
            arguments->use_metric = false;
        } else if ((strcmp(argv[i], "-M") == 0)
                || (0 == strcmp(argv[i], "--random"))) {
            arguments->demo_mode = false;
        } else if ((strcmp(argv[i], "-x") == 0)
                || (0 == strcmp(argv[i], "--aggr-func"))) {
            arguments->aggr_func = true;
        } else if ((strcmp(argv[i], "-y") == 0)
                || (0 == strcmp(argv[i], "--answer-yes"))) {
            arguments->answer_yes = true;
        } else if ((strcmp(argv[i], "-g") == 0)
                || (0 == strcmp(argv[i], "--debug"))) {
            arguments->debug_print = true;
        } else if (strcmp(argv[i], "-gg") == 0) {
            arguments->verbose_print = true;
        } else if ((0 == strncmp(argv[i], "-R", strlen("-R")))
                || (0 == strncmp(argv[i], "--disorder-range",
                        strlen("--disorder-range")))) {
            if (strlen("-R") == strlen(argv[i])) {
                if (argc == i+1) {
                    errorPrintReqArg(argv[0], "R");
                    exit(EXIT_FAILURE);
                } else if (!isStringNumber(argv[i+1])) {
                    errorPrintReqArg2(argv[0], "R");
                    exit(EXIT_FAILURE);
                }
                arguments->disorderRange = atoi(argv[++i]);
            } else if (0 == strncmp(argv[i], "--disorder-range=",
                        strlen("--disorder-range="))) {
                if (isStringNumber((char *)(argv[i] + strlen("--disorder-range=")))) {
                    arguments->disorderRange =
                        atoi((char *)(argv[i]+strlen("--disorder-range=")));
                } else {
                    errorPrintReqArg2(argv[0], "--disorder-range");
                    exit(EXIT_FAILURE);
                }
            } else if (0 == strncmp(argv[i], "-R", strlen("-R"))) {
                if (isStringNumber((char *)(argv[i] + strlen("-R")))) {
                    arguments->disorderRange =
                        atoi((char *)(argv[i]+strlen("-R")));
                } else {
                    errorPrintReqArg2(argv[0], "-R");
                    exit(EXIT_FAILURE);
                }

                if (arguments->disorderRange < 0) {
                    errorPrint("Invalid disorder range %d, will be set to %d\n",
                            arguments->disorderRange, 1000);
                    arguments->disorderRange = 1000;
                }
            } else if (strlen("--disorder-range") == strlen(argv[i])) {
                if (argc == i+1) {
                    errorPrintReqArg3(argv[0], "--disorder-range");
                    exit(EXIT_FAILURE);
                } else if (!isStringNumber(argv[i+1])) {
                    errorPrintReqArg2(argv[0], "--disorder-range");
                    exit(EXIT_FAILURE);
                }
                arguments->disorderRange = atoi(argv[++i]);
            } else {
                errorUnrecognized(argv[0], argv[i]);
                exit(EXIT_FAILURE);
            }
        } else if ((0 == strncmp(argv[i], "-O", strlen("-O")))
                || (0 == strncmp(argv[i], "--disorder", strlen("--disorder")))) {
            if (2 == strlen(argv[i])) {
                if (argc == i+1) {
                    errorPrintReqArg(argv[0], "O");
                    exit(EXIT_FAILURE);
                } else if (!isStringNumber(argv[i+1])) {
                    errorPrintReqArg2(argv[0], "O");
                    exit(EXIT_FAILURE);
                }
                arguments->disorderRatio = atoi(argv[++i]);
            } else if (0 == strncmp(argv[i], "--disorder=", strlen("--disorder="))) {
                if (isStringNumber((char *)(argv[i] + strlen("--disorder=")))) {
                    arguments->disorderRatio = atoi((char *)(argv[i]+strlen("--disorder=")));
                } else {
                    errorPrintReqArg2(argv[0], "--disorder");
                    exit(EXIT_FAILURE);
                }
            } else if (0 == strncmp(argv[i], "-O", strlen("-O"))) {
                if (isStringNumber((char *)(argv[i] + strlen("-O")))) {
                    arguments->disorderRatio = atoi((char *)(argv[i]+strlen("-O")));
                } else {
                    errorPrintReqArg2(argv[0], "-O");
                    exit(EXIT_FAILURE);
                }
            } else if (strlen("--disorder") == strlen(argv[i])) {
                if (argc == i+1) {
                    errorPrintReqArg3(argv[0], "--disorder");
                    exit(EXIT_FAILURE);
                } else if (!isStringNumber(argv[i+1])) {
                    errorPrintReqArg2(argv[0], "--disorder");
                    exit(EXIT_FAILURE);
                }
                arguments->disorderRatio = atoi(argv[++i]);
            } else {
                errorUnrecognized(argv[0], argv[i]);
                exit(EXIT_FAILURE);
            }

            if (arguments->disorderRatio > 50) {
                errorPrint("Invalid disorder ratio %d, will be set to %d\n",
                        arguments->disorderRatio, 50);
                arguments->disorderRatio = 50;
            }
        } else if ((0 == strncmp(argv[i], "-a", strlen("-a")))
                || (0 == strncmp(argv[i], "--replica",
                        strlen("--replica")))) {
            if (2 == strlen(argv[i])) {
                if (argc == i+1) {
                    errorPrintReqArg(argv[0], "a");
                    exit(EXIT_FAILURE);
                } else if (!isStringNumber(argv[i+1])) {
                    errorPrintReqArg2(argv[0], "a");
                    exit(EXIT_FAILURE);
                }
                arguments->replica = atoi(argv[++i]);
            } else if (0 == strncmp(argv[i], "--replica=",
                        strlen("--replica="))) {
                if (isStringNumber((char *)(argv[i] + strlen("--replica=")))) {
                    arguments->replica =
                        atoi((char *)(argv[i]+strlen("--replica=")));
                } else {
                    errorPrintReqArg2(argv[0], "--replica");
                    exit(EXIT_FAILURE);
                }
            } else if (0 == strncmp(argv[i], "-a", strlen("-a"))) {
                if (isStringNumber((char *)(argv[i] + strlen("-a")))) {
                    arguments->replica =
                        atoi((char *)(argv[i]+strlen("-a")));
                } else {
                    errorPrintReqArg2(argv[0], "-a");
                    exit(EXIT_FAILURE);
                }
            } else if (strlen("--replica") == strlen(argv[i])) {
                if (argc == i+1) {
                    errorPrintReqArg3(argv[0], "--replica");
                    exit(EXIT_FAILURE);
                } else if (!isStringNumber(argv[i+1])) {
                    errorPrintReqArg2(argv[0], "--replica");
                    exit(EXIT_FAILURE);
                }
                arguments->replica = atoi(argv[++i]);
            } else {
                errorUnrecognized(argv[0], argv[i]);
                exit(EXIT_FAILURE);
            }

            if (arguments->replica > 3 || arguments->replica < 1) {
                errorPrint("Invalid replica value %d, will be set to %d\n",
                        arguments->replica, 1);
                arguments->replica = 1;
            }
        } else if (strcmp(argv[i], "-D") == 0) {
            arguments->method_of_delete = atoi(argv[++i]);
            if (arguments->method_of_delete > 3) {
                errorPrint("%s", "\n\t-D need a value (0~3) number following!\n");
                exit(EXIT_FAILURE);
            }
        } else if ((strcmp(argv[i], "--version") == 0)
                || (strcmp(argv[i], "-V") == 0)) {
            printVersion();
            exit(0);
        } else if ((strcmp(argv[i], "--help") == 0)
                || (strcmp(argv[i], "-?") == 0)) {
            printHelp();
            exit(0);
        } else if (strcmp(argv[i], "--usage") == 0) {
            printf("    Usage: taosdemo [-f JSONFILE] [-u USER] [-p PASSWORD] [-c CONFIG_DIR]\n\
                    [-h HOST] [-P PORT] [-I INTERFACE] [-d DATABASE] [-a REPLICA]\n\
                    [-m TABLEPREFIX] [-s SQLFILE] [-N] [-o OUTPUTFILE] [-q QUERYMODE]\n\
                    [-b DATATYPES] [-w WIDTH_OF_BINARY] [-l COLUMNS] [-T THREADNUMBER]\n\
                    [-i SLEEPTIME] [-S TIME_STEP] [-B INTERLACE_ROWS] [-t TABLES]\n\
                    [-n RECORDS] [-M] [-x] [-y] [-O ORDERMODE] [-R RANGE] [-a REPLIcA][-g]\n\
                    [--help] [--usage] [--version]\n");
            exit(0);
        } else {
            // to simulate argp_option output
            if (strlen(argv[i]) > 2) {
                if (0 == strncmp(argv[i], "--", 2)) {
                    fprintf(stderr, "%s: unrecognized options '%s'\n", argv[0], argv[i]);
                } else if (0 == strncmp(argv[i], "-", 1)) {
                    char tmp[2] = {0};
                    tstrncpy(tmp, argv[i]+1, 2);
                    fprintf(stderr, "%s: invalid options -- '%s'\n", argv[0], tmp);
                } else {
                    fprintf(stderr, "%s: Too many arguments\n", argv[0]);
                }
            } else {
                fprintf(stderr, "%s invalid options -- '%s'\n", argv[0],
                        (char *)((char *)argv[i])+1);
            }
            fprintf(stderr, "Try `taosdemo --help' or `taosdemo --usage' for more information.\n");
            exit(EXIT_FAILURE);
        }
    }

    int columnCount;
    for (columnCount = 0; columnCount < MAX_NUM_COLUMNS; columnCount ++) {
        if (g_args.dataType[columnCount] == NULL) {
            break;
        }
    }

    if (0 == columnCount) {
        ERROR_EXIT("data type error!");
    }
    g_args.columnCount = columnCount;

    g_args.lenOfOneRow = TIMESTAMP_BUFF_LEN; // timestamp
    for (int c = 0; c < g_args.columnCount; c++) {
        switch(g_args.data_type[c]) {
            case TSDB_DATA_TYPE_BINARY:
                g_args.lenOfOneRow += g_args.binwidth + 3;
                break;

            case TSDB_DATA_TYPE_NCHAR:
                g_args.lenOfOneRow += g_args.binwidth + 3;
                break;

            case TSDB_DATA_TYPE_INT:
            case TSDB_DATA_TYPE_UINT:
                g_args.lenOfOneRow += INT_BUFF_LEN;
                break;

            case TSDB_DATA_TYPE_BIGINT:
            case TSDB_DATA_TYPE_UBIGINT:
                g_args.lenOfOneRow += BIGINT_BUFF_LEN;
                break;

            case TSDB_DATA_TYPE_SMALLINT:
            case TSDB_DATA_TYPE_USMALLINT:
                g_args.lenOfOneRow += SMALLINT_BUFF_LEN;
                break;

            case TSDB_DATA_TYPE_TINYINT:
            case TSDB_DATA_TYPE_UTINYINT:
                g_args.lenOfOneRow += TINYINT_BUFF_LEN;
                break;

            case TSDB_DATA_TYPE_BOOL:
                g_args.lenOfOneRow += BOOL_BUFF_LEN;
                break;

            case TSDB_DATA_TYPE_FLOAT:
                g_args.lenOfOneRow += FLOAT_BUFF_LEN;
                break;

            case TSDB_DATA_TYPE_DOUBLE:
                g_args.lenOfOneRow += DOUBLE_BUFF_LEN;
                break;

            case TSDB_DATA_TYPE_TIMESTAMP:
                g_args.lenOfOneRow += TIMESTAMP_BUFF_LEN;
                break;

            default:
                errorPrint2("get error data type : %s\n", g_args.dataType[c]);
                exit(EXIT_FAILURE);
        }
    }

    if (((arguments->debug_print) && (NULL != arguments->metaFile))
            || arguments->verbose_print) {
        printf("###################################################################\n");
        printf("# meta file:                         %s\n", arguments->metaFile);
        printf("# Server IP:                         %s:%hu\n",
                arguments->host == NULL ? "localhost" : arguments->host,
                arguments->port );
        printf("# User:                              %s\n", arguments->user);
        printf("# Password:                          %s\n", arguments->password);
        printf("# Use metric:                        %s\n",
                arguments->use_metric ? "true" : "false");
        if (*(arguments->dataType)) {
            printf("# Specified data type:               ");
            for (int c = 0; c < MAX_NUM_COLUMNS; c++)
                if (arguments->dataType[c])
                    printf("%s,", arguments->dataType[c]);
                else
                    break;
            printf("\n");
        }
        printf("# Insertion interval:                %"PRIu64"\n",
                arguments->insert_interval);
        printf("# Number of records per req:         %u\n",
                arguments->reqPerReq);
        printf("# Max SQL length:                    %"PRIu64"\n",
                arguments->max_sql_len);
        printf("# Length of Binary:                  %d\n", arguments->binwidth);
        printf("# Number of Threads:                 %d\n", arguments->nthreads);
        printf("# Number of Tables:                  %"PRId64"\n",
                arguments->ntables);
        printf("# Number of Data per Table:          %"PRId64"\n",
                arguments->insertRows);
        printf("# Database name:                     %s\n", arguments->database);
        printf("# Table prefix:                      %s\n", arguments->tb_prefix);
        if (arguments->disorderRatio) {
            printf("# Data order:                        %d\n", arguments->disorderRatio);
            printf("# Data out of order rate:            %d\n", arguments->disorderRange);
        }
        printf("# Delete method:                     %d\n", arguments->method_of_delete);
        printf("# Answer yes when prompt:            %d\n", arguments->answer_yes);
        printf("# Print debug info:                  %d\n", arguments->debug_print);
        printf("# Print verbose info:                %d\n", arguments->verbose_print);
        printf("###################################################################\n");

        prompt();
    }
}

static void tmfclose(FILE *fp) {
    if (NULL != fp) {
        fclose(fp);
    }
}

static void tmfree(void *buf) {
    if (NULL != buf) {
        free(buf);
        buf = NULL;
    }
}

static int queryDbExec(TAOS *taos, char *command, QUERY_TYPE type, bool quiet) {

    verbosePrint("%s() LN%d - command: %s\n", __func__, __LINE__, command);

    TAOS_RES *res = taos_query(taos, command);
    int32_t code = taos_errno(res);

    if (code != 0) {
        if (!quiet) {
            errorPrint2("Failed to execute <%s>, reason: %s\n",
                    command, taos_errstr(res));
        }
        taos_free_result(res);
        //taos_close(taos);
        return -1;
    }

    if (INSERT_TYPE == type) {
        int affectedRows = taos_affected_rows(res);
        taos_free_result(res);
        return affectedRows;
    }

    taos_free_result(res);
    return 0;
}

static void appendResultBufToFile(char *resultBuf, threadInfo *pThreadInfo)
{
    pThreadInfo->fp = fopen(pThreadInfo->filePath, "at");
    if (pThreadInfo->fp == NULL) {
        errorPrint2(
                "%s() LN%d, failed to open result file: %s, result will not save to file\n",
                __func__, __LINE__, pThreadInfo->filePath);
        return;
    }

    fprintf(pThreadInfo->fp, "%s", resultBuf);
    tmfclose(pThreadInfo->fp);
    pThreadInfo->fp = NULL;
}

static void fetchResult(TAOS_RES *res, threadInfo* pThreadInfo) {
    TAOS_ROW    row = NULL;
    int         num_rows = 0;
    int         num_fields = taos_field_count(res);
    TAOS_FIELD *fields     = taos_fetch_fields(res);

    char* databuf = (char*) calloc(1, FETCH_BUFFER_SIZE);
    if (databuf == NULL) {
        errorPrint2("%s() LN%d, failed to malloc, warning: save result to file slowly!\n",
                __func__, __LINE__);
        return ;
    }

    int64_t   totalLen = 0;

    // fetch the records row by row
    while((row = taos_fetch_row(res))) {
        if (totalLen >= (FETCH_BUFFER_SIZE - HEAD_BUFF_LEN*2)) {
            if (strlen(pThreadInfo->filePath) > 0)
                appendResultBufToFile(databuf, pThreadInfo);
            totalLen = 0;
            memset(databuf, 0, FETCH_BUFFER_SIZE);
        }
        num_rows++;
        char  temp[HEAD_BUFF_LEN] = {0};
        int len = taos_print_row(temp, row, fields, num_fields);
        len += sprintf(temp + len, "\n");
        //printf("query result:%s\n", temp);
        memcpy(databuf + totalLen, temp, len);
        totalLen += len;
        verbosePrint("%s() LN%d, totalLen: %"PRId64"\n",
                __func__, __LINE__, totalLen);
    }

    verbosePrint("%s() LN%d, databuf=%s resultFile=%s\n",
            __func__, __LINE__, databuf, pThreadInfo->filePath);
    if (strlen(pThreadInfo->filePath) > 0) {
        appendResultBufToFile(databuf, pThreadInfo);
    }
    free(databuf);
}

static void selectAndGetResult(
        threadInfo *pThreadInfo, char *command)
{
    if (0 == strncasecmp(g_queryInfo.queryMode, "taosc", strlen("taosc"))) {
        TAOS_RES *res = taos_query(pThreadInfo->taos, command);
        if (res == NULL || taos_errno(res) != 0) {
            errorPrint2("%s() LN%d, failed to execute sql:%s, reason:%s\n",
                    __func__, __LINE__, command, taos_errstr(res));
            taos_free_result(res);
            return;
        }

        fetchResult(res, pThreadInfo);
        taos_free_result(res);

    } else if (0 == strncasecmp(g_queryInfo.queryMode, "rest", strlen("rest"))) {
        int retCode = postProceSql(
                g_queryInfo.host, g_queryInfo.port,
                command,
                pThreadInfo);
        if (0 != retCode) {
            printf("====restful return fail, threadID[%d]\n", pThreadInfo->threadID);
        }

    } else {
        errorPrint2("%s() LN%d, unknown query mode: %s\n",
                __func__, __LINE__, g_queryInfo.queryMode);
    }
}

static char *rand_bool_str() {
    static int cursor;
    cursor++;
    if (cursor > (g_args.prepared_rand - 1)) cursor = 0;
    return g_randbool_buff + ((cursor % g_args.prepared_rand) * BOOL_BUFF_LEN);
}

static int32_t rand_bool() {
    static int cursor;
    cursor++;
    if (cursor > (g_args.prepared_rand - 1)) cursor = 0;
<<<<<<< HEAD
    return g_randint[cursor % g_args.prepared_rand] % TSDB_DATA_BOOL_NULL;
=======
    return g_randint[cursor % g_args.prepared_rand] % 2;
>>>>>>> 92615c6d
}

static char *rand_tinyint_str()
{
    static int cursor;
    cursor++;
    if (cursor > (g_args.prepared_rand - 1)) cursor = 0;
    return g_randtinyint_buff +
        ((cursor % g_args.prepared_rand) * TINYINT_BUFF_LEN);
}

static int32_t rand_tinyint()
{
    static int cursor;
    cursor++;
    if (cursor > (g_args.prepared_rand - 1)) cursor = 0;
<<<<<<< HEAD
    return g_randint[cursor % g_args.prepared_rand] % TSDB_DATA_TINYINT_NULL;
=======
    return g_randint[cursor % g_args.prepared_rand] % 128;
>>>>>>> 92615c6d
}

static char *rand_utinyint_str()
{
    static int cursor;
    cursor++;
    if (cursor > (g_args.prepared_rand - 1)) cursor = 0;
    return g_randutinyint_buff +
        ((cursor % g_args.prepared_rand) * TINYINT_BUFF_LEN);
}

static int32_t rand_utinyint()
{
    static int cursor;
    cursor++;
    if (cursor > (g_args.prepared_rand - 1)) cursor = 0;
<<<<<<< HEAD
    return g_randuint[cursor % g_args.prepared_rand] % TSDB_DATA_UTINYINT_NULL;
=======
    return g_randuint[cursor % g_args.prepared_rand] % 255;
>>>>>>> 92615c6d
}

static char *rand_smallint_str()
{
    static int cursor;
    cursor++;
    if (cursor > (g_args.prepared_rand - 1)) cursor = 0;
    return g_randsmallint_buff +
        ((cursor % g_args.prepared_rand) * SMALLINT_BUFF_LEN);
}

static int32_t rand_smallint()
{
    static int cursor;
    cursor++;
    if (cursor > (g_args.prepared_rand - 1)) cursor = 0;
<<<<<<< HEAD
    return g_randint[cursor % g_args.prepared_rand] % TSDB_DATA_SMALLINT_NULL;
=======
    return g_randint[cursor % g_args.prepared_rand] % 32768;
>>>>>>> 92615c6d
}

static char *rand_usmallint_str()
{
    static int cursor;
    cursor++;
    if (cursor > (g_args.prepared_rand - 1)) cursor = 0;
    return g_randusmallint_buff +
        ((cursor % g_args.prepared_rand) * SMALLINT_BUFF_LEN);
}

static int32_t rand_usmallint()
{
    static int cursor;
    cursor++;
    if (cursor > (g_args.prepared_rand - 1)) cursor = 0;
<<<<<<< HEAD
    return g_randuint[cursor % g_args.prepared_rand] % TSDB_DATA_USMALLINT_NULL;
=======
    return g_randuint[cursor % g_args.prepared_rand] % 65535;
>>>>>>> 92615c6d
}

static char *rand_int_str()
{
    static int cursor;
    cursor++;
    if (cursor > (g_args.prepared_rand - 1)) cursor = 0;
    return g_randint_buff + ((cursor % g_args.prepared_rand) * INT_BUFF_LEN);
}

static int32_t rand_int()
{
    static int cursor;
    cursor++;
    if (cursor > (g_args.prepared_rand - 1)) cursor = 0;
    return g_randint[cursor % g_args.prepared_rand];
}

static char *rand_uint_str()
{
    static int cursor;
    cursor++;
    if (cursor > (g_args.prepared_rand - 1)) cursor = 0;
    return g_randuint_buff + ((cursor % g_args.prepared_rand) * INT_BUFF_LEN);
}

static int32_t rand_uint()
{
    static int cursor;
    cursor++;
    if (cursor > (g_args.prepared_rand - 1)) cursor = 0;
    return g_randuint[cursor % g_args.prepared_rand];
}

static char *rand_bigint_str()
{
    static int cursor;
    cursor++;
    if (cursor > (g_args.prepared_rand - 1)) cursor = 0;
    return g_randbigint_buff +
        ((cursor % g_args.prepared_rand) * BIGINT_BUFF_LEN);
}

static int64_t rand_bigint()
{
    static int cursor;
    cursor++;
    if (cursor > (g_args.prepared_rand - 1)) cursor = 0;
    return g_randbigint[cursor % g_args.prepared_rand];
}

static char *rand_ubigint_str()
{
    static int cursor;
    cursor++;
    if (cursor > (g_args.prepared_rand - 1)) cursor = 0;
    return g_randubigint_buff +
        ((cursor % g_args.prepared_rand) * BIGINT_BUFF_LEN);
}

static int64_t rand_ubigint()
{
    static int cursor;
    cursor++;
    if (cursor > (g_args.prepared_rand - 1)) cursor = 0;
    return g_randubigint[cursor % g_args.prepared_rand];
}

static char *rand_float_str()
{
    static int cursor;
    cursor++;
    if (cursor > (g_args.prepared_rand - 1)) cursor = 0;
    return g_randfloat_buff + ((cursor % g_args.prepared_rand) * FLOAT_BUFF_LEN);
}


static float rand_float()
{
    static int cursor;
    cursor++;
    if (cursor > (g_args.prepared_rand - 1)) cursor = 0;
    return g_randfloat[cursor % g_args.prepared_rand];
}

static char *demo_current_float_str()
{
    static int cursor;
    cursor++;
    if (cursor > (g_args.prepared_rand - 1)) cursor = 0;
    return g_rand_current_buff +
        ((cursor % g_args.prepared_rand) * FLOAT_BUFF_LEN);
}

static float UNUSED_FUNC demo_current_float()
{
    static int cursor;
    cursor++;
    if (cursor > (g_args.prepared_rand - 1)) cursor = 0;
    return (float)(9.8 + 0.04 * (g_randint[cursor % g_args.prepared_rand] % 10)
            + g_randfloat[cursor % g_args.prepared_rand]/1000000000);
}

static char *demo_voltage_int_str()
{
    static int cursor;
    cursor++;
    if (cursor > (g_args.prepared_rand - 1)) cursor = 0;
    return g_rand_voltage_buff +
        ((cursor % g_args.prepared_rand) * INT_BUFF_LEN);
}

static int32_t UNUSED_FUNC demo_voltage_int()
{
    static int cursor;
    cursor++;
    if (cursor > (g_args.prepared_rand - 1)) cursor = 0;
    return 215 + g_randint[cursor % g_args.prepared_rand] % 10;
}

static char *demo_phase_float_str() {
    static int cursor;
    cursor++;
    if (cursor > (g_args.prepared_rand - 1)) cursor = 0;
    return g_rand_phase_buff + ((cursor % g_args.prepared_rand) * FLOAT_BUFF_LEN);
}

static float UNUSED_FUNC demo_phase_float() {
    static int cursor;
    cursor++;
    if (cursor > (g_args.prepared_rand - 1)) cursor = 0;
    return (float)((115 + g_randint[cursor % g_args.prepared_rand] % 10
                + g_randfloat[cursor % g_args.prepared_rand]/1000000000)/360);
}

#if 0
static const char charNum[] = "0123456789";

static void nonrand_string(char *, int) __attribute__ ((unused));   // reserve for debugging purpose
static void nonrand_string(char *str, int size)
{
    str[0] = 0;
    if (size > 0) {
        int n;
        for (n = 0; n < size; n++) {
            str[n] = charNum[n % 10];
        }
        str[n] = 0;
    }
}
#endif

static const char charset[] = "abcdefghijklmnopqrstuvwxyzABCDEFGHIJKLMNOPQRSTUVWXYZ1234567890";

static void rand_string(char *str, int size) {
    str[0] = 0;
    if (size > 0) {
        //--size;
        int n;
        for (n = 0; n < size; n++) {
            int key = abs(taosRandom()) % (int)(sizeof(charset) - 1);
            str[n] = charset[key];
        }
        str[n] = 0;
    }
}

static char *rand_double_str()
{
    static int cursor;
    cursor++;
    if (cursor > (g_args.prepared_rand - 1)) cursor = 0;
    return g_randdouble_buff + (cursor * DOUBLE_BUFF_LEN);
}

static double rand_double()
{
    static int cursor;
    cursor++;
    cursor = cursor % g_args.prepared_rand;
    return g_randdouble[cursor];
}

static void init_rand_data() {

    g_randint_buff = calloc(1, INT_BUFF_LEN * g_args.prepared_rand);
    assert(g_randint_buff);
    g_rand_voltage_buff = calloc(1, INT_BUFF_LEN * g_args.prepared_rand);
    assert(g_rand_voltage_buff);
    g_randbigint_buff = calloc(1, BIGINT_BUFF_LEN * g_args.prepared_rand);
    assert(g_randbigint_buff);
    g_randsmallint_buff = calloc(1, SMALLINT_BUFF_LEN * g_args.prepared_rand);
    assert(g_randsmallint_buff);
    g_randtinyint_buff = calloc(1, TINYINT_BUFF_LEN * g_args.prepared_rand);
    assert(g_randtinyint_buff);
    g_randbool_buff = calloc(1, BOOL_BUFF_LEN * g_args.prepared_rand);
    assert(g_randbool_buff);
    g_randfloat_buff = calloc(1, FLOAT_BUFF_LEN * g_args.prepared_rand);
    assert(g_randfloat_buff);
    g_rand_current_buff = calloc(1, FLOAT_BUFF_LEN * g_args.prepared_rand);
    assert(g_rand_current_buff);
    g_rand_phase_buff = calloc(1, FLOAT_BUFF_LEN * g_args.prepared_rand);
    assert(g_rand_phase_buff);
    g_randdouble_buff = calloc(1, DOUBLE_BUFF_LEN * g_args.prepared_rand);
    assert(g_randdouble_buff);
    g_randuint_buff = calloc(1, INT_BUFF_LEN * g_args.prepared_rand);
    assert(g_randuint_buff);
    g_randutinyint_buff = calloc(1, TINYINT_BUFF_LEN * g_args.prepared_rand);
    assert(g_randutinyint_buff);
    g_randusmallint_buff = calloc(1, SMALLINT_BUFF_LEN * g_args.prepared_rand);
    assert(g_randusmallint_buff);
    g_randubigint_buff = calloc(1, BIGINT_BUFF_LEN * g_args.prepared_rand);
    assert(g_randubigint_buff);
    g_randint = calloc(1, sizeof(int32_t) * g_args.prepared_rand);
    assert(g_randint);
    g_randuint = calloc(1, sizeof(uint32_t) * g_args.prepared_rand);
    assert(g_randuint);
    g_randbigint = calloc(1, sizeof(int64_t) * g_args.prepared_rand);
    assert(g_randbigint);
    g_randubigint = calloc(1, sizeof(uint64_t) * g_args.prepared_rand);
    assert(g_randubigint);
    g_randfloat = calloc(1, sizeof(float) * g_args.prepared_rand);
    assert(g_randfloat);
    g_randdouble = calloc(1, sizeof(double) * g_args.prepared_rand);
    assert(g_randdouble);

    for (int i = 0; i < g_args.prepared_rand; i++) {
        g_randint[i] = (int)(taosRandom() % RAND_MAX - (RAND_MAX >> 1));
        g_randuint[i] = (int)(taosRandom());
        sprintf(g_randint_buff + i * INT_BUFF_LEN, "%d",
                g_randint[i]);
        sprintf(g_rand_voltage_buff + i * INT_BUFF_LEN, "%d",
                215 + g_randint[i] % 10);

        sprintf(g_randbool_buff + i * BOOL_BUFF_LEN, "%s",
                ((g_randint[i] % 2) & 1)?"true":"false");
        sprintf(g_randsmallint_buff + i * SMALLINT_BUFF_LEN, "%d",
                g_randint[i] % 32768);
        sprintf(g_randtinyint_buff + i * TINYINT_BUFF_LEN, "%d",
                g_randint[i] % 128);
        sprintf(g_randuint_buff + i * INT_BUFF_LEN, "%d",
                g_randuint[i]);
        sprintf(g_randusmallint_buff + i * SMALLINT_BUFF_LEN, "%d",
                g_randuint[i] % 65535);
        sprintf(g_randutinyint_buff + i * TINYINT_BUFF_LEN, "%d",
                g_randuint[i] % 255);

        g_randbigint[i] = (int64_t)(taosRandom() % RAND_MAX - (RAND_MAX >> 1));
        g_randubigint[i] = (uint64_t)(taosRandom());
        sprintf(g_randbigint_buff + i * BIGINT_BUFF_LEN, "%"PRId64"",
                g_randbigint[i]);
        sprintf(g_randubigint_buff + i * BIGINT_BUFF_LEN, "%"PRId64"",
                g_randubigint[i]);

        g_randfloat[i] = (float)(taosRandom() / 1000.0) * (taosRandom() % 2 > 0.5 ? 1 : -1);
        sprintf(g_randfloat_buff + i * FLOAT_BUFF_LEN, "%f",
                g_randfloat[i]);
        sprintf(g_rand_current_buff + i * FLOAT_BUFF_LEN, "%f",
                (float)(9.8 + 0.04 * (g_randint[i] % 10)
                    + g_randfloat[i]/1000000000));
        sprintf(g_rand_phase_buff + i * FLOAT_BUFF_LEN, "%f",
                (float)((115 + g_randint[i] % 10
                        + g_randfloat[i]/1000000000)/360));

        g_randdouble[i] = (double)(taosRandom() / 1000000.0) * (taosRandom() % 2 > 0.5 ? 1 : -1);
        sprintf(g_randdouble_buff + i * DOUBLE_BUFF_LEN, "%f",
                g_randdouble[i]);
    }
}

#define SHOW_PARSE_RESULT_START()   \
    do { if (g_args.metaFile)  \
        printf("\033[1m\033[40;32m================ %s parse result START ================\033[0m\n", \
                g_args.metaFile); } while(0)

#define SHOW_PARSE_RESULT_END() \
    do { if (g_args.metaFile)   \
        printf("\033[1m\033[40;32m================ %s parse result END================\033[0m\n", \
                g_args.metaFile); } while(0)

#define SHOW_PARSE_RESULT_START_TO_FILE(fp)   \
    do { if (g_args.metaFile)  \
        fprintf(fp, "\033[1m\033[40;32m================ %s parse result START ================\033[0m\n", \
                g_args.metaFile); } while(0)

#define SHOW_PARSE_RESULT_END_TO_FILE(fp) \
    do { if (g_args.metaFile)   \
        fprintf(fp, "\033[1m\033[40;32m================ %s parse result END================\033[0m\n", \
                g_args.metaFile); } while(0)

static int printfInsertMeta() {
    SHOW_PARSE_RESULT_START();

    if (g_args.demo_mode) {
        printf("\ntaosdemo is simulating data generated by power equipment monitoring...\n\n");
    } else {
        printf("\ntaosdemo is simulating random data as you request..\n\n");
    }

    if (g_args.iface != INTERFACE_BUT) {
        // first time if no iface specified
        printf("interface:                  \033[33m%s\033[0m\n",
                (g_args.iface==TAOSC_IFACE)?"taosc":
                (g_args.iface==REST_IFACE)?"rest":
                (g_args.iface==STMT_IFACE)?"stmt":"sml");
    }

    printf("host:                       \033[33m%s:%u\033[0m\n",
            g_Dbs.host, g_Dbs.port);
    printf("user:                       \033[33m%s\033[0m\n", g_Dbs.user);
    printf("password:                   \033[33m%s\033[0m\n", g_Dbs.password);
    printf("configDir:                  \033[33m%s\033[0m\n", configDir);
    printf("resultFile:                 \033[33m%s\033[0m\n", g_Dbs.resultFile);
    printf("thread num of insert data:  \033[33m%d\033[0m\n", g_Dbs.threadCount);
    printf("thread num of create table: \033[33m%d\033[0m\n",
            g_Dbs.threadCountForCreateTbl);
    printf("top insert interval:        \033[33m%"PRIu64"\033[0m\n",
            g_args.insert_interval);
    printf("number of records per req:  \033[33m%u\033[0m\n",
            g_args.reqPerReq);
    printf("max sql length:             \033[33m%"PRIu64"\033[0m\n",
            g_args.max_sql_len);

    printf("database count:             \033[33m%d\033[0m\n", g_Dbs.dbCount);

    for (int i = 0; i < g_Dbs.dbCount; i++) {
        printf("database[\033[33m%d\033[0m]:\n", i);
        printf("  database[%d] name:      \033[33m%s\033[0m\n",
                i, g_Dbs.db[i].dbName);
        if (0 == g_Dbs.db[i].drop) {
            printf("  drop:                  \033[33m no\033[0m\n");
        } else {
            printf("  drop:                  \033[33m yes\033[0m\n");
        }

        if (g_Dbs.db[i].dbCfg.blocks > 0) {
            printf("  blocks:                \033[33m%d\033[0m\n",
                    g_Dbs.db[i].dbCfg.blocks);
        }
        if (g_Dbs.db[i].dbCfg.cache > 0) {
            printf("  cache:                 \033[33m%d\033[0m\n",
                    g_Dbs.db[i].dbCfg.cache);
        }
        if (g_Dbs.db[i].dbCfg.days > 0) {
            printf("  days:                  \033[33m%d\033[0m\n",
                    g_Dbs.db[i].dbCfg.days);
        }
        if (g_Dbs.db[i].dbCfg.keep > 0) {
            printf("  keep:                  \033[33m%d\033[0m\n",
                    g_Dbs.db[i].dbCfg.keep);
        }
        if (g_Dbs.db[i].dbCfg.replica > 0) {
            printf("  replica:               \033[33m%d\033[0m\n",
                    g_Dbs.db[i].dbCfg.replica);
        }
        if (g_Dbs.db[i].dbCfg.update > 0) {
            printf("  update:                \033[33m%d\033[0m\n",
                    g_Dbs.db[i].dbCfg.update);
        }
        if (g_Dbs.db[i].dbCfg.minRows > 0) {
            printf("  minRows:               \033[33m%d\033[0m\n",
                    g_Dbs.db[i].dbCfg.minRows);
        }
        if (g_Dbs.db[i].dbCfg.maxRows > 0) {
            printf("  maxRows:               \033[33m%d\033[0m\n",
                    g_Dbs.db[i].dbCfg.maxRows);
        }
        if (g_Dbs.db[i].dbCfg.comp > 0) {
            printf("  comp:                  \033[33m%d\033[0m\n", g_Dbs.db[i].dbCfg.comp);
        }
        if (g_Dbs.db[i].dbCfg.walLevel > 0) {
            printf("  walLevel:              \033[33m%d\033[0m\n",
                    g_Dbs.db[i].dbCfg.walLevel);
        }
        if (g_Dbs.db[i].dbCfg.fsync > 0) {
            printf("  fsync:                 \033[33m%d\033[0m\n",
                    g_Dbs.db[i].dbCfg.fsync);
        }
        if (g_Dbs.db[i].dbCfg.quorum > 0) {
            printf("  quorum:                \033[33m%d\033[0m\n",
                    g_Dbs.db[i].dbCfg.quorum);
        }
        if (g_Dbs.db[i].dbCfg.precision[0] != 0) {
            if ((0 == strncasecmp(g_Dbs.db[i].dbCfg.precision, "ms", 2))
                    || (0 == strncasecmp(g_Dbs.db[i].dbCfg.precision, "us", 2))
                    || (0 == strncasecmp(g_Dbs.db[i].dbCfg.precision, "ns", 2))) {
                printf("  precision:             \033[33m%s\033[0m\n",
                        g_Dbs.db[i].dbCfg.precision);
            } else {
                printf("\033[1m\033[40;31m  precision error:       %s\033[0m\n",
                        g_Dbs.db[i].dbCfg.precision);
                return -1;
            }
        }


        if (g_args.use_metric) {
            printf("  super table count:     \033[33m%"PRIu64"\033[0m\n",
                g_Dbs.db[i].superTblCount);
            for (uint64_t j = 0; j < g_Dbs.db[i].superTblCount; j++) {
                printf("  super table[\033[33m%"PRIu64"\033[0m]:\n", j);

                printf("      stbName:           \033[33m%s\033[0m\n",
                        g_Dbs.db[i].superTbls[j].stbName);

                if (PRE_CREATE_SUBTBL == g_Dbs.db[i].superTbls[j].autoCreateTable) {
                    printf("      autoCreateTable:   \033[33m%s\033[0m\n",  "no");
                } else if (AUTO_CREATE_SUBTBL ==
                        g_Dbs.db[i].superTbls[j].autoCreateTable) {
                    printf("      autoCreateTable:   \033[33m%s\033[0m\n",  "yes");
                } else {
                    printf("      autoCreateTable:   \033[33m%s\033[0m\n",  "error");
                }

                if (TBL_NO_EXISTS == g_Dbs.db[i].superTbls[j].childTblExists) {
                    printf("      childTblExists:    \033[33m%s\033[0m\n",  "no");
                } else if (TBL_ALREADY_EXISTS == g_Dbs.db[i].superTbls[j].childTblExists) {
                    printf("      childTblExists:    \033[33m%s\033[0m\n",  "yes");
                } else {
                    printf("      childTblExists:    \033[33m%s\033[0m\n",  "error");
                }

                printf("      childTblCount:     \033[33m%"PRId64"\033[0m\n",
                        g_Dbs.db[i].superTbls[j].childTblCount);
                printf("      childTblPrefix:    \033[33m%s\033[0m\n",
                        g_Dbs.db[i].superTbls[j].childTblPrefix);
                printf("      dataSource:        \033[33m%s\033[0m\n",
                        g_Dbs.db[i].superTbls[j].dataSource);
                printf("      iface:             \033[33m%s\033[0m\n",
                        (g_Dbs.db[i].superTbls[j].iface==TAOSC_IFACE)?"taosc":
                        (g_Dbs.db[i].superTbls[j].iface==REST_IFACE)?"rest":
                        (g_Dbs.db[i].superTbls[j].iface==STMT_IFACE)?"stmt":"sml");
                if (g_Dbs.db[i].superTbls[j].childTblLimit > 0) {
                    printf("      childTblLimit:     \033[33m%"PRId64"\033[0m\n",
                            g_Dbs.db[i].superTbls[j].childTblLimit);
                }
                if (g_Dbs.db[i].superTbls[j].childTblOffset > 0) {
                    printf("      childTblOffset:    \033[33m%"PRIu64"\033[0m\n",
                            g_Dbs.db[i].superTbls[j].childTblOffset);
                }
                printf("      insertRows:        \033[33m%"PRId64"\033[0m\n",
                        g_Dbs.db[i].superTbls[j].insertRows);
                /*
                if (0 == g_Dbs.db[i].superTbls[j].multiThreadWriteOneTbl) {
                printf("      multiThreadWriteOneTbl:  \033[33m no\033[0m\n");
                }else {
                printf("      multiThreadWriteOneTbl:  \033[33m yes\033[0m\n");
                }
                */
                printf("      interlaceRows:     \033[33m%u\033[0m\n",
                        g_Dbs.db[i].superTbls[j].interlaceRows);

                if (g_Dbs.db[i].superTbls[j].interlaceRows > 0) {
                    printf("      stable insert interval:   \033[33m%"PRIu64"\033[0m\n",
                            g_Dbs.db[i].superTbls[j].insertInterval);
                }

                printf("      disorderRange:     \033[33m%d\033[0m\n",
                        g_Dbs.db[i].superTbls[j].disorderRange);
                printf("      disorderRatio:     \033[33m%d\033[0m\n",
                        g_Dbs.db[i].superTbls[j].disorderRatio);
                printf("      maxSqlLen:         \033[33m%"PRIu64"\033[0m\n",
                        g_Dbs.db[i].superTbls[j].maxSqlLen);
                printf("      timeStampStep:     \033[33m%"PRId64"\033[0m\n",
                        g_Dbs.db[i].superTbls[j].timeStampStep);
                printf("      startTimestamp:    \033[33m%s\033[0m\n",
                        g_Dbs.db[i].superTbls[j].startTimestamp);
                printf("      sampleFormat:      \033[33m%s\033[0m\n",
                        g_Dbs.db[i].superTbls[j].sampleFormat);
                printf("      sampleFile:        \033[33m%s\033[0m\n",
                        g_Dbs.db[i].superTbls[j].sampleFile);
                printf("      useSampleTs:       \033[33m%s\033[0m\n",
                        g_Dbs.db[i].superTbls[j].useSampleTs ? "yes (warning: disorderRange/disorderRatio is disabled)" : "no");
                printf("      tagsFile:          \033[33m%s\033[0m\n",
                        g_Dbs.db[i].superTbls[j].tagsFile);
                printf("      columnCount:       \033[33m%d\033[0m\n        ",
                        g_Dbs.db[i].superTbls[j].columnCount);
                for (int k = 0; k < g_Dbs.db[i].superTbls[j].columnCount; k++) {
                    //printf("dataType:%s, dataLen:%d\t", g_Dbs.db[i].superTbls[j].columns[k].dataType, g_Dbs.db[i].superTbls[j].columns[k].dataLen);
                    if ((0 == strncasecmp(g_Dbs.db[i].superTbls[j].columns[k].dataType,
                                    "binary", 6))
                            || (0 == strncasecmp(g_Dbs.db[i].superTbls[j].columns[k].dataType,
                                    "nchar", 5))) {
                        printf("column[%d]:\033[33m%s(%d)\033[0m ", k,
                                g_Dbs.db[i].superTbls[j].columns[k].dataType,
                                g_Dbs.db[i].superTbls[j].columns[k].dataLen);
                    } else {
                        printf("column[%d]:\033[33m%s\033[0m ", k,
                                g_Dbs.db[i].superTbls[j].columns[k].dataType);
                    }
                }
                printf("\n");

                printf("      tagCount:            \033[33m%d\033[0m\n        ",
                        g_Dbs.db[i].superTbls[j].tagCount);
                for (int k = 0; k < g_Dbs.db[i].superTbls[j].tagCount; k++) {
                    //printf("dataType:%s, dataLen:%d\t", g_Dbs.db[i].superTbls[j].tags[k].dataType, g_Dbs.db[i].superTbls[j].tags[k].dataLen);
                    if ((0 == strncasecmp(g_Dbs.db[i].superTbls[j].tags[k].dataType,
                                    "binary", strlen("binary")))
                            || (0 == strncasecmp(g_Dbs.db[i].superTbls[j].tags[k].dataType,
                                    "nchar", strlen("nchar")))) {
                        printf("tag[%d]:\033[33m%s(%d)\033[0m ", k,
                                g_Dbs.db[i].superTbls[j].tags[k].dataType,
                                g_Dbs.db[i].superTbls[j].tags[k].dataLen);
                    } else {
                        printf("tag[%d]:\033[33m%s\033[0m ", k,
                                g_Dbs.db[i].superTbls[j].tags[k].dataType);
                    }
                }
                printf("\n");
            }
        } else {
            printf("  childTblCount:     \033[33m%"PRId64"\033[0m\n",
                        g_args.ntables);
            printf("  insertRows:        \033[33m%"PRId64"\033[0m\n",
                        g_args.insertRows);
        }
        printf("\n");
    }

    SHOW_PARSE_RESULT_END();

    return 0;
}

static void printfInsertMetaToFile(FILE* fp) {

    SHOW_PARSE_RESULT_START_TO_FILE(fp);

    fprintf(fp, "host:                       %s:%u\n", g_Dbs.host, g_Dbs.port);
    fprintf(fp, "user:                       %s\n", g_Dbs.user);
    fprintf(fp, "configDir:                  %s\n", configDir);
    fprintf(fp, "resultFile:                 %s\n", g_Dbs.resultFile);
    fprintf(fp, "thread num of insert data:  %d\n", g_Dbs.threadCount);
    fprintf(fp, "thread num of create table: %d\n", g_Dbs.threadCountForCreateTbl);
    fprintf(fp, "number of records per req:  %u\n", g_args.reqPerReq);
    fprintf(fp, "max sql length:             %"PRIu64"\n", g_args.max_sql_len);
    fprintf(fp, "database count:          %d\n", g_Dbs.dbCount);

    for (int i = 0; i < g_Dbs.dbCount; i++) {
        fprintf(fp, "database[%d]:\n", i);
        fprintf(fp, "  database[%d] name:       %s\n", i, g_Dbs.db[i].dbName);
        if (0 == g_Dbs.db[i].drop) {
            fprintf(fp, "  drop:                  no\n");
        }else {
            fprintf(fp, "  drop:                  yes\n");
        }

        if (g_Dbs.db[i].dbCfg.blocks > 0) {
            fprintf(fp, "  blocks:                %d\n", g_Dbs.db[i].dbCfg.blocks);
        }
        if (g_Dbs.db[i].dbCfg.cache > 0) {
            fprintf(fp, "  cache:                 %d\n", g_Dbs.db[i].dbCfg.cache);
        }
        if (g_Dbs.db[i].dbCfg.days > 0) {
            fprintf(fp, "  days:                  %d\n", g_Dbs.db[i].dbCfg.days);
        }
        if (g_Dbs.db[i].dbCfg.keep > 0) {
            fprintf(fp, "  keep:                  %d\n", g_Dbs.db[i].dbCfg.keep);
        }
        if (g_Dbs.db[i].dbCfg.replica > 0) {
            fprintf(fp, "  replica:               %d\n", g_Dbs.db[i].dbCfg.replica);
        }
        if (g_Dbs.db[i].dbCfg.update > 0) {
            fprintf(fp, "  update:                %d\n", g_Dbs.db[i].dbCfg.update);
        }
        if (g_Dbs.db[i].dbCfg.minRows > 0) {
            fprintf(fp, "  minRows:               %d\n", g_Dbs.db[i].dbCfg.minRows);
        }
        if (g_Dbs.db[i].dbCfg.maxRows > 0) {
            fprintf(fp, "  maxRows:               %d\n", g_Dbs.db[i].dbCfg.maxRows);
        }
        if (g_Dbs.db[i].dbCfg.comp > 0) {
            fprintf(fp, "  comp:                  %d\n", g_Dbs.db[i].dbCfg.comp);
        }
        if (g_Dbs.db[i].dbCfg.walLevel > 0) {
            fprintf(fp, "  walLevel:              %d\n", g_Dbs.db[i].dbCfg.walLevel);
        }
        if (g_Dbs.db[i].dbCfg.fsync > 0) {
            fprintf(fp, "  fsync:                 %d\n", g_Dbs.db[i].dbCfg.fsync);
        }
        if (g_Dbs.db[i].dbCfg.quorum > 0) {
            fprintf(fp, "  quorum:                %d\n", g_Dbs.db[i].dbCfg.quorum);
        }
        if (g_Dbs.db[i].dbCfg.precision[0] != 0) {
            if ((0 == strncasecmp(g_Dbs.db[i].dbCfg.precision, "ms", 2))
                    || (0 == strncasecmp(g_Dbs.db[i].dbCfg.precision, "ns", 2))
                    || (0 == strncasecmp(g_Dbs.db[i].dbCfg.precision, "us", 2))) {
                fprintf(fp, "  precision:             %s\n",
                        g_Dbs.db[i].dbCfg.precision);
            } else {
                fprintf(fp, "  precision error:       %s\n",
                        g_Dbs.db[i].dbCfg.precision);
            }
        }

        fprintf(fp, "  super table count:     %"PRIu64"\n",
                g_Dbs.db[i].superTblCount);
        for (int j = 0; j < g_Dbs.db[i].superTblCount; j++) {
            fprintf(fp, "  super table[%d]:\n", j);

            fprintf(fp, "      stbName:           %s\n",
                    g_Dbs.db[i].superTbls[j].stbName);

            if (PRE_CREATE_SUBTBL == g_Dbs.db[i].superTbls[j].autoCreateTable) {
                fprintf(fp, "      autoCreateTable:   %s\n",  "no");
            } else if (AUTO_CREATE_SUBTBL
                    == g_Dbs.db[i].superTbls[j].autoCreateTable) {
                fprintf(fp, "      autoCreateTable:   %s\n",  "yes");
            } else {
                fprintf(fp, "      autoCreateTable:   %s\n",  "error");
            }

            if (TBL_NO_EXISTS == g_Dbs.db[i].superTbls[j].childTblExists) {
                fprintf(fp, "      childTblExists:    %s\n",  "no");
            } else if (TBL_ALREADY_EXISTS
                    == g_Dbs.db[i].superTbls[j].childTblExists) {
                fprintf(fp, "      childTblExists:    %s\n",  "yes");
            } else {
                fprintf(fp, "      childTblExists:    %s\n",  "error");
            }

            fprintf(fp, "      childTblCount:     %"PRId64"\n",
                    g_Dbs.db[i].superTbls[j].childTblCount);
            fprintf(fp, "      childTblPrefix:    %s\n",
                    g_Dbs.db[i].superTbls[j].childTblPrefix);
            fprintf(fp, "      dataSource:        %s\n",
                    g_Dbs.db[i].superTbls[j].dataSource);
            fprintf(fp, "      iface:             %s\n",
                    (g_Dbs.db[i].superTbls[j].iface==TAOSC_IFACE)?"taosc":
                    (g_Dbs.db[i].superTbls[j].iface==REST_IFACE)?"rest":
                    (g_Dbs.db[i].superTbls[j].iface==STMT_IFACE)?"stmt":"sml");
            fprintf(fp, "      insertRows:        %"PRId64"\n",
                    g_Dbs.db[i].superTbls[j].insertRows);
            fprintf(fp, "      interlace rows:    %u\n",
                    g_Dbs.db[i].superTbls[j].interlaceRows);
            if (g_Dbs.db[i].superTbls[j].interlaceRows > 0) {
                fprintf(fp, "      stable insert interval:   %"PRIu64"\n",
                        g_Dbs.db[i].superTbls[j].insertInterval);
            }
            /*
               if (0 == g_Dbs.db[i].superTbls[j].multiThreadWriteOneTbl) {
               fprintf(fp, "      multiThreadWriteOneTbl:  no\n");
               }else {
               fprintf(fp, "      multiThreadWriteOneTbl:  yes\n");
               }
               */
            fprintf(fp, "      interlaceRows:     %u\n",
                    g_Dbs.db[i].superTbls[j].interlaceRows);
            fprintf(fp, "      disorderRange:     %d\n",
                    g_Dbs.db[i].superTbls[j].disorderRange);
            fprintf(fp, "      disorderRatio:     %d\n",
                    g_Dbs.db[i].superTbls[j].disorderRatio);
            fprintf(fp, "      maxSqlLen:         %"PRIu64"\n",
                    g_Dbs.db[i].superTbls[j].maxSqlLen);

            fprintf(fp, "      timeStampStep:     %"PRId64"\n",
                    g_Dbs.db[i].superTbls[j].timeStampStep);
            fprintf(fp, "      startTimestamp:    %s\n",
                    g_Dbs.db[i].superTbls[j].startTimestamp);
            fprintf(fp, "      sampleFormat:      %s\n",
                    g_Dbs.db[i].superTbls[j].sampleFormat);
            fprintf(fp, "      sampleFile:        %s\n",
                    g_Dbs.db[i].superTbls[j].sampleFile);
            fprintf(fp, "      tagsFile:          %s\n",
                    g_Dbs.db[i].superTbls[j].tagsFile);

            fprintf(fp, "      columnCount:       %d\n        ",
                    g_Dbs.db[i].superTbls[j].columnCount);
            for (int k = 0; k < g_Dbs.db[i].superTbls[j].columnCount; k++) {
                //printf("dataType:%s, dataLen:%d\t", g_Dbs.db[i].superTbls[j].columns[k].dataType, g_Dbs.db[i].superTbls[j].columns[k].dataLen);
                if ((0 == strncasecmp(
                                g_Dbs.db[i].superTbls[j].columns[k].dataType,
                                "binary", strlen("binary")))
                        || (0 == strncasecmp(
                                g_Dbs.db[i].superTbls[j].columns[k].dataType,
                                "nchar", strlen("nchar")))) {
                    fprintf(fp, "column[%d]:%s(%d) ", k,
                            g_Dbs.db[i].superTbls[j].columns[k].dataType,
                            g_Dbs.db[i].superTbls[j].columns[k].dataLen);
                } else {
                    fprintf(fp, "column[%d]:%s ",
                            k, g_Dbs.db[i].superTbls[j].columns[k].dataType);
                }
            }
            fprintf(fp, "\n");

            fprintf(fp, "      tagCount:            %d\n        ",
                    g_Dbs.db[i].superTbls[j].tagCount);
            for (int k = 0; k < g_Dbs.db[i].superTbls[j].tagCount; k++) {
                //printf("dataType:%s, dataLen:%d\t", g_Dbs.db[i].superTbls[j].tags[k].dataType, g_Dbs.db[i].superTbls[j].tags[k].dataLen);
                if ((0 == strncasecmp(g_Dbs.db[i].superTbls[j].tags[k].dataType,
                                "binary", strlen("binary")))
                        || (0 == strncasecmp(g_Dbs.db[i].superTbls[j].tags[k].dataType,
                                "nchar", strlen("nchar")))) {
                    fprintf(fp, "tag[%d]:%s(%d) ",
                            k, g_Dbs.db[i].superTbls[j].tags[k].dataType,
                            g_Dbs.db[i].superTbls[j].tags[k].dataLen);
                } else {
                    fprintf(fp, "tag[%d]:%s ", k, g_Dbs.db[i].superTbls[j].tags[k].dataType);
                }
            }
            fprintf(fp, "\n");
        }
        fprintf(fp, "\n");
    }

    SHOW_PARSE_RESULT_END_TO_FILE(fp);
}

static void printfQueryMeta() {

    SHOW_PARSE_RESULT_START();

    printf("host:                    \033[33m%s:%u\033[0m\n",
            g_queryInfo.host, g_queryInfo.port);
    printf("user:                    \033[33m%s\033[0m\n", g_queryInfo.user);
    printf("database name:           \033[33m%s\033[0m\n", g_queryInfo.dbName);

    printf("\n");

    if ((SUBSCRIBE_TEST == g_args.test_mode) || (QUERY_TEST == g_args.test_mode)) {
        printf("specified table query info:                   \n");
        printf("sqlCount:       \033[33m%d\033[0m\n",
                g_queryInfo.specifiedQueryInfo.sqlCount);
        if (g_queryInfo.specifiedQueryInfo.sqlCount > 0) {
            printf("specified tbl query times:\n");
            printf("                \033[33m%"PRIu64"\033[0m\n",
                    g_queryInfo.specifiedQueryInfo.queryTimes);
            printf("query interval: \033[33m%"PRIu64" ms\033[0m\n",
                    g_queryInfo.specifiedQueryInfo.queryInterval);
            printf("top query times:\033[33m%"PRIu64"\033[0m\n", g_args.query_times);
            printf("concurrent:     \033[33m%d\033[0m\n",
                    g_queryInfo.specifiedQueryInfo.concurrent);
            printf("mod:            \033[33m%s\033[0m\n",
                    (g_queryInfo.specifiedQueryInfo.asyncMode)?"async":"sync");
            printf("interval:       \033[33m%"PRIu64"\033[0m\n",
                    g_queryInfo.specifiedQueryInfo.subscribeInterval);
            printf("restart:        \033[33m%d\033[0m\n",
                    g_queryInfo.specifiedQueryInfo.subscribeRestart);
            printf("keepProgress:   \033[33m%d\033[0m\n",
                    g_queryInfo.specifiedQueryInfo.subscribeKeepProgress);

            for (int i = 0; i < g_queryInfo.specifiedQueryInfo.sqlCount; i++) {
                printf("  sql[%d]: \033[33m%s\033[0m\n",
                        i, g_queryInfo.specifiedQueryInfo.sql[i]);
            }
            printf("\n");
        }

        printf("super table query info:\n");
        printf("sqlCount:       \033[33m%d\033[0m\n",
                g_queryInfo.superQueryInfo.sqlCount);

        if (g_queryInfo.superQueryInfo.sqlCount > 0) {
            printf("query interval: \033[33m%"PRIu64"\033[0m\n",
                    g_queryInfo.superQueryInfo.queryInterval);
            printf("threadCnt:      \033[33m%d\033[0m\n",
                    g_queryInfo.superQueryInfo.threadCnt);
            printf("childTblCount:  \033[33m%"PRId64"\033[0m\n",
                    g_queryInfo.superQueryInfo.childTblCount);
            printf("stable name:    \033[33m%s\033[0m\n",
                    g_queryInfo.superQueryInfo.stbName);
            printf("stb query times:\033[33m%"PRIu64"\033[0m\n",
                    g_queryInfo.superQueryInfo.queryTimes);

            printf("mod:            \033[33m%s\033[0m\n",
                    (g_queryInfo.superQueryInfo.asyncMode)?"async":"sync");
            printf("interval:       \033[33m%"PRIu64"\033[0m\n",
                    g_queryInfo.superQueryInfo.subscribeInterval);
            printf("restart:        \033[33m%d\033[0m\n",
                    g_queryInfo.superQueryInfo.subscribeRestart);
            printf("keepProgress:   \033[33m%d\033[0m\n",
                    g_queryInfo.superQueryInfo.subscribeKeepProgress);

            for (int i = 0; i < g_queryInfo.superQueryInfo.sqlCount; i++) {
                printf("  sql[%d]: \033[33m%s\033[0m\n",
                        i, g_queryInfo.superQueryInfo.sql[i]);
            }
            printf("\n");
        }
    }

    SHOW_PARSE_RESULT_END();
}

static char* formatTimestamp(char* buf, int64_t val, int precision) {
    time_t tt;
    if (precision == TSDB_TIME_PRECISION_MICRO) {
        tt = (time_t)(val / 1000000);
    } if (precision == TSDB_TIME_PRECISION_NANO) {
        tt = (time_t)(val / 1000000000);
    } else {
        tt = (time_t)(val / 1000);
    }

    /* comment out as it make testcases like select_with_tags.sim fail.
       but in windows, this may cause the call to localtime crash if tt < 0,
       need to find a better solution.
       if (tt < 0) {
       tt = 0;
       }
       */

#ifdef WINDOWS
    if (tt < 0) tt = 0;
#endif

    struct tm* ptm = localtime(&tt);
    size_t pos = strftime(buf, 32, "%Y-%m-%d %H:%M:%S", ptm);

    if (precision == TSDB_TIME_PRECISION_MICRO) {
        sprintf(buf + pos, ".%06d", (int)(val % 1000000));
    } else if (precision == TSDB_TIME_PRECISION_NANO) {
        sprintf(buf + pos, ".%09d", (int)(val % 1000000000));
    } else {
        sprintf(buf + pos, ".%03d", (int)(val % 1000));
    }

    return buf;
}

static void xDumpFieldToFile(FILE* fp, const char* val,
        TAOS_FIELD* field, int32_t length, int precision) {

    if (val == NULL) {
        fprintf(fp, "%s", TSDB_DATA_NULL_STR);
        return;
    }

    char buf[TSDB_MAX_BYTES_PER_ROW];
    switch (field->type) {
        case TSDB_DATA_TYPE_BOOL:
            fprintf(fp, "%d", ((((int32_t)(*((int8_t*)val))) == 1) ? 1 : 0));
            break;

        case TSDB_DATA_TYPE_TINYINT:
            fprintf(fp, "%d", *((int8_t *)val));
            break;

        case TSDB_DATA_TYPE_UTINYINT:
            fprintf(fp, "%d", *((uint8_t *)val));
            break;

        case TSDB_DATA_TYPE_SMALLINT:
            fprintf(fp, "%d", *((int16_t *)val));
            break;

        case TSDB_DATA_TYPE_USMALLINT:
            fprintf(fp, "%d", *((uint16_t *)val));
            break;

        case TSDB_DATA_TYPE_INT:
            fprintf(fp, "%d", *((int32_t *)val));
            break;

        case TSDB_DATA_TYPE_UINT:
            fprintf(fp, "%d", *((uint32_t *)val));
            break;

        case TSDB_DATA_TYPE_BIGINT:
            fprintf(fp, "%"PRId64"", *((int64_t *)val));
            break;

        case TSDB_DATA_TYPE_UBIGINT:
            fprintf(fp, "%"PRId64"", *((uint64_t *)val));
            break;

        case TSDB_DATA_TYPE_FLOAT:
            fprintf(fp, "%.5f", GET_FLOAT_VAL(val));
            break;

        case TSDB_DATA_TYPE_DOUBLE:
            fprintf(fp, "%.9f", GET_DOUBLE_VAL(val));
            break;

        case TSDB_DATA_TYPE_BINARY:
        case TSDB_DATA_TYPE_NCHAR:
            memcpy(buf, val, length);
            buf[length] = 0;
            fprintf(fp, "\'%s\'", buf);
            break;

        case TSDB_DATA_TYPE_TIMESTAMP:
            formatTimestamp(buf, *(int64_t*)val, precision);
            fprintf(fp, "'%s'", buf);
            break;

        default:
            break;
    }
}

static int xDumpResultToFile(const char* fname, TAOS_RES* tres) {
    TAOS_ROW row = taos_fetch_row(tres);
    if (row == NULL) {
        return 0;
    }

    FILE* fp = fopen(fname, "at");
    if (fp == NULL) {
        errorPrint2("%s() LN%d, failed to open file: %s\n",
                __func__, __LINE__, fname);
        return -1;
    }

    int num_fields = taos_num_fields(tres);
    TAOS_FIELD *fields = taos_fetch_fields(tres);
    int precision = taos_result_precision(tres);

    for (int col = 0; col < num_fields; col++) {
        if (col > 0) {
            fprintf(fp, ",");
        }
        fprintf(fp, "%s", fields[col].name);
    }
    fputc('\n', fp);

    int numOfRows = 0;
    do {
        int32_t* length = taos_fetch_lengths(tres);
        for (int i = 0; i < num_fields; i++) {
            if (i > 0) {
                fputc(',', fp);
            }
            xDumpFieldToFile(fp,
                    (const char*)row[i], fields +i, length[i], precision);
        }
        fputc('\n', fp);

        numOfRows++;
        row = taos_fetch_row(tres);
    } while( row != NULL);

    fclose(fp);

    return numOfRows;
}

static int getDbFromServer(TAOS * taos, SDbInfo** dbInfos) {
    TAOS_RES * res;
    TAOS_ROW row = NULL;
    int count = 0;

    res = taos_query(taos, "show databases;");
    int32_t code = taos_errno(res);

    if (code != 0) {
        errorPrint2("failed to run <show databases>, reason: %s\n",
                taos_errstr(res));
        return -1;
    }

    TAOS_FIELD *fields = taos_fetch_fields(res);

    while((row = taos_fetch_row(res)) != NULL) {
        // sys database name : 'log'
        if (strncasecmp(row[TSDB_SHOW_DB_NAME_INDEX], "log",
                    fields[TSDB_SHOW_DB_NAME_INDEX].bytes) == 0) {
            continue;
        }

        dbInfos[count] = (SDbInfo *)calloc(1, sizeof(SDbInfo));
        if (dbInfos[count] == NULL) {
            errorPrint2("failed to allocate memory for some dbInfo[%d]\n", count);
            return -1;
        }

        tstrncpy(dbInfos[count]->name, (char *)row[TSDB_SHOW_DB_NAME_INDEX],
                fields[TSDB_SHOW_DB_NAME_INDEX].bytes);
        formatTimestamp(dbInfos[count]->create_time,
                *(int64_t*)row[TSDB_SHOW_DB_CREATED_TIME_INDEX],
                TSDB_TIME_PRECISION_MILLI);
        dbInfos[count]->ntables = *((int64_t *)row[TSDB_SHOW_DB_NTABLES_INDEX]);
        dbInfos[count]->vgroups = *((int32_t *)row[TSDB_SHOW_DB_VGROUPS_INDEX]);
        dbInfos[count]->replica = *((int16_t *)row[TSDB_SHOW_DB_REPLICA_INDEX]);
        dbInfos[count]->quorum = *((int16_t *)row[TSDB_SHOW_DB_QUORUM_INDEX]);
        dbInfos[count]->days = *((int16_t *)row[TSDB_SHOW_DB_DAYS_INDEX]);

        tstrncpy(dbInfos[count]->keeplist, (char *)row[TSDB_SHOW_DB_KEEP_INDEX],
                fields[TSDB_SHOW_DB_KEEP_INDEX].bytes);
        dbInfos[count]->cache = *((int32_t *)row[TSDB_SHOW_DB_CACHE_INDEX]);
        dbInfos[count]->blocks = *((int32_t *)row[TSDB_SHOW_DB_BLOCKS_INDEX]);
        dbInfos[count]->minrows = *((int32_t *)row[TSDB_SHOW_DB_MINROWS_INDEX]);
        dbInfos[count]->maxrows = *((int32_t *)row[TSDB_SHOW_DB_MAXROWS_INDEX]);
        dbInfos[count]->wallevel = *((int8_t *)row[TSDB_SHOW_DB_WALLEVEL_INDEX]);
        dbInfos[count]->fsync = *((int32_t *)row[TSDB_SHOW_DB_FSYNC_INDEX]);
        dbInfos[count]->comp = (int8_t)(*((int8_t *)row[TSDB_SHOW_DB_COMP_INDEX]));
        dbInfos[count]->cachelast =
            (int8_t)(*((int8_t *)row[TSDB_SHOW_DB_CACHELAST_INDEX]));

        tstrncpy(dbInfos[count]->precision,
                (char *)row[TSDB_SHOW_DB_PRECISION_INDEX],
                fields[TSDB_SHOW_DB_PRECISION_INDEX].bytes);
        dbInfos[count]->update = *((int8_t *)row[TSDB_SHOW_DB_UPDATE_INDEX]);
        tstrncpy(dbInfos[count]->status, (char *)row[TSDB_SHOW_DB_STATUS_INDEX],
                fields[TSDB_SHOW_DB_STATUS_INDEX].bytes);

        count++;
        if (count > MAX_DATABASE_COUNT) {
            errorPrint("%s() LN%d, The database count overflow than %d\n",
                    __func__, __LINE__, MAX_DATABASE_COUNT);
            break;
        }
    }

    return count;
}

static void printfDbInfoForQueryToFile(
        char* filename, SDbInfo* dbInfos, int index) {

    if (filename[0] == 0)
        return;

    FILE *fp = fopen(filename, "at");
    if (fp == NULL) {
        errorPrint( "failed to open file: %s\n", filename);
        return;
    }

    fprintf(fp, "================ database[%d] ================\n", index);
    fprintf(fp, "name: %s\n", dbInfos->name);
    fprintf(fp, "created_time: %s\n", dbInfos->create_time);
    fprintf(fp, "ntables: %"PRId64"\n", dbInfos->ntables);
    fprintf(fp, "vgroups: %d\n", dbInfos->vgroups);
    fprintf(fp, "replica: %d\n", dbInfos->replica);
    fprintf(fp, "quorum: %d\n", dbInfos->quorum);
    fprintf(fp, "days: %d\n", dbInfos->days);
    fprintf(fp, "keep0,keep1,keep(D): %s\n", dbInfos->keeplist);
    fprintf(fp, "cache(MB): %d\n", dbInfos->cache);
    fprintf(fp, "blocks: %d\n", dbInfos->blocks);
    fprintf(fp, "minrows: %d\n", dbInfos->minrows);
    fprintf(fp, "maxrows: %d\n", dbInfos->maxrows);
    fprintf(fp, "wallevel: %d\n", dbInfos->wallevel);
    fprintf(fp, "fsync: %d\n", dbInfos->fsync);
    fprintf(fp, "comp: %d\n", dbInfos->comp);
    fprintf(fp, "cachelast: %d\n", dbInfos->cachelast);
    fprintf(fp, "precision: %s\n", dbInfos->precision);
    fprintf(fp, "update: %d\n", dbInfos->update);
    fprintf(fp, "status: %s\n", dbInfos->status);
    fprintf(fp, "\n");

    fclose(fp);
}

static void printfQuerySystemInfo(TAOS * taos) {
    char filename[MAX_FILE_NAME_LEN] = {0};
    char buffer[SQL_BUFF_LEN] = {0};
    TAOS_RES* res;

    time_t t;
    struct tm* lt;
    time(&t);
    lt = localtime(&t);
    snprintf(filename, MAX_FILE_NAME_LEN, "querySystemInfo-%d-%d-%d %d:%d:%d",
            lt->tm_year+1900, lt->tm_mon, lt->tm_mday, lt->tm_hour, lt->tm_min,
            lt->tm_sec);

    // show variables
    res = taos_query(taos, "show variables;");
    //fetchResult(res, filename);
    xDumpResultToFile(filename, res);

    // show dnodes
    res = taos_query(taos, "show dnodes;");
    xDumpResultToFile(filename, res);
    //fetchResult(res, filename);

    // show databases
    res = taos_query(taos, "show databases;");
    SDbInfo** dbInfos = (SDbInfo **)calloc(MAX_DATABASE_COUNT, sizeof(SDbInfo *));
    if (dbInfos == NULL) {
        errorPrint("%s() LN%d, failed to allocate memory\n", __func__, __LINE__);
        return;
    }
    int dbCount = getDbFromServer(taos, dbInfos);
    if (dbCount <= 0) {
        free(dbInfos);
        return;
    }

    for (int i = 0; i < dbCount; i++) {
        // printf database info
        printfDbInfoForQueryToFile(filename, dbInfos[i], i);

        // show db.vgroups
        snprintf(buffer, SQL_BUFF_LEN, "show %s.vgroups;", dbInfos[i]->name);
        res = taos_query(taos, buffer);
        xDumpResultToFile(filename, res);

        // show db.stables
        snprintf(buffer, SQL_BUFF_LEN, "show %s.stables;", dbInfos[i]->name);
        res = taos_query(taos, buffer);
        xDumpResultToFile(filename, res);
        free(dbInfos[i]);
    }

    free(dbInfos);
}

static int postProceSql(char *host, uint16_t port,
        char* sqlstr, threadInfo *pThreadInfo)
{
    char *req_fmt = "POST %s HTTP/1.1\r\nHost: %s:%d\r\nAccept: */*\r\nAuthorization: Basic %s\r\nContent-Length: %d\r\nContent-Type: application/x-www-form-urlencoded\r\n\r\n%s";

    char *url = "/rest/sql";

    int bytes, sent, received, req_str_len, resp_len;
    char *request_buf;
    char response_buf[RESP_BUF_LEN];
    uint16_t rest_port = port + TSDB_PORT_HTTP;

    int req_buf_len = strlen(sqlstr) + REQ_EXTRA_BUF_LEN;

    request_buf = malloc(req_buf_len);
    if (NULL == request_buf) {
        errorPrint("%s", "cannot allocate memory.\n");
        exit(EXIT_FAILURE);
    }

    char userpass_buf[INPUT_BUF_LEN];
    int mod_table[] = {0, 2, 1};

    static char base64[] = {'A', 'B', 'C', 'D', 'E', 'F', 'G', 'H',
        'I', 'J', 'K', 'L', 'M', 'N', 'O', 'P',
        'Q', 'R', 'S', 'T', 'U', 'V', 'W', 'X',
        'Y', 'Z', 'a', 'b', 'c', 'd', 'e', 'f',
        'g', 'h', 'i', 'j', 'k', 'l', 'm', 'n',
        'o', 'p', 'q', 'r', 's', 't', 'u', 'v',
        'w', 'x', 'y', 'z', '0', '1', '2', '3',
        '4', '5', '6', '7', '8', '9', '+', '/'};

    if (g_args.test_mode == INSERT_TEST) {
        snprintf(userpass_buf, INPUT_BUF_LEN, "%s:%s",
<<<<<<< HEAD
                g_Dbs.user, g_Dbs.password);
    } else {
        snprintf(userpass_buf, INPUT_BUF_LEN, "%s:%s",
                g_queryInfo.user, g_queryInfo.password);
    }

=======
            g_Dbs.user, g_Dbs.password);
    } else {
        snprintf(userpass_buf, INPUT_BUF_LEN, "%s:%s",
            g_queryInfo.user, g_queryInfo.password);
    }
    
>>>>>>> 92615c6d
    size_t userpass_buf_len = strlen(userpass_buf);
    size_t encoded_len = 4 * ((userpass_buf_len +2) / 3);

    char base64_buf[INPUT_BUF_LEN];

    memset(base64_buf, 0, INPUT_BUF_LEN);

    for (int n = 0, m = 0; n < userpass_buf_len;) {
        uint32_t oct_a = n < userpass_buf_len ?
            (unsigned char) userpass_buf[n++]:0;
        uint32_t oct_b = n < userpass_buf_len ?
            (unsigned char) userpass_buf[n++]:0;
        uint32_t oct_c = n < userpass_buf_len ?
            (unsigned char) userpass_buf[n++]:0;
        uint32_t triple = (oct_a << 0x10) + (oct_b << 0x08) + oct_c;

        base64_buf[m++] = base64[(triple >> 3* 6) & 0x3f];
        base64_buf[m++] = base64[(triple >> 2* 6) & 0x3f];
        base64_buf[m++] = base64[(triple >> 1* 6) & 0x3f];
        base64_buf[m++] = base64[(triple >> 0* 6) & 0x3f];
    }

    for (int l = 0; l < mod_table[userpass_buf_len % 3]; l++)
        base64_buf[encoded_len - 1 - l] = '=';

    debugPrint("%s() LN%d: auth string base64 encoded: %s\n",
            __func__, __LINE__, base64_buf);
    char *auth = base64_buf;

    int r = snprintf(request_buf,
            req_buf_len,
            req_fmt, url, host, rest_port,
            auth, strlen(sqlstr), sqlstr);
    if (r >= req_buf_len) {
        free(request_buf);
        ERROR_EXIT("too long request");
    }
    verbosePrint("%s() LN%d: Request:\n%s\n", __func__, __LINE__, request_buf);

    req_str_len = strlen(request_buf);
    sent = 0;
    do {
#ifdef WINDOWS
        bytes = send(pThreadInfo->sockfd, request_buf + sent, req_str_len - sent, 0);
#else
        bytes = write(pThreadInfo->sockfd, request_buf + sent, req_str_len - sent);
#endif
        if (bytes < 0)
            ERROR_EXIT("writing message to socket");
        if (bytes == 0)
            break;
        sent+=bytes;
    } while(sent < req_str_len);

    memset(response_buf, 0, RESP_BUF_LEN);
    resp_len = sizeof(response_buf) - 1;
    received = 0;

    char resEncodingChunk[] = "Encoding: chunked";
    char resHttp[] = "HTTP/1.1 ";
    char resHttpOk[] = "HTTP/1.1 200 OK";

    do {
#ifdef WINDOWS
<<<<<<< HEAD
        bytes = recv(pThreadInfo->sockfd, response_buf + received, resp_len - received, 0);
=======
        bytes = recv(pThreadInfo->sockfds, response_buf + received, resp_len - received, 0);
>>>>>>> 92615c6d
#else
        bytes = read(pThreadInfo->sockfd, response_buf + received, resp_len - received);
#endif
        verbosePrint("%s() LN%d: bytes:%d\n", __func__, __LINE__, bytes);
        if (bytes < 0) {
            free(request_buf);
            ERROR_EXIT("reading response from socket");
        }
        if (bytes == 0)
            break;
        received += bytes;

        verbosePrint("%s() LN%d: received:%d resp_len:%d, response_buf:\n%s\n",
                __func__, __LINE__, received, resp_len, response_buf);

        response_buf[RESP_BUF_LEN - 1] = '\0';
        if (strlen(response_buf)) {
<<<<<<< HEAD
            verbosePrint("%s() LN%d: received:%d resp_len:%d, response_buf:\n%s\n",
                    __func__, __LINE__, received, resp_len, response_buf);

            if (((NULL != strstr(response_buf, resEncodingChunk))
=======
            if (((NULL == strstr(response_buf, resEncodingChunk))
>>>>>>> 92615c6d
                        && (NULL != strstr(response_buf, resHttp)))
                    || ((NULL != strstr(response_buf, resHttpOk))
                        && (NULL != strstr(response_buf, "\"status\":")))) {
                debugPrint(
                        "%s() LN%d: received:%d resp_len:%d, response_buf:\n%s\n",
                        __func__, __LINE__, received, resp_len, response_buf);
                break;
            }
        }
    } while(received < resp_len);

    if (received == resp_len) {
        free(request_buf);
        ERROR_EXIT("storing complete response from socket");
    }

    if (strlen(pThreadInfo->filePath) > 0) {
        appendResultBufToFile(response_buf, pThreadInfo);
    }

    free(request_buf);

<<<<<<< HEAD
=======
    response_buf[RESP_BUF_LEN - 1] = '\0';
>>>>>>> 92615c6d
    if (NULL == strstr(response_buf, resHttpOk)) {
        errorPrint("%s() LN%d, Response:\n%s\n",
                __func__, __LINE__, response_buf);
        return -1;
    }
    return 0;
}

static char* getTagValueFromTagSample(SSuperTable* stbInfo, int tagUsePos) {
    char*  dataBuf = (char*)calloc(TSDB_MAX_SQL_LEN+1, 1);
    if (NULL == dataBuf) {
        errorPrint2("%s() LN%d, calloc failed! size:%d\n",
                __func__, __LINE__, TSDB_MAX_SQL_LEN+1);
        return NULL;
    }

    int    dataLen = 0;
    dataLen += snprintf(dataBuf + dataLen, TSDB_MAX_SQL_LEN - dataLen,
            "(%s)", stbInfo->tagDataBuf + stbInfo->lenOfTagOfOneRow * tagUsePos);

    return dataBuf;
}

static char *generateBinaryNCharTagValues(int64_t tableSeq, uint32_t len)
{
    char* buf = (char*)calloc(len, 1);
    if (NULL == buf) {
        printf("calloc failed! size:%d\n", len);
        return NULL;
    }

    if (tableSeq % 2) {
        tstrncpy(buf, "beijing", len);
    } else {
        tstrncpy(buf, "shanghai", len);
    }
    //rand_string(buf, stbInfo->tags[i].dataLen);

    return buf;
}

static char* generateTagValuesForStb(SSuperTable* stbInfo, int64_t tableSeq) {
    char*  dataBuf = (char*)calloc(TSDB_MAX_SQL_LEN+1, 1);
    if (NULL == dataBuf) {
        printf("calloc failed! size:%d\n", TSDB_MAX_SQL_LEN+1);
        return NULL;
    }

    int    dataLen = 0;
    dataLen += snprintf(dataBuf + dataLen, TSDB_MAX_SQL_LEN - dataLen, "(");
    for (int i = 0; i < stbInfo->tagCount; i++) {
        if ((0 == strncasecmp(stbInfo->tags[i].dataType,
                        "binary", strlen("binary")))
                || (0 == strncasecmp(stbInfo->tags[i].dataType,
                        "nchar", strlen("nchar")))) {
            if (stbInfo->tags[i].dataLen > TSDB_MAX_BINARY_LEN) {
                printf("binary or nchar length overflow, max size:%u\n",
                        (uint32_t)TSDB_MAX_BINARY_LEN);
                tmfree(dataBuf);
                return NULL;
            }

            int32_t tagBufLen = stbInfo->tags[i].dataLen + 1;
            char *buf = generateBinaryNCharTagValues(tableSeq, tagBufLen);
            if (NULL == buf) {
                tmfree(dataBuf);
                return NULL;
            }
            dataLen += snprintf(dataBuf + dataLen, TSDB_MAX_SQL_LEN - dataLen,
                    "\'%s\',", buf);
            tmfree(buf);
        } else if (0 == strncasecmp(stbInfo->tags[i].dataType,
                    "int", strlen("int"))) {
            if ((g_args.demo_mode) && (i == 0)) {
                dataLen += snprintf(dataBuf + dataLen,
                        TSDB_MAX_SQL_LEN - dataLen,
                        "%"PRId64",", (tableSeq % 10) + 1);
            } else {
                dataLen += snprintf(dataBuf + dataLen,
                        TSDB_MAX_SQL_LEN - dataLen,
                        "%"PRId64",", tableSeq);
            }
        } else if (0 == strncasecmp(stbInfo->tags[i].dataType,
                    "bigint", strlen("bigint"))) {
            dataLen += snprintf(dataBuf + dataLen, TSDB_MAX_SQL_LEN - dataLen,
                    "%"PRId64",", rand_bigint());
        }  else if (0 == strncasecmp(stbInfo->tags[i].dataType,
                    "float", strlen("float"))) {
            dataLen += snprintf(dataBuf + dataLen, TSDB_MAX_SQL_LEN - dataLen,
                    "%f,", rand_float());
        }  else if (0 == strncasecmp(stbInfo->tags[i].dataType,
                    "double", strlen("double"))) {
            dataLen += snprintf(dataBuf + dataLen, TSDB_MAX_SQL_LEN - dataLen,
                    "%f,", rand_double());
        }  else if (0 == strncasecmp(stbInfo->tags[i].dataType,
                    "smallint", strlen("smallint"))) {
            dataLen += snprintf(dataBuf + dataLen, TSDB_MAX_SQL_LEN - dataLen,
                    "%d,", rand_smallint());
        }  else if (0 == strncasecmp(stbInfo->tags[i].dataType,
                    "tinyint", strlen("tinyint"))) {
            dataLen += snprintf(dataBuf + dataLen, TSDB_MAX_SQL_LEN - dataLen,
                    "%d,", rand_tinyint());
        }  else if (0 == strncasecmp(stbInfo->tags[i].dataType,
                    "bool", strlen("bool"))) {
            dataLen += snprintf(dataBuf + dataLen, TSDB_MAX_SQL_LEN - dataLen,
                    "%d,", rand_bool());
        }  else if (0 == strncasecmp(stbInfo->tags[i].dataType,
                    "timestamp", strlen("timestamp"))) {
            dataLen += snprintf(dataBuf + dataLen, TSDB_MAX_SQL_LEN - dataLen,
                    "%"PRId64",", rand_ubigint());
        }  else if (0 == strncasecmp(stbInfo->tags[i].dataType,
                    "utinyint", strlen("utinyint"))) {
            dataLen += snprintf(dataBuf + dataLen, TSDB_MAX_SQL_LEN - dataLen,
                    "%d,", rand_utinyint());
        }  else if (0 == strncasecmp(stbInfo->tags[i].dataType,
                    "usmallint", strlen("usmallint"))) {
            dataLen += snprintf(dataBuf + dataLen, TSDB_MAX_SQL_LEN - dataLen,
                    "%d,", rand_usmallint());
        }  else if (0 == strncasecmp(stbInfo->tags[i].dataType,
                    "uint", strlen("uint"))) {
            dataLen += snprintf(dataBuf + dataLen, TSDB_MAX_SQL_LEN - dataLen,
                    "%d,", rand_uint());
        }  else if (0 == strncasecmp(stbInfo->tags[i].dataType,
                    "ubigint", strlen("ubigint"))) {
            dataLen += snprintf(dataBuf + dataLen, TSDB_MAX_SQL_LEN - dataLen,
                    "%"PRId64",", rand_ubigint());
        }  else {
            errorPrint2("No support data type: %s\n", stbInfo->tags[i].dataType);
            tmfree(dataBuf);
            return NULL;
        }
    }

    dataLen -= 1;
    dataLen += snprintf(dataBuf + dataLen, TSDB_MAX_SQL_LEN - dataLen, ")");
    return dataBuf;
}

static int calcRowLen(SSuperTable*  superTbls) {
    int colIndex;
    int  lenOfOneRow = 0;

    for (colIndex = 0; colIndex < superTbls->columnCount; colIndex++) {
        char* dataType = superTbls->columns[colIndex].dataType;

        switch(superTbls->columns[colIndex].data_type) {
            case TSDB_DATA_TYPE_BINARY:
                lenOfOneRow += superTbls->columns[colIndex].dataLen + 3;
                break;

            case TSDB_DATA_TYPE_NCHAR:
                lenOfOneRow += superTbls->columns[colIndex].dataLen + 3;
                break;

            case TSDB_DATA_TYPE_INT:
            case TSDB_DATA_TYPE_UINT:
                lenOfOneRow += INT_BUFF_LEN;
                break;

            case TSDB_DATA_TYPE_BIGINT:
            case TSDB_DATA_TYPE_UBIGINT:
                lenOfOneRow += BIGINT_BUFF_LEN;
                break;

            case TSDB_DATA_TYPE_SMALLINT:
            case TSDB_DATA_TYPE_USMALLINT:
                lenOfOneRow += SMALLINT_BUFF_LEN;
                break;

            case TSDB_DATA_TYPE_TINYINT:
            case TSDB_DATA_TYPE_UTINYINT:
                lenOfOneRow += TINYINT_BUFF_LEN;
                break;

            case TSDB_DATA_TYPE_BOOL:
                lenOfOneRow += BOOL_BUFF_LEN;
                break;

            case TSDB_DATA_TYPE_FLOAT:
                lenOfOneRow += FLOAT_BUFF_LEN;
                break;

            case TSDB_DATA_TYPE_DOUBLE:
                lenOfOneRow += DOUBLE_BUFF_LEN;
                break;

            case TSDB_DATA_TYPE_TIMESTAMP:
                lenOfOneRow += TIMESTAMP_BUFF_LEN;
                break;

            default:
                errorPrint2("get error data type : %s\n", dataType);
                exit(EXIT_FAILURE);
        }
    }

    superTbls->lenOfOneRow = lenOfOneRow + TIMESTAMP_BUFF_LEN; // timestamp

    int tagIndex;
    int lenOfTagOfOneRow = 0;
    for (tagIndex = 0; tagIndex < superTbls->tagCount; tagIndex++) {
        char * dataType = superTbls->tags[tagIndex].dataType;
        switch (superTbls->tags[tagIndex].data_type)
        {
        case TSDB_DATA_TYPE_BINARY:
            lenOfTagOfOneRow += superTbls->tags[tagIndex].dataLen + 3;
            break;
        case TSDB_DATA_TYPE_NCHAR:
            lenOfTagOfOneRow += superTbls->tags[tagIndex].dataLen + 3;
            break;
        case TSDB_DATA_TYPE_INT:
        case TSDB_DATA_TYPE_UINT:
            lenOfTagOfOneRow += superTbls->tags[tagIndex].dataLen + INT_BUFF_LEN;
            break;
        case TSDB_DATA_TYPE_BIGINT:
        case TSDB_DATA_TYPE_UBIGINT:
            lenOfTagOfOneRow += superTbls->tags[tagIndex].dataLen + BIGINT_BUFF_LEN;
            break;
        case TSDB_DATA_TYPE_SMALLINT:
        case TSDB_DATA_TYPE_USMALLINT:
            lenOfTagOfOneRow += superTbls->tags[tagIndex].dataLen + SMALLINT_BUFF_LEN;
            break;
        case TSDB_DATA_TYPE_TINYINT:
        case TSDB_DATA_TYPE_UTINYINT:
            lenOfTagOfOneRow += superTbls->tags[tagIndex].dataLen + TINYINT_BUFF_LEN;
            break;
        case TSDB_DATA_TYPE_BOOL:
            lenOfTagOfOneRow += superTbls->tags[tagIndex].dataLen + BOOL_BUFF_LEN;
            break;
        case TSDB_DATA_TYPE_FLOAT:
            lenOfTagOfOneRow += superTbls->tags[tagIndex].dataLen + FLOAT_BUFF_LEN;
            break;
        case TSDB_DATA_TYPE_DOUBLE:
            lenOfTagOfOneRow += superTbls->tags[tagIndex].dataLen + DOUBLE_BUFF_LEN;
            break;
        default:
            errorPrint2("get error tag type : %s\n", dataType);
            exit(EXIT_FAILURE);
        }
    }

    superTbls->lenOfTagOfOneRow = lenOfTagOfOneRow;

    return 0;
}

static int getChildNameOfSuperTableWithLimitAndOffset(TAOS * taos,
        char* dbName, char* stbName, char** childTblNameOfSuperTbl,
        int64_t* childTblCountOfSuperTbl, int64_t limit, uint64_t offset, bool escapChar) {

    char command[SQL_BUFF_LEN] = "\0";
    char limitBuf[100] = "\0";

    TAOS_RES * res;
    TAOS_ROW row = NULL;

    char* childTblName = *childTblNameOfSuperTbl;

    snprintf(limitBuf, 100, " limit %"PRId64" offset %"PRIu64"",
        limit, offset);

    //get all child table name use cmd: select tbname from superTblName;
<<<<<<< HEAD
    snprintf(command, SQL_BUFF_LEN, escapChar ? "select tbname from %s.`%s` %s" :
            "select tbname from %s.%s %s", dbName, stbName, limitBuf);
=======
    snprintf(command, 1024, "select tbname from %s.%s %s", dbName, stbName, limitBuf);
>>>>>>> 92615c6d

    res = taos_query(taos, command);
    int32_t code = taos_errno(res);
    if (code != 0) {
        taos_free_result(res);
        taos_close(taos);
        errorPrint2("%s() LN%d, failed to run command %s, reason: %s\n",
                __func__, __LINE__, command, taos_errstr(res));
        exit(EXIT_FAILURE);
    }

    int64_t childTblCount = (limit < 0)?DEFAULT_CHILDTABLES:limit;
    int64_t count = 0;
    if (childTblName == NULL) {
        childTblName = (char*)calloc(1, childTblCount * TSDB_TABLE_NAME_LEN);
        if (NULL ==  childTblName) {
            taos_free_result(res);
            taos_close(taos);
            errorPrint2("%s() LN%d, failed to allocate memory!\n", __func__, __LINE__);
            exit(EXIT_FAILURE);
        }
    }

    char* pTblName = childTblName;
    while((row = taos_fetch_row(res)) != NULL) {
        int32_t* len = taos_fetch_lengths(res);

        if (0 == strlen((char *)row[0])) {
            errorPrint2("%s() LN%d, No.%"PRId64" table return empty name\n",
                    __func__, __LINE__, count);
            exit(EXIT_FAILURE);
        }

        tstrncpy(pTblName, (char *)row[0], len[0]+1);
        //printf("==== sub table name: %s\n", pTblName);
        count++;
        if (count >= childTblCount - 1) {
            char *tmp = realloc(childTblName,
                    (size_t)childTblCount*1.5*TSDB_TABLE_NAME_LEN+1);
            if (tmp != NULL) {
                childTblName = tmp;
                childTblCount = (int)(childTblCount*1.5);
                memset(childTblName + count*TSDB_TABLE_NAME_LEN, 0,
                        (size_t)((childTblCount-count)*TSDB_TABLE_NAME_LEN));
            } else {
                // exit, if allocate more memory failed
                tmfree(childTblName);
                taos_free_result(res);
                taos_close(taos);
                errorPrint2("%s() LN%d, realloc fail for save child table name of %s.%s\n",
                        __func__, __LINE__, dbName, stbName);
                exit(EXIT_FAILURE);
            }
        }
        pTblName = childTblName + count * TSDB_TABLE_NAME_LEN;
    }

    *childTblCountOfSuperTbl = count;
    *childTblNameOfSuperTbl  = childTblName;

    taos_free_result(res);
    return 0;
}

static int getAllChildNameOfSuperTable(TAOS * taos, char* dbName,
        char* stbName, char** childTblNameOfSuperTbl,
        int64_t* childTblCountOfSuperTbl) {

    return getChildNameOfSuperTableWithLimitAndOffset(taos, dbName, stbName,
            childTblNameOfSuperTbl, childTblCountOfSuperTbl,
            -1, 0, false);
}

static int getSuperTableFromServer(TAOS * taos, char* dbName,
        SSuperTable*  superTbls) {

    char command[SQL_BUFF_LEN] = "\0";
    TAOS_RES * res;
    TAOS_ROW row = NULL;
    int count = 0;

    //get schema use cmd: describe superTblName;
    snprintf(command, SQL_BUFF_LEN, "describe %s.%s", dbName, superTbls->stbName);
    res = taos_query(taos, command);
    int32_t code = taos_errno(res);
    if (code != 0) {
        printf("failed to run command %s, reason: %s\n", command, taos_errstr(res));
        taos_free_result(res);
        return -1;
    }

    int tagIndex = 0;
    int columnIndex = 0;
    TAOS_FIELD *fields = taos_fetch_fields(res);
    while((row = taos_fetch_row(res)) != NULL) {
        if (0 == count) {
            count++;
            continue;
        }

        if (strcmp((char *)row[TSDB_DESCRIBE_METRIC_NOTE_INDEX], "TAG") == 0) {
            tstrncpy(superTbls->tags[tagIndex].field,
                    (char *)row[TSDB_DESCRIBE_METRIC_FIELD_INDEX],
                    fields[TSDB_DESCRIBE_METRIC_FIELD_INDEX].bytes);
            if (0 == strncasecmp((char *)row[TSDB_DESCRIBE_METRIC_TYPE_INDEX],
                        "INT", strlen("INT"))) {
                superTbls->tags[tagIndex].data_type = TSDB_DATA_TYPE_INT;
            } else if (0 == strncasecmp((char *)row[TSDB_DESCRIBE_METRIC_TYPE_INDEX],
                        "TINYINT", strlen("TINYINT"))) {
                superTbls->tags[tagIndex].data_type = TSDB_DATA_TYPE_TINYINT;
            } else if (0 == strncasecmp((char *)row[TSDB_DESCRIBE_METRIC_TYPE_INDEX],
                        "SMALLINT", strlen("SMALLINT"))) {
                superTbls->tags[tagIndex].data_type = TSDB_DATA_TYPE_SMALLINT;
            } else if (0 == strncasecmp((char *)row[TSDB_DESCRIBE_METRIC_TYPE_INDEX],
                        "BIGINT", strlen("BIGINT"))) {
                superTbls->tags[tagIndex].data_type = TSDB_DATA_TYPE_BIGINT;
            } else if (0 == strncasecmp((char *)row[TSDB_DESCRIBE_METRIC_TYPE_INDEX],
                        "FLOAT", strlen("FLOAT"))) {
                superTbls->tags[tagIndex].data_type = TSDB_DATA_TYPE_FLOAT;
            } else if (0 == strncasecmp((char *)row[TSDB_DESCRIBE_METRIC_TYPE_INDEX],
                        "DOUBLE", strlen("DOUBLE"))) {
                superTbls->tags[tagIndex].data_type = TSDB_DATA_TYPE_DOUBLE;
            } else if (0 == strncasecmp((char *)row[TSDB_DESCRIBE_METRIC_TYPE_INDEX],
                        "BINARY", strlen("BINARY"))) {
                superTbls->tags[tagIndex].data_type = TSDB_DATA_TYPE_BINARY;
            } else if (0 == strncasecmp((char *)row[TSDB_DESCRIBE_METRIC_TYPE_INDEX],
                        "NCHAR", strlen("NCHAR"))) {
                superTbls->tags[tagIndex].data_type = TSDB_DATA_TYPE_NCHAR;
            } else if (0 == strncasecmp((char *)row[TSDB_DESCRIBE_METRIC_TYPE_INDEX],
                        "BOOL", strlen("BOOL"))) {
                superTbls->tags[tagIndex].data_type = TSDB_DATA_TYPE_BOOL;
            } else if (0 == strncasecmp((char *)row[TSDB_DESCRIBE_METRIC_TYPE_INDEX],
                        "TIMESTAMP", strlen("TIMESTAMP"))) {
                superTbls->tags[tagIndex].data_type = TSDB_DATA_TYPE_TIMESTAMP;
            } else if (0 == strncasecmp((char *)row[TSDB_DESCRIBE_METRIC_TYPE_INDEX],
                        "TINYINT UNSIGNED", strlen("TINYINT UNSIGNED"))) {
                superTbls->tags[tagIndex].data_type = TSDB_DATA_TYPE_UTINYINT;
                tstrncpy(superTbls->tags[tagIndex].dataType,"UTINYINT",
                    min(DATATYPE_BUFF_LEN,
                        fields[TSDB_DESCRIBE_METRIC_TYPE_INDEX].bytes) + 1);
            } else if (0 == strncasecmp((char *)row[TSDB_DESCRIBE_METRIC_TYPE_INDEX],
                        "SMALLINT UNSIGNED", strlen("SMALLINT UNSIGNED"))) {
                superTbls->tags[tagIndex].data_type = TSDB_DATA_TYPE_USMALLINT;
                tstrncpy(superTbls->tags[tagIndex].dataType,"USMALLINT",
                    min(DATATYPE_BUFF_LEN,
                        fields[TSDB_DESCRIBE_METRIC_TYPE_INDEX].bytes) + 1);
            } else if (0 == strncasecmp((char *)row[TSDB_DESCRIBE_METRIC_TYPE_INDEX],
                        "INT UNSIGNED", strlen("INT UNSIGNED"))) {
                superTbls->tags[tagIndex].data_type = TSDB_DATA_TYPE_UINT;
                tstrncpy(superTbls->tags[tagIndex].dataType,"UINT",
                    min(DATATYPE_BUFF_LEN,
                        fields[TSDB_DESCRIBE_METRIC_TYPE_INDEX].bytes) + 1);
            }else if (0 == strncasecmp((char *)row[TSDB_DESCRIBE_METRIC_TYPE_INDEX],
                        "BIGINT UNSIGNED", strlen("BIGINT UNSIGNED"))) {
                superTbls->tags[tagIndex].data_type = TSDB_DATA_TYPE_UBIGINT;
                tstrncpy(superTbls->tags[tagIndex].dataType,"UBIGINT",
                    min(DATATYPE_BUFF_LEN,
                        fields[TSDB_DESCRIBE_METRIC_TYPE_INDEX].bytes) + 1);
            } else {
                superTbls->tags[tagIndex].data_type = TSDB_DATA_TYPE_NULL;
            }
            superTbls->tags[tagIndex].dataLen =
                *((int *)row[TSDB_DESCRIBE_METRIC_LENGTH_INDEX]);
            tstrncpy(superTbls->tags[tagIndex].note,
                    (char *)row[TSDB_DESCRIBE_METRIC_NOTE_INDEX],
                    min(NOTE_BUFF_LEN,
                        fields[TSDB_DESCRIBE_METRIC_NOTE_INDEX].bytes) + 1);
            if (strstr((char *)row[TSDB_DESCRIBE_METRIC_TYPE_INDEX], "UNSIGNED") == NULL)
            {
                tstrncpy(superTbls->tags[tagIndex].dataType,
                    (char *)row[TSDB_DESCRIBE_METRIC_TYPE_INDEX],
                    min(DATATYPE_BUFF_LEN,
                        fields[TSDB_DESCRIBE_METRIC_TYPE_INDEX].bytes) + 1);
            }
            tagIndex++;
        } else {
            tstrncpy(superTbls->columns[columnIndex].field,
                    (char *)row[TSDB_DESCRIBE_METRIC_FIELD_INDEX],
                    fields[TSDB_DESCRIBE_METRIC_FIELD_INDEX].bytes);


            if (0 == strncasecmp((char *)row[TSDB_DESCRIBE_METRIC_TYPE_INDEX],
                        "INT", strlen("INT")) &&
                        strstr((char *)row[TSDB_DESCRIBE_METRIC_TYPE_INDEX], "UNSIGNED") == NULL) {
                superTbls->columns[columnIndex].data_type = TSDB_DATA_TYPE_INT;
            } else if (0 == strncasecmp((char *)row[TSDB_DESCRIBE_METRIC_TYPE_INDEX],
                        "TINYINT", strlen("TINYINT")) &&
                        strstr((char *)row[TSDB_DESCRIBE_METRIC_TYPE_INDEX], "UNSIGNED") == NULL) {
                superTbls->columns[columnIndex].data_type = TSDB_DATA_TYPE_TINYINT;
            } else if (0 == strncasecmp((char *)row[TSDB_DESCRIBE_METRIC_TYPE_INDEX],
                        "SMALLINT", strlen("SMALLINT")) &&
                        strstr((char *)row[TSDB_DESCRIBE_METRIC_TYPE_INDEX], "UNSIGNED") == NULL) {
                superTbls->columns[columnIndex].data_type = TSDB_DATA_TYPE_SMALLINT;
            } else if (0 == strncasecmp((char *)row[TSDB_DESCRIBE_METRIC_TYPE_INDEX],
                        "BIGINT", strlen("BIGINT")) &&
                        strstr((char *)row[TSDB_DESCRIBE_METRIC_TYPE_INDEX], "UNSIGNED") == NULL) {
                superTbls->columns[columnIndex].data_type = TSDB_DATA_TYPE_BIGINT;
            } else if (0 == strncasecmp((char *)row[TSDB_DESCRIBE_METRIC_TYPE_INDEX],
                        "FLOAT", strlen("FLOAT"))) {
                superTbls->columns[columnIndex].data_type = TSDB_DATA_TYPE_FLOAT;
            } else if (0 == strncasecmp((char *)row[TSDB_DESCRIBE_METRIC_TYPE_INDEX],
                        "DOUBLE", strlen("DOUBLE"))) {
                superTbls->columns[columnIndex].data_type = TSDB_DATA_TYPE_DOUBLE;
            } else if (0 == strncasecmp((char *)row[TSDB_DESCRIBE_METRIC_TYPE_INDEX],
                        "BINARY", strlen("BINARY"))) {
                superTbls->columns[columnIndex].data_type = TSDB_DATA_TYPE_BINARY;
            } else if (0 == strncasecmp((char *)row[TSDB_DESCRIBE_METRIC_TYPE_INDEX],
                        "NCHAR", strlen("NCHAR"))) {
                superTbls->columns[columnIndex].data_type = TSDB_DATA_TYPE_NCHAR;
            } else if (0 == strncasecmp((char *)row[TSDB_DESCRIBE_METRIC_TYPE_INDEX],
                        "BOOL", strlen("BOOL"))) {
                superTbls->columns[columnIndex].data_type = TSDB_DATA_TYPE_BOOL;
            } else if (0 == strncasecmp((char *)row[TSDB_DESCRIBE_METRIC_TYPE_INDEX],
                        "TIMESTAMP", strlen("TIMESTAMP"))) {
                superTbls->columns[columnIndex].data_type = TSDB_DATA_TYPE_TIMESTAMP;
            } else if (0 == strncasecmp((char *)row[TSDB_DESCRIBE_METRIC_TYPE_INDEX],
                        "TINYINT UNSIGNED", strlen("TINYINT UNSIGNED"))) {
                superTbls->columns[columnIndex].data_type = TSDB_DATA_TYPE_UTINYINT;
                tstrncpy(superTbls->columns[columnIndex].dataType,"UTINYINT",
                    min(DATATYPE_BUFF_LEN,
                        fields[TSDB_DESCRIBE_METRIC_TYPE_INDEX].bytes) + 1);
            } else if (0 == strncasecmp((char *)row[TSDB_DESCRIBE_METRIC_TYPE_INDEX],
                        "SMALLINT UNSIGNED", strlen("SMALLINT UNSIGNED"))) {
                superTbls->columns[columnIndex].data_type = TSDB_DATA_TYPE_USMALLINT;
                tstrncpy(superTbls->columns[columnIndex].dataType,"USMALLINT",
                    min(DATATYPE_BUFF_LEN,
                        fields[TSDB_DESCRIBE_METRIC_TYPE_INDEX].bytes) + 1);
            } else if (0 == strncasecmp((char *)row[TSDB_DESCRIBE_METRIC_TYPE_INDEX],
                        "INT UNSIGNED", strlen("INT UNSIGNED"))) {
                superTbls->columns[columnIndex].data_type = TSDB_DATA_TYPE_UINT;
                tstrncpy(superTbls->columns[columnIndex].dataType,"UINT",
                    min(DATATYPE_BUFF_LEN,
                        fields[TSDB_DESCRIBE_METRIC_TYPE_INDEX].bytes) + 1);
            } else if (0 == strncasecmp((char *)row[TSDB_DESCRIBE_METRIC_TYPE_INDEX],
                        "BIGINT UNSIGNED", strlen("BIGINT UNSIGNED"))) {
                superTbls->columns[columnIndex].data_type = TSDB_DATA_TYPE_UBIGINT;
                tstrncpy(superTbls->columns[columnIndex].dataType,"UBIGINT",
                    min(DATATYPE_BUFF_LEN,
                        fields[TSDB_DESCRIBE_METRIC_TYPE_INDEX].bytes) + 1);
            } else {
                superTbls->columns[columnIndex].data_type = TSDB_DATA_TYPE_NULL;
            }
            superTbls->columns[columnIndex].dataLen =
                *((int *)row[TSDB_DESCRIBE_METRIC_LENGTH_INDEX]);
            tstrncpy(superTbls->columns[columnIndex].note,
                    (char *)row[TSDB_DESCRIBE_METRIC_NOTE_INDEX],
                    min(NOTE_BUFF_LEN,
                        fields[TSDB_DESCRIBE_METRIC_NOTE_INDEX].bytes) + 1);

            if (strstr((char *)row[TSDB_DESCRIBE_METRIC_TYPE_INDEX], "UNSIGNED") == NULL) {
                tstrncpy(superTbls->columns[columnIndex].dataType,
                    (char *)row[TSDB_DESCRIBE_METRIC_TYPE_INDEX],
                    min(DATATYPE_BUFF_LEN,
                        fields[TSDB_DESCRIBE_METRIC_TYPE_INDEX].bytes) + 1);
            }

            columnIndex++;
        }
        count++;
    }

    superTbls->columnCount = columnIndex;
    superTbls->tagCount    = tagIndex;
    taos_free_result(res);

    calcRowLen(superTbls);

    /*
       if (TBL_ALREADY_EXISTS == superTbls->childTblExists) {
    //get all child table name use cmd: select tbname from superTblName;
    int childTblCount = 10000;
    superTbls->childTblName = (char*)calloc(1, childTblCount * TSDB_TABLE_NAME_LEN);
    if (superTbls->childTblName == NULL) {
    errorPrint2("%s() LN%d, alloc memory failed!\n", __func__, __LINE__);
    return -1;
    }
    getAllChildNameOfSuperTable(taos, dbName,
    superTbls->stbName,
    &superTbls->childTblName,
    &superTbls->childTblCount);
    }
    */
    return 0;
}

static int createSuperTable(
        TAOS * taos, char* dbName,
        SSuperTable*  superTbl) {

    char *command = calloc(1, BUFFER_SIZE);
    assert(command);

    char cols[COL_BUFFER_LEN] = "\0";
    int len = 0;

    int  lenOfOneRow = 0;

    if (superTbl->columnCount == 0) {
        errorPrint2("%s() LN%d, super table column count is %d\n",
                __func__, __LINE__, superTbl->columnCount);
        free(command);
        return -1;
    }

    for (int colIndex = 0; colIndex < superTbl->columnCount; colIndex++) {

        switch(superTbl->columns[colIndex].data_type) {
            case TSDB_DATA_TYPE_BINARY:
                len += snprintf(cols + len, COL_BUFFER_LEN - len,
                        ",C%d %s(%d)", colIndex, "BINARY",
                        superTbl->columns[colIndex].dataLen);
                lenOfOneRow += superTbl->columns[colIndex].dataLen + 3;
                break;

            case TSDB_DATA_TYPE_NCHAR:
                len += snprintf(cols + len, COL_BUFFER_LEN - len,
                        ",C%d %s(%d)", colIndex, "NCHAR",
                        superTbl->columns[colIndex].dataLen);
                lenOfOneRow += superTbl->columns[colIndex].dataLen + 3;
                break;

            case TSDB_DATA_TYPE_INT:
                if ((g_args.demo_mode) && (colIndex == 1)) {
                    len += snprintf(cols + len, COL_BUFFER_LEN - len,
                            ", VOLTAGE INT");
                } else {
                    len += snprintf(cols + len, COL_BUFFER_LEN - len, ",C%d %s", colIndex, "INT");
                }
                lenOfOneRow += INT_BUFF_LEN;
                break;

            case TSDB_DATA_TYPE_BIGINT:
                len += snprintf(cols + len, COL_BUFFER_LEN - len, ",C%d %s",
                        colIndex, "BIGINT");
                lenOfOneRow += BIGINT_BUFF_LEN;
                break;

            case TSDB_DATA_TYPE_SMALLINT:
                len += snprintf(cols + len, COL_BUFFER_LEN - len, ",C%d %s",
                        colIndex, "SMALLINT");
                lenOfOneRow += SMALLINT_BUFF_LEN;
                break;

            case TSDB_DATA_TYPE_TINYINT:
                len += snprintf(cols + len, COL_BUFFER_LEN - len, ",C%d %s", colIndex, "TINYINT");
                lenOfOneRow += TINYINT_BUFF_LEN;
                break;

            case TSDB_DATA_TYPE_BOOL:
                len += snprintf(cols + len, COL_BUFFER_LEN - len, ",C%d %s", colIndex, "BOOL");
                lenOfOneRow += BOOL_BUFF_LEN;
                break;

            case TSDB_DATA_TYPE_FLOAT:
                if (g_args.demo_mode) {
                    if (colIndex == 0) {
                        len += snprintf(cols + len, COL_BUFFER_LEN - len, ", CURRENT FLOAT");
                    } else if (colIndex == 2) {
                        len += snprintf(cols + len, COL_BUFFER_LEN - len, ", PHASE FLOAT");
                    }
                } else {
                    len += snprintf(cols + len, COL_BUFFER_LEN - len, ",C%d %s", colIndex, "FLOAT");
                }

                lenOfOneRow += FLOAT_BUFF_LEN;
                break;

            case TSDB_DATA_TYPE_DOUBLE:
                len += snprintf(cols + len, COL_BUFFER_LEN - len, ",C%d %s",
                        colIndex, "DOUBLE");
                lenOfOneRow += DOUBLE_BUFF_LEN;
                break;

            case TSDB_DATA_TYPE_TIMESTAMP:
                len += snprintf(cols + len, COL_BUFFER_LEN - len, ",C%d %s",
                        colIndex, "TIMESTAMP");
                lenOfOneRow += TIMESTAMP_BUFF_LEN;
                break;

            case TSDB_DATA_TYPE_UTINYINT:
                len += snprintf(cols + len, COL_BUFFER_LEN - len, ",C%d %s",
                        colIndex, "TINYINT UNSIGNED");
                lenOfOneRow += TINYINT_BUFF_LEN;
                break;

            case TSDB_DATA_TYPE_USMALLINT:
                len += snprintf(cols + len, COL_BUFFER_LEN - len, ",C%d %s",
                        colIndex, "SMALLINT UNSIGNED");
                lenOfOneRow += SMALLINT_BUFF_LEN;
                break;

            case TSDB_DATA_TYPE_UINT:
                len += snprintf(cols + len, COL_BUFFER_LEN - len, ",C%d %s",
                        colIndex, "INT UNSIGNED");
                lenOfOneRow += INT_BUFF_LEN;
                break;

            case TSDB_DATA_TYPE_UBIGINT:
                len += snprintf(cols + len, COL_BUFFER_LEN - len, ",C%d %s",
                        colIndex, "BIGINT UNSIGNED");
                lenOfOneRow += BIGINT_BUFF_LEN;
                break;

            default:
                taos_close(taos);
                free(command);
                errorPrint2("%s() LN%d, config error data type : %s\n",
                        __func__, __LINE__, superTbl->columns[colIndex].dataType);
                exit(EXIT_FAILURE);
        }
    }

    superTbl->lenOfOneRow = lenOfOneRow + TIMESTAMP_BUFF_LEN; // timestamp

    // save for creating child table
    superTbl->colsOfCreateChildTable = (char*)calloc(len+TIMESTAMP_BUFF_LEN, 1);
    if (NULL == superTbl->colsOfCreateChildTable) {
        taos_close(taos);
        free(command);
        errorPrint2("%s() LN%d, Failed when calloc, size:%d",
                __func__, __LINE__, len+1);
        exit(EXIT_FAILURE);
    }

    snprintf(superTbl->colsOfCreateChildTable, len+TIMESTAMP_BUFF_LEN, "(ts timestamp%s)", cols);
    verbosePrint("%s() LN%d: %s\n",
            __func__, __LINE__, superTbl->colsOfCreateChildTable);

    if (superTbl->tagCount == 0) {
        errorPrint2("%s() LN%d, super table tag count is %d\n",
                __func__, __LINE__, superTbl->tagCount);
        free(command);
        return -1;
    }

    char tags[TSDB_MAX_TAGS_LEN] = "\0";
    int tagIndex;
    len = 0;

    int lenOfTagOfOneRow = 0;
    len += snprintf(tags + len, TSDB_MAX_TAGS_LEN - len, "(");
    for (tagIndex = 0; tagIndex < superTbl->tagCount; tagIndex++) {
        char* dataType = superTbl->tags[tagIndex].dataType;

        if (strcasecmp(dataType, "BINARY") == 0) {
            if ((g_args.demo_mode) && (tagIndex == 1)) {
                len += snprintf(tags + len, TSDB_MAX_TAGS_LEN - len,
                        "location BINARY(%d),",
                        superTbl->tags[tagIndex].dataLen);
            } else {
                len += snprintf(tags + len, TSDB_MAX_TAGS_LEN - len,
                        "T%d %s(%d),", tagIndex, "BINARY",
                        superTbl->tags[tagIndex].dataLen);
            }
            lenOfTagOfOneRow += superTbl->tags[tagIndex].dataLen + 3;
        } else if (strcasecmp(dataType, "NCHAR") == 0) {
            len += snprintf(tags + len, TSDB_MAX_TAGS_LEN - len,
                    "T%d %s(%d),", tagIndex,
                    "NCHAR", superTbl->tags[tagIndex].dataLen);
            lenOfTagOfOneRow += superTbl->tags[tagIndex].dataLen + 3;
        } else if (strcasecmp(dataType, "INT") == 0)  {
            if ((g_args.demo_mode) && (tagIndex == 0)) {
                len += snprintf(tags + len, TSDB_MAX_TAGS_LEN - len,
                        "groupId INT, ");
            } else {
                len += snprintf(tags + len, TSDB_MAX_TAGS_LEN - len,
                        "T%d %s,", tagIndex, "INT");
            }
            lenOfTagOfOneRow += superTbl->tags[tagIndex].dataLen + INT_BUFF_LEN;
        } else if (strcasecmp(dataType, "BIGINT") == 0)  {
            len += snprintf(tags + len, TSDB_MAX_TAGS_LEN - len,
                    "T%d %s,", tagIndex, "BIGINT");
            lenOfTagOfOneRow += superTbl->tags[tagIndex].dataLen + BIGINT_BUFF_LEN;
        } else if (strcasecmp(dataType, "SMALLINT") == 0)  {
            len += snprintf(tags + len, TSDB_MAX_TAGS_LEN - len,
                    "T%d %s,", tagIndex, "SMALLINT");
            lenOfTagOfOneRow += superTbl->tags[tagIndex].dataLen + SMALLINT_BUFF_LEN;
        } else if (strcasecmp(dataType, "TINYINT") == 0)  {
            len += snprintf(tags + len, TSDB_MAX_TAGS_LEN - len,
                    "T%d %s,", tagIndex, "TINYINT");
            lenOfTagOfOneRow += superTbl->tags[tagIndex].dataLen + TINYINT_BUFF_LEN;
        } else if (strcasecmp(dataType, "BOOL") == 0)  {
            len += snprintf(tags + len, TSDB_MAX_TAGS_LEN - len,
                    "T%d %s,", tagIndex, "BOOL");
            lenOfTagOfOneRow += superTbl->tags[tagIndex].dataLen + BOOL_BUFF_LEN;
        } else if (strcasecmp(dataType, "FLOAT") == 0) {
            len += snprintf(tags + len, TSDB_MAX_TAGS_LEN - len,
                    "T%d %s,", tagIndex, "FLOAT");
            lenOfTagOfOneRow += superTbl->tags[tagIndex].dataLen + FLOAT_BUFF_LEN;
        } else if (strcasecmp(dataType, "DOUBLE") == 0) {
            len += snprintf(tags + len, TSDB_MAX_TAGS_LEN - len,
                    "T%d %s,", tagIndex, "DOUBLE");
            lenOfTagOfOneRow += superTbl->tags[tagIndex].dataLen + DOUBLE_BUFF_LEN;
        } else if (strcasecmp(dataType, "UTINYINT") == 0) {
            len += snprintf(tags + len, TSDB_MAX_TAGS_LEN - len,
                    "T%d %s,", tagIndex, "TINYINT UNSIGNED");
            lenOfTagOfOneRow += superTbl->tags[tagIndex].dataLen + TINYINT_BUFF_LEN;
        } else if (strcasecmp(dataType, "USMALLINT") == 0) {
            len += snprintf(tags + len, TSDB_MAX_TAGS_LEN - len,
                    "T%d %s,", tagIndex, "SMALLINT UNSIGNED");
            lenOfTagOfOneRow += superTbl->tags[tagIndex].dataLen + SMALLINT_BUFF_LEN;
        } else if (strcasecmp(dataType, "UINT") == 0) {
            len += snprintf(tags + len, TSDB_MAX_TAGS_LEN - len,
                    "T%d %s,", tagIndex, "INT UNSIGNED");
            lenOfTagOfOneRow += superTbl->tags[tagIndex].dataLen + INT_BUFF_LEN;
        } else if (strcasecmp(dataType, "UBIGINT") == 0) {
            len += snprintf(tags + len, TSDB_MAX_TAGS_LEN - len,
                    "T%d %s,", tagIndex, "BIGINT UNSIGNED");
            lenOfTagOfOneRow += superTbl->tags[tagIndex].dataLen + BIGINT_BUFF_LEN;
        } else if (strcasecmp(dataType, "TIMESTAMP") == 0) {
            len += snprintf(tags + len, TSDB_MAX_TAGS_LEN - len,
                    "T%d %s,", tagIndex, "TIMESTAMP");
            lenOfTagOfOneRow += superTbl->tags[tagIndex].dataLen + TIMESTAMP_BUFF_LEN;
        } else {
            taos_close(taos);
            free(command);
            errorPrint2("%s() LN%d, config error tag type : %s\n",
                    __func__, __LINE__, dataType);
            exit(EXIT_FAILURE);
        }
    }

    len -= 1;
    len += snprintf(tags + len, TSDB_MAX_TAGS_LEN - len, ")");

    superTbl->lenOfTagOfOneRow = lenOfTagOfOneRow;

<<<<<<< HEAD

    snprintf(command, BUFFER_SIZE,
        superTbl->escapeChar ?
        "CREATE TABLE IF NOT EXISTS %s.`%s` (ts TIMESTAMP%s) TAGS %s":
=======
    
    snprintf(command, BUFFER_SIZE,
>>>>>>> 92615c6d
        "CREATE TABLE IF NOT EXISTS %s.%s (ts TIMESTAMP%s) TAGS %s",
        dbName, superTbl->stbName, cols, tags);
    if (0 != queryDbExec(taos, command, NO_INSERT_TYPE, false)) {
        errorPrint2("create supertable %s failed!\n\n",
                superTbl->stbName);
        free(command);
        return -1;
    }

    debugPrint("create supertable %s success!\n\n", superTbl->stbName);
    free(command);
    return 0;
}

int createDatabasesAndStables(char *command) {
    TAOS * taos = NULL;
    int    ret = 0;
    taos = taos_connect(g_Dbs.host, g_Dbs.user, g_Dbs.password, NULL, g_Dbs.port);
    if (taos == NULL) {
        errorPrint2("Failed to connect to TDengine, reason:%s\n", taos_errstr(NULL));
        return -1;
    }

    for (int i = 0; i < g_Dbs.dbCount; i++) {
        if (g_Dbs.db[i].drop) {
            sprintf(command, "drop database if exists %s;", g_Dbs.db[i].dbName);
            if (0 != queryDbExec(taos, command, NO_INSERT_TYPE, false)) {
                taos_close(taos);
                return -1;
            }

            int dataLen = 0;
            dataLen += snprintf(command + dataLen,
                    BUFFER_SIZE - dataLen, "CREATE DATABASE IF NOT EXISTS %s",
                    g_Dbs.db[i].dbName);

            if (g_Dbs.db[i].dbCfg.blocks > 0) {
                dataLen += snprintf(command + dataLen,
                        BUFFER_SIZE - dataLen, " BLOCKS %d",
                        g_Dbs.db[i].dbCfg.blocks);
            }
            if (g_Dbs.db[i].dbCfg.cache > 0) {
                dataLen += snprintf(command + dataLen,
                        BUFFER_SIZE - dataLen, " CACHE %d",
                        g_Dbs.db[i].dbCfg.cache);
            }
            if (g_Dbs.db[i].dbCfg.days > 0) {
                dataLen += snprintf(command + dataLen,
                        BUFFER_SIZE - dataLen, " DAYS %d",
                        g_Dbs.db[i].dbCfg.days);
            }
            if (g_Dbs.db[i].dbCfg.keep > 0) {
                dataLen += snprintf(command + dataLen,
                        BUFFER_SIZE - dataLen, " KEEP %d",
                        g_Dbs.db[i].dbCfg.keep);
            }
            if (g_Dbs.db[i].dbCfg.quorum > 1) {
                dataLen += snprintf(command + dataLen,
                        BUFFER_SIZE - dataLen, " QUORUM %d",
                        g_Dbs.db[i].dbCfg.quorum);
            }
            if (g_Dbs.db[i].dbCfg.replica > 0) {
                dataLen += snprintf(command + dataLen,
                        BUFFER_SIZE - dataLen, " REPLICA %d",
                        g_Dbs.db[i].dbCfg.replica);
            }
            if (g_Dbs.db[i].dbCfg.update > 0) {
                dataLen += snprintf(command + dataLen,
                        BUFFER_SIZE - dataLen, " UPDATE %d",
                        g_Dbs.db[i].dbCfg.update);
            }
            //if (g_Dbs.db[i].dbCfg.maxtablesPerVnode > 0) {
            //  dataLen += snprintf(command + dataLen,
            //  BUFFER_SIZE - dataLen, "tables %d ", g_Dbs.db[i].dbCfg.maxtablesPerVnode);
            //}
            if (g_Dbs.db[i].dbCfg.minRows > 0) {
                dataLen += snprintf(command + dataLen,
                        BUFFER_SIZE - dataLen, " MINROWS %d",
                        g_Dbs.db[i].dbCfg.minRows);
            }
            if (g_Dbs.db[i].dbCfg.maxRows > 0) {
                dataLen += snprintf(command + dataLen,
                        BUFFER_SIZE - dataLen, " MAXROWS %d",
                        g_Dbs.db[i].dbCfg.maxRows);
            }
            if (g_Dbs.db[i].dbCfg.comp > 0) {
                dataLen += snprintf(command + dataLen,
                        BUFFER_SIZE - dataLen, " COMP %d",
                        g_Dbs.db[i].dbCfg.comp);
            }
            if (g_Dbs.db[i].dbCfg.walLevel > 0) {
                dataLen += snprintf(command + dataLen,
                        BUFFER_SIZE - dataLen, " wal %d",
                        g_Dbs.db[i].dbCfg.walLevel);
            }
            if (g_Dbs.db[i].dbCfg.cacheLast > 0) {
                dataLen += snprintf(command + dataLen,
                        BUFFER_SIZE - dataLen, " CACHELAST %d",
                        g_Dbs.db[i].dbCfg.cacheLast);
            }
            if (g_Dbs.db[i].dbCfg.fsync > 0) {
                dataLen += snprintf(command + dataLen, BUFFER_SIZE - dataLen,
                        " FSYNC %d", g_Dbs.db[i].dbCfg.fsync);
            }
            if ((0 == strncasecmp(g_Dbs.db[i].dbCfg.precision, "ms", 2))
                    || (0 == strncasecmp(g_Dbs.db[i].dbCfg.precision,
                            "ns", 2))
                    || (0 == strncasecmp(g_Dbs.db[i].dbCfg.precision,
                            "us", 2))) {
                dataLen += snprintf(command + dataLen, BUFFER_SIZE - dataLen,
                        " precision \'%s\';", g_Dbs.db[i].dbCfg.precision);
            }

            if (0 != queryDbExec(taos, command, NO_INSERT_TYPE, false)) {
                taos_close(taos);
                errorPrint("\ncreate database %s failed!\n\n",
                        g_Dbs.db[i].dbName);
                return -1;
            }
            printf("\ncreate database %s success!\n\n", g_Dbs.db[i].dbName);
        }

        debugPrint("%s() LN%d supertbl count:%"PRIu64"\n",
                __func__, __LINE__, g_Dbs.db[i].superTblCount);

        int validStbCount = 0;

        for (uint64_t j = 0; j < g_Dbs.db[i].superTblCount; j++) {
            if (g_Dbs.db[i].superTbls[j].iface == SML_IFACE) {
                goto skip;
            }

            sprintf(command, "describe %s.%s;", g_Dbs.db[i].dbName,
                    g_Dbs.db[i].superTbls[j].stbName);
            ret = queryDbExec(taos, command, NO_INSERT_TYPE, true);

            if ((ret != 0) || (g_Dbs.db[i].drop)) {
                ret = createSuperTable(taos, g_Dbs.db[i].dbName,
                        &g_Dbs.db[i].superTbls[j]);

                if (0 != ret) {
                    errorPrint("create super table %"PRIu64" failed!\n\n", j);
                    continue;
                }
            } else {
                ret = getSuperTableFromServer(taos, g_Dbs.db[i].dbName,
                    &g_Dbs.db[i].superTbls[j]);
                if (0 != ret) {
                    errorPrint2("\nget super table %s.%s info failed!\n\n",
                            g_Dbs.db[i].dbName, g_Dbs.db[i].superTbls[j].stbName);
                    continue;
                }
            }
            skip:
            validStbCount ++;
        }
        g_Dbs.db[i].superTblCount = validStbCount;
    }

    taos_close(taos);
    return 0;
}

static void* createTable(void *sarg)
{
    threadInfo *pThreadInfo = (threadInfo *)sarg;
    SSuperTable* stbInfo = pThreadInfo->stbInfo;

    setThreadName("createTable");

    uint64_t  lastPrintTime = taosGetTimestampMs();

    int buff_len = BUFFER_SIZE;

    pThreadInfo->buffer = calloc(buff_len, 1);
    if (pThreadInfo->buffer == NULL) {
        errorPrint2("%s() LN%d, Memory allocated failed!\n", __func__, __LINE__);
        exit(EXIT_FAILURE);
    }

    int len = 0;
    int batchNum = 0;

    verbosePrint("%s() LN%d: Creating table from %"PRIu64" to %"PRIu64"\n",
            __func__, __LINE__,
            pThreadInfo->start_table_from, pThreadInfo->end_table_to);

    for (uint64_t i = pThreadInfo->start_table_from;
            i <= pThreadInfo->end_table_to; i++) {
        if (0 == g_Dbs.use_metric) {
            snprintf(pThreadInfo->buffer, buff_len,
                    g_args.escapeChar ?
                    "CREATE TABLE IF NOT EXISTS %s.`%s%"PRIu64"` %s;" :
                    "CREATE TABLE IF NOT EXISTS %s.%s%"PRIu64" %s;",
                    pThreadInfo->db_name,
                    g_args.tb_prefix, i,
                    pThreadInfo->cols);
            batchNum ++;
        } else {
            if (stbInfo == NULL) {
                free(pThreadInfo->buffer);
                errorPrint2("%s() LN%d, use metric, but super table info is NULL\n",
                        __func__, __LINE__);
                exit(EXIT_FAILURE);
            } else {
                if (0 == len) {
                    batchNum = 0;
                    memset(pThreadInfo->buffer, 0, buff_len);
                    len += snprintf(pThreadInfo->buffer + len,
                            buff_len - len, "CREATE TABLE ");
                }

                char* tagsValBuf = NULL;
                if (0 == stbInfo->tagSource) {
                    tagsValBuf = generateTagValuesForStb(stbInfo, i);
                } else {
                    if (0 == stbInfo->tagSampleCount) {
                        free(pThreadInfo->buffer);
                        ERROR_EXIT("use sample file for tag, but has no content!\n");
                    }
                    tagsValBuf = getTagValueFromTagSample(
                            stbInfo,
                            i % stbInfo->tagSampleCount);
                }

                if (NULL == tagsValBuf) {
                    free(pThreadInfo->buffer);
                    ERROR_EXIT("use metric, but tag buffer is NULL\n");
                }
                len += snprintf(pThreadInfo->buffer + len,
                        buff_len - len, stbInfo->escapeChar ?
                        "if not exists %s.`%s%"PRIu64"` using %s.`%s` tags %s " :
                        "if not exists %s.%s%"PRIu64" using %s.%s tags %s ",
                        pThreadInfo->db_name, stbInfo->childTblPrefix,
                        i, pThreadInfo->db_name,
                        stbInfo->stbName, tagsValBuf);
                free(tagsValBuf);
                batchNum++;
                if ((batchNum < stbInfo->batchCreateTableNum)
                        && ((buff_len - len)
                            >= (stbInfo->lenOfTagOfOneRow + EXTRA_SQL_LEN))) {
                    continue;
                }
            }
        }

        len = 0;

        if (0 != queryDbExec(pThreadInfo->taos, pThreadInfo->buffer,
                    NO_INSERT_TYPE, false)) {
            errorPrint2("queryDbExec() failed. buffer:\n%s\n", pThreadInfo->buffer);
            free(pThreadInfo->buffer);
            return NULL;
        }
        pThreadInfo->tables_created += batchNum;
        uint64_t currentPrintTime = taosGetTimestampMs();
        if (currentPrintTime - lastPrintTime > PRINT_STAT_INTERVAL) {
            printf("thread[%d] already create %"PRIu64" - %"PRIu64" tables\n",
                    pThreadInfo->threadID, pThreadInfo->start_table_from, i);
            lastPrintTime = currentPrintTime;
        }
    }

    if (0 != len) {
        if (0 != queryDbExec(pThreadInfo->taos, pThreadInfo->buffer,
                    NO_INSERT_TYPE, false)) {
            errorPrint2("queryDbExec() failed. buffer:\n%s\n", pThreadInfo->buffer);
        }
        pThreadInfo->tables_created += batchNum;
    }
    free(pThreadInfo->buffer);
    return NULL;
}

static int startMultiThreadCreateChildTable(
        char* cols, int threads, uint64_t tableFrom, int64_t ntables,
        char* db_name, SSuperTable* stbInfo) {

    pthread_t *pids = calloc(1, threads * sizeof(pthread_t));
    threadInfo *infos = calloc(1, threads * sizeof(threadInfo));

    if ((NULL == pids) || (NULL == infos)) {
        ERROR_EXIT("createChildTable malloc failed\n");
    }

    if (threads < 1) {
        threads = 1;
    }

    int64_t a = ntables / threads;
    if (a < 1) {
        threads = ntables;
        a = 1;
    }

    int64_t b = 0;
    b = ntables % threads;

    for (int64_t i = 0; i < threads; i++) {
        threadInfo *pThreadInfo = infos + i;
        pThreadInfo->threadID = i;
        tstrncpy(pThreadInfo->db_name, db_name, TSDB_DB_NAME_LEN);
        pThreadInfo->stbInfo = stbInfo;
        verbosePrint("%s() %d db_name: %s\n", __func__, __LINE__, db_name);
        pThreadInfo->taos = taos_connect(
                g_Dbs.host,
                g_Dbs.user,
                g_Dbs.password,
                db_name,
                g_Dbs.port);
        if (pThreadInfo->taos == NULL) {
            errorPrint2("%s() LN%d, Failed to connect to TDengine, reason:%s\n",
                    __func__, __LINE__, taos_errstr(NULL));
            free(pids);
            free(infos);
            return -1;
        }

        pThreadInfo->start_table_from = tableFrom;
        pThreadInfo->ntables = i<b?a+1:a;
        pThreadInfo->end_table_to = i < b ? tableFrom + a : tableFrom + a - 1;
        tableFrom = pThreadInfo->end_table_to + 1;
        pThreadInfo->use_metric = true;
        pThreadInfo->cols = cols;
        pThreadInfo->minDelay = UINT64_MAX;
        pThreadInfo->tables_created = 0;
        pthread_create(pids + i, NULL, createTable, pThreadInfo);
    }

    for (int i = 0; i < threads; i++) {
        pthread_join(pids[i], NULL);
    }

    for (int i = 0; i < threads; i++) {
        threadInfo *pThreadInfo = infos + i;
        taos_close(pThreadInfo->taos);

        g_actualChildTables += pThreadInfo->tables_created;
    }

    free(pids);
    free(infos);

    return 0;
}

static void createChildTables() {
    char tblColsBuf[TSDB_MAX_BYTES_PER_ROW];
    int len;

    for (int i = 0; i < g_Dbs.dbCount; i++) {
        if (g_Dbs.use_metric) {
            if (g_Dbs.db[i].superTblCount > 0) {
                // with super table
                for (int j = 0; j < g_Dbs.db[i].superTblCount; j++) {
                    if ((AUTO_CREATE_SUBTBL
                                == g_Dbs.db[i].superTbls[j].autoCreateTable)
                            || (TBL_ALREADY_EXISTS
                                == g_Dbs.db[i].superTbls[j].childTblExists)) {
                        continue;
                    }
                    verbosePrint("%s() LN%d: %s\n", __func__, __LINE__,
                            g_Dbs.db[i].superTbls[j].colsOfCreateChildTable);
                    uint64_t startFrom = 0;

                    verbosePrint("%s() LN%d: create %"PRId64" child tables from %"PRIu64"\n",
                            __func__, __LINE__, g_totalChildTables, startFrom);

                    startMultiThreadCreateChildTable(
                            g_Dbs.db[i].superTbls[j].colsOfCreateChildTable,
                            g_Dbs.threadCountForCreateTbl,
                            startFrom,
                            g_Dbs.db[i].superTbls[j].childTblCount,
                            g_Dbs.db[i].dbName, &(g_Dbs.db[i].superTbls[j]));
                }
            }
        } else {
            // normal table
            len = snprintf(tblColsBuf, TSDB_MAX_BYTES_PER_ROW, "(TS TIMESTAMP");
            for (int j = 0; j < g_args.columnCount; j++) {
                if ((strncasecmp(g_args.dataType[j], "BINARY", strlen("BINARY")) == 0)
                        || (strncasecmp(g_args.dataType[j],
                                "NCHAR", strlen("NCHAR")) == 0)) {
                    snprintf(tblColsBuf + len, TSDB_MAX_BYTES_PER_ROW - len,
                            ",C%d %s(%d)", j, g_args.dataType[j], g_args.binwidth);
                } else {
                    snprintf(tblColsBuf + len, TSDB_MAX_BYTES_PER_ROW - len,
                            ",C%d %s", j, g_args.dataType[j]);
                }
                len = strlen(tblColsBuf);
            }

            snprintf(tblColsBuf + len, TSDB_MAX_BYTES_PER_ROW - len, ")");

            verbosePrint("%s() LN%d: dbName: %s num of tb: %"PRId64" schema: %s\n",
                    __func__, __LINE__,
                    g_Dbs.db[i].dbName, g_args.ntables, tblColsBuf);
            startMultiThreadCreateChildTable(
                    tblColsBuf,
                    g_Dbs.threadCountForCreateTbl,
                    0,
                    g_args.ntables,
                    g_Dbs.db[i].dbName,
                    NULL);
        }
    }
}

/*
   Read 10000 lines at most. If more than 10000 lines, continue to read after using
   */
static int readTagFromCsvFileToMem(SSuperTable  * stbInfo) {
    size_t  n = 0;
    ssize_t readLen = 0;
    char *  line = NULL;

    FILE *fp = fopen(stbInfo->tagsFile, "r");
    if (fp == NULL) {
        printf("Failed to open tags file: %s, reason:%s\n",
                stbInfo->tagsFile, strerror(errno));
        return -1;
    }

    if (stbInfo->tagDataBuf) {
        free(stbInfo->tagDataBuf);
        stbInfo->tagDataBuf = NULL;
    }

    int tagCount = MAX_SAMPLES;
    int count = 0;
    char* tagDataBuf = calloc(1, stbInfo->lenOfTagOfOneRow * tagCount);
    if (tagDataBuf == NULL) {
        printf("Failed to calloc, reason:%s\n", strerror(errno));
        fclose(fp);
        return -1;
    }

    while((readLen = tgetline(&line, &n, fp)) != -1) {
        if (('\r' == line[readLen - 1]) || ('\n' == line[readLen - 1])) {
            line[--readLen] = 0;
        }

        if (readLen == 0) {
            continue;
        }

        memcpy(tagDataBuf + count * stbInfo->lenOfTagOfOneRow, line, readLen);
        count++;

        if (count >= tagCount - 1) {
            char *tmp = realloc(tagDataBuf,
                    (size_t)tagCount*1.5*stbInfo->lenOfTagOfOneRow);
            if (tmp != NULL) {
                tagDataBuf = tmp;
                tagCount = (int)(tagCount*1.5);
                memset(tagDataBuf + count*stbInfo->lenOfTagOfOneRow,
                        0, (size_t)((tagCount-count)*stbInfo->lenOfTagOfOneRow));
            } else {
                // exit, if allocate more memory failed
                printf("realloc fail for save tag val from %s\n", stbInfo->tagsFile);
                tmfree(tagDataBuf);
                free(line);
                fclose(fp);
                return -1;
            }
        }
    }

    stbInfo->tagDataBuf = tagDataBuf;
    stbInfo->tagSampleCount = count;

    free(line);
    fclose(fp);
    return 0;
}

static void getAndSetRowsFromCsvFile(SSuperTable *stbInfo) {
    FILE *fp = fopen(stbInfo->sampleFile, "r");
    int line_count = 0;
    if (fp == NULL) {
        errorPrint("Failed to open sample file: %s, reason:%s\n",
                stbInfo->sampleFile, strerror(errno));
        exit(EXIT_FAILURE);
    }
    char *buf = calloc(1, stbInfo->maxSqlLen);
    while (fgets(buf, stbInfo->maxSqlLen, fp)) {
        line_count++;
    }
    fclose(fp);
    tmfree(buf);
    stbInfo->insertRows = line_count;
}

/*
   Read 10000 lines at most. If more than 10000 lines, continue to read after using
   */
static int generateSampleFromCsvForStb(
        SSuperTable* stbInfo) {
    size_t  n = 0;
    ssize_t readLen = 0;
    char *  line = NULL;
    int getRows = 0;

    FILE*  fp = fopen(stbInfo->sampleFile, "r");
    if (fp == NULL) {
        errorPrint("Failed to open sample file: %s, reason:%s\n",
                stbInfo->sampleFile, strerror(errno));
        return -1;
    }

    assert(stbInfo->sampleDataBuf);
    memset(stbInfo->sampleDataBuf, 0,
            MAX_SAMPLES * stbInfo->lenOfOneRow);
    while(1) {
        readLen = tgetline(&line, &n, fp);
        if (-1 == readLen) {
            if(0 != fseek(fp, 0, SEEK_SET)) {
                errorPrint("Failed to fseek file: %s, reason:%s\n",
                        stbInfo->sampleFile, strerror(errno));
                fclose(fp);
                return -1;
            }
            continue;
        }

        if (('\r' == line[readLen - 1]) || ('\n' == line[readLen - 1])) {
            line[--readLen] = 0;
        }

        if (readLen == 0) {
            continue;
        }

        if (readLen > stbInfo->lenOfOneRow) {
            printf("sample row len[%d] overflow define schema len[%"PRIu64"], so discard this row\n",
                    (int32_t)readLen, stbInfo->lenOfOneRow);
            continue;
        }

        memcpy(stbInfo->sampleDataBuf + getRows * stbInfo->lenOfOneRow,
                line, readLen);
        getRows++;

        if (getRows == MAX_SAMPLES) {
            break;
        }
    }

    fclose(fp);
    tmfree(line);
    return 0;
}

static bool getColumnAndTagTypeFromInsertJsonFile(
        cJSON* stbInfo, SSuperTable* superTbls) {
    bool  ret = false;

    // columns
    cJSON *columns = cJSON_GetObjectItem(stbInfo, "columns");
    if (columns && columns->type != cJSON_Array) {
        errorPrint("%s", "failed to read json, columns not found\n");
        goto PARSE_OVER;
    } else if (NULL == columns) {
        superTbls->columnCount = 0;
        superTbls->tagCount    = 0;
        return true;
    }

    int columnSize = cJSON_GetArraySize(columns);
    if ((columnSize + 1/* ts */) > TSDB_MAX_COLUMNS) {
        errorPrint("failed to read json, column size overflow, max column size is %d\n",
                TSDB_MAX_COLUMNS);
        goto PARSE_OVER;
    }

    int count = 1;
    int index = 0;
    StrColumn    columnCase;

    //superTbls->columnCount = columnSize;
    for (int k = 0; k < columnSize; ++k) {
        cJSON* column = cJSON_GetArrayItem(columns, k);
        if (column == NULL) continue;

        count = 1;
        cJSON* countObj = cJSON_GetObjectItem(column, "count");
        if (countObj && countObj->type == cJSON_Number) {
            count = countObj->valueint;
        } else if (countObj && countObj->type != cJSON_Number) {
            errorPrint("%s", "failed to read json, column count not found\n");
            goto PARSE_OVER;
        } else {
            count = 1;
        }

        // column info
        memset(&columnCase, 0, sizeof(StrColumn));
        cJSON *dataType = cJSON_GetObjectItem(column, "type");
        if (!dataType || dataType->type != cJSON_String
                || dataType->valuestring == NULL) {
            errorPrint("%s", "failed to read json, column type not found\n");
            goto PARSE_OVER;
        }
        //tstrncpy(superTbls->columns[k].dataType, dataType->valuestring, DATATYPE_BUFF_LEN);
        tstrncpy(columnCase.dataType, dataType->valuestring,
                min(DATATYPE_BUFF_LEN, strlen(dataType->valuestring) + 1));

        cJSON* dataLen = cJSON_GetObjectItem(column, "len");
        if (dataLen && dataLen->type == cJSON_Number) {
            columnCase.dataLen = dataLen->valueint;
        } else if (dataLen && dataLen->type != cJSON_Number) {
            debugPrint("%s() LN%d: failed to read json, column len not found\n",
                    __func__, __LINE__);
            goto PARSE_OVER;
        } else {
            columnCase.dataLen = SMALL_BUFF_LEN;
        }

        for (int n = 0; n < count; ++n) {
            tstrncpy(superTbls->columns[index].dataType,
                    columnCase.dataType,
                    min(DATATYPE_BUFF_LEN, strlen(columnCase.dataType) + 1));

            superTbls->columns[index].dataLen = columnCase.dataLen;
            index++;
        }
    }

    if ((index + 1 /* ts */) > MAX_NUM_COLUMNS) {
        errorPrint("failed to read json, column size overflow, allowed max column size is %d\n",
                MAX_NUM_COLUMNS);
        goto PARSE_OVER;
    }

    superTbls->columnCount = index;

    for (int c = 0; c < superTbls->columnCount; c++) {
        if (0 == strncasecmp(superTbls->columns[c].dataType,
                    "INT", strlen("INT"))) {
            superTbls->columns[c].data_type = TSDB_DATA_TYPE_INT;
        } else if (0 == strncasecmp(superTbls->columns[c].dataType,
                    "TINYINT", strlen("TINYINT"))) {
            superTbls->columns[c].data_type = TSDB_DATA_TYPE_TINYINT;
        } else if (0 == strncasecmp(superTbls->columns[c].dataType,
                    "SMALLINT", strlen("SMALLINT"))) {
            superTbls->columns[c].data_type = TSDB_DATA_TYPE_SMALLINT;
        } else if (0 == strncasecmp(superTbls->columns[c].dataType,
                    "BIGINT", strlen("BIGINT"))) {
            superTbls->columns[c].data_type = TSDB_DATA_TYPE_BIGINT;
        } else if (0 == strncasecmp(superTbls->columns[c].dataType,
                    "FLOAT", strlen("FLOAT"))) {
            superTbls->columns[c].data_type = TSDB_DATA_TYPE_FLOAT;
        } else if (0 == strncasecmp(superTbls->columns[c].dataType,
                    "DOUBLE", strlen("DOUBLE"))) {
            superTbls->columns[c].data_type = TSDB_DATA_TYPE_DOUBLE;
        } else if (0 == strncasecmp(superTbls->columns[c].dataType,
                    "BINARY", strlen("BINARY"))) {
            superTbls->columns[c].data_type = TSDB_DATA_TYPE_BINARY;
        } else if (0 == strncasecmp(superTbls->columns[c].dataType,
                    "NCHAR", strlen("NCHAR"))) {
            superTbls->columns[c].data_type = TSDB_DATA_TYPE_NCHAR;
        } else if (0 == strncasecmp(superTbls->columns[c].dataType,
                    "BOOL", strlen("BOOL"))) {
            superTbls->columns[c].data_type = TSDB_DATA_TYPE_BOOL;
        } else if (0 == strncasecmp(superTbls->columns[c].dataType,
                    "TIMESTAMP", strlen("TIMESTAMP"))) {
            superTbls->columns[c].data_type = TSDB_DATA_TYPE_TIMESTAMP;
        } else if (0 == strncasecmp(superTbls->columns[c].dataType,
                    "UTINYINT", strlen("UTINYINT"))) {
            superTbls->columns[c].data_type = TSDB_DATA_TYPE_UTINYINT;
        } else if (0 == strncasecmp(superTbls->columns[c].dataType,
                    "USMALLINT", strlen("USMALLINT"))) {
            superTbls->columns[c].data_type = TSDB_DATA_TYPE_USMALLINT;
        } else if (0 == strncasecmp(superTbls->columns[c].dataType,
                    "UINT", strlen("UINT"))) {
            superTbls->columns[c].data_type = TSDB_DATA_TYPE_UINT;
        } else if (0 == strncasecmp(superTbls->columns[c].dataType,
                    "UBIGINT", strlen("UBIGINT"))) {
            superTbls->columns[c].data_type = TSDB_DATA_TYPE_UBIGINT;
        } else {
            superTbls->columns[c].data_type = TSDB_DATA_TYPE_NULL;
        }
    }

    count = 1;
    index = 0;
    // tags
    cJSON *tags = cJSON_GetObjectItem(stbInfo, "tags");
    if (!tags || tags->type != cJSON_Array) {
        errorPrint("%s", "failed to read json, tags not found\n");
        goto PARSE_OVER;
    }

    int tagSize = cJSON_GetArraySize(tags);
    if (tagSize > TSDB_MAX_TAGS) {
        errorPrint("failed to read json, tags size overflow, max tag size is %d\n",
                TSDB_MAX_TAGS);
        goto PARSE_OVER;
    }

    //superTbls->tagCount = tagSize;
    for (int k = 0; k < tagSize; ++k) {
        cJSON* tag = cJSON_GetArrayItem(tags, k);
        if (tag == NULL) continue;

        count = 1;
        cJSON* countObj = cJSON_GetObjectItem(tag, "count");
        if (countObj && countObj->type == cJSON_Number) {
            count = countObj->valueint;
        } else if (countObj && countObj->type != cJSON_Number) {
            errorPrint("%s", "failed to read json, column count not found\n");
            goto PARSE_OVER;
        } else {
            count = 1;
        }

        // column info
        memset(&columnCase, 0, sizeof(StrColumn));
        cJSON *dataType = cJSON_GetObjectItem(tag, "type");
        if (!dataType || dataType->type != cJSON_String
                || dataType->valuestring == NULL) {
            errorPrint("%s", "failed to read json, tag type not found\n");
            goto PARSE_OVER;
        }
        tstrncpy(columnCase.dataType, dataType->valuestring,
                min(DATATYPE_BUFF_LEN, strlen(dataType->valuestring) + 1));

        cJSON* dataLen = cJSON_GetObjectItem(tag, "len");
        if (dataLen && dataLen->type == cJSON_Number) {
            columnCase.dataLen = dataLen->valueint;
        } else if (dataLen && dataLen->type != cJSON_Number) {
            errorPrint("%s", "failed to read json, column len not found\n");
            goto PARSE_OVER;
        } else {
            columnCase.dataLen = 0;
        }

        for (int n = 0; n < count; ++n) {
            tstrncpy(superTbls->tags[index].dataType, columnCase.dataType,
                    min(DATATYPE_BUFF_LEN, strlen(columnCase.dataType) + 1));
            superTbls->tags[index].dataLen = columnCase.dataLen;
            index++;
        }
    }

    if (index > TSDB_MAX_TAGS) {
        errorPrint("failed to read json, tags size overflow, allowed max tag count is %d\n",
                TSDB_MAX_TAGS);
        goto PARSE_OVER;
    }

    superTbls->tagCount = index;

    for (int t = 0; t < superTbls->tagCount; t++) {
        if (0 == strncasecmp(superTbls->tags[t].dataType,
                    "INT", strlen("INT"))) {
            superTbls->tags[t].data_type = TSDB_DATA_TYPE_INT;
        } else if (0 == strncasecmp(superTbls->tags[t].dataType,
                    "TINYINT", strlen("TINYINT"))) {
            superTbls->tags[t].data_type = TSDB_DATA_TYPE_TINYINT;
        } else if (0 == strncasecmp(superTbls->tags[t].dataType,
                    "SMALLINT", strlen("SMALLINT"))) {
            superTbls->tags[t].data_type = TSDB_DATA_TYPE_SMALLINT;
        } else if (0 == strncasecmp(superTbls->tags[t].dataType,
                    "BIGINT", strlen("BIGINT"))) {
            superTbls->tags[t].data_type = TSDB_DATA_TYPE_BIGINT;
        } else if (0 == strncasecmp(superTbls->tags[t].dataType,
                    "FLOAT", strlen("FLOAT"))) {
            superTbls->tags[t].data_type = TSDB_DATA_TYPE_FLOAT;
        } else if (0 == strncasecmp(superTbls->tags[t].dataType,
                    "DOUBLE", strlen("DOUBLE"))) {
            superTbls->tags[t].data_type = TSDB_DATA_TYPE_DOUBLE;
        } else if (0 == strncasecmp(superTbls->tags[t].dataType,
                    "BINARY", strlen("BINARY"))) {
            superTbls->tags[t].data_type = TSDB_DATA_TYPE_BINARY;
        } else if (0 == strncasecmp(superTbls->tags[t].dataType,
                    "NCHAR", strlen("NCHAR"))) {
            superTbls->tags[t].data_type = TSDB_DATA_TYPE_NCHAR;
        } else if (0 == strncasecmp(superTbls->tags[t].dataType,
                    "BOOL", strlen("BOOL"))) {
            superTbls->tags[t].data_type = TSDB_DATA_TYPE_BOOL;
        } else if (0 == strncasecmp(superTbls->tags[t].dataType,
                    "TIMESTAMP", strlen("TIMESTAMP"))) {
            superTbls->tags[t].data_type = TSDB_DATA_TYPE_TIMESTAMP;
        } else if (0 == strncasecmp(superTbls->tags[t].dataType,
                    "UTINYINT", strlen("UTINYINT"))) {
            superTbls->tags[t].data_type = TSDB_DATA_TYPE_UTINYINT;
        } else if (0 == strncasecmp(superTbls->tags[t].dataType,
                    "USMALLINT", strlen("USMALLINT"))) {
            superTbls->tags[t].data_type = TSDB_DATA_TYPE_USMALLINT;
        } else if (0 == strncasecmp(superTbls->tags[t].dataType,
                    "UINT", strlen("UINT"))) {
            superTbls->tags[t].data_type = TSDB_DATA_TYPE_UINT;
        } else if (0 == strncasecmp(superTbls->tags[t].dataType,
                    "UBIGINT", strlen("UBIGINT"))) {
            superTbls->tags[t].data_type = TSDB_DATA_TYPE_UBIGINT;
        } else {
            superTbls->tags[t].data_type = TSDB_DATA_TYPE_NULL;
        }
    }

    if ((superTbls->columnCount + superTbls->tagCount + 1 /* ts */) > TSDB_MAX_COLUMNS) {
        errorPrint("columns + tags is more than allowed max columns count: %d\n",
                TSDB_MAX_COLUMNS);
        goto PARSE_OVER;
    }
    ret = true;

PARSE_OVER:
    return ret;
}

static bool getMetaFromInsertJsonFile(cJSON* root) {
    bool  ret = false;

    cJSON* cfgdir = cJSON_GetObjectItem(root, "cfgdir");
    if (cfgdir && cfgdir->type == cJSON_String && cfgdir->valuestring != NULL) {
        tstrncpy(g_Dbs.cfgDir, cfgdir->valuestring, MAX_FILE_NAME_LEN);
    }

    cJSON* host = cJSON_GetObjectItem(root, "host");
    if (host && host->type == cJSON_String && host->valuestring != NULL) {
        tstrncpy(g_Dbs.host, host->valuestring, MAX_HOSTNAME_SIZE);
    } else if (!host) {
        tstrncpy(g_Dbs.host, "127.0.0.1", MAX_HOSTNAME_SIZE);
    } else {
        errorPrint("%s", "failed to read json, host not found\n");
        goto PARSE_OVER;
    }

    cJSON* port = cJSON_GetObjectItem(root, "port");
    if (port && port->type == cJSON_Number) {
        g_Dbs.port = port->valueint;
    } else if (!port) {
        g_Dbs.port = DEFAULT_PORT;
    }

    cJSON* user = cJSON_GetObjectItem(root, "user");
    if (user && user->type == cJSON_String && user->valuestring != NULL) {
        tstrncpy(g_Dbs.user, user->valuestring, MAX_USERNAME_SIZE);
    } else if (!user) {
        tstrncpy(g_Dbs.user, TSDB_DEFAULT_USER, MAX_USERNAME_SIZE);
    }

    cJSON* password = cJSON_GetObjectItem(root, "password");
    if (password && password->type == cJSON_String && password->valuestring != NULL) {
        tstrncpy(g_Dbs.password, password->valuestring, SHELL_MAX_PASSWORD_LEN);
    } else if (!password) {
        tstrncpy(g_Dbs.password, TSDB_DEFAULT_PASS, SHELL_MAX_PASSWORD_LEN);
    }

    cJSON* resultfile = cJSON_GetObjectItem(root, "result_file");
    if (resultfile && resultfile->type == cJSON_String && resultfile->valuestring != NULL) {
        tstrncpy(g_Dbs.resultFile, resultfile->valuestring, MAX_FILE_NAME_LEN);
    } else if (!resultfile) {
        tstrncpy(g_Dbs.resultFile, DEFAULT_OUTPUT, MAX_FILE_NAME_LEN);
    }

    cJSON* threads = cJSON_GetObjectItem(root, "thread_count");
    if (threads && threads->type == cJSON_Number) {
        g_Dbs.threadCount = threads->valueint;
    } else if (!threads) {
        g_Dbs.threadCount = DEFAULT_NTHREADS;
    } else {
        errorPrint("%s", "failed to read json, threads not found\n");
        goto PARSE_OVER;
    }

    cJSON* threads2 = cJSON_GetObjectItem(root, "thread_count_create_tbl");
    if (threads2 && threads2->type == cJSON_Number) {
        g_Dbs.threadCountForCreateTbl = threads2->valueint;
    } else if (!threads2) {
        g_Dbs.threadCountForCreateTbl = DEFAULT_NTHREADS;
    } else {
        errorPrint("%s", "failed to read json, threads2 not found\n");
        goto PARSE_OVER;
    }

    cJSON* gInsertInterval = cJSON_GetObjectItem(root, "insert_interval");
    if (gInsertInterval && gInsertInterval->type == cJSON_Number) {
        if (gInsertInterval->valueint <0) {
            errorPrint("%s", "failed to read json, insert interval input mistake\n");
            goto PARSE_OVER;
        }
        g_args.insert_interval = gInsertInterval->valueint;
    } else if (!gInsertInterval) {
        g_args.insert_interval = DEFAULT_INSERT_INTERVAL;
    } else {
        errorPrint("%s", "failed to read json, insert_interval input mistake\n");
        goto PARSE_OVER;
    }

    cJSON* interlaceRows = cJSON_GetObjectItem(root, "interlace_rows");
    if (interlaceRows && interlaceRows->type == cJSON_Number) {
        if (interlaceRows->valueint < 0) {
            errorPrint("%s", "failed to read json, interlaceRows input mistake\n");
            goto PARSE_OVER;

        }
        g_args.interlaceRows = interlaceRows->valueint;
    } else if (!interlaceRows) {
        g_args.interlaceRows = DEFAULT_INTERLACE_ROWS; // 0 means progressive mode, > 0 mean interlace mode. max value is less or equ num_of_records_per_req
    } else {
        errorPrint("%s", "failed to read json, interlaceRows input mistake\n");
        goto PARSE_OVER;
    }

    cJSON* maxSqlLen = cJSON_GetObjectItem(root, "max_sql_len");
    if (maxSqlLen && maxSqlLen->type == cJSON_Number) {
        if (maxSqlLen->valueint < 0) {
            errorPrint("%s() LN%d, failed to read json, max_sql_len input mistake\n",
                    __func__, __LINE__);
            goto PARSE_OVER;
        }
        g_args.max_sql_len = maxSqlLen->valueint;
    } else if (!maxSqlLen) {
        g_args.max_sql_len = TSDB_MAX_ALLOWED_SQL_LEN;
    } else {
        errorPrint("%s() LN%d, failed to read json, max_sql_len input mistake\n",
                __func__, __LINE__);
        goto PARSE_OVER;
    }

    cJSON* numRecPerReq = cJSON_GetObjectItem(root, "num_of_records_per_req");
    if (numRecPerReq && numRecPerReq->type == cJSON_Number) {
        if (numRecPerReq->valueint <= 0) {
            errorPrint("%s() LN%d, failed to read json, num_of_records_per_req input mistake\n",
                    __func__, __LINE__);
            goto PARSE_OVER;
        } else if (numRecPerReq->valueint > MAX_RECORDS_PER_REQ) {
            printf("NOTICE: number of records per request value %"PRIu64" > %d\n\n",
                    numRecPerReq->valueint, MAX_RECORDS_PER_REQ);
            printf("        number of records per request value will be set to %d\n\n",
                    MAX_RECORDS_PER_REQ);
            prompt();
            numRecPerReq->valueint = MAX_RECORDS_PER_REQ;
        }
        g_args.reqPerReq = numRecPerReq->valueint;
    } else if (!numRecPerReq) {
        g_args.reqPerReq = MAX_RECORDS_PER_REQ;
    } else {
        errorPrint("%s() LN%d, failed to read json, num_of_records_per_req not found\n",
                __func__, __LINE__);
        goto PARSE_OVER;
    }

    cJSON* prepareRand = cJSON_GetObjectItem(root, "prepared_rand");
    if (prepareRand && prepareRand->type == cJSON_Number) {
        if (prepareRand->valueint <= 0) {
            errorPrint("%s() LN%d, failed to read json, prepared_rand input mistake\n",
                    __func__, __LINE__);
            goto PARSE_OVER;
        }
        g_args.prepared_rand = prepareRand->valueint;
    } else if (!prepareRand) {
<<<<<<< HEAD
        g_args.prepared_rand = DEFAULT_PREPARED_RAND;
=======
        g_args.prepared_rand = 10000;
>>>>>>> 92615c6d
    } else {
        errorPrint("%s() LN%d, failed to read json, prepared_rand not found\n",
                __func__, __LINE__);
        goto PARSE_OVER;
    }

    cJSON *answerPrompt = cJSON_GetObjectItem(root, "confirm_parameter_prompt"); // yes, no,
    if (answerPrompt
            && answerPrompt->type == cJSON_String
            && answerPrompt->valuestring != NULL) {
        if (0 == strncasecmp(answerPrompt->valuestring, "yes", 3)) {
            g_args.answer_yes = false;
        } else if (0 == strncasecmp(answerPrompt->valuestring, "no", 2)) {
            g_args.answer_yes = true;
        } else {
            g_args.answer_yes = DEFAULT_ANS_YES;
        }
    } else if (!answerPrompt) {
        g_args.answer_yes = true;   // default is no, mean answer_yes.
    } else {
        errorPrint("%s", "failed to read json, confirm_parameter_prompt input mistake\n");
        goto PARSE_OVER;
    }

    // rows per table need be less than insert batch
    if (g_args.interlaceRows > g_args.reqPerReq) {
        printf("NOTICE: interlace rows value %u > num_of_records_per_req %u\n\n",
                g_args.interlaceRows, g_args.reqPerReq);
        printf("        interlace rows value will be set to num_of_records_per_req %u\n\n",
                g_args.reqPerReq);
        prompt();
        g_args.interlaceRows = g_args.reqPerReq;
    }

    cJSON* dbs = cJSON_GetObjectItem(root, "databases");
    if (!dbs || dbs->type != cJSON_Array) {
        errorPrint("%s", "failed to read json, databases not found\n");
        goto PARSE_OVER;
    }

    int dbSize = cJSON_GetArraySize(dbs);
    if (dbSize > MAX_DB_COUNT) {
        errorPrint(
                "failed to read json, databases size overflow, max database is %d\n",
                MAX_DB_COUNT);
        goto PARSE_OVER;
    }
    g_Dbs.db = calloc(1, sizeof(SDataBase)*dbSize);
    assert(g_Dbs.db);
    g_Dbs.dbCount = dbSize;
    for (int i = 0; i < dbSize; ++i) {
        cJSON* dbinfos = cJSON_GetArrayItem(dbs, i);
        if (dbinfos == NULL) continue;

        // dbinfo
        cJSON *dbinfo = cJSON_GetObjectItem(dbinfos, "dbinfo");
        if (!dbinfo || dbinfo->type != cJSON_Object) {
            errorPrint("%s", "failed to read json, dbinfo not found\n");
            goto PARSE_OVER;
        }

        cJSON *dbName = cJSON_GetObjectItem(dbinfo, "name");
        if (!dbName || dbName->type != cJSON_String || dbName->valuestring == NULL) {
            errorPrint("%s", "failed to read json, db name not found\n");
            goto PARSE_OVER;
        }
        tstrncpy(g_Dbs.db[i].dbName, dbName->valuestring, TSDB_DB_NAME_LEN);

        cJSON *drop = cJSON_GetObjectItem(dbinfo, "drop");
        if (drop && drop->type == cJSON_String && drop->valuestring != NULL) {
            if (0 == strncasecmp(drop->valuestring, "yes", strlen("yes"))) {
                g_Dbs.db[i].drop = true;
            } else {
                g_Dbs.db[i].drop = false;
            }
        } else if (!drop) {
            g_Dbs.db[i].drop = g_args.drop_database;
        } else {
            errorPrint("%s", "failed to read json, drop input mistake\n");
            goto PARSE_OVER;
        }

        cJSON *precision = cJSON_GetObjectItem(dbinfo, "precision");
        if (precision && precision->type == cJSON_String
                && precision->valuestring != NULL) {
            tstrncpy(g_Dbs.db[i].dbCfg.precision, precision->valuestring,
                    SMALL_BUFF_LEN);
        } else if (!precision) {
            memset(g_Dbs.db[i].dbCfg.precision, 0, SMALL_BUFF_LEN);
        } else {
            errorPrint("%s", "failed to read json, precision not found\n");
            goto PARSE_OVER;
        }

        cJSON* update = cJSON_GetObjectItem(dbinfo, "update");
        if (update && update->type == cJSON_Number) {
            g_Dbs.db[i].dbCfg.update = update->valueint;
        } else if (!update) {
            g_Dbs.db[i].dbCfg.update = -1;
        } else {
            errorPrint("%s", "failed to read json, update not found\n");
            goto PARSE_OVER;
        }

        cJSON* replica = cJSON_GetObjectItem(dbinfo, "replica");
        if (replica && replica->type == cJSON_Number) {
            g_Dbs.db[i].dbCfg.replica = replica->valueint;
        } else if (!replica) {
            g_Dbs.db[i].dbCfg.replica = -1;
        } else {
            errorPrint("%s", "failed to read json, replica not found\n");
            goto PARSE_OVER;
        }

        cJSON* keep = cJSON_GetObjectItem(dbinfo, "keep");
        if (keep && keep->type == cJSON_Number) {
            g_Dbs.db[i].dbCfg.keep = keep->valueint;
        } else if (!keep) {
            g_Dbs.db[i].dbCfg.keep = -1;
        } else {
            errorPrint("%s", "failed to read json, keep not found\n");
            goto PARSE_OVER;
        }

        cJSON* days = cJSON_GetObjectItem(dbinfo, "days");
        if (days && days->type == cJSON_Number) {
            g_Dbs.db[i].dbCfg.days = days->valueint;
        } else if (!days) {
            g_Dbs.db[i].dbCfg.days = -1;
        } else {
            errorPrint("%s", "failed to read json, days not found\n");
            goto PARSE_OVER;
        }

        cJSON* cache = cJSON_GetObjectItem(dbinfo, "cache");
        if (cache && cache->type == cJSON_Number) {
            g_Dbs.db[i].dbCfg.cache = cache->valueint;
        } else if (!cache) {
            g_Dbs.db[i].dbCfg.cache = -1;
        } else {
            errorPrint("%s", "failed to read json, cache not found\n");
            goto PARSE_OVER;
        }

        cJSON* blocks= cJSON_GetObjectItem(dbinfo, "blocks");
        if (blocks && blocks->type == cJSON_Number) {
            g_Dbs.db[i].dbCfg.blocks = blocks->valueint;
        } else if (!blocks) {
            g_Dbs.db[i].dbCfg.blocks = -1;
        } else {
            errorPrint("%s", "failed to read json, block not found\n");
            goto PARSE_OVER;
        }

        //cJSON* maxtablesPerVnode= cJSON_GetObjectItem(dbinfo, "maxtablesPerVnode");
        //if (maxtablesPerVnode && maxtablesPerVnode->type == cJSON_Number) {
        //  g_Dbs.db[i].dbCfg.maxtablesPerVnode = maxtablesPerVnode->valueint;
        //} else if (!maxtablesPerVnode) {
        //  g_Dbs.db[i].dbCfg.maxtablesPerVnode = TSDB_DEFAULT_TABLES;
        //} else {
        // printf("failed to read json, maxtablesPerVnode not found");
        // goto PARSE_OVER;
        //}

        cJSON* minRows= cJSON_GetObjectItem(dbinfo, "minRows");
        if (minRows && minRows->type == cJSON_Number) {
            g_Dbs.db[i].dbCfg.minRows = minRows->valueint;
        } else if (!minRows) {
            g_Dbs.db[i].dbCfg.minRows = 0;    // 0 means default
        } else {
            errorPrint("%s", "failed to read json, minRows not found\n");
            goto PARSE_OVER;
        }

        cJSON* maxRows= cJSON_GetObjectItem(dbinfo, "maxRows");
        if (maxRows && maxRows->type == cJSON_Number) {
            g_Dbs.db[i].dbCfg.maxRows = maxRows->valueint;
        } else if (!maxRows) {
            g_Dbs.db[i].dbCfg.maxRows = 0;    // 0 means default
        } else {
            errorPrint("%s", "failed to read json, maxRows not found\n");
            goto PARSE_OVER;
        }

        cJSON* comp= cJSON_GetObjectItem(dbinfo, "comp");
        if (comp && comp->type == cJSON_Number) {
            g_Dbs.db[i].dbCfg.comp = comp->valueint;
        } else if (!comp) {
            g_Dbs.db[i].dbCfg.comp = -1;
        } else {
            errorPrint("%s", "failed to read json, comp not found\n");
            goto PARSE_OVER;
        }

        cJSON* walLevel= cJSON_GetObjectItem(dbinfo, "walLevel");
        if (walLevel && walLevel->type == cJSON_Number) {
            g_Dbs.db[i].dbCfg.walLevel = walLevel->valueint;
        } else if (!walLevel) {
            g_Dbs.db[i].dbCfg.walLevel = -1;
        } else {
            errorPrint("%s", "failed to read json, walLevel not found\n");
            goto PARSE_OVER;
        }

        cJSON* cacheLast= cJSON_GetObjectItem(dbinfo, "cachelast");
        if (cacheLast && cacheLast->type == cJSON_Number) {
            g_Dbs.db[i].dbCfg.cacheLast = cacheLast->valueint;
        } else if (!cacheLast) {
            g_Dbs.db[i].dbCfg.cacheLast = -1;
        } else {
            errorPrint("%s", "failed to read json, cacheLast not found\n");
            goto PARSE_OVER;
        }

        cJSON* quorum= cJSON_GetObjectItem(dbinfo, "quorum");
        if (quorum && quorum->type == cJSON_Number) {
            g_Dbs.db[i].dbCfg.quorum = quorum->valueint;
        } else if (!quorum) {
            g_Dbs.db[i].dbCfg.quorum = 1;
        } else {
            printf("failed to read json, quorum input mistake");
            goto PARSE_OVER;
        }

        cJSON* fsync= cJSON_GetObjectItem(dbinfo, "fsync");
        if (fsync && fsync->type == cJSON_Number) {
            g_Dbs.db[i].dbCfg.fsync = fsync->valueint;
        } else if (!fsync) {
            g_Dbs.db[i].dbCfg.fsync = -1;
        } else {
            errorPrint("%s", "failed to read json, fsync input mistake\n");
            goto PARSE_OVER;
        }

        // super_tables
        cJSON *stables = cJSON_GetObjectItem(dbinfos, "super_tables");
        if (!stables || stables->type != cJSON_Array) {
            errorPrint("%s", "failed to read json, super_tables not found\n");
            goto PARSE_OVER;
        }

        int stbSize = cJSON_GetArraySize(stables);
        if (stbSize > MAX_SUPER_TABLE_COUNT) {
            errorPrint(
                    "failed to read json, supertable size overflow, max supertable is %d\n",
                    MAX_SUPER_TABLE_COUNT);
            goto PARSE_OVER;
        }
        g_Dbs.db[i].superTbls = calloc(1, stbSize * sizeof(SSuperTable));
        assert(g_Dbs.db[i].superTbls);
        g_Dbs.db[i].superTblCount = stbSize;
        for (int j = 0; j < stbSize; ++j) {
            cJSON* stbInfo = cJSON_GetArrayItem(stables, j);
            if (stbInfo == NULL) continue;

            // dbinfo
            cJSON *stbName = cJSON_GetObjectItem(stbInfo, "name");
            if (!stbName || stbName->type != cJSON_String
                    || stbName->valuestring == NULL) {
                errorPrint("%s", "failed to read json, stb name not found\n");
                goto PARSE_OVER;
            }
            tstrncpy(g_Dbs.db[i].superTbls[j].stbName, stbName->valuestring,
                    TSDB_TABLE_NAME_LEN);

            cJSON *prefix = cJSON_GetObjectItem(stbInfo, "childtable_prefix");
            if (!prefix || prefix->type != cJSON_String || prefix->valuestring == NULL) {
                errorPrint("%s", "failed to read json, childtable_prefix not found\n");
                goto PARSE_OVER;
            }
            tstrncpy(g_Dbs.db[i].superTbls[j].childTblPrefix, prefix->valuestring,
                    TBNAME_PREFIX_LEN);

            cJSON *escapeChar = cJSON_GetObjectItem(stbInfo, "escape_character");
            if (escapeChar
                    && escapeChar->type == cJSON_String
                    && escapeChar->valuestring != NULL) {
                if ((0 == strncasecmp(escapeChar->valuestring, "yes", 3))) {
                    g_Dbs.db[i].superTbls[j].escapeChar = true;
                } else if (0 == strncasecmp(escapeChar->valuestring, "no", 2)) {
                    g_Dbs.db[i].superTbls[j].escapeChar = false;
                } else {
                    g_Dbs.db[i].superTbls[j].escapeChar = false;
                }
            } else if (!escapeChar) {
                g_Dbs.db[i].superTbls[j].escapeChar = false;
            } else {
                errorPrint("%s", "failed to read json, escape_character not found\n");
                goto PARSE_OVER;
            }

            cJSON *autoCreateTbl = cJSON_GetObjectItem(stbInfo, "auto_create_table");
            if (autoCreateTbl
                    && autoCreateTbl->type == cJSON_String
                    && autoCreateTbl->valuestring != NULL) {
                if ((0 == strncasecmp(autoCreateTbl->valuestring, "yes", 3))
                        && (TBL_ALREADY_EXISTS != g_Dbs.db[i].superTbls[j].childTblExists)) {
                    g_Dbs.db[i].superTbls[j].autoCreateTable = AUTO_CREATE_SUBTBL;
                } else if (0 == strncasecmp(autoCreateTbl->valuestring, "no", 2)) {
                    g_Dbs.db[i].superTbls[j].autoCreateTable = PRE_CREATE_SUBTBL;
                } else {
                    g_Dbs.db[i].superTbls[j].autoCreateTable = PRE_CREATE_SUBTBL;
                }
            } else if (!autoCreateTbl) {
                g_Dbs.db[i].superTbls[j].autoCreateTable = PRE_CREATE_SUBTBL;
            } else {
                errorPrint("%s", "failed to read json, auto_create_table not found\n");
                goto PARSE_OVER;
            }

            cJSON* batchCreateTbl = cJSON_GetObjectItem(stbInfo, "batch_create_tbl_num");
            if (batchCreateTbl && batchCreateTbl->type == cJSON_Number) {
                g_Dbs.db[i].superTbls[j].batchCreateTableNum = batchCreateTbl->valueint;
            } else if (!batchCreateTbl) {
                g_Dbs.db[i].superTbls[j].batchCreateTableNum = DEFAULT_CREATE_BATCH;
            } else {
                errorPrint("%s", "failed to read json, batch_create_tbl_num not found\n");
                goto PARSE_OVER;
            }

            cJSON *childTblExists = cJSON_GetObjectItem(stbInfo, "child_table_exists"); // yes, no
            if (childTblExists
                    && childTblExists->type == cJSON_String
                    && childTblExists->valuestring != NULL) {
                if ((0 == strncasecmp(childTblExists->valuestring, "yes", 3))
                        && (g_Dbs.db[i].drop == false)) {
                    g_Dbs.db[i].superTbls[j].childTblExists = TBL_ALREADY_EXISTS;
                } else if ((0 == strncasecmp(childTblExists->valuestring, "no", 2)
                            || (g_Dbs.db[i].drop == true))) {
                    g_Dbs.db[i].superTbls[j].childTblExists = TBL_NO_EXISTS;
                } else {
                    g_Dbs.db[i].superTbls[j].childTblExists = TBL_NO_EXISTS;
                }
            } else if (!childTblExists) {
                g_Dbs.db[i].superTbls[j].childTblExists = TBL_NO_EXISTS;
            } else {
                errorPrint("%s",
                        "failed to read json, child_table_exists not found\n");
                goto PARSE_OVER;
            }

            if (TBL_ALREADY_EXISTS == g_Dbs.db[i].superTbls[j].childTblExists) {
                g_Dbs.db[i].superTbls[j].autoCreateTable = PRE_CREATE_SUBTBL;
            }

            cJSON* count = cJSON_GetObjectItem(stbInfo, "childtable_count");
            if (!count || count->type != cJSON_Number || 0 >= count->valueint) {
                errorPrint("%s",
                        "failed to read json, childtable_count input mistake\n");
                goto PARSE_OVER;
            }
            g_Dbs.db[i].superTbls[j].childTblCount = count->valueint;
            g_totalChildTables += g_Dbs.db[i].superTbls[j].childTblCount;

            cJSON *dataSource = cJSON_GetObjectItem(stbInfo, "data_source");
            if (dataSource && dataSource->type == cJSON_String
                    && dataSource->valuestring != NULL) {
                tstrncpy(g_Dbs.db[i].superTbls[j].dataSource,
                        dataSource->valuestring,
                        min(SMALL_BUFF_LEN, strlen(dataSource->valuestring) + 1));
            } else if (!dataSource) {
                tstrncpy(g_Dbs.db[i].superTbls[j].dataSource, "rand",
                        min(SMALL_BUFF_LEN, strlen("rand") + 1));
            } else {
                errorPrint("%s", "failed to read json, data_source not found\n");
                goto PARSE_OVER;
            }

            cJSON *stbIface = cJSON_GetObjectItem(stbInfo, "insert_mode"); // taosc , rest, stmt
            if (stbIface && stbIface->type == cJSON_String
                    && stbIface->valuestring != NULL) {
                if (0 == strcasecmp(stbIface->valuestring, "taosc")) {
                    g_Dbs.db[i].superTbls[j].iface= TAOSC_IFACE;
                } else if (0 == strcasecmp(stbIface->valuestring, "rest")) {
                    g_Dbs.db[i].superTbls[j].iface= REST_IFACE;
                } else if (0 == strcasecmp(stbIface->valuestring, "stmt")) {
                    g_Dbs.db[i].superTbls[j].iface= STMT_IFACE;
                } else if (0 == strcasecmp(stbIface->valuestring, "sml")) {
                    g_Dbs.db[i].superTbls[j].iface= SML_IFACE;
                    g_args.iface = SML_IFACE;
                } else {
                    errorPrint("failed to read json, insert_mode %s not recognized\n",
                            stbIface->valuestring);
                    goto PARSE_OVER;
                }
            } else if (!stbIface) {
                g_Dbs.db[i].superTbls[j].iface = TAOSC_IFACE;
            } else {
                errorPrint("%s", "failed to read json, insert_mode not found\n");
                goto PARSE_OVER;
            }

            cJSON* childTbl_limit = cJSON_GetObjectItem(stbInfo, "childtable_limit");
            if ((childTbl_limit) && (g_Dbs.db[i].drop != true)
                    && (g_Dbs.db[i].superTbls[j].childTblExists == TBL_ALREADY_EXISTS)) {
                if (childTbl_limit->type != cJSON_Number) {
                    errorPrint("%s", "failed to read json, childtable_limit\n");
                    goto PARSE_OVER;
                }
                g_Dbs.db[i].superTbls[j].childTblLimit = childTbl_limit->valueint;
            } else {
                g_Dbs.db[i].superTbls[j].childTblLimit = -1;    // select ... limit -1 means all query result, drop = yes mean all table need recreate, limit value is invalid.
            }

            cJSON* childTbl_offset = cJSON_GetObjectItem(stbInfo, "childtable_offset");
            if ((childTbl_offset) && (g_Dbs.db[i].drop != true)
                    && (g_Dbs.db[i].superTbls[j].childTblExists == TBL_ALREADY_EXISTS)) {
                if ((childTbl_offset->type != cJSON_Number)
                        || (0 > childTbl_offset->valueint)) {
                    errorPrint("%s", "failed to read json, childtable_offset\n");
                    goto PARSE_OVER;
                }
                g_Dbs.db[i].superTbls[j].childTblOffset = childTbl_offset->valueint;
            } else {
                g_Dbs.db[i].superTbls[j].childTblOffset = 0;
            }

            cJSON *ts = cJSON_GetObjectItem(stbInfo, "start_timestamp");
            if (ts && ts->type == cJSON_String && ts->valuestring != NULL) {
                tstrncpy(g_Dbs.db[i].superTbls[j].startTimestamp,
                        ts->valuestring, TSDB_DB_NAME_LEN);
            } else if (!ts) {
                tstrncpy(g_Dbs.db[i].superTbls[j].startTimestamp,
                        "now", TSDB_DB_NAME_LEN);
            } else {
                errorPrint("%s", "failed to read json, start_timestamp not found\n");
                goto PARSE_OVER;
            }

            cJSON* timestampStep = cJSON_GetObjectItem(stbInfo, "timestamp_step");
            if (timestampStep && timestampStep->type == cJSON_Number) {
                g_Dbs.db[i].superTbls[j].timeStampStep = timestampStep->valueint;
            } else if (!timestampStep) {
                g_Dbs.db[i].superTbls[j].timeStampStep = g_args.timestamp_step;
            } else {
                errorPrint("%s", "failed to read json, timestamp_step not found\n");
                goto PARSE_OVER;
            }

            cJSON *sampleFormat = cJSON_GetObjectItem(stbInfo, "sample_format");
            if (sampleFormat && sampleFormat->type
                    == cJSON_String && sampleFormat->valuestring != NULL) {
                tstrncpy(g_Dbs.db[i].superTbls[j].sampleFormat,
                        sampleFormat->valuestring,
                        min(SMALL_BUFF_LEN,
                            strlen(sampleFormat->valuestring) + 1));
            } else if (!sampleFormat) {
                tstrncpy(g_Dbs.db[i].superTbls[j].sampleFormat, "csv",
                        SMALL_BUFF_LEN);
            } else {
                errorPrint("%s", "failed to read json, sample_format not found\n");
                goto PARSE_OVER;
            }

            cJSON *sampleFile = cJSON_GetObjectItem(stbInfo, "sample_file");
            if (sampleFile && sampleFile->type == cJSON_String
                    && sampleFile->valuestring != NULL) {
                tstrncpy(g_Dbs.db[i].superTbls[j].sampleFile,
                        sampleFile->valuestring,
                        min(MAX_FILE_NAME_LEN,
                            strlen(sampleFile->valuestring) + 1));
            } else if (!sampleFile) {
                memset(g_Dbs.db[i].superTbls[j].sampleFile, 0,
                        MAX_FILE_NAME_LEN);
            } else {
                errorPrint("%s", "failed to read json, sample_file not found\n");
                goto PARSE_OVER;
            }

            cJSON *useSampleTs = cJSON_GetObjectItem(stbInfo, "use_sample_ts");
            if (useSampleTs && useSampleTs->type == cJSON_String
                    && useSampleTs->valuestring != NULL) {
                if (0 == strncasecmp(useSampleTs->valuestring, "yes", 3)) {
                    g_Dbs.db[i].superTbls[j].useSampleTs = true;
                } else if (0 == strncasecmp(useSampleTs->valuestring, "no", 2)){
                    g_Dbs.db[i].superTbls[j].useSampleTs = false;
                } else {
                    g_Dbs.db[i].superTbls[j].useSampleTs = false;
                }
            } else if (!useSampleTs) {
                g_Dbs.db[i].superTbls[j].useSampleTs = false;
            } else {
                errorPrint("%s", "failed to read json, use_sample_ts not found\n");
                goto PARSE_OVER;
            }

            cJSON *tagsFile = cJSON_GetObjectItem(stbInfo, "tags_file");
            if ((tagsFile && tagsFile->type == cJSON_String)
                    && (tagsFile->valuestring != NULL)) {
                tstrncpy(g_Dbs.db[i].superTbls[j].tagsFile,
                        tagsFile->valuestring, MAX_FILE_NAME_LEN);
                if (0 == g_Dbs.db[i].superTbls[j].tagsFile[0]) {
                    g_Dbs.db[i].superTbls[j].tagSource = 0;
                } else {
                    g_Dbs.db[i].superTbls[j].tagSource = 1;
                }
            } else if (!tagsFile) {
                memset(g_Dbs.db[i].superTbls[j].tagsFile, 0, MAX_FILE_NAME_LEN);
                g_Dbs.db[i].superTbls[j].tagSource = 0;
            } else {
                errorPrint("%s", "failed to read json, tags_file not found\n");
                goto PARSE_OVER;
            }

            cJSON* stbMaxSqlLen = cJSON_GetObjectItem(stbInfo, "max_sql_len");
            if (stbMaxSqlLen && stbMaxSqlLen->type == cJSON_Number) {
                int32_t len = stbMaxSqlLen->valueint;
                if (len > TSDB_MAX_ALLOWED_SQL_LEN) {
                    len = TSDB_MAX_ALLOWED_SQL_LEN;
                } else if (len < 5) {
                    len = 5;
                }
                g_Dbs.db[i].superTbls[j].maxSqlLen = len;
            } else if (!maxSqlLen) {
                g_Dbs.db[i].superTbls[j].maxSqlLen = g_args.max_sql_len;
            } else {
                errorPrint("%s", "failed to read json, stbMaxSqlLen input mistake\n");
                goto PARSE_OVER;
            }
            /*
               cJSON *multiThreadWriteOneTbl =
               cJSON_GetObjectItem(stbInfo, "multi_thread_write_one_tbl"); // no , yes
               if (multiThreadWriteOneTbl
               && multiThreadWriteOneTbl->type == cJSON_String
               && multiThreadWriteOneTbl->valuestring != NULL) {
               if (0 == strncasecmp(multiThreadWriteOneTbl->valuestring, "yes", 3)) {
               g_Dbs.db[i].superTbls[j].multiThreadWriteOneTbl = 1;
               } else {
               g_Dbs.db[i].superTbls[j].multiThreadWriteOneTbl = 0;
               }
               } else if (!multiThreadWriteOneTbl) {
               g_Dbs.db[i].superTbls[j].multiThreadWriteOneTbl = 0;
               } else {
               errorPrint("%s", "failed to read json, multiThreadWriteOneTbl not found\n");
               goto PARSE_OVER;
               }
               */
            cJSON* insertRows = cJSON_GetObjectItem(stbInfo, "insert_rows");
            if (insertRows && insertRows->type == cJSON_Number) {
                if (insertRows->valueint < 0) {
                    errorPrint("%s", "failed to read json, insert_rows input mistake\n");
                    goto PARSE_OVER;
                }
                g_Dbs.db[i].superTbls[j].insertRows = insertRows->valueint;
            } else if (!insertRows) {
                g_Dbs.db[i].superTbls[j].insertRows = 0x7FFFFFFFFFFFFFFF;
            } else {
                errorPrint("%s", "failed to read json, insert_rows input mistake\n");
                goto PARSE_OVER;
            }

            cJSON* stbInterlaceRows = cJSON_GetObjectItem(stbInfo, "interlace_rows");
            if (stbInterlaceRows && stbInterlaceRows->type == cJSON_Number) {
                if (stbInterlaceRows->valueint < 0) {
                    errorPrint("%s", "failed to read json, interlace rows input mistake\n");
                    goto PARSE_OVER;
                }
                g_Dbs.db[i].superTbls[j].interlaceRows = stbInterlaceRows->valueint;

                if (g_Dbs.db[i].superTbls[j].interlaceRows > g_Dbs.db[i].superTbls[j].insertRows) {
                    printf("NOTICE: db[%d].superTbl[%d]'s interlace rows value %u > insert_rows %"PRId64"\n\n",
                            i, j, g_Dbs.db[i].superTbls[j].interlaceRows,
                            g_Dbs.db[i].superTbls[j].insertRows);
                    printf("        interlace rows value will be set to insert_rows %"PRId64"\n\n",
                            g_Dbs.db[i].superTbls[j].insertRows);
                    prompt();
                    g_Dbs.db[i].superTbls[j].interlaceRows = g_Dbs.db[i].superTbls[j].insertRows;
                }
            } else if (!stbInterlaceRows) {
                g_Dbs.db[i].superTbls[j].interlaceRows = g_args.interlaceRows; // 0 means progressive mode, > 0 mean interlace mode. max value is less or equ num_of_records_per_req
            } else {
                errorPrint(
                        "%s", "failed to read json, interlace rows input mistake\n");
                goto PARSE_OVER;
            }

            cJSON* disorderRatio = cJSON_GetObjectItem(stbInfo, "disorder_ratio");
            if (disorderRatio && disorderRatio->type == cJSON_Number) {
                if (disorderRatio->valueint > 50)
                    disorderRatio->valueint = 50;

                if (disorderRatio->valueint < 0)
                    disorderRatio->valueint = 0;

                g_Dbs.db[i].superTbls[j].disorderRatio = disorderRatio->valueint;
            } else if (!disorderRatio) {
                g_Dbs.db[i].superTbls[j].disorderRatio = 0;
            } else {
                errorPrint("%s", "failed to read json, disorderRatio not found\n");
                goto PARSE_OVER;
            }

            cJSON* disorderRange = cJSON_GetObjectItem(stbInfo, "disorder_range");
            if (disorderRange && disorderRange->type == cJSON_Number) {
                g_Dbs.db[i].superTbls[j].disorderRange = disorderRange->valueint;
            } else if (!disorderRange) {
                g_Dbs.db[i].superTbls[j].disorderRange = DEFAULT_DISORDER_RANGE;
            } else {
                errorPrint("%s", "failed to read json, disorderRange not found\n");
                goto PARSE_OVER;
            }

            cJSON* insertInterval = cJSON_GetObjectItem(stbInfo, "insert_interval");
            if (insertInterval && insertInterval->type == cJSON_Number) {
                g_Dbs.db[i].superTbls[j].insertInterval = insertInterval->valueint;
                if (insertInterval->valueint < 0) {
                    errorPrint("%s", "failed to read json, insert_interval input mistake\n");
                    goto PARSE_OVER;
                }
            } else if (!insertInterval) {
                verbosePrint("%s() LN%d: stable insert interval be overrode by global %"PRIu64".\n",
                        __func__, __LINE__, g_args.insert_interval);
                g_Dbs.db[i].superTbls[j].insertInterval = g_args.insert_interval;
            } else {
                errorPrint("%s", "failed to read json, insert_interval input mistake\n");
                goto PARSE_OVER;
            }

            int retVal = getColumnAndTagTypeFromInsertJsonFile(
                    stbInfo, &g_Dbs.db[i].superTbls[j]);
            if (false == retVal) {
                goto PARSE_OVER;
            }
        }
    }

    ret = true;

PARSE_OVER:
    return ret;
}

static bool getMetaFromQueryJsonFile(cJSON* root) {
    bool  ret = false;

    cJSON* cfgdir = cJSON_GetObjectItem(root, "cfgdir");
    if (cfgdir && cfgdir->type == cJSON_String && cfgdir->valuestring != NULL) {
        tstrncpy(g_queryInfo.cfgDir, cfgdir->valuestring, MAX_FILE_NAME_LEN);
    }

    cJSON* host = cJSON_GetObjectItem(root, "host");
    if (host && host->type == cJSON_String && host->valuestring != NULL) {
        tstrncpy(g_queryInfo.host, host->valuestring, MAX_HOSTNAME_SIZE);
    } else if (!host) {
        tstrncpy(g_queryInfo.host, DEFAULT_HOST, MAX_HOSTNAME_SIZE);
    } else {
        errorPrint("%s", "failed to read json, host not found\n");
        goto PARSE_OVER;
    }

    cJSON* port = cJSON_GetObjectItem(root, "port");
    if (port && port->type == cJSON_Number) {
        g_queryInfo.port = port->valueint;
    } else if (!port) {
        g_queryInfo.port = DEFAULT_PORT;
    }

    cJSON* user = cJSON_GetObjectItem(root, "user");
    if (user && user->type == cJSON_String && user->valuestring != NULL) {
        tstrncpy(g_queryInfo.user, user->valuestring, MAX_USERNAME_SIZE);
    } else if (!user) {
        tstrncpy(g_queryInfo.user, TSDB_DEFAULT_USER, MAX_USERNAME_SIZE); ;
    }

    cJSON* password = cJSON_GetObjectItem(root, "password");
    if (password && password->type == cJSON_String && password->valuestring != NULL) {
        tstrncpy(g_queryInfo.password, password->valuestring, SHELL_MAX_PASSWORD_LEN);
    } else if (!password) {
        tstrncpy(g_queryInfo.password, TSDB_DEFAULT_PASS, SHELL_MAX_PASSWORD_LEN);;
    }

    cJSON *answerPrompt = cJSON_GetObjectItem(root, "confirm_parameter_prompt"); // yes, no,
    if (answerPrompt && answerPrompt->type == cJSON_String
            && answerPrompt->valuestring != NULL) {
        if (0 == strncasecmp(answerPrompt->valuestring, "yes", 3)) {
            g_args.answer_yes = false;
        } else if (0 == strncasecmp(answerPrompt->valuestring, "no", 2)) {
            g_args.answer_yes = true;
        } else {
            g_args.answer_yes = false;
        }
    } else if (!answerPrompt) {
        g_args.answer_yes = false;
    } else {
        errorPrint("%s", "failed to read json, confirm_parameter_prompt not found\n");
        goto PARSE_OVER;
    }

    cJSON* gQueryTimes = cJSON_GetObjectItem(root, "query_times");
    if (gQueryTimes && gQueryTimes->type == cJSON_Number) {
        if (gQueryTimes->valueint <= 0) {
            errorPrint("%s()", "failed to read json, query_times input mistake\n");
            goto PARSE_OVER;
        }
        g_args.query_times = gQueryTimes->valueint;
    } else if (!gQueryTimes) {
        g_args.query_times = DEFAULT_QUERY_TIME;
    } else {
        errorPrint("%s", "failed to read json, query_times input mistake\n");
        goto PARSE_OVER;
    }

    cJSON* dbs = cJSON_GetObjectItem(root, "databases");
    if (dbs && dbs->type == cJSON_String && dbs->valuestring != NULL) {
        tstrncpy(g_queryInfo.dbName, dbs->valuestring, TSDB_DB_NAME_LEN);
    } else if (!dbs) {
        errorPrint("%s", "failed to read json, databases not found\n");
        goto PARSE_OVER;
    }

    cJSON* queryMode = cJSON_GetObjectItem(root, "query_mode");
    if (queryMode
            && queryMode->type == cJSON_String
            && queryMode->valuestring != NULL) {
        tstrncpy(g_queryInfo.queryMode, queryMode->valuestring,
                min(SMALL_BUFF_LEN, strlen(queryMode->valuestring) + 1));
    } else if (!queryMode) {
        tstrncpy(g_queryInfo.queryMode, "taosc",
                min(SMALL_BUFF_LEN, strlen("taosc") + 1));
    } else {
        errorPrint("%s", "failed to read json, query_mode not found\n");
        goto PARSE_OVER;
    }

    // specified_table_query
    cJSON *specifiedQuery = cJSON_GetObjectItem(root, "specified_table_query");
    if (!specifiedQuery) {
        g_queryInfo.specifiedQueryInfo.concurrent = 1;
        g_queryInfo.specifiedQueryInfo.sqlCount = 0;
    } else if (specifiedQuery->type != cJSON_Object) {
        errorPrint("%s", "failed to read json, super_table_query not found\n");
        goto PARSE_OVER;
    } else {
        cJSON* queryInterval = cJSON_GetObjectItem(specifiedQuery, "query_interval");
        if (queryInterval && queryInterval->type == cJSON_Number) {
            g_queryInfo.specifiedQueryInfo.queryInterval = queryInterval->valueint;
        } else if (!queryInterval) {
            g_queryInfo.specifiedQueryInfo.queryInterval = 0;
        }

        cJSON* specifiedQueryTimes = cJSON_GetObjectItem(specifiedQuery,
                "query_times");
        if (specifiedQueryTimes && specifiedQueryTimes->type == cJSON_Number) {
            if (specifiedQueryTimes->valueint <= 0) {
                errorPrint(
                        "failed to read json, query_times: %"PRId64", need be a valid (>0) number\n",
                        specifiedQueryTimes->valueint);
                goto PARSE_OVER;

            }
            g_queryInfo.specifiedQueryInfo.queryTimes = specifiedQueryTimes->valueint;
        } else if (!specifiedQueryTimes) {
            g_queryInfo.specifiedQueryInfo.queryTimes = g_args.query_times;
        } else {
            errorPrint("%s() LN%d, failed to read json, query_times input mistake\n",
                    __func__, __LINE__);
            goto PARSE_OVER;
        }

        cJSON* concurrent = cJSON_GetObjectItem(specifiedQuery, "concurrent");
        if (concurrent && concurrent->type == cJSON_Number) {
            if (concurrent->valueint <= 0) {
                errorPrint(
                        "query sqlCount %d or concurrent %d is not correct.\n",
                        g_queryInfo.specifiedQueryInfo.sqlCount,
                        g_queryInfo.specifiedQueryInfo.concurrent);
                goto PARSE_OVER;
            }
            g_queryInfo.specifiedQueryInfo.concurrent = concurrent->valueint;
        } else if (!concurrent) {
            g_queryInfo.specifiedQueryInfo.concurrent = 1;
        }

        cJSON* specifiedAsyncMode = cJSON_GetObjectItem(specifiedQuery, "mode");
        if (specifiedAsyncMode && specifiedAsyncMode->type == cJSON_String
                && specifiedAsyncMode->valuestring != NULL) {
            if (0 == strcmp("sync", specifiedAsyncMode->valuestring)) {
                g_queryInfo.specifiedQueryInfo.asyncMode = SYNC_MODE;
            } else if (0 == strcmp("async", specifiedAsyncMode->valuestring)) {
                g_queryInfo.specifiedQueryInfo.asyncMode = ASYNC_MODE;
            } else {
                errorPrint("%s", "failed to read json, async mode input error\n");
                goto PARSE_OVER;
            }
        } else {
            g_queryInfo.specifiedQueryInfo.asyncMode = SYNC_MODE;
        }

        cJSON* interval = cJSON_GetObjectItem(specifiedQuery, "interval");
        if (interval && interval->type == cJSON_Number) {
            g_queryInfo.specifiedQueryInfo.subscribeInterval = interval->valueint;
        } else if (!interval) {
            //printf("failed to read json, subscribe interval no found\n");
            //goto PARSE_OVER;
            g_queryInfo.specifiedQueryInfo.subscribeInterval = DEFAULT_SUB_INTERVAL;
        }

        cJSON* restart = cJSON_GetObjectItem(specifiedQuery, "restart");
        if (restart && restart->type == cJSON_String && restart->valuestring != NULL) {
            if (0 == strcmp("yes", restart->valuestring)) {
                g_queryInfo.specifiedQueryInfo.subscribeRestart = true;
            } else if (0 == strcmp("no", restart->valuestring)) {
                g_queryInfo.specifiedQueryInfo.subscribeRestart = false;
            } else {
                errorPrint("%s", "failed to read json, subscribe restart error\n");
                goto PARSE_OVER;
            }
        } else {
            g_queryInfo.specifiedQueryInfo.subscribeRestart = true;
        }

        cJSON* keepProgress = cJSON_GetObjectItem(specifiedQuery, "keepProgress");
        if (keepProgress
                && keepProgress->type == cJSON_String
                && keepProgress->valuestring != NULL) {
            if (0 == strcmp("yes", keepProgress->valuestring)) {
                g_queryInfo.specifiedQueryInfo.subscribeKeepProgress = 1;
            } else if (0 == strcmp("no", keepProgress->valuestring)) {
                g_queryInfo.specifiedQueryInfo.subscribeKeepProgress = 0;
            } else {
                errorPrint("%s", "failed to read json, subscribe keepProgress error\n");
                goto PARSE_OVER;
            }
        } else {
            g_queryInfo.specifiedQueryInfo.subscribeKeepProgress = 0;
        }

        // sqls
        cJSON* specifiedSqls = cJSON_GetObjectItem(specifiedQuery, "sqls");
        if (!specifiedSqls) {
            g_queryInfo.specifiedQueryInfo.sqlCount = 0;
        } else if (specifiedSqls->type != cJSON_Array) {
            errorPrint("%s", "failed to read json, super sqls not found\n");
            goto PARSE_OVER;
        } else {
            int superSqlSize = cJSON_GetArraySize(specifiedSqls);
            if (superSqlSize * g_queryInfo.specifiedQueryInfo.concurrent
                    > MAX_QUERY_SQL_COUNT) {
                errorPrint("failed to read json, query sql(%d) * concurrent(%d) overflow, max is %d\n",
                        superSqlSize,
                        g_queryInfo.specifiedQueryInfo.concurrent,
                        MAX_QUERY_SQL_COUNT);
                goto PARSE_OVER;
            }

            g_queryInfo.specifiedQueryInfo.sqlCount = superSqlSize;
            for (int j = 0; j < superSqlSize; ++j) {
                cJSON* sql = cJSON_GetArrayItem(specifiedSqls, j);
                if (sql == NULL) continue;

                cJSON *sqlStr = cJSON_GetObjectItem(sql, "sql");
                if (!sqlStr || sqlStr->type != cJSON_String || sqlStr->valuestring == NULL) {
                    errorPrint("%s", "failed to read json, sql not found\n");
                    goto PARSE_OVER;
                }
                tstrncpy(g_queryInfo.specifiedQueryInfo.sql[j],
                        sqlStr->valuestring, BUFFER_SIZE);

                // default value is -1, which mean infinite loop
                g_queryInfo.specifiedQueryInfo.endAfterConsume[j] = -1;
                cJSON* endAfterConsume =
                    cJSON_GetObjectItem(specifiedQuery, "endAfterConsume");
                if (endAfterConsume
                        && endAfterConsume->type == cJSON_Number) {
                    g_queryInfo.specifiedQueryInfo.endAfterConsume[j]
                        = endAfterConsume->valueint;
                }
                if (g_queryInfo.specifiedQueryInfo.endAfterConsume[j] < -1)
                    g_queryInfo.specifiedQueryInfo.endAfterConsume[j] = -1;

                g_queryInfo.specifiedQueryInfo.resubAfterConsume[j] = -1;
                cJSON* resubAfterConsume =
                    cJSON_GetObjectItem(specifiedQuery, "resubAfterConsume");
                if ((resubAfterConsume)
                        && (resubAfterConsume->type == cJSON_Number)
                        && (resubAfterConsume->valueint >= 0)) {
                    g_queryInfo.specifiedQueryInfo.resubAfterConsume[j]
                        = resubAfterConsume->valueint;
                }

                if (g_queryInfo.specifiedQueryInfo.resubAfterConsume[j] < -1)
                    g_queryInfo.specifiedQueryInfo.resubAfterConsume[j] = -1;

                cJSON *result = cJSON_GetObjectItem(sql, "result");
                if ((NULL != result) && (result->type == cJSON_String)
                        && (result->valuestring != NULL)) {
                    tstrncpy(g_queryInfo.specifiedQueryInfo.result[j],
                            result->valuestring, MAX_FILE_NAME_LEN);
                } else if (NULL == result) {
                    memset(g_queryInfo.specifiedQueryInfo.result[j],
                            0, MAX_FILE_NAME_LEN);
                } else {
                    errorPrint("%s",
                            "failed to read json, super query result file not found\n");
                    goto PARSE_OVER;
                }
            }
        }
    }

    // super_table_query
    cJSON *superQuery = cJSON_GetObjectItem(root, "super_table_query");
    if (!superQuery) {
        g_queryInfo.superQueryInfo.threadCnt = 1;
        g_queryInfo.superQueryInfo.sqlCount = 0;
    } else if (superQuery->type != cJSON_Object) {
        errorPrint("%s", "failed to read json, sub_table_query not found\n");
        ret = true;
        goto PARSE_OVER;
    } else {
        cJSON* subrate = cJSON_GetObjectItem(superQuery, "query_interval");
        if (subrate && subrate->type == cJSON_Number) {
            g_queryInfo.superQueryInfo.queryInterval = subrate->valueint;
        } else if (!subrate) {
            g_queryInfo.superQueryInfo.queryInterval = 0;
        }

        cJSON* superQueryTimes = cJSON_GetObjectItem(superQuery, "query_times");
        if (superQueryTimes && superQueryTimes->type == cJSON_Number) {
            if (superQueryTimes->valueint <= 0) {
                errorPrint("failed to read json, query_times: %"PRId64", need be a valid (>0) number\n",
                        superQueryTimes->valueint);
                goto PARSE_OVER;
            }
            g_queryInfo.superQueryInfo.queryTimes = superQueryTimes->valueint;
        } else if (!superQueryTimes) {
            g_queryInfo.superQueryInfo.queryTimes = g_args.query_times;
        } else {
            errorPrint("%s", "failed to read json, query_times input mistake\n");
            goto PARSE_OVER;
        }

        cJSON* threads = cJSON_GetObjectItem(superQuery, "threads");
        if (threads && threads->type == cJSON_Number) {
            if (threads->valueint <= 0) {
                errorPrint("%s", "failed to read json, threads input mistake\n");
                goto PARSE_OVER;

            }
            g_queryInfo.superQueryInfo.threadCnt = threads->valueint;
        } else if (!threads) {
            g_queryInfo.superQueryInfo.threadCnt = DEFAULT_NTHREADS;
        }

        //cJSON* subTblCnt = cJSON_GetObjectItem(superQuery, "childtable_count");
        //if (subTblCnt && subTblCnt->type == cJSON_Number) {
        //  g_queryInfo.superQueryInfo.childTblCount = subTblCnt->valueint;
        //} else if (!subTblCnt) {
        //  g_queryInfo.superQueryInfo.childTblCount = 0;
        //}

        cJSON* stblname = cJSON_GetObjectItem(superQuery, "stblname");
        if (stblname && stblname->type == cJSON_String
                && stblname->valuestring != NULL) {
            tstrncpy(g_queryInfo.superQueryInfo.stbName, stblname->valuestring,
                    TSDB_TABLE_NAME_LEN);
        } else {
            errorPrint("%s", "failed to read json, super table name input error\n");
            goto PARSE_OVER;
        }

        cJSON* superAsyncMode = cJSON_GetObjectItem(superQuery, "mode");
        if (superAsyncMode && superAsyncMode->type == cJSON_String
                && superAsyncMode->valuestring != NULL) {
            if (0 == strcmp("sync", superAsyncMode->valuestring)) {
                g_queryInfo.superQueryInfo.asyncMode = SYNC_MODE;
            } else if (0 == strcmp("async", superAsyncMode->valuestring)) {
                g_queryInfo.superQueryInfo.asyncMode = ASYNC_MODE;
            } else {
                errorPrint("%s", "failed to read json, async mode input error\n");
                goto PARSE_OVER;
            }
        } else {
            g_queryInfo.superQueryInfo.asyncMode = SYNC_MODE;
        }

        cJSON* superInterval = cJSON_GetObjectItem(superQuery, "interval");
        if (superInterval && superInterval->type == cJSON_Number) {
            if (superInterval->valueint < 0) {
                errorPrint("%s", "failed to read json, interval input mistake\n");
                goto PARSE_OVER;
            }
            g_queryInfo.superQueryInfo.subscribeInterval = superInterval->valueint;
        } else if (!superInterval) {
            //printf("failed to read json, subscribe interval no found\n");
            //goto PARSE_OVER;
            g_queryInfo.superQueryInfo.subscribeInterval = DEFAULT_QUERY_INTERVAL;
        }

        cJSON* subrestart = cJSON_GetObjectItem(superQuery, "restart");
        if (subrestart && subrestart->type == cJSON_String
                && subrestart->valuestring != NULL) {
            if (0 == strcmp("yes", subrestart->valuestring)) {
                g_queryInfo.superQueryInfo.subscribeRestart = true;
            } else if (0 == strcmp("no", subrestart->valuestring)) {
                g_queryInfo.superQueryInfo.subscribeRestart = false;
            } else {
                errorPrint("%s", "failed to read json, subscribe restart error\n");
                goto PARSE_OVER;
            }
        } else {
            g_queryInfo.superQueryInfo.subscribeRestart = true;
        }

        cJSON* superkeepProgress = cJSON_GetObjectItem(superQuery, "keepProgress");
        if (superkeepProgress &&
                superkeepProgress->type == cJSON_String
                && superkeepProgress->valuestring != NULL) {
            if (0 == strcmp("yes", superkeepProgress->valuestring)) {
                g_queryInfo.superQueryInfo.subscribeKeepProgress = 1;
            } else if (0 == strcmp("no", superkeepProgress->valuestring)) {
                g_queryInfo.superQueryInfo.subscribeKeepProgress = 0;
            } else {
                errorPrint("%s",
                        "failed to read json, subscribe super table keepProgress error\n");
                goto PARSE_OVER;
            }
        } else {
            g_queryInfo.superQueryInfo.subscribeKeepProgress = 0;
        }

        // default value is -1, which mean do not resub
        g_queryInfo.superQueryInfo.endAfterConsume = -1;
        cJSON* superEndAfterConsume =
            cJSON_GetObjectItem(superQuery, "endAfterConsume");
        if (superEndAfterConsume
                && superEndAfterConsume->type == cJSON_Number) {
            g_queryInfo.superQueryInfo.endAfterConsume =
                superEndAfterConsume->valueint;
        }
        if (g_queryInfo.superQueryInfo.endAfterConsume < -1)
            g_queryInfo.superQueryInfo.endAfterConsume = -1;

        // default value is -1, which mean do not resub
        g_queryInfo.superQueryInfo.resubAfterConsume = -1;
        cJSON* superResubAfterConsume =
            cJSON_GetObjectItem(superQuery, "resubAfterConsume");
        if ((superResubAfterConsume)
                && (superResubAfterConsume->type == cJSON_Number)
                && (superResubAfterConsume->valueint >= 0)) {
            g_queryInfo.superQueryInfo.resubAfterConsume =
                superResubAfterConsume->valueint;
        }
        if (g_queryInfo.superQueryInfo.resubAfterConsume < -1)
            g_queryInfo.superQueryInfo.resubAfterConsume = -1;

        // supert table sqls
        cJSON* superSqls = cJSON_GetObjectItem(superQuery, "sqls");
        if (!superSqls) {
            g_queryInfo.superQueryInfo.sqlCount = 0;
        } else if (superSqls->type != cJSON_Array) {
            errorPrint("%s", "failed to read json, super sqls not found\n");
            goto PARSE_OVER;
        } else {
            int superSqlSize = cJSON_GetArraySize(superSqls);
            if (superSqlSize > MAX_QUERY_SQL_COUNT) {
                errorPrint("failed to read json, query sql size overflow, max is %d\n",
                        MAX_QUERY_SQL_COUNT);
                goto PARSE_OVER;
            }

            g_queryInfo.superQueryInfo.sqlCount = superSqlSize;
            for (int j = 0; j < superSqlSize; ++j) {
                cJSON* sql = cJSON_GetArrayItem(superSqls, j);
                if (sql == NULL) continue;

                cJSON *sqlStr = cJSON_GetObjectItem(sql, "sql");
                if (!sqlStr || sqlStr->type != cJSON_String
                        || sqlStr->valuestring == NULL) {
                    errorPrint("%s", "failed to read json, sql not found\n");
                    goto PARSE_OVER;
                }
                tstrncpy(g_queryInfo.superQueryInfo.sql[j], sqlStr->valuestring,
                        BUFFER_SIZE);

                cJSON *result = cJSON_GetObjectItem(sql, "result");
                if (result != NULL && result->type == cJSON_String
                        && result->valuestring != NULL) {
                    tstrncpy(g_queryInfo.superQueryInfo.result[j],
                            result->valuestring, MAX_FILE_NAME_LEN);
                } else if (NULL == result) {
                    memset(g_queryInfo.superQueryInfo.result[j], 0, MAX_FILE_NAME_LEN);
                }  else {
                    errorPrint("%s", "failed to read json, sub query result file not found\n");
                    goto PARSE_OVER;
                }
            }
        }
    }

    ret = true;

PARSE_OVER:
    return ret;
}

static bool getInfoFromJsonFile(char* file) {
    debugPrint("%s %d %s\n", __func__, __LINE__, file);

    FILE *fp = fopen(file, "r");
    if (!fp) {
        errorPrint("failed to read %s, reason:%s\n", file, strerror(errno));
        return false;
    }

    bool  ret = false;
    int   maxLen = MAX_JSON_BUFF;
    char *content = calloc(1, maxLen + 1);
    int   len = fread(content, 1, maxLen, fp);
    if (len <= 0) {
        free(content);
        fclose(fp);
        errorPrint("failed to read %s, content is null", file);
        return false;
    }

    content[len] = 0;
    cJSON* root = cJSON_Parse(content);
    if (root == NULL) {
        errorPrint("failed to cjson parse %s, invalid json format\n", file);
        goto PARSE_OVER;
    }

    cJSON* filetype = cJSON_GetObjectItem(root, "filetype");
    if (filetype && filetype->type == cJSON_String && filetype->valuestring != NULL) {
        if (0 == strcasecmp("insert", filetype->valuestring)) {
            g_args.test_mode = INSERT_TEST;
        } else if (0 == strcasecmp("query", filetype->valuestring)) {
            g_args.test_mode = QUERY_TEST;
        } else if (0 == strcasecmp("subscribe", filetype->valuestring)) {
            g_args.test_mode = SUBSCRIBE_TEST;
        } else {
            errorPrint("%s", "failed to read json, filetype not support\n");
            goto PARSE_OVER;
        }
    } else if (!filetype) {
        g_args.test_mode = INSERT_TEST;
    } else {
        errorPrint("%s", "failed to read json, filetype not found\n");
        goto PARSE_OVER;
    }

    if (INSERT_TEST == g_args.test_mode) {
        memset(&g_Dbs, 0, sizeof(SDbs));
        g_Dbs.use_metric = g_args.use_metric;
        ret = getMetaFromInsertJsonFile(root);
    } else if ((QUERY_TEST == g_args.test_mode)
            || (SUBSCRIBE_TEST == g_args.test_mode)) {
        memset(&g_queryInfo, 0, sizeof(SQueryMetaInfo));
        ret = getMetaFromQueryJsonFile(root);
    } else {
        errorPrint("%s",
                "input json file type error! please input correct file type: insert or query or subscribe\n");
        goto PARSE_OVER;
    }

PARSE_OVER:
    free(content);
    cJSON_Delete(root);
    fclose(fp);
    return ret;
}

static int prepareSampleData() {
    for (int i = 0; i < g_Dbs.dbCount; i++) {
        for (int j = 0; j < g_Dbs.db[i].superTblCount; j++) {
            if (g_Dbs.db[i].superTbls[j].tagsFile[0] != 0) {
                if (readTagFromCsvFileToMem(&g_Dbs.db[i].superTbls[j]) != 0) {
                    return -1;
                }
            }
        }
    }

    return 0;
}

static void postFreeResource() {
    tmfclose(g_fpOfInsertResult);

    for (int i = 0; i < g_Dbs.dbCount; i++) {
        for (uint64_t j = 0; j < g_Dbs.db[i].superTblCount; j++) {
            if (0 != g_Dbs.db[i].superTbls[j].colsOfCreateChildTable) {
                tmfree(g_Dbs.db[i].superTbls[j].colsOfCreateChildTable);
                g_Dbs.db[i].superTbls[j].colsOfCreateChildTable = NULL;
            }
            if (0 != g_Dbs.db[i].superTbls[j].sampleDataBuf) {
                tmfree(g_Dbs.db[i].superTbls[j].sampleDataBuf);
                g_Dbs.db[i].superTbls[j].sampleDataBuf = NULL;
            }

#if STMT_BIND_PARAM_BATCH == 1
            for (int c = 0;
                    c < g_Dbs.db[i].superTbls[j].columnCount; c ++) {

                if (g_Dbs.db[i].superTbls[j].sampleBindBatchArray) {

                    tmfree((char *)((uintptr_t)*(uintptr_t*)(
                                    g_Dbs.db[i].superTbls[j].sampleBindBatchArray
                                    + sizeof(char*) * c)));
                }
            }
            tmfree(g_Dbs.db[i].superTbls[j].sampleBindBatchArray);
#endif
            if (0 != g_Dbs.db[i].superTbls[j].tagDataBuf) {
                tmfree(g_Dbs.db[i].superTbls[j].tagDataBuf);
                g_Dbs.db[i].superTbls[j].tagDataBuf = NULL;
            }
            if (0 != g_Dbs.db[i].superTbls[j].childTblName) {
                tmfree(g_Dbs.db[i].superTbls[j].childTblName);
                g_Dbs.db[i].superTbls[j].childTblName = NULL;
            }
        }
        tmfree(g_Dbs.db[i].superTbls);
    }
    tmfree(g_Dbs.db);
    tmfree(g_randbool_buff);
    tmfree(g_randint_buff);
    tmfree(g_rand_voltage_buff);
    tmfree(g_randbigint_buff);
    tmfree(g_randsmallint_buff);
    tmfree(g_randtinyint_buff);
    tmfree(g_randfloat_buff);
    tmfree(g_rand_current_buff);
    tmfree(g_rand_phase_buff);

    tmfree(g_sampleDataBuf);

#if STMT_BIND_PARAM_BATCH == 1
    for (int l = 0;
             l < g_args.columnCount; l ++) {
        if (g_sampleBindBatchArray) {
            tmfree((char *)((uintptr_t)*(uintptr_t*)(
                            g_sampleBindBatchArray
                            + sizeof(char*) * l)));
        }
    }
    tmfree(g_sampleBindBatchArray);

#endif
}

static int getRowDataFromSample(
        char* dataBuf, int64_t maxLen, int64_t timestamp,
        SSuperTable* stbInfo, int64_t* sampleUsePos)
{
    if ((*sampleUsePos) == MAX_SAMPLES) {
        *sampleUsePos = 0;
    }

    int    dataLen = 0;
    if(stbInfo->useSampleTs) {
        dataLen += snprintf(dataBuf + dataLen, maxLen - dataLen,
            "(%s",
            stbInfo->sampleDataBuf
            + stbInfo->lenOfOneRow * (*sampleUsePos));
    } else {
        dataLen += snprintf(dataBuf + dataLen, maxLen - dataLen,
            "(%" PRId64 ", ", timestamp);
        dataLen += snprintf(dataBuf + dataLen, maxLen - dataLen,
            "%s",
            stbInfo->sampleDataBuf
            + stbInfo->lenOfOneRow * (*sampleUsePos));
    }
<<<<<<< HEAD

=======
    
>>>>>>> 92615c6d
    dataLen += snprintf(dataBuf + dataLen, maxLen - dataLen, ")");

    (*sampleUsePos)++;

    return dataLen;
}

static int64_t generateStbRowData(
        SSuperTable* stbInfo,
        char* recBuf,
        int64_t remainderBufLen,
        int64_t timestamp)
{
    int64_t   dataLen = 0;
    char  *pstr = recBuf;
    int64_t maxLen = MAX_DATA_SIZE;
    int tmpLen;

    dataLen += snprintf(pstr + dataLen, maxLen - dataLen,
            "(%" PRId64 "", timestamp);

    for (int i = 0; i < stbInfo->columnCount; i++) {
        tstrncpy(pstr + dataLen, ",", 2);
        dataLen += 1;

        if ((stbInfo->columns[i].data_type == TSDB_DATA_TYPE_BINARY)
                || (stbInfo->columns[i].data_type == TSDB_DATA_TYPE_NCHAR)) {
            if (stbInfo->columns[i].dataLen > TSDB_MAX_BINARY_LEN) {
                errorPrint2("binary or nchar length overflow, max size:%u\n",
                        (uint32_t)TSDB_MAX_BINARY_LEN);
                return -1;
            }

            if ((stbInfo->columns[i].dataLen + 1) >
                    /* need count 3 extra chars \', \', and , */
                    (remainderBufLen - dataLen - 3)) {
                return 0;
            }
            char* buf = (char*)calloc(stbInfo->columns[i].dataLen+1, 1);
            if (NULL == buf) {
                errorPrint2("calloc failed! size:%d\n", stbInfo->columns[i].dataLen);
                return -1;
            }
            rand_string(buf, stbInfo->columns[i].dataLen);
            dataLen += snprintf(pstr + dataLen, maxLen - dataLen, "\'%s\'", buf);
            tmfree(buf);

        } else {
            char *tmp = NULL;
            switch(stbInfo->columns[i].data_type) {
                case TSDB_DATA_TYPE_INT:
                    if ((g_args.demo_mode) && (i == 1)) {
                        tmp = demo_voltage_int_str();
                    } else {
                        tmp = rand_int_str();
                    }
                    tmpLen = strlen(tmp);
                    tstrncpy(pstr + dataLen, tmp, min(tmpLen + 1, INT_BUFF_LEN));
                    break;

                case TSDB_DATA_TYPE_UINT:
                    tmp = rand_uint_str();
                    tmpLen = strlen(tmp);
                    tstrncpy(pstr + dataLen, tmp, min(tmpLen + 1, INT_BUFF_LEN));
                    break;

                case TSDB_DATA_TYPE_BIGINT:
                    tmp = rand_bigint_str();
                    tmpLen = strlen(tmp);
                    tstrncpy(pstr + dataLen, tmp, min(tmpLen + 1, BIGINT_BUFF_LEN));
                    break;

                case TSDB_DATA_TYPE_UBIGINT:
                    tmp = rand_ubigint_str();
                    tmpLen = strlen(tmp);
                    tstrncpy(pstr + dataLen, tmp, min(tmpLen + 1, BIGINT_BUFF_LEN));
                    break;

                case TSDB_DATA_TYPE_FLOAT:
                    if (g_args.demo_mode) {
                        if (i == 0) {
                            tmp = demo_current_float_str();
                        } else {
                            tmp = demo_phase_float_str();
                        }
                    } else {
                        tmp = rand_float_str();
                    }
                    tmpLen = strlen(tmp);
                    tstrncpy(pstr + dataLen, tmp, min(tmpLen + 1, FLOAT_BUFF_LEN));
                    break;

                case TSDB_DATA_TYPE_DOUBLE:
                    tmp = rand_double_str();
                    tmpLen = strlen(tmp);
                    tstrncpy(pstr + dataLen, tmp, min(tmpLen + 1, DOUBLE_BUFF_LEN));
                    break;

                case TSDB_DATA_TYPE_SMALLINT:
                    tmp = rand_smallint_str();
                    tmpLen = strlen(tmp);
                    tstrncpy(pstr + dataLen, tmp, min(tmpLen + 1, SMALLINT_BUFF_LEN));
                    break;

                case TSDB_DATA_TYPE_USMALLINT:
                    tmp = rand_usmallint_str();
                    tmpLen = strlen(tmp);
                    tstrncpy(pstr + dataLen, tmp, min(tmpLen + 1, SMALLINT_BUFF_LEN));
                    break;

                case TSDB_DATA_TYPE_TINYINT:
                    tmp = rand_tinyint_str();
                    tmpLen = strlen(tmp);
                    tstrncpy(pstr + dataLen, tmp, min(tmpLen + 1, TINYINT_BUFF_LEN));
                    break;

                case TSDB_DATA_TYPE_UTINYINT:
                    tmp = rand_utinyint_str();
                    tmpLen = strlen(tmp);
                    tstrncpy(pstr + dataLen, tmp, min(tmpLen + 1, TINYINT_BUFF_LEN));
                    break;

                case TSDB_DATA_TYPE_BOOL:
                    tmp = rand_bool_str();
                    tmpLen = strlen(tmp);
                    tstrncpy(pstr + dataLen, tmp, min(tmpLen + 1, BOOL_BUFF_LEN));
                    break;

                case TSDB_DATA_TYPE_TIMESTAMP:
                    tmp = rand_bigint_str();
                    tmpLen = strlen(tmp);
                    tstrncpy(pstr + dataLen, tmp, min(tmpLen + 1, BIGINT_BUFF_LEN));
                    break;

                case TSDB_DATA_TYPE_NULL:
                    break;

                default:
                    errorPrint2("Not support data type: %s\n",
                            stbInfo->columns[i].dataType);
                    exit(EXIT_FAILURE);
            }
            if (tmp) {
                dataLen += tmpLen;
            }
        }

        if (dataLen > (remainderBufLen - (128)))
            return 0;
    }

    dataLen += snprintf(pstr + dataLen, 2, ")");

    verbosePrint("%s() LN%d, dataLen:%"PRId64"\n", __func__, __LINE__, dataLen);
    verbosePrint("%s() LN%d, recBuf:\n\t%s\n", __func__, __LINE__, recBuf);

    return strlen(recBuf);
}

static int64_t generateData(char *recBuf, char *data_type,
        int64_t timestamp, int lenOfBinary) {
    memset(recBuf, 0, MAX_DATA_SIZE);
    char *pstr = recBuf;
    pstr += sprintf(pstr, "(%"PRId64"", timestamp);

    int columnCount = g_args.columnCount;

    bool b;
    char *s;
    for (int i = 0; i < columnCount; i++) {
        switch (data_type[i]) {
            case TSDB_DATA_TYPE_TINYINT:
                pstr += sprintf(pstr, ",%d", rand_tinyint() );
                break;

            case TSDB_DATA_TYPE_SMALLINT:
                pstr += sprintf(pstr, ",%d", rand_smallint());
                break;

            case TSDB_DATA_TYPE_INT:
                pstr += sprintf(pstr, ",%d", rand_int());
                break;

            case TSDB_DATA_TYPE_BIGINT:
                pstr += sprintf(pstr, ",%"PRId64"", rand_bigint());
                break;

            case TSDB_DATA_TYPE_TIMESTAMP:
                pstr += sprintf(pstr, ",%"PRId64"", rand_bigint());
                break;

            case TSDB_DATA_TYPE_FLOAT:
                pstr += sprintf(pstr, ",%10.4f", rand_float());
                break;

            case TSDB_DATA_TYPE_DOUBLE:
                pstr += sprintf(pstr, ",%20.8f", rand_double());
                break;

            case TSDB_DATA_TYPE_BOOL:
                b = rand_bool() & 1;
                pstr += sprintf(pstr, ",%s", b ? "true" : "false");
                break;

            case TSDB_DATA_TYPE_BINARY:
                s = malloc(lenOfBinary + 1);
                if (s == NULL) {
                    errorPrint2("%s() LN%d, memory allocation %d bytes failed\n",
                            __func__, __LINE__, lenOfBinary + 1);
                    exit(EXIT_FAILURE);
                }
                rand_string(s, lenOfBinary);
                pstr += sprintf(pstr, ",\"%s\"", s);
                free(s);
                break;

            case TSDB_DATA_TYPE_NCHAR:
                s = malloc(lenOfBinary + 1);
                if (s == NULL) {
                    errorPrint2("%s() LN%d, memory allocation %d bytes failed\n",
                            __func__, __LINE__, lenOfBinary + 1);
                    exit(EXIT_FAILURE);
                }
                rand_string(s, lenOfBinary);
                pstr += sprintf(pstr, ",\"%s\"", s);
                free(s);
                break;

            case TSDB_DATA_TYPE_UTINYINT:
                pstr += sprintf(pstr, ",%d", rand_utinyint() );
                break;

            case TSDB_DATA_TYPE_USMALLINT:
                pstr += sprintf(pstr, ",%d", rand_usmallint());
                break;

            case TSDB_DATA_TYPE_UINT:
                pstr += sprintf(pstr, ",%d", rand_uint());
                break;

            case TSDB_DATA_TYPE_UBIGINT:
                pstr += sprintf(pstr, ",%"PRId64"", rand_ubigint());
                break;

            case TSDB_DATA_TYPE_NULL:
                break;

            default:
                errorPrint2("%s() LN%d, Unknown data type %d\n",
                        __func__, __LINE__,
                        data_type[i]);
                exit(EXIT_FAILURE);
        }

        if (strlen(recBuf) > MAX_DATA_SIZE) {
            ERROR_EXIT("column length too long, abort");
        }
    }

    pstr += sprintf(pstr, ")");

    verbosePrint("%s() LN%d, recBuf:\n\t%s\n", __func__, __LINE__, recBuf);

    return (int32_t)strlen(recBuf);
}

static int generateSampleFromRand(
        char *sampleDataBuf,
        uint64_t lenOfOneRow,
        int columnCount,
        StrColumn *columns
        )
{
    char data[MAX_DATA_SIZE];
    memset(data, 0, MAX_DATA_SIZE);

    char *buff = malloc(lenOfOneRow);
    if (NULL == buff) {
        errorPrint2("%s() LN%d, memory allocation %"PRIu64" bytes failed\n",
                __func__, __LINE__, lenOfOneRow);
        exit(EXIT_FAILURE);
    }

    for (int i=0; i < MAX_SAMPLES; i++) {
        uint64_t pos = 0;
        memset(buff, 0, lenOfOneRow);

        for (int c = 0; c < columnCount; c++) {
            char *tmp = NULL;

            uint32_t dataLen;
            char data_type = (columns)?(columns[c].data_type):g_args.data_type[c];

            switch(data_type) {
                case TSDB_DATA_TYPE_BINARY:
                    dataLen = (columns)?columns[c].dataLen:g_args.binwidth;
                    rand_string(data, dataLen);
                    pos += sprintf(buff + pos, "%s,", data);
                    break;

                case TSDB_DATA_TYPE_NCHAR:
                    dataLen = (columns)?columns[c].dataLen:g_args.binwidth;
                    rand_string(data, dataLen - 1);
                    pos += sprintf(buff + pos, "%s,", data);
                    break;

                case TSDB_DATA_TYPE_INT:
                    if ((g_args.demo_mode) && (c == 1)) {
                        tmp = demo_voltage_int_str();
                    } else {
                        tmp = rand_int_str();
                    }
                    pos += sprintf(buff + pos, "%s,", tmp);
                    break;

                case TSDB_DATA_TYPE_UINT:
                    pos += sprintf(buff + pos, "%s,", rand_uint_str());
                    break;

                case TSDB_DATA_TYPE_BIGINT:
                    pos += sprintf(buff + pos, "%s,", rand_bigint_str());
                    break;

                case TSDB_DATA_TYPE_UBIGINT:
                    pos += sprintf(buff + pos, "%s,", rand_ubigint_str());
                    break;

                case TSDB_DATA_TYPE_FLOAT:
                    if (g_args.demo_mode) {
                        if (c == 0) {
                            tmp = demo_current_float_str();
                        } else {
                            tmp = demo_phase_float_str();
                        }
                    } else {
                        tmp = rand_float_str();
                    }
                    pos += sprintf(buff + pos, "%s,", tmp);
                    break;

                case TSDB_DATA_TYPE_DOUBLE:
                    pos += sprintf(buff + pos, "%s,", rand_double_str());
                    break;

                case TSDB_DATA_TYPE_SMALLINT:
                    pos += sprintf(buff + pos, "%s,", rand_smallint_str());
                    break;

                case TSDB_DATA_TYPE_USMALLINT:
                    pos += sprintf(buff + pos, "%s,", rand_usmallint_str());
                    break;

                case TSDB_DATA_TYPE_TINYINT:
                    pos += sprintf(buff + pos, "%s,", rand_tinyint_str());
                    break;

                case TSDB_DATA_TYPE_UTINYINT:
                    pos += sprintf(buff + pos, "%s,", rand_utinyint_str());
                    break;

                case TSDB_DATA_TYPE_BOOL:
                    pos += sprintf(buff + pos, "%s,", rand_bool_str());
                    break;

                case TSDB_DATA_TYPE_TIMESTAMP:
                    pos += sprintf(buff + pos, "%s,", rand_bigint_str());
                    break;

                case TSDB_DATA_TYPE_NULL:
                    break;

                default:
                    errorPrint2("%s() LN%d, Unknown data type %s\n",
                            __func__, __LINE__,
                            (columns)?(columns[c].dataType):g_args.dataType[c]);
                    exit(EXIT_FAILURE);
            }
        }

        *(buff + pos - 1) = 0;
        memcpy(sampleDataBuf + i * lenOfOneRow, buff, pos);
    }

    free(buff);
    return 0;
}

static int generateSampleFromRandForNtb()
{
    return generateSampleFromRand(
            g_sampleDataBuf,
            g_args.lenOfOneRow,
            g_args.columnCount,
            NULL);
}

static int generateSampleFromRandForStb(SSuperTable *stbInfo)
{
    return generateSampleFromRand(
            stbInfo->sampleDataBuf,
            stbInfo->lenOfOneRow,
            stbInfo->columnCount,
            stbInfo->columns);
}

static int prepareSampleForNtb() {
    g_sampleDataBuf = calloc(g_args.lenOfOneRow * MAX_SAMPLES, 1);
    if (NULL == g_sampleDataBuf) {
        errorPrint2("%s() LN%d, Failed to calloc %"PRIu64" Bytes, reason:%s\n",
                __func__, __LINE__,
                g_args.lenOfOneRow * MAX_SAMPLES,
                strerror(errno));
        return -1;
    }

    return generateSampleFromRandForNtb();
}

static int prepareSampleForStb(SSuperTable *stbInfo) {

    stbInfo->sampleDataBuf = calloc(
            stbInfo->lenOfOneRow * MAX_SAMPLES, 1);
    if (NULL == stbInfo->sampleDataBuf) {
        errorPrint2("%s() LN%d, Failed to calloc %"PRIu64" Bytes, reason:%s\n",
                __func__, __LINE__,
                stbInfo->lenOfOneRow * MAX_SAMPLES,
                strerror(errno));
        return -1;
    }

    int ret;
    if (0 == strncasecmp(stbInfo->dataSource, "sample", strlen("sample"))) {
        if(stbInfo->useSampleTs) {
            getAndSetRowsFromCsvFile(stbInfo);
        }
        ret = generateSampleFromCsvForStb(stbInfo);
    } else {
        ret = generateSampleFromRandForStb(stbInfo);
    }

    if (0 != ret) {
        errorPrint2("%s() LN%d, read sample from csv file failed.\n",
                __func__, __LINE__);
        tmfree(stbInfo->sampleDataBuf);
        stbInfo->sampleDataBuf = NULL;
        return -1;
    }

    return 0;
}

static int32_t execInsert(threadInfo *pThreadInfo, uint32_t k)
{
    int32_t affectedRows;
    SSuperTable* stbInfo = pThreadInfo->stbInfo;
    TAOS_RES* res;
    int32_t code;
    uint16_t iface;
    if (stbInfo)
        iface = stbInfo->iface;
    else {
        if (g_args.iface == INTERFACE_BUT)
            iface = TAOSC_IFACE;
        else
            iface = g_args.iface;
    }

    debugPrint("[%d] %s() LN%d %s\n", pThreadInfo->threadID,
            __func__, __LINE__,
            (iface==TAOSC_IFACE)?
            "taosc":(iface==REST_IFACE)?"rest":"stmt");

    switch(iface) {
        case TAOSC_IFACE:
            verbosePrint("[%d] %s() LN%d %s\n", pThreadInfo->threadID,
                    __func__, __LINE__, pThreadInfo->buffer);

            affectedRows = queryDbExec(
                    pThreadInfo->taos,
                    pThreadInfo->buffer, INSERT_TYPE, false);
            break;

        case REST_IFACE:
            verbosePrint("[%d] %s() LN%d %s\n", pThreadInfo->threadID,
                    __func__, __LINE__, pThreadInfo->buffer);

            if (0 != postProceSql(g_Dbs.host, g_Dbs.port,
                        pThreadInfo->buffer, pThreadInfo)) {
                affectedRows = -1;
                printf("========restful return fail, threadID[%d]\n",
                        pThreadInfo->threadID);
            } else {
                affectedRows = k;
            }
            break;

        case STMT_IFACE:
            debugPrint("%s() LN%d, stmt=%p",
                    __func__, __LINE__, pThreadInfo->stmt);
            if (0 != taos_stmt_execute(pThreadInfo->stmt)) {
                errorPrint2("%s() LN%d, failied to execute insert statement. reason: %s\n",
                        __func__, __LINE__, taos_stmt_errstr(pThreadInfo->stmt));

                fprintf(stderr, "\n\033[31m === Please reduce batch number if WAL size exceeds limit. ===\033[0m\n\n");
                exit(EXIT_FAILURE);
            }
            affectedRows = k;
            break;
        case SML_IFACE:
            res = taos_schemaless_insert(pThreadInfo->taos, pThreadInfo->lines, k, 0, pThreadInfo->time_precision);
            code = taos_errno(res);
            affectedRows = taos_affected_rows(res);
            if (code != TSDB_CODE_SUCCESS) {
                errorPrint2("%s() LN%d, failed to execute schemaless insert. reason: %s\n",
                __func__, __LINE__, taos_errstr(res));
                exit(EXIT_FAILURE);
            }
            break;
        default:
            errorPrint2("%s() LN%d: unknown insert mode: %d\n",
                    __func__, __LINE__, stbInfo->iface);
            affectedRows = 0;
    }

    return affectedRows;
}

static void getTableName(char *pTblName,
        threadInfo* pThreadInfo, uint64_t tableSeq)
{
    SSuperTable* stbInfo = pThreadInfo->stbInfo;
    if (stbInfo) {
        if (AUTO_CREATE_SUBTBL != stbInfo->autoCreateTable) {
            if (stbInfo->childTblLimit > 0) {
                snprintf(pTblName, TSDB_TABLE_NAME_LEN,
                        stbInfo->escapeChar ? "`%s`" : "%s",
                        stbInfo->childTblName +
                        (tableSeq - stbInfo->childTblOffset) * TSDB_TABLE_NAME_LEN);
            } else {
                verbosePrint("[%d] %s() LN%d: from=%"PRIu64" count=%"PRId64" seq=%"PRIu64"\n",
                        pThreadInfo->threadID, __func__, __LINE__,
                        pThreadInfo->start_table_from,
                        pThreadInfo->ntables, tableSeq);
                snprintf(pTblName, TSDB_TABLE_NAME_LEN, stbInfo->escapeChar ? "`%s`" : "%s",
                        stbInfo->childTblName + tableSeq * TSDB_TABLE_NAME_LEN);
            }
        } else {
<<<<<<< HEAD
            snprintf(pTblName, TSDB_TABLE_NAME_LEN,
            stbInfo->escapeChar ? "`%s%"PRIu64"`" : "%s%"PRIu64"",
                    stbInfo->childTblPrefix, tableSeq);
        }
    } else {
        snprintf(pTblName, TSDB_TABLE_NAME_LEN,
        g_args.escapeChar ? "`%s%"PRIu64"`" : "%s%"PRIu64"",
                g_args.tb_prefix, tableSeq);
=======
            snprintf(pTblName, TSDB_TABLE_NAME_LEN, 
            "%s%"PRIu64"", stbInfo->childTblPrefix, tableSeq);
        }
    } else {
        snprintf(pTblName, TSDB_TABLE_NAME_LEN, "%s%"PRIu64"", g_args.tb_prefix, tableSeq);
>>>>>>> 92615c6d
    }
}

static int32_t generateDataTailWithoutStb(
        uint32_t batch, char* buffer,
        int64_t remainderBufLen, int64_t insertRows,
        uint64_t recordFrom, int64_t startTime,
        /* int64_t *pSamplePos, */int64_t *dataLen) {

    uint64_t len = 0;
    char *pstr = buffer;

    verbosePrint("%s() LN%d batch=%d\n", __func__, __LINE__, batch);

    int32_t k = 0;
    for (k = 0; k < batch;) {
        char *data = pstr;
        memset(data, 0, MAX_DATA_SIZE);

        int64_t retLen = 0;

        char *data_type = g_args.data_type;
        int lenOfBinary = g_args.binwidth;

        if (g_args.disorderRatio) {
            retLen = generateData(data, data_type,
                    startTime + getTSRandTail(
                        g_args.timestamp_step, k,
                        g_args.disorderRatio,
                        g_args.disorderRange),
                    lenOfBinary);
        } else {
            retLen = generateData(data, data_type,
                    startTime + g_args.timestamp_step * k,
                    lenOfBinary);
        }

        if (len > remainderBufLen)
            break;

        pstr += retLen;
        k++;
        len += retLen;
        remainderBufLen -= retLen;

        verbosePrint("%s() LN%d len=%"PRIu64" k=%d \nbuffer=%s\n",
                __func__, __LINE__, len, k, buffer);

        recordFrom ++;

        if (recordFrom >= insertRows) {
            break;
        }
    }

    *dataLen = len;
    return k;
}

static int64_t getTSRandTail(int64_t timeStampStep, int32_t seq,
        int disorderRatio, int disorderRange)
{
    int64_t randTail = timeStampStep * seq;
    if (disorderRatio > 0) {
        int rand_num = taosRandom() % 100;
        if(rand_num < disorderRatio) {
            randTail = (randTail +
                    (taosRandom() % disorderRange + 1)) * (-1);
            debugPrint("rand data generated, back %"PRId64"\n", randTail);
        }
    }

    return randTail;
}

static int32_t generateStbDataTail(
        SSuperTable* stbInfo,
        uint32_t batch, char* buffer,
        int64_t remainderBufLen, int64_t insertRows,
        uint64_t recordFrom, int64_t startTime,
        int64_t *pSamplePos, int64_t *dataLen) {
    uint64_t len = 0;

    char *pstr = buffer;

    bool tsRand;
    if (0 == strncasecmp(stbInfo->dataSource, "rand", strlen("rand"))) {
        tsRand = true;
    } else {
        tsRand = false;
    }
    verbosePrint("%s() LN%d batch=%u buflen=%"PRId64"\n",
            __func__, __LINE__, batch, remainderBufLen);

    int32_t k;
    for (k = 0; k < batch;) {
        char *data = pstr;

        int64_t lenOfRow = 0;

        if (tsRand) {
            if (stbInfo->disorderRatio > 0) {
                lenOfRow = generateStbRowData(stbInfo, data,
                        remainderBufLen,
                        startTime + getTSRandTail(
                            stbInfo->timeStampStep, k,
                            stbInfo->disorderRatio,
                            stbInfo->disorderRange)
                        );
            } else {
                lenOfRow = generateStbRowData(stbInfo, data,
                        remainderBufLen,
                        startTime + stbInfo->timeStampStep * k
                        );
            }
        } else {
            lenOfRow = getRowDataFromSample(
                    data,
                    (remainderBufLen < MAX_DATA_SIZE)?remainderBufLen:MAX_DATA_SIZE,
                    startTime + stbInfo->timeStampStep * k,
                    stbInfo,
                    pSamplePos);
        }

        if (lenOfRow == 0) {
            data[0] = '\0';
            break;
        }
        if ((lenOfRow + 1) > remainderBufLen) {
            break;
        }

        pstr += lenOfRow;
        k++;
        len += lenOfRow;
        remainderBufLen -= lenOfRow;

        verbosePrint("%s() LN%d len=%"PRIu64" k=%u \nbuffer=%s\n",
                __func__, __LINE__, len, k, buffer);

        recordFrom ++;

        if (recordFrom >= insertRows) {
            break;
        }
    }

    *dataLen = len;
    return k;
}


static int generateSQLHeadWithoutStb(char *tableName,
        char *dbName,
        char *buffer, int remainderBufLen)
{
    int len;

    char headBuf[HEAD_BUFF_LEN];

    len = snprintf(
            headBuf,
            HEAD_BUFF_LEN,
            "%s.%s values",
            dbName,
            tableName);

    if (len > remainderBufLen)
        return -1;

    tstrncpy(buffer, headBuf, len + 1);

    return len;
}

static int generateStbSQLHead(
        SSuperTable* stbInfo,
        char *tableName, int64_t tableSeq,
        char *dbName,
        char *buffer, int remainderBufLen)
{
    int len;

    char headBuf[HEAD_BUFF_LEN];

    if (AUTO_CREATE_SUBTBL == stbInfo->autoCreateTable) {
        char* tagsValBuf = NULL;
        if (0 == stbInfo->tagSource) {
            tagsValBuf = generateTagValuesForStb(stbInfo, tableSeq);
        } else {
            tagsValBuf = getTagValueFromTagSample(
                    stbInfo,
                    tableSeq % stbInfo->tagSampleCount);
        }
        if (NULL == tagsValBuf) {
            errorPrint2("%s() LN%d, tag buf failed to allocate  memory\n",
                    __func__, __LINE__);
            return -1;
        }

        len = snprintf(
                headBuf,
                HEAD_BUFF_LEN,
                "%s.%s using %s.%s TAGS%s values",
                dbName,
                tableName,
                dbName,
                stbInfo->stbName,
                tagsValBuf);
        tmfree(tagsValBuf);
    } else if (TBL_ALREADY_EXISTS == stbInfo->childTblExists) {
        len = snprintf(
                headBuf,
                HEAD_BUFF_LEN,
                "%s.%s values",
                dbName,
                tableName);
    } else {
        len = snprintf(
                headBuf,
                HEAD_BUFF_LEN,
                "%s.%s values",
                dbName,
                tableName);
    }

    if (len > remainderBufLen)
        return -1;

    tstrncpy(buffer, headBuf, len + 1);

    return len;
}

static int32_t generateStbInterlaceData(
        threadInfo *pThreadInfo,
        char *tableName, uint32_t batchPerTbl,
        uint64_t i,
        uint32_t batchPerTblTimes,
        uint64_t tableSeq,
        char *buffer,
        int64_t insertRows,
        int64_t startTime,
        uint64_t *pRemainderBufLen)
{
    assert(buffer);
    char *pstr = buffer;

    SSuperTable *stbInfo = pThreadInfo->stbInfo;
    int headLen = generateStbSQLHead(
            stbInfo,
            tableName, tableSeq, pThreadInfo->db_name,
            pstr, *pRemainderBufLen);

    if (headLen <= 0) {
        return 0;
    }
    // generate data buffer
    verbosePrint("[%d] %s() LN%d i=%"PRIu64" buffer:\n%s\n",
            pThreadInfo->threadID, __func__, __LINE__, i, buffer);

    pstr += headLen;
    *pRemainderBufLen -= headLen;

    int64_t dataLen = 0;

    verbosePrint("[%d] %s() LN%d i=%"PRIu64" batchPerTblTimes=%u batchPerTbl = %u\n",
            pThreadInfo->threadID, __func__, __LINE__,
            i, batchPerTblTimes, batchPerTbl);

    if (0 == strncasecmp(stbInfo->startTimestamp, "now", 3)) {
        startTime = taosGetTimestamp(pThreadInfo->time_precision);
    }

    int32_t k = generateStbDataTail(
            stbInfo,
            batchPerTbl, pstr, *pRemainderBufLen, insertRows, 0,
            startTime,
            &(pThreadInfo->samplePos), &dataLen);

    if (k == batchPerTbl) {
        pstr += dataLen;
        *pRemainderBufLen -= dataLen;
    } else {
        debugPrint("%s() LN%d, generated data tail: %u, not equal batch per table: %u\n",
                __func__, __LINE__, k, batchPerTbl);
        pstr -= headLen;
        pstr[0] = '\0';
        k = 0;
    }

    return k;
}

static int64_t generateInterlaceDataWithoutStb(
        char *tableName, uint32_t batch,
        uint64_t tableSeq,
        char *dbName, char *buffer,
        int64_t insertRows,
        int64_t startTime,
        uint64_t *pRemainderBufLen)
{
    assert(buffer);
    char *pstr = buffer;

    int headLen = generateSQLHeadWithoutStb(
            tableName, dbName,
            pstr, *pRemainderBufLen);

    if (headLen <= 0) {
        return 0;
    }

    pstr += headLen;
    *pRemainderBufLen -= headLen;

    int64_t dataLen = 0;

    int32_t k = generateDataTailWithoutStb(
            batch, pstr, *pRemainderBufLen, insertRows, 0,
            startTime,
            &dataLen);

    if (k == batch) {
        pstr += dataLen;
        *pRemainderBufLen -= dataLen;
    } else {
        debugPrint("%s() LN%d, generated data tail: %d, not equal batch per table: %u\n",
                __func__, __LINE__, k, batch);
        pstr -= headLen;
        pstr[0] = '\0';
        k = 0;
    }

    return k;
}

static int32_t prepareStmtBindArrayByType(
        TAOS_BIND *bind,
        char data_type, int32_t dataLen,
        int32_t timePrec,
        char *value)
{
    int32_t *bind_int;
    uint32_t *bind_uint;
    int64_t *bind_bigint;
    uint64_t *bind_ubigint;
    float   *bind_float;
    double  *bind_double;
    int8_t  *bind_bool;
    int64_t *bind_ts2;
    int16_t *bind_smallint;
    uint16_t *bind_usmallint;
    int8_t  *bind_tinyint;
    uint8_t  *bind_utinyint;

    switch(data_type) {
        case TSDB_DATA_TYPE_BINARY:
            if (dataLen > TSDB_MAX_BINARY_LEN) {
                errorPrint2("binary length overflow, max size:%u\n",
                        (uint32_t)TSDB_MAX_BINARY_LEN);
                return -1;
            }
            char *bind_binary;

            bind->buffer_type = TSDB_DATA_TYPE_BINARY;
            if (value) {
                bind_binary = calloc(1, strlen(value) + 1);
                strncpy(bind_binary, value, strlen(value));
                bind->buffer_length = strlen(bind_binary);
            } else {
                bind_binary = calloc(1, dataLen + 1);
                rand_string(bind_binary, dataLen);
                bind->buffer_length = dataLen;
            }

            bind->length = &bind->buffer_length;
            bind->buffer = bind_binary;
            bind->is_null = NULL;
            break;

        case TSDB_DATA_TYPE_NCHAR:
            if (dataLen > TSDB_MAX_BINARY_LEN) {
                errorPrint2("nchar length overflow, max size:%u\n",
                        (uint32_t)TSDB_MAX_BINARY_LEN);
                return -1;
            }
            char *bind_nchar;

            bind->buffer_type = TSDB_DATA_TYPE_NCHAR;
            if (value) {
                bind_nchar = calloc(1, strlen(value) + 1);
                strncpy(bind_nchar, value, strlen(value));
            } else {
                bind_nchar = calloc(1, dataLen + 1);
                rand_string(bind_nchar, dataLen);
            }

            bind->buffer_length = strlen(bind_nchar);
            bind->buffer = bind_nchar;
            bind->length = &bind->buffer_length;
            bind->is_null = NULL;
            break;

        case TSDB_DATA_TYPE_INT:
            bind_int = malloc(sizeof(int32_t));
            assert(bind_int);

            if (value) {
                *bind_int = atoi(value);
            } else {
                *bind_int = rand_int();
            }
            bind->buffer_type = TSDB_DATA_TYPE_INT;
            bind->buffer_length = sizeof(int32_t);
            bind->buffer = bind_int;
            bind->length = &bind->buffer_length;
            bind->is_null = NULL;
            break;

        case TSDB_DATA_TYPE_UINT:
            bind_uint = malloc(sizeof(uint32_t));
            assert(bind_uint);

            if (value) {
                *bind_uint = atoi(value);
            } else {
                *bind_uint = rand_int();
            }
            bind->buffer_type = TSDB_DATA_TYPE_UINT;
            bind->buffer_length = sizeof(uint32_t);
            bind->buffer = bind_uint;
            bind->length = &bind->buffer_length;
            bind->is_null = NULL;
            break;

        case TSDB_DATA_TYPE_BIGINT:
            bind_bigint = malloc(sizeof(int64_t));
            assert(bind_bigint);

            if (value) {
                *bind_bigint = atoll(value);
            } else {
                *bind_bigint = rand_bigint();
            }
            bind->buffer_type = TSDB_DATA_TYPE_BIGINT;
            bind->buffer_length = sizeof(int64_t);
            bind->buffer = bind_bigint;
            bind->length = &bind->buffer_length;
            bind->is_null = NULL;
            break;

        case TSDB_DATA_TYPE_UBIGINT:
            bind_ubigint = malloc(sizeof(uint64_t));
            assert(bind_ubigint);

            if (value) {
                *bind_ubigint = atoll(value);
            } else {
                *bind_ubigint = rand_bigint();
            }
            bind->buffer_type = TSDB_DATA_TYPE_UBIGINT;
            bind->buffer_length = sizeof(uint64_t);
            bind->buffer = bind_ubigint;
            bind->length = &bind->buffer_length;
            bind->is_null = NULL;
            break;

        case TSDB_DATA_TYPE_FLOAT:
            bind_float = malloc(sizeof(float));
            assert(bind_float);

            if (value) {
                *bind_float = (float)atof(value);
            } else {
                *bind_float = rand_float();
            }
            bind->buffer_type = TSDB_DATA_TYPE_FLOAT;
            bind->buffer_length = sizeof(float);
            bind->buffer = bind_float;
            bind->length = &bind->buffer_length;
            bind->is_null = NULL;
            break;

        case TSDB_DATA_TYPE_DOUBLE:
            bind_double = malloc(sizeof(double));
            assert(bind_double);

            if (value) {
                *bind_double = atof(value);
            } else {
                *bind_double = rand_double();
            }
            bind->buffer_type = TSDB_DATA_TYPE_DOUBLE;
            bind->buffer_length = sizeof(double);
            bind->buffer = bind_double;
            bind->length = &bind->buffer_length;
            bind->is_null = NULL;
            break;

        case TSDB_DATA_TYPE_SMALLINT:
            bind_smallint = malloc(sizeof(int16_t));
            assert(bind_smallint);

            if (value) {
                *bind_smallint = (int16_t)atoi(value);
            } else {
                *bind_smallint = rand_smallint();
            }
            bind->buffer_type = TSDB_DATA_TYPE_SMALLINT;
            bind->buffer_length = sizeof(int16_t);
            bind->buffer = bind_smallint;
            bind->length = &bind->buffer_length;
            bind->is_null = NULL;
            break;

        case TSDB_DATA_TYPE_USMALLINT:
            bind_usmallint = malloc(sizeof(uint16_t));
            assert(bind_usmallint);

            if (value) {
                *bind_usmallint = (uint16_t)atoi(value);
            } else {
                *bind_usmallint = rand_smallint();
            }
            bind->buffer_type = TSDB_DATA_TYPE_SMALLINT;
            bind->buffer_length = sizeof(uint16_t);
            bind->buffer = bind_usmallint;
            bind->length = &bind->buffer_length;
            bind->is_null = NULL;
            break;

        case TSDB_DATA_TYPE_TINYINT:
            bind_tinyint = malloc(sizeof(int8_t));
            assert(bind_tinyint);

            if (value) {
                *bind_tinyint = (int8_t)atoi(value);
            } else {
                *bind_tinyint = rand_tinyint();
            }
            bind->buffer_type = TSDB_DATA_TYPE_TINYINT;
            bind->buffer_length = sizeof(int8_t);
            bind->buffer = bind_tinyint;
            bind->length = &bind->buffer_length;
            bind->is_null = NULL;
            break;

        case TSDB_DATA_TYPE_UTINYINT:
            bind_utinyint = malloc(sizeof(uint8_t));
            assert(bind_utinyint);

            if (value) {
                *bind_utinyint = (int8_t)atoi(value);
            } else {
                *bind_utinyint = rand_tinyint();
            }
            bind->buffer_type = TSDB_DATA_TYPE_UTINYINT;
            bind->buffer_length = sizeof(uint8_t);
            bind->buffer = bind_utinyint;
            bind->length = &bind->buffer_length;
            bind->is_null = NULL;
            break;

        case TSDB_DATA_TYPE_BOOL:
            bind_bool = malloc(sizeof(int8_t));
            assert(bind_bool);

            if (value) {
                if (strncasecmp(value, "true", 4)) {
                    *bind_bool = true;
                } else {
                    *bind_bool = false;
                }
            } else {
                *bind_bool = rand_bool();
            }
            bind->buffer_type = TSDB_DATA_TYPE_BOOL;
            bind->buffer_length = sizeof(int8_t);
            bind->buffer = bind_bool;
            bind->length = &bind->buffer_length;
            bind->is_null = NULL;
            break;

        case TSDB_DATA_TYPE_TIMESTAMP:
            bind_ts2 = malloc(sizeof(int64_t));
            assert(bind_ts2);

            if (value) {
                if (strchr(value, ':') && strchr(value, '-')) {
                    int i = 0;
                    while(value[i] != '\0') {
                        if (value[i] == '\"' || value[i] == '\'') {
                            value[i] = ' ';
                        }
                        i++;
                    }
                    int64_t tmpEpoch;
                    if (TSDB_CODE_SUCCESS != taosParseTime(
                                value, &tmpEpoch, strlen(value),
                                timePrec, 0)) {
                        free(bind_ts2);
                        errorPrint2("Input %s, time format error!\n", value);
                        return -1;
                    }
                    *bind_ts2 = tmpEpoch;
                } else {
                    *bind_ts2 = atoll(value);
                }
            } else {
                *bind_ts2 = rand_bigint();
            }
            bind->buffer_type = TSDB_DATA_TYPE_TIMESTAMP;
            bind->buffer_length = sizeof(int64_t);
            bind->buffer = bind_ts2;
            bind->length = &bind->buffer_length;
            bind->is_null = NULL;
            break;

        case TSDB_DATA_TYPE_NULL:
            break;

        default:
            errorPrint2("Not support data type: %d\n", data_type);
            exit(EXIT_FAILURE);
    }

    return 0;
}

static int32_t prepareStmtBindArrayByTypeForRand(
        TAOS_BIND *bind,
        char data_type, int32_t dataLen,
        int32_t timePrec,
        char **ptr,
        char *value)
{
    int32_t *bind_int;
    uint32_t *bind_uint;
    int64_t *bind_bigint;
    uint64_t *bind_ubigint;
    float   *bind_float;
    double  *bind_double;
    int16_t *bind_smallint;
    uint16_t *bind_usmallint;
    int8_t  *bind_tinyint;
    uint8_t  *bind_utinyint;
    int8_t  *bind_bool;
    int64_t *bind_ts2;

    switch(data_type) {
        case TSDB_DATA_TYPE_BINARY:

            if (dataLen > TSDB_MAX_BINARY_LEN) {
                errorPrint2("binary length overflow, max size:%u\n",
                        (uint32_t)TSDB_MAX_BINARY_LEN);
                return -1;
            }
            char *bind_binary = (char *)*ptr;

            bind->buffer_type = TSDB_DATA_TYPE_BINARY;
            if (value) {
                strncpy(bind_binary, value, strlen(value));
                bind->buffer_length = strlen(bind_binary);
            } else {
                rand_string(bind_binary, dataLen);
                bind->buffer_length = dataLen;
            }

            bind->length = &bind->buffer_length;
            bind->buffer = bind_binary;
            bind->is_null = NULL;

            *ptr += bind->buffer_length;
            break;

        case TSDB_DATA_TYPE_NCHAR:
            if (dataLen > TSDB_MAX_BINARY_LEN) {
                errorPrint2("nchar length overflow, max size: %u\n",
                        (uint32_t)TSDB_MAX_BINARY_LEN);
                return -1;
            }
            char *bind_nchar = (char *)*ptr;

            bind->buffer_type = TSDB_DATA_TYPE_NCHAR;
            if (value) {
                strncpy(bind_nchar, value, strlen(value));
            } else {
                rand_string(bind_nchar, dataLen);
            }

            bind->buffer_length = strlen(bind_nchar);
            bind->buffer = bind_nchar;
            bind->length = &bind->buffer_length;
            bind->is_null = NULL;

            *ptr += bind->buffer_length;
            break;

        case TSDB_DATA_TYPE_INT:
            bind_int = (int32_t *)*ptr;

            if (value) {
                *bind_int = atoi(value);
            } else {
                *bind_int = rand_int();
            }
            bind->buffer_type = TSDB_DATA_TYPE_INT;
            bind->buffer_length = sizeof(int32_t);
            bind->buffer = bind_int;
            bind->length = &bind->buffer_length;
            bind->is_null = NULL;

            *ptr += bind->buffer_length;
            break;

        case TSDB_DATA_TYPE_UINT:
            bind_uint = (uint32_t *)*ptr;

            if (value) {
                *bind_uint = atoi(value);
            } else {
                *bind_uint = rand_int();
            }
            bind->buffer_type = TSDB_DATA_TYPE_UINT;
            bind->buffer_length = sizeof(uint32_t);
            bind->buffer = bind_uint;
            bind->length = &bind->buffer_length;
            bind->is_null = NULL;

            *ptr += bind->buffer_length;
            break;

        case TSDB_DATA_TYPE_BIGINT:
            bind_bigint = (int64_t *)*ptr;

            if (value) {
                *bind_bigint = atoll(value);
            } else {
                *bind_bigint = rand_bigint();
            }
            bind->buffer_type = TSDB_DATA_TYPE_BIGINT;
            bind->buffer_length = sizeof(int64_t);
            bind->buffer = bind_bigint;
            bind->length = &bind->buffer_length;
            bind->is_null = NULL;

            *ptr += bind->buffer_length;
            break;

        case TSDB_DATA_TYPE_UBIGINT:
            bind_ubigint = (uint64_t *)*ptr;

            if (value) {
                *bind_ubigint = atoll(value);
            } else {
                *bind_ubigint = rand_bigint();
            }
            bind->buffer_type = TSDB_DATA_TYPE_UBIGINT;
            bind->buffer_length = sizeof(uint64_t);
            bind->buffer = bind_ubigint;
            bind->length = &bind->buffer_length;
            bind->is_null = NULL;

            *ptr += bind->buffer_length;
            break;

        case TSDB_DATA_TYPE_FLOAT:
            bind_float = (float *)*ptr;

            if (value) {
                *bind_float = (float)atof(value);
            } else {
                *bind_float = rand_float();
            }
            bind->buffer_type = TSDB_DATA_TYPE_FLOAT;
            bind->buffer_length = sizeof(float);
            bind->buffer = bind_float;
            bind->length = &bind->buffer_length;
            bind->is_null = NULL;

            *ptr += bind->buffer_length;
            break;

        case TSDB_DATA_TYPE_DOUBLE:
            bind_double = (double *)*ptr;

            if (value) {
                *bind_double = atof(value);
            } else {
                *bind_double = rand_double();
            }
            bind->buffer_type = TSDB_DATA_TYPE_DOUBLE;
            bind->buffer_length = sizeof(double);
            bind->buffer = bind_double;
            bind->length = &bind->buffer_length;
            bind->is_null = NULL;

            *ptr += bind->buffer_length;
            break;

        case TSDB_DATA_TYPE_SMALLINT:
            bind_smallint = (int16_t *)*ptr;

            if (value) {
                *bind_smallint = (int16_t)atoi(value);
            } else {
                *bind_smallint = rand_smallint();
            }
            bind->buffer_type = TSDB_DATA_TYPE_SMALLINT;
            bind->buffer_length = sizeof(int16_t);
            bind->buffer = bind_smallint;
            bind->length = &bind->buffer_length;
            bind->is_null = NULL;

            *ptr += bind->buffer_length;
            break;

        case TSDB_DATA_TYPE_USMALLINT:
            bind_usmallint = (uint16_t *)*ptr;

            if (value) {
                *bind_usmallint = (uint16_t)atoi(value);
            } else {
                *bind_usmallint = rand_smallint();
            }
            bind->buffer_type = TSDB_DATA_TYPE_USMALLINT;
            bind->buffer_length = sizeof(uint16_t);
            bind->buffer = bind_usmallint;
            bind->length = &bind->buffer_length;
            bind->is_null = NULL;

            *ptr += bind->buffer_length;
            break;

        case TSDB_DATA_TYPE_TINYINT:
            bind_tinyint = (int8_t *)*ptr;

            if (value) {
                *bind_tinyint = (int8_t)atoi(value);
            } else {
                *bind_tinyint = rand_tinyint();
            }
            bind->buffer_type = TSDB_DATA_TYPE_TINYINT;
            bind->buffer_length = sizeof(int8_t);
            bind->buffer = bind_tinyint;
            bind->length = &bind->buffer_length;
            bind->is_null = NULL;

            *ptr += bind->buffer_length;
            break;

        case TSDB_DATA_TYPE_UTINYINT:
            bind_utinyint = (uint8_t *)*ptr;

            if (value) {
                *bind_utinyint = (uint8_t)atoi(value);
            } else {
                *bind_utinyint = rand_tinyint();
            }
            bind->buffer_type = TSDB_DATA_TYPE_UTINYINT;
            bind->buffer_length = sizeof(uint8_t);
            bind->buffer = bind_utinyint;
            bind->length = &bind->buffer_length;
            bind->is_null = NULL;

            *ptr += bind->buffer_length;
            break;

        case TSDB_DATA_TYPE_BOOL:
            bind_bool = (int8_t *)*ptr;

            if (value) {
                if (strncasecmp(value, "true", 4)) {
                    *bind_bool = true;
                } else {
                    *bind_bool = false;
                }
            } else {
                *bind_bool = rand_bool();
            }
            bind->buffer_type = TSDB_DATA_TYPE_BOOL;
            bind->buffer_length = sizeof(int8_t);
            bind->buffer = bind_bool;
            bind->length = &bind->buffer_length;
            bind->is_null = NULL;

            *ptr += bind->buffer_length;
            break;

        case TSDB_DATA_TYPE_TIMESTAMP:
            bind_ts2 = (int64_t *)*ptr;

            if (value) {
                if (strchr(value, ':') && strchr(value, '-')) {
                    int i = 0;
                    while(value[i] != '\0') {
                        if (value[i] == '\"' || value[i] == '\'') {
                            value[i] = ' ';
                        }
                        i++;
                    }
                    int64_t tmpEpoch;
                    if (TSDB_CODE_SUCCESS != taosParseTime(
                                value, &tmpEpoch, strlen(value),
                                timePrec, 0)) {
                        errorPrint2("Input %s, time format error!\n", value);
                        return -1;
                    }
                    *bind_ts2 = tmpEpoch;
                } else {
                    *bind_ts2 = atoll(value);
                }
            } else {
                *bind_ts2 = rand_bigint();
            }
            bind->buffer_type = TSDB_DATA_TYPE_TIMESTAMP;
            bind->buffer_length = sizeof(int64_t);
            bind->buffer = bind_ts2;
            bind->length = &bind->buffer_length;
            bind->is_null = NULL;

            *ptr += bind->buffer_length;
            break;

        default:
            errorPrint2("No support data type: %d\n", data_type);
            return -1;
    }

    return 0;
}

static int32_t prepareStmtWithoutStb(
        threadInfo *pThreadInfo,
        char *tableName,
        uint32_t batch,
        int64_t insertRows,
        int64_t recordFrom,
        int64_t startTime)
{
    TAOS_STMT *stmt = pThreadInfo->stmt;
    int ret = taos_stmt_set_tbname(stmt, tableName);
    if (ret != 0) {
        errorPrint2("failed to execute taos_stmt_set_tbname(%s). return 0x%x. reason: %s\n",
                tableName, ret, taos_stmt_errstr(stmt));
        return ret;
    }

    char *data_type = g_args.data_type;

    char *bindArray = malloc(sizeof(TAOS_BIND) * (g_args.columnCount + 1));
    if (bindArray == NULL) {
        errorPrint2("Failed to allocate %d bind params\n",
                (g_args.columnCount + 1));
        return -1;
    }

    int32_t k = 0;
    for (k = 0; k < batch;) {
        /* columnCount + 1 (ts) */

        TAOS_BIND *bind = (TAOS_BIND *)(bindArray + 0);

        int64_t *bind_ts = pThreadInfo->bind_ts;

        bind->buffer_type = TSDB_DATA_TYPE_TIMESTAMP;

        if (g_args.disorderRatio) {
            *bind_ts = startTime + getTSRandTail(
                    g_args.timestamp_step, k,
                    g_args.disorderRatio,
                    g_args.disorderRange);
        } else {
            *bind_ts = startTime + g_args.timestamp_step * k;
        }
        bind->buffer_length = sizeof(int64_t);
        bind->buffer = bind_ts;
        bind->length = &bind->buffer_length;
        bind->is_null = NULL;

        for (int i = 0; i < g_args.columnCount; i ++) {
            bind = (TAOS_BIND *)((char *)bindArray
                    + (sizeof(TAOS_BIND) * (i + 1)));
            if ( -1 == prepareStmtBindArrayByType(
                        bind,
                        data_type[i],
                        g_args.binwidth,
                        pThreadInfo->time_precision,
                        NULL)) {
                free(bindArray);
                return -1;
            }
        }
        if (0 != taos_stmt_bind_param(stmt, (TAOS_BIND *)bindArray)) {
            errorPrint2("%s() LN%d, stmt_bind_param() failed! reason: %s\n",
                    __func__, __LINE__, taos_stmt_errstr(stmt));
            break;
        }
        // if msg > 3MB, break
        if (0 != taos_stmt_add_batch(stmt)) {
            errorPrint2("%s() LN%d, stmt_add_batch() failed! reason: %s\n",
                    __func__, __LINE__, taos_stmt_errstr(stmt));
            break;
        }

        k++;
        recordFrom ++;
        if (recordFrom >= insertRows) {
            break;
        }
    }

    free(bindArray);
    return k;
}

static int32_t prepareStbStmtBindTag(
        char *bindArray, SSuperTable *stbInfo,
        char *tagsVal,
        int32_t timePrec)
{
    TAOS_BIND *tag;

    for (int t = 0; t < stbInfo->tagCount; t ++) {
        tag = (TAOS_BIND *)((char *)bindArray + (sizeof(TAOS_BIND) * t));
        if ( -1 == prepareStmtBindArrayByType(
                    tag,
                    stbInfo->tags[t].data_type,
                    stbInfo->tags[t].dataLen,
                    timePrec,
                    NULL)) {
            return -1;
        }
    }

    return 0;
}

static int32_t prepareStbStmtBindRand(
        int64_t *ts,
        char *bindArray, SSuperTable *stbInfo,
        int64_t startTime, int32_t recSeq,
        int32_t timePrec)
{
    char data[MAX_DATA_SIZE];
    memset(data, 0, MAX_DATA_SIZE);
    char *ptr = data;

    TAOS_BIND *bind;

    for (int i = 0; i < stbInfo->columnCount + 1; i ++) {
        bind = (TAOS_BIND *)((char *)bindArray + (sizeof(TAOS_BIND) * i));

        if (i == 0) {
            int64_t *bind_ts = ts;

            bind->buffer_type = TSDB_DATA_TYPE_TIMESTAMP;
            if (stbInfo->disorderRatio) {
                *bind_ts = startTime + getTSRandTail(
                        stbInfo->timeStampStep, recSeq,
                        stbInfo->disorderRatio,
                        stbInfo->disorderRange);
            } else {
                *bind_ts = startTime + stbInfo->timeStampStep * recSeq;
            }
            bind->buffer_length = sizeof(int64_t);
            bind->buffer = bind_ts;
            bind->length = &bind->buffer_length;
            bind->is_null = NULL;

            ptr += bind->buffer_length;
        } else if ( -1 == prepareStmtBindArrayByTypeForRand(
                    bind,
                    stbInfo->columns[i-1].data_type,
                    stbInfo->columns[i-1].dataLen,
                    timePrec,
                    &ptr,
                    NULL)) {
            return -1;
        }
    }

    return 0;
}

UNUSED_FUNC static int32_t prepareStbStmtRand(
        threadInfo *pThreadInfo,
        char *tableName,
        int64_t tableSeq,
        uint32_t batch,
        uint64_t insertRows,
        uint64_t recordFrom,
        int64_t startTime)
{
    int ret;
    SSuperTable *stbInfo = pThreadInfo->stbInfo;
    TAOS_STMT *stmt = pThreadInfo->stmt;

    if (AUTO_CREATE_SUBTBL == stbInfo->autoCreateTable) {
        char* tagsValBuf = NULL;

        if (0 == stbInfo->tagSource) {
            tagsValBuf = generateTagValuesForStb(stbInfo, tableSeq);
        } else {
            tagsValBuf = getTagValueFromTagSample(
                    stbInfo,
                    tableSeq % stbInfo->tagSampleCount);
        }

        if (NULL == tagsValBuf) {
            errorPrint2("%s() LN%d, tag buf failed to allocate  memory\n",
                    __func__, __LINE__);
            return -1;
        }

        char *tagsArray = calloc(1, sizeof(TAOS_BIND) * stbInfo->tagCount);
        if (NULL == tagsArray) {
            tmfree(tagsValBuf);
            errorPrint2("%s() LN%d, tag buf failed to allocate  memory\n",
                    __func__, __LINE__);
            return -1;
        }

        if (-1 == prepareStbStmtBindTag(
                    tagsArray, stbInfo, tagsValBuf, pThreadInfo->time_precision
                    /* is tag */)) {
            tmfree(tagsValBuf);
            tmfree(tagsArray);
            return -1;
        }

        ret = taos_stmt_set_tbname_tags(stmt, tableName, (TAOS_BIND *)tagsArray);

        tmfree(tagsValBuf);
        tmfree(tagsArray);

        if (0 != ret) {
            errorPrint2("%s() LN%d, stmt_set_tbname_tags() failed! reason: %s\n",
                    __func__, __LINE__, taos_stmt_errstr(stmt));
            return -1;
        }
    } else {
        ret = taos_stmt_set_tbname(stmt, tableName);
        if (0 != ret) {
            errorPrint2("%s() LN%d, stmt_set_tbname() failed! reason: %s\n",
                    __func__, __LINE__, taos_stmt_errstr(stmt));
            return -1;
        }
    }

    char *bindArray = calloc(1, sizeof(TAOS_BIND) * (stbInfo->columnCount + 1));
    if (bindArray == NULL) {
        errorPrint2("%s() LN%d, Failed to allocate %d bind params\n",
                __func__, __LINE__, (stbInfo->columnCount + 1));
        return -1;
    }

    uint32_t k;
    for (k = 0; k < batch;) {
        /* columnCount + 1 (ts) */
        if (-1 == prepareStbStmtBindRand(
                    pThreadInfo->bind_ts,
                    bindArray, stbInfo,
                    startTime, k,
                    pThreadInfo->time_precision
                    /* is column */)) {
            free(bindArray);
            return -1;
        }
        ret = taos_stmt_bind_param(stmt, (TAOS_BIND *)bindArray);
        if (0 != ret) {
            errorPrint2("%s() LN%d, stmt_bind_param() failed! reason: %s\n",
                    __func__, __LINE__, taos_stmt_errstr(stmt));
            free(bindArray);
            return -1;
        }
        // if msg > 3MB, break
        ret = taos_stmt_add_batch(stmt);
        if (0 != ret) {
            errorPrint2("%s() LN%d, stmt_add_batch() failed! reason: %s\n",
                    __func__, __LINE__, taos_stmt_errstr(stmt));
            free(bindArray);
            return -1;
        }

        k++;
        recordFrom ++;

        if (recordFrom >= insertRows) {
            break;
        }
    }

    free(bindArray);
    return k;
}

#if STMT_BIND_PARAM_BATCH == 1
static int execStbBindParamBatch(
        threadInfo *pThreadInfo,
        char *tableName,
        int64_t tableSeq,
        uint32_t batch,
        uint64_t insertRows,
        uint64_t recordFrom,
        int64_t startTime,
        int64_t *pSamplePos)
{
    int ret;
    TAOS_STMT *stmt = pThreadInfo->stmt;

    SSuperTable *stbInfo = pThreadInfo->stbInfo;
    assert(stbInfo);

    uint32_t columnCount = pThreadInfo->stbInfo->columnCount;

    uint32_t thisBatch = MAX_SAMPLES - (*pSamplePos);

    if (thisBatch > batch) {
        thisBatch = batch;
    }
    verbosePrint("%s() LN%d, batch=%d pos=%"PRId64" thisBatch=%d\n",
            __func__, __LINE__, batch, *pSamplePos, thisBatch);

    memset(pThreadInfo->bindParams, 0,
            (sizeof(TAOS_MULTI_BIND) * (columnCount + 1)));
    memset(pThreadInfo->is_null, 0, thisBatch);

    for (int c = 0; c < columnCount + 1; c ++) {
        TAOS_MULTI_BIND *param = (TAOS_MULTI_BIND *)(pThreadInfo->bindParams + sizeof(TAOS_MULTI_BIND) * c);

        char data_type;

        if (c == 0) {
            data_type = TSDB_DATA_TYPE_TIMESTAMP;
            param->buffer_length = sizeof(int64_t);
            param->buffer = pThreadInfo->bind_ts_array;

        } else {
            data_type = stbInfo->columns[c-1].data_type;

            char *tmpP;

            switch(data_type) {
                case TSDB_DATA_TYPE_BINARY:
                    param->buffer_length =
                        stbInfo->columns[c-1].dataLen;

                    tmpP =
                        (char *)((uintptr_t)*(uintptr_t*)(stbInfo->sampleBindBatchArray
                                    +sizeof(char*)*(c-1)));

                    verbosePrint("%s() LN%d, tmpP=%p pos=%"PRId64" width=%"PRIxPTR" position=%"PRId64"\n",
                            __func__, __LINE__, tmpP, *pSamplePos, param->buffer_length,
                            (*pSamplePos) * param->buffer_length);

                    param->buffer = (void *)(tmpP + *pSamplePos * param->buffer_length);
                    break;

                case TSDB_DATA_TYPE_NCHAR:
                    param->buffer_length =
                        stbInfo->columns[c-1].dataLen;

                    tmpP =
                        (char *)((uintptr_t)*(uintptr_t*)(stbInfo->sampleBindBatchArray
                                    +sizeof(char*)*(c-1)));

                    verbosePrint("%s() LN%d, tmpP=%p pos=%"PRId64" width=%"PRIxPTR" position=%"PRId64"\n",
                            __func__, __LINE__, tmpP, *pSamplePos, param->buffer_length,
                            (*pSamplePos) * param->buffer_length);

                    param->buffer = (void *)(tmpP + *pSamplePos * param->buffer_length);
                    break;

                case TSDB_DATA_TYPE_INT:
                case TSDB_DATA_TYPE_UINT:
                    param->buffer_length = sizeof(int32_t);
                    param->buffer =
                        (void *)((uintptr_t)*(uintptr_t*)(stbInfo->sampleBindBatchArray+sizeof(char*)*(c-1))
                                        + stbInfo->columns[c-1].dataLen * (*pSamplePos));
                    break;

                case TSDB_DATA_TYPE_TINYINT:
                case TSDB_DATA_TYPE_UTINYINT:
                    param->buffer_length = sizeof(int8_t);
                    param->buffer =
                        (void *)((uintptr_t)*(uintptr_t*)(
                                    stbInfo->sampleBindBatchArray
                                    +sizeof(char*)*(c-1))
                                + stbInfo->columns[c-1].dataLen*(*pSamplePos));
                    break;

                case TSDB_DATA_TYPE_SMALLINT:
                case TSDB_DATA_TYPE_USMALLINT:
                    param->buffer_length = sizeof(int16_t);
                    param->buffer =
                        (void *)((uintptr_t)*(uintptr_t*)(stbInfo->sampleBindBatchArray+sizeof(char*)*(c-1))
                                        + stbInfo->columns[c-1].dataLen * (*pSamplePos));
                    break;

                case TSDB_DATA_TYPE_BIGINT:
                case TSDB_DATA_TYPE_UBIGINT:
                    param->buffer_length = sizeof(int64_t);
                    param->buffer =
                        (void *)((uintptr_t)*(uintptr_t*)(stbInfo->sampleBindBatchArray+sizeof(char*)*(c-1))
                                        + stbInfo->columns[c-1].dataLen * (*pSamplePos));
                    break;

                case TSDB_DATA_TYPE_BOOL:
                    param->buffer_length = sizeof(int8_t);
                    param->buffer =
                        (void *)((uintptr_t)*(uintptr_t*)(stbInfo->sampleBindBatchArray+sizeof(char*)*(c-1))
                                        + stbInfo->columns[c-1].dataLen * (*pSamplePos));
                    break;

                case TSDB_DATA_TYPE_FLOAT:
                    param->buffer_length = sizeof(float);
                    param->buffer =
                        (void *)((uintptr_t)*(uintptr_t*)(stbInfo->sampleBindBatchArray+sizeof(char*)*(c-1))
                                        + stbInfo->columns[c-1].dataLen * (*pSamplePos));
                    break;

                case TSDB_DATA_TYPE_DOUBLE:
                    param->buffer_length = sizeof(double);
                    param->buffer =
                        (void *)((uintptr_t)*(uintptr_t*)(stbInfo->sampleBindBatchArray+sizeof(char*)*(c-1))
                                        + stbInfo->columns[c-1].dataLen * (*pSamplePos));
                    break;

                case TSDB_DATA_TYPE_TIMESTAMP:
                    param->buffer_length = sizeof(int64_t);
                    param->buffer =
                        (void *)((uintptr_t)*(uintptr_t*)(stbInfo->sampleBindBatchArray+sizeof(char*)*(c-1))
                                        + stbInfo->columns[c-1].dataLen * (*pSamplePos));
                    break;

                default:
                    errorPrint("%s() LN%d, wrong data type: %d\n",
                            __func__,
                            __LINE__,
                            data_type);
                    exit(EXIT_FAILURE);

            }
        }

        param->buffer_type = data_type;
        param->length = malloc(sizeof(int32_t) * thisBatch);
        assert(param->length);

        for (int b = 0; b < thisBatch; b++) {
            if (param->buffer_type == TSDB_DATA_TYPE_NCHAR) {
                param->length[b] = strlen(
                     (char *)param->buffer + b *
                         stbInfo->columns[c].dataLen
                        );
            } else {
                param->length[b] = param->buffer_length;
            }
        }
        param->is_null = pThreadInfo->is_null;
        param->num = thisBatch;
    }

    uint32_t k;
    for (k = 0; k < thisBatch;) {
        /* columnCount + 1 (ts) */
        if (stbInfo->disorderRatio) {
            *(pThreadInfo->bind_ts_array + k) = startTime + getTSRandTail(
                    stbInfo->timeStampStep, k,
                    stbInfo->disorderRatio,
                    stbInfo->disorderRange);
        } else {
            *(pThreadInfo->bind_ts_array + k) = startTime + stbInfo->timeStampStep * k;
        }

        debugPrint("%s() LN%d, k=%d ts=%"PRId64"\n",
                __func__, __LINE__,
                k, *(pThreadInfo->bind_ts_array +k));
        k++;
        recordFrom ++;

        (*pSamplePos) ++;
        if ((*pSamplePos) == MAX_SAMPLES) {
            *pSamplePos = 0;
        }

        if (recordFrom >= insertRows) {
            break;
        }
    }

    ret = taos_stmt_bind_param_batch(stmt, (TAOS_MULTI_BIND *)pThreadInfo->bindParams);
    if (0 != ret) {
        errorPrint2("%s() LN%d, stmt_bind_param() failed! reason: %s\n",
                __func__, __LINE__, taos_stmt_errstr(stmt));
        return -1;
    }

    for (int c = 0; c < stbInfo->columnCount + 1; c ++) {
        TAOS_MULTI_BIND *param = (TAOS_MULTI_BIND *)(pThreadInfo->bindParams + sizeof(TAOS_MULTI_BIND) * c);
        free(param->length);
    }

    // if msg > 3MB, break
    ret = taos_stmt_add_batch(stmt);
    if (0 != ret) {
        errorPrint2("%s() LN%d, stmt_add_batch() failed! reason: %s\n",
                __func__, __LINE__, taos_stmt_errstr(stmt));
        return -1;
    }
    return k;
}

static int parseSamplefileToStmtBatch(
        SSuperTable* stbInfo)
{
    // char *sampleDataBuf = (stbInfo)?
    //    stbInfo->sampleDataBuf:g_sampleDataBuf;
    int32_t columnCount = (stbInfo)?stbInfo->columnCount:g_args.columnCount;
    char *sampleBindBatchArray = NULL;

    if (stbInfo) {
        stbInfo->sampleBindBatchArray = calloc(1, sizeof(uintptr_t *) * columnCount);
        sampleBindBatchArray = stbInfo->sampleBindBatchArray;
    } else {
        g_sampleBindBatchArray = calloc(1, sizeof(uintptr_t *) * columnCount);
        sampleBindBatchArray = g_sampleBindBatchArray;
    }
    assert(sampleBindBatchArray);

    for (int c = 0; c < columnCount; c++) {
        char data_type = (stbInfo)?stbInfo->columns[c].data_type:g_args.data_type[c];

        char *tmpP = NULL;

        switch(data_type) {
            case TSDB_DATA_TYPE_INT:
            case TSDB_DATA_TYPE_UINT:
                tmpP = calloc(1, sizeof(int) * MAX_SAMPLES);
                assert(tmpP);
                *(uintptr_t*)(sampleBindBatchArray+ sizeof(uintptr_t*)*c) = (uintptr_t)tmpP;
                break;

            case TSDB_DATA_TYPE_TINYINT:
            case TSDB_DATA_TYPE_UTINYINT:
                tmpP = calloc(1, sizeof(int8_t) * MAX_SAMPLES);
                assert(tmpP);
                *(uintptr_t*)(sampleBindBatchArray+ sizeof(uintptr_t*)*c) = (uintptr_t)tmpP;
                break;

            case TSDB_DATA_TYPE_SMALLINT:
            case TSDB_DATA_TYPE_USMALLINT:
                tmpP = calloc(1, sizeof(int16_t) * MAX_SAMPLES);
                assert(tmpP);
                *(uintptr_t*)(sampleBindBatchArray+ sizeof(uintptr_t*)*c) = (uintptr_t)tmpP;
                break;

            case TSDB_DATA_TYPE_BIGINT:
            case TSDB_DATA_TYPE_UBIGINT:
                tmpP = calloc(1, sizeof(int64_t) * MAX_SAMPLES);
                assert(tmpP);
                *(uintptr_t*)(sampleBindBatchArray+ sizeof(uintptr_t*)*c) = (uintptr_t)tmpP;
                break;

            case TSDB_DATA_TYPE_BOOL:
                tmpP = calloc(1, sizeof(int8_t) * MAX_SAMPLES);
                assert(tmpP);
                *(uintptr_t*)(sampleBindBatchArray+ sizeof(uintptr_t*)*c) = (uintptr_t)tmpP;
                break;

            case TSDB_DATA_TYPE_FLOAT:
                tmpP = calloc(1, sizeof(float) * MAX_SAMPLES);
                assert(tmpP);
                *(uintptr_t*)(sampleBindBatchArray+ sizeof(uintptr_t*)*c) = (uintptr_t)tmpP;
                break;

            case TSDB_DATA_TYPE_DOUBLE:
                tmpP = calloc(1, sizeof(double) * MAX_SAMPLES);
                assert(tmpP);
                *(uintptr_t*)(sampleBindBatchArray+ sizeof(uintptr_t*)*c) = (uintptr_t)tmpP;
                break;

            case TSDB_DATA_TYPE_BINARY:
            case TSDB_DATA_TYPE_NCHAR:
                tmpP = calloc(1, MAX_SAMPLES *
                        (((stbInfo)?stbInfo->columns[c].dataLen:g_args.binwidth)));
                assert(tmpP);
                *(uintptr_t*)(sampleBindBatchArray+ sizeof(uintptr_t*)*c) = (uintptr_t)tmpP;
                break;

            case TSDB_DATA_TYPE_TIMESTAMP:
                tmpP = calloc(1, sizeof(int64_t) * MAX_SAMPLES);
                assert(tmpP);
                *(uintptr_t*)(sampleBindBatchArray+ sizeof(uintptr_t*)*c) = (uintptr_t)tmpP;
                break;

            default:
                errorPrint("Unknown data type: %s\n",
                        (stbInfo)?stbInfo->columns[c].dataType:g_args.dataType[c]);
                exit(EXIT_FAILURE);
        }
    }

    char *sampleDataBuf = (stbInfo)?stbInfo->sampleDataBuf:g_sampleDataBuf;
    int64_t lenOfOneRow = (stbInfo)?stbInfo->lenOfOneRow:g_args.lenOfOneRow;

    for (int i=0; i < MAX_SAMPLES; i++) {
        int cursor = 0;

        for (int c = 0; c < columnCount; c++) {
            char data_type = (stbInfo)?
                stbInfo->columns[c].data_type:
                g_args.data_type[c];
            char *restStr = sampleDataBuf
                + lenOfOneRow * i + cursor;
            int lengthOfRest = strlen(restStr);

            int index = 0;
            for (index = 0; index < lengthOfRest; index ++) {
                if (restStr[index] == ',') {
                    break;
                }
            }

            char *tmpStr = calloc(1, index + 1);
            if (NULL == tmpStr) {
                errorPrint2("%s() LN%d, Failed to allocate %d bind buffer\n",
                        __func__, __LINE__, index + 1);
                return -1;
            }

            strncpy(tmpStr, restStr, index);
            cursor += index + 1; // skip ',' too
            char *tmpP;

            switch(data_type) {
                case TSDB_DATA_TYPE_INT:
                case TSDB_DATA_TYPE_UINT:
                    *((int32_t*)((uintptr_t)*(uintptr_t*)(sampleBindBatchArray
                                    +sizeof(char*)*c)+sizeof(int32_t)*i)) =
                        atoi(tmpStr);
                    break;

                case TSDB_DATA_TYPE_FLOAT:
                    *(float*)(((uintptr_t)*(uintptr_t*)(sampleBindBatchArray
                                    +sizeof(char*)*c)+sizeof(float)*i)) =
                        (float)atof(tmpStr);
                    break;

                case TSDB_DATA_TYPE_DOUBLE:
                    *(double*)(((uintptr_t)*(uintptr_t*)(sampleBindBatchArray
                                    +sizeof(char*)*c)+sizeof(double)*i)) =
                        atof(tmpStr);
                    break;

                case TSDB_DATA_TYPE_TINYINT:
                case TSDB_DATA_TYPE_UTINYINT:
                    *((int8_t*)((uintptr_t)*(uintptr_t*)(sampleBindBatchArray
                                    +sizeof(char*)*c)+sizeof(int8_t)*i)) =
                        (int8_t)atoi(tmpStr);
                    break;

                case TSDB_DATA_TYPE_SMALLINT:
                case TSDB_DATA_TYPE_USMALLINT:
                    *((int16_t*)((uintptr_t)*(uintptr_t*)(sampleBindBatchArray
                                    +sizeof(char*)*c)+sizeof(int16_t)*i)) =
                        (int16_t)atoi(tmpStr);
                    break;

                case TSDB_DATA_TYPE_BIGINT:
                case TSDB_DATA_TYPE_UBIGINT:
                    *((int64_t*)((uintptr_t)*(uintptr_t*)(sampleBindBatchArray
                                    +sizeof(char*)*c)+sizeof(int64_t)*i)) =
                        (int64_t)atol(tmpStr);
                    break;

                case TSDB_DATA_TYPE_BOOL:
                    *((int8_t*)((uintptr_t)*(uintptr_t*)(sampleBindBatchArray
                                    +sizeof(char*)*c)+sizeof(int8_t)*i)) =
                        (int8_t)atoi(tmpStr);
                    break;

                case TSDB_DATA_TYPE_TIMESTAMP:
                    *((int64_t*)((uintptr_t)*(uintptr_t*)(sampleBindBatchArray
                                    +sizeof(char*)*c)+sizeof(int64_t)*i)) =
                        (int64_t)atol(tmpStr);
                    break;

                case TSDB_DATA_TYPE_BINARY:
                case TSDB_DATA_TYPE_NCHAR:
                    tmpP = (char *)(*(uintptr_t*)(sampleBindBatchArray
                            +sizeof(char*)*c));
                    strcpy(tmpP + i*
                        (((stbInfo)?stbInfo->columns[c].dataLen:g_args.binwidth))
                    , tmpStr);
                    break;

                default:
                    break;
            }

            free(tmpStr);
        }
    }

    return 0;
}

static int parseSampleToStmtBatchForThread(
        threadInfo *pThreadInfo, SSuperTable *stbInfo,
        uint32_t timePrec,
        uint32_t batch)
{
    uint32_t columnCount = (stbInfo)?stbInfo->columnCount:g_args.columnCount;

    pThreadInfo->bind_ts_array = malloc(sizeof(int64_t) * batch);
    assert(pThreadInfo->bind_ts_array);

    pThreadInfo->bindParams = malloc(sizeof(TAOS_MULTI_BIND) * (columnCount + 1));
    assert(pThreadInfo->bindParams);

    pThreadInfo->is_null = malloc(batch);
    assert(pThreadInfo->is_null);

    return 0;
}

static int parseStbSampleToStmtBatchForThread(
        threadInfo *pThreadInfo,
        SSuperTable *stbInfo,
        uint32_t timePrec,
        uint32_t batch)
{
    return parseSampleToStmtBatchForThread(
        pThreadInfo, stbInfo, timePrec, batch);
}

static int parseNtbSampleToStmtBatchForThread(
        threadInfo *pThreadInfo, uint32_t timePrec, uint32_t batch)
{
    return parseSampleToStmtBatchForThread(
        pThreadInfo, NULL, timePrec, batch);
}

#else
static int parseSampleToStmt(
        threadInfo *pThreadInfo,
        SSuperTable *stbInfo, uint32_t timePrec)
{
    pThreadInfo->sampleBindArray =
        (char *)calloc(1, sizeof(char *) * MAX_SAMPLES);
    if (pThreadInfo->sampleBindArray == NULL) {
        errorPrint2("%s() LN%d, Failed to allocate %"PRIu64" bind array buffer\n",
                __func__, __LINE__,
                (uint64_t)sizeof(char *) * MAX_SAMPLES);
        return -1;
    }

    int32_t columnCount = (stbInfo)?stbInfo->columnCount:g_args.columnCount;
    char *sampleDataBuf = (stbInfo)?stbInfo->sampleDataBuf:g_sampleDataBuf;
    int64_t lenOfOneRow = (stbInfo)?stbInfo->lenOfOneRow:g_args.lenOfOneRow;

    for (int i=0; i < MAX_SAMPLES; i++) {
        char *bindArray =
            calloc(1, sizeof(TAOS_BIND) * (columnCount + 1));
        if (bindArray == NULL) {
            errorPrint2("%s() LN%d, Failed to allocate %d bind params\n",
                    __func__, __LINE__, (columnCount + 1));
            return -1;
        }

        TAOS_BIND *bind;
        int cursor = 0;

        for (int c = 0; c < columnCount + 1; c++) {
            bind = (TAOS_BIND *)((char *)bindArray + (sizeof(TAOS_BIND) * c));

            if (c == 0) {
                bind->buffer_type = TSDB_DATA_TYPE_TIMESTAMP;
                bind->buffer_length = sizeof(int64_t);
                bind->buffer = NULL; //bind_ts;
                bind->length = &bind->buffer_length;
                bind->is_null = NULL;
            } else {
                char data_type = (stbInfo)?
                    stbInfo->columns[c-1].data_type:
                    g_args.data_type[c-1];
                int32_t dataLen = (stbInfo)?
                    stbInfo->columns[c-1].dataLen:
                    g_args.binwidth;
                char *restStr = sampleDataBuf
                    + lenOfOneRow * i + cursor;
                int lengthOfRest = strlen(restStr);

                int index = 0;
                for (index = 0; index < lengthOfRest; index ++) {
                    if (restStr[index] == ',') {
                        break;
                    }
                }

                char *bindBuffer = calloc(1, index + 1);
                if (bindBuffer == NULL) {
                    errorPrint2("%s() LN%d, Failed to allocate %d bind buffer\n",
                            __func__, __LINE__, index + 1);
                    return -1;
                }

                strncpy(bindBuffer, restStr, index);
                cursor += index + 1; // skip ',' too

                if (-1 == prepareStmtBindArrayByType(
                            bind,
                            data_type,
                            dataLen,
                            timePrec,
                            bindBuffer)) {
                    free(bindBuffer);
                    free(bindArray);
                    return -1;
                }
                free(bindBuffer);
            }
        }
        *((uintptr_t *)(pThreadInfo->sampleBindArray + (sizeof(char *)) * i)) =
            (uintptr_t)bindArray;
    }

    return 0;
}

static int parseStbSampleToStmt(
        threadInfo *pThreadInfo,
        SSuperTable *stbInfo, uint32_t timePrec)
{
    return parseSampleToStmt(
        pThreadInfo,
        stbInfo, timePrec);
}

static int parseNtbSampleToStmt(
        threadInfo *pThreadInfo,
        uint32_t timePrec)
{
    return parseSampleToStmt(
        pThreadInfo,
        NULL,
        timePrec);
}

static int32_t prepareStbStmtBindStartTime(
        char *tableName,
        int64_t *ts,
        char *bindArray, SSuperTable *stbInfo,
        int64_t startTime, int32_t recSeq)
{
    TAOS_BIND *bind;

    bind = (TAOS_BIND *)bindArray;

    int64_t *bind_ts = ts;

    bind->buffer_type = TSDB_DATA_TYPE_TIMESTAMP;
    if (stbInfo->disorderRatio) {
        *bind_ts = startTime + getTSRandTail(
                stbInfo->timeStampStep, recSeq,
                stbInfo->disorderRatio,
                stbInfo->disorderRange);
    } else {
        *bind_ts = startTime + stbInfo->timeStampStep * recSeq;
    }

    verbosePrint("%s() LN%d, tableName: %s, bind_ts=%"PRId64"\n",
            __func__, __LINE__, tableName, *bind_ts);

    bind->buffer_length = sizeof(int64_t);
    bind->buffer = bind_ts;
    bind->length = &bind->buffer_length;
    bind->is_null = NULL;

    return 0;
}

static uint32_t execBindParam(
        threadInfo *pThreadInfo,
        char *tableName,
        int64_t tableSeq,
        uint32_t batch,
        uint64_t insertRows,
        uint64_t recordFrom,
        int64_t startTime,
        int64_t *pSamplePos)
{
    int ret;
    SSuperTable *stbInfo = pThreadInfo->stbInfo;
    TAOS_STMT *stmt = pThreadInfo->stmt;

    uint32_t k;
    for (k = 0; k < batch;) {
        char *bindArray = (char *)(*((uintptr_t *)
                    (pThreadInfo->sampleBindArray + (sizeof(char *)) * (*pSamplePos))));
        /* columnCount + 1 (ts) */
        if (-1 == prepareStbStmtBindStartTime(
                    tableName,
                    pThreadInfo->bind_ts,
                    bindArray, stbInfo,
                    startTime, k
                    /* is column */)) {
            return -1;
        }
        ret = taos_stmt_bind_param(stmt, (TAOS_BIND *)bindArray);
        if (0 != ret) {
            errorPrint2("%s() LN%d, stmt_bind_param() failed! reason: %s\n",
                    __func__, __LINE__, taos_stmt_errstr(stmt));
            return -1;
        }
        // if msg > 3MB, break
        ret = taos_stmt_add_batch(stmt);
        if (0 != ret) {
            errorPrint2("%s() LN%d, stmt_add_batch() failed! reason: %s\n",
                    __func__, __LINE__, taos_stmt_errstr(stmt));
            return -1;
        }

        k++;
        recordFrom ++;

        (*pSamplePos) ++;
        if ((*pSamplePos) == MAX_SAMPLES) {
            *pSamplePos = 0;
        }

        if (recordFrom >= insertRows) {
            break;
        }
    }

    return k;
}
#endif

static int32_t prepareStbStmt(
        threadInfo *pThreadInfo,
        char *tableName,
        int64_t tableSeq,
        uint32_t batch,
        uint64_t insertRows,
        uint64_t recordFrom,
        int64_t startTime,
        int64_t *pSamplePos)
{
    int ret;
    SSuperTable *stbInfo = pThreadInfo->stbInfo;
    TAOS_STMT *stmt = pThreadInfo->stmt;

    if (AUTO_CREATE_SUBTBL == stbInfo->autoCreateTable) {
        char* tagsValBuf = NULL;

        if (0 == stbInfo->tagSource) {
            tagsValBuf = generateTagValuesForStb(stbInfo, tableSeq);
        } else {
            tagsValBuf = getTagValueFromTagSample(
                    stbInfo,
                    tableSeq % stbInfo->tagSampleCount);
        }

        if (NULL == tagsValBuf) {
            errorPrint2("%s() LN%d, tag buf failed to allocate  memory\n",
                    __func__, __LINE__);
            return -1;
        }

        char *tagsArray = calloc(1, sizeof(TAOS_BIND) * stbInfo->tagCount);
        if (NULL == tagsArray) {
            tmfree(tagsValBuf);
            errorPrint2("%s() LN%d, tag buf failed to allocate  memory\n",
                    __func__, __LINE__);
            return -1;
        }

        if (-1 == prepareStbStmtBindTag(
                    tagsArray, stbInfo, tagsValBuf, pThreadInfo->time_precision
                    /* is tag */)) {
            tmfree(tagsValBuf);
            tmfree(tagsArray);
            return -1;
        }

        ret = taos_stmt_set_tbname_tags(stmt, tableName, (TAOS_BIND *)tagsArray);

        tmfree(tagsValBuf);
        tmfree(tagsArray);

        if (0 != ret) {
            errorPrint2("%s() LN%d, stmt_set_tbname_tags() failed! reason: %s\n",
                    __func__, __LINE__, taos_stmt_errstr(stmt));
            return -1;
        }
    } else {
        ret = taos_stmt_set_tbname(stmt, tableName);
        if (0 != ret) {
            errorPrint2("%s() LN%d, stmt_set_tbname() failed! reason: %s\n",
                    __func__, __LINE__, taos_stmt_errstr(stmt));
            return -1;
        }
    }

#if STMT_BIND_PARAM_BATCH == 1
    return execStbBindParamBatch(
        pThreadInfo,
        tableName,
        tableSeq,
        batch,
        insertRows,
        recordFrom,
        startTime,
        pSamplePos);
#else
    return execBindParam(
        pThreadInfo,
        tableName,
        tableSeq,
        batch,
        insertRows,
        recordFrom,
        startTime,
        pSamplePos);
#endif
}

static int32_t generateStbProgressiveData(
        SSuperTable *stbInfo,
        char *tableName,
        int64_t tableSeq,
        char *dbName, char *buffer,
        int64_t insertRows,
        uint64_t recordFrom, int64_t startTime, int64_t *pSamplePos,
        int64_t *pRemainderBufLen)
{
    assert(buffer != NULL);
    char *pstr = buffer;

    memset(pstr, 0, *pRemainderBufLen);

    int64_t headLen = generateStbSQLHead(
            stbInfo,
            tableName, tableSeq, dbName,
            buffer, *pRemainderBufLen);

    if (headLen <= 0) {
        return 0;
    }
    pstr += headLen;
    *pRemainderBufLen -= headLen;

    int64_t dataLen;

    return generateStbDataTail(stbInfo,
            g_args.reqPerReq, pstr, *pRemainderBufLen,
            insertRows, recordFrom,
            startTime,
            pSamplePos, &dataLen);
}

static int32_t generateProgressiveDataWithoutStb(
        char *tableName,
        /* int64_t tableSeq, */
        threadInfo *pThreadInfo, char *buffer,
        int64_t insertRows,
        uint64_t recordFrom, int64_t startTime, /*int64_t *pSamplePos, */
        int64_t *pRemainderBufLen)
{
    assert(buffer != NULL);
    char *pstr = buffer;

    memset(buffer, 0, *pRemainderBufLen);

    int64_t headLen = generateSQLHeadWithoutStb(
            tableName, pThreadInfo->db_name,
            buffer, *pRemainderBufLen);

    if (headLen <= 0) {
        return 0;
    }
    pstr += headLen;
    *pRemainderBufLen -= headLen;

    int64_t dataLen;

    return generateDataTailWithoutStb(
            g_args.reqPerReq, pstr, *pRemainderBufLen, insertRows, recordFrom,
            startTime,
            /*pSamplePos, */&dataLen);
}

static void printStatPerThread(threadInfo *pThreadInfo)
{
    if (0 == pThreadInfo->totalDelay)
        pThreadInfo->totalDelay = 1;

    fprintf(stderr, "====thread[%d] completed total inserted rows: %"PRIu64 ", total affected rows: %"PRIu64". %.2f records/second====\n",
            pThreadInfo->threadID,
            pThreadInfo->totalInsertRows,
            pThreadInfo->totalAffectedRows,
            (double)(pThreadInfo->totalAffectedRows/((double)pThreadInfo->totalDelay/1000000.0))
            );
}

#if STMT_BIND_PARAM_BATCH == 1
// stmt sync write interlace data
static void* syncWriteInterlaceStmtBatch(threadInfo *pThreadInfo, uint32_t interlaceRows) {
    debugPrint("[%d] %s() LN%d: ### stmt interlace write\n",
            pThreadInfo->threadID, __func__, __LINE__);

    int64_t insertRows;
    int64_t timeStampStep;
    uint64_t insert_interval;

    SSuperTable* stbInfo = pThreadInfo->stbInfo;

    if (stbInfo) {
        insertRows = stbInfo->insertRows;
        timeStampStep = stbInfo->timeStampStep;
        insert_interval = stbInfo->insertInterval;
    } else {
        insertRows = g_args.insertRows;
        timeStampStep = g_args.timestamp_step;
        insert_interval = g_args.insert_interval;
    }

    debugPrint("[%d] %s() LN%d: start_table_from=%"PRIu64" ntables=%"PRId64" insertRows=%"PRIu64"\n",
            pThreadInfo->threadID, __func__, __LINE__,
            pThreadInfo->start_table_from,
            pThreadInfo->ntables, insertRows);

    uint64_t timesInterlace = (insertRows / interlaceRows) + 1;
    uint32_t precalcBatch = interlaceRows;

    if (precalcBatch > g_args.reqPerReq)
        precalcBatch = g_args.reqPerReq;

    if (precalcBatch > MAX_SAMPLES)
        precalcBatch = MAX_SAMPLES;

    pThreadInfo->totalInsertRows = 0;
    pThreadInfo->totalAffectedRows = 0;

    uint64_t st = 0;
    uint64_t et = UINT64_MAX;

    uint64_t lastPrintTime = taosGetTimestampMs();
    uint64_t startTs = taosGetTimestampMs();
    uint64_t endTs;

    uint64_t tableSeq = pThreadInfo->start_table_from;
    int64_t startTime;

    bool flagSleep = true;
    uint64_t sleepTimeTotal = 0;

    int percentComplete = 0;
    int64_t totalRows = insertRows * pThreadInfo->ntables;
    pThreadInfo->samplePos = 0;

    for (int64_t interlace = 0;
            interlace < timesInterlace; interlace ++) {
        if ((flagSleep) && (insert_interval)) {
            st = taosGetTimestampMs();
            flagSleep = false;
        }

        int64_t generated = 0;
        int64_t samplePos;

        for (; tableSeq < pThreadInfo->start_table_from + pThreadInfo->ntables; tableSeq ++) {
            char tableName[TSDB_TABLE_NAME_LEN];
            getTableName(tableName, pThreadInfo, tableSeq);
            if (0 == strlen(tableName)) {
                errorPrint2("[%d] %s() LN%d, getTableName return null\n",
                        pThreadInfo->threadID, __func__, __LINE__);
                return NULL;
            }

            samplePos = pThreadInfo->samplePos;
            startTime = pThreadInfo->start_time
                + interlace * interlaceRows * timeStampStep;
            uint64_t remainRecPerTbl =
                    insertRows - interlaceRows * interlace;
            uint64_t recPerTbl = 0;

            uint64_t remainPerInterlace;
            if (remainRecPerTbl > interlaceRows) {
                remainPerInterlace = interlaceRows;
            } else {
                remainPerInterlace = remainRecPerTbl;
            }

            while(remainPerInterlace > 0) {

                uint32_t batch;
                if (remainPerInterlace > precalcBatch) {
                    batch = precalcBatch;
                } else {
                    batch = remainPerInterlace;
                }
                debugPrint("[%d] %s() LN%d, tableName:%s, batch:%d startTime:%"PRId64"\n",
                        pThreadInfo->threadID,
                        __func__, __LINE__,
                        tableName, batch, startTime);

                if (stbInfo) {
                    generated = prepareStbStmt(
                            pThreadInfo,
                            tableName,
                            tableSeq,
                            batch,
                            insertRows, 0,
                            startTime,
                            &samplePos);
                } else {
                    generated = prepareStmtWithoutStb(
                            pThreadInfo,
                            tableName,
                            batch,
                            insertRows,
                            interlaceRows * interlace + recPerTbl,
                            startTime);
                }

                debugPrint("[%d] %s() LN%d, generated records is %"PRId64"\n",
                        pThreadInfo->threadID, __func__, __LINE__, generated);
                if (generated < 0) {
                    errorPrint2("[%d] %s() LN%d, generated records is %"PRId64"\n",
                            pThreadInfo->threadID, __func__, __LINE__, generated);
                    goto free_of_interlace_stmt;
                } else if (generated == 0) {
                    break;
                }

                recPerTbl += generated;
                remainPerInterlace -= generated;
                pThreadInfo->totalInsertRows += generated;

                verbosePrint("[%d] %s() LN%d totalInsertRows=%"PRIu64"\n",
                        pThreadInfo->threadID, __func__, __LINE__,
                        pThreadInfo->totalInsertRows);

                startTs = taosGetTimestampUs();

                int64_t affectedRows = execInsert(pThreadInfo, generated);

                endTs = taosGetTimestampUs();
                uint64_t delay = endTs - startTs;
                performancePrint("%s() LN%d, insert execution time is %10.2f ms\n",
                        __func__, __LINE__, delay / 1000.0);
                verbosePrint("[%d] %s() LN%d affectedRows=%"PRId64"\n",
                        pThreadInfo->threadID,
                        __func__, __LINE__, affectedRows);

                if (delay > pThreadInfo->maxDelay) pThreadInfo->maxDelay = delay;
                if (delay < pThreadInfo->minDelay) pThreadInfo->minDelay = delay;
                pThreadInfo->cntDelay++;
                pThreadInfo->totalDelay += delay;

                if (generated != affectedRows) {
                    errorPrint2("[%d] %s() LN%d execInsert() insert %"PRId64", affected rows: %"PRId64"\n\n",
                            pThreadInfo->threadID, __func__, __LINE__,
                            generated, affectedRows);
                    goto free_of_interlace_stmt;
                }

                pThreadInfo->totalAffectedRows += affectedRows;

                int currentPercent = pThreadInfo->totalAffectedRows * 100 / totalRows;
                if (currentPercent > percentComplete ) {
                    printf("[%d]:%d%%\n", pThreadInfo->threadID, currentPercent);
                    percentComplete = currentPercent;
                }
                int64_t  currentPrintTime = taosGetTimestampMs();
                if (currentPrintTime - lastPrintTime > 30*1000) {
                    printf("thread[%d] has currently inserted rows: %"PRIu64 ", affected rows: %"PRIu64 "\n",
                            pThreadInfo->threadID,
                            pThreadInfo->totalInsertRows,
                            pThreadInfo->totalAffectedRows);
                    lastPrintTime = currentPrintTime;
                }

                startTime += (generated * timeStampStep);
            }
        }
        pThreadInfo->samplePos = samplePos;

        if (tableSeq == pThreadInfo->start_table_from
                + pThreadInfo->ntables) {
            // turn to first table
            tableSeq = pThreadInfo->start_table_from;

            flagSleep = true;
        }

        if ((insert_interval) && flagSleep) {
            et = taosGetTimestampMs();

            if (insert_interval > (et - st) ) {
                uint64_t sleepTime = insert_interval - (et -st);
                performancePrint("%s() LN%d sleep: %"PRId64" ms for insert interval\n",
                        __func__, __LINE__, sleepTime);
                taosMsleep(sleepTime); // ms
                sleepTimeTotal += insert_interval;
            }
        }
    }
    if (percentComplete < 100)
        printf("[%d]:%d%%\n", pThreadInfo->threadID, percentComplete);

free_of_interlace_stmt:
    printStatPerThread(pThreadInfo);
    return NULL;
}
#else
// stmt sync write interlace data
static void* syncWriteInterlaceStmt(threadInfo *pThreadInfo, uint32_t interlaceRows) {
    debugPrint("[%d] %s() LN%d: ### stmt interlace write\n",
            pThreadInfo->threadID, __func__, __LINE__);

    int64_t insertRows;
    uint64_t maxSqlLen;
    int64_t timeStampStep;
    uint64_t insert_interval;

    SSuperTable* stbInfo = pThreadInfo->stbInfo;

    if (stbInfo) {
        insertRows = stbInfo->insertRows;
        maxSqlLen = stbInfo->maxSqlLen;
        timeStampStep = stbInfo->timeStampStep;
        insert_interval = stbInfo->insertInterval;
    } else {
        insertRows = g_args.insertRows;
        maxSqlLen = g_args.max_sql_len;
        timeStampStep = g_args.timestamp_step;
        insert_interval = g_args.insert_interval;
    }

    debugPrint("[%d] %s() LN%d: start_table_from=%"PRIu64" ntables=%"PRId64" insertRows=%"PRIu64"\n",
            pThreadInfo->threadID, __func__, __LINE__,
            pThreadInfo->start_table_from,
            pThreadInfo->ntables, insertRows);

    uint32_t batchPerTbl = interlaceRows;
    uint32_t batchPerTblTimes;

    if (interlaceRows > g_args.reqPerReq)
        interlaceRows = g_args.reqPerReq;

    if ((interlaceRows > 0) && (pThreadInfo->ntables > 1)) {
        batchPerTblTimes =
            g_args.reqPerReq / interlaceRows;
    } else {
        batchPerTblTimes = 1;
    }

    pThreadInfo->totalInsertRows = 0;
    pThreadInfo->totalAffectedRows = 0;

    uint64_t st = 0;
    uint64_t et = UINT64_MAX;

    uint64_t lastPrintTime = taosGetTimestampMs();
    uint64_t startTs = taosGetTimestampMs();
    uint64_t endTs;

    uint64_t tableSeq = pThreadInfo->start_table_from;
    int64_t startTime = pThreadInfo->start_time;

    uint64_t generatedRecPerTbl = 0;
    bool flagSleep = true;
    uint64_t sleepTimeTotal = 0;

    int percentComplete = 0;
    int64_t totalRows = insertRows * pThreadInfo->ntables;

    while(pThreadInfo->totalInsertRows < pThreadInfo->ntables * insertRows) {
        if ((flagSleep) && (insert_interval)) {
            st = taosGetTimestampMs();
            flagSleep = false;
        }

        uint32_t recOfBatch = 0;

        int32_t generated;
        for (uint64_t i = 0; i < batchPerTblTimes; i ++) {
            char tableName[TSDB_TABLE_NAME_LEN];

            getTableName(tableName, pThreadInfo, tableSeq);
            if (0 == strlen(tableName)) {
                errorPrint2("[%d] %s() LN%d, getTableName return null\n",
                        pThreadInfo->threadID, __func__, __LINE__);
                return NULL;
            }

            debugPrint("[%d] %s() LN%d, tableName:%s, batch:%d startTime:%"PRId64"\n",
                    pThreadInfo->threadID,
                    __func__, __LINE__,
                    tableName, batchPerTbl, startTime);
            if (stbInfo) {
                generated = prepareStbStmt(
                        pThreadInfo,
                        tableName,
                        tableSeq,
                        batchPerTbl,
                        insertRows, 0,
                        startTime,
                        &(pThreadInfo->samplePos));
            } else {
                generated = prepareStmtWithoutStb(
                        pThreadInfo,
                        tableName,
                        batchPerTbl,
                        insertRows, i,
                        startTime);
            }

            debugPrint("[%d] %s() LN%d, generated records is %d\n",
                    pThreadInfo->threadID, __func__, __LINE__, generated);
            if (generated < 0) {
                errorPrint2("[%d] %s() LN%d, generated records is %d\n",
                        pThreadInfo->threadID, __func__, __LINE__, generated);
                goto free_of_interlace_stmt;
            } else if (generated == 0) {
                break;
            }

            tableSeq ++;
            recOfBatch += batchPerTbl;

            pThreadInfo->totalInsertRows += batchPerTbl;

            verbosePrint("[%d] %s() LN%d batchPerTbl=%d recOfBatch=%d\n",
                    pThreadInfo->threadID, __func__, __LINE__,
                    batchPerTbl, recOfBatch);

            if (tableSeq == pThreadInfo->start_table_from + pThreadInfo->ntables) {
                // turn to first table
                tableSeq = pThreadInfo->start_table_from;
                generatedRecPerTbl += batchPerTbl;

                startTime = pThreadInfo->start_time
                    + generatedRecPerTbl * timeStampStep;

                flagSleep = true;
                if (generatedRecPerTbl >= insertRows)
                    break;

                int64_t remainRows = insertRows - generatedRecPerTbl;
                if ((remainRows > 0) && (batchPerTbl > remainRows))
                    batchPerTbl = remainRows;

                if (pThreadInfo->ntables * batchPerTbl < g_args.reqPerReq)
                    break;
            }

            verbosePrint("[%d] %s() LN%d generatedRecPerTbl=%"PRId64" insertRows=%"PRId64"\n",
                    pThreadInfo->threadID, __func__, __LINE__,
                    generatedRecPerTbl, insertRows);

            if ((g_args.reqPerReq - recOfBatch) < batchPerTbl)
                break;
        }

        verbosePrint("[%d] %s() LN%d recOfBatch=%d totalInsertRows=%"PRIu64"\n",
                pThreadInfo->threadID, __func__, __LINE__, recOfBatch,
                pThreadInfo->totalInsertRows);

        startTs = taosGetTimestampUs();

        if (recOfBatch == 0) {
            errorPrint2("[%d] %s() LN%d Failed to insert records of batch %d\n",
                    pThreadInfo->threadID, __func__, __LINE__,
                    batchPerTbl);
            if (batchPerTbl > 0) {
                errorPrint("\tIf the batch is %d, the length of the SQL to insert a row must be less then %"PRId64"\n",
                        batchPerTbl, maxSqlLen / batchPerTbl);
            }
            goto free_of_interlace_stmt;
        }
        int64_t affectedRows = execInsert(pThreadInfo, recOfBatch);

        endTs = taosGetTimestampUs();
        uint64_t delay = endTs - startTs;
        performancePrint("%s() LN%d, insert execution time is %10.2f ms\n",
                __func__, __LINE__, delay / 1000.0);
        verbosePrint("[%d] %s() LN%d affectedRows=%"PRId64"\n",
                pThreadInfo->threadID,
                __func__, __LINE__, affectedRows);

        if (delay > pThreadInfo->maxDelay) pThreadInfo->maxDelay = delay;
        if (delay < pThreadInfo->minDelay) pThreadInfo->minDelay = delay;
        pThreadInfo->cntDelay++;
        pThreadInfo->totalDelay += delay;

        if (recOfBatch != affectedRows) {
            errorPrint2("[%d] %s() LN%d execInsert insert %d, affected rows: %"PRId64"\n\n",
                    pThreadInfo->threadID, __func__, __LINE__,
                    recOfBatch, affectedRows);
            goto free_of_interlace_stmt;
        }

        pThreadInfo->totalAffectedRows += affectedRows;

        int currentPercent = pThreadInfo->totalAffectedRows * 100 / totalRows;
        if (currentPercent > percentComplete ) {
            printf("[%d]:%d%%\n", pThreadInfo->threadID, currentPercent);
            percentComplete = currentPercent;
        }
        int64_t  currentPrintTime = taosGetTimestampMs();
        if (currentPrintTime - lastPrintTime > 30*1000) {
            printf("thread[%d] has currently inserted rows: %"PRIu64 ", affected rows: %"PRIu64 "\n",
                    pThreadInfo->threadID,
                    pThreadInfo->totalInsertRows,
                    pThreadInfo->totalAffectedRows);
            lastPrintTime = currentPrintTime;
        }

        if ((insert_interval) && flagSleep) {
            et = taosGetTimestampMs();

            if (insert_interval > (et - st) ) {
                uint64_t sleepTime = insert_interval - (et -st);
                performancePrint("%s() LN%d sleep: %"PRId64" ms for insert interval\n",
                        __func__, __LINE__, sleepTime);
                taosMsleep(sleepTime); // ms
                sleepTimeTotal += insert_interval;
            }
        }
    }
    if (percentComplete < 100)
        printf("[%d]:%d%%\n", pThreadInfo->threadID, percentComplete);

free_of_interlace_stmt:
    printStatPerThread(pThreadInfo);
    return NULL;
}

#endif

static void generateSmlHead(char* smlHead, SSuperTable* stbInfo, threadInfo* pThreadInfo, int tbSeq) {
    int64_t dataLen = 0;
    dataLen += snprintf(smlHead + dataLen, HEAD_BUFF_LEN - dataLen,
                            "%s,id=%s%" PRIu64 "", stbInfo->stbName,
                            stbInfo->childTblPrefix,
                            tbSeq + pThreadInfo->start_table_from);
        for (int j = 0; j < stbInfo->tagCount; j++) {
            tstrncpy(smlHead + dataLen, ",", 2);
            dataLen += 1;
            switch (stbInfo->tags[j].data_type) {
                case TSDB_DATA_TYPE_TIMESTAMP:
                    errorPrint2(
                        "%s() LN%d, Does not support data type %s as tag\n",
                        __func__, __LINE__, stbInfo->tags[j].dataType);
                    exit(EXIT_FAILURE);
                case TSDB_DATA_TYPE_BOOL:
                    dataLen +=
                        snprintf(smlHead + dataLen, HEAD_BUFF_LEN - dataLen,
                                 "T%d=%s", j, rand_bool_str());
                    break;
                case TSDB_DATA_TYPE_TINYINT:
                    dataLen +=
                        snprintf(smlHead + dataLen, HEAD_BUFF_LEN - dataLen,
                                 "T%d=%si8", j, rand_tinyint_str());
                    break;
                case TSDB_DATA_TYPE_UTINYINT:
                    dataLen +=
                        snprintf(smlHead + dataLen, HEAD_BUFF_LEN - dataLen,
                                 "T%d=%su8", j, rand_utinyint_str());
                    break;
                case TSDB_DATA_TYPE_SMALLINT:
                    dataLen +=
                        snprintf(smlHead + dataLen, HEAD_BUFF_LEN - dataLen,
                                 "T%d=%si16", j, rand_smallint_str());
                    break;
                case TSDB_DATA_TYPE_USMALLINT:
                    dataLen +=
                        snprintf(smlHead + dataLen, HEAD_BUFF_LEN - dataLen,
                                 "T%d=%su16", j, rand_usmallint_str());
                    break;
                case TSDB_DATA_TYPE_INT:
                    dataLen +=
                        snprintf(smlHead + dataLen, HEAD_BUFF_LEN - dataLen,
                                 "T%d=%si32", j, rand_int_str());
                    break;
                case TSDB_DATA_TYPE_UINT:
                    dataLen +=
                        snprintf(smlHead + dataLen, HEAD_BUFF_LEN - dataLen,
                                 "T%d=%su32", j, rand_uint_str());
                    break;
                case TSDB_DATA_TYPE_BIGINT:
                    dataLen +=
                        snprintf(smlHead + dataLen, HEAD_BUFF_LEN - dataLen,
                                 "T%d=%si64", j, rand_bigint_str());
                    break;
                case TSDB_DATA_TYPE_UBIGINT:
                    dataLen +=
                        snprintf(smlHead + dataLen, HEAD_BUFF_LEN - dataLen,
                                 "T%d=%su64", j, rand_ubigint_str());
                    break;
                case TSDB_DATA_TYPE_FLOAT:
                    dataLen +=
                        snprintf(smlHead + dataLen, HEAD_BUFF_LEN - dataLen,
                                 "T%d=%sf32", j, rand_float_str());
                    break;
                case TSDB_DATA_TYPE_DOUBLE:
                    dataLen +=
                        snprintf(smlHead + dataLen, HEAD_BUFF_LEN - dataLen,
                                 "T%d=%sf64", j, rand_double_str());
                    break;
                case TSDB_DATA_TYPE_BINARY:
                case TSDB_DATA_TYPE_NCHAR:
                    if (stbInfo->tags[j].dataLen > TSDB_MAX_BINARY_LEN) {
                        errorPrint2(
                            "binary or nchar length overflow, maxsize:%u\n",
                            (uint32_t)TSDB_MAX_BINARY_LEN);
                        exit(EXIT_FAILURE);
                    }
                    char *buf = (char *)calloc(stbInfo->tags[j].dataLen + 1, 1);
                    if (NULL == buf) {
                        errorPrint2("calloc failed! size:%d\n",
                                    stbInfo->tags[j].dataLen);
                        exit(EXIT_FAILURE);
                    }
                    rand_string(buf, stbInfo->tags[j].dataLen);
                    if (stbInfo->tags[j].data_type == TSDB_DATA_TYPE_BINARY) {
                        dataLen += snprintf(smlHead + dataLen,
                                            HEAD_BUFF_LEN - dataLen,
                                            "T%d=\"%s\"", j, buf);
                    } else {
                        dataLen += snprintf(smlHead + dataLen,
                                            HEAD_BUFF_LEN - dataLen,
                                            "T%d=L\"%s\"", j, buf);
                    }
                    tmfree(buf);
                    break;

                default:
                    errorPrint2("%s() LN%d, Unknown data type %s\n", __func__,
                                __LINE__, stbInfo->tags[j].dataType);
                    exit(EXIT_FAILURE);
            }
        }
}

static void generateSmlTail(char* line, char* smlHead, SSuperTable* stbInfo,
                                threadInfo* pThreadInfo, int64_t timestamp) {
    int dataLen = 0;
    dataLen = snprintf(line, BUFFER_SIZE, "%s ", smlHead);
    for (uint32_t c = 0; c < stbInfo->columnCount; c++) {
        if (c != 0) {
            tstrncpy(line + dataLen, ",", 2);
            dataLen += 1;
        }
        switch (stbInfo->columns[c].data_type) {
            case TSDB_DATA_TYPE_TIMESTAMP:
                errorPrint2(
                    "%s() LN%d, Does not support data type %s as tag\n",
                    __func__, __LINE__, stbInfo->columns[c].dataType);
                exit(EXIT_FAILURE);
            case TSDB_DATA_TYPE_BOOL:
                dataLen += snprintf(line + dataLen,
                                    BUFFER_SIZE - dataLen, "c%d=%s",
                                    c, rand_bool_str());
                break;
            case TSDB_DATA_TYPE_TINYINT:
                dataLen += snprintf(line + dataLen,
                                    BUFFER_SIZE - dataLen, "c%d=%si8",
                                    c, rand_tinyint_str());
                break;
            case TSDB_DATA_TYPE_UTINYINT:
                dataLen += snprintf(line + dataLen,
                                    BUFFER_SIZE - dataLen, "c%d=%su8",
                                    c, rand_utinyint_str());
                break;
            case TSDB_DATA_TYPE_SMALLINT:
                dataLen += snprintf(
                    line + dataLen, BUFFER_SIZE - dataLen,
                    "c%d=%si16", c, rand_smallint_str());
                break;
            case TSDB_DATA_TYPE_USMALLINT:
                dataLen += snprintf(
                    line + dataLen, BUFFER_SIZE - dataLen,
                    "c%d=%su16", c, rand_usmallint_str());
                break;
            case TSDB_DATA_TYPE_INT:
                dataLen += snprintf(line + dataLen,
                                    BUFFER_SIZE - dataLen,
                                    "c%d=%si32", c, rand_int_str());
                break;
            case TSDB_DATA_TYPE_UINT:
                dataLen += snprintf(line + dataLen,
                                    BUFFER_SIZE - dataLen,
                                    "c%d=%su32", c, rand_uint_str());
                break;
            case TSDB_DATA_TYPE_BIGINT:
                dataLen += snprintf(line + dataLen,
                                    BUFFER_SIZE - dataLen,
                                    "c%d=%si64", c, rand_bigint_str());
                break;
            case TSDB_DATA_TYPE_UBIGINT:
                dataLen += snprintf(line + dataLen,
                                    BUFFER_SIZE - dataLen,
                                    "c%d=%su64", c, rand_ubigint_str());
                break;
            case TSDB_DATA_TYPE_FLOAT:
                dataLen += snprintf(line + dataLen,
                                    BUFFER_SIZE - dataLen,
                                    "c%d=%sf32", c, rand_float_str());
                break;
            case TSDB_DATA_TYPE_DOUBLE:
                dataLen += snprintf(line + dataLen,
                                    BUFFER_SIZE - dataLen,
                                    "c%d=%sf64", c, rand_double_str());
                break;
            case TSDB_DATA_TYPE_BINARY:
            case TSDB_DATA_TYPE_NCHAR:
                if (stbInfo->columns[c].dataLen > TSDB_MAX_BINARY_LEN) {
                    errorPrint2(
                        "binary or nchar length overflow, maxsize:%u\n",
                        (uint32_t)TSDB_MAX_BINARY_LEN);
                    exit(EXIT_FAILURE);
                }
                char *buf =
                    (char *)calloc(stbInfo->columns[c].dataLen + 1, 1);
                if (NULL == buf) {
                    errorPrint2("calloc failed! size:%d\n",
                                stbInfo->columns[c].dataLen);
                    exit(EXIT_FAILURE);
                }
                rand_string(buf, stbInfo->columns[c].dataLen);
                if (stbInfo->columns[c].data_type ==
                    TSDB_DATA_TYPE_BINARY) {
                    dataLen += snprintf(line + dataLen,
                                        BUFFER_SIZE - dataLen,
                                        "c%d=\"%s\"", c, buf);
                } else {
                    dataLen += snprintf(line + dataLen,
                                        BUFFER_SIZE - dataLen,
                                        "c%d=L\"%s\"", c, buf);
                }
                tmfree(buf);
                break;
            default:
                errorPrint2("%s() LN%d, Unknown data type %s\n",
                            __func__, __LINE__,
                            stbInfo->columns[c].dataType);
                exit(EXIT_FAILURE);
        }
    }
    dataLen += snprintf(line + dataLen, BUFFER_SIZE - dataLen," %" PRId64 "", timestamp);
}

static void* syncWriteInterlaceSml(threadInfo *pThreadInfo, uint32_t interlaceRows) {
    debugPrint("[%d] %s() LN%d: ### interlace schemaless write\n",
            pThreadInfo->threadID, __func__, __LINE__);
    int64_t insertRows;
    uint64_t maxSqlLen;
    int64_t timeStampStep;
    uint64_t insert_interval;

    SSuperTable* stbInfo = pThreadInfo->stbInfo;

    if (stbInfo) {
        insertRows = stbInfo->insertRows;
        maxSqlLen = stbInfo->maxSqlLen;
        timeStampStep = stbInfo->timeStampStep;
        insert_interval = stbInfo->insertInterval;
    } else {
        insertRows = g_args.insertRows;
        maxSqlLen = g_args.max_sql_len;
        timeStampStep = g_args.timestamp_step;
        insert_interval = g_args.insert_interval;
    }

    debugPrint("[%d] %s() LN%d: start_table_from=%"PRIu64" ntables=%"PRId64" insertRows=%"PRIu64"\n",
            pThreadInfo->threadID, __func__, __LINE__,
            pThreadInfo->start_table_from,
            pThreadInfo->ntables, insertRows);

    if (interlaceRows > g_args.reqPerReq)
        interlaceRows = g_args.reqPerReq;

    uint32_t batchPerTbl = interlaceRows;
    uint32_t batchPerTblTimes;

    if ((interlaceRows > 0) && (pThreadInfo->ntables > 1)) {
        batchPerTblTimes =
            g_args.reqPerReq / interlaceRows;
    } else {
        batchPerTblTimes = 1;
    }

    char **smlHeadList = calloc(pThreadInfo->ntables, sizeof(char *));
    assert(smlHeadList);
    for (int t = 0; t < pThreadInfo->ntables; t++) {
        char* smlHead = *((char **)smlHeadList + t * sizeof(char *));
        smlHead = (char *)calloc(HEAD_BUFF_LEN, 1);
        if (NULL == smlHead) {
            errorPrint2("calloc failed! size:%d\n", HEAD_BUFF_LEN);
            exit(EXIT_FAILURE);
        }
        generateSmlHead(smlHead, stbInfo, pThreadInfo, t);

    }

    pThreadInfo->totalInsertRows = 0;
    pThreadInfo->totalAffectedRows = 0;

    uint64_t st = 0;
    uint64_t et = UINT64_MAX;

    uint64_t lastPrintTime = taosGetTimestampMs();
    uint64_t startTs = taosGetTimestampMs();
    uint64_t endTs;

    uint64_t tableSeq = pThreadInfo->start_table_from;
    int64_t startTime = pThreadInfo->start_time;

    uint64_t generatedRecPerTbl = 0;
    bool flagSleep = true;
    uint64_t sleepTimeTotal = 0;

    int percentComplete = 0;
    int64_t totalRows = insertRows * pThreadInfo->ntables;

    pThreadInfo->lines = calloc(g_args.reqPerReq, sizeof(char *));
    if (NULL == pThreadInfo->lines) {
        errorPrint2("Failed to alloc %"PRIu64" bytes, reason:%s\n",
                g_args.reqPerReq * (uint64_t)sizeof(char *),
                strerror(errno));
        return NULL;
    }

    while(pThreadInfo->totalInsertRows < pThreadInfo->ntables * insertRows) {
        if ((flagSleep) && (insert_interval)) {
            st = taosGetTimestampMs();
            flagSleep = false;
        }

        // generate data

        uint32_t recOfBatch = 0;

        for (uint64_t i = 0; i < batchPerTblTimes; i++) {
            int64_t timestamp = startTime;
            for (int j = recOfBatch; j < recOfBatch + batchPerTbl; j++) {
                pThreadInfo->lines[j] = calloc(BUFFER_SIZE, 1);
                if (NULL == pThreadInfo->lines[j]) {
                    errorPrint2("Failed to alloc %d bytes, reason:%s\n",
                        BUFFER_SIZE, strerror(errno));
                }
                generateSmlTail(pThreadInfo->lines[j], *((char **)smlHeadList + i * sizeof(char *)), stbInfo, pThreadInfo, timestamp);
                timestamp += timeStampStep;
            }
            tableSeq ++;
            recOfBatch += batchPerTbl;

            pThreadInfo->totalInsertRows += batchPerTbl;

            verbosePrint("[%d] %s() LN%d batchPerTbl=%d recOfBatch=%d\n",
                    pThreadInfo->threadID, __func__, __LINE__,
                    batchPerTbl, recOfBatch);

            if (tableSeq == pThreadInfo->start_table_from + pThreadInfo->ntables) {
                // turn to first table
                tableSeq = pThreadInfo->start_table_from;
                generatedRecPerTbl += batchPerTbl;

                startTime = pThreadInfo->start_time
                    + generatedRecPerTbl * timeStampStep;

                flagSleep = true;
                if (generatedRecPerTbl >= insertRows)
                    break;

                int64_t remainRows = insertRows - generatedRecPerTbl;
                if ((remainRows > 0) && (batchPerTbl > remainRows))
                    batchPerTbl = remainRows;

                if (pThreadInfo->ntables * batchPerTbl < g_args.reqPerReq)
                    break;
            }

            verbosePrint("[%d] %s() LN%d generatedRecPerTbl=%"PRId64" insertRows=%"PRId64"\n",
                    pThreadInfo->threadID, __func__, __LINE__,
                    generatedRecPerTbl, insertRows);

            if ((g_args.reqPerReq - recOfBatch) < batchPerTbl)
                break;
        }

        verbosePrint("[%d] %s() LN%d recOfBatch=%d totalInsertRows=%"PRIu64"\n",
                pThreadInfo->threadID, __func__, __LINE__, recOfBatch,
                pThreadInfo->totalInsertRows);
        verbosePrint("[%d] %s() LN%d, buffer=%s\n",
                pThreadInfo->threadID, __func__, __LINE__, pThreadInfo->buffer);

        startTs = taosGetTimestampUs();

        if (recOfBatch == 0) {
            errorPrint2("[%d] %s() LN%d Failed to insert records of batch %d\n",
                    pThreadInfo->threadID, __func__, __LINE__,
                    batchPerTbl);
            if (batchPerTbl > 0) {
                errorPrint("\tIf the batch is %d, the length of the SQL to insert a row must be less then %"PRId64"\n",
                        batchPerTbl, maxSqlLen / batchPerTbl);
            }
            errorPrint("\tPlease check if the buffer length(%"PRId64") or batch(%d) is set with proper value!\n",
                    maxSqlLen, batchPerTbl);
            goto free_of_interlace;
        }
        int64_t affectedRows = execInsert(pThreadInfo, recOfBatch);

        endTs = taosGetTimestampUs();
        uint64_t delay = endTs - startTs;
        performancePrint("%s() LN%d, insert execution time is %10.2f ms\n",
                __func__, __LINE__, delay / 1000.0);
        verbosePrint("[%d] %s() LN%d affectedRows=%"PRId64"\n",
                pThreadInfo->threadID,
                __func__, __LINE__, affectedRows);

        if (delay > pThreadInfo->maxDelay) pThreadInfo->maxDelay = delay;
        if (delay < pThreadInfo->minDelay) pThreadInfo->minDelay = delay;
        pThreadInfo->cntDelay++;
        pThreadInfo->totalDelay += delay;

        if (recOfBatch != affectedRows) {
            errorPrint2("[%d] %s() LN%d execInsert insert %d, affected rows: %"PRId64"\n%s\n",
                    pThreadInfo->threadID, __func__, __LINE__,
                    recOfBatch, affectedRows, pThreadInfo->buffer);
            goto free_of_interlace;
        }

        pThreadInfo->totalAffectedRows += affectedRows;

        int currentPercent = pThreadInfo->totalAffectedRows * 100 / totalRows;
        if (currentPercent > percentComplete ) {
            printf("[%d]:%d%%\n", pThreadInfo->threadID, currentPercent);
            percentComplete = currentPercent;
        }
        int64_t  currentPrintTime = taosGetTimestampMs();
        if (currentPrintTime - lastPrintTime > 30*1000) {
            printf("thread[%d] has currently inserted rows: %"PRIu64 ", affected rows: %"PRIu64 "\n",
                    pThreadInfo->threadID,
                    pThreadInfo->totalInsertRows,
                    pThreadInfo->totalAffectedRows);
            lastPrintTime = currentPrintTime;
        }

        if ((insert_interval) && flagSleep) {
            et = taosGetTimestampMs();

            if (insert_interval > (et - st) ) {
                uint64_t sleepTime = insert_interval - (et -st);
                performancePrint("%s() LN%d sleep: %"PRId64" ms for insert interval\n",
                        __func__, __LINE__, sleepTime);
                taosMsleep(sleepTime); // ms
                sleepTimeTotal += insert_interval;
            }
        }
        for (int index = 0; index < g_args.reqPerReq; index++) {
            free(pThreadInfo->lines[index]);
        }
    }
    if (percentComplete < 100)
        printf("[%d]:%d%%\n", pThreadInfo->threadID, percentComplete);

free_of_interlace:
    tmfree(pThreadInfo->lines);
    for (int index = 0; index < pThreadInfo->ntables; index++) {
        tmfree(*(smlHeadList + index*(sizeof(char*))));
    }
    tmfree(smlHeadList);
    printStatPerThread(pThreadInfo);
    return NULL;
}

// sync write interlace data
static void* syncWriteInterlace(threadInfo *pThreadInfo, uint32_t interlaceRows) {
    debugPrint("[%d] %s() LN%d: ### interlace write\n",
            pThreadInfo->threadID, __func__, __LINE__);

    int64_t insertRows;
    uint64_t maxSqlLen;
    int64_t timeStampStep;
    uint64_t insert_interval;

    SSuperTable* stbInfo = pThreadInfo->stbInfo;

    if (stbInfo) {
        insertRows = stbInfo->insertRows;
        maxSqlLen = stbInfo->maxSqlLen;
        timeStampStep = stbInfo->timeStampStep;
        insert_interval = stbInfo->insertInterval;
    } else {
        insertRows = g_args.insertRows;
        maxSqlLen = g_args.max_sql_len;
        timeStampStep = g_args.timestamp_step;
        insert_interval = g_args.insert_interval;
    }

    debugPrint("[%d] %s() LN%d: start_table_from=%"PRIu64" ntables=%"PRId64" insertRows=%"PRIu64"\n",
            pThreadInfo->threadID, __func__, __LINE__,
            pThreadInfo->start_table_from,
            pThreadInfo->ntables, insertRows);
#if 1
    if (interlaceRows > g_args.reqPerReq)
        interlaceRows = g_args.reqPerReq;

    uint32_t batchPerTbl = interlaceRows;
    uint32_t batchPerTblTimes;

    if ((interlaceRows > 0) && (pThreadInfo->ntables > 1)) {
        batchPerTblTimes =
            g_args.reqPerReq / interlaceRows;
    } else {
        batchPerTblTimes = 1;
    }
#else
    uint32_t batchPerTbl;
    if (interlaceRows > g_args.reqPerReq)
        batchPerTbl = g_args.reqPerReq;
    else
        batchPerTbl = interlaceRows;

    uint32_t batchPerTblTimes;

    if ((interlaceRows > 0) && (pThreadInfo->ntables > 1)) {
        batchPerTblTimes =
            interlaceRows / batchPerTbl;
    } else {
        batchPerTblTimes = 1;
    }
#endif
    pThreadInfo->buffer = calloc(maxSqlLen, 1);
    if (NULL == pThreadInfo->buffer) {
        errorPrint2( "%s() LN%d, Failed to alloc %"PRIu64" Bytes, reason:%s\n",
                __func__, __LINE__, maxSqlLen, strerror(errno));
        return NULL;
    }

    pThreadInfo->totalInsertRows = 0;
    pThreadInfo->totalAffectedRows = 0;

    uint64_t st = 0;
    uint64_t et = UINT64_MAX;

    uint64_t lastPrintTime = taosGetTimestampMs();
    uint64_t startTs = taosGetTimestampMs();
    uint64_t endTs;

    uint64_t tableSeq = pThreadInfo->start_table_from;
    int64_t startTime = pThreadInfo->start_time;

    uint64_t generatedRecPerTbl = 0;
    bool flagSleep = true;
    uint64_t sleepTimeTotal = 0;

    int percentComplete = 0;
    int64_t totalRows = insertRows * pThreadInfo->ntables;

    while(pThreadInfo->totalInsertRows < pThreadInfo->ntables * insertRows) {
        if ((flagSleep) && (insert_interval)) {
            st = taosGetTimestampMs();
            flagSleep = false;
        }

        // generate data
        memset(pThreadInfo->buffer, 0, maxSqlLen);
        uint64_t remainderBufLen = maxSqlLen;

        char *pstr = pThreadInfo->buffer;

        int len = snprintf(pstr,
                strlen(STR_INSERT_INTO) + 1, "%s", STR_INSERT_INTO);
        pstr += len;
        remainderBufLen -= len;

        uint32_t recOfBatch = 0;

        int32_t generated;
        for (uint64_t i = 0; i < batchPerTblTimes; i ++) {
            char tableName[TSDB_TABLE_NAME_LEN];

            getTableName(tableName, pThreadInfo, tableSeq);
            if (0 == strlen(tableName)) {
                errorPrint2("[%d] %s() LN%d, getTableName return null\n",
                        pThreadInfo->threadID, __func__, __LINE__);
                free(pThreadInfo->buffer);
                return NULL;
            }

            uint64_t oldRemainderLen = remainderBufLen;

            if (stbInfo) {
                generated = generateStbInterlaceData(
                        pThreadInfo,
                        tableName, batchPerTbl, i,
                        batchPerTblTimes,
                        tableSeq,
                        pstr,
                        insertRows,
                        startTime,
                        &remainderBufLen);
            } else {
                generated = generateInterlaceDataWithoutStb(
                        tableName, batchPerTbl,
                        tableSeq,
                        pThreadInfo->db_name, pstr,
                        insertRows,
                        startTime,
                        &remainderBufLen);
            }

            debugPrint("[%d] %s() LN%d, generated records is %d\n",
                    pThreadInfo->threadID, __func__, __LINE__, generated);
            if (generated < 0) {
                errorPrint2("[%d] %s() LN%d, generated records is %d\n",
                        pThreadInfo->threadID, __func__, __LINE__, generated);
                goto free_of_interlace;
            } else if (generated == 0) {
                break;
            }

            tableSeq ++;
            recOfBatch += batchPerTbl;

            pstr += (oldRemainderLen - remainderBufLen);
            pThreadInfo->totalInsertRows += batchPerTbl;

            verbosePrint("[%d] %s() LN%d batchPerTbl=%d recOfBatch=%d\n",
                    pThreadInfo->threadID, __func__, __LINE__,
                    batchPerTbl, recOfBatch);

            if (tableSeq == pThreadInfo->start_table_from + pThreadInfo->ntables) {
                // turn to first table
                tableSeq = pThreadInfo->start_table_from;
                generatedRecPerTbl += batchPerTbl;

                startTime = pThreadInfo->start_time
                    + generatedRecPerTbl * timeStampStep;

                flagSleep = true;
                if (generatedRecPerTbl >= insertRows)
                    break;

                int64_t remainRows = insertRows - generatedRecPerTbl;
                if ((remainRows > 0) && (batchPerTbl > remainRows))
                    batchPerTbl = remainRows;

                if (pThreadInfo->ntables * batchPerTbl < g_args.reqPerReq)
                    break;
            }

            verbosePrint("[%d] %s() LN%d generatedRecPerTbl=%"PRId64" insertRows=%"PRId64"\n",
                    pThreadInfo->threadID, __func__, __LINE__,
                    generatedRecPerTbl, insertRows);

            if ((g_args.reqPerReq - recOfBatch) < batchPerTbl)
                break;
        }

        verbosePrint("[%d] %s() LN%d recOfBatch=%d totalInsertRows=%"PRIu64"\n",
                pThreadInfo->threadID, __func__, __LINE__, recOfBatch,
                pThreadInfo->totalInsertRows);
        verbosePrint("[%d] %s() LN%d, buffer=%s\n",
                pThreadInfo->threadID, __func__, __LINE__, pThreadInfo->buffer);

        startTs = taosGetTimestampUs();

        if (recOfBatch == 0) {
            errorPrint2("[%d] %s() LN%d Failed to insert records of batch %d\n",
                    pThreadInfo->threadID, __func__, __LINE__,
                    batchPerTbl);
            if (batchPerTbl > 0) {
                errorPrint("\tIf the batch is %d, the length of the SQL to insert a row must be less then %"PRId64"\n",
                        batchPerTbl, maxSqlLen / batchPerTbl);
            }
            errorPrint("\tPlease check if the buffer length(%"PRId64") or batch(%d) is set with proper value!\n",
                    maxSqlLen, batchPerTbl);
            goto free_of_interlace;
        }
        int64_t affectedRows = execInsert(pThreadInfo, recOfBatch);

        endTs = taosGetTimestampUs();
        uint64_t delay = endTs - startTs;
        performancePrint("%s() LN%d, insert execution time is %10.2f ms\n",
                __func__, __LINE__, delay / 1000.0);
        verbosePrint("[%d] %s() LN%d affectedRows=%"PRId64"\n",
                pThreadInfo->threadID,
                __func__, __LINE__, affectedRows);

        if (delay > pThreadInfo->maxDelay) pThreadInfo->maxDelay = delay;
        if (delay < pThreadInfo->minDelay) pThreadInfo->minDelay = delay;
        pThreadInfo->cntDelay++;
        pThreadInfo->totalDelay += delay;

        if (recOfBatch != affectedRows) {
            errorPrint2("[%d] %s() LN%d execInsert insert %d, affected rows: %"PRId64"\n%s\n",
                    pThreadInfo->threadID, __func__, __LINE__,
                    recOfBatch, affectedRows, pThreadInfo->buffer);
            goto free_of_interlace;
        }

        pThreadInfo->totalAffectedRows += affectedRows;

        int currentPercent = pThreadInfo->totalAffectedRows * 100 / totalRows;
        if (currentPercent > percentComplete ) {
            printf("[%d]:%d%%\n", pThreadInfo->threadID, currentPercent);
            percentComplete = currentPercent;
        }
        int64_t  currentPrintTime = taosGetTimestampMs();
        if (currentPrintTime - lastPrintTime > 30*1000) {
            printf("thread[%d] has currently inserted rows: %"PRIu64 ", affected rows: %"PRIu64 "\n",
                    pThreadInfo->threadID,
                    pThreadInfo->totalInsertRows,
                    pThreadInfo->totalAffectedRows);
            lastPrintTime = currentPrintTime;
        }

        if ((insert_interval) && flagSleep) {
            et = taosGetTimestampMs();

            if (insert_interval > (et - st) ) {
                uint64_t sleepTime = insert_interval - (et -st);
                performancePrint("%s() LN%d sleep: %"PRId64" ms for insert interval\n",
                        __func__, __LINE__, sleepTime);
                taosMsleep(sleepTime); // ms
                sleepTimeTotal += insert_interval;
            }
        }
    }
    if (percentComplete < 100)
        printf("[%d]:%d%%\n", pThreadInfo->threadID, percentComplete);

free_of_interlace:
    tmfree(pThreadInfo->buffer);
    printStatPerThread(pThreadInfo);
    return NULL;
}

static void* syncWriteProgressiveStmt(threadInfo *pThreadInfo) {
    debugPrint("%s() LN%d: ### stmt progressive write\n", __func__, __LINE__);

    SSuperTable* stbInfo = pThreadInfo->stbInfo;
    int64_t timeStampStep =
        stbInfo?stbInfo->timeStampStep:g_args.timestamp_step;
    int64_t insertRows =
        (stbInfo)?stbInfo->insertRows:g_args.insertRows;
    verbosePrint("%s() LN%d insertRows=%"PRId64"\n",
            __func__, __LINE__, insertRows);

    uint64_t lastPrintTime = taosGetTimestampMs();
    uint64_t startTs = taosGetTimestampMs();
    uint64_t endTs;

    pThreadInfo->totalInsertRows = 0;
    pThreadInfo->totalAffectedRows = 0;

    pThreadInfo->samplePos = 0;

    int percentComplete = 0;
    int64_t totalRows = insertRows * pThreadInfo->ntables;

    for (uint64_t tableSeq = pThreadInfo->start_table_from;
            tableSeq <= pThreadInfo->end_table_to;
            tableSeq ++) {
        int64_t start_time = pThreadInfo->start_time;

        for (uint64_t i = 0; i < insertRows;) {
            char tableName[TSDB_TABLE_NAME_LEN];
            getTableName(tableName, pThreadInfo, tableSeq);
            verbosePrint("%s() LN%d: tid=%d seq=%"PRId64" tableName=%s\n",
                    __func__, __LINE__,
                    pThreadInfo->threadID, tableSeq, tableName);
            if (0 == strlen(tableName)) {
                errorPrint2("[%d] %s() LN%d, getTableName return null\n",
                        pThreadInfo->threadID, __func__, __LINE__);
                return NULL;
            }

            // measure prepare + insert
            startTs = taosGetTimestampUs();

            int32_t generated;
            if (stbInfo) {
                generated = prepareStbStmt(
                        pThreadInfo,
                        tableName,
                        tableSeq,
                        (g_args.reqPerReq>stbInfo->insertRows)?
                        stbInfo->insertRows:
                        g_args.reqPerReq,
                        insertRows, i, start_time,
                        &(pThreadInfo->samplePos));
            } else {
                generated = prepareStmtWithoutStb(
                        pThreadInfo,
                        tableName,
                        g_args.reqPerReq,
                        insertRows, i,
                        start_time);
            }

            verbosePrint("[%d] %s() LN%d generated=%d\n",
                    pThreadInfo->threadID,
                    __func__, __LINE__, generated);

            if (generated > 0)
                i += generated;
            else
                goto free_of_stmt_progressive;

            start_time +=  generated * timeStampStep;
            pThreadInfo->totalInsertRows += generated;

            // only measure insert
            // startTs = taosGetTimestampUs();

            int32_t affectedRows = execInsert(pThreadInfo, generated);

            endTs = taosGetTimestampUs();
            uint64_t delay = endTs - startTs;
            performancePrint("%s() LN%d, insert execution time is %10.f ms\n",
                    __func__, __LINE__, delay/1000.0);
            verbosePrint("[%d] %s() LN%d affectedRows=%d\n",
                    pThreadInfo->threadID,
                    __func__, __LINE__, affectedRows);

            if (delay > pThreadInfo->maxDelay) pThreadInfo->maxDelay = delay;
            if (delay < pThreadInfo->minDelay) pThreadInfo->minDelay = delay;
            pThreadInfo->cntDelay++;
            pThreadInfo->totalDelay += delay;

            if (affectedRows < 0) {
                errorPrint2("%s() LN%d, affected rows: %d\n",
                        __func__, __LINE__, affectedRows);
                goto free_of_stmt_progressive;
            }

            pThreadInfo->totalAffectedRows += affectedRows;

            int currentPercent = pThreadInfo->totalAffectedRows * 100 / totalRows;
            if (currentPercent > percentComplete ) {
                printf("[%d]:%d%%\n", pThreadInfo->threadID, currentPercent);
                percentComplete = currentPercent;
            }
            int64_t  currentPrintTime = taosGetTimestampMs();
            if (currentPrintTime - lastPrintTime > 30*1000) {
                printf("thread[%d] has currently inserted rows: %"PRId64 ", affected rows: %"PRId64 "\n",
                        pThreadInfo->threadID,
                        pThreadInfo->totalInsertRows,
                        pThreadInfo->totalAffectedRows);
                lastPrintTime = currentPrintTime;
            }

            if (i >= insertRows)
                break;
        }   // insertRows

        if ((g_args.verbose_print) &&
                (tableSeq == pThreadInfo->ntables - 1) && (stbInfo)
                && (0 == strncasecmp(
                        stbInfo->dataSource,
                        "sample", strlen("sample")))) {
            verbosePrint("%s() LN%d samplePos=%"PRId64"\n",
                    __func__, __LINE__, pThreadInfo->samplePos);
        }
    } // tableSeq

    if (percentComplete < 100) {
        printf("[%d]:%d%%\n", pThreadInfo->threadID, percentComplete);
    }

free_of_stmt_progressive:
    tmfree(pThreadInfo->buffer);
    printStatPerThread(pThreadInfo);
    return NULL;
}

static void* syncWriteProgressiveSml(threadInfo *pThreadInfo) {
    debugPrint("%s() LN%d: ### sml progressive write\n", __func__, __LINE__);

    SSuperTable* stbInfo = pThreadInfo->stbInfo;
    int64_t timeStampStep = stbInfo->timeStampStep;
    int64_t insertRows = stbInfo->insertRows;
    verbosePrint("%s() LN%d insertRows=%"PRId64"\n",
            __func__, __LINE__, insertRows);

    uint64_t lastPrintTime = taosGetTimestampMs();

    pThreadInfo->totalInsertRows = 0;
    pThreadInfo->totalAffectedRows = 0;

    pThreadInfo->samplePos = 0;

    char *smlHeadList = calloc(pThreadInfo->ntables, sizeof(char *));
    assert(smlHeadList);
    for (int t = 0; t < pThreadInfo->ntables; t++) {
        char* smlHead = *((char**)smlHeadList + t * sizeof(char *));
        smlHead = (char *)calloc(HEAD_BUFF_LEN, 1);
        if (NULL == smlHead) {
            errorPrint2("calloc failed! size:%d\n", HEAD_BUFF_LEN);
            exit(EXIT_FAILURE);
        }
        generateSmlHead(smlHead, stbInfo, pThreadInfo, t);

    }
    int currentPercent = 0;
    int percentComplete = 0;

    if (insertRows < g_args.reqPerReq) {
        g_args.reqPerReq = insertRows;
    }
    pThreadInfo->lines = calloc(g_args.reqPerReq, sizeof(char *));
    if (NULL == pThreadInfo->lines) {
        errorPrint2("Failed to alloc %"PRIu64" bytes, reason:%s\n",
                g_args.reqPerReq * (uint64_t)sizeof(char *),
                strerror(errno));
        return NULL;
    }

    for (uint64_t i = 0; i < pThreadInfo->ntables; i++) {
        int64_t timestamp = pThreadInfo->start_time;

        for (uint64_t j = 0; j < insertRows;) {
            for (int k = 0; k < g_args.reqPerReq; k++) {
                pThreadInfo->lines[k] = calloc(BUFFER_SIZE, 1);
                if (NULL == pThreadInfo->lines[k]) {
                    errorPrint2("Failed to alloc %d bytes, reason:%s\n",
                        BUFFER_SIZE, strerror(errno));
                }
                generateSmlTail(pThreadInfo->lines[k], *((char**)smlHeadList + i * sizeof(char *)), stbInfo, pThreadInfo, timestamp);
                timestamp += timeStampStep;
                j++;
                if (j == insertRows) {
                    break;
                }
            }
            uint64_t startTs = taosGetTimestampUs();
            int32_t affectedRows = execInsert(pThreadInfo, g_args.reqPerReq);
            uint64_t endTs = taosGetTimestampUs();
            uint64_t delay = endTs - startTs;

            performancePrint("%s() LN%d, insert execution time is %10.f ms\n",
                    __func__, __LINE__, delay/1000.0);
            verbosePrint("[%d] %s() LN%d affectedRows=%d\n",
                    pThreadInfo->threadID,
                    __func__, __LINE__, affectedRows);

            if (delay > pThreadInfo->maxDelay){
                pThreadInfo->maxDelay = delay;
            }
            if (delay < pThreadInfo->minDelay){
                pThreadInfo->minDelay = delay;
            }
            pThreadInfo->cntDelay++;
            pThreadInfo->totalDelay += delay;

            pThreadInfo->totalAffectedRows += affectedRows;
            pThreadInfo->totalInsertRows += g_args.reqPerReq;
            currentPercent =
                    pThreadInfo->totalAffectedRows * g_Dbs.threadCount / insertRows;
            if (currentPercent > percentComplete) {
                    printf("[%d]:%d%%\n", pThreadInfo->threadID,
                           currentPercent);
                    percentComplete = currentPercent;
            }

            int64_t  currentPrintTime = taosGetTimestampMs();
            if (currentPrintTime - lastPrintTime > 30*1000) {
                printf("thread[%d] has currently inserted rows: %"PRId64 ", affected rows: %"PRId64 "\n",
                        pThreadInfo->threadID,
                        pThreadInfo->totalInsertRows,
                        pThreadInfo->totalAffectedRows);
                lastPrintTime = currentPrintTime;
            }

            for (int index = 0; index < g_args.reqPerReq; index++) {
                    free(pThreadInfo->lines[index]);
            }
            if (j == insertRows) {
                break;
            }
        }
    }
    tmfree(pThreadInfo->lines);
    for (int index = 0; index < pThreadInfo->ntables; index++) {
        free(*((char**)smlHeadList + index * sizeof(char *)));
    }
    tmfree(smlHeadList);
    return NULL;
}

// sync insertion progressive data
static void* syncWriteProgressive(threadInfo *pThreadInfo) {
    debugPrint("%s() LN%d: ### progressive write\n", __func__, __LINE__);

    SSuperTable* stbInfo = pThreadInfo->stbInfo;
    uint64_t maxSqlLen = stbInfo?stbInfo->maxSqlLen:g_args.max_sql_len;
    int64_t timeStampStep =
        stbInfo?stbInfo->timeStampStep:g_args.timestamp_step;
    int64_t insertRows =
        (stbInfo)?stbInfo->insertRows:g_args.insertRows;
    verbosePrint("%s() LN%d insertRows=%"PRId64"\n",
            __func__, __LINE__, insertRows);

    pThreadInfo->buffer = calloc(maxSqlLen, 1);
    if (NULL == pThreadInfo->buffer) {
        errorPrint2("Failed to alloc %"PRIu64" bytes, reason:%s\n",
                maxSqlLen,
                strerror(errno));
        return NULL;
    }

    uint64_t lastPrintTime = taosGetTimestampMs();
    uint64_t startTs = taosGetTimestampMs();
    uint64_t endTs;

    pThreadInfo->totalInsertRows = 0;
    pThreadInfo->totalAffectedRows = 0;

    pThreadInfo->samplePos = 0;

    int percentComplete = 0;
    int64_t totalRows = insertRows * pThreadInfo->ntables;

    for (uint64_t tableSeq = pThreadInfo->start_table_from;
            tableSeq <= pThreadInfo->end_table_to;
            tableSeq ++) {
        int64_t start_time = pThreadInfo->start_time;

        for (uint64_t i = 0; i < insertRows;) {
            char tableName[TSDB_TABLE_NAME_LEN];
            getTableName(tableName, pThreadInfo, tableSeq);
            verbosePrint("%s() LN%d: tid=%d seq=%"PRId64" tableName=%s\n",
                    __func__, __LINE__,
                    pThreadInfo->threadID, tableSeq, tableName);
            if (0 == strlen(tableName)) {
                errorPrint2("[%d] %s() LN%d, getTableName return null\n",
                        pThreadInfo->threadID, __func__, __LINE__);
                free(pThreadInfo->buffer);
                return NULL;
            }

            int64_t remainderBufLen = maxSqlLen - 2000;
            char *pstr = pThreadInfo->buffer;

            int len = snprintf(pstr,
                    strlen(STR_INSERT_INTO) + 1, "%s", STR_INSERT_INTO);

            pstr += len;
            remainderBufLen -= len;

            // measure prepare + insert
            startTs = taosGetTimestampUs();

            int32_t generated;
            if (stbInfo) {
                if (stbInfo->iface == STMT_IFACE) {
                    generated = prepareStbStmt(
                            pThreadInfo,
                            tableName,
                            tableSeq,
                            (g_args.reqPerReq>stbInfo->insertRows)?
                                stbInfo->insertRows:
                                g_args.reqPerReq,
                            insertRows, i, start_time,
                            &(pThreadInfo->samplePos));
                } else {
                    generated = generateStbProgressiveData(
                            stbInfo,
                            tableName, tableSeq,
                            pThreadInfo->db_name, pstr,
                            insertRows, i, start_time,
                            &(pThreadInfo->samplePos),
                            &remainderBufLen);
                }
            } else {
                if (g_args.iface == STMT_IFACE) {
                    generated = prepareStmtWithoutStb(
                            pThreadInfo,
                            tableName,
                            g_args.reqPerReq,
                            insertRows, i,
                            start_time);
                } else {
                    generated = generateProgressiveDataWithoutStb(
                            tableName,
                            /*  tableSeq, */
                            pThreadInfo, pstr, insertRows,
                            i, start_time,
                            /* &(pThreadInfo->samplePos), */
                            &remainderBufLen);
                }
            }

            verbosePrint("[%d] %s() LN%d generated=%d\n",
                    pThreadInfo->threadID,
                    __func__, __LINE__, generated);

            if (generated > 0)
                i += generated;
            else
                goto free_of_progressive;

            start_time +=  generated * timeStampStep;
            pThreadInfo->totalInsertRows += generated;

            // only measure insert
            // startTs = taosGetTimestampUs();

            int32_t affectedRows = execInsert(pThreadInfo, generated);

            endTs = taosGetTimestampUs();
            uint64_t delay = endTs - startTs;
            performancePrint("%s() LN%d, insert execution time is %10.f ms\n",
                    __func__, __LINE__, delay/1000.0);
            verbosePrint("[%d] %s() LN%d affectedRows=%d\n",
                    pThreadInfo->threadID,
                    __func__, __LINE__, affectedRows);

            if (delay > pThreadInfo->maxDelay) pThreadInfo->maxDelay = delay;
            if (delay < pThreadInfo->minDelay) pThreadInfo->minDelay = delay;
            pThreadInfo->cntDelay++;
            pThreadInfo->totalDelay += delay;

            if (affectedRows < 0) {
                errorPrint2("%s() LN%d, affected rows: %d\n",
                        __func__, __LINE__, affectedRows);
                goto free_of_progressive;
            }

            pThreadInfo->totalAffectedRows += affectedRows;

            int currentPercent = pThreadInfo->totalAffectedRows * 100 / totalRows;
            if (currentPercent > percentComplete ) {
                printf("[%d]:%d%%\n", pThreadInfo->threadID, currentPercent);
                percentComplete = currentPercent;
            }
            int64_t  currentPrintTime = taosGetTimestampMs();
            if (currentPrintTime - lastPrintTime > 30*1000) {
                printf("thread[%d] has currently inserted rows: %"PRId64 ", affected rows: %"PRId64 "\n",
                        pThreadInfo->threadID,
                        pThreadInfo->totalInsertRows,
                        pThreadInfo->totalAffectedRows);
                lastPrintTime = currentPrintTime;
            }

            if (i >= insertRows)
                break;
        }   // insertRows

        if ((g_args.verbose_print) &&
                (tableSeq == pThreadInfo->ntables - 1) && (stbInfo)
                && (0 == strncasecmp(
                        stbInfo->dataSource,
                        "sample", strlen("sample")))) {
            verbosePrint("%s() LN%d samplePos=%"PRId64"\n",
                    __func__, __LINE__, pThreadInfo->samplePos);
        }
    } // tableSeq

    if (percentComplete < 100) {
        printf("[%d]:%d%%\n", pThreadInfo->threadID, percentComplete);
    }

free_of_progressive:
    tmfree(pThreadInfo->buffer);
    printStatPerThread(pThreadInfo);
    return NULL;
}

static void* syncWrite(void *sarg) {

    threadInfo *pThreadInfo = (threadInfo *)sarg;
    SSuperTable* stbInfo = pThreadInfo->stbInfo;

    setThreadName("syncWrite");

    uint32_t interlaceRows = 0;

    if (stbInfo) {
        if (stbInfo->interlaceRows < stbInfo->insertRows)
            interlaceRows = stbInfo->interlaceRows;
    } else {
        if (g_args.interlaceRows < g_args.insertRows)
            interlaceRows = g_args.interlaceRows;
    }

    if (interlaceRows > 0) {
        // interlace mode
        if (stbInfo) {
            if (STMT_IFACE == stbInfo->iface) {
#if STMT_BIND_PARAM_BATCH == 1
                return syncWriteInterlaceStmtBatch(pThreadInfo, interlaceRows);
#else
                return syncWriteInterlaceStmt(pThreadInfo, interlaceRows);
#endif
            } else if (SML_IFACE == stbInfo->iface) {
                return syncWriteInterlaceSml(pThreadInfo, interlaceRows);
            } else {
                return syncWriteInterlace(pThreadInfo, interlaceRows);
            }
        }
    } else {
      // progressive mode
      if (((stbInfo) && (STMT_IFACE == stbInfo->iface))
              || (STMT_IFACE == g_args.iface)) {
          return syncWriteProgressiveStmt(pThreadInfo);
      } else if (((stbInfo) && (SML_IFACE == stbInfo->iface))
              || (SML_IFACE == g_args.iface)) {
          return syncWriteProgressiveSml(pThreadInfo);
      } else {
          return syncWriteProgressive(pThreadInfo);
      }
    }

    return NULL;
}

static void callBack(void *param, TAOS_RES *res, int code) {
    threadInfo* pThreadInfo = (threadInfo*)param;
    SSuperTable* stbInfo = pThreadInfo->stbInfo;

    int insert_interval =
        stbInfo?stbInfo->insertInterval:g_args.insert_interval;
    if (insert_interval) {
        pThreadInfo->et = taosGetTimestampMs();
        if ((pThreadInfo->et - pThreadInfo->st) < insert_interval) {
            taosMsleep(insert_interval - (pThreadInfo->et - pThreadInfo->st)); // ms
        }
    }

    char *buffer = calloc(1, pThreadInfo->stbInfo->maxSqlLen);
    char data[MAX_DATA_SIZE];
    char *pstr = buffer;
    pstr += sprintf(pstr, "INSERT INTO %s.%s%"PRId64" VALUES",
            pThreadInfo->db_name, pThreadInfo->tb_prefix,
            pThreadInfo->start_table_from);
    //  if (pThreadInfo->counter >= pThreadInfo->stbInfo->insertRows) {
    if (pThreadInfo->counter >= g_args.reqPerReq) {
        pThreadInfo->start_table_from++;
        pThreadInfo->counter = 0;
    }
    if (pThreadInfo->start_table_from > pThreadInfo->end_table_to) {
        tsem_post(&pThreadInfo->lock_sem);
        free(buffer);
        taos_free_result(res);
        return;
    }

    for (int i = 0; i < g_args.reqPerReq; i++) {
        int rand_num = taosRandom() % 100;
        if (0 != pThreadInfo->stbInfo->disorderRatio
                && rand_num < pThreadInfo->stbInfo->disorderRatio) {
            int64_t d = pThreadInfo->lastTs
                - (taosRandom() % pThreadInfo->stbInfo->disorderRange + 1);
            generateStbRowData(pThreadInfo->stbInfo, data,
                    MAX_DATA_SIZE,
                    d);
        } else {
            generateStbRowData(pThreadInfo->stbInfo,
                    data,
                    MAX_DATA_SIZE,
                    pThreadInfo->lastTs += 1000);
        }
        pstr += sprintf(pstr, "%s", data);
        pThreadInfo->counter++;

        if (pThreadInfo->counter >= pThreadInfo->stbInfo->insertRows) {
            break;
        }
    }

    if (insert_interval) {
        pThreadInfo->st = taosGetTimestampMs();
    }
    taos_query_a(pThreadInfo->taos, buffer, callBack, pThreadInfo);
    free(buffer);

    taos_free_result(res);
}

static void *asyncWrite(void *sarg) {
    threadInfo *pThreadInfo = (threadInfo *)sarg;
    SSuperTable* stbInfo = pThreadInfo->stbInfo;

    setThreadName("asyncWrite");

    pThreadInfo->st = 0;
    pThreadInfo->et = 0;
    pThreadInfo->lastTs = pThreadInfo->start_time;

    int insert_interval =
        stbInfo?stbInfo->insertInterval:g_args.insert_interval;
    if (insert_interval) {
        pThreadInfo->st = taosGetTimestampMs();
    }
    taos_query_a(pThreadInfo->taos, "show databases", callBack, pThreadInfo);

    tsem_wait(&(pThreadInfo->lock_sem));

    return NULL;
}

static int convertHostToServAddr(char *host, uint16_t port, struct sockaddr_in *serv_addr)
{
    uint16_t rest_port = port + TSDB_PORT_HTTP;
    struct hostent *server = gethostbyname(host);
    if ((server == NULL) || (server->h_addr == NULL)) {
        errorPrint2("%s", "no such host");
        return -1;
    }

    debugPrint("h_name: %s\nh_addr=%p\nh_addretype: %s\nh_length: %d\n",
            server->h_name,
            server->h_addr,
            (server->h_addrtype == AF_INET)?"ipv4":"ipv6",
            server->h_length);

    memset(serv_addr, 0, sizeof(struct sockaddr_in));
    serv_addr->sin_family = AF_INET;
    serv_addr->sin_port = htons(rest_port);
#ifdef WINDOWS
    serv_addr->sin_addr.s_addr = inet_addr(host);
#else
    memcpy(&(serv_addr->sin_addr.s_addr), server->h_addr, server->h_length);
#endif
    return 0;
}

static void startMultiThreadInsertData(int threads, char* db_name,
        char* precision, SSuperTable* stbInfo) {

    int32_t timePrec = TSDB_TIME_PRECISION_MILLI;
    if (0 != precision[0]) {
        if (0 == strncasecmp(precision, "ms", 2)) {
            timePrec = TSDB_TIME_PRECISION_MILLI;
        } else if (0 == strncasecmp(precision, "us", 2)) {
            timePrec = TSDB_TIME_PRECISION_MICRO;
        } else if (0 == strncasecmp(precision, "ns", 2)) {
            timePrec = TSDB_TIME_PRECISION_NANO;
        } else {
            errorPrint2("Not support precision: %s\n", precision);
            exit(EXIT_FAILURE);
        }
    }

    int64_t startTime;
    if (stbInfo) {
        if (0 == strncasecmp(stbInfo->startTimestamp, "now", 3)) {
            startTime = taosGetTimestamp(timePrec);
        } else {
            if (TSDB_CODE_SUCCESS != taosParseTime(
                        stbInfo->startTimestamp,
                        &startTime,
                        strlen(stbInfo->startTimestamp),
                        timePrec, 0)) {
                ERROR_EXIT("failed to parse time!\n");
            }
        }
    } else {
        startTime = DEFAULT_START_TIME;
    }
    debugPrint("%s() LN%d, startTime= %"PRId64"\n",
            __func__, __LINE__, startTime);

    // read sample data from file first
    int ret;
    if (stbInfo && stbInfo->iface != SML_IFACE) {
        ret = prepareSampleForStb(stbInfo);
    } else {
        ret = prepareSampleForNtb();
    }

    if (0 != ret) {
        errorPrint2("%s() LN%d, prepare sample data for stable failed!\n",
                __func__, __LINE__);
        exit(EXIT_FAILURE);
    }

    TAOS* taos0 = taos_connect(
            g_Dbs.host, g_Dbs.user,
            g_Dbs.password, db_name, g_Dbs.port);
    if (NULL == taos0) {
        errorPrint2("%s() LN%d, connect to server fail , reason: %s\n",
                __func__, __LINE__, taos_errstr(NULL));
        exit(EXIT_FAILURE);
    }

    int64_t ntables = 0;
    uint64_t tableFrom;

    if (stbInfo) {
        if (stbInfo->iface != SML_IFACE) {
            int64_t limit;
            uint64_t offset;

            if ((NULL != g_args.sqlFile)
                    && (stbInfo->childTblExists == TBL_NO_EXISTS)
                    && ((stbInfo->childTblOffset != 0)
                        || (stbInfo->childTblLimit >= 0))) {
                printf("WARNING: offset and limit will not be used since the child tables not exists!\n");
            }

            if (stbInfo->childTblExists == TBL_ALREADY_EXISTS) {
                if ((stbInfo->childTblLimit < 0)
                        || ((stbInfo->childTblOffset
                                + stbInfo->childTblLimit)
                            > (stbInfo->childTblCount))) {

                    if (stbInfo->childTblCount < stbInfo->childTblOffset) {
                        printf("WARNING: offset will not be used since the child tables count is less then offset!\n");

                        stbInfo->childTblOffset = 0;
                    }
                    stbInfo->childTblLimit =
                        stbInfo->childTblCount - stbInfo->childTblOffset;
                }

                offset = stbInfo->childTblOffset;
                limit = stbInfo->childTblLimit;
            } else {
                limit = stbInfo->childTblCount;
                offset = 0;
            }

            ntables = limit;
            tableFrom = offset;

            if ((stbInfo->childTblExists != TBL_NO_EXISTS)
                    && ((stbInfo->childTblOffset + stbInfo->childTblLimit)
                        > stbInfo->childTblCount)) {
                printf("WARNING: specified offset + limit > child table count!\n");
                prompt();
            }

            if ((stbInfo->childTblExists != TBL_NO_EXISTS)
                    && (0 == stbInfo->childTblLimit)) {
                printf("WARNING: specified limit = 0, which cannot find table name to insert or query! \n");
                prompt();
            }

            stbInfo->childTblName = (char*)calloc(1,
                    limit * TSDB_TABLE_NAME_LEN);
            if (stbInfo->childTblName == NULL) {
                taos_close(taos0);
                errorPrint2("%s() LN%d, alloc memory failed!\n", __func__, __LINE__);
                exit(EXIT_FAILURE);
            }

            int64_t childTblCount;
            getChildNameOfSuperTableWithLimitAndOffset(
                    taos0,
                    db_name, stbInfo->stbName,
                    &stbInfo->childTblName, &childTblCount,
                    limit,
                    offset, stbInfo->escapeChar);
            ntables = childTblCount;
        } else {
            ntables = stbInfo->childTblCount;
        }
    } else {
        ntables = g_args.ntables;
        tableFrom = 0;
    }

    taos_close(taos0);

    int64_t a = ntables / threads;
    if (a < 1) {
        threads = ntables;
        a = 1;
    }

    int64_t b = 0;
    if (threads != 0) {
        b = ntables % threads;
    }

    if (g_args.iface == REST_IFACE || ((stbInfo) && (stbInfo->iface == REST_IFACE))) {
        if (convertHostToServAddr(
                    g_Dbs.host, g_Dbs.port, &(g_Dbs.serv_addr)) != 0) {
            ERROR_EXIT("convert host to server address");
        }
    }

    pthread_t *pids = calloc(1, threads * sizeof(pthread_t));
    threadInfo *infos = calloc(1, threads * sizeof(threadInfo));
    assert(pids != NULL);
    assert(infos != NULL);

    char *stmtBuffer = calloc(1, BUFFER_SIZE);
    assert(stmtBuffer);

#if STMT_BIND_PARAM_BATCH == 1
    uint32_t interlaceRows = 0;
    uint32_t batch;

    if (stbInfo) {
        if (stbInfo->interlaceRows < stbInfo->insertRows)
            interlaceRows = stbInfo->interlaceRows;
    } else {
        if (g_args.interlaceRows < g_args.insertRows)
            interlaceRows = g_args.interlaceRows;
    }

    if (interlaceRows > 0) {
        batch = interlaceRows;
    } else {
        batch = (g_args.reqPerReq>g_args.insertRows)?
            g_args.insertRows:g_args.reqPerReq;
    }

#endif

    if ((g_args.iface == STMT_IFACE)
            || ((stbInfo)
                && (stbInfo->iface == STMT_IFACE))) {
        char *pstr = stmtBuffer;

        if ((stbInfo)
                && (AUTO_CREATE_SUBTBL
                    == stbInfo->autoCreateTable)) {
            pstr += sprintf(pstr, "INSERT INTO ? USING %s TAGS(?",
                    stbInfo->stbName);
            for (int tag = 0; tag < (stbInfo->tagCount - 1);
                    tag ++ ) {
                pstr += sprintf(pstr, ",?");
            }
            pstr += sprintf(pstr, ") VALUES(?");
        } else {
            pstr += sprintf(pstr, "INSERT INTO ? VALUES(?");
        }

        int columnCount = (stbInfo)?
            stbInfo->columnCount:
            g_args.columnCount;

        for (int col = 0; col < columnCount; col ++) {
            pstr += sprintf(pstr, ",?");
        }
        pstr += sprintf(pstr, ")");

        debugPrint("%s() LN%d, stmtBuffer: %s", __func__, __LINE__, stmtBuffer);
#if STMT_BIND_PARAM_BATCH == 1
        parseSamplefileToStmtBatch(stbInfo);
#endif
    }

    for (int i = 0; i < threads; i++) {
        threadInfo *pThreadInfo = infos + i;
        pThreadInfo->threadID = i;

        tstrncpy(pThreadInfo->db_name, db_name, TSDB_DB_NAME_LEN);
        pThreadInfo->time_precision = timePrec;
        pThreadInfo->stbInfo = stbInfo;

        pThreadInfo->start_time = startTime;
        pThreadInfo->minDelay = UINT64_MAX;

        if ((NULL == stbInfo) ||
                (stbInfo->iface != REST_IFACE)) {
            //t_info->taos = taos;
            pThreadInfo->taos = taos_connect(
                    g_Dbs.host, g_Dbs.user,
                    g_Dbs.password, db_name, g_Dbs.port);
            if (NULL == pThreadInfo->taos) {
                free(infos);
                errorPrint2(
                        "%s() LN%d, connect to server fail from insert sub thread, reason: %s\n",
                        __func__, __LINE__,
                        taos_errstr(NULL));
                exit(EXIT_FAILURE);
            }

            if ((g_args.iface == STMT_IFACE)
                    || ((stbInfo)
                        && (stbInfo->iface == STMT_IFACE))) {

                pThreadInfo->stmt = taos_stmt_init(pThreadInfo->taos);
                if (NULL == pThreadInfo->stmt) {
                    free(pids);
                    free(infos);
                    errorPrint2(
                            "%s() LN%d, failed init stmt, reason: %s\n",
                            __func__, __LINE__,
                            taos_errstr(NULL));
                    exit(EXIT_FAILURE);
                }

                if (0 != taos_stmt_prepare(pThreadInfo->stmt, stmtBuffer, 0)) {
                    free(pids);
                    free(infos);
                    free(stmtBuffer);
                    errorPrint2("failed to execute taos_stmt_prepare. return 0x%x. reason: %s\n",
                            ret, taos_stmt_errstr(pThreadInfo->stmt));
                    exit(EXIT_FAILURE);
                }
                pThreadInfo->bind_ts = malloc(sizeof(int64_t));

                if (stbInfo) {
#if STMT_BIND_PARAM_BATCH == 1
                    parseStbSampleToStmtBatchForThread(
                            pThreadInfo, stbInfo, timePrec, batch);
#else
                    parseStbSampleToStmt(pThreadInfo, stbInfo, timePrec);
#endif
                } else {
#if STMT_BIND_PARAM_BATCH == 1
                    parseNtbSampleToStmtBatchForThread(
                            pThreadInfo, timePrec, batch);
#else
                    parseNtbSampleToStmt(pThreadInfo, timePrec);
#endif
                }
            }
        } else {
            pThreadInfo->taos = NULL;
        }

        /*    if ((NULL == stbInfo)
              || (0 == stbInfo->multiThreadWriteOneTbl)) {
              */
        pThreadInfo->start_table_from = tableFrom;
        pThreadInfo->ntables = i<b?a+1:a;
        pThreadInfo->end_table_to = i < b ? tableFrom + a : tableFrom + a - 1;
        tableFrom = pThreadInfo->end_table_to + 1;
        /*    } else {
              pThreadInfo->start_table_from = 0;
              pThreadInfo->ntables = stbInfo->childTblCount;
              pThreadInfo->start_time = pThreadInfo->start_time + rand_int() % 10000 - rand_tinyint();
              }
              */
<<<<<<< HEAD

=======
        
>>>>>>> 92615c6d
        if (g_args.iface == REST_IFACE || ((stbInfo) && (stbInfo->iface == REST_IFACE))) {
#ifdef WINDOWS
            WSADATA wsaData;
            WSAStartup(MAKEWORD(2, 2), &wsaData);
            SOCKET sockfd;
#else
            int sockfd;
#endif
            sockfd = socket(AF_INET, SOCK_STREAM, 0);
            if (sockfd < 0) {
#ifdef WINDOWS
                errorPrint( "Could not create socket : %d" , WSAGetLastError());
#endif
                debugPrint("%s() LN%d, sockfd=%d\n", __func__, __LINE__, sockfd);
                ERROR_EXIT("opening socket");
            }

            int retConn = connect(sockfd, (struct sockaddr *)&(g_Dbs.serv_addr), sizeof(struct sockaddr));
            debugPrint("%s() LN%d connect() return %d\n", __func__, __LINE__, retConn);
            if (retConn < 0) {
                ERROR_EXIT("connecting");
            }
            pThreadInfo->sockfd = sockfd;
        }
<<<<<<< HEAD

=======
        
>>>>>>> 92615c6d

        tsem_init(&(pThreadInfo->lock_sem), 0, 0);
        if (ASYNC_MODE == g_Dbs.asyncMode) {
            pthread_create(pids + i, NULL, asyncWrite, pThreadInfo);
        } else {
            pthread_create(pids + i, NULL, syncWrite, pThreadInfo);
        }
    }

    free(stmtBuffer);

    int64_t start = taosGetTimestampUs();

    for (int i = 0; i < threads; i++) {
        pthread_join(pids[i], NULL);
    }

    uint64_t totalDelay = 0;
    uint64_t maxDelay = 0;
    uint64_t minDelay = UINT64_MAX;
    uint64_t cntDelay = 1;
    double  avgDelay = 0;

    for (int i = 0; i < threads; i++) {
        threadInfo *pThreadInfo = infos + i;

        tsem_destroy(&(pThreadInfo->lock_sem));
        taos_close(pThreadInfo->taos);

        if (pThreadInfo->stmt) {
            taos_stmt_close(pThreadInfo->stmt);
        }

        tmfree((char *)pThreadInfo->bind_ts);
#if STMT_BIND_PARAM_BATCH == 1
        tmfree((char *)pThreadInfo->bind_ts_array);
        tmfree(pThreadInfo->bindParams);
        tmfree(pThreadInfo->is_null);
        if (g_args.iface == REST_IFACE || ((stbInfo) && (stbInfo->iface == REST_IFACE))) {
#ifdef WINDOWS
            closesocket(pThreadInfo->sockfd);
            WSACleanup();
#else
            close(pThreadInfo->sockfd);
#endif
        }
#else
        if (pThreadInfo->sampleBindArray) {
            for (int k = 0; k < MAX_SAMPLES; k++) {
                uintptr_t *tmp = (uintptr_t *)(*(uintptr_t *)(
                            pThreadInfo->sampleBindArray
                            + sizeof(uintptr_t *) * k));
                int columnCount = (pThreadInfo->stbInfo)?
                    pThreadInfo->stbInfo->columnCount:
                    g_args.columnCount;
                for (int c = 1; c < columnCount + 1; c++) {
                    TAOS_BIND *bind = (TAOS_BIND *)((char *)tmp + (sizeof(TAOS_BIND) * c));
                    if (bind)
                        tmfree(bind->buffer);
                }
                tmfree((char *)tmp);
            }
            tmfree(pThreadInfo->sampleBindArray);
        }
#endif

        debugPrint("%s() LN%d, [%d] totalInsert=%"PRIu64" totalAffected=%"PRIu64"\n",
                __func__, __LINE__,
                pThreadInfo->threadID, pThreadInfo->totalInsertRows,
                pThreadInfo->totalAffectedRows);
        if (stbInfo) {
            stbInfo->totalAffectedRows += pThreadInfo->totalAffectedRows;
            stbInfo->totalInsertRows += pThreadInfo->totalInsertRows;
        } else {
            g_args.totalAffectedRows += pThreadInfo->totalAffectedRows;
            g_args.totalInsertRows += pThreadInfo->totalInsertRows;
        }

        totalDelay  += pThreadInfo->totalDelay;
        cntDelay   += pThreadInfo->cntDelay;
        if (pThreadInfo->maxDelay > maxDelay) maxDelay = pThreadInfo->maxDelay;
        if (pThreadInfo->minDelay < minDelay) minDelay = pThreadInfo->minDelay;
    }

    if (cntDelay == 0)    cntDelay = 1;
    avgDelay = (double)totalDelay / cntDelay;

    int64_t end = taosGetTimestampUs();
    int64_t t = end - start;
    if (0 == t) t = 1;

    double tInMs = (double) t / 1000000.0;

    if (stbInfo) {
        fprintf(stderr, "Spent %.4f seconds to insert rows: %"PRIu64", affected rows: %"PRIu64" with %d thread(s) into %s.%s. %.2f records/second\n\n",
                tInMs, stbInfo->totalInsertRows,
                stbInfo->totalAffectedRows,
                threads, db_name, stbInfo->stbName,
                (double)(stbInfo->totalInsertRows/tInMs));

        if (g_fpOfInsertResult) {
            fprintf(g_fpOfInsertResult,
                    "Spent %.4f seconds to insert rows: %"PRIu64", affected rows: %"PRIu64" with %d thread(s) into %s.%s. %.2f records/second\n\n",
                    tInMs, stbInfo->totalInsertRows,
                    stbInfo->totalAffectedRows,
                    threads, db_name, stbInfo->stbName,
                    (double)(stbInfo->totalInsertRows/tInMs));
        }
    } else {
        fprintf(stderr, "Spent %.4f seconds to insert rows: %"PRIu64", affected rows: %"PRIu64" with %d thread(s) into %s %.2f records/second\n\n",
                tInMs, g_args.totalInsertRows,
                g_args.totalAffectedRows,
                threads, db_name,
                (double)(g_args.totalInsertRows/tInMs));
        if (g_fpOfInsertResult) {
            fprintf(g_fpOfInsertResult,
                    "Spent %.4f seconds to insert rows: %"PRIu64", affected rows: %"PRIu64" with %d thread(s) into %s %.2f records/second\n\n",
                    tInMs, g_args.totalInsertRows,
                    g_args.totalAffectedRows,
                    threads, db_name,
                    (double)(g_args.totalInsertRows/tInMs));
        }
    }

    if (minDelay != UINT64_MAX) {
        fprintf(stderr, "insert delay, avg: %10.2fms, max: %10.2fms, min: %10.2fms\n\n",
                (double)avgDelay/1000.0,
                (double)maxDelay/1000.0,
                (double)minDelay/1000.0);

        if (g_fpOfInsertResult) {
            fprintf(g_fpOfInsertResult, "insert delay, avg:%10.2fms, max: %10.2fms, min: %10.2fms\n\n",
                    (double)avgDelay/1000.0,
                    (double)maxDelay/1000.0,
                    (double)minDelay/1000.0);
        }
    }

    //taos_close(taos);

    free(pids);
    free(infos);
}

static void *queryNtableAggrFunc(void *sarg) {
    threadInfo *pThreadInfo = (threadInfo *)sarg;
    TAOS *taos = pThreadInfo->taos;
    setThreadName("queryNtableAggrFunc");
    char *command = calloc(1, BUFFER_SIZE);
    assert(command);

    uint64_t startTime = pThreadInfo->start_time;
    char *tb_prefix = pThreadInfo->tb_prefix;
    FILE *fp = fopen(pThreadInfo->filePath, "a");
    if (NULL == fp) {
        errorPrint2("fopen %s fail, reason:%s.\n", pThreadInfo->filePath, strerror(errno));
        free(command);
        return NULL;
    }

    int64_t insertRows;
    /*  if (pThreadInfo->stbInfo) {
        insertRows = pThreadInfo->stbInfo->insertRows; //  nrecords_per_table;
        } else {
        */
    insertRows = g_args.insertRows;
    //  }

    int64_t ntables = pThreadInfo->ntables; // pThreadInfo->end_table_to - pThreadInfo->start_table_from + 1;
    int64_t totalData = insertRows * ntables;
    bool aggr_func = g_Dbs.aggr_func;

    char **aggreFunc;
    int n;

    if (g_args.demo_mode) {
        aggreFunc = g_aggreFuncDemo;
        n = aggr_func?(sizeof(g_aggreFuncDemo) / sizeof(g_aggreFuncDemo[0])) : 2;
    } else {
        aggreFunc = g_aggreFunc;
        n = aggr_func?(sizeof(g_aggreFunc) / sizeof(g_aggreFunc[0])) : 2;
    }

    if (!aggr_func) {
        printf("\nThe first field is either Binary or Bool. Aggregation functions are not supported.\n");
    }
    printf("%"PRId64" records:\n", totalData);
    fprintf(fp, "| QFunctions |    QRecords    |   QSpeed(R/s)   |  QLatency(ms) |\n");

    for (int j = 0; j < n; j++) {
        double totalT = 0;
        uint64_t count = 0;
        for (int64_t i = 0; i < ntables; i++) {
            sprintf(command, "SELECT %s FROM %s%"PRId64" WHERE ts>= %" PRIu64,
                    aggreFunc[j], tb_prefix, i, startTime);

            double t = taosGetTimestampUs();
            debugPrint("%s() LN%d, sql command: %s\n",
                    __func__, __LINE__, command);
            TAOS_RES *pSql = taos_query(taos, command);
            int32_t code = taos_errno(pSql);

            if (code != 0) {
                errorPrint2("Failed to query:%s\n", taos_errstr(pSql));
                taos_free_result(pSql);
                taos_close(taos);
                fclose(fp);
                free(command);
                return NULL;
            }

            while(taos_fetch_row(pSql) != NULL) {
                count++;
            }

            t = taosGetTimestampUs() - t;
            totalT += t;

            taos_free_result(pSql);
        }

        fprintf(fp, "|%10s  |   %"PRId64"   |  %12.2f   |   %10.2f  |\n",
                aggreFunc[j][0] == '*' ? "   *   " : aggreFunc[j], totalData,
                (double)(ntables * insertRows) / totalT, totalT / 1000000);
        printf("select %10s took %.6f second(s)\n", aggreFunc[j], totalT / 1000000);
    }
    fprintf(fp, "\n");
    fclose(fp);
    free(command);
    return NULL;
}

static void *queryStableAggrFunc(void *sarg) {
    threadInfo *pThreadInfo = (threadInfo *)sarg;
    TAOS *taos = pThreadInfo->taos;
    setThreadName("queryStableAggrFunc");
    char *command = calloc(1, BUFFER_SIZE);
    assert(command);

    FILE *fp = fopen(pThreadInfo->filePath, "a");
    if (NULL == fp) {
        printf("fopen %s fail, reason:%s.\n", pThreadInfo->filePath, strerror(errno));
        free(command);
        return NULL;
    }

    int64_t insertRows = pThreadInfo->stbInfo->insertRows;
    int64_t ntables = pThreadInfo->ntables; // pThreadInfo->end_table_to - pThreadInfo->start_table_from + 1;
    int64_t totalData = insertRows * ntables;
    bool aggr_func = g_Dbs.aggr_func;

    char **aggreFunc;
    int n;

    if (g_args.demo_mode) {
        aggreFunc = g_aggreFuncDemo;
        n = aggr_func?(sizeof(g_aggreFuncDemo) / sizeof(g_aggreFuncDemo[0])) : 2;
    } else {
        aggreFunc = g_aggreFunc;
        n = aggr_func?(sizeof(g_aggreFunc) / sizeof(g_aggreFunc[0])) : 2;
    }

    if (!aggr_func) {
        printf("\nThe first field is either Binary or Bool. Aggregation functions are not supported.\n");
    }

    printf("%"PRId64" records:\n", totalData);
    fprintf(fp, "Querying On %"PRId64" records:\n", totalData);

    for (int j = 0; j < n; j++) {
        char condition[COND_BUF_LEN] = "\0";
        char tempS[64] = "\0";

        int64_t m = 10 < ntables ? 10 : ntables;

        for (int64_t i = 1; i <= m; i++) {
            if (i == 1) {
                if (g_args.demo_mode) {
                    sprintf(tempS, "groupid = %"PRId64"", i);
                } else {
                    sprintf(tempS, "t0 = %"PRId64"", i);
                }
            } else {
                if (g_args.demo_mode) {
                    sprintf(tempS, " or groupid = %"PRId64" ", i);
                } else {
                    sprintf(tempS, " or t0 = %"PRId64" ", i);
                }
            }
            strncat(condition, tempS, COND_BUF_LEN - 1);

            sprintf(command, "SELECT %s FROM meters WHERE %s", aggreFunc[j], condition);

            printf("Where condition: %s\n", condition);

            debugPrint("%s() LN%d, sql command: %s\n",
                    __func__, __LINE__, command);
            fprintf(fp, "%s\n", command);

            double t = taosGetTimestampUs();

            TAOS_RES *pSql = taos_query(taos, command);
            int32_t code = taos_errno(pSql);

            if (code != 0) {
                errorPrint2("Failed to query:%s\n", taos_errstr(pSql));
                taos_free_result(pSql);
                taos_close(taos);
                fclose(fp);
                free(command);
                return NULL;
            }
            int count = 0;
            while(taos_fetch_row(pSql) != NULL) {
                count++;
            }
            t = taosGetTimestampUs() - t;

            fprintf(fp, "| Speed: %12.2f(per s) | Latency: %.4f(ms) |\n",
                    ntables * insertRows / (t / 1000), t);
            printf("select %10s took %.6f second(s)\n\n", aggreFunc[j], t / 1000000);

            taos_free_result(pSql);
        }
        fprintf(fp, "\n");
    }
    fclose(fp);
    free(command);

    return NULL;
}

static void prompt()
{
    if (!g_args.answer_yes) {
        printf("         Press enter key to continue or Ctrl-C to stop\n\n");
        (void)getchar();
    }
}

static int insertTestProcess() {

    setupForAnsiEscape();
    int ret = printfInsertMeta();
    resetAfterAnsiEscape();

    if (ret == -1)
        exit(EXIT_FAILURE);

    debugPrint("%d result file: %s\n", __LINE__, g_Dbs.resultFile);
    g_fpOfInsertResult = fopen(g_Dbs.resultFile, "a");
    if (NULL == g_fpOfInsertResult) {
        errorPrint("Failed to open %s for save result\n", g_Dbs.resultFile);
        return -1;
    }

    if (g_fpOfInsertResult)
        printfInsertMetaToFile(g_fpOfInsertResult);

    prompt();

    init_rand_data();

    // create database and super tables
    char *cmdBuffer = calloc(1, BUFFER_SIZE);
    assert(cmdBuffer);

    if(createDatabasesAndStables(cmdBuffer) != 0) {
        if (g_fpOfInsertResult)
            fclose(g_fpOfInsertResult);
        free(cmdBuffer);
        return -1;
    }
    free(cmdBuffer);

    // pretreatment
    if (prepareSampleData() != 0) {
        if (g_fpOfInsertResult)
            fclose(g_fpOfInsertResult);
        return -1;
    }

    double start;
    double end;

    if (g_args.iface != SML_IFACE) {
        if (g_totalChildTables > 0) {
            fprintf(stderr,
                    "creating %"PRId64" table(s) with %d thread(s)\n\n",
                    g_totalChildTables, g_Dbs.threadCountForCreateTbl);
            if (g_fpOfInsertResult) {
                fprintf(g_fpOfInsertResult,
                    "creating %"PRId64" table(s) with %d thread(s)\n\n",
                    g_totalChildTables, g_Dbs.threadCountForCreateTbl);
            }

            // create child tables
            start = taosGetTimestampMs();
            createChildTables();
            end = taosGetTimestampMs();

            fprintf(stderr,
                    "\nSpent %.4f seconds to create %"PRId64" table(s) with %d thread(s), actual %"PRId64" table(s) created\n\n",
                    (end - start)/1000.0, g_totalChildTables,
                    g_Dbs.threadCountForCreateTbl, g_actualChildTables);
            if (g_fpOfInsertResult) {
                fprintf(g_fpOfInsertResult,
                    "\nSpent %.4f seconds to create %"PRId64" table(s) with %d thread(s), actual %"PRId64" table(s) created\n\n",
                    (end - start)/1000.0, g_totalChildTables,
                    g_Dbs.threadCountForCreateTbl, g_actualChildTables);
            }
        }
    }
    // create sub threads for inserting data
    //start = taosGetTimestampMs();
    for (int i = 0; i < g_Dbs.dbCount; i++) {
        if (g_Dbs.use_metric) {
            if (g_Dbs.db[i].superTblCount > 0) {
                for (uint64_t j = 0; j < g_Dbs.db[i].superTblCount; j++) {

                    SSuperTable* stbInfo = &g_Dbs.db[i].superTbls[j];

                    if (stbInfo && (stbInfo->insertRows > 0)) {
                        startMultiThreadInsertData(
                                g_Dbs.threadCount,
                                g_Dbs.db[i].dbName,
                                g_Dbs.db[i].dbCfg.precision,
                                stbInfo);
                    }
                }
            }
        } else {
            if (SML_IFACE == g_args.iface) {
                errorPrint2("%s\n", "Schemaless insertion must include stable");
                exit(EXIT_FAILURE);
            } else {
                startMultiThreadInsertData(
                    g_Dbs.threadCount,
                    g_Dbs.db[i].dbName,
                    g_Dbs.db[i].dbCfg.precision,
                    NULL);
            }
        }
    }
    //end = taosGetTimestampMs();

    //int64_t    totalInsertRows = 0;
    //int64_t    totalAffectedRows = 0;
    //for (int i = 0; i < g_Dbs.dbCount; i++) {
    //  for (int j = 0; j < g_Dbs.db[i].superTblCount; j++) {
    //  totalInsertRows+= g_Dbs.db[i].superTbls[j].totalInsertRows;
    //  totalAffectedRows += g_Dbs.db[i].superTbls[j].totalAffectedRows;
    //}
    //printf("Spent %.4f seconds to insert rows: %"PRId64", affected rows: %"PRId64" with %d thread(s)\n\n", end - start, totalInsertRows, totalAffectedRows, g_Dbs.threadCount);
    postFreeResource();

    return 0;
}

static void *specifiedTableQuery(void *sarg) {
    threadInfo *pThreadInfo = (threadInfo *)sarg;

    setThreadName("specTableQuery");

    if (pThreadInfo->taos == NULL) {
        TAOS * taos = NULL;
        taos = taos_connect(g_queryInfo.host,
                g_queryInfo.user,
                g_queryInfo.password,
                NULL,
                g_queryInfo.port);
        if (taos == NULL) {
            errorPrint2("[%d] Failed to connect to TDengine, reason:%s\n",
                    pThreadInfo->threadID, taos_errstr(NULL));
            return NULL;
        } else {
            pThreadInfo->taos = taos;
        }
    }

    char sqlStr[TSDB_DB_NAME_LEN + 5];
    sprintf(sqlStr, "use %s", g_queryInfo.dbName);
    if (0 != queryDbExec(pThreadInfo->taos, sqlStr, NO_INSERT_TYPE, false)) {
        taos_close(pThreadInfo->taos);
        errorPrint("use database %s failed!\n\n",
                g_queryInfo.dbName);
        return NULL;
    }

    uint64_t st = 0;
    uint64_t et = 0;

    uint64_t queryTimes = g_queryInfo.specifiedQueryInfo.queryTimes;

    uint64_t totalQueried = 0;
    uint64_t lastPrintTime = taosGetTimestampMs();
    uint64_t startTs = taosGetTimestampMs();

    if (g_queryInfo.specifiedQueryInfo.result[pThreadInfo->querySeq][0] != '\0') {
        sprintf(pThreadInfo->filePath, "%s-%d",
                g_queryInfo.specifiedQueryInfo.result[pThreadInfo->querySeq],
                pThreadInfo->threadID);
    }

    while(queryTimes --) {
        if (g_queryInfo.specifiedQueryInfo.queryInterval && (et - st) <
                (int64_t)g_queryInfo.specifiedQueryInfo.queryInterval) {
            taosMsleep(g_queryInfo.specifiedQueryInfo.queryInterval - (et - st)); // ms
        }

        st = taosGetTimestampMs();

        selectAndGetResult(pThreadInfo,
                g_queryInfo.specifiedQueryInfo.sql[pThreadInfo->querySeq]);

        et = taosGetTimestampMs();
        printf("=thread[%"PRId64"] use %s complete one sql, Spent %10.3f s\n",
                taosGetSelfPthreadId(), g_queryInfo.queryMode, (et - st)/1000.0);

        totalQueried ++;
        g_queryInfo.specifiedQueryInfo.totalQueried ++;

        uint64_t  currentPrintTime = taosGetTimestampMs();
        uint64_t  endTs = taosGetTimestampMs();
        if (currentPrintTime - lastPrintTime > 30*1000) {
            debugPrint("%s() LN%d, endTs=%"PRIu64" ms, startTs=%"PRIu64" ms\n",
                    __func__, __LINE__, endTs, startTs);
            printf("thread[%d] has currently completed queries: %"PRIu64", QPS: %10.6f\n",
                    pThreadInfo->threadID,
                    totalQueried,
                    (double)(totalQueried/((endTs-startTs)/1000.0)));
            lastPrintTime = currentPrintTime;
        }
    }
    return NULL;
}

static void replaceChildTblName(char* inSql, char* outSql, int tblIndex) {
    char sourceString[32] = "xxxx";
    char subTblName[TSDB_TABLE_NAME_LEN];
    sprintf(subTblName, "%s.%s",
            g_queryInfo.dbName,
            g_queryInfo.superQueryInfo.childTblName + tblIndex*TSDB_TABLE_NAME_LEN);

    //printf("inSql: %s\n", inSql);

    char* pos = strstr(inSql, sourceString);
    if (0 == pos) {
        return;
    }

    tstrncpy(outSql, inSql, pos - inSql + 1);
    //printf("1: %s\n", outSql);
    strncat(outSql, subTblName, BUFFER_SIZE - 1);
    //printf("2: %s\n", outSql);
    strncat(outSql, pos+strlen(sourceString), BUFFER_SIZE - 1);
    //printf("3: %s\n", outSql);
}

static void *superTableQuery(void *sarg) {
    char *sqlstr = calloc(1, BUFFER_SIZE);
    assert(sqlstr);

    threadInfo *pThreadInfo = (threadInfo *)sarg;

    setThreadName("superTableQuery");

    if (pThreadInfo->taos == NULL) {
        TAOS * taos = NULL;
        taos = taos_connect(g_queryInfo.host,
                g_queryInfo.user,
                g_queryInfo.password,
                NULL,
                g_queryInfo.port);
        if (taos == NULL) {
            errorPrint("[%d] Failed to connect to TDengine, reason:%s\n",
                    pThreadInfo->threadID, taos_errstr(NULL));
            free(sqlstr);
            return NULL;
        } else {
            pThreadInfo->taos = taos;
        }
    }

    uint64_t st = 0;
    uint64_t et = (int64_t)g_queryInfo.superQueryInfo.queryInterval;

    uint64_t queryTimes = g_queryInfo.superQueryInfo.queryTimes;
    uint64_t totalQueried = 0;
    uint64_t  startTs = taosGetTimestampMs();

    uint64_t  lastPrintTime = taosGetTimestampMs();
    while(queryTimes --) {
        if (g_queryInfo.superQueryInfo.queryInterval
                && (et - st) < (int64_t)g_queryInfo.superQueryInfo.queryInterval) {
            taosMsleep(g_queryInfo.superQueryInfo.queryInterval - (et - st)); // ms
            //printf("========sleep duration:%"PRId64 "========inserted rows:%d, table range:%d - %d\n", (1000 - (et - st)), i, pThreadInfo->start_table_from, pThreadInfo->end_table_to);
        }

        st = taosGetTimestampMs();
        for (int i = pThreadInfo->start_table_from; i <= pThreadInfo->end_table_to; i++) {
            for (int j = 0; j < g_queryInfo.superQueryInfo.sqlCount; j++) {
                memset(sqlstr, 0, BUFFER_SIZE);
                replaceChildTblName(g_queryInfo.superQueryInfo.sql[j], sqlstr, i);
                if (g_queryInfo.superQueryInfo.result[j][0] != '\0') {
                    sprintf(pThreadInfo->filePath, "%s-%d",
                            g_queryInfo.superQueryInfo.result[j],
                            pThreadInfo->threadID);
                }
                selectAndGetResult(pThreadInfo, sqlstr);

                totalQueried++;
                g_queryInfo.superQueryInfo.totalQueried ++;

                int64_t  currentPrintTime = taosGetTimestampMs();
                int64_t  endTs = taosGetTimestampMs();
                if (currentPrintTime - lastPrintTime > 30*1000) {
                    printf("thread[%d] has currently completed queries: %"PRIu64", QPS: %10.3f\n",
                            pThreadInfo->threadID,
                            totalQueried,
                            (double)(totalQueried/((endTs-startTs)/1000.0)));
                    lastPrintTime = currentPrintTime;
                }
            }
        }
        et = taosGetTimestampMs();
        printf("####thread[%"PRId64"] complete all sqls to allocate all sub-tables[%"PRIu64" - %"PRIu64"] once queries duration:%.4fs\n\n",
                taosGetSelfPthreadId(),
                pThreadInfo->start_table_from,
                pThreadInfo->end_table_to,
                (double)(et - st)/1000.0);
    }

    free(sqlstr);
    return NULL;
}

static int queryTestProcess() {

    setupForAnsiEscape();
    printfQueryMeta();
    resetAfterAnsiEscape();

    TAOS * taos = NULL;
    taos = taos_connect(g_queryInfo.host,
            g_queryInfo.user,
            g_queryInfo.password,
            NULL,
            g_queryInfo.port);
    if (taos == NULL) {
        errorPrint("Failed to connect to TDengine, reason:%s\n",
                taos_errstr(NULL));
        exit(EXIT_FAILURE);
    }

    if (0 != g_queryInfo.superQueryInfo.sqlCount) {
        getAllChildNameOfSuperTable(taos,
                g_queryInfo.dbName,
                g_queryInfo.superQueryInfo.stbName,
                &g_queryInfo.superQueryInfo.childTblName,
                &g_queryInfo.superQueryInfo.childTblCount);
    }

    prompt();

    if (g_args.debug_print || g_args.verbose_print) {
        printfQuerySystemInfo(taos);
    }

    if (0 == strncasecmp(g_queryInfo.queryMode, "rest", strlen("rest"))) {
        if (convertHostToServAddr(
                    g_queryInfo.host, g_queryInfo.port, &g_queryInfo.serv_addr) != 0)
            ERROR_EXIT("convert host to server address");
    }

    pthread_t  *pids  = NULL;
    threadInfo *infos = NULL;
    //==== create sub threads for query from specify table
    int nConcurrent = g_queryInfo.specifiedQueryInfo.concurrent;
    uint64_t nSqlCount = g_queryInfo.specifiedQueryInfo.sqlCount;

    uint64_t startTs = taosGetTimestampMs();

    if ((nSqlCount > 0) && (nConcurrent > 0)) {

        pids  = calloc(1, nConcurrent * nSqlCount * sizeof(pthread_t));
        infos = calloc(1, nConcurrent * nSqlCount * sizeof(threadInfo));

        if ((NULL == pids) || (NULL == infos)) {
            taos_close(taos);
            ERROR_EXIT("memory allocation failed for create threads\n");
        }

        for (uint64_t i = 0; i < nSqlCount; i++) {
            for (int j = 0; j < nConcurrent; j++) {
                uint64_t seq = i * nConcurrent + j;
                threadInfo *pThreadInfo = infos + seq;
                pThreadInfo->threadID = seq;
                pThreadInfo->querySeq = i;

                if (0 == strncasecmp(g_queryInfo.queryMode, "taosc", 5)) {

                    char sqlStr[TSDB_DB_NAME_LEN + 5];
                    sprintf(sqlStr, "USE %s", g_queryInfo.dbName);
                    if (0 != queryDbExec(taos, sqlStr, NO_INSERT_TYPE, false)) {
                        taos_close(taos);
                        free(infos);
                        free(pids);
                        errorPrint2("use database %s failed!\n\n",
                                g_queryInfo.dbName);
                        return -1;
                    }
                }

                if (0 == strncasecmp(g_queryInfo.queryMode, "rest", 4)) {
#ifdef WINDOWS
                    WSADATA wsaData;
                    WSAStartup(MAKEWORD(2, 2), &wsaData);
                    SOCKET sockfd;
#else
                    int sockfd;
#endif
                    sockfd = socket(AF_INET, SOCK_STREAM, 0);
                    if (sockfd < 0) {
#ifdef WINDOWS
                        errorPrint( "Could not create socket : %d" , WSAGetLastError());
#endif
                        debugPrint("%s() LN%d, sockfd=%d\n", __func__, __LINE__, sockfd);
                        ERROR_EXIT("opening socket");
                    }

                    int retConn = connect(sockfd, (struct sockaddr *)&(g_queryInfo.serv_addr),
                         sizeof(struct sockaddr));
                    debugPrint("%s() LN%d connect() return %d\n", __func__, __LINE__, retConn);
                    if (retConn < 0) {
                        ERROR_EXIT("connecting");
                    }
                    pThreadInfo->sockfd = sockfd;
                }
                pThreadInfo->taos = NULL;// workaround to use separate taos connection;

                pthread_create(pids + seq, NULL, specifiedTableQuery,
                        pThreadInfo);
            }
        }
    } else {
        g_queryInfo.specifiedQueryInfo.concurrent = 0;
    }

    taos_close(taos);

    pthread_t  *pidsOfSub  = NULL;
    threadInfo *infosOfSub = NULL;
    //==== create sub threads for query from all sub table of the super table
    if ((g_queryInfo.superQueryInfo.sqlCount > 0)
            && (g_queryInfo.superQueryInfo.threadCnt > 0)) {
        pidsOfSub  = calloc(1, g_queryInfo.superQueryInfo.threadCnt * sizeof(pthread_t));
        infosOfSub = calloc(1, g_queryInfo.superQueryInfo.threadCnt * sizeof(threadInfo));

        if ((NULL == pidsOfSub) || (NULL == infosOfSub)) {
            free(infos);
            free(pids);

            ERROR_EXIT("memory allocation failed for create threads\n");
        }

        int64_t ntables = g_queryInfo.superQueryInfo.childTblCount;
        int threads = g_queryInfo.superQueryInfo.threadCnt;

        int64_t a = ntables / threads;
        if (a < 1) {
            threads = ntables;
            a = 1;
        }

        int64_t b = 0;
        if (threads != 0) {
            b = ntables % threads;
        }

        uint64_t tableFrom = 0;
        for (int i = 0; i < threads; i++) {
            threadInfo *pThreadInfo = infosOfSub + i;
            pThreadInfo->threadID = i;

            pThreadInfo->start_table_from = tableFrom;
            pThreadInfo->ntables = i<b?a+1:a;
            pThreadInfo->end_table_to = i < b ? tableFrom + a : tableFrom + a - 1;
            tableFrom = pThreadInfo->end_table_to + 1;
            pThreadInfo->taos = NULL; // workaround to use separate taos connection;
            if (0 == strncasecmp(g_queryInfo.queryMode, "rest", 4)) {
#ifdef WINDOWS
                WSADATA wsaData;
                WSAStartup(MAKEWORD(2, 2), &wsaData);
                SOCKET sockfd;
#else
                int sockfd;
#endif
                sockfd = socket(AF_INET, SOCK_STREAM, 0);
                if (sockfd < 0) {
#ifdef WINDOWS
                    errorPrint( "Could not create socket : %d" , WSAGetLastError());
#endif
                    debugPrint("%s() LN%d, sockfd=%d\n", __func__, __LINE__, sockfd);
                    ERROR_EXIT("opening socket");
                }

                int retConn = connect(sockfd, (struct sockaddr *)&(g_queryInfo.serv_addr),
                        sizeof(struct sockaddr));
                debugPrint("%s() LN%d connect() return %d\n", __func__, __LINE__, retConn);
                if (retConn < 0) {
                    ERROR_EXIT("connecting");
                }
                pThreadInfo->sockfd = sockfd;
            }
            pthread_create(pidsOfSub + i, NULL, superTableQuery, pThreadInfo);
        }

        g_queryInfo.superQueryInfo.threadCnt = threads;
    } else {
        g_queryInfo.superQueryInfo.threadCnt = 0;
    }

    if ((nSqlCount > 0) && (nConcurrent > 0)) {
        for (int i = 0; i < nConcurrent; i++) {
            for (int j = 0; j < nSqlCount; j++) {
                pthread_join(pids[i * nSqlCount + j], NULL);
                if (0 == strncasecmp(g_queryInfo.queryMode, "rest", 4)) {
                    threadInfo *pThreadInfo = infos + i * nSqlCount + j;
#ifdef WINDOWS
                    closesocket(pThreadInfo->sockfd);
                    WSACleanup();
#else
                    close(pThreadInfo->sockfd);
#endif
                }
            }
        }
    }

    tmfree((char*)pids);
    tmfree((char*)infos);

    for (int i = 0; i < g_queryInfo.superQueryInfo.threadCnt; i++) {
        pthread_join(pidsOfSub[i], NULL);
        if (0 == strncasecmp(g_queryInfo.queryMode, "rest", 4)) {
            threadInfo *pThreadInfo = infosOfSub + i;
#ifdef WINDOWS
            closesocket(pThreadInfo->sockfd);
            WSACleanup();
#else
            close(pThreadInfo->sockfd);
#endif
        }
    }

    tmfree((char*)pidsOfSub);
    tmfree((char*)infosOfSub);

    //  taos_close(taos);// workaround to use separate taos connection;
    uint64_t endTs = taosGetTimestampMs();

    uint64_t totalQueried = g_queryInfo.specifiedQueryInfo.totalQueried +
        g_queryInfo.superQueryInfo.totalQueried;

    fprintf(stderr, "==== completed total queries: %"PRIu64", the QPS of all threads: %10.3f====\n",
            totalQueried,
            (double)(totalQueried/((endTs-startTs)/1000.0)));
    return 0;
}

static void stable_sub_callback(
        TAOS_SUB* tsub, TAOS_RES *res, void* param, int code) {
    if (res == NULL || taos_errno(res) != 0) {
        errorPrint2("%s() LN%d, failed to subscribe result, code:%d, reason:%s\n",
                __func__, __LINE__, code, taos_errstr(res));
        return;
    }

    if (param)
        fetchResult(res, (threadInfo *)param);
    // tao_unsubscribe() will free result.
}

static void specified_sub_callback(
        TAOS_SUB* tsub, TAOS_RES *res, void* param, int code) {
    if (res == NULL || taos_errno(res) != 0) {
        errorPrint2("%s() LN%d, failed to subscribe result, code:%d, reason:%s\n",
                __func__, __LINE__, code, taos_errstr(res));
        return;
    }

    if (param)
        fetchResult(res, (threadInfo *)param);
    // tao_unsubscribe() will free result.
}

static TAOS_SUB* subscribeImpl(
        QUERY_CLASS class,
        threadInfo *pThreadInfo,
        char *sql, char* topic, bool restart, uint64_t interval)
{
    TAOS_SUB* tsub = NULL;

    if ((SPECIFIED_CLASS == class)
            && (ASYNC_MODE == g_queryInfo.specifiedQueryInfo.asyncMode)) {
        tsub = taos_subscribe(
                pThreadInfo->taos,
                restart,
                topic, sql, specified_sub_callback, (void*)pThreadInfo,
                g_queryInfo.specifiedQueryInfo.subscribeInterval);
    } else if ((STABLE_CLASS == class)
            && (ASYNC_MODE == g_queryInfo.superQueryInfo.asyncMode)) {
        tsub = taos_subscribe(
                pThreadInfo->taos,
                restart,
                topic, sql, stable_sub_callback, (void*)pThreadInfo,
                g_queryInfo.superQueryInfo.subscribeInterval);
    } else {
        tsub = taos_subscribe(
                pThreadInfo->taos,
                restart,
                topic, sql, NULL, NULL, interval);
    }

    if (tsub == NULL) {
        errorPrint2("failed to create subscription. topic:%s, sql:%s\n", topic, sql);
        return NULL;
    }

    return tsub;
}

static void *superSubscribe(void *sarg) {
    threadInfo *pThreadInfo = (threadInfo *)sarg;
    char *subSqlStr = calloc(1, BUFFER_SIZE);
    assert(subSqlStr);

    TAOS_SUB*    tsub[MAX_QUERY_SQL_COUNT] = {0};
    uint64_t tsubSeq;

    setThreadName("superSub");

    if (pThreadInfo->ntables > MAX_QUERY_SQL_COUNT) {
        free(subSqlStr);
        errorPrint("The table number(%"PRId64") of the thread is more than max query sql count: %d\n",
                pThreadInfo->ntables, MAX_QUERY_SQL_COUNT);
        exit(EXIT_FAILURE);
    }

    if (pThreadInfo->taos == NULL) {
        pThreadInfo->taos = taos_connect(g_queryInfo.host,
                g_queryInfo.user,
                g_queryInfo.password,
                g_queryInfo.dbName,
                g_queryInfo.port);
        if (pThreadInfo->taos == NULL) {
            errorPrint2("[%d] Failed to connect to TDengine, reason:%s\n",
                    pThreadInfo->threadID, taos_errstr(NULL));
            free(subSqlStr);
            return NULL;
        }
    }

    char sqlStr[TSDB_DB_NAME_LEN + 5];
    sprintf(sqlStr, "USE %s", g_queryInfo.dbName);
    if (0 != queryDbExec(pThreadInfo->taos, sqlStr, NO_INSERT_TYPE, false)) {
        taos_close(pThreadInfo->taos);
        errorPrint2("use database %s failed!\n\n",
                g_queryInfo.dbName);
        free(subSqlStr);
        return NULL;
    }

    char topic[32] = {0};
    for (uint64_t i = pThreadInfo->start_table_from;
            i <= pThreadInfo->end_table_to; i++) {
        tsubSeq = i - pThreadInfo->start_table_from;
        verbosePrint("%s() LN%d, [%d], start=%"PRId64" end=%"PRId64" i=%"PRIu64"\n",
                __func__, __LINE__,
                pThreadInfo->threadID,
                pThreadInfo->start_table_from,
                pThreadInfo->end_table_to, i);
        sprintf(topic, "taosdemo-subscribe-%"PRIu64"-%"PRIu64"",
                i, pThreadInfo->querySeq);
        memset(subSqlStr, 0, BUFFER_SIZE);
        replaceChildTblName(
                g_queryInfo.superQueryInfo.sql[pThreadInfo->querySeq],
                subSqlStr, i);
        if (g_queryInfo.superQueryInfo.result[pThreadInfo->querySeq][0] != 0) {
            sprintf(pThreadInfo->filePath, "%s-%d",
                    g_queryInfo.superQueryInfo.result[pThreadInfo->querySeq],
                    pThreadInfo->threadID);
        }

        verbosePrint("%s() LN%d, [%d] subSqlStr: %s\n",
                __func__, __LINE__, pThreadInfo->threadID, subSqlStr);
        tsub[tsubSeq] = subscribeImpl(
                STABLE_CLASS,
                pThreadInfo, subSqlStr, topic,
                g_queryInfo.superQueryInfo.subscribeRestart,
                g_queryInfo.superQueryInfo.subscribeInterval);
        if (NULL == tsub[tsubSeq]) {
            taos_close(pThreadInfo->taos);
            free(subSqlStr);
            return NULL;
        }
    }

    // start loop to consume result
    int consumed[MAX_QUERY_SQL_COUNT];
    for (int i = 0; i < MAX_QUERY_SQL_COUNT; i++) {
        consumed[i] = 0;
    }
    TAOS_RES* res = NULL;

    uint64_t st = 0, et = 0;

    while ((g_queryInfo.superQueryInfo.endAfterConsume == -1)
            || (g_queryInfo.superQueryInfo.endAfterConsume >
                consumed[pThreadInfo->end_table_to
                - pThreadInfo->start_table_from])) {

        verbosePrint("super endAfterConsume: %d, consumed: %d\n",
                g_queryInfo.superQueryInfo.endAfterConsume,
                consumed[pThreadInfo->end_table_to
                - pThreadInfo->start_table_from]);
        for (uint64_t i = pThreadInfo->start_table_from;
                i <= pThreadInfo->end_table_to; i++) {
            tsubSeq = i - pThreadInfo->start_table_from;
            if (ASYNC_MODE == g_queryInfo.superQueryInfo.asyncMode) {
                continue;
            }

            st = taosGetTimestampMs();
            performancePrint("st: %"PRIu64" et: %"PRIu64" st-et: %"PRIu64"\n", st, et, (st - et));
            res = taos_consume(tsub[tsubSeq]);
            et = taosGetTimestampMs();
            performancePrint("st: %"PRIu64" et: %"PRIu64" delta: %"PRIu64"\n", st, et, (et - st));

            if (res) {
                if (g_queryInfo.superQueryInfo.result[pThreadInfo->querySeq][0] != 0) {
                    sprintf(pThreadInfo->filePath, "%s-%d",
                            g_queryInfo.superQueryInfo.result[pThreadInfo->querySeq],
                            pThreadInfo->threadID);
                    fetchResult(res, pThreadInfo);
                }
                consumed[tsubSeq] ++;

                if ((g_queryInfo.superQueryInfo.resubAfterConsume != -1)
                        && (consumed[tsubSeq] >=
                            g_queryInfo.superQueryInfo.resubAfterConsume)) {
                    verbosePrint("%s() LN%d, keepProgress:%d, resub super table query: %"PRIu64"\n",
                            __func__, __LINE__,
                            g_queryInfo.superQueryInfo.subscribeKeepProgress,
                            pThreadInfo->querySeq);
                    taos_unsubscribe(tsub[tsubSeq],
                            g_queryInfo.superQueryInfo.subscribeKeepProgress);
                    consumed[tsubSeq]= 0;
                    tsub[tsubSeq] = subscribeImpl(
                            STABLE_CLASS,
                            pThreadInfo, subSqlStr, topic,
                            g_queryInfo.superQueryInfo.subscribeRestart,
                            g_queryInfo.superQueryInfo.subscribeInterval
                            );
                    if (NULL == tsub[tsubSeq]) {
                        taos_close(pThreadInfo->taos);
                        free(subSqlStr);
                        return NULL;
                    }
                }
            }
        }
    }
    verbosePrint("%s() LN%d, super endAfterConsume: %d, consumed: %d\n",
            __func__, __LINE__,
            g_queryInfo.superQueryInfo.endAfterConsume,
            consumed[pThreadInfo->end_table_to - pThreadInfo->start_table_from]);
    taos_free_result(res);

    for (uint64_t i = pThreadInfo->start_table_from;
            i <= pThreadInfo->end_table_to; i++) {
        tsubSeq = i - pThreadInfo->start_table_from;
        taos_unsubscribe(tsub[tsubSeq], 0);
    }

    taos_close(pThreadInfo->taos);
    free(subSqlStr);
    return NULL;
}

static void *specifiedSubscribe(void *sarg) {
    threadInfo *pThreadInfo = (threadInfo *)sarg;
    //  TAOS_SUB*  tsub = NULL;

    setThreadName("specSub");

    if (pThreadInfo->taos == NULL) {
        pThreadInfo->taos = taos_connect(g_queryInfo.host,
                g_queryInfo.user,
                g_queryInfo.password,
                g_queryInfo.dbName,
                g_queryInfo.port);
        if (pThreadInfo->taos == NULL) {
            errorPrint2("[%d] Failed to connect to TDengine, reason:%s\n",
                    pThreadInfo->threadID, taos_errstr(NULL));
            return NULL;
        }
    }

    char sqlStr[TSDB_DB_NAME_LEN + 5];
    sprintf(sqlStr, "USE %s", g_queryInfo.dbName);
    if (0 != queryDbExec(pThreadInfo->taos, sqlStr, NO_INSERT_TYPE, false)) {
        taos_close(pThreadInfo->taos);
        return NULL;
    }

    sprintf(g_queryInfo.specifiedQueryInfo.topic[pThreadInfo->threadID],
            "taosdemo-subscribe-%"PRIu64"-%d",
            pThreadInfo->querySeq,
            pThreadInfo->threadID);
    if (g_queryInfo.specifiedQueryInfo.result[pThreadInfo->querySeq][0] != '\0') {
        sprintf(pThreadInfo->filePath, "%s-%d",
                g_queryInfo.specifiedQueryInfo.result[pThreadInfo->querySeq],
                pThreadInfo->threadID);
    }
    g_queryInfo.specifiedQueryInfo.tsub[pThreadInfo->threadID] = subscribeImpl(
            SPECIFIED_CLASS, pThreadInfo,
            g_queryInfo.specifiedQueryInfo.sql[pThreadInfo->querySeq],
            g_queryInfo.specifiedQueryInfo.topic[pThreadInfo->threadID],
            g_queryInfo.specifiedQueryInfo.subscribeRestart,
            g_queryInfo.specifiedQueryInfo.subscribeInterval);
    if (NULL == g_queryInfo.specifiedQueryInfo.tsub[pThreadInfo->threadID]) {
        taos_close(pThreadInfo->taos);
        return NULL;
    }

    // start loop to consume result

    g_queryInfo.specifiedQueryInfo.consumed[pThreadInfo->threadID] = 0;
    while((g_queryInfo.specifiedQueryInfo.endAfterConsume[pThreadInfo->querySeq] == -1)
            || (g_queryInfo.specifiedQueryInfo.consumed[pThreadInfo->threadID] <
                g_queryInfo.specifiedQueryInfo.endAfterConsume[pThreadInfo->querySeq])) {

        printf("consumed[%d]: %d, endAfterConsum[%"PRId64"]: %d\n",
                pThreadInfo->threadID,
                g_queryInfo.specifiedQueryInfo.consumed[pThreadInfo->threadID],
                pThreadInfo->querySeq,
                g_queryInfo.specifiedQueryInfo.endAfterConsume[pThreadInfo->querySeq]);
        if (ASYNC_MODE == g_queryInfo.specifiedQueryInfo.asyncMode) {
            continue;
        }

        g_queryInfo.specifiedQueryInfo.res[pThreadInfo->threadID] = taos_consume(
                g_queryInfo.specifiedQueryInfo.tsub[pThreadInfo->threadID]);
        if (g_queryInfo.specifiedQueryInfo.res[pThreadInfo->threadID]) {
            if (g_queryInfo.specifiedQueryInfo.result[pThreadInfo->querySeq][0]
                    != 0) {
                sprintf(pThreadInfo->filePath, "%s-%d",
                        g_queryInfo.specifiedQueryInfo.result[pThreadInfo->querySeq],
                        pThreadInfo->threadID);
            }
            fetchResult(
                    g_queryInfo.specifiedQueryInfo.res[pThreadInfo->threadID],
                    pThreadInfo);

            g_queryInfo.specifiedQueryInfo.consumed[pThreadInfo->threadID] ++;
            if ((g_queryInfo.specifiedQueryInfo.resubAfterConsume[pThreadInfo->querySeq] != -1)
                    && (g_queryInfo.specifiedQueryInfo.consumed[pThreadInfo->threadID] >=
                        g_queryInfo.specifiedQueryInfo.resubAfterConsume[pThreadInfo->querySeq])) {
                printf("keepProgress:%d, resub specified query: %"PRIu64"\n",
                        g_queryInfo.specifiedQueryInfo.subscribeKeepProgress,
                        pThreadInfo->querySeq);
                g_queryInfo.specifiedQueryInfo.consumed[pThreadInfo->threadID] = 0;
                taos_unsubscribe(g_queryInfo.specifiedQueryInfo.tsub[pThreadInfo->threadID],
                        g_queryInfo.specifiedQueryInfo.subscribeKeepProgress);
                g_queryInfo.specifiedQueryInfo.tsub[pThreadInfo->threadID] =
                    subscribeImpl(
                            SPECIFIED_CLASS,
                            pThreadInfo,
                            g_queryInfo.specifiedQueryInfo.sql[pThreadInfo->querySeq],
                            g_queryInfo.specifiedQueryInfo.topic[pThreadInfo->threadID],
                            g_queryInfo.specifiedQueryInfo.subscribeRestart,
                            g_queryInfo.specifiedQueryInfo.subscribeInterval);
                if (NULL == g_queryInfo.specifiedQueryInfo.tsub[pThreadInfo->threadID]) {
                    taos_close(pThreadInfo->taos);
                    return NULL;
                }
            }
        }
    }
    taos_free_result(g_queryInfo.specifiedQueryInfo.res[pThreadInfo->threadID]);
    taos_close(pThreadInfo->taos);

    return NULL;
}

static int subscribeTestProcess() {
    setupForAnsiEscape();
    printfQueryMeta();
    resetAfterAnsiEscape();

    prompt();

    TAOS * taos = NULL;
    taos = taos_connect(g_queryInfo.host,
            g_queryInfo.user,
            g_queryInfo.password,
            g_queryInfo.dbName,
            g_queryInfo.port);
    if (taos == NULL) {
        errorPrint2("Failed to connect to TDengine, reason:%s\n",
                taos_errstr(NULL));
        exit(EXIT_FAILURE);
    }

    if (0 != g_queryInfo.superQueryInfo.sqlCount) {
        getAllChildNameOfSuperTable(taos,
                g_queryInfo.dbName,
                g_queryInfo.superQueryInfo.stbName,
                &g_queryInfo.superQueryInfo.childTblName,
                &g_queryInfo.superQueryInfo.childTblCount);
    }

    taos_close(taos); // workaround to use separate taos connection;

    pthread_t  *pids = NULL;
    threadInfo *infos = NULL;

    pthread_t  *pidsOfStable  = NULL;
    threadInfo *infosOfStable = NULL;

    //==== create threads for query for specified table
    if (g_queryInfo.specifiedQueryInfo.sqlCount <= 0) {
        debugPrint("%s() LN%d, specified query sqlCount %d.\n",
                __func__, __LINE__,
                g_queryInfo.specifiedQueryInfo.sqlCount);
    } else {
        if (g_queryInfo.specifiedQueryInfo.concurrent <= 0) {
            errorPrint2("%s() LN%d, specified query sqlCount %d.\n",
                    __func__, __LINE__,
                    g_queryInfo.specifiedQueryInfo.sqlCount);
            exit(EXIT_FAILURE);
        }

        pids  = calloc(
                1,
                g_queryInfo.specifiedQueryInfo.sqlCount *
                g_queryInfo.specifiedQueryInfo.concurrent *
                sizeof(pthread_t));
        infos = calloc(
                1,
                g_queryInfo.specifiedQueryInfo.sqlCount *
                g_queryInfo.specifiedQueryInfo.concurrent *
                sizeof(threadInfo));
        if ((NULL == pids) || (NULL == infos)) {
            errorPrint2("%s() LN%d, malloc failed for create threads\n", __func__, __LINE__);
            exit(EXIT_FAILURE);
        }

        for (int i = 0; i < g_queryInfo.specifiedQueryInfo.sqlCount; i++) {
            for (int j = 0; j < g_queryInfo.specifiedQueryInfo.concurrent; j++) {
                uint64_t seq = i * g_queryInfo.specifiedQueryInfo.concurrent + j;
                threadInfo *pThreadInfo = infos + seq;
                pThreadInfo->threadID = seq;
                pThreadInfo->querySeq = i;
                pThreadInfo->taos = NULL;  // workaround to use separate taos connection;
                pthread_create(pids + seq, NULL, specifiedSubscribe, pThreadInfo);
            }
        }
    }

    //==== create threads for super table query
    if (g_queryInfo.superQueryInfo.sqlCount <= 0) {
        debugPrint("%s() LN%d, super table query sqlCount %d.\n",
                __func__, __LINE__,
                g_queryInfo.superQueryInfo.sqlCount);
    } else {
        if ((g_queryInfo.superQueryInfo.sqlCount > 0)
                && (g_queryInfo.superQueryInfo.threadCnt > 0)) {
            pidsOfStable  = calloc(
                    1,
                    g_queryInfo.superQueryInfo.sqlCount *
                    g_queryInfo.superQueryInfo.threadCnt *
                    sizeof(pthread_t));
            infosOfStable = calloc(
                    1,
                    g_queryInfo.superQueryInfo.sqlCount *
                    g_queryInfo.superQueryInfo.threadCnt *
                    sizeof(threadInfo));
            if ((NULL == pidsOfStable) || (NULL == infosOfStable)) {
                errorPrint2("%s() LN%d, malloc failed for create threads\n",
                        __func__, __LINE__);
                // taos_close(taos);
                exit(EXIT_FAILURE);
            }

            int64_t ntables = g_queryInfo.superQueryInfo.childTblCount;
            int threads = g_queryInfo.superQueryInfo.threadCnt;

            int64_t a = ntables / threads;
            if (a < 1) {
                threads = ntables;
                a = 1;
            }

            int64_t b = 0;
            if (threads != 0) {
                b = ntables % threads;
            }

            for (uint64_t i = 0; i < g_queryInfo.superQueryInfo.sqlCount; i++) {
                uint64_t tableFrom = 0;
                for (int j = 0; j < threads; j++) {
                    uint64_t seq = i * threads + j;
                    threadInfo *pThreadInfo = infosOfStable + seq;
                    pThreadInfo->threadID = seq;
                    pThreadInfo->querySeq = i;

                    pThreadInfo->start_table_from = tableFrom;
                    pThreadInfo->ntables = j<b?a+1:a;
                    pThreadInfo->end_table_to = j<b?tableFrom+a:tableFrom+a-1;
                    tableFrom = pThreadInfo->end_table_to + 1;
                    pThreadInfo->taos = NULL; // workaround to use separate taos connection;
                    pthread_create(pidsOfStable + seq,
                            NULL, superSubscribe, pThreadInfo);
                }
            }

            g_queryInfo.superQueryInfo.threadCnt = threads;

            for (int i = 0; i < g_queryInfo.superQueryInfo.sqlCount; i++) {
                for (int j = 0; j < threads; j++) {
                    uint64_t seq = i * threads + j;
                    pthread_join(pidsOfStable[seq], NULL);
                }
            }
        }
    }

    for (int i = 0; i < g_queryInfo.specifiedQueryInfo.sqlCount; i++) {
        for (int j = 0; j < g_queryInfo.specifiedQueryInfo.concurrent; j++) {
            uint64_t seq = i * g_queryInfo.specifiedQueryInfo.concurrent + j;
            pthread_join(pids[seq], NULL);
        }
    }

    tmfree((char*)pids);
    tmfree((char*)infos);

    tmfree((char*)pidsOfStable);
    tmfree((char*)infosOfStable);
    //   taos_close(taos);
    return 0;
}

static void setParaFromArg() {
    char type[20];
    char length[20];
    if (g_args.host) {
        tstrncpy(g_Dbs.host, g_args.host, MAX_HOSTNAME_SIZE);
    } else {
        tstrncpy(g_Dbs.host, "127.0.0.1", MAX_HOSTNAME_SIZE);
    }

    if (g_args.user) {
        tstrncpy(g_Dbs.user, g_args.user, MAX_USERNAME_SIZE);
    }

    tstrncpy(g_Dbs.password, g_args.password, SHELL_MAX_PASSWORD_LEN);

    if (g_args.port) {
        g_Dbs.port = g_args.port;
    }

    g_Dbs.threadCount = g_args.nthreads;
    g_Dbs.threadCountForCreateTbl = g_args.nthreads;

    g_Dbs.dbCount = 1;
    g_Dbs.db[0].drop = true;

    tstrncpy(g_Dbs.db[0].dbName, g_args.database, TSDB_DB_NAME_LEN);
    g_Dbs.db[0].dbCfg.replica = g_args.replica;
    tstrncpy(g_Dbs.db[0].dbCfg.precision, "ms", SMALL_BUFF_LEN);

    tstrncpy(g_Dbs.resultFile, g_args.output_file, MAX_FILE_NAME_LEN);

    g_Dbs.use_metric = g_args.use_metric;
    g_args.prepared_rand = min(g_args.insertRows, MAX_PREPARED_RAND);
    g_Dbs.aggr_func = g_args.aggr_func;

    char dataString[TSDB_MAX_BYTES_PER_ROW];
    char *data_type = g_args.data_type;
    char **dataType = g_args.dataType;

    memset(dataString, 0, TSDB_MAX_BYTES_PER_ROW);

    if ((data_type[0] == TSDB_DATA_TYPE_BINARY)
            || (data_type[0] == TSDB_DATA_TYPE_BOOL)
            || (data_type[0] == TSDB_DATA_TYPE_NCHAR)) {
        g_Dbs.aggr_func = false;
    }

    if (g_args.use_metric) {
        g_Dbs.db[0].superTblCount = 1;
        tstrncpy(g_Dbs.db[0].superTbls[0].stbName, "meters", TSDB_TABLE_NAME_LEN);
        g_Dbs.db[0].superTbls[0].childTblCount = g_args.ntables;
        g_Dbs.db[0].superTbls[0].escapeChar = g_args.escapeChar;
        g_Dbs.threadCount = g_args.nthreads;
        g_Dbs.threadCountForCreateTbl = g_args.nthreads;
        g_Dbs.asyncMode = g_args.async_mode;

        g_Dbs.db[0].superTbls[0].autoCreateTable = PRE_CREATE_SUBTBL;
        g_Dbs.db[0].superTbls[0].childTblExists = TBL_NO_EXISTS;
        g_Dbs.db[0].superTbls[0].disorderRange = g_args.disorderRange;
        g_Dbs.db[0].superTbls[0].disorderRatio = g_args.disorderRatio;
        tstrncpy(g_Dbs.db[0].superTbls[0].childTblPrefix,
                g_args.tb_prefix, TBNAME_PREFIX_LEN);
        tstrncpy(g_Dbs.db[0].superTbls[0].dataSource, "rand", SMALL_BUFF_LEN);

        if (g_args.iface == INTERFACE_BUT) {
            g_Dbs.db[0].superTbls[0].iface = TAOSC_IFACE;
        } else {
            g_Dbs.db[0].superTbls[0].iface = g_args.iface;
        }
        tstrncpy(g_Dbs.db[0].superTbls[0].startTimestamp,
                "2017-07-14 10:40:00.000", MAX_TB_NAME_SIZE);
        g_Dbs.db[0].superTbls[0].timeStampStep = g_args.timestamp_step;

        g_Dbs.db[0].superTbls[0].insertRows = g_args.insertRows;
        g_Dbs.db[0].superTbls[0].maxSqlLen = g_args.max_sql_len;

        g_Dbs.db[0].superTbls[0].columnCount = 0;
        for (int i = 0; i < MAX_NUM_COLUMNS; i++) {
            if (data_type[i] == TSDB_DATA_TYPE_NULL) {
                break;
            }

            g_Dbs.db[0].superTbls[0].columns[i].data_type = data_type[i];
            tstrncpy(g_Dbs.db[0].superTbls[0].columns[i].dataType,
                    dataType[i], min(DATATYPE_BUFF_LEN, strlen(dataType[i]) + 1));
            if (1 == regexMatch(dataType[i], "^(NCHAR|BINARY)(\\([1-9][0-9]*\\))$", REG_ICASE |
                    REG_EXTENDED)) {
                sscanf(dataType[i], "%[^(](%[^)]", type, length);
                g_Dbs.db[0].superTbls[0].columns[i].dataLen = atoi(length);
                tstrncpy(g_Dbs.db[0].superTbls[0].columns[i].dataType,
                    type, min(DATATYPE_BUFF_LEN, strlen(type) + 1));
            } else {
                g_Dbs.db[0].superTbls[0].columns[i].dataLen = g_args.binwidth;
                tstrncpy(g_Dbs.db[0].superTbls[0].columns[i].dataType,
                    dataType[i], min(DATATYPE_BUFF_LEN, strlen(dataType[i]) + 1));
            }
            g_Dbs.db[0].superTbls[0].columnCount++;
        }

        if (g_Dbs.db[0].superTbls[0].columnCount > g_args.columnCount) {
            g_Dbs.db[0].superTbls[0].columnCount = g_args.columnCount;
        } else {
            for (int i = g_Dbs.db[0].superTbls[0].columnCount;
                    i < g_args.columnCount; i++) {
                g_Dbs.db[0].superTbls[0].columns[i].data_type = TSDB_DATA_TYPE_INT;
                tstrncpy(g_Dbs.db[0].superTbls[0].columns[i].dataType,
                        "INT", min(DATATYPE_BUFF_LEN, strlen("INT") + 1));
                g_Dbs.db[0].superTbls[0].columns[i].dataLen = 0;
                g_Dbs.db[0].superTbls[0].columnCount++;
            }
        }

        tstrncpy(g_Dbs.db[0].superTbls[0].tags[0].dataType,
                "INT", min(DATATYPE_BUFF_LEN, strlen("INT") + 1));
        g_Dbs.db[0].superTbls[0].tags[0].data_type = TSDB_DATA_TYPE_INT;
        g_Dbs.db[0].superTbls[0].tags[0].dataLen = 0;

        tstrncpy(g_Dbs.db[0].superTbls[0].tags[1].dataType,
                "BINARY", min(DATATYPE_BUFF_LEN, strlen("BINARY") + 1));
        g_Dbs.db[0].superTbls[0].tags[1].data_type = TSDB_DATA_TYPE_BINARY;
        g_Dbs.db[0].superTbls[0].tags[1].dataLen = g_args.binwidth;
        g_Dbs.db[0].superTbls[0].tagCount = 2;
    } else {
        g_Dbs.threadCountForCreateTbl = g_args.nthreads;
        g_Dbs.db[0].superTbls[0].tagCount = 0;
    }
}

/* Function to do regular expression check */
static int regexMatch(const char *s, const char *reg, int cflags) {
    regex_t regex;
    char    msgbuf[100] = {0};

    /* Compile regular expression */
    if (regcomp(&regex, reg, cflags) != 0) {
        ERROR_EXIT("Fail to compile regex\n");
    }

    /* Execute regular expression */
    int reti = regexec(&regex, s, 0, NULL, 0);
    if (!reti) {
        regfree(&regex);
        return 1;
    } else if (reti == REG_NOMATCH) {
        regfree(&regex);
        return 0;
    } else {
        regerror(reti, &regex, msgbuf, sizeof(msgbuf));
        regfree(&regex);
        printf("Regex match failed: %s\n", msgbuf);
        exit(EXIT_FAILURE);
    }
    return 0;
}

static int isCommentLine(char *line) {
    if (line == NULL) return 1;

    return regexMatch(line, "^\\s*#.*", REG_EXTENDED);
}

static void querySqlFile(TAOS* taos, char* sqlFile)
{
    FILE *fp = fopen(sqlFile, "r");
    if (fp == NULL) {
        printf("failed to open file %s, reason:%s\n", sqlFile, strerror(errno));
        return;
    }

    int       read_len = 0;
    char *    cmd = calloc(1, TSDB_MAX_BYTES_PER_ROW);
    size_t    cmd_len = 0;
    char *    line = NULL;
    size_t    line_len = 0;

    double t = taosGetTimestampMs();

    while((read_len = tgetline(&line, &line_len, fp)) != -1) {
        if (read_len >= TSDB_MAX_BYTES_PER_ROW) continue;
        line[--read_len] = '\0';

        if (read_len == 0 || isCommentLine(line)) {  // line starts with #
            continue;
        }

        if (line[read_len - 1] == '\\') {
            line[read_len - 1] = ' ';
            memcpy(cmd + cmd_len, line, read_len);
            cmd_len += read_len;
            continue;
        }

        memcpy(cmd + cmd_len, line, read_len);
        if (0 != queryDbExec(taos, cmd, NO_INSERT_TYPE, false)) {
            errorPrint2("%s() LN%d, queryDbExec %s failed!\n",
                    __func__, __LINE__, cmd);
            tmfree(cmd);
            tmfree(line);
            tmfclose(fp);
            return;
        }
        memset(cmd, 0, TSDB_MAX_BYTES_PER_ROW);
        cmd_len = 0;
    }

    t = taosGetTimestampMs() - t;
    printf("run %s took %.6f second(s)\n\n", sqlFile, t);

    tmfree(cmd);
    tmfree(line);
    tmfclose(fp);
    return;
}

static void testMetaFile() {
    if (INSERT_TEST == g_args.test_mode) {
        if (g_Dbs.cfgDir[0])
            taos_options(TSDB_OPTION_CONFIGDIR, g_Dbs.cfgDir);

        insertTestProcess();

    } else if (QUERY_TEST == g_args.test_mode) {
        if (g_queryInfo.cfgDir[0])
            taos_options(TSDB_OPTION_CONFIGDIR, g_queryInfo.cfgDir);

        queryTestProcess();

    } else if (SUBSCRIBE_TEST == g_args.test_mode) {
        if (g_queryInfo.cfgDir[0])
            taos_options(TSDB_OPTION_CONFIGDIR, g_queryInfo.cfgDir);

        subscribeTestProcess();

    }  else {
        ;
    }
}

static void queryAggrFunc() {
    // query data

    pthread_t read_id;
    threadInfo *pThreadInfo = calloc(1, sizeof(threadInfo));
    assert(pThreadInfo);
    pThreadInfo->start_time = DEFAULT_START_TIME;  // 2017-07-14 10:40:00.000
    pThreadInfo->start_table_from = 0;

    if (g_args.use_metric) {
        pThreadInfo->ntables = g_Dbs.db[0].superTbls[0].childTblCount;
        pThreadInfo->end_table_to = g_Dbs.db[0].superTbls[0].childTblCount - 1;
        pThreadInfo->stbInfo = &g_Dbs.db[0].superTbls[0];
        tstrncpy(pThreadInfo->tb_prefix,
                g_Dbs.db[0].superTbls[0].childTblPrefix, TBNAME_PREFIX_LEN);
    } else {
        pThreadInfo->ntables = g_args.ntables;
        pThreadInfo->end_table_to = g_args.ntables -1;
        tstrncpy(pThreadInfo->tb_prefix, g_args.tb_prefix, TSDB_TABLE_NAME_LEN);
    }

    pThreadInfo->taos = taos_connect(
            g_Dbs.host,
            g_Dbs.user,
            g_Dbs.password,
            g_Dbs.db[0].dbName,
            g_Dbs.port);
    if (pThreadInfo->taos == NULL) {
        free(pThreadInfo);
        errorPrint2("Failed to connect to TDengine, reason:%s\n",
                taos_errstr(NULL));
        exit(EXIT_FAILURE);
    }

    tstrncpy(pThreadInfo->filePath, g_Dbs.resultFile, MAX_FILE_NAME_LEN);

    if (!g_Dbs.use_metric) {
        pthread_create(&read_id, NULL, queryNtableAggrFunc, pThreadInfo);
    } else {
        pthread_create(&read_id, NULL, queryStableAggrFunc, pThreadInfo);
    }
    pthread_join(read_id, NULL);
    taos_close(pThreadInfo->taos);
    free(pThreadInfo);
}

static void testCmdLine() {

    if (strlen(configDir)) {
        wordexp_t full_path;
        if (wordexp(configDir, &full_path, 0) != 0) {
            errorPrint("Invalid path %s\n", configDir);
            return;
        }
        taos_options(TSDB_OPTION_CONFIGDIR, full_path.we_wordv[0]);
        wordfree(&full_path);
    }

    g_args.test_mode = INSERT_TEST;
    insertTestProcess();

    if (g_Dbs.aggr_func) {
        queryAggrFunc();
    }
}

int main(int argc, char *argv[]) {
    parse_args(argc, argv, &g_args);

    debugPrint("meta file: %s\n", g_args.metaFile);

    if (g_args.metaFile) {
        g_totalChildTables = 0;

        if (false == getInfoFromJsonFile(g_args.metaFile)) {
            printf("Failed to read %s\n", g_args.metaFile);
            return 1;
        }

        testMetaFile();
    } else {
        memset(&g_Dbs, 0, sizeof(SDbs));
        g_Dbs.db = calloc(1, sizeof(SDataBase));
        assert(g_Dbs.db);
        g_Dbs.db[0].superTbls = calloc(1, sizeof(SSuperTable));
        assert(g_Dbs.db[0].superTbls);
        setParaFromArg();

        if (NULL != g_args.sqlFile) {
            TAOS* qtaos = taos_connect(
                    g_Dbs.host,
                    g_Dbs.user,
                    g_Dbs.password,
                    g_Dbs.db[0].dbName,
                    g_Dbs.port);
            querySqlFile(qtaos, g_args.sqlFile);
            taos_close(qtaos);

        } else {
            testCmdLine();
        }

        if (g_dupstr)
            free(g_dupstr);
    }

    return 0;
}<|MERGE_RESOLUTION|>--- conflicted
+++ resolved
@@ -77,11 +77,7 @@
 #define MAX_DATA_SIZE      (16*TSDB_MAX_COLUMNS)+20     // max record len: 16*MAX_COLUMNS, timestamp string and ,('') need extra space
 #define OPT_ABORT          1 /* –abort */
 #define MAX_FILE_NAME_LEN  256              // max file name length on linux is 255.
-<<<<<<< HEAD
 #define MAX_PATH_LEN  4096
-=======
-#define MAX_PATH_LEN       4096
->>>>>>> 92615c6d
 
 #define DEFAULT_START_TIME 1500000000000
 
@@ -554,10 +550,7 @@
     uint64_t  querySeq;   // sequence number of sql command
     TAOS_SUB*  tsub;
 
-<<<<<<< HEAD
     char**    lines;
-=======
->>>>>>> 92615c6d
     int       sockfd;
 } threadInfo;
 
@@ -676,7 +669,6 @@
     "max(C0)", "min(C0)", "first(C0)", "last(C0)"};
 
 SArguments g_args = {
-<<<<<<< HEAD
     DEFAULT_METAFILE,                      // metaFile
     DEFAULT_TEST_MODE,                     // test_mode
     DEFAULT_HOST,                          // host
@@ -720,64 +712,6 @@
     DEFAULT_TOTAL_INSERT,                  // totalInsertRows;
     DEFAULT_TOTAL_AFFECT,                  // totalAffectedRows;
     DEFAULT_DEMO_MODE,                     // demo_mode;
-=======
-    NULL,           // metaFile
-    0,              // test_mode
-    "localhost",    // host
-    6030,           // port
-    INTERFACE_BUT,  // iface
-    "root",         // user
-#ifdef _TD_POWER_
-    "powerdb",      // password
-#elif (_TD_TQ_ == true)
-    "tqueue",       // password
-#elif (_TD_PRO_ == true)
-    "prodb",       // password
-#else
-    "taosdata",     // password
-#endif
-    "test",         // database
-    1,              // replica
-    "d",             // tb_prefix
-    NULL,            // sqlFile
-    true,            // use_metric
-    true,            // drop_database
-    false,           // aggr_func
-    false,           // debug_print
-    false,           // verbose_print
-    false,           // performance statistic print
-    false,           // answer_yes;
-    "./output.txt",  // output_file
-    0,               // mode : sync or async
-    {TSDB_DATA_TYPE_FLOAT,
-    TSDB_DATA_TYPE_INT,
-    TSDB_DATA_TYPE_FLOAT},
-    {
-        "FLOAT",         // dataType
-        "INT",           // dataType
-        "FLOAT",         // dataType. demo mode has 3 columns
-    },
-    64,              // binwidth
-    4,               // columnCount, timestamp + float + int + float
-    20 + FLOAT_BUFF_LEN + INT_BUFF_LEN + FLOAT_BUFF_LEN, // lenOfOneRow
-    DEFAULT_NTHREADS,// nthreads
-    0,               // insert_interval
-    DEFAULT_TIMESTAMP_STEP, // timestamp_step
-    1,               // query_times
-    10000,           // prepared_rand
-    DEFAULT_INTERLACE_ROWS, // interlaceRows;
-    30000,           // reqPerReq
-    (1024*1024),     // max_sql_len
-    DEFAULT_CHILDTABLES,    // ntables
-    10000,           // insertRows
-    0,               // abort
-    0,               // disorderRatio
-    1000,            // disorderRange
-    1,               // method_of_delete
-    0,               // totalInsertRows;
-    0,               // totalAffectedRows;
-    true,            // demo_mode;
->>>>>>> 92615c6d
 };
 
 static SDbs            g_Dbs;
@@ -2346,11 +2280,7 @@
     static int cursor;
     cursor++;
     if (cursor > (g_args.prepared_rand - 1)) cursor = 0;
-<<<<<<< HEAD
     return g_randint[cursor % g_args.prepared_rand] % TSDB_DATA_BOOL_NULL;
-=======
-    return g_randint[cursor % g_args.prepared_rand] % 2;
->>>>>>> 92615c6d
 }
 
 static char *rand_tinyint_str()
@@ -2367,11 +2297,7 @@
     static int cursor;
     cursor++;
     if (cursor > (g_args.prepared_rand - 1)) cursor = 0;
-<<<<<<< HEAD
     return g_randint[cursor % g_args.prepared_rand] % TSDB_DATA_TINYINT_NULL;
-=======
-    return g_randint[cursor % g_args.prepared_rand] % 128;
->>>>>>> 92615c6d
 }
 
 static char *rand_utinyint_str()
@@ -2388,11 +2314,7 @@
     static int cursor;
     cursor++;
     if (cursor > (g_args.prepared_rand - 1)) cursor = 0;
-<<<<<<< HEAD
     return g_randuint[cursor % g_args.prepared_rand] % TSDB_DATA_UTINYINT_NULL;
-=======
-    return g_randuint[cursor % g_args.prepared_rand] % 255;
->>>>>>> 92615c6d
 }
 
 static char *rand_smallint_str()
@@ -2409,11 +2331,7 @@
     static int cursor;
     cursor++;
     if (cursor > (g_args.prepared_rand - 1)) cursor = 0;
-<<<<<<< HEAD
     return g_randint[cursor % g_args.prepared_rand] % TSDB_DATA_SMALLINT_NULL;
-=======
-    return g_randint[cursor % g_args.prepared_rand] % 32768;
->>>>>>> 92615c6d
 }
 
 static char *rand_usmallint_str()
@@ -2430,11 +2348,7 @@
     static int cursor;
     cursor++;
     if (cursor > (g_args.prepared_rand - 1)) cursor = 0;
-<<<<<<< HEAD
     return g_randuint[cursor % g_args.prepared_rand] % TSDB_DATA_USMALLINT_NULL;
-=======
-    return g_randuint[cursor % g_args.prepared_rand] % 65535;
->>>>>>> 92615c6d
 }
 
 static char *rand_int_str()
@@ -3570,21 +3484,12 @@
 
     if (g_args.test_mode == INSERT_TEST) {
         snprintf(userpass_buf, INPUT_BUF_LEN, "%s:%s",
-<<<<<<< HEAD
                 g_Dbs.user, g_Dbs.password);
     } else {
         snprintf(userpass_buf, INPUT_BUF_LEN, "%s:%s",
                 g_queryInfo.user, g_queryInfo.password);
     }
 
-=======
-            g_Dbs.user, g_Dbs.password);
-    } else {
-        snprintf(userpass_buf, INPUT_BUF_LEN, "%s:%s",
-            g_queryInfo.user, g_queryInfo.password);
-    }
-    
->>>>>>> 92615c6d
     size_t userpass_buf_len = strlen(userpass_buf);
     size_t encoded_len = 4 * ((userpass_buf_len +2) / 3);
 
@@ -3649,11 +3554,7 @@
 
     do {
 #ifdef WINDOWS
-<<<<<<< HEAD
         bytes = recv(pThreadInfo->sockfd, response_buf + received, resp_len - received, 0);
-=======
-        bytes = recv(pThreadInfo->sockfds, response_buf + received, resp_len - received, 0);
->>>>>>> 92615c6d
 #else
         bytes = read(pThreadInfo->sockfd, response_buf + received, resp_len - received);
 #endif
@@ -3671,14 +3572,10 @@
 
         response_buf[RESP_BUF_LEN - 1] = '\0';
         if (strlen(response_buf)) {
-<<<<<<< HEAD
             verbosePrint("%s() LN%d: received:%d resp_len:%d, response_buf:\n%s\n",
                     __func__, __LINE__, received, resp_len, response_buf);
 
             if (((NULL != strstr(response_buf, resEncodingChunk))
-=======
-            if (((NULL == strstr(response_buf, resEncodingChunk))
->>>>>>> 92615c6d
                         && (NULL != strstr(response_buf, resHttp)))
                     || ((NULL != strstr(response_buf, resHttpOk))
                         && (NULL != strstr(response_buf, "\"status\":")))) {
@@ -3701,10 +3598,6 @@
 
     free(request_buf);
 
-<<<<<<< HEAD
-=======
-    response_buf[RESP_BUF_LEN - 1] = '\0';
->>>>>>> 92615c6d
     if (NULL == strstr(response_buf, resHttpOk)) {
         errorPrint("%s() LN%d, Response:\n%s\n",
                 __func__, __LINE__, response_buf);
@@ -3967,12 +3860,8 @@
         limit, offset);
 
     //get all child table name use cmd: select tbname from superTblName;
-<<<<<<< HEAD
     snprintf(command, SQL_BUFF_LEN, escapChar ? "select tbname from %s.`%s` %s" :
             "select tbname from %s.%s %s", dbName, stbName, limitBuf);
-=======
-    snprintf(command, 1024, "select tbname from %s.%s %s", dbName, stbName, limitBuf);
->>>>>>> 92615c6d
 
     res = taos_query(taos, command);
     int32_t code = taos_errno(res);
@@ -4500,15 +4389,10 @@
 
     superTbl->lenOfTagOfOneRow = lenOfTagOfOneRow;
 
-<<<<<<< HEAD
 
     snprintf(command, BUFFER_SIZE,
         superTbl->escapeChar ?
         "CREATE TABLE IF NOT EXISTS %s.`%s` (ts TIMESTAMP%s) TAGS %s":
-=======
-    
-    snprintf(command, BUFFER_SIZE,
->>>>>>> 92615c6d
         "CREATE TABLE IF NOT EXISTS %s.%s (ts TIMESTAMP%s) TAGS %s",
         dbName, superTbl->stbName, cols, tags);
     if (0 != queryDbExec(taos, command, NO_INSERT_TYPE, false)) {
@@ -5464,11 +5348,7 @@
         }
         g_args.prepared_rand = prepareRand->valueint;
     } else if (!prepareRand) {
-<<<<<<< HEAD
         g_args.prepared_rand = DEFAULT_PREPARED_RAND;
-=======
-        g_args.prepared_rand = 10000;
->>>>>>> 92615c6d
     } else {
         errorPrint("%s() LN%d, failed to read json, prepared_rand not found\n",
                 __func__, __LINE__);
@@ -6733,11 +6613,6 @@
             stbInfo->sampleDataBuf
             + stbInfo->lenOfOneRow * (*sampleUsePos));
     }
-<<<<<<< HEAD
-
-=======
-    
->>>>>>> 92615c6d
     dataLen += snprintf(dataBuf + dataLen, maxLen - dataLen, ")");
 
     (*sampleUsePos)++;
@@ -7285,7 +7160,6 @@
                         stbInfo->childTblName + tableSeq * TSDB_TABLE_NAME_LEN);
             }
         } else {
-<<<<<<< HEAD
             snprintf(pTblName, TSDB_TABLE_NAME_LEN,
             stbInfo->escapeChar ? "`%s%"PRIu64"`" : "%s%"PRIu64"",
                     stbInfo->childTblPrefix, tableSeq);
@@ -7294,13 +7168,6 @@
         snprintf(pTblName, TSDB_TABLE_NAME_LEN,
         g_args.escapeChar ? "`%s%"PRIu64"`" : "%s%"PRIu64"",
                 g_args.tb_prefix, tableSeq);
-=======
-            snprintf(pTblName, TSDB_TABLE_NAME_LEN, 
-            "%s%"PRIu64"", stbInfo->childTblPrefix, tableSeq);
-        }
-    } else {
-        snprintf(pTblName, TSDB_TABLE_NAME_LEN, "%s%"PRIu64"", g_args.tb_prefix, tableSeq);
->>>>>>> 92615c6d
     }
 }
 
@@ -11345,11 +11212,6 @@
               pThreadInfo->start_time = pThreadInfo->start_time + rand_int() % 10000 - rand_tinyint();
               }
               */
-<<<<<<< HEAD
-
-=======
-        
->>>>>>> 92615c6d
         if (g_args.iface == REST_IFACE || ((stbInfo) && (stbInfo->iface == REST_IFACE))) {
 #ifdef WINDOWS
             WSADATA wsaData;
@@ -11374,11 +11236,6 @@
             }
             pThreadInfo->sockfd = sockfd;
         }
-<<<<<<< HEAD
-
-=======
-        
->>>>>>> 92615c6d
 
         tsem_init(&(pThreadInfo->lock_sem), 0, 0);
         if (ASYNC_MODE == g_Dbs.asyncMode) {
