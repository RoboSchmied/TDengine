﻿/*
 * Copyright (c) 2019 TAOS Data, Inc. <jhtao@taosdata.com>
 *
 * This program is free software: you can use, redistribute, and/or modify
 * it under the terms of the GNU Affero General Public License, version 3
 * or later ("AGPL"), as published by the Free Software Foundation.
 *
 * This program is distributed in the hope that it will be useful, but WITHOUT
 * ANY WARRANTY; without even the implied warranty of MERCHANTABILITY or
 * FITNESS FOR A PARTICULAR PURPOSE.
 *
 * You should have received a copy of the GNU Affero General Public License
 * along with this program. If not, see <http://www.gnu.org/licenses/>.
 */


/*
   when in some thread query return error, thread don't exit, but return, otherwise coredump in other thread.
*/

#include <stdint.h>
#define _GNU_SOURCE
#define CURL_STATICLIB

#ifdef LINUX
  #include <argp.h>
  #include <inttypes.h>
  #ifndef _ALPINE
    #include <error.h>
  #endif
  #include <pthread.h>
  #include <semaphore.h>
  #include <stdbool.h>
  #include <stdio.h>
  #include <string.h>
  #include <sys/time.h>
  #include <time.h>
  #include <unistd.h>
  #include <wordexp.h>
  #include <regex.h>
#else
  #include <regex.h>
  #include <stdio.h>
#endif

#include <assert.h>
#include <stdlib.h>
#include "cJSON.h"

#include "os.h"
#include "taos.h"
#include "taoserror.h"
#include "tutil.h"

#define REQ_EXTRA_BUF_LEN   1024
#define RESP_BUF_LEN        4096

extern char configDir[];

#define INSERT_JSON_NAME      "insert.json"
#define QUERY_JSON_NAME       "query.json"
#define SUBSCRIBE_JSON_NAME   "subscribe.json"

enum TEST_MODE {
    INSERT_TEST,            // 0
    QUERY_TEST,             // 1
    SUBSCRIBE_TEST,         // 2
    INVAID_TEST
};

enum QUERY_MODE {
  SYNC_QUERY_MODE,          // 0
  ASYNC_QUERY_MODE,         // 1
  INVALID_MODE
};

#define MAX_SQL_SIZE       65536
#define BUFFER_SIZE        (65536*2)
#define MAX_USERNAME_SIZE  64
#define MAX_PASSWORD_SIZE  64
#define MAX_DB_NAME_SIZE   64
#define MAX_HOSTNAME_SIZE  64
#define MAX_TB_NAME_SIZE   64
#define MAX_DATA_SIZE      16000
#define MAX_NUM_DATATYPE   10
#define OPT_ABORT          1 /* –abort */
#define STRING_LEN         60000
#define MAX_PREPARED_RAND  1000000
#define MAX_FILE_NAME_LEN  256

#define   MAX_SAMPLES_ONCE_FROM_FILE   10000
#define   MAX_NUM_DATATYPE 10

#define   MAX_DB_COUNT           8
#define   MAX_SUPER_TABLE_COUNT  200
#define   MAX_COLUMN_COUNT       1024
#define   MAX_TAG_COUNT          128

#define   MAX_QUERY_SQL_COUNT    100
#define   MAX_QUERY_SQL_LENGTH   1024

#define   MAX_DATABASE_COUNT     256
#define INPUT_BUF_LEN   256

#define DEFAULT_TIMESTAMP_STEP  1


typedef enum CREATE_SUB_TALBE_MOD_EN {
  PRE_CREATE_SUBTBL,
  AUTO_CREATE_SUBTBL,
  NO_CREATE_SUBTBL
} CREATE_SUB_TALBE_MOD_EN;

typedef enum TALBE_EXISTS_EN {
  TBL_NO_EXISTS,
  TBL_ALREADY_EXISTS,
  TBL_EXISTS_BUTT
} TALBE_EXISTS_EN;

enum MODE {
  SYNC,
  ASYNC,
  MODE_BUT
};

typedef enum enum_INSERT_MODE {
    PROGRESSIVE_INSERT_MODE,
    INTERLACE_INSERT_MODE,
    INVALID_INSERT_MODE
} INSERT_MODE;

typedef enum enumQUERY_TYPE {
  NO_INSERT_TYPE,
  INSERT_TYPE,
  QUERY_TYPE_BUT
} QUERY_TYPE;

enum _show_db_index {
  TSDB_SHOW_DB_NAME_INDEX,
  TSDB_SHOW_DB_CREATED_TIME_INDEX,
  TSDB_SHOW_DB_NTABLES_INDEX,
  TSDB_SHOW_DB_VGROUPS_INDEX,
  TSDB_SHOW_DB_REPLICA_INDEX,
  TSDB_SHOW_DB_QUORUM_INDEX,
  TSDB_SHOW_DB_DAYS_INDEX,
  TSDB_SHOW_DB_KEEP_INDEX,
  TSDB_SHOW_DB_CACHE_INDEX,
  TSDB_SHOW_DB_BLOCKS_INDEX,
  TSDB_SHOW_DB_MINROWS_INDEX,
  TSDB_SHOW_DB_MAXROWS_INDEX,
  TSDB_SHOW_DB_WALLEVEL_INDEX,
  TSDB_SHOW_DB_FSYNC_INDEX,
  TSDB_SHOW_DB_COMP_INDEX,
  TSDB_SHOW_DB_CACHELAST_INDEX,
  TSDB_SHOW_DB_PRECISION_INDEX,
  TSDB_SHOW_DB_UPDATE_INDEX,
  TSDB_SHOW_DB_STATUS_INDEX,
  TSDB_MAX_SHOW_DB
};

// -----------------------------------------SHOW TABLES CONFIGURE -------------------------------------
enum _show_stables_index {
  TSDB_SHOW_STABLES_NAME_INDEX,
  TSDB_SHOW_STABLES_CREATED_TIME_INDEX,
  TSDB_SHOW_STABLES_COLUMNS_INDEX,
  TSDB_SHOW_STABLES_METRIC_INDEX,
  TSDB_SHOW_STABLES_UID_INDEX,
  TSDB_SHOW_STABLES_TID_INDEX,
  TSDB_SHOW_STABLES_VGID_INDEX,
  TSDB_MAX_SHOW_STABLES
};

enum _describe_table_index {
  TSDB_DESCRIBE_METRIC_FIELD_INDEX,
  TSDB_DESCRIBE_METRIC_TYPE_INDEX,
  TSDB_DESCRIBE_METRIC_LENGTH_INDEX,
  TSDB_DESCRIBE_METRIC_NOTE_INDEX,
  TSDB_MAX_DESCRIBE_METRIC
};

typedef struct {
  char field[TSDB_COL_NAME_LEN + 1];
  char type[16];
  int length;
  char note[128];
} SColDes;

/* Used by main to communicate with parse_opt. */
typedef struct SArguments_S {
  char *   metaFile;
  int      test_mode;
  char *   host;
  uint16_t port;
  char *   user;
  char *   password;
  char *   database;
  int      replica;
  char *   tb_prefix;
  char *   sqlFile;
  bool     use_metric;
  bool     drop_database;
  bool     insert_only;
  bool     answer_yes;
  bool     debug_print;
  bool     verbose_print;
  bool     performance_print;
  char *   output_file;
  int      query_mode;
  char *   datatype[MAX_NUM_DATATYPE + 1];
  int      len_of_binary;
  int      num_of_CPR;
  int      num_of_threads;
  int      insert_interval;
  int      query_times;
  int      interlace_rows;
  int      num_of_RPR;
  int      max_sql_len;
  int      num_of_tables;
  int      num_of_DPT;
  int      abort;
  int      disorderRatio;               // 0: no disorder, >0: x%
  int      disorderRange;               // ms or us by database precision
  int      method_of_delete;
  char **  arg_list;
  int64_t  totalInsertRows;
  int64_t  totalAffectedRows;
} SArguments;

typedef struct SColumn_S {
  char  field[TSDB_COL_NAME_LEN + 1];
  char  dataType[MAX_TB_NAME_SIZE];
  int   dataLen;
  char  note[128];
} StrColumn;

typedef struct SSuperTable_S {
  char         sTblName[MAX_TB_NAME_SIZE+1];
  int          childTblCount;
  bool         childTblExists;          // 0: no, 1: yes
  int          batchCreateTableNum;     // 0: no batch,  > 0: batch table number in one sql
  int8_t       autoCreateTable;         // 0: create sub table, 1: auto create sub table
  char         childTblPrefix[MAX_TB_NAME_SIZE];
  char         dataSource[MAX_TB_NAME_SIZE+1];  // rand_gen or sample
  char         insertMode[MAX_TB_NAME_SIZE];    // taosc, restful
  int           childTblLimit;
  int           childTblOffset;

  int          multiThreadWriteOneTbl;  // 0: no, 1: yes
  int          interlaceRows;           //
  int          disorderRatio;           // 0: no disorder, >0: x%
  int          disorderRange;           // ms or us by database precision
  int          maxSqlLen;               //

  int          insertInterval;          // insert interval, will override global insert interval
  int64_t      insertRows;              // 0: no limit
  int          timeStampStep;
  char         startTimestamp[MAX_TB_NAME_SIZE];
  char         sampleFormat[MAX_TB_NAME_SIZE];  // csv, json
  char         sampleFile[MAX_FILE_NAME_LEN+1];
  char         tagsFile[MAX_FILE_NAME_LEN+1];

  int          columnCount;
  StrColumn    columns[MAX_COLUMN_COUNT];
  int          tagCount;
  StrColumn    tags[MAX_TAG_COUNT];

  char*        childTblName;
  char*        colsOfCreateChildTable;
  int          lenOfOneRow;
  int          lenOfTagOfOneRow;

  char*        sampleDataBuf;
  //int          sampleRowCount;
  //int          sampleUsePos;

  int          tagSource;    // 0: rand, 1: tag sample
  char*        tagDataBuf;
  int          tagSampleCount;
  int          tagUsePos;

  // statistics
  int64_t    totalInsertRows;
  int64_t    totalAffectedRows;
} SSuperTable;

typedef struct {
  char     name[TSDB_DB_NAME_LEN + 1];
  char     create_time[32];
  int32_t  ntables;
  int32_t  vgroups;
  int16_t  replica;
  int16_t  quorum;
  int16_t  days;
  char     keeplist[32];
  int32_t  cache; //MB
  int32_t  blocks;
  int32_t  minrows;
  int32_t  maxrows;
  int8_t   wallevel;
  int32_t  fsync;
  int8_t   comp;
  int8_t   cachelast;
  char     precision[8];   // time resolution
  int8_t   update;
  char     status[16];
} SDbInfo;

typedef struct SDbCfg_S {
//  int       maxtablesPerVnode;
  int       minRows;
  int       maxRows;
  int       comp;
  int       walLevel;
  int       cacheLast;
  int       fsync;
  int       replica;
  int       update;
  int       keep;
  int       days;
  int       cache;
  int       blocks;
  int       quorum;
  char      precision[MAX_TB_NAME_SIZE];
} SDbCfg;

typedef struct SDataBase_S {
  char         dbName[MAX_DB_NAME_SIZE];
  bool         drop;  // 0: use exists, 1: if exists, drop then new create
  SDbCfg       dbCfg;
  int          superTblCount;
  SSuperTable  superTbls[MAX_SUPER_TABLE_COUNT];
} SDataBase;

typedef struct SDbs_S {
  char         cfgDir[MAX_FILE_NAME_LEN+1];
  char         host[MAX_HOSTNAME_SIZE];
  uint16_t     port;
  char         user[MAX_USERNAME_SIZE];
  char         password[MAX_PASSWORD_SIZE];
  char         resultFile[MAX_FILE_NAME_LEN+1];
  bool         use_metric;
  bool         insert_only;
  bool         do_aggreFunc;
  bool         queryMode;

  int          threadCount;
  int          threadCountByCreateTbl;
  int          dbCount;
  SDataBase    db[MAX_DB_COUNT];

  // statistics
  int64_t    totalInsertRows;
  int64_t    totalAffectedRows;

} SDbs;

typedef struct SpecifiedQueryInfo_S {
  int          queryInterval;  // 0: unlimit  > 0   loop/s
  int          concurrent;
  int          sqlCount;
  int          mode; // 0: sync, 1: async
  int          subscribeInterval; // ms
  int          queryTimes;
  int          subscribeRestart;
  int          subscribeKeepProgress;
  char         sql[MAX_QUERY_SQL_COUNT][MAX_QUERY_SQL_LENGTH+1];
  char         result[MAX_QUERY_SQL_COUNT][MAX_FILE_NAME_LEN+1];
  TAOS_SUB*    tsub[MAX_QUERY_SQL_COUNT];
  int          totalQueried;
} SpecifiedQueryInfo;

typedef struct SuperQueryInfo_S {
  char         sTblName[MAX_TB_NAME_SIZE+1];
  int          queryInterval;  // 0: unlimit  > 0   loop/s
  int          threadCnt;
  int          mode; // 0: sync, 1: async
  int          subscribeInterval; // ms
  int          subscribeRestart;
  int          subscribeKeepProgress;
  int          queryTimes;
  int          childTblCount;
  char         childTblPrefix[MAX_TB_NAME_SIZE];
  int          sqlCount;
  char         sql[MAX_QUERY_SQL_COUNT][MAX_QUERY_SQL_LENGTH+1];
  char         result[MAX_QUERY_SQL_COUNT][MAX_FILE_NAME_LEN+1];
  TAOS_SUB*    tsub[MAX_QUERY_SQL_COUNT];

  char*        childTblName;
  int          totalQueried;
} SuperQueryInfo;

typedef struct SQueryMetaInfo_S {
  char         cfgDir[MAX_FILE_NAME_LEN+1];
  char         host[MAX_HOSTNAME_SIZE];
  uint16_t     port;
  char         user[MAX_USERNAME_SIZE];
  char         password[MAX_PASSWORD_SIZE];
  char         dbName[MAX_DB_NAME_SIZE+1];
  char         queryMode[MAX_TB_NAME_SIZE];  // taosc, restful

  SpecifiedQueryInfo  specifiedQueryInfo;
  SuperQueryInfo    superQueryInfo;
  int          totalQueried;
} SQueryMetaInfo;

typedef struct SThreadInfo_S {
  TAOS *taos;
  int threadID;
  char db_name[MAX_DB_NAME_SIZE+1];
  uint32_t time_precision;
  char fp[4096];
  char tb_prefix[MAX_TB_NAME_SIZE];
  int start_table_from;
  int end_table_to;
  int ntables;
  int data_of_rate;
  uint64_t start_time;
  char* cols;
  bool  use_metric;
  SSuperTable* superTblInfo;

  // for async insert
  tsem_t lock_sem;
  int64_t  counter;
  uint64_t  st;
  uint64_t  et;
  int64_t  lastTs;

  // sample data
  int samplePos;
  // statistics
  int64_t totalInsertRows;
  int64_t totalAffectedRows;

  // insert delay statistics
  int64_t cntDelay;
  int64_t totalDelay;
  int64_t avgDelay;
  int64_t maxDelay;
  int64_t minDelay;

  // query
  int querySeq;   // sequence number of sql command
} threadInfo;

#ifdef WINDOWS
#define _CRT_RAND_S

#include <windows.h>
#include <winsock2.h>

typedef unsigned __int32 uint32_t;

#pragma comment ( lib, "ws2_32.lib" )
// Some old MinGW/CYGWIN distributions don't define this:
#ifndef ENABLE_VIRTUAL_TERMINAL_PROCESSING
  #define ENABLE_VIRTUAL_TERMINAL_PROCESSING  0x0004
#endif // ENABLE_VIRTUAL_TERMINAL_PROCESSING

static HANDLE g_stdoutHandle;
static DWORD g_consoleMode;

static void setupForAnsiEscape(void) {
  DWORD mode = 0;
  g_stdoutHandle = GetStdHandle(STD_OUTPUT_HANDLE);

  if(g_stdoutHandle == INVALID_HANDLE_VALUE) {
    exit(GetLastError());
  }

  if(!GetConsoleMode(g_stdoutHandle, &mode)) {
    exit(GetLastError());
  }

  g_consoleMode = mode;

  // Enable ANSI escape codes
  mode |= ENABLE_VIRTUAL_TERMINAL_PROCESSING;

  if(!SetConsoleMode(g_stdoutHandle, mode)) {
    exit(GetLastError());
  }
}

static void resetAfterAnsiEscape(void) {
  // Reset colors
  printf("\x1b[0m");

  // Reset console mode
  if(!SetConsoleMode(g_stdoutHandle, g_consoleMode)) {
    exit(GetLastError());
  }
}

static int taosRandom()
{
    int number;
    rand_s(&number);

    return number;
}
#else   // Not windows
static void setupForAnsiEscape(void) {}

static void resetAfterAnsiEscape(void) {
  // Reset colors
  printf("\x1b[0m");
}

#include <time.h>

static int taosRandom()
{
  return rand();
}

#endif // ifdef Windows

static int createDatabasesAndStables();
static void createChildTables();
static int queryDbExec(TAOS *taos, char *command, QUERY_TYPE type, bool quiet);

/* ************ Global variables ************  */

int32_t  randint[MAX_PREPARED_RAND];
int64_t  randbigint[MAX_PREPARED_RAND];
float    randfloat[MAX_PREPARED_RAND];
double   randdouble[MAX_PREPARED_RAND];
char *aggreFunc[] = {"*", "count(*)", "avg(col0)", "sum(col0)",
    "max(col0)", "min(col0)", "first(col0)", "last(col0)"};

SArguments g_args = {
                     NULL,            // metaFile
                     0,               // test_mode
                     "127.0.0.1",     // host
                     6030,            // port
                     "root",          // user
                     #ifdef _TD_POWER_
                     "powerdb",      // password
                     #else
                     "taosdata",      // password
                     #endif
                     "test",          // database
                     1,               // replica
                     "t",             // tb_prefix
                     NULL,            // sqlFile
                     true,            // use_metric
                     true,            // drop_database
                     true,            // insert_only
                     false,           // debug_print
                     false,           // verbose_print
                     false,           // performance statistic print
                     false,           // answer_yes;
                     "./output.txt",  // output_file
                     0,               // mode : sync or async
                     {
                     "TINYINT",           // datatype
                     "SMALLINT",
                     "INT",
                     "BIGINT",
                     "FLOAT",
                     "DOUBLE",
                     "BINARY",
                     "NCHAR",
                     "BOOL",
                     "TIMESTAMP"
                     },
                     16,              // len_of_binary
                     10,              // num_of_CPR
                     10,              // num_of_connections/thread
                     0,               // insert_interval
                     1,               // query_times
                     0,               // interlace_rows;
                     30000,           // num_of_RPR
                     1024000,         // max_sql_len
                     10000,           // num_of_tables
                     10000,           // num_of_DPT
                     0,               // abort
                     0,               // disorderRatio
                     1000,            // disorderRange
                     1,               // method_of_delete
                     NULL             // arg_list
};



static SDbs            g_Dbs;
static int             g_totalChildTables = 0;
static SQueryMetaInfo  g_queryInfo;
static FILE *          g_fpOfInsertResult = NULL;

#define debugPrint(fmt, ...) \
    do { if (g_args.debug_print || g_args.verbose_print) \
      fprintf(stderr, "DEBG: "fmt, __VA_ARGS__); } while(0)

#define verbosePrint(fmt, ...) \
    do { if (g_args.verbose_print) \
        fprintf(stderr, "VERB: "fmt, __VA_ARGS__); } while(0)

#define performancePrint(fmt, ...) \
    do { if (g_args.performance_print) \
        fprintf(stderr, "VERB: "fmt, __VA_ARGS__); } while(0)

#define errorPrint(fmt, ...) \
    do { fprintf(stderr, "ERROR: "fmt, __VA_ARGS__); } while(0)


///////////////////////////////////////////////////

static void ERROR_EXIT(const char *msg) { perror(msg); exit(-1); }

#ifndef TAOSDEMO_COMMIT_SHA1
#define TAOSDEMO_COMMIT_SHA1 "unknown"
#endif

#ifndef TD_VERNUMBER
#define TD_VERNUMBER    "unknown"
#endif

#ifndef TAOSDEMO_STATUS
#define TAOSDEMO_STATUS "unknown"
#endif

static void printVersion() {
    char tdengine_ver[] = TD_VERNUMBER;
    char taosdemo_ver[] = TAOSDEMO_COMMIT_SHA1;
    char taosdemo_status[] = TAOSDEMO_STATUS;

    if (strlen(taosdemo_status) == 0) {
        printf("taosdemo verison %s-%s\n",
                tdengine_ver, taosdemo_ver);
    } else {
        printf("taosdemo verison %s-%s, status:%s\n",
                tdengine_ver, taosdemo_ver, taosdemo_status);
    }
}

static void printHelp() {
  char indent[10] = "        ";
  printf("%s%s%s%s\n", indent, "-f", indent,
          "The meta file to the execution procedure. Default is './meta.json'.");
  printf("%s%s%s%s\n", indent, "-u", indent,
          "The TDengine user name to use when connecting to the server. Default is 'root'.");
#ifdef _TD_POWER_
  printf("%s%s%s%s\n", indent, "-P", indent,
          "The password to use when connecting to the server. Default is 'powerdb'.");
  printf("%s%s%s%s\n", indent, "-c", indent,
          "Configuration directory. Default is '/etc/power/'.");
#else
  printf("%s%s%s%s\n", indent, "-P", indent,
          "The password to use when connecting to the server. Default is 'taosdata'.");
  printf("%s%s%s%s\n", indent, "-c", indent,
          "Configuration directory. Default is '/etc/taos/'.");
#endif
  printf("%s%s%s%s\n", indent, "-h", indent,
          "The host to connect to TDengine. Default is localhost.");
  printf("%s%s%s%s\n", indent, "-p", indent,
          "The TCP/IP port number to use for the connection. Default is 0.");
  printf("%s%s%s%s\n", indent, "-d", indent,
          "Destination database. Default is 'test'.");
  printf("%s%s%s%s\n", indent, "-a", indent,
          "Set the replica parameters of the database, Default 1, min: 1, max: 3.");
  printf("%s%s%s%s\n", indent, "-m", indent,
          "Table prefix name. Default is 't'.");
  printf("%s%s%s%s\n", indent, "-s", indent, "The select sql file.");
  printf("%s%s%s%s\n", indent, "-N", indent, "Use normal table flag.");
  printf("%s%s%s%s\n", indent, "-o", indent,
          "Direct output to the named file. Default is './output.txt'.");
  printf("%s%s%s%s\n", indent, "-q", indent,
          "Query mode -- 0: SYNC, 1: ASYNC. Default is SYNC.");
  printf("%s%s%s%s\n", indent, "-b", indent,
          "The data_type of columns, default: TINYINT,SMALLINT,INT,BIGINT,FLOAT,DOUBLE,BINARY,NCHAR,BOOL,TIMESTAMP.");
  printf("%s%s%s%s\n", indent, "-w", indent,
          "The length of data_type 'BINARY' or 'NCHAR'. Default is 16");
  printf("%s%s%s%s\n", indent, "-l", indent,
          "The number of columns per record. Default is 10.");
  printf("%s%s%s%s\n", indent, "-T", indent,
          "The number of threads. Default is 10.");
  printf("%s%s%s%s\n", indent, "-i", indent,
          "The sleep time (ms) between insertion. Default is 0.");
  printf("%s%s%s%s\n", indent, "-r", indent,
          "The number of records per request. Default is 30000.");
  printf("%s%s%s%s\n", indent, "-t", indent,
          "The number of tables. Default is 10000.");
  printf("%s%s%s%s\n", indent, "-n", indent,
          "The number of records per table. Default is 10000.");
  printf("%s%s%s%s\n", indent, "-x", indent, "Not insert only flag.");
  printf("%s%s%s%s\n", indent, "-y", indent, "Default input yes for prompt.");
  printf("%s%s%s%s\n", indent, "-O", indent,
          "Insert mode--0: In order, 1 ~ 50: disorder ratio. Default is in order.");
  printf("%s%s%s%s\n", indent, "-R", indent,
          "Out of order data's range, ms, default is 1000.");
  printf("%s%s%s%s\n", indent, "-g", indent,
          "Print debug info.");
  printf("%s%s%s\n", indent, "-V, --version\t",
          "Print version info.");
  printf("%s%s%s%s\n", indent, "--help\t", indent,
          "Print command line arguments list info.");
/*    printf("%s%s%s%s\n", indent, "-D", indent,
          "if elete database if exists. 0: no, 1: yes, default is 1");
          */
}

static bool isStringNumber(char *input)
{
  int len = strlen(input);
  if (0 == len) {
    return false;
  }

  for (int i = 0; i < len; i++) {
    if (!isdigit(input[i]))
      return false;
  }

  return true;
}

static void parse_args(int argc, char *argv[], SArguments *arguments) {
  char **sptr;

  for (int i = 1; i < argc; i++) {
    if (strcmp(argv[i], "-f") == 0) {
      arguments->metaFile = argv[++i];
    } else if (strcmp(argv[i], "-c") == 0) {
      tstrncpy(configDir, argv[++i], TSDB_FILENAME_LEN);

    } else if (strcmp(argv[i], "-h") == 0) {
      arguments->host = argv[++i];
    } else if (strcmp(argv[i], "-p") == 0) {
      if ((argc == i+1) ||
        (!isStringNumber(argv[i+1]))) {
        printHelp();
        errorPrint("%s", "\n\t-p need a number following!\n");
        exit(EXIT_FAILURE);
      }
      arguments->port = atoi(argv[++i]);
    } else if (strcmp(argv[i], "-u") == 0) {
      arguments->user = argv[++i];
    } else if (strcmp(argv[i], "-P") == 0) {
      arguments->password = argv[++i];
    } else if (strcmp(argv[i], "-o") == 0) {
      arguments->output_file = argv[++i];
    } else if (strcmp(argv[i], "-s") == 0) {
      arguments->sqlFile = argv[++i];
    } else if (strcmp(argv[i], "-q") == 0) {
      if ((argc == i+1) ||
        (!isStringNumber(argv[i+1]))) {
        printHelp();
        errorPrint("%s", "\n\t-q need a number following!\nQuery mode -- 0: SYNC, 1: ASYNC. Default is SYNC.\n");
        exit(EXIT_FAILURE);
      }
      arguments->query_mode = atoi(argv[++i]);
    } else if (strcmp(argv[i], "-T") == 0) {
      if ((argc == i+1) ||
        (!isStringNumber(argv[i+1]))) {
        printHelp();
        errorPrint("%s", "\n\t-T need a number following!\n");
        exit(EXIT_FAILURE);
      }
      arguments->num_of_threads = atoi(argv[++i]);
    } else if (strcmp(argv[i], "-i") == 0) {
      if ((argc == i+1) ||
        (!isStringNumber(argv[i+1]))) {
        printHelp();
        errorPrint("%s", "\n\t-i need a number following!\n");
        exit(EXIT_FAILURE);
      }
      arguments->insert_interval = atoi(argv[++i]);
    } else if (strcmp(argv[i], "-qt") == 0) {
      arguments->query_times = atoi(argv[++i]);
    } else if (strcmp(argv[i], "-B") == 0) {
      arguments->interlace_rows = atoi(argv[++i]);
    } else if (strcmp(argv[i], "-r") == 0) {
      if ((argc == i+1) ||
        (!isStringNumber(argv[i+1]))) {
        printHelp();
        errorPrint("%s", "\n\t-r need a number following!\n");
        exit(EXIT_FAILURE);
      }
      arguments->num_of_RPR = atoi(argv[++i]);
    } else if (strcmp(argv[i], "-t") == 0) {
      if ((argc == i+1) ||
        (!isStringNumber(argv[i+1]))) {
        printHelp();
        errorPrint("%s", "\n\t-t need a number following!\n");
        exit(EXIT_FAILURE);
      }
      arguments->num_of_tables = atoi(argv[++i]);
    } else if (strcmp(argv[i], "-n") == 0) {
      if ((argc == i+1) ||
        (!isStringNumber(argv[i+1]))) {
        printHelp();
        errorPrint("%s", "\n\t-n need a number following!\n");
        exit(EXIT_FAILURE);
      }
      arguments->num_of_DPT = atoi(argv[++i]);
    } else if (strcmp(argv[i], "-d") == 0) {
      arguments->database = argv[++i];
    } else if (strcmp(argv[i], "-l") == 0) {
      if ((argc == i+1) ||
        (!isStringNumber(argv[i+1]))) {
        printHelp();
        errorPrint("%s", "\n\t-l need a number following!\n");
        exit(EXIT_FAILURE);
      }
      arguments->num_of_CPR = atoi(argv[++i]);
    } else if (strcmp(argv[i], "-b") == 0) {
      sptr = arguments->datatype;
      ++i;
      if (strstr(argv[i], ",") == NULL) {
        // only one col
        if (strcasecmp(argv[i], "INT")
                && strcasecmp(argv[i], "FLOAT")
                && strcasecmp(argv[i], "TINYINT")
                && strcasecmp(argv[i], "BOOL")
                && strcasecmp(argv[i], "SMALLINT")
                && strcasecmp(argv[i], "BIGINT")
                && strcasecmp(argv[i], "DOUBLE")
                && strcasecmp(argv[i], "BINARY")
                && strcasecmp(argv[i], "NCHAR")) {
          printHelp();
          errorPrint("%s", "-b: Invalid data_type!\n");
          exit(EXIT_FAILURE);
        }
        sptr[0] = argv[i];
      } else {
        // more than one col
        int index = 0;
        char *dupstr = strdup(argv[i]);
        char *running = dupstr;
        char *token = strsep(&running, ",");
        while(token != NULL) {
          if (strcasecmp(token, "INT")
                  && strcasecmp(token, "FLOAT")
                  && strcasecmp(token, "TINYINT")
                  && strcasecmp(token, "BOOL")
                  && strcasecmp(token, "SMALLINT")
                  && strcasecmp(token, "BIGINT")
                  && strcasecmp(token, "DOUBLE")
                  && strcasecmp(token, "BINARY")
                  && strcasecmp(token, "NCHAR")) {
            printHelp();
            free(dupstr);
            errorPrint("%s", "-b: Invalid data_type!\n");
            exit(EXIT_FAILURE);
          }
          sptr[index++] = token;
          token = strsep(&running, ",");
          if (index >= MAX_NUM_DATATYPE) break;
        }
        free(dupstr);
        sptr[index] = NULL;
      }
    } else if (strcmp(argv[i], "-w") == 0) {
      if ((argc == i+1) ||
        (!isStringNumber(argv[i+1]))) {
        printHelp();
        errorPrint("%s", "\n\t-w need a number following!\n");
        exit(EXIT_FAILURE);
      }
      arguments->len_of_binary = atoi(argv[++i]);
    } else if (strcmp(argv[i], "-m") == 0) {
      arguments->tb_prefix = argv[++i];
    } else if (strcmp(argv[i], "-N") == 0) {
      arguments->use_metric = false;
    } else if (strcmp(argv[i], "-x") == 0) {
      arguments->insert_only = false;
    } else if (strcmp(argv[i], "-y") == 0) {
      arguments->answer_yes = true;
    } else if (strcmp(argv[i], "-g") == 0) {
      arguments->debug_print = true;
    } else if (strcmp(argv[i], "-gg") == 0) {
      arguments->verbose_print = true;
    } else if (strcmp(argv[i], "-pp") == 0) {
      arguments->performance_print = true;
    } else if (strcmp(argv[i], "-O") == 0) {
      if ((argc == i+1) ||
        (!isStringNumber(argv[i+1]))) {
        printHelp();
        errorPrint("%s", "\n\t-O need a number following!\n");
        exit(EXIT_FAILURE);
      }

      arguments->disorderRatio = atoi(argv[++i]);

      if (arguments->disorderRatio > 50) {
        arguments->disorderRatio = 50;
      }

      if (arguments->disorderRatio < 0) {
        arguments->disorderRatio = 0;
      }

    } else if (strcmp(argv[i], "-R") == 0) {
      if ((argc == i+1) ||
        (!isStringNumber(argv[i+1]))) {
        printHelp();
        errorPrint("%s", "\n\t-R need a number following!\n");
        exit(EXIT_FAILURE);
      }

      arguments->disorderRange = atoi(argv[++i]);
      if (arguments->disorderRange < 0)
        arguments->disorderRange = 1000;

    } else if (strcmp(argv[i], "-a") == 0) {
      if ((argc == i+1) ||
        (!isStringNumber(argv[i+1]))) {
        printHelp();
        errorPrint("%s", "\n\t-a need a number following!\n");
        exit(EXIT_FAILURE);
      }
      arguments->replica = atoi(argv[++i]);
      if (arguments->replica > 3 || arguments->replica < 1) {
          arguments->replica = 1;
      }
    } else if (strcmp(argv[i], "-D") == 0) {
      arguments->method_of_delete = atoi(argv[++i]);
      if (arguments->method_of_delete < 0
              || arguments->method_of_delete > 3) {
        arguments->method_of_delete = 0;
      }
    } else if ((strcmp(argv[i], "--version") == 0) ||
        (strcmp(argv[i], "-V") == 0)){
      printVersion();
      exit(0);
    } else if (strcmp(argv[i], "--help") == 0) {
      printHelp();
      exit(0);
    } else {
      printHelp();
      errorPrint("%s", "ERROR: wrong options\n");
      exit(EXIT_FAILURE);
    }
  }

  if (((arguments->debug_print) && (arguments->metaFile == NULL))
          || arguments->verbose_print) {
    printf("###################################################################\n");
    printf("# meta file:                         %s\n", arguments->metaFile);
    printf("# Server IP:                         %s:%hu\n",
            arguments->host == NULL ? "localhost" : arguments->host,
            arguments->port );
    printf("# User:                              %s\n", arguments->user);
    printf("# Password:                          %s\n", arguments->password);
    printf("# Use metric:                        %s\n", arguments->use_metric ? "true" : "false");
    if (*(arguments->datatype)) {
        printf("# Specified data type:               ");
        for (int i = 0; i < MAX_NUM_DATATYPE; i++)
            if (arguments->datatype[i])
               printf("%s,", arguments->datatype[i]);
            else
                break;
        printf("\n");
    }
    printf("# Insertion interval:                %d\n", arguments->insert_interval);
    printf("# Number of records per req:         %d\n", arguments->num_of_RPR);
    printf("# Max SQL length:                    %d\n", arguments->max_sql_len);
    printf("# Length of Binary:                  %d\n", arguments->len_of_binary);
    printf("# Number of Threads:                 %d\n", arguments->num_of_threads);
    printf("# Number of Tables:                  %d\n", arguments->num_of_tables);
    printf("# Number of Data per Table:          %d\n", arguments->num_of_DPT);
    printf("# Database name:                     %s\n", arguments->database);
    printf("# Table prefix:                      %s\n", arguments->tb_prefix);
    if (arguments->disorderRatio) {
      printf("# Data order:                        %d\n", arguments->disorderRatio);
      printf("# Data out of order rate:            %d\n", arguments->disorderRange);

    }
    printf("# Delete method:                     %d\n", arguments->method_of_delete);
    printf("# Answer yes when prompt:            %d\n", arguments->answer_yes);
    printf("# Print debug info:                  %d\n", arguments->debug_print);
    printf("# Print verbose info:                %d\n", arguments->verbose_print);
    printf("###################################################################\n");
    if (!arguments->answer_yes) {
        printf("Press enter key to continue\n\n");
        (void) getchar();
    }
  }
}

static bool getInfoFromJsonFile(char* file);
//static int generateOneRowDataForStb(SSuperTable* stbInfo);
//static int getDataIntoMemForStb(SSuperTable* stbInfo);
static void init_rand_data();
static void tmfclose(FILE *fp) {
  if (NULL != fp) {
    fclose(fp);
  }
}

static void tmfree(char *buf) {
  if (NULL != buf) {
    free(buf);
  }
}

static int queryDbExec(TAOS *taos, char *command, QUERY_TYPE type, bool quiet) {
  int i;
  TAOS_RES *res = NULL;
  int32_t   code = -1;

  for (i = 0; i < 5; i++) {
    if (NULL != res) {
      taos_free_result(res);
      res = NULL;
    }

    res = taos_query(taos, command);
    code = taos_errno(res);
    if (0 == code) {
      break;
    }
  }

  if (code != 0) {
    if (!quiet) {
      debugPrint("%s() LN%d - command: %s\n", __func__, __LINE__, command);
      errorPrint("Failed to run %s, reason: %s\n", command, taos_errstr(res));
    }
    taos_free_result(res);
    //taos_close(taos);
    return -1;
  }

  if (INSERT_TYPE == type) {
    int affectedRows = taos_affected_rows(res);
    taos_free_result(res);
    return affectedRows;
  }

  taos_free_result(res);
  return 0;
}

static void getResult(TAOS_RES *res, char* resultFileName) {
  TAOS_ROW    row = NULL;
  int         num_rows = 0;
  int         num_fields = taos_field_count(res);
  TAOS_FIELD *fields     = taos_fetch_fields(res);

  FILE *fp = NULL;
  if (resultFileName[0] != 0) {
    fp = fopen(resultFileName, "at");
    if (fp == NULL) {
      errorPrint("%s() LN%d, failed to open result file: %s, result will not save to file\n",
              __func__, __LINE__, resultFileName);
    }
  }

  char* databuf = (char*) calloc(1, 100*1024*1024);
  if (databuf == NULL) {
    errorPrint("%s() LN%d, failed to malloc, warning: save result to file slowly!\n",
            __func__, __LINE__);
    if (fp)
        fclose(fp);
    return ;
  }

  int   totalLen = 0;
  char  temp[16000];

  // fetch the records row by row
  while((row = taos_fetch_row(res))) {
    if (totalLen >= 100*1024*1024 - 32000) {
      if (fp) fprintf(fp, "%s", databuf);
      totalLen = 0;
      memset(databuf, 0, 100*1024*1024);
    }
    num_rows++;
    int len = taos_print_row(temp, row, fields, num_fields);
    len += sprintf(temp + len, "\n");
    //printf("query result:%s\n", temp);
    memcpy(databuf + totalLen, temp, len);
    totalLen += len;
  }

  if (fp) fprintf(fp, "%s", databuf);
  tmfclose(fp);
  free(databuf);
}

static void selectAndGetResult(TAOS *taos, char *command, char* resultFileName) {
  TAOS_RES *res = taos_query(taos, command);
  if (res == NULL || taos_errno(res) != 0) {
    errorPrint("%s() LN%d, failed to execute sql:%s, reason:%s\n",
       __func__, __LINE__, command, taos_errstr(res));
    taos_free_result(res);
    return;
  }

  getResult(res, resultFileName);
  taos_free_result(res);
}

static int32_t rand_bool(){
  static int cursor;
  cursor++;
  cursor = cursor % MAX_PREPARED_RAND;
  return randint[cursor] % 2;
}

static int32_t rand_tinyint(){
  static int cursor;
  cursor++;
  cursor = cursor % MAX_PREPARED_RAND;
  return randint[cursor] % 128;
}

static int32_t rand_smallint(){
  static int cursor;
  cursor++;
  cursor = cursor % MAX_PREPARED_RAND;
  return randint[cursor] % 32767;
}

static int32_t rand_int(){
  static int cursor;
  cursor++;
  cursor = cursor % MAX_PREPARED_RAND;
  return randint[cursor];
}

static int64_t rand_bigint(){
  static int cursor;
  cursor++;
  cursor = cursor % MAX_PREPARED_RAND;
  return randbigint[cursor];
}

static float rand_float(){
  static int cursor;
  cursor++;
  cursor = cursor % MAX_PREPARED_RAND;
  return randfloat[cursor];
}

static const char charset[] = "abcdefghijklmnopqrstuvwxyzABCDEFGHIJKLMNOPQRSTUVWXYZ1234567890";
static void rand_string(char *str, int size) {
  str[0] = 0;
  if (size > 0) {
    //--size;
    int n;
    for (n = 0; n < size - 1; n++) {
      int key = abs(rand_tinyint()) % (int)(sizeof(charset) - 1);
      str[n] = charset[key];
    }
    str[n] = 0;
  }
}

static double rand_double() {
  static int cursor;
  cursor++;
  cursor = cursor % MAX_PREPARED_RAND;
  return randdouble[cursor];

}

static void init_rand_data() {
  for (int i = 0; i < MAX_PREPARED_RAND; i++){
    randint[i] = (int)(taosRandom() % 65535);
    randbigint[i] = (int64_t)(taosRandom() % 2147483648);
    randfloat[i] = (float)(taosRandom() / 1000.0);
    randdouble[i] = (double)(taosRandom() / 1000000.0);
  }
}

#define SHOW_PARSE_RESULT_START()   \
    do { if (g_args.metaFile)  \
        printf("\033[1m\033[40;32m================ %s parse result START ================\033[0m\n", \
                g_args.metaFile); } while(0)

#define SHOW_PARSE_RESULT_END() \
    do { if (g_args.metaFile)   \
        printf("\033[1m\033[40;32m================ %s parse result END================\033[0m\n", \
                g_args.metaFile); } while(0)

#define SHOW_PARSE_RESULT_START_TO_FILE(fp)   \
    do { if (g_args.metaFile)  \
        fprintf(fp, "\033[1m\033[40;32m================ %s parse result START ================\033[0m\n", \
                g_args.metaFile); } while(0)

#define SHOW_PARSE_RESULT_END_TO_FILE(fp) \
    do { if (g_args.metaFile)   \
        fprintf(fp, "\033[1m\033[40;32m================ %s parse result END================\033[0m\n", \
                g_args.metaFile); } while(0)

static int printfInsertMeta() {
    SHOW_PARSE_RESULT_START();

  printf("host:                       \033[33m%s:%u\033[0m\n", g_Dbs.host, g_Dbs.port);
  printf("user:                       \033[33m%s\033[0m\n", g_Dbs.user);
  printf("password:                   \033[33m%s\033[0m\n", g_Dbs.password);
  printf("configDir:                  \033[33m%s\033[0m\n", configDir);
  printf("resultFile:                 \033[33m%s\033[0m\n", g_Dbs.resultFile);
  printf("thread num of insert data:  \033[33m%d\033[0m\n", g_Dbs.threadCount);
  printf("thread num of create table: \033[33m%d\033[0m\n", g_Dbs.threadCountByCreateTbl);
  printf("top insert interval:        \033[33m%d\033[0m\n", g_args.insert_interval);
  printf("number of records per req:  \033[33m%d\033[0m\n", g_args.num_of_RPR);
  printf("max sql length:             \033[33m%d\033[0m\n", g_args.max_sql_len);

  printf("database count:             \033[33m%d\033[0m\n", g_Dbs.dbCount);

  for (int i = 0; i < g_Dbs.dbCount; i++) {
    printf("database[\033[33m%d\033[0m]:\n", i);
    printf("  database[%d] name:      \033[33m%s\033[0m\n", i, g_Dbs.db[i].dbName);
    if (0 == g_Dbs.db[i].drop) {
      printf("  drop:                  \033[33mno\033[0m\n");
    } else {
      printf("  drop:                  \033[33myes\033[0m\n");
    }

    if (g_Dbs.db[i].dbCfg.blocks > 0) {
      printf("  blocks:                \033[33m%d\033[0m\n", g_Dbs.db[i].dbCfg.blocks);
    }
    if (g_Dbs.db[i].dbCfg.cache > 0) {
      printf("  cache:                 \033[33m%d\033[0m\n", g_Dbs.db[i].dbCfg.cache);
    }
    if (g_Dbs.db[i].dbCfg.days > 0) {
      printf("  days:                  \033[33m%d\033[0m\n", g_Dbs.db[i].dbCfg.days);
    }
    if (g_Dbs.db[i].dbCfg.keep > 0) {
      printf("  keep:                  \033[33m%d\033[0m\n", g_Dbs.db[i].dbCfg.keep);
    }
    if (g_Dbs.db[i].dbCfg.replica > 0) {
      printf("  replica:               \033[33m%d\033[0m\n", g_Dbs.db[i].dbCfg.replica);
    }
    if (g_Dbs.db[i].dbCfg.update > 0) {
      printf("  update:                \033[33m%d\033[0m\n", g_Dbs.db[i].dbCfg.update);
    }
    if (g_Dbs.db[i].dbCfg.minRows > 0) {
      printf("  minRows:               \033[33m%d\033[0m\n", g_Dbs.db[i].dbCfg.minRows);
    }
    if (g_Dbs.db[i].dbCfg.maxRows > 0) {
      printf("  maxRows:               \033[33m%d\033[0m\n", g_Dbs.db[i].dbCfg.maxRows);
    }
    if (g_Dbs.db[i].dbCfg.comp > 0) {
      printf("  comp:                  \033[33m%d\033[0m\n", g_Dbs.db[i].dbCfg.comp);
    }
    if (g_Dbs.db[i].dbCfg.walLevel > 0) {
      printf("  walLevel:              \033[33m%d\033[0m\n", g_Dbs.db[i].dbCfg.walLevel);
    }
    if (g_Dbs.db[i].dbCfg.fsync > 0) {
      printf("  fsync:                 \033[33m%d\033[0m\n", g_Dbs.db[i].dbCfg.fsync);
    }
    if (g_Dbs.db[i].dbCfg.quorum > 0) {
      printf("  quorum:                \033[33m%d\033[0m\n", g_Dbs.db[i].dbCfg.quorum);
    }
    if (g_Dbs.db[i].dbCfg.precision[0] != 0) {
      if ((0 == strncasecmp(g_Dbs.db[i].dbCfg.precision, "ms", 2))
              || (0 == strncasecmp(g_Dbs.db[i].dbCfg.precision, "us", 2))) {
        printf("  precision:             \033[33m%s\033[0m\n",
            g_Dbs.db[i].dbCfg.precision);
      } else {
        printf("\033[1m\033[40;31m  precision error:       %s\033[0m\n",
                g_Dbs.db[i].dbCfg.precision);
        return -1;
      }
    }

    printf("  super table count:     \033[33m%d\033[0m\n",
        g_Dbs.db[i].superTblCount);
    for (int j = 0; j < g_Dbs.db[i].superTblCount; j++) {
      printf("  super table[\033[33m%d\033[0m]:\n", j);

      printf("      stbName:           \033[33m%s\033[0m\n",
          g_Dbs.db[i].superTbls[j].sTblName);

      if (PRE_CREATE_SUBTBL == g_Dbs.db[i].superTbls[j].autoCreateTable) {
        printf("      autoCreateTable:   \033[33m%s\033[0m\n",  "no");
      } else if (AUTO_CREATE_SUBTBL == g_Dbs.db[i].superTbls[j].autoCreateTable) {
        printf("      autoCreateTable:   \033[33m%s\033[0m\n",  "yes");
      } else {
        printf("      autoCreateTable:   \033[33m%s\033[0m\n",  "error");
      }

      if (TBL_NO_EXISTS == g_Dbs.db[i].superTbls[j].childTblExists) {
        printf("      childTblExists:    \033[33m%s\033[0m\n",  "no");
      } else if (TBL_ALREADY_EXISTS == g_Dbs.db[i].superTbls[j].childTblExists) {
        printf("      childTblExists:    \033[33m%s\033[0m\n",  "yes");
      } else {
        printf("      childTblExists:    \033[33m%s\033[0m\n",  "error");
      }

      printf("      childTblCount:     \033[33m%d\033[0m\n",
              g_Dbs.db[i].superTbls[j].childTblCount);
      printf("      childTblPrefix:    \033[33m%s\033[0m\n",
              g_Dbs.db[i].superTbls[j].childTblPrefix);
      printf("      dataSource:        \033[33m%s\033[0m\n",
              g_Dbs.db[i].superTbls[j].dataSource);
      printf("      insertMode:        \033[33m%s\033[0m\n",
              g_Dbs.db[i].superTbls[j].insertMode);
      if (g_Dbs.db[i].superTbls[j].childTblLimit > 0) {
        printf("      childTblLimit:     \033[33m%d\033[0m\n",
                g_Dbs.db[i].superTbls[j].childTblLimit);
      }
      if (g_Dbs.db[i].superTbls[j].childTblOffset >= 0) {
        printf("      childTblOffset:    \033[33m%d\033[0m\n",
                g_Dbs.db[i].superTbls[j].childTblOffset);
      }
      printf("      insertRows:        \033[33m%"PRId64"\033[0m\n",
              g_Dbs.db[i].superTbls[j].insertRows);

      if (0 == g_Dbs.db[i].superTbls[j].multiThreadWriteOneTbl) {
        printf("      multiThreadWriteOneTbl:  \033[33mno\033[0m\n");
      }else {
        printf("      multiThreadWriteOneTbl:  \033[33myes\033[0m\n");
      }
      printf("      interlaceRows:     \033[33m%d\033[0m\n",
              g_Dbs.db[i].superTbls[j].interlaceRows);

      if (g_Dbs.db[i].superTbls[j].interlaceRows > 0) {
        printf("      stable insert interval:   \033[33m%d\033[0m\n",
            g_Dbs.db[i].superTbls[j].insertInterval);
      }

      printf("      disorderRange:     \033[33m%d\033[0m\n",
              g_Dbs.db[i].superTbls[j].disorderRange);
      printf("      disorderRatio:     \033[33m%d\033[0m\n",
              g_Dbs.db[i].superTbls[j].disorderRatio);
      printf("      maxSqlLen:         \033[33m%d\033[0m\n",
              g_Dbs.db[i].superTbls[j].maxSqlLen);
      printf("      timeStampStep:     \033[33m%d\033[0m\n",
              g_Dbs.db[i].superTbls[j].timeStampStep);
      printf("      startTimestamp:    \033[33m%s\033[0m\n",
              g_Dbs.db[i].superTbls[j].startTimestamp);
      printf("      sampleFormat:      \033[33m%s\033[0m\n",
              g_Dbs.db[i].superTbls[j].sampleFormat);
      printf("      sampleFile:        \033[33m%s\033[0m\n",
              g_Dbs.db[i].superTbls[j].sampleFile);
      printf("      tagsFile:          \033[33m%s\033[0m\n",
              g_Dbs.db[i].superTbls[j].tagsFile);
      printf("      columnCount:       \033[33m%d\033[0m\n",
              g_Dbs.db[i].superTbls[j].columnCount);
      for (int k = 0; k < g_Dbs.db[i].superTbls[j].columnCount; k++) {
        //printf("dataType:%s, dataLen:%d\t", g_Dbs.db[i].superTbls[j].columns[k].dataType, g_Dbs.db[i].superTbls[j].columns[k].dataLen);
        if ((0 == strncasecmp(g_Dbs.db[i].superTbls[j].columns[k].dataType,
                       "binary", 6))
                || (0 == strncasecmp(g_Dbs.db[i].superTbls[j].columns[k].dataType,
                       "nchar", 5))) {
          printf("column[\033[33m%d\033[0m]:\033[33m%s(%d)\033[0m ", k,
                  g_Dbs.db[i].superTbls[j].columns[k].dataType,
                  g_Dbs.db[i].superTbls[j].columns[k].dataLen);
        } else {
          printf("column[%d]:\033[33m%s\033[0m ", k,
                  g_Dbs.db[i].superTbls[j].columns[k].dataType);
        }
      }
      printf("\n");

      printf("      tagCount:            \033[33m%d\033[0m\n        ",
              g_Dbs.db[i].superTbls[j].tagCount);
      for (int k = 0; k < g_Dbs.db[i].superTbls[j].tagCount; k++) {
        //printf("dataType:%s, dataLen:%d\t", g_Dbs.db[i].superTbls[j].tags[k].dataType, g_Dbs.db[i].superTbls[j].tags[k].dataLen);
        if ((0 == strncasecmp(g_Dbs.db[i].superTbls[j].tags[k].dataType,
                        "binary", strlen("binary")))
                || (0 == strncasecmp(g_Dbs.db[i].superTbls[j].tags[k].dataType,
                        "nchar", strlen("nchar")))) {
          printf("tag[%d]:\033[33m%s(%d)\033[0m ", k,
                  g_Dbs.db[i].superTbls[j].tags[k].dataType,
                  g_Dbs.db[i].superTbls[j].tags[k].dataLen);
        } else {
          printf("tag[%d]:\033[33m%s\033[0m ", k,
                  g_Dbs.db[i].superTbls[j].tags[k].dataType);
        }
      }
      printf("\n");
    }
    printf("\n");
  }

  SHOW_PARSE_RESULT_END();

  return 0;
}

static void printfInsertMetaToFile(FILE* fp) {

  SHOW_PARSE_RESULT_START_TO_FILE(fp);

  fprintf(fp, "host:                       %s:%u\n", g_Dbs.host, g_Dbs.port);
  fprintf(fp, "user:                       %s\n", g_Dbs.user);
  fprintf(fp, "configDir:                  %s\n", configDir);
  fprintf(fp, "resultFile:                 %s\n", g_Dbs.resultFile);
  fprintf(fp, "thread num of insert data:  %d\n", g_Dbs.threadCount);
  fprintf(fp, "thread num of create table: %d\n", g_Dbs.threadCountByCreateTbl);
  fprintf(fp, "number of records per req:  %d\n", g_args.num_of_RPR);
  fprintf(fp, "max sql length:             %d\n", g_args.max_sql_len);
  fprintf(fp, "database count:          %d\n", g_Dbs.dbCount);

  for (int i = 0; i < g_Dbs.dbCount; i++) {
    fprintf(fp, "database[%d]:\n", i);
    fprintf(fp, "  database[%d] name:       %s\n", i, g_Dbs.db[i].dbName);
    if (0 == g_Dbs.db[i].drop) {
      fprintf(fp, "  drop:                  no\n");
    }else {
      fprintf(fp, "  drop:                  yes\n");
    }

    if (g_Dbs.db[i].dbCfg.blocks > 0) {
      fprintf(fp, "  blocks:                %d\n", g_Dbs.db[i].dbCfg.blocks);
    }
    if (g_Dbs.db[i].dbCfg.cache > 0) {
      fprintf(fp, "  cache:                 %d\n", g_Dbs.db[i].dbCfg.cache);
    }
    if (g_Dbs.db[i].dbCfg.days > 0) {
      fprintf(fp, "  days:                  %d\n", g_Dbs.db[i].dbCfg.days);
    }
    if (g_Dbs.db[i].dbCfg.keep > 0) {
      fprintf(fp, "  keep:                  %d\n", g_Dbs.db[i].dbCfg.keep);
    }
    if (g_Dbs.db[i].dbCfg.replica > 0) {
      fprintf(fp, "  replica:               %d\n", g_Dbs.db[i].dbCfg.replica);
    }
    if (g_Dbs.db[i].dbCfg.update > 0) {
      fprintf(fp, "  update:                %d\n", g_Dbs.db[i].dbCfg.update);
    }
    if (g_Dbs.db[i].dbCfg.minRows > 0) {
      fprintf(fp, "  minRows:               %d\n", g_Dbs.db[i].dbCfg.minRows);
    }
    if (g_Dbs.db[i].dbCfg.maxRows > 0) {
      fprintf(fp, "  maxRows:               %d\n", g_Dbs.db[i].dbCfg.maxRows);
    }
    if (g_Dbs.db[i].dbCfg.comp > 0) {
      fprintf(fp, "  comp:                  %d\n", g_Dbs.db[i].dbCfg.comp);
    }
    if (g_Dbs.db[i].dbCfg.walLevel > 0) {
      fprintf(fp, "  walLevel:              %d\n", g_Dbs.db[i].dbCfg.walLevel);
    }
    if (g_Dbs.db[i].dbCfg.fsync > 0) {
      fprintf(fp, "  fsync:                 %d\n", g_Dbs.db[i].dbCfg.fsync);
    }
    if (g_Dbs.db[i].dbCfg.quorum > 0) {
      fprintf(fp, "  quorum:                %d\n", g_Dbs.db[i].dbCfg.quorum);
    }
    if (g_Dbs.db[i].dbCfg.precision[0] != 0) {
      if ((0 == strncasecmp(g_Dbs.db[i].dbCfg.precision, "ms", 2))
              || (0 == strncasecmp(g_Dbs.db[i].dbCfg.precision, "us", 2))) {
        fprintf(fp, "  precision:             %s\n", g_Dbs.db[i].dbCfg.precision);
      } else {
        fprintf(fp, "  precision error:       %s\n", g_Dbs.db[i].dbCfg.precision);
      }
    }

    fprintf(fp, "  super table count:     %d\n", g_Dbs.db[i].superTblCount);
    for (int j = 0; j < g_Dbs.db[i].superTblCount; j++) {
      fprintf(fp, "  super table[%d]:\n", j);

      fprintf(fp, "      stbName:           %s\n",  g_Dbs.db[i].superTbls[j].sTblName);

      if (PRE_CREATE_SUBTBL == g_Dbs.db[i].superTbls[j].autoCreateTable) {
        fprintf(fp, "      autoCreateTable:   %s\n",  "no");
      } else if (AUTO_CREATE_SUBTBL == g_Dbs.db[i].superTbls[j].autoCreateTable) {
        fprintf(fp, "      autoCreateTable:   %s\n",  "yes");
      } else {
        fprintf(fp, "      autoCreateTable:   %s\n",  "error");
      }

      if (TBL_NO_EXISTS == g_Dbs.db[i].superTbls[j].childTblExists) {
        fprintf(fp, "      childTblExists:    %s\n",  "no");
      } else if (TBL_ALREADY_EXISTS == g_Dbs.db[i].superTbls[j].childTblExists) {
        fprintf(fp, "      childTblExists:    %s\n",  "yes");
      } else {
        fprintf(fp, "      childTblExists:    %s\n",  "error");
      }

      fprintf(fp, "      childTblCount:     %d\n",
              g_Dbs.db[i].superTbls[j].childTblCount);
      fprintf(fp, "      childTblPrefix:    %s\n",
              g_Dbs.db[i].superTbls[j].childTblPrefix);
      fprintf(fp, "      dataSource:        %s\n",
              g_Dbs.db[i].superTbls[j].dataSource);
      fprintf(fp, "      insertMode:        %s\n",
              g_Dbs.db[i].superTbls[j].insertMode);
      fprintf(fp, "      insertRows:        %"PRId64"\n",
              g_Dbs.db[i].superTbls[j].insertRows);
      fprintf(fp, "      interlace rows:    %d\n",
              g_Dbs.db[i].superTbls[j].interlaceRows);
      if (g_Dbs.db[i].superTbls[j].interlaceRows > 0) {
        fprintf(fp, "      stable insert interval:   %d\n",
                g_Dbs.db[i].superTbls[j].insertInterval);
      }

      if (0 == g_Dbs.db[i].superTbls[j].multiThreadWriteOneTbl) {
        fprintf(fp, "      multiThreadWriteOneTbl:  no\n");
      }else {
        fprintf(fp, "      multiThreadWriteOneTbl:  yes\n");
      }
      fprintf(fp, "      interlaceRows:     %d\n",
              g_Dbs.db[i].superTbls[j].interlaceRows);
      fprintf(fp, "      disorderRange:     %d\n",  g_Dbs.db[i].superTbls[j].disorderRange);
      fprintf(fp, "      disorderRatio:     %d\n",  g_Dbs.db[i].superTbls[j].disorderRatio);
      fprintf(fp, "      maxSqlLen:         %d\n",  g_Dbs.db[i].superTbls[j].maxSqlLen);

      fprintf(fp, "      timeStampStep:     %d\n",  g_Dbs.db[i].superTbls[j].timeStampStep);
      fprintf(fp, "      startTimestamp:    %s\n",  g_Dbs.db[i].superTbls[j].startTimestamp);
      fprintf(fp, "      sampleFormat:      %s\n",  g_Dbs.db[i].superTbls[j].sampleFormat);
      fprintf(fp, "      sampleFile:        %s\n",  g_Dbs.db[i].superTbls[j].sampleFile);
      fprintf(fp, "      tagsFile:          %s\n",  g_Dbs.db[i].superTbls[j].tagsFile);

      fprintf(fp, "      columnCount:       %d\n        ",  g_Dbs.db[i].superTbls[j].columnCount);
      for (int k = 0; k < g_Dbs.db[i].superTbls[j].columnCount; k++) {
        //printf("dataType:%s, dataLen:%d\t", g_Dbs.db[i].superTbls[j].columns[k].dataType, g_Dbs.db[i].superTbls[j].columns[k].dataLen);
        if ((0 == strncasecmp(
                        g_Dbs.db[i].superTbls[j].columns[k].dataType,
                        "binary", strlen("binary")))
                || (0 == strncasecmp(g_Dbs.db[i].superTbls[j].columns[k].dataType,
                        "nchar", strlen("nchar")))) {
          fprintf(fp, "column[%d]:%s(%d) ", k,
                  g_Dbs.db[i].superTbls[j].columns[k].dataType,
                  g_Dbs.db[i].superTbls[j].columns[k].dataLen);
        } else {
          fprintf(fp, "column[%d]:%s ", k, g_Dbs.db[i].superTbls[j].columns[k].dataType);
        }
      }
      fprintf(fp, "\n");

      fprintf(fp, "      tagCount:            %d\n        ",
              g_Dbs.db[i].superTbls[j].tagCount);
      for (int k = 0; k < g_Dbs.db[i].superTbls[j].tagCount; k++) {
        //printf("dataType:%s, dataLen:%d\t", g_Dbs.db[i].superTbls[j].tags[k].dataType, g_Dbs.db[i].superTbls[j].tags[k].dataLen);
        if ((0 == strncasecmp(g_Dbs.db[i].superTbls[j].tags[k].dataType,
                        "binary", strlen("binary")))
                || (0 == strncasecmp(g_Dbs.db[i].superTbls[j].tags[k].dataType,
                        "nchar", strlen("nchar")))) {
          fprintf(fp, "tag[%d]:%s(%d) ", k, g_Dbs.db[i].superTbls[j].tags[k].dataType,
                  g_Dbs.db[i].superTbls[j].tags[k].dataLen);
        } else {
          fprintf(fp, "tag[%d]:%s ", k, g_Dbs.db[i].superTbls[j].tags[k].dataType);
        }
      }
      fprintf(fp, "\n");
    }
    fprintf(fp, "\n");
  }

  SHOW_PARSE_RESULT_END_TO_FILE(fp);
}

static void printfQueryMeta() {

  SHOW_PARSE_RESULT_START();

  printf("host:                    \033[33m%s:%u\033[0m\n",
          g_queryInfo.host, g_queryInfo.port);
  printf("user:                    \033[33m%s\033[0m\n", g_queryInfo.user);
  printf("database name:           \033[33m%s\033[0m\n", g_queryInfo.dbName);

  printf("\n");
  printf("specified table query info:                   \n");
  printf("query interval: \033[33m%d ms\033[0m\n",
      g_queryInfo.specifiedQueryInfo.queryInterval);
  printf("top query times:\033[33m%d\033[0m\n", g_args.query_times);
  printf("concurrent:     \033[33m%d\033[0m\n",
      g_queryInfo.specifiedQueryInfo.concurrent);
  printf("sqlCount:       \033[33m%d\033[0m\n",
      g_queryInfo.specifiedQueryInfo.sqlCount);
  printf("specified tbl query times:\n");
  printf("                \033[33m%d\033[0m\n",
      g_queryInfo.specifiedQueryInfo.queryTimes);

  if (SUBSCRIBE_TEST == g_args.test_mode) {
    printf("mod:            \033[33m%d\033[0m\n",
        g_queryInfo.specifiedQueryInfo.mode);
    printf("interval:       \033[33m%d\033[0m\n",
        g_queryInfo.specifiedQueryInfo.subscribeInterval);
    printf("restart:        \033[33m%d\033[0m\n",
        g_queryInfo.specifiedQueryInfo.subscribeRestart);
    printf("keepProgress:   \033[33m%d\033[0m\n",
        g_queryInfo.specifiedQueryInfo.subscribeKeepProgress);
  }

  for (int i = 0; i < g_queryInfo.specifiedQueryInfo.sqlCount; i++) {
    printf("  sql[%d]: \033[33m%s\033[0m\n",
        i, g_queryInfo.specifiedQueryInfo.sql[i]);
  }
  printf("\n");
  printf("super table query info:\n");
  printf("query interval: \033[33m%d\033[0m\n",
      g_queryInfo.superQueryInfo.queryInterval);
  printf("threadCnt:      \033[33m%d\033[0m\n",
      g_queryInfo.superQueryInfo.threadCnt);
  printf("childTblCount:  \033[33m%d\033[0m\n",
      g_queryInfo.superQueryInfo.childTblCount);
  printf("stable name:    \033[33m%s\033[0m\n",
      g_queryInfo.superQueryInfo.sTblName);
  printf("stb query times:\033[33m%d\033[0m\n",
      g_queryInfo.superQueryInfo.queryTimes);

  if (SUBSCRIBE_TEST == g_args.test_mode) {
    printf("mod:            \033[33m%d\033[0m\n",
        g_queryInfo.superQueryInfo.mode);
    printf("interval:       \033[33m%d\033[0m\n",
        g_queryInfo.superQueryInfo.subscribeInterval);
    printf("restart:        \033[33m%d\033[0m\n",
        g_queryInfo.superQueryInfo.subscribeRestart);
    printf("keepProgress:   \033[33m%d\033[0m\n",
        g_queryInfo.superQueryInfo.subscribeKeepProgress);
  }

  printf("sqlCount:       \033[33m%d\033[0m\n",
      g_queryInfo.superQueryInfo.sqlCount);
  for (int i = 0; i < g_queryInfo.superQueryInfo.sqlCount; i++) {
    printf("  sql[%d]: \033[33m%s\033[0m\n",
        i, g_queryInfo.superQueryInfo.sql[i]);
  }
  printf("\n");

  SHOW_PARSE_RESULT_END();
}

static char* formatTimestamp(char* buf, int64_t val, int precision) {
  time_t tt;
  if (precision == TSDB_TIME_PRECISION_MICRO) {
    tt = (time_t)(val / 1000000);
  } else {
    tt = (time_t)(val / 1000);
  }

/* comment out as it make testcases like select_with_tags.sim fail.
  but in windows, this may cause the call to localtime crash if tt < 0,
  need to find a better solution.
  if (tt < 0) {
    tt = 0;
  }
  */

#ifdef WINDOWS
  if (tt < 0) tt = 0;
#endif

  struct tm* ptm = localtime(&tt);
  size_t pos = strftime(buf, 32, "%Y-%m-%d %H:%M:%S", ptm);

  if (precision == TSDB_TIME_PRECISION_MICRO) {
    sprintf(buf + pos, ".%06d", (int)(val % 1000000));
  } else {
    sprintf(buf + pos, ".%03d", (int)(val % 1000));
  }

  return buf;
}

static void xDumpFieldToFile(FILE* fp, const char* val,
        TAOS_FIELD* field, int32_t length, int precision) {

  if (val == NULL) {
    fprintf(fp, "%s", TSDB_DATA_NULL_STR);
    return;
  }

  char buf[TSDB_MAX_BYTES_PER_ROW];
  switch (field->type) {
    case TSDB_DATA_TYPE_BOOL:
      fprintf(fp, "%d", ((((int32_t)(*((char *)val))) == 1) ? 1 : 0));
      break;
    case TSDB_DATA_TYPE_TINYINT:
      fprintf(fp, "%d", *((int8_t *)val));
      break;
    case TSDB_DATA_TYPE_SMALLINT:
      fprintf(fp, "%d", *((int16_t *)val));
      break;
    case TSDB_DATA_TYPE_INT:
      fprintf(fp, "%d", *((int32_t *)val));
      break;
    case TSDB_DATA_TYPE_BIGINT:
      fprintf(fp, "%" PRId64, *((int64_t *)val));
      break;
    case TSDB_DATA_TYPE_FLOAT:
      fprintf(fp, "%.5f", GET_FLOAT_VAL(val));
      break;
    case TSDB_DATA_TYPE_DOUBLE:
      fprintf(fp, "%.9f", GET_DOUBLE_VAL(val));
      break;
    case TSDB_DATA_TYPE_BINARY:
    case TSDB_DATA_TYPE_NCHAR:
      memcpy(buf, val, length);
      buf[length] = 0;
      fprintf(fp, "\'%s\'", buf);
      break;
    case TSDB_DATA_TYPE_TIMESTAMP:
      formatTimestamp(buf, *(int64_t*)val, precision);
      fprintf(fp, "'%s'", buf);
      break;
    default:
      break;
  }
}

static int xDumpResultToFile(const char* fname, TAOS_RES* tres) {
  TAOS_ROW row = taos_fetch_row(tres);
  if (row == NULL) {
    return 0;
  }

  FILE* fp = fopen(fname, "at");
  if (fp == NULL) {
    errorPrint("%s() LN%d, failed to open file: %s\n", __func__, __LINE__, fname);
    return -1;
  }

  int num_fields = taos_num_fields(tres);
  TAOS_FIELD *fields = taos_fetch_fields(tres);
  int precision = taos_result_precision(tres);

  for (int col = 0; col < num_fields; col++) {
    if (col > 0) {
      fprintf(fp, ",");
    }
    fprintf(fp, "%s", fields[col].name);
  }
  fputc('\n', fp);

  int numOfRows = 0;
  do {
    int32_t* length = taos_fetch_lengths(tres);
    for (int i = 0; i < num_fields; i++) {
      if (i > 0) {
        fputc(',', fp);
      }
      xDumpFieldToFile(fp, (const char*)row[i], fields +i, length[i], precision);
    }
    fputc('\n', fp);

    numOfRows++;
    row = taos_fetch_row(tres);
  } while( row != NULL);

  fclose(fp);

  return numOfRows;
}

static int getDbFromServer(TAOS * taos, SDbInfo** dbInfos) {
  TAOS_RES * res;
  TAOS_ROW row = NULL;
  int count = 0;

  res = taos_query(taos, "show databases;");
  int32_t code = taos_errno(res);

  if (code != 0) {
    errorPrint( "failed to run <show databases>, reason: %s\n", taos_errstr(res));
    return -1;
  }

  TAOS_FIELD *fields = taos_fetch_fields(res);

  while((row = taos_fetch_row(res)) != NULL) {
    // sys database name : 'log'
    if (strncasecmp(row[TSDB_SHOW_DB_NAME_INDEX], "log",
                fields[TSDB_SHOW_DB_NAME_INDEX].bytes) == 0) {
      continue;
    }

    dbInfos[count] = (SDbInfo *)calloc(1, sizeof(SDbInfo));
    if (dbInfos[count] == NULL) {
      errorPrint( "failed to allocate memory for some dbInfo[%d]\n", count);
      return -1;
    }

    tstrncpy(dbInfos[count]->name, (char *)row[TSDB_SHOW_DB_NAME_INDEX],
            fields[TSDB_SHOW_DB_NAME_INDEX].bytes);
    formatTimestamp(dbInfos[count]->create_time,
            *(int64_t*)row[TSDB_SHOW_DB_CREATED_TIME_INDEX],
            TSDB_TIME_PRECISION_MILLI);
    dbInfos[count]->ntables = *((int32_t *)row[TSDB_SHOW_DB_NTABLES_INDEX]);
    dbInfos[count]->vgroups = *((int32_t *)row[TSDB_SHOW_DB_VGROUPS_INDEX]);
    dbInfos[count]->replica = *((int16_t *)row[TSDB_SHOW_DB_REPLICA_INDEX]);
    dbInfos[count]->quorum = *((int16_t *)row[TSDB_SHOW_DB_QUORUM_INDEX]);
    dbInfos[count]->days = *((int16_t *)row[TSDB_SHOW_DB_DAYS_INDEX]);

    tstrncpy(dbInfos[count]->keeplist, (char *)row[TSDB_SHOW_DB_KEEP_INDEX],
            fields[TSDB_SHOW_DB_KEEP_INDEX].bytes);
    dbInfos[count]->cache = *((int32_t *)row[TSDB_SHOW_DB_CACHE_INDEX]);
    dbInfos[count]->blocks = *((int32_t *)row[TSDB_SHOW_DB_BLOCKS_INDEX]);
    dbInfos[count]->minrows = *((int32_t *)row[TSDB_SHOW_DB_MINROWS_INDEX]);
    dbInfos[count]->maxrows = *((int32_t *)row[TSDB_SHOW_DB_MAXROWS_INDEX]);
    dbInfos[count]->wallevel = *((int8_t *)row[TSDB_SHOW_DB_WALLEVEL_INDEX]);
    dbInfos[count]->fsync = *((int32_t *)row[TSDB_SHOW_DB_FSYNC_INDEX]);
    dbInfos[count]->comp = (int8_t)(*((int8_t *)row[TSDB_SHOW_DB_COMP_INDEX]));
    dbInfos[count]->cachelast =
      (int8_t)(*((int8_t *)row[TSDB_SHOW_DB_CACHELAST_INDEX]));

    tstrncpy(dbInfos[count]->precision,
            (char *)row[TSDB_SHOW_DB_PRECISION_INDEX],
            fields[TSDB_SHOW_DB_PRECISION_INDEX].bytes);
    dbInfos[count]->update = *((int8_t *)row[TSDB_SHOW_DB_UPDATE_INDEX]);
    tstrncpy(dbInfos[count]->status, (char *)row[TSDB_SHOW_DB_STATUS_INDEX],
            fields[TSDB_SHOW_DB_STATUS_INDEX].bytes);

    count++;
    if (count > MAX_DATABASE_COUNT) {
      errorPrint("%s() LN%d, The database count overflow than %d\n",
         __func__, __LINE__, MAX_DATABASE_COUNT);
      break;
    }
  }

  return count;
}

static void printfDbInfoForQueryToFile(
        char* filename, SDbInfo* dbInfos, int index) {

  if (filename[0] == 0)
      return;

  FILE *fp = fopen(filename, "at");
  if (fp == NULL) {
    errorPrint( "failed to open file: %s\n", filename);
    return;
  }

  fprintf(fp, "================ database[%d] ================\n", index);
  fprintf(fp, "name: %s\n", dbInfos->name);
  fprintf(fp, "created_time: %s\n", dbInfos->create_time);
  fprintf(fp, "ntables: %d\n", dbInfos->ntables);
  fprintf(fp, "vgroups: %d\n", dbInfos->vgroups);
  fprintf(fp, "replica: %d\n", dbInfos->replica);
  fprintf(fp, "quorum: %d\n", dbInfos->quorum);
  fprintf(fp, "days: %d\n", dbInfos->days);
  fprintf(fp, "keep0,keep1,keep(D): %s\n", dbInfos->keeplist);
  fprintf(fp, "cache(MB): %d\n", dbInfos->cache);
  fprintf(fp, "blocks: %d\n", dbInfos->blocks);
  fprintf(fp, "minrows: %d\n", dbInfos->minrows);
  fprintf(fp, "maxrows: %d\n", dbInfos->maxrows);
  fprintf(fp, "wallevel: %d\n", dbInfos->wallevel);
  fprintf(fp, "fsync: %d\n", dbInfos->fsync);
  fprintf(fp, "comp: %d\n", dbInfos->comp);
  fprintf(fp, "cachelast: %d\n", dbInfos->cachelast);
  fprintf(fp, "precision: %s\n", dbInfos->precision);
  fprintf(fp, "update: %d\n", dbInfos->update);
  fprintf(fp, "status: %s\n", dbInfos->status);
  fprintf(fp, "\n");

  fclose(fp);
}

static void printfQuerySystemInfo(TAOS * taos) {
  char filename[MAX_QUERY_SQL_LENGTH+1] = {0};
  char buffer[MAX_QUERY_SQL_LENGTH+1] = {0};
  TAOS_RES* res;

  time_t t;
  struct tm* lt;
  time(&t);
  lt = localtime(&t);
  snprintf(filename, MAX_QUERY_SQL_LENGTH, "querySystemInfo-%d-%d-%d %d:%d:%d",
          lt->tm_year+1900, lt->tm_mon, lt->tm_mday, lt->tm_hour, lt->tm_min,
          lt->tm_sec);

  // show variables
  res = taos_query(taos, "show variables;");
  //getResult(res, filename);
  xDumpResultToFile(filename, res);

  // show dnodes
  res = taos_query(taos, "show dnodes;");
  xDumpResultToFile(filename, res);
  //getResult(res, filename);

  // show databases
  res = taos_query(taos, "show databases;");
  SDbInfo** dbInfos = (SDbInfo **)calloc(MAX_DATABASE_COUNT, sizeof(SDbInfo *));
  if (dbInfos == NULL) {
    errorPrint("%s() LN%d, failed to allocate memory\n", __func__, __LINE__);
    return;
  }
  int dbCount = getDbFromServer(taos, dbInfos);
  if (dbCount <= 0) {
      free(dbInfos);
      return;
  }

  for (int i = 0; i < dbCount; i++) {
    // printf database info
    printfDbInfoForQueryToFile(filename, dbInfos[i], i);

    // show db.vgroups
    snprintf(buffer, MAX_QUERY_SQL_LENGTH, "show %s.vgroups;", dbInfos[i]->name);
    res = taos_query(taos, buffer);
    xDumpResultToFile(filename, res);

    // show db.stables
    snprintf(buffer, MAX_QUERY_SQL_LENGTH, "show %s.stables;", dbInfos[i]->name);
    res = taos_query(taos, buffer);
    xDumpResultToFile(filename, res);

    free(dbInfos[i]);
  }

  free(dbInfos);
}

static int postProceSql(char* host, uint16_t port, char* sqlstr)
{
    char *req_fmt = "POST %s HTTP/1.1\r\nHost: %s:%d\r\nAccept: */*\r\nAuthorization: Basic %s\r\nContent-Length: %d\r\nContent-Type: application/x-www-form-urlencoded\r\n\r\n%s";

    char *url = "/rest/sql";

    struct hostent *server;
    struct sockaddr_in serv_addr;
    int bytes, sent, received, req_str_len, resp_len;
    char *request_buf;
    char response_buf[RESP_BUF_LEN];
    uint16_t rest_port = port + TSDB_PORT_HTTP;

    int req_buf_len = strlen(sqlstr) + REQ_EXTRA_BUF_LEN;

    request_buf = malloc(req_buf_len);
    if (NULL == request_buf) {
      errorPrint("%s", "ERROR, cannot allocate memory.\n");
      exit(EXIT_FAILURE);
    }

    char userpass_buf[INPUT_BUF_LEN];
    int mod_table[] = {0, 2, 1};

    static char base64[] = {'A', 'B', 'C', 'D', 'E', 'F', 'G', 'H',
      'I', 'J', 'K', 'L', 'M', 'N', 'O', 'P',
      'Q', 'R', 'S', 'T', 'U', 'V', 'W', 'X',
      'Y', 'Z', 'a', 'b', 'c', 'd', 'e', 'f',
      'g', 'h', 'i', 'j', 'k', 'l', 'm', 'n',
      'o', 'p', 'q', 'r', 's', 't', 'u', 'v',
      'w', 'x', 'y', 'z', '0', '1', '2', '3',
      '4', '5', '6', '7', '8', '9', '+', '/'};

    snprintf(userpass_buf, INPUT_BUF_LEN, "%s:%s",
        g_Dbs.user, g_Dbs.password);
    size_t userpass_buf_len = strlen(userpass_buf);
    size_t encoded_len = 4 * ((userpass_buf_len +2) / 3);

    char base64_buf[INPUT_BUF_LEN];
#ifdef WINDOWS
    WSADATA wsaData;
    WSAStartup(MAKEWORD(2, 2), &wsaData);
    SOCKET sockfd;
#else
    int sockfd;
#endif
    sockfd = socket(AF_INET, SOCK_STREAM, 0);
    if (sockfd < 0) {
#ifdef WINDOWS
        errorPrint( "Could not create socket : %d" , WSAGetLastError());
#endif
        debugPrint("%s() LN%d, sockfd=%d\n", __func__, __LINE__, sockfd);
        free(request_buf);
        ERROR_EXIT("ERROR opening socket");
    }

    server = gethostbyname(host);
    if (server == NULL) {
        free(request_buf);
        ERROR_EXIT("ERROR, no such host");
    }

    debugPrint("h_name: %s\nh_addretype: %s\nh_length: %d\n",
            server->h_name,
            (server->h_addrtype == AF_INET)?"ipv4":"ipv6",
            server->h_length);

    memset(&serv_addr, 0, sizeof(serv_addr));
    serv_addr.sin_family = AF_INET;
    serv_addr.sin_port = htons(rest_port);
#ifdef WINDOWS
    serv_addr.sin_addr.s_addr = inet_addr(host);
#else
    memcpy(&serv_addr.sin_addr.s_addr,server->h_addr,server->h_length);
#endif

    int retConn = connect(sockfd,(struct sockaddr *)&serv_addr,sizeof(serv_addr));
    debugPrint("%s() LN%d connect() return %d\n", __func__, __LINE__, retConn);
    if (retConn < 0) {
        free(request_buf);
        ERROR_EXIT("ERROR connecting");
    }

    memset(base64_buf, 0, INPUT_BUF_LEN);

    for (int n = 0, m = 0; n < userpass_buf_len;) {
      uint32_t oct_a = n < userpass_buf_len ?
        (unsigned char) userpass_buf[n++]:0;
      uint32_t oct_b = n < userpass_buf_len ?
        (unsigned char) userpass_buf[n++]:0;
      uint32_t oct_c = n < userpass_buf_len ?
        (unsigned char) userpass_buf[n++]:0;
      uint32_t triple = (oct_a << 0x10) + (oct_b << 0x08) + oct_c;

      base64_buf[m++] = base64[(triple >> 3* 6) & 0x3f];
      base64_buf[m++] = base64[(triple >> 2* 6) & 0x3f];
      base64_buf[m++] = base64[(triple >> 1* 6) & 0x3f];
      base64_buf[m++] = base64[(triple >> 0* 6) & 0x3f];
    }

    for (int l = 0; l < mod_table[userpass_buf_len % 3]; l++)
      base64_buf[encoded_len - 1 - l] = '=';

    debugPrint("%s() LN%d: auth string base64 encoded: %s\n",
            __func__, __LINE__, base64_buf);
    char *auth = base64_buf;

    int r = snprintf(request_buf,
            req_buf_len,
            req_fmt, url, host, rest_port,
            auth, strlen(sqlstr), sqlstr);
    if (r >= req_buf_len) {
        free(request_buf);
        ERROR_EXIT("ERROR too long request");
    }
    verbosePrint("%s() LN%d: Request:\n%s\n", __func__, __LINE__, request_buf);

    req_str_len = strlen(request_buf);
    sent = 0;
    do {
#ifdef WINDOWS
        bytes = send(sockfd, request_buf + sent, req_str_len - sent, 0);
#else
        bytes = write(sockfd, request_buf + sent, req_str_len - sent);
#endif
        if (bytes < 0)
            ERROR_EXIT("ERROR writing message to socket");
        if (bytes == 0)
            break;
        sent+=bytes;
    } while(sent < req_str_len);

    memset(response_buf, 0, RESP_BUF_LEN);
    resp_len = sizeof(response_buf) - 1;
    received = 0;
    do {
#ifdef WINDOWS
        bytes = recv(sockfd, response_buf + received, resp_len - received, 0);
#else
        bytes = read(sockfd, response_buf + received, resp_len - received);
#endif
        if (bytes < 0) {
            free(request_buf);
            ERROR_EXIT("ERROR reading response from socket");
        }
        if (bytes == 0)
            break;
        received += bytes;
    } while(received < resp_len);

    if (received == resp_len) {
        free(request_buf);
        ERROR_EXIT("ERROR storing complete response from socket");
    }

    response_buf[RESP_BUF_LEN - 1] = '\0';
    printf("Response:\n%s\n", response_buf);

    free(request_buf);
#ifdef WINDOWS
    closesocket(sockfd);
    WSACleanup();
#else
    close(sockfd);
#endif

    return 0;
}

static char* getTagValueFromTagSample(SSuperTable* stbInfo, int tagUsePos) {
  char*  dataBuf = (char*)calloc(TSDB_MAX_SQL_LEN+1, 1);
  if (NULL == dataBuf) {
    errorPrint("%s() LN%d, calloc failed! size:%d\n",
        __func__, __LINE__, TSDB_MAX_SQL_LEN+1);
    return NULL;
  }

  int    dataLen = 0;
  dataLen += snprintf(dataBuf + dataLen, TSDB_MAX_SQL_LEN - dataLen,
          "(%s)", stbInfo->tagDataBuf + stbInfo->lenOfTagOfOneRow * tagUsePos);

  return dataBuf;
}

static char* generateTagVaulesForStb(SSuperTable* stbInfo, int32_t tableSeq) {
  char*  dataBuf = (char*)calloc(TSDB_MAX_SQL_LEN+1, 1);
  if (NULL == dataBuf) {
    printf("calloc failed! size:%d\n", TSDB_MAX_SQL_LEN+1);
    return NULL;
  }

  int    dataLen = 0;
  dataLen += snprintf(dataBuf + dataLen, TSDB_MAX_SQL_LEN - dataLen, "(");
  for (int i = 0; i < stbInfo->tagCount; i++) {
    if ((0 == strncasecmp(stbInfo->tags[i].dataType, "binary", strlen("binary")))
            || (0 == strncasecmp(stbInfo->tags[i].dataType, "nchar", strlen("nchar")))) {
      if (stbInfo->tags[i].dataLen > TSDB_MAX_BINARY_LEN) {
        printf("binary or nchar length overflow, max size:%u\n",
                (uint32_t)TSDB_MAX_BINARY_LEN);
        tmfree(dataBuf);
        return NULL;
      }

      int tagBufLen = stbInfo->tags[i].dataLen + 1;
      char* buf = (char*)calloc(tagBufLen, 1);
      if (NULL == buf) {
        printf("calloc failed! size:%d\n", stbInfo->tags[i].dataLen);
        tmfree(dataBuf);
        return NULL;
      }

      if (tableSeq % 2) {
        tstrncpy(buf, "beijing", tagBufLen);
      } else {
        tstrncpy(buf, "shanghai", tagBufLen);
      }
      //rand_string(buf, stbInfo->tags[i].dataLen);
      dataLen += snprintf(dataBuf + dataLen, TSDB_MAX_SQL_LEN - dataLen,
              "\'%s\', ", buf);
      tmfree(buf);
    } else if (0 == strncasecmp(stbInfo->tags[i].dataType,
                "int", strlen("int"))) {
      dataLen += snprintf(dataBuf + dataLen, TSDB_MAX_SQL_LEN - dataLen,
              "%d, ", tableSeq);
    } else if (0 == strncasecmp(stbInfo->tags[i].dataType,
                "bigint", strlen("bigint"))) {
      dataLen += snprintf(dataBuf + dataLen, TSDB_MAX_SQL_LEN - dataLen,
              "%"PRId64", ", rand_bigint());
    }  else if (0 == strncasecmp(stbInfo->tags[i].dataType,
                "float", strlen("float"))) {
      dataLen += snprintf(dataBuf + dataLen, TSDB_MAX_SQL_LEN - dataLen,
              "%f, ", rand_float());
    }  else if (0 == strncasecmp(stbInfo->tags[i].dataType,
                "double", strlen("double"))) {
      dataLen += snprintf(dataBuf + dataLen, TSDB_MAX_SQL_LEN - dataLen,
              "%f, ", rand_double());
    }  else if (0 == strncasecmp(stbInfo->tags[i].dataType,
                "smallint", strlen("smallint"))) {
      dataLen += snprintf(dataBuf + dataLen, TSDB_MAX_SQL_LEN - dataLen,
              "%d, ", rand_smallint());
    }  else if (0 == strncasecmp(stbInfo->tags[i].dataType,
                "tinyint", strlen("tinyint"))) {
      dataLen += snprintf(dataBuf + dataLen, TSDB_MAX_SQL_LEN - dataLen,
              "%d, ", rand_tinyint());
    }  else if (0 == strncasecmp(stbInfo->tags[i].dataType,
                "bool", strlen("bool"))) {
      dataLen += snprintf(dataBuf + dataLen, TSDB_MAX_SQL_LEN - dataLen,
              "%d, ", rand_bool());
    }  else if (0 == strncasecmp(stbInfo->tags[i].dataType,
                "timestamp", strlen("timestamp"))) {
      dataLen += snprintf(dataBuf + dataLen, TSDB_MAX_SQL_LEN - dataLen,
              "%"PRId64", ", rand_bigint());
    }  else {
      printf("No support data type: %s\n", stbInfo->tags[i].dataType);
      tmfree(dataBuf);
      return NULL;
    }
  }

  dataLen -= 2;
  dataLen += snprintf(dataBuf + dataLen, TSDB_MAX_SQL_LEN - dataLen, ")");
  return dataBuf;
}

static int calcRowLen(SSuperTable*  superTbls) {
  int colIndex;
  int  lenOfOneRow = 0;

  for (colIndex = 0; colIndex < superTbls->columnCount; colIndex++) {
    char* dataType = superTbls->columns[colIndex].dataType;

    if (strcasecmp(dataType, "BINARY") == 0) {
      lenOfOneRow += superTbls->columns[colIndex].dataLen + 3;
    } else if (strcasecmp(dataType, "NCHAR") == 0) {
      lenOfOneRow += superTbls->columns[colIndex].dataLen + 3;
    } else if (strcasecmp(dataType, "INT") == 0)  {
      lenOfOneRow += 11;
    } else if (strcasecmp(dataType, "BIGINT") == 0)  {
      lenOfOneRow += 21;
    } else if (strcasecmp(dataType, "SMALLINT") == 0)  {
      lenOfOneRow += 6;
    } else if (strcasecmp(dataType, "TINYINT") == 0)  {
      lenOfOneRow += 4;
    } else if (strcasecmp(dataType, "BOOL") == 0)  {
      lenOfOneRow += 6;
    } else if (strcasecmp(dataType, "FLOAT") == 0) {
      lenOfOneRow += 22;
    } else if (strcasecmp(dataType, "DOUBLE") == 0) {
      lenOfOneRow += 42;
    }  else if (strcasecmp(dataType, "TIMESTAMP") == 0) {
      lenOfOneRow += 21;
    } else {
      printf("get error data type : %s\n", dataType);
      exit(-1);
    }
  }

  superTbls->lenOfOneRow = lenOfOneRow + 20; // timestamp

  int tagIndex;
  int lenOfTagOfOneRow = 0;
  for (tagIndex = 0; tagIndex < superTbls->tagCount; tagIndex++) {
    char* dataType = superTbls->tags[tagIndex].dataType;

    if (strcasecmp(dataType, "BINARY") == 0) {
      lenOfTagOfOneRow += superTbls->tags[tagIndex].dataLen + 3;
    } else if (strcasecmp(dataType, "NCHAR") == 0) {
      lenOfTagOfOneRow += superTbls->tags[tagIndex].dataLen + 3;
    } else if (strcasecmp(dataType, "INT") == 0)  {
      lenOfTagOfOneRow += superTbls->tags[tagIndex].dataLen + 11;
    } else if (strcasecmp(dataType, "BIGINT") == 0)  {
      lenOfTagOfOneRow += superTbls->tags[tagIndex].dataLen + 21;
    } else if (strcasecmp(dataType, "SMALLINT") == 0)  {
      lenOfTagOfOneRow += superTbls->tags[tagIndex].dataLen + 6;
    } else if (strcasecmp(dataType, "TINYINT") == 0)  {
      lenOfTagOfOneRow += superTbls->tags[tagIndex].dataLen + 4;
    } else if (strcasecmp(dataType, "BOOL") == 0)  {
      lenOfTagOfOneRow += superTbls->tags[tagIndex].dataLen + 6;
    } else if (strcasecmp(dataType, "FLOAT") == 0) {
      lenOfTagOfOneRow += superTbls->tags[tagIndex].dataLen + 22;
    } else if (strcasecmp(dataType, "DOUBLE") == 0) {
      lenOfTagOfOneRow += superTbls->tags[tagIndex].dataLen + 42;
    } else {
      printf("get error tag type : %s\n", dataType);
      exit(-1);
    }
  }

  superTbls->lenOfTagOfOneRow = lenOfTagOfOneRow;

  return 0;
}


static int getChildNameOfSuperTableWithLimitAndOffset(TAOS * taos,
        char* dbName, char* sTblName, char** childTblNameOfSuperTbl,
        int* childTblCountOfSuperTbl, int limit, int offset) {

  char command[BUFFER_SIZE] = "\0";
  char limitBuf[100] = "\0";

  TAOS_RES * res;
  TAOS_ROW row = NULL;

  char* childTblName = *childTblNameOfSuperTbl;

  if (offset >= 0) {
    snprintf(limitBuf, 100, " limit %d offset %d", limit, offset);
  }

  //get all child table name use cmd: select tbname from superTblName;
  snprintf(command, BUFFER_SIZE, "select tbname from %s.%s %s",
          dbName, sTblName, limitBuf);

  res = taos_query(taos, command);
  int32_t code = taos_errno(res);
  if (code != 0) {
    taos_free_result(res);
    taos_close(taos);
    errorPrint("%s() LN%d, failed to run command %s\n",
           __func__, __LINE__, command);
    exit(-1);
  }

  int childTblCount = (limit < 0)?10000:limit;
  int count = 0;
  if (childTblName == NULL) {
    childTblName = (char*)calloc(1, childTblCount * TSDB_TABLE_NAME_LEN);
    if (NULL ==  childTblName) {
    taos_free_result(res);
        taos_close(taos);
        errorPrint("%s() LN%d, failed to allocate memory!\n", __func__, __LINE__);
        exit(-1);
    }
  }

  char* pTblName = childTblName;
  while((row = taos_fetch_row(res)) != NULL) {
    int32_t* len = taos_fetch_lengths(res);
    tstrncpy(pTblName, (char *)row[0], len[0]+1);
    //printf("==== sub table name: %s\n", pTblName);
    count++;
    if (count >= childTblCount - 1) {
      char *tmp = realloc(childTblName,
              (size_t)childTblCount*1.5*TSDB_TABLE_NAME_LEN+1);
      if (tmp != NULL) {
        childTblName = tmp;
        childTblCount = (int)(childTblCount*1.5);
        memset(childTblName + count*TSDB_TABLE_NAME_LEN, 0,
                (size_t)((childTblCount-count)*TSDB_TABLE_NAME_LEN));
      } else {
        // exit, if allocate more memory failed
        errorPrint("%s() LN%d, realloc fail for save child table name of %s.%s\n",
               __func__, __LINE__, dbName, sTblName);
        tmfree(childTblName);
        taos_free_result(res);
        taos_close(taos);
        exit(-1);
      }
    }
    pTblName = childTblName + count * TSDB_TABLE_NAME_LEN;
  }

  *childTblCountOfSuperTbl = count;
  *childTblNameOfSuperTbl  = childTblName;

  taos_free_result(res);
  return 0;
}

static int getAllChildNameOfSuperTable(TAOS * taos, char* dbName,
        char* sTblName, char** childTblNameOfSuperTbl,
        int* childTblCountOfSuperTbl) {

    return getChildNameOfSuperTableWithLimitAndOffset(taos, dbName, sTblName,
            childTblNameOfSuperTbl, childTblCountOfSuperTbl,
            -1, -1);
}

static int getSuperTableFromServer(TAOS * taos, char* dbName,
        SSuperTable*  superTbls) {

  char command[BUFFER_SIZE] = "\0";
  TAOS_RES * res;
  TAOS_ROW row = NULL;
  int count = 0;

  //get schema use cmd: describe superTblName;
  snprintf(command, BUFFER_SIZE, "describe %s.%s", dbName, superTbls->sTblName);
  res = taos_query(taos, command);
  int32_t code = taos_errno(res);
  if (code != 0) {
    printf("failed to run command %s\n", command);
    taos_free_result(res);
    return -1;
  }

  int tagIndex = 0;
  int columnIndex = 0;
  TAOS_FIELD *fields = taos_fetch_fields(res);
  while((row = taos_fetch_row(res)) != NULL) {
    if (0 == count) {
      count++;
      continue;
    }

    if (strcmp((char *)row[TSDB_DESCRIBE_METRIC_NOTE_INDEX], "TAG") == 0) {
      tstrncpy(superTbls->tags[tagIndex].field,
              (char *)row[TSDB_DESCRIBE_METRIC_FIELD_INDEX],
              fields[TSDB_DESCRIBE_METRIC_FIELD_INDEX].bytes);
      tstrncpy(superTbls->tags[tagIndex].dataType,
              (char *)row[TSDB_DESCRIBE_METRIC_TYPE_INDEX],
              fields[TSDB_DESCRIBE_METRIC_TYPE_INDEX].bytes);
      superTbls->tags[tagIndex].dataLen =
          *((int *)row[TSDB_DESCRIBE_METRIC_LENGTH_INDEX]);
      tstrncpy(superTbls->tags[tagIndex].note,
              (char *)row[TSDB_DESCRIBE_METRIC_NOTE_INDEX],
              fields[TSDB_DESCRIBE_METRIC_NOTE_INDEX].bytes);
      tagIndex++;
    } else {
      tstrncpy(superTbls->columns[columnIndex].field,
              (char *)row[TSDB_DESCRIBE_METRIC_FIELD_INDEX],
              fields[TSDB_DESCRIBE_METRIC_FIELD_INDEX].bytes);
      tstrncpy(superTbls->columns[columnIndex].dataType,
              (char *)row[TSDB_DESCRIBE_METRIC_TYPE_INDEX],
              fields[TSDB_DESCRIBE_METRIC_TYPE_INDEX].bytes);
      superTbls->columns[columnIndex].dataLen =
          *((int *)row[TSDB_DESCRIBE_METRIC_LENGTH_INDEX]);
      tstrncpy(superTbls->columns[columnIndex].note,
              (char *)row[TSDB_DESCRIBE_METRIC_NOTE_INDEX],
              fields[TSDB_DESCRIBE_METRIC_NOTE_INDEX].bytes);
      columnIndex++;
    }
    count++;
  }

  superTbls->columnCount = columnIndex;
  superTbls->tagCount    = tagIndex;
  taos_free_result(res);

  calcRowLen(superTbls);

/*
  if (TBL_ALREADY_EXISTS == superTbls->childTblExists) {
    //get all child table name use cmd: select tbname from superTblName;
    int childTblCount = 10000;
    superTbls->childTblName = (char*)calloc(1, childTblCount * TSDB_TABLE_NAME_LEN);
    if (superTbls->childTblName == NULL) {
      errorPrint("%s() LN%d, alloc memory failed!\n", __func__, __LINE__);
      return -1;
    }
    getAllChildNameOfSuperTable(taos, dbName,
            superTbls->sTblName,
            &superTbls->childTblName,
            &superTbls->childTblCount);
  }
  */
  return 0;
}

static int createSuperTable(TAOS * taos, char* dbName,
        SSuperTable*  superTbl) {
  char command[BUFFER_SIZE] = "\0";

  char cols[STRING_LEN] = "\0";
  int colIndex;
  int len = 0;

  int  lenOfOneRow = 0;

  if (superTbl->columnCount == 0) {
    errorPrint("%s() LN%d, super table column count is %d\n",
            __func__, __LINE__, superTbl->columnCount);
    return -1;
  }

  for (colIndex = 0; colIndex < superTbl->columnCount; colIndex++) {
    char* dataType = superTbl->columns[colIndex].dataType;

    if (strcasecmp(dataType, "BINARY") == 0) {
      len += snprintf(cols + len, STRING_LEN - len,
          ", col%d %s(%d)", colIndex, "BINARY",
          superTbl->columns[colIndex].dataLen);
      lenOfOneRow += superTbl->columns[colIndex].dataLen + 3;
    } else if (strcasecmp(dataType, "NCHAR") == 0) {
      len += snprintf(cols + len, STRING_LEN - len,
          ", col%d %s(%d)", colIndex, "NCHAR",
          superTbl->columns[colIndex].dataLen);
      lenOfOneRow += superTbl->columns[colIndex].dataLen + 3;
    } else if (strcasecmp(dataType, "INT") == 0)  {
      len += snprintf(cols + len, STRING_LEN - len, ", col%d %s", colIndex, "INT");
      lenOfOneRow += 11;
    } else if (strcasecmp(dataType, "BIGINT") == 0)  {
      len += snprintf(cols + len, STRING_LEN - len, ", col%d %s", colIndex, "BIGINT");
      lenOfOneRow += 21;
    } else if (strcasecmp(dataType, "SMALLINT") == 0)  {
      len += snprintf(cols + len, STRING_LEN - len, ", col%d %s", colIndex, "SMALLINT");
      lenOfOneRow += 6;
    } else if (strcasecmp(dataType, "TINYINT") == 0)  {
      len += snprintf(cols + len, STRING_LEN - len, ", col%d %s", colIndex, "TINYINT");
      lenOfOneRow += 4;
    } else if (strcasecmp(dataType, "BOOL") == 0)  {
      len += snprintf(cols + len, STRING_LEN - len, ", col%d %s", colIndex, "BOOL");
      lenOfOneRow += 6;
    } else if (strcasecmp(dataType, "FLOAT") == 0) {
      len += snprintf(cols + len, STRING_LEN - len, ", col%d %s", colIndex, "FLOAT");
      lenOfOneRow += 22;
    } else if (strcasecmp(dataType, "DOUBLE") == 0) {
      len += snprintf(cols + len, STRING_LEN - len, ", col%d %s", colIndex, "DOUBLE");
      lenOfOneRow += 42;
    }  else if (strcasecmp(dataType, "TIMESTAMP") == 0) {
      len += snprintf(cols + len, STRING_LEN - len, ", col%d %s", colIndex, "TIMESTAMP");
      lenOfOneRow += 21;
    } else {
      taos_close(taos);
      errorPrint("%s() LN%d, config error data type : %s\n",
         __func__, __LINE__, dataType);
      exit(-1);
    }
  }

  superTbl->lenOfOneRow = lenOfOneRow + 20; // timestamp
  //printf("%s.%s column count:%d, column length:%d\n\n", g_Dbs.db[i].dbName, g_Dbs.db[i].superTbl[j].sTblName, g_Dbs.db[i].superTbl[j].columnCount, lenOfOneRow);

  // save for creating child table
  superTbl->colsOfCreateChildTable = (char*)calloc(len+20, 1);
  if (NULL == superTbl->colsOfCreateChildTable) {
    errorPrint("%s() LN%d, Failed when calloc, size:%d",
           __func__, __LINE__, len+1);
    taos_close(taos);
    exit(-1);
  }

  snprintf(superTbl->colsOfCreateChildTable, len+20, "(ts timestamp%s)", cols);
  verbosePrint("%s() LN%d: %s\n",
      __func__, __LINE__, superTbl->colsOfCreateChildTable);

  if (superTbl->tagCount == 0) {
    errorPrint("%s() LN%d, super table tag count is %d\n",
            __func__, __LINE__, superTbl->tagCount);
    return -1;
  }

  char tags[STRING_LEN] = "\0";
  int tagIndex;
  len = 0;

  int lenOfTagOfOneRow = 0;
  len += snprintf(tags + len, STRING_LEN - len, "(");
  for (tagIndex = 0; tagIndex < superTbl->tagCount; tagIndex++) {
    char* dataType = superTbl->tags[tagIndex].dataType;

    if (strcasecmp(dataType, "BINARY") == 0) {
      len += snprintf(tags + len, STRING_LEN - len, "t%d %s(%d), ", tagIndex,
              "BINARY", superTbl->tags[tagIndex].dataLen);
      lenOfTagOfOneRow += superTbl->tags[tagIndex].dataLen + 3;
    } else if (strcasecmp(dataType, "NCHAR") == 0) {
      len += snprintf(tags + len, STRING_LEN - len, "t%d %s(%d), ", tagIndex,
              "NCHAR", superTbl->tags[tagIndex].dataLen);
      lenOfTagOfOneRow += superTbl->tags[tagIndex].dataLen + 3;
    } else if (strcasecmp(dataType, "INT") == 0)  {
      len += snprintf(tags + len, STRING_LEN - len, "t%d %s, ", tagIndex,
              "INT");
      lenOfTagOfOneRow += superTbl->tags[tagIndex].dataLen + 11;
    } else if (strcasecmp(dataType, "BIGINT") == 0)  {
      len += snprintf(tags + len, STRING_LEN - len, "t%d %s, ", tagIndex,
              "BIGINT");
      lenOfTagOfOneRow += superTbl->tags[tagIndex].dataLen + 21;
    } else if (strcasecmp(dataType, "SMALLINT") == 0)  {
      len += snprintf(tags + len, STRING_LEN - len, "t%d %s, ", tagIndex,
              "SMALLINT");
      lenOfTagOfOneRow += superTbl->tags[tagIndex].dataLen + 6;
    } else if (strcasecmp(dataType, "TINYINT") == 0)  {
      len += snprintf(tags + len, STRING_LEN - len, "t%d %s, ", tagIndex,
              "TINYINT");
      lenOfTagOfOneRow += superTbl->tags[tagIndex].dataLen + 4;
    } else if (strcasecmp(dataType, "BOOL") == 0)  {
      len += snprintf(tags + len, STRING_LEN - len, "t%d %s, ", tagIndex,
              "BOOL");
      lenOfTagOfOneRow += superTbl->tags[tagIndex].dataLen + 6;
    } else if (strcasecmp(dataType, "FLOAT") == 0) {
      len += snprintf(tags + len, STRING_LEN - len, "t%d %s, ", tagIndex,
              "FLOAT");
      lenOfTagOfOneRow += superTbl->tags[tagIndex].dataLen + 22;
    } else if (strcasecmp(dataType, "DOUBLE") == 0) {
      len += snprintf(tags + len, STRING_LEN - len, "t%d %s, ", tagIndex,
              "DOUBLE");
      lenOfTagOfOneRow += superTbl->tags[tagIndex].dataLen + 42;
    } else {
      taos_close(taos);
      errorPrint("%s() LN%d, config error tag type : %s\n",
         __func__, __LINE__, dataType);
      exit(-1);
    }
  }

  len -= 2;
  len += snprintf(tags + len, STRING_LEN - len, ")");

  superTbl->lenOfTagOfOneRow = lenOfTagOfOneRow;

  snprintf(command, BUFFER_SIZE,
          "create table if not exists %s.%s (ts timestamp%s) tags %s",
          dbName, superTbl->sTblName, cols, tags);
  verbosePrint("%s() LN%d: %s\n", __func__, __LINE__, command);

  if (0 != queryDbExec(taos, command, NO_INSERT_TYPE, false)) {
      errorPrint( "create supertable %s failed!\n\n",
              superTbl->sTblName);
      return -1;
  }
  debugPrint("create supertable %s success!\n\n", superTbl->sTblName);
  return 0;
}

static int createDatabasesAndStables() {
  TAOS * taos = NULL;
  int    ret = 0;
  taos = taos_connect(g_Dbs.host, g_Dbs.user, g_Dbs.password, NULL, g_Dbs.port);
  if (taos == NULL) {
    errorPrint( "Failed to connect to TDengine, reason:%s\n", taos_errstr(NULL));
    return -1;
  }
  char command[BUFFER_SIZE] = "\0";

  for (int i = 0; i < g_Dbs.dbCount; i++) {
    if (g_Dbs.db[i].drop) {
      sprintf(command, "drop database if exists %s;", g_Dbs.db[i].dbName);
      verbosePrint("%s() %d command: %s\n", __func__, __LINE__, command);
      if (0 != queryDbExec(taos, command, NO_INSERT_TYPE, false)) {
        taos_close(taos);
        return -1;
      }

      int dataLen = 0;
      dataLen += snprintf(command + dataLen,
          BUFFER_SIZE - dataLen, "create database if not exists %s", g_Dbs.db[i].dbName);

      if (g_Dbs.db[i].dbCfg.blocks > 0) {
        dataLen += snprintf(command + dataLen,
            BUFFER_SIZE - dataLen, " blocks %d", g_Dbs.db[i].dbCfg.blocks);
      }
      if (g_Dbs.db[i].dbCfg.cache > 0) {
        dataLen += snprintf(command + dataLen,
            BUFFER_SIZE - dataLen, " cache %d", g_Dbs.db[i].dbCfg.cache);
      }
      if (g_Dbs.db[i].dbCfg.days > 0) {
        dataLen += snprintf(command + dataLen,
            BUFFER_SIZE - dataLen, " days %d", g_Dbs.db[i].dbCfg.days);
      }
      if (g_Dbs.db[i].dbCfg.keep > 0) {
        dataLen += snprintf(command + dataLen,
            BUFFER_SIZE - dataLen, " keep %d", g_Dbs.db[i].dbCfg.keep);
      }
      if (g_Dbs.db[i].dbCfg.quorum > 1) {
        dataLen += snprintf(command + dataLen,
            BUFFER_SIZE - dataLen, " quorum %d", g_Dbs.db[i].dbCfg.quorum);
      }
      if (g_Dbs.db[i].dbCfg.replica > 0) {
        dataLen += snprintf(command + dataLen,
            BUFFER_SIZE - dataLen, " replica %d", g_Dbs.db[i].dbCfg.replica);
      }
      if (g_Dbs.db[i].dbCfg.update > 0) {
        dataLen += snprintf(command + dataLen,
            BUFFER_SIZE - dataLen, " update %d", g_Dbs.db[i].dbCfg.update);
      }
      //if (g_Dbs.db[i].dbCfg.maxtablesPerVnode > 0) {
      //  dataLen += snprintf(command + dataLen,
      //  BUFFER_SIZE - dataLen, "tables %d ", g_Dbs.db[i].dbCfg.maxtablesPerVnode);
      //}
      if (g_Dbs.db[i].dbCfg.minRows > 0) {
        dataLen += snprintf(command + dataLen,
            BUFFER_SIZE - dataLen, " minrows %d", g_Dbs.db[i].dbCfg.minRows);
      }
      if (g_Dbs.db[i].dbCfg.maxRows > 0) {
        dataLen += snprintf(command + dataLen,
            BUFFER_SIZE - dataLen, " maxrows %d", g_Dbs.db[i].dbCfg.maxRows);
      }
      if (g_Dbs.db[i].dbCfg.comp > 0) {
        dataLen += snprintf(command + dataLen,
            BUFFER_SIZE - dataLen, " comp %d", g_Dbs.db[i].dbCfg.comp);
      }
      if (g_Dbs.db[i].dbCfg.walLevel > 0) {
        dataLen += snprintf(command + dataLen,
            BUFFER_SIZE - dataLen, " wal %d", g_Dbs.db[i].dbCfg.walLevel);
      }
      if (g_Dbs.db[i].dbCfg.cacheLast > 0) {
        dataLen += snprintf(command + dataLen,
            BUFFER_SIZE - dataLen, " cachelast %d", g_Dbs.db[i].dbCfg.cacheLast);
      }
      if (g_Dbs.db[i].dbCfg.fsync > 0) {
        dataLen += snprintf(command + dataLen, BUFFER_SIZE - dataLen,
                " fsync %d", g_Dbs.db[i].dbCfg.fsync);
      }
      if ((0 == strncasecmp(g_Dbs.db[i].dbCfg.precision, "ms", strlen("ms")))
              || (0 == strncasecmp(g_Dbs.db[i].dbCfg.precision,
                      "us", strlen("us")))) {
        dataLen += snprintf(command + dataLen, BUFFER_SIZE - dataLen,
                " precision \'%s\';", g_Dbs.db[i].dbCfg.precision);
      }

      debugPrint("%s() %d command: %s\n", __func__, __LINE__, command);
      if (0 != queryDbExec(taos, command, NO_INSERT_TYPE, false)) {
        taos_close(taos);
        errorPrint( "\ncreate database %s failed!\n\n", g_Dbs.db[i].dbName);
        return -1;
      }
      printf("\ncreate database %s success!\n\n", g_Dbs.db[i].dbName);
    }

    debugPrint("%s() %d supertbl count:%d\n",
            __func__, __LINE__, g_Dbs.db[i].superTblCount);

    int validStbCount = 0;

    for (int j = 0; j < g_Dbs.db[i].superTblCount; j++) {
      sprintf(command, "describe %s.%s;", g_Dbs.db[i].dbName,
              g_Dbs.db[i].superTbls[j].sTblName);
      verbosePrint("%s() %d command: %s\n", __func__, __LINE__, command);

      ret = queryDbExec(taos, command, NO_INSERT_TYPE, true);

      if ((ret != 0) || (g_Dbs.db[i].drop)) {
        ret = createSuperTable(taos, g_Dbs.db[i].dbName,
                &g_Dbs.db[i].superTbls[j]);

        if (0 != ret) {
          errorPrint("create super table %d failed!\n\n", j);
          continue;
        }
      }

      ret = getSuperTableFromServer(taos, g_Dbs.db[i].dbName,
                &g_Dbs.db[i].superTbls[j]);
      if (0 != ret) {
        errorPrint("\nget super table %s.%s info failed!\n\n",
                g_Dbs.db[i].dbName, g_Dbs.db[i].superTbls[j].sTblName);
        continue;
      }

      validStbCount ++;
    }

    g_Dbs.db[i].superTblCount = validStbCount;
  }

  taos_close(taos);
  return 0;
}

static void* createTable(void *sarg)
{
  threadInfo *pThreadInfo = (threadInfo *)sarg;
  SSuperTable* superTblInfo = pThreadInfo->superTblInfo;

  int64_t  lastPrintTime = taosGetTimestampMs();

  int buff_len;
  buff_len = BUFFER_SIZE / 8;

  char *buffer = calloc(buff_len, 1);
  if (buffer == NULL) {
    errorPrint("%s() LN%d, Memory allocated failed!\n", __func__, __LINE__);
    exit(-1);
  }

  int len = 0;
  int batchNum = 0;

  verbosePrint("%s() LN%d: Creating table from %d to %d\n",
          __func__, __LINE__,
          pThreadInfo->start_table_from, pThreadInfo->end_table_to);

  for (int i = pThreadInfo->start_table_from; i <= pThreadInfo->end_table_to; i++) {
    if (0 == g_Dbs.use_metric) {
      snprintf(buffer, buff_len,
              "create table if not exists %s.%s%d %s;",
              pThreadInfo->db_name,
              g_args.tb_prefix, i,
              pThreadInfo->cols);
    } else {
      if (superTblInfo == NULL) {
        errorPrint("%s() LN%d, use metric, but super table info is NULL\n",
                  __func__, __LINE__);
        free(buffer);
        exit(-1);
      } else {
        if (0 == len) {
          batchNum = 0;
          memset(buffer, 0, buff_len);
          len += snprintf(buffer + len,
                  buff_len - len, "create table ");
        }
        char* tagsValBuf = NULL;
        if (0 == superTblInfo->tagSource) {
          tagsValBuf = generateTagVaulesForStb(superTblInfo, i);
        } else {
          tagsValBuf = getTagValueFromTagSample(
                  superTblInfo,
                  i % superTblInfo->tagSampleCount);
        }
        if (NULL == tagsValBuf) {
          free(buffer);
          return NULL;
        }
        len += snprintf(buffer + len,
                buff_len - len,
                "if not exists %s.%s%d using %s.%s tags %s ",
                pThreadInfo->db_name, superTblInfo->childTblPrefix,
                i, pThreadInfo->db_name,
                superTblInfo->sTblName, tagsValBuf);
        free(tagsValBuf);
        batchNum++;
        if ((batchNum < superTblInfo->batchCreateTableNum)
                && ((buff_len - len)
                    >= (superTblInfo->lenOfTagOfOneRow + 256))) {
          continue;
        }
      }
    }

    len = 0;
    verbosePrint("%s() LN%d %s\n", __func__, __LINE__, buffer);
    if (0 != queryDbExec(pThreadInfo->taos, buffer, NO_INSERT_TYPE, false)){
      errorPrint( "queryDbExec() failed. buffer:\n%s\n", buffer);
      free(buffer);
      return NULL;
    }

    int64_t  currentPrintTime = taosGetTimestampMs();
    if (currentPrintTime - lastPrintTime > 30*1000) {
      printf("thread[%d] already create %d - %d tables\n",
              pThreadInfo->threadID, pThreadInfo->start_table_from, i);
      lastPrintTime = currentPrintTime;
    }
  }

  if (0 != len) {
    verbosePrint("%s() %d buffer: %s\n", __func__, __LINE__, buffer);
    if (0 != queryDbExec(pThreadInfo->taos, buffer, NO_INSERT_TYPE, false)) {
      errorPrint( "queryDbExec() failed. buffer:\n%s\n", buffer);
    }
  }

  free(buffer);
  return NULL;
}

static int startMultiThreadCreateChildTable(
        char* cols, int threads, int startFrom, int ntables,
        char* db_name, SSuperTable* superTblInfo) {

  pthread_t *pids = malloc(threads * sizeof(pthread_t));
  threadInfo *infos = malloc(threads * sizeof(threadInfo));

  if ((NULL == pids) || (NULL == infos)) {
    printf("malloc failed\n");
    exit(-1);
  }

  if (threads < 1) {
    threads = 1;
  }

  int a = ntables / threads;
  if (a < 1) {
    threads = ntables;
    a = 1;
  }

  int b = 0;
  b = ntables % threads;

  for (int i = 0; i < threads; i++) {
    threadInfo *t_info = infos + i;
    t_info->threadID = i;
    tstrncpy(t_info->db_name, db_name, MAX_DB_NAME_SIZE);
    t_info->superTblInfo = superTblInfo;
    verbosePrint("%s() %d db_name: %s\n", __func__, __LINE__, db_name);
    t_info->taos = taos_connect(
            g_Dbs.host,
            g_Dbs.user,
            g_Dbs.password,
            db_name,
            g_Dbs.port);
    if (t_info->taos == NULL) {
      errorPrint( "%s() LN%d, Failed to connect to TDengine, reason:%s\n",
         __func__, __LINE__, taos_errstr(NULL));
      free(pids);
      free(infos);
      return -1;
    }

    t_info->start_table_from = startFrom;
    t_info->ntables = i<b?a+1:a;
    t_info->end_table_to = i < b ? startFrom + a : startFrom + a - 1;
    startFrom = t_info->end_table_to + 1;
    t_info->use_metric = true;
    t_info->cols = cols;
    t_info->minDelay = INT16_MAX;
    pthread_create(pids + i, NULL, createTable, t_info);
  }

  for (int i = 0; i < threads; i++) {
    pthread_join(pids[i], NULL);
  }

  for (int i = 0; i < threads; i++) {
    threadInfo *t_info = infos + i;
    taos_close(t_info->taos);
  }

  free(pids);
  free(infos);

  return 0;
}

static void createChildTables() {
    char tblColsBuf[MAX_SQL_SIZE];
    int len;

  for (int i = 0; i < g_Dbs.dbCount; i++) {
    if (g_Dbs.use_metric) {
      if (g_Dbs.db[i].superTblCount > 0) {
          // with super table
        for (int j = 0; j < g_Dbs.db[i].superTblCount; j++) {
          if ((AUTO_CREATE_SUBTBL == g_Dbs.db[i].superTbls[j].autoCreateTable)
                || (TBL_ALREADY_EXISTS == g_Dbs.db[i].superTbls[j].childTblExists)) {
            continue;
          }

          verbosePrint("%s() LN%d: %s\n", __func__, __LINE__,
                  g_Dbs.db[i].superTbls[j].colsOfCreateChildTable);
          int startFrom = 0;
          g_totalChildTables += g_Dbs.db[i].superTbls[j].childTblCount;

          verbosePrint("%s() LN%d: create %d child tables from %d\n",
                  __func__, __LINE__, g_totalChildTables, startFrom);
          startMultiThreadCreateChildTable(
                g_Dbs.db[i].superTbls[j].colsOfCreateChildTable,
                g_Dbs.threadCountByCreateTbl,
                startFrom,
                g_Dbs.db[i].superTbls[j].childTblCount,
                g_Dbs.db[i].dbName, &(g_Dbs.db[i].superTbls[j]));
        }
      }
    } else {
      // normal table
      len = snprintf(tblColsBuf, MAX_SQL_SIZE, "(TS TIMESTAMP");
      int j = 0;
      while(g_args.datatype[j]) {
          if ((strncasecmp(g_args.datatype[j], "BINARY", strlen("BINARY")) == 0)
                  || (strncasecmp(g_args.datatype[j],
                      "NCHAR", strlen("NCHAR")) == 0)) {
              snprintf(tblColsBuf + len, MAX_SQL_SIZE - len,
                      ", COL%d %s(60)", j, g_args.datatype[j]);
          } else {
              snprintf(tblColsBuf + len, MAX_SQL_SIZE - len,
                      ", COL%d %s", j, g_args.datatype[j]);
          }
          len = strlen(tblColsBuf);
          j++;
      }

      snprintf(tblColsBuf + len, MAX_SQL_SIZE - len, ")");

      verbosePrint("%s() LN%d: dbName: %s num of tb: %d schema: %s\n",
              __func__, __LINE__,
              g_Dbs.db[i].dbName, g_args.num_of_tables, tblColsBuf);
      startMultiThreadCreateChildTable(
            tblColsBuf,
            g_Dbs.threadCountByCreateTbl,
            0,
            g_args.num_of_tables,
            g_Dbs.db[i].dbName,
            NULL);
    }
  }
}

/*
  Read 10000 lines at most. If more than 10000 lines, continue to read after using
*/
static int readTagFromCsvFileToMem(SSuperTable  * superTblInfo) {
  size_t  n = 0;
  ssize_t readLen = 0;
  char *  line = NULL;

  FILE *fp = fopen(superTblInfo->tagsFile, "r");
  if (fp == NULL) {
    printf("Failed to open tags file: %s, reason:%s\n",
            superTblInfo->tagsFile, strerror(errno));
    return -1;
  }

  if (superTblInfo->tagDataBuf) {
    free(superTblInfo->tagDataBuf);
    superTblInfo->tagDataBuf = NULL;
  }

  int tagCount = 10000;
  int count = 0;
  char* tagDataBuf = calloc(1, superTblInfo->lenOfTagOfOneRow * tagCount);
  if (tagDataBuf == NULL) {
    printf("Failed to calloc, reason:%s\n", strerror(errno));
    fclose(fp);
    return -1;
  }

  while((readLen = tgetline(&line, &n, fp)) != -1) {
    if (('\r' == line[readLen - 1]) || ('\n' == line[readLen - 1])) {
      line[--readLen] = 0;
    }

    if (readLen == 0) {
      continue;
    }

    memcpy(tagDataBuf + count * superTblInfo->lenOfTagOfOneRow, line, readLen);
    count++;

    if (count >= tagCount - 1) {
      char *tmp = realloc(tagDataBuf,
              (size_t)tagCount*1.5*superTblInfo->lenOfTagOfOneRow);
      if (tmp != NULL) {
        tagDataBuf = tmp;
        tagCount = (int)(tagCount*1.5);
        memset(tagDataBuf + count*superTblInfo->lenOfTagOfOneRow,
                0, (size_t)((tagCount-count)*superTblInfo->lenOfTagOfOneRow));
      } else {
        // exit, if allocate more memory failed
        printf("realloc fail for save tag val from %s\n", superTblInfo->tagsFile);
        tmfree(tagDataBuf);
        free(line);
        fclose(fp);
        return -1;
      }
    }
  }

  superTblInfo->tagDataBuf = tagDataBuf;
  superTblInfo->tagSampleCount = count;

  free(line);
  fclose(fp);
  return 0;
}

int readSampleFromJsonFileToMem(SSuperTable  * superTblInfo) {
  // TODO
  return 0;
}

/*
  Read 10000 lines at most. If more than 10000 lines, continue to read after using
*/
static int readSampleFromCsvFileToMem(
        SSuperTable* superTblInfo) {
  size_t  n = 0;
  ssize_t readLen = 0;
  char *  line = NULL;
  int getRows = 0;

  FILE*  fp = fopen(superTblInfo->sampleFile, "r");
  if (fp == NULL) {
      errorPrint( "Failed to open sample file: %s, reason:%s\n",
              superTblInfo->sampleFile, strerror(errno));
      return -1;
  }

  assert(superTblInfo->sampleDataBuf);
  memset(superTblInfo->sampleDataBuf, 0,
          MAX_SAMPLES_ONCE_FROM_FILE * superTblInfo->lenOfOneRow);
  while(1) {
    readLen = tgetline(&line, &n, fp);
    if (-1 == readLen) {
      if(0 != fseek(fp, 0, SEEK_SET)) {
        errorPrint( "Failed to fseek file: %s, reason:%s\n",
                superTblInfo->sampleFile, strerror(errno));
        fclose(fp);
        return -1;
      }
      continue;
    }

    if (('\r' == line[readLen - 1]) || ('\n' == line[readLen - 1])) {
      line[--readLen] = 0;
    }

    if (readLen == 0) {
      continue;
    }

    if (readLen > superTblInfo->lenOfOneRow) {
      printf("sample row len[%d] overflow define schema len[%d], so discard this row\n",
              (int32_t)readLen, superTblInfo->lenOfOneRow);
      continue;
    }

    memcpy(superTblInfo->sampleDataBuf + getRows * superTblInfo->lenOfOneRow,
          line, readLen);
    getRows++;

    if (getRows == MAX_SAMPLES_ONCE_FROM_FILE) {
      break;
    }
  }

  fclose(fp);
  tmfree(line);
  return 0;
}

static bool getColumnAndTagTypeFromInsertJsonFile(
        cJSON* stbInfo, SSuperTable* superTbls) {
  bool  ret = false;

  // columns
  cJSON *columns = cJSON_GetObjectItem(stbInfo, "columns");
  if (columns && columns->type != cJSON_Array) {
    printf("ERROR: failed to read json, columns not found\n");
    goto PARSE_OVER;
  } else if (NULL == columns) {
    superTbls->columnCount = 0;
    superTbls->tagCount    = 0;
    return true;
  }

  int columnSize = cJSON_GetArraySize(columns);
  if ((columnSize + 1/* ts */) > MAX_COLUMN_COUNT) {
    errorPrint("%s() LN%d, failed to read json, column size overflow, max column size is %d\n",
            __func__, __LINE__, MAX_COLUMN_COUNT);
    goto PARSE_OVER;
  }

  int count = 1;
  int index = 0;
  StrColumn    columnCase;

  //superTbls->columnCount = columnSize;
  for (int k = 0; k < columnSize; ++k) {
    cJSON* column = cJSON_GetArrayItem(columns, k);
    if (column == NULL) continue;

    count = 1;
    cJSON* countObj = cJSON_GetObjectItem(column, "count");
    if (countObj && countObj->type == cJSON_Number) {
      count = countObj->valueint;
    } else if (countObj && countObj->type != cJSON_Number) {
      errorPrint("%s() LN%d, failed to read json, column count not found\n",
          __func__, __LINE__);
      goto PARSE_OVER;
    } else {
      count = 1;
    }

    // column info
    memset(&columnCase, 0, sizeof(StrColumn));
    cJSON *dataType = cJSON_GetObjectItem(column, "type");
    if (!dataType || dataType->type != cJSON_String
        || dataType->valuestring == NULL) {
      errorPrint("%s() LN%d: failed to read json, column type not found\n",
          __func__, __LINE__);
      goto PARSE_OVER;
    }
    //tstrncpy(superTbls->columns[k].dataType, dataType->valuestring, MAX_TB_NAME_SIZE);
    tstrncpy(columnCase.dataType, dataType->valuestring, MAX_TB_NAME_SIZE);

    cJSON* dataLen = cJSON_GetObjectItem(column, "len");
    if (dataLen && dataLen->type == cJSON_Number) {
      columnCase.dataLen = dataLen->valueint;
    } else if (dataLen && dataLen->type != cJSON_Number) {
      debugPrint("%s() LN%d: failed to read json, column len not found\n",
          __func__, __LINE__);
      goto PARSE_OVER;
    } else {
      columnCase.dataLen = 8;
    }

    for (int n = 0; n < count; ++n) {
      tstrncpy(superTbls->columns[index].dataType,
              columnCase.dataType, MAX_TB_NAME_SIZE);
      superTbls->columns[index].dataLen = columnCase.dataLen;
      index++;
    }
  }

  if ((index + 1 /* ts */) > MAX_COLUMN_COUNT) {
    errorPrint("%s() LN%d, failed to read json, column size overflow, allowed max column size is %d\n",
            __func__, __LINE__, MAX_COLUMN_COUNT);
    goto PARSE_OVER;
  }

  superTbls->columnCount = index;

  count = 1;
  index = 0;
  // tags
  cJSON *tags = cJSON_GetObjectItem(stbInfo, "tags");
  if (!tags || tags->type != cJSON_Array) {
    errorPrint("%s() LN%d, failed to read json, tags not found\n",
        __func__, __LINE__);
    goto PARSE_OVER;
  }

  int tagSize = cJSON_GetArraySize(tags);
  if (tagSize > MAX_TAG_COUNT) {
    errorPrint("%s() LN%d, failed to read json, tags size overflow, max tag size is %d\n",
        __func__, __LINE__, MAX_TAG_COUNT);
    goto PARSE_OVER;
  }

  //superTbls->tagCount = tagSize;
  for (int k = 0; k < tagSize; ++k) {
    cJSON* tag = cJSON_GetArrayItem(tags, k);
    if (tag == NULL) continue;

    count = 1;
    cJSON* countObj = cJSON_GetObjectItem(tag, "count");
    if (countObj && countObj->type == cJSON_Number) {
      count = countObj->valueint;
    } else if (countObj && countObj->type != cJSON_Number) {
      printf("ERROR: failed to read json, column count not found\n");
      goto PARSE_OVER;
    } else {
      count = 1;
    }

    // column info
    memset(&columnCase, 0, sizeof(StrColumn));
    cJSON *dataType = cJSON_GetObjectItem(tag, "type");
    if (!dataType || dataType->type != cJSON_String
        || dataType->valuestring == NULL) {
      errorPrint("%s() LN%d, failed to read json, tag type not found\n",
          __func__, __LINE__);
      goto PARSE_OVER;
    }
    tstrncpy(columnCase.dataType, dataType->valuestring, MAX_TB_NAME_SIZE);

    cJSON* dataLen = cJSON_GetObjectItem(tag, "len");
    if (dataLen && dataLen->type == cJSON_Number) {
      columnCase.dataLen = dataLen->valueint;
    } else if (dataLen && dataLen->type != cJSON_Number) {
      errorPrint("%s() LN%d, failed to read json, column len not found\n",
          __func__, __LINE__);
      goto PARSE_OVER;
    } else {
      columnCase.dataLen = 0;
    }

    for (int n = 0; n < count; ++n) {
      tstrncpy(superTbls->tags[index].dataType, columnCase.dataType,
          MAX_TB_NAME_SIZE);
      superTbls->tags[index].dataLen = columnCase.dataLen;
      index++;
    }
  }

  if (index > MAX_TAG_COUNT) {
    errorPrint("%s() LN%d, failed to read json, tags size overflow, allowed max tag count is %d\n",
        __func__, __LINE__, MAX_TAG_COUNT);
    goto PARSE_OVER;
  }

  superTbls->tagCount = index;

  if ((superTbls->columnCount + superTbls->tagCount + 1 /* ts */) > MAX_COLUMN_COUNT) {
    errorPrint("%s() LN%d, columns + tags is more than allowed max columns count: %d\n",
        __func__, __LINE__, MAX_COLUMN_COUNT);
    goto PARSE_OVER;
  }
  ret = true;

PARSE_OVER:
  return ret;
}

static bool getMetaFromInsertJsonFile(cJSON* root) {
  bool  ret = false;

  cJSON* cfgdir = cJSON_GetObjectItem(root, "cfgdir");
  if (cfgdir && cfgdir->type == cJSON_String && cfgdir->valuestring != NULL) {
    tstrncpy(g_Dbs.cfgDir, cfgdir->valuestring, MAX_FILE_NAME_LEN);
  }

  cJSON* host = cJSON_GetObjectItem(root, "host");
  if (host && host->type == cJSON_String && host->valuestring != NULL) {
    tstrncpy(g_Dbs.host, host->valuestring, MAX_HOSTNAME_SIZE);
  } else if (!host) {
    tstrncpy(g_Dbs.host, "127.0.0.1", MAX_HOSTNAME_SIZE);
  } else {
    printf("ERROR: failed to read json, host not found\n");
    goto PARSE_OVER;
  }

  cJSON* port = cJSON_GetObjectItem(root, "port");
  if (port && port->type == cJSON_Number) {
    g_Dbs.port = port->valueint;
  } else if (!port) {
    g_Dbs.port = 6030;
  }

  cJSON* user = cJSON_GetObjectItem(root, "user");
  if (user && user->type == cJSON_String && user->valuestring != NULL) {
    tstrncpy(g_Dbs.user, user->valuestring, MAX_USERNAME_SIZE);
  } else if (!user) {
    tstrncpy(g_Dbs.user, "root", MAX_USERNAME_SIZE);
  }

  cJSON* password = cJSON_GetObjectItem(root, "password");
  if (password && password->type == cJSON_String && password->valuestring != NULL) {
    tstrncpy(g_Dbs.password, password->valuestring, MAX_PASSWORD_SIZE);
  } else if (!password) {
    tstrncpy(g_Dbs.password, "taosdata", MAX_PASSWORD_SIZE);
  }

  cJSON* resultfile = cJSON_GetObjectItem(root, "result_file");
  if (resultfile && resultfile->type == cJSON_String && resultfile->valuestring != NULL) {
    tstrncpy(g_Dbs.resultFile, resultfile->valuestring, MAX_FILE_NAME_LEN);
  } else if (!resultfile) {
    tstrncpy(g_Dbs.resultFile, "./insert_res.txt", MAX_FILE_NAME_LEN);
  }

  cJSON* threads = cJSON_GetObjectItem(root, "thread_count");
  if (threads && threads->type == cJSON_Number) {
    g_Dbs.threadCount = threads->valueint;
  } else if (!threads) {
    g_Dbs.threadCount = 1;
  } else {
    printf("ERROR: failed to read json, threads not found\n");
    goto PARSE_OVER;
  }

  cJSON* threads2 = cJSON_GetObjectItem(root, "thread_count_create_tbl");
  if (threads2 && threads2->type == cJSON_Number) {
    g_Dbs.threadCountByCreateTbl = threads2->valueint;
  } else if (!threads2) {
    g_Dbs.threadCountByCreateTbl = g_args.num_of_threads;
  } else {
    errorPrint("%s() LN%d, failed to read json, threads2 not found\n",
            __func__, __LINE__);
    goto PARSE_OVER;
  }

  cJSON* gInsertInterval = cJSON_GetObjectItem(root, "insert_interval");
  if (gInsertInterval && gInsertInterval->type == cJSON_Number) {
    g_args.insert_interval = gInsertInterval->valueint;
  } else if (!gInsertInterval) {
    g_args.insert_interval = 0;
  } else {
    errorPrint("%s() LN%d, failed to read json, insert_interval input mistake\n",
        __func__, __LINE__);
    goto PARSE_OVER;
  }

  cJSON* interlaceRows = cJSON_GetObjectItem(root, "interlace_rows");
  if (interlaceRows && interlaceRows->type == cJSON_Number) {
    g_args.interlace_rows = interlaceRows->valueint;

    // rows per table need be less than insert batch
    if (g_args.interlace_rows > g_args.num_of_RPR) {
      printf("NOTICE: interlace rows value %d > num_of_records_per_req %d\n\n",
              g_args.interlace_rows, g_args.num_of_RPR);
      printf("        interlace rows value will be set to num_of_records_per_req %d\n\n",
              g_args.num_of_RPR);
      printf("        press Enter key to continue or Ctrl-C to stop.");
      (void)getchar();
      g_args.interlace_rows = g_args.num_of_RPR;
    }
  } else if (!interlaceRows) {
    g_args.interlace_rows = 0; // 0 means progressive mode, > 0 mean interlace mode. max value is less or equ num_of_records_per_req
  } else {
    errorPrint("%s() LN%d, failed to read json, interlace_rows input mistake\n",
        __func__, __LINE__);
    goto PARSE_OVER;
  }

  cJSON* maxSqlLen = cJSON_GetObjectItem(root, "max_sql_len");
  if (maxSqlLen && maxSqlLen->type == cJSON_Number) {
    g_args.max_sql_len = maxSqlLen->valueint;
  } else if (!maxSqlLen) {
    g_args.max_sql_len = 1024000;
  } else {
    errorPrint("%s() LN%d, failed to read json, max_sql_len input mistake\n",
        __func__, __LINE__);
    goto PARSE_OVER;
  }

  cJSON* numRecPerReq = cJSON_GetObjectItem(root, "num_of_records_per_req");
  if (numRecPerReq && numRecPerReq->type == cJSON_Number) {
    g_args.num_of_RPR = numRecPerReq->valueint;
  } else if (!numRecPerReq) {
    g_args.num_of_RPR = INT32_MAX;
  } else {
    errorPrint("%s() LN%d, failed to read json, num_of_records_per_req not found\n",
        __func__, __LINE__);
    goto PARSE_OVER;
  }

  cJSON *answerPrompt = cJSON_GetObjectItem(root, "confirm_parameter_prompt"); // yes, no,
  if (answerPrompt
          && answerPrompt->type == cJSON_String
          && answerPrompt->valuestring != NULL) {
    if (0 == strncasecmp(answerPrompt->valuestring, "yes", 3)) {
      g_args.answer_yes = false;
    } else if (0 == strncasecmp(answerPrompt->valuestring, "no", 2)) {
      g_args.answer_yes = true;
    } else {
      g_args.answer_yes = false;
    }
  } else if (!answerPrompt) {
    g_args.answer_yes = false;
  } else {
    printf("ERROR: failed to read json, confirm_parameter_prompt not found\n");
    goto PARSE_OVER;
  }

  cJSON* dbs = cJSON_GetObjectItem(root, "databases");
  if (!dbs || dbs->type != cJSON_Array) {
    printf("ERROR: failed to read json, databases not found\n");
    goto PARSE_OVER;
  }

  int dbSize = cJSON_GetArraySize(dbs);
  if (dbSize > MAX_DB_COUNT) {
    errorPrint(
            "ERROR: failed to read json, databases size overflow, max database is %d\n",
            MAX_DB_COUNT);
    goto PARSE_OVER;
  }

  g_Dbs.dbCount = dbSize;
  for (int i = 0; i < dbSize; ++i) {
    cJSON* dbinfos = cJSON_GetArrayItem(dbs, i);
    if (dbinfos == NULL) continue;

    // dbinfo
    cJSON *dbinfo = cJSON_GetObjectItem(dbinfos, "dbinfo");
    if (!dbinfo || dbinfo->type != cJSON_Object) {
      printf("ERROR: failed to read json, dbinfo not found\n");
      goto PARSE_OVER;
    }

    cJSON *dbName = cJSON_GetObjectItem(dbinfo, "name");
    if (!dbName || dbName->type != cJSON_String || dbName->valuestring == NULL) {
      printf("ERROR: failed to read json, db name not found\n");
      goto PARSE_OVER;
    }
    tstrncpy(g_Dbs.db[i].dbName, dbName->valuestring, MAX_DB_NAME_SIZE);

    cJSON *drop = cJSON_GetObjectItem(dbinfo, "drop");
    if (drop && drop->type == cJSON_String && drop->valuestring != NULL) {
      if (0 == strncasecmp(drop->valuestring, "yes", strlen("yes"))) {
        g_Dbs.db[i].drop = true;
      } else {
        g_Dbs.db[i].drop = false;
      }
    } else if (!drop) {
      g_Dbs.db[i].drop = g_args.drop_database;
    } else {
      errorPrint("%s() LN%d, failed to read json, drop input mistake\n",
              __func__, __LINE__);
      goto PARSE_OVER;
    }

    cJSON *precision = cJSON_GetObjectItem(dbinfo, "precision");
    if (precision && precision->type == cJSON_String
            && precision->valuestring != NULL) {
      tstrncpy(g_Dbs.db[i].dbCfg.precision, precision->valuestring,
              MAX_DB_NAME_SIZE);
    } else if (!precision) {
      //tstrncpy(g_Dbs.db[i].dbCfg.precision, "ms", MAX_DB_NAME_SIZE);
      memset(g_Dbs.db[i].dbCfg.precision, 0, MAX_DB_NAME_SIZE);
    } else {
      printf("ERROR: failed to read json, precision not found\n");
      goto PARSE_OVER;
    }

    cJSON* update = cJSON_GetObjectItem(dbinfo, "update");
    if (update && update->type == cJSON_Number) {
      g_Dbs.db[i].dbCfg.update = update->valueint;
    } else if (!update) {
      g_Dbs.db[i].dbCfg.update = -1;
    } else {
      printf("ERROR: failed to read json, update not found\n");
      goto PARSE_OVER;
    }

    cJSON* replica = cJSON_GetObjectItem(dbinfo, "replica");
    if (replica && replica->type == cJSON_Number) {
      g_Dbs.db[i].dbCfg.replica = replica->valueint;
    } else if (!replica) {
      g_Dbs.db[i].dbCfg.replica = -1;
    } else {
      printf("ERROR: failed to read json, replica not found\n");
      goto PARSE_OVER;
    }

    cJSON* keep = cJSON_GetObjectItem(dbinfo, "keep");
    if (keep && keep->type == cJSON_Number) {
      g_Dbs.db[i].dbCfg.keep = keep->valueint;
    } else if (!keep) {
      g_Dbs.db[i].dbCfg.keep = -1;
    } else {
     printf("ERROR: failed to read json, keep not found\n");
     goto PARSE_OVER;
    }

    cJSON* days = cJSON_GetObjectItem(dbinfo, "days");
    if (days && days->type == cJSON_Number) {
      g_Dbs.db[i].dbCfg.days = days->valueint;
    } else if (!days) {
      g_Dbs.db[i].dbCfg.days = -1;
    } else {
     printf("ERROR: failed to read json, days not found\n");
     goto PARSE_OVER;
    }

    cJSON* cache = cJSON_GetObjectItem(dbinfo, "cache");
    if (cache && cache->type == cJSON_Number) {
      g_Dbs.db[i].dbCfg.cache = cache->valueint;
    } else if (!cache) {
      g_Dbs.db[i].dbCfg.cache = -1;
    } else {
     printf("ERROR: failed to read json, cache not found\n");
     goto PARSE_OVER;
    }

    cJSON* blocks= cJSON_GetObjectItem(dbinfo, "blocks");
    if (blocks && blocks->type == cJSON_Number) {
      g_Dbs.db[i].dbCfg.blocks = blocks->valueint;
    } else if (!blocks) {
      g_Dbs.db[i].dbCfg.blocks = -1;
    } else {
     printf("ERROR: failed to read json, block not found\n");
     goto PARSE_OVER;
    }

    //cJSON* maxtablesPerVnode= cJSON_GetObjectItem(dbinfo, "maxtablesPerVnode");
    //if (maxtablesPerVnode && maxtablesPerVnode->type == cJSON_Number) {
    //  g_Dbs.db[i].dbCfg.maxtablesPerVnode = maxtablesPerVnode->valueint;
    //} else if (!maxtablesPerVnode) {
    //  g_Dbs.db[i].dbCfg.maxtablesPerVnode = TSDB_DEFAULT_TABLES;
    //} else {
    // printf("failed to read json, maxtablesPerVnode not found");
    // goto PARSE_OVER;
    //}

    cJSON* minRows= cJSON_GetObjectItem(dbinfo, "minRows");
    if (minRows && minRows->type == cJSON_Number) {
      g_Dbs.db[i].dbCfg.minRows = minRows->valueint;
    } else if (!minRows) {
      g_Dbs.db[i].dbCfg.minRows = -1;
    } else {
     printf("ERROR: failed to read json, minRows not found\n");
     goto PARSE_OVER;
    }

    cJSON* maxRows= cJSON_GetObjectItem(dbinfo, "maxRows");
    if (maxRows && maxRows->type == cJSON_Number) {
      g_Dbs.db[i].dbCfg.maxRows = maxRows->valueint;
    } else if (!maxRows) {
      g_Dbs.db[i].dbCfg.maxRows = -1;
    } else {
     printf("ERROR: failed to read json, maxRows not found\n");
     goto PARSE_OVER;
    }

    cJSON* comp= cJSON_GetObjectItem(dbinfo, "comp");
    if (comp && comp->type == cJSON_Number) {
      g_Dbs.db[i].dbCfg.comp = comp->valueint;
    } else if (!comp) {
      g_Dbs.db[i].dbCfg.comp = -1;
    } else {
     printf("ERROR: failed to read json, comp not found\n");
     goto PARSE_OVER;
    }

    cJSON* walLevel= cJSON_GetObjectItem(dbinfo, "walLevel");
    if (walLevel && walLevel->type == cJSON_Number) {
      g_Dbs.db[i].dbCfg.walLevel = walLevel->valueint;
    } else if (!walLevel) {
      g_Dbs.db[i].dbCfg.walLevel = -1;
    } else {
     printf("ERROR: failed to read json, walLevel not found\n");
     goto PARSE_OVER;
    }

    cJSON* cacheLast= cJSON_GetObjectItem(dbinfo, "cachelast");
    if (cacheLast && cacheLast->type == cJSON_Number) {
      g_Dbs.db[i].dbCfg.cacheLast = cacheLast->valueint;
    } else if (!cacheLast) {
      g_Dbs.db[i].dbCfg.cacheLast = -1;
    } else {
     printf("ERROR: failed to read json, cacheLast not found\n");
     goto PARSE_OVER;
    }

    cJSON* quorum= cJSON_GetObjectItem(dbinfo, "quorum");
    if (quorum && quorum->type == cJSON_Number) {
      g_Dbs.db[i].dbCfg.quorum = quorum->valueint;
    } else if (!quorum) {
      g_Dbs.db[i].dbCfg.quorum = 1;
    } else {
     printf("failed to read json, quorum input mistake");
     goto PARSE_OVER;
    }

    cJSON* fsync= cJSON_GetObjectItem(dbinfo, "fsync");
    if (fsync && fsync->type == cJSON_Number) {
      g_Dbs.db[i].dbCfg.fsync = fsync->valueint;
    } else if (!fsync) {
      g_Dbs.db[i].dbCfg.fsync = -1;
    } else {
      errorPrint("%s() LN%d, failed to read json, fsync input mistake\n",
              __func__, __LINE__);
      goto PARSE_OVER;
    }

    // super_talbes
    cJSON *stables = cJSON_GetObjectItem(dbinfos, "super_tables");
    if (!stables || stables->type != cJSON_Array) {
      errorPrint("%s() LN%d, failed to read json, super_tables not found\n",
              __func__, __LINE__);
      goto PARSE_OVER;
    }

    int stbSize = cJSON_GetArraySize(stables);
    if (stbSize > MAX_SUPER_TABLE_COUNT) {
      errorPrint(
              "%s() LN%d, failed to read json, supertable size overflow, max supertable is %d\n",
              __func__, __LINE__, MAX_SUPER_TABLE_COUNT);
      goto PARSE_OVER;
    }

    g_Dbs.db[i].superTblCount = stbSize;
    for (int j = 0; j < stbSize; ++j) {
      cJSON* stbInfo = cJSON_GetArrayItem(stables, j);
      if (stbInfo == NULL) continue;

      // dbinfo
      cJSON *stbName = cJSON_GetObjectItem(stbInfo, "name");
      if (!stbName || stbName->type != cJSON_String || stbName->valuestring == NULL) {
        errorPrint("%s() LN%d, failed to read json, stb name not found\n",
                __func__, __LINE__);
        goto PARSE_OVER;
      }
      tstrncpy(g_Dbs.db[i].superTbls[j].sTblName, stbName->valuestring, MAX_TB_NAME_SIZE);

      cJSON *prefix = cJSON_GetObjectItem(stbInfo, "childtable_prefix");
      if (!prefix || prefix->type != cJSON_String || prefix->valuestring == NULL) {
        printf("ERROR: failed to read json, childtable_prefix not found\n");
        goto PARSE_OVER;
      }
      tstrncpy(g_Dbs.db[i].superTbls[j].childTblPrefix, prefix->valuestring, MAX_DB_NAME_SIZE);

      cJSON *autoCreateTbl = cJSON_GetObjectItem(stbInfo, "auto_create_table"); // yes, no, null
      if (autoCreateTbl
              && autoCreateTbl->type == cJSON_String
              && autoCreateTbl->valuestring != NULL) {
        if (0 == strncasecmp(autoCreateTbl->valuestring, "yes", 3)) {
          g_Dbs.db[i].superTbls[j].autoCreateTable = AUTO_CREATE_SUBTBL;
        } else if (0 == strncasecmp(autoCreateTbl->valuestring, "no", 2)) {
          g_Dbs.db[i].superTbls[j].autoCreateTable = PRE_CREATE_SUBTBL;
        } else {
          g_Dbs.db[i].superTbls[j].autoCreateTable = PRE_CREATE_SUBTBL;
        }
      } else if (!autoCreateTbl) {
        g_Dbs.db[i].superTbls[j].autoCreateTable = PRE_CREATE_SUBTBL;
      } else {
        printf("ERROR: failed to read json, auto_create_table not found\n");
        goto PARSE_OVER;
      }

      cJSON* batchCreateTbl = cJSON_GetObjectItem(stbInfo, "batch_create_tbl_num");
      if (batchCreateTbl && batchCreateTbl->type == cJSON_Number) {
        g_Dbs.db[i].superTbls[j].batchCreateTableNum = batchCreateTbl->valueint;
      } else if (!batchCreateTbl) {
        g_Dbs.db[i].superTbls[j].batchCreateTableNum = 1000;
      } else {
        printf("ERROR: failed to read json, batch_create_tbl_num not found\n");
        goto PARSE_OVER;
      }

      cJSON *childTblExists = cJSON_GetObjectItem(stbInfo, "child_table_exists"); // yes, no
      if (childTblExists
              && childTblExists->type == cJSON_String
              && childTblExists->valuestring != NULL) {
        if ((0 == strncasecmp(childTblExists->valuestring, "yes", 3))
            && (g_Dbs.db[i].drop == false)) {
          g_Dbs.db[i].superTbls[j].childTblExists = TBL_ALREADY_EXISTS;
        } else if ((0 == strncasecmp(childTblExists->valuestring, "no", 2)
              || (g_Dbs.db[i].drop == true))) {
          g_Dbs.db[i].superTbls[j].childTblExists = TBL_NO_EXISTS;
        } else {
          g_Dbs.db[i].superTbls[j].childTblExists = TBL_NO_EXISTS;
        }
      } else if (!childTblExists) {
        g_Dbs.db[i].superTbls[j].childTblExists = TBL_NO_EXISTS;
      } else {
        errorPrint("%s() LN%d, failed to read json, child_table_exists not found\n",
                __func__, __LINE__);
        goto PARSE_OVER;
      }

      cJSON* count = cJSON_GetObjectItem(stbInfo, "childtable_count");
      if (!count || count->type != cJSON_Number || 0 >= count->valueint) {
        errorPrint("%s() LN%d, failed to read json, childtable_count not found\n",
                __func__, __LINE__);
        goto PARSE_OVER;
      }
      g_Dbs.db[i].superTbls[j].childTblCount = count->valueint;

      cJSON *dataSource = cJSON_GetObjectItem(stbInfo, "data_source");
      if (dataSource && dataSource->type == cJSON_String
              && dataSource->valuestring != NULL) {
        tstrncpy(g_Dbs.db[i].superTbls[j].dataSource,
                dataSource->valuestring, MAX_DB_NAME_SIZE);
      } else if (!dataSource) {
        tstrncpy(g_Dbs.db[i].superTbls[j].dataSource, "rand", MAX_DB_NAME_SIZE);
      } else {
        errorPrint("%s() LN%d, failed to read json, data_source not found\n",
            __func__, __LINE__);
        goto PARSE_OVER;
      }

      cJSON *insertMode = cJSON_GetObjectItem(stbInfo, "insert_mode"); // taosc , restful
      if (insertMode && insertMode->type == cJSON_String
              && insertMode->valuestring != NULL) {
        tstrncpy(g_Dbs.db[i].superTbls[j].insertMode,
                insertMode->valuestring, MAX_DB_NAME_SIZE);
      } else if (!insertMode) {
        tstrncpy(g_Dbs.db[i].superTbls[j].insertMode, "taosc", MAX_DB_NAME_SIZE);
      } else {
        printf("ERROR: failed to read json, insert_mode not found\n");
        goto PARSE_OVER;
      }

      cJSON* childTbl_limit = cJSON_GetObjectItem(stbInfo, "childtable_limit");
      if ((childTbl_limit) && (g_Dbs.db[i].drop != true)
          && (g_Dbs.db[i].superTbls[j].childTblExists == TBL_ALREADY_EXISTS)) {
        if (childTbl_limit->type != cJSON_Number) {
            printf("ERROR: failed to read json, childtable_limit\n");
            goto PARSE_OVER;
        }
        g_Dbs.db[i].superTbls[j].childTblLimit = childTbl_limit->valueint;
      } else {
        g_Dbs.db[i].superTbls[j].childTblLimit = -1;    // select ... limit -1 means all query result, drop = yes mean all table need recreate, limit value is invalid.
      }

      cJSON* childTbl_offset = cJSON_GetObjectItem(stbInfo, "childtable_offset");
      if ((childTbl_offset) && (g_Dbs.db[i].drop != true)
          && (g_Dbs.db[i].superTbls[j].childTblExists == TBL_ALREADY_EXISTS)) {
        if (childTbl_offset->type != cJSON_Number || 0 > childTbl_offset->valueint) {
            printf("ERROR: failed to read json, childtable_offset\n");
            goto PARSE_OVER;
        }
        g_Dbs.db[i].superTbls[j].childTblOffset = childTbl_offset->valueint;
      } else {
        g_Dbs.db[i].superTbls[j].childTblOffset = 0;
      }

      cJSON *ts = cJSON_GetObjectItem(stbInfo, "start_timestamp");
      if (ts && ts->type == cJSON_String && ts->valuestring != NULL) {
        tstrncpy(g_Dbs.db[i].superTbls[j].startTimestamp,
                ts->valuestring, MAX_DB_NAME_SIZE);
      } else if (!ts) {
        tstrncpy(g_Dbs.db[i].superTbls[j].startTimestamp,
                "now", MAX_DB_NAME_SIZE);
      } else {
        printf("ERROR: failed to read json, start_timestamp not found\n");
        goto PARSE_OVER;
      }

      cJSON* timestampStep = cJSON_GetObjectItem(stbInfo, "timestamp_step");
      if (timestampStep && timestampStep->type == cJSON_Number) {
        g_Dbs.db[i].superTbls[j].timeStampStep = timestampStep->valueint;
      } else if (!timestampStep) {
        g_Dbs.db[i].superTbls[j].timeStampStep = DEFAULT_TIMESTAMP_STEP;
      } else {
        printf("ERROR: failed to read json, timestamp_step not found\n");
        goto PARSE_OVER;
      }

      cJSON *sampleFormat = cJSON_GetObjectItem(stbInfo, "sample_format");
      if (sampleFormat && sampleFormat->type
              == cJSON_String && sampleFormat->valuestring != NULL) {
        tstrncpy(g_Dbs.db[i].superTbls[j].sampleFormat,
                sampleFormat->valuestring, MAX_DB_NAME_SIZE);
      } else if (!sampleFormat) {
        tstrncpy(g_Dbs.db[i].superTbls[j].sampleFormat, "csv", MAX_DB_NAME_SIZE);
      } else {
        printf("ERROR: failed to read json, sample_format not found\n");
        goto PARSE_OVER;
      }

      cJSON *sampleFile = cJSON_GetObjectItem(stbInfo, "sample_file");
      if (sampleFile && sampleFile->type == cJSON_String
          && sampleFile->valuestring != NULL) {
        tstrncpy(g_Dbs.db[i].superTbls[j].sampleFile,
                sampleFile->valuestring, MAX_FILE_NAME_LEN);
      } else if (!sampleFile) {
        memset(g_Dbs.db[i].superTbls[j].sampleFile, 0, MAX_FILE_NAME_LEN);
      } else {
        printf("ERROR: failed to read json, sample_file not found\n");
        goto PARSE_OVER;
      }

      cJSON *tagsFile = cJSON_GetObjectItem(stbInfo, "tags_file");
      if (tagsFile && tagsFile->type == cJSON_String && tagsFile->valuestring != NULL) {
        tstrncpy(g_Dbs.db[i].superTbls[j].tagsFile,
                tagsFile->valuestring, MAX_FILE_NAME_LEN);
        if (0 == g_Dbs.db[i].superTbls[j].tagsFile[0]) {
          g_Dbs.db[i].superTbls[j].tagSource = 0;
        } else {
          g_Dbs.db[i].superTbls[j].tagSource = 1;
        }
      } else if (!tagsFile) {
        memset(g_Dbs.db[i].superTbls[j].tagsFile, 0, MAX_FILE_NAME_LEN);
        g_Dbs.db[i].superTbls[j].tagSource = 0;
      } else {
        printf("ERROR: failed to read json, tags_file not found\n");
        goto PARSE_OVER;
      }

      cJSON* maxSqlLen = cJSON_GetObjectItem(stbInfo, "max_sql_len");
      if (maxSqlLen && maxSqlLen->type == cJSON_Number) {
        int32_t len = maxSqlLen->valueint;
        if (len > TSDB_MAX_ALLOWED_SQL_LEN) {
          len = TSDB_MAX_ALLOWED_SQL_LEN;
        } else if (len < 5) {
          len = 5;
        }
        g_Dbs.db[i].superTbls[j].maxSqlLen = len;
      } else if (!maxSqlLen) {
        g_Dbs.db[i].superTbls[j].maxSqlLen = g_args.max_sql_len;
      } else {
        errorPrint("%s() LN%d, failed to read json, maxSqlLen input mistake\n",
            __func__, __LINE__);
        goto PARSE_OVER;
      }
/*
      cJSON *multiThreadWriteOneTbl =
          cJSON_GetObjectItem(stbInfo, "multi_thread_write_one_tbl"); // no , yes
      if (multiThreadWriteOneTbl
              && multiThreadWriteOneTbl->type == cJSON_String
              && multiThreadWriteOneTbl->valuestring != NULL) {
        if (0 == strncasecmp(multiThreadWriteOneTbl->valuestring, "yes", 3)) {
          g_Dbs.db[i].superTbls[j].multiThreadWriteOneTbl = 1;
        } else {
          g_Dbs.db[i].superTbls[j].multiThreadWriteOneTbl = 0;
        }
      } else if (!multiThreadWriteOneTbl) {
        g_Dbs.db[i].superTbls[j].multiThreadWriteOneTbl = 0;
      } else {
        printf("ERROR: failed to read json, multiThreadWriteOneTbl not found\n");
        goto PARSE_OVER;
      }
*/
      cJSON* interlaceRows = cJSON_GetObjectItem(stbInfo, "interlace_rows");
      if (interlaceRows && interlaceRows->type == cJSON_Number) {
        g_Dbs.db[i].superTbls[j].interlaceRows = interlaceRows->valueint;
        // rows per table need be less than insert batch
        if (g_Dbs.db[i].superTbls[j].interlaceRows > g_args.num_of_RPR) {
          printf("NOTICE: db[%d].superTbl[%d]'s interlace rows value %d > num_of_records_per_req %d\n\n",
                  i, j, g_Dbs.db[i].superTbls[j].interlaceRows, g_args.num_of_RPR);
          printf("        interlace rows value will be set to num_of_records_per_req %d\n\n",
                  g_args.num_of_RPR);
          printf("        press Enter key to continue or Ctrl-C to stop.");
          (void)getchar();
          g_Dbs.db[i].superTbls[j].interlaceRows = g_args.num_of_RPR;
        }
      } else if (!interlaceRows) {
        g_Dbs.db[i].superTbls[j].interlaceRows = 0; // 0 means progressive mode, > 0 mean interlace mode. max value is less or equ num_of_records_per_req
      } else {
        errorPrint(
                "%s() LN%d, failed to read json, interlace rows input mistake\n",
                __func__, __LINE__);
        goto PARSE_OVER;
      }

      cJSON* disorderRatio = cJSON_GetObjectItem(stbInfo, "disorder_ratio");
      if (disorderRatio && disorderRatio->type == cJSON_Number) {
        if (disorderRatio->valueint > 50)
          disorderRatio->valueint = 50;

        if (disorderRatio->valueint < 0)
          disorderRatio->valueint = 0;

        g_Dbs.db[i].superTbls[j].disorderRatio = disorderRatio->valueint;
      } else if (!disorderRatio) {
        g_Dbs.db[i].superTbls[j].disorderRatio = 0;
      } else {
        printf("ERROR: failed to read json, disorderRatio not found\n");
        goto PARSE_OVER;
      }

      cJSON* disorderRange = cJSON_GetObjectItem(stbInfo, "disorder_range");
      if (disorderRange && disorderRange->type == cJSON_Number) {
        g_Dbs.db[i].superTbls[j].disorderRange = disorderRange->valueint;
      } else if (!disorderRange) {
        g_Dbs.db[i].superTbls[j].disorderRange = 1000;
      } else {
        printf("ERROR: failed to read json, disorderRange not found\n");
        goto PARSE_OVER;
      }

      cJSON* insertRows = cJSON_GetObjectItem(stbInfo, "insert_rows");
      if (insertRows && insertRows->type == cJSON_Number) {
        g_Dbs.db[i].superTbls[j].insertRows = insertRows->valueint;
      } else if (!insertRows) {
        g_Dbs.db[i].superTbls[j].insertRows = 0x7FFFFFFFFFFFFFFF;
      } else {
        errorPrint("%s() LN%d, failed to read json, insert_rows input mistake\n",
                __func__, __LINE__);
        goto PARSE_OVER;
      }

      cJSON* insertInterval = cJSON_GetObjectItem(stbInfo, "insert_interval");
      if (insertInterval && insertInterval->type == cJSON_Number) {
        g_Dbs.db[i].superTbls[j].insertInterval = insertInterval->valueint;
      } else if (!insertInterval) {
        verbosePrint("%s() LN%d: stable insert interval be overrided by global %d.\n",
                __func__, __LINE__, g_args.insert_interval);
        g_Dbs.db[i].superTbls[j].insertInterval = g_args.insert_interval;
      } else {
        errorPrint("%s() LN%d, failed to read json, insert_interval input mistake\n",
                __func__, __LINE__);
        goto PARSE_OVER;
      }

      int retVal = getColumnAndTagTypeFromInsertJsonFile(
              stbInfo, &g_Dbs.db[i].superTbls[j]);
      if (false == retVal) {
        goto PARSE_OVER;
      }
    }
  }

  ret = true;

PARSE_OVER:
  return ret;
}

static bool getMetaFromQueryJsonFile(cJSON* root) {
  bool  ret = false;

  cJSON* cfgdir = cJSON_GetObjectItem(root, "cfgdir");
  if (cfgdir && cfgdir->type == cJSON_String && cfgdir->valuestring != NULL) {
    tstrncpy(g_queryInfo.cfgDir, cfgdir->valuestring, MAX_FILE_NAME_LEN);
  }

  cJSON* host = cJSON_GetObjectItem(root, "host");
  if (host && host->type == cJSON_String && host->valuestring != NULL) {
    tstrncpy(g_queryInfo.host, host->valuestring, MAX_HOSTNAME_SIZE);
  } else if (!host) {
    tstrncpy(g_queryInfo.host, "127.0.0.1", MAX_HOSTNAME_SIZE);
  } else {
    printf("ERROR: failed to read json, host not found\n");
    goto PARSE_OVER;
  }

  cJSON* port = cJSON_GetObjectItem(root, "port");
  if (port && port->type == cJSON_Number) {
    g_queryInfo.port = port->valueint;
  } else if (!port) {
    g_queryInfo.port = 6030;
  }

  cJSON* user = cJSON_GetObjectItem(root, "user");
  if (user && user->type == cJSON_String && user->valuestring != NULL) {
    tstrncpy(g_queryInfo.user, user->valuestring, MAX_USERNAME_SIZE);
  } else if (!user) {
    tstrncpy(g_queryInfo.user, "root", MAX_USERNAME_SIZE); ;
  }

  cJSON* password = cJSON_GetObjectItem(root, "password");
  if (password && password->type == cJSON_String && password->valuestring != NULL) {
    tstrncpy(g_queryInfo.password, password->valuestring, MAX_PASSWORD_SIZE);
  } else if (!password) {
    tstrncpy(g_queryInfo.password, "taosdata", MAX_PASSWORD_SIZE);;
  }

  cJSON *answerPrompt = cJSON_GetObjectItem(root, "confirm_parameter_prompt"); // yes, no,
  if (answerPrompt && answerPrompt->type == cJSON_String
          && answerPrompt->valuestring != NULL) {
    if (0 == strncasecmp(answerPrompt->valuestring, "yes", 3)) {
      g_args.answer_yes = false;
    } else if (0 == strncasecmp(answerPrompt->valuestring, "no", 2)) {
      g_args.answer_yes = true;
    } else {
      g_args.answer_yes = false;
    }
  } else if (!answerPrompt) {
    g_args.answer_yes = false;
  } else {
    printf("ERROR: failed to read json, confirm_parameter_prompt not found\n");
    goto PARSE_OVER;
  }

  cJSON* gQueryTimes = cJSON_GetObjectItem(root, "query_times");
  if (gQueryTimes && gQueryTimes->type == cJSON_Number) {
    g_args.query_times = gQueryTimes->valueint;
  } else if (!gQueryTimes) {
    g_args.query_times = 1;
  } else {
    errorPrint("%s() LN%d, failed to read json, query_times input mistake\n",
        __func__, __LINE__);
    goto PARSE_OVER;
  }

  cJSON* dbs = cJSON_GetObjectItem(root, "databases");
  if (dbs && dbs->type == cJSON_String && dbs->valuestring != NULL) {
    tstrncpy(g_queryInfo.dbName, dbs->valuestring, MAX_DB_NAME_SIZE);
  } else if (!dbs) {
    printf("ERROR: failed to read json, databases not found\n");
    goto PARSE_OVER;
  }

  cJSON* queryMode = cJSON_GetObjectItem(root, "query_mode");
  if (queryMode && queryMode->type == cJSON_String && queryMode->valuestring != NULL) {
    tstrncpy(g_queryInfo.queryMode, queryMode->valuestring, MAX_TB_NAME_SIZE);
  } else if (!queryMode) {
    tstrncpy(g_queryInfo.queryMode, "taosc", MAX_TB_NAME_SIZE);
  } else {
    printf("ERROR: failed to read json, query_mode not found\n");
    goto PARSE_OVER;
  }

  // super_table_query
  cJSON *specifiedQuery = cJSON_GetObjectItem(root, "specified_table_query");
  if (!specifiedQuery) {
    g_queryInfo.specifiedQueryInfo.concurrent = 0;
    g_queryInfo.specifiedQueryInfo.sqlCount = 0;
  } else if (specifiedQuery->type != cJSON_Object) {
    printf("ERROR: failed to read json, super_table_query not found\n");
    goto PARSE_OVER;
  } else {
    cJSON* queryInterval = cJSON_GetObjectItem(specifiedQuery, "query_interval");
    if (queryInterval && queryInterval->type == cJSON_Number) {
      g_queryInfo.specifiedQueryInfo.queryInterval = queryInterval->valueint;
    } else if (!queryInterval) {
      g_queryInfo.specifiedQueryInfo.queryInterval = 0;
    }

    cJSON* specifiedQueryTimes = cJSON_GetObjectItem(specifiedQuery,
        "query_times");
    if (specifiedQueryTimes && specifiedQueryTimes->type == cJSON_Number) {
      g_queryInfo.specifiedQueryInfo.queryTimes = specifiedQueryTimes->valueint;
    } else if (!specifiedQueryTimes) {
      g_queryInfo.specifiedQueryInfo.queryTimes = g_args.query_times;
    } else {
      errorPrint("%s() LN%d, failed to read json, query_times input mistake\n",
          __func__, __LINE__);
      goto PARSE_OVER;
    }

    cJSON* concurrent = cJSON_GetObjectItem(specifiedQuery, "concurrent");
    if (concurrent && concurrent->type == cJSON_Number) {
      g_queryInfo.specifiedQueryInfo.concurrent = concurrent->valueint;
      if (g_queryInfo.specifiedQueryInfo.concurrent <= 0) {
        errorPrint("%s() LN%d, query sqlCount %d or concurrent %d is not correct.\n",
              __func__, __LINE__, g_queryInfo.specifiedQueryInfo.sqlCount,
              g_queryInfo.specifiedQueryInfo.concurrent);
        goto PARSE_OVER;
      }
    } else if (!concurrent) {
      g_queryInfo.specifiedQueryInfo.concurrent = 1;
    }

    cJSON* mode = cJSON_GetObjectItem(specifiedQuery, "mode");
    if (mode && mode->type == cJSON_String
        && mode->valuestring != NULL) {
      if (0 == strcmp("sync", mode->valuestring)) {
        g_queryInfo.specifiedQueryInfo.mode = SYNC_QUERY_MODE;
      } else if (0 == strcmp("async", mode->valuestring)) {
        g_queryInfo.specifiedQueryInfo.mode = ASYNC_QUERY_MODE;
      } else {
        errorPrint("%s() LN%d, failed to read json, query mode input error\n",
            __func__, __LINE__);
        goto PARSE_OVER;
      }
    } else {
      g_queryInfo.specifiedQueryInfo.mode = SYNC_QUERY_MODE;
    }

    cJSON* interval = cJSON_GetObjectItem(specifiedQuery, "interval");
    if (interval && interval->type == cJSON_Number) {
      g_queryInfo.specifiedQueryInfo.subscribeInterval = interval->valueint;
    } else if (!interval) {
      //printf("failed to read json, subscribe interval no found\n");
      //goto PARSE_OVER;
      g_queryInfo.specifiedQueryInfo.subscribeInterval = 10000;
    }

    cJSON* restart = cJSON_GetObjectItem(specifiedQuery, "restart");
    if (restart && restart->type == cJSON_String && restart->valuestring != NULL) {
      if (0 == strcmp("yes", restart->valuestring)) {
        g_queryInfo.specifiedQueryInfo.subscribeRestart = 1;
      } else if (0 == strcmp("no", restart->valuestring)) {
        g_queryInfo.specifiedQueryInfo.subscribeRestart = 0;
      } else {
        printf("ERROR: failed to read json, subscribe restart error\n");
        goto PARSE_OVER;
      }
    } else {
      g_queryInfo.specifiedQueryInfo.subscribeRestart = 1;
    }

    cJSON* keepProgress = cJSON_GetObjectItem(specifiedQuery, "keepProgress");
    if (keepProgress
            && keepProgress->type == cJSON_String
            && keepProgress->valuestring != NULL) {
      if (0 == strcmp("yes", keepProgress->valuestring)) {
        g_queryInfo.specifiedQueryInfo.subscribeKeepProgress = 1;
      } else if (0 == strcmp("no", keepProgress->valuestring)) {
        g_queryInfo.specifiedQueryInfo.subscribeKeepProgress = 0;
      } else {
        printf("ERROR: failed to read json, subscribe keepProgress error\n");
        goto PARSE_OVER;
      }
    } else {
      g_queryInfo.specifiedQueryInfo.subscribeKeepProgress = 0;
    }

    // sqls
    cJSON* superSqls = cJSON_GetObjectItem(specifiedQuery, "sqls");
    if (!superSqls) {
      g_queryInfo.specifiedQueryInfo.sqlCount = 0;
    } else if (superSqls->type != cJSON_Array) {
      errorPrint("%s() LN%d, failed to read json, super sqls not found\n",
          __func__, __LINE__);
      goto PARSE_OVER;
    } else {
      int superSqlSize = cJSON_GetArraySize(superSqls);
      if (superSqlSize > MAX_QUERY_SQL_COUNT) {
        errorPrint("%s() LN%d, failed to read json, query sql size overflow, max is %d\n",
           __func__, __LINE__, MAX_QUERY_SQL_COUNT);
        goto PARSE_OVER;
      }

      g_queryInfo.specifiedQueryInfo.sqlCount = superSqlSize;
      for (int j = 0; j < superSqlSize; ++j) {
        cJSON* sql = cJSON_GetArrayItem(superSqls, j);
        if (sql == NULL) continue;

        cJSON *sqlStr = cJSON_GetObjectItem(sql, "sql");
        if (!sqlStr || sqlStr->type != cJSON_String || sqlStr->valuestring == NULL) {
          printf("ERROR: failed to read json, sql not found\n");
          goto PARSE_OVER;
        }
        tstrncpy(g_queryInfo.specifiedQueryInfo.sql[j], sqlStr->valuestring, MAX_QUERY_SQL_LENGTH);

        cJSON *result = cJSON_GetObjectItem(sql, "result");
        if (NULL != result && result->type == cJSON_String && result->valuestring != NULL) {
          tstrncpy(g_queryInfo.specifiedQueryInfo.result[j], result->valuestring, MAX_FILE_NAME_LEN);
        } else if (NULL == result) {
          memset(g_queryInfo.specifiedQueryInfo.result[j], 0, MAX_FILE_NAME_LEN);
        } else {
          printf("ERROR: failed to read json, super query result file not found\n");
          goto PARSE_OVER;
        }
      }
    }
  }

  // sub_table_query
  cJSON *superQuery = cJSON_GetObjectItem(root, "super_table_query");
  if (!superQuery) {
    g_queryInfo.superQueryInfo.threadCnt = 0;
    g_queryInfo.superQueryInfo.sqlCount = 0;
  } else if (superQuery->type != cJSON_Object) {
    printf("ERROR: failed to read json, sub_table_query not found\n");
    ret = true;
    goto PARSE_OVER;
  } else {
    cJSON* subrate = cJSON_GetObjectItem(superQuery, "query_interval");
    if (subrate && subrate->type == cJSON_Number) {
      g_queryInfo.superQueryInfo.queryInterval = subrate->valueint;
    } else if (!subrate) {
      g_queryInfo.superQueryInfo.queryInterval = 0;
    }

    cJSON* superQueryTimes = cJSON_GetObjectItem(superQuery, "query_times");
    if (superQueryTimes && superQueryTimes->type == cJSON_Number) {
      g_queryInfo.superQueryInfo.queryTimes = superQueryTimes->valueint;
    } else if (!superQueryTimes) {
      g_queryInfo.superQueryInfo.queryTimes = g_args.query_times;
    } else {
      errorPrint("%s() LN%d, failed to read json, query_times input mistake\n",
          __func__, __LINE__);
      goto PARSE_OVER;
    }

    cJSON* threads = cJSON_GetObjectItem(superQuery, "threads");
    if (threads && threads->type == cJSON_Number) {
      g_queryInfo.superQueryInfo.threadCnt = threads->valueint;
    } else if (!threads) {
      g_queryInfo.superQueryInfo.threadCnt = 1;
    }

    //cJSON* subTblCnt = cJSON_GetObjectItem(superQuery, "childtable_count");
    //if (subTblCnt && subTblCnt->type == cJSON_Number) {
    //  g_queryInfo.superQueryInfo.childTblCount = subTblCnt->valueint;
    //} else if (!subTblCnt) {
    //  g_queryInfo.superQueryInfo.childTblCount = 0;
    //}

    cJSON* stblname = cJSON_GetObjectItem(superQuery, "stblname");
    if (stblname && stblname->type == cJSON_String
        && stblname->valuestring != NULL) {
      tstrncpy(g_queryInfo.superQueryInfo.sTblName, stblname->valuestring,
          MAX_TB_NAME_SIZE);
    } else {
      errorPrint("%s() LN%d, failed to read json, super table name input error\n",
          __func__, __LINE__);
      goto PARSE_OVER;
    }

    cJSON* submode = cJSON_GetObjectItem(superQuery, "mode");
    if (submode && submode->type == cJSON_String
        && submode->valuestring != NULL) {
      if (0 == strcmp("sync", submode->valuestring)) {
        g_queryInfo.superQueryInfo.mode = SYNC_QUERY_MODE;
      } else if (0 == strcmp("async", submode->valuestring)) {
        g_queryInfo.superQueryInfo.mode = ASYNC_QUERY_MODE;
      } else {
        errorPrint("%s() LN%d, failed to read json, query mode input error\n",
            __func__, __LINE__);
        goto PARSE_OVER;
      }
    } else {
      g_queryInfo.superQueryInfo.mode = SYNC_QUERY_MODE;
    }

    cJSON* subinterval = cJSON_GetObjectItem(superQuery, "interval");
    if (subinterval && subinterval->type == cJSON_Number) {
      g_queryInfo.superQueryInfo.subscribeInterval = subinterval->valueint;
    } else if (!subinterval) {
      //printf("failed to read json, subscribe interval no found\n");
      //goto PARSE_OVER;
      g_queryInfo.superQueryInfo.subscribeInterval = 10000;
    }

    cJSON* subrestart = cJSON_GetObjectItem(superQuery, "restart");
    if (subrestart && subrestart->type == cJSON_String
        && subrestart->valuestring != NULL) {
      if (0 == strcmp("yes", subrestart->valuestring)) {
        g_queryInfo.superQueryInfo.subscribeRestart = 1;
      } else if (0 == strcmp("no", subrestart->valuestring)) {
        g_queryInfo.superQueryInfo.subscribeRestart = 0;
      } else {
        printf("ERROR: failed to read json, subscribe restart error\n");
        goto PARSE_OVER;
      }
    } else {
      g_queryInfo.superQueryInfo.subscribeRestart = 1;
    }

    cJSON* subkeepProgress = cJSON_GetObjectItem(superQuery, "keepProgress");
    if (subkeepProgress &&
            subkeepProgress->type == cJSON_String
            && subkeepProgress->valuestring != NULL) {
      if (0 == strcmp("yes", subkeepProgress->valuestring)) {
        g_queryInfo.superQueryInfo.subscribeKeepProgress = 1;
      } else if (0 == strcmp("no", subkeepProgress->valuestring)) {
        g_queryInfo.superQueryInfo.subscribeKeepProgress = 0;
      } else {
        printf("ERROR: failed to read json, subscribe keepProgress error\n");
        goto PARSE_OVER;
      }
    } else {
      g_queryInfo.superQueryInfo.subscribeKeepProgress = 0;
    }

    // sqls
    cJSON* subsqls = cJSON_GetObjectItem(superQuery, "sqls");
    if (!subsqls) {
      g_queryInfo.superQueryInfo.sqlCount = 0;
    } else if (subsqls->type != cJSON_Array) {
      errorPrint("%s() LN%d: failed to read json, super sqls not found\n",
          __func__, __LINE__);
      goto PARSE_OVER;
    } else {
      int superSqlSize = cJSON_GetArraySize(subsqls);
      if (superSqlSize > MAX_QUERY_SQL_COUNT) {
        errorPrint("%s() LN%d, failed to read json, query sql size overflow, max is %d\n",
           __func__, __LINE__, MAX_QUERY_SQL_COUNT);
        goto PARSE_OVER;
      }

      g_queryInfo.superQueryInfo.sqlCount = superSqlSize;
      for (int j = 0; j < superSqlSize; ++j) {
        cJSON* sql = cJSON_GetArrayItem(subsqls, j);
        if (sql == NULL) continue;

        cJSON *sqlStr = cJSON_GetObjectItem(sql, "sql");
        if (!sqlStr || sqlStr->type != cJSON_String
            || sqlStr->valuestring == NULL) {
          errorPrint("%s() LN%d, failed to read json, sql not found\n",
              __func__, __LINE__);
          goto PARSE_OVER;
        }
        tstrncpy(g_queryInfo.superQueryInfo.sql[j], sqlStr->valuestring,
            MAX_QUERY_SQL_LENGTH);

        cJSON *result = cJSON_GetObjectItem(sql, "result");
        if (result != NULL && result->type == cJSON_String
            && result->valuestring != NULL){
          tstrncpy(g_queryInfo.superQueryInfo.result[j],
              result->valuestring, MAX_FILE_NAME_LEN);
        } else if (NULL == result) {
          memset(g_queryInfo.superQueryInfo.result[j], 0, MAX_FILE_NAME_LEN);
        }  else {
          errorPrint("%s() LN%d, failed to read json, sub query result file not found\n",
              __func__, __LINE__);
          goto PARSE_OVER;
        }
      }
    }
  }

  ret = true;

PARSE_OVER:
  return ret;
}

static bool getInfoFromJsonFile(char* file) {
    debugPrint("%s %d %s\n", __func__, __LINE__, file);

  FILE *fp = fopen(file, "r");
  if (!fp) {
    printf("failed to read %s, reason:%s\n", file, strerror(errno));
    return false;
  }

  bool  ret = false;
  int   maxLen = 6400000;
  char *content = calloc(1, maxLen + 1);
  int   len = fread(content, 1, maxLen, fp);
  if (len <= 0) {
    free(content);
    fclose(fp);
    printf("failed to read %s, content is null", file);
    return false;
  }

  content[len] = 0;
  cJSON* root = cJSON_Parse(content);
  if (root == NULL) {
    printf("ERROR: failed to cjson parse %s, invalid json format\n", file);
    goto PARSE_OVER;
  }

  cJSON* filetype = cJSON_GetObjectItem(root, "filetype");
  if (filetype && filetype->type == cJSON_String && filetype->valuestring != NULL) {
    if (0 == strcasecmp("insert", filetype->valuestring)) {
      g_args.test_mode = INSERT_TEST;
    } else if (0 == strcasecmp("query", filetype->valuestring)) {
      g_args.test_mode = QUERY_TEST;
    } else if (0 == strcasecmp("subscribe", filetype->valuestring)) {
      g_args.test_mode = SUBSCRIBE_TEST;
    } else {
      printf("ERROR: failed to read json, filetype not support\n");
      goto PARSE_OVER;
    }
  } else if (!filetype) {
    g_args.test_mode = INSERT_TEST;
  } else {
    printf("ERROR: failed to read json, filetype not found\n");
    goto PARSE_OVER;
  }

  if (INSERT_TEST == g_args.test_mode) {
    ret = getMetaFromInsertJsonFile(root);
  } else if ((QUERY_TEST == g_args.test_mode)
          || (SUBSCRIBE_TEST == g_args.test_mode)) {
    ret = getMetaFromQueryJsonFile(root);
  } else {
    errorPrint("%s() LN%d, input json file type error! please input correct file type: insert or query or subscribe\n",
            __func__, __LINE__);
    goto PARSE_OVER;
  }

PARSE_OVER:
  free(content);
  cJSON_Delete(root);
  fclose(fp);
  return ret;
}

static void prepareSampleData() {
  for (int i = 0; i < g_Dbs.dbCount; i++) {
    for (int j = 0; j < g_Dbs.db[i].superTblCount; j++) {
      if (g_Dbs.db[i].superTbls[j].tagsFile[0] != 0) {
        (void)readTagFromCsvFileToMem(&g_Dbs.db[i].superTbls[j]);
      }
    }
  }
}

static void postFreeResource() {
  tmfclose(g_fpOfInsertResult);
  for (int i = 0; i < g_Dbs.dbCount; i++) {
    for (int j = 0; j < g_Dbs.db[i].superTblCount; j++) {
      if (0 != g_Dbs.db[i].superTbls[j].colsOfCreateChildTable) {
        free(g_Dbs.db[i].superTbls[j].colsOfCreateChildTable);
        g_Dbs.db[i].superTbls[j].colsOfCreateChildTable = NULL;
      }
      if (0 != g_Dbs.db[i].superTbls[j].sampleDataBuf) {
        free(g_Dbs.db[i].superTbls[j].sampleDataBuf);
        g_Dbs.db[i].superTbls[j].sampleDataBuf = NULL;
      }
      if (0 != g_Dbs.db[i].superTbls[j].tagDataBuf) {
        free(g_Dbs.db[i].superTbls[j].tagDataBuf);
        g_Dbs.db[i].superTbls[j].tagDataBuf = NULL;
      }
      if (0 != g_Dbs.db[i].superTbls[j].childTblName) {
        free(g_Dbs.db[i].superTbls[j].childTblName);
        g_Dbs.db[i].superTbls[j].childTblName = NULL;
      }
    }
  }
}

static int getRowDataFromSample(char*  dataBuf, int maxLen, int64_t timestamp,
      SSuperTable* superTblInfo, int* sampleUsePos) {
  if ((*sampleUsePos) == MAX_SAMPLES_ONCE_FROM_FILE) {
/*    int ret = readSampleFromCsvFileToMem(superTblInfo);
    if (0 != ret) {
      tmfree(superTblInfo->sampleDataBuf);
      superTblInfo->sampleDataBuf = NULL;
      return -1;
    }
*/
    *sampleUsePos = 0;
  }

  int    dataLen = 0;

  dataLen += snprintf(dataBuf + dataLen, maxLen - dataLen,
          "(%" PRId64 ", ", timestamp);
  dataLen += snprintf(dataBuf + dataLen, maxLen - dataLen,
          "%s", superTblInfo->sampleDataBuf + superTblInfo->lenOfOneRow * (*sampleUsePos));
  dataLen += snprintf(dataBuf + dataLen, maxLen - dataLen, ")");

  (*sampleUsePos)++;

  return dataLen;
}

static int generateRowData(char* recBuf, int64_t timestamp, SSuperTable* stbInfo) {
  int   dataLen = 0;
  char  *pstr = recBuf;
  int maxLen = MAX_DATA_SIZE;

  dataLen += snprintf(pstr + dataLen, maxLen - dataLen, "(%" PRId64 ", ", timestamp);

  for (int i = 0; i < stbInfo->columnCount; i++) {
    if ((0 == strncasecmp(stbInfo->columns[i].dataType, "binary", 6))
            || (0 == strncasecmp(stbInfo->columns[i].dataType, "nchar", 5))) {
      if (stbInfo->columns[i].dataLen > TSDB_MAX_BINARY_LEN) {
        errorPrint( "binary or nchar length overflow, max size:%u\n",
                (uint32_t)TSDB_MAX_BINARY_LEN);
        return -1;
      }

      char* buf = (char*)calloc(stbInfo->columns[i].dataLen+1, 1);
      if (NULL == buf) {
        errorPrint( "calloc failed! size:%d\n", stbInfo->columns[i].dataLen);
        return -1;
      }
      rand_string(buf, stbInfo->columns[i].dataLen);
      dataLen += snprintf(pstr + dataLen, maxLen - dataLen, "\'%s\', ", buf);
      tmfree(buf);
    } else if (0 == strncasecmp(stbInfo->columns[i].dataType,
                "int", 3)) {
      dataLen += snprintf(pstr + dataLen, maxLen - dataLen,
              "%d, ", rand_int());
    } else if (0 == strncasecmp(stbInfo->columns[i].dataType,
                "bigint", 6)) {
      dataLen += snprintf(pstr + dataLen, maxLen - dataLen,
              "%"PRId64", ", rand_bigint());
    }  else if (0 == strncasecmp(stbInfo->columns[i].dataType,
                "float", 5)) {
      dataLen += snprintf(pstr + dataLen, maxLen - dataLen,
              "%f, ", rand_float());
    }  else if (0 == strncasecmp(stbInfo->columns[i].dataType,
                "double", 6)) {
      dataLen += snprintf(pstr + dataLen, maxLen - dataLen,
              "%f, ", rand_double());
    }  else if (0 == strncasecmp(stbInfo->columns[i].dataType,
                "smallint", 8)) {
      dataLen += snprintf(pstr + dataLen, maxLen - dataLen,
          "%d, ", rand_smallint());
    }  else if (0 == strncasecmp(stbInfo->columns[i].dataType,
          "tinyint", strlen("tinyint"))) {
      dataLen += snprintf(pstr + dataLen, maxLen - dataLen,
          "%d, ", rand_tinyint());
    }  else if (0 == strncasecmp(stbInfo->columns[i].dataType,
          "bool", strlen("bool"))) {
      dataLen += snprintf(pstr + dataLen, maxLen - dataLen,
          "%d, ", rand_bool());
    }  else if (0 == strncasecmp(stbInfo->columns[i].dataType,
          "timestamp", strlen("timestamp"))) {
      dataLen += snprintf(pstr + dataLen, maxLen - dataLen,
          "%"PRId64", ", rand_bigint());
    }  else {
      errorPrint( "No support data type: %s\n", stbInfo->columns[i].dataType);
      return -1;
    }
  }

  dataLen -= 2;
  dataLen += snprintf(pstr + dataLen, maxLen - dataLen, ")");

  verbosePrint("%s() LN%d, recBuf:\n\t%s\n", __func__, __LINE__, recBuf);

  return strlen(recBuf);
}

static int32_t generateData(char *recBuf, char **data_type,
        int num_of_cols, int64_t timestamp, int lenOfBinary) {
  memset(recBuf, 0, MAX_DATA_SIZE);
  char *pstr = recBuf;
  pstr += sprintf(pstr, "(%" PRId64, timestamp);
  int c = 0;

  for (; c < MAX_NUM_DATATYPE; c++) {
    if (data_type[c] == NULL) {
      break;
    }
  }

  if (0 == c) {
    perror("data type error!");
    exit(-1);
  }

  for (int i = 0; i < num_of_cols; i++) {
    if (strcasecmp(data_type[i % c], "tinyint") == 0) {
      pstr += sprintf(pstr, ", %d", rand_tinyint() );
    } else if (strcasecmp(data_type[i % c], "smallint") == 0) {
      pstr += sprintf(pstr, ", %d", rand_smallint());
    } else if (strcasecmp(data_type[i % c], "int") == 0) {
      pstr += sprintf(pstr, ", %d", rand_int());
    } else if (strcasecmp(data_type[i % c], "bigint") == 0) {
      pstr += sprintf(pstr, ", %" PRId64, rand_bigint());
    } else if (strcasecmp(data_type[i % c], "float") == 0) {
      pstr += sprintf(pstr, ", %10.4f", rand_float());
    } else if (strcasecmp(data_type[i % c], "double") == 0) {
      double t = rand_double();
      pstr += sprintf(pstr, ", %20.8f", t);
    } else if (strcasecmp(data_type[i % c], "bool") == 0) {
      bool b = taosRandom() & 1;
      pstr += sprintf(pstr, ", %s", b ? "true" : "false");
    } else if (strcasecmp(data_type[i % c], "binary") == 0) {
      char *s = malloc(lenOfBinary);
      rand_string(s, lenOfBinary);
      pstr += sprintf(pstr, ", \"%s\"", s);
      free(s);
    }else if (strcasecmp(data_type[i % c], "nchar") == 0) {
      char *s = malloc(lenOfBinary);
      rand_string(s, lenOfBinary);
      pstr += sprintf(pstr, ", \"%s\"", s);
      free(s);
    }

    if (strlen(recBuf) > MAX_DATA_SIZE) {
      perror("column length too long, abort");
      exit(-1);
    }
  }

  pstr += sprintf(pstr, ")");

  verbosePrint("%s() LN%d, recBuf:\n\t%s\n", __func__, __LINE__, recBuf);

  return (int32_t)strlen(recBuf);
}

static int prepareSampleDataForSTable(SSuperTable *superTblInfo) {
  char* sampleDataBuf = NULL;

  sampleDataBuf = calloc(
            superTblInfo->lenOfOneRow * MAX_SAMPLES_ONCE_FROM_FILE, 1);
  if (sampleDataBuf == NULL) {
      errorPrint("%s() LN%d, Failed to calloc %d Bytes, reason:%s\n",
              __func__, __LINE__,
              superTblInfo->lenOfOneRow * MAX_SAMPLES_ONCE_FROM_FILE,
              strerror(errno));
      return -1;
  }

  superTblInfo->sampleDataBuf = sampleDataBuf;
  int ret = readSampleFromCsvFileToMem(superTblInfo);

  if (0 != ret) {
      errorPrint("%s() LN%d, read sample from csv file failed.\n",
          __func__, __LINE__);
      tmfree(sampleDataBuf);
      superTblInfo->sampleDataBuf = NULL;
      return -1;
  }

  return 0;
}

static int execInsert(threadInfo *pThreadInfo, char *buffer, int k)
{
  int affectedRows;
  SSuperTable* superTblInfo = pThreadInfo->superTblInfo;

  verbosePrint("[%d] %s() LN%d %s\n", pThreadInfo->threadID,
            __func__, __LINE__, buffer);
  if (superTblInfo) {
    if (0 == strncasecmp(superTblInfo->insertMode, "taosc", strlen("taosc"))) {
      affectedRows = queryDbExec(pThreadInfo->taos, buffer, INSERT_TYPE, false);
    } else {
      if (0 != postProceSql(g_Dbs.host, g_Dbs.port, buffer)) {
        affectedRows = -1;
        printf("========restful return fail, threadID[%d]\n",
            pThreadInfo->threadID);
      } else {
        affectedRows = k;
      }
    }
  } else {
    affectedRows = queryDbExec(pThreadInfo->taos, buffer, INSERT_TYPE, false);
  }

  return affectedRows;
}

static void getTableName(char *pTblName, threadInfo* pThreadInfo, int tableSeq)
{
  SSuperTable* superTblInfo = pThreadInfo->superTblInfo;
  if (superTblInfo) {
    if ((superTblInfo->childTblOffset >= 0)
            && (superTblInfo->childTblLimit > 0)) {
        snprintf(pTblName, TSDB_TABLE_NAME_LEN, "%s",
            superTblInfo->childTblName +
            (tableSeq - superTblInfo->childTblOffset) * TSDB_TABLE_NAME_LEN);
    } else {

        verbosePrint("[%d] %s() LN%d: from=%d count=%d seq=%d\n",
                pThreadInfo->threadID, __func__, __LINE__,
                pThreadInfo->start_table_from,
                pThreadInfo->ntables, tableSeq);
        snprintf(pTblName, TSDB_TABLE_NAME_LEN, "%s",
            superTblInfo->childTblName + tableSeq * TSDB_TABLE_NAME_LEN);
    }
  } else {
    snprintf(pTblName, TSDB_TABLE_NAME_LEN, "%s%d",
        g_args.tb_prefix, tableSeq);
  }
}

static int generateDataTail(
        SSuperTable* superTblInfo,
        int batch, char* buffer, int remainderBufLen, int64_t insertRows,
        int64_t startFrom, uint64_t startTime, int *pSamplePos, int *dataLen) {
  int len = 0;
  int ncols_per_record = 1; // count first col ts

  char *pstr = buffer;

  if (superTblInfo == NULL) {
    int datatypeSeq = 0;
    while(g_args.datatype[datatypeSeq]) {
        datatypeSeq ++;
        ncols_per_record ++;
    }
  }

  verbosePrint("%s() LN%d batch=%d\n", __func__, __LINE__, batch);

  int k = 0;
  for (k = 0; k < batch;) {
    char data[MAX_DATA_SIZE];
    memset(data, 0, MAX_DATA_SIZE);

    int retLen = 0;

    if (superTblInfo) {
      if (0 == strncasecmp(superTblInfo->dataSource,
                    "sample", strlen("sample"))) {
          retLen = getRowDataFromSample(
                    data,
                    remainderBufLen,
                    startTime + superTblInfo->timeStampStep * k,
                    superTblInfo,
                    pSamplePos);
      } else if (0 == strncasecmp(superTblInfo->dataSource,
                   "rand", strlen("rand"))) {

        int  randTail = superTblInfo->timeStampStep * k;
        if (superTblInfo->disorderRatio > 0) {
          int rand_num = taosRandom() % 100;
          if(rand_num < superTblInfo->disorderRatio) {
            randTail = (randTail + (taosRandom() % superTblInfo->disorderRange + 1)) * (-1);
            debugPrint("rand data generated, back %d\n", randTail);
          }
        }

        uint64_t d = startTime
                + randTail;
        retLen = generateRowData(
                      data,
                      d,
                      superTblInfo);
      }

      if (retLen > remainderBufLen) {
        break;
      }

      pstr += snprintf(pstr , retLen + 1, "%s", data);
      k++;
      len += retLen;
      remainderBufLen -= retLen;
    } else {
      char **data_type = g_args.datatype;
      int lenOfBinary = g_args.len_of_binary;

      int rand_num = taosRandom() % 100;
      int randTail;

      if ((g_args.disorderRatio != 0)
                && (rand_num < g_args.disorderRatio)) {
        randTail = (DEFAULT_TIMESTAMP_STEP * k
          + (taosRandom() % g_args.disorderRange + 1)) * (-1);
        debugPrint("rand data generated, back %d\n", randTail);
      } else {
        randTail = DEFAULT_TIMESTAMP_STEP * k;
      }

      retLen = generateData(data, data_type,
                  ncols_per_record,
                  startTime + randTail,
                  lenOfBinary);

      if (len > remainderBufLen)
        break;

      pstr += sprintf(pstr, " %s", data);
      k++;
      len += retLen;
      remainderBufLen -= retLen;
    }

    verbosePrint("%s() LN%d len=%d k=%d \nbuffer=%s\n",
            __func__, __LINE__, len, k, buffer);

    startFrom ++;

    if (startFrom >= insertRows) {
      break;
    }
  }

  *dataLen = len;
  return k;
}

static int generateSQLHead(char *tableName, int32_t tableSeq,
        threadInfo* pThreadInfo, SSuperTable* superTblInfo,
        char *buffer, int remainderBufLen)
{
  int len;

#define HEAD_BUFF_LEN    1024*24  // 16*1024 + (192+32)*2 + insert into ..
  char headBuf[HEAD_BUFF_LEN];

  if (superTblInfo) {
    if (AUTO_CREATE_SUBTBL == superTblInfo->autoCreateTable) {
      char* tagsValBuf = NULL;
      if (0 == superTblInfo->tagSource) {
            tagsValBuf = generateTagVaulesForStb(superTblInfo, tableSeq);
      } else {
            tagsValBuf = getTagValueFromTagSample(
                    superTblInfo,
                    tableSeq % superTblInfo->tagSampleCount);
      }
      if (NULL == tagsValBuf) {
        errorPrint("%s() LN%d, tag buf failed to allocate  memory\n",
            __func__, __LINE__);
        return -1;
      }

      len = snprintf(
          headBuf,
                  HEAD_BUFF_LEN,
                  "%s.%s using %s.%s tags %s values",
                  pThreadInfo->db_name,
                  tableName,
                  pThreadInfo->db_name,
                  superTblInfo->sTblName,
                  tagsValBuf);
      tmfree(tagsValBuf);
    } else if (TBL_ALREADY_EXISTS == superTblInfo->childTblExists) {
      len = snprintf(
          headBuf,
                  HEAD_BUFF_LEN,
                  "%s.%s values",
                  pThreadInfo->db_name,
                  tableName);
    } else {
      len = snprintf(
          headBuf,
                  HEAD_BUFF_LEN,
                  "%s.%s values",
                  pThreadInfo->db_name,
                  tableName);
    }
  } else {
      len = snprintf(
          headBuf,
                  HEAD_BUFF_LEN,
                  "%s.%s values",
                  pThreadInfo->db_name,
                  tableName);
  }

  if (len > remainderBufLen)
    return -1;

  tstrncpy(buffer, headBuf, len + 1);

  return len;
}

static int generateInterlaceDataBuffer(
        char *tableName, int batchPerTbl, int i, int batchPerTblTimes,
        int32_t tableSeq,
        threadInfo *pThreadInfo, char *buffer,
        int64_t insertRows,
        int64_t startTime,
        int *pRemainderBufLen)
{
  assert(buffer);
  char *pstr = buffer;
  SSuperTable* superTblInfo = pThreadInfo->superTblInfo;

  int headLen = generateSQLHead(tableName, tableSeq, pThreadInfo,
            superTblInfo, pstr, *pRemainderBufLen);

  if (headLen <= 0) {
    return 0;
  }
  // generate data buffer
  verbosePrint("[%d] %s() LN%d i=%d buffer:\n%s\n",
            pThreadInfo->threadID, __func__, __LINE__, i, buffer);

  pstr += headLen;
  *pRemainderBufLen -= headLen;

  int dataLen = 0;

  verbosePrint("[%d] %s() LN%d i=%d batchPerTblTimes=%d batchPerTbl = %d\n",
            pThreadInfo->threadID, __func__, __LINE__,
            i, batchPerTblTimes, batchPerTbl);

  if (superTblInfo) {
    if (0 == strncasecmp(superTblInfo->startTimestamp, "now", 3)) {
      startTime = taosGetTimestamp(pThreadInfo->time_precision);
    }
  } else {
      startTime = 1500000000000;
  }

  int k = generateDataTail(
    superTblInfo,
    batchPerTbl, pstr, *pRemainderBufLen, insertRows, 0,
    startTime,
    &(pThreadInfo->samplePos), &dataLen);

  if (k == batchPerTbl) {
    pstr += dataLen;
    *pRemainderBufLen -= dataLen;
  } else {
    pstr -= headLen;
    pstr[0] = '\0';
    k = 0;
  }

  return k;
}

static int generateProgressiveDataBuffer(
        char *tableName,
        int32_t tableSeq,
        threadInfo *pThreadInfo, char *buffer,
        int64_t insertRows,
        int64_t startFrom, int64_t startTime, int *pSamplePos,
        int *pRemainderBufLen)
{
  SSuperTable* superTblInfo = pThreadInfo->superTblInfo;

  int ncols_per_record = 1; // count first col ts

  if (superTblInfo == NULL) {
    int datatypeSeq = 0;
    while(g_args.datatype[datatypeSeq]) {
        datatypeSeq ++;
        ncols_per_record ++;
    }
  }

  assert(buffer != NULL);
  char *pstr = buffer;

  int k = 0;

  memset(buffer, 0, *pRemainderBufLen);

  int headLen = generateSQLHead(tableName, tableSeq, pThreadInfo, superTblInfo,
          buffer, *pRemainderBufLen);

  if (headLen <= 0) {
    return 0;
  }
  pstr += headLen;
  *pRemainderBufLen -= headLen;

  int dataLen;
  k = generateDataTail(superTblInfo,
          g_args.num_of_RPR, pstr, *pRemainderBufLen, insertRows, startFrom,
          startTime,
          pSamplePos, &dataLen);

  return k;
}

static void* syncWriteInterlace(threadInfo *pThreadInfo) {
  debugPrint("[%d] %s() LN%d: ### interlace write\n",
         pThreadInfo->threadID, __func__, __LINE__);

  SSuperTable* superTblInfo = pThreadInfo->superTblInfo;

  int64_t insertRows = (superTblInfo)?superTblInfo->insertRows:g_args.num_of_DPT;
  int interlaceRows = superTblInfo?superTblInfo->interlaceRows:g_args.interlace_rows;

  if (interlaceRows > insertRows)
        interlaceRows = insertRows;

  if (interlaceRows > g_args.num_of_RPR)
    interlaceRows = g_args.num_of_RPR;

  int insertMode;

  if (interlaceRows > 0) {
    insertMode = INTERLACE_INSERT_MODE;
  } else {
    insertMode = PROGRESSIVE_INSERT_MODE;
  }

  // TODO: prompt tbl count multple interlace rows and batch
  //

  int maxSqlLen = superTblInfo?superTblInfo->maxSqlLen:g_args.max_sql_len;
  char* buffer = calloc(maxSqlLen, 1);
  if (NULL == buffer) {
    errorPrint( "%s() LN%d, Failed to alloc %d Bytes, reason:%s\n",
              __func__, __LINE__, maxSqlLen, strerror(errno));
    return NULL;
  }

  char tableName[TSDB_TABLE_NAME_LEN];

  pThreadInfo->totalInsertRows = 0;
  pThreadInfo->totalAffectedRows = 0;

  int nTimeStampStep = superTblInfo?superTblInfo->timeStampStep:DEFAULT_TIMESTAMP_STEP;

  int insert_interval =
      superTblInfo?superTblInfo->insertInterval:g_args.insert_interval;
  uint64_t st = 0;
  uint64_t et = 0xffffffff;

  int64_t lastPrintTime = taosGetTimestampMs();
  int64_t startTs = taosGetTimestampMs();
  int64_t endTs;

  int tableSeq = pThreadInfo->start_table_from;

  debugPrint("[%d] %s() LN%d: start_table_from=%d ntables=%d insertRows=%"PRId64"\n",
          pThreadInfo->threadID, __func__, __LINE__, pThreadInfo->start_table_from,
          pThreadInfo->ntables, insertRows);

  int64_t startTime = pThreadInfo->start_time;

  assert(pThreadInfo->ntables > 0);

  int batchPerTbl = interlaceRows;

  int batchPerTblTimes;
  if ((interlaceRows > 0) && (pThreadInfo->ntables > 1)) {
    batchPerTblTimes =
        g_args.num_of_RPR / interlaceRows;
  } else {
    batchPerTblTimes = 1;
  }

  int generatedRecPerTbl = 0;
  bool flagSleep = true;
  int sleepTimeTotal = 0;

  char *strInsertInto = "insert into ";
  int nInsertBufLen = strlen(strInsertInto);

  while(pThreadInfo->totalInsertRows < pThreadInfo->ntables * insertRows) {
    if ((flagSleep) && (insert_interval)) {
        st = taosGetTimestampMs();
        flagSleep = false;
    }
    // generate data
    memset(buffer, 0, maxSqlLen);
    int remainderBufLen = maxSqlLen;

    char *pstr = buffer;

    int len = snprintf(pstr, nInsertBufLen + 1, "%s", strInsertInto);
    pstr += len;
    remainderBufLen -= len;

    int recOfBatch = 0;

    for (int i = 0; i < batchPerTblTimes; i ++) {
      getTableName(tableName, pThreadInfo, tableSeq);
      if (0 == strlen(tableName)) {
        errorPrint("[%d] %s() LN%d, getTableName return null\n",
            pThreadInfo->threadID, __func__, __LINE__);
        free(buffer);
        return NULL;
      }

      int oldRemainderLen = remainderBufLen;
      int generated = generateInterlaceDataBuffer(
        tableName, batchPerTbl, i, batchPerTblTimes,
        tableSeq,
        pThreadInfo, pstr,
        insertRows,
        startTime,
        &remainderBufLen);

      if (generated < 0) {
        debugPrint("[%d] %s() LN%d, generated data is %d\n",
                  pThreadInfo->threadID, __func__, __LINE__, generated);
        goto free_and_statistics_interlace;
      } else if (generated == 0) {
        break;
      }

      tableSeq ++;
      recOfBatch += batchPerTbl;
      pstr += (oldRemainderLen - remainderBufLen);
//      startTime += batchPerTbl * superTblInfo->timeStampStep;
      pThreadInfo->totalInsertRows += batchPerTbl;
      verbosePrint("[%d] %s() LN%d batchPerTbl=%d recOfBatch=%d\n",
                pThreadInfo->threadID, __func__, __LINE__,
                batchPerTbl, recOfBatch);

      if (insertMode == INTERLACE_INSERT_MODE) {
          if (tableSeq == pThreadInfo->start_table_from + pThreadInfo->ntables) {
            // turn to first table
            tableSeq = pThreadInfo->start_table_from;
            generatedRecPerTbl += batchPerTbl;

            startTime = pThreadInfo->start_time
              + generatedRecPerTbl * nTimeStampStep;

            flagSleep = true;
            if (generatedRecPerTbl >= insertRows)
              break;

            if (pThreadInfo->ntables * batchPerTbl < g_args.num_of_RPR)
                break;
          }
      }

      int remainRows = insertRows - generatedRecPerTbl;
      if ((remainRows > 0) && (batchPerTbl > remainRows))
        batchPerTbl = remainRows;

      verbosePrint("[%d] %s() LN%d generatedRecPerTbl=%d insertRows=%"PRId64"\n",
                pThreadInfo->threadID, __func__, __LINE__,
                generatedRecPerTbl, insertRows);

      if ((g_args.num_of_RPR - recOfBatch) < batchPerTbl)
        break;
    }

    verbosePrint("[%d] %s() LN%d recOfBatch=%d totalInsertRows=%"PRId64"\n",
              pThreadInfo->threadID, __func__, __LINE__, recOfBatch,
              pThreadInfo->totalInsertRows);
    verbosePrint("[%d] %s() LN%d, buffer=%s\n",
           pThreadInfo->threadID, __func__, __LINE__, buffer);

    startTs = taosGetTimestampMs();

    int affectedRows = execInsert(pThreadInfo, buffer, recOfBatch);

    endTs = taosGetTimestampMs();
    int64_t delay = endTs - startTs;
    performancePrint("%s() LN%d, insert execution time is %"PRId64"ms\n",
            __func__, __LINE__, delay);

    if (delay > pThreadInfo->maxDelay) pThreadInfo->maxDelay = delay;
    if (delay < pThreadInfo->minDelay) pThreadInfo->minDelay = delay;
    pThreadInfo->cntDelay++;
    pThreadInfo->totalDelay += delay;

    verbosePrint("[%d] %s() LN%d affectedRows=%d\n", pThreadInfo->threadID,
            __func__, __LINE__, affectedRows);
    if ((affectedRows < 0) || (recOfBatch != affectedRows)) {
        errorPrint("[%d] %s() LN%d execInsert insert %d, affected rows: %d\n%s\n",
                pThreadInfo->threadID, __func__, __LINE__,
                recOfBatch, affectedRows, buffer);
        goto free_and_statistics_interlace;
    }

    pThreadInfo->totalAffectedRows += affectedRows;

    int64_t  currentPrintTime = taosGetTimestampMs();
    if (currentPrintTime - lastPrintTime > 30*1000) {
      printf("thread[%d] has currently inserted rows: %"PRId64 ", affected rows: %"PRId64 "\n",
                    pThreadInfo->threadID,
                    pThreadInfo->totalInsertRows,
                    pThreadInfo->totalAffectedRows);
      lastPrintTime = currentPrintTime;
    }

    if ((insert_interval) && flagSleep) {
      et = taosGetTimestampMs();

      if (insert_interval > (et - st) ) {
        int sleepTime = insert_interval - (et -st);
        performancePrint("%s() LN%d sleep: %d ms for insert interval\n",
                    __func__, __LINE__, sleepTime);
        taosMsleep(sleepTime); // ms
        sleepTimeTotal += insert_interval;
      }
    }
  }

free_and_statistics_interlace:
  tmfree(buffer);

  printf("====thread[%d] completed total inserted rows: %"PRId64 ", total affected rows: %"PRId64 "====\n",
          pThreadInfo->threadID,
          pThreadInfo->totalInsertRows,
          pThreadInfo->totalAffectedRows);
  return NULL;
}

// sync insertion
/*
   1 thread: 100 tables * 2000  rows/s
   1 thread: 10  tables * 20000 rows/s
   6 thread: 300 tables * 2000  rows/s

   2 taosinsertdata , 1 thread:  10  tables * 20000 rows/s
*/
static void* syncWriteProgressive(threadInfo *pThreadInfo) {
  debugPrint("%s() LN%d: ### progressive write\n", __func__, __LINE__);

  SSuperTable* superTblInfo = pThreadInfo->superTblInfo;
  int maxSqlLen = superTblInfo?superTblInfo->maxSqlLen:g_args.max_sql_len;

  char* buffer = calloc(maxSqlLen, 1);
  if (NULL == buffer) {
    errorPrint( "Failed to alloc %d Bytes, reason:%s\n",
              maxSqlLen,
              strerror(errno));
    return NULL;
  }

  int64_t lastPrintTime = taosGetTimestampMs();
  int64_t startTs = taosGetTimestampMs();
  int64_t endTs;

  int timeStampStep =
      superTblInfo?superTblInfo->timeStampStep:DEFAULT_TIMESTAMP_STEP;
/*  int insert_interval =
      superTblInfo?superTblInfo->insertInterval:g_args.insert_interval;
  uint64_t st = 0;
  uint64_t et = 0xffffffff;
  */

  pThreadInfo->totalInsertRows = 0;
  pThreadInfo->totalAffectedRows = 0;

  pThreadInfo->samplePos = 0;

  for (uint32_t tableSeq =
          pThreadInfo->start_table_from; tableSeq <= pThreadInfo->end_table_to;
        tableSeq ++) {
    int64_t start_time = pThreadInfo->start_time;

    int64_t insertRows = (superTblInfo)?superTblInfo->insertRows:g_args.num_of_DPT;
    verbosePrint("%s() LN%d insertRows=%"PRId64"\n", __func__, __LINE__, insertRows);

    for (int64_t i = 0; i < insertRows;) {
        /*
      if (insert_interval) {
            st = taosGetTimestampMs();
      }
      */

      char tableName[TSDB_TABLE_NAME_LEN];
      getTableName(tableName, pThreadInfo, tableSeq);
      verbosePrint("%s() LN%d: tid=%d seq=%d tableName=%s\n",
             __func__, __LINE__,
             pThreadInfo->threadID, tableSeq, tableName);

      int remainderBufLen = maxSqlLen;
      char *pstr = buffer;
      int nInsertBufLen = strlen("insert into ");

      int len = snprintf(pstr, nInsertBufLen + 1, "%s", "insert into ");

      pstr += len;
      remainderBufLen -= len;

      int generated = generateProgressiveDataBuffer(
              tableName, tableSeq, pThreadInfo, pstr, insertRows,
            i, start_time,
            &(pThreadInfo->samplePos),
            &remainderBufLen);
      if (generated > 0)
        i += generated;
      else
        goto free_and_statistics_2;

      start_time +=  generated * timeStampStep;
      pThreadInfo->totalInsertRows += generated;

      startTs = taosGetTimestampMs();

      int affectedRows = execInsert(pThreadInfo, buffer, generated);

      endTs = taosGetTimestampMs();
      int64_t delay = endTs - startTs;
      performancePrint("%s() LN%d, insert execution time is %"PRId64"ms\n",
              __func__, __LINE__, delay);

      if (delay > pThreadInfo->maxDelay) pThreadInfo->maxDelay = delay;
      if (delay < pThreadInfo->minDelay) pThreadInfo->minDelay = delay;
      pThreadInfo->cntDelay++;
      pThreadInfo->totalDelay += delay;

      if (affectedRows < 0)
        goto free_and_statistics_2;

      pThreadInfo->totalAffectedRows += affectedRows;

      int64_t  currentPrintTime = taosGetTimestampMs();
      if (currentPrintTime - lastPrintTime > 30*1000) {
        printf("thread[%d] has currently inserted rows: %"PRId64 ", affected rows: %"PRId64 "\n",
                    pThreadInfo->threadID,
                    pThreadInfo->totalInsertRows,
                    pThreadInfo->totalAffectedRows);
        lastPrintTime = currentPrintTime;
      }

      if (i >= insertRows)
        break;
/*
      if (insert_interval) {
        et = taosGetTimestampMs();

        if (insert_interval > ((et - st)) ) {
            int sleep_time = insert_interval - (et -st);
            performancePrint("%s() LN%d sleep: %d ms for insert interval\n",
                    __func__, __LINE__, sleep_time);
            taosMsleep(sleep_time); // ms
        }
      }
      */
    }   // num_of_DPT

    if (g_args.verbose_print) {
      if ((tableSeq == pThreadInfo->ntables - 1) && superTblInfo &&
        (0 == strncasecmp(
                    superTblInfo->dataSource, "sample", strlen("sample")))) {
          verbosePrint("%s() LN%d samplePos=%d\n",
                  __func__, __LINE__, pThreadInfo->samplePos);
      }
    }
  } // tableSeq

free_and_statistics_2:
  tmfree(buffer);

  printf("====thread[%d] completed total inserted rows: %"PRId64 ", total affected rows: %"PRId64 "====\n",
          pThreadInfo->threadID,
          pThreadInfo->totalInsertRows,
          pThreadInfo->totalAffectedRows);
  return NULL;
}

static void* syncWrite(void *sarg) {

  threadInfo *pThreadInfo = (threadInfo *)sarg;
  SSuperTable* superTblInfo = pThreadInfo->superTblInfo;

  int interlaceRows = superTblInfo?superTblInfo->interlaceRows:g_args.interlace_rows;

  if (interlaceRows > 0) {
    // interlace mode
    return syncWriteInterlace(pThreadInfo);
  } else {
    // progressive mode
    return syncWriteProgressive(pThreadInfo);
  }
}

static void callBack(void *param, TAOS_RES *res, int code) {
  threadInfo* pThreadInfo = (threadInfo*)param;
  SSuperTable* superTblInfo = pThreadInfo->superTblInfo;

  int insert_interval =
      superTblInfo?superTblInfo->insertInterval:g_args.insert_interval;
  if (insert_interval) {
<<<<<<< HEAD
    pThreadInfo->et = taosGetTimestampMs();
    if ((pThreadInfo->et - pThreadInfo->st) < insert_interval) {
      taosMsleep(insert_interval - (pThreadInfo->et - pThreadInfo->st)); // ms
=======
    pThreadInfo->et = taosGetTimestampUs();
    if (((pThreadInfo->et - pThreadInfo->st)/1000) < insert_interval) {
      taosMsleep(insert_interval - (pThreadInfo->et - pThreadInfo->st)/1000); // ms
>>>>>>> a72bb339
    }
  }

  char *buffer = calloc(1, pThreadInfo->superTblInfo->maxSqlLen);
  char data[MAX_DATA_SIZE];
  char *pstr = buffer;
  pstr += sprintf(pstr, "insert into %s.%s%d values", pThreadInfo->db_name, pThreadInfo->tb_prefix,
          pThreadInfo->start_table_from);
//  if (pThreadInfo->counter >= pThreadInfo->superTblInfo->insertRows) {
  if (pThreadInfo->counter >= g_args.num_of_RPR) {
    pThreadInfo->start_table_from++;
    pThreadInfo->counter = 0;
  }
  if (pThreadInfo->start_table_from > pThreadInfo->end_table_to) {
    tsem_post(&pThreadInfo->lock_sem);
    free(buffer);
    taos_free_result(res);
    return;
  }

  for (int i = 0; i < g_args.num_of_RPR; i++) {
    int rand_num = taosRandom() % 100;
    if (0 != pThreadInfo->superTblInfo->disorderRatio
            && rand_num < pThreadInfo->superTblInfo->disorderRatio) {
      int64_t d = pThreadInfo->lastTs - (taosRandom() % pThreadInfo->superTblInfo->disorderRange + 1);
      generateRowData(data, d, pThreadInfo->superTblInfo);
    } else {
      generateRowData(data, pThreadInfo->lastTs += 1000, pThreadInfo->superTblInfo);
    }
    pstr += sprintf(pstr, "%s", data);
    pThreadInfo->counter++;

    if (pThreadInfo->counter >= pThreadInfo->superTblInfo->insertRows) {
      break;
    }
  }

  if (insert_interval) {
<<<<<<< HEAD
    pThreadInfo->st = taosGetTimestampMs();
=======
    pThreadInfo->st = taosGetTimestampUs();
>>>>>>> a72bb339
  }
  taos_query_a(pThreadInfo->taos, buffer, callBack, pThreadInfo);
  free(buffer);

  taos_free_result(res);
}

static void *asyncWrite(void *sarg) {
  threadInfo *pThreadInfo = (threadInfo *)sarg;
  SSuperTable* superTblInfo = pThreadInfo->superTblInfo;

  pThreadInfo->st = 0;
  pThreadInfo->et = 0;
  pThreadInfo->lastTs = pThreadInfo->start_time;

  int insert_interval =
      superTblInfo?superTblInfo->insertInterval:g_args.insert_interval;
  if (insert_interval) {
<<<<<<< HEAD
    pThreadInfo->st = taosGetTimestampMs();
=======
    pThreadInfo->st = taosGetTimestampUs();
>>>>>>> a72bb339
  }
  taos_query_a(pThreadInfo->taos, "show databases", callBack, pThreadInfo);

  tsem_wait(&(pThreadInfo->lock_sem));

  return NULL;
}

static void startMultiThreadInsertData(int threads, char* db_name,
        char* precision,SSuperTable* superTblInfo) {

  pthread_t *pids = malloc(threads * sizeof(pthread_t));
  assert(pids != NULL);

  threadInfo *infos = malloc(threads * sizeof(threadInfo));
  assert(infos != NULL);

  memset(pids, 0, threads * sizeof(pthread_t));
  memset(infos, 0, threads * sizeof(threadInfo));

  //TAOS* taos;
  //if (0 == strncasecmp(superTblInfo->insertMode, "taosc", 5)) {
  //  taos = taos_connect(g_Dbs.host, g_Dbs.user, g_Dbs.password, db_name, g_Dbs.port);
  //  if (NULL == taos) {
  //    printf("connect to server fail, reason: %s\n", taos_errstr(NULL));
  //    exit(-1);
  //  }
  //}

  int32_t timePrec = TSDB_TIME_PRECISION_MILLI;
  if (0 != precision[0]) {
    if (0 == strncasecmp(precision, "ms", 2)) {
      timePrec = TSDB_TIME_PRECISION_MILLI;
    }  else if (0 == strncasecmp(precision, "us", 2)) {
      timePrec = TSDB_TIME_PRECISION_MICRO;
    }  else {
      errorPrint("Not support precision: %s\n", precision);
      exit(-1);
    }
  }

  int64_t start_time;
  if (superTblInfo) {
    if (0 == strncasecmp(superTblInfo->startTimestamp, "now", 3)) {
        start_time = taosGetTimestamp(timePrec);
    } else {
      if (TSDB_CODE_SUCCESS != taosParseTime(
        superTblInfo->startTimestamp,
        &start_time,
        strlen(superTblInfo->startTimestamp),
        timePrec, 0)) {
          ERROR_EXIT("failed to parse time!\n");
      }
    }
  } else {
     start_time = 1500000000000;
  }

  int64_t start = taosGetTimestampMs();

  // read sample data from file first
  if ((superTblInfo) && (0 == strncasecmp(superTblInfo->dataSource,
              "sample", strlen("sample")))) {
    if (0 != prepareSampleDataForSTable(superTblInfo)) {
      errorPrint("%s() LN%d, prepare sample data for stable failed!\n",
              __func__, __LINE__);
      exit(-1);
    }
  }

  // read sample data from file first
  if ((superTblInfo) && (0 == strncasecmp(superTblInfo->dataSource,
              "sample", strlen("sample")))) {
    if (0 != prepareSampleDataForSTable(superTblInfo)) {
      errorPrint("%s() LN%d, prepare sample data for stable failed!\n",
              __func__, __LINE__);
      exit(-1);
    }
  }

  TAOS* taos = taos_connect(
              g_Dbs.host, g_Dbs.user,
              g_Dbs.password, db_name, g_Dbs.port);
  if (NULL == taos) {
    errorPrint("%s() LN%d, connect to server fail , reason: %s\n",
                __func__, __LINE__, taos_errstr(NULL));
    exit(-1);
  }

  int ntables = 0;
  int startFrom;

  if (superTblInfo) {
    int limit, offset;

    if ((superTblInfo->childTblExists == TBL_NO_EXISTS) &&
            ((superTblInfo->childTblOffset != 0) || (superTblInfo->childTblLimit >= 0))) {
      printf("WARNING: offset and limit will not be used since the child tables are not exists!\n");
    }

    if ((superTblInfo->childTblExists == TBL_ALREADY_EXISTS)
            && (superTblInfo->childTblOffset >= 0)) {
      if ((superTblInfo->childTblLimit < 0)
          || ((superTblInfo->childTblOffset + superTblInfo->childTblLimit)
            > (superTblInfo->childTblCount))) {
        superTblInfo->childTblLimit =
            superTblInfo->childTblCount - superTblInfo->childTblOffset;
      }

      offset = superTblInfo->childTblOffset;
      limit = superTblInfo->childTblLimit;
    } else {
      limit = superTblInfo->childTblCount;
      offset = 0;
    }

    ntables = limit;
    startFrom = offset;

    if ((superTblInfo->childTblExists != TBL_NO_EXISTS)
        && ((superTblInfo->childTblOffset + superTblInfo->childTblLimit )
            > superTblInfo->childTblCount)) {
      printf("WARNING: specified offset + limit > child table count!\n");
      if (!g_args.answer_yes) {
        printf("         Press enter key to continue or Ctrl-C to stop\n\n");
        (void)getchar();
      }
    }

    if ((superTblInfo->childTblExists != TBL_NO_EXISTS)
            && (0 == superTblInfo->childTblLimit)) {
      printf("WARNING: specified limit = 0, which cannot find table name to insert or query! \n");
      if (!g_args.answer_yes) {
        printf("         Press enter key to continue or Ctrl-C to stop\n\n");
        (void)getchar();
      }
    }

    superTblInfo->childTblName = (char*)calloc(1,
        limit * TSDB_TABLE_NAME_LEN);
    if (superTblInfo->childTblName == NULL) {
      errorPrint("%s() LN%d, alloc memory failed!\n", __func__, __LINE__);
      taos_close(taos);
      exit(-1);
    }

    int childTblCount;
    getChildNameOfSuperTableWithLimitAndOffset(
        taos,
        db_name, superTblInfo->sTblName,
        &superTblInfo->childTblName, &childTblCount,
        limit,
        offset);
  } else {
    ntables = g_args.num_of_tables;
    startFrom = 0;
  }

  taos_close(taos);

  int a = ntables / threads;
  if (a < 1) {
    threads = ntables;
    a = 1;
  }

  int b = 0;
  if (threads != 0) {
    b = ntables % threads;
  }

  for (int i = 0; i < threads; i++) {
    threadInfo *t_info = infos + i;
    t_info->threadID = i;
    tstrncpy(t_info->db_name, db_name, MAX_DB_NAME_SIZE);
    t_info->time_precision = timePrec;
    t_info->superTblInfo = superTblInfo;

    t_info->start_time = start_time;
    t_info->minDelay = INT16_MAX;

    if ((NULL == superTblInfo) ||
            (0 == strncasecmp(superTblInfo->insertMode, "taosc", 5))) {
      //t_info->taos = taos;
      t_info->taos = taos_connect(
              g_Dbs.host, g_Dbs.user,
              g_Dbs.password, db_name, g_Dbs.port);
      if (NULL == t_info->taos) {
        errorPrint(
                "connect to server fail from insert sub thread, reason: %s\n",
                taos_errstr(NULL));
        exit(-1);
      }
    } else {
      t_info->taos = NULL;
    }

    if ((NULL == superTblInfo)
            || (0 == superTblInfo->multiThreadWriteOneTbl)) {
      t_info->start_table_from = startFrom;
      t_info->ntables = i<b?a+1:a;
      t_info->end_table_to = i < b ? startFrom + a : startFrom + a - 1;
      startFrom = t_info->end_table_to + 1;
    } else {
      t_info->start_table_from = 0;
      t_info->ntables = superTblInfo->childTblCount;
      t_info->start_time = t_info->start_time + rand_int() % 10000 - rand_tinyint();
    }

    tsem_init(&(t_info->lock_sem), 0, 0);
    if (SYNC == g_Dbs.queryMode) {
      pthread_create(pids + i, NULL, syncWrite, t_info);
    } else {
      pthread_create(pids + i, NULL, asyncWrite, t_info);
    }
  }

  for (int i = 0; i < threads; i++) {
    pthread_join(pids[i], NULL);
  }

  int64_t totalDelay = 0;
  int64_t maxDelay = 0;
  int64_t minDelay = INT16_MAX;
  int64_t cntDelay = 1;
  double  avgDelay = 0;

  for (int i = 0; i < threads; i++) {
    threadInfo *t_info = infos + i;

    tsem_destroy(&(t_info->lock_sem));
    taos_close(t_info->taos);

    debugPrint("%s() LN%d, [%d] totalInsert=%"PRId64" totalAffected=%"PRId64"\n",
            __func__, __LINE__,
            t_info->threadID, t_info->totalInsertRows,
            t_info->totalAffectedRows);
    if (superTblInfo) {
        superTblInfo->totalAffectedRows += t_info->totalAffectedRows;
        superTblInfo->totalInsertRows += t_info->totalInsertRows;
    } else {
        g_args.totalAffectedRows += t_info->totalAffectedRows;
        g_args.totalInsertRows += t_info->totalInsertRows;
    }

    totalDelay  += t_info->totalDelay;
    cntDelay   += t_info->cntDelay;
    if (t_info->maxDelay > maxDelay) maxDelay = t_info->maxDelay;
    if (t_info->minDelay < minDelay) minDelay = t_info->minDelay;
  }
  cntDelay -= 1;

  if (cntDelay == 0)    cntDelay = 1;
  avgDelay = (double)totalDelay / cntDelay;

  int64_t end = taosGetTimestampMs();
  int64_t t = end - start;

  if (superTblInfo) {
    printf("Spent %.2f seconds to insert rows: %"PRId64", affected rows: %"PRId64" with %d thread(s) into %s.%s. %2.f records/second\n\n",
          t / 1000.0, superTblInfo->totalInsertRows,
          superTblInfo->totalAffectedRows,
          threads, db_name, superTblInfo->sTblName,
          (double)superTblInfo->totalInsertRows / (t / 1000.0));
    fprintf(g_fpOfInsertResult,
          "Spent %.2f seconds to insert rows: %"PRId64", affected rows: %"PRId64" with %d thread(s) into %s.%s. %2.f records/second\n\n",
          t / 1000.0, superTblInfo->totalInsertRows,
          superTblInfo->totalAffectedRows,
          threads, db_name, superTblInfo->sTblName,
          (double)superTblInfo->totalInsertRows / (t / 1000.0));
  } else {
    printf("Spent %.2f seconds to insert rows: %"PRId64", affected rows: %"PRId64" with %d thread(s) into %s %2.f records/second\n\n",
          t / 1000.0, g_args.totalInsertRows,
          g_args.totalAffectedRows,
          threads, db_name,
          (double)g_args.totalInsertRows / (t / 1000.0));
    fprintf(g_fpOfInsertResult,
          "Spent %.2f seconds to insert rows: %"PRId64", affected rows: %"PRId64" with %d thread(s) into %s %2.f records/second\n\n",
          t * 1000.0, g_args.totalInsertRows,
          g_args.totalAffectedRows,
          threads, db_name,
          (double)g_args.totalInsertRows / (t / 1000.0));
  }

  printf("insert delay, avg: %10.2fms, max: %"PRId64"ms, min: %"PRId64"ms\n\n",
          avgDelay, maxDelay, minDelay);
  fprintf(g_fpOfInsertResult, "insert delay, avg:%10.2fms, max: %"PRId64"ms, min: %"PRId64"ms\n\n",
          avgDelay, maxDelay, minDelay);

  //taos_close(taos);

  free(pids);
  free(infos);
}

static void *readTable(void *sarg) {
#if 1
  threadInfo *rinfo = (threadInfo *)sarg;
  TAOS *taos = rinfo->taos;
  char command[BUFFER_SIZE] = "\0";
  uint64_t sTime = rinfo->start_time;
  char *tb_prefix = rinfo->tb_prefix;
  FILE *fp = fopen(rinfo->fp, "a");
  if (NULL == fp) {
    errorPrint( "fopen %s fail, reason:%s.\n", rinfo->fp, strerror(errno));
    return NULL;
  }

    int num_of_DPT;
/*  if (rinfo->superTblInfo) {
    num_of_DPT = rinfo->superTblInfo->insertRows; //  nrecords_per_table;
  } else {
  */
      num_of_DPT = g_args.num_of_DPT;
//  }

  int num_of_tables = rinfo->ntables; // rinfo->end_table_to - rinfo->start_table_from + 1;
  int totalData = num_of_DPT * num_of_tables;
  bool do_aggreFunc = g_Dbs.do_aggreFunc;

  int n = do_aggreFunc ? (sizeof(aggreFunc) / sizeof(aggreFunc[0])) : 2;
  if (!do_aggreFunc) {
    printf("\nThe first field is either Binary or Bool. Aggregation functions are not supported.\n");
  }
  printf("%d records:\n", totalData);
  fprintf(fp, "| QFunctions |    QRecords    |   QSpeed(R/s)   |  QLatency(ms) |\n");

  for (int j = 0; j < n; j++) {
    double totalT = 0;
    int count = 0;
    for (int i = 0; i < num_of_tables; i++) {
      sprintf(command, "select %s from %s%d where ts>= %" PRId64,
              aggreFunc[j], tb_prefix, i, sTime);

      double t = taosGetTimestampMs();
      TAOS_RES *pSql = taos_query(taos, command);
      int32_t code = taos_errno(pSql);

      if (code != 0) {
        errorPrint( "Failed to query:%s\n", taos_errstr(pSql));
        taos_free_result(pSql);
        taos_close(taos);
        fclose(fp);
        return NULL;
      }

      while(taos_fetch_row(pSql) != NULL) {
        count++;
      }

      t = taosGetTimestampMs() - t;
      totalT += t;

      taos_free_result(pSql);
    }

    fprintf(fp, "|%10s  |   %10d   |  %12.2f   |   %10.2f  |\n",
            aggreFunc[j][0] == '*' ? "   *   " : aggreFunc[j], totalData,
            (double)(num_of_tables * num_of_DPT) / totalT, totalT * 1000);
    printf("select %10s took %.6f second(s)\n", aggreFunc[j], totalT * 1000);
  }
  fprintf(fp, "\n");
  fclose(fp);
#endif
  return NULL;
}

static void *readMetric(void *sarg) {
#if 1
  threadInfo *rinfo = (threadInfo *)sarg;
  TAOS *taos = rinfo->taos;
  char command[BUFFER_SIZE] = "\0";
  FILE *fp = fopen(rinfo->fp, "a");
  if (NULL == fp) {
    printf("fopen %s fail, reason:%s.\n", rinfo->fp, strerror(errno));
    return NULL;
  }

  int num_of_DPT = rinfo->superTblInfo->insertRows;
  int num_of_tables = rinfo->ntables; // rinfo->end_table_to - rinfo->start_table_from + 1;
  int totalData = num_of_DPT * num_of_tables;
  bool do_aggreFunc = g_Dbs.do_aggreFunc;

  int n = do_aggreFunc ? (sizeof(aggreFunc) / sizeof(aggreFunc[0])) : 2;
  if (!do_aggreFunc) {
    printf("\nThe first field is either Binary or Bool. Aggregation functions are not supported.\n");
  }
  printf("%d records:\n", totalData);
  fprintf(fp, "Querying On %d records:\n", totalData);

  for (int j = 0; j < n; j++) {
    char condition[BUFFER_SIZE - 30] = "\0";
    char tempS[64] = "\0";

    int m = 10 < num_of_tables ? 10 : num_of_tables;

    for (int i = 1; i <= m; i++) {
      if (i == 1) {
        sprintf(tempS, "t1 = %d", i);
      } else {
        sprintf(tempS, " or t1 = %d ", i);
      }
      strcat(condition, tempS);

      sprintf(command, "select %s from meters where %s", aggreFunc[j], condition);

      printf("Where condition: %s\n", condition);
      fprintf(fp, "%s\n", command);

      double t = taosGetTimestampMs();

      TAOS_RES *pSql = taos_query(taos, command);
      int32_t code = taos_errno(pSql);

      if (code != 0) {
        errorPrint( "Failed to query:%s\n", taos_errstr(pSql));
        taos_free_result(pSql);
        taos_close(taos);
        fclose(fp);
        return NULL;
      }
      int count = 0;
      while(taos_fetch_row(pSql) != NULL) {
        count++;
      }
      t = taosGetTimestampMs() - t;

      fprintf(fp, "| Speed: %12.2f(per s) | Latency: %.4f(ms) |\n",
              num_of_tables * num_of_DPT / (t * 1000.0), t);
      printf("select %10s took %.6f second(s)\n\n", aggreFunc[j], t * 1000.0);

      taos_free_result(pSql);
    }
    fprintf(fp, "\n");
  }
  fclose(fp);
#endif
  return NULL;
}


static int insertTestProcess() {

  setupForAnsiEscape();
  int ret = printfInsertMeta();
  resetAfterAnsiEscape();

  if (ret == -1)
    exit(EXIT_FAILURE);

  debugPrint("%d result file: %s\n", __LINE__, g_Dbs.resultFile);
  g_fpOfInsertResult = fopen(g_Dbs.resultFile, "a");
  if (NULL == g_fpOfInsertResult) {
    errorPrint( "Failed to open %s for save result\n", g_Dbs.resultFile);
    return -1;
  }

  printfInsertMetaToFile(g_fpOfInsertResult);

  if (!g_args.answer_yes) {
    printf("Press enter key to continue\n\n");
    (void)getchar();
  }

  init_rand_data();

  // create database and super tables
  if(createDatabasesAndStables() != 0) {
    fclose(g_fpOfInsertResult);
    return -1;
  }

  // pretreatement
  prepareSampleData();

  double start;
  double end;

  // create child tables
  start = taosGetTimestampMs();
  createChildTables();
  end = taosGetTimestampMs();

  if (g_totalChildTables > 0) {
    printf("Spent %.4f seconds to create %d tables with %d thread(s)\n\n",
            (end - start)/1000.0, g_totalChildTables, g_Dbs.threadCountByCreateTbl);
    fprintf(g_fpOfInsertResult,
            "Spent %.4f seconds to create %d tables with %d thread(s)\n\n",
            (end - start)/1000.0, g_totalChildTables, g_Dbs.threadCountByCreateTbl);
  }

  taosMsleep(1000);
  // create sub threads for inserting data
  //start = taosGetTimestampMs();
  for (int i = 0; i < g_Dbs.dbCount; i++) {
    if (g_Dbs.use_metric) {
      if (g_Dbs.db[i].superTblCount > 0) {
        for (int j = 0; j < g_Dbs.db[i].superTblCount; j++) {

          SSuperTable* superTblInfo = &g_Dbs.db[i].superTbls[j];

          if (superTblInfo && (superTblInfo->insertRows > 0)) {
            startMultiThreadInsertData(
              g_Dbs.threadCount,
              g_Dbs.db[i].dbName,
              g_Dbs.db[i].dbCfg.precision,
              superTblInfo);
          }
        }
      }
    } else {
        startMultiThreadInsertData(
          g_Dbs.threadCount,
          g_Dbs.db[i].dbName,
          g_Dbs.db[i].dbCfg.precision,
          NULL);
    }
  }
  //end = taosGetTimestampMs();

  //int64_t    totalInsertRows = 0;
  //int64_t    totalAffectedRows = 0;
  //for (int i = 0; i < g_Dbs.dbCount; i++) {
  //  for (int j = 0; j < g_Dbs.db[i].superTblCount; j++) {
  //  totalInsertRows+= g_Dbs.db[i].superTbls[j].totalInsertRows;
  //  totalAffectedRows += g_Dbs.db[i].superTbls[j].totalAffectedRows;
  //}
  //printf("Spent %.4f seconds to insert rows: %"PRId64", affected rows: %"PRId64" with %d thread(s)\n\n", end - start, totalInsertRows, totalAffectedRows, g_Dbs.threadCount);
  postFreeResource();

  return 0;
}

static void *specifiedTableQuery(void *sarg) {
  threadInfo *pThreadInfo = (threadInfo *)sarg;

  if (pThreadInfo->taos == NULL) {
    TAOS * taos = NULL;
    taos = taos_connect(g_queryInfo.host,
          g_queryInfo.user,
          g_queryInfo.password,
          NULL,
          g_queryInfo.port);
    if (taos == NULL) {
      errorPrint("[%d] Failed to connect to TDengine, reason:%s\n",
            pThreadInfo->threadID, taos_errstr(NULL));
      return NULL;
    } else {
      pThreadInfo->taos = taos;
    }
  }

  char sqlStr[MAX_DB_NAME_SIZE + 5];
  sprintf(sqlStr, "use %s", g_queryInfo.dbName);
  if (0 != queryDbExec(pThreadInfo->taos, sqlStr, NO_INSERT_TYPE, false)) {
    taos_close(pThreadInfo->taos);
    errorPrint( "use database %s failed!\n\n",
                g_queryInfo.dbName);
    return NULL;
  }

  int64_t st = 0;
  int64_t et = 0;

  int queryTimes = g_queryInfo.specifiedQueryInfo.queryTimes;

  int totalQueried = 0;
  int64_t  lastPrintTime = taosGetTimestampMs();
  int64_t  startTs = taosGetTimestampMs();

  while(queryTimes --) {
<<<<<<< HEAD
    if (g_queryInfo.specifiedQueryInfo.queryInterval && (et - st) <
            (int64_t)g_queryInfo.specifiedQueryInfo.queryInterval) {
      taosMsleep(g_queryInfo.specifiedQueryInfo.queryInterval - (et - st)); // ms
=======
    if (g_queryInfo.specifiedQueryInfo.rate && (et - st) <
            (int64_t)g_queryInfo.specifiedQueryInfo.rate*1000) {
      taosMsleep(g_queryInfo.specifiedQueryInfo.rate*1000 - (et - st)); // ms
      //printf("========sleep duration:%"PRId64 "========inserted rows:%d, table range:%d - %d\n", (1000 - (et - st)), i, pThreadInfo->start_table_from, pThreadInfo->end_table_to);
>>>>>>> a72bb339
    }

    st = taosGetTimestampMs();

    if (0 == strncasecmp(g_queryInfo.queryMode, "taosc", 5)) {
      int64_t t1 = taosGetTimestampMs();
      char tmpFile[MAX_FILE_NAME_LEN*2] = {0};
      if (g_queryInfo.specifiedQueryInfo.result[pThreadInfo->querySeq][0] != 0) {
        sprintf(tmpFile, "%s-%d",
                g_queryInfo.specifiedQueryInfo.result[pThreadInfo->querySeq],
                pThreadInfo->threadID);
      }
      selectAndGetResult(pThreadInfo->taos,
          g_queryInfo.specifiedQueryInfo.sql[pThreadInfo->querySeq], tmpFile);
<<<<<<< HEAD
      int64_t t2 = taosGetTimestampMs();
      printf("=[taosc] thread[%"PRId64"] complete one sql, Spent %10.3f s\n",
              taosGetSelfPthreadId(), (t2 - t1)/1000.0);
=======
      int64_t t2 = taosGetTimestampUs();
      printf("=[taosc] thread[%"PRId64"] complete one sql, Spent %f s\n",
              taosGetSelfPthreadId(), (t2 - t1)/1000000.0);
>>>>>>> a72bb339
    } else {
      int64_t t1 = taosGetTimestampMs();
      int retCode = postProceSql(g_queryInfo.host,
              g_queryInfo.port,
              g_queryInfo.specifiedQueryInfo.sql[pThreadInfo->querySeq]);
      if (0 != retCode) {
        printf("====restful return fail, threadID[%d]\n", pThreadInfo->threadID);
        return NULL;
      }
<<<<<<< HEAD
      int64_t t2 = taosGetTimestampMs();
      printf("=[restful] thread[%"PRId64"] complete one sql, Spent %10.3f s\n",
              taosGetSelfPthreadId(), (t2 - t1)/1000.0);
=======
      int64_t t2 = taosGetTimestampUs();
      printf("=[restful] thread[%"PRId64"] complete one sql, Spent %f s\n",
              taosGetSelfPthreadId(), (t2 - t1)/1000000.0);
>>>>>>> a72bb339

    }
    totalQueried ++;
    g_queryInfo.specifiedQueryInfo.totalQueried ++;

<<<<<<< HEAD
    et = taosGetTimestampMs();
=======
    et = taosGetTimestampUs();
    printf("==thread[%"PRId64"] complete all sqls to specify tables once queries duration:%.6fs\n\n",
            taosGetSelfPthreadId(), (double)(et - st)/1000.0);
>>>>>>> a72bb339

    int64_t  currentPrintTime = taosGetTimestampMs();
    int64_t  endTs = taosGetTimestampMs();
    if (currentPrintTime - lastPrintTime > 30*1000) {
<<<<<<< HEAD
      debugPrint("%s() LN%d, endTs=%"PRId64"ms, startTs=%"PRId64"ms\n",
          __func__, __LINE__, endTs, startTs);
      printf("thread[%d] has currently completed queries: %d, QPS: %10.6f\n",
                    pThreadInfo->threadID,
                    totalQueried,
                    (double)(totalQueried/((endTs-startTs)/1000.0)));
=======
      printf("thread[%d] has currently completed queries: %d, QPS: %10.2f\n",
                    pThreadInfo->threadID,
                    totalQueried,
                    totalQueried/((endTs-startTs)/1000.0));
>>>>>>> a72bb339
    }
    lastPrintTime = currentPrintTime;
  }
  return NULL;
}

static void replaceChildTblName(char* inSql, char* outSql, int tblIndex) {
  char sourceString[32] = "xxxx";
  char subTblName[MAX_TB_NAME_SIZE*3];
  sprintf(subTblName, "%s.%s",
          g_queryInfo.dbName,
          g_queryInfo.superQueryInfo.childTblName + tblIndex*TSDB_TABLE_NAME_LEN);

  //printf("inSql: %s\n", inSql);

  char* pos = strstr(inSql, sourceString);
  if (0 == pos) {
    return;
  }

  tstrncpy(outSql, inSql, pos - inSql + 1);
  //printf("1: %s\n", outSql);
  strcat(outSql, subTblName);
  //printf("2: %s\n", outSql);
  strcat(outSql, pos+strlen(sourceString));
  //printf("3: %s\n", outSql);
}

static void *superTableQuery(void *sarg) {
  char sqlstr[1024];
  threadInfo *pThreadInfo = (threadInfo *)sarg;

  if (pThreadInfo->taos == NULL) {
    TAOS * taos = NULL;
    taos = taos_connect(g_queryInfo.host,
          g_queryInfo.user,
          g_queryInfo.password,
          NULL,
          g_queryInfo.port);
    if (taos == NULL) {
      errorPrint("[%d] Failed to connect to TDengine, reason:%s\n",
            pThreadInfo->threadID, taos_errstr(NULL));
      return NULL;
    } else {
      pThreadInfo->taos = taos;
    }
  }

  int64_t st = 0;
  int64_t et = (int64_t)g_queryInfo.superQueryInfo.queryInterval;

  int queryTimes = g_queryInfo.superQueryInfo.queryTimes;
  int totalQueried = 0;
  int64_t  startTs = taosGetTimestampMs();

  int64_t  lastPrintTime = taosGetTimestampMs();
  while(queryTimes --) {
<<<<<<< HEAD
    if (g_queryInfo.superQueryInfo.queryInterval
            && (et - st) < (int64_t)g_queryInfo.superQueryInfo.queryInterval) {
      taosMsleep(g_queryInfo.superQueryInfo.queryInterval - (et - st)); // ms
      //printf("========sleep duration:%"PRId64 "========inserted rows:%d, table range:%d - %d\n", (1000 - (et - st)), i, pThreadInfo->start_table_from, pThreadInfo->end_table_to);
    }

    st = taosGetTimestampMs();
=======
    if (g_queryInfo.superQueryInfo.rate
            && (et - st) < (int64_t)g_queryInfo.superQueryInfo.rate*1000) {
      taosMsleep(g_queryInfo.superQueryInfo.rate*1000 - (et - st)); // ms
      //printf("========sleep duration:%"PRId64 "========inserted rows:%d, table range:%d - %d\n", (1000 - (et - st)), i, pThreadInfo->start_table_from, pThreadInfo->end_table_to);
    }

    st = taosGetTimestampUs();
>>>>>>> a72bb339
    for (int i = pThreadInfo->start_table_from; i <= pThreadInfo->end_table_to; i++) {
      for (int j = 0; j < g_queryInfo.superQueryInfo.sqlCount; j++) {
        memset(sqlstr,0,sizeof(sqlstr));
        replaceChildTblName(g_queryInfo.superQueryInfo.sql[j], sqlstr, i);
        char tmpFile[MAX_FILE_NAME_LEN*2] = {0};
        if (g_queryInfo.superQueryInfo.result[j][0] != 0) {
          sprintf(tmpFile, "%s-%d",
                  g_queryInfo.superQueryInfo.result[j],
                  pThreadInfo->threadID);
        }
        selectAndGetResult(pThreadInfo->taos, sqlstr, tmpFile);

        totalQueried++;
        g_queryInfo.superQueryInfo.totalQueried ++;

        int64_t  currentPrintTime = taosGetTimestampMs();
        int64_t  endTs = taosGetTimestampMs();
        if (currentPrintTime - lastPrintTime > 30*1000) {
<<<<<<< HEAD
          printf("thread[%d] has currently completed queries: %d, QPS: %10.3f\n",
                    pThreadInfo->threadID,
                    totalQueried,
                    (double)(totalQueried/((endTs-startTs)/1000.0)));
=======
          printf("thread[%d] has currently completed queries: %d, QPS: %10.2f\n",
                    pThreadInfo->threadID,
                    totalQueried,
                    totalQueried/((endTs-startTs)/1000.0));
>>>>>>> a72bb339
        }
        lastPrintTime = currentPrintTime;
      }
    }
    et = taosGetTimestampMs();
    printf("####thread[%"PRId64"] complete all sqls to allocate all sub-tables[%d - %d] once queries duration:%.4fs\n\n",
            taosGetSelfPthreadId(),
            pThreadInfo->start_table_from,
            pThreadInfo->end_table_to,
<<<<<<< HEAD
            (double)(et - st)/1000.0);
=======
            (double)(et - st)/1000000.0);
>>>>>>> a72bb339
  }

  return NULL;
}

static int queryTestProcess() {

  setupForAnsiEscape();
  printfQueryMeta();
  resetAfterAnsiEscape();

  TAOS * taos = NULL;
  taos = taos_connect(g_queryInfo.host,
          g_queryInfo.user,
          g_queryInfo.password,
          NULL,
          g_queryInfo.port);
  if (taos == NULL) {
    errorPrint( "Failed to connect to TDengine, reason:%s\n",
            taos_errstr(NULL));
    exit(-1);
  }

  if (0 != g_queryInfo.superQueryInfo.sqlCount) {
    getAllChildNameOfSuperTable(taos,
            g_queryInfo.dbName,
            g_queryInfo.superQueryInfo.sTblName,
            &g_queryInfo.superQueryInfo.childTblName,
            &g_queryInfo.superQueryInfo.childTblCount);
  }

  if (!g_args.answer_yes) {
    printf("Press enter key to continue\n\n");
    (void)getchar();
  }

  printfQuerySystemInfo(taos);

  pthread_t  *pids  = NULL;
  threadInfo *infos = NULL;
  //==== create sub threads for query from specify table
  int nConcurrent = g_queryInfo.specifiedQueryInfo.concurrent;
  int nSqlCount = g_queryInfo.specifiedQueryInfo.sqlCount;

  int64_t startTs = taosGetTimestampMs();

  if ((nSqlCount > 0) && (nConcurrent > 0)) {

    pids  = malloc(nConcurrent * nSqlCount * sizeof(pthread_t));
    infos = malloc(nConcurrent * nSqlCount * sizeof(threadInfo));

    if ((NULL == pids) || (NULL == infos)) {
      taos_close(taos);
      ERROR_EXIT("memory allocation failed for create threads\n");
    }

    for (int i = 0; i < nConcurrent; i++) {
      for (int j = 0; j < nSqlCount; j++) {
        threadInfo *t_info = infos + i * nSqlCount + j;
        t_info->threadID = i * nSqlCount + j;
        t_info->querySeq = j;

        if (0 == strncasecmp(g_queryInfo.queryMode, "taosc", 5)) {

          char sqlStr[MAX_TB_NAME_SIZE*2];
          sprintf(sqlStr, "use %s", g_queryInfo.dbName);
          verbosePrint("%s() %d sqlStr: %s\n", __func__, __LINE__, sqlStr);
          if (0 != queryDbExec(taos, sqlStr, NO_INSERT_TYPE, false)) {
            taos_close(taos);
            free(infos);
            free(pids);
            errorPrint( "use database %s failed!\n\n",
                g_queryInfo.dbName);
            return -1;
          }
        }

        t_info->taos = NULL;// TODO: workaround to use separate taos connection;

        pthread_create(pids + i * nSqlCount + j, NULL, specifiedTableQuery,
            t_info);
      }
    }
  } else {
    g_queryInfo.specifiedQueryInfo.concurrent = 0;
  }

  taos_close(taos);

  pthread_t  *pidsOfSub  = NULL;
  threadInfo *infosOfSub = NULL;
  //==== create sub threads for query from all sub table of the super table
  if ((g_queryInfo.superQueryInfo.sqlCount > 0)
          && (g_queryInfo.superQueryInfo.threadCnt > 0)) {
    pidsOfSub  = malloc(g_queryInfo.superQueryInfo.threadCnt * sizeof(pthread_t));
    infosOfSub = malloc(g_queryInfo.superQueryInfo.threadCnt * sizeof(threadInfo));

    if ((NULL == pidsOfSub) || (NULL == infosOfSub)) {
      free(infos);
      free(pids);

      ERROR_EXIT("memory allocation failed for create threads\n");
    }

    int ntables = g_queryInfo.superQueryInfo.childTblCount;
    int threads = g_queryInfo.superQueryInfo.threadCnt;

    int a = ntables / threads;
    if (a < 1) {
      threads = ntables;
      a = 1;
    }

    int b = 0;
    if (threads != 0) {
      b = ntables % threads;
    }

    int startFrom = 0;
    for (int i = 0; i < threads; i++) {
      threadInfo *t_info = infosOfSub + i;
      t_info->threadID = i;

      t_info->start_table_from = startFrom;
      t_info->ntables = i<b?a+1:a;
      t_info->end_table_to = i < b ? startFrom + a : startFrom + a - 1;
      startFrom = t_info->end_table_to + 1;
      t_info->taos = NULL; // TODO: workaround to use separate taos connection;
      pthread_create(pidsOfSub + i, NULL, superTableQuery, t_info);
    }

    g_queryInfo.superQueryInfo.threadCnt = threads;
  } else {
    g_queryInfo.superQueryInfo.threadCnt = 0;
  }

  if ((nSqlCount > 0) && (nConcurrent > 0)) {
    for (int i = 0; i < nConcurrent; i++) {
      for (int j = 0; j < nSqlCount; j++) {
        pthread_join(pids[i * nSqlCount + j], NULL);
      }
    }
  }

  tmfree((char*)pids);
  tmfree((char*)infos);

  for (int i = 0; i < g_queryInfo.superQueryInfo.threadCnt; i++) {
    pthread_join(pidsOfSub[i], NULL);
  }

  tmfree((char*)pidsOfSub);
  tmfree((char*)infosOfSub);

//  taos_close(taos);// TODO: workaround to use separate taos connection;
  int64_t endTs = taosGetTimestampMs();

  int totalQueried = g_queryInfo.specifiedQueryInfo.totalQueried +
    g_queryInfo.superQueryInfo.totalQueried;

<<<<<<< HEAD
  printf("==== completed total queries: %d, the QPS of all threads: %10.3f====\n",
          totalQueried,
          (double)(totalQueried/((endTs-startTs)/1000.0)));
=======
  printf("==== completed total queries: %d, the QPS of all threads: %10.2f====\n",
          totalQueried,
          totalQueried/((endTs-startTs)/1000.0));
>>>>>>> a72bb339
  return 0;
}

static void subscribe_callback(TAOS_SUB* tsub, TAOS_RES *res, void* param, int code) {
  if (res == NULL || taos_errno(res) != 0) {
    errorPrint("%s() LN%d, failed to subscribe result, code:%d, reason:%s\n",
           __func__, __LINE__, code, taos_errstr(res));
    return;
  }

  getResult(res, (char*)param);
  taos_free_result(res);
}

static TAOS_SUB* subscribeImpl(TAOS *taos, char *sql, char* topic, char* resultFileName) {
  TAOS_SUB* tsub = NULL;

  if (g_queryInfo.specifiedQueryInfo.mode) {
    tsub = taos_subscribe(taos,
            g_queryInfo.specifiedQueryInfo.subscribeRestart,
            topic, sql, subscribe_callback, (void*)resultFileName,
            g_queryInfo.specifiedQueryInfo.subscribeInterval);
  } else {
    tsub = taos_subscribe(taos,
            g_queryInfo.specifiedQueryInfo.subscribeRestart,
            topic, sql, NULL, NULL, 0);
  }

  if (tsub == NULL) {
    printf("failed to create subscription. topic:%s, sql:%s\n", topic, sql);
    return NULL;
  }

  return tsub;
}

static void *superSubscribe(void *sarg) {
  threadInfo *pThreadInfo = (threadInfo *)sarg;
  char subSqlstr[1024];
  TAOS_SUB*    tsub[MAX_QUERY_SQL_COUNT] = {0};

  if (pThreadInfo->taos == NULL) {
    TAOS * taos = NULL;
    taos = taos_connect(g_queryInfo.host,
          g_queryInfo.user,
          g_queryInfo.password,
          g_queryInfo.dbName,
          g_queryInfo.port);
    if (taos == NULL) {
      errorPrint("[%d] Failed to connect to TDengine, reason:%s\n",
            pThreadInfo->threadID, taos_errstr(NULL));
      return NULL;
    } else {
      pThreadInfo->taos = taos;
    }
  }

  char sqlStr[MAX_TB_NAME_SIZE*2];
  sprintf(sqlStr, "use %s", g_queryInfo.dbName);
  if (0 != queryDbExec(pThreadInfo->taos, sqlStr, NO_INSERT_TYPE, false)) {
    taos_close(pThreadInfo->taos);
    errorPrint( "use database %s failed!\n\n",
                g_queryInfo.dbName);
    return NULL;
  }

  //int64_t st = 0;
  //int64_t et = 0;
  do {
<<<<<<< HEAD
    //if (g_queryInfo.specifiedQueryInfo.queryInterval && (et - st) < g_queryInfo.specifiedQueryInfo.queryInterval) {
    //  taosMsleep(g_queryInfo.specifiedQueryInfo.queryInterval- (et - st)); // ms
=======
    //if (g_queryInfo.specifiedQueryInfo.rate && (et - st) < g_queryInfo.specifiedQueryInfo.rate*1000) {
    //  taosMsleep(g_queryInfo.specifiedQueryInfo.rate*1000 - (et - st)); // ms
>>>>>>> a72bb339
    //  //printf("========sleep duration:%"PRId64 "========inserted rows:%d, table range:%d - %d\n", (1000 - (et - st)), i, pThreadInfo->start_table_from, pThreadInfo->end_table_to);
    //}

    //st = taosGetTimestampMs();
    char topic[32] = {0};
    for (int i = 0; i < g_queryInfo.superQueryInfo.sqlCount; i++) {
      sprintf(topic, "taosdemo-subscribe-%d", i);
      memset(subSqlstr,0,sizeof(subSqlstr));
      replaceChildTblName(g_queryInfo.superQueryInfo.sql[i], subSqlstr, i);
      char tmpFile[MAX_FILE_NAME_LEN*2] = {0};
      if (g_queryInfo.superQueryInfo.result[i][0] != 0) {
        sprintf(tmpFile, "%s-%d",
                g_queryInfo.superQueryInfo.result[i], pThreadInfo->threadID);
      }
      tsub[i] = subscribeImpl(pThreadInfo->taos, subSqlstr, topic, tmpFile);
      if (NULL == tsub[i]) {
        taos_close(pThreadInfo->taos);
        return NULL;
      }
    }
    //et = taosGetTimestampMs();
    //printf("========thread[%"PRId64"] complete all sqls to super table once queries duration:%.4fs\n", taosGetSelfPthreadId(), (double)(et - st)/1000.0);
  } while(0);

  // start loop to consume result
  TAOS_RES* res = NULL;
  while(1) {
    for (int i = 0; i < g_queryInfo.superQueryInfo.sqlCount; i++) {
      if (1 == g_queryInfo.superQueryInfo.mode) {
        continue;
      }

      res = taos_consume(tsub[i]);
      if (res) {
        char tmpFile[MAX_FILE_NAME_LEN*2] = {0};
        if (g_queryInfo.superQueryInfo.result[i][0] != 0) {
          sprintf(tmpFile, "%s-%d",
                  g_queryInfo.superQueryInfo.result[i],
                  pThreadInfo->threadID);
        }
        getResult(res, tmpFile);
      }
    }
  }
  taos_free_result(res);

  for (int i = 0; i < g_queryInfo.superQueryInfo.sqlCount; i++) {
    taos_unsubscribe(tsub[i], g_queryInfo.superQueryInfo.subscribeKeepProgress);
  }

  taos_close(pThreadInfo->taos);
  return NULL;
}

static void *specifiedSubscribe(void *sarg) {
  threadInfo *pThreadInfo = (threadInfo *)sarg;
  TAOS_SUB*    tsub[MAX_QUERY_SQL_COUNT] = {0};

  if (pThreadInfo->taos == NULL) {
    TAOS * taos = NULL;
    taos = taos_connect(g_queryInfo.host,
          g_queryInfo.user,
          g_queryInfo.password,
          g_queryInfo.dbName,
          g_queryInfo.port);
    if (taos == NULL) {
      errorPrint("[%d] Failed to connect to TDengine, reason:%s\n",
            pThreadInfo->threadID, taos_errstr(NULL));
      return NULL;
    } else {
      pThreadInfo->taos = taos;
    }
  }

  char sqlStr[MAX_TB_NAME_SIZE*2];
  sprintf(sqlStr, "use %s", g_queryInfo.dbName);
  debugPrint("%s() %d sqlStr: %s\n", __func__, __LINE__, sqlStr);
  if (0 != queryDbExec(pThreadInfo->taos, sqlStr, NO_INSERT_TYPE, false)) {
    taos_close(pThreadInfo->taos);
    return NULL;
  }

  //int64_t st = 0;
  //int64_t et = 0;
  do {
<<<<<<< HEAD
    //if (g_queryInfo.specifiedQueryInfo.queryInterval && (et - st) < g_queryInfo.specifiedQueryInfo.queryInterval) {
    //  taosMsleep(g_queryInfo.specifiedQueryInfo.queryInterval- (et - st)); // ms
=======
    //if (g_queryInfo.specifiedQueryInfo.rate && (et - st) < g_queryInfo.specifiedQueryInfo.rate*1000) {
    //  taosMsleep(g_queryInfo.specifiedQueryInfo.rate*1000 - (et - st)); // ms
>>>>>>> a72bb339
    //  //printf("========sleep duration:%"PRId64 "========inserted rows:%d, table range:%d - %d\n", (1000 - (et - st)), i, pThreadInfo->start_table_from, pThreadInfo->end_table_to);
    //}

    //st = taosGetTimestampMs();
    char topic[32] = {0};
    for (int i = 0; i < g_queryInfo.specifiedQueryInfo.sqlCount; i++) {
      sprintf(topic, "taosdemo-subscribe-%d", i);
      char tmpFile[MAX_FILE_NAME_LEN*2] = {0};
      if (g_queryInfo.superQueryInfo.result[i][0] != 0) {
        sprintf(tmpFile, "%s-%d",
                g_queryInfo.specifiedQueryInfo.result[i], pThreadInfo->threadID);
      }
      tsub[i] = subscribeImpl(pThreadInfo->taos,
          g_queryInfo.specifiedQueryInfo.sql[i], topic, tmpFile);
      if (NULL == g_queryInfo.specifiedQueryInfo.tsub[i]) {
        taos_close(pThreadInfo->taos);
        return NULL;
      }
    }
    //et = taosGetTimestampMs();
    //printf("========thread[%"PRId64"] complete all sqls to super table once queries duration:%.4fs\n", taosGetSelfPthreadId(), (double)(et - st)/1000.0);
  } while(0);

  // start loop to consume result
  TAOS_RES* res = NULL;
  while(1) {
    for (int i = 0; i < g_queryInfo.specifiedQueryInfo.sqlCount; i++) {
      if (SYNC_QUERY_MODE == g_queryInfo.specifiedQueryInfo.mode) {
        continue;
      }

      res = taos_consume(tsub[i]);
      if (res) {
        char tmpFile[MAX_FILE_NAME_LEN*2] = {0};
        if (g_queryInfo.specifiedQueryInfo.result[i][0] != 0) {
          sprintf(tmpFile, "%s-%d",
                  g_queryInfo.specifiedQueryInfo.result[i], pThreadInfo->threadID);
        }
        getResult(res, tmpFile);
      }
    }
  }
  taos_free_result(res);

  for (int i = 0; i < g_queryInfo.specifiedQueryInfo.sqlCount; i++) {
    taos_unsubscribe(tsub[i],
        g_queryInfo.specifiedQueryInfo.subscribeKeepProgress);
  }

  taos_close(pThreadInfo->taos);
  return NULL;
}

static int subscribeTestProcess() {
  setupForAnsiEscape();
  printfQueryMeta();
  resetAfterAnsiEscape();

  if (!g_args.answer_yes) {
    printf("Press enter key to continue\n\n");
    (void) getchar();
  }

  TAOS * taos = NULL;
  taos = taos_connect(g_queryInfo.host,
          g_queryInfo.user,
          g_queryInfo.password,
          g_queryInfo.dbName,
          g_queryInfo.port);
  if (taos == NULL) {
    errorPrint( "Failed to connect to TDengine, reason:%s\n",
            taos_errstr(NULL));
    exit(-1);
  }

  if (0 != g_queryInfo.superQueryInfo.sqlCount) {
    getAllChildNameOfSuperTable(taos,
            g_queryInfo.dbName,
            g_queryInfo.superQueryInfo.sTblName,
            &g_queryInfo.superQueryInfo.childTblName,
            &g_queryInfo.superQueryInfo.childTblCount);
  }

  taos_close(taos); // TODO: workaround to use separate taos connection;

  pthread_t  *pids = NULL;
  threadInfo *infos = NULL;
  //==== create sub threads for query from super table
  if ((g_queryInfo.specifiedQueryInfo.sqlCount <= 0) ||
          (g_queryInfo.specifiedQueryInfo.concurrent <= 0)) {
    errorPrint("%s() LN%d, query sqlCount %d or concurrent %d is not correct.\n",
              __func__, __LINE__, g_queryInfo.specifiedQueryInfo.sqlCount,
              g_queryInfo.specifiedQueryInfo.concurrent);
    exit(-1);
  }

  pids  = malloc(g_queryInfo.specifiedQueryInfo.concurrent * sizeof(pthread_t));
  infos = malloc(g_queryInfo.specifiedQueryInfo.concurrent * sizeof(threadInfo));
  if ((NULL == pids) || (NULL == infos)) {
      errorPrint("%s() LN%d, malloc failed for create threads\n", __func__, __LINE__);
      exit(-1);
  }

  for (int i = 0; i < g_queryInfo.specifiedQueryInfo.concurrent; i++) {
      threadInfo *t_info = infos + i;
      t_info->threadID = i;
      t_info->taos = NULL;  // TODO: workaround to use separate taos connection;
      pthread_create(pids + i, NULL, specifiedSubscribe, t_info);
  }

  //==== create sub threads for query from sub table
  pthread_t  *pidsOfSub  = NULL;
  threadInfo *infosOfSub = NULL;
  if ((g_queryInfo.superQueryInfo.sqlCount > 0)
          && (g_queryInfo.superQueryInfo.threadCnt > 0)) {
    pidsOfSub  = malloc(g_queryInfo.superQueryInfo.threadCnt *
            sizeof(pthread_t));
    infosOfSub = malloc(g_queryInfo.superQueryInfo.threadCnt *
            sizeof(threadInfo));
    if ((NULL == pidsOfSub) || (NULL == infosOfSub)) {
      errorPrint("%s() LN%d, malloc failed for create threads\n",
              __func__, __LINE__);
      // taos_close(taos);
      exit(-1);
    }

    int ntables = g_queryInfo.superQueryInfo.childTblCount;
    int threads = g_queryInfo.superQueryInfo.threadCnt;

    int a = ntables / threads;
    if (a < 1) {
      threads = ntables;
      a = 1;
    }

    int b = 0;
    if (threads != 0) {
      b = ntables % threads;
    }

    int startFrom = 0;
    for (int i = 0; i < threads; i++) {
      threadInfo *t_info = infosOfSub + i;
      t_info->threadID = i;

      t_info->start_table_from = startFrom;
      t_info->ntables = i<b?a+1:a;
      t_info->end_table_to = i < b ? startFrom + a : startFrom + a - 1;
      startFrom = t_info->end_table_to + 1;
      t_info->taos = NULL; // TODO: workaround to use separate taos connection;
      pthread_create(pidsOfSub + i, NULL, superSubscribe, t_info);
    }

    g_queryInfo.superQueryInfo.threadCnt = threads;

    for (int i = 0; i < g_queryInfo.superQueryInfo.threadCnt; i++) {
      pthread_join(pidsOfSub[i], NULL);
    }
  }

  for (int i = 0; i < g_queryInfo.specifiedQueryInfo.concurrent; i++) {
    pthread_join(pids[i], NULL);
  }

  tmfree((char*)pids);
  tmfree((char*)infos);

  tmfree((char*)pidsOfSub);
  tmfree((char*)infosOfSub);
//   taos_close(taos);
  return 0;
}

static void initOfInsertMeta() {
  memset(&g_Dbs, 0, sizeof(SDbs));

  // set default values
  tstrncpy(g_Dbs.host, "127.0.0.1", MAX_HOSTNAME_SIZE);
  g_Dbs.port = 6030;
  tstrncpy(g_Dbs.user, TSDB_DEFAULT_USER, MAX_USERNAME_SIZE);
  tstrncpy(g_Dbs.password, TSDB_DEFAULT_PASS, MAX_PASSWORD_SIZE);
  g_Dbs.threadCount = 2;

  g_Dbs.use_metric = g_args.use_metric;
}

static void initOfQueryMeta() {
  memset(&g_queryInfo, 0, sizeof(SQueryMetaInfo));

  // set default values
  tstrncpy(g_queryInfo.host, "127.0.0.1", MAX_HOSTNAME_SIZE);
  g_queryInfo.port = 6030;
  tstrncpy(g_queryInfo.user, TSDB_DEFAULT_USER, MAX_USERNAME_SIZE);
  tstrncpy(g_queryInfo.password, TSDB_DEFAULT_PASS, MAX_PASSWORD_SIZE);
}

static void setParaFromArg(){
  if (g_args.host) {
    tstrncpy(g_Dbs.host, g_args.host, MAX_HOSTNAME_SIZE);
  } else {
    tstrncpy(g_Dbs.host, "127.0.0.1", MAX_HOSTNAME_SIZE);
  }

  if (g_args.user) {
    tstrncpy(g_Dbs.user, g_args.user, MAX_USERNAME_SIZE);
  }

  if (g_args.password) {
    tstrncpy(g_Dbs.password, g_args.password, MAX_PASSWORD_SIZE);
  }

  if (g_args.port) {
    g_Dbs.port = g_args.port;
  }

  g_Dbs.threadCount = g_args.num_of_threads;
  g_Dbs.threadCountByCreateTbl = g_args.num_of_threads;

  g_Dbs.dbCount = 1;
  g_Dbs.db[0].drop = 1;

  tstrncpy(g_Dbs.db[0].dbName, g_args.database, MAX_DB_NAME_SIZE);
  g_Dbs.db[0].dbCfg.replica = g_args.replica;
  tstrncpy(g_Dbs.db[0].dbCfg.precision, "ms", MAX_DB_NAME_SIZE);

  tstrncpy(g_Dbs.resultFile, g_args.output_file, MAX_FILE_NAME_LEN);

  g_Dbs.use_metric = g_args.use_metric;
  g_Dbs.insert_only = g_args.insert_only;

  g_Dbs.do_aggreFunc = true;

  char dataString[STRING_LEN];
  char **data_type = g_args.datatype;

  memset(dataString, 0, STRING_LEN);

  if (strcasecmp(data_type[0], "BINARY") == 0
          || strcasecmp(data_type[0], "BOOL") == 0
          || strcasecmp(data_type[0], "NCHAR") == 0 ) {
    g_Dbs.do_aggreFunc = false;
  }

  if (g_args.use_metric) {
    g_Dbs.db[0].superTblCount = 1;
    tstrncpy(g_Dbs.db[0].superTbls[0].sTblName, "meters", MAX_TB_NAME_SIZE);
    g_Dbs.db[0].superTbls[0].childTblCount = g_args.num_of_tables;
    g_Dbs.threadCount = g_args.num_of_threads;
    g_Dbs.threadCountByCreateTbl = g_args.num_of_threads;
    g_Dbs.queryMode = g_args.query_mode;

    g_Dbs.db[0].superTbls[0].autoCreateTable = PRE_CREATE_SUBTBL;
    g_Dbs.db[0].superTbls[0].childTblExists = TBL_NO_EXISTS;
    g_Dbs.db[0].superTbls[0].disorderRange = g_args.disorderRange;
    g_Dbs.db[0].superTbls[0].disorderRatio = g_args.disorderRatio;
    tstrncpy(g_Dbs.db[0].superTbls[0].childTblPrefix,
            g_args.tb_prefix, MAX_TB_NAME_SIZE);
    tstrncpy(g_Dbs.db[0].superTbls[0].dataSource, "rand", MAX_TB_NAME_SIZE);
    tstrncpy(g_Dbs.db[0].superTbls[0].insertMode, "taosc", MAX_TB_NAME_SIZE);
    tstrncpy(g_Dbs.db[0].superTbls[0].startTimestamp,
            "2017-07-14 10:40:00.000", MAX_TB_NAME_SIZE);
    g_Dbs.db[0].superTbls[0].timeStampStep = DEFAULT_TIMESTAMP_STEP;

    g_Dbs.db[0].superTbls[0].insertRows = g_args.num_of_DPT;
    g_Dbs.db[0].superTbls[0].maxSqlLen = g_args.max_sql_len;

    g_Dbs.db[0].superTbls[0].columnCount = 0;
    for (int i = 0; i < MAX_NUM_DATATYPE; i++) {
      if (data_type[i] == NULL) {
        break;
      }

      tstrncpy(g_Dbs.db[0].superTbls[0].columns[i].dataType,
              data_type[i], MAX_TB_NAME_SIZE);
      g_Dbs.db[0].superTbls[0].columns[i].dataLen = g_args.len_of_binary;
      g_Dbs.db[0].superTbls[0].columnCount++;
    }

    if (g_Dbs.db[0].superTbls[0].columnCount > g_args.num_of_CPR) {
      g_Dbs.db[0].superTbls[0].columnCount = g_args.num_of_CPR;
    } else {
      for (int i = g_Dbs.db[0].superTbls[0].columnCount; i < g_args.num_of_CPR; i++) {
        tstrncpy(g_Dbs.db[0].superTbls[0].columns[i].dataType, "INT", MAX_TB_NAME_SIZE);
        g_Dbs.db[0].superTbls[0].columns[i].dataLen = 0;
        g_Dbs.db[0].superTbls[0].columnCount++;
      }
    }

    tstrncpy(g_Dbs.db[0].superTbls[0].tags[0].dataType, "INT", MAX_TB_NAME_SIZE);
    g_Dbs.db[0].superTbls[0].tags[0].dataLen = 0;

    tstrncpy(g_Dbs.db[0].superTbls[0].tags[1].dataType, "BINARY", MAX_TB_NAME_SIZE);
    g_Dbs.db[0].superTbls[0].tags[1].dataLen = g_args.len_of_binary;
    g_Dbs.db[0].superTbls[0].tagCount = 2;
  } else {
    g_Dbs.threadCountByCreateTbl = g_args.num_of_threads;
    g_Dbs.db[0].superTbls[0].tagCount = 0;
  }
}

/* Function to do regular expression check */
static int regexMatch(const char *s, const char *reg, int cflags) {
  regex_t regex;
  char    msgbuf[100] = {0};

  /* Compile regular expression */
  if (regcomp(&regex, reg, cflags) != 0) {
    printf("Fail to compile regex\n");
    exit(-1);
  }

  /* Execute regular expression */
  int reti = regexec(&regex, s, 0, NULL, 0);
  if (!reti) {
    regfree(&regex);
    return 1;
  } else if (reti == REG_NOMATCH) {
    regfree(&regex);
    return 0;
  } else {
    regerror(reti, &regex, msgbuf, sizeof(msgbuf));
    printf("Regex match failed: %s\n", msgbuf);
    regfree(&regex);
    exit(-1);
  }

  return 0;
}

static int isCommentLine(char *line) {
  if (line == NULL) return 1;

  return regexMatch(line, "^\\s*#.*", REG_EXTENDED);
}

static void querySqlFile(TAOS* taos, char* sqlFile)
{
  FILE *fp = fopen(sqlFile, "r");
  if (fp == NULL) {
    printf("failed to open file %s, reason:%s\n", sqlFile, strerror(errno));
    return;
  }

  int       read_len = 0;
  char *    cmd = calloc(1, MAX_SQL_SIZE);
  size_t    cmd_len = 0;
  char *    line = NULL;
  size_t    line_len = 0;

  double t = taosGetTimestampMs();

  while((read_len = tgetline(&line, &line_len, fp)) != -1) {
    if (read_len >= MAX_SQL_SIZE) continue;
    line[--read_len] = '\0';

    if (read_len == 0 || isCommentLine(line)) {  // line starts with #
      continue;
    }

    if (line[read_len - 1] == '\\') {
      line[read_len - 1] = ' ';
      memcpy(cmd + cmd_len, line, read_len);
      cmd_len += read_len;
      continue;
    }

    memcpy(cmd + cmd_len, line, read_len);
    verbosePrint("%s() LN%d cmd: %s\n", __func__, __LINE__, cmd);
    if (0 != queryDbExec(taos, cmd, NO_INSERT_TYPE, false)) {
        errorPrint("%s() LN%d, queryDbExec %s failed!\n",
               __func__, __LINE__, cmd);
        tmfree(cmd);
        tmfree(line);
        tmfclose(fp);
        return;
    }
    memset(cmd, 0, MAX_SQL_SIZE);
    cmd_len = 0;
  }

  t = taosGetTimestampMs() - t;
  printf("run %s took %.6f second(s)\n\n", sqlFile, t);

  tmfree(cmd);
  tmfree(line);
  tmfclose(fp);
  return;
}

static void testMetaFile() {
    if (INSERT_TEST == g_args.test_mode) {
      if (g_Dbs.cfgDir[0])
          taos_options(TSDB_OPTION_CONFIGDIR, g_Dbs.cfgDir);

      insertTestProcess();

    } else if (QUERY_TEST == g_args.test_mode) {
      if (g_queryInfo.cfgDir[0])
          taos_options(TSDB_OPTION_CONFIGDIR, g_queryInfo.cfgDir);

      queryTestProcess();

    } else if (SUBSCRIBE_TEST == g_args.test_mode) {
      if (g_queryInfo.cfgDir[0])
          taos_options(TSDB_OPTION_CONFIGDIR, g_queryInfo.cfgDir);

      subscribeTestProcess();

    }  else {
      ;
    }
}

static void queryResult() {
  // query data

  pthread_t read_id;
  threadInfo *rInfo = malloc(sizeof(threadInfo));
  assert(rInfo);
  rInfo->start_time = 1500000000000;  // 2017-07-14 10:40:00.000
  rInfo->start_table_from = 0;

  //rInfo->do_aggreFunc = g_Dbs.do_aggreFunc;
  if (g_args.use_metric) {
    rInfo->ntables = g_Dbs.db[0].superTbls[0].childTblCount;
    rInfo->end_table_to = g_Dbs.db[0].superTbls[0].childTblCount - 1;
    rInfo->superTblInfo = &g_Dbs.db[0].superTbls[0];
    tstrncpy(rInfo->tb_prefix,
          g_Dbs.db[0].superTbls[0].childTblPrefix, MAX_TB_NAME_SIZE);
  } else {
    rInfo->ntables = g_args.num_of_tables;
    rInfo->end_table_to = g_args.num_of_tables -1;
    tstrncpy(rInfo->tb_prefix, g_args.tb_prefix, MAX_TB_NAME_SIZE);
  }

  rInfo->taos = taos_connect(
          g_Dbs.host,
          g_Dbs.user,
          g_Dbs.password,
          g_Dbs.db[0].dbName,
          g_Dbs.port);
  if (rInfo->taos == NULL) {
    errorPrint( "Failed to connect to TDengine, reason:%s\n",
            taos_errstr(NULL));
    free(rInfo);
    exit(-1);
  }

  tstrncpy(rInfo->fp, g_Dbs.resultFile, MAX_FILE_NAME_LEN);

  if (!g_Dbs.use_metric) {
    pthread_create(&read_id, NULL, readTable, rInfo);
  } else {
    pthread_create(&read_id, NULL, readMetric, rInfo);
  }
  pthread_join(read_id, NULL);
  taos_close(rInfo->taos);
  free(rInfo);
}

static void testCmdLine() {

  if (strlen(configDir)) {
    wordexp_t full_path;
    if (wordexp(configDir, &full_path, 0) != 0) {
      errorPrint( "Invalid path %s\n", configDir);
      return;
    }
    taos_options(TSDB_OPTION_CONFIGDIR, full_path.we_wordv[0]);
    wordfree(&full_path);
  }

  g_args.test_mode = INSERT_TEST;
  insertTestProcess();

  if (false == g_Dbs.insert_only)
    queryResult();
}

int main(int argc, char *argv[]) {
  parse_args(argc, argv, &g_args);

  debugPrint("meta file: %s\n", g_args.metaFile);

  if (g_args.metaFile) {
    initOfInsertMeta();
    initOfQueryMeta();

    if (false == getInfoFromJsonFile(g_args.metaFile)) {
      printf("Failed to read %s\n", g_args.metaFile);
      return 1;
    }

    testMetaFile();
  } else {
    memset(&g_Dbs, 0, sizeof(SDbs));
    setParaFromArg();

    if (NULL != g_args.sqlFile) {
      TAOS* qtaos = taos_connect(
          g_Dbs.host,
          g_Dbs.user,
          g_Dbs.password,
          g_Dbs.db[0].dbName,
          g_Dbs.port);
      querySqlFile(qtaos, g_args.sqlFile);
      taos_close(qtaos);

    } else {
      testCmdLine();
    }
  }

  return 0;
}
<|MERGE_RESOLUTION|>--- conflicted
+++ resolved
@@ -5263,15 +5263,9 @@
   int insert_interval =
       superTblInfo?superTblInfo->insertInterval:g_args.insert_interval;
   if (insert_interval) {
-<<<<<<< HEAD
     pThreadInfo->et = taosGetTimestampMs();
     if ((pThreadInfo->et - pThreadInfo->st) < insert_interval) {
       taosMsleep(insert_interval - (pThreadInfo->et - pThreadInfo->st)); // ms
-=======
-    pThreadInfo->et = taosGetTimestampUs();
-    if (((pThreadInfo->et - pThreadInfo->st)/1000) < insert_interval) {
-      taosMsleep(insert_interval - (pThreadInfo->et - pThreadInfo->st)/1000); // ms
->>>>>>> a72bb339
     }
   }
 
@@ -5310,11 +5304,7 @@
   }
 
   if (insert_interval) {
-<<<<<<< HEAD
     pThreadInfo->st = taosGetTimestampMs();
-=======
-    pThreadInfo->st = taosGetTimestampUs();
->>>>>>> a72bb339
   }
   taos_query_a(pThreadInfo->taos, buffer, callBack, pThreadInfo);
   free(buffer);
@@ -5333,11 +5323,7 @@
   int insert_interval =
       superTblInfo?superTblInfo->insertInterval:g_args.insert_interval;
   if (insert_interval) {
-<<<<<<< HEAD
     pThreadInfo->st = taosGetTimestampMs();
-=======
-    pThreadInfo->st = taosGetTimestampUs();
->>>>>>> a72bb339
   }
   taos_query_a(pThreadInfo->taos, "show databases", callBack, pThreadInfo);
 
@@ -5909,16 +5895,9 @@
   int64_t  startTs = taosGetTimestampMs();
 
   while(queryTimes --) {
-<<<<<<< HEAD
     if (g_queryInfo.specifiedQueryInfo.queryInterval && (et - st) <
             (int64_t)g_queryInfo.specifiedQueryInfo.queryInterval) {
       taosMsleep(g_queryInfo.specifiedQueryInfo.queryInterval - (et - st)); // ms
-=======
-    if (g_queryInfo.specifiedQueryInfo.rate && (et - st) <
-            (int64_t)g_queryInfo.specifiedQueryInfo.rate*1000) {
-      taosMsleep(g_queryInfo.specifiedQueryInfo.rate*1000 - (et - st)); // ms
-      //printf("========sleep duration:%"PRId64 "========inserted rows:%d, table range:%d - %d\n", (1000 - (et - st)), i, pThreadInfo->start_table_from, pThreadInfo->end_table_to);
->>>>>>> a72bb339
     }
 
     st = taosGetTimestampMs();
@@ -5933,15 +5912,9 @@
       }
       selectAndGetResult(pThreadInfo->taos,
           g_queryInfo.specifiedQueryInfo.sql[pThreadInfo->querySeq], tmpFile);
-<<<<<<< HEAD
       int64_t t2 = taosGetTimestampMs();
       printf("=[taosc] thread[%"PRId64"] complete one sql, Spent %10.3f s\n",
               taosGetSelfPthreadId(), (t2 - t1)/1000.0);
-=======
-      int64_t t2 = taosGetTimestampUs();
-      printf("=[taosc] thread[%"PRId64"] complete one sql, Spent %f s\n",
-              taosGetSelfPthreadId(), (t2 - t1)/1000000.0);
->>>>>>> a72bb339
     } else {
       int64_t t1 = taosGetTimestampMs();
       int retCode = postProceSql(g_queryInfo.host,
@@ -5951,44 +5924,26 @@
         printf("====restful return fail, threadID[%d]\n", pThreadInfo->threadID);
         return NULL;
       }
-<<<<<<< HEAD
       int64_t t2 = taosGetTimestampMs();
       printf("=[restful] thread[%"PRId64"] complete one sql, Spent %10.3f s\n",
               taosGetSelfPthreadId(), (t2 - t1)/1000.0);
-=======
-      int64_t t2 = taosGetTimestampUs();
-      printf("=[restful] thread[%"PRId64"] complete one sql, Spent %f s\n",
-              taosGetSelfPthreadId(), (t2 - t1)/1000000.0);
->>>>>>> a72bb339
 
     }
     totalQueried ++;
     g_queryInfo.specifiedQueryInfo.totalQueried ++;
 
-<<<<<<< HEAD
+
     et = taosGetTimestampMs();
-=======
-    et = taosGetTimestampUs();
-    printf("==thread[%"PRId64"] complete all sqls to specify tables once queries duration:%.6fs\n\n",
-            taosGetSelfPthreadId(), (double)(et - st)/1000.0);
->>>>>>> a72bb339
 
     int64_t  currentPrintTime = taosGetTimestampMs();
     int64_t  endTs = taosGetTimestampMs();
     if (currentPrintTime - lastPrintTime > 30*1000) {
-<<<<<<< HEAD
       debugPrint("%s() LN%d, endTs=%"PRId64"ms, startTs=%"PRId64"ms\n",
           __func__, __LINE__, endTs, startTs);
       printf("thread[%d] has currently completed queries: %d, QPS: %10.6f\n",
                     pThreadInfo->threadID,
                     totalQueried,
                     (double)(totalQueried/((endTs-startTs)/1000.0)));
-=======
-      printf("thread[%d] has currently completed queries: %d, QPS: %10.2f\n",
-                    pThreadInfo->threadID,
-                    totalQueried,
-                    totalQueried/((endTs-startTs)/1000.0));
->>>>>>> a72bb339
     }
     lastPrintTime = currentPrintTime;
   }
@@ -6046,7 +6001,6 @@
 
   int64_t  lastPrintTime = taosGetTimestampMs();
   while(queryTimes --) {
-<<<<<<< HEAD
     if (g_queryInfo.superQueryInfo.queryInterval
             && (et - st) < (int64_t)g_queryInfo.superQueryInfo.queryInterval) {
       taosMsleep(g_queryInfo.superQueryInfo.queryInterval - (et - st)); // ms
@@ -6054,15 +6008,6 @@
     }
 
     st = taosGetTimestampMs();
-=======
-    if (g_queryInfo.superQueryInfo.rate
-            && (et - st) < (int64_t)g_queryInfo.superQueryInfo.rate*1000) {
-      taosMsleep(g_queryInfo.superQueryInfo.rate*1000 - (et - st)); // ms
-      //printf("========sleep duration:%"PRId64 "========inserted rows:%d, table range:%d - %d\n", (1000 - (et - st)), i, pThreadInfo->start_table_from, pThreadInfo->end_table_to);
-    }
-
-    st = taosGetTimestampUs();
->>>>>>> a72bb339
     for (int i = pThreadInfo->start_table_from; i <= pThreadInfo->end_table_to; i++) {
       for (int j = 0; j < g_queryInfo.superQueryInfo.sqlCount; j++) {
         memset(sqlstr,0,sizeof(sqlstr));
@@ -6081,17 +6026,10 @@
         int64_t  currentPrintTime = taosGetTimestampMs();
         int64_t  endTs = taosGetTimestampMs();
         if (currentPrintTime - lastPrintTime > 30*1000) {
-<<<<<<< HEAD
           printf("thread[%d] has currently completed queries: %d, QPS: %10.3f\n",
                     pThreadInfo->threadID,
                     totalQueried,
                     (double)(totalQueried/((endTs-startTs)/1000.0)));
-=======
-          printf("thread[%d] has currently completed queries: %d, QPS: %10.2f\n",
-                    pThreadInfo->threadID,
-                    totalQueried,
-                    totalQueried/((endTs-startTs)/1000.0));
->>>>>>> a72bb339
         }
         lastPrintTime = currentPrintTime;
       }
@@ -6101,11 +6039,7 @@
             taosGetSelfPthreadId(),
             pThreadInfo->start_table_from,
             pThreadInfo->end_table_to,
-<<<<<<< HEAD
             (double)(et - st)/1000.0);
-=======
-            (double)(et - st)/1000000.0);
->>>>>>> a72bb339
   }
 
   return NULL;
@@ -6266,15 +6200,9 @@
   int totalQueried = g_queryInfo.specifiedQueryInfo.totalQueried +
     g_queryInfo.superQueryInfo.totalQueried;
 
-<<<<<<< HEAD
   printf("==== completed total queries: %d, the QPS of all threads: %10.3f====\n",
           totalQueried,
           (double)(totalQueried/((endTs-startTs)/1000.0)));
-=======
-  printf("==== completed total queries: %d, the QPS of all threads: %10.2f====\n",
-          totalQueried,
-          totalQueried/((endTs-startTs)/1000.0));
->>>>>>> a72bb339
   return 0;
 }
 
@@ -6344,13 +6272,8 @@
   //int64_t st = 0;
   //int64_t et = 0;
   do {
-<<<<<<< HEAD
     //if (g_queryInfo.specifiedQueryInfo.queryInterval && (et - st) < g_queryInfo.specifiedQueryInfo.queryInterval) {
     //  taosMsleep(g_queryInfo.specifiedQueryInfo.queryInterval- (et - st)); // ms
-=======
-    //if (g_queryInfo.specifiedQueryInfo.rate && (et - st) < g_queryInfo.specifiedQueryInfo.rate*1000) {
-    //  taosMsleep(g_queryInfo.specifiedQueryInfo.rate*1000 - (et - st)); // ms
->>>>>>> a72bb339
     //  //printf("========sleep duration:%"PRId64 "========inserted rows:%d, table range:%d - %d\n", (1000 - (et - st)), i, pThreadInfo->start_table_from, pThreadInfo->end_table_to);
     //}
 
@@ -6436,13 +6359,8 @@
   //int64_t st = 0;
   //int64_t et = 0;
   do {
-<<<<<<< HEAD
     //if (g_queryInfo.specifiedQueryInfo.queryInterval && (et - st) < g_queryInfo.specifiedQueryInfo.queryInterval) {
     //  taosMsleep(g_queryInfo.specifiedQueryInfo.queryInterval- (et - st)); // ms
-=======
-    //if (g_queryInfo.specifiedQueryInfo.rate && (et - st) < g_queryInfo.specifiedQueryInfo.rate*1000) {
-    //  taosMsleep(g_queryInfo.specifiedQueryInfo.rate*1000 - (et - st)); // ms
->>>>>>> a72bb339
     //  //printf("========sleep duration:%"PRId64 "========inserted rows:%d, table range:%d - %d\n", (1000 - (et - st)), i, pThreadInfo->start_table_from, pThreadInfo->end_table_to);
     //}
 
