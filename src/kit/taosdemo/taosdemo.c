﻿/*
 * Copyright (c) 2019 TAOS Data, Inc. <jhtao@taosdata.com>
 *
 * This program is free software: you can use, redistribute, and/or modify
 * it under the terms of the GNU Affero General Public License, version 3
 * or later ("AGPL"), as published by the Free Software Foundation.
 *
 * This program is distributed in the hope that it will be useful, but WITHOUT
 * ANY WARRANTY; without even the implied warranty of MERCHANTABILITY or
 * FITNESS FOR A PARTICULAR PURPOSE.
 *
 * You should have received a copy of the GNU Affero General Public License
 * along with this program. If not, see <http://www.gnu.org/licenses/>.
 */


/*
   when in some thread query return error, thread don't exit, but return, otherwise coredump in other thread.
*/

#define _GNU_SOURCE
#define CURL_STATICLIB

#ifdef LINUX
  #include "os.h"
  #include <argp.h>
  #include <assert.h>
  #include <inttypes.h>
  #ifndef _ALPINE
    #include <error.h>
  #endif
  #include <pthread.h>
  #include <semaphore.h>
  #include <stdbool.h>
  #include <stdio.h>
  #include <stdlib.h>
  #include <string.h>
  #include <sys/time.h>
  #include <time.h>
  #include <unistd.h>
  #include <wordexp.h>
  #include <regex.h>
#else  
  #include <assert.h>
  #include <regex.h>
  #include <stdio.h>
  #include "os.h"
  
#ifdef TD_WINDOWS
  #pragma comment ( lib, "ws2_32.lib" )
  #pragma comment ( lib, "winmm.lib" )
  #pragma comment ( lib, "wldap32.lib" )  
#endif
#endif  

#include "cJSON.h"

#include "taos.h"
#include "taoserror.h"
#include "tutil.h"

#define REQ_EXTRA_BUF_LEN   1024
#define RESP_BUF_LEN        4096

extern char configDir[];

#define INSERT_JSON_NAME      "insert.json"
#define QUERY_JSON_NAME       "query.json"
#define SUBSCRIBE_JSON_NAME   "subscribe.json"

#define INSERT_MODE        0
#define QUERY_MODE         1
#define SUBSCRIBE_MODE     2

#define MAX_SQL_SIZE       65536
#define BUFFER_SIZE        (65536*2)
#define MAX_DB_NAME_SIZE   64
#define MAX_TB_NAME_SIZE   64
#define MAX_DATA_SIZE      16000
#define MAX_NUM_DATATYPE   10
#define OPT_ABORT          1 /* –abort */
#define STRING_LEN         60000
#define MAX_PREPARED_RAND  1000000
#define MAX_FILE_NAME_LEN  256

#define   MAX_SAMPLES_ONCE_FROM_FILE   10000
#define   MAX_NUM_DATATYPE 10

#define   MAX_DB_COUNT           8
#define   MAX_SUPER_TABLE_COUNT  8
#define   MAX_COLUMN_COUNT       1024
#define   MAX_TAG_COUNT          128

#define   MAX_QUERY_SQL_COUNT    10
#define   MAX_QUERY_SQL_LENGTH   256

#define   MAX_DATABASE_COUNT     256

typedef enum CREATE_SUB_TALBE_MOD_EN {
  PRE_CREATE_SUBTBL,
  AUTO_CREATE_SUBTBL,
  NO_CREATE_SUBTBL
} CREATE_SUB_TALBE_MOD_EN;
  
typedef enum TALBE_EXISTS_EN {
  TBL_ALREADY_EXISTS,
  TBL_NO_EXISTS,
  TBL_EXISTS_BUTT
} TALBE_EXISTS_EN;

enum MODE {
  SYNC, 
  ASYNC,
  MODE_BUT
};

enum QUERY_TYPE {
  NO_INSERT_TYPE,
  INSERT_TYPE, 
  QUERY_TYPE_BUT
} ;  

enum _show_db_index {
  TSDB_SHOW_DB_NAME_INDEX,
  TSDB_SHOW_DB_CREATED_TIME_INDEX,
  TSDB_SHOW_DB_NTABLES_INDEX,
  TSDB_SHOW_DB_VGROUPS_INDEX,
  TSDB_SHOW_DB_REPLICA_INDEX,
  TSDB_SHOW_DB_QUORUM_INDEX,  
  TSDB_SHOW_DB_DAYS_INDEX,
  TSDB_SHOW_DB_KEEP_INDEX,
  TSDB_SHOW_DB_CACHE_INDEX,
  TSDB_SHOW_DB_BLOCKS_INDEX,
  TSDB_SHOW_DB_MINROWS_INDEX,
  TSDB_SHOW_DB_MAXROWS_INDEX,
  TSDB_SHOW_DB_WALLEVEL_INDEX,
  TSDB_SHOW_DB_FSYNC_INDEX,
  TSDB_SHOW_DB_COMP_INDEX,
  TSDB_SHOW_DB_CACHELAST_INDEX,
  TSDB_SHOW_DB_PRECISION_INDEX,  
  TSDB_SHOW_DB_UPDATE_INDEX,
  TSDB_SHOW_DB_STATUS_INDEX,
  TSDB_MAX_SHOW_DB
};

// -----------------------------------------SHOW TABLES CONFIGURE -------------------------------------
enum _show_stables_index {
  TSDB_SHOW_STABLES_NAME_INDEX,
  TSDB_SHOW_STABLES_CREATED_TIME_INDEX,
  TSDB_SHOW_STABLES_COLUMNS_INDEX,
  TSDB_SHOW_STABLES_METRIC_INDEX,  
  TSDB_SHOW_STABLES_UID_INDEX,  
  TSDB_SHOW_STABLES_TID_INDEX,
  TSDB_SHOW_STABLES_VGID_INDEX,  
  TSDB_MAX_SHOW_STABLES
};  
enum _describe_table_index {
  TSDB_DESCRIBE_METRIC_FIELD_INDEX,
  TSDB_DESCRIBE_METRIC_TYPE_INDEX,
  TSDB_DESCRIBE_METRIC_LENGTH_INDEX,
  TSDB_DESCRIBE_METRIC_NOTE_INDEX,
  TSDB_MAX_DESCRIBE_METRIC
};

typedef struct {
  char field[TSDB_COL_NAME_LEN + 1];
  char type[16];
  int length;
  char note[128];
} SColDes;

/* Used by main to communicate with parse_opt. */
typedef struct SArguments_S {
  char *   metaFile;
  int      test_mode;
  char *   host;
  uint16_t port;
  char *   user;
  char *   password;
  char *   database;
  int      replica;
  char *   tb_prefix;
  char *   sqlFile;
  bool     use_metric;
  bool     insert_only;
  bool     answer_yes;
  bool     debug_print;
  bool     verbose_print;
  char *   output_file;
  int      mode;
  char *   datatype[MAX_NUM_DATATYPE + 1];
  int      len_of_binary;
  int      num_of_CPR;
  int      num_of_threads;
  int      insert_interval;
  int      num_of_RPR;
  int      num_of_tables;
  int      num_of_DPT;
  int      abort;
  int      disorderRatio;
  int      disorderRange;
  int      method_of_delete;
  char **  arg_list;
} SArguments;

typedef struct SColumn_S {
  char  field[TSDB_COL_NAME_LEN + 1];
  char  dataType[MAX_TB_NAME_SIZE];
  int   dataLen;
  char  note[128];  
} StrColumn;

typedef struct SSuperTable_S {
  char         sTblName[MAX_TB_NAME_SIZE+1];
  int          childTblCount;
  bool         superTblExists;    // 0: no, 1: yes
  bool         childTblExists;    // 0: no, 1: yes  
  int          batchCreateTableNum;  // 0: no batch,  > 0: batch table number in one sql
  int8_t       autoCreateTable;                  // 0: create sub table, 1: auto create sub table
  char         childTblPrefix[MAX_TB_NAME_SIZE];
  char         dataSource[MAX_TB_NAME_SIZE+1];  // rand_gen or sample
  char         insertMode[MAX_TB_NAME_SIZE];  // taosc, restful
  int           childTblLimit;
  int           childTblOffset;

  int          multiThreadWriteOneTbl;   // 0: no, 1: yes
  int          numberOfTblInOneSql;      // 0/1: one table, > 1: number of tbl
  int          rowsPerTbl;               // 
  int          disorderRatio;            // 0: no disorder, >0: x%
  int          disorderRange;            // ms or us by database precision
  int          maxSqlLen;                // 
  
  int64_t      insertRows;               // 0: no limit
  int          timeStampStep;
  char         startTimestamp[MAX_TB_NAME_SIZE];  // 
  char         sampleFormat[MAX_TB_NAME_SIZE];  // csv, json
  char         sampleFile[MAX_FILE_NAME_LEN+1];
  char         tagsFile[MAX_FILE_NAME_LEN+1];

  int          columnCount;
  StrColumn    columns[MAX_COLUMN_COUNT];
  int          tagCount;
  StrColumn    tags[MAX_TAG_COUNT];

  char*        childTblName;
  char*        colsOfCreateChildTable;
  int          lenOfOneRow;
  int          lenOfTagOfOneRow;

  char*        sampleDataBuf;
  int          sampleDataBufSize;
  //int          sampleRowCount;
  //int          sampleUsePos;

  int          tagSource;    // 0: rand, 1: tag sample
  char*        tagDataBuf;
  int          tagSampleCount;
  int          tagUsePos;

  // statistics  
  int64_t    totalRowsInserted;
  int64_t    totalAffectedRows;
} SSuperTable;

typedef struct {
  char     name[TSDB_DB_NAME_LEN + 1];
  char     create_time[32];
  int32_t  ntables;
  int32_t  vgroups;  
  int16_t  replica;
  int16_t  quorum;
  int16_t  days;  
  char     keeplist[32];
  int32_t  cache; //MB
  int32_t  blocks;
  int32_t  minrows;
  int32_t  maxrows;
  int8_t   wallevel;
  int32_t  fsync;
  int8_t   comp;
  int8_t   cachelast;
  char     precision[8];   // time resolution
  int8_t   update;
  char     status[16];
} SDbInfo;

typedef struct SDbCfg_S { 
//  int       maxtablesPerVnode;
  int       minRows; 
  int       maxRows;
  int       comp;
  int       walLevel;
  int       cacheLast;
  int       fsync;  
  int       replica;
  int       update;
  int       keep;
  int       days;
  int       cache;
  int       blocks;
  int       quorum;
  char      precision[MAX_TB_NAME_SIZE];  
} SDbCfg;

typedef struct SDataBase_S {
  char         dbName[MAX_DB_NAME_SIZE];
  int          drop;  // 0: use exists, 1: if exists, drop then new create
  SDbCfg       dbCfg;
  int          superTblCount;
  SSuperTable  superTbls[MAX_SUPER_TABLE_COUNT];
} SDataBase;

typedef struct SDbs_S {
  char         cfgDir[MAX_FILE_NAME_LEN+1];
  char         host[MAX_DB_NAME_SIZE];
  uint16_t     port;
  char         user[MAX_DB_NAME_SIZE];
  char         password[MAX_DB_NAME_SIZE];
  char         resultFile[MAX_FILE_NAME_LEN+1];
  bool         use_metric;
  bool         insert_only;
  bool         do_aggreFunc;
  bool         queryMode;
  
  int          threadCount;
  int          threadCountByCreateTbl;
  int          dbCount;
  SDataBase    db[MAX_DB_COUNT];

  // statistics
  int64_t    totalRowsInserted;
  int64_t    totalAffectedRows;

} SDbs;

typedef struct SuperQueryInfo_S {
  int          rate;  // 0: unlimit  > 0   loop/s
  int          concurrent;
  int          sqlCount;
  int          subscribeMode; // 0: sync, 1: async
  int          subscribeInterval; // ms
  int          subscribeRestart;
  int          subscribeKeepProgress;
  char         sql[MAX_QUERY_SQL_COUNT][MAX_QUERY_SQL_LENGTH+1];  
  char         result[MAX_QUERY_SQL_COUNT][MAX_FILE_NAME_LEN+1];
  TAOS_SUB*    tsub[MAX_QUERY_SQL_COUNT];
} SuperQueryInfo;

typedef struct SubQueryInfo_S {
  char         sTblName[MAX_TB_NAME_SIZE+1];
  int          rate;  // 0: unlimit  > 0   loop/s
  int          threadCnt;  
  int          subscribeMode; // 0: sync, 1: async
  int          subscribeInterval; // ms
  int          subscribeRestart;
  int          subscribeKeepProgress;
  int          childTblCount;
  char         childTblPrefix[MAX_TB_NAME_SIZE];
  int          sqlCount;
  char         sql[MAX_QUERY_SQL_COUNT][MAX_QUERY_SQL_LENGTH+1];  
  char         result[MAX_QUERY_SQL_COUNT][MAX_FILE_NAME_LEN+1];
  TAOS_SUB*    tsub[MAX_QUERY_SQL_COUNT];
  
  char*        childTblName;
} SubQueryInfo;

typedef struct SQueryMetaInfo_S {
  char         cfgDir[MAX_FILE_NAME_LEN+1];
  char         host[MAX_DB_NAME_SIZE];
  uint16_t     port;
  char         user[MAX_DB_NAME_SIZE];
  char         password[MAX_DB_NAME_SIZE];
  char         dbName[MAX_DB_NAME_SIZE+1];
  char         queryMode[MAX_TB_NAME_SIZE];  // taosc, restful

  SuperQueryInfo  superQueryInfo;
  SubQueryInfo    subQueryInfo;  
} SQueryMetaInfo;

typedef struct SThreadInfo_S {
  TAOS *taos;
  int threadID;
  char db_name[MAX_DB_NAME_SIZE+1];
  char fp[4096];
  char tb_prefix[MAX_TB_NAME_SIZE];
  int start_table_id;
  int end_table_id;
  int data_of_rate;
  uint64_t start_time;  
  char* cols;  
  bool  use_metric;  
  SSuperTable* superTblInfo;

  // for async insert
  tsem_t lock_sem;
  int64_t  counter;  
  uint64_t  st;
  uint64_t  et;
  int64_t  lastTs;

  // statistics
  int64_t totalRowsInserted;
  int64_t totalAffectedRows;

  // insert delay statistics
  int64_t cntDelay;
  int64_t totalDelay;
  int64_t avgDelay;
  int64_t maxDelay;
  int64_t minDelay;
  
} threadInfo;

#ifdef WINDOWS
#include <windows.h>
// Some old MinGW/CYGWIN distributions don't define this:
#ifndef ENABLE_VIRTUAL_TERMINAL_PROCESSING
#define ENABLE_VIRTUAL_TERMINAL_PROCESSING  0x0004
#endif

static HANDLE g_stdoutHandle;
static DWORD g_consoleMode;

void setupForAnsiEscape(void) {
  DWORD mode = 0;
  g_stdoutHandle = GetStdHandle(STD_OUTPUT_HANDLE);

  if(g_stdoutHandle == INVALID_HANDLE_VALUE) {
    exit(GetLastError());
  }

  if(!GetConsoleMode(g_stdoutHandle, &mode)) {
    exit(GetLastError());
  }

  g_consoleMode = mode;

  // Enable ANSI escape codes
  mode |= ENABLE_VIRTUAL_TERMINAL_PROCESSING;

  if(!SetConsoleMode(g_stdoutHandle, mode)) {
    exit(GetLastError());
  }    
}

void resetAfterAnsiEscape(void) {
  // Reset colors
  printf("\x1b[0m");    

  // Reset console mode
  if(!SetConsoleMode(g_stdoutHandle, g_consoleMode)) {
    exit(GetLastError());
  }
}
#else
void setupForAnsiEscape(void) {}

void resetAfterAnsiEscape(void) {
  // Reset colors
  printf("\x1b[0m");
}
#endif

static int createDatabases();
static void createChildTables();
static int queryDbExec(TAOS *taos, char *command, int type);

/* ************ Global variables ************  */

int32_t  randint[MAX_PREPARED_RAND];
int64_t  randbigint[MAX_PREPARED_RAND];
float    randfloat[MAX_PREPARED_RAND];
double   randdouble[MAX_PREPARED_RAND];
char *aggreFunc[] = {"*", "count(*)", "avg(col0)", "sum(col0)", 
    "max(col0)", "min(col0)", "first(col0)", "last(col0)"};

SArguments g_args = {
    NULL,                             // metaFile
    0,                              // test_mode
                     "127.0.0.1",     // host
                     6030,            // port
                     "root",          // user
                     #ifdef _TD_POWER_ 
                     "powerdb",      // password
                     #else
                     "taosdata",      // password
                     #endif
                     "test",          // database
                     1,               // replica
                     "t",             // tb_prefix
                     NULL,            // sqlFile
                     false,           // use_metric
                     false,           // insert_only
                     false,           // debug_print
                     false,           // verbose_print
                     false,           // answer_yes;
                     "./output.txt",  // output_file
                     0,               // mode : sync or async
                     {
                     "TINYINT",           // datatype
                     "SMALLINT",
                     "INT",
                     "BIGINT",
                     "FLOAT",
                     "DOUBLE",
                     "BINARY",
                     "NCHAR",
                     "BOOL",
                     "TIMESTAMP"
                     },
                     16,              // len_of_binary
                     10,              // num_of_CPR
                     10,              // num_of_connections/thread
                     0,               // insert_interval
                     100,             // num_of_RPR
                     10000,           // num_of_tables
                     10000,           // num_of_DPT
                     0,               // abort
                     0,               // disorderRatio
                     1000,            // disorderRange
                     1,               // method_of_delete
                     NULL             // arg_list
};



static SDbs            g_Dbs;
static int             g_totalChildTables = 0;
static SQueryMetaInfo  g_queryInfo;
static FILE *          g_fpOfInsertResult = NULL;

#define debugPrint(fmt, ...) \
    do { if (g_args.debug_print || g_args.verbose_print) \
<<<<<<< HEAD
        fprintf(stderr, "DEBUG:" fmt, __VA_ARGS__); } while(0)
#define verbosePrint(fmt, ...) \
    do { if (g_args.verbose_print) \
        fprintf(stderr, "VERB:" fmt, __VA_ARGS__); } while(0)
=======
      fprintf(stderr, "DEBG: "fmt, __VA_ARGS__); } while(0)
#define verbosePrint(fmt, ...) \
    do { if (g_args.verbose_print) fprintf(stderr, "VERB: "fmt, __VA_ARGS__); } while(0)

>>>>>>> d6fcc051
///////////////////////////////////////////////////

void printHelp() {
  char indent[10] = "        ";
  printf("%s%s%s%s\n", indent, "-f", indent, 
          "The meta file to the execution procedure. Default is './meta.json'.");
  printf("%s%s%s%s\n", indent, "-u", indent, 
          "The TDengine user name to use when connecting to the server. Default is 'root'.");
#ifdef _TD_POWER_
  printf("%s%s%s%s\n", indent, "-P", indent, 
          "The password to use when connecting to the server. Default is 'powerdb'.");
  printf("%s%s%s%s\n", indent, "-c", indent, 
          "Configuration directory. Default is '/etc/power/'.");
#else
  printf("%s%s%s%s\n", indent, "-P", indent, 
          "The password to use when connecting to the server. Default is 'taosdata'.");
  printf("%s%s%s%s\n", indent, "-c", indent, 
          "Configuration directory. Default is '/etc/taos/'.");
#endif  
  printf("%s%s%s%s\n", indent, "-h", indent, 
          "The host to connect to TDengine. Default is localhost.");
  printf("%s%s%s%s\n", indent, "-p", indent, 
          "The TCP/IP port number to use for the connection. Default is 0.");
  printf("%s%s%s%s\n", indent, "-d", indent, 
          "Destination database. Default is 'test'.");
  printf("%s%s%s%s\n", indent, "-a", indent, 
          "Set the replica parameters of the database, Default 1, min: 1, max: 3.");
  printf("%s%s%s%s\n", indent, "-m", indent, 
          "Table prefix name. Default is 't'.");
  printf("%s%s%s%s\n", indent, "-s", indent, "The select sql file.");
  printf("%s%s%s%s\n", indent, "-M", indent, "Use metric flag.");
  printf("%s%s%s%s\n", indent, "-o", indent, 
          "Direct output to the named file. Default is './output.txt'.");
  printf("%s%s%s%s\n", indent, "-q", indent, 
          "Query mode--0: SYNC, 1: ASYNC. Default is SYNC.");
  printf("%s%s%s%s\n", indent, "-b", indent, 
          "The data_type of columns, default: TINYINT,SMALLINT,INT,BIGINT,FLOAT,DOUBLE,BINARY,NCHAR,BOOL,TIMESTAMP.");
  printf("%s%s%s%s\n", indent, "-w", indent, 
          "The length of data_type 'BINARY' or 'NCHAR'. Default is 16");
  printf("%s%s%s%s\n", indent, "-l", indent, 
          "The number of columns per record. Default is 10.");
  printf("%s%s%s%s\n", indent, "-T", indent, 
          "The number of threads. Default is 10.");
  printf("%s%s%s%s\n", indent, "-i", indent, 
          "The sleep time (ms) between insertion. Default is 0.");
  printf("%s%s%s%s\n", indent, "-r", indent, 
          "The number of records per request. Default is 100.");
  printf("%s%s%s%s\n", indent, "-t", indent, 
          "The number of tables. Default is 10000.");
  printf("%s%s%s%s\n", indent, "-n", indent, 
          "The number of records per table. Default is 10000.");
  printf("%s%s%s%s\n", indent, "-x", indent, "Not insert only flag.");
  printf("%s%s%s%s\n", indent, "-y", indent, "Default input yes for prompt.");
  printf("%s%s%s%s\n", indent, "-O", indent, 
          "Insert mode--0: In order, > 0: disorder ratio. Default is in order.");
  printf("%s%s%s%s\n", indent, "-R", indent, 
          "Out of order data's range, ms, default is 1000.");
  printf("%s%s%s%s\n", indent, "-g", indent, 
          "Print debug info.");
/*    printf("%s%s%s%s\n", indent, "-D", indent, 
          "if elete database if exists. 0: no, 1: yes, default is 1");
          */
}

void parse_args(int argc, char *argv[], SArguments *arguments) {
  char **sptr;
  wordexp_t full_path;

  for (int i = 1; i < argc; i++) {
    if (strcmp(argv[i], "-f") == 0) {
      arguments->metaFile = argv[++i];
    } else if (strcmp(argv[i], "-c") == 0) {
        char *configPath = argv[++i];
      if (wordexp(configPath, &full_path, 0) != 0) {
          fprintf(stderr, "Invalid path %s\n", configPath);
          return;
      }
      taos_options(TSDB_OPTION_CONFIGDIR, full_path.we_wordv[0]);
      wordfree(&full_path);
    } else if (strcmp(argv[i], "-h") == 0) {
      arguments->host = argv[++i];
    } else if (strcmp(argv[i], "-p") == 0) {
      arguments->port = atoi(argv[++i]);
    } else if (strcmp(argv[i], "-u") == 0) {
      arguments->user = argv[++i];
    } else if (strcmp(argv[i], "-P") == 0) {
      arguments->password = argv[++i];
    } else if (strcmp(argv[i], "-o") == 0) {
      arguments->output_file = argv[++i];
    } else if (strcmp(argv[i], "-s") == 0) {
      arguments->sqlFile = argv[++i];
    } else if (strcmp(argv[i], "-q") == 0) {
      arguments->mode = atoi(argv[++i]);
    } else if (strcmp(argv[i], "-T") == 0) {
      arguments->num_of_threads = atoi(argv[++i]);
    } else if (strcmp(argv[i], "-i") == 0) {
      arguments->insert_interval = atoi(argv[++i]);
    } else if (strcmp(argv[i], "-r") == 0) {
      arguments->num_of_RPR = atoi(argv[++i]);
    } else if (strcmp(argv[i], "-t") == 0) {
      arguments->num_of_tables = atoi(argv[++i]);
    } else if (strcmp(argv[i], "-n") == 0) {
      arguments->num_of_DPT = atoi(argv[++i]);
    } else if (strcmp(argv[i], "-d") == 0) {
      arguments->database = argv[++i];
    } else if (strcmp(argv[i], "-l") == 0) {
      arguments->num_of_CPR = atoi(argv[++i]);
    } else if (strcmp(argv[i], "-b") == 0) {
      sptr = arguments->datatype;
      ++i;
      if (strstr(argv[i], ",") == NULL) {
        // only one col
        if (strcasecmp(argv[i], "INT")
                && strcasecmp(argv[i], "FLOAT")
                && strcasecmp(argv[i], "TINYINT")
                && strcasecmp(argv[i], "BOOL")
                && strcasecmp(argv[i], "SMALLINT")
                && strcasecmp(argv[i], "BIGINT")
                && strcasecmp(argv[i], "DOUBLE")
                && strcasecmp(argv[i], "BINARY") 
                && strcasecmp(argv[i], "NCHAR")) {
          fprintf(stderr, "Invalid data_type!\n");
          printHelp();
          exit(EXIT_FAILURE);
        }
        sptr[0] = argv[i];
      } else {
        // more than one col
        int index = 0;
        char *dupstr = strdup(argv[i]);
        char *running = dupstr;
        char *token = strsep(&running, ",");
        while (token != NULL) {
          if (strcasecmp(token, "INT")
                  && strcasecmp(token, "FLOAT")
                  && strcasecmp(token, "TINYINT")
                  && strcasecmp(token, "BOOL")
                  && strcasecmp(token, "SMALLINT")
                  && strcasecmp(token, "BIGINT")
                  && strcasecmp(token, "DOUBLE")
                  && strcasecmp(token, "BINARY")
                  && strcasecmp(token, "NCHAR")) {
            fprintf(stderr, "Invalid data_type!\n");
            printHelp();
            exit(EXIT_FAILURE);
          }
          sptr[index++] = token;
          token = strsep(&running, ",");
          if (index >= MAX_NUM_DATATYPE) break;
        }
        sptr[index] = NULL;
      }
    } else if (strcmp(argv[i], "-w") == 0) {
      arguments->len_of_binary = atoi(argv[++i]);
    } else if (strcmp(argv[i], "-m") == 0) {
      arguments->tb_prefix = argv[++i];
    } else if (strcmp(argv[i], "-M") == 0) {
      arguments->use_metric = true;
    } else if (strcmp(argv[i], "-x") == 0) {
      arguments->insert_only = true;
    } else if (strcmp(argv[i], "-y") == 0) {
      arguments->answer_yes = true;
    } else if (strcmp(argv[i], "-g") == 0) {
      arguments->debug_print = true;
    } else if (strcmp(argv[i], "-gg") == 0) {
      arguments->verbose_print = true;
    } else if (strcmp(argv[i], "-c") == 0) {
      strcpy(configDir, argv[++i]);
    } else if (strcmp(argv[i], "-O") == 0) {
      arguments->disorderRatio = atoi(argv[++i]);
      if (arguments->disorderRatio > 1 
              || arguments->disorderRatio < 0) {
        arguments->disorderRatio = 0;
      } else if (arguments->disorderRatio == 1) {
        arguments->disorderRange = 10;
      }
    } else if (strcmp(argv[i], "-R") == 0) {
      arguments->disorderRange = atoi(argv[++i]);
      if (arguments->disorderRange == 1 
              && (arguments->disorderRange > 50 
              || arguments->disorderRange <= 0)) {
        arguments->disorderRange = 10;
      }
    } else if (strcmp(argv[i], "-a") == 0) {
      arguments->replica = atoi(argv[++i]);
      if (arguments->replica > 3 || arguments->replica < 1) {
          arguments->replica = 1;
      }
    } else if (strcmp(argv[i], "-D") == 0) {
      arguments->method_of_delete = atoi(argv[++i]);
      if (arguments->method_of_delete < 0
              || arguments->method_of_delete > 3) {
        arguments->method_of_delete = 0;
      }
    } else if (strcmp(argv[i], "--help") == 0) {
      printHelp();
      exit(0);
    } else {
      fprintf(stderr, "wrong options\n");
      printHelp();
      exit(EXIT_FAILURE);
    }
  }

  if (arguments->debug_print || arguments->verbose_print) {
    printf("###################################################################\n");
    printf("# meta file:                         %s\n", arguments->metaFile);
    printf("# Server IP:                         %s:%hu\n", 
            arguments->host == NULL ? "localhost" : arguments->host,
            arguments->port );
    printf("# User:                              %s\n", arguments->user);
    printf("# Password:                          %s\n", arguments->password);
    printf("# Use metric:                        %s\n", arguments->use_metric ? "true" : "false");
    if (*(arguments->datatype)) {
        printf("# Specified data type:               ");
        for (int i = 0; i < MAX_NUM_DATATYPE; i++)
            if (arguments->datatype[i])
               printf("%s,", arguments->datatype[i]);
            else
                break;
        printf("\n");
    }
    printf("# Insertion interval:                %d\n", arguments->insert_interval);
    printf("# Number of records per req:         %d\n", arguments->num_of_RPR);
    printf("# Number of Threads:                 %d\n", arguments->num_of_threads);
    printf("# Number of Tables:                  %d\n", arguments->num_of_tables);
    printf("# Number of Data per Table:          %d\n", arguments->num_of_DPT);
    printf("# Database name:                     %s\n", arguments->database);
    printf("# Table prefix:                      %s\n", arguments->tb_prefix);
    if (arguments->disorderRatio) {
      printf("# Data order:                        %d\n", arguments->disorderRatio);
      printf("# Data out of order rate:            %d\n", arguments->disorderRange);
  
    }
    printf("# Delete method:                     %d\n", arguments->method_of_delete);
    printf("# Answer yes when prompt:            %d\n", arguments->answer_yes);
    printf("# Print debug info:                  %d\n", arguments->debug_print);
    printf("# Print verbose info:                %d\n", arguments->verbose_print);
    printf("###################################################################\n");
    if (!arguments->answer_yes) {
        printf("Press enter key to continue\n\n");
        (void) getchar();
    }
  }
}

static bool getInfoFromJsonFile(char* file);
//static int generateOneRowDataForStb(SSuperTable* stbInfo);
//static int getDataIntoMemForStb(SSuperTable* stbInfo);
static void init_rand_data();
void tmfclose(FILE *fp) {
  if (NULL != fp) {
    fclose(fp);
  }
}

void tmfree(char *buf) {
  if (NULL != buf) {
    free(buf);
  }
}

static int queryDbExec(TAOS *taos, char *command, int type) {
  int i;
  TAOS_RES *res = NULL;
  int32_t   code = -1;

  for (i = 0; i < 5; i++) {
    if (NULL != res) {
      taos_free_result(res);
      res = NULL;
    }

    res = taos_query(taos, command);
    code = taos_errno(res);
    if (0 == code) {
      break;
    }    
  }

  if (code != 0) {
    debugPrint("%s() LN%d - command: %s\n", __func__, __LINE__, command);
    fprintf(stderr, "Failed to run %s, reason: %s\n", command, taos_errstr(res));
    taos_free_result(res);
    //taos_close(taos);
    return -1;
  }

  if (INSERT_TYPE == type) {
    int affectedRows = taos_affected_rows(res);
    taos_free_result(res);
    return affectedRows;
  }
  
  taos_free_result(res);
  return 0;
}

static void getResult(TAOS_RES *res, char* resultFileName) {  
  TAOS_ROW    row = NULL;
  int         num_rows = 0;
  int         num_fields = taos_field_count(res);
  TAOS_FIELD *fields     = taos_fetch_fields(res);

  FILE *fp = NULL;
  if (resultFileName[0] != 0) {
    fp = fopen(resultFileName, "at");
    if (fp == NULL) {
      fprintf(stderr, "failed to open result file: %s, result will not save to file\n", resultFileName);
    }
  }
  
  char* databuf = (char*) calloc(1, 100*1024*1024);
  if (databuf == NULL) {
    fprintf(stderr, "failed to malloc, warning: save result to file slowly!\n");
    if (fp)
        fclose(fp);
    return ;
  }

  int   totalLen = 0;
  char  temp[16000];

  // fetch the records row by row
  while ((row = taos_fetch_row(res))) {
    if (totalLen >= 100*1024*1024 - 32000) {
      if (fp) fprintf(fp, "%s", databuf);
      totalLen = 0;
      memset(databuf, 0, 100*1024*1024);
    }
    num_rows++;
    int len = taos_print_row(temp, row, fields, num_fields);
    len += sprintf(temp + len, "\n");
    //printf("query result:%s\n", temp);
    memcpy(databuf + totalLen, temp, len);
    totalLen += len;
  }

  if (fp) fprintf(fp, "%s", databuf);
  tmfclose(fp);
  free(databuf);
}

static void selectAndGetResult(TAOS *taos, char *command, char* resultFileName) {
  TAOS_RES *res = taos_query(taos, command);
  if (res == NULL || taos_errno(res) != 0) {
    printf("failed to sql:%s, reason:%s\n", command, taos_errstr(res));
    taos_free_result(res);
    return;
  }
  
  getResult(res, resultFileName);
  taos_free_result(res);
}

double getCurrentTime() {
  struct timeval tv;
  if (gettimeofday(&tv, NULL) != 0) {
    perror("Failed to get current time in ms");
    return 0.0;
  }

  return tv.tv_sec + tv.tv_usec / 1E6;
}

static int32_t rand_bool(){
  static int cursor;
  cursor++;
  cursor = cursor % MAX_PREPARED_RAND;
  return randint[cursor] % 2;
}

static int32_t rand_tinyint(){
  static int cursor;
  cursor++;
  cursor = cursor % MAX_PREPARED_RAND;
  return randint[cursor] % 128;
}

static int32_t rand_smallint(){
  static int cursor;
  cursor++;
  cursor = cursor % MAX_PREPARED_RAND;
  return randint[cursor] % 32767;
}

static int32_t rand_int(){
  static int cursor;
  cursor++;
  cursor = cursor % MAX_PREPARED_RAND;
  return randint[cursor];
}

static int64_t rand_bigint(){
  static int cursor;
  cursor++;
  cursor = cursor % MAX_PREPARED_RAND;
  return randbigint[cursor];
  
}

static float rand_float(){
  static int cursor;
  cursor++;
  cursor = cursor % MAX_PREPARED_RAND;
  return randfloat[cursor];    
}

static const char charset[] = "abcdefghijklmnopqrstuvwxyzABCDEFGHIJKLMNOPQRSTUVWXYZ1234567890";
void rand_string(char *str, int size) {
  str[0] = 0;
  if (size > 0) {
    //--size;
    int n;
    for (n = 0; n < size; n++) {
      int key = rand_tinyint() % (int)(sizeof(charset) - 1);
      str[n] = charset[key];
    }
    str[n] = 0;
  }
}

static double rand_double() {
  static int cursor;
  cursor++;
  cursor = cursor % MAX_PREPARED_RAND;
  return randdouble[cursor];

}

static void init_rand_data() {
  for (int i = 0; i < MAX_PREPARED_RAND; i++){
    randint[i] = (int)(rand() % 65535);
    randbigint[i] = (int64_t)(rand() % 2147483648);
    randfloat[i] = (float)(rand() / 1000.0);
    randdouble[i] = (double)(rand() / 1000000.0);
  }
}

#define SHOW_PARSE_RESULT_START()   \
    do { if (g_args.metaFile)  \
        printf("\033[1m\033[40;32m================ %s parse result START ================\033[0m\n", \
                g_args.metaFile); } while(0)

#define SHOW_PARSE_RESULT_END() \
    do { if (g_args.metaFile)   \
        printf("\033[1m\033[40;32m================ %s parse result END================\033[0m\n", \
                g_args.metaFile); } while(0)

#define SHOW_PARSE_RESULT_START_TO_FILE(fp)   \
    do { if (g_args.metaFile)  \
        fprintf(fp, "\033[1m\033[40;32m================ %s parse result START ================\033[0m\n", \
                g_args.metaFile); } while(0)

#define SHOW_PARSE_RESULT_END_TO_FILE(fp) \
    do { if (g_args.metaFile)   \
        fprintf(fp, "\033[1m\033[40;32m================ %s parse result END================\033[0m\n", \
                g_args.metaFile); } while(0)

static int printfInsertMeta() {
    SHOW_PARSE_RESULT_START();

  printf("host:                       \033[33m%s:%u\033[0m\n", g_Dbs.host, g_Dbs.port);
  printf("user:                       \033[33m%s\033[0m\n", g_Dbs.user);
  printf("password:                   \033[33m%s\033[0m\n", g_Dbs.password);
  printf("resultFile:                 \033[33m%s\033[0m\n", g_Dbs.resultFile);
  printf("thread num of insert data:  \033[33m%d\033[0m\n", g_Dbs.threadCount);
  printf("thread num of create table: \033[33m%d\033[0m\n", g_Dbs.threadCountByCreateTbl);
  printf("insert interval:            \033[33m%d\033[0m\n", g_args.insert_interval);
  printf("number of records per req:  \033[33m%d\033[0m\n", g_args.num_of_RPR);

  printf("database count:             \033[33m%d\033[0m\n", g_Dbs.dbCount);
  for (int i = 0; i < g_Dbs.dbCount; i++) {
    printf("database[\033[33m%d\033[0m]:\n", i);
    printf("  database[%d] name:      \033[33m%s\033[0m\n", i, g_Dbs.db[i].dbName);
    if (0 == g_Dbs.db[i].drop) {
      printf("  drop:                  \033[33mno\033[0m\n");     
    }else {
      printf("  drop:                  \033[33myes\033[0m\n"); 
    }

    if (g_Dbs.db[i].dbCfg.blocks > 0) {
      printf("  blocks:                \033[33m%d\033[0m\n", g_Dbs.db[i].dbCfg.blocks);
    }
    if (g_Dbs.db[i].dbCfg.cache > 0) {
      printf("  cache:                 \033[33m%d\033[0m\n", g_Dbs.db[i].dbCfg.cache);
    }
    if (g_Dbs.db[i].dbCfg.days > 0) {
      printf("  days:                  \033[33m%d\033[0m\n", g_Dbs.db[i].dbCfg.days);
    }
    if (g_Dbs.db[i].dbCfg.keep > 0) {
      printf("  keep:                  \033[33m%d\033[0m\n", g_Dbs.db[i].dbCfg.keep);
    }
    if (g_Dbs.db[i].dbCfg.replica > 0) {
      printf("  replica:               \033[33m%d\033[0m\n", g_Dbs.db[i].dbCfg.replica);
    }
    if (g_Dbs.db[i].dbCfg.update > 0) {
      printf("  update:                \033[33m%d\033[0m\n", g_Dbs.db[i].dbCfg.update);
    }
    if (g_Dbs.db[i].dbCfg.minRows > 0) {
      printf("  minRows:               \033[33m%d\033[0m\n", g_Dbs.db[i].dbCfg.minRows);
    }
    if (g_Dbs.db[i].dbCfg.maxRows > 0) {
      printf("  maxRows:               \033[33m%d\033[0m\n", g_Dbs.db[i].dbCfg.maxRows);
    }
    if (g_Dbs.db[i].dbCfg.comp > 0) {
      printf("  comp:                  \033[33m%d\033[0m\n", g_Dbs.db[i].dbCfg.comp);
    }
    if (g_Dbs.db[i].dbCfg.walLevel > 0) {
      printf("  walLevel:              \033[33m%d\033[0m\n", g_Dbs.db[i].dbCfg.walLevel);
    }
    if (g_Dbs.db[i].dbCfg.fsync > 0) {
      printf("  fsync:                 \033[33m%d\033[0m\n", g_Dbs.db[i].dbCfg.fsync);
    }
    if (g_Dbs.db[i].dbCfg.quorum > 0) {
      printf("  quorum:                \033[33m%d\033[0m\n", g_Dbs.db[i].dbCfg.quorum);
    }
    if (g_Dbs.db[i].dbCfg.precision[0] != 0) {
      if ((0 == strncasecmp(g_Dbs.db[i].dbCfg.precision, "ms", 2))
              || (0 == strncasecmp(g_Dbs.db[i].dbCfg.precision, "us", 2))) {
        printf("  precision:             \033[33m%s\033[0m\n", g_Dbs.db[i].dbCfg.precision);
      } else {
        printf("\033[1m\033[40;31m  precision error:       %s\033[0m\n",
                g_Dbs.db[i].dbCfg.precision);
        return -1;
      }
    }

    printf("  super table count:     \033[33m%d\033[0m\n", g_Dbs.db[i].superTblCount);
    for (int j = 0; j < g_Dbs.db[i].superTblCount; j++) {
      printf("  super table[\033[33m%d\033[0m]:\n", j);
    
      printf("      stbName:           \033[33m%s\033[0m\n",  g_Dbs.db[i].superTbls[j].sTblName);   

      if (PRE_CREATE_SUBTBL == g_Dbs.db[i].superTbls[j].autoCreateTable) {
        printf("      autoCreateTable:   \033[33m%s\033[0m\n",  "no");
      } else if (AUTO_CREATE_SUBTBL == g_Dbs.db[i].superTbls[j].autoCreateTable) {
        printf("      autoCreateTable:   \033[33m%s\033[0m\n",  "yes");
      } else {
        printf("      autoCreateTable:   \033[33m%s\033[0m\n",  "error");
      }
      
      if (TBL_NO_EXISTS == g_Dbs.db[i].superTbls[j].childTblExists) {
        printf("      childTblExists:    \033[33m%s\033[0m\n",  "no");
      } else if (TBL_ALREADY_EXISTS == g_Dbs.db[i].superTbls[j].childTblExists) {
        printf("      childTblExists:    \033[33m%s\033[0m\n",  "yes");
      } else {
        printf("      childTblExists:    \033[33m%s\033[0m\n",  "error");
      }

      printf("      childTblCount:     \033[33m%d\033[0m\n",  g_Dbs.db[i].superTbls[j].childTblCount);
      printf("      childTblPrefix:    \033[33m%s\033[0m\n",  g_Dbs.db[i].superTbls[j].childTblPrefix);
      printf("      dataSource:        \033[33m%s\033[0m\n",  g_Dbs.db[i].superTbls[j].dataSource);
      printf("      insertMode:        \033[33m%s\033[0m\n",  g_Dbs.db[i].superTbls[j].insertMode);
      if (g_Dbs.db[i].superTbls[j].childTblLimit > 0) {
        printf("      childTblLimit:     \033[33m%d\033[0m\n",  g_Dbs.db[i].superTbls[j].childTblLimit);
      }
      if (g_Dbs.db[i].superTbls[j].childTblOffset > 0) {
        printf("      childTblOffset:    \033[33m%d\033[0m\n",  g_Dbs.db[i].superTbls[j].childTblOffset);
      }
      printf("      insertRows:        \033[33m%"PRId64"\033[0m\n", g_Dbs.db[i].superTbls[j].insertRows);

      if (0 == g_Dbs.db[i].superTbls[j].multiThreadWriteOneTbl) {
        printf("      multiThreadWriteOneTbl:  \033[33mno\033[0m\n");
      }else {
        printf("      multiThreadWriteOneTbl:  \033[33myes\033[0m\n");
      }
      printf("      numberOfTblInOneSql:     \033[33m%d\033[0m\n",  g_Dbs.db[i].superTbls[j].numberOfTblInOneSql);
      printf("      rowsPerTbl:        \033[33m%d\033[0m\n",  g_Dbs.db[i].superTbls[j].rowsPerTbl);
      printf("      disorderRange:     \033[33m%d\033[0m\n",  g_Dbs.db[i].superTbls[j].disorderRange);
      printf("      disorderRatio:     \033[33m%d\033[0m\n",  g_Dbs.db[i].superTbls[j].disorderRatio);
      printf("      maxSqlLen:         \033[33m%d\033[0m\n",  g_Dbs.db[i].superTbls[j].maxSqlLen);

      printf("      timeStampStep:     \033[33m%d\033[0m\n",  g_Dbs.db[i].superTbls[j].timeStampStep);
      printf("      startTimestamp:    \033[33m%s\033[0m\n",  g_Dbs.db[i].superTbls[j].startTimestamp);
      printf("      sampleFormat:      \033[33m%s\033[0m\n",  g_Dbs.db[i].superTbls[j].sampleFormat);
      printf("      sampleFile:        \033[33m%s\033[0m\n",  g_Dbs.db[i].superTbls[j].sampleFile);
      printf("      tagsFile:          \033[33m%s\033[0m\n",  g_Dbs.db[i].superTbls[j].tagsFile);

      printf("      columnCount:       \033[33m%d\033[0m\n        ",  g_Dbs.db[i].superTbls[j].columnCount);
      for (int k = 0; k < g_Dbs.db[i].superTbls[j].columnCount; k++) {
        //printf("dataType:%s, dataLen:%d\t", g_Dbs.db[i].superTbls[j].columns[k].dataType, g_Dbs.db[i].superTbls[j].columns[k].dataLen);
        if ((0 == strncasecmp(g_Dbs.db[i].superTbls[j].columns[k].dataType, "binary", 6))
                || (0 == strncasecmp(g_Dbs.db[i].superTbls[j].columns[k].dataType, "nchar", 5))) {
          printf("column[\033[33m%d\033[0m]:\033[33m%s(%d)\033[0m ", k,
                  g_Dbs.db[i].superTbls[j].columns[k].dataType, g_Dbs.db[i].superTbls[j].columns[k].dataLen);
        } else {
          printf("column[%d]:\033[33m%s\033[0m ", k,
                  g_Dbs.db[i].superTbls[j].columns[k].dataType);
        }
      }
      printf("\n");

      printf("      tagCount:            \033[33m%d\033[0m\n        ",
              g_Dbs.db[i].superTbls[j].tagCount);
      for (int k = 0; k < g_Dbs.db[i].superTbls[j].tagCount; k++) {
        //printf("dataType:%s, dataLen:%d\t", g_Dbs.db[i].superTbls[j].tags[k].dataType, g_Dbs.db[i].superTbls[j].tags[k].dataLen);
        if ((0 == strncasecmp(g_Dbs.db[i].superTbls[j].tags[k].dataType, "binary", 6))
                || (0 == strncasecmp(g_Dbs.db[i].superTbls[j].tags[k].dataType, "nchar", 5))) {
          printf("tag[%d]:\033[33m%s(%d)\033[0m ", k,
                  g_Dbs.db[i].superTbls[j].tags[k].dataType, g_Dbs.db[i].superTbls[j].tags[k].dataLen);
        } else {
          printf("tag[%d]:\033[33m%s\033[0m ", k,
                  g_Dbs.db[i].superTbls[j].tags[k].dataType);
        }
      }
      printf("\n");
    }
    printf("\n");
  }

  SHOW_PARSE_RESULT_END();

  return 0;
}

static void printfInsertMetaToFile(FILE* fp) {
    SHOW_PARSE_RESULT_START_TO_FILE(fp);

  fprintf(fp, "host:                       %s:%u\n", g_Dbs.host, g_Dbs.port);
  fprintf(fp, "user:                       %s\n", g_Dbs.user);
  fprintf(fp, "password:                   %s\n", g_Dbs.password);
  fprintf(fp, "resultFile:                 %s\n", g_Dbs.resultFile);
  fprintf(fp, "thread num of insert data:  %d\n", g_Dbs.threadCount);
  fprintf(fp, "thread num of create table: %d\n", g_Dbs.threadCountByCreateTbl);

  fprintf(fp, "database count:          %d\n", g_Dbs.dbCount);
  for (int i = 0; i < g_Dbs.dbCount; i++) {
    fprintf(fp, "database[%d]:\n", i);
    fprintf(fp, "  database[%d] name:       %s\n", i, g_Dbs.db[i].dbName);
    if (0 == g_Dbs.db[i].drop) {
      fprintf(fp, "  drop:                  no\n");     
    }else {
      fprintf(fp, "  drop:                  yes\n"); 
    }

    if (g_Dbs.db[i].dbCfg.blocks > 0) {
      fprintf(fp, "  blocks:                %d\n", g_Dbs.db[i].dbCfg.blocks);
    }
    if (g_Dbs.db[i].dbCfg.cache > 0) {
      fprintf(fp, "  cache:                 %d\n", g_Dbs.db[i].dbCfg.cache);
    }
    if (g_Dbs.db[i].dbCfg.days > 0) {
      fprintf(fp, "  days:                  %d\n", g_Dbs.db[i].dbCfg.days);
    }
    if (g_Dbs.db[i].dbCfg.keep > 0) {
      fprintf(fp, "  keep:                  %d\n", g_Dbs.db[i].dbCfg.keep);
    }
    if (g_Dbs.db[i].dbCfg.replica > 0) {
      fprintf(fp, "  replica:               %d\n", g_Dbs.db[i].dbCfg.replica);
    }
    if (g_Dbs.db[i].dbCfg.update > 0) {
      fprintf(fp, "  update:                %d\n", g_Dbs.db[i].dbCfg.update);
    }
    if (g_Dbs.db[i].dbCfg.minRows > 0) {
      fprintf(fp, "  minRows:               %d\n", g_Dbs.db[i].dbCfg.minRows);
    }
    if (g_Dbs.db[i].dbCfg.maxRows > 0) {
      fprintf(fp, "  maxRows:               %d\n", g_Dbs.db[i].dbCfg.maxRows);
    }
    if (g_Dbs.db[i].dbCfg.comp > 0) {
      fprintf(fp, "  comp:                  %d\n", g_Dbs.db[i].dbCfg.comp);
    }
    if (g_Dbs.db[i].dbCfg.walLevel > 0) {
      fprintf(fp, "  walLevel:              %d\n", g_Dbs.db[i].dbCfg.walLevel);
    }
    if (g_Dbs.db[i].dbCfg.fsync > 0) {
      fprintf(fp, "  fsync:                 %d\n", g_Dbs.db[i].dbCfg.fsync);
    }
    if (g_Dbs.db[i].dbCfg.quorum > 0) {
      fprintf(fp, "  quorum:                %d\n", g_Dbs.db[i].dbCfg.quorum);
    }
    if (g_Dbs.db[i].dbCfg.precision[0] != 0) {
      if ((0 == strncasecmp(g_Dbs.db[i].dbCfg.precision, "ms", 2))
              || (0 == strncasecmp(g_Dbs.db[i].dbCfg.precision, "us", 2))) {
        fprintf(fp, "  precision:             %s\n", g_Dbs.db[i].dbCfg.precision);
      } else {
        fprintf(fp, "  precision error:       %s\n", g_Dbs.db[i].dbCfg.precision);
      }
    }

    fprintf(fp, "  super table count:     %d\n", g_Dbs.db[i].superTblCount);
    for (int j = 0; j < g_Dbs.db[i].superTblCount; j++) {
      fprintf(fp, "  super table[%d]:\n", j);
    
      fprintf(fp, "      stbName:           %s\n",  g_Dbs.db[i].superTbls[j].sTblName);   

      if (PRE_CREATE_SUBTBL == g_Dbs.db[i].superTbls[j].autoCreateTable) {
        fprintf(fp, "      autoCreateTable:   %s\n",  "no");
      } else if (AUTO_CREATE_SUBTBL == g_Dbs.db[i].superTbls[j].autoCreateTable) {
        fprintf(fp, "      autoCreateTable:   %s\n",  "yes");
      } else {
        fprintf(fp, "      autoCreateTable:   %s\n",  "error");
      }
      
      if (TBL_NO_EXISTS == g_Dbs.db[i].superTbls[j].childTblExists) {
        fprintf(fp, "      childTblExists:    %s\n",  "no");
      } else if (TBL_ALREADY_EXISTS == g_Dbs.db[i].superTbls[j].childTblExists) {
        fprintf(fp, "      childTblExists:    %s\n",  "yes");
      } else {
        fprintf(fp, "      childTblExists:    %s\n",  "error");
      }
      
      fprintf(fp, "      childTblCount:     %d\n",  g_Dbs.db[i].superTbls[j].childTblCount);      
      fprintf(fp, "      childTblPrefix:    %s\n",  g_Dbs.db[i].superTbls[j].childTblPrefix);      
      fprintf(fp, "      dataSource:        %s\n",  g_Dbs.db[i].superTbls[j].dataSource);      
      fprintf(fp, "      insertMode:        %s\n",  g_Dbs.db[i].superTbls[j].insertMode);      
      fprintf(fp, "      insertRows:        %"PRId64"\n", g_Dbs.db[i].superTbls[j].insertRows); 

      if (0 == g_Dbs.db[i].superTbls[j].multiThreadWriteOneTbl) {
        fprintf(fp, "      multiThreadWriteOneTbl:  no\n");     
      }else {
        fprintf(fp, "      multiThreadWriteOneTbl:  yes\n"); 
      }
      fprintf(fp, "      numberOfTblInOneSql:     %d\n",  g_Dbs.db[i].superTbls[j].numberOfTblInOneSql);     
      fprintf(fp, "      rowsPerTbl:        %d\n",  g_Dbs.db[i].superTbls[j].rowsPerTbl);     
      fprintf(fp, "      disorderRange:     %d\n",  g_Dbs.db[i].superTbls[j].disorderRange);     
      fprintf(fp, "      disorderRatio:     %d\n",  g_Dbs.db[i].superTbls[j].disorderRatio);
      fprintf(fp, "      maxSqlLen:         %d\n",  g_Dbs.db[i].superTbls[j].maxSqlLen);     
      
      fprintf(fp, "      timeStampStep:     %d\n",  g_Dbs.db[i].superTbls[j].timeStampStep);      
      fprintf(fp, "      startTimestamp:    %s\n",  g_Dbs.db[i].superTbls[j].startTimestamp);             
      fprintf(fp, "      sampleFormat:      %s\n",  g_Dbs.db[i].superTbls[j].sampleFormat);
      fprintf(fp, "      sampleFile:        %s\n",  g_Dbs.db[i].superTbls[j].sampleFile); 
      fprintf(fp, "      tagsFile:          %s\n",  g_Dbs.db[i].superTbls[j].tagsFile);   
    
      fprintf(fp, "      columnCount:       %d\n        ",  g_Dbs.db[i].superTbls[j].columnCount);
      for (int k = 0; k < g_Dbs.db[i].superTbls[j].columnCount; k++) {
        //printf("dataType:%s, dataLen:%d\t", g_Dbs.db[i].superTbls[j].columns[k].dataType, g_Dbs.db[i].superTbls[j].columns[k].dataLen);
        if ((0 == strncasecmp(g_Dbs.db[i].superTbls[j].columns[k].dataType, "binary", 6)) || (0 == strncasecmp(g_Dbs.db[i].superTbls[j].columns[k].dataType, "nchar", 5))) {
          fprintf(fp, "column[%d]:%s(%d) ", k, g_Dbs.db[i].superTbls[j].columns[k].dataType, g_Dbs.db[i].superTbls[j].columns[k].dataLen);
        } else {
          fprintf(fp, "column[%d]:%s ", k, g_Dbs.db[i].superTbls[j].columns[k].dataType);
        }
      }
      fprintf(fp, "\n");
      
      fprintf(fp, "      tagCount:            %d\n        ",  g_Dbs.db[i].superTbls[j].tagCount);
      for (int k = 0; k < g_Dbs.db[i].superTbls[j].tagCount; k++) {
        //printf("dataType:%s, dataLen:%d\t", g_Dbs.db[i].superTbls[j].tags[k].dataType, g_Dbs.db[i].superTbls[j].tags[k].dataLen);
        if ((0 == strncasecmp(g_Dbs.db[i].superTbls[j].tags[k].dataType, "binary", 6)) || (0 == strncasecmp(g_Dbs.db[i].superTbls[j].tags[k].dataType, "nchar", 5))) {
          fprintf(fp, "tag[%d]:%s(%d) ", k, g_Dbs.db[i].superTbls[j].tags[k].dataType, g_Dbs.db[i].superTbls[j].tags[k].dataLen);
        } else {
          fprintf(fp, "tag[%d]:%s ", k, g_Dbs.db[i].superTbls[j].tags[k].dataType);
        }     
      }
      fprintf(fp, "\n");
    }
    fprintf(fp, "\n");
  }
    SHOW_PARSE_RESULT_END_TO_FILE(fp);
}

static void printfQueryMeta() {
    SHOW_PARSE_RESULT_START();
  printf("host:                    \033[33m%s:%u\033[0m\n", g_queryInfo.host, g_queryInfo.port);
  printf("user:                    \033[33m%s\033[0m\n", g_queryInfo.user);
  printf("password:                \033[33m%s\033[0m\n", g_queryInfo.password);
  printf("database name:           \033[33m%s\033[0m\n", g_queryInfo.dbName);

  printf("\n");
  printf("specified table query info:                   \n");  
  printf("query interval: \033[33m%d\033[0m\n", g_queryInfo.superQueryInfo.rate);
  printf("concurrent:     \033[33m%d\033[0m\n", g_queryInfo.superQueryInfo.concurrent);
  printf("sqlCount:       \033[33m%d\033[0m\n", g_queryInfo.superQueryInfo.sqlCount); 

  if (SUBSCRIBE_MODE == g_args.test_mode) {
    printf("mod:            \033[33m%d\033[0m\n", g_queryInfo.superQueryInfo.subscribeMode);
    printf("interval:       \033[33m%d\033[0m\n", g_queryInfo.superQueryInfo.subscribeInterval);
    printf("restart:        \033[33m%d\033[0m\n", g_queryInfo.superQueryInfo.subscribeRestart);
    printf("keepProgress:   \033[33m%d\033[0m\n", g_queryInfo.superQueryInfo.subscribeKeepProgress);
  }

  for (int i = 0; i < g_queryInfo.superQueryInfo.sqlCount; i++) {
    printf("  sql[%d]: \033[33m%s\033[0m\n", i, g_queryInfo.superQueryInfo.sql[i]);
  }
  printf("\n");
  printf("super table query info:                   \n");  
  printf("query interval: \033[33m%d\033[0m\n", g_queryInfo.subQueryInfo.rate);
  printf("threadCnt:      \033[33m%d\033[0m\n", g_queryInfo.subQueryInfo.threadCnt);
  printf("childTblCount:  \033[33m%d\033[0m\n", g_queryInfo.subQueryInfo.childTblCount);
  printf("stable name:    \033[33m%s\033[0m\n", g_queryInfo.subQueryInfo.sTblName);

  if (SUBSCRIBE_MODE == g_args.test_mode) {
    printf("mod:            \033[33m%d\033[0m\n", g_queryInfo.subQueryInfo.subscribeMode);
    printf("interval:       \033[33m%d\033[0m\n", g_queryInfo.subQueryInfo.subscribeInterval);
    printf("restart:        \033[33m%d\033[0m\n", g_queryInfo.subQueryInfo.subscribeRestart);
    printf("keepProgress:   \033[33m%d\033[0m\n", g_queryInfo.subQueryInfo.subscribeKeepProgress);
  }
  
  printf("sqlCount:       \033[33m%d\033[0m\n", g_queryInfo.subQueryInfo.sqlCount);  
  for (int i = 0; i < g_queryInfo.subQueryInfo.sqlCount; i++) {
    printf("  sql[%d]: \033[33m%s\033[0m\n", i, g_queryInfo.subQueryInfo.sql[i]);
  }  
  printf("\n");

    SHOW_PARSE_RESULT_END();
}


static char* xFormatTimestamp(char* buf, int64_t val, int precision) {
  time_t tt;
  if (precision == TSDB_TIME_PRECISION_MICRO) {
    tt = (time_t)(val / 1000000);
  } else {
    tt = (time_t)(val / 1000);
  }

/* comment out as it make testcases like select_with_tags.sim fail.
  but in windows, this may cause the call to localtime crash if tt < 0,
  need to find a better solution.
  if (tt < 0) {
    tt = 0;
  }
  */

#ifdef WINDOWS
  if (tt < 0) tt = 0;
#endif

  struct tm* ptm = localtime(&tt);
  size_t pos = strftime(buf, 32, "%Y-%m-%d %H:%M:%S", ptm);

  if (precision == TSDB_TIME_PRECISION_MICRO) {
    sprintf(buf + pos, ".%06d", (int)(val % 1000000));
  } else {
    sprintf(buf + pos, ".%03d", (int)(val % 1000));
  }

  return buf;
}

static void xDumpFieldToFile(FILE* fp, const char* val, TAOS_FIELD* field, int32_t length, int precision) {
  if (val == NULL) {
    fprintf(fp, "%s", TSDB_DATA_NULL_STR);
    return;
  }

  char buf[TSDB_MAX_BYTES_PER_ROW];
  switch (field->type) {
    case TSDB_DATA_TYPE_BOOL:
      fprintf(fp, "%d", ((((int32_t)(*((char *)val))) == 1) ? 1 : 0));
      break;
    case TSDB_DATA_TYPE_TINYINT:
      fprintf(fp, "%d", *((int8_t *)val));
      break;
    case TSDB_DATA_TYPE_SMALLINT:
      fprintf(fp, "%d", *((int16_t *)val));
      break;
    case TSDB_DATA_TYPE_INT:
      fprintf(fp, "%d", *((int32_t *)val));
      break;
    case TSDB_DATA_TYPE_BIGINT:
      fprintf(fp, "%" PRId64, *((int64_t *)val));
      break;
    case TSDB_DATA_TYPE_FLOAT:
      fprintf(fp, "%.5f", GET_FLOAT_VAL(val));
      break;
    case TSDB_DATA_TYPE_DOUBLE:
      fprintf(fp, "%.9f", GET_DOUBLE_VAL(val));
      break;
    case TSDB_DATA_TYPE_BINARY:
    case TSDB_DATA_TYPE_NCHAR:
      memcpy(buf, val, length);
      buf[length] = 0;
      fprintf(fp, "\'%s\'", buf);
      break;
    case TSDB_DATA_TYPE_TIMESTAMP:
      xFormatTimestamp(buf, *(int64_t*)val, precision);
      fprintf(fp, "'%s'", buf);
      break;
    default:
      break;
  }
}

static int xDumpResultToFile(const char* fname, TAOS_RES* tres) {
  TAOS_ROW row = taos_fetch_row(tres);
  if (row == NULL) {
    return 0;
  }

  FILE* fp = fopen(fname, "at");
  if (fp == NULL) {
    fprintf(stderr, "ERROR: failed to open file: %s\n", fname);
    return -1;
  }

  int num_fields = taos_num_fields(tres);
  TAOS_FIELD *fields = taos_fetch_fields(tres);
  int precision = taos_result_precision(tres);

  for (int col = 0; col < num_fields; col++) {
    if (col > 0) {
      fprintf(fp, ",");
    }
    fprintf(fp, "%s", fields[col].name);
  }
  fputc('\n', fp);
  
  int numOfRows = 0;
  do {
    int32_t* length = taos_fetch_lengths(tres);
    for (int i = 0; i < num_fields; i++) {
      if (i > 0) {
        fputc(',', fp);
      }
      xDumpFieldToFile(fp, (const char*)row[i], fields +i, length[i], precision);
    }
    fputc('\n', fp);

    numOfRows++;
    row = taos_fetch_row(tres);
  } while( row != NULL);

  fclose(fp);

  return numOfRows;
}

static int getDbFromServer(TAOS * taos, SDbInfo** dbInfos) {  
  TAOS_RES * res;  
  TAOS_ROW row = NULL;
  int count = 0;
  
  res = taos_query(taos, "show databases;");  
  int32_t code = taos_errno(res);
  
  if (code != 0) {
    fprintf(stderr, "failed to run <show databases>, reason: %s\n", taos_errstr(res));
    return -1;
  }

  TAOS_FIELD *fields = taos_fetch_fields(res);

  while ((row = taos_fetch_row(res)) != NULL) {
    // sys database name : 'log'
    if (strncasecmp(row[TSDB_SHOW_DB_NAME_INDEX], "log", fields[TSDB_SHOW_DB_NAME_INDEX].bytes) == 0) continue;

    dbInfos[count] = (SDbInfo *)calloc(1, sizeof(SDbInfo));
    if (dbInfos[count] == NULL) {
      fprintf(stderr, "failed to allocate memory for some dbInfo[%d]\n", count);
      return -1;
    }

    tstrncpy(dbInfos[count]->name, (char *)row[TSDB_SHOW_DB_NAME_INDEX], fields[TSDB_SHOW_DB_NAME_INDEX].bytes);
    xFormatTimestamp(dbInfos[count]->create_time, *(int64_t*)row[TSDB_SHOW_DB_CREATED_TIME_INDEX], TSDB_TIME_PRECISION_MILLI);
    dbInfos[count]->ntables = *((int32_t *)row[TSDB_SHOW_DB_NTABLES_INDEX]);
    dbInfos[count]->vgroups = *((int32_t *)row[TSDB_SHOW_DB_VGROUPS_INDEX]);  
    dbInfos[count]->replica = *((int16_t *)row[TSDB_SHOW_DB_REPLICA_INDEX]);
    dbInfos[count]->quorum = *((int16_t *)row[TSDB_SHOW_DB_QUORUM_INDEX]);
    dbInfos[count]->days = *((int16_t *)row[TSDB_SHOW_DB_DAYS_INDEX]);  

    tstrncpy(dbInfos[count]->keeplist, (char *)row[TSDB_SHOW_DB_KEEP_INDEX], fields[TSDB_SHOW_DB_KEEP_INDEX].bytes);      
    dbInfos[count]->cache = *((int32_t *)row[TSDB_SHOW_DB_CACHE_INDEX]);
    dbInfos[count]->blocks = *((int32_t *)row[TSDB_SHOW_DB_BLOCKS_INDEX]);
    dbInfos[count]->minrows = *((int32_t *)row[TSDB_SHOW_DB_MINROWS_INDEX]);
    dbInfos[count]->maxrows = *((int32_t *)row[TSDB_SHOW_DB_MAXROWS_INDEX]);
    dbInfos[count]->wallevel = *((int8_t *)row[TSDB_SHOW_DB_WALLEVEL_INDEX]);
    dbInfos[count]->fsync = *((int32_t *)row[TSDB_SHOW_DB_FSYNC_INDEX]);
    dbInfos[count]->comp = (int8_t)(*((int8_t *)row[TSDB_SHOW_DB_COMP_INDEX]));
    dbInfos[count]->cachelast = (int8_t)(*((int8_t *)row[TSDB_SHOW_DB_CACHELAST_INDEX]));

    tstrncpy(dbInfos[count]->precision, 
            (char *)row[TSDB_SHOW_DB_PRECISION_INDEX],
            fields[TSDB_SHOW_DB_PRECISION_INDEX].bytes);  
    dbInfos[count]->update = *((int8_t *)row[TSDB_SHOW_DB_UPDATE_INDEX]);
    tstrncpy(dbInfos[count]->status, (char *)row[TSDB_SHOW_DB_STATUS_INDEX], fields[TSDB_SHOW_DB_STATUS_INDEX].bytes); 
    
    count++;
    if (count > MAX_DATABASE_COUNT) {
      fprintf(stderr, "The database count overflow than %d\n", MAX_DATABASE_COUNT);      
      break;
    }
  }

  return count;
}

static void printfDbInfoForQueryToFile(char* filename, SDbInfo* dbInfos, int index) {
  if (filename[0] == 0)
      return;

  FILE *fp = fopen(filename, "at");
  if (fp == NULL) {
    fprintf(stderr, "failed to open file: %s\n", filename);
    return;
  }

  fprintf(fp, "================ database[%d] ================\n", index);
  fprintf(fp, "name: %s\n", dbInfos->name);
  fprintf(fp, "created_time: %s\n", dbInfos->create_time);
  fprintf(fp, "ntables: %d\n", dbInfos->ntables);
  fprintf(fp, "vgroups: %d\n", dbInfos->vgroups);  
  fprintf(fp, "replica: %d\n", dbInfos->replica);
  fprintf(fp, "quorum: %d\n", dbInfos->quorum);
  fprintf(fp, "days: %d\n", dbInfos->days);    
  fprintf(fp, "keep0,keep1,keep(D): %s\n", dbInfos->keeplist);      
  fprintf(fp, "cache(MB): %d\n", dbInfos->cache);
  fprintf(fp, "blocks: %d\n", dbInfos->blocks);
  fprintf(fp, "minrows: %d\n", dbInfos->minrows);
  fprintf(fp, "maxrows: %d\n", dbInfos->maxrows);
  fprintf(fp, "wallevel: %d\n", dbInfos->wallevel);
  fprintf(fp, "fsync: %d\n", dbInfos->fsync);
  fprintf(fp, "comp: %d\n", dbInfos->comp);
  fprintf(fp, "cachelast: %d\n", dbInfos->cachelast);  
  fprintf(fp, "precision: %s\n", dbInfos->precision);  
  fprintf(fp, "update: %d\n", dbInfos->update);
  fprintf(fp, "status: %s\n", dbInfos->status); 
  fprintf(fp, "\n");

  fclose(fp);
}

static void printfQuerySystemInfo(TAOS * taos) {
  char filename[MAX_QUERY_SQL_LENGTH+1] = {0};
  char buffer[MAX_QUERY_SQL_LENGTH+1] = {0};
  TAOS_RES* res;

  time_t t;
  struct tm* lt;
  time(&t);
  lt = localtime(&t);
  snprintf(filename, MAX_QUERY_SQL_LENGTH, "querySystemInfo-%d-%d-%d %d:%d:%d", lt->tm_year+1900, lt->tm_mon, lt->tm_mday, lt->tm_hour, lt->tm_min, lt->tm_sec);
  
  // show variables
  res = taos_query(taos, "show variables;");
  //getResult(res, filename);
  xDumpResultToFile(filename, res);

  // show dnodes
  res = taos_query(taos, "show dnodes;");
  xDumpResultToFile(filename, res);
  //getResult(res, filename);
  
  // show databases
  res = taos_query(taos, "show databases;");
  SDbInfo** dbInfos = (SDbInfo **)calloc(MAX_DATABASE_COUNT, sizeof(SDbInfo *));
  if (dbInfos == NULL) {
    fprintf(stderr, "failed to allocate memory\n");
    return;
  }
  int dbCount = getDbFromServer(taos, dbInfos);
  if (dbCount <= 0) {
      free(dbInfos);
      return;
  }

  for (int i = 0; i < dbCount; i++) {
    // printf database info 
    printfDbInfoForQueryToFile(filename, dbInfos[i], i);
    
    // show db.vgroups
    snprintf(buffer, MAX_QUERY_SQL_LENGTH, "show %s.vgroups;", dbInfos[i]->name);
    res = taos_query(taos, buffer);
    xDumpResultToFile(filename, res);
  
    // show db.stables
    snprintf(buffer, MAX_QUERY_SQL_LENGTH, "show %s.stables;", dbInfos[i]->name);
    res = taos_query(taos, buffer);
    xDumpResultToFile(filename, res);

    free(dbInfos[i]);
  }

  free(dbInfos);
  
}

void ERROR_EXIT(const char *msg) { perror(msg); exit(0); }

int postProceSql(char* host, uint16_t port, char* sqlstr)
{
    char *req_fmt = "POST %s HTTP/1.1\r\nHost: %s:%d\r\nAccept: */*\r\n%s\r\nContent-Length: %d\r\nContent-Type: application/x-www-form-urlencoded\r\n\r\n%s";

    char *url = "/rest/sql";
    char *auth = "Authorization: Basic cm9vdDp0YW9zZGF0YQ==";

    struct hostent *server;
    struct sockaddr_in serv_addr;
    int sockfd, bytes, sent, received, req_str_len, resp_len;
    char *request_buf;
    char response_buf[RESP_BUF_LEN];
    uint16_t rest_port = port + TSDB_PORT_HTTP;

    int req_buf_len = strlen(sqlstr) + REQ_EXTRA_BUF_LEN;

    request_buf = malloc(req_buf_len);
    if (NULL == request_buf)
        ERROR_EXIT("ERROR, cannot allocate memory.");

    int r = snprintf(request_buf, 
            req_buf_len, 
            req_fmt, url, host, rest_port, 
            auth, strlen(sqlstr), sqlstr);
    if (r >= req_buf_len) {
        free(request_buf);
        ERROR_EXIT("ERROR too long request");
    }
    printf("Request:\n%s\n", request_buf);

    sockfd = socket(AF_INET, SOCK_STREAM, 0);
    if (sockfd < 0) {
        free(request_buf);
        ERROR_EXIT("ERROR opening socket");
    }

    server = gethostbyname(host);
    if (server == NULL) {
        free(request_buf);
        ERROR_EXIT("ERROR, no such host");
    }

    memset(&serv_addr, 0, sizeof(serv_addr));
    serv_addr.sin_family = AF_INET;
    serv_addr.sin_port = htons(rest_port);
    memcpy(&serv_addr.sin_addr.s_addr,server->h_addr,server->h_length);

    if (connect(sockfd,(struct sockaddr *)&serv_addr,sizeof(serv_addr)) < 0) {
        free(request_buf);
        ERROR_EXIT("ERROR connecting");
    }

    req_str_len = strlen(request_buf);
    sent = 0;
    do {
        bytes = write(sockfd, request_buf + sent, req_str_len - sent);
        if (bytes < 0)
            ERROR_EXIT("ERROR writing message to socket");
        if (bytes == 0)
            break;
        sent+=bytes;
    } while (sent < req_str_len);

    memset(response_buf, 0, RESP_BUF_LEN);
    resp_len = sizeof(response_buf) - 1;
    received = 0;
    do {
        bytes = read(sockfd, response_buf + received, resp_len - received);
        if (bytes < 0) {
            free(request_buf);
            ERROR_EXIT("ERROR reading response from socket");
        }
        if (bytes == 0)
            break;
        received += bytes;
    } while (received < resp_len);

    if (received == resp_len) {
        free(request_buf);
        ERROR_EXIT("ERROR storing complete response from socket");
    }

    response_buf[RESP_BUF_LEN - 1] = '\0';
    printf("Response:\n%s\n", response_buf);

    free(request_buf);
    close(sockfd);

    return 0;
}


char* getTagValueFromTagSample(        SSuperTable* stbInfo, int tagUsePos) {
  char*  dataBuf = (char*)calloc(TSDB_MAX_SQL_LEN+1, 1);
  if (NULL == dataBuf) {
    printf("calloc failed! size:%d\n", TSDB_MAX_SQL_LEN+1);
    return NULL;
  }
  
  int    dataLen = 0;
  dataLen += snprintf(dataBuf + dataLen, TSDB_MAX_SQL_LEN - dataLen, "(%s)", stbInfo->tagDataBuf + stbInfo->lenOfTagOfOneRow * tagUsePos);
  
  return dataBuf;
}

char* generateTagVaulesForStb(SSuperTable* stbInfo) {
  char*  dataBuf = (char*)calloc(TSDB_MAX_SQL_LEN+1, 1);
  if (NULL == dataBuf) {
    printf("calloc failed! size:%d\n", TSDB_MAX_SQL_LEN+1);
    return NULL;
  }

  int    dataLen = 0;
  dataLen += snprintf(dataBuf + dataLen, TSDB_MAX_SQL_LEN - dataLen, "(");
  for (int i = 0; i < stbInfo->tagCount; i++) {
    if ((0 == strncasecmp(stbInfo->tags[i].dataType, "binary", 6)) || (0 == strncasecmp(stbInfo->tags[i].dataType, "nchar", 5))) {
      if (stbInfo->tags[i].dataLen > TSDB_MAX_BINARY_LEN) {
        printf("binary or nchar length overflow, max size:%u\n", (uint32_t)TSDB_MAX_BINARY_LEN);
        tmfree(dataBuf);
        return NULL;
      }
    
      char* buf = (char*)calloc(stbInfo->tags[i].dataLen+1, 1);
      if (NULL == buf) {
        printf("calloc failed! size:%d\n", stbInfo->tags[i].dataLen);
        tmfree(dataBuf);
        return NULL;
      }
      rand_string(buf, stbInfo->tags[i].dataLen);
      dataLen += snprintf(dataBuf + dataLen, TSDB_MAX_SQL_LEN - dataLen, "\'%s\', ", buf);
      tmfree(buf);
    } else if (0 == strncasecmp(stbInfo->tags[i].dataType, "int", 3)) {
      dataLen += snprintf(dataBuf + dataLen, TSDB_MAX_SQL_LEN - dataLen, "%d, ", rand_int());
    } else if (0 == strncasecmp(stbInfo->tags[i].dataType, "bigint", 6)) {
      dataLen += snprintf(dataBuf + dataLen, TSDB_MAX_SQL_LEN - dataLen, "%"PRId64", ", rand_bigint());
    }  else if (0 == strncasecmp(stbInfo->tags[i].dataType, "float", 5)) {
      dataLen += snprintf(dataBuf + dataLen, TSDB_MAX_SQL_LEN - dataLen, "%f, ", rand_float());
    }  else if (0 == strncasecmp(stbInfo->tags[i].dataType, "double", 6)) {
      dataLen += snprintf(dataBuf + dataLen, TSDB_MAX_SQL_LEN - dataLen, "%f, ", rand_double());
    }  else if (0 == strncasecmp(stbInfo->tags[i].dataType, "smallint", 8)) {
      dataLen += snprintf(dataBuf + dataLen, TSDB_MAX_SQL_LEN - dataLen, "%d, ", rand_smallint());
    }  else if (0 == strncasecmp(stbInfo->tags[i].dataType, "tinyint", 7)) {
      dataLen += snprintf(dataBuf + dataLen, TSDB_MAX_SQL_LEN - dataLen, "%d, ", rand_tinyint());
    }  else if (0 == strncasecmp(stbInfo->tags[i].dataType, "bool", 4)) {
      dataLen += snprintf(dataBuf + dataLen, TSDB_MAX_SQL_LEN - dataLen, "%d, ", rand_bool());
    }  else if (0 == strncasecmp(stbInfo->tags[i].dataType, "timestamp", 4)) {
      dataLen += snprintf(dataBuf + dataLen, TSDB_MAX_SQL_LEN - dataLen, "%"PRId64", ", rand_bigint());
    }  else {
      printf("No support data type: %s\n", stbInfo->tags[i].dataType);
      tmfree(dataBuf);
      return NULL;
    }
  }
  dataLen -= 2;
  dataLen += snprintf(dataBuf + dataLen, TSDB_MAX_SQL_LEN - dataLen, ")");  
  return dataBuf;
}

static int calcRowLen(SSuperTable*  superTbls) {  
  int colIndex;
  int  lenOfOneRow = 0;
  
  for (colIndex = 0; colIndex < superTbls->columnCount; colIndex++) {
    char* dataType = superTbls->columns[colIndex].dataType;
    
    if (strcasecmp(dataType, "BINARY") == 0) {
      lenOfOneRow += superTbls->columns[colIndex].dataLen + 3;
    } else if (strcasecmp(dataType, "NCHAR") == 0) {
      lenOfOneRow += superTbls->columns[colIndex].dataLen + 3;
    } else if (strcasecmp(dataType, "INT") == 0)  {
      lenOfOneRow += 11;
    } else if (strcasecmp(dataType, "BIGINT") == 0)  {
      lenOfOneRow += 21;
    } else if (strcasecmp(dataType, "SMALLINT") == 0)  {
      lenOfOneRow += 6;
    } else if (strcasecmp(dataType, "TINYINT") == 0)  {
      lenOfOneRow += 4;
    } else if (strcasecmp(dataType, "BOOL") == 0)  {
      lenOfOneRow += 6;
    } else if (strcasecmp(dataType, "FLOAT") == 0) {
      lenOfOneRow += 22;
    } else if (strcasecmp(dataType, "DOUBLE") == 0) { 
      lenOfOneRow += 42;
    }  else if (strcasecmp(dataType, "TIMESTAMP") == 0) { 
      lenOfOneRow += 21;
    } else {
      printf("get error data type : %s\n", dataType);
      exit(-1);
    }
  }

  superTbls->lenOfOneRow = lenOfOneRow + 20; // timestamp

  int tagIndex;
  int lenOfTagOfOneRow = 0;
  for (tagIndex = 0; tagIndex < superTbls->tagCount; tagIndex++) {
    char* dataType = superTbls->tags[tagIndex].dataType;
    
    if (strcasecmp(dataType, "BINARY") == 0) {
      lenOfTagOfOneRow += superTbls->tags[tagIndex].dataLen + 3;
    } else if (strcasecmp(dataType, "NCHAR") == 0) {
      lenOfTagOfOneRow += superTbls->tags[tagIndex].dataLen + 3;
    } else if (strcasecmp(dataType, "INT") == 0)  {
      lenOfTagOfOneRow += superTbls->tags[tagIndex].dataLen + 11;
    } else if (strcasecmp(dataType, "BIGINT") == 0)  {
      lenOfTagOfOneRow += superTbls->tags[tagIndex].dataLen + 21;
    } else if (strcasecmp(dataType, "SMALLINT") == 0)  {
      lenOfTagOfOneRow += superTbls->tags[tagIndex].dataLen + 6;
    } else if (strcasecmp(dataType, "TINYINT") == 0)  {
      lenOfTagOfOneRow += superTbls->tags[tagIndex].dataLen + 4;
    } else if (strcasecmp(dataType, "BOOL") == 0)  {
      lenOfTagOfOneRow += superTbls->tags[tagIndex].dataLen + 6;
    } else if (strcasecmp(dataType, "FLOAT") == 0) {
      lenOfTagOfOneRow += superTbls->tags[tagIndex].dataLen + 22;
    } else if (strcasecmp(dataType, "DOUBLE") == 0) { 
      lenOfTagOfOneRow += superTbls->tags[tagIndex].dataLen + 42;
    } else {
      printf("get error tag type : %s\n", dataType);
      exit(-1);
    }
  }

  superTbls->lenOfTagOfOneRow = lenOfTagOfOneRow;
    
  return 0;
}


static int getChildNameOfSuperTableWithLimitAndOffset(TAOS * taos,
        char* dbName, char* sTblName, char** childTblNameOfSuperTbl,
        int* childTblCountOfSuperTbl, int limit, int offset) {

  char command[BUFFER_SIZE] = "\0";
  char limitBuf[100] = "\0";

  TAOS_RES * res;  
  TAOS_ROW row = NULL;

  char* childTblName = *childTblNameOfSuperTbl;

  if (offset >= 0) {
    snprintf(limitBuf, 100, " limit %d offset %d", limit, offset);
  }

  //get all child table name use cmd: select tbname from superTblName;  
  snprintf(command, BUFFER_SIZE, "select tbname from %s.%s %s", dbName, sTblName, limitBuf);

  res = taos_query(taos, command);  
  int32_t code = taos_errno(res);
  if (code != 0) {
    printf("failed to run command %s\n", command);
    taos_free_result(res);
    taos_close(taos);
    exit(-1);
  }

  int childTblCount = 10000;
  int count = 0;
  childTblName = (char*)calloc(1, childTblCount * TSDB_TABLE_NAME_LEN);
  char* pTblName = childTblName;
  while ((row = taos_fetch_row(res)) != NULL) {
    int32_t* len = taos_fetch_lengths(res);
    tstrncpy(pTblName, (char *)row[0], len[0]+1);
    //printf("==== sub table name: %s\n", pTblName);
    count++;
    if (count >= childTblCount - 1) {
      char *tmp = realloc(childTblName, (size_t)childTblCount*1.5*TSDB_TABLE_NAME_LEN+1);
      if (tmp != NULL) {
        childTblName = tmp;
        childTblCount = (int)(childTblCount*1.5);
        memset(childTblName + count*TSDB_TABLE_NAME_LEN, 0,
                (size_t)((childTblCount-count)*TSDB_TABLE_NAME_LEN));
      } else {
        // exit, if allocate more memory failed
        printf("realloc fail for save child table name of %s.%s\n", dbName, sTblName);
        tmfree(childTblName);
        taos_free_result(res);
        taos_close(taos);
        exit(-1);
      }
    }
    pTblName = childTblName + count * TSDB_TABLE_NAME_LEN;    
  }

  *childTblCountOfSuperTbl = count;
  *childTblNameOfSuperTbl  = childTblName;

  taos_free_result(res);
  return 0;
}

static int getAllChildNameOfSuperTable(TAOS * taos, char* dbName,
        char* sTblName, char** childTblNameOfSuperTbl,
        int* childTblCountOfSuperTbl) {  

    return getChildNameOfSuperTableWithLimitAndOffset(taos, dbName, sTblName,
            childTblNameOfSuperTbl, childTblCountOfSuperTbl,
            -1, -1);

}

static int getSuperTableFromServer(TAOS * taos, char* dbName, SSuperTable*  superTbls) {  
  char command[BUFFER_SIZE] = "\0";
  TAOS_RES * res;  
  TAOS_ROW row = NULL;
  int count = 0;
 
  //get schema use cmd: describe superTblName;            
  snprintf(command, BUFFER_SIZE, "describe %s.%s", dbName, superTbls->sTblName);
  res = taos_query(taos, command);  
  int32_t code = taos_errno(res);
  if (code != 0) {
    printf("failed to run command %s\n", command);
    taos_free_result(res);    
    return -1;
  }

  int tagIndex = 0;
  int columnIndex = 0;
  TAOS_FIELD *fields = taos_fetch_fields(res);
  while ((row = taos_fetch_row(res)) != NULL) {
    if (0 == count) {
      count++;
      continue;
    }    

    if (strcmp((char *)row[TSDB_DESCRIBE_METRIC_NOTE_INDEX], "TAG") == 0) {
      tstrncpy(superTbls->tags[tagIndex].field,
              (char *)row[TSDB_DESCRIBE_METRIC_FIELD_INDEX],
              fields[TSDB_DESCRIBE_METRIC_FIELD_INDEX].bytes);
      tstrncpy(superTbls->tags[tagIndex].dataType,
              (char *)row[TSDB_DESCRIBE_METRIC_TYPE_INDEX],
              fields[TSDB_DESCRIBE_METRIC_TYPE_INDEX].bytes);
      superTbls->tags[tagIndex].dataLen =
          *((int *)row[TSDB_DESCRIBE_METRIC_LENGTH_INDEX]);
      tstrncpy(superTbls->tags[tagIndex].note,
              (char *)row[TSDB_DESCRIBE_METRIC_NOTE_INDEX],
              fields[TSDB_DESCRIBE_METRIC_NOTE_INDEX].bytes);
      tagIndex++;
    } else {    
      tstrncpy(superTbls->columns[columnIndex].field,
              (char *)row[TSDB_DESCRIBE_METRIC_FIELD_INDEX],
              fields[TSDB_DESCRIBE_METRIC_FIELD_INDEX].bytes);
      tstrncpy(superTbls->columns[columnIndex].dataType,
              (char *)row[TSDB_DESCRIBE_METRIC_TYPE_INDEX],
              fields[TSDB_DESCRIBE_METRIC_TYPE_INDEX].bytes);
      superTbls->columns[columnIndex].dataLen =
          *((int *)row[TSDB_DESCRIBE_METRIC_LENGTH_INDEX]);
      tstrncpy(superTbls->columns[columnIndex].note,
              (char *)row[TSDB_DESCRIBE_METRIC_NOTE_INDEX],
              fields[TSDB_DESCRIBE_METRIC_NOTE_INDEX].bytes);
      columnIndex++;
    }
    count++;
  }

  superTbls->columnCount = columnIndex;
  superTbls->tagCount    = tagIndex;
  taos_free_result(res);

  calcRowLen(superTbls);

  if (TBL_ALREADY_EXISTS == superTbls->childTblExists) {
    //get all child table name use cmd: select tbname from superTblName;  
    getAllChildNameOfSuperTable(taos, dbName, 
            superTbls->sTblName,
            &superTbls->childTblName,
            &superTbls->childTblCount);
  }
  return 0;
}

static int createSuperTable(TAOS * taos, char* dbName, SSuperTable*  superTbls, bool use_metric) {  
  char command[BUFFER_SIZE] = "\0";
    
  char cols[STRING_LEN] = "\0";
  int colIndex;
  int len = 0;

  int  lenOfOneRow = 0;
  for (colIndex = 0; colIndex < superTbls->columnCount; colIndex++) {
    char* dataType = superTbls->columns[colIndex].dataType;
    
    if (strcasecmp(dataType, "BINARY") == 0) {
      len += snprintf(cols + len, STRING_LEN - len,
          ", col%d %s(%d)", colIndex, "BINARY",
          superTbls->columns[colIndex].dataLen);
      lenOfOneRow += superTbls->columns[colIndex].dataLen + 3;
    } else if (strcasecmp(dataType, "NCHAR") == 0) {
      len += snprintf(cols + len, STRING_LEN - len,
          ", col%d %s(%d)", colIndex, "NCHAR",
          superTbls->columns[colIndex].dataLen);
      lenOfOneRow += superTbls->columns[colIndex].dataLen + 3;
    } else if (strcasecmp(dataType, "INT") == 0)  {
      len += snprintf(cols + len, STRING_LEN - len, ", col%d %s", colIndex, "INT");
      lenOfOneRow += 11;
    } else if (strcasecmp(dataType, "BIGINT") == 0)  {
      len += snprintf(cols + len, STRING_LEN - len, ", col%d %s", colIndex, "BIGINT");
      lenOfOneRow += 21;
    } else if (strcasecmp(dataType, "SMALLINT") == 0)  {
      len += snprintf(cols + len, STRING_LEN - len, ", col%d %s", colIndex, "SMALLINT");
      lenOfOneRow += 6;
    } else if (strcasecmp(dataType, "TINYINT") == 0)  {
      len += snprintf(cols + len, STRING_LEN - len, ", col%d %s", colIndex, "TINYINT");
      lenOfOneRow += 4;
    } else if (strcasecmp(dataType, "BOOL") == 0)  {
      len += snprintf(cols + len, STRING_LEN - len, ", col%d %s", colIndex, "BOOL");
      lenOfOneRow += 6;
    } else if (strcasecmp(dataType, "FLOAT") == 0) {
      len += snprintf(cols + len, STRING_LEN - len, ", col%d %s", colIndex, "FLOAT");
      lenOfOneRow += 22;
    } else if (strcasecmp(dataType, "DOUBLE") == 0) { 
      len += snprintf(cols + len, STRING_LEN - len, ", col%d %s", colIndex, "DOUBLE");
      lenOfOneRow += 42;
    }  else if (strcasecmp(dataType, "TIMESTAMP") == 0) { 
      len += snprintf(cols + len, STRING_LEN - len, ", col%d %s", colIndex, "TIMESTAMP");
      lenOfOneRow += 21;
    } else {
      taos_close(taos);
      printf("config error data type : %s\n", dataType);
      exit(-1);
    }
  }

  superTbls->lenOfOneRow = lenOfOneRow + 20; // timestamp
  //printf("%s.%s column count:%d, column length:%d\n\n", g_Dbs.db[i].dbName, g_Dbs.db[i].superTbls[j].sTblName, g_Dbs.db[i].superTbls[j].columnCount, lenOfOneRow);

  // save for creating child table
  superTbls->colsOfCreateChildTable = (char*)calloc(len+20, 1);
  if (NULL == superTbls->colsOfCreateChildTable) {
    printf("Failed when calloc, size:%d", len+1);
    taos_close(taos);
    exit(-1);
  }
  snprintf(superTbls->colsOfCreateChildTable, len+20, "(ts timestamp%s)", cols);
  verbosePrint("%s() LN%d: %s\n", __func__, __LINE__, superTbls->colsOfCreateChildTable);

  if (use_metric) {
    char tags[STRING_LEN] = "\0";
    int tagIndex;
    len = 0;

    int lenOfTagOfOneRow = 0;
    len += snprintf(tags + len, STRING_LEN - len, "(");
    for (tagIndex = 0; tagIndex < superTbls->tagCount; tagIndex++) {
      char* dataType = superTbls->tags[tagIndex].dataType;
      
      if (strcasecmp(dataType, "BINARY") == 0) {
        len += snprintf(tags + len, STRING_LEN - len, "t%d %s(%d), ", tagIndex, "BINARY", superTbls->tags[tagIndex].dataLen);
        lenOfTagOfOneRow += superTbls->tags[tagIndex].dataLen + 3;
      } else if (strcasecmp(dataType, "NCHAR") == 0) {
        len += snprintf(tags + len, STRING_LEN - len, "t%d %s(%d), ", tagIndex, "NCHAR", superTbls->tags[tagIndex].dataLen);
        lenOfTagOfOneRow += superTbls->tags[tagIndex].dataLen + 3;
      } else if (strcasecmp(dataType, "INT") == 0)  {
        len += snprintf(tags + len, STRING_LEN - len, "t%d %s, ", tagIndex, "INT");
        lenOfTagOfOneRow += superTbls->tags[tagIndex].dataLen + 11;
      } else if (strcasecmp(dataType, "BIGINT") == 0)  {
        len += snprintf(tags + len, STRING_LEN - len, "t%d %s, ", tagIndex, "BIGINT");
        lenOfTagOfOneRow += superTbls->tags[tagIndex].dataLen + 21;
      } else if (strcasecmp(dataType, "SMALLINT") == 0)  {
        len += snprintf(tags + len, STRING_LEN - len, "t%d %s, ", tagIndex, "SMALLINT");
        lenOfTagOfOneRow += superTbls->tags[tagIndex].dataLen + 6;
      } else if (strcasecmp(dataType, "TINYINT") == 0)  {
        len += snprintf(tags + len, STRING_LEN - len, "t%d %s, ", tagIndex, "TINYINT");
        lenOfTagOfOneRow += superTbls->tags[tagIndex].dataLen + 4;
      } else if (strcasecmp(dataType, "BOOL") == 0)  {
        len += snprintf(tags + len, STRING_LEN - len, "t%d %s, ", tagIndex, "BOOL");
        lenOfTagOfOneRow += superTbls->tags[tagIndex].dataLen + 6;
      } else if (strcasecmp(dataType, "FLOAT") == 0) {
        len += snprintf(tags + len, STRING_LEN - len, "t%d %s, ", tagIndex, "FLOAT");
        lenOfTagOfOneRow += superTbls->tags[tagIndex].dataLen + 22;
      } else if (strcasecmp(dataType, "DOUBLE") == 0) { 
        len += snprintf(tags + len, STRING_LEN - len, "t%d %s, ", tagIndex, "DOUBLE");
        lenOfTagOfOneRow += superTbls->tags[tagIndex].dataLen + 42;
      } else {
        taos_close(taos);
        printf("config error tag type : %s\n", dataType);
        exit(-1);
      }
    }
    len -= 2;
    len += snprintf(tags + len, STRING_LEN - len, ")");

    superTbls->lenOfTagOfOneRow = lenOfTagOfOneRow;

    snprintf(command, BUFFER_SIZE,
            "create table if not exists %s.%s (ts timestamp%s) tags %s",
            dbName, superTbls->sTblName, cols, tags);
    verbosePrint("%s() LN%d: %s\n", __func__, __LINE__, command);

    if (0 != queryDbExec(taos, command, NO_INSERT_TYPE)) {
        fprintf(stderr, "create supertable %s failed!\n\n", superTbls->sTblName);
        return -1;
    }
<<<<<<< HEAD
    verbosePrint("create supertable %s success!\n\n", superTbls->sTblName);
=======
    debugPrint("create supertable %s success!\n\n", superTbls->sTblName);
>>>>>>> d6fcc051
  }
  return 0;
}


static int createDatabases() {
  TAOS * taos = NULL;
  int    ret = 0;
  taos = taos_connect(g_Dbs.host, g_Dbs.user, g_Dbs.password, NULL, g_Dbs.port);
  if (taos == NULL) {
    fprintf(stderr, "Failed to connect to TDengine, reason:%s\n", taos_errstr(NULL));
    return -1;
  }
  char command[BUFFER_SIZE] = "\0";

  for (int i = 0; i < g_Dbs.dbCount; i++) {   
    if (g_Dbs.db[i].drop) {
      sprintf(command, "drop database if exists %s;", g_Dbs.db[i].dbName);
      verbosePrint("%s() %d command: %s\n", __func__, __LINE__, command);
      if (0 != queryDbExec(taos, command, NO_INSERT_TYPE)) {
        taos_close(taos);
        return -1;
      }
    }

    int dataLen = 0;
    dataLen += snprintf(command + dataLen, 
        BUFFER_SIZE - dataLen, "create database if not exists %s ", g_Dbs.db[i].dbName);

    if (g_Dbs.db[i].dbCfg.blocks > 0) {
      dataLen += snprintf(command + dataLen,
          BUFFER_SIZE - dataLen, "blocks %d ", g_Dbs.db[i].dbCfg.blocks);
    }
    if (g_Dbs.db[i].dbCfg.cache > 0) {
      dataLen += snprintf(command + dataLen,
          BUFFER_SIZE - dataLen, "cache %d ", g_Dbs.db[i].dbCfg.cache);
    }
    if (g_Dbs.db[i].dbCfg.days > 0) {
      dataLen += snprintf(command + dataLen,
          BUFFER_SIZE - dataLen, "days %d ", g_Dbs.db[i].dbCfg.days);
    }
    if (g_Dbs.db[i].dbCfg.keep > 0) {
      dataLen += snprintf(command + dataLen,
          BUFFER_SIZE - dataLen, "keep %d ", g_Dbs.db[i].dbCfg.keep);
    }
    if (g_Dbs.db[i].dbCfg.replica > 0) {
      dataLen += snprintf(command + dataLen,
          BUFFER_SIZE - dataLen, "replica %d ", g_Dbs.db[i].dbCfg.replica);
    }
    if (g_Dbs.db[i].dbCfg.update > 0) {
      dataLen += snprintf(command + dataLen,
          BUFFER_SIZE - dataLen, "update %d ", g_Dbs.db[i].dbCfg.update);
    }
    //if (g_Dbs.db[i].dbCfg.maxtablesPerVnode > 0) {
    //  dataLen += snprintf(command + dataLen,
    //  BUFFER_SIZE - dataLen, "tables %d ", g_Dbs.db[i].dbCfg.maxtablesPerVnode);
    //}
    if (g_Dbs.db[i].dbCfg.minRows > 0) {
      dataLen += snprintf(command + dataLen,
          BUFFER_SIZE - dataLen, "minrows %d ", g_Dbs.db[i].dbCfg.minRows);
    }
    if (g_Dbs.db[i].dbCfg.maxRows > 0) {
      dataLen += snprintf(command + dataLen,
          BUFFER_SIZE - dataLen, "maxrows %d ", g_Dbs.db[i].dbCfg.maxRows);
    }
    if (g_Dbs.db[i].dbCfg.comp > 0) {
      dataLen += snprintf(command + dataLen,
          BUFFER_SIZE - dataLen, "comp %d ", g_Dbs.db[i].dbCfg.comp);
    }
    if (g_Dbs.db[i].dbCfg.walLevel > 0) {
      dataLen += snprintf(command + dataLen,
          BUFFER_SIZE - dataLen, "wal %d ", g_Dbs.db[i].dbCfg.walLevel);
    }
    if (g_Dbs.db[i].dbCfg.cacheLast > 0) {
      dataLen += snprintf(command + dataLen,
          BUFFER_SIZE - dataLen, "cachelast %d ", g_Dbs.db[i].dbCfg.cacheLast);
    }
    if (g_Dbs.db[i].dbCfg.fsync > 0) {
      dataLen += snprintf(command + dataLen, BUFFER_SIZE - dataLen, "fsync %d ", g_Dbs.db[i].dbCfg.fsync);
    }
    if ((0 == strncasecmp(g_Dbs.db[i].dbCfg.precision, "ms", 2))
            || (0 == strncasecmp(g_Dbs.db[i].dbCfg.precision, "us", 2))) {
      dataLen += snprintf(command + dataLen, BUFFER_SIZE - dataLen,
              "precision \'%s\';", g_Dbs.db[i].dbCfg.precision);
    }

<<<<<<< HEAD
    verbosePrint("%s() %d command: %s\n", __func__, __LINE__, command);
=======
    debugPrint("%s() %d command: %s\n", __func__, __LINE__, command);
>>>>>>> d6fcc051
    if (0 != queryDbExec(taos, command, NO_INSERT_TYPE)) {
      taos_close(taos);
      printf("\ncreate database %s failed!\n\n", g_Dbs.db[i].dbName);
      return -1;
    }
    printf("\ncreate database %s success!\n\n", g_Dbs.db[i].dbName);

<<<<<<< HEAD
    verbosePrint("%s() %d supertbl count:%d\n", __func__, __LINE__, g_Dbs.db[i].superTblCount);
=======
    debugPrint("%s() %d supertbl count:%d\n", __func__, __LINE__, g_Dbs.db[i].superTblCount);
>>>>>>> d6fcc051
    for (int j = 0; j < g_Dbs.db[i].superTblCount; j++) {
      // describe super table, if exists
      sprintf(command, "describe %s.%s;", g_Dbs.db[i].dbName, g_Dbs.db[i].superTbls[j].sTblName);
      verbosePrint("%s() %d command: %s\n", __func__, __LINE__, command);
      if (0 != queryDbExec(taos, command, NO_INSERT_TYPE)) {
        g_Dbs.db[i].superTbls[j].superTblExists = TBL_NO_EXISTS;
        ret = createSuperTable(taos, g_Dbs.db[i].dbName, &g_Dbs.db[i].superTbls[j], g_Dbs.use_metric);
      } else {      
        g_Dbs.db[i].superTbls[j].superTblExists = TBL_ALREADY_EXISTS;
        ret = getSuperTableFromServer(taos, g_Dbs.db[i].dbName, &g_Dbs.db[i].superTbls[j]);
      }

      if (0 != ret) {
        printf("\ncreate super table %d failed!\n\n", j);
        taos_close(taos);
        return -1;
      }
    }    
  }

  taos_close(taos);
  return 0;
}

static void* createTable(void *sarg) 
{  
  threadInfo *winfo = (threadInfo *)sarg; 
  SSuperTable* superTblInfo = winfo->superTblInfo;

  int64_t  lastPrintTime = taosGetTimestampMs();

  int buff_len;
  if (superTblInfo)
    buff_len = superTblInfo->maxSqlLen;
  else
    buff_len = BUFFER_SIZE;

  char *buffer = calloc(buff_len, 1);
  if (buffer == NULL) {
    fprintf(stderr, "Memory allocated failed!");
    exit(-1);
  }

  int len = 0;
  int batchNum = 0;
  //printf("Creating table from %d to %d\n", winfo->start_table_id, winfo->end_table_id);
  for (int i = winfo->start_table_id; i <= winfo->end_table_id; i++) {
    if (0 == g_Dbs.use_metric) {
      snprintf(buffer, buff_len, 
              "create table if not exists %s.%s%d %s;",
              winfo->db_name,
              g_args.tb_prefix, i,
              winfo->cols);
    } else {
      if (0 == len) {  
        batchNum = 0;
        memset(buffer, 0, buff_len);
        len += snprintf(buffer + len,
                buff_len - len, "create table ");
      }

      char* tagsValBuf = NULL;
      if (0 == superTblInfo->tagSource) {
        tagsValBuf = generateTagVaulesForStb(superTblInfo);
      } else {
        tagsValBuf = getTagValueFromTagSample(
                superTblInfo,
                i % superTblInfo->tagSampleCount);
      }
      if (NULL == tagsValBuf) {
        free(buffer);
        return NULL;
      }
      
      len += snprintf(buffer + len,
              superTblInfo->maxSqlLen - len,
              "if not exists %s.%s%d using %s.%s tags %s ",
              winfo->db_name, superTblInfo->childTblPrefix,
              i, winfo->db_name,
              superTblInfo->sTblName, tagsValBuf);
      free(tagsValBuf);
      batchNum++;

      if ((batchNum < superTblInfo->batchCreateTableNum)
              && ((superTblInfo->maxSqlLen - len) 
                  >= (superTblInfo->lenOfTagOfOneRow + 256))) {
        continue;
      }
    }

    len = 0;
    verbosePrint("%s() LN%d %s\n", __func__, __LINE__, buffer);
    if (0 != queryDbExec(winfo->taos, buffer, NO_INSERT_TYPE)){
      free(buffer);
      return NULL;
    }

    int64_t  currentPrintTime = taosGetTimestampMs();
    if (currentPrintTime - lastPrintTime > 30*1000) {
      printf("thread[%d] already create %d - %d tables\n",
              winfo->threadID, winfo->start_table_id, i);
      lastPrintTime = currentPrintTime;
    }
  }
  
  if (0 != len) {
<<<<<<< HEAD
    debugPrint("%s() %d buffer: %s\n", __func__, __LINE__, buffer);
=======
    verbosePrint("%s() %d buffer: %s\n", __func__, __LINE__, buffer);
>>>>>>> d6fcc051
    (void)queryDbExec(winfo->taos, buffer, NO_INSERT_TYPE);
  }

  free(buffer);
  return NULL;
}

int startMultiThreadCreateChildTable(
        char* cols, int threads, int ntables,
        char* db_name, SSuperTable* superTblInfo) {
  pthread_t *pids = malloc(threads * sizeof(pthread_t));
  threadInfo *infos = malloc(threads * sizeof(threadInfo));

  if ((NULL == pids) || (NULL == infos)) {
    printf("malloc failed\n");
    exit(-1);
  }

  if (threads < 1) {
    threads = 1;
  }

  int a = ntables / threads;
  if (a < 1) {
    threads = ntables;
    a = 1;
  }

  int b = 0;
  b = ntables % threads;
 
  int last = 0;
  for (int i = 0; i < threads; i++) {
    threadInfo *t_info = infos + i;
    t_info->threadID = i;
    tstrncpy(t_info->db_name, db_name, MAX_DB_NAME_SIZE);
    t_info->superTblInfo = superTblInfo;
<<<<<<< HEAD
    debugPrint("%s() %d db_name: %s\n", __func__, __LINE__, db_name);
=======
    verbosePrint("%s() %d db_name: %s\n", __func__, __LINE__, db_name);
>>>>>>> d6fcc051
    t_info->taos = taos_connect(
            g_Dbs.host,
            g_Dbs.user,
            g_Dbs.password,
            db_name,
            g_Dbs.port);
    if (t_info->taos == NULL) {
      fprintf(stderr, "Failed to connect to TDengine, reason:%s\n", taos_errstr(NULL));
      free(pids);
      free(infos);  
      return -1;
    }
    t_info->start_table_id = last;
    t_info->end_table_id = i < b ? last + a : last + a - 1;
    last = t_info->end_table_id + 1;
    t_info->use_metric = 1;
    t_info->cols = cols;
    t_info->minDelay = INT16_MAX;
    pthread_create(pids + i, NULL, createTable, t_info);
  }
  
  for (int i = 0; i < threads; i++) {
    pthread_join(pids[i], NULL);
  }

  for (int i = 0; i < threads; i++) {
    threadInfo *t_info = infos + i;
    taos_close(t_info->taos);
  }

  free(pids);
  free(infos);  

  return 0;
}


static void createChildTables() {
    char tblColsBuf[MAX_SQL_SIZE];
    int len;

  for (int i = 0; i < g_Dbs.dbCount; i++) {    
    if (g_Dbs.db[i].superTblCount > 0) {
        // with super table
      for (int j = 0; j < g_Dbs.db[i].superTblCount; j++) {
        if ((AUTO_CREATE_SUBTBL == g_Dbs.db[i].superTbls[j].autoCreateTable)
              || (TBL_ALREADY_EXISTS == g_Dbs.db[i].superTbls[j].childTblExists)) {
          continue;
        }

        verbosePrint("%s() LN%d: %s\n", __func__, __LINE__,
                g_Dbs.db[i].superTbls[j].colsOfCreateChildTable);
        startMultiThreadCreateChildTable(
              g_Dbs.db[i].superTbls[j].colsOfCreateChildTable,
              g_Dbs.threadCountByCreateTbl,
              g_Dbs.db[i].superTbls[j].childTblCount,
              g_Dbs.db[i].dbName, &(g_Dbs.db[i].superTbls[j]));
        g_totalChildTables += g_Dbs.db[i].superTbls[j].childTblCount;
      }
    } else {
        // normal table
        len = snprintf(tblColsBuf, MAX_SQL_SIZE, "(TS TIMESTAMP");
        int j = 0;
        while (g_args.datatype[j]) {
            if ((strncasecmp(g_args.datatype[j], "BINARY", strlen("BINARY")) == 0)
                    || (strncasecmp(g_args.datatype[j], "NCHAR", strlen("NCHAR")) == 0)) {
                len = snprintf(tblColsBuf + len, MAX_SQL_SIZE, ", COL%d %s(60)", j, g_args.datatype[j]);
            } else {
                len = snprintf(tblColsBuf + len, MAX_SQL_SIZE, ", COL%d %s", j, g_args.datatype[j]);
            }
            len = strlen(tblColsBuf);
            j++;
        }

        len = snprintf(tblColsBuf + len, MAX_SQL_SIZE - len, ")");

        verbosePrint("%s() LN%d: dbName: %s num of tb: %d schema: %s\n", __func__, __LINE__,
                g_Dbs.db[i].dbName, g_args.num_of_tables, tblColsBuf);
        startMultiThreadCreateChildTable(
              tblColsBuf,
              g_Dbs.threadCountByCreateTbl,
              g_args.num_of_tables,
              g_Dbs.db[i].dbName,
              NULL);
    }
  }
}

/*
static int taosGetLineNum(const char *fileName)
{
  int lineNum = 0;
  char cmd[1024] = { 0 };
  char buf[1024] = { 0 };
  sprintf(cmd, "wc -l %s", fileName);

  FILE *fp = popen(cmd, "r");
  if (fp == NULL) {
    fprintf(stderr, "ERROR: failed to execute:%s, error:%s\n", cmd, strerror(errno));
    return lineNum;
  }

  if (fgets(buf, sizeof(buf), fp)) {
    int index = strchr((const char*)buf, ' ') - buf;
    buf[index] = '\0';
    lineNum = atoi(buf);
  }
  pclose(fp);
  return lineNum;
}
*/

/*
  Read 10000 lines at most. If more than 10000 lines, continue to read after using
*/
int readTagFromCsvFileToMem(SSuperTable  * superTblInfo) {
  size_t  n = 0;
  ssize_t readLen = 0;
  char *  line = NULL;

  FILE *fp = fopen(superTblInfo->tagsFile, "r");
  if (fp == NULL) {
    printf("Failed to open tags file: %s, reason:%s\n",
            superTblInfo->tagsFile, strerror(errno));
    return -1;
  }

  if (superTblInfo->tagDataBuf) {
    free(superTblInfo->tagDataBuf);
    superTblInfo->tagDataBuf = NULL;
  }

  int tagCount = 10000;
  int count = 0;
  char* tagDataBuf = calloc(1, superTblInfo->lenOfTagOfOneRow * tagCount);
  if (tagDataBuf == NULL) {
    printf("Failed to calloc, reason:%s\n", strerror(errno));
    fclose(fp);
    return -1;
  }

  while ((readLen = tgetline(&line, &n, fp)) != -1) {
    if (('\r' == line[readLen - 1]) || ('\n' == line[readLen - 1])) {
      line[--readLen] = 0;
    }

    if (readLen == 0) {
      continue;
    }

    memcpy(tagDataBuf + count * superTblInfo->lenOfTagOfOneRow, line, readLen);
    count++;

    if (count >= tagCount - 1) {
      char *tmp = realloc(tagDataBuf,
              (size_t)tagCount*1.5*superTblInfo->lenOfTagOfOneRow);
      if (tmp != NULL) {
        tagDataBuf = tmp;
        tagCount = (int)(tagCount*1.5);
        memset(tagDataBuf + count*superTblInfo->lenOfTagOfOneRow,
                0, (size_t)((tagCount-count)*superTblInfo->lenOfTagOfOneRow));
      } else {
        // exit, if allocate more memory failed
        printf("realloc fail for save tag val from %s\n", superTblInfo->tagsFile);
        tmfree(tagDataBuf);
        free(line);
        fclose(fp);
        return -1;
      }
    }
  }

  superTblInfo->tagDataBuf = tagDataBuf;
  superTblInfo->tagSampleCount = count;

  free(line);
  fclose(fp);
  return 0;
}

int readSampleFromJsonFileToMem(SSuperTable  * superTblInfo) {
  // TODO
  return 0;
}


/*
  Read 10000 lines at most. If more than 10000 lines, continue to read after using
*/
int readSampleFromCsvFileToMem(FILE *fp, SSuperTable* superTblInfo, char* sampleBuf) {
  size_t  n = 0;
  ssize_t readLen = 0;
  char *  line = NULL;
  int getRows = 0;

  memset(sampleBuf, 0, MAX_SAMPLES_ONCE_FROM_FILE* superTblInfo->lenOfOneRow);
  while (1) {
    readLen = tgetline(&line, &n, fp);
    if (-1 == readLen) {
      if(0 != fseek(fp, 0, SEEK_SET)) {
        printf("Failed to fseek file: %s, reason:%s\n",
                superTblInfo->sampleFile, strerror(errno));
        return -1;
      }
      continue;
    }
  
    if (('\r' == line[readLen - 1]) || ('\n' == line[readLen - 1])) {
      line[--readLen] = 0;
    }

    if (readLen == 0) {
      continue;
    }

    if (readLen > superTblInfo->lenOfOneRow) {
      printf("sample row len[%d] overflow define schema len[%d], so discard this row\n",
              (int32_t)readLen, superTblInfo->lenOfOneRow);
      continue;
    }

    memcpy(sampleBuf + getRows * superTblInfo->lenOfOneRow, line, readLen);
    getRows++;

    if (getRows == MAX_SAMPLES_ONCE_FROM_FILE) {
      break;
    }
  }

  tmfree(line);
  return 0;
}

/*
void readSampleFromFileToMem(SSuperTable  * supterTblInfo) {
  int ret;
  if (0 == strncasecmp(supterTblInfo->sampleFormat, "csv", 3)) {
    ret = readSampleFromCsvFileToMem(supterTblInfo);
  } else if (0 == strncasecmp(supterTblInfo->sampleFormat, "json", 4)) {
    ret = readSampleFromJsonFileToMem(supterTblInfo);
  }

  if (0 != ret) {
    exit(-1);
  }
}
*/
static bool getColumnAndTagTypeFromInsertJsonFile(cJSON* stbInfo, SSuperTable* superTbls) {  
  bool  ret = false;
  
  // columns 
  cJSON *columns = cJSON_GetObjectItem(stbInfo, "columns");
  if (columns && columns->type != cJSON_Array) {
    printf("ERROR: failed to read json, columns not found\n");
    goto PARSE_OVER;
  } else if (NULL == columns) {
    superTbls->columnCount = 0;
    superTbls->tagCount    = 0;
    return true;
  }
  
  int columnSize = cJSON_GetArraySize(columns);
  if (columnSize > MAX_COLUMN_COUNT) {
    printf("ERROR: failed to read json, column size overflow, max column size is %d\n",
            MAX_COLUMN_COUNT);
    goto PARSE_OVER;
  }

  int count = 1;
  int index = 0;
  StrColumn    columnCase;

  //superTbls->columnCount = columnSize;  
  for (int k = 0; k < columnSize; ++k) {
    cJSON* column = cJSON_GetArrayItem(columns, k);
    if (column == NULL) continue;

    count = 1;
    cJSON* countObj = cJSON_GetObjectItem(column, "count");
    if (countObj && countObj->type == cJSON_Number) {
      count = countObj->valueint;    
    } else if (countObj && countObj->type != cJSON_Number) {
      printf("ERROR: failed to read json, column count not found\n");
      goto PARSE_OVER;
    } else {
      count = 1;
    }

    // column info 
    memset(&columnCase, 0, sizeof(StrColumn));
    cJSON *dataType = cJSON_GetObjectItem(column, "type");
    if (!dataType || dataType->type != cJSON_String || dataType->valuestring == NULL) {
      printf("ERROR: failed to read json, column type not found\n");
      goto PARSE_OVER;
    }
    //tstrncpy(superTbls->columns[k].dataType, dataType->valuestring, MAX_TB_NAME_SIZE);
    tstrncpy(columnCase.dataType, dataType->valuestring, MAX_TB_NAME_SIZE);
            
    cJSON* dataLen = cJSON_GetObjectItem(column, "len");
    if (dataLen && dataLen->type == cJSON_Number) {
      columnCase.dataLen = dataLen->valueint;    
    } else if (dataLen && dataLen->type != cJSON_Number) {
      printf("ERROR: failed to read json, column len not found\n");
      goto PARSE_OVER;
    } else {
      columnCase.dataLen = 8;
    }
    
    for (int n = 0; n < count; ++n) {
      tstrncpy(superTbls->columns[index].dataType, columnCase.dataType, MAX_TB_NAME_SIZE);
      superTbls->columns[index].dataLen = columnCase.dataLen; 
      index++;
    }
  }  
  superTbls->columnCount = index;  
  
  count = 1;
  index = 0;
  // tags 
  cJSON *tags = cJSON_GetObjectItem(stbInfo, "tags");
  if (!tags || tags->type != cJSON_Array) {
    printf("ERROR: failed to read json, tags not found\n");
    goto PARSE_OVER;
  }
  
  int tagSize = cJSON_GetArraySize(tags);
  if (tagSize > MAX_TAG_COUNT) {
    printf("ERROR: failed to read json, tags size overflow, max tag size is %d\n", MAX_TAG_COUNT);
    goto PARSE_OVER;
  }
  
  //superTbls->tagCount = tagSize;  
  for (int k = 0; k < tagSize; ++k) {
    cJSON* tag = cJSON_GetArrayItem(tags, k);
    if (tag == NULL) continue;
    
    count = 1;
    cJSON* countObj = cJSON_GetObjectItem(tag, "count");
    if (countObj && countObj->type == cJSON_Number) {
      count = countObj->valueint;    
    } else if (countObj && countObj->type != cJSON_Number) {
      printf("ERROR: failed to read json, column count not found\n");
      goto PARSE_OVER;
    } else {
      count = 1;
    }

    // column info 
    memset(&columnCase, 0, sizeof(StrColumn));
    cJSON *dataType = cJSON_GetObjectItem(tag, "type");
    if (!dataType || dataType->type != cJSON_String || dataType->valuestring == NULL) {
      printf("ERROR: failed to read json, tag type not found\n");
      goto PARSE_OVER;
    }
    tstrncpy(columnCase.dataType, dataType->valuestring, MAX_TB_NAME_SIZE);
            
    cJSON* dataLen = cJSON_GetObjectItem(tag, "len");
    if (dataLen && dataLen->type == cJSON_Number) {
      columnCase.dataLen = dataLen->valueint;    
    } else if (dataLen && dataLen->type != cJSON_Number) {
      printf("ERROR: failed to read json, column len not found\n");
      goto PARSE_OVER;
    } else {
      columnCase.dataLen = 0;
    }  
    
    for (int n = 0; n < count; ++n) {
      tstrncpy(superTbls->tags[index].dataType, columnCase.dataType, MAX_TB_NAME_SIZE);
      superTbls->tags[index].dataLen = columnCase.dataLen; 
      index++;
    }
  }      
  superTbls->tagCount = index;

  ret = true;

PARSE_OVER:
  //free(content);
  //cJSON_Delete(root);
  //fclose(fp);
  return ret;
}

static bool getMetaFromInsertJsonFile(cJSON* root) {
  bool  ret = false;

  cJSON* cfgdir = cJSON_GetObjectItem(root, "cfgdir");
  if (cfgdir && cfgdir->type == cJSON_String && cfgdir->valuestring != NULL) {
    tstrncpy(g_Dbs.cfgDir, cfgdir->valuestring, MAX_FILE_NAME_LEN);
  }

  cJSON* host = cJSON_GetObjectItem(root, "host");
  if (host && host->type == cJSON_String && host->valuestring != NULL) {
    tstrncpy(g_Dbs.host, host->valuestring, MAX_DB_NAME_SIZE);
  } else if (!host) {
    tstrncpy(g_Dbs.host, "127.0.0.1", MAX_DB_NAME_SIZE);
  } else {
    printf("ERROR: failed to read json, host not found\n");
    goto PARSE_OVER;
  }

  cJSON* port = cJSON_GetObjectItem(root, "port");
  if (port && port->type == cJSON_Number) {
    g_Dbs.port = port->valueint;
  } else if (!port) {
    g_Dbs.port = 6030;
  }

  cJSON* user = cJSON_GetObjectItem(root, "user");
  if (user && user->type == cJSON_String && user->valuestring != NULL) {
    tstrncpy(g_Dbs.user, user->valuestring, MAX_DB_NAME_SIZE);   
  } else if (!user) {
    tstrncpy(g_Dbs.user, "root", MAX_DB_NAME_SIZE);
  }

  cJSON* password = cJSON_GetObjectItem(root, "password");
  if (password && password->type == cJSON_String && password->valuestring != NULL) {
    tstrncpy(g_Dbs.password, password->valuestring, MAX_DB_NAME_SIZE);
  } else if (!password) {
    tstrncpy(g_Dbs.password, "taosdata", MAX_DB_NAME_SIZE);
  }

  cJSON* resultfile = cJSON_GetObjectItem(root, "result_file");
  if (resultfile && resultfile->type == cJSON_String && resultfile->valuestring != NULL) {
    tstrncpy(g_Dbs.resultFile, resultfile->valuestring, MAX_FILE_NAME_LEN);
  } else if (!resultfile) {
    tstrncpy(g_Dbs.resultFile, "./insert_res.txt", MAX_FILE_NAME_LEN);
  }

  cJSON* threads = cJSON_GetObjectItem(root, "thread_count");
  if (threads && threads->type == cJSON_Number) {
    g_Dbs.threadCount = threads->valueint;
  } else if (!threads) {
    g_Dbs.threadCount = 1;
  } else {
    printf("ERROR: failed to read json, threads not found\n");
    goto PARSE_OVER;
  }  
  
  cJSON* threads2 = cJSON_GetObjectItem(root, "thread_count_create_tbl");
  if (threads2 && threads2->type == cJSON_Number) {
    g_Dbs.threadCountByCreateTbl = threads2->valueint;
  } else if (!threads2) {
    g_Dbs.threadCountByCreateTbl = 1;
  } else {
    printf("ERROR: failed to read json, threads2 not found\n");
    goto PARSE_OVER;
  } 

      cJSON* insertInterval = cJSON_GetObjectItem(root, "insert_interval");
      if (insertInterval && insertInterval->type == cJSON_Number) {
        g_args.insert_interval = insertInterval->valueint;
      } else if (!insertInterval) {
        g_args.insert_interval = 0;
      } else {
        printf("ERROR: failed to read json, insert_interval not found\n");
        goto PARSE_OVER;
      }
 
      cJSON* numRecPerReq = cJSON_GetObjectItem(root, "num_of_records_per_req");
      if (numRecPerReq && numRecPerReq->type == cJSON_Number) {
        g_args.num_of_RPR = numRecPerReq->valueint;
      } else if (!numRecPerReq) {
        g_args.num_of_RPR = 100;
      } else {
        printf("ERROR: failed to read json, num_of_records_per_req not found\n");
        goto PARSE_OVER;
      }
 
  cJSON *answerPrompt = cJSON_GetObjectItem(root, "confirm_parameter_prompt"); // yes, no,
  if (answerPrompt 
          && answerPrompt->type == cJSON_String
          && answerPrompt->valuestring != NULL) {
    if (0 == strncasecmp(answerPrompt->valuestring, "yes", 3)) {
      g_args.answer_yes = false;
    } else if (0 == strncasecmp(answerPrompt->valuestring, "no", 2)) {
      g_args.answer_yes = true;
    } else {
      g_args.answer_yes = false;
    }
  } else if (!answerPrompt) {
    g_args.answer_yes = false;
  } else {
    printf("ERROR: failed to read json, confirm_parameter_prompt not found\n");
    goto PARSE_OVER;
  }  

  cJSON* dbs = cJSON_GetObjectItem(root, "databases");
  if (!dbs || dbs->type != cJSON_Array) {
    printf("ERROR: failed to read json, databases not found\n");
    goto PARSE_OVER;
  }

  int dbSize = cJSON_GetArraySize(dbs);
  if (dbSize > MAX_DB_COUNT) {
    printf("ERROR: failed to read json, databases size overflow, max database is %d\n", MAX_DB_COUNT);
    goto PARSE_OVER;
  }

  g_Dbs.dbCount = dbSize;
  for (int i = 0; i < dbSize; ++i) {
    cJSON* dbinfos = cJSON_GetArrayItem(dbs, i);
    if (dbinfos == NULL) continue;

    // dbinfo 
    cJSON *dbinfo = cJSON_GetObjectItem(dbinfos, "dbinfo");
    if (!dbinfo || dbinfo->type != cJSON_Object) {
      printf("ERROR: failed to read json, dbinfo not found\n");
      goto PARSE_OVER;
    }
    
    cJSON *dbName = cJSON_GetObjectItem(dbinfo, "name");
    if (!dbName || dbName->type != cJSON_String || dbName->valuestring == NULL) {
      printf("ERROR: failed to read json, db name not found\n");
      goto PARSE_OVER;
    }
    tstrncpy(g_Dbs.db[i].dbName, dbName->valuestring, MAX_DB_NAME_SIZE);

    cJSON *drop = cJSON_GetObjectItem(dbinfo, "drop");
    if (drop && drop->type == cJSON_String && drop->valuestring != NULL) {
      if (0 == strncasecmp(drop->valuestring, "yes", 3)) {
        g_Dbs.db[i].drop = 1;
      } else {
        g_Dbs.db[i].drop = 0;
      }        
    } else if (!drop) {
      g_Dbs.db[i].drop = 0;
    } else {
      printf("ERROR: failed to read json, drop not found\n");
      goto PARSE_OVER;
    }

    cJSON *precision = cJSON_GetObjectItem(dbinfo, "precision");
    if (precision && precision->type == cJSON_String && precision->valuestring != NULL) {
      tstrncpy(g_Dbs.db[i].dbCfg.precision, precision->valuestring, MAX_DB_NAME_SIZE);
    } else if (!precision) {
      //tstrncpy(g_Dbs.db[i].dbCfg.precision, "ms", MAX_DB_NAME_SIZE);
      memset(g_Dbs.db[i].dbCfg.precision, 0, MAX_DB_NAME_SIZE);
    } else {
      printf("ERROR: failed to read json, precision not found\n");
      goto PARSE_OVER;
    }

    cJSON* update = cJSON_GetObjectItem(dbinfo, "update");
    if (update && update->type == cJSON_Number) {
      g_Dbs.db[i].dbCfg.update = update->valueint;
    } else if (!update) {
      g_Dbs.db[i].dbCfg.update = -1;
    } else {
      printf("ERROR: failed to read json, update not found\n");
      goto PARSE_OVER;
    }

    cJSON* replica = cJSON_GetObjectItem(dbinfo, "replica");
    if (replica && replica->type == cJSON_Number) {
      g_Dbs.db[i].dbCfg.replica = replica->valueint;
    } else if (!replica) {
      g_Dbs.db[i].dbCfg.replica = -1;
    } else {
      printf("ERROR: failed to read json, replica not found\n");
      goto PARSE_OVER;
    }

    cJSON* keep = cJSON_GetObjectItem(dbinfo, "keep");
    if (keep && keep->type == cJSON_Number) {
      g_Dbs.db[i].dbCfg.keep = keep->valueint;
    } else if (!keep) {
      g_Dbs.db[i].dbCfg.keep = -1;
    } else {
     printf("ERROR: failed to read json, keep not found\n");
     goto PARSE_OVER;
    }
    
    cJSON* days = cJSON_GetObjectItem(dbinfo, "days");
    if (days && days->type == cJSON_Number) {
      g_Dbs.db[i].dbCfg.days = days->valueint;
    } else if (!days) {
      g_Dbs.db[i].dbCfg.days = -1;
    } else {
     printf("ERROR: failed to read json, days not found\n");
     goto PARSE_OVER;
    }
    
    cJSON* cache = cJSON_GetObjectItem(dbinfo, "cache");
    if (cache && cache->type == cJSON_Number) {
      g_Dbs.db[i].dbCfg.cache = cache->valueint;
    } else if (!cache) {
      g_Dbs.db[i].dbCfg.cache = -1;
    } else {
     printf("ERROR: failed to read json, cache not found\n");
     goto PARSE_OVER;
    }
        
    cJSON* blocks= cJSON_GetObjectItem(dbinfo, "blocks");
    if (blocks && blocks->type == cJSON_Number) {
      g_Dbs.db[i].dbCfg.blocks = blocks->valueint;
    } else if (!blocks) {
      g_Dbs.db[i].dbCfg.blocks = -1;
    } else {
     printf("ERROR: failed to read json, block not found\n");
     goto PARSE_OVER;
    }

    //cJSON* maxtablesPerVnode= cJSON_GetObjectItem(dbinfo, "maxtablesPerVnode");
    //if (maxtablesPerVnode && maxtablesPerVnode->type == cJSON_Number) {
    //  g_Dbs.db[i].dbCfg.maxtablesPerVnode = maxtablesPerVnode->valueint;
    //} else if (!maxtablesPerVnode) {
    //  g_Dbs.db[i].dbCfg.maxtablesPerVnode = TSDB_DEFAULT_TABLES;
    //} else {
    // printf("failed to read json, maxtablesPerVnode not found");
    // goto PARSE_OVER;
    //}

    cJSON* minRows= cJSON_GetObjectItem(dbinfo, "minRows");
    if (minRows && minRows->type == cJSON_Number) {
      g_Dbs.db[i].dbCfg.minRows = minRows->valueint;
    } else if (!minRows) {
      g_Dbs.db[i].dbCfg.minRows = -1;
    } else {
     printf("ERROR: failed to read json, minRows not found\n");
     goto PARSE_OVER;
    }

    cJSON* maxRows= cJSON_GetObjectItem(dbinfo, "maxRows");
    if (maxRows && maxRows->type == cJSON_Number) {
      g_Dbs.db[i].dbCfg.maxRows = maxRows->valueint;
    } else if (!maxRows) {
      g_Dbs.db[i].dbCfg.maxRows = -1;
    } else {
     printf("ERROR: failed to read json, maxRows not found\n");
     goto PARSE_OVER;
    }

    cJSON* comp= cJSON_GetObjectItem(dbinfo, "comp");
    if (comp && comp->type == cJSON_Number) {
      g_Dbs.db[i].dbCfg.comp = comp->valueint;
    } else if (!comp) {
      g_Dbs.db[i].dbCfg.comp = -1;
    } else {
     printf("ERROR: failed to read json, comp not found\n");
     goto PARSE_OVER;
    }

    cJSON* walLevel= cJSON_GetObjectItem(dbinfo, "walLevel");
    if (walLevel && walLevel->type == cJSON_Number) {
      g_Dbs.db[i].dbCfg.walLevel = walLevel->valueint;
    } else if (!walLevel) {
      g_Dbs.db[i].dbCfg.walLevel = -1;
    } else {
     printf("ERROR: failed to read json, walLevel not found\n");
     goto PARSE_OVER;
    }

    cJSON* cacheLast= cJSON_GetObjectItem(dbinfo, "cachelast");
    if (cacheLast && cacheLast->type == cJSON_Number) {
      g_Dbs.db[i].dbCfg.cacheLast = cacheLast->valueint;
    } else if (!cacheLast) {
      g_Dbs.db[i].dbCfg.cacheLast = -1;
    } else {
     printf("ERROR: failed to read json, cacheLast not found\n");
     goto PARSE_OVER;
    }

    cJSON* quorum= cJSON_GetObjectItem(dbinfo, "quorum");
    if (quorum && quorum->type == cJSON_Number) {
      g_Dbs.db[i].dbCfg.quorum = quorum->valueint;
    } else if (!quorum) {
      g_Dbs.db[i].dbCfg.quorum = -1;
    } else {
     printf("ERROR: failed to read json, walLevel not found\n");
     goto PARSE_OVER;
    }

    cJSON* fsync= cJSON_GetObjectItem(dbinfo, "fsync");
    if (fsync && fsync->type == cJSON_Number) {
      g_Dbs.db[i].dbCfg.fsync = fsync->valueint;
    } else if (!fsync) {
      g_Dbs.db[i].dbCfg.fsync = -1;
    } else {
     printf("ERROR: failed to read json, fsync not found\n");
     goto PARSE_OVER;
    }    

    // super_talbes 
    cJSON *stables = cJSON_GetObjectItem(dbinfos, "super_tables");
    if (!stables || stables->type != cJSON_Array) {
      printf("ERROR: failed to read json, super_tables not found\n");
      goto PARSE_OVER;
    }    
    
    int stbSize = cJSON_GetArraySize(stables);
    if (stbSize > MAX_SUPER_TABLE_COUNT) {
      printf("ERROR: failed to read json, databases size overflow, max database is %d\n", MAX_SUPER_TABLE_COUNT);
      goto PARSE_OVER;
    }

    g_Dbs.db[i].superTblCount = stbSize;
    for (int j = 0; j < stbSize; ++j) {
      cJSON* stbInfo = cJSON_GetArrayItem(stables, j);
      if (stbInfo == NULL) continue;
    
      // dbinfo 
      cJSON *stbName = cJSON_GetObjectItem(stbInfo, "name");
      if (!stbName || stbName->type != cJSON_String || stbName->valuestring == NULL) {
        printf("ERROR: failed to read json, stb name not found\n");
        goto PARSE_OVER;
      }
      tstrncpy(g_Dbs.db[i].superTbls[j].sTblName, stbName->valuestring, MAX_TB_NAME_SIZE);
    
      cJSON *prefix = cJSON_GetObjectItem(stbInfo, "childtable_prefix");
      if (!prefix || prefix->type != cJSON_String || prefix->valuestring == NULL) {
        printf("ERROR: failed to read json, childtable_prefix not found\n");
        goto PARSE_OVER;
      }
      tstrncpy(g_Dbs.db[i].superTbls[j].childTblPrefix, prefix->valuestring, MAX_DB_NAME_SIZE);

      cJSON *autoCreateTbl = cJSON_GetObjectItem(stbInfo, "auto_create_table"); // yes, no, null
      if (autoCreateTbl
              && autoCreateTbl->type == cJSON_String
              && autoCreateTbl->valuestring != NULL) {
        if (0 == strncasecmp(autoCreateTbl->valuestring, "yes", 3)) {
          g_Dbs.db[i].superTbls[j].autoCreateTable = AUTO_CREATE_SUBTBL;
        } else if (0 == strncasecmp(autoCreateTbl->valuestring, "no", 2)) {
          g_Dbs.db[i].superTbls[j].autoCreateTable = PRE_CREATE_SUBTBL;
        } else {
          g_Dbs.db[i].superTbls[j].autoCreateTable = PRE_CREATE_SUBTBL;
        }
      } else if (!autoCreateTbl) {
        g_Dbs.db[i].superTbls[j].autoCreateTable = PRE_CREATE_SUBTBL;
      } else {
        printf("ERROR: failed to read json, auto_create_table not found\n");
        goto PARSE_OVER;
      }
      
      cJSON* batchCreateTbl = cJSON_GetObjectItem(stbInfo, "batch_create_tbl_num");
      if (batchCreateTbl && batchCreateTbl->type == cJSON_Number) {
        g_Dbs.db[i].superTbls[j].batchCreateTableNum = batchCreateTbl->valueint;
      } else if (!batchCreateTbl) {
        g_Dbs.db[i].superTbls[j].batchCreateTableNum = 1000;
      } else {
        printf("ERROR: failed to read json, batch_create_tbl_num not found\n");
        goto PARSE_OVER;
      }      

      cJSON *childTblExists = cJSON_GetObjectItem(stbInfo, "child_table_exists"); // yes, no
      if (childTblExists
              && childTblExists->type == cJSON_String
              && childTblExists->valuestring != NULL) {
        if (0 == strncasecmp(childTblExists->valuestring, "yes", 3)) {
          g_Dbs.db[i].superTbls[j].childTblExists = TBL_ALREADY_EXISTS;
        } else if (0 == strncasecmp(childTblExists->valuestring, "no", 2)) {
          g_Dbs.db[i].superTbls[j].childTblExists = TBL_NO_EXISTS;
        } else {
          g_Dbs.db[i].superTbls[j].childTblExists = TBL_NO_EXISTS;
        }
      } else if (!childTblExists) {
        g_Dbs.db[i].superTbls[j].childTblExists = TBL_NO_EXISTS;
      } else {
        printf("ERROR: failed to read json, child_table_exists not found\n");
        goto PARSE_OVER;
      }
      
      cJSON* count = cJSON_GetObjectItem(stbInfo, "childtable_count");
      if (!count || count->type != cJSON_Number || 0 >= count->valueint) {
        printf("ERROR: failed to read json, childtable_count not found\n");
        goto PARSE_OVER;
      }
      g_Dbs.db[i].superTbls[j].childTblCount = count->valueint;

      cJSON *dataSource = cJSON_GetObjectItem(stbInfo, "data_source");
      if (dataSource && dataSource->type == cJSON_String
              && dataSource->valuestring != NULL) {
        tstrncpy(g_Dbs.db[i].superTbls[j].dataSource,
                dataSource->valuestring, MAX_DB_NAME_SIZE);
      } else if (!dataSource) {
        tstrncpy(g_Dbs.db[i].superTbls[j].dataSource, "rand", MAX_DB_NAME_SIZE);
      } else {
        printf("ERROR: failed to read json, data_source not found\n");
        goto PARSE_OVER;
      }

      cJSON *insertMode = cJSON_GetObjectItem(stbInfo, "insert_mode"); // taosc , restful
      if (insertMode && insertMode->type == cJSON_String
              && insertMode->valuestring != NULL) {
        tstrncpy(g_Dbs.db[i].superTbls[j].insertMode,
                insertMode->valuestring, MAX_DB_NAME_SIZE);
      } else if (!insertMode) {
        tstrncpy(g_Dbs.db[i].superTbls[j].insertMode, "taosc", MAX_DB_NAME_SIZE);
      } else {
        printf("ERROR: failed to read json, insert_mode not found\n");
        goto PARSE_OVER;
      }

      cJSON* childTbl_limit = cJSON_GetObjectItem(stbInfo, "childtable_limit");
      if (childTbl_limit) {
        if (childTbl_limit->type != cJSON_Number) {
            printf("ERROR: failed to read json, childtable_limit\n");
            goto PARSE_OVER;
        }
        g_Dbs.db[i].superTbls[j].childTblLimit = childTbl_limit->valueint;
      } else {
        g_Dbs.db[i].superTbls[j].childTblLimit = -1;    // select ... limit -1 means all query result
      }

      cJSON* childTbl_offset = cJSON_GetObjectItem(stbInfo, "childtable_offset");
      if (childTbl_offset) {
        if (childTbl_offset->type != cJSON_Number || 0 > childTbl_offset->valueint) {
            printf("ERROR: failed to read json, childtable_offset\n");
            goto PARSE_OVER;
        }
        g_Dbs.db[i].superTbls[j].childTblOffset = childTbl_offset->valueint;
      } else {
        g_Dbs.db[i].superTbls[j].childTblOffset = 0;
      }

      cJSON *ts = cJSON_GetObjectItem(stbInfo, "start_timestamp");
      if (ts && ts->type == cJSON_String && ts->valuestring != NULL) {
        tstrncpy(g_Dbs.db[i].superTbls[j].startTimestamp, ts->valuestring, MAX_DB_NAME_SIZE);
      } else if (!ts) {
        tstrncpy(g_Dbs.db[i].superTbls[j].startTimestamp, "now", MAX_DB_NAME_SIZE);
      } else {
        printf("ERROR: failed to read json, start_timestamp not found\n");
        goto PARSE_OVER;
      }

      cJSON* timestampStep = cJSON_GetObjectItem(stbInfo, "timestamp_step");
      if (timestampStep && timestampStep->type == cJSON_Number) {
        g_Dbs.db[i].superTbls[j].timeStampStep = timestampStep->valueint;
      } else if (!timestampStep) {
        g_Dbs.db[i].superTbls[j].timeStampStep = 1000;
      } else {
        printf("ERROR: failed to read json, timestamp_step not found\n");
        goto PARSE_OVER;
      }

      cJSON* sampleDataBufSize = cJSON_GetObjectItem(stbInfo, "sample_buf_size");
      if (sampleDataBufSize && sampleDataBufSize->type == cJSON_Number) {
        g_Dbs.db[i].superTbls[j].sampleDataBufSize = sampleDataBufSize->valueint;
        if (g_Dbs.db[i].superTbls[j].sampleDataBufSize < 1024*1024) {
          g_Dbs.db[i].superTbls[j].sampleDataBufSize = 1024*1024 + 1024;
        }
      } else if (!sampleDataBufSize) {
        g_Dbs.db[i].superTbls[j].sampleDataBufSize = 1024*1024 + 1024;
      } else {
        printf("ERROR: failed to read json, sample_buf_size not found\n");
        goto PARSE_OVER;
      }      

      cJSON *sampleFormat = cJSON_GetObjectItem(stbInfo, "sample_format");
      if (sampleFormat && sampleFormat->type == cJSON_String && sampleFormat->valuestring != NULL) {
        tstrncpy(g_Dbs.db[i].superTbls[j].sampleFormat,
                sampleFormat->valuestring, MAX_DB_NAME_SIZE);
      } else if (!sampleFormat) {
        tstrncpy(g_Dbs.db[i].superTbls[j].sampleFormat, "csv", MAX_DB_NAME_SIZE);
      } else {
        printf("ERROR: failed to read json, sample_format not found\n");
        goto PARSE_OVER;
      }      

      cJSON *sampleFile = cJSON_GetObjectItem(stbInfo, "sample_file");
      if (sampleFile && sampleFile->type == cJSON_String && sampleFile->valuestring != NULL) {
        tstrncpy(g_Dbs.db[i].superTbls[j].sampleFile,
                sampleFile->valuestring, MAX_FILE_NAME_LEN);
      } else if (!sampleFile) {
        memset(g_Dbs.db[i].superTbls[j].sampleFile, 0, MAX_FILE_NAME_LEN);
      } else {
        printf("ERROR: failed to read json, sample_file not found\n");
        goto PARSE_OVER;
      }          

      cJSON *tagsFile = cJSON_GetObjectItem(stbInfo, "tags_file");
      if (tagsFile && tagsFile->type == cJSON_String && tagsFile->valuestring != NULL) {
        tstrncpy(g_Dbs.db[i].superTbls[j].tagsFile,
                tagsFile->valuestring, MAX_FILE_NAME_LEN);
        if (0 == g_Dbs.db[i].superTbls[j].tagsFile[0]) {
          g_Dbs.db[i].superTbls[j].tagSource = 0;
        } else {
          g_Dbs.db[i].superTbls[j].tagSource = 1;
        }
      } else if (!tagsFile) {
        memset(g_Dbs.db[i].superTbls[j].tagsFile, 0, MAX_FILE_NAME_LEN);
        g_Dbs.db[i].superTbls[j].tagSource = 0;
      } else {
        printf("ERROR: failed to read json, tags_file not found\n");
        goto PARSE_OVER;
      }

      cJSON* maxSqlLen = cJSON_GetObjectItem(stbInfo, "max_sql_len");
      if (maxSqlLen && maxSqlLen->type == cJSON_Number) {
        int32_t len = maxSqlLen->valueint;
        if (len > TSDB_MAX_ALLOWED_SQL_LEN) {
          len = TSDB_MAX_ALLOWED_SQL_LEN;
        } else if (len < TSDB_MAX_SQL_LEN) {
          len = TSDB_MAX_SQL_LEN;
        }       
        g_Dbs.db[i].superTbls[j].maxSqlLen = len;
      } else if (!maxSqlLen) {
        g_Dbs.db[i].superTbls[j].maxSqlLen = TSDB_MAX_SQL_LEN;
      } else {
        printf("ERROR: failed to read json, maxSqlLen not found\n");
        goto PARSE_OVER;
      }      

      cJSON *multiThreadWriteOneTbl =
          cJSON_GetObjectItem(stbInfo, "multi_thread_write_one_tbl"); // no , yes
      if (multiThreadWriteOneTbl
              && multiThreadWriteOneTbl->type == cJSON_String
              && multiThreadWriteOneTbl->valuestring != NULL) {
        if (0 == strncasecmp(multiThreadWriteOneTbl->valuestring, "yes", 3)) {
          g_Dbs.db[i].superTbls[j].multiThreadWriteOneTbl = 1;
        } else {
          g_Dbs.db[i].superTbls[j].multiThreadWriteOneTbl = 0;
        }        
      } else if (!multiThreadWriteOneTbl) {
        g_Dbs.db[i].superTbls[j].multiThreadWriteOneTbl = 0;
      } else {
        printf("ERROR: failed to read json, multiThreadWriteOneTbl not found\n");
        goto PARSE_OVER;
      }

      cJSON* numberOfTblInOneSql = cJSON_GetObjectItem(stbInfo, "number_of_tbl_in_one_sql");
      if (numberOfTblInOneSql && numberOfTblInOneSql->type == cJSON_Number) {
        g_Dbs.db[i].superTbls[j].numberOfTblInOneSql = numberOfTblInOneSql->valueint;
      } else if (!numberOfTblInOneSql) {
        g_Dbs.db[i].superTbls[j].numberOfTblInOneSql = 0;
      } else {
        printf("ERROR: failed to read json, numberOfTblInOneSql not found\n");
        goto PARSE_OVER;
      }      

      cJSON* rowsPerTbl = cJSON_GetObjectItem(stbInfo, "rows_per_tbl");
      if (rowsPerTbl && rowsPerTbl->type == cJSON_Number) {
        g_Dbs.db[i].superTbls[j].rowsPerTbl = rowsPerTbl->valueint;
      } else if (!rowsPerTbl) {
        g_Dbs.db[i].superTbls[j].rowsPerTbl = 1;
      } else {
        printf("ERROR: failed to read json, rowsPerTbl not found\n");
        goto PARSE_OVER;
      }      

      cJSON* disorderRatio = cJSON_GetObjectItem(stbInfo, "disorder_ratio");
      if (disorderRatio && disorderRatio->type == cJSON_Number) {
        g_Dbs.db[i].superTbls[j].disorderRatio = disorderRatio->valueint;
      } else if (!disorderRatio) {
        g_Dbs.db[i].superTbls[j].disorderRatio = 0;
      } else {
        printf("ERROR: failed to read json, disorderRatio not found\n");
        goto PARSE_OVER;
      }      

      cJSON* disorderRange = cJSON_GetObjectItem(stbInfo, "disorder_range");
      if (disorderRange && disorderRange->type == cJSON_Number) {
        g_Dbs.db[i].superTbls[j].disorderRange = disorderRange->valueint;
      } else if (!disorderRange) {
        g_Dbs.db[i].superTbls[j].disorderRange = 1000;
      } else {
        printf("ERROR: failed to read json, disorderRange not found\n");
        goto PARSE_OVER;
      }

      cJSON* insertRows = cJSON_GetObjectItem(stbInfo, "insert_rows");
      if (insertRows && insertRows->type == cJSON_Number) {
        g_Dbs.db[i].superTbls[j].insertRows = insertRows->valueint;
        //if (0 == g_Dbs.db[i].superTbls[j].insertRows) {
        //  g_Dbs.db[i].superTbls[j].insertRows = 0x7FFFFFFFFFFFFFFF;
        //}
      } else if (!insertRows) {
        g_Dbs.db[i].superTbls[j].insertRows = 0x7FFFFFFFFFFFFFFF;
      } else {
        printf("ERROR: failed to read json, insert_rows not found\n");
        goto PARSE_OVER;
      }

      if (NO_CREATE_SUBTBL == g_Dbs.db[i].superTbls[j].autoCreateTable
              || (TBL_ALREADY_EXISTS == g_Dbs.db[i].superTbls[j].childTblExists)) {
        continue;
      }

      int retVal = getColumnAndTagTypeFromInsertJsonFile(stbInfo, &g_Dbs.db[i].superTbls[j]);
      if (false == retVal) {
        goto PARSE_OVER;
      }      
    }    
  }

  ret = true;

PARSE_OVER:
  //free(content);
  //cJSON_Delete(root);
  //fclose(fp);
  return ret;
}

static bool getMetaFromQueryJsonFile(cJSON* root) {
  bool  ret = false;

  cJSON* cfgdir = cJSON_GetObjectItem(root, "cfgdir");
  if (cfgdir && cfgdir->type == cJSON_String && cfgdir->valuestring != NULL) {
    tstrncpy(g_queryInfo.cfgDir, cfgdir->valuestring, MAX_FILE_NAME_LEN);
  }

  cJSON* host = cJSON_GetObjectItem(root, "host");
  if (host && host->type == cJSON_String && host->valuestring != NULL) {
    tstrncpy(g_queryInfo.host, host->valuestring, MAX_DB_NAME_SIZE);
  } else if (!host) {
    tstrncpy(g_queryInfo.host, "127.0.0.1", MAX_DB_NAME_SIZE);
  } else {
    printf("ERROR: failed to read json, host not found\n");
    goto PARSE_OVER;
  }

  cJSON* port = cJSON_GetObjectItem(root, "port");
  if (port && port->type == cJSON_Number) {
    g_queryInfo.port = port->valueint;
  } else if (!port) {
    g_queryInfo.port = 6030;
  }

  cJSON* user = cJSON_GetObjectItem(root, "user");
  if (user && user->type == cJSON_String && user->valuestring != NULL) {
    tstrncpy(g_queryInfo.user, user->valuestring, MAX_DB_NAME_SIZE);   
  } else if (!user) {
    tstrncpy(g_queryInfo.user, "root", MAX_DB_NAME_SIZE); ;
  }

  cJSON* password = cJSON_GetObjectItem(root, "password");
  if (password && password->type == cJSON_String && password->valuestring != NULL) {
    tstrncpy(g_queryInfo.password, password->valuestring, MAX_DB_NAME_SIZE);
  } else if (!password) {
    tstrncpy(g_queryInfo.password, "taosdata", MAX_DB_NAME_SIZE);;
  }

  cJSON *answerPrompt = cJSON_GetObjectItem(root, "confirm_parameter_prompt"); // yes, no,
  if (answerPrompt && answerPrompt->type == cJSON_String
          && answerPrompt->valuestring != NULL) {
    if (0 == strncasecmp(answerPrompt->valuestring, "yes", 3)) {
      g_args.answer_yes = false;
    } else if (0 == strncasecmp(answerPrompt->valuestring, "no", 2)) {
      g_args.answer_yes = true;
    } else {
      g_args.answer_yes = false;
    }
  } else if (!answerPrompt) {
    g_args.answer_yes = false;
  } else {
    printf("ERROR: failed to read json, confirm_parameter_prompt not found\n");
    goto PARSE_OVER;
  }  

  cJSON* dbs = cJSON_GetObjectItem(root, "databases");
  if (dbs && dbs->type == cJSON_String && dbs->valuestring != NULL) {
    tstrncpy(g_queryInfo.dbName, dbs->valuestring, MAX_DB_NAME_SIZE);
  } else if (!dbs) {
    printf("ERROR: failed to read json, databases not found\n");
    goto PARSE_OVER;
  }

  cJSON* queryMode = cJSON_GetObjectItem(root, "query_mode");
  if (queryMode && queryMode->type == cJSON_String && queryMode->valuestring != NULL) {
    tstrncpy(g_queryInfo.queryMode, queryMode->valuestring, MAX_TB_NAME_SIZE);
  } else if (!queryMode) {
    tstrncpy(g_queryInfo.queryMode, "taosc", MAX_TB_NAME_SIZE);
  } else {
    printf("ERROR: failed to read json, query_mode not found\n");
    goto PARSE_OVER;
  }
  
  // super_table_query 
  cJSON *superQuery = cJSON_GetObjectItem(root, "specified_table_query");
  if (!superQuery) {
    g_queryInfo.superQueryInfo.concurrent = 0;
    g_queryInfo.superQueryInfo.sqlCount = 0;
  } else if (superQuery->type != cJSON_Object) {
    printf("ERROR: failed to read json, super_table_query not found\n");
    goto PARSE_OVER;
  } else {  
    cJSON* rate = cJSON_GetObjectItem(superQuery, "query_interval");
    if (rate && rate->type == cJSON_Number) {
      g_queryInfo.superQueryInfo.rate = rate->valueint;
    } else if (!rate) {
      g_queryInfo.superQueryInfo.rate = 0;
    }
  
    cJSON* concurrent = cJSON_GetObjectItem(superQuery, "concurrent");
    if (concurrent && concurrent->type == cJSON_Number) {
      g_queryInfo.superQueryInfo.concurrent = concurrent->valueint;
    } else if (!concurrent) {
      g_queryInfo.superQueryInfo.concurrent = 1;
    }
  
    cJSON* mode = cJSON_GetObjectItem(superQuery, "mode");
    if (mode && mode->type == cJSON_String && mode->valuestring != NULL) {
      if (0 == strcmp("sync", mode->valuestring)) {      
        g_queryInfo.superQueryInfo.subscribeMode = 0;
      } else if (0 == strcmp("async", mode->valuestring)) {      
        g_queryInfo.superQueryInfo.subscribeMode = 1;
      } else {
        printf("ERROR: failed to read json, subscribe mod error\n");
        goto PARSE_OVER;
      }
    } else {
      g_queryInfo.superQueryInfo.subscribeMode = 0;
    }
    
    cJSON* interval = cJSON_GetObjectItem(superQuery, "interval");
    if (interval && interval->type == cJSON_Number) {
      g_queryInfo.superQueryInfo.subscribeInterval = interval->valueint;
    } else if (!interval) {    
      //printf("failed to read json, subscribe interval no found\n");
      //goto PARSE_OVER;
      g_queryInfo.superQueryInfo.subscribeInterval = 10000;
    }
  
    cJSON* restart = cJSON_GetObjectItem(superQuery, "restart");
    if (restart && restart->type == cJSON_String && restart->valuestring != NULL) {
      if (0 == strcmp("yes", restart->valuestring)) {      
        g_queryInfo.superQueryInfo.subscribeRestart = 1;
      } else if (0 == strcmp("no", restart->valuestring)) {      
        g_queryInfo.superQueryInfo.subscribeRestart = 0;
      } else {
        printf("ERROR: failed to read json, subscribe restart error\n");
        goto PARSE_OVER;
      }
    } else {
      g_queryInfo.superQueryInfo.subscribeRestart = 1;
    }
  
    cJSON* keepProgress = cJSON_GetObjectItem(superQuery, "keepProgress");
    if (keepProgress
            && keepProgress->type == cJSON_String
            && keepProgress->valuestring != NULL) {
      if (0 == strcmp("yes", keepProgress->valuestring)) {      
        g_queryInfo.superQueryInfo.subscribeKeepProgress = 1;
      } else if (0 == strcmp("no", keepProgress->valuestring)) {      
        g_queryInfo.superQueryInfo.subscribeKeepProgress = 0;
      } else {
        printf("ERROR: failed to read json, subscribe keepProgress error\n");
        goto PARSE_OVER;
      }
    } else {
      g_queryInfo.superQueryInfo.subscribeKeepProgress = 0;
    }

    // sqls   
    cJSON* superSqls = cJSON_GetObjectItem(superQuery, "sqls");
    if (!superSqls) {
      g_queryInfo.superQueryInfo.sqlCount = 0;
    } else if (superSqls->type != cJSON_Array) {
      printf("ERROR: failed to read json, super sqls not found\n");
      goto PARSE_OVER;
    } else {  
      int superSqlSize = cJSON_GetArraySize(superSqls);
      if (superSqlSize > MAX_QUERY_SQL_COUNT) {
        printf("ERROR: failed to read json, query sql size overflow, max is %d\n", MAX_QUERY_SQL_COUNT);
        goto PARSE_OVER;
      }

      g_queryInfo.superQueryInfo.sqlCount = superSqlSize;
      for (int j = 0; j < superSqlSize; ++j) {
        cJSON* sql = cJSON_GetArrayItem(superSqls, j);
        if (sql == NULL) continue;
      
        cJSON *sqlStr = cJSON_GetObjectItem(sql, "sql");
        if (!sqlStr || sqlStr->type != cJSON_String || sqlStr->valuestring == NULL) {
          printf("ERROR: failed to read json, sql not found\n");
          goto PARSE_OVER;
        }
        tstrncpy(g_queryInfo.superQueryInfo.sql[j], sqlStr->valuestring, MAX_QUERY_SQL_LENGTH);

        cJSON *result = cJSON_GetObjectItem(sql, "result");
        if (NULL != result && result->type == cJSON_String && result->valuestring != NULL) {
          tstrncpy(g_queryInfo.superQueryInfo.result[j], result->valuestring, MAX_FILE_NAME_LEN);
        } else if (NULL == result) {
          memset(g_queryInfo.superQueryInfo.result[j], 0, MAX_FILE_NAME_LEN);
        } else {
          printf("ERROR: failed to read json, super query result file not found\n");
          goto PARSE_OVER;
        } 
      }
    }
  }

  // sub_table_query 
  cJSON *subQuery = cJSON_GetObjectItem(root, "super_table_query");
  if (!subQuery) {
    g_queryInfo.subQueryInfo.threadCnt = 0;
    g_queryInfo.subQueryInfo.sqlCount = 0;
  } else if (subQuery->type != cJSON_Object) {
    printf("ERROR: failed to read json, sub_table_query not found\n");
    ret = true;
    goto PARSE_OVER;
  } else {
    cJSON* subrate = cJSON_GetObjectItem(subQuery, "query_interval");
    if (subrate && subrate->type == cJSON_Number) {
      g_queryInfo.subQueryInfo.rate = subrate->valueint;
    } else if (!subrate) {
      g_queryInfo.subQueryInfo.rate = 0;
    }

    cJSON* threads = cJSON_GetObjectItem(subQuery, "threads");
    if (threads && threads->type == cJSON_Number) {
      g_queryInfo.subQueryInfo.threadCnt = threads->valueint;
    } else if (!threads) {
      g_queryInfo.subQueryInfo.threadCnt = 1;
    }

    //cJSON* subTblCnt = cJSON_GetObjectItem(subQuery, "childtable_count");
    //if (subTblCnt && subTblCnt->type == cJSON_Number) {
    //  g_queryInfo.subQueryInfo.childTblCount = subTblCnt->valueint;
    //} else if (!subTblCnt) {
    //  g_queryInfo.subQueryInfo.childTblCount = 0;
    //}

    cJSON* stblname = cJSON_GetObjectItem(subQuery, "stblname");
    if (stblname && stblname->type == cJSON_String && stblname->valuestring != NULL) {
      tstrncpy(g_queryInfo.subQueryInfo.sTblName, stblname->valuestring, MAX_TB_NAME_SIZE);
    } else {
      printf("ERROR: failed to read json, super table name not found\n");
      goto PARSE_OVER;
    }

    cJSON* submode = cJSON_GetObjectItem(subQuery, "mode");
    if (submode && submode->type == cJSON_String && submode->valuestring != NULL) {
      if (0 == strcmp("sync", submode->valuestring)) {      
        g_queryInfo.subQueryInfo.subscribeMode = 0;
      } else if (0 == strcmp("async", submode->valuestring)) {      
        g_queryInfo.subQueryInfo.subscribeMode = 1;
      } else {
        printf("ERROR: failed to read json, subscribe mod error\n");
        goto PARSE_OVER;
      }
    } else {
      g_queryInfo.subQueryInfo.subscribeMode = 0;
    }

    cJSON* subinterval = cJSON_GetObjectItem(subQuery, "interval");
    if (subinterval && subinterval->type == cJSON_Number) {
      g_queryInfo.subQueryInfo.subscribeInterval = subinterval->valueint;
    } else if (!subinterval) {    
      //printf("failed to read json, subscribe interval no found\n");
      //goto PARSE_OVER;
      g_queryInfo.subQueryInfo.subscribeInterval = 10000;
    }
  
    cJSON* subrestart = cJSON_GetObjectItem(subQuery, "restart");
    if (subrestart && subrestart->type == cJSON_String && subrestart->valuestring != NULL) {
      if (0 == strcmp("yes", subrestart->valuestring)) {      
        g_queryInfo.subQueryInfo.subscribeRestart = 1;
      } else if (0 == strcmp("no", subrestart->valuestring)) {      
        g_queryInfo.subQueryInfo.subscribeRestart = 0;
      } else {
        printf("ERROR: failed to read json, subscribe restart error\n");
        goto PARSE_OVER;
      }
    } else {
      g_queryInfo.subQueryInfo.subscribeRestart = 1;
    }
  
    cJSON* subkeepProgress = cJSON_GetObjectItem(subQuery, "keepProgress");
    if (subkeepProgress && subkeepProgress->type == cJSON_String && subkeepProgress->valuestring != NULL) {
      if (0 == strcmp("yes", subkeepProgress->valuestring)) {      
        g_queryInfo.subQueryInfo.subscribeKeepProgress = 1;
      } else if (0 == strcmp("no", subkeepProgress->valuestring)) {      
        g_queryInfo.subQueryInfo.subscribeKeepProgress = 0;
      } else {
        printf("ERROR: failed to read json, subscribe keepProgress error\n");
        goto PARSE_OVER;
      }
    } else {
      g_queryInfo.subQueryInfo.subscribeKeepProgress = 0;
    }  

    // sqls     
    cJSON* subsqls = cJSON_GetObjectItem(subQuery, "sqls");
    if (!subsqls) {
      g_queryInfo.subQueryInfo.sqlCount = 0;
    } else if (subsqls->type != cJSON_Array) {
      printf("ERROR: failed to read json, super sqls not found\n");
      goto PARSE_OVER;
    } else {  
      int superSqlSize = cJSON_GetArraySize(subsqls);
      if (superSqlSize > MAX_QUERY_SQL_COUNT) {
        printf("ERROR: failed to read json, query sql size overflow, max is %d\n", MAX_QUERY_SQL_COUNT);
        goto PARSE_OVER;
      }
    
      g_queryInfo.subQueryInfo.sqlCount = superSqlSize;
      for (int j = 0; j < superSqlSize; ++j) {      
        cJSON* sql = cJSON_GetArrayItem(subsqls, j);
        if (sql == NULL) continue;
        
        cJSON *sqlStr = cJSON_GetObjectItem(sql, "sql");
        if (!sqlStr || sqlStr->type != cJSON_String || sqlStr->valuestring == NULL) {
          printf("ERROR: failed to read json, sql not found\n");
          goto PARSE_OVER;
        }
        tstrncpy(g_queryInfo.subQueryInfo.sql[j], sqlStr->valuestring, MAX_QUERY_SQL_LENGTH);

        cJSON *result = cJSON_GetObjectItem(sql, "result");
        if (result != NULL && result->type == cJSON_String && result->valuestring != NULL){
          tstrncpy(g_queryInfo.subQueryInfo.result[j], result->valuestring, MAX_FILE_NAME_LEN);
        } else if (NULL == result) {
          memset(g_queryInfo.subQueryInfo.result[j], 0, MAX_FILE_NAME_LEN);
        }  else {
          printf("ERROR: failed to read json, sub query result file not found\n");
          goto PARSE_OVER;
        } 
      }
    }
  }

  ret = true;

PARSE_OVER:
  //free(content);
  //cJSON_Delete(root);
  //fclose(fp);
  return ret;
}

static bool getInfoFromJsonFile(char* file) {
    debugPrint("%s %d %s\n", __func__, __LINE__, file);

  FILE *fp = fopen(file, "r");
  if (!fp) {
    printf("failed to read %s, reason:%s\n", file, strerror(errno));
    return false;
  }

  bool  ret = false;
  int   maxLen = 64000;
  char *content = calloc(1, maxLen + 1);
  int   len = fread(content, 1, maxLen, fp);
  if (len <= 0) {
    free(content);
    fclose(fp);
    printf("failed to read %s, content is null", file);
    return false;
  }

  content[len] = 0;
  cJSON* root = cJSON_Parse(content);
  if (root == NULL) {
    printf("ERROR: failed to cjson parse %s, invalid json format\n", file);
    goto PARSE_OVER;
  }

  cJSON* filetype = cJSON_GetObjectItem(root, "filetype");
  if (filetype && filetype->type == cJSON_String && filetype->valuestring != NULL) {
    if (0 == strcasecmp("insert", filetype->valuestring)) {
      g_args.test_mode = INSERT_MODE;
    } else if (0 == strcasecmp("query", filetype->valuestring)) {
      g_args.test_mode = QUERY_MODE;
    } else if (0 == strcasecmp("subscribe", filetype->valuestring)) {
      g_args.test_mode = SUBSCRIBE_MODE;
    } else {
      printf("ERROR: failed to read json, filetype not support\n");
      goto PARSE_OVER;
    }
  } else if (!filetype) {
    g_args.test_mode = INSERT_MODE;
  } else {
    printf("ERROR: failed to read json, filetype not found\n");
    goto PARSE_OVER;
  }

  if (INSERT_MODE == g_args.test_mode) {
    ret = getMetaFromInsertJsonFile(root);
  } else if (QUERY_MODE == g_args.test_mode) {
    ret = getMetaFromQueryJsonFile(root);
  } else if (SUBSCRIBE_MODE == g_args.test_mode) {
    ret = getMetaFromQueryJsonFile(root);
  } else {
    printf("ERROR: input json file type error! please input correct file type: insert or query or subscribe\n");
    goto PARSE_OVER;
  } 

PARSE_OVER:
  free(content);
  cJSON_Delete(root);
  fclose(fp);
  return ret;
}

void prePareSampleData() {
  for (int i = 0; i < g_Dbs.dbCount; i++) {    
    for (int j = 0; j < g_Dbs.db[i].superTblCount; j++) {
      //if (0 == strncasecmp(g_Dbs.db[i].superTbls[j].dataSource, "sample", 6)) {
      //  readSampleFromFileToMem(&g_Dbs.db[i].superTbls[j]);
      //}

      if (g_Dbs.db[i].superTbls[j].tagsFile[0] != 0) {
        (void)readTagFromCsvFileToMem(&g_Dbs.db[i].superTbls[j]);
      }
    }
  }
}

void postFreeResource() {
  tmfclose(g_fpOfInsertResult);
  for (int i = 0; i < g_Dbs.dbCount; i++) {    
    for (int j = 0; j < g_Dbs.db[i].superTblCount; j++) {
      if (0 != g_Dbs.db[i].superTbls[j].colsOfCreateChildTable) {
        free(g_Dbs.db[i].superTbls[j].colsOfCreateChildTable);
        g_Dbs.db[i].superTbls[j].colsOfCreateChildTable = NULL;
      }
      if (0 != g_Dbs.db[i].superTbls[j].sampleDataBuf) {
        free(g_Dbs.db[i].superTbls[j].sampleDataBuf);
        g_Dbs.db[i].superTbls[j].sampleDataBuf = NULL;
      }
      if (0 != g_Dbs.db[i].superTbls[j].tagDataBuf) {
        free(g_Dbs.db[i].superTbls[j].tagDataBuf);
        g_Dbs.db[i].superTbls[j].tagDataBuf = NULL;
      }
      if (0 != g_Dbs.db[i].superTbls[j].childTblName) {
        free(g_Dbs.db[i].superTbls[j].childTblName);
        g_Dbs.db[i].superTbls[j].childTblName = NULL;
      }
    }
  }
}

int getRowDataFromSample(char*  dataBuf, int maxLen, int64_t timestamp, SSuperTable* superTblInfo, int* sampleUsePos, FILE *fp, char* sampleBuf) {
  if ((*sampleUsePos) == MAX_SAMPLES_ONCE_FROM_FILE) {
    int ret = readSampleFromCsvFileToMem(fp, superTblInfo, sampleBuf);
    if (0 != ret) {
      return -1;
    }
    *sampleUsePos = 0;
  }

  int    dataLen = 0;
  dataLen += snprintf(dataBuf + dataLen, maxLen - dataLen, "(%" PRId64 ", ", timestamp);
  dataLen += snprintf(dataBuf + dataLen, maxLen - dataLen, "%s", sampleBuf + superTblInfo->lenOfOneRow * (*sampleUsePos));
  dataLen += snprintf(dataBuf + dataLen, maxLen - dataLen, ")");

  (*sampleUsePos)++;
  
  return dataLen;
}

int generateRowData(char*  dataBuf, int maxLen, int64_t timestamp, SSuperTable* stbInfo) {
  int    dataLen = 0;
  dataLen += snprintf(dataBuf + dataLen, maxLen - dataLen, "(%" PRId64 ", ", timestamp);
  for (int i = 0; i < stbInfo->columnCount; i++) {    
    if ((0 == strncasecmp(stbInfo->columns[i].dataType, "binary", 6)) || (0 == strncasecmp(stbInfo->columns[i].dataType, "nchar", 5))) {
      if (stbInfo->columns[i].dataLen > TSDB_MAX_BINARY_LEN) {
        printf("binary or nchar length overflow, max size:%u\n", (uint32_t)TSDB_MAX_BINARY_LEN);
        return (-1);
      }
    
      char* buf = (char*)calloc(stbInfo->columns[i].dataLen+1, 1);
      if (NULL == buf) {
        printf("calloc failed! size:%d\n", stbInfo->columns[i].dataLen);
        return (-1);
      }
      rand_string(buf, stbInfo->columns[i].dataLen);
      dataLen += snprintf(dataBuf + dataLen, maxLen - dataLen, "\'%s\', ", buf);
      tmfree(buf);
    } else if (0 == strncasecmp(stbInfo->columns[i].dataType, "int", 3)) {
      dataLen += snprintf(dataBuf + dataLen, maxLen - dataLen, "%d, ", rand_int());
    } else if (0 == strncasecmp(stbInfo->columns[i].dataType, "bigint", 6)) {
      dataLen += snprintf(dataBuf + dataLen, maxLen - dataLen, "%"PRId64", ", rand_bigint());
    }  else if (0 == strncasecmp(stbInfo->columns[i].dataType, "float", 5)) {
      dataLen += snprintf(dataBuf + dataLen, maxLen - dataLen, "%f, ", rand_float());
    }  else if (0 == strncasecmp(stbInfo->columns[i].dataType, "double", 6)) {
      dataLen += snprintf(dataBuf + dataLen, maxLen - dataLen, "%f, ", rand_double());
    }  else if (0 == strncasecmp(stbInfo->columns[i].dataType, "smallint", 8)) {
      dataLen += snprintf(dataBuf + dataLen, maxLen - dataLen, "%d, ", rand_smallint());
    }  else if (0 == strncasecmp(stbInfo->columns[i].dataType, "tinyint", 7)) {
      dataLen += snprintf(dataBuf + dataLen, maxLen - dataLen, "%d, ", rand_tinyint());
    }  else if (0 == strncasecmp(stbInfo->columns[i].dataType, "bool", 4)) {
      dataLen += snprintf(dataBuf + dataLen, maxLen - dataLen, "%d, ", rand_bool());
    }  else if (0 == strncasecmp(stbInfo->columns[i].dataType, "timestamp", 9)) {
      dataLen += snprintf(dataBuf + dataLen, maxLen - dataLen, "%"PRId64", ", rand_bigint());
    }  else {
      printf("No support data type: %s\n", stbInfo->columns[i].dataType);
      return (-1);
    }
  }

  dataLen -= 2;
  dataLen += snprintf(dataBuf + dataLen, maxLen - dataLen, ")");

  return dataLen;
}

static void syncWriteForNumberOfTblInOneSql(
        threadInfo *winfo, FILE *fp, char* sampleDataBuf) {
  SSuperTable* superTblInfo = winfo->superTblInfo;

  int   samplePos = 0;

  //printf("========threadID[%d], table rang: %d - %d \n", winfo->threadID, winfo->start_table_id, winfo->end_table_id);
  int64_t    totalRowsInserted = 0;
  int64_t    totalAffectedRows = 0;
  int64_t    lastPrintTime = taosGetTimestampMs();

  char* buffer = calloc(superTblInfo->maxSqlLen+1, 1);
  if (NULL == buffer) {
    printf("========calloc size[ %d ] fail!\n", superTblInfo->maxSqlLen);
    return;
  }

  int32_t  numberOfTblInOneSql = superTblInfo->numberOfTblInOneSql;
  int32_t  tbls = winfo->end_table_id - winfo->start_table_id + 1;
  if (numberOfTblInOneSql > tbls) {
    numberOfTblInOneSql = tbls;
  }

  uint64_t time_counter = winfo->start_time;
  int sampleUsePos;

  int64_t st = 0;
  int64_t et = 0;
  for (int i = 0; i < superTblInfo->insertRows;) {
    int32_t  tbl_id = 0;
    for (int tID = winfo->start_table_id; tID <= winfo->end_table_id; ) {
      int64_t tmp_time = 0;
      int inserted = i;

      for (int k = 0; k < g_args.num_of_RPR;) {
        int len = 0;
        memset(buffer, 0, superTblInfo->maxSqlLen);
        char *pstr = buffer;

        int32_t  end_tbl_id = tID + numberOfTblInOneSql;
        if (end_tbl_id > winfo->end_table_id) {
          end_tbl_id = winfo->end_table_id+1;
        }

        for (tbl_id = tID; tbl_id < end_tbl_id; tbl_id++) {  
          sampleUsePos = samplePos;
          if (AUTO_CREATE_SUBTBL == superTblInfo->autoCreateTable) {
            char* tagsValBuf = NULL;
            if (0 == superTblInfo->tagSource) {
              tagsValBuf = generateTagVaulesForStb(superTblInfo);
            } else {
              tagsValBuf = getTagValueFromTagSample(
                      superTblInfo, tbl_id % superTblInfo->tagSampleCount);
            }
            if (NULL == tagsValBuf) {
              goto free_and_statistics;
            }

            if (0 == len) {
              len += snprintf(pstr + len, 
                      superTblInfo->maxSqlLen - len, 
                      "insert into %s.%s%d using %s.%s tags %s values ",
                      winfo->db_name, 
                      superTblInfo->childTblPrefix, 
                      tbl_id, 
                      winfo->db_name, 
                      superTblInfo->sTblName, 
                      tagsValBuf);
            } else {
              len += snprintf(pstr + len, 
                      superTblInfo->maxSqlLen - len, 
                      " %s.%s%d using %s.%s tags %s values ",
                      winfo->db_name, 
                      superTblInfo->childTblPrefix, 
                      tbl_id, 
                      winfo->db_name, 
                      superTblInfo->sTblName, 
                      tagsValBuf);
            }
            tmfree(tagsValBuf);
          } else if (TBL_ALREADY_EXISTS == superTblInfo->childTblExists) {
            if (0 == len) {
              len += snprintf(pstr + len, 
                      superTblInfo->maxSqlLen - len, 
                      "insert into %s.%s values ",
                      winfo->db_name, 
                      superTblInfo->childTblName + tbl_id * TSDB_TABLE_NAME_LEN);
            } else {
              len += snprintf(pstr + len, 
                      superTblInfo->maxSqlLen - len, 
                      " %s.%s values ",
                      winfo->db_name, 
                      superTblInfo->childTblName + tbl_id * TSDB_TABLE_NAME_LEN);
            }
          } else {  // pre-create child table
            if (0 == len) {
              len += snprintf(pstr + len, 
                      superTblInfo->maxSqlLen - len, 
                      "insert into %s.%s%d values ",
                      winfo->db_name, 
                      superTblInfo->childTblPrefix, 
                      tbl_id);
            } else {
              len += snprintf(pstr + len, 
                      superTblInfo->maxSqlLen - len, 
                      " %s.%s%d values ",
                      winfo->db_name, 
                      superTblInfo->childTblPrefix, 
                      tbl_id);
            }            
          }

          tmp_time = time_counter;
          for (int j = 0; j < superTblInfo->rowsPerTbl;) {
            int retLen = 0;
            if (0 == strncasecmp(superTblInfo->dataSource, 
                        "sample", strlen("sample"))) {
              retLen = getRowDataFromSample(pstr + len, 
                      superTblInfo->maxSqlLen - len, 
                      tmp_time += superTblInfo->timeStampStep, 
                      superTblInfo, 
                      &sampleUsePos, 
                      fp, 
                      sampleDataBuf);
              if (retLen < 0) {
                goto free_and_statistics;
              }
            } else if (0 == strncasecmp(
                        superTblInfo->dataSource, "rand", strlen("rand"))) {
              int rand_num = rand_tinyint() % 100;            
              if (0 != superTblInfo->disorderRatio 
                      && rand_num < superTblInfo->disorderRatio) {
                int64_t d = tmp_time - rand() % superTblInfo->disorderRange;
                retLen = generateRowData(pstr + len, 
                        superTblInfo->maxSqlLen - len, 
                        d, 
                        superTblInfo);
              } else {
                retLen = generateRowData(pstr + len, 
                        superTblInfo->maxSqlLen - len, 
                        tmp_time += superTblInfo->timeStampStep,
                        superTblInfo);
              }
              if (retLen < 0) {
                goto free_and_statistics;
              }
            }
            len += retLen;
            //inserted++;
            j++;
            totalRowsInserted++;

            if (inserted >= superTblInfo->insertRows || 
                    (superTblInfo->maxSqlLen - len) < (superTblInfo->lenOfOneRow + 128)) {
              tID = tbl_id + 1;
              printf("config rowsPerTbl and numberOfTblInOneSql not match with max_sql_lenth, please reconfig![lenOfOneRow:%d]\n", 
                      superTblInfo->lenOfOneRow);
              goto send_to_server;
            }
          }
        }

        tID = tbl_id;
        inserted += superTblInfo->rowsPerTbl;

send_to_server:
        if (g_args.insert_interval && (g_args.insert_interval > (et - st))) {
            int sleep_time = g_args.insert_interval - (et -st);
<<<<<<< HEAD
            debugPrint("sleep: %d ms\n", sleep_time);
=======
            printf("sleep: %d ms specified by insert_interval\n", sleep_time);
>>>>>>> d6fcc051
            taosMsleep(sleep_time); // ms
        }

        if (g_args.insert_interval) {
            st = taosGetTimestampMs();
        }

        if (0 == strncasecmp(superTblInfo->insertMode, 
                    "taosc", 
                    strlen("taosc"))) {    
          //printf("multi table===== sql: %s \n\n", buffer);
          //int64_t t1 = taosGetTimestampMs();
          int64_t startTs;
          int64_t endTs;
          startTs = taosGetTimestampUs();

          debugPrint("%s() LN%d buff: %s\n", __func__, __LINE__, buffer);
          int affectedRows = queryDbExec(
                  winfo->taos, buffer, INSERT_TYPE);

          if (0 > affectedRows) {
            goto free_and_statistics;
          } else {
            endTs = taosGetTimestampUs();
            int64_t delay = endTs - startTs;
            if (delay > winfo->maxDelay) winfo->maxDelay = delay;
            if (delay < winfo->minDelay) winfo->minDelay = delay;
            winfo->cntDelay++;
            winfo->totalDelay += delay;
            winfo->avgDelay = (double)winfo->totalDelay / winfo->cntDelay;
            winfo->totalAffectedRows += affectedRows;
          }

          int64_t  currentPrintTime = taosGetTimestampMs();
          if (currentPrintTime - lastPrintTime > 30*1000) {
            printf("thread[%d] has currently inserted rows: %"PRId64 ", affected rows: %"PRId64 "\n", 
                    winfo->threadID, 
                    winfo->totalRowsInserted,
                    winfo->totalAffectedRows);
            lastPrintTime = currentPrintTime;
          }
          //int64_t t2 = taosGetTimestampMs();          
          //printf("taosc insert sql return, Spent %.4f seconds \n", (double)(t2 - t1)/1000.0); 
        } else {
          //int64_t t1 = taosGetTimestampMs();
          int retCode = postProceSql(g_Dbs.host, g_Dbs.port, buffer);
          //int64_t t2 = taosGetTimestampMs();          
          //printf("http insert sql return, Spent %ld ms \n", t2 - t1);

          if (0 != retCode) {
            printf("========restful return fail, threadID[%d]\n", winfo->threadID);
            goto free_and_statistics;
          }
        }
        if (g_args.insert_interval) {
            et = taosGetTimestampMs();
        }

        break;
      }

      if (tID > winfo->end_table_id) {
        if (0 == strncasecmp(superTblInfo->dataSource, "sample", strlen("sample"))) {
          samplePos = sampleUsePos;
        }
        i = inserted;
        time_counter = tmp_time;
      }
    }   
    
    //printf("========loop %d childTables duration:%"PRId64 "========inserted rows:%d\n", winfo->end_table_id - winfo->start_table_id, et - st, i);
  }

free_and_statistics:
  tmfree(buffer);    
  winfo->totalRowsInserted = totalRowsInserted;
  winfo->totalAffectedRows = totalAffectedRows;
  printf("====thread[%d] completed total inserted rows: %"PRId64 ", affected rows: %"PRId64 "====\n", winfo->threadID, totalRowsInserted, totalAffectedRows);
  return;
}

int32_t generateData(char *res, char **data_type,
        int num_of_cols, int64_t timestamp, int len_of_binary) {
  memset(res, 0, MAX_DATA_SIZE);
  char *pstr = res;
  pstr += sprintf(pstr, "(%" PRId64, timestamp);
  int c = 0;

  for (; c < MAX_NUM_DATATYPE; c++) {
    if (data_type[c] == NULL) {
      break;
    }
  }

  if (0 == c) {
    perror("data type error!");
    exit(-1);
  }

  for (int i = 0; i < num_of_cols; i++) {
    if (strcasecmp(data_type[i % c], "tinyint") == 0) {
      pstr += sprintf(pstr, ", %d", rand_tinyint() );
    } else if (strcasecmp(data_type[i % c], "smallint") == 0) {
      pstr += sprintf(pstr, ", %d", rand_smallint());
    } else if (strcasecmp(data_type[i % c], "int") == 0) {
      pstr += sprintf(pstr, ", %d", rand_int()); 
    } else if (strcasecmp(data_type[i % c], "bigint") == 0) {
      pstr += sprintf(pstr, ", %" PRId64, rand_bigint());
    } else if (strcasecmp(data_type[i % c], "float") == 0) {
      pstr += sprintf(pstr, ", %10.4f", rand_float());
    } else if (strcasecmp(data_type[i % c], "double") == 0) {
      double t = rand_double();
      pstr += sprintf(pstr, ", %20.8f", t);
    } else if (strcasecmp(data_type[i % c], "bool") == 0) {
      bool b = rand() & 1;
      pstr += sprintf(pstr, ", %s", b ? "true" : "false");
    } else if (strcasecmp(data_type[i % c], "binary") == 0) {
      char *s = malloc(len_of_binary);
      rand_string(s, len_of_binary);
      pstr += sprintf(pstr, ", \"%s\"", s);
      free(s);
    }else if (strcasecmp(data_type[i % c], "nchar") == 0) {
      char *s = malloc(len_of_binary);
      rand_string(s, len_of_binary);
      pstr += sprintf(pstr, ", \"%s\"", s);
      free(s);
    }

    if (pstr - res > MAX_DATA_SIZE) {
      perror("column length too long, abort");
      exit(-1);
    }
  }

  pstr += sprintf(pstr, ")");

  return (int32_t)(pstr - res);
}

// sync insertion
/*
   1 thread: 100 tables * 2000  rows/s
   1 thread: 10  tables * 20000 rows/s
   6 thread: 300 tables * 2000  rows/s

   2 taosinsertdata , 1 thread:  10  tables * 20000 rows/s
*/
static void* syncWrite(void *sarg) {

  threadInfo *winfo = (threadInfo *)sarg;

  char buffer[BUFFER_SIZE] = "\0";
  char data[MAX_DATA_SIZE];
  char **data_type = g_args.datatype;
  int len_of_binary = g_args.len_of_binary;

  int ncols_per_record = 1; // count first col ts
  int i = 0;
  while(g_args.datatype[i]) {
    i ++;
    ncols_per_record ++;
  }

  srand((uint32_t)time(NULL));
  int64_t time_counter = winfo->start_time;

  uint64_t st = 0;
  uint64_t et = 0;

  winfo->totalRowsInserted = 0;
  winfo->totalAffectedRows = 0;

  for (int tID = winfo->start_table_id; tID <= winfo->end_table_id; tID++) {
    for (int i = 0; i < g_args.num_of_DPT;) {

      int tblInserted = i;
      int64_t tmp_time = time_counter;

      char *pstr = buffer;
      pstr += sprintf(pstr,
              "insert into %s.%s%d values ",
              winfo->db_name, g_args.tb_prefix, tID);
      int k;
      for (k = 0; k < g_args.num_of_RPR;) {
        int rand_num = rand() % 100;
        int len = -1;

        if ((g_args.disorderRatio != 0)
                && (rand_num < g_args.disorderRange)) {
             
          int64_t d = tmp_time - rand() % 1000000 + rand_num;
          len = generateData(data, data_type,
                  ncols_per_record, d, len_of_binary);
        } else {
          len = generateData(data, data_type,
                  ncols_per_record, tmp_time += 1000, len_of_binary);
        }

        //assert(len + pstr - buffer < BUFFER_SIZE);
        if (len + pstr - buffer >= BUFFER_SIZE) { // too long
          break;
        }

        pstr += sprintf(pstr, " %s", data);
        tblInserted++;
        k++;
        i++;

        if (tblInserted >= g_args.num_of_DPT)
            break;
      }

      winfo->totalRowsInserted += k;
      /* puts(buffer); */
      int64_t startTs;
      int64_t endTs;
      startTs = taosGetTimestampUs();
      //queryDB(winfo->taos, buffer);
      if (i > 0 && g_args.insert_interval 
            && (g_args.insert_interval > (et - st) )) {
            int sleep_time = g_args.insert_interval - (et -st);
<<<<<<< HEAD
            debugPrint("sleep: %d ms\n", sleep_time);
=======
            printf("sleep: %d ms specified by insert_interval\n", sleep_time);
>>>>>>> d6fcc051
            taosMsleep(sleep_time); // ms
      }

      if (g_args.insert_interval) {
            st = taosGetTimestampMs();
<<<<<<< HEAD
        }
=======
      }
>>>>>>> d6fcc051
      verbosePrint("%s() LN%d %s\n", __func__, __LINE__, buffer);
      int affectedRows = queryDbExec(winfo->taos, buffer, 1);

      verbosePrint("%s() LN%d: affectedRows:%d\n", __func__, __LINE__, affectedRows);
      if (0 <= affectedRows){
        endTs = taosGetTimestampUs();
        int64_t delay = endTs - startTs;
        if (delay > winfo->maxDelay)
            winfo->maxDelay = delay;
        if (delay < winfo->minDelay)
            winfo->minDelay = delay;
        winfo->cntDelay++;
        winfo->totalDelay += delay;
        winfo->totalAffectedRows += affectedRows;
        winfo->avgDelay = (double)winfo->totalDelay / winfo->cntDelay;      
      }

      verbosePrint("%s() LN%d: totalaffectedRows:%"PRId64"\n", __func__, __LINE__, winfo->totalAffectedRows);
      if (g_args.insert_interval) {
            et = taosGetTimestampMs();
      }

      if (tblInserted >= g_args.num_of_DPT) {
            break;
      }
    }   // num_of_DPT
  } // tId

  printf("====thread[%d] completed total inserted rows: %"PRId64 ", total affected rows: %"PRId64 "====\n", 
          winfo->threadID, 
          winfo->totalRowsInserted, 
          winfo->totalAffectedRows);

  return NULL;
}


static void* syncWriteWithStb(void *sarg) {
  uint64_t    lastPrintTime = taosGetTimestampMs();

  threadInfo *winfo = (threadInfo *)sarg; 
  SSuperTable* superTblInfo = winfo->superTblInfo;

  FILE *fp = NULL;
  char* sampleDataBuf = NULL;
  int   samplePos     = 0;

  // each thread read sample data from csv file 
  if (0 == strncasecmp(superTblInfo->dataSource, 
              "sample", 
              strlen("sample"))) {
    sampleDataBuf = calloc(
            superTblInfo->lenOfOneRow * MAX_SAMPLES_ONCE_FROM_FILE, 1);
    if (sampleDataBuf == NULL) {
      printf("Failed to calloc %d Bytes, reason:%s\n", 
              superTblInfo->lenOfOneRow * MAX_SAMPLES_ONCE_FROM_FILE, 
              strerror(errno));
      return NULL;
    }

    fp = fopen(superTblInfo->sampleFile, "r");
    if (fp == NULL) {
      printf("Failed to open sample file: %s, reason:%s\n", 
              superTblInfo->sampleFile, strerror(errno));
      tmfree(sampleDataBuf);
      return NULL;
    }
    int ret = readSampleFromCsvFileToMem(fp, 
            superTblInfo, sampleDataBuf);
    if (0 != ret) {
      tmfree(sampleDataBuf);
      tmfclose(fp);
      return NULL;
    }
  }

  if (superTblInfo->numberOfTblInOneSql > 0) {
    syncWriteForNumberOfTblInOneSql(winfo, fp, sampleDataBuf);
    tmfree(sampleDataBuf);
    tmfclose(fp);
    return NULL;
  }

  char* buffer = calloc(superTblInfo->maxSqlLen, 1);
  if (NULL == buffer) {
    printf("Failed to calloc %d Bytes, reason:%s\n", 
              superTblInfo->maxSqlLen,
              strerror(errno));
    tmfree(sampleDataBuf);
    tmfclose(fp);
    return NULL;
  }

  uint64_t st = 0;
  uint64_t et = 0;

<<<<<<< HEAD
  verbosePrint("%s() LN%d insertRows=%"PRId64"\n", __func__, __LINE__, superTblInfo->insertRows);
=======
  winfo->totalRowsInserted = 0;
  winfo->totalAffectedRows = 0;
>>>>>>> d6fcc051

  int sampleUsePos;

  debugPrint("%s() LN%d insertRows=%"PRId64"\n", __func__, __LINE__, superTblInfo->insertRows);

<<<<<<< HEAD
      if (i > 0 && g_args.insert_interval 
            && (g_args.insert_interval > (et - st) )) {
        int sleep_time = g_args.insert_interval - (et -st);
        debugPrint("sleep: %d ms\n", sleep_time);
        taosMsleep(sleep_time); // ms
      }

      if (g_args.insert_interval) {
        st = taosGetTimestampMs();
      }

      int sampleUsePos = samplePos;
      int k = 0;
      verbosePrint("%s() LN%d num_of_RPR=%d\n", __func__, __LINE__, g_args.num_of_RPR);
      for (k = 0; k < g_args.num_of_RPR;) {
        int len = 0;
        memset(buffer, 0, superTblInfo->maxSqlLen);
        char *pstr = buffer;
=======
  for (uint32_t tID = winfo->start_table_id; tID <= winfo->end_table_id;
        tID++) {
    int64_t start_time = winfo->start_time;
>>>>>>> d6fcc051

    for (int i = 0; i < superTblInfo->insertRows;) {

      int64_t tblInserted = i;

      if (i > 0 && g_args.insert_interval 
            && (g_args.insert_interval > (et - st) )) {
        int sleep_time = g_args.insert_interval - (et -st);
        printf("sleep: %d ms specified by insert_interval\n", sleep_time);
        taosMsleep(sleep_time); // ms
      }

      if (g_args.insert_interval) {
        st = taosGetTimestampMs();
      }

      sampleUsePos = samplePos;
      verbosePrint("%s() LN%d num_of_RPR=%d\n", __func__, __LINE__, g_args.num_of_RPR);

      memset(buffer, 0, superTblInfo->maxSqlLen);
      int len = 0;

      char *pstr = buffer;

      if (AUTO_CREATE_SUBTBL == superTblInfo->autoCreateTable) {
          char* tagsValBuf = NULL;
          if (0 == superTblInfo->tagSource) {
            tagsValBuf = generateTagVaulesForStb(superTblInfo);
          } else {
            tagsValBuf = getTagValueFromTagSample(
                    superTblInfo, 
                    tID % superTblInfo->tagSampleCount);
          }
          if (NULL == tagsValBuf) {
            goto free_and_statistics_2;
          }
        
          len += snprintf(pstr + len, 
                  superTblInfo->maxSqlLen - len, 
                  "insert into %s.%s%d using %s.%s tags %s values", 
                  winfo->db_name, 
                  superTblInfo->childTblPrefix, 
                  tID, 
                  winfo->db_name, 
                  superTblInfo->sTblName, 
                  tagsValBuf);
          tmfree(tagsValBuf);
      } else if (TBL_ALREADY_EXISTS == superTblInfo->childTblExists) {
          len += snprintf(pstr + len, 
                  superTblInfo->maxSqlLen - len, 
                  "insert into %s.%s values", 
                  winfo->db_name, 
                  superTblInfo->childTblName + tID * TSDB_TABLE_NAME_LEN);
      } else {
          len += snprintf(pstr + len, 
                  superTblInfo->maxSqlLen - len, 
                  "insert into %s.%s%d values", 
                  winfo->db_name, 
                  superTblInfo->childTblPrefix, 
                  tID);
      }

      int k;
      for (k = 0; k < g_args.num_of_RPR;) {
        int retLen = 0;
        if (0 == strncasecmp(superTblInfo->dataSource, "sample", strlen("sample"))) {
            retLen = getRowDataFromSample(
                    pstr + len, 
                    superTblInfo->maxSqlLen - len, 
                    start_time + superTblInfo->timeStampStep * i,
                    superTblInfo, 
                    &sampleUsePos, 
                    fp, 
                    sampleDataBuf);
            if (retLen < 0) {
              goto free_and_statistics_2;
            }
        } else if (0 == strncasecmp(superTblInfo->dataSource, "rand", strlen("rand"))) {
            int rand_num = rand_tinyint() % 100;
            if (0 != superTblInfo->disorderRatio 
                    && rand_num < superTblInfo->disorderRatio) {
              int64_t d = start_time - rand() % superTblInfo->disorderRange;
              retLen = generateRowData(
                      pstr + len, 
                      superTblInfo->maxSqlLen - len,
                      d, 
                      superTblInfo);
              //printf("disorder rows, rand_num:%d, last ts:%"PRId64" current ts:%"PRId64"\n", rand_num, tmp_time, d);
        } else {
              retLen = generateRowData(
                      pstr + len, 
                      superTblInfo->maxSqlLen - len, 
                      start_time + superTblInfo->timeStampStep * i, 
                      superTblInfo);
            }
            if (retLen < 0) {
              goto free_and_statistics_2;
            }
        }

        len += retLen;
        verbosePrint("%s() LN%d retLen=%d len=%d k=%d buffer=%s\n", __func__, __LINE__, retLen, len, k, buffer);

        tblInserted++;
        k++;
        i++;
<<<<<<< HEAD
        totalRowsInserted++;
  
        if (inserted > superTblInfo->insertRows)
            break;
/*        if (inserted >= superTblInfo->insertRows 
                  || (superTblInfo->maxSqlLen - len) < (superTblInfo->lenOfOneRow + 128)) 
              break;
*/
        if (0 == strncasecmp(superTblInfo->insertMode, "taosc", strlen("taosc"))) {
          //printf("===== sql: %s \n\n", buffer);
          //int64_t t1 = taosGetTimestampMs();
=======

        if (tblInserted >= superTblInfo->insertRows)
            break;
      }
  
      winfo->totalRowsInserted += k;

      if (0 == strncasecmp(superTblInfo->insertMode, "taosc", strlen("taosc"))) {
>>>>>>> d6fcc051
          int64_t startTs;
          int64_t endTs;
          startTs = taosGetTimestampUs();

          verbosePrint("%s() LN%d %s\n", __func__, __LINE__, buffer);
          int affectedRows = queryDbExec(winfo->taos, buffer, INSERT_TYPE);

          if (0 > affectedRows){
            goto free_and_statistics_2;
          } else {
            endTs = taosGetTimestampUs();
            int64_t delay = endTs - startTs;
            if (delay > winfo->maxDelay) winfo->maxDelay = delay;
            if (delay < winfo->minDelay) winfo->minDelay = delay;
            winfo->cntDelay++;
            winfo->totalDelay += delay;
          }
          winfo->totalAffectedRows += affectedRows;

          int64_t  currentPrintTime = taosGetTimestampMs();
          if (currentPrintTime - lastPrintTime > 30*1000) {
            printf("thread[%d] has currently inserted rows: %"PRId64 ", affected rows: %"PRId64 "\n", 
                    winfo->threadID, 
                    winfo->totalRowsInserted, 
                    winfo->totalAffectedRows);
            lastPrintTime = currentPrintTime;
          }
      } else {
          int retCode = postProceSql(g_Dbs.host, g_Dbs.port, buffer);
          
          if (0 != retCode) {
            printf("========restful return fail, threadID[%d]\n", winfo->threadID);
            goto free_and_statistics_2;
          }
      }
      if (g_args.insert_interval) {
        et = taosGetTimestampMs();
      }

      if (tblInserted >= superTblInfo->insertRows)
        break;
    }   // num_of_DPT

    if (tID == winfo->end_table_id) {
        if (0 == strncasecmp(
                    superTblInfo->dataSource, "sample", strlen("sample"))) {
          samplePos = sampleUsePos;
        } 

    }
    //printf("========loop %d childTables duration:%"PRId64 "========inserted rows:%d\n", winfo->end_table_id - winfo->start_table_id, et - st, i);
  } // tID

free_and_statistics_2:
  tmfree(buffer);
  tmfree(sampleDataBuf);
  tmfclose(fp);

  printf("====thread[%d] completed total inserted rows: %"PRId64 ", total affected rows: %"PRId64 "====\n", 
          winfo->threadID, 
          winfo->totalRowsInserted, 
          winfo->totalAffectedRows);
  return NULL;
}

void callBack(void *param, TAOS_RES *res, int code) {
  threadInfo* winfo = (threadInfo*)param; 

  if (g_args.insert_interval) {
    winfo->et = taosGetTimestampMs();
    if (winfo->et - winfo->st < 1000) {
      taosMsleep(1000 - (winfo->et - winfo->st)); // ms
    }
  }
  
  char *buffer = calloc(1, winfo->superTblInfo->maxSqlLen);
  char *data   = calloc(1, MAX_DATA_SIZE);
  char *pstr = buffer;
  pstr += sprintf(pstr, "insert into %s.%s%d values", winfo->db_name, winfo->tb_prefix, winfo->start_table_id);
//  if (winfo->counter >= winfo->superTblInfo->insertRows) {
  if (winfo->counter >= g_args.num_of_RPR) {
    winfo->start_table_id++;
    winfo->counter = 0;
  }
  if (winfo->start_table_id > winfo->end_table_id) {
    tsem_post(&winfo->lock_sem);
    free(buffer);
    free(data);
    taos_free_result(res);
    return;
  }
  
  for (int i = 0; i < g_args.num_of_RPR; i++) {
    int rand_num = rand() % 100;
    if (0 != winfo->superTblInfo->disorderRatio && rand_num < winfo->superTblInfo->disorderRatio)
    {
      int64_t d = winfo->lastTs - rand() % 1000000 + rand_num;
      //generateData(data, datatype, ncols_per_record, d, len_of_binary);
      (void)generateRowData(data, MAX_DATA_SIZE, d, winfo->superTblInfo);
    } else {
      //generateData(data, datatype, ncols_per_record, tmp_time += 1000, len_of_binary);
      (void)generateRowData(data, MAX_DATA_SIZE, winfo->lastTs += 1000, winfo->superTblInfo);
    }
    pstr += sprintf(pstr, "%s", data);
    winfo->counter++;

    if (winfo->counter >= winfo->superTblInfo->insertRows) {
      break;
    }
  }
  
  if (g_args.insert_interval) {
    winfo->st = taosGetTimestampMs();
  }
  taos_query_a(winfo->taos, buffer, callBack, winfo);
  free(buffer);
  free(data);

  taos_free_result(res);
}

void *asyncWrite(void *sarg) {
  threadInfo *winfo = (threadInfo *)sarg;

  winfo->st = 0;
  winfo->et = 0;
  winfo->lastTs = winfo->start_time;
  
  if (g_args.insert_interval) {
    winfo->st = taosGetTimestampMs();
  }
  taos_query_a(winfo->taos, "show databases", callBack, winfo);

  tsem_wait(&(winfo->lock_sem));

  return NULL;
}

static void startMultiThreadInsertData(int threads, char* db_name,
        char* precision,SSuperTable* superTblInfo) {

    pthread_t *pids = malloc(threads * sizeof(pthread_t));
    threadInfo *infos = malloc(threads * sizeof(threadInfo));
    memset(pids, 0, threads * sizeof(pthread_t));
    memset(infos, 0, threads * sizeof(threadInfo));

    /*
xxx    getAllChildNameOfSuperTable(taos, 
            g_queryInfo.dbName, 
            g_queryInfo.subQueryInfo.sTblName, 
            &g_queryInfo.subQueryInfo.childTblName, 
            &g_queryInfo.subQueryInfo.childTblCount);
    */
    int ntables = 0;
    if (superTblInfo)
        ntables = superTblInfo->childTblCount;
    else
        ntables = g_args.num_of_tables;

    int a = ntables / threads;
    if (a < 1) {
        threads = ntables;
        a = 1;
    }

    int b = 0;
    if (threads != 0) {
        b = ntables % threads;
    }

  //TAOS* taos;
  //if (0 == strncasecmp(superTblInfo->insertMode, "taosc", 5)) {
  //  taos = taos_connect(g_Dbs.host, g_Dbs.user, g_Dbs.password, db_name, g_Dbs.port);
  //  if (NULL == taos) {
  //    printf("connect to server fail, reason: %s\n", taos_errstr(NULL));
  //    exit(-1);
  //  }
  //}

  int32_t timePrec = TSDB_TIME_PRECISION_MILLI;
  if (0 != precision[0]) {
    if (0 == strncasecmp(precision, "ms", 2)) {
      timePrec = TSDB_TIME_PRECISION_MILLI;
    }  else if (0 == strncasecmp(precision, "us", 2)) {
      timePrec = TSDB_TIME_PRECISION_MICRO;
    }  else {
      printf("No support precision: %s\n", precision);
      exit(-1);
    }
  }

  int64_t start_time; 
  if (superTblInfo) {
    if (0 == strncasecmp(superTblInfo->startTimestamp, "now", 3)) {
        start_time = taosGetTimestamp(timePrec);
    } else {    
        if (TSDB_CODE_SUCCESS != taosParseTime(
            superTblInfo->startTimestamp, 
            &start_time, 
            strlen(superTblInfo->startTimestamp), 
            timePrec, 0)) {
            printf("ERROR to parse time!\n");
            exit(-1);
        }
    }
  } else {
     start_time = 1500000000000;
  }

  double start = getCurrentTime();
  
  int last = 0;
  for (int i = 0; i < threads; i++) {
    threadInfo *t_info = infos + i;
    t_info->threadID = i;
    tstrncpy(t_info->db_name, db_name, MAX_DB_NAME_SIZE);
    t_info->superTblInfo = superTblInfo;

    t_info->start_time = start_time;
    t_info->minDelay = INT16_MAX;

    if ((NULL == superTblInfo) ||
            (0 == strncasecmp(superTblInfo->insertMode, "taosc", 5))) {
      //t_info->taos = taos;
      t_info->taos = taos_connect(
              g_Dbs.host, g_Dbs.user, 
              g_Dbs.password, db_name, g_Dbs.port);
      if (NULL == t_info->taos) {
        printf("connect to server fail from insert sub thread, reason: %s\n",
                taos_errstr(NULL));
        exit(-1);
      }
    } else {
      t_info->taos = NULL;
    }

    if ((NULL == superTblInfo)
            || (0 == superTblInfo->multiThreadWriteOneTbl)) {
      t_info->start_table_id = last;
      t_info->end_table_id = i < b ? last + a : last + a - 1;
      last = t_info->end_table_id + 1;
    } else {
      t_info->start_table_id = 0;
      t_info->end_table_id = superTblInfo->childTblCount - 1;
      t_info->start_time = t_info->start_time + rand_int() % 10000 - rand_tinyint();
    }

    tsem_init(&(t_info->lock_sem), 0, 0);
    if (SYNC == g_Dbs.queryMode) {
        if (superTblInfo) {
            pthread_create(pids + i, NULL, syncWriteWithStb, t_info);
        } else {
            pthread_create(pids + i, NULL, syncWrite, t_info);
        }
    } else {      
      pthread_create(pids + i, NULL, asyncWrite, t_info);
    }
  }

  for (int i = 0; i < threads; i++) {
    pthread_join(pids[i], NULL);
  }

  int64_t totalDelay = 0;
  int64_t maxDelay = 0;
  int64_t minDelay = INT16_MAX;
  int64_t cntDelay = 1;
  double  avgDelay = 0;

  for (int i = 0; i < threads; i++) {
    threadInfo *t_info = infos + i;

    tsem_destroy(&(t_info->lock_sem));
    taos_close(t_info->taos);

    if (superTblInfo) {
        superTblInfo->totalAffectedRows += t_info->totalAffectedRows;
        superTblInfo->totalRowsInserted += t_info->totalRowsInserted;
    }

    totalDelay  += t_info->totalDelay;
    cntDelay   += t_info->cntDelay;
    if (t_info->maxDelay > maxDelay) maxDelay = t_info->maxDelay;
    if (t_info->minDelay < minDelay) minDelay = t_info->minDelay;    
  }
  cntDelay -= 1;

  if (cntDelay == 0)    cntDelay = 1;
  avgDelay = (double)totalDelay / cntDelay;

  double end = getCurrentTime();
  double t = end - start;

  if (superTblInfo) {
    printf("Spent %.4f seconds to insert rows: %"PRId64", affected rows: %"PRId64" with %d thread(s) into %s.%s. %2.f records/second\n\n", 
          t, superTblInfo->totalRowsInserted,
          superTblInfo->totalAffectedRows,
          threads, db_name, superTblInfo->sTblName,
          superTblInfo->totalRowsInserted / t);
    fprintf(g_fpOfInsertResult,
          "Spent %.4f seconds to insert rows: %"PRId64", affected rows: %"PRId64" with %d thread(s) into %s.%s. %2.f records/second\n\n", 
          t, superTblInfo->totalRowsInserted,
          superTblInfo->totalAffectedRows,
          threads, db_name, superTblInfo->sTblName,
          superTblInfo->totalRowsInserted / t);
  }

  printf("insert delay, avg: %10.6fms, max: %10.6fms, min: %10.6fms\n\n",
          avgDelay/1000.0, (double)maxDelay/1000.0, (double)minDelay/1000.0);
  fprintf(g_fpOfInsertResult, "insert delay, avg:%10.6fms, max: %10.6fms, min: %10.6fms\n\n",
          avgDelay/1000.0, (double)maxDelay/1000.0, (double)minDelay/1000.0);
  
  //taos_close(taos);

  free(pids);
  free(infos);  
}


void *readTable(void *sarg) {
#if 1  
  threadInfo *rinfo = (threadInfo *)sarg;
  TAOS *taos = rinfo->taos;
  char command[BUFFER_SIZE] = "\0";
  uint64_t sTime = rinfo->start_time;
  char *tb_prefix = rinfo->tb_prefix;
  FILE *fp = fopen(rinfo->fp, "a");
  if (NULL == fp) {
    printf("fopen %s fail, reason:%s.\n", rinfo->fp, strerror(errno));
    return NULL;
  }

    int num_of_DPT;
/*  if (rinfo->superTblInfo) {
    num_of_DPT = rinfo->superTblInfo->insertRows; //  nrecords_per_table;
  } else {
  */
      num_of_DPT = g_args.num_of_DPT;
//  }

  int num_of_tables = rinfo->end_table_id - rinfo->start_table_id + 1;
  int totalData = num_of_DPT * num_of_tables;
  bool do_aggreFunc = g_Dbs.do_aggreFunc;

  int n = do_aggreFunc ? (sizeof(aggreFunc) / sizeof(aggreFunc[0])) : 2;
  if (!do_aggreFunc) {
    printf("\nThe first field is either Binary or Bool. Aggregation functions are not supported.\n");
  }
  printf("%d records:\n", totalData);
  fprintf(fp, "| QFunctions |    QRecords    |   QSpeed(R/s)   |  QLatency(ms) |\n");

  for (int j = 0; j < n; j++) {
    double totalT = 0;
    int count = 0;
    for (int i = 0; i < num_of_tables; i++) {
      sprintf(command, "select %s from %s%d where ts>= %" PRId64, aggreFunc[j], tb_prefix, i, sTime);

      double t = getCurrentTime();
      TAOS_RES *pSql = taos_query(taos, command);
      int32_t code = taos_errno(pSql);

      if (code != 0) {
        fprintf(stderr, "Failed to query:%s\n", taos_errstr(pSql));
        taos_free_result(pSql);
        taos_close(taos);
        fclose(fp);
        return NULL;
      }

      while (taos_fetch_row(pSql) != NULL) {
        count++;
      }

      t = getCurrentTime() - t;
      totalT += t;

      taos_free_result(pSql);
    }

    fprintf(fp, "|%10s  |   %10d   |  %12.2f   |   %10.2f  |\n",
            aggreFunc[j][0] == '*' ? "   *   " : aggreFunc[j], totalData,
            (double)(num_of_tables * num_of_DPT) / totalT, totalT * 1000);
    printf("select %10s took %.6f second(s)\n", aggreFunc[j], totalT);
  }
  fprintf(fp, "\n");
  fclose(fp);
#endif
  return NULL;
}

void *readMetric(void *sarg) {
#if 1  
  threadInfo *rinfo = (threadInfo *)sarg;
  TAOS *taos = rinfo->taos;
  char command[BUFFER_SIZE] = "\0";
  FILE *fp = fopen(rinfo->fp, "a");
  if (NULL == fp) {
    printf("fopen %s fail, reason:%s.\n", rinfo->fp, strerror(errno));
    return NULL;
  }

  int num_of_DPT = rinfo->superTblInfo->insertRows;
  int num_of_tables = rinfo->end_table_id - rinfo->start_table_id + 1;
  int totalData = num_of_DPT * num_of_tables;
  bool do_aggreFunc = g_Dbs.do_aggreFunc;

  int n = do_aggreFunc ? (sizeof(aggreFunc) / sizeof(aggreFunc[0])) : 2;
  if (!do_aggreFunc) {
    printf("\nThe first field is either Binary or Bool. Aggregation functions are not supported.\n");
  }
  printf("%d records:\n", totalData);
  fprintf(fp, "Querying On %d records:\n", totalData);

  for (int j = 0; j < n; j++) {
    char condition[BUFFER_SIZE - 30] = "\0";
    char tempS[64] = "\0";

    int m = 10 < num_of_tables ? 10 : num_of_tables;

    for (int i = 1; i <= m; i++) {
      if (i == 1) {
        sprintf(tempS, "t1 = %d", i);
      } else {
        sprintf(tempS, " or t1 = %d ", i);
      }
      strcat(condition, tempS);

      sprintf(command, "select %s from meters where %s", aggreFunc[j], condition);

      printf("Where condition: %s\n", condition);
      fprintf(fp, "%s\n", command);

      double t = getCurrentTime();

      TAOS_RES *pSql = taos_query(taos, command);
      int32_t code = taos_errno(pSql);

      if (code != 0) {
        fprintf(stderr, "Failed to query:%s\n", taos_errstr(pSql));
        taos_free_result(pSql);
        taos_close(taos);
        fclose(fp);
        return NULL;
      }
      int count = 0;
      while (taos_fetch_row(pSql) != NULL) {
        count++;
      }
      t = getCurrentTime() - t;

      fprintf(fp, "| Speed: %12.2f(per s) | Latency: %.4f(ms) |\n", num_of_tables * num_of_DPT / t, t * 1000);
      printf("select %10s took %.6f second(s)\n\n", aggreFunc[j], t);

      taos_free_result(pSql);
    }
    fprintf(fp, "\n");
  }
  fclose(fp);
#endif
  return NULL;
}


static int insertTestProcess() {

  setupForAnsiEscape();
  int ret = printfInsertMeta();
  resetAfterAnsiEscape();

  if (ret == -1)
    exit(EXIT_FAILURE);

  debugPrint("%d result file: %s\n", __LINE__, g_Dbs.resultFile);
  g_fpOfInsertResult = fopen(g_Dbs.resultFile, "a");
  if (NULL == g_fpOfInsertResult) {
    fprintf(stderr, "Failed to open %s for save result\n", g_Dbs.resultFile);
    return -1;
  } {
    printfInsertMetaToFile(g_fpOfInsertResult);
  }

  if (!g_args.answer_yes) {
    printf("Press enter key to continue\n\n");
    (void)getchar();
  }
 
  init_rand_data();

  // create database and super tables
  if(createDatabases() != 0) {
    fclose(g_fpOfInsertResult);
    return -1;
  }

  // pretreatement
  prePareSampleData();

  double start;
  double end;

  // create child tables
  start = getCurrentTime();
  createChildTables();
  end = getCurrentTime();

  if (g_totalChildTables > 0) {
    printf("Spent %.4f seconds to create %d tables with %d thread(s)\n\n",
            end - start, g_totalChildTables, g_Dbs.threadCount);
    fprintf(g_fpOfInsertResult,
            "Spent %.4f seconds to create %d tables with %d thread(s)\n\n",
            end - start, g_totalChildTables, g_Dbs.threadCount);
  }

  taosMsleep(1000);
  // create sub threads for inserting data
  //start = getCurrentTime();
    for (int i = 0; i < g_Dbs.dbCount; i++) {    
        if (g_Dbs.db[i].superTblCount > 0) {
            for (int j = 0; j < g_Dbs.db[i].superTblCount; j++) {
                SSuperTable* superTblInfo = &g_Dbs.db[i].superTbls[j];
                if (0 == g_Dbs.db[i].superTbls[j].insertRows) {
                    continue;
                }
                startMultiThreadInsertData(
                    g_Dbs.threadCount, 
                    g_Dbs.db[i].dbName, 
                    g_Dbs.db[i].dbCfg.precision, 
                    superTblInfo);
            }
        } else {
            startMultiThreadInsertData(
                    g_Dbs.threadCount, 
                    g_Dbs.db[i].dbName, 
                    g_Dbs.db[i].dbCfg.precision, 
                    NULL);
        }
    }
  //end = getCurrentTime();

  //int64_t    totalRowsInserted = 0;
  //int64_t    totalAffectedRows = 0;
  //for (int i = 0; i < g_Dbs.dbCount; i++) {    
  //  for (int j = 0; j < g_Dbs.db[i].superTblCount; j++) {
  //  totalRowsInserted += g_Dbs.db[i].superTbls[j].totalRowsInserted;
  //  totalAffectedRows += g_Dbs.db[i].superTbls[j].totalAffectedRows;
  //}
  //printf("Spent %.4f seconds to insert rows: %"PRId64", affected rows: %"PRId64" with %d thread(s)\n\n", end - start, totalRowsInserted, totalAffectedRows, g_Dbs.threadCount);
  postFreeResource();

  return 0;
}

void *superQueryProcess(void *sarg) {
  threadInfo *winfo = (threadInfo *)sarg; 

  //char sqlStr[MAX_TB_NAME_SIZE*2];
  //sprintf(sqlStr, "use %s", g_queryInfo.dbName);
  //queryDB(winfo->taos, sqlStr);
  
  int64_t st = 0;
  int64_t et = 0;
  while (1) {
    if (g_queryInfo.superQueryInfo.rate && (et - st) < (int64_t)g_queryInfo.superQueryInfo.rate*1000) {
      taosMsleep(g_queryInfo.superQueryInfo.rate*1000 - (et - st)); // ms
      //printf("========sleep duration:%"PRId64 "========inserted rows:%d, table range:%d - %d\n", (1000 - (et - st)), i, winfo->start_table_id, winfo->end_table_id);
    }

    st = taosGetTimestampMs();
    for (int i = 0; i < g_queryInfo.superQueryInfo.sqlCount; i++) {
      if (0 == strncasecmp(g_queryInfo.queryMode, "taosc", 5)) {          
        int64_t t1 = taosGetTimestampUs();
        char tmpFile[MAX_FILE_NAME_LEN*2] = {0};
        if (g_queryInfo.superQueryInfo.result[i][0] != 0) {
          sprintf(tmpFile, "%s-%d", g_queryInfo.superQueryInfo.result[i], winfo->threadID);
        }
        selectAndGetResult(winfo->taos, g_queryInfo.superQueryInfo.sql[i], tmpFile); 
        int64_t t2 = taosGetTimestampUs();          
        printf("=[taosc] thread[%"PRId64"] complete one sql, Spent %f s\n", 
                taosGetSelfPthreadId(), (t2 - t1)/1000000.0);
      } else {
        int64_t t1 = taosGetTimestampUs();
        int retCode = postProceSql(g_queryInfo.host, 
                g_queryInfo.port, g_queryInfo.superQueryInfo.sql[i]);
        int64_t t2 = taosGetTimestampUs();          
        printf("=[restful] thread[%"PRId64"] complete one sql, Spent %f s\n", 
                taosGetSelfPthreadId(), (t2 - t1)/1000000.0);
        
        if (0 != retCode) {
          printf("====restful return fail, threadID[%d]\n", winfo->threadID);
          return NULL;
        }
      }   
    }
    et = taosGetTimestampMs();
    printf("==thread[%"PRId64"] complete all sqls to specify tables once queries duration:%.6fs\n\n", 
            taosGetSelfPthreadId(), (double)(et - st)/1000.0);
  }
  return NULL;
}

void replaceSubTblName(char* inSql, char* outSql, int tblIndex) {
  char sourceString[32] = "xxxx";
  char subTblName[MAX_TB_NAME_SIZE*3];
  sprintf(subTblName, "%s.%s", 
          g_queryInfo.dbName, 
          g_queryInfo.subQueryInfo.childTblName + tblIndex*TSDB_TABLE_NAME_LEN);

  //printf("inSql: %s\n", inSql);
  
  char* pos = strstr(inSql, sourceString);
  if (0 == pos) {
    return; 
  }
  
  tstrncpy(outSql, inSql, pos - inSql + 1);
  //printf("1: %s\n", outSql);
  strcat(outSql, subTblName);  
  //printf("2: %s\n", outSql);  
  strcat(outSql, pos+strlen(sourceString));  
  //printf("3: %s\n", outSql); 
}

void *subQueryProcess(void *sarg) {
  char sqlstr[1024];
  threadInfo *winfo = (threadInfo *)sarg; 
  int64_t st = 0;
  int64_t et = (int64_t)g_queryInfo.subQueryInfo.rate*1000;
  while (1) {
    if (g_queryInfo.subQueryInfo.rate && (et - st) < (int64_t)g_queryInfo.subQueryInfo.rate*1000) {
      taosMsleep(g_queryInfo.subQueryInfo.rate*1000 - (et - st)); // ms
      //printf("========sleep duration:%"PRId64 "========inserted rows:%d, table range:%d - %d\n", (1000 - (et - st)), i, winfo->start_table_id, winfo->end_table_id);
    }

    st = taosGetTimestampMs();
    for (int i = winfo->start_table_id; i <= winfo->end_table_id; i++) {
      for (int j = 0; j < g_queryInfo.subQueryInfo.sqlCount; j++) {
        memset(sqlstr,0,sizeof(sqlstr));
        replaceSubTblName(g_queryInfo.subQueryInfo.sql[j], sqlstr, i);
        char tmpFile[MAX_FILE_NAME_LEN*2] = {0};
        if (g_queryInfo.subQueryInfo.result[i][0] != 0) {
          sprintf(tmpFile, "%s-%d", 
                  g_queryInfo.subQueryInfo.result[i], 
                  winfo->threadID);
        }
        selectAndGetResult(winfo->taos, sqlstr, tmpFile); 
      }
    }
    et = taosGetTimestampMs();
    printf("####thread[%"PRId64"] complete all sqls to allocate all sub-tables[%d - %d] once queries duration:%.4fs\n\n", 
            taosGetSelfPthreadId(), 
            winfo->start_table_id, 
            winfo->end_table_id, 
            (double)(et - st)/1000.0);
  }
  return NULL;
}

static int queryTestProcess() {
  TAOS * taos = NULL;  
  taos = taos_connect(g_queryInfo.host, 
          g_queryInfo.user, 
          g_queryInfo.password, 
          NULL, 
          g_queryInfo.port);
  if (taos == NULL) {
    fprintf(stderr, "Failed to connect to TDengine, reason:%s\n", taos_errstr(NULL));
    exit(-1);
  }

  if (0 != g_queryInfo.subQueryInfo.sqlCount) {
    getAllChildNameOfSuperTable(taos, 
            g_queryInfo.dbName, 
            g_queryInfo.subQueryInfo.sTblName, 
            &g_queryInfo.subQueryInfo.childTblName, 
            &g_queryInfo.subQueryInfo.childTblCount);
  }  
  
  printfQueryMeta();
  
  if (!g_args.answer_yes) {
    printf("Press enter key to continue\n\n");
    (void)getchar();
  }
  
  printfQuerySystemInfo(taos);
  
  pthread_t  *pids  = NULL;
  threadInfo *infos = NULL;
  //==== create sub threads for query from specify table
  if (g_queryInfo.superQueryInfo.sqlCount > 0 && g_queryInfo.superQueryInfo.concurrent > 0) {
    
    pids  = malloc(g_queryInfo.superQueryInfo.concurrent * sizeof(pthread_t));
    infos = malloc(g_queryInfo.superQueryInfo.concurrent * sizeof(threadInfo));
    if ((NULL == pids) || (NULL == infos)) {
      printf("malloc failed for create threads\n");
      taos_close(taos);
      exit(-1);
    }
    
    for (int i = 0; i < g_queryInfo.superQueryInfo.concurrent; i++) {  
      threadInfo *t_info = infos + i;
      t_info->threadID = i;    
  
      if (0 == strncasecmp(g_queryInfo.queryMode, "taosc", 5)) {
        t_info->taos = taos;
        
        char sqlStr[MAX_TB_NAME_SIZE*2];
        sprintf(sqlStr, "use %s", g_queryInfo.dbName);
        verbosePrint("%s() %d sqlStr: %s\n", __func__, __LINE__, sqlStr);
        (void)queryDbExec(t_info->taos, sqlStr, NO_INSERT_TYPE);
      } else {
        t_info->taos = NULL;
      }
  
      pthread_create(pids + i, NULL, superQueryProcess, t_info);    
    }  
  }else {
    g_queryInfo.superQueryInfo.concurrent = 0;
  }
  
  pthread_t  *pidsOfSub  = NULL;
  threadInfo *infosOfSub = NULL;
  //==== create sub threads for query from all sub table of the super table
  if ((g_queryInfo.subQueryInfo.sqlCount > 0) && (g_queryInfo.subQueryInfo.threadCnt > 0)) {
    pidsOfSub  = malloc(g_queryInfo.subQueryInfo.threadCnt * sizeof(pthread_t));
    infosOfSub = malloc(g_queryInfo.subQueryInfo.threadCnt * sizeof(threadInfo));
    if ((NULL == pidsOfSub) || (NULL == infosOfSub)) {
      printf("malloc failed for create threads\n");
      taos_close(taos);
      exit(-1);
    }
    
    int ntables = g_queryInfo.subQueryInfo.childTblCount;
    int threads = g_queryInfo.subQueryInfo.threadCnt;
  
    int a = ntables / threads;
    if (a < 1) {
      threads = ntables;
      a = 1;
    }
  
    int b = 0;
    if (threads != 0) {
      b = ntables % threads;
    }
    
    int last = 0;
    for (int i = 0; i < threads; i++) {  
      threadInfo *t_info = infosOfSub + i;
      t_info->threadID = i;
      
      t_info->start_table_id = last;
      t_info->end_table_id = i < b ? last + a : last + a - 1;
      last = t_info->end_table_id + 1;
      t_info->taos = taos;
      pthread_create(pidsOfSub + i, NULL, subQueryProcess, t_info);
    }

    g_queryInfo.subQueryInfo.threadCnt = threads;
  }else {
    g_queryInfo.subQueryInfo.threadCnt = 0;
  }  
  
  for (int i = 0; i < g_queryInfo.superQueryInfo.concurrent; i++) {
    pthread_join(pids[i], NULL);
  }

  tmfree((char*)pids);
  tmfree((char*)infos);  
  
  for (int i = 0; i < g_queryInfo.subQueryInfo.threadCnt; i++) {
    pthread_join(pidsOfSub[i], NULL);
  }

  tmfree((char*)pidsOfSub);
  tmfree((char*)infosOfSub);  
  
  taos_close(taos);
  return 0;
}

static void subscribe_callback(TAOS_SUB* tsub, TAOS_RES *res, void* param, int code) {  
  if (res == NULL || taos_errno(res) != 0) {
    printf("failed to subscribe result, code:%d, reason:%s\n", code, taos_errstr(res));
    return;
  }
  
  getResult(res, (char*)param);
  taos_free_result(res);
}

static TAOS_SUB* subscribeImpl(TAOS *taos, char *sql, char* topic, char* resultFileName) {
  TAOS_SUB* tsub = NULL;  

  if (g_queryInfo.superQueryInfo.subscribeMode) {
    tsub = taos_subscribe(taos, 
            g_queryInfo.superQueryInfo.subscribeRestart, 
            topic, sql, subscribe_callback, (void*)resultFileName, 
            g_queryInfo.superQueryInfo.subscribeInterval);
  } else {
    tsub = taos_subscribe(taos, 
            g_queryInfo.superQueryInfo.subscribeRestart, 
            topic, sql, NULL, NULL, 0);
  }

  if (tsub == NULL) {
    printf("failed to create subscription. topic:%s, sql:%s\n", topic, sql);
    return NULL;
  } 

  return tsub;
}

void *subSubscribeProcess(void *sarg) {
  threadInfo *winfo = (threadInfo *)sarg; 
  char subSqlstr[1024];

  char sqlStr[MAX_TB_NAME_SIZE*2];
  sprintf(sqlStr, "use %s", g_queryInfo.dbName);
<<<<<<< HEAD
    debugPrint("%s() %d sqlStr: %s\n", __func__, __LINE__, sqlStr);
=======
  debugPrint("%s() %d sqlStr: %s\n", __func__, __LINE__, sqlStr);
>>>>>>> d6fcc051
  if (0 != queryDbExec(winfo->taos, sqlStr, NO_INSERT_TYPE)){
    return NULL;
  }
  
  //int64_t st = 0;
  //int64_t et = 0;
  do {
    //if (g_queryInfo.superQueryInfo.rate && (et - st) < g_queryInfo.superQueryInfo.rate*1000) {
    //  taosMsleep(g_queryInfo.superQueryInfo.rate*1000 - (et - st)); // ms
    //  //printf("========sleep duration:%"PRId64 "========inserted rows:%d, table range:%d - %d\n", (1000 - (et - st)), i, winfo->start_table_id, winfo->end_table_id);
    //}

    //st = taosGetTimestampMs();
    char topic[32] = {0};
    for (int i = 0; i < g_queryInfo.subQueryInfo.sqlCount; i++) {
      sprintf(topic, "taosdemo-subscribe-%d", i);
      memset(subSqlstr,0,sizeof(subSqlstr));
      replaceSubTblName(g_queryInfo.subQueryInfo.sql[i], subSqlstr, i);
      char tmpFile[MAX_FILE_NAME_LEN*2] = {0};
      if (g_queryInfo.subQueryInfo.result[i][0] != 0) {
        sprintf(tmpFile, "%s-%d", g_queryInfo.subQueryInfo.result[i], winfo->threadID);
      }
      g_queryInfo.subQueryInfo.tsub[i] = subscribeImpl(winfo->taos, subSqlstr, topic, tmpFile); 
      if (NULL == g_queryInfo.subQueryInfo.tsub[i]) {
        return NULL;
      }
    }
    //et = taosGetTimestampMs();
    //printf("========thread[%"PRId64"] complete all sqls to super table once queries duration:%.4fs\n", taosGetSelfPthreadId(), (double)(et - st)/1000.0);
  } while (0);

  // start loop to consume result
  TAOS_RES* res = NULL;
  while (1) {
    for (int i = 0; i < g_queryInfo.subQueryInfo.sqlCount; i++) {
      if (1 == g_queryInfo.subQueryInfo.subscribeMode) {
        continue;
      }
      
      res = taos_consume(g_queryInfo.subQueryInfo.tsub[i]);
      if (res) {
        char tmpFile[MAX_FILE_NAME_LEN*2] = {0};
        if (g_queryInfo.subQueryInfo.result[i][0] != 0) {
          sprintf(tmpFile, "%s-%d", 
                  g_queryInfo.subQueryInfo.result[i], 
                  winfo->threadID);
        }
        getResult(res, tmpFile);
      }
    }
  }
  taos_free_result(res);
  
  for (int i = 0; i < g_queryInfo.subQueryInfo.sqlCount; i++) {
    taos_unsubscribe(g_queryInfo.subQueryInfo.tsub[i], 
            g_queryInfo.subQueryInfo.subscribeKeepProgress);
  }
  return NULL;
}

void *superSubscribeProcess(void *sarg) {
  threadInfo *winfo = (threadInfo *)sarg; 

  char sqlStr[MAX_TB_NAME_SIZE*2];
  sprintf(sqlStr, "use %s", g_queryInfo.dbName);
<<<<<<< HEAD
    debugPrint("%s() %d sqlStr: %s\n", __func__, __LINE__, sqlStr);
=======
  debugPrint("%s() %d sqlStr: %s\n", __func__, __LINE__, sqlStr);
>>>>>>> d6fcc051
  if (0 != queryDbExec(winfo->taos, sqlStr, NO_INSERT_TYPE)) {
    return NULL;
  }
  
  //int64_t st = 0;
  //int64_t et = 0;
  do {
    //if (g_queryInfo.superQueryInfo.rate && (et - st) < g_queryInfo.superQueryInfo.rate*1000) {
    //  taosMsleep(g_queryInfo.superQueryInfo.rate*1000 - (et - st)); // ms
    //  //printf("========sleep duration:%"PRId64 "========inserted rows:%d, table range:%d - %d\n", (1000 - (et - st)), i, winfo->start_table_id, winfo->end_table_id);
    //}

    //st = taosGetTimestampMs();
    char topic[32] = {0};
    for (int i = 0; i < g_queryInfo.superQueryInfo.sqlCount; i++) {
      sprintf(topic, "taosdemo-subscribe-%d", i);
      char tmpFile[MAX_FILE_NAME_LEN*2] = {0};
      if (g_queryInfo.subQueryInfo.result[i][0] != 0) {
        sprintf(tmpFile, "%s-%d", 
                g_queryInfo.superQueryInfo.result[i], winfo->threadID);
      }
      g_queryInfo.superQueryInfo.tsub[i] = 
          subscribeImpl(winfo->taos, 
                  g_queryInfo.superQueryInfo.sql[i], 
                  topic, tmpFile); 
      if (NULL == g_queryInfo.superQueryInfo.tsub[i]) {
        return NULL;
      }
    }
    //et = taosGetTimestampMs();
    //printf("========thread[%"PRId64"] complete all sqls to super table once queries duration:%.4fs\n", taosGetSelfPthreadId(), (double)(et - st)/1000.0);
  } while (0);

  // start loop to consume result
  TAOS_RES* res = NULL;
  while (1) {
    for (int i = 0; i < g_queryInfo.superQueryInfo.sqlCount; i++) {
      if (1 == g_queryInfo.superQueryInfo.subscribeMode) {
        continue;
      }
      
      res = taos_consume(g_queryInfo.superQueryInfo.tsub[i]);
      if (res) {
        char tmpFile[MAX_FILE_NAME_LEN*2] = {0};
        if (g_queryInfo.superQueryInfo.result[i][0] != 0) {
          sprintf(tmpFile, "%s-%d", 
                  g_queryInfo.superQueryInfo.result[i], winfo->threadID);
        }
        getResult(res, tmpFile);
      }
    }
  }
  taos_free_result(res);
  
  for (int i = 0; i < g_queryInfo.superQueryInfo.sqlCount; i++) {
    taos_unsubscribe(g_queryInfo.superQueryInfo.tsub[i], 
            g_queryInfo.superQueryInfo.subscribeKeepProgress);
  }
  return NULL;
}

static int subscribeTestProcess() {
  printfQueryMeta();

  if (!g_args.answer_yes) {
    printf("Press enter key to continue\n\n");
    (void)getchar();
  }

  TAOS * taos = NULL;  
  taos = taos_connect(g_queryInfo.host, 
          g_queryInfo.user, 
          g_queryInfo.password, 
          g_queryInfo.dbName, 
          g_queryInfo.port);
  if (taos == NULL) {
    fprintf(stderr, "Failed to connect to TDengine, reason:%s\n", taos_errstr(NULL));
    exit(-1);
  }

  if (0 != g_queryInfo.subQueryInfo.sqlCount) {
    getAllChildNameOfSuperTable(taos, 
            g_queryInfo.dbName, 
            g_queryInfo.subQueryInfo.sTblName, 
            &g_queryInfo.subQueryInfo.childTblName, 
            &g_queryInfo.subQueryInfo.childTblCount);
  }


  pthread_t  *pids = NULL;
  threadInfo *infos = NULL;
  //==== create sub threads for query from super table
  if (g_queryInfo.superQueryInfo.sqlCount > 0 
          && g_queryInfo.superQueryInfo.concurrent > 0) {
    pids  = malloc(g_queryInfo.superQueryInfo.concurrent * sizeof(pthread_t));
    infos = malloc(g_queryInfo.superQueryInfo.concurrent * sizeof(threadInfo));
    if ((NULL == pids) || (NULL == infos)) {
      printf("malloc failed for create threads\n");      
      taos_close(taos);
      exit(-1);
    }
    
    for (int i = 0; i < g_queryInfo.superQueryInfo.concurrent; i++) {  
      threadInfo *t_info = infos + i;
      t_info->threadID = i;
      t_info->taos = taos;
      pthread_create(pids + i, NULL, superSubscribeProcess, t_info);
    }
  }
  
  //==== create sub threads for query from sub table  
  pthread_t  *pidsOfSub  = NULL;
  threadInfo *infosOfSub = NULL;
  if ((g_queryInfo.subQueryInfo.sqlCount > 0) 
          && (g_queryInfo.subQueryInfo.threadCnt > 0)) {
    pidsOfSub  = malloc(g_queryInfo.subQueryInfo.threadCnt * 
            sizeof(pthread_t));
    infosOfSub = malloc(g_queryInfo.subQueryInfo.threadCnt * 
            sizeof(threadInfo));
    if ((NULL == pidsOfSub) || (NULL == infosOfSub)) {
      printf("malloc failed for create threads\n");      
      taos_close(taos);
      exit(-1);
    }
    
    int ntables = g_queryInfo.subQueryInfo.childTblCount;
    int threads = g_queryInfo.subQueryInfo.threadCnt;
  
    int a = ntables / threads;
    if (a < 1) {
      threads = ntables;
      a = 1;
    }
  
    int b = 0;
    if (threads != 0) {
      b = ntables % threads;
    }
    
    int last = 0;
    for (int i = 0; i < threads; i++) {  
      threadInfo *t_info = infosOfSub + i;
      t_info->threadID = i;
      
      t_info->start_table_id = last;
      t_info->end_table_id = i < b ? last + a : last + a - 1;
      t_info->taos = taos;
      pthread_create(pidsOfSub + i, NULL, subSubscribeProcess, t_info);
    }
    g_queryInfo.subQueryInfo.threadCnt = threads;
  }
  
  for (int i = 0; i < g_queryInfo.superQueryInfo.concurrent; i++) {
    pthread_join(pids[i], NULL);
  }  

  tmfree((char*)pids);
  tmfree((char*)infos);  

  for (int i = 0; i < g_queryInfo.subQueryInfo.threadCnt; i++) {
    pthread_join(pidsOfSub[i], NULL);
  }

  tmfree((char*)pidsOfSub);
  tmfree((char*)infosOfSub);    
  taos_close(taos);
  return 0;
}

void initOfInsertMeta() {
  memset(&g_Dbs, 0, sizeof(SDbs));
   
  // set default values
  tstrncpy(g_Dbs.host, "127.0.0.1", MAX_DB_NAME_SIZE);
  g_Dbs.port = 6030;
  tstrncpy(g_Dbs.user, TSDB_DEFAULT_USER, MAX_DB_NAME_SIZE);
  tstrncpy(g_Dbs.password, TSDB_DEFAULT_PASS, MAX_DB_NAME_SIZE);
  g_Dbs.threadCount = 2;
  g_Dbs.use_metric = true;
}

void initOfQueryMeta() {
  memset(&g_queryInfo, 0, sizeof(SQueryMetaInfo));
   
  // set default values
  tstrncpy(g_queryInfo.host, "127.0.0.1", MAX_DB_NAME_SIZE);
  g_queryInfo.port = 6030;
  tstrncpy(g_queryInfo.user, TSDB_DEFAULT_USER, MAX_DB_NAME_SIZE);
  tstrncpy(g_queryInfo.password, TSDB_DEFAULT_PASS, MAX_DB_NAME_SIZE);
}

void setParaFromArg(){
  if (g_args.host) {
    strcpy(g_Dbs.host, g_args.host);
  } else {
    tstrncpy(g_Dbs.host, "127.0.0.1", MAX_DB_NAME_SIZE);
  }

  if (g_args.user) {
    strcpy(g_Dbs.user, g_args.user);
  } 

  if (g_args.password) {
    strcpy(g_Dbs.password, g_args.password);
  } 
  
  if (g_args.port) {
    g_Dbs.port = g_args.port;
  } 

  g_Dbs.threadCount = g_args.num_of_threads;
  g_Dbs.threadCountByCreateTbl = g_args.num_of_threads;

  g_Dbs.dbCount = 1;
  g_Dbs.db[0].drop = 1;

  tstrncpy(g_Dbs.db[0].dbName, g_args.database, MAX_DB_NAME_SIZE);
  g_Dbs.db[0].dbCfg.replica = g_args.replica;
  tstrncpy(g_Dbs.db[0].dbCfg.precision, "ms", MAX_DB_NAME_SIZE);

  tstrncpy(g_Dbs.resultFile, g_args.output_file, MAX_FILE_NAME_LEN);

  g_Dbs.use_metric = g_args.use_metric;
  g_Dbs.insert_only = g_args.insert_only;

  g_Dbs.do_aggreFunc = true;

  char dataString[STRING_LEN];
  char **data_type = g_args.datatype;
  
  memset(dataString, 0, STRING_LEN);

  if (strcasecmp(data_type[0], "BINARY") == 0 
          || strcasecmp(data_type[0], "BOOL") == 0 
          || strcasecmp(data_type[0], "NCHAR") == 0 ) {
    g_Dbs.do_aggreFunc = false;
  }

  if (g_args.use_metric) {
    g_Dbs.db[0].superTblCount = 1;
    tstrncpy(g_Dbs.db[0].superTbls[0].sTblName, "meters", MAX_TB_NAME_SIZE);
    g_Dbs.db[0].superTbls[0].childTblCount = g_args.num_of_tables;
    g_Dbs.threadCount = g_args.num_of_threads;
    g_Dbs.threadCountByCreateTbl = 1;
    g_Dbs.queryMode = g_args.mode;
  
    g_Dbs.db[0].superTbls[0].autoCreateTable = PRE_CREATE_SUBTBL;
    g_Dbs.db[0].superTbls[0].superTblExists = TBL_NO_EXISTS;
    g_Dbs.db[0].superTbls[0].childTblExists = TBL_NO_EXISTS;
    g_Dbs.db[0].superTbls[0].disorderRange = g_args.disorderRange;
    g_Dbs.db[0].superTbls[0].disorderRatio = g_args.disorderRatio;
    tstrncpy(g_Dbs.db[0].superTbls[0].childTblPrefix, 
            g_args.tb_prefix, MAX_TB_NAME_SIZE);
    tstrncpy(g_Dbs.db[0].superTbls[0].dataSource, "rand", MAX_TB_NAME_SIZE);
    tstrncpy(g_Dbs.db[0].superTbls[0].insertMode, "taosc", MAX_TB_NAME_SIZE);
    tstrncpy(g_Dbs.db[0].superTbls[0].startTimestamp, 
            "2017-07-14 10:40:00.000", MAX_TB_NAME_SIZE);
    g_Dbs.db[0].superTbls[0].timeStampStep = 10;
  
   g_Dbs.db[0].superTbls[0].insertRows = g_args.num_of_DPT;
    g_Dbs.db[0].superTbls[0].maxSqlLen = TSDB_PAYLOAD_SIZE;

    g_Dbs.db[0].superTbls[0].columnCount = 0;
    for (int i = 0; i < MAX_NUM_DATATYPE; i++) {
      if (data_type[i] == NULL) {
        break;
      }
  
      tstrncpy(g_Dbs.db[0].superTbls[0].columns[i].dataType, 
              data_type[i], MAX_TB_NAME_SIZE);
      g_Dbs.db[0].superTbls[0].columns[i].dataLen = g_args.len_of_binary;    
      g_Dbs.db[0].superTbls[0].columnCount++;
    }
  
    if (g_Dbs.db[0].superTbls[0].columnCount > g_args.num_of_CPR) {
      g_Dbs.db[0].superTbls[0].columnCount = g_args.num_of_CPR;
    } else {
      for (int i = g_Dbs.db[0].superTbls[0].columnCount; i < g_args.num_of_CPR; i++) {
        tstrncpy(g_Dbs.db[0].superTbls[0].columns[i].dataType, "INT", MAX_TB_NAME_SIZE);
        g_Dbs.db[0].superTbls[0].columns[i].dataLen = 0;    
        g_Dbs.db[0].superTbls[0].columnCount++;
      }
    }

    tstrncpy(g_Dbs.db[0].superTbls[0].tags[0].dataType, "INT", MAX_TB_NAME_SIZE);
    g_Dbs.db[0].superTbls[0].tags[0].dataLen = 0;    
  
    tstrncpy(g_Dbs.db[0].superTbls[0].tags[1].dataType, "BINARY", MAX_TB_NAME_SIZE);
    g_Dbs.db[0].superTbls[0].tags[1].dataLen = g_args.len_of_binary;    
    g_Dbs.db[0].superTbls[0].tagCount = 2;  
  } else {
    g_Dbs.threadCountByCreateTbl = 1;
    g_Dbs.db[0].superTbls[0].tagCount = 0; 
  }

}

/* Function to do regular expression check */
static int regexMatch(const char *s, const char *reg, int cflags) {
  regex_t regex;
  char    msgbuf[100] = {0};

  /* Compile regular expression */
  if (regcomp(&regex, reg, cflags) != 0) {
    printf("Fail to compile regex\n");
    exit(-1);
  }

  /* Execute regular expression */
  int reti = regexec(&regex, s, 0, NULL, 0);
  if (!reti) {
    regfree(&regex);
    return 1;
  } else if (reti == REG_NOMATCH) {
    regfree(&regex);
    return 0;
  } else {
    regerror(reti, &regex, msgbuf, sizeof(msgbuf));
    printf("Regex match failed: %s\n", msgbuf);
    regfree(&regex);
    exit(-1);
  }

  return 0;
}

static int isCommentLine(char *line) {
  if (line == NULL) return 1;

  return regexMatch(line, "^\\s*#.*", REG_EXTENDED);
}

void querySqlFile(TAOS* taos, char* sqlFile)
{
  FILE *fp = fopen(sqlFile, "r");
  if (fp == NULL) {
    printf("failed to open file %s, reason:%s\n", sqlFile, strerror(errno));
    return;
  }

  int       read_len = 0;
  char *    cmd = calloc(1, MAX_SQL_SIZE);
  size_t    cmd_len = 0;
  char *    line = NULL;
  size_t    line_len = 0;

  double t = getCurrentTime();

  while ((read_len = tgetline(&line, &line_len, fp)) != -1) {
    if (read_len >= MAX_SQL_SIZE) continue;
    line[--read_len] = '\0';

    if (read_len == 0 || isCommentLine(line)) {  // line starts with #
      continue;
    }

    if (line[read_len - 1] == '\\') {
      line[read_len - 1] = ' ';
      memcpy(cmd + cmd_len, line, read_len);
      cmd_len += read_len;
      continue;
    }

    memcpy(cmd + cmd_len, line, read_len);
<<<<<<< HEAD
    debugPrint("%s() LN%d cmd: %s\n", __func__, __LINE__, cmd);
=======
    verbosePrint("%s() LN%d cmd: %s\n", __func__, __LINE__, cmd);
>>>>>>> d6fcc051
    queryDbExec(taos, cmd, NO_INSERT_TYPE);
    if (0 != queryDbExec(taos, cmd, NO_INSERT_TYPE)) {
        printf("queryDbExec %s failed!\n", cmd);
        tmfree(cmd);
        tmfree(line);
        tmfclose(fp);
        return;
    }
    memset(cmd, 0, MAX_SQL_SIZE);
    cmd_len = 0;
  }

  t = getCurrentTime() - t;
  printf("run %s took %.6f second(s)\n\n", sqlFile, t);

  tmfree(cmd);
  tmfree(line);
  tmfclose(fp);
  return;
}

static void testMetaFile() {
    if (INSERT_MODE == g_args.test_mode) {
      if (g_Dbs.cfgDir[0]) taos_options(TSDB_OPTION_CONFIGDIR, g_Dbs.cfgDir);
      insertTestProcess();
    } else if (QUERY_MODE == g_args.test_mode) {
      if (g_queryInfo.cfgDir[0])
          taos_options(TSDB_OPTION_CONFIGDIR, g_queryInfo.cfgDir);
      queryTestProcess();
    } else if (SUBSCRIBE_MODE == g_args.test_mode) {
      if (g_queryInfo.cfgDir[0])
          taos_options(TSDB_OPTION_CONFIGDIR, g_queryInfo.cfgDir);
      subscribeTestProcess();
    }  else {
      ;
    }
}

static void queryResult() {
    // select
    if (false == g_Dbs.insert_only) {
      // query data

      pthread_t read_id;
      threadInfo *rInfo = malloc(sizeof(threadInfo));
      rInfo->start_time = 1500000000000;  // 2017-07-14 10:40:00.000
      rInfo->start_table_id = 0;

      //rInfo->do_aggreFunc = g_Dbs.do_aggreFunc;
      if (g_args.use_metric) {
        rInfo->end_table_id = g_Dbs.db[0].superTbls[0].childTblCount - 1;
        rInfo->superTblInfo = &g_Dbs.db[0].superTbls[0];
        strcpy(rInfo->tb_prefix, 
              g_Dbs.db[0].superTbls[0].childTblPrefix);
      } else {
        rInfo->end_table_id = g_args.num_of_tables -1;
        strcpy(rInfo->tb_prefix, g_args.tb_prefix);
      }

      rInfo->taos = taos_connect(
              g_Dbs.host, 
              g_Dbs.user, 
              g_Dbs.password, 
              g_Dbs.db[0].dbName, 
              g_Dbs.port);
      if (rInfo->taos == NULL) {
        fprintf(stderr, "Failed to connect to TDengine, reason:%s\n", taos_errstr(NULL));
        free(rInfo);
        exit(-1);
      }

      strcpy(rInfo->fp, g_Dbs.resultFile);

      if (!g_Dbs.use_metric) {
        pthread_create(&read_id, NULL, readTable, rInfo);
      } else {
        pthread_create(&read_id, NULL, readMetric, rInfo);
      }
      pthread_join(read_id, NULL);
      taos_close(rInfo->taos);
      free(rInfo);
    }
}

static void testCmdLine() {

    g_args.test_mode = INSERT_MODE;
    insertTestProcess();

    if (g_Dbs.insert_only)
      return;
    else
        queryResult();
}

int main(int argc, char *argv[]) {
  parse_args(argc, argv, &g_args);

  debugPrint("meta file: %s\n", g_args.metaFile);

  if (g_args.metaFile) {
    initOfInsertMeta();
    initOfQueryMeta();    

    if (false == getInfoFromJsonFile(g_args.metaFile)) {
      printf("Failed to read %s\n", g_args.metaFile);
      return 1;
    }

    testMetaFile();
  } else {
    memset(&g_Dbs, 0, sizeof(SDbs));
    setParaFromArg();

    if (NULL != g_args.sqlFile) {
      TAOS* qtaos = taos_connect(
          g_Dbs.host, 
          g_Dbs.user, 
          g_Dbs.password, 
          g_Dbs.db[0].dbName, 
          g_Dbs.port);
      querySqlFile(qtaos, g_args.sqlFile);  
      taos_close(qtaos);

    } else {
      testCmdLine();
    }
  }

  return 0;
}
<|MERGE_RESOLUTION|>--- conflicted
+++ resolved
@@ -531,17 +531,10 @@
 
 #define debugPrint(fmt, ...) \
     do { if (g_args.debug_print || g_args.verbose_print) \
-<<<<<<< HEAD
-        fprintf(stderr, "DEBUG:" fmt, __VA_ARGS__); } while(0)
-#define verbosePrint(fmt, ...) \
-    do { if (g_args.verbose_print) \
-        fprintf(stderr, "VERB:" fmt, __VA_ARGS__); } while(0)
-=======
       fprintf(stderr, "DEBG: "fmt, __VA_ARGS__); } while(0)
 #define verbosePrint(fmt, ...) \
     do { if (g_args.verbose_print) fprintf(stderr, "VERB: "fmt, __VA_ARGS__); } while(0)
 
->>>>>>> d6fcc051
 ///////////////////////////////////////////////////
 
 void printHelp() {
@@ -1810,7 +1803,7 @@
   int lenOfTagOfOneRow = 0;
   for (tagIndex = 0; tagIndex < superTbls->tagCount; tagIndex++) {
     char* dataType = superTbls->tags[tagIndex].dataType;
-    
+
     if (strcasecmp(dataType, "BINARY") == 0) {
       lenOfTagOfOneRow += superTbls->tags[tagIndex].dataLen + 3;
     } else if (strcasecmp(dataType, "NCHAR") == 0) {
@@ -1906,7 +1899,7 @@
 
 static int getAllChildNameOfSuperTable(TAOS * taos, char* dbName,
         char* sTblName, char** childTblNameOfSuperTbl,
-        int* childTblCountOfSuperTbl) {  
+        int* childTblCountOfSuperTbl) {
 
     return getChildNameOfSuperTableWithLimitAndOffset(taos, dbName, sTblName,
             childTblNameOfSuperTbl, childTblCountOfSuperTbl,
@@ -1914,19 +1907,20 @@
 
 }
 
-static int getSuperTableFromServer(TAOS * taos, char* dbName, SSuperTable*  superTbls) {  
+static int getSuperTableFromServer(TAOS * taos, char* dbName,
+        SSuperTable*  superTbls) {
   char command[BUFFER_SIZE] = "\0";
   TAOS_RES * res;  
   TAOS_ROW row = NULL;
   int count = 0;
  
-  //get schema use cmd: describe superTblName;            
+  //get schema use cmd: describe superTblName;
   snprintf(command, BUFFER_SIZE, "describe %s.%s", dbName, superTbls->sTblName);
-  res = taos_query(taos, command);  
+  res = taos_query(taos, command);
   int32_t code = taos_errno(res);
   if (code != 0) {
     printf("failed to run command %s\n", command);
-    taos_free_result(res);    
+    taos_free_result(res);
     return -1;
   }
 
@@ -1937,7 +1931,7 @@
     if (0 == count) {
       count++;
       continue;
-    }    
+    }
 
     if (strcmp((char *)row[TSDB_DESCRIBE_METRIC_NOTE_INDEX], "TAG") == 0) {
       tstrncpy(superTbls->tags[tagIndex].field,
@@ -1952,7 +1946,7 @@
               (char *)row[TSDB_DESCRIBE_METRIC_NOTE_INDEX],
               fields[TSDB_DESCRIBE_METRIC_NOTE_INDEX].bytes);
       tagIndex++;
-    } else {    
+    } else {
       tstrncpy(superTbls->columns[columnIndex].field,
               (char *)row[TSDB_DESCRIBE_METRIC_FIELD_INDEX],
               fields[TSDB_DESCRIBE_METRIC_FIELD_INDEX].bytes);
@@ -1977,7 +1971,7 @@
 
   if (TBL_ALREADY_EXISTS == superTbls->childTblExists) {
     //get all child table name use cmd: select tbname from superTblName;  
-    getAllChildNameOfSuperTable(taos, dbName, 
+    getAllChildNameOfSuperTable(taos, dbName,
             superTbls->sTblName,
             &superTbls->childTblName,
             &superTbls->childTblCount);
@@ -1985,7 +1979,7 @@
   return 0;
 }
 
-static int createSuperTable(TAOS * taos, char* dbName, SSuperTable*  superTbls, bool use_metric) {  
+static int createSuperTable(TAOS * taos, char* dbName, SSuperTable*  superTbls, bool use_metric) {
   char command[BUFFER_SIZE] = "\0";
     
   char cols[STRING_LEN] = "\0";
@@ -1995,7 +1989,7 @@
   int  lenOfOneRow = 0;
   for (colIndex = 0; colIndex < superTbls->columnCount; colIndex++) {
     char* dataType = superTbls->columns[colIndex].dataType;
-    
+ 
     if (strcasecmp(dataType, "BINARY") == 0) {
       len += snprintf(cols + len, STRING_LEN - len,
           ", col%d %s(%d)", colIndex, "BINARY",
@@ -2024,10 +2018,10 @@
     } else if (strcasecmp(dataType, "FLOAT") == 0) {
       len += snprintf(cols + len, STRING_LEN - len, ", col%d %s", colIndex, "FLOAT");
       lenOfOneRow += 22;
-    } else if (strcasecmp(dataType, "DOUBLE") == 0) { 
+    } else if (strcasecmp(dataType, "DOUBLE") == 0) {
       len += snprintf(cols + len, STRING_LEN - len, ", col%d %s", colIndex, "DOUBLE");
       lenOfOneRow += 42;
-    }  else if (strcasecmp(dataType, "TIMESTAMP") == 0) { 
+    }  else if (strcasecmp(dataType, "TIMESTAMP") == 0) {
       len += snprintf(cols + len, STRING_LEN - len, ", col%d %s", colIndex, "TIMESTAMP");
       lenOfOneRow += 21;
     } else {
@@ -2059,33 +2053,42 @@
     len += snprintf(tags + len, STRING_LEN - len, "(");
     for (tagIndex = 0; tagIndex < superTbls->tagCount; tagIndex++) {
       char* dataType = superTbls->tags[tagIndex].dataType;
-      
+
       if (strcasecmp(dataType, "BINARY") == 0) {
-        len += snprintf(tags + len, STRING_LEN - len, "t%d %s(%d), ", tagIndex, "BINARY", superTbls->tags[tagIndex].dataLen);
+        len += snprintf(tags + len, STRING_LEN - len, "t%d %s(%d), ", tagIndex,
+                "BINARY", superTbls->tags[tagIndex].dataLen);
         lenOfTagOfOneRow += superTbls->tags[tagIndex].dataLen + 3;
       } else if (strcasecmp(dataType, "NCHAR") == 0) {
-        len += snprintf(tags + len, STRING_LEN - len, "t%d %s(%d), ", tagIndex, "NCHAR", superTbls->tags[tagIndex].dataLen);
+        len += snprintf(tags + len, STRING_LEN - len, "t%d %s(%d), ", tagIndex,
+                "NCHAR", superTbls->tags[tagIndex].dataLen);
         lenOfTagOfOneRow += superTbls->tags[tagIndex].dataLen + 3;
       } else if (strcasecmp(dataType, "INT") == 0)  {
-        len += snprintf(tags + len, STRING_LEN - len, "t%d %s, ", tagIndex, "INT");
+        len += snprintf(tags + len, STRING_LEN - len, "t%d %s, ", tagIndex,
+                "INT");
         lenOfTagOfOneRow += superTbls->tags[tagIndex].dataLen + 11;
       } else if (strcasecmp(dataType, "BIGINT") == 0)  {
-        len += snprintf(tags + len, STRING_LEN - len, "t%d %s, ", tagIndex, "BIGINT");
+        len += snprintf(tags + len, STRING_LEN - len, "t%d %s, ", tagIndex,
+                "BIGINT");
         lenOfTagOfOneRow += superTbls->tags[tagIndex].dataLen + 21;
       } else if (strcasecmp(dataType, "SMALLINT") == 0)  {
-        len += snprintf(tags + len, STRING_LEN - len, "t%d %s, ", tagIndex, "SMALLINT");
+        len += snprintf(tags + len, STRING_LEN - len, "t%d %s, ", tagIndex,
+                "SMALLINT");
         lenOfTagOfOneRow += superTbls->tags[tagIndex].dataLen + 6;
       } else if (strcasecmp(dataType, "TINYINT") == 0)  {
-        len += snprintf(tags + len, STRING_LEN - len, "t%d %s, ", tagIndex, "TINYINT");
+        len += snprintf(tags + len, STRING_LEN - len, "t%d %s, ", tagIndex,
+                "TINYINT");
         lenOfTagOfOneRow += superTbls->tags[tagIndex].dataLen + 4;
       } else if (strcasecmp(dataType, "BOOL") == 0)  {
-        len += snprintf(tags + len, STRING_LEN - len, "t%d %s, ", tagIndex, "BOOL");
+        len += snprintf(tags + len, STRING_LEN - len, "t%d %s, ", tagIndex,
+                "BOOL");
         lenOfTagOfOneRow += superTbls->tags[tagIndex].dataLen + 6;
       } else if (strcasecmp(dataType, "FLOAT") == 0) {
-        len += snprintf(tags + len, STRING_LEN - len, "t%d %s, ", tagIndex, "FLOAT");
+        len += snprintf(tags + len, STRING_LEN - len, "t%d %s, ", tagIndex,
+                "FLOAT");
         lenOfTagOfOneRow += superTbls->tags[tagIndex].dataLen + 22;
       } else if (strcasecmp(dataType, "DOUBLE") == 0) { 
-        len += snprintf(tags + len, STRING_LEN - len, "t%d %s, ", tagIndex, "DOUBLE");
+        len += snprintf(tags + len, STRING_LEN - len, "t%d %s, ", tagIndex,
+                "DOUBLE");
         lenOfTagOfOneRow += superTbls->tags[tagIndex].dataLen + 42;
       } else {
         taos_close(taos);
@@ -2104,18 +2107,14 @@
     verbosePrint("%s() LN%d: %s\n", __func__, __LINE__, command);
 
     if (0 != queryDbExec(taos, command, NO_INSERT_TYPE)) {
-        fprintf(stderr, "create supertable %s failed!\n\n", superTbls->sTblName);
+        fprintf(stderr, "create supertable %s failed!\n\n",
+                superTbls->sTblName);
         return -1;
     }
-<<<<<<< HEAD
-    verbosePrint("create supertable %s success!\n\n", superTbls->sTblName);
-=======
     debugPrint("create supertable %s success!\n\n", superTbls->sTblName);
->>>>>>> d6fcc051
   }
   return 0;
 }
-
 
 static int createDatabases() {
   TAOS * taos = NULL;
@@ -2198,11 +2197,7 @@
               "precision \'%s\';", g_Dbs.db[i].dbCfg.precision);
     }
 
-<<<<<<< HEAD
-    verbosePrint("%s() %d command: %s\n", __func__, __LINE__, command);
-=======
     debugPrint("%s() %d command: %s\n", __func__, __LINE__, command);
->>>>>>> d6fcc051
     if (0 != queryDbExec(taos, command, NO_INSERT_TYPE)) {
       taos_close(taos);
       printf("\ncreate database %s failed!\n\n", g_Dbs.db[i].dbName);
@@ -2210,11 +2205,7 @@
     }
     printf("\ncreate database %s success!\n\n", g_Dbs.db[i].dbName);
 
-<<<<<<< HEAD
-    verbosePrint("%s() %d supertbl count:%d\n", __func__, __LINE__, g_Dbs.db[i].superTblCount);
-=======
     debugPrint("%s() %d supertbl count:%d\n", __func__, __LINE__, g_Dbs.db[i].superTblCount);
->>>>>>> d6fcc051
     for (int j = 0; j < g_Dbs.db[i].superTblCount; j++) {
       // describe super table, if exists
       sprintf(command, "describe %s.%s;", g_Dbs.db[i].dbName, g_Dbs.db[i].superTbls[j].sTblName);
@@ -2321,11 +2312,7 @@
   }
   
   if (0 != len) {
-<<<<<<< HEAD
-    debugPrint("%s() %d buffer: %s\n", __func__, __LINE__, buffer);
-=======
     verbosePrint("%s() %d buffer: %s\n", __func__, __LINE__, buffer);
->>>>>>> d6fcc051
     (void)queryDbExec(winfo->taos, buffer, NO_INSERT_TYPE);
   }
 
@@ -2363,11 +2350,7 @@
     t_info->threadID = i;
     tstrncpy(t_info->db_name, db_name, MAX_DB_NAME_SIZE);
     t_info->superTblInfo = superTblInfo;
-<<<<<<< HEAD
-    debugPrint("%s() %d db_name: %s\n", __func__, __LINE__, db_name);
-=======
     verbosePrint("%s() %d db_name: %s\n", __func__, __LINE__, db_name);
->>>>>>> d6fcc051
     t_info->taos = taos_connect(
             g_Dbs.host,
             g_Dbs.user,
@@ -4024,11 +4007,7 @@
 send_to_server:
         if (g_args.insert_interval && (g_args.insert_interval > (et - st))) {
             int sleep_time = g_args.insert_interval - (et -st);
-<<<<<<< HEAD
-            debugPrint("sleep: %d ms\n", sleep_time);
-=======
             printf("sleep: %d ms specified by insert_interval\n", sleep_time);
->>>>>>> d6fcc051
             taosMsleep(sleep_time); // ms
         }
 
@@ -4250,21 +4229,13 @@
       if (i > 0 && g_args.insert_interval 
             && (g_args.insert_interval > (et - st) )) {
             int sleep_time = g_args.insert_interval - (et -st);
-<<<<<<< HEAD
-            debugPrint("sleep: %d ms\n", sleep_time);
-=======
             printf("sleep: %d ms specified by insert_interval\n", sleep_time);
->>>>>>> d6fcc051
             taosMsleep(sleep_time); // ms
       }
 
       if (g_args.insert_interval) {
             st = taosGetTimestampMs();
-<<<<<<< HEAD
-        }
-=======
-      }
->>>>>>> d6fcc051
+      }
       verbosePrint("%s() LN%d %s\n", __func__, __LINE__, buffer);
       int affectedRows = queryDbExec(winfo->taos, buffer, 1);
 
@@ -4361,41 +4332,16 @@
   uint64_t st = 0;
   uint64_t et = 0;
 
-<<<<<<< HEAD
-  verbosePrint("%s() LN%d insertRows=%"PRId64"\n", __func__, __LINE__, superTblInfo->insertRows);
-=======
   winfo->totalRowsInserted = 0;
   winfo->totalAffectedRows = 0;
->>>>>>> d6fcc051
 
   int sampleUsePos;
 
   debugPrint("%s() LN%d insertRows=%"PRId64"\n", __func__, __LINE__, superTblInfo->insertRows);
 
-<<<<<<< HEAD
-      if (i > 0 && g_args.insert_interval 
-            && (g_args.insert_interval > (et - st) )) {
-        int sleep_time = g_args.insert_interval - (et -st);
-        debugPrint("sleep: %d ms\n", sleep_time);
-        taosMsleep(sleep_time); // ms
-      }
-
-      if (g_args.insert_interval) {
-        st = taosGetTimestampMs();
-      }
-
-      int sampleUsePos = samplePos;
-      int k = 0;
-      verbosePrint("%s() LN%d num_of_RPR=%d\n", __func__, __LINE__, g_args.num_of_RPR);
-      for (k = 0; k < g_args.num_of_RPR;) {
-        int len = 0;
-        memset(buffer, 0, superTblInfo->maxSqlLen);
-        char *pstr = buffer;
-=======
   for (uint32_t tID = winfo->start_table_id; tID <= winfo->end_table_id;
         tID++) {
     int64_t start_time = winfo->start_time;
->>>>>>> d6fcc051
 
     for (int i = 0; i < superTblInfo->insertRows;) {
 
@@ -4502,19 +4448,6 @@
         tblInserted++;
         k++;
         i++;
-<<<<<<< HEAD
-        totalRowsInserted++;
-  
-        if (inserted > superTblInfo->insertRows)
-            break;
-/*        if (inserted >= superTblInfo->insertRows 
-                  || (superTblInfo->maxSqlLen - len) < (superTblInfo->lenOfOneRow + 128)) 
-              break;
-*/
-        if (0 == strncasecmp(superTblInfo->insertMode, "taosc", strlen("taosc"))) {
-          //printf("===== sql: %s \n\n", buffer);
-          //int64_t t1 = taosGetTimestampMs();
-=======
 
         if (tblInserted >= superTblInfo->insertRows)
             break;
@@ -4523,7 +4456,6 @@
       winfo->totalRowsInserted += k;
 
       if (0 == strncasecmp(superTblInfo->insertMode, "taosc", strlen("taosc"))) {
->>>>>>> d6fcc051
           int64_t startTs;
           int64_t endTs;
           startTs = taosGetTimestampUs();
@@ -5343,11 +5275,7 @@
 
   char sqlStr[MAX_TB_NAME_SIZE*2];
   sprintf(sqlStr, "use %s", g_queryInfo.dbName);
-<<<<<<< HEAD
-    debugPrint("%s() %d sqlStr: %s\n", __func__, __LINE__, sqlStr);
-=======
   debugPrint("%s() %d sqlStr: %s\n", __func__, __LINE__, sqlStr);
->>>>>>> d6fcc051
   if (0 != queryDbExec(winfo->taos, sqlStr, NO_INSERT_TYPE)){
     return NULL;
   }
@@ -5413,11 +5341,7 @@
 
   char sqlStr[MAX_TB_NAME_SIZE*2];
   sprintf(sqlStr, "use %s", g_queryInfo.dbName);
-<<<<<<< HEAD
-    debugPrint("%s() %d sqlStr: %s\n", __func__, __LINE__, sqlStr);
-=======
   debugPrint("%s() %d sqlStr: %s\n", __func__, __LINE__, sqlStr);
->>>>>>> d6fcc051
   if (0 != queryDbExec(winfo->taos, sqlStr, NO_INSERT_TYPE)) {
     return NULL;
   }
@@ -5782,11 +5706,7 @@
     }
 
     memcpy(cmd + cmd_len, line, read_len);
-<<<<<<< HEAD
-    debugPrint("%s() LN%d cmd: %s\n", __func__, __LINE__, cmd);
-=======
     verbosePrint("%s() LN%d cmd: %s\n", __func__, __LINE__, cmd);
->>>>>>> d6fcc051
     queryDbExec(taos, cmd, NO_INSERT_TYPE);
     if (0 != queryDbExec(taos, cmd, NO_INSERT_TYPE)) {
         printf("queryDbExec %s failed!\n", cmd);
