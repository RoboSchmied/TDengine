--- conflicted
+++ resolved
@@ -66,11 +66,7 @@
   tsTableMetaKeepTimer = 3000;
 
   // Connect to the database.
-<<<<<<< HEAD
-  TAOS *con = taos_connect(args->host, args->user, args->password, args->database, tsDnodeShellPort);
-=======
   TAOS *con = taos_connect(args->host, args->user, args->password, args->database, args->port);
->>>>>>> 942f67e2
   if (con == NULL) {
     return con;
   }
