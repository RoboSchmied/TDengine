/*
 * Copyright (c) 2019 TAOS Data, Inc. <jhtao@taosdata.com>
 *
 * This program is free software: you can use, redistribute, and/or modify
 * it under the terms of the GNU Affero General Public License, version 3
 * or later ("AGPL"), as published by the Free Software Foundation.
 *
 * This program is distributed in the hope that it will be useful, but WITHOUT
 * ANY WARRANTY; without even the implied warranty of MERCHANTABILITY or
 * FITNESS FOR A PARTICULAR PURPOSE.
 *
 * You should have received a copy of the GNU Affero General Public License
 * along with this program. If not, see <http://www.gnu.org/licenses/>.
 */

#include <iconv.h>
#include <sys/stat.h>
#include <sys/syscall.h>

#include "os.h"
#include "taos.h"
#include "taosdef.h"
#include "taosmsg.h"
#include "tglobal.h"
#include "tsclient.h"
#include "tsdb.h"
#include "tutil.h"
#include <taos.h>

#define TSDB_SUPPORT_NANOSECOND 1

#define MAX_FILE_NAME_LEN       256             // max file name length on linux is 255
#define COMMAND_SIZE            65536
#define MAX_RECORDS_PER_REQ     32766
//#define DEFAULT_DUMP_FILE "taosdump.sql"

// for strncpy buffer overflow
#define min(a, b) (((a) < (b)) ? (a) : (b))

static int  converStringToReadable(char *str, int size, char *buf, int bufsize);
static int  convertNCharToReadable(char *str, int size, char *buf, int bufsize);
static void taosDumpCharset(FILE *fp);
static void taosLoadFileCharset(FILE *fp, char *fcharset);

typedef struct {
  short bytes;
  int8_t type;
} SOColInfo;

#define debugPrint(fmt, ...) \
    do { if (g_args.debug_print || g_args.verbose_print) \
      fprintf(stderr, "DEBG: "fmt, __VA_ARGS__); } while(0)

#define verbosePrint(fmt, ...) \
    do { if (g_args.verbose_print) \
        fprintf(stderr, "VERB: "fmt, __VA_ARGS__); } while(0)

#define performancePrint(fmt, ...) \
    do { if (g_args.performance_print) \
        fprintf(stderr, "VERB: "fmt, __VA_ARGS__); } while(0)

#define errorPrint(fmt, ...) \
    do { fprintf(stderr, "\033[31m"); fprintf(stderr, "ERROR: "fmt, __VA_ARGS__); fprintf(stderr, "\033[0m"); } while(0)


// -------------------------- SHOW DATABASE INTERFACE-----------------------
enum _show_db_index {
    TSDB_SHOW_DB_NAME_INDEX,
    TSDB_SHOW_DB_CREATED_TIME_INDEX,
    TSDB_SHOW_DB_NTABLES_INDEX,
    TSDB_SHOW_DB_VGROUPS_INDEX,
    TSDB_SHOW_DB_REPLICA_INDEX,
    TSDB_SHOW_DB_QUORUM_INDEX,
    TSDB_SHOW_DB_DAYS_INDEX,
    TSDB_SHOW_DB_KEEP_INDEX,
    TSDB_SHOW_DB_CACHE_INDEX,
    TSDB_SHOW_DB_BLOCKS_INDEX,
    TSDB_SHOW_DB_MINROWS_INDEX,
    TSDB_SHOW_DB_MAXROWS_INDEX,
    TSDB_SHOW_DB_WALLEVEL_INDEX,
    TSDB_SHOW_DB_FSYNC_INDEX,
    TSDB_SHOW_DB_COMP_INDEX,
    TSDB_SHOW_DB_CACHELAST_INDEX,
    TSDB_SHOW_DB_PRECISION_INDEX,
    TSDB_SHOW_DB_UPDATE_INDEX,
    TSDB_SHOW_DB_STATUS_INDEX,
    TSDB_MAX_SHOW_DB
};

// -----------------------------------------SHOW TABLES CONFIGURE -------------------------------------
enum _show_tables_index {
    TSDB_SHOW_TABLES_NAME_INDEX,
    TSDB_SHOW_TABLES_CREATED_TIME_INDEX,
    TSDB_SHOW_TABLES_COLUMNS_INDEX,
    TSDB_SHOW_TABLES_METRIC_INDEX,
    TSDB_SHOW_TABLES_UID_INDEX,
    TSDB_SHOW_TABLES_TID_INDEX,
    TSDB_SHOW_TABLES_VGID_INDEX,
    TSDB_MAX_SHOW_TABLES
};

// ---------------------------------- DESCRIBE METRIC CONFIGURE ------------------------------
enum _describe_table_index {
    TSDB_DESCRIBE_METRIC_FIELD_INDEX,
    TSDB_DESCRIBE_METRIC_TYPE_INDEX,
    TSDB_DESCRIBE_METRIC_LENGTH_INDEX,
    TSDB_DESCRIBE_METRIC_NOTE_INDEX,
    TSDB_MAX_DESCRIBE_METRIC
};

#define COL_NOTE_LEN    128

typedef struct {
    char field[TSDB_COL_NAME_LEN + 1];
    char type[16];
    int length;
    char note[COL_NOTE_LEN];
} SColDes;

typedef struct {
    char name[TSDB_TABLE_NAME_LEN];
    SColDes cols[];
} STableDef;

extern char version[];

#define DB_PRECISION_LEN   8
#define DB_STATUS_LEN      16

typedef struct {
    char     name[TSDB_DB_NAME_LEN];
    char     create_time[32];
    int32_t  ntables;
    int32_t  vgroups;
    int16_t  replica;
    int16_t  quorum;
    int16_t  days;
    char     keeplist[32];
    //int16_t  daysToKeep;
    //int16_t  daysToKeep1;
    //int16_t  daysToKeep2;
    int32_t  cache; //MB
    int32_t  blocks;
    int32_t  minrows;
    int32_t  maxrows;
    int8_t   wallevel;
    int32_t  fsync;
    int8_t   comp;
    int8_t   cachelast;
    char     precision[DB_PRECISION_LEN];   // time resolution
    int8_t   update;
    char     status[DB_STATUS_LEN];
} SDbInfo;

typedef struct {
    char name[TSDB_TABLE_NAME_LEN];
    char metric[TSDB_TABLE_NAME_LEN];
} STableRecord;

typedef struct {
    bool isMetric;
    STableRecord tableRecord;
} STableRecordInfo;

typedef struct {
    pthread_t threadID;
    int32_t   threadIndex;
    int32_t   totalThreads;
    char      dbName[TSDB_DB_NAME_LEN];
    void     *taosCon;
    int64_t   rowsOfDumpOut;
    int64_t   tablesOfDumpOut;
} SThreadParaObj;

typedef struct {
    int64_t   totalRowsOfDumpOut;
    int64_t   totalChildTblsOfDumpOut;
    int32_t   totalSuperTblsOfDumpOut;
    int32_t   totalDatabasesOfDumpOut;
} resultStatistics;

static int64_t g_totalDumpOutRows = 0;

SDbInfo **g_dbInfos = NULL;

const char *argp_program_version = version;
const char *argp_program_bug_address = "<support@taosdata.com>";

/* Program documentation. */
static char doc[] = "";
/* "Argp example #4 -- a program with somewhat more complicated\ */
/*         options\ */
/*         \vThis part of the documentation comes *after* the options;\ */
/*         note that the text is automatically filled, but it's possible\ */
/*         to force a line-break, e.g.\n<-- here."; */

/* A description of the arguments we accept. */
static char args_doc[] = "dbname [tbname ...]\n--databases dbname ...\n--all-databases\n-i inpath\n-o outpath";

/* Keys for options without short-options. */
#define OPT_ABORT 1 /* –abort */

/* The options we understand. */
static struct argp_option options[] = {
    // connection option
    {"host", 'h', "HOST",    0,  "Server host dumping data from. Default is localhost.", 0},
    {"user", 'u', "USER",    0,  "User name used to connect to server. Default is root.", 0},
#ifdef _TD_POWER_
    {"password", 'p', "PASSWORD",    0,  "User password to connect to server. Default is powerdb.", 0},
#else
    {"password", 'p', "PASSWORD",    0,  "User password to connect to server. Default is taosdata.", 0},
#endif
    {"port", 'P', "PORT",        0,  "Port to connect", 0},
    {"cversion",      'v', "CVERION",     0,  "client version", 0},
    {"mysqlFlag",     'q', "MYSQLFLAG",   0,  "mysqlFlag, Default is 0", 0},
    // input/output file
    {"outpath", 'o', "OUTPATH",     0,  "Output file path.", 1},
    {"inpath", 'i', "INPATH",      0,  "Input file path.", 1},
    {"resultFile", 'r', "RESULTFILE",  0,  "DumpOut/In Result file path and name.", 1},
#ifdef _TD_POWER_
    {"config", 'c', "CONFIG_DIR",  0,  "Configure directory. Default is /etc/power/taos.cfg.", 1},
#else
    {"config", 'c', "CONFIG_DIR",  0,  "Configure directory. Default is /etc/taos/taos.cfg.", 1},
#endif
    {"encode", 'e', "ENCODE", 0,  "Input file encoding.", 1},
    // dump unit options
    {"all-databases", 'A', 0, 0,  "Dump all databases.", 2},
    {"databases", 'D', 0, 0,  "Dump assigned databases", 2},
    {"allow-sys",   'a', 0, 0,  "Allow to dump sys database", 2},
    // dump format options
    {"schemaonly", 's', 0, 0,  "Only dump schema.", 2},
    {"without-property", 'N', 0, 0,  "Dump schema without properties.", 2},
    {"avro", 'V', 0, 0,  "Dump apache avro format data file. By default, dump sql command sequence.", 2},
    {"start-time",    'S', "START_TIME",  0,  "Start time to dump. Either epoch or ISO8601/RFC3339 format is acceptable. ISO8601 format example: 2017-10-01T18:00:00.000+0800 or 2017-10-0100:00:00.000+0800 or '2017-10-01 00:00:00.000+0800'",  4},
    {"end-time",      'E', "END_TIME",    0,  "End time to dump. Either epoch or ISO8601/RFC3339 format is acceptable. ISO8601 format example: 2017-10-01T18:00:00.000+0800 or 2017-10-0100:00:00.000+0800 or '2017-10-01 00:00:00.000+0800'",  5},
#if TSDB_SUPPORT_NANOSECOND == 1
    {"precision",  'C', "PRECISION",  0,  "Specify precision for converting human-readable time to epoch. Valid value is one of ms, us, and ns. Default is ms.", 6},
#else
    {"precision",  'C', "PRECISION",  0,  "Use specified precision to convert human-readable time. Valid value is one of ms and us. Default is ms.", 6},
#endif
    {"data-batch",  'B', "DATA_BATCH",  0,  "Number of data point per insert statement. Max value is 32766. Default is 1.", 3},
    {"max-sql-len", 'L', "SQL_LEN",     0,  "Max length of one sql. Default is 65480.",   3},
    {"table-batch", 't', "TABLE_BATCH", 0,  "Number of table dumpout into one output file. Default is 1.",  3},
    {"thread_num",  'T', "THREAD_NUM",  0,  "Number of thread for dump in file. Default is 5.", 3},
    {"debug",   'g', 0, 0,  "Print debug info.",    8},
    {"verbose", 'b', 0, 0,  "Print verbose debug info.", 9},
    {"performanceprint", 'm', 0, 0,  "Print performance debug info.", 10},
    {0}
};

/* Used by main to communicate with parse_opt. */
typedef struct arguments {
    // connection option
    char    *host;
    char    *user;
    char    *password;
    uint16_t port;
    char     cversion[12];
    uint16_t mysqlFlag;
    // output file
    char     outpath[MAX_FILE_NAME_LEN];
    char     inpath[MAX_FILE_NAME_LEN];
    // result file
    char    *resultFile;
    char    *encode;
    // dump unit option
    bool     all_databases;
    bool     databases;
    // dump format option
    bool     schemaonly;
    bool     with_property;
    bool     avro;
    int64_t  start_time;
    int64_t  end_time;
    char     precision[8];
    int32_t  data_batch;
    int32_t  max_sql_len;
    int32_t  table_batch; // num of table which will be dump into one output file.
    bool     allow_sys;
    // other options
    int32_t  thread_num;
    int      abort;
    char   **arg_list;
    int       arg_list_len;
    bool      isDumpIn;
    bool      debug_print;
    bool      verbose_print;
    bool      performance_print;
} SArguments;

/* Our argp parser. */
static error_t parse_opt(int key, char *arg, struct argp_state *state);

static struct argp argp = {options, parse_opt, args_doc, doc};
static resultStatistics g_resultStatistics = {0};
static FILE *g_fpOfResult = NULL;
static int g_numOfCores = 1;

static int taosDumpOut();
static int taosDumpIn();
static void taosDumpCreateDbClause(SDbInfo *dbInfo, bool isDumpProperty,
        FILE *fp);
static int taosDumpDb(SDbInfo *dbInfo, FILE *fp, TAOS *taosCon);
static int32_t taosDumpStable(char *table, FILE *fp, TAOS* taosCon,
        char* dbName);
static void taosDumpCreateTableClause(STableDef *tableDes, int numOfCols,
        FILE *fp, char* dbName);
static void taosDumpCreateMTableClause(STableDef *tableDes, char *metric,
        int numOfCols, FILE *fp, char* dbName);
static int32_t taosDumpTable(char *table, char *metric,
        FILE *fp, TAOS* taosCon, char* dbName);
static int taosDumpTableData(FILE *fp, char *tbName,
        TAOS* taosCon, char* dbName,
        char *jsonAvroSchema);
static int taosCheckParam(struct arguments *arguments);
static void taosFreeDbInfos();
static void taosStartDumpOutWorkThreads(int32_t numOfThread, char *dbName);

struct arguments g_args = {
    // connection option
    NULL,
    "root",
#ifdef _TD_POWER_
    "powerdb",
#else
    "taosdata",
#endif
    0,
    "",
    0,
    // outpath and inpath
    "",
    "",
    "./dump_result.txt",
    NULL,
    // dump unit option
    false,
    false,
    // dump format option
    false,      // schemeonly
    true,       // with_property
    false,      // avro format
    -INT64_MAX,          // start_time
    INT64_MAX,  // end_time
    "ms",       // precision
    1,          // data_batch
    TSDB_MAX_SQL_LEN,   // max_sql_len
    1,          // table_batch
    false,      // allow_sys
    // other options
    5,          // thread_num
    0,          // abort
    NULL,       // arg_list
    0,          // arg_list_len
    false,      // isDumpIn
    false,      // debug_print
    false,      // verbose_print
    false       // performance_print
};

/* Parse a single option. */
static error_t parse_opt(int key, char *arg, struct argp_state *state) {
    /* Get the input argument from argp_parse, which we
       know is a pointer to our arguments structure. */
    wordexp_t full_path;

    switch (key) {
        // connection option
        case 'a':
            g_args.allow_sys = true;
            break;
        case 'h':
            g_args.host = arg;
            break;
        case 'u':
            g_args.user = arg;
            break;
        case 'p':
            g_args.password = arg;
            break;
        case 'P':
            g_args.port = atoi(arg);
            break;
        case 'q':
            g_args.mysqlFlag = atoi(arg);
            break;
        case 'v':
            if (wordexp(arg, &full_path, 0) != 0) {
                errorPrint("Invalid client vesion %s\n", arg);
                return -1;
            }
            tstrncpy(g_args.cversion, full_path.we_wordv[0], 11);
            wordfree(&full_path);
            break;
            // output file path
        case 'o':
            if (wordexp(arg, &full_path, 0) != 0) {
                errorPrint("Invalid path %s\n", arg);
                return -1;
            }
            tstrncpy(g_args.outpath, full_path.we_wordv[0],
                    MAX_FILE_NAME_LEN);
            wordfree(&full_path);
            break;
        case 'g':
            g_args.debug_print = true;
            break;
        case 'i':
            g_args.isDumpIn = true;
            if (wordexp(arg, &full_path, 0) != 0) {
                errorPrint("Invalid path %s\n", arg);
                return -1;
            }
            tstrncpy(g_args.inpath, full_path.we_wordv[0],
                    MAX_FILE_NAME_LEN);
            wordfree(&full_path);
            break;
        case 'r':
            g_args.resultFile = arg;
            break;
        case 'c':
            if (wordexp(arg, &full_path, 0) != 0) {
                errorPrint("Invalid path %s\n", arg);
                return -1;
            }
            tstrncpy(configDir, full_path.we_wordv[0], MAX_FILE_NAME_LEN);
            wordfree(&full_path);
            break;
        case 'e':
            g_args.encode = arg;
            break;
            // dump unit option
        case 'A':
            g_args.all_databases = true;
            break;
        case 'D':
            g_args.databases = true;
            break;
            // dump format option
        case 's':
            g_args.schemaonly = true;
            break;
        case 'N':
            g_args.with_property = false;
            break;
        case 'V':
            g_args.avro = true;
            break;
        case 'S':
            // parse time here.
            g_args.start_time = atol(arg);
            break;
        case 'E':
            g_args.end_time = atol(arg);
            break;
        case 'C':
            break;
        case 'B':
            g_args.data_batch = atoi(arg);
            if (g_args.data_batch > MAX_RECORDS_PER_REQ) {
                g_args.data_batch = MAX_RECORDS_PER_REQ;
            }
            break;
        case 'L':
            {
                int32_t len = atoi(arg);
                if (len > TSDB_MAX_ALLOWED_SQL_LEN) {
                    len = TSDB_MAX_ALLOWED_SQL_LEN;
                } else if (len < TSDB_MAX_SQL_LEN) {
                    len = TSDB_MAX_SQL_LEN;
                }
                g_args.max_sql_len = len;
                break;
            }
        case 't':
            g_args.table_batch = atoi(arg);
            break;
        case 'T':
            g_args.thread_num = atoi(arg);
            break;
        case OPT_ABORT:
            g_args.abort = 1;
            break;
        case ARGP_KEY_ARG:
            g_args.arg_list     = &state->argv[state->next - 1];
            g_args.arg_list_len = state->argc - state->next + 1;
            state->next             = state->argc;
            break;

        default:
            return ARGP_ERR_UNKNOWN;
    }
    return 0;
}

static int queryDbImpl(TAOS *taos, char *command) {
    int i;
    TAOS_RES *res = NULL;
    int32_t   code = -1;

    for (i = 0; i < 5; i++) {
        if (NULL != res) {
            taos_free_result(res);
            res = NULL;
        }

        res = taos_query(taos, command);
        code = taos_errno(res);
        if (0 == code) {
            break;
        }
    }

    if (code != 0) {
        errorPrint("Failed to run <%s>, reason: %s\n", command, taos_errstr(res));
        taos_free_result(res);
        //taos_close(taos);
        return -1;
    }

    taos_free_result(res);
    return 0;
}

static void parse_precision_first(
        int argc, char *argv[], SArguments *arguments) {
    for (int i = 1; i < argc; i++) {
        if (strcmp(argv[i], "-C") == 0) {
            if (NULL == argv[i+1]) {
                errorPrint("%s need a valid value following!\n", argv[i]);
                exit(-1);
            }
            char *tmp = strdup(argv[i+1]);
            if (tmp == NULL) {
                errorPrint("%s() LN%d, strdup() cannot allocate memory\n",
                        __func__, __LINE__);
                exit(-1);
            }
            if ((0 != strncasecmp(tmp, "ms", strlen("ms")))
                    && (0 != strncasecmp(tmp, "us", strlen("us")))
#if TSDB_SUPPORT_NANOSECOND == 1
                    && (0 != strncasecmp(tmp, "ns", strlen("ns")))
#endif
                    ) {
                //
                errorPrint("input precision: %s is invalid value\n", tmp);
                free(tmp);
                exit(-1);
            }
            tstrncpy(g_args.precision, tmp,
                min(DB_PRECISION_LEN, strlen(tmp) + 1));
            free(tmp);
        }
    }
}

static void parse_timestamp(
        int argc, char *argv[], SArguments *arguments) {
    for (int i = 1; i < argc; i++) {
        if ((strcmp(argv[i], "-S") == 0)
                || (strcmp(argv[i], "-E") == 0)) {
            if (NULL == argv[i+1]) {
                errorPrint("%s need a valid value following!\n", argv[i]);
                exit(-1);
            }
            char *tmp = strdup(argv[i+1]);
            if (NULL == tmp) {
                errorPrint("%s() LN%d, strdup() cannot allocate memory\n",
                        __func__, __LINE__);
                exit(-1);
            }

            int64_t tmpEpoch;
            if (strchr(tmp, ':') && strchr(tmp, '-')) {
                int32_t timePrec;
                if (0 == strncasecmp(arguments->precision,
                            "ms", strlen("ms"))) {
                    timePrec = TSDB_TIME_PRECISION_MILLI;
                } else if (0 == strncasecmp(arguments->precision,
                            "us", strlen("us"))) {
                    timePrec = TSDB_TIME_PRECISION_MICRO;
#if TSDB_SUPPORT_NANOSECOND == 1
                } else if (0 == strncasecmp(arguments->precision,
                            "ns", strlen("ns"))) {
                    timePrec = TSDB_TIME_PRECISION_NANO;
#endif
                } else {
                    errorPrint("Invalid time precision: %s",
                            arguments->precision);
                    free(tmp);
                    return;
                }

                if (TSDB_CODE_SUCCESS != taosParseTime(
                            tmp, &tmpEpoch, strlen(tmp),
                            timePrec, 0)) {
                    errorPrint("Input %s, end time error!\n", tmp);
                    free(tmp);
                    return;
                }
            } else {
                tstrncpy(arguments->precision, "n/a", strlen("n/a") + 1);
                tmpEpoch = atoll(tmp);
            }

            sprintf(argv[i+1], "%"PRId64"", tmpEpoch);
            debugPrint("%s() LN%d, tmp is: %s, argv[%d]: %s\n",
                    __func__, __LINE__, tmp, i, argv[i]);
            free(tmp);
        }
    }
}

int main(int argc, char *argv[]) {

    int ret = 0;
    /* Parse our arguments; every option seen by parse_opt will be
       reflected in arguments. */
    if (argc > 2) {
        parse_precision_first(argc, argv, &g_args);
        parse_timestamp(argc, argv, &g_args);
    }

    argp_parse(&argp, argc, argv, 0, 0, &g_args);

    if (g_args.abort) {
#ifndef _ALPINE
        error(10, 0, "ABORTED");
#else
        abort();
#endif
    }

    printf("====== arguments config ======\n");
    {
        printf("host: %s\n", g_args.host);
        printf("user: %s\n", g_args.user);
        printf("password: %s\n", g_args.password);
        printf("port: %u\n", g_args.port);
        printf("cversion: %s\n", g_args.cversion);
        printf("mysqlFlag: %d\n", g_args.mysqlFlag);
        printf("outpath: %s\n", g_args.outpath);
        printf("inpath: %s\n", g_args.inpath);
        printf("resultFile: %s\n", g_args.resultFile);
        printf("encode: %s\n", g_args.encode);
        printf("all_databases: %s\n", g_args.all_databases?"true":"false");
        printf("databases: %d\n", g_args.databases);
        printf("schemaonly: %s\n", g_args.schemaonly?"true":"false");
        printf("with_property: %s\n", g_args.with_property?"true":"false");
        printf("avro format: %s\n", g_args.avro?"true":"false");
        printf("start_time: %" PRId64 "\n", g_args.start_time);
        printf("end_time: %" PRId64 "\n", g_args.end_time);
        printf("precision: %s\n", g_args.precision);
        printf("data_batch: %d\n", g_args.data_batch);
        printf("max_sql_len: %d\n", g_args.max_sql_len);
        printf("table_batch: %d\n", g_args.table_batch);
        printf("thread_num: %d\n", g_args.thread_num);
        printf("allow_sys: %d\n", g_args.allow_sys);
        printf("abort: %d\n", g_args.abort);
        printf("isDumpIn: %d\n", g_args.isDumpIn);
        printf("arg_list_len: %d\n", g_args.arg_list_len);
        printf("debug_print: %d\n", g_args.debug_print);

        for (int32_t i = 0; i < g_args.arg_list_len; i++) {
            printf("arg_list[%d]: %s\n", i, g_args.arg_list[i]);
        }
    }
    printf("==============================\n");

    if (g_args.cversion[0] != 0){
        tstrncpy(version, g_args.cversion, 11);
    }

    if (taosCheckParam(&g_args) < 0) {
        exit(EXIT_FAILURE);
    }

    g_fpOfResult = fopen(g_args.resultFile, "a");
    if (NULL == g_fpOfResult) {
        errorPrint("Failed to open %s for save result\n", g_args.resultFile);
        exit(-1);
    };

    fprintf(g_fpOfResult, "#############################################################################\n");
    fprintf(g_fpOfResult, "============================== arguments config =============================\n");
    {
        fprintf(g_fpOfResult, "host: %s\n", g_args.host);
        fprintf(g_fpOfResult, "user: %s\n", g_args.user);
        fprintf(g_fpOfResult, "password: %s\n", g_args.password);
        fprintf(g_fpOfResult, "port: %u\n", g_args.port);
        fprintf(g_fpOfResult, "cversion: %s\n", g_args.cversion);
        fprintf(g_fpOfResult, "mysqlFlag: %d\n", g_args.mysqlFlag);
        fprintf(g_fpOfResult, "outpath: %s\n", g_args.outpath);
        fprintf(g_fpOfResult, "inpath: %s\n", g_args.inpath);
        fprintf(g_fpOfResult, "resultFile: %s\n", g_args.resultFile);
        fprintf(g_fpOfResult, "encode: %s\n", g_args.encode);
        fprintf(g_fpOfResult, "all_databases: %s\n", g_args.all_databases?"true":"false");
        fprintf(g_fpOfResult, "databases: %d\n", g_args.databases);
        fprintf(g_fpOfResult, "schemaonly: %s\n", g_args.schemaonly?"true":"false");
        fprintf(g_fpOfResult, "with_property: %s\n", g_args.with_property?"true":"false");
        fprintf(g_fpOfResult, "avro format: %s\n", g_args.avro?"true":"false");
        fprintf(g_fpOfResult, "start_time: %" PRId64 "\n", g_args.start_time);
        fprintf(g_fpOfResult, "end_time: %" PRId64 "\n", g_args.end_time);
        fprintf(g_fpOfResult, "precision: %s\n", g_args.precision);
        fprintf(g_fpOfResult, "data_batch: %d\n", g_args.data_batch);
        fprintf(g_fpOfResult, "max_sql_len: %d\n", g_args.max_sql_len);
        fprintf(g_fpOfResult, "table_batch: %d\n", g_args.table_batch);
        fprintf(g_fpOfResult, "thread_num: %d\n", g_args.thread_num);
        fprintf(g_fpOfResult, "allow_sys: %d\n", g_args.allow_sys);
        fprintf(g_fpOfResult, "abort: %d\n", g_args.abort);
        fprintf(g_fpOfResult, "isDumpIn: %d\n", g_args.isDumpIn);
        fprintf(g_fpOfResult, "arg_list_len: %d\n", g_args.arg_list_len);

        for (int32_t i = 0; i < g_args.arg_list_len; i++) {
            fprintf(g_fpOfResult, "arg_list[%d]: %s\n", i, g_args.arg_list[i]);
        }
    }

    g_numOfCores = (int32_t)sysconf(_SC_NPROCESSORS_ONLN);

    time_t tTime = time(NULL);
    struct tm tm = *localtime(&tTime);

    if (g_args.isDumpIn) {
        fprintf(g_fpOfResult, "============================== DUMP IN ============================== \n");
        fprintf(g_fpOfResult, "# DumpIn start time:                   %d-%02d-%02d %02d:%02d:%02d\n",
                tm.tm_year + 1900, tm.tm_mon + 1,
                tm.tm_mday, tm.tm_hour, tm.tm_min, tm.tm_sec);
        if (taosDumpIn() < 0) {
            ret = -1;
        }
    } else {
        fprintf(g_fpOfResult, "============================== DUMP OUT ============================== \n");
        fprintf(g_fpOfResult, "# DumpOut start time:                   %d-%02d-%02d %02d:%02d:%02d\n",
                tm.tm_year + 1900, tm.tm_mon + 1,
                tm.tm_mday, tm.tm_hour, tm.tm_min, tm.tm_sec);
        if (taosDumpOut() < 0) {
            ret = -1;
        } else {
            fprintf(g_fpOfResult, "\n============================== TOTAL STATISTICS ============================== \n");
            fprintf(g_fpOfResult, "# total database count:     %d\n",
                    g_resultStatistics.totalDatabasesOfDumpOut);
            fprintf(g_fpOfResult, "# total super table count:  %d\n",
                    g_resultStatistics.totalSuperTblsOfDumpOut);
            fprintf(g_fpOfResult, "# total child table count:  %"PRId64"\n",
                    g_resultStatistics.totalChildTblsOfDumpOut);
            fprintf(g_fpOfResult, "# total row count:          %"PRId64"\n",
                    g_resultStatistics.totalRowsOfDumpOut);
        }
    }

    fprintf(g_fpOfResult, "\n");
    fclose(g_fpOfResult);

    return ret;
}

static void taosFreeDbInfos() {
    if (g_dbInfos == NULL) return;
    for (int i = 0; i < 128; i++) tfree(g_dbInfos[i]);
    tfree(g_dbInfos);
}

// check table is normal table or super table
static int taosGetTableRecordInfo(
        char *table, STableRecordInfo *pTableRecordInfo, TAOS *taosCon) {
    TAOS_ROW row = NULL;
    bool isSet = false;
    TAOS_RES *result     = NULL;

    memset(pTableRecordInfo, 0, sizeof(STableRecordInfo));

    char* tempCommand = (char *)malloc(COMMAND_SIZE);
    if (tempCommand == NULL) {
        errorPrint("%s() LN%d, failed to allocate memory\n",
                __func__, __LINE__);
        return -1;
    }

    sprintf(tempCommand, "show tables like %s", table);

    result = taos_query(taosCon, tempCommand);
    int32_t code = taos_errno(result);

    if (code != 0) {
        errorPrint("%s() LN%d, failed to run command %s\n",
                __func__, __LINE__, tempCommand);
        free(tempCommand);
        taos_free_result(result);
        return -1;
    }

    TAOS_FIELD *fields = taos_fetch_fields(result);

    while ((row = taos_fetch_row(result)) != NULL) {
        isSet = true;
        pTableRecordInfo->isMetric = false;
        tstrncpy(pTableRecordInfo->tableRecord.name,
                (char *)row[TSDB_SHOW_TABLES_NAME_INDEX],
                min(TSDB_TABLE_NAME_LEN,
                    fields[TSDB_SHOW_TABLES_NAME_INDEX].bytes) + 1);
        tstrncpy(pTableRecordInfo->tableRecord.metric,
                (char *)row[TSDB_SHOW_TABLES_METRIC_INDEX],
                min(TSDB_TABLE_NAME_LEN,
                    fields[TSDB_SHOW_TABLES_METRIC_INDEX].bytes) + 1);
        break;
    }

    taos_free_result(result);
    result = NULL;

    if (isSet) {
        free(tempCommand);
        return 0;
    }

    sprintf(tempCommand, "show stables like %s", table);

    result = taos_query(taosCon, tempCommand);
    code = taos_errno(result);

    if (code != 0) {
        errorPrint("%s() LN%d, failed to run command %s\n",
                __func__, __LINE__, tempCommand);
        free(tempCommand);
        taos_free_result(result);
        return -1;
    }

    while ((row = taos_fetch_row(result)) != NULL) {
        isSet = true;
        pTableRecordInfo->isMetric = true;
        tstrncpy(pTableRecordInfo->tableRecord.metric, table,
                TSDB_TABLE_NAME_LEN);
        break;
    }

    taos_free_result(result);
    result = NULL;

    if (isSet) {
        free(tempCommand);
        return 0;
    }
    errorPrint("%s() LN%d, invalid table/metric %s\n",
            __func__, __LINE__, table);
    free(tempCommand);
    return -1;
}


static int32_t taosSaveAllNormalTableToTempFile(TAOS *taosCon, char*meter,
        char* metric, int* fd) {
    STableRecord tableRecord;

    if (-1 == *fd) {
        *fd = open(".tables.tmp.0",
                O_RDWR | O_CREAT, S_IRWXU | S_IRGRP | S_IXGRP | S_IROTH);
        if (*fd == -1) {
            errorPrint("%s() LN%d, failed to open temp file: .tables.tmp.0\n",
                    __func__, __LINE__);
            return -1;
        }
    }

    memset(&tableRecord, 0, sizeof(STableRecord));
    tstrncpy(tableRecord.name, meter, TSDB_TABLE_NAME_LEN);
    tstrncpy(tableRecord.metric, metric, TSDB_TABLE_NAME_LEN);

    taosWrite(*fd, &tableRecord, sizeof(STableRecord));
    return 0;
}

static int32_t taosSaveTableOfMetricToTempFile(
        TAOS *taosCon, char* metric,
        int32_t*  totalNumOfThread) {
    TAOS_ROW row;
    int fd = -1;
    STableRecord tableRecord;

    char* tmpCommand = (char *)malloc(COMMAND_SIZE);
    if (tmpCommand == NULL) {
        errorPrint("%s() LN%d, failed to allocate memory\n", __func__, __LINE__);
        return -1;
    }

    sprintf(tmpCommand, "select tbname from %s", metric);

    TAOS_RES *res = taos_query(taosCon, tmpCommand);
    int32_t code = taos_errno(res);
    if (code != 0) {
        errorPrint("%s() LN%d, failed to run command %s\n",
                __func__, __LINE__, tmpCommand);
        free(tmpCommand);
        taos_free_result(res);
        return -1;
    }
    free(tmpCommand);

    char     tmpBuf[MAX_FILE_NAME_LEN];
    memset(tmpBuf, 0, MAX_FILE_NAME_LEN);
    sprintf(tmpBuf, ".select-tbname.tmp");
    fd = open(tmpBuf, O_RDWR | O_CREAT | O_TRUNC, S_IRWXU | S_IRGRP | S_IXGRP | S_IROTH);
    if (fd == -1) {
        errorPrint("%s() LN%d, failed to open temp file: %s\n",
                __func__, __LINE__, tmpBuf);
        taos_free_result(res);
        return -1;
    }

    TAOS_FIELD *fields = taos_fetch_fields(res);

    int32_t  numOfTable  = 0;
    while ((row = taos_fetch_row(res)) != NULL) {

        memset(&tableRecord, 0, sizeof(STableRecord));
        tstrncpy(tableRecord.name, (char *)row[0], fields[0].bytes);
        tstrncpy(tableRecord.metric, metric, TSDB_TABLE_NAME_LEN);

        taosWrite(fd, &tableRecord, sizeof(STableRecord));
        numOfTable++;
    }
    taos_free_result(res);
    lseek(fd, 0, SEEK_SET);

    int maxThreads = g_args.thread_num;
    int tableOfPerFile ;
    if (numOfTable <= g_args.thread_num) {
        tableOfPerFile = 1;
        maxThreads = numOfTable;
    } else {
        tableOfPerFile = numOfTable / g_args.thread_num;
        if (0 != numOfTable % g_args.thread_num) {
            tableOfPerFile += 1;
        }
    }

    char* tblBuf = (char*)calloc(1, tableOfPerFile * sizeof(STableRecord));
    if (NULL == tblBuf){
        errorPrint("%s() LN%d, failed to calloc %" PRIzu "\n",
                __func__, __LINE__, tableOfPerFile * sizeof(STableRecord));
        close(fd);
        return -1;
    }

    int32_t  numOfThread = *totalNumOfThread;
    int      subFd = -1;
    for (; numOfThread < maxThreads; numOfThread++) {
        memset(tmpBuf, 0, MAX_FILE_NAME_LEN);
        sprintf(tmpBuf, ".tables.tmp.%d", numOfThread);
        subFd = open(tmpBuf, O_RDWR | O_CREAT | O_TRUNC, S_IRWXU | S_IRGRP | S_IXGRP | S_IROTH);
        if (subFd == -1) {
            errorPrint("%s() LN%d, failed to open temp file: %s\n",
                    __func__, __LINE__, tmpBuf);
            for (int32_t loopCnt = 0; loopCnt < numOfThread; loopCnt++) {
                sprintf(tmpBuf, ".tables.tmp.%d", loopCnt);
                (void)remove(tmpBuf);
            }
            sprintf(tmpBuf, ".select-tbname.tmp");
            (void)remove(tmpBuf);
            free(tblBuf);
            close(fd);
            return -1;
        }

        // read tableOfPerFile for fd, write to subFd
        ssize_t readLen = read(fd, tblBuf, tableOfPerFile * sizeof(STableRecord));
        if (readLen <= 0) {
            close(subFd);
            break;
        }
        taosWrite(subFd, tblBuf, readLen);
        close(subFd);
    }

    sprintf(tmpBuf, ".select-tbname.tmp");
    (void)remove(tmpBuf);

    if (fd >= 0) {
        close(fd);
        fd = -1;
    }

    *totalNumOfThread = numOfThread;

    free(tblBuf);
    return 0;
}

static int taosDumpOut() {
    TAOS     *taos       = NULL;
    TAOS_RES *result     = NULL;
    char     *command    = NULL;

    TAOS_ROW row;
    FILE *fp = NULL;
    int32_t count = 0;
    STableRecordInfo tableRecordInfo;

    char tmpBuf[4096] = {0};
    if (g_args.outpath[0] != 0) {
        sprintf(tmpBuf, "%s/dbs.sql", g_args.outpath);
    } else {
        sprintf(tmpBuf, "dbs.sql");
    }

    fp = fopen(tmpBuf, "w");
    if (fp == NULL) {
        errorPrint("%s() LN%d, failed to open file %s\n",
                __func__, __LINE__, tmpBuf);
        return -1;
    }

    g_dbInfos = (SDbInfo **)calloc(128, sizeof(SDbInfo *));
    if (g_dbInfos == NULL) {
        errorPrint("%s() LN%d, failed to allocate memory\n",
                __func__, __LINE__);
        goto _exit_failure;
    }

    command = (char *)malloc(COMMAND_SIZE);
    if (command == NULL) {
        errorPrint("%s() LN%d, failed to allocate memory\n", __func__, __LINE__);
        goto _exit_failure;
    }

    /* Connect to server */
    taos = taos_connect(g_args.host, g_args.user, g_args.password,
            NULL, g_args.port);
    if (taos == NULL) {
        errorPrint("Failed to connect to TDengine server %s\n", g_args.host);
        goto _exit_failure;
    }

    /* --------------------------------- Main Code -------------------------------- */
    /* if (g_args.databases || g_args.all_databases) { // dump part of databases or all databases */
    /*  */
    taosDumpCharset(fp);

    sprintf(command, "show databases");
    result = taos_query(taos, command);
    int32_t code = taos_errno(result);

    if (code != 0) {
        errorPrint("%s() LN%d, failed to run command: %s, reason: %s\n",
                __func__, __LINE__, command, taos_errstr(result));
        goto _exit_failure;
    }

    TAOS_FIELD *fields = taos_fetch_fields(result);

    while ((row = taos_fetch_row(result)) != NULL) {
        // sys database name : 'log', but subsequent version changed to 'log'
        if ((strncasecmp(row[TSDB_SHOW_DB_NAME_INDEX], "log",
                        fields[TSDB_SHOW_DB_NAME_INDEX].bytes) == 0)
                && (!g_args.allow_sys)) {
            continue;
        }

        if (g_args.databases) {  // input multi dbs
            for (int i = 0; g_args.arg_list[i]; i++) {
                if (strncasecmp(g_args.arg_list[i],
                            (char *)row[TSDB_SHOW_DB_NAME_INDEX],
                            fields[TSDB_SHOW_DB_NAME_INDEX].bytes) == 0)
                    goto _dump_db_point;
            }
            continue;
        } else if (!g_args.all_databases) {  // only input one db
            if (strncasecmp(g_args.arg_list[0],
                        (char *)row[TSDB_SHOW_DB_NAME_INDEX],
                        fields[TSDB_SHOW_DB_NAME_INDEX].bytes) == 0)
                goto _dump_db_point;
            else
                continue;
        }

_dump_db_point:

        g_dbInfos[count] = (SDbInfo *)calloc(1, sizeof(SDbInfo));
        if (g_dbInfos[count] == NULL) {
            errorPrint("%s() LN%d, failed to allocate %"PRIu64" memory\n",
                    __func__, __LINE__, (uint64_t)sizeof(SDbInfo));
            goto _exit_failure;
        }

        tstrncpy(g_dbInfos[count]->name, (char *)row[TSDB_SHOW_DB_NAME_INDEX],
                min(TSDB_DB_NAME_LEN, fields[TSDB_SHOW_DB_NAME_INDEX].bytes) + 1);
        if (g_args.with_property) {
            g_dbInfos[count]->ntables = *((int32_t *)row[TSDB_SHOW_DB_NTABLES_INDEX]);
            g_dbInfos[count]->vgroups = *((int32_t *)row[TSDB_SHOW_DB_VGROUPS_INDEX]);
            g_dbInfos[count]->replica = *((int16_t *)row[TSDB_SHOW_DB_REPLICA_INDEX]);
            g_dbInfos[count]->quorum = *((int16_t *)row[TSDB_SHOW_DB_QUORUM_INDEX]);
            g_dbInfos[count]->days = *((int16_t *)row[TSDB_SHOW_DB_DAYS_INDEX]);

            tstrncpy(g_dbInfos[count]->keeplist, (char *)row[TSDB_SHOW_DB_KEEP_INDEX],
                    min(32, fields[TSDB_SHOW_DB_KEEP_INDEX].bytes) + 1);
            //g_dbInfos[count]->daysToKeep = *((int16_t *)row[TSDB_SHOW_DB_KEEP_INDEX]);
            //g_dbInfos[count]->daysToKeep1;
            //g_dbInfos[count]->daysToKeep2;
            g_dbInfos[count]->cache = *((int32_t *)row[TSDB_SHOW_DB_CACHE_INDEX]);
            g_dbInfos[count]->blocks = *((int32_t *)row[TSDB_SHOW_DB_BLOCKS_INDEX]);
            g_dbInfos[count]->minrows = *((int32_t *)row[TSDB_SHOW_DB_MINROWS_INDEX]);
            g_dbInfos[count]->maxrows = *((int32_t *)row[TSDB_SHOW_DB_MAXROWS_INDEX]);
            g_dbInfos[count]->wallevel = *((int8_t *)row[TSDB_SHOW_DB_WALLEVEL_INDEX]);
            g_dbInfos[count]->fsync = *((int32_t *)row[TSDB_SHOW_DB_FSYNC_INDEX]);
            g_dbInfos[count]->comp = (int8_t)(*((int8_t *)row[TSDB_SHOW_DB_COMP_INDEX]));
            g_dbInfos[count]->cachelast = (int8_t)(*((int8_t *)row[TSDB_SHOW_DB_CACHELAST_INDEX]));

            tstrncpy(g_dbInfos[count]->precision, (char *)row[TSDB_SHOW_DB_PRECISION_INDEX],
                    min(8, fields[TSDB_SHOW_DB_PRECISION_INDEX].bytes) + 1);
            //g_dbInfos[count]->precision = *((int8_t *)row[TSDB_SHOW_DB_PRECISION_INDEX]);
            g_dbInfos[count]->update = *((int8_t *)row[TSDB_SHOW_DB_UPDATE_INDEX]);
        }
        count++;

        if (g_args.databases) {
            if (count > g_args.arg_list_len) break;

        } else if (!g_args.all_databases) {
            if (count >= 1) break;
        }
    }

    if (count == 0) {
        errorPrint("%d databases valid to dump\n", count);
        goto _exit_failure;
    }

    if (g_args.databases || g_args.all_databases) { // case: taosdump --databases dbx dby ...   OR  taosdump --all-databases
        for (int i = 0; i < count; i++) {
            taosDumpDb(g_dbInfos[i], fp, taos);
        }
    } else {
        if (g_args.arg_list_len == 1) {             // case: taosdump <db>
            taosDumpDb(g_dbInfos[0], fp, taos);
        } else {                                        // case: taosdump <db> tablex tabley ...
            taosDumpCreateDbClause(g_dbInfos[0], g_args.with_property, fp);
            fprintf(g_fpOfResult, "\n#### database:                       %s\n",
                    g_dbInfos[0]->name);
            g_resultStatistics.totalDatabasesOfDumpOut++;

            sprintf(command, "use %s", g_dbInfos[0]->name);

            result = taos_query(taos, command);
            code = taos_errno(result);
            if (code != 0) {
                errorPrint("invalid database %s\n", g_dbInfos[0]->name);
                goto _exit_failure;
            }

            fprintf(fp, "USE %s;\n\n", g_dbInfos[0]->name);

            int32_t totalNumOfThread = 1;  // 0: all normal talbe into .tables.tmp.0
            int  normalTblFd = -1;
            int32_t retCode;
            int superTblCnt = 0 ;
            for (int i = 1; g_args.arg_list[i]; i++) {
                if (taosGetTableRecordInfo(g_args.arg_list[i],
                            &tableRecordInfo, taos) < 0) {
                    errorPrint("input the invalide table %s\n",
                            g_args.arg_list[i]);
                    continue;
                }

                if (tableRecordInfo.isMetric) {  // dump all table of this metric
                    int ret = taosDumpStable(
                            tableRecordInfo.tableRecord.metric,
                            fp, taos, g_dbInfos[0]->name);
                    if (0 == ret) {
                        superTblCnt++;
                    }
                    retCode = taosSaveTableOfMetricToTempFile(
                            taos, tableRecordInfo.tableRecord.metric,
                            &totalNumOfThread);
                } else {
                    if (tableRecordInfo.tableRecord.metric[0] != '\0') {  // dump this sub table and it's metric
                        int ret = taosDumpStable(
                                tableRecordInfo.tableRecord.metric,
                                fp, taos, g_dbInfos[0]->name);
                        if (0 == ret) {
                            superTblCnt++;
                        }
                    }
                    retCode = taosSaveAllNormalTableToTempFile(
                            taos, tableRecordInfo.tableRecord.name,
                            tableRecordInfo.tableRecord.metric, &normalTblFd);
                }

                if (retCode < 0) {
                    if (-1 != normalTblFd){
                        taosClose(normalTblFd);
                    }
                    goto _clean_tmp_file;
                }
            }

            // TODO: save dump super table <superTblCnt> into result_output.txt
            fprintf(g_fpOfResult, "# super table counter:               %d\n",
                    superTblCnt);
            g_resultStatistics.totalSuperTblsOfDumpOut += superTblCnt;

            if (-1 != normalTblFd){
                taosClose(normalTblFd);
            }

            // start multi threads to dumpout
            taosStartDumpOutWorkThreads(totalNumOfThread,
                    g_dbInfos[0]->name);

            char tmpFileName[MAX_FILE_NAME_LEN];
_clean_tmp_file:
            for (int loopCnt = 0; loopCnt < totalNumOfThread; loopCnt++) {
                sprintf(tmpFileName, ".tables.tmp.%d", loopCnt);
                remove(tmpFileName);
            }
        }
    }

    /* Close the handle and return */
    fclose(fp);
    taos_close(taos);
    taos_free_result(result);
    tfree(command);
    taosFreeDbInfos();
    fprintf(stderr, "dump out rows: %" PRId64 "\n", g_totalDumpOutRows);
    return 0;

_exit_failure:
    fclose(fp);
    taos_close(taos);
    taos_free_result(result);
    tfree(command);
    taosFreeDbInfos();
    errorPrint("dump out rows: %" PRId64 "\n", g_totalDumpOutRows);
    return -1;
}

static int taosGetTableDes(
        char* dbName, char *table,
        STableDef *tableDes, TAOS* taosCon, bool isSuperTable) {
    TAOS_ROW row = NULL;
    TAOS_RES* res = NULL;
    int count = 0;

    char sqlstr[COMMAND_SIZE];
    sprintf(sqlstr, "describe %s.%s;", dbName, table);

    res = taos_query(taosCon, sqlstr);
    int32_t code = taos_errno(res);
    if (code != 0) {
        errorPrint("%s() LN%d, failed to run command <%s>, reason:%s\n",
                __func__, __LINE__, sqlstr, taos_errstr(res));
        taos_free_result(res);
        return -1;
    }

    TAOS_FIELD *fields = taos_fetch_fields(res);

    tstrncpy(tableDes->name, table, TSDB_TABLE_NAME_LEN);
    while ((row = taos_fetch_row(res)) != NULL) {
        tstrncpy(tableDes->cols[count].field,
                (char *)row[TSDB_DESCRIBE_METRIC_FIELD_INDEX],
                min(TSDB_COL_NAME_LEN + 1,
                    fields[TSDB_DESCRIBE_METRIC_FIELD_INDEX].bytes + 1));
        tstrncpy(tableDes->cols[count].type,
                (char *)row[TSDB_DESCRIBE_METRIC_TYPE_INDEX],
<<<<<<< HEAD
                min(16, fields[TSDB_DESCRIBE_METRIC_TYPE_INDEX].bytes) + 1);
=======
                min(16, fields[TSDB_DESCRIBE_METRIC_TYPE_INDEX].bytes + 1));
>>>>>>> c6f660a8
        tableDes->cols[count].length =
            *((int *)row[TSDB_DESCRIBE_METRIC_LENGTH_INDEX]);
        tstrncpy(tableDes->cols[count].note,
                (char *)row[TSDB_DESCRIBE_METRIC_NOTE_INDEX],
                min(COL_NOTE_LEN,
                    fields[TSDB_DESCRIBE_METRIC_NOTE_INDEX].bytes + 1));

        count++;
    }

    taos_free_result(res);
    res = NULL;

    if (isSuperTable) {
        return count;
    }

    // if chidl-table have tag, using  select tagName from table to get tagValue
    for (int i = 0 ; i < count; i++) {
        if (strcmp(tableDes->cols[i].note, "TAG") != 0) continue;


        sprintf(sqlstr, "select %s from %s.%s",
                tableDes->cols[i].field, dbName, table);

        res = taos_query(taosCon, sqlstr);
        code = taos_errno(res);
        if (code != 0) {
            errorPrint("%s() LN%d, failed to run command <%s>, reason:%s\n",
                    __func__, __LINE__, sqlstr, taos_errstr(res));
            taos_free_result(res);
            return -1;
        }

        fields = taos_fetch_fields(res);

        row = taos_fetch_row(res);
        if (NULL == row) {
            errorPrint("%s() LN%d, fetch failed to run command <%s>, reason:%s\n",
                    __func__, __LINE__, sqlstr, taos_errstr(res));
            taos_free_result(res);
            return -1;
        }

        if (row[0] == NULL) {
            sprintf(tableDes->cols[i].note, "%s", "NULL");
            taos_free_result(res);
            res = NULL;
            continue;
        }

        int32_t* length = taos_fetch_lengths(res);

        //int32_t* length = taos_fetch_lengths(tmpResult);
        switch (fields[0].type) {
            case TSDB_DATA_TYPE_BOOL:
                sprintf(tableDes->cols[i].note, "%d",
                        ((((int32_t)(*((char *)row[0]))) == 1) ? 1 : 0));
                break;
            case TSDB_DATA_TYPE_TINYINT:
                sprintf(tableDes->cols[i].note, "%d", *((int8_t *)row[0]));
                break;
            case TSDB_DATA_TYPE_SMALLINT:
                sprintf(tableDes->cols[i].note, "%d", *((int16_t *)row[0]));
                break;
            case TSDB_DATA_TYPE_INT:
                sprintf(tableDes->cols[i].note, "%d", *((int32_t *)row[0]));
                break;
            case TSDB_DATA_TYPE_BIGINT:
                sprintf(tableDes->cols[i].note, "%" PRId64 "", *((int64_t *)row[0]));
                break;
            case TSDB_DATA_TYPE_FLOAT:
                sprintf(tableDes->cols[i].note, "%f", GET_FLOAT_VAL(row[0]));
                break;
            case TSDB_DATA_TYPE_DOUBLE:
                sprintf(tableDes->cols[i].note, "%f", GET_DOUBLE_VAL(row[0]));
                break;
            case TSDB_DATA_TYPE_BINARY:
                {
                    memset(tableDes->cols[i].note, 0, sizeof(tableDes->cols[i].note));
                    tableDes->cols[i].note[0] = '\'';
                    char tbuf[COL_NOTE_LEN];
                    converStringToReadable((char *)row[0], length[0], tbuf, COL_NOTE_LEN);
                    char* pstr = stpcpy(&(tableDes->cols[i].note[1]), tbuf);
                    *(pstr++) = '\'';
                    break;
                }
            case TSDB_DATA_TYPE_NCHAR:
                {
                    memset(tableDes->cols[i].note, 0, sizeof(tableDes->cols[i].note));
                    char tbuf[COL_NOTE_LEN-2];    // need reserve 2 bytes for ' '
                    convertNCharToReadable((char *)row[0], length[0], tbuf, COL_NOTE_LEN);
                    sprintf(tableDes->cols[i].note, "\'%s\'", tbuf);
                    break;
                }
            case TSDB_DATA_TYPE_TIMESTAMP:
                sprintf(tableDes->cols[i].note, "%" PRId64 "", *(int64_t *)row[0]);
#if 0
                if (!g_args.mysqlFlag) {
                    sprintf(tableDes->cols[i].note, "%" PRId64 "", *(int64_t *)row[0]);
                } else {
                    char buf[64] = "\0";
                    int64_t ts = *((int64_t *)row[0]);
                    time_t tt = (time_t)(ts / 1000);
                    struct tm *ptm = localtime(&tt);
                    strftime(buf, 64, "%y-%m-%d %H:%M:%S", ptm);
                    sprintf(tableDes->cols[i].note, "\'%s.%03d\'", buf, (int)(ts % 1000));
                }
#endif
                break;
            default:
                break;
        }

        taos_free_result(res);
        res = NULL;
    }

    return count;
}

static int convertSchemaToAvroSchema(STableDef *tableDes, char **avroSchema)
{
    errorPrint("%s() LN%d TODO: covert table schema to avro schema\n",
            __func__, __LINE__);
    return 0;
}

static int32_t taosDumpTable(
        char *table, char *metric,
        FILE *fp, TAOS* taosCon, char* dbName) {
    int count = 0;

    STableDef *tableDes = (STableDef *)calloc(1, sizeof(STableDef)
            + sizeof(SColDes) * TSDB_MAX_COLUMNS);

    if (metric != NULL && metric[0] != '\0') {  // dump table schema which is created by using super table
        /*
           count = taosGetTableDes(metric, tableDes, taosCon);

           if (count < 0) {
           free(tableDes);
           return -1;
           }

           taosDumpCreateTableClause(tableDes, count, fp);

           memset(tableDes, 0, sizeof(STableDef) + sizeof(SColDes) * TSDB_MAX_COLUMNS);
           */

        count = taosGetTableDes(dbName, table, tableDes, taosCon, false);

        if (count < 0) {
            free(tableDes);
            return -1;
        }

        // create child-table using super-table
        taosDumpCreateMTableClause(tableDes, metric, count, fp, dbName);

    } else {  // dump table definition
        count = taosGetTableDes(dbName, table, tableDes, taosCon, false);

        if (count < 0) {
            free(tableDes);
            return -1;
        }

        // create normal-table or super-table
        taosDumpCreateTableClause(tableDes, count, fp, dbName);
    }

    char *jsonAvroSchema = NULL;
    if (g_args.avro) {
        convertSchemaToAvroSchema(tableDes, &jsonAvroSchema);
    }

    free(tableDes);

    int32_t ret = 0;
    if (!g_args.schemaonly) {
        ret = taosDumpTableData(fp, table, taosCon, dbName,
            jsonAvroSchema);
    }

    return ret;
}

static void taosDumpCreateDbClause(
        SDbInfo *dbInfo, bool isDumpProperty, FILE *fp) {
    char sqlstr[TSDB_MAX_SQL_LEN] = {0};

    char *pstr = sqlstr;
    pstr += sprintf(pstr, "CREATE DATABASE IF NOT EXISTS %s ", dbInfo->name);
    if (isDumpProperty) {
        pstr += sprintf(pstr,
                "REPLICA %d QUORUM %d DAYS %d KEEP %s CACHE %d BLOCKS %d MINROWS %d MAXROWS %d FSYNC %d CACHELAST %d COMP %d PRECISION '%s' UPDATE %d",
                dbInfo->replica, dbInfo->quorum, dbInfo->days,
                dbInfo->keeplist,
                dbInfo->cache,
                dbInfo->blocks, dbInfo->minrows, dbInfo->maxrows,
                dbInfo->fsync,
                dbInfo->cachelast,
                dbInfo->comp, dbInfo->precision, dbInfo->update);
    }

    pstr += sprintf(pstr, ";");
    fprintf(fp, "%s\n\n", sqlstr);
}

static void* taosDumpOutWorkThreadFp(void *arg)
{
    SThreadParaObj *pThread = (SThreadParaObj*)arg;
    STableRecord    tableRecord;
    int fd;

    setThreadName("dumpOutWorkThrd");

    char tmpBuf[4096] = {0};
    sprintf(tmpBuf, ".tables.tmp.%d", pThread->threadIndex);
    fd = open(tmpBuf, O_RDWR | O_CREAT, S_IRWXU | S_IRGRP | S_IXGRP | S_IROTH);
    if (fd == -1) {
        errorPrint("%s() LN%d, failed to open temp file: %s\n",
                __func__, __LINE__, tmpBuf);
        return NULL;
    }

    FILE *fp = NULL;
    memset(tmpBuf, 0, 4096);

    if (g_args.outpath[0] != 0) {
        sprintf(tmpBuf, "%s/%s.tables.%d.sql",
                g_args.outpath, pThread->dbName, pThread->threadIndex);
    } else {
        sprintf(tmpBuf, "%s.tables.%d.sql",
                pThread->dbName, pThread->threadIndex);
    }

    fp = fopen(tmpBuf, "w");
    if (fp == NULL) {
        errorPrint("%s() LN%d, failed to open file %s\n",
                __func__, __LINE__, tmpBuf);
        close(fd);
        return NULL;
    }

    memset(tmpBuf, 0, 4096);
    sprintf(tmpBuf, "use %s", pThread->dbName);

    TAOS_RES* tmpResult = taos_query(pThread->taosCon, tmpBuf);
    int32_t code = taos_errno(tmpResult);
    if (code != 0) {
        errorPrint("%s() LN%d, invalid database %s. reason: %s\n",
                __func__, __LINE__, pThread->dbName, taos_errstr(tmpResult));
        taos_free_result(tmpResult);
        fclose(fp);
        close(fd);
        return NULL;
    }

#if 0
    int     fileNameIndex = 1;
    int     tablesInOneFile = 0;
#endif
    int64_t lastRowsPrint = 5000000;
    fprintf(fp, "USE %s;\n\n", pThread->dbName);
    while (1) {
        ssize_t readLen = read(fd, &tableRecord, sizeof(STableRecord));
        if (readLen <= 0) break;

        int ret = taosDumpTable(
                tableRecord.name, tableRecord.metric,
                fp, pThread->taosCon, pThread->dbName);
        if (ret >= 0) {
            // TODO: sum table count and table rows by self
            pThread->tablesOfDumpOut++;
            pThread->rowsOfDumpOut += ret;

            if (pThread->rowsOfDumpOut >= lastRowsPrint) {
                printf(" %"PRId64 " rows already be dumpout from database %s\n",
                        pThread->rowsOfDumpOut, pThread->dbName);
                lastRowsPrint += 5000000;
            }

#if 0
            tablesInOneFile++;
            if (tablesInOneFile >= g_args.table_batch) {
                fclose(fp);
                tablesInOneFile = 0;

                memset(tmpBuf, 0, 4096);
                if (g_args.outpath[0] != 0) {
                    sprintf(tmpBuf, "%s/%s.tables.%d-%d.sql",
                            g_args.outpath, pThread->dbName,
                            pThread->threadIndex, fileNameIndex);
                } else {
                    sprintf(tmpBuf, "%s.tables.%d-%d.sql",
                            pThread->dbName, pThread->threadIndex, fileNameIndex);
                }
                fileNameIndex++;

                fp = fopen(tmpBuf, "w");
                if (fp == NULL) {
                    errorPrint("%s() LN%d, failed to open file %s\n",
                            __func__, __LINE__, tmpBuf);
                    close(fd);
                    taos_free_result(tmpResult);
                    return NULL;
                }
            }
#endif
        }
    }

    taos_free_result(tmpResult);
    close(fd);
    fclose(fp);

    return NULL;
}

static void taosStartDumpOutWorkThreads(int32_t  numOfThread, char *dbName)
{
    pthread_attr_t thattr;
    SThreadParaObj *threadObj =
        (SThreadParaObj *)calloc(numOfThread, sizeof(SThreadParaObj));

    if (threadObj == NULL) {
        errorPrint("%s() LN%d, memory allocation failed!\n",
                __func__, __LINE__);
        return;
    }

    for (int t = 0; t < numOfThread; ++t) {
        SThreadParaObj *pThread = threadObj + t;
        pThread->rowsOfDumpOut = 0;
        pThread->tablesOfDumpOut = 0;
        pThread->threadIndex = t;
        pThread->totalThreads = numOfThread;
        tstrncpy(pThread->dbName, dbName, TSDB_DB_NAME_LEN);
        pThread->taosCon = taos_connect(g_args.host, g_args.user, g_args.password,
            NULL, g_args.port);
        if (pThread->taosCon == NULL) {
            errorPrint("Failed to connect to TDengine server %s\n", g_args.host);
            free(threadObj);
            return;
        }
        pthread_attr_init(&thattr);
        pthread_attr_setdetachstate(&thattr, PTHREAD_CREATE_JOINABLE);

        if (pthread_create(&(pThread->threadID), &thattr,
                    taosDumpOutWorkThreadFp,
                    (void*)pThread) != 0) {
            errorPrint("%s() LN%d, thread:%d failed to start\n",
                   __func__, __LINE__, pThread->threadIndex);
            exit(-1);
        }
    }

    for (int32_t t = 0; t < numOfThread; ++t) {
        pthread_join(threadObj[t].threadID, NULL);
    }

    // TODO: sum all thread dump table count and rows of per table, then save into result_output.txt
    int64_t   totalRowsOfDumpOut = 0;
    int64_t   totalChildTblsOfDumpOut = 0;
    for (int32_t t = 0; t < numOfThread; ++t) {
        totalChildTblsOfDumpOut += threadObj[t].tablesOfDumpOut;
        totalRowsOfDumpOut      += threadObj[t].rowsOfDumpOut;
    }

    fprintf(g_fpOfResult, "# child table counter:               %"PRId64"\n",
            totalChildTblsOfDumpOut);
    fprintf(g_fpOfResult, "# row counter:                       %"PRId64"\n",
            totalRowsOfDumpOut);
    g_resultStatistics.totalChildTblsOfDumpOut += totalChildTblsOfDumpOut;
    g_resultStatistics.totalRowsOfDumpOut      += totalRowsOfDumpOut;
    free(threadObj);
}

static int32_t taosDumpStable(char *table, FILE *fp,
        TAOS* taosCon, char* dbName) {

    uint64_t sizeOfTableDes = (uint64_t)(sizeof(STableDef) + sizeof(SColDes) * TSDB_MAX_COLUMNS);
    STableDef *tableDes = (STableDef *)calloc(1, sizeOfTableDes);
    if (NULL == tableDes) {
        errorPrint("%s() LN%d, failed to allocate %"PRIu64" memory\n",
                __func__, __LINE__, sizeOfTableDes);
        exit(-1);
    }

    int count = taosGetTableDes(dbName, table, tableDes, taosCon, true);

    if (count < 0) {
        free(tableDes);
        errorPrint("%s() LN%d, failed to get stable[%s] schema\n",
               __func__, __LINE__, table);
        exit(-1);
    }

    taosDumpCreateTableClause(tableDes, count, fp, dbName);

    free(tableDes);
    return 0;
}

static int32_t taosDumpCreateSuperTableClause(TAOS* taosCon, char* dbName, FILE *fp)
{
    TAOS_ROW row;
    int fd = -1;
    STableRecord tableRecord;
    char sqlstr[TSDB_MAX_SQL_LEN] = {0};

    sprintf(sqlstr, "show %s.stables", dbName);

    TAOS_RES* res = taos_query(taosCon, sqlstr);
    int32_t  code = taos_errno(res);
    if (code != 0) {
        errorPrint("%s() LN%d, failed to run command <%s>, reason: %s\n",
                __func__, __LINE__, sqlstr, taos_errstr(res));
        taos_free_result(res);
        exit(-1);
    }

    TAOS_FIELD *fields = taos_fetch_fields(res);

    char     tmpFileName[MAX_FILE_NAME_LEN];
    memset(tmpFileName, 0, MAX_FILE_NAME_LEN);
    sprintf(tmpFileName, ".stables.tmp");
    fd = open(tmpFileName, O_RDWR | O_CREAT, S_IRWXU | S_IRGRP | S_IXGRP | S_IROTH);
    if (fd == -1) {
        errorPrint("%s() LN%d, failed to open temp file: %s\n",
                __func__, __LINE__, tmpFileName);
        taos_free_result(res);
        (void)remove(".stables.tmp");
        exit(-1);
    }

    while ((row = taos_fetch_row(res)) != NULL) {
        memset(&tableRecord, 0, sizeof(STableRecord));
        tstrncpy(tableRecord.name, (char *)row[TSDB_SHOW_TABLES_NAME_INDEX],
                min(TSDB_TABLE_NAME_LEN,
                    fields[TSDB_SHOW_TABLES_NAME_INDEX].bytes) + 1);
        taosWrite(fd, &tableRecord, sizeof(STableRecord));
    }

    taos_free_result(res);
    (void)lseek(fd, 0, SEEK_SET);

    int superTblCnt = 0;
    while (1) {
        ssize_t readLen = read(fd, &tableRecord, sizeof(STableRecord));
        if (readLen <= 0) break;

        int ret = taosDumpStable(tableRecord.name, fp, taosCon, dbName);
        if (0 == ret) {
            superTblCnt++;
        }
    }

    // TODO: save dump super table <superTblCnt> into result_output.txt
    fprintf(g_fpOfResult, "# super table counter:               %d\n", superTblCnt);
    g_resultStatistics.totalSuperTblsOfDumpOut += superTblCnt;

    close(fd);
    (void)remove(".stables.tmp");

    return 0;
}


static int taosDumpDb(SDbInfo *dbInfo, FILE *fp, TAOS *taosCon) {
    TAOS_ROW row;
    int fd = -1;
    STableRecord tableRecord;

    taosDumpCreateDbClause(dbInfo, g_args.with_property, fp);

    fprintf(g_fpOfResult, "\n#### database:                       %s\n",
            dbInfo->name);
    g_resultStatistics.totalDatabasesOfDumpOut++;

    char sqlstr[TSDB_MAX_SQL_LEN] = {0};

    fprintf(fp, "USE %s;\n\n", dbInfo->name);

    (void)taosDumpCreateSuperTableClause(taosCon, dbInfo->name, fp);

    sprintf(sqlstr, "show %s.tables", dbInfo->name);

    TAOS_RES* res = taos_query(taosCon, sqlstr);
    int code = taos_errno(res);
    if (code != 0) {
        errorPrint("%s() LN%d, failed to run command <%s>, reason:%s\n",
                __func__, __LINE__, sqlstr, taos_errstr(res));
        taos_free_result(res);
        return -1;
    }

    char tmpBuf[MAX_FILE_NAME_LEN];
    memset(tmpBuf, 0, MAX_FILE_NAME_LEN);
    sprintf(tmpBuf, ".show-tables.tmp");
    fd = open(tmpBuf, O_RDWR | O_CREAT | O_TRUNC, S_IRWXU | S_IRGRP | S_IXGRP | S_IROTH);
    if (fd == -1) {
        errorPrint("%s() LN%d, failed to open temp file: %s\n",
                __func__, __LINE__, tmpBuf);
        taos_free_result(res);
        return -1;
    }

    TAOS_FIELD *fields = taos_fetch_fields(res);

    int32_t  numOfTable  = 0;
    while ((row = taos_fetch_row(res)) != NULL) {
        memset(&tableRecord, 0, sizeof(STableRecord));
        tstrncpy(tableRecord.name, (char *)row[TSDB_SHOW_TABLES_NAME_INDEX],
                min(TSDB_TABLE_NAME_LEN,
                    fields[TSDB_SHOW_TABLES_NAME_INDEX].bytes) + 1);
        tstrncpy(tableRecord.metric, (char *)row[TSDB_SHOW_TABLES_METRIC_INDEX],
                min(TSDB_TABLE_NAME_LEN,
                    fields[TSDB_SHOW_TABLES_METRIC_INDEX].bytes) + 1);

        taosWrite(fd, &tableRecord, sizeof(STableRecord));

        numOfTable++;
    }
    taos_free_result(res);
    lseek(fd, 0, SEEK_SET);

    int maxThreads = g_args.thread_num;
    int tableOfPerFile ;
    if (numOfTable <= g_args.thread_num) {
        tableOfPerFile = 1;
        maxThreads = numOfTable;
    } else {
        tableOfPerFile = numOfTable / g_args.thread_num;
        if (0 != numOfTable % g_args.thread_num) {
            tableOfPerFile += 1;
        }
    }

    char* tblBuf = (char*)calloc(1, tableOfPerFile * sizeof(STableRecord));
    if (NULL == tblBuf){
        errorPrint("failed to calloc %" PRIzu "\n",
                tableOfPerFile * sizeof(STableRecord));
        close(fd);
        return -1;
    }

    int32_t  numOfThread = 0;
    int      subFd = -1;
    for (numOfThread = 0; numOfThread < maxThreads; numOfThread++) {
        memset(tmpBuf, 0, MAX_FILE_NAME_LEN);
        sprintf(tmpBuf, ".tables.tmp.%d", numOfThread);
        subFd = open(tmpBuf, O_RDWR | O_CREAT | O_TRUNC, S_IRWXU | S_IRGRP | S_IXGRP | S_IROTH);
        if (subFd == -1) {
            errorPrint("%s() LN%d, failed to open temp file: %s\n",
                    __func__, __LINE__, tmpBuf);
            for (int32_t loopCnt = 0; loopCnt < numOfThread; loopCnt++) {
                sprintf(tmpBuf, ".tables.tmp.%d", loopCnt);
                (void)remove(tmpBuf);
            }
            sprintf(tmpBuf, ".show-tables.tmp");
            (void)remove(tmpBuf);
            free(tblBuf);
            close(fd);
            return -1;
        }

        // read tableOfPerFile for fd, write to subFd
        ssize_t readLen = read(fd, tblBuf, tableOfPerFile * sizeof(STableRecord));
        if (readLen <= 0) {
            close(subFd);
            break;
        }
        taosWrite(subFd, tblBuf, readLen);
        close(subFd);
    }

    sprintf(tmpBuf, ".show-tables.tmp");
    (void)remove(tmpBuf);

    if (fd >= 0) {
        close(fd);
        fd = -1;
    }

    // start multi threads to dumpout
    taosStartDumpOutWorkThreads(numOfThread, dbInfo->name);
    for (int loopCnt = 0; loopCnt < numOfThread; loopCnt++) {
        sprintf(tmpBuf, ".tables.tmp.%d", loopCnt);
        (void)remove(tmpBuf);
    }

    free(tblBuf);
    return 0;
}

static void taosDumpCreateTableClause(STableDef *tableDes, int numOfCols,
        FILE *fp, char* dbName) {
  int counter = 0;
  int count_temp = 0;
  char sqlstr[COMMAND_SIZE];

  char* pstr = sqlstr;

  pstr += sprintf(sqlstr, "CREATE TABLE IF NOT EXISTS %s.%s",
          dbName, tableDes->name);

  for (; counter < numOfCols; counter++) {
    if (tableDes->cols[counter].note[0] != '\0') break;

    if (counter == 0) {
      pstr += sprintf(pstr, " (%s %s",
              tableDes->cols[counter].field, tableDes->cols[counter].type);
    } else {
      pstr += sprintf(pstr, ", %s %s",
              tableDes->cols[counter].field, tableDes->cols[counter].type);
    }

    if (strcasecmp(tableDes->cols[counter].type, "binary") == 0 ||
        strcasecmp(tableDes->cols[counter].type, "nchar") == 0) {
      pstr += sprintf(pstr, "(%d)", tableDes->cols[counter].length);
    }
  }

  count_temp = counter;

  for (; counter < numOfCols; counter++) {
    if (counter == count_temp) {
      pstr += sprintf(pstr, ") TAGS (%s %s",
              tableDes->cols[counter].field, tableDes->cols[counter].type);
    } else {
      pstr += sprintf(pstr, ", %s %s",
              tableDes->cols[counter].field, tableDes->cols[counter].type);
    }

    if (strcasecmp(tableDes->cols[counter].type, "binary") == 0 ||
        strcasecmp(tableDes->cols[counter].type, "nchar") == 0) {
      pstr += sprintf(pstr, "(%d)", tableDes->cols[counter].length);
    }
  }

  pstr += sprintf(pstr, ");");

  fprintf(fp, "%s\n\n", sqlstr);
}

static void taosDumpCreateMTableClause(STableDef *tableDes, char *metric,
        int numOfCols, FILE *fp, char* dbName) {
    int counter = 0;
    int count_temp = 0;

    char* tmpBuf = (char *)malloc(COMMAND_SIZE);
    if (tmpBuf == NULL) {
        errorPrint("%s() LN%d, failed to allocate %d memory\n",
               __func__, __LINE__, COMMAND_SIZE);
        return;
    }

    char *pstr = NULL;
    pstr = tmpBuf;

    pstr += sprintf(tmpBuf,
            "CREATE TABLE IF NOT EXISTS %s.%s USING %s.%s TAGS (",
            dbName, tableDes->name, dbName, metric);

    for (; counter < numOfCols; counter++) {
        if (tableDes->cols[counter].note[0] != '\0') break;
    }

    assert(counter < numOfCols);
    count_temp = counter;

    for (; counter < numOfCols; counter++) {
        if (counter != count_temp) {
            if (strcasecmp(tableDes->cols[counter].type, "binary") == 0 ||
                    strcasecmp(tableDes->cols[counter].type, "nchar") == 0) {
                //pstr += sprintf(pstr, ", \'%s\'", tableDes->cols[counter].note);
                pstr += sprintf(pstr, ", %s", tableDes->cols[counter].note);
            } else {
                pstr += sprintf(pstr, ", %s", tableDes->cols[counter].note);
            }
        } else {
            if (strcasecmp(tableDes->cols[counter].type, "binary") == 0 ||
                    strcasecmp(tableDes->cols[counter].type, "nchar") == 0) {
                //pstr += sprintf(pstr, "\'%s\'", tableDes->cols[counter].note);
                pstr += sprintf(pstr, "%s", tableDes->cols[counter].note);
            } else {
                pstr += sprintf(pstr, "%s", tableDes->cols[counter].note);
            }
            /* pstr += sprintf(pstr, "%s", tableDes->cols[counter].note); */
        }

        /* if (strcasecmp(tableDes->cols[counter].type, "binary") == 0 || strcasecmp(tableDes->cols[counter].type, "nchar")
         * == 0) { */
        /*     pstr += sprintf(pstr, "(%d)", tableDes->cols[counter].length); */
        /* } */
    }

    pstr += sprintf(pstr, ");");

    fprintf(fp, "%s\n", tmpBuf);
    free(tmpBuf);
}

static int writeSchemaToAvro(char *jsonAvroSchema)
{
    errorPrint("%s() LN%d, TODO: implement write schema to avro",
            __func__, __LINE__);
    return 0;
}

static int64_t writeResultToAvro(TAOS_RES *res)
{
    errorPrint("%s() LN%d, TODO: implementation need\n", __func__, __LINE__);
    return 0;
}

static int64_t writeResultToSql(TAOS_RES *res, FILE *fp, char *dbName, char *tbName)
{
    int64_t    totalRows     = 0;

    int32_t  sql_buf_len = g_args.max_sql_len;
    char* tmpBuffer = (char *)calloc(1, sql_buf_len + 128);
    if (tmpBuffer == NULL) {
        errorPrint("failed to allocate %d memory\n", sql_buf_len + 128);
        return -1;
    }

    char *pstr = tmpBuffer;

    TAOS_ROW row = NULL;
    int numFields = 0;
    int rowFlag = 0;
    int64_t    lastRowsPrint = 5000000;
    int count = 0;

    numFields = taos_field_count(res);
    assert(numFields > 0);
    TAOS_FIELD *fields = taos_fetch_fields(res);

    int32_t  curr_sqlstr_len = 0;
    int32_t  total_sqlstr_len = 0;

    while ((row = taos_fetch_row(res)) != NULL) {
        curr_sqlstr_len = 0;

        int32_t* length = taos_fetch_lengths(res);   // act len

        if (count == 0) {
            total_sqlstr_len = 0;
            curr_sqlstr_len += sprintf(pstr + curr_sqlstr_len,
                    "INSERT INTO %s.%s VALUES (", dbName, tbName);
        } else {
            if (g_args.mysqlFlag) {
                if (0 == rowFlag) {
                    curr_sqlstr_len += sprintf(pstr + curr_sqlstr_len, "(");
                    rowFlag++;
                } else {
                    curr_sqlstr_len += sprintf(pstr + curr_sqlstr_len, ", (");
                }
            } else {
                curr_sqlstr_len += sprintf(pstr + curr_sqlstr_len, "(");
            }
        }

        for (int col = 0; col < numFields; col++) {
            if (col != 0) curr_sqlstr_len += sprintf(pstr + curr_sqlstr_len, ", ");

            if (row[col] == NULL) {
                curr_sqlstr_len += sprintf(pstr + curr_sqlstr_len, "NULL");
                continue;
            }

            switch (fields[col].type) {
                case TSDB_DATA_TYPE_BOOL:
                    curr_sqlstr_len += sprintf(pstr + curr_sqlstr_len, "%d",
                            ((((int32_t)(*((char *)row[col]))) == 1) ? 1 : 0));
                    break;
                case TSDB_DATA_TYPE_TINYINT:
                    curr_sqlstr_len += sprintf(pstr + curr_sqlstr_len, "%d", *((int8_t *)row[col]));
                    break;
                case TSDB_DATA_TYPE_SMALLINT:
                    curr_sqlstr_len += sprintf(pstr + curr_sqlstr_len, "%d", *((int16_t *)row[col]));
                    break;
                case TSDB_DATA_TYPE_INT:
                    curr_sqlstr_len += sprintf(pstr + curr_sqlstr_len, "%d", *((int32_t *)row[col]));
                    break;
                case TSDB_DATA_TYPE_BIGINT:
                    curr_sqlstr_len += sprintf(pstr + curr_sqlstr_len, "%" PRId64 "",
                            *((int64_t *)row[col]));
                    break;
                case TSDB_DATA_TYPE_FLOAT:
                    curr_sqlstr_len += sprintf(pstr + curr_sqlstr_len, "%f", GET_FLOAT_VAL(row[col]));
                    break;
                case TSDB_DATA_TYPE_DOUBLE:
                    curr_sqlstr_len += sprintf(pstr + curr_sqlstr_len, "%f", GET_DOUBLE_VAL(row[col]));
                    break;
                case TSDB_DATA_TYPE_BINARY:
                    {
                        char tbuf[COMMAND_SIZE] = {0};
                        //*(pstr++) = '\'';
                        converStringToReadable((char *)row[col], length[col], tbuf, COMMAND_SIZE);
                        //pstr = stpcpy(pstr, tbuf);
                        //*(pstr++) = '\'';
                        curr_sqlstr_len += sprintf(pstr + curr_sqlstr_len, "\'%s\'", tbuf);
                        break;
                    }
                case TSDB_DATA_TYPE_NCHAR:
                    {
                        char tbuf[COMMAND_SIZE] = {0};
                        convertNCharToReadable((char *)row[col], length[col], tbuf, COMMAND_SIZE);
                        curr_sqlstr_len += sprintf(pstr + curr_sqlstr_len, "\'%s\'", tbuf);
                        break;
                    }
                case TSDB_DATA_TYPE_TIMESTAMP:
                    if (!g_args.mysqlFlag) {
                        curr_sqlstr_len += sprintf(pstr + curr_sqlstr_len, "%" PRId64 "",
                                *(int64_t *)row[col]);
                    } else {
                        char buf[64] = "\0";
                        int64_t ts = *((int64_t *)row[col]);
                        time_t tt = (time_t)(ts / 1000);
                        struct tm *ptm = localtime(&tt);
                        strftime(buf, 64, "%y-%m-%d %H:%M:%S", ptm);
                        curr_sqlstr_len += sprintf(pstr + curr_sqlstr_len, "\'%s.%03d\'",
                                buf, (int)(ts % 1000));
                    }
                    break;
                default:
                    break;
            }
        }

        curr_sqlstr_len += sprintf(pstr + curr_sqlstr_len, ")");

        totalRows++;
        count++;
        fprintf(fp, "%s", tmpBuffer);

        if (totalRows >= lastRowsPrint) {
            printf(" %"PRId64 " rows already be dumpout from %s.%s\n",
                    totalRows, dbName, tbName);
            lastRowsPrint += 5000000;
        }

        total_sqlstr_len += curr_sqlstr_len;

        if ((count >= g_args.data_batch)
                || (sql_buf_len - total_sqlstr_len < TSDB_MAX_BYTES_PER_ROW)) {
            fprintf(fp, ";\n");
            count = 0;
        }
    }

    debugPrint("total_sqlstr_len: %d\n", total_sqlstr_len);

    fprintf(fp, "\n");
    atomic_add_fetch_64(&g_totalDumpOutRows, totalRows);
    free(tmpBuffer);

    return 0;
}

static int taosDumpTableData(FILE *fp, char *tbName,
        TAOS* taosCon, char* dbName,
        char *jsonAvroSchema) {
    int64_t    totalRows     = 0;

    char sqlstr[1024] = {0};
    sprintf(sqlstr,
            "select * from %s.%s where _c0 >= %" PRId64 " and _c0 <= %" PRId64 " order by _c0 asc;",
            dbName, tbName, g_args.start_time, g_args.end_time);

    TAOS_RES* res = taos_query(taosCon, sqlstr);
    int32_t code = taos_errno(res);
    if (code != 0) {
        errorPrint("failed to run command %s, reason: %s\n",
                sqlstr, taos_errstr(res));
        taos_free_result(res);
        return -1;
    }

    if (g_args.avro) {
        writeSchemaToAvro(jsonAvroSchema);
        totalRows = writeResultToAvro(res);
    } else {
        totalRows = writeResultToSql(res, fp, dbName, tbName);
    }

    taos_free_result(res);
    return totalRows;
}

static int taosCheckParam(struct arguments *arguments) {
    if (g_args.all_databases && g_args.databases) {
        fprintf(stderr, "conflict option --all-databases and --databases\n");
        return -1;
    }

    if (g_args.start_time > g_args.end_time) {
        fprintf(stderr, "start time is larger than end time\n");
        return -1;
    }

    if (g_args.arg_list_len == 0) {
        if ((!g_args.all_databases) && (!g_args.isDumpIn)) {
            errorPrint("%s", "taosdump requires parameters for database and operation\n");
            return -1;
        }
    }
    /*
       if (g_args.isDumpIn && (strcmp(g_args.outpath, DEFAULT_DUMP_FILE) != 0)) {
       fprintf(stderr, "duplicate parameter input and output file path\n");
       return -1;
       }
       */
    if (!g_args.isDumpIn && g_args.encode != NULL) {
        fprintf(stderr, "invalid option in dump out\n");
        return -1;
    }

    if (g_args.table_batch <= 0) {
        fprintf(stderr, "invalid option in dump out\n");
        return -1;
    }

    return 0;
}

/*
static bool isEmptyCommand(char *cmd) {
  char *pchar = cmd;

  while (*pchar != '\0') {
    if (*pchar != ' ') return false;
    pchar++;
  }

  return true;
}

static void taosReplaceCtrlChar(char *str) {
  bool ctrlOn = false;
  char *pstr = NULL;

  for (pstr = str; *str != '\0'; ++str) {
    if (ctrlOn) {
      switch (*str) {
        case 'n':
          *pstr = '\n';
          pstr++;
          break;
        case 'r':
          *pstr = '\r';
          pstr++;
          break;
        case 't':
          *pstr = '\t';
          pstr++;
          break;
        case '\\':
          *pstr = '\\';
          pstr++;
          break;
        case '\'':
          *pstr = '\'';
          pstr++;
          break;
        default:
          break;
      }
      ctrlOn = false;
    } else {
      if (*str == '\\') {
        ctrlOn = true;
      } else {
        *pstr = *str;
        pstr++;
      }
    }
  }

  *pstr = '\0';
}
*/

char *ascii_literal_list[] = {
    "\\x00", "\\x01", "\\x02", "\\x03", "\\x04", "\\x05", "\\x06", "\\x07", "\\x08", "\\t",   "\\n",   "\\x0b", "\\x0c",
    "\\r",   "\\x0e", "\\x0f", "\\x10", "\\x11", "\\x12", "\\x13", "\\x14", "\\x15", "\\x16", "\\x17", "\\x18", "\\x19",
    "\\x1a", "\\x1b", "\\x1c", "\\x1d", "\\x1e", "\\x1f", " ",     "!",     "\\\"",  "#",     "$",     "%",     "&",
    "\\'",   "(",     ")",     "*",     "+",     ",",     "-",     ".",     "/",     "0",     "1",     "2",     "3",
    "4",     "5",     "6",     "7",     "8",     "9",     ":",     ";",     "<",     "=",     ">",     "?",     "@",
    "A",     "B",     "C",     "D",     "E",     "F",     "G",     "H",     "I",     "J",     "K",     "L",     "M",
    "N",     "O",     "P",     "Q",     "R",     "S",     "T",     "U",     "V",     "W",     "X",     "Y",     "Z",
    "[",     "\\\\",  "]",     "^",     "_",     "`",     "a",     "b",     "c",     "d",     "e",     "f",     "g",
    "h",     "i",     "j",     "k",     "l",     "m",     "n",     "o",     "p",     "q",     "r",     "s",     "t",
    "u",     "v",     "w",     "x",     "y",     "z",     "{",     "|",     "}",     "~",     "\\x7f", "\\x80", "\\x81",
    "\\x82", "\\x83", "\\x84", "\\x85", "\\x86", "\\x87", "\\x88", "\\x89", "\\x8a", "\\x8b", "\\x8c", "\\x8d", "\\x8e",
    "\\x8f", "\\x90", "\\x91", "\\x92", "\\x93", "\\x94", "\\x95", "\\x96", "\\x97", "\\x98", "\\x99", "\\x9a", "\\x9b",
    "\\x9c", "\\x9d", "\\x9e", "\\x9f", "\\xa0", "\\xa1", "\\xa2", "\\xa3", "\\xa4", "\\xa5", "\\xa6", "\\xa7", "\\xa8",
    "\\xa9", "\\xaa", "\\xab", "\\xac", "\\xad", "\\xae", "\\xaf", "\\xb0", "\\xb1", "\\xb2", "\\xb3", "\\xb4", "\\xb5",
    "\\xb6", "\\xb7", "\\xb8", "\\xb9", "\\xba", "\\xbb", "\\xbc", "\\xbd", "\\xbe", "\\xbf", "\\xc0", "\\xc1", "\\xc2",
    "\\xc3", "\\xc4", "\\xc5", "\\xc6", "\\xc7", "\\xc8", "\\xc9", "\\xca", "\\xcb", "\\xcc", "\\xcd", "\\xce", "\\xcf",
    "\\xd0", "\\xd1", "\\xd2", "\\xd3", "\\xd4", "\\xd5", "\\xd6", "\\xd7", "\\xd8", "\\xd9", "\\xda", "\\xdb", "\\xdc",
    "\\xdd", "\\xde", "\\xdf", "\\xe0", "\\xe1", "\\xe2", "\\xe3", "\\xe4", "\\xe5", "\\xe6", "\\xe7", "\\xe8", "\\xe9",
    "\\xea", "\\xeb", "\\xec", "\\xed", "\\xee", "\\xef", "\\xf0", "\\xf1", "\\xf2", "\\xf3", "\\xf4", "\\xf5", "\\xf6",
    "\\xf7", "\\xf8", "\\xf9", "\\xfa", "\\xfb", "\\xfc", "\\xfd", "\\xfe", "\\xff"};

static int converStringToReadable(char *str, int size, char *buf, int bufsize) {
    char *pstr = str;
    char *pbuf = buf;
    while (size > 0) {
        if (*pstr == '\0') break;
        pbuf = stpcpy(pbuf, ascii_literal_list[((uint8_t)(*pstr))]);
        pstr++;
        size--;
    }
    *pbuf = '\0';
    return 0;
}

static int convertNCharToReadable(char *str, int size, char *buf, int bufsize) {
    char *pstr = str;
    char *pbuf = buf;
    // TODO
    wchar_t wc;
    while (size > 0) {
        if (*pstr == '\0') break;
        int byte_width = mbtowc(&wc, pstr, MB_CUR_MAX);
        if (byte_width < 0) {
            errorPrint("%s() LN%d, mbtowc() return fail.\n", __func__, __LINE__);
            exit(-1);
        }

        if ((int)wc < 256) {
            pbuf = stpcpy(pbuf, ascii_literal_list[(int)wc]);
        } else {
            memcpy(pbuf, pstr, byte_width);
            pbuf += byte_width;
        }
        pstr += byte_width;
    }

    *pbuf = '\0';

    return 0;
}

static void taosDumpCharset(FILE *fp) {
    char charsetline[256];

    (void)fseek(fp, 0, SEEK_SET);
    sprintf(charsetline, "#!%s\n", tsCharset);
    (void)fwrite(charsetline, strlen(charsetline), 1, fp);
}

static void taosLoadFileCharset(FILE *fp, char *fcharset) {
    char * line = NULL;
    size_t line_size = 0;

    (void)fseek(fp, 0, SEEK_SET);
    ssize_t size = getline(&line, &line_size, fp);
    if (size <= 2) {
        goto _exit_no_charset;
    }

    if (strncmp(line, "#!", 2) != 0) {
        goto _exit_no_charset;
    }
    if (line[size - 1] == '\n') {
        line[size - 1] = '\0';
        size--;
    }
    strcpy(fcharset, line + 2);

    tfree(line);
    return;

_exit_no_charset:
    (void)fseek(fp, 0, SEEK_SET);
    *fcharset = '\0';
    tfree(line);
    return;
}

// ========  dumpIn support multi threads functions ================================//

static char    **g_tsDumpInSqlFiles   = NULL;
static int32_t   g_tsSqlFileNum = 0;
static char      g_tsDbSqlFile[MAX_FILE_NAME_LEN] = {0};
static char      g_tsCharset[64] = {0};

static int taosGetFilesNum(const char *directoryName,
        const char *prefix, const char *prefix2)
{
    char cmd[1024] = { 0 };

    if (prefix2)
        sprintf(cmd, "ls %s/*.%s %s/*.%s | wc -l ",
                directoryName, prefix, directoryName, prefix2);
    else
        sprintf(cmd, "ls %s/*.%s | wc -l ", directoryName, prefix);

    FILE *fp = popen(cmd, "r");
    if (fp == NULL) {
        errorPrint("failed to execute:%s, error:%s\n", cmd, strerror(errno));
        exit(-1);
    }

    int fileNum = 0;
    if (fscanf(fp, "%d", &fileNum) != 1) {
        errorPrint("failed to execute:%s, parse result error\n", cmd);
        exit(-1);
    }

    if (fileNum <= 0) {
        errorPrint("directory:%s is empry\n", directoryName);
        exit(-1);
    }

    pclose(fp);
    return fileNum;
}

static void taosParseDirectory(const char *directoryName,
        const char *prefix, const char *prefix2,
        char **fileArray, int totalFiles)
{
    char cmd[1024] = { 0 };

    if (prefix2) {
        sprintf(cmd, "ls %s/*.%s %s/*.%s | sort",
                directoryName, prefix, directoryName, prefix2);
    } else {
        sprintf(cmd, "ls %s/*.%s | sort", directoryName, prefix);
    }

    FILE *fp = popen(cmd, "r");
    if (fp == NULL) {
        errorPrint("failed to execute:%s, error:%s\n", cmd, strerror(errno));
        exit(-1);
    }

    int fileNum = 0;
    while (fscanf(fp, "%128s", fileArray[fileNum++])) {
        if (strcmp(fileArray[fileNum-1], g_tsDbSqlFile) == 0) {
            fileNum--;
        }
        if (fileNum >= totalFiles) {
            break;
        }
    }

    if (fileNum != totalFiles) {
        errorPrint("directory:%s changed while read\n", directoryName);
        pclose(fp);
        exit(-1);
    }

    pclose(fp);
}

static void taosCheckDatabasesSQLFile(const char *directoryName)
{
    char cmd[1024] = { 0 };
    sprintf(cmd, "ls %s/dbs.sql", directoryName);

    FILE *fp = popen(cmd, "r");
    if (fp == NULL) {
        errorPrint("failed to execute:%s, error:%s\n", cmd, strerror(errno));
        exit(-1);
    }

    while (fscanf(fp, "%128s", g_tsDbSqlFile)) {
        break;
    }

    pclose(fp);
}

static void taosMallocDumpFiles()
{
    g_tsDumpInSqlFiles = (char**)calloc(g_tsSqlFileNum, sizeof(char*));
    for (int i = 0; i < g_tsSqlFileNum; i++) {
        g_tsDumpInSqlFiles[i] = calloc(1, MAX_FILE_NAME_LEN);
    }
}

static void taosFreeDumpFiles()
{
    for (int i = 0; i < g_tsSqlFileNum; i++) {
        tfree(g_tsDumpInSqlFiles[i]);
    }
    tfree(g_tsDumpInSqlFiles);
}

static void taosGetDirectoryFileList(char *inputDir)
{
    struct stat fileStat;
    if (stat(inputDir, &fileStat) < 0) {
        errorPrint("%s not exist\n", inputDir);
        exit(-1);
    }

    if (fileStat.st_mode & S_IFDIR) {
        taosCheckDatabasesSQLFile(inputDir);
        if (g_args.avro)
            g_tsSqlFileNum = taosGetFilesNum(inputDir, "sql", "avro");
        else
            g_tsSqlFileNum += taosGetFilesNum(inputDir, "sql", NULL);

        int tsSqlFileNumOfTbls = g_tsSqlFileNum;
        if (g_tsDbSqlFile[0] != 0) {
            tsSqlFileNumOfTbls--;
        }
        taosMallocDumpFiles();
        if (0 != tsSqlFileNumOfTbls) {
            if (g_args.avro) {
                taosParseDirectory(inputDir, "sql", "avro",
                        g_tsDumpInSqlFiles, tsSqlFileNumOfTbls);
            } else {
                taosParseDirectory(inputDir, "sql", NULL,
                        g_tsDumpInSqlFiles, tsSqlFileNumOfTbls);
            }
        }
        fprintf(stdout, "\nstart to dispose %d files in %s\n",
                g_tsSqlFileNum, inputDir);
    } else {
        errorPrint("%s is not a directory\n", inputDir);
        exit(-1);
    }
}

static FILE* taosOpenDumpInFile(char *fptr) {
    wordexp_t full_path;

    if (wordexp(fptr, &full_path, 0) != 0) {
        errorPrint("illegal file name: %s\n", fptr);
        return NULL;
    }

    char *fname = full_path.we_wordv[0];

    FILE *f = NULL;
    if ((fname) && (strlen(fname) > 0)) {
        f = fopen(fname, "r");
        if (f == NULL) {
            errorPrint("%s() LN%d, failed to open file %s\n",
                    __func__, __LINE__, fname);
        }
    }

    wordfree(&full_path);
    return f;
}

static int taosDumpInOneFile(TAOS* taos, FILE* fp, char* fcharset,
        char* encode, char* fileName) {
    int       read_len = 0;
    char *    cmd      = NULL;
    size_t    cmd_len  = 0;
    char *    line     = NULL;
    size_t    line_len = 0;

    cmd  = (char *)malloc(TSDB_MAX_ALLOWED_SQL_LEN);
    if (cmd == NULL) {
        errorPrint("%s() LN%d, failed to allocate memory\n",
                __func__, __LINE__);
        return -1;
    }

    int lastRowsPrint = 5000000;
    int lineNo = 0;
    while ((read_len = getline(&line, &line_len, fp)) != -1) {
        ++lineNo;
        if (read_len >= TSDB_MAX_ALLOWED_SQL_LEN) continue;
        line[--read_len] = '\0';

        //if (read_len == 0 || isCommentLine(line)) {  // line starts with #
        if (read_len == 0 ) {
            continue;
        }

        if (line[read_len - 1] == '\\') {
            line[read_len - 1] = ' ';
            memcpy(cmd + cmd_len, line, read_len);
            cmd_len += read_len;
            continue;
        }

        memcpy(cmd + cmd_len, line, read_len);
        cmd[read_len + cmd_len]= '\0';
        if (queryDbImpl(taos, cmd)) {
            errorPrint("%s() LN%d, error sql: linenu:%d, file:%s\n",
                    __func__, __LINE__, lineNo, fileName);
            fprintf(g_fpOfResult, "error sql: linenu:%d, file:%s\n", lineNo, fileName);
        }

        memset(cmd, 0, TSDB_MAX_ALLOWED_SQL_LEN);
        cmd_len = 0;

        if (lineNo >= lastRowsPrint) {
            printf(" %d lines already be executed from file %s\n", lineNo, fileName);
            lastRowsPrint += 5000000;
        }
    }

    tfree(cmd);
    tfree(line);
    fclose(fp);
    return 0;
}

static void* taosDumpInWorkThreadFp(void *arg)
{
    SThreadParaObj *pThread = (SThreadParaObj*)arg;
    setThreadName("dumpInWorkThrd");

    for (int32_t f = 0; f < g_tsSqlFileNum; ++f) {
        if (f % pThread->totalThreads == pThread->threadIndex) {
            char *SQLFileName = g_tsDumpInSqlFiles[f];
            FILE* fp = taosOpenDumpInFile(SQLFileName);
            if (NULL == fp) {
                continue;
            }
            fprintf(stderr, ", Success Open input file: %s\n",
                    SQLFileName);
            taosDumpInOneFile(pThread->taosCon, fp, g_tsCharset, g_args.encode, SQLFileName);
        }
    }

    return NULL;
}

static void taosStartDumpInWorkThreads()
{
    pthread_attr_t  thattr;
    SThreadParaObj *pThread;
    int32_t         totalThreads = g_args.thread_num;

    if (totalThreads > g_tsSqlFileNum) {
        totalThreads = g_tsSqlFileNum;
    }

    SThreadParaObj *threadObj = (SThreadParaObj *)calloc(
            totalThreads, sizeof(SThreadParaObj));

    if (NULL == threadObj) {
        errorPrint("%s() LN%d, memory allocation failed\n", __func__, __LINE__);
    }

    for (int32_t t = 0; t < totalThreads; ++t) {
        pThread = threadObj + t;
        pThread->threadIndex = t;
        pThread->totalThreads = totalThreads;
        pThread->taosCon = taos_connect(g_args.host, g_args.user, g_args.password,
            NULL, g_args.port);
        if (pThread->taosCon == NULL) {
            errorPrint("Failed to connect to TDengine server %s\n", g_args.host);
            free(threadObj);
            return;
        }
        pthread_attr_init(&thattr);
        pthread_attr_setdetachstate(&thattr, PTHREAD_CREATE_JOINABLE);

        if (pthread_create(&(pThread->threadID), &thattr,
                    taosDumpInWorkThreadFp, (void*)pThread) != 0) {
            errorPrint("%s() LN%d, thread:%d failed to start\n",
                    __func__, __LINE__, pThread->threadIndex);
            exit(0);
        }
    }

    for (int t = 0; t < totalThreads; ++t) {
        pthread_join(threadObj[t].threadID, NULL);
    }

    for (int t = 0; t < totalThreads; ++t) {
        taos_close(threadObj[t].taosCon);
    }
    free(threadObj);
}

static int taosDumpIn() {
    assert(g_args.isDumpIn);

    TAOS     *taos    = NULL;
    FILE     *fp      = NULL;

    taos = taos_connect(
            g_args.host, g_args.user, g_args.password,
            NULL, g_args.port);
    if (taos == NULL) {
        errorPrint("%s() LN%d, failed to connect to TDengine server\n",
                __func__, __LINE__);
        return -1;
    }

    taosGetDirectoryFileList(g_args.inpath);

    int32_t  tsSqlFileNumOfTbls = g_tsSqlFileNum;
    if (g_tsDbSqlFile[0] != 0) {
        tsSqlFileNumOfTbls--;

        fp = taosOpenDumpInFile(g_tsDbSqlFile);
        if (NULL == fp) {
            errorPrint("%s() LN%d, failed to open input file %s\n",
                    __func__, __LINE__, g_tsDbSqlFile);
            return -1;
        }
        fprintf(stderr, "Success Open input file: %s\n", g_tsDbSqlFile);

        taosLoadFileCharset(fp, g_tsCharset);

        taosDumpInOneFile(taos, fp, g_tsCharset, g_args.encode,
                g_tsDbSqlFile);
    }

    taos_close(taos);

    if (0 != tsSqlFileNumOfTbls) {
        taosStartDumpInWorkThreads();
    }

    taosFreeDumpFiles();
    return 0;
}
<|MERGE_RESOLUTION|>--- conflicted
+++ resolved
@@ -1264,11 +1264,7 @@
                     fields[TSDB_DESCRIBE_METRIC_FIELD_INDEX].bytes + 1));
         tstrncpy(tableDes->cols[count].type,
                 (char *)row[TSDB_DESCRIBE_METRIC_TYPE_INDEX],
-<<<<<<< HEAD
-                min(16, fields[TSDB_DESCRIBE_METRIC_TYPE_INDEX].bytes) + 1);
-=======
                 min(16, fields[TSDB_DESCRIBE_METRIC_TYPE_INDEX].bytes + 1));
->>>>>>> c6f660a8
         tableDes->cols[count].length =
             *((int *)row[TSDB_DESCRIBE_METRIC_LENGTH_INDEX]);
         tstrncpy(tableDes->cols[count].note,
