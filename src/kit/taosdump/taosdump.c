--- conflicted
+++ resolved
@@ -1290,11 +1290,6 @@
                     char tbuf[COL_VALUEBUF_LEN-2];    // need reserve 2 bytes for ' '
                     convertNCharToReadable(
                             (char *)row[TSDB_SHOW_TABLES_NAME_INDEX],
-<<<<<<< HEAD
-                            length[0], tbuf, COMMAND_SIZE-2);
-                    sprintf(tableDes->cols[i].value, "%.*s", COL_VALUEBUF_LEN-1, tbuf);
-                    break;
-=======
                             length[0], tbuf, COL_VALUEBUF_LEN-2);
                     sprintf(tableDes->cols[i].value, "%s", tbuf);
                 } else {
@@ -1309,7 +1304,6 @@
                             (char *)row[TSDB_SHOW_TABLES_NAME_INDEX],
                             length[0],
                             (char *)(tableDes->cols[i].var_value), len);
->>>>>>> 29893ff5
                 }
                 break;
             case TSDB_DATA_TYPE_TIMESTAMP:
