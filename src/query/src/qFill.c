--- conflicted
+++ resolved
@@ -305,7 +305,7 @@
         if (TSDB_COL_IS_TAG(pCol->flag)) {
           continue;
         }
-        
+
         char* output = elePtrAt(data[i]->data, pCol->col.bytes, index);
         assignVal(output, p + pCol->col.offset, pCol->col.bytes, pCol->col.type);
       }
@@ -402,7 +402,7 @@
 
     if (((pFillInfo->currentKey < ts && FILL_IS_ASC_FILL(pFillInfo)) || (pFillInfo->currentKey > ts && !FILL_IS_ASC_FILL(pFillInfo))) &&
         pFillInfo->numOfCurrent < outputRows) {
-      
+
       // fill the gap between two actual input rows
       while (((pFillInfo->currentKey < ts && FILL_IS_ASC_FILL(pFillInfo)) ||
               (pFillInfo->currentKey > ts && !FILL_IS_ASC_FILL(pFillInfo))) &&
@@ -448,22 +448,16 @@
       // set the tag value for final result
       setTagsValue(pFillInfo, data, pFillInfo->numOfCurrent);
 
-<<<<<<< HEAD
       pFillInfo->currentKey = taosTimeAdd(pFillInfo->currentKey, pFillInfo->interval.sliding * step,
                                      pFillInfo->interval.slidingUnit, pFillInfo->precision);
       pFillInfo->index += 1;
       pFillInfo->numOfCurrent += 1;
     }
-=======
-          /* the raw data block is exhausted, next value does not exists */
-          tfree(*nextValues);
-        }
->>>>>>> f4c196a4
 
     if (pFillInfo->index >= pFillInfo->numOfRows || pFillInfo->numOfCurrent >= outputRows) {
       /* the raw data block is exhausted, next value does not exists */
       if (pFillInfo->index >= pFillInfo->numOfRows) {
-        taosTFree(*next);
+        tfree(*next);
       }
 
       pFillInfo->numOfTotal += pFillInfo->numOfCurrent;
@@ -485,7 +479,7 @@
   }
 
   pFillInfo->numOfTotal += pFillInfo->numOfCurrent;
-  
+
   assert(pFillInfo->numOfCurrent == resultCapacity);
   return resultCapacity;
 }
