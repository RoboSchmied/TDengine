/*
 * Copyright (c) 2019 TAOS Data, Inc. <jhtao@taosdata.com>
 *
 * This program is free software: you can use, redistribute, and/or modify
 * it under the terms of the GNU Affero General Public License, version 3
 * or later ("AGPL"), as published by the Free Software Foundation.
 *
 * This program is distributed in the hope that it will be useful, but WITHOUT
 * ANY WARRANTY; without even the implied warranty of MERCHANTABILITY or
 * FITNESS FOR A PARTICULAR PURPOSE.
 *
 * You should have received a copy of the GNU Affero General Public License
 * along with this program. If not, see <http://www.gnu.org/licenses/>.
 */

#include "os.h"
#include "qSqlparser.h"
#include "taosdef.h"
#include "taosmsg.h"
#include "tcmdtype.h"
#include "tstoken.h"
#include "tstrbuild.h"
#include "ttokendef.h"
#include "tutil.h"

SSqlInfo qSQLParse(const char *pStr) {
  void *pParser = ParseAlloc(malloc);

  SSqlInfo sqlInfo = {0};
  sqlInfo.valid = true;

  int32_t i = 0;
  while (1) {
    SStrToken t0 = {0};

    if (pStr[i] == 0) {
      Parse(pParser, 0, t0, &sqlInfo);
      goto abort_parse;
    }

    t0.n = tSQLGetToken((char *)&pStr[i], &t0.type);
    t0.z = (char *)(pStr + i);
    i += t0.n;

    switch (t0.type) {
      case TK_SPACE:
      case TK_COMMENT: {
        break;
      }
      case TK_SEMI: {
        Parse(pParser, 0, t0, &sqlInfo);
        goto abort_parse;
      }
      
      case TK_QUESTION:
      case TK_ILLEGAL: {
        snprintf(sqlInfo.pzErrMsg, tListLen(sqlInfo.pzErrMsg), "unrecognized token: \"%s\"", t0.z);
        sqlInfo.valid = false;
        goto abort_parse;
      }
      default:
        Parse(pParser, t0.type, t0, &sqlInfo);
        if (sqlInfo.valid == false) {
          goto abort_parse;
        }
    }
  }

abort_parse:
  ParseFree(pParser, free);
  return sqlInfo;
}

tSQLExprList *tSQLExprListAppend(tSQLExprList *pList, tSQLExpr *pNode, SStrToken *pToken) {
  if (pList == NULL) {
    pList = calloc(1, sizeof(tSQLExprList));
  }

  if (pList->nAlloc <= pList->nExpr) {
    pList->nAlloc = (pList->nAlloc << 1) + 4;
    pList->a = realloc(pList->a, pList->nAlloc * sizeof(pList->a[0]));
    if (pList->a == 0) {
      pList->nExpr = pList->nAlloc = 0;
      return pList;
    }
  }
  assert(pList->a != 0);

  if (pNode || pToken) {
    struct tSQLExprItem *pItem = &pList->a[pList->nExpr++];
    memset(pItem, 0, sizeof(*pItem));
    pItem->pNode = pNode;
    if (pToken) {  // set the as clause
      pItem->aliasName = malloc(pToken->n + 1);
      strncpy(pItem->aliasName, pToken->z, pToken->n);
      pItem->aliasName[pToken->n] = 0;

      strdequote(pItem->aliasName);
    }
  }
  return pList;
}

void tSQLExprListDestroy(tSQLExprList *pList) {
  if (pList == NULL) return;

  for (int32_t i = 0; i < pList->nExpr; ++i) {
    if (pList->a[i].aliasName != NULL) {
      free(pList->a[i].aliasName);
    }
    tSQLExprDestroy(pList->a[i].pNode);
  }

  free(pList->a);
  free(pList);
}

tSQLExpr *tSQLExprIdValueCreate(SStrToken *pToken, int32_t optrType) {
  tSQLExpr *pSQLExpr = calloc(1, sizeof(tSQLExpr));

  if (pToken != NULL) {
    pSQLExpr->token = *pToken;
  }

  if (optrType == TK_INTEGER || optrType == TK_STRING || optrType == TK_FLOAT || optrType == TK_BOOL) {
    toTSDBType(pToken->type);

    tVariantCreate(&pSQLExpr->val, pToken);
    pSQLExpr->nSQLOptr = optrType;
  } else if (optrType == TK_NOW) {
    // use microsecond by default
    pSQLExpr->val.i64Key = taosGetTimestamp(TSDB_TIME_PRECISION_MICRO);
    pSQLExpr->val.nType = TSDB_DATA_TYPE_BIGINT;
    pSQLExpr->nSQLOptr = TK_TIMESTAMP;  // TK_TIMESTAMP used to denote the time value is in microsecond
  } else if (optrType == TK_VARIABLE) {
    int32_t ret = parseAbsoluteDuration(pToken->z, pToken->n, &pSQLExpr->val.i64Key);
    if (ret != TSDB_CODE_SUCCESS) {
      terrno = TSDB_CODE_TSC_SQL_SYNTAX_ERROR;
    }

    pSQLExpr->val.nType = TSDB_DATA_TYPE_BIGINT;
    pSQLExpr->nSQLOptr = TK_TIMESTAMP;
  } else {  // it must be the column name (tk_id) if it is not the number
    assert(optrType == TK_ID || optrType == TK_ALL);
    if (pToken != NULL) {
      pSQLExpr->colInfo = *pToken;
    }

    pSQLExpr->nSQLOptr = optrType;
  }

  return pSQLExpr;
}

/*
 * pList is the parameters for function with id(optType)
 * function name is denoted by pFunctionToken
 */
tSQLExpr *tSQLExprCreateFunction(tSQLExprList *pList, SStrToken *pFuncToken, SStrToken *endToken, int32_t optType) {
  if (pFuncToken == NULL) return NULL;

  tSQLExpr *pExpr = calloc(1, sizeof(tSQLExpr));
  pExpr->nSQLOptr = optType;
  pExpr->pParam = pList;

  int32_t len = (int32_t)((endToken->z + endToken->n) - pFuncToken->z);
  pExpr->operand.z = pFuncToken->z;

  pExpr->operand.n = len;  // raw field name
  pExpr->operand.type = pFuncToken->type;

  pExpr->token = pExpr->operand;
  return pExpr;
}

/*
 * create binary expression in this procedure
 * if the expr is arithmetic, calculate the result and set it to tSQLExpr Object
 */
tSQLExpr *tSQLExprCreate(tSQLExpr *pLeft, tSQLExpr *pRight, int32_t optrType) {
  tSQLExpr *pExpr = calloc(1, sizeof(tSQLExpr));

  if (pLeft != NULL && pRight != NULL && (optrType != TK_IN)) {
    char* endPos = pRight->token.z + pRight->token.n;
    pExpr->token.z = pLeft->token.z;
    pExpr->token.n = (uint32_t)(endPos - pExpr->token.z);
    pExpr->token.type = pLeft->token.type;
  }

  if (optrType == TK_PLUS || optrType == TK_MINUS || optrType == TK_STAR || optrType == TK_DIVIDE || optrType == TK_REM) {
    /*
     * if a token is noted as the TK_TIMESTAMP, the time precision is microsecond
     * Otherwise, the time precision is adaptive, determined by the time precision from databases.
     */
    if ((pLeft->nSQLOptr == TK_INTEGER && pRight->nSQLOptr == TK_INTEGER) ||
        (pLeft->nSQLOptr == TK_TIMESTAMP && pRight->nSQLOptr == TK_TIMESTAMP)) {
      pExpr->val.nType = TSDB_DATA_TYPE_BIGINT;
      pExpr->nSQLOptr = pLeft->nSQLOptr;

      switch (optrType) {
        case TK_PLUS: {
          pExpr->val.i64Key = pLeft->val.i64Key + pRight->val.i64Key;
          break;
        }
        case TK_MINUS: {
          pExpr->val.i64Key = pLeft->val.i64Key - pRight->val.i64Key;
          break;
        }
        case TK_STAR: {
          pExpr->val.i64Key = pLeft->val.i64Key * pRight->val.i64Key;
          break;
        }
        case TK_DIVIDE: {
          pExpr->nSQLOptr = TK_FLOAT;
          pExpr->val.nType = TSDB_DATA_TYPE_DOUBLE;
          pExpr->val.dKey = (double)pLeft->val.i64Key / pRight->val.i64Key;
          break;
        }
        case TK_REM: {
          pExpr->val.i64Key = pLeft->val.i64Key % pRight->val.i64Key;
          break;
        }
      }

      tSQLExprDestroy(pLeft);
      tSQLExprDestroy(pRight);

    } else if (pLeft->nSQLOptr == TK_FLOAT || pRight->nSQLOptr == TK_FLOAT) {
      pExpr->val.nType = TSDB_DATA_TYPE_DOUBLE;
      pExpr->nSQLOptr  = TK_FLOAT;

      double left  = (pLeft->val.nType == TSDB_DATA_TYPE_DOUBLE) ? pLeft->val.dKey : pLeft->val.i64Key;
      double right = (pRight->val.nType == TSDB_DATA_TYPE_DOUBLE) ? pRight->val.dKey : pRight->val.i64Key;

      switch (optrType) {
        case TK_PLUS: {
          pExpr->val.dKey = left + right;
          break;
        }
        case TK_MINUS: {
          pExpr->val.dKey = left - right;
          break;
        }
        case TK_STAR: {
          pExpr->val.dKey = left * right;
          break;
        }
        case TK_DIVIDE: {
          pExpr->val.dKey = left / right;
          break;
        }
        case TK_REM: {
          pExpr->val.dKey = left - ((int64_t)(left / right)) * right;
          break;
        }
      }

      tSQLExprDestroy(pLeft);
      tSQLExprDestroy(pRight);

    } else {
      pExpr->nSQLOptr = optrType;
      pExpr->pLeft = pLeft;
      pExpr->pRight = pRight;
    }
  } else if (optrType == TK_IN) {
    pExpr->nSQLOptr = optrType;
    pExpr->pLeft = pLeft;

    tSQLExpr *pRSub = calloc(1, sizeof(tSQLExpr));
    pRSub->nSQLOptr = TK_SET;  // TODO refactor .....
    pRSub->pParam = (tSQLExprList *)pRight;

    pExpr->pRight = pRSub;
  } else {
    pExpr->nSQLOptr = optrType;
    pExpr->pLeft = pLeft;

    if (pRight == NULL) {
      pRight = calloc(1, sizeof(tSQLExpr));
    }

    pExpr->pRight = pRight;
  }

  return pExpr;
}

void tSQLExprNodeDestroy(tSQLExpr *pExpr) {
  if (pExpr == NULL) {
    return;
  }

  if (pExpr->nSQLOptr == TK_STRING) {
    tVariantDestroy(&pExpr->val);
  }

  tSQLExprListDestroy(pExpr->pParam);

  free(pExpr);
}

void tSQLExprDestroy(tSQLExpr *pExpr) {
  if (pExpr == NULL) {
    return;
  }

  tSQLExprDestroy(pExpr->pLeft);
  tSQLExprDestroy(pExpr->pRight);

  tSQLExprNodeDestroy(pExpr);
}

SArray *tVariantListAppendToken(SArray *pList, SStrToken *pToken, uint8_t order) {
  if (pList == NULL) {
    pList = taosArrayInit(4, sizeof(tVariantListItem));
  }

  if (pToken) {
    tVariantListItem item = {0};
    tVariantCreate(&item.pVar, pToken);
    item.sortOrder = order;

    taosArrayPush(pList, &item);
  }

  return pList;
}

SArray *tVariantListAppend(SArray *pList, tVariant *pVar, uint8_t sortOrder) {
  if (pList == NULL) {
    pList = taosArrayInit(4, sizeof(tVariantListItem));
  }

  if (pVar == NULL) {
    return pList;
  }

  /*
   * Here we do not employ the assign function, since we need the pz attribute of structure
   * , which is the point to char string, to free it!
   *
   * Otherwise, the original pointer may be lost, which causes memory leak.
   */
  tVariantListItem item = {0};
  item.pVar = *pVar;
  item.sortOrder = sortOrder;

  taosArrayPush(pList, &item);
  return pList;
}

SArray *tVariantListInsert(SArray *pList, tVariant *pVar, uint8_t sortOrder, int32_t index) {
  if (pList == NULL || pVar == NULL || index >= taosArrayGetSize(pList)) {
    return tVariantListAppend(NULL, pVar, sortOrder);
  }

  tVariantListItem item = {0};
  item.pVar = *pVar;
  item.sortOrder = sortOrder;

  taosArrayInsert(pList, index, &item);
  return pList;
}

void setDBName(SStrToken *pCpxName, SStrToken *pDB) {
  pCpxName->type = pDB->type;
  pCpxName->z = pDB->z;
  pCpxName->n = pDB->n;
}

void tSQLSetColumnInfo(TAOS_FIELD *pField, SStrToken *pName, TAOS_FIELD *pType) {
  int32_t maxLen = sizeof(pField->name) / sizeof(pField->name[0]);
  
  // truncate the column name
  if ((int32_t)pName->n >= maxLen) {
    pName->n = maxLen - 1;
  }

  strncpy(pField->name, pName->z, pName->n);
  pField->name[pName->n] = 0;

  pField->type = pType->type;
  pField->bytes = pType->bytes;
}

void tSQLSetColumnType(TAOS_FIELD *pField, SStrToken *type) {
  pField->type = -1;

  int32_t LENGTH_SIZE_OF_STR = 2;  // in case of nchar and binary, there two bytes to keep the length of binary|nchar.
  
  for (int8_t i = 0; i < tListLen(tDataTypeDesc); ++i) {
    if ((strncasecmp(type->z, tDataTypeDesc[i].aName, tDataTypeDesc[i].nameLen) == 0) &&
        (type->n == tDataTypeDesc[i].nameLen)) {
      pField->type = i;
      pField->bytes = tDataTypeDesc[i].nSize;

      if (i == TSDB_DATA_TYPE_NCHAR) {
        /*
         * for nchar, the TOKENTYPE is the number of character, so the length is the
         * number of bytes in UCS-4 format, which is 4 times larger than the
         * number of characters
         */
        if (type->type == 0) {
          pField->bytes = 0;
        } else {
          pField->bytes = -(int32_t)type->type * TSDB_NCHAR_SIZE + LENGTH_SIZE_OF_STR;
        }
      } else if (i == TSDB_DATA_TYPE_BINARY) {
        /* for binary, the TOKENTYPE is the length of binary */
        if (type->type == 0) {
          pField->bytes = 0;
        } else {
          pField->bytes = -(int32_t) type->type + LENGTH_SIZE_OF_STR;
        } 
      }
      break;
    }
  }
}

/*
 * extract the select info out of sql string
 */
SQuerySQL *tSetQuerySQLElems(SStrToken *pSelectToken, tSQLExprList *pSelection, SArray *pFrom, tSQLExpr *pWhere,
                             SArray *pGroupby, SArray *pSortOrder, SIntervalVal *pInterval,
                             SStrToken *pSliding, SArray *pFill, SLimitVal *pLimit, SLimitVal *pGLimit) {
  assert(pSelection != NULL);

  SQuerySQL *pQuery = calloc(1, sizeof(SQuerySQL));
  pQuery->selectToken = *pSelectToken;
  pQuery->selectToken.n = (uint32_t)strlen(pQuery->selectToken.z);  // all later sql string are belonged to the stream sql

  pQuery->pSelection = pSelection;
  pQuery->from = pFrom;
  pQuery->pGroupby = pGroupby;
  pQuery->pSortOrder = pSortOrder;
  pQuery->pWhere = pWhere;

  if (pLimit != NULL) {
    pQuery->limit = *pLimit;
  }

  if (pGLimit != NULL) {
    pQuery->slimit = *pGLimit;
  }

  if (pInterval != NULL) {
    pQuery->interval = pInterval->interval;
    pQuery->offset = pInterval->offset;
  }

  if (pSliding != NULL) {
    pQuery->sliding = *pSliding;
  }

  pQuery->fillType = pFill;
  return pQuery;
}

void freeVariant(void *pItem) {
  tVariantListItem* p = (tVariantListItem*) pItem;
  tVariantDestroy(&p->pVar);
}

void doDestroyQuerySql(SQuerySQL *pQuerySql) {
  if (pQuerySql == NULL) {
    return;
  }
  
  tSQLExprListDestroy(pQuerySql->pSelection);
  
  pQuerySql->pSelection = NULL;
  
  tSQLExprDestroy(pQuerySql->pWhere);
  pQuerySql->pWhere = NULL;
  
  taosArrayDestroyEx(pQuerySql->pSortOrder, freeVariant);
  pQuerySql->pSortOrder = NULL;

  taosArrayDestroyEx(pQuerySql->pGroupby, freeVariant);
  pQuerySql->pGroupby = NULL;

  taosArrayDestroyEx(pQuerySql->from, freeVariant);
  pQuerySql->from = NULL;

  taosArrayDestroyEx(pQuerySql->fillType, freeVariant);
  pQuerySql->fillType = NULL;

  free(pQuerySql);
}

void destroyAllSelectClause(SSubclauseInfo *pClause) {
  if (pClause == NULL || pClause->numOfClause == 0) {
    return;
  }

  for(int32_t i = 0; i < pClause->numOfClause; ++i) {
    SQuerySQL *pQuerySql = pClause->pClause[i];
    doDestroyQuerySql(pQuerySql);
  }
  
  tfree(pClause->pClause);
}

SCreateTableSQL *tSetCreateSQLElems(SArray *pCols, SArray *pTags, SStrToken *pStableName,
                                    SArray *pTagVals, SQuerySQL *pSelect, int32_t type) {
  SCreateTableSQL *pCreate = calloc(1, sizeof(SCreateTableSQL));

  switch (type) {
    case TSQL_CREATE_TABLE: {
      pCreate->colInfo.pColumns = pCols;
      assert(pTagVals == NULL && pTags == NULL);
      break;
    }
    case TSQL_CREATE_STABLE: {
      pCreate->colInfo.pColumns = pCols;
      pCreate->colInfo.pTagColumns = pTags;
      assert(pTagVals == NULL && pTags != NULL && pCols != NULL);
      break;
    }
    case TSQL_CREATE_TABLE_FROM_STABLE: {
      pCreate->usingInfo.pTagVals = pTagVals;
      pCreate->usingInfo.stableName = *pStableName;
      break;
    }
    case TSQL_CREATE_STREAM: {
      pCreate->pSelect = pSelect;
      break;
    }
    default:
      assert(false);
  }

  pCreate->type = type;
  return pCreate;
}

SAlterTableSQL *tAlterTableSQLElems(SStrToken *pMeterName, SArray *pCols, SArray *pVals, int32_t type) {
  SAlterTableSQL *pAlterTable = calloc(1, sizeof(SAlterTableSQL));
  
  pAlterTable->name = *pMeterName;
  pAlterTable->type = type;

  if (type == TSDB_ALTER_TABLE_ADD_COLUMN || type == TSDB_ALTER_TABLE_ADD_TAG_COLUMN) {
    pAlterTable->pAddColumns = pCols;
    assert(pVals == NULL);
  } else {
    /*
     * ALTER_TABLE_TAGS_CHG, ALTER_TABLE_TAGS_SET, ALTER_TABLE_TAGS_DROP,
     * ALTER_TABLE_DROP_COLUMN
     */
    pAlterTable->varList = pVals;
    assert(pCols == NULL);
  }

  return pAlterTable;
}

void SQLInfoDestroy(SSqlInfo *pInfo) {
  if (pInfo == NULL) return;

  if (pInfo->type == TSDB_SQL_SELECT) {
    destroyAllSelectClause(&pInfo->subclauseInfo);
  } else if (pInfo->type == TSDB_SQL_CREATE_TABLE) {
    SCreateTableSQL *pCreateTableInfo = pInfo->pCreateTableInfo;
    doDestroyQuerySql(pCreateTableInfo->pSelect);

    taosArrayDestroy(pCreateTableInfo->colInfo.pColumns);
    taosArrayDestroy(pCreateTableInfo->colInfo.pTagColumns);

<<<<<<< HEAD
    taosArrayDestroyEx(pCreateTableInfo->usingInfo.pTagVals, freeVariant);
    taosTFree(pInfo->pCreateTableInfo);
=======
    tVariantListDestroy(pCreateTableInfo->usingInfo.pTagVals);
    tfree(pInfo->pCreateTableInfo);
>>>>>>> f4c196a4
  } else if (pInfo->type == TSDB_SQL_ALTER_TABLE) {
    taosArrayDestroyEx(pInfo->pAlterInfo->varList, freeVariant);
    taosArrayDestroy(pInfo->pAlterInfo->pAddColumns);
    
    tfree(pInfo->pAlterInfo);
  } else {
    if (pInfo->pDCLInfo != NULL && pInfo->pDCLInfo->nAlloc > 0) {
      free(pInfo->pDCLInfo->a);
    }

    if (pInfo->pDCLInfo != NULL && pInfo->type == TSDB_SQL_CREATE_DB) {
      taosArrayDestroyEx(pInfo->pDCLInfo->dbOpt.keep, freeVariant);
    }

    tfree(pInfo->pDCLInfo);
  }
}

SSubclauseInfo* setSubclause(SSubclauseInfo* pSubclause, void *pSqlExprInfo) {
  if (pSubclause == NULL) {
    pSubclause = calloc(1, sizeof(SSubclauseInfo));
  }
  
  int32_t newSize = pSubclause->numOfClause + 1;
  char* tmp = realloc(pSubclause->pClause, newSize * POINTER_BYTES);
  if (tmp == NULL) {
    return pSubclause;
  }
  
  pSubclause->pClause = (SQuerySQL**) tmp;
  
  pSubclause->pClause[newSize - 1] = pSqlExprInfo;
  pSubclause->numOfClause++;
  
  return pSubclause;
}

SSqlInfo* setSQLInfo(SSqlInfo *pInfo, void *pSqlExprInfo, SStrToken *pMeterName, int32_t type) {
  pInfo->type = type;
  
  if (type == TSDB_SQL_SELECT) {
    pInfo->subclauseInfo = *(SSubclauseInfo*) pSqlExprInfo;
    free(pSqlExprInfo);
  } else {
    pInfo->pCreateTableInfo = pSqlExprInfo;
  }
  
  if (pMeterName != NULL) {
    pInfo->pCreateTableInfo->name = *pMeterName;
  }
  
  return pInfo;
}

SSubclauseInfo* appendSelectClause(SSubclauseInfo *pQueryInfo, void *pSubclause) {
  char* tmp = realloc(pQueryInfo->pClause, (pQueryInfo->numOfClause + 1) * POINTER_BYTES);
  if (tmp == NULL) {  // out of memory
    return pQueryInfo;
  }
  
  pQueryInfo->pClause = (SQuerySQL**) tmp;
  pQueryInfo->pClause[pQueryInfo->numOfClause++] = pSubclause;
  
  return pQueryInfo;
}

void setCreatedTableName(SSqlInfo *pInfo, SStrToken *pMeterName, SStrToken *pIfNotExists) {
  pInfo->pCreateTableInfo->name = *pMeterName;
  pInfo->pCreateTableInfo->existCheck = (pIfNotExists->n != 0);
}

void tTokenListBuyMoreSpace(tDCLSQL *pTokenList) {
  if (pTokenList->nAlloc <= pTokenList->nTokens) {  //
    pTokenList->nAlloc = (pTokenList->nAlloc << 1) + 4;
    pTokenList->a = realloc(pTokenList->a, pTokenList->nAlloc * sizeof(pTokenList->a[0]));
    if (pTokenList->a == 0) {
      pTokenList->nTokens = pTokenList->nAlloc = 0;
    }
  }
}

tDCLSQL *tTokenListAppend(tDCLSQL *pTokenList, SStrToken *pToken) {
  if (pToken == NULL) return NULL;

  if (pTokenList == NULL) pTokenList = calloc(1, sizeof(tDCLSQL));

  tTokenListBuyMoreSpace(pTokenList);
  pTokenList->a[pTokenList->nTokens++] = *pToken;

  return pTokenList;
}

void setDCLSQLElems(SSqlInfo *pInfo, int32_t type, int32_t nParam, ...) {
  pInfo->type = type;

  if (nParam == 0) return;
  if (pInfo->pDCLInfo == NULL) pInfo->pDCLInfo = (tDCLSQL *)calloc(1, sizeof(tDCLSQL));

  va_list va;
  va_start(va, nParam);

  while (nParam-- > 0) {
    SStrToken *pToken = va_arg(va, SStrToken *);
    pInfo->pDCLInfo = tTokenListAppend(pInfo->pDCLInfo, pToken);
  }
  va_end(va);
}

void setDropDBTableInfo(SSqlInfo *pInfo, int32_t type, SStrToken* pToken, SStrToken* existsCheck) {
  pInfo->type = type;
  pInfo->pDCLInfo = tTokenListAppend(pInfo->pDCLInfo, pToken);
  pInfo->pDCLInfo->existsCheck = (existsCheck->n == 1);
}

void setShowOptions(SSqlInfo *pInfo, int32_t type, SStrToken* prefix, SStrToken* pPatterns) {
  if (pInfo->pDCLInfo == NULL) {
    pInfo->pDCLInfo = calloc(1, sizeof(tDCLSQL));
  }
  
  pInfo->type = TSDB_SQL_SHOW;
  
  SShowInfo* pShowInfo = &pInfo->pDCLInfo->showOpt;
  pShowInfo->showType = type;
  
  if (prefix != NULL && prefix->type != 0) {
    pShowInfo->prefix = *prefix;
  } else {
    pShowInfo->prefix.type = 0;
  }
  
  if (pPatterns != NULL && pPatterns->type != 0) {
    pShowInfo->pattern = *pPatterns;
  } else {
    pShowInfo->pattern.type = 0;
  }
}

void setCreateDBSQL(SSqlInfo *pInfo, int32_t type, SStrToken *pToken, SCreateDBInfo *pDB, SStrToken *pIgExists) {
  pInfo->type = type;
  if (pInfo->pDCLInfo == NULL) {
    pInfo->pDCLInfo = calloc(1, sizeof(tDCLSQL));
  }

  pInfo->pDCLInfo->dbOpt = *pDB;
  pInfo->pDCLInfo->dbOpt.dbname = *pToken;
  pInfo->pDCLInfo->dbOpt.ignoreExists = pIgExists->n; // sql.y has: ifnotexists(X) ::= IF NOT EXISTS.   {X.n = 1;}
}

void setCreateAcctSQL(SSqlInfo *pInfo, int32_t type, SStrToken *pName, SStrToken *pPwd, SCreateAcctSQL *pAcctInfo) {
  pInfo->type = type;
  if (pInfo->pDCLInfo == NULL) {
    pInfo->pDCLInfo = calloc(1, sizeof(tDCLSQL));
  }

  pInfo->pDCLInfo->acctOpt = *pAcctInfo;
  
  assert(pName != NULL);
  pInfo->pDCLInfo->user.user = *pName;
  
  if (pPwd != NULL) {
    pInfo->pDCLInfo->user.passwd = *pPwd;
  }
}

void setCreateUserSQL(SSqlInfo *pInfo, SStrToken *pName, SStrToken *pPasswd) {
  pInfo->type = TSDB_SQL_CREATE_USER;
  if (pInfo->pDCLInfo == NULL) {
    pInfo->pDCLInfo = calloc(1, sizeof(tDCLSQL));
  }
  
  assert(pName != NULL && pPasswd != NULL);
  
  pInfo->pDCLInfo->user.user = *pName;
  pInfo->pDCLInfo->user.passwd = *pPasswd;
}

void setAlterUserSQL(SSqlInfo *pInfo, int16_t type, SStrToken *pName, SStrToken* pPwd, SStrToken *pPrivilege) {
  pInfo->type = TSDB_SQL_ALTER_USER;
  if (pInfo->pDCLInfo == NULL) {
    pInfo->pDCLInfo = calloc(1, sizeof(tDCLSQL));
  }
  
  assert(pName != NULL);
  
  SUserInfo* pUser = &pInfo->pDCLInfo->user;
  pUser->type = type;
  pUser->user = *pName;
  
  if (pPwd != NULL) {
    pUser->passwd = *pPwd;
  } else {
    pUser->passwd.type = TSDB_DATA_TYPE_NULL;
  }
  
  if (pPrivilege != NULL) {
    pUser->privilege = *pPrivilege;
  } else {
    pUser->privilege.type = TSDB_DATA_TYPE_NULL;
  }
}

void setKillSQL(SSqlInfo *pInfo, int32_t type, SStrToken *ip) {
  pInfo->type = type;
  if (pInfo->pDCLInfo == NULL) {
    pInfo->pDCLInfo = calloc(1, sizeof(tDCLSQL));
  }
  
  assert(ip != NULL);
  
  pInfo->pDCLInfo->ip = *ip;
}

void setDefaultCreateDbOption(SCreateDBInfo *pDBInfo) {
  pDBInfo->compressionLevel = -1;

  pDBInfo->walLevel = -1;
  pDBInfo->fsyncPeriod = -1;
  pDBInfo->commitTime = -1;
  pDBInfo->maxTablesPerVnode = -1;

  pDBInfo->cacheBlockSize = -1;
  pDBInfo->numOfBlocks = -1;
  pDBInfo->maxRowsPerBlock = -1;
  pDBInfo->minRowsPerBlock = -1;
  pDBInfo->daysPerFile = -1;

  pDBInfo->replica = -1;
  pDBInfo->quorum = -1;
  pDBInfo->keep = NULL;

  pDBInfo->update = -1;
  memset(&pDBInfo->precision, 0, sizeof(SStrToken));
}<|MERGE_RESOLUTION|>--- conflicted
+++ resolved
@@ -569,13 +569,8 @@
     taosArrayDestroy(pCreateTableInfo->colInfo.pColumns);
     taosArrayDestroy(pCreateTableInfo->colInfo.pTagColumns);
 
-<<<<<<< HEAD
     taosArrayDestroyEx(pCreateTableInfo->usingInfo.pTagVals, freeVariant);
-    taosTFree(pInfo->pCreateTableInfo);
-=======
-    tVariantListDestroy(pCreateTableInfo->usingInfo.pTagVals);
     tfree(pInfo->pCreateTableInfo);
->>>>>>> f4c196a4
   } else if (pInfo->type == TSDB_SQL_ALTER_TABLE) {
     taosArrayDestroyEx(pInfo->pAlterInfo->varList, freeVariant);
     taosArrayDestroy(pInfo->pAlterInfo->pAddColumns);
