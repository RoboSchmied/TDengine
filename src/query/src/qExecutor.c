/*
 * Copyright (c) 2019 TAOS Data, Inc. <jhtao@taosdata.com>
 *
 * This program is free software: you can use, redistribute, and/or modify
 * it under the terms of the GNU Affero General Public License, version 3
 * or later ("AGPL"), as published by the Free Software Foundation.
 *
 * This program is distributed in the hope that it will be useful, but WITHOUT
 * ANY WARRANTY; without even the implied warranty of MERCHANTABILITY or
 * FITNESS FOR A PARTICULAR PURPOSE.
 *
 * You should have received a copy of the GNU Affero General Public License
 * along with this program. If not, see <http://www.gnu.org/licenses/>.
 */
#include "os.h"
#include "qFill.h"
#include "taosmsg.h"
#include "tglobal.h"

#include "exception.h"
#include "hash.h"
#include "texpr.h"
#include "qExecutor.h"
#include "qResultbuf.h"
#include "qUtil.h"
#include "queryLog.h"
#include "tlosertree.h"
#include "ttype.h"
#include "tscompression.h"

#define IS_MASTER_SCAN(runtime)        ((runtime)->scanFlag == MASTER_SCAN)
#define IS_REVERSE_SCAN(runtime)       ((runtime)->scanFlag == REVERSE_SCAN)
#define SET_MASTER_SCAN_FLAG(runtime)  ((runtime)->scanFlag = MASTER_SCAN)
#define SET_REVERSE_SCAN_FLAG(runtime) ((runtime)->scanFlag = REVERSE_SCAN)

#define SWITCH_ORDER(n) (((n) = ((n) == TSDB_ORDER_ASC) ? TSDB_ORDER_DESC : TSDB_ORDER_ASC))

#define CHECK_IF_QUERY_KILLED(_q)                        \
  do {                                                   \
    if (isQueryKilled((_q)->qinfo)) {                    \
      longjmp((_q)->env, TSDB_CODE_TSC_QUERY_CANCELLED); \
    }                                                    \
  } while (0)

#define SDATA_BLOCK_INITIALIZER (SDataBlockInfo) {{0}, 0}

#define TIME_WINDOW_COPY(_dst, _src)  do {\
   (_dst).skey = (_src).skey;\
   (_dst).ekey = (_src).ekey;\
} while (0)

enum {
  TS_JOIN_TS_EQUAL       = 0,
  TS_JOIN_TS_NOT_EQUALS  = 1,
  TS_JOIN_TAG_NOT_EQUALS = 2,
};

typedef enum SResultTsInterpType {
  RESULT_ROW_START_INTERP = 1,
  RESULT_ROW_END_INTERP   = 2,
} SResultTsInterpType;

#if 0
static UNUSED_FUNC void *u_malloc (size_t __size) {
  uint32_t v = rand();

  if (v % 1000 <= 0) {
    return NULL;
  } else {
    return malloc(__size);
  }
}

static UNUSED_FUNC void* u_calloc(size_t num, size_t __size) {
  uint32_t v = rand();
  if (v % 1000 <= 0) {
    return NULL;
  } else {
    return calloc(num, __size);
  }
}

static UNUSED_FUNC void* u_realloc(void* p, size_t __size) {
  uint32_t v = rand();
  if (v % 5 <= 1) {
    return NULL;
  } else {
    return realloc(p, __size);
  }
}

#define calloc  u_calloc
#define malloc  u_malloc
#define realloc u_realloc
#endif

#define CLEAR_QUERY_STATUS(q, st)   ((q)->status &= (~(st)))
#define GET_NUM_OF_TABLEGROUP(q)    taosArrayGetSize((q)->tableqinfoGroupInfo.pGroupList)
#define QUERY_IS_INTERVAL_QUERY(_q) ((_q)->interval.interval > 0)

<<<<<<< HEAD
static void finalizeQueryResult(SQueryRuntimeEnv *pRuntimeEnv);

uint64_t queryHandleId = 0;


=======
>>>>>>> bbfde59f
int32_t getMaximumIdleDurationSec() {
  return tsShellActivityTimer * 2;
}

static void getNextTimeWindow(SQuery* pQuery, STimeWindow* tw) {
  int32_t factor = GET_FORWARD_DIRECTION_FACTOR(pQuery->order.order);
  if (pQuery->interval.intervalUnit != 'n' && pQuery->interval.intervalUnit != 'y') {
    tw->skey += pQuery->interval.sliding * factor;
    tw->ekey = tw->skey + pQuery->interval.interval - 1;
    return;
  }

  int64_t key = tw->skey / 1000, interval = pQuery->interval.interval;
  if (pQuery->precision == TSDB_TIME_PRECISION_MICRO) {
    key /= 1000;
  }
  if (pQuery->interval.intervalUnit == 'y') {
    interval *= 12;
  }

  struct tm tm;
  time_t t = (time_t)key;
  localtime_r(&t, &tm);

  int mon = (int)(tm.tm_year * 12 + tm.tm_mon + interval * factor);
  tm.tm_year = mon / 12;
  tm.tm_mon = mon % 12;
  tw->skey = mktime(&tm) * 1000L;

  mon = (int)(mon + interval);
  tm.tm_year = mon / 12;
  tm.tm_mon = mon % 12;
  tw->ekey = mktime(&tm) * 1000L;

  if (pQuery->precision == TSDB_TIME_PRECISION_MICRO) {
    tw->skey *= 1000L;
    tw->ekey *= 1000L;
  }
  tw->ekey -= 1;
}

static void doSetTagValueToResultBuf(char* output, const char* val, int16_t type, int16_t bytes);
static void setResultOutputBuf(SQueryRuntimeEnv *pRuntimeEnv, SResultRow *pResult, SQLFunctionCtx* pCtx,
    int32_t numOfCols, int32_t* rowCellInfoOffset);

void setResultRowOutputBufInitCtx(SQueryRuntimeEnv *pRuntimeEnv, SResultRow *pResult, SQLFunctionCtx* pCtx, int32_t numOfOutput, int32_t* rowCellInfoOffset);
static bool functionNeedToExecute(SQueryRuntimeEnv *pRuntimeEnv, SQLFunctionCtx *pCtx, int32_t functionId);

static void setBlockStatisInfo(SQLFunctionCtx *pCtx, SSDataBlock* pSDataBlock, SColIndex* pColIndex);

static void destroyTableQueryInfoImpl(STableQueryInfo *pTableQueryInfo);
static bool hasMainOutput(SQuery *pQuery);

static int32_t setTimestampListJoinInfo(SQueryRuntimeEnv* pRuntimeEnv, tVariant* pTag, STableQueryInfo *pTableQueryInfo);
static void releaseQueryBuf(size_t numOfTables);
static int32_t binarySearchForKey(char *pValue, int num, TSKEY key, int order);
static STsdbQueryCond createTsdbQueryCond(SQuery* pQuery, STimeWindow* win);
static STableIdInfo createTableIdInfo(STableQueryInfo* pTableQueryInfo);

static void setTableScanFilterOperatorInfo(STableScanInfo* pTableScanInfo, SOperatorInfo* pDownstream);

static int32_t getNumOfScanTimes(SQuery* pQuery);
static bool isFixedOutputQuery(SQuery* pQuery);

static SOperatorInfo* createDataBlocksOptScanInfo(void* pTsdbQueryHandle, SQueryRuntimeEnv* pRuntimeEnv, int32_t repeatTime, int32_t reverseTime);
static SOperatorInfo* createTableScanOperator(void* pTsdbQueryHandle, SQueryRuntimeEnv* pRuntimeEnv, int32_t repeatTime);
static SOperatorInfo* createTableSeqScanOperator(void* pTsdbQueryHandle, SQueryRuntimeEnv* pRuntimeEnv);

static SOperatorInfo* createAggregateOperatorInfo(SQueryRuntimeEnv* pRuntimeEnv, SOperatorInfo* upstream, SExprInfo* pExpr, int32_t numOfOutput);
static SOperatorInfo* createArithOperatorInfo(SQueryRuntimeEnv* pRuntimeEnv, SOperatorInfo* upstream, SExprInfo* pExpr, int32_t numOfOutput);
static SOperatorInfo* createLimitOperatorInfo(SQueryRuntimeEnv* pRuntimeEnv, SOperatorInfo* upstream);
static SOperatorInfo* createOffsetOperatorInfo(SQueryRuntimeEnv* pRuntimeEnv, SOperatorInfo* upstream);
static SOperatorInfo* createTimeIntervalOperatorInfo(SQueryRuntimeEnv* pRuntimeEnv, SOperatorInfo* upstream, SExprInfo* pExpr, int32_t numOfOutput);
static SOperatorInfo* createSWindowOperatorInfo(SQueryRuntimeEnv* pRuntimeEnv, SOperatorInfo* upstream, SExprInfo* pExpr, int32_t numOfOutput);
static SOperatorInfo* createFillOperatorInfo(SQueryRuntimeEnv* pRuntimeEnv, SOperatorInfo* upstream, SExprInfo* pExpr, int32_t numOfOutput);
static SOperatorInfo* createGroupbyOperatorInfo(SQueryRuntimeEnv* pRuntimeEnv, SOperatorInfo* upstream, SExprInfo* pExpr, int32_t numOfOutput);
static SOperatorInfo* createMultiTableAggOperatorInfo(SQueryRuntimeEnv* pRuntimeEnv, SOperatorInfo* upstream, SExprInfo* pExpr, int32_t numOfOutput);
static SOperatorInfo* createMultiTableTimeIntervalOperatorInfo(SQueryRuntimeEnv* pRuntimeEnv, SOperatorInfo* upstream, SExprInfo* pExpr, int32_t numOfOutput);
static SOperatorInfo* createTagScanOperatorInfo(SQueryRuntimeEnv* pRuntimeEnv, SExprInfo* pExpr, int32_t numOfOutput);
static SOperatorInfo* createTableBlockInfoScanOperator(void* pTsdbQueryHandle, SQueryRuntimeEnv* pRuntimeEnv);

static void destroyBasicOperatorInfo(void* param, int32_t numOfOutput);
static void destroySFillOperatorInfo(void* param, int32_t numOfOutput);
static void destroyGroupbyOperatorInfo(void* param, int32_t numOfOutput);
static void destroyArithOperatorInfo(void* param, int32_t numOfOutput);
static void destroyTagScanOperatorInfo(void* param, int32_t numOfOutput);
static void destroyOperatorInfo(SOperatorInfo* pOperator);

static int32_t doCopyToSDataBlock(SQueryRuntimeEnv* pRuntimeEnv, SGroupResInfo* pGroupResInfo, int32_t orderType, SSDataBlock* pBlock);

static int32_t getGroupbyColumnIndex(SSqlGroupbyExpr *pGroupbyExpr, SSDataBlock* pDataBlock);
static int32_t setGroupResultOutputBuf(SQueryRuntimeEnv *pRuntimeEnv, SGroupbyOperatorInfo *pInfo, int32_t numOfCols, char *pData, int16_t type, int16_t bytes, int32_t groupIndex);

static void initCtxOutputBuffer(SQLFunctionCtx* pCtx, int32_t size);
static void getAlignQueryTimeWindow(SQuery *pQuery, int64_t key, int64_t keyFirst, int64_t keyLast, STimeWindow *win);
static bool isPointInterpoQuery(SQuery *pQuery);
static void setResultBufSize(SQuery* pQuery, SRspResultInfo* pResultInfo);
static void setCtxTagForJoin(SQueryRuntimeEnv* pRuntimeEnv, SQLFunctionCtx* pCtx, SExprInfo* pExprInfo, void* pTable);
static void setParamForStableStddev(SQueryRuntimeEnv* pRuntimeEnv, SQLFunctionCtx* pCtx, int32_t numOfOutput, SExprInfo* pExpr);
static void doSetTableGroupOutputBuf(SQueryRuntimeEnv* pRuntimeEnv, SResultRowInfo* pResultRowInfo,
                                     SQLFunctionCtx* pCtx, int32_t* rowCellInfoOffset, int32_t numOfOutput,
                                     int32_t groupIndex);

// setup the output buffer for each operator
static SSDataBlock* createOutputBuf(SExprInfo* pExpr, int32_t numOfOutput, int32_t numOfRows) {
  const static int32_t minSize = 8;

  SSDataBlock *res = calloc(1, sizeof(SSDataBlock));
  res->info.numOfCols = numOfOutput;

  res->pDataBlock = taosArrayInit(numOfOutput, sizeof(SColumnInfoData));
  for (int32_t i = 0; i < numOfOutput; ++i) {
    SColumnInfoData idata = {{0}};
    idata.info.type = pExpr[i].type;
    idata.info.bytes = pExpr[i].bytes;
    idata.info.colId = pExpr[i].base.resColId;

    idata.pData = calloc(1, MAX(idata.info.bytes * numOfRows, minSize));  // at least to hold a pointer on x64 platform
    taosArrayPush(res->pDataBlock, &idata);
  }

  return res;
}

static void* destroyOutputBuf(SSDataBlock* pBlock) {
  if (pBlock == NULL) {
    return NULL;
  }

  int32_t numOfOutput = pBlock->info.numOfCols;
  for(int32_t i = 0; i < numOfOutput; ++i) {
    SColumnInfoData* pColInfoData = taosArrayGet(pBlock->pDataBlock, i);
    tfree(pColInfoData->pData);
  }

  taosArrayDestroy(pBlock->pDataBlock);
  tfree(pBlock->pBlockStatis);
  tfree(pBlock);
  return NULL;
}

int32_t getNumOfResult(SQueryRuntimeEnv *pRuntimeEnv, SQLFunctionCtx* pCtx, int32_t numOfOutput) {
  SQuery *pQuery = pRuntimeEnv->pQuery;
  bool    hasMainFunction = hasMainOutput(pQuery);

  int32_t maxOutput = 0;
  for (int32_t j = 0; j < numOfOutput; ++j) {
    int32_t id = pCtx[j].functionId;

    /*
     * ts, tag, tagprj function can not decide the output number of current query
     * the number of output result is decided by main output
     */
    if (hasMainFunction && (id == TSDB_FUNC_TS || id == TSDB_FUNC_TAG || id == TSDB_FUNC_TAGPRJ)) {
      continue;
    }

    SResultRowCellInfo *pResInfo = GET_RES_INFO(&pCtx[j]);
    if (pResInfo != NULL && maxOutput < pResInfo->numOfRes) {
      maxOutput = pResInfo->numOfRes;
    }
  }

  assert(maxOutput >= 0);
  return maxOutput;
}

static void clearNumOfRes(SQLFunctionCtx* pCtx, int32_t numOfOutput) {
  for (int32_t j = 0; j < numOfOutput; ++j) {
    SResultRowCellInfo *pResInfo = GET_RES_INFO(&pCtx[j]);
    pResInfo->numOfRes = 0;
  }
}

static bool isGroupbyColumn(SSqlGroupbyExpr *pGroupbyExpr) {
  if (pGroupbyExpr == NULL || pGroupbyExpr->numOfGroupCols == 0) {
    return false;
  }

  for (int32_t i = 0; i < pGroupbyExpr->numOfGroupCols; ++i) {
    SColIndex *pColIndex = taosArrayGet(pGroupbyExpr->columnInfo, i);
    if (TSDB_COL_IS_NORMAL_COL(pColIndex->flag)) {
      //make sure the normal column locates at the second position if tbname exists in group by clause
      if (pGroupbyExpr->numOfGroupCols > 1) {
        assert(pColIndex->colIndex > 0);
      }

      return true;
    }
  }

  return false;
}

static bool isStabledev(SQuery* pQuery) {
  for (int32_t i = 0; i < pQuery->numOfOutput; ++i) {
    int32_t functId = pQuery->pExpr1[i].base.functionId;
    if (functId == TSDB_FUNC_STDDEV_DST) {
      return true;
    }
  }

  return false;
}

static bool isSelectivityWithTagsQuery(SQLFunctionCtx *pCtx, int32_t numOfOutput) {
  bool    hasTags = false;
  int32_t numOfSelectivity = 0;

  for (int32_t i = 0; i < numOfOutput; ++i) {
    int32_t functId = pCtx[i].functionId;
    if (functId == TSDB_FUNC_TAG_DUMMY || functId == TSDB_FUNC_TS_DUMMY) {
      hasTags = true;
      continue;
    }

    if ((aAggs[functId].status & TSDB_FUNCSTATE_SELECTIVITY) != 0) {
      numOfSelectivity++;
    }
  }

  return (numOfSelectivity > 0 && hasTags);
}

static bool isProjQuery(SQuery *pQuery) {
  for (int32_t i = 0; i < pQuery->numOfOutput; ++i) {
    int32_t functId = pQuery->pExpr1[i].base.functionId;
    if (functId != TSDB_FUNC_PRJ && functId != TSDB_FUNC_TAGPRJ) {
      return false;
    }
  }

  return true;
}

static bool isTsCompQuery(SQuery *pQuery) { return pQuery->pExpr1[0].base.functionId == TSDB_FUNC_TS_COMP; }

static bool isTopBottomQuery(SQuery *pQuery) {
  for (int32_t i = 0; i < pQuery->numOfOutput; ++i) {
    int32_t functionId = pQuery->pExpr1[i].base.functionId;
    if (functionId == TSDB_FUNC_TS) {
      continue;
    }

    if (functionId == TSDB_FUNC_TOP || functionId == TSDB_FUNC_BOTTOM) {
      return true;
    }
  }

  return false;
}

static bool timeWindowInterpoRequired(SQuery *pQuery) {
  for(int32_t i = 0; i < pQuery->numOfOutput; ++i) {
    int32_t functionId = pQuery->pExpr1[i].base.functionId;
    if (functionId == TSDB_FUNC_TWA || functionId == TSDB_FUNC_INTERP) {
      return true;
    }
  }

  return false;
}

static bool hasTagValOutput(SQuery* pQuery) {
  SExprInfo *pExprInfo = &pQuery->pExpr1[0];
  if (pQuery->numOfOutput == 1 && pExprInfo->base.functionId == TSDB_FUNC_TS_COMP) {
    return true;
  } else {  // set tag value, by which the results are aggregated.
    for (int32_t idx = 0; idx < pQuery->numOfOutput; ++idx) {
      SExprInfo *pLocalExprInfo = &pQuery->pExpr1[idx];

      // ts_comp column required the tag value for join filter
      if (TSDB_COL_IS_TAG(pLocalExprInfo->base.colInfo.flag)) {
        return true;
      }
    }
  }

  return false;
}

static bool hasNullRv(SColIndex* pColIndex, SDataStatis *pStatis) {
  if (TSDB_COL_IS_TAG(pColIndex->flag) || TSDB_COL_IS_UD_COL(pColIndex->flag) || pColIndex->colId == PRIMARYKEY_TIMESTAMP_COL_INDEX) {
    return false;
  }

  if (pStatis != NULL && pStatis->numOfNull == 0) {
    return false;
  }

  return true;
}

static void prepareResultListBuffer(SResultRowInfo* pResultRowInfo, SQueryRuntimeEnv* pRuntimeEnv) {
  // more than the capacity, reallocate the resources
  if (pResultRowInfo->size < pResultRowInfo->capacity) {
    return;
  }

  int64_t newCapacity = 0;
  if (pResultRowInfo->capacity > 10000) {
    newCapacity = (int64_t)(pResultRowInfo->capacity * 1.25);
  } else {
    newCapacity = (int64_t)(pResultRowInfo->capacity * 1.5);
  }

  char *t = realloc(pResultRowInfo->pResult, (size_t)(newCapacity * POINTER_BYTES));
  if (t == NULL) {
    longjmp(pRuntimeEnv->env, TSDB_CODE_QRY_OUT_OF_MEMORY);
  }

  pResultRowInfo->pResult = (SResultRow **)t;

  int32_t inc = (int32_t)newCapacity - pResultRowInfo->capacity;
  memset(&pResultRowInfo->pResult[pResultRowInfo->capacity], 0, POINTER_BYTES * inc);

  pResultRowInfo->capacity = (int32_t)newCapacity;
}

static SResultRow *doPrepareResultRowFromKey(SQueryRuntimeEnv *pRuntimeEnv, SResultRowInfo *pResultRowInfo, char *pData,
                                             int16_t bytes, bool masterscan, uint64_t uid) {
  bool existed = false;
  SET_RES_WINDOW_KEY(pRuntimeEnv->keyBuf, pData, bytes, uid);

  SResultRow **p1 =
      (SResultRow **)taosHashGet(pRuntimeEnv->pResultRowHashTable, pRuntimeEnv->keyBuf, GET_RES_WINDOW_KEY_LEN(bytes));

  // in case of repeat scan/reverse scan, no new time window added.
  if (QUERY_IS_INTERVAL_QUERY(pRuntimeEnv->pQuery)) {
    if (!masterscan) {  // the *p1 may be NULL in case of sliding+offset exists.
      return (p1 != NULL)? *p1:NULL;
    }

    if (p1 != NULL) {
      for(int32_t i = pResultRowInfo->size - 1; i >= 0; --i) {
        if (pResultRowInfo->pResult[i] == (*p1)) {
          pResultRowInfo->curIndex = i;
          existed = true;
          break;
        }
      }
    }
  } else {
    if (p1 != NULL) {  // group by column query
      return *p1;
    }
  }

  if (!existed) {
    prepareResultListBuffer(pResultRowInfo, pRuntimeEnv);

    SResultRow *pResult = NULL;

    if (p1 == NULL) {
      pResult = getNewResultRow(pRuntimeEnv->pool);
      int32_t ret = initResultRow(pResult);
      if (ret != TSDB_CODE_SUCCESS) {
        longjmp(pRuntimeEnv->env, TSDB_CODE_QRY_OUT_OF_MEMORY);
      }

      // add a new result set for a new group
      taosHashPut(pRuntimeEnv->pResultRowHashTable, pRuntimeEnv->keyBuf, GET_RES_WINDOW_KEY_LEN(bytes), &pResult, POINTER_BYTES);
    } else {
      pResult = *p1;
    }

    pResultRowInfo->pResult[pResultRowInfo->size] = pResult;
    pResultRowInfo->curIndex = pResultRowInfo->size++;
  }

  // too many time window in query
  if (pResultRowInfo->size > MAX_INTERVAL_TIME_WINDOW) {
    longjmp(pRuntimeEnv->env, TSDB_CODE_QRY_TOO_MANY_TIMEWINDOW);
  }

  return getResultRow(pResultRowInfo, pResultRowInfo->curIndex);
}

static void getInitialStartTimeWindow(SQuery* pQuery, TSKEY ts, STimeWindow* w) {
  if (QUERY_IS_ASC_QUERY(pQuery)) {
    getAlignQueryTimeWindow(pQuery, ts, ts, pQuery->window.ekey, w);
  } else {
    // the start position of the first time window in the endpoint that spreads beyond the queried last timestamp
    getAlignQueryTimeWindow(pQuery, ts, pQuery->window.ekey, ts, w);

    int64_t key = w->skey;
    while(key < ts) { // moving towards end
      if (pQuery->interval.intervalUnit == 'n' || pQuery->interval.intervalUnit == 'y') {
        key = taosTimeAdd(key, pQuery->interval.sliding, pQuery->interval.slidingUnit, pQuery->precision);
      } else {
        key += pQuery->interval.sliding;
      }

      if (key >= ts) {
        break;
      }

      w->skey = key;
    }
  }
}

// get the correct time window according to the handled timestamp
static STimeWindow getActiveTimeWindow(SResultRowInfo * pResultRowInfo, int64_t ts, SQuery *pQuery) {
  STimeWindow w = {0};

 if (pResultRowInfo->curIndex == -1) {  // the first window, from the previous stored value
    if (pResultRowInfo->prevSKey == TSKEY_INITIAL_VAL) {
      getInitialStartTimeWindow(pQuery, ts, &w);
      pResultRowInfo->prevSKey = w.skey;
    } else {
      w.skey = pResultRowInfo->prevSKey;
    }

    if (pQuery->interval.intervalUnit == 'n' || pQuery->interval.intervalUnit == 'y') {
      w.ekey = taosTimeAdd(w.skey, pQuery->interval.interval, pQuery->interval.intervalUnit, pQuery->precision) - 1;
    } else {
      w.ekey = w.skey + pQuery->interval.interval - 1;
    }
  } else {
    int32_t slot = curTimeWindowIndex(pResultRowInfo);
    SResultRow* pWindowRes = getResultRow(pResultRowInfo, slot);
    w = pWindowRes->win;
  }

  if (w.skey > ts || w.ekey < ts) {
    if (pQuery->interval.intervalUnit == 'n' || pQuery->interval.intervalUnit == 'y') {
      w.skey = taosTimeTruncate(ts, &pQuery->interval, pQuery->precision);
      w.ekey = taosTimeAdd(w.skey, pQuery->interval.interval, pQuery->interval.intervalUnit, pQuery->precision) - 1;
    } else {
      int64_t st = w.skey;

      if (st > ts) {
        st -= ((st - ts + pQuery->interval.sliding - 1) / pQuery->interval.sliding) * pQuery->interval.sliding;
      }

      int64_t et = st + pQuery->interval.interval - 1;
      if (et < ts) {
        st += ((ts - et + pQuery->interval.sliding - 1) / pQuery->interval.sliding) * pQuery->interval.sliding;
      }

      w.skey = st;
      w.ekey = w.skey + pQuery->interval.interval - 1;
    }
  }

  /*
   * query border check, skey should not be bounded by the query time range, since the value skey will
   * be used as the time window index value. So we only change ekey of time window accordingly.
   */
  if (w.ekey > pQuery->window.ekey && QUERY_IS_ASC_QUERY(pQuery)) {
    w.ekey = pQuery->window.ekey;
  }

  return w;
}

// a new buffer page for each table. Needs to opt this design
static int32_t addNewWindowResultBuf(SResultRow *pWindowRes, SDiskbasedResultBuf *pResultBuf, int32_t tid, uint32_t size) {
  if (pWindowRes->pageId != -1) {
    return 0;
  }

  tFilePage *pData = NULL;

  // in the first scan, new space needed for results
  int32_t pageId = -1;
  SIDList list = getDataBufPagesIdList(pResultBuf, tid);

  if (taosArrayGetSize(list) == 0) {
    pData = getNewDataBuf(pResultBuf, tid, &pageId);
  } else {
    SPageInfo* pi = getLastPageInfo(list);
    pData = getResBufPage(pResultBuf, pi->pageId);
    pageId = pi->pageId;

    if (pData->num + size > pResultBuf->pageSize) {
      // release current page first, and prepare the next one
      releaseResBufPageInfo(pResultBuf, pi);
      pData = getNewDataBuf(pResultBuf, tid, &pageId);
      if (pData != NULL) {
        assert(pData->num == 0);  // number of elements must be 0 for new allocated buffer
      }
    }
  }

  if (pData == NULL) {
    return -1;
  }

  // set the number of rows in current disk page
  if (pWindowRes->pageId == -1) {  // not allocated yet, allocate new buffer
    pWindowRes->pageId = pageId;
    pWindowRes->offset = (int32_t)pData->num;

    pData->num += size;
    assert(pWindowRes->pageId >= 0);
  }

  return 0;
}

static int32_t setWindowOutputBufByKey(SQueryRuntimeEnv *pRuntimeEnv, SResultRowInfo *pResultRowInfo, STimeWindow *win,
                                       bool masterscan, SResultRow **pResult, int64_t groupId, SQLFunctionCtx* pCtx,
                                       int32_t numOfOutput, int32_t* rowCellInfoOffset) {
  assert(win->skey <= win->ekey);
  SDiskbasedResultBuf *pResultBuf = pRuntimeEnv->pResultBuf;

  SResultRow *pResultRow = doPrepareResultRowFromKey(pRuntimeEnv, pResultRowInfo, (char *)&win->skey, TSDB_KEYSIZE, masterscan, groupId);
  if (pResultRow == NULL) {
    *pResult = NULL;
    return TSDB_CODE_SUCCESS;
  }

  // not assign result buffer yet, add new result buffer
  if (pResultRow->pageId == -1) {
    int32_t ret = addNewWindowResultBuf(pResultRow, pResultBuf, (int32_t) groupId, pRuntimeEnv->pQuery->intermediateResultRowSize);
    if (ret != TSDB_CODE_SUCCESS) {
      return -1;
    }
  }

  // set time window for current result
  pResultRow->win = (*win);
  *pResult = pResultRow;
  setResultRowOutputBufInitCtx(pRuntimeEnv, pResultRow, pCtx, numOfOutput, rowCellInfoOffset);

  return TSDB_CODE_SUCCESS;
}

static void setResultRowInterpo(SResultRow* pResult, SResultTsInterpType type) {
  assert(pResult != NULL && (type == RESULT_ROW_START_INTERP || type == RESULT_ROW_END_INTERP));
  if (type == RESULT_ROW_START_INTERP) {
    pResult->startInterp = true;
  } else {
    pResult->endInterp   = true;
  }
}

static bool resultRowInterpolated(SResultRow* pResult, SResultTsInterpType type) {
  assert(pResult != NULL && (type == RESULT_ROW_START_INTERP || type == RESULT_ROW_END_INTERP));
  if (type == RESULT_ROW_START_INTERP) {
    return pResult->startInterp == true;
  } else {
    return pResult->endInterp   == true;
  }
}

static FORCE_INLINE int32_t getForwardStepsInBlock(int32_t numOfRows, __block_search_fn_t searchFn, TSKEY ekey, int16_t pos,
                                      int16_t order, int64_t *pData) {
  int32_t forwardStep = 0;

  if (order == TSDB_ORDER_ASC) {
    int32_t end = searchFn((char*) &pData[pos], numOfRows - pos, ekey, order);
    if (end >= 0) {
      forwardStep = end;

      if (pData[end + pos] == ekey) {
        forwardStep += 1;
      }
    }
  } else {
    int32_t end = searchFn((char *)pData, pos + 1, ekey, order);
    if (end >= 0) {
      forwardStep = pos - end;

      if (pData[end] == ekey) {
        forwardStep += 1;
      }
    }
  }

  assert(forwardStep > 0);
  return forwardStep;
}

static void doUpdateResultRowIndex(SResultRowInfo*pResultRowInfo, TSKEY lastKey, bool ascQuery, bool timeWindowInterpo) {
  int64_t skey = TSKEY_INITIAL_VAL;
  int32_t i = 0;
  for (i = pResultRowInfo->size - 1; i >= 0; --i) {
    SResultRow *pResult = pResultRowInfo->pResult[i];
    if (pResult->closed) {
      break;
    }

    // new closed result rows
    if (timeWindowInterpo) {
      if (pResult->endInterp && ((pResult->win.skey <= lastKey && ascQuery) || (pResult->win.skey >= lastKey && !ascQuery))) {
        if (i > 0) { // the first time window, the startInterp is false.
          assert(pResult->startInterp);
        }

        closeResultRow(pResultRowInfo, i);
      } else {
        skey = pResult->win.skey;
      }
    } else {
      if ((pResult->win.ekey <= lastKey && ascQuery) || (pResult->win.skey >= lastKey && !ascQuery)) {
        closeResultRow(pResultRowInfo, i);
      } else {
        skey = pResult->win.skey;
      }
    }
  }

  // all result rows are closed, set the last one to be the skey
  if (skey == TSKEY_INITIAL_VAL) {
    pResultRowInfo->curIndex = pResultRowInfo->size - 1;
  } else {

    for (i = pResultRowInfo->size - 1; i >= 0; --i) {
      SResultRow *pResult = pResultRowInfo->pResult[i];
      if (pResult->closed) {
        break;
      }
    }

    if (i == pResultRowInfo->size - 1) {
      pResultRowInfo->curIndex = i;
    } else {
      pResultRowInfo->curIndex = i + 1;  // current not closed result object
    }

    pResultRowInfo->prevSKey = pResultRowInfo->pResult[pResultRowInfo->curIndex]->win.skey;
  }
}

static void updateResultRowInfoActiveIndex(SResultRowInfo* pResultRowInfo, SQuery* pQuery, TSKEY lastKey) {
  bool ascQuery = QUERY_IS_ASC_QUERY(pQuery);
  if ((lastKey > pQuery->window.ekey && ascQuery) || (lastKey < pQuery->window.ekey && (!ascQuery))) {
    closeAllResultRows(pResultRowInfo);
    pResultRowInfo->curIndex = pResultRowInfo->size - 1;
  } else {
    int32_t step = ascQuery ? 1 : -1;
    doUpdateResultRowIndex(pResultRowInfo, lastKey - step, ascQuery, pQuery->timeWindowInterpo);
  }
}

static int32_t getNumOfRowsInTimeWindow(SQuery *pQuery, SDataBlockInfo *pDataBlockInfo, TSKEY *pPrimaryColumn,
                                        int32_t startPos, TSKEY ekey, __block_search_fn_t searchFn, bool updateLastKey) {
  assert(startPos >= 0 && startPos < pDataBlockInfo->rows);

  int32_t num   = -1;
  int32_t order = pQuery->order.order;
  int32_t step  = GET_FORWARD_DIRECTION_FACTOR(order);

  STableQueryInfo* item = pQuery->current;

  if (QUERY_IS_ASC_QUERY(pQuery)) {
    if (ekey < pDataBlockInfo->window.ekey) {
      num = getForwardStepsInBlock(pDataBlockInfo->rows, searchFn, ekey, startPos, order, pPrimaryColumn);
      if (updateLastKey) { // update the last key
        item->lastKey = pPrimaryColumn[startPos + (num - 1)] + step;
      }
    } else {
      num = pDataBlockInfo->rows - startPos;
      if (updateLastKey) {
        item->lastKey = pDataBlockInfo->window.ekey + step;
      }
    }
  } else {  // desc
    if (ekey > pDataBlockInfo->window.skey) {
      num = getForwardStepsInBlock(pDataBlockInfo->rows, searchFn, ekey, startPos, order, pPrimaryColumn);
      if (updateLastKey) {  // update the last key
        item->lastKey = pPrimaryColumn[startPos - (num - 1)] + step;
      }
    } else {
      num = startPos + 1;
      if (updateLastKey) {
        item->lastKey = pDataBlockInfo->window.skey + step;
      }
    }
  }

  assert(num > 0);
  return num;
}

static void doApplyFunctions(SQueryRuntimeEnv* pRuntimeEnv, SQLFunctionCtx* pCtx, STimeWindow* pWin, int32_t offset,
                             int32_t forwardStep, TSKEY* tsCol, int32_t numOfTotal, int32_t numOfOutput) {
  SQuery *pQuery = pRuntimeEnv->pQuery;
  bool hasPrev = pCtx[0].preAggVals.isSet;

  for (int32_t k = 0; k < numOfOutput; ++k) {
    pCtx[k].size = forwardStep;
    pCtx[k].startTs = pWin->skey;

    char* start = pCtx[k].pInput;

    int32_t pos = (QUERY_IS_ASC_QUERY(pQuery)) ? offset : offset - (forwardStep - 1);
    if (pCtx[k].pInput != NULL) {
      pCtx[k].pInput = (char *)pCtx[k].pInput + pos * pCtx[k].inputBytes;
    }

    if (tsCol != NULL) {
      pCtx[k].ptsList = &tsCol[pos];
    }

    int32_t functionId = pCtx[k].functionId;

    // not a whole block involved in query processing, statistics data can not be used
    // NOTE: the original value of isSet have been changed here
    if (pCtx[k].preAggVals.isSet && forwardStep < numOfTotal) {
      pCtx[k].preAggVals.isSet = false;
    }

    if (functionNeedToExecute(pRuntimeEnv, &pCtx[k], functionId)) {
      aAggs[functionId].xFunction(&pCtx[k]);
    }

    // restore it
    pCtx[k].preAggVals.isSet = hasPrev;
    pCtx[k].pInput = start;
  }
}


static int32_t getNextQualifiedWindow(SQuery* pQuery, STimeWindow *pNext, SDataBlockInfo *pDataBlockInfo,
    TSKEY *primaryKeys, __block_search_fn_t searchFn, int32_t prevPosition) {
  getNextTimeWindow(pQuery, pNext);

  // next time window is not in current block
  if ((pNext->skey > pDataBlockInfo->window.ekey && QUERY_IS_ASC_QUERY(pQuery)) ||
      (pNext->ekey < pDataBlockInfo->window.skey && !QUERY_IS_ASC_QUERY(pQuery))) {
    return -1;
  }

  TSKEY startKey = -1;
  if (QUERY_IS_ASC_QUERY(pQuery)) {
    startKey = pNext->skey;
    if (startKey < pQuery->window.skey) {
      startKey = pQuery->window.skey;
    }
  } else {
    startKey = pNext->ekey;
    if (startKey > pQuery->window.skey) {
      startKey = pQuery->window.skey;
    }
  }

  int32_t startPos = 0;

  // tumbling time window query, a special case of sliding time window query
  if (pQuery->interval.sliding == pQuery->interval.interval && prevPosition != -1) {
    int32_t factor = GET_FORWARD_DIRECTION_FACTOR(pQuery->order.order);
    startPos = prevPosition + factor;
  } else {
    if (startKey <= pDataBlockInfo->window.skey && QUERY_IS_ASC_QUERY(pQuery)) {
      startPos = 0;
    } else if (startKey >= pDataBlockInfo->window.ekey && !QUERY_IS_ASC_QUERY(pQuery)) {
      startPos = pDataBlockInfo->rows - 1;
    } else {
      startPos = searchFn((char *)primaryKeys, pDataBlockInfo->rows, startKey, pQuery->order.order);
    }
  }

  /*
   * This time window does not cover any data, try next time window,
   * this case may happen when the time window is too small
   */
  if (primaryKeys == NULL) {
    if (QUERY_IS_ASC_QUERY(pQuery)) {
      assert(pDataBlockInfo->window.skey <= pNext->ekey);
    } else {
      assert(pDataBlockInfo->window.ekey >= pNext->skey);
    }
  } else {
    if (QUERY_IS_ASC_QUERY(pQuery) && primaryKeys[startPos] > pNext->ekey) {
      TSKEY next = primaryKeys[startPos];
      if (pQuery->interval.intervalUnit == 'n' || pQuery->interval.intervalUnit == 'y') {
        pNext->skey = taosTimeTruncate(next, &pQuery->interval, pQuery->precision);
        pNext->ekey = taosTimeAdd(pNext->skey, pQuery->interval.interval, pQuery->interval.intervalUnit, pQuery->precision) - 1;
      } else {
        pNext->ekey += ((next - pNext->ekey + pQuery->interval.sliding - 1)/pQuery->interval.sliding) * pQuery->interval.sliding;
        pNext->skey = pNext->ekey - pQuery->interval.interval + 1;
      }
    } else if ((!QUERY_IS_ASC_QUERY(pQuery)) && primaryKeys[startPos] < pNext->skey) {
      TSKEY next = primaryKeys[startPos];
      if (pQuery->interval.intervalUnit == 'n' || pQuery->interval.intervalUnit == 'y') {
        pNext->skey = taosTimeTruncate(next, &pQuery->interval, pQuery->precision);
        pNext->ekey = taosTimeAdd(pNext->skey, pQuery->interval.interval, pQuery->interval.intervalUnit, pQuery->precision) - 1;
      } else {
        pNext->skey -= ((pNext->skey - next + pQuery->interval.sliding - 1) / pQuery->interval.sliding) * pQuery->interval.sliding;
        pNext->ekey = pNext->skey + pQuery->interval.interval - 1;
      }
    }
  }

  return startPos;
}

static FORCE_INLINE TSKEY reviseWindowEkey(SQuery *pQuery, STimeWindow *pWindow) {
  TSKEY ekey = -1;
  if (QUERY_IS_ASC_QUERY(pQuery)) {
    ekey = pWindow->ekey;
    if (ekey > pQuery->window.ekey) {
      ekey = pQuery->window.ekey;
    }
  } else {
    ekey = pWindow->skey;
    if (ekey < pQuery->window.ekey) {
      ekey = pQuery->window.ekey;
    }
  }

  return ekey;
}

static void setNotInterpoWindowKey(SQLFunctionCtx* pCtx, int32_t numOfOutput, int32_t type) {
  if (type == RESULT_ROW_START_INTERP) {
    for (int32_t k = 0; k < numOfOutput; ++k) {
      pCtx[k].start.key = INT64_MIN;
    }
  } else {
    for (int32_t k = 0; k < numOfOutput; ++k) {
      pCtx[k].end.key = INT64_MIN;
    }
  }
}

// window start key interpolation


static void saveDataBlockLastRow(SQueryRuntimeEnv* pRuntimeEnv, SDataBlockInfo* pDataBlockInfo, SArray* pDataBlock,
    int32_t rowIndex) {
  if (pDataBlock == NULL) {
    return;
  }

  SQuery* pQuery = pRuntimeEnv->pQuery;
  for (int32_t k = 0; k < pQuery->numOfCols; ++k) {
    SColumnInfoData *pColInfo = taosArrayGet(pDataBlock, k);
    memcpy(pRuntimeEnv->prevRow[k], ((char*)pColInfo->pData) + (pColInfo->info.bytes * rowIndex), pColInfo->info.bytes);
  }
}

static TSKEY getStartTsKey(SQuery* pQuery, STimeWindow* win, const TSKEY* tsCols, int32_t rows) {
  TSKEY ts = TSKEY_INITIAL_VAL;

  bool ascQuery = QUERY_IS_ASC_QUERY(pQuery);
  if (tsCols == NULL) {
    ts = ascQuery? win->skey : win->ekey;
  } else {
    int32_t offset = ascQuery? 0:rows-1;
    ts = tsCols[offset];
  }

  return ts;
}

static void setArithParams(SArithmeticSupport* sas, SExprInfo *pExprInfo, SSDataBlock* pSDataBlock) {
  sas->numOfCols = (int32_t) pSDataBlock->info.numOfCols;
  sas->pArithExpr = pExprInfo;

  sas->colList = calloc(1, pSDataBlock->info.numOfCols*sizeof(SColumnInfo));
  for(int32_t i = 0; i < sas->numOfCols; ++i) {
    SColumnInfoData* pColData = taosArrayGet(pSDataBlock->pDataBlock, i);
    sas->colList[i] = pColData->info;
  }

  sas->data = calloc(sas->numOfCols, POINTER_BYTES);

  // set the input column data
  for (int32_t f = 0; f < pSDataBlock->info.numOfCols; ++f) {
    SColumnInfoData *pColumnInfoData = taosArrayGet(pSDataBlock->pDataBlock, f);
    sas->data[f] = pColumnInfoData->pData;
  }
}

static void doSetInputDataBlock(SOperatorInfo* pOperator, SQLFunctionCtx* pCtx, SSDataBlock* pBlock, int32_t order);
static void doSetInputDataBlockInfo(SOperatorInfo* pOperator, SQLFunctionCtx* pCtx, SSDataBlock* pBlock, int32_t order) {
  for (int32_t i = 0; i < pOperator->numOfOutput; ++i) {
    pCtx[i].order = order;
    pCtx[i].size  = pBlock->info.rows;
    pCtx[i].currentStage = (uint8_t)pOperator->pRuntimeEnv->scanFlag;

    setBlockStatisInfo(&pCtx[i], pBlock, &pOperator->pExpr[i].base.colInfo);
  }
}

static void setInputDataBlock(SOperatorInfo* pOperator, SQLFunctionCtx* pCtx, SSDataBlock* pBlock, int32_t order) {
  if (pCtx[0].functionId == TSDB_FUNC_ARITHM) {
    SArithmeticSupport* pSupport = (SArithmeticSupport*) pCtx[0].param[1].pz;
    if (pSupport->colList == NULL) {
      doSetInputDataBlock(pOperator, pCtx, pBlock, order);
    } else {
      doSetInputDataBlockInfo(pOperator, pCtx, pBlock, order);
    }
  } else {
    if (pCtx[0].pInput == NULL && pBlock->pDataBlock != NULL) {
      doSetInputDataBlock(pOperator, pCtx, pBlock, order);
    } else {
      doSetInputDataBlockInfo(pOperator, pCtx, pBlock, order);
    }
  }
}

static void doSetInputDataBlock(SOperatorInfo* pOperator, SQLFunctionCtx* pCtx, SSDataBlock* pBlock, int32_t order) {
  for (int32_t i = 0; i < pOperator->numOfOutput; ++i) {
    pCtx[i].order = order;
    pCtx[i].size  = pBlock->info.rows;
    pCtx[i].currentStage = (uint8_t)pOperator->pRuntimeEnv->scanFlag;

    setBlockStatisInfo(&pCtx[i], pBlock, &pOperator->pExpr[i].base.colInfo);

    if (pCtx[i].functionId == TSDB_FUNC_ARITHM) {
      setArithParams((SArithmeticSupport*)pCtx[i].param[1].pz, &pOperator->pExpr[i], pBlock);
    } else {
      SColIndex* pCol = &pOperator->pExpr[i].base.colInfo;
      if (TSDB_COL_IS_NORMAL_COL(pCol->flag) || pCol->colId == TSDB_BLOCK_DIST_COLUMN_INDEX) {
        SColIndex*       pColIndex = &pOperator->pExpr[i].base.colInfo;
        SColumnInfoData* p = taosArrayGet(pBlock->pDataBlock, pColIndex->colIndex);

        // in case of the block distribution query, the inputBytes is not a constant value.
        pCtx[i].pInput = p->pData;
        assert(p->info.colId == pColIndex->colId && pCtx[i].inputType == p->info.type);// && pCtx[i].inputBytes == p->info.bytes);

        uint32_t status = aAggs[pCtx[i].functionId].status;
        if ((status & (TSDB_FUNCSTATE_SELECTIVITY | TSDB_FUNCSTATE_NEED_TS)) != 0) {
          SColumnInfoData* tsInfo = taosArrayGet(pBlock->pDataBlock, 0);
          pCtx[i].ptsList = (int64_t*) tsInfo->pData;
        }
      }
    }
  }
}

static void doAggregateImpl(SOperatorInfo* pOperator, TSKEY startTs, SQLFunctionCtx* pCtx, SSDataBlock* pSDataBlock) {
  SQueryRuntimeEnv* pRuntimeEnv = pOperator->pRuntimeEnv;

  for (int32_t k = 0; k < pOperator->numOfOutput; ++k) {
    int32_t functionId = pCtx[k].functionId;
    if (functionNeedToExecute(pRuntimeEnv, &pCtx[k], functionId)) {
      pCtx[k].startTs = startTs;// this can be set during create the struct
      aAggs[functionId].xFunction(&pCtx[k]);
    }
  }
}

static void arithmeticApplyFunctions(SQueryRuntimeEnv *pRuntimeEnv, SQLFunctionCtx *pCtx, int32_t numOfOutput) {
  SQuery *pQuery = pRuntimeEnv->pQuery;

  for (int32_t k = 0; k < numOfOutput; ++k) {
    pCtx[k].startTs = pQuery->window.skey;
    aAggs[pCtx[k].functionId].xFunction(&pCtx[k]);
  }
}

void doTimeWindowInterpolation(SOperatorInfo* pOperator, SOptrBasicInfo* pInfo, SArray* pDataBlock, TSKEY prevTs,
                               int32_t prevRowIndex, TSKEY curTs, int32_t curRowIndex, TSKEY windowKey, int32_t type) {
  SQueryRuntimeEnv *pRuntimeEnv = pOperator->pRuntimeEnv;
  SExprInfo* pExpr = pOperator->pExpr;

  SQLFunctionCtx* pCtx = pInfo->pCtx;

  for (int32_t k = 0; k < pOperator->numOfOutput; ++k) {
    int32_t functionId = pCtx[k].functionId;
    if (functionId != TSDB_FUNC_TWA && functionId != TSDB_FUNC_INTERP) {
      pCtx[k].start.key = INT64_MIN;
      continue;
    }

    SColIndex *      pColIndex = &pExpr[k].base.colInfo;
    int16_t          index = pColIndex->colIndex;
    SColumnInfoData *pColInfo = taosArrayGet(pDataBlock, index);

    assert(pColInfo->info.colId == pColIndex->colId && curTs != windowKey);
    double v1 = 0, v2 = 0, v = 0;

    if (prevRowIndex == -1) {
      GET_TYPED_DATA(v1, double, pColInfo->info.type, (char *)pRuntimeEnv->prevRow[index]);
    } else {
      GET_TYPED_DATA(v1, double, pColInfo->info.type, (char *)pColInfo->pData + prevRowIndex * pColInfo->info.bytes);
    }

    GET_TYPED_DATA(v2, double, pColInfo->info.type, (char *)pColInfo->pData + curRowIndex * pColInfo->info.bytes);

    if (functionId == TSDB_FUNC_INTERP) {
      if (type == RESULT_ROW_START_INTERP) {
        pCtx[k].start.key = prevTs;
        pCtx[k].start.val = v1;

        pCtx[k].end.key = curTs;
        pCtx[k].end.val = v2;
      }
    } else if (functionId == TSDB_FUNC_TWA) {
      SPoint point1 = (SPoint){.key = prevTs,    .val = &v1};
      SPoint point2 = (SPoint){.key = curTs,     .val = &v2};
      SPoint point  = (SPoint){.key = windowKey, .val = &v };

      taosGetLinearInterpolationVal(&point, TSDB_DATA_TYPE_DOUBLE, &point1, &point2, TSDB_DATA_TYPE_DOUBLE);

      if (type == RESULT_ROW_START_INTERP) {
        pCtx[k].start.key = point.key;
        pCtx[k].start.val = v;
      } else {
        pCtx[k].end.key = point.key;
        pCtx[k].end.val = v;
      }
    }
  }
}

static bool setTimeWindowInterpolationStartTs(SOperatorInfo* pOperatorInfo, SQLFunctionCtx* pCtx, int32_t pos,
                                              int32_t numOfRows, SArray* pDataBlock, const TSKEY* tsCols, STimeWindow* win) {
  SQueryRuntimeEnv* pRuntimeEnv = pOperatorInfo->pRuntimeEnv;
  SQuery* pQuery = pRuntimeEnv->pQuery;

  bool ascQuery = QUERY_IS_ASC_QUERY(pQuery);

  TSKEY curTs  = tsCols[pos];
  TSKEY lastTs = *(TSKEY *) pRuntimeEnv->prevRow[0];

  // lastTs == INT64_MIN and pos == 0 means this is the first time window, interpolation is not needed.
  // start exactly from this point, no need to do interpolation
  TSKEY key = ascQuery? win->skey:win->ekey;
  if (key == curTs) {
    setNotInterpoWindowKey(pCtx, pOperatorInfo->numOfOutput, RESULT_ROW_START_INTERP);
    return true;
  }

  if (lastTs == INT64_MIN && ((pos == 0 && ascQuery) || (pos == (numOfRows - 1) && !ascQuery))) {
    setNotInterpoWindowKey(pCtx, pOperatorInfo->numOfOutput, RESULT_ROW_START_INTERP);
    return true;
  }

  int32_t step = GET_FORWARD_DIRECTION_FACTOR(pQuery->order.order);
  TSKEY   prevTs = ((pos == 0 && ascQuery) || (pos == (numOfRows - 1) && !ascQuery))? lastTs:tsCols[pos - step];

  doTimeWindowInterpolation(pOperatorInfo, pOperatorInfo->info, pDataBlock, prevTs, pos - step, curTs, pos,
      key, RESULT_ROW_START_INTERP);
  return true;
}

static bool setTimeWindowInterpolationEndTs(SOperatorInfo* pOperatorInfo, SQLFunctionCtx* pCtx,
    int32_t endRowIndex, SArray* pDataBlock, const TSKEY* tsCols, TSKEY blockEkey, STimeWindow* win) {
  SQueryRuntimeEnv *pRuntimeEnv = pOperatorInfo->pRuntimeEnv;
  SQuery* pQuery = pRuntimeEnv->pQuery;
  int32_t numOfOutput = pOperatorInfo->numOfOutput;

  TSKEY   actualEndKey = tsCols[endRowIndex];

  TSKEY key = QUERY_IS_ASC_QUERY(pQuery)? win->ekey:win->skey;

  // not ended in current data block, do not invoke interpolation
  if ((key > blockEkey && QUERY_IS_ASC_QUERY(pQuery)) || (key < blockEkey && !QUERY_IS_ASC_QUERY(pQuery))) {
    setNotInterpoWindowKey(pCtx, numOfOutput, RESULT_ROW_END_INTERP);
    return false;
  }

  // there is actual end point of current time window, no interpolation need
  if (key == actualEndKey) {
    setNotInterpoWindowKey(pCtx, numOfOutput, RESULT_ROW_END_INTERP);
    return true;
  }

  int32_t step = GET_FORWARD_DIRECTION_FACTOR(pQuery->order.order);
  int32_t nextRowIndex = endRowIndex + step;
  assert(nextRowIndex >= 0);

  TSKEY nextKey = tsCols[nextRowIndex];
  doTimeWindowInterpolation(pOperatorInfo, pOperatorInfo->info, pDataBlock, actualEndKey, endRowIndex, nextKey,
      nextRowIndex, key, RESULT_ROW_END_INTERP);
  return true;
}

static void doWindowBorderInterpolation(SOperatorInfo* pOperatorInfo, SSDataBlock* pBlock, SQLFunctionCtx* pCtx,
    SResultRow* pResult, STimeWindow* win, int32_t startPos, int32_t forwardStep) {
  SQueryRuntimeEnv* pRuntimeEnv = pOperatorInfo->pRuntimeEnv;
  SQuery* pQuery = pRuntimeEnv->pQuery;
  if (!pQuery->timeWindowInterpo) {
    return;
  }

  assert(pBlock != NULL);
  int32_t step = GET_FORWARD_DIRECTION_FACTOR(pQuery->order.order);

  SColumnInfoData *pColInfo = taosArrayGet(pBlock->pDataBlock, 0);

  TSKEY  *tsCols = (TSKEY *)(pColInfo->pData);
  bool done = resultRowInterpolated(pResult, RESULT_ROW_START_INTERP);
  if (!done) { // it is not interpolated, now start to generated the interpolated value
    int32_t startRowIndex = startPos;
    bool interp = setTimeWindowInterpolationStartTs(pOperatorInfo, pCtx, startRowIndex, pBlock->info.rows, pBlock->pDataBlock,
        tsCols, win);
    if (interp) {
      setResultRowInterpo(pResult, RESULT_ROW_START_INTERP);
    }
  } else {
    setNotInterpoWindowKey(pCtx, pQuery->numOfOutput, RESULT_ROW_START_INTERP);
  }

  // point interpolation does not require the end key time window interpolation.
  if (isPointInterpoQuery(pQuery)) {
    return;
  }

  // interpolation query does not generate the time window end interpolation
  done = resultRowInterpolated(pResult, RESULT_ROW_END_INTERP);
  if (!done) {
    int32_t endRowIndex = startPos + (forwardStep - 1) * step;

    TSKEY endKey = QUERY_IS_ASC_QUERY(pQuery)? pBlock->info.window.ekey:pBlock->info.window.skey;
    bool  interp = setTimeWindowInterpolationEndTs(pOperatorInfo, pCtx, endRowIndex, pBlock->pDataBlock, tsCols, endKey, win);
    if (interp) {
      setResultRowInterpo(pResult, RESULT_ROW_END_INTERP);
    }
  } else {
    setNotInterpoWindowKey(pCtx, pQuery->numOfOutput, RESULT_ROW_END_INTERP);
  }
}

static void hashIntervalAgg(SOperatorInfo* pOperatorInfo, SResultRowInfo* pResultRowInfo, SSDataBlock* pSDataBlock, int32_t groupId) {
  STableIntervalOperatorInfo* pInfo = (STableIntervalOperatorInfo*) pOperatorInfo->info;

  SQueryRuntimeEnv* pRuntimeEnv = pOperatorInfo->pRuntimeEnv;
  int32_t           numOfOutput = pOperatorInfo->numOfOutput;
  SQuery*           pQuery = pRuntimeEnv->pQuery;

  int32_t step = GET_FORWARD_DIRECTION_FACTOR(pQuery->order.order);
  bool ascQuery = QUERY_IS_ASC_QUERY(pQuery);

  int32_t prevIndex = curTimeWindowIndex(pResultRowInfo);

  TSKEY* tsCols = NULL;
  if (pSDataBlock->pDataBlock != NULL) {
    SColumnInfoData* pColDataInfo = taosArrayGet(pSDataBlock->pDataBlock, 0);
    tsCols = (int64_t*) pColDataInfo->pData;
    assert(tsCols[0] == pSDataBlock->info.window.skey &&
           tsCols[pSDataBlock->info.rows - 1] == pSDataBlock->info.window.ekey);
  }

  int32_t startPos = ascQuery? 0 : (pSDataBlock->info.rows - 1);
  TSKEY ts = getStartTsKey(pQuery, &pSDataBlock->info.window, tsCols, pSDataBlock->info.rows);

  STimeWindow win = getActiveTimeWindow(pResultRowInfo, ts, pQuery);
  bool masterScan = IS_MASTER_SCAN(pRuntimeEnv);

  SResultRow* pResult = NULL;
  int32_t ret = setWindowOutputBufByKey(pRuntimeEnv, pResultRowInfo, &win, masterScan, &pResult, groupId, pInfo->pCtx,
                                        numOfOutput, pInfo->rowCellInfoOffset);
  if (ret != TSDB_CODE_SUCCESS || pResult == NULL) {
    longjmp(pRuntimeEnv->env, TSDB_CODE_QRY_OUT_OF_MEMORY);
  }

  int32_t forwardStep = 0;
  TSKEY   ekey = reviseWindowEkey(pQuery, &win);
  forwardStep =
      getNumOfRowsInTimeWindow(pQuery, &pSDataBlock->info, tsCols, startPos, ekey, binarySearchForKey, true);

  // prev time window not interpolation yet.
  int32_t curIndex = curTimeWindowIndex(pResultRowInfo);
  if (prevIndex != -1 && prevIndex < curIndex && pQuery->timeWindowInterpo) {
    for (int32_t j = prevIndex; j < curIndex; ++j) {  // previous time window may be all closed already.
      SResultRow* pRes = pResultRowInfo->pResult[j];
      if (pRes->closed) {
        assert(resultRowInterpolated(pRes, RESULT_ROW_START_INTERP) &&
               resultRowInterpolated(pRes, RESULT_ROW_END_INTERP));
        continue;
      }

      STimeWindow w = pRes->win;
      ret = setWindowOutputBufByKey(pRuntimeEnv, pResultRowInfo, &w, masterScan, &pResult, groupId, pInfo->pCtx,
                                    numOfOutput, pInfo->rowCellInfoOffset);
      if (ret != TSDB_CODE_SUCCESS) {
        longjmp(pRuntimeEnv->env, TSDB_CODE_QRY_OUT_OF_MEMORY);
      }

      assert(!resultRowInterpolated(pResult, RESULT_ROW_END_INTERP));

      doTimeWindowInterpolation(pOperatorInfo, pInfo, pSDataBlock->pDataBlock, *(TSKEY *)pRuntimeEnv->prevRow[0],
            -1, tsCols[startPos], startPos, w.ekey, RESULT_ROW_END_INTERP);

      setResultRowInterpo(pResult, RESULT_ROW_END_INTERP);
      setNotInterpoWindowKey(pInfo->pCtx, pQuery->numOfOutput, RESULT_ROW_START_INTERP);

      doApplyFunctions(pRuntimeEnv, pInfo->pCtx, &w, startPos, 0, tsCols, pSDataBlock->info.rows, numOfOutput);
    }

    // restore current time window
    ret = setWindowOutputBufByKey(pRuntimeEnv, pResultRowInfo, &win, masterScan, &pResult, groupId, pInfo->pCtx,
                                  numOfOutput, pInfo->rowCellInfoOffset);
    if (ret != TSDB_CODE_SUCCESS) {
      longjmp(pRuntimeEnv->env, TSDB_CODE_QRY_OUT_OF_MEMORY);
    }
  }

  // window start key interpolation
  doWindowBorderInterpolation(pOperatorInfo, pSDataBlock, pInfo->pCtx, pResult, &win, startPos, forwardStep);
  doApplyFunctions(pRuntimeEnv, pInfo->pCtx, &win, startPos, forwardStep, tsCols, pSDataBlock->info.rows, numOfOutput);

  STimeWindow nextWin = win;
  while (1) {
    int32_t prevEndPos = (forwardStep - 1) * step + startPos;
    startPos = getNextQualifiedWindow(pQuery, &nextWin, &pSDataBlock->info, tsCols, binarySearchForKey, prevEndPos);
    if (startPos < 0) {
      break;
    }

    // null data, failed to allocate more memory buffer
    int32_t code = setWindowOutputBufByKey(pRuntimeEnv, pResultRowInfo, &nextWin, masterScan, &pResult, groupId,
                                           pInfo->pCtx, numOfOutput, pInfo->rowCellInfoOffset);
    if (code != TSDB_CODE_SUCCESS || pResult == NULL) {
      longjmp(pRuntimeEnv->env, TSDB_CODE_QRY_OUT_OF_MEMORY);
    }

    ekey = reviseWindowEkey(pQuery, &nextWin);
    forwardStep = getNumOfRowsInTimeWindow(pQuery, &pSDataBlock->info, tsCols, startPos, ekey, binarySearchForKey, true);

    // window start(end) key interpolation
    doWindowBorderInterpolation(pOperatorInfo, pSDataBlock, pInfo->pCtx, pResult, &nextWin, startPos, forwardStep);
    doApplyFunctions(pRuntimeEnv, pInfo->pCtx, &nextWin, startPos, forwardStep, tsCols, pSDataBlock->info.rows, numOfOutput);
  }

  if (pQuery->timeWindowInterpo) {
    int32_t rowIndex = ascQuery? (pSDataBlock->info.rows-1):0;
    saveDataBlockLastRow(pRuntimeEnv, &pSDataBlock->info, pSDataBlock->pDataBlock, rowIndex);
  }

  updateResultRowInfoActiveIndex(pResultRowInfo, pQuery, pQuery->current->lastKey);
}

static void doHashGroupbyAgg(SOperatorInfo* pOperator, SGroupbyOperatorInfo *pInfo, SSDataBlock *pSDataBlock) {
  SQueryRuntimeEnv* pRuntimeEnv = pOperator->pRuntimeEnv;
  STableQueryInfo*  item = pRuntimeEnv->pQuery->current;

  SColumnInfoData* pColInfoData = taosArrayGet(pSDataBlock->pDataBlock, pInfo->colIndex);
  int16_t          bytes = pColInfoData->info.bytes;
  int16_t          type = pColInfoData->info.type;

  if (type == TSDB_DATA_TYPE_FLOAT || type == TSDB_DATA_TYPE_DOUBLE) {
    qError("QInfo:%p group by not supported on double/float columns, abort", pRuntimeEnv->qinfo);
    return;
  }

  for (int32_t j = 0; j < pSDataBlock->info.rows; ++j) {
    char* val = ((char*)pColInfoData->pData) + bytes * j;
    if (isNull(val, type)) {
      continue;
    }

    // Compare with the previous row of this column, and do not set the output buffer again if they are identical.
    if (pInfo->prevData == NULL || (memcmp(pInfo->prevData, val, bytes) != 0)) {
      if (pInfo->prevData == NULL) {
        pInfo->prevData = malloc(bytes);
      }

      memcpy(pInfo->prevData, val, bytes);

      int32_t ret =
          setGroupResultOutputBuf(pRuntimeEnv, pInfo, pOperator->numOfOutput, val, type, bytes, item->groupIndex);
      if (ret != TSDB_CODE_SUCCESS) {  // null data, too many state code
        longjmp(pRuntimeEnv->env, TSDB_CODE_QRY_APP_ERROR);
      }
    }

    for (int32_t k = 0; k < pOperator->numOfOutput; ++k) {
      pInfo->binfo.pCtx[k].size = 1;
      int32_t functionId = pInfo->binfo.pCtx[k].functionId;
      if (functionNeedToExecute(pRuntimeEnv, &pInfo->binfo.pCtx[k], functionId)) {
        aAggs[functionId].xFunctionF(&pInfo->binfo.pCtx[k], j);
      }
    }
  }
}

static void doSessionWindowAggImpl(SOperatorInfo* pOperator, SSWindowOperatorInfo *pInfo, SSDataBlock *pSDataBlock) {
  SQueryRuntimeEnv* pRuntimeEnv = pOperator->pRuntimeEnv;
  STableQueryInfo*  item = pRuntimeEnv->pQuery->current;

  // primary timestamp column
  SColumnInfoData* pColInfoData = taosArrayGet(pSDataBlock->pDataBlock, 0);

  bool    masterScan = IS_MASTER_SCAN(pRuntimeEnv);
  SOptrBasicInfo* pBInfo = &pInfo->binfo;

  int64_t gap = pOperator->pRuntimeEnv->pQuery->sw.gap;
  pInfo->numOfRows = 0;

  TSKEY* tsList = (TSKEY*)pColInfoData->pData;
  for (int32_t j = 0; j < pSDataBlock->info.rows; ++j) {
    if (pInfo->prevTs == INT64_MIN) {
      pInfo->curWindow.skey = tsList[j];
      pInfo->curWindow.ekey = tsList[j];
      pInfo->prevTs = tsList[j];
      pInfo->numOfRows = 1;
      pInfo->start = j;
    } else if (tsList[j] - pInfo->prevTs <= gap) {
      pInfo->curWindow.ekey = tsList[j];
      pInfo->prevTs = tsList[j];
      pInfo->numOfRows += 1;
      pInfo->start = j;
    } else {  // start a new session window
      SResultRow* pResult = NULL;

      int32_t ret = setWindowOutputBufByKey(pRuntimeEnv, &pBInfo->resultRowInfo, &pInfo->curWindow, masterScan,
                                            &pResult, item->groupIndex, pBInfo->pCtx, pOperator->numOfOutput,
                                            pBInfo->rowCellInfoOffset);
      if (ret != TSDB_CODE_SUCCESS) {  // null data, too many state code
        longjmp(pRuntimeEnv->env, TSDB_CODE_QRY_APP_ERROR);
      }

      doApplyFunctions(pRuntimeEnv, pBInfo->pCtx, &pInfo->curWindow, pInfo->start, pInfo->numOfRows, tsList,
                       pSDataBlock->info.rows, pOperator->numOfOutput);

      pInfo->curWindow.skey = tsList[j];
      pInfo->curWindow.ekey = tsList[j];
      pInfo->prevTs = tsList[j];
      pInfo->numOfRows = 1;
      pInfo->start = j;
    }
  }

  SResultRow* pResult = NULL;

  int32_t ret = setWindowOutputBufByKey(pRuntimeEnv, &pBInfo->resultRowInfo, &pInfo->curWindow, masterScan,
                                        &pResult, item->groupIndex, pBInfo->pCtx, pOperator->numOfOutput,
                                        pBInfo->rowCellInfoOffset);
  if (ret != TSDB_CODE_SUCCESS) {  // null data, too many state code
    longjmp(pRuntimeEnv->env, TSDB_CODE_QRY_APP_ERROR);
  }

  doApplyFunctions(pRuntimeEnv, pBInfo->pCtx, &pInfo->curWindow, pInfo->start, pInfo->numOfRows, tsList,
                   pSDataBlock->info.rows, pOperator->numOfOutput);
}

static void setResultRowKey(SResultRow* pResultRow, char* pData, int16_t type) {
  int64_t v = -1;
  GET_TYPED_DATA(v, int64_t, type, pData);
  if (type == TSDB_DATA_TYPE_BINARY || type == TSDB_DATA_TYPE_NCHAR) {
    if (pResultRow->key == NULL) {
      pResultRow->key = malloc(varDataTLen(pData));
      varDataCopy(pResultRow->key, pData);
    } else {
      assert(memcmp(pResultRow->key, pData, varDataTLen(pData)) == 0);
    }
  } else {
    pResultRow->win.skey = v;
    pResultRow->win.ekey = v;
  }
}

static int32_t setGroupResultOutputBuf(SQueryRuntimeEnv *pRuntimeEnv, SGroupbyOperatorInfo *pInfo, int32_t numOfCols, char *pData, int16_t type, int16_t bytes, int32_t groupIndex) {
  SDiskbasedResultBuf *pResultBuf = pRuntimeEnv->pResultBuf;

  int32_t        *rowCellInfoOffset = pInfo->binfo.rowCellInfoOffset;
  SResultRowInfo *pResultRowInfo    = &pInfo->binfo.resultRowInfo;
  SQLFunctionCtx *pCtx              = pInfo->binfo.pCtx;

  // not assign result buffer yet, add new result buffer, TODO remove it
  char* d = pData;
  int16_t len = bytes;
  if (type == TSDB_DATA_TYPE_BINARY || type == TSDB_DATA_TYPE_NCHAR) {
    d = varDataVal(pData);
    len = varDataLen(pData);
  }

  SResultRow *pResultRow = doPrepareResultRowFromKey(pRuntimeEnv, pResultRowInfo, d, len, true, groupIndex);
  assert (pResultRow != NULL);

  setResultRowKey(pResultRow, pData, type);
  if (pResultRow->pageId == -1) {
    int32_t ret = addNewWindowResultBuf(pResultRow, pResultBuf, groupIndex, pRuntimeEnv->pQuery->resultRowSize);
    if (ret != 0) {
      return -1;
    }
  }

  setResultOutputBuf(pRuntimeEnv, pResultRow, pCtx, numOfCols, rowCellInfoOffset);
  initCtxOutputBuffer(pCtx, numOfCols);
  return TSDB_CODE_SUCCESS;
}

static int32_t getGroupbyColumnIndex(SSqlGroupbyExpr *pGroupbyExpr, SSDataBlock* pDataBlock) {
  for (int32_t k = 0; k < pGroupbyExpr->numOfGroupCols; ++k) {
    SColIndex* pColIndex = taosArrayGet(pGroupbyExpr->columnInfo, k);
    if (TSDB_COL_IS_TAG(pColIndex->flag)) {
      continue;
    }

    int32_t colId = pColIndex->colId;

    for (int32_t i = 0; i < pDataBlock->info.numOfCols; ++i) {
      SColumnInfoData* pColInfo = taosArrayGet(pDataBlock->pDataBlock, i);
      if (pColInfo->info.colId == colId) {
        return i;
      }
    }
  }

  assert(0);
  return -1;
}

static bool functionNeedToExecute(SQueryRuntimeEnv *pRuntimeEnv, SQLFunctionCtx *pCtx, int32_t functionId) {
  SResultRowCellInfo *pResInfo = GET_RES_INFO(pCtx);
  SQuery* pQuery = pRuntimeEnv->pQuery;

  // in case of timestamp column, always generated results.
  if (functionId == TSDB_FUNC_TS) {
    return true;
  }

  if (pResInfo->complete || functionId == TSDB_FUNC_TAG_DUMMY || functionId == TSDB_FUNC_TS_DUMMY) {
    return false;
  }

  if (functionId == TSDB_FUNC_FIRST_DST || functionId == TSDB_FUNC_FIRST) {
    return QUERY_IS_ASC_QUERY(pQuery);
  }

  // denote the order type
  if ((functionId == TSDB_FUNC_LAST_DST || functionId == TSDB_FUNC_LAST)) {
    return pCtx->param[0].i64 == pQuery->order.order;
  }

  // in the reverse table scan, only the following functions need to be executed
  if (IS_REVERSE_SCAN(pRuntimeEnv) ||
      (pRuntimeEnv->scanFlag == REPEAT_SCAN && functionId != TSDB_FUNC_STDDEV && functionId != TSDB_FUNC_PERCT)) {
    return false;
  }

  return true;
}

void setBlockStatisInfo(SQLFunctionCtx *pCtx, SSDataBlock* pSDataBlock, SColIndex* pColIndex) {
  SDataStatis *pStatis = NULL;

  if (pSDataBlock->pBlockStatis != NULL && TSDB_COL_IS_NORMAL_COL(pColIndex->flag)) {
    pStatis = &pSDataBlock->pBlockStatis[pColIndex->colIndex];

    pCtx->preAggVals.statis = *pStatis;
    pCtx->preAggVals.isSet  = true;
    assert(pCtx->preAggVals.statis.numOfNull <= pSDataBlock->info.rows);
  } else {
    pCtx->preAggVals.isSet = false;
  }

  pCtx->hasNull = hasNullRv(pColIndex, pStatis);

  // set the statistics data for primary time stamp column
  if (pCtx->functionId == TSDB_FUNC_SPREAD && pColIndex->colId == PRIMARYKEY_TIMESTAMP_COL_INDEX) {
    pCtx->preAggVals.isSet  = true;
    pCtx->preAggVals.statis.min = pSDataBlock->info.window.skey;
    pCtx->preAggVals.statis.max = pSDataBlock->info.window.ekey;
  }
}

// set the output buffer for the selectivity + tag query
static int32_t setCtxTagColumnInfo(SQLFunctionCtx *pCtx, int32_t numOfOutput) {
  if (!isSelectivityWithTagsQuery(pCtx, numOfOutput)) {
    return TSDB_CODE_SUCCESS;
  }

  int32_t num = 0;
  int16_t tagLen = 0;

  SQLFunctionCtx*  p = NULL;
  SQLFunctionCtx** pTagCtx = calloc(numOfOutput, POINTER_BYTES);
  if (pTagCtx == NULL) {
    return TSDB_CODE_QRY_OUT_OF_MEMORY;
  }

  for (int32_t i = 0; i < numOfOutput; ++i) {
    int32_t functionId = pCtx[i].functionId;

    if (functionId == TSDB_FUNC_TAG_DUMMY || functionId == TSDB_FUNC_TS_DUMMY) {
      tagLen += pCtx[i].outputBytes;
      pTagCtx[num++] = &pCtx[i];
    } else if ((aAggs[functionId].status & TSDB_FUNCSTATE_SELECTIVITY) != 0) {
      p = &pCtx[i];
    } else if (functionId == TSDB_FUNC_TS || functionId == TSDB_FUNC_TAG) {
      // tag function may be the group by tag column
      // ts may be the required primary timestamp column
      continue;
    } else {
      // the column may be the normal column, group by normal_column, the functionId is TSDB_FUNC_PRJ
    }
  }
  if (p != NULL) {
    p->tagInfo.pTagCtxList = pTagCtx;
    p->tagInfo.numOfTagCols = num;
    p->tagInfo.tagsLen = tagLen;
  } else {
    tfree(pTagCtx);
  }

  return TSDB_CODE_SUCCESS;
}

static SQLFunctionCtx* createSQLFunctionCtx(SQueryRuntimeEnv* pRuntimeEnv, SExprInfo* pExpr, int32_t numOfOutput,
                                            int32_t** rowCellInfoOffset) {
  SQuery* pQuery = pRuntimeEnv->pQuery;

  SQLFunctionCtx * pFuncCtx = (SQLFunctionCtx *)calloc(numOfOutput, sizeof(SQLFunctionCtx));
  if (pFuncCtx == NULL) {
    return NULL;
  }

  *rowCellInfoOffset = calloc(numOfOutput, sizeof(int32_t));
  if (*rowCellInfoOffset == 0) {
    tfree(pFuncCtx);
    return NULL;
  }

  for (int32_t i = 0; i < numOfOutput; ++i) {
    SSqlFuncMsg *pSqlFuncMsg = &pExpr[i].base;
    SQLFunctionCtx* pCtx = &pFuncCtx[i];

    SColIndex *pIndex = &pSqlFuncMsg->colInfo;

    if (TSDB_COL_REQ_NULL(pIndex->flag)) {
      pCtx->requireNull = true;
      pIndex->flag &= ~(TSDB_COL_NULL);
    } else {
      pCtx->requireNull = false;
    }

    pCtx->inputBytes = pSqlFuncMsg->colBytes;
    pCtx->inputType  = pSqlFuncMsg->colType;

    pCtx->ptsOutputBuf = NULL;

    pCtx->outputBytes  = pExpr[i].bytes;
    pCtx->outputType   = pExpr[i].type;

    pCtx->order        = pQuery->order.order;
    pCtx->functionId   = pSqlFuncMsg->functionId;
    pCtx->stableQuery  = pQuery->stableQuery;
    pCtx->interBufBytes = pExpr[i].interBytes;
    pCtx->start.key    = INT64_MIN;
    pCtx->end.key      = INT64_MIN;

    pCtx->numOfParams  = pSqlFuncMsg->numOfParams;
    for (int32_t j = 0; j < pCtx->numOfParams; ++j) {
      int16_t type = pSqlFuncMsg->arg[j].argType;
      int16_t bytes = pSqlFuncMsg->arg[j].argBytes;
      if (pSqlFuncMsg->functionId == TSDB_FUNC_STDDEV_DST) {
        continue;
      }

      if (type == TSDB_DATA_TYPE_BINARY || type == TSDB_DATA_TYPE_NCHAR) {
        tVariantCreateFromBinary(&pCtx->param[j], pSqlFuncMsg->arg[j].argValue.pz, bytes, type);
      } else {
        tVariantCreateFromBinary(&pCtx->param[j], (char *)&pSqlFuncMsg->arg[j].argValue.i64, bytes, type);
      }
    }

    // set the order information for top/bottom query
    int32_t functionId = pCtx->functionId;

    if (functionId == TSDB_FUNC_TOP || functionId == TSDB_FUNC_BOTTOM || functionId == TSDB_FUNC_DIFF) {
      int32_t f = pExpr[0].base.functionId;
      assert(f == TSDB_FUNC_TS || f == TSDB_FUNC_TS_DUMMY);

      pCtx->param[2].i64 = pQuery->order.order;
      pCtx->param[2].nType = TSDB_DATA_TYPE_BIGINT;
      pCtx->param[3].i64 = functionId;
      pCtx->param[3].nType = TSDB_DATA_TYPE_BIGINT;

      pCtx->param[1].i64 = pQuery->order.orderColId;
    } else if (functionId == TSDB_FUNC_INTERP) {
      pCtx->param[2].i64 = (int8_t)pQuery->fillType;
      if (pQuery->fillVal != NULL) {
        if (isNull((const char *)&pQuery->fillVal[i], pCtx->inputType)) {
          pCtx->param[1].nType = TSDB_DATA_TYPE_NULL;
        } else {  // todo refactor, tVariantCreateFromBinary should handle the NULL value
          if (pCtx->inputType != TSDB_DATA_TYPE_BINARY && pCtx->inputType != TSDB_DATA_TYPE_NCHAR) {
            tVariantCreateFromBinary(&pCtx->param[1], (char *)&pQuery->fillVal[i], pCtx->inputBytes, pCtx->inputType);
          }
        }
      }
    } else if (functionId == TSDB_FUNC_TS_COMP) {
      pCtx->param[0].i64 = pQuery->vgId;  //TODO this should be the parameter from client
      pCtx->param[0].nType = TSDB_DATA_TYPE_BIGINT;
    } else if (functionId == TSDB_FUNC_TWA) {
      pCtx->param[1].i64 = pQuery->window.skey;
      pCtx->param[1].nType = TSDB_DATA_TYPE_BIGINT;
      pCtx->param[2].i64 = pQuery->window.ekey;
      pCtx->param[2].nType = TSDB_DATA_TYPE_BIGINT;
    } else if (functionId == TSDB_FUNC_ARITHM) {
      pCtx->param[1].pz = (char*) &pRuntimeEnv->sasArray[i];
    }
  }

  for(int32_t i = 1; i < numOfOutput; ++i) {
    (*rowCellInfoOffset)[i] = (int32_t)((*rowCellInfoOffset)[i - 1] + sizeof(SResultRowCellInfo) +
        pExpr[i - 1].interBytes * GET_ROW_PARAM_FOR_MULTIOUTPUT(pQuery, pQuery->topBotQuery, pQuery->stableQuery));
  }

  setCtxTagColumnInfo(pFuncCtx, numOfOutput);

  return pFuncCtx;
}

static void* destroySQLFunctionCtx(SQLFunctionCtx* pCtx, int32_t numOfOutput) {
  if (pCtx == NULL) {
    return NULL;
  }

  for (int32_t i = 0; i < numOfOutput; ++i) {
    for (int32_t j = 0; j < pCtx[i].numOfParams; ++j) {
      tVariantDestroy(&pCtx[i].param[j]);
    }

    tVariantDestroy(&pCtx[i].tag);
    tfree(pCtx[i].tagInfo.pTagCtxList);
  }

  tfree(pCtx);
  return NULL;
}

static int32_t setupQueryRuntimeEnv(SQueryRuntimeEnv *pRuntimeEnv, int32_t numOfTables) {
  qDebug("QInfo:%p setup runtime env", pRuntimeEnv->qinfo);
  SQuery *pQuery = pRuntimeEnv->pQuery;

  pRuntimeEnv->prevGroupId = INT32_MIN;
  pRuntimeEnv->pQuery = pQuery;

  pRuntimeEnv->pResultRowHashTable = taosHashInit(numOfTables, taosGetDefaultHashFunction(TSDB_DATA_TYPE_BINARY), true, HASH_NO_LOCK);
  pRuntimeEnv->keyBuf  = malloc(pQuery->maxSrcColumnSize + sizeof(int64_t));
  pRuntimeEnv->pool    = initResultRowPool(getResultRowSize(pRuntimeEnv));
  pRuntimeEnv->prevRow = malloc(POINTER_BYTES * pQuery->numOfCols + pQuery->srcRowSize);
  pRuntimeEnv->tagVal  = malloc(pQuery->tagLen);
  pRuntimeEnv->currentOffset = pQuery->limit.offset;

  // NOTE: pTableCheckInfo need to update the query time range and the lastKey info
  pRuntimeEnv->pTableRetrieveTsMap = taosHashInit(numOfTables, taosGetDefaultHashFunction(TSDB_DATA_TYPE_INT), false, HASH_NO_LOCK);

  pRuntimeEnv->sasArray = calloc(pQuery->numOfOutput, sizeof(SArithmeticSupport));

  if (pRuntimeEnv->sasArray == NULL || pRuntimeEnv->pResultRowHashTable == NULL || pRuntimeEnv->keyBuf == NULL ||
      pRuntimeEnv->prevRow == NULL  || pRuntimeEnv->tagVal == NULL) {
    goto _clean;
  }

  if (pQuery->numOfCols) {
    char* start = POINTER_BYTES * pQuery->numOfCols + (char*) pRuntimeEnv->prevRow;
    pRuntimeEnv->prevRow[0] = start;
    for(int32_t i = 1; i < pQuery->numOfCols; ++i) {
      pRuntimeEnv->prevRow[i] = pRuntimeEnv->prevRow[i - 1] + pQuery->colList[i-1].bytes;
    }

    *(int64_t*) pRuntimeEnv->prevRow[0] = INT64_MIN;
  }

  qDebug("QInfo:%p init runtime environment completed", pRuntimeEnv->qinfo);

  // group by normal column, sliding window query, interval query are handled by interval query processor
  // interval (down sampling operation)
  if (onlyQueryTags(pQuery)) {  // do nothing for tags query

  } else if (QUERY_IS_INTERVAL_QUERY(pQuery)) {
    if (pQuery->stableQuery) {
      pRuntimeEnv->proot = createMultiTableTimeIntervalOperatorInfo(pRuntimeEnv, pRuntimeEnv->pTableScanner,
                                                                    pQuery->pExpr1, pQuery->numOfOutput);
      setTableScanFilterOperatorInfo(pRuntimeEnv->pTableScanner->info, pRuntimeEnv->proot);
    } else {
      pRuntimeEnv->proot =
          createTimeIntervalOperatorInfo(pRuntimeEnv, pRuntimeEnv->pTableScanner, pQuery->pExpr1, pQuery->numOfOutput);
      setTableScanFilterOperatorInfo(pRuntimeEnv->pTableScanner->info, pRuntimeEnv->proot);

      if (pQuery->pExpr2 != NULL) {
        pRuntimeEnv->proot =
            createArithOperatorInfo(pRuntimeEnv, pRuntimeEnv->proot, pQuery->pExpr2, pQuery->numOfExpr2);
      }

      if (pQuery->fillType != TSDB_FILL_NONE && !isPointInterpoQuery(pQuery)) {
        SOperatorInfo* pInfo = pRuntimeEnv->proot;
        pRuntimeEnv->proot = createFillOperatorInfo(pRuntimeEnv, pInfo, pInfo->pExpr, pInfo->numOfOutput);
      }
    }

  } else if (pQuery->groupbyColumn) {
    pRuntimeEnv->proot =
        createGroupbyOperatorInfo(pRuntimeEnv, pRuntimeEnv->pTableScanner, pQuery->pExpr1, pQuery->numOfOutput);
    setTableScanFilterOperatorInfo(pRuntimeEnv->pTableScanner->info, pRuntimeEnv->proot);

    if (pQuery->pExpr2 != NULL) {
      pRuntimeEnv->proot = createArithOperatorInfo(pRuntimeEnv, pRuntimeEnv->proot, pQuery->pExpr2, pQuery->numOfExpr2);
    }
  } else if (pQuery->sw.gap > 0) {
    pRuntimeEnv->proot = createSWindowOperatorInfo(pRuntimeEnv, pRuntimeEnv->pTableScanner, pQuery->pExpr1, pQuery->numOfOutput);
    setTableScanFilterOperatorInfo(pRuntimeEnv->pTableScanner->info, pRuntimeEnv->proot);

    if (pQuery->pExpr2 != NULL) {
      pRuntimeEnv->proot = createArithOperatorInfo(pRuntimeEnv, pRuntimeEnv->proot, pQuery->pExpr2, pQuery->numOfExpr2);
    }
  } else if (isFixedOutputQuery(pQuery)) {
    if (pQuery->stableQuery && !isTsCompQuery(pQuery)) {
      pRuntimeEnv->proot =
          createMultiTableAggOperatorInfo(pRuntimeEnv, pRuntimeEnv->pTableScanner, pQuery->pExpr1, pQuery->numOfOutput);
    } else {
      pRuntimeEnv->proot =
          createAggregateOperatorInfo(pRuntimeEnv, pRuntimeEnv->pTableScanner, pQuery->pExpr1, pQuery->numOfOutput);
    }

    setTableScanFilterOperatorInfo(pRuntimeEnv->pTableScanner->info, pRuntimeEnv->proot);

    if (pQuery->pExpr2 != NULL) {
      pRuntimeEnv->proot = createArithOperatorInfo(pRuntimeEnv, pRuntimeEnv->proot, pQuery->pExpr2, pQuery->numOfExpr2);
    }
  } else {  // diff/add/multiply/subtract/division
    assert(pQuery->checkResultBuf == 1);
    if (!onlyQueryTags(pQuery)) {
      pRuntimeEnv->proot =
          createArithOperatorInfo(pRuntimeEnv, pRuntimeEnv->pTableScanner, pQuery->pExpr1, pQuery->numOfOutput);
      setTableScanFilterOperatorInfo(pRuntimeEnv->pTableScanner->info, pRuntimeEnv->proot);
    }
  }

  if (pQuery->limit.offset > 0) {
    pRuntimeEnv->proot = createOffsetOperatorInfo(pRuntimeEnv, pRuntimeEnv->proot);
  }

  if (pQuery->limit.limit > 0) {
    pRuntimeEnv->proot = createLimitOperatorInfo(pRuntimeEnv, pRuntimeEnv->proot);
  }

  return TSDB_CODE_SUCCESS;

_clean:
  tfree(pRuntimeEnv->sasArray);
  tfree(pRuntimeEnv->pResultRowHashTable);
  tfree(pRuntimeEnv->keyBuf);
  tfree(pRuntimeEnv->prevRow);
  tfree(pRuntimeEnv->tagVal);

  return TSDB_CODE_QRY_OUT_OF_MEMORY;
}

static void doFreeQueryHandle(SQueryRuntimeEnv* pRuntimeEnv) {
  SQuery* pQuery = pRuntimeEnv->pQuery;

  tsdbCleanupQueryHandle(pRuntimeEnv->pQueryHandle);
  pRuntimeEnv->pQueryHandle = NULL;

  SMemRef* pMemRef = &pQuery->memRef;
  assert(pMemRef->ref == 0 && pMemRef->imem == NULL && pMemRef->mem == NULL);
}

static void teardownQueryRuntimeEnv(SQueryRuntimeEnv *pRuntimeEnv) {
  SQuery *pQuery = pRuntimeEnv->pQuery;
  SQInfo* pQInfo = (SQInfo*) pRuntimeEnv->qinfo;

  qDebug("QInfo:%p teardown runtime env", pQInfo);

  if (pRuntimeEnv->sasArray != NULL) {
    for(int32_t i = 0; i < pQuery->numOfOutput; ++i) {
      tfree(pRuntimeEnv->sasArray[i].data);
      tfree(pRuntimeEnv->sasArray[i].colList);
    }

    tfree(pRuntimeEnv->sasArray);
  }

  destroyResultBuf(pRuntimeEnv->pResultBuf);
  doFreeQueryHandle(pRuntimeEnv);

  pRuntimeEnv->pTsBuf = tsBufDestroy(pRuntimeEnv->pTsBuf);

  tfree(pRuntimeEnv->keyBuf);
  tfree(pRuntimeEnv->prevRow);
  tfree(pRuntimeEnv->tagVal);

  taosHashCleanup(pRuntimeEnv->pResultRowHashTable);
  pRuntimeEnv->pResultRowHashTable = NULL;

  pRuntimeEnv->pool = destroyResultRowPool(pRuntimeEnv->pool);
  taosArrayDestroyEx(pRuntimeEnv->prevResult, freeInterResult);
  pRuntimeEnv->prevResult = NULL;

  taosHashCleanup(pRuntimeEnv->pTableRetrieveTsMap);
  pRuntimeEnv->pTableRetrieveTsMap = NULL;

  destroyOperatorInfo(pRuntimeEnv->proot);
}

static bool needBuildResAfterQueryComplete(SQInfo* pQInfo) {
  return pQInfo->rspContext != NULL;
}

bool isQueryKilled(SQInfo *pQInfo) {
  if (IS_QUERY_KILLED(pQInfo)) {
    return true;
  }

  // query has been executed more than tsShellActivityTimer, and the retrieve has not arrived
  // abort current query execution.
  if (pQInfo->owner != 0 && ((taosGetTimestampSec() - pQInfo->startExecTs) > getMaximumIdleDurationSec()) &&
      (!needBuildResAfterQueryComplete(pQInfo))) {

    assert(pQInfo->startExecTs != 0);
    qDebug("QInfo:%p retrieve not arrive beyond %d sec, abort current query execution, start:%"PRId64", current:%d", pQInfo, 1,
           pQInfo->startExecTs, taosGetTimestampSec());
    return true;
  }

  return false;
}

void setQueryKilled(SQInfo *pQInfo) { pQInfo->code = TSDB_CODE_TSC_QUERY_CANCELLED;}

static bool isFixedOutputQuery(SQuery* pQuery) {
  if (QUERY_IS_INTERVAL_QUERY(pQuery)) {
    return false;
  }

  // Note:top/bottom query is fixed output query
  if (pQuery->topBotQuery || pQuery->groupbyColumn || isTsCompQuery(pQuery)) {
    return true;
  }

  for (int32_t i = 0; i < pQuery->numOfOutput; ++i) {
    SSqlFuncMsg *pExprMsg = &pQuery->pExpr1[i].base;

    // ignore the ts_comp function
    if (i == 0 && pExprMsg->functionId == TSDB_FUNC_PRJ && pExprMsg->numOfParams == 1 &&
        pExprMsg->colInfo.colIndex == PRIMARYKEY_TIMESTAMP_COL_INDEX) {
      continue;
    }

    if (pExprMsg->functionId == TSDB_FUNC_TS || pExprMsg->functionId == TSDB_FUNC_TS_DUMMY) {
      continue;
    }

    if (!IS_MULTIOUTPUT(aAggs[pExprMsg->functionId].status)) {
      return true;
    }
  }

  return false;
}

// todo refactor with isLastRowQuery
bool isPointInterpoQuery(SQuery *pQuery) {
  for (int32_t i = 0; i < pQuery->numOfOutput; ++i) {
    int32_t functionId = pQuery->pExpr1[i].base.functionId;
    if (functionId == TSDB_FUNC_INTERP) {
      return true;
    }
  }

  return false;
}

// TODO REFACTOR:MERGE WITH CLIENT-SIDE FUNCTION
static UNUSED_FUNC bool isSumAvgRateQuery(SQuery *pQuery) {
  for (int32_t i = 0; i < pQuery->numOfOutput; ++i) {
    int32_t functionId = pQuery->pExpr1[i].base.functionId;
    if (functionId == TSDB_FUNC_TS) {
      continue;
    }

    if (functionId == TSDB_FUNC_SUM_RATE || functionId == TSDB_FUNC_SUM_IRATE || functionId == TSDB_FUNC_AVG_RATE ||
        functionId == TSDB_FUNC_AVG_IRATE) {
      return true;
    }
  }

  return false;
}

static bool isFirstLastRowQuery(SQuery *pQuery) {
  for (int32_t i = 0; i < pQuery->numOfOutput; ++i) {
    int32_t functionID = pQuery->pExpr1[i].base.functionId;
    if (functionID == TSDB_FUNC_LAST_ROW) {
      return true;
    }
  }

  return false;
}

static bool needReverseScan(SQuery *pQuery) {
  for (int32_t i = 0; i < pQuery->numOfOutput; ++i) {
    int32_t functionId = pQuery->pExpr1[i].base.functionId;
    if (functionId == TSDB_FUNC_TS || functionId == TSDB_FUNC_TS_DUMMY || functionId == TSDB_FUNC_TAG) {
      continue;
    }

    if ((functionId == TSDB_FUNC_FIRST || functionId == TSDB_FUNC_FIRST_DST) && !QUERY_IS_ASC_QUERY(pQuery)) {
      return true;
    }

    if (functionId == TSDB_FUNC_LAST || functionId == TSDB_FUNC_LAST_DST) {
      // the scan order to acquire the last result of the specified column
      int32_t order = (int32_t)pQuery->pExpr1[i].base.arg->argValue.i64;
      if (order != pQuery->order.order) {
        return true;
      }
    }
  }

  return false;
}

/**
 * The following 4 kinds of query are treated as the tags query
 * tagprj, tid_tag query, count(tbname), 'abc' (user defined constant value column) query
 */
bool onlyQueryTags(SQuery* pQuery) {
  for(int32_t i = 0; i < pQuery->numOfOutput; ++i) {
    SExprInfo* pExprInfo = &pQuery->pExpr1[i];

    int32_t functionId = pExprInfo->base.functionId;

    if (functionId != TSDB_FUNC_TAGPRJ &&
        functionId != TSDB_FUNC_TID_TAG &&
        (!(functionId == TSDB_FUNC_COUNT && pExprInfo->base.colInfo.colId == TSDB_TBNAME_COLUMN_INDEX)) &&
        (!(functionId == TSDB_FUNC_PRJ && TSDB_COL_IS_UD_COL(pExprInfo->base.colInfo.flag)))) {
      return false;
    }
  }

  return true;
}

/////////////////////////////////////////////////////////////////////////////////////////////

void getAlignQueryTimeWindow(SQuery *pQuery, int64_t key, int64_t keyFirst, int64_t keyLast, STimeWindow *win) {
  assert(key >= keyFirst && key <= keyLast && pQuery->interval.sliding <= pQuery->interval.interval);
  win->skey = taosTimeTruncate(key, &pQuery->interval, pQuery->precision);

  /*
   * if the realSkey > INT64_MAX - pQuery->interval.interval, the query duration between
   * realSkey and realEkey must be less than one interval.Therefore, no need to adjust the query ranges.
   */
  if (keyFirst > (INT64_MAX - pQuery->interval.interval)) {
    assert(keyLast - keyFirst < pQuery->interval.interval);
    win->ekey = INT64_MAX;
  } else if (pQuery->interval.intervalUnit == 'n' || pQuery->interval.intervalUnit == 'y') {
    win->ekey = taosTimeAdd(win->skey, pQuery->interval.interval, pQuery->interval.intervalUnit, pQuery->precision) - 1;
  } else {
    win->ekey = win->skey + pQuery->interval.interval - 1;
  }
}

static void setScanLimitationByResultBuffer(SQuery *pQuery) {
  if (isTopBottomQuery(pQuery)) {
    pQuery->checkResultBuf = 0;
  } else if (isGroupbyColumn(pQuery->pGroupbyExpr)) {
    pQuery->checkResultBuf = 0;
  } else {
    bool hasMultioutput = false;
    for (int32_t i = 0; i < pQuery->numOfOutput; ++i) {
      SSqlFuncMsg *pExprMsg = &pQuery->pExpr1[i].base;
      if (pExprMsg->functionId == TSDB_FUNC_TS || pExprMsg->functionId == TSDB_FUNC_TS_DUMMY) {
        continue;
      }

      hasMultioutput = IS_MULTIOUTPUT(aAggs[pExprMsg->functionId].status);
      if (!hasMultioutput) {
        break;
      }
    }

    pQuery->checkResultBuf = hasMultioutput ? 1 : 0;
  }
}

/*
 * todo add more parameters to check soon..
 */
bool colIdCheck(SQuery *pQuery, void* qinfo) {
  // load data column information is incorrect
  for (int32_t i = 0; i < pQuery->numOfCols - 1; ++i) {
    if (pQuery->colList[i].colId == pQuery->colList[i + 1].colId) {
      qError("QInfo:%p invalid data load column for query", qinfo);
      return false;
    }
  }

  return true;
}

// todo ignore the avg/sum/min/max/count/stddev/top/bottom functions, of which
// the scan order is not matter
static bool onlyOneQueryType(SQuery *pQuery, int32_t functId, int32_t functIdDst) {
  for (int32_t i = 0; i < pQuery->numOfOutput; ++i) {
    int32_t functionId = pQuery->pExpr1[i].base.functionId;

    if (functionId == TSDB_FUNC_TS || functionId == TSDB_FUNC_TS_DUMMY || functionId == TSDB_FUNC_TAG ||
        functionId == TSDB_FUNC_TAG_DUMMY) {
      continue;
    }

    if (functionId != functId && functionId != functIdDst) {
      return false;
    }
  }

  return true;
}

static bool onlyFirstQuery(SQuery *pQuery) { return onlyOneQueryType(pQuery, TSDB_FUNC_FIRST, TSDB_FUNC_FIRST_DST); }

static bool onlyLastQuery(SQuery *pQuery) { return onlyOneQueryType(pQuery, TSDB_FUNC_LAST, TSDB_FUNC_LAST_DST); }

static void doExchangeTimeWindow(SQInfo* pQInfo, STimeWindow* win) {
  SQuery* pQuery = &pQInfo->query;
  size_t t = taosArrayGetSize(pQuery->tableGroupInfo.pGroupList);
  for(int32_t i = 0; i < t; ++i) {
    SArray* p1 = taosArrayGetP(pQuery->tableGroupInfo.pGroupList, i);

    size_t len = taosArrayGetSize(p1);
    for(int32_t j = 0; j < len; ++j) {
      STableKeyInfo* pInfo = taosArrayGet(p1, j);

      // update the new lastkey if it is equalled to the value of the old skey
      if (pInfo->lastKey == win->ekey) {
        pInfo->lastKey = win->skey;
      }
    }
  }
}

static void changeExecuteScanOrder(SQInfo *pQInfo, SQueryTableMsg* pQueryMsg, bool stableQuery) {
  SQuery* pQuery = pQInfo->runtimeEnv.pQuery;

  // in case of point-interpolation query, use asc order scan
  char msg[] = "QInfo:%p scan order changed for %s query, old:%d, new:%d, qrange exchanged, old qrange:%" PRId64
               "-%" PRId64 ", new qrange:%" PRId64 "-%" PRId64;

  // todo handle the case the the order irrelevant query type mixed up with order critical query type
  // descending order query for last_row query
  if (isFirstLastRowQuery(pQuery)) {
    qDebug("QInfo:%p scan order changed for last_row query, old:%d, new:%d", pQInfo, pQuery->order.order, TSDB_ORDER_ASC);

    pQuery->order.order = TSDB_ORDER_ASC;
    if (pQuery->window.skey > pQuery->window.ekey) {
      SWAP(pQuery->window.skey, pQuery->window.ekey, TSKEY);
    }

    return;
  }

  if (isGroupbyColumn(pQuery->pGroupbyExpr) && pQuery->order.order == TSDB_ORDER_DESC) {
    pQuery->order.order = TSDB_ORDER_ASC;
    if (pQuery->window.skey > pQuery->window.ekey) {
      SWAP(pQuery->window.skey, pQuery->window.ekey, TSKEY);
    }

    doExchangeTimeWindow(pQInfo, &pQuery->window);
    return;
  }

  if (isPointInterpoQuery(pQuery) && pQuery->interval.interval == 0) {
    if (!QUERY_IS_ASC_QUERY(pQuery)) {
      qDebug(msg, pQInfo, "interp", pQuery->order.order, TSDB_ORDER_ASC, pQuery->window.skey, pQuery->window.ekey, pQuery->window.ekey, pQuery->window.skey);
      SWAP(pQuery->window.skey, pQuery->window.ekey, TSKEY);
    }

    pQuery->order.order = TSDB_ORDER_ASC;
    return;
  }

  if (pQuery->interval.interval == 0) {
    if (onlyFirstQuery(pQuery)) {
      if (!QUERY_IS_ASC_QUERY(pQuery)) {
        qDebug(msg, pQInfo, "only-first", pQuery->order.order, TSDB_ORDER_ASC, pQuery->window.skey,
               pQuery->window.ekey, pQuery->window.ekey, pQuery->window.skey);

        SWAP(pQuery->window.skey, pQuery->window.ekey, TSKEY);
        doExchangeTimeWindow(pQInfo, &pQuery->window);
      }

      pQuery->order.order = TSDB_ORDER_ASC;
    } else if (onlyLastQuery(pQuery)) {
      if (QUERY_IS_ASC_QUERY(pQuery)) {
        qDebug(msg, pQInfo, "only-last", pQuery->order.order, TSDB_ORDER_DESC, pQuery->window.skey,
               pQuery->window.ekey, pQuery->window.ekey, pQuery->window.skey);

        SWAP(pQuery->window.skey, pQuery->window.ekey, TSKEY);
        doExchangeTimeWindow(pQInfo, &pQuery->window);
      }

      pQuery->order.order = TSDB_ORDER_DESC;
    }

  } else {  // interval query
    if (stableQuery) {
      if (onlyFirstQuery(pQuery)) {
        if (!QUERY_IS_ASC_QUERY(pQuery)) {
          qDebug(msg, pQInfo, "only-first stable", pQuery->order.order, TSDB_ORDER_ASC,
                 pQuery->window.skey, pQuery->window.ekey, pQuery->window.ekey, pQuery->window.skey);

          SWAP(pQuery->window.skey, pQuery->window.ekey, TSKEY);
          doExchangeTimeWindow(pQInfo, &pQuery->window);
        }

        pQuery->order.order = TSDB_ORDER_ASC;
      } else if (onlyLastQuery(pQuery)) {
        if (QUERY_IS_ASC_QUERY(pQuery)) {
          qDebug(msg, pQInfo, "only-last stable", pQuery->order.order, TSDB_ORDER_DESC,
                 pQuery->window.skey, pQuery->window.ekey, pQuery->window.ekey, pQuery->window.skey);

          SWAP(pQuery->window.skey, pQuery->window.ekey, TSKEY);
          doExchangeTimeWindow(pQInfo, &pQuery->window);
        }

        pQuery->order.order = TSDB_ORDER_DESC;
      }
    }
  }
}

static void getIntermediateBufInfo(SQueryRuntimeEnv* pRuntimeEnv, int32_t* ps, int32_t* rowsize) {
  SQuery* pQuery = pRuntimeEnv->pQuery;
  int32_t MIN_ROWS_PER_PAGE = 4;

  *rowsize = (int32_t)(pQuery->resultRowSize * GET_ROW_PARAM_FOR_MULTIOUTPUT(pQuery, pQuery->topBotQuery, pQuery->stableQuery));
  int32_t overhead = sizeof(tFilePage);

  // one page contains at least two rows
  *ps = DEFAULT_INTERN_BUF_PAGE_SIZE;
  while(((*rowsize) * MIN_ROWS_PER_PAGE) > (*ps) - overhead) {
    *ps = ((*ps) << 1u);
  }

//  pRuntimeEnv->numOfRowsPerPage = ((*ps) - sizeof(tFilePage)) / (*rowsize);
//  assert(pRuntimeEnv->numOfRowsPerPage <= MAX_ROWS_PER_RESBUF_PAGE);
}

#define IS_PREFILTER_TYPE(_t) ((_t) != TSDB_DATA_TYPE_BINARY && (_t) != TSDB_DATA_TYPE_NCHAR)

static bool doFilterByBlockStatistics(SQueryRuntimeEnv* pRuntimeEnv, SDataStatis *pDataStatis, SQLFunctionCtx *pCtx, int32_t numOfRows) {
  SQuery* pQuery = pRuntimeEnv->pQuery;

  if (pDataStatis == NULL || pQuery->numOfFilterCols == 0) {
    return true;
  }

  for (int32_t k = 0; k < pQuery->numOfFilterCols; ++k) {
    SSingleColumnFilterInfo *pFilterInfo = &pQuery->pFilterInfo[k];

    int32_t index = -1;
    for(int32_t i = 0; i < pQuery->numOfCols; ++i) {
      if (pDataStatis[i].colId == pFilterInfo->info.colId) {
        index = i;
        break;
      }
    }

    // no statistics data, load the true data block
    if (index == -1) {
      return true;
    }

    // not support pre-filter operation on binary/nchar data type
    if (!IS_PREFILTER_TYPE(pFilterInfo->info.type)) {
      return true;
    }

    // all data in current column are NULL, no need to check its boundary value
    if (pDataStatis[index].numOfNull == numOfRows) {

      // if isNULL query exists, load the null data column
      for (int32_t j = 0; j < pFilterInfo->numOfFilters; ++j) {
        SColumnFilterElem *pFilterElem = &pFilterInfo->pFilters[j];
        if (pFilterElem->fp == isNullOperator) {
          return true;
        }
      }

      continue;
    }

    SDataStatis* pDataBlockst = &pDataStatis[index];

    if (pFilterInfo->info.type == TSDB_DATA_TYPE_FLOAT) {
      float minval = (float)(*(double *)(&pDataBlockst->min));
      float maxval = (float)(*(double *)(&pDataBlockst->max));

      for (int32_t i = 0; i < pFilterInfo->numOfFilters; ++i) {
        if (pFilterInfo->pFilters[i].fp(&pFilterInfo->pFilters[i], (char *)&minval, (char *)&maxval, TSDB_DATA_TYPE_FLOAT)) {
          return true;
        }
      }
    } else {
      for (int32_t i = 0; i < pFilterInfo->numOfFilters; ++i) {
        if (pFilterInfo->pFilters[i].fp(&pFilterInfo->pFilters[i], (char *)&pDataBlockst->min, (char *)&pDataBlockst->max, pFilterInfo->info.type)) {
          return true;
        }
      }
    }
  }

  return false;
}

static bool overlapWithTimeWindow(SQuery* pQuery, SDataBlockInfo* pBlockInfo) {
  STimeWindow w = {0};

  TSKEY sk = MIN(pQuery->window.skey, pQuery->window.ekey);
  TSKEY ek = MAX(pQuery->window.skey, pQuery->window.ekey);

  if (QUERY_IS_ASC_QUERY(pQuery)) {
    getAlignQueryTimeWindow(pQuery, pBlockInfo->window.skey, sk, ek, &w);
    assert(w.ekey >= pBlockInfo->window.skey);

    if (w.ekey < pBlockInfo->window.ekey) {
      return true;
    }

    while(1) {
      getNextTimeWindow(pQuery, &w);
      if (w.skey > pBlockInfo->window.ekey) {
        break;
      }

      assert(w.ekey > pBlockInfo->window.ekey);
      if (w.skey <= pBlockInfo->window.ekey && w.skey > pBlockInfo->window.skey) {
        return true;
      }
    }
  } else {
    getAlignQueryTimeWindow(pQuery, pBlockInfo->window.ekey, sk, ek, &w);
    assert(w.skey <= pBlockInfo->window.ekey);

    if (w.skey > pBlockInfo->window.skey) {
      return true;
    }

    while(1) {
      getNextTimeWindow(pQuery, &w);
      if (w.ekey < pBlockInfo->window.skey) {
        break;
      }

      assert(w.skey < pBlockInfo->window.skey);
      if (w.ekey < pBlockInfo->window.ekey && w.ekey >= pBlockInfo->window.skey) {
        return true;
      }
    }
  }

  return false;
}

static int32_t doTSJoinFilter(SQueryRuntimeEnv *pRuntimeEnv, TSKEY key, bool ascQuery) {
  STSElem elem = tsBufGetElem(pRuntimeEnv->pTsBuf);

#if defined(_DEBUG_VIEW)
  printf("elem in comp ts file:%" PRId64 ", key:%" PRId64 ", tag:%"PRIu64", query order:%d, ts order:%d, traverse:%d, index:%d\n",
         elem.ts, key, elem.tag.i64, pQuery->order.order, pRuntimeEnv->pTsBuf->tsOrder,
         pRuntimeEnv->pTsBuf->cur.order, pRuntimeEnv->pTsBuf->cur.tsIndex);
#endif

  if (ascQuery) {
    if (key < elem.ts) {
      return TS_JOIN_TS_NOT_EQUALS;
    } else if (key > elem.ts) {
      longjmp(pRuntimeEnv->env, TSDB_CODE_QRY_INCONSISTAN);
    }
  } else {
    if (key > elem.ts) {
      return TS_JOIN_TS_NOT_EQUALS;
    } else if (key < elem.ts) {
      longjmp(pRuntimeEnv->env, TSDB_CODE_QRY_INCONSISTAN);
    }
  }

  return TS_JOIN_TS_EQUAL;
}

void filterRowsInDataBlock(SQueryRuntimeEnv* pRuntimeEnv, SSingleColumnFilterInfo* pFilterInfo, int32_t numOfFilterCols,
                        SSDataBlock* pBlock, STSBuf* pTsBuf, bool ascQuery) {
  int32_t numOfRows = pBlock->info.rows;

  int8_t *p = calloc(numOfRows, sizeof(int8_t));
  bool    all = true;

  if (pTsBuf != NULL) {
    SColumnInfoData* pColInfoData = taosArrayGet(pBlock->pDataBlock, 0);

    TSKEY* k = (TSKEY*) pColInfoData->pData;
    for (int32_t i = 0; i < numOfRows; ++i) {
      int32_t offset = ascQuery? i:(numOfRows - i - 1);
      int32_t ret = doTSJoinFilter(pRuntimeEnv, k[offset], ascQuery);
      if (ret == TS_JOIN_TAG_NOT_EQUALS) {
        break;
      } else if (ret == TS_JOIN_TS_NOT_EQUALS) {
        all = false;
        continue;
      } else {
        assert(ret == TS_JOIN_TS_EQUAL);
        p[offset] = true;
      }

      if (!tsBufNextPos(pRuntimeEnv->pTsBuf)) {
        break;
      }
    }
  } else {
    for (int32_t i = 0; i < numOfRows; ++i) {
      bool qualified = false;

      for (int32_t k = 0; k < numOfFilterCols; ++k) {
        char* pElem = (char*)pFilterInfo[k].pData + pFilterInfo[k].info.bytes * i;

        qualified = false;
        for (int32_t j = 0; j < pFilterInfo[k].numOfFilters; ++j) {
          SColumnFilterElem* pFilterElem = &pFilterInfo[k].pFilters[j];

          bool isnull = isNull(pElem, pFilterInfo[k].info.type);
          if (isnull) {
            if (pFilterElem->fp == isNullOperator) {
              qualified = true;
              break;
            } else {
              continue;
            }
          } else {
            if (pFilterElem->fp == notNullOperator) {
              qualified = true;
              break;
            } else if (pFilterElem->fp == isNullOperator) {
              continue;
            }
          }

          if (pFilterElem->fp(pFilterElem, pElem, pElem, pFilterInfo[k].info.type)) {
            qualified = true;
            break;
          }
        }

        if (!qualified) {
          break;
        }
      }

      p[i] = qualified ? 1 : 0;
      if (!qualified) {
        all = false;
      }
    }
  }

  if (!all) {
    int32_t start = 0;
    int32_t len = 0;
    for (int32_t j = 0; j < numOfRows; ++j) {
      if (p[j] == 1) {
        len++;
      } else {
        if (len > 0) {
          int32_t cstart = j - len;
          for (int32_t i = 0; i < pBlock->info.numOfCols; ++i) {
            SColumnInfoData *pColumnInfoData = taosArrayGet(pBlock->pDataBlock, i);

            int16_t bytes = pColumnInfoData->info.bytes;
            memmove(((char*)pColumnInfoData->pData) + start * bytes, pColumnInfoData->pData + cstart * bytes, len * bytes);
          }

          start += len;
          len = 0;
        }
      }
    }

    if (len > 0) {
      int32_t cstart = numOfRows - len;
      for (int32_t i = 0; i < pBlock->info.numOfCols; ++i) {
        SColumnInfoData *pColumnInfoData = taosArrayGet(pBlock->pDataBlock, i);

        int16_t bytes = pColumnInfoData->info.bytes;
        memmove(pColumnInfoData->pData + start * bytes, pColumnInfoData->pData + cstart * bytes, len * bytes);
      }

      start += len;
      len = 0;
    }

    pBlock->info.rows = start;
    pBlock->pBlockStatis = NULL;  // clean the block statistics info

    if (start > 0) {
      SColumnInfoData* pColumnInfoData = taosArrayGet(pBlock->pDataBlock, 0);
      assert(pColumnInfoData->info.type == TSDB_DATA_TYPE_TIMESTAMP &&
             pColumnInfoData->info.colId == PRIMARYKEY_TIMESTAMP_COL_INDEX);

      pBlock->info.window.skey = *(int64_t*)pColumnInfoData->pData;
      pBlock->info.window.ekey = *(int64_t*)(pColumnInfoData->pData + TSDB_KEYSIZE * (start - 1));
    }
  }

  tfree(p);
}

static SColumnInfo* doGetTagColumnInfoById(SColumnInfo* pTagColList, int32_t numOfTags, int16_t colId);
static void doSetTagValueInParam(void* pTable, int32_t tagColId, tVariant *tag, int16_t type, int16_t bytes);

static uint32_t doFilterByBlockTimeWindow(STableScanInfo* pTableScanInfo, SSDataBlock* pBlock) {
  SQLFunctionCtx* pCtx = pTableScanInfo->pCtx;
  uint32_t status = BLK_DATA_NO_NEEDED;

  int32_t numOfOutput = pTableScanInfo->numOfOutput;
  for (int32_t i = 0; i < numOfOutput; ++i) {
    int32_t functionId = pCtx[i].functionId;
    int32_t colId = pTableScanInfo->pExpr[i].base.colInfo.colId;

    // group by + first/last should not apply the first/last block filter
    status |= aAggs[functionId].dataReqFunc(&pTableScanInfo->pCtx[i], &pBlock->info.window, colId);
    if ((status & BLK_DATA_ALL_NEEDED) == BLK_DATA_ALL_NEEDED) {
      return status;
    }
  }

  return status;
}

static void doSetFilterColumnInfo(SQuery* pQuery, SSDataBlock* pBlock) {
  if (pQuery->numOfFilterCols > 0 && pQuery->pFilterInfo[0].pData != NULL) {
    return;
  }

  // set the initial static data value filter expression
  for (int32_t i = 0; i < pQuery->numOfFilterCols; ++i) {
    for (int32_t j = 0; j < pBlock->info.numOfCols; ++j) {
      SColumnInfoData* pColInfo = taosArrayGet(pBlock->pDataBlock, j);

      if (pQuery->pFilterInfo[i].info.colId == pColInfo->info.colId) {
        pQuery->pFilterInfo[i].pData = pColInfo->pData;
        break;
      }
    }
  }
}

int32_t loadDataBlockOnDemand(SQueryRuntimeEnv* pRuntimeEnv, STableScanInfo* pTableScanInfo, SSDataBlock* pBlock,
                              uint32_t* status) {
  *status = BLK_DATA_NO_NEEDED;
  pBlock->pDataBlock = NULL;
  pBlock->pBlockStatis = NULL;

  SQuery* pQuery = pRuntimeEnv->pQuery;
  int64_t groupId = pQuery->current->groupIndex;
  bool    ascQuery = QUERY_IS_ASC_QUERY(pQuery);

  SQInfo*         pQInfo = pRuntimeEnv->qinfo;
  SQueryCostInfo* pCost = &pQInfo->summary;

  if (pRuntimeEnv->pTsBuf != NULL) {
    (*status) = BLK_DATA_ALL_NEEDED;

    if (pQuery->stableQuery) {  // todo refactor
      SExprInfo*   pExprInfo = &pTableScanInfo->pExpr[0];
      int16_t      tagId = (int16_t)pExprInfo->base.arg->argValue.i64;
      SColumnInfo* pColInfo = doGetTagColumnInfoById(pQuery->tagColList, pQuery->numOfTags, tagId);

      // compare tag first
      tVariant t = {0};
      doSetTagValueInParam(pQuery->current->pTable, tagId, &t, pColInfo->type, pColInfo->bytes);
      setTimestampListJoinInfo(pRuntimeEnv, &t, pQuery->current);

      STSElem elem = tsBufGetElem(pRuntimeEnv->pTsBuf);
      if (!tsBufIsValidElem(&elem) || (tsBufIsValidElem(&elem) && (tVariantCompare(&t, elem.tag) != 0))) {
        (*status) = BLK_DATA_DISCARD;
        return TSDB_CODE_SUCCESS;
      }
    }
  }

  // Calculate all time windows that are overlapping or contain current data block.
  // If current data block is contained by all possible time window, do not load current data block.
  if (pQuery->numOfFilterCols > 0 || pQuery->groupbyColumn || pQuery->sw.gap > 0 ||
      (QUERY_IS_INTERVAL_QUERY(pQuery) && overlapWithTimeWindow(pQuery, &pBlock->info))) {
    (*status) = BLK_DATA_ALL_NEEDED;
  }

  // check if this data block is required to load
  if ((*status) != BLK_DATA_ALL_NEEDED) {
    // the pCtx[i] result is belonged to previous time window since the outputBuf has not been set yet,
    // the filter result may be incorrect. So in case of interval query, we need to set the correct time output buffer
    if (QUERY_IS_INTERVAL_QUERY(pQuery)) {
      SResultRow* pResult = NULL;

      bool  masterScan = IS_MASTER_SCAN(pRuntimeEnv);
      TSKEY k = ascQuery? pBlock->info.window.skey : pBlock->info.window.ekey;

      STimeWindow win = getActiveTimeWindow(pTableScanInfo->pResultRowInfo, k, pQuery);
      if (setWindowOutputBufByKey(pRuntimeEnv, pTableScanInfo->pResultRowInfo, &win, masterScan, &pResult, groupId,
                                  pTableScanInfo->pCtx, pTableScanInfo->numOfOutput,
                                  pTableScanInfo->rowCellInfoOffset) != TSDB_CODE_SUCCESS) {
        longjmp(pRuntimeEnv->env, TSDB_CODE_QRY_OUT_OF_MEMORY);
      }
    } else if (pQuery->stableQuery && (!isTsCompQuery(pQuery))) { // stable aggregate, not interval aggregate or normal column aggregate
      doSetTableGroupOutputBuf(pRuntimeEnv, pTableScanInfo->pResultRowInfo, pTableScanInfo->pCtx,
                               pTableScanInfo->rowCellInfoOffset, pTableScanInfo->numOfOutput,
                               pQuery->current->groupIndex);
    }

    (*status) = doFilterByBlockTimeWindow(pTableScanInfo, pBlock);
  }

  SDataBlockInfo* pBlockInfo = &pBlock->info;
  if ((*status) == BLK_DATA_NO_NEEDED) {
    qDebug("QInfo:%p data block discard, brange:%" PRId64 "-%" PRId64 ", rows:%d", pQInfo, pBlockInfo->window.skey,
           pBlockInfo->window.ekey, pBlockInfo->rows);
    pCost->discardBlocks += 1;
  } else if ((*status) == BLK_DATA_STATIS_NEEDED) {
    // this function never returns error?
    pCost->loadBlockStatis += 1;
    tsdbRetrieveDataBlockStatisInfo(pTableScanInfo->pQueryHandle, &pBlock->pBlockStatis);

    if (pBlock->pBlockStatis == NULL) {  // data block statistics does not exist, load data block
      pBlock->pDataBlock = tsdbRetrieveDataBlock(pTableScanInfo->pQueryHandle, NULL);
      pCost->totalCheckedRows += pBlock->info.rows;
    }
  } else {
    assert((*status) == BLK_DATA_ALL_NEEDED);

    // load the data block statistics to perform further filter
    pCost->loadBlockStatis += 1;
    tsdbRetrieveDataBlockStatisInfo(pTableScanInfo->pQueryHandle, &pBlock->pBlockStatis);

    if (pQuery->topBotQuery && pBlock->pBlockStatis != NULL) {
      bool load = false;
      for (int32_t i = 0; i < pQuery->numOfOutput; ++i) {
        int32_t functionId = pTableScanInfo->pCtx[i].functionId;
        if (functionId == TSDB_FUNC_TOP || functionId == TSDB_FUNC_BOTTOM) {
          load = topbot_datablock_filter(&pTableScanInfo->pCtx[i], (char*)&(pBlock->pBlockStatis[i].min),
                                         (char*)&(pBlock->pBlockStatis[i].max));
          if (!load) { // current block has been discard due to filter applied
            pCost->discardBlocks += 1;
            qDebug("QInfo:%p data block discard, brange:%" PRId64 "-%" PRId64 ", rows:%d", pQInfo,
                   pBlockInfo->window.skey, pBlockInfo->window.ekey, pBlockInfo->rows);
            (*status) = BLK_DATA_DISCARD;
            return TSDB_CODE_SUCCESS;
          }
        }
      }
    }

    // current block has been discard due to filter applied
    if (!doFilterByBlockStatistics(pRuntimeEnv, pBlock->pBlockStatis, pTableScanInfo->pCtx, pBlockInfo->rows)) {
      pCost->discardBlocks += 1;
      qDebug("QInfo:%p data block discard, brange:%" PRId64 "-%" PRId64 ", rows:%d", pQInfo, pBlockInfo->window.skey,
             pBlockInfo->window.ekey, pBlockInfo->rows);
      (*status) = BLK_DATA_DISCARD;
      return TSDB_CODE_SUCCESS;
    }

    pCost->totalCheckedRows += pBlockInfo->rows;
    pCost->loadBlocks += 1;
    pBlock->pDataBlock = tsdbRetrieveDataBlock(pTableScanInfo->pQueryHandle, NULL);
    if (pBlock->pDataBlock == NULL) {
      return terrno;
    }

    doSetFilterColumnInfo(pQuery, pBlock);
    if (pQuery->numOfFilterCols > 0 || pRuntimeEnv->pTsBuf != NULL) {
      filterRowsInDataBlock(pRuntimeEnv, pQuery->pFilterInfo, pQuery->numOfFilterCols, pBlock, pRuntimeEnv->pTsBuf,
                            ascQuery);
    }
  }

  return TSDB_CODE_SUCCESS;
}

int32_t binarySearchForKey(char *pValue, int num, TSKEY key, int order) {
  int32_t midPos = -1;
  int32_t numOfRows;

  if (num <= 0) {
    return -1;
  }

  assert(order == TSDB_ORDER_ASC || order == TSDB_ORDER_DESC);

  TSKEY * keyList = (TSKEY *)pValue;
  int32_t firstPos = 0;
  int32_t lastPos = num - 1;

  if (order == TSDB_ORDER_DESC) {
    // find the first position which is smaller than the key
    while (1) {
      if (key >= keyList[lastPos]) return lastPos;
      if (key == keyList[firstPos]) return firstPos;
      if (key < keyList[firstPos]) return firstPos - 1;

      numOfRows = lastPos - firstPos + 1;
      midPos = (numOfRows >> 1) + firstPos;

      if (key < keyList[midPos]) {
        lastPos = midPos - 1;
      } else if (key > keyList[midPos]) {
        firstPos = midPos + 1;
      } else {
        break;
      }
    }

  } else {
    // find the first position which is bigger than the key
    while (1) {
      if (key <= keyList[firstPos]) return firstPos;
      if (key == keyList[lastPos]) return lastPos;

      if (key > keyList[lastPos]) {
        lastPos = lastPos + 1;
        if (lastPos >= num)
          return -1;
        else
          return lastPos;
      }

      numOfRows = lastPos - firstPos + 1;
      midPos = (numOfRows >> 1u) + firstPos;

      if (key < keyList[midPos]) {
        lastPos = midPos - 1;
      } else if (key > keyList[midPos]) {
        firstPos = midPos + 1;
      } else {
        break;
      }
    }
  }

  return midPos;
}

/*
 * set tag value in SQLFunctionCtx
 * e.g.,tag information into input buffer
 */
static void doSetTagValueInParam(void* pTable, int32_t tagColId, tVariant *tag, int16_t type, int16_t bytes) {
  tVariantDestroy(tag);

  char* val = NULL;
  if (tagColId == TSDB_TBNAME_COLUMN_INDEX) {
    val = tsdbGetTableName(pTable);
    assert(val != NULL);
  } else {
    val = tsdbGetTableTagVal(pTable, tagColId, type, bytes);
  }

  if (val == NULL || isNull(val, type)) {
    tag->nType = TSDB_DATA_TYPE_NULL;
    return;
  }

  if (type == TSDB_DATA_TYPE_BINARY || type == TSDB_DATA_TYPE_NCHAR) {
    tVariantCreateFromBinary(tag, varDataVal(val), varDataLen(val), type);
  } else {
    tVariantCreateFromBinary(tag, val, bytes, type);
  }
}

static SColumnInfo* doGetTagColumnInfoById(SColumnInfo* pTagColList, int32_t numOfTags, int16_t colId) {
  assert(pTagColList != NULL && numOfTags > 0);

  for(int32_t i = 0; i < numOfTags; ++i) {
    if (pTagColList[i].colId == colId) {
      return &pTagColList[i];
    }
  }

  return NULL;
}

void setTagValue(SOperatorInfo* pOperatorInfo, void *pTable, SQLFunctionCtx* pCtx, int32_t numOfOutput) {
  SQueryRuntimeEnv* pRuntimeEnv = pOperatorInfo->pRuntimeEnv;

  SExprInfo *pExpr  = pOperatorInfo->pExpr;
  SQuery    *pQuery = pRuntimeEnv->pQuery;

  SExprInfo* pExprInfo = &pExpr[0];
  if (pQuery->numOfOutput == 1 && pExprInfo->base.functionId == TSDB_FUNC_TS_COMP && pQuery->stableQuery) {
    assert(pExprInfo->base.numOfParams == 1);

    int16_t      tagColId = (int16_t)pExprInfo->base.arg->argValue.i64;
    SColumnInfo* pColInfo = doGetTagColumnInfoById(pQuery->tagColList, pQuery->numOfTags, tagColId);

    doSetTagValueInParam(pTable, tagColId, &pCtx[0].tag, pColInfo->type, pColInfo->bytes);
    return;
  } else {
    // set tag value, by which the results are aggregated.
    int32_t offset = 0;
    memset(pRuntimeEnv->tagVal, 0, pQuery->tagLen);

    for (int32_t idx = 0; idx < numOfOutput; ++idx) {
      SExprInfo* pLocalExprInfo = &pExpr[idx];

      // ts_comp column required the tag value for join filter
      if (!TSDB_COL_IS_TAG(pLocalExprInfo->base.colInfo.flag)) {
        continue;
      }

      // todo use tag column index to optimize performance
      doSetTagValueInParam(pTable, pLocalExprInfo->base.colInfo.colId, &pCtx[idx].tag, pLocalExprInfo->type,
                           pLocalExprInfo->bytes);

      if (IS_NUMERIC_TYPE(pLocalExprInfo->type) || pLocalExprInfo->type == TSDB_DATA_TYPE_BOOL) {
        memcpy(pRuntimeEnv->tagVal + offset, &pCtx[idx].tag.i64, pLocalExprInfo->bytes);
      } else {
        memcpy(pRuntimeEnv->tagVal + offset, pCtx[idx].tag.pz, pCtx[idx].tag.nLen);
      }

      offset += pLocalExprInfo->bytes;
    }

    //todo : use index to avoid iterator all possible output columns
    if (pQuery->stableQuery && pQuery->stabledev && (pRuntimeEnv->prevResult != NULL)) {
      setParamForStableStddev(pRuntimeEnv, pCtx, numOfOutput, pExprInfo);
    }
  }

  // set the tsBuf start position before check each data block
  if (pRuntimeEnv->pTsBuf != NULL) {
    setCtxTagForJoin(pRuntimeEnv, &pCtx[0], pExprInfo, pTable);
  }
}

static UNUSED_FUNC void printBinaryData(int32_t functionId, char *data, int32_t srcDataType) {
  if (functionId == TSDB_FUNC_FIRST_DST || functionId == TSDB_FUNC_LAST_DST) {
    switch (srcDataType) {
      case TSDB_DATA_TYPE_BINARY:
        printf("%" PRId64 ",%s\t", *(TSKEY *)data, (data + TSDB_KEYSIZE + 1));
        break;
      case TSDB_DATA_TYPE_TINYINT:
      case TSDB_DATA_TYPE_BOOL:
        printf("%" PRId64 ",%d\t", *(TSKEY *)data, *(int8_t *)(data + TSDB_KEYSIZE + 1));
        break;
      case TSDB_DATA_TYPE_SMALLINT:
        printf("%" PRId64 ",%d\t", *(TSKEY *)data, *(int16_t *)(data + TSDB_KEYSIZE + 1));
        break;
      case TSDB_DATA_TYPE_BIGINT:
      case TSDB_DATA_TYPE_TIMESTAMP:
        printf("%" PRId64 ",%" PRId64 "\t", *(TSKEY *)data, *(TSKEY *)(data + TSDB_KEYSIZE + 1));
        break;
      case TSDB_DATA_TYPE_INT:
        printf("%" PRId64 ",%d\t", *(TSKEY *)data, *(int32_t *)(data + TSDB_KEYSIZE + 1));
        break;
      case TSDB_DATA_TYPE_FLOAT:
        printf("%" PRId64 ",%f\t", *(TSKEY *)data, *(float *)(data + TSDB_KEYSIZE + 1));
        break;
      case TSDB_DATA_TYPE_DOUBLE:
        printf("%" PRId64 ",%lf\t", *(TSKEY *)data, *(double *)(data + TSDB_KEYSIZE + 1));
        break;
    }
  } else if (functionId == TSDB_FUNC_AVG) {
    printf("%lf,%d\t", *(double *)data, *(int32_t *)(data + sizeof(double)));
  } else if (functionId == TSDB_FUNC_SPREAD) {
    printf("%lf,%lf\t", *(double *)data, *(double *)(data + sizeof(double)));
  } else if (functionId == TSDB_FUNC_TWA) {
    data += 1;
    printf("%lf,%" PRId64 ",%" PRId64 ",%" PRId64 "\t", *(double *)data, *(int64_t *)(data + 8),
           *(int64_t *)(data + 16), *(int64_t *)(data + 24));
  } else if (functionId == TSDB_FUNC_MIN || functionId == TSDB_FUNC_MAX) {
    switch (srcDataType) {
      case TSDB_DATA_TYPE_TINYINT:
      case TSDB_DATA_TYPE_BOOL:
        printf("%d\t", *(int8_t *)data);
        break;
      case TSDB_DATA_TYPE_SMALLINT:
        printf("%d\t", *(int16_t *)data);
        break;
      case TSDB_DATA_TYPE_BIGINT:
      case TSDB_DATA_TYPE_TIMESTAMP:
        printf("%" PRId64 "\t", *(int64_t *)data);
        break;
      case TSDB_DATA_TYPE_INT:
        printf("%d\t", *(int *)data);
        break;
      case TSDB_DATA_TYPE_FLOAT:
        printf("%f\t", *(float *)data);
        break;
      case TSDB_DATA_TYPE_DOUBLE:
        printf("%f\t", *(float *)data);
        break;
    }
  } else if (functionId == TSDB_FUNC_SUM) {
    if (srcDataType == TSDB_DATA_TYPE_FLOAT || srcDataType == TSDB_DATA_TYPE_DOUBLE) {
      printf("%lf\t", *(float *)data);
    } else {
      printf("%" PRId64 "\t", *(int64_t *)data);
    }
  } else {
    printf("%s\t", data);
  }
}

void UNUSED_FUNC displayInterResult(tFilePage **pdata, SQueryRuntimeEnv* pRuntimeEnv, int32_t numOfRows) {
  SQuery* pQuery = pRuntimeEnv->pQuery;
  int32_t numOfCols = pQuery->numOfOutput;
  printf("super table query intermediate result, total:%d\n", numOfRows);

  for (int32_t j = 0; j < numOfRows; ++j) {
    for (int32_t i = 0; i < numOfCols; ++i) {

      switch (pQuery->pExpr1[i].type) {
        case TSDB_DATA_TYPE_BINARY: {
          int32_t type = pQuery->pExpr1[i].type;
          printBinaryData(pQuery->pExpr1[i].base.functionId, pdata[i]->data + pQuery->pExpr1[i].bytes * j,
                          type);
          break;
        }
        case TSDB_DATA_TYPE_TIMESTAMP:
        case TSDB_DATA_TYPE_BIGINT:
          printf("%" PRId64 "\t", *(int64_t *)(pdata[i]->data + pQuery->pExpr1[i].bytes * j));
          break;
        case TSDB_DATA_TYPE_INT:
          printf("%d\t", *(int32_t *)(pdata[i]->data + pQuery->pExpr1[i].bytes * j));
          break;
        case TSDB_DATA_TYPE_FLOAT:
          printf("%f\t", *(float *)(pdata[i]->data + pQuery->pExpr1[i].bytes * j));
          break;
        case TSDB_DATA_TYPE_DOUBLE:
          printf("%lf\t", *(double *)(pdata[i]->data + pQuery->pExpr1[i].bytes * j));
          break;
      }
    }
    printf("\n");
  }
}

void copyToSDataBlock(SQueryRuntimeEnv* pRuntimeEnv, int32_t threshold, SSDataBlock* pBlock, int32_t* offset) {
  SGroupResInfo* pGroupResInfo = &pRuntimeEnv->groupResInfo;
  pBlock->info.rows = 0;

  int32_t code = TSDB_CODE_SUCCESS;
  while (pGroupResInfo->currentGroup < pGroupResInfo->totalGroup) {
    // all results in current group have been returned to client, try next group
    if ((pGroupResInfo->pRows == NULL) || taosArrayGetSize(pGroupResInfo->pRows) == 0) {
      assert(pGroupResInfo->index == 0);
      if ((code = mergeIntoGroupResult(&pRuntimeEnv->groupResInfo, pRuntimeEnv, offset)) != TSDB_CODE_SUCCESS) {
        return;
      }
    }

    doCopyToSDataBlock(pRuntimeEnv, pGroupResInfo, TSDB_ORDER_ASC, pBlock);

    // current data are all dumped to result buffer, clear it
    if (!hasRemainDataInCurrentGroup(pGroupResInfo)) {
      cleanupGroupResInfo(pGroupResInfo);
      if (!incNextGroup(pGroupResInfo)) {
        break;
      }
    }

      // enough results in data buffer, return
      if (pBlock->info.rows >= threshold) {
        break;
      }
    }

}

static void updateTableQueryInfoForReverseScan(SQuery *pQuery, STableQueryInfo *pTableQueryInfo) {
  if (pTableQueryInfo == NULL) {
    return;
  }

  SWAP(pTableQueryInfo->win.skey, pTableQueryInfo->win.ekey, TSKEY);
  pTableQueryInfo->lastKey = pTableQueryInfo->win.skey;

  SWITCH_ORDER(pTableQueryInfo->cur.order);
  pTableQueryInfo->cur.vgroupIndex = -1;

  // set the index to be the end slot of result rows array
  pTableQueryInfo->resInfo.curIndex = pTableQueryInfo->resInfo.size - 1;
}

static void setupQueryRangeForReverseScan(SQueryRuntimeEnv* pRuntimeEnv) {
  SQuery* pQuery = pRuntimeEnv->pQuery;

  int32_t numOfGroups = (int32_t)(GET_NUM_OF_TABLEGROUP(pRuntimeEnv));
  for(int32_t i = 0; i < numOfGroups; ++i) {
    SArray *group = GET_TABLEGROUP(pRuntimeEnv, i);
    SArray *tableKeyGroup = taosArrayGetP(pQuery->tableGroupInfo.pGroupList, i);

    size_t t = taosArrayGetSize(group);
    for (int32_t j = 0; j < t; ++j) {
      STableQueryInfo *pCheckInfo = taosArrayGetP(group, j);
      updateTableQueryInfoForReverseScan(pQuery, pCheckInfo);

      // update the last key in tableKeyInfo list, the tableKeyInfo is used to build the tsdbQueryHandle and decide
      // the start check timestamp of tsdbQueryHandle
      STableKeyInfo *pTableKeyInfo = taosArrayGet(tableKeyGroup, j);
      pTableKeyInfo->lastKey = pCheckInfo->lastKey;

      assert(pCheckInfo->pTable == pTableKeyInfo->pTable);
    }
  }
}

void switchCtxOrder(SQLFunctionCtx* pCtx, int32_t numOfOutput) {
  for (int32_t i = 0; i < numOfOutput; ++i) {
    SWITCH_ORDER(pCtx[i].order);
  }
}

int32_t initResultRow(SResultRow *pResultRow) {
  pResultRow->pCellInfo = (SResultRowCellInfo*)((char*)pResultRow + sizeof(SResultRow));
  pResultRow->pageId    = -1;
  pResultRow->offset    = -1;
  return TSDB_CODE_SUCCESS;
}

/*
 * The start of each column SResultRowCellInfo is denote by RowCellInfoOffset.
 * Note that in case of top/bottom query, the whole multiple rows of result is treated as only one row of results.
 * +------------+-----------------result column 1-----------+-----------------result column 2-----------+
 * + SResultRow | SResultRowCellInfo | intermediate buffer1 | SResultRowCellInfo | intermediate buffer 2|
 * +------------+-------------------------------------------+-------------------------------------------+
 *           offset[0]                                  offset[1]
 */
void setDefaultOutputBuf(SQueryRuntimeEnv *pRuntimeEnv, SOptrBasicInfo *pInfo, int64_t uid) {
  SQLFunctionCtx* pCtx           = pInfo->pCtx;
  SSDataBlock* pDataBlock        = pInfo->pRes;
  int32_t* rowCellInfoOffset     = pInfo->rowCellInfoOffset;
  SResultRowInfo* pResultRowInfo = &pInfo->resultRowInfo;

  int32_t tid = 0;
  SResultRow* pRow = doPrepareResultRowFromKey(pRuntimeEnv, pResultRowInfo, (char *)&tid, sizeof(tid), true, uid);

  for (int32_t i = 0; i < pDataBlock->info.numOfCols; ++i) {
    SColumnInfoData* pData = taosArrayGet(pDataBlock->pDataBlock, i);

    /*
     * set the output buffer information and intermediate buffer
     * not all queries require the interResultBuf, such as COUNT/TAGPRJ/PRJ/TAG etc.
     */
    SResultRowCellInfo* pCellInfo = getResultCell(pRow, i, rowCellInfoOffset);
    RESET_RESULT_INFO(pCellInfo);

    pCtx[i].resultInfo = pCellInfo;
    pCtx[i].pOutput = pData->pData;
    assert(pCtx[i].pOutput != NULL);

    // set the timestamp output buffer for top/bottom/diff query
    int32_t functionId = pCtx[i].functionId;
    if (functionId == TSDB_FUNC_TOP || functionId == TSDB_FUNC_BOTTOM || functionId == TSDB_FUNC_DIFF) {
      pCtx[i].ptsOutputBuf = pCtx[0].pOutput;
    }
  }

  initCtxOutputBuffer(pCtx, pDataBlock->info.numOfCols);
}

void updateOutputBuf(SArithOperatorInfo* pInfo, int32_t numOfInputRows) {
  SOptrBasicInfo* pBInfo = &pInfo->binfo;
  SSDataBlock* pDataBlock = pBInfo->pRes;

  int32_t newSize = pDataBlock->info.rows + numOfInputRows;
  if (pInfo->bufCapacity < newSize) {
    for(int32_t i = 0; i < pDataBlock->info.numOfCols; ++i) {
      SColumnInfoData *pColInfo = taosArrayGet(pDataBlock->pDataBlock, i);
      char* p = realloc(pColInfo->pData, newSize * pColInfo->info.bytes);
      if (p != NULL) {
        pColInfo->pData = p;

        // it starts from the tail of the previously generated results.
        pBInfo->pCtx[i].pOutput = pColInfo->pData;
        pInfo->bufCapacity = newSize;
      } else {
        // longjmp
      }
    }
  }

  for (int32_t i = 0; i < pDataBlock->info.numOfCols; ++i) {
    SColumnInfoData *pColInfo = taosArrayGet(pDataBlock->pDataBlock, i);
    pBInfo->pCtx[i].pOutput = pColInfo->pData + pColInfo->info.bytes * pDataBlock->info.rows;

    // re-estabilish output buffer pointer.
    int32_t functionId = pBInfo->pCtx[i].functionId;
    if (functionId == TSDB_FUNC_TOP || functionId == TSDB_FUNC_BOTTOM || functionId == TSDB_FUNC_DIFF) {
      pBInfo->pCtx[i].ptsOutputBuf = pBInfo->pCtx[0].pOutput;
    }
  }
}

void initCtxOutputBuffer(SQLFunctionCtx* pCtx, int32_t size) {
  for (int32_t j = 0; j < size; ++j) {
    SResultRowCellInfo* pResInfo = GET_RES_INFO(&pCtx[j]);
    if (pResInfo->initialized) {
      continue;
    }

    aAggs[pCtx[j].functionId].init(&pCtx[j]);
  }
}

void setQueryStatus(SQueryRuntimeEnv *pRuntimeEnv, int8_t status) {
  if (status == QUERY_NOT_COMPLETED) {
    pRuntimeEnv->status = status;
  } else {
    // QUERY_NOT_COMPLETED is not compatible with any other status, so clear its position first
    CLEAR_QUERY_STATUS(pRuntimeEnv, QUERY_NOT_COMPLETED);
    pRuntimeEnv->status |= status;
  }
}

static void setupEnvForReverseScan(SQueryRuntimeEnv *pRuntimeEnv, SResultRowInfo *pResultRowInfo, SQLFunctionCtx* pCtx, int32_t numOfOutput) {
  SQuery *pQuery = pRuntimeEnv->pQuery;

  if (pRuntimeEnv->pTsBuf) {
    SWITCH_ORDER(pRuntimeEnv->pTsBuf->cur.order);
    bool ret = tsBufNextPos(pRuntimeEnv->pTsBuf);
    assert(ret);
  }

  // reverse order time range
  SWAP(pQuery->window.skey, pQuery->window.ekey, TSKEY);

  SET_REVERSE_SCAN_FLAG(pRuntimeEnv);
  setQueryStatus(pRuntimeEnv, QUERY_NOT_COMPLETED);

  switchCtxOrder(pCtx, numOfOutput);
  SWITCH_ORDER(pQuery->order.order);

  setupQueryRangeForReverseScan(pRuntimeEnv);
}

void finalizeQueryResult(SOperatorInfo* pOperator, SQLFunctionCtx* pCtx, SResultRowInfo* pResultRowInfo, int32_t* rowCellInfoOffset) {
  SQueryRuntimeEnv *pRuntimeEnv = pOperator->pRuntimeEnv;
  SQuery *pQuery = pRuntimeEnv->pQuery;

  int32_t numOfOutput = pOperator->numOfOutput;
  if (pQuery->groupbyColumn || QUERY_IS_INTERVAL_QUERY(pQuery) || pQuery->sw.gap > 0) {
    // for each group result, call the finalize function for each column
    if (pQuery->groupbyColumn) {
      closeAllResultRows(pResultRowInfo);
    }

    for (int32_t i = 0; i < pResultRowInfo->size; ++i) {
      SResultRow *buf = pResultRowInfo->pResult[i];
      if (!isResultRowClosed(pResultRowInfo, i)) {
        continue;
      }

      setResultOutputBuf(pRuntimeEnv, buf, pCtx, numOfOutput, rowCellInfoOffset);

      for (int32_t j = 0; j < numOfOutput; ++j) {
        aAggs[pCtx[j].functionId].xFinalize(&pCtx[j]);
      }

      /*
       * set the number of output results for group by normal columns, the number of output rows usually is 1 except
       * the top and bottom query
       */
      buf->numOfRows = (uint16_t)getNumOfResult(pRuntimeEnv, pCtx, numOfOutput);
    }

  } else {
    for (int32_t j = 0; j < numOfOutput; ++j) {
      aAggs[pCtx[j].functionId].xFinalize(&pCtx[j]);
    }
  }
}

static bool hasMainOutput(SQuery *pQuery) {
  for (int32_t i = 0; i < pQuery->numOfOutput; ++i) {
    int32_t functionId = pQuery->pExpr1[i].base.functionId;

    if (functionId != TSDB_FUNC_TS && functionId != TSDB_FUNC_TAG && functionId != TSDB_FUNC_TAGPRJ) {
      return true;
    }
  }

  return false;
}

static STableQueryInfo *createTableQueryInfo(SQuery* pQuery, void* pTable, bool groupbyColumn, STimeWindow win, void* buf) {
  STableQueryInfo *pTableQueryInfo = buf;

  pTableQueryInfo->win = win;
  pTableQueryInfo->lastKey = win.skey;

  pTableQueryInfo->pTable = pTable;
  pTableQueryInfo->cur.vgroupIndex = -1;

  // set more initial size of interval/groupby query
  if (QUERY_IS_INTERVAL_QUERY(pQuery) || groupbyColumn) {
    int32_t initialSize = 128;
    int32_t code = initResultRowInfo(&pTableQueryInfo->resInfo, initialSize, TSDB_DATA_TYPE_INT);
    if (code != TSDB_CODE_SUCCESS) {
      return NULL;
    }
  } else { // in other aggregate query, do not initialize the windowResInfo
  }

  return pTableQueryInfo;
}

void destroyTableQueryInfoImpl(STableQueryInfo *pTableQueryInfo) {
  if (pTableQueryInfo == NULL) {
    return;
  }

  tVariantDestroy(&pTableQueryInfo->tag);
  cleanupResultRowInfo(&pTableQueryInfo->resInfo);
}

void setResultRowOutputBufInitCtx(SQueryRuntimeEnv *pRuntimeEnv, SResultRow *pResult, SQLFunctionCtx* pCtx,
    int32_t numOfOutput, int32_t* rowCellInfoOffset) {
  // Note: pResult->pos[i]->num == 0, there is only fixed number of results for each group
  tFilePage* bufPage = getResBufPage(pRuntimeEnv->pResultBuf, pResult->pageId);

  int16_t offset = 0;
  for (int32_t i = 0; i < numOfOutput; ++i) {
    pCtx[i].resultInfo = getResultCell(pResult, i, rowCellInfoOffset);

    SResultRowCellInfo* pResInfo = pCtx[i].resultInfo;
    if (pResInfo->initialized && pResInfo->complete) {
      offset += pCtx[i].outputBytes;
      continue;
    }

    pCtx[i].pOutput = getPosInResultPage(pRuntimeEnv->pQuery, bufPage, pResult->offset, offset);
    offset += pCtx[i].outputBytes;

    int32_t functionId = pCtx[i].functionId;
    if (functionId == TSDB_FUNC_TOP || functionId == TSDB_FUNC_BOTTOM || functionId == TSDB_FUNC_DIFF) {
      pCtx[i].ptsOutputBuf = pCtx[0].pOutput;
    }

    if (!pResInfo->initialized) {
      aAggs[functionId].init(&pCtx[i]);
    }
  }
}

void doSetTableGroupOutputBuf(SQueryRuntimeEnv* pRuntimeEnv, SResultRowInfo* pResultRowInfo, SQLFunctionCtx* pCtx,
                              int32_t* rowCellInfoOffset, int32_t numOfOutput, int32_t groupIndex) {
  int64_t uid = 0;
  SResultRow* pResultRow =
      doPrepareResultRowFromKey(pRuntimeEnv, pResultRowInfo, (char*)&groupIndex, sizeof(groupIndex), true, uid);
  assert (pResultRow != NULL);

  /*
   * not assign result buffer yet, add new result buffer
   * all group belong to one result set, and each group result has different group id so set the id to be one
   */
  if (pResultRow->pageId == -1) {
    int32_t ret = addNewWindowResultBuf(pResultRow, pRuntimeEnv->pResultBuf, groupIndex, pRuntimeEnv->pQuery->resultRowSize);
    if (ret != TSDB_CODE_SUCCESS) {
      return;
    }
  }

  setResultRowOutputBufInitCtx(pRuntimeEnv, pResultRow, pCtx, numOfOutput, rowCellInfoOffset);
}

void setExecutionContext(SQueryRuntimeEnv* pRuntimeEnv, SOptrBasicInfo* pInfo, int32_t numOfOutput, int32_t groupIndex,
                         TSKEY nextKey) {
  STableQueryInfo *pTableQueryInfo = pRuntimeEnv->pQuery->current;

  // lastKey needs to be updated
  pTableQueryInfo->lastKey = nextKey;
  if (pRuntimeEnv->prevGroupId != INT32_MIN && pRuntimeEnv->prevGroupId == groupIndex) {
    return;
  }

  doSetTableGroupOutputBuf(pRuntimeEnv, &pInfo->resultRowInfo, pInfo->pCtx, pInfo->rowCellInfoOffset, numOfOutput, groupIndex);

  // record the current active group id
  pRuntimeEnv->prevGroupId = groupIndex;
}

void setResultOutputBuf(SQueryRuntimeEnv *pRuntimeEnv, SResultRow *pResult, SQLFunctionCtx* pCtx,
    int32_t numOfCols, int32_t* rowCellInfoOffset) {
  // Note: pResult->pos[i]->num == 0, there is only fixed number of results for each group
  tFilePage *page = getResBufPage(pRuntimeEnv->pResultBuf, pResult->pageId);

  int16_t offset = 0;
  for (int32_t i = 0; i < numOfCols; ++i) {
    pCtx[i].pOutput = getPosInResultPage(pRuntimeEnv->pQuery, page, pResult->offset, offset);
    offset += pCtx[i].outputBytes;

    int32_t functionId = pCtx[i].functionId;
    if (functionId == TSDB_FUNC_TOP || functionId == TSDB_FUNC_BOTTOM || functionId == TSDB_FUNC_DIFF) {
      pCtx[i].ptsOutputBuf = pCtx[0].pOutput;
    }

    /*
     * set the output buffer information and intermediate buffer,
     * not all queries require the interResultBuf, such as COUNT
     */
    pCtx[i].resultInfo = getResultCell(pResult, i, rowCellInfoOffset);
  }
}

void setCtxTagForJoin(SQueryRuntimeEnv* pRuntimeEnv, SQLFunctionCtx* pCtx, SExprInfo* pExprInfo, void* pTable) {
  SQuery* pQuery = pRuntimeEnv->pQuery;

  SSqlFuncMsg* pFuncMsg = &pExprInfo->base;
  if (pQuery->stableQuery && (pRuntimeEnv->pTsBuf != NULL) &&
      (pFuncMsg->functionId == TSDB_FUNC_TS || pFuncMsg->functionId == TSDB_FUNC_PRJ) &&
      (pFuncMsg->colInfo.colIndex == PRIMARYKEY_TIMESTAMP_COL_INDEX)) {
    assert(pFuncMsg->numOfParams == 1);

    int16_t      tagColId = (int16_t)pExprInfo->base.arg->argValue.i64;
    SColumnInfo* pColInfo = doGetTagColumnInfoById(pQuery->tagColList, pQuery->numOfTags, tagColId);

    doSetTagValueInParam(pTable, tagColId, &pCtx->tag, pColInfo->type, pColInfo->bytes);

    int16_t tagType = pCtx[0].tag.nType;
    if (tagType == TSDB_DATA_TYPE_BINARY || tagType == TSDB_DATA_TYPE_NCHAR) {
      qDebug("QInfo:%p set tag value for join comparison, colId:%" PRId64 ", val:%s", pRuntimeEnv->qinfo,
             pExprInfo->base.arg->argValue.i64, pCtx[0].tag.pz);
    } else {
      qDebug("QInfo:%p set tag value for join comparison, colId:%" PRId64 ", val:%" PRId64, pRuntimeEnv->qinfo,
             pExprInfo->base.arg->argValue.i64, pCtx[0].tag.i64);
    }
  }
}

int32_t setTimestampListJoinInfo(SQueryRuntimeEnv* pRuntimeEnv, tVariant* pTag, STableQueryInfo *pTableQueryInfo) {
  SQuery* pQuery = pRuntimeEnv->pQuery;

  assert(pRuntimeEnv->pTsBuf != NULL);

  // both the master and supplement scan needs to set the correct ts comp start position
  if (pTableQueryInfo->cur.vgroupIndex == -1) {
    tVariantAssign(&pTableQueryInfo->tag, pTag);

    STSElem elem = tsBufGetElemStartPos(pRuntimeEnv->pTsBuf, pQuery->vgId, &pTableQueryInfo->tag);

    // failed to find data with the specified tag value and vnodeId
    if (!tsBufIsValidElem(&elem)) {
      if (pTag->nType == TSDB_DATA_TYPE_BINARY || pTag->nType == TSDB_DATA_TYPE_NCHAR) {
        qError("QInfo:%p failed to find tag:%s in ts_comp", pRuntimeEnv->qinfo, pTag->pz);
      } else {
        qError("QInfo:%p failed to find tag:%" PRId64 " in ts_comp", pRuntimeEnv->qinfo, pTag->i64);
      }

      return -1;
    }

    // Keep the cursor info of current table
    pTableQueryInfo->cur = tsBufGetCursor(pRuntimeEnv->pTsBuf);
    if (pTag->nType == TSDB_DATA_TYPE_BINARY || pTag->nType == TSDB_DATA_TYPE_NCHAR) {
      qDebug("QInfo:%p find tag:%s start pos in ts_comp, blockIndex:%d, tsIndex:%d", pRuntimeEnv->qinfo, pTag->pz, pTableQueryInfo->cur.blockIndex, pTableQueryInfo->cur.tsIndex);
    } else {
      qDebug("QInfo:%p find tag:%"PRId64" start pos in ts_comp, blockIndex:%d, tsIndex:%d", pRuntimeEnv->qinfo, pTag->i64, pTableQueryInfo->cur.blockIndex, pTableQueryInfo->cur.tsIndex);
    }

  } else {
    tsBufSetCursor(pRuntimeEnv->pTsBuf, &pTableQueryInfo->cur);
    if (pTag->nType == TSDB_DATA_TYPE_BINARY || pTag->nType == TSDB_DATA_TYPE_NCHAR) {
      qDebug("QInfo:%p find tag:%s start pos in ts_comp, blockIndex:%d, tsIndex:%d", pRuntimeEnv->qinfo, pTag->pz, pTableQueryInfo->cur.blockIndex, pTableQueryInfo->cur.tsIndex);
    } else {
      qDebug("QInfo:%p find tag:%"PRId64" start pos in ts_comp, blockIndex:%d, tsIndex:%d", pRuntimeEnv->qinfo, pTag->i64, pTableQueryInfo->cur.blockIndex, pTableQueryInfo->cur.tsIndex);
    }
  }

  return 0;
}

void setParamForStableStddev(SQueryRuntimeEnv* pRuntimeEnv, SQLFunctionCtx* pCtx, int32_t numOfOutput, SExprInfo* pExpr) {
  SQuery* pQuery = pRuntimeEnv->pQuery;

  int32_t numOfExprs = pQuery->numOfOutput;
  for(int32_t i = 0; i < numOfExprs; ++i) {
    SExprInfo* pExprInfo = &(pExpr[i]);
    if (pExprInfo->base.functionId != TSDB_FUNC_STDDEV_DST) {
      continue;
    }

    SSqlFuncMsg* pFuncMsg = &pExprInfo->base;

    pCtx[i].param[0].arr = NULL;
    pCtx[i].param[0].nType = TSDB_DATA_TYPE_INT;  // avoid freeing the memory by setting the type to be int

    // TODO use hash to speedup this loop
    int32_t numOfGroup = (int32_t)taosArrayGetSize(pRuntimeEnv->prevResult);
    for (int32_t j = 0; j < numOfGroup; ++j) {
      SInterResult* p = taosArrayGet(pRuntimeEnv->prevResult, j);
      if (pQuery->tagLen == 0 || memcmp(p->tags, pRuntimeEnv->tagVal, pQuery->tagLen) == 0) {
        int32_t numOfCols = (int32_t)taosArrayGetSize(p->pResult);
        for (int32_t k = 0; k < numOfCols; ++k) {
          SStddevInterResult* pres = taosArrayGet(p->pResult, k);
          if (pres->colId == pFuncMsg->colInfo.colId) {
            pCtx[i].param[0].arr = pres->pResult;
            break;
          }
        }
      }
    }
  }

}

/*
 * There are two cases to handle:
 *
 * 1. Query range is not set yet (queryRangeSet = 0). we need to set the query range info, including pQuery->lastKey,
 *    pQuery->window.skey, and pQuery->eKey.
 * 2. Query range is set and query is in progress. There may be another result with the same query ranges to be
 *    merged during merge stage. In this case, we need the pTableQueryInfo->lastResRows to decide if there
 *    is a previous result generated or not.
 */
void setIntervalQueryRange(SQueryRuntimeEnv *pRuntimeEnv, TSKEY key) {
  SQuery           *pQuery = pRuntimeEnv->pQuery;
  STableQueryInfo  *pTableQueryInfo = pQuery->current;
  SResultRowInfo   *pWindowResInfo = &pTableQueryInfo->resInfo;

  if (pWindowResInfo->prevSKey != TSKEY_INITIAL_VAL) {
    return;
  }

  pTableQueryInfo->win.skey = key;
  STimeWindow win = {.skey = key, .ekey = pQuery->window.ekey};

  /**
   * In handling the both ascending and descending order super table query, we need to find the first qualified
   * timestamp of this table, and then set the first qualified start timestamp.
   * In ascending query, the key is the first qualified timestamp. However, in the descending order query, additional
   * operations involve.
   */
  STimeWindow w = TSWINDOW_INITIALIZER;

  TSKEY sk = MIN(win.skey, win.ekey);
  TSKEY ek = MAX(win.skey, win.ekey);
  getAlignQueryTimeWindow(pQuery, win.skey, sk, ek, &w);

  if (pWindowResInfo->prevSKey == TSKEY_INITIAL_VAL) {
    if (!QUERY_IS_ASC_QUERY(pQuery)) {
      assert(win.ekey == pQuery->window.ekey);
    }

    pWindowResInfo->prevSKey = w.skey;
  }

  pTableQueryInfo->lastKey = pTableQueryInfo->win.skey;
}

/**
 * copyToOutputBuf support copy data in ascending/descending order
 * For interval query of both super table and table, copy the data in ascending order, since the output results are
 * ordered in SWindowResutl already. While handling the group by query for both table and super table,
 * all group result are completed already.
 *
 * @param pQInfo
 * @param result
 */

static int32_t doCopyToSDataBlock(SQueryRuntimeEnv* pRuntimeEnv, SGroupResInfo* pGroupResInfo, int32_t orderType, SSDataBlock* pBlock) {
  SQuery *pQuery = pRuntimeEnv->pQuery;

  int32_t numOfRows = getNumOfTotalRes(pGroupResInfo);
  int32_t numOfResult = pBlock->info.rows; // there are already exists result rows

  int32_t start = 0;
  int32_t step = -1;

  qDebug("QInfo:%p start to copy data from windowResInfo to output buf", pRuntimeEnv->qinfo);
  if (orderType == TSDB_ORDER_ASC) {
    start = pGroupResInfo->index;
    step = 1;
  } else {  // desc order copy all data
    start = numOfRows - pGroupResInfo->index - 1;
    step = -1;
  }

  for (int32_t i = start; (i < numOfRows) && (i >= 0); i += step) {
    SResultRow* pRow = taosArrayGetP(pGroupResInfo->pRows, i);
    if (pRow->numOfRows == 0) {
      pGroupResInfo->index += 1;
      continue;
    }

    int32_t numOfRowsToCopy = pRow->numOfRows;

    pGroupResInfo->index += 1;

    tFilePage *page = getResBufPage(pRuntimeEnv->pResultBuf, pRow->pageId);

    int16_t offset = 0;
    for (int32_t j = 0; j < pBlock->info.numOfCols; ++j) {
      SColumnInfoData* pColInfoData = taosArrayGet(pBlock->pDataBlock, j);
      int32_t bytes = pColInfoData->info.bytes;

      char *out = pColInfoData->pData + numOfResult * bytes;
      char *in  = getPosInResultPage(pQuery, page, pRow->offset, offset);
      memcpy(out, in, bytes * numOfRowsToCopy);

      offset += bytes;
    }

    numOfResult += numOfRowsToCopy;
    if (numOfResult == pRuntimeEnv->resultInfo.capacity) {  // output buffer is full
      break;
    }
  }

  qDebug("QInfo:%p copy data to query buf completed", pRuntimeEnv->qinfo);
  pBlock->info.rows = numOfResult;
  return 0;
}

static void toSSDataBlock(SGroupResInfo *pGroupResInfo, SQueryRuntimeEnv* pRuntimeEnv, SSDataBlock* pBlock) {
  assert(pGroupResInfo->currentGroup <= pGroupResInfo->totalGroup);

  pBlock->info.rows = 0;
  if (!hasRemainDataInCurrentGroup(pGroupResInfo)) {
    return;
  }

  SQuery* pQuery = pRuntimeEnv->pQuery;
  int32_t orderType = (pQuery->pGroupbyExpr != NULL) ? pQuery->pGroupbyExpr->orderType : TSDB_ORDER_ASC;
  doCopyToSDataBlock(pRuntimeEnv, pGroupResInfo, orderType, pBlock);

  SColumnInfoData* pInfoData = taosArrayGet(pBlock->pDataBlock, 0);

  if (pInfoData->info.type == TSDB_DATA_TYPE_TIMESTAMP) {
    STimeWindow* w = &pBlock->info.window;
    w->skey = *(int64_t*)pInfoData->pData;
    w->ekey = *(int64_t*)(((char*)pInfoData->pData) + TSDB_KEYSIZE * (pBlock->info.rows - 1));
  }
}

static void updateNumOfRowsInResultRows(SQueryRuntimeEnv *pRuntimeEnv,
    SQLFunctionCtx* pCtx, int32_t numOfOutput, SResultRowInfo* pResultRowInfo, int32_t* rowCellInfoOffset) {
  SQuery *pQuery = pRuntimeEnv->pQuery;

  // update the number of result for each, only update the number of rows for the corresponding window result.
  if (QUERY_IS_INTERVAL_QUERY(pQuery)) {
    return;
  }

  for (int32_t i = 0; i < pResultRowInfo->size; ++i) {
    SResultRow *pResult = pResultRowInfo->pResult[i];

    for (int32_t j = 0; j < numOfOutput; ++j) {
      int32_t functionId = pCtx[j].functionId;
      if (functionId == TSDB_FUNC_TS || functionId == TSDB_FUNC_TAG || functionId == TSDB_FUNC_TAGPRJ) {
        continue;
      }

      SResultRowCellInfo* pCell = getResultCell(pResult, j, rowCellInfoOffset);
      pResult->numOfRows = (uint16_t)(MAX(pResult->numOfRows, pCell->numOfRes));
    }
  }
}

static void doCopyQueryResultToMsg(SQInfo *pQInfo, int32_t numOfRows, char *data) {
  SQueryRuntimeEnv* pRuntimeEnv = &pQInfo->runtimeEnv;
  SQuery *pQuery = pRuntimeEnv->pQuery;

  SSDataBlock* pRes = pRuntimeEnv->outputBuf;

  if (pQuery->pExpr2 == NULL) {
    for (int32_t col = 0; col < pQuery->numOfOutput; ++col) {
      SColumnInfoData* pColRes = taosArrayGet(pRes->pDataBlock, col);
      memmove(data, pColRes->pData, pColRes->info.bytes * pRes->info.rows);
      data += pColRes->info.bytes * pRes->info.rows;
    }
  } else {
    for (int32_t col = 0; col < pQuery->numOfExpr2; ++col) {
      SColumnInfoData* pColRes = taosArrayGet(pRes->pDataBlock, col);
      memmove(data, pColRes->pData, pColRes->info.bytes * numOfRows);
      data += pColRes->info.bytes * numOfRows;
    }
  }

  int32_t numOfTables = (int32_t) taosHashGetSize(pRuntimeEnv->pTableRetrieveTsMap);
  *(int32_t*)data = htonl(numOfTables);
  data += sizeof(int32_t);

  int32_t total = 0;
  STableIdInfo* item = taosHashIterate(pRuntimeEnv->pTableRetrieveTsMap, NULL);

  while(item) {
    STableIdInfo* pDst = (STableIdInfo*)data;
    pDst->uid = htobe64(item->uid);
    pDst->tid = htonl(item->tid);
    pDst->key = htobe64(item->key);

    data += sizeof(STableIdInfo);
    total++;

    qDebug("QInfo:%p set subscribe info, tid:%d, uid:%"PRIu64", skey:%"PRId64, pQInfo, item->tid, item->uid, item->key);
    item = taosHashIterate(pRuntimeEnv->pTableRetrieveTsMap, item);
  }

  qDebug("QInfo:%p set %d subscribe info", pQInfo, total);
  // Check if query is completed or not for stable query or normal table query respectively.
  if (Q_STATUS_EQUAL(pRuntimeEnv->status, QUERY_COMPLETED) && pRuntimeEnv->proot->status == OP_EXEC_DONE) {
    setQueryStatus(pRuntimeEnv, QUERY_OVER);
  }
}

int32_t doFillTimeIntervalGapsInResults(SFillInfo* pFillInfo, SSDataBlock *pOutput, int32_t capacity) {
  void** p = calloc(pFillInfo->numOfCols, POINTER_BYTES);
  for(int32_t i = 0; i < pFillInfo->numOfCols; ++i) {
    SColumnInfoData* pColInfoData = taosArrayGet(pOutput->pDataBlock, i);
    p[i] = pColInfoData->pData;
  }

  pOutput->info.rows = (int32_t)taosFillResultDataBlock(pFillInfo, p, capacity);
  tfree(p);
  return pOutput->info.rows;
}

void queryCostStatis(SQInfo *pQInfo) {
  SQueryRuntimeEnv *pRuntimeEnv = &pQInfo->runtimeEnv;
  SQueryCostInfo *pSummary = &pQInfo->summary;

  uint64_t hashSize = taosHashGetMemSize(pQInfo->runtimeEnv.pResultRowHashTable);
  hashSize += taosHashGetMemSize(pRuntimeEnv->tableqinfoGroupInfo.map);
  pSummary->hashSize = hashSize;

  // add the merge time
  pSummary->elapsedTime += pSummary->firstStageMergeTime;

  SResultRowPool* p = pQInfo->runtimeEnv.pool;
  if (p != NULL) {
    pSummary->winInfoSize = getResultRowPoolMemSize(p);
    pSummary->numOfTimeWindows = getNumOfAllocatedResultRows(p);
  } else {
    pSummary->winInfoSize = 0;
    pSummary->numOfTimeWindows = 0;
  }

  qDebug("QInfo:%p :cost summary: elapsed time:%"PRId64" us, first merge:%"PRId64" us, total blocks:%d, "
         "load block statis:%d, load data block:%d, total rows:%"PRId64 ", check rows:%"PRId64,
         pQInfo, pSummary->elapsedTime, pSummary->firstStageMergeTime, pSummary->totalBlocks, pSummary->loadBlockStatis,
         pSummary->loadBlocks, pSummary->totalRows, pSummary->totalCheckedRows);

  qDebug("QInfo:%p :cost summary: winResPool size:%.2f Kb, numOfWin:%"PRId64", tableInfoSize:%.2f Kb, hashTable:%.2f Kb", pQInfo, pSummary->winInfoSize/1024.0,
      pSummary->numOfTimeWindows, pSummary->tableInfoSize/1024.0, pSummary->hashSize/1024.0);
}

//static void updateOffsetVal(SQueryRuntimeEnv *pRuntimeEnv, SDataBlockInfo *pBlockInfo) {
//  SQuery *pQuery = pRuntimeEnv->pQuery;
//  STableQueryInfo* pTableQueryInfo = pQuery->current;
//
//  int32_t step = GET_FORWARD_DIRECTION_FACTOR(pQuery->order.order);
//
//  if (pQuery->limit.offset == pBlockInfo->rows) {  // current block will ignore completed
//    pTableQueryInfo->lastKey = QUERY_IS_ASC_QUERY(pQuery) ? pBlockInfo->window.ekey + step : pBlockInfo->window.skey + step;
//    pQuery->limit.offset = 0;
//    return;
//  }
//
//  if (QUERY_IS_ASC_QUERY(pQuery)) {
//    pQuery->pos = (int32_t)pQuery->limit.offset;
//  } else {
//    pQuery->pos = pBlockInfo->rows - (int32_t)pQuery->limit.offset - 1;
//  }
//
//  assert(pQuery->pos >= 0 && pQuery->pos <= pBlockInfo->rows - 1);
//
//  SArray *         pDataBlock = tsdbRetrieveDataBlock(pRuntimeEnv->pQueryHandle, NULL);
//  SColumnInfoData *pColInfoData = taosArrayGet(pDataBlock, 0);
//
//  // update the pQuery->limit.offset value, and pQuery->pos value
//  TSKEY *keys = (TSKEY *) pColInfoData->pData;
//
//  // update the offset value
//  pTableQueryInfo->lastKey = keys[pQuery->pos];
//  pQuery->limit.offset = 0;
//
//  int32_t numOfRes = tableApplyFunctionsOnBlock(pRuntimeEnv, pBlockInfo, NULL, binarySearchForKey, pDataBlock);
//
//  qDebug("QInfo:%p check data block, brange:%" PRId64 "-%" PRId64 ", numOfRows:%d, numOfRes:%d, lastKey:%"PRId64, pRuntimeEnv->qinfo,
//         pBlockInfo->window.skey, pBlockInfo->window.ekey, pBlockInfo->rows, numOfRes, pQuery->current->lastKey);
//}

//void skipBlocks(SQueryRuntimeEnv *pRuntimeEnv) {
//  SQuery *pQuery = pRuntimeEnv->pQuery;
//
//  if (pQuery->limit.offset <= 0 || pQuery->numOfFilterCols > 0) {
//    return;
//  }
//
//  pQuery->pos = 0;
//  int32_t step = GET_FORWARD_DIRECTION_FACTOR(pQuery->order.order);
//
//  STableQueryInfo* pTableQueryInfo = pQuery->current;
//  TsdbQueryHandleT pQueryHandle = pRuntimeEnv->pQueryHandle;
//
//  SDataBlockInfo blockInfo = SDATA_BLOCK_INITIALIZER;
//  while (tsdbNextDataBlock(pQueryHandle)) {
//    if (isQueryKilled(pRuntimeEnv->qinfo)) {
//      longjmp(pRuntimeEnv->env, TSDB_CODE_TSC_QUERY_CANCELLED);
//    }
//
//    tsdbRetrieveDataBlockInfo(pQueryHandle, &blockInfo);
//
//    if (pQuery->limit.offset > blockInfo.rows) {
//      pQuery->limit.offset -= blockInfo.rows;
//      pTableQueryInfo->lastKey = (QUERY_IS_ASC_QUERY(pQuery)) ? blockInfo.window.ekey : blockInfo.window.skey;
//      pTableQueryInfo->lastKey += step;
//
//      qDebug("QInfo:%p skip rows:%d, offset:%" PRId64, pRuntimeEnv->qinfo, blockInfo.rows,
//             pQuery->limit.offset);
//    } else {  // find the appropriated start position in current block
//      updateOffsetVal(pRuntimeEnv, &blockInfo);
//      break;
//    }
//  }
//
//  if (terrno != TSDB_CODE_SUCCESS) {
//    longjmp(pRuntimeEnv->env, terrno);
//  }
//}

//static TSKEY doSkipIntervalProcess(SQueryRuntimeEnv* pRuntimeEnv, STimeWindow* win, SDataBlockInfo* pBlockInfo, STableQueryInfo* pTableQueryInfo) {
//  SQuery *pQuery = pRuntimeEnv->pQuery;
//  SResultRowInfo *pWindowResInfo = &pRuntimeEnv->resultRowInfo;
//
//  assert(pQuery->limit.offset == 0);
//  STimeWindow tw = *win;
//  getNextTimeWindow(pQuery, &tw);
//
//  if ((tw.skey <= pBlockInfo->window.ekey && QUERY_IS_ASC_QUERY(pQuery)) ||
//      (tw.ekey >= pBlockInfo->window.skey && !QUERY_IS_ASC_QUERY(pQuery))) {
//
//    // load the data block and check data remaining in current data block
//    // TODO optimize performance
//    SArray *         pDataBlock = tsdbRetrieveDataBlock(pRuntimeEnv->pQueryHandle, NULL);
//    SColumnInfoData *pColInfoData = taosArrayGet(pDataBlock, 0);
//
//    tw = *win;
//    int32_t startPos =
//        getNextQualifiedWindow(pQuery, &tw, pBlockInfo, pColInfoData->pData, binarySearchForKey, -1);
//    assert(startPos >= 0);
//
//    // set the abort info
//    pQuery->pos = startPos;
//
//    // reset the query start timestamp
//    pTableQueryInfo->win.skey = ((TSKEY *)pColInfoData->pData)[startPos];
//    pQuery->window.skey = pTableQueryInfo->win.skey;
//    TSKEY key = pTableQueryInfo->win.skey;
//
//    pWindowResInfo->prevSKey = tw.skey;
//    int32_t index = pRuntimeEnv->resultRowInfo.curIndex;
//
//    int32_t numOfRes = tableApplyFunctionsOnBlock(pRuntimeEnv, pBlockInfo, NULL, binarySearchForKey, pDataBlock);
//    pRuntimeEnv->resultRowInfo.curIndex = index;  // restore the window index
//
//    qDebug("QInfo:%p check data block, brange:%" PRId64 "-%" PRId64 ", numOfRows:%d, numOfRes:%d, lastKey:%" PRId64,
//           pRuntimeEnv->qinfo, pBlockInfo->window.skey, pBlockInfo->window.ekey, pBlockInfo->rows, numOfRes,
//           pQuery->current->lastKey);
//
//    return key;
//  } else {  // do nothing
//    pQuery->window.skey      = tw.skey;
//    pWindowResInfo->prevSKey = tw.skey;
//    pTableQueryInfo->lastKey = tw.skey;
//
//    return tw.skey;
//  }
//
//  return true;
//}

//static bool skipTimeInterval(SQueryRuntimeEnv *pRuntimeEnv, TSKEY* start) {
//  SQuery *pQuery = pRuntimeEnv->pQuery;
//  if (QUERY_IS_ASC_QUERY(pQuery)) {
//    assert(*start <= pQuery->current->lastKey);
//  } else {
//    assert(*start >= pQuery->current->lastKey);
//  }
//
//  // if queried with value filter, do NOT forward query start position
//  if (pQuery->limit.offset <= 0 || pQuery->numOfFilterCols > 0 || pRuntimeEnv->pTsBuf != NULL || pRuntimeEnv->pFillInfo != NULL) {
//    return true;
//  }
//
//  /*
//   * 1. for interval without interpolation query we forward pQuery->interval.interval at a time for
//   *    pQuery->limit.offset times. Since hole exists, pQuery->interval.interval*pQuery->limit.offset value is
//   *    not valid. otherwise, we only forward pQuery->limit.offset number of points
//   */
//  assert(pRuntimeEnv->resultRowInfo.prevSKey == TSKEY_INITIAL_VAL);
//
//  STimeWindow w = TSWINDOW_INITIALIZER;
//  bool ascQuery = QUERY_IS_ASC_QUERY(pQuery);
//
//  SResultRowInfo *pWindowResInfo = &pRuntimeEnv->resultRowInfo;
//  STableQueryInfo *pTableQueryInfo = pQuery->current;
//
//  SDataBlockInfo blockInfo = SDATA_BLOCK_INITIALIZER;
//  while (tsdbNextDataBlock(pRuntimeEnv->pQueryHandle)) {
//    tsdbRetrieveDataBlockInfo(pRuntimeEnv->pQueryHandle, &blockInfo);
//
//    if (QUERY_IS_ASC_QUERY(pQuery)) {
//      if (pWindowResInfo->prevSKey == TSKEY_INITIAL_VAL) {
//        getAlignQueryTimeWindow(pQuery, blockInfo.window.skey, blockInfo.window.skey, pQuery->window.ekey, &w);
//        pWindowResInfo->prevSKey = w.skey;
//      }
//    } else {
//      getAlignQueryTimeWindow(pQuery, blockInfo.window.ekey, pQuery->window.ekey, blockInfo.window.ekey, &w);
//      pWindowResInfo->prevSKey = w.skey;
//    }
//
//    // the first time window
//    STimeWindow win = getActiveTimeWindow(pWindowResInfo, pWindowResInfo->prevSKey, pQuery);
//
//    while (pQuery->limit.offset > 0) {
//      STimeWindow tw = win;
//
//      if ((win.ekey <= blockInfo.window.ekey && ascQuery) || (win.ekey >= blockInfo.window.skey && !ascQuery)) {
//        pQuery->limit.offset -= 1;
//        pWindowResInfo->prevSKey = win.skey;
//
//        // current time window is aligned with blockInfo.window.ekey
//        // restart it from next data block by set prevSKey to be TSKEY_INITIAL_VAL;
//        if ((win.ekey == blockInfo.window.ekey && ascQuery) || (win.ekey == blockInfo.window.skey && !ascQuery)) {
//          pWindowResInfo->prevSKey = TSKEY_INITIAL_VAL;
//        }
//      }
//
//      if (pQuery->limit.offset == 0) {
//        *start = doSkipIntervalProcess(pRuntimeEnv, &win, &blockInfo, pTableQueryInfo);
//        return true;
//      }
//
//      // current window does not ended in current data block, try next data block
//      getNextTimeWindow(pQuery, &tw);
//
//      /*
//       * If the next time window still starts from current data block,
//       * load the primary timestamp column first, and then find the start position for the next queried time window.
//       * Note that only the primary timestamp column is required.
//       * TODO: Optimize for this cases. All data blocks are not needed to be loaded, only if the first actually required
//       * time window resides in current data block.
//       */
//      if ((tw.skey <= blockInfo.window.ekey && ascQuery) || (tw.ekey >= blockInfo.window.skey && !ascQuery)) {
//
//        SArray *pDataBlock = tsdbRetrieveDataBlock(pRuntimeEnv->pQueryHandle, NULL);
//        SColumnInfoData *pColInfoData = taosArrayGet(pDataBlock, 0);
//
//        if ((win.ekey > blockInfo.window.ekey && ascQuery) || (win.ekey < blockInfo.window.skey && !ascQuery)) {
//          pQuery->limit.offset -= 1;
//        }
//
//        if (pQuery->limit.offset == 0) {
//          *start = doSkipIntervalProcess(pRuntimeEnv, &win, &blockInfo, pTableQueryInfo);
//          return true;
//        } else {
//          tw = win;
//          int32_t startPos =
//              getNextQualifiedWindow(pQuery, &tw, &blockInfo, pColInfoData->pData, binarySearchForKey, -1);
//          assert(startPos >= 0);
//
//          // set the abort info
//          pQuery->pos = startPos;
//          pTableQueryInfo->lastKey = ((TSKEY *)pColInfoData->pData)[startPos];
//          pWindowResInfo->prevSKey = tw.skey;
//          win = tw;
//        }
//      } else {
//        break;  // offset is not 0, and next time window begins or ends in the next block.
//      }
//    }
//  }
//
//  // check for error
//  if (terrno != TSDB_CODE_SUCCESS) {
//    longjmp(pRuntimeEnv->env, terrno);
//  }
//
//  return true;
//}

static void doDestroyTableQueryInfo(STableGroupInfo* pTableqinfoGroupInfo);

static int32_t setupQueryHandle(void* tsdb, SQInfo* pQInfo, bool isSTableQuery) {
  SQueryRuntimeEnv *pRuntimeEnv = &pQInfo->runtimeEnv;
  SQuery *pQuery = pQInfo->runtimeEnv.pQuery;

  // TODO set the tags scan handle
  if (onlyQueryTags(pQuery)) {
    return TSDB_CODE_SUCCESS;
  }

  STsdbQueryCond cond = createTsdbQueryCond(pQuery, &pQuery->window);
  if (isTsCompQuery(pQuery) || isPointInterpoQuery(pQuery)) {
    cond.type = BLOCK_LOAD_TABLE_SEQ_ORDER;
  }

  if (!isSTableQuery
    && (pRuntimeEnv->tableqinfoGroupInfo.numOfTables == 1)
    && (cond.order == TSDB_ORDER_ASC)
    && (!QUERY_IS_INTERVAL_QUERY(pQuery))
    && (!isGroupbyColumn(pQuery->pGroupbyExpr))
    && (!isFixedOutputQuery(pQuery))
  ) {
    SArray* pa = GET_TABLEGROUP(pRuntimeEnv, 0);
    STableQueryInfo* pCheckInfo = taosArrayGetP(pa, 0);
    cond.twindow = pCheckInfo->win;
  }

  terrno = TSDB_CODE_SUCCESS;
  if (isFirstLastRowQuery(pQuery)) {
    pRuntimeEnv->pQueryHandle = tsdbQueryLastRow(tsdb, &cond, &pQuery->tableGroupInfo, pQInfo, &pQuery->memRef);

    // update the query time window
    pQuery->window = cond.twindow;
    if (pQuery->tableGroupInfo.numOfTables == 0) {
      pRuntimeEnv->tableqinfoGroupInfo.numOfTables = 0;
    } else {
      size_t numOfGroups = GET_NUM_OF_TABLEGROUP(pRuntimeEnv);
      for(int32_t i = 0; i < numOfGroups; ++i) {
        SArray *group = GET_TABLEGROUP(pRuntimeEnv, i);

        size_t t = taosArrayGetSize(group);
        for (int32_t j = 0; j < t; ++j) {
          STableQueryInfo *pCheckInfo = taosArrayGetP(group, j);

          pCheckInfo->win = pQuery->window;
          pCheckInfo->lastKey = pCheckInfo->win.skey;
        }
      }
    }
  } else if (isPointInterpoQuery(pQuery)) {
    pRuntimeEnv->pQueryHandle = tsdbQueryRowsInExternalWindow(tsdb, &cond, &pQuery->tableGroupInfo, pQInfo, &pQuery->memRef);
  } else {
    pRuntimeEnv->pQueryHandle = tsdbQueryTables(tsdb, &cond, &pQuery->tableGroupInfo, pQInfo, &pQuery->memRef);
  }

  return terrno;
}

static SFillColInfo* createFillColInfo(SExprInfo* pExpr, int32_t numOfOutput, int64_t* fillVal) {
  int32_t offset = 0;

  SFillColInfo* pFillCol = calloc(numOfOutput, sizeof(SFillColInfo));
  if (pFillCol == NULL) {
    return NULL;
  }

  for(int32_t i = 0; i < numOfOutput; ++i) {
    SExprInfo* pExprInfo   = &pExpr[i];

    pFillCol[i].col.bytes  = pExprInfo->bytes;
    pFillCol[i].col.type   = (int8_t)pExprInfo->type;
    pFillCol[i].col.offset = offset;
    pFillCol[i].tagIndex   = -2;
    pFillCol[i].flag       = TSDB_COL_NORMAL;    // always be ta normal column for table query
    pFillCol[i].functionId = pExprInfo->base.functionId;
    pFillCol[i].fillVal.i  = fillVal[i];

    offset += pExprInfo->bytes;
  }

  return pFillCol;
}

int32_t doInitQInfo(SQInfo *pQInfo, STSBuf *pTsBuf, SArray* prevResult, void *tsdb, int32_t vgId, bool isSTableQuery) {
  SQueryRuntimeEnv *pRuntimeEnv = &pQInfo->runtimeEnv;

  SQuery *pQuery = pQInfo->runtimeEnv.pQuery;
  pQuery->tsdb  = tsdb;

  pQuery->topBotQuery = isTopBottomQuery(pQuery);
  pQuery->hasTagResults = hasTagValOutput(pQuery);
  pQuery->timeWindowInterpo = timeWindowInterpoRequired(pQuery);
  pQuery->stabledev = isStabledev(pQuery);

  pRuntimeEnv->prevResult = prevResult;
  pRuntimeEnv->qinfo = pQInfo;

  setScanLimitationByResultBuffer(pQuery);

  int32_t code = setupQueryHandle(tsdb, pQInfo, isSTableQuery);
  if (code != TSDB_CODE_SUCCESS) {
    return code;
  }

  pQuery->tsdb = tsdb;
  pQuery->vgId = vgId;
  pQuery->stableQuery = isSTableQuery;
  pQuery->groupbyColumn = isGroupbyColumn(pQuery->pGroupbyExpr);
  pQuery->interBufSize = getOutputInterResultBufSize(pQuery);

  pRuntimeEnv->groupResInfo.totalGroup = (int32_t) (isSTableQuery? GET_NUM_OF_TABLEGROUP(pRuntimeEnv):0);

  pRuntimeEnv->pQuery = pQuery;
  pRuntimeEnv->pTsBuf = pTsBuf;
  pRuntimeEnv->cur.vgroupIndex = -1;
  setResultBufSize(pQuery, &pRuntimeEnv->resultInfo);

  if (onlyQueryTags(pQuery)) {
    pRuntimeEnv->resultInfo.capacity = 4096;
    pRuntimeEnv->proot = createTagScanOperatorInfo(pRuntimeEnv, pQuery->pExpr1, pQuery->numOfOutput);
  } else if (pQuery->queryBlockDist) {
    pRuntimeEnv->pTableScanner = createTableBlockInfoScanOperator(pRuntimeEnv->pQueryHandle, pRuntimeEnv);
  } else if (isTsCompQuery(pQuery) || isPointInterpoQuery(pQuery)) {
    pRuntimeEnv->pTableScanner = createTableSeqScanOperator(pRuntimeEnv->pQueryHandle, pRuntimeEnv);
  } else if (needReverseScan(pQuery)) {
    pRuntimeEnv->pTableScanner = createDataBlocksOptScanInfo(pRuntimeEnv->pQueryHandle, pRuntimeEnv, getNumOfScanTimes(pQuery), 1);
  } else {
    pRuntimeEnv->pTableScanner = createTableScanOperator(pRuntimeEnv->pQueryHandle, pRuntimeEnv, getNumOfScanTimes(pQuery));
  }

  if (pTsBuf != NULL) {
    int16_t order = (pQuery->order.order == pRuntimeEnv->pTsBuf->tsOrder) ? TSDB_ORDER_ASC : TSDB_ORDER_DESC;
    tsBufSetTraverseOrder(pRuntimeEnv->pTsBuf, order);
  }

  int32_t ps = DEFAULT_PAGE_SIZE;
  getIntermediateBufInfo(pRuntimeEnv, &ps, &pQuery->intermediateResultRowSize);

  int32_t TENMB = 1024*1024*10;
  code = createDiskbasedResultBuffer(&pRuntimeEnv->pResultBuf, ps, TENMB, pQInfo);
  if (code != TSDB_CODE_SUCCESS) {
    return code;
  }

  // create runtime environment
  int32_t numOfTables = (int32_t)pQuery->tableGroupInfo.numOfTables;
  pQInfo->summary.tableInfoSize += (numOfTables * sizeof(STableQueryInfo));
  code = setupQueryRuntimeEnv(pRuntimeEnv, (int32_t) pQuery->tableGroupInfo.numOfTables);
  if (code != TSDB_CODE_SUCCESS) {
    return code;
  }

  setQueryStatus(pRuntimeEnv, QUERY_NOT_COMPLETED);
  return TSDB_CODE_SUCCESS;
}

static void doTableQueryInfoTimeWindowCheck(SQuery* pQuery, STableQueryInfo* pTableQueryInfo) {
  if (QUERY_IS_ASC_QUERY(pQuery)) {
    assert(
        (pTableQueryInfo->win.skey <= pTableQueryInfo->win.ekey) &&
        (pTableQueryInfo->lastKey >= pTableQueryInfo->win.skey) &&
        (pTableQueryInfo->win.skey >= pQuery->window.skey && pTableQueryInfo->win.ekey <= pQuery->window.ekey));
  } else {
    assert(
        (pTableQueryInfo->win.skey >= pTableQueryInfo->win.ekey) &&
        (pTableQueryInfo->lastKey <= pTableQueryInfo->win.skey) &&
        (pTableQueryInfo->win.skey <= pQuery->window.skey && pTableQueryInfo->win.ekey >= pQuery->window.ekey));
  }
}

STsdbQueryCond createTsdbQueryCond(SQuery* pQuery, STimeWindow* win) {
  STsdbQueryCond cond = {
      .colList   = pQuery->colList,
      .order     = pQuery->order.order,
      .numOfCols = pQuery->numOfCols,
      .type      = BLOCK_LOAD_OFFSET_SEQ_ORDER,
      .loadExternalRows = false,
  };

  TIME_WINDOW_COPY(cond.twindow, *win);
  return cond;
}

static STableIdInfo createTableIdInfo(STableQueryInfo* pTableQueryInfo) {
  STableIdInfo tidInfo;
  STableId* id = TSDB_TABLEID(pTableQueryInfo->pTable);

  tidInfo.uid = id->uid;
  tidInfo.tid = id->tid;
  tidInfo.key = pTableQueryInfo->lastKey;

  return tidInfo;
}

static void updateTableIdInfo(STableQueryInfo* pTableQueryInfo, SSDataBlock* pBlock, SHashObj* pTableIdInfo, int32_t order) {
  int32_t step = GET_FORWARD_DIRECTION_FACTOR(order);
  pTableQueryInfo->lastKey = ((order == TSDB_ORDER_ASC)? pBlock->info.window.ekey:pBlock->info.window.skey) + step;

  STableIdInfo tidInfo = createTableIdInfo(pTableQueryInfo);
  STableIdInfo *idinfo = taosHashGet(pTableIdInfo, &tidInfo.tid, sizeof(tidInfo.tid));
  if (idinfo != NULL) {
    assert(idinfo->tid == tidInfo.tid && idinfo->uid == tidInfo.uid);
    idinfo->key = tidInfo.key;
  } else {
    taosHashPut(pTableIdInfo, &tidInfo.tid, sizeof(tidInfo.tid), &tidInfo, sizeof(STableIdInfo));
  }
}

static void doCloseAllTimeWindow(SQueryRuntimeEnv* pRuntimeEnv) {
  size_t numOfGroup = GET_NUM_OF_TABLEGROUP(pRuntimeEnv);
  for (int32_t i = 0; i < numOfGroup; ++i) {
    SArray* group = GET_TABLEGROUP(pRuntimeEnv, i);

    size_t num = taosArrayGetSize(group);
    for (int32_t j = 0; j < num; ++j) {
      STableQueryInfo* item = taosArrayGetP(group, j);
      closeAllResultRows(&item->resInfo);
    }
  }
}

static SSDataBlock* doTableScanImpl(void* param) {
  SOperatorInfo*   pOperator = (SOperatorInfo*) param;

  STableScanInfo*  pTableScanInfo = pOperator->info;
  SSDataBlock*     pBlock = &pTableScanInfo->block;
  SQuery*          pQuery = pOperator->pRuntimeEnv->pQuery;
  STableGroupInfo* pTableGroupInfo = &pOperator->pRuntimeEnv->tableqinfoGroupInfo;

  while (tsdbNextDataBlock(pTableScanInfo->pQueryHandle)) {
    if (isQueryKilled(pOperator->pRuntimeEnv->qinfo)) {
      longjmp(pOperator->pRuntimeEnv->env, TSDB_CODE_TSC_QUERY_CANCELLED);
    }

    pTableScanInfo->numOfBlocks += 1;
    tsdbRetrieveDataBlockInfo(pTableScanInfo->pQueryHandle, &pBlock->info);

    // todo opt
    if (pTableGroupInfo->numOfTables > 1 || (pQuery->current == NULL && pTableGroupInfo->numOfTables == 1)) {
      STableQueryInfo** pTableQueryInfo =
          (STableQueryInfo**)taosHashGet(pTableGroupInfo->map, &pBlock->info.tid, sizeof(pBlock->info.tid));
      if (pTableQueryInfo == NULL) {
        break;
      }

      pQuery->current = *pTableQueryInfo;
      doTableQueryInfoTimeWindowCheck(pQuery, *pTableQueryInfo);
    }

    // this function never returns error?
    uint32_t status;
    int32_t  code = loadDataBlockOnDemand(pOperator->pRuntimeEnv, pTableScanInfo, pBlock, &status);
    if (code != TSDB_CODE_SUCCESS) {
      longjmp(pOperator->pRuntimeEnv->env, code);
    }

    // current block is ignored according to filter result by block statistics data, continue load the next block
    if (status == BLK_DATA_DISCARD || pBlock->info.rows == 0) {
      continue;
    }

    return pBlock;
  }

  return NULL;
}

static SSDataBlock* doTableScan(void* param) {
  SOperatorInfo* pOperator = (SOperatorInfo*) param;

  STableScanInfo   *pTableScanInfo = pOperator->info;
  SQueryRuntimeEnv *pRuntimeEnv = pOperator->pRuntimeEnv;
  SQuery* pQuery = pRuntimeEnv->pQuery;

  SResultRowInfo* pResultRowInfo = pTableScanInfo->pResultRowInfo;

  while (pTableScanInfo->current < pTableScanInfo->times) {
    SSDataBlock* p = doTableScanImpl(pOperator);
    if (p != NULL) {
      return p;
    }

    if (++pTableScanInfo->current >= pTableScanInfo->times) {
      if (pTableScanInfo->reverseTimes <= 0) {
        return NULL;
      } else {
        break;
      }
    }

    // do prepare for the next round table scan operation
    STsdbQueryCond cond = createTsdbQueryCond(pQuery, &pQuery->window);
    tsdbResetQueryHandle(pTableScanInfo->pQueryHandle, &cond);

    setQueryStatus(pRuntimeEnv, QUERY_NOT_COMPLETED);
    pRuntimeEnv->scanFlag = REPEAT_SCAN;

    if (pRuntimeEnv->pTsBuf) {
      bool ret = tsBufNextPos(pRuntimeEnv->pTsBuf);
      assert(ret);
    }

    pResultRowInfo->curIndex = 0;
    pResultRowInfo->prevSKey = pResultRowInfo->pResult[0]->win.skey;

    qDebug("QInfo:%p start to repeat scan data blocks due to query func required, qrange:%" PRId64 "-%" PRId64,
           pRuntimeEnv->qinfo, cond.twindow.skey, cond.twindow.ekey);
  }

  if (pTableScanInfo->reverseTimes > 0) {
    setupEnvForReverseScan(pRuntimeEnv, pTableScanInfo->pResultRowInfo, pTableScanInfo->pCtx, pTableScanInfo->numOfOutput);

    STsdbQueryCond cond = createTsdbQueryCond(pQuery, &pQuery->window);
    tsdbResetQueryHandle(pTableScanInfo->pQueryHandle, &cond);

    qDebug("QInfo:%p start to reverse scan data blocks due to query func required, qrange:%" PRId64 "-%" PRId64,
           pRuntimeEnv->qinfo, cond.twindow.skey, cond.twindow.ekey);

    pRuntimeEnv->scanFlag = REVERSE_SCAN;

    pTableScanInfo->times = 1;
    pTableScanInfo->current = 0;
    pTableScanInfo->reverseTimes = 0;
    pTableScanInfo->order = cond.order;

    if (pResultRowInfo->size > 0) {
      pResultRowInfo->curIndex = pResultRowInfo->size-1;
      pResultRowInfo->prevSKey = pResultRowInfo->pResult[pResultRowInfo->size-1]->win.skey;
    }

    SSDataBlock* p = doTableScanImpl(pOperator);
    if (p != NULL) {
      return p;
    }
  }

  return NULL;
}

static SSDataBlock* doBlockInfoScan(void* param) {
  SOperatorInfo *pOperator = (SOperatorInfo*)param;
  if (pOperator->status == OP_EXEC_DONE) {
    return NULL;
  }

  STableScanInfo *pTableScanInfo = pOperator->info;

  STableBlockDist tableBlockDist = {0};
  tableBlockDist.numOfTables     = (int32_t)pOperator->pRuntimeEnv->tableqinfoGroupInfo.numOfTables;
  tableBlockDist.dataBlockInfos  = taosArrayInit(512, sizeof(SFileBlockInfo));

  tsdbGetFileBlocksDistInfo(pTableScanInfo->pQueryHandle, &tableBlockDist);
  tableBlockDist.numOfRowsInMemTable = (int32_t) tsdbGetNumOfRowsInMemTable(pTableScanInfo->pQueryHandle);

  SSDataBlock* pBlock = &pTableScanInfo->block;
  pBlock->info.rows   = 1;
  pBlock->info.numOfCols = 1;

  SBufferWriter bw = tbufInitWriter(NULL, false);
  blockDistInfoToBinary(&tableBlockDist, &bw);
  SColumnInfoData* pColInfo = taosArrayGet(pBlock->pDataBlock, 0);

  int32_t len = (int32_t) tbufTell(&bw);
  pColInfo->pData = malloc(len + sizeof(int32_t));

  *(int32_t*) pColInfo->pData = len;
  memcpy(pColInfo->pData + sizeof(int32_t), tbufGetData(&bw, false), len);

  tbufCloseWriter(&bw);

  SArray* g = GET_TABLEGROUP(pOperator->pRuntimeEnv, 0);
  pOperator->pRuntimeEnv->pQuery->current = taosArrayGetP(g, 0);

  pOperator->status = OP_EXEC_DONE;
  return pBlock;
}

SOperatorInfo* createTableScanOperator(void* pTsdbQueryHandle, SQueryRuntimeEnv* pRuntimeEnv, int32_t repeatTime) {
  assert(repeatTime > 0);

  STableScanInfo* pInfo = calloc(1, sizeof(STableScanInfo));
  pInfo->pQueryHandle = pTsdbQueryHandle;
  pInfo->times        = repeatTime;
  pInfo->reverseTimes = 0;
  pInfo->order        = pRuntimeEnv->pQuery->order.order;
  pInfo->current      = 0;

  SOperatorInfo* pOperator = calloc(1, sizeof(SOperatorInfo));
  pOperator->name         = "TableScanOperator";
  pOperator->blockingOptr = false;
  pOperator->status       = OP_IN_EXECUTING;
  pOperator->info         = pInfo;
  pOperator->numOfOutput  = pRuntimeEnv->pQuery->numOfCols;
  pOperator->pRuntimeEnv  = pRuntimeEnv;
  pOperator->exec         = doTableScan;

  return pOperator;
}

SOperatorInfo* createTableSeqScanOperator(void* pTsdbQueryHandle, SQueryRuntimeEnv* pRuntimeEnv) {
  STableScanInfo* pInfo = calloc(1, sizeof(STableScanInfo));

  pInfo->pQueryHandle     = pTsdbQueryHandle;
  pInfo->times            = 1;
  pInfo->reverseTimes     = 0;
  pInfo->order            = pRuntimeEnv->pQuery->order.order;
  pInfo->current          = 0;

  SOperatorInfo* pOperator = calloc(1, sizeof(SOperatorInfo));
  pOperator->name         = "TableSeqScanOperator";
  pOperator->operatorType = OP_TableSeqScan;
  pOperator->blockingOptr = false;
  pOperator->status       = OP_IN_EXECUTING;
  pOperator->info         = pInfo;
  pOperator->numOfOutput  = pRuntimeEnv->pQuery->numOfCols;
  pOperator->pRuntimeEnv  = pRuntimeEnv;
  pOperator->exec         = doTableScanImpl;

  return pOperator;
}

SOperatorInfo* createTableBlockInfoScanOperator(void* pTsdbQueryHandle, SQueryRuntimeEnv* pRuntimeEnv) {
  STableScanInfo* pInfo = calloc(1, sizeof(STableScanInfo));

  pInfo->pQueryHandle     = pTsdbQueryHandle;
  pInfo->block.pDataBlock = taosArrayInit(1, sizeof(SColumnInfoData));

  SColumnInfoData infoData = {{0}};
  infoData.info.type = TSDB_DATA_TYPE_BINARY;
  infoData.info.bytes = 1024;
  infoData.info.colId = TSDB_BLOCK_DIST_COLUMN_INDEX;
  taosArrayPush(pInfo->block.pDataBlock, &infoData);

  SOperatorInfo* pOperator = calloc(1, sizeof(SOperatorInfo));
  pOperator->name         = "TableBlockInfoScanOperator";
  pOperator->operatorType = OP_TableBlockInfoScan;
  pOperator->blockingOptr = false;
  pOperator->status       = OP_IN_EXECUTING;
  pOperator->info         = pInfo;
  pOperator->pRuntimeEnv  = pRuntimeEnv;
  pOperator->numOfOutput  = pRuntimeEnv->pQuery->numOfCols;
  pOperator->exec         = doBlockInfoScan;

  return pOperator;
}

void setTableScanFilterOperatorInfo(STableScanInfo* pTableScanInfo, SOperatorInfo* pDownstream) {
  assert(pTableScanInfo != NULL && pDownstream != NULL);

  pTableScanInfo->pExpr = pDownstream->pExpr;   // TODO refactor to use colId instead of pExpr
  pTableScanInfo->numOfOutput = pDownstream->numOfOutput;

  if (pDownstream->operatorType == OP_Aggregate || pDownstream->operatorType == OP_MultiTableAggregate) {
    SAggOperatorInfo* pAggInfo = pDownstream->info;

    pTableScanInfo->pCtx = pAggInfo->binfo.pCtx;
    pTableScanInfo->pResultRowInfo = &pAggInfo->binfo.resultRowInfo;
    pTableScanInfo->rowCellInfoOffset = pAggInfo->binfo.rowCellInfoOffset;
  } else if (pDownstream->operatorType == OP_TimeWindow) {
    STableIntervalOperatorInfo *pIntervalInfo = pDownstream->info;

    pTableScanInfo->pCtx = pIntervalInfo->pCtx;
    pTableScanInfo->pResultRowInfo = &pIntervalInfo->resultRowInfo;
    pTableScanInfo->rowCellInfoOffset = pIntervalInfo->rowCellInfoOffset;

  } else if (pDownstream->operatorType == OP_Groupby) {
    SGroupbyOperatorInfo *pGroupbyInfo = pDownstream->info;

    pTableScanInfo->pCtx = pGroupbyInfo->binfo.pCtx;
    pTableScanInfo->pResultRowInfo = &pGroupbyInfo->binfo.resultRowInfo;
    pTableScanInfo->rowCellInfoOffset = pGroupbyInfo->binfo.rowCellInfoOffset;

  } else if (pDownstream->operatorType == OP_MultiTableTimeInterval) {
    STableIntervalOperatorInfo *pInfo = pDownstream->info;

    pTableScanInfo->pCtx = pInfo->pCtx;
    pTableScanInfo->pResultRowInfo = &pInfo->resultRowInfo;
    pTableScanInfo->rowCellInfoOffset = pInfo->rowCellInfoOffset;

  } else if (pDownstream->operatorType == OP_Arithmetic) {
    SArithOperatorInfo *pInfo = pDownstream->info;

    pTableScanInfo->pCtx = pInfo->binfo.pCtx;
    pTableScanInfo->pResultRowInfo = &pInfo->binfo.resultRowInfo;
    pTableScanInfo->rowCellInfoOffset = pInfo->binfo.rowCellInfoOffset;
  } else if (pDownstream->operatorType == OP_SessionWindow) {
    SSWindowOperatorInfo* pInfo = pDownstream->info;

    pTableScanInfo->pCtx = pInfo->binfo.pCtx;
    pTableScanInfo->pResultRowInfo = &pInfo->binfo.resultRowInfo;
    pTableScanInfo->rowCellInfoOffset = pInfo->binfo.rowCellInfoOffset;
  } else {
    assert(0);
  }
}

static SOperatorInfo* createDataBlocksOptScanInfo(void* pTsdbQueryHandle, SQueryRuntimeEnv* pRuntimeEnv, int32_t repeatTime, int32_t reverseTime) {
  assert(repeatTime > 0);

  STableScanInfo* pInfo = calloc(1, sizeof(STableScanInfo));
  pInfo->pQueryHandle = pTsdbQueryHandle;
  pInfo->times        = repeatTime;
  pInfo->reverseTimes = reverseTime;
  pInfo->current      = 0;
  pInfo->order        = pRuntimeEnv->pQuery->order.order;

  SOperatorInfo* pOptr = calloc(1, sizeof(SOperatorInfo));
  pOptr->name          = "DataBlocksOptimizedScanOperator";
  pOptr->operatorType  = OP_DataBlocksOptScan;
  pOptr->pRuntimeEnv   = pRuntimeEnv;
  pOptr->blockingOptr  = false;
  pOptr->info          = pInfo;
  pOptr->exec          = doTableScan;

  return pOptr;
}

static int32_t getTableScanOrder(STableScanInfo* pTableScanInfo) {
  return pTableScanInfo->order;
}

// this is a blocking operator
static SSDataBlock* doAggregate(void* param) {
  SOperatorInfo* pOperator = (SOperatorInfo*) param;
  if (pOperator->status == OP_EXEC_DONE) {
    return NULL;
  }

  SAggOperatorInfo* pAggInfo = pOperator->info;
  SOptrBasicInfo* pInfo = &pAggInfo->binfo;

  SQueryRuntimeEnv* pRuntimeEnv = pOperator->pRuntimeEnv;

  SQuery* pQuery = pRuntimeEnv->pQuery;
  int32_t order = pQuery->order.order;

  SOperatorInfo* upstream = pOperator->upstream;

  while(1) {
    SSDataBlock* pBlock = upstream->exec(upstream);
    if (pBlock == NULL) {
      break;
    }

    setTagValue(pOperator, pQuery->current->pTable, pInfo->pCtx, pOperator->numOfOutput);

    if (upstream->operatorType == OP_DataBlocksOptScan) {
      STableScanInfo* pScanInfo = upstream->info;
      order = getTableScanOrder(pScanInfo);
    }

    // the pDataBlock are always the same one, no need to call this again
    setInputDataBlock(pOperator, pInfo->pCtx, pBlock, order);
    doAggregateImpl(pOperator, pQuery->window.skey, pInfo->pCtx, pBlock);
  }

  pOperator->status = OP_EXEC_DONE;
  setQueryStatus(pRuntimeEnv, QUERY_COMPLETED);

  finalizeQueryResult(pOperator, pInfo->pCtx, &pInfo->resultRowInfo, pInfo->rowCellInfoOffset);
  pInfo->pRes->info.rows = getNumOfResult(pRuntimeEnv, pInfo->pCtx, pOperator->numOfOutput);

  return pInfo->pRes;
}

static SSDataBlock* doSTableAggregate(void* param) {
  SOperatorInfo* pOperator = (SOperatorInfo*) param;
  if (pOperator->status == OP_EXEC_DONE) {
    return NULL;
  }

  SAggOperatorInfo* pAggInfo = pOperator->info;
  SOptrBasicInfo* pInfo = &pAggInfo->binfo;

  SQueryRuntimeEnv* pRuntimeEnv = pOperator->pRuntimeEnv;

  if (pOperator->status == OP_RES_TO_RETURN) {
    toSSDataBlock(&pRuntimeEnv->groupResInfo, pRuntimeEnv, pInfo->pRes);

    if (pInfo->pRes->info.rows == 0 || !hasRemainDataInCurrentGroup(&pRuntimeEnv->groupResInfo)) {
      pOperator->status = OP_EXEC_DONE;
    }

    return pInfo->pRes;
  }

  SQuery* pQuery = pRuntimeEnv->pQuery;
  int32_t order = pQuery->order.order;

  SOperatorInfo* upstream = pOperator->upstream;

  while(1) {
    SSDataBlock* pBlock = upstream->exec(upstream);
    if (pBlock == NULL) {
      break;
    }

    setTagValue(pOperator, pRuntimeEnv->pQuery->current->pTable, pInfo->pCtx, pOperator->numOfOutput);

    if (upstream->operatorType == OP_DataBlocksOptScan) {
      STableScanInfo* pScanInfo = upstream->info;
      order = getTableScanOrder(pScanInfo);
    }

    // the pDataBlock are always the same one, no need to call this again
    setInputDataBlock(pOperator, pInfo->pCtx, pBlock, order);

    TSKEY key = QUERY_IS_ASC_QUERY(pQuery)? pBlock->info.window.ekey + 1:pBlock->info.window.skey-1;
    setExecutionContext(pRuntimeEnv, pInfo, pOperator->numOfOutput, pQuery->current->groupIndex, key);
    doAggregateImpl(pOperator, pQuery->window.skey, pInfo->pCtx, pBlock);
  }

  pOperator->status = OP_RES_TO_RETURN;
  closeAllResultRows(&pInfo->resultRowInfo);

  updateNumOfRowsInResultRows(pRuntimeEnv, pInfo->pCtx, pOperator->numOfOutput, &pInfo->resultRowInfo,
                             pInfo->rowCellInfoOffset);

  initGroupResInfo(&pRuntimeEnv->groupResInfo, &pInfo->resultRowInfo);

  toSSDataBlock(&pRuntimeEnv->groupResInfo, pRuntimeEnv, pInfo->pRes);
  if (pInfo->pRes->info.rows == 0 || !hasRemainDataInCurrentGroup(&pRuntimeEnv->groupResInfo)) {
    pOperator->status = OP_EXEC_DONE;
  }

  return pInfo->pRes;
}

static SSDataBlock* doArithmeticOperation(void* param) {
  SOperatorInfo* pOperator = (SOperatorInfo*) param;

  SArithOperatorInfo* pArithInfo = pOperator->info;
  SQueryRuntimeEnv* pRuntimeEnv = pOperator->pRuntimeEnv;
  SOptrBasicInfo *pInfo = &pArithInfo->binfo;

  SSDataBlock* pRes = pInfo->pRes;
  int32_t order = pRuntimeEnv->pQuery->order.order;

  pRes->info.rows = 0;

  while(1) {
    SSDataBlock* pBlock = pOperator->upstream->exec(pOperator->upstream);
    if (pBlock == NULL) {
      setQueryStatus(pRuntimeEnv, QUERY_COMPLETED);
      break;
    }

    STableQueryInfo* pTableQueryInfo = pRuntimeEnv->pQuery->current;

    // todo dynamic set tags
    setTagValue(pOperator, pTableQueryInfo->pTable, pInfo->pCtx, pOperator->numOfOutput);

    // the pDataBlock are always the same one, no need to call this again
    setInputDataBlock(pOperator, pInfo->pCtx, pBlock, order);
    updateOutputBuf(pArithInfo, pBlock->info.rows);

    arithmeticApplyFunctions(pRuntimeEnv, pInfo->pCtx, pOperator->numOfOutput);
    updateTableIdInfo(pTableQueryInfo, pBlock, pRuntimeEnv->pTableRetrieveTsMap, order);

    pRes->info.rows = getNumOfResult(pRuntimeEnv, pInfo->pCtx, pOperator->numOfOutput);
    if (pRes->info.rows >= pRuntimeEnv->resultInfo.threshold) {
      break;
    }
  }

  clearNumOfRes(pInfo->pCtx, pOperator->numOfOutput);
  return (pInfo->pRes->info.rows > 0)? pInfo->pRes:NULL;
}

static SSDataBlock* doLimit(void* param) {
  SOperatorInfo* pOperator = (SOperatorInfo*) param;
  if (pOperator->status == OP_EXEC_DONE) {
    return NULL;
  }

  SLimitOperatorInfo* pInfo = pOperator->info;

  SSDataBlock* pBlock = pOperator->upstream->exec(pOperator->upstream);
  if (pBlock == NULL) {
    setQueryStatus(pOperator->pRuntimeEnv, QUERY_COMPLETED);
    pOperator->status = OP_EXEC_DONE;
    return NULL;
  }

  if (pInfo->total + pBlock->info.rows >= pInfo->limit) {
    pBlock->info.rows = (int32_t) (pInfo->limit - pInfo->total);

    pInfo->total = pInfo->limit;

    setQueryStatus(pOperator->pRuntimeEnv, QUERY_COMPLETED);
    pOperator->status = OP_EXEC_DONE;
  } else {
    pInfo->total += pBlock->info.rows;
  }

  return pBlock;
}

// TODO add log
static SSDataBlock* doOffset(void* param) {
  SOperatorInfo *pOperator = (SOperatorInfo *)param;
  if (pOperator->status == OP_EXEC_DONE) {
    return NULL;
  }

  SQueryRuntimeEnv* pRuntimeEnv = pOperator->pRuntimeEnv;

  while (1) {
    SSDataBlock *pBlock = pOperator->upstream->exec(pOperator->upstream);
    if (pBlock == NULL) {
      setQueryStatus(pRuntimeEnv, QUERY_COMPLETED);
      pOperator->status = OP_EXEC_DONE;
      return NULL;
    }

    if (pRuntimeEnv->currentOffset == 0) {
      return pBlock;
    } else if (pRuntimeEnv->currentOffset >= pBlock->info.rows) {
      pRuntimeEnv->currentOffset -= pBlock->info.rows;
    } else {
      int32_t remain = (int32_t)(pBlock->info.rows - pRuntimeEnv->currentOffset);
      pBlock->info.rows = remain;

      for (int32_t i = 0; i < pBlock->info.numOfCols; ++i) {
        SColumnInfoData *pColInfoData = taosArrayGet(pBlock->pDataBlock, i);

        int16_t bytes = pColInfoData->info.bytes;
        memmove(pColInfoData->pData, pColInfoData->pData + bytes * pRuntimeEnv->currentOffset, remain * bytes);
      }

      pRuntimeEnv->currentOffset = 0;
      return pBlock;
    }
  }
}

static SSDataBlock* doIntervalAgg(void* param) {
  SOperatorInfo* pOperator = (SOperatorInfo*) param;
  if (pOperator->status == OP_EXEC_DONE) {
    return NULL;
  }

  STableIntervalOperatorInfo* pIntervalInfo = pOperator->info;

  SQueryRuntimeEnv* pRuntimeEnv = pOperator->pRuntimeEnv;
  if (pOperator->status == OP_RES_TO_RETURN) {
    toSSDataBlock(&pRuntimeEnv->groupResInfo, pRuntimeEnv, pIntervalInfo->pRes);

    if (pIntervalInfo->pRes->info.rows == 0 || !hasRemainDataInCurrentGroup(&pRuntimeEnv->groupResInfo)) {
      pOperator->status = OP_EXEC_DONE;
    }

    return pIntervalInfo->pRes;
  }

  SQuery* pQuery = pRuntimeEnv->pQuery;
  int32_t order = pQuery->order.order;
  STimeWindow win = pQuery->window;

  SOperatorInfo* upstream = pOperator->upstream;

  while(1) {
    SSDataBlock* pBlock = upstream->exec(upstream);
    if (pBlock == NULL) {
      break;
    }

    // the pDataBlock are always the same one, no need to call this again
    setInputDataBlock(pOperator, pIntervalInfo->pCtx, pBlock, pQuery->order.order);
    hashIntervalAgg(pOperator, &pIntervalInfo->resultRowInfo, pBlock, 0);
  }

  // restore the value
  pQuery->order.order = order;
  pQuery->window = win;

  pOperator->status = OP_RES_TO_RETURN;
  closeAllResultRows(&pIntervalInfo->resultRowInfo);
  setQueryStatus(pRuntimeEnv, QUERY_COMPLETED);
  finalizeQueryResult(pOperator, pIntervalInfo->pCtx, &pIntervalInfo->resultRowInfo, pIntervalInfo->rowCellInfoOffset);

  initGroupResInfo(&pRuntimeEnv->groupResInfo, &pIntervalInfo->resultRowInfo);
  toSSDataBlock(&pRuntimeEnv->groupResInfo, pRuntimeEnv, pIntervalInfo->pRes);

  if (pIntervalInfo->pRes->info.rows == 0 || !hasRemainDataInCurrentGroup(&pRuntimeEnv->groupResInfo)) {
    pOperator->status = OP_EXEC_DONE;
  }

  return pIntervalInfo->pRes->info.rows == 0? NULL:pIntervalInfo->pRes;
}

static SSDataBlock* doSTableIntervalAgg(void* param) {
  SOperatorInfo* pOperator = (SOperatorInfo*) param;
  if (pOperator->status == OP_EXEC_DONE) {
    return NULL;
  }

  STableIntervalOperatorInfo* pIntervalInfo = pOperator->info;
  SQueryRuntimeEnv* pRuntimeEnv = pOperator->pRuntimeEnv;

  if (pOperator->status == OP_RES_TO_RETURN) {
    copyToSDataBlock(pRuntimeEnv, 3000, pIntervalInfo->pRes, pIntervalInfo->rowCellInfoOffset);
    if (pIntervalInfo->pRes->info.rows == 0 || !hasRemainData(&pRuntimeEnv->groupResInfo)) {
      pOperator->status = OP_EXEC_DONE;
    }

    return pIntervalInfo->pRes;
  }

  SQuery* pQuery = pRuntimeEnv->pQuery;
  int32_t order = pQuery->order.order;

  SOperatorInfo* upstream = pOperator->upstream;

  while(1) {
    SSDataBlock* pBlock = upstream->exec(upstream);
    if (pBlock == NULL) {
      break;
    }

    // the pDataBlock are always the same one, no need to call this again
    STableQueryInfo* pTableQueryInfo = pRuntimeEnv->pQuery->current;

    setTagValue(pOperator, pTableQueryInfo->pTable, pIntervalInfo->pCtx, pOperator->numOfOutput);
    setInputDataBlock(pOperator, pIntervalInfo->pCtx, pBlock, pQuery->order.order);
    setIntervalQueryRange(pRuntimeEnv, pBlock->info.window.skey);

    hashIntervalAgg(pOperator, &pTableQueryInfo->resInfo, pBlock, pTableQueryInfo->groupIndex);
  }

  pOperator->status = OP_RES_TO_RETURN;
  pQuery->order.order = order;   // TODO : restore the order
  doCloseAllTimeWindow(pRuntimeEnv);
  setQueryStatus(pRuntimeEnv, QUERY_COMPLETED);

  copyToSDataBlock(pRuntimeEnv, 3000, pIntervalInfo->pRes, pIntervalInfo->rowCellInfoOffset);
  if (pIntervalInfo->pRes->info.rows == 0 || !hasRemainData(&pRuntimeEnv->groupResInfo)) {
    pOperator->status = OP_EXEC_DONE;
  }

  return pIntervalInfo->pRes;
}

static SSDataBlock* doSessionWindowAgg(void* param) {
  SOperatorInfo* pOperator = (SOperatorInfo*) param;
  if (pOperator->status == OP_EXEC_DONE) {
    return NULL;
  }

  SSWindowOperatorInfo* pWindowInfo = pOperator->info;
  SOptrBasicInfo* pBInfo = &pWindowInfo->binfo;

  SQueryRuntimeEnv* pRuntimeEnv = pOperator->pRuntimeEnv;
  if (pOperator->status == OP_RES_TO_RETURN) {
    toSSDataBlock(&pRuntimeEnv->groupResInfo, pRuntimeEnv, pBInfo->pRes);

    if (pBInfo->pRes->info.rows == 0 || !hasRemainDataInCurrentGroup(&pRuntimeEnv->groupResInfo)) {
      pOperator->status = OP_EXEC_DONE;
    }

    return pBInfo->pRes;
  }

  SQuery* pQuery = pRuntimeEnv->pQuery;
  int32_t order = pQuery->order.order;
  STimeWindow win = pQuery->window;

  SOperatorInfo* upstream = pOperator->upstream;

  while(1) {
    SSDataBlock* pBlock = upstream->exec(upstream);
    if (pBlock == NULL) {
      break;
    }

    // the pDataBlock are always the same one, no need to call this again
    setInputDataBlock(pOperator, pBInfo->pCtx, pBlock, pQuery->order.order);
    doSessionWindowAggImpl(pOperator, pWindowInfo, pBlock);
  }

  // restore the value
  pQuery->order.order = order;
  pQuery->window = win;

  pOperator->status = OP_RES_TO_RETURN;
  closeAllResultRows(&pBInfo->resultRowInfo);
  setQueryStatus(pRuntimeEnv, QUERY_COMPLETED);
  finalizeQueryResult(pOperator, pBInfo->pCtx, &pBInfo->resultRowInfo, pBInfo->rowCellInfoOffset);

  initGroupResInfo(&pRuntimeEnv->groupResInfo, &pBInfo->resultRowInfo);
  toSSDataBlock(&pRuntimeEnv->groupResInfo, pRuntimeEnv, pBInfo->pRes);

  if (pBInfo->pRes->info.rows == 0 || !hasRemainDataInCurrentGroup(&pRuntimeEnv->groupResInfo)) {
    pOperator->status = OP_EXEC_DONE;
  }

  return pBInfo->pRes->info.rows == 0? NULL:pBInfo->pRes;
}

static SSDataBlock* hashGroupbyAggregate(void* param) {
  SOperatorInfo* pOperator = (SOperatorInfo*) param;
  if (pOperator->status == OP_EXEC_DONE) {
    return NULL;
  }

  SGroupbyOperatorInfo *pInfo = pOperator->info;

  SQueryRuntimeEnv* pRuntimeEnv = pOperator->pRuntimeEnv;
  if (pOperator->status == OP_RES_TO_RETURN) {
    toSSDataBlock(&pRuntimeEnv->groupResInfo, pRuntimeEnv, pInfo->binfo.pRes);

    if (pInfo->binfo.pRes->info.rows == 0 || !hasRemainDataInCurrentGroup(&pRuntimeEnv->groupResInfo)) {
      pOperator->status = OP_EXEC_DONE;
    }

    return pInfo->binfo.pRes;
  }

  SOperatorInfo* upstream = pOperator->upstream;

  while(1) {
    SSDataBlock* pBlock = upstream->exec(upstream);
    if (pBlock == NULL) {
      break;
    }

    // the pDataBlock are always the same one, no need to call this again
    setInputDataBlock(pOperator, pInfo->binfo.pCtx, pBlock, pRuntimeEnv->pQuery->order.order);
    setTagValue(pOperator, pRuntimeEnv->pQuery->current->pTable, pInfo->binfo.pCtx, pOperator->numOfOutput);
    if (pInfo->colIndex == -1) {
      pInfo->colIndex = getGroupbyColumnIndex(pRuntimeEnv->pQuery->pGroupbyExpr, pBlock);
    }

    doHashGroupbyAgg(pOperator, pInfo, pBlock);
  }

  pOperator->status = OP_RES_TO_RETURN;
  closeAllResultRows(&pInfo->binfo.resultRowInfo);
  setQueryStatus(pRuntimeEnv, QUERY_COMPLETED);

  if (!pRuntimeEnv->pQuery->stableQuery) { // finalize include the update of result rows
    finalizeQueryResult(pOperator, pInfo->binfo.pCtx, &pInfo->binfo.resultRowInfo, pInfo->binfo.rowCellInfoOffset);
  } else {
    updateNumOfRowsInResultRows(pRuntimeEnv, pInfo->binfo.pCtx, pOperator->numOfOutput, &pInfo->binfo.resultRowInfo, pInfo->binfo.rowCellInfoOffset);
  }

  initGroupResInfo(&pRuntimeEnv->groupResInfo, &pInfo->binfo.resultRowInfo);
  toSSDataBlock(&pRuntimeEnv->groupResInfo, pRuntimeEnv, pInfo->binfo.pRes);

  if (pInfo->binfo.pRes->info.rows == 0 || !hasRemainDataInCurrentGroup(&pRuntimeEnv->groupResInfo)) {
    pOperator->status = OP_EXEC_DONE;
  }

  return pInfo->binfo.pRes;
}

static SSDataBlock* doFill(void* param) {
  SOperatorInfo* pOperator = (SOperatorInfo*) param;
  if (pOperator->status == OP_EXEC_DONE) {
    return NULL;
  }

  SFillOperatorInfo *pInfo = pOperator->info;
  SQueryRuntimeEnv* pRuntimeEnv = pOperator->pRuntimeEnv;

  if (taosFillHasMoreResults(pInfo->pFillInfo)) {
    doFillTimeIntervalGapsInResults(pInfo->pFillInfo, pInfo->pRes, (int32_t)pRuntimeEnv->resultInfo.capacity);
    return pInfo->pRes;
  }

  while(1) {
    SSDataBlock *pBlock = pOperator->upstream->exec(pOperator->upstream);
    if (pBlock == NULL) {
      if (pInfo->totalInputRows == 0) {
        pOperator->status = OP_EXEC_DONE;
        return NULL;
      }

      taosFillSetStartInfo(pInfo->pFillInfo, 0, pRuntimeEnv->pQuery->window.ekey);
    } else {
      pInfo->totalInputRows += pBlock->info.rows;

      int64_t ekey = Q_STATUS_EQUAL(pRuntimeEnv->status, QUERY_COMPLETED)?pRuntimeEnv->pQuery->window.ekey:pBlock->info.window.ekey;

      taosFillSetStartInfo(pInfo->pFillInfo, pBlock->info.rows, ekey);
      taosFillSetInputDataBlock(pInfo->pFillInfo, pBlock);
    }

    doFillTimeIntervalGapsInResults(pInfo->pFillInfo, pInfo->pRes, pRuntimeEnv->resultInfo.capacity);
    return (pInfo->pRes->info.rows > 0)? pInfo->pRes:NULL;
  }
}

// todo set the attribute of query scan count
static int32_t getNumOfScanTimes(SQuery* pQuery) {
  for(int32_t i = 0; i < pQuery->numOfOutput; ++i) {
    int32_t functionId = pQuery->pExpr1[i].base.functionId;
    if (functionId == TSDB_FUNC_STDDEV || functionId == TSDB_FUNC_PERCT) {
      return 2;
    }
  }

  return 1;
}

static void destroyOperatorInfo(SOperatorInfo* pOperator) {
  if (pOperator == NULL) {
    return;
  }

  if (pOperator->cleanup != NULL) {
    pOperator->cleanup(pOperator->info, pOperator->numOfOutput);
  }

  destroyOperatorInfo(pOperator->upstream);
  tfree(pOperator->info);
  tfree(pOperator);
}

static SOperatorInfo* createAggregateOperatorInfo(SQueryRuntimeEnv* pRuntimeEnv, SOperatorInfo* upstream, SExprInfo* pExpr, int32_t numOfOutput) {
  SAggOperatorInfo* pInfo = calloc(1, sizeof(SAggOperatorInfo));

  SQuery* pQuery = pRuntimeEnv->pQuery;
  int32_t numOfRows = (int32_t)(GET_ROW_PARAM_FOR_MULTIOUTPUT(pQuery, pQuery->topBotQuery, pQuery->stableQuery));

  pInfo->binfo.pRes = createOutputBuf(pExpr, numOfOutput, numOfRows);
  pInfo->binfo.pCtx = createSQLFunctionCtx(pRuntimeEnv, pExpr, numOfOutput, &pInfo->binfo.rowCellInfoOffset);

  initResultRowInfo(&pInfo->binfo.resultRowInfo, 8, TSDB_DATA_TYPE_INT);

  pInfo->seed = rand();
  setDefaultOutputBuf(pRuntimeEnv, &pInfo->binfo, pInfo->seed);

  SOperatorInfo* pOperator = calloc(1, sizeof(SOperatorInfo));
  pOperator->name         = "TableAggregate";
  pOperator->operatorType = OP_Aggregate;
  pOperator->blockingOptr = true;
  pOperator->status       = OP_IN_EXECUTING;
  pOperator->info         = pInfo;
  pOperator->upstream     = upstream;
  pOperator->pExpr        = pExpr;
  pOperator->numOfOutput  = numOfOutput;
  pOperator->pRuntimeEnv  = pRuntimeEnv;

  pOperator->exec         = doAggregate;
  pOperator->cleanup      = destroyBasicOperatorInfo;
  return pOperator;
}

static void doDestroyBasicInfo(SOptrBasicInfo* pInfo, int32_t numOfOutput) {
  assert(pInfo != NULL);

  destroySQLFunctionCtx(pInfo->pCtx, numOfOutput);
  tfree(pInfo->rowCellInfoOffset);

  cleanupResultRowInfo(&pInfo->resultRowInfo);
  pInfo->pRes = destroyOutputBuf(pInfo->pRes);
}

static void destroyBasicOperatorInfo(void* param, int32_t numOfOutput) {
  SOptrBasicInfo* pInfo = (SOptrBasicInfo*) param;
  doDestroyBasicInfo(pInfo, numOfOutput);
}

static void destroySFillOperatorInfo(void* param, int32_t numOfOutput) {
  SFillOperatorInfo* pInfo = (SFillOperatorInfo*) param;
  pInfo->pFillInfo = taosDestroyFillInfo(pInfo->pFillInfo);
  pInfo->pRes = destroyOutputBuf(pInfo->pRes);
}

static void destroyGroupbyOperatorInfo(void* param, int32_t numOfOutput) {
  SGroupbyOperatorInfo* pInfo = (SGroupbyOperatorInfo*) param;
  doDestroyBasicInfo(&pInfo->binfo, numOfOutput);
  tfree(pInfo->prevData);
}

static void destroyArithOperatorInfo(void* param, int32_t numOfOutput) {
  SArithOperatorInfo* pInfo = (SArithOperatorInfo*) param;
  doDestroyBasicInfo(&pInfo->binfo, numOfOutput);
}

static void destroyTagScanOperatorInfo(void* param, int32_t numOfOutput) {
  STagScanInfo* pInfo = (STagScanInfo*) param;
  pInfo->pRes = destroyOutputBuf(pInfo->pRes);
}

SOperatorInfo* createMultiTableAggOperatorInfo(SQueryRuntimeEnv* pRuntimeEnv, SOperatorInfo* upstream, SExprInfo* pExpr, int32_t numOfOutput) {
  SAggOperatorInfo* pInfo = calloc(1, sizeof(SAggOperatorInfo));

  size_t tableGroup = GET_NUM_OF_TABLEGROUP(pRuntimeEnv);

  pInfo->binfo.pRes = createOutputBuf(pExpr, numOfOutput, (int32_t) tableGroup);
  pInfo->binfo.pCtx = createSQLFunctionCtx(pRuntimeEnv, pExpr, numOfOutput, &pInfo->binfo.rowCellInfoOffset);
  initResultRowInfo(&pInfo->binfo.resultRowInfo, (int32_t)tableGroup, TSDB_DATA_TYPE_INT);

  SOperatorInfo* pOperator = calloc(1, sizeof(SOperatorInfo));
  pOperator->name         = "MultiTableAggregate";
  pOperator->operatorType = OP_MultiTableAggregate;
  pOperator->blockingOptr = true;
  pOperator->status       = OP_IN_EXECUTING;
  pOperator->info         = pInfo;
  pOperator->upstream     = upstream;
  pOperator->pExpr        = pExpr;
  pOperator->numOfOutput  = numOfOutput;
  pOperator->pRuntimeEnv  = pRuntimeEnv;

  pOperator->exec         = doSTableAggregate;
  pOperator->cleanup      = destroyBasicOperatorInfo;

  return pOperator;
}

SOperatorInfo* createArithOperatorInfo(SQueryRuntimeEnv* pRuntimeEnv, SOperatorInfo* upstream, SExprInfo* pExpr, int32_t numOfOutput) {
  SArithOperatorInfo* pInfo = calloc(1, sizeof(SArithOperatorInfo));

  pInfo->seed = rand();
  pInfo->bufCapacity = pRuntimeEnv->resultInfo.capacity;

  SOptrBasicInfo* pBInfo = &pInfo->binfo;
  pBInfo->pRes  = createOutputBuf(pExpr, numOfOutput, pInfo->bufCapacity);
  pBInfo->pCtx  = createSQLFunctionCtx(pRuntimeEnv, pExpr, numOfOutput, &pBInfo->rowCellInfoOffset);

  initResultRowInfo(&pBInfo->resultRowInfo, 8, TSDB_DATA_TYPE_INT);
  setDefaultOutputBuf(pRuntimeEnv, pBInfo, pInfo->seed);

  SOperatorInfo* pOperator = calloc(1, sizeof(SOperatorInfo));
  pOperator->name         = "ArithmeticOperator";
  pOperator->operatorType = OP_Arithmetic;
  pOperator->blockingOptr = false;
  pOperator->status       = OP_IN_EXECUTING;
  pOperator->info         = pInfo;
  pOperator->upstream     = upstream;
  pOperator->pExpr        = pExpr;
  pOperator->numOfOutput  = numOfOutput;
  pOperator->pRuntimeEnv  = pRuntimeEnv;

  pOperator->exec         = doArithmeticOperation;
  pOperator->cleanup      = destroyArithOperatorInfo;

  return pOperator;
}

SOperatorInfo* createLimitOperatorInfo(SQueryRuntimeEnv* pRuntimeEnv, SOperatorInfo* upstream) {
  SLimitOperatorInfo* pInfo = calloc(1, sizeof(SLimitOperatorInfo));
  pInfo->limit = pRuntimeEnv->pQuery->limit.limit;

  SOperatorInfo* pOperator = calloc(1, sizeof(SOperatorInfo));

  pOperator->name         = "LimitOperator";
  pOperator->operatorType = OP_Limit;
  pOperator->blockingOptr = false;
  pOperator->status       = OP_IN_EXECUTING;
  pOperator->upstream     = upstream;
  pOperator->exec         = doLimit;
  pOperator->info         = pInfo;
  pOperator->pRuntimeEnv  = pRuntimeEnv;

  return pOperator;
}

SOperatorInfo* createOffsetOperatorInfo(SQueryRuntimeEnv* pRuntimeEnv, SOperatorInfo* upstream) {
  SOffsetOperatorInfo* pInfo = calloc(1, sizeof(SOffsetOperatorInfo));

  pInfo->offset = pRuntimeEnv->pQuery->limit.offset;
  SOperatorInfo* pOperator = calloc(1, sizeof(SOperatorInfo));

  pOperator->name         = "OffsetOperator";
  pOperator->operatorType = OP_Offset;
  pOperator->blockingOptr = false;
  pOperator->status       = OP_IN_EXECUTING;
  pOperator->upstream     = upstream;
  pOperator->exec         = doOffset;
  pOperator->info         = pInfo;
  pOperator->pRuntimeEnv  = pRuntimeEnv;

  return pOperator;
}

SOperatorInfo* createTimeIntervalOperatorInfo(SQueryRuntimeEnv* pRuntimeEnv, SOperatorInfo* upstream, SExprInfo* pExpr, int32_t numOfOutput) {
  STableIntervalOperatorInfo* pInfo = calloc(1, sizeof(STableIntervalOperatorInfo));

  pInfo->pCtx = createSQLFunctionCtx(pRuntimeEnv, pExpr, numOfOutput, &pInfo->rowCellInfoOffset);
  pInfo->pRes = createOutputBuf(pExpr, numOfOutput, pRuntimeEnv->resultInfo.capacity);
  initResultRowInfo(&pInfo->resultRowInfo, 8, TSDB_DATA_TYPE_INT);

  SOperatorInfo* pOperator = calloc(1, sizeof(SOperatorInfo));

  pOperator->name         = "TimeIntervalAggOperator";
  pOperator->operatorType = OP_TimeWindow;
  pOperator->blockingOptr = true;
  pOperator->status       = OP_IN_EXECUTING;
  pOperator->upstream     = upstream;
  pOperator->pExpr        = pExpr;
  pOperator->numOfOutput  = numOfOutput;
  pOperator->info         = pInfo;
  pOperator->pRuntimeEnv  = pRuntimeEnv;
  pOperator->exec         = doIntervalAgg;
  pOperator->cleanup      = destroyBasicOperatorInfo;

  return pOperator;
}

SOperatorInfo* createSWindowOperatorInfo(SQueryRuntimeEnv* pRuntimeEnv, SOperatorInfo* upstream, SExprInfo* pExpr, int32_t numOfOutput) {
  SSWindowOperatorInfo* pInfo = calloc(1, sizeof(SSWindowOperatorInfo));

  pInfo->binfo.pCtx = createSQLFunctionCtx(pRuntimeEnv, pExpr, numOfOutput, &pInfo->binfo.rowCellInfoOffset);
  pInfo->binfo.pRes = createOutputBuf(pExpr, numOfOutput, pRuntimeEnv->resultInfo.capacity);
  initResultRowInfo(&pInfo->binfo.resultRowInfo, 8, TSDB_DATA_TYPE_INT);

  pInfo->prevTs = INT64_MIN;
  SOperatorInfo* pOperator = calloc(1, sizeof(SOperatorInfo));

  pOperator->name         = "SessionWindowAggOperator";
  pOperator->operatorType = OP_SessionWindow;
  pOperator->blockingOptr = true;
  pOperator->status       = OP_IN_EXECUTING;
  pOperator->upstream     = upstream;
  pOperator->pExpr        = pExpr;
  pOperator->numOfOutput  = numOfOutput;
  pOperator->info         = pInfo;
  pOperator->pRuntimeEnv  = pRuntimeEnv;
  pOperator->exec         = doSessionWindowAgg;
  pOperator->cleanup      = destroyBasicOperatorInfo;

  return pOperator;
}

SOperatorInfo* createMultiTableTimeIntervalOperatorInfo(SQueryRuntimeEnv* pRuntimeEnv, SOperatorInfo* upstream, SExprInfo* pExpr, int32_t numOfOutput) {
  STableIntervalOperatorInfo* pInfo = calloc(1, sizeof(STableIntervalOperatorInfo));

  pInfo->pCtx = createSQLFunctionCtx(pRuntimeEnv, pExpr, numOfOutput, &pInfo->rowCellInfoOffset);
  pInfo->pRes = createOutputBuf(pExpr, numOfOutput, pRuntimeEnv->resultInfo.capacity);
  initResultRowInfo(&pInfo->resultRowInfo, 8, TSDB_DATA_TYPE_INT);

  SOperatorInfo* pOperator = calloc(1, sizeof(SOperatorInfo));
  pOperator->name         = "MultiTableTimeIntervalOperator";
  pOperator->operatorType = OP_MultiTableTimeInterval;
  pOperator->blockingOptr = true;
  pOperator->status       = OP_IN_EXECUTING;
  pOperator->upstream     = upstream;
  pOperator->pExpr        = pExpr;
  pOperator->numOfOutput  = numOfOutput;
  pOperator->info         = pInfo;
  pOperator->pRuntimeEnv  = pRuntimeEnv;

  pOperator->exec         = doSTableIntervalAgg;
  pOperator->cleanup      = destroyBasicOperatorInfo;

  return pOperator;
}

SOperatorInfo* createGroupbyOperatorInfo(SQueryRuntimeEnv* pRuntimeEnv, SOperatorInfo* upstream, SExprInfo* pExpr, int32_t numOfOutput) {
  SGroupbyOperatorInfo* pInfo = calloc(1, sizeof(SGroupbyOperatorInfo));
  pInfo->colIndex = -1;  // group by column index

  pInfo->binfo.pCtx = createSQLFunctionCtx(pRuntimeEnv, pExpr, numOfOutput, &pInfo->binfo.rowCellInfoOffset);
  pInfo->binfo.pRes = createOutputBuf(pExpr, numOfOutput, pRuntimeEnv->resultInfo.capacity);
  initResultRowInfo(&pInfo->binfo.resultRowInfo, 8, TSDB_DATA_TYPE_INT);

  SOperatorInfo* pOperator = calloc(1, sizeof(SOperatorInfo));
  pOperator->name         = "GroupbyAggOperator";
  pOperator->blockingOptr = true;
  pOperator->status       = OP_IN_EXECUTING;
  pOperator->operatorType = OP_Groupby;
  pOperator->upstream     = upstream;
  pOperator->pExpr        = pExpr;
  pOperator->numOfOutput  = numOfOutput;
  pOperator->info         = pInfo;
  pOperator->pRuntimeEnv  = pRuntimeEnv;
  pOperator->exec         = hashGroupbyAggregate;
  pOperator->cleanup      = destroyGroupbyOperatorInfo;

  return pOperator;
}

SOperatorInfo* createFillOperatorInfo(SQueryRuntimeEnv* pRuntimeEnv, SOperatorInfo* upstream, SExprInfo* pExpr,
                                      int32_t numOfOutput) {
  SFillOperatorInfo* pInfo = calloc(1, sizeof(SFillOperatorInfo));
  pInfo->pRes = createOutputBuf(pExpr, numOfOutput, pRuntimeEnv->resultInfo.capacity);

  {
    SQuery* pQuery = pRuntimeEnv->pQuery;
    SFillColInfo* pColInfo = createFillColInfo(pExpr, numOfOutput, pQuery->fillVal);
    STimeWindow w = TSWINDOW_INITIALIZER;

    TSKEY sk = MIN(pQuery->window.skey, pQuery->window.ekey);
    TSKEY ek = MAX(pQuery->window.skey, pQuery->window.ekey);
    getAlignQueryTimeWindow(pQuery, pQuery->window.skey, sk, ek, &w);

    pInfo->pFillInfo = taosCreateFillInfo(pQuery->order.order, w.skey, 0, (int32_t)pRuntimeEnv->resultInfo.capacity, numOfOutput,
                                                pQuery->interval.sliding, pQuery->interval.slidingUnit, (int8_t)pQuery->precision,
                                                pQuery->fillType, pColInfo, pRuntimeEnv->qinfo);
  }

  SOperatorInfo* pOperator = calloc(1, sizeof(SOperatorInfo));

  pOperator->name         = "FillOperator";
  pOperator->blockingOptr = false;
  pOperator->status       = OP_IN_EXECUTING;
  pOperator->operatorType = OP_Fill;

  pOperator->upstream     = upstream;
  pOperator->pExpr        = pExpr;
  pOperator->numOfOutput  = numOfOutput;
  pOperator->info         = pInfo;
  pOperator->pRuntimeEnv  = pRuntimeEnv;

  pOperator->exec         = doFill;
  pOperator->cleanup      = destroySFillOperatorInfo;

  return pOperator;
}

static SSDataBlock* doTagScan(void* param) {
  SOperatorInfo* pOperator = (SOperatorInfo*) param;
  if (pOperator->status == OP_EXEC_DONE) {
    return NULL;
  }

  SQueryRuntimeEnv* pRuntimeEnv = pOperator->pRuntimeEnv;

  int32_t maxNumOfTables = (int32_t)pRuntimeEnv->resultInfo.capacity;

  STagScanInfo *pInfo = pOperator->info;
  SSDataBlock  *pRes = pInfo->pRes;

  int32_t count = 0;
  SArray* pa = GET_TABLEGROUP(pRuntimeEnv, 0);

  int32_t functionId = pOperator->pExpr[0].base.functionId;
  if (functionId == TSDB_FUNC_TID_TAG) { // return the tags & table Id
    SQuery* pQuery = pRuntimeEnv->pQuery;
    assert(pQuery->numOfOutput == 1);

    SExprInfo* pExprInfo = &pOperator->pExpr[0];
    int32_t rsize = pExprInfo->bytes;

    count = 0;

    int16_t bytes = pExprInfo->bytes;
    int16_t type  = pExprInfo->type;

    for(int32_t i = 0; i < pQuery->numOfTags; ++i) {
      if (pQuery->tagColList[i].colId == pExprInfo->base.colInfo.colId) {
        bytes = pQuery->tagColList[i].bytes;
        type = pQuery->tagColList[i].type;
        break;
      }
    }

    SColumnInfoData* pColInfo = taosArrayGet(pRes->pDataBlock, 0);

    while(pInfo->currentIndex < pInfo->totalTables && count < maxNumOfTables) {
      int32_t i = pInfo->currentIndex++;
      STableQueryInfo *item = taosArrayGetP(pa, i);

      char *output = pColInfo->pData + count * rsize;
      varDataSetLen(output, rsize - VARSTR_HEADER_SIZE);

      output = varDataVal(output);
      STableId* id = TSDB_TABLEID(item->pTable);

      *(int16_t *)output = 0;
      output += sizeof(int16_t);

      *(int64_t *)output = id->uid;  // memory align problem, todo serialize
      output += sizeof(id->uid);

      *(int32_t *)output = id->tid;
      output += sizeof(id->tid);

      *(int32_t *)output = pQuery->vgId;
      output += sizeof(pQuery->vgId);

      char* data = NULL;
      if (pExprInfo->base.colInfo.colId == TSDB_TBNAME_COLUMN_INDEX) {
        data = tsdbGetTableName(item->pTable);
      } else {
        data = tsdbGetTableTagVal(item->pTable, pExprInfo->base.colInfo.colId, type, bytes);
      }

      doSetTagValueToResultBuf(output, data, type, bytes);
      count += 1;
    }

    qDebug("QInfo:%p create (tableId, tag) info completed, rows:%d", pRuntimeEnv->qinfo, count);
  } else if (functionId == TSDB_FUNC_COUNT) {// handle the "count(tbname)" query
    SColumnInfoData* pColInfo = taosArrayGet(pRes->pDataBlock, 0);
    *(int64_t*)pColInfo->pData = pInfo->totalTables;
    count = 1;

    pOperator->status = OP_EXEC_DONE;
    qDebug("QInfo:%p create count(tbname) query, res:%d rows:1", pRuntimeEnv->qinfo, count);
  } else {  // return only the tags|table name etc.
    SExprInfo* pExprInfo = pOperator->pExpr;  // todo use the column list instead of exprinfo

    count = 0;
    while(pInfo->currentIndex < pInfo->totalTables && count < maxNumOfTables) {
      int32_t i = pInfo->currentIndex++;

      STableQueryInfo* item = taosArrayGetP(pa, i);

      char *data = NULL, *dst = NULL;
      int16_t type = 0, bytes = 0;
      for(int32_t j = 0; j < pOperator->numOfOutput; ++j) {
        // not assign value in case of user defined constant output column
        if (TSDB_COL_IS_UD_COL(pExprInfo[j].base.colInfo.flag)) {
          continue;
        }

        SColumnInfoData* pColInfo = taosArrayGet(pRes->pDataBlock, j);
        type  = pExprInfo[j].type;
        bytes = pExprInfo[j].bytes;

        if (pExprInfo[j].base.colInfo.colId == TSDB_TBNAME_COLUMN_INDEX) {
          data = tsdbGetTableName(item->pTable);
        } else {
          data = tsdbGetTableTagVal(item->pTable, pExprInfo[j].base.colInfo.colId, type, bytes);
        }

        dst  = pColInfo->pData + count * pExprInfo[j].bytes;
        doSetTagValueToResultBuf(dst, data, type, bytes);
      }

      count += 1;
    }

    if (pInfo->currentIndex >= pInfo->totalTables) {
      pOperator->status = OP_EXEC_DONE;
    }

    qDebug("QInfo:%p create tag values results completed, rows:%d", pRuntimeEnv->qinfo, count);
  }

  pRes->info.rows = count;
  return (pRes->info.rows == 0)? NULL:pInfo->pRes;
}

SOperatorInfo* createTagScanOperatorInfo(SQueryRuntimeEnv* pRuntimeEnv, SExprInfo* pExpr, int32_t numOfOutput) {
  STagScanInfo* pInfo = calloc(1, sizeof(STagScanInfo));
  pInfo->pRes = createOutputBuf(pExpr, numOfOutput, pRuntimeEnv->resultInfo.capacity);

  size_t numOfGroup = GET_NUM_OF_TABLEGROUP(pRuntimeEnv);
  assert(numOfGroup == 0 || numOfGroup == 1);

  pInfo->totalTables = pRuntimeEnv->tableqinfoGroupInfo.numOfTables;
  pInfo->currentIndex = 0;

  SOperatorInfo* pOperator = calloc(1, sizeof(SOperatorInfo));
  pOperator->name         = "SeqTableTagScan";
  pOperator->operatorType = OP_TagScan;
  pOperator->blockingOptr = false;
  pOperator->status       = OP_IN_EXECUTING;
  pOperator->info         = pInfo;
  pOperator->exec         = doTagScan;
  pOperator->pExpr        = pExpr;
  pOperator->numOfOutput  = numOfOutput;
  pOperator->pRuntimeEnv  = pRuntimeEnv;
  pOperator->cleanup      = destroyTagScanOperatorInfo;

  return pOperator;
}

static int32_t getColumnIndexInSource(SQueryTableMsg *pQueryMsg, SSqlFuncMsg *pExprMsg, SColumnInfo* pTagCols) {
  int32_t j = 0;

  if (TSDB_COL_IS_TAG(pExprMsg->colInfo.flag)) {
    if (pExprMsg->colInfo.colId == TSDB_TBNAME_COLUMN_INDEX) {
      return TSDB_TBNAME_COLUMN_INDEX;
    } else if (pExprMsg->colInfo.colId == TSDB_BLOCK_DIST_COLUMN_INDEX) {
      return TSDB_BLOCK_DIST_COLUMN_INDEX;     
    }
    

    while(j < pQueryMsg->numOfTags) {
      if (pExprMsg->colInfo.colId == pTagCols[j].colId) {
        return j;
      }

      j += 1;
    }

  } else if (TSDB_COL_IS_UD_COL(pExprMsg->colInfo.flag)) {  // user specified column data
    return TSDB_UD_COLUMN_INDEX;
  } else {
    while (j < pQueryMsg->numOfCols) {
      if (pExprMsg->colInfo.colId == pQueryMsg->colList[j].colId) {
        return j;
      }

      j += 1;
    }
  }

  return INT32_MIN;  // return a less than TSDB_TBNAME_COLUMN_INDEX value
}

bool validateExprColumnInfo(SQueryTableMsg *pQueryMsg, SSqlFuncMsg *pExprMsg, SColumnInfo* pTagCols) {
  int32_t j = getColumnIndexInSource(pQueryMsg, pExprMsg, pTagCols);
  return j != INT32_MIN;
}

static bool validateQueryMsg(SQueryTableMsg *pQueryMsg) {
  if (pQueryMsg->interval.interval < 0) {
    qError("qmsg:%p illegal value of interval time %" PRId64, pQueryMsg, pQueryMsg->interval.interval);
    return false;
  }

  if (pQueryMsg->sw.gap < 0 || pQueryMsg->sw.primaryColId != PRIMARYKEY_TIMESTAMP_COL_INDEX) {
    qError("qmsg:%p illegal value of session window time %" PRId64, pQueryMsg, pQueryMsg->sw.gap);
    return false;
  }

  if (pQueryMsg->sw.gap > 0 && pQueryMsg->interval.interval > 0) {
    qError("qmsg:%p illegal value of session window time %" PRId64" and interval value %"PRId64, pQueryMsg,
        pQueryMsg->sw.gap, pQueryMsg->interval.interval);
    return false;
  }

  if (pQueryMsg->numOfTables <= 0) {
    qError("qmsg:%p illegal value of numOfTables %d", pQueryMsg, pQueryMsg->numOfTables);
    return false;
  }

  if (pQueryMsg->numOfGroupCols < 0) {
    qError("qmsg:%p illegal value of numOfGroupbyCols %d", pQueryMsg, pQueryMsg->numOfGroupCols);
    return false;
  }

  if (pQueryMsg->numOfOutput > TSDB_MAX_COLUMNS || pQueryMsg->numOfOutput <= 0) {
    qError("qmsg:%p illegal value of output columns %d", pQueryMsg, pQueryMsg->numOfOutput);
    return false;
  }

  return true;
}

static bool validateQuerySourceCols(SQueryTableMsg *pQueryMsg, SSqlFuncMsg** pExprMsg, SColumnInfo* pTagCols) {
  int32_t numOfTotal = pQueryMsg->numOfCols + pQueryMsg->numOfTags;
  if (pQueryMsg->numOfCols < 0 || pQueryMsg->numOfTags < 0 || numOfTotal > TSDB_MAX_COLUMNS) {
    qError("qmsg:%p illegal value of numOfCols %d numOfTags:%d", pQueryMsg, pQueryMsg->numOfCols, pQueryMsg->numOfTags);
    return false;
  }

  if (numOfTotal == 0) {
    for(int32_t i = 0; i < pQueryMsg->numOfOutput; ++i) {
      SSqlFuncMsg* pFuncMsg = pExprMsg[i];

      if ((pFuncMsg->functionId == TSDB_FUNC_TAGPRJ) ||
          (pFuncMsg->functionId == TSDB_FUNC_TID_TAG && pFuncMsg->colInfo.colId == TSDB_TBNAME_COLUMN_INDEX) ||
          (pFuncMsg->functionId == TSDB_FUNC_COUNT && pFuncMsg->colInfo.colId == TSDB_TBNAME_COLUMN_INDEX) ||
          (pFuncMsg->functionId == TSDB_FUNC_BLKINFO)) {
        continue;
      }

      return false;
    }
  }

  for(int32_t i = 0; i < pQueryMsg->numOfOutput; ++i) {
    if (!validateExprColumnInfo(pQueryMsg, pExprMsg[i], pTagCols)) {
      return TSDB_CODE_QRY_INVALID_MSG;
    }
  }

  return true;
}

static char *createTableIdList(SQueryTableMsg *pQueryMsg, char *pMsg, SArray **pTableIdList) {
  assert(pQueryMsg->numOfTables > 0);

  *pTableIdList = taosArrayInit(pQueryMsg->numOfTables, sizeof(STableIdInfo));

  for (int32_t j = 0; j < pQueryMsg->numOfTables; ++j) {
    STableIdInfo* pTableIdInfo = (STableIdInfo *)pMsg;

    pTableIdInfo->tid = htonl(pTableIdInfo->tid);
    pTableIdInfo->uid = htobe64(pTableIdInfo->uid);
    pTableIdInfo->key = htobe64(pTableIdInfo->key);

    taosArrayPush(*pTableIdList, pTableIdInfo);
    pMsg += sizeof(STableIdInfo);
  }

  return pMsg;
}

/**
 * pQueryMsg->head has been converted before this function is called.
 *
 * @param pQueryMsg
 * @param pTableIdList
 * @param pExpr
 * @return
 */
int32_t convertQueryMsg(SQueryTableMsg *pQueryMsg, SQueryParam* param) {
  int32_t code = TSDB_CODE_SUCCESS;

  if (taosCheckVersion(pQueryMsg->version, version, 3) != 0) {
    return TSDB_CODE_QRY_INVALID_MSG;
  }

  pQueryMsg->numOfTables = htonl(pQueryMsg->numOfTables);

  pQueryMsg->window.skey = htobe64(pQueryMsg->window.skey);
  pQueryMsg->window.ekey = htobe64(pQueryMsg->window.ekey);
  pQueryMsg->interval.interval = htobe64(pQueryMsg->interval.interval);
  pQueryMsg->interval.sliding = htobe64(pQueryMsg->interval.sliding);
  pQueryMsg->interval.offset = htobe64(pQueryMsg->interval.offset);
  pQueryMsg->limit = htobe64(pQueryMsg->limit);
  pQueryMsg->offset = htobe64(pQueryMsg->offset);
  pQueryMsg->vgroupLimit = htobe64(pQueryMsg->vgroupLimit);

  pQueryMsg->order = htons(pQueryMsg->order);
  pQueryMsg->orderColId = htons(pQueryMsg->orderColId);
  pQueryMsg->queryType = htonl(pQueryMsg->queryType);
  pQueryMsg->tagNameRelType = htons(pQueryMsg->tagNameRelType);

  pQueryMsg->numOfCols = htons(pQueryMsg->numOfCols);
  pQueryMsg->numOfOutput = htons(pQueryMsg->numOfOutput);
  pQueryMsg->numOfGroupCols = htons(pQueryMsg->numOfGroupCols);
  pQueryMsg->tagCondLen = htons(pQueryMsg->tagCondLen);
  pQueryMsg->tsOffset = htonl(pQueryMsg->tsOffset);
  pQueryMsg->tsLen = htonl(pQueryMsg->tsLen);
  pQueryMsg->tsNumOfBlocks = htonl(pQueryMsg->tsNumOfBlocks);
  pQueryMsg->tsOrder = htonl(pQueryMsg->tsOrder);
  pQueryMsg->numOfTags = htonl(pQueryMsg->numOfTags);
  pQueryMsg->tbnameCondLen = htonl(pQueryMsg->tbnameCondLen);
  pQueryMsg->secondStageOutput = htonl(pQueryMsg->secondStageOutput);
  pQueryMsg->sqlstrLen = htonl(pQueryMsg->sqlstrLen);
  pQueryMsg->prevResultLen = htonl(pQueryMsg->prevResultLen);
  pQueryMsg->sw.gap = htobe64(pQueryMsg->sw.gap);
  pQueryMsg->sw.primaryColId = htonl(pQueryMsg->sw.primaryColId);

  // query msg safety check
  if (!validateQueryMsg(pQueryMsg)) {
    code = TSDB_CODE_QRY_INVALID_MSG;
    goto _cleanup;
  }

  char *pMsg = (char *)(pQueryMsg->colList) + sizeof(SColumnInfo) * pQueryMsg->numOfCols;
  for (int32_t col = 0; col < pQueryMsg->numOfCols; ++col) {
    SColumnInfo *pColInfo = &pQueryMsg->colList[col];

    pColInfo->colId = htons(pColInfo->colId);
    pColInfo->type = htons(pColInfo->type);
    pColInfo->bytes = htons(pColInfo->bytes);
    pColInfo->numOfFilters = htons(pColInfo->numOfFilters);

    if (!isValidDataType(pColInfo->type)) {
      qDebug("qmsg:%p, invalid data type in source column, index:%d, type:%d", pQueryMsg, col, pColInfo->type);
      code = TSDB_CODE_QRY_INVALID_MSG;
      goto _cleanup;
    }

    int32_t numOfFilters = pColInfo->numOfFilters;
    if (numOfFilters > 0) {
      pColInfo->filters = calloc(numOfFilters, sizeof(SColumnFilterInfo));
      if (pColInfo->filters == NULL) {
        code = TSDB_CODE_QRY_OUT_OF_MEMORY;
        goto _cleanup;
      }
    }

    for (int32_t f = 0; f < numOfFilters; ++f) {
      SColumnFilterInfo *pFilterMsg = (SColumnFilterInfo *)pMsg;

      SColumnFilterInfo *pColFilter = &pColInfo->filters[f];
      pColFilter->filterstr = htons(pFilterMsg->filterstr);

      pMsg += sizeof(SColumnFilterInfo);

      if (pColFilter->filterstr) {
        pColFilter->len = htobe64(pFilterMsg->len);

        pColFilter->pz = (int64_t)calloc(1, (size_t)(pColFilter->len + 1 * TSDB_NCHAR_SIZE)); // note: null-terminator
        if (pColFilter->pz == 0) {
          code = TSDB_CODE_QRY_OUT_OF_MEMORY;
          goto _cleanup;
        }

        memcpy((void *)pColFilter->pz, pMsg, (size_t)pColFilter->len);
        pMsg += (pColFilter->len + 1);
      } else {
        pColFilter->lowerBndi = htobe64(pFilterMsg->lowerBndi);
        pColFilter->upperBndi = htobe64(pFilterMsg->upperBndi);
      }

      pColFilter->lowerRelOptr = htons(pFilterMsg->lowerRelOptr);
      pColFilter->upperRelOptr = htons(pFilterMsg->upperRelOptr);
    }
  }

  param->pExprMsg = calloc(pQueryMsg->numOfOutput, POINTER_BYTES);
  if (param->pExprMsg == NULL) {
    code = TSDB_CODE_QRY_OUT_OF_MEMORY;
    goto _cleanup;
  }

  SSqlFuncMsg *pExprMsg = (SSqlFuncMsg *)pMsg;

  for (int32_t i = 0; i < pQueryMsg->numOfOutput; ++i) {
    param->pExprMsg[i] = pExprMsg;

    pExprMsg->colInfo.colIndex = htons(pExprMsg->colInfo.colIndex);
    pExprMsg->colInfo.colId = htons(pExprMsg->colInfo.colId);
    pExprMsg->colInfo.flag  = htons(pExprMsg->colInfo.flag);
    pExprMsg->colType       = htons(pExprMsg->colType);
    pExprMsg->colBytes      = htons(pExprMsg->colBytes);

    pExprMsg->functionId    = htons(pExprMsg->functionId);
    pExprMsg->numOfParams   = htons(pExprMsg->numOfParams);
    pExprMsg->resColId      = htons(pExprMsg->resColId);

    pMsg += sizeof(SSqlFuncMsg);

    for (int32_t j = 0; j < pExprMsg->numOfParams; ++j) {
      pExprMsg->arg[j].argType = htons(pExprMsg->arg[j].argType);
      pExprMsg->arg[j].argBytes = htons(pExprMsg->arg[j].argBytes);

      if (pExprMsg->arg[j].argType == TSDB_DATA_TYPE_BINARY) {
        pExprMsg->arg[j].argValue.pz = pMsg;
        pMsg += pExprMsg->arg[j].argBytes;  // one more for the string terminated char.
      } else {
        pExprMsg->arg[j].argValue.i64 = htobe64(pExprMsg->arg[j].argValue.i64);
      }
    }

    int16_t functionId = pExprMsg->functionId;
    if (functionId == TSDB_FUNC_TAG || functionId == TSDB_FUNC_TAGPRJ || functionId == TSDB_FUNC_TAG_DUMMY) {
      if (!TSDB_COL_IS_TAG(pExprMsg->colInfo.flag)) {  // ignore the column  index check for arithmetic expression.
        code = TSDB_CODE_QRY_INVALID_MSG;
        goto _cleanup;
      }
    }

    pExprMsg = (SSqlFuncMsg *)pMsg;
  }

  if (pQueryMsg->secondStageOutput) {
    pExprMsg = (SSqlFuncMsg *)pMsg;
    param->pSecExprMsg = calloc(pQueryMsg->secondStageOutput, POINTER_BYTES);

    for (int32_t i = 0; i < pQueryMsg->secondStageOutput; ++i) {
      param->pSecExprMsg[i] = pExprMsg;

      pExprMsg->colInfo.colIndex = htons(pExprMsg->colInfo.colIndex);
      pExprMsg->colInfo.colId = htons(pExprMsg->colInfo.colId);
      pExprMsg->colInfo.flag  = htons(pExprMsg->colInfo.flag);
      pExprMsg->colType       = htons(pExprMsg->colType);
      pExprMsg->colBytes      = htons(pExprMsg->colBytes);

      pExprMsg->functionId = htons(pExprMsg->functionId);
      pExprMsg->numOfParams = htons(pExprMsg->numOfParams);

      pMsg += sizeof(SSqlFuncMsg);

      for (int32_t j = 0; j < pExprMsg->numOfParams; ++j) {
        pExprMsg->arg[j].argType = htons(pExprMsg->arg[j].argType);
        pExprMsg->arg[j].argBytes = htons(pExprMsg->arg[j].argBytes);

        if (pExprMsg->arg[j].argType == TSDB_DATA_TYPE_BINARY) {
          pExprMsg->arg[j].argValue.pz = pMsg;
          pMsg += pExprMsg->arg[j].argBytes;  // one more for the string terminated char.
        } else {
          pExprMsg->arg[j].argValue.i64 = htobe64(pExprMsg->arg[j].argValue.i64);
        }
      }

      int16_t functionId = pExprMsg->functionId;
      if (functionId == TSDB_FUNC_TAG || functionId == TSDB_FUNC_TAGPRJ || functionId == TSDB_FUNC_TAG_DUMMY) {
        if (!TSDB_COL_IS_TAG(pExprMsg->colInfo.flag)) {  // ignore the column  index check for arithmetic expression.
          code = TSDB_CODE_QRY_INVALID_MSG;
          goto _cleanup;
        }
      }

      pExprMsg = (SSqlFuncMsg *)pMsg;
    }
  }

  pMsg = createTableIdList(pQueryMsg, pMsg, &(param->pTableIdList));

  if (pQueryMsg->numOfGroupCols > 0) {  // group by tag columns
    param->pGroupColIndex = malloc(pQueryMsg->numOfGroupCols * sizeof(SColIndex));
    if (param->pGroupColIndex == NULL) {
      code = TSDB_CODE_QRY_OUT_OF_MEMORY;
      goto _cleanup;
    }

    for (int32_t i = 0; i < pQueryMsg->numOfGroupCols; ++i) {
      param->pGroupColIndex[i].colId = htons(*(int16_t *)pMsg);
      pMsg += sizeof(param->pGroupColIndex[i].colId);

      param->pGroupColIndex[i].colIndex = htons(*(int16_t *)pMsg);
      pMsg += sizeof(param->pGroupColIndex[i].colIndex);

      param->pGroupColIndex[i].flag = htons(*(int16_t *)pMsg);
      pMsg += sizeof(param->pGroupColIndex[i].flag);

      memcpy(param->pGroupColIndex[i].name, pMsg, tListLen(param->pGroupColIndex[i].name));
      pMsg += tListLen(param->pGroupColIndex[i].name);
    }

    pQueryMsg->orderByIdx = htons(pQueryMsg->orderByIdx);
    pQueryMsg->orderType = htons(pQueryMsg->orderType);
  }

  pQueryMsg->fillType = htons(pQueryMsg->fillType);
  if (pQueryMsg->fillType != TSDB_FILL_NONE) {
    pQueryMsg->fillVal = (uint64_t)(pMsg);

    int64_t *v = (int64_t *)pMsg;
    for (int32_t i = 0; i < pQueryMsg->numOfOutput; ++i) {
      v[i] = htobe64(v[i]);
    }

    pMsg += sizeof(int64_t) * pQueryMsg->numOfOutput;
  }

  if (pQueryMsg->numOfTags > 0) {
    param->pTagColumnInfo = calloc(1, sizeof(SColumnInfo) * pQueryMsg->numOfTags);
    if (param->pTagColumnInfo == NULL) {
      code = TSDB_CODE_QRY_OUT_OF_MEMORY;
      goto _cleanup;
    }

    for (int32_t i = 0; i < pQueryMsg->numOfTags; ++i) {
      SColumnInfo* pTagCol = (SColumnInfo*) pMsg;

      pTagCol->colId = htons(pTagCol->colId);
      pTagCol->bytes = htons(pTagCol->bytes);
      pTagCol->type  = htons(pTagCol->type);
      pTagCol->numOfFilters = 0;

      param->pTagColumnInfo[i] = *pTagCol;
      pMsg += sizeof(SColumnInfo);
    }
  }

  // the tag query condition expression string is located at the end of query msg
  if (pQueryMsg->tagCondLen > 0) {
    param->tagCond = calloc(1, pQueryMsg->tagCondLen);
    if (param->tagCond == NULL) {
      code = TSDB_CODE_QRY_OUT_OF_MEMORY;
      goto _cleanup;
    }

    memcpy(param->tagCond, pMsg, pQueryMsg->tagCondLen);
    pMsg += pQueryMsg->tagCondLen;
  }

  if (pQueryMsg->prevResultLen > 0) {
    param->prevResult = calloc(1, pQueryMsg->prevResultLen);
    if (param->prevResult == NULL) {
      code = TSDB_CODE_QRY_OUT_OF_MEMORY;
      goto _cleanup;
    }

    memcpy(param->prevResult, pMsg, pQueryMsg->prevResultLen);
    pMsg += pQueryMsg->prevResultLen;
  }

  if (pQueryMsg->tbnameCondLen > 0) {
    param->tbnameCond = calloc(1, pQueryMsg->tbnameCondLen + 1);
    if (param->tbnameCond == NULL) {
      code = TSDB_CODE_QRY_OUT_OF_MEMORY;
      goto _cleanup;
    }

    strncpy(param->tbnameCond, pMsg, pQueryMsg->tbnameCondLen);
    pMsg += pQueryMsg->tbnameCondLen;
  }

  //skip ts buf
  if ((pQueryMsg->tsOffset + pQueryMsg->tsLen) > 0) {
    pMsg = (char *)pQueryMsg + pQueryMsg->tsOffset + pQueryMsg->tsLen;
  }

  param->sql = strndup(pMsg, pQueryMsg->sqlstrLen);

  if (!validateQuerySourceCols(pQueryMsg, param->pExprMsg, param->pTagColumnInfo)) {
    code = TSDB_CODE_QRY_INVALID_MSG;
    goto _cleanup;
  }

  qDebug("qmsg:%p query %d tables, type:%d, qrange:%" PRId64 "-%" PRId64 ", numOfGroupbyTagCols:%d, order:%d, "
         "outputCols:%d, numOfCols:%d, interval:%" PRId64 ", fillType:%d, comptsLen:%d, compNumOfBlocks:%d, limit:%" PRId64 ", offset:%" PRId64,
         pQueryMsg, pQueryMsg->numOfTables, pQueryMsg->queryType, pQueryMsg->window.skey, pQueryMsg->window.ekey, pQueryMsg->numOfGroupCols,
         pQueryMsg->order, pQueryMsg->numOfOutput, pQueryMsg->numOfCols, pQueryMsg->interval.interval,
         pQueryMsg->fillType, pQueryMsg->tsLen, pQueryMsg->tsNumOfBlocks, pQueryMsg->limit, pQueryMsg->offset);

  qDebug("qmsg:%p, sql:%s", pQueryMsg, param->sql);
  return TSDB_CODE_SUCCESS;

_cleanup:
  freeParam(param);
  return code;
}

static int32_t buildArithmeticExprFromMsg(SExprInfo *pArithExprInfo, SQueryTableMsg *pQueryMsg) {
  qDebug("qmsg:%p create arithmetic expr from binary", pQueryMsg);

  tExprNode* pExprNode = NULL;
  TRY(TSDB_MAX_TAG_CONDITIONS) {
    pExprNode = exprTreeFromBinary(pArithExprInfo->base.arg[0].argValue.pz, pArithExprInfo->base.arg[0].argBytes);
  } CATCH( code ) {
    CLEANUP_EXECUTE();
    qError("qmsg:%p failed to create arithmetic expression string from:%s, reason: %s", pQueryMsg, pArithExprInfo->base.arg[0].argValue.pz, tstrerror(code));
    return code;
  } END_TRY

  if (pExprNode == NULL) {
    qError("qmsg:%p failed to create arithmetic expression string from:%s", pQueryMsg, pArithExprInfo->base.arg[0].argValue.pz);
    return TSDB_CODE_QRY_APP_ERROR;
  }

  pArithExprInfo->pExpr = pExprNode;
  return TSDB_CODE_SUCCESS;
}

static int32_t updateOutputBufForTopBotQuery(SQueryTableMsg* pQueryMsg, SColumnInfo* pTagCols, SExprInfo* pExprs, int32_t numOfOutput, int32_t tagLen, bool superTable) {
  for (int32_t i = 0; i < numOfOutput; ++i) {
    int16_t functId = pExprs[i].base.functionId;

    if (functId == TSDB_FUNC_TOP || functId == TSDB_FUNC_BOTTOM) {
      int32_t j = getColumnIndexInSource(pQueryMsg, &pExprs[i].base, pTagCols);
      if (j < 0 || j >= pQueryMsg->numOfCols) {
        return TSDB_CODE_QRY_INVALID_MSG;
      } else {
        SColumnInfo* pCol = &pQueryMsg->colList[j];
        int32_t ret = getResultDataInfo(pCol->type, pCol->bytes, functId, (int32_t)pExprs[i].base.arg[0].argValue.i64,
                                        &pExprs[i].type, &pExprs[i].bytes, &pExprs[i].interBytes, tagLen, superTable);
        assert(ret == TSDB_CODE_SUCCESS);
      }
    }
  }

  return TSDB_CODE_SUCCESS;
}

// TODO tag length should be passed from client
int32_t createQueryFuncExprFromMsg(SQueryTableMsg* pQueryMsg, int32_t numOfOutput, SExprInfo** pExprInfo,
                                   SSqlFuncMsg** pExprMsg, SColumnInfo* pTagCols) {
  *pExprInfo = NULL;
  int32_t code = TSDB_CODE_SUCCESS;

  SExprInfo *pExprs = (SExprInfo *)calloc(pQueryMsg->numOfOutput, sizeof(SExprInfo));
  if (pExprs == NULL) {
    return TSDB_CODE_QRY_OUT_OF_MEMORY;
  }

  bool    isSuperTable = QUERY_IS_STABLE_QUERY(pQueryMsg->queryType);
  int16_t tagLen = 0;

  for (int32_t i = 0; i < numOfOutput; ++i) {
    pExprs[i].base = *pExprMsg[i];
    pExprs[i].bytes = 0;

    int16_t type = 0;
    int16_t bytes = 0;

    // parse the arithmetic expression
    if (pExprs[i].base.functionId == TSDB_FUNC_ARITHM) {
      code = buildArithmeticExprFromMsg(&pExprs[i], pQueryMsg);

      if (code != TSDB_CODE_SUCCESS) {
        tfree(pExprs);
        return code;
      }

      type  = TSDB_DATA_TYPE_DOUBLE;
      bytes = tDataTypes[type].bytes;
    } else if (pExprs[i].base.colInfo.colId == TSDB_TBNAME_COLUMN_INDEX && pExprs[i].base.functionId == TSDB_FUNC_TAGPRJ) {  // parse the normal column
      SSchema* s = tGetTbnameColumnSchema();
      type = s->type;
      bytes = s->bytes;
    } else if (pExprs[i].base.colInfo.colId == TSDB_BLOCK_DIST_COLUMN_INDEX) {
      SSchema s = tGetBlockDistColumnSchema(); 
      type = s.type;
      bytes = s.bytes;
    } else if (pExprs[i].base.colInfo.colId <= TSDB_UD_COLUMN_INDEX) {
      // it is a user-defined constant value column
      assert(pExprs[i].base.functionId == TSDB_FUNC_PRJ);

      type = pExprs[i].base.arg[1].argType;
      bytes = pExprs[i].base.arg[1].argBytes;

      if (type == TSDB_DATA_TYPE_BINARY || type == TSDB_DATA_TYPE_NCHAR) {
        bytes += VARSTR_HEADER_SIZE;
      }
    } else {
      int32_t j = getColumnIndexInSource(pQueryMsg, &pExprs[i].base, pTagCols);
      if (TSDB_COL_IS_TAG(pExprs[i].base.colInfo.flag)) {
        if (j < TSDB_BLOCK_DIST_COLUMN_INDEX || j >= pQueryMsg->numOfTags) {
          return TSDB_CODE_QRY_INVALID_MSG;
        }
      } else {
        if (j < PRIMARYKEY_TIMESTAMP_COL_INDEX || j >= pQueryMsg->numOfCols) {
          return TSDB_CODE_QRY_INVALID_MSG;
        }
      }

      if (pExprs[i].base.colInfo.colId != TSDB_TBNAME_COLUMN_INDEX && j >= 0) {
        SColumnInfo* pCol = (TSDB_COL_IS_TAG(pExprs[i].base.colInfo.flag))? &pTagCols[j]:&pQueryMsg->colList[j];
        type = pCol->type;
        bytes = pCol->bytes;
      } else {
        SSchema* s = tGetTbnameColumnSchema();

        type  = s->type;
        bytes = s->bytes;
      }
    }

    int32_t param = (int32_t)pExprs[i].base.arg[0].argValue.i64;
    if (pExprs[i].base.functionId != TSDB_FUNC_ARITHM &&
       (type != pExprs[i].base.colType || bytes != pExprs[i].base.colBytes)) {
      tfree(pExprs);
      return TSDB_CODE_QRY_INVALID_MSG;
    }

    if (getResultDataInfo(type, bytes, pExprs[i].base.functionId, param, &pExprs[i].type, &pExprs[i].bytes,
                          &pExprs[i].interBytes, 0, isSuperTable) != TSDB_CODE_SUCCESS) {
      tfree(pExprs);
      return TSDB_CODE_QRY_INVALID_MSG;
    }

    if (pExprs[i].base.functionId == TSDB_FUNC_TAG_DUMMY || pExprs[i].base.functionId == TSDB_FUNC_TS_DUMMY) {
      tagLen += pExprs[i].bytes;
    }

    assert(isValidDataType(pExprs[i].type));
  }

  // the tag length is affected by other tag columns, so this should be update.
  updateOutputBufForTopBotQuery(pQueryMsg, pTagCols, pExprs, numOfOutput, tagLen, isSuperTable);

  *pExprInfo = pExprs;
  return TSDB_CODE_SUCCESS;
}

int32_t createIndirectQueryFuncExprFromMsg(SQueryTableMsg *pQueryMsg, int32_t numOfOutput, SExprInfo **pExprInfo,
    SSqlFuncMsg **pExprMsg, SExprInfo *prevExpr) {
  *pExprInfo = NULL;
  int32_t code = TSDB_CODE_SUCCESS;

  SExprInfo *pExprs = (SExprInfo *)calloc(numOfOutput, sizeof(SExprInfo));
  if (pExprs == NULL) {
    return TSDB_CODE_QRY_OUT_OF_MEMORY;
  }

  bool isSuperTable = QUERY_IS_STABLE_QUERY(pQueryMsg->queryType);

  for (int32_t i = 0; i < numOfOutput; ++i) {
    pExprs[i].base = *pExprMsg[i];
    pExprs[i].bytes = 0;

    int16_t type = 0;
    int16_t bytes = 0;

    // parse the arithmetic expression
    if (pExprs[i].base.functionId == TSDB_FUNC_ARITHM) {
      code = buildArithmeticExprFromMsg(&pExprs[i], pQueryMsg);

      if (code != TSDB_CODE_SUCCESS) {
        tfree(pExprs);
        return code;
      }

      type  = TSDB_DATA_TYPE_DOUBLE;
      bytes = tDataTypes[type].bytes;
    } else {
      int32_t index = pExprs[i].base.colInfo.colIndex;
      assert(prevExpr[index].base.resColId == pExprs[i].base.colInfo.colId);

      type  = prevExpr[index].type;
      bytes = prevExpr[index].bytes;
    }

    int32_t param = (int32_t)pExprs[i].base.arg[0].argValue.i64;
    if (getResultDataInfo(type, bytes, pExprs[i].base.functionId, param, &pExprs[i].type, &pExprs[i].bytes,
                          &pExprs[i].interBytes, 0, isSuperTable) != TSDB_CODE_SUCCESS) {
      tfree(pExprs);
      return TSDB_CODE_QRY_INVALID_MSG;
    }

    assert(isValidDataType(pExprs[i].type));
  }

  *pExprInfo = pExprs;
  return TSDB_CODE_SUCCESS;
}

SSqlGroupbyExpr *createGroupbyExprFromMsg(SQueryTableMsg *pQueryMsg, SColIndex *pColIndex, int32_t *code) {
  if (pQueryMsg->numOfGroupCols == 0) {
    return NULL;
  }

  // using group by tag columns
  SSqlGroupbyExpr *pGroupbyExpr = (SSqlGroupbyExpr *)calloc(1, sizeof(SSqlGroupbyExpr));
  if (pGroupbyExpr == NULL) {
    *code = TSDB_CODE_QRY_OUT_OF_MEMORY;
    return NULL;
  }

  pGroupbyExpr->numOfGroupCols = pQueryMsg->numOfGroupCols;
  pGroupbyExpr->orderType = pQueryMsg->orderType;
  pGroupbyExpr->orderIndex = pQueryMsg->orderByIdx;

  pGroupbyExpr->columnInfo = taosArrayInit(pQueryMsg->numOfGroupCols, sizeof(SColIndex));
  for(int32_t i = 0; i < pQueryMsg->numOfGroupCols; ++i) {
    taosArrayPush(pGroupbyExpr->columnInfo, &pColIndex[i]);
  }

  return pGroupbyExpr;
}

static int32_t createFilterInfo(void *pQInfo, SQuery *pQuery) {
  for (int32_t i = 0; i < pQuery->numOfCols; ++i) {
    if (pQuery->colList[i].numOfFilters > 0) {
      pQuery->numOfFilterCols++;
    }
  }

  if (pQuery->numOfFilterCols == 0) {
    return TSDB_CODE_SUCCESS;
  }

  pQuery->pFilterInfo = calloc(1, sizeof(SSingleColumnFilterInfo) * pQuery->numOfFilterCols);
  if (pQuery->pFilterInfo == NULL) {
    return TSDB_CODE_QRY_OUT_OF_MEMORY;
  }

  for (int32_t i = 0, j = 0; i < pQuery->numOfCols; ++i) {
    if (pQuery->colList[i].numOfFilters > 0) {
      SSingleColumnFilterInfo *pFilterInfo = &pQuery->pFilterInfo[j];

      memcpy(&pFilterInfo->info, &pQuery->colList[i], sizeof(SColumnInfo));
      pFilterInfo->info = pQuery->colList[i];

      pFilterInfo->numOfFilters = pQuery->colList[i].numOfFilters;
      pFilterInfo->pFilters = calloc(pFilterInfo->numOfFilters, sizeof(SColumnFilterElem));
      if (pFilterInfo->pFilters == NULL) {
        return TSDB_CODE_QRY_OUT_OF_MEMORY;
      }

      for (int32_t f = 0; f < pFilterInfo->numOfFilters; ++f) {
        SColumnFilterElem *pSingleColFilter = &pFilterInfo->pFilters[f];
        pSingleColFilter->filterInfo = pQuery->colList[i].filters[f];

        int32_t lower = pSingleColFilter->filterInfo.lowerRelOptr;
        int32_t upper = pSingleColFilter->filterInfo.upperRelOptr;
        if (lower == TSDB_RELATION_INVALID && upper == TSDB_RELATION_INVALID) {
          qError("QInfo:%p invalid filter info", pQInfo);
          return TSDB_CODE_QRY_INVALID_MSG;
        }

        pSingleColFilter->fp = getFilterOperator(lower, upper);
        if (pSingleColFilter->fp == NULL) {
          qError("QInfo:%p invalid filter info", pQInfo);
          return TSDB_CODE_QRY_INVALID_MSG;
        }

        pSingleColFilter->bytes = pQuery->colList[i].bytes;
      }

      j++;
    }
  }

  return TSDB_CODE_SUCCESS;
}

static void doUpdateExprColumnIndex(SQuery *pQuery) {
  assert(pQuery->pExpr1 != NULL && pQuery != NULL);

  for (int32_t k = 0; k < pQuery->numOfOutput; ++k) {
    SSqlFuncMsg *pSqlExprMsg = &pQuery->pExpr1[k].base;
    if (pSqlExprMsg->functionId == TSDB_FUNC_ARITHM) {
      continue;
    }

    // todo opt performance
    SColIndex *pColIndex = &pSqlExprMsg->colInfo;
    if (TSDB_COL_IS_NORMAL_COL(pColIndex->flag)) {
      int32_t f = 0;
      for (f = 0; f < pQuery->numOfCols; ++f) {
        if (pColIndex->colId == pQuery->colList[f].colId) {
          pColIndex->colIndex = f;
          break;
        }
      }

      assert(f < pQuery->numOfCols);
    } else if (pColIndex->colId <= TSDB_UD_COLUMN_INDEX) {
      // do nothing for user-defined constant value result columns
    } else if (pColIndex->colId == TSDB_BLOCK_DIST_COLUMN_INDEX) {
      pColIndex->colIndex = 0;// only one source column, so it must be 0;
      assert(pQuery->numOfOutput == 1);
    } else {
      int32_t f = 0;
      for (f = 0; f < pQuery->numOfTags; ++f) {
        if (pColIndex->colId == pQuery->tagColList[f].colId) {
          pColIndex->colIndex = f;
          break;
        }
      }

      assert(f < pQuery->numOfTags || pColIndex->colId == TSDB_TBNAME_COLUMN_INDEX || pColIndex->colId == TSDB_BLOCK_DIST_COLUMN_INDEX);
    }
  }
}

void setResultBufSize(SQuery* pQuery, SRspResultInfo* pResultInfo) {
  const int32_t DEFAULT_RESULT_MSG_SIZE = 1024 * (1024 + 512);

  // the minimum number of rows for projection query
  const int32_t MIN_ROWS_FOR_PRJ_QUERY = 8192;
  const int32_t DEFAULT_MIN_ROWS = 4096;

  const float THRESHOLD_RATIO = 0.85f;

  if (isProjQuery(pQuery)) {
    int32_t numOfRes = DEFAULT_RESULT_MSG_SIZE / pQuery->resultRowSize;
    if (numOfRes < MIN_ROWS_FOR_PRJ_QUERY) {
      numOfRes = MIN_ROWS_FOR_PRJ_QUERY;
    }

    pResultInfo->capacity  = numOfRes;
  } else {  // in case of non-prj query, a smaller output buffer will be used.
    pResultInfo->capacity = DEFAULT_MIN_ROWS;
  }

  pResultInfo->threshold = (int32_t)(pResultInfo->capacity * THRESHOLD_RATIO);
  pResultInfo->total = 0;
}

<<<<<<< HEAD
FORCE_INLINE bool checkQIdEqual(void *qHandle, uint64_t qId) {
  return ((SQInfo *)qHandle)->qId == qId;
}

SQInfo *createQInfoImpl(SQueryTableMsg *pQueryMsg, SSqlGroupbyExpr *pGroupbyExpr, SExprInfo *pExprs,
                               SExprInfo *pSecExprs, STableGroupInfo *pTableGroupInfo, SColumnInfo* pTagCols, bool stableQuery, char* sql, uint64_t *qId) {
=======
SQInfo* createQInfoImpl(SQueryTableMsg* pQueryMsg, SSqlGroupbyExpr* pGroupbyExpr, SExprInfo* pExprs,
                        SExprInfo* pSecExprs, STableGroupInfo* pTableGroupInfo, SColumnInfo* pTagCols, bool stableQuery,
                        char* sql) {
>>>>>>> bbfde59f
  int16_t numOfCols = pQueryMsg->numOfCols;
  int16_t numOfOutput = pQueryMsg->numOfOutput;

  SQInfo *pQInfo = (SQInfo *)calloc(1, sizeof(SQInfo));
  if (pQInfo == NULL) {
    goto _cleanup_qinfo;
  }

  // to make sure third party won't overwrite this structure
  pQInfo->signature = pQInfo;
  SQuery* pQuery = &pQInfo->query;
  pQInfo->runtimeEnv.pQuery = pQuery;

  pQuery->tableGroupInfo  = *pTableGroupInfo;
  pQuery->numOfCols       = numOfCols;
  pQuery->numOfOutput     = numOfOutput;
  pQuery->limit.limit     = pQueryMsg->limit;
  pQuery->limit.offset    = pQueryMsg->offset;
  pQuery->order.order     = pQueryMsg->order;
  pQuery->order.orderColId = pQueryMsg->orderColId;
  pQuery->pExpr1          = pExprs;
  pQuery->pExpr2          = pSecExprs;
  pQuery->numOfExpr2      = pQueryMsg->secondStageOutput;
  pQuery->pGroupbyExpr    = pGroupbyExpr;
  memcpy(&pQuery->interval, &pQueryMsg->interval, sizeof(pQuery->interval));
  pQuery->fillType        = pQueryMsg->fillType;
  pQuery->numOfTags       = pQueryMsg->numOfTags;
  pQuery->tagColList      = pTagCols;
  pQuery->prjInfo.vgroupLimit = pQueryMsg->vgroupLimit;
  pQuery->prjInfo.ts      = (pQueryMsg->order == TSDB_ORDER_ASC)? INT64_MIN:INT64_MAX;
  pQuery->sw              = pQueryMsg->sw;
  pQuery->colList = calloc(numOfCols, sizeof(SSingleColumnFilterInfo));
  if (pQuery->colList == NULL) {
    goto _cleanup;
  }

  pQuery->srcRowSize = 0;
  pQuery->maxSrcColumnSize = 0;
  for (int16_t i = 0; i < numOfCols; ++i) {
    pQuery->colList[i] = pQueryMsg->colList[i];
    pQuery->colList[i].filters = tFilterInfoDup(pQueryMsg->colList[i].filters, pQuery->colList[i].numOfFilters);

    pQuery->srcRowSize += pQuery->colList[i].bytes;
    if (pQuery->maxSrcColumnSize < pQuery->colList[i].bytes) {
      pQuery->maxSrcColumnSize = pQuery->colList[i].bytes;
    }
  }

  // calculate the result row size
  for (int16_t col = 0; col < numOfOutput; ++col) {
    assert(pExprs[col].bytes > 0);
    pQuery->resultRowSize += pExprs[col].bytes;

    // keep the tag length
    if (TSDB_COL_IS_TAG(pExprs[col].base.colInfo.flag)) {
      pQuery->tagLen += pExprs[col].bytes;
    }
  }

  doUpdateExprColumnIndex(pQuery);
  int32_t ret = createFilterInfo(pQInfo, pQuery);
  if (ret != TSDB_CODE_SUCCESS) {
    goto _cleanup;
  }

  if (pQuery->fillType != TSDB_FILL_NONE) {
    pQuery->fillVal = malloc(sizeof(int64_t) * pQuery->numOfOutput);
    if (pQuery->fillVal == NULL) {
      goto _cleanup;
    }

    // the first column is the timestamp
    memcpy(pQuery->fillVal, (char *)pQueryMsg->fillVal, pQuery->numOfOutput * sizeof(int64_t));
  }

  size_t numOfGroups = 0;
  if (pTableGroupInfo->pGroupList != NULL) {
    numOfGroups = taosArrayGetSize(pTableGroupInfo->pGroupList);
    STableGroupInfo* pTableqinfo = &pQInfo->runtimeEnv.tableqinfoGroupInfo;

    pTableqinfo->pGroupList = taosArrayInit(numOfGroups, POINTER_BYTES);
    pTableqinfo->numOfTables = pTableGroupInfo->numOfTables;
    pTableqinfo->map = taosHashInit(pTableGroupInfo->numOfTables, taosGetDefaultHashFunction(TSDB_DATA_TYPE_INT), true, HASH_NO_LOCK);
  }

  pQInfo->pBuf = calloc(pTableGroupInfo->numOfTables, sizeof(STableQueryInfo));
  if (pQInfo->pBuf == NULL) {
    goto _cleanup;
  }

  pQInfo->dataReady = QUERY_RESULT_NOT_READY;
  pQInfo->rspContext = NULL;
  pQInfo->sql = sql;
  pthread_mutex_init(&pQInfo->lock, NULL);
  tsem_init(&pQInfo->ready, 0, 0);

  pQuery->window = pQueryMsg->window;
  changeExecuteScanOrder(pQInfo, pQueryMsg, stableQuery);

  SQueryRuntimeEnv* pRuntimeEnv = &pQInfo->runtimeEnv;
  bool groupByCol = isGroupbyColumn(pQuery->pGroupbyExpr);

  STimeWindow window = pQuery->window;

  int32_t index = 0;
  for(int32_t i = 0; i < numOfGroups; ++i) {
    SArray* pa = taosArrayGetP(pQuery->tableGroupInfo.pGroupList, i);

    size_t s = taosArrayGetSize(pa);
    SArray* p1 = taosArrayInit(s, POINTER_BYTES);
    if (p1 == NULL) {
      goto _cleanup;
    }

    taosArrayPush(pRuntimeEnv->tableqinfoGroupInfo.pGroupList, &p1);

    for(int32_t j = 0; j < s; ++j) {
      STableKeyInfo* info = taosArrayGet(pa, j);
      window.skey = info->lastKey;

      void* buf = (char*) pQInfo->pBuf + index * sizeof(STableQueryInfo);
      STableQueryInfo* item = createTableQueryInfo(pQuery, info->pTable, groupByCol, window, buf);
      if (item == NULL) {
        goto _cleanup;
      }

      item->groupIndex = i;
      taosArrayPush(p1, &item);

      STableId* id = TSDB_TABLEID(info->pTable);
      taosHashPut(pRuntimeEnv->tableqinfoGroupInfo.map, &id->tid, sizeof(id->tid), &item, POINTER_BYTES);
      index += 1;
    }
  }

  colIdCheck(pQuery, pQInfo);

  // todo refactor
<<<<<<< HEAD
  pQInfo->runtimeEnv.queryBlockDist = (numOfOutput == 1 && pExprs[0].base.colInfo.colId == TSDB_BLOCK_DIST_COLUMN_INDEX);

  pQInfo->qId = atomic_add_fetch_64(&queryHandleId, 1);
  *qId = pQInfo->qId;
  qDebug("qmsg:%p QInfo:%" PRIu64 "-%p created", pQueryMsg, pQInfo->qId, pQInfo);
=======
  pQInfo->query.queryBlockDist = (numOfOutput == 1 && pExprs[0].base.colInfo.colId == TSDB_BLOCK_DIST_COLUMN_INDEX);

  qDebug("qmsg:%p QInfo:%p created", pQueryMsg, pQInfo);
>>>>>>> bbfde59f
  return pQInfo;

_cleanup_qinfo:
  tsdbDestroyTableGroup(pTableGroupInfo);

  if (pGroupbyExpr != NULL) {
    taosArrayDestroy(pGroupbyExpr->columnInfo);
    free(pGroupbyExpr);
  }

  tfree(pTagCols);
  for (int32_t i = 0; i < numOfOutput; ++i) {
    SExprInfo* pExprInfo = &pExprs[i];
    if (pExprInfo->pExpr != NULL) {
      tExprTreeDestroy(pExprInfo->pExpr, NULL);
      pExprInfo->pExpr = NULL;
    }
  }

  tfree(pExprs);

_cleanup:
  freeQInfo(pQInfo);
  return NULL;
}

bool isValidQInfo(void *param) {
  SQInfo *pQInfo = (SQInfo *)param;
  if (pQInfo == NULL) {
    return false;
  }

  /*
   * pQInfo->signature may be changed by another thread, so we assign value of signature
   * into local variable, then compare by using local variable
   */
  uint64_t sig = (uint64_t)pQInfo->signature;
  return (sig == (uint64_t)pQInfo);
}

int32_t initQInfo(SQueryTableMsg *pQueryMsg, void *tsdb, int32_t vgId, SQInfo *pQInfo, SQueryParam* param, bool isSTable) {
  int32_t code = TSDB_CODE_SUCCESS;

  SQueryRuntimeEnv* pRuntimeEnv = &pQInfo->runtimeEnv;
  SQuery *pQuery = pQInfo->runtimeEnv.pQuery;

  STSBuf *pTsBuf = NULL;
  if (pQueryMsg->tsLen > 0) { // open new file to save the result
    char *tsBlock = (char *) pQueryMsg + pQueryMsg->tsOffset;
    pTsBuf = tsBufCreateFromCompBlocks(tsBlock, pQueryMsg->tsNumOfBlocks, pQueryMsg->tsLen, pQueryMsg->tsOrder, vgId);

    tsBufResetPos(pTsBuf);
    bool ret = tsBufNextPos(pTsBuf);

    UNUSED(ret);
  }

  SArray* prevResult = NULL;
  if (pQueryMsg->prevResultLen > 0) {
    prevResult = interResFromBinary(param->prevResult, pQueryMsg->prevResultLen);
  }

  pQuery->precision = tsdbGetCfg(tsdb)->precision;

  if ((QUERY_IS_ASC_QUERY(pQuery) && (pQuery->window.skey > pQuery->window.ekey)) ||
      (!QUERY_IS_ASC_QUERY(pQuery) && (pQuery->window.ekey > pQuery->window.skey))) {
    qDebug("QInfo:%p no result in time range %" PRId64 "-%" PRId64 ", order %d", pQInfo, pQuery->window.skey,
           pQuery->window.ekey, pQuery->order.order);
    setQueryStatus(pRuntimeEnv, QUERY_COMPLETED);
    pRuntimeEnv->tableqinfoGroupInfo.numOfTables = 0;
    // todo free memory
    return TSDB_CODE_SUCCESS;
  }

  if (pRuntimeEnv->tableqinfoGroupInfo.numOfTables == 0) {
    qDebug("QInfo:%p no table qualified for tag filter, abort query", pQInfo);
    setQueryStatus(pRuntimeEnv, QUERY_COMPLETED);
    return TSDB_CODE_SUCCESS;
  }

  // filter the qualified
  if ((code = doInitQInfo(pQInfo, pTsBuf, prevResult, tsdb, vgId, isSTable)) != TSDB_CODE_SUCCESS) {
    goto _error;
  }

  return code;

_error:
  // table query ref will be decrease during error handling
  freeQInfo(pQInfo);
  return code;
}

void freeColumnFilterInfo(SColumnFilterInfo* pFilter, int32_t numOfFilters) {
    if (pFilter == NULL || numOfFilters == 0) {
      return;
    }

    for (int32_t i = 0; i < numOfFilters; i++) {
      if (pFilter[i].filterstr) {
        free((void*)(pFilter[i].pz));
      }
    }

    free(pFilter);
}

static void doDestroyTableQueryInfo(STableGroupInfo* pTableqinfoGroupInfo) {
  if (pTableqinfoGroupInfo->pGroupList != NULL) {
    int32_t numOfGroups = (int32_t) taosArrayGetSize(pTableqinfoGroupInfo->pGroupList);
    for (int32_t i = 0; i < numOfGroups; ++i) {
      SArray *p = taosArrayGetP(pTableqinfoGroupInfo->pGroupList, i);

      size_t num = taosArrayGetSize(p);
      for(int32_t j = 0; j < num; ++j) {
        STableQueryInfo* item = taosArrayGetP(p, j);
        destroyTableQueryInfoImpl(item);
      }

      taosArrayDestroy(p);
    }
  }

  taosArrayDestroy(pTableqinfoGroupInfo->pGroupList);
  taosHashCleanup(pTableqinfoGroupInfo->map);

  pTableqinfoGroupInfo->pGroupList = NULL;
  pTableqinfoGroupInfo->map = NULL;
  pTableqinfoGroupInfo->numOfTables = 0;
}

static void* destroyQueryFuncExpr(SExprInfo* pExprInfo, int32_t numOfExpr) {
  if (pExprInfo == NULL) {
    assert(numOfExpr == 0);
    return NULL;
  }

  for (int32_t i = 0; i < numOfExpr; ++i) {
    if (pExprInfo[i].pExpr != NULL) {
      tExprTreeDestroy(pExprInfo[i].pExpr, NULL);
    }
  }

  tfree(pExprInfo);
  return NULL;
}

void freeQInfo(SQInfo *pQInfo) {
  if (!isValidQInfo(pQInfo)) {
    return;
  }

  qDebug("QInfo:%p start to free QInfo", pQInfo);

  SQueryRuntimeEnv* pRuntimeEnv = &pQInfo->runtimeEnv;
  releaseQueryBuf(pRuntimeEnv->tableqinfoGroupInfo.numOfTables);
  teardownQueryRuntimeEnv(&pQInfo->runtimeEnv);

  SQuery *pQuery = pQInfo->runtimeEnv.pQuery;
  if (pQuery != NULL) {
    if (pQuery->fillVal != NULL) {
      tfree(pQuery->fillVal);
    }

    for (int32_t i = 0; i < pQuery->numOfFilterCols; ++i) {
      SSingleColumnFilterInfo *pColFilter = &pQuery->pFilterInfo[i];
      if (pColFilter->numOfFilters > 0) {
        tfree(pColFilter->pFilters);
      }
    }

    pQuery->pExpr1 = destroyQueryFuncExpr(pQuery->pExpr1, pQuery->numOfOutput);
    pQuery->pExpr2 = destroyQueryFuncExpr(pQuery->pExpr2, pQuery->numOfExpr2);

    tfree(pQuery->tagColList);
    tfree(pQuery->pFilterInfo);

    if (pQuery->colList != NULL) {
      for (int32_t i = 0; i < pQuery->numOfCols; i++) {
        SColumnInfo *column = pQuery->colList + i;
        freeColumnFilterInfo(column->filters, column->numOfFilters);
      }
      tfree(pQuery->colList);
    }

    if (pQuery->pGroupbyExpr != NULL) {
      taosArrayDestroy(pQuery->pGroupbyExpr->columnInfo);
      tfree(pQuery->pGroupbyExpr);
    }
  }

  doDestroyTableQueryInfo(&pRuntimeEnv->tableqinfoGroupInfo);

  tfree(pQInfo->pBuf);
  tfree(pQInfo->sql);

  tsdbDestroyTableGroup(&pQuery->tableGroupInfo);

  taosArrayDestroy(pRuntimeEnv->groupResInfo.pRows);
  pQInfo->signature = 0;

  qDebug("QInfo:%p QInfo is freed", pQInfo);

  tfree(pQInfo);
}

int32_t doDumpQueryResult(SQInfo *pQInfo, char *data) {
  // the remained number of retrieved rows, not the interpolated result
  SQueryRuntimeEnv* pRuntimeEnv = &pQInfo->runtimeEnv;
  SQuery *pQuery = pQInfo->runtimeEnv.pQuery;

  // load data from file to msg buffer
  if (isTsCompQuery(pQuery)) {
    SColumnInfoData* pColInfoData = taosArrayGet(pRuntimeEnv->outputBuf->pDataBlock, 0);
    FILE *f = *(FILE **)pColInfoData->pData;  // TODO refactor

    // make sure file exist
    if (f) {
      off_t s = lseek(fileno(f), 0, SEEK_END);
      assert(s == pRuntimeEnv->outputBuf->info.rows);

      qDebug("QInfo:%p ts comp data return, file:%p, size:%"PRId64, pQInfo, f, (uint64_t)s);
      if (fseek(f, 0, SEEK_SET) >= 0) {
        size_t sz = fread(data, 1, s, f);
        if(sz < s) {  // todo handle error
          qError("fread(f:%p,%d) failed, rsize:%" PRId64 ", expect size:%" PRId64, f, fileno(f), (uint64_t)sz, (uint64_t)s);
          assert(0);
        }
      } else {
        UNUSED(s);
        qError("fseek(f:%p,%d) failed, error:%s", f, fileno(f), strerror(errno));
        assert(0);
      }

      // dump error info
      if (s <= (sizeof(STSBufFileHeader) + sizeof(STSGroupBlockInfo) + 6 * sizeof(int32_t))) {
        qDump(data, s);
        assert(0);
      }

      fclose(f);
    }

    // all data returned, set query over
    if (Q_STATUS_EQUAL(pRuntimeEnv->status, QUERY_COMPLETED)) {
      setQueryStatus(pRuntimeEnv, QUERY_OVER);
    }
  } else {
    doCopyQueryResultToMsg(pQInfo, (int32_t)pRuntimeEnv->outputBuf->info.rows, data);
  }

  pRuntimeEnv->resultInfo.total += pRuntimeEnv->outputBuf->info.rows;
  qDebug("QInfo:%p current numOfRes rows:%d, total:%" PRId64, pQInfo,
         pRuntimeEnv->outputBuf->info.rows, pRuntimeEnv->resultInfo.total);

  if (pQuery->limit.limit > 0 && pQuery->limit.limit == pRuntimeEnv->resultInfo.total) {
    qDebug("QInfo:%p results limitation reached, limitation:%"PRId64, pQInfo, pQuery->limit.limit);
    setQueryStatus(pRuntimeEnv, QUERY_OVER);
  }

  return TSDB_CODE_SUCCESS;
}

bool doBuildResCheck(SQInfo* pQInfo) {
  bool buildRes = false;

  pthread_mutex_lock(&pQInfo->lock);

  pQInfo->dataReady = QUERY_RESULT_READY;
  buildRes = needBuildResAfterQueryComplete(pQInfo);

  // clear qhandle owner, it must be in the secure area. other thread may run ahead before current, after it is
  // put into task to be executed.
  assert(pQInfo->owner == taosGetSelfPthreadId());
  pQInfo->owner = 0;

  pthread_mutex_unlock(&pQInfo->lock);

  // used in retrieve blocking model.
  tsem_post(&pQInfo->ready);
  return buildRes;
}

static void doSetTagValueToResultBuf(char* output, const char* val, int16_t type, int16_t bytes) {
  if (val == NULL) {
    setNull(output, type, bytes);
    return;
  }

  if (type == TSDB_DATA_TYPE_BINARY || type == TSDB_DATA_TYPE_NCHAR) {
    memcpy(output, val, varDataTLen(val));
  } else {
    memcpy(output, val, bytes);
  }
}

static int64_t getQuerySupportBufSize(size_t numOfTables) {
  size_t s1 = sizeof(STableQueryInfo);
  size_t s2 = sizeof(SHashNode);

//  size_t s3 = sizeof(STableCheckInfo);  buffer consumption in tsdb
  return (int64_t)((s1 + s2) * 1.5 * numOfTables);
}

int32_t checkForQueryBuf(size_t numOfTables) {
  int64_t t = getQuerySupportBufSize(numOfTables);
  if (tsQueryBufferSizeBytes < 0) {
    return TSDB_CODE_SUCCESS;
  } else if (tsQueryBufferSizeBytes > 0) {

    while(1) {
      int64_t s = tsQueryBufferSizeBytes;
      int64_t remain = s - t;
      if (remain >= 0) {
        if (atomic_val_compare_exchange_64(&tsQueryBufferSizeBytes, s, remain) == s) {
          return TSDB_CODE_SUCCESS;
        }
      } else {
        return TSDB_CODE_QRY_NOT_ENOUGH_BUFFER;
      }
    }
  }

  // disable query processing if the value of tsQueryBufferSize is zero.
  return TSDB_CODE_QRY_NOT_ENOUGH_BUFFER;
}

void releaseQueryBuf(size_t numOfTables) {
  if (tsQueryBufferSizeBytes < 0) {
    return;
  }

  int64_t t = getQuerySupportBufSize(numOfTables);

  // restore value is not enough buffer available
  atomic_add_fetch_64(&tsQueryBufferSizeBytes, t);
}<|MERGE_RESOLUTION|>--- conflicted
+++ resolved
@@ -98,14 +98,9 @@
 #define GET_NUM_OF_TABLEGROUP(q)    taosArrayGetSize((q)->tableqinfoGroupInfo.pGroupList)
 #define QUERY_IS_INTERVAL_QUERY(_q) ((_q)->interval.interval > 0)
 
-<<<<<<< HEAD
-static void finalizeQueryResult(SQueryRuntimeEnv *pRuntimeEnv);
 
 uint64_t queryHandleId = 0;
 
-
-=======
->>>>>>> bbfde59f
 int32_t getMaximumIdleDurationSec() {
   return tsShellActivityTimer * 2;
 }
@@ -6112,18 +6107,13 @@
   pResultInfo->total = 0;
 }
 
-<<<<<<< HEAD
 FORCE_INLINE bool checkQIdEqual(void *qHandle, uint64_t qId) {
   return ((SQInfo *)qHandle)->qId == qId;
 }
 
-SQInfo *createQInfoImpl(SQueryTableMsg *pQueryMsg, SSqlGroupbyExpr *pGroupbyExpr, SExprInfo *pExprs,
-                               SExprInfo *pSecExprs, STableGroupInfo *pTableGroupInfo, SColumnInfo* pTagCols, bool stableQuery, char* sql, uint64_t *qId) {
-=======
 SQInfo* createQInfoImpl(SQueryTableMsg* pQueryMsg, SSqlGroupbyExpr* pGroupbyExpr, SExprInfo* pExprs,
                         SExprInfo* pSecExprs, STableGroupInfo* pTableGroupInfo, SColumnInfo* pTagCols, bool stableQuery,
                         char* sql) {
->>>>>>> bbfde59f
   int16_t numOfCols = pQueryMsg->numOfCols;
   int16_t numOfOutput = pQueryMsg->numOfOutput;
 
@@ -6262,17 +6252,11 @@
   colIdCheck(pQuery, pQInfo);
 
   // todo refactor
-<<<<<<< HEAD
-  pQInfo->runtimeEnv.queryBlockDist = (numOfOutput == 1 && pExprs[0].base.colInfo.colId == TSDB_BLOCK_DIST_COLUMN_INDEX);
+  pQInfo->query.queryBlockDist = (numOfOutput == 1 && pExprs[0].base.colInfo.colId == TSDB_BLOCK_DIST_COLUMN_INDEX);
 
   pQInfo->qId = atomic_add_fetch_64(&queryHandleId, 1);
   *qId = pQInfo->qId;
   qDebug("qmsg:%p QInfo:%" PRIu64 "-%p created", pQueryMsg, pQInfo->qId, pQInfo);
-=======
-  pQInfo->query.queryBlockDist = (numOfOutput == 1 && pExprs[0].base.colInfo.colId == TSDB_BLOCK_DIST_COLUMN_INDEX);
-
-  qDebug("qmsg:%p QInfo:%p created", pQueryMsg, pQInfo);
->>>>>>> bbfde59f
   return pQInfo;
 
 _cleanup_qinfo:
