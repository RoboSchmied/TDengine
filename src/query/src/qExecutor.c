/*
 * Copyright (c) 2019 TAOS Data, Inc. <jhtao@taosdata.com>
 *
 * This program is free software: you can use, redistribute, and/or modify
 * it under the terms of the GNU Affero General Public License, version 3
 * or later ("AGPL"), as published by the Free Software Foundation.
 *
 * This program is distributed in the hope that it will be useful, but WITHOUT
 * ANY WARRANTY; without even the implied warranty of MERCHANTABILITY or
 * FITNESS FOR A PARTICULAR PURPOSE.
 *
 * You should have received a copy of the GNU Affero General Public License
 * along with this program. If not, see <http://www.gnu.org/licenses/>.
 */
#include "os.h"
#include "qFill.h"
#include "taosmsg.h"
#include "tcache.h"
#include "tglobal.h"

#include "exception.h"
#include "hash.h"
#include "qAst.h"
#include "qExecutor.h"
#include "qResultbuf.h"
#include "qUtil.h"
#include "query.h"
#include "queryLog.h"
#include "tlosertree.h"
#include "ttype.h"

#define MAX_ROWS_PER_RESBUF_PAGE  ((1u<<12) - 1)

/**
 * check if the primary column is load by default, otherwise, the program will
 * forced to load primary column explicitly.
 */
#define Q_STATUS_EQUAL(p, s)  (((p) & (s)) != 0u)
#define QUERY_IS_ASC_QUERY(q) (GET_FORWARD_DIRECTION_FACTOR((q)->order.order) == QUERY_ASC_FORWARD_STEP)

#define IS_MASTER_SCAN(runtime)        ((runtime)->scanFlag == MASTER_SCAN)
#define IS_REVERSE_SCAN(runtime)       ((runtime)->scanFlag == REVERSE_SCAN)
#define SET_MASTER_SCAN_FLAG(runtime)  ((runtime)->scanFlag = MASTER_SCAN)
#define SET_REVERSE_SCAN_FLAG(runtime) ((runtime)->scanFlag = REVERSE_SCAN)

#define GET_QINFO_ADDR(x) ((SQInfo *)((char *)(x)-offsetof(SQInfo, runtimeEnv)))

#define GET_COL_DATA_POS(query, index, step) ((query)->pos + (index) * (step))
#define SWITCH_ORDER(n) (((n) = ((n) == TSDB_ORDER_ASC) ? TSDB_ORDER_DESC : TSDB_ORDER_ASC))

#define SDATA_BLOCK_INITIALIZER (SDataBlockInfo) {{0}, 0}

#define TIME_WINDOW_COPY(_dst, _src)  do {\
   (_dst).skey = (_src).skey;\
   (_dst).ekey = (_src).ekey;\
} while (0)

enum {
  // when query starts to execute, this status will set
  QUERY_NOT_COMPLETED = 0x1u,

  /* result output buffer is full, current query is paused.
   * this status is only exist in group-by clause and diff/add/division/multiply/ query.
   */
  QUERY_RESBUF_FULL = 0x2u,

  /* query is over
   * 1. this status is used in one row result query process, e.g., count/sum/first/last/ avg...etc.
   * 2. when all data within queried time window, it is also denoted as query_completed
   */
  QUERY_COMPLETED = 0x4u,

  /* when the result is not completed return to client, this status will be
   * usually used in case of interval query with interpolation option
   */
  QUERY_OVER = 0x8u,
};

enum {
  TS_JOIN_TS_EQUAL       = 0,
  TS_JOIN_TS_NOT_EQUALS  = 1,
  TS_JOIN_TAG_NOT_EQUALS = 2,
};

typedef struct {
  int32_t     status;       // query status
  TSKEY       lastKey;      // the lastKey value before query executed
  STimeWindow w;            // whole query time window
  STimeWindow curWindow;    // current query window
  int32_t     windowIndex;  // index of active time window result for interval query
  STSCursor   cur;
} SQueryStatusInfo;

#if 0
static UNUSED_FUNC void *u_malloc (size_t __size) {
  uint32_t v = rand();

  if (v % 1000 <= 0) {
    return NULL;
  } else {
    return malloc(__size);
  }
}

static UNUSED_FUNC void* u_calloc(size_t num, size_t __size) {
  uint32_t v = rand();
  if (v % 1000 <= 0) {
    return NULL;
  } else {
    return calloc(num, __size);
  }
}

static UNUSED_FUNC void* u_realloc(void* p, size_t __size) {
  uint32_t v = rand();
  if (v % 5 <= 1) {
    return NULL;
  } else {
    return realloc(p, __size);
  }
}

#define calloc  u_calloc
#define malloc  u_malloc
#define realloc u_realloc
#endif

#define CLEAR_QUERY_STATUS(q, st)   ((q)->status &= (~(st)))
#define GET_NUM_OF_TABLEGROUP(q)    taosArrayGetSize((q)->tableqinfoGroupInfo.pGroupList)
#define GET_TABLEGROUP(q, _index)   ((SArray*) taosArrayGetP((q)->tableqinfoGroupInfo.pGroupList, (_index)))
#define QUERY_IS_INTERVAL_QUERY(_q) ((_q)->interval.interval > 0)

static void setQueryStatus(SQuery *pQuery, int8_t status);
static void finalizeQueryResult(SQueryRuntimeEnv *pRuntimeEnv);

static int32_t getMaximumIdleDurationSec() {
  return tsShellActivityTimer * 2;
}

static void getNextTimeWindow(SQuery* pQuery, STimeWindow* tw) {
  int32_t factor = GET_FORWARD_DIRECTION_FACTOR(pQuery->order.order);
  if (pQuery->interval.intervalUnit != 'n' && pQuery->interval.intervalUnit != 'y') {
    tw->skey += pQuery->interval.sliding * factor;
    tw->ekey = tw->skey + pQuery->interval.interval - 1;
    return;
  }

  int64_t key = tw->skey / 1000, interval = pQuery->interval.interval;
  if (pQuery->precision == TSDB_TIME_PRECISION_MICRO) {
    key /= 1000;
  }
  if (pQuery->interval.intervalUnit == 'y') {
    interval *= 12;
  }

  struct tm tm;
  time_t t = (time_t)key;
  localtime_r(&t, &tm);

  int mon = (int)(tm.tm_year * 12 + tm.tm_mon + interval * factor);
  tm.tm_year = mon / 12;
  tm.tm_mon = mon % 12;
  tw->skey = mktime(&tm) * 1000L;

  mon = (int)(mon + interval);
  tm.tm_year = mon / 12;
  tm.tm_mon = mon % 12;
  tw->ekey = mktime(&tm) * 1000L;

  if (pQuery->precision == TSDB_TIME_PRECISION_MICRO) {
    tw->skey *= 1000L;
    tw->ekey *= 1000L;
  }
  tw->ekey -= 1;
}

#define SET_STABLE_QUERY_OVER(_q) ((_q)->tableIndex = (int32_t)((_q)->tableqinfoGroupInfo.numOfTables))
#define IS_STASBLE_QUERY_OVER(_q) ((_q)->tableIndex >= (int32_t)((_q)->tableqinfoGroupInfo.numOfTables))

// todo move to utility
static int32_t mergeIntoGroupResultImpl(SGroupResInfo* pGroupResInfo, SArray *pTableList, SQInfo* pQInfo);

static void setResultOutputBuf(SQueryRuntimeEnv *pRuntimeEnv, SResultRow *pResult);
static void setResultRowOutputBufInitCtx(SQueryRuntimeEnv *pRuntimeEnv, SResultRow *pResult);
static bool functionNeedToExecute(SQueryRuntimeEnv *pRuntimeEnv, SQLFunctionCtx *pCtx, int32_t functionId);

static void setExecParams(SQuery *pQuery, SQLFunctionCtx *pCtx, void* inputData, TSKEY *tsCol, SDataBlockInfo* pBlockInfo,
                          SDataStatis *pStatis, void *param, int32_t colIndex, int32_t vgId);

static void initCtxOutputBuf(SQueryRuntimeEnv *pRuntimeEnv);
static void destroyTableQueryInfoImpl(STableQueryInfo *pTableQueryInfo);
static void resetDefaultResInfoOutputBuf(SQueryRuntimeEnv *pRuntimeEnv);
static bool hasMainOutput(SQuery *pQuery);
static void buildTagQueryResult(SQInfo *pQInfo);

static int32_t setAdditionalInfo(SQInfo *pQInfo, void *pTable, STableQueryInfo *pTableQueryInfo);
static int32_t checkForQueryBuf(size_t numOfTables);
static void releaseQueryBuf(size_t numOfTables);
static int32_t binarySearchForKey(char *pValue, int num, TSKEY key, int order);
static void doRowwiseTimeWindowInterpolation(SQueryRuntimeEnv* pRuntimeEnv, SArray* pDataBlock, TSKEY prevTs, int32_t prevRowIndex, TSKEY curTs, int32_t curRowIndex, TSKEY windowKey, int32_t type);
static STsdbQueryCond createTsdbQueryCond(SQuery* pQuery, STimeWindow* win);
static STableIdInfo createTableIdInfo(SQuery* pQuery);

bool doFilterData(SQuery *pQuery, int32_t elemPos) {
  for (int32_t k = 0; k < pQuery->numOfFilterCols; ++k) {
    SSingleColumnFilterInfo *pFilterInfo = &pQuery->pFilterInfo[k];

    char *pElem = (char*)pFilterInfo->pData + pFilterInfo->info.bytes * elemPos;

    bool qualified = false;
    for (int32_t j = 0; j < pFilterInfo->numOfFilters; ++j) {
      SColumnFilterElem *pFilterElem = &pFilterInfo->pFilters[j];

      bool isnull = isNull(pElem, pFilterInfo->info.type);
      if (isnull) {
        if (pFilterElem->fp == isNull_filter) {
          qualified = true;
          break;
        } else {
          continue;
        }
      } else {
        if (pFilterElem->fp == notNull_filter) {
          qualified = true;
          break;
        } else if (pFilterElem->fp == isNull_filter) {
          continue;
        }
      }

      if (pFilterElem->fp(pFilterElem, pElem, pElem)) {
        qualified = true;
        break;
      }
    }

    if (!qualified) {
      return false;
    }
  }

  return true;
}

int64_t getNumOfResult(SQueryRuntimeEnv *pRuntimeEnv) {
  SQuery *pQuery = pRuntimeEnv->pQuery;
  bool    hasMainFunction = hasMainOutput(pQuery);

  int64_t maxOutput = 0;
  for (int32_t j = 0; j < pQuery->numOfOutput; ++j) {
    int32_t functionId = pQuery->pExpr1[j].base.functionId;

    /*
     * ts, tag, tagprj function can not decide the output number of current query
     * the number of output result is decided by main output
     */
    if (hasMainFunction &&
        (functionId == TSDB_FUNC_TS || functionId == TSDB_FUNC_TAG || functionId == TSDB_FUNC_TAGPRJ)) {
      continue;
    }

    SResultRowCellInfo *pResInfo = GET_RES_INFO(&pRuntimeEnv->pCtx[j]);
    if (pResInfo != NULL && maxOutput < pResInfo->numOfRes) {
      maxOutput = pResInfo->numOfRes;
    }
  }

  assert(maxOutput >= 0);
  return maxOutput;
}

/*
 * the value of number of result needs to be update due to offset value upated.
 */
void updateNumOfResult(SQueryRuntimeEnv *pRuntimeEnv, int32_t numOfRes) {
  SQuery *pQuery = pRuntimeEnv->pQuery;

  for (int32_t j = 0; j < pQuery->numOfOutput; ++j) {
    SResultRowCellInfo *pResInfo = GET_RES_INFO(&pRuntimeEnv->pCtx[j]);

    int16_t functionId = pRuntimeEnv->pCtx[j].functionId;
    if (functionId == TSDB_FUNC_TS || functionId == TSDB_FUNC_TAG || functionId == TSDB_FUNC_TAGPRJ ||
        functionId == TSDB_FUNC_TS_DUMMY) {
      continue;
    }

    assert(pResInfo->numOfRes > numOfRes);
    pResInfo->numOfRes = numOfRes;
  }
}

static UNUSED_FUNC int32_t getMergeResultGroupId(int32_t groupIndex) {
  int32_t base = 50000000;
  return base + (groupIndex * 10000);
}

bool isGroupbyNormalCol(SSqlGroupbyExpr *pGroupbyExpr) {
  if (pGroupbyExpr == NULL || pGroupbyExpr->numOfGroupCols == 0) {
    return false;
  }

  for (int32_t i = 0; i < pGroupbyExpr->numOfGroupCols; ++i) {
    SColIndex *pColIndex = taosArrayGet(pGroupbyExpr->columnInfo, i);
    if (TSDB_COL_IS_NORMAL_COL(pColIndex->flag)) {
      //make sure the normal column locates at the second position if tbname exists in group by clause
      if (pGroupbyExpr->numOfGroupCols > 1) {
        assert(pColIndex->colIndex > 0);
      }

      return true;
    }
  }

  return false;
}

int16_t getGroupbyColumnType(SQuery *pQuery, SSqlGroupbyExpr *pGroupbyExpr) {
  assert(pGroupbyExpr != NULL);

  int32_t colId = -2;
  int16_t type = TSDB_DATA_TYPE_NULL;

  for (int32_t i = 0; i < pGroupbyExpr->numOfGroupCols; ++i) {
    SColIndex *pColIndex = taosArrayGet(pGroupbyExpr->columnInfo, i);
    if (TSDB_COL_IS_NORMAL_COL(pColIndex->flag)) {
      colId = pColIndex->colId;
      break;
    }
  }

  for (int32_t i = 0; i < pQuery->numOfCols; ++i) {
    if (colId == pQuery->colList[i].colId) {
      type = pQuery->colList[i].type;
      break;
    }
  }

  return type;
}

bool isSelectivityWithTagsQuery(SQuery *pQuery) {
  bool    hasTags = false;
  int32_t numOfSelectivity = 0;

  for (int32_t i = 0; i < pQuery->numOfOutput; ++i) {
    int32_t functId = pQuery->pExpr1[i].base.functionId;
    if (functId == TSDB_FUNC_TAG_DUMMY || functId == TSDB_FUNC_TS_DUMMY) {
      hasTags = true;
      continue;
    }

    if ((aAggs[functId].nStatus & TSDB_FUNCSTATE_SELECTIVITY) != 0) {
      numOfSelectivity++;
    }
  }

  if (numOfSelectivity > 0 && hasTags) {
    return true;
  }

  return false;
}

bool isProjQuery(SQuery *pQuery) {
  for (int32_t i = 0; i < pQuery->numOfOutput; ++i) {
    int32_t functId = pQuery->pExpr1[i].base.functionId;
    if (functId != TSDB_FUNC_PRJ && functId != TSDB_FUNC_TAGPRJ) {
      return false;
    }
  }

  return true;
}

bool isTSCompQuery(SQuery *pQuery) { return pQuery->pExpr1[0].base.functionId == TSDB_FUNC_TS_COMP; }

static bool limitResults(SQueryRuntimeEnv* pRuntimeEnv) {
  SQInfo* pQInfo = GET_QINFO_ADDR(pRuntimeEnv);
  SQuery* pQuery = pRuntimeEnv->pQuery;

  if ((pQuery->limit.limit > 0) && (pQuery->rec.total + pQuery->rec.rows > pQuery->limit.limit)) {
    pQuery->rec.rows = pQuery->limit.limit - pQuery->rec.total;

    qDebug("QInfo:%p discard remain data due to result limitation, limit:%"PRId64", current return:%" PRId64 ", total:%"PRId64,
        pQInfo, pQuery->limit.limit, pQuery->rec.rows, pQuery->rec.total + pQuery->rec.rows);
    assert(pQuery->rec.rows >= 0);
    setQueryStatus(pQuery, QUERY_COMPLETED);
    return true;
  }

  return false;
}

static bool isTopBottomQuery(SQuery *pQuery) {
  for (int32_t i = 0; i < pQuery->numOfOutput; ++i) {
    int32_t functionId = pQuery->pExpr1[i].base.functionId;
    if (functionId == TSDB_FUNC_TS) {
      continue;
    }

    if (functionId == TSDB_FUNC_TOP || functionId == TSDB_FUNC_BOTTOM) {
      return true;
    }
  }

  return false;
}

static bool timeWindowInterpoRequired(SQuery *pQuery) {
  for(int32_t i = 0; i < pQuery->numOfOutput; ++i) {
    int32_t functionId = pQuery->pExpr1[i].base.functionId;
    if (functionId == TSDB_FUNC_TWA) {
      return true;
    }
  }

  return false;
}

static bool hasTagValOutput(SQuery* pQuery) {
  SExprInfo *pExprInfo = &pQuery->pExpr1[0];
  if (pQuery->numOfOutput == 1 && pExprInfo->base.functionId == TSDB_FUNC_TS_COMP) {
    return true;
  } else {  // set tag value, by which the results are aggregated.
    for (int32_t idx = 0; idx < pQuery->numOfOutput; ++idx) {
      SExprInfo *pLocalExprInfo = &pQuery->pExpr1[idx];

      // ts_comp column required the tag value for join filter
      if (TSDB_COL_IS_TAG(pLocalExprInfo->base.colInfo.flag)) {
        return true;
      }
    }
  }

  return false;
}

/**
 * @param pQuery
 * @param col
 * @param pDataBlockInfo
 * @param pStatis
 * @param pColStatis
 * @return
 */
static bool hasNullValue(SColIndex* pColIndex, SDataStatis *pStatis, SDataStatis **pColStatis) {
  if (pStatis != NULL && TSDB_COL_IS_NORMAL_COL(pColIndex->flag)) {
    *pColStatis = &pStatis[pColIndex->colIndex];
    assert((*pColStatis)->colId == pColIndex->colId);
  } else {
    *pColStatis = NULL;
  }

  if (TSDB_COL_IS_TAG(pColIndex->flag) || TSDB_COL_IS_UD_COL(pColIndex->flag) || pColIndex->colId == PRIMARYKEY_TIMESTAMP_COL_INDEX) {
    return false;
  }

  if ((*pColStatis) != NULL && (*pColStatis)->numOfNull == 0) {
    return false;
  }

  return true;
}

static SResultRow *doPrepareResultRowFromKey(SQueryRuntimeEnv *pRuntimeEnv, SResultRowInfo *pResultRowInfo, char *pData,
                                             int16_t bytes, bool masterscan, uint64_t uid) {
  bool existed = false;
  SET_RES_WINDOW_KEY(pRuntimeEnv->keyBuf, pData, bytes, uid);

  SResultRow **p1 =
      (SResultRow **)taosHashGet(pRuntimeEnv->pResultRowHashTable, pRuntimeEnv->keyBuf, GET_RES_WINDOW_KEY_LEN(bytes));

  // in case of repeat scan/reverse scan, no new time window added.
  if (QUERY_IS_INTERVAL_QUERY(pRuntimeEnv->pQuery)) {
    if (!masterscan) {  // the *p1 may be NULL in case of sliding+offset exists.
      return (p1 != NULL)? *p1:NULL;
    }

    if (p1 != NULL) {
      for(int32_t i = pResultRowInfo->size - 1; i >= 0; --i) {
        if (pResultRowInfo->pResult[i] == (*p1)) {
          pResultRowInfo->curIndex = i;
          existed = true;
          break;
        }
      }
    }
  } else {
    if (p1 != NULL) {  // group by column query
      return *p1;
    }
  }

  if (!existed) {
    // TODO refactor
    // more than the capacity, reallocate the resources
    if (pResultRowInfo->size >= pResultRowInfo->capacity) {
      int64_t newCapacity = 0;
      if (pResultRowInfo->capacity > 10000) {
        newCapacity = (int64_t)(pResultRowInfo->capacity * 1.25);
      } else {
        newCapacity = (int64_t)(pResultRowInfo->capacity * 1.5);
      }

      char *t = realloc(pResultRowInfo->pResult, (size_t)(newCapacity * POINTER_BYTES));
      if (t == NULL) {
        longjmp(pRuntimeEnv->env, TSDB_CODE_QRY_OUT_OF_MEMORY);
      }

      pResultRowInfo->pResult = (SResultRow **)t;

      int32_t inc = (int32_t)newCapacity - pResultRowInfo->capacity;
      memset(&pResultRowInfo->pResult[pResultRowInfo->capacity], 0, POINTER_BYTES * inc);

      pResultRowInfo->capacity = (int32_t)newCapacity;
    }

    SResultRow *pResult = NULL;

    if (p1 == NULL) {
      pResult = getNewResultRow(pRuntimeEnv->pool);
      int32_t ret = initResultRow(pResult);
      if (ret != TSDB_CODE_SUCCESS) {
        longjmp(pRuntimeEnv->env, TSDB_CODE_QRY_OUT_OF_MEMORY);
      }

      // add a new result set for a new group
      taosHashPut(pRuntimeEnv->pResultRowHashTable, pRuntimeEnv->keyBuf, GET_RES_WINDOW_KEY_LEN(bytes), &pResult, POINTER_BYTES);
    } else {
      pResult = *p1;
    }

    pResultRowInfo->pResult[pResultRowInfo->size] = pResult;
    pResultRowInfo->curIndex = pResultRowInfo->size++;
  }

  // too many time window in query
  if (pResultRowInfo->size > MAX_INTERVAL_TIME_WINDOW) {
    longjmp(pRuntimeEnv->env, TSDB_CODE_QRY_TOO_MANY_TIMEWINDOW);
  }

  return getResultRow(pResultRowInfo, pResultRowInfo->curIndex);
}

// get the correct time window according to the handled timestamp
static STimeWindow getActiveTimeWindow(SResultRowInfo *pWindowResInfo, int64_t ts, SQuery *pQuery) {
  STimeWindow w = {0};

 if (pWindowResInfo->curIndex == -1) {  // the first window, from the previous stored value
    w.skey = pWindowResInfo->prevSKey;
    if (pQuery->interval.intervalUnit == 'n' || pQuery->interval.intervalUnit == 'y') {
      w.ekey = taosTimeAdd(w.skey, pQuery->interval.interval, pQuery->interval.intervalUnit, pQuery->precision);
    } else {
      w.ekey = w.skey + pQuery->interval.interval - 1;
    }
  } else {
    int32_t slot = curTimeWindowIndex(pWindowResInfo);
    SResultRow* pWindowRes = getResultRow(pWindowResInfo, slot);
    w = pWindowRes->win;
  }

  if (w.skey > ts || w.ekey < ts) {
    if (pQuery->interval.intervalUnit == 'n' || pQuery->interval.intervalUnit == 'y') {
      w.skey = taosTimeTruncate(ts, &pQuery->interval, pQuery->precision);
      w.ekey = taosTimeAdd(w.skey, pQuery->interval.interval, pQuery->interval.intervalUnit, pQuery->precision) - 1;
    } else {
      int64_t st = w.skey;

      if (st > ts) {
        st -= ((st - ts + pQuery->interval.sliding - 1) / pQuery->interval.sliding) * pQuery->interval.sliding;
      }

      int64_t et = st + pQuery->interval.interval - 1;
      if (et < ts) {
        st += ((ts - et + pQuery->interval.sliding - 1) / pQuery->interval.sliding) * pQuery->interval.sliding;
      }

      w.skey = st;
      w.ekey = w.skey + pQuery->interval.interval - 1;
    }
  }

  /*
   * query border check, skey should not be bounded by the query time range, since the value skey will
   * be used as the time window index value. So we only change ekey of time window accordingly.
   */
  if (w.ekey > pQuery->window.ekey && QUERY_IS_ASC_QUERY(pQuery)) {
    w.ekey = pQuery->window.ekey;
  }

  return w;
}

static int32_t addNewWindowResultBuf(SResultRow *pWindowRes, SDiskbasedResultBuf *pResultBuf, int32_t tid,
                                     int32_t numOfRowsPerPage) {
  if (pWindowRes->pageId != -1) {
    return 0;
  }

  tFilePage *pData = NULL;

  // in the first scan, new space needed for results
  int32_t pageId = -1;
  SIDList list = getDataBufPagesIdList(pResultBuf, tid);

  if (taosArrayGetSize(list) == 0) {
    pData = getNewDataBuf(pResultBuf, tid, &pageId);
  } else {
    SPageInfo* pi = getLastPageInfo(list);
    pData = getResBufPage(pResultBuf, pi->pageId);
    pageId = pi->pageId;

    if (pData->num >= numOfRowsPerPage) {
      // release current page first, and prepare the next one
      releaseResBufPageInfo(pResultBuf, pi);
      pData = getNewDataBuf(pResultBuf, tid, &pageId);
      if (pData != NULL) {
        assert(pData->num == 0);  // number of elements must be 0 for new allocated buffer
      }
    }
  }

  if (pData == NULL) {
    return -1;
  }

  // set the number of rows in current disk page
  if (pWindowRes->pageId == -1) {  // not allocated yet, allocate new buffer
    pWindowRes->pageId = pageId;
    pWindowRes->rowId = (int32_t)(pData->num++);

    assert(pWindowRes->pageId >= 0);
  }

  return 0;
}

static int32_t setWindowOutputBufByKey(SQueryRuntimeEnv *pRuntimeEnv, SResultRowInfo *pResultRowInfo, STimeWindow *win,
    bool masterscan, SResultRow** pResult, int64_t groupId) {
  assert(win->skey <= win->ekey);
  SDiskbasedResultBuf *pResultBuf = pRuntimeEnv->pResultBuf;

  SResultRow *pResultRow = doPrepareResultRowFromKey(pRuntimeEnv, pResultRowInfo, (char *)&win->skey, TSDB_KEYSIZE, masterscan, groupId);
  if (pResultRow == NULL) {
    *pResult = NULL;
    return TSDB_CODE_SUCCESS;
  }

  // not assign result buffer yet, add new result buffer
  if (pResultRow->pageId == -1) {
    int32_t ret = addNewWindowResultBuf(pResultRow, pResultBuf, (int32_t) groupId, pRuntimeEnv->numOfRowsPerPage);
    if (ret != TSDB_CODE_SUCCESS) {
      return -1;
    }
  }

  // set time window for current result
  pResultRow->win = (*win);
  *pResult = pResultRow;
  setResultRowOutputBufInitCtx(pRuntimeEnv, pResultRow);

  return TSDB_CODE_SUCCESS;
}

static bool getResultRowStatus(SResultRowInfo *pWindowResInfo, int32_t slot) {
  assert(slot >= 0 && slot < pWindowResInfo->size);
  return pWindowResInfo->pResult[slot]->closed;
}

typedef enum SResultTsInterpType {
  RESULT_ROW_START_INTERP = 1,
  RESULT_ROW_END_INTERP   = 2,
} SResultTsInterpType;

static void setResultRowInterpo(SResultRow* pResult, SResultTsInterpType type) {
  assert(pResult != NULL && (type == RESULT_ROW_START_INTERP || type == RESULT_ROW_END_INTERP));
  if (type == RESULT_ROW_START_INTERP) {
    pResult->startInterp = true;
  } else {
    pResult->endInterp   = true;
  }
}

static bool resultRowInterpolated(SResultRow* pResult, SResultTsInterpType type) {
  assert(pResult != NULL && (type == RESULT_ROW_START_INTERP || type == RESULT_ROW_END_INTERP));
  if (type == RESULT_ROW_START_INTERP) {
    return pResult->startInterp == true;
  } else {
    return pResult->endInterp   == true;
  }
}

static FORCE_INLINE int32_t getForwardStepsInBlock(int32_t numOfRows, __block_search_fn_t searchFn, TSKEY ekey, int16_t pos,
                                      int16_t order, int64_t *pData) {
  int32_t forwardStep = 0;

  if (order == TSDB_ORDER_ASC) {
    int32_t end = searchFn((char*) &pData[pos], numOfRows - pos, ekey, order);
    if (end >= 0) {
      forwardStep = end;

      if (pData[end + pos] == ekey) {
        forwardStep += 1;
      }
    }
  } else {
    int32_t end = searchFn((char *)pData, pos + 1, ekey, order);
    if (end >= 0) {
      forwardStep = pos - end;

      if (pData[end] == ekey) {
        forwardStep += 1;
      }
    }
  }

  assert(forwardStep > 0);
  return forwardStep;
}

static void doUpdateResultRowIndex(SResultRowInfo*pResultRowInfo, TSKEY lastKey, bool ascQuery) {
  int64_t skey = TSKEY_INITIAL_VAL;
  int32_t i = 0;
  for (i = pResultRowInfo->size - 1; i >= 0; --i) {
    SResultRow *pResult = pResultRowInfo->pResult[i];
    if (pResult->closed) {
      break;
    }

    // new closed result rows
    if ((pResult->win.ekey <= lastKey && ascQuery) || (pResult->win.skey >= lastKey && !ascQuery)) {
      closeResultRow(pResultRowInfo, i);
    } else {
      skey = pResult->win.skey;
    }
  }

  // all result rows are closed, set the last one to be the skey
  if (skey == TSKEY_INITIAL_VAL) {
    pResultRowInfo->curIndex = pResultRowInfo->size - 1;
  } else {

    for (i = pResultRowInfo->size - 1; i >= 0; --i) {
      SResultRow *pResult = pResultRowInfo->pResult[i];
      if (pResult->closed) {
        break;
      }
    }

    pResultRowInfo->curIndex = i + 1;  // current not closed result object
    pResultRowInfo->prevSKey = pResultRowInfo->pResult[pResultRowInfo->curIndex]->win.skey;
  }
}

static void updateResultRowIndex(SResultRowInfo* pResultRowInfo, STableQueryInfo* pTableQueryInfo, bool ascQuery) {
  if ((pTableQueryInfo->lastKey > pTableQueryInfo->win.ekey && ascQuery) || (pTableQueryInfo->lastKey < pTableQueryInfo->win.ekey && (!ascQuery))) {
    closeAllResultRows(pResultRowInfo);
    pResultRowInfo->curIndex = pResultRowInfo->size - 1;
  } else {
    int32_t step = ascQuery? 1:-1;
    doUpdateResultRowIndex(pResultRowInfo, pTableQueryInfo->lastKey - step, ascQuery);
  }
}

static int32_t getNumOfRowsInTimeWindow(SQuery *pQuery, SDataBlockInfo *pDataBlockInfo, TSKEY *pPrimaryColumn,
                                        int32_t startPos, TSKEY ekey, __block_search_fn_t searchFn, bool updateLastKey) {
  assert(startPos >= 0 && startPos < pDataBlockInfo->rows);

  int32_t num   = -1;
  int32_t order = pQuery->order.order;
  int32_t step  = GET_FORWARD_DIRECTION_FACTOR(order);

  STableQueryInfo* item = pQuery->current;

  if (QUERY_IS_ASC_QUERY(pQuery)) {
    if (ekey < pDataBlockInfo->window.ekey) {
      num = getForwardStepsInBlock(pDataBlockInfo->rows, searchFn, ekey, startPos, order, pPrimaryColumn);
      if (updateLastKey) { // update the last key
        item->lastKey = pPrimaryColumn[startPos + (num - 1)] + step;
      }
    } else {
      num = pDataBlockInfo->rows - startPos;
      if (updateLastKey) {
        item->lastKey = pDataBlockInfo->window.ekey + step;
      }
    }
  } else {  // desc
    if (ekey > pDataBlockInfo->window.skey) {
      num = getForwardStepsInBlock(pDataBlockInfo->rows, searchFn, ekey, startPos, order, pPrimaryColumn);
      if (updateLastKey) {  // update the last key
        item->lastKey = pPrimaryColumn[startPos - (num - 1)] + step;
      }
    } else {
      num = startPos + 1;
      if (updateLastKey) {
        item->lastKey = pDataBlockInfo->window.skey + step;
      }
    }
  }

  assert(num > 0);
  return num;
}

static void doBlockwiseApplyFunctions(SQueryRuntimeEnv *pRuntimeEnv, STimeWindow *pWin, int32_t offset, int32_t forwardStep, TSKEY *tsCol, int32_t numOfTotal) {
  SQuery         *pQuery = pRuntimeEnv->pQuery;
  SQLFunctionCtx *pCtx = pRuntimeEnv->pCtx;

  bool hasPrev = pCtx[0].preAggVals.isSet;

  for (int32_t k = 0; k < pQuery->numOfOutput; ++k) {
    pCtx[k].nStartQueryTimestamp = pWin->skey;
    pCtx[k].size = forwardStep;
    pCtx[k].startOffset = (QUERY_IS_ASC_QUERY(pQuery)) ? offset : offset - (forwardStep - 1);

    int32_t functionId = pQuery->pExpr1[k].base.functionId;
    if ((aAggs[functionId].nStatus & TSDB_FUNCSTATE_SELECTIVITY) != 0) {
      pCtx[k].ptsList = &tsCol[pCtx[k].startOffset];
    }

    // not a whole block involved in query processing, statistics data can not be used
    // NOTE: the original value of isSet have been changed here
    if (pCtx[k].preAggVals.isSet && forwardStep < numOfTotal) {
      pCtx[k].preAggVals.isSet = false;
    }

    if (functionNeedToExecute(pRuntimeEnv, &pCtx[k], functionId)) {
      aAggs[functionId].xFunction(&pCtx[k]);
    }

    // restore it
    pCtx[k].preAggVals.isSet = hasPrev;
  }
}

static void doRowwiseApplyFunctions(SQueryRuntimeEnv *pRuntimeEnv, STimeWindow *pWin, int32_t offset) {
  SQuery         *pQuery = pRuntimeEnv->pQuery;
  SQLFunctionCtx *pCtx = pRuntimeEnv->pCtx;

  for (int32_t k = 0; k < pQuery->numOfOutput; ++k) {
    pCtx[k].nStartQueryTimestamp = pWin->skey;

    int32_t functionId = pQuery->pExpr1[k].base.functionId;
    if (functionNeedToExecute(pRuntimeEnv, &pCtx[k], functionId)) {
      aAggs[functionId].xFunctionF(&pCtx[k], offset);
    }
  }
}

static int32_t getNextQualifiedWindow(SQueryRuntimeEnv *pRuntimeEnv, STimeWindow *pNext, SDataBlockInfo *pDataBlockInfo,
    TSKEY *primaryKeys, __block_search_fn_t searchFn, int32_t prevPosition) {
  SQuery *pQuery = pRuntimeEnv->pQuery;

  getNextTimeWindow(pQuery, pNext);

  // next time window is not in current block
  if ((pNext->skey > pDataBlockInfo->window.ekey && QUERY_IS_ASC_QUERY(pQuery)) ||
      (pNext->ekey < pDataBlockInfo->window.skey && !QUERY_IS_ASC_QUERY(pQuery))) {
    return -1;
  }

  TSKEY startKey = -1;
  if (QUERY_IS_ASC_QUERY(pQuery)) {
    startKey = pNext->skey;
    if (startKey < pQuery->window.skey) {
      startKey = pQuery->window.skey;
    }
  } else {
    startKey = pNext->ekey;
    if (startKey > pQuery->window.skey) {
      startKey = pQuery->window.skey;
    }
  }

  int32_t startPos = 0;

  // tumbling time window query, a special case of sliding time window query
  if (pQuery->interval.sliding == pQuery->interval.interval && prevPosition != -1) {
    int32_t factor = GET_FORWARD_DIRECTION_FACTOR(pQuery->order.order);
    startPos = prevPosition + factor;
  } else {
    if (startKey <= pDataBlockInfo->window.skey && QUERY_IS_ASC_QUERY(pQuery)) {
      startPos = 0;
    } else if (startKey >= pDataBlockInfo->window.ekey && !QUERY_IS_ASC_QUERY(pQuery)) {
      startPos = pDataBlockInfo->rows - 1;
    } else {
      startPos = searchFn((char *)primaryKeys, pDataBlockInfo->rows, startKey, pQuery->order.order);
    }
  }

  /*
   * This time window does not cover any data, try next time window,
   * this case may happen when the time window is too small
   */
  if (primaryKeys == NULL) {
    if (QUERY_IS_ASC_QUERY(pQuery)) {
      assert(pDataBlockInfo->window.skey <= pNext->ekey);
    } else {
      assert(pDataBlockInfo->window.ekey >= pNext->skey);
    }
  } else {
    if (QUERY_IS_ASC_QUERY(pQuery) && primaryKeys[startPos] > pNext->ekey) {
      TSKEY next = primaryKeys[startPos];
      if (pQuery->interval.intervalUnit == 'n' || pQuery->interval.intervalUnit == 'y') {
        pNext->skey = taosTimeTruncate(next, &pQuery->interval, pQuery->precision);
        pNext->ekey = taosTimeAdd(pNext->skey, pQuery->interval.interval, pQuery->interval.intervalUnit, pQuery->precision) - 1;
      } else {
        pNext->ekey += ((next - pNext->ekey + pQuery->interval.sliding - 1)/pQuery->interval.sliding) * pQuery->interval.sliding;
        pNext->skey = pNext->ekey - pQuery->interval.interval + 1;
      }
    } else if ((!QUERY_IS_ASC_QUERY(pQuery)) && primaryKeys[startPos] < pNext->skey) {
      TSKEY next = primaryKeys[startPos];
      if (pQuery->interval.intervalUnit == 'n' || pQuery->interval.intervalUnit == 'y') {
        pNext->skey = taosTimeTruncate(next, &pQuery->interval, pQuery->precision);
        pNext->ekey = taosTimeAdd(pNext->skey, pQuery->interval.interval, pQuery->interval.intervalUnit, pQuery->precision) - 1;
      } else {
        pNext->skey -= ((pNext->skey - next + pQuery->interval.sliding - 1) / pQuery->interval.sliding) * pQuery->interval.sliding;
        pNext->ekey = pNext->skey + pQuery->interval.interval - 1;
      }
    }
  }

  return startPos;
}

static FORCE_INLINE TSKEY reviseWindowEkey(SQuery *pQuery, STimeWindow *pWindow) {
  TSKEY ekey = -1;
  if (QUERY_IS_ASC_QUERY(pQuery)) {
    ekey = pWindow->ekey;
    if (ekey > pQuery->window.ekey) {
      ekey = pQuery->window.ekey;
    }
  } else {
    ekey = pWindow->skey;
    if (ekey < pQuery->window.ekey) {
      ekey = pQuery->window.ekey;
    }
  }

  return ekey;
}

//todo binary search
static void* getDataBlockImpl(SArray* pDataBlock, int32_t colId) {
  int32_t numOfCols = (int32_t)taosArrayGetSize(pDataBlock);

  for (int32_t i = 0; i < numOfCols; ++i) {
    SColumnInfoData *p = taosArrayGet(pDataBlock, i);
    if (colId == p->info.colId) {
      return p->pData;
    }
  }

  return NULL;
}

static char *getDataBlock(SQueryRuntimeEnv *pRuntimeEnv, SArithmeticSupport *sas, int32_t col, int32_t size,
                    SArray *pDataBlock) {
  if (pDataBlock == NULL) {
    return NULL;
  }

  char *dataBlock = NULL;
  SQuery *pQuery = pRuntimeEnv->pQuery;

  int32_t functionId = pQuery->pExpr1[col].base.functionId;
  if (functionId == TSDB_FUNC_ARITHM) {
    sas->pArithExpr = &pQuery->pExpr1[col];

    sas->offset    = (QUERY_IS_ASC_QUERY(pQuery))? pQuery->pos : pQuery->pos - (size - 1);
    sas->colList   = pQuery->colList;
    sas->numOfCols = pQuery->numOfCols;
    sas->data      = calloc(pQuery->numOfCols, POINTER_BYTES);

    if (sas->data == NULL) {
      longjmp(pRuntimeEnv->env, TSDB_CODE_QRY_OUT_OF_MEMORY);
    }

    // here the pQuery->colList and sas->colList are identical
    int32_t numOfCols = (int32_t)taosArrayGetSize(pDataBlock);
    for (int32_t i = 0; i < pQuery->numOfCols; ++i) {
      SColumnInfo *pColMsg = &pQuery->colList[i];

      dataBlock = NULL;
      for (int32_t k = 0; k < numOfCols; ++k) {  //todo refactor
        SColumnInfoData *p = taosArrayGet(pDataBlock, k);
        if (pColMsg->colId == p->info.colId) {
          dataBlock = p->pData;
          break;
        }
      }

      assert(dataBlock != NULL);
      sas->data[i] = dataBlock;  // start from the offset
    }

  } else {  // other type of query function
    SColIndex *pCol = &pQuery->pExpr1[col].base.colInfo;
    if (TSDB_COL_IS_NORMAL_COL(pCol->flag)) {
      SColIndex* pColIndex = &pQuery->pExpr1[col].base.colInfo;
      SColumnInfoData *p = taosArrayGet(pDataBlock, pColIndex->colIndex);
      assert(p->info.colId == pColIndex->colId);

      dataBlock = p->pData;
    } else {
      dataBlock = NULL;
    }
  }

  return dataBlock;
}

static void setNotInterpoWindowKey(SQLFunctionCtx* pCtx, int32_t numOfOutput, int32_t type) {
  if (type == RESULT_ROW_START_INTERP) {
    for (int32_t k = 0; k < numOfOutput; ++k) {
      pCtx[k].start.key = INT64_MIN;
    }
  } else {
    for (int32_t k = 0; k < numOfOutput; ++k) {
      pCtx[k].end.key = INT64_MIN;
    }
  }
}

// window start key interpolation
static bool setTimeWindowInterpolationStartTs(SQueryRuntimeEnv* pRuntimeEnv, int32_t pos, int32_t numOfRows, SArray* pDataBlock, TSKEY* tsCols, STimeWindow* win) {
  SQuery* pQuery = pRuntimeEnv->pQuery;

  TSKEY curTs  = tsCols[pos];
  TSKEY lastTs = *(TSKEY *) pRuntimeEnv->prevRow[0];

  // lastTs == INT64_MIN and pos == 0 means this is the first time window, interpolation is not needed.
  // start exactly from this point, no need to do interpolation
  TSKEY key = QUERY_IS_ASC_QUERY(pQuery)? win->skey:win->ekey;
  if (key == curTs) {
    setNotInterpoWindowKey(pRuntimeEnv->pCtx, pQuery->numOfOutput, RESULT_ROW_START_INTERP);
    return true;
  }

  if (lastTs == INT64_MIN && ((pos == 0 && QUERY_IS_ASC_QUERY(pQuery)) || (pos == (numOfRows - 1) && !QUERY_IS_ASC_QUERY(pQuery)))) {
    setNotInterpoWindowKey(pRuntimeEnv->pCtx, pQuery->numOfOutput, RESULT_ROW_START_INTERP);
    return true;
  }

  int32_t step = GET_FORWARD_DIRECTION_FACTOR(pQuery->order.order);
  TSKEY   prevTs = ((pos == 0 && QUERY_IS_ASC_QUERY(pQuery)) || (pos == (numOfRows - 1) && !QUERY_IS_ASC_QUERY(pQuery)))?
      lastTs:tsCols[pos - step];

  doRowwiseTimeWindowInterpolation(pRuntimeEnv, pDataBlock, prevTs, pos - step, curTs, pos, key, RESULT_ROW_START_INTERP);
  return true;
}

static bool setTimeWindowInterpolationEndTs(SQueryRuntimeEnv* pRuntimeEnv, int32_t endRowIndex, SArray* pDataBlock, TSKEY* tsCols, TSKEY blockEkey, STimeWindow* win) {
  SQuery* pQuery = pRuntimeEnv->pQuery;
  TSKEY   actualEndKey = tsCols[endRowIndex];

  TSKEY key = QUERY_IS_ASC_QUERY(pQuery)? win->ekey:win->skey;

  // not ended in current data block, do not invoke interpolation
  if ((key > blockEkey && QUERY_IS_ASC_QUERY(pQuery)) || (key < blockEkey && !QUERY_IS_ASC_QUERY(pQuery))) {
    setNotInterpoWindowKey(pRuntimeEnv->pCtx, pQuery->numOfOutput, RESULT_ROW_END_INTERP);
    return false;
  }

  // there is actual end point of current time window, no interpolation need
  if (key == actualEndKey) {
    setNotInterpoWindowKey(pRuntimeEnv->pCtx, pQuery->numOfOutput, RESULT_ROW_END_INTERP);
    return true;
  }

  int32_t step = GET_FORWARD_DIRECTION_FACTOR(pQuery->order.order);
  int32_t nextRowIndex = endRowIndex + step;
  assert(nextRowIndex >= 0);

  TSKEY nextKey = tsCols[nextRowIndex];
  doRowwiseTimeWindowInterpolation(pRuntimeEnv, pDataBlock, actualEndKey, endRowIndex, nextKey, nextRowIndex, key, RESULT_ROW_END_INTERP);
  return true;
}

static void saveDataBlockLastRow(SQueryRuntimeEnv* pRuntimeEnv, SDataBlockInfo* pDataBlockInfo, SArray* pDataBlock) {
  if (pDataBlock == NULL) {
    return;
  }

  SQuery* pQuery = pRuntimeEnv->pQuery;
  int32_t rowIndex = QUERY_IS_ASC_QUERY(pQuery)? pDataBlockInfo->rows-1:0;
  for (int32_t k = 0; k < pQuery->numOfCols; ++k) {
    SColumnInfoData *pColInfo = taosArrayGet(pDataBlock, k);
    memcpy(pRuntimeEnv->prevRow[k], ((char*)pColInfo->pData) + (pColInfo->info.bytes * rowIndex), pColInfo->info.bytes);
  }
}

static TSKEY getStartTsKey(SQuery* pQuery, SDataBlockInfo* pDataBlockInfo, TSKEY* tsCols, int32_t step) {
  TSKEY ts = TSKEY_INITIAL_VAL;

  if (tsCols == NULL) {
    ts = QUERY_IS_ASC_QUERY(pQuery) ? pDataBlockInfo->window.skey : pDataBlockInfo->window.ekey;
  } else {
    int32_t offset = GET_COL_DATA_POS(pQuery, 0, step);
    ts = tsCols[offset];
  }

  return ts;
}

static void doWindowBorderInterpolation(SQueryRuntimeEnv* pRuntimeEnv, SDataBlockInfo* pDataBlockInfo, SArray *pDataBlock,
    SResultRow* pResult, STimeWindow* win, int32_t startPos, int32_t forwardStep) {
  if (!pRuntimeEnv->timeWindowInterpo) {
    return;
  }

  assert(pDataBlock != NULL);

  SQuery* pQuery = pRuntimeEnv->pQuery;
  int32_t step = GET_FORWARD_DIRECTION_FACTOR(pQuery->order.order);

  SColumnInfoData *pColInfo = taosArrayGet(pDataBlock, 0);

  TSKEY  *tsCols = (TSKEY *)(pColInfo->pData);
  bool done = resultRowInterpolated(pResult, RESULT_ROW_START_INTERP);
  if (!done) {
    int32_t startRowIndex = startPos;
    bool    interp = setTimeWindowInterpolationStartTs(pRuntimeEnv, startRowIndex, pDataBlockInfo->rows, pDataBlock, tsCols, win);
    if (interp) {
      setResultRowInterpo(pResult, RESULT_ROW_START_INTERP);
    }
  } else {
    setNotInterpoWindowKey(pRuntimeEnv->pCtx, pQuery->numOfOutput, RESULT_ROW_START_INTERP);
  }

  done = resultRowInterpolated(pResult, RESULT_ROW_END_INTERP);
  if (!done) {
    int32_t endRowIndex = startPos + (forwardStep - 1) * step;

    TSKEY endKey = QUERY_IS_ASC_QUERY(pQuery)? pDataBlockInfo->window.ekey:pDataBlockInfo->window.skey;
    bool  interp = setTimeWindowInterpolationEndTs(pRuntimeEnv, endRowIndex, pDataBlock, tsCols, endKey, win);
    if (interp) {
      setResultRowInterpo(pResult, RESULT_ROW_END_INTERP);
    }
  } else {
    setNotInterpoWindowKey(pRuntimeEnv->pCtx, pQuery->numOfOutput, RESULT_ROW_END_INTERP);
  }
}

/**
 * todo set the last value for pQueryTableInfo as in rowwiseapplyfunctions
 * @param pRuntimeEnv
 * @param forwardStep
 * @param tsCols
 * @param pFields
 * @param isDiskFileBlock
 * @return                  the incremental number of output value, so it maybe 0 for fixed number of query,
 *                          such as count/min/max etc.
 */
static void blockwiseApplyFunctions(SQueryRuntimeEnv *pRuntimeEnv, SDataStatis *pStatis, SDataBlockInfo *pDataBlockInfo,
                                    SResultRowInfo *pWindowResInfo, __block_search_fn_t searchFn, SArray *pDataBlock) {
  SQLFunctionCtx *pCtx = pRuntimeEnv->pCtx;
  bool            masterScan = IS_MASTER_SCAN(pRuntimeEnv);

  SQuery *pQuery  = pRuntimeEnv->pQuery;
  int64_t groupId = pQuery->current->groupIndex;

  TSKEY  *tsCols = NULL;
  if (pDataBlock != NULL) {
    SColumnInfoData *pColInfo = taosArrayGet(pDataBlock, 0);
    tsCols = (TSKEY *)(pColInfo->pData);
  }

  SArithmeticSupport *sasArray = calloc((size_t)pQuery->numOfOutput, sizeof(SArithmeticSupport));
  if (sasArray == NULL) {
    longjmp(pRuntimeEnv->env, TSDB_CODE_QRY_OUT_OF_MEMORY);
  }

  SQInfo *pQInfo = GET_QINFO_ADDR(pRuntimeEnv);
  for (int32_t k = 0; k < pQuery->numOfOutput; ++k) {
    char *dataBlock = getDataBlock(pRuntimeEnv, &sasArray[k], k, pDataBlockInfo->rows, pDataBlock);
    setExecParams(pQuery, &pCtx[k], dataBlock, tsCols, pDataBlockInfo, pStatis, &sasArray[k], k, pQInfo->vgId);
  }

  int32_t step = GET_FORWARD_DIRECTION_FACTOR(pQuery->order.order);
  if (QUERY_IS_INTERVAL_QUERY(pQuery)) {
    int32_t prevIndex = curTimeWindowIndex(pWindowResInfo);

    TSKEY ts = getStartTsKey(pQuery, pDataBlockInfo, tsCols, step);
    STimeWindow win = getActiveTimeWindow(pWindowResInfo, ts, pQuery);

    SResultRow* pResult = NULL;
    int32_t ret = setWindowOutputBufByKey(pRuntimeEnv, pWindowResInfo, &win, masterScan, &pResult, groupId);
    if (ret != TSDB_CODE_SUCCESS || pResult == NULL) {
      goto _end;
    }

    int32_t forwardStep = 0;
    int32_t startPos = pQuery->pos;

    TSKEY ekey = reviseWindowEkey(pQuery, &win);
    forwardStep = getNumOfRowsInTimeWindow(pQuery, pDataBlockInfo, tsCols, pQuery->pos, ekey, searchFn, true);

    // prev time window not interpolation yet.
    int32_t curIndex = curTimeWindowIndex(pWindowResInfo);
    if (prevIndex != -1 && prevIndex < curIndex && pRuntimeEnv->timeWindowInterpo) {
      for(int32_t j = prevIndex; j < curIndex; ++j) { // previous time window may be all closed already.
        SResultRow *pRes = pWindowResInfo->pResult[j];
        if (pRes->closed) {
          assert(resultRowInterpolated(pRes, RESULT_ROW_START_INTERP) && resultRowInterpolated(pRes, RESULT_ROW_END_INTERP));
          continue;
        }

        STimeWindow w = pRes->win;
        ret = setWindowOutputBufByKey(pRuntimeEnv, pWindowResInfo, &w, masterScan, &pResult, groupId);
        assert(ret == TSDB_CODE_SUCCESS && !resultRowInterpolated(pResult, RESULT_ROW_END_INTERP));

        int32_t p = QUERY_IS_ASC_QUERY(pQuery)? 0:pDataBlockInfo->rows-1;
        doRowwiseTimeWindowInterpolation(pRuntimeEnv, pDataBlock, *(TSKEY*) pRuntimeEnv->prevRow[0], -1,  tsCols[0], p, w.ekey, RESULT_ROW_END_INTERP);
        setResultRowInterpo(pResult, RESULT_ROW_END_INTERP);
        setNotInterpoWindowKey(pRuntimeEnv->pCtx, pQuery->numOfOutput, RESULT_ROW_START_INTERP);

        doBlockwiseApplyFunctions(pRuntimeEnv, &w, startPos, 0, tsCols, pDataBlockInfo->rows);
      }

      // restore current time window
      ret = setWindowOutputBufByKey(pRuntimeEnv, pWindowResInfo, &win, masterScan, &pResult, groupId);
      assert (ret == TSDB_CODE_SUCCESS);
    }

    // window start key interpolation
    doWindowBorderInterpolation(pRuntimeEnv, pDataBlockInfo, pDataBlock, pResult, &win, pQuery->pos, forwardStep);
    doBlockwiseApplyFunctions(pRuntimeEnv, &win, startPos, forwardStep, tsCols, pDataBlockInfo->rows);

    STimeWindow nextWin = win;
    while (1) {
      int32_t prevEndPos = (forwardStep - 1) * step + startPos;
      startPos = getNextQualifiedWindow(pRuntimeEnv, &nextWin, pDataBlockInfo, tsCols, searchFn, prevEndPos);
      if (startPos < 0) {
        break;
      }

      // null data, failed to allocate more memory buffer
      int32_t code = setWindowOutputBufByKey(pRuntimeEnv, pWindowResInfo, &nextWin, masterScan, &pResult, groupId);
      if (code != TSDB_CODE_SUCCESS || pResult == NULL) {
        break;
      }

      ekey = reviseWindowEkey(pQuery, &nextWin);
      forwardStep = getNumOfRowsInTimeWindow(pQuery, pDataBlockInfo, tsCols, startPos, ekey, searchFn, true);

      // window start(end) key interpolation
      doWindowBorderInterpolation(pRuntimeEnv, pDataBlockInfo, pDataBlock, pResult, &nextWin, startPos, forwardStep);
      doBlockwiseApplyFunctions(pRuntimeEnv, &nextWin, startPos, forwardStep, tsCols, pDataBlockInfo->rows);
    }

  } else {
    /*
     * the sqlfunctionCtx parameters should be set done before all functions are invoked,
     * since the selectivity + tag_prj query needs all parameters been set done.
     * tag_prj function are changed to be TSDB_FUNC_TAG_DUMMY
     */
    for (int32_t k = 0; k < pQuery->numOfOutput; ++k) {
      int32_t functionId = pQuery->pExpr1[k].base.functionId;
      if (functionNeedToExecute(pRuntimeEnv, &pCtx[k], functionId)) {
        pCtx[k].nStartQueryTimestamp = pDataBlockInfo->window.skey;
        aAggs[functionId].xFunction(&pCtx[k]);
      }
    }
  }

  _end:
  if (pRuntimeEnv->timeWindowInterpo) {
    saveDataBlockLastRow(pRuntimeEnv, pDataBlockInfo, pDataBlock);
  }

  for (int32_t i = 0; i < pQuery->numOfOutput; ++i) {
    if (pQuery->pExpr1[i].base.functionId != TSDB_FUNC_ARITHM) {
      continue;
    }

    tfree(sasArray[i].data);
  }

  tfree(sasArray);
}

static int32_t setGroupResultOutputBuf(SQueryRuntimeEnv *pRuntimeEnv, char *pData, int16_t type, int16_t bytes, int32_t groupIndex) {
  if (isNull(pData, type)) {  // ignore the null value
    return -1;
  }

  SDiskbasedResultBuf *pResultBuf = pRuntimeEnv->pResultBuf;

  // not assign result buffer yet, add new result buffer, TODO remove it
  char* d = pData;
  int16_t len = bytes;
  if (type == TSDB_DATA_TYPE_BINARY||type == TSDB_DATA_TYPE_NCHAR) {
    d = varDataVal(pData);
    len = varDataLen(pData);
  } else if (type == TSDB_DATA_TYPE_FLOAT || type == TSDB_DATA_TYPE_DOUBLE) {
    SQInfo* pQInfo = GET_QINFO_ADDR(pRuntimeEnv);
    qError("QInfo:%p group by not supported on double/float columns, abort", pQInfo);

    longjmp(pRuntimeEnv->env, TSDB_CODE_QRY_APP_ERROR);
  }

  SResultRow *pResultRow = doPrepareResultRowFromKey(pRuntimeEnv, &pRuntimeEnv->windowResInfo, d, len, true, groupIndex);
  assert (pResultRow != NULL);

  int64_t v = -1;
  GET_TYPED_DATA(v, int64_t, type, pData);
  if (type == TSDB_DATA_TYPE_BINARY || type == TSDB_DATA_TYPE_NCHAR) {
    if (pResultRow->key == NULL) {
      pResultRow->key = malloc(varDataTLen(pData));
      varDataCopy(pResultRow->key, pData);
    } else {
      assert(memcmp(pResultRow->key, pData, varDataTLen(pData)) == 0);
    }
  } else {
    pResultRow->win.skey = v;
    pResultRow->win.ekey = v;
  }

  if (pResultRow->pageId == -1) {
    int32_t ret = addNewWindowResultBuf(pResultRow, pResultBuf, groupIndex, pRuntimeEnv->numOfRowsPerPage);
    if (ret != 0) {
      return -1;
    }
  }

  setResultOutputBuf(pRuntimeEnv, pResultRow);
  initCtxOutputBuf(pRuntimeEnv);
  return TSDB_CODE_SUCCESS;
}

static char *getGroupbyColumnData(SQuery *pQuery, int16_t *type, int16_t *bytes, SArray* pDataBlock) {
  SSqlGroupbyExpr *pGroupbyExpr = pQuery->pGroupbyExpr;

  for (int32_t k = 0; k < pGroupbyExpr->numOfGroupCols; ++k) {
    SColIndex* pColIndex = taosArrayGet(pGroupbyExpr->columnInfo, k);
    if (TSDB_COL_IS_TAG(pColIndex->flag)) {
      continue;
    }

    int16_t colIndex = -1;
    int32_t colId = pColIndex->colId;

    for (int32_t i = 0; i < pQuery->numOfCols; ++i) {
      if (pQuery->colList[i].colId == colId) {
        colIndex = i;
        break;
      }
    }

    assert(colIndex >= 0 && colIndex < pQuery->numOfCols);

    *type = pQuery->colList[colIndex].type;
    *bytes = pQuery->colList[colIndex].bytes;
    /*
     *  the colIndex is acquired from the first tables of all qualified tables in this vnode during query prepare
     * stage, the remain tables may not have the required column in cache actually. So, the validation of required
     * column in cache with the corresponding schema is reinforced.
     */
    int32_t numOfCols = (int32_t)taosArrayGetSize(pDataBlock);

    for (int32_t i = 0; i < numOfCols; ++i) {
      SColumnInfoData *p = taosArrayGet(pDataBlock, i);
      if (pColIndex->colId == p->info.colId) {
        return p->pData;
      }
    }
  }

  return NULL;
}

static int32_t doTSJoinFilter(SQueryRuntimeEnv *pRuntimeEnv, int32_t offset) {
  SQuery *pQuery = pRuntimeEnv->pQuery;

  STSElem         elem = tsBufGetElem(pRuntimeEnv->pTsBuf);
  SQLFunctionCtx *pCtx = pRuntimeEnv->pCtx;

  // compare tag first
  if (tVariantCompare(&pCtx[0].tag, elem.tag) != 0) {
    return TS_JOIN_TAG_NOT_EQUALS;
  }

  TSKEY key = *(TSKEY *)((char*)pCtx[0].aInputElemBuf + TSDB_KEYSIZE * offset);

#if defined(_DEBUG_VIEW)
  printf("elem in comp ts file:%" PRId64 ", key:%" PRId64 ", tag:%"PRIu64", query order:%d, ts order:%d, traverse:%d, index:%d\n",
         elem.ts, key, elem.tag.i64Key, pQuery->order.order, pRuntimeEnv->pTsBuf->tsOrder,
         pRuntimeEnv->pTsBuf->cur.order, pRuntimeEnv->pTsBuf->cur.tsIndex);
#endif

  if (QUERY_IS_ASC_QUERY(pQuery)) {
    if (key < elem.ts) {
      return TS_JOIN_TS_NOT_EQUALS;
    } else if (key > elem.ts) {
      assert(false);
    }
  } else {
    if (key > elem.ts) {
      return TS_JOIN_TS_NOT_EQUALS;
    } else if (key < elem.ts) {
      assert(false);
    }
  }

  return TS_JOIN_TS_EQUAL;
}

static bool functionNeedToExecute(SQueryRuntimeEnv *pRuntimeEnv, SQLFunctionCtx *pCtx, int32_t functionId) {
  SResultRowCellInfo *pResInfo = GET_RES_INFO(pCtx);
  SQuery* pQuery = pRuntimeEnv->pQuery;

  // in case of timestamp column, always generated results.
  if (functionId == TSDB_FUNC_TS) {
    return true;
  }

  if (pResInfo->complete || functionId == TSDB_FUNC_TAG_DUMMY || functionId == TSDB_FUNC_TS_DUMMY) {
    return false;
  }

  if (functionId == TSDB_FUNC_FIRST_DST || functionId == TSDB_FUNC_FIRST) {
    return QUERY_IS_ASC_QUERY(pQuery);
  }

  // denote the order type
  if ((functionId == TSDB_FUNC_LAST_DST || functionId == TSDB_FUNC_LAST)) {
    return pCtx->param[0].i64Key == pQuery->order.order;
  }

  // in the supplementary scan, only the following functions need to be executed
  if (IS_REVERSE_SCAN(pRuntimeEnv)) {
    return false;
  }

  return true;
}

void doRowwiseTimeWindowInterpolation(SQueryRuntimeEnv* pRuntimeEnv, SArray* pDataBlock, TSKEY prevTs, int32_t prevRowIndex, TSKEY curTs, int32_t curRowIndex, TSKEY windowKey,  int32_t type) {
  SQuery* pQuery = pRuntimeEnv->pQuery;
  for (int32_t k = 0; k < pQuery->numOfOutput; ++k) {
    int32_t functionId = pQuery->pExpr1[k].base.functionId;
    if (functionId != TSDB_FUNC_TWA) {
      pRuntimeEnv->pCtx[k].start.key = INT64_MIN;
      continue;
    }

    SColIndex* pColIndex = &pQuery->pExpr1[k].base.colInfo;
    int16_t index = pColIndex->colIndex;
    SColumnInfoData* pColInfo = taosArrayGet(pDataBlock, index);

    assert(pColInfo->info.colId == pColIndex->colId && curTs != windowKey);
    double v1 = 0, v2 = 0, v = 0;

    if (prevRowIndex == -1) {
      GET_TYPED_DATA(v1, double, pColInfo->info.type, (char *)pRuntimeEnv->prevRow[index]);
    } else {
      GET_TYPED_DATA(v1, double, pColInfo->info.type, (char *)pColInfo->pData + prevRowIndex * pColInfo->info.bytes);
    }

    GET_TYPED_DATA(v2, double, pColInfo->info.type, (char *)pColInfo->pData + curRowIndex * pColInfo->info.bytes);

    SPoint point1 = (SPoint){.key = prevTs, .val = &v1};
    SPoint point2 = (SPoint){.key = curTs, .val = &v2};
    SPoint point  = (SPoint){.key = windowKey, .val = &v};
    taosGetLinearInterpolationVal(TSDB_DATA_TYPE_DOUBLE, &point1, &point2, &point);

    if (type == RESULT_ROW_START_INTERP) {
      pRuntimeEnv->pCtx[k].start.key = point.key;
      pRuntimeEnv->pCtx[k].start.val = v;
    } else {
      pRuntimeEnv->pCtx[k].end.key = point.key;
      pRuntimeEnv->pCtx[k].end.val = v;
    }
  }
}

static void setTimeWindowSKeyInterp(SQueryRuntimeEnv* pRuntimeEnv, SArray* pDataBlock, TSKEY prevTs, int32_t prevRowIndex, TSKEY ts, int32_t offset, SResultRow* pResult, STimeWindow* win) {
  SQuery* pQuery = pRuntimeEnv->pQuery;

  bool done = resultRowInterpolated(pResult, RESULT_ROW_START_INTERP);
  if (!done) {
    TSKEY key = QUERY_IS_ASC_QUERY(pQuery)? win->skey:win->ekey;
    if (key == ts) {
      setResultRowInterpo(pResult, RESULT_ROW_START_INTERP);
    } else if (prevTs != INT64_MIN && ((QUERY_IS_ASC_QUERY(pQuery) && prevTs < key) || (!QUERY_IS_ASC_QUERY(pQuery) && prevTs > key))) {
      doRowwiseTimeWindowInterpolation(pRuntimeEnv, pDataBlock, prevTs, prevRowIndex, ts, offset, key, RESULT_ROW_START_INTERP);
      setResultRowInterpo(pResult, RESULT_ROW_START_INTERP);
    } else {
      setNotInterpoWindowKey(pRuntimeEnv->pCtx, pQuery->numOfOutput, RESULT_ROW_START_INTERP);
    }

    setNotInterpoWindowKey(pRuntimeEnv->pCtx, pQuery->numOfOutput, RESULT_ROW_END_INTERP);
    for (int32_t k = 0; k < pQuery->numOfOutput; ++k) {
      pRuntimeEnv->pCtx[k].size = 1;
    }
  } else {
    setNotInterpoWindowKey(pRuntimeEnv->pCtx, pQuery->numOfOutput, RESULT_ROW_START_INTERP);
  }
}

static void setTimeWindowEKeyInterp(SQueryRuntimeEnv* pRuntimeEnv, SArray* pDataBlock, TSKEY prevTs, int32_t prevRowIndex, TSKEY ts, int32_t offset, SResultRow* pResult, STimeWindow* win) {
  SQuery* pQuery = pRuntimeEnv->pQuery;

  TSKEY key = QUERY_IS_ASC_QUERY(pQuery)? win->ekey:win->skey;
  doRowwiseTimeWindowInterpolation(pRuntimeEnv, pDataBlock, prevTs, prevRowIndex, ts, offset, key, RESULT_ROW_END_INTERP);
  setResultRowInterpo(pResult, RESULT_ROW_END_INTERP);

  setNotInterpoWindowKey(pRuntimeEnv->pCtx, pQuery->numOfOutput, RESULT_ROW_START_INTERP);
  for (int32_t i = 0; i < pQuery->numOfOutput; ++i) {
    pRuntimeEnv->pCtx[i].size = 0;
  }
}

static void rowwiseApplyFunctions(SQueryRuntimeEnv *pRuntimeEnv, SDataStatis *pStatis, SDataBlockInfo *pDataBlockInfo,
    SResultRowInfo *pWindowResInfo, SArray *pDataBlock) {
  SQLFunctionCtx *pCtx = pRuntimeEnv->pCtx;
  bool masterScan = IS_MASTER_SCAN(pRuntimeEnv);

  SQuery *pQuery = pRuntimeEnv->pQuery;
  STableQueryInfo* item = pQuery->current;

  int64_t groupId = item->groupIndex;

  SColumnInfoData* pColumnInfoData = (SColumnInfoData *)taosArrayGet(pDataBlock, 0);

  TSKEY  *tsCols = (pColumnInfoData->info.type == TSDB_DATA_TYPE_TIMESTAMP)? (TSKEY*) pColumnInfoData->pData:NULL;
  bool    groupbyColumnValue = pRuntimeEnv->groupbyNormalCol;

  SArithmeticSupport *sasArray = calloc((size_t)pQuery->numOfOutput, sizeof(SArithmeticSupport));
  if (sasArray == NULL) {
    longjmp(pRuntimeEnv->env, TSDB_CODE_QRY_OUT_OF_MEMORY);
  }

  int16_t type = 0;
  int16_t bytes = 0;

  char *groupbyColumnData = NULL;
  if (groupbyColumnValue) {
    groupbyColumnData = getGroupbyColumnData(pQuery, &type, &bytes, pDataBlock);
  }

  SQInfo* pQInfo = GET_QINFO_ADDR(pRuntimeEnv);
  for (int32_t k = 0; k < pQuery->numOfOutput; ++k) {
    char *dataBlock = getDataBlock(pRuntimeEnv, &sasArray[k], k, pDataBlockInfo->rows, pDataBlock);
    setExecParams(pQuery, &pCtx[k], dataBlock, tsCols, pDataBlockInfo, pStatis, &sasArray[k], k, pQInfo->vgId);
    pCtx[k].size = 1;
  }

  // set the input column data
  for (int32_t k = 0; k < pQuery->numOfFilterCols; ++k) {
    SSingleColumnFilterInfo *pFilterInfo = &pQuery->pFilterInfo[k];
    pFilterInfo->pData = getDataBlockImpl(pDataBlock, pFilterInfo->info.colId);
    assert(pFilterInfo->pData != NULL);
  }

  int32_t step = GET_FORWARD_DIRECTION_FACTOR(pQuery->order.order);

  // from top to bottom in desc
  // from bottom to top in asc order
  if (pRuntimeEnv->pTsBuf != NULL) {
    qDebug("QInfo:%p process data rows, numOfRows:%d, query order:%d, ts comp order:%d", pQInfo, pDataBlockInfo->rows,
           pQuery->order.order, pRuntimeEnv->pTsBuf->cur.order);
  }

  int32_t offset = -1;
  TSKEY   prevTs = *(TSKEY*) pRuntimeEnv->prevRow[0];
  int32_t prevRowIndex = -1;

  for (int32_t j = 0; j < pDataBlockInfo->rows; ++j) {
    offset = GET_COL_DATA_POS(pQuery, j, step);

    if (pRuntimeEnv->pTsBuf != NULL) {
      int32_t ret = doTSJoinFilter(pRuntimeEnv, offset);
      if (ret == TS_JOIN_TAG_NOT_EQUALS) {
        break;
      } else if (ret == TS_JOIN_TS_NOT_EQUALS) {
        continue;
      } else {
        assert(ret == TS_JOIN_TS_EQUAL);
      }
    }

    if (pQuery->numOfFilterCols > 0 && (!doFilterData(pQuery, offset))) {
      continue;
    }

    // interval window query, decide the time window according to the primary timestamp
    if (QUERY_IS_INTERVAL_QUERY(pQuery)) {
      int32_t prevWindowIndex = curTimeWindowIndex(pWindowResInfo);
      int64_t ts  = tsCols[offset];

      STimeWindow win = getActiveTimeWindow(pWindowResInfo, ts, pQuery);

      SResultRow* pResult = NULL;
      int32_t ret = setWindowOutputBufByKey(pRuntimeEnv, pWindowResInfo, &win, masterScan, &pResult, groupId);
      if (ret != TSDB_CODE_SUCCESS || pResult == NULL) {  // null data, too many state code
        goto _end;
      }

      // window start key interpolation
      if (pRuntimeEnv->timeWindowInterpo) {
        // check for the time window end time interpolation
        int32_t curIndex = curTimeWindowIndex(pWindowResInfo);
        if (prevWindowIndex != -1 && prevWindowIndex < curIndex) {
          for (int32_t k = prevWindowIndex; k < curIndex; ++k) {
            SResultRow *pRes = pWindowResInfo->pResult[k];
            if (pRes->closed) {
              assert(resultRowInterpolated(pResult, RESULT_ROW_START_INTERP) && resultRowInterpolated(pResult, RESULT_ROW_END_INTERP));
              continue;
            }

            ret = setWindowOutputBufByKey(pRuntimeEnv, pWindowResInfo, &pRes->win, masterScan, &pResult, groupId);
            assert(ret == TSDB_CODE_SUCCESS && !resultRowInterpolated(pResult, RESULT_ROW_END_INTERP));

            setTimeWindowEKeyInterp(pRuntimeEnv, pDataBlock, prevTs, prevRowIndex, ts, offset, pResult, &pRes->win);
            doRowwiseApplyFunctions(pRuntimeEnv, &pRes->win, offset);
          }

          // restore current time window
          ret = setWindowOutputBufByKey(pRuntimeEnv, pWindowResInfo, &win, masterScan, &pResult, groupId);
          if (ret != TSDB_CODE_SUCCESS) {  // null data, too many state code
            continue;
          }
        }

        setTimeWindowSKeyInterp(pRuntimeEnv, pDataBlock, prevTs, prevRowIndex, ts, offset, pResult, &win);
      }

      doRowwiseApplyFunctions(pRuntimeEnv, &win, offset);

      STimeWindow nextWin = win;
      int32_t     index = pWindowResInfo->curIndex;

      while (1) {
        getNextTimeWindow(pQuery, &nextWin);
        if ((nextWin.skey > pQuery->window.ekey && QUERY_IS_ASC_QUERY(pQuery)) ||
            (nextWin.ekey < pQuery->window.ekey && !QUERY_IS_ASC_QUERY(pQuery))) {
          break;
        }

        if (ts < nextWin.skey || ts > nextWin.ekey) {
          break;
        }

        // null data, failed to allocate more memory buffer
        int32_t code = setWindowOutputBufByKey(pRuntimeEnv, pWindowResInfo, &nextWin, masterScan, &pResult, groupId);
        if (code != TSDB_CODE_SUCCESS || pResult == NULL) {
          break;
        }

        setTimeWindowSKeyInterp(pRuntimeEnv, pDataBlock, prevTs, prevRowIndex, ts, offset, pResult, &nextWin);
        doRowwiseApplyFunctions(pRuntimeEnv, &nextWin, offset);
      }

      pWindowResInfo->curIndex = index;
    } else {  // other queries
      // decide which group this rows belongs to according to current state value
      if (groupbyColumnValue) {
        char *val = groupbyColumnData + bytes * offset;

        int32_t ret = setGroupResultOutputBuf(pRuntimeEnv, val, type, bytes, item->groupIndex);
        if (ret != TSDB_CODE_SUCCESS) {  // null data, too many state code
          continue;
        }
      }

      for (int32_t k = 0; k < pQuery->numOfOutput; ++k) {
        int32_t functionId = pQuery->pExpr1[k].base.functionId;
        if (functionNeedToExecute(pRuntimeEnv, &pCtx[k], functionId)) {
          aAggs[functionId].xFunctionF(&pCtx[k], offset);
        }
      }
    }

    prevTs = tsCols[offset];
    prevRowIndex = offset;

    if (pRuntimeEnv->pTsBuf != NULL) {
      // if timestamp filter list is empty, quit current query
      if (!tsBufNextPos(pRuntimeEnv->pTsBuf)) {
        setQueryStatus(pQuery, QUERY_COMPLETED);
        break;
      }
    }
  }

  _end:
  assert(offset >= 0);
  if (tsCols != NULL) {
    item->lastKey = tsCols[offset] + step;
  } else {
    item->lastKey = (QUERY_IS_ASC_QUERY(pQuery)? pDataBlockInfo->window.ekey:pDataBlockInfo->window.skey) + step;
  }

  if (pRuntimeEnv->pTsBuf != NULL) {
    item->cur = tsBufGetCursor(pRuntimeEnv->pTsBuf);
  }

  // todo refactor: extract method
  for(int32_t i = 0; i < pQuery->numOfOutput; ++i) {
    if (pQuery->pExpr1[i].base.functionId != TSDB_FUNC_ARITHM) {
      continue;
    }

    tfree(sasArray[i].data);
  }

  free(sasArray);
}

static int32_t tableApplyFunctionsOnBlock(SQueryRuntimeEnv *pRuntimeEnv, SDataBlockInfo *pDataBlockInfo,
                                          SDataStatis *pStatis, __block_search_fn_t searchFn, SArray *pDataBlock) {
  SQuery *pQuery = pRuntimeEnv->pQuery;

  STableQueryInfo* pTableQueryInfo = pQuery->current;
  SResultRowInfo*  pResultRowInfo = &pRuntimeEnv->windowResInfo;

  if (pQuery->numOfFilterCols > 0 || pRuntimeEnv->pTsBuf != NULL || pRuntimeEnv->groupbyNormalCol) {
    rowwiseApplyFunctions(pRuntimeEnv, pStatis, pDataBlockInfo, pResultRowInfo, pDataBlock);
  } else {
    blockwiseApplyFunctions(pRuntimeEnv, pStatis, pDataBlockInfo, pResultRowInfo, searchFn, pDataBlock);
  }

<<<<<<< HEAD
=======
  // update the lastkey of current table for projection/aggregation query
  TSKEY lastKey = QUERY_IS_ASC_QUERY(pQuery) ? pDataBlockInfo->window.ekey : pDataBlockInfo->window.skey;
  pTableQueryInfo->lastKey = lastKey + GET_FORWARD_DIRECTION_FACTOR(pQuery->order.order);

>>>>>>> 4a2bbfc6
  // interval query with limit applied
  int32_t numOfRes = 0;
  if (QUERY_IS_INTERVAL_QUERY(pQuery) || pRuntimeEnv->groupbyNormalCol) {
    numOfRes = pResultRowInfo->size;
    updateResultRowIndex(pResultRowInfo, pTableQueryInfo, QUERY_IS_ASC_QUERY(pQuery));
  } else { // projection query
    numOfRes = (int32_t) getNumOfResult(pRuntimeEnv);

    // update the number of output result
    if (numOfRes > 0 && pQuery->checkBuffer == 1) {
      assert(numOfRes >= pQuery->rec.rows);
      pQuery->rec.rows = numOfRes;

      if (numOfRes >= pQuery->rec.threshold) {
        setQueryStatus(pQuery, QUERY_RESBUF_FULL);
      }

      if ((pQuery->limit.limit >= 0) && (pQuery->limit.limit + pQuery->limit.offset) <= numOfRes) {
        setQueryStatus(pQuery, QUERY_COMPLETED);
      }

      if (((pTableQueryInfo->lastKey > pTableQueryInfo->win.ekey) && QUERY_IS_ASC_QUERY(pQuery)) ||
          ((pTableQueryInfo->lastKey < pTableQueryInfo->win.ekey) && (!QUERY_IS_ASC_QUERY(pQuery)))) {
        setQueryStatus(pQuery, QUERY_COMPLETED);
      }
    }
  }

  return numOfRes;
}

void setExecParams(SQuery *pQuery, SQLFunctionCtx *pCtx, void* inputData, TSKEY *tsCol, SDataBlockInfo* pBlockInfo,
                   SDataStatis *pStatis, void *param, int32_t colIndex, int32_t vgId) {

  int32_t functionId = pQuery->pExpr1[colIndex].base.functionId;
  int32_t colId = pQuery->pExpr1[colIndex].base.colInfo.colId;

  SDataStatis *tpField = NULL;
  pCtx->hasNull = hasNullValue(&pQuery->pExpr1[colIndex].base.colInfo, pStatis, &tpField);
  pCtx->aInputElemBuf = inputData;

  if (tpField != NULL) {
    pCtx->preAggVals.isSet  = true;
    pCtx->preAggVals.statis = *tpField;
    assert(pCtx->preAggVals.statis.numOfNull <= pBlockInfo->rows);
  } else {
    pCtx->preAggVals.isSet = false;
  }

  pCtx->preAggVals.dataBlockLoaded = (inputData != NULL);

  // limit/offset query will affect this value
  pCtx->size = QUERY_IS_ASC_QUERY(pQuery) ? pBlockInfo->rows - pQuery->pos : pQuery->pos + 1;

  // minimum value no matter ascending/descending order query
  pCtx->startOffset = QUERY_IS_ASC_QUERY(pQuery) ? pQuery->pos: (pQuery->pos - pCtx->size + 1);
  assert(pCtx->startOffset >= 0);

  uint32_t status = aAggs[functionId].nStatus;
  if (((status & (TSDB_FUNCSTATE_SELECTIVITY | TSDB_FUNCSTATE_NEED_TS)) != 0) && (tsCol != NULL)) {
    pCtx->ptsList = &tsCol[pCtx->startOffset];
  }

  if (functionId >= TSDB_FUNC_FIRST_DST && functionId <= TSDB_FUNC_LAST_DST) {
    // last_dist or first_dist function
    // store the first&last timestamp into the intermediate buffer [1], the true
    // value may be null but timestamp will never be null
  } else if (functionId == TSDB_FUNC_TOP || functionId == TSDB_FUNC_BOTTOM || functionId == TSDB_FUNC_TWA ||
             functionId == TSDB_FUNC_DIFF || (functionId >= TSDB_FUNC_RATE && functionId <= TSDB_FUNC_AVG_IRATE)) {
    /*
     * least squares function needs two columns of input, currently, the x value of linear equation is set to
     * timestamp column, and the y-value is the column specified in pQuery->pExpr1[i].colIdxInBuffer
     *
     * top/bottom function needs timestamp to indicate when the
     * top/bottom values emerge, so does diff function
     */
    if (functionId == TSDB_FUNC_TWA) {
       pCtx->param[1].i64Key = pQuery->window.skey;
       pCtx->param[1].nType = TSDB_DATA_TYPE_BIGINT;
       pCtx->param[2].i64Key = pQuery->window.ekey;
       pCtx->param[2].nType = TSDB_DATA_TYPE_BIGINT;
    }

  } else if (functionId == TSDB_FUNC_ARITHM) {
    pCtx->param[1].pz = param;
  } else if (functionId == TSDB_FUNC_SPREAD) {  // set the statistics data for primary time stamp column
    if (colId == PRIMARYKEY_TIMESTAMP_COL_INDEX) {
      pCtx->preAggVals.isSet  = true;
      pCtx->preAggVals.statis.min = pBlockInfo->window.skey;
      pCtx->preAggVals.statis.max = pBlockInfo->window.ekey;
    }
  } else if (functionId == TSDB_FUNC_INTERP) {
    SResultRowCellInfo* pInfo = GET_RES_INFO(pCtx);

    SInterpInfoDetail *pInterpInfo = (SInterpInfoDetail *)GET_ROWCELL_INTERBUF(pInfo);
    pInterpInfo->type = (int8_t)pQuery->fillType;
    pInterpInfo->ts = pQuery->window.skey;
    pInterpInfo->primaryCol = (colId == PRIMARYKEY_TIMESTAMP_COL_INDEX);

    if (pQuery->fillVal != NULL) {
      if (isNull((const char*) &pQuery->fillVal[colIndex], pCtx->inputType)) {
        pCtx->param[1].nType = TSDB_DATA_TYPE_NULL;
      } else { // todo refactor, tVariantCreateFromBinary should handle the NULL value
        if (pCtx->inputType != TSDB_DATA_TYPE_BINARY && pCtx->inputType != TSDB_DATA_TYPE_NCHAR) {
          tVariantCreateFromBinary(&pCtx->param[1], (char*) &pQuery->fillVal[colIndex], pCtx->inputBytes, pCtx->inputType);
        }
      }
    }
  } else if (functionId == TSDB_FUNC_TS_COMP) {
    pCtx->param[0].i64Key = vgId;
    pCtx->param[0].nType = TSDB_DATA_TYPE_BIGINT;
  }

#if defined(_DEBUG_VIEW)
  //  int64_t *tsList = (int64_t *)primaryColumnData;
//  int64_t  s = tsList[0];
//  int64_t  e = tsList[size - 1];

//    if (IS_DATA_BLOCK_LOADED(blockStatus)) {
//        qDebug("QInfo:%p query ts:%lld-%lld, offset:%d, rows:%d, bstatus:%d,
//        functId:%d", GET_QINFO_ADDR(pQuery),
//               s, e, startOffset, size, blockStatus, functionId);
//    } else {
//        qDebug("QInfo:%p block not loaded, bstatus:%d",
//        GET_QINFO_ADDR(pQuery), blockStatus);
//    }
#endif
}

// set the output buffer for the selectivity + tag query
static int32_t setCtxTagColumnInfo(SQueryRuntimeEnv *pRuntimeEnv, SQLFunctionCtx *pCtx) {
  SQuery* pQuery = pRuntimeEnv->pQuery;

  if (isSelectivityWithTagsQuery(pQuery)) {
    int32_t num = 0;
    int16_t tagLen = 0;

    SQLFunctionCtx *p = NULL;
    SQLFunctionCtx **pTagCtx = calloc(pQuery->numOfOutput, POINTER_BYTES);
    if (pTagCtx == NULL) {
      return TSDB_CODE_QRY_OUT_OF_MEMORY;
    }

    for (int32_t i = 0; i < pQuery->numOfOutput; ++i) {
      SSqlFuncMsg *pSqlFuncMsg = &pQuery->pExpr1[i].base;

      if (pSqlFuncMsg->functionId == TSDB_FUNC_TAG_DUMMY || pSqlFuncMsg->functionId == TSDB_FUNC_TS_DUMMY) {
        tagLen += pCtx[i].outputBytes;
        pTagCtx[num++] = &pCtx[i];
      } else if ((aAggs[pSqlFuncMsg->functionId].nStatus & TSDB_FUNCSTATE_SELECTIVITY) != 0) {
        p = &pCtx[i];
      } else if (pSqlFuncMsg->functionId == TSDB_FUNC_TS || pSqlFuncMsg->functionId == TSDB_FUNC_TAG) {
        // tag function may be the group by tag column
        // ts may be the required primary timestamp column
        continue;
      } else {
        // the column may be the normal column, group by normal_column, the functionId is TSDB_FUNC_PRJ
      }
    }
    if (p != NULL) {
      p->tagInfo.pTagCtxList = pTagCtx;
      p->tagInfo.numOfTagCols = num;
      p->tagInfo.tagsLen = tagLen;
    } else {
      tfree(pTagCtx);
    }
  }

  return TSDB_CODE_SUCCESS;
}

static int32_t setupQueryRuntimeEnv(SQueryRuntimeEnv *pRuntimeEnv, int16_t order) {
  qDebug("QInfo:%p setup runtime env", GET_QINFO_ADDR(pRuntimeEnv));
  SQuery *pQuery = pRuntimeEnv->pQuery;

  pRuntimeEnv->pCtx = (SQLFunctionCtx *)calloc(pQuery->numOfOutput, sizeof(SQLFunctionCtx));
  pRuntimeEnv->offset = calloc(pQuery->numOfOutput, sizeof(int16_t));
  pRuntimeEnv->rowCellInfoOffset = calloc(pQuery->numOfOutput, sizeof(int32_t));

  if (pRuntimeEnv->offset == NULL || pRuntimeEnv->pCtx == NULL || pRuntimeEnv->rowCellInfoOffset == NULL) {
    goto _clean;
  }

  pRuntimeEnv->offset[0] = 0;
  for (int32_t i = 0; i < pQuery->numOfOutput; ++i) {
    SSqlFuncMsg *pSqlFuncMsg = &pQuery->pExpr1[i].base;

    SQLFunctionCtx *pCtx = &pRuntimeEnv->pCtx[i];
    SColIndex* pIndex = &pSqlFuncMsg->colInfo;

    if (TSDB_COL_REQ_NULL(pIndex->flag)) {
      pCtx->requireNull = true;
      pIndex->flag &= ~(TSDB_COL_NULL);
    } else {
      pCtx->requireNull = false;
    }

    int32_t index = pSqlFuncMsg->colInfo.colIndex;
    if (TSDB_COL_IS_TAG(pIndex->flag)) {
      if (pIndex->colId == TSDB_TBNAME_COLUMN_INDEX) {  // todo refactor
        SSchema s = tGetTableNameColumnSchema();

        pCtx->inputBytes = s.bytes;
        pCtx->inputType = s.type;
      } else {
        pCtx->inputBytes = pQuery->tagColList[index].bytes;
        pCtx->inputType = pQuery->tagColList[index].type;
      }
    } else if (TSDB_COL_IS_UD_COL(pIndex->flag)) {
      pCtx->inputBytes = pSqlFuncMsg->arg[0].argBytes;
      pCtx->inputType = pSqlFuncMsg->arg[0].argType;
    } else {
      pCtx->inputBytes = pQuery->colList[index].bytes;
      pCtx->inputType = pQuery->colList[index].type;
    }

    assert(isValidDataType(pCtx->inputType));
    pCtx->ptsOutputBuf = NULL;

    pCtx->outputBytes  = pQuery->pExpr1[i].bytes;
    pCtx->outputType   = pQuery->pExpr1[i].type;

    pCtx->order        = pQuery->order.order;
    pCtx->functionId   = pSqlFuncMsg->functionId;
    pCtx->stableQuery  = pRuntimeEnv->stableQuery;
    pCtx->interBufBytes = pQuery->pExpr1[i].interBytes;
    pCtx->start.key    = INT64_MIN;
    pCtx->end.key      = INT64_MIN;

    pCtx->numOfParams  = pSqlFuncMsg->numOfParams;
    for (int32_t j = 0; j < pCtx->numOfParams; ++j) {
      int16_t type = pSqlFuncMsg->arg[j].argType;
      int16_t bytes = pSqlFuncMsg->arg[j].argBytes;
      if (type == TSDB_DATA_TYPE_BINARY || type == TSDB_DATA_TYPE_NCHAR) {
        tVariantCreateFromBinary(&pCtx->param[j], pSqlFuncMsg->arg[j].argValue.pz, bytes, type);
      } else {
        tVariantCreateFromBinary(&pCtx->param[j], (char *)&pSqlFuncMsg->arg[j].argValue.i64, bytes, type);
      }
    }

    // set the order information for top/bottom query
    int32_t functionId = pCtx->functionId;

    if (functionId == TSDB_FUNC_TOP || functionId == TSDB_FUNC_BOTTOM || functionId == TSDB_FUNC_DIFF) {
      int32_t f = pQuery->pExpr1[0].base.functionId;
      assert(f == TSDB_FUNC_TS || f == TSDB_FUNC_TS_DUMMY);

      pCtx->param[2].i64Key = order;
      pCtx->param[2].nType = TSDB_DATA_TYPE_BIGINT;
      pCtx->param[3].i64Key = functionId;
      pCtx->param[3].nType = TSDB_DATA_TYPE_BIGINT;

      pCtx->param[1].i64Key = pQuery->order.orderColId;
    }

    if (i > 0) {
      pRuntimeEnv->offset[i] = pRuntimeEnv->offset[i - 1] + pRuntimeEnv->pCtx[i - 1].outputBytes;
      pRuntimeEnv->rowCellInfoOffset[i] = pRuntimeEnv->rowCellInfoOffset[i - 1] + sizeof(SResultRowCellInfo) + pQuery->pExpr1[i - 1].interBytes;
    }

  }

  *(int64_t*) pRuntimeEnv->prevRow[0] = INT64_MIN;

  // if it is group by normal column, do not set output buffer, the output buffer is pResult
  // fixed output query/multi-output query for normal table
  if (!pRuntimeEnv->groupbyNormalCol && !pRuntimeEnv->stableQuery && !QUERY_IS_INTERVAL_QUERY(pRuntimeEnv->pQuery)) {
    resetDefaultResInfoOutputBuf(pRuntimeEnv);
  }

  if (setCtxTagColumnInfo(pRuntimeEnv, pRuntimeEnv->pCtx) != TSDB_CODE_SUCCESS) {
    goto _clean;
  }

  qDebug("QInfo:%p init runtime completed", GET_QINFO_ADDR(pRuntimeEnv));
  return TSDB_CODE_SUCCESS;

_clean:
  tfree(pRuntimeEnv->pCtx);
  tfree(pRuntimeEnv->offset);
  tfree(pRuntimeEnv->rowCellInfoOffset);

  return TSDB_CODE_QRY_OUT_OF_MEMORY;
}

static void doFreeQueryHandle(SQInfo* pQInfo) {
  SQueryRuntimeEnv* pRuntimeEnv = &pQInfo->runtimeEnv;

  tsdbCleanupQueryHandle(pRuntimeEnv->pQueryHandle);
  tsdbCleanupQueryHandle(pRuntimeEnv->pSecQueryHandle);

  pRuntimeEnv->pQueryHandle = NULL;
  pRuntimeEnv->pSecQueryHandle = NULL;

  SMemRef* pMemRef = &pQInfo->memRef;
  assert(pMemRef->ref == 0 && pMemRef->imem == NULL && pMemRef->mem == NULL);
}

static void teardownQueryRuntimeEnv(SQueryRuntimeEnv *pRuntimeEnv) {
  if (pRuntimeEnv->pQuery == NULL) {
    return;
  }

  SQuery *pQuery = pRuntimeEnv->pQuery;
  SQInfo* pQInfo = (SQInfo*) GET_QINFO_ADDR(pRuntimeEnv);

  qDebug("QInfo:%p teardown runtime env", pQInfo);
  cleanupResultRowInfo(&pRuntimeEnv->windowResInfo);

  if (pRuntimeEnv->pCtx != NULL) {
    for (int32_t i = 0; i < pQuery->numOfOutput; ++i) {
      SQLFunctionCtx *pCtx = &pRuntimeEnv->pCtx[i];

      for (int32_t j = 0; j < pCtx->numOfParams; ++j) {
        tVariantDestroy(&pCtx->param[j]);
      }

      tVariantDestroy(&pCtx->tag);
      tfree(pCtx->tagInfo.pTagCtxList);
    }

    tfree(pRuntimeEnv->pCtx);
  }

  pRuntimeEnv->pFillInfo = taosDestroyFillInfo(pRuntimeEnv->pFillInfo);

  destroyResultBuf(pRuntimeEnv->pResultBuf);
  doFreeQueryHandle(pQInfo);

  pRuntimeEnv->pTsBuf = tsBufDestroy(pRuntimeEnv->pTsBuf);

  tfree(pRuntimeEnv->offset);
  tfree(pRuntimeEnv->keyBuf);
  tfree(pRuntimeEnv->rowCellInfoOffset);
  tfree(pRuntimeEnv->prevRow);

  taosHashCleanup(pRuntimeEnv->pResultRowHashTable);
  pRuntimeEnv->pResultRowHashTable = NULL;

  pRuntimeEnv->pool = destroyResultRowPool(pRuntimeEnv->pool);
}

static bool needBuildResAfterQueryComplete(SQInfo* pQInfo) {
  return pQInfo->rspContext != NULL;
}

#define IS_QUERY_KILLED(_q) ((_q)->code == TSDB_CODE_TSC_QUERY_CANCELLED)

static bool isQueryKilled(SQInfo *pQInfo) {
  if (IS_QUERY_KILLED(pQInfo)) {
    return true;
  }

  // query has been executed more than tsShellActivityTimer, and the retrieve has not arrived
  // abort current query execution.
  if (pQInfo->owner != 0 && ((taosGetTimestampSec() - pQInfo->startExecTs) > getMaximumIdleDurationSec()) &&
      (!needBuildResAfterQueryComplete(pQInfo))) {

    assert(pQInfo->startExecTs != 0);
    qDebug("QInfo:%p retrieve not arrive beyond %d sec, abort current query execution, start:%"PRId64", current:%d", pQInfo, 1,
           pQInfo->startExecTs, taosGetTimestampSec());
    return true;
  }

  return false;
}

static void setQueryKilled(SQInfo *pQInfo) { pQInfo->code = TSDB_CODE_TSC_QUERY_CANCELLED;}

static bool isFixedOutputQuery(SQueryRuntimeEnv* pRuntimeEnv) {
  SQuery* pQuery = pRuntimeEnv->pQuery;
  if (QUERY_IS_INTERVAL_QUERY(pQuery)) {
    return false;
  }

  // Note:top/bottom query is fixed output query
  if (pRuntimeEnv->topBotQuery || pRuntimeEnv->groupbyNormalCol) {
    return true;
  }

  for (int32_t i = 0; i < pQuery->numOfOutput; ++i) {
    SSqlFuncMsg *pExprMsg = &pQuery->pExpr1[i].base;

    // ignore the ts_comp function
    if (i == 0 && pExprMsg->functionId == TSDB_FUNC_PRJ && pExprMsg->numOfParams == 1 &&
        pExprMsg->colInfo.colIndex == PRIMARYKEY_TIMESTAMP_COL_INDEX) {
      continue;
    }

    if (pExprMsg->functionId == TSDB_FUNC_TS || pExprMsg->functionId == TSDB_FUNC_TS_DUMMY) {
      continue;
    }

    if (!IS_MULTIOUTPUT(aAggs[pExprMsg->functionId].nStatus)) {
      return true;
    }
  }

  return false;
}

// todo refactor with isLastRowQuery
bool isPointInterpoQuery(SQuery *pQuery) {
  for (int32_t i = 0; i < pQuery->numOfOutput; ++i) {
    int32_t functionId = pQuery->pExpr1[i].base.functionId;
    if (functionId == TSDB_FUNC_INTERP) {
      return true;
    }
  }

  return false;
}

// TODO REFACTOR:MERGE WITH CLIENT-SIDE FUNCTION
static bool isSumAvgRateQuery(SQuery *pQuery) {
  for (int32_t i = 0; i < pQuery->numOfOutput; ++i) {
    int32_t functionId = pQuery->pExpr1[i].base.functionId;
    if (functionId == TSDB_FUNC_TS) {
      continue;
    }

    if (functionId == TSDB_FUNC_SUM_RATE || functionId == TSDB_FUNC_SUM_IRATE || functionId == TSDB_FUNC_AVG_RATE ||
        functionId == TSDB_FUNC_AVG_IRATE) {
      return true;
    }
  }

  return false;
}

static bool isFirstLastRowQuery(SQuery *pQuery) {
  for (int32_t i = 0; i < pQuery->numOfOutput; ++i) {
    int32_t functionID = pQuery->pExpr1[i].base.functionId;
    if (functionID == TSDB_FUNC_LAST_ROW) {
      return true;
    }
  }

  return false;
}

static bool needReverseScan(SQuery *pQuery) {
  for (int32_t i = 0; i < pQuery->numOfOutput; ++i) {
    int32_t functionId = pQuery->pExpr1[i].base.functionId;
    if (functionId == TSDB_FUNC_TS || functionId == TSDB_FUNC_TS_DUMMY || functionId == TSDB_FUNC_TAG) {
      continue;
    }

    if ((functionId == TSDB_FUNC_FIRST || functionId == TSDB_FUNC_FIRST_DST) && !QUERY_IS_ASC_QUERY(pQuery)) {
      return true;
    }

    if (functionId == TSDB_FUNC_LAST || functionId == TSDB_FUNC_LAST_DST) {
      // the scan order to acquire the last result of the specified column
      int32_t order = (int32_t)pQuery->pExpr1[i].base.arg->argValue.i64;
      if (order != pQuery->order.order) {
        return true;
      }
    }
  }

  return false;
}

/**
 * The following 4 kinds of query are treated as the tags query
 * tagprj, tid_tag query, count(tbname), 'abc' (user defined constant value column) query
 */
static bool onlyQueryTags(SQuery* pQuery) {
  for(int32_t i = 0; i < pQuery->numOfOutput; ++i) {
    SExprInfo* pExprInfo = &pQuery->pExpr1[i];

    int32_t functionId = pExprInfo->base.functionId;

    if (functionId != TSDB_FUNC_TAGPRJ &&
        functionId != TSDB_FUNC_TID_TAG &&
        (!(functionId == TSDB_FUNC_COUNT && pExprInfo->base.colInfo.colId == TSDB_TBNAME_COLUMN_INDEX)) &&
        (!(functionId == TSDB_FUNC_PRJ && TSDB_COL_IS_UD_COL(pExprInfo->base.colInfo.flag)))) {
      return false;
    }
  }

  return true;
}

/////////////////////////////////////////////////////////////////////////////////////////////

void getAlignQueryTimeWindow(SQuery *pQuery, int64_t key, int64_t keyFirst, int64_t keyLast, STimeWindow *win) {
  assert(key >= keyFirst && key <= keyLast && pQuery->interval.sliding <= pQuery->interval.interval);
  win->skey = taosTimeTruncate(key, &pQuery->interval, pQuery->precision);

  /*
   * if the realSkey > INT64_MAX - pQuery->interval.interval, the query duration between
   * realSkey and realEkey must be less than one interval.Therefore, no need to adjust the query ranges.
   */
  if (keyFirst > (INT64_MAX - pQuery->interval.interval)) {
    assert(keyLast - keyFirst < pQuery->interval.interval);
    win->ekey = INT64_MAX;
  } else if (pQuery->interval.intervalUnit == 'n' || pQuery->interval.intervalUnit == 'y') {
    win->ekey = taosTimeAdd(win->skey, pQuery->interval.interval, pQuery->interval.intervalUnit, pQuery->precision) - 1;
  } else {
    win->ekey = win->skey + pQuery->interval.interval - 1;
  }
}

static void setScanLimitationByResultBuffer(SQuery *pQuery) {
  if (isTopBottomQuery(pQuery)) {
    pQuery->checkBuffer = 0;
  } else if (isGroupbyNormalCol(pQuery->pGroupbyExpr)) {
    pQuery->checkBuffer = 0;
  } else {
    bool hasMultioutput = false;
    for (int32_t i = 0; i < pQuery->numOfOutput; ++i) {
      SSqlFuncMsg *pExprMsg = &pQuery->pExpr1[i].base;
      if (pExprMsg->functionId == TSDB_FUNC_TS || pExprMsg->functionId == TSDB_FUNC_TS_DUMMY) {
        continue;
      }

      hasMultioutput = IS_MULTIOUTPUT(aAggs[pExprMsg->functionId].nStatus);
      if (!hasMultioutput) {
        break;
      }
    }

    pQuery->checkBuffer = hasMultioutput ? 1 : 0;
  }
}

/*
 * todo add more parameters to check soon..
 */
bool colIdCheck(SQuery *pQuery) {
  // load data column information is incorrect
  for (int32_t i = 0; i < pQuery->numOfCols - 1; ++i) {
    if (pQuery->colList[i].colId == pQuery->colList[i + 1].colId) {
      qError("QInfo:%p invalid data load column for query", GET_QINFO_ADDR(pQuery));
      return false;
    }
  }

  return true;
}

// todo ignore the avg/sum/min/max/count/stddev/top/bottom functions, of which
// the scan order is not matter
static bool onlyOneQueryType(SQuery *pQuery, int32_t functId, int32_t functIdDst) {
  for (int32_t i = 0; i < pQuery->numOfOutput; ++i) {
    int32_t functionId = pQuery->pExpr1[i].base.functionId;

    if (functionId == TSDB_FUNC_TS || functionId == TSDB_FUNC_TS_DUMMY || functionId == TSDB_FUNC_TAG ||
        functionId == TSDB_FUNC_TAG_DUMMY) {
      continue;
    }

    if (functionId != functId && functionId != functIdDst) {
      return false;
    }
  }

  return true;
}

static bool onlyFirstQuery(SQuery *pQuery) { return onlyOneQueryType(pQuery, TSDB_FUNC_FIRST, TSDB_FUNC_FIRST_DST); }

static bool onlyLastQuery(SQuery *pQuery) { return onlyOneQueryType(pQuery, TSDB_FUNC_LAST, TSDB_FUNC_LAST_DST); }

// todo refactor, add iterator
static void doExchangeTimeWindow(SQInfo* pQInfo, STimeWindow* win) {
  size_t t = taosArrayGetSize(pQInfo->tableGroupInfo.pGroupList);
  for(int32_t i = 0; i < t; ++i) {
    SArray* p1 = taosArrayGetP(pQInfo->tableGroupInfo.pGroupList, i);

    size_t len = taosArrayGetSize(p1);
    for(int32_t j = 0; j < len; ++j) {
      STableKeyInfo* pInfo = taosArrayGet(p1, j);

      // update the new lastkey if it is equalled to the value of the old skey
      if (pInfo->lastKey == win->ekey) {
        pInfo->lastKey = win->skey;
      }
    }
  }
}

static void changeExecuteScanOrder(SQInfo *pQInfo, SQueryTableMsg* pQueryMsg, bool stableQuery) {
  SQuery* pQuery = pQInfo->runtimeEnv.pQuery;

  // in case of point-interpolation query, use asc order scan
  char msg[] = "QInfo:%p scan order changed for %s query, old:%d, new:%d, qrange exchanged, old qrange:%" PRId64
               "-%" PRId64 ", new qrange:%" PRId64 "-%" PRId64;

  // todo handle the case the the order irrelevant query type mixed up with order critical query type
  // descending order query for last_row query
  if (isFirstLastRowQuery(pQuery)) {
    qDebug("QInfo:%p scan order changed for last_row query, old:%d, new:%d", pQInfo, pQuery->order.order, TSDB_ORDER_ASC);

    pQuery->order.order = TSDB_ORDER_ASC;
    if (pQuery->window.skey > pQuery->window.ekey) {
      SWAP(pQuery->window.skey, pQuery->window.ekey, TSKEY);
    }

    return;
  }

  if (isGroupbyNormalCol(pQuery->pGroupbyExpr) && pQuery->order.order == TSDB_ORDER_DESC) {
    pQuery->order.order = TSDB_ORDER_ASC;
    if (pQuery->window.skey > pQuery->window.ekey) {
      SWAP(pQuery->window.skey, pQuery->window.ekey, TSKEY);
    }

    doExchangeTimeWindow(pQInfo, &pQuery->window);
    return;
  }

  if (isPointInterpoQuery(pQuery) && pQuery->interval.interval == 0) {
    if (!QUERY_IS_ASC_QUERY(pQuery)) {
      qDebug(msg, GET_QINFO_ADDR(pQuery), "interp", pQuery->order.order, TSDB_ORDER_ASC, pQuery->window.skey,
             pQuery->window.ekey, pQuery->window.ekey, pQuery->window.skey);
      SWAP(pQuery->window.skey, pQuery->window.ekey, TSKEY);
    }

    pQuery->order.order = TSDB_ORDER_ASC;
    return;
  }

  if (pQuery->interval.interval == 0) {
    if (onlyFirstQuery(pQuery)) {
      if (!QUERY_IS_ASC_QUERY(pQuery)) {
        qDebug(msg, GET_QINFO_ADDR(pQuery), "only-first", pQuery->order.order, TSDB_ORDER_ASC, pQuery->window.skey,
               pQuery->window.ekey, pQuery->window.ekey, pQuery->window.skey);

        SWAP(pQuery->window.skey, pQuery->window.ekey, TSKEY);
        doExchangeTimeWindow(pQInfo, &pQuery->window);
      }

      pQuery->order.order = TSDB_ORDER_ASC;
    } else if (onlyLastQuery(pQuery)) {
      if (QUERY_IS_ASC_QUERY(pQuery)) {
        qDebug(msg, GET_QINFO_ADDR(pQuery), "only-last", pQuery->order.order, TSDB_ORDER_DESC, pQuery->window.skey,
               pQuery->window.ekey, pQuery->window.ekey, pQuery->window.skey);

        SWAP(pQuery->window.skey, pQuery->window.ekey, TSKEY);
        doExchangeTimeWindow(pQInfo, &pQuery->window);
      }

      pQuery->order.order = TSDB_ORDER_DESC;
    }

  } else {  // interval query
    if (stableQuery) {
      if (onlyFirstQuery(pQuery)) {
        if (!QUERY_IS_ASC_QUERY(pQuery)) {
          qDebug(msg, GET_QINFO_ADDR(pQuery), "only-first stable", pQuery->order.order, TSDB_ORDER_ASC,
                 pQuery->window.skey, pQuery->window.ekey, pQuery->window.ekey, pQuery->window.skey);

          SWAP(pQuery->window.skey, pQuery->window.ekey, TSKEY);
          doExchangeTimeWindow(pQInfo, &pQuery->window);
        }

        pQuery->order.order = TSDB_ORDER_ASC;
      } else if (onlyLastQuery(pQuery)) {
        if (QUERY_IS_ASC_QUERY(pQuery)) {
          qDebug(msg, GET_QINFO_ADDR(pQuery), "only-last stable", pQuery->order.order, TSDB_ORDER_DESC,
                 pQuery->window.skey, pQuery->window.ekey, pQuery->window.ekey, pQuery->window.skey);

          SWAP(pQuery->window.skey, pQuery->window.ekey, TSKEY);
          doExchangeTimeWindow(pQInfo, &pQuery->window);
        }

        pQuery->order.order = TSDB_ORDER_DESC;
      }
    }
  }
}

static int32_t getInitialPageNum(SQInfo *pQInfo) {
  SQuery *pQuery = pQInfo->runtimeEnv.pQuery;
  int32_t INITIAL_RESULT_ROWS_VALUE = 16;

  int32_t num = 0;

  if (isGroupbyNormalCol(pQuery->pGroupbyExpr)) {
    num = 128;
  } else if (QUERY_IS_INTERVAL_QUERY(pQuery)) {  // time window query, allocate one page for each table
    size_t s = pQInfo->tableqinfoGroupInfo.numOfTables;
    num = (int32_t)(MAX(s, INITIAL_RESULT_ROWS_VALUE));
  } else {    // for super table query, one page for each subset
    num = 1;  // pQInfo->pSidSet->numOfSubSet;
  }

  assert(num > 0);
  return num;
}

static void getIntermediateBufInfo(SQueryRuntimeEnv* pRuntimeEnv, int32_t* ps, int32_t* rowsize) {
  SQuery* pQuery = pRuntimeEnv->pQuery;
  int32_t MIN_ROWS_PER_PAGE = 4;

  *rowsize = (int32_t)(pQuery->rowSize * GET_ROW_PARAM_FOR_MULTIOUTPUT(pQuery, pRuntimeEnv->topBotQuery, pRuntimeEnv->stableQuery));
  int32_t overhead = sizeof(tFilePage);

  // one page contains at least two rows
  *ps = DEFAULT_INTERN_BUF_PAGE_SIZE;
  while(((*rowsize) * MIN_ROWS_PER_PAGE) > (*ps) - overhead) {
    *ps = (*ps << 1u);
  }

  pRuntimeEnv->numOfRowsPerPage = ((*ps) - sizeof(tFilePage)) / (*rowsize);
  assert(pRuntimeEnv->numOfRowsPerPage <= MAX_ROWS_PER_RESBUF_PAGE);
}

#define IS_PREFILTER_TYPE(_t) ((_t) != TSDB_DATA_TYPE_BINARY && (_t) != TSDB_DATA_TYPE_NCHAR)

static bool needToLoadDataBlock(SQueryRuntimeEnv* pRuntimeEnv, SDataStatis *pDataStatis, SQLFunctionCtx *pCtx,
    int32_t numOfRows) {
  SQuery* pQuery = pRuntimeEnv->pQuery;
  if (pDataStatis == NULL || (pQuery->numOfFilterCols == 0 && (!pRuntimeEnv->topBotQuery))) {
    return true;
  }

  for (int32_t k = 0; k < pQuery->numOfFilterCols; ++k) {
    SSingleColumnFilterInfo *pFilterInfo = &pQuery->pFilterInfo[k];

    int32_t index = -1;
    for(int32_t i = 0; i < pQuery->numOfCols; ++i) {
      if (pDataStatis[i].colId == pFilterInfo->info.colId) {
        index = i;
        break;
      }
    }

    // no statistics data, load the true data block
    if (index == -1) {
      return true;
    }

    // not support pre-filter operation on binary/nchar data type
    if (!IS_PREFILTER_TYPE(pFilterInfo->info.type)) {
      return true;
    }

    // all data in current column are NULL, no need to check its boundary value
    if (pDataStatis[index].numOfNull == numOfRows) {

      // if isNULL query exists, load the null data column
      for (int32_t j = 0; j < pFilterInfo->numOfFilters; ++j) {
        SColumnFilterElem *pFilterElem = &pFilterInfo->pFilters[j];
        if (pFilterElem->fp == isNull_filter) {
          return true;
        }
      }

      continue;
    }

    SDataStatis* pDataBlockst = &pDataStatis[index];

    if (pFilterInfo->info.type == TSDB_DATA_TYPE_FLOAT) {
      float minval = (float)(*(double *)(&pDataBlockst->min));
      float maxval = (float)(*(double *)(&pDataBlockst->max));

      for (int32_t i = 0; i < pFilterInfo->numOfFilters; ++i) {
        if (pFilterInfo->pFilters[i].fp(&pFilterInfo->pFilters[i], (char *)&minval, (char *)&maxval)) {
          return true;
        }
      }
    } else {
      for (int32_t i = 0; i < pFilterInfo->numOfFilters; ++i) {
        if (pFilterInfo->pFilters[i].fp(&pFilterInfo->pFilters[i], (char *)&pDataBlockst->min, (char *)&pDataBlockst->max)) {
          return true;
        }
      }
    }
  }

  if (pRuntimeEnv->topBotQuery) {
    for (int32_t i = 0; i < pQuery->numOfOutput; ++i) {
      int32_t functionId = pQuery->pExpr1[i].base.functionId;
      if (functionId == TSDB_FUNC_TOP || functionId == TSDB_FUNC_BOTTOM) {
        return topbot_datablock_filter(&pCtx[i], functionId, (char *)&pDataStatis[i].min, (char *)&pDataStatis[i].max);
      }
    }
  }

  return false;
}

static bool overlapWithTimeWindow(SQuery* pQuery, SDataBlockInfo* pBlockInfo) {
  STimeWindow w = {0};

  TSKEY sk = MIN(pQuery->window.skey, pQuery->window.ekey);
  TSKEY ek = MAX(pQuery->window.skey, pQuery->window.ekey);

  if (QUERY_IS_ASC_QUERY(pQuery)) {
    getAlignQueryTimeWindow(pQuery, pBlockInfo->window.skey, sk, ek, &w);
    assert(w.ekey >= pBlockInfo->window.skey);

    if (w.ekey < pBlockInfo->window.ekey) {
      return true;
    }

    while(1) {
      getNextTimeWindow(pQuery, &w);
      if (w.skey > pBlockInfo->window.ekey) {
        break;
      }

      assert(w.ekey > pBlockInfo->window.ekey);
      if (w.skey <= pBlockInfo->window.ekey && w.skey > pBlockInfo->window.skey) {
        return true;
      }
    }
  } else {
    getAlignQueryTimeWindow(pQuery, pBlockInfo->window.ekey, sk, ek, &w);
    assert(w.skey <= pBlockInfo->window.ekey);

    if (w.skey > pBlockInfo->window.skey) {
      return true;
    }

    while(1) {
      getNextTimeWindow(pQuery, &w);
      if (w.ekey < pBlockInfo->window.skey) {
        break;
      }

      assert(w.skey < pBlockInfo->window.skey);
      if (w.ekey < pBlockInfo->window.ekey && w.ekey >= pBlockInfo->window.skey) {
        return true;
      }
    }
  }

  return false;
}

int32_t loadDataBlockOnDemand(SQueryRuntimeEnv *pRuntimeEnv, SResultRowInfo * pWindowResInfo, void* pQueryHandle, SDataBlockInfo* pBlockInfo, SDataStatis **pStatis, SArray** pDataBlock, uint32_t* status) {
  *status = BLK_DATA_NO_NEEDED;

  SQuery *pQuery = pRuntimeEnv->pQuery;
  int64_t groupId = pQuery->current->groupIndex;

  SQueryCostInfo* pCost = &pRuntimeEnv->summary;

  if (pQuery->numOfFilterCols > 0 || pRuntimeEnv->pTsBuf > 0) {
    *status = BLK_DATA_ALL_NEEDED;
  } else { // check if this data block is required to load

    // Calculate all time windows that are overlapping or contain current data block.
    // If current data block is contained by all possible time window, do not load current data block.
    if (QUERY_IS_INTERVAL_QUERY(pQuery) && overlapWithTimeWindow(pQuery, pBlockInfo)) {
      *status = BLK_DATA_ALL_NEEDED;
    }

    if ((*status) != BLK_DATA_ALL_NEEDED) {
      // the pCtx[i] result is belonged to previous time window since the outputBuf has not been set yet,
      // the filter result may be incorrect. So in case of interval query, we need to set the correct time output buffer
      if (QUERY_IS_INTERVAL_QUERY(pQuery)) {
        SResultRow* pResult = NULL;

        bool masterScan = IS_MASTER_SCAN(pRuntimeEnv);

        TSKEY k = QUERY_IS_ASC_QUERY(pQuery)? pBlockInfo->window.skey:pBlockInfo->window.ekey;
        STimeWindow win = getActiveTimeWindow(pWindowResInfo, k, pQuery);
        if (setWindowOutputBufByKey(pRuntimeEnv, pWindowResInfo, &win, masterScan, &pResult, groupId) != TSDB_CODE_SUCCESS) {
          // todo handle error in set result for timewindow
        }
      }

      for (int32_t i = 0; i < pQuery->numOfOutput; ++i) {
        SSqlFuncMsg* pSqlFunc = &pQuery->pExpr1[i].base;

        int32_t functionId = pSqlFunc->functionId;
        int32_t colId = pSqlFunc->colInfo.colId;
        (*status) |= aAggs[functionId].dataReqFunc(&pRuntimeEnv->pCtx[i], pBlockInfo->window.skey, pBlockInfo->window.ekey, colId);
        if (((*status) & BLK_DATA_ALL_NEEDED) == BLK_DATA_ALL_NEEDED) {
          break;
        }
      }
    }
  }

  if ((*status) == BLK_DATA_NO_NEEDED) {
    qDebug("QInfo:%p data block discard, brange:%"PRId64 "-%"PRId64", rows:%d", GET_QINFO_ADDR(pRuntimeEnv),
           pBlockInfo->window.skey, pBlockInfo->window.ekey, pBlockInfo->rows);
    pCost->discardBlocks += 1;
  } else if ((*status) == BLK_DATA_STATIS_NEEDED) {

    // this function never returns error?
    tsdbRetrieveDataBlockStatisInfo(pQueryHandle, pStatis);
    pCost->loadBlockStatis += 1;

    if (*pStatis == NULL) { // data block statistics does not exist, load data block
      *pDataBlock = tsdbRetrieveDataBlock(pQueryHandle, NULL);
      pCost->totalCheckedRows += pBlockInfo->rows;
    }
  } else {
    assert((*status) == BLK_DATA_ALL_NEEDED);

    // load the data block statistics to perform further filter
    pCost->loadBlockStatis += 1;
    tsdbRetrieveDataBlockStatisInfo(pQueryHandle, pStatis);

    if (!needToLoadDataBlock(pRuntimeEnv, *pStatis, pRuntimeEnv->pCtx, pBlockInfo->rows)) {
      // current block has been discard due to filter applied
      pCost->discardBlocks += 1;
      qDebug("QInfo:%p data block discard, brange:%"PRId64 "-%"PRId64", rows:%d", GET_QINFO_ADDR(pRuntimeEnv),
          pBlockInfo->window.skey, pBlockInfo->window.ekey, pBlockInfo->rows);
      (*status) = BLK_DATA_DISCARD;
    }

    pCost->totalCheckedRows += pBlockInfo->rows;
    pCost->loadBlocks += 1;
    *pDataBlock = tsdbRetrieveDataBlock(pQueryHandle, NULL);
    if (*pDataBlock == NULL) {
      return terrno;
    }
  }

  return TSDB_CODE_SUCCESS;
}

int32_t binarySearchForKey(char *pValue, int num, TSKEY key, int order) {
  int32_t midPos = -1;
  int32_t numOfRows;

  if (num <= 0) {
    return -1;
  }

  assert(order == TSDB_ORDER_ASC || order == TSDB_ORDER_DESC);

  TSKEY * keyList = (TSKEY *)pValue;
  int32_t firstPos = 0;
  int32_t lastPos = num - 1;

  if (order == TSDB_ORDER_DESC) {
    // find the first position which is smaller than the key
    while (1) {
      if (key >= keyList[lastPos]) return lastPos;
      if (key == keyList[firstPos]) return firstPos;
      if (key < keyList[firstPos]) return firstPos - 1;

      numOfRows = lastPos - firstPos + 1;
      midPos = (numOfRows >> 1) + firstPos;

      if (key < keyList[midPos]) {
        lastPos = midPos - 1;
      } else if (key > keyList[midPos]) {
        firstPos = midPos + 1;
      } else {
        break;
      }
    }

  } else {
    // find the first position which is bigger than the key
    while (1) {
      if (key <= keyList[firstPos]) return firstPos;
      if (key == keyList[lastPos]) return lastPos;

      if (key > keyList[lastPos]) {
        lastPos = lastPos + 1;
        if (lastPos >= num)
          return -1;
        else
          return lastPos;
      }

      numOfRows = lastPos - firstPos + 1;
      midPos = (numOfRows >> 1u) + firstPos;

      if (key < keyList[midPos]) {
        lastPos = midPos - 1;
      } else if (key > keyList[midPos]) {
        firstPos = midPos + 1;
      } else {
        break;
      }
    }
  }

  return midPos;
}

static void ensureOutputBufferSimple(SQueryRuntimeEnv* pRuntimeEnv, int32_t capacity) {
  SQuery* pQuery = pRuntimeEnv->pQuery;

  if (capacity < pQuery->rec.capacity) {
    return;
  }

  for (int32_t i = 0; i < pQuery->numOfOutput; ++i) {
    int32_t bytes = pQuery->pExpr1[i].bytes;
    assert(bytes > 0 && capacity > 0);

    char *tmp = realloc(pQuery->sdata[i], bytes * capacity + sizeof(tFilePage));
    if (tmp == NULL) {
      longjmp(pRuntimeEnv->env, TSDB_CODE_QRY_OUT_OF_MEMORY);
    } else {
      pQuery->sdata[i] = (tFilePage *)tmp;
    }

    // set the pCtx output buffer position
    pRuntimeEnv->pCtx[i].aOutputBuf = pQuery->sdata[i]->data;
  }

  qDebug("QInfo:%p realloc output buffer to inc output buffer from: %" PRId64 " rows to:%d rows", GET_QINFO_ADDR(pRuntimeEnv),
         pQuery->rec.capacity, capacity);

  pQuery->rec.capacity = capacity;
}

// TODO merge with enuserOutputBufferSimple
static void ensureOutputBuffer(SQueryRuntimeEnv* pRuntimeEnv, SDataBlockInfo* pBlockInfo) {
  // in case of prj/diff query, ensure the output buffer is sufficient to accommodate the results of current block
  SQuery* pQuery = pRuntimeEnv->pQuery;
  if (!QUERY_IS_INTERVAL_QUERY(pQuery) && !pRuntimeEnv->groupbyNormalCol && !isFixedOutputQuery(pRuntimeEnv) && !isTSCompQuery(pQuery)) {
    SResultRec *pRec = &pQuery->rec;

    if (pQuery->rec.capacity - pQuery->rec.rows < pBlockInfo->rows) {
      int32_t remain = (int32_t)(pRec->capacity - pRec->rows);
      int32_t newSize = (int32_t)(pRec->capacity + (pBlockInfo->rows - remain));

      for (int32_t i = 0; i < pQuery->numOfOutput; ++i) {
        int32_t bytes = pQuery->pExpr1[i].bytes;
        assert(bytes > 0 && newSize > 0);

        char *tmp = realloc(pQuery->sdata[i], bytes * newSize + sizeof(tFilePage));
        if (tmp == NULL) {
          longjmp(pRuntimeEnv->env, TSDB_CODE_QRY_OUT_OF_MEMORY);
        } else {
          memset(tmp + sizeof(tFilePage) + bytes * pRec->rows, 0, (size_t)((newSize - pRec->rows) * bytes));
          pQuery->sdata[i] = (tFilePage *)tmp;
        }

        // set the pCtx output buffer position
        pRuntimeEnv->pCtx[i].aOutputBuf = pQuery->sdata[i]->data + pRec->rows * bytes;

        int32_t functionId = pQuery->pExpr1[i].base.functionId;
        if (functionId == TSDB_FUNC_TOP || functionId == TSDB_FUNC_BOTTOM || functionId == TSDB_FUNC_DIFF) {
          pRuntimeEnv->pCtx[i].ptsOutputBuf = pRuntimeEnv->pCtx[0].aOutputBuf;
        }
      }

      qDebug("QInfo:%p realloc output buffer, new size: %d rows, old:%" PRId64 ", remain:%" PRId64, GET_QINFO_ADDR(pRuntimeEnv),
             newSize, pRec->capacity, newSize - pRec->rows);

      pRec->capacity = newSize;
    }
  }
}

static void doSetInitialTimewindow(SQueryRuntimeEnv* pRuntimeEnv, SDataBlockInfo* pBlockInfo) {
  SQuery* pQuery = pRuntimeEnv->pQuery;

  if (QUERY_IS_INTERVAL_QUERY(pQuery) && pRuntimeEnv->windowResInfo.prevSKey == TSKEY_INITIAL_VAL) {
    STimeWindow w = TSWINDOW_INITIALIZER;
    SResultRowInfo *pWindowResInfo = &pRuntimeEnv->windowResInfo;

    if (QUERY_IS_ASC_QUERY(pQuery)) {
      getAlignQueryTimeWindow(pQuery, pBlockInfo->window.skey, pBlockInfo->window.skey, pQuery->window.ekey, &w);
      pWindowResInfo->prevSKey = w.skey;
    } else { // the start position of the first time window in the endpoint that spreads beyond the queried last timestamp
      getAlignQueryTimeWindow(pQuery, pBlockInfo->window.ekey, pQuery->window.ekey, pBlockInfo->window.ekey, &w);
      pWindowResInfo->prevSKey = w.skey;
    }
  }
}

static int64_t doScanAllDataBlocks(SQueryRuntimeEnv *pRuntimeEnv) {
  SQuery *pQuery = pRuntimeEnv->pQuery;
  STableQueryInfo* pTableQueryInfo = pQuery->current;
  SQueryCostInfo*  summary  = &pRuntimeEnv->summary;

  qDebug("QInfo:%p query start, qrange:%" PRId64 "-%" PRId64 ", lastkey:%" PRId64 ", order:%d",
         GET_QINFO_ADDR(pRuntimeEnv), pTableQueryInfo->win.skey, pTableQueryInfo->win.ekey, pTableQueryInfo->lastKey,
         pQuery->order.order);

  TsdbQueryHandleT pQueryHandle = IS_MASTER_SCAN(pRuntimeEnv)? pRuntimeEnv->pQueryHandle : pRuntimeEnv->pSecQueryHandle;
  int32_t step = GET_FORWARD_DIRECTION_FACTOR(pQuery->order.order);

  SDataBlockInfo blockInfo = SDATA_BLOCK_INITIALIZER;
  while (tsdbNextDataBlock(pQueryHandle)) {
    summary->totalBlocks += 1;

    if (isQueryKilled(GET_QINFO_ADDR(pRuntimeEnv))) {
      longjmp(pRuntimeEnv->env, TSDB_CODE_TSC_QUERY_CANCELLED);
    }

    tsdbRetrieveDataBlockInfo(pQueryHandle, &blockInfo);
    doSetInitialTimewindow(pRuntimeEnv, &blockInfo);

    // in case of prj/diff query, ensure the output buffer is sufficient to accommodate the results of current block
    ensureOutputBuffer(pRuntimeEnv, &blockInfo);

    SDataStatis *pStatis = NULL;
    SArray *     pDataBlock = NULL;
    uint32_t     status = 0;

    int32_t ret = loadDataBlockOnDemand(pRuntimeEnv, &pRuntimeEnv->windowResInfo, pQueryHandle, &blockInfo, &pStatis, &pDataBlock, &status);
    if (ret != TSDB_CODE_SUCCESS) {
      break;
    }

    if (status == BLK_DATA_DISCARD) {
      pQuery->current->lastKey =
              QUERY_IS_ASC_QUERY(pQuery) ? blockInfo.window.ekey + step : blockInfo.window.skey + step;
      continue;
    }

    // query start position can not move into tableApplyFunctionsOnBlock due to limit/offset condition
    pQuery->pos = QUERY_IS_ASC_QUERY(pQuery)? 0 : blockInfo.rows - 1;
    int32_t numOfRes = tableApplyFunctionsOnBlock(pRuntimeEnv, &blockInfo, pStatis, binarySearchForKey, pDataBlock);

    summary->totalRows += blockInfo.rows;
    qDebug("QInfo:%p check data block, brange:%" PRId64 "-%" PRId64 ", numOfRows:%d, numOfRes:%d, lastKey:%"PRId64, GET_QINFO_ADDR(pRuntimeEnv),
           blockInfo.window.skey, blockInfo.window.ekey, blockInfo.rows, numOfRes, pQuery->current->lastKey);

    // while the output buffer is full or limit/offset is applied, query may be paused here
    if (Q_STATUS_EQUAL(pQuery->status, QUERY_RESBUF_FULL | QUERY_COMPLETED)) {
      break;
    }
  }

  if (terrno != TSDB_CODE_SUCCESS) {
    longjmp(pRuntimeEnv->env, terrno);
  }

  // if the result buffer is not full, set the query complete
  if (!Q_STATUS_EQUAL(pQuery->status, QUERY_RESBUF_FULL)) {
    setQueryStatus(pQuery, QUERY_COMPLETED);
  }

  if (QUERY_IS_INTERVAL_QUERY(pQuery)) {
    closeAllResultRows(&pRuntimeEnv->windowResInfo);
    pRuntimeEnv->windowResInfo.curIndex = pRuntimeEnv->windowResInfo.size - 1;  // point to the last time window
  }

  return 0;
}

/*
 * set tag value in SQLFunctionCtx
 * e.g.,tag information into input buffer
 */
static void doSetTagValueInParam(void *tsdb, void* pTable, int32_t tagColId, tVariant *tag, int16_t type, int16_t bytes) {
  tVariantDestroy(tag);

  if (tagColId == TSDB_TBNAME_COLUMN_INDEX) {
    char* val = tsdbGetTableName(pTable);
    assert(val != NULL);

    tVariantCreateFromBinary(tag, varDataVal(val), varDataLen(val), TSDB_DATA_TYPE_BINARY);
  } else {
    char* val = tsdbGetTableTagVal(pTable, tagColId, type, bytes);
    if (val == NULL) {
      tag->nType = TSDB_DATA_TYPE_NULL;
      return;
    }

    if (type == TSDB_DATA_TYPE_BINARY || type == TSDB_DATA_TYPE_NCHAR) {
      if (isNull(val, type)) {
        tag->nType = TSDB_DATA_TYPE_NULL;
        return;
      }

      tVariantCreateFromBinary(tag, varDataVal(val), varDataLen(val), type);
    } else {
      if (isNull(val, type)) {
        tag->nType = TSDB_DATA_TYPE_NULL;
        return;
      }

      tVariantCreateFromBinary(tag, val, bytes, type);
    }
  }
}

static SColumnInfo* doGetTagColumnInfoById(SColumnInfo* pTagColList, int32_t numOfTags, int16_t colId) {
  assert(pTagColList != NULL && numOfTags > 0);

  for(int32_t i = 0; i < numOfTags; ++i) {
    if (pTagColList[i].colId == colId) {
      return &pTagColList[i];
    }
  }

  return NULL;
}

void setTagVal(SQueryRuntimeEnv *pRuntimeEnv, void *pTable, void *tsdb) {
  SQuery *pQuery = pRuntimeEnv->pQuery;
  SQInfo* pQInfo = GET_QINFO_ADDR(pRuntimeEnv);

  SExprInfo *pExprInfo = &pQuery->pExpr1[0];
  if (pQuery->numOfOutput == 1 && pExprInfo->base.functionId == TSDB_FUNC_TS_COMP) {
    assert(pExprInfo->base.numOfParams == 1);

    int16_t tagColId = (int16_t)pExprInfo->base.arg->argValue.i64;
    SColumnInfo* pColInfo = doGetTagColumnInfoById(pQuery->tagColList, pQuery->numOfTags, tagColId);

    doSetTagValueInParam(tsdb, pTable, tagColId, &pRuntimeEnv->pCtx[0].tag, pColInfo->type, pColInfo->bytes);
  } else {
    // set tag value, by which the results are aggregated.
    for (int32_t idx = 0; idx < pQuery->numOfOutput; ++idx) {
      SExprInfo* pLocalExprInfo = &pQuery->pExpr1[idx];

      // ts_comp column required the tag value for join filter
      if (!TSDB_COL_IS_TAG(pLocalExprInfo->base.colInfo.flag)) {
        continue;
      }

      // todo use tag column index to optimize performance
      doSetTagValueInParam(tsdb, pTable, pLocalExprInfo->base.colInfo.colId, &pRuntimeEnv->pCtx[idx].tag,
                           pLocalExprInfo->type, pLocalExprInfo->bytes);
    }

    // set the join tag for first column
    SSqlFuncMsg *pFuncMsg = &pExprInfo->base;
    if ((pFuncMsg->functionId == TSDB_FUNC_TS || pFuncMsg->functionId == TSDB_FUNC_PRJ) && pRuntimeEnv->pTsBuf != NULL &&
        pFuncMsg->colInfo.colIndex == PRIMARYKEY_TIMESTAMP_COL_INDEX) {
      assert(pFuncMsg->numOfParams == 1);

      int16_t      tagColId = (int16_t)pExprInfo->base.arg->argValue.i64;
      SColumnInfo *pColInfo = doGetTagColumnInfoById(pQuery->tagColList, pQuery->numOfTags, tagColId);

      doSetTagValueInParam(tsdb, pTable, tagColId, &pRuntimeEnv->pCtx[0].tag, pColInfo->type, pColInfo->bytes);

      int16_t tagType = pRuntimeEnv->pCtx[0].tag.nType;
      if (tagType == TSDB_DATA_TYPE_BINARY || tagType == TSDB_DATA_TYPE_NCHAR) {
        qDebug("QInfo:%p set tag value for join comparison, colId:%" PRId64 ", val:%s", pQInfo,
               pExprInfo->base.arg->argValue.i64, pRuntimeEnv->pCtx[0].tag.pz);
      } else {
        qDebug("QInfo:%p set tag value for join comparison, colId:%" PRId64 ", val:%" PRId64, pQInfo,
               pExprInfo->base.arg->argValue.i64, pRuntimeEnv->pCtx[0].tag.i64Key);
      }
    }
  }
}

static UNUSED_FUNC void doMerge(SQueryRuntimeEnv *pRuntimeEnv, int64_t timestamp, SResultRow *pWindowRes, bool mergeFlag) {
  SQuery *        pQuery = pRuntimeEnv->pQuery;
  SQLFunctionCtx *pCtx = pRuntimeEnv->pCtx;

  tFilePage *page = getResBufPage(pRuntimeEnv->pResultBuf, pWindowRes->pageId);

  for (int32_t i = 0; i < pQuery->numOfOutput; ++i) {
    int32_t functionId = pQuery->pExpr1[i].base.functionId;
    if (!mergeFlag) {
      pCtx[i].aOutputBuf = pCtx[i].aOutputBuf + pCtx[i].outputBytes;
      pCtx[i].currentStage = FIRST_STAGE_MERGE;

      RESET_RESULT_INFO(pCtx[i].resultInfo);
      aAggs[functionId].init(&pCtx[i]);
    }

    pCtx[i].hasNull = true;
    pCtx[i].nStartQueryTimestamp = timestamp;
    pCtx[i].aInputElemBuf = getPosInResultPage(pRuntimeEnv, i, pWindowRes, page);

    // in case of tag column, the tag information should be extracted from input buffer
    if (functionId == TSDB_FUNC_TAG_DUMMY || functionId == TSDB_FUNC_TAG) {
      tVariantDestroy(&pCtx[i].tag);

      int32_t type = pCtx[i].outputType;
      if (type == TSDB_DATA_TYPE_BINARY || type == TSDB_DATA_TYPE_NCHAR) {
        tVariantCreateFromBinary(&pCtx[i].tag, varDataVal(pCtx[i].aInputElemBuf), varDataLen(pCtx[i].aInputElemBuf), type);
      } else {
        tVariantCreateFromBinary(&pCtx[i].tag, pCtx[i].aInputElemBuf, pCtx[i].inputBytes, pCtx[i].inputType);
      }

    }
  }

  for (int32_t i = 0; i < pQuery->numOfOutput; ++i) {
    int32_t functionId = pQuery->pExpr1[i].base.functionId;
    if (functionId == TSDB_FUNC_TAG_DUMMY) {
      continue;
    }

    aAggs[functionId].distMergeFunc(&pCtx[i]);
  }
}

static UNUSED_FUNC void printBinaryData(int32_t functionId, char *data, int32_t srcDataType) {
  if (functionId == TSDB_FUNC_FIRST_DST || functionId == TSDB_FUNC_LAST_DST) {
    switch (srcDataType) {
      case TSDB_DATA_TYPE_BINARY:
        printf("%" PRId64 ",%s\t", *(TSKEY *)data, (data + TSDB_KEYSIZE + 1));
        break;
      case TSDB_DATA_TYPE_TINYINT:
      case TSDB_DATA_TYPE_BOOL:
        printf("%" PRId64 ",%d\t", *(TSKEY *)data, *(int8_t *)(data + TSDB_KEYSIZE + 1));
        break;
      case TSDB_DATA_TYPE_SMALLINT:
        printf("%" PRId64 ",%d\t", *(TSKEY *)data, *(int16_t *)(data + TSDB_KEYSIZE + 1));
        break;
      case TSDB_DATA_TYPE_BIGINT:
      case TSDB_DATA_TYPE_TIMESTAMP:
        printf("%" PRId64 ",%" PRId64 "\t", *(TSKEY *)data, *(TSKEY *)(data + TSDB_KEYSIZE + 1));
        break;
      case TSDB_DATA_TYPE_INT:
        printf("%" PRId64 ",%d\t", *(TSKEY *)data, *(int32_t *)(data + TSDB_KEYSIZE + 1));
        break;
      case TSDB_DATA_TYPE_FLOAT:
        printf("%" PRId64 ",%f\t", *(TSKEY *)data, *(float *)(data + TSDB_KEYSIZE + 1));
        break;
      case TSDB_DATA_TYPE_DOUBLE:
        printf("%" PRId64 ",%lf\t", *(TSKEY *)data, *(double *)(data + TSDB_KEYSIZE + 1));
        break;
    }
  } else if (functionId == TSDB_FUNC_AVG) {
    printf("%lf,%d\t", *(double *)data, *(int32_t *)(data + sizeof(double)));
  } else if (functionId == TSDB_FUNC_SPREAD) {
    printf("%lf,%lf\t", *(double *)data, *(double *)(data + sizeof(double)));
  } else if (functionId == TSDB_FUNC_TWA) {
    data += 1;
    printf("%lf,%" PRId64 ",%" PRId64 ",%" PRId64 "\t", *(double *)data, *(int64_t *)(data + 8),
           *(int64_t *)(data + 16), *(int64_t *)(data + 24));
  } else if (functionId == TSDB_FUNC_MIN || functionId == TSDB_FUNC_MAX) {
    switch (srcDataType) {
      case TSDB_DATA_TYPE_TINYINT:
      case TSDB_DATA_TYPE_BOOL:
        printf("%d\t", *(int8_t *)data);
        break;
      case TSDB_DATA_TYPE_SMALLINT:
        printf("%d\t", *(int16_t *)data);
        break;
      case TSDB_DATA_TYPE_BIGINT:
      case TSDB_DATA_TYPE_TIMESTAMP:
        printf("%" PRId64 "\t", *(int64_t *)data);
        break;
      case TSDB_DATA_TYPE_INT:
        printf("%d\t", *(int *)data);
        break;
      case TSDB_DATA_TYPE_FLOAT:
        printf("%f\t", *(float *)data);
        break;
      case TSDB_DATA_TYPE_DOUBLE:
        printf("%f\t", *(float *)data);
        break;
    }
  } else if (functionId == TSDB_FUNC_SUM) {
    if (srcDataType == TSDB_DATA_TYPE_FLOAT || srcDataType == TSDB_DATA_TYPE_DOUBLE) {
      printf("%lf\t", *(float *)data);
    } else {
      printf("%" PRId64 "\t", *(int64_t *)data);
    }
  } else {
    printf("%s\t", data);
  }
}

void UNUSED_FUNC displayInterResult(tFilePage **pdata, SQueryRuntimeEnv* pRuntimeEnv, int32_t numOfRows) {
  SQuery* pQuery = pRuntimeEnv->pQuery;
  int32_t numOfCols = pQuery->numOfOutput;
  printf("super table query intermediate result, total:%d\n", numOfRows);

  for (int32_t j = 0; j < numOfRows; ++j) {
    for (int32_t i = 0; i < numOfCols; ++i) {

      switch (pQuery->pExpr1[i].type) {
        case TSDB_DATA_TYPE_BINARY: {
          int32_t type = pQuery->pExpr1[i].type;
          printBinaryData(pQuery->pExpr1[i].base.functionId, pdata[i]->data + pQuery->pExpr1[i].bytes * j,
                          type);
          break;
        }
        case TSDB_DATA_TYPE_TIMESTAMP:
        case TSDB_DATA_TYPE_BIGINT:
          printf("%" PRId64 "\t", *(int64_t *)(pdata[i]->data + pQuery->pExpr1[i].bytes * j));
          break;
        case TSDB_DATA_TYPE_INT:
          printf("%d\t", *(int32_t *)(pdata[i]->data + pQuery->pExpr1[i].bytes * j));
          break;
        case TSDB_DATA_TYPE_FLOAT:
          printf("%f\t", *(float *)(pdata[i]->data + pQuery->pExpr1[i].bytes * j));
          break;
        case TSDB_DATA_TYPE_DOUBLE:
          printf("%lf\t", *(double *)(pdata[i]->data + pQuery->pExpr1[i].bytes * j));
          break;
      }
    }
    printf("\n");
  }
}

typedef struct SCompSupporter {
  STableQueryInfo **pTableQueryInfo;
  int32_t          *rowIndex;
  int32_t           order;
} SCompSupporter;

int32_t tableResultComparFn(const void *pLeft, const void *pRight, void *param) {
  int32_t left  = *(int32_t *)pLeft;
  int32_t right = *(int32_t *)pRight;

  SCompSupporter *  supporter = (SCompSupporter *)param;

  int32_t leftPos  = supporter->rowIndex[left];
  int32_t rightPos = supporter->rowIndex[right];

  /* left source is exhausted */
  if (leftPos == -1) {
    return 1;
  }

  /* right source is exhausted*/
  if (rightPos == -1) {
    return -1;
  }

  STableQueryInfo** pList = supporter->pTableQueryInfo;

  SResultRowInfo *pWindowResInfo1 = &(pList[left]->windowResInfo);
  SResultRow * pWindowRes1 = getResultRow(pWindowResInfo1, leftPos);
  TSKEY leftTimestamp = pWindowRes1->win.skey;

  SResultRowInfo *pWindowResInfo2 = &(pList[right]->windowResInfo);
  SResultRow * pWindowRes2 = getResultRow(pWindowResInfo2, rightPos);
  TSKEY rightTimestamp = pWindowRes2->win.skey;

  if (leftTimestamp == rightTimestamp) {
    return 0;
  }

  if (supporter->order == TSDB_ORDER_ASC) {
    return (leftTimestamp > rightTimestamp)? 1:-1;
  } else {
    return (leftTimestamp < rightTimestamp)? 1:-1;
  }
}

int32_t mergeGroupResult(SQInfo *pQInfo) {
  int64_t st = taosGetTimestampUs();

  SGroupResInfo* pGroupResInfo = &pQInfo->groupResInfo;

  int32_t numOfGroups = (int32_t)(GET_NUM_OF_TABLEGROUP(pQInfo));
  while (pQInfo->groupIndex < numOfGroups) {
    SArray *group = GET_TABLEGROUP(pQInfo, pQInfo->groupIndex);

    int32_t ret = mergeIntoGroupResultImpl(pGroupResInfo, group, pQInfo);
    if (ret < 0) {
      return -1;
    }

    // this group generates at least one result, return results
    pQInfo->groupIndex += 1;
    if (taosArrayGetSize(pGroupResInfo->pRows) > 0) {
      break;
    }

    qDebug("QInfo:%p no result in group %d, continue", pQInfo, pQInfo->groupIndex - 1);
    taosArrayClear(pGroupResInfo->pRows);

    pGroupResInfo->index = 0;
    pGroupResInfo->rowId = 0;
  }

  if (pQInfo->groupIndex == numOfGroups && taosArrayGetSize(pGroupResInfo->pRows) == 0) {
    SET_STABLE_QUERY_OVER(pQInfo);
  }

  int64_t elapsedTime = taosGetTimestampUs() - st;
  qDebug("QInfo:%p merge res data into group, index:%d, total group:%d, elapsed time:%" PRId64 "us", pQInfo,
         pQInfo->groupIndex - 1, numOfGroups, elapsedTime);

  pQInfo->runtimeEnv.summary.firstStageMergeTime += elapsedTime;
  return TSDB_CODE_SUCCESS;
}

static int32_t doCopyToSData(SQInfo *pQInfo, SResultRow **pRows, int32_t numOfRows, int32_t* index, int32_t orderType);

void copyResToQueryResultBuf(SQInfo *pQInfo, SQuery *pQuery) {
  SGroupResInfo* pGroupResInfo = &pQInfo->groupResInfo;

  // all results in current group have been returned to client, try next group
  if (pGroupResInfo->index >= taosArrayGetSize(pGroupResInfo->pRows)) {
    // current results of group has been sent to client, try next group
    if (mergeGroupResult(pQInfo) != TSDB_CODE_SUCCESS) {
      return;  // failed to save data in the disk
    }

    // check if all results has been sent to client
    int32_t numOfGroup = (int32_t)(GET_NUM_OF_TABLEGROUP(pQInfo));
    if (taosArrayGetSize(pGroupResInfo->pRows) == 0 && pQInfo->groupIndex == numOfGroup) {
      SET_STABLE_QUERY_OVER(pQInfo);
      return;
    }
  }

  int32_t size = (int32_t) taosArrayGetSize(pGroupResInfo->pRows);
  pQuery->rec.rows = doCopyToSData(pQInfo, pGroupResInfo->pRows->pData, (int32_t) size, &pGroupResInfo->index, TSDB_ORDER_ASC);
}

int64_t getNumOfResultWindowRes(SQueryRuntimeEnv* pRuntimeEnv, SResultRow *pResultRow) {
  SQuery* pQuery = pRuntimeEnv->pQuery;

  for (int32_t j = 0; j < pQuery->numOfOutput; ++j) {
    int32_t functionId = pQuery->pExpr1[j].base.functionId;

    /*
     * ts, tag, tagprj function can not decide the output number of current query
     * the number of output result is decided by main output
     */
    if (functionId == TSDB_FUNC_TS || functionId == TSDB_FUNC_TAG || functionId == TSDB_FUNC_TAGPRJ) {
      continue;
    }

    SResultRowCellInfo *pResultInfo = getResultCell(pRuntimeEnv, pResultRow, j);
    assert(pResultInfo != NULL);

    if (pResultInfo->numOfRes > 0) {
      return pResultInfo->numOfRes;
    }
  }

  return 0;
}

int32_t mergeIntoGroupResultImpl(SGroupResInfo* pGroupResInfo, SArray *pTableList, SQInfo* pQInfo) {
  SQueryRuntimeEnv *pRuntimeEnv = &pQInfo->runtimeEnv;
  bool ascQuery = QUERY_IS_ASC_QUERY(pRuntimeEnv->pQuery);

  int32_t code = TSDB_CODE_SUCCESS;

  int32_t *posList = NULL;
  SLoserTreeInfo *pTree = NULL;
  STableQueryInfo **pTableQueryInfoList = NULL;

  size_t size = taosArrayGetSize(pTableList);
  if (pGroupResInfo->pRows == NULL) {
    pGroupResInfo->pRows = taosArrayInit(100, POINTER_BYTES);
  }

  posList = calloc(size, sizeof(int32_t));
  pTableQueryInfoList = malloc(POINTER_BYTES * size);

  if (pTableQueryInfoList == NULL || posList == NULL) {
    qError("QInfo:%p failed alloc memory", pQInfo);
    code = TSDB_CODE_QRY_OUT_OF_MEMORY;
    goto _end;
  }

  int32_t numOfTables = 0;
  for (int32_t i = 0; i < size; ++i) {
    STableQueryInfo *item = taosArrayGetP(pTableList, i);
    if (item->windowResInfo.size > 0) {
      pTableQueryInfoList[numOfTables++] = item;
    }
  }

  // there is no data in current group
  // no need to merge results since only one table in each group
  if (numOfTables == 0) {
    goto _end;
  }

  SCompSupporter cs = {pTableQueryInfoList, posList, pRuntimeEnv->pQuery->order.order};

  int32_t ret = tLoserTreeCreate(&pTree, numOfTables, &cs, tableResultComparFn);
  if (ret != TSDB_CODE_SUCCESS) {
    code = TSDB_CODE_QRY_OUT_OF_MEMORY;
    goto _end;
  }

  int64_t lastTimestamp = ascQuery? INT64_MIN:INT64_MAX;
  int64_t startt = taosGetTimestampMs();

  while (1) {
    if (isQueryKilled(pQInfo)) {
      qDebug("QInfo:%p it is already killed, abort", pQInfo);
      code = TSDB_CODE_TSC_QUERY_CANCELLED;
      goto _end;
    }

    int32_t tableIndex = pTree->pNode[0].index;

    SResultRowInfo *pWindowResInfo = &pTableQueryInfoList[tableIndex]->windowResInfo;
    SResultRow  *pWindowRes = getResultRow(pWindowResInfo, cs.rowIndex[tableIndex]);

    int64_t num = getNumOfResultWindowRes(pRuntimeEnv, pWindowRes);
    if (num <= 0) {
      cs.rowIndex[tableIndex] += 1;

      if (cs.rowIndex[tableIndex] >= pWindowResInfo->size) {
        cs.rowIndex[tableIndex] = -1;
        if (--numOfTables == 0) { // all input sources are exhausted
          break;
        }
      }
    } else {
      assert((pWindowRes->win.skey >= lastTimestamp && ascQuery) || (pWindowRes->win.skey <= lastTimestamp && !ascQuery));

      if (pWindowRes->win.skey != lastTimestamp) {
        taosArrayPush(pGroupResInfo->pRows, &pWindowRes);
        pWindowRes->numOfRows = (uint32_t) num;
      }

      lastTimestamp = pWindowRes->win.skey;

      // move to the next row of current entry
      if ((++cs.rowIndex[tableIndex]) >= pWindowResInfo->size) {
        cs.rowIndex[tableIndex] = -1;

        // all input sources are exhausted
        if ((--numOfTables) == 0) {
          break;
        }
      }
    }

    tLoserTreeAdjust(pTree, tableIndex + pTree->numOfEntries);
  }

  int64_t endt = taosGetTimestampMs();

#ifdef _DEBUG_VIEW
  displayInterResult(pQuery->sdata, pRuntimeEnv, pQuery->sdata[0]->num);
#endif

  qDebug("QInfo:%p result merge completed for group:%d, elapsed time:%" PRId64 " ms", pQInfo, pQInfo->groupIndex, endt - startt);

  _end:
  tfree(pTableQueryInfoList);
  tfree(posList);
  tfree(pTree);

  if (code != TSDB_CODE_SUCCESS) {
    longjmp(pRuntimeEnv->env, code);
  }

  return code;
}

static void updateTableQueryInfoForReverseScan(SQuery *pQuery, STableQueryInfo *pTableQueryInfo) {
  if (pTableQueryInfo == NULL) {
    return;
  }

  // order has changed already
  int32_t step = GET_FORWARD_DIRECTION_FACTOR(pQuery->order.order);
  if (pTableQueryInfo->lastKey == pTableQueryInfo->win.skey) {
    // do nothing, no results
  } else {// NOTE: even win.skey != lastKey, the results may not generated.
    pTableQueryInfo->win.ekey = pTableQueryInfo->lastKey + step;
  }

  SWAP(pTableQueryInfo->win.skey, pTableQueryInfo->win.ekey, TSKEY);
  pTableQueryInfo->lastKey = pTableQueryInfo->win.skey;

  SWITCH_ORDER(pTableQueryInfo->cur.order);
  pTableQueryInfo->cur.vgroupIndex = -1;

  // set the index at the end of time window
  pTableQueryInfo->windowResInfo.curIndex = pTableQueryInfo->windowResInfo.size - 1;
}

static void disableFuncInReverseScanImpl(SQueryRuntimeEnv* pRuntimeEnv, SResultRowInfo *pWindowResInfo, int32_t order) {
  SQuery* pQuery = pRuntimeEnv->pQuery;

  for (int32_t i = 0; i < pWindowResInfo->size; ++i) {
    bool closed = getResultRowStatus(pWindowResInfo, i);
    if (!closed) {
      continue;
    }

    SResultRow *pRow = getResultRow(pWindowResInfo, i);

    // open/close the specified query for each group result
    for (int32_t j = 0; j < pQuery->numOfOutput; ++j) {
      int32_t functId = pQuery->pExpr1[j].base.functionId;
      SResultRowCellInfo* pInfo = getResultCell(pRuntimeEnv, pRow, j);

      if (((functId == TSDB_FUNC_FIRST || functId == TSDB_FUNC_FIRST_DST) && order == TSDB_ORDER_ASC) ||
          ((functId == TSDB_FUNC_LAST || functId == TSDB_FUNC_LAST_DST) && order == TSDB_ORDER_DESC)) {
        pInfo->complete = false;
      } else if (functId != TSDB_FUNC_TS && functId != TSDB_FUNC_TAG) {
        pInfo->complete = true;
      }
    }
  }
}

void disableFuncInReverseScan(SQInfo *pQInfo) {
  SQueryRuntimeEnv* pRuntimeEnv = &pQInfo->runtimeEnv;
  SQuery *pQuery = pRuntimeEnv->pQuery;
  int32_t order = pQuery->order.order;

  // group by normal columns and interval query on normal table
  SResultRowInfo *pWindowResInfo = &pRuntimeEnv->windowResInfo;
  if (pRuntimeEnv->groupbyNormalCol || QUERY_IS_INTERVAL_QUERY(pQuery)) {
    disableFuncInReverseScanImpl(pRuntimeEnv, pWindowResInfo, order);
  } else {  // for simple result of table query,
    for (int32_t j = 0; j < pQuery->numOfOutput; ++j) {  // todo refactor
      int32_t functId = pQuery->pExpr1[j].base.functionId;

      SQLFunctionCtx *pCtx = &pRuntimeEnv->pCtx[j];
      if (pCtx->resultInfo == NULL) {
        continue; // resultInfo is NULL, means no data checked in previous scan
      }

      if (((functId == TSDB_FUNC_FIRST || functId == TSDB_FUNC_FIRST_DST) && order == TSDB_ORDER_ASC) ||
          ((functId == TSDB_FUNC_LAST || functId == TSDB_FUNC_LAST_DST) && order == TSDB_ORDER_DESC)) {
        pCtx->resultInfo->complete = false;
      } else if (functId != TSDB_FUNC_TS && functId != TSDB_FUNC_TAG) {
        pCtx->resultInfo->complete = true;
      }
    }
  }
}

static void setupQueryRangeForReverseScan(SQInfo* pQInfo) {
  SQuery* pQuery = pQInfo->runtimeEnv.pQuery;
  int32_t numOfGroups = (int32_t)(GET_NUM_OF_TABLEGROUP(pQInfo));

  for(int32_t i = 0; i < numOfGroups; ++i) {
    SArray *group = GET_TABLEGROUP(pQInfo, i);
    SArray *tableKeyGroup = taosArrayGetP(pQInfo->tableGroupInfo.pGroupList, i);

    size_t t = taosArrayGetSize(group);
    for (int32_t j = 0; j < t; ++j) {
      STableQueryInfo *pCheckInfo = taosArrayGetP(group, j);
      updateTableQueryInfoForReverseScan(pQuery, pCheckInfo);

      // update the last key in tableKeyInfo list, the tableKeyInfo is used to build the tsdbQueryHandle and decide
      // the start check timestamp of tsdbQueryHandle
      STableKeyInfo *pTableKeyInfo = taosArrayGet(tableKeyGroup, j);
      pTableKeyInfo->lastKey = pCheckInfo->lastKey;

      assert(pCheckInfo->pTable == pTableKeyInfo->pTable);
    }
  }
}

void switchCtxOrder(SQueryRuntimeEnv *pRuntimeEnv) {
  SQuery *pQuery = pRuntimeEnv->pQuery;
  for (int32_t i = 0; i < pQuery->numOfOutput; ++i) {
    SWITCH_ORDER(pRuntimeEnv->pCtx[i].order);
  }
}

int32_t initResultRow(SResultRow *pResultRow) {
  pResultRow->pCellInfo = (SResultRowCellInfo*)((char*)pResultRow + sizeof(SResultRow));
  pResultRow->pageId    = -1;
  pResultRow->rowId     = -1;
  return TSDB_CODE_SUCCESS;
}

void resetDefaultResInfoOutputBuf(SQueryRuntimeEnv *pRuntimeEnv) {
  SQuery *pQuery = pRuntimeEnv->pQuery;

  int32_t tid = 0;
  int64_t uid = 0;
  SResultRow* pRow = doPrepareResultRowFromKey(pRuntimeEnv, &pRuntimeEnv->windowResInfo, (char *)&tid, sizeof(tid), true, uid);

  for (int32_t i = 0; i < pQuery->numOfOutput; ++i) {
    SQLFunctionCtx *pCtx = &pRuntimeEnv->pCtx[i];
    pCtx->aOutputBuf = pQuery->sdata[i]->data;

    /*
     * set the output buffer information and intermediate buffer
     * not all queries require the interResultBuf, such as COUNT/TAGPRJ/PRJ/TAG etc.
     */
    SResultRowCellInfo* pCellInfo = getResultCell(pRuntimeEnv, pRow, i);
    RESET_RESULT_INFO(pCellInfo);
    pCtx->resultInfo = pCellInfo;

    // set the timestamp output buffer for top/bottom/diff query
    int32_t functionId = pQuery->pExpr1[i].base.functionId;
    if (functionId == TSDB_FUNC_TOP || functionId == TSDB_FUNC_BOTTOM || functionId == TSDB_FUNC_DIFF) {
      pCtx->ptsOutputBuf = pRuntimeEnv->pCtx[0].aOutputBuf;
    }

    memset(pQuery->sdata[i]->data, 0, (size_t)(pQuery->pExpr1[i].bytes * pQuery->rec.capacity));
  }

  initCtxOutputBuf(pRuntimeEnv);
}

void forwardCtxOutputBuf(SQueryRuntimeEnv *pRuntimeEnv, int64_t output) {
  SQuery *pQuery = pRuntimeEnv->pQuery;

  // reset the execution contexts
  for (int32_t j = 0; j < pQuery->numOfOutput; ++j) {
    int32_t functionId = pQuery->pExpr1[j].base.functionId;
    assert(functionId != TSDB_FUNC_DIFF);

    // set next output position
    if (IS_OUTER_FORWARD(aAggs[functionId].nStatus)) {
      pRuntimeEnv->pCtx[j].aOutputBuf += pRuntimeEnv->pCtx[j].outputBytes * output;
    }

    if (functionId == TSDB_FUNC_TOP || functionId == TSDB_FUNC_BOTTOM) {
      /*
       * NOTE: for top/bottom query, the value of first column of output (timestamp) are assigned
       * in the procedure of top/bottom routine
       * the output buffer in top/bottom routine is ptsOutputBuf, so we need to forward the output buffer
       *
       * diff function is handled in multi-output function
       */
      pRuntimeEnv->pCtx[j].ptsOutputBuf = (char*)pRuntimeEnv->pCtx[j].ptsOutputBuf + TSDB_KEYSIZE * output;
    }

    RESET_RESULT_INFO(pRuntimeEnv->pCtx[j].resultInfo);
  }
}

void initCtxOutputBuf(SQueryRuntimeEnv *pRuntimeEnv) {
  SQuery *pQuery = pRuntimeEnv->pQuery;

  for (int32_t j = 0; j < pQuery->numOfOutput; ++j) {
    int32_t functionId = pQuery->pExpr1[j].base.functionId;
    pRuntimeEnv->pCtx[j].currentStage = 0;

    SResultRowCellInfo* pResInfo = GET_RES_INFO(&pRuntimeEnv->pCtx[j]);
    if (pResInfo->initialized) {
      continue;
    }

    aAggs[functionId].init(&pRuntimeEnv->pCtx[j]);
  }
}

void skipResults(SQueryRuntimeEnv *pRuntimeEnv) {
  SQuery *pQuery = pRuntimeEnv->pQuery;
  if (pQuery->rec.rows == 0 || pQuery->limit.offset == 0) {
    return;
  }

  if (pQuery->rec.rows <= pQuery->limit.offset) {
    qDebug("QInfo:%p skip rows:%" PRId64 ", new offset:%" PRIu64, GET_QINFO_ADDR(pRuntimeEnv), pQuery->rec.rows,
        pQuery->limit.offset - pQuery->rec.rows);

    pQuery->limit.offset -= pQuery->rec.rows;
    pQuery->rec.rows = 0;

    resetDefaultResInfoOutputBuf(pRuntimeEnv);

    // clear the buffer full flag if exists
    CLEAR_QUERY_STATUS(pQuery, QUERY_RESBUF_FULL);
  } else {
    int64_t numOfSkip = pQuery->limit.offset;
    pQuery->rec.rows -= numOfSkip;
    pQuery->limit.offset = 0;

    qDebug("QInfo:%p skip row:%"PRId64", new offset:%d, numOfRows remain:%" PRIu64, GET_QINFO_ADDR(pRuntimeEnv), numOfSkip,
           0, pQuery->rec.rows);

    for (int32_t i = 0; i < pQuery->numOfOutput; ++i) {
      int32_t functionId = pQuery->pExpr1[i].base.functionId;
      int32_t bytes = pRuntimeEnv->pCtx[i].outputBytes;

      memmove(pQuery->sdata[i]->data, (char*)pQuery->sdata[i]->data + bytes * numOfSkip, (size_t)(pQuery->rec.rows * bytes));
      pRuntimeEnv->pCtx[i].aOutputBuf = ((char*) pQuery->sdata[i]->data) + pQuery->rec.rows * bytes;

      if (functionId == TSDB_FUNC_DIFF || functionId == TSDB_FUNC_TOP || functionId == TSDB_FUNC_BOTTOM) {
        pRuntimeEnv->pCtx[i].ptsOutputBuf = pRuntimeEnv->pCtx[0].aOutputBuf;
      }
    }

    updateNumOfResult(pRuntimeEnv, (int32_t)pQuery->rec.rows);
  }
}

void setQueryStatus(SQuery *pQuery, int8_t status) {
  if (status == QUERY_NOT_COMPLETED) {
    pQuery->status = status;
  } else {
    // QUERY_NOT_COMPLETED is not compatible with any other status, so clear its position first
    CLEAR_QUERY_STATUS(pQuery, QUERY_NOT_COMPLETED);
    pQuery->status |= status;
  }
}

bool needScanDataBlocksAgain(SQueryRuntimeEnv *pRuntimeEnv) {
  SQuery *pQuery = pRuntimeEnv->pQuery;

  bool toContinue = false;
  if (pRuntimeEnv->groupbyNormalCol || QUERY_IS_INTERVAL_QUERY(pQuery)) {
    // for each group result, call the finalize function for each column
    SResultRowInfo *pWindowResInfo = &pRuntimeEnv->windowResInfo;

    for (int32_t i = 0; i < pWindowResInfo->size; ++i) {
      SResultRow *pResult = getResultRow(pWindowResInfo, i);

      setResultOutputBuf(pRuntimeEnv, pResult);
      for (int32_t j = 0; j < pQuery->numOfOutput; ++j) {
        int16_t functId = pQuery->pExpr1[j].base.functionId;
        if (functId == TSDB_FUNC_TS) {
          continue;
        }

        aAggs[functId].xNextStep(&pRuntimeEnv->pCtx[j]);
        SResultRowCellInfo *pResInfo = GET_RES_INFO(&pRuntimeEnv->pCtx[j]);

        toContinue |= (!pResInfo->complete);
      }
    }
  } else {
    for (int32_t j = 0; j < pQuery->numOfOutput; ++j) {
      int16_t functId = pQuery->pExpr1[j].base.functionId;
      if (functId == TSDB_FUNC_TS) {
        continue;
      }

      aAggs[functId].xNextStep(&pRuntimeEnv->pCtx[j]);
      SResultRowCellInfo *pResInfo = GET_RES_INFO(&pRuntimeEnv->pCtx[j]);

      toContinue |= (!pResInfo->complete);
    }
  }

  return toContinue;
}

static SQueryStatusInfo getQueryStatusInfo(SQueryRuntimeEnv *pRuntimeEnv, TSKEY start) {
  SQuery *pQuery = pRuntimeEnv->pQuery;
  STableQueryInfo* pTableQueryInfo = pQuery->current;

  assert((start <= pTableQueryInfo->lastKey && QUERY_IS_ASC_QUERY(pQuery)) ||
      (start >= pTableQueryInfo->lastKey && !QUERY_IS_ASC_QUERY(pQuery)));

  SQueryStatusInfo info = {
      .status      = pQuery->status,
      .windowIndex = pRuntimeEnv->windowResInfo.curIndex,
      .lastKey     = start,
  };

  TIME_WINDOW_COPY(info.w, pQuery->window);
  TIME_WINDOW_COPY(info.curWindow, pTableQueryInfo->win);

  info.curWindow.skey = start;

  return info;
}

static void setEnvBeforeReverseScan(SQueryRuntimeEnv *pRuntimeEnv, SQueryStatusInfo *pStatus) {
  SQInfo *pQInfo = GET_QINFO_ADDR(pRuntimeEnv);
  SQuery *pQuery = pRuntimeEnv->pQuery;

  pStatus->cur = tsBufGetCursor(pRuntimeEnv->pTsBuf);  // save the cursor
  if (pRuntimeEnv->pTsBuf) {
    SWITCH_ORDER(pRuntimeEnv->pTsBuf->cur.order);
    bool ret = tsBufNextPos(pRuntimeEnv->pTsBuf);
    assert(ret);
  }

  // reverse order time range
  pQuery->window = pStatus->curWindow;
  SWAP(pQuery->window.skey, pQuery->window.ekey, TSKEY);

  SWITCH_ORDER(pQuery->order.order);

  if (QUERY_IS_ASC_QUERY(pQuery)) {
    assert(pQuery->window.skey <= pQuery->window.ekey);
  } else {
    assert(pQuery->window.skey >= pQuery->window.ekey);
  }

  SET_REVERSE_SCAN_FLAG(pRuntimeEnv);
  STsdbQueryCond cond = createTsdbQueryCond(pQuery, &pQuery->window);

  setQueryStatus(pQuery, QUERY_NOT_COMPLETED);
  switchCtxOrder(pRuntimeEnv);
  disableFuncInReverseScan(pQInfo);
  setupQueryRangeForReverseScan(pQInfo);

  // clean unused handle
  if (pRuntimeEnv->pSecQueryHandle != NULL) {
    tsdbCleanupQueryHandle(pRuntimeEnv->pSecQueryHandle);
  }

  pRuntimeEnv->pSecQueryHandle = tsdbQueryTables(pQInfo->tsdb, &cond, &pQInfo->tableGroupInfo, pQInfo, &pQInfo->memRef);
  if (pRuntimeEnv->pSecQueryHandle == NULL) {
    longjmp(pRuntimeEnv->env, terrno);
  }
}

static void clearEnvAfterReverseScan(SQueryRuntimeEnv *pRuntimeEnv, SQueryStatusInfo *pStatus) {
  SQuery *pQuery = pRuntimeEnv->pQuery;
  STableQueryInfo* pTableQueryInfo = pQuery->current;

  SWITCH_ORDER(pQuery->order.order);
  switchCtxOrder(pRuntimeEnv);

  tsBufSetCursor(pRuntimeEnv->pTsBuf, &pStatus->cur);
  if (pRuntimeEnv->pTsBuf) {
    pRuntimeEnv->pTsBuf->cur.order = pQuery->order.order;
  }

  SET_MASTER_SCAN_FLAG(pRuntimeEnv);

  // update the pQuery->window.skey and pQuery->window.ekey to limit the scan scope of sliding query during reverse scan
  pTableQueryInfo->lastKey = pStatus->lastKey;
  pQuery->status = pStatus->status;

  pTableQueryInfo->win = pStatus->w;
  pQuery->window = pTableQueryInfo->win;
}

static void restoreTimeWindow(STableGroupInfo* pTableGroupInfo, STsdbQueryCond* pCond) {
  assert(pTableGroupInfo->numOfTables == 1);
  SArray* pTableKeyGroup = taosArrayGetP(pTableGroupInfo->pGroupList, 0);
  STableKeyInfo* pKeyInfo = taosArrayGet(pTableKeyGroup, 0);
  pKeyInfo->lastKey = pCond->twindow.skey;
}

void scanOneTableDataBlocks(SQueryRuntimeEnv *pRuntimeEnv, TSKEY start) {
  SQInfo *pQInfo = (SQInfo *) GET_QINFO_ADDR(pRuntimeEnv);
  SQuery *pQuery = pRuntimeEnv->pQuery;
  STableQueryInfo *pTableQueryInfo = pQuery->current;

  setQueryStatus(pQuery, QUERY_NOT_COMPLETED);

  // store the start query position
  SQueryStatusInfo qstatus = getQueryStatusInfo(pRuntimeEnv, start);

  SET_MASTER_SCAN_FLAG(pRuntimeEnv);
  int32_t step = GET_FORWARD_DIRECTION_FACTOR(pQuery->order.order);

  while (1) {
    doScanAllDataBlocks(pRuntimeEnv);

    if (pRuntimeEnv->scanFlag == MASTER_SCAN) {
      qstatus.status = pQuery->status;

      // do nothing if no data blocks are found qualified during scan
      if (qstatus.lastKey != pTableQueryInfo->lastKey) {
        qstatus.curWindow.ekey = pTableQueryInfo->lastKey - step;
      } else { // the lastkey does not increase, which means no data checked yet
        qDebug("QInfo:%p no results generated in this scan", pQInfo);
      }

      qstatus.lastKey = pTableQueryInfo->lastKey;
    }

    if (!needScanDataBlocksAgain(pRuntimeEnv)) {
      // restore the status code and jump out of loop
      if (pRuntimeEnv->scanFlag == REPEAT_SCAN) {
        pQuery->status = qstatus.status;
      }

      break;
    }

    if (pRuntimeEnv->pSecQueryHandle != NULL) {
      tsdbCleanupQueryHandle(pRuntimeEnv->pSecQueryHandle);
    }

    STsdbQueryCond cond = createTsdbQueryCond(pQuery, &qstatus.curWindow);
    restoreTimeWindow(&pQInfo->tableGroupInfo, &cond);
    pRuntimeEnv->pSecQueryHandle = tsdbQueryTables(pQInfo->tsdb, &cond, &pQInfo->tableGroupInfo, pQInfo, &pQInfo->memRef);
    if (pRuntimeEnv->pSecQueryHandle == NULL) {
      longjmp(pRuntimeEnv->env, terrno);
    }

    pRuntimeEnv->windowResInfo.curIndex = qstatus.windowIndex;
    setQueryStatus(pQuery, QUERY_NOT_COMPLETED);
    pRuntimeEnv->scanFlag = REPEAT_SCAN;

    qDebug("QInfo:%p start to repeat scan data blocks due to query func required, qrange:%"PRId64"-%"PRId64, pQInfo,
        cond.twindow.skey, cond.twindow.ekey);

    // check if query is killed or not
    if (isQueryKilled(pQInfo)) {
      longjmp(pRuntimeEnv->env, TSDB_CODE_TSC_QUERY_CANCELLED);
    }
  }

  if (!needReverseScan(pQuery)) {
    return;
  }

  setEnvBeforeReverseScan(pRuntimeEnv, &qstatus);

  // reverse scan from current position
  qDebug("QInfo:%p start to reverse scan", pQInfo);
  doScanAllDataBlocks(pRuntimeEnv);

  clearEnvAfterReverseScan(pRuntimeEnv, &qstatus);
}

void finalizeQueryResult(SQueryRuntimeEnv *pRuntimeEnv) {
  SQuery *pQuery = pRuntimeEnv->pQuery;

  if (pRuntimeEnv->groupbyNormalCol || QUERY_IS_INTERVAL_QUERY(pQuery)) {
    // for each group result, call the finalize function for each column
    SResultRowInfo *pWindowResInfo = &pRuntimeEnv->windowResInfo;
    if (pRuntimeEnv->groupbyNormalCol) {
      closeAllResultRows(pWindowResInfo);
    }

    for (int32_t i = 0; i < pWindowResInfo->size; ++i) {
      SResultRow *buf = pWindowResInfo->pResult[i];
      if (!isResultRowClosed(pWindowResInfo, i)) {
        continue;
      }

      setResultOutputBuf(pRuntimeEnv, buf);

      for (int32_t j = 0; j < pQuery->numOfOutput; ++j) {
        aAggs[pQuery->pExpr1[j].base.functionId].xFinalize(&pRuntimeEnv->pCtx[j]);
      }

      /*
       * set the number of output results for group by normal columns, the number of output rows usually is 1 except
       * the top and bottom query
       */
      buf->numOfRows = (uint16_t)getNumOfResult(pRuntimeEnv);
    }

  } else {
    for (int32_t j = 0; j < pQuery->numOfOutput; ++j) {
      aAggs[pQuery->pExpr1[j].base.functionId].xFinalize(&pRuntimeEnv->pCtx[j]);
    }
  }
}

static bool hasMainOutput(SQuery *pQuery) {
  for (int32_t i = 0; i < pQuery->numOfOutput; ++i) {
    int32_t functionId = pQuery->pExpr1[i].base.functionId;

    if (functionId != TSDB_FUNC_TS && functionId != TSDB_FUNC_TAG && functionId != TSDB_FUNC_TAGPRJ) {
      return true;
    }
  }

  return false;
}

static STableQueryInfo *createTableQueryInfo(SQueryRuntimeEnv *pRuntimeEnv, void* pTable, STimeWindow win, void* buf) {
  SQuery *pQuery = pRuntimeEnv->pQuery;

  STableQueryInfo *pTableQueryInfo = buf;

  pTableQueryInfo->win = win;
  pTableQueryInfo->lastKey = win.skey;

  pTableQueryInfo->pTable = pTable;
  pTableQueryInfo->cur.vgroupIndex = -1;

  // set more initial size of interval/groupby query
  if (QUERY_IS_INTERVAL_QUERY(pQuery) || pRuntimeEnv->groupbyNormalCol) {
    int32_t initialSize = 128;
    int32_t code = initResultRowInfo(&pTableQueryInfo->windowResInfo, initialSize, TSDB_DATA_TYPE_INT);
    if (code != TSDB_CODE_SUCCESS) {
      return NULL;
    }
  } else { // in other aggregate query, do not initialize the windowResInfo
  }

  return pTableQueryInfo;
}

void destroyTableQueryInfoImpl(STableQueryInfo *pTableQueryInfo) {
  if (pTableQueryInfo == NULL) {
    return;
  }

  tVariantDestroy(&pTableQueryInfo->tag);
  cleanupResultRowInfo(&pTableQueryInfo->windowResInfo);
}

/**
 * set output buffer for different group
 * @param pRuntimeEnv
 * @param pDataBlockInfo
 */
void setExecutionContext(SQInfo *pQInfo, int32_t groupIndex, TSKEY nextKey) {
  SQueryRuntimeEnv *pRuntimeEnv     = &pQInfo->runtimeEnv;
  STableQueryInfo  *pTableQueryInfo = pRuntimeEnv->pQuery->current;
  SResultRowInfo   *pWindowResInfo  = &pRuntimeEnv->windowResInfo;

  // lastKey needs to be updated
  pTableQueryInfo->lastKey = nextKey;

  if (pRuntimeEnv->hasTagResults || pRuntimeEnv->pTsBuf != NULL) {
    setAdditionalInfo(pQInfo, pTableQueryInfo->pTable, pTableQueryInfo);
  }

  if (pRuntimeEnv->prevGroupId != INT32_MIN && pRuntimeEnv->prevGroupId == groupIndex) {
    return;
  }

  int64_t uid = 0;
  SResultRow *pResultRow = doPrepareResultRowFromKey(pRuntimeEnv, pWindowResInfo, (char *)&groupIndex,
      sizeof(groupIndex), true, uid);
  assert (pResultRow != NULL);

  /*
   * not assign result buffer yet, add new result buffer
   * all group belong to one result set, and each group result has different group id so set the id to be one
   */
  if (pResultRow->pageId == -1) {
    if (addNewWindowResultBuf(pResultRow, pRuntimeEnv->pResultBuf, groupIndex, pRuntimeEnv->numOfRowsPerPage) !=
        TSDB_CODE_SUCCESS) {
      return;
    }
  }

  // record the current active group id
  pRuntimeEnv->prevGroupId = groupIndex;
  setResultOutputBuf(pRuntimeEnv, pResultRow);
  initCtxOutputBuf(pRuntimeEnv);
}

void setResultOutputBuf(SQueryRuntimeEnv *pRuntimeEnv, SResultRow *pResult) {
  SQuery *pQuery = pRuntimeEnv->pQuery;

  // Note: pResult->pos[i]->num == 0, there is only fixed number of results for each group
  tFilePage *page = getResBufPage(pRuntimeEnv->pResultBuf, pResult->pageId);

  for (int32_t i = 0; i < pQuery->numOfOutput; ++i) {
    SQLFunctionCtx *pCtx = &pRuntimeEnv->pCtx[i];
    pCtx->aOutputBuf = getPosInResultPage(pRuntimeEnv, i, pResult, page);

    int32_t functionId = pQuery->pExpr1[i].base.functionId;
    if (functionId == TSDB_FUNC_TOP || functionId == TSDB_FUNC_BOTTOM || functionId == TSDB_FUNC_DIFF) {
      pCtx->ptsOutputBuf = pRuntimeEnv->pCtx[0].aOutputBuf;
    }

    /*
     * set the output buffer information and intermediate buffer,
     * not all queries require the interResultBuf, such as COUNT
     */
    pCtx->resultInfo = getResultCell(pRuntimeEnv, pResult, i);
  }
}

void setResultRowOutputBufInitCtx(SQueryRuntimeEnv *pRuntimeEnv, SResultRow *pResult) {
  SQuery *pQuery = pRuntimeEnv->pQuery;

  // Note: pResult->pos[i]->num == 0, there is only fixed number of results for each group
  tFilePage* bufPage = getResBufPage(pRuntimeEnv->pResultBuf, pResult->pageId);

  for (int32_t i = 0; i < pQuery->numOfOutput; ++i) {
    SQLFunctionCtx *pCtx = &pRuntimeEnv->pCtx[i];

    pCtx->resultInfo = getResultCell(pRuntimeEnv, pResult, i);
    if (pCtx->resultInfo->initialized && pCtx->resultInfo->complete) {
      continue;
    }

    pCtx->aOutputBuf = getPosInResultPage(pRuntimeEnv, i, pResult, bufPage);
    pCtx->currentStage = 0;

    int32_t functionId = pCtx->functionId;
    if (functionId == TSDB_FUNC_TOP || functionId == TSDB_FUNC_BOTTOM || functionId == TSDB_FUNC_DIFF) {
      pCtx->ptsOutputBuf = pRuntimeEnv->pCtx[0].aOutputBuf;
    }

    if (!pCtx->resultInfo->initialized) {
      aAggs[functionId].init(pCtx);
    }
  }
}

int32_t setAdditionalInfo(SQInfo *pQInfo, void* pTable, STableQueryInfo *pTableQueryInfo) {
  SQueryRuntimeEnv *pRuntimeEnv = &pQInfo->runtimeEnv;

  setTagVal(pRuntimeEnv, pTable, pQInfo->tsdb);

  // both the master and supplement scan needs to set the correct ts comp start position
  if (pRuntimeEnv->pTsBuf != NULL) {
    tVariant* pTag = &pRuntimeEnv->pCtx[0].tag;

    if (pTableQueryInfo->cur.vgroupIndex == -1) {
      tVariantAssign(&pTableQueryInfo->tag, pTag);

      STSElem elem = tsBufGetElemStartPos(pRuntimeEnv->pTsBuf, pQInfo->vgId, &pTableQueryInfo->tag);

      // failed to find data with the specified tag value and vnodeId
      if (!tsBufIsValidElem(&elem)) {
        if (pTag->nType == TSDB_DATA_TYPE_BINARY || pTag->nType == TSDB_DATA_TYPE_NCHAR) {
          qError("QInfo:%p failed to find tag:%s in ts_comp", pQInfo, pTag->pz);
        } else {
          qError("QInfo:%p failed to find tag:%" PRId64 " in ts_comp", pQInfo, pTag->i64Key);
        }

        return false;
      }

      // keep the cursor info of current meter
      pTableQueryInfo->cur = tsBufGetCursor(pRuntimeEnv->pTsBuf);
      if (pTag->nType == TSDB_DATA_TYPE_BINARY || pTag->nType == TSDB_DATA_TYPE_NCHAR) {
        qDebug("QInfo:%p find tag:%s start pos in ts_comp, blockIndex:%d, tsIndex:%d", pQInfo, pTag->pz, pTableQueryInfo->cur.blockIndex, pTableQueryInfo->cur.tsIndex);
      } else {
        qDebug("QInfo:%p find tag:%"PRId64" start pos in ts_comp, blockIndex:%d, tsIndex:%d", pQInfo, pTag->i64Key, pTableQueryInfo->cur.blockIndex, pTableQueryInfo->cur.tsIndex);
      }

    } else {
      tsBufSetCursor(pRuntimeEnv->pTsBuf, &pTableQueryInfo->cur);

      if (pTag->nType == TSDB_DATA_TYPE_BINARY || pTag->nType == TSDB_DATA_TYPE_NCHAR) {
        qDebug("QInfo:%p find tag:%s start pos in ts_comp, blockIndex:%d, tsIndex:%d", pQInfo, pTag->pz, pTableQueryInfo->cur.blockIndex, pTableQueryInfo->cur.tsIndex);
      } else {
        qDebug("QInfo:%p find tag:%"PRId64" start pos in ts_comp, blockIndex:%d, tsIndex:%d", pQInfo, pTag->i64Key, pTableQueryInfo->cur.blockIndex, pTableQueryInfo->cur.tsIndex);
      }
    }
  }

  return 0;
}

/*
 * There are two cases to handle:
 *
 * 1. Query range is not set yet (queryRangeSet = 0). we need to set the query range info, including pQuery->lastKey,
 *    pQuery->window.skey, and pQuery->eKey.
 * 2. Query range is set and query is in progress. There may be another result with the same query ranges to be
 *    merged during merge stage. In this case, we need the pTableQueryInfo->lastResRows to decide if there
 *    is a previous result generated or not.
 */
void setIntervalQueryRange(SQInfo *pQInfo, TSKEY key) {
  SQueryRuntimeEnv *pRuntimeEnv = &pQInfo->runtimeEnv;
  SQuery *          pQuery = pRuntimeEnv->pQuery;
  STableQueryInfo *pTableQueryInfo = pQuery->current;

  if (pTableQueryInfo->queryRangeSet) {
    pTableQueryInfo->lastKey = key;
  } else {
    pTableQueryInfo->win.skey = key;
    STimeWindow win = {.skey = key, .ekey = pQuery->window.ekey};

    // for too small query range, no data in this interval.
    if ((QUERY_IS_ASC_QUERY(pQuery) && (pQuery->window.ekey < pQuery->window.skey)) ||
        (!QUERY_IS_ASC_QUERY(pQuery) && (pQuery->window.skey < pQuery->window.ekey))) {
      return;
    }

    /**
     * In handling the both ascending and descending order super table query, we need to find the first qualified
     * timestamp of this table, and then set the first qualified start timestamp.
     * In ascending query, the key is the first qualified timestamp. However, in the descending order query, additional
     * operations involve.
     */
    STimeWindow     w = TSWINDOW_INITIALIZER;
    SResultRowInfo *pWindowResInfo = &pTableQueryInfo->windowResInfo;

    TSKEY sk = MIN(win.skey, win.ekey);
    TSKEY ek = MAX(win.skey, win.ekey);
    getAlignQueryTimeWindow(pQuery, win.skey, sk, ek, &w);

    if (pWindowResInfo->prevSKey == TSKEY_INITIAL_VAL) {
      if (!QUERY_IS_ASC_QUERY(pQuery)) {
        assert(win.ekey == pQuery->window.ekey);
      }

      pWindowResInfo->prevSKey = w.skey;
    }

    pTableQueryInfo->queryRangeSet = 1;
    pTableQueryInfo->lastKey = pTableQueryInfo->win.skey;
  }
}

bool requireTimestamp(SQuery *pQuery) {
  for (int32_t i = 0; i < pQuery->numOfOutput; i++) {
    int32_t functionId = pQuery->pExpr1[i].base.functionId;
    if ((aAggs[functionId].nStatus & TSDB_FUNCSTATE_NEED_TS) != 0) {
      return true;
    }
  }
  return false;
}

bool needPrimaryTimestampCol(SQuery *pQuery, SDataBlockInfo *pDataBlockInfo) {
  /*
   * 1. if skey or ekey locates in this block, we need to load the timestamp column to decide the precise position
   * 2. if there are top/bottom, first_dst/last_dst functions, we need to load timestamp column in any cases;
   */
  STimeWindow *w = &pDataBlockInfo->window;
  STableQueryInfo* pTableQueryInfo = pQuery->current;

  bool loadPrimaryTS = (pTableQueryInfo->lastKey >= w->skey && pTableQueryInfo->lastKey <= w->ekey) ||
                       (pQuery->window.ekey >= w->skey && pQuery->window.ekey <= w->ekey) || requireTimestamp(pQuery);

  return loadPrimaryTS;
}

static int32_t doCopyToSData(SQInfo *pQInfo, SResultRow **pRows, int32_t numOfRows, int32_t *index, int32_t orderType) {
  SQueryRuntimeEnv *pRuntimeEnv = &pQInfo->runtimeEnv;
  SQuery *          pQuery = pRuntimeEnv->pQuery;

  int32_t numOfResult = 0;
  int32_t start = 0;
  int32_t step = -1;

  qDebug("QInfo:%p start to copy data from windowResInfo to query buf", pQInfo);
  if (orderType == TSDB_ORDER_ASC) {
    start = (*index);
    step = 1;
  } else {  // desc order copy all data
    start = numOfRows - (*index) - 1;
    step = -1;
  }

  SGroupResInfo* pGroupResInfo = &pQInfo->groupResInfo;

  for (int32_t i = start; (i < numOfRows) && (i >= 0); i += step) {
    if (pRows[i]->numOfRows == 0) {
      (*index) += 1;
      pGroupResInfo->rowId = 0;
      continue;
    }

    int32_t numOfRowsToCopy = pRows[i]->numOfRows - pGroupResInfo->rowId;
    int32_t oldOffset = pGroupResInfo->rowId;

    /*
     * current output space is not enough to accommodate all data of this page, only partial results
     * will be copied to SQuery object's result buffer
     */
    if (numOfRowsToCopy > pQuery->rec.capacity - numOfResult) {
      numOfRowsToCopy = (int32_t) pQuery->rec.capacity - numOfResult;
      pGroupResInfo->rowId += numOfRowsToCopy;
    } else {
      pGroupResInfo->rowId = 0;
      (*index) += 1;
    }

    tFilePage *page = getResBufPage(pRuntimeEnv->pResultBuf, pRows[i]->pageId);

    for (int32_t j = 0; j < pQuery->numOfOutput; ++j) {
      int32_t size = pRuntimeEnv->pCtx[j].outputBytes;

      char *out = pQuery->sdata[j]->data + numOfResult * size;
      char *in  = getPosInResultPage(pRuntimeEnv, j, pRows[i], page);
      memcpy(out, in + oldOffset * size, size * numOfRowsToCopy);
    }

    numOfResult += numOfRowsToCopy;
    if (numOfResult == pQuery->rec.capacity) {
      break;
    }
  }

  qDebug("QInfo:%p copy data to query buf completed", pQInfo);

#ifdef _DEBUG_VIEW
  displayInterResult(pQuery->sdata, pRuntimeEnv, numOfResult);
#endif
  return numOfResult;
}

/**
 * copyFromWindowResToSData support copy data in ascending/descending order
 * For interval query of both super table and table, copy the data in ascending order, since the output results are
 * ordered in SWindowResutl already. While handling the group by query for both table and super table,
 * all group result are completed already.
 *
 * @param pQInfo
 * @param result
 */
void copyFromWindowResToSData(SQInfo *pQInfo, SResultRowInfo *pResultInfo) {
  SQuery *pQuery = pQInfo->runtimeEnv.pQuery;

  int32_t orderType = (pQuery->pGroupbyExpr != NULL) ? pQuery->pGroupbyExpr->orderType : TSDB_ORDER_ASC;
  int32_t numOfResult = doCopyToSData(pQInfo, pResultInfo->pResult, pResultInfo->size, &pQInfo->groupIndex, orderType);

  pQuery->rec.rows += numOfResult;
  assert(pQuery->rec.rows <= pQuery->rec.capacity);
}

static void updateWindowResNumOfRes(SQueryRuntimeEnv *pRuntimeEnv) {
  SQuery *pQuery = pRuntimeEnv->pQuery;

  // update the number of result for each, only update the number of rows for the corresponding window result.
  if (QUERY_IS_INTERVAL_QUERY(pQuery)) {
    return;
  }

  for (int32_t i = 0; i < pRuntimeEnv->windowResInfo.size; ++i) {
    SResultRow *pResult = pRuntimeEnv->windowResInfo.pResult[i];

    for (int32_t j = 0; j < pQuery->numOfOutput; ++j) {
      int32_t functionId = pRuntimeEnv->pCtx[j].functionId;
      if (functionId == TSDB_FUNC_TS || functionId == TSDB_FUNC_TAG || functionId == TSDB_FUNC_TAGPRJ) {
        continue;
      }

      SResultRowCellInfo* pCell = getResultCell(pRuntimeEnv, pResult, j);
      pResult->numOfRows = (uint16_t)(MAX(pResult->numOfRows, pCell->numOfRes));
    }
  }
}

static void stableApplyFunctionsOnBlock(SQueryRuntimeEnv *pRuntimeEnv, SDataBlockInfo *pDataBlockInfo, SDataStatis *pStatis,
    SArray *pDataBlock, __block_search_fn_t searchFn) {
  SQuery *         pQuery = pRuntimeEnv->pQuery;
  STableQueryInfo* pTableQueryInfo = pQuery->current;

  SResultRowInfo * pResultRowInfo = &pTableQueryInfo->windowResInfo;
  pQuery->pos = QUERY_IS_ASC_QUERY(pQuery)? 0 : pDataBlockInfo->rows - 1;

  if (pQuery->numOfFilterCols > 0 || pRuntimeEnv->pTsBuf != NULL || pRuntimeEnv->groupbyNormalCol) {
    rowwiseApplyFunctions(pRuntimeEnv, pStatis, pDataBlockInfo, pResultRowInfo, pDataBlock);
  } else {
    blockwiseApplyFunctions(pRuntimeEnv, pStatis, pDataBlockInfo, pResultRowInfo, searchFn, pDataBlock);
  }

  if (QUERY_IS_INTERVAL_QUERY(pQuery)) {
    updateResultRowIndex(pResultRowInfo, pTableQueryInfo, QUERY_IS_ASC_QUERY(pQuery));
  }
}

bool queryHasRemainResForTableQuery(SQueryRuntimeEnv* pRuntimeEnv) {
  SQuery *pQuery = pRuntimeEnv->pQuery;
  SFillInfo *pFillInfo = pRuntimeEnv->pFillInfo;

  if (pQuery->limit.limit > 0 && pQuery->rec.total >= pQuery->limit.limit) {
    return false;
  }

  if (pQuery->fillType != TSDB_FILL_NONE && !isPointInterpoQuery(pQuery)) {
    // There are results not returned to client yet, so filling applied to the remain result is required firstly.
    int32_t remain = taosNumOfRemainRows(pFillInfo);
    if (remain > 0) {
      return true;
    }

    /*
     * While the code reaches here, there are no results remains now.
     * If query is not completed yet, the gaps between two results blocks need to be handled after next data block
     * is retrieved from TSDB.
     *
     * NOTE: If the result set is not the first block, the gap in front of the result set will be filled. If the result
     * set is the FIRST result block, the gap between the start time of query time window and the timestamp of the
     * first result row in the actual result set will fill nothing.
     */
    if (Q_STATUS_EQUAL(pQuery->status, QUERY_COMPLETED)) {
      int32_t numOfTotal = (int32_t)getNumOfResWithFill(pFillInfo, pQuery->window.ekey, (int32_t)pQuery->rec.capacity);
      return numOfTotal > 0;
    }

  } else {
    // there are results waiting for returned to client.
    if (Q_STATUS_EQUAL(pQuery->status, QUERY_COMPLETED) &&
        (pRuntimeEnv->groupbyNormalCol || QUERY_IS_INTERVAL_QUERY(pQuery)) &&
        (pRuntimeEnv->windowResInfo.size > 0)) {
      return true;
    }
  }

  return false;
}

static int16_t getNumOfFinalResCol(SQuery* pQuery) {
  return pQuery->pExpr2 == NULL? pQuery->numOfOutput:pQuery->numOfExpr2;
}

static void doCopyQueryResultToMsg(SQInfo *pQInfo, int32_t numOfRows, char *data) {
  SQuery *pQuery = pQInfo->runtimeEnv.pQuery;

  if (pQuery->pExpr2 == NULL) {
    for (int32_t col = 0; col < pQuery->numOfOutput; ++col) {
      int32_t bytes = pQuery->pExpr1[col].bytes;

      memmove(data, pQuery->sdata[col]->data, bytes * numOfRows);
      data += bytes * numOfRows;
    }
  } else {
    for (int32_t col = 0; col < pQuery->numOfExpr2; ++col) {
      int32_t bytes = pQuery->pExpr2[col].bytes;

      memmove(data, pQuery->sdata[col]->data, bytes * numOfRows);
      data += bytes * numOfRows;
    }
  }

  int32_t numOfTables = (int32_t) taosHashGetSize(pQInfo->arrTableIdInfo);
  *(int32_t*)data = htonl(numOfTables);
  data += sizeof(int32_t);

  int32_t total = 0;
  STableIdInfo* item = taosHashIterate(pQInfo->arrTableIdInfo, NULL);

  while(item) {
    STableIdInfo* pDst = (STableIdInfo*)data;
    pDst->uid = htobe64(item->uid);
    pDst->tid = htonl(item->tid);
    pDst->key = htobe64(item->key);

    data += sizeof(STableIdInfo);
    total++;

    qDebug("QInfo:%p set subscribe info, tid:%d, uid:%"PRIu64", skey:%"PRId64, pQInfo, item->tid, item->uid, item->key);
    item = taosHashIterate(pQInfo->arrTableIdInfo, item);
  }

  qDebug("QInfo:%p set %d subscribe info", pQInfo, total);

  // Check if query is completed or not for stable query or normal table query respectively.
  if (Q_STATUS_EQUAL(pQuery->status, QUERY_COMPLETED)) {
    if (pQInfo->runtimeEnv.stableQuery) {
      if (IS_STASBLE_QUERY_OVER(pQInfo)) {
        setQueryStatus(pQuery, QUERY_OVER);
      }
    } else {
      if (!queryHasRemainResForTableQuery(&pQInfo->runtimeEnv)) {
        setQueryStatus(pQuery, QUERY_OVER);
      }
    }
  }
}

int32_t doFillGapsInResults(SQueryRuntimeEnv* pRuntimeEnv, tFilePage **pDst, int32_t *numOfFilled) {
  SQInfo* pQInfo = GET_QINFO_ADDR(pRuntimeEnv);
  SQuery *pQuery = pRuntimeEnv->pQuery;
  SFillInfo* pFillInfo = pRuntimeEnv->pFillInfo;

  while (1) {
    int32_t ret = (int32_t)taosFillResultDataBlock(pFillInfo, (tFilePage**)pQuery->sdata, (int32_t)pQuery->rec.capacity);

    // todo apply limit output function
    /* reached the start position of according to offset value, return immediately */
    if (pQuery->limit.offset == 0) {
      qDebug("QInfo:%p initial numOfRows:%d, generate filled result:%d rows", pQInfo, pFillInfo->numOfRows, ret);
      return ret;
    }

    if (pQuery->limit.offset < ret) {
      qDebug("QInfo:%p initial numOfRows:%d, generate filled result:%d rows, offset:%" PRId64 ". Discard due to offset, remain:%" PRId64 ", new offset:%d",
             pQInfo, pFillInfo->numOfRows, ret, pQuery->limit.offset, ret - pQuery->limit.offset, 0);

      ret -= (int32_t)pQuery->limit.offset;
      // todo !!!!there exactly number of interpo is not valid.
      for (int32_t i = 0; i < pQuery->numOfOutput; ++i) {
        memmove(pDst[i]->data, pDst[i]->data + pQuery->pExpr1[i].bytes * pQuery->limit.offset,
                ret * pQuery->pExpr1[i].bytes);
      }

      pQuery->limit.offset = 0;
      return ret;
    } else {
      qDebug("QInfo:%p initial numOfRows:%d, generate filled result:%d rows, offset:%" PRId64 ". Discard due to offset, "
             "remain:%d, new offset:%" PRId64, pQInfo, pFillInfo->numOfRows, ret, pQuery->limit.offset, 0,
          pQuery->limit.offset - ret);

      pQuery->limit.offset -= ret;
      pQuery->rec.rows = 0;
      ret = 0;
    }

    if (!queryHasRemainResForTableQuery(pRuntimeEnv)) {
      return ret;
    }
  }
}

static void queryCostStatis(SQInfo *pQInfo) {
  SQueryRuntimeEnv *pRuntimeEnv = &pQInfo->runtimeEnv;
  SQueryCostInfo *pSummary = &pRuntimeEnv->summary;

  uint64_t hashSize = taosHashGetMemSize(pQInfo->runtimeEnv.pResultRowHashTable);
  hashSize += taosHashGetMemSize(pQInfo->tableqinfoGroupInfo.map);
  pSummary->hashSize = hashSize;

  // add the merge time
  pSummary->elapsedTime += pSummary->firstStageMergeTime;

  SResultRowPool* p = pQInfo->runtimeEnv.pool;
  pSummary->winInfoSize = getResultRowPoolMemSize(p);
  pSummary->numOfTimeWindows = getNumOfAllocatedResultRows(p);

  qDebug("QInfo:%p :cost summary: elapsed time:%"PRId64" us, first merge:%"PRId64" us, total blocks:%d, "
         "load block statis:%d, load data block:%d, total rows:%"PRId64 ", check rows:%"PRId64,
         pQInfo, pSummary->elapsedTime, pSummary->firstStageMergeTime, pSummary->totalBlocks, pSummary->loadBlockStatis,
         pSummary->loadBlocks, pSummary->totalRows, pSummary->totalCheckedRows);

  qDebug("QInfo:%p :cost summary: winResPool size:%.2f Kb, numOfWin:%"PRId64", tableInfoSize:%.2f Kb, hashTable:%.2f Kb", pQInfo, pSummary->winInfoSize/1024.0,
      pSummary->numOfTimeWindows, pSummary->tableInfoSize/1024.0, pSummary->hashSize/1024.0);
}

static void updateOffsetVal(SQueryRuntimeEnv *pRuntimeEnv, SDataBlockInfo *pBlockInfo) {
  SQuery *pQuery = pRuntimeEnv->pQuery;
  STableQueryInfo* pTableQueryInfo = pQuery->current;

  int32_t step = GET_FORWARD_DIRECTION_FACTOR(pQuery->order.order);

  if (pQuery->limit.offset == pBlockInfo->rows) {  // current block will ignore completed
    pTableQueryInfo->lastKey = QUERY_IS_ASC_QUERY(pQuery) ? pBlockInfo->window.ekey + step : pBlockInfo->window.skey + step;
    pQuery->limit.offset = 0;
    return;
  }

  if (QUERY_IS_ASC_QUERY(pQuery)) {
    pQuery->pos = (int32_t)pQuery->limit.offset;
  } else {
    pQuery->pos = pBlockInfo->rows - (int32_t)pQuery->limit.offset - 1;
  }

  assert(pQuery->pos >= 0 && pQuery->pos <= pBlockInfo->rows - 1);

  SArray *         pDataBlock = tsdbRetrieveDataBlock(pRuntimeEnv->pQueryHandle, NULL);
  SColumnInfoData *pColInfoData = taosArrayGet(pDataBlock, 0);

  // update the pQuery->limit.offset value, and pQuery->pos value
  TSKEY *keys = (TSKEY *) pColInfoData->pData;

  // update the offset value
  pTableQueryInfo->lastKey = keys[pQuery->pos];
  pQuery->limit.offset = 0;

  int32_t numOfRes = tableApplyFunctionsOnBlock(pRuntimeEnv, pBlockInfo, NULL, binarySearchForKey, pDataBlock);

  qDebug("QInfo:%p check data block, brange:%" PRId64 "-%" PRId64 ", numOfRows:%d, numOfRes:%d, lastKey:%"PRId64, GET_QINFO_ADDR(pRuntimeEnv),
         pBlockInfo->window.skey, pBlockInfo->window.ekey, pBlockInfo->rows, numOfRes, pQuery->current->lastKey);
}

void skipBlocks(SQueryRuntimeEnv *pRuntimeEnv) {
  SQuery *pQuery = pRuntimeEnv->pQuery;

  if (pQuery->limit.offset <= 0 || pQuery->numOfFilterCols > 0) {
    return;
  }

  pQuery->pos = 0;
  int32_t step = GET_FORWARD_DIRECTION_FACTOR(pQuery->order.order);

  STableQueryInfo* pTableQueryInfo = pQuery->current;
  TsdbQueryHandleT pQueryHandle = pRuntimeEnv->pQueryHandle;

  SDataBlockInfo blockInfo = SDATA_BLOCK_INITIALIZER;
  while (tsdbNextDataBlock(pQueryHandle)) {
    if (isQueryKilled(GET_QINFO_ADDR(pRuntimeEnv))) {
      longjmp(pRuntimeEnv->env, TSDB_CODE_TSC_QUERY_CANCELLED);
    }

    tsdbRetrieveDataBlockInfo(pQueryHandle, &blockInfo);

    if (pQuery->limit.offset > blockInfo.rows) {
      pQuery->limit.offset -= blockInfo.rows;
      pTableQueryInfo->lastKey = (QUERY_IS_ASC_QUERY(pQuery)) ? blockInfo.window.ekey : blockInfo.window.skey;
      pTableQueryInfo->lastKey += step;

      qDebug("QInfo:%p skip rows:%d, offset:%" PRId64, GET_QINFO_ADDR(pRuntimeEnv), blockInfo.rows,
             pQuery->limit.offset);
    } else {  // find the appropriated start position in current block
      updateOffsetVal(pRuntimeEnv, &blockInfo);
      break;
    }
  }

  if (terrno != TSDB_CODE_SUCCESS) {
    longjmp(pRuntimeEnv->env, terrno);
  }
}

static TSKEY doSkipIntervalProcess(SQueryRuntimeEnv* pRuntimeEnv, STimeWindow* win, SDataBlockInfo* pBlockInfo, STableQueryInfo* pTableQueryInfo) {
  SQuery *pQuery = pRuntimeEnv->pQuery;
  SResultRowInfo *pWindowResInfo = &pRuntimeEnv->windowResInfo;

  assert(pQuery->limit.offset == 0);
  STimeWindow tw = *win;
  getNextTimeWindow(pQuery, &tw);

  if ((tw.skey <= pBlockInfo->window.ekey && QUERY_IS_ASC_QUERY(pQuery)) ||
      (tw.ekey >= pBlockInfo->window.skey && !QUERY_IS_ASC_QUERY(pQuery))) {

    // load the data block and check data remaining in current data block
    // TODO optimize performance
    SArray *         pDataBlock = tsdbRetrieveDataBlock(pRuntimeEnv->pQueryHandle, NULL);
    SColumnInfoData *pColInfoData = taosArrayGet(pDataBlock, 0);

    tw = *win;
    int32_t startPos =
        getNextQualifiedWindow(pRuntimeEnv, &tw, pBlockInfo, pColInfoData->pData, binarySearchForKey, -1);
    assert(startPos >= 0);

    // set the abort info
    pQuery->pos = startPos;

    // reset the query start timestamp
    pTableQueryInfo->win.skey = ((TSKEY *)pColInfoData->pData)[startPos];
    pQuery->window.skey = pTableQueryInfo->win.skey;
    TSKEY key = pTableQueryInfo->win.skey;

    pWindowResInfo->prevSKey = tw.skey;
    int32_t index = pRuntimeEnv->windowResInfo.curIndex;

    int32_t numOfRes = tableApplyFunctionsOnBlock(pRuntimeEnv, pBlockInfo, NULL, binarySearchForKey, pDataBlock);
    pRuntimeEnv->windowResInfo.curIndex = index;  // restore the window index

    qDebug("QInfo:%p check data block, brange:%" PRId64 "-%" PRId64 ", numOfRows:%d, numOfRes:%d, lastKey:%" PRId64,
           GET_QINFO_ADDR(pRuntimeEnv), pBlockInfo->window.skey, pBlockInfo->window.ekey, pBlockInfo->rows, numOfRes,
           pQuery->current->lastKey);

    return key;
  } else {  // do nothing
    pQuery->window.skey = tw.skey;
    pWindowResInfo->prevSKey = tw.skey;

    return tw.skey;
  }

  return true;
}

static bool skipTimeInterval(SQueryRuntimeEnv *pRuntimeEnv, TSKEY* start) {
  SQuery *pQuery = pRuntimeEnv->pQuery;

  // get the first unclosed time window
  bool assign = false;
  for(int32_t i = 0; i < pRuntimeEnv->windowResInfo.size; ++i) {
    if (pRuntimeEnv->windowResInfo.pResult[i]->closed) {
      continue;
    }

    assign = true;
    *start = pRuntimeEnv->windowResInfo.pResult[i]->win.skey;
  }

  if (!assign) {
    *start = pQuery->current->lastKey;
  }

  assert(*start <= pQuery->current->lastKey);

  // if queried with value filter, do NOT forward query start position
  if (pQuery->limit.offset <= 0 || pQuery->numOfFilterCols > 0 || pRuntimeEnv->pTsBuf != NULL || pRuntimeEnv->pFillInfo != NULL) {
    return true;
  }

  /*
   * 1. for interval without interpolation query we forward pQuery->interval.interval at a time for
   *    pQuery->limit.offset times. Since hole exists, pQuery->interval.interval*pQuery->limit.offset value is
   *    not valid. otherwise, we only forward pQuery->limit.offset number of points
   */
  assert(pRuntimeEnv->windowResInfo.prevSKey == TSKEY_INITIAL_VAL);

  STimeWindow w = TSWINDOW_INITIALIZER;

  SResultRowInfo *pWindowResInfo = &pRuntimeEnv->windowResInfo;
  STableQueryInfo *pTableQueryInfo = pQuery->current;

  SDataBlockInfo blockInfo = SDATA_BLOCK_INITIALIZER;
  while (tsdbNextDataBlock(pRuntimeEnv->pQueryHandle)) {
    tsdbRetrieveDataBlockInfo(pRuntimeEnv->pQueryHandle, &blockInfo);

    if (QUERY_IS_ASC_QUERY(pQuery)) {
      if (pWindowResInfo->prevSKey == TSKEY_INITIAL_VAL) {
        getAlignQueryTimeWindow(pQuery, blockInfo.window.skey, blockInfo.window.skey, pQuery->window.ekey, &w);
        pWindowResInfo->prevSKey = w.skey;
      }
    } else {
      getAlignQueryTimeWindow(pQuery, blockInfo.window.ekey, pQuery->window.ekey, blockInfo.window.ekey, &w);
      pWindowResInfo->prevSKey = w.skey;
    }

    // the first time window
    STimeWindow win = getActiveTimeWindow(pWindowResInfo, pWindowResInfo->prevSKey, pQuery);

    while (pQuery->limit.offset > 0) {
      STimeWindow tw = win;

      if ((win.ekey <= blockInfo.window.ekey && QUERY_IS_ASC_QUERY(pQuery)) ||
          (win.ekey >= blockInfo.window.skey && !QUERY_IS_ASC_QUERY(pQuery))) {
        pQuery->limit.offset -= 1;
        pWindowResInfo->prevSKey = win.skey;
      }

      // current window does not ended in current data block, try next data block
      getNextTimeWindow(pQuery, &tw);
      if (pQuery->limit.offset == 0) {
        *start = doSkipIntervalProcess(pRuntimeEnv, &win, &blockInfo, pTableQueryInfo);
        return true;
      }

      /*
       * If the next time window still starts from current data block,
       * load the primary timestamp column first, and then find the start position for the next queried time window.
       * Note that only the primary timestamp column is required.
       * TODO: Optimize for this cases. All data blocks are not needed to be loaded, only if the first actually required
       * time window resides in current data block.
       */
      if ((tw.skey <= blockInfo.window.ekey && QUERY_IS_ASC_QUERY(pQuery)) ||
          (tw.ekey >= blockInfo.window.skey && !QUERY_IS_ASC_QUERY(pQuery))) {
        SArray *         pDataBlock = tsdbRetrieveDataBlock(pRuntimeEnv->pQueryHandle, NULL);
        SColumnInfoData *pColInfoData = taosArrayGet(pDataBlock, 0);

        if ((win.ekey > blockInfo.window.ekey && QUERY_IS_ASC_QUERY(pQuery)) ||
            (win.ekey < blockInfo.window.skey && !QUERY_IS_ASC_QUERY(pQuery))) {
          pQuery->limit.offset -= 1;
        }

        if (pQuery->limit.offset == 0) {
          *start = doSkipIntervalProcess(pRuntimeEnv, &win, &blockInfo, pTableQueryInfo);
          return true;
        } else {
          tw = win;
          int32_t startPos =
              getNextQualifiedWindow(pRuntimeEnv, &tw, &blockInfo, pColInfoData->pData, binarySearchForKey, -1);
          assert(startPos >= 0);

          // set the abort info
          pQuery->pos = startPos;
          pTableQueryInfo->lastKey = ((TSKEY *)pColInfoData->pData)[startPos];
          pWindowResInfo->prevSKey = tw.skey;
          win = tw;
        }
      } else {
        break;  // offset is not 0, and next time window begins or ends in the next block.
      }
    }
  }

  // check for error
  if (terrno != TSDB_CODE_SUCCESS) {
    longjmp(pRuntimeEnv->env, terrno);
  }

  return true;
}

static void doDestroyTableQueryInfo(STableGroupInfo* pTableqinfoGroupInfo);

static int32_t setupQueryHandle(void* tsdb, SQInfo* pQInfo, bool isSTableQuery) {
  SQueryRuntimeEnv *pRuntimeEnv = &pQInfo->runtimeEnv;
  SQuery *pQuery = pQInfo->runtimeEnv.pQuery;

  if (onlyQueryTags(pQuery)) {
    return TSDB_CODE_SUCCESS;
  }

  if (isSTableQuery && (!QUERY_IS_INTERVAL_QUERY(pQuery)) && (!isFixedOutputQuery(pRuntimeEnv))) {
    return TSDB_CODE_SUCCESS;
  }

  STsdbQueryCond cond = createTsdbQueryCond(pQuery, &pQuery->window);

  if (!isSTableQuery
    && (pQInfo->tableqinfoGroupInfo.numOfTables == 1)
    && (cond.order == TSDB_ORDER_ASC)
    && (!QUERY_IS_INTERVAL_QUERY(pQuery))
    && (!isGroupbyNormalCol(pQuery->pGroupbyExpr))
    && (!isFixedOutputQuery(pRuntimeEnv))
  ) {
    SArray* pa = GET_TABLEGROUP(pQInfo, 0);
    STableQueryInfo* pCheckInfo = taosArrayGetP(pa, 0);
    cond.twindow = pCheckInfo->win;
  }

  terrno = TSDB_CODE_SUCCESS;
  if (isFirstLastRowQuery(pQuery)) {
    pRuntimeEnv->pQueryHandle = tsdbQueryLastRow(tsdb, &cond, &pQInfo->tableGroupInfo, pQInfo, &pQInfo->memRef);

    // update the query time window
    pQuery->window = cond.twindow;
    if (pQInfo->tableGroupInfo.numOfTables == 0) {
      pQInfo->tableqinfoGroupInfo.numOfTables = 0;
    } else {
      size_t numOfGroups = GET_NUM_OF_TABLEGROUP(pQInfo);
      for(int32_t i = 0; i < numOfGroups; ++i) {
        SArray *group = GET_TABLEGROUP(pQInfo, i);

        size_t t = taosArrayGetSize(group);
        for (int32_t j = 0; j < t; ++j) {
          STableQueryInfo *pCheckInfo = taosArrayGetP(group, j);

          pCheckInfo->win = pQuery->window;
          pCheckInfo->lastKey = pCheckInfo->win.skey;
        }
      }
    }
  } else if (isPointInterpoQuery(pQuery)) {
    pRuntimeEnv->pQueryHandle = tsdbQueryRowsInExternalWindow(tsdb, &cond, &pQInfo->tableGroupInfo, pQInfo, &pQInfo->memRef);
  } else {
    pRuntimeEnv->pQueryHandle = tsdbQueryTables(tsdb, &cond, &pQInfo->tableGroupInfo, pQInfo, &pQInfo->memRef);
  }

  return terrno;
}

static SFillColInfo* createFillColInfo(SQuery* pQuery) {
  int32_t numOfCols = getNumOfFinalResCol(pQuery);
  int32_t offset = 0;

  SFillColInfo* pFillCol = calloc(numOfCols, sizeof(SFillColInfo));
  if (pFillCol == NULL) {
    return NULL;
  }

  // TODO refactor
  for(int32_t i = 0; i < numOfCols; ++i) {
    SExprInfo* pExprInfo = (pQuery->pExpr2 == NULL)? &pQuery->pExpr1[i]:&pQuery->pExpr2[i];

    pFillCol[i].col.bytes  = pExprInfo->bytes;
    pFillCol[i].col.type   = (int8_t)pExprInfo->type;
    pFillCol[i].col.offset = offset;
    pFillCol[i].tagIndex   = -2;
    pFillCol[i].flag       = TSDB_COL_NORMAL;    // always be ta normal column for table query
    pFillCol[i].functionId = pExprInfo->base.functionId;
    pFillCol[i].fillVal.i = pQuery->fillVal[i];

    offset += pExprInfo->bytes;
  }

  return pFillCol;
}

int32_t doInitQInfo(SQInfo *pQInfo, STSBuf *pTsBuf, void *tsdb, int32_t vgId, bool isSTableQuery) {
  SQueryRuntimeEnv *pRuntimeEnv = &pQInfo->runtimeEnv;

  SQuery *pQuery = pQInfo->runtimeEnv.pQuery;

  pRuntimeEnv->topBotQuery = isTopBottomQuery(pQuery);
  pRuntimeEnv->hasTagResults = hasTagValOutput(pQuery);
  pRuntimeEnv->timeWindowInterpo = timeWindowInterpoRequired(pQuery);

  setScanLimitationByResultBuffer(pQuery);

  int32_t code = setupQueryHandle(tsdb, pQInfo, isSTableQuery);
  if (code != TSDB_CODE_SUCCESS) {
    return code;
  }

  pQInfo->tsdb = tsdb;
  pQInfo->vgId = vgId;

  pRuntimeEnv->pQuery = pQuery;
  pRuntimeEnv->pTsBuf = pTsBuf;
  pRuntimeEnv->cur.vgroupIndex = -1;
  pRuntimeEnv->stableQuery = isSTableQuery;
  pRuntimeEnv->prevGroupId = INT32_MIN;
  pRuntimeEnv->groupbyNormalCol = isGroupbyNormalCol(pQuery->pGroupbyExpr);

  if (pTsBuf != NULL) {
    int16_t order = (pQuery->order.order == pRuntimeEnv->pTsBuf->tsOrder) ? TSDB_ORDER_ASC : TSDB_ORDER_DESC;
    tsBufSetTraverseOrder(pRuntimeEnv->pTsBuf, order);
  }

  int32_t ps = DEFAULT_PAGE_SIZE;
  int32_t rowsize = 0;
  getIntermediateBufInfo(pRuntimeEnv, &ps, &rowsize);
  int32_t TENMB = 1024*1024*10;

  if (isSTableQuery && !onlyQueryTags(pRuntimeEnv->pQuery)) {
    code = createDiskbasedResultBuffer(&pRuntimeEnv->pResultBuf, rowsize, ps, TENMB, pQInfo);
    if (code != TSDB_CODE_SUCCESS) {
      return code;
    }

    if (!QUERY_IS_INTERVAL_QUERY(pQuery)) {
      int16_t type = TSDB_DATA_TYPE_NULL;
      if (pRuntimeEnv->groupbyNormalCol) {  // group by columns not tags;
        type = getGroupbyColumnType(pQuery, pQuery->pGroupbyExpr);
      } else {
        type = TSDB_DATA_TYPE_INT;  // group id
      }

      code = initResultRowInfo(&pRuntimeEnv->windowResInfo, 8, type);
      if (code != TSDB_CODE_SUCCESS) {
        return code;
      }
    }
  } else if (pRuntimeEnv->groupbyNormalCol || QUERY_IS_INTERVAL_QUERY(pQuery) || (!isSTableQuery)) {
    int32_t numOfResultRows = getInitialPageNum(pQInfo);
    getIntermediateBufInfo(pRuntimeEnv, &ps, &rowsize);
    code = createDiskbasedResultBuffer(&pRuntimeEnv->pResultBuf, rowsize, ps, TENMB, pQInfo);
    if (code != TSDB_CODE_SUCCESS) {
      return code;
    }

    int16_t type = TSDB_DATA_TYPE_NULL;
    if (pRuntimeEnv->groupbyNormalCol) {
      type = getGroupbyColumnType(pQuery, pQuery->pGroupbyExpr);
    } else {
      type = TSDB_DATA_TYPE_TIMESTAMP;
    }

    code = initResultRowInfo(&pRuntimeEnv->windowResInfo, numOfResultRows, type);
    if (code != TSDB_CODE_SUCCESS) {
      return code;
    }
  }

  // create runtime environment
  code = setupQueryRuntimeEnv(pRuntimeEnv, pQuery->order.order);
  if (code != TSDB_CODE_SUCCESS) {
    return code;
  }

  if (pQuery->fillType != TSDB_FILL_NONE && !isPointInterpoQuery(pQuery)) {
    SFillColInfo* pColInfo = createFillColInfo(pQuery);
    STimeWindow w = TSWINDOW_INITIALIZER;

    TSKEY sk = MIN(pQuery->window.skey, pQuery->window.ekey);
    TSKEY ek = MAX(pQuery->window.skey, pQuery->window.ekey);
    getAlignQueryTimeWindow(pQuery, pQuery->window.skey, sk, ek, &w);

    int32_t numOfCols = getNumOfFinalResCol(pQuery);
    pRuntimeEnv->pFillInfo = taosInitFillInfo(pQuery->order.order, w.skey, 0, (int32_t)pQuery->rec.capacity, numOfCols,
                                              pQuery->interval.sliding, pQuery->interval.slidingUnit, (int8_t)pQuery->precision,
                                              pQuery->fillType, pColInfo, pQInfo);
  }

  setQueryStatus(pQuery, QUERY_NOT_COMPLETED);
  return TSDB_CODE_SUCCESS;
}

static void enableExecutionForNextTable(SQueryRuntimeEnv *pRuntimeEnv) {
  SQuery *pQuery = pRuntimeEnv->pQuery;

  for (int32_t i = 0; i < pQuery->numOfOutput; ++i) {
    SResultRowCellInfo *pResInfo = GET_RES_INFO(&pRuntimeEnv->pCtx[i]);
    if (pResInfo != NULL) {
      pResInfo->complete = false;
    }
  }
}

static FORCE_INLINE void setEnvForEachBlock(SQInfo* pQInfo, STableQueryInfo* pTableQueryInfo, SDataBlockInfo* pBlockInfo) {
  SQueryRuntimeEnv* pRuntimeEnv = &pQInfo->runtimeEnv;
  SQuery* pQuery = pQInfo->runtimeEnv.pQuery;
  int32_t step = GET_FORWARD_DIRECTION_FACTOR(pQuery->order.order);

  if (!QUERY_IS_INTERVAL_QUERY(pQuery)) {
    setExecutionContext(pQInfo, pTableQueryInfo->groupIndex, pBlockInfo->window.ekey + step);
  } else {  // interval query
    TSKEY nextKey = pBlockInfo->window.skey;
    setIntervalQueryRange(pQInfo, nextKey);

    if (pRuntimeEnv->hasTagResults || pRuntimeEnv->pTsBuf != NULL) {
      setAdditionalInfo(pQInfo, pTableQueryInfo->pTable, pTableQueryInfo);
    }
  }
}

static void doTableQueryInfoTimeWindowCheck(SQuery* pQuery, STableQueryInfo* pTableQueryInfo) {
  if (QUERY_IS_ASC_QUERY(pQuery)) {
    assert(
        (pTableQueryInfo->win.skey <= pTableQueryInfo->win.ekey) &&
        (pTableQueryInfo->lastKey >= pTableQueryInfo->win.skey) &&
        (pTableQueryInfo->win.skey >= pQuery->window.skey && pTableQueryInfo->win.ekey <= pQuery->window.ekey));
  } else {
    assert(
        (pTableQueryInfo->win.skey >= pTableQueryInfo->win.ekey) &&
        (pTableQueryInfo->lastKey <= pTableQueryInfo->win.skey) &&
        (pTableQueryInfo->win.skey <= pQuery->window.skey && pTableQueryInfo->win.ekey >= pQuery->window.ekey));
  }
}

static int64_t scanMultiTableDataBlocks(SQInfo *pQInfo) {
  SQueryRuntimeEnv *pRuntimeEnv = &pQInfo->runtimeEnv;
  SQuery*           pQuery = pRuntimeEnv->pQuery;
  SQueryCostInfo*   summary  = &pRuntimeEnv->summary;

  int64_t st = taosGetTimestampMs();

  TsdbQueryHandleT pQueryHandle = IS_MASTER_SCAN(pRuntimeEnv)? pRuntimeEnv->pQueryHandle : pRuntimeEnv->pSecQueryHandle;
  SDataBlockInfo blockInfo = SDATA_BLOCK_INITIALIZER;

  int32_t step = GET_FORWARD_DIRECTION_FACTOR(pQuery->order.order);

  while (tsdbNextDataBlock(pQueryHandle)) {
    summary->totalBlocks += 1;

    if (isQueryKilled(pQInfo)) {
      longjmp(pRuntimeEnv->env, TSDB_CODE_TSC_QUERY_CANCELLED);
    }

    tsdbRetrieveDataBlockInfo(pQueryHandle, &blockInfo);
    STableQueryInfo **pTableQueryInfo = (STableQueryInfo**) taosHashGet(pQInfo->tableqinfoGroupInfo.map, &blockInfo.tid, sizeof(blockInfo.tid));
    if(pTableQueryInfo == NULL) {
      break;
    }

    pQuery->current = *pTableQueryInfo;
    doTableQueryInfoTimeWindowCheck(pQuery, *pTableQueryInfo);

    if (!pRuntimeEnv->groupbyNormalCol) {
      setEnvForEachBlock(pQInfo, *pTableQueryInfo, &blockInfo);
    }

    uint32_t     status = 0;
    SDataStatis *pStatis = NULL;
    SArray      *pDataBlock = NULL;

    int32_t ret = loadDataBlockOnDemand(pRuntimeEnv, &pQuery->current->windowResInfo, pQueryHandle, &blockInfo, &pStatis, &pDataBlock, &status);
    if (ret != TSDB_CODE_SUCCESS) {
      break;
    }

    if (status == BLK_DATA_DISCARD) {
      pQuery->current->lastKey = QUERY_IS_ASC_QUERY(pQuery)? blockInfo.window.ekey + step : blockInfo.window.skey + step;
      continue;
    }

    summary->totalRows += blockInfo.rows;
    stableApplyFunctionsOnBlock(pRuntimeEnv, &blockInfo, pStatis, pDataBlock, binarySearchForKey);

    qDebug("QInfo:%p check data block completed, uid:%"PRId64", tid:%d, brange:%" PRId64 "-%" PRId64 ", numOfRows:%d, "
           "lastKey:%" PRId64,
           pQInfo, blockInfo.uid, blockInfo.tid, blockInfo.window.skey, blockInfo.window.ekey, blockInfo.rows,
           pQuery->current->lastKey);
  }

  if (terrno != TSDB_CODE_SUCCESS) {
    longjmp(pRuntimeEnv->env, terrno);
  }

  updateWindowResNumOfRes(pRuntimeEnv);

  int64_t et = taosGetTimestampMs();
  return et - st;
}

static bool multiTableMultioutputHelper(SQInfo *pQInfo, int32_t index) {
  SQueryRuntimeEnv *pRuntimeEnv = &pQInfo->runtimeEnv;
  SQuery *          pQuery = pRuntimeEnv->pQuery;

  setQueryStatus(pQuery, QUERY_NOT_COMPLETED);
  SArray *group = GET_TABLEGROUP(pQInfo, 0);
  STableQueryInfo* pCheckInfo = taosArrayGetP(group, index);

  if (pRuntimeEnv->hasTagResults || pRuntimeEnv->pTsBuf != NULL) {
    setTagVal(pRuntimeEnv, pCheckInfo->pTable, pQInfo->tsdb);
  }

  STableId* id = TSDB_TABLEID(pCheckInfo->pTable);
  qDebug("QInfo:%p query on (%d): uid:%" PRIu64 ", tid:%d, qrange:%" PRId64 "-%" PRId64, pQInfo, index,
         id->uid, id->tid, pCheckInfo->lastKey, pCheckInfo->win.ekey);

  STsdbQueryCond cond = {
      .twindow   = {pCheckInfo->lastKey, pCheckInfo->win.ekey},
      .order     = pQuery->order.order,
      .colList   = pQuery->colList,
      .numOfCols = pQuery->numOfCols,
  };

  // todo refactor
  SArray *g1 = taosArrayInit(1, POINTER_BYTES);
  SArray *tx = taosArrayInit(1, sizeof(STableKeyInfo));

  STableKeyInfo info = {.pTable = pCheckInfo->pTable, .lastKey = pCheckInfo->lastKey};
  taosArrayPush(tx, &info);

  taosArrayPush(g1, &tx);
  STableGroupInfo gp = {.numOfTables = 1, .pGroupList = g1};

  // include only current table
  if (pRuntimeEnv->pQueryHandle != NULL) {
    tsdbCleanupQueryHandle(pRuntimeEnv->pQueryHandle);
    pRuntimeEnv->pQueryHandle = NULL;
  }

  pRuntimeEnv->pQueryHandle = tsdbQueryTables(pQInfo->tsdb, &cond, &gp, pQInfo, &pQInfo->memRef);
  taosArrayDestroy(tx);
  taosArrayDestroy(g1);
  if (pRuntimeEnv->pQueryHandle == NULL) {
    longjmp(pRuntimeEnv->env, terrno);
  }

  if (pRuntimeEnv->pTsBuf != NULL) {
      tVariant* pTag = &pRuntimeEnv->pCtx[0].tag;

    if (pRuntimeEnv->cur.vgroupIndex == -1) {
      STSElem elem = tsBufGetElemStartPos(pRuntimeEnv->pTsBuf, pQInfo->vgId, pTag);
      // failed to find data with the specified tag value and vnodeId
      if (!tsBufIsValidElem(&elem)) {
        if (pTag->nType == TSDB_DATA_TYPE_BINARY || pTag->nType == TSDB_DATA_TYPE_NCHAR) {
          qError("QInfo:%p failed to find tag:%s in ts_comp", pQInfo, pTag->pz);
        } else {
          qError("QInfo:%p failed to find tag:%"PRId64" in ts_comp", pQInfo, pTag->i64Key);
        }

        return false;
      } else {
        STSCursor cur = tsBufGetCursor(pRuntimeEnv->pTsBuf);

        if (pTag->nType == TSDB_DATA_TYPE_BINARY || pTag->nType == TSDB_DATA_TYPE_NCHAR) {
          qDebug("QInfo:%p find tag:%s start pos in ts_comp, blockIndex:%d, tsIndex:%d", pQInfo, pTag->pz,
                 cur.blockIndex, cur.tsIndex);
        } else {
          qDebug("QInfo:%p find tag:%"PRId64" start pos in ts_comp, blockIndex:%d, tsIndex:%d", pQInfo, pTag->i64Key,
                 cur.blockIndex, cur.tsIndex);
        }
      }
    } else {
      STSElem elem = tsBufGetElem(pRuntimeEnv->pTsBuf);
      if (tVariantCompare(elem.tag, &pRuntimeEnv->pCtx[0].tag) != 0) {

        STSElem elem1 = tsBufGetElemStartPos(pRuntimeEnv->pTsBuf, pQInfo->vgId, pTag);
        // failed to find data with the specified tag value and vnodeId
        if (!tsBufIsValidElem(&elem1)) {
          if (pTag->nType == TSDB_DATA_TYPE_BINARY || pTag->nType == TSDB_DATA_TYPE_NCHAR) {
            qError("QInfo:%p failed to find tag:%s in ts_comp", pQInfo, pTag->pz);
          } else {
            qError("QInfo:%p failed to find tag:%"PRId64" in ts_comp", pQInfo, pTag->i64Key);
          }

          return false;
        } else {
          STSCursor cur = tsBufGetCursor(pRuntimeEnv->pTsBuf);
          if (pTag->nType == TSDB_DATA_TYPE_BINARY || pTag->nType == TSDB_DATA_TYPE_NCHAR) {
            qDebug("QInfo:%p find tag:%s start pos in ts_comp, blockIndex:%d, tsIndex:%d", pQInfo, pTag->pz, cur.blockIndex, cur.tsIndex);
          } else {
            qDebug("QInfo:%p find tag:%"PRId64" start pos in ts_comp, blockIndex:%d, tsIndex:%d", pQInfo, pTag->i64Key, cur.blockIndex, cur.tsIndex);
          }
        }

      } else {
        tsBufSetCursor(pRuntimeEnv->pTsBuf, &pRuntimeEnv->cur);
        STSCursor cur = tsBufGetCursor(pRuntimeEnv->pTsBuf);
        if (pTag->nType == TSDB_DATA_TYPE_BINARY || pTag->nType == TSDB_DATA_TYPE_NCHAR) {
          qDebug("QInfo:%p continue scan ts_comp file, tag:%s blockIndex:%d, tsIndex:%d", pQInfo, pTag->pz, cur.blockIndex, cur.tsIndex);
        } else {
          qDebug("QInfo:%p continue scan ts_comp file, tag:%"PRId64" blockIndex:%d, tsIndex:%d", pQInfo, pTag->i64Key, cur.blockIndex, cur.tsIndex);
        }
      }
    }
  }

  initCtxOutputBuf(pRuntimeEnv);
  return true;
}

STsdbQueryCond createTsdbQueryCond(SQuery* pQuery, STimeWindow* win) {
  STsdbQueryCond cond = {
      .colList   = pQuery->colList,
      .order     = pQuery->order.order,
      .numOfCols = pQuery->numOfCols,
  };

  TIME_WINDOW_COPY(cond.twindow, *win);
  return cond;
}

static STableIdInfo createTableIdInfo(SQuery* pQuery) {
  assert(pQuery != NULL && pQuery->current != NULL);

  STableIdInfo tidInfo;
  STableId* id = TSDB_TABLEID(pQuery->current->pTable);

  tidInfo.uid = id->uid;
  tidInfo.tid = id->tid;
  tidInfo.key = pQuery->current->lastKey;

  return tidInfo;
}

static void updateTableIdInfo(SQuery* pQuery, SHashObj* pTableIdInfo) {
  STableIdInfo tidInfo = createTableIdInfo(pQuery);
  STableIdInfo* idinfo = taosHashGet(pTableIdInfo, &tidInfo.tid, sizeof(tidInfo.tid));
  if (idinfo != NULL) {
    assert(idinfo->tid == tidInfo.tid && idinfo->uid == tidInfo.uid);
    idinfo->key = tidInfo.key;
  } else {
    taosHashPut(pTableIdInfo, &tidInfo.tid, sizeof(tidInfo.tid), &tidInfo, sizeof(STableIdInfo));
  }
}

/**
 * super table query handler
 * 1. super table projection query, group-by on normal columns query, ts-comp query
 * 2. point interpolation query, last row query
 *
 * @param pQInfo
 */
static void sequentialTableProcess(SQInfo *pQInfo) {
  SQueryRuntimeEnv *pRuntimeEnv = &pQInfo->runtimeEnv;
  SQuery *          pQuery = pRuntimeEnv->pQuery;
  setQueryStatus(pQuery, QUERY_COMPLETED);

  size_t numOfGroups = GET_NUM_OF_TABLEGROUP(pQInfo);

  if (isPointInterpoQuery(pQuery)) {
    resetDefaultResInfoOutputBuf(pRuntimeEnv);
    assert(pQuery->limit.offset == 0 && pQuery->limit.limit != 0);

    while (pQInfo->groupIndex < numOfGroups) {
      SArray *group = taosArrayGetP(pQInfo->tableGroupInfo.pGroupList, pQInfo->groupIndex);

      qDebug("QInfo:%p point interpolation query on group:%d, total group:%" PRIzu ", current group:%p", pQInfo,
             pQInfo->groupIndex, numOfGroups, group);
      STsdbQueryCond cond = createTsdbQueryCond(pQuery, &pQuery->window);

      SArray *g1 = taosArrayInit(1, POINTER_BYTES);
      SArray *tx = taosArrayClone(group);
      taosArrayPush(g1, &tx);

      STableGroupInfo gp = {.numOfTables = taosArrayGetSize(tx), .pGroupList = g1};

      // include only current table
      if (pRuntimeEnv->pQueryHandle != NULL) {
        tsdbCleanupQueryHandle(pRuntimeEnv->pQueryHandle);
        pRuntimeEnv->pQueryHandle = NULL;
      }

      pRuntimeEnv->pQueryHandle = tsdbQueryRowsInExternalWindow(pQInfo->tsdb, &cond, &gp, pQInfo, &pQInfo->memRef);

      taosArrayDestroy(tx);
      taosArrayDestroy(g1);
      if (pRuntimeEnv->pQueryHandle == NULL) {
        longjmp(pRuntimeEnv->env, terrno);
      }

      initCtxOutputBuf(pRuntimeEnv);

      SArray *s = tsdbGetQueriedTableList(pRuntimeEnv->pQueryHandle);
      assert(taosArrayGetSize(s) >= 1);

      setTagVal(pRuntimeEnv, taosArrayGetP(s, 0), pQInfo->tsdb);
      taosArrayDestroy(s);

      // here we simply set the first table as current table
      SArray *first = GET_TABLEGROUP(pQInfo, pQInfo->groupIndex);
      pQuery->current = taosArrayGetP(first, 0);

      scanOneTableDataBlocks(pRuntimeEnv, pQuery->current->lastKey);

      int64_t numOfRes = getNumOfResult(pRuntimeEnv);
      if (numOfRes > 0) {
        pQuery->rec.rows += numOfRes;
        forwardCtxOutputBuf(pRuntimeEnv, numOfRes);
      }

      skipResults(pRuntimeEnv);
      pQInfo->groupIndex += 1;

      // enable execution for next table, when handling the projection query
      enableExecutionForNextTable(pRuntimeEnv);

      if (pQuery->rec.rows >= pQuery->rec.capacity) {
        setQueryStatus(pQuery, QUERY_RESBUF_FULL);
        break;
      }
    }
  } else if (pRuntimeEnv->groupbyNormalCol) {  // group-by on normal columns query
    while (pQInfo->groupIndex < numOfGroups) {
      SArray *group = taosArrayGetP(pQInfo->tableGroupInfo.pGroupList, pQInfo->groupIndex);

      qDebug("QInfo:%p group by normal columns group:%d, total group:%" PRIzu "", pQInfo, pQInfo->groupIndex,
             numOfGroups);

      STsdbQueryCond cond = createTsdbQueryCond(pQuery, &pQuery->window);

      SArray *g1 = taosArrayInit(1, POINTER_BYTES);
      SArray *tx = taosArrayClone(group);
      taosArrayPush(g1, &tx);

      STableGroupInfo gp = {.numOfTables = taosArrayGetSize(tx), .pGroupList = g1};

      // include only current table
      if (pRuntimeEnv->pQueryHandle != NULL) {
        tsdbCleanupQueryHandle(pRuntimeEnv->pQueryHandle);
        pRuntimeEnv->pQueryHandle = NULL;
      }

      // no need to update the lastkey for each table
      pRuntimeEnv->pQueryHandle = tsdbQueryTables(pQInfo->tsdb, &cond, &gp, pQInfo, &pQInfo->memRef);

      taosArrayDestroy(g1);
      taosArrayDestroy(tx);
      if (pRuntimeEnv->pQueryHandle == NULL) {
        longjmp(pRuntimeEnv->env, terrno);
      }

      SArray *s = tsdbGetQueriedTableList(pRuntimeEnv->pQueryHandle);
      assert(taosArrayGetSize(s) >= 1);

      setTagVal(pRuntimeEnv, taosArrayGetP(s, 0), pQInfo->tsdb);

      // here we simply set the first table as current table
      scanMultiTableDataBlocks(pQInfo);
      pQInfo->groupIndex += 1;

      taosArrayDestroy(s);

      // no results generated for current group, continue to try the next group
      SResultRowInfo *pWindowResInfo = &pRuntimeEnv->windowResInfo;
      if (pWindowResInfo->size <= 0) {
        continue;
      }

      for (int32_t i = 0; i < pWindowResInfo->size; ++i) {
        pWindowResInfo->pResult[i]->closed = true;  // enable return all results for group by normal columns

        SResultRow *pResult = pWindowResInfo->pResult[i];
        for (int32_t j = 0; j < pQuery->numOfOutput; ++j) {
          SResultRowCellInfo *pCell = getResultCell(pRuntimeEnv, pResult, j);
          pResult->numOfRows = (uint16_t)(MAX(pResult->numOfRows, pCell->numOfRes));
        }
      }

      qDebug("QInfo:%p generated groupby columns results %d rows for group %d completed", pQInfo, pWindowResInfo->size,
             pQInfo->groupIndex);
      int32_t currentGroupIndex = pQInfo->groupIndex;

      pQuery->rec.rows = 0;
      pQInfo->groupIndex = 0;

      ensureOutputBufferSimple(pRuntimeEnv, pWindowResInfo->size);
      copyFromWindowResToSData(pQInfo, pWindowResInfo);

      pQInfo->groupIndex = currentGroupIndex;  // restore the group index
      assert(pQuery->rec.rows == pWindowResInfo->size);
      resetResultRowInfo(pRuntimeEnv, &pRuntimeEnv->windowResInfo);
      break;
    }
  } else if (pRuntimeEnv->queryWindowIdentical && pRuntimeEnv->pTsBuf == NULL && !isTSCompQuery(pQuery)) {
    //super table projection query with identical query time range for all tables.
    SDataBlockInfo blockInfo = SDATA_BLOCK_INITIALIZER;
    resetDefaultResInfoOutputBuf(pRuntimeEnv);

    SArray *group = GET_TABLEGROUP(pQInfo, 0);
    assert(taosArrayGetSize(group) == pQInfo->tableqinfoGroupInfo.numOfTables &&
           1 == taosArrayGetSize(pQInfo->tableqinfoGroupInfo.pGroupList));

    void *pQueryHandle = pRuntimeEnv->pQueryHandle;
    if (pQueryHandle == NULL) {
      STsdbQueryCond con = createTsdbQueryCond(pQuery, &pQuery->window);
      pRuntimeEnv->pQueryHandle = tsdbQueryTables(pQInfo->tsdb, &con, &pQInfo->tableGroupInfo, pQInfo, &pQInfo->memRef);
      pQueryHandle = pRuntimeEnv->pQueryHandle;
    }

    // skip blocks without load the actual data block from file if no filter condition present
    //    skipBlocks(&pQInfo->runtimeEnv);
    //    if (pQuery->limit.offset > 0 && pQuery->numOfFilterCols == 0) {
    //      setQueryStatus(pQuery, QUERY_COMPLETED);
    //      return;
    //    }

    if (pQuery->prjInfo.vgroupLimit != -1) {
      assert(pQuery->limit.limit == -1 && pQuery->limit.offset == 0);
    } else if (pQuery->limit.limit != -1) {
      assert(pQuery->prjInfo.vgroupLimit == -1);
    }

    bool hasMoreBlock = true;
    int32_t step = GET_FORWARD_DIRECTION_FACTOR(pQuery->order.order);
    SQueryCostInfo *summary = &pRuntimeEnv->summary;
    while ((hasMoreBlock = tsdbNextDataBlock(pQueryHandle)) == true) {
      summary->totalBlocks += 1;

      if (isQueryKilled(pQInfo)) {
        longjmp(pRuntimeEnv->env, TSDB_CODE_TSC_QUERY_CANCELLED);
      }

      tsdbRetrieveDataBlockInfo(pQueryHandle, &blockInfo);
      STableQueryInfo **pTableQueryInfo =
          (STableQueryInfo **) taosHashGet(pQInfo->tableqinfoGroupInfo.map, &blockInfo.tid, sizeof(blockInfo.tid));
      if (pTableQueryInfo == NULL) {
        break;
      }

      pQuery->current = *pTableQueryInfo;
      doTableQueryInfoTimeWindowCheck(pQuery, *pTableQueryInfo);

      if (pRuntimeEnv->hasTagResults) {
        setTagVal(pRuntimeEnv, pQuery->current->pTable, pQInfo->tsdb);
      }

      if (pQuery->prjInfo.vgroupLimit > 0 && pQuery->current->windowResInfo.size > pQuery->prjInfo.vgroupLimit) {
        pQuery->current->lastKey =
                QUERY_IS_ASC_QUERY(pQuery) ? blockInfo.window.ekey + step : blockInfo.window.skey + step;
        continue;
      }

      // it is a super table ordered projection query, check for the number of output for each vgroup
      if (pQuery->prjInfo.vgroupLimit > 0 && pQuery->rec.rows >= pQuery->prjInfo.vgroupLimit) {
        if (QUERY_IS_ASC_QUERY(pQuery) && blockInfo.window.skey >= pQuery->prjInfo.ts) {
          pQuery->current->lastKey =
                  QUERY_IS_ASC_QUERY(pQuery) ? blockInfo.window.ekey + step : blockInfo.window.skey + step;
          continue;
        } else if (!QUERY_IS_ASC_QUERY(pQuery) && blockInfo.window.ekey <= pQuery->prjInfo.ts) {
          pQuery->current->lastKey =
                  QUERY_IS_ASC_QUERY(pQuery) ? blockInfo.window.ekey + step : blockInfo.window.skey + step;
          continue;
        }
      }

      uint32_t     status = 0;
      SDataStatis *pStatis = NULL;
      SArray      *pDataBlock = NULL;

      int32_t ret = loadDataBlockOnDemand(pRuntimeEnv, &pQuery->current->windowResInfo, pQueryHandle, &blockInfo,
                                          &pStatis, &pDataBlock, &status);
      if (ret != TSDB_CODE_SUCCESS) {
        break;
      }

      if(status == BLK_DATA_DISCARD) {
        pQuery->current->lastKey =
                QUERY_IS_ASC_QUERY(pQuery) ? blockInfo.window.ekey + step : blockInfo.window.skey + step;
        continue;
      }

      ensureOutputBuffer(pRuntimeEnv, &blockInfo);
      int64_t prev = getNumOfResult(pRuntimeEnv);

      pQuery->pos = QUERY_IS_ASC_QUERY(pQuery) ? 0 : blockInfo.rows - 1;
      int32_t numOfRes = tableApplyFunctionsOnBlock(pRuntimeEnv, &blockInfo, pStatis, binarySearchForKey, pDataBlock);

      summary->totalRows += blockInfo.rows;
      qDebug("QInfo:%p check data block, brange:%" PRId64 "-%" PRId64 ", numOfRows:%d, numOfRes:%d, lastKey:%" PRId64,
             GET_QINFO_ADDR(pRuntimeEnv), blockInfo.window.skey, blockInfo.window.ekey, blockInfo.rows, numOfRes,
             pQuery->current->lastKey);

      pQuery->rec.rows = getNumOfResult(pRuntimeEnv);

      int64_t inc = pQuery->rec.rows - prev;
      pQuery->current->windowResInfo.size += (int32_t) inc;

      // the flag may be set by tableApplyFunctionsOnBlock, clear it here
      CLEAR_QUERY_STATUS(pQuery, QUERY_COMPLETED);

      updateTableIdInfo(pQuery, pQInfo->arrTableIdInfo);

      if (pQuery->prjInfo.vgroupLimit >= 0) {
        if (((pQuery->rec.rows + pQuery->rec.total) < pQuery->prjInfo.vgroupLimit) || ((pQuery->rec.rows + pQuery->rec.total) > pQuery->prjInfo.vgroupLimit && prev < pQuery->prjInfo.vgroupLimit)) {
          if (QUERY_IS_ASC_QUERY(pQuery) && pQuery->prjInfo.ts < blockInfo.window.ekey) {
            pQuery->prjInfo.ts = blockInfo.window.ekey;
          } else if (!QUERY_IS_ASC_QUERY(pQuery) && pQuery->prjInfo.ts > blockInfo.window.skey) {
            pQuery->prjInfo.ts = blockInfo.window.skey;
          }
        }
      } else {
        // the limitation of output result is reached, set the query completed
        skipResults(pRuntimeEnv);
        if (limitResults(pRuntimeEnv)) {
          setQueryStatus(pQuery, QUERY_COMPLETED);
          SET_STABLE_QUERY_OVER(pQInfo);
          break;
        }
      }

      // while the output buffer is full or limit/offset is applied, query may be paused here
      if (Q_STATUS_EQUAL(pQuery->status, QUERY_RESBUF_FULL|QUERY_COMPLETED)) {
        break;
      }
    }

    if (!hasMoreBlock) {
      setQueryStatus(pQuery, QUERY_COMPLETED);
      SET_STABLE_QUERY_OVER(pQInfo);
    }
  } else {
    /*
     * the following two cases handled here.
     * 1. ts-comp query, and 2. the super table projection query with different query time range for each table.
     * If the subgroup index is larger than 0, results generated by group by tbname,k is existed.
     * we need to return it to client in the first place.
     */
    if (pQInfo->groupIndex > 0) {
      copyFromWindowResToSData(pQInfo, &pRuntimeEnv->windowResInfo);
      pQuery->rec.total += pQuery->rec.rows;

      if (pQuery->rec.rows > 0) {
        return;
      }
    }

    // all data have returned already
    if (pQInfo->tableIndex >= pQInfo->tableqinfoGroupInfo.numOfTables) {
      return;
    }

    resetDefaultResInfoOutputBuf(pRuntimeEnv);
    resetResultRowInfo(pRuntimeEnv, &pRuntimeEnv->windowResInfo);

    SArray *group = GET_TABLEGROUP(pQInfo, 0);
    assert(taosArrayGetSize(group) == pQInfo->tableqinfoGroupInfo.numOfTables &&
           1 == taosArrayGetSize(pQInfo->tableqinfoGroupInfo.pGroupList));

    while (pQInfo->tableIndex < pQInfo->tableqinfoGroupInfo.numOfTables) {
      if (isQueryKilled(pQInfo)) {
        longjmp(pRuntimeEnv->env, TSDB_CODE_TSC_QUERY_CANCELLED);
      }

      pQuery->current = taosArrayGetP(group, pQInfo->tableIndex);
      if (!multiTableMultioutputHelper(pQInfo, pQInfo->tableIndex)) {
        pQInfo->tableIndex++;
        continue;
      }

      // TODO handle the limit offset problem
      if (pQuery->numOfFilterCols == 0 && pQuery->limit.offset > 0) {
        if (Q_STATUS_EQUAL(pQuery->status, QUERY_COMPLETED)) {
          pQInfo->tableIndex++;
          continue;
        }
      }

      scanOneTableDataBlocks(pRuntimeEnv, pQuery->current->lastKey);
      skipResults(pRuntimeEnv);

      // the limitation of output result is reached, set the query completed
      if (limitResults(pRuntimeEnv)) {
        SET_STABLE_QUERY_OVER(pQInfo);
        break;
      }

      // enable execution for next table, when handling the projection query
      enableExecutionForNextTable(pRuntimeEnv);

      if (Q_STATUS_EQUAL(pQuery->status, QUERY_COMPLETED)) {
        /*
         * query range is identical in terms of all meters involved in query,
         * so we need to restore them at the *beginning* of query on each meter,
         * not the consecutive query on meter on which is aborted due to buffer limitation
         * to ensure that, we can reset the query range once query on a meter is completed.
         */
        pQInfo->tableIndex++;
        updateTableIdInfo(pQuery, pQInfo->arrTableIdInfo);

        // if the buffer is full or group by each table, we need to jump out of the loop
        if (Q_STATUS_EQUAL(pQuery->status, QUERY_RESBUF_FULL)) {
          break;
        }

        if (pRuntimeEnv->pTsBuf != NULL) {
          pRuntimeEnv->cur = pRuntimeEnv->pTsBuf->cur;
        }

      } else {
        // all data in the result buffer are skipped due to the offset, continue to retrieve data from current meter
        if (pQuery->rec.rows == 0) {
          assert(!Q_STATUS_EQUAL(pQuery->status, QUERY_RESBUF_FULL));
          continue;
        } else {
          // buffer is full, wait for the next round to retrieve data from current meter
          assert(Q_STATUS_EQUAL(pQuery->status, QUERY_RESBUF_FULL));
          break;
        }
      }
    }

    if (pQInfo->tableIndex >= pQInfo->tableqinfoGroupInfo.numOfTables) {
      setQueryStatus(pQuery, QUERY_COMPLETED);
    }

    /*
     * 1. super table projection query, group-by on normal columns query, ts-comp query
     * 2. point interpolation query, last row query
     *
     * group-by on normal columns query and last_row query do NOT invoke the finalizer here,
     * since the finalize stage will be done at the client side.
     *
     * projection query, point interpolation query do not need the finalizer.
     *
     * Only the ts-comp query requires the finalizer function to be executed here.
     */
    if (isTSCompQuery(pQuery)) {
      finalizeQueryResult(pRuntimeEnv);
    }

    if (pRuntimeEnv->pTsBuf != NULL) {
      pRuntimeEnv->cur = pRuntimeEnv->pTsBuf->cur;
    }

    qDebug("QInfo %p numOfTables:%" PRIu64 ", index:%d, numOfGroups:%" PRIzu ", %" PRId64
           " points returned, total:%" PRId64 ", offset:%" PRId64,
           pQInfo, (uint64_t)pQInfo->tableqinfoGroupInfo.numOfTables, pQInfo->tableIndex, numOfGroups, pQuery->rec.rows,
           pQuery->rec.total, pQuery->limit.offset);
  }
}

static void doSaveContext(SQInfo *pQInfo) {
  SQueryRuntimeEnv *pRuntimeEnv = &pQInfo->runtimeEnv;
  SQuery *          pQuery = pRuntimeEnv->pQuery;

  SET_REVERSE_SCAN_FLAG(pRuntimeEnv);
  SWAP(pQuery->window.skey, pQuery->window.ekey, TSKEY);
  SWITCH_ORDER(pQuery->order.order);

  if (pRuntimeEnv->pTsBuf != NULL) {
    SWITCH_ORDER(pRuntimeEnv->pTsBuf->cur.order);
  }

  STsdbQueryCond cond = createTsdbQueryCond(pQuery, &pQuery->window);

  // clean unused handle
  if (pRuntimeEnv->pSecQueryHandle != NULL) {
    tsdbCleanupQueryHandle(pRuntimeEnv->pSecQueryHandle);
  }

  setQueryStatus(pQuery, QUERY_NOT_COMPLETED);
  switchCtxOrder(pRuntimeEnv);
  disableFuncInReverseScan(pQInfo);
  setupQueryRangeForReverseScan(pQInfo);

  pRuntimeEnv->prevGroupId = INT32_MIN;
  pRuntimeEnv->pSecQueryHandle = tsdbQueryTables(pQInfo->tsdb, &cond, &pQInfo->tableGroupInfo, pQInfo, &pQInfo->memRef);
  if (pRuntimeEnv->pSecQueryHandle == NULL) {
    longjmp(pRuntimeEnv->env, terrno);
  }
}

static void doRestoreContext(SQInfo *pQInfo) {
  SQueryRuntimeEnv *pRuntimeEnv = &pQInfo->runtimeEnv;
  SQuery *          pQuery = pRuntimeEnv->pQuery;

  SWAP(pQuery->window.skey, pQuery->window.ekey, TSKEY);
  SWITCH_ORDER(pQuery->order.order);

  if (pRuntimeEnv->pTsBuf != NULL) {
    SWITCH_ORDER(pRuntimeEnv->pTsBuf->cur.order);
  }

  switchCtxOrder(pRuntimeEnv);
  SET_MASTER_SCAN_FLAG(pRuntimeEnv);
}

static void doCloseAllTimeWindowAfterScan(SQInfo *pQInfo) {
  SQuery *pQuery = pQInfo->runtimeEnv.pQuery;

  if (QUERY_IS_INTERVAL_QUERY(pQuery)) {
    size_t numOfGroup = GET_NUM_OF_TABLEGROUP(pQInfo);
    for (int32_t i = 0; i < numOfGroup; ++i) {
      SArray *group = GET_TABLEGROUP(pQInfo, i);

      size_t num = taosArrayGetSize(group);
      for (int32_t j = 0; j < num; ++j) {
        STableQueryInfo* item = taosArrayGetP(group, j);
        closeAllResultRows(&item->windowResInfo);
      }
    }
  } else {  // close results for group result
    closeAllResultRows(&pQInfo->runtimeEnv.windowResInfo);
  }
}

static void multiTableQueryProcess(SQInfo *pQInfo) {
  SQueryRuntimeEnv *pRuntimeEnv = &pQInfo->runtimeEnv;
  SQuery *          pQuery = pRuntimeEnv->pQuery;

  if (pQInfo->groupIndex > 0) {
    /*
     * if the groupIndex > 0, the query process must be completed yet, we only need to
     * copy the data into output buffer
     */
    if (QUERY_IS_INTERVAL_QUERY(pQuery)) {
      copyResToQueryResultBuf(pQInfo, pQuery);
    } else {
      copyFromWindowResToSData(pQInfo, &pRuntimeEnv->windowResInfo);
    }

    qDebug("QInfo:%p current:%"PRId64", total:%"PRId64"", pQInfo, pQuery->rec.rows, pQuery->rec.total);
    return;
  }

  qDebug("QInfo:%p query start, qrange:%" PRId64 "-%" PRId64 ", order:%d, forward scan start", pQInfo,
         pQuery->window.skey, pQuery->window.ekey, pQuery->order.order);

  // do check all qualified data blocks
  int64_t el = scanMultiTableDataBlocks(pQInfo);
  qDebug("QInfo:%p master scan completed, elapsed time: %" PRId64 "ms, reverse scan start", pQInfo, el);

  // query error occurred or query is killed, abort current execution
  if (pQInfo->code != TSDB_CODE_SUCCESS || isQueryKilled(pQInfo)) {
    qDebug("QInfo:%p query killed or error occurred, code:%s, abort", pQInfo, tstrerror(pQInfo->code));
    longjmp(pRuntimeEnv->env, TSDB_CODE_TSC_QUERY_CANCELLED);
  }

  // close all time window results
  doCloseAllTimeWindowAfterScan(pQInfo);

  if (needReverseScan(pQuery)) {
    doSaveContext(pQInfo);

    el = scanMultiTableDataBlocks(pQInfo);
    qDebug("QInfo:%p reversed scan completed, elapsed time: %" PRId64 "ms", pQInfo, el);

    doRestoreContext(pQInfo);
  } else {
    qDebug("QInfo:%p no need to do reversed scan, query completed", pQInfo);
  }

  setQueryStatus(pQuery, QUERY_COMPLETED);

  if (pQInfo->code != TSDB_CODE_SUCCESS || isQueryKilled(pQInfo)) {
    qDebug("QInfo:%p query killed or error occurred, code:%s, abort", pQInfo, tstrerror(pQInfo->code));
    //TODO finalizeQueryResult may cause SEGSEV, since the memory may not allocated yet, add a cleanup function instead
    longjmp(pRuntimeEnv->env, TSDB_CODE_TSC_QUERY_CANCELLED);
  }

  if (QUERY_IS_INTERVAL_QUERY(pQuery) || isSumAvgRateQuery(pQuery)) {
    if (mergeGroupResult(pQInfo) == TSDB_CODE_SUCCESS) {
      copyResToQueryResultBuf(pQInfo, pQuery);

#ifdef _DEBUG_VIEW
      displayInterResult(pQuery->sdata, pRuntimeEnv, pQuery->sdata[0]->num);
#endif
    }
  } else {  // not a interval query
    copyFromWindowResToSData(pQInfo, &pRuntimeEnv->windowResInfo);
  }

  // handle the limitation of output buffer
  qDebug("QInfo:%p points returned:%" PRId64 ", total:%" PRId64, pQInfo, pQuery->rec.rows, pQuery->rec.total + pQuery->rec.rows);
}


static char *getArithemicInputSrc(void *param, const char *name, int32_t colId) {
  SArithmeticSupport *pSupport = (SArithmeticSupport *) param;
  SExprInfo* pExprInfo = (SExprInfo*) pSupport->exprList;

  int32_t index = -1;
  for (int32_t i = 0; i < pSupport->numOfCols; ++i) {
    if (colId == pExprInfo[i].base.resColId) {
      index = i;
      break;
    }
  }

  assert(index >= 0 && index < pSupport->numOfCols);
  return pSupport->data[index] + pSupport->offset * pExprInfo[index].bytes;
}

static void doSecondaryArithmeticProcess(SQuery* pQuery) {
  if (pQuery->numOfExpr2 == 0) {
    return;
  }

  SArithmeticSupport arithSup = {0};
  tFilePage **data = calloc(pQuery->numOfExpr2, POINTER_BYTES);
  for (int32_t i = 0; i < pQuery->numOfExpr2; ++i) {
    int32_t bytes = pQuery->pExpr2[i].bytes;
    data[i] = (tFilePage *)malloc((size_t)(bytes * pQuery->rec.rows) + sizeof(tFilePage));
  }

  arithSup.offset = 0;
  arithSup.numOfCols = (int32_t)pQuery->numOfOutput;
  arithSup.exprList  = pQuery->pExpr1;
  arithSup.data      = calloc(arithSup.numOfCols, POINTER_BYTES);

  for (int32_t k = 0; k < arithSup.numOfCols; ++k) {
    arithSup.data[k] = pQuery->sdata[k]->data;
  }

  for (int i = 0; i < pQuery->numOfExpr2; ++i) {
    SExprInfo *pExpr = &pQuery->pExpr2[i];

    // calculate the result from several other columns
    SSqlFuncMsg* pSqlFunc = &pExpr->base;
    if (pSqlFunc->functionId != TSDB_FUNC_ARITHM) {

      for (int32_t j = 0; j < pQuery->numOfOutput; ++j) {
        if (pSqlFunc->functionId == pQuery->pExpr1[j].base.functionId &&
            pSqlFunc->colInfo.colId == pQuery->pExpr1[j].base.colInfo.colId) {
          memcpy(data[i]->data, pQuery->sdata[j]->data, (size_t)(pQuery->pExpr1[j].bytes * pQuery->rec.rows));
          break;
        }
      }
    } else {
      arithSup.pArithExpr = pExpr;
      tExprTreeCalcTraverse(arithSup.pArithExpr->pExpr, (int32_t)pQuery->rec.rows, data[i]->data, &arithSup, TSDB_ORDER_ASC,
                            getArithemicInputSrc);
    }
  }

  for (int32_t i = 0; i < pQuery->numOfExpr2; ++i) {
    memcpy(pQuery->sdata[i]->data, data[i]->data, (size_t)(pQuery->pExpr2[i].bytes * pQuery->rec.rows));
  }

  for (int32_t i = 0; i < pQuery->numOfExpr2; ++i) {
    tfree(data[i]);
  }

  tfree(data);
  tfree(arithSup.data);
}

/*
 * in each query, this function will be called only once, no retry for further result.
 *
 * select count(*)/top(field,k)/avg(field name) from table_name [where ts>now-1a];
 * select count(*) from table_name group by status_column;
 */
static void tableFixedOutputProcess(SQInfo *pQInfo, STableQueryInfo* pTableInfo) {
  SQueryRuntimeEnv *pRuntimeEnv = &pQInfo->runtimeEnv;

  SQuery *pQuery = pRuntimeEnv->pQuery;
  if (!pRuntimeEnv->topBotQuery && pQuery->limit.offset > 0) {  // no need to execute, since the output will be ignore.
    return;
  }

  pQuery->current = pTableInfo;  // set current query table info

  scanOneTableDataBlocks(pRuntimeEnv, pTableInfo->lastKey);
  finalizeQueryResult(pRuntimeEnv);

  // since the numOfRows must be identical for all sql functions that are allowed to be executed simutaneously.
  pQuery->rec.rows = getNumOfResult(pRuntimeEnv);
  doSecondaryArithmeticProcess(pQuery);

  if (isQueryKilled(pQInfo)) {
    longjmp(pRuntimeEnv->env, TSDB_CODE_TSC_QUERY_CANCELLED);
  }

  skipResults(pRuntimeEnv);
  limitResults(pRuntimeEnv);
}

static void tableMultiOutputProcess(SQInfo *pQInfo, STableQueryInfo* pTableInfo) {
  SQueryRuntimeEnv *pRuntimeEnv = &pQInfo->runtimeEnv;

  SQuery *pQuery = pRuntimeEnv->pQuery;
  pQuery->current = pTableInfo;

  // for ts_comp query, re-initialized is not allowed
  if (!isTSCompQuery(pQuery)) {
    resetDefaultResInfoOutputBuf(pRuntimeEnv);
  }

  // skip blocks without load the actual data block from file if no filter condition present
  skipBlocks(&pQInfo->runtimeEnv);
  if (pQuery->limit.offset > 0 && pQuery->numOfFilterCols == 0) {
    setQueryStatus(pQuery, QUERY_COMPLETED);
    return;
  }

  while (1) {
    scanOneTableDataBlocks(pRuntimeEnv, pQuery->current->lastKey);
    finalizeQueryResult(pRuntimeEnv);

    pQuery->rec.rows = getNumOfResult(pRuntimeEnv);
    if (pQuery->limit.offset > 0 && pQuery->numOfFilterCols > 0 && pQuery->rec.rows > 0) {
      skipResults(pRuntimeEnv);
    }

    /*
     * 1. if pQuery->size == 0, pQuery->limit.offset >= 0, still need to check data
     * 2. if pQuery->size > 0, pQuery->limit.offset must be 0
     */
    if (pQuery->rec.rows > 0 || Q_STATUS_EQUAL(pQuery->status, QUERY_COMPLETED)) {
      break;
    }

    qDebug("QInfo:%p skip current result, offset:%" PRId64 ", next qrange:%" PRId64 "-%" PRId64,
           pQInfo, pQuery->limit.offset, pQuery->current->lastKey, pQuery->current->win.ekey);

    resetDefaultResInfoOutputBuf(pRuntimeEnv);
  }

  limitResults(pRuntimeEnv);
  if (Q_STATUS_EQUAL(pQuery->status, QUERY_RESBUF_FULL)) {
    qDebug("QInfo:%p query paused due to output limitation, next qrange:%" PRId64 "-%" PRId64, pQInfo,
        pQuery->current->lastKey, pQuery->window.ekey);
  } else if (Q_STATUS_EQUAL(pQuery->status, QUERY_COMPLETED)) {
    STableIdInfo tidInfo = createTableIdInfo(pQuery);
    taosHashPut(pQInfo->arrTableIdInfo, &tidInfo.tid, sizeof(tidInfo.tid), &tidInfo, sizeof(STableIdInfo));
  }

  if (!isTSCompQuery(pQuery)) {
    assert(pQuery->rec.rows <= pQuery->rec.capacity);
  }
}

// handle time interval query on table
static void tableIntervalProcess(SQInfo *pQInfo, STableQueryInfo* pTableInfo) {
  SQueryRuntimeEnv *pRuntimeEnv = &(pQInfo->runtimeEnv);

  SQuery *pQuery = pRuntimeEnv->pQuery;
  pQuery->current = pTableInfo;

  TSKEY newStartKey = TSKEY_INITIAL_VAL;

  // skip blocks without load the actual data block from file if no filter condition present
  if (!pRuntimeEnv->groupbyNormalCol) {
    skipTimeInterval(pRuntimeEnv, &newStartKey);
    if (pQuery->limit.offset > 0 && pQuery->numOfFilterCols == 0 && pRuntimeEnv->pFillInfo == NULL) {
      setQueryStatus(pQuery, QUERY_COMPLETED);
      return;
    }
  }

  scanOneTableDataBlocks(pRuntimeEnv, newStartKey);
  assert(!Q_STATUS_EQUAL(pQuery->status, QUERY_NOT_COMPLETED));

  finalizeQueryResult(pRuntimeEnv);

  // skip offset result rows
  pQuery->rec.rows = 0;

  if (pQuery->fillType == TSDB_FILL_NONE) {
    // all data scanned, the group by normal column can return
    int32_t numOfClosed = numOfClosedResultRows(&pRuntimeEnv->windowResInfo);
    if (pQuery->limit.offset > numOfClosed) {
      return;
    }

    pQInfo->groupIndex = (int32_t) pQuery->limit.offset;

    copyFromWindowResToSData(pQInfo, &pRuntimeEnv->windowResInfo);
    doSecondaryArithmeticProcess(pQuery);

    limitResults(pRuntimeEnv);
  } else {

    copyFromWindowResToSData(pQInfo, &pRuntimeEnv->windowResInfo);
    doSecondaryArithmeticProcess(pQuery);

    taosFillSetStartInfo(pRuntimeEnv->pFillInfo, (int32_t)pQuery->rec.rows, pQuery->window.ekey);
    taosFillCopyInputDataFromFilePage(pRuntimeEnv->pFillInfo, (const tFilePage **)pQuery->sdata);

    int32_t numOfFilled = 0;
    pQuery->rec.rows = doFillGapsInResults(pRuntimeEnv, (tFilePage **)pQuery->sdata, &numOfFilled);

    if (pQuery->rec.rows > 0 || Q_STATUS_EQUAL(pQuery->status, QUERY_COMPLETED)) {
      limitResults(pRuntimeEnv);
    }
  }
}

static void tableQueryImpl(SQInfo *pQInfo) {
  SQueryRuntimeEnv *pRuntimeEnv = &pQInfo->runtimeEnv;
  SQuery *          pQuery = pRuntimeEnv->pQuery;

  if (queryHasRemainResForTableQuery(pRuntimeEnv)) {
    if (pQuery->fillType != TSDB_FILL_NONE) {
      /*
       * There are remain results that are not returned due to result interpolation
       * So, we do keep in this procedure instead of launching retrieve procedure for next results.
       */
      int32_t numOfFilled = 0;
      pQuery->rec.rows = doFillGapsInResults(pRuntimeEnv, (tFilePage **)pQuery->sdata, &numOfFilled);

      if (pQuery->rec.rows > 0) {
        limitResults(pRuntimeEnv);
      }

      qDebug("QInfo:%p current:%" PRId64 " returned, total:%" PRId64, pQInfo, pQuery->rec.rows, pQuery->rec.total);
      return;
    } else {
      pQuery->rec.rows = 0;
      assert(pRuntimeEnv->windowResInfo.size > 0);

      if (pQInfo->groupIndex < pRuntimeEnv->windowResInfo.size) {
        copyFromWindowResToSData(pQInfo, &pRuntimeEnv->windowResInfo);
      }

      if (pQuery->rec.rows > 0) {
        qDebug("QInfo:%p %" PRId64 " rows returned from group results, total:%" PRId64 "", pQInfo, pQuery->rec.rows,
               pQuery->rec.total);
      }

      // there are not data remains
      if (pQuery->rec.rows <= 0 || pRuntimeEnv->windowResInfo.size <= pQInfo->groupIndex) {
        qDebug("QInfo:%p query over, %" PRId64 " rows are returned", pQInfo, pQuery->rec.total);
      }

      return;
    }
  }

  // number of points returned during this query
  pQuery->rec.rows = 0;
  int64_t st = taosGetTimestampUs();

  assert(pQInfo->tableqinfoGroupInfo.numOfTables == 1);
  SArray* g = GET_TABLEGROUP(pQInfo, 0);
  STableQueryInfo* item = taosArrayGetP(g, 0);

  // group by normal column, sliding window query, interval query are handled by interval query processor
  if (QUERY_IS_INTERVAL_QUERY(pQuery) || pRuntimeEnv->groupbyNormalCol) {  // interval (down sampling operation)
    tableIntervalProcess(pQInfo, item);
  } else if (isFixedOutputQuery(pRuntimeEnv)) {
    tableFixedOutputProcess(pQInfo, item);
  } else {  // diff/add/multiply/subtract/division
    assert(pQuery->checkBuffer == 1);
    tableMultiOutputProcess(pQInfo, item);
  }

  // record the total elapsed time
  pRuntimeEnv->summary.elapsedTime += (taosGetTimestampUs() - st);
  assert(pQInfo->tableqinfoGroupInfo.numOfTables == 1);
}

static void stableQueryImpl(SQInfo *pQInfo) {
  SQueryRuntimeEnv* pRuntimeEnv = &pQInfo->runtimeEnv;
  SQuery *pQuery = pRuntimeEnv->pQuery;
  pQuery->rec.rows = 0;

  int64_t st = taosGetTimestampUs();

  if (QUERY_IS_INTERVAL_QUERY(pQuery) ||
      (isFixedOutputQuery(pRuntimeEnv) && (!isPointInterpoQuery(pQuery)) && (!pRuntimeEnv->groupbyNormalCol))) {
    multiTableQueryProcess(pQInfo);
  } else {
    assert((pQuery->checkBuffer == 1 && pQuery->interval.interval == 0) || isPointInterpoQuery(pQuery) ||
            isFirstLastRowQuery(pQuery) || pRuntimeEnv->groupbyNormalCol);

    sequentialTableProcess(pQInfo);
  }

  // record the total elapsed time
  pQInfo->runtimeEnv.summary.elapsedTime += (taosGetTimestampUs() - st);
}

static int32_t getColumnIndexInSource(SQueryTableMsg *pQueryMsg, SSqlFuncMsg *pExprMsg, SColumnInfo* pTagCols) {
  int32_t j = 0;

  if (TSDB_COL_IS_TAG(pExprMsg->colInfo.flag)) {
    if (pExprMsg->colInfo.colId == TSDB_TBNAME_COLUMN_INDEX) {
      return TSDB_TBNAME_COLUMN_INDEX;
    }

    while(j < pQueryMsg->numOfTags) {
      if (pExprMsg->colInfo.colId == pTagCols[j].colId) {
        return j;
      }

      j += 1;
    }

  } else if (TSDB_COL_IS_UD_COL(pExprMsg->colInfo.flag)) {  // user specified column data
    return TSDB_UD_COLUMN_INDEX;
  } else {
    while (j < pQueryMsg->numOfCols) {
      if (pExprMsg->colInfo.colId == pQueryMsg->colList[j].colId) {
        return j;
      }

      j += 1;
    }
  }
  assert(0);
  return -1;
}

bool validateExprColumnInfo(SQueryTableMsg *pQueryMsg, SSqlFuncMsg *pExprMsg, SColumnInfo* pTagCols) {
  int32_t j = getColumnIndexInSource(pQueryMsg, pExprMsg, pTagCols);
  return j < pQueryMsg->numOfCols || j < pQueryMsg->numOfTags;
}

static bool validateQueryMsg(SQueryTableMsg *pQueryMsg) {
  if (pQueryMsg->interval.interval < 0) {
    qError("qmsg:%p illegal value of interval time %" PRId64, pQueryMsg, pQueryMsg->interval.interval);
    return false;
  }

  if (pQueryMsg->numOfTables <= 0) {
    qError("qmsg:%p illegal value of numOfTables %d", pQueryMsg, pQueryMsg->numOfTables);
    return false;
  }

  if (pQueryMsg->numOfGroupCols < 0) {
    qError("qmsg:%p illegal value of numOfGroupbyCols %d", pQueryMsg, pQueryMsg->numOfGroupCols);
    return false;
  }

  if (pQueryMsg->numOfOutput > TSDB_MAX_COLUMNS || pQueryMsg->numOfOutput <= 0) {
    qError("qmsg:%p illegal value of output columns %d", pQueryMsg, pQueryMsg->numOfOutput);
    return false;
  }

  return true;
}

static bool validateQuerySourceCols(SQueryTableMsg *pQueryMsg, SSqlFuncMsg** pExprMsg) {
  int32_t numOfTotal = pQueryMsg->numOfCols + pQueryMsg->numOfTags;
  if (pQueryMsg->numOfCols < 0 || pQueryMsg->numOfTags < 0 || numOfTotal > TSDB_MAX_COLUMNS) {
    qError("qmsg:%p illegal value of numOfCols %d numOfTags:%d", pQueryMsg, pQueryMsg->numOfCols, pQueryMsg->numOfTags);
    return false;
  } else if (numOfTotal == 0) {
    for(int32_t i = 0; i < pQueryMsg->numOfOutput; ++i) {
      SSqlFuncMsg* pFuncMsg = pExprMsg[i];

      if ((pFuncMsg->functionId == TSDB_FUNC_TAGPRJ) ||
          (pFuncMsg->functionId == TSDB_FUNC_TID_TAG && pFuncMsg->colInfo.colId == TSDB_TBNAME_COLUMN_INDEX) ||
          (pFuncMsg->functionId == TSDB_FUNC_COUNT && pFuncMsg->colInfo.colId == TSDB_TBNAME_COLUMN_INDEX)) {
        continue;
      }

      return false;
    }
  }

  return true;
}

static char *createTableIdList(SQueryTableMsg *pQueryMsg, char *pMsg, SArray **pTableIdList) {
  assert(pQueryMsg->numOfTables > 0);

  *pTableIdList = taosArrayInit(pQueryMsg->numOfTables, sizeof(STableIdInfo));

  for (int32_t j = 0; j < pQueryMsg->numOfTables; ++j) {
    STableIdInfo* pTableIdInfo = (STableIdInfo *)pMsg;

    pTableIdInfo->tid = htonl(pTableIdInfo->tid);
    pTableIdInfo->uid = htobe64(pTableIdInfo->uid);
    pTableIdInfo->key = htobe64(pTableIdInfo->key);

    taosArrayPush(*pTableIdList, pTableIdInfo);
    pMsg += sizeof(STableIdInfo);
  }

  return pMsg;
}

/**
 * pQueryMsg->head has been converted before this function is called.
 *
 * @param pQueryMsg
 * @param pTableIdList
 * @param pExpr
 * @return
 */
static int32_t convertQueryMsg(SQueryTableMsg *pQueryMsg, SArray **pTableIdList, SSqlFuncMsg ***pExpr, SSqlFuncMsg ***pSecStageExpr,
                               char **tagCond, char** tbnameCond, SColIndex **groupbyCols, SColumnInfo** tagCols) {
  int32_t code = TSDB_CODE_SUCCESS;

  if (taosCheckVersion(pQueryMsg->version, version, 3) != 0) {
    return TSDB_CODE_QRY_INVALID_MSG;
  }

  pQueryMsg->numOfTables = htonl(pQueryMsg->numOfTables);

  pQueryMsg->window.skey = htobe64(pQueryMsg->window.skey);
  pQueryMsg->window.ekey = htobe64(pQueryMsg->window.ekey);
  pQueryMsg->interval.interval = htobe64(pQueryMsg->interval.interval);
  pQueryMsg->interval.sliding = htobe64(pQueryMsg->interval.sliding);
  pQueryMsg->interval.offset = htobe64(pQueryMsg->interval.offset);
  pQueryMsg->limit = htobe64(pQueryMsg->limit);
  pQueryMsg->offset = htobe64(pQueryMsg->offset);
  pQueryMsg->vgroupLimit = htobe64(pQueryMsg->vgroupLimit);

  pQueryMsg->order = htons(pQueryMsg->order);
  pQueryMsg->orderColId = htons(pQueryMsg->orderColId);
  pQueryMsg->queryType = htonl(pQueryMsg->queryType);
  pQueryMsg->tagNameRelType = htons(pQueryMsg->tagNameRelType);

  pQueryMsg->numOfCols = htons(pQueryMsg->numOfCols);
  pQueryMsg->numOfOutput = htons(pQueryMsg->numOfOutput);
  pQueryMsg->numOfGroupCols = htons(pQueryMsg->numOfGroupCols);
  pQueryMsg->tagCondLen = htons(pQueryMsg->tagCondLen);
  pQueryMsg->tsOffset = htonl(pQueryMsg->tsOffset);
  pQueryMsg->tsLen = htonl(pQueryMsg->tsLen);
  pQueryMsg->tsNumOfBlocks = htonl(pQueryMsg->tsNumOfBlocks);
  pQueryMsg->tsOrder = htonl(pQueryMsg->tsOrder);
  pQueryMsg->numOfTags = htonl(pQueryMsg->numOfTags);
  pQueryMsg->secondStageOutput = htonl(pQueryMsg->secondStageOutput);

  // query msg safety check
  if (!validateQueryMsg(pQueryMsg)) {
    code = TSDB_CODE_QRY_INVALID_MSG;
    goto _cleanup;
  }

  char *pMsg = (char *)(pQueryMsg->colList) + sizeof(SColumnInfo) * pQueryMsg->numOfCols;
  for (int32_t col = 0; col < pQueryMsg->numOfCols; ++col) {
    SColumnInfo *pColInfo = &pQueryMsg->colList[col];

    pColInfo->colId = htons(pColInfo->colId);
    pColInfo->type = htons(pColInfo->type);
    pColInfo->bytes = htons(pColInfo->bytes);
    pColInfo->numOfFilters = htons(pColInfo->numOfFilters);

    assert(pColInfo->type >= TSDB_DATA_TYPE_BOOL && pColInfo->type <= TSDB_DATA_TYPE_NCHAR);

    int32_t numOfFilters = pColInfo->numOfFilters;
    if (numOfFilters > 0) {
      pColInfo->filters = calloc(numOfFilters, sizeof(SColumnFilterInfo));
      if (pColInfo->filters == NULL) {
        code = TSDB_CODE_QRY_OUT_OF_MEMORY;
        goto _cleanup;
      }
    }

    for (int32_t f = 0; f < numOfFilters; ++f) {
      SColumnFilterInfo *pFilterMsg = (SColumnFilterInfo *)pMsg;

      SColumnFilterInfo *pColFilter = &pColInfo->filters[f];
      pColFilter->filterstr = htons(pFilterMsg->filterstr);

      pMsg += sizeof(SColumnFilterInfo);

      if (pColFilter->filterstr) {
        pColFilter->len = htobe64(pFilterMsg->len);

        pColFilter->pz = (int64_t)calloc(1, (size_t)(pColFilter->len + 1 * TSDB_NCHAR_SIZE)); // note: null-terminator
        if (pColFilter->pz == 0) {
          code = TSDB_CODE_QRY_OUT_OF_MEMORY;
          goto _cleanup;
        }

        memcpy((void *)pColFilter->pz, pMsg, (size_t)pColFilter->len);
        pMsg += (pColFilter->len + 1);
      } else {
        pColFilter->lowerBndi = htobe64(pFilterMsg->lowerBndi);
        pColFilter->upperBndi = htobe64(pFilterMsg->upperBndi);
      }

      pColFilter->lowerRelOptr = htons(pFilterMsg->lowerRelOptr);
      pColFilter->upperRelOptr = htons(pFilterMsg->upperRelOptr);
    }
  }

  *pExpr = calloc(pQueryMsg->numOfOutput, POINTER_BYTES);
  if (*pExpr == NULL) {
    code = TSDB_CODE_QRY_OUT_OF_MEMORY;
    goto _cleanup;
  }

  SSqlFuncMsg *pExprMsg = (SSqlFuncMsg *)pMsg;

  for (int32_t i = 0; i < pQueryMsg->numOfOutput; ++i) {
    (*pExpr)[i] = pExprMsg;

    pExprMsg->colInfo.colIndex = htons(pExprMsg->colInfo.colIndex);
    pExprMsg->colInfo.colId = htons(pExprMsg->colInfo.colId);
    pExprMsg->colInfo.flag  = htons(pExprMsg->colInfo.flag);
    pExprMsg->functionId    = htons(pExprMsg->functionId);
    pExprMsg->numOfParams   = htons(pExprMsg->numOfParams);
    pExprMsg->resColId      = htons(pExprMsg->resColId);

    pMsg += sizeof(SSqlFuncMsg);

    for (int32_t j = 0; j < pExprMsg->numOfParams; ++j) {
      pExprMsg->arg[j].argType = htons(pExprMsg->arg[j].argType);
      pExprMsg->arg[j].argBytes = htons(pExprMsg->arg[j].argBytes);

      if (pExprMsg->arg[j].argType == TSDB_DATA_TYPE_BINARY) {
        pExprMsg->arg[j].argValue.pz = pMsg;
        pMsg += pExprMsg->arg[j].argBytes;  // one more for the string terminated char.
      } else {
        pExprMsg->arg[j].argValue.i64 = htobe64(pExprMsg->arg[j].argValue.i64);
      }
    }

    int16_t functionId = pExprMsg->functionId;
    if (functionId == TSDB_FUNC_TAG || functionId == TSDB_FUNC_TAGPRJ || functionId == TSDB_FUNC_TAG_DUMMY) {
      if (!TSDB_COL_IS_TAG(pExprMsg->colInfo.flag)) {  // ignore the column  index check for arithmetic expression.
        code = TSDB_CODE_QRY_INVALID_MSG;
        goto _cleanup;
      }
    } else {
//      if (!validateExprColumnInfo(pQueryMsg, pExprMsg)) {
//        return TSDB_CODE_QRY_INVALID_MSG;
//      }
    }

    pExprMsg = (SSqlFuncMsg *)pMsg;
  }

  if (!validateQuerySourceCols(pQueryMsg, *pExpr)) {
    code = TSDB_CODE_QRY_INVALID_MSG;
    goto _cleanup;
  }

  if (pQueryMsg->secondStageOutput) {
    pExprMsg = (SSqlFuncMsg *)pMsg;
    *pSecStageExpr = calloc(pQueryMsg->secondStageOutput, POINTER_BYTES);
    
    for (int32_t i = 0; i < pQueryMsg->secondStageOutput; ++i) {
      (*pSecStageExpr)[i] = pExprMsg;

      pExprMsg->colInfo.colIndex = htons(pExprMsg->colInfo.colIndex);
      pExprMsg->colInfo.colId = htons(pExprMsg->colInfo.colId);
      pExprMsg->colInfo.flag = htons(pExprMsg->colInfo.flag);
      pExprMsg->functionId = htons(pExprMsg->functionId);
      pExprMsg->numOfParams = htons(pExprMsg->numOfParams);

      pMsg += sizeof(SSqlFuncMsg);

      for (int32_t j = 0; j < pExprMsg->numOfParams; ++j) {
        pExprMsg->arg[j].argType = htons(pExprMsg->arg[j].argType);
        pExprMsg->arg[j].argBytes = htons(pExprMsg->arg[j].argBytes);

        if (pExprMsg->arg[j].argType == TSDB_DATA_TYPE_BINARY) {
          pExprMsg->arg[j].argValue.pz = pMsg;
          pMsg += pExprMsg->arg[j].argBytes;  // one more for the string terminated char.
        } else {
          pExprMsg->arg[j].argValue.i64 = htobe64(pExprMsg->arg[j].argValue.i64);
        }
      }

      int16_t functionId = pExprMsg->functionId;
      if (functionId == TSDB_FUNC_TAG || functionId == TSDB_FUNC_TAGPRJ || functionId == TSDB_FUNC_TAG_DUMMY) {
        if (!TSDB_COL_IS_TAG(pExprMsg->colInfo.flag)) {  // ignore the column  index check for arithmetic expression.
          code = TSDB_CODE_QRY_INVALID_MSG;
          goto _cleanup;
        }
      } else {
//      if (!validateExprColumnInfo(pQueryMsg, pExprMsg)) {
//        return TSDB_CODE_QRY_INVALID_MSG;
//      }
      }

      pExprMsg = (SSqlFuncMsg *)pMsg;
    }
  }

  pMsg = createTableIdList(pQueryMsg, pMsg, pTableIdList);

  if (pQueryMsg->numOfGroupCols > 0) {  // group by tag columns
    *groupbyCols = malloc(pQueryMsg->numOfGroupCols * sizeof(SColIndex));
    if (*groupbyCols == NULL) {
      code = TSDB_CODE_QRY_OUT_OF_MEMORY;
      goto _cleanup;
    }

    for (int32_t i = 0; i < pQueryMsg->numOfGroupCols; ++i) {
      (*groupbyCols)[i].colId = htons(*(int16_t *)pMsg);
      pMsg += sizeof((*groupbyCols)[i].colId);

      (*groupbyCols)[i].colIndex = htons(*(int16_t *)pMsg);
      pMsg += sizeof((*groupbyCols)[i].colIndex);

      (*groupbyCols)[i].flag = htons(*(int16_t *)pMsg);
      pMsg += sizeof((*groupbyCols)[i].flag);

      memcpy((*groupbyCols)[i].name, pMsg, tListLen(groupbyCols[i]->name));
      pMsg += tListLen((*groupbyCols)[i].name);
    }

    pQueryMsg->orderByIdx = htons(pQueryMsg->orderByIdx);
    pQueryMsg->orderType = htons(pQueryMsg->orderType);
  }

  pQueryMsg->fillType = htons(pQueryMsg->fillType);
  if (pQueryMsg->fillType != TSDB_FILL_NONE) {
    pQueryMsg->fillVal = (uint64_t)(pMsg);

    int64_t *v = (int64_t *)pMsg;
    for (int32_t i = 0; i < pQueryMsg->numOfOutput; ++i) {
      v[i] = htobe64(v[i]);
    }

    pMsg += sizeof(int64_t) * pQueryMsg->numOfOutput;
  }

  if (pQueryMsg->numOfTags > 0) {
    (*tagCols) = calloc(1, sizeof(SColumnInfo) * pQueryMsg->numOfTags);
    if (*tagCols == NULL) {
      code = TSDB_CODE_QRY_OUT_OF_MEMORY;
      goto _cleanup;
    }

    for (int32_t i = 0; i < pQueryMsg->numOfTags; ++i) {
      SColumnInfo* pTagCol = (SColumnInfo*) pMsg;

      pTagCol->colId = htons(pTagCol->colId);
      pTagCol->bytes = htons(pTagCol->bytes);
      pTagCol->type  = htons(pTagCol->type);
      pTagCol->numOfFilters = 0;

      (*tagCols)[i] = *pTagCol;
      pMsg += sizeof(SColumnInfo);
    }
  }

  // the tag query condition expression string is located at the end of query msg
  if (pQueryMsg->tagCondLen > 0) {
    *tagCond = calloc(1, pQueryMsg->tagCondLen);

    if (*tagCond == NULL) {
      code = TSDB_CODE_QRY_OUT_OF_MEMORY;
      goto _cleanup;

    }
    memcpy(*tagCond, pMsg, pQueryMsg->tagCondLen);
    pMsg += pQueryMsg->tagCondLen;
  }

  if (*pMsg != 0) {
    size_t len = strlen(pMsg) + 1;

    *tbnameCond = malloc(len);
    if (*tbnameCond == NULL) {
      code = TSDB_CODE_QRY_OUT_OF_MEMORY;
      goto _cleanup;
    }

    strcpy(*tbnameCond, pMsg);
    pMsg += len;
  }

  qDebug("qmsg:%p query %d tables, type:%d, qrange:%" PRId64 "-%" PRId64 ", numOfGroupbyTagCols:%d, order:%d, "
         "outputCols:%d, numOfCols:%d, interval:%" PRId64 ", fillType:%d, comptsLen:%d, compNumOfBlocks:%d, limit:%" PRId64 ", offset:%" PRId64,
         pQueryMsg, pQueryMsg->numOfTables, pQueryMsg->queryType, pQueryMsg->window.skey, pQueryMsg->window.ekey, pQueryMsg->numOfGroupCols,
         pQueryMsg->order, pQueryMsg->numOfOutput, pQueryMsg->numOfCols, pQueryMsg->interval.interval,
         pQueryMsg->fillType, pQueryMsg->tsLen, pQueryMsg->tsNumOfBlocks, pQueryMsg->limit, pQueryMsg->offset);

  return TSDB_CODE_SUCCESS;

_cleanup:
  tfree(*pExpr);
  taosArrayDestroy(*pTableIdList);
  *pTableIdList = NULL;
  tfree(*tbnameCond);
  tfree(*groupbyCols);
  tfree(*tagCols);
  tfree(*tagCond);

  return code;
}

static int32_t buildArithmeticExprFromMsg(SExprInfo *pArithExprInfo, SQueryTableMsg *pQueryMsg) {
  qDebug("qmsg:%p create arithmetic expr from binary", pQueryMsg);

  tExprNode* pExprNode = NULL;
  TRY(TSDB_MAX_TAG_CONDITIONS) {
    pExprNode = exprTreeFromBinary(pArithExprInfo->base.arg[0].argValue.pz, pArithExprInfo->base.arg[0].argBytes);
  } CATCH( code ) {
    CLEANUP_EXECUTE();
    qError("qmsg:%p failed to create arithmetic expression string from:%s, reason: %s", pQueryMsg, pArithExprInfo->base.arg[0].argValue.pz, tstrerror(code));
    return code;
  } END_TRY

  if (pExprNode == NULL) {
    qError("qmsg:%p failed to create arithmetic expression string from:%s", pQueryMsg, pArithExprInfo->base.arg[0].argValue.pz);
    return TSDB_CODE_QRY_APP_ERROR;
  }

  pArithExprInfo->pExpr = pExprNode;
  return TSDB_CODE_SUCCESS;
}

static int32_t createQueryFuncExprFromMsg(SQueryTableMsg *pQueryMsg, int32_t numOfOutput, SExprInfo **pExprInfo, SSqlFuncMsg **pExprMsg,
    SColumnInfo* pTagCols) {
  *pExprInfo = NULL;
  int32_t code = TSDB_CODE_SUCCESS;

  SExprInfo *pExprs = (SExprInfo *)calloc(pQueryMsg->numOfOutput, sizeof(SExprInfo));
  if (pExprs == NULL) {
    return TSDB_CODE_QRY_OUT_OF_MEMORY;
  }

  bool    isSuperTable = QUERY_IS_STABLE_QUERY(pQueryMsg->queryType);
  int16_t tagLen = 0;

  for (int32_t i = 0; i < numOfOutput; ++i) {
    pExprs[i].base = *pExprMsg[i];
    pExprs[i].bytes = 0;

    int16_t type = 0;
    int16_t bytes = 0;

    // parse the arithmetic expression
    if (pExprs[i].base.functionId == TSDB_FUNC_ARITHM) {
      code = buildArithmeticExprFromMsg(&pExprs[i], pQueryMsg);

      if (code != TSDB_CODE_SUCCESS) {
        tfree(pExprs);
        return code;
      }

      type  = TSDB_DATA_TYPE_DOUBLE;
      bytes = tDataTypeDesc[type].nSize;
    } else if (pExprs[i].base.colInfo.colId == TSDB_TBNAME_COLUMN_INDEX && pExprs[i].base.functionId == TSDB_FUNC_TAGPRJ) {  // parse the normal column
      SSchema s = tGetTableNameColumnSchema();
      type = s.type;
      bytes = s.bytes;
    } else if (pExprs[i].base.colInfo.colId <= TSDB_UD_COLUMN_INDEX) {
      // it is a user-defined constant value column
      assert(pExprs[i].base.functionId == TSDB_FUNC_PRJ);

      type = pExprs[i].base.arg[1].argType;
      bytes = pExprs[i].base.arg[1].argBytes;

      if (type == TSDB_DATA_TYPE_BINARY || type == TSDB_DATA_TYPE_NCHAR) {
        bytes += VARSTR_HEADER_SIZE;
      }
    } else {
      int32_t j = getColumnIndexInSource(pQueryMsg, &pExprs[i].base, pTagCols);
      assert(j < pQueryMsg->numOfCols || j < pQueryMsg->numOfTags);

      if (pExprs[i].base.colInfo.colId != TSDB_TBNAME_COLUMN_INDEX && j >= 0) {
        SColumnInfo* pCol = (TSDB_COL_IS_TAG(pExprs[i].base.colInfo.flag))? &pTagCols[j]:&pQueryMsg->colList[j];
        type = pCol->type;
        bytes = pCol->bytes;
      } else {
        SSchema s = tGetTableNameColumnSchema();

        type  = s.type;
        bytes = s.bytes;
      }
    }

    int32_t param = (int32_t)pExprs[i].base.arg[0].argValue.i64;
    if (getResultDataInfo(type, bytes, pExprs[i].base.functionId, param, &pExprs[i].type, &pExprs[i].bytes,
                          &pExprs[i].interBytes, 0, isSuperTable) != TSDB_CODE_SUCCESS) {
      tfree(pExprs);
      return TSDB_CODE_QRY_INVALID_MSG;
    }

    if (pExprs[i].base.functionId == TSDB_FUNC_TAG_DUMMY || pExprs[i].base.functionId == TSDB_FUNC_TS_DUMMY) {
      tagLen += pExprs[i].bytes;
    }
    assert(isValidDataType(pExprs[i].type));
  }

  // TODO refactor
  for (int32_t i = 0; i < numOfOutput; ++i) {
    pExprs[i].base = *pExprMsg[i];
    int16_t functId = pExprs[i].base.functionId;

    if (functId == TSDB_FUNC_TOP || functId == TSDB_FUNC_BOTTOM) {
      int32_t j = getColumnIndexInSource(pQueryMsg, &pExprs[i].base, pTagCols);
      if (j < 0 || j >= pQueryMsg->numOfCols) {
        assert(0);
      } else {
        SColumnInfo *pCol = &pQueryMsg->colList[j];
        int32_t ret =
            getResultDataInfo(pCol->type, pCol->bytes, functId, (int32_t)pExprs[i].base.arg[0].argValue.i64,
                              &pExprs[i].type, &pExprs[i].bytes, &pExprs[i].interBytes, tagLen, isSuperTable);
        assert(ret == TSDB_CODE_SUCCESS);
      }
    }
  }

  *pExprInfo = pExprs;
  return TSDB_CODE_SUCCESS;
}

static SSqlGroupbyExpr *createGroupbyExprFromMsg(SQueryTableMsg *pQueryMsg, SColIndex *pColIndex, int32_t *code) {
  if (pQueryMsg->numOfGroupCols == 0) {
    return NULL;
  }

  // using group by tag columns
  SSqlGroupbyExpr *pGroupbyExpr = (SSqlGroupbyExpr *)calloc(1, sizeof(SSqlGroupbyExpr));
  if (pGroupbyExpr == NULL) {
    *code = TSDB_CODE_QRY_OUT_OF_MEMORY;
    return NULL;
  }

  pGroupbyExpr->numOfGroupCols = pQueryMsg->numOfGroupCols;
  pGroupbyExpr->orderType = pQueryMsg->orderType;
  pGroupbyExpr->orderIndex = pQueryMsg->orderByIdx;

  pGroupbyExpr->columnInfo = taosArrayInit(pQueryMsg->numOfGroupCols, sizeof(SColIndex));
  for(int32_t i = 0; i < pQueryMsg->numOfGroupCols; ++i) {
    taosArrayPush(pGroupbyExpr->columnInfo, &pColIndex[i]);
  }

  return pGroupbyExpr;
}

static int32_t createFilterInfo(void *pQInfo, SQuery *pQuery) {
  for (int32_t i = 0; i < pQuery->numOfCols; ++i) {
    if (pQuery->colList[i].numOfFilters > 0) {
      pQuery->numOfFilterCols++;
    }
  }

  if (pQuery->numOfFilterCols == 0) {
    return TSDB_CODE_SUCCESS;
  }

  pQuery->pFilterInfo = calloc(1, sizeof(SSingleColumnFilterInfo) * pQuery->numOfFilterCols);
  if (pQuery->pFilterInfo == NULL) {
    return TSDB_CODE_QRY_OUT_OF_MEMORY;
  }

  for (int32_t i = 0, j = 0; i < pQuery->numOfCols; ++i) {
    if (pQuery->colList[i].numOfFilters > 0) {
      SSingleColumnFilterInfo *pFilterInfo = &pQuery->pFilterInfo[j];

      memcpy(&pFilterInfo->info, &pQuery->colList[i], sizeof(SColumnInfo));
      pFilterInfo->info = pQuery->colList[i];

      pFilterInfo->numOfFilters = pQuery->colList[i].numOfFilters;
      pFilterInfo->pFilters = calloc(pFilterInfo->numOfFilters, sizeof(SColumnFilterElem));
      if (pFilterInfo->pFilters == NULL) {
        return TSDB_CODE_QRY_OUT_OF_MEMORY;
      }

      for (int32_t f = 0; f < pFilterInfo->numOfFilters; ++f) {
        SColumnFilterElem *pSingleColFilter = &pFilterInfo->pFilters[f];
        pSingleColFilter->filterInfo = pQuery->colList[i].filters[f];

        int32_t lower = pSingleColFilter->filterInfo.lowerRelOptr;
        int32_t upper = pSingleColFilter->filterInfo.upperRelOptr;

        if (lower == TSDB_RELATION_INVALID && upper == TSDB_RELATION_INVALID) {
          qError("QInfo:%p invalid filter info", pQInfo);
          return TSDB_CODE_QRY_INVALID_MSG;
        }

        int16_t type  = pQuery->colList[i].type;
        int16_t bytes = pQuery->colList[i].bytes;

        // todo refactor
        __filter_func_t *rangeFilterArray = getRangeFilterFuncArray(type);
        __filter_func_t *filterArray = getValueFilterFuncArray(type);

        if (rangeFilterArray == NULL && filterArray == NULL) {
          qError("QInfo:%p failed to get filter function, invalid data type:%d", pQInfo, type);
          return TSDB_CODE_QRY_INVALID_MSG;
        }

        if ((lower == TSDB_RELATION_GREATER_EQUAL || lower == TSDB_RELATION_GREATER) &&
            (upper == TSDB_RELATION_LESS_EQUAL || upper == TSDB_RELATION_LESS)) {
          assert(rangeFilterArray != NULL);
          if (lower == TSDB_RELATION_GREATER_EQUAL) {
            if (upper == TSDB_RELATION_LESS_EQUAL) {
              pSingleColFilter->fp = rangeFilterArray[4];
            } else {
              pSingleColFilter->fp = rangeFilterArray[2];
            }
          } else {
            if (upper == TSDB_RELATION_LESS_EQUAL) {
              pSingleColFilter->fp = rangeFilterArray[3];
            } else {
              pSingleColFilter->fp = rangeFilterArray[1];
            }
          }
        } else {  // set callback filter function
          assert(filterArray != NULL);
          if (lower != TSDB_RELATION_INVALID) {
            pSingleColFilter->fp = filterArray[lower];

            if (upper != TSDB_RELATION_INVALID) {
              qError("pQInfo:%p failed to get filter function, invalid filter condition: %d", pQInfo, type);
              return TSDB_CODE_QRY_INVALID_MSG;
            }
          } else {
            pSingleColFilter->fp = filterArray[upper];
          }
        }
        assert(pSingleColFilter->fp != NULL);
        pSingleColFilter->bytes = bytes;
      }

      j++;
    }
  }

  return TSDB_CODE_SUCCESS;
}

static void doUpdateExprColumnIndex(SQuery *pQuery) {
  assert(pQuery->pExpr1 != NULL && pQuery != NULL);

  for (int32_t k = 0; k < pQuery->numOfOutput; ++k) {
    SSqlFuncMsg *pSqlExprMsg = &pQuery->pExpr1[k].base;
    if (pSqlExprMsg->functionId == TSDB_FUNC_ARITHM) {
      continue;
    }

    // todo opt performance
    SColIndex *pColIndex = &pSqlExprMsg->colInfo;
    if (TSDB_COL_IS_NORMAL_COL(pColIndex->flag)) {
      int32_t f = 0;
      for (f = 0; f < pQuery->numOfCols; ++f) {
        if (pColIndex->colId == pQuery->colList[f].colId) {
          pColIndex->colIndex = f;
          break;
        }
      }

      assert(f < pQuery->numOfCols);
    } else if (pColIndex->colId <= TSDB_UD_COLUMN_INDEX) {
      // do nothing for user-defined constant value result columns
    } else {
      int32_t f = 0;
      for (f = 0; f < pQuery->numOfTags; ++f) {
        if (pColIndex->colId == pQuery->tagColList[f].colId) {
          pColIndex->colIndex = f;
          break;
        }
      }

      assert(f < pQuery->numOfTags || pColIndex->colId == TSDB_TBNAME_COLUMN_INDEX);
    }
  }
}

static void freeQInfo(SQInfo *pQInfo);

static void calResultBufSize(SQuery* pQuery) {
  const int32_t RESULT_MSG_MIN_SIZE  = 1024 * (1024 + 512);  // bytes
  const int32_t RESULT_MSG_MIN_ROWS  = 8192;
  const float RESULT_THRESHOLD_RATIO = 0.85f;

  if (isProjQuery(pQuery)) {
    int32_t numOfRes = RESULT_MSG_MIN_SIZE / pQuery->rowSize;
    if (numOfRes < RESULT_MSG_MIN_ROWS) {
      numOfRes = RESULT_MSG_MIN_ROWS;
    }

    pQuery->rec.capacity  = numOfRes;
    pQuery->rec.threshold = (int32_t)(numOfRes * RESULT_THRESHOLD_RATIO);
  } else {  // in case of non-prj query, a smaller output buffer will be used.
    pQuery->rec.capacity = 4096;
    pQuery->rec.threshold = (int32_t)(pQuery->rec.capacity * RESULT_THRESHOLD_RATIO);
  }
}

static SQInfo *createQInfoImpl(SQueryTableMsg *pQueryMsg, SSqlGroupbyExpr *pGroupbyExpr, SExprInfo *pExprs,
                               SExprInfo *pSecExprs, STableGroupInfo *pTableGroupInfo, SColumnInfo* pTagCols, bool stableQuery) {
  int16_t numOfCols = pQueryMsg->numOfCols;
  int16_t numOfOutput = pQueryMsg->numOfOutput;

  SQInfo *pQInfo = (SQInfo *)calloc(1, sizeof(SQInfo));
  if (pQInfo == NULL) {
    goto _cleanup_qinfo;
  }

  // to make sure third party won't overwrite this structure
  pQInfo->signature = pQInfo;
  pQInfo->tableGroupInfo = *pTableGroupInfo;

  SQuery *pQuery = calloc(1, sizeof(SQuery));
  if (pQuery == NULL) {
    goto _cleanup_query;
  }

  pQInfo->runtimeEnv.pQuery = pQuery;

  pQuery->numOfCols       = numOfCols;
  pQuery->numOfOutput     = numOfOutput;
  pQuery->limit.limit     = pQueryMsg->limit;
  pQuery->limit.offset    = pQueryMsg->offset;
  pQuery->order.order     = pQueryMsg->order;
  pQuery->order.orderColId = pQueryMsg->orderColId;
  pQuery->pExpr1          = pExprs;
  pQuery->pExpr2          = pSecExprs;
  pQuery->numOfExpr2      = pQueryMsg->secondStageOutput;
  pQuery->pGroupbyExpr    = pGroupbyExpr;
  memcpy(&pQuery->interval, &pQueryMsg->interval, sizeof(pQuery->interval));
  pQuery->fillType        = pQueryMsg->fillType;
  pQuery->numOfTags       = pQueryMsg->numOfTags;
  pQuery->tagColList      = pTagCols;
  pQuery->prjInfo.vgroupLimit = pQueryMsg->vgroupLimit;
  pQuery->prjInfo.ts      = (pQueryMsg->order == TSDB_ORDER_ASC)? INT64_MIN:INT64_MAX;

  pQuery->colList = calloc(numOfCols, sizeof(SSingleColumnFilterInfo));
  if (pQuery->colList == NULL) {
    goto _cleanup;
  }

  int32_t srcSize = 0;
  for (int16_t i = 0; i < numOfCols; ++i) {
    pQuery->colList[i] = pQueryMsg->colList[i];
    pQuery->colList[i].filters = tscFilterInfoClone(pQueryMsg->colList[i].filters, pQuery->colList[i].numOfFilters);
    srcSize += pQuery->colList[i].bytes;
  }

  // calculate the result row size
  for (int16_t col = 0; col < numOfOutput; ++col) {
    assert(pExprs[col].bytes > 0);
    pQuery->rowSize += pExprs[col].bytes;
  }

  doUpdateExprColumnIndex(pQuery);

  int32_t ret = createFilterInfo(pQInfo, pQuery);
  if (ret != TSDB_CODE_SUCCESS) {
    goto _cleanup;
  }

  // prepare the result buffer
  pQuery->sdata = (tFilePage **)calloc(pQuery->numOfOutput, POINTER_BYTES);
  if (pQuery->sdata == NULL) {
    goto _cleanup;
  }

  calResultBufSize(pQuery);

  for (int32_t col = 0; col < pQuery->numOfOutput; ++col) {
    // allocate additional memory for interResults that are usually larger then final results
    // TODO refactor
    int16_t bytes = 0;
    if (pQuery->pExpr2 == NULL || col > pQuery->numOfExpr2) {
      bytes = pExprs[col].bytes;
    } else {
      bytes = MAX(pQuery->pExpr2[col].bytes, pExprs[col].bytes);
    }

    size_t size = (size_t)((pQuery->rec.capacity + 1) * bytes + pExprs[col].interBytes + sizeof(tFilePage));
    pQuery->sdata[col] = (tFilePage *)calloc(1, size);
    if (pQuery->sdata[col] == NULL) {
      goto _cleanup;
    }
  }

  if (pQuery->fillType != TSDB_FILL_NONE) {
    pQuery->fillVal = malloc(sizeof(int64_t) * pQuery->numOfOutput);
    if (pQuery->fillVal == NULL) {
      goto _cleanup;
    }

    // the first column is the timestamp
    memcpy(pQuery->fillVal, (char *)pQueryMsg->fillVal, pQuery->numOfOutput * sizeof(int64_t));
  }

  size_t numOfGroups = 0;
  if (pTableGroupInfo->pGroupList != NULL) {
    numOfGroups = taosArrayGetSize(pTableGroupInfo->pGroupList);

    pQInfo->tableqinfoGroupInfo.pGroupList = taosArrayInit(numOfGroups, POINTER_BYTES);
    pQInfo->tableqinfoGroupInfo.numOfTables = pTableGroupInfo->numOfTables;
    pQInfo->tableqinfoGroupInfo.map = taosHashInit(pTableGroupInfo->numOfTables,
                                                   taosGetDefaultHashFunction(TSDB_DATA_TYPE_INT), true, HASH_NO_LOCK);
  }

  pQInfo->runtimeEnv.interBufSize = getOutputInterResultBufSize(pQuery);
  pQInfo->runtimeEnv.summary.tableInfoSize += (pTableGroupInfo->numOfTables * sizeof(STableQueryInfo));

  pQInfo->runtimeEnv.pResultRowHashTable = taosHashInit(pTableGroupInfo->numOfTables, taosGetDefaultHashFunction(TSDB_DATA_TYPE_BINARY), true, HASH_NO_LOCK);
  pQInfo->runtimeEnv.keyBuf = malloc(TSDB_MAX_BYTES_PER_ROW);
  pQInfo->runtimeEnv.pool = initResultRowPool(getResultRowSize(&pQInfo->runtimeEnv));
  pQInfo->runtimeEnv.prevRow = malloc(POINTER_BYTES * pQuery->numOfCols + srcSize);

  char* start = POINTER_BYTES * pQuery->numOfCols + (char*) pQInfo->runtimeEnv.prevRow;
  pQInfo->runtimeEnv.prevRow[0] = start;

  for(int32_t i = 1; i < pQuery->numOfCols; ++i) {
    pQInfo->runtimeEnv.prevRow[i] = pQInfo->runtimeEnv.prevRow[i - 1] + pQuery->colList[i-1].bytes;
  }

  pQInfo->pBuf = calloc(pTableGroupInfo->numOfTables, sizeof(STableQueryInfo));
  if (pQInfo->pBuf == NULL) {
    goto _cleanup;
  }

  // NOTE: pTableCheckInfo need to update the query time range and the lastKey info
  pQInfo->arrTableIdInfo = taosHashInit(pTableGroupInfo->numOfTables, taosGetDefaultHashFunction(TSDB_DATA_TYPE_INT), false, HASH_NO_LOCK);
  pQInfo->dataReady = QUERY_RESULT_NOT_READY;
  pQInfo->rspContext = NULL;
  pthread_mutex_init(&pQInfo->lock, NULL);
  tsem_init(&pQInfo->ready, 0, 0);

  pQuery->pos = -1;
  pQuery->window = pQueryMsg->window;
  changeExecuteScanOrder(pQInfo, pQueryMsg, stableQuery);

  pQInfo->runtimeEnv.queryWindowIdentical = true;
  STimeWindow window = pQuery->window;

  int32_t index = 0;
  for(int32_t i = 0; i < numOfGroups; ++i) {
    SArray* pa = taosArrayGetP(pQInfo->tableGroupInfo.pGroupList, i);

    size_t s = taosArrayGetSize(pa);
    SArray* p1 = taosArrayInit(s, POINTER_BYTES);
    if (p1 == NULL) {
      goto _cleanup;
    }

    taosArrayPush(pQInfo->tableqinfoGroupInfo.pGroupList, &p1);

    for(int32_t j = 0; j < s; ++j) {
      STableKeyInfo* info = taosArrayGet(pa, j);

      window.skey = info->lastKey;
      if (info->lastKey != pQuery->window.skey) {
        pQInfo->runtimeEnv.queryWindowIdentical = false;
      }

      void* buf = (char*) pQInfo->pBuf + index * sizeof(STableQueryInfo);
      STableQueryInfo* item = createTableQueryInfo(&pQInfo->runtimeEnv, info->pTable, window, buf);
      if (item == NULL) {
        goto _cleanup;
      }

      item->groupIndex = i;
      taosArrayPush(p1, &item);

      STableId* id = TSDB_TABLEID(info->pTable);
      taosHashPut(pQInfo->tableqinfoGroupInfo.map, &id->tid, sizeof(id->tid), &item, POINTER_BYTES);
      index += 1;
    }
  }

  colIdCheck(pQuery);

  qDebug("qmsg:%p QInfo:%p created", pQueryMsg, pQInfo);
  return pQInfo;

_cleanup_qinfo:
  tsdbDestroyTableGroup(pTableGroupInfo);

_cleanup_query:
  if (pGroupbyExpr != NULL) {
    taosArrayDestroy(pGroupbyExpr->columnInfo);
    free(pGroupbyExpr);
  }

  tfree(pTagCols);
  for (int32_t i = 0; i < numOfOutput; ++i) {
    SExprInfo* pExprInfo = &pExprs[i];
    if (pExprInfo->pExpr != NULL) {
      tExprTreeDestroy(&pExprInfo->pExpr, NULL);
    }
  }

  tfree(pExprs);

_cleanup:
  freeQInfo(pQInfo);
  return NULL;
}

static bool isValidQInfo(void *param) {
  SQInfo *pQInfo = (SQInfo *)param;
  if (pQInfo == NULL) {
    return false;
  }

  /*
   * pQInfo->signature may be changed by another thread, so we assign value of signature
   * into local variable, then compare by using local variable
   */
  uint64_t sig = (uint64_t)pQInfo->signature;
  return (sig == (uint64_t)pQInfo);
}

static int32_t initQInfo(SQueryTableMsg *pQueryMsg, void *tsdb, int32_t vgId, SQInfo *pQInfo, bool isSTable) {
  int32_t code = TSDB_CODE_SUCCESS;
  SQuery *pQuery = pQInfo->runtimeEnv.pQuery;

  STSBuf *pTSBuf = NULL;
  if (pQueryMsg->tsLen > 0) { // open new file to save the result
    char *tsBlock = (char *) pQueryMsg + pQueryMsg->tsOffset;
    pTSBuf = tsBufCreateFromCompBlocks(tsBlock, pQueryMsg->tsNumOfBlocks, pQueryMsg->tsLen, pQueryMsg->tsOrder, vgId);

    tsBufResetPos(pTSBuf);
    bool ret = tsBufNextPos(pTSBuf);

    UNUSED(ret);
  }
  
  pQuery->precision = tsdbGetCfg(tsdb)->precision;

  if ((QUERY_IS_ASC_QUERY(pQuery) && (pQuery->window.skey > pQuery->window.ekey)) ||
      (!QUERY_IS_ASC_QUERY(pQuery) && (pQuery->window.ekey > pQuery->window.skey))) {
    qDebug("QInfo:%p no result in time range %" PRId64 "-%" PRId64 ", order %d", pQInfo, pQuery->window.skey,
           pQuery->window.ekey, pQuery->order.order);
    setQueryStatus(pQuery, QUERY_COMPLETED);
    pQInfo->tableqinfoGroupInfo.numOfTables = 0;
    return TSDB_CODE_SUCCESS;
  }

  if (pQInfo->tableqinfoGroupInfo.numOfTables == 0) {
    qDebug("QInfo:%p no table qualified for tag filter, abort query", pQInfo);
    setQueryStatus(pQuery, QUERY_COMPLETED);
    return TSDB_CODE_SUCCESS;
  }

  // filter the qualified
  if ((code = doInitQInfo(pQInfo, pTSBuf, tsdb, vgId, isSTable)) != TSDB_CODE_SUCCESS) {
    goto _error;
  }

  return code;

_error:
  // table query ref will be decrease during error handling
  freeQInfo(pQInfo);
  return code;
}

static void freeColumnFilterInfo(SColumnFilterInfo* pFilter, int32_t numOfFilters) {
    if (pFilter == NULL || numOfFilters == 0) {
      return;
    }

    for (int32_t i = 0; i < numOfFilters; i++) {
      if (pFilter[i].filterstr) {
        free((void*)(pFilter[i].pz));
      }
    }

    free(pFilter);
}

static void doDestroyTableQueryInfo(STableGroupInfo* pTableqinfoGroupInfo) {
  if (pTableqinfoGroupInfo->pGroupList != NULL) {
    int32_t numOfGroups = (int32_t) taosArrayGetSize(pTableqinfoGroupInfo->pGroupList);
    for (int32_t i = 0; i < numOfGroups; ++i) {
      SArray *p = taosArrayGetP(pTableqinfoGroupInfo->pGroupList, i);

      size_t num = taosArrayGetSize(p);
      for(int32_t j = 0; j < num; ++j) {
        STableQueryInfo* item = taosArrayGetP(p, j);
        destroyTableQueryInfoImpl(item);
      }

      taosArrayDestroy(p);
    }
  }

  taosArrayDestroy(pTableqinfoGroupInfo->pGroupList);
  taosHashCleanup(pTableqinfoGroupInfo->map);

  pTableqinfoGroupInfo->pGroupList = NULL;
  pTableqinfoGroupInfo->map = NULL;
  pTableqinfoGroupInfo->numOfTables = 0;
}

static void* destroyQueryFuncExpr(SExprInfo* pExprInfo, int32_t numOfExpr) {
  if (pExprInfo == NULL) {
    assert(numOfExpr == 0);
    return NULL;
  }

  for (int32_t i = 0; i < numOfExpr; ++i) {
    if (pExprInfo[i].pExpr != NULL) {
      tExprNodeDestroy(pExprInfo[i].pExpr, NULL);
    }
  }

  tfree(pExprInfo);
  return NULL;
}

static void freeQInfo(SQInfo *pQInfo) {
  if (!isValidQInfo(pQInfo)) {
    return;
  }

  qDebug("QInfo:%p start to free QInfo", pQInfo);

  releaseQueryBuf(pQInfo->tableqinfoGroupInfo.numOfTables);

  teardownQueryRuntimeEnv(&pQInfo->runtimeEnv);

  SQuery *pQuery = pQInfo->runtimeEnv.pQuery;
  if (pQuery != NULL) {
    if (pQuery->sdata != NULL) {
      for (int32_t col = 0; col < pQuery->numOfOutput; ++col) {
        tfree(pQuery->sdata[col]);
      }
      tfree(pQuery->sdata);
    }

    if (pQuery->fillVal != NULL) {
      tfree(pQuery->fillVal);
    }

    for (int32_t i = 0; i < pQuery->numOfFilterCols; ++i) {
      SSingleColumnFilterInfo *pColFilter = &pQuery->pFilterInfo[i];
      if (pColFilter->numOfFilters > 0) {
        tfree(pColFilter->pFilters);
      }
    }

    pQuery->pExpr1 = destroyQueryFuncExpr(pQuery->pExpr1, pQuery->numOfOutput);
    pQuery->pExpr2 = destroyQueryFuncExpr(pQuery->pExpr2, pQuery->numOfExpr2);

    tfree(pQuery->tagColList);
    tfree(pQuery->pFilterInfo);

    if (pQuery->colList != NULL) {
      for (int32_t i = 0; i < pQuery->numOfCols; i++) {
        SColumnInfo *column = pQuery->colList + i;
        freeColumnFilterInfo(column->filters, column->numOfFilters);
      }
      tfree(pQuery->colList);
    }

    if (pQuery->pGroupbyExpr != NULL) {
      taosArrayDestroy(pQuery->pGroupbyExpr->columnInfo);
      tfree(pQuery->pGroupbyExpr);
    }

    tfree(pQuery);
  }

  doDestroyTableQueryInfo(&pQInfo->tableqinfoGroupInfo);

  tfree(pQInfo->pBuf);
  tsdbDestroyTableGroup(&pQInfo->tableGroupInfo);
  taosHashCleanup(pQInfo->arrTableIdInfo);

  taosArrayDestroy(pQInfo->groupResInfo.pRows);

  pQInfo->signature = 0;

  qDebug("QInfo:%p QInfo is freed", pQInfo);

  tfree(pQInfo);
}

static size_t getResultSize(SQInfo *pQInfo, int64_t *numOfRows) {
  SQuery *pQuery = pQInfo->runtimeEnv.pQuery;

  /*
   * get the file size and set the numOfRows to be the file size, since for tsComp query,
   * the returned row size is equalled to 1
   * TODO handle the case that the file is too large to send back one time
   */
  if (isTSCompQuery(pQuery) && (*numOfRows) > 0) {
    struct stat fstat;
    if (stat(pQuery->sdata[0]->data, &fstat) == 0) {
      *numOfRows = fstat.st_size;
      return fstat.st_size;
    } else {
      qError("QInfo:%p failed to get file info, path:%s, reason:%s", pQInfo, pQuery->sdata[0]->data, strerror(errno));
      return 0;
    }
  } else {
    return (size_t)(pQuery->rowSize * (*numOfRows));
  }
}

static int32_t doDumpQueryResult(SQInfo *pQInfo, char *data) {
  // the remained number of retrieved rows, not the interpolated result
  SQuery *pQuery = pQInfo->runtimeEnv.pQuery;

  // load data from file to msg buffer
  if (isTSCompQuery(pQuery)) {
    int32_t fd = open(pQuery->sdata[0]->data, O_RDONLY, 0666);

    // make sure file exist
    if (FD_VALID(fd)) {
      uint64_t s = lseek(fd, 0, SEEK_END);

      qDebug("QInfo:%p ts comp data return, file:%s, size:%"PRId64, pQInfo, pQuery->sdata[0]->data, s);
      if (lseek(fd, 0, SEEK_SET) >= 0) {
        size_t sz = read(fd, data, (uint32_t) s);
        if(sz < s) {  // todo handle error
          assert(0);
        }
      } else {
        UNUSED(s);
      }

      close(fd);
      unlink(pQuery->sdata[0]->data);
    } else {
      // todo return the error code to client and handle invalid fd
      qError("QInfo:%p failed to open tmp file to send ts-comp data to client, path:%s, reason:%s", pQInfo,
             pQuery->sdata[0]->data, strerror(errno));
      if (fd != -1) {
        close(fd);
      }
    }

    // all data returned, set query over
    if (Q_STATUS_EQUAL(pQuery->status, QUERY_COMPLETED)) {
      setQueryStatus(pQuery, QUERY_OVER);
    }
  } else {
    doCopyQueryResultToMsg(pQInfo, (int32_t)pQuery->rec.rows, data);
  }

  pQuery->rec.total += pQuery->rec.rows;
  qDebug("QInfo:%p current numOfRes rows:%" PRId64 ", total:%" PRId64, pQInfo, pQuery->rec.rows, pQuery->rec.total);

  if (pQuery->limit.limit > 0 && pQuery->limit.limit == pQuery->rec.total) {
    qDebug("QInfo:%p results limitation reached, limitation:%"PRId64, pQInfo, pQuery->limit.limit);
    setQueryStatus(pQuery, QUERY_OVER);
  }

  return TSDB_CODE_SUCCESS;
}

typedef struct SQueryMgmt {
  SCacheObj      *qinfoPool;      // query handle pool
  int32_t         vgId;
  bool            closed;
  pthread_mutex_t lock;
} SQueryMgmt;

int32_t qCreateQueryInfo(void* tsdb, int32_t vgId, SQueryTableMsg* pQueryMsg, qinfo_t* pQInfo) {
  assert(pQueryMsg != NULL && tsdb != NULL);

  int32_t code = TSDB_CODE_SUCCESS;

  char            *tagCond      = NULL;
  char            *tbnameCond   = NULL;
  SArray          *pTableIdList = NULL;
  SSqlFuncMsg    **pExprMsg     = NULL;
  SSqlFuncMsg    **pSecExprMsg  = NULL;
  SExprInfo       *pExprs       = NULL;
  SExprInfo       *pSecExprs    = NULL;

  SColIndex       *pGroupColIndex = NULL;
  SColumnInfo     *pTagColumnInfo = NULL;
  SSqlGroupbyExpr *pGroupbyExpr   = NULL;

  code = convertQueryMsg(pQueryMsg, &pTableIdList, &pExprMsg, &pSecExprMsg, &tagCond, &tbnameCond, &pGroupColIndex, &pTagColumnInfo);
  if (code != TSDB_CODE_SUCCESS) {
    goto _over;
  }

  if (pQueryMsg->numOfTables <= 0) {
    qError("Invalid number of tables to query, numOfTables:%d", pQueryMsg->numOfTables);
    code = TSDB_CODE_QRY_INVALID_MSG;
    goto _over;
  }

  if (pTableIdList == NULL || taosArrayGetSize(pTableIdList) == 0) {
    qError("qmsg:%p, SQueryTableMsg wrong format", pQueryMsg);
    code = TSDB_CODE_QRY_INVALID_MSG;
    goto _over;
  }

  if ((code = createQueryFuncExprFromMsg(pQueryMsg, pQueryMsg->numOfOutput, &pExprs, pExprMsg, pTagColumnInfo)) != TSDB_CODE_SUCCESS) {
    goto _over;
  }

  if (pSecExprMsg != NULL) {
    if ((code = createQueryFuncExprFromMsg(pQueryMsg, pQueryMsg->secondStageOutput, &pSecExprs, pSecExprMsg, pTagColumnInfo)) != TSDB_CODE_SUCCESS) {
      goto _over;
    }
  }

  pGroupbyExpr = createGroupbyExprFromMsg(pQueryMsg, pGroupColIndex, &code);
  if ((pGroupbyExpr == NULL && pQueryMsg->numOfGroupCols != 0) || code != TSDB_CODE_SUCCESS) {
    goto _over;
  }

  bool isSTableQuery = false;
  STableGroupInfo tableGroupInfo = {0};
  int64_t st = taosGetTimestampUs();

  if (TSDB_QUERY_HAS_TYPE(pQueryMsg->queryType, TSDB_QUERY_TYPE_TABLE_QUERY)) {
    STableIdInfo *id = taosArrayGet(pTableIdList, 0);

    qDebug("qmsg:%p query normal table, uid:%"PRId64", tid:%d", pQueryMsg, id->uid, id->tid);
    if ((code = tsdbGetOneTableGroup(tsdb, id->uid, pQueryMsg->window.skey, &tableGroupInfo)) != TSDB_CODE_SUCCESS) {
      goto _over;
    }
  } else if (TSDB_QUERY_HAS_TYPE(pQueryMsg->queryType, TSDB_QUERY_TYPE_MULTITABLE_QUERY|TSDB_QUERY_TYPE_STABLE_QUERY)) {
    isSTableQuery = true;

    // also note there's possibility that only one table in the super table
    if (!TSDB_QUERY_HAS_TYPE(pQueryMsg->queryType, TSDB_QUERY_TYPE_MULTITABLE_QUERY)) {
      STableIdInfo *id = taosArrayGet(pTableIdList, 0);

      // group by normal column, do not pass the group by condition to tsdb to group table into different group
      int32_t numOfGroupByCols = pQueryMsg->numOfGroupCols;
      if (pQueryMsg->numOfGroupCols == 1 && !TSDB_COL_IS_TAG(pGroupColIndex->flag)) {
        numOfGroupByCols = 0;
      }

      qDebug("qmsg:%p query stable, uid:%"PRId64", tid:%d", pQueryMsg, id->uid, id->tid);
      code = tsdbQuerySTableByTagCond(tsdb, id->uid, pQueryMsg->window.skey, tagCond, pQueryMsg->tagCondLen,
          pQueryMsg->tagNameRelType, tbnameCond, &tableGroupInfo, pGroupColIndex, numOfGroupByCols);

      if (code != TSDB_CODE_SUCCESS) {
        qError("qmsg:%p failed to query stable, reason: %s", pQueryMsg, tstrerror(code));
        goto _over;
      }
    } else {
      code = tsdbGetTableGroupFromIdList(tsdb, pTableIdList, &tableGroupInfo);
      if (code != TSDB_CODE_SUCCESS) {
        goto _over;
      }

      qDebug("qmsg:%p query on %" PRIzu " tables in one group from client", pQueryMsg, tableGroupInfo.numOfTables);
    }

    int64_t el = taosGetTimestampUs() - st;
    qDebug("qmsg:%p tag filter completed, numOfTables:%" PRIzu ", elapsed time:%"PRId64"us", pQueryMsg, tableGroupInfo.numOfTables, el);
  } else {
    assert(0);
  }

  code = checkForQueryBuf(tableGroupInfo.numOfTables);
  if (code != TSDB_CODE_SUCCESS) {  // not enough query buffer, abort
    goto _over;
  }

  (*pQInfo) = createQInfoImpl(pQueryMsg, pGroupbyExpr, pExprs, pSecExprs, &tableGroupInfo, pTagColumnInfo, isSTableQuery);

  pExprs = NULL;
  pSecExprs = NULL;
  pGroupbyExpr = NULL;
  pTagColumnInfo = NULL;

  if ((*pQInfo) == NULL) {
    code = TSDB_CODE_QRY_OUT_OF_MEMORY;
    goto _over;
  }

  code = initQInfo(pQueryMsg, tsdb, vgId, *pQInfo, isSTableQuery);

_over:
  free(tagCond);
  free(tbnameCond);
  free(pGroupColIndex);

  if (pGroupbyExpr != NULL) {
    taosArrayDestroy(pGroupbyExpr->columnInfo);
    free(pGroupbyExpr);
  }

  free(pTagColumnInfo);
  free(pExprs);
  free(pSecExprs);

  free(pExprMsg);
  free(pSecExprMsg);

  taosArrayDestroy(pTableIdList);

  for (int32_t i = 0; i < pQueryMsg->numOfCols; i++) {
    SColumnInfo* column = pQueryMsg->colList + i;
    freeColumnFilterInfo(column->filters, column->numOfFilters);
  }

  //pQInfo already freed in initQInfo, but *pQInfo may not pointer to null;
  if (code != TSDB_CODE_SUCCESS) {
    *pQInfo = NULL;
  }

  // if failed to add ref for all tables in this query, abort current query
  return code;
}

void qDestroyQueryInfo(qinfo_t qHandle) {
  SQInfo* pQInfo = (SQInfo*) qHandle;
  if (!isValidQInfo(pQInfo)) {
    return;
  }

  qDebug("QInfo:%p query completed", pQInfo);
  queryCostStatis(pQInfo);   // print the query cost summary
  freeQInfo(pQInfo);
}

static bool doBuildResCheck(SQInfo* pQInfo) {
  bool buildRes = false;

  pthread_mutex_lock(&pQInfo->lock);

  pQInfo->dataReady = QUERY_RESULT_READY;
  buildRes = needBuildResAfterQueryComplete(pQInfo);

  // clear qhandle owner, it must be in the secure area. other thread may run ahead before current, after it is
  // put into task to be executed.
  assert(pQInfo->owner == taosGetPthreadId());
  pQInfo->owner = 0;

  pthread_mutex_unlock(&pQInfo->lock);

  // used in retrieve blocking model.
  tsem_post(&pQInfo->ready);
  return buildRes;
}

bool qTableQuery(qinfo_t qinfo) {
  SQInfo *pQInfo = (SQInfo *)qinfo;
  assert(pQInfo && pQInfo->signature == pQInfo);
  int64_t threadId = taosGetPthreadId();

  int64_t curOwner = 0;
  if ((curOwner = atomic_val_compare_exchange_64(&pQInfo->owner, 0, threadId)) != 0) {
    qError("QInfo:%p qhandle is now executed by thread:%p", pQInfo, (void*) curOwner);
    pQInfo->code = TSDB_CODE_QRY_IN_EXEC;
    return false;
  }

  pQInfo->startExecTs = taosGetTimestampSec();

  if (isQueryKilled(pQInfo)) {
    qDebug("QInfo:%p it is already killed, abort", pQInfo);
    return doBuildResCheck(pQInfo);
  }

  if (pQInfo->tableqinfoGroupInfo.numOfTables == 0) {
    qDebug("QInfo:%p no table exists for query, abort", pQInfo);
    setQueryStatus(pQInfo->runtimeEnv.pQuery, QUERY_COMPLETED);
    return doBuildResCheck(pQInfo);
  }

  // error occurs, record the error code and return to client
  int32_t ret = setjmp(pQInfo->runtimeEnv.env);
  if (ret != TSDB_CODE_SUCCESS) {
    pQInfo->code = ret;
    qDebug("QInfo:%p query abort due to error/cancel occurs, code:%s", pQInfo, tstrerror(pQInfo->code));
    return doBuildResCheck(pQInfo);
  }

  qDebug("QInfo:%p query task is launched", pQInfo);

  SQueryRuntimeEnv* pRuntimeEnv = &pQInfo->runtimeEnv;
  if (onlyQueryTags(pQInfo->runtimeEnv.pQuery)) {
    assert(pQInfo->runtimeEnv.pQueryHandle == NULL);
    buildTagQueryResult(pQInfo);
  } else if (pQInfo->runtimeEnv.stableQuery) {
    stableQueryImpl(pQInfo);
  } else {
    tableQueryImpl(pQInfo);
  }

  SQuery* pQuery = pRuntimeEnv->pQuery;
  if (isQueryKilled(pQInfo)) {
    qDebug("QInfo:%p query is killed", pQInfo);
  } else if (pQuery->rec.rows == 0) {
    qDebug("QInfo:%p over, %" PRIzu " tables queried, %"PRId64" rows are returned", pQInfo, pQInfo->tableqinfoGroupInfo.numOfTables, pQuery->rec.total);
  } else {
    qDebug("QInfo:%p query paused, %" PRId64 " rows returned, numOfTotal:%" PRId64 " rows",
           pQInfo, pQuery->rec.rows, pQuery->rec.total + pQuery->rec.rows);
  }

  return doBuildResCheck(pQInfo);
}

int32_t qRetrieveQueryResultInfo(qinfo_t qinfo, bool* buildRes, void* pRspContext) {
  SQInfo *pQInfo = (SQInfo *)qinfo;

  if (pQInfo == NULL || !isValidQInfo(pQInfo)) {
    qError("QInfo:%p invalid qhandle", pQInfo);
    return TSDB_CODE_QRY_INVALID_QHANDLE;
  }

  *buildRes = false;
  if (IS_QUERY_KILLED(pQInfo)) {
    qDebug("QInfo:%p query is killed, code:0x%08x", pQInfo, pQInfo->code);
    return pQInfo->code;
  }

  int32_t code = TSDB_CODE_SUCCESS;

  if (tsRetrieveBlockingModel) {
    pQInfo->rspContext = pRspContext;
    tsem_wait(&pQInfo->ready);
    *buildRes = true;
    code = pQInfo->code;
  } else {
    SQuery *pQuery = pQInfo->runtimeEnv.pQuery;

    pthread_mutex_lock(&pQInfo->lock);

    assert(pQInfo->rspContext == NULL);
    if (pQInfo->dataReady == QUERY_RESULT_READY) {
      *buildRes = true;
      qDebug("QInfo:%p retrieve result info, rowsize:%d, rows:%" PRId64 ", code:%s", pQInfo, pQuery->rowSize,
             pQuery->rec.rows, tstrerror(pQInfo->code));
    } else {
      *buildRes = false;
      qDebug("QInfo:%p retrieve req set query return result after paused", pQInfo);
      pQInfo->rspContext = pRspContext;
      assert(pQInfo->rspContext != NULL);
    }

    code = pQInfo->code;
    pthread_mutex_unlock(&pQInfo->lock);
  }

  return code;
}

int32_t qDumpRetrieveResult(qinfo_t qinfo, SRetrieveTableRsp **pRsp, int32_t *contLen, bool* continueExec) {
  SQInfo *pQInfo = (SQInfo *)qinfo;

  if (pQInfo == NULL || !isValidQInfo(pQInfo)) {
    return TSDB_CODE_QRY_INVALID_QHANDLE;
  }

  SQueryRuntimeEnv* pRuntimeEnv = &pQInfo->runtimeEnv;
  SQuery *pQuery = pQInfo->runtimeEnv.pQuery;
  size_t  size = getResultSize(pQInfo, &pQuery->rec.rows);

  size += sizeof(int32_t);
  size += sizeof(STableIdInfo) * taosHashGetSize(pQInfo->arrTableIdInfo);

  *contLen = (int32_t)(size + sizeof(SRetrieveTableRsp));

  // todo proper handle failed to allocate memory,
  // current solution only avoid crash, but cannot return error code to client
  *pRsp = (SRetrieveTableRsp *)rpcMallocCont(*contLen);
  if (*pRsp == NULL) {
    return TSDB_CODE_QRY_OUT_OF_MEMORY;
  }

  (*pRsp)->numOfRows = htonl((int32_t)pQuery->rec.rows);

  if (pQInfo->code == TSDB_CODE_SUCCESS) {
    (*pRsp)->offset   = htobe64(pQuery->limit.offset);
    (*pRsp)->useconds = htobe64(pRuntimeEnv->summary.elapsedTime);
  } else {
    (*pRsp)->offset   = 0;
    (*pRsp)->useconds = htobe64(pRuntimeEnv->summary.elapsedTime);
  }

  (*pRsp)->precision = htons(pQuery->precision);
  if (pQuery->rec.rows > 0 && pQInfo->code == TSDB_CODE_SUCCESS) {
    doDumpQueryResult(pQInfo, (*pRsp)->data);
  } else {
    setQueryStatus(pQuery, QUERY_OVER);
  }

  pQInfo->rspContext = NULL;
  pQInfo->dataReady  = QUERY_RESULT_NOT_READY;

  if (IS_QUERY_KILLED(pQInfo) || Q_STATUS_EQUAL(pQuery->status, QUERY_OVER)) {
    // here current thread hold the refcount, so it is safe to free tsdbQueryHandle.
    *continueExec = false;
    (*pRsp)->completed = 1;  // notify no more result to client
  } else {
    *continueExec = true;
    qDebug("QInfo:%p has more results to retrieve", pQInfo);
  }

  return pQInfo->code;
}

int32_t qQueryCompleted(qinfo_t qinfo) {
  SQInfo *pQInfo = (SQInfo *)qinfo;

  if (pQInfo == NULL || !isValidQInfo(pQInfo)) {
    return TSDB_CODE_QRY_INVALID_QHANDLE;
  }

  SQuery* pQuery = pQInfo->runtimeEnv.pQuery;
  return isQueryKilled(pQInfo) || Q_STATUS_EQUAL(pQuery->status, QUERY_OVER);
}

int32_t qKillQuery(qinfo_t qinfo) {
  SQInfo *pQInfo = (SQInfo *)qinfo;

  if (pQInfo == NULL || !isValidQInfo(pQInfo)) {
    return TSDB_CODE_QRY_INVALID_QHANDLE;
  }

  setQueryKilled(pQInfo);

  // Wait for the query executing thread being stopped/
  // Once the query is stopped, the owner of qHandle will be cleared immediately.
  while (pQInfo->owner != 0) {
    taosMsleep(100);
  }

  return TSDB_CODE_SUCCESS;
}

static void doSetTagValueToResultBuf(char* output, const char* val, int16_t type, int16_t bytes) {
  if (type == TSDB_DATA_TYPE_BINARY || type == TSDB_DATA_TYPE_NCHAR) {
    if (val == NULL) {
      setVardataNull(output, type);
    } else {
      memcpy(output, val, varDataTLen(val));
    }
  } else {
    if (val == NULL) {
      setNull(output, type, bytes);
    } else {  // todo here stop will cause client crash
      memcpy(output, val, bytes);
    }
  }
}

static void buildTagQueryResult(SQInfo* pQInfo) {
  SQueryRuntimeEnv *pRuntimeEnv = &pQInfo->runtimeEnv;
  SQuery *          pQuery = pRuntimeEnv->pQuery;

  size_t numOfGroup = GET_NUM_OF_TABLEGROUP(pQInfo);
  assert(numOfGroup == 0 || numOfGroup == 1);

  if (numOfGroup == 0) {
    return;
  }

  SArray* pa = GET_TABLEGROUP(pQInfo, 0);

  size_t num = taosArrayGetSize(pa);
  assert(num == pQInfo->tableqinfoGroupInfo.numOfTables);

  int32_t count = 0;
  int32_t functionId = pQuery->pExpr1[0].base.functionId;
  if (functionId == TSDB_FUNC_TID_TAG) { // return the tags & table Id
    assert(pQuery->numOfOutput == 1);

    SExprInfo* pExprInfo = &pQuery->pExpr1[0];
    int32_t rsize = pExprInfo->bytes;
    count = 0;

    int16_t bytes = pExprInfo->bytes;
    int16_t type = pExprInfo->type;

    for(int32_t i = 0; i < pQuery->numOfTags; ++i) {
      if (pQuery->tagColList[i].colId == pExprInfo->base.colInfo.colId) {
        bytes = pQuery->tagColList[i].bytes;
        type = pQuery->tagColList[i].type;
        break;
      }
    }

    while(pQInfo->tableIndex < num && count < pQuery->rec.capacity) {
      int32_t i = pQInfo->tableIndex++;
      STableQueryInfo *item = taosArrayGetP(pa, i);

      char *output = pQuery->sdata[0]->data + count * rsize;
      varDataSetLen(output, rsize - VARSTR_HEADER_SIZE);

      output = varDataVal(output);
      STableId* id = TSDB_TABLEID(item->pTable);

      *(int16_t *)output = 0;
      output += sizeof(int16_t);

      *(int64_t *)output = id->uid;  // memory align problem, todo serialize
      output += sizeof(id->uid);

      *(int32_t *)output = id->tid;
      output += sizeof(id->tid);

      *(int32_t *)output = pQInfo->vgId;
      output += sizeof(pQInfo->vgId);

      if (pExprInfo->base.colInfo.colId == TSDB_TBNAME_COLUMN_INDEX) {
        char* data = tsdbGetTableName(item->pTable);
        memcpy(output, data, varDataTLen(data));
      } else {
        char* data = tsdbGetTableTagVal(item->pTable, pExprInfo->base.colInfo.colId, type, bytes);
        doSetTagValueToResultBuf(output, data, type, bytes);
      }

      count += 1;
    }

    qDebug("QInfo:%p create (tableId, tag) info completed, rows:%d", pQInfo, count);

  } else if (functionId == TSDB_FUNC_COUNT) {// handle the "count(tbname)" query
    *(int64_t*) pQuery->sdata[0]->data = num;

    count = 1;
    SET_STABLE_QUERY_OVER(pQInfo);
    qDebug("QInfo:%p create count(tbname) query, res:%d rows:1", pQInfo, count);
  } else {  // return only the tags|table name etc.
    count = 0;
    SSchema tbnameSchema = tGetTableNameColumnSchema();

    int32_t maxNumOfTables = (int32_t)pQuery->rec.capacity;
    if (pQuery->limit.limit >= 0 && pQuery->limit.limit < pQuery->rec.capacity) {
      maxNumOfTables = (int32_t)pQuery->limit.limit;
    }

    while(pQInfo->tableIndex < num && count < maxNumOfTables) {
      int32_t i = pQInfo->tableIndex++;

      // discard current result due to offset
      if (pQuery->limit.offset > 0) {
        pQuery->limit.offset -= 1;
        continue;
      }

      SExprInfo* pExprInfo = pQuery->pExpr1;
      STableQueryInfo* item = taosArrayGetP(pa, i);

      char *data = NULL, *dst = NULL;
      int16_t type = 0, bytes = 0;
      for(int32_t j = 0; j < pQuery->numOfOutput; ++j) {
        // not assign value in case of user defined constant output column
        if (TSDB_COL_IS_UD_COL(pExprInfo[j].base.colInfo.flag)) {
          continue;
        }

        if (pExprInfo[j].base.colInfo.colId == TSDB_TBNAME_COLUMN_INDEX) {
          bytes = tbnameSchema.bytes;
          type = tbnameSchema.type;

          data = tsdbGetTableName(item->pTable);
          dst = pQuery->sdata[j]->data + count * tbnameSchema.bytes;
        } else {
          type = pExprInfo[j].type;
          bytes = pExprInfo[j].bytes;

          data = tsdbGetTableTagVal(item->pTable, pExprInfo[j].base.colInfo.colId, type, bytes);
          dst = pQuery->sdata[j]->data + count * pExprInfo[j].bytes;

        }

        doSetTagValueToResultBuf(dst, data, type, bytes);
      }
      count += 1;
    }

    qDebug("QInfo:%p create tag values results completed, rows:%d", pQInfo, count);
  }

  pQuery->rec.rows = count;
  setQueryStatus(pQuery, QUERY_COMPLETED);
}

static int64_t getQuerySupportBufSize(size_t numOfTables) {
  size_t s1 = sizeof(STableQueryInfo);
  size_t s2 = sizeof(SHashNode);

//  size_t s3 = sizeof(STableCheckInfo);  buffer consumption in tsdb
  return (int64_t)((s1 + s2) * 1.5 * numOfTables);
}

int32_t checkForQueryBuf(size_t numOfTables) {
  int64_t t = getQuerySupportBufSize(numOfTables);
  if (tsQueryBufferSize < 0) {
    return TSDB_CODE_SUCCESS;
  } else if (tsQueryBufferSize > 0) {

    while(1) {
      int64_t s = tsQueryBufferSize;
      int64_t remain = s - t;
      if (remain >= 0) {
        if (atomic_val_compare_exchange_64(&tsQueryBufferSize, s, remain) == s) {
          return TSDB_CODE_SUCCESS;
        }
      } else {
        return TSDB_CODE_QRY_NOT_ENOUGH_BUFFER;
      }
    }
  }

  // disable query processing if the value of tsQueryBufferSize is zero.
  return TSDB_CODE_QRY_NOT_ENOUGH_BUFFER;
}

void releaseQueryBuf(size_t numOfTables) {
  if (tsQueryBufferSize <= 0) {
    return;
  }

  int64_t t = getQuerySupportBufSize(numOfTables);

  // restore value is not enough buffer available
  atomic_add_fetch_64(&tsQueryBufferSize, t);
}

void* qGetResultRetrieveMsg(qinfo_t qinfo) {
  SQInfo* pQInfo = (SQInfo*) qinfo;
  assert(pQInfo != NULL);

  return pQInfo->rspContext;
}

void freeqinfoFn(void *qhandle) {
  void** handle = qhandle;
  if (handle == NULL || *handle == NULL) {
    return;
  }

  qKillQuery(*handle);
  qDestroyQueryInfo(*handle);
}

void* qOpenQueryMgmt(int32_t vgId) {
  const int32_t REFRESH_HANDLE_INTERVAL = 30; // every 30 seconds, refresh handle pool

  char cacheName[128] = {0};
  sprintf(cacheName, "qhandle_%d", vgId);

  SQueryMgmt* pQueryMgmt = calloc(1, sizeof(SQueryMgmt));
  if (pQueryMgmt == NULL) {
    terrno = TSDB_CODE_QRY_OUT_OF_MEMORY;
    return NULL;
  }

  pQueryMgmt->qinfoPool = taosCacheInit(TSDB_CACHE_PTR_KEY, REFRESH_HANDLE_INTERVAL, true, freeqinfoFn, cacheName);
  pQueryMgmt->closed    = false;
  pQueryMgmt->vgId      = vgId;

  pthread_mutex_init(&pQueryMgmt->lock, NULL);

  qDebug("vgId:%d, open querymgmt success", vgId);
  return pQueryMgmt;
}

static void queryMgmtKillQueryFn(void* handle) {
  void** fp = (void**)handle;
  qKillQuery(*fp);
}

void qQueryMgmtNotifyClosed(void* pQMgmt) {
  if (pQMgmt == NULL) {
    return;
  }

  SQueryMgmt* pQueryMgmt = pQMgmt;
  qDebug("vgId:%d, set querymgmt closed, wait for all queries cancelled", pQueryMgmt->vgId);

  pthread_mutex_lock(&pQueryMgmt->lock);
  pQueryMgmt->closed = true;
  pthread_mutex_unlock(&pQueryMgmt->lock);

  taosCacheRefresh(pQueryMgmt->qinfoPool, queryMgmtKillQueryFn);
}

void qCleanupQueryMgmt(void* pQMgmt) {
  if (pQMgmt == NULL) {
    return;
  }

  SQueryMgmt* pQueryMgmt = pQMgmt;
  int32_t vgId = pQueryMgmt->vgId;

  assert(pQueryMgmt->closed);

  SCacheObj* pqinfoPool = pQueryMgmt->qinfoPool;
  pQueryMgmt->qinfoPool = NULL;

  taosCacheCleanup(pqinfoPool);
  pthread_mutex_destroy(&pQueryMgmt->lock);
  tfree(pQueryMgmt);

  qDebug("vgId:%d, queryMgmt cleanup completed", vgId);
}

void** qRegisterQInfo(void* pMgmt, uint64_t qInfo) {
  if (pMgmt == NULL) {
    terrno = TSDB_CODE_VND_INVALID_VGROUP_ID;
    return NULL;
  }

  SQueryMgmt *pQueryMgmt = pMgmt;
  if (pQueryMgmt->qinfoPool == NULL) {
    qError("QInfo:%p failed to add qhandle into qMgmt, since qMgmt is closed", (void *)qInfo);
    terrno = TSDB_CODE_VND_INVALID_VGROUP_ID;
    return NULL;
  }

  pthread_mutex_lock(&pQueryMgmt->lock);
  if (pQueryMgmt->closed) {
    pthread_mutex_unlock(&pQueryMgmt->lock);
    qError("QInfo:%p failed to add qhandle into cache, since qMgmt is colsing", (void *)qInfo);
    terrno = TSDB_CODE_VND_INVALID_VGROUP_ID;
    return NULL;
  } else {
    TSDB_CACHE_PTR_TYPE handleVal = (TSDB_CACHE_PTR_TYPE) qInfo;
    void** handle = taosCachePut(pQueryMgmt->qinfoPool, &handleVal, sizeof(TSDB_CACHE_PTR_TYPE), &qInfo, sizeof(TSDB_CACHE_PTR_TYPE),
        (getMaximumIdleDurationSec()*1000));
    pthread_mutex_unlock(&pQueryMgmt->lock);

    return handle;
  }
}

void** qAcquireQInfo(void* pMgmt, uint64_t _key) {
  SQueryMgmt *pQueryMgmt = pMgmt;

  if (pQueryMgmt->closed) {
    terrno = TSDB_CODE_VND_INVALID_VGROUP_ID;
    return NULL;
  }

  if (pQueryMgmt->qinfoPool == NULL) {
    terrno = TSDB_CODE_QRY_INVALID_QHANDLE;
    return NULL;
  }

  TSDB_CACHE_PTR_TYPE key = (TSDB_CACHE_PTR_TYPE)_key;
  void** handle = taosCacheAcquireByKey(pQueryMgmt->qinfoPool, &key, sizeof(TSDB_CACHE_PTR_TYPE));
  if (handle == NULL || *handle == NULL) {
    terrno = TSDB_CODE_QRY_INVALID_QHANDLE;
    return NULL;
  } else {
    return handle;
  }
}

void** qReleaseQInfo(void* pMgmt, void* pQInfo, bool freeHandle) {
  SQueryMgmt *pQueryMgmt = pMgmt;
  if (pQueryMgmt->qinfoPool == NULL) {
    return NULL;
  }

  taosCacheRelease(pQueryMgmt->qinfoPool, pQInfo, freeHandle);
  return 0;
}<|MERGE_RESOLUTION|>--- conflicted
+++ resolved
@@ -1722,13 +1722,10 @@
     blockwiseApplyFunctions(pRuntimeEnv, pStatis, pDataBlockInfo, pResultRowInfo, searchFn, pDataBlock);
   }
 
-<<<<<<< HEAD
-=======
   // update the lastkey of current table for projection/aggregation query
   TSKEY lastKey = QUERY_IS_ASC_QUERY(pQuery) ? pDataBlockInfo->window.ekey : pDataBlockInfo->window.skey;
   pTableQueryInfo->lastKey = lastKey + GET_FORWARD_DIRECTION_FACTOR(pQuery->order.order);
 
->>>>>>> 4a2bbfc6
   // interval query with limit applied
   int32_t numOfRes = 0;
   if (QUERY_IS_INTERVAL_QUERY(pQuery) || pRuntimeEnv->groupbyNormalCol) {
