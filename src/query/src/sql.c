--- conflicted
+++ resolved
@@ -97,33 +97,12 @@
 #endif
 /************* Begin control #defines *****************************************/
 #define YYCODETYPE unsigned short int
-<<<<<<< HEAD
-#define YYNOCODE 282
-=======
 #define YYNOCODE 280
->>>>>>> 71ab0a62
 #define YYACTIONTYPE unsigned short int
 #define ParseTOKENTYPE SStrToken
 typedef union {
   int yyinit;
   ParseTOKENTYPE yy0;
-<<<<<<< HEAD
-  SCreatedTableInfo yy42;
-  SCreateAcctSQL yy71;
-  SQuerySQL* yy114;
-  TAOS_FIELD yy179;
-  SLimitVal yy204;
-  SSubclauseInfo* yy219;
-  int yy222;
-  SArray* yy247;
-  tSQLExpr* yy326;
-  SCreateTableSQL* yy358;
-  tVariant yy378;
-  SCreateDBInfo yy388;
-  int64_t yy403;
-  SIntervalVal yy430;
-  tSQLExprList* yy522;
-=======
   SQuerySQL* yy30;
   SCreateTableSQL* yy38;
   SCreatedTableInfo yy78;
@@ -139,7 +118,6 @@
   tVariant yy308;
   tSQLExpr* yy316;
   int64_t yy531;
->>>>>>> 71ab0a62
 } YYMINORTYPE;
 #ifndef YYSTACKDEPTH
 #define YYSTACKDEPTH 100
@@ -149,19 +127,6 @@
 #define ParseARG_FETCH SSqlInfo* pInfo = yypParser->pInfo
 #define ParseARG_STORE yypParser->pInfo = pInfo
 #define YYFALLBACK 1
-<<<<<<< HEAD
-#define YYNSTATE             283
-#define YYNRULE              250
-#define YYNTOKEN             210
-#define YY_MAX_SHIFT         282
-#define YY_MIN_SHIFTREDUCE   463
-#define YY_MAX_SHIFTREDUCE   712
-#define YY_ERROR_ACTION      713
-#define YY_ACCEPT_ACTION     714
-#define YY_NO_ACTION         715
-#define YY_MIN_REDUCE        716
-#define YY_MAX_REDUCE        965
-=======
 #define YYNSTATE             282
 #define YYNRULE              248
 #define YYNTOKEN             209
@@ -173,7 +138,6 @@
 #define YY_NO_ACTION         711
 #define YY_MIN_REDUCE        712
 #define YY_MAX_REDUCE        959
->>>>>>> 71ab0a62
 /************* End control #defines *******************************************/
 
 /* Define the yytestcase() macro to be a no-op if is not already defined
@@ -239,157 +203,6 @@
 **  yy_default[]       Default action for each state.
 **
 *********** Begin parsing tables **********************************************/
-<<<<<<< HEAD
-#define YY_ACTTAB_COUNT (615)
-static const YYACTIONTYPE yy_action[] = {
- /*     0 */   872,  507,  159,  714,  282,  159,   15,  580,  183,  508,
- /*    10 */   663,  186,  948,   41,   42,  947,   43,   44,   26,  158,
- /*    20 */   191,   35,  507,  507,  232,   47,   45,   49,   46,  163,
- /*    30 */   508,  508,  850,   40,   39,  257,  256,   38,   37,   36,
- /*    40 */    41,   42,  118,   43,   44,  861,  664,  191,   35,  179,
- /*    50 */   280,  232,   47,   45,   49,   46,  181,  869,  847,  215,
- /*    60 */    40,   39,  957,  123,   38,   37,   36,  464,  465,  466,
- /*    70 */   467,  468,  469,  470,  471,  472,  473,  474,  475,  281,
- /*    80 */    91,  196,  205,   41,   42,  267,   43,   44,  839,  247,
- /*    90 */   191,   35,  159,  944,  232,   47,   45,   49,   46,  123,
- /*   100 */   220,  185,  948,   40,   39,  850,   62,   38,   37,   36,
- /*   110 */    20,  245,  275,  274,  244,  243,  242,  273,  241,  272,
- /*   120 */   271,  270,  240,  269,  268,  901,  267,  227,  817,  661,
- /*   130 */   805,  806,  807,  808,  809,  810,  811,  812,  813,  814,
- /*   140 */   815,  816,  818,  819,   42,  208,   43,   44,  642,  643,
- /*   150 */   191,   35,  212,  211,  232,   47,   45,   49,   46,  229,
- /*   160 */   861,   67,   21,   40,   39,  247,  276,   38,   37,   36,
- /*   170 */    32,   43,   44,  197,  180,  191,   35,  849,   70,  232,
- /*   180 */    47,   45,   49,   46,   16,   38,   37,   36,   40,   39,
- /*   190 */   850,  123,   38,   37,   36,  190,  674,   72,   26,  665,
- /*   200 */   167,  668,  667,  671,  670,   61,  168,  836,  837,   25,
- /*   210 */   840,  103,  102,  166,  190,  674,  758,  199,  665,  147,
- /*   220 */   668,  767,  671,   20,  147,  275,  274,  187,  188,  841,
- /*   230 */   273,  231,  272,  271,  270,  838,  269,  268,  846,  198,
- /*   240 */   823,   21,  249,  821,  822,  943,  187,  188,  824,   32,
- /*   250 */   826,  827,  825,  900,  828,  829,  123,    3,  137,   47,
- /*   260 */    45,   49,   46,   29,   78,   74,   77,   40,   39,  617,
- /*   270 */   214,   38,   37,   36,  233,  601,  759,  174,  598,  147,
- /*   280 */   599,   26,  600,  201,   89,   93,  254,  253,   26,  942,
- /*   290 */    83,   98,  101,   92,   26,   48,  153,  149,   26,   95,
- /*   300 */   175,   26,  151,  106,  105,  104,  202,  203,  673,   26,
- /*   310 */    69,   40,   39,  200,   48,   38,   37,   36,   68,  194,
- /*   320 */    10,  847,   63,  672,   71,  133,  195,  673,  847,  279,
- /*   330 */   278,  110,  250,  666,  847,  669,  251,  614,  847,  255,
- /*   340 */   116,  847,  672,   22,  621,  848,  609,  259,   32,  847,
- /*   350 */   218,  629,  633,  634,  217,   27,  120,   52,   18,  693,
- /*   360 */   675,  189,   53,  176,   17,   17,  590,  677,   56,  235,
- /*   370 */   591,   27,  100,   99,   27,   52,   82,   81,   12,   11,
- /*   380 */   161,  602,   54,   59,  162,  579,   57,   88,   87,   14,
- /*   390 */    13,  605,  603,  606,  604,  115,  113,  164,  165,  171,
- /*   400 */   911,  172,  170,    4,  157,  169,  160,  910,  192,  907,
- /*   410 */   906,  193,  258,  117,  871,   33,  878,  880,  119,  863,
- /*   420 */   893,  892,  134,  135,  132,  136,  769,   32,  239,  155,
- /*   430 */    30,  248,  766,  216,  962,   79,  961,  114,  959,  138,
- /*   440 */   252,  956,   85,  955,  628,  953,  221,  139,  182,  225,
- /*   450 */   787,   31,   28,   58,  156,  756,   94,  860,   55,   50,
- /*   460 */   754,   96,  230,  124,  228,  125,   97,  752,  126,  127,
- /*   470 */   226,  128,  224,  222,  751,   34,  204,  148,   90,  749,
- /*   480 */   260,  261,  262,  748,  747,  746,  745,  263,  150,  152,
- /*   490 */   742,  740,  264,  738,  736,  734,  265,  154,  266,  219,
- /*   500 */    64,   65,  894,  277,  712,  206,  207,  177,  237,  238,
- /*   510 */   711,  178,  173,  209,   75,  210,  710,  698,  217,  213,
- /*   520 */   750,  611,  107,   60,  744,  234,  142,  141,  788,  140,
- /*   530 */   143,  144,  146,  145,    1,  108,  743,    2,  109,  735,
- /*   540 */    66,    6,  184,  630,  845,  121,  223,  131,  129,  130,
- /*   550 */   635,  122,    5,   23,    7,    8,   24,  676,    9,   19,
- /*   560 */   678,   71,   73,  236,  548,  544,  542,  541,  540,  537,
- /*   570 */   511,  246,   76,   27,   51,  582,   80,   84,  581,  578,
- /*   580 */   532,   86,  530,  522,  528,  524,  526,  520,  518,  550,
- /*   590 */   549,  547,  546,  545,  543,  539,  538,   52,  509,  479,
- /*   600 */   477,  716,  715,  715,  715,  715,  715,  715,  715,  715,
- /*   610 */   715,  715,  715,  111,  112,
-};
-static const YYCODETYPE yy_lookahead[] = {
- /*     0 */   214,    1,  270,  211,  212,  270,  270,    5,  231,    9,
- /*    10 */     1,  279,  280,   13,   14,  280,   16,   17,  214,  270,
- /*    20 */    20,   21,    1,    1,   24,   25,   26,   27,   28,  270,
- /*    30 */     9,    9,  255,   33,   34,   33,   34,   37,   38,   39,
- /*    40 */    13,   14,  214,   16,   17,  253,   37,   20,   21,  213,
- /*    50 */   214,   24,   25,   26,   27,   28,  252,  271,  254,  267,
- /*    60 */    33,   34,  255,  214,   37,   38,   39,   45,   46,   47,
- /*    70 */    48,   49,   50,   51,   52,   53,   54,   55,   56,   57,
- /*    80 */    74,  231,   60,   13,   14,   79,   16,   17,    0,   77,
- /*    90 */    20,   21,  270,  270,   24,   25,   26,   27,   28,  214,
- /*   100 */   272,  279,  280,   33,   34,  255,  106,   37,   38,   39,
- /*   110 */    86,   87,   88,   89,   90,   91,   92,   93,   94,   95,
- /*   120 */    96,   97,   98,   99,  100,  276,   79,  278,  230,  102,
- /*   130 */   232,  233,  234,  235,  236,  237,  238,  239,  240,  241,
- /*   140 */   242,  243,  244,  245,   14,  131,   16,   17,  120,  121,
- /*   150 */    20,   21,  138,  139,   24,   25,   26,   27,   28,  274,
- /*   160 */   253,  276,  101,   33,   34,   77,  231,   37,   38,   39,
- /*   170 */   109,   16,   17,   66,  267,   20,   21,  255,  219,   24,
- /*   180 */    25,   26,   27,   28,   44,   37,   38,   39,   33,   34,
- /*   190 */   255,  214,   37,   38,   39,    1,    2,  219,  214,    5,
- /*   200 */    60,    7,    5,    9,    7,  219,   66,  248,  249,  250,
- /*   210 */   251,   71,   72,   73,    1,    2,  218,   66,    5,  221,
- /*   220 */     7,  218,    9,   86,  221,   88,   89,   33,   34,  251,
- /*   230 */    93,   37,   95,   96,   97,  249,   99,  100,  254,  132,
- /*   240 */   230,  101,  135,  233,  234,  270,   33,   34,  238,  109,
- /*   250 */   240,  241,  242,  276,  244,  245,  214,   61,   62,   25,
- /*   260 */    26,   27,   28,   67,   68,   69,   70,   33,   34,   37,
- /*   270 */   130,   37,   38,   39,   15,    2,  218,  137,    5,  221,
- /*   280 */     7,  214,    9,  132,   61,   62,  135,  136,  214,  270,
- /*   290 */    67,   68,   69,   70,  214,  101,   61,   62,  214,   76,
- /*   300 */   270,  214,   67,   68,   69,   70,   33,   34,  114,  214,
- /*   310 */   256,   33,   34,  214,  101,   37,   38,   39,  276,  252,
- /*   320 */   101,  254,  268,  129,  105,  106,  252,  114,  254,   63,
- /*   330 */    64,   65,  252,    5,  254,    7,  252,  107,  254,  252,
- /*   340 */   101,  254,  129,  113,  112,  246,  102,  252,  109,  254,
- /*   350 */   102,  102,  102,  102,  110,  107,  107,  107,  107,  102,
- /*   360 */   102,   59,  107,  270,  107,  107,  102,  108,  107,  102,
- /*   370 */   102,  107,   74,   75,  107,  107,  133,  134,  133,  134,
- /*   380 */   270,  108,  127,  101,  270,  103,  125,  133,  134,  133,
- /*   390 */   134,    5,    5,    7,    7,   61,   62,  270,  270,  270,
- /*   400 */   247,  270,  270,  101,  270,  270,  270,  247,  247,  247,
- /*   410 */   247,  247,  247,  214,  214,  269,  214,  214,  214,  253,
- /*   420 */   277,  277,  214,  214,  257,  214,  214,  109,  214,  214,
- /*   430 */   214,  214,  214,  253,  214,  214,  214,   59,  214,  214,
- /*   440 */   214,  214,  214,  214,  114,  214,  273,  214,  273,  273,
- /*   450 */   214,  214,  214,  124,  214,  214,  214,  266,  126,  123,
- /*   460 */   214,  214,  118,  265,  122,  264,  214,  214,  263,  262,
- /*   470 */   117,  261,  116,  115,  214,  128,  214,  214,   85,  214,
- /*   480 */    84,   49,   81,  214,  214,  214,  214,   83,  214,  214,
- /*   490 */   214,  214,   53,  214,  214,  214,   82,  214,   80,  215,
- /*   500 */   215,  215,  215,   77,    5,  140,    5,  215,  215,  215,
- /*   510 */     5,  215,  215,  140,  219,    5,    5,   87,  110,  131,
- /*   520 */   215,  102,  216,  111,  215,  104,  223,  227,  229,  228,
- /*   530 */   226,  224,  222,  225,  220,  216,  215,  217,  216,  215,
- /*   540 */   107,  101,    1,  102,  253,  101,  101,  258,  260,  259,
- /*   550 */   102,  101,  101,  107,  119,  119,  107,  102,  101,  101,
- /*   560 */   108,  105,   74,  104,    9,    5,    5,    5,    5,    5,
- /*   570 */    78,   15,   74,  107,   16,    5,  134,  134,    5,  102,
- /*   580 */     5,  134,    5,    5,    5,    5,    5,    5,    5,    5,
- /*   590 */     5,    5,    5,    5,    5,    5,    5,  107,   78,   59,
- /*   600 */    58,    0,  281,  281,  281,  281,  281,  281,  281,  281,
- /*   610 */   281,  281,  281,   21,   21,  281,  281,  281,  281,  281,
- /*   620 */   281,  281,  281,  281,  281,  281,  281,  281,  281,  281,
- /*   630 */   281,  281,  281,  281,  281,  281,  281,  281,  281,  281,
- /*   640 */   281,  281,  281,  281,  281,  281,  281,  281,  281,  281,
- /*   650 */   281,  281,  281,  281,  281,  281,  281,  281,  281,  281,
- /*   660 */   281,  281,  281,  281,  281,  281,  281,  281,  281,  281,
- /*   670 */   281,  281,  281,  281,  281,  281,  281,  281,  281,  281,
- /*   680 */   281,  281,  281,  281,  281,  281,  281,  281,  281,  281,
- /*   690 */   281,  281,  281,  281,  281,  281,  281,  281,  281,  281,
- /*   700 */   281,  281,  281,  281,  281,  281,  281,  281,  281,  281,
- /*   710 */   281,  281,  281,  281,  281,  281,  281,  281,  281,  281,
- /*   720 */   281,  281,  281,  281,  281,  281,  281,  281,  281,  281,
- /*   730 */   281,  281,  281,  281,  281,  281,  281,  281,  281,  281,
- /*   740 */   281,  281,  281,  281,  281,  281,  281,  281,  281,  281,
- /*   750 */   281,  281,  281,  281,  281,  281,  281,  281,  281,  281,
- /*   760 */   281,  281,  281,  281,  281,  281,  281,  281,  281,  281,
- /*   770 */   281,  281,  281,  281,  281,  281,  281,  281,  281,  281,
- /*   780 */   281,  281,  281,  281,  281,  281,  281,  281,  281,  281,
- /*   790 */   281,  281,  281,  281,  281,  281,  281,  281,  281,  281,
- /*   800 */   281,  281,  281,  281,  281,  281,  281,  281,  281,  281,
- /*   810 */   281,  281,  281,  281,  281,  281,  281,  281,  281,  281,
- /*   820 */   281,  281,  281,  281,  281,
-=======
 #define YY_ACTTAB_COUNT (622)
 static const YYACTIONTYPE yy_action[] = {
  /*     0 */   158,  505,  158,  710,  281,  857,   15,  578,  182,  506,
@@ -541,21 +354,9 @@
  /*   810 */   279,  279,  279,  279,  279,  279,  279,  279,  279,  279,
  /*   820 */   279,  279,  279,  279,  279,  279,  279,  279,  279,  279,
  /*   830 */   279,
->>>>>>> 71ab0a62
 };
-#define YY_SHIFT_COUNT    (282)
+#define YY_SHIFT_COUNT    (281)
 #define YY_SHIFT_MIN      (0)
-<<<<<<< HEAD
-#define YY_SHIFT_MAX      (601)
-static const unsigned short int yy_shift_ofst[] = {
- /*     0 */   140,   24,  137,   12,  194,  213,   21,   21,   21,   21,
- /*    10 */    21,   21,   21,   21,   21,    0,   22,  213,  273,  273,
- /*    20 */   273,   61,   21,   21,   21,   88,   21,   21,    6,   12,
- /*    30 */    47,   47,  615,  213,  213,  213,  213,  213,  213,  213,
- /*    40 */   213,  213,  213,  213,  213,  213,  213,  213,  213,  213,
- /*    50 */   213,  273,  273,    2,    2,    2,    2,    2,    2,    2,
- /*    60 */   239,   21,   21,  232,   21,   21,   21,   28,   28,  230,
-=======
 #define YY_SHIFT_MAX      (610)
 static const unsigned short int yy_shift_ofst[] = {
  /*     0 */   173,   24,  164,   11,  194,  214,   21,   21,   21,   21,
@@ -565,52 +366,10 @@
  /*    40 */   214,  214,  214,  214,  214,  214,  214,  214,  214,  214,
  /*    50 */   214,  316,  316,    2,    2,    2,    2,    2,    2,    2,
  /*    60 */    64,   21,   21,   21,   21,   21,  200,  200,  219,   21,
->>>>>>> 71ab0a62
  /*    70 */    21,   21,   21,   21,   21,   21,   21,   21,   21,   21,
  /*    80 */    21,   21,   21,   21,   21,   21,   21,   21,   21,   21,
  /*    90 */    21,   21,   21,   21,   21,   21,   21,   21,   21,   21,
  /*   100 */    21,   21,   21,   21,   21,   21,   21,   21,   21,   21,
-<<<<<<< HEAD
- /*   110 */    21,   21,   21,   21,   21,   21,  318,  378,  378,  378,
- /*   120 */   330,  330,  330,  378,  329,  332,  336,  344,  342,  353,
- /*   130 */   356,  358,  347,  318,  378,  378,  378,   12,  378,  378,
- /*   140 */   393,  396,  432,  401,  404,  439,  414,  418,  378,  426,
- /*   150 */   378,  426,  378,  426,  378,  615,  615,   27,   70,   70,
- /*   160 */    70,  130,  155,  234,  234,  234,  223,  196,  235,  278,
- /*   170 */   278,  278,  278,  151,   14,  148,  148,  219,  107,  266,
- /*   180 */   244,  248,  249,  250,  251,  257,  258,  197,  328,    9,
- /*   190 */   302,  259,  255,  261,  264,  267,  268,  243,  245,  254,
- /*   200 */   282,  256,  386,  387,  298,  334,  499,  365,  501,  505,
- /*   210 */   373,  510,  511,  430,  388,  408,  419,  412,  421,  440,
- /*   220 */   433,  441,  444,  541,  445,  448,  450,  446,  435,  449,
- /*   230 */   436,  455,  451,  452,  457,  421,  458,  459,  456,  488,
- /*   240 */   555,  560,  561,  562,  563,  564,  492,  556,  498,  442,
- /*   250 */   466,  466,  558,  443,  447,  466,  570,  573,  477,  466,
- /*   260 */   575,  577,  578,  579,  580,  581,  582,  583,  584,  585,
- /*   270 */   586,  587,  588,  589,  590,  591,  490,  520,  592,  593,
- /*   280 */   540,  542,  601,
-};
-#define YY_REDUCE_COUNT (156)
-#define YY_REDUCE_MIN   (-268)
-#define YY_REDUCE_MAX   (324)
-static const short yy_reduce_ofst[] = {
- /*     0 */  -208, -102,   10,  -41, -268, -178, -196, -151, -115,   67,
- /*    10 */    74,   80,   84,   87,   95, -214, -164, -265, -223, -150,
- /*    20 */   -65,  -93, -172,  -23,   42,  -22,   99,  -16,   -2,  -14,
- /*    30 */     3,   58,   54, -264, -251, -241, -177,  -25,   19,   30,
- /*    40 */    93,  110,  114,  127,  128,  129,  131,  132,  134,  135,
- /*    50 */   136, -193,  -78,  153,  160,  161,  162,  163,  164,  165,
- /*    60 */   166,  199,  200,  146,  202,  203,  204,  143,  144,  167,
- /*    70 */   208,  209,  211,  212,  214,  215,  216,  217,  218,  220,
- /*    80 */   221,  222,  224,  225,  226,  227,  228,  229,  231,  233,
- /*    90 */   236,  237,  238,  240,  241,  242,  246,  247,  252,  253,
- /*   100 */   260,  262,  263,  265,  269,  270,  271,  272,  274,  275,
- /*   110 */   276,  277,  279,  280,  281,  283,  180,  284,  285,  286,
- /*   120 */   173,  175,  176,  287,  191,  198,  201,  205,  207,  210,
- /*   130 */   288,  290,  289,  291,  292,  293,  294,  295,  296,  297,
- /*   140 */   299,  301,  300,  303,  304,  307,  308,  310,  305,  306,
- /*   150 */   309,  319,  321,  322,  324,  314,  320,
-=======
  /*   110 */    21,   21,   21,   21,   21,  323,  390,  390,  390,  351,
  /*   120 */   351,  351,  390,  342,  350,  355,  362,  361,  374,  376,
  /*   130 */   378,  367,  323,  390,  390,  390,   11,  390,  390,  411,
@@ -650,38 +409,37 @@
  /*   130 */   291,  300,  293,  301,  302,  303,  304,  305,  306,  308,
  /*   140 */   310,  309,  311,  313,  317,  315,  320,  312,  314,  318,
  /*   150 */   319,  328,  329,  332,  324,  331,
->>>>>>> 71ab0a62
 };
 static const YYACTIONTYPE yy_default[] = {
- /*     0 */   713,  768,  757,  765,  950,  950,  713,  713,  713,  713,
- /*    10 */   713,  713,  713,  713,  713,  873,  731,  950,  713,  713,
- /*    20 */   713,  713,  713,  713,  713,  765,  713,  713,  770,  765,
- /*    30 */   770,  770,  868,  713,  713,  713,  713,  713,  713,  713,
- /*    40 */   713,  713,  713,  713,  713,  713,  713,  713,  713,  713,
- /*    50 */   713,  713,  713,  713,  713,  713,  713,  713,  713,  713,
- /*    60 */   713,  713,  713,  875,  877,  879,  713,  897,  897,  866,
- /*    70 */   713,  713,  713,  713,  713,  713,  713,  713,  713,  713,
- /*    80 */   713,  713,  713,  713,  713,  713,  713,  713,  713,  713,
- /*    90 */   713,  713,  713,  713,  755,  713,  753,  713,  713,  713,
- /*   100 */   713,  713,  713,  713,  713,  713,  713,  713,  713,  713,
- /*   110 */   741,  713,  713,  713,  713,  713,  713,  733,  733,  733,
- /*   120 */   713,  713,  713,  733,  904,  908,  902,  890,  898,  889,
- /*   130 */   885,  884,  912,  713,  733,  733,  733,  765,  733,  733,
- /*   140 */   786,  784,  782,  774,  780,  776,  778,  772,  733,  763,
- /*   150 */   733,  763,  733,  763,  733,  804,  820,  713,  913,  949,
- /*   160 */   903,  939,  938,  945,  937,  936,  713,  713,  713,  932,
- /*   170 */   933,  935,  934,  713,  713,  941,  940,  713,  713,  713,
- /*   180 */   713,  713,  713,  713,  713,  713,  713,  713,  713,  713,
- /*   190 */   915,  713,  909,  905,  713,  713,  713,  713,  713,  713,
- /*   200 */   830,  713,  713,  713,  713,  713,  713,  713,  713,  713,
- /*   210 */   713,  713,  713,  713,  713,  865,  713,  713,  713,  713,
- /*   220 */   876,  713,  713,  713,  713,  713,  713,  899,  713,  891,
- /*   230 */   713,  713,  713,  713,  713,  842,  713,  713,  713,  713,
- /*   240 */   713,  713,  713,  713,  713,  713,  713,  713,  713,  713,
- /*   250 */   960,  958,  713,  713,  713,  954,  713,  713,  713,  952,
- /*   260 */   713,  713,  713,  713,  713,  713,  713,  713,  713,  713,
- /*   270 */   713,  713,  713,  713,  713,  713,  789,  713,  739,  737,
- /*   280 */   713,  729,  713,
+ /*     0 */   709,  764,  753,  761,  944,  944,  709,  709,  709,  709,
+ /*    10 */   709,  709,  709,  709,  709,  869,  727,  944,  709,  709,
+ /*    20 */   709,  709,  709,  709,  709,  761,  709,  709,  766,  761,
+ /*    30 */   766,  766,  864,  709,  709,  709,  709,  709,  709,  709,
+ /*    40 */   709,  709,  709,  709,  709,  709,  709,  709,  709,  709,
+ /*    50 */   709,  709,  709,  709,  709,  709,  709,  709,  709,  709,
+ /*    60 */   709,  709,  709,  871,  873,  709,  891,  891,  862,  709,
+ /*    70 */   709,  709,  709,  709,  709,  709,  709,  709,  709,  709,
+ /*    80 */   709,  709,  709,  709,  709,  709,  709,  709,  709,  709,
+ /*    90 */   709,  709,  709,  751,  709,  749,  709,  709,  709,  709,
+ /*   100 */   709,  709,  709,  709,  709,  709,  709,  709,  709,  737,
+ /*   110 */   709,  709,  709,  709,  709,  709,  729,  729,  729,  709,
+ /*   120 */   709,  709,  729,  898,  902,  896,  884,  892,  883,  879,
+ /*   130 */   878,  906,  709,  729,  729,  729,  761,  729,  729,  782,
+ /*   140 */   780,  778,  770,  776,  772,  774,  768,  729,  759,  729,
+ /*   150 */   759,  729,  759,  729,  800,  816,  709,  907,  943,  897,
+ /*   160 */   933,  932,  939,  931,  930,  709,  709,  709,  926,  927,
+ /*   170 */   929,  928,  709,  709,  935,  934,  709,  709,  709,  709,
+ /*   180 */   709,  709,  709,  709,  709,  709,  709,  709,  709,  909,
+ /*   190 */   709,  903,  899,  709,  709,  709,  709,  709,  709,  826,
+ /*   200 */   709,  709,  709,  709,  709,  709,  709,  709,  709,  709,
+ /*   210 */   709,  709,  709,  709,  861,  709,  709,  709,  709,  870,
+ /*   220 */   709,  709,  709,  709,  709,  709,  893,  709,  885,  709,
+ /*   230 */   709,  709,  709,  709,  838,  709,  709,  709,  709,  709,
+ /*   240 */   709,  709,  709,  709,  709,  709,  709,  709,  709,  954,
+ /*   250 */   952,  709,  709,  709,  948,  709,  709,  709,  946,  709,
+ /*   260 */   709,  709,  709,  709,  709,  709,  709,  709,  709,  709,
+ /*   270 */   709,  709,  709,  709,  709,  785,  709,  735,  733,  709,
+ /*   280 */   725,  709,
 };
 /********** End of lemon-generated parsing tables *****************************/
 
@@ -813,7 +571,6 @@
     0,  /*     SELECT => nothing */
     0,  /*      UNION => nothing */
     1,  /*        ALL => ID */
-    0,  /*   DISTINCT => nothing */
     0,  /*       FROM => nothing */
     0,  /*   VARIABLE => nothing */
     0,  /*   INTERVAL => nothing */
@@ -1109,177 +866,6 @@
   /*  109 */ "SELECT",
   /*  110 */ "UNION",
   /*  111 */ "ALL",
-<<<<<<< HEAD
-  /*  112 */ "DISTINCT",
-  /*  113 */ "FROM",
-  /*  114 */ "VARIABLE",
-  /*  115 */ "INTERVAL",
-  /*  116 */ "FILL",
-  /*  117 */ "SLIDING",
-  /*  118 */ "ORDER",
-  /*  119 */ "BY",
-  /*  120 */ "ASC",
-  /*  121 */ "DESC",
-  /*  122 */ "GROUP",
-  /*  123 */ "HAVING",
-  /*  124 */ "LIMIT",
-  /*  125 */ "OFFSET",
-  /*  126 */ "SLIMIT",
-  /*  127 */ "SOFFSET",
-  /*  128 */ "WHERE",
-  /*  129 */ "NOW",
-  /*  130 */ "RESET",
-  /*  131 */ "QUERY",
-  /*  132 */ "ADD",
-  /*  133 */ "COLUMN",
-  /*  134 */ "TAG",
-  /*  135 */ "CHANGE",
-  /*  136 */ "SET",
-  /*  137 */ "KILL",
-  /*  138 */ "CONNECTION",
-  /*  139 */ "STREAM",
-  /*  140 */ "COLON",
-  /*  141 */ "ABORT",
-  /*  142 */ "AFTER",
-  /*  143 */ "ATTACH",
-  /*  144 */ "BEFORE",
-  /*  145 */ "BEGIN",
-  /*  146 */ "CASCADE",
-  /*  147 */ "CLUSTER",
-  /*  148 */ "CONFLICT",
-  /*  149 */ "COPY",
-  /*  150 */ "DEFERRED",
-  /*  151 */ "DELIMITERS",
-  /*  152 */ "DETACH",
-  /*  153 */ "EACH",
-  /*  154 */ "END",
-  /*  155 */ "EXPLAIN",
-  /*  156 */ "FAIL",
-  /*  157 */ "FOR",
-  /*  158 */ "IGNORE",
-  /*  159 */ "IMMEDIATE",
-  /*  160 */ "INITIALLY",
-  /*  161 */ "INSTEAD",
-  /*  162 */ "MATCH",
-  /*  163 */ "KEY",
-  /*  164 */ "OF",
-  /*  165 */ "RAISE",
-  /*  166 */ "REPLACE",
-  /*  167 */ "RESTRICT",
-  /*  168 */ "ROW",
-  /*  169 */ "STATEMENT",
-  /*  170 */ "TRIGGER",
-  /*  171 */ "VIEW",
-  /*  172 */ "COUNT",
-  /*  173 */ "SUM",
-  /*  174 */ "AVG",
-  /*  175 */ "MIN",
-  /*  176 */ "MAX",
-  /*  177 */ "FIRST",
-  /*  178 */ "LAST",
-  /*  179 */ "TOP",
-  /*  180 */ "BOTTOM",
-  /*  181 */ "STDDEV",
-  /*  182 */ "PERCENTILE",
-  /*  183 */ "APERCENTILE",
-  /*  184 */ "LEASTSQUARES",
-  /*  185 */ "HISTOGRAM",
-  /*  186 */ "DIFF",
-  /*  187 */ "SPREAD",
-  /*  188 */ "TWA",
-  /*  189 */ "INTERP",
-  /*  190 */ "LAST_ROW",
-  /*  191 */ "RATE",
-  /*  192 */ "IRATE",
-  /*  193 */ "SUM_RATE",
-  /*  194 */ "SUM_IRATE",
-  /*  195 */ "AVG_RATE",
-  /*  196 */ "AVG_IRATE",
-  /*  197 */ "TBID",
-  /*  198 */ "SEMI",
-  /*  199 */ "NONE",
-  /*  200 */ "PREV",
-  /*  201 */ "LINEAR",
-  /*  202 */ "IMPORT",
-  /*  203 */ "METRIC",
-  /*  204 */ "TBNAME",
-  /*  205 */ "JOIN",
-  /*  206 */ "METRICS",
-  /*  207 */ "INSERT",
-  /*  208 */ "INTO",
-  /*  209 */ "VALUES",
-  /*  210 */ "error",
-  /*  211 */ "program",
-  /*  212 */ "cmd",
-  /*  213 */ "dbPrefix",
-  /*  214 */ "ids",
-  /*  215 */ "cpxName",
-  /*  216 */ "ifexists",
-  /*  217 */ "alter_db_optr",
-  /*  218 */ "acct_optr",
-  /*  219 */ "ifnotexists",
-  /*  220 */ "db_optr",
-  /*  221 */ "pps",
-  /*  222 */ "tseries",
-  /*  223 */ "dbs",
-  /*  224 */ "streams",
-  /*  225 */ "storage",
-  /*  226 */ "qtime",
-  /*  227 */ "users",
-  /*  228 */ "conns",
-  /*  229 */ "state",
-  /*  230 */ "keep",
-  /*  231 */ "tagitemlist",
-  /*  232 */ "cache",
-  /*  233 */ "replica",
-  /*  234 */ "quorum",
-  /*  235 */ "days",
-  /*  236 */ "minrows",
-  /*  237 */ "maxrows",
-  /*  238 */ "blocks",
-  /*  239 */ "ctime",
-  /*  240 */ "wal",
-  /*  241 */ "fsync",
-  /*  242 */ "comp",
-  /*  243 */ "prec",
-  /*  244 */ "update",
-  /*  245 */ "cachelast",
-  /*  246 */ "typename",
-  /*  247 */ "signed",
-  /*  248 */ "create_table_args",
-  /*  249 */ "create_stable_args",
-  /*  250 */ "create_table_list",
-  /*  251 */ "create_from_stable",
-  /*  252 */ "columnlist",
-  /*  253 */ "select",
-  /*  254 */ "column",
-  /*  255 */ "tagitem",
-  /*  256 */ "selcollist",
-  /*  257 */ "from",
-  /*  258 */ "where_opt",
-  /*  259 */ "interval_opt",
-  /*  260 */ "fill_opt",
-  /*  261 */ "sliding_opt",
-  /*  262 */ "groupby_opt",
-  /*  263 */ "orderby_opt",
-  /*  264 */ "having_opt",
-  /*  265 */ "slimit_opt",
-  /*  266 */ "limit_opt",
-  /*  267 */ "union",
-  /*  268 */ "sclp",
-  /*  269 */ "distinct",
-  /*  270 */ "expr",
-  /*  271 */ "as",
-  /*  272 */ "tablelist",
-  /*  273 */ "tmvar",
-  /*  274 */ "sortlist",
-  /*  275 */ "sortitem",
-  /*  276 */ "item",
-  /*  277 */ "sortorder",
-  /*  278 */ "grouplist",
-  /*  279 */ "exprlist",
-  /*  280 */ "expritem",
-=======
   /*  112 */ "FROM",
   /*  113 */ "VARIABLE",
   /*  114 */ "INTERVAL",
@@ -1447,7 +1033,6 @@
   /*  276 */ "grouplist",
   /*  277 */ "exprlist",
   /*  278 */ "expritem",
->>>>>>> 71ab0a62
 };
 #endif /* defined(YYCOVERAGE) || !defined(NDEBUG) */
 
@@ -1608,103 +1193,101 @@
  /* 150 */ "select ::= SELECT selcollist",
  /* 151 */ "sclp ::= selcollist COMMA",
  /* 152 */ "sclp ::=",
- /* 153 */ "selcollist ::= sclp distinct expr as",
+ /* 153 */ "selcollist ::= sclp expr as",
  /* 154 */ "selcollist ::= sclp STAR",
  /* 155 */ "as ::= AS ids",
  /* 156 */ "as ::= ids",
  /* 157 */ "as ::=",
- /* 158 */ "distinct ::= DISTINCT",
- /* 159 */ "distinct ::=",
- /* 160 */ "from ::= FROM tablelist",
- /* 161 */ "tablelist ::= ids cpxName",
- /* 162 */ "tablelist ::= ids cpxName ids",
- /* 163 */ "tablelist ::= tablelist COMMA ids cpxName",
- /* 164 */ "tablelist ::= tablelist COMMA ids cpxName ids",
- /* 165 */ "tmvar ::= VARIABLE",
- /* 166 */ "interval_opt ::= INTERVAL LP tmvar RP",
- /* 167 */ "interval_opt ::= INTERVAL LP tmvar COMMA tmvar RP",
- /* 168 */ "interval_opt ::=",
- /* 169 */ "fill_opt ::=",
- /* 170 */ "fill_opt ::= FILL LP ID COMMA tagitemlist RP",
- /* 171 */ "fill_opt ::= FILL LP ID RP",
- /* 172 */ "sliding_opt ::= SLIDING LP tmvar RP",
- /* 173 */ "sliding_opt ::=",
- /* 174 */ "orderby_opt ::=",
- /* 175 */ "orderby_opt ::= ORDER BY sortlist",
- /* 176 */ "sortlist ::= sortlist COMMA item sortorder",
- /* 177 */ "sortlist ::= item sortorder",
- /* 178 */ "item ::= ids cpxName",
- /* 179 */ "sortorder ::= ASC",
- /* 180 */ "sortorder ::= DESC",
- /* 181 */ "sortorder ::=",
- /* 182 */ "groupby_opt ::=",
- /* 183 */ "groupby_opt ::= GROUP BY grouplist",
- /* 184 */ "grouplist ::= grouplist COMMA item",
- /* 185 */ "grouplist ::= item",
- /* 186 */ "having_opt ::=",
- /* 187 */ "having_opt ::= HAVING expr",
- /* 188 */ "limit_opt ::=",
- /* 189 */ "limit_opt ::= LIMIT signed",
- /* 190 */ "limit_opt ::= LIMIT signed OFFSET signed",
- /* 191 */ "limit_opt ::= LIMIT signed COMMA signed",
- /* 192 */ "slimit_opt ::=",
- /* 193 */ "slimit_opt ::= SLIMIT signed",
- /* 194 */ "slimit_opt ::= SLIMIT signed SOFFSET signed",
- /* 195 */ "slimit_opt ::= SLIMIT signed COMMA signed",
- /* 196 */ "where_opt ::=",
- /* 197 */ "where_opt ::= WHERE expr",
- /* 198 */ "expr ::= LP expr RP",
- /* 199 */ "expr ::= ID",
- /* 200 */ "expr ::= ID DOT ID",
- /* 201 */ "expr ::= ID DOT STAR",
- /* 202 */ "expr ::= INTEGER",
- /* 203 */ "expr ::= MINUS INTEGER",
- /* 204 */ "expr ::= PLUS INTEGER",
- /* 205 */ "expr ::= FLOAT",
- /* 206 */ "expr ::= MINUS FLOAT",
- /* 207 */ "expr ::= PLUS FLOAT",
- /* 208 */ "expr ::= STRING",
- /* 209 */ "expr ::= NOW",
- /* 210 */ "expr ::= VARIABLE",
- /* 211 */ "expr ::= BOOL",
- /* 212 */ "expr ::= ID LP exprlist RP",
- /* 213 */ "expr ::= ID LP STAR RP",
- /* 214 */ "expr ::= expr IS NULL",
- /* 215 */ "expr ::= expr IS NOT NULL",
- /* 216 */ "expr ::= expr LT expr",
- /* 217 */ "expr ::= expr GT expr",
- /* 218 */ "expr ::= expr LE expr",
- /* 219 */ "expr ::= expr GE expr",
- /* 220 */ "expr ::= expr NE expr",
- /* 221 */ "expr ::= expr EQ expr",
- /* 222 */ "expr ::= expr AND expr",
- /* 223 */ "expr ::= expr OR expr",
- /* 224 */ "expr ::= expr PLUS expr",
- /* 225 */ "expr ::= expr MINUS expr",
- /* 226 */ "expr ::= expr STAR expr",
- /* 227 */ "expr ::= expr SLASH expr",
- /* 228 */ "expr ::= expr REM expr",
- /* 229 */ "expr ::= expr LIKE expr",
- /* 230 */ "expr ::= expr IN LP exprlist RP",
- /* 231 */ "exprlist ::= exprlist COMMA expritem",
- /* 232 */ "exprlist ::= expritem",
- /* 233 */ "expritem ::= expr",
- /* 234 */ "expritem ::=",
- /* 235 */ "cmd ::= RESET QUERY CACHE",
- /* 236 */ "cmd ::= ALTER TABLE ids cpxName ADD COLUMN columnlist",
- /* 237 */ "cmd ::= ALTER TABLE ids cpxName DROP COLUMN ids",
- /* 238 */ "cmd ::= ALTER TABLE ids cpxName ADD TAG columnlist",
- /* 239 */ "cmd ::= ALTER TABLE ids cpxName DROP TAG ids",
- /* 240 */ "cmd ::= ALTER TABLE ids cpxName CHANGE TAG ids ids",
- /* 241 */ "cmd ::= ALTER TABLE ids cpxName SET TAG ids EQ tagitem",
- /* 242 */ "cmd ::= ALTER STABLE ids cpxName ADD COLUMN columnlist",
- /* 243 */ "cmd ::= ALTER STABLE ids cpxName DROP COLUMN ids",
- /* 244 */ "cmd ::= ALTER STABLE ids cpxName ADD TAG columnlist",
- /* 245 */ "cmd ::= ALTER STABLE ids cpxName DROP TAG ids",
- /* 246 */ "cmd ::= ALTER STABLE ids cpxName CHANGE TAG ids ids",
- /* 247 */ "cmd ::= KILL CONNECTION INTEGER",
- /* 248 */ "cmd ::= KILL STREAM INTEGER COLON INTEGER",
- /* 249 */ "cmd ::= KILL QUERY INTEGER COLON INTEGER",
+ /* 158 */ "from ::= FROM tablelist",
+ /* 159 */ "tablelist ::= ids cpxName",
+ /* 160 */ "tablelist ::= ids cpxName ids",
+ /* 161 */ "tablelist ::= tablelist COMMA ids cpxName",
+ /* 162 */ "tablelist ::= tablelist COMMA ids cpxName ids",
+ /* 163 */ "tmvar ::= VARIABLE",
+ /* 164 */ "interval_opt ::= INTERVAL LP tmvar RP",
+ /* 165 */ "interval_opt ::= INTERVAL LP tmvar COMMA tmvar RP",
+ /* 166 */ "interval_opt ::=",
+ /* 167 */ "fill_opt ::=",
+ /* 168 */ "fill_opt ::= FILL LP ID COMMA tagitemlist RP",
+ /* 169 */ "fill_opt ::= FILL LP ID RP",
+ /* 170 */ "sliding_opt ::= SLIDING LP tmvar RP",
+ /* 171 */ "sliding_opt ::=",
+ /* 172 */ "orderby_opt ::=",
+ /* 173 */ "orderby_opt ::= ORDER BY sortlist",
+ /* 174 */ "sortlist ::= sortlist COMMA item sortorder",
+ /* 175 */ "sortlist ::= item sortorder",
+ /* 176 */ "item ::= ids cpxName",
+ /* 177 */ "sortorder ::= ASC",
+ /* 178 */ "sortorder ::= DESC",
+ /* 179 */ "sortorder ::=",
+ /* 180 */ "groupby_opt ::=",
+ /* 181 */ "groupby_opt ::= GROUP BY grouplist",
+ /* 182 */ "grouplist ::= grouplist COMMA item",
+ /* 183 */ "grouplist ::= item",
+ /* 184 */ "having_opt ::=",
+ /* 185 */ "having_opt ::= HAVING expr",
+ /* 186 */ "limit_opt ::=",
+ /* 187 */ "limit_opt ::= LIMIT signed",
+ /* 188 */ "limit_opt ::= LIMIT signed OFFSET signed",
+ /* 189 */ "limit_opt ::= LIMIT signed COMMA signed",
+ /* 190 */ "slimit_opt ::=",
+ /* 191 */ "slimit_opt ::= SLIMIT signed",
+ /* 192 */ "slimit_opt ::= SLIMIT signed SOFFSET signed",
+ /* 193 */ "slimit_opt ::= SLIMIT signed COMMA signed",
+ /* 194 */ "where_opt ::=",
+ /* 195 */ "where_opt ::= WHERE expr",
+ /* 196 */ "expr ::= LP expr RP",
+ /* 197 */ "expr ::= ID",
+ /* 198 */ "expr ::= ID DOT ID",
+ /* 199 */ "expr ::= ID DOT STAR",
+ /* 200 */ "expr ::= INTEGER",
+ /* 201 */ "expr ::= MINUS INTEGER",
+ /* 202 */ "expr ::= PLUS INTEGER",
+ /* 203 */ "expr ::= FLOAT",
+ /* 204 */ "expr ::= MINUS FLOAT",
+ /* 205 */ "expr ::= PLUS FLOAT",
+ /* 206 */ "expr ::= STRING",
+ /* 207 */ "expr ::= NOW",
+ /* 208 */ "expr ::= VARIABLE",
+ /* 209 */ "expr ::= BOOL",
+ /* 210 */ "expr ::= ID LP exprlist RP",
+ /* 211 */ "expr ::= ID LP STAR RP",
+ /* 212 */ "expr ::= expr IS NULL",
+ /* 213 */ "expr ::= expr IS NOT NULL",
+ /* 214 */ "expr ::= expr LT expr",
+ /* 215 */ "expr ::= expr GT expr",
+ /* 216 */ "expr ::= expr LE expr",
+ /* 217 */ "expr ::= expr GE expr",
+ /* 218 */ "expr ::= expr NE expr",
+ /* 219 */ "expr ::= expr EQ expr",
+ /* 220 */ "expr ::= expr AND expr",
+ /* 221 */ "expr ::= expr OR expr",
+ /* 222 */ "expr ::= expr PLUS expr",
+ /* 223 */ "expr ::= expr MINUS expr",
+ /* 224 */ "expr ::= expr STAR expr",
+ /* 225 */ "expr ::= expr SLASH expr",
+ /* 226 */ "expr ::= expr REM expr",
+ /* 227 */ "expr ::= expr LIKE expr",
+ /* 228 */ "expr ::= expr IN LP exprlist RP",
+ /* 229 */ "exprlist ::= exprlist COMMA expritem",
+ /* 230 */ "exprlist ::= expritem",
+ /* 231 */ "expritem ::= expr",
+ /* 232 */ "expritem ::=",
+ /* 233 */ "cmd ::= RESET QUERY CACHE",
+ /* 234 */ "cmd ::= ALTER TABLE ids cpxName ADD COLUMN columnlist",
+ /* 235 */ "cmd ::= ALTER TABLE ids cpxName DROP COLUMN ids",
+ /* 236 */ "cmd ::= ALTER TABLE ids cpxName ADD TAG columnlist",
+ /* 237 */ "cmd ::= ALTER TABLE ids cpxName DROP TAG ids",
+ /* 238 */ "cmd ::= ALTER TABLE ids cpxName CHANGE TAG ids ids",
+ /* 239 */ "cmd ::= ALTER TABLE ids cpxName SET TAG ids EQ tagitem",
+ /* 240 */ "cmd ::= ALTER STABLE ids cpxName ADD COLUMN columnlist",
+ /* 241 */ "cmd ::= ALTER STABLE ids cpxName DROP COLUMN ids",
+ /* 242 */ "cmd ::= ALTER STABLE ids cpxName ADD TAG columnlist",
+ /* 243 */ "cmd ::= ALTER STABLE ids cpxName DROP TAG ids",
+ /* 244 */ "cmd ::= ALTER STABLE ids cpxName CHANGE TAG ids ids",
+ /* 245 */ "cmd ::= KILL CONNECTION INTEGER",
+ /* 246 */ "cmd ::= KILL STREAM INTEGER COLON INTEGER",
+ /* 247 */ "cmd ::= KILL QUERY INTEGER COLON INTEGER",
 };
 #endif /* NDEBUG */
 
@@ -1825,21 +1408,6 @@
     ** inside the C code.
     */
 /********* Begin destructor definitions ***************************************/
-<<<<<<< HEAD
-    case 230: /* keep */
-    case 231: /* tagitemlist */
-    case 252: /* columnlist */
-    case 260: /* fill_opt */
-    case 262: /* groupby_opt */
-    case 263: /* orderby_opt */
-    case 274: /* sortlist */
-    case 278: /* grouplist */
-{
-taosArrayDestroy((yypminor->yy247));
-}
-      break;
-    case 250: /* create_table_list */
-=======
     case 229: /* keep */
     case 230: /* tagitemlist */
     case 251: /* columnlist */
@@ -1853,34 +1421,10 @@
 }
       break;
     case 249: /* create_table_list */
->>>>>>> 71ab0a62
-{
-destroyCreateTableSql((yypminor->yy358));
+{
+destroyCreateTableSql((yypminor->yy38));
 }
       break;
-<<<<<<< HEAD
-    case 253: /* select */
-{
-doDestroyQuerySql((yypminor->yy114));
-}
-      break;
-    case 256: /* selcollist */
-    case 268: /* sclp */
-    case 279: /* exprlist */
-{
-tSqlExprListDestroy((yypminor->yy522));
-}
-      break;
-    case 258: /* where_opt */
-    case 264: /* having_opt */
-    case 270: /* expr */
-    case 280: /* expritem */
-{
-tSqlExprDestroy((yypminor->yy326));
-}
-      break;
-    case 267: /* union */
-=======
     case 252: /* select */
 {
 doDestroyQuerySql((yypminor->yy30));
@@ -1902,20 +1446,13 @@
 }
       break;
     case 266: /* union */
->>>>>>> 71ab0a62
-{
-destroyAllSelectClause((yypminor->yy219));
+{
+destroyAllSelectClause((yypminor->yy153));
 }
       break;
-<<<<<<< HEAD
-    case 275: /* sortitem */
-{
-tVariantDestroy(&(yypminor->yy378));
-=======
     case 273: /* sortitem */
 {
 tVariantDestroy(&(yypminor->yy308));
->>>>>>> 71ab0a62
 }
       break;
 /********* End destructor definitions *****************************************/
@@ -2209,258 +1746,6 @@
   YYCODETYPE lhs;       /* Symbol on the left-hand side of the rule */
   signed char nrhs;     /* Negative of the number of RHS symbols in the rule */
 } yyRuleInfo[] = {
-<<<<<<< HEAD
-  {  211,   -1 }, /* (0) program ::= cmd */
-  {  212,   -2 }, /* (1) cmd ::= SHOW DATABASES */
-  {  212,   -2 }, /* (2) cmd ::= SHOW MNODES */
-  {  212,   -2 }, /* (3) cmd ::= SHOW DNODES */
-  {  212,   -2 }, /* (4) cmd ::= SHOW ACCOUNTS */
-  {  212,   -2 }, /* (5) cmd ::= SHOW USERS */
-  {  212,   -2 }, /* (6) cmd ::= SHOW MODULES */
-  {  212,   -2 }, /* (7) cmd ::= SHOW QUERIES */
-  {  212,   -2 }, /* (8) cmd ::= SHOW CONNECTIONS */
-  {  212,   -2 }, /* (9) cmd ::= SHOW STREAMS */
-  {  212,   -2 }, /* (10) cmd ::= SHOW VARIABLES */
-  {  212,   -2 }, /* (11) cmd ::= SHOW SCORES */
-  {  212,   -2 }, /* (12) cmd ::= SHOW GRANTS */
-  {  212,   -2 }, /* (13) cmd ::= SHOW VNODES */
-  {  212,   -3 }, /* (14) cmd ::= SHOW VNODES IPTOKEN */
-  {  213,    0 }, /* (15) dbPrefix ::= */
-  {  213,   -2 }, /* (16) dbPrefix ::= ids DOT */
-  {  215,    0 }, /* (17) cpxName ::= */
-  {  215,   -2 }, /* (18) cpxName ::= DOT ids */
-  {  212,   -5 }, /* (19) cmd ::= SHOW CREATE TABLE ids cpxName */
-  {  212,   -4 }, /* (20) cmd ::= SHOW CREATE DATABASE ids */
-  {  212,   -3 }, /* (21) cmd ::= SHOW dbPrefix TABLES */
-  {  212,   -5 }, /* (22) cmd ::= SHOW dbPrefix TABLES LIKE ids */
-  {  212,   -3 }, /* (23) cmd ::= SHOW dbPrefix STABLES */
-  {  212,   -5 }, /* (24) cmd ::= SHOW dbPrefix STABLES LIKE ids */
-  {  212,   -3 }, /* (25) cmd ::= SHOW dbPrefix VGROUPS */
-  {  212,   -4 }, /* (26) cmd ::= SHOW dbPrefix VGROUPS ids */
-  {  212,   -5 }, /* (27) cmd ::= DROP TABLE ifexists ids cpxName */
-  {  212,   -5 }, /* (28) cmd ::= DROP STABLE ifexists ids cpxName */
-  {  212,   -4 }, /* (29) cmd ::= DROP DATABASE ifexists ids */
-  {  212,   -3 }, /* (30) cmd ::= DROP DNODE ids */
-  {  212,   -3 }, /* (31) cmd ::= DROP USER ids */
-  {  212,   -3 }, /* (32) cmd ::= DROP ACCOUNT ids */
-  {  212,   -2 }, /* (33) cmd ::= USE ids */
-  {  212,   -3 }, /* (34) cmd ::= DESCRIBE ids cpxName */
-  {  212,   -5 }, /* (35) cmd ::= ALTER USER ids PASS ids */
-  {  212,   -5 }, /* (36) cmd ::= ALTER USER ids PRIVILEGE ids */
-  {  212,   -4 }, /* (37) cmd ::= ALTER DNODE ids ids */
-  {  212,   -5 }, /* (38) cmd ::= ALTER DNODE ids ids ids */
-  {  212,   -3 }, /* (39) cmd ::= ALTER LOCAL ids */
-  {  212,   -4 }, /* (40) cmd ::= ALTER LOCAL ids ids */
-  {  212,   -4 }, /* (41) cmd ::= ALTER DATABASE ids alter_db_optr */
-  {  212,   -4 }, /* (42) cmd ::= ALTER ACCOUNT ids acct_optr */
-  {  212,   -6 }, /* (43) cmd ::= ALTER ACCOUNT ids PASS ids acct_optr */
-  {  214,   -1 }, /* (44) ids ::= ID */
-  {  214,   -1 }, /* (45) ids ::= STRING */
-  {  216,   -2 }, /* (46) ifexists ::= IF EXISTS */
-  {  216,    0 }, /* (47) ifexists ::= */
-  {  219,   -3 }, /* (48) ifnotexists ::= IF NOT EXISTS */
-  {  219,    0 }, /* (49) ifnotexists ::= */
-  {  212,   -3 }, /* (50) cmd ::= CREATE DNODE ids */
-  {  212,   -6 }, /* (51) cmd ::= CREATE ACCOUNT ids PASS ids acct_optr */
-  {  212,   -5 }, /* (52) cmd ::= CREATE DATABASE ifnotexists ids db_optr */
-  {  212,   -5 }, /* (53) cmd ::= CREATE USER ids PASS ids */
-  {  221,    0 }, /* (54) pps ::= */
-  {  221,   -2 }, /* (55) pps ::= PPS INTEGER */
-  {  222,    0 }, /* (56) tseries ::= */
-  {  222,   -2 }, /* (57) tseries ::= TSERIES INTEGER */
-  {  223,    0 }, /* (58) dbs ::= */
-  {  223,   -2 }, /* (59) dbs ::= DBS INTEGER */
-  {  224,    0 }, /* (60) streams ::= */
-  {  224,   -2 }, /* (61) streams ::= STREAMS INTEGER */
-  {  225,    0 }, /* (62) storage ::= */
-  {  225,   -2 }, /* (63) storage ::= STORAGE INTEGER */
-  {  226,    0 }, /* (64) qtime ::= */
-  {  226,   -2 }, /* (65) qtime ::= QTIME INTEGER */
-  {  227,    0 }, /* (66) users ::= */
-  {  227,   -2 }, /* (67) users ::= USERS INTEGER */
-  {  228,    0 }, /* (68) conns ::= */
-  {  228,   -2 }, /* (69) conns ::= CONNS INTEGER */
-  {  229,    0 }, /* (70) state ::= */
-  {  229,   -2 }, /* (71) state ::= STATE ids */
-  {  218,   -9 }, /* (72) acct_optr ::= pps tseries storage streams qtime dbs users conns state */
-  {  230,   -2 }, /* (73) keep ::= KEEP tagitemlist */
-  {  232,   -2 }, /* (74) cache ::= CACHE INTEGER */
-  {  233,   -2 }, /* (75) replica ::= REPLICA INTEGER */
-  {  234,   -2 }, /* (76) quorum ::= QUORUM INTEGER */
-  {  235,   -2 }, /* (77) days ::= DAYS INTEGER */
-  {  236,   -2 }, /* (78) minrows ::= MINROWS INTEGER */
-  {  237,   -2 }, /* (79) maxrows ::= MAXROWS INTEGER */
-  {  238,   -2 }, /* (80) blocks ::= BLOCKS INTEGER */
-  {  239,   -2 }, /* (81) ctime ::= CTIME INTEGER */
-  {  240,   -2 }, /* (82) wal ::= WAL INTEGER */
-  {  241,   -2 }, /* (83) fsync ::= FSYNC INTEGER */
-  {  242,   -2 }, /* (84) comp ::= COMP INTEGER */
-  {  243,   -2 }, /* (85) prec ::= PRECISION STRING */
-  {  244,   -2 }, /* (86) update ::= UPDATE INTEGER */
-  {  245,   -2 }, /* (87) cachelast ::= CACHELAST INTEGER */
-  {  220,    0 }, /* (88) db_optr ::= */
-  {  220,   -2 }, /* (89) db_optr ::= db_optr cache */
-  {  220,   -2 }, /* (90) db_optr ::= db_optr replica */
-  {  220,   -2 }, /* (91) db_optr ::= db_optr quorum */
-  {  220,   -2 }, /* (92) db_optr ::= db_optr days */
-  {  220,   -2 }, /* (93) db_optr ::= db_optr minrows */
-  {  220,   -2 }, /* (94) db_optr ::= db_optr maxrows */
-  {  220,   -2 }, /* (95) db_optr ::= db_optr blocks */
-  {  220,   -2 }, /* (96) db_optr ::= db_optr ctime */
-  {  220,   -2 }, /* (97) db_optr ::= db_optr wal */
-  {  220,   -2 }, /* (98) db_optr ::= db_optr fsync */
-  {  220,   -2 }, /* (99) db_optr ::= db_optr comp */
-  {  220,   -2 }, /* (100) db_optr ::= db_optr prec */
-  {  220,   -2 }, /* (101) db_optr ::= db_optr keep */
-  {  220,   -2 }, /* (102) db_optr ::= db_optr update */
-  {  220,   -2 }, /* (103) db_optr ::= db_optr cachelast */
-  {  217,    0 }, /* (104) alter_db_optr ::= */
-  {  217,   -2 }, /* (105) alter_db_optr ::= alter_db_optr replica */
-  {  217,   -2 }, /* (106) alter_db_optr ::= alter_db_optr quorum */
-  {  217,   -2 }, /* (107) alter_db_optr ::= alter_db_optr keep */
-  {  217,   -2 }, /* (108) alter_db_optr ::= alter_db_optr blocks */
-  {  217,   -2 }, /* (109) alter_db_optr ::= alter_db_optr comp */
-  {  217,   -2 }, /* (110) alter_db_optr ::= alter_db_optr wal */
-  {  217,   -2 }, /* (111) alter_db_optr ::= alter_db_optr fsync */
-  {  217,   -2 }, /* (112) alter_db_optr ::= alter_db_optr update */
-  {  217,   -2 }, /* (113) alter_db_optr ::= alter_db_optr cachelast */
-  {  246,   -1 }, /* (114) typename ::= ids */
-  {  246,   -4 }, /* (115) typename ::= ids LP signed RP */
-  {  246,   -2 }, /* (116) typename ::= ids UNSIGNED */
-  {  247,   -1 }, /* (117) signed ::= INTEGER */
-  {  247,   -2 }, /* (118) signed ::= PLUS INTEGER */
-  {  247,   -2 }, /* (119) signed ::= MINUS INTEGER */
-  {  212,   -3 }, /* (120) cmd ::= CREATE TABLE create_table_args */
-  {  212,   -3 }, /* (121) cmd ::= CREATE TABLE create_stable_args */
-  {  212,   -3 }, /* (122) cmd ::= CREATE STABLE create_stable_args */
-  {  212,   -3 }, /* (123) cmd ::= CREATE TABLE create_table_list */
-  {  250,   -1 }, /* (124) create_table_list ::= create_from_stable */
-  {  250,   -2 }, /* (125) create_table_list ::= create_table_list create_from_stable */
-  {  248,   -6 }, /* (126) create_table_args ::= ifnotexists ids cpxName LP columnlist RP */
-  {  249,  -10 }, /* (127) create_stable_args ::= ifnotexists ids cpxName LP columnlist RP TAGS LP columnlist RP */
-  {  251,  -10 }, /* (128) create_from_stable ::= ifnotexists ids cpxName USING ids cpxName TAGS LP tagitemlist RP */
-  {  248,   -5 }, /* (129) create_table_args ::= ifnotexists ids cpxName AS select */
-  {  252,   -3 }, /* (130) columnlist ::= columnlist COMMA column */
-  {  252,   -1 }, /* (131) columnlist ::= column */
-  {  254,   -2 }, /* (132) column ::= ids typename */
-  {  231,   -3 }, /* (133) tagitemlist ::= tagitemlist COMMA tagitem */
-  {  231,   -1 }, /* (134) tagitemlist ::= tagitem */
-  {  255,   -1 }, /* (135) tagitem ::= INTEGER */
-  {  255,   -1 }, /* (136) tagitem ::= FLOAT */
-  {  255,   -1 }, /* (137) tagitem ::= STRING */
-  {  255,   -1 }, /* (138) tagitem ::= BOOL */
-  {  255,   -1 }, /* (139) tagitem ::= NULL */
-  {  255,   -2 }, /* (140) tagitem ::= MINUS INTEGER */
-  {  255,   -2 }, /* (141) tagitem ::= MINUS FLOAT */
-  {  255,   -2 }, /* (142) tagitem ::= PLUS INTEGER */
-  {  255,   -2 }, /* (143) tagitem ::= PLUS FLOAT */
-  {  253,  -12 }, /* (144) select ::= SELECT selcollist from where_opt interval_opt fill_opt sliding_opt groupby_opt orderby_opt having_opt slimit_opt limit_opt */
-  {  267,   -1 }, /* (145) union ::= select */
-  {  267,   -3 }, /* (146) union ::= LP union RP */
-  {  267,   -4 }, /* (147) union ::= union UNION ALL select */
-  {  267,   -6 }, /* (148) union ::= union UNION ALL LP select RP */
-  {  212,   -1 }, /* (149) cmd ::= union */
-  {  253,   -2 }, /* (150) select ::= SELECT selcollist */
-  {  268,   -2 }, /* (151) sclp ::= selcollist COMMA */
-  {  268,    0 }, /* (152) sclp ::= */
-  {  256,   -4 }, /* (153) selcollist ::= sclp distinct expr as */
-  {  256,   -2 }, /* (154) selcollist ::= sclp STAR */
-  {  271,   -2 }, /* (155) as ::= AS ids */
-  {  271,   -1 }, /* (156) as ::= ids */
-  {  271,    0 }, /* (157) as ::= */
-  {  269,   -1 }, /* (158) distinct ::= DISTINCT */
-  {  269,    0 }, /* (159) distinct ::= */
-  {  257,   -2 }, /* (160) from ::= FROM tablelist */
-  {  272,   -2 }, /* (161) tablelist ::= ids cpxName */
-  {  272,   -3 }, /* (162) tablelist ::= ids cpxName ids */
-  {  272,   -4 }, /* (163) tablelist ::= tablelist COMMA ids cpxName */
-  {  272,   -5 }, /* (164) tablelist ::= tablelist COMMA ids cpxName ids */
-  {  273,   -1 }, /* (165) tmvar ::= VARIABLE */
-  {  259,   -4 }, /* (166) interval_opt ::= INTERVAL LP tmvar RP */
-  {  259,   -6 }, /* (167) interval_opt ::= INTERVAL LP tmvar COMMA tmvar RP */
-  {  259,    0 }, /* (168) interval_opt ::= */
-  {  260,    0 }, /* (169) fill_opt ::= */
-  {  260,   -6 }, /* (170) fill_opt ::= FILL LP ID COMMA tagitemlist RP */
-  {  260,   -4 }, /* (171) fill_opt ::= FILL LP ID RP */
-  {  261,   -4 }, /* (172) sliding_opt ::= SLIDING LP tmvar RP */
-  {  261,    0 }, /* (173) sliding_opt ::= */
-  {  263,    0 }, /* (174) orderby_opt ::= */
-  {  263,   -3 }, /* (175) orderby_opt ::= ORDER BY sortlist */
-  {  274,   -4 }, /* (176) sortlist ::= sortlist COMMA item sortorder */
-  {  274,   -2 }, /* (177) sortlist ::= item sortorder */
-  {  276,   -2 }, /* (178) item ::= ids cpxName */
-  {  277,   -1 }, /* (179) sortorder ::= ASC */
-  {  277,   -1 }, /* (180) sortorder ::= DESC */
-  {  277,    0 }, /* (181) sortorder ::= */
-  {  262,    0 }, /* (182) groupby_opt ::= */
-  {  262,   -3 }, /* (183) groupby_opt ::= GROUP BY grouplist */
-  {  278,   -3 }, /* (184) grouplist ::= grouplist COMMA item */
-  {  278,   -1 }, /* (185) grouplist ::= item */
-  {  264,    0 }, /* (186) having_opt ::= */
-  {  264,   -2 }, /* (187) having_opt ::= HAVING expr */
-  {  266,    0 }, /* (188) limit_opt ::= */
-  {  266,   -2 }, /* (189) limit_opt ::= LIMIT signed */
-  {  266,   -4 }, /* (190) limit_opt ::= LIMIT signed OFFSET signed */
-  {  266,   -4 }, /* (191) limit_opt ::= LIMIT signed COMMA signed */
-  {  265,    0 }, /* (192) slimit_opt ::= */
-  {  265,   -2 }, /* (193) slimit_opt ::= SLIMIT signed */
-  {  265,   -4 }, /* (194) slimit_opt ::= SLIMIT signed SOFFSET signed */
-  {  265,   -4 }, /* (195) slimit_opt ::= SLIMIT signed COMMA signed */
-  {  258,    0 }, /* (196) where_opt ::= */
-  {  258,   -2 }, /* (197) where_opt ::= WHERE expr */
-  {  270,   -3 }, /* (198) expr ::= LP expr RP */
-  {  270,   -1 }, /* (199) expr ::= ID */
-  {  270,   -3 }, /* (200) expr ::= ID DOT ID */
-  {  270,   -3 }, /* (201) expr ::= ID DOT STAR */
-  {  270,   -1 }, /* (202) expr ::= INTEGER */
-  {  270,   -2 }, /* (203) expr ::= MINUS INTEGER */
-  {  270,   -2 }, /* (204) expr ::= PLUS INTEGER */
-  {  270,   -1 }, /* (205) expr ::= FLOAT */
-  {  270,   -2 }, /* (206) expr ::= MINUS FLOAT */
-  {  270,   -2 }, /* (207) expr ::= PLUS FLOAT */
-  {  270,   -1 }, /* (208) expr ::= STRING */
-  {  270,   -1 }, /* (209) expr ::= NOW */
-  {  270,   -1 }, /* (210) expr ::= VARIABLE */
-  {  270,   -1 }, /* (211) expr ::= BOOL */
-  {  270,   -4 }, /* (212) expr ::= ID LP exprlist RP */
-  {  270,   -4 }, /* (213) expr ::= ID LP STAR RP */
-  {  270,   -3 }, /* (214) expr ::= expr IS NULL */
-  {  270,   -4 }, /* (215) expr ::= expr IS NOT NULL */
-  {  270,   -3 }, /* (216) expr ::= expr LT expr */
-  {  270,   -3 }, /* (217) expr ::= expr GT expr */
-  {  270,   -3 }, /* (218) expr ::= expr LE expr */
-  {  270,   -3 }, /* (219) expr ::= expr GE expr */
-  {  270,   -3 }, /* (220) expr ::= expr NE expr */
-  {  270,   -3 }, /* (221) expr ::= expr EQ expr */
-  {  270,   -3 }, /* (222) expr ::= expr AND expr */
-  {  270,   -3 }, /* (223) expr ::= expr OR expr */
-  {  270,   -3 }, /* (224) expr ::= expr PLUS expr */
-  {  270,   -3 }, /* (225) expr ::= expr MINUS expr */
-  {  270,   -3 }, /* (226) expr ::= expr STAR expr */
-  {  270,   -3 }, /* (227) expr ::= expr SLASH expr */
-  {  270,   -3 }, /* (228) expr ::= expr REM expr */
-  {  270,   -3 }, /* (229) expr ::= expr LIKE expr */
-  {  270,   -5 }, /* (230) expr ::= expr IN LP exprlist RP */
-  {  279,   -3 }, /* (231) exprlist ::= exprlist COMMA expritem */
-  {  279,   -1 }, /* (232) exprlist ::= expritem */
-  {  280,   -1 }, /* (233) expritem ::= expr */
-  {  280,    0 }, /* (234) expritem ::= */
-  {  212,   -3 }, /* (235) cmd ::= RESET QUERY CACHE */
-  {  212,   -7 }, /* (236) cmd ::= ALTER TABLE ids cpxName ADD COLUMN columnlist */
-  {  212,   -7 }, /* (237) cmd ::= ALTER TABLE ids cpxName DROP COLUMN ids */
-  {  212,   -7 }, /* (238) cmd ::= ALTER TABLE ids cpxName ADD TAG columnlist */
-  {  212,   -7 }, /* (239) cmd ::= ALTER TABLE ids cpxName DROP TAG ids */
-  {  212,   -8 }, /* (240) cmd ::= ALTER TABLE ids cpxName CHANGE TAG ids ids */
-  {  212,   -9 }, /* (241) cmd ::= ALTER TABLE ids cpxName SET TAG ids EQ tagitem */
-  {  212,   -7 }, /* (242) cmd ::= ALTER STABLE ids cpxName ADD COLUMN columnlist */
-  {  212,   -7 }, /* (243) cmd ::= ALTER STABLE ids cpxName DROP COLUMN ids */
-  {  212,   -7 }, /* (244) cmd ::= ALTER STABLE ids cpxName ADD TAG columnlist */
-  {  212,   -7 }, /* (245) cmd ::= ALTER STABLE ids cpxName DROP TAG ids */
-  {  212,   -8 }, /* (246) cmd ::= ALTER STABLE ids cpxName CHANGE TAG ids ids */
-  {  212,   -3 }, /* (247) cmd ::= KILL CONNECTION INTEGER */
-  {  212,   -5 }, /* (248) cmd ::= KILL STREAM INTEGER COLON INTEGER */
-  {  212,   -5 }, /* (249) cmd ::= KILL QUERY INTEGER COLON INTEGER */
-=======
   {  210,   -1 }, /* (0) program ::= cmd */
   {  211,   -2 }, /* (1) cmd ::= SHOW DATABASES */
   {  211,   -2 }, /* (2) cmd ::= SHOW MNODES */
@@ -2709,7 +1994,6 @@
   {  211,   -3 }, /* (245) cmd ::= KILL CONNECTION INTEGER */
   {  211,   -5 }, /* (246) cmd ::= KILL STREAM INTEGER COLON INTEGER */
   {  211,   -5 }, /* (247) cmd ::= KILL QUERY INTEGER COLON INTEGER */
->>>>>>> 71ab0a62
 };
 
 static void yy_accept(yyParser*);  /* Forward Declaration */
@@ -2949,12 +2233,8 @@
 { setDCLSQLElems(pInfo, TSDB_SQL_CFG_LOCAL, 2, &yymsp[-1].minor.yy0, &yymsp[0].minor.yy0);          }
         break;
       case 41: /* cmd ::= ALTER DATABASE ids alter_db_optr */
-<<<<<<< HEAD
-{ SStrToken t = {0};  setCreateDBSQL(pInfo, TSDB_SQL_ALTER_DB, &yymsp[-1].minor.yy0, &yymsp[0].minor.yy388, &t);}
-=======
 { SStrToken t = {0};
         setCreateDbInfo(pInfo, TSDB_SQL_ALTER_DB, &yymsp[-1].minor.yy0, &yymsp[0].minor.yy256, &t);}
->>>>>>> 71ab0a62
         break;
       case 42: /* cmd ::= ALTER ACCOUNT ids acct_optr */
 { setCreateAcctSql(pInfo, TSDB_SQL_ALTER_ACCT, &yymsp[-1].minor.yy0, NULL, &yymsp[0].minor.yy277);}
@@ -2972,7 +2252,6 @@
         break;
       case 47: /* ifexists ::= */
       case 49: /* ifnotexists ::= */ yytestcase(yyruleno==49);
-      case 159: /* distinct ::= */ yytestcase(yyruleno==159);
 { yymsp[1].minor.yy0.n = 0;}
         break;
       case 48: /* ifnotexists ::= IF NOT EXISTS */
@@ -2985,12 +2264,8 @@
 { setCreateAcctSql(pInfo, TSDB_SQL_CREATE_ACCT, &yymsp[-3].minor.yy0, &yymsp[-1].minor.yy0, &yymsp[0].minor.yy277);}
         break;
       case 52: /* cmd ::= CREATE DATABASE ifnotexists ids db_optr */
-<<<<<<< HEAD
-{ setCreateDBSQL(pInfo, TSDB_SQL_CREATE_DB, &yymsp[-1].minor.yy0, &yymsp[0].minor.yy388, &yymsp[-2].minor.yy0);}
-=======
 {
         setCreateDbInfo(pInfo, TSDB_SQL_CREATE_DB, &yymsp[-1].minor.yy0, &yymsp[0].minor.yy256, &yymsp[-2].minor.yy0);}
->>>>>>> 71ab0a62
         break;
       case 53: /* cmd ::= CREATE USER ids PASS ids */
 { setCreateUserSql(pInfo, &yymsp[-2].minor.yy0, &yymsp[0].minor.yy0);}
@@ -3032,11 +2307,7 @@
   yymsp[-8].minor.yy277 = yylhsminor.yy277;
         break;
       case 73: /* keep ::= KEEP tagitemlist */
-<<<<<<< HEAD
-{ yymsp[-1].minor.yy247 = yymsp[0].minor.yy247; }
-=======
 { yymsp[-1].minor.yy135 = yymsp[0].minor.yy135; }
->>>>>>> 71ab0a62
         break;
       case 74: /* cache ::= CACHE INTEGER */
       case 75: /* replica ::= REPLICA INTEGER */ yytestcase(yyruleno==75);
@@ -3055,81 +2326,6 @@
 { yymsp[-1].minor.yy0 = yymsp[0].minor.yy0; }
         break;
       case 88: /* db_optr ::= */
-<<<<<<< HEAD
-{setDefaultCreateDbOption(&yymsp[1].minor.yy388);}
-        break;
-      case 89: /* db_optr ::= db_optr cache */
-{ yylhsminor.yy388 = yymsp[-1].minor.yy388; yylhsminor.yy388.cacheBlockSize = strtol(yymsp[0].minor.yy0.z, NULL, 10); }
-  yymsp[-1].minor.yy388 = yylhsminor.yy388;
-        break;
-      case 90: /* db_optr ::= db_optr replica */
-      case 105: /* alter_db_optr ::= alter_db_optr replica */ yytestcase(yyruleno==105);
-{ yylhsminor.yy388 = yymsp[-1].minor.yy388; yylhsminor.yy388.replica = strtol(yymsp[0].minor.yy0.z, NULL, 10); }
-  yymsp[-1].minor.yy388 = yylhsminor.yy388;
-        break;
-      case 91: /* db_optr ::= db_optr quorum */
-      case 106: /* alter_db_optr ::= alter_db_optr quorum */ yytestcase(yyruleno==106);
-{ yylhsminor.yy388 = yymsp[-1].minor.yy388; yylhsminor.yy388.quorum = strtol(yymsp[0].minor.yy0.z, NULL, 10); }
-  yymsp[-1].minor.yy388 = yylhsminor.yy388;
-        break;
-      case 92: /* db_optr ::= db_optr days */
-{ yylhsminor.yy388 = yymsp[-1].minor.yy388; yylhsminor.yy388.daysPerFile = strtol(yymsp[0].minor.yy0.z, NULL, 10); }
-  yymsp[-1].minor.yy388 = yylhsminor.yy388;
-        break;
-      case 93: /* db_optr ::= db_optr minrows */
-{ yylhsminor.yy388 = yymsp[-1].minor.yy388; yylhsminor.yy388.minRowsPerBlock = strtod(yymsp[0].minor.yy0.z, NULL); }
-  yymsp[-1].minor.yy388 = yylhsminor.yy388;
-        break;
-      case 94: /* db_optr ::= db_optr maxrows */
-{ yylhsminor.yy388 = yymsp[-1].minor.yy388; yylhsminor.yy388.maxRowsPerBlock = strtod(yymsp[0].minor.yy0.z, NULL); }
-  yymsp[-1].minor.yy388 = yylhsminor.yy388;
-        break;
-      case 95: /* db_optr ::= db_optr blocks */
-      case 108: /* alter_db_optr ::= alter_db_optr blocks */ yytestcase(yyruleno==108);
-{ yylhsminor.yy388 = yymsp[-1].minor.yy388; yylhsminor.yy388.numOfBlocks = strtol(yymsp[0].minor.yy0.z, NULL, 10); }
-  yymsp[-1].minor.yy388 = yylhsminor.yy388;
-        break;
-      case 96: /* db_optr ::= db_optr ctime */
-{ yylhsminor.yy388 = yymsp[-1].minor.yy388; yylhsminor.yy388.commitTime = strtol(yymsp[0].minor.yy0.z, NULL, 10); }
-  yymsp[-1].minor.yy388 = yylhsminor.yy388;
-        break;
-      case 97: /* db_optr ::= db_optr wal */
-      case 110: /* alter_db_optr ::= alter_db_optr wal */ yytestcase(yyruleno==110);
-{ yylhsminor.yy388 = yymsp[-1].minor.yy388; yylhsminor.yy388.walLevel = strtol(yymsp[0].minor.yy0.z, NULL, 10); }
-  yymsp[-1].minor.yy388 = yylhsminor.yy388;
-        break;
-      case 98: /* db_optr ::= db_optr fsync */
-      case 111: /* alter_db_optr ::= alter_db_optr fsync */ yytestcase(yyruleno==111);
-{ yylhsminor.yy388 = yymsp[-1].minor.yy388; yylhsminor.yy388.fsyncPeriod = strtol(yymsp[0].minor.yy0.z, NULL, 10); }
-  yymsp[-1].minor.yy388 = yylhsminor.yy388;
-        break;
-      case 99: /* db_optr ::= db_optr comp */
-      case 109: /* alter_db_optr ::= alter_db_optr comp */ yytestcase(yyruleno==109);
-{ yylhsminor.yy388 = yymsp[-1].minor.yy388; yylhsminor.yy388.compressionLevel = strtol(yymsp[0].minor.yy0.z, NULL, 10); }
-  yymsp[-1].minor.yy388 = yylhsminor.yy388;
-        break;
-      case 100: /* db_optr ::= db_optr prec */
-{ yylhsminor.yy388 = yymsp[-1].minor.yy388; yylhsminor.yy388.precision = yymsp[0].minor.yy0; }
-  yymsp[-1].minor.yy388 = yylhsminor.yy388;
-        break;
-      case 101: /* db_optr ::= db_optr keep */
-      case 107: /* alter_db_optr ::= alter_db_optr keep */ yytestcase(yyruleno==107);
-{ yylhsminor.yy388 = yymsp[-1].minor.yy388; yylhsminor.yy388.keep = yymsp[0].minor.yy247; }
-  yymsp[-1].minor.yy388 = yylhsminor.yy388;
-        break;
-      case 102: /* db_optr ::= db_optr update */
-      case 112: /* alter_db_optr ::= alter_db_optr update */ yytestcase(yyruleno==112);
-{ yylhsminor.yy388 = yymsp[-1].minor.yy388; yylhsminor.yy388.update = strtol(yymsp[0].minor.yy0.z, NULL, 10); }
-  yymsp[-1].minor.yy388 = yylhsminor.yy388;
-        break;
-      case 103: /* db_optr ::= db_optr cachelast */
-      case 113: /* alter_db_optr ::= alter_db_optr cachelast */ yytestcase(yyruleno==113);
-{ yylhsminor.yy388 = yymsp[-1].minor.yy388; yylhsminor.yy388.cachelast = strtol(yymsp[0].minor.yy0.z, NULL, 10); }
-  yymsp[-1].minor.yy388 = yylhsminor.yy388;
-        break;
-      case 104: /* alter_db_optr ::= */
-{ setDefaultCreateDbOption(&yymsp[1].minor.yy388);}
-=======
 {setDefaultCreateDbOption(&yymsp[1].minor.yy256);}
         break;
       case 89: /* db_optr ::= db_optr cache */
@@ -3203,28 +2399,10 @@
         break;
       case 104: /* alter_db_optr ::= */
 { setDefaultCreateDbOption(&yymsp[1].minor.yy256);}
->>>>>>> 71ab0a62
         break;
       case 114: /* typename ::= ids */
 { 
   yymsp[0].minor.yy0.type = 0;
-<<<<<<< HEAD
-  tSqlSetColumnType (&yylhsminor.yy179, &yymsp[0].minor.yy0);
-}
-  yymsp[0].minor.yy179 = yylhsminor.yy179;
-        break;
-      case 115: /* typename ::= ids LP signed RP */
-{
-  if (yymsp[-1].minor.yy403 <= 0) {
-    yymsp[-3].minor.yy0.type = 0;
-    tSqlSetColumnType(&yylhsminor.yy179, &yymsp[-3].minor.yy0);
-  } else {
-    yymsp[-3].minor.yy0.type = -yymsp[-1].minor.yy403;  // negative value of name length
-    tSqlSetColumnType(&yylhsminor.yy179, &yymsp[-3].minor.yy0);
-  }
-}
-  yymsp[-3].minor.yy179 = yylhsminor.yy179;
-=======
   tSqlSetColumnType (&yylhsminor.yy181, &yymsp[0].minor.yy0);
 }
   yymsp[0].minor.yy181 = yylhsminor.yy181;
@@ -3240,27 +2418,11 @@
   }
 }
   yymsp[-3].minor.yy181 = yylhsminor.yy181;
->>>>>>> 71ab0a62
         break;
       case 116: /* typename ::= ids UNSIGNED */
 {
   yymsp[-1].minor.yy0.type = 0;
   yymsp[-1].minor.yy0.n = ((yymsp[0].minor.yy0.z + yymsp[0].minor.yy0.n) - yymsp[-1].minor.yy0.z);
-<<<<<<< HEAD
-  tSqlSetColumnType (&yylhsminor.yy179, &yymsp[-1].minor.yy0);
-}
-  yymsp[-1].minor.yy179 = yylhsminor.yy179;
-        break;
-      case 117: /* signed ::= INTEGER */
-{ yylhsminor.yy403 = strtol(yymsp[0].minor.yy0.z, NULL, 10); }
-  yymsp[0].minor.yy403 = yylhsminor.yy403;
-        break;
-      case 118: /* signed ::= PLUS INTEGER */
-{ yymsp[-1].minor.yy403 = strtol(yymsp[0].minor.yy0.z, NULL, 10); }
-        break;
-      case 119: /* signed ::= MINUS INTEGER */
-{ yymsp[-1].minor.yy403 = -strtol(yymsp[0].minor.yy0.z, NULL, 10);}
-=======
   tSqlSetColumnType (&yylhsminor.yy181, &yymsp[-1].minor.yy0);
 }
   yymsp[-1].minor.yy181 = yylhsminor.yy181;
@@ -3274,82 +2436,52 @@
         break;
       case 119: /* signed ::= MINUS INTEGER */
 { yymsp[-1].minor.yy531 = -strtol(yymsp[0].minor.yy0.z, NULL, 10);}
->>>>>>> 71ab0a62
         break;
       case 123: /* cmd ::= CREATE TABLE create_table_list */
-{ pInfo->type = TSDB_SQL_CREATE_TABLE; pInfo->pCreateTableInfo = yymsp[0].minor.yy358;}
+{ pInfo->type = TSDB_SQL_CREATE_TABLE; pInfo->pCreateTableInfo = yymsp[0].minor.yy38;}
         break;
       case 124: /* create_table_list ::= create_from_stable */
 {
   SCreateTableSQL* pCreateTable = calloc(1, sizeof(SCreateTableSQL));
   pCreateTable->childTableInfo = taosArrayInit(4, sizeof(SCreatedTableInfo));
 
-<<<<<<< HEAD
-  taosArrayPush(pCreateTable->childTableInfo, &yymsp[0].minor.yy42);
-=======
   taosArrayPush(pCreateTable->childTableInfo, &yymsp[0].minor.yy78);
->>>>>>> 71ab0a62
   pCreateTable->type = TSQL_CREATE_TABLE_FROM_STABLE;
-  yylhsminor.yy358 = pCreateTable;
-}
-  yymsp[0].minor.yy358 = yylhsminor.yy358;
+  yylhsminor.yy38 = pCreateTable;
+}
+  yymsp[0].minor.yy38 = yylhsminor.yy38;
         break;
       case 125: /* create_table_list ::= create_table_list create_from_stable */
 {
-<<<<<<< HEAD
-  taosArrayPush(yymsp[-1].minor.yy358->childTableInfo, &yymsp[0].minor.yy42);
-  yylhsminor.yy358 = yymsp[-1].minor.yy358;
-=======
   taosArrayPush(yymsp[-1].minor.yy38->childTableInfo, &yymsp[0].minor.yy78);
   yylhsminor.yy38 = yymsp[-1].minor.yy38;
->>>>>>> 71ab0a62
-}
-  yymsp[-1].minor.yy358 = yylhsminor.yy358;
+}
+  yymsp[-1].minor.yy38 = yylhsminor.yy38;
         break;
       case 126: /* create_table_args ::= ifnotexists ids cpxName LP columnlist RP */
 {
-<<<<<<< HEAD
-  yylhsminor.yy358 = tSetCreateSqlElems(yymsp[-1].minor.yy247, NULL, NULL, TSQL_CREATE_TABLE);
-  setSqlInfo(pInfo, yylhsminor.yy358, NULL, TSDB_SQL_CREATE_TABLE);
-=======
   yylhsminor.yy38 = tSetCreateSqlElems(yymsp[-1].minor.yy135, NULL, NULL, TSQL_CREATE_TABLE);
   setSqlInfo(pInfo, yylhsminor.yy38, NULL, TSDB_SQL_CREATE_TABLE);
->>>>>>> 71ab0a62
 
   yymsp[-4].minor.yy0.n += yymsp[-3].minor.yy0.n;
   setCreatedTableName(pInfo, &yymsp[-4].minor.yy0, &yymsp[-5].minor.yy0);
 }
-  yymsp[-5].minor.yy358 = yylhsminor.yy358;
+  yymsp[-5].minor.yy38 = yylhsminor.yy38;
         break;
       case 127: /* create_stable_args ::= ifnotexists ids cpxName LP columnlist RP TAGS LP columnlist RP */
 {
-<<<<<<< HEAD
-  yylhsminor.yy358 = tSetCreateSqlElems(yymsp[-5].minor.yy247, yymsp[-1].minor.yy247, NULL, TSQL_CREATE_STABLE);
-  setSqlInfo(pInfo, yylhsminor.yy358, NULL, TSDB_SQL_CREATE_TABLE);
-=======
   yylhsminor.yy38 = tSetCreateSqlElems(yymsp[-5].minor.yy135, yymsp[-1].minor.yy135, NULL, TSQL_CREATE_STABLE);
   setSqlInfo(pInfo, yylhsminor.yy38, NULL, TSDB_SQL_CREATE_TABLE);
->>>>>>> 71ab0a62
 
   yymsp[-8].minor.yy0.n += yymsp[-7].minor.yy0.n;
   setCreatedTableName(pInfo, &yymsp[-8].minor.yy0, &yymsp[-9].minor.yy0);
 }
-  yymsp[-9].minor.yy358 = yylhsminor.yy358;
+  yymsp[-9].minor.yy38 = yylhsminor.yy38;
         break;
       case 128: /* create_from_stable ::= ifnotexists ids cpxName USING ids cpxName TAGS LP tagitemlist RP */
 {
   yymsp[-5].minor.yy0.n += yymsp[-4].minor.yy0.n;
   yymsp[-8].minor.yy0.n += yymsp[-7].minor.yy0.n;
-<<<<<<< HEAD
-  yylhsminor.yy42 = createNewChildTableInfo(&yymsp[-5].minor.yy0, yymsp[-1].minor.yy247, &yymsp[-8].minor.yy0, &yymsp[-9].minor.yy0);
-}
-  yymsp[-9].minor.yy42 = yylhsminor.yy42;
-        break;
-      case 129: /* create_table_args ::= ifnotexists ids cpxName AS select */
-{
-  yylhsminor.yy358 = tSetCreateSqlElems(NULL, NULL, yymsp[0].minor.yy114, TSQL_CREATE_STREAM);
-  setSqlInfo(pInfo, yylhsminor.yy358, NULL, TSDB_SQL_CREATE_TABLE);
-=======
   yylhsminor.yy78 = createNewChildTableInfo(&yymsp[-5].minor.yy0, yymsp[-1].minor.yy135, &yymsp[-8].minor.yy0, &yymsp[-9].minor.yy0);
 }
   yymsp[-9].minor.yy78 = yylhsminor.yy78;
@@ -3358,36 +2490,13 @@
 {
   yylhsminor.yy38 = tSetCreateSqlElems(NULL, NULL, yymsp[0].minor.yy30, TSQL_CREATE_STREAM);
   setSqlInfo(pInfo, yylhsminor.yy38, NULL, TSDB_SQL_CREATE_TABLE);
->>>>>>> 71ab0a62
 
   yymsp[-3].minor.yy0.n += yymsp[-2].minor.yy0.n;
   setCreatedTableName(pInfo, &yymsp[-3].minor.yy0, &yymsp[-4].minor.yy0);
 }
-  yymsp[-4].minor.yy358 = yylhsminor.yy358;
+  yymsp[-4].minor.yy38 = yylhsminor.yy38;
         break;
       case 130: /* columnlist ::= columnlist COMMA column */
-<<<<<<< HEAD
-{taosArrayPush(yymsp[-2].minor.yy247, &yymsp[0].minor.yy179); yylhsminor.yy247 = yymsp[-2].minor.yy247;  }
-  yymsp[-2].minor.yy247 = yylhsminor.yy247;
-        break;
-      case 131: /* columnlist ::= column */
-{yylhsminor.yy247 = taosArrayInit(4, sizeof(TAOS_FIELD)); taosArrayPush(yylhsminor.yy247, &yymsp[0].minor.yy179);}
-  yymsp[0].minor.yy247 = yylhsminor.yy247;
-        break;
-      case 132: /* column ::= ids typename */
-{
-  tSqlSetColumnInfo(&yylhsminor.yy179, &yymsp[-1].minor.yy0, &yymsp[0].minor.yy179);
-}
-  yymsp[-1].minor.yy179 = yylhsminor.yy179;
-        break;
-      case 133: /* tagitemlist ::= tagitemlist COMMA tagitem */
-{ yylhsminor.yy247 = tVariantListAppend(yymsp[-2].minor.yy247, &yymsp[0].minor.yy378, -1);    }
-  yymsp[-2].minor.yy247 = yylhsminor.yy247;
-        break;
-      case 134: /* tagitemlist ::= tagitem */
-{ yylhsminor.yy247 = tVariantListAppend(NULL, &yymsp[0].minor.yy378, -1); }
-  yymsp[0].minor.yy247 = yylhsminor.yy247;
-=======
 {taosArrayPush(yymsp[-2].minor.yy135, &yymsp[0].minor.yy181); yylhsminor.yy135 = yymsp[-2].minor.yy135;  }
   yymsp[-2].minor.yy135 = yylhsminor.yy135;
         break;
@@ -3408,27 +2517,17 @@
       case 134: /* tagitemlist ::= tagitem */
 { yylhsminor.yy135 = tVariantListAppend(NULL, &yymsp[0].minor.yy308, -1); }
   yymsp[0].minor.yy135 = yylhsminor.yy135;
->>>>>>> 71ab0a62
         break;
       case 135: /* tagitem ::= INTEGER */
       case 136: /* tagitem ::= FLOAT */ yytestcase(yyruleno==136);
       case 137: /* tagitem ::= STRING */ yytestcase(yyruleno==137);
       case 138: /* tagitem ::= BOOL */ yytestcase(yyruleno==138);
-<<<<<<< HEAD
-{ toTSDBType(yymsp[0].minor.yy0.type); tVariantCreate(&yylhsminor.yy378, &yymsp[0].minor.yy0); }
-  yymsp[0].minor.yy378 = yylhsminor.yy378;
-        break;
-      case 139: /* tagitem ::= NULL */
-{ yymsp[0].minor.yy0.type = 0; tVariantCreate(&yylhsminor.yy378, &yymsp[0].minor.yy0); }
-  yymsp[0].minor.yy378 = yylhsminor.yy378;
-=======
 { toTSDBType(yymsp[0].minor.yy0.type); tVariantCreate(&yylhsminor.yy308, &yymsp[0].minor.yy0); }
   yymsp[0].minor.yy308 = yylhsminor.yy308;
         break;
       case 139: /* tagitem ::= NULL */
 { yymsp[0].minor.yy0.type = 0; tVariantCreate(&yylhsminor.yy308, &yymsp[0].minor.yy0); }
   yymsp[0].minor.yy308 = yylhsminor.yy308;
->>>>>>> 71ab0a62
         break;
       case 140: /* tagitem ::= MINUS INTEGER */
       case 141: /* tagitem ::= MINUS FLOAT */ yytestcase(yyruleno==141);
@@ -3438,21 +2537,6 @@
     yymsp[-1].minor.yy0.n += yymsp[0].minor.yy0.n;
     yymsp[-1].minor.yy0.type = yymsp[0].minor.yy0.type;
     toTSDBType(yymsp[-1].minor.yy0.type);
-<<<<<<< HEAD
-    tVariantCreate(&yylhsminor.yy378, &yymsp[-1].minor.yy0);
-}
-  yymsp[-1].minor.yy378 = yylhsminor.yy378;
-        break;
-      case 144: /* select ::= SELECT selcollist from where_opt interval_opt fill_opt sliding_opt groupby_opt orderby_opt having_opt slimit_opt limit_opt */
-{
-  yylhsminor.yy114 = tSetQuerySqlElems(&yymsp[-11].minor.yy0, yymsp[-10].minor.yy522, yymsp[-9].minor.yy247, yymsp[-8].minor.yy326, yymsp[-4].minor.yy247, yymsp[-3].minor.yy247, &yymsp[-7].minor.yy430, &yymsp[-5].minor.yy0, yymsp[-6].minor.yy247, &yymsp[0].minor.yy204, &yymsp[-1].minor.yy204);
-}
-  yymsp[-11].minor.yy114 = yylhsminor.yy114;
-        break;
-      case 145: /* union ::= select */
-{ yylhsminor.yy219 = setSubclause(NULL, yymsp[0].minor.yy114); }
-  yymsp[0].minor.yy219 = yylhsminor.yy219;
-=======
     tVariantCreate(&yylhsminor.yy308, &yymsp[-1].minor.yy0);
 }
   yymsp[-1].minor.yy308 = yylhsminor.yy308;
@@ -3466,45 +2550,23 @@
       case 145: /* union ::= select */
 { yylhsminor.yy153 = setSubclause(NULL, yymsp[0].minor.yy30); }
   yymsp[0].minor.yy153 = yylhsminor.yy153;
->>>>>>> 71ab0a62
         break;
       case 146: /* union ::= LP union RP */
-{ yymsp[-2].minor.yy219 = yymsp[-1].minor.yy219; }
+{ yymsp[-2].minor.yy153 = yymsp[-1].minor.yy153; }
         break;
       case 147: /* union ::= union UNION ALL select */
-<<<<<<< HEAD
-{ yylhsminor.yy219 = appendSelectClause(yymsp[-3].minor.yy219, yymsp[0].minor.yy114); }
-  yymsp[-3].minor.yy219 = yylhsminor.yy219;
-        break;
-      case 148: /* union ::= union UNION ALL LP select RP */
-{ yylhsminor.yy219 = appendSelectClause(yymsp[-5].minor.yy219, yymsp[-1].minor.yy114); }
-  yymsp[-5].minor.yy219 = yylhsminor.yy219;
-=======
 { yylhsminor.yy153 = appendSelectClause(yymsp[-3].minor.yy153, yymsp[0].minor.yy30); }
   yymsp[-3].minor.yy153 = yylhsminor.yy153;
         break;
       case 148: /* union ::= union UNION ALL LP select RP */
 { yylhsminor.yy153 = appendSelectClause(yymsp[-5].minor.yy153, yymsp[-1].minor.yy30); }
   yymsp[-5].minor.yy153 = yylhsminor.yy153;
->>>>>>> 71ab0a62
         break;
       case 149: /* cmd ::= union */
-{ setSqlInfo(pInfo, yymsp[0].minor.yy219, NULL, TSDB_SQL_SELECT); }
+{ setSqlInfo(pInfo, yymsp[0].minor.yy153, NULL, TSDB_SQL_SELECT); }
         break;
       case 150: /* select ::= SELECT selcollist */
 {
-<<<<<<< HEAD
-  yylhsminor.yy114 = tSetQuerySqlElems(&yymsp[-1].minor.yy0, yymsp[0].minor.yy522, NULL, NULL, NULL, NULL, NULL, NULL, NULL, NULL, NULL);
-}
-  yymsp[-1].minor.yy114 = yylhsminor.yy114;
-        break;
-      case 151: /* sclp ::= selcollist COMMA */
-{yylhsminor.yy522 = yymsp[-1].minor.yy522;}
-  yymsp[-1].minor.yy522 = yylhsminor.yy522;
-        break;
-      case 152: /* sclp ::= */
-{yymsp[1].minor.yy522 = 0;}
-=======
   yylhsminor.yy30 = tSetQuerySqlElems(&yymsp[-1].minor.yy0, yymsp[0].minor.yy266, NULL, NULL, NULL, NULL, NULL, NULL, NULL, NULL, NULL);
 }
   yymsp[-1].minor.yy30 = yylhsminor.yy30;
@@ -3515,32 +2577,19 @@
         break;
       case 152: /* sclp ::= */
 {yymsp[1].minor.yy266 = 0;}
->>>>>>> 71ab0a62
-        break;
-      case 153: /* selcollist ::= sclp distinct expr as */
-{
-<<<<<<< HEAD
-   yylhsminor.yy522 = tSqlExprListAppend(yymsp[-3].minor.yy522, yymsp[-1].minor.yy326,  yymsp[-2].minor.yy0.n? &yymsp[-2].minor.yy0:0, yymsp[0].minor.yy0.n?&yymsp[0].minor.yy0:0);
-}
-  yymsp[-3].minor.yy522 = yylhsminor.yy522;
-=======
+        break;
+      case 153: /* selcollist ::= sclp expr as */
+{
    yylhsminor.yy266 = tSqlExprListAppend(yymsp[-2].minor.yy266, yymsp[-1].minor.yy316, yymsp[0].minor.yy0.n?&yymsp[0].minor.yy0:0);
 }
   yymsp[-2].minor.yy266 = yylhsminor.yy266;
->>>>>>> 71ab0a62
         break;
       case 154: /* selcollist ::= sclp STAR */
 {
    tSQLExpr *pNode = tSqlExprIdValueCreate(NULL, TK_ALL);
-<<<<<<< HEAD
-   yylhsminor.yy522 = tSqlExprListAppend(yymsp[-1].minor.yy522, pNode, 0, 0);
-}
-  yymsp[-1].minor.yy522 = yylhsminor.yy522;
-=======
    yylhsminor.yy266 = tSqlExprListAppend(yymsp[-1].minor.yy266, pNode, 0);
 }
   yymsp[-1].minor.yy266 = yylhsminor.yy266;
->>>>>>> 71ab0a62
         break;
       case 155: /* as ::= AS ids */
 { yymsp[-1].minor.yy0 = yymsp[0].minor.yy0;    }
@@ -3552,101 +2601,51 @@
       case 157: /* as ::= */
 { yymsp[1].minor.yy0.n = 0;  }
         break;
-<<<<<<< HEAD
-      case 158: /* distinct ::= DISTINCT */
-{ yylhsminor.yy0 = yymsp[0].minor.yy0;  }
-  yymsp[0].minor.yy0 = yylhsminor.yy0;
-        break;
-      case 160: /* from ::= FROM tablelist */
-{yymsp[-1].minor.yy247 = yymsp[0].minor.yy247;}
-=======
       case 158: /* from ::= FROM tablelist */
 {yymsp[-1].minor.yy135 = yymsp[0].minor.yy135;}
->>>>>>> 71ab0a62
-        break;
-      case 161: /* tablelist ::= ids cpxName */
+        break;
+      case 159: /* tablelist ::= ids cpxName */
 {
   toTSDBType(yymsp[-1].minor.yy0.type);
   yymsp[-1].minor.yy0.n += yymsp[0].minor.yy0.n;
-<<<<<<< HEAD
-  yylhsminor.yy247 = tVariantListAppendToken(NULL, &yymsp[-1].minor.yy0, -1);
-  yylhsminor.yy247 = tVariantListAppendToken(yylhsminor.yy247, &yymsp[-1].minor.yy0, -1);  // table alias name
-}
-  yymsp[-1].minor.yy247 = yylhsminor.yy247;
-=======
   yylhsminor.yy135 = tVariantListAppendToken(NULL, &yymsp[-1].minor.yy0, -1);
   yylhsminor.yy135 = tVariantListAppendToken(yylhsminor.yy135, &yymsp[-1].minor.yy0, -1);  // table alias name
 }
   yymsp[-1].minor.yy135 = yylhsminor.yy135;
->>>>>>> 71ab0a62
-        break;
-      case 162: /* tablelist ::= ids cpxName ids */
+        break;
+      case 160: /* tablelist ::= ids cpxName ids */
 {
   toTSDBType(yymsp[-2].minor.yy0.type);
   toTSDBType(yymsp[0].minor.yy0.type);
   yymsp[-2].minor.yy0.n += yymsp[-1].minor.yy0.n;
-<<<<<<< HEAD
-  yylhsminor.yy247 = tVariantListAppendToken(NULL, &yymsp[-2].minor.yy0, -1);
-  yylhsminor.yy247 = tVariantListAppendToken(yylhsminor.yy247, &yymsp[0].minor.yy0, -1);
-}
-  yymsp[-2].minor.yy247 = yylhsminor.yy247;
-=======
   yylhsminor.yy135 = tVariantListAppendToken(NULL, &yymsp[-2].minor.yy0, -1);
   yylhsminor.yy135 = tVariantListAppendToken(yylhsminor.yy135, &yymsp[0].minor.yy0, -1);
 }
   yymsp[-2].minor.yy135 = yylhsminor.yy135;
->>>>>>> 71ab0a62
-        break;
-      case 163: /* tablelist ::= tablelist COMMA ids cpxName */
+        break;
+      case 161: /* tablelist ::= tablelist COMMA ids cpxName */
 {
   toTSDBType(yymsp[-1].minor.yy0.type);
   yymsp[-1].minor.yy0.n += yymsp[0].minor.yy0.n;
-<<<<<<< HEAD
-  yylhsminor.yy247 = tVariantListAppendToken(yymsp[-3].minor.yy247, &yymsp[-1].minor.yy0, -1);
-  yylhsminor.yy247 = tVariantListAppendToken(yylhsminor.yy247, &yymsp[-1].minor.yy0, -1);
-}
-  yymsp[-3].minor.yy247 = yylhsminor.yy247;
-=======
   yylhsminor.yy135 = tVariantListAppendToken(yymsp[-3].minor.yy135, &yymsp[-1].minor.yy0, -1);
   yylhsminor.yy135 = tVariantListAppendToken(yylhsminor.yy135, &yymsp[-1].minor.yy0, -1);
 }
   yymsp[-3].minor.yy135 = yylhsminor.yy135;
->>>>>>> 71ab0a62
-        break;
-      case 164: /* tablelist ::= tablelist COMMA ids cpxName ids */
+        break;
+      case 162: /* tablelist ::= tablelist COMMA ids cpxName ids */
 {
   toTSDBType(yymsp[-2].minor.yy0.type);
   toTSDBType(yymsp[0].minor.yy0.type);
   yymsp[-2].minor.yy0.n += yymsp[-1].minor.yy0.n;
-<<<<<<< HEAD
-  yylhsminor.yy247 = tVariantListAppendToken(yymsp[-4].minor.yy247, &yymsp[-2].minor.yy0, -1);
-  yylhsminor.yy247 = tVariantListAppendToken(yylhsminor.yy247, &yymsp[0].minor.yy0, -1);
-}
-  yymsp[-4].minor.yy247 = yylhsminor.yy247;
-=======
   yylhsminor.yy135 = tVariantListAppendToken(yymsp[-4].minor.yy135, &yymsp[-2].minor.yy0, -1);
   yylhsminor.yy135 = tVariantListAppendToken(yylhsminor.yy135, &yymsp[0].minor.yy0, -1);
 }
   yymsp[-4].minor.yy135 = yylhsminor.yy135;
->>>>>>> 71ab0a62
-        break;
-      case 165: /* tmvar ::= VARIABLE */
+        break;
+      case 163: /* tmvar ::= VARIABLE */
 {yylhsminor.yy0 = yymsp[0].minor.yy0;}
   yymsp[0].minor.yy0 = yylhsminor.yy0;
         break;
-<<<<<<< HEAD
-      case 166: /* interval_opt ::= INTERVAL LP tmvar RP */
-{yymsp[-3].minor.yy430.interval = yymsp[-1].minor.yy0; yymsp[-3].minor.yy430.offset.n = 0; yymsp[-3].minor.yy430.offset.z = NULL; yymsp[-3].minor.yy430.offset.type = 0;}
-        break;
-      case 167: /* interval_opt ::= INTERVAL LP tmvar COMMA tmvar RP */
-{yymsp[-5].minor.yy430.interval = yymsp[-3].minor.yy0; yymsp[-5].minor.yy430.offset = yymsp[-1].minor.yy0;}
-        break;
-      case 168: /* interval_opt ::= */
-{memset(&yymsp[1].minor.yy430, 0, sizeof(yymsp[1].minor.yy430));}
-        break;
-      case 169: /* fill_opt ::= */
-{yymsp[1].minor.yy247 = 0;     }
-=======
       case 164: /* interval_opt ::= INTERVAL LP tmvar RP */
 {yymsp[-3].minor.yy160.interval = yymsp[-1].minor.yy0; yymsp[-3].minor.yy160.offset.n = 0; yymsp[-3].minor.yy160.offset.z = NULL; yymsp[-3].minor.yy160.offset.type = 0;}
         break;
@@ -3658,102 +2657,52 @@
         break;
       case 167: /* fill_opt ::= */
 {yymsp[1].minor.yy135 = 0;     }
->>>>>>> 71ab0a62
-        break;
-      case 170: /* fill_opt ::= FILL LP ID COMMA tagitemlist RP */
+        break;
+      case 168: /* fill_opt ::= FILL LP ID COMMA tagitemlist RP */
 {
     tVariant A = {0};
     toTSDBType(yymsp[-3].minor.yy0.type);
     tVariantCreate(&A, &yymsp[-3].minor.yy0);
 
-<<<<<<< HEAD
-    tVariantListInsert(yymsp[-1].minor.yy247, &A, -1, 0);
-    yymsp[-5].minor.yy247 = yymsp[-1].minor.yy247;
-=======
     tVariantListInsert(yymsp[-1].minor.yy135, &A, -1, 0);
     yymsp[-5].minor.yy135 = yymsp[-1].minor.yy135;
->>>>>>> 71ab0a62
-}
-        break;
-      case 171: /* fill_opt ::= FILL LP ID RP */
+}
+        break;
+      case 169: /* fill_opt ::= FILL LP ID RP */
 {
     toTSDBType(yymsp[-1].minor.yy0.type);
-<<<<<<< HEAD
-    yymsp[-3].minor.yy247 = tVariantListAppendToken(NULL, &yymsp[-1].minor.yy0, -1);
-=======
     yymsp[-3].minor.yy135 = tVariantListAppendToken(NULL, &yymsp[-1].minor.yy0, -1);
->>>>>>> 71ab0a62
-}
-        break;
-      case 172: /* sliding_opt ::= SLIDING LP tmvar RP */
+}
+        break;
+      case 170: /* sliding_opt ::= SLIDING LP tmvar RP */
 {yymsp[-3].minor.yy0 = yymsp[-1].minor.yy0;     }
         break;
-      case 173: /* sliding_opt ::= */
+      case 171: /* sliding_opt ::= */
 {yymsp[1].minor.yy0.n = 0; yymsp[1].minor.yy0.z = NULL; yymsp[1].minor.yy0.type = 0;   }
         break;
-<<<<<<< HEAD
-      case 174: /* orderby_opt ::= */
-{yymsp[1].minor.yy247 = 0;}
-        break;
-      case 175: /* orderby_opt ::= ORDER BY sortlist */
-{yymsp[-2].minor.yy247 = yymsp[0].minor.yy247;}
-=======
       case 172: /* orderby_opt ::= */
 {yymsp[1].minor.yy135 = 0;}
         break;
       case 173: /* orderby_opt ::= ORDER BY sortlist */
 {yymsp[-2].minor.yy135 = yymsp[0].minor.yy135;}
->>>>>>> 71ab0a62
-        break;
-      case 176: /* sortlist ::= sortlist COMMA item sortorder */
-{
-<<<<<<< HEAD
-    yylhsminor.yy247 = tVariantListAppend(yymsp[-3].minor.yy247, &yymsp[-1].minor.yy378, yymsp[0].minor.yy222);
-}
-  yymsp[-3].minor.yy247 = yylhsminor.yy247;
-=======
+        break;
+      case 174: /* sortlist ::= sortlist COMMA item sortorder */
+{
     yylhsminor.yy135 = tVariantListAppend(yymsp[-3].minor.yy135, &yymsp[-1].minor.yy308, yymsp[0].minor.yy130);
 }
   yymsp[-3].minor.yy135 = yylhsminor.yy135;
->>>>>>> 71ab0a62
-        break;
-      case 177: /* sortlist ::= item sortorder */
-{
-<<<<<<< HEAD
-  yylhsminor.yy247 = tVariantListAppend(NULL, &yymsp[-1].minor.yy378, yymsp[0].minor.yy222);
-}
-  yymsp[-1].minor.yy247 = yylhsminor.yy247;
-=======
+        break;
+      case 175: /* sortlist ::= item sortorder */
+{
   yylhsminor.yy135 = tVariantListAppend(NULL, &yymsp[-1].minor.yy308, yymsp[0].minor.yy130);
 }
   yymsp[-1].minor.yy135 = yylhsminor.yy135;
->>>>>>> 71ab0a62
-        break;
-      case 178: /* item ::= ids cpxName */
+        break;
+      case 176: /* item ::= ids cpxName */
 {
   toTSDBType(yymsp[-1].minor.yy0.type);
   yymsp[-1].minor.yy0.n += yymsp[0].minor.yy0.n;
 
-<<<<<<< HEAD
-  tVariantCreate(&yylhsminor.yy378, &yymsp[-1].minor.yy0);
-}
-  yymsp[-1].minor.yy378 = yylhsminor.yy378;
-        break;
-      case 179: /* sortorder ::= ASC */
-{ yymsp[0].minor.yy222 = TSDB_ORDER_ASC; }
-        break;
-      case 180: /* sortorder ::= DESC */
-{ yymsp[0].minor.yy222 = TSDB_ORDER_DESC;}
-        break;
-      case 181: /* sortorder ::= */
-{ yymsp[1].minor.yy222 = TSDB_ORDER_ASC; }
-        break;
-      case 182: /* groupby_opt ::= */
-{ yymsp[1].minor.yy247 = 0;}
-        break;
-      case 183: /* groupby_opt ::= GROUP BY grouplist */
-{ yymsp[-2].minor.yy247 = yymsp[0].minor.yy247;}
-=======
   tVariantCreate(&yylhsminor.yy308, &yymsp[-1].minor.yy0);
 }
   yymsp[-1].minor.yy308 = yylhsminor.yy308;
@@ -3772,194 +2721,15 @@
         break;
       case 181: /* groupby_opt ::= GROUP BY grouplist */
 { yymsp[-2].minor.yy135 = yymsp[0].minor.yy135;}
->>>>>>> 71ab0a62
-        break;
-      case 184: /* grouplist ::= grouplist COMMA item */
-{
-<<<<<<< HEAD
-  yylhsminor.yy247 = tVariantListAppend(yymsp[-2].minor.yy247, &yymsp[0].minor.yy378, -1);
-}
-  yymsp[-2].minor.yy247 = yylhsminor.yy247;
-=======
+        break;
+      case 182: /* grouplist ::= grouplist COMMA item */
+{
   yylhsminor.yy135 = tVariantListAppend(yymsp[-2].minor.yy135, &yymsp[0].minor.yy308, -1);
 }
   yymsp[-2].minor.yy135 = yylhsminor.yy135;
->>>>>>> 71ab0a62
-        break;
-      case 185: /* grouplist ::= item */
-{
-<<<<<<< HEAD
-  yylhsminor.yy247 = tVariantListAppend(NULL, &yymsp[0].minor.yy378, -1);
-}
-  yymsp[0].minor.yy247 = yylhsminor.yy247;
-        break;
-      case 186: /* having_opt ::= */
-      case 196: /* where_opt ::= */ yytestcase(yyruleno==196);
-      case 234: /* expritem ::= */ yytestcase(yyruleno==234);
-{yymsp[1].minor.yy326 = 0;}
-        break;
-      case 187: /* having_opt ::= HAVING expr */
-      case 197: /* where_opt ::= WHERE expr */ yytestcase(yyruleno==197);
-{yymsp[-1].minor.yy326 = yymsp[0].minor.yy326;}
-        break;
-      case 188: /* limit_opt ::= */
-      case 192: /* slimit_opt ::= */ yytestcase(yyruleno==192);
-{yymsp[1].minor.yy204.limit = -1; yymsp[1].minor.yy204.offset = 0;}
-        break;
-      case 189: /* limit_opt ::= LIMIT signed */
-      case 193: /* slimit_opt ::= SLIMIT signed */ yytestcase(yyruleno==193);
-{yymsp[-1].minor.yy204.limit = yymsp[0].minor.yy403;  yymsp[-1].minor.yy204.offset = 0;}
-        break;
-      case 190: /* limit_opt ::= LIMIT signed OFFSET signed */
-{ yymsp[-3].minor.yy204.limit = yymsp[-2].minor.yy403;  yymsp[-3].minor.yy204.offset = yymsp[0].minor.yy403;}
-        break;
-      case 191: /* limit_opt ::= LIMIT signed COMMA signed */
-{ yymsp[-3].minor.yy204.limit = yymsp[0].minor.yy403;  yymsp[-3].minor.yy204.offset = yymsp[-2].minor.yy403;}
-        break;
-      case 194: /* slimit_opt ::= SLIMIT signed SOFFSET signed */
-{yymsp[-3].minor.yy204.limit = yymsp[-2].minor.yy403;  yymsp[-3].minor.yy204.offset = yymsp[0].minor.yy403;}
-        break;
-      case 195: /* slimit_opt ::= SLIMIT signed COMMA signed */
-{yymsp[-3].minor.yy204.limit = yymsp[0].minor.yy403;  yymsp[-3].minor.yy204.offset = yymsp[-2].minor.yy403;}
-        break;
-      case 198: /* expr ::= LP expr RP */
-{yylhsminor.yy326 = yymsp[-1].minor.yy326; yylhsminor.yy326->token.z = yymsp[-2].minor.yy0.z; yylhsminor.yy326->token.n = (yymsp[0].minor.yy0.z - yymsp[-2].minor.yy0.z + 1);}
-  yymsp[-2].minor.yy326 = yylhsminor.yy326;
-        break;
-      case 199: /* expr ::= ID */
-{ yylhsminor.yy326 = tSqlExprIdValueCreate(&yymsp[0].minor.yy0, TK_ID);}
-  yymsp[0].minor.yy326 = yylhsminor.yy326;
-        break;
-      case 200: /* expr ::= ID DOT ID */
-{ yymsp[-2].minor.yy0.n += (1+yymsp[0].minor.yy0.n); yylhsminor.yy326 = tSqlExprIdValueCreate(&yymsp[-2].minor.yy0, TK_ID);}
-  yymsp[-2].minor.yy326 = yylhsminor.yy326;
-        break;
-      case 201: /* expr ::= ID DOT STAR */
-{ yymsp[-2].minor.yy0.n += (1+yymsp[0].minor.yy0.n); yylhsminor.yy326 = tSqlExprIdValueCreate(&yymsp[-2].minor.yy0, TK_ALL);}
-  yymsp[-2].minor.yy326 = yylhsminor.yy326;
-        break;
-      case 202: /* expr ::= INTEGER */
-{ yylhsminor.yy326 = tSqlExprIdValueCreate(&yymsp[0].minor.yy0, TK_INTEGER);}
-  yymsp[0].minor.yy326 = yylhsminor.yy326;
-        break;
-      case 203: /* expr ::= MINUS INTEGER */
-      case 204: /* expr ::= PLUS INTEGER */ yytestcase(yyruleno==204);
-{ yymsp[-1].minor.yy0.n += yymsp[0].minor.yy0.n; yymsp[-1].minor.yy0.type = TK_INTEGER; yylhsminor.yy326 = tSqlExprIdValueCreate(&yymsp[-1].minor.yy0, TK_INTEGER);}
-  yymsp[-1].minor.yy326 = yylhsminor.yy326;
-        break;
-      case 205: /* expr ::= FLOAT */
-{ yylhsminor.yy326 = tSqlExprIdValueCreate(&yymsp[0].minor.yy0, TK_FLOAT);}
-  yymsp[0].minor.yy326 = yylhsminor.yy326;
-        break;
-      case 206: /* expr ::= MINUS FLOAT */
-      case 207: /* expr ::= PLUS FLOAT */ yytestcase(yyruleno==207);
-{ yymsp[-1].minor.yy0.n += yymsp[0].minor.yy0.n; yymsp[-1].minor.yy0.type = TK_FLOAT; yylhsminor.yy326 = tSqlExprIdValueCreate(&yymsp[-1].minor.yy0, TK_FLOAT);}
-  yymsp[-1].minor.yy326 = yylhsminor.yy326;
-        break;
-      case 208: /* expr ::= STRING */
-{ yylhsminor.yy326 = tSqlExprIdValueCreate(&yymsp[0].minor.yy0, TK_STRING);}
-  yymsp[0].minor.yy326 = yylhsminor.yy326;
-        break;
-      case 209: /* expr ::= NOW */
-{ yylhsminor.yy326 = tSqlExprIdValueCreate(&yymsp[0].minor.yy0, TK_NOW); }
-  yymsp[0].minor.yy326 = yylhsminor.yy326;
-        break;
-      case 210: /* expr ::= VARIABLE */
-{ yylhsminor.yy326 = tSqlExprIdValueCreate(&yymsp[0].minor.yy0, TK_VARIABLE);}
-  yymsp[0].minor.yy326 = yylhsminor.yy326;
-        break;
-      case 211: /* expr ::= BOOL */
-{ yylhsminor.yy326 = tSqlExprIdValueCreate(&yymsp[0].minor.yy0, TK_BOOL);}
-  yymsp[0].minor.yy326 = yylhsminor.yy326;
-        break;
-      case 212: /* expr ::= ID LP exprlist RP */
-{ yylhsminor.yy326 = tSqlExprCreateFunction(yymsp[-1].minor.yy522, &yymsp[-3].minor.yy0, &yymsp[0].minor.yy0, yymsp[-3].minor.yy0.type); }
-  yymsp[-3].minor.yy326 = yylhsminor.yy326;
-        break;
-      case 213: /* expr ::= ID LP STAR RP */
-{ yylhsminor.yy326 = tSqlExprCreateFunction(NULL, &yymsp[-3].minor.yy0, &yymsp[0].minor.yy0, yymsp[-3].minor.yy0.type); }
-  yymsp[-3].minor.yy326 = yylhsminor.yy326;
-        break;
-      case 214: /* expr ::= expr IS NULL */
-{yylhsminor.yy326 = tSqlExprCreate(yymsp[-2].minor.yy326, NULL, TK_ISNULL);}
-  yymsp[-2].minor.yy326 = yylhsminor.yy326;
-        break;
-      case 215: /* expr ::= expr IS NOT NULL */
-{yylhsminor.yy326 = tSqlExprCreate(yymsp[-3].minor.yy326, NULL, TK_NOTNULL);}
-  yymsp[-3].minor.yy326 = yylhsminor.yy326;
-        break;
-      case 216: /* expr ::= expr LT expr */
-{yylhsminor.yy326 = tSqlExprCreate(yymsp[-2].minor.yy326, yymsp[0].minor.yy326, TK_LT);}
-  yymsp[-2].minor.yy326 = yylhsminor.yy326;
-        break;
-      case 217: /* expr ::= expr GT expr */
-{yylhsminor.yy326 = tSqlExprCreate(yymsp[-2].minor.yy326, yymsp[0].minor.yy326, TK_GT);}
-  yymsp[-2].minor.yy326 = yylhsminor.yy326;
-        break;
-      case 218: /* expr ::= expr LE expr */
-{yylhsminor.yy326 = tSqlExprCreate(yymsp[-2].minor.yy326, yymsp[0].minor.yy326, TK_LE);}
-  yymsp[-2].minor.yy326 = yylhsminor.yy326;
-        break;
-      case 219: /* expr ::= expr GE expr */
-{yylhsminor.yy326 = tSqlExprCreate(yymsp[-2].minor.yy326, yymsp[0].minor.yy326, TK_GE);}
-  yymsp[-2].minor.yy326 = yylhsminor.yy326;
-        break;
-      case 220: /* expr ::= expr NE expr */
-{yylhsminor.yy326 = tSqlExprCreate(yymsp[-2].minor.yy326, yymsp[0].minor.yy326, TK_NE);}
-  yymsp[-2].minor.yy326 = yylhsminor.yy326;
-        break;
-      case 221: /* expr ::= expr EQ expr */
-{yylhsminor.yy326 = tSqlExprCreate(yymsp[-2].minor.yy326, yymsp[0].minor.yy326, TK_EQ);}
-  yymsp[-2].minor.yy326 = yylhsminor.yy326;
-        break;
-      case 222: /* expr ::= expr AND expr */
-{yylhsminor.yy326 = tSqlExprCreate(yymsp[-2].minor.yy326, yymsp[0].minor.yy326, TK_AND);}
-  yymsp[-2].minor.yy326 = yylhsminor.yy326;
-        break;
-      case 223: /* expr ::= expr OR expr */
-{yylhsminor.yy326 = tSqlExprCreate(yymsp[-2].minor.yy326, yymsp[0].minor.yy326, TK_OR); }
-  yymsp[-2].minor.yy326 = yylhsminor.yy326;
-        break;
-      case 224: /* expr ::= expr PLUS expr */
-{yylhsminor.yy326 = tSqlExprCreate(yymsp[-2].minor.yy326, yymsp[0].minor.yy326, TK_PLUS);  }
-  yymsp[-2].minor.yy326 = yylhsminor.yy326;
-        break;
-      case 225: /* expr ::= expr MINUS expr */
-{yylhsminor.yy326 = tSqlExprCreate(yymsp[-2].minor.yy326, yymsp[0].minor.yy326, TK_MINUS); }
-  yymsp[-2].minor.yy326 = yylhsminor.yy326;
-        break;
-      case 226: /* expr ::= expr STAR expr */
-{yylhsminor.yy326 = tSqlExprCreate(yymsp[-2].minor.yy326, yymsp[0].minor.yy326, TK_STAR);  }
-  yymsp[-2].minor.yy326 = yylhsminor.yy326;
-        break;
-      case 227: /* expr ::= expr SLASH expr */
-{yylhsminor.yy326 = tSqlExprCreate(yymsp[-2].minor.yy326, yymsp[0].minor.yy326, TK_DIVIDE);}
-  yymsp[-2].minor.yy326 = yylhsminor.yy326;
-        break;
-      case 228: /* expr ::= expr REM expr */
-{yylhsminor.yy326 = tSqlExprCreate(yymsp[-2].minor.yy326, yymsp[0].minor.yy326, TK_REM);   }
-  yymsp[-2].minor.yy326 = yylhsminor.yy326;
-        break;
-      case 229: /* expr ::= expr LIKE expr */
-{yylhsminor.yy326 = tSqlExprCreate(yymsp[-2].minor.yy326, yymsp[0].minor.yy326, TK_LIKE);  }
-  yymsp[-2].minor.yy326 = yylhsminor.yy326;
-        break;
-      case 230: /* expr ::= expr IN LP exprlist RP */
-{yylhsminor.yy326 = tSqlExprCreate(yymsp[-4].minor.yy326, (tSQLExpr*)yymsp[-1].minor.yy522, TK_IN); }
-  yymsp[-4].minor.yy326 = yylhsminor.yy326;
-        break;
-      case 231: /* exprlist ::= exprlist COMMA expritem */
-{yylhsminor.yy522 = tSqlExprListAppend(yymsp[-2].minor.yy522,yymsp[0].minor.yy326,0, 0);}
-  yymsp[-2].minor.yy522 = yylhsminor.yy522;
-        break;
-      case 232: /* exprlist ::= expritem */
-{yylhsminor.yy522 = tSqlExprListAppend(0,yymsp[0].minor.yy326,0, 0);}
-  yymsp[0].minor.yy522 = yylhsminor.yy522;
-        break;
-      case 233: /* expritem ::= expr */
-{yylhsminor.yy326 = yymsp[0].minor.yy326;}
-  yymsp[0].minor.yy326 = yylhsminor.yy326;
-=======
+        break;
+      case 183: /* grouplist ::= item */
+{
   yylhsminor.yy135 = tVariantListAppend(NULL, &yymsp[0].minor.yy308, -1);
 }
   yymsp[0].minor.yy135 = yylhsminor.yy135;
@@ -4130,23 +2900,18 @@
       case 231: /* expritem ::= expr */
 {yylhsminor.yy316 = yymsp[0].minor.yy316;}
   yymsp[0].minor.yy316 = yylhsminor.yy316;
->>>>>>> 71ab0a62
-        break;
-      case 235: /* cmd ::= RESET QUERY CACHE */
+        break;
+      case 233: /* cmd ::= RESET QUERY CACHE */
 { setDCLSQLElems(pInfo, TSDB_SQL_RESET_CACHE, 0);}
         break;
-      case 236: /* cmd ::= ALTER TABLE ids cpxName ADD COLUMN columnlist */
+      case 234: /* cmd ::= ALTER TABLE ids cpxName ADD COLUMN columnlist */
 {
     yymsp[-4].minor.yy0.n += yymsp[-3].minor.yy0.n;
-<<<<<<< HEAD
-    SAlterTableSQL* pAlterTable = tAlterTableSqlElems(&yymsp[-4].minor.yy0, yymsp[0].minor.yy247, NULL, TSDB_ALTER_TABLE_ADD_COLUMN, -1);
-=======
     SAlterTableInfo* pAlterTable = tAlterTableSqlElems(&yymsp[-4].minor.yy0, yymsp[0].minor.yy135, NULL, TSDB_ALTER_TABLE_ADD_COLUMN, -1);
->>>>>>> 71ab0a62
     setSqlInfo(pInfo, pAlterTable, NULL, TSDB_SQL_ALTER_TABLE);
 }
         break;
-      case 237: /* cmd ::= ALTER TABLE ids cpxName DROP COLUMN ids */
+      case 235: /* cmd ::= ALTER TABLE ids cpxName DROP COLUMN ids */
 {
     yymsp[-4].minor.yy0.n += yymsp[-3].minor.yy0.n;
 
@@ -4157,18 +2922,14 @@
     setSqlInfo(pInfo, pAlterTable, NULL, TSDB_SQL_ALTER_TABLE);
 }
         break;
-      case 238: /* cmd ::= ALTER TABLE ids cpxName ADD TAG columnlist */
+      case 236: /* cmd ::= ALTER TABLE ids cpxName ADD TAG columnlist */
 {
     yymsp[-4].minor.yy0.n += yymsp[-3].minor.yy0.n;
-<<<<<<< HEAD
-    SAlterTableSQL* pAlterTable = tAlterTableSqlElems(&yymsp[-4].minor.yy0, yymsp[0].minor.yy247, NULL, TSDB_ALTER_TABLE_ADD_TAG_COLUMN, -1);
-=======
     SAlterTableInfo* pAlterTable = tAlterTableSqlElems(&yymsp[-4].minor.yy0, yymsp[0].minor.yy135, NULL, TSDB_ALTER_TABLE_ADD_TAG_COLUMN, -1);
->>>>>>> 71ab0a62
     setSqlInfo(pInfo, pAlterTable, NULL, TSDB_SQL_ALTER_TABLE);
 }
         break;
-      case 239: /* cmd ::= ALTER TABLE ids cpxName DROP TAG ids */
+      case 237: /* cmd ::= ALTER TABLE ids cpxName DROP TAG ids */
 {
     yymsp[-4].minor.yy0.n += yymsp[-3].minor.yy0.n;
 
@@ -4179,7 +2940,7 @@
     setSqlInfo(pInfo, pAlterTable, NULL, TSDB_SQL_ALTER_TABLE);
 }
         break;
-      case 240: /* cmd ::= ALTER TABLE ids cpxName CHANGE TAG ids ids */
+      case 238: /* cmd ::= ALTER TABLE ids cpxName CHANGE TAG ids ids */
 {
     yymsp[-5].minor.yy0.n += yymsp[-4].minor.yy0.n;
 
@@ -4193,34 +2954,26 @@
     setSqlInfo(pInfo, pAlterTable, NULL, TSDB_SQL_ALTER_TABLE);
 }
         break;
-      case 241: /* cmd ::= ALTER TABLE ids cpxName SET TAG ids EQ tagitem */
+      case 239: /* cmd ::= ALTER TABLE ids cpxName SET TAG ids EQ tagitem */
 {
     yymsp[-6].minor.yy0.n += yymsp[-5].minor.yy0.n;
 
     toTSDBType(yymsp[-2].minor.yy0.type);
     SArray* A = tVariantListAppendToken(NULL, &yymsp[-2].minor.yy0, -1);
-<<<<<<< HEAD
-    A = tVariantListAppend(A, &yymsp[0].minor.yy378, -1);
-=======
     A = tVariantListAppend(A, &yymsp[0].minor.yy308, -1);
->>>>>>> 71ab0a62
 
     SAlterTableInfo* pAlterTable = tAlterTableSqlElems(&yymsp[-6].minor.yy0, NULL, A, TSDB_ALTER_TABLE_UPDATE_TAG_VAL, -1);
     setSqlInfo(pInfo, pAlterTable, NULL, TSDB_SQL_ALTER_TABLE);
 }
         break;
-      case 242: /* cmd ::= ALTER STABLE ids cpxName ADD COLUMN columnlist */
+      case 240: /* cmd ::= ALTER STABLE ids cpxName ADD COLUMN columnlist */
 {
     yymsp[-4].minor.yy0.n += yymsp[-3].minor.yy0.n;
-<<<<<<< HEAD
-    SAlterTableSQL* pAlterTable = tAlterTableSqlElems(&yymsp[-4].minor.yy0, yymsp[0].minor.yy247, NULL, TSDB_ALTER_TABLE_ADD_COLUMN, TSDB_SUPER_TABLE);
-=======
     SAlterTableInfo* pAlterTable = tAlterTableSqlElems(&yymsp[-4].minor.yy0, yymsp[0].minor.yy135, NULL, TSDB_ALTER_TABLE_ADD_COLUMN, TSDB_SUPER_TABLE);
->>>>>>> 71ab0a62
     setSqlInfo(pInfo, pAlterTable, NULL, TSDB_SQL_ALTER_TABLE);
 }
         break;
-      case 243: /* cmd ::= ALTER STABLE ids cpxName DROP COLUMN ids */
+      case 241: /* cmd ::= ALTER STABLE ids cpxName DROP COLUMN ids */
 {
     yymsp[-4].minor.yy0.n += yymsp[-3].minor.yy0.n;
 
@@ -4231,18 +2984,14 @@
     setSqlInfo(pInfo, pAlterTable, NULL, TSDB_SQL_ALTER_TABLE);
 }
         break;
-      case 244: /* cmd ::= ALTER STABLE ids cpxName ADD TAG columnlist */
+      case 242: /* cmd ::= ALTER STABLE ids cpxName ADD TAG columnlist */
 {
     yymsp[-4].minor.yy0.n += yymsp[-3].minor.yy0.n;
-<<<<<<< HEAD
-    SAlterTableSQL* pAlterTable = tAlterTableSqlElems(&yymsp[-4].minor.yy0, yymsp[0].minor.yy247, NULL, TSDB_ALTER_TABLE_ADD_TAG_COLUMN, TSDB_SUPER_TABLE);
-=======
     SAlterTableInfo* pAlterTable = tAlterTableSqlElems(&yymsp[-4].minor.yy0, yymsp[0].minor.yy135, NULL, TSDB_ALTER_TABLE_ADD_TAG_COLUMN, TSDB_SUPER_TABLE);
->>>>>>> 71ab0a62
     setSqlInfo(pInfo, pAlterTable, NULL, TSDB_SQL_ALTER_TABLE);
 }
         break;
-      case 245: /* cmd ::= ALTER STABLE ids cpxName DROP TAG ids */
+      case 243: /* cmd ::= ALTER STABLE ids cpxName DROP TAG ids */
 {
     yymsp[-4].minor.yy0.n += yymsp[-3].minor.yy0.n;
 
@@ -4253,7 +3002,7 @@
     setSqlInfo(pInfo, pAlterTable, NULL, TSDB_SQL_ALTER_TABLE);
 }
         break;
-      case 246: /* cmd ::= ALTER STABLE ids cpxName CHANGE TAG ids ids */
+      case 244: /* cmd ::= ALTER STABLE ids cpxName CHANGE TAG ids ids */
 {
     yymsp[-5].minor.yy0.n += yymsp[-4].minor.yy0.n;
 
@@ -4267,13 +3016,13 @@
     setSqlInfo(pInfo, pAlterTable, NULL, TSDB_SQL_ALTER_TABLE);
 }
         break;
-      case 247: /* cmd ::= KILL CONNECTION INTEGER */
+      case 245: /* cmd ::= KILL CONNECTION INTEGER */
 {setKillSql(pInfo, TSDB_SQL_KILL_CONNECTION, &yymsp[0].minor.yy0);}
         break;
-      case 248: /* cmd ::= KILL STREAM INTEGER COLON INTEGER */
+      case 246: /* cmd ::= KILL STREAM INTEGER COLON INTEGER */
 {yymsp[-2].minor.yy0.n += (yymsp[-1].minor.yy0.n + yymsp[0].minor.yy0.n); setKillSql(pInfo, TSDB_SQL_KILL_STREAM, &yymsp[-2].minor.yy0);}
         break;
-      case 249: /* cmd ::= KILL QUERY INTEGER COLON INTEGER */
+      case 247: /* cmd ::= KILL QUERY INTEGER COLON INTEGER */
 {yymsp[-2].minor.yy0.n += (yymsp[-1].minor.yy0.n + yymsp[0].minor.yy0.n); setKillSql(pInfo, TSDB_SQL_KILL_QUERY, &yymsp[-2].minor.yy0);}
         break;
       default:
