/*
** 2000-05-29
**
** The author disclaims copyright to this source code.  In place of
** a legal notice, here is a blessing:
**
**    May you do good and not evil.
**    May you find forgiveness for yourself and forgive others.
**    May you share freely, never taking more than you give.
**
*************************************************************************
** Driver template for the LEMON parser generator.
**
** The "lemon" program processes an LALR(1) input grammar file, then uses
** this template to construct a parser.  The "lemon" program inserts text
** at each "%%" line.  Also, any "P-a-r-s-e" identifer prefix (without the
** interstitial "-" characters) contained in this template is changed into
** the value of the %name directive from the grammar.  Otherwise, the content
** of this template is copied straight through into the generate parser
** source file.
**
** The following is the concatenation of all %include directives from the
** input grammar file:
*/
#include <stdio.h>
#include <assert.h>
/************ Begin %include sections from the grammar ************************/

#include <stdio.h>
#include <stdlib.h>
#include <string.h>
#include <assert.h>
#include <stdbool.h>
#include "qSqlparser.h"
#include "tcmdtype.h"
#include "tstoken.h"
#include "ttokendef.h"
#include "tutil.h"
#include "tvariant.h"
/**************** End of %include directives **********************************/
/* These constants specify the various numeric values for terminal symbols
** in a format understandable to "makeheaders".  This section is blank unless
** "lemon" is run with the "-m" command-line option.
***************** Begin makeheaders token definitions *************************/
/**************** End makeheaders token definitions ***************************/

/* The next sections is a series of control #defines.
** various aspects of the generated parser.
**    YYCODETYPE         is the data type used to store the integer codes
**                       that represent terminal and non-terminal symbols.
**                       "unsigned char" is used if there are fewer than
**                       256 symbols.  Larger types otherwise.
**    YYNOCODE           is a number of type YYCODETYPE that is not used for
**                       any terminal or nonterminal symbol.
**    YYFALLBACK         If defined, this indicates that one or more tokens
**                       (also known as: "terminal symbols") have fall-back
**                       values which should be used if the original symbol
**                       would not parse.  This permits keywords to sometimes
**                       be used as identifiers, for example.
**    YYACTIONTYPE       is the data type used for "action codes" - numbers
**                       that indicate what to do in response to the next
**                       token.
**    ParseTOKENTYPE     is the data type used for minor type for terminal
**                       symbols.  Background: A "minor type" is a semantic
**                       value associated with a terminal or non-terminal
**                       symbols.  For example, for an "ID" terminal symbol,
**                       the minor type might be the name of the identifier.
**                       Each non-terminal can have a different minor type.
**                       Terminal symbols all have the same minor type, though.
**                       This macros defines the minor type for terminal 
**                       symbols.
**    YYMINORTYPE        is the data type used for all minor types.
**                       This is typically a union of many types, one of
**                       which is ParseTOKENTYPE.  The entry in the union
**                       for terminal symbols is called "yy0".
**    YYSTACKDEPTH       is the maximum depth of the parser's stack.  If
**                       zero the stack is dynamically sized using realloc()
**    ParseARG_SDECL     A static variable declaration for the %extra_argument
**    ParseARG_PDECL     A parameter declaration for the %extra_argument
**    ParseARG_PARAM     Code to pass %extra_argument as a subroutine parameter
**    ParseARG_STORE     Code to store %extra_argument into yypParser
**    ParseARG_FETCH     Code to extract %extra_argument from yypParser
**    ParseCTX_*         As ParseARG_ except for %extra_context
**    YYERRORSYMBOL      is the code number of the error symbol.  If not
**                       defined, then do no error processing.
**    YYNSTATE           the combined number of states.
**    YYNRULE            the number of rules in the grammar
**    YYNTOKEN           Number of terminal symbols
**    YY_MAX_SHIFT       Maximum value for shift actions
**    YY_MIN_SHIFTREDUCE Minimum value for shift-reduce actions
**    YY_MAX_SHIFTREDUCE Maximum value for shift-reduce actions
**    YY_ERROR_ACTION    The yy_action[] code for syntax error
**    YY_ACCEPT_ACTION   The yy_action[] code for accept
**    YY_NO_ACTION       The yy_action[] code for no-op
**    YY_MIN_REDUCE      Minimum value for reduce actions
**    YY_MAX_REDUCE      Maximum value for reduce actions
*/
#ifndef INTERFACE
# define INTERFACE 1
#endif
/************* Begin control #defines *****************************************/
#define YYCODETYPE unsigned short int
<<<<<<< HEAD
#define YYNOCODE 265
=======
#define YYNOCODE 264
>>>>>>> 9bccfe95
#define YYACTIONTYPE unsigned short int
#define ParseTOKENTYPE SStrToken
typedef union {
  int yyinit;
  ParseTOKENTYPE yy0;
<<<<<<< HEAD
  SLimitVal yy74;
  SQuerySqlNode* yy110;
  SCreateDbInfo yy122;
  SSessionWindowVal yy139;
  TAOS_FIELD yy153;
  SSubclauseInfo* yy154;
  int64_t yy179;
  SCreateAcctInfo yy211;
  tVariant yy216;
  SFromInfo* yy232;
  SArray* yy291;
  int yy382;
  SIntervalVal yy400;
  SCreateTableSql* yy412;
  tSqlExpr* yy436;
  SCreatedTableInfo yy446;
=======
  SCreateTableSql* yy14;
  int yy20;
  tSqlExpr* yy118;
  SArray* yy159;
  SIntervalVal yy184;
  SCreatedTableInfo yy206;
  SSessionWindowVal yy249;
  SQuerySqlNode* yy272;
  int64_t yy317;
  SCreateDbInfo yy322;
  SCreateAcctInfo yy351;
  SSubclauseInfo* yy391;
  TAOS_FIELD yy407;
  SLimitVal yy440;
  tVariant yy488;
  SFromInfo* yy514;
>>>>>>> 9bccfe95
} YYMINORTYPE;
#ifndef YYSTACKDEPTH
#define YYSTACKDEPTH 100
#endif
#define ParseARG_SDECL SSqlInfo* pInfo;
#define ParseARG_PDECL ,SSqlInfo* pInfo
#define ParseARG_PARAM ,pInfo
#define ParseARG_FETCH SSqlInfo* pInfo=yypParser->pInfo;
#define ParseARG_STORE yypParser->pInfo=pInfo;
#define ParseCTX_SDECL
#define ParseCTX_PDECL
#define ParseCTX_PARAM
#define ParseCTX_FETCH
#define ParseCTX_STORE
#define YYFALLBACK 1
<<<<<<< HEAD
#define YYNSTATE             325
#define YYNRULE              269
#define YYNRULE_WITH_ACTION  269
#define YYNTOKEN             190
#define YY_MAX_SHIFT         324
#define YY_MIN_SHIFTREDUCE   518
#define YY_MAX_SHIFTREDUCE   786
#define YY_ERROR_ACTION      787
#define YY_ACCEPT_ACTION     788
#define YY_NO_ACTION         789
#define YY_MIN_REDUCE        790
#define YY_MAX_REDUCE        1058
=======
#define YYNSTATE             315
#define YYNRULE              266
#define YYNTOKEN             187
#define YY_MAX_SHIFT         314
#define YY_MIN_SHIFTREDUCE   505
#define YY_MAX_SHIFTREDUCE   770
#define YY_ERROR_ACTION      771
#define YY_ACCEPT_ACTION     772
#define YY_NO_ACTION         773
#define YY_MIN_REDUCE        774
#define YY_MAX_REDUCE        1039
>>>>>>> 9bccfe95
/************* End control #defines *******************************************/
#define YY_NLOOKAHEAD ((int)(sizeof(yy_lookahead)/sizeof(yy_lookahead[0])))

/* Define the yytestcase() macro to be a no-op if is not already defined
** otherwise.
**
** Applications can choose to define yytestcase() in the %include section
** to a macro that can assist in verifying code coverage.  For production
** code the yytestcase() macro should be turned off.  But it is useful
** for testing.
*/
#ifndef yytestcase
# define yytestcase(X)
#endif


/* Next are the tables used to determine what action to take based on the
** current state and lookahead token.  These tables are used to implement
** functions that take a state number and lookahead value and return an
** action integer.  
**
** Suppose the action integer is N.  Then the action is determined as
** follows
**
**   0 <= N <= YY_MAX_SHIFT             Shift N.  That is, push the lookahead
**                                      token onto the stack and goto state N.
**
**   N between YY_MIN_SHIFTREDUCE       Shift to an arbitrary state then
**     and YY_MAX_SHIFTREDUCE           reduce by rule N-YY_MIN_SHIFTREDUCE.
**
**   N == YY_ERROR_ACTION               A syntax error has occurred.
**
**   N == YY_ACCEPT_ACTION              The parser accepts its input.
**
**   N == YY_NO_ACTION                  No such action.  Denotes unused
**                                      slots in the yy_action[] table.
**
**   N between YY_MIN_REDUCE            Reduce by rule N-YY_MIN_REDUCE
**     and YY_MAX_REDUCE
**
** The action table is constructed as a single large table named yy_action[].
** Given state S and lookahead X, the action is computed as either:
**
**    (A)   N = yy_action[ yy_shift_ofst[S] + X ]
**    (B)   N = yy_default[S]
**
** The (A) formula is preferred.  The B formula is used instead if
** yy_lookahead[yy_shift_ofst[S]+X] is not equal to X.
**
** The formulas above are for computing the action when the lookahead is
** a terminal symbol.  If the lookahead is a non-terminal (as occurs after
** a reduce action) then the yy_reduce_ofst[] array is used in place of
** the yy_shift_ofst[] array.
**
** The following are the tables generated in this section:
**
**  yy_action[]        A single table containing all actions.
**  yy_lookahead[]     A table containing the lookahead for each entry in
**                     yy_action.  Used to detect hash collisions.
**  yy_shift_ofst[]    For each state, the offset into yy_action for
**                     shifting terminals.
**  yy_reduce_ofst[]   For each state, the offset into yy_action for
**                     shifting non-terminals after a reduce.
**  yy_default[]       Default action for each state.
**
*********** Begin parsing tables **********************************************/
<<<<<<< HEAD
#define YY_ACTTAB_COUNT (693)
static const YYACTIONTYPE yy_action[] = {
 /*     0 */   961,  567,  187,  567,  208,  322,  926,   17,   70,  568,
 /*    10 */    83,  568, 1040,   49,   50,  146,   53,   54,  139,  185,
 /*    20 */   220,   43,  187,   52,  267,   57,   55,   59,   56,  191,
 /*    30 */    32,  215, 1041,   48,   47, 1037,  187,   46,   45,   44,
 /*    40 */   925,  923,  924,   29,  927,  214, 1041,  519,  520,  521,
 /*    50 */   522,  523,  524,  525,  526,  527,  528,  529,  530,  531,
 /*    60 */   532,  323,  958,  212,  237,   49,   50,   32,   53,   54,
 /*    70 */   146,  209,  220,   43,  937,   52,  267,   57,   55,   59,
 /*    80 */    56,  252,  993,   71,  262,   48,   47,  288,  940,   46,
 /*    90 */    45,   44,   49,   50,  288,   53,   54,   32,   82,  220,
 /*   100 */    43,  567,   52,  267,   57,   55,   59,   56,  223,  568,
 /*   110 */    32,  937,   48,   47,   75,  308,   46,   45,   44,   49,
 /*   120 */    51,   38,   53,   54,   12,  225,  220,   43,   85,   52,
 /*   130 */   267,   57,   55,   59,   56,  264,  227,   79,  224,   48,
 /*   140 */    47,  937,  318,   46,   45,   44,   50, 1036,   53,   54,
 /*   150 */   940,  291,  220,   43,  937,   52,  267,   57,   55,   59,
 /*   160 */    56,  940,  734,  837,  146,   48,   47,  940,  172,   46,
 /*   170 */    45,   44,   86,   23,  286,  317,  316,  285,  284,  283,
 /*   180 */   315,  282,  314,  313,  312,  281,  311,  310,  900,   32,
 /*   190 */   888,  889,  890,  891,  892,  893,  894,  895,  896,  897,
 /*   200 */   898,  899,  901,  902,   53,   54,  928,  934,  220,   43,
 /*   210 */   146,   52,  267,   57,   55,   59,   56, 1035,   32,   18,
 /*   220 */   952,   48,   47,    1,  160,   46,   45,   44,  219,  747,
 /*   230 */   292,  992,  738,  937,  741,  210,  744,  195,  219,  747,
 /*   240 */   846,  204,  738,  197,  741,  172,  744,    5,  162,  226,
 /*   250 */   123,  122,  196,   35,  161,   92,   97,   88,   96,  296,
 /*   260 */   216,  217,  937,  229,  266,   23,  205,  317,  316,  278,
 /*   270 */   216,  217,  315,  567,  314,  313,  312,   80,  311,  310,
 /*   280 */   240,  568,  908, 1050,   75,  906,  907,  244,  243,   81,
 /*   290 */   909,   38,  911,  912,  910,  232,  913,  914,   57,   55,
 /*   300 */    59,   56,   72,  231,  850,  687,   48,   47,  108,  113,
 /*   310 */    46,   45,   44,  246,  102,  112,   32,  118,  121,  111,
 /*   320 */   203,  180,  176,  788,  324,  115,  268,  178,  175,  127,
 /*   330 */   126,  125,  124,  648,  672,  230,   58,  669,  290,  670,
 /*   340 */   189,  671,  321,  320,  132,   32,   58,  232,  746,   48,
 /*   350 */    47,    3,  173,   46,   45,   44,  849,  300,  746,  232,
 /*   360 */   937,  298,  297,  218,  745,  234,  235,  684,  938,  952,
 /*   370 */    46,   45,   44,   24,  745,  233,  248,  110,  295,  294,
 /*   380 */    33,   25,  736,  838,  247,  308,  694,  691,  172,  936,
 /*   390 */   715,  716,  700,  250,   63,  706,  141,  707,  767,   62,
 /*   400 */   748,   20,   19,  740,   19,  743,  739,  190,  742,   66,
 /*   410 */   658,    6,  192,  270,   33,   64,  660,   33,  737,  272,
 /*   420 */    62,   28,  186,   84,  273,  659,  750,  193,   67,   62,
 /*   430 */   101,  100,   14,   13,  107,  106,   69,  194,  647,   16,
 /*   440 */    15,  676,  674,  677,  675,  120,  119,  673,  137,  135,
 /*   450 */   200,  201,  199,  184,  198,  188,  939, 1003, 1002,  221,
 /*   460 */   999,  998,  222,  299,  138,   41,  985,  960,  968,  984,
 /*   470 */   136,  970,  953,  249,  251,   73,  140,  144,  935,  156,
 /*   480 */    76,  253,  211,  255,  904,  157,  699,  933,  148,  158,
 /*   490 */   159,  950,  147,  149,  851,  265,  150,  275,  276,   60,
 /*   500 */   277,  279,   68,  280,  260,   65,   39,  182,  263,  261,
 /*   510 */    36,  289,  845, 1055,   98, 1054, 1052,  163,  293, 1049,
 /*   520 */   259,  254,  104, 1048, 1046,  257,   42,  164,  869,   37,
 /*   530 */    34,   40,  183,  834,  114,  832,  116,  117,  830,  829,
 /*   540 */   236,  174,  827,  826,  825,  824,  823,  822,  821,  177,
 /*   550 */   179,  818,  816,  814,  812,  810,  181,  309,  256,  109,
 /*   560 */   986,  301,  302,  303,  304,  305,  306,  307,  319,  206,
 /*   570 */   228,  786,  238,  239,  274,  785,  241,  242,  784,  772,
 /*   580 */   207,   93,   94,  202,  245,  250,   77,    8,  269,   74,
 /*   590 */   213,  679,  701,  142,  751,  271,  704,  166,  870,  167,
 /*   600 */   168,  165,  170,  169,  171,  828,    2,  128,  129,  820,
 /*   610 */     4,  130,  819,  143,  131,  811,  153,  151,  152,  154,
 /*   620 */   155,  916,   78,  258,    9,  708,  145,   10,   87,  749,
 /*   630 */    26,    7,   27,   11,   21,   22,   85,   30,   89,   91,
 /*   640 */    90,   31,  611,  607,  605,  604,  603,  600,   99,  571,
 /*   650 */   287,   33,   95,   61,  103,  650,  649,  646,  595,  593,
 /*   660 */   585,  591,  105,  587,  589,  583,  581,  614,  613,  612,
 /*   670 */   610,  609,  608,  606,  602,  601,   62,  569,  133,  536,
 /*   680 */   534,  790,  789,  789,  789,  789,  789,  789,  789,  789,
 /*   690 */   789,  789,  134,
};
static const YYCODETYPE yy_lookahead[] = {
 /*     0 */   193,    1,  254,    1,  192,  193,    0,  254,  199,    9,
 /*    10 */   199,    9,  264,   13,   14,  193,   16,   17,  193,  254,
 /*    20 */    20,   21,  254,   23,   24,   25,   26,   27,   28,  254,
 /*    30 */   193,  263,  264,   33,   34,  254,  254,   37,   38,   39,
 /*    40 */   231,  230,  231,  232,  233,  263,  264,   45,   46,   47,
 /*    50 */    48,   49,   50,   51,   52,   53,   54,   55,   56,   57,
 /*    60 */    58,   59,  255,  213,   62,   13,   14,  193,   16,   17,
 /*    70 */   193,  234,   20,   21,  237,   23,   24,   25,   26,   27,
 /*    80 */    28,  256,  260,   83,  262,   33,   34,   81,  238,   37,
 /*    90 */    38,   39,   13,   14,   81,   16,   17,  193,   83,   20,
 /*   100 */    21,    1,   23,   24,   25,   26,   27,   28,  234,    9,
 /*   110 */   193,  237,   33,   34,  109,   86,   37,   38,   39,   13,
 /*   120 */    14,  116,   16,   17,  109,  213,   20,   21,  113,   23,
 /*   130 */    24,   25,   26,   27,   28,  258,  213,  260,  234,   33,
 /*   140 */    34,  237,  213,   37,   38,   39,   14,  254,   16,   17,
 /*   150 */   238,  234,   20,   21,  237,   23,   24,   25,   26,   27,
 /*   160 */    28,  238,  110,  198,  193,   33,   34,  238,  203,   37,
 /*   170 */    38,   39,  199,   93,   94,   95,   96,   97,   98,   99,
 /*   180 */   100,  101,  102,  103,  104,  105,  106,  107,  212,  193,
 /*   190 */   214,  215,  216,  217,  218,  219,  220,  221,  222,  223,
 /*   200 */   224,  225,  226,  227,   16,   17,  233,  193,   20,   21,
 /*   210 */   193,   23,   24,   25,   26,   27,   28,  254,  193,   44,
 /*   220 */   236,   33,   34,  200,  201,   37,   38,   39,    1,    2,
 /*   230 */   234,  260,    5,  237,    7,  251,    9,   62,    1,    2,
 /*   240 */   198,  254,    5,   68,    7,  203,    9,   63,   64,  235,
 /*   250 */    75,   76,   77,   69,   70,   71,   72,   73,   74,  234,
 /*   260 */    33,   34,  237,   68,   37,   93,  254,   95,   96,   85,
 /*   270 */    33,   34,  100,    1,  102,  103,  104,  260,  106,  107,
 /*   280 */   139,    9,  212,  238,  109,  215,  216,  146,  147,  239,
 /*   290 */   220,  116,  222,  223,  224,  193,  226,  227,   25,   26,
 /*   300 */    27,   28,  252,   68,  202,   37,   33,   34,   63,   64,
 /*   310 */    37,   38,   39,  138,   69,   70,  193,   72,   73,   74,
 /*   320 */   145,   63,   64,  190,  191,   80,   15,   69,   70,   71,
 /*   330 */    72,   73,   74,    5,    2,  140,  109,    5,  143,    7,
 /*   340 */   254,    9,   65,   66,   67,  193,  109,  193,  121,   33,
 /*   350 */    34,  196,  197,   37,   38,   39,  202,  234,  121,  193,
 /*   360 */   237,   33,   34,   61,  137,   33,   34,  114,  202,  236,
 /*   370 */    37,   38,   39,  120,  137,  140,  110,   78,  143,  144,
 /*   380 */   114,  109,    1,  198,  251,   86,  110,  119,  203,  237,
 /*   390 */   128,  129,  110,  117,  114,  110,  114,  110,  110,  114,
 /*   400 */   110,  114,  114,    5,  114,    7,    5,  254,    7,  114,
 /*   410 */   110,  109,  254,  110,  114,  135,  110,  114,   37,  110,
 /*   420 */   114,  109,  254,  114,  112,  110,  115,  254,  133,  114,
 /*   430 */   141,  142,  141,  142,  141,  142,  109,  254,  111,  141,
 /*   440 */   142,    5,    5,    7,    7,   78,   79,  115,   63,   64,
 /*   450 */   254,  254,  254,  254,  254,  254,  238,  229,  229,  229,
 /*   460 */   229,  229,  229,  229,  193,  253,  261,  193,  193,  261,
 /*   470 */    61,  193,  236,  194,  236,  194,  193,  193,  236,  240,
 /*   480 */   194,  257,  257,  257,  228,  193,  121,  193,  248,  193,
 /*   490 */   193,  250,  249,  247,  193,  126,  246,  193,  193,  131,
 /*   500 */   193,  193,  132,  193,  257,  134,  193,  193,  130,  125,
 /*   510 */   193,  193,  193,  193,  193,  193,  193,  193,  193,  193,
 /*   520 */   124,  122,  193,  193,  193,  123,  136,  193,  193,  193,
 /*   530 */   193,  193,  193,  193,  193,  193,  193,  193,  193,  193,
 /*   540 */   193,  193,  193,  193,  193,  193,  193,  193,  193,  193,
 /*   550 */   193,  193,  193,  193,  193,  193,  193,  108,  194,   92,
 /*   560 */   194,   91,   51,   88,   90,   55,   89,   87,   81,  194,
 /*   570 */   194,    5,  148,    5,  194,    5,  148,    5,    5,   94,
 /*   580 */   194,  199,  199,  194,  139,  117,  114,  109,  112,  118,
 /*   590 */     1,  110,  110,  109,  115,  112,  110,  209,  211,  205,
 /*   600 */   208,  210,  207,  206,  204,  194,  200,  195,  195,  194,
 /*   610 */   196,  195,  194,  114,  195,  194,  243,  245,  244,  242,
 /*   620 */   241,  228,  109,  109,  127,  110,  109,  127,   78,  110,
 /*   630 */   114,  109,  114,  109,  109,  109,  113,   84,   83,   83,
 /*   640 */    71,   84,    9,    5,    5,    5,    5,    5,  142,   82,
 /*   650 */    15,  114,   78,   16,  142,    5,    5,  110,    5,    5,
 /*   660 */     5,    5,  142,    5,    5,    5,    5,    5,    5,    5,
 /*   670 */     5,    5,    5,    5,    5,    5,  114,   82,   21,   61,
 /*   680 */    60,    0,  265,  265,  265,  265,  265,  265,  265,  265,
 /*   690 */   265,  265,   21,  265,  265,  265,  265,  265,  265,  265,
 /*   700 */   265,  265,  265,  265,  265,  265,  265,  265,  265,  265,
 /*   710 */   265,  265,  265,  265,  265,  265,  265,  265,  265,  265,
 /*   720 */   265,  265,  265,  265,  265,  265,  265,  265,  265,  265,
 /*   730 */   265,  265,  265,  265,  265,  265,  265,  265,  265,  265,
 /*   740 */   265,  265,  265,  265,  265,  265,  265,  265,  265,  265,
 /*   750 */   265,  265,  265,  265,  265,  265,  265,  265,  265,  265,
 /*   760 */   265,  265,  265,  265,  265,  265,  265,  265,  265,  265,
 /*   770 */   265,  265,  265,  265,  265,  265,  265,  265,  265,  265,
 /*   780 */   265,  265,  265,  265,  265,  265,  265,  265,  265,  265,
 /*   790 */   265,  265,  265,  265,  265,  265,  265,  265,  265,  265,
 /*   800 */   265,  265,  265,  265,  265,  265,  265,  265,  265,  265,
 /*   810 */   265,  265,  265,  265,  265,  265,  265,  265,  265,  265,
 /*   820 */   265,  265,  265,  265,  265,  265,  265,  265,  265,  265,
 /*   830 */   265,  265,  265,  265,  265,  265,  265,  265,  265,  265,
 /*   840 */   265,  265,  265,  265,  265,  265,  265,  265,  265,  265,
 /*   850 */   265,  265,  265,  265,  265,  265,  265,  265,  265,  265,
 /*   860 */   265,  265,  265,  265,  265,  265,  265,  265,  265,  265,
 /*   870 */   265,  265,  265,  265,  265,  265,  265,  265,  265,  265,
 /*   880 */   265,  265,  265,
};
#define YY_SHIFT_COUNT    (324)
#define YY_SHIFT_MIN      (0)
#define YY_SHIFT_MAX      (681)
static const unsigned short int yy_shift_ofst[] = {
 /*     0 */   175,   80,   80,  172,  172,   13,  227,  237,  100,  100,
 /*    10 */   100,  100,  100,  100,  100,  100,  100,    0,    2,  237,
 /*    20 */   332,  332,  332,  332,  272,    5,  100,  100,  100,    6,
 /*    30 */   100,  100,  100,  100,  299,   13,   29,   29,  693,  693,
 /*    40 */   693,  237,  237,  237,  237,  237,  237,  237,  237,  237,
 /*    50 */   237,  237,  237,  237,  237,  237,  237,  237,  237,  237,
 /*    60 */   237,  332,  332,  328,  328,  328,  328,  328,  328,  328,
 /*    70 */   100,  100,  268,  100,    5,    5,  100,  100,  100,  262,
 /*    80 */   262,  253,    5,  100,  100,  100,  100,  100,  100,  100,
 /*    90 */   100,  100,  100,  100,  100,  100,  100,  100,  100,  100,
 /*   100 */   100,  100,  100,  100,  100,  100,  100,  100,  100,  100,
 /*   110 */   100,  100,  100,  100,  100,  100,  100,  100,  100,  100,
 /*   120 */   100,  100,  100,  100,  100,  100,  100,  100,  100,  100,
 /*   130 */   100,  100,  100,  100,  100,  100,  100,  100,  409,  409,
 /*   140 */   409,  365,  365,  365,  409,  365,  409,  370,  371,  368,
 /*   150 */   369,  378,  384,  396,  402,  399,  390,  409,  409,  409,
 /*   160 */   449,   13,   13,  409,  409,  467,  470,  511,  475,  474,
 /*   170 */   510,  477,  480,  449,  409,  487,  487,  409,  487,  409,
 /*   180 */   487,  409,  693,  693,   52,   79,  106,   79,   79,  132,
 /*   190 */   188,  273,  273,  273,  273,  184,  245,  258,  316,  316,
 /*   200 */   316,  316,  235,  141,  333,  333,   15,  195,  277,  266,
 /*   210 */   276,  282,  285,  287,  288,  290,  398,  401,  381,  302,
 /*   220 */   311,  280,  295,  300,  303,  306,  309,  315,  312,  289,
 /*   230 */   291,  293,  327,  298,  436,  437,  367,  385,  566,  424,
 /*   240 */   568,  570,  428,  572,  573,  485,  445,  468,  476,  478,
 /*   250 */   471,  481,  472,  482,  484,  486,  499,  513,  589,  514,
 /*   260 */   515,  517,  516,  497,  518,  500,  519,  522,  479,  524,
 /*   270 */   476,  525,  483,  526,  523,  550,  553,  555,  569,  557,
 /*   280 */   556,  633,  638,  639,  640,  641,  642,  567,  635,  574,
 /*   290 */   506,  537,  537,  637,  512,  520,  537,  650,  651,  547,
 /*   300 */   537,  653,  654,  655,  656,  658,  659,  660,  661,  662,
 /*   310 */   663,  664,  665,  666,  667,  668,  669,  670,  562,  595,
 /*   320 */   657,  671,  618,  620,  681,
};
#define YY_REDUCE_COUNT (183)
#define YY_REDUCE_MIN   (-252)
#define YY_REDUCE_MAX   (421)
static const short yy_reduce_ofst[] = {
 /*     0 */   133,  -24,  -24,   70,   70, -189, -232, -218, -163, -178,
 /*    10 */  -123, -126,  -96,  -83,   -4,   25,  123, -193, -188, -252,
 /*    20 */  -150,  -88,  -77,  -71, -175,  -16,  -29,   17,   14,  -27,
 /*    30 */   102,  154,  166,  152,  -35, -191,   42,  185,   50,   23,
 /*    40 */   155, -247, -235, -225, -219, -107,  -37,  -13,   12,   86,
 /*    50 */   153,  158,  168,  173,  183,  196,  197,  198,  199,  200,
 /*    60 */   201,   45,  218,  228,  229,  230,  231,  232,  233,  234,
 /*    70 */   271,  274,  212,  275,  236,  238,  278,  283,  284,  205,
 /*    80 */   208,  239,  242,  292,  294,  296,  297,  301,  304,  305,
 /*    90 */   307,  308,  310,  313,  314,  317,  318,  319,  320,  321,
 /*   100 */   322,  323,  324,  325,  326,  329,  330,  331,  334,  335,
 /*   110 */   336,  337,  338,  339,  340,  341,  342,  343,  344,  345,
 /*   120 */   346,  347,  348,  349,  350,  351,  352,  353,  354,  355,
 /*   130 */   356,  357,  358,  359,  360,  361,  362,  363,  279,  281,
 /*   140 */   286,  224,  225,  226,  364,  247,  366,  241,  243,  240,
 /*   150 */   246,  250,  372,  374,  373,  377,  379,  375,  376,  380,
 /*   160 */   256,  382,  383,  386,  389,  387,  391,  388,  394,  392,
 /*   170 */   397,  395,  400,  393,  411,  412,  413,  415,  416,  418,
 /*   180 */   419,  421,  406,  414,
};
static const YYACTIONTYPE yy_default[] = {
 /*     0 */   787,  903,  847,  915,  835,  844, 1043, 1043,  787,  787,
 /*    10 */   787,  787,  787,  787,  787,  787,  787,  962,  807, 1043,
 /*    20 */   787,  787,  787,  787,  787,  787,  787,  787,  787,  844,
 /*    30 */   787,  787,  787,  787,  852,  844,  852,  852,  957,  887,
 /*    40 */   905,  787,  787,  787,  787,  787,  787,  787,  787,  787,
 /*    50 */   787,  787,  787,  787,  787,  787,  787,  787,  787,  787,
 /*    60 */   787,  787,  787,  787,  787,  787,  787,  787,  787,  787,
 /*    70 */   787,  787,  964,  967,  787,  787,  969,  787,  787,  989,
 /*    80 */   989,  955,  787,  787,  787,  787,  787,  787,  787,  787,
 /*    90 */   787,  787,  787,  787,  787,  787,  787,  787,  787,  787,
 /*   100 */   787,  787,  787,  787,  787,  787,  787,  787,  787,  787,
 /*   110 */   787,  787,  787,  787,  833,  787,  831,  787,  787,  787,
 /*   120 */   787,  787,  787,  787,  787,  787,  787,  787,  787,  787,
 /*   130 */   787,  787,  817,  787,  787,  787,  787,  787,  809,  809,
 /*   140 */   809,  787,  787,  787,  809,  787,  809,  996, 1000,  994,
 /*   150 */   982,  990,  981,  977,  975,  974, 1004,  809,  809,  809,
 /*   160 */   848,  844,  844,  809,  809,  868,  866,  864,  856,  862,
 /*   170 */   858,  860,  854,  836,  809,  842,  842,  809,  842,  809,
 /*   180 */   842,  809,  887,  905,  787, 1005,  787, 1042,  995, 1032,
 /*   190 */  1031, 1038, 1030, 1029, 1028,  787,  787,  787, 1024, 1025,
 /*   200 */  1027, 1026,  787,  787, 1034, 1033,  787,  787,  787,  787,
 /*   210 */   787,  787,  787,  787,  787,  787,  787,  787,  787, 1007,
 /*   220 */   787, 1001,  997,  787,  787,  787,  787,  787,  787,  787,
 /*   230 */   787,  787,  917,  787,  787,  787,  787,  787,  787,  787,
 /*   240 */   787,  787,  787,  787,  787,  787,  787,  954,  787,  787,
 /*   250 */   787,  787,  965,  787,  787,  787,  787,  787,  787,  787,
 /*   260 */   787,  787,  991,  787,  983,  787,  787,  787,  787,  787,
 /*   270 */   929,  787,  787,  787,  787,  787,  787,  787,  787,  787,
 /*   280 */   787,  787,  787,  787,  787,  787,  787,  787,  787,  787,
 /*   290 */   787, 1053, 1051,  787,  787,  787, 1047,  787,  787,  787,
 /*   300 */  1045,  787,  787,  787,  787,  787,  787,  787,  787,  787,
 /*   310 */   787,  787,  787,  787,  787,  787,  787,  787,  871,  787,
 /*   320 */   815,  813,  787,  805,  787,
=======
#define YY_ACTTAB_COUNT (679)
static const YYACTIONTYPE yy_action[] = {
 /*     0 */   133,  552,  202,  312,  206,  140,  941,   17,   85,  553,
 /*    10 */   772,  314,  179,   47,   48,  140,   51,   52,   30,  181,
 /*    20 */   214,   41,  181,   50,  262,   55,   53,   57,   54, 1020,
 /*    30 */   920,  209, 1021,   46,   45,  185,  181,   44,   43,   42,
 /*    40 */    47,   48,  908,   51,   52,  208, 1021,  214,   41,  552,
 /*    50 */    50,  262,   55,   53,   57,   54,  932,  553, 1017,  203,
 /*    60 */    46,   45,  917,  247,   44,   43,   42,   48,  938,   51,
 /*    70 */    52,  242,  972,  214,   41,  552,   50,  262,   55,   53,
 /*    80 */    57,   54,  973,  553,  257,  278,   46,   45,  298,  225,
 /*    90 */    44,   43,   42,  506,  507,  508,  509,  510,  511,  512,
 /*   100 */   513,  514,  515,  516,  517,  518,  313,  631, 1016,  231,
 /*   110 */    70,  552,   30,   47,   48, 1015,   51,   52,  819,  553,
 /*   120 */   214,   41,  166,   50,  262,   55,   53,   57,   54,   44,
 /*   130 */    43,   42,  717,   46,   45,  288,  287,   44,   43,   42,
 /*   140 */    47,   49,  198,   51,   52,  140,  140,  214,   41,  234,
 /*   150 */    50,  262,   55,   53,   57,   54,  916,  238,  237,  227,
 /*   160 */    46,   45,  285,  284,   44,   43,   42,   23,  276,  307,
 /*   170 */   306,  275,  274,  273,  305,  272,  304,  303,  302,  271,
 /*   180 */   301,  300,  880,   30,  868,  869,  870,  871,  872,  873,
 /*   190 */   874,  875,  876,  877,  878,  879,  881,  882,   51,   52,
 /*   200 */    18,   30,  214,   41,  906,   50,  262,   55,   53,   57,
 /*   210 */    54,  259,   79,   78,   25,   46,   45,  190,  199,   44,
 /*   220 */    43,   42,   82,  191,  217,   28,   30,  917,  268,  118,
 /*   230 */   117,  189,   12,  213,  730,  932,   84,  721,   81,  724,
 /*   240 */    74,  727,  218,  213,  730,  917,   80,  721,   36,  724,
 /*   250 */   204,  727,   30,  903,  904,   29,  907,   46,   45,   71,
 /*   260 */    74,   44,   43,   42,  223,  210,  211,  281,   36,  261,
 /*   270 */   917,   23,  914,  307,  306,  210,  211,  723,  305,  726,
 /*   280 */   304,  303,  302,  278,  301,  300,  311,  310,  126,  677,
 /*   290 */   241,  888,   68,  282,  886,  887,  917,  245,  197,  889,
 /*   300 */   219,  891,  892,  890,  670,  893,  894,   55,   53,   57,
 /*   310 */    54,    1,  154,  263,  220,   46,   45,   30,  221,   44,
 /*   320 */    43,   42,  105,  103,  108,  308,  920,  298,   69,   97,
 /*   330 */   107,  113,  116,  106,  224,  655,   56,  280,  652,  110,
 /*   340 */   653,  226,  654,   30,  920,  667,   56,    5,  156,  729,
 /*   350 */   183,  920,   24,   33,  155,   92,   87,   91,  286,  729,
 /*   360 */   905,  917,  174,  170,  719,  728,  228,  229,  172,  169,
 /*   370 */   121,  120,  119,  828,  820,  728,  918,  166,  166,    3,
 /*   380 */   167,  243,  674,  212,  290,   31,  683,  917,  698,  699,
 /*   390 */   135,  689,  690,  750,  731,   60,   20,   19,   19,  722,
 /*   400 */   720,  725,   61,   64,  641,  184,  265,  643,   31,  733,
 /*   410 */    31,   60,  267,  642,  115,  114,   83,   60,   96,   95,
 /*   420 */   186,   14,   13,   65,   62,  180,  187,    6,  102,  101,
 /*   430 */    67,  188,  630,   16,   15,  659,  657,  660,  658,  131,
 /*   440 */   129,  194,  195,  193,  656,  178,  192,  182, 1031,  919,
 /*   450 */   983,  239,  982,  215,  979,  978,  216,  289,   39,  132,
 /*   460 */   940,  948,  950,  130,  134,  933,  138,  246,  965,  964,
 /*   470 */   151,  915,  150,  682,  248,  913,  205,  299,  104,  884,
 /*   480 */   160,  260,  152,  153,  145,  143,  141,  831,  270,   66,
 /*   490 */   250,  930,   63,  255,   37,  176,   34,  279,   58,  142,
 /*   500 */   827, 1036,   93, 1035, 1033,  157,  283, 1030,   99, 1029,
 /*   510 */  1027,  158,  849,   35,  258,   32,   38,  256,  177,  816,
 /*   520 */   109,  814,  111,  112,  254,  812,  811,  230,  168,  252,
 /*   530 */   809,  808,  807,  806,  805,  804,  171,  173,  801,  799,
 /*   540 */   797,  795,  793,  175,  249,  244,   72,   75,   40,  251,
 /*   550 */   966,  291,  292,  293,  294,  295,  296,  297,  309,  200,
 /*   560 */   222,  770,  269,  232,  233,  769,  235,  201,  196,   88,
 /*   570 */    89,  236,  768,  756,  755,  240,  245,    8,  810,  662,
 /*   580 */   122,  161,  123,  165,  163,  803,  850,  159,  162,  164,
 /*   590 */   124,  802,   73,  125,  794,    4,    2,  264,   76,  684,
 /*   600 */   136,  137,  687,   77,  144,  148,  146,  147,  149,  896,
 /*   610 */   207,  253,   26,  691,  139,   27,    9,  732,   10,    7,
 /*   620 */   734,   11,   21,  266,   22,   86,  594,   84,  590,  588,
 /*   630 */   587,  586,  583,  556,  277,   31,   59,   90,  633,   94,
 /*   640 */   632,  629,  578,   98,  100,  576,  568,  574,  570,  572,
 /*   650 */   566,  564,  597,  596,  595,  593,  592,  591,  589,  585,
 /*   660 */   584,   60,  554,  522,  520,  774,  773,  773,  773,  773,
 /*   670 */   773,  773,  773,  773,  773,  773,  773,  127,  128,
};
static const YYCODETYPE yy_lookahead[] = {
 /*     0 */   191,    1,  190,  191,  210,  191,  191,  252,  197,    9,
 /*    10 */   188,  189,  252,   13,   14,  191,   16,   17,  191,  252,
 /*    20 */    20,   21,  252,   23,   24,   25,   26,   27,   28,  262,
 /*    30 */   236,  261,  262,   33,   34,  252,  252,   37,   38,   39,
 /*    40 */    13,   14,  231,   16,   17,  261,  262,   20,   21,    1,
 /*    50 */    23,   24,   25,   26,   27,   28,  234,    9,  252,  232,
 /*    60 */    33,   34,  235,  254,   37,   38,   39,   14,  253,   16,
 /*    70 */    17,  249,  258,   20,   21,    1,   23,   24,   25,   26,
 /*    80 */    27,   28,  258,    9,  260,   79,   33,   34,   81,   67,
 /*    90 */    37,   38,   39,   45,   46,   47,   48,   49,   50,   51,
 /*   100 */    52,   53,   54,   55,   56,   57,   58,    5,  252,   61,
 /*   110 */   110,    1,  191,   13,   14,  252,   16,   17,  196,    9,
 /*   120 */    20,   21,  200,   23,   24,   25,   26,   27,   28,   37,
 /*   130 */    38,   39,  105,   33,   34,   33,   34,   37,   38,   39,
 /*   140 */    13,   14,  252,   16,   17,  191,  191,   20,   21,  135,
 /*   150 */    23,   24,   25,   26,   27,   28,  235,  143,  144,  137,
 /*   160 */    33,   34,  140,  141,   37,   38,   39,   88,   89,   90,
 /*   170 */    91,   92,   93,   94,   95,   96,   97,   98,   99,  100,
 /*   180 */   101,  102,  209,  191,  211,  212,  213,  214,  215,  216,
 /*   190 */   217,  218,  219,  220,  221,  222,  223,  224,   16,   17,
 /*   200 */    44,  191,   20,   21,    0,   23,   24,   25,   26,   27,
 /*   210 */    28,  256,  258,  258,  104,   33,   34,   61,  252,   37,
 /*   220 */    38,   39,  197,   67,  232,  104,  191,  235,  107,   73,
 /*   230 */    74,   75,  104,    1,    2,  234,  108,    5,  110,    7,
 /*   240 */   104,    9,  232,    1,    2,  235,  237,    5,  112,    7,
 /*   250 */   249,    9,  191,  228,  229,  230,  231,   33,   34,  250,
 /*   260 */   104,   37,   38,   39,   67,   33,   34,  232,  112,   37,
 /*   270 */   235,   88,  191,   90,   91,   33,   34,    5,   95,    7,
 /*   280 */    97,   98,   99,   79,  101,  102,   64,   65,   66,  105,
 /*   290 */   134,  209,  136,  232,  212,  213,  235,  113,  142,  217,
 /*   300 */   210,  219,  220,  221,   37,  223,  224,   25,   26,   27,
 /*   310 */    28,  198,  199,   15,  233,   33,   34,  191,  210,   37,
 /*   320 */    38,   39,   76,   62,   63,  210,  236,   81,  197,   68,
 /*   330 */    69,   70,   71,   72,  137,    2,  104,  140,    5,   78,
 /*   340 */     7,  191,    9,  191,  236,  109,  104,   62,   63,  117,
 /*   350 */   252,  236,  116,   68,   69,   70,   71,   72,  232,  117,
 /*   360 */   229,  235,   62,   63,    1,  133,   33,   34,   68,   69,
 /*   370 */    70,   71,   72,  196,  196,  133,  226,  200,  200,  194,
 /*   380 */   195,  105,  115,   60,  232,  109,  105,  235,  124,  125,
 /*   390 */   109,  105,  105,  105,  105,  109,  109,  109,  109,    5,
 /*   400 */    37,    7,  109,  109,  105,  252,  105,  105,  109,  111,
 /*   410 */   109,  109,  105,  105,   76,   77,  109,  109,  138,  139,
 /*   420 */   252,  138,  139,  129,  131,  252,  252,  104,  138,  139,
 /*   430 */   104,  252,  106,  138,  139,    5,    5,    7,    7,   62,
 /*   440 */    63,  252,  252,  252,  111,  252,  252,  252,  236,  236,
 /*   450 */   227,  191,  227,  227,  227,  227,  227,  227,  251,  191,
 /*   460 */   191,  191,  191,   60,  191,  234,  191,  234,  259,  259,
 /*   470 */   191,  234,  238,  117,  255,  191,  255,  103,   87,  225,
 /*   480 */   206,  122,  191,  191,  243,  245,  247,  191,  191,  128,
 /*   490 */   255,  248,  130,  255,  191,  191,  191,  191,  127,  246,
 /*   500 */   191,  191,  191,  191,  191,  191,  191,  191,  191,  191,
 /*   510 */   191,  191,  191,  191,  126,  191,  191,  121,  191,  191,
 /*   520 */   191,  191,  191,  191,  120,  191,  191,  191,  191,  119,
 /*   530 */   191,  191,  191,  191,  191,  191,  191,  191,  191,  191,
 /*   540 */   191,  191,  191,  191,  118,  192,  192,  192,  132,  192,
 /*   550 */   192,   86,   50,   83,   85,   54,   84,   82,   79,  192,
 /*   560 */   192,    5,  192,  145,    5,    5,  145,  192,  192,  197,
 /*   570 */   197,    5,    5,   90,   89,  135,  113,  104,  192,  105,
 /*   580 */   193,  202,  193,  201,  203,  192,  208,  207,  205,  204,
 /*   590 */   193,  192,  114,  193,  192,  194,  198,  107,  109,  105,
 /*   600 */   104,  109,  105,  104,  244,  240,  242,  241,  239,  225,
 /*   610 */     1,  104,  109,  105,  104,  109,  123,  105,  123,  104,
 /*   620 */   111,  104,  104,  107,  104,   76,    9,  108,    5,    5,
 /*   630 */     5,    5,    5,   80,   15,  109,   16,   76,    5,  139,
 /*   640 */     5,  105,    5,  139,  139,    5,    5,    5,    5,    5,
 /*   650 */     5,    5,    5,    5,    5,    5,    5,    5,    5,    5,
 /*   660 */     5,  109,   80,   60,   59,    0,  263,  263,  263,  263,
 /*   670 */   263,  263,  263,  263,  263,  263,  263,   21,   21,  263,
 /*   680 */   263,  263,  263,  263,  263,  263,  263,  263,  263,  263,
 /*   690 */   263,  263,  263,  263,  263,  263,  263,  263,  263,  263,
 /*   700 */   263,  263,  263,  263,  263,  263,  263,  263,  263,  263,
 /*   710 */   263,  263,  263,  263,  263,  263,  263,  263,  263,  263,
 /*   720 */   263,  263,  263,  263,  263,  263,  263,  263,  263,  263,
 /*   730 */   263,  263,  263,  263,  263,  263,  263,  263,  263,  263,
 /*   740 */   263,  263,  263,  263,  263,  263,  263,  263,  263,  263,
 /*   750 */   263,  263,  263,  263,  263,  263,  263,  263,  263,  263,
 /*   760 */   263,  263,  263,  263,  263,  263,  263,  263,  263,  263,
 /*   770 */   263,  263,  263,  263,  263,  263,  263,  263,  263,  263,
 /*   780 */   263,  263,  263,  263,  263,  263,  263,  263,  263,  263,
 /*   790 */   263,  263,  263,  263,  263,  263,  263,  263,  263,  263,
 /*   800 */   263,  263,  263,  263,  263,  263,  263,  263,  263,  263,
 /*   810 */   263,  263,  263,  263,  263,  263,  263,  263,  263,  263,
 /*   820 */   263,  263,  263,  263,  263,  263,  263,  263,  263,  263,
 /*   830 */   263,  263,  263,  263,  263,  263,  263,  263,  263,  263,
 /*   840 */   263,  263,  263,  263,  263,  263,  263,  263,  263,  263,
 /*   850 */   263,  263,  263,  263,  263,  263,  263,  263,  263,  263,
 /*   860 */   263,  263,  263,  263,  263,  263,
};
#define YY_SHIFT_COUNT    (314)
#define YY_SHIFT_MIN      (0)
#define YY_SHIFT_MAX      (665)
static const unsigned short int yy_shift_ofst[] = {
 /*     0 */   156,   79,   79,  183,  183,    6,  232,  242,   74,   74,
 /*    10 */    74,   74,   74,   74,   74,   74,   74,    0,   48,  242,
 /*    20 */   333,  333,  333,  333,  110,  136,   74,   74,   74,  204,
 /*    30 */    74,   74,  246,    6,    7,    7,  679,  679,  679,  242,
 /*    40 */   242,  242,  242,  242,  242,  242,  242,  242,  242,  242,
 /*    50 */   242,  242,  242,  242,  242,  242,  242,  242,  242,  333,
 /*    60 */   333,  102,  102,  102,  102,  102,  102,  102,   74,   74,
 /*    70 */    74,  267,   74,  136,  136,   74,   74,   74,  264,  264,
 /*    80 */   236,  136,   74,   74,   74,   74,   74,   74,   74,   74,
 /*    90 */    74,   74,   74,   74,   74,   74,   74,   74,   74,   74,
 /*   100 */    74,   74,   74,   74,   74,   74,   74,   74,   74,   74,
 /*   110 */    74,   74,   74,   74,   74,   74,   74,   74,   74,   74,
 /*   120 */    74,   74,   74,   74,   74,   74,   74,   74,   74,   74,
 /*   130 */    74,   74,  403,  403,  403,  356,  356,  356,  403,  356,
 /*   140 */   403,  361,  362,  371,  359,  388,  396,  404,  410,  426,
 /*   150 */   416,  403,  403,  403,  374,    6,    6,  403,  403,  391,
 /*   160 */   465,  502,  470,  469,  501,  472,  475,  374,  403,  479,
 /*   170 */   479,  403,  479,  403,  479,  403,  679,  679,   27,  100,
 /*   180 */   127,  100,  100,   53,  182,  282,  282,  282,  282,  261,
 /*   190 */   285,  300,  224,  224,  224,  224,   22,   14,   92,   92,
 /*   200 */   128,  197,  222,  276,  184,  281,  286,  287,  288,  289,
 /*   210 */   272,  394,  363,  323,  298,  293,  294,  299,  301,  302,
 /*   220 */   307,  308,  121,  280,  283,  290,  326,  295,  430,  431,
 /*   230 */   338,  377,  556,  418,  559,  560,  421,  566,  567,  483,
 /*   240 */   485,  440,  463,  490,  473,  478,  474,  489,  494,  496,
 /*   250 */   497,  492,  499,  609,  507,  508,  510,  503,  493,  506,
 /*   260 */   495,  512,  515,  509,  517,  490,  518,  516,  520,  519,
 /*   270 */   549,  617,  623,  624,  625,  626,  627,  553,  619,  561,
 /*   280 */   500,  526,  526,  620,  504,  505,  526,  633,  635,  536,
 /*   290 */   526,  637,  640,  641,  642,  643,  644,  645,  646,  647,
 /*   300 */   648,  649,  650,  651,  652,  653,  654,  655,  552,  582,
 /*   310 */   656,  657,  603,  605,  665,
};
#define YY_REDUCE_COUNT (177)
#define YY_REDUCE_MIN   (-245)
#define YY_REDUCE_MAX   (402)
static const short yy_reduce_ofst[] = {
 /*     0 */  -178,  -27,  -27,   82,   82,   25, -230, -216, -173, -176,
 /*    10 */   -45,   -8,   10,   35,   61,  126,  152, -185, -188, -233,
 /*    20 */  -206,   90,  108,  115, -191,    1, -186,  -46,   81, -189,
 /*    30 */   150,  -79,  -78,  131,  177,  178,    9,  113,  185, -245,
 /*    40 */  -240, -217, -194, -144, -137, -110,  -34,   98,  153,  168,
 /*    50 */   173,  174,  179,  189,  190,  191,  193,  194,  195,  212,
 /*    60 */   213,  223,  225,  226,  227,  228,  229,  230,  260,  268,
 /*    70 */   269,  207,  270,  231,  233,  271,  273,  275,  209,  210,
 /*    80 */   234,  237,  279,  284,  291,  292,  296,  297,  303,  304,
 /*    90 */   305,  306,  309,  310,  311,  312,  313,  314,  315,  316,
 /*   100 */   317,  318,  319,  320,  321,  322,  324,  325,  327,  328,
 /*   110 */   329,  330,  331,  332,  334,  335,  336,  337,  339,  340,
 /*   120 */   341,  342,  343,  344,  345,  346,  347,  348,  349,  350,
 /*   130 */   351,  352,  353,  354,  355,  219,  221,  235,  357,  238,
 /*   140 */   358,  243,  239,  253,  240,  360,  241,  364,  366,  365,
 /*   150 */   369,  367,  368,  370,  254,  372,  373,  375,  376,  378,
 /*   160 */   380,  274,  379,  383,  381,  385,  382,  384,  386,  387,
 /*   170 */   389,  393,  397,  399,  400,  402,  398,  401,
};
static const YYACTIONTYPE yy_default[] = {
 /*     0 */   771,  883,  829,  895,  817,  826, 1023, 1023,  771,  771,
 /*    10 */   771,  771,  771,  771,  771,  771,  771,  942,  790, 1023,
 /*    20 */   771,  771,  771,  771,  771,  771,  771,  771,  771,  826,
 /*    30 */   771,  771,  832,  826,  832,  832,  937,  867,  885,  771,
 /*    40 */   771,  771,  771,  771,  771,  771,  771,  771,  771,  771,
 /*    50 */   771,  771,  771,  771,  771,  771,  771,  771,  771,  771,
 /*    60 */   771,  771,  771,  771,  771,  771,  771,  771,  771,  771,
 /*    70 */   771,  944,  947,  771,  771,  949,  771,  771,  969,  969,
 /*    80 */   935,  771,  771,  771,  771,  771,  771,  771,  771,  771,
 /*    90 */   771,  771,  771,  771,  771,  771,  771,  771,  771,  771,
 /*   100 */   771,  771,  771,  771,  771,  771,  771,  771,  771,  815,
 /*   110 */   771,  813,  771,  771,  771,  771,  771,  771,  771,  771,
 /*   120 */   771,  771,  771,  771,  771,  771,  800,  771,  771,  771,
 /*   130 */   771,  771,  792,  792,  792,  771,  771,  771,  792,  771,
 /*   140 */   792,  976,  980,  974,  962,  970,  961,  957,  955,  954,
 /*   150 */   984,  792,  792,  792,  830,  826,  826,  792,  792,  848,
 /*   160 */   846,  844,  836,  842,  838,  840,  834,  818,  792,  824,
 /*   170 */   824,  792,  824,  792,  824,  792,  867,  885,  771,  985,
 /*   180 */   771, 1022,  975, 1012, 1011, 1018, 1010, 1009, 1008,  771,
 /*   190 */   771,  771, 1004, 1005, 1007, 1006,  771,  771, 1014, 1013,
 /*   200 */   771,  771,  771,  771,  771,  771,  771,  771,  771,  771,
 /*   210 */   771,  771,  771,  987,  771,  981,  977,  771,  771,  771,
 /*   220 */   771,  771,  771,  771,  771,  771,  897,  771,  771,  771,
 /*   230 */   771,  771,  771,  771,  771,  771,  771,  771,  771,  771,
 /*   240 */   771,  771,  934,  771,  771,  771,  771,  945,  771,  771,
 /*   250 */   771,  771,  771,  771,  771,  771,  771,  971,  771,  963,
 /*   260 */   771,  771,  771,  771,  771,  909,  771,  771,  771,  771,
 /*   270 */   771,  771,  771,  771,  771,  771,  771,  771,  771,  771,
 /*   280 */   771, 1034, 1032,  771,  771,  771, 1028,  771,  771,  771,
 /*   290 */  1026,  771,  771,  771,  771,  771,  771,  771,  771,  771,
 /*   300 */   771,  771,  771,  771,  771,  771,  771,  771,  851,  771,
 /*   310 */   798,  796,  771,  788,  771,
>>>>>>> 9bccfe95
};
/********** End of lemon-generated parsing tables *****************************/

/* The next table maps tokens (terminal symbols) into fallback tokens.  
** If a construct like the following:
** 
**      %fallback ID X Y Z.
**
** appears in the grammar, then ID becomes a fallback token for X, Y,
** and Z.  Whenever one of the tokens X, Y, or Z is input to the parser
** but it does not parse, the type of the token is changed to ID and
** the parse is retried before an error is thrown.
**
** This feature can be used, for example, to cause some keywords in a language
** to revert to identifiers if they keyword does not apply in the context where
** it appears.
*/
#ifdef YYFALLBACK
static const YYCODETYPE yyFallback[] = {
    0,  /*          $ => nothing */
    0,  /*         ID => nothing */
    1,  /*       BOOL => ID */
    1,  /*    TINYINT => ID */
    1,  /*   SMALLINT => ID */
    1,  /*    INTEGER => ID */
    1,  /*     BIGINT => ID */
    1,  /*      FLOAT => ID */
    1,  /*     DOUBLE => ID */
    1,  /*     STRING => ID */
    1,  /*  TIMESTAMP => ID */
    1,  /*     BINARY => ID */
    1,  /*      NCHAR => ID */
    0,  /*         OR => nothing */
    0,  /*        AND => nothing */
    0,  /*        NOT => nothing */
    0,  /*         EQ => nothing */
    0,  /*         NE => nothing */
    0,  /*     ISNULL => nothing */
    0,  /*    NOTNULL => nothing */
    0,  /*         IS => nothing */
    1,  /*       LIKE => ID */
    1,  /*       GLOB => ID */
    0,  /*    BETWEEN => nothing */
    0,  /*         IN => nothing */
    0,  /*         GT => nothing */
    0,  /*         GE => nothing */
    0,  /*         LT => nothing */
    0,  /*         LE => nothing */
    0,  /*     BITAND => nothing */
    0,  /*      BITOR => nothing */
    0,  /*     LSHIFT => nothing */
    0,  /*     RSHIFT => nothing */
    0,  /*       PLUS => nothing */
    0,  /*      MINUS => nothing */
    0,  /*     DIVIDE => nothing */
    0,  /*      TIMES => nothing */
    0,  /*       STAR => nothing */
    0,  /*      SLASH => nothing */
    0,  /*        REM => nothing */
    0,  /*     CONCAT => nothing */
    0,  /*     UMINUS => nothing */
    0,  /*      UPLUS => nothing */
    0,  /*     BITNOT => nothing */
    0,  /*       SHOW => nothing */
    0,  /*  DATABASES => nothing */
    0,  /*     TOPICS => nothing */
    0,  /*  FUNCTIONS => nothing */
    0,  /*     MNODES => nothing */
    0,  /*     DNODES => nothing */
    0,  /*   ACCOUNTS => nothing */
    0,  /*      USERS => nothing */
    0,  /*    MODULES => nothing */
    0,  /*    QUERIES => nothing */
    0,  /* CONNECTIONS => nothing */
    0,  /*    STREAMS => nothing */
    0,  /*  VARIABLES => nothing */
    0,  /*     SCORES => nothing */
    0,  /*     GRANTS => nothing */
    0,  /*     VNODES => nothing */
    1,  /*    IPTOKEN => ID */
    0,  /*        DOT => nothing */
    0,  /*     CREATE => nothing */
    0,  /*      TABLE => nothing */
    1,  /*   DATABASE => ID */
    0,  /*     TABLES => nothing */
    0,  /*    STABLES => nothing */
    0,  /*    VGROUPS => nothing */
    0,  /*       DROP => nothing */
    1,  /*     STABLE => ID */
    0,  /*      TOPIC => nothing */
    0,  /*   FUNCTION => nothing */
    0,  /*      DNODE => nothing */
    0,  /*       USER => nothing */
    0,  /*    ACCOUNT => nothing */
    0,  /*        USE => nothing */
    0,  /*   DESCRIBE => nothing */
    0,  /*      ALTER => nothing */
    0,  /*       PASS => nothing */
    0,  /*  PRIVILEGE => nothing */
    0,  /*      LOCAL => nothing */
    0,  /*         IF => nothing */
    0,  /*     EXISTS => nothing */
    0,  /*         AS => nothing */
    0,  /* OUTPUTTYPE => nothing */
    0,  /*  AGGREGATE => nothing */
    0,  /*        PPS => nothing */
    0,  /*    TSERIES => nothing */
    0,  /*        DBS => nothing */
    0,  /*    STORAGE => nothing */
    0,  /*      QTIME => nothing */
    0,  /*      CONNS => nothing */
    0,  /*      STATE => nothing */
    0,  /*       KEEP => nothing */
    0,  /*      CACHE => nothing */
    0,  /*    REPLICA => nothing */
    0,  /*     QUORUM => nothing */
    0,  /*       DAYS => nothing */
    0,  /*    MINROWS => nothing */
    0,  /*    MAXROWS => nothing */
    0,  /*     BLOCKS => nothing */
    0,  /*      CTIME => nothing */
    0,  /*        WAL => nothing */
    0,  /*      FSYNC => nothing */
    0,  /*       COMP => nothing */
    0,  /*  PRECISION => nothing */
    0,  /*     UPDATE => nothing */
    0,  /*  CACHELAST => nothing */
    0,  /* PARTITIONS => nothing */
    0,  /*         LP => nothing */
    0,  /*         RP => nothing */
    0,  /*   UNSIGNED => nothing */
    0,  /*       TAGS => nothing */
    0,  /*      USING => nothing */
    0,  /*      COMMA => nothing */
    1,  /*       NULL => ID */
    0,  /*     SELECT => nothing */
    0,  /*      UNION => nothing */
    1,  /*        ALL => ID */
    0,  /*   DISTINCT => nothing */
    0,  /*       FROM => nothing */
    0,  /*   VARIABLE => nothing */
    0,  /*   INTERVAL => nothing */
    0,  /*    SESSION => nothing */
    0,  /*       FILL => nothing */
    0,  /*    SLIDING => nothing */
    0,  /*      ORDER => nothing */
    0,  /*         BY => nothing */
    1,  /*        ASC => ID */
    1,  /*       DESC => ID */
    0,  /*      GROUP => nothing */
    0,  /*     HAVING => nothing */
    0,  /*      LIMIT => nothing */
    1,  /*     OFFSET => ID */
    0,  /*     SLIMIT => nothing */
    0,  /*    SOFFSET => nothing */
    0,  /*      WHERE => nothing */
    1,  /*        NOW => ID */
    0,  /*      RESET => nothing */
    0,  /*      QUERY => nothing */
    0,  /*     SYNCDB => nothing */
    0,  /*        ADD => nothing */
    0,  /*     COLUMN => nothing */
    0,  /*        TAG => nothing */
    0,  /*     CHANGE => nothing */
    0,  /*        SET => nothing */
    0,  /*       KILL => nothing */
    0,  /* CONNECTION => nothing */
    0,  /*     STREAM => nothing */
    0,  /*      COLON => nothing */
    1,  /*      ABORT => ID */
    1,  /*      AFTER => ID */
    1,  /*     ATTACH => ID */
    1,  /*     BEFORE => ID */
    1,  /*      BEGIN => ID */
    1,  /*    CASCADE => ID */
    1,  /*    CLUSTER => ID */
    1,  /*   CONFLICT => ID */
    1,  /*       COPY => ID */
    1,  /*   DEFERRED => ID */
    1,  /* DELIMITERS => ID */
    1,  /*     DETACH => ID */
    1,  /*       EACH => ID */
    1,  /*        END => ID */
    1,  /*    EXPLAIN => ID */
    1,  /*       FAIL => ID */
    1,  /*        FOR => ID */
    1,  /*     IGNORE => ID */
    1,  /*  IMMEDIATE => ID */
    1,  /*  INITIALLY => ID */
    1,  /*    INSTEAD => ID */
    1,  /*      MATCH => ID */
    1,  /*        KEY => ID */
    1,  /*         OF => ID */
    1,  /*      RAISE => ID */
    1,  /*    REPLACE => ID */
    1,  /*   RESTRICT => ID */
    1,  /*        ROW => ID */
    1,  /*  STATEMENT => ID */
    1,  /*    TRIGGER => ID */
    1,  /*       VIEW => ID */
    1,  /*       SEMI => ID */
    1,  /*       NONE => ID */
    1,  /*       PREV => ID */
    1,  /*     LINEAR => ID */
    1,  /*     IMPORT => ID */
    1,  /*     TBNAME => ID */
    1,  /*       JOIN => ID */
    1,  /*     INSERT => ID */
    1,  /*       INTO => ID */
    1,  /*     VALUES => ID */
};
#endif /* YYFALLBACK */

/* The following structure represents a single element of the
** parser's stack.  Information stored includes:
**
**   +  The state number for the parser at this level of the stack.
**
**   +  The value of the token stored at this level of the stack.
**      (In other words, the "major" token.)
**
**   +  The semantic value stored at this level of the stack.  This is
**      the information used by the action routines in the grammar.
**      It is sometimes called the "minor" token.
**
** After the "shift" half of a SHIFTREDUCE action, the stateno field
** actually contains the reduce action for the second half of the
** SHIFTREDUCE.
*/
struct yyStackEntry {
  YYACTIONTYPE stateno;  /* The state-number, or reduce action in SHIFTREDUCE */
  YYCODETYPE major;      /* The major token value.  This is the code
                         ** number for the token at this stack level */
  YYMINORTYPE minor;     /* The user-supplied minor token value.  This
                         ** is the value of the token  */
};
typedef struct yyStackEntry yyStackEntry;

/* The state of the parser is completely contained in an instance of
** the following structure */
struct yyParser {
  yyStackEntry *yytos;          /* Pointer to top element of the stack */
#ifdef YYTRACKMAXSTACKDEPTH
  int yyhwm;                    /* High-water mark of the stack */
#endif
#ifndef YYNOERRORRECOVERY
  int yyerrcnt;                 /* Shifts left before out of the error */
#endif
  ParseARG_SDECL                /* A place to hold %extra_argument */
  ParseCTX_SDECL                /* A place to hold %extra_context */
#if YYSTACKDEPTH<=0
  int yystksz;                  /* Current side of the stack */
  yyStackEntry *yystack;        /* The parser's stack */
  yyStackEntry yystk0;          /* First stack entry */
#else
  yyStackEntry yystack[YYSTACKDEPTH];  /* The parser's stack */
  yyStackEntry *yystackEnd;            /* Last entry in the stack */
#endif
};
typedef struct yyParser yyParser;

#ifndef NDEBUG
#include <stdio.h>
static FILE *yyTraceFILE = 0;
static char *yyTracePrompt = 0;
#endif /* NDEBUG */

#ifndef NDEBUG
/* 
** Turn parser tracing on by giving a stream to which to write the trace
** and a prompt to preface each trace message.  Tracing is turned off
** by making either argument NULL 
**
** Inputs:
** <ul>
** <li> A FILE* to which trace output should be written.
**      If NULL, then tracing is turned off.
** <li> A prefix string written at the beginning of every
**      line of trace output.  If NULL, then tracing is
**      turned off.
** </ul>
**
** Outputs:
** None.
*/
void ParseTrace(FILE *TraceFILE, char *zTracePrompt){
  yyTraceFILE = TraceFILE;
  yyTracePrompt = zTracePrompt;
  if( yyTraceFILE==0 ) yyTracePrompt = 0;
  else if( yyTracePrompt==0 ) yyTraceFILE = 0;
}
#endif /* NDEBUG */

#if defined(YYCOVERAGE) || !defined(NDEBUG)
/* For tracing shifts, the names of all terminals and nonterminals
** are required.  The following table supplies these names */
static const char *const yyTokenName[] = { 
  /*    0 */ "$",
  /*    1 */ "ID",
  /*    2 */ "BOOL",
  /*    3 */ "TINYINT",
  /*    4 */ "SMALLINT",
  /*    5 */ "INTEGER",
  /*    6 */ "BIGINT",
  /*    7 */ "FLOAT",
  /*    8 */ "DOUBLE",
  /*    9 */ "STRING",
  /*   10 */ "TIMESTAMP",
  /*   11 */ "BINARY",
  /*   12 */ "NCHAR",
  /*   13 */ "OR",
  /*   14 */ "AND",
  /*   15 */ "NOT",
  /*   16 */ "EQ",
  /*   17 */ "NE",
  /*   18 */ "ISNULL",
  /*   19 */ "NOTNULL",
  /*   20 */ "IS",
  /*   21 */ "LIKE",
  /*   22 */ "GLOB",
  /*   23 */ "BETWEEN",
  /*   24 */ "IN",
  /*   25 */ "GT",
  /*   26 */ "GE",
  /*   27 */ "LT",
  /*   28 */ "LE",
  /*   29 */ "BITAND",
  /*   30 */ "BITOR",
  /*   31 */ "LSHIFT",
  /*   32 */ "RSHIFT",
  /*   33 */ "PLUS",
  /*   34 */ "MINUS",
  /*   35 */ "DIVIDE",
  /*   36 */ "TIMES",
  /*   37 */ "STAR",
  /*   38 */ "SLASH",
  /*   39 */ "REM",
  /*   40 */ "CONCAT",
  /*   41 */ "UMINUS",
  /*   42 */ "UPLUS",
  /*   43 */ "BITNOT",
  /*   44 */ "SHOW",
  /*   45 */ "DATABASES",
  /*   46 */ "TOPICS",
<<<<<<< HEAD
  /*   47 */ "FUNCTIONS",
  /*   48 */ "MNODES",
  /*   49 */ "DNODES",
  /*   50 */ "ACCOUNTS",
  /*   51 */ "USERS",
  /*   52 */ "MODULES",
  /*   53 */ "QUERIES",
  /*   54 */ "CONNECTIONS",
  /*   55 */ "STREAMS",
  /*   56 */ "VARIABLES",
  /*   57 */ "SCORES",
  /*   58 */ "GRANTS",
  /*   59 */ "VNODES",
  /*   60 */ "IPTOKEN",
  /*   61 */ "DOT",
  /*   62 */ "CREATE",
  /*   63 */ "TABLE",
  /*   64 */ "DATABASE",
  /*   65 */ "TABLES",
  /*   66 */ "STABLES",
  /*   67 */ "VGROUPS",
  /*   68 */ "DROP",
  /*   69 */ "STABLE",
  /*   70 */ "TOPIC",
  /*   71 */ "FUNCTION",
  /*   72 */ "DNODE",
  /*   73 */ "USER",
  /*   74 */ "ACCOUNT",
  /*   75 */ "USE",
  /*   76 */ "DESCRIBE",
  /*   77 */ "ALTER",
  /*   78 */ "PASS",
  /*   79 */ "PRIVILEGE",
  /*   80 */ "LOCAL",
  /*   81 */ "IF",
  /*   82 */ "EXISTS",
  /*   83 */ "AS",
  /*   84 */ "OUTPUTTYPE",
  /*   85 */ "AGGREGATE",
  /*   86 */ "PPS",
  /*   87 */ "TSERIES",
  /*   88 */ "DBS",
  /*   89 */ "STORAGE",
  /*   90 */ "QTIME",
  /*   91 */ "CONNS",
  /*   92 */ "STATE",
  /*   93 */ "KEEP",
  /*   94 */ "CACHE",
  /*   95 */ "REPLICA",
  /*   96 */ "QUORUM",
  /*   97 */ "DAYS",
  /*   98 */ "MINROWS",
  /*   99 */ "MAXROWS",
  /*  100 */ "BLOCKS",
  /*  101 */ "CTIME",
  /*  102 */ "WAL",
  /*  103 */ "FSYNC",
  /*  104 */ "COMP",
  /*  105 */ "PRECISION",
  /*  106 */ "UPDATE",
  /*  107 */ "CACHELAST",
  /*  108 */ "PARTITIONS",
  /*  109 */ "LP",
  /*  110 */ "RP",
  /*  111 */ "UNSIGNED",
  /*  112 */ "TAGS",
  /*  113 */ "USING",
  /*  114 */ "COMMA",
  /*  115 */ "NULL",
  /*  116 */ "SELECT",
  /*  117 */ "UNION",
  /*  118 */ "ALL",
  /*  119 */ "DISTINCT",
  /*  120 */ "FROM",
  /*  121 */ "VARIABLE",
  /*  122 */ "INTERVAL",
  /*  123 */ "SESSION",
  /*  124 */ "FILL",
  /*  125 */ "SLIDING",
  /*  126 */ "ORDER",
  /*  127 */ "BY",
  /*  128 */ "ASC",
  /*  129 */ "DESC",
  /*  130 */ "GROUP",
  /*  131 */ "HAVING",
  /*  132 */ "LIMIT",
  /*  133 */ "OFFSET",
  /*  134 */ "SLIMIT",
  /*  135 */ "SOFFSET",
  /*  136 */ "WHERE",
  /*  137 */ "NOW",
  /*  138 */ "RESET",
  /*  139 */ "QUERY",
  /*  140 */ "ADD",
  /*  141 */ "COLUMN",
  /*  142 */ "TAG",
  /*  143 */ "CHANGE",
  /*  144 */ "SET",
  /*  145 */ "KILL",
  /*  146 */ "CONNECTION",
  /*  147 */ "STREAM",
  /*  148 */ "COLON",
  /*  149 */ "ABORT",
  /*  150 */ "AFTER",
  /*  151 */ "ATTACH",
  /*  152 */ "BEFORE",
  /*  153 */ "BEGIN",
  /*  154 */ "CASCADE",
  /*  155 */ "CLUSTER",
  /*  156 */ "CONFLICT",
  /*  157 */ "COPY",
  /*  158 */ "DEFERRED",
  /*  159 */ "DELIMITERS",
  /*  160 */ "DETACH",
  /*  161 */ "EACH",
  /*  162 */ "END",
  /*  163 */ "EXPLAIN",
  /*  164 */ "FAIL",
  /*  165 */ "FOR",
  /*  166 */ "IGNORE",
  /*  167 */ "IMMEDIATE",
  /*  168 */ "INITIALLY",
  /*  169 */ "INSTEAD",
  /*  170 */ "MATCH",
  /*  171 */ "KEY",
  /*  172 */ "OF",
  /*  173 */ "RAISE",
  /*  174 */ "REPLACE",
  /*  175 */ "RESTRICT",
  /*  176 */ "ROW",
  /*  177 */ "STATEMENT",
  /*  178 */ "TRIGGER",
  /*  179 */ "VIEW",
  /*  180 */ "SEMI",
  /*  181 */ "NONE",
  /*  182 */ "PREV",
  /*  183 */ "LINEAR",
  /*  184 */ "IMPORT",
  /*  185 */ "TBNAME",
  /*  186 */ "JOIN",
  /*  187 */ "INSERT",
  /*  188 */ "INTO",
  /*  189 */ "VALUES",
  /*  190 */ "program",
  /*  191 */ "cmd",
  /*  192 */ "dbPrefix",
  /*  193 */ "ids",
  /*  194 */ "cpxName",
  /*  195 */ "ifexists",
  /*  196 */ "alter_db_optr",
  /*  197 */ "alter_topic_optr",
  /*  198 */ "acct_optr",
  /*  199 */ "ifnotexists",
  /*  200 */ "db_optr",
  /*  201 */ "topic_optr",
  /*  202 */ "typename",
  /*  203 */ "pps",
  /*  204 */ "tseries",
  /*  205 */ "dbs",
  /*  206 */ "streams",
  /*  207 */ "storage",
  /*  208 */ "qtime",
  /*  209 */ "users",
  /*  210 */ "conns",
  /*  211 */ "state",
  /*  212 */ "keep",
  /*  213 */ "tagitemlist",
  /*  214 */ "cache",
  /*  215 */ "replica",
  /*  216 */ "quorum",
  /*  217 */ "days",
  /*  218 */ "minrows",
  /*  219 */ "maxrows",
  /*  220 */ "blocks",
  /*  221 */ "ctime",
  /*  222 */ "wal",
  /*  223 */ "fsync",
  /*  224 */ "comp",
  /*  225 */ "prec",
  /*  226 */ "update",
  /*  227 */ "cachelast",
  /*  228 */ "partitions",
  /*  229 */ "signed",
  /*  230 */ "create_table_args",
  /*  231 */ "create_stable_args",
  /*  232 */ "create_table_list",
  /*  233 */ "create_from_stable",
  /*  234 */ "columnlist",
  /*  235 */ "tagNamelist",
  /*  236 */ "select",
  /*  237 */ "column",
  /*  238 */ "tagitem",
  /*  239 */ "selcollist",
  /*  240 */ "from",
  /*  241 */ "where_opt",
  /*  242 */ "interval_opt",
  /*  243 */ "session_option",
  /*  244 */ "fill_opt",
  /*  245 */ "sliding_opt",
  /*  246 */ "groupby_opt",
  /*  247 */ "orderby_opt",
  /*  248 */ "having_opt",
  /*  249 */ "slimit_opt",
  /*  250 */ "limit_opt",
  /*  251 */ "union",
  /*  252 */ "sclp",
  /*  253 */ "distinct",
  /*  254 */ "expr",
  /*  255 */ "as",
  /*  256 */ "tablelist",
  /*  257 */ "tmvar",
  /*  258 */ "sortlist",
  /*  259 */ "sortitem",
  /*  260 */ "item",
  /*  261 */ "sortorder",
  /*  262 */ "grouplist",
  /*  263 */ "exprlist",
  /*  264 */ "expritem",
=======
  /*   47 */ "MNODES",
  /*   48 */ "DNODES",
  /*   49 */ "ACCOUNTS",
  /*   50 */ "USERS",
  /*   51 */ "MODULES",
  /*   52 */ "QUERIES",
  /*   53 */ "CONNECTIONS",
  /*   54 */ "STREAMS",
  /*   55 */ "VARIABLES",
  /*   56 */ "SCORES",
  /*   57 */ "GRANTS",
  /*   58 */ "VNODES",
  /*   59 */ "IPTOKEN",
  /*   60 */ "DOT",
  /*   61 */ "CREATE",
  /*   62 */ "TABLE",
  /*   63 */ "DATABASE",
  /*   64 */ "TABLES",
  /*   65 */ "STABLES",
  /*   66 */ "VGROUPS",
  /*   67 */ "DROP",
  /*   68 */ "STABLE",
  /*   69 */ "TOPIC",
  /*   70 */ "DNODE",
  /*   71 */ "USER",
  /*   72 */ "ACCOUNT",
  /*   73 */ "USE",
  /*   74 */ "DESCRIBE",
  /*   75 */ "ALTER",
  /*   76 */ "PASS",
  /*   77 */ "PRIVILEGE",
  /*   78 */ "LOCAL",
  /*   79 */ "IF",
  /*   80 */ "EXISTS",
  /*   81 */ "PPS",
  /*   82 */ "TSERIES",
  /*   83 */ "DBS",
  /*   84 */ "STORAGE",
  /*   85 */ "QTIME",
  /*   86 */ "CONNS",
  /*   87 */ "STATE",
  /*   88 */ "KEEP",
  /*   89 */ "CACHE",
  /*   90 */ "REPLICA",
  /*   91 */ "QUORUM",
  /*   92 */ "DAYS",
  /*   93 */ "MINROWS",
  /*   94 */ "MAXROWS",
  /*   95 */ "BLOCKS",
  /*   96 */ "CTIME",
  /*   97 */ "WAL",
  /*   98 */ "FSYNC",
  /*   99 */ "COMP",
  /*  100 */ "PRECISION",
  /*  101 */ "UPDATE",
  /*  102 */ "CACHELAST",
  /*  103 */ "PARTITIONS",
  /*  104 */ "LP",
  /*  105 */ "RP",
  /*  106 */ "UNSIGNED",
  /*  107 */ "TAGS",
  /*  108 */ "USING",
  /*  109 */ "COMMA",
  /*  110 */ "AS",
  /*  111 */ "NULL",
  /*  112 */ "SELECT",
  /*  113 */ "UNION",
  /*  114 */ "ALL",
  /*  115 */ "DISTINCT",
  /*  116 */ "FROM",
  /*  117 */ "VARIABLE",
  /*  118 */ "INTERVAL",
  /*  119 */ "SESSION",
  /*  120 */ "FILL",
  /*  121 */ "SLIDING",
  /*  122 */ "ORDER",
  /*  123 */ "BY",
  /*  124 */ "ASC",
  /*  125 */ "DESC",
  /*  126 */ "GROUP",
  /*  127 */ "HAVING",
  /*  128 */ "LIMIT",
  /*  129 */ "OFFSET",
  /*  130 */ "SLIMIT",
  /*  131 */ "SOFFSET",
  /*  132 */ "WHERE",
  /*  133 */ "NOW",
  /*  134 */ "RESET",
  /*  135 */ "QUERY",
  /*  136 */ "SYNCDB",
  /*  137 */ "ADD",
  /*  138 */ "COLUMN",
  /*  139 */ "TAG",
  /*  140 */ "CHANGE",
  /*  141 */ "SET",
  /*  142 */ "KILL",
  /*  143 */ "CONNECTION",
  /*  144 */ "STREAM",
  /*  145 */ "COLON",
  /*  146 */ "ABORT",
  /*  147 */ "AFTER",
  /*  148 */ "ATTACH",
  /*  149 */ "BEFORE",
  /*  150 */ "BEGIN",
  /*  151 */ "CASCADE",
  /*  152 */ "CLUSTER",
  /*  153 */ "CONFLICT",
  /*  154 */ "COPY",
  /*  155 */ "DEFERRED",
  /*  156 */ "DELIMITERS",
  /*  157 */ "DETACH",
  /*  158 */ "EACH",
  /*  159 */ "END",
  /*  160 */ "EXPLAIN",
  /*  161 */ "FAIL",
  /*  162 */ "FOR",
  /*  163 */ "IGNORE",
  /*  164 */ "IMMEDIATE",
  /*  165 */ "INITIALLY",
  /*  166 */ "INSTEAD",
  /*  167 */ "MATCH",
  /*  168 */ "KEY",
  /*  169 */ "OF",
  /*  170 */ "RAISE",
  /*  171 */ "REPLACE",
  /*  172 */ "RESTRICT",
  /*  173 */ "ROW",
  /*  174 */ "STATEMENT",
  /*  175 */ "TRIGGER",
  /*  176 */ "VIEW",
  /*  177 */ "SEMI",
  /*  178 */ "NONE",
  /*  179 */ "PREV",
  /*  180 */ "LINEAR",
  /*  181 */ "IMPORT",
  /*  182 */ "TBNAME",
  /*  183 */ "JOIN",
  /*  184 */ "INSERT",
  /*  185 */ "INTO",
  /*  186 */ "VALUES",
  /*  187 */ "error",
  /*  188 */ "program",
  /*  189 */ "cmd",
  /*  190 */ "dbPrefix",
  /*  191 */ "ids",
  /*  192 */ "cpxName",
  /*  193 */ "ifexists",
  /*  194 */ "alter_db_optr",
  /*  195 */ "alter_topic_optr",
  /*  196 */ "acct_optr",
  /*  197 */ "ifnotexists",
  /*  198 */ "db_optr",
  /*  199 */ "topic_optr",
  /*  200 */ "pps",
  /*  201 */ "tseries",
  /*  202 */ "dbs",
  /*  203 */ "streams",
  /*  204 */ "storage",
  /*  205 */ "qtime",
  /*  206 */ "users",
  /*  207 */ "conns",
  /*  208 */ "state",
  /*  209 */ "keep",
  /*  210 */ "tagitemlist",
  /*  211 */ "cache",
  /*  212 */ "replica",
  /*  213 */ "quorum",
  /*  214 */ "days",
  /*  215 */ "minrows",
  /*  216 */ "maxrows",
  /*  217 */ "blocks",
  /*  218 */ "ctime",
  /*  219 */ "wal",
  /*  220 */ "fsync",
  /*  221 */ "comp",
  /*  222 */ "prec",
  /*  223 */ "update",
  /*  224 */ "cachelast",
  /*  225 */ "partitions",
  /*  226 */ "typename",
  /*  227 */ "signed",
  /*  228 */ "create_table_args",
  /*  229 */ "create_stable_args",
  /*  230 */ "create_table_list",
  /*  231 */ "create_from_stable",
  /*  232 */ "columnlist",
  /*  233 */ "tagNamelist",
  /*  234 */ "select",
  /*  235 */ "column",
  /*  236 */ "tagitem",
  /*  237 */ "selcollist",
  /*  238 */ "from",
  /*  239 */ "where_opt",
  /*  240 */ "interval_opt",
  /*  241 */ "session_option",
  /*  242 */ "fill_opt",
  /*  243 */ "sliding_opt",
  /*  244 */ "groupby_opt",
  /*  245 */ "orderby_opt",
  /*  246 */ "having_opt",
  /*  247 */ "slimit_opt",
  /*  248 */ "limit_opt",
  /*  249 */ "union",
  /*  250 */ "sclp",
  /*  251 */ "distinct",
  /*  252 */ "expr",
  /*  253 */ "as",
  /*  254 */ "tablelist",
  /*  255 */ "tmvar",
  /*  256 */ "sortlist",
  /*  257 */ "sortitem",
  /*  258 */ "item",
  /*  259 */ "sortorder",
  /*  260 */ "grouplist",
  /*  261 */ "exprlist",
  /*  262 */ "expritem",
>>>>>>> 9bccfe95
};
#endif /* defined(YYCOVERAGE) || !defined(NDEBUG) */

#ifndef NDEBUG
/* For tracing reduce actions, the names of all rules are required.
*/
static const char *const yyRuleName[] = {
 /*   0 */ "program ::= cmd",
 /*   1 */ "cmd ::= SHOW DATABASES",
 /*   2 */ "cmd ::= SHOW TOPICS",
<<<<<<< HEAD
 /*   3 */ "cmd ::= SHOW FUNCTIONS",
 /*   4 */ "cmd ::= SHOW MNODES",
 /*   5 */ "cmd ::= SHOW DNODES",
 /*   6 */ "cmd ::= SHOW ACCOUNTS",
 /*   7 */ "cmd ::= SHOW USERS",
 /*   8 */ "cmd ::= SHOW MODULES",
 /*   9 */ "cmd ::= SHOW QUERIES",
 /*  10 */ "cmd ::= SHOW CONNECTIONS",
 /*  11 */ "cmd ::= SHOW STREAMS",
 /*  12 */ "cmd ::= SHOW VARIABLES",
 /*  13 */ "cmd ::= SHOW SCORES",
 /*  14 */ "cmd ::= SHOW GRANTS",
 /*  15 */ "cmd ::= SHOW VNODES",
 /*  16 */ "cmd ::= SHOW VNODES IPTOKEN",
 /*  17 */ "dbPrefix ::=",
 /*  18 */ "dbPrefix ::= ids DOT",
 /*  19 */ "cpxName ::=",
 /*  20 */ "cpxName ::= DOT ids",
 /*  21 */ "cmd ::= SHOW CREATE TABLE ids cpxName",
 /*  22 */ "cmd ::= SHOW CREATE DATABASE ids",
 /*  23 */ "cmd ::= SHOW dbPrefix TABLES",
 /*  24 */ "cmd ::= SHOW dbPrefix TABLES LIKE ids",
 /*  25 */ "cmd ::= SHOW dbPrefix STABLES",
 /*  26 */ "cmd ::= SHOW dbPrefix STABLES LIKE ids",
 /*  27 */ "cmd ::= SHOW dbPrefix VGROUPS",
 /*  28 */ "cmd ::= SHOW dbPrefix VGROUPS ids",
 /*  29 */ "cmd ::= DROP TABLE ifexists ids cpxName",
 /*  30 */ "cmd ::= DROP STABLE ifexists ids cpxName",
 /*  31 */ "cmd ::= DROP DATABASE ifexists ids",
 /*  32 */ "cmd ::= DROP TOPIC ifexists ids",
 /*  33 */ "cmd ::= DROP FUNCTION ids",
 /*  34 */ "cmd ::= DROP DNODE ids",
 /*  35 */ "cmd ::= DROP USER ids",
 /*  36 */ "cmd ::= DROP ACCOUNT ids",
 /*  37 */ "cmd ::= USE ids",
 /*  38 */ "cmd ::= DESCRIBE ids cpxName",
 /*  39 */ "cmd ::= ALTER USER ids PASS ids",
 /*  40 */ "cmd ::= ALTER USER ids PRIVILEGE ids",
 /*  41 */ "cmd ::= ALTER DNODE ids ids",
 /*  42 */ "cmd ::= ALTER DNODE ids ids ids",
 /*  43 */ "cmd ::= ALTER LOCAL ids",
 /*  44 */ "cmd ::= ALTER LOCAL ids ids",
 /*  45 */ "cmd ::= ALTER DATABASE ids alter_db_optr",
 /*  46 */ "cmd ::= ALTER TOPIC ids alter_topic_optr",
 /*  47 */ "cmd ::= ALTER ACCOUNT ids acct_optr",
 /*  48 */ "cmd ::= ALTER ACCOUNT ids PASS ids acct_optr",
 /*  49 */ "ids ::= ID",
 /*  50 */ "ids ::= STRING",
 /*  51 */ "ifexists ::= IF EXISTS",
 /*  52 */ "ifexists ::=",
 /*  53 */ "ifnotexists ::= IF NOT EXISTS",
 /*  54 */ "ifnotexists ::=",
 /*  55 */ "cmd ::= CREATE DNODE ids",
 /*  56 */ "cmd ::= CREATE ACCOUNT ids PASS ids acct_optr",
 /*  57 */ "cmd ::= CREATE DATABASE ifnotexists ids db_optr",
 /*  58 */ "cmd ::= CREATE TOPIC ifnotexists ids topic_optr",
 /*  59 */ "cmd ::= CREATE FUNCTION ids AS ids OUTPUTTYPE typename",
 /*  60 */ "cmd ::= CREATE AGGREGATE FUNCTION ids AS ids OUTPUTTYPE typename",
 /*  61 */ "cmd ::= CREATE USER ids PASS ids",
 /*  62 */ "pps ::=",
 /*  63 */ "pps ::= PPS INTEGER",
 /*  64 */ "tseries ::=",
 /*  65 */ "tseries ::= TSERIES INTEGER",
 /*  66 */ "dbs ::=",
 /*  67 */ "dbs ::= DBS INTEGER",
 /*  68 */ "streams ::=",
 /*  69 */ "streams ::= STREAMS INTEGER",
 /*  70 */ "storage ::=",
 /*  71 */ "storage ::= STORAGE INTEGER",
 /*  72 */ "qtime ::=",
 /*  73 */ "qtime ::= QTIME INTEGER",
 /*  74 */ "users ::=",
 /*  75 */ "users ::= USERS INTEGER",
 /*  76 */ "conns ::=",
 /*  77 */ "conns ::= CONNS INTEGER",
 /*  78 */ "state ::=",
 /*  79 */ "state ::= STATE ids",
 /*  80 */ "acct_optr ::= pps tseries storage streams qtime dbs users conns state",
 /*  81 */ "keep ::= KEEP tagitemlist",
 /*  82 */ "cache ::= CACHE INTEGER",
 /*  83 */ "replica ::= REPLICA INTEGER",
 /*  84 */ "quorum ::= QUORUM INTEGER",
 /*  85 */ "days ::= DAYS INTEGER",
 /*  86 */ "minrows ::= MINROWS INTEGER",
 /*  87 */ "maxrows ::= MAXROWS INTEGER",
 /*  88 */ "blocks ::= BLOCKS INTEGER",
 /*  89 */ "ctime ::= CTIME INTEGER",
 /*  90 */ "wal ::= WAL INTEGER",
 /*  91 */ "fsync ::= FSYNC INTEGER",
 /*  92 */ "comp ::= COMP INTEGER",
 /*  93 */ "prec ::= PRECISION STRING",
 /*  94 */ "update ::= UPDATE INTEGER",
 /*  95 */ "cachelast ::= CACHELAST INTEGER",
 /*  96 */ "partitions ::= PARTITIONS INTEGER",
 /*  97 */ "db_optr ::=",
 /*  98 */ "db_optr ::= db_optr cache",
 /*  99 */ "db_optr ::= db_optr replica",
 /* 100 */ "db_optr ::= db_optr quorum",
 /* 101 */ "db_optr ::= db_optr days",
 /* 102 */ "db_optr ::= db_optr minrows",
 /* 103 */ "db_optr ::= db_optr maxrows",
 /* 104 */ "db_optr ::= db_optr blocks",
 /* 105 */ "db_optr ::= db_optr ctime",
 /* 106 */ "db_optr ::= db_optr wal",
 /* 107 */ "db_optr ::= db_optr fsync",
 /* 108 */ "db_optr ::= db_optr comp",
 /* 109 */ "db_optr ::= db_optr prec",
 /* 110 */ "db_optr ::= db_optr keep",
 /* 111 */ "db_optr ::= db_optr update",
 /* 112 */ "db_optr ::= db_optr cachelast",
 /* 113 */ "topic_optr ::= db_optr",
 /* 114 */ "topic_optr ::= topic_optr partitions",
 /* 115 */ "alter_db_optr ::=",
 /* 116 */ "alter_db_optr ::= alter_db_optr replica",
 /* 117 */ "alter_db_optr ::= alter_db_optr quorum",
 /* 118 */ "alter_db_optr ::= alter_db_optr keep",
 /* 119 */ "alter_db_optr ::= alter_db_optr blocks",
 /* 120 */ "alter_db_optr ::= alter_db_optr comp",
 /* 121 */ "alter_db_optr ::= alter_db_optr wal",
 /* 122 */ "alter_db_optr ::= alter_db_optr fsync",
 /* 123 */ "alter_db_optr ::= alter_db_optr update",
 /* 124 */ "alter_db_optr ::= alter_db_optr cachelast",
 /* 125 */ "alter_topic_optr ::= alter_db_optr",
 /* 126 */ "alter_topic_optr ::= alter_topic_optr partitions",
 /* 127 */ "typename ::= ids",
 /* 128 */ "typename ::= ids LP signed RP",
 /* 129 */ "typename ::= ids UNSIGNED",
 /* 130 */ "signed ::= INTEGER",
 /* 131 */ "signed ::= PLUS INTEGER",
 /* 132 */ "signed ::= MINUS INTEGER",
 /* 133 */ "cmd ::= CREATE TABLE create_table_args",
 /* 134 */ "cmd ::= CREATE TABLE create_stable_args",
 /* 135 */ "cmd ::= CREATE STABLE create_stable_args",
 /* 136 */ "cmd ::= CREATE TABLE create_table_list",
 /* 137 */ "create_table_list ::= create_from_stable",
 /* 138 */ "create_table_list ::= create_table_list create_from_stable",
 /* 139 */ "create_table_args ::= ifnotexists ids cpxName LP columnlist RP",
 /* 140 */ "create_stable_args ::= ifnotexists ids cpxName LP columnlist RP TAGS LP columnlist RP",
 /* 141 */ "create_from_stable ::= ifnotexists ids cpxName USING ids cpxName TAGS LP tagitemlist RP",
 /* 142 */ "create_from_stable ::= ifnotexists ids cpxName USING ids cpxName LP tagNamelist RP TAGS LP tagitemlist RP",
 /* 143 */ "tagNamelist ::= tagNamelist COMMA ids",
 /* 144 */ "tagNamelist ::= ids",
 /* 145 */ "create_table_args ::= ifnotexists ids cpxName AS select",
 /* 146 */ "columnlist ::= columnlist COMMA column",
 /* 147 */ "columnlist ::= column",
 /* 148 */ "column ::= ids typename",
 /* 149 */ "tagitemlist ::= tagitemlist COMMA tagitem",
 /* 150 */ "tagitemlist ::= tagitem",
 /* 151 */ "tagitem ::= INTEGER",
 /* 152 */ "tagitem ::= FLOAT",
 /* 153 */ "tagitem ::= STRING",
 /* 154 */ "tagitem ::= BOOL",
 /* 155 */ "tagitem ::= NULL",
 /* 156 */ "tagitem ::= MINUS INTEGER",
 /* 157 */ "tagitem ::= MINUS FLOAT",
 /* 158 */ "tagitem ::= PLUS INTEGER",
 /* 159 */ "tagitem ::= PLUS FLOAT",
 /* 160 */ "select ::= SELECT selcollist from where_opt interval_opt session_option fill_opt sliding_opt groupby_opt orderby_opt having_opt slimit_opt limit_opt",
 /* 161 */ "select ::= LP select RP",
 /* 162 */ "union ::= select",
 /* 163 */ "union ::= union UNION ALL select",
 /* 164 */ "cmd ::= union",
 /* 165 */ "select ::= SELECT selcollist",
 /* 166 */ "sclp ::= selcollist COMMA",
 /* 167 */ "sclp ::=",
 /* 168 */ "selcollist ::= sclp distinct expr as",
 /* 169 */ "selcollist ::= sclp STAR",
 /* 170 */ "as ::= AS ids",
 /* 171 */ "as ::= ids",
 /* 172 */ "as ::=",
 /* 173 */ "distinct ::= DISTINCT",
 /* 174 */ "distinct ::=",
 /* 175 */ "from ::= FROM tablelist",
 /* 176 */ "from ::= FROM LP union RP",
 /* 177 */ "tablelist ::= ids cpxName",
 /* 178 */ "tablelist ::= ids cpxName ids",
 /* 179 */ "tablelist ::= tablelist COMMA ids cpxName",
 /* 180 */ "tablelist ::= tablelist COMMA ids cpxName ids",
 /* 181 */ "tmvar ::= VARIABLE",
 /* 182 */ "interval_opt ::= INTERVAL LP tmvar RP",
 /* 183 */ "interval_opt ::= INTERVAL LP tmvar COMMA tmvar RP",
 /* 184 */ "interval_opt ::=",
 /* 185 */ "session_option ::=",
 /* 186 */ "session_option ::= SESSION LP ids cpxName COMMA tmvar RP",
 /* 187 */ "fill_opt ::=",
 /* 188 */ "fill_opt ::= FILL LP ID COMMA tagitemlist RP",
 /* 189 */ "fill_opt ::= FILL LP ID RP",
 /* 190 */ "sliding_opt ::= SLIDING LP tmvar RP",
 /* 191 */ "sliding_opt ::=",
 /* 192 */ "orderby_opt ::=",
 /* 193 */ "orderby_opt ::= ORDER BY sortlist",
 /* 194 */ "sortlist ::= sortlist COMMA item sortorder",
 /* 195 */ "sortlist ::= item sortorder",
 /* 196 */ "item ::= ids cpxName",
 /* 197 */ "sortorder ::= ASC",
 /* 198 */ "sortorder ::= DESC",
 /* 199 */ "sortorder ::=",
 /* 200 */ "groupby_opt ::=",
 /* 201 */ "groupby_opt ::= GROUP BY grouplist",
 /* 202 */ "grouplist ::= grouplist COMMA item",
 /* 203 */ "grouplist ::= item",
 /* 204 */ "having_opt ::=",
 /* 205 */ "having_opt ::= HAVING expr",
 /* 206 */ "limit_opt ::=",
 /* 207 */ "limit_opt ::= LIMIT signed",
 /* 208 */ "limit_opt ::= LIMIT signed OFFSET signed",
 /* 209 */ "limit_opt ::= LIMIT signed COMMA signed",
 /* 210 */ "slimit_opt ::=",
 /* 211 */ "slimit_opt ::= SLIMIT signed",
 /* 212 */ "slimit_opt ::= SLIMIT signed SOFFSET signed",
 /* 213 */ "slimit_opt ::= SLIMIT signed COMMA signed",
 /* 214 */ "where_opt ::=",
 /* 215 */ "where_opt ::= WHERE expr",
 /* 216 */ "expr ::= LP expr RP",
 /* 217 */ "expr ::= ID",
 /* 218 */ "expr ::= ID DOT ID",
 /* 219 */ "expr ::= ID DOT STAR",
 /* 220 */ "expr ::= INTEGER",
 /* 221 */ "expr ::= MINUS INTEGER",
 /* 222 */ "expr ::= PLUS INTEGER",
 /* 223 */ "expr ::= FLOAT",
 /* 224 */ "expr ::= MINUS FLOAT",
 /* 225 */ "expr ::= PLUS FLOAT",
 /* 226 */ "expr ::= STRING",
 /* 227 */ "expr ::= NOW",
 /* 228 */ "expr ::= VARIABLE",
 /* 229 */ "expr ::= BOOL",
 /* 230 */ "expr ::= ID LP exprlist RP",
 /* 231 */ "expr ::= ID LP STAR RP",
 /* 232 */ "expr ::= expr IS NULL",
 /* 233 */ "expr ::= expr IS NOT NULL",
 /* 234 */ "expr ::= expr LT expr",
 /* 235 */ "expr ::= expr GT expr",
 /* 236 */ "expr ::= expr LE expr",
 /* 237 */ "expr ::= expr GE expr",
 /* 238 */ "expr ::= expr NE expr",
 /* 239 */ "expr ::= expr EQ expr",
 /* 240 */ "expr ::= expr BETWEEN expr AND expr",
 /* 241 */ "expr ::= expr AND expr",
 /* 242 */ "expr ::= expr OR expr",
 /* 243 */ "expr ::= expr PLUS expr",
 /* 244 */ "expr ::= expr MINUS expr",
 /* 245 */ "expr ::= expr STAR expr",
 /* 246 */ "expr ::= expr SLASH expr",
 /* 247 */ "expr ::= expr REM expr",
 /* 248 */ "expr ::= expr LIKE expr",
 /* 249 */ "expr ::= expr IN LP exprlist RP",
 /* 250 */ "exprlist ::= exprlist COMMA expritem",
 /* 251 */ "exprlist ::= expritem",
 /* 252 */ "expritem ::= expr",
 /* 253 */ "expritem ::=",
 /* 254 */ "cmd ::= RESET QUERY CACHE",
 /* 255 */ "cmd ::= ALTER TABLE ids cpxName ADD COLUMN columnlist",
 /* 256 */ "cmd ::= ALTER TABLE ids cpxName DROP COLUMN ids",
 /* 257 */ "cmd ::= ALTER TABLE ids cpxName ADD TAG columnlist",
 /* 258 */ "cmd ::= ALTER TABLE ids cpxName DROP TAG ids",
 /* 259 */ "cmd ::= ALTER TABLE ids cpxName CHANGE TAG ids ids",
 /* 260 */ "cmd ::= ALTER TABLE ids cpxName SET TAG ids EQ tagitem",
 /* 261 */ "cmd ::= ALTER STABLE ids cpxName ADD COLUMN columnlist",
 /* 262 */ "cmd ::= ALTER STABLE ids cpxName DROP COLUMN ids",
 /* 263 */ "cmd ::= ALTER STABLE ids cpxName ADD TAG columnlist",
 /* 264 */ "cmd ::= ALTER STABLE ids cpxName DROP TAG ids",
 /* 265 */ "cmd ::= ALTER STABLE ids cpxName CHANGE TAG ids ids",
 /* 266 */ "cmd ::= KILL CONNECTION INTEGER",
 /* 267 */ "cmd ::= KILL STREAM INTEGER COLON INTEGER",
 /* 268 */ "cmd ::= KILL QUERY INTEGER COLON INTEGER",
=======
 /*   3 */ "cmd ::= SHOW MNODES",
 /*   4 */ "cmd ::= SHOW DNODES",
 /*   5 */ "cmd ::= SHOW ACCOUNTS",
 /*   6 */ "cmd ::= SHOW USERS",
 /*   7 */ "cmd ::= SHOW MODULES",
 /*   8 */ "cmd ::= SHOW QUERIES",
 /*   9 */ "cmd ::= SHOW CONNECTIONS",
 /*  10 */ "cmd ::= SHOW STREAMS",
 /*  11 */ "cmd ::= SHOW VARIABLES",
 /*  12 */ "cmd ::= SHOW SCORES",
 /*  13 */ "cmd ::= SHOW GRANTS",
 /*  14 */ "cmd ::= SHOW VNODES",
 /*  15 */ "cmd ::= SHOW VNODES IPTOKEN",
 /*  16 */ "dbPrefix ::=",
 /*  17 */ "dbPrefix ::= ids DOT",
 /*  18 */ "cpxName ::=",
 /*  19 */ "cpxName ::= DOT ids",
 /*  20 */ "cmd ::= SHOW CREATE TABLE ids cpxName",
 /*  21 */ "cmd ::= SHOW CREATE DATABASE ids",
 /*  22 */ "cmd ::= SHOW dbPrefix TABLES",
 /*  23 */ "cmd ::= SHOW dbPrefix TABLES LIKE ids",
 /*  24 */ "cmd ::= SHOW dbPrefix STABLES",
 /*  25 */ "cmd ::= SHOW dbPrefix STABLES LIKE ids",
 /*  26 */ "cmd ::= SHOW dbPrefix VGROUPS",
 /*  27 */ "cmd ::= SHOW dbPrefix VGROUPS ids",
 /*  28 */ "cmd ::= DROP TABLE ifexists ids cpxName",
 /*  29 */ "cmd ::= DROP STABLE ifexists ids cpxName",
 /*  30 */ "cmd ::= DROP DATABASE ifexists ids",
 /*  31 */ "cmd ::= DROP TOPIC ifexists ids",
 /*  32 */ "cmd ::= DROP DNODE ids",
 /*  33 */ "cmd ::= DROP USER ids",
 /*  34 */ "cmd ::= DROP ACCOUNT ids",
 /*  35 */ "cmd ::= USE ids",
 /*  36 */ "cmd ::= DESCRIBE ids cpxName",
 /*  37 */ "cmd ::= ALTER USER ids PASS ids",
 /*  38 */ "cmd ::= ALTER USER ids PRIVILEGE ids",
 /*  39 */ "cmd ::= ALTER DNODE ids ids",
 /*  40 */ "cmd ::= ALTER DNODE ids ids ids",
 /*  41 */ "cmd ::= ALTER LOCAL ids",
 /*  42 */ "cmd ::= ALTER LOCAL ids ids",
 /*  43 */ "cmd ::= ALTER DATABASE ids alter_db_optr",
 /*  44 */ "cmd ::= ALTER TOPIC ids alter_topic_optr",
 /*  45 */ "cmd ::= ALTER ACCOUNT ids acct_optr",
 /*  46 */ "cmd ::= ALTER ACCOUNT ids PASS ids acct_optr",
 /*  47 */ "ids ::= ID",
 /*  48 */ "ids ::= STRING",
 /*  49 */ "ifexists ::= IF EXISTS",
 /*  50 */ "ifexists ::=",
 /*  51 */ "ifnotexists ::= IF NOT EXISTS",
 /*  52 */ "ifnotexists ::=",
 /*  53 */ "cmd ::= CREATE DNODE ids",
 /*  54 */ "cmd ::= CREATE ACCOUNT ids PASS ids acct_optr",
 /*  55 */ "cmd ::= CREATE DATABASE ifnotexists ids db_optr",
 /*  56 */ "cmd ::= CREATE TOPIC ifnotexists ids topic_optr",
 /*  57 */ "cmd ::= CREATE USER ids PASS ids",
 /*  58 */ "pps ::=",
 /*  59 */ "pps ::= PPS INTEGER",
 /*  60 */ "tseries ::=",
 /*  61 */ "tseries ::= TSERIES INTEGER",
 /*  62 */ "dbs ::=",
 /*  63 */ "dbs ::= DBS INTEGER",
 /*  64 */ "streams ::=",
 /*  65 */ "streams ::= STREAMS INTEGER",
 /*  66 */ "storage ::=",
 /*  67 */ "storage ::= STORAGE INTEGER",
 /*  68 */ "qtime ::=",
 /*  69 */ "qtime ::= QTIME INTEGER",
 /*  70 */ "users ::=",
 /*  71 */ "users ::= USERS INTEGER",
 /*  72 */ "conns ::=",
 /*  73 */ "conns ::= CONNS INTEGER",
 /*  74 */ "state ::=",
 /*  75 */ "state ::= STATE ids",
 /*  76 */ "acct_optr ::= pps tseries storage streams qtime dbs users conns state",
 /*  77 */ "keep ::= KEEP tagitemlist",
 /*  78 */ "cache ::= CACHE INTEGER",
 /*  79 */ "replica ::= REPLICA INTEGER",
 /*  80 */ "quorum ::= QUORUM INTEGER",
 /*  81 */ "days ::= DAYS INTEGER",
 /*  82 */ "minrows ::= MINROWS INTEGER",
 /*  83 */ "maxrows ::= MAXROWS INTEGER",
 /*  84 */ "blocks ::= BLOCKS INTEGER",
 /*  85 */ "ctime ::= CTIME INTEGER",
 /*  86 */ "wal ::= WAL INTEGER",
 /*  87 */ "fsync ::= FSYNC INTEGER",
 /*  88 */ "comp ::= COMP INTEGER",
 /*  89 */ "prec ::= PRECISION STRING",
 /*  90 */ "update ::= UPDATE INTEGER",
 /*  91 */ "cachelast ::= CACHELAST INTEGER",
 /*  92 */ "partitions ::= PARTITIONS INTEGER",
 /*  93 */ "db_optr ::=",
 /*  94 */ "db_optr ::= db_optr cache",
 /*  95 */ "db_optr ::= db_optr replica",
 /*  96 */ "db_optr ::= db_optr quorum",
 /*  97 */ "db_optr ::= db_optr days",
 /*  98 */ "db_optr ::= db_optr minrows",
 /*  99 */ "db_optr ::= db_optr maxrows",
 /* 100 */ "db_optr ::= db_optr blocks",
 /* 101 */ "db_optr ::= db_optr ctime",
 /* 102 */ "db_optr ::= db_optr wal",
 /* 103 */ "db_optr ::= db_optr fsync",
 /* 104 */ "db_optr ::= db_optr comp",
 /* 105 */ "db_optr ::= db_optr prec",
 /* 106 */ "db_optr ::= db_optr keep",
 /* 107 */ "db_optr ::= db_optr update",
 /* 108 */ "db_optr ::= db_optr cachelast",
 /* 109 */ "topic_optr ::= db_optr",
 /* 110 */ "topic_optr ::= topic_optr partitions",
 /* 111 */ "alter_db_optr ::=",
 /* 112 */ "alter_db_optr ::= alter_db_optr replica",
 /* 113 */ "alter_db_optr ::= alter_db_optr quorum",
 /* 114 */ "alter_db_optr ::= alter_db_optr keep",
 /* 115 */ "alter_db_optr ::= alter_db_optr blocks",
 /* 116 */ "alter_db_optr ::= alter_db_optr comp",
 /* 117 */ "alter_db_optr ::= alter_db_optr wal",
 /* 118 */ "alter_db_optr ::= alter_db_optr fsync",
 /* 119 */ "alter_db_optr ::= alter_db_optr update",
 /* 120 */ "alter_db_optr ::= alter_db_optr cachelast",
 /* 121 */ "alter_topic_optr ::= alter_db_optr",
 /* 122 */ "alter_topic_optr ::= alter_topic_optr partitions",
 /* 123 */ "typename ::= ids",
 /* 124 */ "typename ::= ids LP signed RP",
 /* 125 */ "typename ::= ids UNSIGNED",
 /* 126 */ "signed ::= INTEGER",
 /* 127 */ "signed ::= PLUS INTEGER",
 /* 128 */ "signed ::= MINUS INTEGER",
 /* 129 */ "cmd ::= CREATE TABLE create_table_args",
 /* 130 */ "cmd ::= CREATE TABLE create_stable_args",
 /* 131 */ "cmd ::= CREATE STABLE create_stable_args",
 /* 132 */ "cmd ::= CREATE TABLE create_table_list",
 /* 133 */ "create_table_list ::= create_from_stable",
 /* 134 */ "create_table_list ::= create_table_list create_from_stable",
 /* 135 */ "create_table_args ::= ifnotexists ids cpxName LP columnlist RP",
 /* 136 */ "create_stable_args ::= ifnotexists ids cpxName LP columnlist RP TAGS LP columnlist RP",
 /* 137 */ "create_from_stable ::= ifnotexists ids cpxName USING ids cpxName TAGS LP tagitemlist RP",
 /* 138 */ "create_from_stable ::= ifnotexists ids cpxName USING ids cpxName LP tagNamelist RP TAGS LP tagitemlist RP",
 /* 139 */ "tagNamelist ::= tagNamelist COMMA ids",
 /* 140 */ "tagNamelist ::= ids",
 /* 141 */ "create_table_args ::= ifnotexists ids cpxName AS select",
 /* 142 */ "columnlist ::= columnlist COMMA column",
 /* 143 */ "columnlist ::= column",
 /* 144 */ "column ::= ids typename",
 /* 145 */ "tagitemlist ::= tagitemlist COMMA tagitem",
 /* 146 */ "tagitemlist ::= tagitem",
 /* 147 */ "tagitem ::= INTEGER",
 /* 148 */ "tagitem ::= FLOAT",
 /* 149 */ "tagitem ::= STRING",
 /* 150 */ "tagitem ::= BOOL",
 /* 151 */ "tagitem ::= NULL",
 /* 152 */ "tagitem ::= MINUS INTEGER",
 /* 153 */ "tagitem ::= MINUS FLOAT",
 /* 154 */ "tagitem ::= PLUS INTEGER",
 /* 155 */ "tagitem ::= PLUS FLOAT",
 /* 156 */ "select ::= SELECT selcollist from where_opt interval_opt session_option fill_opt sliding_opt groupby_opt orderby_opt having_opt slimit_opt limit_opt",
 /* 157 */ "select ::= LP select RP",
 /* 158 */ "union ::= select",
 /* 159 */ "union ::= union UNION ALL select",
 /* 160 */ "cmd ::= union",
 /* 161 */ "select ::= SELECT selcollist",
 /* 162 */ "sclp ::= selcollist COMMA",
 /* 163 */ "sclp ::=",
 /* 164 */ "selcollist ::= sclp distinct expr as",
 /* 165 */ "selcollist ::= sclp STAR",
 /* 166 */ "as ::= AS ids",
 /* 167 */ "as ::= ids",
 /* 168 */ "as ::=",
 /* 169 */ "distinct ::= DISTINCT",
 /* 170 */ "distinct ::=",
 /* 171 */ "from ::= FROM tablelist",
 /* 172 */ "from ::= FROM LP union RP",
 /* 173 */ "tablelist ::= ids cpxName",
 /* 174 */ "tablelist ::= ids cpxName ids",
 /* 175 */ "tablelist ::= tablelist COMMA ids cpxName",
 /* 176 */ "tablelist ::= tablelist COMMA ids cpxName ids",
 /* 177 */ "tmvar ::= VARIABLE",
 /* 178 */ "interval_opt ::= INTERVAL LP tmvar RP",
 /* 179 */ "interval_opt ::= INTERVAL LP tmvar COMMA tmvar RP",
 /* 180 */ "interval_opt ::=",
 /* 181 */ "session_option ::=",
 /* 182 */ "session_option ::= SESSION LP ids cpxName COMMA tmvar RP",
 /* 183 */ "fill_opt ::=",
 /* 184 */ "fill_opt ::= FILL LP ID COMMA tagitemlist RP",
 /* 185 */ "fill_opt ::= FILL LP ID RP",
 /* 186 */ "sliding_opt ::= SLIDING LP tmvar RP",
 /* 187 */ "sliding_opt ::=",
 /* 188 */ "orderby_opt ::=",
 /* 189 */ "orderby_opt ::= ORDER BY sortlist",
 /* 190 */ "sortlist ::= sortlist COMMA item sortorder",
 /* 191 */ "sortlist ::= item sortorder",
 /* 192 */ "item ::= ids cpxName",
 /* 193 */ "sortorder ::= ASC",
 /* 194 */ "sortorder ::= DESC",
 /* 195 */ "sortorder ::=",
 /* 196 */ "groupby_opt ::=",
 /* 197 */ "groupby_opt ::= GROUP BY grouplist",
 /* 198 */ "grouplist ::= grouplist COMMA item",
 /* 199 */ "grouplist ::= item",
 /* 200 */ "having_opt ::=",
 /* 201 */ "having_opt ::= HAVING expr",
 /* 202 */ "limit_opt ::=",
 /* 203 */ "limit_opt ::= LIMIT signed",
 /* 204 */ "limit_opt ::= LIMIT signed OFFSET signed",
 /* 205 */ "limit_opt ::= LIMIT signed COMMA signed",
 /* 206 */ "slimit_opt ::=",
 /* 207 */ "slimit_opt ::= SLIMIT signed",
 /* 208 */ "slimit_opt ::= SLIMIT signed SOFFSET signed",
 /* 209 */ "slimit_opt ::= SLIMIT signed COMMA signed",
 /* 210 */ "where_opt ::=",
 /* 211 */ "where_opt ::= WHERE expr",
 /* 212 */ "expr ::= LP expr RP",
 /* 213 */ "expr ::= ID",
 /* 214 */ "expr ::= ID DOT ID",
 /* 215 */ "expr ::= ID DOT STAR",
 /* 216 */ "expr ::= INTEGER",
 /* 217 */ "expr ::= MINUS INTEGER",
 /* 218 */ "expr ::= PLUS INTEGER",
 /* 219 */ "expr ::= FLOAT",
 /* 220 */ "expr ::= MINUS FLOAT",
 /* 221 */ "expr ::= PLUS FLOAT",
 /* 222 */ "expr ::= STRING",
 /* 223 */ "expr ::= NOW",
 /* 224 */ "expr ::= VARIABLE",
 /* 225 */ "expr ::= BOOL",
 /* 226 */ "expr ::= ID LP exprlist RP",
 /* 227 */ "expr ::= ID LP STAR RP",
 /* 228 */ "expr ::= expr IS NULL",
 /* 229 */ "expr ::= expr IS NOT NULL",
 /* 230 */ "expr ::= expr LT expr",
 /* 231 */ "expr ::= expr GT expr",
 /* 232 */ "expr ::= expr LE expr",
 /* 233 */ "expr ::= expr GE expr",
 /* 234 */ "expr ::= expr NE expr",
 /* 235 */ "expr ::= expr EQ expr",
 /* 236 */ "expr ::= expr BETWEEN expr AND expr",
 /* 237 */ "expr ::= expr AND expr",
 /* 238 */ "expr ::= expr OR expr",
 /* 239 */ "expr ::= expr PLUS expr",
 /* 240 */ "expr ::= expr MINUS expr",
 /* 241 */ "expr ::= expr STAR expr",
 /* 242 */ "expr ::= expr SLASH expr",
 /* 243 */ "expr ::= expr REM expr",
 /* 244 */ "expr ::= expr LIKE expr",
 /* 245 */ "expr ::= expr IN LP exprlist RP",
 /* 246 */ "exprlist ::= exprlist COMMA expritem",
 /* 247 */ "exprlist ::= expritem",
 /* 248 */ "expritem ::= expr",
 /* 249 */ "expritem ::=",
 /* 250 */ "cmd ::= RESET QUERY CACHE",
 /* 251 */ "cmd ::= SYNCDB ids REPLICA",
 /* 252 */ "cmd ::= ALTER TABLE ids cpxName ADD COLUMN columnlist",
 /* 253 */ "cmd ::= ALTER TABLE ids cpxName DROP COLUMN ids",
 /* 254 */ "cmd ::= ALTER TABLE ids cpxName ADD TAG columnlist",
 /* 255 */ "cmd ::= ALTER TABLE ids cpxName DROP TAG ids",
 /* 256 */ "cmd ::= ALTER TABLE ids cpxName CHANGE TAG ids ids",
 /* 257 */ "cmd ::= ALTER TABLE ids cpxName SET TAG ids EQ tagitem",
 /* 258 */ "cmd ::= ALTER STABLE ids cpxName ADD COLUMN columnlist",
 /* 259 */ "cmd ::= ALTER STABLE ids cpxName DROP COLUMN ids",
 /* 260 */ "cmd ::= ALTER STABLE ids cpxName ADD TAG columnlist",
 /* 261 */ "cmd ::= ALTER STABLE ids cpxName DROP TAG ids",
 /* 262 */ "cmd ::= ALTER STABLE ids cpxName CHANGE TAG ids ids",
 /* 263 */ "cmd ::= KILL CONNECTION INTEGER",
 /* 264 */ "cmd ::= KILL STREAM INTEGER COLON INTEGER",
 /* 265 */ "cmd ::= KILL QUERY INTEGER COLON INTEGER",
>>>>>>> 9bccfe95
};
#endif /* NDEBUG */


#if YYSTACKDEPTH<=0
/*
** Try to increase the size of the parser stack.  Return the number
** of errors.  Return 0 on success.
*/
static int yyGrowStack(yyParser *p){
  int newSize;
  int idx;
  yyStackEntry *pNew;

  newSize = p->yystksz*2 + 100;
  idx = p->yytos ? (int)(p->yytos - p->yystack) : 0;
  if( p->yystack==&p->yystk0 ){
    pNew = malloc(newSize*sizeof(pNew[0]));
    if( pNew ) pNew[0] = p->yystk0;
  }else{
    pNew = realloc(p->yystack, newSize*sizeof(pNew[0]));
  }
  if( pNew ){
    p->yystack = pNew;
    p->yytos = &p->yystack[idx];
#ifndef NDEBUG
    if( yyTraceFILE ){
      fprintf(yyTraceFILE,"%sStack grows from %d to %d entries.\n",
              yyTracePrompt, p->yystksz, newSize);
    }
#endif
    p->yystksz = newSize;
  }
  return pNew==0; 
}
#endif

/* Datatype of the argument to the memory allocated passed as the
** second argument to ParseAlloc() below.  This can be changed by
** putting an appropriate #define in the %include section of the input
** grammar.
*/
#ifndef YYMALLOCARGTYPE
# define YYMALLOCARGTYPE size_t
#endif

/* Initialize a new parser that has already been allocated.
*/
void ParseInit(void *yypRawParser ParseCTX_PDECL){
  yyParser *yypParser = (yyParser*)yypRawParser;
  ParseCTX_STORE
#ifdef YYTRACKMAXSTACKDEPTH
  yypParser->yyhwm = 0;
#endif
#if YYSTACKDEPTH<=0
  yypParser->yytos = NULL;
  yypParser->yystack = NULL;
  yypParser->yystksz = 0;
  if( yyGrowStack(yypParser) ){
    yypParser->yystack = &yypParser->yystk0;
    yypParser->yystksz = 1;
  }
#endif
#ifndef YYNOERRORRECOVERY
  yypParser->yyerrcnt = -1;
#endif
  yypParser->yytos = yypParser->yystack;
  yypParser->yystack[0].stateno = 0;
  yypParser->yystack[0].major = 0;
#if YYSTACKDEPTH>0
  yypParser->yystackEnd = &yypParser->yystack[YYSTACKDEPTH-1];
#endif
}

#ifndef Parse_ENGINEALWAYSONSTACK
/* 
** This function allocates a new parser.
** The only argument is a pointer to a function which works like
** malloc.
**
** Inputs:
** A pointer to the function used to allocate memory.
**
** Outputs:
** A pointer to a parser.  This pointer is used in subsequent calls
** to Parse and ParseFree.
*/
void *ParseAlloc(void *(*mallocProc)(YYMALLOCARGTYPE) ParseCTX_PDECL){
  yyParser *yypParser;
  yypParser = (yyParser*)(*mallocProc)( (YYMALLOCARGTYPE)sizeof(yyParser) );
  if( yypParser ){
    ParseCTX_STORE
    ParseInit(yypParser ParseCTX_PARAM);
  }
  return (void*)yypParser;
}
#endif /* Parse_ENGINEALWAYSONSTACK */


/* The following function deletes the "minor type" or semantic value
** associated with a symbol.  The symbol can be either a terminal
** or nonterminal. "yymajor" is the symbol code, and "yypminor" is
** a pointer to the value to be deleted.  The code used to do the 
** deletions is derived from the %destructor and/or %token_destructor
** directives of the input grammar.
*/
static void yy_destructor(
  yyParser *yypParser,    /* The parser */
  YYCODETYPE yymajor,     /* Type code for object to destroy */
  YYMINORTYPE *yypminor   /* The object to be destroyed */
){
  ParseARG_FETCH
  ParseCTX_FETCH
  switch( yymajor ){
    /* Here is inserted the actions which take place when a
    ** terminal or non-terminal is destroyed.  This can happen
    ** when the symbol is popped from the stack during a
    ** reduce or during error processing or when a parser is 
    ** being destroyed before it is finished parsing.
    **
    ** Note: during a reduce, the only symbols destroyed are those
    ** which appear on the RHS of the rule, but which are *not* used
    ** inside the C code.
    */
/********* Begin destructor definitions ***************************************/
<<<<<<< HEAD
    case 212: /* keep */
    case 213: /* tagitemlist */
    case 234: /* columnlist */
    case 235: /* tagNamelist */
    case 244: /* fill_opt */
    case 246: /* groupby_opt */
    case 247: /* orderby_opt */
    case 258: /* sortlist */
    case 262: /* grouplist */
{
taosArrayDestroy((yypminor->yy291));
}
      break;
    case 232: /* create_table_list */
{
destroyCreateTableSql((yypminor->yy412));
}
      break;
    case 236: /* select */
{
destroyQuerySqlNode((yypminor->yy110));
}
      break;
    case 239: /* selcollist */
    case 252: /* sclp */
    case 263: /* exprlist */
{
tSqlExprListDestroy((yypminor->yy291));
}
      break;
    case 241: /* where_opt */
    case 248: /* having_opt */
    case 254: /* expr */
    case 264: /* expritem */
{
tSqlExprDestroy((yypminor->yy436));
}
      break;
    case 251: /* union */
{
destroyAllSelectClause((yypminor->yy154));
}
      break;
    case 259: /* sortitem */
{
tVariantDestroy(&(yypminor->yy216));
=======
    case 209: /* keep */
    case 210: /* tagitemlist */
    case 232: /* columnlist */
    case 233: /* tagNamelist */
    case 242: /* fill_opt */
    case 244: /* groupby_opt */
    case 245: /* orderby_opt */
    case 256: /* sortlist */
    case 260: /* grouplist */
{
taosArrayDestroy((yypminor->yy159));
}
      break;
    case 230: /* create_table_list */
{
destroyCreateTableSql((yypminor->yy14));
}
      break;
    case 234: /* select */
{
destroyQuerySqlNode((yypminor->yy272));
}
      break;
    case 237: /* selcollist */
    case 250: /* sclp */
    case 261: /* exprlist */
{
tSqlExprListDestroy((yypminor->yy159));
}
      break;
    case 239: /* where_opt */
    case 246: /* having_opt */
    case 252: /* expr */
    case 262: /* expritem */
{
tSqlExprDestroy((yypminor->yy118));
}
      break;
    case 249: /* union */
{
destroyAllSelectClause((yypminor->yy391));
}
      break;
    case 257: /* sortitem */
{
tVariantDestroy(&(yypminor->yy488));
>>>>>>> 9bccfe95
}
      break;
/********* End destructor definitions *****************************************/
    default:  break;   /* If no destructor action specified: do nothing */
  }
}

/*
** Pop the parser's stack once.
**
** If there is a destructor routine associated with the token which
** is popped from the stack, then call it.
*/
static void yy_pop_parser_stack(yyParser *pParser){
  yyStackEntry *yytos;
  assert( pParser->yytos!=0 );
  assert( pParser->yytos > pParser->yystack );
  yytos = pParser->yytos--;
#ifndef NDEBUG
  if( yyTraceFILE ){
    fprintf(yyTraceFILE,"%sPopping %s\n",
      yyTracePrompt,
      yyTokenName[yytos->major]);
  }
#endif
  yy_destructor(pParser, yytos->major, &yytos->minor);
}

/*
** Clear all secondary memory allocations from the parser
*/
void ParseFinalize(void *p){
  yyParser *pParser = (yyParser*)p;
  while( pParser->yytos>pParser->yystack ) yy_pop_parser_stack(pParser);
#if YYSTACKDEPTH<=0
  if( pParser->yystack!=&pParser->yystk0 ) free(pParser->yystack);
#endif
}

#ifndef Parse_ENGINEALWAYSONSTACK
/* 
** Deallocate and destroy a parser.  Destructors are called for
** all stack elements before shutting the parser down.
**
** If the YYPARSEFREENEVERNULL macro exists (for example because it
** is defined in a %include section of the input grammar) then it is
** assumed that the input pointer is never NULL.
*/
void ParseFree(
  void *p,                    /* The parser to be deleted */
  void (*freeProc)(void*)     /* Function used to reclaim memory */
){
#ifndef YYPARSEFREENEVERNULL
  if( p==0 ) return;
#endif
  ParseFinalize(p);
  (*freeProc)(p);
}
#endif /* Parse_ENGINEALWAYSONSTACK */

/*
** Return the peak depth of the stack for a parser.
*/
#ifdef YYTRACKMAXSTACKDEPTH
int ParseStackPeak(void *p){
  yyParser *pParser = (yyParser*)p;
  return pParser->yyhwm;
}
#endif

/* This array of booleans keeps track of the parser statement
** coverage.  The element yycoverage[X][Y] is set when the parser
** is in state X and has a lookahead token Y.  In a well-tested
** systems, every element of this matrix should end up being set.
*/
#if defined(YYCOVERAGE)
static unsigned char yycoverage[YYNSTATE][YYNTOKEN];
#endif

/*
** Write into out a description of every state/lookahead combination that
**
**   (1)  has not been used by the parser, and
**   (2)  is not a syntax error.
**
** Return the number of missed state/lookahead combinations.
*/
#if defined(YYCOVERAGE)
int ParseCoverage(FILE *out){
  int stateno, iLookAhead, i;
  int nMissed = 0;
  for(stateno=0; stateno<YYNSTATE; stateno++){
    i = yy_shift_ofst[stateno];
    for(iLookAhead=0; iLookAhead<YYNTOKEN; iLookAhead++){
      if( yy_lookahead[i+iLookAhead]!=iLookAhead ) continue;
      if( yycoverage[stateno][iLookAhead]==0 ) nMissed++;
      if( out ){
        fprintf(out,"State %d lookahead %s %s\n", stateno,
                yyTokenName[iLookAhead],
                yycoverage[stateno][iLookAhead] ? "ok" : "missed");
      }
    }
  }
  return nMissed;
}
#endif

/*
** Find the appropriate action for a parser given the terminal
** look-ahead token iLookAhead.
*/
static YYACTIONTYPE yy_find_shift_action(
  YYCODETYPE iLookAhead,    /* The look-ahead token */
  YYACTIONTYPE stateno      /* Current state number */
){
  int i;

  if( stateno>YY_MAX_SHIFT ) return stateno;
  assert( stateno <= YY_SHIFT_COUNT );
#if defined(YYCOVERAGE)
  yycoverage[stateno][iLookAhead] = 1;
#endif
  do{
    i = yy_shift_ofst[stateno];
    assert( i>=0 );
    assert( i<=YY_ACTTAB_COUNT );
    assert( i+YYNTOKEN<=(int)YY_NLOOKAHEAD );
    assert( iLookAhead!=YYNOCODE );
    assert( iLookAhead < YYNTOKEN );
    i += iLookAhead;
    assert( i<(int)YY_NLOOKAHEAD );
    if( yy_lookahead[i]!=iLookAhead ){
#ifdef YYFALLBACK
      YYCODETYPE iFallback;            /* Fallback token */
      assert( iLookAhead<sizeof(yyFallback)/sizeof(yyFallback[0]) );
      iFallback = yyFallback[iLookAhead];
      if( iFallback!=0 ){
#ifndef NDEBUG
        if( yyTraceFILE ){
          fprintf(yyTraceFILE, "%sFALLBACK %s => %s\n",
             yyTracePrompt, yyTokenName[iLookAhead], yyTokenName[iFallback]);
        }
#endif
        assert( yyFallback[iFallback]==0 ); /* Fallback loop must terminate */
        iLookAhead = iFallback;
        continue;
      }
#endif
#ifdef YYWILDCARD
      {
        int j = i - iLookAhead + YYWILDCARD;
        assert( j<(int)(sizeof(yy_lookahead)/sizeof(yy_lookahead[0])) );
        if( yy_lookahead[j]==YYWILDCARD && iLookAhead>0 ){
#ifndef NDEBUG
          if( yyTraceFILE ){
            fprintf(yyTraceFILE, "%sWILDCARD %s => %s\n",
               yyTracePrompt, yyTokenName[iLookAhead],
               yyTokenName[YYWILDCARD]);
          }
#endif /* NDEBUG */
          return yy_action[j];
        }
      }
#endif /* YYWILDCARD */
      return yy_default[stateno];
    }else{
      assert( i>=0 && i<sizeof(yy_action)/sizeof(yy_action[0]) );
      return yy_action[i];
    }
  }while(1);
}

/*
** Find the appropriate action for a parser given the non-terminal
** look-ahead token iLookAhead.
*/
static YYACTIONTYPE yy_find_reduce_action(
  YYACTIONTYPE stateno,     /* Current state number */
  YYCODETYPE iLookAhead     /* The look-ahead token */
){
  int i;
#ifdef YYERRORSYMBOL
  if( stateno>YY_REDUCE_COUNT ){
    return yy_default[stateno];
  }
#else
  assert( stateno<=YY_REDUCE_COUNT );
#endif
  i = yy_reduce_ofst[stateno];
  assert( iLookAhead!=YYNOCODE );
  i += iLookAhead;
#ifdef YYERRORSYMBOL
  if( i<0 || i>=YY_ACTTAB_COUNT || yy_lookahead[i]!=iLookAhead ){
    return yy_default[stateno];
  }
#else
  assert( i>=0 && i<YY_ACTTAB_COUNT );
  assert( yy_lookahead[i]==iLookAhead );
#endif
  return yy_action[i];
}

/*
** The following routine is called if the stack overflows.
*/
static void yyStackOverflow(yyParser *yypParser){
   ParseARG_FETCH
   ParseCTX_FETCH
#ifndef NDEBUG
   if( yyTraceFILE ){
     fprintf(yyTraceFILE,"%sStack Overflow!\n",yyTracePrompt);
   }
#endif
   while( yypParser->yytos>yypParser->yystack ) yy_pop_parser_stack(yypParser);
   /* Here code is inserted which will execute if the parser
   ** stack every overflows */
/******** Begin %stack_overflow code ******************************************/
/******** End %stack_overflow code ********************************************/
   ParseARG_STORE /* Suppress warning about unused %extra_argument var */
   ParseCTX_STORE
}

/*
** Print tracing information for a SHIFT action
*/
#ifndef NDEBUG
static void yyTraceShift(yyParser *yypParser, int yyNewState, const char *zTag){
  if( yyTraceFILE ){
    if( yyNewState<YYNSTATE ){
      fprintf(yyTraceFILE,"%s%s '%s', go to state %d\n",
         yyTracePrompt, zTag, yyTokenName[yypParser->yytos->major],
         yyNewState);
    }else{
      fprintf(yyTraceFILE,"%s%s '%s', pending reduce %d\n",
         yyTracePrompt, zTag, yyTokenName[yypParser->yytos->major],
         yyNewState - YY_MIN_REDUCE);
    }
  }
}
#else
# define yyTraceShift(X,Y,Z)
#endif

/*
** Perform a shift action.
*/
static void yy_shift(
  yyParser *yypParser,          /* The parser to be shifted */
  YYACTIONTYPE yyNewState,      /* The new state to shift in */
  YYCODETYPE yyMajor,           /* The major token to shift in */
  ParseTOKENTYPE yyMinor        /* The minor token to shift in */
){
  yyStackEntry *yytos;
  yypParser->yytos++;
#ifdef YYTRACKMAXSTACKDEPTH
  if( (int)(yypParser->yytos - yypParser->yystack)>yypParser->yyhwm ){
    yypParser->yyhwm++;
    assert( yypParser->yyhwm == (int)(yypParser->yytos - yypParser->yystack) );
  }
#endif
#if YYSTACKDEPTH>0 
  if( yypParser->yytos>yypParser->yystackEnd ){
    yypParser->yytos--;
    yyStackOverflow(yypParser);
    return;
  }
#else
  if( yypParser->yytos>=&yypParser->yystack[yypParser->yystksz] ){
    if( yyGrowStack(yypParser) ){
      yypParser->yytos--;
      yyStackOverflow(yypParser);
      return;
    }
  }
#endif
  if( yyNewState > YY_MAX_SHIFT ){
    yyNewState += YY_MIN_REDUCE - YY_MIN_SHIFTREDUCE;
  }
  yytos = yypParser->yytos;
  yytos->stateno = yyNewState;
  yytos->major = yyMajor;
  yytos->minor.yy0 = yyMinor;
  yyTraceShift(yypParser, yyNewState, "Shift");
}

<<<<<<< HEAD
/* For rule J, yyRuleInfoLhs[J] contains the symbol on the left-hand side
** of that rule */
static const YYCODETYPE yyRuleInfoLhs[] = {
   190,  /* (0) program ::= cmd */
   191,  /* (1) cmd ::= SHOW DATABASES */
   191,  /* (2) cmd ::= SHOW TOPICS */
   191,  /* (3) cmd ::= SHOW FUNCTIONS */
   191,  /* (4) cmd ::= SHOW MNODES */
   191,  /* (5) cmd ::= SHOW DNODES */
   191,  /* (6) cmd ::= SHOW ACCOUNTS */
   191,  /* (7) cmd ::= SHOW USERS */
   191,  /* (8) cmd ::= SHOW MODULES */
   191,  /* (9) cmd ::= SHOW QUERIES */
   191,  /* (10) cmd ::= SHOW CONNECTIONS */
   191,  /* (11) cmd ::= SHOW STREAMS */
   191,  /* (12) cmd ::= SHOW VARIABLES */
   191,  /* (13) cmd ::= SHOW SCORES */
   191,  /* (14) cmd ::= SHOW GRANTS */
   191,  /* (15) cmd ::= SHOW VNODES */
   191,  /* (16) cmd ::= SHOW VNODES IPTOKEN */
   192,  /* (17) dbPrefix ::= */
   192,  /* (18) dbPrefix ::= ids DOT */
   194,  /* (19) cpxName ::= */
   194,  /* (20) cpxName ::= DOT ids */
   191,  /* (21) cmd ::= SHOW CREATE TABLE ids cpxName */
   191,  /* (22) cmd ::= SHOW CREATE DATABASE ids */
   191,  /* (23) cmd ::= SHOW dbPrefix TABLES */
   191,  /* (24) cmd ::= SHOW dbPrefix TABLES LIKE ids */
   191,  /* (25) cmd ::= SHOW dbPrefix STABLES */
   191,  /* (26) cmd ::= SHOW dbPrefix STABLES LIKE ids */
   191,  /* (27) cmd ::= SHOW dbPrefix VGROUPS */
   191,  /* (28) cmd ::= SHOW dbPrefix VGROUPS ids */
   191,  /* (29) cmd ::= DROP TABLE ifexists ids cpxName */
   191,  /* (30) cmd ::= DROP STABLE ifexists ids cpxName */
   191,  /* (31) cmd ::= DROP DATABASE ifexists ids */
   191,  /* (32) cmd ::= DROP TOPIC ifexists ids */
   191,  /* (33) cmd ::= DROP FUNCTION ids */
   191,  /* (34) cmd ::= DROP DNODE ids */
   191,  /* (35) cmd ::= DROP USER ids */
   191,  /* (36) cmd ::= DROP ACCOUNT ids */
   191,  /* (37) cmd ::= USE ids */
   191,  /* (38) cmd ::= DESCRIBE ids cpxName */
   191,  /* (39) cmd ::= ALTER USER ids PASS ids */
   191,  /* (40) cmd ::= ALTER USER ids PRIVILEGE ids */
   191,  /* (41) cmd ::= ALTER DNODE ids ids */
   191,  /* (42) cmd ::= ALTER DNODE ids ids ids */
   191,  /* (43) cmd ::= ALTER LOCAL ids */
   191,  /* (44) cmd ::= ALTER LOCAL ids ids */
   191,  /* (45) cmd ::= ALTER DATABASE ids alter_db_optr */
   191,  /* (46) cmd ::= ALTER TOPIC ids alter_topic_optr */
   191,  /* (47) cmd ::= ALTER ACCOUNT ids acct_optr */
   191,  /* (48) cmd ::= ALTER ACCOUNT ids PASS ids acct_optr */
   193,  /* (49) ids ::= ID */
   193,  /* (50) ids ::= STRING */
   195,  /* (51) ifexists ::= IF EXISTS */
   195,  /* (52) ifexists ::= */
   199,  /* (53) ifnotexists ::= IF NOT EXISTS */
   199,  /* (54) ifnotexists ::= */
   191,  /* (55) cmd ::= CREATE DNODE ids */
   191,  /* (56) cmd ::= CREATE ACCOUNT ids PASS ids acct_optr */
   191,  /* (57) cmd ::= CREATE DATABASE ifnotexists ids db_optr */
   191,  /* (58) cmd ::= CREATE TOPIC ifnotexists ids topic_optr */
   191,  /* (59) cmd ::= CREATE FUNCTION ids AS ids OUTPUTTYPE typename */
   191,  /* (60) cmd ::= CREATE AGGREGATE FUNCTION ids AS ids OUTPUTTYPE typename */
   191,  /* (61) cmd ::= CREATE USER ids PASS ids */
   203,  /* (62) pps ::= */
   203,  /* (63) pps ::= PPS INTEGER */
   204,  /* (64) tseries ::= */
   204,  /* (65) tseries ::= TSERIES INTEGER */
   205,  /* (66) dbs ::= */
   205,  /* (67) dbs ::= DBS INTEGER */
   206,  /* (68) streams ::= */
   206,  /* (69) streams ::= STREAMS INTEGER */
   207,  /* (70) storage ::= */
   207,  /* (71) storage ::= STORAGE INTEGER */
   208,  /* (72) qtime ::= */
   208,  /* (73) qtime ::= QTIME INTEGER */
   209,  /* (74) users ::= */
   209,  /* (75) users ::= USERS INTEGER */
   210,  /* (76) conns ::= */
   210,  /* (77) conns ::= CONNS INTEGER */
   211,  /* (78) state ::= */
   211,  /* (79) state ::= STATE ids */
   198,  /* (80) acct_optr ::= pps tseries storage streams qtime dbs users conns state */
   212,  /* (81) keep ::= KEEP tagitemlist */
   214,  /* (82) cache ::= CACHE INTEGER */
   215,  /* (83) replica ::= REPLICA INTEGER */
   216,  /* (84) quorum ::= QUORUM INTEGER */
   217,  /* (85) days ::= DAYS INTEGER */
   218,  /* (86) minrows ::= MINROWS INTEGER */
   219,  /* (87) maxrows ::= MAXROWS INTEGER */
   220,  /* (88) blocks ::= BLOCKS INTEGER */
   221,  /* (89) ctime ::= CTIME INTEGER */
   222,  /* (90) wal ::= WAL INTEGER */
   223,  /* (91) fsync ::= FSYNC INTEGER */
   224,  /* (92) comp ::= COMP INTEGER */
   225,  /* (93) prec ::= PRECISION STRING */
   226,  /* (94) update ::= UPDATE INTEGER */
   227,  /* (95) cachelast ::= CACHELAST INTEGER */
   228,  /* (96) partitions ::= PARTITIONS INTEGER */
   200,  /* (97) db_optr ::= */
   200,  /* (98) db_optr ::= db_optr cache */
   200,  /* (99) db_optr ::= db_optr replica */
   200,  /* (100) db_optr ::= db_optr quorum */
   200,  /* (101) db_optr ::= db_optr days */
   200,  /* (102) db_optr ::= db_optr minrows */
   200,  /* (103) db_optr ::= db_optr maxrows */
   200,  /* (104) db_optr ::= db_optr blocks */
   200,  /* (105) db_optr ::= db_optr ctime */
   200,  /* (106) db_optr ::= db_optr wal */
   200,  /* (107) db_optr ::= db_optr fsync */
   200,  /* (108) db_optr ::= db_optr comp */
   200,  /* (109) db_optr ::= db_optr prec */
   200,  /* (110) db_optr ::= db_optr keep */
   200,  /* (111) db_optr ::= db_optr update */
   200,  /* (112) db_optr ::= db_optr cachelast */
   201,  /* (113) topic_optr ::= db_optr */
   201,  /* (114) topic_optr ::= topic_optr partitions */
   196,  /* (115) alter_db_optr ::= */
   196,  /* (116) alter_db_optr ::= alter_db_optr replica */
   196,  /* (117) alter_db_optr ::= alter_db_optr quorum */
   196,  /* (118) alter_db_optr ::= alter_db_optr keep */
   196,  /* (119) alter_db_optr ::= alter_db_optr blocks */
   196,  /* (120) alter_db_optr ::= alter_db_optr comp */
   196,  /* (121) alter_db_optr ::= alter_db_optr wal */
   196,  /* (122) alter_db_optr ::= alter_db_optr fsync */
   196,  /* (123) alter_db_optr ::= alter_db_optr update */
   196,  /* (124) alter_db_optr ::= alter_db_optr cachelast */
   197,  /* (125) alter_topic_optr ::= alter_db_optr */
   197,  /* (126) alter_topic_optr ::= alter_topic_optr partitions */
   202,  /* (127) typename ::= ids */
   202,  /* (128) typename ::= ids LP signed RP */
   202,  /* (129) typename ::= ids UNSIGNED */
   229,  /* (130) signed ::= INTEGER */
   229,  /* (131) signed ::= PLUS INTEGER */
   229,  /* (132) signed ::= MINUS INTEGER */
   191,  /* (133) cmd ::= CREATE TABLE create_table_args */
   191,  /* (134) cmd ::= CREATE TABLE create_stable_args */
   191,  /* (135) cmd ::= CREATE STABLE create_stable_args */
   191,  /* (136) cmd ::= CREATE TABLE create_table_list */
   232,  /* (137) create_table_list ::= create_from_stable */
   232,  /* (138) create_table_list ::= create_table_list create_from_stable */
   230,  /* (139) create_table_args ::= ifnotexists ids cpxName LP columnlist RP */
   231,  /* (140) create_stable_args ::= ifnotexists ids cpxName LP columnlist RP TAGS LP columnlist RP */
   233,  /* (141) create_from_stable ::= ifnotexists ids cpxName USING ids cpxName TAGS LP tagitemlist RP */
   233,  /* (142) create_from_stable ::= ifnotexists ids cpxName USING ids cpxName LP tagNamelist RP TAGS LP tagitemlist RP */
   235,  /* (143) tagNamelist ::= tagNamelist COMMA ids */
   235,  /* (144) tagNamelist ::= ids */
   230,  /* (145) create_table_args ::= ifnotexists ids cpxName AS select */
   234,  /* (146) columnlist ::= columnlist COMMA column */
   234,  /* (147) columnlist ::= column */
   237,  /* (148) column ::= ids typename */
   213,  /* (149) tagitemlist ::= tagitemlist COMMA tagitem */
   213,  /* (150) tagitemlist ::= tagitem */
   238,  /* (151) tagitem ::= INTEGER */
   238,  /* (152) tagitem ::= FLOAT */
   238,  /* (153) tagitem ::= STRING */
   238,  /* (154) tagitem ::= BOOL */
   238,  /* (155) tagitem ::= NULL */
   238,  /* (156) tagitem ::= MINUS INTEGER */
   238,  /* (157) tagitem ::= MINUS FLOAT */
   238,  /* (158) tagitem ::= PLUS INTEGER */
   238,  /* (159) tagitem ::= PLUS FLOAT */
   236,  /* (160) select ::= SELECT selcollist from where_opt interval_opt session_option fill_opt sliding_opt groupby_opt orderby_opt having_opt slimit_opt limit_opt */
   236,  /* (161) select ::= LP select RP */
   251,  /* (162) union ::= select */
   251,  /* (163) union ::= union UNION ALL select */
   191,  /* (164) cmd ::= union */
   236,  /* (165) select ::= SELECT selcollist */
   252,  /* (166) sclp ::= selcollist COMMA */
   252,  /* (167) sclp ::= */
   239,  /* (168) selcollist ::= sclp distinct expr as */
   239,  /* (169) selcollist ::= sclp STAR */
   255,  /* (170) as ::= AS ids */
   255,  /* (171) as ::= ids */
   255,  /* (172) as ::= */
   253,  /* (173) distinct ::= DISTINCT */
   253,  /* (174) distinct ::= */
   240,  /* (175) from ::= FROM tablelist */
   240,  /* (176) from ::= FROM LP union RP */
   256,  /* (177) tablelist ::= ids cpxName */
   256,  /* (178) tablelist ::= ids cpxName ids */
   256,  /* (179) tablelist ::= tablelist COMMA ids cpxName */
   256,  /* (180) tablelist ::= tablelist COMMA ids cpxName ids */
   257,  /* (181) tmvar ::= VARIABLE */
   242,  /* (182) interval_opt ::= INTERVAL LP tmvar RP */
   242,  /* (183) interval_opt ::= INTERVAL LP tmvar COMMA tmvar RP */
   242,  /* (184) interval_opt ::= */
   243,  /* (185) session_option ::= */
   243,  /* (186) session_option ::= SESSION LP ids cpxName COMMA tmvar RP */
   244,  /* (187) fill_opt ::= */
   244,  /* (188) fill_opt ::= FILL LP ID COMMA tagitemlist RP */
   244,  /* (189) fill_opt ::= FILL LP ID RP */
   245,  /* (190) sliding_opt ::= SLIDING LP tmvar RP */
   245,  /* (191) sliding_opt ::= */
   247,  /* (192) orderby_opt ::= */
   247,  /* (193) orderby_opt ::= ORDER BY sortlist */
   258,  /* (194) sortlist ::= sortlist COMMA item sortorder */
   258,  /* (195) sortlist ::= item sortorder */
   260,  /* (196) item ::= ids cpxName */
   261,  /* (197) sortorder ::= ASC */
   261,  /* (198) sortorder ::= DESC */
   261,  /* (199) sortorder ::= */
   246,  /* (200) groupby_opt ::= */
   246,  /* (201) groupby_opt ::= GROUP BY grouplist */
   262,  /* (202) grouplist ::= grouplist COMMA item */
   262,  /* (203) grouplist ::= item */
   248,  /* (204) having_opt ::= */
   248,  /* (205) having_opt ::= HAVING expr */
   250,  /* (206) limit_opt ::= */
   250,  /* (207) limit_opt ::= LIMIT signed */
   250,  /* (208) limit_opt ::= LIMIT signed OFFSET signed */
   250,  /* (209) limit_opt ::= LIMIT signed COMMA signed */
   249,  /* (210) slimit_opt ::= */
   249,  /* (211) slimit_opt ::= SLIMIT signed */
   249,  /* (212) slimit_opt ::= SLIMIT signed SOFFSET signed */
   249,  /* (213) slimit_opt ::= SLIMIT signed COMMA signed */
   241,  /* (214) where_opt ::= */
   241,  /* (215) where_opt ::= WHERE expr */
   254,  /* (216) expr ::= LP expr RP */
   254,  /* (217) expr ::= ID */
   254,  /* (218) expr ::= ID DOT ID */
   254,  /* (219) expr ::= ID DOT STAR */
   254,  /* (220) expr ::= INTEGER */
   254,  /* (221) expr ::= MINUS INTEGER */
   254,  /* (222) expr ::= PLUS INTEGER */
   254,  /* (223) expr ::= FLOAT */
   254,  /* (224) expr ::= MINUS FLOAT */
   254,  /* (225) expr ::= PLUS FLOAT */
   254,  /* (226) expr ::= STRING */
   254,  /* (227) expr ::= NOW */
   254,  /* (228) expr ::= VARIABLE */
   254,  /* (229) expr ::= BOOL */
   254,  /* (230) expr ::= ID LP exprlist RP */
   254,  /* (231) expr ::= ID LP STAR RP */
   254,  /* (232) expr ::= expr IS NULL */
   254,  /* (233) expr ::= expr IS NOT NULL */
   254,  /* (234) expr ::= expr LT expr */
   254,  /* (235) expr ::= expr GT expr */
   254,  /* (236) expr ::= expr LE expr */
   254,  /* (237) expr ::= expr GE expr */
   254,  /* (238) expr ::= expr NE expr */
   254,  /* (239) expr ::= expr EQ expr */
   254,  /* (240) expr ::= expr BETWEEN expr AND expr */
   254,  /* (241) expr ::= expr AND expr */
   254,  /* (242) expr ::= expr OR expr */
   254,  /* (243) expr ::= expr PLUS expr */
   254,  /* (244) expr ::= expr MINUS expr */
   254,  /* (245) expr ::= expr STAR expr */
   254,  /* (246) expr ::= expr SLASH expr */
   254,  /* (247) expr ::= expr REM expr */
   254,  /* (248) expr ::= expr LIKE expr */
   254,  /* (249) expr ::= expr IN LP exprlist RP */
   263,  /* (250) exprlist ::= exprlist COMMA expritem */
   263,  /* (251) exprlist ::= expritem */
   264,  /* (252) expritem ::= expr */
   264,  /* (253) expritem ::= */
   191,  /* (254) cmd ::= RESET QUERY CACHE */
   191,  /* (255) cmd ::= ALTER TABLE ids cpxName ADD COLUMN columnlist */
   191,  /* (256) cmd ::= ALTER TABLE ids cpxName DROP COLUMN ids */
   191,  /* (257) cmd ::= ALTER TABLE ids cpxName ADD TAG columnlist */
   191,  /* (258) cmd ::= ALTER TABLE ids cpxName DROP TAG ids */
   191,  /* (259) cmd ::= ALTER TABLE ids cpxName CHANGE TAG ids ids */
   191,  /* (260) cmd ::= ALTER TABLE ids cpxName SET TAG ids EQ tagitem */
   191,  /* (261) cmd ::= ALTER STABLE ids cpxName ADD COLUMN columnlist */
   191,  /* (262) cmd ::= ALTER STABLE ids cpxName DROP COLUMN ids */
   191,  /* (263) cmd ::= ALTER STABLE ids cpxName ADD TAG columnlist */
   191,  /* (264) cmd ::= ALTER STABLE ids cpxName DROP TAG ids */
   191,  /* (265) cmd ::= ALTER STABLE ids cpxName CHANGE TAG ids ids */
   191,  /* (266) cmd ::= KILL CONNECTION INTEGER */
   191,  /* (267) cmd ::= KILL STREAM INTEGER COLON INTEGER */
   191,  /* (268) cmd ::= KILL QUERY INTEGER COLON INTEGER */
};

/* For rule J, yyRuleInfoNRhs[J] contains the negative of the number
** of symbols on the right-hand side of that rule. */
static const signed char yyRuleInfoNRhs[] = {
   -1,  /* (0) program ::= cmd */
   -2,  /* (1) cmd ::= SHOW DATABASES */
   -2,  /* (2) cmd ::= SHOW TOPICS */
   -2,  /* (3) cmd ::= SHOW FUNCTIONS */
   -2,  /* (4) cmd ::= SHOW MNODES */
   -2,  /* (5) cmd ::= SHOW DNODES */
   -2,  /* (6) cmd ::= SHOW ACCOUNTS */
   -2,  /* (7) cmd ::= SHOW USERS */
   -2,  /* (8) cmd ::= SHOW MODULES */
   -2,  /* (9) cmd ::= SHOW QUERIES */
   -2,  /* (10) cmd ::= SHOW CONNECTIONS */
   -2,  /* (11) cmd ::= SHOW STREAMS */
   -2,  /* (12) cmd ::= SHOW VARIABLES */
   -2,  /* (13) cmd ::= SHOW SCORES */
   -2,  /* (14) cmd ::= SHOW GRANTS */
   -2,  /* (15) cmd ::= SHOW VNODES */
   -3,  /* (16) cmd ::= SHOW VNODES IPTOKEN */
    0,  /* (17) dbPrefix ::= */
   -2,  /* (18) dbPrefix ::= ids DOT */
    0,  /* (19) cpxName ::= */
   -2,  /* (20) cpxName ::= DOT ids */
   -5,  /* (21) cmd ::= SHOW CREATE TABLE ids cpxName */
   -4,  /* (22) cmd ::= SHOW CREATE DATABASE ids */
   -3,  /* (23) cmd ::= SHOW dbPrefix TABLES */
   -5,  /* (24) cmd ::= SHOW dbPrefix TABLES LIKE ids */
   -3,  /* (25) cmd ::= SHOW dbPrefix STABLES */
   -5,  /* (26) cmd ::= SHOW dbPrefix STABLES LIKE ids */
   -3,  /* (27) cmd ::= SHOW dbPrefix VGROUPS */
   -4,  /* (28) cmd ::= SHOW dbPrefix VGROUPS ids */
   -5,  /* (29) cmd ::= DROP TABLE ifexists ids cpxName */
   -5,  /* (30) cmd ::= DROP STABLE ifexists ids cpxName */
   -4,  /* (31) cmd ::= DROP DATABASE ifexists ids */
   -4,  /* (32) cmd ::= DROP TOPIC ifexists ids */
   -3,  /* (33) cmd ::= DROP FUNCTION ids */
   -3,  /* (34) cmd ::= DROP DNODE ids */
   -3,  /* (35) cmd ::= DROP USER ids */
   -3,  /* (36) cmd ::= DROP ACCOUNT ids */
   -2,  /* (37) cmd ::= USE ids */
   -3,  /* (38) cmd ::= DESCRIBE ids cpxName */
   -5,  /* (39) cmd ::= ALTER USER ids PASS ids */
   -5,  /* (40) cmd ::= ALTER USER ids PRIVILEGE ids */
   -4,  /* (41) cmd ::= ALTER DNODE ids ids */
   -5,  /* (42) cmd ::= ALTER DNODE ids ids ids */
   -3,  /* (43) cmd ::= ALTER LOCAL ids */
   -4,  /* (44) cmd ::= ALTER LOCAL ids ids */
   -4,  /* (45) cmd ::= ALTER DATABASE ids alter_db_optr */
   -4,  /* (46) cmd ::= ALTER TOPIC ids alter_topic_optr */
   -4,  /* (47) cmd ::= ALTER ACCOUNT ids acct_optr */
   -6,  /* (48) cmd ::= ALTER ACCOUNT ids PASS ids acct_optr */
   -1,  /* (49) ids ::= ID */
   -1,  /* (50) ids ::= STRING */
   -2,  /* (51) ifexists ::= IF EXISTS */
    0,  /* (52) ifexists ::= */
   -3,  /* (53) ifnotexists ::= IF NOT EXISTS */
    0,  /* (54) ifnotexists ::= */
   -3,  /* (55) cmd ::= CREATE DNODE ids */
   -6,  /* (56) cmd ::= CREATE ACCOUNT ids PASS ids acct_optr */
   -5,  /* (57) cmd ::= CREATE DATABASE ifnotexists ids db_optr */
   -5,  /* (58) cmd ::= CREATE TOPIC ifnotexists ids topic_optr */
   -7,  /* (59) cmd ::= CREATE FUNCTION ids AS ids OUTPUTTYPE typename */
   -8,  /* (60) cmd ::= CREATE AGGREGATE FUNCTION ids AS ids OUTPUTTYPE typename */
   -5,  /* (61) cmd ::= CREATE USER ids PASS ids */
    0,  /* (62) pps ::= */
   -2,  /* (63) pps ::= PPS INTEGER */
    0,  /* (64) tseries ::= */
   -2,  /* (65) tseries ::= TSERIES INTEGER */
    0,  /* (66) dbs ::= */
   -2,  /* (67) dbs ::= DBS INTEGER */
    0,  /* (68) streams ::= */
   -2,  /* (69) streams ::= STREAMS INTEGER */
    0,  /* (70) storage ::= */
   -2,  /* (71) storage ::= STORAGE INTEGER */
    0,  /* (72) qtime ::= */
   -2,  /* (73) qtime ::= QTIME INTEGER */
    0,  /* (74) users ::= */
   -2,  /* (75) users ::= USERS INTEGER */
    0,  /* (76) conns ::= */
   -2,  /* (77) conns ::= CONNS INTEGER */
    0,  /* (78) state ::= */
   -2,  /* (79) state ::= STATE ids */
   -9,  /* (80) acct_optr ::= pps tseries storage streams qtime dbs users conns state */
   -2,  /* (81) keep ::= KEEP tagitemlist */
   -2,  /* (82) cache ::= CACHE INTEGER */
   -2,  /* (83) replica ::= REPLICA INTEGER */
   -2,  /* (84) quorum ::= QUORUM INTEGER */
   -2,  /* (85) days ::= DAYS INTEGER */
   -2,  /* (86) minrows ::= MINROWS INTEGER */
   -2,  /* (87) maxrows ::= MAXROWS INTEGER */
   -2,  /* (88) blocks ::= BLOCKS INTEGER */
   -2,  /* (89) ctime ::= CTIME INTEGER */
   -2,  /* (90) wal ::= WAL INTEGER */
   -2,  /* (91) fsync ::= FSYNC INTEGER */
   -2,  /* (92) comp ::= COMP INTEGER */
   -2,  /* (93) prec ::= PRECISION STRING */
   -2,  /* (94) update ::= UPDATE INTEGER */
   -2,  /* (95) cachelast ::= CACHELAST INTEGER */
   -2,  /* (96) partitions ::= PARTITIONS INTEGER */
    0,  /* (97) db_optr ::= */
   -2,  /* (98) db_optr ::= db_optr cache */
   -2,  /* (99) db_optr ::= db_optr replica */
   -2,  /* (100) db_optr ::= db_optr quorum */
   -2,  /* (101) db_optr ::= db_optr days */
   -2,  /* (102) db_optr ::= db_optr minrows */
   -2,  /* (103) db_optr ::= db_optr maxrows */
   -2,  /* (104) db_optr ::= db_optr blocks */
   -2,  /* (105) db_optr ::= db_optr ctime */
   -2,  /* (106) db_optr ::= db_optr wal */
   -2,  /* (107) db_optr ::= db_optr fsync */
   -2,  /* (108) db_optr ::= db_optr comp */
   -2,  /* (109) db_optr ::= db_optr prec */
   -2,  /* (110) db_optr ::= db_optr keep */
   -2,  /* (111) db_optr ::= db_optr update */
   -2,  /* (112) db_optr ::= db_optr cachelast */
   -1,  /* (113) topic_optr ::= db_optr */
   -2,  /* (114) topic_optr ::= topic_optr partitions */
    0,  /* (115) alter_db_optr ::= */
   -2,  /* (116) alter_db_optr ::= alter_db_optr replica */
   -2,  /* (117) alter_db_optr ::= alter_db_optr quorum */
   -2,  /* (118) alter_db_optr ::= alter_db_optr keep */
   -2,  /* (119) alter_db_optr ::= alter_db_optr blocks */
   -2,  /* (120) alter_db_optr ::= alter_db_optr comp */
   -2,  /* (121) alter_db_optr ::= alter_db_optr wal */
   -2,  /* (122) alter_db_optr ::= alter_db_optr fsync */
   -2,  /* (123) alter_db_optr ::= alter_db_optr update */
   -2,  /* (124) alter_db_optr ::= alter_db_optr cachelast */
   -1,  /* (125) alter_topic_optr ::= alter_db_optr */
   -2,  /* (126) alter_topic_optr ::= alter_topic_optr partitions */
   -1,  /* (127) typename ::= ids */
   -4,  /* (128) typename ::= ids LP signed RP */
   -2,  /* (129) typename ::= ids UNSIGNED */
   -1,  /* (130) signed ::= INTEGER */
   -2,  /* (131) signed ::= PLUS INTEGER */
   -2,  /* (132) signed ::= MINUS INTEGER */
   -3,  /* (133) cmd ::= CREATE TABLE create_table_args */
   -3,  /* (134) cmd ::= CREATE TABLE create_stable_args */
   -3,  /* (135) cmd ::= CREATE STABLE create_stable_args */
   -3,  /* (136) cmd ::= CREATE TABLE create_table_list */
   -1,  /* (137) create_table_list ::= create_from_stable */
   -2,  /* (138) create_table_list ::= create_table_list create_from_stable */
   -6,  /* (139) create_table_args ::= ifnotexists ids cpxName LP columnlist RP */
  -10,  /* (140) create_stable_args ::= ifnotexists ids cpxName LP columnlist RP TAGS LP columnlist RP */
  -10,  /* (141) create_from_stable ::= ifnotexists ids cpxName USING ids cpxName TAGS LP tagitemlist RP */
  -13,  /* (142) create_from_stable ::= ifnotexists ids cpxName USING ids cpxName LP tagNamelist RP TAGS LP tagitemlist RP */
   -3,  /* (143) tagNamelist ::= tagNamelist COMMA ids */
   -1,  /* (144) tagNamelist ::= ids */
   -5,  /* (145) create_table_args ::= ifnotexists ids cpxName AS select */
   -3,  /* (146) columnlist ::= columnlist COMMA column */
   -1,  /* (147) columnlist ::= column */
   -2,  /* (148) column ::= ids typename */
   -3,  /* (149) tagitemlist ::= tagitemlist COMMA tagitem */
   -1,  /* (150) tagitemlist ::= tagitem */
   -1,  /* (151) tagitem ::= INTEGER */
   -1,  /* (152) tagitem ::= FLOAT */
   -1,  /* (153) tagitem ::= STRING */
   -1,  /* (154) tagitem ::= BOOL */
   -1,  /* (155) tagitem ::= NULL */
   -2,  /* (156) tagitem ::= MINUS INTEGER */
   -2,  /* (157) tagitem ::= MINUS FLOAT */
   -2,  /* (158) tagitem ::= PLUS INTEGER */
   -2,  /* (159) tagitem ::= PLUS FLOAT */
  -13,  /* (160) select ::= SELECT selcollist from where_opt interval_opt session_option fill_opt sliding_opt groupby_opt orderby_opt having_opt slimit_opt limit_opt */
   -3,  /* (161) select ::= LP select RP */
   -1,  /* (162) union ::= select */
   -4,  /* (163) union ::= union UNION ALL select */
   -1,  /* (164) cmd ::= union */
   -2,  /* (165) select ::= SELECT selcollist */
   -2,  /* (166) sclp ::= selcollist COMMA */
    0,  /* (167) sclp ::= */
   -4,  /* (168) selcollist ::= sclp distinct expr as */
   -2,  /* (169) selcollist ::= sclp STAR */
   -2,  /* (170) as ::= AS ids */
   -1,  /* (171) as ::= ids */
    0,  /* (172) as ::= */
   -1,  /* (173) distinct ::= DISTINCT */
    0,  /* (174) distinct ::= */
   -2,  /* (175) from ::= FROM tablelist */
   -4,  /* (176) from ::= FROM LP union RP */
   -2,  /* (177) tablelist ::= ids cpxName */
   -3,  /* (178) tablelist ::= ids cpxName ids */
   -4,  /* (179) tablelist ::= tablelist COMMA ids cpxName */
   -5,  /* (180) tablelist ::= tablelist COMMA ids cpxName ids */
   -1,  /* (181) tmvar ::= VARIABLE */
   -4,  /* (182) interval_opt ::= INTERVAL LP tmvar RP */
   -6,  /* (183) interval_opt ::= INTERVAL LP tmvar COMMA tmvar RP */
    0,  /* (184) interval_opt ::= */
    0,  /* (185) session_option ::= */
   -7,  /* (186) session_option ::= SESSION LP ids cpxName COMMA tmvar RP */
    0,  /* (187) fill_opt ::= */
   -6,  /* (188) fill_opt ::= FILL LP ID COMMA tagitemlist RP */
   -4,  /* (189) fill_opt ::= FILL LP ID RP */
   -4,  /* (190) sliding_opt ::= SLIDING LP tmvar RP */
    0,  /* (191) sliding_opt ::= */
    0,  /* (192) orderby_opt ::= */
   -3,  /* (193) orderby_opt ::= ORDER BY sortlist */
   -4,  /* (194) sortlist ::= sortlist COMMA item sortorder */
   -2,  /* (195) sortlist ::= item sortorder */
   -2,  /* (196) item ::= ids cpxName */
   -1,  /* (197) sortorder ::= ASC */
   -1,  /* (198) sortorder ::= DESC */
    0,  /* (199) sortorder ::= */
    0,  /* (200) groupby_opt ::= */
   -3,  /* (201) groupby_opt ::= GROUP BY grouplist */
   -3,  /* (202) grouplist ::= grouplist COMMA item */
   -1,  /* (203) grouplist ::= item */
    0,  /* (204) having_opt ::= */
   -2,  /* (205) having_opt ::= HAVING expr */
    0,  /* (206) limit_opt ::= */
   -2,  /* (207) limit_opt ::= LIMIT signed */
   -4,  /* (208) limit_opt ::= LIMIT signed OFFSET signed */
   -4,  /* (209) limit_opt ::= LIMIT signed COMMA signed */
    0,  /* (210) slimit_opt ::= */
   -2,  /* (211) slimit_opt ::= SLIMIT signed */
   -4,  /* (212) slimit_opt ::= SLIMIT signed SOFFSET signed */
   -4,  /* (213) slimit_opt ::= SLIMIT signed COMMA signed */
    0,  /* (214) where_opt ::= */
   -2,  /* (215) where_opt ::= WHERE expr */
   -3,  /* (216) expr ::= LP expr RP */
   -1,  /* (217) expr ::= ID */
   -3,  /* (218) expr ::= ID DOT ID */
   -3,  /* (219) expr ::= ID DOT STAR */
   -1,  /* (220) expr ::= INTEGER */
   -2,  /* (221) expr ::= MINUS INTEGER */
   -2,  /* (222) expr ::= PLUS INTEGER */
   -1,  /* (223) expr ::= FLOAT */
   -2,  /* (224) expr ::= MINUS FLOAT */
   -2,  /* (225) expr ::= PLUS FLOAT */
   -1,  /* (226) expr ::= STRING */
   -1,  /* (227) expr ::= NOW */
   -1,  /* (228) expr ::= VARIABLE */
   -1,  /* (229) expr ::= BOOL */
   -4,  /* (230) expr ::= ID LP exprlist RP */
   -4,  /* (231) expr ::= ID LP STAR RP */
   -3,  /* (232) expr ::= expr IS NULL */
   -4,  /* (233) expr ::= expr IS NOT NULL */
   -3,  /* (234) expr ::= expr LT expr */
   -3,  /* (235) expr ::= expr GT expr */
   -3,  /* (236) expr ::= expr LE expr */
   -3,  /* (237) expr ::= expr GE expr */
   -3,  /* (238) expr ::= expr NE expr */
   -3,  /* (239) expr ::= expr EQ expr */
   -5,  /* (240) expr ::= expr BETWEEN expr AND expr */
   -3,  /* (241) expr ::= expr AND expr */
   -3,  /* (242) expr ::= expr OR expr */
   -3,  /* (243) expr ::= expr PLUS expr */
   -3,  /* (244) expr ::= expr MINUS expr */
   -3,  /* (245) expr ::= expr STAR expr */
   -3,  /* (246) expr ::= expr SLASH expr */
   -3,  /* (247) expr ::= expr REM expr */
   -3,  /* (248) expr ::= expr LIKE expr */
   -5,  /* (249) expr ::= expr IN LP exprlist RP */
   -3,  /* (250) exprlist ::= exprlist COMMA expritem */
   -1,  /* (251) exprlist ::= expritem */
   -1,  /* (252) expritem ::= expr */
    0,  /* (253) expritem ::= */
   -3,  /* (254) cmd ::= RESET QUERY CACHE */
   -7,  /* (255) cmd ::= ALTER TABLE ids cpxName ADD COLUMN columnlist */
   -7,  /* (256) cmd ::= ALTER TABLE ids cpxName DROP COLUMN ids */
   -7,  /* (257) cmd ::= ALTER TABLE ids cpxName ADD TAG columnlist */
   -7,  /* (258) cmd ::= ALTER TABLE ids cpxName DROP TAG ids */
   -8,  /* (259) cmd ::= ALTER TABLE ids cpxName CHANGE TAG ids ids */
   -9,  /* (260) cmd ::= ALTER TABLE ids cpxName SET TAG ids EQ tagitem */
   -7,  /* (261) cmd ::= ALTER STABLE ids cpxName ADD COLUMN columnlist */
   -7,  /* (262) cmd ::= ALTER STABLE ids cpxName DROP COLUMN ids */
   -7,  /* (263) cmd ::= ALTER STABLE ids cpxName ADD TAG columnlist */
   -7,  /* (264) cmd ::= ALTER STABLE ids cpxName DROP TAG ids */
   -8,  /* (265) cmd ::= ALTER STABLE ids cpxName CHANGE TAG ids ids */
   -3,  /* (266) cmd ::= KILL CONNECTION INTEGER */
   -5,  /* (267) cmd ::= KILL STREAM INTEGER COLON INTEGER */
   -5,  /* (268) cmd ::= KILL QUERY INTEGER COLON INTEGER */
=======
/* The following table contains information about every rule that
** is used during the reduce.
*/
static const struct {
  YYCODETYPE lhs;       /* Symbol on the left-hand side of the rule */
  signed char nrhs;     /* Negative of the number of RHS symbols in the rule */
} yyRuleInfo[] = {
  {  188,   -1 }, /* (0) program ::= cmd */
  {  189,   -2 }, /* (1) cmd ::= SHOW DATABASES */
  {  189,   -2 }, /* (2) cmd ::= SHOW TOPICS */
  {  189,   -2 }, /* (3) cmd ::= SHOW MNODES */
  {  189,   -2 }, /* (4) cmd ::= SHOW DNODES */
  {  189,   -2 }, /* (5) cmd ::= SHOW ACCOUNTS */
  {  189,   -2 }, /* (6) cmd ::= SHOW USERS */
  {  189,   -2 }, /* (7) cmd ::= SHOW MODULES */
  {  189,   -2 }, /* (8) cmd ::= SHOW QUERIES */
  {  189,   -2 }, /* (9) cmd ::= SHOW CONNECTIONS */
  {  189,   -2 }, /* (10) cmd ::= SHOW STREAMS */
  {  189,   -2 }, /* (11) cmd ::= SHOW VARIABLES */
  {  189,   -2 }, /* (12) cmd ::= SHOW SCORES */
  {  189,   -2 }, /* (13) cmd ::= SHOW GRANTS */
  {  189,   -2 }, /* (14) cmd ::= SHOW VNODES */
  {  189,   -3 }, /* (15) cmd ::= SHOW VNODES IPTOKEN */
  {  190,    0 }, /* (16) dbPrefix ::= */
  {  190,   -2 }, /* (17) dbPrefix ::= ids DOT */
  {  192,    0 }, /* (18) cpxName ::= */
  {  192,   -2 }, /* (19) cpxName ::= DOT ids */
  {  189,   -5 }, /* (20) cmd ::= SHOW CREATE TABLE ids cpxName */
  {  189,   -4 }, /* (21) cmd ::= SHOW CREATE DATABASE ids */
  {  189,   -3 }, /* (22) cmd ::= SHOW dbPrefix TABLES */
  {  189,   -5 }, /* (23) cmd ::= SHOW dbPrefix TABLES LIKE ids */
  {  189,   -3 }, /* (24) cmd ::= SHOW dbPrefix STABLES */
  {  189,   -5 }, /* (25) cmd ::= SHOW dbPrefix STABLES LIKE ids */
  {  189,   -3 }, /* (26) cmd ::= SHOW dbPrefix VGROUPS */
  {  189,   -4 }, /* (27) cmd ::= SHOW dbPrefix VGROUPS ids */
  {  189,   -5 }, /* (28) cmd ::= DROP TABLE ifexists ids cpxName */
  {  189,   -5 }, /* (29) cmd ::= DROP STABLE ifexists ids cpxName */
  {  189,   -4 }, /* (30) cmd ::= DROP DATABASE ifexists ids */
  {  189,   -4 }, /* (31) cmd ::= DROP TOPIC ifexists ids */
  {  189,   -3 }, /* (32) cmd ::= DROP DNODE ids */
  {  189,   -3 }, /* (33) cmd ::= DROP USER ids */
  {  189,   -3 }, /* (34) cmd ::= DROP ACCOUNT ids */
  {  189,   -2 }, /* (35) cmd ::= USE ids */
  {  189,   -3 }, /* (36) cmd ::= DESCRIBE ids cpxName */
  {  189,   -5 }, /* (37) cmd ::= ALTER USER ids PASS ids */
  {  189,   -5 }, /* (38) cmd ::= ALTER USER ids PRIVILEGE ids */
  {  189,   -4 }, /* (39) cmd ::= ALTER DNODE ids ids */
  {  189,   -5 }, /* (40) cmd ::= ALTER DNODE ids ids ids */
  {  189,   -3 }, /* (41) cmd ::= ALTER LOCAL ids */
  {  189,   -4 }, /* (42) cmd ::= ALTER LOCAL ids ids */
  {  189,   -4 }, /* (43) cmd ::= ALTER DATABASE ids alter_db_optr */
  {  189,   -4 }, /* (44) cmd ::= ALTER TOPIC ids alter_topic_optr */
  {  189,   -4 }, /* (45) cmd ::= ALTER ACCOUNT ids acct_optr */
  {  189,   -6 }, /* (46) cmd ::= ALTER ACCOUNT ids PASS ids acct_optr */
  {  191,   -1 }, /* (47) ids ::= ID */
  {  191,   -1 }, /* (48) ids ::= STRING */
  {  193,   -2 }, /* (49) ifexists ::= IF EXISTS */
  {  193,    0 }, /* (50) ifexists ::= */
  {  197,   -3 }, /* (51) ifnotexists ::= IF NOT EXISTS */
  {  197,    0 }, /* (52) ifnotexists ::= */
  {  189,   -3 }, /* (53) cmd ::= CREATE DNODE ids */
  {  189,   -6 }, /* (54) cmd ::= CREATE ACCOUNT ids PASS ids acct_optr */
  {  189,   -5 }, /* (55) cmd ::= CREATE DATABASE ifnotexists ids db_optr */
  {  189,   -5 }, /* (56) cmd ::= CREATE TOPIC ifnotexists ids topic_optr */
  {  189,   -5 }, /* (57) cmd ::= CREATE USER ids PASS ids */
  {  200,    0 }, /* (58) pps ::= */
  {  200,   -2 }, /* (59) pps ::= PPS INTEGER */
  {  201,    0 }, /* (60) tseries ::= */
  {  201,   -2 }, /* (61) tseries ::= TSERIES INTEGER */
  {  202,    0 }, /* (62) dbs ::= */
  {  202,   -2 }, /* (63) dbs ::= DBS INTEGER */
  {  203,    0 }, /* (64) streams ::= */
  {  203,   -2 }, /* (65) streams ::= STREAMS INTEGER */
  {  204,    0 }, /* (66) storage ::= */
  {  204,   -2 }, /* (67) storage ::= STORAGE INTEGER */
  {  205,    0 }, /* (68) qtime ::= */
  {  205,   -2 }, /* (69) qtime ::= QTIME INTEGER */
  {  206,    0 }, /* (70) users ::= */
  {  206,   -2 }, /* (71) users ::= USERS INTEGER */
  {  207,    0 }, /* (72) conns ::= */
  {  207,   -2 }, /* (73) conns ::= CONNS INTEGER */
  {  208,    0 }, /* (74) state ::= */
  {  208,   -2 }, /* (75) state ::= STATE ids */
  {  196,   -9 }, /* (76) acct_optr ::= pps tseries storage streams qtime dbs users conns state */
  {  209,   -2 }, /* (77) keep ::= KEEP tagitemlist */
  {  211,   -2 }, /* (78) cache ::= CACHE INTEGER */
  {  212,   -2 }, /* (79) replica ::= REPLICA INTEGER */
  {  213,   -2 }, /* (80) quorum ::= QUORUM INTEGER */
  {  214,   -2 }, /* (81) days ::= DAYS INTEGER */
  {  215,   -2 }, /* (82) minrows ::= MINROWS INTEGER */
  {  216,   -2 }, /* (83) maxrows ::= MAXROWS INTEGER */
  {  217,   -2 }, /* (84) blocks ::= BLOCKS INTEGER */
  {  218,   -2 }, /* (85) ctime ::= CTIME INTEGER */
  {  219,   -2 }, /* (86) wal ::= WAL INTEGER */
  {  220,   -2 }, /* (87) fsync ::= FSYNC INTEGER */
  {  221,   -2 }, /* (88) comp ::= COMP INTEGER */
  {  222,   -2 }, /* (89) prec ::= PRECISION STRING */
  {  223,   -2 }, /* (90) update ::= UPDATE INTEGER */
  {  224,   -2 }, /* (91) cachelast ::= CACHELAST INTEGER */
  {  225,   -2 }, /* (92) partitions ::= PARTITIONS INTEGER */
  {  198,    0 }, /* (93) db_optr ::= */
  {  198,   -2 }, /* (94) db_optr ::= db_optr cache */
  {  198,   -2 }, /* (95) db_optr ::= db_optr replica */
  {  198,   -2 }, /* (96) db_optr ::= db_optr quorum */
  {  198,   -2 }, /* (97) db_optr ::= db_optr days */
  {  198,   -2 }, /* (98) db_optr ::= db_optr minrows */
  {  198,   -2 }, /* (99) db_optr ::= db_optr maxrows */
  {  198,   -2 }, /* (100) db_optr ::= db_optr blocks */
  {  198,   -2 }, /* (101) db_optr ::= db_optr ctime */
  {  198,   -2 }, /* (102) db_optr ::= db_optr wal */
  {  198,   -2 }, /* (103) db_optr ::= db_optr fsync */
  {  198,   -2 }, /* (104) db_optr ::= db_optr comp */
  {  198,   -2 }, /* (105) db_optr ::= db_optr prec */
  {  198,   -2 }, /* (106) db_optr ::= db_optr keep */
  {  198,   -2 }, /* (107) db_optr ::= db_optr update */
  {  198,   -2 }, /* (108) db_optr ::= db_optr cachelast */
  {  199,   -1 }, /* (109) topic_optr ::= db_optr */
  {  199,   -2 }, /* (110) topic_optr ::= topic_optr partitions */
  {  194,    0 }, /* (111) alter_db_optr ::= */
  {  194,   -2 }, /* (112) alter_db_optr ::= alter_db_optr replica */
  {  194,   -2 }, /* (113) alter_db_optr ::= alter_db_optr quorum */
  {  194,   -2 }, /* (114) alter_db_optr ::= alter_db_optr keep */
  {  194,   -2 }, /* (115) alter_db_optr ::= alter_db_optr blocks */
  {  194,   -2 }, /* (116) alter_db_optr ::= alter_db_optr comp */
  {  194,   -2 }, /* (117) alter_db_optr ::= alter_db_optr wal */
  {  194,   -2 }, /* (118) alter_db_optr ::= alter_db_optr fsync */
  {  194,   -2 }, /* (119) alter_db_optr ::= alter_db_optr update */
  {  194,   -2 }, /* (120) alter_db_optr ::= alter_db_optr cachelast */
  {  195,   -1 }, /* (121) alter_topic_optr ::= alter_db_optr */
  {  195,   -2 }, /* (122) alter_topic_optr ::= alter_topic_optr partitions */
  {  226,   -1 }, /* (123) typename ::= ids */
  {  226,   -4 }, /* (124) typename ::= ids LP signed RP */
  {  226,   -2 }, /* (125) typename ::= ids UNSIGNED */
  {  227,   -1 }, /* (126) signed ::= INTEGER */
  {  227,   -2 }, /* (127) signed ::= PLUS INTEGER */
  {  227,   -2 }, /* (128) signed ::= MINUS INTEGER */
  {  189,   -3 }, /* (129) cmd ::= CREATE TABLE create_table_args */
  {  189,   -3 }, /* (130) cmd ::= CREATE TABLE create_stable_args */
  {  189,   -3 }, /* (131) cmd ::= CREATE STABLE create_stable_args */
  {  189,   -3 }, /* (132) cmd ::= CREATE TABLE create_table_list */
  {  230,   -1 }, /* (133) create_table_list ::= create_from_stable */
  {  230,   -2 }, /* (134) create_table_list ::= create_table_list create_from_stable */
  {  228,   -6 }, /* (135) create_table_args ::= ifnotexists ids cpxName LP columnlist RP */
  {  229,  -10 }, /* (136) create_stable_args ::= ifnotexists ids cpxName LP columnlist RP TAGS LP columnlist RP */
  {  231,  -10 }, /* (137) create_from_stable ::= ifnotexists ids cpxName USING ids cpxName TAGS LP tagitemlist RP */
  {  231,  -13 }, /* (138) create_from_stable ::= ifnotexists ids cpxName USING ids cpxName LP tagNamelist RP TAGS LP tagitemlist RP */
  {  233,   -3 }, /* (139) tagNamelist ::= tagNamelist COMMA ids */
  {  233,   -1 }, /* (140) tagNamelist ::= ids */
  {  228,   -5 }, /* (141) create_table_args ::= ifnotexists ids cpxName AS select */
  {  232,   -3 }, /* (142) columnlist ::= columnlist COMMA column */
  {  232,   -1 }, /* (143) columnlist ::= column */
  {  235,   -2 }, /* (144) column ::= ids typename */
  {  210,   -3 }, /* (145) tagitemlist ::= tagitemlist COMMA tagitem */
  {  210,   -1 }, /* (146) tagitemlist ::= tagitem */
  {  236,   -1 }, /* (147) tagitem ::= INTEGER */
  {  236,   -1 }, /* (148) tagitem ::= FLOAT */
  {  236,   -1 }, /* (149) tagitem ::= STRING */
  {  236,   -1 }, /* (150) tagitem ::= BOOL */
  {  236,   -1 }, /* (151) tagitem ::= NULL */
  {  236,   -2 }, /* (152) tagitem ::= MINUS INTEGER */
  {  236,   -2 }, /* (153) tagitem ::= MINUS FLOAT */
  {  236,   -2 }, /* (154) tagitem ::= PLUS INTEGER */
  {  236,   -2 }, /* (155) tagitem ::= PLUS FLOAT */
  {  234,  -13 }, /* (156) select ::= SELECT selcollist from where_opt interval_opt session_option fill_opt sliding_opt groupby_opt orderby_opt having_opt slimit_opt limit_opt */
  {  234,   -3 }, /* (157) select ::= LP select RP */
  {  249,   -1 }, /* (158) union ::= select */
  {  249,   -4 }, /* (159) union ::= union UNION ALL select */
  {  189,   -1 }, /* (160) cmd ::= union */
  {  234,   -2 }, /* (161) select ::= SELECT selcollist */
  {  250,   -2 }, /* (162) sclp ::= selcollist COMMA */
  {  250,    0 }, /* (163) sclp ::= */
  {  237,   -4 }, /* (164) selcollist ::= sclp distinct expr as */
  {  237,   -2 }, /* (165) selcollist ::= sclp STAR */
  {  253,   -2 }, /* (166) as ::= AS ids */
  {  253,   -1 }, /* (167) as ::= ids */
  {  253,    0 }, /* (168) as ::= */
  {  251,   -1 }, /* (169) distinct ::= DISTINCT */
  {  251,    0 }, /* (170) distinct ::= */
  {  238,   -2 }, /* (171) from ::= FROM tablelist */
  {  238,   -4 }, /* (172) from ::= FROM LP union RP */
  {  254,   -2 }, /* (173) tablelist ::= ids cpxName */
  {  254,   -3 }, /* (174) tablelist ::= ids cpxName ids */
  {  254,   -4 }, /* (175) tablelist ::= tablelist COMMA ids cpxName */
  {  254,   -5 }, /* (176) tablelist ::= tablelist COMMA ids cpxName ids */
  {  255,   -1 }, /* (177) tmvar ::= VARIABLE */
  {  240,   -4 }, /* (178) interval_opt ::= INTERVAL LP tmvar RP */
  {  240,   -6 }, /* (179) interval_opt ::= INTERVAL LP tmvar COMMA tmvar RP */
  {  240,    0 }, /* (180) interval_opt ::= */
  {  241,    0 }, /* (181) session_option ::= */
  {  241,   -7 }, /* (182) session_option ::= SESSION LP ids cpxName COMMA tmvar RP */
  {  242,    0 }, /* (183) fill_opt ::= */
  {  242,   -6 }, /* (184) fill_opt ::= FILL LP ID COMMA tagitemlist RP */
  {  242,   -4 }, /* (185) fill_opt ::= FILL LP ID RP */
  {  243,   -4 }, /* (186) sliding_opt ::= SLIDING LP tmvar RP */
  {  243,    0 }, /* (187) sliding_opt ::= */
  {  245,    0 }, /* (188) orderby_opt ::= */
  {  245,   -3 }, /* (189) orderby_opt ::= ORDER BY sortlist */
  {  256,   -4 }, /* (190) sortlist ::= sortlist COMMA item sortorder */
  {  256,   -2 }, /* (191) sortlist ::= item sortorder */
  {  258,   -2 }, /* (192) item ::= ids cpxName */
  {  259,   -1 }, /* (193) sortorder ::= ASC */
  {  259,   -1 }, /* (194) sortorder ::= DESC */
  {  259,    0 }, /* (195) sortorder ::= */
  {  244,    0 }, /* (196) groupby_opt ::= */
  {  244,   -3 }, /* (197) groupby_opt ::= GROUP BY grouplist */
  {  260,   -3 }, /* (198) grouplist ::= grouplist COMMA item */
  {  260,   -1 }, /* (199) grouplist ::= item */
  {  246,    0 }, /* (200) having_opt ::= */
  {  246,   -2 }, /* (201) having_opt ::= HAVING expr */
  {  248,    0 }, /* (202) limit_opt ::= */
  {  248,   -2 }, /* (203) limit_opt ::= LIMIT signed */
  {  248,   -4 }, /* (204) limit_opt ::= LIMIT signed OFFSET signed */
  {  248,   -4 }, /* (205) limit_opt ::= LIMIT signed COMMA signed */
  {  247,    0 }, /* (206) slimit_opt ::= */
  {  247,   -2 }, /* (207) slimit_opt ::= SLIMIT signed */
  {  247,   -4 }, /* (208) slimit_opt ::= SLIMIT signed SOFFSET signed */
  {  247,   -4 }, /* (209) slimit_opt ::= SLIMIT signed COMMA signed */
  {  239,    0 }, /* (210) where_opt ::= */
  {  239,   -2 }, /* (211) where_opt ::= WHERE expr */
  {  252,   -3 }, /* (212) expr ::= LP expr RP */
  {  252,   -1 }, /* (213) expr ::= ID */
  {  252,   -3 }, /* (214) expr ::= ID DOT ID */
  {  252,   -3 }, /* (215) expr ::= ID DOT STAR */
  {  252,   -1 }, /* (216) expr ::= INTEGER */
  {  252,   -2 }, /* (217) expr ::= MINUS INTEGER */
  {  252,   -2 }, /* (218) expr ::= PLUS INTEGER */
  {  252,   -1 }, /* (219) expr ::= FLOAT */
  {  252,   -2 }, /* (220) expr ::= MINUS FLOAT */
  {  252,   -2 }, /* (221) expr ::= PLUS FLOAT */
  {  252,   -1 }, /* (222) expr ::= STRING */
  {  252,   -1 }, /* (223) expr ::= NOW */
  {  252,   -1 }, /* (224) expr ::= VARIABLE */
  {  252,   -1 }, /* (225) expr ::= BOOL */
  {  252,   -4 }, /* (226) expr ::= ID LP exprlist RP */
  {  252,   -4 }, /* (227) expr ::= ID LP STAR RP */
  {  252,   -3 }, /* (228) expr ::= expr IS NULL */
  {  252,   -4 }, /* (229) expr ::= expr IS NOT NULL */
  {  252,   -3 }, /* (230) expr ::= expr LT expr */
  {  252,   -3 }, /* (231) expr ::= expr GT expr */
  {  252,   -3 }, /* (232) expr ::= expr LE expr */
  {  252,   -3 }, /* (233) expr ::= expr GE expr */
  {  252,   -3 }, /* (234) expr ::= expr NE expr */
  {  252,   -3 }, /* (235) expr ::= expr EQ expr */
  {  252,   -5 }, /* (236) expr ::= expr BETWEEN expr AND expr */
  {  252,   -3 }, /* (237) expr ::= expr AND expr */
  {  252,   -3 }, /* (238) expr ::= expr OR expr */
  {  252,   -3 }, /* (239) expr ::= expr PLUS expr */
  {  252,   -3 }, /* (240) expr ::= expr MINUS expr */
  {  252,   -3 }, /* (241) expr ::= expr STAR expr */
  {  252,   -3 }, /* (242) expr ::= expr SLASH expr */
  {  252,   -3 }, /* (243) expr ::= expr REM expr */
  {  252,   -3 }, /* (244) expr ::= expr LIKE expr */
  {  252,   -5 }, /* (245) expr ::= expr IN LP exprlist RP */
  {  261,   -3 }, /* (246) exprlist ::= exprlist COMMA expritem */
  {  261,   -1 }, /* (247) exprlist ::= expritem */
  {  262,   -1 }, /* (248) expritem ::= expr */
  {  262,    0 }, /* (249) expritem ::= */
  {  189,   -3 }, /* (250) cmd ::= RESET QUERY CACHE */
  {  189,   -3 }, /* (251) cmd ::= SYNCDB ids REPLICA */
  {  189,   -7 }, /* (252) cmd ::= ALTER TABLE ids cpxName ADD COLUMN columnlist */
  {  189,   -7 }, /* (253) cmd ::= ALTER TABLE ids cpxName DROP COLUMN ids */
  {  189,   -7 }, /* (254) cmd ::= ALTER TABLE ids cpxName ADD TAG columnlist */
  {  189,   -7 }, /* (255) cmd ::= ALTER TABLE ids cpxName DROP TAG ids */
  {  189,   -8 }, /* (256) cmd ::= ALTER TABLE ids cpxName CHANGE TAG ids ids */
  {  189,   -9 }, /* (257) cmd ::= ALTER TABLE ids cpxName SET TAG ids EQ tagitem */
  {  189,   -7 }, /* (258) cmd ::= ALTER STABLE ids cpxName ADD COLUMN columnlist */
  {  189,   -7 }, /* (259) cmd ::= ALTER STABLE ids cpxName DROP COLUMN ids */
  {  189,   -7 }, /* (260) cmd ::= ALTER STABLE ids cpxName ADD TAG columnlist */
  {  189,   -7 }, /* (261) cmd ::= ALTER STABLE ids cpxName DROP TAG ids */
  {  189,   -8 }, /* (262) cmd ::= ALTER STABLE ids cpxName CHANGE TAG ids ids */
  {  189,   -3 }, /* (263) cmd ::= KILL CONNECTION INTEGER */
  {  189,   -5 }, /* (264) cmd ::= KILL STREAM INTEGER COLON INTEGER */
  {  189,   -5 }, /* (265) cmd ::= KILL QUERY INTEGER COLON INTEGER */
>>>>>>> 9bccfe95
};

static void yy_accept(yyParser*);  /* Forward Declaration */

/*
** Perform a reduce action and the shift that must immediately
** follow the reduce.
**
** The yyLookahead and yyLookaheadToken parameters provide reduce actions
** access to the lookahead token (if any).  The yyLookahead will be YYNOCODE
** if the lookahead token has already been consumed.  As this procedure is
** only called from one place, optimizing compilers will in-line it, which
** means that the extra parameters have no performance impact.
*/
static YYACTIONTYPE yy_reduce(
  yyParser *yypParser,         /* The parser */
  unsigned int yyruleno,       /* Number of the rule by which to reduce */
  int yyLookahead,             /* Lookahead token, or YYNOCODE if none */
  ParseTOKENTYPE yyLookaheadToken  /* Value of the lookahead token */
  ParseCTX_PDECL                   /* %extra_context */
){
  int yygoto;                     /* The next state */
  YYACTIONTYPE yyact;             /* The next action */
  yyStackEntry *yymsp;            /* The top of the parser's stack */
  int yysize;                     /* Amount to pop the stack */
  ParseARG_FETCH
  (void)yyLookahead;
  (void)yyLookaheadToken;
  yymsp = yypParser->yytos;
#ifndef NDEBUG
  if( yyTraceFILE && yyruleno<(int)(sizeof(yyRuleName)/sizeof(yyRuleName[0])) ){
    yysize = yyRuleInfoNRhs[yyruleno];
    if( yysize ){
      fprintf(yyTraceFILE, "%sReduce %d [%s]%s, pop back to state %d.\n",
        yyTracePrompt,
        yyruleno, yyRuleName[yyruleno],
        yyruleno<YYNRULE_WITH_ACTION ? "" : " without external action",
        yymsp[yysize].stateno);
    }else{
      fprintf(yyTraceFILE, "%sReduce %d [%s]%s.\n",
        yyTracePrompt, yyruleno, yyRuleName[yyruleno],
        yyruleno<YYNRULE_WITH_ACTION ? "" : " without external action");
    }
  }
#endif /* NDEBUG */

  /* Check that the stack is large enough to grow by a single entry
  ** if the RHS of the rule is empty.  This ensures that there is room
  ** enough on the stack to push the LHS value */
  if( yyRuleInfoNRhs[yyruleno]==0 ){
#ifdef YYTRACKMAXSTACKDEPTH
    if( (int)(yypParser->yytos - yypParser->yystack)>yypParser->yyhwm ){
      yypParser->yyhwm++;
      assert( yypParser->yyhwm == (int)(yypParser->yytos - yypParser->yystack));
    }
#endif
#if YYSTACKDEPTH>0 
    if( yypParser->yytos>=yypParser->yystackEnd ){
      yyStackOverflow(yypParser);
      /* The call to yyStackOverflow() above pops the stack until it is
      ** empty, causing the main parser loop to exit.  So the return value
      ** is never used and does not matter. */
      return 0;
    }
#else
    if( yypParser->yytos>=&yypParser->yystack[yypParser->yystksz-1] ){
      if( yyGrowStack(yypParser) ){
        yyStackOverflow(yypParser);
        /* The call to yyStackOverflow() above pops the stack until it is
        ** empty, causing the main parser loop to exit.  So the return value
        ** is never used and does not matter. */
        return 0;
      }
      yymsp = yypParser->yytos;
    }
#endif
  }

  switch( yyruleno ){
  /* Beginning here are the reduction cases.  A typical example
  ** follows:
  **   case 0:
  **  #line <lineno> <grammarfile>
  **     { ... }           // User supplied code
  **  #line <lineno> <thisfile>
  **     break;
  */
/********** Begin reduce actions **********************************************/
        YYMINORTYPE yylhsminor;
      case 0: /* program ::= cmd */
      case 133: /* cmd ::= CREATE TABLE create_table_args */ yytestcase(yyruleno==133);
      case 134: /* cmd ::= CREATE TABLE create_stable_args */ yytestcase(yyruleno==134);
      case 135: /* cmd ::= CREATE STABLE create_stable_args */ yytestcase(yyruleno==135);
{}
        break;
      case 1: /* cmd ::= SHOW DATABASES */
{ setShowOptions(pInfo, TSDB_MGMT_TABLE_DB, 0, 0);}
        break;
      case 2: /* cmd ::= SHOW TOPICS */
{ setShowOptions(pInfo, TSDB_MGMT_TABLE_TP, 0, 0);}
        break;
      case 3: /* cmd ::= SHOW FUNCTIONS */
{ setShowOptions(pInfo, TSDB_MGMT_TABLE_FUNCTION, 0, 0);}
        break;
      case 4: /* cmd ::= SHOW MNODES */
{ setShowOptions(pInfo, TSDB_MGMT_TABLE_MNODE, 0, 0);}
        break;
      case 5: /* cmd ::= SHOW DNODES */
{ setShowOptions(pInfo, TSDB_MGMT_TABLE_DNODE, 0, 0);}
        break;
      case 6: /* cmd ::= SHOW ACCOUNTS */
{ setShowOptions(pInfo, TSDB_MGMT_TABLE_ACCT, 0, 0);}
        break;
      case 7: /* cmd ::= SHOW USERS */
{ setShowOptions(pInfo, TSDB_MGMT_TABLE_USER, 0, 0);}
        break;
      case 8: /* cmd ::= SHOW MODULES */
{ setShowOptions(pInfo, TSDB_MGMT_TABLE_MODULE, 0, 0);  }
        break;
      case 9: /* cmd ::= SHOW QUERIES */
{ setShowOptions(pInfo, TSDB_MGMT_TABLE_QUERIES, 0, 0);  }
        break;
      case 10: /* cmd ::= SHOW CONNECTIONS */
{ setShowOptions(pInfo, TSDB_MGMT_TABLE_CONNS, 0, 0);}
        break;
      case 11: /* cmd ::= SHOW STREAMS */
{ setShowOptions(pInfo, TSDB_MGMT_TABLE_STREAMS, 0, 0);  }
        break;
      case 12: /* cmd ::= SHOW VARIABLES */
{ setShowOptions(pInfo, TSDB_MGMT_TABLE_VARIABLES, 0, 0);  }
        break;
      case 13: /* cmd ::= SHOW SCORES */
{ setShowOptions(pInfo, TSDB_MGMT_TABLE_SCORES, 0, 0);   }
        break;
      case 14: /* cmd ::= SHOW GRANTS */
{ setShowOptions(pInfo, TSDB_MGMT_TABLE_GRANTS, 0, 0);   }
        break;
      case 15: /* cmd ::= SHOW VNODES */
{ setShowOptions(pInfo, TSDB_MGMT_TABLE_VNODES, 0, 0); }
        break;
      case 16: /* cmd ::= SHOW VNODES IPTOKEN */
{ setShowOptions(pInfo, TSDB_MGMT_TABLE_VNODES, &yymsp[0].minor.yy0, 0); }
        break;
      case 17: /* dbPrefix ::= */
{yymsp[1].minor.yy0.n = 0; yymsp[1].minor.yy0.type = 0;}
        break;
      case 18: /* dbPrefix ::= ids DOT */
{yylhsminor.yy0 = yymsp[-1].minor.yy0;  }
  yymsp[-1].minor.yy0 = yylhsminor.yy0;
        break;
      case 19: /* cpxName ::= */
{yymsp[1].minor.yy0.n = 0;  }
        break;
      case 20: /* cpxName ::= DOT ids */
{yymsp[-1].minor.yy0 = yymsp[0].minor.yy0; yymsp[-1].minor.yy0.n += 1;    }
        break;
      case 21: /* cmd ::= SHOW CREATE TABLE ids cpxName */
{
   yymsp[-1].minor.yy0.n += yymsp[0].minor.yy0.n;
   setDCLSqlElems(pInfo, TSDB_SQL_SHOW_CREATE_TABLE, 1, &yymsp[-1].minor.yy0);
}
        break;
      case 22: /* cmd ::= SHOW CREATE DATABASE ids */
{
  setDCLSqlElems(pInfo, TSDB_SQL_SHOW_CREATE_DATABASE, 1, &yymsp[0].minor.yy0);
}
        break;
      case 23: /* cmd ::= SHOW dbPrefix TABLES */
{
    setShowOptions(pInfo, TSDB_MGMT_TABLE_TABLE, &yymsp[-1].minor.yy0, 0);
}
        break;
      case 24: /* cmd ::= SHOW dbPrefix TABLES LIKE ids */
{
    setShowOptions(pInfo, TSDB_MGMT_TABLE_TABLE, &yymsp[-3].minor.yy0, &yymsp[0].minor.yy0);
}
        break;
      case 25: /* cmd ::= SHOW dbPrefix STABLES */
{
    setShowOptions(pInfo, TSDB_MGMT_TABLE_METRIC, &yymsp[-1].minor.yy0, 0);
}
        break;
      case 26: /* cmd ::= SHOW dbPrefix STABLES LIKE ids */
{
    SStrToken token;
    tSetDbName(&token, &yymsp[-3].minor.yy0);
    setShowOptions(pInfo, TSDB_MGMT_TABLE_METRIC, &token, &yymsp[0].minor.yy0);
}
        break;
      case 27: /* cmd ::= SHOW dbPrefix VGROUPS */
{
    SStrToken token;
    tSetDbName(&token, &yymsp[-1].minor.yy0);
    setShowOptions(pInfo, TSDB_MGMT_TABLE_VGROUP, &token, 0);
}
        break;
      case 28: /* cmd ::= SHOW dbPrefix VGROUPS ids */
{
    SStrToken token;
    tSetDbName(&token, &yymsp[-2].minor.yy0);
    setShowOptions(pInfo, TSDB_MGMT_TABLE_VGROUP, &token, &yymsp[0].minor.yy0);
}
        break;
      case 29: /* cmd ::= DROP TABLE ifexists ids cpxName */
{
    yymsp[-1].minor.yy0.n += yymsp[0].minor.yy0.n;
    setDropDbTableInfo(pInfo, TSDB_SQL_DROP_TABLE, &yymsp[-1].minor.yy0, &yymsp[-2].minor.yy0, -1, -1);
}
        break;
      case 30: /* cmd ::= DROP STABLE ifexists ids cpxName */
{
    yymsp[-1].minor.yy0.n += yymsp[0].minor.yy0.n;
    setDropDbTableInfo(pInfo, TSDB_SQL_DROP_TABLE, &yymsp[-1].minor.yy0, &yymsp[-2].minor.yy0, -1, TSDB_SUPER_TABLE);
}
        break;
      case 31: /* cmd ::= DROP DATABASE ifexists ids */
{ setDropDbTableInfo(pInfo, TSDB_SQL_DROP_DB, &yymsp[0].minor.yy0, &yymsp[-1].minor.yy0, TSDB_DB_TYPE_DEFAULT, -1); }
        break;
      case 32: /* cmd ::= DROP TOPIC ifexists ids */
{ setDropDbTableInfo(pInfo, TSDB_SQL_DROP_DB, &yymsp[0].minor.yy0, &yymsp[-1].minor.yy0, TSDB_DB_TYPE_TOPIC, -1); }
        break;
      case 33: /* cmd ::= DROP FUNCTION ids */
{ setDropFuncInfo(pInfo, TSDB_SQL_DROP_FUNCTION, &yymsp[0].minor.yy0); }
        break;
      case 34: /* cmd ::= DROP DNODE ids */
{ setDCLSqlElems(pInfo, TSDB_SQL_DROP_DNODE, 1, &yymsp[0].minor.yy0);    }
        break;
      case 35: /* cmd ::= DROP USER ids */
{ setDCLSqlElems(pInfo, TSDB_SQL_DROP_USER, 1, &yymsp[0].minor.yy0);     }
        break;
      case 36: /* cmd ::= DROP ACCOUNT ids */
{ setDCLSqlElems(pInfo, TSDB_SQL_DROP_ACCT, 1, &yymsp[0].minor.yy0);  }
        break;
      case 37: /* cmd ::= USE ids */
{ setDCLSqlElems(pInfo, TSDB_SQL_USE_DB, 1, &yymsp[0].minor.yy0);}
        break;
      case 38: /* cmd ::= DESCRIBE ids cpxName */
{
    yymsp[-1].minor.yy0.n += yymsp[0].minor.yy0.n;
    setDCLSqlElems(pInfo, TSDB_SQL_DESCRIBE_TABLE, 1, &yymsp[-1].minor.yy0);
}
        break;
      case 39: /* cmd ::= ALTER USER ids PASS ids */
{ setAlterUserSql(pInfo, TSDB_ALTER_USER_PASSWD, &yymsp[-2].minor.yy0, &yymsp[0].minor.yy0, NULL);    }
        break;
      case 40: /* cmd ::= ALTER USER ids PRIVILEGE ids */
{ setAlterUserSql(pInfo, TSDB_ALTER_USER_PRIVILEGES, &yymsp[-2].minor.yy0, NULL, &yymsp[0].minor.yy0);}
        break;
      case 41: /* cmd ::= ALTER DNODE ids ids */
{ setDCLSqlElems(pInfo, TSDB_SQL_CFG_DNODE, 2, &yymsp[-1].minor.yy0, &yymsp[0].minor.yy0);          }
        break;
      case 42: /* cmd ::= ALTER DNODE ids ids ids */
{ setDCLSqlElems(pInfo, TSDB_SQL_CFG_DNODE, 3, &yymsp[-2].minor.yy0, &yymsp[-1].minor.yy0, &yymsp[0].minor.yy0);      }
        break;
      case 43: /* cmd ::= ALTER LOCAL ids */
{ setDCLSqlElems(pInfo, TSDB_SQL_CFG_LOCAL, 1, &yymsp[0].minor.yy0);              }
        break;
      case 44: /* cmd ::= ALTER LOCAL ids ids */
{ setDCLSqlElems(pInfo, TSDB_SQL_CFG_LOCAL, 2, &yymsp[-1].minor.yy0, &yymsp[0].minor.yy0);          }
        break;
<<<<<<< HEAD
      case 45: /* cmd ::= ALTER DATABASE ids alter_db_optr */
      case 46: /* cmd ::= ALTER TOPIC ids alter_topic_optr */ yytestcase(yyruleno==46);
{ SStrToken t = {0};  setCreateDbInfo(pInfo, TSDB_SQL_ALTER_DB, &yymsp[-1].minor.yy0, &yymsp[0].minor.yy122, &t);}
        break;
      case 47: /* cmd ::= ALTER ACCOUNT ids acct_optr */
{ setCreateAcctSql(pInfo, TSDB_SQL_ALTER_ACCT, &yymsp[-1].minor.yy0, NULL, &yymsp[0].minor.yy211);}
        break;
      case 48: /* cmd ::= ALTER ACCOUNT ids PASS ids acct_optr */
{ setCreateAcctSql(pInfo, TSDB_SQL_ALTER_ACCT, &yymsp[-3].minor.yy0, &yymsp[-1].minor.yy0, &yymsp[0].minor.yy211);}
=======
      case 43: /* cmd ::= ALTER DATABASE ids alter_db_optr */
      case 44: /* cmd ::= ALTER TOPIC ids alter_topic_optr */ yytestcase(yyruleno==44);
{ SStrToken t = {0};  setCreateDbInfo(pInfo, TSDB_SQL_ALTER_DB, &yymsp[-1].minor.yy0, &yymsp[0].minor.yy322, &t);}
        break;
      case 45: /* cmd ::= ALTER ACCOUNT ids acct_optr */
{ setCreateAcctSql(pInfo, TSDB_SQL_ALTER_ACCT, &yymsp[-1].minor.yy0, NULL, &yymsp[0].minor.yy351);}
        break;
      case 46: /* cmd ::= ALTER ACCOUNT ids PASS ids acct_optr */
{ setCreateAcctSql(pInfo, TSDB_SQL_ALTER_ACCT, &yymsp[-3].minor.yy0, &yymsp[-1].minor.yy0, &yymsp[0].minor.yy351);}
>>>>>>> 9bccfe95
        break;
      case 49: /* ids ::= ID */
      case 50: /* ids ::= STRING */ yytestcase(yyruleno==50);
{yylhsminor.yy0 = yymsp[0].minor.yy0; }
  yymsp[0].minor.yy0 = yylhsminor.yy0;
        break;
      case 51: /* ifexists ::= IF EXISTS */
{ yymsp[-1].minor.yy0.n = 1;}
        break;
      case 52: /* ifexists ::= */
      case 54: /* ifnotexists ::= */ yytestcase(yyruleno==54);
      case 174: /* distinct ::= */ yytestcase(yyruleno==174);
{ yymsp[1].minor.yy0.n = 0;}
        break;
      case 53: /* ifnotexists ::= IF NOT EXISTS */
{ yymsp[-2].minor.yy0.n = 1;}
        break;
      case 55: /* cmd ::= CREATE DNODE ids */
{ setDCLSqlElems(pInfo, TSDB_SQL_CREATE_DNODE, 1, &yymsp[0].minor.yy0);}
        break;
<<<<<<< HEAD
      case 56: /* cmd ::= CREATE ACCOUNT ids PASS ids acct_optr */
{ setCreateAcctSql(pInfo, TSDB_SQL_CREATE_ACCT, &yymsp[-3].minor.yy0, &yymsp[-1].minor.yy0, &yymsp[0].minor.yy211);}
        break;
      case 57: /* cmd ::= CREATE DATABASE ifnotexists ids db_optr */
      case 58: /* cmd ::= CREATE TOPIC ifnotexists ids topic_optr */ yytestcase(yyruleno==58);
{ setCreateDbInfo(pInfo, TSDB_SQL_CREATE_DB, &yymsp[-1].minor.yy0, &yymsp[0].minor.yy122, &yymsp[-2].minor.yy0);}
        break;
      case 59: /* cmd ::= CREATE FUNCTION ids AS ids OUTPUTTYPE typename */
{ setCreateFuncInfo(pInfo, TSDB_SQL_CREATE_FUNCTION, &yymsp[-4].minor.yy0, &yymsp[-2].minor.yy0, &yymsp[0].minor.yy153, 1);}
        break;
      case 60: /* cmd ::= CREATE AGGREGATE FUNCTION ids AS ids OUTPUTTYPE typename */
{ setCreateFuncInfo(pInfo, TSDB_SQL_CREATE_FUNCTION, &yymsp[-4].minor.yy0, &yymsp[-2].minor.yy0, &yymsp[0].minor.yy153, 2);}
=======
      case 54: /* cmd ::= CREATE ACCOUNT ids PASS ids acct_optr */
{ setCreateAcctSql(pInfo, TSDB_SQL_CREATE_ACCT, &yymsp[-3].minor.yy0, &yymsp[-1].minor.yy0, &yymsp[0].minor.yy351);}
        break;
      case 55: /* cmd ::= CREATE DATABASE ifnotexists ids db_optr */
      case 56: /* cmd ::= CREATE TOPIC ifnotexists ids topic_optr */ yytestcase(yyruleno==56);
{ setCreateDbInfo(pInfo, TSDB_SQL_CREATE_DB, &yymsp[-1].minor.yy0, &yymsp[0].minor.yy322, &yymsp[-2].minor.yy0);}
>>>>>>> 9bccfe95
        break;
      case 61: /* cmd ::= CREATE USER ids PASS ids */
{ setCreateUserSql(pInfo, &yymsp[-2].minor.yy0, &yymsp[0].minor.yy0);}
        break;
      case 62: /* pps ::= */
      case 64: /* tseries ::= */ yytestcase(yyruleno==64);
      case 66: /* dbs ::= */ yytestcase(yyruleno==66);
      case 68: /* streams ::= */ yytestcase(yyruleno==68);
      case 70: /* storage ::= */ yytestcase(yyruleno==70);
      case 72: /* qtime ::= */ yytestcase(yyruleno==72);
      case 74: /* users ::= */ yytestcase(yyruleno==74);
      case 76: /* conns ::= */ yytestcase(yyruleno==76);
      case 78: /* state ::= */ yytestcase(yyruleno==78);
{ yymsp[1].minor.yy0.n = 0;   }
        break;
      case 63: /* pps ::= PPS INTEGER */
      case 65: /* tseries ::= TSERIES INTEGER */ yytestcase(yyruleno==65);
      case 67: /* dbs ::= DBS INTEGER */ yytestcase(yyruleno==67);
      case 69: /* streams ::= STREAMS INTEGER */ yytestcase(yyruleno==69);
      case 71: /* storage ::= STORAGE INTEGER */ yytestcase(yyruleno==71);
      case 73: /* qtime ::= QTIME INTEGER */ yytestcase(yyruleno==73);
      case 75: /* users ::= USERS INTEGER */ yytestcase(yyruleno==75);
      case 77: /* conns ::= CONNS INTEGER */ yytestcase(yyruleno==77);
      case 79: /* state ::= STATE ids */ yytestcase(yyruleno==79);
{ yymsp[-1].minor.yy0 = yymsp[0].minor.yy0;     }
        break;
      case 80: /* acct_optr ::= pps tseries storage streams qtime dbs users conns state */
{
<<<<<<< HEAD
    yylhsminor.yy211.maxUsers   = (yymsp[-2].minor.yy0.n>0)?atoi(yymsp[-2].minor.yy0.z):-1;
    yylhsminor.yy211.maxDbs     = (yymsp[-3].minor.yy0.n>0)?atoi(yymsp[-3].minor.yy0.z):-1;
    yylhsminor.yy211.maxTimeSeries = (yymsp[-7].minor.yy0.n>0)?atoi(yymsp[-7].minor.yy0.z):-1;
    yylhsminor.yy211.maxStreams = (yymsp[-5].minor.yy0.n>0)?atoi(yymsp[-5].minor.yy0.z):-1;
    yylhsminor.yy211.maxPointsPerSecond     = (yymsp[-8].minor.yy0.n>0)?atoi(yymsp[-8].minor.yy0.z):-1;
    yylhsminor.yy211.maxStorage = (yymsp[-6].minor.yy0.n>0)?strtoll(yymsp[-6].minor.yy0.z, NULL, 10):-1;
    yylhsminor.yy211.maxQueryTime   = (yymsp[-4].minor.yy0.n>0)?strtoll(yymsp[-4].minor.yy0.z, NULL, 10):-1;
    yylhsminor.yy211.maxConnections   = (yymsp[-1].minor.yy0.n>0)?atoi(yymsp[-1].minor.yy0.z):-1;
    yylhsminor.yy211.stat    = yymsp[0].minor.yy0;
}
  yymsp[-8].minor.yy211 = yylhsminor.yy211;
        break;
      case 81: /* keep ::= KEEP tagitemlist */
{ yymsp[-1].minor.yy291 = yymsp[0].minor.yy291; }
        break;
      case 82: /* cache ::= CACHE INTEGER */
      case 83: /* replica ::= REPLICA INTEGER */ yytestcase(yyruleno==83);
      case 84: /* quorum ::= QUORUM INTEGER */ yytestcase(yyruleno==84);
      case 85: /* days ::= DAYS INTEGER */ yytestcase(yyruleno==85);
      case 86: /* minrows ::= MINROWS INTEGER */ yytestcase(yyruleno==86);
      case 87: /* maxrows ::= MAXROWS INTEGER */ yytestcase(yyruleno==87);
      case 88: /* blocks ::= BLOCKS INTEGER */ yytestcase(yyruleno==88);
      case 89: /* ctime ::= CTIME INTEGER */ yytestcase(yyruleno==89);
      case 90: /* wal ::= WAL INTEGER */ yytestcase(yyruleno==90);
      case 91: /* fsync ::= FSYNC INTEGER */ yytestcase(yyruleno==91);
      case 92: /* comp ::= COMP INTEGER */ yytestcase(yyruleno==92);
      case 93: /* prec ::= PRECISION STRING */ yytestcase(yyruleno==93);
      case 94: /* update ::= UPDATE INTEGER */ yytestcase(yyruleno==94);
      case 95: /* cachelast ::= CACHELAST INTEGER */ yytestcase(yyruleno==95);
      case 96: /* partitions ::= PARTITIONS INTEGER */ yytestcase(yyruleno==96);
{ yymsp[-1].minor.yy0 = yymsp[0].minor.yy0; }
        break;
      case 97: /* db_optr ::= */
{setDefaultCreateDbOption(&yymsp[1].minor.yy122); yymsp[1].minor.yy122.dbType = TSDB_DB_TYPE_DEFAULT;}
        break;
      case 98: /* db_optr ::= db_optr cache */
{ yylhsminor.yy122 = yymsp[-1].minor.yy122; yylhsminor.yy122.cacheBlockSize = strtol(yymsp[0].minor.yy0.z, NULL, 10); }
  yymsp[-1].minor.yy122 = yylhsminor.yy122;
        break;
      case 99: /* db_optr ::= db_optr replica */
      case 116: /* alter_db_optr ::= alter_db_optr replica */ yytestcase(yyruleno==116);
{ yylhsminor.yy122 = yymsp[-1].minor.yy122; yylhsminor.yy122.replica = strtol(yymsp[0].minor.yy0.z, NULL, 10); }
  yymsp[-1].minor.yy122 = yylhsminor.yy122;
        break;
      case 100: /* db_optr ::= db_optr quorum */
      case 117: /* alter_db_optr ::= alter_db_optr quorum */ yytestcase(yyruleno==117);
{ yylhsminor.yy122 = yymsp[-1].minor.yy122; yylhsminor.yy122.quorum = strtol(yymsp[0].minor.yy0.z, NULL, 10); }
  yymsp[-1].minor.yy122 = yylhsminor.yy122;
        break;
      case 101: /* db_optr ::= db_optr days */
{ yylhsminor.yy122 = yymsp[-1].minor.yy122; yylhsminor.yy122.daysPerFile = strtol(yymsp[0].minor.yy0.z, NULL, 10); }
  yymsp[-1].minor.yy122 = yylhsminor.yy122;
        break;
      case 102: /* db_optr ::= db_optr minrows */
{ yylhsminor.yy122 = yymsp[-1].minor.yy122; yylhsminor.yy122.minRowsPerBlock = strtod(yymsp[0].minor.yy0.z, NULL); }
  yymsp[-1].minor.yy122 = yylhsminor.yy122;
        break;
      case 103: /* db_optr ::= db_optr maxrows */
{ yylhsminor.yy122 = yymsp[-1].minor.yy122; yylhsminor.yy122.maxRowsPerBlock = strtod(yymsp[0].minor.yy0.z, NULL); }
  yymsp[-1].minor.yy122 = yylhsminor.yy122;
        break;
      case 104: /* db_optr ::= db_optr blocks */
      case 119: /* alter_db_optr ::= alter_db_optr blocks */ yytestcase(yyruleno==119);
{ yylhsminor.yy122 = yymsp[-1].minor.yy122; yylhsminor.yy122.numOfBlocks = strtol(yymsp[0].minor.yy0.z, NULL, 10); }
  yymsp[-1].minor.yy122 = yylhsminor.yy122;
        break;
      case 105: /* db_optr ::= db_optr ctime */
{ yylhsminor.yy122 = yymsp[-1].minor.yy122; yylhsminor.yy122.commitTime = strtol(yymsp[0].minor.yy0.z, NULL, 10); }
  yymsp[-1].minor.yy122 = yylhsminor.yy122;
        break;
      case 106: /* db_optr ::= db_optr wal */
      case 121: /* alter_db_optr ::= alter_db_optr wal */ yytestcase(yyruleno==121);
{ yylhsminor.yy122 = yymsp[-1].minor.yy122; yylhsminor.yy122.walLevel = strtol(yymsp[0].minor.yy0.z, NULL, 10); }
  yymsp[-1].minor.yy122 = yylhsminor.yy122;
        break;
      case 107: /* db_optr ::= db_optr fsync */
      case 122: /* alter_db_optr ::= alter_db_optr fsync */ yytestcase(yyruleno==122);
{ yylhsminor.yy122 = yymsp[-1].minor.yy122; yylhsminor.yy122.fsyncPeriod = strtol(yymsp[0].minor.yy0.z, NULL, 10); }
  yymsp[-1].minor.yy122 = yylhsminor.yy122;
        break;
      case 108: /* db_optr ::= db_optr comp */
      case 120: /* alter_db_optr ::= alter_db_optr comp */ yytestcase(yyruleno==120);
{ yylhsminor.yy122 = yymsp[-1].minor.yy122; yylhsminor.yy122.compressionLevel = strtol(yymsp[0].minor.yy0.z, NULL, 10); }
  yymsp[-1].minor.yy122 = yylhsminor.yy122;
        break;
      case 109: /* db_optr ::= db_optr prec */
{ yylhsminor.yy122 = yymsp[-1].minor.yy122; yylhsminor.yy122.precision = yymsp[0].minor.yy0; }
  yymsp[-1].minor.yy122 = yylhsminor.yy122;
        break;
      case 110: /* db_optr ::= db_optr keep */
      case 118: /* alter_db_optr ::= alter_db_optr keep */ yytestcase(yyruleno==118);
{ yylhsminor.yy122 = yymsp[-1].minor.yy122; yylhsminor.yy122.keep = yymsp[0].minor.yy291; }
  yymsp[-1].minor.yy122 = yylhsminor.yy122;
        break;
      case 111: /* db_optr ::= db_optr update */
      case 123: /* alter_db_optr ::= alter_db_optr update */ yytestcase(yyruleno==123);
{ yylhsminor.yy122 = yymsp[-1].minor.yy122; yylhsminor.yy122.update = strtol(yymsp[0].minor.yy0.z, NULL, 10); }
  yymsp[-1].minor.yy122 = yylhsminor.yy122;
        break;
      case 112: /* db_optr ::= db_optr cachelast */
      case 124: /* alter_db_optr ::= alter_db_optr cachelast */ yytestcase(yyruleno==124);
{ yylhsminor.yy122 = yymsp[-1].minor.yy122; yylhsminor.yy122.cachelast = strtol(yymsp[0].minor.yy0.z, NULL, 10); }
  yymsp[-1].minor.yy122 = yylhsminor.yy122;
        break;
      case 113: /* topic_optr ::= db_optr */
      case 125: /* alter_topic_optr ::= alter_db_optr */ yytestcase(yyruleno==125);
{ yylhsminor.yy122 = yymsp[0].minor.yy122; yylhsminor.yy122.dbType = TSDB_DB_TYPE_TOPIC; }
  yymsp[0].minor.yy122 = yylhsminor.yy122;
        break;
      case 114: /* topic_optr ::= topic_optr partitions */
      case 126: /* alter_topic_optr ::= alter_topic_optr partitions */ yytestcase(yyruleno==126);
{ yylhsminor.yy122 = yymsp[-1].minor.yy122; yylhsminor.yy122.partitions = strtol(yymsp[0].minor.yy0.z, NULL, 10); }
  yymsp[-1].minor.yy122 = yylhsminor.yy122;
        break;
      case 115: /* alter_db_optr ::= */
{ setDefaultCreateDbOption(&yymsp[1].minor.yy122); yymsp[1].minor.yy122.dbType = TSDB_DB_TYPE_DEFAULT;}
        break;
      case 127: /* typename ::= ids */
{ 
  yymsp[0].minor.yy0.type = 0;
  tSetColumnType (&yylhsminor.yy153, &yymsp[0].minor.yy0);
}
  yymsp[0].minor.yy153 = yylhsminor.yy153;
=======
    yylhsminor.yy351.maxUsers   = (yymsp[-2].minor.yy0.n>0)?atoi(yymsp[-2].minor.yy0.z):-1;
    yylhsminor.yy351.maxDbs     = (yymsp[-3].minor.yy0.n>0)?atoi(yymsp[-3].minor.yy0.z):-1;
    yylhsminor.yy351.maxTimeSeries = (yymsp[-7].minor.yy0.n>0)?atoi(yymsp[-7].minor.yy0.z):-1;
    yylhsminor.yy351.maxStreams = (yymsp[-5].minor.yy0.n>0)?atoi(yymsp[-5].minor.yy0.z):-1;
    yylhsminor.yy351.maxPointsPerSecond     = (yymsp[-8].minor.yy0.n>0)?atoi(yymsp[-8].minor.yy0.z):-1;
    yylhsminor.yy351.maxStorage = (yymsp[-6].minor.yy0.n>0)?strtoll(yymsp[-6].minor.yy0.z, NULL, 10):-1;
    yylhsminor.yy351.maxQueryTime   = (yymsp[-4].minor.yy0.n>0)?strtoll(yymsp[-4].minor.yy0.z, NULL, 10):-1;
    yylhsminor.yy351.maxConnections   = (yymsp[-1].minor.yy0.n>0)?atoi(yymsp[-1].minor.yy0.z):-1;
    yylhsminor.yy351.stat    = yymsp[0].minor.yy0;
}
  yymsp[-8].minor.yy351 = yylhsminor.yy351;
        break;
      case 77: /* keep ::= KEEP tagitemlist */
{ yymsp[-1].minor.yy159 = yymsp[0].minor.yy159; }
        break;
      case 78: /* cache ::= CACHE INTEGER */
      case 79: /* replica ::= REPLICA INTEGER */ yytestcase(yyruleno==79);
      case 80: /* quorum ::= QUORUM INTEGER */ yytestcase(yyruleno==80);
      case 81: /* days ::= DAYS INTEGER */ yytestcase(yyruleno==81);
      case 82: /* minrows ::= MINROWS INTEGER */ yytestcase(yyruleno==82);
      case 83: /* maxrows ::= MAXROWS INTEGER */ yytestcase(yyruleno==83);
      case 84: /* blocks ::= BLOCKS INTEGER */ yytestcase(yyruleno==84);
      case 85: /* ctime ::= CTIME INTEGER */ yytestcase(yyruleno==85);
      case 86: /* wal ::= WAL INTEGER */ yytestcase(yyruleno==86);
      case 87: /* fsync ::= FSYNC INTEGER */ yytestcase(yyruleno==87);
      case 88: /* comp ::= COMP INTEGER */ yytestcase(yyruleno==88);
      case 89: /* prec ::= PRECISION STRING */ yytestcase(yyruleno==89);
      case 90: /* update ::= UPDATE INTEGER */ yytestcase(yyruleno==90);
      case 91: /* cachelast ::= CACHELAST INTEGER */ yytestcase(yyruleno==91);
      case 92: /* partitions ::= PARTITIONS INTEGER */ yytestcase(yyruleno==92);
{ yymsp[-1].minor.yy0 = yymsp[0].minor.yy0; }
        break;
      case 93: /* db_optr ::= */
{setDefaultCreateDbOption(&yymsp[1].minor.yy322); yymsp[1].minor.yy322.dbType = TSDB_DB_TYPE_DEFAULT;}
        break;
      case 94: /* db_optr ::= db_optr cache */
{ yylhsminor.yy322 = yymsp[-1].minor.yy322; yylhsminor.yy322.cacheBlockSize = strtol(yymsp[0].minor.yy0.z, NULL, 10); }
  yymsp[-1].minor.yy322 = yylhsminor.yy322;
        break;
      case 95: /* db_optr ::= db_optr replica */
      case 112: /* alter_db_optr ::= alter_db_optr replica */ yytestcase(yyruleno==112);
{ yylhsminor.yy322 = yymsp[-1].minor.yy322; yylhsminor.yy322.replica = strtol(yymsp[0].minor.yy0.z, NULL, 10); }
  yymsp[-1].minor.yy322 = yylhsminor.yy322;
        break;
      case 96: /* db_optr ::= db_optr quorum */
      case 113: /* alter_db_optr ::= alter_db_optr quorum */ yytestcase(yyruleno==113);
{ yylhsminor.yy322 = yymsp[-1].minor.yy322; yylhsminor.yy322.quorum = strtol(yymsp[0].minor.yy0.z, NULL, 10); }
  yymsp[-1].minor.yy322 = yylhsminor.yy322;
        break;
      case 97: /* db_optr ::= db_optr days */
{ yylhsminor.yy322 = yymsp[-1].minor.yy322; yylhsminor.yy322.daysPerFile = strtol(yymsp[0].minor.yy0.z, NULL, 10); }
  yymsp[-1].minor.yy322 = yylhsminor.yy322;
        break;
      case 98: /* db_optr ::= db_optr minrows */
{ yylhsminor.yy322 = yymsp[-1].minor.yy322; yylhsminor.yy322.minRowsPerBlock = strtod(yymsp[0].minor.yy0.z, NULL); }
  yymsp[-1].minor.yy322 = yylhsminor.yy322;
        break;
      case 99: /* db_optr ::= db_optr maxrows */
{ yylhsminor.yy322 = yymsp[-1].minor.yy322; yylhsminor.yy322.maxRowsPerBlock = strtod(yymsp[0].minor.yy0.z, NULL); }
  yymsp[-1].minor.yy322 = yylhsminor.yy322;
        break;
      case 100: /* db_optr ::= db_optr blocks */
      case 115: /* alter_db_optr ::= alter_db_optr blocks */ yytestcase(yyruleno==115);
{ yylhsminor.yy322 = yymsp[-1].minor.yy322; yylhsminor.yy322.numOfBlocks = strtol(yymsp[0].minor.yy0.z, NULL, 10); }
  yymsp[-1].minor.yy322 = yylhsminor.yy322;
        break;
      case 101: /* db_optr ::= db_optr ctime */
{ yylhsminor.yy322 = yymsp[-1].minor.yy322; yylhsminor.yy322.commitTime = strtol(yymsp[0].minor.yy0.z, NULL, 10); }
  yymsp[-1].minor.yy322 = yylhsminor.yy322;
        break;
      case 102: /* db_optr ::= db_optr wal */
      case 117: /* alter_db_optr ::= alter_db_optr wal */ yytestcase(yyruleno==117);
{ yylhsminor.yy322 = yymsp[-1].minor.yy322; yylhsminor.yy322.walLevel = strtol(yymsp[0].minor.yy0.z, NULL, 10); }
  yymsp[-1].minor.yy322 = yylhsminor.yy322;
        break;
      case 103: /* db_optr ::= db_optr fsync */
      case 118: /* alter_db_optr ::= alter_db_optr fsync */ yytestcase(yyruleno==118);
{ yylhsminor.yy322 = yymsp[-1].minor.yy322; yylhsminor.yy322.fsyncPeriod = strtol(yymsp[0].minor.yy0.z, NULL, 10); }
  yymsp[-1].minor.yy322 = yylhsminor.yy322;
        break;
      case 104: /* db_optr ::= db_optr comp */
      case 116: /* alter_db_optr ::= alter_db_optr comp */ yytestcase(yyruleno==116);
{ yylhsminor.yy322 = yymsp[-1].minor.yy322; yylhsminor.yy322.compressionLevel = strtol(yymsp[0].minor.yy0.z, NULL, 10); }
  yymsp[-1].minor.yy322 = yylhsminor.yy322;
        break;
      case 105: /* db_optr ::= db_optr prec */
{ yylhsminor.yy322 = yymsp[-1].minor.yy322; yylhsminor.yy322.precision = yymsp[0].minor.yy0; }
  yymsp[-1].minor.yy322 = yylhsminor.yy322;
        break;
      case 106: /* db_optr ::= db_optr keep */
      case 114: /* alter_db_optr ::= alter_db_optr keep */ yytestcase(yyruleno==114);
{ yylhsminor.yy322 = yymsp[-1].minor.yy322; yylhsminor.yy322.keep = yymsp[0].minor.yy159; }
  yymsp[-1].minor.yy322 = yylhsminor.yy322;
        break;
      case 107: /* db_optr ::= db_optr update */
      case 119: /* alter_db_optr ::= alter_db_optr update */ yytestcase(yyruleno==119);
{ yylhsminor.yy322 = yymsp[-1].minor.yy322; yylhsminor.yy322.update = strtol(yymsp[0].minor.yy0.z, NULL, 10); }
  yymsp[-1].minor.yy322 = yylhsminor.yy322;
        break;
      case 108: /* db_optr ::= db_optr cachelast */
      case 120: /* alter_db_optr ::= alter_db_optr cachelast */ yytestcase(yyruleno==120);
{ yylhsminor.yy322 = yymsp[-1].minor.yy322; yylhsminor.yy322.cachelast = strtol(yymsp[0].minor.yy0.z, NULL, 10); }
  yymsp[-1].minor.yy322 = yylhsminor.yy322;
        break;
      case 109: /* topic_optr ::= db_optr */
      case 121: /* alter_topic_optr ::= alter_db_optr */ yytestcase(yyruleno==121);
{ yylhsminor.yy322 = yymsp[0].minor.yy322; yylhsminor.yy322.dbType = TSDB_DB_TYPE_TOPIC; }
  yymsp[0].minor.yy322 = yylhsminor.yy322;
        break;
      case 110: /* topic_optr ::= topic_optr partitions */
      case 122: /* alter_topic_optr ::= alter_topic_optr partitions */ yytestcase(yyruleno==122);
{ yylhsminor.yy322 = yymsp[-1].minor.yy322; yylhsminor.yy322.partitions = strtol(yymsp[0].minor.yy0.z, NULL, 10); }
  yymsp[-1].minor.yy322 = yylhsminor.yy322;
        break;
      case 111: /* alter_db_optr ::= */
{ setDefaultCreateDbOption(&yymsp[1].minor.yy322); yymsp[1].minor.yy322.dbType = TSDB_DB_TYPE_DEFAULT;}
        break;
      case 123: /* typename ::= ids */
{ 
  yymsp[0].minor.yy0.type = 0;
  tSetColumnType (&yylhsminor.yy407, &yymsp[0].minor.yy0);
}
  yymsp[0].minor.yy407 = yylhsminor.yy407;
>>>>>>> 9bccfe95
        break;
      case 128: /* typename ::= ids LP signed RP */
{
<<<<<<< HEAD
  if (yymsp[-1].minor.yy179 <= 0) {
    yymsp[-3].minor.yy0.type = 0;
    tSetColumnType(&yylhsminor.yy153, &yymsp[-3].minor.yy0);
  } else {
    yymsp[-3].minor.yy0.type = -yymsp[-1].minor.yy179;  // negative value of name length
    tSetColumnType(&yylhsminor.yy153, &yymsp[-3].minor.yy0);
  }
}
  yymsp[-3].minor.yy153 = yylhsminor.yy153;
=======
  if (yymsp[-1].minor.yy317 <= 0) {
    yymsp[-3].minor.yy0.type = 0;
    tSetColumnType(&yylhsminor.yy407, &yymsp[-3].minor.yy0);
  } else {
    yymsp[-3].minor.yy0.type = -yymsp[-1].minor.yy317;  // negative value of name length
    tSetColumnType(&yylhsminor.yy407, &yymsp[-3].minor.yy0);
  }
}
  yymsp[-3].minor.yy407 = yylhsminor.yy407;
>>>>>>> 9bccfe95
        break;
      case 129: /* typename ::= ids UNSIGNED */
{
  yymsp[-1].minor.yy0.type = 0;
  yymsp[-1].minor.yy0.n = ((yymsp[0].minor.yy0.z + yymsp[0].minor.yy0.n) - yymsp[-1].minor.yy0.z);
<<<<<<< HEAD
  tSetColumnType (&yylhsminor.yy153, &yymsp[-1].minor.yy0);
}
  yymsp[-1].minor.yy153 = yylhsminor.yy153;
        break;
      case 130: /* signed ::= INTEGER */
{ yylhsminor.yy179 = strtol(yymsp[0].minor.yy0.z, NULL, 10); }
  yymsp[0].minor.yy179 = yylhsminor.yy179;
        break;
      case 131: /* signed ::= PLUS INTEGER */
{ yymsp[-1].minor.yy179 = strtol(yymsp[0].minor.yy0.z, NULL, 10); }
        break;
      case 132: /* signed ::= MINUS INTEGER */
{ yymsp[-1].minor.yy179 = -strtol(yymsp[0].minor.yy0.z, NULL, 10);}
        break;
      case 136: /* cmd ::= CREATE TABLE create_table_list */
{ pInfo->type = TSDB_SQL_CREATE_TABLE; pInfo->pCreateTableInfo = yymsp[0].minor.yy412;}
=======
  tSetColumnType (&yylhsminor.yy407, &yymsp[-1].minor.yy0);
}
  yymsp[-1].minor.yy407 = yylhsminor.yy407;
        break;
      case 126: /* signed ::= INTEGER */
{ yylhsminor.yy317 = strtol(yymsp[0].minor.yy0.z, NULL, 10); }
  yymsp[0].minor.yy317 = yylhsminor.yy317;
        break;
      case 127: /* signed ::= PLUS INTEGER */
{ yymsp[-1].minor.yy317 = strtol(yymsp[0].minor.yy0.z, NULL, 10); }
        break;
      case 128: /* signed ::= MINUS INTEGER */
{ yymsp[-1].minor.yy317 = -strtol(yymsp[0].minor.yy0.z, NULL, 10);}
        break;
      case 132: /* cmd ::= CREATE TABLE create_table_list */
{ pInfo->type = TSDB_SQL_CREATE_TABLE; pInfo->pCreateTableInfo = yymsp[0].minor.yy14;}
>>>>>>> 9bccfe95
        break;
      case 137: /* create_table_list ::= create_from_stable */
{
  SCreateTableSql* pCreateTable = calloc(1, sizeof(SCreateTableSql));
  pCreateTable->childTableInfo = taosArrayInit(4, sizeof(SCreatedTableInfo));

<<<<<<< HEAD
  taosArrayPush(pCreateTable->childTableInfo, &yymsp[0].minor.yy446);
  pCreateTable->type = TSQL_CREATE_TABLE_FROM_STABLE;
  yylhsminor.yy412 = pCreateTable;
}
  yymsp[0].minor.yy412 = yylhsminor.yy412;
=======
  taosArrayPush(pCreateTable->childTableInfo, &yymsp[0].minor.yy206);
  pCreateTable->type = TSQL_CREATE_TABLE_FROM_STABLE;
  yylhsminor.yy14 = pCreateTable;
}
  yymsp[0].minor.yy14 = yylhsminor.yy14;
>>>>>>> 9bccfe95
        break;
      case 138: /* create_table_list ::= create_table_list create_from_stable */
{
<<<<<<< HEAD
  taosArrayPush(yymsp[-1].minor.yy412->childTableInfo, &yymsp[0].minor.yy446);
  yylhsminor.yy412 = yymsp[-1].minor.yy412;
}
  yymsp[-1].minor.yy412 = yylhsminor.yy412;
=======
  taosArrayPush(yymsp[-1].minor.yy14->childTableInfo, &yymsp[0].minor.yy206);
  yylhsminor.yy14 = yymsp[-1].minor.yy14;
}
  yymsp[-1].minor.yy14 = yylhsminor.yy14;
>>>>>>> 9bccfe95
        break;
      case 139: /* create_table_args ::= ifnotexists ids cpxName LP columnlist RP */
{
<<<<<<< HEAD
  yylhsminor.yy412 = tSetCreateTableInfo(yymsp[-1].minor.yy291, NULL, NULL, TSQL_CREATE_TABLE);
  setSqlInfo(pInfo, yylhsminor.yy412, NULL, TSDB_SQL_CREATE_TABLE);
=======
  yylhsminor.yy14 = tSetCreateTableInfo(yymsp[-1].minor.yy159, NULL, NULL, TSQL_CREATE_TABLE);
  setSqlInfo(pInfo, yylhsminor.yy14, NULL, TSDB_SQL_CREATE_TABLE);
>>>>>>> 9bccfe95

  yymsp[-4].minor.yy0.n += yymsp[-3].minor.yy0.n;
  setCreatedTableName(pInfo, &yymsp[-4].minor.yy0, &yymsp[-5].minor.yy0);
}
<<<<<<< HEAD
  yymsp[-5].minor.yy412 = yylhsminor.yy412;
=======
  yymsp[-5].minor.yy14 = yylhsminor.yy14;
>>>>>>> 9bccfe95
        break;
      case 140: /* create_stable_args ::= ifnotexists ids cpxName LP columnlist RP TAGS LP columnlist RP */
{
<<<<<<< HEAD
  yylhsminor.yy412 = tSetCreateTableInfo(yymsp[-5].minor.yy291, yymsp[-1].minor.yy291, NULL, TSQL_CREATE_STABLE);
  setSqlInfo(pInfo, yylhsminor.yy412, NULL, TSDB_SQL_CREATE_TABLE);
=======
  yylhsminor.yy14 = tSetCreateTableInfo(yymsp[-5].minor.yy159, yymsp[-1].minor.yy159, NULL, TSQL_CREATE_STABLE);
  setSqlInfo(pInfo, yylhsminor.yy14, NULL, TSDB_SQL_CREATE_TABLE);
>>>>>>> 9bccfe95

  yymsp[-8].minor.yy0.n += yymsp[-7].minor.yy0.n;
  setCreatedTableName(pInfo, &yymsp[-8].minor.yy0, &yymsp[-9].minor.yy0);
}
<<<<<<< HEAD
  yymsp[-9].minor.yy412 = yylhsminor.yy412;
=======
  yymsp[-9].minor.yy14 = yylhsminor.yy14;
>>>>>>> 9bccfe95
        break;
      case 141: /* create_from_stable ::= ifnotexists ids cpxName USING ids cpxName TAGS LP tagitemlist RP */
{
  yymsp[-5].minor.yy0.n += yymsp[-4].minor.yy0.n;
  yymsp[-8].minor.yy0.n += yymsp[-7].minor.yy0.n;
<<<<<<< HEAD
  yylhsminor.yy446 = createNewChildTableInfo(&yymsp[-5].minor.yy0, NULL, yymsp[-1].minor.yy291, &yymsp[-8].minor.yy0, &yymsp[-9].minor.yy0);
}
  yymsp[-9].minor.yy446 = yylhsminor.yy446;
=======
  yylhsminor.yy206 = createNewChildTableInfo(&yymsp[-5].minor.yy0, NULL, yymsp[-1].minor.yy159, &yymsp[-8].minor.yy0, &yymsp[-9].minor.yy0);
}
  yymsp[-9].minor.yy206 = yylhsminor.yy206;
>>>>>>> 9bccfe95
        break;
      case 142: /* create_from_stable ::= ifnotexists ids cpxName USING ids cpxName LP tagNamelist RP TAGS LP tagitemlist RP */
{
  yymsp[-8].minor.yy0.n += yymsp[-7].minor.yy0.n;
  yymsp[-11].minor.yy0.n += yymsp[-10].minor.yy0.n;
<<<<<<< HEAD
  yylhsminor.yy446 = createNewChildTableInfo(&yymsp[-8].minor.yy0, yymsp[-5].minor.yy291, yymsp[-1].minor.yy291, &yymsp[-11].minor.yy0, &yymsp[-12].minor.yy0);
}
  yymsp[-12].minor.yy446 = yylhsminor.yy446;
        break;
      case 143: /* tagNamelist ::= tagNamelist COMMA ids */
{taosArrayPush(yymsp[-2].minor.yy291, &yymsp[0].minor.yy0); yylhsminor.yy291 = yymsp[-2].minor.yy291;  }
  yymsp[-2].minor.yy291 = yylhsminor.yy291;
        break;
      case 144: /* tagNamelist ::= ids */
{yylhsminor.yy291 = taosArrayInit(4, sizeof(SStrToken)); taosArrayPush(yylhsminor.yy291, &yymsp[0].minor.yy0);}
  yymsp[0].minor.yy291 = yylhsminor.yy291;
=======
  yylhsminor.yy206 = createNewChildTableInfo(&yymsp[-8].minor.yy0, yymsp[-5].minor.yy159, yymsp[-1].minor.yy159, &yymsp[-11].minor.yy0, &yymsp[-12].minor.yy0);
}
  yymsp[-12].minor.yy206 = yylhsminor.yy206;
        break;
      case 139: /* tagNamelist ::= tagNamelist COMMA ids */
{taosArrayPush(yymsp[-2].minor.yy159, &yymsp[0].minor.yy0); yylhsminor.yy159 = yymsp[-2].minor.yy159;  }
  yymsp[-2].minor.yy159 = yylhsminor.yy159;
        break;
      case 140: /* tagNamelist ::= ids */
{yylhsminor.yy159 = taosArrayInit(4, sizeof(SStrToken)); taosArrayPush(yylhsminor.yy159, &yymsp[0].minor.yy0);}
  yymsp[0].minor.yy159 = yylhsminor.yy159;
>>>>>>> 9bccfe95
        break;
      case 145: /* create_table_args ::= ifnotexists ids cpxName AS select */
{
<<<<<<< HEAD
  yylhsminor.yy412 = tSetCreateTableInfo(NULL, NULL, yymsp[0].minor.yy110, TSQL_CREATE_STREAM);
  setSqlInfo(pInfo, yylhsminor.yy412, NULL, TSDB_SQL_CREATE_TABLE);
=======
  yylhsminor.yy14 = tSetCreateTableInfo(NULL, NULL, yymsp[0].minor.yy272, TSQL_CREATE_STREAM);
  setSqlInfo(pInfo, yylhsminor.yy14, NULL, TSDB_SQL_CREATE_TABLE);
>>>>>>> 9bccfe95

  yymsp[-3].minor.yy0.n += yymsp[-2].minor.yy0.n;
  setCreatedTableName(pInfo, &yymsp[-3].minor.yy0, &yymsp[-4].minor.yy0);
}
<<<<<<< HEAD
  yymsp[-4].minor.yy412 = yylhsminor.yy412;
        break;
      case 146: /* columnlist ::= columnlist COMMA column */
{taosArrayPush(yymsp[-2].minor.yy291, &yymsp[0].minor.yy153); yylhsminor.yy291 = yymsp[-2].minor.yy291;  }
  yymsp[-2].minor.yy291 = yylhsminor.yy291;
        break;
      case 147: /* columnlist ::= column */
{yylhsminor.yy291 = taosArrayInit(4, sizeof(TAOS_FIELD)); taosArrayPush(yylhsminor.yy291, &yymsp[0].minor.yy153);}
  yymsp[0].minor.yy291 = yylhsminor.yy291;
=======
  yymsp[-4].minor.yy14 = yylhsminor.yy14;
        break;
      case 142: /* columnlist ::= columnlist COMMA column */
{taosArrayPush(yymsp[-2].minor.yy159, &yymsp[0].minor.yy407); yylhsminor.yy159 = yymsp[-2].minor.yy159;  }
  yymsp[-2].minor.yy159 = yylhsminor.yy159;
        break;
      case 143: /* columnlist ::= column */
{yylhsminor.yy159 = taosArrayInit(4, sizeof(TAOS_FIELD)); taosArrayPush(yylhsminor.yy159, &yymsp[0].minor.yy407);}
  yymsp[0].minor.yy159 = yylhsminor.yy159;
>>>>>>> 9bccfe95
        break;
      case 148: /* column ::= ids typename */
{
<<<<<<< HEAD
  tSetColumnInfo(&yylhsminor.yy153, &yymsp[-1].minor.yy0, &yymsp[0].minor.yy153);
}
  yymsp[-1].minor.yy153 = yylhsminor.yy153;
        break;
      case 149: /* tagitemlist ::= tagitemlist COMMA tagitem */
{ yylhsminor.yy291 = tVariantListAppend(yymsp[-2].minor.yy291, &yymsp[0].minor.yy216, -1);    }
  yymsp[-2].minor.yy291 = yylhsminor.yy291;
        break;
      case 150: /* tagitemlist ::= tagitem */
{ yylhsminor.yy291 = tVariantListAppend(NULL, &yymsp[0].minor.yy216, -1); }
  yymsp[0].minor.yy291 = yylhsminor.yy291;
        break;
      case 151: /* tagitem ::= INTEGER */
      case 152: /* tagitem ::= FLOAT */ yytestcase(yyruleno==152);
      case 153: /* tagitem ::= STRING */ yytestcase(yyruleno==153);
      case 154: /* tagitem ::= BOOL */ yytestcase(yyruleno==154);
{ toTSDBType(yymsp[0].minor.yy0.type); tVariantCreate(&yylhsminor.yy216, &yymsp[0].minor.yy0); }
  yymsp[0].minor.yy216 = yylhsminor.yy216;
        break;
      case 155: /* tagitem ::= NULL */
{ yymsp[0].minor.yy0.type = 0; tVariantCreate(&yylhsminor.yy216, &yymsp[0].minor.yy0); }
  yymsp[0].minor.yy216 = yylhsminor.yy216;
=======
  tSetColumnInfo(&yylhsminor.yy407, &yymsp[-1].minor.yy0, &yymsp[0].minor.yy407);
}
  yymsp[-1].minor.yy407 = yylhsminor.yy407;
        break;
      case 145: /* tagitemlist ::= tagitemlist COMMA tagitem */
{ yylhsminor.yy159 = tVariantListAppend(yymsp[-2].minor.yy159, &yymsp[0].minor.yy488, -1);    }
  yymsp[-2].minor.yy159 = yylhsminor.yy159;
        break;
      case 146: /* tagitemlist ::= tagitem */
{ yylhsminor.yy159 = tVariantListAppend(NULL, &yymsp[0].minor.yy488, -1); }
  yymsp[0].minor.yy159 = yylhsminor.yy159;
        break;
      case 147: /* tagitem ::= INTEGER */
      case 148: /* tagitem ::= FLOAT */ yytestcase(yyruleno==148);
      case 149: /* tagitem ::= STRING */ yytestcase(yyruleno==149);
      case 150: /* tagitem ::= BOOL */ yytestcase(yyruleno==150);
{ toTSDBType(yymsp[0].minor.yy0.type); tVariantCreate(&yylhsminor.yy488, &yymsp[0].minor.yy0); }
  yymsp[0].minor.yy488 = yylhsminor.yy488;
        break;
      case 151: /* tagitem ::= NULL */
{ yymsp[0].minor.yy0.type = 0; tVariantCreate(&yylhsminor.yy488, &yymsp[0].minor.yy0); }
  yymsp[0].minor.yy488 = yylhsminor.yy488;
>>>>>>> 9bccfe95
        break;
      case 156: /* tagitem ::= MINUS INTEGER */
      case 157: /* tagitem ::= MINUS FLOAT */ yytestcase(yyruleno==157);
      case 158: /* tagitem ::= PLUS INTEGER */ yytestcase(yyruleno==158);
      case 159: /* tagitem ::= PLUS FLOAT */ yytestcase(yyruleno==159);
{
    yymsp[-1].minor.yy0.n += yymsp[0].minor.yy0.n;
    yymsp[-1].minor.yy0.type = yymsp[0].minor.yy0.type;
    toTSDBType(yymsp[-1].minor.yy0.type);
<<<<<<< HEAD
    tVariantCreate(&yylhsminor.yy216, &yymsp[-1].minor.yy0);
}
  yymsp[-1].minor.yy216 = yylhsminor.yy216;
=======
    tVariantCreate(&yylhsminor.yy488, &yymsp[-1].minor.yy0);
}
  yymsp[-1].minor.yy488 = yylhsminor.yy488;
>>>>>>> 9bccfe95
        break;
      case 160: /* select ::= SELECT selcollist from where_opt interval_opt session_option fill_opt sliding_opt groupby_opt orderby_opt having_opt slimit_opt limit_opt */
{
<<<<<<< HEAD
  yylhsminor.yy110 = tSetQuerySqlNode(&yymsp[-12].minor.yy0, yymsp[-11].minor.yy291, yymsp[-10].minor.yy232, yymsp[-9].minor.yy436, yymsp[-4].minor.yy291, yymsp[-3].minor.yy291, &yymsp[-8].minor.yy400, &yymsp[-7].minor.yy139, &yymsp[-5].minor.yy0, yymsp[-6].minor.yy291, &yymsp[0].minor.yy74, &yymsp[-1].minor.yy74);
}
  yymsp[-12].minor.yy110 = yylhsminor.yy110;
        break;
      case 161: /* select ::= LP select RP */
{yymsp[-2].minor.yy110 = yymsp[-1].minor.yy110;}
        break;
      case 162: /* union ::= select */
{ yylhsminor.yy154 = setSubclause(NULL, yymsp[0].minor.yy110); }
  yymsp[0].minor.yy154 = yylhsminor.yy154;
        break;
      case 163: /* union ::= union UNION ALL select */
{ yylhsminor.yy154 = appendSelectClause(yymsp[-3].minor.yy154, yymsp[0].minor.yy110); }
  yymsp[-3].minor.yy154 = yylhsminor.yy154;
        break;
      case 164: /* cmd ::= union */
{ setSqlInfo(pInfo, yymsp[0].minor.yy154, NULL, TSDB_SQL_SELECT); }
=======
  yylhsminor.yy272 = tSetQuerySqlNode(&yymsp[-12].minor.yy0, yymsp[-11].minor.yy159, yymsp[-10].minor.yy514, yymsp[-9].minor.yy118, yymsp[-4].minor.yy159, yymsp[-3].minor.yy159, &yymsp[-8].minor.yy184, &yymsp[-7].minor.yy249, &yymsp[-5].minor.yy0, yymsp[-6].minor.yy159, &yymsp[0].minor.yy440, &yymsp[-1].minor.yy440);
}
  yymsp[-12].minor.yy272 = yylhsminor.yy272;
        break;
      case 157: /* select ::= LP select RP */
{yymsp[-2].minor.yy272 = yymsp[-1].minor.yy272;}
        break;
      case 158: /* union ::= select */
{ yylhsminor.yy391 = setSubclause(NULL, yymsp[0].minor.yy272); }
  yymsp[0].minor.yy391 = yylhsminor.yy391;
        break;
      case 159: /* union ::= union UNION ALL select */
{ yylhsminor.yy391 = appendSelectClause(yymsp[-3].minor.yy391, yymsp[0].minor.yy272); }
  yymsp[-3].minor.yy391 = yylhsminor.yy391;
        break;
      case 160: /* cmd ::= union */
{ setSqlInfo(pInfo, yymsp[0].minor.yy391, NULL, TSDB_SQL_SELECT); }
>>>>>>> 9bccfe95
        break;
      case 165: /* select ::= SELECT selcollist */
{
<<<<<<< HEAD
  yylhsminor.yy110 = tSetQuerySqlNode(&yymsp[-1].minor.yy0, yymsp[0].minor.yy291, NULL, NULL, NULL, NULL, NULL, NULL, NULL, NULL, NULL, NULL);
}
  yymsp[-1].minor.yy110 = yylhsminor.yy110;
        break;
      case 166: /* sclp ::= selcollist COMMA */
{yylhsminor.yy291 = yymsp[-1].minor.yy291;}
  yymsp[-1].minor.yy291 = yylhsminor.yy291;
        break;
      case 167: /* sclp ::= */
      case 192: /* orderby_opt ::= */ yytestcase(yyruleno==192);
{yymsp[1].minor.yy291 = 0;}
=======
  yylhsminor.yy272 = tSetQuerySqlNode(&yymsp[-1].minor.yy0, yymsp[0].minor.yy159, NULL, NULL, NULL, NULL, NULL, NULL, NULL, NULL, NULL, NULL);
}
  yymsp[-1].minor.yy272 = yylhsminor.yy272;
        break;
      case 162: /* sclp ::= selcollist COMMA */
{yylhsminor.yy159 = yymsp[-1].minor.yy159;}
  yymsp[-1].minor.yy159 = yylhsminor.yy159;
        break;
      case 163: /* sclp ::= */
      case 188: /* orderby_opt ::= */ yytestcase(yyruleno==188);
{yymsp[1].minor.yy159 = 0;}
>>>>>>> 9bccfe95
        break;
      case 168: /* selcollist ::= sclp distinct expr as */
{
<<<<<<< HEAD
   yylhsminor.yy291 = tSqlExprListAppend(yymsp[-3].minor.yy291, yymsp[-1].minor.yy436,  yymsp[-2].minor.yy0.n? &yymsp[-2].minor.yy0:0, yymsp[0].minor.yy0.n?&yymsp[0].minor.yy0:0);
}
  yymsp[-3].minor.yy291 = yylhsminor.yy291;
=======
   yylhsminor.yy159 = tSqlExprListAppend(yymsp[-3].minor.yy159, yymsp[-1].minor.yy118,  yymsp[-2].minor.yy0.n? &yymsp[-2].minor.yy0:0, yymsp[0].minor.yy0.n?&yymsp[0].minor.yy0:0);
}
  yymsp[-3].minor.yy159 = yylhsminor.yy159;
>>>>>>> 9bccfe95
        break;
      case 169: /* selcollist ::= sclp STAR */
{
   tSqlExpr *pNode = tSqlExprCreateIdValue(NULL, TK_ALL);
<<<<<<< HEAD
   yylhsminor.yy291 = tSqlExprListAppend(yymsp[-1].minor.yy291, pNode, 0, 0);
}
  yymsp[-1].minor.yy291 = yylhsminor.yy291;
=======
   yylhsminor.yy159 = tSqlExprListAppend(yymsp[-1].minor.yy159, pNode, 0, 0);
}
  yymsp[-1].minor.yy159 = yylhsminor.yy159;
>>>>>>> 9bccfe95
        break;
      case 170: /* as ::= AS ids */
{ yymsp[-1].minor.yy0 = yymsp[0].minor.yy0;    }
        break;
      case 171: /* as ::= ids */
{ yylhsminor.yy0 = yymsp[0].minor.yy0;    }
  yymsp[0].minor.yy0 = yylhsminor.yy0;
        break;
      case 172: /* as ::= */
{ yymsp[1].minor.yy0.n = 0;  }
        break;
      case 173: /* distinct ::= DISTINCT */
{ yylhsminor.yy0 = yymsp[0].minor.yy0;  }
  yymsp[0].minor.yy0 = yylhsminor.yy0;
        break;
<<<<<<< HEAD
      case 175: /* from ::= FROM tablelist */
{yymsp[-1].minor.yy232 = yymsp[0].minor.yy291;}
        break;
      case 176: /* from ::= FROM LP union RP */
{yymsp[-3].minor.yy232 = yymsp[-1].minor.yy154;}
=======
      case 171: /* from ::= FROM tablelist */
{yymsp[-1].minor.yy514 = yymsp[0].minor.yy159;}
        break;
      case 172: /* from ::= FROM LP union RP */
{yymsp[-3].minor.yy514 = yymsp[-1].minor.yy391;}
>>>>>>> 9bccfe95
        break;
      case 177: /* tablelist ::= ids cpxName */
{
  toTSDBType(yymsp[-1].minor.yy0.type);
  yymsp[-1].minor.yy0.n += yymsp[0].minor.yy0.n;
<<<<<<< HEAD
  yylhsminor.yy291 = setTableNameList(NULL, &yymsp[-1].minor.yy0, NULL);
}
  yymsp[-1].minor.yy291 = yylhsminor.yy291;
=======
  yylhsminor.yy159 = setTableNameList(NULL, &yymsp[-1].minor.yy0, NULL);
}
  yymsp[-1].minor.yy159 = yylhsminor.yy159;
>>>>>>> 9bccfe95
        break;
      case 178: /* tablelist ::= ids cpxName ids */
{
  toTSDBType(yymsp[-2].minor.yy0.type);
  toTSDBType(yymsp[0].minor.yy0.type);
  yymsp[-2].minor.yy0.n += yymsp[-1].minor.yy0.n;
<<<<<<< HEAD
  yylhsminor.yy291 = setTableNameList(NULL, &yymsp[-2].minor.yy0, &yymsp[0].minor.yy0);
}
  yymsp[-2].minor.yy291 = yylhsminor.yy291;
=======
  yylhsminor.yy159 = setTableNameList(NULL, &yymsp[-2].minor.yy0, &yymsp[0].minor.yy0);
}
  yymsp[-2].minor.yy159 = yylhsminor.yy159;
>>>>>>> 9bccfe95
        break;
      case 179: /* tablelist ::= tablelist COMMA ids cpxName */
{
  toTSDBType(yymsp[-1].minor.yy0.type);
  yymsp[-1].minor.yy0.n += yymsp[0].minor.yy0.n;
<<<<<<< HEAD
  yylhsminor.yy291 = setTableNameList(yymsp[-3].minor.yy291, &yymsp[-1].minor.yy0, NULL);
}
  yymsp[-3].minor.yy291 = yylhsminor.yy291;
=======
  yylhsminor.yy159 = setTableNameList(yymsp[-3].minor.yy159, &yymsp[-1].minor.yy0, NULL);
}
  yymsp[-3].minor.yy159 = yylhsminor.yy159;
>>>>>>> 9bccfe95
        break;
      case 180: /* tablelist ::= tablelist COMMA ids cpxName ids */
{
  toTSDBType(yymsp[-2].minor.yy0.type);
  toTSDBType(yymsp[0].minor.yy0.type);
  yymsp[-2].minor.yy0.n += yymsp[-1].minor.yy0.n;

<<<<<<< HEAD
  yylhsminor.yy291 = setTableNameList(yymsp[-4].minor.yy291, &yymsp[-2].minor.yy0, &yymsp[0].minor.yy0);
}
  yymsp[-4].minor.yy291 = yylhsminor.yy291;
=======
  yylhsminor.yy159 = setTableNameList(yymsp[-4].minor.yy159, &yymsp[-2].minor.yy0, &yymsp[0].minor.yy0);
}
  yymsp[-4].minor.yy159 = yylhsminor.yy159;
>>>>>>> 9bccfe95
        break;
      case 181: /* tmvar ::= VARIABLE */
{yylhsminor.yy0 = yymsp[0].minor.yy0;}
  yymsp[0].minor.yy0 = yylhsminor.yy0;
        break;
<<<<<<< HEAD
      case 182: /* interval_opt ::= INTERVAL LP tmvar RP */
{yymsp[-3].minor.yy400.interval = yymsp[-1].minor.yy0; yymsp[-3].minor.yy400.offset.n = 0;}
        break;
      case 183: /* interval_opt ::= INTERVAL LP tmvar COMMA tmvar RP */
{yymsp[-5].minor.yy400.interval = yymsp[-3].minor.yy0; yymsp[-5].minor.yy400.offset = yymsp[-1].minor.yy0;}
        break;
      case 184: /* interval_opt ::= */
{memset(&yymsp[1].minor.yy400, 0, sizeof(yymsp[1].minor.yy400));}
        break;
      case 185: /* session_option ::= */
{yymsp[1].minor.yy139.col.n = 0; yymsp[1].minor.yy139.gap.n = 0;}
=======
      case 178: /* interval_opt ::= INTERVAL LP tmvar RP */
{yymsp[-3].minor.yy184.interval = yymsp[-1].minor.yy0; yymsp[-3].minor.yy184.offset.n = 0;}
        break;
      case 179: /* interval_opt ::= INTERVAL LP tmvar COMMA tmvar RP */
{yymsp[-5].minor.yy184.interval = yymsp[-3].minor.yy0; yymsp[-5].minor.yy184.offset = yymsp[-1].minor.yy0;}
        break;
      case 180: /* interval_opt ::= */
{memset(&yymsp[1].minor.yy184, 0, sizeof(yymsp[1].minor.yy184));}
        break;
      case 181: /* session_option ::= */
{yymsp[1].minor.yy249.col.n = 0; yymsp[1].minor.yy249.gap.n = 0;}
>>>>>>> 9bccfe95
        break;
      case 186: /* session_option ::= SESSION LP ids cpxName COMMA tmvar RP */
{
   yymsp[-4].minor.yy0.n += yymsp[-3].minor.yy0.n;
<<<<<<< HEAD
   yymsp[-6].minor.yy139.col = yymsp[-4].minor.yy0;
   yymsp[-6].minor.yy139.gap = yymsp[-1].minor.yy0;
}
        break;
      case 187: /* fill_opt ::= */
{ yymsp[1].minor.yy291 = 0;     }
=======
   yymsp[-6].minor.yy249.col = yymsp[-4].minor.yy0;
   yymsp[-6].minor.yy249.gap = yymsp[-1].minor.yy0;
}
        break;
      case 183: /* fill_opt ::= */
{ yymsp[1].minor.yy159 = 0;     }
>>>>>>> 9bccfe95
        break;
      case 188: /* fill_opt ::= FILL LP ID COMMA tagitemlist RP */
{
    tVariant A = {0};
    toTSDBType(yymsp[-3].minor.yy0.type);
    tVariantCreate(&A, &yymsp[-3].minor.yy0);

<<<<<<< HEAD
    tVariantListInsert(yymsp[-1].minor.yy291, &A, -1, 0);
    yymsp[-5].minor.yy291 = yymsp[-1].minor.yy291;
=======
    tVariantListInsert(yymsp[-1].minor.yy159, &A, -1, 0);
    yymsp[-5].minor.yy159 = yymsp[-1].minor.yy159;
>>>>>>> 9bccfe95
}
        break;
      case 189: /* fill_opt ::= FILL LP ID RP */
{
    toTSDBType(yymsp[-1].minor.yy0.type);
<<<<<<< HEAD
    yymsp[-3].minor.yy291 = tVariantListAppendToken(NULL, &yymsp[-1].minor.yy0, -1);
=======
    yymsp[-3].minor.yy159 = tVariantListAppendToken(NULL, &yymsp[-1].minor.yy0, -1);
>>>>>>> 9bccfe95
}
        break;
      case 190: /* sliding_opt ::= SLIDING LP tmvar RP */
{yymsp[-3].minor.yy0 = yymsp[-1].minor.yy0;     }
        break;
      case 191: /* sliding_opt ::= */
{yymsp[1].minor.yy0.n = 0; yymsp[1].minor.yy0.z = NULL; yymsp[1].minor.yy0.type = 0;   }
        break;
<<<<<<< HEAD
      case 193: /* orderby_opt ::= ORDER BY sortlist */
{yymsp[-2].minor.yy291 = yymsp[0].minor.yy291;}
=======
      case 189: /* orderby_opt ::= ORDER BY sortlist */
{yymsp[-2].minor.yy159 = yymsp[0].minor.yy159;}
>>>>>>> 9bccfe95
        break;
      case 194: /* sortlist ::= sortlist COMMA item sortorder */
{
<<<<<<< HEAD
    yylhsminor.yy291 = tVariantListAppend(yymsp[-3].minor.yy291, &yymsp[-1].minor.yy216, yymsp[0].minor.yy382);
}
  yymsp[-3].minor.yy291 = yylhsminor.yy291;
=======
    yylhsminor.yy159 = tVariantListAppend(yymsp[-3].minor.yy159, &yymsp[-1].minor.yy488, yymsp[0].minor.yy20);
}
  yymsp[-3].minor.yy159 = yylhsminor.yy159;
>>>>>>> 9bccfe95
        break;
      case 195: /* sortlist ::= item sortorder */
{
<<<<<<< HEAD
  yylhsminor.yy291 = tVariantListAppend(NULL, &yymsp[-1].minor.yy216, yymsp[0].minor.yy382);
}
  yymsp[-1].minor.yy291 = yylhsminor.yy291;
=======
  yylhsminor.yy159 = tVariantListAppend(NULL, &yymsp[-1].minor.yy488, yymsp[0].minor.yy20);
}
  yymsp[-1].minor.yy159 = yylhsminor.yy159;
>>>>>>> 9bccfe95
        break;
      case 196: /* item ::= ids cpxName */
{
  toTSDBType(yymsp[-1].minor.yy0.type);
  yymsp[-1].minor.yy0.n += yymsp[0].minor.yy0.n;

<<<<<<< HEAD
  tVariantCreate(&yylhsminor.yy216, &yymsp[-1].minor.yy0);
}
  yymsp[-1].minor.yy216 = yylhsminor.yy216;
        break;
      case 197: /* sortorder ::= ASC */
{ yymsp[0].minor.yy382 = TSDB_ORDER_ASC; }
        break;
      case 198: /* sortorder ::= DESC */
{ yymsp[0].minor.yy382 = TSDB_ORDER_DESC;}
        break;
      case 199: /* sortorder ::= */
{ yymsp[1].minor.yy382 = TSDB_ORDER_ASC; }
        break;
      case 200: /* groupby_opt ::= */
{ yymsp[1].minor.yy291 = 0;}
        break;
      case 201: /* groupby_opt ::= GROUP BY grouplist */
{ yymsp[-2].minor.yy291 = yymsp[0].minor.yy291;}
=======
  tVariantCreate(&yylhsminor.yy488, &yymsp[-1].minor.yy0);
}
  yymsp[-1].minor.yy488 = yylhsminor.yy488;
        break;
      case 193: /* sortorder ::= ASC */
{ yymsp[0].minor.yy20 = TSDB_ORDER_ASC; }
        break;
      case 194: /* sortorder ::= DESC */
{ yymsp[0].minor.yy20 = TSDB_ORDER_DESC;}
        break;
      case 195: /* sortorder ::= */
{ yymsp[1].minor.yy20 = TSDB_ORDER_ASC; }
        break;
      case 196: /* groupby_opt ::= */
{ yymsp[1].minor.yy159 = 0;}
        break;
      case 197: /* groupby_opt ::= GROUP BY grouplist */
{ yymsp[-2].minor.yy159 = yymsp[0].minor.yy159;}
>>>>>>> 9bccfe95
        break;
      case 202: /* grouplist ::= grouplist COMMA item */
{
<<<<<<< HEAD
  yylhsminor.yy291 = tVariantListAppend(yymsp[-2].minor.yy291, &yymsp[0].minor.yy216, -1);
}
  yymsp[-2].minor.yy291 = yylhsminor.yy291;
=======
  yylhsminor.yy159 = tVariantListAppend(yymsp[-2].minor.yy159, &yymsp[0].minor.yy488, -1);
}
  yymsp[-2].minor.yy159 = yylhsminor.yy159;
>>>>>>> 9bccfe95
        break;
      case 203: /* grouplist ::= item */
{
<<<<<<< HEAD
  yylhsminor.yy291 = tVariantListAppend(NULL, &yymsp[0].minor.yy216, -1);
}
  yymsp[0].minor.yy291 = yylhsminor.yy291;
        break;
      case 204: /* having_opt ::= */
      case 214: /* where_opt ::= */ yytestcase(yyruleno==214);
      case 253: /* expritem ::= */ yytestcase(yyruleno==253);
{yymsp[1].minor.yy436 = 0;}
        break;
      case 205: /* having_opt ::= HAVING expr */
      case 215: /* where_opt ::= WHERE expr */ yytestcase(yyruleno==215);
{yymsp[-1].minor.yy436 = yymsp[0].minor.yy436;}
        break;
      case 206: /* limit_opt ::= */
      case 210: /* slimit_opt ::= */ yytestcase(yyruleno==210);
{yymsp[1].minor.yy74.limit = -1; yymsp[1].minor.yy74.offset = 0;}
        break;
      case 207: /* limit_opt ::= LIMIT signed */
      case 211: /* slimit_opt ::= SLIMIT signed */ yytestcase(yyruleno==211);
{yymsp[-1].minor.yy74.limit = yymsp[0].minor.yy179;  yymsp[-1].minor.yy74.offset = 0;}
        break;
      case 208: /* limit_opt ::= LIMIT signed OFFSET signed */
{ yymsp[-3].minor.yy74.limit = yymsp[-2].minor.yy179;  yymsp[-3].minor.yy74.offset = yymsp[0].minor.yy179;}
        break;
      case 209: /* limit_opt ::= LIMIT signed COMMA signed */
{ yymsp[-3].minor.yy74.limit = yymsp[0].minor.yy179;  yymsp[-3].minor.yy74.offset = yymsp[-2].minor.yy179;}
        break;
      case 212: /* slimit_opt ::= SLIMIT signed SOFFSET signed */
{yymsp[-3].minor.yy74.limit = yymsp[-2].minor.yy179;  yymsp[-3].minor.yy74.offset = yymsp[0].minor.yy179;}
        break;
      case 213: /* slimit_opt ::= SLIMIT signed COMMA signed */
{yymsp[-3].minor.yy74.limit = yymsp[0].minor.yy179;  yymsp[-3].minor.yy74.offset = yymsp[-2].minor.yy179;}
        break;
      case 216: /* expr ::= LP expr RP */
{yylhsminor.yy436 = yymsp[-1].minor.yy436; yylhsminor.yy436->token.z = yymsp[-2].minor.yy0.z; yylhsminor.yy436->token.n = (yymsp[0].minor.yy0.z - yymsp[-2].minor.yy0.z + 1);}
  yymsp[-2].minor.yy436 = yylhsminor.yy436;
        break;
      case 217: /* expr ::= ID */
{ yylhsminor.yy436 = tSqlExprCreateIdValue(&yymsp[0].minor.yy0, TK_ID);}
  yymsp[0].minor.yy436 = yylhsminor.yy436;
        break;
      case 218: /* expr ::= ID DOT ID */
{ yymsp[-2].minor.yy0.n += (1+yymsp[0].minor.yy0.n); yylhsminor.yy436 = tSqlExprCreateIdValue(&yymsp[-2].minor.yy0, TK_ID);}
  yymsp[-2].minor.yy436 = yylhsminor.yy436;
        break;
      case 219: /* expr ::= ID DOT STAR */
{ yymsp[-2].minor.yy0.n += (1+yymsp[0].minor.yy0.n); yylhsminor.yy436 = tSqlExprCreateIdValue(&yymsp[-2].minor.yy0, TK_ALL);}
  yymsp[-2].minor.yy436 = yylhsminor.yy436;
        break;
      case 220: /* expr ::= INTEGER */
{ yylhsminor.yy436 = tSqlExprCreateIdValue(&yymsp[0].minor.yy0, TK_INTEGER);}
  yymsp[0].minor.yy436 = yylhsminor.yy436;
        break;
      case 221: /* expr ::= MINUS INTEGER */
      case 222: /* expr ::= PLUS INTEGER */ yytestcase(yyruleno==222);
{ yymsp[-1].minor.yy0.n += yymsp[0].minor.yy0.n; yymsp[-1].minor.yy0.type = TK_INTEGER; yylhsminor.yy436 = tSqlExprCreateIdValue(&yymsp[-1].minor.yy0, TK_INTEGER);}
  yymsp[-1].minor.yy436 = yylhsminor.yy436;
        break;
      case 223: /* expr ::= FLOAT */
{ yylhsminor.yy436 = tSqlExprCreateIdValue(&yymsp[0].minor.yy0, TK_FLOAT);}
  yymsp[0].minor.yy436 = yylhsminor.yy436;
        break;
      case 224: /* expr ::= MINUS FLOAT */
      case 225: /* expr ::= PLUS FLOAT */ yytestcase(yyruleno==225);
{ yymsp[-1].minor.yy0.n += yymsp[0].minor.yy0.n; yymsp[-1].minor.yy0.type = TK_FLOAT; yylhsminor.yy436 = tSqlExprCreateIdValue(&yymsp[-1].minor.yy0, TK_FLOAT);}
  yymsp[-1].minor.yy436 = yylhsminor.yy436;
        break;
      case 226: /* expr ::= STRING */
{ yylhsminor.yy436 = tSqlExprCreateIdValue(&yymsp[0].minor.yy0, TK_STRING);}
  yymsp[0].minor.yy436 = yylhsminor.yy436;
        break;
      case 227: /* expr ::= NOW */
{ yylhsminor.yy436 = tSqlExprCreateIdValue(&yymsp[0].minor.yy0, TK_NOW); }
  yymsp[0].minor.yy436 = yylhsminor.yy436;
        break;
      case 228: /* expr ::= VARIABLE */
{ yylhsminor.yy436 = tSqlExprCreateIdValue(&yymsp[0].minor.yy0, TK_VARIABLE);}
  yymsp[0].minor.yy436 = yylhsminor.yy436;
        break;
      case 229: /* expr ::= BOOL */
{ yylhsminor.yy436 = tSqlExprCreateIdValue(&yymsp[0].minor.yy0, TK_BOOL);}
  yymsp[0].minor.yy436 = yylhsminor.yy436;
        break;
      case 230: /* expr ::= ID LP exprlist RP */
{ yylhsminor.yy436 = tSqlExprCreateFunction(yymsp[-1].minor.yy291, &yymsp[-3].minor.yy0, &yymsp[0].minor.yy0, yymsp[-3].minor.yy0.type); }
  yymsp[-3].minor.yy436 = yylhsminor.yy436;
        break;
      case 231: /* expr ::= ID LP STAR RP */
{ yylhsminor.yy436 = tSqlExprCreateFunction(NULL, &yymsp[-3].minor.yy0, &yymsp[0].minor.yy0, yymsp[-3].minor.yy0.type); }
  yymsp[-3].minor.yy436 = yylhsminor.yy436;
        break;
      case 232: /* expr ::= expr IS NULL */
{yylhsminor.yy436 = tSqlExprCreate(yymsp[-2].minor.yy436, NULL, TK_ISNULL);}
  yymsp[-2].minor.yy436 = yylhsminor.yy436;
        break;
      case 233: /* expr ::= expr IS NOT NULL */
{yylhsminor.yy436 = tSqlExprCreate(yymsp[-3].minor.yy436, NULL, TK_NOTNULL);}
  yymsp[-3].minor.yy436 = yylhsminor.yy436;
        break;
      case 234: /* expr ::= expr LT expr */
{yylhsminor.yy436 = tSqlExprCreate(yymsp[-2].minor.yy436, yymsp[0].minor.yy436, TK_LT);}
  yymsp[-2].minor.yy436 = yylhsminor.yy436;
        break;
      case 235: /* expr ::= expr GT expr */
{yylhsminor.yy436 = tSqlExprCreate(yymsp[-2].minor.yy436, yymsp[0].minor.yy436, TK_GT);}
  yymsp[-2].minor.yy436 = yylhsminor.yy436;
        break;
      case 236: /* expr ::= expr LE expr */
{yylhsminor.yy436 = tSqlExprCreate(yymsp[-2].minor.yy436, yymsp[0].minor.yy436, TK_LE);}
  yymsp[-2].minor.yy436 = yylhsminor.yy436;
        break;
      case 237: /* expr ::= expr GE expr */
{yylhsminor.yy436 = tSqlExprCreate(yymsp[-2].minor.yy436, yymsp[0].minor.yy436, TK_GE);}
  yymsp[-2].minor.yy436 = yylhsminor.yy436;
        break;
      case 238: /* expr ::= expr NE expr */
{yylhsminor.yy436 = tSqlExprCreate(yymsp[-2].minor.yy436, yymsp[0].minor.yy436, TK_NE);}
  yymsp[-2].minor.yy436 = yylhsminor.yy436;
        break;
      case 239: /* expr ::= expr EQ expr */
{yylhsminor.yy436 = tSqlExprCreate(yymsp[-2].minor.yy436, yymsp[0].minor.yy436, TK_EQ);}
  yymsp[-2].minor.yy436 = yylhsminor.yy436;
        break;
      case 240: /* expr ::= expr BETWEEN expr AND expr */
{ tSqlExpr* X2 = tSqlExprClone(yymsp[-4].minor.yy436); yylhsminor.yy436 = tSqlExprCreate(tSqlExprCreate(yymsp[-4].minor.yy436, yymsp[-2].minor.yy436, TK_GE), tSqlExprCreate(X2, yymsp[0].minor.yy436, TK_LE), TK_AND);}
  yymsp[-4].minor.yy436 = yylhsminor.yy436;
        break;
      case 241: /* expr ::= expr AND expr */
{yylhsminor.yy436 = tSqlExprCreate(yymsp[-2].minor.yy436, yymsp[0].minor.yy436, TK_AND);}
  yymsp[-2].minor.yy436 = yylhsminor.yy436;
        break;
      case 242: /* expr ::= expr OR expr */
{yylhsminor.yy436 = tSqlExprCreate(yymsp[-2].minor.yy436, yymsp[0].minor.yy436, TK_OR); }
  yymsp[-2].minor.yy436 = yylhsminor.yy436;
        break;
      case 243: /* expr ::= expr PLUS expr */
{yylhsminor.yy436 = tSqlExprCreate(yymsp[-2].minor.yy436, yymsp[0].minor.yy436, TK_PLUS);  }
  yymsp[-2].minor.yy436 = yylhsminor.yy436;
        break;
      case 244: /* expr ::= expr MINUS expr */
{yylhsminor.yy436 = tSqlExprCreate(yymsp[-2].minor.yy436, yymsp[0].minor.yy436, TK_MINUS); }
  yymsp[-2].minor.yy436 = yylhsminor.yy436;
        break;
      case 245: /* expr ::= expr STAR expr */
{yylhsminor.yy436 = tSqlExprCreate(yymsp[-2].minor.yy436, yymsp[0].minor.yy436, TK_STAR);  }
  yymsp[-2].minor.yy436 = yylhsminor.yy436;
        break;
      case 246: /* expr ::= expr SLASH expr */
{yylhsminor.yy436 = tSqlExprCreate(yymsp[-2].minor.yy436, yymsp[0].minor.yy436, TK_DIVIDE);}
  yymsp[-2].minor.yy436 = yylhsminor.yy436;
        break;
      case 247: /* expr ::= expr REM expr */
{yylhsminor.yy436 = tSqlExprCreate(yymsp[-2].minor.yy436, yymsp[0].minor.yy436, TK_REM);   }
  yymsp[-2].minor.yy436 = yylhsminor.yy436;
        break;
      case 248: /* expr ::= expr LIKE expr */
{yylhsminor.yy436 = tSqlExprCreate(yymsp[-2].minor.yy436, yymsp[0].minor.yy436, TK_LIKE);  }
  yymsp[-2].minor.yy436 = yylhsminor.yy436;
        break;
      case 249: /* expr ::= expr IN LP exprlist RP */
{yylhsminor.yy436 = tSqlExprCreate(yymsp[-4].minor.yy436, (tSqlExpr*)yymsp[-1].minor.yy291, TK_IN); }
  yymsp[-4].minor.yy436 = yylhsminor.yy436;
        break;
      case 250: /* exprlist ::= exprlist COMMA expritem */
{yylhsminor.yy291 = tSqlExprListAppend(yymsp[-2].minor.yy291,yymsp[0].minor.yy436,0, 0);}
  yymsp[-2].minor.yy291 = yylhsminor.yy291;
        break;
      case 251: /* exprlist ::= expritem */
{yylhsminor.yy291 = tSqlExprListAppend(0,yymsp[0].minor.yy436,0, 0);}
  yymsp[0].minor.yy291 = yylhsminor.yy291;
        break;
      case 252: /* expritem ::= expr */
{yylhsminor.yy436 = yymsp[0].minor.yy436;}
  yymsp[0].minor.yy436 = yylhsminor.yy436;
=======
  yylhsminor.yy159 = tVariantListAppend(NULL, &yymsp[0].minor.yy488, -1);
}
  yymsp[0].minor.yy159 = yylhsminor.yy159;
        break;
      case 200: /* having_opt ::= */
      case 210: /* where_opt ::= */ yytestcase(yyruleno==210);
      case 249: /* expritem ::= */ yytestcase(yyruleno==249);
{yymsp[1].minor.yy118 = 0;}
        break;
      case 201: /* having_opt ::= HAVING expr */
      case 211: /* where_opt ::= WHERE expr */ yytestcase(yyruleno==211);
{yymsp[-1].minor.yy118 = yymsp[0].minor.yy118;}
        break;
      case 202: /* limit_opt ::= */
      case 206: /* slimit_opt ::= */ yytestcase(yyruleno==206);
{yymsp[1].minor.yy440.limit = -1; yymsp[1].minor.yy440.offset = 0;}
        break;
      case 203: /* limit_opt ::= LIMIT signed */
      case 207: /* slimit_opt ::= SLIMIT signed */ yytestcase(yyruleno==207);
{yymsp[-1].minor.yy440.limit = yymsp[0].minor.yy317;  yymsp[-1].minor.yy440.offset = 0;}
        break;
      case 204: /* limit_opt ::= LIMIT signed OFFSET signed */
{ yymsp[-3].minor.yy440.limit = yymsp[-2].minor.yy317;  yymsp[-3].minor.yy440.offset = yymsp[0].minor.yy317;}
        break;
      case 205: /* limit_opt ::= LIMIT signed COMMA signed */
{ yymsp[-3].minor.yy440.limit = yymsp[0].minor.yy317;  yymsp[-3].minor.yy440.offset = yymsp[-2].minor.yy317;}
        break;
      case 208: /* slimit_opt ::= SLIMIT signed SOFFSET signed */
{yymsp[-3].minor.yy440.limit = yymsp[-2].minor.yy317;  yymsp[-3].minor.yy440.offset = yymsp[0].minor.yy317;}
        break;
      case 209: /* slimit_opt ::= SLIMIT signed COMMA signed */
{yymsp[-3].minor.yy440.limit = yymsp[0].minor.yy317;  yymsp[-3].minor.yy440.offset = yymsp[-2].minor.yy317;}
        break;
      case 212: /* expr ::= LP expr RP */
{yylhsminor.yy118 = yymsp[-1].minor.yy118; yylhsminor.yy118->token.z = yymsp[-2].minor.yy0.z; yylhsminor.yy118->token.n = (yymsp[0].minor.yy0.z - yymsp[-2].minor.yy0.z + 1);}
  yymsp[-2].minor.yy118 = yylhsminor.yy118;
        break;
      case 213: /* expr ::= ID */
{ yylhsminor.yy118 = tSqlExprCreateIdValue(&yymsp[0].minor.yy0, TK_ID);}
  yymsp[0].minor.yy118 = yylhsminor.yy118;
        break;
      case 214: /* expr ::= ID DOT ID */
{ yymsp[-2].minor.yy0.n += (1+yymsp[0].minor.yy0.n); yylhsminor.yy118 = tSqlExprCreateIdValue(&yymsp[-2].minor.yy0, TK_ID);}
  yymsp[-2].minor.yy118 = yylhsminor.yy118;
        break;
      case 215: /* expr ::= ID DOT STAR */
{ yymsp[-2].minor.yy0.n += (1+yymsp[0].minor.yy0.n); yylhsminor.yy118 = tSqlExprCreateIdValue(&yymsp[-2].minor.yy0, TK_ALL);}
  yymsp[-2].minor.yy118 = yylhsminor.yy118;
        break;
      case 216: /* expr ::= INTEGER */
{ yylhsminor.yy118 = tSqlExprCreateIdValue(&yymsp[0].minor.yy0, TK_INTEGER);}
  yymsp[0].minor.yy118 = yylhsminor.yy118;
        break;
      case 217: /* expr ::= MINUS INTEGER */
      case 218: /* expr ::= PLUS INTEGER */ yytestcase(yyruleno==218);
{ yymsp[-1].minor.yy0.n += yymsp[0].minor.yy0.n; yymsp[-1].minor.yy0.type = TK_INTEGER; yylhsminor.yy118 = tSqlExprCreateIdValue(&yymsp[-1].minor.yy0, TK_INTEGER);}
  yymsp[-1].minor.yy118 = yylhsminor.yy118;
        break;
      case 219: /* expr ::= FLOAT */
{ yylhsminor.yy118 = tSqlExprCreateIdValue(&yymsp[0].minor.yy0, TK_FLOAT);}
  yymsp[0].minor.yy118 = yylhsminor.yy118;
        break;
      case 220: /* expr ::= MINUS FLOAT */
      case 221: /* expr ::= PLUS FLOAT */ yytestcase(yyruleno==221);
{ yymsp[-1].minor.yy0.n += yymsp[0].minor.yy0.n; yymsp[-1].minor.yy0.type = TK_FLOAT; yylhsminor.yy118 = tSqlExprCreateIdValue(&yymsp[-1].minor.yy0, TK_FLOAT);}
  yymsp[-1].minor.yy118 = yylhsminor.yy118;
        break;
      case 222: /* expr ::= STRING */
{ yylhsminor.yy118 = tSqlExprCreateIdValue(&yymsp[0].minor.yy0, TK_STRING);}
  yymsp[0].minor.yy118 = yylhsminor.yy118;
        break;
      case 223: /* expr ::= NOW */
{ yylhsminor.yy118 = tSqlExprCreateIdValue(&yymsp[0].minor.yy0, TK_NOW); }
  yymsp[0].minor.yy118 = yylhsminor.yy118;
        break;
      case 224: /* expr ::= VARIABLE */
{ yylhsminor.yy118 = tSqlExprCreateIdValue(&yymsp[0].minor.yy0, TK_VARIABLE);}
  yymsp[0].minor.yy118 = yylhsminor.yy118;
        break;
      case 225: /* expr ::= BOOL */
{ yylhsminor.yy118 = tSqlExprCreateIdValue(&yymsp[0].minor.yy0, TK_BOOL);}
  yymsp[0].minor.yy118 = yylhsminor.yy118;
        break;
      case 226: /* expr ::= ID LP exprlist RP */
{ yylhsminor.yy118 = tSqlExprCreateFunction(yymsp[-1].minor.yy159, &yymsp[-3].minor.yy0, &yymsp[0].minor.yy0, yymsp[-3].minor.yy0.type); }
  yymsp[-3].minor.yy118 = yylhsminor.yy118;
        break;
      case 227: /* expr ::= ID LP STAR RP */
{ yylhsminor.yy118 = tSqlExprCreateFunction(NULL, &yymsp[-3].minor.yy0, &yymsp[0].minor.yy0, yymsp[-3].minor.yy0.type); }
  yymsp[-3].minor.yy118 = yylhsminor.yy118;
        break;
      case 228: /* expr ::= expr IS NULL */
{yylhsminor.yy118 = tSqlExprCreate(yymsp[-2].minor.yy118, NULL, TK_ISNULL);}
  yymsp[-2].minor.yy118 = yylhsminor.yy118;
        break;
      case 229: /* expr ::= expr IS NOT NULL */
{yylhsminor.yy118 = tSqlExprCreate(yymsp[-3].minor.yy118, NULL, TK_NOTNULL);}
  yymsp[-3].minor.yy118 = yylhsminor.yy118;
        break;
      case 230: /* expr ::= expr LT expr */
{yylhsminor.yy118 = tSqlExprCreate(yymsp[-2].minor.yy118, yymsp[0].minor.yy118, TK_LT);}
  yymsp[-2].minor.yy118 = yylhsminor.yy118;
        break;
      case 231: /* expr ::= expr GT expr */
{yylhsminor.yy118 = tSqlExprCreate(yymsp[-2].minor.yy118, yymsp[0].minor.yy118, TK_GT);}
  yymsp[-2].minor.yy118 = yylhsminor.yy118;
        break;
      case 232: /* expr ::= expr LE expr */
{yylhsminor.yy118 = tSqlExprCreate(yymsp[-2].minor.yy118, yymsp[0].minor.yy118, TK_LE);}
  yymsp[-2].minor.yy118 = yylhsminor.yy118;
        break;
      case 233: /* expr ::= expr GE expr */
{yylhsminor.yy118 = tSqlExprCreate(yymsp[-2].minor.yy118, yymsp[0].minor.yy118, TK_GE);}
  yymsp[-2].minor.yy118 = yylhsminor.yy118;
        break;
      case 234: /* expr ::= expr NE expr */
{yylhsminor.yy118 = tSqlExprCreate(yymsp[-2].minor.yy118, yymsp[0].minor.yy118, TK_NE);}
  yymsp[-2].minor.yy118 = yylhsminor.yy118;
        break;
      case 235: /* expr ::= expr EQ expr */
{yylhsminor.yy118 = tSqlExprCreate(yymsp[-2].minor.yy118, yymsp[0].minor.yy118, TK_EQ);}
  yymsp[-2].minor.yy118 = yylhsminor.yy118;
        break;
      case 236: /* expr ::= expr BETWEEN expr AND expr */
{ tSqlExpr* X2 = tSqlExprClone(yymsp[-4].minor.yy118); yylhsminor.yy118 = tSqlExprCreate(tSqlExprCreate(yymsp[-4].minor.yy118, yymsp[-2].minor.yy118, TK_GE), tSqlExprCreate(X2, yymsp[0].minor.yy118, TK_LE), TK_AND);}
  yymsp[-4].minor.yy118 = yylhsminor.yy118;
        break;
      case 237: /* expr ::= expr AND expr */
{yylhsminor.yy118 = tSqlExprCreate(yymsp[-2].minor.yy118, yymsp[0].minor.yy118, TK_AND);}
  yymsp[-2].minor.yy118 = yylhsminor.yy118;
        break;
      case 238: /* expr ::= expr OR expr */
{yylhsminor.yy118 = tSqlExprCreate(yymsp[-2].minor.yy118, yymsp[0].minor.yy118, TK_OR); }
  yymsp[-2].minor.yy118 = yylhsminor.yy118;
        break;
      case 239: /* expr ::= expr PLUS expr */
{yylhsminor.yy118 = tSqlExprCreate(yymsp[-2].minor.yy118, yymsp[0].minor.yy118, TK_PLUS);  }
  yymsp[-2].minor.yy118 = yylhsminor.yy118;
        break;
      case 240: /* expr ::= expr MINUS expr */
{yylhsminor.yy118 = tSqlExprCreate(yymsp[-2].minor.yy118, yymsp[0].minor.yy118, TK_MINUS); }
  yymsp[-2].minor.yy118 = yylhsminor.yy118;
        break;
      case 241: /* expr ::= expr STAR expr */
{yylhsminor.yy118 = tSqlExprCreate(yymsp[-2].minor.yy118, yymsp[0].minor.yy118, TK_STAR);  }
  yymsp[-2].minor.yy118 = yylhsminor.yy118;
        break;
      case 242: /* expr ::= expr SLASH expr */
{yylhsminor.yy118 = tSqlExprCreate(yymsp[-2].minor.yy118, yymsp[0].minor.yy118, TK_DIVIDE);}
  yymsp[-2].minor.yy118 = yylhsminor.yy118;
        break;
      case 243: /* expr ::= expr REM expr */
{yylhsminor.yy118 = tSqlExprCreate(yymsp[-2].minor.yy118, yymsp[0].minor.yy118, TK_REM);   }
  yymsp[-2].minor.yy118 = yylhsminor.yy118;
        break;
      case 244: /* expr ::= expr LIKE expr */
{yylhsminor.yy118 = tSqlExprCreate(yymsp[-2].minor.yy118, yymsp[0].minor.yy118, TK_LIKE);  }
  yymsp[-2].minor.yy118 = yylhsminor.yy118;
        break;
      case 245: /* expr ::= expr IN LP exprlist RP */
{yylhsminor.yy118 = tSqlExprCreate(yymsp[-4].minor.yy118, (tSqlExpr*)yymsp[-1].minor.yy159, TK_IN); }
  yymsp[-4].minor.yy118 = yylhsminor.yy118;
        break;
      case 246: /* exprlist ::= exprlist COMMA expritem */
{yylhsminor.yy159 = tSqlExprListAppend(yymsp[-2].minor.yy159,yymsp[0].minor.yy118,0, 0);}
  yymsp[-2].minor.yy159 = yylhsminor.yy159;
        break;
      case 247: /* exprlist ::= expritem */
{yylhsminor.yy159 = tSqlExprListAppend(0,yymsp[0].minor.yy118,0, 0);}
  yymsp[0].minor.yy159 = yylhsminor.yy159;
        break;
      case 248: /* expritem ::= expr */
{yylhsminor.yy118 = yymsp[0].minor.yy118;}
  yymsp[0].minor.yy118 = yylhsminor.yy118;
>>>>>>> 9bccfe95
        break;
      case 254: /* cmd ::= RESET QUERY CACHE */
{ setDCLSqlElems(pInfo, TSDB_SQL_RESET_CACHE, 0);}
        break;
<<<<<<< HEAD
      case 255: /* cmd ::= ALTER TABLE ids cpxName ADD COLUMN columnlist */
{
    yymsp[-4].minor.yy0.n += yymsp[-3].minor.yy0.n;
    SAlterTableInfo* pAlterTable = tSetAlterTableInfo(&yymsp[-4].minor.yy0, yymsp[0].minor.yy291, NULL, TSDB_ALTER_TABLE_ADD_COLUMN, -1);
    setSqlInfo(pInfo, pAlterTable, NULL, TSDB_SQL_ALTER_TABLE);
}
        break;
      case 256: /* cmd ::= ALTER TABLE ids cpxName DROP COLUMN ids */
=======
      case 251: /* cmd ::= SYNCDB ids REPLICA */
{ setDCLSqlElems(pInfo, TSDB_SQL_SYNC_DB_REPLICA, 1, &yymsp[-1].minor.yy0);}
        break;
      case 252: /* cmd ::= ALTER TABLE ids cpxName ADD COLUMN columnlist */
{
    yymsp[-4].minor.yy0.n += yymsp[-3].minor.yy0.n;
    SAlterTableInfo* pAlterTable = tSetAlterTableInfo(&yymsp[-4].minor.yy0, yymsp[0].minor.yy159, NULL, TSDB_ALTER_TABLE_ADD_COLUMN, -1);
    setSqlInfo(pInfo, pAlterTable, NULL, TSDB_SQL_ALTER_TABLE);
}
        break;
      case 253: /* cmd ::= ALTER TABLE ids cpxName DROP COLUMN ids */
>>>>>>> 9bccfe95
{
    yymsp[-4].minor.yy0.n += yymsp[-3].minor.yy0.n;

    toTSDBType(yymsp[0].minor.yy0.type);
    SArray* K = tVariantListAppendToken(NULL, &yymsp[0].minor.yy0, -1);

    SAlterTableInfo* pAlterTable = tSetAlterTableInfo(&yymsp[-4].minor.yy0, NULL, K, TSDB_ALTER_TABLE_DROP_COLUMN, -1);
    setSqlInfo(pInfo, pAlterTable, NULL, TSDB_SQL_ALTER_TABLE);
}
        break;
<<<<<<< HEAD
      case 257: /* cmd ::= ALTER TABLE ids cpxName ADD TAG columnlist */
{
    yymsp[-4].minor.yy0.n += yymsp[-3].minor.yy0.n;
    SAlterTableInfo* pAlterTable = tSetAlterTableInfo(&yymsp[-4].minor.yy0, yymsp[0].minor.yy291, NULL, TSDB_ALTER_TABLE_ADD_TAG_COLUMN, -1);
    setSqlInfo(pInfo, pAlterTable, NULL, TSDB_SQL_ALTER_TABLE);
}
        break;
      case 258: /* cmd ::= ALTER TABLE ids cpxName DROP TAG ids */
=======
      case 254: /* cmd ::= ALTER TABLE ids cpxName ADD TAG columnlist */
{
    yymsp[-4].minor.yy0.n += yymsp[-3].minor.yy0.n;
    SAlterTableInfo* pAlterTable = tSetAlterTableInfo(&yymsp[-4].minor.yy0, yymsp[0].minor.yy159, NULL, TSDB_ALTER_TABLE_ADD_TAG_COLUMN, -1);
    setSqlInfo(pInfo, pAlterTable, NULL, TSDB_SQL_ALTER_TABLE);
}
        break;
      case 255: /* cmd ::= ALTER TABLE ids cpxName DROP TAG ids */
>>>>>>> 9bccfe95
{
    yymsp[-4].minor.yy0.n += yymsp[-3].minor.yy0.n;

    toTSDBType(yymsp[0].minor.yy0.type);
    SArray* A = tVariantListAppendToken(NULL, &yymsp[0].minor.yy0, -1);

    SAlterTableInfo* pAlterTable = tSetAlterTableInfo(&yymsp[-4].minor.yy0, NULL, A, TSDB_ALTER_TABLE_DROP_TAG_COLUMN, -1);
    setSqlInfo(pInfo, pAlterTable, NULL, TSDB_SQL_ALTER_TABLE);
}
        break;
<<<<<<< HEAD
      case 259: /* cmd ::= ALTER TABLE ids cpxName CHANGE TAG ids ids */
=======
      case 256: /* cmd ::= ALTER TABLE ids cpxName CHANGE TAG ids ids */
>>>>>>> 9bccfe95
{
    yymsp[-5].minor.yy0.n += yymsp[-4].minor.yy0.n;

    toTSDBType(yymsp[-1].minor.yy0.type);
    SArray* A = tVariantListAppendToken(NULL, &yymsp[-1].minor.yy0, -1);

    toTSDBType(yymsp[0].minor.yy0.type);
    A = tVariantListAppendToken(A, &yymsp[0].minor.yy0, -1);

    SAlterTableInfo* pAlterTable = tSetAlterTableInfo(&yymsp[-5].minor.yy0, NULL, A, TSDB_ALTER_TABLE_CHANGE_TAG_COLUMN, -1);
    setSqlInfo(pInfo, pAlterTable, NULL, TSDB_SQL_ALTER_TABLE);
}
        break;
<<<<<<< HEAD
      case 260: /* cmd ::= ALTER TABLE ids cpxName SET TAG ids EQ tagitem */
=======
      case 257: /* cmd ::= ALTER TABLE ids cpxName SET TAG ids EQ tagitem */
>>>>>>> 9bccfe95
{
    yymsp[-6].minor.yy0.n += yymsp[-5].minor.yy0.n;

    toTSDBType(yymsp[-2].minor.yy0.type);
    SArray* A = tVariantListAppendToken(NULL, &yymsp[-2].minor.yy0, -1);
<<<<<<< HEAD
    A = tVariantListAppend(A, &yymsp[0].minor.yy216, -1);
=======
    A = tVariantListAppend(A, &yymsp[0].minor.yy488, -1);
>>>>>>> 9bccfe95

    SAlterTableInfo* pAlterTable = tSetAlterTableInfo(&yymsp[-6].minor.yy0, NULL, A, TSDB_ALTER_TABLE_UPDATE_TAG_VAL, -1);
    setSqlInfo(pInfo, pAlterTable, NULL, TSDB_SQL_ALTER_TABLE);
}
        break;
<<<<<<< HEAD
      case 261: /* cmd ::= ALTER STABLE ids cpxName ADD COLUMN columnlist */
{
    yymsp[-4].minor.yy0.n += yymsp[-3].minor.yy0.n;
    SAlterTableInfo* pAlterTable = tSetAlterTableInfo(&yymsp[-4].minor.yy0, yymsp[0].minor.yy291, NULL, TSDB_ALTER_TABLE_ADD_COLUMN, TSDB_SUPER_TABLE);
    setSqlInfo(pInfo, pAlterTable, NULL, TSDB_SQL_ALTER_TABLE);
}
        break;
      case 262: /* cmd ::= ALTER STABLE ids cpxName DROP COLUMN ids */
=======
      case 258: /* cmd ::= ALTER STABLE ids cpxName ADD COLUMN columnlist */
{
    yymsp[-4].minor.yy0.n += yymsp[-3].minor.yy0.n;
    SAlterTableInfo* pAlterTable = tSetAlterTableInfo(&yymsp[-4].minor.yy0, yymsp[0].minor.yy159, NULL, TSDB_ALTER_TABLE_ADD_COLUMN, TSDB_SUPER_TABLE);
    setSqlInfo(pInfo, pAlterTable, NULL, TSDB_SQL_ALTER_TABLE);
}
        break;
      case 259: /* cmd ::= ALTER STABLE ids cpxName DROP COLUMN ids */
>>>>>>> 9bccfe95
{
    yymsp[-4].minor.yy0.n += yymsp[-3].minor.yy0.n;

    toTSDBType(yymsp[0].minor.yy0.type);
    SArray* K = tVariantListAppendToken(NULL, &yymsp[0].minor.yy0, -1);

    SAlterTableInfo* pAlterTable = tSetAlterTableInfo(&yymsp[-4].minor.yy0, NULL, K, TSDB_ALTER_TABLE_DROP_COLUMN, TSDB_SUPER_TABLE);
    setSqlInfo(pInfo, pAlterTable, NULL, TSDB_SQL_ALTER_TABLE);
}
        break;
<<<<<<< HEAD
      case 263: /* cmd ::= ALTER STABLE ids cpxName ADD TAG columnlist */
{
    yymsp[-4].minor.yy0.n += yymsp[-3].minor.yy0.n;
    SAlterTableInfo* pAlterTable = tSetAlterTableInfo(&yymsp[-4].minor.yy0, yymsp[0].minor.yy291, NULL, TSDB_ALTER_TABLE_ADD_TAG_COLUMN, TSDB_SUPER_TABLE);
    setSqlInfo(pInfo, pAlterTable, NULL, TSDB_SQL_ALTER_TABLE);
}
        break;
      case 264: /* cmd ::= ALTER STABLE ids cpxName DROP TAG ids */
=======
      case 260: /* cmd ::= ALTER STABLE ids cpxName ADD TAG columnlist */
{
    yymsp[-4].minor.yy0.n += yymsp[-3].minor.yy0.n;
    SAlterTableInfo* pAlterTable = tSetAlterTableInfo(&yymsp[-4].minor.yy0, yymsp[0].minor.yy159, NULL, TSDB_ALTER_TABLE_ADD_TAG_COLUMN, TSDB_SUPER_TABLE);
    setSqlInfo(pInfo, pAlterTable, NULL, TSDB_SQL_ALTER_TABLE);
}
        break;
      case 261: /* cmd ::= ALTER STABLE ids cpxName DROP TAG ids */
>>>>>>> 9bccfe95
{
    yymsp[-4].minor.yy0.n += yymsp[-3].minor.yy0.n;

    toTSDBType(yymsp[0].minor.yy0.type);
    SArray* A = tVariantListAppendToken(NULL, &yymsp[0].minor.yy0, -1);

    SAlterTableInfo* pAlterTable = tSetAlterTableInfo(&yymsp[-4].minor.yy0, NULL, A, TSDB_ALTER_TABLE_DROP_TAG_COLUMN, TSDB_SUPER_TABLE);
    setSqlInfo(pInfo, pAlterTable, NULL, TSDB_SQL_ALTER_TABLE);
}
        break;
<<<<<<< HEAD
      case 265: /* cmd ::= ALTER STABLE ids cpxName CHANGE TAG ids ids */
=======
      case 262: /* cmd ::= ALTER STABLE ids cpxName CHANGE TAG ids ids */
>>>>>>> 9bccfe95
{
    yymsp[-5].minor.yy0.n += yymsp[-4].minor.yy0.n;

    toTSDBType(yymsp[-1].minor.yy0.type);
    SArray* A = tVariantListAppendToken(NULL, &yymsp[-1].minor.yy0, -1);

    toTSDBType(yymsp[0].minor.yy0.type);
    A = tVariantListAppendToken(A, &yymsp[0].minor.yy0, -1);

    SAlterTableInfo* pAlterTable = tSetAlterTableInfo(&yymsp[-5].minor.yy0, NULL, A, TSDB_ALTER_TABLE_CHANGE_TAG_COLUMN, TSDB_SUPER_TABLE);
    setSqlInfo(pInfo, pAlterTable, NULL, TSDB_SQL_ALTER_TABLE);
}
        break;
<<<<<<< HEAD
      case 266: /* cmd ::= KILL CONNECTION INTEGER */
{setKillSql(pInfo, TSDB_SQL_KILL_CONNECTION, &yymsp[0].minor.yy0);}
        break;
      case 267: /* cmd ::= KILL STREAM INTEGER COLON INTEGER */
{yymsp[-2].minor.yy0.n += (yymsp[-1].minor.yy0.n + yymsp[0].minor.yy0.n); setKillSql(pInfo, TSDB_SQL_KILL_STREAM, &yymsp[-2].minor.yy0);}
        break;
      case 268: /* cmd ::= KILL QUERY INTEGER COLON INTEGER */
=======
      case 263: /* cmd ::= KILL CONNECTION INTEGER */
{setKillSql(pInfo, TSDB_SQL_KILL_CONNECTION, &yymsp[0].minor.yy0);}
        break;
      case 264: /* cmd ::= KILL STREAM INTEGER COLON INTEGER */
{yymsp[-2].minor.yy0.n += (yymsp[-1].minor.yy0.n + yymsp[0].minor.yy0.n); setKillSql(pInfo, TSDB_SQL_KILL_STREAM, &yymsp[-2].minor.yy0);}
        break;
      case 265: /* cmd ::= KILL QUERY INTEGER COLON INTEGER */
>>>>>>> 9bccfe95
{yymsp[-2].minor.yy0.n += (yymsp[-1].minor.yy0.n + yymsp[0].minor.yy0.n); setKillSql(pInfo, TSDB_SQL_KILL_QUERY, &yymsp[-2].minor.yy0);}
        break;
      default:
        break;
/********** End reduce actions ************************************************/
  };
  assert( yyruleno<sizeof(yyRuleInfoLhs)/sizeof(yyRuleInfoLhs[0]) );
  yygoto = yyRuleInfoLhs[yyruleno];
  yysize = yyRuleInfoNRhs[yyruleno];
  yyact = yy_find_reduce_action(yymsp[yysize].stateno,(YYCODETYPE)yygoto);

  /* There are no SHIFTREDUCE actions on nonterminals because the table
  ** generator has simplified them to pure REDUCE actions. */
  assert( !(yyact>YY_MAX_SHIFT && yyact<=YY_MAX_SHIFTREDUCE) );

  /* It is not possible for a REDUCE to be followed by an error */
  assert( yyact!=YY_ERROR_ACTION );

  yymsp += yysize+1;
  yypParser->yytos = yymsp;
  yymsp->stateno = (YYACTIONTYPE)yyact;
  yymsp->major = (YYCODETYPE)yygoto;
  yyTraceShift(yypParser, yyact, "... then shift");
  return yyact;
}

/*
** The following code executes when the parse fails
*/
#ifndef YYNOERRORRECOVERY
static void yy_parse_failed(
  yyParser *yypParser           /* The parser */
){
  ParseARG_FETCH
  ParseCTX_FETCH
#ifndef NDEBUG
  if( yyTraceFILE ){
    fprintf(yyTraceFILE,"%sFail!\n",yyTracePrompt);
  }
#endif
  while( yypParser->yytos>yypParser->yystack ) yy_pop_parser_stack(yypParser);
  /* Here code is inserted which will be executed whenever the
  ** parser fails */
/************ Begin %parse_failure code ***************************************/
/************ End %parse_failure code *****************************************/
  ParseARG_STORE /* Suppress warning about unused %extra_argument variable */
  ParseCTX_STORE
}
#endif /* YYNOERRORRECOVERY */

/*
** The following code executes when a syntax error first occurs.
*/
static void yy_syntax_error(
  yyParser *yypParser,           /* The parser */
  int yymajor,                   /* The major type of the error token */
  ParseTOKENTYPE yyminor         /* The minor type of the error token */
){
  ParseARG_FETCH
  ParseCTX_FETCH
#define TOKEN yyminor
/************ Begin %syntax_error code ****************************************/

  pInfo->valid = false;
  int32_t outputBufLen = tListLen(pInfo->msg);
  int32_t len = 0;

  if(TOKEN.z) {
    char msg[] = "syntax error near \"%s\"";
    int32_t sqlLen = strlen(&TOKEN.z[0]);

    if (sqlLen + sizeof(msg)/sizeof(msg[0]) + 1 > outputBufLen) {
        char tmpstr[128] = {0};
        memcpy(tmpstr, &TOKEN.z[0], sizeof(tmpstr)/sizeof(tmpstr[0]) - 1);
        len = sprintf(pInfo->msg, msg, tmpstr);
    } else {
        len = sprintf(pInfo->msg, msg, &TOKEN.z[0]);
    }

  } else {
    len = sprintf(pInfo->msg, "Incomplete SQL statement");
  }

  assert(len <= outputBufLen);
/************ End %syntax_error code ******************************************/
  ParseARG_STORE /* Suppress warning about unused %extra_argument variable */
  ParseCTX_STORE
}

/*
** The following is executed when the parser accepts
*/
static void yy_accept(
  yyParser *yypParser           /* The parser */
){
  ParseARG_FETCH
  ParseCTX_FETCH
#ifndef NDEBUG
  if( yyTraceFILE ){
    fprintf(yyTraceFILE,"%sAccept!\n",yyTracePrompt);
  }
#endif
#ifndef YYNOERRORRECOVERY
  yypParser->yyerrcnt = -1;
#endif
  assert( yypParser->yytos==yypParser->yystack );
  /* Here code is inserted which will be executed whenever the
  ** parser accepts */
/*********** Begin %parse_accept code *****************************************/

/*********** End %parse_accept code *******************************************/
  ParseARG_STORE /* Suppress warning about unused %extra_argument variable */
  ParseCTX_STORE
}

/* The main parser program.
** The first argument is a pointer to a structure obtained from
** "ParseAlloc" which describes the current state of the parser.
** The second argument is the major token number.  The third is
** the minor token.  The fourth optional argument is whatever the
** user wants (and specified in the grammar) and is available for
** use by the action routines.
**
** Inputs:
** <ul>
** <li> A pointer to the parser (an opaque structure.)
** <li> The major token number.
** <li> The minor token number.
** <li> An option argument of a grammar-specified type.
** </ul>
**
** Outputs:
** None.
*/
void Parse(
  void *yyp,                   /* The parser */
  int yymajor,                 /* The major token code number */
  ParseTOKENTYPE yyminor       /* The value for the token */
  ParseARG_PDECL               /* Optional %extra_argument parameter */
){
  YYMINORTYPE yyminorunion;
  YYACTIONTYPE yyact;   /* The parser action. */
#if !defined(YYERRORSYMBOL) && !defined(YYNOERRORRECOVERY)
  int yyendofinput;     /* True if we are at the end of input */
#endif
#ifdef YYERRORSYMBOL
  int yyerrorhit = 0;   /* True if yymajor has invoked an error */
#endif
  yyParser *yypParser = (yyParser*)yyp;  /* The parser */
  ParseCTX_FETCH
  ParseARG_STORE

  assert( yypParser->yytos!=0 );
#if !defined(YYERRORSYMBOL) && !defined(YYNOERRORRECOVERY)
  yyendofinput = (yymajor==0);
#endif

  yyact = yypParser->yytos->stateno;
#ifndef NDEBUG
  if( yyTraceFILE ){
    if( yyact < YY_MIN_REDUCE ){
      fprintf(yyTraceFILE,"%sInput '%s' in state %d\n",
              yyTracePrompt,yyTokenName[yymajor],yyact);
    }else{
      fprintf(yyTraceFILE,"%sInput '%s' with pending reduce %d\n",
              yyTracePrompt,yyTokenName[yymajor],yyact-YY_MIN_REDUCE);
    }
  }
#endif

  do{
    assert( yyact==yypParser->yytos->stateno );
    yyact = yy_find_shift_action((YYCODETYPE)yymajor,yyact);
    if( yyact >= YY_MIN_REDUCE ){
      yyact = yy_reduce(yypParser,yyact-YY_MIN_REDUCE,yymajor,
                        yyminor ParseCTX_PARAM);
    }else if( yyact <= YY_MAX_SHIFTREDUCE ){
      yy_shift(yypParser,yyact,(YYCODETYPE)yymajor,yyminor);
#ifndef YYNOERRORRECOVERY
      yypParser->yyerrcnt--;
#endif
      break;
    }else if( yyact==YY_ACCEPT_ACTION ){
      yypParser->yytos--;
      yy_accept(yypParser);
      return;
    }else{
      assert( yyact == YY_ERROR_ACTION );
      yyminorunion.yy0 = yyminor;
#ifdef YYERRORSYMBOL
      int yymx;
#endif
#ifndef NDEBUG
      if( yyTraceFILE ){
        fprintf(yyTraceFILE,"%sSyntax Error!\n",yyTracePrompt);
      }
#endif
#ifdef YYERRORSYMBOL
      /* A syntax error has occurred.
      ** The response to an error depends upon whether or not the
      ** grammar defines an error token "ERROR".  
      **
      ** This is what we do if the grammar does define ERROR:
      **
      **  * Call the %syntax_error function.
      **
      **  * Begin popping the stack until we enter a state where
      **    it is legal to shift the error symbol, then shift
      **    the error symbol.
      **
      **  * Set the error count to three.
      **
      **  * Begin accepting and shifting new tokens.  No new error
      **    processing will occur until three tokens have been
      **    shifted successfully.
      **
      */
      if( yypParser->yyerrcnt<0 ){
        yy_syntax_error(yypParser,yymajor,yyminor);
      }
      yymx = yypParser->yytos->major;
      if( yymx==YYERRORSYMBOL || yyerrorhit ){
#ifndef NDEBUG
        if( yyTraceFILE ){
          fprintf(yyTraceFILE,"%sDiscard input token %s\n",
             yyTracePrompt,yyTokenName[yymajor]);
        }
#endif
        yy_destructor(yypParser, (YYCODETYPE)yymajor, &yyminorunion);
        yymajor = YYNOCODE;
      }else{
        while( yypParser->yytos >= yypParser->yystack
            && (yyact = yy_find_reduce_action(
                        yypParser->yytos->stateno,
                        YYERRORSYMBOL)) > YY_MAX_SHIFTREDUCE
        ){
          yy_pop_parser_stack(yypParser);
        }
        if( yypParser->yytos < yypParser->yystack || yymajor==0 ){
          yy_destructor(yypParser,(YYCODETYPE)yymajor,&yyminorunion);
          yy_parse_failed(yypParser);
#ifndef YYNOERRORRECOVERY
          yypParser->yyerrcnt = -1;
#endif
          yymajor = YYNOCODE;
        }else if( yymx!=YYERRORSYMBOL ){
          yy_shift(yypParser,yyact,YYERRORSYMBOL,yyminor);
        }
      }
      yypParser->yyerrcnt = 3;
      yyerrorhit = 1;
      if( yymajor==YYNOCODE ) break;
      yyact = yypParser->yytos->stateno;
#elif defined(YYNOERRORRECOVERY)
      /* If the YYNOERRORRECOVERY macro is defined, then do not attempt to
      ** do any kind of error recovery.  Instead, simply invoke the syntax
      ** error routine and continue going as if nothing had happened.
      **
      ** Applications can set this macro (for example inside %include) if
      ** they intend to abandon the parse upon the first syntax error seen.
      */
      yy_syntax_error(yypParser,yymajor, yyminor);
      yy_destructor(yypParser,(YYCODETYPE)yymajor,&yyminorunion);
      break;
#else  /* YYERRORSYMBOL is not defined */
      /* This is what we do if the grammar does not define ERROR:
      **
      **  * Report an error message, and throw away the input token.
      **
      **  * If the input token is $, then fail the parse.
      **
      ** As before, subsequent error messages are suppressed until
      ** three input tokens have been successfully shifted.
      */
      if( yypParser->yyerrcnt<=0 ){
        yy_syntax_error(yypParser,yymajor, yyminor);
      }
      yypParser->yyerrcnt = 3;
      yy_destructor(yypParser,(YYCODETYPE)yymajor,&yyminorunion);
      if( yyendofinput ){
        yy_parse_failed(yypParser);
#ifndef YYNOERRORRECOVERY
        yypParser->yyerrcnt = -1;
#endif
      }
      break;
#endif
    }
  }while( yypParser->yytos>yypParser->yystack );
#ifndef NDEBUG
  if( yyTraceFILE ){
    yyStackEntry *i;
    char cDiv = '[';
    fprintf(yyTraceFILE,"%sReturn. Stack=",yyTracePrompt);
    for(i=&yypParser->yystack[1]; i<=yypParser->yytos; i++){
      fprintf(yyTraceFILE,"%c%s", cDiv, yyTokenName[i->major]);
      cDiv = ' ';
    }
    fprintf(yyTraceFILE,"]\n");
  }
#endif
  return;
}

/*
** Return the fallback token corresponding to canonical token iToken, or
** 0 if iToken has no fallback.
*/
int ParseFallback(int iToken){
#ifdef YYFALLBACK
  assert( iToken<(int)(sizeof(yyFallback)/sizeof(yyFallback[0])) );
  return yyFallback[iToken];
#else
  (void)iToken;
  return 0;
#endif
}<|MERGE_RESOLUTION|>--- conflicted
+++ resolved
@@ -100,51 +100,28 @@
 #endif
 /************* Begin control #defines *****************************************/
 #define YYCODETYPE unsigned short int
-<<<<<<< HEAD
-#define YYNOCODE 265
-=======
-#define YYNOCODE 264
->>>>>>> 9bccfe95
+#define YYNOCODE 266
 #define YYACTIONTYPE unsigned short int
 #define ParseTOKENTYPE SStrToken
 typedef union {
   int yyinit;
   ParseTOKENTYPE yy0;
-<<<<<<< HEAD
-  SLimitVal yy74;
-  SQuerySqlNode* yy110;
-  SCreateDbInfo yy122;
-  SSessionWindowVal yy139;
-  TAOS_FIELD yy153;
-  SSubclauseInfo* yy154;
-  int64_t yy179;
-  SCreateAcctInfo yy211;
-  tVariant yy216;
-  SFromInfo* yy232;
-  SArray* yy291;
-  int yy382;
-  SIntervalVal yy400;
-  SCreateTableSql* yy412;
-  tSqlExpr* yy436;
-  SCreatedTableInfo yy446;
-=======
-  SCreateTableSql* yy14;
-  int yy20;
-  tSqlExpr* yy118;
-  SArray* yy159;
-  SIntervalVal yy184;
-  SCreatedTableInfo yy206;
-  SSessionWindowVal yy249;
-  SQuerySqlNode* yy272;
-  int64_t yy317;
-  SCreateDbInfo yy322;
-  SCreateAcctInfo yy351;
-  SSubclauseInfo* yy391;
-  TAOS_FIELD yy407;
-  SLimitVal yy440;
-  tVariant yy488;
-  SFromInfo* yy514;
->>>>>>> 9bccfe95
+  SSubclauseInfo* yy21;
+  TAOS_FIELD yy27;
+  SCreateDbInfo yy114;
+  SCreateAcctInfo yy183;
+  SCreatedTableInfo yy192;
+  SArray* yy193;
+  SCreateTableSql* yy270;
+  SQuerySqlNode* yy286;
+  int yy312;
+  SFromInfo* yy370;
+  SIntervalVal yy392;
+  tVariant yy442;
+  SSessionWindowVal yy447;
+  tSqlExpr* yy454;
+  int64_t yy473;
+  SLimitVal yy482;
 } YYMINORTYPE;
 #ifndef YYSTACKDEPTH
 #define YYSTACKDEPTH 100
@@ -160,32 +137,18 @@
 #define ParseCTX_FETCH
 #define ParseCTX_STORE
 #define YYFALLBACK 1
-<<<<<<< HEAD
-#define YYNSTATE             325
-#define YYNRULE              269
-#define YYNRULE_WITH_ACTION  269
-#define YYNTOKEN             190
-#define YY_MAX_SHIFT         324
-#define YY_MIN_SHIFTREDUCE   518
-#define YY_MAX_SHIFTREDUCE   786
-#define YY_ERROR_ACTION      787
-#define YY_ACCEPT_ACTION     788
-#define YY_NO_ACTION         789
-#define YY_MIN_REDUCE        790
-#define YY_MAX_REDUCE        1058
-=======
-#define YYNSTATE             315
-#define YYNRULE              266
-#define YYNTOKEN             187
-#define YY_MAX_SHIFT         314
-#define YY_MIN_SHIFTREDUCE   505
-#define YY_MAX_SHIFTREDUCE   770
-#define YY_ERROR_ACTION      771
-#define YY_ACCEPT_ACTION     772
-#define YY_NO_ACTION         773
-#define YY_MIN_REDUCE        774
-#define YY_MAX_REDUCE        1039
->>>>>>> 9bccfe95
+#define YYNSTATE             327
+#define YYNRULE              270
+#define YYNRULE_WITH_ACTION  270
+#define YYNTOKEN             191
+#define YY_MAX_SHIFT         326
+#define YY_MIN_SHIFTREDUCE   521
+#define YY_MAX_SHIFTREDUCE   790
+#define YY_ERROR_ACTION      791
+#define YY_ACCEPT_ACTION     792
+#define YY_NO_ACTION         793
+#define YY_MIN_REDUCE        794
+#define YY_MAX_REDUCE        1063
 /************* End control #defines *******************************************/
 #define YY_NLOOKAHEAD ((int)(sizeof(yy_lookahead)/sizeof(yy_lookahead[0])))
 
@@ -252,522 +215,266 @@
 **  yy_default[]       Default action for each state.
 **
 *********** Begin parsing tables **********************************************/
-<<<<<<< HEAD
-#define YY_ACTTAB_COUNT (693)
+#define YY_ACTTAB_COUNT (696)
 static const YYACTIONTYPE yy_action[] = {
- /*     0 */   961,  567,  187,  567,  208,  322,  926,   17,   70,  568,
- /*    10 */    83,  568, 1040,   49,   50,  146,   53,   54,  139,  185,
- /*    20 */   220,   43,  187,   52,  267,   57,   55,   59,   56,  191,
- /*    30 */    32,  215, 1041,   48,   47, 1037,  187,   46,   45,   44,
- /*    40 */   925,  923,  924,   29,  927,  214, 1041,  519,  520,  521,
- /*    50 */   522,  523,  524,  525,  526,  527,  528,  529,  530,  531,
- /*    60 */   532,  323,  958,  212,  237,   49,   50,   32,   53,   54,
- /*    70 */   146,  209,  220,   43,  937,   52,  267,   57,   55,   59,
- /*    80 */    56,  252,  993,   71,  262,   48,   47,  288,  940,   46,
- /*    90 */    45,   44,   49,   50,  288,   53,   54,   32,   82,  220,
- /*   100 */    43,  567,   52,  267,   57,   55,   59,   56,  223,  568,
- /*   110 */    32,  937,   48,   47,   75,  308,   46,   45,   44,   49,
- /*   120 */    51,   38,   53,   54,   12,  225,  220,   43,   85,   52,
- /*   130 */   267,   57,   55,   59,   56,  264,  227,   79,  224,   48,
- /*   140 */    47,  937,  318,   46,   45,   44,   50, 1036,   53,   54,
- /*   150 */   940,  291,  220,   43,  937,   52,  267,   57,   55,   59,
- /*   160 */    56,  940,  734,  837,  146,   48,   47,  940,  172,   46,
- /*   170 */    45,   44,   86,   23,  286,  317,  316,  285,  284,  283,
- /*   180 */   315,  282,  314,  313,  312,  281,  311,  310,  900,   32,
- /*   190 */   888,  889,  890,  891,  892,  893,  894,  895,  896,  897,
- /*   200 */   898,  899,  901,  902,   53,   54,  928,  934,  220,   43,
- /*   210 */   146,   52,  267,   57,   55,   59,   56, 1035,   32,   18,
- /*   220 */   952,   48,   47,    1,  160,   46,   45,   44,  219,  747,
- /*   230 */   292,  992,  738,  937,  741,  210,  744,  195,  219,  747,
- /*   240 */   846,  204,  738,  197,  741,  172,  744,    5,  162,  226,
- /*   250 */   123,  122,  196,   35,  161,   92,   97,   88,   96,  296,
- /*   260 */   216,  217,  937,  229,  266,   23,  205,  317,  316,  278,
- /*   270 */   216,  217,  315,  567,  314,  313,  312,   80,  311,  310,
- /*   280 */   240,  568,  908, 1050,   75,  906,  907,  244,  243,   81,
- /*   290 */   909,   38,  911,  912,  910,  232,  913,  914,   57,   55,
- /*   300 */    59,   56,   72,  231,  850,  687,   48,   47,  108,  113,
- /*   310 */    46,   45,   44,  246,  102,  112,   32,  118,  121,  111,
- /*   320 */   203,  180,  176,  788,  324,  115,  268,  178,  175,  127,
- /*   330 */   126,  125,  124,  648,  672,  230,   58,  669,  290,  670,
- /*   340 */   189,  671,  321,  320,  132,   32,   58,  232,  746,   48,
- /*   350 */    47,    3,  173,   46,   45,   44,  849,  300,  746,  232,
- /*   360 */   937,  298,  297,  218,  745,  234,  235,  684,  938,  952,
- /*   370 */    46,   45,   44,   24,  745,  233,  248,  110,  295,  294,
- /*   380 */    33,   25,  736,  838,  247,  308,  694,  691,  172,  936,
- /*   390 */   715,  716,  700,  250,   63,  706,  141,  707,  767,   62,
- /*   400 */   748,   20,   19,  740,   19,  743,  739,  190,  742,   66,
- /*   410 */   658,    6,  192,  270,   33,   64,  660,   33,  737,  272,
- /*   420 */    62,   28,  186,   84,  273,  659,  750,  193,   67,   62,
- /*   430 */   101,  100,   14,   13,  107,  106,   69,  194,  647,   16,
- /*   440 */    15,  676,  674,  677,  675,  120,  119,  673,  137,  135,
- /*   450 */   200,  201,  199,  184,  198,  188,  939, 1003, 1002,  221,
- /*   460 */   999,  998,  222,  299,  138,   41,  985,  960,  968,  984,
- /*   470 */   136,  970,  953,  249,  251,   73,  140,  144,  935,  156,
- /*   480 */    76,  253,  211,  255,  904,  157,  699,  933,  148,  158,
- /*   490 */   159,  950,  147,  149,  851,  265,  150,  275,  276,   60,
- /*   500 */   277,  279,   68,  280,  260,   65,   39,  182,  263,  261,
- /*   510 */    36,  289,  845, 1055,   98, 1054, 1052,  163,  293, 1049,
- /*   520 */   259,  254,  104, 1048, 1046,  257,   42,  164,  869,   37,
- /*   530 */    34,   40,  183,  834,  114,  832,  116,  117,  830,  829,
- /*   540 */   236,  174,  827,  826,  825,  824,  823,  822,  821,  177,
- /*   550 */   179,  818,  816,  814,  812,  810,  181,  309,  256,  109,
- /*   560 */   986,  301,  302,  303,  304,  305,  306,  307,  319,  206,
- /*   570 */   228,  786,  238,  239,  274,  785,  241,  242,  784,  772,
- /*   580 */   207,   93,   94,  202,  245,  250,   77,    8,  269,   74,
- /*   590 */   213,  679,  701,  142,  751,  271,  704,  166,  870,  167,
- /*   600 */   168,  165,  170,  169,  171,  828,    2,  128,  129,  820,
- /*   610 */     4,  130,  819,  143,  131,  811,  153,  151,  152,  154,
- /*   620 */   155,  916,   78,  258,    9,  708,  145,   10,   87,  749,
- /*   630 */    26,    7,   27,   11,   21,   22,   85,   30,   89,   91,
- /*   640 */    90,   31,  611,  607,  605,  604,  603,  600,   99,  571,
- /*   650 */   287,   33,   95,   61,  103,  650,  649,  646,  595,  593,
- /*   660 */   585,  591,  105,  587,  589,  583,  581,  614,  613,  612,
- /*   670 */   610,  609,  608,  606,  602,  601,   62,  569,  133,  536,
- /*   680 */   534,  790,  789,  789,  789,  789,  789,  789,  789,  789,
- /*   690 */   789,  789,  134,
+ /*     0 */   965,  570,  188,  570,  209,  324,  930,   17,   71,  571,
+ /*    10 */    84,  571, 1044,   49,   50,  147,   53,   54,  140,  186,
+ /*    20 */   221,   43,  188,   52,  269,   57,   55,   59,   56,  192,
+ /*    30 */    32,  216, 1045,   48,   47, 1041,  188,   46,   45,   44,
+ /*    40 */   929,  927,  928,   29,  931,  215, 1045,  522,  523,  524,
+ /*    50 */   525,  526,  527,  528,  529,  530,  531,  532,  533,  534,
+ /*    60 */   535,  325,  962,  213,  238,   49,   50,   32,   53,   54,
+ /*    70 */   147,  210,  221,   43,  941,   52,  269,   57,   55,   59,
+ /*    80 */    56,  254,  997,   72,  264,   48,   47,  290,  944,   46,
+ /*    90 */    45,   44,   49,   50,  147,   53,   54,   32,  290,  221,
+ /*   100 */    43,  570,   52,  269,   57,   55,   59,   56,  224,  571,
+ /*   110 */    32,  941,   48,   47,   76,  233,   46,   45,   44,   49,
+ /*   120 */    51,   38,   53,   54,  854,  226,  221,   43,  570,   52,
+ /*   130 */   269,   57,   55,   59,   56,  266,  571,   80,  225,   48,
+ /*   140 */    47,  941,   83,   46,   45,   44,   50,  310,   53,   54,
+ /*   150 */   944,  293,  221,   43,  941,   52,  269,   57,   55,   59,
+ /*   160 */    56,  996,  737,   32,  228,   48,   47, 1040,   12,   46,
+ /*   170 */    45,   44,   86,   23,  288,  319,  318,  287,  286,  285,
+ /*   180 */   317,  284,  316,  315,  314,  283,  313,  312,  904,  944,
+ /*   190 */   892,  893,  894,  895,  896,  897,  898,  899,  900,  901,
+ /*   200 */   902,  903,  905,  906,   53,   54,  147,  940,  221,   43,
+ /*   210 */    18,   52,  269,   57,   55,   59,   56,  232,  651,   87,
+ /*   220 */  1039,   48,   47,  241,  230,   46,   45,   44,  196,  220,
+ /*   230 */   750,  245,  244,  741,  198,  744,   25,  747,   46,   45,
+ /*   240 */    44,  124,  123,  197,  220,  750,  300,  299,  741,  320,
+ /*   250 */   744,  956,  747,  932,   32,   57,   55,   59,   56,  938,
+ /*   260 */  1055,  217,  218,   48,   47,  268,  211,   46,   45,   44,
+ /*   270 */   323,  322,  133,   81,  944,   76,  217,  218,   23,  690,
+ /*   280 */   319,  318,   38,    1,  161,  317,  205,  316,  315,  314,
+ /*   290 */   234,  313,  312,  297,  296,  294,  233,  231,  941,  912,
+ /*   300 */   292,  227,  910,  911,  248,  853,   70,  913,   82,  915,
+ /*   310 */   916,  914,  204,  917,  918,  841,    5,  163,   32,  233,
+ /*   320 */   173,   73,   35,  162,   93,   98,   89,   97,  942,  270,
+ /*   330 */     3,  174,  206,  109,  114,  792,  326,   58,  280,  103,
+ /*   340 */   113,  850,  119,  122,  112,  687,  173,  111,  190,  749,
+ /*   350 */   116,   24,   58,  675,   32,  310,  672,  943,  673,  298,
+ /*   360 */   674,  694,  941,  842,  749,  748,  181,  177,  173,  718,
+ /*   370 */   719, 1007,  179,  176,  128,  127,  126,  125,  250,  219,
+ /*   380 */   748,  956,   33,  739,  235,  236,   48,   47,   63,  191,
+ /*   390 */    46,   45,   44,  697,   28,  302,  249,  275,  941,  703,
+ /*   400 */   252,  709,  710,  142,  770,   62,   20,  751,   19,   64,
+ /*   410 */   743,   19,  746,  742,   66,  745,  661,  272,  663,  740,
+ /*   420 */    33,   33,   62,  102,  101,  193,  274,    6,  187,  753,
+ /*   430 */    85,  662,   69,   67,  650,   62,  194,   14,   13,  195,
+ /*   440 */   108,  107,  201,   16,   15,  202,  679,  677,  680,  678,
+ /*   450 */   200,  121,  120,  185,  138,  136, 1006,  199,  189,  222,
+ /*   460 */   246,  139, 1003, 1002,  223,  301,  676,  964,   41,  972,
+ /*   470 */   974,  141,  145,  957,  253,  137,  939,  989,  988,  157,
+ /*   480 */   158,  937,  159,  255,  160,  702,  311,  855,  908,  110,
+ /*   490 */   277,  954,  153,  278,  150,  148,  279,  149,  281,  282,
+ /*   500 */    68,   65,  212,   39,  183,   36,  291,  849,  257, 1060,
+ /*   510 */   262,   99,   60, 1059, 1057,  267,  164,  265,  295, 1054,
+ /*   520 */   105, 1053, 1051,  165,  873,   37,   34,   40,  184,  838,
+ /*   530 */   115,  836,  117,  118,  834,  833,  237,  175,  831,  830,
+ /*   540 */   829,  828,  827,  826,  825,  263,  178,  261,  180,  822,
+ /*   550 */   820,  818,  816,  814,  182,  259,  251,   74,   77,  256,
+ /*   560 */   258,  990,   42,  303,  304,  305,  306,  307,  308,  207,
+ /*   570 */   229,  309,  276,  321,  790,  240,  239,  789,  208,   94,
+ /*   580 */    95,  203,  242,  243,  788,  776,  247,  775,  252,    8,
+ /*   590 */   271,   75,  682,  832,  824,  167,  874,  170,  168,  166,
+ /*   600 */   129,  172,  169,  171,    2,  130,  131,  823,    4,  132,
+ /*   610 */   815,   78,  704,  143,  154,  155,  151,  152,  156,  707,
+ /*   620 */   144,  214,   26,  920,   79,  260,    9,  711,  146,    7,
+ /*   630 */    10,  752,   27,   11,   21,  273,   22,  754,   88,   86,
+ /*   640 */    30,   90,   91,   31,   92,  614,  610,  608,  607,  606,
+ /*   650 */   603,   33,  289,   96,  100,  574,   61,  104,  653,  652,
+ /*   660 */   649,  598,  596,  588,  594,  590,  592,  586,  584,  617,
+ /*   670 */   616,  106,  615,  613,  612,  611,  609,  605,  604,   62,
+ /*   680 */   572,  794,  539,  537,  793,  793,  793,  134,  793,  793,
+ /*   690 */   793,  793,  793,  793,  793,  135,
 };
 static const YYCODETYPE yy_lookahead[] = {
- /*     0 */   193,    1,  254,    1,  192,  193,    0,  254,  199,    9,
- /*    10 */   199,    9,  264,   13,   14,  193,   16,   17,  193,  254,
- /*    20 */    20,   21,  254,   23,   24,   25,   26,   27,   28,  254,
- /*    30 */   193,  263,  264,   33,   34,  254,  254,   37,   38,   39,
- /*    40 */   231,  230,  231,  232,  233,  263,  264,   45,   46,   47,
+ /*     0 */   194,    1,  255,    1,  193,  194,    0,  255,  200,    9,
+ /*    10 */   200,    9,  265,   13,   14,  194,   16,   17,  194,  255,
+ /*    20 */    20,   21,  255,   23,   24,   25,   26,   27,   28,  255,
+ /*    30 */   194,  264,  265,   33,   34,  255,  255,   37,   38,   39,
+ /*    40 */   232,  231,  232,  233,  234,  264,  265,   45,   46,   47,
  /*    50 */    48,   49,   50,   51,   52,   53,   54,   55,   56,   57,
- /*    60 */    58,   59,  255,  213,   62,   13,   14,  193,   16,   17,
- /*    70 */   193,  234,   20,   21,  237,   23,   24,   25,   26,   27,
- /*    80 */    28,  256,  260,   83,  262,   33,   34,   81,  238,   37,
- /*    90 */    38,   39,   13,   14,   81,   16,   17,  193,   83,   20,
- /*   100 */    21,    1,   23,   24,   25,   26,   27,   28,  234,    9,
- /*   110 */   193,  237,   33,   34,  109,   86,   37,   38,   39,   13,
- /*   120 */    14,  116,   16,   17,  109,  213,   20,   21,  113,   23,
- /*   130 */    24,   25,   26,   27,   28,  258,  213,  260,  234,   33,
- /*   140 */    34,  237,  213,   37,   38,   39,   14,  254,   16,   17,
- /*   150 */   238,  234,   20,   21,  237,   23,   24,   25,   26,   27,
- /*   160 */    28,  238,  110,  198,  193,   33,   34,  238,  203,   37,
- /*   170 */    38,   39,  199,   93,   94,   95,   96,   97,   98,   99,
- /*   180 */   100,  101,  102,  103,  104,  105,  106,  107,  212,  193,
- /*   190 */   214,  215,  216,  217,  218,  219,  220,  221,  222,  223,
- /*   200 */   224,  225,  226,  227,   16,   17,  233,  193,   20,   21,
- /*   210 */   193,   23,   24,   25,   26,   27,   28,  254,  193,   44,
- /*   220 */   236,   33,   34,  200,  201,   37,   38,   39,    1,    2,
- /*   230 */   234,  260,    5,  237,    7,  251,    9,   62,    1,    2,
- /*   240 */   198,  254,    5,   68,    7,  203,    9,   63,   64,  235,
- /*   250 */    75,   76,   77,   69,   70,   71,   72,   73,   74,  234,
- /*   260 */    33,   34,  237,   68,   37,   93,  254,   95,   96,   85,
- /*   270 */    33,   34,  100,    1,  102,  103,  104,  260,  106,  107,
- /*   280 */   139,    9,  212,  238,  109,  215,  216,  146,  147,  239,
- /*   290 */   220,  116,  222,  223,  224,  193,  226,  227,   25,   26,
- /*   300 */    27,   28,  252,   68,  202,   37,   33,   34,   63,   64,
- /*   310 */    37,   38,   39,  138,   69,   70,  193,   72,   73,   74,
- /*   320 */   145,   63,   64,  190,  191,   80,   15,   69,   70,   71,
- /*   330 */    72,   73,   74,    5,    2,  140,  109,    5,  143,    7,
- /*   340 */   254,    9,   65,   66,   67,  193,  109,  193,  121,   33,
- /*   350 */    34,  196,  197,   37,   38,   39,  202,  234,  121,  193,
- /*   360 */   237,   33,   34,   61,  137,   33,   34,  114,  202,  236,
- /*   370 */    37,   38,   39,  120,  137,  140,  110,   78,  143,  144,
- /*   380 */   114,  109,    1,  198,  251,   86,  110,  119,  203,  237,
- /*   390 */   128,  129,  110,  117,  114,  110,  114,  110,  110,  114,
- /*   400 */   110,  114,  114,    5,  114,    7,    5,  254,    7,  114,
- /*   410 */   110,  109,  254,  110,  114,  135,  110,  114,   37,  110,
- /*   420 */   114,  109,  254,  114,  112,  110,  115,  254,  133,  114,
- /*   430 */   141,  142,  141,  142,  141,  142,  109,  254,  111,  141,
- /*   440 */   142,    5,    5,    7,    7,   78,   79,  115,   63,   64,
- /*   450 */   254,  254,  254,  254,  254,  254,  238,  229,  229,  229,
- /*   460 */   229,  229,  229,  229,  193,  253,  261,  193,  193,  261,
- /*   470 */    61,  193,  236,  194,  236,  194,  193,  193,  236,  240,
- /*   480 */   194,  257,  257,  257,  228,  193,  121,  193,  248,  193,
- /*   490 */   193,  250,  249,  247,  193,  126,  246,  193,  193,  131,
- /*   500 */   193,  193,  132,  193,  257,  134,  193,  193,  130,  125,
- /*   510 */   193,  193,  193,  193,  193,  193,  193,  193,  193,  193,
- /*   520 */   124,  122,  193,  193,  193,  123,  136,  193,  193,  193,
- /*   530 */   193,  193,  193,  193,  193,  193,  193,  193,  193,  193,
- /*   540 */   193,  193,  193,  193,  193,  193,  193,  193,  193,  193,
- /*   550 */   193,  193,  193,  193,  193,  193,  193,  108,  194,   92,
- /*   560 */   194,   91,   51,   88,   90,   55,   89,   87,   81,  194,
- /*   570 */   194,    5,  148,    5,  194,    5,  148,    5,    5,   94,
- /*   580 */   194,  199,  199,  194,  139,  117,  114,  109,  112,  118,
- /*   590 */     1,  110,  110,  109,  115,  112,  110,  209,  211,  205,
- /*   600 */   208,  210,  207,  206,  204,  194,  200,  195,  195,  194,
- /*   610 */   196,  195,  194,  114,  195,  194,  243,  245,  244,  242,
- /*   620 */   241,  228,  109,  109,  127,  110,  109,  127,   78,  110,
- /*   630 */   114,  109,  114,  109,  109,  109,  113,   84,   83,   83,
- /*   640 */    71,   84,    9,    5,    5,    5,    5,    5,  142,   82,
- /*   650 */    15,  114,   78,   16,  142,    5,    5,  110,    5,    5,
- /*   660 */     5,    5,  142,    5,    5,    5,    5,    5,    5,    5,
- /*   670 */     5,    5,    5,    5,    5,    5,  114,   82,   21,   61,
- /*   680 */    60,    0,  265,  265,  265,  265,  265,  265,  265,  265,
- /*   690 */   265,  265,   21,  265,  265,  265,  265,  265,  265,  265,
- /*   700 */   265,  265,  265,  265,  265,  265,  265,  265,  265,  265,
- /*   710 */   265,  265,  265,  265,  265,  265,  265,  265,  265,  265,
- /*   720 */   265,  265,  265,  265,  265,  265,  265,  265,  265,  265,
- /*   730 */   265,  265,  265,  265,  265,  265,  265,  265,  265,  265,
- /*   740 */   265,  265,  265,  265,  265,  265,  265,  265,  265,  265,
- /*   750 */   265,  265,  265,  265,  265,  265,  265,  265,  265,  265,
- /*   760 */   265,  265,  265,  265,  265,  265,  265,  265,  265,  265,
- /*   770 */   265,  265,  265,  265,  265,  265,  265,  265,  265,  265,
- /*   780 */   265,  265,  265,  265,  265,  265,  265,  265,  265,  265,
- /*   790 */   265,  265,  265,  265,  265,  265,  265,  265,  265,  265,
- /*   800 */   265,  265,  265,  265,  265,  265,  265,  265,  265,  265,
- /*   810 */   265,  265,  265,  265,  265,  265,  265,  265,  265,  265,
- /*   820 */   265,  265,  265,  265,  265,  265,  265,  265,  265,  265,
- /*   830 */   265,  265,  265,  265,  265,  265,  265,  265,  265,  265,
- /*   840 */   265,  265,  265,  265,  265,  265,  265,  265,  265,  265,
- /*   850 */   265,  265,  265,  265,  265,  265,  265,  265,  265,  265,
- /*   860 */   265,  265,  265,  265,  265,  265,  265,  265,  265,  265,
- /*   870 */   265,  265,  265,  265,  265,  265,  265,  265,  265,  265,
- /*   880 */   265,  265,  265,
+ /*    60 */    58,   59,  256,  214,   62,   13,   14,  194,   16,   17,
+ /*    70 */   194,  235,   20,   21,  238,   23,   24,   25,   26,   27,
+ /*    80 */    28,  257,  261,   83,  263,   33,   34,   81,  239,   37,
+ /*    90 */    38,   39,   13,   14,  194,   16,   17,  194,   81,   20,
+ /*   100 */    21,    1,   23,   24,   25,   26,   27,   28,  235,    9,
+ /*   110 */   194,  238,   33,   34,  109,  194,   37,   38,   39,   13,
+ /*   120 */    14,  116,   16,   17,  203,  214,   20,   21,    1,   23,
+ /*   130 */    24,   25,   26,   27,   28,  259,    9,  261,  235,   33,
+ /*   140 */    34,  238,   83,   37,   38,   39,   14,   86,   16,   17,
+ /*   150 */   239,  235,   20,   21,  238,   23,   24,   25,   26,   27,
+ /*   160 */    28,  261,  110,  194,  214,   33,   34,  255,  109,   37,
+ /*   170 */    38,   39,  113,   93,   94,   95,   96,   97,   98,   99,
+ /*   180 */   100,  101,  102,  103,  104,  105,  106,  107,  213,  239,
+ /*   190 */   215,  216,  217,  218,  219,  220,  221,  222,  223,  224,
+ /*   200 */   225,  226,  227,  228,   16,   17,  194,  238,   20,   21,
+ /*   210 */    44,   23,   24,   25,   26,   27,   28,   68,    5,  200,
+ /*   220 */   255,   33,   34,  139,   68,   37,   38,   39,   62,    1,
+ /*   230 */     2,  147,  148,    5,   68,    7,  109,    9,   37,   38,
+ /*   240 */    39,   75,   76,   77,    1,    2,   33,   34,    5,  214,
+ /*   250 */     7,  237,    9,  234,  194,   25,   26,   27,   28,  194,
+ /*   260 */   239,   33,   34,   33,   34,   37,  252,   37,   38,   39,
+ /*   270 */    65,   66,   67,  261,  239,  109,   33,   34,   93,   37,
+ /*   280 */    95,   96,  116,  201,  202,  100,  255,  102,  103,  104,
+ /*   290 */   141,  106,  107,  144,  145,  235,  194,  141,  238,  213,
+ /*   300 */   144,  236,  216,  217,  138,  203,  140,  221,  240,  223,
+ /*   310 */   224,  225,  146,  227,  228,  199,   63,   64,  194,  194,
+ /*   320 */   204,  253,   69,   70,   71,   72,   73,   74,  203,   15,
+ /*   330 */   197,  198,  255,   63,   64,  191,  192,  109,   85,   69,
+ /*   340 */    70,  199,   72,   73,   74,  114,  204,   78,  255,  121,
+ /*   350 */    80,  120,  109,    2,  194,   86,    5,  239,    7,  235,
+ /*   360 */     9,  119,  238,  199,  121,  137,   63,   64,  204,  128,
+ /*   370 */   129,  230,   69,   70,   71,   72,   73,   74,  110,   61,
+ /*   380 */   137,  237,  114,    1,   33,   34,   33,   34,  114,  255,
+ /*   390 */    37,   38,   39,  110,  109,  235,  252,  112,  238,  110,
+ /*   400 */   117,  110,  110,  114,  110,  114,  114,  110,  114,  135,
+ /*   410 */     5,  114,    7,    5,  114,    7,  110,  110,  110,   37,
+ /*   420 */   114,  114,  114,  142,  143,  255,  110,  109,  255,  115,
+ /*   430 */   114,  110,  109,  133,  111,  114,  255,  142,  143,  255,
+ /*   440 */   142,  143,  255,  142,  143,  255,    5,    5,    7,    7,
+ /*   450 */   255,   78,   79,  255,   63,   64,  230,  255,  255,  230,
+ /*   460 */   194,  194,  230,  230,  230,  230,  115,  194,  254,  194,
+ /*   470 */   194,  194,  194,  237,  237,   61,  237,  262,  262,  241,
+ /*   480 */   194,  194,  194,  258,  194,  121,  108,  194,  229,   92,
+ /*   490 */   194,  251,  245,  194,  248,  250,  194,  249,  194,  194,
+ /*   500 */   132,  134,  258,  194,  194,  194,  194,  194,  258,  194,
+ /*   510 */   258,  194,  131,  194,  194,  126,  194,  130,  194,  194,
+ /*   520 */   194,  194,  194,  194,  194,  194,  194,  194,  194,  194,
+ /*   530 */   194,  194,  194,  194,  194,  194,  194,  194,  194,  194,
+ /*   540 */   194,  194,  194,  194,  194,  125,  194,  124,  194,  194,
+ /*   550 */   194,  194,  194,  194,  194,  123,  195,  195,  195,  122,
+ /*   560 */   195,  195,  136,   91,   51,   88,   90,   55,   89,  195,
+ /*   570 */   195,   87,  195,   81,    5,    5,  149,    5,  195,  200,
+ /*   580 */   200,  195,  149,    5,    5,   95,  139,   94,  117,  109,
+ /*   590 */   112,  118,  110,  195,  195,  210,  212,  207,  206,  211,
+ /*   600 */   196,  205,  209,  208,  201,  196,  196,  195,  197,  196,
+ /*   610 */   195,  114,  110,  109,  244,  243,  247,  246,  242,  110,
+ /*   620 */   114,    1,  114,  229,  109,  109,  127,  110,  109,  109,
+ /*   630 */   127,  110,  114,  109,  109,  112,  109,  115,   78,  113,
+ /*   640 */    84,   83,   71,   84,   83,    9,    5,    5,    5,    5,
+ /*   650 */     5,  114,   15,   78,  143,   82,   16,  143,    5,    5,
+ /*   660 */   110,    5,    5,    5,    5,    5,    5,    5,    5,    5,
+ /*   670 */     5,  143,    5,    5,    5,    5,    5,    5,    5,  114,
+ /*   680 */    82,    0,   61,   60,  266,  266,  266,   21,  266,  266,
+ /*   690 */   266,  266,  266,  266,  266,   21,  266,  266,  266,  266,
+ /*   700 */   266,  266,  266,  266,  266,  266,  266,  266,  266,  266,
+ /*   710 */   266,  266,  266,  266,  266,  266,  266,  266,  266,  266,
+ /*   720 */   266,  266,  266,  266,  266,  266,  266,  266,  266,  266,
+ /*   730 */   266,  266,  266,  266,  266,  266,  266,  266,  266,  266,
+ /*   740 */   266,  266,  266,  266,  266,  266,  266,  266,  266,  266,
+ /*   750 */   266,  266,  266,  266,  266,  266,  266,  266,  266,  266,
+ /*   760 */   266,  266,  266,  266,  266,  266,  266,  266,  266,  266,
+ /*   770 */   266,  266,  266,  266,  266,  266,  266,  266,  266,  266,
+ /*   780 */   266,  266,  266,  266,  266,  266,  266,  266,  266,  266,
+ /*   790 */   266,  266,  266,  266,  266,  266,  266,  266,  266,  266,
+ /*   800 */   266,  266,  266,  266,  266,  266,  266,  266,  266,  266,
+ /*   810 */   266,  266,  266,  266,  266,  266,  266,  266,  266,  266,
+ /*   820 */   266,  266,  266,  266,  266,  266,  266,  266,  266,  266,
+ /*   830 */   266,  266,  266,  266,  266,  266,  266,  266,  266,  266,
+ /*   840 */   266,  266,  266,  266,  266,  266,  266,  266,  266,  266,
+ /*   850 */   266,  266,  266,  266,  266,  266,  266,  266,  266,  266,
+ /*   860 */   266,  266,  266,  266,  266,  266,  266,  266,  266,  266,
+ /*   870 */   266,  266,  266,  266,  266,  266,  266,  266,  266,  266,
+ /*   880 */   266,  266,  266,  266,  266,  266,  266,
 };
-#define YY_SHIFT_COUNT    (324)
+#define YY_SHIFT_COUNT    (326)
 #define YY_SHIFT_MIN      (0)
 #define YY_SHIFT_MAX      (681)
 static const unsigned short int yy_shift_ofst[] = {
- /*     0 */   175,   80,   80,  172,  172,   13,  227,  237,  100,  100,
- /*    10 */   100,  100,  100,  100,  100,  100,  100,    0,    2,  237,
- /*    20 */   332,  332,  332,  332,  272,    5,  100,  100,  100,    6,
- /*    30 */   100,  100,  100,  100,  299,   13,   29,   29,  693,  693,
- /*    40 */   693,  237,  237,  237,  237,  237,  237,  237,  237,  237,
- /*    50 */   237,  237,  237,  237,  237,  237,  237,  237,  237,  237,
- /*    60 */   237,  332,  332,  328,  328,  328,  328,  328,  328,  328,
- /*    70 */   100,  100,  268,  100,    5,    5,  100,  100,  100,  262,
- /*    80 */   262,  253,    5,  100,  100,  100,  100,  100,  100,  100,
+ /*     0 */   166,   80,   80,  185,  185,   17,  228,  243,  100,  100,
+ /*    10 */   100,  100,  100,  100,  100,  100,  100,    0,    2,  243,
+ /*    20 */   351,  351,  351,  351,  127,    5,  100,  100,  100,    6,
+ /*    30 */   100,  100,  100,  100,  269,   17,   61,   61,  696,  696,
+ /*    40 */   696,  243,  243,  243,  243,  243,  243,  243,  243,  243,
+ /*    50 */   243,  243,  243,  243,  243,  243,  243,  243,  243,  243,
+ /*    60 */   243,  351,  351,  213,  213,  213,  213,  213,  213,  213,
+ /*    70 */   100,  100,  100,  242,  100,    5,    5,  100,  100,  100,
+ /*    80 */   241,  241,  231,    5,  100,  100,  100,  100,  100,  100,
  /*    90 */   100,  100,  100,  100,  100,  100,  100,  100,  100,  100,
  /*   100 */   100,  100,  100,  100,  100,  100,  100,  100,  100,  100,
  /*   110 */   100,  100,  100,  100,  100,  100,  100,  100,  100,  100,
  /*   120 */   100,  100,  100,  100,  100,  100,  100,  100,  100,  100,
- /*   130 */   100,  100,  100,  100,  100,  100,  100,  100,  409,  409,
- /*   140 */   409,  365,  365,  365,  409,  365,  409,  370,  371,  368,
- /*   150 */   369,  378,  384,  396,  402,  399,  390,  409,  409,  409,
- /*   160 */   449,   13,   13,  409,  409,  467,  470,  511,  475,  474,
- /*   170 */   510,  477,  480,  449,  409,  487,  487,  409,  487,  409,
- /*   180 */   487,  409,  693,  693,   52,   79,  106,   79,   79,  132,
- /*   190 */   188,  273,  273,  273,  273,  184,  245,  258,  316,  316,
- /*   200 */   316,  316,  235,  141,  333,  333,   15,  195,  277,  266,
- /*   210 */   276,  282,  285,  287,  288,  290,  398,  401,  381,  302,
- /*   220 */   311,  280,  295,  300,  303,  306,  309,  315,  312,  289,
- /*   230 */   291,  293,  327,  298,  436,  437,  367,  385,  566,  424,
- /*   240 */   568,  570,  428,  572,  573,  485,  445,  468,  476,  478,
- /*   250 */   471,  481,  472,  482,  484,  486,  499,  513,  589,  514,
- /*   260 */   515,  517,  516,  497,  518,  500,  519,  522,  479,  524,
- /*   270 */   476,  525,  483,  526,  523,  550,  553,  555,  569,  557,
- /*   280 */   556,  633,  638,  639,  640,  641,  642,  567,  635,  574,
- /*   290 */   506,  537,  537,  637,  512,  520,  537,  650,  651,  547,
- /*   300 */   537,  653,  654,  655,  656,  658,  659,  660,  661,  662,
- /*   310 */   663,  664,  665,  666,  667,  668,  669,  670,  562,  595,
- /*   320 */   657,  671,  618,  620,  681,
+ /*   130 */   100,  100,  100,  100,  100,  100,  100,  100,  100,  414,
+ /*   140 */   414,  414,  364,  364,  364,  414,  364,  414,  368,  367,
+ /*   150 */   381,  389,  387,  420,  423,  432,  437,  426,  414,  414,
+ /*   160 */   414,  378,   17,   17,  414,  414,  397,  472,  513,  477,
+ /*   170 */   476,  512,  479,  484,  378,  414,  492,  492,  414,  492,
+ /*   180 */   414,  492,  414,  696,  696,   52,   79,  106,   79,   79,
+ /*   190 */   132,  188,  230,  230,  230,  230,  253,  270,  303,  353,
+ /*   200 */   353,  353,  353,  149,   84,  201,  201,   59,  156,  205,
+ /*   210 */   268,  283,  289,  291,  292,  294,  297,  405,  408,  382,
+ /*   220 */   318,  314,  274,  300,  306,  307,  308,  316,  321,  285,
+ /*   230 */   281,  295,  298,  323,  301,  441,  442,  373,  391,  569,
+ /*   240 */   427,  570,  572,  433,  578,  579,  490,  493,  447,  471,
+ /*   250 */   478,  480,  473,  482,  497,  502,  504,  509,  506,  515,
+ /*   260 */   620,  516,  517,  519,  508,  499,  518,  503,  521,  520,
+ /*   270 */   522,  524,  478,  525,  523,  527,  526,  560,  556,  558,
+ /*   280 */   571,  559,  561,  636,  641,  642,  643,  644,  645,  573,
+ /*   290 */   637,  575,  511,  537,  537,  640,  514,  528,  537,  653,
+ /*   300 */   654,  550,  537,  656,  657,  658,  659,  660,  661,  662,
+ /*   310 */   663,  664,  665,  667,  668,  669,  670,  671,  672,  673,
+ /*   320 */   565,  598,  666,  674,  621,  623,  681,
 };
-#define YY_REDUCE_COUNT (183)
-#define YY_REDUCE_MIN   (-252)
-#define YY_REDUCE_MAX   (421)
+#define YY_REDUCE_COUNT (184)
+#define YY_REDUCE_MIN   (-253)
+#define YY_REDUCE_MAX   (415)
 static const short yy_reduce_ofst[] = {
- /*     0 */   133,  -24,  -24,   70,   70, -189, -232, -218, -163, -178,
- /*    10 */  -123, -126,  -96,  -83,   -4,   25,  123, -193, -188, -252,
- /*    20 */  -150,  -88,  -77,  -71, -175,  -16,  -29,   17,   14,  -27,
- /*    30 */   102,  154,  166,  152,  -35, -191,   42,  185,   50,   23,
- /*    40 */   155, -247, -235, -225, -219, -107,  -37,  -13,   12,   86,
- /*    50 */   153,  158,  168,  173,  183,  196,  197,  198,  199,  200,
- /*    60 */   201,   45,  218,  228,  229,  230,  231,  232,  233,  234,
- /*    70 */   271,  274,  212,  275,  236,  238,  278,  283,  284,  205,
- /*    80 */   208,  239,  242,  292,  294,  296,  297,  301,  304,  305,
- /*    90 */   307,  308,  310,  313,  314,  317,  318,  319,  320,  321,
- /*   100 */   322,  323,  324,  325,  326,  329,  330,  331,  334,  335,
- /*   110 */   336,  337,  338,  339,  340,  341,  342,  343,  344,  345,
- /*   120 */   346,  347,  348,  349,  350,  351,  352,  353,  354,  355,
- /*   130 */   356,  357,  358,  359,  360,  361,  362,  363,  279,  281,
- /*   140 */   286,  224,  225,  226,  364,  247,  366,  241,  243,  240,
- /*   150 */   246,  250,  372,  374,  373,  377,  379,  375,  376,  380,
- /*   160 */   256,  382,  383,  386,  389,  387,  391,  388,  394,  392,
- /*   170 */   397,  395,  400,  393,  411,  412,  413,  415,  416,  418,
- /*   180 */   419,  421,  406,  414,
+ /*     0 */   144,  -25,  -25,   86,   86, -190, -233, -219, -164, -179,
+ /*    10 */  -124, -127,  -97,  -84,   60,  124,  160, -194, -189, -253,
+ /*    20 */  -151,  -89,  -50,   35, -176,   14, -100,   12,   65,   19,
+ /*    30 */   -79,  102,  125,  -31,  116, -192,  142,  164,   68,   82,
+ /*    40 */   133, -248, -236, -226, -220,  -88,  -35,   31,   77,   93,
+ /*    50 */   134,  170,  173,  181,  184,  187,  190,  195,  198,  202,
+ /*    60 */   203,   21,  118,  141,  226,  229,  232,  233,  234,  235,
+ /*    70 */   266,  267,  273,  214,  275,  236,  237,  276,  277,  278,
+ /*    80 */   215,  216,  238,  239,  286,  287,  288,  290,  293,  296,
+ /*    90 */   299,  302,  304,  305,  309,  310,  311,  312,  313,  315,
+ /*   100 */   317,  319,  320,  322,  324,  325,  326,  327,  328,  329,
+ /*   110 */   330,  331,  332,  333,  334,  335,  336,  337,  338,  339,
+ /*   120 */   340,  341,  342,  343,  344,  345,  346,  347,  348,  349,
+ /*   130 */   350,  352,  354,  355,  356,  357,  358,  359,  360,  361,
+ /*   140 */   362,  363,  225,  244,  250,  365,  252,  366,  240,  245,
+ /*   150 */   248,  246,  369,  371,  247,  370,  372,  376,  374,  375,
+ /*   160 */   377,  259,  379,  380,  383,  386,  384,  388,  385,  392,
+ /*   170 */   393,  390,  395,  396,  394,  398,  404,  409,  399,  410,
+ /*   180 */   412,  413,  415,  403,  411,
 };
 static const YYACTIONTYPE yy_default[] = {
- /*     0 */   787,  903,  847,  915,  835,  844, 1043, 1043,  787,  787,
- /*    10 */   787,  787,  787,  787,  787,  787,  787,  962,  807, 1043,
- /*    20 */   787,  787,  787,  787,  787,  787,  787,  787,  787,  844,
- /*    30 */   787,  787,  787,  787,  852,  844,  852,  852,  957,  887,
- /*    40 */   905,  787,  787,  787,  787,  787,  787,  787,  787,  787,
- /*    50 */   787,  787,  787,  787,  787,  787,  787,  787,  787,  787,
- /*    60 */   787,  787,  787,  787,  787,  787,  787,  787,  787,  787,
- /*    70 */   787,  787,  964,  967,  787,  787,  969,  787,  787,  989,
- /*    80 */   989,  955,  787,  787,  787,  787,  787,  787,  787,  787,
- /*    90 */   787,  787,  787,  787,  787,  787,  787,  787,  787,  787,
- /*   100 */   787,  787,  787,  787,  787,  787,  787,  787,  787,  787,
- /*   110 */   787,  787,  787,  787,  833,  787,  831,  787,  787,  787,
- /*   120 */   787,  787,  787,  787,  787,  787,  787,  787,  787,  787,
- /*   130 */   787,  787,  817,  787,  787,  787,  787,  787,  809,  809,
- /*   140 */   809,  787,  787,  787,  809,  787,  809,  996, 1000,  994,
- /*   150 */   982,  990,  981,  977,  975,  974, 1004,  809,  809,  809,
- /*   160 */   848,  844,  844,  809,  809,  868,  866,  864,  856,  862,
- /*   170 */   858,  860,  854,  836,  809,  842,  842,  809,  842,  809,
- /*   180 */   842,  809,  887,  905,  787, 1005,  787, 1042,  995, 1032,
- /*   190 */  1031, 1038, 1030, 1029, 1028,  787,  787,  787, 1024, 1025,
- /*   200 */  1027, 1026,  787,  787, 1034, 1033,  787,  787,  787,  787,
- /*   210 */   787,  787,  787,  787,  787,  787,  787,  787,  787, 1007,
- /*   220 */   787, 1001,  997,  787,  787,  787,  787,  787,  787,  787,
- /*   230 */   787,  787,  917,  787,  787,  787,  787,  787,  787,  787,
- /*   240 */   787,  787,  787,  787,  787,  787,  787,  954,  787,  787,
- /*   250 */   787,  787,  965,  787,  787,  787,  787,  787,  787,  787,
- /*   260 */   787,  787,  991,  787,  983,  787,  787,  787,  787,  787,
- /*   270 */   929,  787,  787,  787,  787,  787,  787,  787,  787,  787,
- /*   280 */   787,  787,  787,  787,  787,  787,  787,  787,  787,  787,
- /*   290 */   787, 1053, 1051,  787,  787,  787, 1047,  787,  787,  787,
- /*   300 */  1045,  787,  787,  787,  787,  787,  787,  787,  787,  787,
- /*   310 */   787,  787,  787,  787,  787,  787,  787,  787,  871,  787,
- /*   320 */   815,  813,  787,  805,  787,
-=======
-#define YY_ACTTAB_COUNT (679)
-static const YYACTIONTYPE yy_action[] = {
- /*     0 */   133,  552,  202,  312,  206,  140,  941,   17,   85,  553,
- /*    10 */   772,  314,  179,   47,   48,  140,   51,   52,   30,  181,
- /*    20 */   214,   41,  181,   50,  262,   55,   53,   57,   54, 1020,
- /*    30 */   920,  209, 1021,   46,   45,  185,  181,   44,   43,   42,
- /*    40 */    47,   48,  908,   51,   52,  208, 1021,  214,   41,  552,
- /*    50 */    50,  262,   55,   53,   57,   54,  932,  553, 1017,  203,
- /*    60 */    46,   45,  917,  247,   44,   43,   42,   48,  938,   51,
- /*    70 */    52,  242,  972,  214,   41,  552,   50,  262,   55,   53,
- /*    80 */    57,   54,  973,  553,  257,  278,   46,   45,  298,  225,
- /*    90 */    44,   43,   42,  506,  507,  508,  509,  510,  511,  512,
- /*   100 */   513,  514,  515,  516,  517,  518,  313,  631, 1016,  231,
- /*   110 */    70,  552,   30,   47,   48, 1015,   51,   52,  819,  553,
- /*   120 */   214,   41,  166,   50,  262,   55,   53,   57,   54,   44,
- /*   130 */    43,   42,  717,   46,   45,  288,  287,   44,   43,   42,
- /*   140 */    47,   49,  198,   51,   52,  140,  140,  214,   41,  234,
- /*   150 */    50,  262,   55,   53,   57,   54,  916,  238,  237,  227,
- /*   160 */    46,   45,  285,  284,   44,   43,   42,   23,  276,  307,
- /*   170 */   306,  275,  274,  273,  305,  272,  304,  303,  302,  271,
- /*   180 */   301,  300,  880,   30,  868,  869,  870,  871,  872,  873,
- /*   190 */   874,  875,  876,  877,  878,  879,  881,  882,   51,   52,
- /*   200 */    18,   30,  214,   41,  906,   50,  262,   55,   53,   57,
- /*   210 */    54,  259,   79,   78,   25,   46,   45,  190,  199,   44,
- /*   220 */    43,   42,   82,  191,  217,   28,   30,  917,  268,  118,
- /*   230 */   117,  189,   12,  213,  730,  932,   84,  721,   81,  724,
- /*   240 */    74,  727,  218,  213,  730,  917,   80,  721,   36,  724,
- /*   250 */   204,  727,   30,  903,  904,   29,  907,   46,   45,   71,
- /*   260 */    74,   44,   43,   42,  223,  210,  211,  281,   36,  261,
- /*   270 */   917,   23,  914,  307,  306,  210,  211,  723,  305,  726,
- /*   280 */   304,  303,  302,  278,  301,  300,  311,  310,  126,  677,
- /*   290 */   241,  888,   68,  282,  886,  887,  917,  245,  197,  889,
- /*   300 */   219,  891,  892,  890,  670,  893,  894,   55,   53,   57,
- /*   310 */    54,    1,  154,  263,  220,   46,   45,   30,  221,   44,
- /*   320 */    43,   42,  105,  103,  108,  308,  920,  298,   69,   97,
- /*   330 */   107,  113,  116,  106,  224,  655,   56,  280,  652,  110,
- /*   340 */   653,  226,  654,   30,  920,  667,   56,    5,  156,  729,
- /*   350 */   183,  920,   24,   33,  155,   92,   87,   91,  286,  729,
- /*   360 */   905,  917,  174,  170,  719,  728,  228,  229,  172,  169,
- /*   370 */   121,  120,  119,  828,  820,  728,  918,  166,  166,    3,
- /*   380 */   167,  243,  674,  212,  290,   31,  683,  917,  698,  699,
- /*   390 */   135,  689,  690,  750,  731,   60,   20,   19,   19,  722,
- /*   400 */   720,  725,   61,   64,  641,  184,  265,  643,   31,  733,
- /*   410 */    31,   60,  267,  642,  115,  114,   83,   60,   96,   95,
- /*   420 */   186,   14,   13,   65,   62,  180,  187,    6,  102,  101,
- /*   430 */    67,  188,  630,   16,   15,  659,  657,  660,  658,  131,
- /*   440 */   129,  194,  195,  193,  656,  178,  192,  182, 1031,  919,
- /*   450 */   983,  239,  982,  215,  979,  978,  216,  289,   39,  132,
- /*   460 */   940,  948,  950,  130,  134,  933,  138,  246,  965,  964,
- /*   470 */   151,  915,  150,  682,  248,  913,  205,  299,  104,  884,
- /*   480 */   160,  260,  152,  153,  145,  143,  141,  831,  270,   66,
- /*   490 */   250,  930,   63,  255,   37,  176,   34,  279,   58,  142,
- /*   500 */   827, 1036,   93, 1035, 1033,  157,  283, 1030,   99, 1029,
- /*   510 */  1027,  158,  849,   35,  258,   32,   38,  256,  177,  816,
- /*   520 */   109,  814,  111,  112,  254,  812,  811,  230,  168,  252,
- /*   530 */   809,  808,  807,  806,  805,  804,  171,  173,  801,  799,
- /*   540 */   797,  795,  793,  175,  249,  244,   72,   75,   40,  251,
- /*   550 */   966,  291,  292,  293,  294,  295,  296,  297,  309,  200,
- /*   560 */   222,  770,  269,  232,  233,  769,  235,  201,  196,   88,
- /*   570 */    89,  236,  768,  756,  755,  240,  245,    8,  810,  662,
- /*   580 */   122,  161,  123,  165,  163,  803,  850,  159,  162,  164,
- /*   590 */   124,  802,   73,  125,  794,    4,    2,  264,   76,  684,
- /*   600 */   136,  137,  687,   77,  144,  148,  146,  147,  149,  896,
- /*   610 */   207,  253,   26,  691,  139,   27,    9,  732,   10,    7,
- /*   620 */   734,   11,   21,  266,   22,   86,  594,   84,  590,  588,
- /*   630 */   587,  586,  583,  556,  277,   31,   59,   90,  633,   94,
- /*   640 */   632,  629,  578,   98,  100,  576,  568,  574,  570,  572,
- /*   650 */   566,  564,  597,  596,  595,  593,  592,  591,  589,  585,
- /*   660 */   584,   60,  554,  522,  520,  774,  773,  773,  773,  773,
- /*   670 */   773,  773,  773,  773,  773,  773,  773,  127,  128,
-};
-static const YYCODETYPE yy_lookahead[] = {
- /*     0 */   191,    1,  190,  191,  210,  191,  191,  252,  197,    9,
- /*    10 */   188,  189,  252,   13,   14,  191,   16,   17,  191,  252,
- /*    20 */    20,   21,  252,   23,   24,   25,   26,   27,   28,  262,
- /*    30 */   236,  261,  262,   33,   34,  252,  252,   37,   38,   39,
- /*    40 */    13,   14,  231,   16,   17,  261,  262,   20,   21,    1,
- /*    50 */    23,   24,   25,   26,   27,   28,  234,    9,  252,  232,
- /*    60 */    33,   34,  235,  254,   37,   38,   39,   14,  253,   16,
- /*    70 */    17,  249,  258,   20,   21,    1,   23,   24,   25,   26,
- /*    80 */    27,   28,  258,    9,  260,   79,   33,   34,   81,   67,
- /*    90 */    37,   38,   39,   45,   46,   47,   48,   49,   50,   51,
- /*   100 */    52,   53,   54,   55,   56,   57,   58,    5,  252,   61,
- /*   110 */   110,    1,  191,   13,   14,  252,   16,   17,  196,    9,
- /*   120 */    20,   21,  200,   23,   24,   25,   26,   27,   28,   37,
- /*   130 */    38,   39,  105,   33,   34,   33,   34,   37,   38,   39,
- /*   140 */    13,   14,  252,   16,   17,  191,  191,   20,   21,  135,
- /*   150 */    23,   24,   25,   26,   27,   28,  235,  143,  144,  137,
- /*   160 */    33,   34,  140,  141,   37,   38,   39,   88,   89,   90,
- /*   170 */    91,   92,   93,   94,   95,   96,   97,   98,   99,  100,
- /*   180 */   101,  102,  209,  191,  211,  212,  213,  214,  215,  216,
- /*   190 */   217,  218,  219,  220,  221,  222,  223,  224,   16,   17,
- /*   200 */    44,  191,   20,   21,    0,   23,   24,   25,   26,   27,
- /*   210 */    28,  256,  258,  258,  104,   33,   34,   61,  252,   37,
- /*   220 */    38,   39,  197,   67,  232,  104,  191,  235,  107,   73,
- /*   230 */    74,   75,  104,    1,    2,  234,  108,    5,  110,    7,
- /*   240 */   104,    9,  232,    1,    2,  235,  237,    5,  112,    7,
- /*   250 */   249,    9,  191,  228,  229,  230,  231,   33,   34,  250,
- /*   260 */   104,   37,   38,   39,   67,   33,   34,  232,  112,   37,
- /*   270 */   235,   88,  191,   90,   91,   33,   34,    5,   95,    7,
- /*   280 */    97,   98,   99,   79,  101,  102,   64,   65,   66,  105,
- /*   290 */   134,  209,  136,  232,  212,  213,  235,  113,  142,  217,
- /*   300 */   210,  219,  220,  221,   37,  223,  224,   25,   26,   27,
- /*   310 */    28,  198,  199,   15,  233,   33,   34,  191,  210,   37,
- /*   320 */    38,   39,   76,   62,   63,  210,  236,   81,  197,   68,
- /*   330 */    69,   70,   71,   72,  137,    2,  104,  140,    5,   78,
- /*   340 */     7,  191,    9,  191,  236,  109,  104,   62,   63,  117,
- /*   350 */   252,  236,  116,   68,   69,   70,   71,   72,  232,  117,
- /*   360 */   229,  235,   62,   63,    1,  133,   33,   34,   68,   69,
- /*   370 */    70,   71,   72,  196,  196,  133,  226,  200,  200,  194,
- /*   380 */   195,  105,  115,   60,  232,  109,  105,  235,  124,  125,
- /*   390 */   109,  105,  105,  105,  105,  109,  109,  109,  109,    5,
- /*   400 */    37,    7,  109,  109,  105,  252,  105,  105,  109,  111,
- /*   410 */   109,  109,  105,  105,   76,   77,  109,  109,  138,  139,
- /*   420 */   252,  138,  139,  129,  131,  252,  252,  104,  138,  139,
- /*   430 */   104,  252,  106,  138,  139,    5,    5,    7,    7,   62,
- /*   440 */    63,  252,  252,  252,  111,  252,  252,  252,  236,  236,
- /*   450 */   227,  191,  227,  227,  227,  227,  227,  227,  251,  191,
- /*   460 */   191,  191,  191,   60,  191,  234,  191,  234,  259,  259,
- /*   470 */   191,  234,  238,  117,  255,  191,  255,  103,   87,  225,
- /*   480 */   206,  122,  191,  191,  243,  245,  247,  191,  191,  128,
- /*   490 */   255,  248,  130,  255,  191,  191,  191,  191,  127,  246,
- /*   500 */   191,  191,  191,  191,  191,  191,  191,  191,  191,  191,
- /*   510 */   191,  191,  191,  191,  126,  191,  191,  121,  191,  191,
- /*   520 */   191,  191,  191,  191,  120,  191,  191,  191,  191,  119,
- /*   530 */   191,  191,  191,  191,  191,  191,  191,  191,  191,  191,
- /*   540 */   191,  191,  191,  191,  118,  192,  192,  192,  132,  192,
- /*   550 */   192,   86,   50,   83,   85,   54,   84,   82,   79,  192,
- /*   560 */   192,    5,  192,  145,    5,    5,  145,  192,  192,  197,
- /*   570 */   197,    5,    5,   90,   89,  135,  113,  104,  192,  105,
- /*   580 */   193,  202,  193,  201,  203,  192,  208,  207,  205,  204,
- /*   590 */   193,  192,  114,  193,  192,  194,  198,  107,  109,  105,
- /*   600 */   104,  109,  105,  104,  244,  240,  242,  241,  239,  225,
- /*   610 */     1,  104,  109,  105,  104,  109,  123,  105,  123,  104,
- /*   620 */   111,  104,  104,  107,  104,   76,    9,  108,    5,    5,
- /*   630 */     5,    5,    5,   80,   15,  109,   16,   76,    5,  139,
- /*   640 */     5,  105,    5,  139,  139,    5,    5,    5,    5,    5,
- /*   650 */     5,    5,    5,    5,    5,    5,    5,    5,    5,    5,
- /*   660 */     5,  109,   80,   60,   59,    0,  263,  263,  263,  263,
- /*   670 */   263,  263,  263,  263,  263,  263,  263,   21,   21,  263,
- /*   680 */   263,  263,  263,  263,  263,  263,  263,  263,  263,  263,
- /*   690 */   263,  263,  263,  263,  263,  263,  263,  263,  263,  263,
- /*   700 */   263,  263,  263,  263,  263,  263,  263,  263,  263,  263,
- /*   710 */   263,  263,  263,  263,  263,  263,  263,  263,  263,  263,
- /*   720 */   263,  263,  263,  263,  263,  263,  263,  263,  263,  263,
- /*   730 */   263,  263,  263,  263,  263,  263,  263,  263,  263,  263,
- /*   740 */   263,  263,  263,  263,  263,  263,  263,  263,  263,  263,
- /*   750 */   263,  263,  263,  263,  263,  263,  263,  263,  263,  263,
- /*   760 */   263,  263,  263,  263,  263,  263,  263,  263,  263,  263,
- /*   770 */   263,  263,  263,  263,  263,  263,  263,  263,  263,  263,
- /*   780 */   263,  263,  263,  263,  263,  263,  263,  263,  263,  263,
- /*   790 */   263,  263,  263,  263,  263,  263,  263,  263,  263,  263,
- /*   800 */   263,  263,  263,  263,  263,  263,  263,  263,  263,  263,
- /*   810 */   263,  263,  263,  263,  263,  263,  263,  263,  263,  263,
- /*   820 */   263,  263,  263,  263,  263,  263,  263,  263,  263,  263,
- /*   830 */   263,  263,  263,  263,  263,  263,  263,  263,  263,  263,
- /*   840 */   263,  263,  263,  263,  263,  263,  263,  263,  263,  263,
- /*   850 */   263,  263,  263,  263,  263,  263,  263,  263,  263,  263,
- /*   860 */   263,  263,  263,  263,  263,  263,
-};
-#define YY_SHIFT_COUNT    (314)
-#define YY_SHIFT_MIN      (0)
-#define YY_SHIFT_MAX      (665)
-static const unsigned short int yy_shift_ofst[] = {
- /*     0 */   156,   79,   79,  183,  183,    6,  232,  242,   74,   74,
- /*    10 */    74,   74,   74,   74,   74,   74,   74,    0,   48,  242,
- /*    20 */   333,  333,  333,  333,  110,  136,   74,   74,   74,  204,
- /*    30 */    74,   74,  246,    6,    7,    7,  679,  679,  679,  242,
- /*    40 */   242,  242,  242,  242,  242,  242,  242,  242,  242,  242,
- /*    50 */   242,  242,  242,  242,  242,  242,  242,  242,  242,  333,
- /*    60 */   333,  102,  102,  102,  102,  102,  102,  102,   74,   74,
- /*    70 */    74,  267,   74,  136,  136,   74,   74,   74,  264,  264,
- /*    80 */   236,  136,   74,   74,   74,   74,   74,   74,   74,   74,
- /*    90 */    74,   74,   74,   74,   74,   74,   74,   74,   74,   74,
- /*   100 */    74,   74,   74,   74,   74,   74,   74,   74,   74,   74,
- /*   110 */    74,   74,   74,   74,   74,   74,   74,   74,   74,   74,
- /*   120 */    74,   74,   74,   74,   74,   74,   74,   74,   74,   74,
- /*   130 */    74,   74,  403,  403,  403,  356,  356,  356,  403,  356,
- /*   140 */   403,  361,  362,  371,  359,  388,  396,  404,  410,  426,
- /*   150 */   416,  403,  403,  403,  374,    6,    6,  403,  403,  391,
- /*   160 */   465,  502,  470,  469,  501,  472,  475,  374,  403,  479,
- /*   170 */   479,  403,  479,  403,  479,  403,  679,  679,   27,  100,
- /*   180 */   127,  100,  100,   53,  182,  282,  282,  282,  282,  261,
- /*   190 */   285,  300,  224,  224,  224,  224,   22,   14,   92,   92,
- /*   200 */   128,  197,  222,  276,  184,  281,  286,  287,  288,  289,
- /*   210 */   272,  394,  363,  323,  298,  293,  294,  299,  301,  302,
- /*   220 */   307,  308,  121,  280,  283,  290,  326,  295,  430,  431,
- /*   230 */   338,  377,  556,  418,  559,  560,  421,  566,  567,  483,
- /*   240 */   485,  440,  463,  490,  473,  478,  474,  489,  494,  496,
- /*   250 */   497,  492,  499,  609,  507,  508,  510,  503,  493,  506,
- /*   260 */   495,  512,  515,  509,  517,  490,  518,  516,  520,  519,
- /*   270 */   549,  617,  623,  624,  625,  626,  627,  553,  619,  561,
- /*   280 */   500,  526,  526,  620,  504,  505,  526,  633,  635,  536,
- /*   290 */   526,  637,  640,  641,  642,  643,  644,  645,  646,  647,
- /*   300 */   648,  649,  650,  651,  652,  653,  654,  655,  552,  582,
- /*   310 */   656,  657,  603,  605,  665,
-};
-#define YY_REDUCE_COUNT (177)
-#define YY_REDUCE_MIN   (-245)
-#define YY_REDUCE_MAX   (402)
-static const short yy_reduce_ofst[] = {
- /*     0 */  -178,  -27,  -27,   82,   82,   25, -230, -216, -173, -176,
- /*    10 */   -45,   -8,   10,   35,   61,  126,  152, -185, -188, -233,
- /*    20 */  -206,   90,  108,  115, -191,    1, -186,  -46,   81, -189,
- /*    30 */   150,  -79,  -78,  131,  177,  178,    9,  113,  185, -245,
- /*    40 */  -240, -217, -194, -144, -137, -110,  -34,   98,  153,  168,
- /*    50 */   173,  174,  179,  189,  190,  191,  193,  194,  195,  212,
- /*    60 */   213,  223,  225,  226,  227,  228,  229,  230,  260,  268,
- /*    70 */   269,  207,  270,  231,  233,  271,  273,  275,  209,  210,
- /*    80 */   234,  237,  279,  284,  291,  292,  296,  297,  303,  304,
- /*    90 */   305,  306,  309,  310,  311,  312,  313,  314,  315,  316,
- /*   100 */   317,  318,  319,  320,  321,  322,  324,  325,  327,  328,
- /*   110 */   329,  330,  331,  332,  334,  335,  336,  337,  339,  340,
- /*   120 */   341,  342,  343,  344,  345,  346,  347,  348,  349,  350,
- /*   130 */   351,  352,  353,  354,  355,  219,  221,  235,  357,  238,
- /*   140 */   358,  243,  239,  253,  240,  360,  241,  364,  366,  365,
- /*   150 */   369,  367,  368,  370,  254,  372,  373,  375,  376,  378,
- /*   160 */   380,  274,  379,  383,  381,  385,  382,  384,  386,  387,
- /*   170 */   389,  393,  397,  399,  400,  402,  398,  401,
-};
-static const YYACTIONTYPE yy_default[] = {
- /*     0 */   771,  883,  829,  895,  817,  826, 1023, 1023,  771,  771,
- /*    10 */   771,  771,  771,  771,  771,  771,  771,  942,  790, 1023,
- /*    20 */   771,  771,  771,  771,  771,  771,  771,  771,  771,  826,
- /*    30 */   771,  771,  832,  826,  832,  832,  937,  867,  885,  771,
- /*    40 */   771,  771,  771,  771,  771,  771,  771,  771,  771,  771,
- /*    50 */   771,  771,  771,  771,  771,  771,  771,  771,  771,  771,
- /*    60 */   771,  771,  771,  771,  771,  771,  771,  771,  771,  771,
- /*    70 */   771,  944,  947,  771,  771,  949,  771,  771,  969,  969,
- /*    80 */   935,  771,  771,  771,  771,  771,  771,  771,  771,  771,
- /*    90 */   771,  771,  771,  771,  771,  771,  771,  771,  771,  771,
- /*   100 */   771,  771,  771,  771,  771,  771,  771,  771,  771,  815,
- /*   110 */   771,  813,  771,  771,  771,  771,  771,  771,  771,  771,
- /*   120 */   771,  771,  771,  771,  771,  771,  800,  771,  771,  771,
- /*   130 */   771,  771,  792,  792,  792,  771,  771,  771,  792,  771,
- /*   140 */   792,  976,  980,  974,  962,  970,  961,  957,  955,  954,
- /*   150 */   984,  792,  792,  792,  830,  826,  826,  792,  792,  848,
- /*   160 */   846,  844,  836,  842,  838,  840,  834,  818,  792,  824,
- /*   170 */   824,  792,  824,  792,  824,  792,  867,  885,  771,  985,
- /*   180 */   771, 1022,  975, 1012, 1011, 1018, 1010, 1009, 1008,  771,
- /*   190 */   771,  771, 1004, 1005, 1007, 1006,  771,  771, 1014, 1013,
- /*   200 */   771,  771,  771,  771,  771,  771,  771,  771,  771,  771,
- /*   210 */   771,  771,  771,  987,  771,  981,  977,  771,  771,  771,
- /*   220 */   771,  771,  771,  771,  771,  771,  897,  771,  771,  771,
- /*   230 */   771,  771,  771,  771,  771,  771,  771,  771,  771,  771,
- /*   240 */   771,  771,  934,  771,  771,  771,  771,  945,  771,  771,
- /*   250 */   771,  771,  771,  771,  771,  771,  771,  971,  771,  963,
- /*   260 */   771,  771,  771,  771,  771,  909,  771,  771,  771,  771,
- /*   270 */   771,  771,  771,  771,  771,  771,  771,  771,  771,  771,
- /*   280 */   771, 1034, 1032,  771,  771,  771, 1028,  771,  771,  771,
- /*   290 */  1026,  771,  771,  771,  771,  771,  771,  771,  771,  771,
- /*   300 */   771,  771,  771,  771,  771,  771,  771,  771,  851,  771,
- /*   310 */   798,  796,  771,  788,  771,
->>>>>>> 9bccfe95
+ /*     0 */   791,  907,  851,  919,  839,  848, 1047, 1047,  791,  791,
+ /*    10 */   791,  791,  791,  791,  791,  791,  791,  966,  811, 1047,
+ /*    20 */   791,  791,  791,  791,  791,  791,  791,  791,  791,  848,
+ /*    30 */   791,  791,  791,  791,  856,  848,  856,  856,  961,  891,
+ /*    40 */   909,  791,  791,  791,  791,  791,  791,  791,  791,  791,
+ /*    50 */   791,  791,  791,  791,  791,  791,  791,  791,  791,  791,
+ /*    60 */   791,  791,  791,  791,  791,  791,  791,  791,  791,  791,
+ /*    70 */   791,  791,  791,  968,  971,  791,  791,  973,  791,  791,
+ /*    80 */   993,  993,  959,  791,  791,  791,  791,  791,  791,  791,
+ /*    90 */   791,  791,  791,  791,  791,  791,  791,  791,  791,  791,
+ /*   100 */   791,  791,  791,  791,  791,  791,  791,  791,  791,  791,
+ /*   110 */   791,  791,  791,  791,  791,  837,  791,  835,  791,  791,
+ /*   120 */   791,  791,  791,  791,  791,  791,  791,  791,  791,  791,
+ /*   130 */   791,  791,  791,  821,  791,  791,  791,  791,  791,  813,
+ /*   140 */   813,  813,  791,  791,  791,  813,  791,  813, 1000, 1004,
+ /*   150 */   998,  986,  994,  985,  981,  979,  978, 1008,  813,  813,
+ /*   160 */   813,  852,  848,  848,  813,  813,  872,  870,  868,  860,
+ /*   170 */   866,  862,  864,  858,  840,  813,  846,  846,  813,  846,
+ /*   180 */   813,  846,  813,  891,  909,  791, 1009,  791, 1046,  999,
+ /*   190 */  1036, 1035, 1042, 1034, 1033, 1032,  791,  791,  791, 1028,
+ /*   200 */  1029, 1031, 1030,  791,  791, 1038, 1037,  791,  791,  791,
+ /*   210 */   791,  791,  791,  791,  791,  791,  791,  791,  791,  791,
+ /*   220 */  1011,  791, 1005, 1001,  791,  791,  791,  791,  791,  791,
+ /*   230 */   791,  791,  791,  921,  791,  791,  791,  791,  791,  791,
+ /*   240 */   791,  791,  791,  791,  791,  791,  791,  791,  791,  958,
+ /*   250 */   791,  791,  791,  791,  969,  791,  791,  791,  791,  791,
+ /*   260 */   791,  791,  791,  791,  995,  791,  987,  791,  791,  791,
+ /*   270 */   791,  791,  933,  791,  791,  791,  791,  791,  791,  791,
+ /*   280 */   791,  791,  791,  791,  791,  791,  791,  791,  791,  791,
+ /*   290 */   791,  791,  791, 1058, 1056,  791,  791,  791, 1052,  791,
+ /*   300 */   791,  791, 1050,  791,  791,  791,  791,  791,  791,  791,
+ /*   310 */   791,  791,  791,  791,  791,  791,  791,  791,  791,  791,
+ /*   320 */   875,  791,  819,  817,  791,  809,  791,
 };
 /********** End of lemon-generated parsing tables *****************************/
 
@@ -1112,7 +819,6 @@
   /*   44 */ "SHOW",
   /*   45 */ "DATABASES",
   /*   46 */ "TOPICS",
-<<<<<<< HEAD
   /*   47 */ "FUNCTIONS",
   /*   48 */ "MNODES",
   /*   49 */ "DNODES",
@@ -1206,349 +912,132 @@
   /*  137 */ "NOW",
   /*  138 */ "RESET",
   /*  139 */ "QUERY",
-  /*  140 */ "ADD",
-  /*  141 */ "COLUMN",
-  /*  142 */ "TAG",
-  /*  143 */ "CHANGE",
-  /*  144 */ "SET",
-  /*  145 */ "KILL",
-  /*  146 */ "CONNECTION",
-  /*  147 */ "STREAM",
-  /*  148 */ "COLON",
-  /*  149 */ "ABORT",
-  /*  150 */ "AFTER",
-  /*  151 */ "ATTACH",
-  /*  152 */ "BEFORE",
-  /*  153 */ "BEGIN",
-  /*  154 */ "CASCADE",
-  /*  155 */ "CLUSTER",
-  /*  156 */ "CONFLICT",
-  /*  157 */ "COPY",
-  /*  158 */ "DEFERRED",
-  /*  159 */ "DELIMITERS",
-  /*  160 */ "DETACH",
-  /*  161 */ "EACH",
-  /*  162 */ "END",
-  /*  163 */ "EXPLAIN",
-  /*  164 */ "FAIL",
-  /*  165 */ "FOR",
-  /*  166 */ "IGNORE",
-  /*  167 */ "IMMEDIATE",
-  /*  168 */ "INITIALLY",
-  /*  169 */ "INSTEAD",
-  /*  170 */ "MATCH",
-  /*  171 */ "KEY",
-  /*  172 */ "OF",
-  /*  173 */ "RAISE",
-  /*  174 */ "REPLACE",
-  /*  175 */ "RESTRICT",
-  /*  176 */ "ROW",
-  /*  177 */ "STATEMENT",
-  /*  178 */ "TRIGGER",
-  /*  179 */ "VIEW",
-  /*  180 */ "SEMI",
-  /*  181 */ "NONE",
-  /*  182 */ "PREV",
-  /*  183 */ "LINEAR",
-  /*  184 */ "IMPORT",
-  /*  185 */ "TBNAME",
-  /*  186 */ "JOIN",
-  /*  187 */ "INSERT",
-  /*  188 */ "INTO",
-  /*  189 */ "VALUES",
-  /*  190 */ "program",
-  /*  191 */ "cmd",
-  /*  192 */ "dbPrefix",
-  /*  193 */ "ids",
-  /*  194 */ "cpxName",
-  /*  195 */ "ifexists",
-  /*  196 */ "alter_db_optr",
-  /*  197 */ "alter_topic_optr",
-  /*  198 */ "acct_optr",
-  /*  199 */ "ifnotexists",
-  /*  200 */ "db_optr",
-  /*  201 */ "topic_optr",
-  /*  202 */ "typename",
-  /*  203 */ "pps",
-  /*  204 */ "tseries",
-  /*  205 */ "dbs",
-  /*  206 */ "streams",
-  /*  207 */ "storage",
-  /*  208 */ "qtime",
-  /*  209 */ "users",
-  /*  210 */ "conns",
-  /*  211 */ "state",
-  /*  212 */ "keep",
-  /*  213 */ "tagitemlist",
-  /*  214 */ "cache",
-  /*  215 */ "replica",
-  /*  216 */ "quorum",
-  /*  217 */ "days",
-  /*  218 */ "minrows",
-  /*  219 */ "maxrows",
-  /*  220 */ "blocks",
-  /*  221 */ "ctime",
-  /*  222 */ "wal",
-  /*  223 */ "fsync",
-  /*  224 */ "comp",
-  /*  225 */ "prec",
-  /*  226 */ "update",
-  /*  227 */ "cachelast",
-  /*  228 */ "partitions",
-  /*  229 */ "signed",
-  /*  230 */ "create_table_args",
-  /*  231 */ "create_stable_args",
-  /*  232 */ "create_table_list",
-  /*  233 */ "create_from_stable",
-  /*  234 */ "columnlist",
-  /*  235 */ "tagNamelist",
-  /*  236 */ "select",
-  /*  237 */ "column",
-  /*  238 */ "tagitem",
-  /*  239 */ "selcollist",
-  /*  240 */ "from",
-  /*  241 */ "where_opt",
-  /*  242 */ "interval_opt",
-  /*  243 */ "session_option",
-  /*  244 */ "fill_opt",
-  /*  245 */ "sliding_opt",
-  /*  246 */ "groupby_opt",
-  /*  247 */ "orderby_opt",
-  /*  248 */ "having_opt",
-  /*  249 */ "slimit_opt",
-  /*  250 */ "limit_opt",
-  /*  251 */ "union",
-  /*  252 */ "sclp",
-  /*  253 */ "distinct",
-  /*  254 */ "expr",
-  /*  255 */ "as",
-  /*  256 */ "tablelist",
-  /*  257 */ "tmvar",
-  /*  258 */ "sortlist",
-  /*  259 */ "sortitem",
-  /*  260 */ "item",
-  /*  261 */ "sortorder",
-  /*  262 */ "grouplist",
-  /*  263 */ "exprlist",
-  /*  264 */ "expritem",
-=======
-  /*   47 */ "MNODES",
-  /*   48 */ "DNODES",
-  /*   49 */ "ACCOUNTS",
-  /*   50 */ "USERS",
-  /*   51 */ "MODULES",
-  /*   52 */ "QUERIES",
-  /*   53 */ "CONNECTIONS",
-  /*   54 */ "STREAMS",
-  /*   55 */ "VARIABLES",
-  /*   56 */ "SCORES",
-  /*   57 */ "GRANTS",
-  /*   58 */ "VNODES",
-  /*   59 */ "IPTOKEN",
-  /*   60 */ "DOT",
-  /*   61 */ "CREATE",
-  /*   62 */ "TABLE",
-  /*   63 */ "DATABASE",
-  /*   64 */ "TABLES",
-  /*   65 */ "STABLES",
-  /*   66 */ "VGROUPS",
-  /*   67 */ "DROP",
-  /*   68 */ "STABLE",
-  /*   69 */ "TOPIC",
-  /*   70 */ "DNODE",
-  /*   71 */ "USER",
-  /*   72 */ "ACCOUNT",
-  /*   73 */ "USE",
-  /*   74 */ "DESCRIBE",
-  /*   75 */ "ALTER",
-  /*   76 */ "PASS",
-  /*   77 */ "PRIVILEGE",
-  /*   78 */ "LOCAL",
-  /*   79 */ "IF",
-  /*   80 */ "EXISTS",
-  /*   81 */ "PPS",
-  /*   82 */ "TSERIES",
-  /*   83 */ "DBS",
-  /*   84 */ "STORAGE",
-  /*   85 */ "QTIME",
-  /*   86 */ "CONNS",
-  /*   87 */ "STATE",
-  /*   88 */ "KEEP",
-  /*   89 */ "CACHE",
-  /*   90 */ "REPLICA",
-  /*   91 */ "QUORUM",
-  /*   92 */ "DAYS",
-  /*   93 */ "MINROWS",
-  /*   94 */ "MAXROWS",
-  /*   95 */ "BLOCKS",
-  /*   96 */ "CTIME",
-  /*   97 */ "WAL",
-  /*   98 */ "FSYNC",
-  /*   99 */ "COMP",
-  /*  100 */ "PRECISION",
-  /*  101 */ "UPDATE",
-  /*  102 */ "CACHELAST",
-  /*  103 */ "PARTITIONS",
-  /*  104 */ "LP",
-  /*  105 */ "RP",
-  /*  106 */ "UNSIGNED",
-  /*  107 */ "TAGS",
-  /*  108 */ "USING",
-  /*  109 */ "COMMA",
-  /*  110 */ "AS",
-  /*  111 */ "NULL",
-  /*  112 */ "SELECT",
-  /*  113 */ "UNION",
-  /*  114 */ "ALL",
-  /*  115 */ "DISTINCT",
-  /*  116 */ "FROM",
-  /*  117 */ "VARIABLE",
-  /*  118 */ "INTERVAL",
-  /*  119 */ "SESSION",
-  /*  120 */ "FILL",
-  /*  121 */ "SLIDING",
-  /*  122 */ "ORDER",
-  /*  123 */ "BY",
-  /*  124 */ "ASC",
-  /*  125 */ "DESC",
-  /*  126 */ "GROUP",
-  /*  127 */ "HAVING",
-  /*  128 */ "LIMIT",
-  /*  129 */ "OFFSET",
-  /*  130 */ "SLIMIT",
-  /*  131 */ "SOFFSET",
-  /*  132 */ "WHERE",
-  /*  133 */ "NOW",
-  /*  134 */ "RESET",
-  /*  135 */ "QUERY",
-  /*  136 */ "SYNCDB",
-  /*  137 */ "ADD",
-  /*  138 */ "COLUMN",
-  /*  139 */ "TAG",
-  /*  140 */ "CHANGE",
-  /*  141 */ "SET",
-  /*  142 */ "KILL",
-  /*  143 */ "CONNECTION",
-  /*  144 */ "STREAM",
-  /*  145 */ "COLON",
-  /*  146 */ "ABORT",
-  /*  147 */ "AFTER",
-  /*  148 */ "ATTACH",
-  /*  149 */ "BEFORE",
-  /*  150 */ "BEGIN",
-  /*  151 */ "CASCADE",
-  /*  152 */ "CLUSTER",
-  /*  153 */ "CONFLICT",
-  /*  154 */ "COPY",
-  /*  155 */ "DEFERRED",
-  /*  156 */ "DELIMITERS",
-  /*  157 */ "DETACH",
-  /*  158 */ "EACH",
-  /*  159 */ "END",
-  /*  160 */ "EXPLAIN",
-  /*  161 */ "FAIL",
-  /*  162 */ "FOR",
-  /*  163 */ "IGNORE",
-  /*  164 */ "IMMEDIATE",
-  /*  165 */ "INITIALLY",
-  /*  166 */ "INSTEAD",
-  /*  167 */ "MATCH",
-  /*  168 */ "KEY",
-  /*  169 */ "OF",
-  /*  170 */ "RAISE",
-  /*  171 */ "REPLACE",
-  /*  172 */ "RESTRICT",
-  /*  173 */ "ROW",
-  /*  174 */ "STATEMENT",
-  /*  175 */ "TRIGGER",
-  /*  176 */ "VIEW",
-  /*  177 */ "SEMI",
-  /*  178 */ "NONE",
-  /*  179 */ "PREV",
-  /*  180 */ "LINEAR",
-  /*  181 */ "IMPORT",
-  /*  182 */ "TBNAME",
-  /*  183 */ "JOIN",
-  /*  184 */ "INSERT",
-  /*  185 */ "INTO",
-  /*  186 */ "VALUES",
-  /*  187 */ "error",
-  /*  188 */ "program",
-  /*  189 */ "cmd",
-  /*  190 */ "dbPrefix",
-  /*  191 */ "ids",
-  /*  192 */ "cpxName",
-  /*  193 */ "ifexists",
-  /*  194 */ "alter_db_optr",
-  /*  195 */ "alter_topic_optr",
-  /*  196 */ "acct_optr",
-  /*  197 */ "ifnotexists",
-  /*  198 */ "db_optr",
-  /*  199 */ "topic_optr",
-  /*  200 */ "pps",
-  /*  201 */ "tseries",
-  /*  202 */ "dbs",
-  /*  203 */ "streams",
-  /*  204 */ "storage",
-  /*  205 */ "qtime",
-  /*  206 */ "users",
-  /*  207 */ "conns",
-  /*  208 */ "state",
-  /*  209 */ "keep",
-  /*  210 */ "tagitemlist",
-  /*  211 */ "cache",
-  /*  212 */ "replica",
-  /*  213 */ "quorum",
-  /*  214 */ "days",
-  /*  215 */ "minrows",
-  /*  216 */ "maxrows",
-  /*  217 */ "blocks",
-  /*  218 */ "ctime",
-  /*  219 */ "wal",
-  /*  220 */ "fsync",
-  /*  221 */ "comp",
-  /*  222 */ "prec",
-  /*  223 */ "update",
-  /*  224 */ "cachelast",
-  /*  225 */ "partitions",
-  /*  226 */ "typename",
-  /*  227 */ "signed",
-  /*  228 */ "create_table_args",
-  /*  229 */ "create_stable_args",
-  /*  230 */ "create_table_list",
-  /*  231 */ "create_from_stable",
-  /*  232 */ "columnlist",
-  /*  233 */ "tagNamelist",
-  /*  234 */ "select",
-  /*  235 */ "column",
-  /*  236 */ "tagitem",
-  /*  237 */ "selcollist",
-  /*  238 */ "from",
-  /*  239 */ "where_opt",
-  /*  240 */ "interval_opt",
-  /*  241 */ "session_option",
-  /*  242 */ "fill_opt",
-  /*  243 */ "sliding_opt",
-  /*  244 */ "groupby_opt",
-  /*  245 */ "orderby_opt",
-  /*  246 */ "having_opt",
-  /*  247 */ "slimit_opt",
-  /*  248 */ "limit_opt",
-  /*  249 */ "union",
-  /*  250 */ "sclp",
-  /*  251 */ "distinct",
-  /*  252 */ "expr",
-  /*  253 */ "as",
-  /*  254 */ "tablelist",
-  /*  255 */ "tmvar",
-  /*  256 */ "sortlist",
-  /*  257 */ "sortitem",
-  /*  258 */ "item",
-  /*  259 */ "sortorder",
-  /*  260 */ "grouplist",
-  /*  261 */ "exprlist",
-  /*  262 */ "expritem",
->>>>>>> 9bccfe95
+  /*  140 */ "SYNCDB",
+  /*  141 */ "ADD",
+  /*  142 */ "COLUMN",
+  /*  143 */ "TAG",
+  /*  144 */ "CHANGE",
+  /*  145 */ "SET",
+  /*  146 */ "KILL",
+  /*  147 */ "CONNECTION",
+  /*  148 */ "STREAM",
+  /*  149 */ "COLON",
+  /*  150 */ "ABORT",
+  /*  151 */ "AFTER",
+  /*  152 */ "ATTACH",
+  /*  153 */ "BEFORE",
+  /*  154 */ "BEGIN",
+  /*  155 */ "CASCADE",
+  /*  156 */ "CLUSTER",
+  /*  157 */ "CONFLICT",
+  /*  158 */ "COPY",
+  /*  159 */ "DEFERRED",
+  /*  160 */ "DELIMITERS",
+  /*  161 */ "DETACH",
+  /*  162 */ "EACH",
+  /*  163 */ "END",
+  /*  164 */ "EXPLAIN",
+  /*  165 */ "FAIL",
+  /*  166 */ "FOR",
+  /*  167 */ "IGNORE",
+  /*  168 */ "IMMEDIATE",
+  /*  169 */ "INITIALLY",
+  /*  170 */ "INSTEAD",
+  /*  171 */ "MATCH",
+  /*  172 */ "KEY",
+  /*  173 */ "OF",
+  /*  174 */ "RAISE",
+  /*  175 */ "REPLACE",
+  /*  176 */ "RESTRICT",
+  /*  177 */ "ROW",
+  /*  178 */ "STATEMENT",
+  /*  179 */ "TRIGGER",
+  /*  180 */ "VIEW",
+  /*  181 */ "SEMI",
+  /*  182 */ "NONE",
+  /*  183 */ "PREV",
+  /*  184 */ "LINEAR",
+  /*  185 */ "IMPORT",
+  /*  186 */ "TBNAME",
+  /*  187 */ "JOIN",
+  /*  188 */ "INSERT",
+  /*  189 */ "INTO",
+  /*  190 */ "VALUES",
+  /*  191 */ "program",
+  /*  192 */ "cmd",
+  /*  193 */ "dbPrefix",
+  /*  194 */ "ids",
+  /*  195 */ "cpxName",
+  /*  196 */ "ifexists",
+  /*  197 */ "alter_db_optr",
+  /*  198 */ "alter_topic_optr",
+  /*  199 */ "acct_optr",
+  /*  200 */ "ifnotexists",
+  /*  201 */ "db_optr",
+  /*  202 */ "topic_optr",
+  /*  203 */ "typename",
+  /*  204 */ "pps",
+  /*  205 */ "tseries",
+  /*  206 */ "dbs",
+  /*  207 */ "streams",
+  /*  208 */ "storage",
+  /*  209 */ "qtime",
+  /*  210 */ "users",
+  /*  211 */ "conns",
+  /*  212 */ "state",
+  /*  213 */ "keep",
+  /*  214 */ "tagitemlist",
+  /*  215 */ "cache",
+  /*  216 */ "replica",
+  /*  217 */ "quorum",
+  /*  218 */ "days",
+  /*  219 */ "minrows",
+  /*  220 */ "maxrows",
+  /*  221 */ "blocks",
+  /*  222 */ "ctime",
+  /*  223 */ "wal",
+  /*  224 */ "fsync",
+  /*  225 */ "comp",
+  /*  226 */ "prec",
+  /*  227 */ "update",
+  /*  228 */ "cachelast",
+  /*  229 */ "partitions",
+  /*  230 */ "signed",
+  /*  231 */ "create_table_args",
+  /*  232 */ "create_stable_args",
+  /*  233 */ "create_table_list",
+  /*  234 */ "create_from_stable",
+  /*  235 */ "columnlist",
+  /*  236 */ "tagNamelist",
+  /*  237 */ "select",
+  /*  238 */ "column",
+  /*  239 */ "tagitem",
+  /*  240 */ "selcollist",
+  /*  241 */ "from",
+  /*  242 */ "where_opt",
+  /*  243 */ "interval_opt",
+  /*  244 */ "session_option",
+  /*  245 */ "fill_opt",
+  /*  246 */ "sliding_opt",
+  /*  247 */ "groupby_opt",
+  /*  248 */ "orderby_opt",
+  /*  249 */ "having_opt",
+  /*  250 */ "slimit_opt",
+  /*  251 */ "limit_opt",
+  /*  252 */ "union",
+  /*  253 */ "sclp",
+  /*  254 */ "distinct",
+  /*  255 */ "expr",
+  /*  256 */ "as",
+  /*  257 */ "tablelist",
+  /*  258 */ "tmvar",
+  /*  259 */ "sortlist",
+  /*  260 */ "sortitem",
+  /*  261 */ "item",
+  /*  262 */ "sortorder",
+  /*  263 */ "grouplist",
+  /*  264 */ "exprlist",
+  /*  265 */ "expritem",
 };
 #endif /* defined(YYCOVERAGE) || !defined(NDEBUG) */
 
@@ -1559,7 +1048,6 @@
  /*   0 */ "program ::= cmd",
  /*   1 */ "cmd ::= SHOW DATABASES",
  /*   2 */ "cmd ::= SHOW TOPICS",
-<<<<<<< HEAD
  /*   3 */ "cmd ::= SHOW FUNCTIONS",
  /*   4 */ "cmd ::= SHOW MNODES",
  /*   5 */ "cmd ::= SHOW DNODES",
@@ -1812,285 +1300,21 @@
  /* 252 */ "expritem ::= expr",
  /* 253 */ "expritem ::=",
  /* 254 */ "cmd ::= RESET QUERY CACHE",
- /* 255 */ "cmd ::= ALTER TABLE ids cpxName ADD COLUMN columnlist",
- /* 256 */ "cmd ::= ALTER TABLE ids cpxName DROP COLUMN ids",
- /* 257 */ "cmd ::= ALTER TABLE ids cpxName ADD TAG columnlist",
- /* 258 */ "cmd ::= ALTER TABLE ids cpxName DROP TAG ids",
- /* 259 */ "cmd ::= ALTER TABLE ids cpxName CHANGE TAG ids ids",
- /* 260 */ "cmd ::= ALTER TABLE ids cpxName SET TAG ids EQ tagitem",
- /* 261 */ "cmd ::= ALTER STABLE ids cpxName ADD COLUMN columnlist",
- /* 262 */ "cmd ::= ALTER STABLE ids cpxName DROP COLUMN ids",
- /* 263 */ "cmd ::= ALTER STABLE ids cpxName ADD TAG columnlist",
- /* 264 */ "cmd ::= ALTER STABLE ids cpxName DROP TAG ids",
- /* 265 */ "cmd ::= ALTER STABLE ids cpxName CHANGE TAG ids ids",
- /* 266 */ "cmd ::= KILL CONNECTION INTEGER",
- /* 267 */ "cmd ::= KILL STREAM INTEGER COLON INTEGER",
- /* 268 */ "cmd ::= KILL QUERY INTEGER COLON INTEGER",
-=======
- /*   3 */ "cmd ::= SHOW MNODES",
- /*   4 */ "cmd ::= SHOW DNODES",
- /*   5 */ "cmd ::= SHOW ACCOUNTS",
- /*   6 */ "cmd ::= SHOW USERS",
- /*   7 */ "cmd ::= SHOW MODULES",
- /*   8 */ "cmd ::= SHOW QUERIES",
- /*   9 */ "cmd ::= SHOW CONNECTIONS",
- /*  10 */ "cmd ::= SHOW STREAMS",
- /*  11 */ "cmd ::= SHOW VARIABLES",
- /*  12 */ "cmd ::= SHOW SCORES",
- /*  13 */ "cmd ::= SHOW GRANTS",
- /*  14 */ "cmd ::= SHOW VNODES",
- /*  15 */ "cmd ::= SHOW VNODES IPTOKEN",
- /*  16 */ "dbPrefix ::=",
- /*  17 */ "dbPrefix ::= ids DOT",
- /*  18 */ "cpxName ::=",
- /*  19 */ "cpxName ::= DOT ids",
- /*  20 */ "cmd ::= SHOW CREATE TABLE ids cpxName",
- /*  21 */ "cmd ::= SHOW CREATE DATABASE ids",
- /*  22 */ "cmd ::= SHOW dbPrefix TABLES",
- /*  23 */ "cmd ::= SHOW dbPrefix TABLES LIKE ids",
- /*  24 */ "cmd ::= SHOW dbPrefix STABLES",
- /*  25 */ "cmd ::= SHOW dbPrefix STABLES LIKE ids",
- /*  26 */ "cmd ::= SHOW dbPrefix VGROUPS",
- /*  27 */ "cmd ::= SHOW dbPrefix VGROUPS ids",
- /*  28 */ "cmd ::= DROP TABLE ifexists ids cpxName",
- /*  29 */ "cmd ::= DROP STABLE ifexists ids cpxName",
- /*  30 */ "cmd ::= DROP DATABASE ifexists ids",
- /*  31 */ "cmd ::= DROP TOPIC ifexists ids",
- /*  32 */ "cmd ::= DROP DNODE ids",
- /*  33 */ "cmd ::= DROP USER ids",
- /*  34 */ "cmd ::= DROP ACCOUNT ids",
- /*  35 */ "cmd ::= USE ids",
- /*  36 */ "cmd ::= DESCRIBE ids cpxName",
- /*  37 */ "cmd ::= ALTER USER ids PASS ids",
- /*  38 */ "cmd ::= ALTER USER ids PRIVILEGE ids",
- /*  39 */ "cmd ::= ALTER DNODE ids ids",
- /*  40 */ "cmd ::= ALTER DNODE ids ids ids",
- /*  41 */ "cmd ::= ALTER LOCAL ids",
- /*  42 */ "cmd ::= ALTER LOCAL ids ids",
- /*  43 */ "cmd ::= ALTER DATABASE ids alter_db_optr",
- /*  44 */ "cmd ::= ALTER TOPIC ids alter_topic_optr",
- /*  45 */ "cmd ::= ALTER ACCOUNT ids acct_optr",
- /*  46 */ "cmd ::= ALTER ACCOUNT ids PASS ids acct_optr",
- /*  47 */ "ids ::= ID",
- /*  48 */ "ids ::= STRING",
- /*  49 */ "ifexists ::= IF EXISTS",
- /*  50 */ "ifexists ::=",
- /*  51 */ "ifnotexists ::= IF NOT EXISTS",
- /*  52 */ "ifnotexists ::=",
- /*  53 */ "cmd ::= CREATE DNODE ids",
- /*  54 */ "cmd ::= CREATE ACCOUNT ids PASS ids acct_optr",
- /*  55 */ "cmd ::= CREATE DATABASE ifnotexists ids db_optr",
- /*  56 */ "cmd ::= CREATE TOPIC ifnotexists ids topic_optr",
- /*  57 */ "cmd ::= CREATE USER ids PASS ids",
- /*  58 */ "pps ::=",
- /*  59 */ "pps ::= PPS INTEGER",
- /*  60 */ "tseries ::=",
- /*  61 */ "tseries ::= TSERIES INTEGER",
- /*  62 */ "dbs ::=",
- /*  63 */ "dbs ::= DBS INTEGER",
- /*  64 */ "streams ::=",
- /*  65 */ "streams ::= STREAMS INTEGER",
- /*  66 */ "storage ::=",
- /*  67 */ "storage ::= STORAGE INTEGER",
- /*  68 */ "qtime ::=",
- /*  69 */ "qtime ::= QTIME INTEGER",
- /*  70 */ "users ::=",
- /*  71 */ "users ::= USERS INTEGER",
- /*  72 */ "conns ::=",
- /*  73 */ "conns ::= CONNS INTEGER",
- /*  74 */ "state ::=",
- /*  75 */ "state ::= STATE ids",
- /*  76 */ "acct_optr ::= pps tseries storage streams qtime dbs users conns state",
- /*  77 */ "keep ::= KEEP tagitemlist",
- /*  78 */ "cache ::= CACHE INTEGER",
- /*  79 */ "replica ::= REPLICA INTEGER",
- /*  80 */ "quorum ::= QUORUM INTEGER",
- /*  81 */ "days ::= DAYS INTEGER",
- /*  82 */ "minrows ::= MINROWS INTEGER",
- /*  83 */ "maxrows ::= MAXROWS INTEGER",
- /*  84 */ "blocks ::= BLOCKS INTEGER",
- /*  85 */ "ctime ::= CTIME INTEGER",
- /*  86 */ "wal ::= WAL INTEGER",
- /*  87 */ "fsync ::= FSYNC INTEGER",
- /*  88 */ "comp ::= COMP INTEGER",
- /*  89 */ "prec ::= PRECISION STRING",
- /*  90 */ "update ::= UPDATE INTEGER",
- /*  91 */ "cachelast ::= CACHELAST INTEGER",
- /*  92 */ "partitions ::= PARTITIONS INTEGER",
- /*  93 */ "db_optr ::=",
- /*  94 */ "db_optr ::= db_optr cache",
- /*  95 */ "db_optr ::= db_optr replica",
- /*  96 */ "db_optr ::= db_optr quorum",
- /*  97 */ "db_optr ::= db_optr days",
- /*  98 */ "db_optr ::= db_optr minrows",
- /*  99 */ "db_optr ::= db_optr maxrows",
- /* 100 */ "db_optr ::= db_optr blocks",
- /* 101 */ "db_optr ::= db_optr ctime",
- /* 102 */ "db_optr ::= db_optr wal",
- /* 103 */ "db_optr ::= db_optr fsync",
- /* 104 */ "db_optr ::= db_optr comp",
- /* 105 */ "db_optr ::= db_optr prec",
- /* 106 */ "db_optr ::= db_optr keep",
- /* 107 */ "db_optr ::= db_optr update",
- /* 108 */ "db_optr ::= db_optr cachelast",
- /* 109 */ "topic_optr ::= db_optr",
- /* 110 */ "topic_optr ::= topic_optr partitions",
- /* 111 */ "alter_db_optr ::=",
- /* 112 */ "alter_db_optr ::= alter_db_optr replica",
- /* 113 */ "alter_db_optr ::= alter_db_optr quorum",
- /* 114 */ "alter_db_optr ::= alter_db_optr keep",
- /* 115 */ "alter_db_optr ::= alter_db_optr blocks",
- /* 116 */ "alter_db_optr ::= alter_db_optr comp",
- /* 117 */ "alter_db_optr ::= alter_db_optr wal",
- /* 118 */ "alter_db_optr ::= alter_db_optr fsync",
- /* 119 */ "alter_db_optr ::= alter_db_optr update",
- /* 120 */ "alter_db_optr ::= alter_db_optr cachelast",
- /* 121 */ "alter_topic_optr ::= alter_db_optr",
- /* 122 */ "alter_topic_optr ::= alter_topic_optr partitions",
- /* 123 */ "typename ::= ids",
- /* 124 */ "typename ::= ids LP signed RP",
- /* 125 */ "typename ::= ids UNSIGNED",
- /* 126 */ "signed ::= INTEGER",
- /* 127 */ "signed ::= PLUS INTEGER",
- /* 128 */ "signed ::= MINUS INTEGER",
- /* 129 */ "cmd ::= CREATE TABLE create_table_args",
- /* 130 */ "cmd ::= CREATE TABLE create_stable_args",
- /* 131 */ "cmd ::= CREATE STABLE create_stable_args",
- /* 132 */ "cmd ::= CREATE TABLE create_table_list",
- /* 133 */ "create_table_list ::= create_from_stable",
- /* 134 */ "create_table_list ::= create_table_list create_from_stable",
- /* 135 */ "create_table_args ::= ifnotexists ids cpxName LP columnlist RP",
- /* 136 */ "create_stable_args ::= ifnotexists ids cpxName LP columnlist RP TAGS LP columnlist RP",
- /* 137 */ "create_from_stable ::= ifnotexists ids cpxName USING ids cpxName TAGS LP tagitemlist RP",
- /* 138 */ "create_from_stable ::= ifnotexists ids cpxName USING ids cpxName LP tagNamelist RP TAGS LP tagitemlist RP",
- /* 139 */ "tagNamelist ::= tagNamelist COMMA ids",
- /* 140 */ "tagNamelist ::= ids",
- /* 141 */ "create_table_args ::= ifnotexists ids cpxName AS select",
- /* 142 */ "columnlist ::= columnlist COMMA column",
- /* 143 */ "columnlist ::= column",
- /* 144 */ "column ::= ids typename",
- /* 145 */ "tagitemlist ::= tagitemlist COMMA tagitem",
- /* 146 */ "tagitemlist ::= tagitem",
- /* 147 */ "tagitem ::= INTEGER",
- /* 148 */ "tagitem ::= FLOAT",
- /* 149 */ "tagitem ::= STRING",
- /* 150 */ "tagitem ::= BOOL",
- /* 151 */ "tagitem ::= NULL",
- /* 152 */ "tagitem ::= MINUS INTEGER",
- /* 153 */ "tagitem ::= MINUS FLOAT",
- /* 154 */ "tagitem ::= PLUS INTEGER",
- /* 155 */ "tagitem ::= PLUS FLOAT",
- /* 156 */ "select ::= SELECT selcollist from where_opt interval_opt session_option fill_opt sliding_opt groupby_opt orderby_opt having_opt slimit_opt limit_opt",
- /* 157 */ "select ::= LP select RP",
- /* 158 */ "union ::= select",
- /* 159 */ "union ::= union UNION ALL select",
- /* 160 */ "cmd ::= union",
- /* 161 */ "select ::= SELECT selcollist",
- /* 162 */ "sclp ::= selcollist COMMA",
- /* 163 */ "sclp ::=",
- /* 164 */ "selcollist ::= sclp distinct expr as",
- /* 165 */ "selcollist ::= sclp STAR",
- /* 166 */ "as ::= AS ids",
- /* 167 */ "as ::= ids",
- /* 168 */ "as ::=",
- /* 169 */ "distinct ::= DISTINCT",
- /* 170 */ "distinct ::=",
- /* 171 */ "from ::= FROM tablelist",
- /* 172 */ "from ::= FROM LP union RP",
- /* 173 */ "tablelist ::= ids cpxName",
- /* 174 */ "tablelist ::= ids cpxName ids",
- /* 175 */ "tablelist ::= tablelist COMMA ids cpxName",
- /* 176 */ "tablelist ::= tablelist COMMA ids cpxName ids",
- /* 177 */ "tmvar ::= VARIABLE",
- /* 178 */ "interval_opt ::= INTERVAL LP tmvar RP",
- /* 179 */ "interval_opt ::= INTERVAL LP tmvar COMMA tmvar RP",
- /* 180 */ "interval_opt ::=",
- /* 181 */ "session_option ::=",
- /* 182 */ "session_option ::= SESSION LP ids cpxName COMMA tmvar RP",
- /* 183 */ "fill_opt ::=",
- /* 184 */ "fill_opt ::= FILL LP ID COMMA tagitemlist RP",
- /* 185 */ "fill_opt ::= FILL LP ID RP",
- /* 186 */ "sliding_opt ::= SLIDING LP tmvar RP",
- /* 187 */ "sliding_opt ::=",
- /* 188 */ "orderby_opt ::=",
- /* 189 */ "orderby_opt ::= ORDER BY sortlist",
- /* 190 */ "sortlist ::= sortlist COMMA item sortorder",
- /* 191 */ "sortlist ::= item sortorder",
- /* 192 */ "item ::= ids cpxName",
- /* 193 */ "sortorder ::= ASC",
- /* 194 */ "sortorder ::= DESC",
- /* 195 */ "sortorder ::=",
- /* 196 */ "groupby_opt ::=",
- /* 197 */ "groupby_opt ::= GROUP BY grouplist",
- /* 198 */ "grouplist ::= grouplist COMMA item",
- /* 199 */ "grouplist ::= item",
- /* 200 */ "having_opt ::=",
- /* 201 */ "having_opt ::= HAVING expr",
- /* 202 */ "limit_opt ::=",
- /* 203 */ "limit_opt ::= LIMIT signed",
- /* 204 */ "limit_opt ::= LIMIT signed OFFSET signed",
- /* 205 */ "limit_opt ::= LIMIT signed COMMA signed",
- /* 206 */ "slimit_opt ::=",
- /* 207 */ "slimit_opt ::= SLIMIT signed",
- /* 208 */ "slimit_opt ::= SLIMIT signed SOFFSET signed",
- /* 209 */ "slimit_opt ::= SLIMIT signed COMMA signed",
- /* 210 */ "where_opt ::=",
- /* 211 */ "where_opt ::= WHERE expr",
- /* 212 */ "expr ::= LP expr RP",
- /* 213 */ "expr ::= ID",
- /* 214 */ "expr ::= ID DOT ID",
- /* 215 */ "expr ::= ID DOT STAR",
- /* 216 */ "expr ::= INTEGER",
- /* 217 */ "expr ::= MINUS INTEGER",
- /* 218 */ "expr ::= PLUS INTEGER",
- /* 219 */ "expr ::= FLOAT",
- /* 220 */ "expr ::= MINUS FLOAT",
- /* 221 */ "expr ::= PLUS FLOAT",
- /* 222 */ "expr ::= STRING",
- /* 223 */ "expr ::= NOW",
- /* 224 */ "expr ::= VARIABLE",
- /* 225 */ "expr ::= BOOL",
- /* 226 */ "expr ::= ID LP exprlist RP",
- /* 227 */ "expr ::= ID LP STAR RP",
- /* 228 */ "expr ::= expr IS NULL",
- /* 229 */ "expr ::= expr IS NOT NULL",
- /* 230 */ "expr ::= expr LT expr",
- /* 231 */ "expr ::= expr GT expr",
- /* 232 */ "expr ::= expr LE expr",
- /* 233 */ "expr ::= expr GE expr",
- /* 234 */ "expr ::= expr NE expr",
- /* 235 */ "expr ::= expr EQ expr",
- /* 236 */ "expr ::= expr BETWEEN expr AND expr",
- /* 237 */ "expr ::= expr AND expr",
- /* 238 */ "expr ::= expr OR expr",
- /* 239 */ "expr ::= expr PLUS expr",
- /* 240 */ "expr ::= expr MINUS expr",
- /* 241 */ "expr ::= expr STAR expr",
- /* 242 */ "expr ::= expr SLASH expr",
- /* 243 */ "expr ::= expr REM expr",
- /* 244 */ "expr ::= expr LIKE expr",
- /* 245 */ "expr ::= expr IN LP exprlist RP",
- /* 246 */ "exprlist ::= exprlist COMMA expritem",
- /* 247 */ "exprlist ::= expritem",
- /* 248 */ "expritem ::= expr",
- /* 249 */ "expritem ::=",
- /* 250 */ "cmd ::= RESET QUERY CACHE",
- /* 251 */ "cmd ::= SYNCDB ids REPLICA",
- /* 252 */ "cmd ::= ALTER TABLE ids cpxName ADD COLUMN columnlist",
- /* 253 */ "cmd ::= ALTER TABLE ids cpxName DROP COLUMN ids",
- /* 254 */ "cmd ::= ALTER TABLE ids cpxName ADD TAG columnlist",
- /* 255 */ "cmd ::= ALTER TABLE ids cpxName DROP TAG ids",
- /* 256 */ "cmd ::= ALTER TABLE ids cpxName CHANGE TAG ids ids",
- /* 257 */ "cmd ::= ALTER TABLE ids cpxName SET TAG ids EQ tagitem",
- /* 258 */ "cmd ::= ALTER STABLE ids cpxName ADD COLUMN columnlist",
- /* 259 */ "cmd ::= ALTER STABLE ids cpxName DROP COLUMN ids",
- /* 260 */ "cmd ::= ALTER STABLE ids cpxName ADD TAG columnlist",
- /* 261 */ "cmd ::= ALTER STABLE ids cpxName DROP TAG ids",
- /* 262 */ "cmd ::= ALTER STABLE ids cpxName CHANGE TAG ids ids",
- /* 263 */ "cmd ::= KILL CONNECTION INTEGER",
- /* 264 */ "cmd ::= KILL STREAM INTEGER COLON INTEGER",
- /* 265 */ "cmd ::= KILL QUERY INTEGER COLON INTEGER",
->>>>>>> 9bccfe95
+ /* 255 */ "cmd ::= SYNCDB ids REPLICA",
+ /* 256 */ "cmd ::= ALTER TABLE ids cpxName ADD COLUMN columnlist",
+ /* 257 */ "cmd ::= ALTER TABLE ids cpxName DROP COLUMN ids",
+ /* 258 */ "cmd ::= ALTER TABLE ids cpxName ADD TAG columnlist",
+ /* 259 */ "cmd ::= ALTER TABLE ids cpxName DROP TAG ids",
+ /* 260 */ "cmd ::= ALTER TABLE ids cpxName CHANGE TAG ids ids",
+ /* 261 */ "cmd ::= ALTER TABLE ids cpxName SET TAG ids EQ tagitem",
+ /* 262 */ "cmd ::= ALTER STABLE ids cpxName ADD COLUMN columnlist",
+ /* 263 */ "cmd ::= ALTER STABLE ids cpxName DROP COLUMN ids",
+ /* 264 */ "cmd ::= ALTER STABLE ids cpxName ADD TAG columnlist",
+ /* 265 */ "cmd ::= ALTER STABLE ids cpxName DROP TAG ids",
+ /* 266 */ "cmd ::= ALTER STABLE ids cpxName CHANGE TAG ids ids",
+ /* 267 */ "cmd ::= KILL CONNECTION INTEGER",
+ /* 268 */ "cmd ::= KILL STREAM INTEGER COLON INTEGER",
+ /* 269 */ "cmd ::= KILL QUERY INTEGER COLON INTEGER",
 };
 #endif /* NDEBUG */
 
@@ -2216,101 +1440,52 @@
     ** inside the C code.
     */
 /********* Begin destructor definitions ***************************************/
-<<<<<<< HEAD
-    case 212: /* keep */
-    case 213: /* tagitemlist */
-    case 234: /* columnlist */
-    case 235: /* tagNamelist */
-    case 244: /* fill_opt */
-    case 246: /* groupby_opt */
-    case 247: /* orderby_opt */
-    case 258: /* sortlist */
-    case 262: /* grouplist */
-{
-taosArrayDestroy((yypminor->yy291));
+    case 213: /* keep */
+    case 214: /* tagitemlist */
+    case 235: /* columnlist */
+    case 236: /* tagNamelist */
+    case 245: /* fill_opt */
+    case 247: /* groupby_opt */
+    case 248: /* orderby_opt */
+    case 259: /* sortlist */
+    case 263: /* grouplist */
+{
+taosArrayDestroy((yypminor->yy193));
 }
       break;
-    case 232: /* create_table_list */
-{
-destroyCreateTableSql((yypminor->yy412));
+    case 233: /* create_table_list */
+{
+destroyCreateTableSql((yypminor->yy270));
 }
       break;
-    case 236: /* select */
-{
-destroyQuerySqlNode((yypminor->yy110));
+    case 237: /* select */
+{
+destroyQuerySqlNode((yypminor->yy286));
 }
       break;
-    case 239: /* selcollist */
-    case 252: /* sclp */
-    case 263: /* exprlist */
-{
-tSqlExprListDestroy((yypminor->yy291));
+    case 240: /* selcollist */
+    case 253: /* sclp */
+    case 264: /* exprlist */
+{
+tSqlExprListDestroy((yypminor->yy193));
 }
       break;
-    case 241: /* where_opt */
-    case 248: /* having_opt */
-    case 254: /* expr */
-    case 264: /* expritem */
-{
-tSqlExprDestroy((yypminor->yy436));
+    case 242: /* where_opt */
+    case 249: /* having_opt */
+    case 255: /* expr */
+    case 265: /* expritem */
+{
+tSqlExprDestroy((yypminor->yy454));
 }
       break;
-    case 251: /* union */
-{
-destroyAllSelectClause((yypminor->yy154));
+    case 252: /* union */
+{
+destroyAllSelectClause((yypminor->yy21));
 }
       break;
-    case 259: /* sortitem */
-{
-tVariantDestroy(&(yypminor->yy216));
-=======
-    case 209: /* keep */
-    case 210: /* tagitemlist */
-    case 232: /* columnlist */
-    case 233: /* tagNamelist */
-    case 242: /* fill_opt */
-    case 244: /* groupby_opt */
-    case 245: /* orderby_opt */
-    case 256: /* sortlist */
-    case 260: /* grouplist */
-{
-taosArrayDestroy((yypminor->yy159));
-}
-      break;
-    case 230: /* create_table_list */
-{
-destroyCreateTableSql((yypminor->yy14));
-}
-      break;
-    case 234: /* select */
-{
-destroyQuerySqlNode((yypminor->yy272));
-}
-      break;
-    case 237: /* selcollist */
-    case 250: /* sclp */
-    case 261: /* exprlist */
-{
-tSqlExprListDestroy((yypminor->yy159));
-}
-      break;
-    case 239: /* where_opt */
-    case 246: /* having_opt */
-    case 252: /* expr */
-    case 262: /* expritem */
-{
-tSqlExprDestroy((yypminor->yy118));
-}
-      break;
-    case 249: /* union */
-{
-destroyAllSelectClause((yypminor->yy391));
-}
-      break;
-    case 257: /* sortitem */
-{
-tVariantDestroy(&(yypminor->yy488));
->>>>>>> 9bccfe95
+    case 260: /* sortitem */
+{
+tVariantDestroy(&(yypminor->yy442));
 }
       break;
 /********* End destructor definitions *****************************************/
@@ -2596,279 +1771,279 @@
   yyTraceShift(yypParser, yyNewState, "Shift");
 }
 
-<<<<<<< HEAD
 /* For rule J, yyRuleInfoLhs[J] contains the symbol on the left-hand side
 ** of that rule */
 static const YYCODETYPE yyRuleInfoLhs[] = {
-   190,  /* (0) program ::= cmd */
-   191,  /* (1) cmd ::= SHOW DATABASES */
-   191,  /* (2) cmd ::= SHOW TOPICS */
-   191,  /* (3) cmd ::= SHOW FUNCTIONS */
-   191,  /* (4) cmd ::= SHOW MNODES */
-   191,  /* (5) cmd ::= SHOW DNODES */
-   191,  /* (6) cmd ::= SHOW ACCOUNTS */
-   191,  /* (7) cmd ::= SHOW USERS */
-   191,  /* (8) cmd ::= SHOW MODULES */
-   191,  /* (9) cmd ::= SHOW QUERIES */
-   191,  /* (10) cmd ::= SHOW CONNECTIONS */
-   191,  /* (11) cmd ::= SHOW STREAMS */
-   191,  /* (12) cmd ::= SHOW VARIABLES */
-   191,  /* (13) cmd ::= SHOW SCORES */
-   191,  /* (14) cmd ::= SHOW GRANTS */
-   191,  /* (15) cmd ::= SHOW VNODES */
-   191,  /* (16) cmd ::= SHOW VNODES IPTOKEN */
-   192,  /* (17) dbPrefix ::= */
-   192,  /* (18) dbPrefix ::= ids DOT */
-   194,  /* (19) cpxName ::= */
-   194,  /* (20) cpxName ::= DOT ids */
-   191,  /* (21) cmd ::= SHOW CREATE TABLE ids cpxName */
-   191,  /* (22) cmd ::= SHOW CREATE DATABASE ids */
-   191,  /* (23) cmd ::= SHOW dbPrefix TABLES */
-   191,  /* (24) cmd ::= SHOW dbPrefix TABLES LIKE ids */
-   191,  /* (25) cmd ::= SHOW dbPrefix STABLES */
-   191,  /* (26) cmd ::= SHOW dbPrefix STABLES LIKE ids */
-   191,  /* (27) cmd ::= SHOW dbPrefix VGROUPS */
-   191,  /* (28) cmd ::= SHOW dbPrefix VGROUPS ids */
-   191,  /* (29) cmd ::= DROP TABLE ifexists ids cpxName */
-   191,  /* (30) cmd ::= DROP STABLE ifexists ids cpxName */
-   191,  /* (31) cmd ::= DROP DATABASE ifexists ids */
-   191,  /* (32) cmd ::= DROP TOPIC ifexists ids */
-   191,  /* (33) cmd ::= DROP FUNCTION ids */
-   191,  /* (34) cmd ::= DROP DNODE ids */
-   191,  /* (35) cmd ::= DROP USER ids */
-   191,  /* (36) cmd ::= DROP ACCOUNT ids */
-   191,  /* (37) cmd ::= USE ids */
-   191,  /* (38) cmd ::= DESCRIBE ids cpxName */
-   191,  /* (39) cmd ::= ALTER USER ids PASS ids */
-   191,  /* (40) cmd ::= ALTER USER ids PRIVILEGE ids */
-   191,  /* (41) cmd ::= ALTER DNODE ids ids */
-   191,  /* (42) cmd ::= ALTER DNODE ids ids ids */
-   191,  /* (43) cmd ::= ALTER LOCAL ids */
-   191,  /* (44) cmd ::= ALTER LOCAL ids ids */
-   191,  /* (45) cmd ::= ALTER DATABASE ids alter_db_optr */
-   191,  /* (46) cmd ::= ALTER TOPIC ids alter_topic_optr */
-   191,  /* (47) cmd ::= ALTER ACCOUNT ids acct_optr */
-   191,  /* (48) cmd ::= ALTER ACCOUNT ids PASS ids acct_optr */
-   193,  /* (49) ids ::= ID */
-   193,  /* (50) ids ::= STRING */
-   195,  /* (51) ifexists ::= IF EXISTS */
-   195,  /* (52) ifexists ::= */
-   199,  /* (53) ifnotexists ::= IF NOT EXISTS */
-   199,  /* (54) ifnotexists ::= */
-   191,  /* (55) cmd ::= CREATE DNODE ids */
-   191,  /* (56) cmd ::= CREATE ACCOUNT ids PASS ids acct_optr */
-   191,  /* (57) cmd ::= CREATE DATABASE ifnotexists ids db_optr */
-   191,  /* (58) cmd ::= CREATE TOPIC ifnotexists ids topic_optr */
-   191,  /* (59) cmd ::= CREATE FUNCTION ids AS ids OUTPUTTYPE typename */
-   191,  /* (60) cmd ::= CREATE AGGREGATE FUNCTION ids AS ids OUTPUTTYPE typename */
-   191,  /* (61) cmd ::= CREATE USER ids PASS ids */
-   203,  /* (62) pps ::= */
-   203,  /* (63) pps ::= PPS INTEGER */
-   204,  /* (64) tseries ::= */
-   204,  /* (65) tseries ::= TSERIES INTEGER */
-   205,  /* (66) dbs ::= */
-   205,  /* (67) dbs ::= DBS INTEGER */
-   206,  /* (68) streams ::= */
-   206,  /* (69) streams ::= STREAMS INTEGER */
-   207,  /* (70) storage ::= */
-   207,  /* (71) storage ::= STORAGE INTEGER */
-   208,  /* (72) qtime ::= */
-   208,  /* (73) qtime ::= QTIME INTEGER */
-   209,  /* (74) users ::= */
-   209,  /* (75) users ::= USERS INTEGER */
-   210,  /* (76) conns ::= */
-   210,  /* (77) conns ::= CONNS INTEGER */
-   211,  /* (78) state ::= */
-   211,  /* (79) state ::= STATE ids */
-   198,  /* (80) acct_optr ::= pps tseries storage streams qtime dbs users conns state */
-   212,  /* (81) keep ::= KEEP tagitemlist */
-   214,  /* (82) cache ::= CACHE INTEGER */
-   215,  /* (83) replica ::= REPLICA INTEGER */
-   216,  /* (84) quorum ::= QUORUM INTEGER */
-   217,  /* (85) days ::= DAYS INTEGER */
-   218,  /* (86) minrows ::= MINROWS INTEGER */
-   219,  /* (87) maxrows ::= MAXROWS INTEGER */
-   220,  /* (88) blocks ::= BLOCKS INTEGER */
-   221,  /* (89) ctime ::= CTIME INTEGER */
-   222,  /* (90) wal ::= WAL INTEGER */
-   223,  /* (91) fsync ::= FSYNC INTEGER */
-   224,  /* (92) comp ::= COMP INTEGER */
-   225,  /* (93) prec ::= PRECISION STRING */
-   226,  /* (94) update ::= UPDATE INTEGER */
-   227,  /* (95) cachelast ::= CACHELAST INTEGER */
-   228,  /* (96) partitions ::= PARTITIONS INTEGER */
-   200,  /* (97) db_optr ::= */
-   200,  /* (98) db_optr ::= db_optr cache */
-   200,  /* (99) db_optr ::= db_optr replica */
-   200,  /* (100) db_optr ::= db_optr quorum */
-   200,  /* (101) db_optr ::= db_optr days */
-   200,  /* (102) db_optr ::= db_optr minrows */
-   200,  /* (103) db_optr ::= db_optr maxrows */
-   200,  /* (104) db_optr ::= db_optr blocks */
-   200,  /* (105) db_optr ::= db_optr ctime */
-   200,  /* (106) db_optr ::= db_optr wal */
-   200,  /* (107) db_optr ::= db_optr fsync */
-   200,  /* (108) db_optr ::= db_optr comp */
-   200,  /* (109) db_optr ::= db_optr prec */
-   200,  /* (110) db_optr ::= db_optr keep */
-   200,  /* (111) db_optr ::= db_optr update */
-   200,  /* (112) db_optr ::= db_optr cachelast */
-   201,  /* (113) topic_optr ::= db_optr */
-   201,  /* (114) topic_optr ::= topic_optr partitions */
-   196,  /* (115) alter_db_optr ::= */
-   196,  /* (116) alter_db_optr ::= alter_db_optr replica */
-   196,  /* (117) alter_db_optr ::= alter_db_optr quorum */
-   196,  /* (118) alter_db_optr ::= alter_db_optr keep */
-   196,  /* (119) alter_db_optr ::= alter_db_optr blocks */
-   196,  /* (120) alter_db_optr ::= alter_db_optr comp */
-   196,  /* (121) alter_db_optr ::= alter_db_optr wal */
-   196,  /* (122) alter_db_optr ::= alter_db_optr fsync */
-   196,  /* (123) alter_db_optr ::= alter_db_optr update */
-   196,  /* (124) alter_db_optr ::= alter_db_optr cachelast */
-   197,  /* (125) alter_topic_optr ::= alter_db_optr */
-   197,  /* (126) alter_topic_optr ::= alter_topic_optr partitions */
-   202,  /* (127) typename ::= ids */
-   202,  /* (128) typename ::= ids LP signed RP */
-   202,  /* (129) typename ::= ids UNSIGNED */
-   229,  /* (130) signed ::= INTEGER */
-   229,  /* (131) signed ::= PLUS INTEGER */
-   229,  /* (132) signed ::= MINUS INTEGER */
-   191,  /* (133) cmd ::= CREATE TABLE create_table_args */
-   191,  /* (134) cmd ::= CREATE TABLE create_stable_args */
-   191,  /* (135) cmd ::= CREATE STABLE create_stable_args */
-   191,  /* (136) cmd ::= CREATE TABLE create_table_list */
-   232,  /* (137) create_table_list ::= create_from_stable */
-   232,  /* (138) create_table_list ::= create_table_list create_from_stable */
-   230,  /* (139) create_table_args ::= ifnotexists ids cpxName LP columnlist RP */
-   231,  /* (140) create_stable_args ::= ifnotexists ids cpxName LP columnlist RP TAGS LP columnlist RP */
-   233,  /* (141) create_from_stable ::= ifnotexists ids cpxName USING ids cpxName TAGS LP tagitemlist RP */
-   233,  /* (142) create_from_stable ::= ifnotexists ids cpxName USING ids cpxName LP tagNamelist RP TAGS LP tagitemlist RP */
-   235,  /* (143) tagNamelist ::= tagNamelist COMMA ids */
-   235,  /* (144) tagNamelist ::= ids */
-   230,  /* (145) create_table_args ::= ifnotexists ids cpxName AS select */
-   234,  /* (146) columnlist ::= columnlist COMMA column */
-   234,  /* (147) columnlist ::= column */
-   237,  /* (148) column ::= ids typename */
-   213,  /* (149) tagitemlist ::= tagitemlist COMMA tagitem */
-   213,  /* (150) tagitemlist ::= tagitem */
-   238,  /* (151) tagitem ::= INTEGER */
-   238,  /* (152) tagitem ::= FLOAT */
-   238,  /* (153) tagitem ::= STRING */
-   238,  /* (154) tagitem ::= BOOL */
-   238,  /* (155) tagitem ::= NULL */
-   238,  /* (156) tagitem ::= MINUS INTEGER */
-   238,  /* (157) tagitem ::= MINUS FLOAT */
-   238,  /* (158) tagitem ::= PLUS INTEGER */
-   238,  /* (159) tagitem ::= PLUS FLOAT */
-   236,  /* (160) select ::= SELECT selcollist from where_opt interval_opt session_option fill_opt sliding_opt groupby_opt orderby_opt having_opt slimit_opt limit_opt */
-   236,  /* (161) select ::= LP select RP */
-   251,  /* (162) union ::= select */
-   251,  /* (163) union ::= union UNION ALL select */
-   191,  /* (164) cmd ::= union */
-   236,  /* (165) select ::= SELECT selcollist */
-   252,  /* (166) sclp ::= selcollist COMMA */
-   252,  /* (167) sclp ::= */
-   239,  /* (168) selcollist ::= sclp distinct expr as */
-   239,  /* (169) selcollist ::= sclp STAR */
-   255,  /* (170) as ::= AS ids */
-   255,  /* (171) as ::= ids */
-   255,  /* (172) as ::= */
-   253,  /* (173) distinct ::= DISTINCT */
-   253,  /* (174) distinct ::= */
-   240,  /* (175) from ::= FROM tablelist */
-   240,  /* (176) from ::= FROM LP union RP */
-   256,  /* (177) tablelist ::= ids cpxName */
-   256,  /* (178) tablelist ::= ids cpxName ids */
-   256,  /* (179) tablelist ::= tablelist COMMA ids cpxName */
-   256,  /* (180) tablelist ::= tablelist COMMA ids cpxName ids */
-   257,  /* (181) tmvar ::= VARIABLE */
-   242,  /* (182) interval_opt ::= INTERVAL LP tmvar RP */
-   242,  /* (183) interval_opt ::= INTERVAL LP tmvar COMMA tmvar RP */
-   242,  /* (184) interval_opt ::= */
-   243,  /* (185) session_option ::= */
-   243,  /* (186) session_option ::= SESSION LP ids cpxName COMMA tmvar RP */
-   244,  /* (187) fill_opt ::= */
-   244,  /* (188) fill_opt ::= FILL LP ID COMMA tagitemlist RP */
-   244,  /* (189) fill_opt ::= FILL LP ID RP */
-   245,  /* (190) sliding_opt ::= SLIDING LP tmvar RP */
-   245,  /* (191) sliding_opt ::= */
-   247,  /* (192) orderby_opt ::= */
-   247,  /* (193) orderby_opt ::= ORDER BY sortlist */
-   258,  /* (194) sortlist ::= sortlist COMMA item sortorder */
-   258,  /* (195) sortlist ::= item sortorder */
-   260,  /* (196) item ::= ids cpxName */
-   261,  /* (197) sortorder ::= ASC */
-   261,  /* (198) sortorder ::= DESC */
-   261,  /* (199) sortorder ::= */
-   246,  /* (200) groupby_opt ::= */
-   246,  /* (201) groupby_opt ::= GROUP BY grouplist */
-   262,  /* (202) grouplist ::= grouplist COMMA item */
-   262,  /* (203) grouplist ::= item */
-   248,  /* (204) having_opt ::= */
-   248,  /* (205) having_opt ::= HAVING expr */
-   250,  /* (206) limit_opt ::= */
-   250,  /* (207) limit_opt ::= LIMIT signed */
-   250,  /* (208) limit_opt ::= LIMIT signed OFFSET signed */
-   250,  /* (209) limit_opt ::= LIMIT signed COMMA signed */
-   249,  /* (210) slimit_opt ::= */
-   249,  /* (211) slimit_opt ::= SLIMIT signed */
-   249,  /* (212) slimit_opt ::= SLIMIT signed SOFFSET signed */
-   249,  /* (213) slimit_opt ::= SLIMIT signed COMMA signed */
-   241,  /* (214) where_opt ::= */
-   241,  /* (215) where_opt ::= WHERE expr */
-   254,  /* (216) expr ::= LP expr RP */
-   254,  /* (217) expr ::= ID */
-   254,  /* (218) expr ::= ID DOT ID */
-   254,  /* (219) expr ::= ID DOT STAR */
-   254,  /* (220) expr ::= INTEGER */
-   254,  /* (221) expr ::= MINUS INTEGER */
-   254,  /* (222) expr ::= PLUS INTEGER */
-   254,  /* (223) expr ::= FLOAT */
-   254,  /* (224) expr ::= MINUS FLOAT */
-   254,  /* (225) expr ::= PLUS FLOAT */
-   254,  /* (226) expr ::= STRING */
-   254,  /* (227) expr ::= NOW */
-   254,  /* (228) expr ::= VARIABLE */
-   254,  /* (229) expr ::= BOOL */
-   254,  /* (230) expr ::= ID LP exprlist RP */
-   254,  /* (231) expr ::= ID LP STAR RP */
-   254,  /* (232) expr ::= expr IS NULL */
-   254,  /* (233) expr ::= expr IS NOT NULL */
-   254,  /* (234) expr ::= expr LT expr */
-   254,  /* (235) expr ::= expr GT expr */
-   254,  /* (236) expr ::= expr LE expr */
-   254,  /* (237) expr ::= expr GE expr */
-   254,  /* (238) expr ::= expr NE expr */
-   254,  /* (239) expr ::= expr EQ expr */
-   254,  /* (240) expr ::= expr BETWEEN expr AND expr */
-   254,  /* (241) expr ::= expr AND expr */
-   254,  /* (242) expr ::= expr OR expr */
-   254,  /* (243) expr ::= expr PLUS expr */
-   254,  /* (244) expr ::= expr MINUS expr */
-   254,  /* (245) expr ::= expr STAR expr */
-   254,  /* (246) expr ::= expr SLASH expr */
-   254,  /* (247) expr ::= expr REM expr */
-   254,  /* (248) expr ::= expr LIKE expr */
-   254,  /* (249) expr ::= expr IN LP exprlist RP */
-   263,  /* (250) exprlist ::= exprlist COMMA expritem */
-   263,  /* (251) exprlist ::= expritem */
-   264,  /* (252) expritem ::= expr */
-   264,  /* (253) expritem ::= */
-   191,  /* (254) cmd ::= RESET QUERY CACHE */
-   191,  /* (255) cmd ::= ALTER TABLE ids cpxName ADD COLUMN columnlist */
-   191,  /* (256) cmd ::= ALTER TABLE ids cpxName DROP COLUMN ids */
-   191,  /* (257) cmd ::= ALTER TABLE ids cpxName ADD TAG columnlist */
-   191,  /* (258) cmd ::= ALTER TABLE ids cpxName DROP TAG ids */
-   191,  /* (259) cmd ::= ALTER TABLE ids cpxName CHANGE TAG ids ids */
-   191,  /* (260) cmd ::= ALTER TABLE ids cpxName SET TAG ids EQ tagitem */
-   191,  /* (261) cmd ::= ALTER STABLE ids cpxName ADD COLUMN columnlist */
-   191,  /* (262) cmd ::= ALTER STABLE ids cpxName DROP COLUMN ids */
-   191,  /* (263) cmd ::= ALTER STABLE ids cpxName ADD TAG columnlist */
-   191,  /* (264) cmd ::= ALTER STABLE ids cpxName DROP TAG ids */
-   191,  /* (265) cmd ::= ALTER STABLE ids cpxName CHANGE TAG ids ids */
-   191,  /* (266) cmd ::= KILL CONNECTION INTEGER */
-   191,  /* (267) cmd ::= KILL STREAM INTEGER COLON INTEGER */
-   191,  /* (268) cmd ::= KILL QUERY INTEGER COLON INTEGER */
+   191,  /* (0) program ::= cmd */
+   192,  /* (1) cmd ::= SHOW DATABASES */
+   192,  /* (2) cmd ::= SHOW TOPICS */
+   192,  /* (3) cmd ::= SHOW FUNCTIONS */
+   192,  /* (4) cmd ::= SHOW MNODES */
+   192,  /* (5) cmd ::= SHOW DNODES */
+   192,  /* (6) cmd ::= SHOW ACCOUNTS */
+   192,  /* (7) cmd ::= SHOW USERS */
+   192,  /* (8) cmd ::= SHOW MODULES */
+   192,  /* (9) cmd ::= SHOW QUERIES */
+   192,  /* (10) cmd ::= SHOW CONNECTIONS */
+   192,  /* (11) cmd ::= SHOW STREAMS */
+   192,  /* (12) cmd ::= SHOW VARIABLES */
+   192,  /* (13) cmd ::= SHOW SCORES */
+   192,  /* (14) cmd ::= SHOW GRANTS */
+   192,  /* (15) cmd ::= SHOW VNODES */
+   192,  /* (16) cmd ::= SHOW VNODES IPTOKEN */
+   193,  /* (17) dbPrefix ::= */
+   193,  /* (18) dbPrefix ::= ids DOT */
+   195,  /* (19) cpxName ::= */
+   195,  /* (20) cpxName ::= DOT ids */
+   192,  /* (21) cmd ::= SHOW CREATE TABLE ids cpxName */
+   192,  /* (22) cmd ::= SHOW CREATE DATABASE ids */
+   192,  /* (23) cmd ::= SHOW dbPrefix TABLES */
+   192,  /* (24) cmd ::= SHOW dbPrefix TABLES LIKE ids */
+   192,  /* (25) cmd ::= SHOW dbPrefix STABLES */
+   192,  /* (26) cmd ::= SHOW dbPrefix STABLES LIKE ids */
+   192,  /* (27) cmd ::= SHOW dbPrefix VGROUPS */
+   192,  /* (28) cmd ::= SHOW dbPrefix VGROUPS ids */
+   192,  /* (29) cmd ::= DROP TABLE ifexists ids cpxName */
+   192,  /* (30) cmd ::= DROP STABLE ifexists ids cpxName */
+   192,  /* (31) cmd ::= DROP DATABASE ifexists ids */
+   192,  /* (32) cmd ::= DROP TOPIC ifexists ids */
+   192,  /* (33) cmd ::= DROP FUNCTION ids */
+   192,  /* (34) cmd ::= DROP DNODE ids */
+   192,  /* (35) cmd ::= DROP USER ids */
+   192,  /* (36) cmd ::= DROP ACCOUNT ids */
+   192,  /* (37) cmd ::= USE ids */
+   192,  /* (38) cmd ::= DESCRIBE ids cpxName */
+   192,  /* (39) cmd ::= ALTER USER ids PASS ids */
+   192,  /* (40) cmd ::= ALTER USER ids PRIVILEGE ids */
+   192,  /* (41) cmd ::= ALTER DNODE ids ids */
+   192,  /* (42) cmd ::= ALTER DNODE ids ids ids */
+   192,  /* (43) cmd ::= ALTER LOCAL ids */
+   192,  /* (44) cmd ::= ALTER LOCAL ids ids */
+   192,  /* (45) cmd ::= ALTER DATABASE ids alter_db_optr */
+   192,  /* (46) cmd ::= ALTER TOPIC ids alter_topic_optr */
+   192,  /* (47) cmd ::= ALTER ACCOUNT ids acct_optr */
+   192,  /* (48) cmd ::= ALTER ACCOUNT ids PASS ids acct_optr */
+   194,  /* (49) ids ::= ID */
+   194,  /* (50) ids ::= STRING */
+   196,  /* (51) ifexists ::= IF EXISTS */
+   196,  /* (52) ifexists ::= */
+   200,  /* (53) ifnotexists ::= IF NOT EXISTS */
+   200,  /* (54) ifnotexists ::= */
+   192,  /* (55) cmd ::= CREATE DNODE ids */
+   192,  /* (56) cmd ::= CREATE ACCOUNT ids PASS ids acct_optr */
+   192,  /* (57) cmd ::= CREATE DATABASE ifnotexists ids db_optr */
+   192,  /* (58) cmd ::= CREATE TOPIC ifnotexists ids topic_optr */
+   192,  /* (59) cmd ::= CREATE FUNCTION ids AS ids OUTPUTTYPE typename */
+   192,  /* (60) cmd ::= CREATE AGGREGATE FUNCTION ids AS ids OUTPUTTYPE typename */
+   192,  /* (61) cmd ::= CREATE USER ids PASS ids */
+   204,  /* (62) pps ::= */
+   204,  /* (63) pps ::= PPS INTEGER */
+   205,  /* (64) tseries ::= */
+   205,  /* (65) tseries ::= TSERIES INTEGER */
+   206,  /* (66) dbs ::= */
+   206,  /* (67) dbs ::= DBS INTEGER */
+   207,  /* (68) streams ::= */
+   207,  /* (69) streams ::= STREAMS INTEGER */
+   208,  /* (70) storage ::= */
+   208,  /* (71) storage ::= STORAGE INTEGER */
+   209,  /* (72) qtime ::= */
+   209,  /* (73) qtime ::= QTIME INTEGER */
+   210,  /* (74) users ::= */
+   210,  /* (75) users ::= USERS INTEGER */
+   211,  /* (76) conns ::= */
+   211,  /* (77) conns ::= CONNS INTEGER */
+   212,  /* (78) state ::= */
+   212,  /* (79) state ::= STATE ids */
+   199,  /* (80) acct_optr ::= pps tseries storage streams qtime dbs users conns state */
+   213,  /* (81) keep ::= KEEP tagitemlist */
+   215,  /* (82) cache ::= CACHE INTEGER */
+   216,  /* (83) replica ::= REPLICA INTEGER */
+   217,  /* (84) quorum ::= QUORUM INTEGER */
+   218,  /* (85) days ::= DAYS INTEGER */
+   219,  /* (86) minrows ::= MINROWS INTEGER */
+   220,  /* (87) maxrows ::= MAXROWS INTEGER */
+   221,  /* (88) blocks ::= BLOCKS INTEGER */
+   222,  /* (89) ctime ::= CTIME INTEGER */
+   223,  /* (90) wal ::= WAL INTEGER */
+   224,  /* (91) fsync ::= FSYNC INTEGER */
+   225,  /* (92) comp ::= COMP INTEGER */
+   226,  /* (93) prec ::= PRECISION STRING */
+   227,  /* (94) update ::= UPDATE INTEGER */
+   228,  /* (95) cachelast ::= CACHELAST INTEGER */
+   229,  /* (96) partitions ::= PARTITIONS INTEGER */
+   201,  /* (97) db_optr ::= */
+   201,  /* (98) db_optr ::= db_optr cache */
+   201,  /* (99) db_optr ::= db_optr replica */
+   201,  /* (100) db_optr ::= db_optr quorum */
+   201,  /* (101) db_optr ::= db_optr days */
+   201,  /* (102) db_optr ::= db_optr minrows */
+   201,  /* (103) db_optr ::= db_optr maxrows */
+   201,  /* (104) db_optr ::= db_optr blocks */
+   201,  /* (105) db_optr ::= db_optr ctime */
+   201,  /* (106) db_optr ::= db_optr wal */
+   201,  /* (107) db_optr ::= db_optr fsync */
+   201,  /* (108) db_optr ::= db_optr comp */
+   201,  /* (109) db_optr ::= db_optr prec */
+   201,  /* (110) db_optr ::= db_optr keep */
+   201,  /* (111) db_optr ::= db_optr update */
+   201,  /* (112) db_optr ::= db_optr cachelast */
+   202,  /* (113) topic_optr ::= db_optr */
+   202,  /* (114) topic_optr ::= topic_optr partitions */
+   197,  /* (115) alter_db_optr ::= */
+   197,  /* (116) alter_db_optr ::= alter_db_optr replica */
+   197,  /* (117) alter_db_optr ::= alter_db_optr quorum */
+   197,  /* (118) alter_db_optr ::= alter_db_optr keep */
+   197,  /* (119) alter_db_optr ::= alter_db_optr blocks */
+   197,  /* (120) alter_db_optr ::= alter_db_optr comp */
+   197,  /* (121) alter_db_optr ::= alter_db_optr wal */
+   197,  /* (122) alter_db_optr ::= alter_db_optr fsync */
+   197,  /* (123) alter_db_optr ::= alter_db_optr update */
+   197,  /* (124) alter_db_optr ::= alter_db_optr cachelast */
+   198,  /* (125) alter_topic_optr ::= alter_db_optr */
+   198,  /* (126) alter_topic_optr ::= alter_topic_optr partitions */
+   203,  /* (127) typename ::= ids */
+   203,  /* (128) typename ::= ids LP signed RP */
+   203,  /* (129) typename ::= ids UNSIGNED */
+   230,  /* (130) signed ::= INTEGER */
+   230,  /* (131) signed ::= PLUS INTEGER */
+   230,  /* (132) signed ::= MINUS INTEGER */
+   192,  /* (133) cmd ::= CREATE TABLE create_table_args */
+   192,  /* (134) cmd ::= CREATE TABLE create_stable_args */
+   192,  /* (135) cmd ::= CREATE STABLE create_stable_args */
+   192,  /* (136) cmd ::= CREATE TABLE create_table_list */
+   233,  /* (137) create_table_list ::= create_from_stable */
+   233,  /* (138) create_table_list ::= create_table_list create_from_stable */
+   231,  /* (139) create_table_args ::= ifnotexists ids cpxName LP columnlist RP */
+   232,  /* (140) create_stable_args ::= ifnotexists ids cpxName LP columnlist RP TAGS LP columnlist RP */
+   234,  /* (141) create_from_stable ::= ifnotexists ids cpxName USING ids cpxName TAGS LP tagitemlist RP */
+   234,  /* (142) create_from_stable ::= ifnotexists ids cpxName USING ids cpxName LP tagNamelist RP TAGS LP tagitemlist RP */
+   236,  /* (143) tagNamelist ::= tagNamelist COMMA ids */
+   236,  /* (144) tagNamelist ::= ids */
+   231,  /* (145) create_table_args ::= ifnotexists ids cpxName AS select */
+   235,  /* (146) columnlist ::= columnlist COMMA column */
+   235,  /* (147) columnlist ::= column */
+   238,  /* (148) column ::= ids typename */
+   214,  /* (149) tagitemlist ::= tagitemlist COMMA tagitem */
+   214,  /* (150) tagitemlist ::= tagitem */
+   239,  /* (151) tagitem ::= INTEGER */
+   239,  /* (152) tagitem ::= FLOAT */
+   239,  /* (153) tagitem ::= STRING */
+   239,  /* (154) tagitem ::= BOOL */
+   239,  /* (155) tagitem ::= NULL */
+   239,  /* (156) tagitem ::= MINUS INTEGER */
+   239,  /* (157) tagitem ::= MINUS FLOAT */
+   239,  /* (158) tagitem ::= PLUS INTEGER */
+   239,  /* (159) tagitem ::= PLUS FLOAT */
+   237,  /* (160) select ::= SELECT selcollist from where_opt interval_opt session_option fill_opt sliding_opt groupby_opt orderby_opt having_opt slimit_opt limit_opt */
+   237,  /* (161) select ::= LP select RP */
+   252,  /* (162) union ::= select */
+   252,  /* (163) union ::= union UNION ALL select */
+   192,  /* (164) cmd ::= union */
+   237,  /* (165) select ::= SELECT selcollist */
+   253,  /* (166) sclp ::= selcollist COMMA */
+   253,  /* (167) sclp ::= */
+   240,  /* (168) selcollist ::= sclp distinct expr as */
+   240,  /* (169) selcollist ::= sclp STAR */
+   256,  /* (170) as ::= AS ids */
+   256,  /* (171) as ::= ids */
+   256,  /* (172) as ::= */
+   254,  /* (173) distinct ::= DISTINCT */
+   254,  /* (174) distinct ::= */
+   241,  /* (175) from ::= FROM tablelist */
+   241,  /* (176) from ::= FROM LP union RP */
+   257,  /* (177) tablelist ::= ids cpxName */
+   257,  /* (178) tablelist ::= ids cpxName ids */
+   257,  /* (179) tablelist ::= tablelist COMMA ids cpxName */
+   257,  /* (180) tablelist ::= tablelist COMMA ids cpxName ids */
+   258,  /* (181) tmvar ::= VARIABLE */
+   243,  /* (182) interval_opt ::= INTERVAL LP tmvar RP */
+   243,  /* (183) interval_opt ::= INTERVAL LP tmvar COMMA tmvar RP */
+   243,  /* (184) interval_opt ::= */
+   244,  /* (185) session_option ::= */
+   244,  /* (186) session_option ::= SESSION LP ids cpxName COMMA tmvar RP */
+   245,  /* (187) fill_opt ::= */
+   245,  /* (188) fill_opt ::= FILL LP ID COMMA tagitemlist RP */
+   245,  /* (189) fill_opt ::= FILL LP ID RP */
+   246,  /* (190) sliding_opt ::= SLIDING LP tmvar RP */
+   246,  /* (191) sliding_opt ::= */
+   248,  /* (192) orderby_opt ::= */
+   248,  /* (193) orderby_opt ::= ORDER BY sortlist */
+   259,  /* (194) sortlist ::= sortlist COMMA item sortorder */
+   259,  /* (195) sortlist ::= item sortorder */
+   261,  /* (196) item ::= ids cpxName */
+   262,  /* (197) sortorder ::= ASC */
+   262,  /* (198) sortorder ::= DESC */
+   262,  /* (199) sortorder ::= */
+   247,  /* (200) groupby_opt ::= */
+   247,  /* (201) groupby_opt ::= GROUP BY grouplist */
+   263,  /* (202) grouplist ::= grouplist COMMA item */
+   263,  /* (203) grouplist ::= item */
+   249,  /* (204) having_opt ::= */
+   249,  /* (205) having_opt ::= HAVING expr */
+   251,  /* (206) limit_opt ::= */
+   251,  /* (207) limit_opt ::= LIMIT signed */
+   251,  /* (208) limit_opt ::= LIMIT signed OFFSET signed */
+   251,  /* (209) limit_opt ::= LIMIT signed COMMA signed */
+   250,  /* (210) slimit_opt ::= */
+   250,  /* (211) slimit_opt ::= SLIMIT signed */
+   250,  /* (212) slimit_opt ::= SLIMIT signed SOFFSET signed */
+   250,  /* (213) slimit_opt ::= SLIMIT signed COMMA signed */
+   242,  /* (214) where_opt ::= */
+   242,  /* (215) where_opt ::= WHERE expr */
+   255,  /* (216) expr ::= LP expr RP */
+   255,  /* (217) expr ::= ID */
+   255,  /* (218) expr ::= ID DOT ID */
+   255,  /* (219) expr ::= ID DOT STAR */
+   255,  /* (220) expr ::= INTEGER */
+   255,  /* (221) expr ::= MINUS INTEGER */
+   255,  /* (222) expr ::= PLUS INTEGER */
+   255,  /* (223) expr ::= FLOAT */
+   255,  /* (224) expr ::= MINUS FLOAT */
+   255,  /* (225) expr ::= PLUS FLOAT */
+   255,  /* (226) expr ::= STRING */
+   255,  /* (227) expr ::= NOW */
+   255,  /* (228) expr ::= VARIABLE */
+   255,  /* (229) expr ::= BOOL */
+   255,  /* (230) expr ::= ID LP exprlist RP */
+   255,  /* (231) expr ::= ID LP STAR RP */
+   255,  /* (232) expr ::= expr IS NULL */
+   255,  /* (233) expr ::= expr IS NOT NULL */
+   255,  /* (234) expr ::= expr LT expr */
+   255,  /* (235) expr ::= expr GT expr */
+   255,  /* (236) expr ::= expr LE expr */
+   255,  /* (237) expr ::= expr GE expr */
+   255,  /* (238) expr ::= expr NE expr */
+   255,  /* (239) expr ::= expr EQ expr */
+   255,  /* (240) expr ::= expr BETWEEN expr AND expr */
+   255,  /* (241) expr ::= expr AND expr */
+   255,  /* (242) expr ::= expr OR expr */
+   255,  /* (243) expr ::= expr PLUS expr */
+   255,  /* (244) expr ::= expr MINUS expr */
+   255,  /* (245) expr ::= expr STAR expr */
+   255,  /* (246) expr ::= expr SLASH expr */
+   255,  /* (247) expr ::= expr REM expr */
+   255,  /* (248) expr ::= expr LIKE expr */
+   255,  /* (249) expr ::= expr IN LP exprlist RP */
+   264,  /* (250) exprlist ::= exprlist COMMA expritem */
+   264,  /* (251) exprlist ::= expritem */
+   265,  /* (252) expritem ::= expr */
+   265,  /* (253) expritem ::= */
+   192,  /* (254) cmd ::= RESET QUERY CACHE */
+   192,  /* (255) cmd ::= SYNCDB ids REPLICA */
+   192,  /* (256) cmd ::= ALTER TABLE ids cpxName ADD COLUMN columnlist */
+   192,  /* (257) cmd ::= ALTER TABLE ids cpxName DROP COLUMN ids */
+   192,  /* (258) cmd ::= ALTER TABLE ids cpxName ADD TAG columnlist */
+   192,  /* (259) cmd ::= ALTER TABLE ids cpxName DROP TAG ids */
+   192,  /* (260) cmd ::= ALTER TABLE ids cpxName CHANGE TAG ids ids */
+   192,  /* (261) cmd ::= ALTER TABLE ids cpxName SET TAG ids EQ tagitem */
+   192,  /* (262) cmd ::= ALTER STABLE ids cpxName ADD COLUMN columnlist */
+   192,  /* (263) cmd ::= ALTER STABLE ids cpxName DROP COLUMN ids */
+   192,  /* (264) cmd ::= ALTER STABLE ids cpxName ADD TAG columnlist */
+   192,  /* (265) cmd ::= ALTER STABLE ids cpxName DROP TAG ids */
+   192,  /* (266) cmd ::= ALTER STABLE ids cpxName CHANGE TAG ids ids */
+   192,  /* (267) cmd ::= KILL CONNECTION INTEGER */
+   192,  /* (268) cmd ::= KILL STREAM INTEGER COLON INTEGER */
+   192,  /* (269) cmd ::= KILL QUERY INTEGER COLON INTEGER */
 };
 
 /* For rule J, yyRuleInfoNRhs[J] contains the negative of the number
@@ -3129,295 +2304,21 @@
    -1,  /* (252) expritem ::= expr */
     0,  /* (253) expritem ::= */
    -3,  /* (254) cmd ::= RESET QUERY CACHE */
-   -7,  /* (255) cmd ::= ALTER TABLE ids cpxName ADD COLUMN columnlist */
-   -7,  /* (256) cmd ::= ALTER TABLE ids cpxName DROP COLUMN ids */
-   -7,  /* (257) cmd ::= ALTER TABLE ids cpxName ADD TAG columnlist */
-   -7,  /* (258) cmd ::= ALTER TABLE ids cpxName DROP TAG ids */
-   -8,  /* (259) cmd ::= ALTER TABLE ids cpxName CHANGE TAG ids ids */
-   -9,  /* (260) cmd ::= ALTER TABLE ids cpxName SET TAG ids EQ tagitem */
-   -7,  /* (261) cmd ::= ALTER STABLE ids cpxName ADD COLUMN columnlist */
-   -7,  /* (262) cmd ::= ALTER STABLE ids cpxName DROP COLUMN ids */
-   -7,  /* (263) cmd ::= ALTER STABLE ids cpxName ADD TAG columnlist */
-   -7,  /* (264) cmd ::= ALTER STABLE ids cpxName DROP TAG ids */
-   -8,  /* (265) cmd ::= ALTER STABLE ids cpxName CHANGE TAG ids ids */
-   -3,  /* (266) cmd ::= KILL CONNECTION INTEGER */
-   -5,  /* (267) cmd ::= KILL STREAM INTEGER COLON INTEGER */
-   -5,  /* (268) cmd ::= KILL QUERY INTEGER COLON INTEGER */
-=======
-/* The following table contains information about every rule that
-** is used during the reduce.
-*/
-static const struct {
-  YYCODETYPE lhs;       /* Symbol on the left-hand side of the rule */
-  signed char nrhs;     /* Negative of the number of RHS symbols in the rule */
-} yyRuleInfo[] = {
-  {  188,   -1 }, /* (0) program ::= cmd */
-  {  189,   -2 }, /* (1) cmd ::= SHOW DATABASES */
-  {  189,   -2 }, /* (2) cmd ::= SHOW TOPICS */
-  {  189,   -2 }, /* (3) cmd ::= SHOW MNODES */
-  {  189,   -2 }, /* (4) cmd ::= SHOW DNODES */
-  {  189,   -2 }, /* (5) cmd ::= SHOW ACCOUNTS */
-  {  189,   -2 }, /* (6) cmd ::= SHOW USERS */
-  {  189,   -2 }, /* (7) cmd ::= SHOW MODULES */
-  {  189,   -2 }, /* (8) cmd ::= SHOW QUERIES */
-  {  189,   -2 }, /* (9) cmd ::= SHOW CONNECTIONS */
-  {  189,   -2 }, /* (10) cmd ::= SHOW STREAMS */
-  {  189,   -2 }, /* (11) cmd ::= SHOW VARIABLES */
-  {  189,   -2 }, /* (12) cmd ::= SHOW SCORES */
-  {  189,   -2 }, /* (13) cmd ::= SHOW GRANTS */
-  {  189,   -2 }, /* (14) cmd ::= SHOW VNODES */
-  {  189,   -3 }, /* (15) cmd ::= SHOW VNODES IPTOKEN */
-  {  190,    0 }, /* (16) dbPrefix ::= */
-  {  190,   -2 }, /* (17) dbPrefix ::= ids DOT */
-  {  192,    0 }, /* (18) cpxName ::= */
-  {  192,   -2 }, /* (19) cpxName ::= DOT ids */
-  {  189,   -5 }, /* (20) cmd ::= SHOW CREATE TABLE ids cpxName */
-  {  189,   -4 }, /* (21) cmd ::= SHOW CREATE DATABASE ids */
-  {  189,   -3 }, /* (22) cmd ::= SHOW dbPrefix TABLES */
-  {  189,   -5 }, /* (23) cmd ::= SHOW dbPrefix TABLES LIKE ids */
-  {  189,   -3 }, /* (24) cmd ::= SHOW dbPrefix STABLES */
-  {  189,   -5 }, /* (25) cmd ::= SHOW dbPrefix STABLES LIKE ids */
-  {  189,   -3 }, /* (26) cmd ::= SHOW dbPrefix VGROUPS */
-  {  189,   -4 }, /* (27) cmd ::= SHOW dbPrefix VGROUPS ids */
-  {  189,   -5 }, /* (28) cmd ::= DROP TABLE ifexists ids cpxName */
-  {  189,   -5 }, /* (29) cmd ::= DROP STABLE ifexists ids cpxName */
-  {  189,   -4 }, /* (30) cmd ::= DROP DATABASE ifexists ids */
-  {  189,   -4 }, /* (31) cmd ::= DROP TOPIC ifexists ids */
-  {  189,   -3 }, /* (32) cmd ::= DROP DNODE ids */
-  {  189,   -3 }, /* (33) cmd ::= DROP USER ids */
-  {  189,   -3 }, /* (34) cmd ::= DROP ACCOUNT ids */
-  {  189,   -2 }, /* (35) cmd ::= USE ids */
-  {  189,   -3 }, /* (36) cmd ::= DESCRIBE ids cpxName */
-  {  189,   -5 }, /* (37) cmd ::= ALTER USER ids PASS ids */
-  {  189,   -5 }, /* (38) cmd ::= ALTER USER ids PRIVILEGE ids */
-  {  189,   -4 }, /* (39) cmd ::= ALTER DNODE ids ids */
-  {  189,   -5 }, /* (40) cmd ::= ALTER DNODE ids ids ids */
-  {  189,   -3 }, /* (41) cmd ::= ALTER LOCAL ids */
-  {  189,   -4 }, /* (42) cmd ::= ALTER LOCAL ids ids */
-  {  189,   -4 }, /* (43) cmd ::= ALTER DATABASE ids alter_db_optr */
-  {  189,   -4 }, /* (44) cmd ::= ALTER TOPIC ids alter_topic_optr */
-  {  189,   -4 }, /* (45) cmd ::= ALTER ACCOUNT ids acct_optr */
-  {  189,   -6 }, /* (46) cmd ::= ALTER ACCOUNT ids PASS ids acct_optr */
-  {  191,   -1 }, /* (47) ids ::= ID */
-  {  191,   -1 }, /* (48) ids ::= STRING */
-  {  193,   -2 }, /* (49) ifexists ::= IF EXISTS */
-  {  193,    0 }, /* (50) ifexists ::= */
-  {  197,   -3 }, /* (51) ifnotexists ::= IF NOT EXISTS */
-  {  197,    0 }, /* (52) ifnotexists ::= */
-  {  189,   -3 }, /* (53) cmd ::= CREATE DNODE ids */
-  {  189,   -6 }, /* (54) cmd ::= CREATE ACCOUNT ids PASS ids acct_optr */
-  {  189,   -5 }, /* (55) cmd ::= CREATE DATABASE ifnotexists ids db_optr */
-  {  189,   -5 }, /* (56) cmd ::= CREATE TOPIC ifnotexists ids topic_optr */
-  {  189,   -5 }, /* (57) cmd ::= CREATE USER ids PASS ids */
-  {  200,    0 }, /* (58) pps ::= */
-  {  200,   -2 }, /* (59) pps ::= PPS INTEGER */
-  {  201,    0 }, /* (60) tseries ::= */
-  {  201,   -2 }, /* (61) tseries ::= TSERIES INTEGER */
-  {  202,    0 }, /* (62) dbs ::= */
-  {  202,   -2 }, /* (63) dbs ::= DBS INTEGER */
-  {  203,    0 }, /* (64) streams ::= */
-  {  203,   -2 }, /* (65) streams ::= STREAMS INTEGER */
-  {  204,    0 }, /* (66) storage ::= */
-  {  204,   -2 }, /* (67) storage ::= STORAGE INTEGER */
-  {  205,    0 }, /* (68) qtime ::= */
-  {  205,   -2 }, /* (69) qtime ::= QTIME INTEGER */
-  {  206,    0 }, /* (70) users ::= */
-  {  206,   -2 }, /* (71) users ::= USERS INTEGER */
-  {  207,    0 }, /* (72) conns ::= */
-  {  207,   -2 }, /* (73) conns ::= CONNS INTEGER */
-  {  208,    0 }, /* (74) state ::= */
-  {  208,   -2 }, /* (75) state ::= STATE ids */
-  {  196,   -9 }, /* (76) acct_optr ::= pps tseries storage streams qtime dbs users conns state */
-  {  209,   -2 }, /* (77) keep ::= KEEP tagitemlist */
-  {  211,   -2 }, /* (78) cache ::= CACHE INTEGER */
-  {  212,   -2 }, /* (79) replica ::= REPLICA INTEGER */
-  {  213,   -2 }, /* (80) quorum ::= QUORUM INTEGER */
-  {  214,   -2 }, /* (81) days ::= DAYS INTEGER */
-  {  215,   -2 }, /* (82) minrows ::= MINROWS INTEGER */
-  {  216,   -2 }, /* (83) maxrows ::= MAXROWS INTEGER */
-  {  217,   -2 }, /* (84) blocks ::= BLOCKS INTEGER */
-  {  218,   -2 }, /* (85) ctime ::= CTIME INTEGER */
-  {  219,   -2 }, /* (86) wal ::= WAL INTEGER */
-  {  220,   -2 }, /* (87) fsync ::= FSYNC INTEGER */
-  {  221,   -2 }, /* (88) comp ::= COMP INTEGER */
-  {  222,   -2 }, /* (89) prec ::= PRECISION STRING */
-  {  223,   -2 }, /* (90) update ::= UPDATE INTEGER */
-  {  224,   -2 }, /* (91) cachelast ::= CACHELAST INTEGER */
-  {  225,   -2 }, /* (92) partitions ::= PARTITIONS INTEGER */
-  {  198,    0 }, /* (93) db_optr ::= */
-  {  198,   -2 }, /* (94) db_optr ::= db_optr cache */
-  {  198,   -2 }, /* (95) db_optr ::= db_optr replica */
-  {  198,   -2 }, /* (96) db_optr ::= db_optr quorum */
-  {  198,   -2 }, /* (97) db_optr ::= db_optr days */
-  {  198,   -2 }, /* (98) db_optr ::= db_optr minrows */
-  {  198,   -2 }, /* (99) db_optr ::= db_optr maxrows */
-  {  198,   -2 }, /* (100) db_optr ::= db_optr blocks */
-  {  198,   -2 }, /* (101) db_optr ::= db_optr ctime */
-  {  198,   -2 }, /* (102) db_optr ::= db_optr wal */
-  {  198,   -2 }, /* (103) db_optr ::= db_optr fsync */
-  {  198,   -2 }, /* (104) db_optr ::= db_optr comp */
-  {  198,   -2 }, /* (105) db_optr ::= db_optr prec */
-  {  198,   -2 }, /* (106) db_optr ::= db_optr keep */
-  {  198,   -2 }, /* (107) db_optr ::= db_optr update */
-  {  198,   -2 }, /* (108) db_optr ::= db_optr cachelast */
-  {  199,   -1 }, /* (109) topic_optr ::= db_optr */
-  {  199,   -2 }, /* (110) topic_optr ::= topic_optr partitions */
-  {  194,    0 }, /* (111) alter_db_optr ::= */
-  {  194,   -2 }, /* (112) alter_db_optr ::= alter_db_optr replica */
-  {  194,   -2 }, /* (113) alter_db_optr ::= alter_db_optr quorum */
-  {  194,   -2 }, /* (114) alter_db_optr ::= alter_db_optr keep */
-  {  194,   -2 }, /* (115) alter_db_optr ::= alter_db_optr blocks */
-  {  194,   -2 }, /* (116) alter_db_optr ::= alter_db_optr comp */
-  {  194,   -2 }, /* (117) alter_db_optr ::= alter_db_optr wal */
-  {  194,   -2 }, /* (118) alter_db_optr ::= alter_db_optr fsync */
-  {  194,   -2 }, /* (119) alter_db_optr ::= alter_db_optr update */
-  {  194,   -2 }, /* (120) alter_db_optr ::= alter_db_optr cachelast */
-  {  195,   -1 }, /* (121) alter_topic_optr ::= alter_db_optr */
-  {  195,   -2 }, /* (122) alter_topic_optr ::= alter_topic_optr partitions */
-  {  226,   -1 }, /* (123) typename ::= ids */
-  {  226,   -4 }, /* (124) typename ::= ids LP signed RP */
-  {  226,   -2 }, /* (125) typename ::= ids UNSIGNED */
-  {  227,   -1 }, /* (126) signed ::= INTEGER */
-  {  227,   -2 }, /* (127) signed ::= PLUS INTEGER */
-  {  227,   -2 }, /* (128) signed ::= MINUS INTEGER */
-  {  189,   -3 }, /* (129) cmd ::= CREATE TABLE create_table_args */
-  {  189,   -3 }, /* (130) cmd ::= CREATE TABLE create_stable_args */
-  {  189,   -3 }, /* (131) cmd ::= CREATE STABLE create_stable_args */
-  {  189,   -3 }, /* (132) cmd ::= CREATE TABLE create_table_list */
-  {  230,   -1 }, /* (133) create_table_list ::= create_from_stable */
-  {  230,   -2 }, /* (134) create_table_list ::= create_table_list create_from_stable */
-  {  228,   -6 }, /* (135) create_table_args ::= ifnotexists ids cpxName LP columnlist RP */
-  {  229,  -10 }, /* (136) create_stable_args ::= ifnotexists ids cpxName LP columnlist RP TAGS LP columnlist RP */
-  {  231,  -10 }, /* (137) create_from_stable ::= ifnotexists ids cpxName USING ids cpxName TAGS LP tagitemlist RP */
-  {  231,  -13 }, /* (138) create_from_stable ::= ifnotexists ids cpxName USING ids cpxName LP tagNamelist RP TAGS LP tagitemlist RP */
-  {  233,   -3 }, /* (139) tagNamelist ::= tagNamelist COMMA ids */
-  {  233,   -1 }, /* (140) tagNamelist ::= ids */
-  {  228,   -5 }, /* (141) create_table_args ::= ifnotexists ids cpxName AS select */
-  {  232,   -3 }, /* (142) columnlist ::= columnlist COMMA column */
-  {  232,   -1 }, /* (143) columnlist ::= column */
-  {  235,   -2 }, /* (144) column ::= ids typename */
-  {  210,   -3 }, /* (145) tagitemlist ::= tagitemlist COMMA tagitem */
-  {  210,   -1 }, /* (146) tagitemlist ::= tagitem */
-  {  236,   -1 }, /* (147) tagitem ::= INTEGER */
-  {  236,   -1 }, /* (148) tagitem ::= FLOAT */
-  {  236,   -1 }, /* (149) tagitem ::= STRING */
-  {  236,   -1 }, /* (150) tagitem ::= BOOL */
-  {  236,   -1 }, /* (151) tagitem ::= NULL */
-  {  236,   -2 }, /* (152) tagitem ::= MINUS INTEGER */
-  {  236,   -2 }, /* (153) tagitem ::= MINUS FLOAT */
-  {  236,   -2 }, /* (154) tagitem ::= PLUS INTEGER */
-  {  236,   -2 }, /* (155) tagitem ::= PLUS FLOAT */
-  {  234,  -13 }, /* (156) select ::= SELECT selcollist from where_opt interval_opt session_option fill_opt sliding_opt groupby_opt orderby_opt having_opt slimit_opt limit_opt */
-  {  234,   -3 }, /* (157) select ::= LP select RP */
-  {  249,   -1 }, /* (158) union ::= select */
-  {  249,   -4 }, /* (159) union ::= union UNION ALL select */
-  {  189,   -1 }, /* (160) cmd ::= union */
-  {  234,   -2 }, /* (161) select ::= SELECT selcollist */
-  {  250,   -2 }, /* (162) sclp ::= selcollist COMMA */
-  {  250,    0 }, /* (163) sclp ::= */
-  {  237,   -4 }, /* (164) selcollist ::= sclp distinct expr as */
-  {  237,   -2 }, /* (165) selcollist ::= sclp STAR */
-  {  253,   -2 }, /* (166) as ::= AS ids */
-  {  253,   -1 }, /* (167) as ::= ids */
-  {  253,    0 }, /* (168) as ::= */
-  {  251,   -1 }, /* (169) distinct ::= DISTINCT */
-  {  251,    0 }, /* (170) distinct ::= */
-  {  238,   -2 }, /* (171) from ::= FROM tablelist */
-  {  238,   -4 }, /* (172) from ::= FROM LP union RP */
-  {  254,   -2 }, /* (173) tablelist ::= ids cpxName */
-  {  254,   -3 }, /* (174) tablelist ::= ids cpxName ids */
-  {  254,   -4 }, /* (175) tablelist ::= tablelist COMMA ids cpxName */
-  {  254,   -5 }, /* (176) tablelist ::= tablelist COMMA ids cpxName ids */
-  {  255,   -1 }, /* (177) tmvar ::= VARIABLE */
-  {  240,   -4 }, /* (178) interval_opt ::= INTERVAL LP tmvar RP */
-  {  240,   -6 }, /* (179) interval_opt ::= INTERVAL LP tmvar COMMA tmvar RP */
-  {  240,    0 }, /* (180) interval_opt ::= */
-  {  241,    0 }, /* (181) session_option ::= */
-  {  241,   -7 }, /* (182) session_option ::= SESSION LP ids cpxName COMMA tmvar RP */
-  {  242,    0 }, /* (183) fill_opt ::= */
-  {  242,   -6 }, /* (184) fill_opt ::= FILL LP ID COMMA tagitemlist RP */
-  {  242,   -4 }, /* (185) fill_opt ::= FILL LP ID RP */
-  {  243,   -4 }, /* (186) sliding_opt ::= SLIDING LP tmvar RP */
-  {  243,    0 }, /* (187) sliding_opt ::= */
-  {  245,    0 }, /* (188) orderby_opt ::= */
-  {  245,   -3 }, /* (189) orderby_opt ::= ORDER BY sortlist */
-  {  256,   -4 }, /* (190) sortlist ::= sortlist COMMA item sortorder */
-  {  256,   -2 }, /* (191) sortlist ::= item sortorder */
-  {  258,   -2 }, /* (192) item ::= ids cpxName */
-  {  259,   -1 }, /* (193) sortorder ::= ASC */
-  {  259,   -1 }, /* (194) sortorder ::= DESC */
-  {  259,    0 }, /* (195) sortorder ::= */
-  {  244,    0 }, /* (196) groupby_opt ::= */
-  {  244,   -3 }, /* (197) groupby_opt ::= GROUP BY grouplist */
-  {  260,   -3 }, /* (198) grouplist ::= grouplist COMMA item */
-  {  260,   -1 }, /* (199) grouplist ::= item */
-  {  246,    0 }, /* (200) having_opt ::= */
-  {  246,   -2 }, /* (201) having_opt ::= HAVING expr */
-  {  248,    0 }, /* (202) limit_opt ::= */
-  {  248,   -2 }, /* (203) limit_opt ::= LIMIT signed */
-  {  248,   -4 }, /* (204) limit_opt ::= LIMIT signed OFFSET signed */
-  {  248,   -4 }, /* (205) limit_opt ::= LIMIT signed COMMA signed */
-  {  247,    0 }, /* (206) slimit_opt ::= */
-  {  247,   -2 }, /* (207) slimit_opt ::= SLIMIT signed */
-  {  247,   -4 }, /* (208) slimit_opt ::= SLIMIT signed SOFFSET signed */
-  {  247,   -4 }, /* (209) slimit_opt ::= SLIMIT signed COMMA signed */
-  {  239,    0 }, /* (210) where_opt ::= */
-  {  239,   -2 }, /* (211) where_opt ::= WHERE expr */
-  {  252,   -3 }, /* (212) expr ::= LP expr RP */
-  {  252,   -1 }, /* (213) expr ::= ID */
-  {  252,   -3 }, /* (214) expr ::= ID DOT ID */
-  {  252,   -3 }, /* (215) expr ::= ID DOT STAR */
-  {  252,   -1 }, /* (216) expr ::= INTEGER */
-  {  252,   -2 }, /* (217) expr ::= MINUS INTEGER */
-  {  252,   -2 }, /* (218) expr ::= PLUS INTEGER */
-  {  252,   -1 }, /* (219) expr ::= FLOAT */
-  {  252,   -2 }, /* (220) expr ::= MINUS FLOAT */
-  {  252,   -2 }, /* (221) expr ::= PLUS FLOAT */
-  {  252,   -1 }, /* (222) expr ::= STRING */
-  {  252,   -1 }, /* (223) expr ::= NOW */
-  {  252,   -1 }, /* (224) expr ::= VARIABLE */
-  {  252,   -1 }, /* (225) expr ::= BOOL */
-  {  252,   -4 }, /* (226) expr ::= ID LP exprlist RP */
-  {  252,   -4 }, /* (227) expr ::= ID LP STAR RP */
-  {  252,   -3 }, /* (228) expr ::= expr IS NULL */
-  {  252,   -4 }, /* (229) expr ::= expr IS NOT NULL */
-  {  252,   -3 }, /* (230) expr ::= expr LT expr */
-  {  252,   -3 }, /* (231) expr ::= expr GT expr */
-  {  252,   -3 }, /* (232) expr ::= expr LE expr */
-  {  252,   -3 }, /* (233) expr ::= expr GE expr */
-  {  252,   -3 }, /* (234) expr ::= expr NE expr */
-  {  252,   -3 }, /* (235) expr ::= expr EQ expr */
-  {  252,   -5 }, /* (236) expr ::= expr BETWEEN expr AND expr */
-  {  252,   -3 }, /* (237) expr ::= expr AND expr */
-  {  252,   -3 }, /* (238) expr ::= expr OR expr */
-  {  252,   -3 }, /* (239) expr ::= expr PLUS expr */
-  {  252,   -3 }, /* (240) expr ::= expr MINUS expr */
-  {  252,   -3 }, /* (241) expr ::= expr STAR expr */
-  {  252,   -3 }, /* (242) expr ::= expr SLASH expr */
-  {  252,   -3 }, /* (243) expr ::= expr REM expr */
-  {  252,   -3 }, /* (244) expr ::= expr LIKE expr */
-  {  252,   -5 }, /* (245) expr ::= expr IN LP exprlist RP */
-  {  261,   -3 }, /* (246) exprlist ::= exprlist COMMA expritem */
-  {  261,   -1 }, /* (247) exprlist ::= expritem */
-  {  262,   -1 }, /* (248) expritem ::= expr */
-  {  262,    0 }, /* (249) expritem ::= */
-  {  189,   -3 }, /* (250) cmd ::= RESET QUERY CACHE */
-  {  189,   -3 }, /* (251) cmd ::= SYNCDB ids REPLICA */
-  {  189,   -7 }, /* (252) cmd ::= ALTER TABLE ids cpxName ADD COLUMN columnlist */
-  {  189,   -7 }, /* (253) cmd ::= ALTER TABLE ids cpxName DROP COLUMN ids */
-  {  189,   -7 }, /* (254) cmd ::= ALTER TABLE ids cpxName ADD TAG columnlist */
-  {  189,   -7 }, /* (255) cmd ::= ALTER TABLE ids cpxName DROP TAG ids */
-  {  189,   -8 }, /* (256) cmd ::= ALTER TABLE ids cpxName CHANGE TAG ids ids */
-  {  189,   -9 }, /* (257) cmd ::= ALTER TABLE ids cpxName SET TAG ids EQ tagitem */
-  {  189,   -7 }, /* (258) cmd ::= ALTER STABLE ids cpxName ADD COLUMN columnlist */
-  {  189,   -7 }, /* (259) cmd ::= ALTER STABLE ids cpxName DROP COLUMN ids */
-  {  189,   -7 }, /* (260) cmd ::= ALTER STABLE ids cpxName ADD TAG columnlist */
-  {  189,   -7 }, /* (261) cmd ::= ALTER STABLE ids cpxName DROP TAG ids */
-  {  189,   -8 }, /* (262) cmd ::= ALTER STABLE ids cpxName CHANGE TAG ids ids */
-  {  189,   -3 }, /* (263) cmd ::= KILL CONNECTION INTEGER */
-  {  189,   -5 }, /* (264) cmd ::= KILL STREAM INTEGER COLON INTEGER */
-  {  189,   -5 }, /* (265) cmd ::= KILL QUERY INTEGER COLON INTEGER */
->>>>>>> 9bccfe95
+   -3,  /* (255) cmd ::= SYNCDB ids REPLICA */
+   -7,  /* (256) cmd ::= ALTER TABLE ids cpxName ADD COLUMN columnlist */
+   -7,  /* (257) cmd ::= ALTER TABLE ids cpxName DROP COLUMN ids */
+   -7,  /* (258) cmd ::= ALTER TABLE ids cpxName ADD TAG columnlist */
+   -7,  /* (259) cmd ::= ALTER TABLE ids cpxName DROP TAG ids */
+   -8,  /* (260) cmd ::= ALTER TABLE ids cpxName CHANGE TAG ids ids */
+   -9,  /* (261) cmd ::= ALTER TABLE ids cpxName SET TAG ids EQ tagitem */
+   -7,  /* (262) cmd ::= ALTER STABLE ids cpxName ADD COLUMN columnlist */
+   -7,  /* (263) cmd ::= ALTER STABLE ids cpxName DROP COLUMN ids */
+   -7,  /* (264) cmd ::= ALTER STABLE ids cpxName ADD TAG columnlist */
+   -7,  /* (265) cmd ::= ALTER STABLE ids cpxName DROP TAG ids */
+   -8,  /* (266) cmd ::= ALTER STABLE ids cpxName CHANGE TAG ids ids */
+   -3,  /* (267) cmd ::= KILL CONNECTION INTEGER */
+   -5,  /* (268) cmd ::= KILL STREAM INTEGER COLON INTEGER */
+   -5,  /* (269) cmd ::= KILL QUERY INTEGER COLON INTEGER */
 };
 
 static void yy_accept(yyParser*);  /* Forward Declaration */
@@ -3678,27 +2579,15 @@
       case 44: /* cmd ::= ALTER LOCAL ids ids */
 { setDCLSqlElems(pInfo, TSDB_SQL_CFG_LOCAL, 2, &yymsp[-1].minor.yy0, &yymsp[0].minor.yy0);          }
         break;
-<<<<<<< HEAD
       case 45: /* cmd ::= ALTER DATABASE ids alter_db_optr */
       case 46: /* cmd ::= ALTER TOPIC ids alter_topic_optr */ yytestcase(yyruleno==46);
-{ SStrToken t = {0};  setCreateDbInfo(pInfo, TSDB_SQL_ALTER_DB, &yymsp[-1].minor.yy0, &yymsp[0].minor.yy122, &t);}
+{ SStrToken t = {0};  setCreateDbInfo(pInfo, TSDB_SQL_ALTER_DB, &yymsp[-1].minor.yy0, &yymsp[0].minor.yy114, &t);}
         break;
       case 47: /* cmd ::= ALTER ACCOUNT ids acct_optr */
-{ setCreateAcctSql(pInfo, TSDB_SQL_ALTER_ACCT, &yymsp[-1].minor.yy0, NULL, &yymsp[0].minor.yy211);}
+{ setCreateAcctSql(pInfo, TSDB_SQL_ALTER_ACCT, &yymsp[-1].minor.yy0, NULL, &yymsp[0].minor.yy183);}
         break;
       case 48: /* cmd ::= ALTER ACCOUNT ids PASS ids acct_optr */
-{ setCreateAcctSql(pInfo, TSDB_SQL_ALTER_ACCT, &yymsp[-3].minor.yy0, &yymsp[-1].minor.yy0, &yymsp[0].minor.yy211);}
-=======
-      case 43: /* cmd ::= ALTER DATABASE ids alter_db_optr */
-      case 44: /* cmd ::= ALTER TOPIC ids alter_topic_optr */ yytestcase(yyruleno==44);
-{ SStrToken t = {0};  setCreateDbInfo(pInfo, TSDB_SQL_ALTER_DB, &yymsp[-1].minor.yy0, &yymsp[0].minor.yy322, &t);}
-        break;
-      case 45: /* cmd ::= ALTER ACCOUNT ids acct_optr */
-{ setCreateAcctSql(pInfo, TSDB_SQL_ALTER_ACCT, &yymsp[-1].minor.yy0, NULL, &yymsp[0].minor.yy351);}
-        break;
-      case 46: /* cmd ::= ALTER ACCOUNT ids PASS ids acct_optr */
-{ setCreateAcctSql(pInfo, TSDB_SQL_ALTER_ACCT, &yymsp[-3].minor.yy0, &yymsp[-1].minor.yy0, &yymsp[0].minor.yy351);}
->>>>>>> 9bccfe95
+{ setCreateAcctSql(pInfo, TSDB_SQL_ALTER_ACCT, &yymsp[-3].minor.yy0, &yymsp[-1].minor.yy0, &yymsp[0].minor.yy183);}
         break;
       case 49: /* ids ::= ID */
       case 50: /* ids ::= STRING */ yytestcase(yyruleno==50);
@@ -3719,27 +2608,18 @@
       case 55: /* cmd ::= CREATE DNODE ids */
 { setDCLSqlElems(pInfo, TSDB_SQL_CREATE_DNODE, 1, &yymsp[0].minor.yy0);}
         break;
-<<<<<<< HEAD
       case 56: /* cmd ::= CREATE ACCOUNT ids PASS ids acct_optr */
-{ setCreateAcctSql(pInfo, TSDB_SQL_CREATE_ACCT, &yymsp[-3].minor.yy0, &yymsp[-1].minor.yy0, &yymsp[0].minor.yy211);}
+{ setCreateAcctSql(pInfo, TSDB_SQL_CREATE_ACCT, &yymsp[-3].minor.yy0, &yymsp[-1].minor.yy0, &yymsp[0].minor.yy183);}
         break;
       case 57: /* cmd ::= CREATE DATABASE ifnotexists ids db_optr */
       case 58: /* cmd ::= CREATE TOPIC ifnotexists ids topic_optr */ yytestcase(yyruleno==58);
-{ setCreateDbInfo(pInfo, TSDB_SQL_CREATE_DB, &yymsp[-1].minor.yy0, &yymsp[0].minor.yy122, &yymsp[-2].minor.yy0);}
+{ setCreateDbInfo(pInfo, TSDB_SQL_CREATE_DB, &yymsp[-1].minor.yy0, &yymsp[0].minor.yy114, &yymsp[-2].minor.yy0);}
         break;
       case 59: /* cmd ::= CREATE FUNCTION ids AS ids OUTPUTTYPE typename */
-{ setCreateFuncInfo(pInfo, TSDB_SQL_CREATE_FUNCTION, &yymsp[-4].minor.yy0, &yymsp[-2].minor.yy0, &yymsp[0].minor.yy153, 1);}
+{ setCreateFuncInfo(pInfo, TSDB_SQL_CREATE_FUNCTION, &yymsp[-4].minor.yy0, &yymsp[-2].minor.yy0, &yymsp[0].minor.yy27, 1);}
         break;
       case 60: /* cmd ::= CREATE AGGREGATE FUNCTION ids AS ids OUTPUTTYPE typename */
-{ setCreateFuncInfo(pInfo, TSDB_SQL_CREATE_FUNCTION, &yymsp[-4].minor.yy0, &yymsp[-2].minor.yy0, &yymsp[0].minor.yy153, 2);}
-=======
-      case 54: /* cmd ::= CREATE ACCOUNT ids PASS ids acct_optr */
-{ setCreateAcctSql(pInfo, TSDB_SQL_CREATE_ACCT, &yymsp[-3].minor.yy0, &yymsp[-1].minor.yy0, &yymsp[0].minor.yy351);}
-        break;
-      case 55: /* cmd ::= CREATE DATABASE ifnotexists ids db_optr */
-      case 56: /* cmd ::= CREATE TOPIC ifnotexists ids topic_optr */ yytestcase(yyruleno==56);
-{ setCreateDbInfo(pInfo, TSDB_SQL_CREATE_DB, &yymsp[-1].minor.yy0, &yymsp[0].minor.yy322, &yymsp[-2].minor.yy0);}
->>>>>>> 9bccfe95
+{ setCreateFuncInfo(pInfo, TSDB_SQL_CREATE_FUNCTION, &yymsp[-4].minor.yy0, &yymsp[-2].minor.yy0, &yymsp[0].minor.yy27, 2);}
         break;
       case 61: /* cmd ::= CREATE USER ids PASS ids */
 { setCreateUserSql(pInfo, &yymsp[-2].minor.yy0, &yymsp[0].minor.yy0);}
@@ -3768,21 +2648,20 @@
         break;
       case 80: /* acct_optr ::= pps tseries storage streams qtime dbs users conns state */
 {
-<<<<<<< HEAD
-    yylhsminor.yy211.maxUsers   = (yymsp[-2].minor.yy0.n>0)?atoi(yymsp[-2].minor.yy0.z):-1;
-    yylhsminor.yy211.maxDbs     = (yymsp[-3].minor.yy0.n>0)?atoi(yymsp[-3].minor.yy0.z):-1;
-    yylhsminor.yy211.maxTimeSeries = (yymsp[-7].minor.yy0.n>0)?atoi(yymsp[-7].minor.yy0.z):-1;
-    yylhsminor.yy211.maxStreams = (yymsp[-5].minor.yy0.n>0)?atoi(yymsp[-5].minor.yy0.z):-1;
-    yylhsminor.yy211.maxPointsPerSecond     = (yymsp[-8].minor.yy0.n>0)?atoi(yymsp[-8].minor.yy0.z):-1;
-    yylhsminor.yy211.maxStorage = (yymsp[-6].minor.yy0.n>0)?strtoll(yymsp[-6].minor.yy0.z, NULL, 10):-1;
-    yylhsminor.yy211.maxQueryTime   = (yymsp[-4].minor.yy0.n>0)?strtoll(yymsp[-4].minor.yy0.z, NULL, 10):-1;
-    yylhsminor.yy211.maxConnections   = (yymsp[-1].minor.yy0.n>0)?atoi(yymsp[-1].minor.yy0.z):-1;
-    yylhsminor.yy211.stat    = yymsp[0].minor.yy0;
-}
-  yymsp[-8].minor.yy211 = yylhsminor.yy211;
+    yylhsminor.yy183.maxUsers   = (yymsp[-2].minor.yy0.n>0)?atoi(yymsp[-2].minor.yy0.z):-1;
+    yylhsminor.yy183.maxDbs     = (yymsp[-3].minor.yy0.n>0)?atoi(yymsp[-3].minor.yy0.z):-1;
+    yylhsminor.yy183.maxTimeSeries = (yymsp[-7].minor.yy0.n>0)?atoi(yymsp[-7].minor.yy0.z):-1;
+    yylhsminor.yy183.maxStreams = (yymsp[-5].minor.yy0.n>0)?atoi(yymsp[-5].minor.yy0.z):-1;
+    yylhsminor.yy183.maxPointsPerSecond     = (yymsp[-8].minor.yy0.n>0)?atoi(yymsp[-8].minor.yy0.z):-1;
+    yylhsminor.yy183.maxStorage = (yymsp[-6].minor.yy0.n>0)?strtoll(yymsp[-6].minor.yy0.z, NULL, 10):-1;
+    yylhsminor.yy183.maxQueryTime   = (yymsp[-4].minor.yy0.n>0)?strtoll(yymsp[-4].minor.yy0.z, NULL, 10):-1;
+    yylhsminor.yy183.maxConnections   = (yymsp[-1].minor.yy0.n>0)?atoi(yymsp[-1].minor.yy0.z):-1;
+    yylhsminor.yy183.stat    = yymsp[0].minor.yy0;
+}
+  yymsp[-8].minor.yy183 = yylhsminor.yy183;
         break;
       case 81: /* keep ::= KEEP tagitemlist */
-{ yymsp[-1].minor.yy291 = yymsp[0].minor.yy291; }
+{ yymsp[-1].minor.yy193 = yymsp[0].minor.yy193; }
         break;
       case 82: /* cache ::= CACHE INTEGER */
       case 83: /* replica ::= REPLICA INTEGER */ yytestcase(yyruleno==83);
@@ -3802,485 +2681,234 @@
 { yymsp[-1].minor.yy0 = yymsp[0].minor.yy0; }
         break;
       case 97: /* db_optr ::= */
-{setDefaultCreateDbOption(&yymsp[1].minor.yy122); yymsp[1].minor.yy122.dbType = TSDB_DB_TYPE_DEFAULT;}
+{setDefaultCreateDbOption(&yymsp[1].minor.yy114); yymsp[1].minor.yy114.dbType = TSDB_DB_TYPE_DEFAULT;}
         break;
       case 98: /* db_optr ::= db_optr cache */
-{ yylhsminor.yy122 = yymsp[-1].minor.yy122; yylhsminor.yy122.cacheBlockSize = strtol(yymsp[0].minor.yy0.z, NULL, 10); }
-  yymsp[-1].minor.yy122 = yylhsminor.yy122;
+{ yylhsminor.yy114 = yymsp[-1].minor.yy114; yylhsminor.yy114.cacheBlockSize = strtol(yymsp[0].minor.yy0.z, NULL, 10); }
+  yymsp[-1].minor.yy114 = yylhsminor.yy114;
         break;
       case 99: /* db_optr ::= db_optr replica */
       case 116: /* alter_db_optr ::= alter_db_optr replica */ yytestcase(yyruleno==116);
-{ yylhsminor.yy122 = yymsp[-1].minor.yy122; yylhsminor.yy122.replica = strtol(yymsp[0].minor.yy0.z, NULL, 10); }
-  yymsp[-1].minor.yy122 = yylhsminor.yy122;
+{ yylhsminor.yy114 = yymsp[-1].minor.yy114; yylhsminor.yy114.replica = strtol(yymsp[0].minor.yy0.z, NULL, 10); }
+  yymsp[-1].minor.yy114 = yylhsminor.yy114;
         break;
       case 100: /* db_optr ::= db_optr quorum */
       case 117: /* alter_db_optr ::= alter_db_optr quorum */ yytestcase(yyruleno==117);
-{ yylhsminor.yy122 = yymsp[-1].minor.yy122; yylhsminor.yy122.quorum = strtol(yymsp[0].minor.yy0.z, NULL, 10); }
-  yymsp[-1].minor.yy122 = yylhsminor.yy122;
+{ yylhsminor.yy114 = yymsp[-1].minor.yy114; yylhsminor.yy114.quorum = strtol(yymsp[0].minor.yy0.z, NULL, 10); }
+  yymsp[-1].minor.yy114 = yylhsminor.yy114;
         break;
       case 101: /* db_optr ::= db_optr days */
-{ yylhsminor.yy122 = yymsp[-1].minor.yy122; yylhsminor.yy122.daysPerFile = strtol(yymsp[0].minor.yy0.z, NULL, 10); }
-  yymsp[-1].minor.yy122 = yylhsminor.yy122;
+{ yylhsminor.yy114 = yymsp[-1].minor.yy114; yylhsminor.yy114.daysPerFile = strtol(yymsp[0].minor.yy0.z, NULL, 10); }
+  yymsp[-1].minor.yy114 = yylhsminor.yy114;
         break;
       case 102: /* db_optr ::= db_optr minrows */
-{ yylhsminor.yy122 = yymsp[-1].minor.yy122; yylhsminor.yy122.minRowsPerBlock = strtod(yymsp[0].minor.yy0.z, NULL); }
-  yymsp[-1].minor.yy122 = yylhsminor.yy122;
+{ yylhsminor.yy114 = yymsp[-1].minor.yy114; yylhsminor.yy114.minRowsPerBlock = strtod(yymsp[0].minor.yy0.z, NULL); }
+  yymsp[-1].minor.yy114 = yylhsminor.yy114;
         break;
       case 103: /* db_optr ::= db_optr maxrows */
-{ yylhsminor.yy122 = yymsp[-1].minor.yy122; yylhsminor.yy122.maxRowsPerBlock = strtod(yymsp[0].minor.yy0.z, NULL); }
-  yymsp[-1].minor.yy122 = yylhsminor.yy122;
+{ yylhsminor.yy114 = yymsp[-1].minor.yy114; yylhsminor.yy114.maxRowsPerBlock = strtod(yymsp[0].minor.yy0.z, NULL); }
+  yymsp[-1].minor.yy114 = yylhsminor.yy114;
         break;
       case 104: /* db_optr ::= db_optr blocks */
       case 119: /* alter_db_optr ::= alter_db_optr blocks */ yytestcase(yyruleno==119);
-{ yylhsminor.yy122 = yymsp[-1].minor.yy122; yylhsminor.yy122.numOfBlocks = strtol(yymsp[0].minor.yy0.z, NULL, 10); }
-  yymsp[-1].minor.yy122 = yylhsminor.yy122;
+{ yylhsminor.yy114 = yymsp[-1].minor.yy114; yylhsminor.yy114.numOfBlocks = strtol(yymsp[0].minor.yy0.z, NULL, 10); }
+  yymsp[-1].minor.yy114 = yylhsminor.yy114;
         break;
       case 105: /* db_optr ::= db_optr ctime */
-{ yylhsminor.yy122 = yymsp[-1].minor.yy122; yylhsminor.yy122.commitTime = strtol(yymsp[0].minor.yy0.z, NULL, 10); }
-  yymsp[-1].minor.yy122 = yylhsminor.yy122;
+{ yylhsminor.yy114 = yymsp[-1].minor.yy114; yylhsminor.yy114.commitTime = strtol(yymsp[0].minor.yy0.z, NULL, 10); }
+  yymsp[-1].minor.yy114 = yylhsminor.yy114;
         break;
       case 106: /* db_optr ::= db_optr wal */
       case 121: /* alter_db_optr ::= alter_db_optr wal */ yytestcase(yyruleno==121);
-{ yylhsminor.yy122 = yymsp[-1].minor.yy122; yylhsminor.yy122.walLevel = strtol(yymsp[0].minor.yy0.z, NULL, 10); }
-  yymsp[-1].minor.yy122 = yylhsminor.yy122;
+{ yylhsminor.yy114 = yymsp[-1].minor.yy114; yylhsminor.yy114.walLevel = strtol(yymsp[0].minor.yy0.z, NULL, 10); }
+  yymsp[-1].minor.yy114 = yylhsminor.yy114;
         break;
       case 107: /* db_optr ::= db_optr fsync */
       case 122: /* alter_db_optr ::= alter_db_optr fsync */ yytestcase(yyruleno==122);
-{ yylhsminor.yy122 = yymsp[-1].minor.yy122; yylhsminor.yy122.fsyncPeriod = strtol(yymsp[0].minor.yy0.z, NULL, 10); }
-  yymsp[-1].minor.yy122 = yylhsminor.yy122;
+{ yylhsminor.yy114 = yymsp[-1].minor.yy114; yylhsminor.yy114.fsyncPeriod = strtol(yymsp[0].minor.yy0.z, NULL, 10); }
+  yymsp[-1].minor.yy114 = yylhsminor.yy114;
         break;
       case 108: /* db_optr ::= db_optr comp */
       case 120: /* alter_db_optr ::= alter_db_optr comp */ yytestcase(yyruleno==120);
-{ yylhsminor.yy122 = yymsp[-1].minor.yy122; yylhsminor.yy122.compressionLevel = strtol(yymsp[0].minor.yy0.z, NULL, 10); }
-  yymsp[-1].minor.yy122 = yylhsminor.yy122;
+{ yylhsminor.yy114 = yymsp[-1].minor.yy114; yylhsminor.yy114.compressionLevel = strtol(yymsp[0].minor.yy0.z, NULL, 10); }
+  yymsp[-1].minor.yy114 = yylhsminor.yy114;
         break;
       case 109: /* db_optr ::= db_optr prec */
-{ yylhsminor.yy122 = yymsp[-1].minor.yy122; yylhsminor.yy122.precision = yymsp[0].minor.yy0; }
-  yymsp[-1].minor.yy122 = yylhsminor.yy122;
+{ yylhsminor.yy114 = yymsp[-1].minor.yy114; yylhsminor.yy114.precision = yymsp[0].minor.yy0; }
+  yymsp[-1].minor.yy114 = yylhsminor.yy114;
         break;
       case 110: /* db_optr ::= db_optr keep */
       case 118: /* alter_db_optr ::= alter_db_optr keep */ yytestcase(yyruleno==118);
-{ yylhsminor.yy122 = yymsp[-1].minor.yy122; yylhsminor.yy122.keep = yymsp[0].minor.yy291; }
-  yymsp[-1].minor.yy122 = yylhsminor.yy122;
+{ yylhsminor.yy114 = yymsp[-1].minor.yy114; yylhsminor.yy114.keep = yymsp[0].minor.yy193; }
+  yymsp[-1].minor.yy114 = yylhsminor.yy114;
         break;
       case 111: /* db_optr ::= db_optr update */
       case 123: /* alter_db_optr ::= alter_db_optr update */ yytestcase(yyruleno==123);
-{ yylhsminor.yy122 = yymsp[-1].minor.yy122; yylhsminor.yy122.update = strtol(yymsp[0].minor.yy0.z, NULL, 10); }
-  yymsp[-1].minor.yy122 = yylhsminor.yy122;
+{ yylhsminor.yy114 = yymsp[-1].minor.yy114; yylhsminor.yy114.update = strtol(yymsp[0].minor.yy0.z, NULL, 10); }
+  yymsp[-1].minor.yy114 = yylhsminor.yy114;
         break;
       case 112: /* db_optr ::= db_optr cachelast */
       case 124: /* alter_db_optr ::= alter_db_optr cachelast */ yytestcase(yyruleno==124);
-{ yylhsminor.yy122 = yymsp[-1].minor.yy122; yylhsminor.yy122.cachelast = strtol(yymsp[0].minor.yy0.z, NULL, 10); }
-  yymsp[-1].minor.yy122 = yylhsminor.yy122;
+{ yylhsminor.yy114 = yymsp[-1].minor.yy114; yylhsminor.yy114.cachelast = strtol(yymsp[0].minor.yy0.z, NULL, 10); }
+  yymsp[-1].minor.yy114 = yylhsminor.yy114;
         break;
       case 113: /* topic_optr ::= db_optr */
       case 125: /* alter_topic_optr ::= alter_db_optr */ yytestcase(yyruleno==125);
-{ yylhsminor.yy122 = yymsp[0].minor.yy122; yylhsminor.yy122.dbType = TSDB_DB_TYPE_TOPIC; }
-  yymsp[0].minor.yy122 = yylhsminor.yy122;
+{ yylhsminor.yy114 = yymsp[0].minor.yy114; yylhsminor.yy114.dbType = TSDB_DB_TYPE_TOPIC; }
+  yymsp[0].minor.yy114 = yylhsminor.yy114;
         break;
       case 114: /* topic_optr ::= topic_optr partitions */
       case 126: /* alter_topic_optr ::= alter_topic_optr partitions */ yytestcase(yyruleno==126);
-{ yylhsminor.yy122 = yymsp[-1].minor.yy122; yylhsminor.yy122.partitions = strtol(yymsp[0].minor.yy0.z, NULL, 10); }
-  yymsp[-1].minor.yy122 = yylhsminor.yy122;
+{ yylhsminor.yy114 = yymsp[-1].minor.yy114; yylhsminor.yy114.partitions = strtol(yymsp[0].minor.yy0.z, NULL, 10); }
+  yymsp[-1].minor.yy114 = yylhsminor.yy114;
         break;
       case 115: /* alter_db_optr ::= */
-{ setDefaultCreateDbOption(&yymsp[1].minor.yy122); yymsp[1].minor.yy122.dbType = TSDB_DB_TYPE_DEFAULT;}
+{ setDefaultCreateDbOption(&yymsp[1].minor.yy114); yymsp[1].minor.yy114.dbType = TSDB_DB_TYPE_DEFAULT;}
         break;
       case 127: /* typename ::= ids */
 { 
   yymsp[0].minor.yy0.type = 0;
-  tSetColumnType (&yylhsminor.yy153, &yymsp[0].minor.yy0);
-}
-  yymsp[0].minor.yy153 = yylhsminor.yy153;
-=======
-    yylhsminor.yy351.maxUsers   = (yymsp[-2].minor.yy0.n>0)?atoi(yymsp[-2].minor.yy0.z):-1;
-    yylhsminor.yy351.maxDbs     = (yymsp[-3].minor.yy0.n>0)?atoi(yymsp[-3].minor.yy0.z):-1;
-    yylhsminor.yy351.maxTimeSeries = (yymsp[-7].minor.yy0.n>0)?atoi(yymsp[-7].minor.yy0.z):-1;
-    yylhsminor.yy351.maxStreams = (yymsp[-5].minor.yy0.n>0)?atoi(yymsp[-5].minor.yy0.z):-1;
-    yylhsminor.yy351.maxPointsPerSecond     = (yymsp[-8].minor.yy0.n>0)?atoi(yymsp[-8].minor.yy0.z):-1;
-    yylhsminor.yy351.maxStorage = (yymsp[-6].minor.yy0.n>0)?strtoll(yymsp[-6].minor.yy0.z, NULL, 10):-1;
-    yylhsminor.yy351.maxQueryTime   = (yymsp[-4].minor.yy0.n>0)?strtoll(yymsp[-4].minor.yy0.z, NULL, 10):-1;
-    yylhsminor.yy351.maxConnections   = (yymsp[-1].minor.yy0.n>0)?atoi(yymsp[-1].minor.yy0.z):-1;
-    yylhsminor.yy351.stat    = yymsp[0].minor.yy0;
-}
-  yymsp[-8].minor.yy351 = yylhsminor.yy351;
-        break;
-      case 77: /* keep ::= KEEP tagitemlist */
-{ yymsp[-1].minor.yy159 = yymsp[0].minor.yy159; }
-        break;
-      case 78: /* cache ::= CACHE INTEGER */
-      case 79: /* replica ::= REPLICA INTEGER */ yytestcase(yyruleno==79);
-      case 80: /* quorum ::= QUORUM INTEGER */ yytestcase(yyruleno==80);
-      case 81: /* days ::= DAYS INTEGER */ yytestcase(yyruleno==81);
-      case 82: /* minrows ::= MINROWS INTEGER */ yytestcase(yyruleno==82);
-      case 83: /* maxrows ::= MAXROWS INTEGER */ yytestcase(yyruleno==83);
-      case 84: /* blocks ::= BLOCKS INTEGER */ yytestcase(yyruleno==84);
-      case 85: /* ctime ::= CTIME INTEGER */ yytestcase(yyruleno==85);
-      case 86: /* wal ::= WAL INTEGER */ yytestcase(yyruleno==86);
-      case 87: /* fsync ::= FSYNC INTEGER */ yytestcase(yyruleno==87);
-      case 88: /* comp ::= COMP INTEGER */ yytestcase(yyruleno==88);
-      case 89: /* prec ::= PRECISION STRING */ yytestcase(yyruleno==89);
-      case 90: /* update ::= UPDATE INTEGER */ yytestcase(yyruleno==90);
-      case 91: /* cachelast ::= CACHELAST INTEGER */ yytestcase(yyruleno==91);
-      case 92: /* partitions ::= PARTITIONS INTEGER */ yytestcase(yyruleno==92);
-{ yymsp[-1].minor.yy0 = yymsp[0].minor.yy0; }
-        break;
-      case 93: /* db_optr ::= */
-{setDefaultCreateDbOption(&yymsp[1].minor.yy322); yymsp[1].minor.yy322.dbType = TSDB_DB_TYPE_DEFAULT;}
-        break;
-      case 94: /* db_optr ::= db_optr cache */
-{ yylhsminor.yy322 = yymsp[-1].minor.yy322; yylhsminor.yy322.cacheBlockSize = strtol(yymsp[0].minor.yy0.z, NULL, 10); }
-  yymsp[-1].minor.yy322 = yylhsminor.yy322;
-        break;
-      case 95: /* db_optr ::= db_optr replica */
-      case 112: /* alter_db_optr ::= alter_db_optr replica */ yytestcase(yyruleno==112);
-{ yylhsminor.yy322 = yymsp[-1].minor.yy322; yylhsminor.yy322.replica = strtol(yymsp[0].minor.yy0.z, NULL, 10); }
-  yymsp[-1].minor.yy322 = yylhsminor.yy322;
-        break;
-      case 96: /* db_optr ::= db_optr quorum */
-      case 113: /* alter_db_optr ::= alter_db_optr quorum */ yytestcase(yyruleno==113);
-{ yylhsminor.yy322 = yymsp[-1].minor.yy322; yylhsminor.yy322.quorum = strtol(yymsp[0].minor.yy0.z, NULL, 10); }
-  yymsp[-1].minor.yy322 = yylhsminor.yy322;
-        break;
-      case 97: /* db_optr ::= db_optr days */
-{ yylhsminor.yy322 = yymsp[-1].minor.yy322; yylhsminor.yy322.daysPerFile = strtol(yymsp[0].minor.yy0.z, NULL, 10); }
-  yymsp[-1].minor.yy322 = yylhsminor.yy322;
-        break;
-      case 98: /* db_optr ::= db_optr minrows */
-{ yylhsminor.yy322 = yymsp[-1].minor.yy322; yylhsminor.yy322.minRowsPerBlock = strtod(yymsp[0].minor.yy0.z, NULL); }
-  yymsp[-1].minor.yy322 = yylhsminor.yy322;
-        break;
-      case 99: /* db_optr ::= db_optr maxrows */
-{ yylhsminor.yy322 = yymsp[-1].minor.yy322; yylhsminor.yy322.maxRowsPerBlock = strtod(yymsp[0].minor.yy0.z, NULL); }
-  yymsp[-1].minor.yy322 = yylhsminor.yy322;
-        break;
-      case 100: /* db_optr ::= db_optr blocks */
-      case 115: /* alter_db_optr ::= alter_db_optr blocks */ yytestcase(yyruleno==115);
-{ yylhsminor.yy322 = yymsp[-1].minor.yy322; yylhsminor.yy322.numOfBlocks = strtol(yymsp[0].minor.yy0.z, NULL, 10); }
-  yymsp[-1].minor.yy322 = yylhsminor.yy322;
-        break;
-      case 101: /* db_optr ::= db_optr ctime */
-{ yylhsminor.yy322 = yymsp[-1].minor.yy322; yylhsminor.yy322.commitTime = strtol(yymsp[0].minor.yy0.z, NULL, 10); }
-  yymsp[-1].minor.yy322 = yylhsminor.yy322;
-        break;
-      case 102: /* db_optr ::= db_optr wal */
-      case 117: /* alter_db_optr ::= alter_db_optr wal */ yytestcase(yyruleno==117);
-{ yylhsminor.yy322 = yymsp[-1].minor.yy322; yylhsminor.yy322.walLevel = strtol(yymsp[0].minor.yy0.z, NULL, 10); }
-  yymsp[-1].minor.yy322 = yylhsminor.yy322;
-        break;
-      case 103: /* db_optr ::= db_optr fsync */
-      case 118: /* alter_db_optr ::= alter_db_optr fsync */ yytestcase(yyruleno==118);
-{ yylhsminor.yy322 = yymsp[-1].minor.yy322; yylhsminor.yy322.fsyncPeriod = strtol(yymsp[0].minor.yy0.z, NULL, 10); }
-  yymsp[-1].minor.yy322 = yylhsminor.yy322;
-        break;
-      case 104: /* db_optr ::= db_optr comp */
-      case 116: /* alter_db_optr ::= alter_db_optr comp */ yytestcase(yyruleno==116);
-{ yylhsminor.yy322 = yymsp[-1].minor.yy322; yylhsminor.yy322.compressionLevel = strtol(yymsp[0].minor.yy0.z, NULL, 10); }
-  yymsp[-1].minor.yy322 = yylhsminor.yy322;
-        break;
-      case 105: /* db_optr ::= db_optr prec */
-{ yylhsminor.yy322 = yymsp[-1].minor.yy322; yylhsminor.yy322.precision = yymsp[0].minor.yy0; }
-  yymsp[-1].minor.yy322 = yylhsminor.yy322;
-        break;
-      case 106: /* db_optr ::= db_optr keep */
-      case 114: /* alter_db_optr ::= alter_db_optr keep */ yytestcase(yyruleno==114);
-{ yylhsminor.yy322 = yymsp[-1].minor.yy322; yylhsminor.yy322.keep = yymsp[0].minor.yy159; }
-  yymsp[-1].minor.yy322 = yylhsminor.yy322;
-        break;
-      case 107: /* db_optr ::= db_optr update */
-      case 119: /* alter_db_optr ::= alter_db_optr update */ yytestcase(yyruleno==119);
-{ yylhsminor.yy322 = yymsp[-1].minor.yy322; yylhsminor.yy322.update = strtol(yymsp[0].minor.yy0.z, NULL, 10); }
-  yymsp[-1].minor.yy322 = yylhsminor.yy322;
-        break;
-      case 108: /* db_optr ::= db_optr cachelast */
-      case 120: /* alter_db_optr ::= alter_db_optr cachelast */ yytestcase(yyruleno==120);
-{ yylhsminor.yy322 = yymsp[-1].minor.yy322; yylhsminor.yy322.cachelast = strtol(yymsp[0].minor.yy0.z, NULL, 10); }
-  yymsp[-1].minor.yy322 = yylhsminor.yy322;
-        break;
-      case 109: /* topic_optr ::= db_optr */
-      case 121: /* alter_topic_optr ::= alter_db_optr */ yytestcase(yyruleno==121);
-{ yylhsminor.yy322 = yymsp[0].minor.yy322; yylhsminor.yy322.dbType = TSDB_DB_TYPE_TOPIC; }
-  yymsp[0].minor.yy322 = yylhsminor.yy322;
-        break;
-      case 110: /* topic_optr ::= topic_optr partitions */
-      case 122: /* alter_topic_optr ::= alter_topic_optr partitions */ yytestcase(yyruleno==122);
-{ yylhsminor.yy322 = yymsp[-1].minor.yy322; yylhsminor.yy322.partitions = strtol(yymsp[0].minor.yy0.z, NULL, 10); }
-  yymsp[-1].minor.yy322 = yylhsminor.yy322;
-        break;
-      case 111: /* alter_db_optr ::= */
-{ setDefaultCreateDbOption(&yymsp[1].minor.yy322); yymsp[1].minor.yy322.dbType = TSDB_DB_TYPE_DEFAULT;}
-        break;
-      case 123: /* typename ::= ids */
-{ 
-  yymsp[0].minor.yy0.type = 0;
-  tSetColumnType (&yylhsminor.yy407, &yymsp[0].minor.yy0);
-}
-  yymsp[0].minor.yy407 = yylhsminor.yy407;
->>>>>>> 9bccfe95
+  tSetColumnType (&yylhsminor.yy27, &yymsp[0].minor.yy0);
+}
+  yymsp[0].minor.yy27 = yylhsminor.yy27;
         break;
       case 128: /* typename ::= ids LP signed RP */
 {
-<<<<<<< HEAD
-  if (yymsp[-1].minor.yy179 <= 0) {
+  if (yymsp[-1].minor.yy473 <= 0) {
     yymsp[-3].minor.yy0.type = 0;
-    tSetColumnType(&yylhsminor.yy153, &yymsp[-3].minor.yy0);
+    tSetColumnType(&yylhsminor.yy27, &yymsp[-3].minor.yy0);
   } else {
-    yymsp[-3].minor.yy0.type = -yymsp[-1].minor.yy179;  // negative value of name length
-    tSetColumnType(&yylhsminor.yy153, &yymsp[-3].minor.yy0);
+    yymsp[-3].minor.yy0.type = -yymsp[-1].minor.yy473;  // negative value of name length
+    tSetColumnType(&yylhsminor.yy27, &yymsp[-3].minor.yy0);
   }
 }
-  yymsp[-3].minor.yy153 = yylhsminor.yy153;
-=======
-  if (yymsp[-1].minor.yy317 <= 0) {
-    yymsp[-3].minor.yy0.type = 0;
-    tSetColumnType(&yylhsminor.yy407, &yymsp[-3].minor.yy0);
-  } else {
-    yymsp[-3].minor.yy0.type = -yymsp[-1].minor.yy317;  // negative value of name length
-    tSetColumnType(&yylhsminor.yy407, &yymsp[-3].minor.yy0);
-  }
-}
-  yymsp[-3].minor.yy407 = yylhsminor.yy407;
->>>>>>> 9bccfe95
+  yymsp[-3].minor.yy27 = yylhsminor.yy27;
         break;
       case 129: /* typename ::= ids UNSIGNED */
 {
   yymsp[-1].minor.yy0.type = 0;
   yymsp[-1].minor.yy0.n = ((yymsp[0].minor.yy0.z + yymsp[0].minor.yy0.n) - yymsp[-1].minor.yy0.z);
-<<<<<<< HEAD
-  tSetColumnType (&yylhsminor.yy153, &yymsp[-1].minor.yy0);
-}
-  yymsp[-1].minor.yy153 = yylhsminor.yy153;
+  tSetColumnType (&yylhsminor.yy27, &yymsp[-1].minor.yy0);
+}
+  yymsp[-1].minor.yy27 = yylhsminor.yy27;
         break;
       case 130: /* signed ::= INTEGER */
-{ yylhsminor.yy179 = strtol(yymsp[0].minor.yy0.z, NULL, 10); }
-  yymsp[0].minor.yy179 = yylhsminor.yy179;
+{ yylhsminor.yy473 = strtol(yymsp[0].minor.yy0.z, NULL, 10); }
+  yymsp[0].minor.yy473 = yylhsminor.yy473;
         break;
       case 131: /* signed ::= PLUS INTEGER */
-{ yymsp[-1].minor.yy179 = strtol(yymsp[0].minor.yy0.z, NULL, 10); }
+{ yymsp[-1].minor.yy473 = strtol(yymsp[0].minor.yy0.z, NULL, 10); }
         break;
       case 132: /* signed ::= MINUS INTEGER */
-{ yymsp[-1].minor.yy179 = -strtol(yymsp[0].minor.yy0.z, NULL, 10);}
+{ yymsp[-1].minor.yy473 = -strtol(yymsp[0].minor.yy0.z, NULL, 10);}
         break;
       case 136: /* cmd ::= CREATE TABLE create_table_list */
-{ pInfo->type = TSDB_SQL_CREATE_TABLE; pInfo->pCreateTableInfo = yymsp[0].minor.yy412;}
-=======
-  tSetColumnType (&yylhsminor.yy407, &yymsp[-1].minor.yy0);
-}
-  yymsp[-1].minor.yy407 = yylhsminor.yy407;
-        break;
-      case 126: /* signed ::= INTEGER */
-{ yylhsminor.yy317 = strtol(yymsp[0].minor.yy0.z, NULL, 10); }
-  yymsp[0].minor.yy317 = yylhsminor.yy317;
-        break;
-      case 127: /* signed ::= PLUS INTEGER */
-{ yymsp[-1].minor.yy317 = strtol(yymsp[0].minor.yy0.z, NULL, 10); }
-        break;
-      case 128: /* signed ::= MINUS INTEGER */
-{ yymsp[-1].minor.yy317 = -strtol(yymsp[0].minor.yy0.z, NULL, 10);}
-        break;
-      case 132: /* cmd ::= CREATE TABLE create_table_list */
-{ pInfo->type = TSDB_SQL_CREATE_TABLE; pInfo->pCreateTableInfo = yymsp[0].minor.yy14;}
->>>>>>> 9bccfe95
+{ pInfo->type = TSDB_SQL_CREATE_TABLE; pInfo->pCreateTableInfo = yymsp[0].minor.yy270;}
         break;
       case 137: /* create_table_list ::= create_from_stable */
 {
   SCreateTableSql* pCreateTable = calloc(1, sizeof(SCreateTableSql));
   pCreateTable->childTableInfo = taosArrayInit(4, sizeof(SCreatedTableInfo));
 
-<<<<<<< HEAD
-  taosArrayPush(pCreateTable->childTableInfo, &yymsp[0].minor.yy446);
+  taosArrayPush(pCreateTable->childTableInfo, &yymsp[0].minor.yy192);
   pCreateTable->type = TSQL_CREATE_TABLE_FROM_STABLE;
-  yylhsminor.yy412 = pCreateTable;
-}
-  yymsp[0].minor.yy412 = yylhsminor.yy412;
-=======
-  taosArrayPush(pCreateTable->childTableInfo, &yymsp[0].minor.yy206);
-  pCreateTable->type = TSQL_CREATE_TABLE_FROM_STABLE;
-  yylhsminor.yy14 = pCreateTable;
-}
-  yymsp[0].minor.yy14 = yylhsminor.yy14;
->>>>>>> 9bccfe95
+  yylhsminor.yy270 = pCreateTable;
+}
+  yymsp[0].minor.yy270 = yylhsminor.yy270;
         break;
       case 138: /* create_table_list ::= create_table_list create_from_stable */
 {
-<<<<<<< HEAD
-  taosArrayPush(yymsp[-1].minor.yy412->childTableInfo, &yymsp[0].minor.yy446);
-  yylhsminor.yy412 = yymsp[-1].minor.yy412;
-}
-  yymsp[-1].minor.yy412 = yylhsminor.yy412;
-=======
-  taosArrayPush(yymsp[-1].minor.yy14->childTableInfo, &yymsp[0].minor.yy206);
-  yylhsminor.yy14 = yymsp[-1].minor.yy14;
-}
-  yymsp[-1].minor.yy14 = yylhsminor.yy14;
->>>>>>> 9bccfe95
+  taosArrayPush(yymsp[-1].minor.yy270->childTableInfo, &yymsp[0].minor.yy192);
+  yylhsminor.yy270 = yymsp[-1].minor.yy270;
+}
+  yymsp[-1].minor.yy270 = yylhsminor.yy270;
         break;
       case 139: /* create_table_args ::= ifnotexists ids cpxName LP columnlist RP */
 {
-<<<<<<< HEAD
-  yylhsminor.yy412 = tSetCreateTableInfo(yymsp[-1].minor.yy291, NULL, NULL, TSQL_CREATE_TABLE);
-  setSqlInfo(pInfo, yylhsminor.yy412, NULL, TSDB_SQL_CREATE_TABLE);
-=======
-  yylhsminor.yy14 = tSetCreateTableInfo(yymsp[-1].minor.yy159, NULL, NULL, TSQL_CREATE_TABLE);
-  setSqlInfo(pInfo, yylhsminor.yy14, NULL, TSDB_SQL_CREATE_TABLE);
->>>>>>> 9bccfe95
+  yylhsminor.yy270 = tSetCreateTableInfo(yymsp[-1].minor.yy193, NULL, NULL, TSQL_CREATE_TABLE);
+  setSqlInfo(pInfo, yylhsminor.yy270, NULL, TSDB_SQL_CREATE_TABLE);
 
   yymsp[-4].minor.yy0.n += yymsp[-3].minor.yy0.n;
   setCreatedTableName(pInfo, &yymsp[-4].minor.yy0, &yymsp[-5].minor.yy0);
 }
-<<<<<<< HEAD
-  yymsp[-5].minor.yy412 = yylhsminor.yy412;
-=======
-  yymsp[-5].minor.yy14 = yylhsminor.yy14;
->>>>>>> 9bccfe95
+  yymsp[-5].minor.yy270 = yylhsminor.yy270;
         break;
       case 140: /* create_stable_args ::= ifnotexists ids cpxName LP columnlist RP TAGS LP columnlist RP */
 {
-<<<<<<< HEAD
-  yylhsminor.yy412 = tSetCreateTableInfo(yymsp[-5].minor.yy291, yymsp[-1].minor.yy291, NULL, TSQL_CREATE_STABLE);
-  setSqlInfo(pInfo, yylhsminor.yy412, NULL, TSDB_SQL_CREATE_TABLE);
-=======
-  yylhsminor.yy14 = tSetCreateTableInfo(yymsp[-5].minor.yy159, yymsp[-1].minor.yy159, NULL, TSQL_CREATE_STABLE);
-  setSqlInfo(pInfo, yylhsminor.yy14, NULL, TSDB_SQL_CREATE_TABLE);
->>>>>>> 9bccfe95
+  yylhsminor.yy270 = tSetCreateTableInfo(yymsp[-5].minor.yy193, yymsp[-1].minor.yy193, NULL, TSQL_CREATE_STABLE);
+  setSqlInfo(pInfo, yylhsminor.yy270, NULL, TSDB_SQL_CREATE_TABLE);
 
   yymsp[-8].minor.yy0.n += yymsp[-7].minor.yy0.n;
   setCreatedTableName(pInfo, &yymsp[-8].minor.yy0, &yymsp[-9].minor.yy0);
 }
-<<<<<<< HEAD
-  yymsp[-9].minor.yy412 = yylhsminor.yy412;
-=======
-  yymsp[-9].minor.yy14 = yylhsminor.yy14;
->>>>>>> 9bccfe95
+  yymsp[-9].minor.yy270 = yylhsminor.yy270;
         break;
       case 141: /* create_from_stable ::= ifnotexists ids cpxName USING ids cpxName TAGS LP tagitemlist RP */
 {
   yymsp[-5].minor.yy0.n += yymsp[-4].minor.yy0.n;
   yymsp[-8].minor.yy0.n += yymsp[-7].minor.yy0.n;
-<<<<<<< HEAD
-  yylhsminor.yy446 = createNewChildTableInfo(&yymsp[-5].minor.yy0, NULL, yymsp[-1].minor.yy291, &yymsp[-8].minor.yy0, &yymsp[-9].minor.yy0);
-}
-  yymsp[-9].minor.yy446 = yylhsminor.yy446;
-=======
-  yylhsminor.yy206 = createNewChildTableInfo(&yymsp[-5].minor.yy0, NULL, yymsp[-1].minor.yy159, &yymsp[-8].minor.yy0, &yymsp[-9].minor.yy0);
-}
-  yymsp[-9].minor.yy206 = yylhsminor.yy206;
->>>>>>> 9bccfe95
+  yylhsminor.yy192 = createNewChildTableInfo(&yymsp[-5].minor.yy0, NULL, yymsp[-1].minor.yy193, &yymsp[-8].minor.yy0, &yymsp[-9].minor.yy0);
+}
+  yymsp[-9].minor.yy192 = yylhsminor.yy192;
         break;
       case 142: /* create_from_stable ::= ifnotexists ids cpxName USING ids cpxName LP tagNamelist RP TAGS LP tagitemlist RP */
 {
   yymsp[-8].minor.yy0.n += yymsp[-7].minor.yy0.n;
   yymsp[-11].minor.yy0.n += yymsp[-10].minor.yy0.n;
-<<<<<<< HEAD
-  yylhsminor.yy446 = createNewChildTableInfo(&yymsp[-8].minor.yy0, yymsp[-5].minor.yy291, yymsp[-1].minor.yy291, &yymsp[-11].minor.yy0, &yymsp[-12].minor.yy0);
-}
-  yymsp[-12].minor.yy446 = yylhsminor.yy446;
+  yylhsminor.yy192 = createNewChildTableInfo(&yymsp[-8].minor.yy0, yymsp[-5].minor.yy193, yymsp[-1].minor.yy193, &yymsp[-11].minor.yy0, &yymsp[-12].minor.yy0);
+}
+  yymsp[-12].minor.yy192 = yylhsminor.yy192;
         break;
       case 143: /* tagNamelist ::= tagNamelist COMMA ids */
-{taosArrayPush(yymsp[-2].minor.yy291, &yymsp[0].minor.yy0); yylhsminor.yy291 = yymsp[-2].minor.yy291;  }
-  yymsp[-2].minor.yy291 = yylhsminor.yy291;
+{taosArrayPush(yymsp[-2].minor.yy193, &yymsp[0].minor.yy0); yylhsminor.yy193 = yymsp[-2].minor.yy193;  }
+  yymsp[-2].minor.yy193 = yylhsminor.yy193;
         break;
       case 144: /* tagNamelist ::= ids */
-{yylhsminor.yy291 = taosArrayInit(4, sizeof(SStrToken)); taosArrayPush(yylhsminor.yy291, &yymsp[0].minor.yy0);}
-  yymsp[0].minor.yy291 = yylhsminor.yy291;
-=======
-  yylhsminor.yy206 = createNewChildTableInfo(&yymsp[-8].minor.yy0, yymsp[-5].minor.yy159, yymsp[-1].minor.yy159, &yymsp[-11].minor.yy0, &yymsp[-12].minor.yy0);
-}
-  yymsp[-12].minor.yy206 = yylhsminor.yy206;
-        break;
-      case 139: /* tagNamelist ::= tagNamelist COMMA ids */
-{taosArrayPush(yymsp[-2].minor.yy159, &yymsp[0].minor.yy0); yylhsminor.yy159 = yymsp[-2].minor.yy159;  }
-  yymsp[-2].minor.yy159 = yylhsminor.yy159;
-        break;
-      case 140: /* tagNamelist ::= ids */
-{yylhsminor.yy159 = taosArrayInit(4, sizeof(SStrToken)); taosArrayPush(yylhsminor.yy159, &yymsp[0].minor.yy0);}
-  yymsp[0].minor.yy159 = yylhsminor.yy159;
->>>>>>> 9bccfe95
+{yylhsminor.yy193 = taosArrayInit(4, sizeof(SStrToken)); taosArrayPush(yylhsminor.yy193, &yymsp[0].minor.yy0);}
+  yymsp[0].minor.yy193 = yylhsminor.yy193;
         break;
       case 145: /* create_table_args ::= ifnotexists ids cpxName AS select */
 {
-<<<<<<< HEAD
-  yylhsminor.yy412 = tSetCreateTableInfo(NULL, NULL, yymsp[0].minor.yy110, TSQL_CREATE_STREAM);
-  setSqlInfo(pInfo, yylhsminor.yy412, NULL, TSDB_SQL_CREATE_TABLE);
-=======
-  yylhsminor.yy14 = tSetCreateTableInfo(NULL, NULL, yymsp[0].minor.yy272, TSQL_CREATE_STREAM);
-  setSqlInfo(pInfo, yylhsminor.yy14, NULL, TSDB_SQL_CREATE_TABLE);
->>>>>>> 9bccfe95
+  yylhsminor.yy270 = tSetCreateTableInfo(NULL, NULL, yymsp[0].minor.yy286, TSQL_CREATE_STREAM);
+  setSqlInfo(pInfo, yylhsminor.yy270, NULL, TSDB_SQL_CREATE_TABLE);
 
   yymsp[-3].minor.yy0.n += yymsp[-2].minor.yy0.n;
   setCreatedTableName(pInfo, &yymsp[-3].minor.yy0, &yymsp[-4].minor.yy0);
 }
-<<<<<<< HEAD
-  yymsp[-4].minor.yy412 = yylhsminor.yy412;
+  yymsp[-4].minor.yy270 = yylhsminor.yy270;
         break;
       case 146: /* columnlist ::= columnlist COMMA column */
-{taosArrayPush(yymsp[-2].minor.yy291, &yymsp[0].minor.yy153); yylhsminor.yy291 = yymsp[-2].minor.yy291;  }
-  yymsp[-2].minor.yy291 = yylhsminor.yy291;
+{taosArrayPush(yymsp[-2].minor.yy193, &yymsp[0].minor.yy27); yylhsminor.yy193 = yymsp[-2].minor.yy193;  }
+  yymsp[-2].minor.yy193 = yylhsminor.yy193;
         break;
       case 147: /* columnlist ::= column */
-{yylhsminor.yy291 = taosArrayInit(4, sizeof(TAOS_FIELD)); taosArrayPush(yylhsminor.yy291, &yymsp[0].minor.yy153);}
-  yymsp[0].minor.yy291 = yylhsminor.yy291;
-=======
-  yymsp[-4].minor.yy14 = yylhsminor.yy14;
-        break;
-      case 142: /* columnlist ::= columnlist COMMA column */
-{taosArrayPush(yymsp[-2].minor.yy159, &yymsp[0].minor.yy407); yylhsminor.yy159 = yymsp[-2].minor.yy159;  }
-  yymsp[-2].minor.yy159 = yylhsminor.yy159;
-        break;
-      case 143: /* columnlist ::= column */
-{yylhsminor.yy159 = taosArrayInit(4, sizeof(TAOS_FIELD)); taosArrayPush(yylhsminor.yy159, &yymsp[0].minor.yy407);}
-  yymsp[0].minor.yy159 = yylhsminor.yy159;
->>>>>>> 9bccfe95
+{yylhsminor.yy193 = taosArrayInit(4, sizeof(TAOS_FIELD)); taosArrayPush(yylhsminor.yy193, &yymsp[0].minor.yy27);}
+  yymsp[0].minor.yy193 = yylhsminor.yy193;
         break;
       case 148: /* column ::= ids typename */
 {
-<<<<<<< HEAD
-  tSetColumnInfo(&yylhsminor.yy153, &yymsp[-1].minor.yy0, &yymsp[0].minor.yy153);
-}
-  yymsp[-1].minor.yy153 = yylhsminor.yy153;
+  tSetColumnInfo(&yylhsminor.yy27, &yymsp[-1].minor.yy0, &yymsp[0].minor.yy27);
+}
+  yymsp[-1].minor.yy27 = yylhsminor.yy27;
         break;
       case 149: /* tagitemlist ::= tagitemlist COMMA tagitem */
-{ yylhsminor.yy291 = tVariantListAppend(yymsp[-2].minor.yy291, &yymsp[0].minor.yy216, -1);    }
-  yymsp[-2].minor.yy291 = yylhsminor.yy291;
+{ yylhsminor.yy193 = tVariantListAppend(yymsp[-2].minor.yy193, &yymsp[0].minor.yy442, -1);    }
+  yymsp[-2].minor.yy193 = yylhsminor.yy193;
         break;
       case 150: /* tagitemlist ::= tagitem */
-{ yylhsminor.yy291 = tVariantListAppend(NULL, &yymsp[0].minor.yy216, -1); }
-  yymsp[0].minor.yy291 = yylhsminor.yy291;
+{ yylhsminor.yy193 = tVariantListAppend(NULL, &yymsp[0].minor.yy442, -1); }
+  yymsp[0].minor.yy193 = yylhsminor.yy193;
         break;
       case 151: /* tagitem ::= INTEGER */
       case 152: /* tagitem ::= FLOAT */ yytestcase(yyruleno==152);
       case 153: /* tagitem ::= STRING */ yytestcase(yyruleno==153);
       case 154: /* tagitem ::= BOOL */ yytestcase(yyruleno==154);
-{ toTSDBType(yymsp[0].minor.yy0.type); tVariantCreate(&yylhsminor.yy216, &yymsp[0].minor.yy0); }
-  yymsp[0].minor.yy216 = yylhsminor.yy216;
+{ toTSDBType(yymsp[0].minor.yy0.type); tVariantCreate(&yylhsminor.yy442, &yymsp[0].minor.yy0); }
+  yymsp[0].minor.yy442 = yylhsminor.yy442;
         break;
       case 155: /* tagitem ::= NULL */
-{ yymsp[0].minor.yy0.type = 0; tVariantCreate(&yylhsminor.yy216, &yymsp[0].minor.yy0); }
-  yymsp[0].minor.yy216 = yylhsminor.yy216;
-=======
-  tSetColumnInfo(&yylhsminor.yy407, &yymsp[-1].minor.yy0, &yymsp[0].minor.yy407);
-}
-  yymsp[-1].minor.yy407 = yylhsminor.yy407;
-        break;
-      case 145: /* tagitemlist ::= tagitemlist COMMA tagitem */
-{ yylhsminor.yy159 = tVariantListAppend(yymsp[-2].minor.yy159, &yymsp[0].minor.yy488, -1);    }
-  yymsp[-2].minor.yy159 = yylhsminor.yy159;
-        break;
-      case 146: /* tagitemlist ::= tagitem */
-{ yylhsminor.yy159 = tVariantListAppend(NULL, &yymsp[0].minor.yy488, -1); }
-  yymsp[0].minor.yy159 = yylhsminor.yy159;
-        break;
-      case 147: /* tagitem ::= INTEGER */
-      case 148: /* tagitem ::= FLOAT */ yytestcase(yyruleno==148);
-      case 149: /* tagitem ::= STRING */ yytestcase(yyruleno==149);
-      case 150: /* tagitem ::= BOOL */ yytestcase(yyruleno==150);
-{ toTSDBType(yymsp[0].minor.yy0.type); tVariantCreate(&yylhsminor.yy488, &yymsp[0].minor.yy0); }
-  yymsp[0].minor.yy488 = yylhsminor.yy488;
-        break;
-      case 151: /* tagitem ::= NULL */
-{ yymsp[0].minor.yy0.type = 0; tVariantCreate(&yylhsminor.yy488, &yymsp[0].minor.yy0); }
-  yymsp[0].minor.yy488 = yylhsminor.yy488;
->>>>>>> 9bccfe95
+{ yymsp[0].minor.yy0.type = 0; tVariantCreate(&yylhsminor.yy442, &yymsp[0].minor.yy0); }
+  yymsp[0].minor.yy442 = yylhsminor.yy442;
         break;
       case 156: /* tagitem ::= MINUS INTEGER */
       case 157: /* tagitem ::= MINUS FLOAT */ yytestcase(yyruleno==157);
@@ -4290,108 +2918,56 @@
     yymsp[-1].minor.yy0.n += yymsp[0].minor.yy0.n;
     yymsp[-1].minor.yy0.type = yymsp[0].minor.yy0.type;
     toTSDBType(yymsp[-1].minor.yy0.type);
-<<<<<<< HEAD
-    tVariantCreate(&yylhsminor.yy216, &yymsp[-1].minor.yy0);
-}
-  yymsp[-1].minor.yy216 = yylhsminor.yy216;
-=======
-    tVariantCreate(&yylhsminor.yy488, &yymsp[-1].minor.yy0);
-}
-  yymsp[-1].minor.yy488 = yylhsminor.yy488;
->>>>>>> 9bccfe95
+    tVariantCreate(&yylhsminor.yy442, &yymsp[-1].minor.yy0);
+}
+  yymsp[-1].minor.yy442 = yylhsminor.yy442;
         break;
       case 160: /* select ::= SELECT selcollist from where_opt interval_opt session_option fill_opt sliding_opt groupby_opt orderby_opt having_opt slimit_opt limit_opt */
 {
-<<<<<<< HEAD
-  yylhsminor.yy110 = tSetQuerySqlNode(&yymsp[-12].minor.yy0, yymsp[-11].minor.yy291, yymsp[-10].minor.yy232, yymsp[-9].minor.yy436, yymsp[-4].minor.yy291, yymsp[-3].minor.yy291, &yymsp[-8].minor.yy400, &yymsp[-7].minor.yy139, &yymsp[-5].minor.yy0, yymsp[-6].minor.yy291, &yymsp[0].minor.yy74, &yymsp[-1].minor.yy74);
-}
-  yymsp[-12].minor.yy110 = yylhsminor.yy110;
+  yylhsminor.yy286 = tSetQuerySqlNode(&yymsp[-12].minor.yy0, yymsp[-11].minor.yy193, yymsp[-10].minor.yy370, yymsp[-9].minor.yy454, yymsp[-4].minor.yy193, yymsp[-3].minor.yy193, &yymsp[-8].minor.yy392, &yymsp[-7].minor.yy447, &yymsp[-5].minor.yy0, yymsp[-6].minor.yy193, &yymsp[0].minor.yy482, &yymsp[-1].minor.yy482);
+}
+  yymsp[-12].minor.yy286 = yylhsminor.yy286;
         break;
       case 161: /* select ::= LP select RP */
-{yymsp[-2].minor.yy110 = yymsp[-1].minor.yy110;}
+{yymsp[-2].minor.yy286 = yymsp[-1].minor.yy286;}
         break;
       case 162: /* union ::= select */
-{ yylhsminor.yy154 = setSubclause(NULL, yymsp[0].minor.yy110); }
-  yymsp[0].minor.yy154 = yylhsminor.yy154;
+{ yylhsminor.yy21 = setSubclause(NULL, yymsp[0].minor.yy286); }
+  yymsp[0].minor.yy21 = yylhsminor.yy21;
         break;
       case 163: /* union ::= union UNION ALL select */
-{ yylhsminor.yy154 = appendSelectClause(yymsp[-3].minor.yy154, yymsp[0].minor.yy110); }
-  yymsp[-3].minor.yy154 = yylhsminor.yy154;
+{ yylhsminor.yy21 = appendSelectClause(yymsp[-3].minor.yy21, yymsp[0].minor.yy286); }
+  yymsp[-3].minor.yy21 = yylhsminor.yy21;
         break;
       case 164: /* cmd ::= union */
-{ setSqlInfo(pInfo, yymsp[0].minor.yy154, NULL, TSDB_SQL_SELECT); }
-=======
-  yylhsminor.yy272 = tSetQuerySqlNode(&yymsp[-12].minor.yy0, yymsp[-11].minor.yy159, yymsp[-10].minor.yy514, yymsp[-9].minor.yy118, yymsp[-4].minor.yy159, yymsp[-3].minor.yy159, &yymsp[-8].minor.yy184, &yymsp[-7].minor.yy249, &yymsp[-5].minor.yy0, yymsp[-6].minor.yy159, &yymsp[0].minor.yy440, &yymsp[-1].minor.yy440);
-}
-  yymsp[-12].minor.yy272 = yylhsminor.yy272;
-        break;
-      case 157: /* select ::= LP select RP */
-{yymsp[-2].minor.yy272 = yymsp[-1].minor.yy272;}
-        break;
-      case 158: /* union ::= select */
-{ yylhsminor.yy391 = setSubclause(NULL, yymsp[0].minor.yy272); }
-  yymsp[0].minor.yy391 = yylhsminor.yy391;
-        break;
-      case 159: /* union ::= union UNION ALL select */
-{ yylhsminor.yy391 = appendSelectClause(yymsp[-3].minor.yy391, yymsp[0].minor.yy272); }
-  yymsp[-3].minor.yy391 = yylhsminor.yy391;
-        break;
-      case 160: /* cmd ::= union */
-{ setSqlInfo(pInfo, yymsp[0].minor.yy391, NULL, TSDB_SQL_SELECT); }
->>>>>>> 9bccfe95
+{ setSqlInfo(pInfo, yymsp[0].minor.yy21, NULL, TSDB_SQL_SELECT); }
         break;
       case 165: /* select ::= SELECT selcollist */
 {
-<<<<<<< HEAD
-  yylhsminor.yy110 = tSetQuerySqlNode(&yymsp[-1].minor.yy0, yymsp[0].minor.yy291, NULL, NULL, NULL, NULL, NULL, NULL, NULL, NULL, NULL, NULL);
-}
-  yymsp[-1].minor.yy110 = yylhsminor.yy110;
+  yylhsminor.yy286 = tSetQuerySqlNode(&yymsp[-1].minor.yy0, yymsp[0].minor.yy193, NULL, NULL, NULL, NULL, NULL, NULL, NULL, NULL, NULL, NULL);
+}
+  yymsp[-1].minor.yy286 = yylhsminor.yy286;
         break;
       case 166: /* sclp ::= selcollist COMMA */
-{yylhsminor.yy291 = yymsp[-1].minor.yy291;}
-  yymsp[-1].minor.yy291 = yylhsminor.yy291;
+{yylhsminor.yy193 = yymsp[-1].minor.yy193;}
+  yymsp[-1].minor.yy193 = yylhsminor.yy193;
         break;
       case 167: /* sclp ::= */
       case 192: /* orderby_opt ::= */ yytestcase(yyruleno==192);
-{yymsp[1].minor.yy291 = 0;}
-=======
-  yylhsminor.yy272 = tSetQuerySqlNode(&yymsp[-1].minor.yy0, yymsp[0].minor.yy159, NULL, NULL, NULL, NULL, NULL, NULL, NULL, NULL, NULL, NULL);
-}
-  yymsp[-1].minor.yy272 = yylhsminor.yy272;
-        break;
-      case 162: /* sclp ::= selcollist COMMA */
-{yylhsminor.yy159 = yymsp[-1].minor.yy159;}
-  yymsp[-1].minor.yy159 = yylhsminor.yy159;
-        break;
-      case 163: /* sclp ::= */
-      case 188: /* orderby_opt ::= */ yytestcase(yyruleno==188);
-{yymsp[1].minor.yy159 = 0;}
->>>>>>> 9bccfe95
+{yymsp[1].minor.yy193 = 0;}
         break;
       case 168: /* selcollist ::= sclp distinct expr as */
 {
-<<<<<<< HEAD
-   yylhsminor.yy291 = tSqlExprListAppend(yymsp[-3].minor.yy291, yymsp[-1].minor.yy436,  yymsp[-2].minor.yy0.n? &yymsp[-2].minor.yy0:0, yymsp[0].minor.yy0.n?&yymsp[0].minor.yy0:0);
-}
-  yymsp[-3].minor.yy291 = yylhsminor.yy291;
-=======
-   yylhsminor.yy159 = tSqlExprListAppend(yymsp[-3].minor.yy159, yymsp[-1].minor.yy118,  yymsp[-2].minor.yy0.n? &yymsp[-2].minor.yy0:0, yymsp[0].minor.yy0.n?&yymsp[0].minor.yy0:0);
-}
-  yymsp[-3].minor.yy159 = yylhsminor.yy159;
->>>>>>> 9bccfe95
+   yylhsminor.yy193 = tSqlExprListAppend(yymsp[-3].minor.yy193, yymsp[-1].minor.yy454,  yymsp[-2].minor.yy0.n? &yymsp[-2].minor.yy0:0, yymsp[0].minor.yy0.n?&yymsp[0].minor.yy0:0);
+}
+  yymsp[-3].minor.yy193 = yylhsminor.yy193;
         break;
       case 169: /* selcollist ::= sclp STAR */
 {
    tSqlExpr *pNode = tSqlExprCreateIdValue(NULL, TK_ALL);
-<<<<<<< HEAD
-   yylhsminor.yy291 = tSqlExprListAppend(yymsp[-1].minor.yy291, pNode, 0, 0);
-}
-  yymsp[-1].minor.yy291 = yylhsminor.yy291;
-=======
-   yylhsminor.yy159 = tSqlExprListAppend(yymsp[-1].minor.yy159, pNode, 0, 0);
-}
-  yymsp[-1].minor.yy159 = yylhsminor.yy159;
->>>>>>> 9bccfe95
+   yylhsminor.yy193 = tSqlExprListAppend(yymsp[-1].minor.yy193, pNode, 0, 0);
+}
+  yymsp[-1].minor.yy193 = yylhsminor.yy193;
         break;
       case 170: /* as ::= AS ids */
 { yymsp[-1].minor.yy0 = yymsp[0].minor.yy0;    }
@@ -4407,62 +2983,36 @@
 { yylhsminor.yy0 = yymsp[0].minor.yy0;  }
   yymsp[0].minor.yy0 = yylhsminor.yy0;
         break;
-<<<<<<< HEAD
       case 175: /* from ::= FROM tablelist */
-{yymsp[-1].minor.yy232 = yymsp[0].minor.yy291;}
+{yymsp[-1].minor.yy370 = yymsp[0].minor.yy193;}
         break;
       case 176: /* from ::= FROM LP union RP */
-{yymsp[-3].minor.yy232 = yymsp[-1].minor.yy154;}
-=======
-      case 171: /* from ::= FROM tablelist */
-{yymsp[-1].minor.yy514 = yymsp[0].minor.yy159;}
-        break;
-      case 172: /* from ::= FROM LP union RP */
-{yymsp[-3].minor.yy514 = yymsp[-1].minor.yy391;}
->>>>>>> 9bccfe95
+{yymsp[-3].minor.yy370 = yymsp[-1].minor.yy21;}
         break;
       case 177: /* tablelist ::= ids cpxName */
 {
   toTSDBType(yymsp[-1].minor.yy0.type);
   yymsp[-1].minor.yy0.n += yymsp[0].minor.yy0.n;
-<<<<<<< HEAD
-  yylhsminor.yy291 = setTableNameList(NULL, &yymsp[-1].minor.yy0, NULL);
-}
-  yymsp[-1].minor.yy291 = yylhsminor.yy291;
-=======
-  yylhsminor.yy159 = setTableNameList(NULL, &yymsp[-1].minor.yy0, NULL);
-}
-  yymsp[-1].minor.yy159 = yylhsminor.yy159;
->>>>>>> 9bccfe95
+  yylhsminor.yy193 = setTableNameList(NULL, &yymsp[-1].minor.yy0, NULL);
+}
+  yymsp[-1].minor.yy193 = yylhsminor.yy193;
         break;
       case 178: /* tablelist ::= ids cpxName ids */
 {
   toTSDBType(yymsp[-2].minor.yy0.type);
   toTSDBType(yymsp[0].minor.yy0.type);
   yymsp[-2].minor.yy0.n += yymsp[-1].minor.yy0.n;
-<<<<<<< HEAD
-  yylhsminor.yy291 = setTableNameList(NULL, &yymsp[-2].minor.yy0, &yymsp[0].minor.yy0);
-}
-  yymsp[-2].minor.yy291 = yylhsminor.yy291;
-=======
-  yylhsminor.yy159 = setTableNameList(NULL, &yymsp[-2].minor.yy0, &yymsp[0].minor.yy0);
-}
-  yymsp[-2].minor.yy159 = yylhsminor.yy159;
->>>>>>> 9bccfe95
+  yylhsminor.yy193 = setTableNameList(NULL, &yymsp[-2].minor.yy0, &yymsp[0].minor.yy0);
+}
+  yymsp[-2].minor.yy193 = yylhsminor.yy193;
         break;
       case 179: /* tablelist ::= tablelist COMMA ids cpxName */
 {
   toTSDBType(yymsp[-1].minor.yy0.type);
   yymsp[-1].minor.yy0.n += yymsp[0].minor.yy0.n;
-<<<<<<< HEAD
-  yylhsminor.yy291 = setTableNameList(yymsp[-3].minor.yy291, &yymsp[-1].minor.yy0, NULL);
-}
-  yymsp[-3].minor.yy291 = yylhsminor.yy291;
-=======
-  yylhsminor.yy159 = setTableNameList(yymsp[-3].minor.yy159, &yymsp[-1].minor.yy0, NULL);
-}
-  yymsp[-3].minor.yy159 = yylhsminor.yy159;
->>>>>>> 9bccfe95
+  yylhsminor.yy193 = setTableNameList(yymsp[-3].minor.yy193, &yymsp[-1].minor.yy0, NULL);
+}
+  yymsp[-3].minor.yy193 = yylhsminor.yy193;
         break;
       case 180: /* tablelist ::= tablelist COMMA ids cpxName ids */
 {
@@ -4470,64 +3020,35 @@
   toTSDBType(yymsp[0].minor.yy0.type);
   yymsp[-2].minor.yy0.n += yymsp[-1].minor.yy0.n;
 
-<<<<<<< HEAD
-  yylhsminor.yy291 = setTableNameList(yymsp[-4].minor.yy291, &yymsp[-2].minor.yy0, &yymsp[0].minor.yy0);
-}
-  yymsp[-4].minor.yy291 = yylhsminor.yy291;
-=======
-  yylhsminor.yy159 = setTableNameList(yymsp[-4].minor.yy159, &yymsp[-2].minor.yy0, &yymsp[0].minor.yy0);
-}
-  yymsp[-4].minor.yy159 = yylhsminor.yy159;
->>>>>>> 9bccfe95
+  yylhsminor.yy193 = setTableNameList(yymsp[-4].minor.yy193, &yymsp[-2].minor.yy0, &yymsp[0].minor.yy0);
+}
+  yymsp[-4].minor.yy193 = yylhsminor.yy193;
         break;
       case 181: /* tmvar ::= VARIABLE */
 {yylhsminor.yy0 = yymsp[0].minor.yy0;}
   yymsp[0].minor.yy0 = yylhsminor.yy0;
         break;
-<<<<<<< HEAD
       case 182: /* interval_opt ::= INTERVAL LP tmvar RP */
-{yymsp[-3].minor.yy400.interval = yymsp[-1].minor.yy0; yymsp[-3].minor.yy400.offset.n = 0;}
+{yymsp[-3].minor.yy392.interval = yymsp[-1].minor.yy0; yymsp[-3].minor.yy392.offset.n = 0;}
         break;
       case 183: /* interval_opt ::= INTERVAL LP tmvar COMMA tmvar RP */
-{yymsp[-5].minor.yy400.interval = yymsp[-3].minor.yy0; yymsp[-5].minor.yy400.offset = yymsp[-1].minor.yy0;}
+{yymsp[-5].minor.yy392.interval = yymsp[-3].minor.yy0; yymsp[-5].minor.yy392.offset = yymsp[-1].minor.yy0;}
         break;
       case 184: /* interval_opt ::= */
-{memset(&yymsp[1].minor.yy400, 0, sizeof(yymsp[1].minor.yy400));}
+{memset(&yymsp[1].minor.yy392, 0, sizeof(yymsp[1].minor.yy392));}
         break;
       case 185: /* session_option ::= */
-{yymsp[1].minor.yy139.col.n = 0; yymsp[1].minor.yy139.gap.n = 0;}
-=======
-      case 178: /* interval_opt ::= INTERVAL LP tmvar RP */
-{yymsp[-3].minor.yy184.interval = yymsp[-1].minor.yy0; yymsp[-3].minor.yy184.offset.n = 0;}
-        break;
-      case 179: /* interval_opt ::= INTERVAL LP tmvar COMMA tmvar RP */
-{yymsp[-5].minor.yy184.interval = yymsp[-3].minor.yy0; yymsp[-5].minor.yy184.offset = yymsp[-1].minor.yy0;}
-        break;
-      case 180: /* interval_opt ::= */
-{memset(&yymsp[1].minor.yy184, 0, sizeof(yymsp[1].minor.yy184));}
-        break;
-      case 181: /* session_option ::= */
-{yymsp[1].minor.yy249.col.n = 0; yymsp[1].minor.yy249.gap.n = 0;}
->>>>>>> 9bccfe95
+{yymsp[1].minor.yy447.col.n = 0; yymsp[1].minor.yy447.gap.n = 0;}
         break;
       case 186: /* session_option ::= SESSION LP ids cpxName COMMA tmvar RP */
 {
    yymsp[-4].minor.yy0.n += yymsp[-3].minor.yy0.n;
-<<<<<<< HEAD
-   yymsp[-6].minor.yy139.col = yymsp[-4].minor.yy0;
-   yymsp[-6].minor.yy139.gap = yymsp[-1].minor.yy0;
+   yymsp[-6].minor.yy447.col = yymsp[-4].minor.yy0;
+   yymsp[-6].minor.yy447.gap = yymsp[-1].minor.yy0;
 }
         break;
       case 187: /* fill_opt ::= */
-{ yymsp[1].minor.yy291 = 0;     }
-=======
-   yymsp[-6].minor.yy249.col = yymsp[-4].minor.yy0;
-   yymsp[-6].minor.yy249.gap = yymsp[-1].minor.yy0;
-}
-        break;
-      case 183: /* fill_opt ::= */
-{ yymsp[1].minor.yy159 = 0;     }
->>>>>>> 9bccfe95
+{ yymsp[1].minor.yy193 = 0;     }
         break;
       case 188: /* fill_opt ::= FILL LP ID COMMA tagitemlist RP */
 {
@@ -4535,23 +3056,14 @@
     toTSDBType(yymsp[-3].minor.yy0.type);
     tVariantCreate(&A, &yymsp[-3].minor.yy0);
 
-<<<<<<< HEAD
-    tVariantListInsert(yymsp[-1].minor.yy291, &A, -1, 0);
-    yymsp[-5].minor.yy291 = yymsp[-1].minor.yy291;
-=======
-    tVariantListInsert(yymsp[-1].minor.yy159, &A, -1, 0);
-    yymsp[-5].minor.yy159 = yymsp[-1].minor.yy159;
->>>>>>> 9bccfe95
+    tVariantListInsert(yymsp[-1].minor.yy193, &A, -1, 0);
+    yymsp[-5].minor.yy193 = yymsp[-1].minor.yy193;
 }
         break;
       case 189: /* fill_opt ::= FILL LP ID RP */
 {
     toTSDBType(yymsp[-1].minor.yy0.type);
-<<<<<<< HEAD
-    yymsp[-3].minor.yy291 = tVariantListAppendToken(NULL, &yymsp[-1].minor.yy0, -1);
-=======
-    yymsp[-3].minor.yy159 = tVariantListAppendToken(NULL, &yymsp[-1].minor.yy0, -1);
->>>>>>> 9bccfe95
+    yymsp[-3].minor.yy193 = tVariantListAppendToken(NULL, &yymsp[-1].minor.yy0, -1);
 }
         break;
       case 190: /* sliding_opt ::= SLIDING LP tmvar RP */
@@ -4560,474 +3072,242 @@
       case 191: /* sliding_opt ::= */
 {yymsp[1].minor.yy0.n = 0; yymsp[1].minor.yy0.z = NULL; yymsp[1].minor.yy0.type = 0;   }
         break;
-<<<<<<< HEAD
       case 193: /* orderby_opt ::= ORDER BY sortlist */
-{yymsp[-2].minor.yy291 = yymsp[0].minor.yy291;}
-=======
-      case 189: /* orderby_opt ::= ORDER BY sortlist */
-{yymsp[-2].minor.yy159 = yymsp[0].minor.yy159;}
->>>>>>> 9bccfe95
+{yymsp[-2].minor.yy193 = yymsp[0].minor.yy193;}
         break;
       case 194: /* sortlist ::= sortlist COMMA item sortorder */
 {
-<<<<<<< HEAD
-    yylhsminor.yy291 = tVariantListAppend(yymsp[-3].minor.yy291, &yymsp[-1].minor.yy216, yymsp[0].minor.yy382);
-}
-  yymsp[-3].minor.yy291 = yylhsminor.yy291;
-=======
-    yylhsminor.yy159 = tVariantListAppend(yymsp[-3].minor.yy159, &yymsp[-1].minor.yy488, yymsp[0].minor.yy20);
-}
-  yymsp[-3].minor.yy159 = yylhsminor.yy159;
->>>>>>> 9bccfe95
+    yylhsminor.yy193 = tVariantListAppend(yymsp[-3].minor.yy193, &yymsp[-1].minor.yy442, yymsp[0].minor.yy312);
+}
+  yymsp[-3].minor.yy193 = yylhsminor.yy193;
         break;
       case 195: /* sortlist ::= item sortorder */
 {
-<<<<<<< HEAD
-  yylhsminor.yy291 = tVariantListAppend(NULL, &yymsp[-1].minor.yy216, yymsp[0].minor.yy382);
-}
-  yymsp[-1].minor.yy291 = yylhsminor.yy291;
-=======
-  yylhsminor.yy159 = tVariantListAppend(NULL, &yymsp[-1].minor.yy488, yymsp[0].minor.yy20);
-}
-  yymsp[-1].minor.yy159 = yylhsminor.yy159;
->>>>>>> 9bccfe95
+  yylhsminor.yy193 = tVariantListAppend(NULL, &yymsp[-1].minor.yy442, yymsp[0].minor.yy312);
+}
+  yymsp[-1].minor.yy193 = yylhsminor.yy193;
         break;
       case 196: /* item ::= ids cpxName */
 {
   toTSDBType(yymsp[-1].minor.yy0.type);
   yymsp[-1].minor.yy0.n += yymsp[0].minor.yy0.n;
 
-<<<<<<< HEAD
-  tVariantCreate(&yylhsminor.yy216, &yymsp[-1].minor.yy0);
-}
-  yymsp[-1].minor.yy216 = yylhsminor.yy216;
+  tVariantCreate(&yylhsminor.yy442, &yymsp[-1].minor.yy0);
+}
+  yymsp[-1].minor.yy442 = yylhsminor.yy442;
         break;
       case 197: /* sortorder ::= ASC */
-{ yymsp[0].minor.yy382 = TSDB_ORDER_ASC; }
+{ yymsp[0].minor.yy312 = TSDB_ORDER_ASC; }
         break;
       case 198: /* sortorder ::= DESC */
-{ yymsp[0].minor.yy382 = TSDB_ORDER_DESC;}
+{ yymsp[0].minor.yy312 = TSDB_ORDER_DESC;}
         break;
       case 199: /* sortorder ::= */
-{ yymsp[1].minor.yy382 = TSDB_ORDER_ASC; }
+{ yymsp[1].minor.yy312 = TSDB_ORDER_ASC; }
         break;
       case 200: /* groupby_opt ::= */
-{ yymsp[1].minor.yy291 = 0;}
+{ yymsp[1].minor.yy193 = 0;}
         break;
       case 201: /* groupby_opt ::= GROUP BY grouplist */
-{ yymsp[-2].minor.yy291 = yymsp[0].minor.yy291;}
-=======
-  tVariantCreate(&yylhsminor.yy488, &yymsp[-1].minor.yy0);
-}
-  yymsp[-1].minor.yy488 = yylhsminor.yy488;
-        break;
-      case 193: /* sortorder ::= ASC */
-{ yymsp[0].minor.yy20 = TSDB_ORDER_ASC; }
-        break;
-      case 194: /* sortorder ::= DESC */
-{ yymsp[0].minor.yy20 = TSDB_ORDER_DESC;}
-        break;
-      case 195: /* sortorder ::= */
-{ yymsp[1].minor.yy20 = TSDB_ORDER_ASC; }
-        break;
-      case 196: /* groupby_opt ::= */
-{ yymsp[1].minor.yy159 = 0;}
-        break;
-      case 197: /* groupby_opt ::= GROUP BY grouplist */
-{ yymsp[-2].minor.yy159 = yymsp[0].minor.yy159;}
->>>>>>> 9bccfe95
+{ yymsp[-2].minor.yy193 = yymsp[0].minor.yy193;}
         break;
       case 202: /* grouplist ::= grouplist COMMA item */
 {
-<<<<<<< HEAD
-  yylhsminor.yy291 = tVariantListAppend(yymsp[-2].minor.yy291, &yymsp[0].minor.yy216, -1);
-}
-  yymsp[-2].minor.yy291 = yylhsminor.yy291;
-=======
-  yylhsminor.yy159 = tVariantListAppend(yymsp[-2].minor.yy159, &yymsp[0].minor.yy488, -1);
-}
-  yymsp[-2].minor.yy159 = yylhsminor.yy159;
->>>>>>> 9bccfe95
+  yylhsminor.yy193 = tVariantListAppend(yymsp[-2].minor.yy193, &yymsp[0].minor.yy442, -1);
+}
+  yymsp[-2].minor.yy193 = yylhsminor.yy193;
         break;
       case 203: /* grouplist ::= item */
 {
-<<<<<<< HEAD
-  yylhsminor.yy291 = tVariantListAppend(NULL, &yymsp[0].minor.yy216, -1);
-}
-  yymsp[0].minor.yy291 = yylhsminor.yy291;
+  yylhsminor.yy193 = tVariantListAppend(NULL, &yymsp[0].minor.yy442, -1);
+}
+  yymsp[0].minor.yy193 = yylhsminor.yy193;
         break;
       case 204: /* having_opt ::= */
       case 214: /* where_opt ::= */ yytestcase(yyruleno==214);
       case 253: /* expritem ::= */ yytestcase(yyruleno==253);
-{yymsp[1].minor.yy436 = 0;}
+{yymsp[1].minor.yy454 = 0;}
         break;
       case 205: /* having_opt ::= HAVING expr */
       case 215: /* where_opt ::= WHERE expr */ yytestcase(yyruleno==215);
-{yymsp[-1].minor.yy436 = yymsp[0].minor.yy436;}
+{yymsp[-1].minor.yy454 = yymsp[0].minor.yy454;}
         break;
       case 206: /* limit_opt ::= */
       case 210: /* slimit_opt ::= */ yytestcase(yyruleno==210);
-{yymsp[1].minor.yy74.limit = -1; yymsp[1].minor.yy74.offset = 0;}
+{yymsp[1].minor.yy482.limit = -1; yymsp[1].minor.yy482.offset = 0;}
         break;
       case 207: /* limit_opt ::= LIMIT signed */
       case 211: /* slimit_opt ::= SLIMIT signed */ yytestcase(yyruleno==211);
-{yymsp[-1].minor.yy74.limit = yymsp[0].minor.yy179;  yymsp[-1].minor.yy74.offset = 0;}
+{yymsp[-1].minor.yy482.limit = yymsp[0].minor.yy473;  yymsp[-1].minor.yy482.offset = 0;}
         break;
       case 208: /* limit_opt ::= LIMIT signed OFFSET signed */
-{ yymsp[-3].minor.yy74.limit = yymsp[-2].minor.yy179;  yymsp[-3].minor.yy74.offset = yymsp[0].minor.yy179;}
+{ yymsp[-3].minor.yy482.limit = yymsp[-2].minor.yy473;  yymsp[-3].minor.yy482.offset = yymsp[0].minor.yy473;}
         break;
       case 209: /* limit_opt ::= LIMIT signed COMMA signed */
-{ yymsp[-3].minor.yy74.limit = yymsp[0].minor.yy179;  yymsp[-3].minor.yy74.offset = yymsp[-2].minor.yy179;}
+{ yymsp[-3].minor.yy482.limit = yymsp[0].minor.yy473;  yymsp[-3].minor.yy482.offset = yymsp[-2].minor.yy473;}
         break;
       case 212: /* slimit_opt ::= SLIMIT signed SOFFSET signed */
-{yymsp[-3].minor.yy74.limit = yymsp[-2].minor.yy179;  yymsp[-3].minor.yy74.offset = yymsp[0].minor.yy179;}
+{yymsp[-3].minor.yy482.limit = yymsp[-2].minor.yy473;  yymsp[-3].minor.yy482.offset = yymsp[0].minor.yy473;}
         break;
       case 213: /* slimit_opt ::= SLIMIT signed COMMA signed */
-{yymsp[-3].minor.yy74.limit = yymsp[0].minor.yy179;  yymsp[-3].minor.yy74.offset = yymsp[-2].minor.yy179;}
+{yymsp[-3].minor.yy482.limit = yymsp[0].minor.yy473;  yymsp[-3].minor.yy482.offset = yymsp[-2].minor.yy473;}
         break;
       case 216: /* expr ::= LP expr RP */
-{yylhsminor.yy436 = yymsp[-1].minor.yy436; yylhsminor.yy436->token.z = yymsp[-2].minor.yy0.z; yylhsminor.yy436->token.n = (yymsp[0].minor.yy0.z - yymsp[-2].minor.yy0.z + 1);}
-  yymsp[-2].minor.yy436 = yylhsminor.yy436;
+{yylhsminor.yy454 = yymsp[-1].minor.yy454; yylhsminor.yy454->token.z = yymsp[-2].minor.yy0.z; yylhsminor.yy454->token.n = (yymsp[0].minor.yy0.z - yymsp[-2].minor.yy0.z + 1);}
+  yymsp[-2].minor.yy454 = yylhsminor.yy454;
         break;
       case 217: /* expr ::= ID */
-{ yylhsminor.yy436 = tSqlExprCreateIdValue(&yymsp[0].minor.yy0, TK_ID);}
-  yymsp[0].minor.yy436 = yylhsminor.yy436;
+{ yylhsminor.yy454 = tSqlExprCreateIdValue(&yymsp[0].minor.yy0, TK_ID);}
+  yymsp[0].minor.yy454 = yylhsminor.yy454;
         break;
       case 218: /* expr ::= ID DOT ID */
-{ yymsp[-2].minor.yy0.n += (1+yymsp[0].minor.yy0.n); yylhsminor.yy436 = tSqlExprCreateIdValue(&yymsp[-2].minor.yy0, TK_ID);}
-  yymsp[-2].minor.yy436 = yylhsminor.yy436;
+{ yymsp[-2].minor.yy0.n += (1+yymsp[0].minor.yy0.n); yylhsminor.yy454 = tSqlExprCreateIdValue(&yymsp[-2].minor.yy0, TK_ID);}
+  yymsp[-2].minor.yy454 = yylhsminor.yy454;
         break;
       case 219: /* expr ::= ID DOT STAR */
-{ yymsp[-2].minor.yy0.n += (1+yymsp[0].minor.yy0.n); yylhsminor.yy436 = tSqlExprCreateIdValue(&yymsp[-2].minor.yy0, TK_ALL);}
-  yymsp[-2].minor.yy436 = yylhsminor.yy436;
+{ yymsp[-2].minor.yy0.n += (1+yymsp[0].minor.yy0.n); yylhsminor.yy454 = tSqlExprCreateIdValue(&yymsp[-2].minor.yy0, TK_ALL);}
+  yymsp[-2].minor.yy454 = yylhsminor.yy454;
         break;
       case 220: /* expr ::= INTEGER */
-{ yylhsminor.yy436 = tSqlExprCreateIdValue(&yymsp[0].minor.yy0, TK_INTEGER);}
-  yymsp[0].minor.yy436 = yylhsminor.yy436;
+{ yylhsminor.yy454 = tSqlExprCreateIdValue(&yymsp[0].minor.yy0, TK_INTEGER);}
+  yymsp[0].minor.yy454 = yylhsminor.yy454;
         break;
       case 221: /* expr ::= MINUS INTEGER */
       case 222: /* expr ::= PLUS INTEGER */ yytestcase(yyruleno==222);
-{ yymsp[-1].minor.yy0.n += yymsp[0].minor.yy0.n; yymsp[-1].minor.yy0.type = TK_INTEGER; yylhsminor.yy436 = tSqlExprCreateIdValue(&yymsp[-1].minor.yy0, TK_INTEGER);}
-  yymsp[-1].minor.yy436 = yylhsminor.yy436;
+{ yymsp[-1].minor.yy0.n += yymsp[0].minor.yy0.n; yymsp[-1].minor.yy0.type = TK_INTEGER; yylhsminor.yy454 = tSqlExprCreateIdValue(&yymsp[-1].minor.yy0, TK_INTEGER);}
+  yymsp[-1].minor.yy454 = yylhsminor.yy454;
         break;
       case 223: /* expr ::= FLOAT */
-{ yylhsminor.yy436 = tSqlExprCreateIdValue(&yymsp[0].minor.yy0, TK_FLOAT);}
-  yymsp[0].minor.yy436 = yylhsminor.yy436;
+{ yylhsminor.yy454 = tSqlExprCreateIdValue(&yymsp[0].minor.yy0, TK_FLOAT);}
+  yymsp[0].minor.yy454 = yylhsminor.yy454;
         break;
       case 224: /* expr ::= MINUS FLOAT */
       case 225: /* expr ::= PLUS FLOAT */ yytestcase(yyruleno==225);
-{ yymsp[-1].minor.yy0.n += yymsp[0].minor.yy0.n; yymsp[-1].minor.yy0.type = TK_FLOAT; yylhsminor.yy436 = tSqlExprCreateIdValue(&yymsp[-1].minor.yy0, TK_FLOAT);}
-  yymsp[-1].minor.yy436 = yylhsminor.yy436;
+{ yymsp[-1].minor.yy0.n += yymsp[0].minor.yy0.n; yymsp[-1].minor.yy0.type = TK_FLOAT; yylhsminor.yy454 = tSqlExprCreateIdValue(&yymsp[-1].minor.yy0, TK_FLOAT);}
+  yymsp[-1].minor.yy454 = yylhsminor.yy454;
         break;
       case 226: /* expr ::= STRING */
-{ yylhsminor.yy436 = tSqlExprCreateIdValue(&yymsp[0].minor.yy0, TK_STRING);}
-  yymsp[0].minor.yy436 = yylhsminor.yy436;
+{ yylhsminor.yy454 = tSqlExprCreateIdValue(&yymsp[0].minor.yy0, TK_STRING);}
+  yymsp[0].minor.yy454 = yylhsminor.yy454;
         break;
       case 227: /* expr ::= NOW */
-{ yylhsminor.yy436 = tSqlExprCreateIdValue(&yymsp[0].minor.yy0, TK_NOW); }
-  yymsp[0].minor.yy436 = yylhsminor.yy436;
+{ yylhsminor.yy454 = tSqlExprCreateIdValue(&yymsp[0].minor.yy0, TK_NOW); }
+  yymsp[0].minor.yy454 = yylhsminor.yy454;
         break;
       case 228: /* expr ::= VARIABLE */
-{ yylhsminor.yy436 = tSqlExprCreateIdValue(&yymsp[0].minor.yy0, TK_VARIABLE);}
-  yymsp[0].minor.yy436 = yylhsminor.yy436;
+{ yylhsminor.yy454 = tSqlExprCreateIdValue(&yymsp[0].minor.yy0, TK_VARIABLE);}
+  yymsp[0].minor.yy454 = yylhsminor.yy454;
         break;
       case 229: /* expr ::= BOOL */
-{ yylhsminor.yy436 = tSqlExprCreateIdValue(&yymsp[0].minor.yy0, TK_BOOL);}
-  yymsp[0].minor.yy436 = yylhsminor.yy436;
+{ yylhsminor.yy454 = tSqlExprCreateIdValue(&yymsp[0].minor.yy0, TK_BOOL);}
+  yymsp[0].minor.yy454 = yylhsminor.yy454;
         break;
       case 230: /* expr ::= ID LP exprlist RP */
-{ yylhsminor.yy436 = tSqlExprCreateFunction(yymsp[-1].minor.yy291, &yymsp[-3].minor.yy0, &yymsp[0].minor.yy0, yymsp[-3].minor.yy0.type); }
-  yymsp[-3].minor.yy436 = yylhsminor.yy436;
+{ yylhsminor.yy454 = tSqlExprCreateFunction(yymsp[-1].minor.yy193, &yymsp[-3].minor.yy0, &yymsp[0].minor.yy0, yymsp[-3].minor.yy0.type); }
+  yymsp[-3].minor.yy454 = yylhsminor.yy454;
         break;
       case 231: /* expr ::= ID LP STAR RP */
-{ yylhsminor.yy436 = tSqlExprCreateFunction(NULL, &yymsp[-3].minor.yy0, &yymsp[0].minor.yy0, yymsp[-3].minor.yy0.type); }
-  yymsp[-3].minor.yy436 = yylhsminor.yy436;
+{ yylhsminor.yy454 = tSqlExprCreateFunction(NULL, &yymsp[-3].minor.yy0, &yymsp[0].minor.yy0, yymsp[-3].minor.yy0.type); }
+  yymsp[-3].minor.yy454 = yylhsminor.yy454;
         break;
       case 232: /* expr ::= expr IS NULL */
-{yylhsminor.yy436 = tSqlExprCreate(yymsp[-2].minor.yy436, NULL, TK_ISNULL);}
-  yymsp[-2].minor.yy436 = yylhsminor.yy436;
+{yylhsminor.yy454 = tSqlExprCreate(yymsp[-2].minor.yy454, NULL, TK_ISNULL);}
+  yymsp[-2].minor.yy454 = yylhsminor.yy454;
         break;
       case 233: /* expr ::= expr IS NOT NULL */
-{yylhsminor.yy436 = tSqlExprCreate(yymsp[-3].minor.yy436, NULL, TK_NOTNULL);}
-  yymsp[-3].minor.yy436 = yylhsminor.yy436;
+{yylhsminor.yy454 = tSqlExprCreate(yymsp[-3].minor.yy454, NULL, TK_NOTNULL);}
+  yymsp[-3].minor.yy454 = yylhsminor.yy454;
         break;
       case 234: /* expr ::= expr LT expr */
-{yylhsminor.yy436 = tSqlExprCreate(yymsp[-2].minor.yy436, yymsp[0].minor.yy436, TK_LT);}
-  yymsp[-2].minor.yy436 = yylhsminor.yy436;
+{yylhsminor.yy454 = tSqlExprCreate(yymsp[-2].minor.yy454, yymsp[0].minor.yy454, TK_LT);}
+  yymsp[-2].minor.yy454 = yylhsminor.yy454;
         break;
       case 235: /* expr ::= expr GT expr */
-{yylhsminor.yy436 = tSqlExprCreate(yymsp[-2].minor.yy436, yymsp[0].minor.yy436, TK_GT);}
-  yymsp[-2].minor.yy436 = yylhsminor.yy436;
+{yylhsminor.yy454 = tSqlExprCreate(yymsp[-2].minor.yy454, yymsp[0].minor.yy454, TK_GT);}
+  yymsp[-2].minor.yy454 = yylhsminor.yy454;
         break;
       case 236: /* expr ::= expr LE expr */
-{yylhsminor.yy436 = tSqlExprCreate(yymsp[-2].minor.yy436, yymsp[0].minor.yy436, TK_LE);}
-  yymsp[-2].minor.yy436 = yylhsminor.yy436;
+{yylhsminor.yy454 = tSqlExprCreate(yymsp[-2].minor.yy454, yymsp[0].minor.yy454, TK_LE);}
+  yymsp[-2].minor.yy454 = yylhsminor.yy454;
         break;
       case 237: /* expr ::= expr GE expr */
-{yylhsminor.yy436 = tSqlExprCreate(yymsp[-2].minor.yy436, yymsp[0].minor.yy436, TK_GE);}
-  yymsp[-2].minor.yy436 = yylhsminor.yy436;
+{yylhsminor.yy454 = tSqlExprCreate(yymsp[-2].minor.yy454, yymsp[0].minor.yy454, TK_GE);}
+  yymsp[-2].minor.yy454 = yylhsminor.yy454;
         break;
       case 238: /* expr ::= expr NE expr */
-{yylhsminor.yy436 = tSqlExprCreate(yymsp[-2].minor.yy436, yymsp[0].minor.yy436, TK_NE);}
-  yymsp[-2].minor.yy436 = yylhsminor.yy436;
+{yylhsminor.yy454 = tSqlExprCreate(yymsp[-2].minor.yy454, yymsp[0].minor.yy454, TK_NE);}
+  yymsp[-2].minor.yy454 = yylhsminor.yy454;
         break;
       case 239: /* expr ::= expr EQ expr */
-{yylhsminor.yy436 = tSqlExprCreate(yymsp[-2].minor.yy436, yymsp[0].minor.yy436, TK_EQ);}
-  yymsp[-2].minor.yy436 = yylhsminor.yy436;
+{yylhsminor.yy454 = tSqlExprCreate(yymsp[-2].minor.yy454, yymsp[0].minor.yy454, TK_EQ);}
+  yymsp[-2].minor.yy454 = yylhsminor.yy454;
         break;
       case 240: /* expr ::= expr BETWEEN expr AND expr */
-{ tSqlExpr* X2 = tSqlExprClone(yymsp[-4].minor.yy436); yylhsminor.yy436 = tSqlExprCreate(tSqlExprCreate(yymsp[-4].minor.yy436, yymsp[-2].minor.yy436, TK_GE), tSqlExprCreate(X2, yymsp[0].minor.yy436, TK_LE), TK_AND);}
-  yymsp[-4].minor.yy436 = yylhsminor.yy436;
+{ tSqlExpr* X2 = tSqlExprClone(yymsp[-4].minor.yy454); yylhsminor.yy454 = tSqlExprCreate(tSqlExprCreate(yymsp[-4].minor.yy454, yymsp[-2].minor.yy454, TK_GE), tSqlExprCreate(X2, yymsp[0].minor.yy454, TK_LE), TK_AND);}
+  yymsp[-4].minor.yy454 = yylhsminor.yy454;
         break;
       case 241: /* expr ::= expr AND expr */
-{yylhsminor.yy436 = tSqlExprCreate(yymsp[-2].minor.yy436, yymsp[0].minor.yy436, TK_AND);}
-  yymsp[-2].minor.yy436 = yylhsminor.yy436;
+{yylhsminor.yy454 = tSqlExprCreate(yymsp[-2].minor.yy454, yymsp[0].minor.yy454, TK_AND);}
+  yymsp[-2].minor.yy454 = yylhsminor.yy454;
         break;
       case 242: /* expr ::= expr OR expr */
-{yylhsminor.yy436 = tSqlExprCreate(yymsp[-2].minor.yy436, yymsp[0].minor.yy436, TK_OR); }
-  yymsp[-2].minor.yy436 = yylhsminor.yy436;
+{yylhsminor.yy454 = tSqlExprCreate(yymsp[-2].minor.yy454, yymsp[0].minor.yy454, TK_OR); }
+  yymsp[-2].minor.yy454 = yylhsminor.yy454;
         break;
       case 243: /* expr ::= expr PLUS expr */
-{yylhsminor.yy436 = tSqlExprCreate(yymsp[-2].minor.yy436, yymsp[0].minor.yy436, TK_PLUS);  }
-  yymsp[-2].minor.yy436 = yylhsminor.yy436;
+{yylhsminor.yy454 = tSqlExprCreate(yymsp[-2].minor.yy454, yymsp[0].minor.yy454, TK_PLUS);  }
+  yymsp[-2].minor.yy454 = yylhsminor.yy454;
         break;
       case 244: /* expr ::= expr MINUS expr */
-{yylhsminor.yy436 = tSqlExprCreate(yymsp[-2].minor.yy436, yymsp[0].minor.yy436, TK_MINUS); }
-  yymsp[-2].minor.yy436 = yylhsminor.yy436;
+{yylhsminor.yy454 = tSqlExprCreate(yymsp[-2].minor.yy454, yymsp[0].minor.yy454, TK_MINUS); }
+  yymsp[-2].minor.yy454 = yylhsminor.yy454;
         break;
       case 245: /* expr ::= expr STAR expr */
-{yylhsminor.yy436 = tSqlExprCreate(yymsp[-2].minor.yy436, yymsp[0].minor.yy436, TK_STAR);  }
-  yymsp[-2].minor.yy436 = yylhsminor.yy436;
+{yylhsminor.yy454 = tSqlExprCreate(yymsp[-2].minor.yy454, yymsp[0].minor.yy454, TK_STAR);  }
+  yymsp[-2].minor.yy454 = yylhsminor.yy454;
         break;
       case 246: /* expr ::= expr SLASH expr */
-{yylhsminor.yy436 = tSqlExprCreate(yymsp[-2].minor.yy436, yymsp[0].minor.yy436, TK_DIVIDE);}
-  yymsp[-2].minor.yy436 = yylhsminor.yy436;
+{yylhsminor.yy454 = tSqlExprCreate(yymsp[-2].minor.yy454, yymsp[0].minor.yy454, TK_DIVIDE);}
+  yymsp[-2].minor.yy454 = yylhsminor.yy454;
         break;
       case 247: /* expr ::= expr REM expr */
-{yylhsminor.yy436 = tSqlExprCreate(yymsp[-2].minor.yy436, yymsp[0].minor.yy436, TK_REM);   }
-  yymsp[-2].minor.yy436 = yylhsminor.yy436;
+{yylhsminor.yy454 = tSqlExprCreate(yymsp[-2].minor.yy454, yymsp[0].minor.yy454, TK_REM);   }
+  yymsp[-2].minor.yy454 = yylhsminor.yy454;
         break;
       case 248: /* expr ::= expr LIKE expr */
-{yylhsminor.yy436 = tSqlExprCreate(yymsp[-2].minor.yy436, yymsp[0].minor.yy436, TK_LIKE);  }
-  yymsp[-2].minor.yy436 = yylhsminor.yy436;
+{yylhsminor.yy454 = tSqlExprCreate(yymsp[-2].minor.yy454, yymsp[0].minor.yy454, TK_LIKE);  }
+  yymsp[-2].minor.yy454 = yylhsminor.yy454;
         break;
       case 249: /* expr ::= expr IN LP exprlist RP */
-{yylhsminor.yy436 = tSqlExprCreate(yymsp[-4].minor.yy436, (tSqlExpr*)yymsp[-1].minor.yy291, TK_IN); }
-  yymsp[-4].minor.yy436 = yylhsminor.yy436;
+{yylhsminor.yy454 = tSqlExprCreate(yymsp[-4].minor.yy454, (tSqlExpr*)yymsp[-1].minor.yy193, TK_IN); }
+  yymsp[-4].minor.yy454 = yylhsminor.yy454;
         break;
       case 250: /* exprlist ::= exprlist COMMA expritem */
-{yylhsminor.yy291 = tSqlExprListAppend(yymsp[-2].minor.yy291,yymsp[0].minor.yy436,0, 0);}
-  yymsp[-2].minor.yy291 = yylhsminor.yy291;
+{yylhsminor.yy193 = tSqlExprListAppend(yymsp[-2].minor.yy193,yymsp[0].minor.yy454,0, 0);}
+  yymsp[-2].minor.yy193 = yylhsminor.yy193;
         break;
       case 251: /* exprlist ::= expritem */
-{yylhsminor.yy291 = tSqlExprListAppend(0,yymsp[0].minor.yy436,0, 0);}
-  yymsp[0].minor.yy291 = yylhsminor.yy291;
+{yylhsminor.yy193 = tSqlExprListAppend(0,yymsp[0].minor.yy454,0, 0);}
+  yymsp[0].minor.yy193 = yylhsminor.yy193;
         break;
       case 252: /* expritem ::= expr */
-{yylhsminor.yy436 = yymsp[0].minor.yy436;}
-  yymsp[0].minor.yy436 = yylhsminor.yy436;
-=======
-  yylhsminor.yy159 = tVariantListAppend(NULL, &yymsp[0].minor.yy488, -1);
-}
-  yymsp[0].minor.yy159 = yylhsminor.yy159;
-        break;
-      case 200: /* having_opt ::= */
-      case 210: /* where_opt ::= */ yytestcase(yyruleno==210);
-      case 249: /* expritem ::= */ yytestcase(yyruleno==249);
-{yymsp[1].minor.yy118 = 0;}
-        break;
-      case 201: /* having_opt ::= HAVING expr */
-      case 211: /* where_opt ::= WHERE expr */ yytestcase(yyruleno==211);
-{yymsp[-1].minor.yy118 = yymsp[0].minor.yy118;}
-        break;
-      case 202: /* limit_opt ::= */
-      case 206: /* slimit_opt ::= */ yytestcase(yyruleno==206);
-{yymsp[1].minor.yy440.limit = -1; yymsp[1].minor.yy440.offset = 0;}
-        break;
-      case 203: /* limit_opt ::= LIMIT signed */
-      case 207: /* slimit_opt ::= SLIMIT signed */ yytestcase(yyruleno==207);
-{yymsp[-1].minor.yy440.limit = yymsp[0].minor.yy317;  yymsp[-1].minor.yy440.offset = 0;}
-        break;
-      case 204: /* limit_opt ::= LIMIT signed OFFSET signed */
-{ yymsp[-3].minor.yy440.limit = yymsp[-2].minor.yy317;  yymsp[-3].minor.yy440.offset = yymsp[0].minor.yy317;}
-        break;
-      case 205: /* limit_opt ::= LIMIT signed COMMA signed */
-{ yymsp[-3].minor.yy440.limit = yymsp[0].minor.yy317;  yymsp[-3].minor.yy440.offset = yymsp[-2].minor.yy317;}
-        break;
-      case 208: /* slimit_opt ::= SLIMIT signed SOFFSET signed */
-{yymsp[-3].minor.yy440.limit = yymsp[-2].minor.yy317;  yymsp[-3].minor.yy440.offset = yymsp[0].minor.yy317;}
-        break;
-      case 209: /* slimit_opt ::= SLIMIT signed COMMA signed */
-{yymsp[-3].minor.yy440.limit = yymsp[0].minor.yy317;  yymsp[-3].minor.yy440.offset = yymsp[-2].minor.yy317;}
-        break;
-      case 212: /* expr ::= LP expr RP */
-{yylhsminor.yy118 = yymsp[-1].minor.yy118; yylhsminor.yy118->token.z = yymsp[-2].minor.yy0.z; yylhsminor.yy118->token.n = (yymsp[0].minor.yy0.z - yymsp[-2].minor.yy0.z + 1);}
-  yymsp[-2].minor.yy118 = yylhsminor.yy118;
-        break;
-      case 213: /* expr ::= ID */
-{ yylhsminor.yy118 = tSqlExprCreateIdValue(&yymsp[0].minor.yy0, TK_ID);}
-  yymsp[0].minor.yy118 = yylhsminor.yy118;
-        break;
-      case 214: /* expr ::= ID DOT ID */
-{ yymsp[-2].minor.yy0.n += (1+yymsp[0].minor.yy0.n); yylhsminor.yy118 = tSqlExprCreateIdValue(&yymsp[-2].minor.yy0, TK_ID);}
-  yymsp[-2].minor.yy118 = yylhsminor.yy118;
-        break;
-      case 215: /* expr ::= ID DOT STAR */
-{ yymsp[-2].minor.yy0.n += (1+yymsp[0].minor.yy0.n); yylhsminor.yy118 = tSqlExprCreateIdValue(&yymsp[-2].minor.yy0, TK_ALL);}
-  yymsp[-2].minor.yy118 = yylhsminor.yy118;
-        break;
-      case 216: /* expr ::= INTEGER */
-{ yylhsminor.yy118 = tSqlExprCreateIdValue(&yymsp[0].minor.yy0, TK_INTEGER);}
-  yymsp[0].minor.yy118 = yylhsminor.yy118;
-        break;
-      case 217: /* expr ::= MINUS INTEGER */
-      case 218: /* expr ::= PLUS INTEGER */ yytestcase(yyruleno==218);
-{ yymsp[-1].minor.yy0.n += yymsp[0].minor.yy0.n; yymsp[-1].minor.yy0.type = TK_INTEGER; yylhsminor.yy118 = tSqlExprCreateIdValue(&yymsp[-1].minor.yy0, TK_INTEGER);}
-  yymsp[-1].minor.yy118 = yylhsminor.yy118;
-        break;
-      case 219: /* expr ::= FLOAT */
-{ yylhsminor.yy118 = tSqlExprCreateIdValue(&yymsp[0].minor.yy0, TK_FLOAT);}
-  yymsp[0].minor.yy118 = yylhsminor.yy118;
-        break;
-      case 220: /* expr ::= MINUS FLOAT */
-      case 221: /* expr ::= PLUS FLOAT */ yytestcase(yyruleno==221);
-{ yymsp[-1].minor.yy0.n += yymsp[0].minor.yy0.n; yymsp[-1].minor.yy0.type = TK_FLOAT; yylhsminor.yy118 = tSqlExprCreateIdValue(&yymsp[-1].minor.yy0, TK_FLOAT);}
-  yymsp[-1].minor.yy118 = yylhsminor.yy118;
-        break;
-      case 222: /* expr ::= STRING */
-{ yylhsminor.yy118 = tSqlExprCreateIdValue(&yymsp[0].minor.yy0, TK_STRING);}
-  yymsp[0].minor.yy118 = yylhsminor.yy118;
-        break;
-      case 223: /* expr ::= NOW */
-{ yylhsminor.yy118 = tSqlExprCreateIdValue(&yymsp[0].minor.yy0, TK_NOW); }
-  yymsp[0].minor.yy118 = yylhsminor.yy118;
-        break;
-      case 224: /* expr ::= VARIABLE */
-{ yylhsminor.yy118 = tSqlExprCreateIdValue(&yymsp[0].minor.yy0, TK_VARIABLE);}
-  yymsp[0].minor.yy118 = yylhsminor.yy118;
-        break;
-      case 225: /* expr ::= BOOL */
-{ yylhsminor.yy118 = tSqlExprCreateIdValue(&yymsp[0].minor.yy0, TK_BOOL);}
-  yymsp[0].minor.yy118 = yylhsminor.yy118;
-        break;
-      case 226: /* expr ::= ID LP exprlist RP */
-{ yylhsminor.yy118 = tSqlExprCreateFunction(yymsp[-1].minor.yy159, &yymsp[-3].minor.yy0, &yymsp[0].minor.yy0, yymsp[-3].minor.yy0.type); }
-  yymsp[-3].minor.yy118 = yylhsminor.yy118;
-        break;
-      case 227: /* expr ::= ID LP STAR RP */
-{ yylhsminor.yy118 = tSqlExprCreateFunction(NULL, &yymsp[-3].minor.yy0, &yymsp[0].minor.yy0, yymsp[-3].minor.yy0.type); }
-  yymsp[-3].minor.yy118 = yylhsminor.yy118;
-        break;
-      case 228: /* expr ::= expr IS NULL */
-{yylhsminor.yy118 = tSqlExprCreate(yymsp[-2].minor.yy118, NULL, TK_ISNULL);}
-  yymsp[-2].minor.yy118 = yylhsminor.yy118;
-        break;
-      case 229: /* expr ::= expr IS NOT NULL */
-{yylhsminor.yy118 = tSqlExprCreate(yymsp[-3].minor.yy118, NULL, TK_NOTNULL);}
-  yymsp[-3].minor.yy118 = yylhsminor.yy118;
-        break;
-      case 230: /* expr ::= expr LT expr */
-{yylhsminor.yy118 = tSqlExprCreate(yymsp[-2].minor.yy118, yymsp[0].minor.yy118, TK_LT);}
-  yymsp[-2].minor.yy118 = yylhsminor.yy118;
-        break;
-      case 231: /* expr ::= expr GT expr */
-{yylhsminor.yy118 = tSqlExprCreate(yymsp[-2].minor.yy118, yymsp[0].minor.yy118, TK_GT);}
-  yymsp[-2].minor.yy118 = yylhsminor.yy118;
-        break;
-      case 232: /* expr ::= expr LE expr */
-{yylhsminor.yy118 = tSqlExprCreate(yymsp[-2].minor.yy118, yymsp[0].minor.yy118, TK_LE);}
-  yymsp[-2].minor.yy118 = yylhsminor.yy118;
-        break;
-      case 233: /* expr ::= expr GE expr */
-{yylhsminor.yy118 = tSqlExprCreate(yymsp[-2].minor.yy118, yymsp[0].minor.yy118, TK_GE);}
-  yymsp[-2].minor.yy118 = yylhsminor.yy118;
-        break;
-      case 234: /* expr ::= expr NE expr */
-{yylhsminor.yy118 = tSqlExprCreate(yymsp[-2].minor.yy118, yymsp[0].minor.yy118, TK_NE);}
-  yymsp[-2].minor.yy118 = yylhsminor.yy118;
-        break;
-      case 235: /* expr ::= expr EQ expr */
-{yylhsminor.yy118 = tSqlExprCreate(yymsp[-2].minor.yy118, yymsp[0].minor.yy118, TK_EQ);}
-  yymsp[-2].minor.yy118 = yylhsminor.yy118;
-        break;
-      case 236: /* expr ::= expr BETWEEN expr AND expr */
-{ tSqlExpr* X2 = tSqlExprClone(yymsp[-4].minor.yy118); yylhsminor.yy118 = tSqlExprCreate(tSqlExprCreate(yymsp[-4].minor.yy118, yymsp[-2].minor.yy118, TK_GE), tSqlExprCreate(X2, yymsp[0].minor.yy118, TK_LE), TK_AND);}
-  yymsp[-4].minor.yy118 = yylhsminor.yy118;
-        break;
-      case 237: /* expr ::= expr AND expr */
-{yylhsminor.yy118 = tSqlExprCreate(yymsp[-2].minor.yy118, yymsp[0].minor.yy118, TK_AND);}
-  yymsp[-2].minor.yy118 = yylhsminor.yy118;
-        break;
-      case 238: /* expr ::= expr OR expr */
-{yylhsminor.yy118 = tSqlExprCreate(yymsp[-2].minor.yy118, yymsp[0].minor.yy118, TK_OR); }
-  yymsp[-2].minor.yy118 = yylhsminor.yy118;
-        break;
-      case 239: /* expr ::= expr PLUS expr */
-{yylhsminor.yy118 = tSqlExprCreate(yymsp[-2].minor.yy118, yymsp[0].minor.yy118, TK_PLUS);  }
-  yymsp[-2].minor.yy118 = yylhsminor.yy118;
-        break;
-      case 240: /* expr ::= expr MINUS expr */
-{yylhsminor.yy118 = tSqlExprCreate(yymsp[-2].minor.yy118, yymsp[0].minor.yy118, TK_MINUS); }
-  yymsp[-2].minor.yy118 = yylhsminor.yy118;
-        break;
-      case 241: /* expr ::= expr STAR expr */
-{yylhsminor.yy118 = tSqlExprCreate(yymsp[-2].minor.yy118, yymsp[0].minor.yy118, TK_STAR);  }
-  yymsp[-2].minor.yy118 = yylhsminor.yy118;
-        break;
-      case 242: /* expr ::= expr SLASH expr */
-{yylhsminor.yy118 = tSqlExprCreate(yymsp[-2].minor.yy118, yymsp[0].minor.yy118, TK_DIVIDE);}
-  yymsp[-2].minor.yy118 = yylhsminor.yy118;
-        break;
-      case 243: /* expr ::= expr REM expr */
-{yylhsminor.yy118 = tSqlExprCreate(yymsp[-2].minor.yy118, yymsp[0].minor.yy118, TK_REM);   }
-  yymsp[-2].minor.yy118 = yylhsminor.yy118;
-        break;
-      case 244: /* expr ::= expr LIKE expr */
-{yylhsminor.yy118 = tSqlExprCreate(yymsp[-2].minor.yy118, yymsp[0].minor.yy118, TK_LIKE);  }
-  yymsp[-2].minor.yy118 = yylhsminor.yy118;
-        break;
-      case 245: /* expr ::= expr IN LP exprlist RP */
-{yylhsminor.yy118 = tSqlExprCreate(yymsp[-4].minor.yy118, (tSqlExpr*)yymsp[-1].minor.yy159, TK_IN); }
-  yymsp[-4].minor.yy118 = yylhsminor.yy118;
-        break;
-      case 246: /* exprlist ::= exprlist COMMA expritem */
-{yylhsminor.yy159 = tSqlExprListAppend(yymsp[-2].minor.yy159,yymsp[0].minor.yy118,0, 0);}
-  yymsp[-2].minor.yy159 = yylhsminor.yy159;
-        break;
-      case 247: /* exprlist ::= expritem */
-{yylhsminor.yy159 = tSqlExprListAppend(0,yymsp[0].minor.yy118,0, 0);}
-  yymsp[0].minor.yy159 = yylhsminor.yy159;
-        break;
-      case 248: /* expritem ::= expr */
-{yylhsminor.yy118 = yymsp[0].minor.yy118;}
-  yymsp[0].minor.yy118 = yylhsminor.yy118;
->>>>>>> 9bccfe95
+{yylhsminor.yy454 = yymsp[0].minor.yy454;}
+  yymsp[0].minor.yy454 = yylhsminor.yy454;
         break;
       case 254: /* cmd ::= RESET QUERY CACHE */
 { setDCLSqlElems(pInfo, TSDB_SQL_RESET_CACHE, 0);}
         break;
-<<<<<<< HEAD
-      case 255: /* cmd ::= ALTER TABLE ids cpxName ADD COLUMN columnlist */
+      case 255: /* cmd ::= SYNCDB ids REPLICA */
+{ setDCLSqlElems(pInfo, TSDB_SQL_SYNC_DB_REPLICA, 1, &yymsp[-1].minor.yy0);}
+        break;
+      case 256: /* cmd ::= ALTER TABLE ids cpxName ADD COLUMN columnlist */
 {
     yymsp[-4].minor.yy0.n += yymsp[-3].minor.yy0.n;
-    SAlterTableInfo* pAlterTable = tSetAlterTableInfo(&yymsp[-4].minor.yy0, yymsp[0].minor.yy291, NULL, TSDB_ALTER_TABLE_ADD_COLUMN, -1);
+    SAlterTableInfo* pAlterTable = tSetAlterTableInfo(&yymsp[-4].minor.yy0, yymsp[0].minor.yy193, NULL, TSDB_ALTER_TABLE_ADD_COLUMN, -1);
     setSqlInfo(pInfo, pAlterTable, NULL, TSDB_SQL_ALTER_TABLE);
 }
         break;
-      case 256: /* cmd ::= ALTER TABLE ids cpxName DROP COLUMN ids */
-=======
-      case 251: /* cmd ::= SYNCDB ids REPLICA */
-{ setDCLSqlElems(pInfo, TSDB_SQL_SYNC_DB_REPLICA, 1, &yymsp[-1].minor.yy0);}
-        break;
-      case 252: /* cmd ::= ALTER TABLE ids cpxName ADD COLUMN columnlist */
-{
-    yymsp[-4].minor.yy0.n += yymsp[-3].minor.yy0.n;
-    SAlterTableInfo* pAlterTable = tSetAlterTableInfo(&yymsp[-4].minor.yy0, yymsp[0].minor.yy159, NULL, TSDB_ALTER_TABLE_ADD_COLUMN, -1);
-    setSqlInfo(pInfo, pAlterTable, NULL, TSDB_SQL_ALTER_TABLE);
-}
-        break;
-      case 253: /* cmd ::= ALTER TABLE ids cpxName DROP COLUMN ids */
->>>>>>> 9bccfe95
+      case 257: /* cmd ::= ALTER TABLE ids cpxName DROP COLUMN ids */
 {
     yymsp[-4].minor.yy0.n += yymsp[-3].minor.yy0.n;
 
@@ -5038,25 +3318,14 @@
     setSqlInfo(pInfo, pAlterTable, NULL, TSDB_SQL_ALTER_TABLE);
 }
         break;
-<<<<<<< HEAD
-      case 257: /* cmd ::= ALTER TABLE ids cpxName ADD TAG columnlist */
+      case 258: /* cmd ::= ALTER TABLE ids cpxName ADD TAG columnlist */
 {
     yymsp[-4].minor.yy0.n += yymsp[-3].minor.yy0.n;
-    SAlterTableInfo* pAlterTable = tSetAlterTableInfo(&yymsp[-4].minor.yy0, yymsp[0].minor.yy291, NULL, TSDB_ALTER_TABLE_ADD_TAG_COLUMN, -1);
+    SAlterTableInfo* pAlterTable = tSetAlterTableInfo(&yymsp[-4].minor.yy0, yymsp[0].minor.yy193, NULL, TSDB_ALTER_TABLE_ADD_TAG_COLUMN, -1);
     setSqlInfo(pInfo, pAlterTable, NULL, TSDB_SQL_ALTER_TABLE);
 }
         break;
-      case 258: /* cmd ::= ALTER TABLE ids cpxName DROP TAG ids */
-=======
-      case 254: /* cmd ::= ALTER TABLE ids cpxName ADD TAG columnlist */
-{
-    yymsp[-4].minor.yy0.n += yymsp[-3].minor.yy0.n;
-    SAlterTableInfo* pAlterTable = tSetAlterTableInfo(&yymsp[-4].minor.yy0, yymsp[0].minor.yy159, NULL, TSDB_ALTER_TABLE_ADD_TAG_COLUMN, -1);
-    setSqlInfo(pInfo, pAlterTable, NULL, TSDB_SQL_ALTER_TABLE);
-}
-        break;
-      case 255: /* cmd ::= ALTER TABLE ids cpxName DROP TAG ids */
->>>>>>> 9bccfe95
+      case 259: /* cmd ::= ALTER TABLE ids cpxName DROP TAG ids */
 {
     yymsp[-4].minor.yy0.n += yymsp[-3].minor.yy0.n;
 
@@ -5067,11 +3336,7 @@
     setSqlInfo(pInfo, pAlterTable, NULL, TSDB_SQL_ALTER_TABLE);
 }
         break;
-<<<<<<< HEAD
-      case 259: /* cmd ::= ALTER TABLE ids cpxName CHANGE TAG ids ids */
-=======
-      case 256: /* cmd ::= ALTER TABLE ids cpxName CHANGE TAG ids ids */
->>>>>>> 9bccfe95
+      case 260: /* cmd ::= ALTER TABLE ids cpxName CHANGE TAG ids ids */
 {
     yymsp[-5].minor.yy0.n += yymsp[-4].minor.yy0.n;
 
@@ -5085,45 +3350,26 @@
     setSqlInfo(pInfo, pAlterTable, NULL, TSDB_SQL_ALTER_TABLE);
 }
         break;
-<<<<<<< HEAD
-      case 260: /* cmd ::= ALTER TABLE ids cpxName SET TAG ids EQ tagitem */
-=======
-      case 257: /* cmd ::= ALTER TABLE ids cpxName SET TAG ids EQ tagitem */
->>>>>>> 9bccfe95
+      case 261: /* cmd ::= ALTER TABLE ids cpxName SET TAG ids EQ tagitem */
 {
     yymsp[-6].minor.yy0.n += yymsp[-5].minor.yy0.n;
 
     toTSDBType(yymsp[-2].minor.yy0.type);
     SArray* A = tVariantListAppendToken(NULL, &yymsp[-2].minor.yy0, -1);
-<<<<<<< HEAD
-    A = tVariantListAppend(A, &yymsp[0].minor.yy216, -1);
-=======
-    A = tVariantListAppend(A, &yymsp[0].minor.yy488, -1);
->>>>>>> 9bccfe95
+    A = tVariantListAppend(A, &yymsp[0].minor.yy442, -1);
 
     SAlterTableInfo* pAlterTable = tSetAlterTableInfo(&yymsp[-6].minor.yy0, NULL, A, TSDB_ALTER_TABLE_UPDATE_TAG_VAL, -1);
     setSqlInfo(pInfo, pAlterTable, NULL, TSDB_SQL_ALTER_TABLE);
 }
         break;
-<<<<<<< HEAD
-      case 261: /* cmd ::= ALTER STABLE ids cpxName ADD COLUMN columnlist */
+      case 262: /* cmd ::= ALTER STABLE ids cpxName ADD COLUMN columnlist */
 {
     yymsp[-4].minor.yy0.n += yymsp[-3].minor.yy0.n;
-    SAlterTableInfo* pAlterTable = tSetAlterTableInfo(&yymsp[-4].minor.yy0, yymsp[0].minor.yy291, NULL, TSDB_ALTER_TABLE_ADD_COLUMN, TSDB_SUPER_TABLE);
+    SAlterTableInfo* pAlterTable = tSetAlterTableInfo(&yymsp[-4].minor.yy0, yymsp[0].minor.yy193, NULL, TSDB_ALTER_TABLE_ADD_COLUMN, TSDB_SUPER_TABLE);
     setSqlInfo(pInfo, pAlterTable, NULL, TSDB_SQL_ALTER_TABLE);
 }
         break;
-      case 262: /* cmd ::= ALTER STABLE ids cpxName DROP COLUMN ids */
-=======
-      case 258: /* cmd ::= ALTER STABLE ids cpxName ADD COLUMN columnlist */
-{
-    yymsp[-4].minor.yy0.n += yymsp[-3].minor.yy0.n;
-    SAlterTableInfo* pAlterTable = tSetAlterTableInfo(&yymsp[-4].minor.yy0, yymsp[0].minor.yy159, NULL, TSDB_ALTER_TABLE_ADD_COLUMN, TSDB_SUPER_TABLE);
-    setSqlInfo(pInfo, pAlterTable, NULL, TSDB_SQL_ALTER_TABLE);
-}
-        break;
-      case 259: /* cmd ::= ALTER STABLE ids cpxName DROP COLUMN ids */
->>>>>>> 9bccfe95
+      case 263: /* cmd ::= ALTER STABLE ids cpxName DROP COLUMN ids */
 {
     yymsp[-4].minor.yy0.n += yymsp[-3].minor.yy0.n;
 
@@ -5134,25 +3380,14 @@
     setSqlInfo(pInfo, pAlterTable, NULL, TSDB_SQL_ALTER_TABLE);
 }
         break;
-<<<<<<< HEAD
-      case 263: /* cmd ::= ALTER STABLE ids cpxName ADD TAG columnlist */
+      case 264: /* cmd ::= ALTER STABLE ids cpxName ADD TAG columnlist */
 {
     yymsp[-4].minor.yy0.n += yymsp[-3].minor.yy0.n;
-    SAlterTableInfo* pAlterTable = tSetAlterTableInfo(&yymsp[-4].minor.yy0, yymsp[0].minor.yy291, NULL, TSDB_ALTER_TABLE_ADD_TAG_COLUMN, TSDB_SUPER_TABLE);
+    SAlterTableInfo* pAlterTable = tSetAlterTableInfo(&yymsp[-4].minor.yy0, yymsp[0].minor.yy193, NULL, TSDB_ALTER_TABLE_ADD_TAG_COLUMN, TSDB_SUPER_TABLE);
     setSqlInfo(pInfo, pAlterTable, NULL, TSDB_SQL_ALTER_TABLE);
 }
         break;
-      case 264: /* cmd ::= ALTER STABLE ids cpxName DROP TAG ids */
-=======
-      case 260: /* cmd ::= ALTER STABLE ids cpxName ADD TAG columnlist */
-{
-    yymsp[-4].minor.yy0.n += yymsp[-3].minor.yy0.n;
-    SAlterTableInfo* pAlterTable = tSetAlterTableInfo(&yymsp[-4].minor.yy0, yymsp[0].minor.yy159, NULL, TSDB_ALTER_TABLE_ADD_TAG_COLUMN, TSDB_SUPER_TABLE);
-    setSqlInfo(pInfo, pAlterTable, NULL, TSDB_SQL_ALTER_TABLE);
-}
-        break;
-      case 261: /* cmd ::= ALTER STABLE ids cpxName DROP TAG ids */
->>>>>>> 9bccfe95
+      case 265: /* cmd ::= ALTER STABLE ids cpxName DROP TAG ids */
 {
     yymsp[-4].minor.yy0.n += yymsp[-3].minor.yy0.n;
 
@@ -5163,11 +3398,7 @@
     setSqlInfo(pInfo, pAlterTable, NULL, TSDB_SQL_ALTER_TABLE);
 }
         break;
-<<<<<<< HEAD
-      case 265: /* cmd ::= ALTER STABLE ids cpxName CHANGE TAG ids ids */
-=======
-      case 262: /* cmd ::= ALTER STABLE ids cpxName CHANGE TAG ids ids */
->>>>>>> 9bccfe95
+      case 266: /* cmd ::= ALTER STABLE ids cpxName CHANGE TAG ids ids */
 {
     yymsp[-5].minor.yy0.n += yymsp[-4].minor.yy0.n;
 
@@ -5181,23 +3412,13 @@
     setSqlInfo(pInfo, pAlterTable, NULL, TSDB_SQL_ALTER_TABLE);
 }
         break;
-<<<<<<< HEAD
-      case 266: /* cmd ::= KILL CONNECTION INTEGER */
+      case 267: /* cmd ::= KILL CONNECTION INTEGER */
 {setKillSql(pInfo, TSDB_SQL_KILL_CONNECTION, &yymsp[0].minor.yy0);}
         break;
-      case 267: /* cmd ::= KILL STREAM INTEGER COLON INTEGER */
+      case 268: /* cmd ::= KILL STREAM INTEGER COLON INTEGER */
 {yymsp[-2].minor.yy0.n += (yymsp[-1].minor.yy0.n + yymsp[0].minor.yy0.n); setKillSql(pInfo, TSDB_SQL_KILL_STREAM, &yymsp[-2].minor.yy0);}
         break;
-      case 268: /* cmd ::= KILL QUERY INTEGER COLON INTEGER */
-=======
-      case 263: /* cmd ::= KILL CONNECTION INTEGER */
-{setKillSql(pInfo, TSDB_SQL_KILL_CONNECTION, &yymsp[0].minor.yy0);}
-        break;
-      case 264: /* cmd ::= KILL STREAM INTEGER COLON INTEGER */
-{yymsp[-2].minor.yy0.n += (yymsp[-1].minor.yy0.n + yymsp[0].minor.yy0.n); setKillSql(pInfo, TSDB_SQL_KILL_STREAM, &yymsp[-2].minor.yy0);}
-        break;
-      case 265: /* cmd ::= KILL QUERY INTEGER COLON INTEGER */
->>>>>>> 9bccfe95
+      case 269: /* cmd ::= KILL QUERY INTEGER COLON INTEGER */
 {yymsp[-2].minor.yy0.n += (yymsp[-1].minor.yy0.n + yymsp[0].minor.yy0.n); setKillSql(pInfo, TSDB_SQL_KILL_QUERY, &yymsp[-2].minor.yy0);}
         break;
       default:
