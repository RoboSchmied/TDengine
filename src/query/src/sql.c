--- conflicted
+++ resolved
@@ -97,47 +97,28 @@
 #endif
 /************* Begin control #defines *****************************************/
 #define YYCODETYPE unsigned short int
-#define YYNOCODE 268
+#define YYNOCODE 270
 #define YYACTIONTYPE unsigned short int
 #define ParseTOKENTYPE SStrToken
 typedef union {
   int yyinit;
   ParseTOKENTYPE yy0;
-<<<<<<< HEAD
-  SCreateDbInfo yy22;
-  TAOS_FIELD yy47;
-  SRelationInfo* yy52;
-  SCreateAcctInfo yy83;
-  SSessionWindowVal yy84;
-  tSqlExpr* yy162;
-  SWindowStateVal yy176;
-  int yy196;
-  SLimitVal yy230;
-  SArray* yy325;
-  SIntervalVal yy328;
-  int64_t yy373;
-  SCreateTableSql* yy422;
-  tVariant yy442;
-  SCreatedTableInfo yy504;
-  SSqlNode* yy536;
-=======
-  SArray* yy15;
-  SWindowStateVal yy96;
-  SSqlNode* yy134;
-  SLimitVal yy150;
-  SSessionWindowVal yy151;
-  SRelationInfo* yy160;
-  int yy250;
-  tSqlExpr* yy328;
-  tVariant yy380;
-  SCreatedTableInfo yy390;
-  SCreateAcctInfo yy397;
-  SCreateDbInfo yy454;
-  SCreateTableSql* yy482;
-  int64_t yy489;
-  SIntervalVal yy496;
-  TAOS_FIELD yy505;
->>>>>>> 06ff862b
+  SSessionWindowVal yy15;
+  SIntervalVal yy42;
+  tSqlExpr* yy68;
+  SCreateAcctInfo yy77;
+  SArray* yy93;
+  int yy150;
+  SSqlNode* yy224;
+  SWindowStateVal yy274;
+  int64_t yy279;
+  SLimitVal yy284;
+  TAOS_FIELD yy325;
+  SRelationInfo* yy330;
+  SCreateDbInfo yy372;
+  tVariant yy518;
+  SCreatedTableInfo yy528;
+  SCreateTableSql* yy532;
 } YYMINORTYPE;
 #ifndef YYSTACKDEPTH
 #define YYSTACKDEPTH 100
@@ -147,14 +128,8 @@
 #define ParseARG_FETCH SSqlInfo* pInfo = yypParser->pInfo
 #define ParseARG_STORE yypParser->pInfo = pInfo
 #define YYFALLBACK 1
-<<<<<<< HEAD
 #define YYNSTATE             342
 #define YYNRULE              283
-#define YYNRULE_WITH_ACTION  283
-=======
-#define YYNSTATE             341
-#define YYNRULE              280
->>>>>>> 06ff862b
 #define YYNTOKEN             189
 #define YY_MAX_SHIFT         341
 #define YY_MIN_SHIFTREDUCE   542
@@ -229,474 +204,240 @@
 **  yy_default[]       Default action for each state.
 **
 *********** Begin parsing tables **********************************************/
-<<<<<<< HEAD
-#define YY_ACTTAB_COUNT (724)
+#define YY_ACTTAB_COUNT (725)
 static const YYACTIONTYPE yy_action[] = {
- /*     0 */    22,  590,  193,  999,  195,  144,  218,  339,  195,  591,
- /*    10 */   622,  826,  341,   52,   53, 1086,   56,   57,  227, 1087,
- /*    20 */   230,   46,  590,   55,  283,   60,   58,   62,   59,  964,
- /*    30 */   591,  199,  224,   51,   50,  195,  978,   49,   48,   47,
+ /*     0 */   224,  590,  235,  999,  978,  144,  978,  590,  195,  591,
+ /*    10 */   964,  826,  341,   52,   53,  591,   56,   57,  227, 1087,
+ /*    20 */   230,   46,  246,   55,  283,   60,   58,   62,   59,  218,
+ /*    30 */   339,  622,  237,   51,   50,  195,  978,   49,   48,   47,
  /*    40 */    52,   53,   34,   56,   57,  226, 1087,  230,   46,  590,
- /*    50 */    55,  283,   60,   58,   62,   59,  151,  591,  235,  990,
- /*    60 */    51,   50,  978,  151,   49,   48,   47,   53,  996,   56,
+ /*    50 */    55,  283,   60,   58,   62,   59,  151,  591,  976,  990,
+ /*    60 */    51,   50,  228,  151,   49,   48,   47,   53,  996,   56,
  /*    70 */    57,  266,  265,  230,   46,  259,   55,  283,   60,   58,
- /*    80 */    62,   59, 1083,   75,  220,  151,   51,   50,  975,  151,
+ /*    80 */    62,   59,  299,   75,  220,  151,   51,   50,  975,  299,
  /*    90 */    49,   48,   47,  543,  544,  545,  546,  547,  548,  549,
- /*   100 */   550,  551,  552,  553,  554,  555,  340,  246,  299,  219,
- /*   110 */    76,   52,   53,  237,   56,   57,  963,  978,  230,   46,
- /*   120 */    94,   55,  283,   60,   58,   62,   59, 1036,  990,  278,
- /*   130 */   299,   51,   50,  763, 1035,   49,   48,   47,   52,   54,
- /*   140 */    82,   56,   57,  976,  221,  230,   46,   41,   55,  283,
- /*   150 */    60,   58,   62,   59,  280,  966,   87,  874,   51,   50,
- /*   160 */    88,  178,   49,   48,   47,  325,   40,  297,  334,  333,
+ /*   100 */   550,  551,  552,  553,  554,  555,  340,    6,   94,  219,
+ /*   110 */    76,   52,   53,   82,   56,   57,  963,  195,  230,   46,
+ /*   120 */    41,   55,  283,   60,   58,   62,   59, 1036, 1086,  278,
+ /*   130 */   325,   51,   50,  763, 1035,   49,   48,   47,   52,   54,
+ /*   140 */    22,   56,   57,  966,  990,  230,   46,   35,   55,  283,
+ /*   150 */    60,   58,   62,   59,  280,  193,   87,  874,   51,   50,
+ /*   160 */   221,  178,   49,   48,   47,  260,   40,  297,  334,  333,
  /*   170 */   296,  295,  294,  332,  293,  331,  330,  329,  292,  328,
  /*   180 */   327,  938,  926,  927,  928,  929,  930,  931,  932,  933,
- /*   190 */   934,  935,  936,  937,  939,  940,   56,   57,   34,  990,
- /*   200 */   230,   46,  972,   55,  283,   60,   58,   62,   59,   49,
- /*   210 */    48,   47,   23,   51,   50,  222,  977,   49,   48,   47,
- /*   220 */   229,  778, 1082,   34,  767,  769,  770,  772,  773,  204,
- /*   230 */    34,  229,  778,  335,  907,  767,  205,  770,  672,  773,
- /*   240 */   233,  128,  127,  203,  975, 1081,  236,   34,   40,  115,
- /*   250 */   334,  333,  215,  216,  325,  332,  282,  331,  330,  329,
- /*   260 */    89,  328,  327,  215,  216,  213,  315,  314,  946,  974,
- /*   270 */   944,  945,  234,   82,   77,  947,  975,  949,  950,  948,
- /*   280 */    41,  951,  952,   60,   58,   62,   59,  711,  768,  304,
- /*   290 */   771,   51,   50,  975,  590,   49,   48,   47,   34,  113,
- /*   300 */   107,  118,  591,  258, 1106,   74,  117,  123,  126,  116,
- /*   310 */   240,  696,  212,  251,  693,  120,  694,  245,  695,    5,
- /*   320 */    37,  168,  255,  254,   61,  214,  167,  101,   96,  100,
- /*   330 */   779,   34,    1,  166,   91,   61,  775,  776,    3,  179,
- /*   340 */   305,  779,  242,  243,  975,  197,  284,  775,  187,  185,
- /*   350 */   183,  744,  745,  774, 1098,  182,  131,  130,  129,   34,
- /*   360 */   708,   34,   34,  765,  774,  715,  961,  962,   33,  965,
- /*   370 */    51,   50,  198,  306,   49,   48,   47,  975,   35,   34,
- /*   380 */   241,   34,  239,  200,  303,  302,   67,  247,    8,  244,
- /*   390 */    13,  310,  309,  883,   93,   90,  260,  178,   28,  766,
- /*   400 */   777,  307,  875,  311,  312,  975,  178,  975,  975,  338,
- /*   410 */   337,  136,  142,  140,  139,  146,   64,   79,   25,   80,
- /*   420 */   697,  313,   24,  317,  262,  975,  262,  975,   24,  228,
- /*   430 */    68,   70,  194,  727,  735,   35,  736,   35,  201,   64,
- /*   440 */   799,   92,  782,   15,   64,   14,  780,   32,  202,  106,
- /*   450 */   289,  105,   44,  682,   17,  286,   16,  684,   19,  288,
- /*   460 */    18,  700,  683,  701,  112,  698,  111,  699,   73,  208,
- /*   470 */   671,  125,  124,   71,    6,   21, 1046,   20,  209,  207,
- /*   480 */   192,  206, 1045,  196,  231, 1042,  256,  143, 1041,  232,
- /*   490 */   316,  998, 1009, 1006, 1007, 1011, 1028,  145,  149,  991,
- /*   500 */   263,  141, 1027,  973,  272,  162,  163,  942,  971,  164,
- /*   510 */   165,  726,  886,  291,   42,  190,   38,  988,  300,  281,
- /*   520 */   153,  882,  152,  156,  301, 1105,   72,  103,  267,  223,
- /*   530 */  1104, 1101,   69,  169,  269,  276,   63,  308, 1097,  279,
- /*   540 */   109,  154,  277,  275, 1096,  155, 1093,  170,  273,  904,
- /*   550 */    39,   36,   43,  191,  157,  271,  871,  119,  869,  121,
- /*   560 */   122,  268,  867,  866,  248,  181,  864,  863,  862,  861,
- /*   570 */   860,  859,  184,  186,  856,  854,  852,  850,  188,  847,
- /*   580 */   189,   45,  261,   78,   83,  270, 1029,  326,  114,  318,
- /*   590 */   319,  320,  321,  322,  323,  217,  324,  238,  290,  336,
- /*   600 */   824,  249,  210,  211,   97,   98,  250,  823,  252,  253,
- /*   610 */   822,  257,  805,  804,  285,  262,    9,  173,  177,  865,
- /*   620 */   905,  171,  172,  174,  176,  175,  132,  133,  858,  906,
- /*   630 */     2,  134,  857,    4,  135,  849,   81,  848,  703,   29,
- /*   640 */   264,   84,  160,  158,  159,  161,  148,  728,  147,   85,
- /*   650 */   954,  731,  733,   86,  225,  274,   30,  737,   31,  150,
- /*   660 */    10,   11,  781,   95,    7,   12,  783,   26,   27,  287,
- /*   670 */   635,  631,  629,   93,  628,  627,  624,  594,  298,   99,
- /*   680 */    65,   35,  674,  102,   66,  673,  670,  616,  104,  614,
- /*   690 */   108,  606,  612,  608,  610,  604,  602,  638,  110,  637,
+ /*   190 */   934,  935,  936,  937,  939,  940,   56,   57,  146,  990,
+ /*   200 */   230,   46,  199,   55,  283,   60,   58,   62,   59,   49,
+ /*   210 */    48,   47,   23,   51,   50,  222,  727,   49,   48,   47,
+ /*   220 */   229,  778,  972,  883,  767,  115,  770,  178,  773,  204,
+ /*   230 */   325,  229,  778,  335,  907,  767,  205,  770,  769,  773,
+ /*   240 */   772,  128,  127,  203,  338,  337,  136,   15,   40,   14,
+ /*   250 */   334,  333,  215,  216,  151,  332,  282,  331,  330,  329,
+ /*   260 */   977,  328,  327,  215,  216,  946,  236,  944,  945,  590,
+ /*   270 */  1083,   34,  947,   82,  949,  950,  948,  591,  951,  952,
+ /*   280 */    41,   60,   58,   62,   59,   34,  768,  251,  771,   51,
+ /*   290 */    50,    1,  166,   49,   48,   47,  255,  254,   34,  113,
+ /*   300 */   107,  118, 1082,  258,  240,   74,  117,  123,  126,  116,
+ /*   310 */   245,  696,  212,  233,  693,  120,  694,  975,  695,    5,
+ /*   320 */    37,  168,   91,  672,   61,   88,  167,  101,   96,  100,
+ /*   330 */   779,  974,  711,   51,   50,   61,  775,   49,   48,   47,
+ /*   340 */   234,  779,  242,  243,  975,   34,   34,  775,   34,  284,
+ /*   350 */   776,  315,  314,  774,  961,  962,   33,  965,  187,  185,
+ /*   360 */   183,   89,   34,   34,  774,  182,  131,  130,  129,   34,
+ /*   370 */    34,   34, 1081,   28,  241,   77,  239, 1106,  303,  302,
+ /*   380 */   247,  700,  244,  701,  310,  309,  708,  304,  305,  875,
+ /*   390 */   306,  975,  975,  178,  975,   13,    3,  179,  777,   93,
+ /*   400 */    90,  142,  140,  139,  307,  311, 1098,   64,  975,  975,
+ /*   410 */   715,  312,  313,  317,    8,  975,  975,  975,  744,  745,
+ /*   420 */   697,   79,   80,   25,   24,  735,   24,  765,  262,  262,
+ /*   430 */    67,   70,   35,   35,   64,   92,   64,   32,  125,  124,
+ /*   440 */   289,  736,  799,  213,  780,  782,  106,   17,  105,   16,
+ /*   450 */   682,  286,  684,  288,  683,  698,   19,  699,   18,  112,
+ /*   460 */    73,  111,  671,  766,   21,  214,   20,  197,  198,  200,
+ /*   470 */   194,  201,  202,   71,   68,  208, 1046,  209,  207,  192,
+ /*   480 */   206,  196, 1045,  231, 1042, 1041,  991,  256,  232,  316,
+ /*   490 */   143,   44,  998, 1028, 1009, 1006, 1007, 1011,  263,  145,
+ /*   500 */   973,  141,  267,  149,  272, 1027,  162,  163,  223,  726,
+ /*   510 */   269,  276,  155,  152,  971,  164,  165,  886,  988,  291,
+ /*   520 */    42,  190,   38,  300,  882,   72,  301,   63,   69,  153,
+ /*   530 */  1105,  281,  154,  103, 1104,  277,  279,  156,  275,  157,
+ /*   540 */   273,  271, 1101,  169,  308, 1097,  109, 1096,  268, 1093,
+ /*   550 */   170,  904,   39,   36,   43,  161,  191,  871,  119,  869,
+ /*   560 */   121,  122,  867,  866,  248,  181,  864,  863,  862,   45,
+ /*   570 */   861,  860,  859,  184,  186,  856,  854,  852,  850,  188,
+ /*   580 */   847,  189,  326,  261,   78,   83,  114,  270, 1029,  318,
+ /*   590 */   319,  320,  321,  322,  323,  217,  238,  290,  324,  336,
+ /*   600 */   824,  210,  249,  250,   97,   98,  211,  823,  252,  253,
+ /*   610 */   822,  257,  805,  804,  262,  264,    9,  285,  177,  172,
+ /*   620 */   905,  175,  173,  171,  132,  865,  174,  176,  133,  858,
+ /*   630 */     4,  857,  942,  134,  135,  703,  906,  849,  848,   81,
+ /*   640 */     2,  158,   29,  159,  160,   84,  148,  728,  147,  225,
+ /*   650 */   731,  954,   85,   30,  733,   86,  274,   10,  737,  150,
+ /*   660 */    31,  781,   11,   95,    7,   12,   26,  783,   27,  635,
+ /*   670 */   287,  631,  629,   93,  628,  627,  624,  594,  298,   99,
+ /*   680 */    65,   35,  674,  102,   66,  673,  104,  108,  670,  616,
+ /*   690 */   110,  614,  606,  612,  608,  610,  604,  602,  638,  637,
  /*   700 */   636,  634,  633,  632,  630,  626,  625,  180,  592,  559,
- /*   710 */   557,  828,  827,  827,  137,  827,  827,  827,  827,  827,
- /*   720 */   827,  827,  827,  138,
+ /*   710 */   557,  828,  827,  827,  827,  827,  827,  827,  827,  827,
+ /*   720 */   827,  827,  827,  137,  138,
 };
 static const YYCODETYPE yy_lookahead[] = {
- /*     0 */   256,    1,  256,  192,  256,  192,  191,  192,  256,    9,
- /*    10 */     5,  189,  190,   13,   14,  267,   16,   17,  266,  267,
- /*    20 */    20,   21,    1,   23,   24,   25,   26,   27,   28,    0,
- /*    30 */     9,  256,  235,   33,   34,  256,  239,   37,   38,   39,
- /*    40 */    13,   14,  192,   16,   17,  266,  267,   20,   21,    1,
- /*    50 */    23,   24,   25,   26,   27,   28,  192,    9,  235,  237,
- /*    60 */    33,   34,  239,  192,   37,   38,   39,   14,  257,   16,
- /*    70 */    17,  258,  259,   20,   21,  253,   23,   24,   25,   26,
- /*    80 */    27,   28,  256,  198,  234,  192,   33,   34,  238,  192,
+ /*     0 */   236,    1,  236,  193,  240,  193,  240,    1,  257,    9,
+ /*    10 */     0,  190,  191,   13,   14,    9,   16,   17,  267,  268,
+ /*    20 */    20,   21,  193,   23,   24,   25,   26,   27,   28,  192,
+ /*    30 */   193,    5,  236,   33,   34,  257,  240,   37,   38,   39,
+ /*    40 */    13,   14,  193,   16,   17,  267,  268,   20,   21,    1,
+ /*    50 */    23,   24,   25,   26,   27,   28,  193,    9,  229,  238,
+ /*    60 */    33,   34,   60,  193,   37,   38,   39,   14,  258,   16,
+ /*    70 */    17,  259,  260,   20,   21,  254,   23,   24,   25,   26,
+ /*    80 */    27,   28,   79,  199,  235,  193,   33,   34,  239,   79,
  /*    90 */    37,   38,   39,   45,   46,   47,   48,   49,   50,   51,
- /*   100 */    52,   53,   54,   55,   56,   57,   58,  192,   79,   61,
- /*   110 */   110,   13,   14,  235,   16,   17,  231,  239,   20,   21,
- /*   120 */   198,   23,   24,   25,   26,   27,   28,  263,  237,  265,
- /*   130 */    79,   33,   34,  106,  263,   37,   38,   39,   13,   14,
- /*   140 */   105,   16,   17,  228,  253,   20,   21,  112,   23,   24,
- /*   150 */    25,   26,   27,   28,  261,  233,  263,  197,   33,   34,
- /*   160 */   263,  201,   37,   38,   39,   81,   89,   90,   91,   92,
+ /*   100 */    52,   53,   54,   55,   56,   57,   58,  105,  199,   61,
+ /*   110 */   110,   13,   14,  105,   16,   17,  232,  257,   20,   21,
+ /*   120 */   112,   23,   24,   25,   26,   27,   28,  264,  268,  266,
+ /*   130 */    81,   33,   34,  106,  264,   37,   38,   39,   13,   14,
+ /*   140 */   257,   16,   17,  234,  238,   20,   21,   88,   23,   24,
+ /*   150 */    25,   26,   27,   28,  262,  257,  264,  198,   33,   34,
+ /*   160 */   254,  202,   37,   38,   39,  106,   89,   90,   91,   92,
  /*   170 */    93,   94,   95,   96,   97,   98,   99,  100,  101,  102,
- /*   180 */   103,  212,  213,  214,  215,  216,  217,  218,  219,  220,
- /*   190 */   221,  222,  223,  224,  225,  226,   16,   17,  192,  237,
- /*   200 */    20,   21,  192,   23,   24,   25,   26,   27,   28,   37,
- /*   210 */    38,   39,   44,   33,   34,  253,  239,   37,   38,   39,
- /*   220 */     1,    2,  256,  192,    5,    5,    7,    7,    9,   61,
- /*   230 */   192,    1,    2,  210,  211,    5,   68,    7,    5,    9,
- /*   240 */   234,   73,   74,   75,  238,  256,  236,  192,   89,   76,
- /*   250 */    91,   92,   33,   34,   81,   96,   37,   98,   99,  100,
- /*   260 */   240,  102,  103,   33,   34,  256,   33,   34,  212,  238,
- /*   270 */   214,  215,  234,  105,  254,  219,  238,  221,  222,  223,
- /*   280 */   112,  225,  226,   25,   26,   27,   28,   37,    5,  234,
- /*   290 */     7,   33,   34,  238,    1,   37,   38,   39,  192,   62,
- /*   300 */    63,   64,    9,  135,  239,  137,   69,   70,   71,   72,
- /*   310 */    68,    2,  144,  136,    5,   78,    7,   68,    9,   62,
- /*   320 */    63,   64,  145,  146,  105,  256,   69,   70,   71,   72,
- /*   330 */   111,  192,  199,  200,  198,  105,  117,  117,  195,  196,
- /*   340 */   234,  111,   33,   34,  238,  256,   15,  117,   62,   63,
- /*   350 */    64,  125,  126,  134,  239,   69,   70,   71,   72,  192,
- /*   360 */    88,  192,  192,    1,  134,  115,  230,  231,  232,  233,
- /*   370 */    33,   34,  256,  234,   37,   38,   39,  238,   88,  192,
- /*   380 */   138,  192,  140,  256,  142,  143,   88,  138,  116,  140,
- /*   390 */   105,  142,  143,  197,  109,  110,  106,  201,  105,   37,
- /*   400 */   117,  234,  197,  234,  234,  238,  201,  238,  238,   65,
- /*   410 */    66,   67,   62,   63,   64,   88,   88,  106,   88,  106,
- /*   420 */   111,  234,   88,  234,  113,  238,  113,  238,   88,   60,
- /*   430 */   132,   88,  256,  106,  106,   88,  106,   88,  256,   88,
- /*   440 */   106,   88,  111,  139,   88,  141,  106,  105,  256,  139,
- /*   450 */   108,  141,  255,  106,  139,  106,  141,  106,  139,  106,
- /*   460 */   141,    5,  106,    7,  139,    5,  141,    7,  105,  256,
- /*   470 */   107,   76,   77,  130,  105,  139,  229,  141,  256,  256,
- /*   480 */   256,  256,  229,  256,  229,  229,  192,  192,  229,  229,
- /*   490 */   229,  192,  192,  192,  192,  192,  264,  192,  192,  237,
- /*   500 */   237,   60,  264,  237,  192,  241,  192,  227,  192,  192,
- /*   510 */   192,  117,  192,  192,  192,  192,  192,  252,  192,  123,
- /*   520 */   250,  192,  251,  247,  192,  192,  129,  192,  260,  260,
- /*   530 */   192,  192,  131,  192,  260,  260,  128,  192,  192,  127,
- /*   540 */   192,  249,  122,  121,  192,  248,  192,  192,  120,  192,
- /*   550 */   192,  192,  192,  192,  246,  119,  192,  192,  192,  192,
- /*   560 */   192,  118,  192,  192,  192,  192,  192,  192,  192,  192,
- /*   570 */   192,  192,  192,  192,  192,  192,  192,  192,  192,  192,
- /*   580 */   192,  133,  193,  193,  193,  193,  193,  104,   87,   86,
- /*   590 */    50,   83,   85,   54,   84,  193,   82,  193,  193,   79,
- /*   600 */     5,  147,  193,  193,  198,  198,    5,    5,  147,    5,
- /*   610 */     5,  136,   91,   90,  108,  113,  105,  203,  202,  193,
- /*   620 */   209,  208,  207,  206,  205,  204,  194,  194,  193,  211,
- /*   630 */   199,  194,  193,  195,  194,  193,  114,  193,  106,  105,
- /*   640 */    88,   88,  243,  245,  244,  242,   88,  106,  105,  105,
- /*   650 */   227,  106,  106,  105,    1,  105,   88,  106,   88,  105,
- /*   660 */   124,  124,  106,   76,  105,  105,  111,  105,  105,  108,
- /*   670 */     9,    5,    5,  109,    5,    5,    5,   80,   15,   76,
- /*   680 */    16,   88,    5,  141,   16,    5,  106,    5,  141,    5,
- /*   690 */   141,    5,    5,    5,    5,    5,    5,    5,  141,    5,
+ /*   180 */   103,  213,  214,  215,  216,  217,  218,  219,  220,  221,
+ /*   190 */   222,  223,  224,  225,  226,  227,   16,   17,   88,  238,
+ /*   200 */    20,   21,  257,   23,   24,   25,   26,   27,   28,   37,
+ /*   210 */    38,   39,   44,   33,   34,  254,  106,   37,   38,   39,
+ /*   220 */     1,    2,  193,  198,    5,   76,    7,  202,    9,   61,
+ /*   230 */    81,    1,    2,  211,  212,    5,   68,    7,    5,    9,
+ /*   240 */     7,   73,   74,   75,   65,   66,   67,  139,   89,  141,
+ /*   250 */    91,   92,   33,   34,  193,   96,   37,   98,   99,  100,
+ /*   260 */   240,  102,  103,   33,   34,  213,  237,  215,  216,    1,
+ /*   270 */   257,  193,  220,  105,  222,  223,  224,    9,  226,  227,
+ /*   280 */   112,   25,   26,   27,   28,  193,    5,  136,    7,   33,
+ /*   290 */    34,  200,  201,   37,   38,   39,  145,  146,  193,   62,
+ /*   300 */    63,   64,  257,  135,   68,  137,   69,   70,   71,   72,
+ /*   310 */    68,    2,  144,  235,    5,   78,    7,  239,    9,   62,
+ /*   320 */    63,   64,  199,    5,  105,  264,   69,   70,   71,   72,
+ /*   330 */   111,  239,   37,   33,   34,  105,  117,   37,   38,   39,
+ /*   340 */   235,  111,   33,   34,  239,  193,  193,  117,  193,   15,
+ /*   350 */   117,   33,   34,  134,  231,  232,  233,  234,   62,   63,
+ /*   360 */    64,  241,  193,  193,  134,   69,   70,   71,   72,  193,
+ /*   370 */   193,  193,  257,  105,  138,  255,  140,  240,  142,  143,
+ /*   380 */   138,    5,  140,    7,  142,  143,   88,  235,  235,  198,
+ /*   390 */   235,  239,  239,  202,  239,  105,  196,  197,  117,  109,
+ /*   400 */   110,   62,   63,   64,  235,  235,  240,   88,  239,  239,
+ /*   410 */   115,  235,  235,  235,  116,  239,  239,  239,  125,  126,
+ /*   420 */   111,  106,  106,   88,   88,  106,   88,    1,  113,  113,
+ /*   430 */    88,   88,   88,   88,   88,   88,   88,  105,   76,   77,
+ /*   440 */   108,  106,  106,  257,  106,  111,  139,  139,  141,  141,
+ /*   450 */   106,  106,  106,  106,  106,    5,  139,    7,  141,  139,
+ /*   460 */   105,  141,  107,   37,  139,  257,  141,  257,  257,  257,
+ /*   470 */   257,  257,  257,  130,  132,  257,  230,  257,  257,  257,
+ /*   480 */   257,  257,  230,  230,  230,  230,  238,  193,  230,  230,
+ /*   490 */   193,  256,  193,  265,  193,  193,  193,  193,  238,  193,
+ /*   500 */   238,   60,  261,  193,  193,  265,  242,  193,  261,  117,
+ /*   510 */   261,  261,  249,  252,  193,  193,  193,  193,  253,  193,
+ /*   520 */   193,  193,  193,  193,  193,  129,  193,  128,  131,  251,
+ /*   530 */   193,  123,  250,  193,  193,  122,  127,  248,  121,  247,
+ /*   540 */   120,  119,  193,  193,  193,  193,  193,  193,  118,  193,
+ /*   550 */   193,  193,  193,  193,  193,  243,  193,  193,  193,  193,
+ /*   560 */   193,  193,  193,  193,  193,  193,  193,  193,  193,  133,
+ /*   570 */   193,  193,  193,  193,  193,  193,  193,  193,  193,  193,
+ /*   580 */   193,  193,  104,  194,  194,  194,   87,  194,  194,   86,
+ /*   590 */    50,   83,   85,   54,   84,  194,  194,  194,   82,   79,
+ /*   600 */     5,  194,  147,    5,  199,  199,  194,    5,  147,    5,
+ /*   610 */     5,  136,   91,   90,  113,   88,  105,  108,  203,  208,
+ /*   620 */   210,  205,  204,  209,  195,  194,  207,  206,  195,  194,
+ /*   630 */   196,  194,  228,  195,  195,  106,  212,  194,  194,  114,
+ /*   640 */   200,  246,  105,  245,  244,   88,   88,  106,  105,    1,
+ /*   650 */   106,  228,  105,   88,  106,  105,  105,  124,  106,  105,
+ /*   660 */    88,  106,  124,   76,  105,  105,  105,  111,  105,    9,
+ /*   670 */   108,    5,    5,  109,    5,    5,    5,   80,   15,   76,
+ /*   680 */    16,   88,    5,  141,   16,    5,  141,  141,  106,    5,
+ /*   690 */   141,    5,    5,    5,    5,    5,    5,    5,    5,    5,
  /*   700 */     5,    5,    5,    5,    5,    5,    5,   88,   80,   60,
- /*   710 */    59,    0,  268,  268,   21,  268,  268,  268,  268,  268,
- /*   720 */   268,  268,  268,   21,  268,  268,  268,  268,  268,  268,
- /*   730 */   268,  268,  268,  268,  268,  268,  268,  268,  268,  268,
- /*   740 */   268,  268,  268,  268,  268,  268,  268,  268,  268,  268,
- /*   750 */   268,  268,  268,  268,  268,  268,  268,  268,  268,  268,
- /*   760 */   268,  268,  268,  268,  268,  268,  268,  268,  268,  268,
- /*   770 */   268,  268,  268,  268,  268,  268,  268,  268,  268,  268,
- /*   780 */   268,  268,  268,  268,  268,  268,  268,  268,  268,  268,
- /*   790 */   268,  268,  268,  268,  268,  268,  268,  268,  268,  268,
- /*   800 */   268,  268,  268,  268,  268,  268,  268,  268,  268,  268,
- /*   810 */   268,  268,  268,  268,  268,  268,  268,  268,  268,  268,
- /*   820 */   268,  268,  268,  268,  268,  268,  268,  268,  268,  268,
- /*   830 */   268,  268,  268,  268,  268,  268,  268,  268,  268,  268,
- /*   840 */   268,  268,  268,  268,  268,  268,  268,  268,  268,  268,
- /*   850 */   268,  268,  268,  268,  268,  268,  268,  268,  268,  268,
- /*   860 */   268,  268,  268,  268,  268,  268,  268,  268,  268,  268,
- /*   870 */   268,  268,  268,  268,  268,  268,  268,  268,  268,  268,
- /*   880 */   268,  268,  268,  268,  268,  268,  268,  268,  268,  268,
- /*   890 */   268,  268,  268,  268,  268,  268,  268,  268,  268,  268,
- /*   900 */   268,  268,  268,  268,  268,  268,  268,  268,  268,  268,
- /*   910 */   268,  268,  268,
-=======
-#define YY_ACTTAB_COUNT (721)
-static const YYACTIONTYPE yy_action[] = {
- /*     0 */   989,  586,  217,  338,  954,   22,  223,  192,  194,  587,
- /*    10 */   819,  340,  198,   52,   53,  151,   56,   57,  226, 1077,
- /*    20 */   229,   46, 1073,   55,  282,   60,   58,   62,   59, 1072,
- /*    30 */   665,  194,  968,   51,   50,  194,  234,   49,   48,   47,
- /*    40 */    52,   53, 1076,   56,   57,  225, 1077,  229,   46,  586,
- /*    50 */    55,  282,   60,   58,   62,   59,  980,  587,  314,  313,
- /*    60 */    51,   50,  968,  986,   49,   48,   47,   53,   35,   56,
- /*    70 */    57,  144,  258,  229,   46,   75,   55,  282,   60,   58,
- /*    80 */    62,   59,  279,  298,   87,  867,   51,   50,   94,  178,
- /*    90 */    49,   48,   47,  539,  540,  541,  542,  543,  544,  545,
- /*   100 */   546,  547,  548,  549,  550,  551,  339,  953,  298,  218,
- /*   110 */    76,  586,  964,   52,   53,   35,   56,   57,  324,  587,
- /*   120 */   229,   46,  956,   55,  282,   60,   58,   62,   59,   49,
- /*   130 */    48,   47,  756,   51,   50,  265,  264,   49,   48,   47,
- /*   140 */    52,   54,  980,   56,   57, 1071,  980,  229,   46,  586,
- /*   150 */    55,  282,   60,   58,   62,   59,  219,  587,  220,  965,
- /*   160 */    51,   50,  221,  212,   49,   48,   47,   28,  296,  333,
- /*   170 */   332,  295,  294,  293,  331,  292,  330,  329,  328,  291,
- /*   180 */   327,  326,  928,   35,  916,  917,  918,  919,  920,  921,
- /*   190 */   922,  923,  924,  925,  926,  927,  929,  930,   56,   57,
- /*   200 */   151,  213,  229,   46,  151,   55,  282,   60,   58,   62,
- /*   210 */    59,  962,   23,   91,   29,   51,   50,  243,  196,   49,
- /*   220 */    48,   47,  228,  771,  232,  197,  760,  965,  763,  203,
- /*   230 */   766,  228,  771,  151,   13,  760,  204,  763,   93,  766,
- /*   240 */    90,  128,  127,  202,  951,  952,   34,  955,   60,   58,
- /*   250 */    62,   59,  966,  235,  214,  215,   51,   50,  281, 1096,
- /*   260 */    49,   48,   47,  214,  215,  337,  336,  136,   28, 1025,
- /*   270 */   333,  332,   82,   88,  250,  331,  704,  330,  329,  328,
- /*   280 */    41,  327,  326,  254,  253,  936,   35,  199,  934,  935,
- /*   290 */   142,  140,  139,  937,  876,  939,  940,  938,  178,  941,
- /*   300 */   942,   82, 1026,  257,  277,   74,  113,  107,  118,   41,
- /*   310 */   236,  334,  211,  117,  123,  126,  116,  239,  762,  193,
- /*   320 */   765,   35,  120,  242,  761,   61,  764,  233,  689, 1088,
- /*   330 */   965,  686,  772,  687,   61,  688,  968,  968,  768,  200,
- /*   340 */   115,  772,    5,   38,  168,  324,  283,  768,   79,  167,
- /*   350 */   101,   96,  100,  868,  708,  767,  261,  178,   35,  245,
- /*   360 */   246,  201,  303,   35,  767,  965,  186,  184,  182,   35,
- /*   370 */    35,   35,   89,  181,  131,  130,  129,   51,   50,   35,
- /*   380 */    35,   49,   48,   47,    1,  166,   77,  240,  967,  238,
- /*   390 */   259,  302,  301,  244,   36,  241,  701,  309,  308,  304,
- /*   400 */     3,  179,  965,    8,  305,  758,  227,  965,  737,  738,
- /*   410 */   306,  310,  311,  965,  965,  965,   67,   80,  207,   70,
- /*   420 */   312,  316,  720,  965,  965,  261,  146,  728,  729,  792,
- /*   430 */   769,   66,   25,   24,  773, 1036,  770,  690,   24,   68,
- /*   440 */    71,  759,  775,  675,  285,  208,   33,   36,   36,  288,
- /*   450 */     6,  206,  677,  287,  676,  255,   66,   92,   66,   73,
- /*   460 */    15,  664,   14,  693,  106,  694,  105,   17,  691,   16,
- /*   470 */   692,   19,  112,   18,  111,   21, 1035,   20,  125,  124,
- /*   480 */   191,  205,  195,  230,  143, 1032, 1031,  231,  315,  988,
- /*   490 */    44,  999,  996,  997, 1001,  145,  981,  262,  149,  271,
- /*   500 */  1018, 1017,  963,  162,  163,  141,  932,  961,  164,  165,
- /*   510 */   719,  879,  266,  290,  325,  160,  158,  276,  153,  978,
- /*   520 */    42,  152,   63,  189,  222,   72,  268,   39,  299,  275,
- /*   530 */   875,   69,  280,  300, 1095,  278,  103,  154, 1094,  155,
- /*   540 */   156,  274,  157, 1091,  169,  307, 1087,  109,  272, 1086,
- /*   550 */  1083,  170,  897,   40,   37,   43,  190,  864,  119,  862,
- /*   560 */   121,  122,  860,  859,  247,  180,  857,  856,  855,  854,
- /*   570 */   853,  852,  183,  185,  849,  847,  845,  843,  187,  840,
- /*   580 */   188,  270,  260,   78,   83,  269, 1019,  267,   45,  114,
- /*   590 */   317,  318,  319,  216,  321,  237,  320,  289,  322,  323,
- /*   600 */   335,  209,  817,  248,   97,   98,  210,  249,  816,  252,
- /*   610 */   815,  251,  798,  797,  256,  858,  261,  132,  173,  133,
- /*   620 */   898,  175,  171,  172,  174,  176,  177,  851,    4,  134,
- /*   630 */   850,    2,  135,  842,  841,  284,    9,   81,  696,  161,
- /*   640 */   159,   30,  147,  263,   84,  944,  224,  721,  724,   85,
- /*   650 */    10,  726,   86,  148,  273,   11,  730,  150,   31,  774,
- /*   660 */     7,   32,   12,   26,  286,   27,  776,   95,   93,  628,
- /*   670 */   624,  622,  621,  620,  617,  590,  297,   99,   64,   36,
- /*   680 */   102,  667,  666,  663,  612,  610,   65,  602,  104,  608,
- /*   690 */   604,  606,  600,  598,  631,  630,  629,  627,  626,  625,
- /*   700 */   623,  619,  618,  108,  110,   66,  588,  555,  553,  821,
- /*   710 */   820,  820,  820,  820,  820,  820,  820,  820,  820,  137,
- /*   720 */   138,
-};
-static const YYCODETYPE yy_lookahead[] = {
- /*     0 */   193,    1,  192,  193,    0,  255,  212,  255,  255,    9,
- /*    10 */   190,  191,  255,   13,   14,  193,   16,   17,  265,  266,
- /*    20 */    20,   21,  255,   23,   24,   25,   26,   27,   28,  255,
- /*    30 */     5,  255,  238,   33,   34,  255,  212,   37,   38,   39,
- /*    40 */    13,   14,  266,   16,   17,  265,  266,   20,   21,    1,
- /*    50 */    23,   24,   25,   26,   27,   28,  236,    9,   33,   34,
- /*    60 */    33,   34,  238,  256,   37,   38,   39,   14,  193,   16,
- /*    70 */    17,  193,  252,   20,   21,  199,   23,   24,   25,   26,
- /*    80 */    27,   28,  260,   79,  262,  198,   33,   34,  199,  202,
- /*    90 */    37,   38,   39,   45,   46,   47,   48,   49,   50,   51,
- /*   100 */    52,   53,   54,   55,   56,   57,   58,  231,   79,   61,
- /*   110 */   110,    1,  237,   13,   14,  193,   16,   17,   81,    9,
- /*   120 */    20,   21,  233,   23,   24,   25,   26,   27,   28,   37,
- /*   130 */    38,   39,  105,   33,   34,  257,  258,   37,   38,   39,
- /*   140 */    13,   14,  236,   16,   17,  255,  236,   20,   21,    1,
- /*   150 */    23,   24,   25,   26,   27,   28,  234,    9,  252,  237,
- /*   160 */    33,   34,  252,  255,   37,   38,   39,   88,   89,   90,
- /*   170 */    91,   92,   93,   94,   95,   96,   97,   98,   99,  100,
- /*   180 */   101,  102,  211,  193,  213,  214,  215,  216,  217,  218,
- /*   190 */   219,  220,  221,  222,  223,  224,  225,  226,   16,   17,
- /*   200 */   193,  255,   20,   21,  193,   23,   24,   25,   26,   27,
- /*   210 */    28,  193,   44,  199,  104,   33,   34,  193,  255,   37,
- /*   220 */    38,   39,    1,    2,  234,  255,    5,  237,    7,   61,
- /*   230 */     9,    1,    2,  193,  104,    5,   68,    7,  108,    9,
- /*   240 */   110,   73,   74,   75,  230,  231,  232,  233,   25,   26,
- /*   250 */    27,   28,  228,  235,   33,   34,   33,   34,   37,  238,
- /*   260 */    37,   38,   39,   33,   34,   65,   66,   67,   88,  262,
- /*   270 */    90,   91,  104,  262,  136,   95,   37,   97,   98,   99,
- /*   280 */   112,  101,  102,  145,  146,  211,  193,  255,  214,  215,
- /*   290 */    62,   63,   64,  219,  198,  221,  222,  223,  202,  225,
- /*   300 */   226,  104,  262,  135,  264,  137,   62,   63,   64,  112,
- /*   310 */   212,  212,  144,   69,   70,   71,   72,   68,    5,  255,
- /*   320 */     7,  193,   78,   68,    5,  104,    7,  234,    2,  238,
- /*   330 */   237,    5,  111,    7,  104,    9,  238,  238,  117,  255,
- /*   340 */    76,  111,   62,   63,   64,   81,   15,  117,  105,   69,
- /*   350 */    70,   71,   72,  198,  115,  134,  113,  202,  193,   33,
- /*   360 */    34,  255,  234,  193,  134,  237,   62,   63,   64,  193,
- /*   370 */   193,  193,  239,   69,   70,   71,   72,   33,   34,  193,
- /*   380 */   193,   37,   38,   39,  200,  201,  253,  138,  238,  140,
- /*   390 */   105,  142,  143,  138,  109,  140,  109,  142,  143,  234,
- /*   400 */   196,  197,  237,  116,  234,    1,   60,  237,  125,  126,
- /*   410 */   234,  234,  234,  237,  237,  237,  109,  105,  255,  109,
- /*   420 */   234,  234,  105,  237,  237,  113,  109,  105,  105,  105,
- /*   430 */   117,  109,  109,  109,  105,  229,  117,  111,  109,  132,
- /*   440 */   130,   37,  111,  105,  105,  255,  104,  109,  109,  107,
- /*   450 */   104,  255,  105,  105,  105,  193,  109,  109,  109,  104,
- /*   460 */   139,  106,  141,    5,  139,    7,  141,  139,    5,  141,
- /*   470 */     7,  139,  139,  141,  141,  139,  229,  141,   76,   77,
- /*   480 */   255,  255,  255,  229,  193,  229,  229,  229,  229,  193,
- /*   490 */   254,  193,  193,  193,  193,  193,  236,  236,  193,  193,
- /*   500 */   263,  263,  236,  240,  193,   60,  227,  193,  193,  193,
- /*   510 */   117,  193,  259,  193,  103,  242,  244,  122,  249,  251,
- /*   520 */   193,  250,  128,  193,  259,  129,  259,  193,  193,  259,
- /*   530 */   193,  131,  123,  193,  193,  127,  193,  248,  193,  247,
- /*   540 */   246,  121,  245,  193,  193,  193,  193,  193,  120,  193,
- /*   550 */   193,  193,  193,  193,  193,  193,  193,  193,  193,  193,
- /*   560 */   193,  193,  193,  193,  193,  193,  193,  193,  193,  193,
- /*   570 */   193,  193,  193,  193,  193,  193,  193,  193,  193,  193,
- /*   580 */   193,  119,  194,  194,  194,  194,  194,  118,  133,   87,
- /*   590 */    86,   50,   83,  194,   54,  194,   85,  194,   84,   82,
- /*   600 */    79,  194,    5,  147,  199,  199,  194,    5,    5,    5,
- /*   610 */     5,  147,   90,   89,  136,  194,  113,  195,  204,  195,
- /*   620 */   210,  205,  209,  208,  207,  206,  203,  194,  196,  195,
- /*   630 */   194,  200,  195,  194,  194,  107,  104,  114,  105,  241,
- /*   640 */   243,  104,  104,  109,  109,  227,    1,  105,  105,  104,
- /*   650 */   124,  105,  104,  109,  104,  124,  105,  104,  109,  105,
- /*   660 */   104,  109,  104,  104,  107,  104,  111,   76,  108,    9,
- /*   670 */     5,    5,    5,    5,    5,   80,   15,   76,   16,  109,
- /*   680 */   141,    5,    5,  105,    5,    5,   16,    5,  141,    5,
- /*   690 */     5,    5,    5,    5,    5,    5,    5,    5,    5,    5,
- /*   700 */     5,    5,    5,  141,  141,  109,   80,   60,   59,    0,
- /*   710 */   267,  267,  267,  267,  267,  267,  267,  267,  267,   21,
- /*   720 */    21,  267,  267,  267,  267,  267,  267,  267,  267,  267,
- /*   730 */   267,  267,  267,  267,  267,  267,  267,  267,  267,  267,
- /*   740 */   267,  267,  267,  267,  267,  267,  267,  267,  267,  267,
- /*   750 */   267,  267,  267,  267,  267,  267,  267,  267,  267,  267,
- /*   760 */   267,  267,  267,  267,  267,  267,  267,  267,  267,  267,
- /*   770 */   267,  267,  267,  267,  267,  267,  267,  267,  267,  267,
- /*   780 */   267,  267,  267,  267,  267,  267,  267,  267,  267,  267,
- /*   790 */   267,  267,  267,  267,  267,  267,  267,  267,  267,  267,
- /*   800 */   267,  267,  267,  267,  267,  267,  267,  267,  267,  267,
- /*   810 */   267,  267,  267,  267,  267,  267,  267,  267,  267,  267,
- /*   820 */   267,  267,  267,  267,  267,  267,  267,  267,  267,  267,
- /*   830 */   267,  267,  267,  267,  267,  267,  267,  267,  267,  267,
- /*   840 */   267,  267,  267,  267,  267,  267,  267,  267,  267,  267,
- /*   850 */   267,  267,  267,  267,  267,  267,  267,  267,  267,  267,
- /*   860 */   267,  267,  267,  267,  267,  267,  267,  267,  267,  267,
- /*   870 */   267,  267,  267,  267,  267,  267,  267,  267,  267,  267,
- /*   880 */   267,  267,  267,  267,  267,  267,  267,  267,  267,  267,
- /*   890 */   267,  267,  267,  267,  267,  267,  267,  267,  267,  267,
- /*   900 */   267,  267,  267,  267,  267,  267,  267,  267,  267,  267,
->>>>>>> 06ff862b
+ /*   710 */    59,    0,  269,  269,  269,  269,  269,  269,  269,  269,
+ /*   720 */   269,  269,  269,   21,   21,  269,  269,  269,  269,  269,
+ /*   730 */   269,  269,  269,  269,  269,  269,  269,  269,  269,  269,
+ /*   740 */   269,  269,  269,  269,  269,  269,  269,  269,  269,  269,
+ /*   750 */   269,  269,  269,  269,  269,  269,  269,  269,  269,  269,
+ /*   760 */   269,  269,  269,  269,  269,  269,  269,  269,  269,  269,
+ /*   770 */   269,  269,  269,  269,  269,  269,  269,  269,  269,  269,
+ /*   780 */   269,  269,  269,  269,  269,  269,  269,  269,  269,  269,
+ /*   790 */   269,  269,  269,  269,  269,  269,  269,  269,  269,  269,
+ /*   800 */   269,  269,  269,  269,  269,  269,  269,  269,  269,  269,
+ /*   810 */   269,  269,  269,  269,  269,  269,  269,  269,  269,  269,
+ /*   820 */   269,  269,  269,  269,  269,  269,  269,  269,  269,  269,
+ /*   830 */   269,  269,  269,  269,  269,  269,  269,  269,  269,  269,
+ /*   840 */   269,  269,  269,  269,  269,  269,  269,  269,  269,  269,
+ /*   850 */   269,  269,  269,  269,  269,  269,  269,  269,  269,  269,
+ /*   860 */   269,  269,  269,  269,  269,  269,  269,  269,  269,  269,
+ /*   870 */   269,  269,  269,  269,  269,  269,  269,  269,  269,  269,
+ /*   880 */   269,  269,  269,  269,  269,  269,  269,  269,  269,  269,
+ /*   890 */   269,  269,  269,  269,  269,  269,  269,  269,  269,  269,
+ /*   900 */   269,  269,  269,  269,  269,  269,  269,  269,  269,  269,
+ /*   910 */   269,  269,  269,  269,
 };
 #define YY_SHIFT_COUNT    (341)
 #define YY_SHIFT_MIN      (0)
 #define YY_SHIFT_MAX      (711)
 static const unsigned short int yy_shift_ofst[] = {
-<<<<<<< HEAD
- /*     0 */   168,   77,   77,  159,  159,   51,  219,  230,  293,   21,
- /*    10 */    21,   21,   21,   21,   21,   21,   21,   21,   21,   21,
- /*    20 */    21,   21,    0,   48,  230,  309,  309,  309,   35,   35,
- /*    30 */    21,   21,   21,   29,   21,   21,  173,   51,   84,   84,
- /*    40 */     5,  724,  724,  724,  230,  230,  230,  230,  230,  230,
+ /*     0 */   168,   77,   77,  159,  159,    3,  219,  230,  268,    6,
+ /*    10 */     6,    6,    6,    6,    6,    6,    6,    6,    6,    6,
+ /*    20 */     6,    6,    0,   48,  230,  309,  309,  309,    8,    8,
+ /*    30 */     6,    6,    6,   10,    6,    6,  149,    3,   49,   49,
+ /*    40 */    26,  725,  725,  725,  230,  230,  230,  230,  230,  230,
  /*    50 */   230,  230,  230,  230,  230,  230,  230,  230,  230,  230,
- /*    60 */   230,  230,  230,  230,  309,  309,  309,  233,  233,  233,
- /*    70 */   233,  233,  233,  233,   21,   21,   21,  250,   21,   21,
- /*    80 */    21,   35,   35,   21,   21,   21,   21,  226,  226,  272,
- /*    90 */    35,   21,   21,   21,   21,   21,   21,   21,   21,   21,
- /*   100 */    21,   21,   21,   21,   21,   21,   21,   21,   21,   21,
- /*   110 */    21,   21,   21,   21,   21,   21,   21,   21,   21,   21,
- /*   120 */    21,   21,   21,   21,   21,   21,   21,   21,   21,   21,
- /*   130 */    21,   21,   21,   21,   21,   21,   21,   21,   21,   21,
- /*   140 */    21,   21,   21,  441,  441,  441,  394,  394,  394,  441,
- /*   150 */   394,  441,  397,  401,  408,  396,  412,  420,  422,  428,
- /*   160 */   436,  443,  448,  441,  441,  441,  483,   51,   51,  441,
- /*   170 */   441,  501,  503,  540,  508,  507,  539,  510,  514,  483,
- /*   180 */     5,  441,  520,  520,  441,  520,  441,  520,  441,  441,
- /*   190 */   724,  724,   27,   98,  125,   98,   98,   53,  180,  258,
- /*   200 */   258,  258,  258,  237,  257,  286,  337,  337,  337,  337,
- /*   210 */   242,  249,  177,  172,  172,  220,  283,  285,  344,  350,
- /*   220 */   290,  311,  313,  327,  328,  330,  334,  340,  362,  369,
- /*   230 */   331,  298,  343,  347,  349,  351,  353,  356,  342,  304,
- /*   240 */   310,  315,  456,  460,  319,  325,  363,  336,  395,  595,
- /*   250 */   454,  601,  602,  461,  604,  605,  521,  523,  475,  502,
- /*   260 */   506,  511,  522,  532,  534,  552,  553,  541,  543,  545,
- /*   270 */   558,  544,  546,  548,  653,  550,  551,  554,  568,  536,
- /*   280 */   570,  537,  556,  559,  555,  560,  506,  562,  561,  563,
- /*   290 */   564,  587,  661,  666,  667,  669,  670,  671,  597,  663,
- /*   300 */   603,  664,  542,  547,  593,  593,  593,  593,  668,  549,
- /*   310 */   557,  593,  593,  593,  677,  680,  580,  593,  682,  684,
- /*   320 */   686,  687,  688,  689,  690,  691,  692,  694,  695,  696,
- /*   330 */   697,  698,  699,  700,  701,  619,  628,  693,  702,  649,
+ /*    60 */   230,  230,  230,  230,  309,  309,  309,  318,  318,  318,
+ /*    70 */   318,  318,  318,  318,    6,    6,    6,  295,    6,    6,
+ /*    80 */     6,    8,    8,    6,    6,    6,    6,  293,  293,  298,
+ /*    90 */     8,    6,    6,    6,    6,    6,    6,    6,    6,    6,
+ /*   100 */     6,    6,    6,    6,    6,    6,    6,    6,    6,    6,
+ /*   110 */     6,    6,    6,    6,    6,    6,    6,    6,    6,    6,
+ /*   120 */     6,    6,    6,    6,    6,    6,    6,    6,    6,    6,
+ /*   130 */     6,    6,    6,    6,    6,    6,    6,    6,    6,    6,
+ /*   140 */     6,    6,    6,  441,  441,  441,  392,  392,  392,  441,
+ /*   150 */   392,  441,  396,  397,  399,  408,  409,  413,  417,  420,
+ /*   160 */   422,  430,  436,  441,  441,  441,  478,    3,    3,  441,
+ /*   170 */   441,  499,  503,  540,  508,  507,  539,  510,  516,  478,
+ /*   180 */    26,  441,  520,  520,  441,  520,  441,  520,  441,  441,
+ /*   190 */   725,  725,   27,   98,  125,   98,   98,   53,  180,  256,
+ /*   200 */   256,  256,  256,  237,  257,  296,  300,  300,  300,  300,
+ /*   210 */   236,  242,  151,  172,  172,  233,  281,  290,  179,  339,
+ /*   220 */    59,  315,  316,  110,  319,  335,  336,  338,  426,    2,
+ /*   230 */   334,  342,  343,  344,  345,  346,  347,  348,  332,  108,
+ /*   240 */   307,  308,  376,  450,  317,  320,  355,  325,  362,  595,
+ /*   250 */   455,  598,  602,  461,  604,  605,  521,  523,  475,  501,
+ /*   260 */   509,  511,  525,  529,  537,  527,  557,  541,  543,  544,
+ /*   270 */   558,  547,  548,  550,  648,  551,  552,  554,  565,  533,
+ /*   280 */   572,  538,  555,  559,  556,  560,  509,  561,  562,  563,
+ /*   290 */   564,  587,  660,  666,  667,  669,  670,  671,  597,  663,
+ /*   300 */   603,  664,  542,  545,  593,  593,  593,  593,  668,  546,
+ /*   310 */   549,  593,  593,  593,  677,  680,  582,  593,  684,  686,
+ /*   320 */   687,  688,  689,  690,  691,  692,  693,  694,  695,  696,
+ /*   330 */   697,  698,  699,  700,  701,  619,  628,  702,  703,  649,
  /*   340 */   651,  711,
 };
 #define YY_REDUCE_COUNT (191)
-#define YY_REDUCE_MIN   (-256)
+#define YY_REDUCE_MIN   (-249)
 #define YY_REDUCE_MAX   (444)
 static const short yy_reduce_ofst[] = {
- /*     0 */  -178,  -31,  -31,   56,   56,  136, -248, -221, -187, -150,
- /*    10 */  -136, -107,    6,   38,   55,  106,  139,  167,  169,  170,
- /*    20 */   187,  189, -189, -185, -252, -203, -177, -122, -109,  -38,
- /*    30 */  -129, -103,   10,  -78,  -85,   31,  -40, -115,  196,  205,
- /*    40 */    23,   20,  133,  143, -256, -254, -225, -174,  -34,  -11,
- /*    50 */     9,   69,   89,  116,  127,  176,  182,  192,  213,  222,
- /*    60 */   223,  224,  225,  227,  -23,   65,  115,  247,  253,  255,
- /*    70 */   256,  259,  260,  261,  294,  295,  299,  197,  300,  301,
- /*    80 */   302,  262,  263,  303,  305,  306,  312,  232,  238,  264,
- /*    90 */   266,  314,  316,  317,  318,  320,  321,  322,  323,  324,
- /*   100 */   326,  329,  332,  333,  335,  338,  339,  341,  345,  346,
- /*   110 */   348,  352,  354,  355,  357,  358,  359,  360,  361,  364,
- /*   120 */   365,  366,  367,  368,  370,  371,  372,  373,  374,  375,
- /*   130 */   376,  377,  378,  379,  380,  381,  382,  383,  384,  385,
- /*   140 */   386,  387,  388,  389,  390,  391,  268,  269,  274,  392,
- /*   150 */   275,  393,  265,  271,  270,  292,  297,  276,  308,  398,
- /*   160 */   400,  399,  403,  402,  404,  405,  280,  406,  407,  409,
- /*   170 */   410,  411,  413,  415,  414,  417,  421,  419,  416,  423,
- /*   180 */   418,  426,  432,  433,  435,  437,  439,  440,  442,  444,
- /*   190 */   431,  438,
-=======
- /*     0 */   168,   79,   79,  180,  180,   29,  221,  230,  110,  148,
- /*    10 */   148,  148,  148,  148,  148,  148,  148,  148,  148,  148,
- /*    20 */   148,  148,    0,   48,  230,  326,  326,  326,  326,  197,
- /*    30 */   197,  148,  148,  148,    4,  148,  148,  264,   29,   37,
- /*    40 */    37,  721,  721,  721,  230,  230,  230,  230,  230,  230,
- /*    50 */   230,  230,  230,  230,  230,  230,  230,  230,  230,  230,
- /*    60 */   230,  230,  230,  230,  326,  326,  326,   25,   25,   25,
- /*    70 */    25,   25,   25,   25,  148,  148,  148,  239,  148,  148,
- /*    80 */   148,  197,  197,  148,  148,  148,  148,  283,  283,  287,
- /*    90 */   197,  148,  148,  148,  148,  148,  148,  148,  148,  148,
- /*   100 */   148,  148,  148,  148,  148,  148,  148,  148,  148,  148,
- /*   110 */   148,  148,  148,  148,  148,  148,  148,  148,  148,  148,
- /*   120 */   148,  148,  148,  148,  148,  148,  148,  148,  148,  148,
- /*   130 */   148,  148,  148,  148,  148,  148,  148,  148,  148,  148,
- /*   140 */   148,  148,  148,  445,  445,  445,  393,  393,  393,  445,
- /*   150 */   393,  445,  396,  400,  394,  409,  408,  395,  420,  428,
- /*   160 */   462,  469,  455,  445,  445,  445,  411,   29,   29,  445,
- /*   170 */   445,  502,  504,  541,  509,  511,  540,  514,  517,  411,
- /*   180 */   445,  521,  521,  445,  521,  445,  521,  445,  445,  721,
- /*   190 */   721,   27,  100,  127,  100,  100,   53,  182,  223,  223,
- /*   200 */   223,  223,  244,  280,  304,  344,  344,  344,  344,  249,
- /*   210 */   255,  138,   92,   92,  313,  319,  130,  200,  228,  285,
- /*   220 */   243,  312,  317,  322,  323,  324,  329,  404,  346,  331,
- /*   230 */   307,  310,  338,  339,  347,  348,  349,  342,  321,  325,
- /*   240 */   328,  332,  333,  355,  336,  458,  463,  402,  597,  456,
- /*   250 */   602,  603,  464,  604,  605,  522,  524,  478,  503,  528,
- /*   260 */   532,  523,  533,  537,  534,  535,  542,  538,  543,  544,
- /*   270 */   545,  546,  548,  645,  550,  551,  553,  549,  526,  552,
- /*   280 */   531,  554,  556,  555,  558,  528,  559,  557,  561,  560,
- /*   290 */   591,  660,  665,  666,  667,  668,  669,  595,  661,  601,
- /*   300 */   662,  539,  547,  570,  570,  570,  570,  670,  562,  563,
- /*   310 */   570,  570,  570,  676,  677,  578,  570,  679,  680,  682,
- /*   320 */   684,  685,  686,  687,  688,  689,  690,  691,  692,  693,
- /*   330 */   694,  695,  696,  697,  596,  626,  698,  699,  647,  649,
- /*   340 */   709,
-};
-#define YY_REDUCE_COUNT (190)
-#define YY_REDUCE_MIN   (-250)
-#define YY_REDUCE_MAX   (440)
-static const short yy_reduce_ofst[] = {
- /*     0 */  -180,  -29,  -29,   74,   74,   14, -247, -220, -122,  -78,
- /*    10 */    40, -178,  -10,   93,  128,  165,  170,  176,  177,  178,
- /*    20 */   186,  187, -193, -190, -224, -206, -176,   98,   99,  -94,
- /*    30 */   -90,    7,   11,   18, -111,   24, -125, -113, -124,   96,
- /*    40 */   155,  133,  184,  204, -250, -248, -243, -233, -226, -110,
- /*    50 */   -92,  -54,  -37,  -30,   32,   64,   84,  106,  163,  190,
- /*    60 */   196,  225,  226,  227,   21,   91,  150,  206,  247,  254,
- /*    70 */   256,  257,  258,  259,  262,  291,  296,  236,  298,  299,
- /*    80 */   300,  260,  261,  301,  302,  305,  306,  237,  238,  263,
- /*    90 */   266,  311,  314,  315,  316,  318,  320,  327,  330,  334,
- /*   100 */   335,  337,  340,  341,  343,  345,  350,  351,  352,  353,
- /*   110 */   354,  356,  357,  358,  359,  360,  361,  362,  363,  364,
+ /*     0 */  -179,  -32,  -32,   52,   52,  123, -249, -222, -188, -151,
+ /*    10 */  -137, -108,   78,  105,  152,  153,  155,  169,  170,  176,
+ /*    20 */   177,  178, -190, -163, -140, -236, -234, -204,  -94,  -39,
+ /*    30 */  -130,   61,   29,  -91, -171,   92,  -41, -116,   25,  191,
+ /*    40 */    22,  120,   91,  200, -117, -102,  -55,   13,   45,  115,
+ /*    50 */   186,  208,  210,  211,  212,  213,  214,  215,  218,  220,
+ /*    60 */   221,  222,  223,  224,   20,  137,  166,  246,  252,  253,
+ /*    70 */   254,  255,  258,  259,  294,  297,  299,  235,  301,  302,
+ /*    80 */   303,  248,  260,  304,  306,  310,  311,  228,  240,  264,
+ /*    90 */   262,  314,  321,  322,  323,  324,  326,  327,  328,  329,
+ /*   100 */   330,  331,  333,  337,  340,  341,  349,  350,  351,  352,
+ /*   110 */   353,  354,  356,  357,  358,  359,  360,  361,  363,  364,
  /*   120 */   365,  366,  367,  368,  369,  370,  371,  372,  373,  374,
- /*   130 */   375,  376,  377,  378,  379,  380,  381,  382,  383,  384,
- /*   140 */   385,  386,  387,  388,  389,  390,  253,  265,  267,  391,
- /*   150 */   270,  392,  268,  271,  269,  289,  292,  294,  297,  272,
- /*   160 */   397,  273,  398,  399,  401,  403,  279,  405,  406,  407,
- /*   170 */   412,  410,  413,  415,  414,  417,  416,  419,  423,  418,
- /*   180 */   421,  422,  424,  433,  434,  436,  437,  439,  440,  431,
- /*   190 */   432,
->>>>>>> 06ff862b
+ /*   130 */   375,  377,  378,  379,  380,  381,  382,  383,  384,  385,
+ /*   140 */   386,  387,  388,  389,  390,  391,  241,  247,  249,  393,
+ /*   150 */   250,  394,  265,  261,  278,  282,  263,  289,  292,  395,
+ /*   160 */   398,  400,  312,  401,  402,  403,  404,  405,  406,  407,
+ /*   170 */   412,  410,  414,  411,  418,  419,  416,  421,  415,  423,
+ /*   180 */   424,  431,  429,  433,  435,  438,  437,  439,  443,  444,
+ /*   190 */   440,  434,
 };
 static const YYACTIONTYPE yy_default[] = {
  /*     0 */   825,  941,  884,  953,  872,  881, 1089, 1089,  825,  825,
@@ -1217,32 +958,6 @@
   /*  186 */ "INSERT",
   /*  187 */ "INTO",
   /*  188 */ "VALUES",
-<<<<<<< HEAD
-  /*  189 */ "program",
-  /*  190 */ "cmd",
-  /*  191 */ "dbPrefix",
-  /*  192 */ "ids",
-  /*  193 */ "cpxName",
-  /*  194 */ "ifexists",
-  /*  195 */ "alter_db_optr",
-  /*  196 */ "alter_topic_optr",
-  /*  197 */ "acct_optr",
-  /*  198 */ "ifnotexists",
-  /*  199 */ "db_optr",
-  /*  200 */ "topic_optr",
-  /*  201 */ "pps",
-  /*  202 */ "tseries",
-  /*  203 */ "dbs",
-  /*  204 */ "streams",
-  /*  205 */ "storage",
-  /*  206 */ "qtime",
-  /*  207 */ "users",
-  /*  208 */ "conns",
-  /*  209 */ "state",
-  /*  210 */ "intitemlist",
-  /*  211 */ "intitem",
-  /*  212 */ "keep",
-=======
   /*  189 */ "error",
   /*  190 */ "program",
   /*  191 */ "cmd",
@@ -1265,99 +980,64 @@
   /*  208 */ "users",
   /*  209 */ "conns",
   /*  210 */ "state",
-  /*  211 */ "keep",
-  /*  212 */ "tagitemlist",
->>>>>>> 06ff862b
-  /*  213 */ "cache",
-  /*  214 */ "replica",
-  /*  215 */ "quorum",
-  /*  216 */ "days",
-  /*  217 */ "minrows",
-  /*  218 */ "maxrows",
-  /*  219 */ "blocks",
-  /*  220 */ "ctime",
-  /*  221 */ "wal",
-  /*  222 */ "fsync",
-  /*  223 */ "comp",
-  /*  224 */ "prec",
-  /*  225 */ "update",
-  /*  226 */ "cachelast",
-  /*  227 */ "partitions",
-  /*  228 */ "typename",
-  /*  229 */ "signed",
-  /*  230 */ "create_table_args",
-  /*  231 */ "create_stable_args",
-  /*  232 */ "create_table_list",
-  /*  233 */ "create_from_stable",
-  /*  234 */ "columnlist",
-<<<<<<< HEAD
-  /*  235 */ "tagitemlist",
-  /*  236 */ "tagNamelist",
-  /*  237 */ "select",
-  /*  238 */ "column",
-  /*  239 */ "tagitem",
-  /*  240 */ "selcollist",
-  /*  241 */ "from",
-  /*  242 */ "where_opt",
-  /*  243 */ "interval_opt",
-  /*  244 */ "session_option",
-  /*  245 */ "windowstate_option",
-  /*  246 */ "fill_opt",
-  /*  247 */ "sliding_opt",
-  /*  248 */ "groupby_opt",
-  /*  249 */ "orderby_opt",
-  /*  250 */ "having_opt",
-  /*  251 */ "slimit_opt",
-  /*  252 */ "limit_opt",
-  /*  253 */ "union",
-  /*  254 */ "sclp",
-  /*  255 */ "distinct",
-  /*  256 */ "expr",
-  /*  257 */ "as",
-  /*  258 */ "tablelist",
-  /*  259 */ "sub",
-  /*  260 */ "tmvar",
-  /*  261 */ "sortlist",
-  /*  262 */ "sortitem",
-  /*  263 */ "item",
-  /*  264 */ "sortorder",
-  /*  265 */ "grouplist",
-  /*  266 */ "exprlist",
-  /*  267 */ "expritem",
-=======
-  /*  235 */ "tagNamelist",
-  /*  236 */ "select",
-  /*  237 */ "column",
-  /*  238 */ "tagitem",
-  /*  239 */ "selcollist",
-  /*  240 */ "from",
-  /*  241 */ "where_opt",
-  /*  242 */ "interval_opt",
-  /*  243 */ "session_option",
-  /*  244 */ "windowstate_option",
-  /*  245 */ "fill_opt",
-  /*  246 */ "sliding_opt",
-  /*  247 */ "groupby_opt",
-  /*  248 */ "orderby_opt",
-  /*  249 */ "having_opt",
-  /*  250 */ "slimit_opt",
-  /*  251 */ "limit_opt",
-  /*  252 */ "union",
-  /*  253 */ "sclp",
-  /*  254 */ "distinct",
-  /*  255 */ "expr",
-  /*  256 */ "as",
-  /*  257 */ "tablelist",
-  /*  258 */ "sub",
-  /*  259 */ "tmvar",
-  /*  260 */ "sortlist",
-  /*  261 */ "sortitem",
-  /*  262 */ "item",
-  /*  263 */ "sortorder",
-  /*  264 */ "grouplist",
-  /*  265 */ "exprlist",
-  /*  266 */ "expritem",
->>>>>>> 06ff862b
+  /*  211 */ "intitemlist",
+  /*  212 */ "intitem",
+  /*  213 */ "keep",
+  /*  214 */ "cache",
+  /*  215 */ "replica",
+  /*  216 */ "quorum",
+  /*  217 */ "days",
+  /*  218 */ "minrows",
+  /*  219 */ "maxrows",
+  /*  220 */ "blocks",
+  /*  221 */ "ctime",
+  /*  222 */ "wal",
+  /*  223 */ "fsync",
+  /*  224 */ "comp",
+  /*  225 */ "prec",
+  /*  226 */ "update",
+  /*  227 */ "cachelast",
+  /*  228 */ "partitions",
+  /*  229 */ "typename",
+  /*  230 */ "signed",
+  /*  231 */ "create_table_args",
+  /*  232 */ "create_stable_args",
+  /*  233 */ "create_table_list",
+  /*  234 */ "create_from_stable",
+  /*  235 */ "columnlist",
+  /*  236 */ "tagitemlist",
+  /*  237 */ "tagNamelist",
+  /*  238 */ "select",
+  /*  239 */ "column",
+  /*  240 */ "tagitem",
+  /*  241 */ "selcollist",
+  /*  242 */ "from",
+  /*  243 */ "where_opt",
+  /*  244 */ "interval_opt",
+  /*  245 */ "session_option",
+  /*  246 */ "windowstate_option",
+  /*  247 */ "fill_opt",
+  /*  248 */ "sliding_opt",
+  /*  249 */ "groupby_opt",
+  /*  250 */ "orderby_opt",
+  /*  251 */ "having_opt",
+  /*  252 */ "slimit_opt",
+  /*  253 */ "limit_opt",
+  /*  254 */ "union",
+  /*  255 */ "sclp",
+  /*  256 */ "distinct",
+  /*  257 */ "expr",
+  /*  258 */ "as",
+  /*  259 */ "tablelist",
+  /*  260 */ "sub",
+  /*  261 */ "tmvar",
+  /*  262 */ "sortlist",
+  /*  263 */ "sortitem",
+  /*  264 */ "item",
+  /*  265 */ "sortorder",
+  /*  266 */ "grouplist",
+  /*  267 */ "exprlist",
+  /*  268 */ "expritem",
 };
 #endif /* defined(YYCOVERAGE) || !defined(NDEBUG) */
 
@@ -1768,113 +1448,60 @@
     ** inside the C code.
     */
 /********* Begin destructor definitions ***************************************/
-<<<<<<< HEAD
-    case 210: /* intitemlist */
-    case 212: /* keep */
-    case 234: /* columnlist */
-    case 235: /* tagitemlist */
-    case 236: /* tagNamelist */
-    case 246: /* fill_opt */
-    case 248: /* groupby_opt */
-    case 249: /* orderby_opt */
-    case 261: /* sortlist */
-    case 265: /* grouplist */
-{
-taosArrayDestroy((yypminor->yy325));
-=======
-    case 211: /* keep */
-    case 212: /* tagitemlist */
-    case 234: /* columnlist */
-    case 235: /* tagNamelist */
-    case 245: /* fill_opt */
-    case 247: /* groupby_opt */
-    case 248: /* orderby_opt */
-    case 260: /* sortlist */
-    case 264: /* grouplist */
-{
-taosArrayDestroy((yypminor->yy15));
->>>>>>> 06ff862b
+    case 211: /* intitemlist */
+    case 213: /* keep */
+    case 235: /* columnlist */
+    case 236: /* tagitemlist */
+    case 237: /* tagNamelist */
+    case 247: /* fill_opt */
+    case 249: /* groupby_opt */
+    case 250: /* orderby_opt */
+    case 262: /* sortlist */
+    case 266: /* grouplist */
+{
+taosArrayDestroy((yypminor->yy93));
 }
       break;
-    case 232: /* create_table_list */
-{
-<<<<<<< HEAD
-destroyCreateTableSql((yypminor->yy422));
+    case 233: /* create_table_list */
+{
+destroyCreateTableSql((yypminor->yy532));
 }
       break;
-    case 237: /* select */
-{
-destroySqlNode((yypminor->yy536));
+    case 238: /* select */
+{
+destroySqlNode((yypminor->yy224));
 }
       break;
-    case 240: /* selcollist */
-    case 254: /* sclp */
-    case 266: /* exprlist */
-{
-tSqlExprListDestroy((yypminor->yy325));
+    case 241: /* selcollist */
+    case 255: /* sclp */
+    case 267: /* exprlist */
+{
+tSqlExprListDestroy((yypminor->yy93));
 }
       break;
-    case 241: /* from */
-    case 258: /* tablelist */
-    case 259: /* sub */
-{
-destroyRelationInfo((yypminor->yy52));
+    case 242: /* from */
+    case 259: /* tablelist */
+    case 260: /* sub */
+{
+destroyRelationInfo((yypminor->yy330));
 }
       break;
-    case 242: /* where_opt */
-    case 250: /* having_opt */
-    case 256: /* expr */
-    case 267: /* expritem */
-{
-tSqlExprDestroy((yypminor->yy162));
+    case 243: /* where_opt */
+    case 251: /* having_opt */
+    case 257: /* expr */
+    case 268: /* expritem */
+{
+tSqlExprDestroy((yypminor->yy68));
 }
       break;
-    case 253: /* union */
-{
-destroyAllSqlNode((yypminor->yy325));
+    case 254: /* union */
+{
+destroyAllSqlNode((yypminor->yy93));
 }
       break;
-    case 262: /* sortitem */
-=======
-destroyCreateTableSql((yypminor->yy482));
-}
-      break;
-    case 236: /* select */
-{
-destroySqlNode((yypminor->yy134));
-}
-      break;
-    case 239: /* selcollist */
-    case 253: /* sclp */
-    case 265: /* exprlist */
-{
-tSqlExprListDestroy((yypminor->yy15));
-}
-      break;
-    case 240: /* from */
-    case 257: /* tablelist */
-    case 258: /* sub */
-{
-destroyRelationInfo((yypminor->yy160));
-}
-      break;
-    case 241: /* where_opt */
-    case 249: /* having_opt */
-    case 255: /* expr */
-    case 266: /* expritem */
-{
-tSqlExprDestroy((yypminor->yy328));
-}
-      break;
-    case 252: /* union */
-{
-destroyAllSqlNode((yypminor->yy15));
-}
-      break;
-    case 261: /* sortitem */
->>>>>>> 06ff862b
-{
-tVariantDestroy(&(yypminor->yy380));
+    case 263: /* sortitem */
+{
+tVariantDestroy(&(yypminor->yy518));
 }
       break;
 /********* End destructor definitions *****************************************/
@@ -2161,582 +1788,6 @@
   yyTraceShift(yypParser, yyNewState, "Shift");
 }
 
-<<<<<<< HEAD
-/* For rule J, yyRuleInfoLhs[J] contains the symbol on the left-hand side
-** of that rule */
-static const YYCODETYPE yyRuleInfoLhs[] = {
-   189,  /* (0) program ::= cmd */
-   190,  /* (1) cmd ::= SHOW DATABASES */
-   190,  /* (2) cmd ::= SHOW TOPICS */
-   190,  /* (3) cmd ::= SHOW MNODES */
-   190,  /* (4) cmd ::= SHOW DNODES */
-   190,  /* (5) cmd ::= SHOW ACCOUNTS */
-   190,  /* (6) cmd ::= SHOW USERS */
-   190,  /* (7) cmd ::= SHOW MODULES */
-   190,  /* (8) cmd ::= SHOW QUERIES */
-   190,  /* (9) cmd ::= SHOW CONNECTIONS */
-   190,  /* (10) cmd ::= SHOW STREAMS */
-   190,  /* (11) cmd ::= SHOW VARIABLES */
-   190,  /* (12) cmd ::= SHOW SCORES */
-   190,  /* (13) cmd ::= SHOW GRANTS */
-   190,  /* (14) cmd ::= SHOW VNODES */
-   190,  /* (15) cmd ::= SHOW VNODES IPTOKEN */
-   191,  /* (16) dbPrefix ::= */
-   191,  /* (17) dbPrefix ::= ids DOT */
-   193,  /* (18) cpxName ::= */
-   193,  /* (19) cpxName ::= DOT ids */
-   190,  /* (20) cmd ::= SHOW CREATE TABLE ids cpxName */
-   190,  /* (21) cmd ::= SHOW CREATE STABLE ids cpxName */
-   190,  /* (22) cmd ::= SHOW CREATE DATABASE ids */
-   190,  /* (23) cmd ::= SHOW dbPrefix TABLES */
-   190,  /* (24) cmd ::= SHOW dbPrefix TABLES LIKE ids */
-   190,  /* (25) cmd ::= SHOW dbPrefix STABLES */
-   190,  /* (26) cmd ::= SHOW dbPrefix STABLES LIKE ids */
-   190,  /* (27) cmd ::= SHOW dbPrefix VGROUPS */
-   190,  /* (28) cmd ::= SHOW dbPrefix VGROUPS ids */
-   190,  /* (29) cmd ::= DROP TABLE ifexists ids cpxName */
-   190,  /* (30) cmd ::= DROP STABLE ifexists ids cpxName */
-   190,  /* (31) cmd ::= DROP DATABASE ifexists ids */
-   190,  /* (32) cmd ::= DROP TOPIC ifexists ids */
-   190,  /* (33) cmd ::= DROP DNODE ids */
-   190,  /* (34) cmd ::= DROP USER ids */
-   190,  /* (35) cmd ::= DROP ACCOUNT ids */
-   190,  /* (36) cmd ::= USE ids */
-   190,  /* (37) cmd ::= DESCRIBE ids cpxName */
-   190,  /* (38) cmd ::= ALTER USER ids PASS ids */
-   190,  /* (39) cmd ::= ALTER USER ids PRIVILEGE ids */
-   190,  /* (40) cmd ::= ALTER DNODE ids ids */
-   190,  /* (41) cmd ::= ALTER DNODE ids ids ids */
-   190,  /* (42) cmd ::= ALTER LOCAL ids */
-   190,  /* (43) cmd ::= ALTER LOCAL ids ids */
-   190,  /* (44) cmd ::= ALTER DATABASE ids alter_db_optr */
-   190,  /* (45) cmd ::= ALTER TOPIC ids alter_topic_optr */
-   190,  /* (46) cmd ::= ALTER ACCOUNT ids acct_optr */
-   190,  /* (47) cmd ::= ALTER ACCOUNT ids PASS ids acct_optr */
-   192,  /* (48) ids ::= ID */
-   192,  /* (49) ids ::= STRING */
-   194,  /* (50) ifexists ::= IF EXISTS */
-   194,  /* (51) ifexists ::= */
-   198,  /* (52) ifnotexists ::= IF NOT EXISTS */
-   198,  /* (53) ifnotexists ::= */
-   190,  /* (54) cmd ::= CREATE DNODE ids */
-   190,  /* (55) cmd ::= CREATE ACCOUNT ids PASS ids acct_optr */
-   190,  /* (56) cmd ::= CREATE DATABASE ifnotexists ids db_optr */
-   190,  /* (57) cmd ::= CREATE TOPIC ifnotexists ids topic_optr */
-   190,  /* (58) cmd ::= CREATE USER ids PASS ids */
-   201,  /* (59) pps ::= */
-   201,  /* (60) pps ::= PPS INTEGER */
-   202,  /* (61) tseries ::= */
-   202,  /* (62) tseries ::= TSERIES INTEGER */
-   203,  /* (63) dbs ::= */
-   203,  /* (64) dbs ::= DBS INTEGER */
-   204,  /* (65) streams ::= */
-   204,  /* (66) streams ::= STREAMS INTEGER */
-   205,  /* (67) storage ::= */
-   205,  /* (68) storage ::= STORAGE INTEGER */
-   206,  /* (69) qtime ::= */
-   206,  /* (70) qtime ::= QTIME INTEGER */
-   207,  /* (71) users ::= */
-   207,  /* (72) users ::= USERS INTEGER */
-   208,  /* (73) conns ::= */
-   208,  /* (74) conns ::= CONNS INTEGER */
-   209,  /* (75) state ::= */
-   209,  /* (76) state ::= STATE ids */
-   197,  /* (77) acct_optr ::= pps tseries storage streams qtime dbs users conns state */
-   210,  /* (78) intitemlist ::= intitemlist COMMA intitem */
-   210,  /* (79) intitemlist ::= intitem */
-   211,  /* (80) intitem ::= INTEGER */
-   212,  /* (81) keep ::= KEEP intitemlist */
-   213,  /* (82) cache ::= CACHE INTEGER */
-   214,  /* (83) replica ::= REPLICA INTEGER */
-   215,  /* (84) quorum ::= QUORUM INTEGER */
-   216,  /* (85) days ::= DAYS INTEGER */
-   217,  /* (86) minrows ::= MINROWS INTEGER */
-   218,  /* (87) maxrows ::= MAXROWS INTEGER */
-   219,  /* (88) blocks ::= BLOCKS INTEGER */
-   220,  /* (89) ctime ::= CTIME INTEGER */
-   221,  /* (90) wal ::= WAL INTEGER */
-   222,  /* (91) fsync ::= FSYNC INTEGER */
-   223,  /* (92) comp ::= COMP INTEGER */
-   224,  /* (93) prec ::= PRECISION STRING */
-   225,  /* (94) update ::= UPDATE INTEGER */
-   226,  /* (95) cachelast ::= CACHELAST INTEGER */
-   227,  /* (96) partitions ::= PARTITIONS INTEGER */
-   199,  /* (97) db_optr ::= */
-   199,  /* (98) db_optr ::= db_optr cache */
-   199,  /* (99) db_optr ::= db_optr replica */
-   199,  /* (100) db_optr ::= db_optr quorum */
-   199,  /* (101) db_optr ::= db_optr days */
-   199,  /* (102) db_optr ::= db_optr minrows */
-   199,  /* (103) db_optr ::= db_optr maxrows */
-   199,  /* (104) db_optr ::= db_optr blocks */
-   199,  /* (105) db_optr ::= db_optr ctime */
-   199,  /* (106) db_optr ::= db_optr wal */
-   199,  /* (107) db_optr ::= db_optr fsync */
-   199,  /* (108) db_optr ::= db_optr comp */
-   199,  /* (109) db_optr ::= db_optr prec */
-   199,  /* (110) db_optr ::= db_optr keep */
-   199,  /* (111) db_optr ::= db_optr update */
-   199,  /* (112) db_optr ::= db_optr cachelast */
-   200,  /* (113) topic_optr ::= db_optr */
-   200,  /* (114) topic_optr ::= topic_optr partitions */
-   195,  /* (115) alter_db_optr ::= */
-   195,  /* (116) alter_db_optr ::= alter_db_optr replica */
-   195,  /* (117) alter_db_optr ::= alter_db_optr quorum */
-   195,  /* (118) alter_db_optr ::= alter_db_optr keep */
-   195,  /* (119) alter_db_optr ::= alter_db_optr blocks */
-   195,  /* (120) alter_db_optr ::= alter_db_optr comp */
-   195,  /* (121) alter_db_optr ::= alter_db_optr wal */
-   195,  /* (122) alter_db_optr ::= alter_db_optr fsync */
-   195,  /* (123) alter_db_optr ::= alter_db_optr update */
-   195,  /* (124) alter_db_optr ::= alter_db_optr cachelast */
-   196,  /* (125) alter_topic_optr ::= alter_db_optr */
-   196,  /* (126) alter_topic_optr ::= alter_topic_optr partitions */
-   228,  /* (127) typename ::= ids */
-   228,  /* (128) typename ::= ids LP signed RP */
-   228,  /* (129) typename ::= ids UNSIGNED */
-   229,  /* (130) signed ::= INTEGER */
-   229,  /* (131) signed ::= PLUS INTEGER */
-   229,  /* (132) signed ::= MINUS INTEGER */
-   190,  /* (133) cmd ::= CREATE TABLE create_table_args */
-   190,  /* (134) cmd ::= CREATE TABLE create_stable_args */
-   190,  /* (135) cmd ::= CREATE STABLE create_stable_args */
-   190,  /* (136) cmd ::= CREATE TABLE create_table_list */
-   232,  /* (137) create_table_list ::= create_from_stable */
-   232,  /* (138) create_table_list ::= create_table_list create_from_stable */
-   230,  /* (139) create_table_args ::= ifnotexists ids cpxName LP columnlist RP */
-   231,  /* (140) create_stable_args ::= ifnotexists ids cpxName LP columnlist RP TAGS LP columnlist RP */
-   233,  /* (141) create_from_stable ::= ifnotexists ids cpxName USING ids cpxName TAGS LP tagitemlist RP */
-   233,  /* (142) create_from_stable ::= ifnotexists ids cpxName USING ids cpxName LP tagNamelist RP TAGS LP tagitemlist RP */
-   236,  /* (143) tagNamelist ::= tagNamelist COMMA ids */
-   236,  /* (144) tagNamelist ::= ids */
-   230,  /* (145) create_table_args ::= ifnotexists ids cpxName AS select */
-   234,  /* (146) columnlist ::= columnlist COMMA column */
-   234,  /* (147) columnlist ::= column */
-   238,  /* (148) column ::= ids typename */
-   235,  /* (149) tagitemlist ::= tagitemlist COMMA tagitem */
-   235,  /* (150) tagitemlist ::= tagitem */
-   239,  /* (151) tagitem ::= INTEGER */
-   239,  /* (152) tagitem ::= FLOAT */
-   239,  /* (153) tagitem ::= STRING */
-   239,  /* (154) tagitem ::= BOOL */
-   239,  /* (155) tagitem ::= NULL */
-   239,  /* (156) tagitem ::= MINUS INTEGER */
-   239,  /* (157) tagitem ::= MINUS FLOAT */
-   239,  /* (158) tagitem ::= PLUS INTEGER */
-   239,  /* (159) tagitem ::= PLUS FLOAT */
-   237,  /* (160) select ::= SELECT selcollist from where_opt interval_opt session_option windowstate_option fill_opt sliding_opt groupby_opt orderby_opt having_opt slimit_opt limit_opt */
-   237,  /* (161) select ::= LP select RP */
-   253,  /* (162) union ::= select */
-   253,  /* (163) union ::= union UNION ALL select */
-   190,  /* (164) cmd ::= union */
-   237,  /* (165) select ::= SELECT selcollist */
-   254,  /* (166) sclp ::= selcollist COMMA */
-   254,  /* (167) sclp ::= */
-   240,  /* (168) selcollist ::= sclp distinct expr as */
-   240,  /* (169) selcollist ::= sclp STAR */
-   257,  /* (170) as ::= AS ids */
-   257,  /* (171) as ::= ids */
-   257,  /* (172) as ::= */
-   255,  /* (173) distinct ::= DISTINCT */
-   255,  /* (174) distinct ::= */
-   241,  /* (175) from ::= FROM tablelist */
-   241,  /* (176) from ::= FROM sub */
-   259,  /* (177) sub ::= LP union RP */
-   259,  /* (178) sub ::= LP union RP ids */
-   259,  /* (179) sub ::= sub COMMA LP union RP ids */
-   258,  /* (180) tablelist ::= ids cpxName */
-   258,  /* (181) tablelist ::= ids cpxName ids */
-   258,  /* (182) tablelist ::= tablelist COMMA ids cpxName */
-   258,  /* (183) tablelist ::= tablelist COMMA ids cpxName ids */
-   260,  /* (184) tmvar ::= VARIABLE */
-   243,  /* (185) interval_opt ::= INTERVAL LP tmvar RP */
-   243,  /* (186) interval_opt ::= INTERVAL LP tmvar COMMA tmvar RP */
-   243,  /* (187) interval_opt ::= */
-   244,  /* (188) session_option ::= */
-   244,  /* (189) session_option ::= SESSION LP ids cpxName COMMA tmvar RP */
-   245,  /* (190) windowstate_option ::= */
-   245,  /* (191) windowstate_option ::= STATE_WINDOW LP ids RP */
-   246,  /* (192) fill_opt ::= */
-   246,  /* (193) fill_opt ::= FILL LP ID COMMA tagitemlist RP */
-   246,  /* (194) fill_opt ::= FILL LP ID RP */
-   247,  /* (195) sliding_opt ::= SLIDING LP tmvar RP */
-   247,  /* (196) sliding_opt ::= */
-   249,  /* (197) orderby_opt ::= */
-   249,  /* (198) orderby_opt ::= ORDER BY sortlist */
-   261,  /* (199) sortlist ::= sortlist COMMA item sortorder */
-   261,  /* (200) sortlist ::= item sortorder */
-   263,  /* (201) item ::= ids cpxName */
-   264,  /* (202) sortorder ::= ASC */
-   264,  /* (203) sortorder ::= DESC */
-   264,  /* (204) sortorder ::= */
-   248,  /* (205) groupby_opt ::= */
-   248,  /* (206) groupby_opt ::= GROUP BY grouplist */
-   265,  /* (207) grouplist ::= grouplist COMMA item */
-   265,  /* (208) grouplist ::= item */
-   250,  /* (209) having_opt ::= */
-   250,  /* (210) having_opt ::= HAVING expr */
-   252,  /* (211) limit_opt ::= */
-   252,  /* (212) limit_opt ::= LIMIT signed */
-   252,  /* (213) limit_opt ::= LIMIT signed OFFSET signed */
-   252,  /* (214) limit_opt ::= LIMIT signed COMMA signed */
-   251,  /* (215) slimit_opt ::= */
-   251,  /* (216) slimit_opt ::= SLIMIT signed */
-   251,  /* (217) slimit_opt ::= SLIMIT signed SOFFSET signed */
-   251,  /* (218) slimit_opt ::= SLIMIT signed COMMA signed */
-   242,  /* (219) where_opt ::= */
-   242,  /* (220) where_opt ::= WHERE expr */
-   256,  /* (221) expr ::= LP expr RP */
-   256,  /* (222) expr ::= ID */
-   256,  /* (223) expr ::= ID DOT ID */
-   256,  /* (224) expr ::= ID DOT STAR */
-   256,  /* (225) expr ::= INTEGER */
-   256,  /* (226) expr ::= MINUS INTEGER */
-   256,  /* (227) expr ::= PLUS INTEGER */
-   256,  /* (228) expr ::= FLOAT */
-   256,  /* (229) expr ::= MINUS FLOAT */
-   256,  /* (230) expr ::= PLUS FLOAT */
-   256,  /* (231) expr ::= STRING */
-   256,  /* (232) expr ::= NOW */
-   256,  /* (233) expr ::= VARIABLE */
-   256,  /* (234) expr ::= PLUS VARIABLE */
-   256,  /* (235) expr ::= MINUS VARIABLE */
-   256,  /* (236) expr ::= BOOL */
-   256,  /* (237) expr ::= NULL */
-   256,  /* (238) expr ::= ID LP exprlist RP */
-   256,  /* (239) expr ::= ID LP STAR RP */
-   256,  /* (240) expr ::= expr IS NULL */
-   256,  /* (241) expr ::= expr IS NOT NULL */
-   256,  /* (242) expr ::= expr LT expr */
-   256,  /* (243) expr ::= expr GT expr */
-   256,  /* (244) expr ::= expr LE expr */
-   256,  /* (245) expr ::= expr GE expr */
-   256,  /* (246) expr ::= expr NE expr */
-   256,  /* (247) expr ::= expr EQ expr */
-   256,  /* (248) expr ::= expr BETWEEN expr AND expr */
-   256,  /* (249) expr ::= expr AND expr */
-   256,  /* (250) expr ::= expr OR expr */
-   256,  /* (251) expr ::= expr PLUS expr */
-   256,  /* (252) expr ::= expr MINUS expr */
-   256,  /* (253) expr ::= expr STAR expr */
-   256,  /* (254) expr ::= expr SLASH expr */
-   256,  /* (255) expr ::= expr REM expr */
-   256,  /* (256) expr ::= expr LIKE expr */
-   256,  /* (257) expr ::= expr IN LP exprlist RP */
-   266,  /* (258) exprlist ::= exprlist COMMA expritem */
-   266,  /* (259) exprlist ::= expritem */
-   267,  /* (260) expritem ::= expr */
-   267,  /* (261) expritem ::= */
-   190,  /* (262) cmd ::= RESET QUERY CACHE */
-   190,  /* (263) cmd ::= SYNCDB ids REPLICA */
-   190,  /* (264) cmd ::= ALTER TABLE ids cpxName ADD COLUMN columnlist */
-   190,  /* (265) cmd ::= ALTER TABLE ids cpxName DROP COLUMN ids */
-   190,  /* (266) cmd ::= ALTER TABLE ids cpxName MODIFY COLUMN columnlist */
-   190,  /* (267) cmd ::= ALTER TABLE ids cpxName ADD TAG columnlist */
-   190,  /* (268) cmd ::= ALTER TABLE ids cpxName DROP TAG ids */
-   190,  /* (269) cmd ::= ALTER TABLE ids cpxName CHANGE TAG ids ids */
-   190,  /* (270) cmd ::= ALTER TABLE ids cpxName SET TAG ids EQ tagitem */
-   190,  /* (271) cmd ::= ALTER TABLE ids cpxName MODIFY TAG columnlist */
-   190,  /* (272) cmd ::= ALTER STABLE ids cpxName ADD COLUMN columnlist */
-   190,  /* (273) cmd ::= ALTER STABLE ids cpxName DROP COLUMN ids */
-   190,  /* (274) cmd ::= ALTER STABLE ids cpxName MODIFY COLUMN columnlist */
-   190,  /* (275) cmd ::= ALTER STABLE ids cpxName ADD TAG columnlist */
-   190,  /* (276) cmd ::= ALTER STABLE ids cpxName DROP TAG ids */
-   190,  /* (277) cmd ::= ALTER STABLE ids cpxName CHANGE TAG ids ids */
-   190,  /* (278) cmd ::= ALTER STABLE ids cpxName SET TAG ids EQ tagitem */
-   190,  /* (279) cmd ::= ALTER STABLE ids cpxName MODIFY TAG columnlist */
-   190,  /* (280) cmd ::= KILL CONNECTION INTEGER */
-   190,  /* (281) cmd ::= KILL STREAM INTEGER COLON INTEGER */
-   190,  /* (282) cmd ::= KILL QUERY INTEGER COLON INTEGER */
-};
-
-/* For rule J, yyRuleInfoNRhs[J] contains the negative of the number
-** of symbols on the right-hand side of that rule. */
-static const signed char yyRuleInfoNRhs[] = {
-   -1,  /* (0) program ::= cmd */
-   -2,  /* (1) cmd ::= SHOW DATABASES */
-   -2,  /* (2) cmd ::= SHOW TOPICS */
-   -2,  /* (3) cmd ::= SHOW MNODES */
-   -2,  /* (4) cmd ::= SHOW DNODES */
-   -2,  /* (5) cmd ::= SHOW ACCOUNTS */
-   -2,  /* (6) cmd ::= SHOW USERS */
-   -2,  /* (7) cmd ::= SHOW MODULES */
-   -2,  /* (8) cmd ::= SHOW QUERIES */
-   -2,  /* (9) cmd ::= SHOW CONNECTIONS */
-   -2,  /* (10) cmd ::= SHOW STREAMS */
-   -2,  /* (11) cmd ::= SHOW VARIABLES */
-   -2,  /* (12) cmd ::= SHOW SCORES */
-   -2,  /* (13) cmd ::= SHOW GRANTS */
-   -2,  /* (14) cmd ::= SHOW VNODES */
-   -3,  /* (15) cmd ::= SHOW VNODES IPTOKEN */
-    0,  /* (16) dbPrefix ::= */
-   -2,  /* (17) dbPrefix ::= ids DOT */
-    0,  /* (18) cpxName ::= */
-   -2,  /* (19) cpxName ::= DOT ids */
-   -5,  /* (20) cmd ::= SHOW CREATE TABLE ids cpxName */
-   -5,  /* (21) cmd ::= SHOW CREATE STABLE ids cpxName */
-   -4,  /* (22) cmd ::= SHOW CREATE DATABASE ids */
-   -3,  /* (23) cmd ::= SHOW dbPrefix TABLES */
-   -5,  /* (24) cmd ::= SHOW dbPrefix TABLES LIKE ids */
-   -3,  /* (25) cmd ::= SHOW dbPrefix STABLES */
-   -5,  /* (26) cmd ::= SHOW dbPrefix STABLES LIKE ids */
-   -3,  /* (27) cmd ::= SHOW dbPrefix VGROUPS */
-   -4,  /* (28) cmd ::= SHOW dbPrefix VGROUPS ids */
-   -5,  /* (29) cmd ::= DROP TABLE ifexists ids cpxName */
-   -5,  /* (30) cmd ::= DROP STABLE ifexists ids cpxName */
-   -4,  /* (31) cmd ::= DROP DATABASE ifexists ids */
-   -4,  /* (32) cmd ::= DROP TOPIC ifexists ids */
-   -3,  /* (33) cmd ::= DROP DNODE ids */
-   -3,  /* (34) cmd ::= DROP USER ids */
-   -3,  /* (35) cmd ::= DROP ACCOUNT ids */
-   -2,  /* (36) cmd ::= USE ids */
-   -3,  /* (37) cmd ::= DESCRIBE ids cpxName */
-   -5,  /* (38) cmd ::= ALTER USER ids PASS ids */
-   -5,  /* (39) cmd ::= ALTER USER ids PRIVILEGE ids */
-   -4,  /* (40) cmd ::= ALTER DNODE ids ids */
-   -5,  /* (41) cmd ::= ALTER DNODE ids ids ids */
-   -3,  /* (42) cmd ::= ALTER LOCAL ids */
-   -4,  /* (43) cmd ::= ALTER LOCAL ids ids */
-   -4,  /* (44) cmd ::= ALTER DATABASE ids alter_db_optr */
-   -4,  /* (45) cmd ::= ALTER TOPIC ids alter_topic_optr */
-   -4,  /* (46) cmd ::= ALTER ACCOUNT ids acct_optr */
-   -6,  /* (47) cmd ::= ALTER ACCOUNT ids PASS ids acct_optr */
-   -1,  /* (48) ids ::= ID */
-   -1,  /* (49) ids ::= STRING */
-   -2,  /* (50) ifexists ::= IF EXISTS */
-    0,  /* (51) ifexists ::= */
-   -3,  /* (52) ifnotexists ::= IF NOT EXISTS */
-    0,  /* (53) ifnotexists ::= */
-   -3,  /* (54) cmd ::= CREATE DNODE ids */
-   -6,  /* (55) cmd ::= CREATE ACCOUNT ids PASS ids acct_optr */
-   -5,  /* (56) cmd ::= CREATE DATABASE ifnotexists ids db_optr */
-   -5,  /* (57) cmd ::= CREATE TOPIC ifnotexists ids topic_optr */
-   -5,  /* (58) cmd ::= CREATE USER ids PASS ids */
-    0,  /* (59) pps ::= */
-   -2,  /* (60) pps ::= PPS INTEGER */
-    0,  /* (61) tseries ::= */
-   -2,  /* (62) tseries ::= TSERIES INTEGER */
-    0,  /* (63) dbs ::= */
-   -2,  /* (64) dbs ::= DBS INTEGER */
-    0,  /* (65) streams ::= */
-   -2,  /* (66) streams ::= STREAMS INTEGER */
-    0,  /* (67) storage ::= */
-   -2,  /* (68) storage ::= STORAGE INTEGER */
-    0,  /* (69) qtime ::= */
-   -2,  /* (70) qtime ::= QTIME INTEGER */
-    0,  /* (71) users ::= */
-   -2,  /* (72) users ::= USERS INTEGER */
-    0,  /* (73) conns ::= */
-   -2,  /* (74) conns ::= CONNS INTEGER */
-    0,  /* (75) state ::= */
-   -2,  /* (76) state ::= STATE ids */
-   -9,  /* (77) acct_optr ::= pps tseries storage streams qtime dbs users conns state */
-   -3,  /* (78) intitemlist ::= intitemlist COMMA intitem */
-   -1,  /* (79) intitemlist ::= intitem */
-   -1,  /* (80) intitem ::= INTEGER */
-   -2,  /* (81) keep ::= KEEP intitemlist */
-   -2,  /* (82) cache ::= CACHE INTEGER */
-   -2,  /* (83) replica ::= REPLICA INTEGER */
-   -2,  /* (84) quorum ::= QUORUM INTEGER */
-   -2,  /* (85) days ::= DAYS INTEGER */
-   -2,  /* (86) minrows ::= MINROWS INTEGER */
-   -2,  /* (87) maxrows ::= MAXROWS INTEGER */
-   -2,  /* (88) blocks ::= BLOCKS INTEGER */
-   -2,  /* (89) ctime ::= CTIME INTEGER */
-   -2,  /* (90) wal ::= WAL INTEGER */
-   -2,  /* (91) fsync ::= FSYNC INTEGER */
-   -2,  /* (92) comp ::= COMP INTEGER */
-   -2,  /* (93) prec ::= PRECISION STRING */
-   -2,  /* (94) update ::= UPDATE INTEGER */
-   -2,  /* (95) cachelast ::= CACHELAST INTEGER */
-   -2,  /* (96) partitions ::= PARTITIONS INTEGER */
-    0,  /* (97) db_optr ::= */
-   -2,  /* (98) db_optr ::= db_optr cache */
-   -2,  /* (99) db_optr ::= db_optr replica */
-   -2,  /* (100) db_optr ::= db_optr quorum */
-   -2,  /* (101) db_optr ::= db_optr days */
-   -2,  /* (102) db_optr ::= db_optr minrows */
-   -2,  /* (103) db_optr ::= db_optr maxrows */
-   -2,  /* (104) db_optr ::= db_optr blocks */
-   -2,  /* (105) db_optr ::= db_optr ctime */
-   -2,  /* (106) db_optr ::= db_optr wal */
-   -2,  /* (107) db_optr ::= db_optr fsync */
-   -2,  /* (108) db_optr ::= db_optr comp */
-   -2,  /* (109) db_optr ::= db_optr prec */
-   -2,  /* (110) db_optr ::= db_optr keep */
-   -2,  /* (111) db_optr ::= db_optr update */
-   -2,  /* (112) db_optr ::= db_optr cachelast */
-   -1,  /* (113) topic_optr ::= db_optr */
-   -2,  /* (114) topic_optr ::= topic_optr partitions */
-    0,  /* (115) alter_db_optr ::= */
-   -2,  /* (116) alter_db_optr ::= alter_db_optr replica */
-   -2,  /* (117) alter_db_optr ::= alter_db_optr quorum */
-   -2,  /* (118) alter_db_optr ::= alter_db_optr keep */
-   -2,  /* (119) alter_db_optr ::= alter_db_optr blocks */
-   -2,  /* (120) alter_db_optr ::= alter_db_optr comp */
-   -2,  /* (121) alter_db_optr ::= alter_db_optr wal */
-   -2,  /* (122) alter_db_optr ::= alter_db_optr fsync */
-   -2,  /* (123) alter_db_optr ::= alter_db_optr update */
-   -2,  /* (124) alter_db_optr ::= alter_db_optr cachelast */
-   -1,  /* (125) alter_topic_optr ::= alter_db_optr */
-   -2,  /* (126) alter_topic_optr ::= alter_topic_optr partitions */
-   -1,  /* (127) typename ::= ids */
-   -4,  /* (128) typename ::= ids LP signed RP */
-   -2,  /* (129) typename ::= ids UNSIGNED */
-   -1,  /* (130) signed ::= INTEGER */
-   -2,  /* (131) signed ::= PLUS INTEGER */
-   -2,  /* (132) signed ::= MINUS INTEGER */
-   -3,  /* (133) cmd ::= CREATE TABLE create_table_args */
-   -3,  /* (134) cmd ::= CREATE TABLE create_stable_args */
-   -3,  /* (135) cmd ::= CREATE STABLE create_stable_args */
-   -3,  /* (136) cmd ::= CREATE TABLE create_table_list */
-   -1,  /* (137) create_table_list ::= create_from_stable */
-   -2,  /* (138) create_table_list ::= create_table_list create_from_stable */
-   -6,  /* (139) create_table_args ::= ifnotexists ids cpxName LP columnlist RP */
-  -10,  /* (140) create_stable_args ::= ifnotexists ids cpxName LP columnlist RP TAGS LP columnlist RP */
-  -10,  /* (141) create_from_stable ::= ifnotexists ids cpxName USING ids cpxName TAGS LP tagitemlist RP */
-  -13,  /* (142) create_from_stable ::= ifnotexists ids cpxName USING ids cpxName LP tagNamelist RP TAGS LP tagitemlist RP */
-   -3,  /* (143) tagNamelist ::= tagNamelist COMMA ids */
-   -1,  /* (144) tagNamelist ::= ids */
-   -5,  /* (145) create_table_args ::= ifnotexists ids cpxName AS select */
-   -3,  /* (146) columnlist ::= columnlist COMMA column */
-   -1,  /* (147) columnlist ::= column */
-   -2,  /* (148) column ::= ids typename */
-   -3,  /* (149) tagitemlist ::= tagitemlist COMMA tagitem */
-   -1,  /* (150) tagitemlist ::= tagitem */
-   -1,  /* (151) tagitem ::= INTEGER */
-   -1,  /* (152) tagitem ::= FLOAT */
-   -1,  /* (153) tagitem ::= STRING */
-   -1,  /* (154) tagitem ::= BOOL */
-   -1,  /* (155) tagitem ::= NULL */
-   -2,  /* (156) tagitem ::= MINUS INTEGER */
-   -2,  /* (157) tagitem ::= MINUS FLOAT */
-   -2,  /* (158) tagitem ::= PLUS INTEGER */
-   -2,  /* (159) tagitem ::= PLUS FLOAT */
-  -14,  /* (160) select ::= SELECT selcollist from where_opt interval_opt session_option windowstate_option fill_opt sliding_opt groupby_opt orderby_opt having_opt slimit_opt limit_opt */
-   -3,  /* (161) select ::= LP select RP */
-   -1,  /* (162) union ::= select */
-   -4,  /* (163) union ::= union UNION ALL select */
-   -1,  /* (164) cmd ::= union */
-   -2,  /* (165) select ::= SELECT selcollist */
-   -2,  /* (166) sclp ::= selcollist COMMA */
-    0,  /* (167) sclp ::= */
-   -4,  /* (168) selcollist ::= sclp distinct expr as */
-   -2,  /* (169) selcollist ::= sclp STAR */
-   -2,  /* (170) as ::= AS ids */
-   -1,  /* (171) as ::= ids */
-    0,  /* (172) as ::= */
-   -1,  /* (173) distinct ::= DISTINCT */
-    0,  /* (174) distinct ::= */
-   -2,  /* (175) from ::= FROM tablelist */
-   -2,  /* (176) from ::= FROM sub */
-   -3,  /* (177) sub ::= LP union RP */
-   -4,  /* (178) sub ::= LP union RP ids */
-   -6,  /* (179) sub ::= sub COMMA LP union RP ids */
-   -2,  /* (180) tablelist ::= ids cpxName */
-   -3,  /* (181) tablelist ::= ids cpxName ids */
-   -4,  /* (182) tablelist ::= tablelist COMMA ids cpxName */
-   -5,  /* (183) tablelist ::= tablelist COMMA ids cpxName ids */
-   -1,  /* (184) tmvar ::= VARIABLE */
-   -4,  /* (185) interval_opt ::= INTERVAL LP tmvar RP */
-   -6,  /* (186) interval_opt ::= INTERVAL LP tmvar COMMA tmvar RP */
-    0,  /* (187) interval_opt ::= */
-    0,  /* (188) session_option ::= */
-   -7,  /* (189) session_option ::= SESSION LP ids cpxName COMMA tmvar RP */
-    0,  /* (190) windowstate_option ::= */
-   -4,  /* (191) windowstate_option ::= STATE_WINDOW LP ids RP */
-    0,  /* (192) fill_opt ::= */
-   -6,  /* (193) fill_opt ::= FILL LP ID COMMA tagitemlist RP */
-   -4,  /* (194) fill_opt ::= FILL LP ID RP */
-   -4,  /* (195) sliding_opt ::= SLIDING LP tmvar RP */
-    0,  /* (196) sliding_opt ::= */
-    0,  /* (197) orderby_opt ::= */
-   -3,  /* (198) orderby_opt ::= ORDER BY sortlist */
-   -4,  /* (199) sortlist ::= sortlist COMMA item sortorder */
-   -2,  /* (200) sortlist ::= item sortorder */
-   -2,  /* (201) item ::= ids cpxName */
-   -1,  /* (202) sortorder ::= ASC */
-   -1,  /* (203) sortorder ::= DESC */
-    0,  /* (204) sortorder ::= */
-    0,  /* (205) groupby_opt ::= */
-   -3,  /* (206) groupby_opt ::= GROUP BY grouplist */
-   -3,  /* (207) grouplist ::= grouplist COMMA item */
-   -1,  /* (208) grouplist ::= item */
-    0,  /* (209) having_opt ::= */
-   -2,  /* (210) having_opt ::= HAVING expr */
-    0,  /* (211) limit_opt ::= */
-   -2,  /* (212) limit_opt ::= LIMIT signed */
-   -4,  /* (213) limit_opt ::= LIMIT signed OFFSET signed */
-   -4,  /* (214) limit_opt ::= LIMIT signed COMMA signed */
-    0,  /* (215) slimit_opt ::= */
-   -2,  /* (216) slimit_opt ::= SLIMIT signed */
-   -4,  /* (217) slimit_opt ::= SLIMIT signed SOFFSET signed */
-   -4,  /* (218) slimit_opt ::= SLIMIT signed COMMA signed */
-    0,  /* (219) where_opt ::= */
-   -2,  /* (220) where_opt ::= WHERE expr */
-   -3,  /* (221) expr ::= LP expr RP */
-   -1,  /* (222) expr ::= ID */
-   -3,  /* (223) expr ::= ID DOT ID */
-   -3,  /* (224) expr ::= ID DOT STAR */
-   -1,  /* (225) expr ::= INTEGER */
-   -2,  /* (226) expr ::= MINUS INTEGER */
-   -2,  /* (227) expr ::= PLUS INTEGER */
-   -1,  /* (228) expr ::= FLOAT */
-   -2,  /* (229) expr ::= MINUS FLOAT */
-   -2,  /* (230) expr ::= PLUS FLOAT */
-   -1,  /* (231) expr ::= STRING */
-   -1,  /* (232) expr ::= NOW */
-   -1,  /* (233) expr ::= VARIABLE */
-   -2,  /* (234) expr ::= PLUS VARIABLE */
-   -2,  /* (235) expr ::= MINUS VARIABLE */
-   -1,  /* (236) expr ::= BOOL */
-   -1,  /* (237) expr ::= NULL */
-   -4,  /* (238) expr ::= ID LP exprlist RP */
-   -4,  /* (239) expr ::= ID LP STAR RP */
-   -3,  /* (240) expr ::= expr IS NULL */
-   -4,  /* (241) expr ::= expr IS NOT NULL */
-   -3,  /* (242) expr ::= expr LT expr */
-   -3,  /* (243) expr ::= expr GT expr */
-   -3,  /* (244) expr ::= expr LE expr */
-   -3,  /* (245) expr ::= expr GE expr */
-   -3,  /* (246) expr ::= expr NE expr */
-   -3,  /* (247) expr ::= expr EQ expr */
-   -5,  /* (248) expr ::= expr BETWEEN expr AND expr */
-   -3,  /* (249) expr ::= expr AND expr */
-   -3,  /* (250) expr ::= expr OR expr */
-   -3,  /* (251) expr ::= expr PLUS expr */
-   -3,  /* (252) expr ::= expr MINUS expr */
-   -3,  /* (253) expr ::= expr STAR expr */
-   -3,  /* (254) expr ::= expr SLASH expr */
-   -3,  /* (255) expr ::= expr REM expr */
-   -3,  /* (256) expr ::= expr LIKE expr */
-   -5,  /* (257) expr ::= expr IN LP exprlist RP */
-   -3,  /* (258) exprlist ::= exprlist COMMA expritem */
-   -1,  /* (259) exprlist ::= expritem */
-   -1,  /* (260) expritem ::= expr */
-    0,  /* (261) expritem ::= */
-   -3,  /* (262) cmd ::= RESET QUERY CACHE */
-   -3,  /* (263) cmd ::= SYNCDB ids REPLICA */
-   -7,  /* (264) cmd ::= ALTER TABLE ids cpxName ADD COLUMN columnlist */
-   -7,  /* (265) cmd ::= ALTER TABLE ids cpxName DROP COLUMN ids */
-   -7,  /* (266) cmd ::= ALTER TABLE ids cpxName MODIFY COLUMN columnlist */
-   -7,  /* (267) cmd ::= ALTER TABLE ids cpxName ADD TAG columnlist */
-   -7,  /* (268) cmd ::= ALTER TABLE ids cpxName DROP TAG ids */
-   -8,  /* (269) cmd ::= ALTER TABLE ids cpxName CHANGE TAG ids ids */
-   -9,  /* (270) cmd ::= ALTER TABLE ids cpxName SET TAG ids EQ tagitem */
-   -7,  /* (271) cmd ::= ALTER TABLE ids cpxName MODIFY TAG columnlist */
-   -7,  /* (272) cmd ::= ALTER STABLE ids cpxName ADD COLUMN columnlist */
-   -7,  /* (273) cmd ::= ALTER STABLE ids cpxName DROP COLUMN ids */
-   -7,  /* (274) cmd ::= ALTER STABLE ids cpxName MODIFY COLUMN columnlist */
-   -7,  /* (275) cmd ::= ALTER STABLE ids cpxName ADD TAG columnlist */
-   -7,  /* (276) cmd ::= ALTER STABLE ids cpxName DROP TAG ids */
-   -8,  /* (277) cmd ::= ALTER STABLE ids cpxName CHANGE TAG ids ids */
-   -9,  /* (278) cmd ::= ALTER STABLE ids cpxName SET TAG ids EQ tagitem */
-   -7,  /* (279) cmd ::= ALTER STABLE ids cpxName MODIFY TAG columnlist */
-   -3,  /* (280) cmd ::= KILL CONNECTION INTEGER */
-   -5,  /* (281) cmd ::= KILL STREAM INTEGER COLON INTEGER */
-   -5,  /* (282) cmd ::= KILL QUERY INTEGER COLON INTEGER */
-=======
 /* The following table contains information about every rule that
 ** is used during the reduce.
 */
@@ -2822,209 +1873,211 @@
   {  210,    0 }, /* (75) state ::= */
   {  210,   -2 }, /* (76) state ::= STATE ids */
   {  198,   -9 }, /* (77) acct_optr ::= pps tseries storage streams qtime dbs users conns state */
-  {  211,   -2 }, /* (78) keep ::= KEEP tagitemlist */
-  {  213,   -2 }, /* (79) cache ::= CACHE INTEGER */
-  {  214,   -2 }, /* (80) replica ::= REPLICA INTEGER */
-  {  215,   -2 }, /* (81) quorum ::= QUORUM INTEGER */
-  {  216,   -2 }, /* (82) days ::= DAYS INTEGER */
-  {  217,   -2 }, /* (83) minrows ::= MINROWS INTEGER */
-  {  218,   -2 }, /* (84) maxrows ::= MAXROWS INTEGER */
-  {  219,   -2 }, /* (85) blocks ::= BLOCKS INTEGER */
-  {  220,   -2 }, /* (86) ctime ::= CTIME INTEGER */
-  {  221,   -2 }, /* (87) wal ::= WAL INTEGER */
-  {  222,   -2 }, /* (88) fsync ::= FSYNC INTEGER */
-  {  223,   -2 }, /* (89) comp ::= COMP INTEGER */
-  {  224,   -2 }, /* (90) prec ::= PRECISION STRING */
-  {  225,   -2 }, /* (91) update ::= UPDATE INTEGER */
-  {  226,   -2 }, /* (92) cachelast ::= CACHELAST INTEGER */
-  {  227,   -2 }, /* (93) partitions ::= PARTITIONS INTEGER */
-  {  200,    0 }, /* (94) db_optr ::= */
-  {  200,   -2 }, /* (95) db_optr ::= db_optr cache */
-  {  200,   -2 }, /* (96) db_optr ::= db_optr replica */
-  {  200,   -2 }, /* (97) db_optr ::= db_optr quorum */
-  {  200,   -2 }, /* (98) db_optr ::= db_optr days */
-  {  200,   -2 }, /* (99) db_optr ::= db_optr minrows */
-  {  200,   -2 }, /* (100) db_optr ::= db_optr maxrows */
-  {  200,   -2 }, /* (101) db_optr ::= db_optr blocks */
-  {  200,   -2 }, /* (102) db_optr ::= db_optr ctime */
-  {  200,   -2 }, /* (103) db_optr ::= db_optr wal */
-  {  200,   -2 }, /* (104) db_optr ::= db_optr fsync */
-  {  200,   -2 }, /* (105) db_optr ::= db_optr comp */
-  {  200,   -2 }, /* (106) db_optr ::= db_optr prec */
-  {  200,   -2 }, /* (107) db_optr ::= db_optr keep */
-  {  200,   -2 }, /* (108) db_optr ::= db_optr update */
-  {  200,   -2 }, /* (109) db_optr ::= db_optr cachelast */
-  {  201,   -1 }, /* (110) topic_optr ::= db_optr */
-  {  201,   -2 }, /* (111) topic_optr ::= topic_optr partitions */
-  {  196,    0 }, /* (112) alter_db_optr ::= */
-  {  196,   -2 }, /* (113) alter_db_optr ::= alter_db_optr replica */
-  {  196,   -2 }, /* (114) alter_db_optr ::= alter_db_optr quorum */
-  {  196,   -2 }, /* (115) alter_db_optr ::= alter_db_optr keep */
-  {  196,   -2 }, /* (116) alter_db_optr ::= alter_db_optr blocks */
-  {  196,   -2 }, /* (117) alter_db_optr ::= alter_db_optr comp */
-  {  196,   -2 }, /* (118) alter_db_optr ::= alter_db_optr wal */
-  {  196,   -2 }, /* (119) alter_db_optr ::= alter_db_optr fsync */
-  {  196,   -2 }, /* (120) alter_db_optr ::= alter_db_optr update */
-  {  196,   -2 }, /* (121) alter_db_optr ::= alter_db_optr cachelast */
-  {  197,   -1 }, /* (122) alter_topic_optr ::= alter_db_optr */
-  {  197,   -2 }, /* (123) alter_topic_optr ::= alter_topic_optr partitions */
-  {  228,   -1 }, /* (124) typename ::= ids */
-  {  228,   -4 }, /* (125) typename ::= ids LP signed RP */
-  {  228,   -2 }, /* (126) typename ::= ids UNSIGNED */
-  {  229,   -1 }, /* (127) signed ::= INTEGER */
-  {  229,   -2 }, /* (128) signed ::= PLUS INTEGER */
-  {  229,   -2 }, /* (129) signed ::= MINUS INTEGER */
-  {  191,   -3 }, /* (130) cmd ::= CREATE TABLE create_table_args */
-  {  191,   -3 }, /* (131) cmd ::= CREATE TABLE create_stable_args */
-  {  191,   -3 }, /* (132) cmd ::= CREATE STABLE create_stable_args */
-  {  191,   -3 }, /* (133) cmd ::= CREATE TABLE create_table_list */
-  {  232,   -1 }, /* (134) create_table_list ::= create_from_stable */
-  {  232,   -2 }, /* (135) create_table_list ::= create_table_list create_from_stable */
-  {  230,   -6 }, /* (136) create_table_args ::= ifnotexists ids cpxName LP columnlist RP */
-  {  231,  -10 }, /* (137) create_stable_args ::= ifnotexists ids cpxName LP columnlist RP TAGS LP columnlist RP */
-  {  233,  -10 }, /* (138) create_from_stable ::= ifnotexists ids cpxName USING ids cpxName TAGS LP tagitemlist RP */
-  {  233,  -13 }, /* (139) create_from_stable ::= ifnotexists ids cpxName USING ids cpxName LP tagNamelist RP TAGS LP tagitemlist RP */
-  {  235,   -3 }, /* (140) tagNamelist ::= tagNamelist COMMA ids */
-  {  235,   -1 }, /* (141) tagNamelist ::= ids */
-  {  230,   -5 }, /* (142) create_table_args ::= ifnotexists ids cpxName AS select */
-  {  234,   -3 }, /* (143) columnlist ::= columnlist COMMA column */
-  {  234,   -1 }, /* (144) columnlist ::= column */
-  {  237,   -2 }, /* (145) column ::= ids typename */
-  {  212,   -3 }, /* (146) tagitemlist ::= tagitemlist COMMA tagitem */
-  {  212,   -1 }, /* (147) tagitemlist ::= tagitem */
-  {  238,   -1 }, /* (148) tagitem ::= INTEGER */
-  {  238,   -1 }, /* (149) tagitem ::= FLOAT */
-  {  238,   -1 }, /* (150) tagitem ::= STRING */
-  {  238,   -1 }, /* (151) tagitem ::= BOOL */
-  {  238,   -1 }, /* (152) tagitem ::= NULL */
-  {  238,   -2 }, /* (153) tagitem ::= MINUS INTEGER */
-  {  238,   -2 }, /* (154) tagitem ::= MINUS FLOAT */
-  {  238,   -2 }, /* (155) tagitem ::= PLUS INTEGER */
-  {  238,   -2 }, /* (156) tagitem ::= PLUS FLOAT */
-  {  236,  -14 }, /* (157) select ::= SELECT selcollist from where_opt interval_opt session_option windowstate_option fill_opt sliding_opt groupby_opt orderby_opt having_opt slimit_opt limit_opt */
-  {  236,   -3 }, /* (158) select ::= LP select RP */
-  {  252,   -1 }, /* (159) union ::= select */
-  {  252,   -4 }, /* (160) union ::= union UNION ALL select */
-  {  191,   -1 }, /* (161) cmd ::= union */
-  {  236,   -2 }, /* (162) select ::= SELECT selcollist */
-  {  253,   -2 }, /* (163) sclp ::= selcollist COMMA */
-  {  253,    0 }, /* (164) sclp ::= */
-  {  239,   -4 }, /* (165) selcollist ::= sclp distinct expr as */
-  {  239,   -2 }, /* (166) selcollist ::= sclp STAR */
-  {  256,   -2 }, /* (167) as ::= AS ids */
-  {  256,   -1 }, /* (168) as ::= ids */
-  {  256,    0 }, /* (169) as ::= */
-  {  254,   -1 }, /* (170) distinct ::= DISTINCT */
-  {  254,    0 }, /* (171) distinct ::= */
-  {  240,   -2 }, /* (172) from ::= FROM tablelist */
-  {  240,   -2 }, /* (173) from ::= FROM sub */
-  {  258,   -3 }, /* (174) sub ::= LP union RP */
-  {  258,   -4 }, /* (175) sub ::= LP union RP ids */
-  {  258,   -6 }, /* (176) sub ::= sub COMMA LP union RP ids */
-  {  257,   -2 }, /* (177) tablelist ::= ids cpxName */
-  {  257,   -3 }, /* (178) tablelist ::= ids cpxName ids */
-  {  257,   -4 }, /* (179) tablelist ::= tablelist COMMA ids cpxName */
-  {  257,   -5 }, /* (180) tablelist ::= tablelist COMMA ids cpxName ids */
-  {  259,   -1 }, /* (181) tmvar ::= VARIABLE */
-  {  242,   -4 }, /* (182) interval_opt ::= INTERVAL LP tmvar RP */
-  {  242,   -6 }, /* (183) interval_opt ::= INTERVAL LP tmvar COMMA tmvar RP */
-  {  242,    0 }, /* (184) interval_opt ::= */
-  {  243,    0 }, /* (185) session_option ::= */
-  {  243,   -7 }, /* (186) session_option ::= SESSION LP ids cpxName COMMA tmvar RP */
-  {  244,    0 }, /* (187) windowstate_option ::= */
-  {  244,   -4 }, /* (188) windowstate_option ::= STATE_WINDOW LP ids RP */
-  {  245,    0 }, /* (189) fill_opt ::= */
-  {  245,   -6 }, /* (190) fill_opt ::= FILL LP ID COMMA tagitemlist RP */
-  {  245,   -4 }, /* (191) fill_opt ::= FILL LP ID RP */
-  {  246,   -4 }, /* (192) sliding_opt ::= SLIDING LP tmvar RP */
-  {  246,    0 }, /* (193) sliding_opt ::= */
-  {  248,    0 }, /* (194) orderby_opt ::= */
-  {  248,   -3 }, /* (195) orderby_opt ::= ORDER BY sortlist */
-  {  260,   -4 }, /* (196) sortlist ::= sortlist COMMA item sortorder */
-  {  260,   -2 }, /* (197) sortlist ::= item sortorder */
-  {  262,   -2 }, /* (198) item ::= ids cpxName */
-  {  263,   -1 }, /* (199) sortorder ::= ASC */
-  {  263,   -1 }, /* (200) sortorder ::= DESC */
-  {  263,    0 }, /* (201) sortorder ::= */
-  {  247,    0 }, /* (202) groupby_opt ::= */
-  {  247,   -3 }, /* (203) groupby_opt ::= GROUP BY grouplist */
-  {  264,   -3 }, /* (204) grouplist ::= grouplist COMMA item */
-  {  264,   -1 }, /* (205) grouplist ::= item */
-  {  249,    0 }, /* (206) having_opt ::= */
-  {  249,   -2 }, /* (207) having_opt ::= HAVING expr */
-  {  251,    0 }, /* (208) limit_opt ::= */
-  {  251,   -2 }, /* (209) limit_opt ::= LIMIT signed */
-  {  251,   -4 }, /* (210) limit_opt ::= LIMIT signed OFFSET signed */
-  {  251,   -4 }, /* (211) limit_opt ::= LIMIT signed COMMA signed */
-  {  250,    0 }, /* (212) slimit_opt ::= */
-  {  250,   -2 }, /* (213) slimit_opt ::= SLIMIT signed */
-  {  250,   -4 }, /* (214) slimit_opt ::= SLIMIT signed SOFFSET signed */
-  {  250,   -4 }, /* (215) slimit_opt ::= SLIMIT signed COMMA signed */
-  {  241,    0 }, /* (216) where_opt ::= */
-  {  241,   -2 }, /* (217) where_opt ::= WHERE expr */
-  {  255,   -3 }, /* (218) expr ::= LP expr RP */
-  {  255,   -1 }, /* (219) expr ::= ID */
-  {  255,   -3 }, /* (220) expr ::= ID DOT ID */
-  {  255,   -3 }, /* (221) expr ::= ID DOT STAR */
-  {  255,   -1 }, /* (222) expr ::= INTEGER */
-  {  255,   -2 }, /* (223) expr ::= MINUS INTEGER */
-  {  255,   -2 }, /* (224) expr ::= PLUS INTEGER */
-  {  255,   -1 }, /* (225) expr ::= FLOAT */
-  {  255,   -2 }, /* (226) expr ::= MINUS FLOAT */
-  {  255,   -2 }, /* (227) expr ::= PLUS FLOAT */
-  {  255,   -1 }, /* (228) expr ::= STRING */
-  {  255,   -1 }, /* (229) expr ::= NOW */
-  {  255,   -1 }, /* (230) expr ::= VARIABLE */
-  {  255,   -2 }, /* (231) expr ::= PLUS VARIABLE */
-  {  255,   -2 }, /* (232) expr ::= MINUS VARIABLE */
-  {  255,   -1 }, /* (233) expr ::= BOOL */
-  {  255,   -1 }, /* (234) expr ::= NULL */
-  {  255,   -4 }, /* (235) expr ::= ID LP exprlist RP */
-  {  255,   -4 }, /* (236) expr ::= ID LP STAR RP */
-  {  255,   -3 }, /* (237) expr ::= expr IS NULL */
-  {  255,   -4 }, /* (238) expr ::= expr IS NOT NULL */
-  {  255,   -3 }, /* (239) expr ::= expr LT expr */
-  {  255,   -3 }, /* (240) expr ::= expr GT expr */
-  {  255,   -3 }, /* (241) expr ::= expr LE expr */
-  {  255,   -3 }, /* (242) expr ::= expr GE expr */
-  {  255,   -3 }, /* (243) expr ::= expr NE expr */
-  {  255,   -3 }, /* (244) expr ::= expr EQ expr */
-  {  255,   -5 }, /* (245) expr ::= expr BETWEEN expr AND expr */
-  {  255,   -3 }, /* (246) expr ::= expr AND expr */
-  {  255,   -3 }, /* (247) expr ::= expr OR expr */
-  {  255,   -3 }, /* (248) expr ::= expr PLUS expr */
-  {  255,   -3 }, /* (249) expr ::= expr MINUS expr */
-  {  255,   -3 }, /* (250) expr ::= expr STAR expr */
-  {  255,   -3 }, /* (251) expr ::= expr SLASH expr */
-  {  255,   -3 }, /* (252) expr ::= expr REM expr */
-  {  255,   -3 }, /* (253) expr ::= expr LIKE expr */
-  {  255,   -5 }, /* (254) expr ::= expr IN LP exprlist RP */
-  {  265,   -3 }, /* (255) exprlist ::= exprlist COMMA expritem */
-  {  265,   -1 }, /* (256) exprlist ::= expritem */
-  {  266,   -1 }, /* (257) expritem ::= expr */
-  {  266,    0 }, /* (258) expritem ::= */
-  {  191,   -3 }, /* (259) cmd ::= RESET QUERY CACHE */
-  {  191,   -3 }, /* (260) cmd ::= SYNCDB ids REPLICA */
-  {  191,   -7 }, /* (261) cmd ::= ALTER TABLE ids cpxName ADD COLUMN columnlist */
-  {  191,   -7 }, /* (262) cmd ::= ALTER TABLE ids cpxName DROP COLUMN ids */
-  {  191,   -7 }, /* (263) cmd ::= ALTER TABLE ids cpxName MODIFY COLUMN columnlist */
-  {  191,   -7 }, /* (264) cmd ::= ALTER TABLE ids cpxName ADD TAG columnlist */
-  {  191,   -7 }, /* (265) cmd ::= ALTER TABLE ids cpxName DROP TAG ids */
-  {  191,   -8 }, /* (266) cmd ::= ALTER TABLE ids cpxName CHANGE TAG ids ids */
-  {  191,   -9 }, /* (267) cmd ::= ALTER TABLE ids cpxName SET TAG ids EQ tagitem */
-  {  191,   -7 }, /* (268) cmd ::= ALTER TABLE ids cpxName MODIFY TAG columnlist */
-  {  191,   -7 }, /* (269) cmd ::= ALTER STABLE ids cpxName ADD COLUMN columnlist */
-  {  191,   -7 }, /* (270) cmd ::= ALTER STABLE ids cpxName DROP COLUMN ids */
-  {  191,   -7 }, /* (271) cmd ::= ALTER STABLE ids cpxName MODIFY COLUMN columnlist */
-  {  191,   -7 }, /* (272) cmd ::= ALTER STABLE ids cpxName ADD TAG columnlist */
-  {  191,   -7 }, /* (273) cmd ::= ALTER STABLE ids cpxName DROP TAG ids */
-  {  191,   -8 }, /* (274) cmd ::= ALTER STABLE ids cpxName CHANGE TAG ids ids */
-  {  191,   -9 }, /* (275) cmd ::= ALTER STABLE ids cpxName SET TAG ids EQ tagitem */
-  {  191,   -7 }, /* (276) cmd ::= ALTER STABLE ids cpxName MODIFY TAG columnlist */
-  {  191,   -3 }, /* (277) cmd ::= KILL CONNECTION INTEGER */
-  {  191,   -5 }, /* (278) cmd ::= KILL STREAM INTEGER COLON INTEGER */
-  {  191,   -5 }, /* (279) cmd ::= KILL QUERY INTEGER COLON INTEGER */
->>>>>>> 06ff862b
+  {  211,   -3 }, /* (78) intitemlist ::= intitemlist COMMA intitem */
+  {  211,   -1 }, /* (79) intitemlist ::= intitem */
+  {  212,   -1 }, /* (80) intitem ::= INTEGER */
+  {  213,   -2 }, /* (81) keep ::= KEEP intitemlist */
+  {  214,   -2 }, /* (82) cache ::= CACHE INTEGER */
+  {  215,   -2 }, /* (83) replica ::= REPLICA INTEGER */
+  {  216,   -2 }, /* (84) quorum ::= QUORUM INTEGER */
+  {  217,   -2 }, /* (85) days ::= DAYS INTEGER */
+  {  218,   -2 }, /* (86) minrows ::= MINROWS INTEGER */
+  {  219,   -2 }, /* (87) maxrows ::= MAXROWS INTEGER */
+  {  220,   -2 }, /* (88) blocks ::= BLOCKS INTEGER */
+  {  221,   -2 }, /* (89) ctime ::= CTIME INTEGER */
+  {  222,   -2 }, /* (90) wal ::= WAL INTEGER */
+  {  223,   -2 }, /* (91) fsync ::= FSYNC INTEGER */
+  {  224,   -2 }, /* (92) comp ::= COMP INTEGER */
+  {  225,   -2 }, /* (93) prec ::= PRECISION STRING */
+  {  226,   -2 }, /* (94) update ::= UPDATE INTEGER */
+  {  227,   -2 }, /* (95) cachelast ::= CACHELAST INTEGER */
+  {  228,   -2 }, /* (96) partitions ::= PARTITIONS INTEGER */
+  {  200,    0 }, /* (97) db_optr ::= */
+  {  200,   -2 }, /* (98) db_optr ::= db_optr cache */
+  {  200,   -2 }, /* (99) db_optr ::= db_optr replica */
+  {  200,   -2 }, /* (100) db_optr ::= db_optr quorum */
+  {  200,   -2 }, /* (101) db_optr ::= db_optr days */
+  {  200,   -2 }, /* (102) db_optr ::= db_optr minrows */
+  {  200,   -2 }, /* (103) db_optr ::= db_optr maxrows */
+  {  200,   -2 }, /* (104) db_optr ::= db_optr blocks */
+  {  200,   -2 }, /* (105) db_optr ::= db_optr ctime */
+  {  200,   -2 }, /* (106) db_optr ::= db_optr wal */
+  {  200,   -2 }, /* (107) db_optr ::= db_optr fsync */
+  {  200,   -2 }, /* (108) db_optr ::= db_optr comp */
+  {  200,   -2 }, /* (109) db_optr ::= db_optr prec */
+  {  200,   -2 }, /* (110) db_optr ::= db_optr keep */
+  {  200,   -2 }, /* (111) db_optr ::= db_optr update */
+  {  200,   -2 }, /* (112) db_optr ::= db_optr cachelast */
+  {  201,   -1 }, /* (113) topic_optr ::= db_optr */
+  {  201,   -2 }, /* (114) topic_optr ::= topic_optr partitions */
+  {  196,    0 }, /* (115) alter_db_optr ::= */
+  {  196,   -2 }, /* (116) alter_db_optr ::= alter_db_optr replica */
+  {  196,   -2 }, /* (117) alter_db_optr ::= alter_db_optr quorum */
+  {  196,   -2 }, /* (118) alter_db_optr ::= alter_db_optr keep */
+  {  196,   -2 }, /* (119) alter_db_optr ::= alter_db_optr blocks */
+  {  196,   -2 }, /* (120) alter_db_optr ::= alter_db_optr comp */
+  {  196,   -2 }, /* (121) alter_db_optr ::= alter_db_optr wal */
+  {  196,   -2 }, /* (122) alter_db_optr ::= alter_db_optr fsync */
+  {  196,   -2 }, /* (123) alter_db_optr ::= alter_db_optr update */
+  {  196,   -2 }, /* (124) alter_db_optr ::= alter_db_optr cachelast */
+  {  197,   -1 }, /* (125) alter_topic_optr ::= alter_db_optr */
+  {  197,   -2 }, /* (126) alter_topic_optr ::= alter_topic_optr partitions */
+  {  229,   -1 }, /* (127) typename ::= ids */
+  {  229,   -4 }, /* (128) typename ::= ids LP signed RP */
+  {  229,   -2 }, /* (129) typename ::= ids UNSIGNED */
+  {  230,   -1 }, /* (130) signed ::= INTEGER */
+  {  230,   -2 }, /* (131) signed ::= PLUS INTEGER */
+  {  230,   -2 }, /* (132) signed ::= MINUS INTEGER */
+  {  191,   -3 }, /* (133) cmd ::= CREATE TABLE create_table_args */
+  {  191,   -3 }, /* (134) cmd ::= CREATE TABLE create_stable_args */
+  {  191,   -3 }, /* (135) cmd ::= CREATE STABLE create_stable_args */
+  {  191,   -3 }, /* (136) cmd ::= CREATE TABLE create_table_list */
+  {  233,   -1 }, /* (137) create_table_list ::= create_from_stable */
+  {  233,   -2 }, /* (138) create_table_list ::= create_table_list create_from_stable */
+  {  231,   -6 }, /* (139) create_table_args ::= ifnotexists ids cpxName LP columnlist RP */
+  {  232,  -10 }, /* (140) create_stable_args ::= ifnotexists ids cpxName LP columnlist RP TAGS LP columnlist RP */
+  {  234,  -10 }, /* (141) create_from_stable ::= ifnotexists ids cpxName USING ids cpxName TAGS LP tagitemlist RP */
+  {  234,  -13 }, /* (142) create_from_stable ::= ifnotexists ids cpxName USING ids cpxName LP tagNamelist RP TAGS LP tagitemlist RP */
+  {  237,   -3 }, /* (143) tagNamelist ::= tagNamelist COMMA ids */
+  {  237,   -1 }, /* (144) tagNamelist ::= ids */
+  {  231,   -5 }, /* (145) create_table_args ::= ifnotexists ids cpxName AS select */
+  {  235,   -3 }, /* (146) columnlist ::= columnlist COMMA column */
+  {  235,   -1 }, /* (147) columnlist ::= column */
+  {  239,   -2 }, /* (148) column ::= ids typename */
+  {  236,   -3 }, /* (149) tagitemlist ::= tagitemlist COMMA tagitem */
+  {  236,   -1 }, /* (150) tagitemlist ::= tagitem */
+  {  240,   -1 }, /* (151) tagitem ::= INTEGER */
+  {  240,   -1 }, /* (152) tagitem ::= FLOAT */
+  {  240,   -1 }, /* (153) tagitem ::= STRING */
+  {  240,   -1 }, /* (154) tagitem ::= BOOL */
+  {  240,   -1 }, /* (155) tagitem ::= NULL */
+  {  240,   -2 }, /* (156) tagitem ::= MINUS INTEGER */
+  {  240,   -2 }, /* (157) tagitem ::= MINUS FLOAT */
+  {  240,   -2 }, /* (158) tagitem ::= PLUS INTEGER */
+  {  240,   -2 }, /* (159) tagitem ::= PLUS FLOAT */
+  {  238,  -14 }, /* (160) select ::= SELECT selcollist from where_opt interval_opt session_option windowstate_option fill_opt sliding_opt groupby_opt orderby_opt having_opt slimit_opt limit_opt */
+  {  238,   -3 }, /* (161) select ::= LP select RP */
+  {  254,   -1 }, /* (162) union ::= select */
+  {  254,   -4 }, /* (163) union ::= union UNION ALL select */
+  {  191,   -1 }, /* (164) cmd ::= union */
+  {  238,   -2 }, /* (165) select ::= SELECT selcollist */
+  {  255,   -2 }, /* (166) sclp ::= selcollist COMMA */
+  {  255,    0 }, /* (167) sclp ::= */
+  {  241,   -4 }, /* (168) selcollist ::= sclp distinct expr as */
+  {  241,   -2 }, /* (169) selcollist ::= sclp STAR */
+  {  258,   -2 }, /* (170) as ::= AS ids */
+  {  258,   -1 }, /* (171) as ::= ids */
+  {  258,    0 }, /* (172) as ::= */
+  {  256,   -1 }, /* (173) distinct ::= DISTINCT */
+  {  256,    0 }, /* (174) distinct ::= */
+  {  242,   -2 }, /* (175) from ::= FROM tablelist */
+  {  242,   -2 }, /* (176) from ::= FROM sub */
+  {  260,   -3 }, /* (177) sub ::= LP union RP */
+  {  260,   -4 }, /* (178) sub ::= LP union RP ids */
+  {  260,   -6 }, /* (179) sub ::= sub COMMA LP union RP ids */
+  {  259,   -2 }, /* (180) tablelist ::= ids cpxName */
+  {  259,   -3 }, /* (181) tablelist ::= ids cpxName ids */
+  {  259,   -4 }, /* (182) tablelist ::= tablelist COMMA ids cpxName */
+  {  259,   -5 }, /* (183) tablelist ::= tablelist COMMA ids cpxName ids */
+  {  261,   -1 }, /* (184) tmvar ::= VARIABLE */
+  {  244,   -4 }, /* (185) interval_opt ::= INTERVAL LP tmvar RP */
+  {  244,   -6 }, /* (186) interval_opt ::= INTERVAL LP tmvar COMMA tmvar RP */
+  {  244,    0 }, /* (187) interval_opt ::= */
+  {  245,    0 }, /* (188) session_option ::= */
+  {  245,   -7 }, /* (189) session_option ::= SESSION LP ids cpxName COMMA tmvar RP */
+  {  246,    0 }, /* (190) windowstate_option ::= */
+  {  246,   -4 }, /* (191) windowstate_option ::= STATE_WINDOW LP ids RP */
+  {  247,    0 }, /* (192) fill_opt ::= */
+  {  247,   -6 }, /* (193) fill_opt ::= FILL LP ID COMMA tagitemlist RP */
+  {  247,   -4 }, /* (194) fill_opt ::= FILL LP ID RP */
+  {  248,   -4 }, /* (195) sliding_opt ::= SLIDING LP tmvar RP */
+  {  248,    0 }, /* (196) sliding_opt ::= */
+  {  250,    0 }, /* (197) orderby_opt ::= */
+  {  250,   -3 }, /* (198) orderby_opt ::= ORDER BY sortlist */
+  {  262,   -4 }, /* (199) sortlist ::= sortlist COMMA item sortorder */
+  {  262,   -2 }, /* (200) sortlist ::= item sortorder */
+  {  264,   -2 }, /* (201) item ::= ids cpxName */
+  {  265,   -1 }, /* (202) sortorder ::= ASC */
+  {  265,   -1 }, /* (203) sortorder ::= DESC */
+  {  265,    0 }, /* (204) sortorder ::= */
+  {  249,    0 }, /* (205) groupby_opt ::= */
+  {  249,   -3 }, /* (206) groupby_opt ::= GROUP BY grouplist */
+  {  266,   -3 }, /* (207) grouplist ::= grouplist COMMA item */
+  {  266,   -1 }, /* (208) grouplist ::= item */
+  {  251,    0 }, /* (209) having_opt ::= */
+  {  251,   -2 }, /* (210) having_opt ::= HAVING expr */
+  {  253,    0 }, /* (211) limit_opt ::= */
+  {  253,   -2 }, /* (212) limit_opt ::= LIMIT signed */
+  {  253,   -4 }, /* (213) limit_opt ::= LIMIT signed OFFSET signed */
+  {  253,   -4 }, /* (214) limit_opt ::= LIMIT signed COMMA signed */
+  {  252,    0 }, /* (215) slimit_opt ::= */
+  {  252,   -2 }, /* (216) slimit_opt ::= SLIMIT signed */
+  {  252,   -4 }, /* (217) slimit_opt ::= SLIMIT signed SOFFSET signed */
+  {  252,   -4 }, /* (218) slimit_opt ::= SLIMIT signed COMMA signed */
+  {  243,    0 }, /* (219) where_opt ::= */
+  {  243,   -2 }, /* (220) where_opt ::= WHERE expr */
+  {  257,   -3 }, /* (221) expr ::= LP expr RP */
+  {  257,   -1 }, /* (222) expr ::= ID */
+  {  257,   -3 }, /* (223) expr ::= ID DOT ID */
+  {  257,   -3 }, /* (224) expr ::= ID DOT STAR */
+  {  257,   -1 }, /* (225) expr ::= INTEGER */
+  {  257,   -2 }, /* (226) expr ::= MINUS INTEGER */
+  {  257,   -2 }, /* (227) expr ::= PLUS INTEGER */
+  {  257,   -1 }, /* (228) expr ::= FLOAT */
+  {  257,   -2 }, /* (229) expr ::= MINUS FLOAT */
+  {  257,   -2 }, /* (230) expr ::= PLUS FLOAT */
+  {  257,   -1 }, /* (231) expr ::= STRING */
+  {  257,   -1 }, /* (232) expr ::= NOW */
+  {  257,   -1 }, /* (233) expr ::= VARIABLE */
+  {  257,   -2 }, /* (234) expr ::= PLUS VARIABLE */
+  {  257,   -2 }, /* (235) expr ::= MINUS VARIABLE */
+  {  257,   -1 }, /* (236) expr ::= BOOL */
+  {  257,   -1 }, /* (237) expr ::= NULL */
+  {  257,   -4 }, /* (238) expr ::= ID LP exprlist RP */
+  {  257,   -4 }, /* (239) expr ::= ID LP STAR RP */
+  {  257,   -3 }, /* (240) expr ::= expr IS NULL */
+  {  257,   -4 }, /* (241) expr ::= expr IS NOT NULL */
+  {  257,   -3 }, /* (242) expr ::= expr LT expr */
+  {  257,   -3 }, /* (243) expr ::= expr GT expr */
+  {  257,   -3 }, /* (244) expr ::= expr LE expr */
+  {  257,   -3 }, /* (245) expr ::= expr GE expr */
+  {  257,   -3 }, /* (246) expr ::= expr NE expr */
+  {  257,   -3 }, /* (247) expr ::= expr EQ expr */
+  {  257,   -5 }, /* (248) expr ::= expr BETWEEN expr AND expr */
+  {  257,   -3 }, /* (249) expr ::= expr AND expr */
+  {  257,   -3 }, /* (250) expr ::= expr OR expr */
+  {  257,   -3 }, /* (251) expr ::= expr PLUS expr */
+  {  257,   -3 }, /* (252) expr ::= expr MINUS expr */
+  {  257,   -3 }, /* (253) expr ::= expr STAR expr */
+  {  257,   -3 }, /* (254) expr ::= expr SLASH expr */
+  {  257,   -3 }, /* (255) expr ::= expr REM expr */
+  {  257,   -3 }, /* (256) expr ::= expr LIKE expr */
+  {  257,   -5 }, /* (257) expr ::= expr IN LP exprlist RP */
+  {  267,   -3 }, /* (258) exprlist ::= exprlist COMMA expritem */
+  {  267,   -1 }, /* (259) exprlist ::= expritem */
+  {  268,   -1 }, /* (260) expritem ::= expr */
+  {  268,    0 }, /* (261) expritem ::= */
+  {  191,   -3 }, /* (262) cmd ::= RESET QUERY CACHE */
+  {  191,   -3 }, /* (263) cmd ::= SYNCDB ids REPLICA */
+  {  191,   -7 }, /* (264) cmd ::= ALTER TABLE ids cpxName ADD COLUMN columnlist */
+  {  191,   -7 }, /* (265) cmd ::= ALTER TABLE ids cpxName DROP COLUMN ids */
+  {  191,   -7 }, /* (266) cmd ::= ALTER TABLE ids cpxName MODIFY COLUMN columnlist */
+  {  191,   -7 }, /* (267) cmd ::= ALTER TABLE ids cpxName ADD TAG columnlist */
+  {  191,   -7 }, /* (268) cmd ::= ALTER TABLE ids cpxName DROP TAG ids */
+  {  191,   -8 }, /* (269) cmd ::= ALTER TABLE ids cpxName CHANGE TAG ids ids */
+  {  191,   -9 }, /* (270) cmd ::= ALTER TABLE ids cpxName SET TAG ids EQ tagitem */
+  {  191,   -7 }, /* (271) cmd ::= ALTER TABLE ids cpxName MODIFY TAG columnlist */
+  {  191,   -7 }, /* (272) cmd ::= ALTER STABLE ids cpxName ADD COLUMN columnlist */
+  {  191,   -7 }, /* (273) cmd ::= ALTER STABLE ids cpxName DROP COLUMN ids */
+  {  191,   -7 }, /* (274) cmd ::= ALTER STABLE ids cpxName MODIFY COLUMN columnlist */
+  {  191,   -7 }, /* (275) cmd ::= ALTER STABLE ids cpxName ADD TAG columnlist */
+  {  191,   -7 }, /* (276) cmd ::= ALTER STABLE ids cpxName DROP TAG ids */
+  {  191,   -8 }, /* (277) cmd ::= ALTER STABLE ids cpxName CHANGE TAG ids ids */
+  {  191,   -9 }, /* (278) cmd ::= ALTER STABLE ids cpxName SET TAG ids EQ tagitem */
+  {  191,   -7 }, /* (279) cmd ::= ALTER STABLE ids cpxName MODIFY TAG columnlist */
+  {  191,   -3 }, /* (280) cmd ::= KILL CONNECTION INTEGER */
+  {  191,   -5 }, /* (281) cmd ::= KILL STREAM INTEGER COLON INTEGER */
+  {  191,   -5 }, /* (282) cmd ::= KILL QUERY INTEGER COLON INTEGER */
 };
 
 static void yy_accept(yyParser*);  /* Forward Declaration */
@@ -3277,23 +2330,13 @@
         break;
       case 44: /* cmd ::= ALTER DATABASE ids alter_db_optr */
       case 45: /* cmd ::= ALTER TOPIC ids alter_topic_optr */ yytestcase(yyruleno==45);
-<<<<<<< HEAD
-{ SStrToken t = {0};  setCreateDbInfo(pInfo, TSDB_SQL_ALTER_DB, &yymsp[-1].minor.yy0, &yymsp[0].minor.yy22, &t);}
+{ SStrToken t = {0};  setCreateDbInfo(pInfo, TSDB_SQL_ALTER_DB, &yymsp[-1].minor.yy0, &yymsp[0].minor.yy372, &t);}
         break;
       case 46: /* cmd ::= ALTER ACCOUNT ids acct_optr */
-{ setCreateAcctSql(pInfo, TSDB_SQL_ALTER_ACCT, &yymsp[-1].minor.yy0, NULL, &yymsp[0].minor.yy83);}
+{ setCreateAcctSql(pInfo, TSDB_SQL_ALTER_ACCT, &yymsp[-1].minor.yy0, NULL, &yymsp[0].minor.yy77);}
         break;
       case 47: /* cmd ::= ALTER ACCOUNT ids PASS ids acct_optr */
-{ setCreateAcctSql(pInfo, TSDB_SQL_ALTER_ACCT, &yymsp[-3].minor.yy0, &yymsp[-1].minor.yy0, &yymsp[0].minor.yy83);}
-=======
-{ SStrToken t = {0};  setCreateDbInfo(pInfo, TSDB_SQL_ALTER_DB, &yymsp[-1].minor.yy0, &yymsp[0].minor.yy454, &t);}
-        break;
-      case 46: /* cmd ::= ALTER ACCOUNT ids acct_optr */
-{ setCreateAcctSql(pInfo, TSDB_SQL_ALTER_ACCT, &yymsp[-1].minor.yy0, NULL, &yymsp[0].minor.yy397);}
-        break;
-      case 47: /* cmd ::= ALTER ACCOUNT ids PASS ids acct_optr */
-{ setCreateAcctSql(pInfo, TSDB_SQL_ALTER_ACCT, &yymsp[-3].minor.yy0, &yymsp[-1].minor.yy0, &yymsp[0].minor.yy397);}
->>>>>>> 06ff862b
+{ setCreateAcctSql(pInfo, TSDB_SQL_ALTER_ACCT, &yymsp[-3].minor.yy0, &yymsp[-1].minor.yy0, &yymsp[0].minor.yy77);}
         break;
       case 48: /* ids ::= ID */
       case 49: /* ids ::= STRING */ yytestcase(yyruleno==49);
@@ -3315,19 +2358,11 @@
 { setDCLSqlElems(pInfo, TSDB_SQL_CREATE_DNODE, 1, &yymsp[0].minor.yy0);}
         break;
       case 55: /* cmd ::= CREATE ACCOUNT ids PASS ids acct_optr */
-<<<<<<< HEAD
-{ setCreateAcctSql(pInfo, TSDB_SQL_CREATE_ACCT, &yymsp[-3].minor.yy0, &yymsp[-1].minor.yy0, &yymsp[0].minor.yy83);}
+{ setCreateAcctSql(pInfo, TSDB_SQL_CREATE_ACCT, &yymsp[-3].minor.yy0, &yymsp[-1].minor.yy0, &yymsp[0].minor.yy77);}
         break;
       case 56: /* cmd ::= CREATE DATABASE ifnotexists ids db_optr */
       case 57: /* cmd ::= CREATE TOPIC ifnotexists ids topic_optr */ yytestcase(yyruleno==57);
-{ setCreateDbInfo(pInfo, TSDB_SQL_CREATE_DB, &yymsp[-1].minor.yy0, &yymsp[0].minor.yy22, &yymsp[-2].minor.yy0);}
-=======
-{ setCreateAcctSql(pInfo, TSDB_SQL_CREATE_ACCT, &yymsp[-3].minor.yy0, &yymsp[-1].minor.yy0, &yymsp[0].minor.yy397);}
-        break;
-      case 56: /* cmd ::= CREATE DATABASE ifnotexists ids db_optr */
-      case 57: /* cmd ::= CREATE TOPIC ifnotexists ids topic_optr */ yytestcase(yyruleno==57);
-{ setCreateDbInfo(pInfo, TSDB_SQL_CREATE_DB, &yymsp[-1].minor.yy0, &yymsp[0].minor.yy454, &yymsp[-2].minor.yy0);}
->>>>>>> 06ff862b
+{ setCreateDbInfo(pInfo, TSDB_SQL_CREATE_DB, &yymsp[-1].minor.yy0, &yymsp[0].minor.yy372, &yymsp[-2].minor.yy0);}
         break;
       case 58: /* cmd ::= CREATE USER ids PASS ids */
 { setCreateUserSql(pInfo, &yymsp[-2].minor.yy0, &yymsp[0].minor.yy0);}
@@ -3356,39 +2391,38 @@
         break;
       case 77: /* acct_optr ::= pps tseries storage streams qtime dbs users conns state */
 {
-<<<<<<< HEAD
-    yylhsminor.yy83.maxUsers   = (yymsp[-2].minor.yy0.n>0)?atoi(yymsp[-2].minor.yy0.z):-1;
-    yylhsminor.yy83.maxDbs     = (yymsp[-3].minor.yy0.n>0)?atoi(yymsp[-3].minor.yy0.z):-1;
-    yylhsminor.yy83.maxTimeSeries = (yymsp[-7].minor.yy0.n>0)?atoi(yymsp[-7].minor.yy0.z):-1;
-    yylhsminor.yy83.maxStreams = (yymsp[-5].minor.yy0.n>0)?atoi(yymsp[-5].minor.yy0.z):-1;
-    yylhsminor.yy83.maxPointsPerSecond     = (yymsp[-8].minor.yy0.n>0)?atoi(yymsp[-8].minor.yy0.z):-1;
-    yylhsminor.yy83.maxStorage = (yymsp[-6].minor.yy0.n>0)?strtoll(yymsp[-6].minor.yy0.z, NULL, 10):-1;
-    yylhsminor.yy83.maxQueryTime   = (yymsp[-4].minor.yy0.n>0)?strtoll(yymsp[-4].minor.yy0.z, NULL, 10):-1;
-    yylhsminor.yy83.maxConnections   = (yymsp[-1].minor.yy0.n>0)?atoi(yymsp[-1].minor.yy0.z):-1;
-    yylhsminor.yy83.stat    = yymsp[0].minor.yy0;
-}
-  yymsp[-8].minor.yy83 = yylhsminor.yy83;
+    yylhsminor.yy77.maxUsers   = (yymsp[-2].minor.yy0.n>0)?atoi(yymsp[-2].minor.yy0.z):-1;
+    yylhsminor.yy77.maxDbs     = (yymsp[-3].minor.yy0.n>0)?atoi(yymsp[-3].minor.yy0.z):-1;
+    yylhsminor.yy77.maxTimeSeries = (yymsp[-7].minor.yy0.n>0)?atoi(yymsp[-7].minor.yy0.z):-1;
+    yylhsminor.yy77.maxStreams = (yymsp[-5].minor.yy0.n>0)?atoi(yymsp[-5].minor.yy0.z):-1;
+    yylhsminor.yy77.maxPointsPerSecond     = (yymsp[-8].minor.yy0.n>0)?atoi(yymsp[-8].minor.yy0.z):-1;
+    yylhsminor.yy77.maxStorage = (yymsp[-6].minor.yy0.n>0)?strtoll(yymsp[-6].minor.yy0.z, NULL, 10):-1;
+    yylhsminor.yy77.maxQueryTime   = (yymsp[-4].minor.yy0.n>0)?strtoll(yymsp[-4].minor.yy0.z, NULL, 10):-1;
+    yylhsminor.yy77.maxConnections   = (yymsp[-1].minor.yy0.n>0)?atoi(yymsp[-1].minor.yy0.z):-1;
+    yylhsminor.yy77.stat    = yymsp[0].minor.yy0;
+}
+  yymsp[-8].minor.yy77 = yylhsminor.yy77;
         break;
       case 78: /* intitemlist ::= intitemlist COMMA intitem */
       case 149: /* tagitemlist ::= tagitemlist COMMA tagitem */ yytestcase(yyruleno==149);
-{ yylhsminor.yy325 = tVariantListAppend(yymsp[-2].minor.yy325, &yymsp[0].minor.yy442, -1);    }
-  yymsp[-2].minor.yy325 = yylhsminor.yy325;
+{ yylhsminor.yy93 = tVariantListAppend(yymsp[-2].minor.yy93, &yymsp[0].minor.yy518, -1);    }
+  yymsp[-2].minor.yy93 = yylhsminor.yy93;
         break;
       case 79: /* intitemlist ::= intitem */
       case 150: /* tagitemlist ::= tagitem */ yytestcase(yyruleno==150);
-{ yylhsminor.yy325 = tVariantListAppend(NULL, &yymsp[0].minor.yy442, -1); }
-  yymsp[0].minor.yy325 = yylhsminor.yy325;
+{ yylhsminor.yy93 = tVariantListAppend(NULL, &yymsp[0].minor.yy518, -1); }
+  yymsp[0].minor.yy93 = yylhsminor.yy93;
         break;
       case 80: /* intitem ::= INTEGER */
       case 151: /* tagitem ::= INTEGER */ yytestcase(yyruleno==151);
       case 152: /* tagitem ::= FLOAT */ yytestcase(yyruleno==152);
       case 153: /* tagitem ::= STRING */ yytestcase(yyruleno==153);
       case 154: /* tagitem ::= BOOL */ yytestcase(yyruleno==154);
-{ toTSDBType(yymsp[0].minor.yy0.type); tVariantCreate(&yylhsminor.yy442, &yymsp[0].minor.yy0); }
-  yymsp[0].minor.yy442 = yylhsminor.yy442;
+{ toTSDBType(yymsp[0].minor.yy0.type); tVariantCreate(&yylhsminor.yy518, &yymsp[0].minor.yy0); }
+  yymsp[0].minor.yy518 = yylhsminor.yy518;
         break;
       case 81: /* keep ::= KEEP intitemlist */
-{ yymsp[-1].minor.yy325 = yymsp[0].minor.yy325; }
+{ yymsp[-1].minor.yy93 = yymsp[0].minor.yy93; }
         break;
       case 82: /* cache ::= CACHE INTEGER */
       case 83: /* replica ::= REPLICA INTEGER */ yytestcase(yyruleno==83);
@@ -3408,470 +2442,219 @@
 { yymsp[-1].minor.yy0 = yymsp[0].minor.yy0; }
         break;
       case 97: /* db_optr ::= */
-{setDefaultCreateDbOption(&yymsp[1].minor.yy22); yymsp[1].minor.yy22.dbType = TSDB_DB_TYPE_DEFAULT;}
+{setDefaultCreateDbOption(&yymsp[1].minor.yy372); yymsp[1].minor.yy372.dbType = TSDB_DB_TYPE_DEFAULT;}
         break;
       case 98: /* db_optr ::= db_optr cache */
-{ yylhsminor.yy22 = yymsp[-1].minor.yy22; yylhsminor.yy22.cacheBlockSize = strtol(yymsp[0].minor.yy0.z, NULL, 10); }
-  yymsp[-1].minor.yy22 = yylhsminor.yy22;
+{ yylhsminor.yy372 = yymsp[-1].minor.yy372; yylhsminor.yy372.cacheBlockSize = strtol(yymsp[0].minor.yy0.z, NULL, 10); }
+  yymsp[-1].minor.yy372 = yylhsminor.yy372;
         break;
       case 99: /* db_optr ::= db_optr replica */
       case 116: /* alter_db_optr ::= alter_db_optr replica */ yytestcase(yyruleno==116);
-{ yylhsminor.yy22 = yymsp[-1].minor.yy22; yylhsminor.yy22.replica = strtol(yymsp[0].minor.yy0.z, NULL, 10); }
-  yymsp[-1].minor.yy22 = yylhsminor.yy22;
+{ yylhsminor.yy372 = yymsp[-1].minor.yy372; yylhsminor.yy372.replica = strtol(yymsp[0].minor.yy0.z, NULL, 10); }
+  yymsp[-1].minor.yy372 = yylhsminor.yy372;
         break;
       case 100: /* db_optr ::= db_optr quorum */
       case 117: /* alter_db_optr ::= alter_db_optr quorum */ yytestcase(yyruleno==117);
-{ yylhsminor.yy22 = yymsp[-1].minor.yy22; yylhsminor.yy22.quorum = strtol(yymsp[0].minor.yy0.z, NULL, 10); }
-  yymsp[-1].minor.yy22 = yylhsminor.yy22;
+{ yylhsminor.yy372 = yymsp[-1].minor.yy372; yylhsminor.yy372.quorum = strtol(yymsp[0].minor.yy0.z, NULL, 10); }
+  yymsp[-1].minor.yy372 = yylhsminor.yy372;
         break;
       case 101: /* db_optr ::= db_optr days */
-{ yylhsminor.yy22 = yymsp[-1].minor.yy22; yylhsminor.yy22.daysPerFile = strtol(yymsp[0].minor.yy0.z, NULL, 10); }
-  yymsp[-1].minor.yy22 = yylhsminor.yy22;
+{ yylhsminor.yy372 = yymsp[-1].minor.yy372; yylhsminor.yy372.daysPerFile = strtol(yymsp[0].minor.yy0.z, NULL, 10); }
+  yymsp[-1].minor.yy372 = yylhsminor.yy372;
         break;
       case 102: /* db_optr ::= db_optr minrows */
-{ yylhsminor.yy22 = yymsp[-1].minor.yy22; yylhsminor.yy22.minRowsPerBlock = strtod(yymsp[0].minor.yy0.z, NULL); }
-  yymsp[-1].minor.yy22 = yylhsminor.yy22;
+{ yylhsminor.yy372 = yymsp[-1].minor.yy372; yylhsminor.yy372.minRowsPerBlock = strtod(yymsp[0].minor.yy0.z, NULL); }
+  yymsp[-1].minor.yy372 = yylhsminor.yy372;
         break;
       case 103: /* db_optr ::= db_optr maxrows */
-{ yylhsminor.yy22 = yymsp[-1].minor.yy22; yylhsminor.yy22.maxRowsPerBlock = strtod(yymsp[0].minor.yy0.z, NULL); }
-  yymsp[-1].minor.yy22 = yylhsminor.yy22;
+{ yylhsminor.yy372 = yymsp[-1].minor.yy372; yylhsminor.yy372.maxRowsPerBlock = strtod(yymsp[0].minor.yy0.z, NULL); }
+  yymsp[-1].minor.yy372 = yylhsminor.yy372;
         break;
       case 104: /* db_optr ::= db_optr blocks */
       case 119: /* alter_db_optr ::= alter_db_optr blocks */ yytestcase(yyruleno==119);
-{ yylhsminor.yy22 = yymsp[-1].minor.yy22; yylhsminor.yy22.numOfBlocks = strtol(yymsp[0].minor.yy0.z, NULL, 10); }
-  yymsp[-1].minor.yy22 = yylhsminor.yy22;
+{ yylhsminor.yy372 = yymsp[-1].minor.yy372; yylhsminor.yy372.numOfBlocks = strtol(yymsp[0].minor.yy0.z, NULL, 10); }
+  yymsp[-1].minor.yy372 = yylhsminor.yy372;
         break;
       case 105: /* db_optr ::= db_optr ctime */
-{ yylhsminor.yy22 = yymsp[-1].minor.yy22; yylhsminor.yy22.commitTime = strtol(yymsp[0].minor.yy0.z, NULL, 10); }
-  yymsp[-1].minor.yy22 = yylhsminor.yy22;
+{ yylhsminor.yy372 = yymsp[-1].minor.yy372; yylhsminor.yy372.commitTime = strtol(yymsp[0].minor.yy0.z, NULL, 10); }
+  yymsp[-1].minor.yy372 = yylhsminor.yy372;
         break;
       case 106: /* db_optr ::= db_optr wal */
       case 121: /* alter_db_optr ::= alter_db_optr wal */ yytestcase(yyruleno==121);
-{ yylhsminor.yy22 = yymsp[-1].minor.yy22; yylhsminor.yy22.walLevel = strtol(yymsp[0].minor.yy0.z, NULL, 10); }
-  yymsp[-1].minor.yy22 = yylhsminor.yy22;
+{ yylhsminor.yy372 = yymsp[-1].minor.yy372; yylhsminor.yy372.walLevel = strtol(yymsp[0].minor.yy0.z, NULL, 10); }
+  yymsp[-1].minor.yy372 = yylhsminor.yy372;
         break;
       case 107: /* db_optr ::= db_optr fsync */
       case 122: /* alter_db_optr ::= alter_db_optr fsync */ yytestcase(yyruleno==122);
-{ yylhsminor.yy22 = yymsp[-1].minor.yy22; yylhsminor.yy22.fsyncPeriod = strtol(yymsp[0].minor.yy0.z, NULL, 10); }
-  yymsp[-1].minor.yy22 = yylhsminor.yy22;
+{ yylhsminor.yy372 = yymsp[-1].minor.yy372; yylhsminor.yy372.fsyncPeriod = strtol(yymsp[0].minor.yy0.z, NULL, 10); }
+  yymsp[-1].minor.yy372 = yylhsminor.yy372;
         break;
       case 108: /* db_optr ::= db_optr comp */
       case 120: /* alter_db_optr ::= alter_db_optr comp */ yytestcase(yyruleno==120);
-{ yylhsminor.yy22 = yymsp[-1].minor.yy22; yylhsminor.yy22.compressionLevel = strtol(yymsp[0].minor.yy0.z, NULL, 10); }
-  yymsp[-1].minor.yy22 = yylhsminor.yy22;
+{ yylhsminor.yy372 = yymsp[-1].minor.yy372; yylhsminor.yy372.compressionLevel = strtol(yymsp[0].minor.yy0.z, NULL, 10); }
+  yymsp[-1].minor.yy372 = yylhsminor.yy372;
         break;
       case 109: /* db_optr ::= db_optr prec */
-{ yylhsminor.yy22 = yymsp[-1].minor.yy22; yylhsminor.yy22.precision = yymsp[0].minor.yy0; }
-  yymsp[-1].minor.yy22 = yylhsminor.yy22;
+{ yylhsminor.yy372 = yymsp[-1].minor.yy372; yylhsminor.yy372.precision = yymsp[0].minor.yy0; }
+  yymsp[-1].minor.yy372 = yylhsminor.yy372;
         break;
       case 110: /* db_optr ::= db_optr keep */
       case 118: /* alter_db_optr ::= alter_db_optr keep */ yytestcase(yyruleno==118);
-{ yylhsminor.yy22 = yymsp[-1].minor.yy22; yylhsminor.yy22.keep = yymsp[0].minor.yy325; }
-  yymsp[-1].minor.yy22 = yylhsminor.yy22;
+{ yylhsminor.yy372 = yymsp[-1].minor.yy372; yylhsminor.yy372.keep = yymsp[0].minor.yy93; }
+  yymsp[-1].minor.yy372 = yylhsminor.yy372;
         break;
       case 111: /* db_optr ::= db_optr update */
       case 123: /* alter_db_optr ::= alter_db_optr update */ yytestcase(yyruleno==123);
-{ yylhsminor.yy22 = yymsp[-1].minor.yy22; yylhsminor.yy22.update = strtol(yymsp[0].minor.yy0.z, NULL, 10); }
-  yymsp[-1].minor.yy22 = yylhsminor.yy22;
+{ yylhsminor.yy372 = yymsp[-1].minor.yy372; yylhsminor.yy372.update = strtol(yymsp[0].minor.yy0.z, NULL, 10); }
+  yymsp[-1].minor.yy372 = yylhsminor.yy372;
         break;
       case 112: /* db_optr ::= db_optr cachelast */
       case 124: /* alter_db_optr ::= alter_db_optr cachelast */ yytestcase(yyruleno==124);
-{ yylhsminor.yy22 = yymsp[-1].minor.yy22; yylhsminor.yy22.cachelast = strtol(yymsp[0].minor.yy0.z, NULL, 10); }
-  yymsp[-1].minor.yy22 = yylhsminor.yy22;
+{ yylhsminor.yy372 = yymsp[-1].minor.yy372; yylhsminor.yy372.cachelast = strtol(yymsp[0].minor.yy0.z, NULL, 10); }
+  yymsp[-1].minor.yy372 = yylhsminor.yy372;
         break;
       case 113: /* topic_optr ::= db_optr */
       case 125: /* alter_topic_optr ::= alter_db_optr */ yytestcase(yyruleno==125);
-{ yylhsminor.yy22 = yymsp[0].minor.yy22; yylhsminor.yy22.dbType = TSDB_DB_TYPE_TOPIC; }
-  yymsp[0].minor.yy22 = yylhsminor.yy22;
+{ yylhsminor.yy372 = yymsp[0].minor.yy372; yylhsminor.yy372.dbType = TSDB_DB_TYPE_TOPIC; }
+  yymsp[0].minor.yy372 = yylhsminor.yy372;
         break;
       case 114: /* topic_optr ::= topic_optr partitions */
       case 126: /* alter_topic_optr ::= alter_topic_optr partitions */ yytestcase(yyruleno==126);
-{ yylhsminor.yy22 = yymsp[-1].minor.yy22; yylhsminor.yy22.partitions = strtol(yymsp[0].minor.yy0.z, NULL, 10); }
-  yymsp[-1].minor.yy22 = yylhsminor.yy22;
+{ yylhsminor.yy372 = yymsp[-1].minor.yy372; yylhsminor.yy372.partitions = strtol(yymsp[0].minor.yy0.z, NULL, 10); }
+  yymsp[-1].minor.yy372 = yylhsminor.yy372;
         break;
       case 115: /* alter_db_optr ::= */
-{ setDefaultCreateDbOption(&yymsp[1].minor.yy22); yymsp[1].minor.yy22.dbType = TSDB_DB_TYPE_DEFAULT;}
+{ setDefaultCreateDbOption(&yymsp[1].minor.yy372); yymsp[1].minor.yy372.dbType = TSDB_DB_TYPE_DEFAULT;}
         break;
       case 127: /* typename ::= ids */
 { 
   yymsp[0].minor.yy0.type = 0;
-  tSetColumnType (&yylhsminor.yy47, &yymsp[0].minor.yy0);
-}
-  yymsp[0].minor.yy47 = yylhsminor.yy47;
-=======
-    yylhsminor.yy397.maxUsers   = (yymsp[-2].minor.yy0.n>0)?atoi(yymsp[-2].minor.yy0.z):-1;
-    yylhsminor.yy397.maxDbs     = (yymsp[-3].minor.yy0.n>0)?atoi(yymsp[-3].minor.yy0.z):-1;
-    yylhsminor.yy397.maxTimeSeries = (yymsp[-7].minor.yy0.n>0)?atoi(yymsp[-7].minor.yy0.z):-1;
-    yylhsminor.yy397.maxStreams = (yymsp[-5].minor.yy0.n>0)?atoi(yymsp[-5].minor.yy0.z):-1;
-    yylhsminor.yy397.maxPointsPerSecond     = (yymsp[-8].minor.yy0.n>0)?atoi(yymsp[-8].minor.yy0.z):-1;
-    yylhsminor.yy397.maxStorage = (yymsp[-6].minor.yy0.n>0)?strtoll(yymsp[-6].minor.yy0.z, NULL, 10):-1;
-    yylhsminor.yy397.maxQueryTime   = (yymsp[-4].minor.yy0.n>0)?strtoll(yymsp[-4].minor.yy0.z, NULL, 10):-1;
-    yylhsminor.yy397.maxConnections   = (yymsp[-1].minor.yy0.n>0)?atoi(yymsp[-1].minor.yy0.z):-1;
-    yylhsminor.yy397.stat    = yymsp[0].minor.yy0;
-}
-  yymsp[-8].minor.yy397 = yylhsminor.yy397;
-        break;
-      case 78: /* keep ::= KEEP tagitemlist */
-{ yymsp[-1].minor.yy15 = yymsp[0].minor.yy15; }
-        break;
-      case 79: /* cache ::= CACHE INTEGER */
-      case 80: /* replica ::= REPLICA INTEGER */ yytestcase(yyruleno==80);
-      case 81: /* quorum ::= QUORUM INTEGER */ yytestcase(yyruleno==81);
-      case 82: /* days ::= DAYS INTEGER */ yytestcase(yyruleno==82);
-      case 83: /* minrows ::= MINROWS INTEGER */ yytestcase(yyruleno==83);
-      case 84: /* maxrows ::= MAXROWS INTEGER */ yytestcase(yyruleno==84);
-      case 85: /* blocks ::= BLOCKS INTEGER */ yytestcase(yyruleno==85);
-      case 86: /* ctime ::= CTIME INTEGER */ yytestcase(yyruleno==86);
-      case 87: /* wal ::= WAL INTEGER */ yytestcase(yyruleno==87);
-      case 88: /* fsync ::= FSYNC INTEGER */ yytestcase(yyruleno==88);
-      case 89: /* comp ::= COMP INTEGER */ yytestcase(yyruleno==89);
-      case 90: /* prec ::= PRECISION STRING */ yytestcase(yyruleno==90);
-      case 91: /* update ::= UPDATE INTEGER */ yytestcase(yyruleno==91);
-      case 92: /* cachelast ::= CACHELAST INTEGER */ yytestcase(yyruleno==92);
-      case 93: /* partitions ::= PARTITIONS INTEGER */ yytestcase(yyruleno==93);
-{ yymsp[-1].minor.yy0 = yymsp[0].minor.yy0; }
-        break;
-      case 94: /* db_optr ::= */
-{setDefaultCreateDbOption(&yymsp[1].minor.yy454); yymsp[1].minor.yy454.dbType = TSDB_DB_TYPE_DEFAULT;}
-        break;
-      case 95: /* db_optr ::= db_optr cache */
-{ yylhsminor.yy454 = yymsp[-1].minor.yy454; yylhsminor.yy454.cacheBlockSize = strtol(yymsp[0].minor.yy0.z, NULL, 10); }
-  yymsp[-1].minor.yy454 = yylhsminor.yy454;
-        break;
-      case 96: /* db_optr ::= db_optr replica */
-      case 113: /* alter_db_optr ::= alter_db_optr replica */ yytestcase(yyruleno==113);
-{ yylhsminor.yy454 = yymsp[-1].minor.yy454; yylhsminor.yy454.replica = strtol(yymsp[0].minor.yy0.z, NULL, 10); }
-  yymsp[-1].minor.yy454 = yylhsminor.yy454;
-        break;
-      case 97: /* db_optr ::= db_optr quorum */
-      case 114: /* alter_db_optr ::= alter_db_optr quorum */ yytestcase(yyruleno==114);
-{ yylhsminor.yy454 = yymsp[-1].minor.yy454; yylhsminor.yy454.quorum = strtol(yymsp[0].minor.yy0.z, NULL, 10); }
-  yymsp[-1].minor.yy454 = yylhsminor.yy454;
-        break;
-      case 98: /* db_optr ::= db_optr days */
-{ yylhsminor.yy454 = yymsp[-1].minor.yy454; yylhsminor.yy454.daysPerFile = strtol(yymsp[0].minor.yy0.z, NULL, 10); }
-  yymsp[-1].minor.yy454 = yylhsminor.yy454;
-        break;
-      case 99: /* db_optr ::= db_optr minrows */
-{ yylhsminor.yy454 = yymsp[-1].minor.yy454; yylhsminor.yy454.minRowsPerBlock = strtod(yymsp[0].minor.yy0.z, NULL); }
-  yymsp[-1].minor.yy454 = yylhsminor.yy454;
-        break;
-      case 100: /* db_optr ::= db_optr maxrows */
-{ yylhsminor.yy454 = yymsp[-1].minor.yy454; yylhsminor.yy454.maxRowsPerBlock = strtod(yymsp[0].minor.yy0.z, NULL); }
-  yymsp[-1].minor.yy454 = yylhsminor.yy454;
-        break;
-      case 101: /* db_optr ::= db_optr blocks */
-      case 116: /* alter_db_optr ::= alter_db_optr blocks */ yytestcase(yyruleno==116);
-{ yylhsminor.yy454 = yymsp[-1].minor.yy454; yylhsminor.yy454.numOfBlocks = strtol(yymsp[0].minor.yy0.z, NULL, 10); }
-  yymsp[-1].minor.yy454 = yylhsminor.yy454;
-        break;
-      case 102: /* db_optr ::= db_optr ctime */
-{ yylhsminor.yy454 = yymsp[-1].minor.yy454; yylhsminor.yy454.commitTime = strtol(yymsp[0].minor.yy0.z, NULL, 10); }
-  yymsp[-1].minor.yy454 = yylhsminor.yy454;
-        break;
-      case 103: /* db_optr ::= db_optr wal */
-      case 118: /* alter_db_optr ::= alter_db_optr wal */ yytestcase(yyruleno==118);
-{ yylhsminor.yy454 = yymsp[-1].minor.yy454; yylhsminor.yy454.walLevel = strtol(yymsp[0].minor.yy0.z, NULL, 10); }
-  yymsp[-1].minor.yy454 = yylhsminor.yy454;
-        break;
-      case 104: /* db_optr ::= db_optr fsync */
-      case 119: /* alter_db_optr ::= alter_db_optr fsync */ yytestcase(yyruleno==119);
-{ yylhsminor.yy454 = yymsp[-1].minor.yy454; yylhsminor.yy454.fsyncPeriod = strtol(yymsp[0].minor.yy0.z, NULL, 10); }
-  yymsp[-1].minor.yy454 = yylhsminor.yy454;
-        break;
-      case 105: /* db_optr ::= db_optr comp */
-      case 117: /* alter_db_optr ::= alter_db_optr comp */ yytestcase(yyruleno==117);
-{ yylhsminor.yy454 = yymsp[-1].minor.yy454; yylhsminor.yy454.compressionLevel = strtol(yymsp[0].minor.yy0.z, NULL, 10); }
-  yymsp[-1].minor.yy454 = yylhsminor.yy454;
-        break;
-      case 106: /* db_optr ::= db_optr prec */
-{ yylhsminor.yy454 = yymsp[-1].minor.yy454; yylhsminor.yy454.precision = yymsp[0].minor.yy0; }
-  yymsp[-1].minor.yy454 = yylhsminor.yy454;
-        break;
-      case 107: /* db_optr ::= db_optr keep */
-      case 115: /* alter_db_optr ::= alter_db_optr keep */ yytestcase(yyruleno==115);
-{ yylhsminor.yy454 = yymsp[-1].minor.yy454; yylhsminor.yy454.keep = yymsp[0].minor.yy15; }
-  yymsp[-1].minor.yy454 = yylhsminor.yy454;
-        break;
-      case 108: /* db_optr ::= db_optr update */
-      case 120: /* alter_db_optr ::= alter_db_optr update */ yytestcase(yyruleno==120);
-{ yylhsminor.yy454 = yymsp[-1].minor.yy454; yylhsminor.yy454.update = strtol(yymsp[0].minor.yy0.z, NULL, 10); }
-  yymsp[-1].minor.yy454 = yylhsminor.yy454;
-        break;
-      case 109: /* db_optr ::= db_optr cachelast */
-      case 121: /* alter_db_optr ::= alter_db_optr cachelast */ yytestcase(yyruleno==121);
-{ yylhsminor.yy454 = yymsp[-1].minor.yy454; yylhsminor.yy454.cachelast = strtol(yymsp[0].minor.yy0.z, NULL, 10); }
-  yymsp[-1].minor.yy454 = yylhsminor.yy454;
-        break;
-      case 110: /* topic_optr ::= db_optr */
-      case 122: /* alter_topic_optr ::= alter_db_optr */ yytestcase(yyruleno==122);
-{ yylhsminor.yy454 = yymsp[0].minor.yy454; yylhsminor.yy454.dbType = TSDB_DB_TYPE_TOPIC; }
-  yymsp[0].minor.yy454 = yylhsminor.yy454;
-        break;
-      case 111: /* topic_optr ::= topic_optr partitions */
-      case 123: /* alter_topic_optr ::= alter_topic_optr partitions */ yytestcase(yyruleno==123);
-{ yylhsminor.yy454 = yymsp[-1].minor.yy454; yylhsminor.yy454.partitions = strtol(yymsp[0].minor.yy0.z, NULL, 10); }
-  yymsp[-1].minor.yy454 = yylhsminor.yy454;
-        break;
-      case 112: /* alter_db_optr ::= */
-{ setDefaultCreateDbOption(&yymsp[1].minor.yy454); yymsp[1].minor.yy454.dbType = TSDB_DB_TYPE_DEFAULT;}
-        break;
-      case 124: /* typename ::= ids */
-{ 
-  yymsp[0].minor.yy0.type = 0;
-  tSetColumnType (&yylhsminor.yy505, &yymsp[0].minor.yy0);
-}
-  yymsp[0].minor.yy505 = yylhsminor.yy505;
->>>>>>> 06ff862b
+  tSetColumnType (&yylhsminor.yy325, &yymsp[0].minor.yy0);
+}
+  yymsp[0].minor.yy325 = yylhsminor.yy325;
         break;
       case 128: /* typename ::= ids LP signed RP */
 {
-<<<<<<< HEAD
-  if (yymsp[-1].minor.yy373 <= 0) {
+  if (yymsp[-1].minor.yy279 <= 0) {
     yymsp[-3].minor.yy0.type = 0;
-    tSetColumnType(&yylhsminor.yy47, &yymsp[-3].minor.yy0);
+    tSetColumnType(&yylhsminor.yy325, &yymsp[-3].minor.yy0);
   } else {
-    yymsp[-3].minor.yy0.type = -yymsp[-1].minor.yy373;  // negative value of name length
-    tSetColumnType(&yylhsminor.yy47, &yymsp[-3].minor.yy0);
+    yymsp[-3].minor.yy0.type = -yymsp[-1].minor.yy279;  // negative value of name length
+    tSetColumnType(&yylhsminor.yy325, &yymsp[-3].minor.yy0);
   }
 }
-  yymsp[-3].minor.yy47 = yylhsminor.yy47;
-=======
-  if (yymsp[-1].minor.yy489 <= 0) {
-    yymsp[-3].minor.yy0.type = 0;
-    tSetColumnType(&yylhsminor.yy505, &yymsp[-3].minor.yy0);
-  } else {
-    yymsp[-3].minor.yy0.type = -yymsp[-1].minor.yy489;  // negative value of name length
-    tSetColumnType(&yylhsminor.yy505, &yymsp[-3].minor.yy0);
-  }
-}
-  yymsp[-3].minor.yy505 = yylhsminor.yy505;
->>>>>>> 06ff862b
+  yymsp[-3].minor.yy325 = yylhsminor.yy325;
         break;
       case 129: /* typename ::= ids UNSIGNED */
 {
   yymsp[-1].minor.yy0.type = 0;
   yymsp[-1].minor.yy0.n = ((yymsp[0].minor.yy0.z + yymsp[0].minor.yy0.n) - yymsp[-1].minor.yy0.z);
-<<<<<<< HEAD
-  tSetColumnType (&yylhsminor.yy47, &yymsp[-1].minor.yy0);
-}
-  yymsp[-1].minor.yy47 = yylhsminor.yy47;
+  tSetColumnType (&yylhsminor.yy325, &yymsp[-1].minor.yy0);
+}
+  yymsp[-1].minor.yy325 = yylhsminor.yy325;
         break;
       case 130: /* signed ::= INTEGER */
-{ yylhsminor.yy373 = strtol(yymsp[0].minor.yy0.z, NULL, 10); }
-  yymsp[0].minor.yy373 = yylhsminor.yy373;
+{ yylhsminor.yy279 = strtol(yymsp[0].minor.yy0.z, NULL, 10); }
+  yymsp[0].minor.yy279 = yylhsminor.yy279;
         break;
       case 131: /* signed ::= PLUS INTEGER */
-{ yymsp[-1].minor.yy373 = strtol(yymsp[0].minor.yy0.z, NULL, 10); }
+{ yymsp[-1].minor.yy279 = strtol(yymsp[0].minor.yy0.z, NULL, 10); }
         break;
       case 132: /* signed ::= MINUS INTEGER */
-{ yymsp[-1].minor.yy373 = -strtol(yymsp[0].minor.yy0.z, NULL, 10);}
+{ yymsp[-1].minor.yy279 = -strtol(yymsp[0].minor.yy0.z, NULL, 10);}
         break;
       case 136: /* cmd ::= CREATE TABLE create_table_list */
-{ pInfo->type = TSDB_SQL_CREATE_TABLE; pInfo->pCreateTableInfo = yymsp[0].minor.yy422;}
-=======
-  tSetColumnType (&yylhsminor.yy505, &yymsp[-1].minor.yy0);
-}
-  yymsp[-1].minor.yy505 = yylhsminor.yy505;
-        break;
-      case 127: /* signed ::= INTEGER */
-{ yylhsminor.yy489 = strtol(yymsp[0].minor.yy0.z, NULL, 10); }
-  yymsp[0].minor.yy489 = yylhsminor.yy489;
-        break;
-      case 128: /* signed ::= PLUS INTEGER */
-{ yymsp[-1].minor.yy489 = strtol(yymsp[0].minor.yy0.z, NULL, 10); }
-        break;
-      case 129: /* signed ::= MINUS INTEGER */
-{ yymsp[-1].minor.yy489 = -strtol(yymsp[0].minor.yy0.z, NULL, 10);}
-        break;
-      case 133: /* cmd ::= CREATE TABLE create_table_list */
-{ pInfo->type = TSDB_SQL_CREATE_TABLE; pInfo->pCreateTableInfo = yymsp[0].minor.yy482;}
->>>>>>> 06ff862b
+{ pInfo->type = TSDB_SQL_CREATE_TABLE; pInfo->pCreateTableInfo = yymsp[0].minor.yy532;}
         break;
       case 137: /* create_table_list ::= create_from_stable */
 {
   SCreateTableSql* pCreateTable = calloc(1, sizeof(SCreateTableSql));
   pCreateTable->childTableInfo = taosArrayInit(4, sizeof(SCreatedTableInfo));
 
-<<<<<<< HEAD
-  taosArrayPush(pCreateTable->childTableInfo, &yymsp[0].minor.yy504);
+  taosArrayPush(pCreateTable->childTableInfo, &yymsp[0].minor.yy528);
   pCreateTable->type = TSQL_CREATE_TABLE_FROM_STABLE;
-  yylhsminor.yy422 = pCreateTable;
-}
-  yymsp[0].minor.yy422 = yylhsminor.yy422;
-=======
-  taosArrayPush(pCreateTable->childTableInfo, &yymsp[0].minor.yy390);
-  pCreateTable->type = TSQL_CREATE_TABLE_FROM_STABLE;
-  yylhsminor.yy482 = pCreateTable;
-}
-  yymsp[0].minor.yy482 = yylhsminor.yy482;
->>>>>>> 06ff862b
+  yylhsminor.yy532 = pCreateTable;
+}
+  yymsp[0].minor.yy532 = yylhsminor.yy532;
         break;
       case 138: /* create_table_list ::= create_table_list create_from_stable */
 {
-<<<<<<< HEAD
-  taosArrayPush(yymsp[-1].minor.yy422->childTableInfo, &yymsp[0].minor.yy504);
-  yylhsminor.yy422 = yymsp[-1].minor.yy422;
-}
-  yymsp[-1].minor.yy422 = yylhsminor.yy422;
-=======
-  taosArrayPush(yymsp[-1].minor.yy482->childTableInfo, &yymsp[0].minor.yy390);
-  yylhsminor.yy482 = yymsp[-1].minor.yy482;
-}
-  yymsp[-1].minor.yy482 = yylhsminor.yy482;
->>>>>>> 06ff862b
+  taosArrayPush(yymsp[-1].minor.yy532->childTableInfo, &yymsp[0].minor.yy528);
+  yylhsminor.yy532 = yymsp[-1].minor.yy532;
+}
+  yymsp[-1].minor.yy532 = yylhsminor.yy532;
         break;
       case 139: /* create_table_args ::= ifnotexists ids cpxName LP columnlist RP */
 {
-<<<<<<< HEAD
-  yylhsminor.yy422 = tSetCreateTableInfo(yymsp[-1].minor.yy325, NULL, NULL, TSQL_CREATE_TABLE);
-  setSqlInfo(pInfo, yylhsminor.yy422, NULL, TSDB_SQL_CREATE_TABLE);
-=======
-  yylhsminor.yy482 = tSetCreateTableInfo(yymsp[-1].minor.yy15, NULL, NULL, TSQL_CREATE_TABLE);
-  setSqlInfo(pInfo, yylhsminor.yy482, NULL, TSDB_SQL_CREATE_TABLE);
->>>>>>> 06ff862b
+  yylhsminor.yy532 = tSetCreateTableInfo(yymsp[-1].minor.yy93, NULL, NULL, TSQL_CREATE_TABLE);
+  setSqlInfo(pInfo, yylhsminor.yy532, NULL, TSDB_SQL_CREATE_TABLE);
 
   yymsp[-4].minor.yy0.n += yymsp[-3].minor.yy0.n;
   setCreatedTableName(pInfo, &yymsp[-4].minor.yy0, &yymsp[-5].minor.yy0);
 }
-<<<<<<< HEAD
-  yymsp[-5].minor.yy422 = yylhsminor.yy422;
-=======
-  yymsp[-5].minor.yy482 = yylhsminor.yy482;
->>>>>>> 06ff862b
+  yymsp[-5].minor.yy532 = yylhsminor.yy532;
         break;
       case 140: /* create_stable_args ::= ifnotexists ids cpxName LP columnlist RP TAGS LP columnlist RP */
 {
-<<<<<<< HEAD
-  yylhsminor.yy422 = tSetCreateTableInfo(yymsp[-5].minor.yy325, yymsp[-1].minor.yy325, NULL, TSQL_CREATE_STABLE);
-  setSqlInfo(pInfo, yylhsminor.yy422, NULL, TSDB_SQL_CREATE_TABLE);
-=======
-  yylhsminor.yy482 = tSetCreateTableInfo(yymsp[-5].minor.yy15, yymsp[-1].minor.yy15, NULL, TSQL_CREATE_STABLE);
-  setSqlInfo(pInfo, yylhsminor.yy482, NULL, TSDB_SQL_CREATE_TABLE);
->>>>>>> 06ff862b
+  yylhsminor.yy532 = tSetCreateTableInfo(yymsp[-5].minor.yy93, yymsp[-1].minor.yy93, NULL, TSQL_CREATE_STABLE);
+  setSqlInfo(pInfo, yylhsminor.yy532, NULL, TSDB_SQL_CREATE_TABLE);
 
   yymsp[-8].minor.yy0.n += yymsp[-7].minor.yy0.n;
   setCreatedTableName(pInfo, &yymsp[-8].minor.yy0, &yymsp[-9].minor.yy0);
 }
-<<<<<<< HEAD
-  yymsp[-9].minor.yy422 = yylhsminor.yy422;
-=======
-  yymsp[-9].minor.yy482 = yylhsminor.yy482;
->>>>>>> 06ff862b
+  yymsp[-9].minor.yy532 = yylhsminor.yy532;
         break;
       case 141: /* create_from_stable ::= ifnotexists ids cpxName USING ids cpxName TAGS LP tagitemlist RP */
 {
   yymsp[-5].minor.yy0.n += yymsp[-4].minor.yy0.n;
   yymsp[-8].minor.yy0.n += yymsp[-7].minor.yy0.n;
-<<<<<<< HEAD
-  yylhsminor.yy504 = createNewChildTableInfo(&yymsp[-5].minor.yy0, NULL, yymsp[-1].minor.yy325, &yymsp[-8].minor.yy0, &yymsp[-9].minor.yy0);
-}
-  yymsp[-9].minor.yy504 = yylhsminor.yy504;
-=======
-  yylhsminor.yy390 = createNewChildTableInfo(&yymsp[-5].minor.yy0, NULL, yymsp[-1].minor.yy15, &yymsp[-8].minor.yy0, &yymsp[-9].minor.yy0);
-}
-  yymsp[-9].minor.yy390 = yylhsminor.yy390;
->>>>>>> 06ff862b
+  yylhsminor.yy528 = createNewChildTableInfo(&yymsp[-5].minor.yy0, NULL, yymsp[-1].minor.yy93, &yymsp[-8].minor.yy0, &yymsp[-9].minor.yy0);
+}
+  yymsp[-9].minor.yy528 = yylhsminor.yy528;
         break;
       case 142: /* create_from_stable ::= ifnotexists ids cpxName USING ids cpxName LP tagNamelist RP TAGS LP tagitemlist RP */
 {
   yymsp[-8].minor.yy0.n += yymsp[-7].minor.yy0.n;
   yymsp[-11].minor.yy0.n += yymsp[-10].minor.yy0.n;
-<<<<<<< HEAD
-  yylhsminor.yy504 = createNewChildTableInfo(&yymsp[-8].minor.yy0, yymsp[-5].minor.yy325, yymsp[-1].minor.yy325, &yymsp[-11].minor.yy0, &yymsp[-12].minor.yy0);
-}
-  yymsp[-12].minor.yy504 = yylhsminor.yy504;
+  yylhsminor.yy528 = createNewChildTableInfo(&yymsp[-8].minor.yy0, yymsp[-5].minor.yy93, yymsp[-1].minor.yy93, &yymsp[-11].minor.yy0, &yymsp[-12].minor.yy0);
+}
+  yymsp[-12].minor.yy528 = yylhsminor.yy528;
         break;
       case 143: /* tagNamelist ::= tagNamelist COMMA ids */
-{taosArrayPush(yymsp[-2].minor.yy325, &yymsp[0].minor.yy0); yylhsminor.yy325 = yymsp[-2].minor.yy325;  }
-  yymsp[-2].minor.yy325 = yylhsminor.yy325;
+{taosArrayPush(yymsp[-2].minor.yy93, &yymsp[0].minor.yy0); yylhsminor.yy93 = yymsp[-2].minor.yy93;  }
+  yymsp[-2].minor.yy93 = yylhsminor.yy93;
         break;
       case 144: /* tagNamelist ::= ids */
-{yylhsminor.yy325 = taosArrayInit(4, sizeof(SStrToken)); taosArrayPush(yylhsminor.yy325, &yymsp[0].minor.yy0);}
-  yymsp[0].minor.yy325 = yylhsminor.yy325;
-=======
-  yylhsminor.yy390 = createNewChildTableInfo(&yymsp[-8].minor.yy0, yymsp[-5].minor.yy15, yymsp[-1].minor.yy15, &yymsp[-11].minor.yy0, &yymsp[-12].minor.yy0);
-}
-  yymsp[-12].minor.yy390 = yylhsminor.yy390;
-        break;
-      case 140: /* tagNamelist ::= tagNamelist COMMA ids */
-{taosArrayPush(yymsp[-2].minor.yy15, &yymsp[0].minor.yy0); yylhsminor.yy15 = yymsp[-2].minor.yy15;  }
-  yymsp[-2].minor.yy15 = yylhsminor.yy15;
-        break;
-      case 141: /* tagNamelist ::= ids */
-{yylhsminor.yy15 = taosArrayInit(4, sizeof(SStrToken)); taosArrayPush(yylhsminor.yy15, &yymsp[0].minor.yy0);}
-  yymsp[0].minor.yy15 = yylhsminor.yy15;
->>>>>>> 06ff862b
+{yylhsminor.yy93 = taosArrayInit(4, sizeof(SStrToken)); taosArrayPush(yylhsminor.yy93, &yymsp[0].minor.yy0);}
+  yymsp[0].minor.yy93 = yylhsminor.yy93;
         break;
       case 145: /* create_table_args ::= ifnotexists ids cpxName AS select */
 {
-<<<<<<< HEAD
-  yylhsminor.yy422 = tSetCreateTableInfo(NULL, NULL, yymsp[0].minor.yy536, TSQL_CREATE_STREAM);
-  setSqlInfo(pInfo, yylhsminor.yy422, NULL, TSDB_SQL_CREATE_TABLE);
-=======
-  yylhsminor.yy482 = tSetCreateTableInfo(NULL, NULL, yymsp[0].minor.yy134, TSQL_CREATE_STREAM);
-  setSqlInfo(pInfo, yylhsminor.yy482, NULL, TSDB_SQL_CREATE_TABLE);
->>>>>>> 06ff862b
+  yylhsminor.yy532 = tSetCreateTableInfo(NULL, NULL, yymsp[0].minor.yy224, TSQL_CREATE_STREAM);
+  setSqlInfo(pInfo, yylhsminor.yy532, NULL, TSDB_SQL_CREATE_TABLE);
 
   yymsp[-3].minor.yy0.n += yymsp[-2].minor.yy0.n;
   setCreatedTableName(pInfo, &yymsp[-3].minor.yy0, &yymsp[-4].minor.yy0);
 }
-<<<<<<< HEAD
-  yymsp[-4].minor.yy422 = yylhsminor.yy422;
+  yymsp[-4].minor.yy532 = yylhsminor.yy532;
         break;
       case 146: /* columnlist ::= columnlist COMMA column */
-{taosArrayPush(yymsp[-2].minor.yy325, &yymsp[0].minor.yy47); yylhsminor.yy325 = yymsp[-2].minor.yy325;  }
-  yymsp[-2].minor.yy325 = yylhsminor.yy325;
+{taosArrayPush(yymsp[-2].minor.yy93, &yymsp[0].minor.yy325); yylhsminor.yy93 = yymsp[-2].minor.yy93;  }
+  yymsp[-2].minor.yy93 = yylhsminor.yy93;
         break;
       case 147: /* columnlist ::= column */
-{yylhsminor.yy325 = taosArrayInit(4, sizeof(TAOS_FIELD)); taosArrayPush(yylhsminor.yy325, &yymsp[0].minor.yy47);}
-  yymsp[0].minor.yy325 = yylhsminor.yy325;
-=======
-  yymsp[-4].minor.yy482 = yylhsminor.yy482;
-        break;
-      case 143: /* columnlist ::= columnlist COMMA column */
-{taosArrayPush(yymsp[-2].minor.yy15, &yymsp[0].minor.yy505); yylhsminor.yy15 = yymsp[-2].minor.yy15;  }
-  yymsp[-2].minor.yy15 = yylhsminor.yy15;
-        break;
-      case 144: /* columnlist ::= column */
-{yylhsminor.yy15 = taosArrayInit(4, sizeof(TAOS_FIELD)); taosArrayPush(yylhsminor.yy15, &yymsp[0].minor.yy505);}
-  yymsp[0].minor.yy15 = yylhsminor.yy15;
->>>>>>> 06ff862b
+{yylhsminor.yy93 = taosArrayInit(4, sizeof(TAOS_FIELD)); taosArrayPush(yylhsminor.yy93, &yymsp[0].minor.yy325);}
+  yymsp[0].minor.yy93 = yylhsminor.yy93;
         break;
       case 148: /* column ::= ids typename */
 {
-<<<<<<< HEAD
-  tSetColumnInfo(&yylhsminor.yy47, &yymsp[-1].minor.yy0, &yymsp[0].minor.yy47);
-}
-  yymsp[-1].minor.yy47 = yylhsminor.yy47;
+  tSetColumnInfo(&yylhsminor.yy325, &yymsp[-1].minor.yy0, &yymsp[0].minor.yy325);
+}
+  yymsp[-1].minor.yy325 = yylhsminor.yy325;
         break;
       case 155: /* tagitem ::= NULL */
-{ yymsp[0].minor.yy0.type = 0; tVariantCreate(&yylhsminor.yy442, &yymsp[0].minor.yy0); }
-  yymsp[0].minor.yy442 = yylhsminor.yy442;
-=======
-  tSetColumnInfo(&yylhsminor.yy505, &yymsp[-1].minor.yy0, &yymsp[0].minor.yy505);
-}
-  yymsp[-1].minor.yy505 = yylhsminor.yy505;
-        break;
-      case 146: /* tagitemlist ::= tagitemlist COMMA tagitem */
-{ yylhsminor.yy15 = tVariantListAppend(yymsp[-2].minor.yy15, &yymsp[0].minor.yy380, -1);    }
-  yymsp[-2].minor.yy15 = yylhsminor.yy15;
-        break;
-      case 147: /* tagitemlist ::= tagitem */
-{ yylhsminor.yy15 = tVariantListAppend(NULL, &yymsp[0].minor.yy380, -1); }
-  yymsp[0].minor.yy15 = yylhsminor.yy15;
-        break;
-      case 148: /* tagitem ::= INTEGER */
-      case 149: /* tagitem ::= FLOAT */ yytestcase(yyruleno==149);
-      case 150: /* tagitem ::= STRING */ yytestcase(yyruleno==150);
-      case 151: /* tagitem ::= BOOL */ yytestcase(yyruleno==151);
-{ toTSDBType(yymsp[0].minor.yy0.type); tVariantCreate(&yylhsminor.yy380, &yymsp[0].minor.yy0); }
-  yymsp[0].minor.yy380 = yylhsminor.yy380;
-        break;
-      case 152: /* tagitem ::= NULL */
-{ yymsp[0].minor.yy0.type = 0; tVariantCreate(&yylhsminor.yy380, &yymsp[0].minor.yy0); }
-  yymsp[0].minor.yy380 = yylhsminor.yy380;
->>>>>>> 06ff862b
+{ yymsp[0].minor.yy0.type = 0; tVariantCreate(&yylhsminor.yy518, &yymsp[0].minor.yy0); }
+  yymsp[0].minor.yy518 = yylhsminor.yy518;
         break;
       case 156: /* tagitem ::= MINUS INTEGER */
       case 157: /* tagitem ::= MINUS FLOAT */ yytestcase(yyruleno==157);
@@ -3881,102 +2664,56 @@
     yymsp[-1].minor.yy0.n += yymsp[0].minor.yy0.n;
     yymsp[-1].minor.yy0.type = yymsp[0].minor.yy0.type;
     toTSDBType(yymsp[-1].minor.yy0.type);
-    tVariantCreate(&yylhsminor.yy380, &yymsp[-1].minor.yy0);
-}
-  yymsp[-1].minor.yy380 = yylhsminor.yy380;
+    tVariantCreate(&yylhsminor.yy518, &yymsp[-1].minor.yy0);
+}
+  yymsp[-1].minor.yy518 = yylhsminor.yy518;
         break;
       case 160: /* select ::= SELECT selcollist from where_opt interval_opt session_option windowstate_option fill_opt sliding_opt groupby_opt orderby_opt having_opt slimit_opt limit_opt */
 {
-<<<<<<< HEAD
-  yylhsminor.yy536 = tSetQuerySqlNode(&yymsp[-13].minor.yy0, yymsp[-12].minor.yy325, yymsp[-11].minor.yy52, yymsp[-10].minor.yy162, yymsp[-4].minor.yy325, yymsp[-3].minor.yy325, &yymsp[-9].minor.yy328, &yymsp[-8].minor.yy84, &yymsp[-7].minor.yy176, &yymsp[-5].minor.yy0, yymsp[-6].minor.yy325, &yymsp[0].minor.yy230, &yymsp[-1].minor.yy230, yymsp[-2].minor.yy162);
-}
-  yymsp[-13].minor.yy536 = yylhsminor.yy536;
+  yylhsminor.yy224 = tSetQuerySqlNode(&yymsp[-13].minor.yy0, yymsp[-12].minor.yy93, yymsp[-11].minor.yy330, yymsp[-10].minor.yy68, yymsp[-4].minor.yy93, yymsp[-3].minor.yy93, &yymsp[-9].minor.yy42, &yymsp[-8].minor.yy15, &yymsp[-7].minor.yy274, &yymsp[-5].minor.yy0, yymsp[-6].minor.yy93, &yymsp[0].minor.yy284, &yymsp[-1].minor.yy284, yymsp[-2].minor.yy68);
+}
+  yymsp[-13].minor.yy224 = yylhsminor.yy224;
         break;
       case 161: /* select ::= LP select RP */
-{yymsp[-2].minor.yy536 = yymsp[-1].minor.yy536;}
+{yymsp[-2].minor.yy224 = yymsp[-1].minor.yy224;}
         break;
       case 162: /* union ::= select */
-{ yylhsminor.yy325 = setSubclause(NULL, yymsp[0].minor.yy536); }
-  yymsp[0].minor.yy325 = yylhsminor.yy325;
+{ yylhsminor.yy93 = setSubclause(NULL, yymsp[0].minor.yy224); }
+  yymsp[0].minor.yy93 = yylhsminor.yy93;
         break;
       case 163: /* union ::= union UNION ALL select */
-{ yylhsminor.yy325 = appendSelectClause(yymsp[-3].minor.yy325, yymsp[0].minor.yy536); }
-  yymsp[-3].minor.yy325 = yylhsminor.yy325;
+{ yylhsminor.yy93 = appendSelectClause(yymsp[-3].minor.yy93, yymsp[0].minor.yy224); }
+  yymsp[-3].minor.yy93 = yylhsminor.yy93;
         break;
       case 164: /* cmd ::= union */
-{ setSqlInfo(pInfo, yymsp[0].minor.yy325, NULL, TSDB_SQL_SELECT); }
-=======
-  yylhsminor.yy134 = tSetQuerySqlNode(&yymsp[-13].minor.yy0, yymsp[-12].minor.yy15, yymsp[-11].minor.yy160, yymsp[-10].minor.yy328, yymsp[-4].minor.yy15, yymsp[-3].minor.yy15, &yymsp[-9].minor.yy496, &yymsp[-8].minor.yy151, &yymsp[-7].minor.yy96, &yymsp[-5].minor.yy0, yymsp[-6].minor.yy15, &yymsp[0].minor.yy150, &yymsp[-1].minor.yy150, yymsp[-2].minor.yy328);
-}
-  yymsp[-13].minor.yy134 = yylhsminor.yy134;
-        break;
-      case 158: /* select ::= LP select RP */
-{yymsp[-2].minor.yy134 = yymsp[-1].minor.yy134;}
-        break;
-      case 159: /* union ::= select */
-{ yylhsminor.yy15 = setSubclause(NULL, yymsp[0].minor.yy134); }
-  yymsp[0].minor.yy15 = yylhsminor.yy15;
-        break;
-      case 160: /* union ::= union UNION ALL select */
-{ yylhsminor.yy15 = appendSelectClause(yymsp[-3].minor.yy15, yymsp[0].minor.yy134); }
-  yymsp[-3].minor.yy15 = yylhsminor.yy15;
-        break;
-      case 161: /* cmd ::= union */
-{ setSqlInfo(pInfo, yymsp[0].minor.yy15, NULL, TSDB_SQL_SELECT); }
->>>>>>> 06ff862b
+{ setSqlInfo(pInfo, yymsp[0].minor.yy93, NULL, TSDB_SQL_SELECT); }
         break;
       case 165: /* select ::= SELECT selcollist */
 {
-<<<<<<< HEAD
-  yylhsminor.yy536 = tSetQuerySqlNode(&yymsp[-1].minor.yy0, yymsp[0].minor.yy325, NULL, NULL, NULL, NULL, NULL, NULL, NULL, NULL, NULL, NULL, NULL, NULL);
-}
-  yymsp[-1].minor.yy536 = yylhsminor.yy536;
+  yylhsminor.yy224 = tSetQuerySqlNode(&yymsp[-1].minor.yy0, yymsp[0].minor.yy93, NULL, NULL, NULL, NULL, NULL, NULL, NULL, NULL, NULL, NULL, NULL, NULL);
+}
+  yymsp[-1].minor.yy224 = yylhsminor.yy224;
         break;
       case 166: /* sclp ::= selcollist COMMA */
-{yylhsminor.yy325 = yymsp[-1].minor.yy325;}
-  yymsp[-1].minor.yy325 = yylhsminor.yy325;
+{yylhsminor.yy93 = yymsp[-1].minor.yy93;}
+  yymsp[-1].minor.yy93 = yylhsminor.yy93;
         break;
       case 167: /* sclp ::= */
       case 197: /* orderby_opt ::= */ yytestcase(yyruleno==197);
-{yymsp[1].minor.yy325 = 0;}
-=======
-  yylhsminor.yy134 = tSetQuerySqlNode(&yymsp[-1].minor.yy0, yymsp[0].minor.yy15, NULL, NULL, NULL, NULL, NULL, NULL, NULL, NULL, NULL, NULL, NULL, NULL);
-}
-  yymsp[-1].minor.yy134 = yylhsminor.yy134;
-        break;
-      case 163: /* sclp ::= selcollist COMMA */
-{yylhsminor.yy15 = yymsp[-1].minor.yy15;}
-  yymsp[-1].minor.yy15 = yylhsminor.yy15;
-        break;
-      case 164: /* sclp ::= */
-      case 194: /* orderby_opt ::= */ yytestcase(yyruleno==194);
-{yymsp[1].minor.yy15 = 0;}
->>>>>>> 06ff862b
+{yymsp[1].minor.yy93 = 0;}
         break;
       case 168: /* selcollist ::= sclp distinct expr as */
 {
-<<<<<<< HEAD
-   yylhsminor.yy325 = tSqlExprListAppend(yymsp[-3].minor.yy325, yymsp[-1].minor.yy162,  yymsp[-2].minor.yy0.n? &yymsp[-2].minor.yy0:0, yymsp[0].minor.yy0.n?&yymsp[0].minor.yy0:0);
-}
-  yymsp[-3].minor.yy325 = yylhsminor.yy325;
-=======
-   yylhsminor.yy15 = tSqlExprListAppend(yymsp[-3].minor.yy15, yymsp[-1].minor.yy328,  yymsp[-2].minor.yy0.n? &yymsp[-2].minor.yy0:0, yymsp[0].minor.yy0.n?&yymsp[0].minor.yy0:0);
-}
-  yymsp[-3].minor.yy15 = yylhsminor.yy15;
->>>>>>> 06ff862b
+   yylhsminor.yy93 = tSqlExprListAppend(yymsp[-3].minor.yy93, yymsp[-1].minor.yy68,  yymsp[-2].minor.yy0.n? &yymsp[-2].minor.yy0:0, yymsp[0].minor.yy0.n?&yymsp[0].minor.yy0:0);
+}
+  yymsp[-3].minor.yy93 = yylhsminor.yy93;
         break;
       case 169: /* selcollist ::= sclp STAR */
 {
    tSqlExpr *pNode = tSqlExprCreateIdValue(NULL, TK_ALL);
-<<<<<<< HEAD
-   yylhsminor.yy325 = tSqlExprListAppend(yymsp[-1].minor.yy325, pNode, 0, 0);
-}
-  yymsp[-1].minor.yy325 = yylhsminor.yy325;
-=======
-   yylhsminor.yy15 = tSqlExprListAppend(yymsp[-1].minor.yy15, pNode, 0, 0);
-}
-  yymsp[-1].minor.yy15 = yylhsminor.yy15;
->>>>>>> 06ff862b
+   yylhsminor.yy93 = tSqlExprListAppend(yymsp[-1].minor.yy93, pNode, 0, 0);
+}
+  yymsp[-1].minor.yy93 = yylhsminor.yy93;
         break;
       case 170: /* as ::= AS ids */
 { yymsp[-1].minor.yy0 = yymsp[0].minor.yy0;    }
@@ -3992,150 +2729,79 @@
 { yylhsminor.yy0 = yymsp[0].minor.yy0;  }
   yymsp[0].minor.yy0 = yylhsminor.yy0;
         break;
-<<<<<<< HEAD
       case 175: /* from ::= FROM tablelist */
       case 176: /* from ::= FROM sub */ yytestcase(yyruleno==176);
-{yymsp[-1].minor.yy52 = yymsp[0].minor.yy52;}
+{yymsp[-1].minor.yy330 = yymsp[0].minor.yy330;}
         break;
       case 177: /* sub ::= LP union RP */
-{yymsp[-2].minor.yy52 = addSubqueryElem(NULL, yymsp[-1].minor.yy325, NULL);}
+{yymsp[-2].minor.yy330 = addSubqueryElem(NULL, yymsp[-1].minor.yy93, NULL);}
         break;
       case 178: /* sub ::= LP union RP ids */
-{yymsp[-3].minor.yy52 = addSubqueryElem(NULL, yymsp[-2].minor.yy325, &yymsp[0].minor.yy0);}
+{yymsp[-3].minor.yy330 = addSubqueryElem(NULL, yymsp[-2].minor.yy93, &yymsp[0].minor.yy0);}
         break;
       case 179: /* sub ::= sub COMMA LP union RP ids */
-{yylhsminor.yy52 = addSubqueryElem(yymsp[-5].minor.yy52, yymsp[-2].minor.yy325, &yymsp[0].minor.yy0);}
-  yymsp[-5].minor.yy52 = yylhsminor.yy52;
-=======
-      case 172: /* from ::= FROM tablelist */
-      case 173: /* from ::= FROM sub */ yytestcase(yyruleno==173);
-{yymsp[-1].minor.yy160 = yymsp[0].minor.yy160;}
-        break;
-      case 174: /* sub ::= LP union RP */
-{yymsp[-2].minor.yy160 = addSubqueryElem(NULL, yymsp[-1].minor.yy15, NULL);}
-        break;
-      case 175: /* sub ::= LP union RP ids */
-{yymsp[-3].minor.yy160 = addSubqueryElem(NULL, yymsp[-2].minor.yy15, &yymsp[0].minor.yy0);}
-        break;
-      case 176: /* sub ::= sub COMMA LP union RP ids */
-{yylhsminor.yy160 = addSubqueryElem(yymsp[-5].minor.yy160, yymsp[-2].minor.yy15, &yymsp[0].minor.yy0);}
-  yymsp[-5].minor.yy160 = yylhsminor.yy160;
->>>>>>> 06ff862b
+{yylhsminor.yy330 = addSubqueryElem(yymsp[-5].minor.yy330, yymsp[-2].minor.yy93, &yymsp[0].minor.yy0);}
+  yymsp[-5].minor.yy330 = yylhsminor.yy330;
         break;
       case 180: /* tablelist ::= ids cpxName */
 {
   yymsp[-1].minor.yy0.n += yymsp[0].minor.yy0.n;
-<<<<<<< HEAD
-  yylhsminor.yy52 = setTableNameList(NULL, &yymsp[-1].minor.yy0, NULL);
-}
-  yymsp[-1].minor.yy52 = yylhsminor.yy52;
-=======
-  yylhsminor.yy160 = setTableNameList(NULL, &yymsp[-1].minor.yy0, NULL);
-}
-  yymsp[-1].minor.yy160 = yylhsminor.yy160;
->>>>>>> 06ff862b
+  yylhsminor.yy330 = setTableNameList(NULL, &yymsp[-1].minor.yy0, NULL);
+}
+  yymsp[-1].minor.yy330 = yylhsminor.yy330;
         break;
       case 181: /* tablelist ::= ids cpxName ids */
 {
   yymsp[-2].minor.yy0.n += yymsp[-1].minor.yy0.n;
-<<<<<<< HEAD
-  yylhsminor.yy52 = setTableNameList(NULL, &yymsp[-2].minor.yy0, &yymsp[0].minor.yy0);
-}
-  yymsp[-2].minor.yy52 = yylhsminor.yy52;
-=======
-  yylhsminor.yy160 = setTableNameList(NULL, &yymsp[-2].minor.yy0, &yymsp[0].minor.yy0);
-}
-  yymsp[-2].minor.yy160 = yylhsminor.yy160;
->>>>>>> 06ff862b
+  yylhsminor.yy330 = setTableNameList(NULL, &yymsp[-2].minor.yy0, &yymsp[0].minor.yy0);
+}
+  yymsp[-2].minor.yy330 = yylhsminor.yy330;
         break;
       case 182: /* tablelist ::= tablelist COMMA ids cpxName */
 {
   yymsp[-1].minor.yy0.n += yymsp[0].minor.yy0.n;
-<<<<<<< HEAD
-  yylhsminor.yy52 = setTableNameList(yymsp[-3].minor.yy52, &yymsp[-1].minor.yy0, NULL);
-}
-  yymsp[-3].minor.yy52 = yylhsminor.yy52;
-=======
-  yylhsminor.yy160 = setTableNameList(yymsp[-3].minor.yy160, &yymsp[-1].minor.yy0, NULL);
-}
-  yymsp[-3].minor.yy160 = yylhsminor.yy160;
->>>>>>> 06ff862b
+  yylhsminor.yy330 = setTableNameList(yymsp[-3].minor.yy330, &yymsp[-1].minor.yy0, NULL);
+}
+  yymsp[-3].minor.yy330 = yylhsminor.yy330;
         break;
       case 183: /* tablelist ::= tablelist COMMA ids cpxName ids */
 {
   yymsp[-2].minor.yy0.n += yymsp[-1].minor.yy0.n;
-<<<<<<< HEAD
-  yylhsminor.yy52 = setTableNameList(yymsp[-4].minor.yy52, &yymsp[-2].minor.yy0, &yymsp[0].minor.yy0);
-}
-  yymsp[-4].minor.yy52 = yylhsminor.yy52;
-=======
-  yylhsminor.yy160 = setTableNameList(yymsp[-4].minor.yy160, &yymsp[-2].minor.yy0, &yymsp[0].minor.yy0);
-}
-  yymsp[-4].minor.yy160 = yylhsminor.yy160;
->>>>>>> 06ff862b
+  yylhsminor.yy330 = setTableNameList(yymsp[-4].minor.yy330, &yymsp[-2].minor.yy0, &yymsp[0].minor.yy0);
+}
+  yymsp[-4].minor.yy330 = yylhsminor.yy330;
         break;
       case 184: /* tmvar ::= VARIABLE */
 {yylhsminor.yy0 = yymsp[0].minor.yy0;}
   yymsp[0].minor.yy0 = yylhsminor.yy0;
         break;
-<<<<<<< HEAD
       case 185: /* interval_opt ::= INTERVAL LP tmvar RP */
-{yymsp[-3].minor.yy328.interval = yymsp[-1].minor.yy0; yymsp[-3].minor.yy328.offset.n = 0;}
+{yymsp[-3].minor.yy42.interval = yymsp[-1].minor.yy0; yymsp[-3].minor.yy42.offset.n = 0;}
         break;
       case 186: /* interval_opt ::= INTERVAL LP tmvar COMMA tmvar RP */
-{yymsp[-5].minor.yy328.interval = yymsp[-3].minor.yy0; yymsp[-5].minor.yy328.offset = yymsp[-1].minor.yy0;}
+{yymsp[-5].minor.yy42.interval = yymsp[-3].minor.yy0; yymsp[-5].minor.yy42.offset = yymsp[-1].minor.yy0;}
         break;
       case 187: /* interval_opt ::= */
-{memset(&yymsp[1].minor.yy328, 0, sizeof(yymsp[1].minor.yy328));}
+{memset(&yymsp[1].minor.yy42, 0, sizeof(yymsp[1].minor.yy42));}
         break;
       case 188: /* session_option ::= */
-{yymsp[1].minor.yy84.col.n = 0; yymsp[1].minor.yy84.gap.n = 0;}
-=======
-      case 182: /* interval_opt ::= INTERVAL LP tmvar RP */
-{yymsp[-3].minor.yy496.interval = yymsp[-1].minor.yy0; yymsp[-3].minor.yy496.offset.n = 0;}
-        break;
-      case 183: /* interval_opt ::= INTERVAL LP tmvar COMMA tmvar RP */
-{yymsp[-5].minor.yy496.interval = yymsp[-3].minor.yy0; yymsp[-5].minor.yy496.offset = yymsp[-1].minor.yy0;}
-        break;
-      case 184: /* interval_opt ::= */
-{memset(&yymsp[1].minor.yy496, 0, sizeof(yymsp[1].minor.yy496));}
-        break;
-      case 185: /* session_option ::= */
-{yymsp[1].minor.yy151.col.n = 0; yymsp[1].minor.yy151.gap.n = 0;}
->>>>>>> 06ff862b
+{yymsp[1].minor.yy15.col.n = 0; yymsp[1].minor.yy15.gap.n = 0;}
         break;
       case 189: /* session_option ::= SESSION LP ids cpxName COMMA tmvar RP */
 {
    yymsp[-4].minor.yy0.n += yymsp[-3].minor.yy0.n;
-<<<<<<< HEAD
-   yymsp[-6].minor.yy84.col = yymsp[-4].minor.yy0;
-   yymsp[-6].minor.yy84.gap = yymsp[-1].minor.yy0;
+   yymsp[-6].minor.yy15.col = yymsp[-4].minor.yy0;
+   yymsp[-6].minor.yy15.gap = yymsp[-1].minor.yy0;
 }
         break;
       case 190: /* windowstate_option ::= */
-{yymsp[1].minor.yy176.col.n = 0;}
+{ yymsp[1].minor.yy274.col.n = 0; yymsp[1].minor.yy274.col.z = NULL;}
         break;
       case 191: /* windowstate_option ::= STATE_WINDOW LP ids RP */
-{
-   yymsp[-3].minor.yy176.col = yymsp[-1].minor.yy0;
-}
+{ yymsp[-3].minor.yy274.col = yymsp[-1].minor.yy0; }
         break;
       case 192: /* fill_opt ::= */
-{ yymsp[1].minor.yy325 = 0;     }
-=======
-   yymsp[-6].minor.yy151.col = yymsp[-4].minor.yy0;
-   yymsp[-6].minor.yy151.gap = yymsp[-1].minor.yy0;
-}
-        break;
-      case 187: /* windowstate_option ::= */
-{ yymsp[1].minor.yy96.col.n = 0; yymsp[1].minor.yy96.col.z = NULL;}
-        break;
-      case 188: /* windowstate_option ::= STATE_WINDOW LP ids RP */
-{ yymsp[-3].minor.yy96.col = yymsp[-1].minor.yy0; }
-        break;
-      case 189: /* fill_opt ::= */
-{ yymsp[1].minor.yy15 = 0;     }
->>>>>>> 06ff862b
+{ yymsp[1].minor.yy93 = 0;     }
         break;
       case 193: /* fill_opt ::= FILL LP ID COMMA tagitemlist RP */
 {
@@ -4143,23 +2809,14 @@
     toTSDBType(yymsp[-3].minor.yy0.type);
     tVariantCreate(&A, &yymsp[-3].minor.yy0);
 
-<<<<<<< HEAD
-    tVariantListInsert(yymsp[-1].minor.yy325, &A, -1, 0);
-    yymsp[-5].minor.yy325 = yymsp[-1].minor.yy325;
-=======
-    tVariantListInsert(yymsp[-1].minor.yy15, &A, -1, 0);
-    yymsp[-5].minor.yy15 = yymsp[-1].minor.yy15;
->>>>>>> 06ff862b
+    tVariantListInsert(yymsp[-1].minor.yy93, &A, -1, 0);
+    yymsp[-5].minor.yy93 = yymsp[-1].minor.yy93;
 }
         break;
       case 194: /* fill_opt ::= FILL LP ID RP */
 {
     toTSDBType(yymsp[-1].minor.yy0.type);
-<<<<<<< HEAD
-    yymsp[-3].minor.yy325 = tVariantListAppendToken(NULL, &yymsp[-1].minor.yy0, -1);
-=======
-    yymsp[-3].minor.yy15 = tVariantListAppendToken(NULL, &yymsp[-1].minor.yy0, -1);
->>>>>>> 06ff862b
+    yymsp[-3].minor.yy93 = tVariantListAppendToken(NULL, &yymsp[-1].minor.yy0, -1);
 }
         break;
       case 195: /* sliding_opt ::= SLIDING LP tmvar RP */
@@ -4168,462 +2825,236 @@
       case 196: /* sliding_opt ::= */
 {yymsp[1].minor.yy0.n = 0; yymsp[1].minor.yy0.z = NULL; yymsp[1].minor.yy0.type = 0;   }
         break;
-<<<<<<< HEAD
       case 198: /* orderby_opt ::= ORDER BY sortlist */
-{yymsp[-2].minor.yy325 = yymsp[0].minor.yy325;}
-=======
-      case 195: /* orderby_opt ::= ORDER BY sortlist */
-{yymsp[-2].minor.yy15 = yymsp[0].minor.yy15;}
->>>>>>> 06ff862b
+{yymsp[-2].minor.yy93 = yymsp[0].minor.yy93;}
         break;
       case 199: /* sortlist ::= sortlist COMMA item sortorder */
 {
-<<<<<<< HEAD
-    yylhsminor.yy325 = tVariantListAppend(yymsp[-3].minor.yy325, &yymsp[-1].minor.yy442, yymsp[0].minor.yy196);
-}
-  yymsp[-3].minor.yy325 = yylhsminor.yy325;
-=======
-    yylhsminor.yy15 = tVariantListAppend(yymsp[-3].minor.yy15, &yymsp[-1].minor.yy380, yymsp[0].minor.yy250);
-}
-  yymsp[-3].minor.yy15 = yylhsminor.yy15;
->>>>>>> 06ff862b
+    yylhsminor.yy93 = tVariantListAppend(yymsp[-3].minor.yy93, &yymsp[-1].minor.yy518, yymsp[0].minor.yy150);
+}
+  yymsp[-3].minor.yy93 = yylhsminor.yy93;
         break;
       case 200: /* sortlist ::= item sortorder */
 {
-<<<<<<< HEAD
-  yylhsminor.yy325 = tVariantListAppend(NULL, &yymsp[-1].minor.yy442, yymsp[0].minor.yy196);
-}
-  yymsp[-1].minor.yy325 = yylhsminor.yy325;
-=======
-  yylhsminor.yy15 = tVariantListAppend(NULL, &yymsp[-1].minor.yy380, yymsp[0].minor.yy250);
-}
-  yymsp[-1].minor.yy15 = yylhsminor.yy15;
->>>>>>> 06ff862b
+  yylhsminor.yy93 = tVariantListAppend(NULL, &yymsp[-1].minor.yy518, yymsp[0].minor.yy150);
+}
+  yymsp[-1].minor.yy93 = yylhsminor.yy93;
         break;
       case 201: /* item ::= ids cpxName */
 {
   toTSDBType(yymsp[-1].minor.yy0.type);
   yymsp[-1].minor.yy0.n += yymsp[0].minor.yy0.n;
 
-  tVariantCreate(&yylhsminor.yy380, &yymsp[-1].minor.yy0);
-}
-  yymsp[-1].minor.yy380 = yylhsminor.yy380;
-        break;
-<<<<<<< HEAD
+  tVariantCreate(&yylhsminor.yy518, &yymsp[-1].minor.yy0);
+}
+  yymsp[-1].minor.yy518 = yylhsminor.yy518;
+        break;
       case 202: /* sortorder ::= ASC */
-{ yymsp[0].minor.yy196 = TSDB_ORDER_ASC; }
+{ yymsp[0].minor.yy150 = TSDB_ORDER_ASC; }
         break;
       case 203: /* sortorder ::= DESC */
-{ yymsp[0].minor.yy196 = TSDB_ORDER_DESC;}
+{ yymsp[0].minor.yy150 = TSDB_ORDER_DESC;}
         break;
       case 204: /* sortorder ::= */
-{ yymsp[1].minor.yy196 = TSDB_ORDER_ASC; }
+{ yymsp[1].minor.yy150 = TSDB_ORDER_ASC; }
         break;
       case 205: /* groupby_opt ::= */
-{ yymsp[1].minor.yy325 = 0;}
+{ yymsp[1].minor.yy93 = 0;}
         break;
       case 206: /* groupby_opt ::= GROUP BY grouplist */
-{ yymsp[-2].minor.yy325 = yymsp[0].minor.yy325;}
-=======
-      case 199: /* sortorder ::= ASC */
-{ yymsp[0].minor.yy250 = TSDB_ORDER_ASC; }
-        break;
-      case 200: /* sortorder ::= DESC */
-{ yymsp[0].minor.yy250 = TSDB_ORDER_DESC;}
-        break;
-      case 201: /* sortorder ::= */
-{ yymsp[1].minor.yy250 = TSDB_ORDER_ASC; }
-        break;
-      case 202: /* groupby_opt ::= */
-{ yymsp[1].minor.yy15 = 0;}
-        break;
-      case 203: /* groupby_opt ::= GROUP BY grouplist */
-{ yymsp[-2].minor.yy15 = yymsp[0].minor.yy15;}
->>>>>>> 06ff862b
+{ yymsp[-2].minor.yy93 = yymsp[0].minor.yy93;}
         break;
       case 207: /* grouplist ::= grouplist COMMA item */
 {
-<<<<<<< HEAD
-  yylhsminor.yy325 = tVariantListAppend(yymsp[-2].minor.yy325, &yymsp[0].minor.yy442, -1);
-}
-  yymsp[-2].minor.yy325 = yylhsminor.yy325;
-=======
-  yylhsminor.yy15 = tVariantListAppend(yymsp[-2].minor.yy15, &yymsp[0].minor.yy380, -1);
-}
-  yymsp[-2].minor.yy15 = yylhsminor.yy15;
->>>>>>> 06ff862b
+  yylhsminor.yy93 = tVariantListAppend(yymsp[-2].minor.yy93, &yymsp[0].minor.yy518, -1);
+}
+  yymsp[-2].minor.yy93 = yylhsminor.yy93;
         break;
       case 208: /* grouplist ::= item */
 {
-<<<<<<< HEAD
-  yylhsminor.yy325 = tVariantListAppend(NULL, &yymsp[0].minor.yy442, -1);
-}
-  yymsp[0].minor.yy325 = yylhsminor.yy325;
+  yylhsminor.yy93 = tVariantListAppend(NULL, &yymsp[0].minor.yy518, -1);
+}
+  yymsp[0].minor.yy93 = yylhsminor.yy93;
         break;
       case 209: /* having_opt ::= */
       case 219: /* where_opt ::= */ yytestcase(yyruleno==219);
       case 261: /* expritem ::= */ yytestcase(yyruleno==261);
-{yymsp[1].minor.yy162 = 0;}
+{yymsp[1].minor.yy68 = 0;}
         break;
       case 210: /* having_opt ::= HAVING expr */
       case 220: /* where_opt ::= WHERE expr */ yytestcase(yyruleno==220);
-{yymsp[-1].minor.yy162 = yymsp[0].minor.yy162;}
+{yymsp[-1].minor.yy68 = yymsp[0].minor.yy68;}
         break;
       case 211: /* limit_opt ::= */
       case 215: /* slimit_opt ::= */ yytestcase(yyruleno==215);
-{yymsp[1].minor.yy230.limit = -1; yymsp[1].minor.yy230.offset = 0;}
+{yymsp[1].minor.yy284.limit = -1; yymsp[1].minor.yy284.offset = 0;}
         break;
       case 212: /* limit_opt ::= LIMIT signed */
       case 216: /* slimit_opt ::= SLIMIT signed */ yytestcase(yyruleno==216);
-{yymsp[-1].minor.yy230.limit = yymsp[0].minor.yy373;  yymsp[-1].minor.yy230.offset = 0;}
+{yymsp[-1].minor.yy284.limit = yymsp[0].minor.yy279;  yymsp[-1].minor.yy284.offset = 0;}
         break;
       case 213: /* limit_opt ::= LIMIT signed OFFSET signed */
-{ yymsp[-3].minor.yy230.limit = yymsp[-2].minor.yy373;  yymsp[-3].minor.yy230.offset = yymsp[0].minor.yy373;}
+{ yymsp[-3].minor.yy284.limit = yymsp[-2].minor.yy279;  yymsp[-3].minor.yy284.offset = yymsp[0].minor.yy279;}
         break;
       case 214: /* limit_opt ::= LIMIT signed COMMA signed */
-{ yymsp[-3].minor.yy230.limit = yymsp[0].minor.yy373;  yymsp[-3].minor.yy230.offset = yymsp[-2].minor.yy373;}
+{ yymsp[-3].minor.yy284.limit = yymsp[0].minor.yy279;  yymsp[-3].minor.yy284.offset = yymsp[-2].minor.yy279;}
         break;
       case 217: /* slimit_opt ::= SLIMIT signed SOFFSET signed */
-{yymsp[-3].minor.yy230.limit = yymsp[-2].minor.yy373;  yymsp[-3].minor.yy230.offset = yymsp[0].minor.yy373;}
+{yymsp[-3].minor.yy284.limit = yymsp[-2].minor.yy279;  yymsp[-3].minor.yy284.offset = yymsp[0].minor.yy279;}
         break;
       case 218: /* slimit_opt ::= SLIMIT signed COMMA signed */
-{yymsp[-3].minor.yy230.limit = yymsp[0].minor.yy373;  yymsp[-3].minor.yy230.offset = yymsp[-2].minor.yy373;}
+{yymsp[-3].minor.yy284.limit = yymsp[0].minor.yy279;  yymsp[-3].minor.yy284.offset = yymsp[-2].minor.yy279;}
         break;
       case 221: /* expr ::= LP expr RP */
-{yylhsminor.yy162 = yymsp[-1].minor.yy162; yylhsminor.yy162->token.z = yymsp[-2].minor.yy0.z; yylhsminor.yy162->token.n = (yymsp[0].minor.yy0.z - yymsp[-2].minor.yy0.z + 1);}
-  yymsp[-2].minor.yy162 = yylhsminor.yy162;
+{yylhsminor.yy68 = yymsp[-1].minor.yy68; yylhsminor.yy68->token.z = yymsp[-2].minor.yy0.z; yylhsminor.yy68->token.n = (yymsp[0].minor.yy0.z - yymsp[-2].minor.yy0.z + 1);}
+  yymsp[-2].minor.yy68 = yylhsminor.yy68;
         break;
       case 222: /* expr ::= ID */
-{ yylhsminor.yy162 = tSqlExprCreateIdValue(&yymsp[0].minor.yy0, TK_ID);}
-  yymsp[0].minor.yy162 = yylhsminor.yy162;
+{ yylhsminor.yy68 = tSqlExprCreateIdValue(&yymsp[0].minor.yy0, TK_ID);}
+  yymsp[0].minor.yy68 = yylhsminor.yy68;
         break;
       case 223: /* expr ::= ID DOT ID */
-{ yymsp[-2].minor.yy0.n += (1+yymsp[0].minor.yy0.n); yylhsminor.yy162 = tSqlExprCreateIdValue(&yymsp[-2].minor.yy0, TK_ID);}
-  yymsp[-2].minor.yy162 = yylhsminor.yy162;
+{ yymsp[-2].minor.yy0.n += (1+yymsp[0].minor.yy0.n); yylhsminor.yy68 = tSqlExprCreateIdValue(&yymsp[-2].minor.yy0, TK_ID);}
+  yymsp[-2].minor.yy68 = yylhsminor.yy68;
         break;
       case 224: /* expr ::= ID DOT STAR */
-{ yymsp[-2].minor.yy0.n += (1+yymsp[0].minor.yy0.n); yylhsminor.yy162 = tSqlExprCreateIdValue(&yymsp[-2].minor.yy0, TK_ALL);}
-  yymsp[-2].minor.yy162 = yylhsminor.yy162;
+{ yymsp[-2].minor.yy0.n += (1+yymsp[0].minor.yy0.n); yylhsminor.yy68 = tSqlExprCreateIdValue(&yymsp[-2].minor.yy0, TK_ALL);}
+  yymsp[-2].minor.yy68 = yylhsminor.yy68;
         break;
       case 225: /* expr ::= INTEGER */
-{ yylhsminor.yy162 = tSqlExprCreateIdValue(&yymsp[0].minor.yy0, TK_INTEGER);}
-  yymsp[0].minor.yy162 = yylhsminor.yy162;
+{ yylhsminor.yy68 = tSqlExprCreateIdValue(&yymsp[0].minor.yy0, TK_INTEGER);}
+  yymsp[0].minor.yy68 = yylhsminor.yy68;
         break;
       case 226: /* expr ::= MINUS INTEGER */
       case 227: /* expr ::= PLUS INTEGER */ yytestcase(yyruleno==227);
-{ yymsp[-1].minor.yy0.n += yymsp[0].minor.yy0.n; yymsp[-1].minor.yy0.type = TK_INTEGER; yylhsminor.yy162 = tSqlExprCreateIdValue(&yymsp[-1].minor.yy0, TK_INTEGER);}
-  yymsp[-1].minor.yy162 = yylhsminor.yy162;
+{ yymsp[-1].minor.yy0.n += yymsp[0].minor.yy0.n; yymsp[-1].minor.yy0.type = TK_INTEGER; yylhsminor.yy68 = tSqlExprCreateIdValue(&yymsp[-1].minor.yy0, TK_INTEGER);}
+  yymsp[-1].minor.yy68 = yylhsminor.yy68;
         break;
       case 228: /* expr ::= FLOAT */
-{ yylhsminor.yy162 = tSqlExprCreateIdValue(&yymsp[0].minor.yy0, TK_FLOAT);}
-  yymsp[0].minor.yy162 = yylhsminor.yy162;
+{ yylhsminor.yy68 = tSqlExprCreateIdValue(&yymsp[0].minor.yy0, TK_FLOAT);}
+  yymsp[0].minor.yy68 = yylhsminor.yy68;
         break;
       case 229: /* expr ::= MINUS FLOAT */
       case 230: /* expr ::= PLUS FLOAT */ yytestcase(yyruleno==230);
-{ yymsp[-1].minor.yy0.n += yymsp[0].minor.yy0.n; yymsp[-1].minor.yy0.type = TK_FLOAT; yylhsminor.yy162 = tSqlExprCreateIdValue(&yymsp[-1].minor.yy0, TK_FLOAT);}
-  yymsp[-1].minor.yy162 = yylhsminor.yy162;
+{ yymsp[-1].minor.yy0.n += yymsp[0].minor.yy0.n; yymsp[-1].minor.yy0.type = TK_FLOAT; yylhsminor.yy68 = tSqlExprCreateIdValue(&yymsp[-1].minor.yy0, TK_FLOAT);}
+  yymsp[-1].minor.yy68 = yylhsminor.yy68;
         break;
       case 231: /* expr ::= STRING */
-{ yylhsminor.yy162 = tSqlExprCreateIdValue(&yymsp[0].minor.yy0, TK_STRING);}
-  yymsp[0].minor.yy162 = yylhsminor.yy162;
+{ yylhsminor.yy68 = tSqlExprCreateIdValue(&yymsp[0].minor.yy0, TK_STRING);}
+  yymsp[0].minor.yy68 = yylhsminor.yy68;
         break;
       case 232: /* expr ::= NOW */
-{ yylhsminor.yy162 = tSqlExprCreateIdValue(&yymsp[0].minor.yy0, TK_NOW); }
-  yymsp[0].minor.yy162 = yylhsminor.yy162;
+{ yylhsminor.yy68 = tSqlExprCreateIdValue(&yymsp[0].minor.yy0, TK_NOW); }
+  yymsp[0].minor.yy68 = yylhsminor.yy68;
         break;
       case 233: /* expr ::= VARIABLE */
-{ yylhsminor.yy162 = tSqlExprCreateIdValue(&yymsp[0].minor.yy0, TK_VARIABLE);}
-  yymsp[0].minor.yy162 = yylhsminor.yy162;
+{ yylhsminor.yy68 = tSqlExprCreateIdValue(&yymsp[0].minor.yy0, TK_VARIABLE);}
+  yymsp[0].minor.yy68 = yylhsminor.yy68;
         break;
       case 234: /* expr ::= PLUS VARIABLE */
       case 235: /* expr ::= MINUS VARIABLE */ yytestcase(yyruleno==235);
-{ yymsp[-1].minor.yy0.n += yymsp[0].minor.yy0.n; yymsp[-1].minor.yy0.type = TK_VARIABLE; yylhsminor.yy162 = tSqlExprCreateIdValue(&yymsp[-1].minor.yy0, TK_VARIABLE);}
-  yymsp[-1].minor.yy162 = yylhsminor.yy162;
+{ yymsp[-1].minor.yy0.n += yymsp[0].minor.yy0.n; yymsp[-1].minor.yy0.type = TK_VARIABLE; yylhsminor.yy68 = tSqlExprCreateIdValue(&yymsp[-1].minor.yy0, TK_VARIABLE);}
+  yymsp[-1].minor.yy68 = yylhsminor.yy68;
         break;
       case 236: /* expr ::= BOOL */
-{ yylhsminor.yy162 = tSqlExprCreateIdValue(&yymsp[0].minor.yy0, TK_BOOL);}
-  yymsp[0].minor.yy162 = yylhsminor.yy162;
+{ yylhsminor.yy68 = tSqlExprCreateIdValue(&yymsp[0].minor.yy0, TK_BOOL);}
+  yymsp[0].minor.yy68 = yylhsminor.yy68;
         break;
       case 237: /* expr ::= NULL */
-{ yylhsminor.yy162 = tSqlExprCreateIdValue(&yymsp[0].minor.yy0, TK_NULL);}
-  yymsp[0].minor.yy162 = yylhsminor.yy162;
+{ yylhsminor.yy68 = tSqlExprCreateIdValue(&yymsp[0].minor.yy0, TK_NULL);}
+  yymsp[0].minor.yy68 = yylhsminor.yy68;
         break;
       case 238: /* expr ::= ID LP exprlist RP */
-{ yylhsminor.yy162 = tSqlExprCreateFunction(yymsp[-1].minor.yy325, &yymsp[-3].minor.yy0, &yymsp[0].minor.yy0, yymsp[-3].minor.yy0.type); }
-  yymsp[-3].minor.yy162 = yylhsminor.yy162;
+{ yylhsminor.yy68 = tSqlExprCreateFunction(yymsp[-1].minor.yy93, &yymsp[-3].minor.yy0, &yymsp[0].minor.yy0, yymsp[-3].minor.yy0.type); }
+  yymsp[-3].minor.yy68 = yylhsminor.yy68;
         break;
       case 239: /* expr ::= ID LP STAR RP */
-{ yylhsminor.yy162 = tSqlExprCreateFunction(NULL, &yymsp[-3].minor.yy0, &yymsp[0].minor.yy0, yymsp[-3].minor.yy0.type); }
-  yymsp[-3].minor.yy162 = yylhsminor.yy162;
+{ yylhsminor.yy68 = tSqlExprCreateFunction(NULL, &yymsp[-3].minor.yy0, &yymsp[0].minor.yy0, yymsp[-3].minor.yy0.type); }
+  yymsp[-3].minor.yy68 = yylhsminor.yy68;
         break;
       case 240: /* expr ::= expr IS NULL */
-{yylhsminor.yy162 = tSqlExprCreate(yymsp[-2].minor.yy162, NULL, TK_ISNULL);}
-  yymsp[-2].minor.yy162 = yylhsminor.yy162;
+{yylhsminor.yy68 = tSqlExprCreate(yymsp[-2].minor.yy68, NULL, TK_ISNULL);}
+  yymsp[-2].minor.yy68 = yylhsminor.yy68;
         break;
       case 241: /* expr ::= expr IS NOT NULL */
-{yylhsminor.yy162 = tSqlExprCreate(yymsp[-3].minor.yy162, NULL, TK_NOTNULL);}
-  yymsp[-3].minor.yy162 = yylhsminor.yy162;
+{yylhsminor.yy68 = tSqlExprCreate(yymsp[-3].minor.yy68, NULL, TK_NOTNULL);}
+  yymsp[-3].minor.yy68 = yylhsminor.yy68;
         break;
       case 242: /* expr ::= expr LT expr */
-{yylhsminor.yy162 = tSqlExprCreate(yymsp[-2].minor.yy162, yymsp[0].minor.yy162, TK_LT);}
-  yymsp[-2].minor.yy162 = yylhsminor.yy162;
+{yylhsminor.yy68 = tSqlExprCreate(yymsp[-2].minor.yy68, yymsp[0].minor.yy68, TK_LT);}
+  yymsp[-2].minor.yy68 = yylhsminor.yy68;
         break;
       case 243: /* expr ::= expr GT expr */
-{yylhsminor.yy162 = tSqlExprCreate(yymsp[-2].minor.yy162, yymsp[0].minor.yy162, TK_GT);}
-  yymsp[-2].minor.yy162 = yylhsminor.yy162;
+{yylhsminor.yy68 = tSqlExprCreate(yymsp[-2].minor.yy68, yymsp[0].minor.yy68, TK_GT);}
+  yymsp[-2].minor.yy68 = yylhsminor.yy68;
         break;
       case 244: /* expr ::= expr LE expr */
-{yylhsminor.yy162 = tSqlExprCreate(yymsp[-2].minor.yy162, yymsp[0].minor.yy162, TK_LE);}
-  yymsp[-2].minor.yy162 = yylhsminor.yy162;
+{yylhsminor.yy68 = tSqlExprCreate(yymsp[-2].minor.yy68, yymsp[0].minor.yy68, TK_LE);}
+  yymsp[-2].minor.yy68 = yylhsminor.yy68;
         break;
       case 245: /* expr ::= expr GE expr */
-{yylhsminor.yy162 = tSqlExprCreate(yymsp[-2].minor.yy162, yymsp[0].minor.yy162, TK_GE);}
-  yymsp[-2].minor.yy162 = yylhsminor.yy162;
+{yylhsminor.yy68 = tSqlExprCreate(yymsp[-2].minor.yy68, yymsp[0].minor.yy68, TK_GE);}
+  yymsp[-2].minor.yy68 = yylhsminor.yy68;
         break;
       case 246: /* expr ::= expr NE expr */
-{yylhsminor.yy162 = tSqlExprCreate(yymsp[-2].minor.yy162, yymsp[0].minor.yy162, TK_NE);}
-  yymsp[-2].minor.yy162 = yylhsminor.yy162;
+{yylhsminor.yy68 = tSqlExprCreate(yymsp[-2].minor.yy68, yymsp[0].minor.yy68, TK_NE);}
+  yymsp[-2].minor.yy68 = yylhsminor.yy68;
         break;
       case 247: /* expr ::= expr EQ expr */
-{yylhsminor.yy162 = tSqlExprCreate(yymsp[-2].minor.yy162, yymsp[0].minor.yy162, TK_EQ);}
-  yymsp[-2].minor.yy162 = yylhsminor.yy162;
+{yylhsminor.yy68 = tSqlExprCreate(yymsp[-2].minor.yy68, yymsp[0].minor.yy68, TK_EQ);}
+  yymsp[-2].minor.yy68 = yylhsminor.yy68;
         break;
       case 248: /* expr ::= expr BETWEEN expr AND expr */
-{ tSqlExpr* X2 = tSqlExprClone(yymsp[-4].minor.yy162); yylhsminor.yy162 = tSqlExprCreate(tSqlExprCreate(yymsp[-4].minor.yy162, yymsp[-2].minor.yy162, TK_GE), tSqlExprCreate(X2, yymsp[0].minor.yy162, TK_LE), TK_AND);}
-  yymsp[-4].minor.yy162 = yylhsminor.yy162;
+{ tSqlExpr* X2 = tSqlExprClone(yymsp[-4].minor.yy68); yylhsminor.yy68 = tSqlExprCreate(tSqlExprCreate(yymsp[-4].minor.yy68, yymsp[-2].minor.yy68, TK_GE), tSqlExprCreate(X2, yymsp[0].minor.yy68, TK_LE), TK_AND);}
+  yymsp[-4].minor.yy68 = yylhsminor.yy68;
         break;
       case 249: /* expr ::= expr AND expr */
-{yylhsminor.yy162 = tSqlExprCreate(yymsp[-2].minor.yy162, yymsp[0].minor.yy162, TK_AND);}
-  yymsp[-2].minor.yy162 = yylhsminor.yy162;
+{yylhsminor.yy68 = tSqlExprCreate(yymsp[-2].minor.yy68, yymsp[0].minor.yy68, TK_AND);}
+  yymsp[-2].minor.yy68 = yylhsminor.yy68;
         break;
       case 250: /* expr ::= expr OR expr */
-{yylhsminor.yy162 = tSqlExprCreate(yymsp[-2].minor.yy162, yymsp[0].minor.yy162, TK_OR); }
-  yymsp[-2].minor.yy162 = yylhsminor.yy162;
+{yylhsminor.yy68 = tSqlExprCreate(yymsp[-2].minor.yy68, yymsp[0].minor.yy68, TK_OR); }
+  yymsp[-2].minor.yy68 = yylhsminor.yy68;
         break;
       case 251: /* expr ::= expr PLUS expr */
-{yylhsminor.yy162 = tSqlExprCreate(yymsp[-2].minor.yy162, yymsp[0].minor.yy162, TK_PLUS);  }
-  yymsp[-2].minor.yy162 = yylhsminor.yy162;
+{yylhsminor.yy68 = tSqlExprCreate(yymsp[-2].minor.yy68, yymsp[0].minor.yy68, TK_PLUS);  }
+  yymsp[-2].minor.yy68 = yylhsminor.yy68;
         break;
       case 252: /* expr ::= expr MINUS expr */
-{yylhsminor.yy162 = tSqlExprCreate(yymsp[-2].minor.yy162, yymsp[0].minor.yy162, TK_MINUS); }
-  yymsp[-2].minor.yy162 = yylhsminor.yy162;
+{yylhsminor.yy68 = tSqlExprCreate(yymsp[-2].minor.yy68, yymsp[0].minor.yy68, TK_MINUS); }
+  yymsp[-2].minor.yy68 = yylhsminor.yy68;
         break;
       case 253: /* expr ::= expr STAR expr */
-{yylhsminor.yy162 = tSqlExprCreate(yymsp[-2].minor.yy162, yymsp[0].minor.yy162, TK_STAR);  }
-  yymsp[-2].minor.yy162 = yylhsminor.yy162;
+{yylhsminor.yy68 = tSqlExprCreate(yymsp[-2].minor.yy68, yymsp[0].minor.yy68, TK_STAR);  }
+  yymsp[-2].minor.yy68 = yylhsminor.yy68;
         break;
       case 254: /* expr ::= expr SLASH expr */
-{yylhsminor.yy162 = tSqlExprCreate(yymsp[-2].minor.yy162, yymsp[0].minor.yy162, TK_DIVIDE);}
-  yymsp[-2].minor.yy162 = yylhsminor.yy162;
+{yylhsminor.yy68 = tSqlExprCreate(yymsp[-2].minor.yy68, yymsp[0].minor.yy68, TK_DIVIDE);}
+  yymsp[-2].minor.yy68 = yylhsminor.yy68;
         break;
       case 255: /* expr ::= expr REM expr */
-{yylhsminor.yy162 = tSqlExprCreate(yymsp[-2].minor.yy162, yymsp[0].minor.yy162, TK_REM);   }
-  yymsp[-2].minor.yy162 = yylhsminor.yy162;
+{yylhsminor.yy68 = tSqlExprCreate(yymsp[-2].minor.yy68, yymsp[0].minor.yy68, TK_REM);   }
+  yymsp[-2].minor.yy68 = yylhsminor.yy68;
         break;
       case 256: /* expr ::= expr LIKE expr */
-{yylhsminor.yy162 = tSqlExprCreate(yymsp[-2].minor.yy162, yymsp[0].minor.yy162, TK_LIKE);  }
-  yymsp[-2].minor.yy162 = yylhsminor.yy162;
+{yylhsminor.yy68 = tSqlExprCreate(yymsp[-2].minor.yy68, yymsp[0].minor.yy68, TK_LIKE);  }
+  yymsp[-2].minor.yy68 = yylhsminor.yy68;
         break;
       case 257: /* expr ::= expr IN LP exprlist RP */
-{yylhsminor.yy162 = tSqlExprCreate(yymsp[-4].minor.yy162, (tSqlExpr*)yymsp[-1].minor.yy325, TK_IN); }
-  yymsp[-4].minor.yy162 = yylhsminor.yy162;
+{yylhsminor.yy68 = tSqlExprCreate(yymsp[-4].minor.yy68, (tSqlExpr*)yymsp[-1].minor.yy93, TK_IN); }
+  yymsp[-4].minor.yy68 = yylhsminor.yy68;
         break;
       case 258: /* exprlist ::= exprlist COMMA expritem */
-{yylhsminor.yy325 = tSqlExprListAppend(yymsp[-2].minor.yy325,yymsp[0].minor.yy162,0, 0);}
-  yymsp[-2].minor.yy325 = yylhsminor.yy325;
+{yylhsminor.yy93 = tSqlExprListAppend(yymsp[-2].minor.yy93,yymsp[0].minor.yy68,0, 0);}
+  yymsp[-2].minor.yy93 = yylhsminor.yy93;
         break;
       case 259: /* exprlist ::= expritem */
-{yylhsminor.yy325 = tSqlExprListAppend(0,yymsp[0].minor.yy162,0, 0);}
-  yymsp[0].minor.yy325 = yylhsminor.yy325;
+{yylhsminor.yy93 = tSqlExprListAppend(0,yymsp[0].minor.yy68,0, 0);}
+  yymsp[0].minor.yy93 = yylhsminor.yy93;
         break;
       case 260: /* expritem ::= expr */
-{yylhsminor.yy162 = yymsp[0].minor.yy162;}
-  yymsp[0].minor.yy162 = yylhsminor.yy162;
-=======
-  yylhsminor.yy15 = tVariantListAppend(NULL, &yymsp[0].minor.yy380, -1);
-}
-  yymsp[0].minor.yy15 = yylhsminor.yy15;
-        break;
-      case 206: /* having_opt ::= */
-      case 216: /* where_opt ::= */ yytestcase(yyruleno==216);
-      case 258: /* expritem ::= */ yytestcase(yyruleno==258);
-{yymsp[1].minor.yy328 = 0;}
-        break;
-      case 207: /* having_opt ::= HAVING expr */
-      case 217: /* where_opt ::= WHERE expr */ yytestcase(yyruleno==217);
-{yymsp[-1].minor.yy328 = yymsp[0].minor.yy328;}
-        break;
-      case 208: /* limit_opt ::= */
-      case 212: /* slimit_opt ::= */ yytestcase(yyruleno==212);
-{yymsp[1].minor.yy150.limit = -1; yymsp[1].minor.yy150.offset = 0;}
-        break;
-      case 209: /* limit_opt ::= LIMIT signed */
-      case 213: /* slimit_opt ::= SLIMIT signed */ yytestcase(yyruleno==213);
-{yymsp[-1].minor.yy150.limit = yymsp[0].minor.yy489;  yymsp[-1].minor.yy150.offset = 0;}
-        break;
-      case 210: /* limit_opt ::= LIMIT signed OFFSET signed */
-{ yymsp[-3].minor.yy150.limit = yymsp[-2].minor.yy489;  yymsp[-3].minor.yy150.offset = yymsp[0].minor.yy489;}
-        break;
-      case 211: /* limit_opt ::= LIMIT signed COMMA signed */
-{ yymsp[-3].minor.yy150.limit = yymsp[0].minor.yy489;  yymsp[-3].minor.yy150.offset = yymsp[-2].minor.yy489;}
-        break;
-      case 214: /* slimit_opt ::= SLIMIT signed SOFFSET signed */
-{yymsp[-3].minor.yy150.limit = yymsp[-2].minor.yy489;  yymsp[-3].minor.yy150.offset = yymsp[0].minor.yy489;}
-        break;
-      case 215: /* slimit_opt ::= SLIMIT signed COMMA signed */
-{yymsp[-3].minor.yy150.limit = yymsp[0].minor.yy489;  yymsp[-3].minor.yy150.offset = yymsp[-2].minor.yy489;}
-        break;
-      case 218: /* expr ::= LP expr RP */
-{yylhsminor.yy328 = yymsp[-1].minor.yy328; yylhsminor.yy328->token.z = yymsp[-2].minor.yy0.z; yylhsminor.yy328->token.n = (yymsp[0].minor.yy0.z - yymsp[-2].minor.yy0.z + 1);}
-  yymsp[-2].minor.yy328 = yylhsminor.yy328;
-        break;
-      case 219: /* expr ::= ID */
-{ yylhsminor.yy328 = tSqlExprCreateIdValue(&yymsp[0].minor.yy0, TK_ID);}
-  yymsp[0].minor.yy328 = yylhsminor.yy328;
-        break;
-      case 220: /* expr ::= ID DOT ID */
-{ yymsp[-2].minor.yy0.n += (1+yymsp[0].minor.yy0.n); yylhsminor.yy328 = tSqlExprCreateIdValue(&yymsp[-2].minor.yy0, TK_ID);}
-  yymsp[-2].minor.yy328 = yylhsminor.yy328;
-        break;
-      case 221: /* expr ::= ID DOT STAR */
-{ yymsp[-2].minor.yy0.n += (1+yymsp[0].minor.yy0.n); yylhsminor.yy328 = tSqlExprCreateIdValue(&yymsp[-2].minor.yy0, TK_ALL);}
-  yymsp[-2].minor.yy328 = yylhsminor.yy328;
-        break;
-      case 222: /* expr ::= INTEGER */
-{ yylhsminor.yy328 = tSqlExprCreateIdValue(&yymsp[0].minor.yy0, TK_INTEGER);}
-  yymsp[0].minor.yy328 = yylhsminor.yy328;
-        break;
-      case 223: /* expr ::= MINUS INTEGER */
-      case 224: /* expr ::= PLUS INTEGER */ yytestcase(yyruleno==224);
-{ yymsp[-1].minor.yy0.n += yymsp[0].minor.yy0.n; yymsp[-1].minor.yy0.type = TK_INTEGER; yylhsminor.yy328 = tSqlExprCreateIdValue(&yymsp[-1].minor.yy0, TK_INTEGER);}
-  yymsp[-1].minor.yy328 = yylhsminor.yy328;
-        break;
-      case 225: /* expr ::= FLOAT */
-{ yylhsminor.yy328 = tSqlExprCreateIdValue(&yymsp[0].minor.yy0, TK_FLOAT);}
-  yymsp[0].minor.yy328 = yylhsminor.yy328;
-        break;
-      case 226: /* expr ::= MINUS FLOAT */
-      case 227: /* expr ::= PLUS FLOAT */ yytestcase(yyruleno==227);
-{ yymsp[-1].minor.yy0.n += yymsp[0].minor.yy0.n; yymsp[-1].minor.yy0.type = TK_FLOAT; yylhsminor.yy328 = tSqlExprCreateIdValue(&yymsp[-1].minor.yy0, TK_FLOAT);}
-  yymsp[-1].minor.yy328 = yylhsminor.yy328;
-        break;
-      case 228: /* expr ::= STRING */
-{ yylhsminor.yy328 = tSqlExprCreateIdValue(&yymsp[0].minor.yy0, TK_STRING);}
-  yymsp[0].minor.yy328 = yylhsminor.yy328;
-        break;
-      case 229: /* expr ::= NOW */
-{ yylhsminor.yy328 = tSqlExprCreateIdValue(&yymsp[0].minor.yy0, TK_NOW); }
-  yymsp[0].minor.yy328 = yylhsminor.yy328;
-        break;
-      case 230: /* expr ::= VARIABLE */
-{ yylhsminor.yy328 = tSqlExprCreateIdValue(&yymsp[0].minor.yy0, TK_VARIABLE);}
-  yymsp[0].minor.yy328 = yylhsminor.yy328;
-        break;
-      case 231: /* expr ::= PLUS VARIABLE */
-      case 232: /* expr ::= MINUS VARIABLE */ yytestcase(yyruleno==232);
-{ yymsp[-1].minor.yy0.n += yymsp[0].minor.yy0.n; yymsp[-1].minor.yy0.type = TK_VARIABLE; yylhsminor.yy328 = tSqlExprCreateIdValue(&yymsp[-1].minor.yy0, TK_VARIABLE);}
-  yymsp[-1].minor.yy328 = yylhsminor.yy328;
-        break;
-      case 233: /* expr ::= BOOL */
-{ yylhsminor.yy328 = tSqlExprCreateIdValue(&yymsp[0].minor.yy0, TK_BOOL);}
-  yymsp[0].minor.yy328 = yylhsminor.yy328;
-        break;
-      case 234: /* expr ::= NULL */
-{ yylhsminor.yy328 = tSqlExprCreateIdValue(&yymsp[0].minor.yy0, TK_NULL);}
-  yymsp[0].minor.yy328 = yylhsminor.yy328;
-        break;
-      case 235: /* expr ::= ID LP exprlist RP */
-{ yylhsminor.yy328 = tSqlExprCreateFunction(yymsp[-1].minor.yy15, &yymsp[-3].minor.yy0, &yymsp[0].minor.yy0, yymsp[-3].minor.yy0.type); }
-  yymsp[-3].minor.yy328 = yylhsminor.yy328;
-        break;
-      case 236: /* expr ::= ID LP STAR RP */
-{ yylhsminor.yy328 = tSqlExprCreateFunction(NULL, &yymsp[-3].minor.yy0, &yymsp[0].minor.yy0, yymsp[-3].minor.yy0.type); }
-  yymsp[-3].minor.yy328 = yylhsminor.yy328;
-        break;
-      case 237: /* expr ::= expr IS NULL */
-{yylhsminor.yy328 = tSqlExprCreate(yymsp[-2].minor.yy328, NULL, TK_ISNULL);}
-  yymsp[-2].minor.yy328 = yylhsminor.yy328;
-        break;
-      case 238: /* expr ::= expr IS NOT NULL */
-{yylhsminor.yy328 = tSqlExprCreate(yymsp[-3].minor.yy328, NULL, TK_NOTNULL);}
-  yymsp[-3].minor.yy328 = yylhsminor.yy328;
-        break;
-      case 239: /* expr ::= expr LT expr */
-{yylhsminor.yy328 = tSqlExprCreate(yymsp[-2].minor.yy328, yymsp[0].minor.yy328, TK_LT);}
-  yymsp[-2].minor.yy328 = yylhsminor.yy328;
-        break;
-      case 240: /* expr ::= expr GT expr */
-{yylhsminor.yy328 = tSqlExprCreate(yymsp[-2].minor.yy328, yymsp[0].minor.yy328, TK_GT);}
-  yymsp[-2].minor.yy328 = yylhsminor.yy328;
-        break;
-      case 241: /* expr ::= expr LE expr */
-{yylhsminor.yy328 = tSqlExprCreate(yymsp[-2].minor.yy328, yymsp[0].minor.yy328, TK_LE);}
-  yymsp[-2].minor.yy328 = yylhsminor.yy328;
-        break;
-      case 242: /* expr ::= expr GE expr */
-{yylhsminor.yy328 = tSqlExprCreate(yymsp[-2].minor.yy328, yymsp[0].minor.yy328, TK_GE);}
-  yymsp[-2].minor.yy328 = yylhsminor.yy328;
-        break;
-      case 243: /* expr ::= expr NE expr */
-{yylhsminor.yy328 = tSqlExprCreate(yymsp[-2].minor.yy328, yymsp[0].minor.yy328, TK_NE);}
-  yymsp[-2].minor.yy328 = yylhsminor.yy328;
-        break;
-      case 244: /* expr ::= expr EQ expr */
-{yylhsminor.yy328 = tSqlExprCreate(yymsp[-2].minor.yy328, yymsp[0].minor.yy328, TK_EQ);}
-  yymsp[-2].minor.yy328 = yylhsminor.yy328;
-        break;
-      case 245: /* expr ::= expr BETWEEN expr AND expr */
-{ tSqlExpr* X2 = tSqlExprClone(yymsp[-4].minor.yy328); yylhsminor.yy328 = tSqlExprCreate(tSqlExprCreate(yymsp[-4].minor.yy328, yymsp[-2].minor.yy328, TK_GE), tSqlExprCreate(X2, yymsp[0].minor.yy328, TK_LE), TK_AND);}
-  yymsp[-4].minor.yy328 = yylhsminor.yy328;
-        break;
-      case 246: /* expr ::= expr AND expr */
-{yylhsminor.yy328 = tSqlExprCreate(yymsp[-2].minor.yy328, yymsp[0].minor.yy328, TK_AND);}
-  yymsp[-2].minor.yy328 = yylhsminor.yy328;
-        break;
-      case 247: /* expr ::= expr OR expr */
-{yylhsminor.yy328 = tSqlExprCreate(yymsp[-2].minor.yy328, yymsp[0].minor.yy328, TK_OR); }
-  yymsp[-2].minor.yy328 = yylhsminor.yy328;
-        break;
-      case 248: /* expr ::= expr PLUS expr */
-{yylhsminor.yy328 = tSqlExprCreate(yymsp[-2].minor.yy328, yymsp[0].minor.yy328, TK_PLUS);  }
-  yymsp[-2].minor.yy328 = yylhsminor.yy328;
-        break;
-      case 249: /* expr ::= expr MINUS expr */
-{yylhsminor.yy328 = tSqlExprCreate(yymsp[-2].minor.yy328, yymsp[0].minor.yy328, TK_MINUS); }
-  yymsp[-2].minor.yy328 = yylhsminor.yy328;
-        break;
-      case 250: /* expr ::= expr STAR expr */
-{yylhsminor.yy328 = tSqlExprCreate(yymsp[-2].minor.yy328, yymsp[0].minor.yy328, TK_STAR);  }
-  yymsp[-2].minor.yy328 = yylhsminor.yy328;
-        break;
-      case 251: /* expr ::= expr SLASH expr */
-{yylhsminor.yy328 = tSqlExprCreate(yymsp[-2].minor.yy328, yymsp[0].minor.yy328, TK_DIVIDE);}
-  yymsp[-2].minor.yy328 = yylhsminor.yy328;
-        break;
-      case 252: /* expr ::= expr REM expr */
-{yylhsminor.yy328 = tSqlExprCreate(yymsp[-2].minor.yy328, yymsp[0].minor.yy328, TK_REM);   }
-  yymsp[-2].minor.yy328 = yylhsminor.yy328;
-        break;
-      case 253: /* expr ::= expr LIKE expr */
-{yylhsminor.yy328 = tSqlExprCreate(yymsp[-2].minor.yy328, yymsp[0].minor.yy328, TK_LIKE);  }
-  yymsp[-2].minor.yy328 = yylhsminor.yy328;
-        break;
-      case 254: /* expr ::= expr IN LP exprlist RP */
-{yylhsminor.yy328 = tSqlExprCreate(yymsp[-4].minor.yy328, (tSqlExpr*)yymsp[-1].minor.yy15, TK_IN); }
-  yymsp[-4].minor.yy328 = yylhsminor.yy328;
-        break;
-      case 255: /* exprlist ::= exprlist COMMA expritem */
-{yylhsminor.yy15 = tSqlExprListAppend(yymsp[-2].minor.yy15,yymsp[0].minor.yy328,0, 0);}
-  yymsp[-2].minor.yy15 = yylhsminor.yy15;
-        break;
-      case 256: /* exprlist ::= expritem */
-{yylhsminor.yy15 = tSqlExprListAppend(0,yymsp[0].minor.yy328,0, 0);}
-  yymsp[0].minor.yy15 = yylhsminor.yy15;
-        break;
-      case 257: /* expritem ::= expr */
-{yylhsminor.yy328 = yymsp[0].minor.yy328;}
-  yymsp[0].minor.yy328 = yylhsminor.yy328;
->>>>>>> 06ff862b
+{yylhsminor.yy68 = yymsp[0].minor.yy68;}
+  yymsp[0].minor.yy68 = yylhsminor.yy68;
         break;
       case 262: /* cmd ::= RESET QUERY CACHE */
 { setDCLSqlElems(pInfo, TSDB_SQL_RESET_CACHE, 0);}
@@ -4634,11 +3065,7 @@
       case 264: /* cmd ::= ALTER TABLE ids cpxName ADD COLUMN columnlist */
 {
     yymsp[-4].minor.yy0.n += yymsp[-3].minor.yy0.n;
-<<<<<<< HEAD
-    SAlterTableInfo* pAlterTable = tSetAlterTableInfo(&yymsp[-4].minor.yy0, yymsp[0].minor.yy325, NULL, TSDB_ALTER_TABLE_ADD_COLUMN, -1);
-=======
-    SAlterTableInfo* pAlterTable = tSetAlterTableInfo(&yymsp[-4].minor.yy0, yymsp[0].minor.yy15, NULL, TSDB_ALTER_TABLE_ADD_COLUMN, -1);
->>>>>>> 06ff862b
+    SAlterTableInfo* pAlterTable = tSetAlterTableInfo(&yymsp[-4].minor.yy0, yymsp[0].minor.yy93, NULL, TSDB_ALTER_TABLE_ADD_COLUMN, -1);
     setSqlInfo(pInfo, pAlterTable, NULL, TSDB_SQL_ALTER_TABLE);
 }
         break;
@@ -4656,22 +3083,14 @@
       case 266: /* cmd ::= ALTER TABLE ids cpxName MODIFY COLUMN columnlist */
 {
     yymsp[-4].minor.yy0.n += yymsp[-3].minor.yy0.n;
-<<<<<<< HEAD
-    SAlterTableInfo* pAlterTable = tSetAlterTableInfo(&yymsp[-4].minor.yy0, yymsp[0].minor.yy325, NULL, TSDB_ALTER_TABLE_CHANGE_COLUMN, -1);
-=======
-    SAlterTableInfo* pAlterTable = tSetAlterTableInfo(&yymsp[-4].minor.yy0, yymsp[0].minor.yy15, NULL, TSDB_ALTER_TABLE_CHANGE_COLUMN, -1);
->>>>>>> 06ff862b
+    SAlterTableInfo* pAlterTable = tSetAlterTableInfo(&yymsp[-4].minor.yy0, yymsp[0].minor.yy93, NULL, TSDB_ALTER_TABLE_CHANGE_COLUMN, -1);
     setSqlInfo(pInfo, pAlterTable, NULL, TSDB_SQL_ALTER_TABLE);
 }
         break;
       case 267: /* cmd ::= ALTER TABLE ids cpxName ADD TAG columnlist */
 {
     yymsp[-4].minor.yy0.n += yymsp[-3].minor.yy0.n;
-<<<<<<< HEAD
-    SAlterTableInfo* pAlterTable = tSetAlterTableInfo(&yymsp[-4].minor.yy0, yymsp[0].minor.yy325, NULL, TSDB_ALTER_TABLE_ADD_TAG_COLUMN, -1);
-=======
-    SAlterTableInfo* pAlterTable = tSetAlterTableInfo(&yymsp[-4].minor.yy0, yymsp[0].minor.yy15, NULL, TSDB_ALTER_TABLE_ADD_TAG_COLUMN, -1);
->>>>>>> 06ff862b
+    SAlterTableInfo* pAlterTable = tSetAlterTableInfo(&yymsp[-4].minor.yy0, yymsp[0].minor.yy93, NULL, TSDB_ALTER_TABLE_ADD_TAG_COLUMN, -1);
     setSqlInfo(pInfo, pAlterTable, NULL, TSDB_SQL_ALTER_TABLE);
 }
         break;
@@ -4706,7 +3125,7 @@
 
     toTSDBType(yymsp[-2].minor.yy0.type);
     SArray* A = tVariantListAppendToken(NULL, &yymsp[-2].minor.yy0, -1);
-    A = tVariantListAppend(A, &yymsp[0].minor.yy380, -1);
+    A = tVariantListAppend(A, &yymsp[0].minor.yy518, -1);
 
     SAlterTableInfo* pAlterTable = tSetAlterTableInfo(&yymsp[-6].minor.yy0, NULL, A, TSDB_ALTER_TABLE_UPDATE_TAG_VAL, -1);
     setSqlInfo(pInfo, pAlterTable, NULL, TSDB_SQL_ALTER_TABLE);
@@ -4715,22 +3134,14 @@
       case 271: /* cmd ::= ALTER TABLE ids cpxName MODIFY TAG columnlist */
 {
     yymsp[-4].minor.yy0.n += yymsp[-3].minor.yy0.n;
-<<<<<<< HEAD
-    SAlterTableInfo* pAlterTable = tSetAlterTableInfo(&yymsp[-4].minor.yy0, yymsp[0].minor.yy325, NULL, TSDB_ALTER_TABLE_MODIFY_TAG_COLUMN, -1);
-=======
-    SAlterTableInfo* pAlterTable = tSetAlterTableInfo(&yymsp[-4].minor.yy0, yymsp[0].minor.yy15, NULL, TSDB_ALTER_TABLE_MODIFY_TAG_COLUMN, -1);
->>>>>>> 06ff862b
+    SAlterTableInfo* pAlterTable = tSetAlterTableInfo(&yymsp[-4].minor.yy0, yymsp[0].minor.yy93, NULL, TSDB_ALTER_TABLE_MODIFY_TAG_COLUMN, -1);
     setSqlInfo(pInfo, pAlterTable, NULL, TSDB_SQL_ALTER_TABLE);
 }
         break;
       case 272: /* cmd ::= ALTER STABLE ids cpxName ADD COLUMN columnlist */
 {
     yymsp[-4].minor.yy0.n += yymsp[-3].minor.yy0.n;
-<<<<<<< HEAD
-    SAlterTableInfo* pAlterTable = tSetAlterTableInfo(&yymsp[-4].minor.yy0, yymsp[0].minor.yy325, NULL, TSDB_ALTER_TABLE_ADD_COLUMN, TSDB_SUPER_TABLE);
-=======
-    SAlterTableInfo* pAlterTable = tSetAlterTableInfo(&yymsp[-4].minor.yy0, yymsp[0].minor.yy15, NULL, TSDB_ALTER_TABLE_ADD_COLUMN, TSDB_SUPER_TABLE);
->>>>>>> 06ff862b
+    SAlterTableInfo* pAlterTable = tSetAlterTableInfo(&yymsp[-4].minor.yy0, yymsp[0].minor.yy93, NULL, TSDB_ALTER_TABLE_ADD_COLUMN, TSDB_SUPER_TABLE);
     setSqlInfo(pInfo, pAlterTable, NULL, TSDB_SQL_ALTER_TABLE);
 }
         break;
@@ -4748,22 +3159,14 @@
       case 274: /* cmd ::= ALTER STABLE ids cpxName MODIFY COLUMN columnlist */
 {
     yymsp[-4].minor.yy0.n += yymsp[-3].minor.yy0.n;
-<<<<<<< HEAD
-    SAlterTableInfo* pAlterTable = tSetAlterTableInfo(&yymsp[-4].minor.yy0, yymsp[0].minor.yy325, NULL, TSDB_ALTER_TABLE_CHANGE_COLUMN, TSDB_SUPER_TABLE);
-=======
-    SAlterTableInfo* pAlterTable = tSetAlterTableInfo(&yymsp[-4].minor.yy0, yymsp[0].minor.yy15, NULL, TSDB_ALTER_TABLE_CHANGE_COLUMN, TSDB_SUPER_TABLE);
->>>>>>> 06ff862b
+    SAlterTableInfo* pAlterTable = tSetAlterTableInfo(&yymsp[-4].minor.yy0, yymsp[0].minor.yy93, NULL, TSDB_ALTER_TABLE_CHANGE_COLUMN, TSDB_SUPER_TABLE);
     setSqlInfo(pInfo, pAlterTable, NULL, TSDB_SQL_ALTER_TABLE);
 }
         break;
       case 275: /* cmd ::= ALTER STABLE ids cpxName ADD TAG columnlist */
 {
     yymsp[-4].minor.yy0.n += yymsp[-3].minor.yy0.n;
-<<<<<<< HEAD
-    SAlterTableInfo* pAlterTable = tSetAlterTableInfo(&yymsp[-4].minor.yy0, yymsp[0].minor.yy325, NULL, TSDB_ALTER_TABLE_ADD_TAG_COLUMN, TSDB_SUPER_TABLE);
-=======
-    SAlterTableInfo* pAlterTable = tSetAlterTableInfo(&yymsp[-4].minor.yy0, yymsp[0].minor.yy15, NULL, TSDB_ALTER_TABLE_ADD_TAG_COLUMN, TSDB_SUPER_TABLE);
->>>>>>> 06ff862b
+    SAlterTableInfo* pAlterTable = tSetAlterTableInfo(&yymsp[-4].minor.yy0, yymsp[0].minor.yy93, NULL, TSDB_ALTER_TABLE_ADD_TAG_COLUMN, TSDB_SUPER_TABLE);
     setSqlInfo(pInfo, pAlterTable, NULL, TSDB_SQL_ALTER_TABLE);
 }
         break;
@@ -4798,7 +3201,7 @@
 
     toTSDBType(yymsp[-2].minor.yy0.type);
     SArray* A = tVariantListAppendToken(NULL, &yymsp[-2].minor.yy0, -1);
-    A = tVariantListAppend(A, &yymsp[0].minor.yy380, -1);
+    A = tVariantListAppend(A, &yymsp[0].minor.yy518, -1);
 
     SAlterTableInfo* pAlterTable = tSetAlterTableInfo(&yymsp[-6].minor.yy0, NULL, A, TSDB_ALTER_TABLE_UPDATE_TAG_VAL, TSDB_SUPER_TABLE);
     setSqlInfo(pInfo, pAlterTable, NULL, TSDB_SQL_ALTER_TABLE);
@@ -4807,11 +3210,7 @@
       case 279: /* cmd ::= ALTER STABLE ids cpxName MODIFY TAG columnlist */
 {
     yymsp[-4].minor.yy0.n += yymsp[-3].minor.yy0.n;
-<<<<<<< HEAD
-    SAlterTableInfo* pAlterTable = tSetAlterTableInfo(&yymsp[-4].minor.yy0, yymsp[0].minor.yy325, NULL, TSDB_ALTER_TABLE_MODIFY_TAG_COLUMN, TSDB_SUPER_TABLE);
-=======
-    SAlterTableInfo* pAlterTable = tSetAlterTableInfo(&yymsp[-4].minor.yy0, yymsp[0].minor.yy15, NULL, TSDB_ALTER_TABLE_MODIFY_TAG_COLUMN, TSDB_SUPER_TABLE);
->>>>>>> 06ff862b
+    SAlterTableInfo* pAlterTable = tSetAlterTableInfo(&yymsp[-4].minor.yy0, yymsp[0].minor.yy93, NULL, TSDB_ALTER_TABLE_MODIFY_TAG_COLUMN, TSDB_SUPER_TABLE);
     setSqlInfo(pInfo, pAlterTable, NULL, TSDB_SQL_ALTER_TABLE);
 }
         break;
