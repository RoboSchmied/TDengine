--- conflicted
+++ resolved
@@ -401,16 +401,11 @@
     pExpr->pRight = tSqlExprClone(pSrc->pRight);
   }
 
-<<<<<<< HEAD
   memset(&pExpr->value, 0, sizeof(pExpr->value));
   tVariantAssign(&pExpr->value, &pSrc->value);
 
-  //we don't clone pParam now because clone is only used for between/and
-  assert(pSrc->pParam == NULL);
-=======
   //we don't clone paramList now because clone is only used for between/and
   assert(pSrc->Expr.paramList == NULL);
->>>>>>> c62ebe7d
   return pExpr;
 }
 
