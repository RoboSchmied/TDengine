/*
 * Copyright (c) 2019 TAOS Data, Inc. <jhtao@taosdata.com>
 *
 * This program is free software: you can use, redistribute, and/or modify
 * it under the terms of the GNU Affero General Public License, version 3
 * or later ("AGPL"), as published by the Free Software Foundation.
 *
 * This program is distributed in the hope that it will be useful, but WITHOUT
 * ANY WARRANTY; without even the implied warranty of MERCHANTABILITY or
 * FITNESS FOR A PARTICULAR PURPOSE.
 *
 * You should have received a copy of the GNU Affero General Public License
 * along with this program. If not, see <http://www.gnu.org/licenses/>.
 */

#include "qSqlparser.h"
#include "os.h"
#include "taosdef.h"
#include "taosmsg.h"
#include "tcmdtype.h"
#include "tstrbuild.h"
#include "ttoken.h"
#include "ttokendef.h"
#include "tutil.h"

SSqlInfo qSqlParse(const char *pStr) {
  void *pParser = ParseAlloc(malloc);

  SSqlInfo sqlInfo = {0};
  sqlInfo.valid = true;
  sqlInfo.funcs = taosArrayInit(4, sizeof(SStrToken));

  int32_t i = 0;
  while (1) {
    SStrToken t0 = {0};

    if (pStr[i] == 0) {
      Parse(pParser, 0, t0, &sqlInfo);
      goto abort_parse;
    }

    t0.n = tGetToken((char *)&pStr[i], &t0.type);
    t0.z = (char *)(pStr + i);
    i += t0.n;

    switch (t0.type) {
      case TK_SPACE:
      case TK_COMMENT: {
        break;
      }
      case TK_SEMI: {
        Parse(pParser, 0, t0, &sqlInfo);
        goto abort_parse;
      }
      
      case TK_QUESTION:
      case TK_ILLEGAL: {
        snprintf(sqlInfo.msg, tListLen(sqlInfo.msg), "unrecognized token: \"%s\"", t0.z);
        sqlInfo.valid = false;
        goto abort_parse;
      }
      
      case TK_HEX:
      case TK_OCT:
      case TK_BIN:{
        snprintf(sqlInfo.msg, tListLen(sqlInfo.msg), "unsupported token: \"%s\"", t0.z);
        sqlInfo.valid = false;
        goto abort_parse;
      }
        
      default:
        Parse(pParser, t0.type, t0, &sqlInfo);
        if (sqlInfo.valid == false) {
          goto abort_parse;
        }
    }
  }

abort_parse:
  ParseFree(pParser, free);
  return sqlInfo;
}

SArray *tSqlExprListAppend(SArray *pList, tSqlExpr *pNode, SStrToken *pDistinct, SStrToken *pToken) {
  if (pList == NULL) {
    pList = taosArrayInit(4, sizeof(tSqlExprItem));
  }

  if (pNode || pToken) {
    struct tSqlExprItem item = {0};

    item.pNode = pNode;
    item.distinct = (pDistinct != NULL);

    if (pToken) {  // set the as clause
      item.aliasName = malloc(pToken->n + 1);
      strncpy(item.aliasName, pToken->z, pToken->n);
      item.aliasName[pToken->n] = 0;

      strdequote(item.aliasName);
    }

    taosArrayPush(pList, &item);
  }

  return pList;
}

static void freeExprElem(void* item) {
  tSqlExprItem* exprItem = item;

  tfree(exprItem->aliasName);
  tSqlExprDestroy(exprItem->pNode);
}

void tSqlExprListDestroy(SArray *pList) {
  if (pList == NULL) {
    return;
  }

  taosArrayDestroyEx(pList, freeExprElem);
}


SArray *tStrTokenAppend(SArray *pList, SStrToken *pToken) {
  if (pList == NULL) {
    pList = taosArrayInit(4, sizeof(tVariantListItem));
  }

  if (pToken) {
    taosArrayPush(pList, pToken);
  }

  return pList;
}

tSqlExpr *tSqlExprCreateIdValue(SStrToken *pToken, int32_t optrType) {
  tSqlExpr *pSqlExpr = calloc(1, sizeof(tSqlExpr));

  if (pToken != NULL) {
    pSqlExpr->exprToken = *pToken;
  }

  if (optrType == TK_NULL) {
    if (pToken){
      pToken->type = TSDB_DATA_TYPE_NULL;
      tVariantCreate(&pSqlExpr->value, pToken);
    }
    pSqlExpr->tokenId = optrType;
    pSqlExpr->type    = SQL_NODE_VALUE;
  } else if (optrType == TK_INTEGER || optrType == TK_STRING || optrType == TK_FLOAT || optrType == TK_BOOL) {
    if (pToken) {
      toTSDBType(pToken->type);
      tVariantCreate(&pSqlExpr->value, pToken);
    }
    pSqlExpr->tokenId = optrType;
    pSqlExpr->type    = SQL_NODE_VALUE;
  } else if (optrType == TK_NOW) {
    // use nanosecond by default TODO set value after getting database precision
    pSqlExpr->value.i64 = taosGetTimestamp(TSDB_TIME_PRECISION_NANO);
    pSqlExpr->value.nType = TSDB_DATA_TYPE_BIGINT;
    pSqlExpr->tokenId = TK_TIMESTAMP;  // TK_TIMESTAMP used to denote the time value is in microsecond
    pSqlExpr->type    = SQL_NODE_VALUE;
    pSqlExpr->flags  |= 1 << EXPR_FLAG_NS_TIMESTAMP;
  } else if (optrType == TK_VARIABLE) {
    // use nanosecond by default
    // TODO set value after getting database precision
<<<<<<< HEAD
    char unit = 0;
    int32_t ret = parseAbsoluteDuration(pToken->z, pToken->n, &pSqlExpr->value.i64, &unit, TSDB_TIME_PRECISION_NANO);
    if (ret != TSDB_CODE_SUCCESS) {
      terrno = TSDB_CODE_TSC_SQL_SYNTAX_ERROR;
=======
    if (pToken) {
      int32_t ret = parseAbsoluteDuration(pToken->z, pToken->n, &pSqlExpr->value.i64, TSDB_TIME_PRECISION_NANO);
      if (ret != TSDB_CODE_SUCCESS) {
        terrno = TSDB_CODE_TSC_SQL_SYNTAX_ERROR;
      }
>>>>>>> a8494517
    }

    pSqlExpr->flags  |= 1 << EXPR_FLAG_NS_TIMESTAMP;
    pSqlExpr->flags  |= 1 << EXPR_FLAG_TIMESTAMP_VAR;
    pSqlExpr->value.nType = TSDB_DATA_TYPE_BIGINT;
    pSqlExpr->tokenId = TK_TIMESTAMP;
    pSqlExpr->type    = SQL_NODE_VALUE;
  } else {
    // Here it must be the column name (tk_id) if it is not a number or string.
    assert(optrType == TK_ID || optrType == TK_ALL);
    if (pToken != NULL) {
      pSqlExpr->columnName = *pToken;
    }

    pSqlExpr->tokenId = optrType;
    pSqlExpr->type    = SQL_NODE_TABLE_COLUMN;
  }

  return pSqlExpr;
}

/*
 * pList is the parameters for function with id(optType)
 * function name is denoted by pFunctionToken
 */
tSqlExpr *tSqlExprCreateFunction(SArray *pParam, SStrToken *pFuncToken, SStrToken *endToken, int32_t optType) {
  if (pFuncToken == NULL) {
    return NULL;
  }

  tSqlExpr *pExpr     = calloc(1, sizeof(tSqlExpr));
  pExpr->tokenId      = optType;
  pExpr->type         = SQL_NODE_SQLFUNCTION;
  pExpr->Expr.paramList = pParam;

  int32_t len = (int32_t)((endToken->z + endToken->n) - pFuncToken->z);
  pExpr->Expr.operand = (*pFuncToken);

  pExpr->exprToken.n = len;
  pExpr->exprToken.z = pFuncToken->z;
  pExpr->exprToken.type = pFuncToken->type;

  return pExpr;
}

/*
 * create binary expression in this procedure
 * if the expr is arithmetic, calculate the result and set it to tSqlExpr Object
 */
tSqlExpr *tSqlExprCreate(tSqlExpr *pLeft, tSqlExpr *pRight, int32_t optrType) {
  tSqlExpr *pExpr = calloc(1, sizeof(tSqlExpr));

  pExpr->type = SQL_NODE_EXPR;
  if (pLeft != NULL && pRight != NULL && (optrType != TK_IN)) {
    char* endPos   = pRight->exprToken.z + pRight->exprToken.n;
    pExpr->exprToken.z = pLeft->exprToken.z;
    pExpr->exprToken.n = (uint32_t)(endPos - pExpr->exprToken.z);
    pExpr->exprToken.type = pLeft->exprToken.type;
  }

  if ((pLeft != NULL && pRight != NULL) &&
      (optrType == TK_PLUS || optrType == TK_MINUS || optrType == TK_STAR || optrType == TK_DIVIDE || optrType == TK_REM)) {
    /*
     * if a exprToken is noted as the TK_TIMESTAMP, the time precision is microsecond
     * Otherwise, the time precision is adaptive, determined by the time precision from databases.
     */
    if ((pLeft->tokenId == TK_INTEGER && pRight->tokenId == TK_INTEGER) ||
        (pLeft->tokenId == TK_TIMESTAMP && pRight->tokenId == TK_TIMESTAMP)) {
      pExpr->value.nType = TSDB_DATA_TYPE_BIGINT;
      pExpr->tokenId = pLeft->tokenId;
      pExpr->type    = SQL_NODE_VALUE;
      pExpr->flags   = pLeft->flags | pRight->flags;

      if ((pLeft->flags & (1 << EXPR_FLAG_TIMESTAMP_VAR)) && (pRight->flags & (1 << EXPR_FLAG_TIMESTAMP_VAR))) {
        pExpr->flags |= 1 << EXPR_FLAG_TS_ERROR;
      } else {
        pExpr->flags &= ~(1 << EXPR_FLAG_TIMESTAMP_VAR);
        pExpr->flags &= ~(1 << EXPR_FLAG_TS_ERROR);
      }

      switch (optrType) {
        case TK_PLUS: {
          pExpr->value.i64 = pLeft->value.i64 + pRight->value.i64;
          break;
        }
        case TK_MINUS: {
          pExpr->value.i64 = pLeft->value.i64 - pRight->value.i64;
          break;
        }
        case TK_STAR: {
          pExpr->value.i64 = pLeft->value.i64 * pRight->value.i64;
          break;
        }
        case TK_DIVIDE: {
          pExpr->tokenId = TK_FLOAT;
          pExpr->value.nType = TSDB_DATA_TYPE_DOUBLE;
          pExpr->value.dKey = (double)pLeft->value.i64 / pRight->value.i64;
          break;
        }
        case TK_REM: {
          pExpr->value.i64 = pLeft->value.i64 % pRight->value.i64;
          break;
        }
      }

      tSqlExprDestroy(pLeft);
      tSqlExprDestroy(pRight);
    } else if ((pLeft->tokenId == TK_FLOAT && pRight->tokenId == TK_INTEGER) ||
               (pLeft->tokenId == TK_INTEGER && pRight->tokenId == TK_FLOAT) ||
               (pLeft->tokenId == TK_FLOAT && pRight->tokenId == TK_FLOAT)) {
      pExpr->value.nType = TSDB_DATA_TYPE_DOUBLE;
      pExpr->tokenId  = TK_FLOAT;
      pExpr->type     = SQL_NODE_VALUE;

      double left  = (pLeft->value.nType == TSDB_DATA_TYPE_DOUBLE) ? pLeft->value.dKey : pLeft->value.i64;
      double right = (pRight->value.nType == TSDB_DATA_TYPE_DOUBLE) ? pRight->value.dKey : pRight->value.i64;

      switch (optrType) {
        case TK_PLUS: {
          pExpr->value.dKey = left + right;
          break;
        }
        case TK_MINUS: {
          pExpr->value.dKey = left - right;
          break;
        }
        case TK_STAR: {
          pExpr->value.dKey = left * right;
          break;
        }
        case TK_DIVIDE: {
          pExpr->value.dKey = left / right;
          break;
        }
        case TK_REM: {
          pExpr->value.dKey = left - ((int64_t)(left / right)) * right;
          break;
        }
      }

      tSqlExprDestroy(pLeft);
      tSqlExprDestroy(pRight);

    } else {
      pExpr->tokenId = optrType;
      pExpr->pLeft = pLeft;
      pExpr->pRight = pRight;
    }
  } else if (optrType == TK_IN) {
    pExpr->tokenId = optrType;
    pExpr->pLeft = pLeft;

    tSqlExpr *pRSub = calloc(1, sizeof(tSqlExpr));
    pRSub->tokenId = TK_SET;  // TODO refactor .....
    pRSub->Expr.paramList = (SArray *)pRight;

    pExpr->pRight = pRSub;
  } else {
    pExpr->tokenId = optrType;
    pExpr->pLeft = pLeft;

    if (pLeft != NULL && pRight == NULL) {
      pRight = calloc(1, sizeof(tSqlExpr));
    }

    pExpr->pRight = pRight;
  }

  return pExpr;
}

static FORCE_INLINE int32_t tStrTokenCompare(SStrToken* left, SStrToken* right) {
  return (left->type == right->type && left->n == right->n && strncasecmp(left->z, right->z, left->n) == 0) ? 0 : 1;
}

// this function is not used for temporary
int32_t tSqlExprCompare(tSqlExpr *left, tSqlExpr *right) {
  if ((left == NULL && right) || (left && right == NULL) || (left == NULL && right == NULL)) {
    return 1;
  }

  if (left->type != right->type) {
    return 1;
  }

  if (left->tokenId != right->tokenId) {
    return 1;
  }

  if (left->functionId != right->functionId) {
    return 1;
  }

  if ((left->pLeft && right->pLeft == NULL)
    || (left->pLeft == NULL && right->pLeft)
    || (left->pRight && right->pRight == NULL)
    || (left->pRight == NULL && right->pRight)
    || (left->Expr.paramList && right->Expr.paramList == NULL)
    || (left->Expr.paramList == NULL && right->Expr.paramList)) {
    return 1;
  }

  if (tVariantCompare(&left->value, &right->value)) {
    return 1;
  }

  if (tStrTokenCompare(&left->columnName, &right->columnName)) {
    return 1;
  }

  if (right->Expr.paramList && left->Expr.paramList) {
    size_t size = taosArrayGetSize(right->Expr.paramList);
    if (left->Expr.paramList && taosArrayGetSize(left->Expr.paramList) != size) {
      return 1;
    }

    for (int32_t i = 0; i < size; i++) {
      tSqlExprItem* pLeftElem = taosArrayGet(left->Expr.paramList, i);
      tSqlExpr* pSubLeft = pLeftElem->pNode;
      tSqlExprItem* pRightElem = taosArrayGet(right->Expr.paramList, i);
      tSqlExpr* pSubRight = pRightElem->pNode;

      if (tSqlExprCompare(pSubLeft, pSubRight)) {
        return 1;
      }
    }
  }

  if (left->pLeft && tSqlExprCompare(left->pLeft, right->pLeft)) {
    return 1;
  }

  if (left->pRight && tSqlExprCompare(left->pRight, right->pRight)) {
    return 1;
  }

  return 0;
}

tSqlExpr *tSqlExprClone(tSqlExpr *pSrc) {
  tSqlExpr *pExpr = calloc(1, sizeof(tSqlExpr));

  memcpy(pExpr, pSrc, sizeof(*pSrc));
  
  if (pSrc->pLeft) {
    pExpr->pLeft = tSqlExprClone(pSrc->pLeft);
  }

  if (pSrc->pRight) {
    pExpr->pRight = tSqlExprClone(pSrc->pRight);
  }

  //we don't clone paramList now because clone is only used for between/and
  assert(pSrc->Expr.paramList == NULL);
  return pExpr;
}

void tSqlExprCompact(tSqlExpr** pExpr) {
  if (*pExpr == NULL || tSqlExprIsParentOfLeaf(*pExpr)) {
    return;
  }

  if ((*pExpr)->pLeft) {
    tSqlExprCompact(&(*pExpr)->pLeft);
  }

  if ((*pExpr)->pRight) {
    tSqlExprCompact(&(*pExpr)->pRight);
  }

  if ((*pExpr)->pLeft == NULL && (*pExpr)->pRight == NULL && ((*pExpr)->tokenId == TK_OR || (*pExpr)->tokenId == TK_AND)) {
    tSqlExprDestroy(*pExpr);
    *pExpr = NULL;
  } else if ((*pExpr)->pLeft == NULL && (*pExpr)->pRight != NULL) {
    tSqlExpr* tmpPtr = (*pExpr)->pRight;
    (*pExpr)->pRight = NULL;

    tSqlExprDestroy(*pExpr);
    (*pExpr) = tmpPtr;
  } else if ((*pExpr)->pRight == NULL && (*pExpr)->pLeft != NULL) {
    tSqlExpr* tmpPtr = (*pExpr)->pLeft;
    (*pExpr)->pLeft = NULL;

    tSqlExprDestroy(*pExpr);
    (*pExpr) = tmpPtr;
  }
}

bool tSqlExprIsLeaf(tSqlExpr* pExpr) {
  return (pExpr->pRight == NULL && pExpr->pLeft == NULL) &&
         (pExpr->tokenId == 0 ||
         (pExpr->tokenId == TK_ID) ||
         (pExpr->tokenId >= TK_BOOL && pExpr->tokenId <= TK_NCHAR) ||
         (pExpr->tokenId == TK_NULL) ||
         (pExpr->tokenId == TK_SET));
}

bool tSqlExprIsParentOfLeaf(tSqlExpr* pExpr) {
  return (pExpr->pLeft != NULL && pExpr->pRight != NULL) &&
         (tSqlExprIsLeaf(pExpr->pLeft) && tSqlExprIsLeaf(pExpr->pRight));
}

static void doDestroySqlExprNode(tSqlExpr *pExpr) {
  if (pExpr == NULL) {
    return;
  }

  if (pExpr->tokenId == TK_STRING) {
    tVariantDestroy(&pExpr->value);
  }

  tSqlExprListDestroy(pExpr->Expr.paramList);
  free(pExpr);
}

void tSqlExprDestroy(tSqlExpr *pExpr) {
  if (pExpr == NULL) {
    return;
  }

  tSqlExprDestroy(pExpr->pLeft);
  pExpr->pLeft = NULL;
  tSqlExprDestroy(pExpr->pRight);
  pExpr->pRight = NULL;

  doDestroySqlExprNode(pExpr);
}

SArray *tVariantListAppendToken(SArray *pList, SStrToken *pToken, uint8_t order) {
  if (pList == NULL) {
    pList = taosArrayInit(4, sizeof(tVariantListItem));
  }

  if (pToken) {
    tVariantListItem item;
    tVariantCreate(&item.pVar, pToken);
    item.sortOrder = order;

    taosArrayPush(pList, &item);
  }

  return pList;
}

SArray *tVariantListAppend(SArray *pList, tVariant *pVar, uint8_t sortOrder) {
  if (pList == NULL) {
    pList = taosArrayInit(4, sizeof(tVariantListItem));
  }

  if (pVar == NULL) {
    return pList;
  }

  /*
   * Here we do not employ the assign function, since we need the pz attribute of structure
   * , which is the point to char string, to free it!
   *
   * Otherwise, the original pointer may be lost, which causes memory leak.
   */
  tVariantListItem item;
  item.pVar = *pVar;
  item.sortOrder = sortOrder;

  taosArrayPush(pList, &item);
  return pList;
}

SArray *tVariantListInsert(SArray *pList, tVariant *pVar, uint8_t sortOrder, int32_t index) {
  if (pList == NULL || pVar == NULL || index >= taosArrayGetSize(pList)) {
    return tVariantListAppend(NULL, pVar, sortOrder);
  }

  tVariantListItem item;

  item.pVar = *pVar;
  item.sortOrder = sortOrder;

  taosArrayInsert(pList, index, &item);
  return pList;
}

SRelationInfo *setTableNameList(SRelationInfo* pRelationInfo, SStrToken *pName, SStrToken* pAlias) {
  if (pRelationInfo == NULL) {
    pRelationInfo = calloc(1, sizeof(SRelationInfo));
    pRelationInfo->list = taosArrayInit(4, sizeof(SRelElementPair));
  }

  pRelationInfo->type = SQL_NODE_FROM_TABLELIST;
  SRelElementPair p = {.tableName = *pName};
  if (pAlias != NULL) {
    p.aliasName = *pAlias;
  } else {
    TPARSER_SET_NONE_TOKEN(p.aliasName);
  }

  taosArrayPush(pRelationInfo->list, &p);
  return pRelationInfo;
}

void* destroyRelationInfo(SRelationInfo* pRelationInfo) {
  if (pRelationInfo == NULL) {
    return NULL;
  }

  if (pRelationInfo->type == SQL_NODE_FROM_TABLELIST) {
    taosArrayDestroy(pRelationInfo->list);
  } else {
    size_t size = taosArrayGetSize(pRelationInfo->list);
    for(int32_t i = 0; i < size; ++i) {
      SArray* pa = taosArrayGetP(pRelationInfo->list, i);
      destroyAllSqlNode(pa);
    }
    taosArrayDestroy(pRelationInfo->list);
  }

  tfree(pRelationInfo);
  return NULL;
}

SRelationInfo* addSubqueryElem(SRelationInfo* pRelationInfo, SArray* pSub, SStrToken* pAlias) {
  if (pRelationInfo == NULL) {
    pRelationInfo = calloc(1, sizeof(SRelationInfo));
    pRelationInfo->list = taosArrayInit(4, sizeof(SRelElementPair));
  }

  pRelationInfo->type = SQL_NODE_FROM_SUBQUERY;

  SRelElementPair p = {.pSubquery = pSub};
  if (pAlias != NULL) {
    p.aliasName = *pAlias;
  } else {
    TPARSER_SET_NONE_TOKEN(p.aliasName);
  }

  taosArrayPush(pRelationInfo->list, &p);
  return pRelationInfo;
}

void tSetDbName(SStrToken *pCpxName, SStrToken *pDb) {
  pCpxName->type = pDb->type;
  pCpxName->z = pDb->z;
  pCpxName->n = pDb->n;
}

void tSetColumnInfo(TAOS_FIELD *pField, SStrToken *pName, TAOS_FIELD *pType) {
  int32_t maxLen = sizeof(pField->name) / sizeof(pField->name[0]);

  // column name is too long, set the it to be invalid.
  if ((int32_t) pName->n >= maxLen) {
    pName->n = -1;
  } else {
    strncpy(pField->name, pName->z, pName->n);
    pField->name[pName->n] = 0;
  }

  pField->type = pType->type;
  if(!isValidDataType(pField->type)){
    pField->bytes = 0;
  } else {
    pField->bytes = pType->bytes;
  }
}

static int32_t tryParseNameTwoParts(SStrToken *type) {
  int32_t t = -1;

  char* str = strndup(type->z, type->n);
  if (str == NULL) {
    return t;
  }

  char* p = strtok(str, " ");
  if (p == NULL) {
    tfree(str);
    return t;
  } else {
    char* unsign = strtok(NULL, " ");
    if (unsign == NULL) {
      tfree(str);
      return t;
    }

    if (strncasecmp(unsign, "UNSIGNED", 8) == 0) {
      for(int32_t j = TSDB_DATA_TYPE_TINYINT; j <= TSDB_DATA_TYPE_BIGINT; ++j) {
        if (strcasecmp(p, tDataTypes[j].name) == 0) {
          t = j;
          break;
        }
      }

      tfree(str);

      if (t == -1) {
        return -1;
      }

      switch(t) {
        case TSDB_DATA_TYPE_TINYINT:  return TSDB_DATA_TYPE_UTINYINT;
        case TSDB_DATA_TYPE_SMALLINT: return TSDB_DATA_TYPE_USMALLINT;
        case TSDB_DATA_TYPE_INT:      return TSDB_DATA_TYPE_UINT;
        case TSDB_DATA_TYPE_BIGINT:   return TSDB_DATA_TYPE_UBIGINT;
        default:
          return -1;
      }

    } else {
      tfree(str);
      return -1;
    }
  }
}

void tSetColumnType(TAOS_FIELD *pField, SStrToken *type) {
  // set the field type invalid
  pField->type = -1;
  pField->name[0] = 0;

  int32_t i = 0;
  while (i < tListLen(tDataTypes)) {
    if ((type->n == tDataTypes[i].nameLen) &&
        (strncasecmp(type->z, tDataTypes[i].name, tDataTypes[i].nameLen) == 0)) {
      break;
    }

    i += 1;
  }

  // no qualified data type found, try unsigned data type
  if (i == tListLen(tDataTypes)) {
    i = tryParseNameTwoParts(type);
    if (i == -1) {
      return;
    }
  }

  pField->type = i;
  pField->bytes = tDataTypes[i].bytes;

  if (i == TSDB_DATA_TYPE_NCHAR) {
    /*
     * for nchar, the TOKENTYPE is the number of character, so the length is the
     * number of bytes in UCS-4 format, which is 4 times larger than the number of characters
     */
    if (type->type == 0) {
      pField->bytes = 0;
    } else {
      int32_t bytes = -(int32_t)(type->type);
      if (bytes > (TSDB_MAX_NCHAR_LEN - VARSTR_HEADER_SIZE) / TSDB_NCHAR_SIZE) {
        // overflowed. set bytes to -1 so that error can be reported
        bytes = -1;
      } else {
        bytes = bytes * TSDB_NCHAR_SIZE + VARSTR_HEADER_SIZE;
      }
      pField->bytes = (int16_t)bytes;
    }
  } else if (i == TSDB_DATA_TYPE_BINARY) {
    /* for binary, the TOKENTYPE is the length of binary */
    if (type->type == 0) {
      pField->bytes = 0;
    } else {
      int32_t bytes = -(int32_t)(type->type);
      if (bytes > TSDB_MAX_BINARY_LEN - VARSTR_HEADER_SIZE) {
        // overflowed. set bytes to -1 so that error can be reported
        bytes = -1;
      } else {
        bytes += VARSTR_HEADER_SIZE;
      }

      pField->bytes = (int16_t)bytes;
    }
  }
}

/*
 * extract the select info out of sql string
 */
SSqlNode *tSetQuerySqlNode(SStrToken *pSelectToken, SArray *pSelNodeList, SRelationInfo *pFrom, tSqlExpr *pWhere,
                                SArray *pGroupby, SArray *pSortOrder, SIntervalVal *pInterval,
                                SSessionWindowVal *pSession, SWindowStateVal *pWindowStateVal, SStrToken *pSliding, SArray *pFill, SLimitVal *pLimit,
                                SLimitVal *psLimit, tSqlExpr *pHaving) {
  assert(pSelNodeList != NULL);

  SSqlNode *pSqlNode = calloc(1, sizeof(SSqlNode));

  // all later sql string are belonged to the stream sql
  pSqlNode->sqlstr   = *pSelectToken;
  pSqlNode->sqlstr.n = (uint32_t)strlen(pSqlNode->sqlstr.z);

  pSqlNode->pSelNodeList = pSelNodeList;
  pSqlNode->from        = pFrom;
  pSqlNode->pGroupby    = pGroupby;
  pSqlNode->pSortOrder  = pSortOrder;
  pSqlNode->pWhere      = pWhere;
  pSqlNode->fillType    = pFill;
  pSqlNode->pHaving = pHaving;

  if (pLimit != NULL) {
    pSqlNode->limit = *pLimit;
  } else {
    pSqlNode->limit.limit = -1;
    pSqlNode->limit.offset = 0;
  }

  if (psLimit != NULL) {
    pSqlNode->slimit = *psLimit;
  } else {
    pSqlNode->slimit.limit = -1;
    pSqlNode->slimit.offset = 0;
  }

  if (pInterval != NULL) {
    pSqlNode->interval = *pInterval;
  } else {
    TPARSER_SET_NONE_TOKEN(pSqlNode->interval.interval);
    TPARSER_SET_NONE_TOKEN(pSqlNode->interval.offset);
  }

  if (pSliding != NULL) {
    pSqlNode->sliding = *pSliding;
  } else {
    TPARSER_SET_NONE_TOKEN(pSqlNode->sliding);
  }

  if (pSession != NULL) {
    pSqlNode->sessionVal = *pSession;
  } else {
    TPARSER_SET_NONE_TOKEN(pSqlNode->sessionVal.gap);
    TPARSER_SET_NONE_TOKEN(pSqlNode->sessionVal.col);
  }

  if (pWindowStateVal != NULL) {
    pSqlNode->windowstateVal = *pWindowStateVal;
  } else {
    TPARSER_SET_NONE_TOKEN(pSqlNode->windowstateVal.col);
  }

  return pSqlNode;
}

static void freeVariant(void *pItem) {
  tVariantListItem* p = (tVariantListItem*) pItem;
  tVariantDestroy(&p->pVar);
}

void freeCreateTableInfo(void* p) {
  SCreatedTableInfo* pInfo = (SCreatedTableInfo*) p;  
  taosArrayDestroy(pInfo->pTagNames);
  taosArrayDestroyEx(pInfo->pTagVals, freeVariant);
  tfree(pInfo->fullname);
  tfree(pInfo->tagdata.data);
}

void destroySqlNode(SSqlNode *pSqlNode) {
  if (pSqlNode == NULL) {
    return;
  }

  tSqlExprListDestroy(pSqlNode->pSelNodeList);
  pSqlNode->pSelNodeList = NULL;

  tSqlExprDestroy(pSqlNode->pWhere);
  pSqlNode->pWhere = NULL;
  
  taosArrayDestroyEx(pSqlNode->pSortOrder, freeVariant);
  pSqlNode->pSortOrder = NULL;

  taosArrayDestroyEx(pSqlNode->pGroupby, freeVariant);
  pSqlNode->pGroupby = NULL;

  pSqlNode->from = destroyRelationInfo(pSqlNode->from);

  taosArrayDestroyEx(pSqlNode->fillType, freeVariant);
  pSqlNode->fillType = NULL;

  tSqlExprDestroy(pSqlNode->pHaving);
  free(pSqlNode);
}

void destroyAllSqlNode(SArray *pList) {
  if (pList == NULL) {
    return;
  }

  size_t size = taosArrayGetSize(pList);
  for(int32_t i = 0; i < size; ++i) {
    SSqlNode *pNode = taosArrayGetP(pList, i);
    destroySqlNode(pNode);
  }

  taosArrayDestroy(pList);
}

SCreateTableSql *tSetCreateTableInfo(SArray *pCols, SArray *pTags, SSqlNode *pSelect, int32_t type) {
  SCreateTableSql *pCreate = calloc(1, sizeof(SCreateTableSql));

  switch (type) {
    case TSQL_CREATE_TABLE: {
      pCreate->colInfo.pColumns = pCols;
      assert(pTags == NULL);
      break;
    }
    case TSQL_CREATE_STABLE: {
      pCreate->colInfo.pColumns = pCols;
      pCreate->colInfo.pTagColumns = pTags;
      assert(pTags != NULL && pCols != NULL);
      break;
    }
    case TSQL_CREATE_STREAM: {
      pCreate->pSelect = pSelect;
      break;
    }

    case TSQL_CREATE_TABLE_FROM_STABLE: {
      assert(0);
    }

    default:
      assert(false);
  }

  pCreate->type = type;
  return pCreate;
}

SCreatedTableInfo createNewChildTableInfo(SStrToken *pTableName, SArray *pTagNames, SArray *pTagVals, SStrToken *pToken, SStrToken* igExists) {
  SCreatedTableInfo info;
  memset(&info, 0, sizeof(SCreatedTableInfo));

  info.name       = *pToken;
  info.pTagNames  = pTagNames;
  info.pTagVals   = pTagVals;
  info.stableName = *pTableName;
  info.igExist    = (igExists->n > 0)? 1:0;

  return info;
}

SAlterTableInfo *tSetAlterTableInfo(SStrToken *pTableName, SArray *pCols, SArray *pVals, int32_t type, int16_t tableType) {
  SAlterTableInfo *pAlterTable = calloc(1, sizeof(SAlterTableInfo));
  
  pAlterTable->name = *pTableName;
  pAlterTable->type = type;
  pAlterTable->tableType = tableType;

  if (type == TSDB_ALTER_TABLE_ADD_COLUMN || type == TSDB_ALTER_TABLE_ADD_TAG_COLUMN || type == TSDB_ALTER_TABLE_CHANGE_COLUMN || type == TSDB_ALTER_TABLE_MODIFY_TAG_COLUMN) {
    pAlterTable->pAddColumns = pCols;
    assert(pVals == NULL);
  } else {
    /*
     * ALTER_TABLE_TAGS_CHG, ALTER_TABLE_TAGS_SET, ALTER_TABLE_TAGS_DROP,
     * ALTER_TABLE_DROP_COLUMN
     */
    pAlterTable->varList = pVals;
    assert(pCols == NULL);
  }

  return pAlterTable;
}

void* destroyCreateTableSql(SCreateTableSql* pCreate) {
  destroySqlNode(pCreate->pSelect);

  taosArrayDestroy(pCreate->colInfo.pColumns);
  taosArrayDestroy(pCreate->colInfo.pTagColumns);

  taosArrayDestroyEx(pCreate->childTableInfo, freeCreateTableInfo);
  tfree(pCreate);

  return NULL;
}

void SqlInfoDestroy(SSqlInfo *pInfo) {
  if (pInfo == NULL) return;;
  taosArrayDestroy(pInfo->funcs); 
  if (pInfo->type == TSDB_SQL_SELECT) {
    destroyAllSqlNode(pInfo->list);
  } else if (pInfo->type == TSDB_SQL_CREATE_TABLE) {
    pInfo->pCreateTableInfo = destroyCreateTableSql(pInfo->pCreateTableInfo);
  } else if (pInfo->type == TSDB_SQL_ALTER_TABLE) {
    taosArrayDestroyEx(pInfo->pAlterInfo->varList, freeVariant);
    taosArrayDestroy(pInfo->pAlterInfo->pAddColumns);
    tfree(pInfo->pAlterInfo->tagData.data);
    tfree(pInfo->pAlterInfo);
  } else {
    if (pInfo->pMiscInfo != NULL) {
      taosArrayDestroy(pInfo->pMiscInfo->a);
    }

    if (pInfo->pMiscInfo != NULL && (pInfo->type == TSDB_SQL_CREATE_DB || pInfo->type == TSDB_SQL_ALTER_DB)) {
      taosArrayDestroyEx(pInfo->pMiscInfo->dbOpt.keep, freeVariant);
    }

    tfree(pInfo->pMiscInfo);
  }
}

SArray* setSubclause(SArray* pList, void *pSqlNode) {
  if (pList == NULL) {
    pList = taosArrayInit(1, POINTER_BYTES);
  }
  
  taosArrayPush(pList, &pSqlNode);
  return pList;
}

SSqlInfo* setSqlInfo(SSqlInfo *pInfo, void *pSqlExprInfo, SStrToken *pTableName, int32_t type) {
  pInfo->type = type;
  
  if (type == TSDB_SQL_SELECT) {
    pInfo->list = (SArray*) pSqlExprInfo;
  } else {
    pInfo->pCreateTableInfo = pSqlExprInfo;
  }
  
  if (pTableName != NULL) {
    pInfo->pCreateTableInfo->name = *pTableName;
  }
  
  return pInfo;
}

SArray* appendSelectClause(SArray *pList, void *pSubclause) {
  taosArrayPush(pList, &pSubclause);
  return pList;
}

void setCreatedTableName(SSqlInfo *pInfo, SStrToken *pTableNameToken, SStrToken *pIfNotExists) {
  pInfo->pCreateTableInfo->name = *pTableNameToken;
  pInfo->pCreateTableInfo->existCheck = (pIfNotExists->n != 0);
}

void setDCLSqlElems(SSqlInfo *pInfo, int32_t type, int32_t nParam, ...) {
  pInfo->type = type;
  if (nParam == 0) {
    return;
  }

  if (pInfo->pMiscInfo == NULL) {
    pInfo->pMiscInfo = (SMiscInfo *)calloc(1, sizeof(SMiscInfo));
    pInfo->pMiscInfo->a = taosArrayInit(4, sizeof(SStrToken));
  }

  va_list va;
  va_start(va, nParam);

  while ((nParam--) > 0) {
    SStrToken *pToken = va_arg(va, SStrToken *);
    taosArrayPush(pInfo->pMiscInfo->a, pToken);
  }

  va_end(va);
}

void setDropDbTableInfo(SSqlInfo *pInfo, int32_t type, SStrToken* pToken, SStrToken* existsCheck, int16_t dbType, int16_t tableType) {
  pInfo->type = type;

  if (pInfo->pMiscInfo == NULL) {
    pInfo->pMiscInfo = (SMiscInfo *)calloc(1, sizeof(SMiscInfo));
    pInfo->pMiscInfo->a = taosArrayInit(4, sizeof(SStrToken));
  }

  taosArrayPush(pInfo->pMiscInfo->a, pToken);

  pInfo->pMiscInfo->existsCheck = (existsCheck->n == 1);
  pInfo->pMiscInfo->dbType = dbType;
  pInfo->pMiscInfo->tableType = tableType;
}

void setDropFuncInfo(SSqlInfo *pInfo, int32_t type, SStrToken* pToken) {
  pInfo->type = type;

  if (pInfo->pMiscInfo == NULL) {
    pInfo->pMiscInfo = (SMiscInfo *)calloc(1, sizeof(SMiscInfo));
    pInfo->pMiscInfo->a = taosArrayInit(4, sizeof(SStrToken));
  }

  taosArrayPush(pInfo->pMiscInfo->a, pToken);
}


void setShowOptions(SSqlInfo *pInfo, int32_t type, SStrToken* prefix, SStrToken* pPatterns) {
  if (pInfo->pMiscInfo == NULL) {
    pInfo->pMiscInfo = calloc(1, sizeof(SMiscInfo));
  }
  
  pInfo->type = TSDB_SQL_SHOW;
  
  SShowInfo* pShowInfo = &pInfo->pMiscInfo->showOpt;
  pShowInfo->showType = type;
  
  if (prefix != NULL && prefix->type != 0) {
    pShowInfo->prefix = *prefix;
  } else {
    pShowInfo->prefix.type = 0;
  }
  
  if (pPatterns != NULL && pPatterns->type != 0) {
    pShowInfo->pattern = *pPatterns;
  } else {
    pShowInfo->pattern.type = 0;
  }
}

void setCreateDbInfo(SSqlInfo *pInfo, int32_t type, SStrToken *pToken, SCreateDbInfo *pDB, SStrToken *pIgExists) {
  pInfo->type = type;
  if (pInfo->pMiscInfo == NULL) {
    pInfo->pMiscInfo = calloc(1, sizeof(SMiscInfo));
  }

  pInfo->pMiscInfo->dbOpt = *pDB;
  pInfo->pMiscInfo->dbOpt.dbname = *pToken;
  pInfo->pMiscInfo->dbOpt.ignoreExists = pIgExists->n; // sql.y has: ifnotexists(X) ::= IF NOT EXISTS.   {X.n = 1;}
}

void setCreateFuncInfo(SSqlInfo *pInfo, int32_t type, SStrToken *pName, SStrToken *pPath, TAOS_FIELD *output, SStrToken* bufSize, int32_t funcType) {
  pInfo->type = type;
  if (pInfo->pMiscInfo == NULL) {
    pInfo->pMiscInfo = calloc(1, sizeof(SMiscInfo));
  }

  pInfo->pMiscInfo->funcOpt.name = *pName;
  pInfo->pMiscInfo->funcOpt.path = *pPath;
  pInfo->pMiscInfo->funcOpt.output = *output;
  pInfo->pMiscInfo->funcOpt.type = funcType;
  if (bufSize->n > 0) {
    pInfo->pMiscInfo->funcOpt.bufSize = strtol(bufSize->z, NULL, 10);
  } else {
    pInfo->pMiscInfo->funcOpt.bufSize = 0;  
  }
}


void setCreateAcctSql(SSqlInfo *pInfo, int32_t type, SStrToken *pName, SStrToken *pPwd, SCreateAcctInfo *pAcctInfo) {
  pInfo->type = type;
  if (pInfo->pMiscInfo == NULL) {
    pInfo->pMiscInfo = calloc(1, sizeof(SMiscInfo));
  }

  pInfo->pMiscInfo->acctOpt = *pAcctInfo;
  
  assert(pName != NULL);
  pInfo->pMiscInfo->user.user = *pName;
  
  if (pPwd != NULL) {
    pInfo->pMiscInfo->user.passwd = *pPwd;
  }
}
void setCompactVnodeSql(SSqlInfo *pInfo, int32_t type, SArray *pParam) {
 pInfo->type = type;  
 pInfo->list = pParam; 
}

void setCreateUserSql(SSqlInfo *pInfo, SStrToken *pName, SStrToken *pPasswd) {
  pInfo->type = TSDB_SQL_CREATE_USER;
  if (pInfo->pMiscInfo == NULL) {
    pInfo->pMiscInfo = calloc(1, sizeof(SMiscInfo));
  }
  
  assert(pName != NULL && pPasswd != NULL);
  
  pInfo->pMiscInfo->user.user = *pName;
  pInfo->pMiscInfo->user.passwd = *pPasswd;
}

void setAlterUserSql(SSqlInfo *pInfo, int16_t type, SStrToken *pName, SStrToken* pPwd, SStrToken *pPrivilege) {
  pInfo->type = TSDB_SQL_ALTER_USER;
  if (pInfo->pMiscInfo == NULL) {
    pInfo->pMiscInfo = calloc(1, sizeof(SMiscInfo));
  }
  
  assert(pName != NULL);
  
  SUserInfo* pUser = &pInfo->pMiscInfo->user;
  pUser->type = type;
  pUser->user = *pName;
  
  if (pPwd != NULL) {
    pUser->passwd = *pPwd;
  } else {
    pUser->passwd.type = TSDB_DATA_TYPE_NULL;
  }
  
  if (pPrivilege != NULL) {
    pUser->privilege = *pPrivilege;
  } else {
    pUser->privilege.type = TSDB_DATA_TYPE_NULL;
  }
}

void setKillSql(SSqlInfo *pInfo, int32_t type, SStrToken *id) {
  pInfo->type = type;
  if (pInfo->pMiscInfo == NULL) {
    pInfo->pMiscInfo = calloc(1, sizeof(SMiscInfo));
  }
  
  assert(id != NULL);
  pInfo->pMiscInfo->id = *id;
}

void setDefaultCreateDbOption(SCreateDbInfo *pDBInfo) {
  pDBInfo->compressionLevel = -1;

  pDBInfo->walLevel = -1;
  pDBInfo->fsyncPeriod = -1;
  pDBInfo->commitTime = -1;
  pDBInfo->maxTablesPerVnode = -1;

  pDBInfo->cacheBlockSize = -1;
  pDBInfo->numOfBlocks = -1;
  pDBInfo->maxRowsPerBlock = -1;
  pDBInfo->minRowsPerBlock = -1;
  pDBInfo->daysPerFile = -1;

  pDBInfo->replica = -1;
  pDBInfo->quorum = -1;
  pDBInfo->keep = NULL;

  pDBInfo->update = -1;
  pDBInfo->cachelast = -1;

  pDBInfo->dbType = -1;
  pDBInfo->partitions = -1;
  
  memset(&pDBInfo->precision, 0, sizeof(SStrToken));
}

void setDefaultCreateTopicOption(SCreateDbInfo *pDBInfo) {
  setDefaultCreateDbOption(pDBInfo);

  pDBInfo->dbType = TSDB_DB_TYPE_TOPIC;
  pDBInfo->partitions = TSDB_DEFAULT_DB_PARTITON_OPTION;
}<|MERGE_RESOLUTION|>--- conflicted
+++ resolved
@@ -165,18 +165,12 @@
   } else if (optrType == TK_VARIABLE) {
     // use nanosecond by default
     // TODO set value after getting database precision
-<<<<<<< HEAD
-    char unit = 0;
-    int32_t ret = parseAbsoluteDuration(pToken->z, pToken->n, &pSqlExpr->value.i64, &unit, TSDB_TIME_PRECISION_NANO);
-    if (ret != TSDB_CODE_SUCCESS) {
-      terrno = TSDB_CODE_TSC_SQL_SYNTAX_ERROR;
-=======
     if (pToken) {
-      int32_t ret = parseAbsoluteDuration(pToken->z, pToken->n, &pSqlExpr->value.i64, TSDB_TIME_PRECISION_NANO);
+      char unit = 0;
+      int32_t ret = parseAbsoluteDuration(pToken->z, pToken->n, &pSqlExpr->value.i64, &unit, TSDB_TIME_PRECISION_NANO);
       if (ret != TSDB_CODE_SUCCESS) {
         terrno = TSDB_CODE_TSC_SQL_SYNTAX_ERROR;
       }
->>>>>>> a8494517
     }
 
     pSqlExpr->flags  |= 1 << EXPR_FLAG_NS_TIMESTAMP;
