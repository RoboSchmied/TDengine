--- conflicted
+++ resolved
@@ -135,3230 +135,6 @@
   } while (0)
 
 void calc_i32_i32_add(void *left, void *right, int32_t numLeft, int32_t numRight, void *output, int32_t order) {
-<<<<<<< HEAD
-  int32_t *pLeft = (int32_t *)left;
-  int32_t *pRight = (int32_t *)right;
-  double * pOutput = (double *)output;
-
-  int32_t i = (order == TSDB_ORDER_ASC) ? 0 : MAX(numLeft, numRight) - 1;
-  int32_t step = (order == TSDB_ORDER_ASC) ? 1 : -1;
-
-  if (numLeft == numRight) {
-    for (; i >= 0 && i < numRight; i += step, pOutput += 1) {
-      if (isNull((char *)&(pLeft[i]), TSDB_DATA_TYPE_INT) || isNull((char *)&(pRight[i]), TSDB_DATA_TYPE_INT)) {
-        setNull((char *)(pOutput), TSDB_DATA_TYPE_DOUBLE, tDataTypeDesc[TSDB_DATA_TYPE_DOUBLE].nSize);
-        continue;
-      }
-
-      *pOutput = (double)pLeft[i] + pRight[i];
-    }
-  } else if (numLeft == 1) {
-    for (; i >= 0 && i < numRight; i += step, pOutput += 1) {
-      if (isNull((char *)(pLeft), TSDB_DATA_TYPE_INT) || isNull((char *)&(pRight[i]), TSDB_DATA_TYPE_INT)) {
-        setNull((char *)pOutput, TSDB_DATA_TYPE_DOUBLE, tDataTypeDesc[TSDB_DATA_TYPE_DOUBLE].nSize);
-        continue;
-      }
-
-      *pOutput = (double)pLeft[0] + pRight[i];
-    }
-  } else if (numRight == 1) {
-    for (; i >= 0 && i < numLeft; i += step, pOutput += 1) {
-      if (isNull((char *)&(pLeft[i]), TSDB_DATA_TYPE_INT) || isNull((char *)(pRight), TSDB_DATA_TYPE_INT)) {
-        setNull((char *)pOutput, TSDB_DATA_TYPE_DOUBLE, tDataTypeDesc[TSDB_DATA_TYPE_DOUBLE].nSize);
-        continue;
-      }
-      *pOutput = (double)pLeft[i] + pRight[0];
-    }
-  }
-}
-
-void vectorAdd(void *left, int32_t numLeft, int32_t leftType, void *right, int32_t numRight, int32_t rightType,
-               void *output, int32_t order) {
-  switch(leftType) {
-    case TSDB_DATA_TYPE_TINYINT: {
-      switch (rightType) {
-        case TSDB_DATA_TYPE_TINYINT: {
-          DO_VECTOR_ADD(left, numLeft, leftType, int8_t, right, numRight, rightType, int8_t, output, order);
-          break;
-        }
-        case TSDB_DATA_TYPE_UTINYINT: {
-          DO_VECTOR_ADD(left, numLeft, leftType, int8_t, right, numRight, rightType, uint8_t, output, order);
-          break;
-        }
-        case TSDB_DATA_TYPE_SMALLINT: {
-          DO_VECTOR_ADD(left, numLeft, leftType, int8_t, right, numRight, rightType, int16_t, output, order);
-          break;
-        }
-        case TSDB_DATA_TYPE_USMALLINT: {
-          DO_VECTOR_ADD(left, numLeft, leftType, int8_t, right, numRight, rightType, uint16_t, output, order);
-          break;
-        }
-        case TSDB_DATA_TYPE_INT: {
-          DO_VECTOR_ADD(left, numLeft, leftType, int8_t, right, numRight, rightType, int32_t, output, order);
-          break;
-        }
-        case TSDB_DATA_TYPE_UINT: {
-          DO_VECTOR_ADD(left, numLeft, leftType, int8_t, right, numRight, rightType, uint32_t, output, order);
-          break;
-        }
-        case TSDB_DATA_TYPE_BIGINT: {
-          DO_VECTOR_ADD(left, numLeft, leftType, int8_t, right, numRight, rightType, int64_t, output, order);
-          break;
-        }
-        case TSDB_DATA_TYPE_UBIGINT: {
-          DO_VECTOR_ADD(left, numLeft, leftType, int8_t, right, numRight, rightType, uint64_t, output, order);
-          break;
-        }
-        case TSDB_DATA_TYPE_FLOAT: {
-          DO_VECTOR_ADD(left, numLeft, leftType, int8_t, right, numRight, rightType, float, output, order);
-          break;
-        }
-        case TSDB_DATA_TYPE_DOUBLE: {
-          DO_VECTOR_ADD(left, numLeft, leftType, int8_t, right, numRight, rightType, double, output, order);
-          break;
-        }
-        default:
-          assert(0);
-      }
-      break;
-    }
-    case TSDB_DATA_TYPE_UTINYINT: {
-      switch (rightType) {
-        case TSDB_DATA_TYPE_TINYINT: {
-          DO_VECTOR_ADD(left, numLeft, leftType, uint8_t, right, numRight, rightType, int8_t, output, order);
-          break;
-        }
-        case TSDB_DATA_TYPE_UTINYINT: {
-          DO_VECTOR_ADD(left, numLeft, leftType, uint8_t, right, numRight, rightType, uint8_t, output, order);
-          break;
-        }
-        case TSDB_DATA_TYPE_SMALLINT: {
-          DO_VECTOR_ADD(left, numLeft, leftType, uint8_t, right, numRight, rightType, int16_t, output, order);
-          break;
-        }
-        case TSDB_DATA_TYPE_USMALLINT: {
-          DO_VECTOR_ADD(left, numLeft, leftType, uint8_t, right, numRight, rightType, uint16_t, output, order);
-          break;
-        }
-        case TSDB_DATA_TYPE_INT: {
-          DO_VECTOR_ADD(left, numLeft, leftType, uint8_t, right, numRight, rightType, int32_t, output, order);
-          break;
-        }
-        case TSDB_DATA_TYPE_UINT: {
-          DO_VECTOR_ADD(left, numLeft, leftType, uint8_t, right, numRight, rightType, uint32_t, output, order);
-          break;
-        }
-        case TSDB_DATA_TYPE_BIGINT: {
-          DO_VECTOR_ADD(left, numLeft, leftType, uint8_t, right, numRight, rightType, int64_t, output, order);
-          break;
-        }
-        case TSDB_DATA_TYPE_UBIGINT: {
-          DO_VECTOR_ADD(left, numLeft, leftType, uint8_t, right, numRight, rightType, uint64_t, output, order);
-          break;
-        }
-        case TSDB_DATA_TYPE_FLOAT: {
-          DO_VECTOR_ADD(left, numLeft, leftType, uint8_t, right, numRight, rightType, float, output, order);
-          break;
-        }
-        case TSDB_DATA_TYPE_DOUBLE: {
-          DO_VECTOR_ADD(left, numLeft, leftType, uint8_t, right, numRight, rightType, double, output, order);
-          break;
-        }
-        default:
-          assert(0);
-      }
-      break;
-    }
-    case TSDB_DATA_TYPE_SMALLINT: {
-      switch (rightType) {
-        case TSDB_DATA_TYPE_TINYINT: {
-          DO_VECTOR_ADD(left, numLeft, leftType, int16_t, right, numRight, rightType, int8_t, output, order);
-          break;
-        }
-        case TSDB_DATA_TYPE_UTINYINT: {
-          DO_VECTOR_ADD(left, numLeft, leftType, int16_t, right, numRight, rightType, uint8_t, output, order);
-          break;
-        }
-        case TSDB_DATA_TYPE_SMALLINT: {
-          DO_VECTOR_ADD(left, numLeft, leftType, int16_t, right, numRight, rightType, int16_t, output, order);
-          break;
-        }
-        case TSDB_DATA_TYPE_USMALLINT: {
-          DO_VECTOR_ADD(left, numLeft, leftType, int16_t, right, numRight, rightType, uint16_t, output, order);
-          break;
-        }
-        case TSDB_DATA_TYPE_INT: {
-          DO_VECTOR_ADD(left, numLeft, leftType, int16_t, right, numRight, rightType, int32_t, output, order);
-          break;
-        }
-        case TSDB_DATA_TYPE_UINT: {
-          DO_VECTOR_ADD(left, numLeft, leftType, int16_t, right, numRight, rightType, uint32_t, output, order);
-          break;
-        }
-        case TSDB_DATA_TYPE_BIGINT: {
-          DO_VECTOR_ADD(left, numLeft, leftType, int16_t, right, numRight, rightType, int64_t, output, order);
-          break;
-        }
-        case TSDB_DATA_TYPE_UBIGINT: {
-          DO_VECTOR_ADD(left, numLeft, leftType, int16_t, right, numRight, rightType, uint64_t, output, order);
-          break;
-        }
-        case TSDB_DATA_TYPE_FLOAT: {
-          DO_VECTOR_ADD(left, numLeft, leftType, int16_t, right, numRight, rightType, float, output, order);
-          break;
-        }
-        case TSDB_DATA_TYPE_DOUBLE: {
-          DO_VECTOR_ADD(left, numLeft, leftType, int16_t, right, numRight, rightType, double, output, order);
-          break;
-        }
-        default:
-          assert(0);
-      }
-      break;
-    }
-    case TSDB_DATA_TYPE_USMALLINT: {
-      switch (rightType) {
-        case TSDB_DATA_TYPE_TINYINT: {
-          DO_VECTOR_ADD(left, numLeft, leftType, uint16_t, right, numRight, rightType, int8_t, output, order);
-          break;
-        }
-        case TSDB_DATA_TYPE_UTINYINT: {
-          DO_VECTOR_ADD(left, numLeft, leftType, uint16_t, right, numRight, rightType, uint8_t, output, order);
-          break;
-        }
-        case TSDB_DATA_TYPE_SMALLINT: {
-          DO_VECTOR_ADD(left, numLeft, leftType, uint16_t, right, numRight, rightType, int16_t, output, order);
-          break;
-        }
-        case TSDB_DATA_TYPE_USMALLINT: {
-          DO_VECTOR_ADD(left, numLeft, leftType, uint16_t, right, numRight, rightType, uint16_t, output, order);
-          break;
-        }
-        case TSDB_DATA_TYPE_INT: {
-          DO_VECTOR_ADD(left, numLeft, leftType, uint16_t, right, numRight, rightType, int32_t, output, order);
-          break;
-        }
-        case TSDB_DATA_TYPE_UINT: {
-          DO_VECTOR_ADD(left, numLeft, leftType, uint16_t, right, numRight, rightType, uint32_t, output, order);
-          break;
-        }
-        case TSDB_DATA_TYPE_BIGINT: {
-          DO_VECTOR_ADD(left, numLeft, leftType, uint16_t, right, numRight, rightType, int64_t, output, order);
-          break;
-        }
-        case TSDB_DATA_TYPE_UBIGINT: {
-          DO_VECTOR_ADD(left, numLeft, leftType, uint16_t, right, numRight, rightType, uint64_t, output, order);
-          break;
-        }
-        case TSDB_DATA_TYPE_FLOAT: {
-          DO_VECTOR_ADD(left, numLeft, leftType, uint16_t, right, numRight, rightType, float, output, order);
-          break;
-        }
-        case TSDB_DATA_TYPE_DOUBLE: {
-          DO_VECTOR_ADD(left, numLeft, leftType, uint16_t, right, numRight, rightType, double, output, order);
-          break;
-        }
-        default:
-          assert(0);
-      }
-      break;
-    }
-    case TSDB_DATA_TYPE_INT: {
-      switch (rightType) {
-        case TSDB_DATA_TYPE_TINYINT: {
-          DO_VECTOR_ADD(left, numLeft, leftType, int32_t, right, numRight, rightType, int8_t, output, order);
-          break;
-        }
-        case TSDB_DATA_TYPE_UTINYINT: {
-          DO_VECTOR_ADD(left, numLeft, leftType, int32_t, right, numRight, rightType, uint8_t, output, order);
-          break;
-        }
-        case TSDB_DATA_TYPE_SMALLINT: {
-          DO_VECTOR_ADD(left, numLeft, leftType, int32_t, right, numRight, rightType, int16_t, output, order);
-          break;
-        }
-        case TSDB_DATA_TYPE_USMALLINT: {
-          DO_VECTOR_ADD(left, numLeft, leftType, int32_t, right, numRight, rightType, uint16_t, output, order);
-          break;
-        }
-        case TSDB_DATA_TYPE_INT: {
-          DO_VECTOR_ADD(left, numLeft, leftType, int32_t, right, numRight, rightType, int32_t, output, order);
-          break;
-        }
-        case TSDB_DATA_TYPE_UINT: {
-          DO_VECTOR_ADD(left, numLeft, leftType, int32_t, right, numRight, rightType, uint32_t, output, order);
-          break;
-        }
-        case TSDB_DATA_TYPE_BIGINT: {
-          DO_VECTOR_ADD(left, numLeft, leftType, int32_t, right, numRight, rightType, int64_t, output, order);
-          break;
-        }
-        case TSDB_DATA_TYPE_UBIGINT: {
-          DO_VECTOR_ADD(left, numLeft, leftType, int32_t, right, numRight, rightType, uint64_t, output, order);
-          break;
-        }
-        case TSDB_DATA_TYPE_FLOAT: {
-          DO_VECTOR_ADD(left, numLeft, leftType, int32_t, right, numRight, rightType, float, output, order);
-          break;
-        }
-        case TSDB_DATA_TYPE_DOUBLE: {
-          DO_VECTOR_ADD(left, numLeft, leftType, int32_t, right, numRight, rightType, double, output, order);
-          break;
-        }
-        default:
-          assert(0);
-      }
-      break;
-    }
-    case TSDB_DATA_TYPE_UINT: {
-      switch (rightType) {
-        case TSDB_DATA_TYPE_TINYINT: {
-          DO_VECTOR_ADD(left, numLeft, leftType, uint32_t, right, numRight, rightType, int8_t, output, order);
-          break;
-        }
-        case TSDB_DATA_TYPE_UTINYINT: {
-          DO_VECTOR_ADD(left, numLeft, leftType, uint32_t, right, numRight, rightType, uint8_t, output, order);
-          break;
-        }
-        case TSDB_DATA_TYPE_SMALLINT: {
-          DO_VECTOR_ADD(left, numLeft, leftType, uint32_t, right, numRight, rightType, int16_t, output, order);
-          break;
-        }
-        case TSDB_DATA_TYPE_USMALLINT: {
-          DO_VECTOR_ADD(left, numLeft, leftType, uint32_t, right, numRight, rightType, uint16_t, output, order);
-          break;
-        }
-        case TSDB_DATA_TYPE_INT: {
-          DO_VECTOR_ADD(left, numLeft, leftType, uint32_t, right, numRight, rightType, int32_t, output, order);
-          break;
-        }
-        case TSDB_DATA_TYPE_UINT: {
-          DO_VECTOR_ADD(left, numLeft, leftType, uint32_t, right, numRight, rightType, uint32_t, output, order);
-          break;
-        }
-        case TSDB_DATA_TYPE_BIGINT: {
-          DO_VECTOR_ADD(left, numLeft, leftType, uint32_t, right, numRight, rightType, int64_t, output, order);
-          break;
-        }
-        case TSDB_DATA_TYPE_UBIGINT: {
-          DO_VECTOR_ADD(left, numLeft, leftType, uint32_t, right, numRight, rightType, uint64_t, output, order);
-          break;
-        }
-        case TSDB_DATA_TYPE_FLOAT: {
-          DO_VECTOR_ADD(left, numLeft, leftType, uint32_t, right, numRight, rightType, float, output, order);
-          break;
-        }
-        case TSDB_DATA_TYPE_DOUBLE: {
-          DO_VECTOR_ADD(left, numLeft, leftType, uint32_t, right, numRight, rightType, double, output, order);
-          break;
-        }
-        default:
-          assert(0);
-      }
-      break;
-    }
-    case TSDB_DATA_TYPE_BIGINT: {
-      switch (rightType) {
-        case TSDB_DATA_TYPE_TINYINT: {
-          DO_VECTOR_ADD(left, numLeft, leftType, int64_t, right, numRight, rightType, int8_t, output, order);
-          break;
-        }
-        case TSDB_DATA_TYPE_UTINYINT: {
-          DO_VECTOR_ADD(left, numLeft, leftType, int64_t, right, numRight, rightType, uint8_t, output, order);
-          break;
-        }
-        case TSDB_DATA_TYPE_SMALLINT: {
-          DO_VECTOR_ADD(left, numLeft, leftType, int64_t, right, numRight, rightType, int16_t, output, order);
-          break;
-        }
-        case TSDB_DATA_TYPE_USMALLINT: {
-          DO_VECTOR_ADD(left, numLeft, leftType, int64_t, right, numRight, rightType, uint16_t, output, order);
-          break;
-        }
-        case TSDB_DATA_TYPE_INT: {
-          DO_VECTOR_ADD(left, numLeft, leftType, int64_t, right, numRight, rightType, int32_t, output, order);
-          break;
-        }
-        case TSDB_DATA_TYPE_UINT: {
-          DO_VECTOR_ADD(left, numLeft, leftType, int64_t, right, numRight, rightType, uint32_t, output, order);
-          break;
-        }
-        case TSDB_DATA_TYPE_BIGINT: {
-          DO_VECTOR_ADD(left, numLeft, leftType, int64_t, right, numRight, rightType, int64_t, output, order);
-          break;
-        }
-        case TSDB_DATA_TYPE_UBIGINT: {
-          DO_VECTOR_ADD(left, numLeft, leftType, int64_t, right, numRight, rightType, uint64_t, output, order);
-          break;
-        }
-        case TSDB_DATA_TYPE_FLOAT: {
-          DO_VECTOR_ADD(left, numLeft, leftType, int64_t, right, numRight, rightType, float, output, order);
-          break;
-        }
-        case TSDB_DATA_TYPE_DOUBLE: {
-          DO_VECTOR_ADD(left, numLeft, leftType, int64_t, right, numRight, rightType, double, output, order);
-          break;
-        }
-        default:
-          assert(0);
-      }
-      break;
-    }
-    case TSDB_DATA_TYPE_UBIGINT: {
-      switch (rightType) {
-        case TSDB_DATA_TYPE_TINYINT: {
-          DO_VECTOR_ADD(left, numLeft, leftType, uint64_t, right, numRight, rightType, int8_t, output, order);
-          break;
-        }
-        case TSDB_DATA_TYPE_UTINYINT: {
-          DO_VECTOR_ADD(left, numLeft, leftType, uint64_t, right, numRight, rightType, uint8_t, output, order);
-          break;
-        }
-        case TSDB_DATA_TYPE_SMALLINT: {
-          DO_VECTOR_ADD(left, numLeft, leftType, uint64_t, right, numRight, rightType, int16_t, output, order);
-          break;
-        }
-        case TSDB_DATA_TYPE_USMALLINT: {
-          DO_VECTOR_ADD(left, numLeft, leftType, uint64_t, right, numRight, rightType, uint16_t, output, order);
-          break;
-        }
-        case TSDB_DATA_TYPE_INT: {
-          DO_VECTOR_ADD(left, numLeft, leftType, uint64_t, right, numRight, rightType, int32_t, output, order);
-          break;
-        }
-        case TSDB_DATA_TYPE_UINT: {
-          DO_VECTOR_ADD(left, numLeft, leftType, uint64_t, right, numRight, rightType, uint32_t, output, order);
-          break;
-        }
-        case TSDB_DATA_TYPE_BIGINT: {
-          DO_VECTOR_ADD(left, numLeft, leftType, uint64_t, right, numRight, rightType, int64_t, output, order);
-          break;
-        }
-        case TSDB_DATA_TYPE_UBIGINT: {
-          DO_VECTOR_ADD(left, numLeft, leftType, uint64_t, right, numRight, rightType, uint64_t, output, order);
-          break;
-        }
-        case TSDB_DATA_TYPE_FLOAT: {
-          DO_VECTOR_ADD(left, numLeft, leftType, uint64_t, right, numRight, rightType, float, output, order);
-          break;
-        }
-        case TSDB_DATA_TYPE_DOUBLE: {
-          DO_VECTOR_ADD(left, numLeft, leftType, uint64_t, right, numRight, rightType, double, output, order);
-          break;
-        }
-        default:
-          assert(0);
-      }
-      break;
-    }
-    case TSDB_DATA_TYPE_FLOAT: {
-      switch (rightType) {
-        case TSDB_DATA_TYPE_TINYINT: {
-          DO_VECTOR_ADD(left, numLeft, leftType, float, right, numRight, rightType, int8_t, output, order);
-          break;
-        }
-        case TSDB_DATA_TYPE_UTINYINT: {
-          DO_VECTOR_ADD(left, numLeft, leftType, float, right, numRight, rightType, uint8_t, output, order);
-          break;
-        }
-        case TSDB_DATA_TYPE_SMALLINT: {
-          DO_VECTOR_ADD(left, numLeft, leftType, float, right, numRight, rightType, int16_t, output, order);
-          break;
-        }
-        case TSDB_DATA_TYPE_USMALLINT: {
-          DO_VECTOR_ADD(left, numLeft, leftType, float, right, numRight, rightType, uint16_t, output, order);
-          break;
-        }
-        case TSDB_DATA_TYPE_INT: {
-          DO_VECTOR_ADD(left, numLeft, leftType, float, right, numRight, rightType, int32_t, output, order);
-          break;
-        }
-        case TSDB_DATA_TYPE_UINT: {
-          DO_VECTOR_ADD(left, numLeft, leftType, float, right, numRight, rightType, uint32_t, output, order);
-          break;
-        }
-        case TSDB_DATA_TYPE_BIGINT: {
-          DO_VECTOR_ADD(left, numLeft, leftType, float, right, numRight, rightType, int64_t, output, order);
-          break;
-        }
-        case TSDB_DATA_TYPE_UBIGINT: {
-          DO_VECTOR_ADD(left, numLeft, leftType, float, right, numRight, rightType, uint64_t, output, order);
-          break;
-        }
-        case TSDB_DATA_TYPE_FLOAT: {
-          DO_VECTOR_ADD(left, numLeft, leftType, float, right, numRight, rightType, float, output, order);
-          break;
-        }
-        case TSDB_DATA_TYPE_DOUBLE: {
-          DO_VECTOR_ADD(left, numLeft, leftType, float, right, numRight, rightType, double, output, order);
-          break;
-        }
-        default:
-          assert(0);
-      }
-      break;
-    }
-    case TSDB_DATA_TYPE_DOUBLE: {
-      switch (rightType) {
-        case TSDB_DATA_TYPE_TINYINT: {
-          DO_VECTOR_ADD(left, numLeft, leftType, double, right, numRight, rightType, int8_t, output, order);
-          break;
-        }
-        case TSDB_DATA_TYPE_UTINYINT: {
-          DO_VECTOR_ADD(left, numLeft, leftType, double, right, numRight, rightType, uint8_t, output, order);
-          break;
-        }
-        case TSDB_DATA_TYPE_SMALLINT: {
-          DO_VECTOR_ADD(left, numLeft, leftType, double, right, numRight, rightType, int16_t, output, order);
-          break;
-        }
-        case TSDB_DATA_TYPE_USMALLINT: {
-          DO_VECTOR_ADD(left, numLeft, leftType, double, right, numRight, rightType, uint16_t, output, order);
-          break;
-        }
-        case TSDB_DATA_TYPE_INT: {
-          DO_VECTOR_ADD(left, numLeft, leftType, double, right, numRight, rightType, int32_t, output, order);
-          break;
-        }
-        case TSDB_DATA_TYPE_UINT: {
-          DO_VECTOR_ADD(left, numLeft, leftType, double, right, numRight, rightType, uint32_t, output, order);
-          break;
-        }
-        case TSDB_DATA_TYPE_BIGINT: {
-          DO_VECTOR_ADD(left, numLeft, leftType, double, right, numRight, rightType, int64_t, output, order);
-          break;
-        }
-        case TSDB_DATA_TYPE_UBIGINT: {
-          DO_VECTOR_ADD(left, numLeft, leftType, double, right, numRight, rightType, uint64_t, output, order);
-          break;
-        }
-        case TSDB_DATA_TYPE_FLOAT: {
-          DO_VECTOR_ADD(left, numLeft, leftType, double, right, numRight, rightType, float, output, order);
-          break;
-        }
-        case TSDB_DATA_TYPE_DOUBLE: {
-          DO_VECTOR_ADD(left, numLeft, leftType, double, right, numRight, rightType, double, output, order);
-          break;
-        }
-        default:
-          assert(0);
-      }
-      break;
-    }
-    default:;
-  }
-}
-
-void vectorSub(void *left, int32_t numLeft, int32_t leftType, void *right, int32_t numRight, int32_t rightType,
-               void *output, int32_t order) {
-  switch(leftType) {
-    case TSDB_DATA_TYPE_TINYINT: {
-      switch (rightType) {
-        case TSDB_DATA_TYPE_TINYINT: {
-          DO_VECTOR_SUB(left, numLeft, leftType, int8_t, right, numRight, rightType, int8_t, output, order);
-          break;
-        }
-        case TSDB_DATA_TYPE_UTINYINT: {
-          DO_VECTOR_SUB(left, numLeft, leftType, int8_t, right, numRight, rightType, uint8_t, output, order);
-          break;
-        }
-        case TSDB_DATA_TYPE_SMALLINT: {
-          DO_VECTOR_SUB(left, numLeft, leftType, int8_t, right, numRight, rightType, int16_t, output, order);
-          break;
-        }
-        case TSDB_DATA_TYPE_USMALLINT: {
-          DO_VECTOR_SUB(left, numLeft, leftType, int8_t, right, numRight, rightType, uint16_t, output, order);
-          break;
-        }
-        case TSDB_DATA_TYPE_INT: {
-          DO_VECTOR_SUB(left, numLeft, leftType, int8_t, right, numRight, rightType, int32_t, output, order);
-          break;
-        }
-        case TSDB_DATA_TYPE_UINT: {
-          DO_VECTOR_SUB(left, numLeft, leftType, int8_t, right, numRight, rightType, uint32_t, output, order);
-          break;
-        }
-        case TSDB_DATA_TYPE_BIGINT: {
-          DO_VECTOR_SUB(left, numLeft, leftType, int8_t, right, numRight, rightType, int64_t, output, order);
-          break;
-        }
-        case TSDB_DATA_TYPE_UBIGINT: {
-          DO_VECTOR_SUB(left, numLeft, leftType, int8_t, right, numRight, rightType, uint64_t, output, order);
-          break;
-        }
-        case TSDB_DATA_TYPE_FLOAT: {
-          DO_VECTOR_SUB(left, numLeft, leftType, int8_t, right, numRight, rightType, float, output, order);
-          break;
-        }
-        case TSDB_DATA_TYPE_DOUBLE: {
-          DO_VECTOR_SUB(left, numLeft, leftType, int8_t, right, numRight, rightType, double, output, order);
-          break;
-        }
-        default:
-          assert(0);
-      }
-      break;
-    }
-    case TSDB_DATA_TYPE_UTINYINT: {
-      switch (rightType) {
-        case TSDB_DATA_TYPE_TINYINT: {
-          DO_VECTOR_SUB(left, numLeft, leftType, uint8_t, right, numRight, rightType, int8_t, output, order);
-          break;
-        }
-        case TSDB_DATA_TYPE_UTINYINT: {
-          DO_VECTOR_SUB(left, numLeft, leftType, uint8_t, right, numRight, rightType, uint8_t, output, order);
-          break;
-        }
-        case TSDB_DATA_TYPE_SMALLINT: {
-          DO_VECTOR_SUB(left, numLeft, leftType, uint8_t, right, numRight, rightType, int16_t, output, order);
-          break;
-        }
-        case TSDB_DATA_TYPE_USMALLINT: {
-          DO_VECTOR_SUB(left, numLeft, leftType, uint8_t, right, numRight, rightType, uint16_t, output, order);
-          break;
-        }
-        case TSDB_DATA_TYPE_INT: {
-          DO_VECTOR_SUB(left, numLeft, leftType, uint8_t, right, numRight, rightType, int32_t, output, order);
-          break;
-        }
-        case TSDB_DATA_TYPE_UINT: {
-          DO_VECTOR_SUB(left, numLeft, leftType, uint8_t, right, numRight, rightType, uint32_t, output, order);
-          break;
-        }
-        case TSDB_DATA_TYPE_BIGINT: {
-          DO_VECTOR_SUB(left, numLeft, leftType, uint8_t, right, numRight, rightType, int64_t, output, order);
-          break;
-        }
-        case TSDB_DATA_TYPE_UBIGINT: {
-          DO_VECTOR_SUB(left, numLeft, leftType, uint8_t, right, numRight, rightType, uint64_t, output, order);
-          break;
-        }
-        case TSDB_DATA_TYPE_FLOAT: {
-          DO_VECTOR_SUB(left, numLeft, leftType, uint8_t, right, numRight, rightType, float, output, order);
-          break;
-        }
-        case TSDB_DATA_TYPE_DOUBLE: {
-          DO_VECTOR_SUB(left, numLeft, leftType, uint8_t, right, numRight, rightType, double, output, order);
-          break;
-        }
-        default:
-          assert(0);
-      }
-      break;
-    }
-    case TSDB_DATA_TYPE_SMALLINT: {
-      switch (rightType) {
-        case TSDB_DATA_TYPE_TINYINT: {
-          DO_VECTOR_SUB(left, numLeft, leftType, int16_t, right, numRight, rightType, int8_t, output, order);
-          break;
-        }
-        case TSDB_DATA_TYPE_UTINYINT: {
-          DO_VECTOR_SUB(left, numLeft, leftType, int16_t, right, numRight, rightType, uint8_t, output, order);
-          break;
-        }
-        case TSDB_DATA_TYPE_SMALLINT: {
-          DO_VECTOR_SUB(left, numLeft, leftType, int16_t, right, numRight, rightType, int16_t, output, order);
-          break;
-        }
-        case TSDB_DATA_TYPE_USMALLINT: {
-          DO_VECTOR_SUB(left, numLeft, leftType, int16_t, right, numRight, rightType, uint16_t, output, order);
-          break;
-        }
-        case TSDB_DATA_TYPE_INT: {
-          DO_VECTOR_SUB(left, numLeft, leftType, int16_t, right, numRight, rightType, int32_t, output, order);
-          break;
-        }
-        case TSDB_DATA_TYPE_UINT: {
-          DO_VECTOR_SUB(left, numLeft, leftType, int16_t, right, numRight, rightType, uint32_t, output, order);
-          break;
-        }
-        case TSDB_DATA_TYPE_BIGINT: {
-          DO_VECTOR_SUB(left, numLeft, leftType, int16_t, right, numRight, rightType, int64_t, output, order);
-          break;
-        }
-        case TSDB_DATA_TYPE_UBIGINT: {
-          DO_VECTOR_SUB(left, numLeft, leftType, int16_t, right, numRight, rightType, uint64_t, output, order);
-          break;
-        }
-        case TSDB_DATA_TYPE_FLOAT: {
-          DO_VECTOR_SUB(left, numLeft, leftType, int16_t, right, numRight, rightType, float, output, order);
-          break;
-        }
-        case TSDB_DATA_TYPE_DOUBLE: {
-          DO_VECTOR_SUB(left, numLeft, leftType, int16_t, right, numRight, rightType, double, output, order);
-          break;
-        }
-        default:
-          assert(0);
-      }
-      break;
-    }
-    case TSDB_DATA_TYPE_USMALLINT: {
-      switch (rightType) {
-        case TSDB_DATA_TYPE_TINYINT: {
-          DO_VECTOR_SUB(left, numLeft, leftType, uint16_t, right, numRight, rightType, int8_t, output, order);
-          break;
-        }
-        case TSDB_DATA_TYPE_UTINYINT: {
-          DO_VECTOR_SUB(left, numLeft, leftType, uint16_t, right, numRight, rightType, uint8_t, output, order);
-          break;
-        }
-        case TSDB_DATA_TYPE_SMALLINT: {
-          DO_VECTOR_SUB(left, numLeft, leftType, uint16_t, right, numRight, rightType, int16_t, output, order);
-          break;
-        }
-        case TSDB_DATA_TYPE_USMALLINT: {
-          DO_VECTOR_SUB(left, numLeft, leftType, uint16_t, right, numRight, rightType, uint16_t, output, order);
-          break;
-        }
-        case TSDB_DATA_TYPE_INT: {
-          DO_VECTOR_SUB(left, numLeft, leftType, uint16_t, right, numRight, rightType, int32_t, output, order);
-          break;
-        }
-        case TSDB_DATA_TYPE_UINT: {
-          DO_VECTOR_SUB(left, numLeft, leftType, uint16_t, right, numRight, rightType, uint32_t, output, order);
-          break;
-        }
-        case TSDB_DATA_TYPE_BIGINT: {
-          DO_VECTOR_SUB(left, numLeft, leftType, uint16_t, right, numRight, rightType, int64_t, output, order);
-          break;
-        }
-        case TSDB_DATA_TYPE_UBIGINT: {
-          DO_VECTOR_SUB(left, numLeft, leftType, uint16_t, right, numRight, rightType, uint64_t, output, order);
-          break;
-        }
-        case TSDB_DATA_TYPE_FLOAT: {
-          DO_VECTOR_SUB(left, numLeft, leftType, uint16_t, right, numRight, rightType, float, output, order);
-          break;
-        }
-        case TSDB_DATA_TYPE_DOUBLE: {
-          DO_VECTOR_SUB(left, numLeft, leftType, uint16_t, right, numRight, rightType, double, output, order);
-          break;
-        }
-        default:
-          assert(0);
-      }
-      break;
-    }
-    case TSDB_DATA_TYPE_INT: {
-      switch (rightType) {
-        case TSDB_DATA_TYPE_TINYINT: {
-          DO_VECTOR_SUB(left, numLeft, leftType, int32_t, right, numRight, rightType, int8_t, output, order);
-          break;
-        }
-        case TSDB_DATA_TYPE_UTINYINT: {
-          DO_VECTOR_SUB(left, numLeft, leftType, int32_t, right, numRight, rightType, uint8_t, output, order);
-          break;
-        }
-        case TSDB_DATA_TYPE_SMALLINT: {
-          DO_VECTOR_SUB(left, numLeft, leftType, int32_t, right, numRight, rightType, int16_t, output, order);
-          break;
-        }
-        case TSDB_DATA_TYPE_USMALLINT: {
-          DO_VECTOR_SUB(left, numLeft, leftType, int32_t, right, numRight, rightType, uint16_t, output, order);
-          break;
-        }
-        case TSDB_DATA_TYPE_INT: {
-          DO_VECTOR_SUB(left, numLeft, leftType, int32_t, right, numRight, rightType, int32_t, output, order);
-          break;
-        }
-        case TSDB_DATA_TYPE_UINT: {
-          DO_VECTOR_SUB(left, numLeft, leftType, int32_t, right, numRight, rightType, uint32_t, output, order);
-          break;
-        }
-        case TSDB_DATA_TYPE_BIGINT: {
-          DO_VECTOR_SUB(left, numLeft, leftType, int32_t, right, numRight, rightType, int64_t, output, order);
-          break;
-        }
-        case TSDB_DATA_TYPE_UBIGINT: {
-          DO_VECTOR_SUB(left, numLeft, leftType, int32_t, right, numRight, rightType, uint64_t, output, order);
-          break;
-        }
-        case TSDB_DATA_TYPE_FLOAT: {
-          DO_VECTOR_SUB(left, numLeft, leftType, int32_t, right, numRight, rightType, float, output, order);
-          break;
-        }
-        case TSDB_DATA_TYPE_DOUBLE: {
-          DO_VECTOR_SUB(left, numLeft, leftType, int32_t, right, numRight, rightType, double, output, order);
-          break;
-        }
-        default:
-          assert(0);
-      }
-      break;
-    }
-    case TSDB_DATA_TYPE_UINT: {
-      switch (rightType) {
-        case TSDB_DATA_TYPE_TINYINT: {
-          DO_VECTOR_SUB(left, numLeft, leftType, uint32_t, right, numRight, rightType, int8_t, output, order);
-          break;
-        }
-        case TSDB_DATA_TYPE_UTINYINT: {
-          DO_VECTOR_SUB(left, numLeft, leftType, uint32_t, right, numRight, rightType, uint8_t, output, order);
-          break;
-        }
-        case TSDB_DATA_TYPE_SMALLINT: {
-          DO_VECTOR_SUB(left, numLeft, leftType, uint32_t, right, numRight, rightType, int16_t, output, order);
-          break;
-        }
-        case TSDB_DATA_TYPE_USMALLINT: {
-          DO_VECTOR_SUB(left, numLeft, leftType, uint32_t, right, numRight, rightType, uint16_t, output, order);
-          break;
-        }
-        case TSDB_DATA_TYPE_INT: {
-          DO_VECTOR_SUB(left, numLeft, leftType, uint32_t, right, numRight, rightType, int32_t, output, order);
-          break;
-        }
-        case TSDB_DATA_TYPE_UINT: {
-          DO_VECTOR_SUB(left, numLeft, leftType, uint32_t, right, numRight, rightType, uint32_t, output, order);
-          break;
-        }
-        case TSDB_DATA_TYPE_BIGINT: {
-          DO_VECTOR_SUB(left, numLeft, leftType, uint32_t, right, numRight, rightType, int64_t, output, order);
-          break;
-        }
-        case TSDB_DATA_TYPE_UBIGINT: {
-          DO_VECTOR_SUB(left, numLeft, leftType, uint32_t, right, numRight, rightType, uint64_t, output, order);
-          break;
-        }
-        case TSDB_DATA_TYPE_FLOAT: {
-          DO_VECTOR_SUB(left, numLeft, leftType, uint32_t, right, numRight, rightType, float, output, order);
-          break;
-        }
-        case TSDB_DATA_TYPE_DOUBLE: {
-          DO_VECTOR_SUB(left, numLeft, leftType, uint32_t, right, numRight, rightType, double, output, order);
-          break;
-        }
-        default:
-          assert(0);
-      }
-      break;
-    }
-    case TSDB_DATA_TYPE_BIGINT: {
-      switch (rightType) {
-        case TSDB_DATA_TYPE_TINYINT: {
-          DO_VECTOR_SUB(left, numLeft, leftType, int64_t, right, numRight, rightType, int8_t, output, order);
-          break;
-        }
-        case TSDB_DATA_TYPE_UTINYINT: {
-          DO_VECTOR_SUB(left, numLeft, leftType, int64_t, right, numRight, rightType, uint8_t, output, order);
-          break;
-        }
-        case TSDB_DATA_TYPE_SMALLINT: {
-          DO_VECTOR_SUB(left, numLeft, leftType, int64_t, right, numRight, rightType, int16_t, output, order);
-          break;
-        }
-        case TSDB_DATA_TYPE_USMALLINT: {
-          DO_VECTOR_SUB(left, numLeft, leftType, int64_t, right, numRight, rightType, uint16_t, output, order);
-          break;
-        }
-        case TSDB_DATA_TYPE_INT: {
-          DO_VECTOR_SUB(left, numLeft, leftType, int64_t, right, numRight, rightType, int32_t, output, order);
-          break;
-        }
-        case TSDB_DATA_TYPE_UINT: {
-          DO_VECTOR_SUB(left, numLeft, leftType, int64_t, right, numRight, rightType, uint32_t, output, order);
-          break;
-        }
-        case TSDB_DATA_TYPE_BIGINT: {
-          DO_VECTOR_SUB(left, numLeft, leftType, int64_t, right, numRight, rightType, int64_t, output, order);
-          break;
-        }
-        case TSDB_DATA_TYPE_UBIGINT: {
-          DO_VECTOR_SUB(left, numLeft, leftType, int64_t, right, numRight, rightType, uint64_t, output, order);
-          break;
-        }
-        case TSDB_DATA_TYPE_FLOAT: {
-          DO_VECTOR_SUB(left, numLeft, leftType, int64_t, right, numRight, rightType, float, output, order);
-          break;
-        }
-        case TSDB_DATA_TYPE_DOUBLE: {
-          DO_VECTOR_SUB(left, numLeft, leftType, int64_t, right, numRight, rightType, double, output, order);
-          break;
-        }
-        default:
-          assert(0);
-      }
-      break;
-    }
-    case TSDB_DATA_TYPE_UBIGINT: {
-      switch (rightType) {
-        case TSDB_DATA_TYPE_TINYINT: {
-          DO_VECTOR_SUB(left, numLeft, leftType, uint64_t, right, numRight, rightType, int8_t, output, order);
-          break;
-        }
-        case TSDB_DATA_TYPE_UTINYINT: {
-          DO_VECTOR_SUB(left, numLeft, leftType, uint64_t, right, numRight, rightType, uint8_t, output, order);
-          break;
-        }
-        case TSDB_DATA_TYPE_SMALLINT: {
-          DO_VECTOR_SUB(left, numLeft, leftType, uint64_t, right, numRight, rightType, int16_t, output, order);
-          break;
-        }
-        case TSDB_DATA_TYPE_USMALLINT: {
-          DO_VECTOR_SUB(left, numLeft, leftType, uint64_t, right, numRight, rightType, uint16_t, output, order);
-          break;
-        }
-        case TSDB_DATA_TYPE_INT: {
-          DO_VECTOR_SUB(left, numLeft, leftType, uint64_t, right, numRight, rightType, int32_t, output, order);
-          break;
-        }
-        case TSDB_DATA_TYPE_UINT: {
-          DO_VECTOR_SUB(left, numLeft, leftType, uint64_t, right, numRight, rightType, uint32_t, output, order);
-          break;
-        }
-        case TSDB_DATA_TYPE_BIGINT: {
-          DO_VECTOR_SUB(left, numLeft, leftType, uint64_t, right, numRight, rightType, int64_t, output, order);
-          break;
-        }
-        case TSDB_DATA_TYPE_UBIGINT: {
-          DO_VECTOR_SUB(left, numLeft, leftType, uint64_t, right, numRight, rightType, uint64_t, output, order);
-          break;
-        }
-        case TSDB_DATA_TYPE_FLOAT: {
-          DO_VECTOR_SUB(left, numLeft, leftType, uint64_t, right, numRight, rightType, float, output, order);
-          break;
-        }
-        case TSDB_DATA_TYPE_DOUBLE: {
-          DO_VECTOR_SUB(left, numLeft, leftType, uint64_t, right, numRight, rightType, double, output, order);
-          break;
-        }
-        default:
-          assert(0);
-      }
-      break;
-    }
-    case TSDB_DATA_TYPE_FLOAT: {
-      switch (rightType) {
-        case TSDB_DATA_TYPE_TINYINT: {
-          DO_VECTOR_SUB(left, numLeft, leftType, float, right, numRight, rightType, int8_t, output, order);
-          break;
-        }
-        case TSDB_DATA_TYPE_UTINYINT: {
-          DO_VECTOR_SUB(left, numLeft, leftType, float, right, numRight, rightType, uint8_t, output, order);
-          break;
-        }
-        case TSDB_DATA_TYPE_SMALLINT: {
-          DO_VECTOR_SUB(left, numLeft, leftType, float, right, numRight, rightType, int16_t, output, order);
-          break;
-        }
-        case TSDB_DATA_TYPE_USMALLINT: {
-          DO_VECTOR_SUB(left, numLeft, leftType, float, right, numRight, rightType, uint16_t, output, order);
-          break;
-        }
-        case TSDB_DATA_TYPE_INT: {
-          DO_VECTOR_SUB(left, numLeft, leftType, float, right, numRight, rightType, int32_t, output, order);
-          break;
-        }
-        case TSDB_DATA_TYPE_UINT: {
-          DO_VECTOR_SUB(left, numLeft, leftType, float, right, numRight, rightType, uint32_t, output, order);
-          break;
-        }
-        case TSDB_DATA_TYPE_BIGINT: {
-          DO_VECTOR_SUB(left, numLeft, leftType, float, right, numRight, rightType, int64_t, output, order);
-          break;
-        }
-        case TSDB_DATA_TYPE_UBIGINT: {
-          DO_VECTOR_SUB(left, numLeft, leftType, float, right, numRight, rightType, uint64_t, output, order);
-          break;
-        }
-        case TSDB_DATA_TYPE_FLOAT: {
-          DO_VECTOR_SUB(left, numLeft, leftType, float, right, numRight, rightType, float, output, order);
-          break;
-        }
-        case TSDB_DATA_TYPE_DOUBLE: {
-          DO_VECTOR_SUB(left, numLeft, leftType, float, right, numRight, rightType, double, output, order);
-          break;
-        }
-        default:
-          assert(0);
-      }
-      break;
-    }
-    case TSDB_DATA_TYPE_DOUBLE: {
-      switch (rightType) {
-        case TSDB_DATA_TYPE_TINYINT: {
-          DO_VECTOR_SUB(left, numLeft, leftType, double, right, numRight, rightType, int8_t, output, order);
-          break;
-        }
-        case TSDB_DATA_TYPE_UTINYINT: {
-          DO_VECTOR_SUB(left, numLeft, leftType, double, right, numRight, rightType, uint8_t, output, order);
-          break;
-        }
-        case TSDB_DATA_TYPE_SMALLINT: {
-          DO_VECTOR_SUB(left, numLeft, leftType, double, right, numRight, rightType, int16_t, output, order);
-          break;
-        }
-        case TSDB_DATA_TYPE_USMALLINT: {
-          DO_VECTOR_SUB(left, numLeft, leftType, double, right, numRight, rightType, uint16_t, output, order);
-          break;
-        }
-        case TSDB_DATA_TYPE_INT: {
-          DO_VECTOR_SUB(left, numLeft, leftType, double, right, numRight, rightType, int32_t, output, order);
-          break;
-        }
-        case TSDB_DATA_TYPE_UINT: {
-          DO_VECTOR_SUB(left, numLeft, leftType, double, right, numRight, rightType, uint32_t, output, order);
-          break;
-        }
-        case TSDB_DATA_TYPE_BIGINT: {
-          DO_VECTOR_SUB(left, numLeft, leftType, double, right, numRight, rightType, int64_t, output, order);
-          break;
-        }
-        case TSDB_DATA_TYPE_UBIGINT: {
-          DO_VECTOR_SUB(left, numLeft, leftType, double, right, numRight, rightType, uint64_t, output, order);
-          break;
-        }
-        case TSDB_DATA_TYPE_FLOAT: {
-          DO_VECTOR_SUB(left, numLeft, leftType, double, right, numRight, rightType, float, output, order);
-          break;
-        }
-        case TSDB_DATA_TYPE_DOUBLE: {
-          DO_VECTOR_SUB(left, numLeft, leftType, double, right, numRight, rightType, double, output, order);
-          break;
-        }
-        default:
-          assert(0);
-      }
-      break;
-    }
-    default:;
-  }
-}
-
-void vectorMultiply(void *left, int32_t numLeft, int32_t leftType, void *right, int32_t numRight, int32_t rightType,
-               void *output, int32_t order) {
-  switch(leftType) {
-    case TSDB_DATA_TYPE_TINYINT: {
-      switch (rightType) {
-        case TSDB_DATA_TYPE_TINYINT: {
-          DO_VECTOR_MULTIPLY(left, numLeft, leftType, int8_t, right, numRight, rightType, int8_t, output, order);
-          break;
-        }
-        case TSDB_DATA_TYPE_UTINYINT: {
-          DO_VECTOR_MULTIPLY(left, numLeft, leftType, int8_t, right, numRight, rightType, uint8_t, output, order);
-          break;
-        }
-        case TSDB_DATA_TYPE_SMALLINT: {
-          DO_VECTOR_MULTIPLY(left, numLeft, leftType, int8_t, right, numRight, rightType, int16_t, output, order);
-          break;
-        }
-        case TSDB_DATA_TYPE_USMALLINT: {
-          DO_VECTOR_MULTIPLY(left, numLeft, leftType, int8_t, right, numRight, rightType, uint16_t, output, order);
-          break;
-        }
-        case TSDB_DATA_TYPE_INT: {
-          DO_VECTOR_MULTIPLY(left, numLeft, leftType, int8_t, right, numRight, rightType, int32_t, output, order);
-          break;
-        }
-        case TSDB_DATA_TYPE_UINT: {
-          DO_VECTOR_MULTIPLY(left, numLeft, leftType, int8_t, right, numRight, rightType, uint32_t, output, order);
-          break;
-        }
-        case TSDB_DATA_TYPE_BIGINT: {
-          DO_VECTOR_MULTIPLY(left, numLeft, leftType, int8_t, right, numRight, rightType, int64_t, output, order);
-          break;
-        }
-        case TSDB_DATA_TYPE_UBIGINT: {
-          DO_VECTOR_MULTIPLY(left, numLeft, leftType, int8_t, right, numRight, rightType, uint64_t, output, order);
-          break;
-        }
-        case TSDB_DATA_TYPE_FLOAT: {
-          DO_VECTOR_MULTIPLY(left, numLeft, leftType, int8_t, right, numRight, rightType, float, output, order);
-          break;
-        }
-        case TSDB_DATA_TYPE_DOUBLE: {
-          DO_VECTOR_MULTIPLY(left, numLeft, leftType, int8_t, right, numRight, rightType, double, output, order);
-          break;
-        }
-        default:
-          assert(0);
-      }
-      break;
-    }
-    case TSDB_DATA_TYPE_UTINYINT: {
-      switch (rightType) {
-        case TSDB_DATA_TYPE_TINYINT: {
-          DO_VECTOR_MULTIPLY(left, numLeft, leftType, uint8_t, right, numRight, rightType, int8_t, output, order);
-          break;
-        }
-        case TSDB_DATA_TYPE_UTINYINT: {
-          DO_VECTOR_MULTIPLY(left, numLeft, leftType, uint8_t, right, numRight, rightType, uint8_t, output, order);
-          break;
-        }
-        case TSDB_DATA_TYPE_SMALLINT: {
-          DO_VECTOR_MULTIPLY(left, numLeft, leftType, uint8_t, right, numRight, rightType, int16_t, output, order);
-          break;
-        }
-        case TSDB_DATA_TYPE_USMALLINT: {
-          DO_VECTOR_MULTIPLY(left, numLeft, leftType, uint8_t, right, numRight, rightType, uint16_t, output, order);
-          break;
-        }
-        case TSDB_DATA_TYPE_INT: {
-          DO_VECTOR_MULTIPLY(left, numLeft, leftType, uint8_t, right, numRight, rightType, int32_t, output, order);
-          break;
-        }
-        case TSDB_DATA_TYPE_UINT: {
-          DO_VECTOR_MULTIPLY(left, numLeft, leftType, uint8_t, right, numRight, rightType, uint32_t, output, order);
-          break;
-        }
-        case TSDB_DATA_TYPE_BIGINT: {
-          DO_VECTOR_MULTIPLY(left, numLeft, leftType, uint8_t, right, numRight, rightType, int64_t, output, order);
-          break;
-        }
-        case TSDB_DATA_TYPE_UBIGINT: {
-          DO_VECTOR_MULTIPLY(left, numLeft, leftType, uint8_t, right, numRight, rightType, uint64_t, output, order);
-          break;
-        }
-        case TSDB_DATA_TYPE_FLOAT: {
-          DO_VECTOR_MULTIPLY(left, numLeft, leftType, uint8_t, right, numRight, rightType, float, output, order);
-          break;
-        }
-        case TSDB_DATA_TYPE_DOUBLE: {
-          DO_VECTOR_MULTIPLY(left, numLeft, leftType, uint8_t, right, numRight, rightType, double, output, order);
-          break;
-        }
-        default:
-          assert(0);
-      }
-      break;
-    }
-    case TSDB_DATA_TYPE_SMALLINT: {
-      switch (rightType) {
-        case TSDB_DATA_TYPE_TINYINT: {
-          DO_VECTOR_MULTIPLY(left, numLeft, leftType, int16_t, right, numRight, rightType, int8_t, output, order);
-          break;
-        }
-        case TSDB_DATA_TYPE_UTINYINT: {
-          DO_VECTOR_MULTIPLY(left, numLeft, leftType, int16_t, right, numRight, rightType, uint8_t, output, order);
-          break;
-        }
-        case TSDB_DATA_TYPE_SMALLINT: {
-          DO_VECTOR_MULTIPLY(left, numLeft, leftType, int16_t, right, numRight, rightType, int16_t, output, order);
-          break;
-        }
-        case TSDB_DATA_TYPE_USMALLINT: {
-          DO_VECTOR_MULTIPLY(left, numLeft, leftType, int16_t, right, numRight, rightType, uint16_t, output, order);
-          break;
-        }
-        case TSDB_DATA_TYPE_INT: {
-          DO_VECTOR_MULTIPLY(left, numLeft, leftType, int16_t, right, numRight, rightType, int32_t, output, order);
-          break;
-        }
-        case TSDB_DATA_TYPE_UINT: {
-          DO_VECTOR_MULTIPLY(left, numLeft, leftType, int16_t, right, numRight, rightType, uint32_t, output, order);
-          break;
-        }
-        case TSDB_DATA_TYPE_BIGINT: {
-          DO_VECTOR_MULTIPLY(left, numLeft, leftType, int16_t, right, numRight, rightType, int64_t, output, order);
-          break;
-        }
-        case TSDB_DATA_TYPE_UBIGINT: {
-          DO_VECTOR_MULTIPLY(left, numLeft, leftType, int16_t, right, numRight, rightType, uint64_t, output, order);
-          break;
-        }
-        case TSDB_DATA_TYPE_FLOAT: {
-          DO_VECTOR_MULTIPLY(left, numLeft, leftType, int16_t, right, numRight, rightType, float, output, order);
-          break;
-        }
-        case TSDB_DATA_TYPE_DOUBLE: {
-          DO_VECTOR_MULTIPLY(left, numLeft, leftType, int16_t, right, numRight, rightType, double, output, order);
-          break;
-        }
-        default:
-          assert(0);
-      }
-      break;
-    }
-    case TSDB_DATA_TYPE_USMALLINT: {
-      switch (rightType) {
-        case TSDB_DATA_TYPE_TINYINT: {
-          DO_VECTOR_MULTIPLY(left, numLeft, leftType, uint16_t, right, numRight, rightType, int8_t, output, order);
-          break;
-        }
-        case TSDB_DATA_TYPE_UTINYINT: {
-          DO_VECTOR_MULTIPLY(left, numLeft, leftType, uint16_t, right, numRight, rightType, uint8_t, output, order);
-          break;
-        }
-        case TSDB_DATA_TYPE_SMALLINT: {
-          DO_VECTOR_MULTIPLY(left, numLeft, leftType, uint16_t, right, numRight, rightType, int16_t, output, order);
-          break;
-        }
-        case TSDB_DATA_TYPE_USMALLINT: {
-          DO_VECTOR_MULTIPLY(left, numLeft, leftType, uint16_t, right, numRight, rightType, uint16_t, output, order);
-          break;
-        }
-        case TSDB_DATA_TYPE_INT: {
-          DO_VECTOR_MULTIPLY(left, numLeft, leftType, uint16_t, right, numRight, rightType, int32_t, output, order);
-          break;
-        }
-        case TSDB_DATA_TYPE_UINT: {
-          DO_VECTOR_MULTIPLY(left, numLeft, leftType, uint16_t, right, numRight, rightType, uint32_t, output, order);
-          break;
-        }
-        case TSDB_DATA_TYPE_BIGINT: {
-          DO_VECTOR_MULTIPLY(left, numLeft, leftType, uint16_t, right, numRight, rightType, int64_t, output, order);
-          break;
-        }
-        case TSDB_DATA_TYPE_UBIGINT: {
-          DO_VECTOR_MULTIPLY(left, numLeft, leftType, uint16_t, right, numRight, rightType, uint64_t, output, order);
-          break;
-        }
-        case TSDB_DATA_TYPE_FLOAT: {
-          DO_VECTOR_MULTIPLY(left, numLeft, leftType, uint16_t, right, numRight, rightType, float, output, order);
-          break;
-        }
-        case TSDB_DATA_TYPE_DOUBLE: {
-          DO_VECTOR_MULTIPLY(left, numLeft, leftType, uint16_t, right, numRight, rightType, double, output, order);
-          break;
-        }
-        default:
-          assert(0);
-      }
-      break;
-    }
-    case TSDB_DATA_TYPE_INT: {
-      switch (rightType) {
-        case TSDB_DATA_TYPE_TINYINT: {
-          DO_VECTOR_MULTIPLY(left, numLeft, leftType, int32_t, right, numRight, rightType, int8_t, output, order);
-          break;
-        }
-        case TSDB_DATA_TYPE_UTINYINT: {
-          DO_VECTOR_MULTIPLY(left, numLeft, leftType, int32_t, right, numRight, rightType, uint8_t, output, order);
-          break;
-        }
-        case TSDB_DATA_TYPE_SMALLINT: {
-          DO_VECTOR_MULTIPLY(left, numLeft, leftType, int32_t, right, numRight, rightType, int16_t, output, order);
-          break;
-        }
-        case TSDB_DATA_TYPE_USMALLINT: {
-          DO_VECTOR_MULTIPLY(left, numLeft, leftType, int32_t, right, numRight, rightType, uint16_t, output, order);
-          break;
-        }
-        case TSDB_DATA_TYPE_INT: {
-          DO_VECTOR_MULTIPLY(left, numLeft, leftType, int32_t, right, numRight, rightType, int32_t, output, order);
-          break;
-        }
-        case TSDB_DATA_TYPE_UINT: {
-          DO_VECTOR_MULTIPLY(left, numLeft, leftType, int32_t, right, numRight, rightType, uint32_t, output, order);
-          break;
-        }
-        case TSDB_DATA_TYPE_BIGINT: {
-          DO_VECTOR_MULTIPLY(left, numLeft, leftType, int32_t, right, numRight, rightType, int64_t, output, order);
-          break;
-        }
-        case TSDB_DATA_TYPE_UBIGINT: {
-          DO_VECTOR_MULTIPLY(left, numLeft, leftType, int32_t, right, numRight, rightType, uint64_t, output, order);
-          break;
-        }
-        case TSDB_DATA_TYPE_FLOAT: {
-          DO_VECTOR_MULTIPLY(left, numLeft, leftType, int32_t, right, numRight, rightType, float, output, order);
-          break;
-        }
-        case TSDB_DATA_TYPE_DOUBLE: {
-          DO_VECTOR_MULTIPLY(left, numLeft, leftType, int32_t, right, numRight, rightType, double, output, order);
-          break;
-        }
-        default:
-          assert(0);
-      }
-      break;
-    }
-    case TSDB_DATA_TYPE_UINT: {
-      switch (rightType) {
-        case TSDB_DATA_TYPE_TINYINT: {
-          DO_VECTOR_MULTIPLY(left, numLeft, leftType, uint32_t, right, numRight, rightType, int8_t, output, order);
-          break;
-        }
-        case TSDB_DATA_TYPE_UTINYINT: {
-          DO_VECTOR_MULTIPLY(left, numLeft, leftType, uint32_t, right, numRight, rightType, uint8_t, output, order);
-          break;
-        }
-        case TSDB_DATA_TYPE_SMALLINT: {
-          DO_VECTOR_MULTIPLY(left, numLeft, leftType, uint32_t, right, numRight, rightType, int16_t, output, order);
-          break;
-        }
-        case TSDB_DATA_TYPE_USMALLINT: {
-          DO_VECTOR_MULTIPLY(left, numLeft, leftType, uint32_t, right, numRight, rightType, uint16_t, output, order);
-          break;
-        }
-        case TSDB_DATA_TYPE_INT: {
-          DO_VECTOR_MULTIPLY(left, numLeft, leftType, uint32_t, right, numRight, rightType, int32_t, output, order);
-          break;
-        }
-        case TSDB_DATA_TYPE_UINT: {
-          DO_VECTOR_MULTIPLY(left, numLeft, leftType, uint32_t, right, numRight, rightType, uint32_t, output, order);
-          break;
-        }
-        case TSDB_DATA_TYPE_BIGINT: {
-          DO_VECTOR_MULTIPLY(left, numLeft, leftType, uint32_t, right, numRight, rightType, int64_t, output, order);
-          break;
-        }
-        case TSDB_DATA_TYPE_UBIGINT: {
-          DO_VECTOR_MULTIPLY(left, numLeft, leftType, uint32_t, right, numRight, rightType, uint64_t, output, order);
-          break;
-        }
-        case TSDB_DATA_TYPE_FLOAT: {
-          DO_VECTOR_MULTIPLY(left, numLeft, leftType, uint32_t, right, numRight, rightType, float, output, order);
-          break;
-        }
-        case TSDB_DATA_TYPE_DOUBLE: {
-          DO_VECTOR_MULTIPLY(left, numLeft, leftType, uint32_t, right, numRight, rightType, double, output, order);
-          break;
-        }
-        default:
-          assert(0);
-      }
-      break;
-    }
-    case TSDB_DATA_TYPE_BIGINT: {
-      switch (rightType) {
-        case TSDB_DATA_TYPE_TINYINT: {
-          DO_VECTOR_MULTIPLY(left, numLeft, leftType, int64_t, right, numRight, rightType, int8_t, output, order);
-          break;
-        }
-        case TSDB_DATA_TYPE_UTINYINT: {
-          DO_VECTOR_MULTIPLY(left, numLeft, leftType, int64_t, right, numRight, rightType, uint8_t, output, order);
-          break;
-        }
-        case TSDB_DATA_TYPE_SMALLINT: {
-          DO_VECTOR_MULTIPLY(left, numLeft, leftType, int64_t, right, numRight, rightType, int16_t, output, order);
-          break;
-        }
-        case TSDB_DATA_TYPE_USMALLINT: {
-          DO_VECTOR_MULTIPLY(left, numLeft, leftType, int64_t, right, numRight, rightType, uint16_t, output, order);
-          break;
-        }
-        case TSDB_DATA_TYPE_INT: {
-          DO_VECTOR_MULTIPLY(left, numLeft, leftType, int64_t, right, numRight, rightType, int32_t, output, order);
-          break;
-        }
-        case TSDB_DATA_TYPE_UINT: {
-          DO_VECTOR_MULTIPLY(left, numLeft, leftType, int64_t, right, numRight, rightType, uint32_t, output, order);
-          break;
-        }
-        case TSDB_DATA_TYPE_BIGINT: {
-          DO_VECTOR_MULTIPLY(left, numLeft, leftType, int64_t, right, numRight, rightType, int64_t, output, order);
-          break;
-        }
-        case TSDB_DATA_TYPE_UBIGINT: {
-          DO_VECTOR_MULTIPLY(left, numLeft, leftType, int64_t, right, numRight, rightType, uint64_t, output, order);
-          break;
-        }
-        case TSDB_DATA_TYPE_FLOAT: {
-          DO_VECTOR_MULTIPLY(left, numLeft, leftType, int64_t, right, numRight, rightType, float, output, order);
-          break;
-        }
-        case TSDB_DATA_TYPE_DOUBLE: {
-          DO_VECTOR_MULTIPLY(left, numLeft, leftType, int64_t, right, numRight, rightType, double, output, order);
-          break;
-        }
-        default:
-          assert(0);
-      }
-      break;
-    }
-    case TSDB_DATA_TYPE_UBIGINT: {
-      switch (rightType) {
-        case TSDB_DATA_TYPE_TINYINT: {
-          DO_VECTOR_MULTIPLY(left, numLeft, leftType, uint64_t, right, numRight, rightType, int8_t, output, order);
-          break;
-        }
-        case TSDB_DATA_TYPE_UTINYINT: {
-          DO_VECTOR_MULTIPLY(left, numLeft, leftType, uint64_t, right, numRight, rightType, uint8_t, output, order);
-          break;
-        }
-        case TSDB_DATA_TYPE_SMALLINT: {
-          DO_VECTOR_MULTIPLY(left, numLeft, leftType, uint64_t, right, numRight, rightType, int16_t, output, order);
-          break;
-        }
-        case TSDB_DATA_TYPE_USMALLINT: {
-          DO_VECTOR_MULTIPLY(left, numLeft, leftType, uint64_t, right, numRight, rightType, uint16_t, output, order);
-          break;
-        }
-        case TSDB_DATA_TYPE_INT: {
-          DO_VECTOR_MULTIPLY(left, numLeft, leftType, uint64_t, right, numRight, rightType, int32_t, output, order);
-          break;
-        }
-        case TSDB_DATA_TYPE_UINT: {
-          DO_VECTOR_MULTIPLY(left, numLeft, leftType, uint64_t, right, numRight, rightType, uint32_t, output, order);
-          break;
-        }
-        case TSDB_DATA_TYPE_BIGINT: {
-          DO_VECTOR_MULTIPLY(left, numLeft, leftType, uint64_t, right, numRight, rightType, int64_t, output, order);
-          break;
-        }
-        case TSDB_DATA_TYPE_UBIGINT: {
-          DO_VECTOR_MULTIPLY(left, numLeft, leftType, uint64_t, right, numRight, rightType, uint64_t, output, order);
-          break;
-        }
-        case TSDB_DATA_TYPE_FLOAT: {
-          DO_VECTOR_MULTIPLY(left, numLeft, leftType, uint64_t, right, numRight, rightType, float, output, order);
-          break;
-        }
-        case TSDB_DATA_TYPE_DOUBLE: {
-          DO_VECTOR_MULTIPLY(left, numLeft, leftType, uint64_t, right, numRight, rightType, double, output, order);
-          break;
-        }
-        default:
-          assert(0);
-      }
-      break;
-    }
-    case TSDB_DATA_TYPE_FLOAT: {
-      switch (rightType) {
-        case TSDB_DATA_TYPE_TINYINT: {
-          DO_VECTOR_MULTIPLY(left, numLeft, leftType, float, right, numRight, rightType, int8_t, output, order);
-          break;
-        }
-        case TSDB_DATA_TYPE_UTINYINT: {
-          DO_VECTOR_MULTIPLY(left, numLeft, leftType, float, right, numRight, rightType, uint8_t, output, order);
-          break;
-        }
-        case TSDB_DATA_TYPE_SMALLINT: {
-          DO_VECTOR_MULTIPLY(left, numLeft, leftType, float, right, numRight, rightType, int16_t, output, order);
-          break;
-        }
-        case TSDB_DATA_TYPE_USMALLINT: {
-          DO_VECTOR_MULTIPLY(left, numLeft, leftType, float, right, numRight, rightType, uint16_t, output, order);
-          break;
-        }
-        case TSDB_DATA_TYPE_INT: {
-          DO_VECTOR_MULTIPLY(left, numLeft, leftType, float, right, numRight, rightType, int32_t, output, order);
-          break;
-        }
-        case TSDB_DATA_TYPE_UINT: {
-          DO_VECTOR_MULTIPLY(left, numLeft, leftType, float, right, numRight, rightType, uint32_t, output, order);
-          break;
-        }
-        case TSDB_DATA_TYPE_BIGINT: {
-          DO_VECTOR_MULTIPLY(left, numLeft, leftType, float, right, numRight, rightType, int64_t, output, order);
-          break;
-        }
-        case TSDB_DATA_TYPE_UBIGINT: {
-          DO_VECTOR_MULTIPLY(left, numLeft, leftType, float, right, numRight, rightType, uint64_t, output, order);
-          break;
-        }
-        case TSDB_DATA_TYPE_FLOAT: {
-          DO_VECTOR_MULTIPLY(left, numLeft, leftType, float, right, numRight, rightType, float, output, order);
-          break;
-        }
-        case TSDB_DATA_TYPE_DOUBLE: {
-          DO_VECTOR_MULTIPLY(left, numLeft, leftType, float, right, numRight, rightType, double, output, order);
-          break;
-        }
-        default:
-          assert(0);
-      }
-      break;
-    }
-    case TSDB_DATA_TYPE_DOUBLE: {
-      switch (rightType) {
-        case TSDB_DATA_TYPE_TINYINT: {
-          DO_VECTOR_MULTIPLY(left, numLeft, leftType, double, right, numRight, rightType, int8_t, output, order);
-          break;
-        }
-        case TSDB_DATA_TYPE_UTINYINT: {
-          DO_VECTOR_MULTIPLY(left, numLeft, leftType, double, right, numRight, rightType, uint8_t, output, order);
-          break;
-        }
-        case TSDB_DATA_TYPE_SMALLINT: {
-          DO_VECTOR_MULTIPLY(left, numLeft, leftType, double, right, numRight, rightType, int16_t, output, order);
-          break;
-        }
-        case TSDB_DATA_TYPE_USMALLINT: {
-          DO_VECTOR_MULTIPLY(left, numLeft, leftType, double, right, numRight, rightType, uint16_t, output, order);
-          break;
-        }
-        case TSDB_DATA_TYPE_INT: {
-          DO_VECTOR_MULTIPLY(left, numLeft, leftType, double, right, numRight, rightType, int32_t, output, order);
-          break;
-        }
-        case TSDB_DATA_TYPE_UINT: {
-          DO_VECTOR_MULTIPLY(left, numLeft, leftType, double, right, numRight, rightType, uint32_t, output, order);
-          break;
-        }
-        case TSDB_DATA_TYPE_BIGINT: {
-          DO_VECTOR_MULTIPLY(left, numLeft, leftType, double, right, numRight, rightType, int64_t, output, order);
-          break;
-        }
-        case TSDB_DATA_TYPE_UBIGINT: {
-          DO_VECTOR_MULTIPLY(left, numLeft, leftType, double, right, numRight, rightType, uint64_t, output, order);
-          break;
-        }
-        case TSDB_DATA_TYPE_FLOAT: {
-          DO_VECTOR_MULTIPLY(left, numLeft, leftType, double, right, numRight, rightType, float, output, order);
-          break;
-        }
-        case TSDB_DATA_TYPE_DOUBLE: {
-          DO_VECTOR_MULTIPLY(left, numLeft, leftType, double, right, numRight, rightType, double, output, order);
-          break;
-        }
-        default:
-          assert(0);
-      }
-      break;
-    }
-    default:;
-  }
-}
-
-void vectorDivide(void *left, int32_t numLeft, int32_t leftType, void *right, int32_t numRight, int32_t rightType,
-                    void *output, int32_t order) {
-  switch(leftType) {
-    case TSDB_DATA_TYPE_TINYINT: {
-      switch (rightType) {
-        case TSDB_DATA_TYPE_TINYINT: {
-          DO_VECTOR_DIVIDE(left, numLeft, leftType, int8_t, right, numRight, rightType, int8_t, output, order);
-          break;
-        }
-        case TSDB_DATA_TYPE_UTINYINT: {
-          DO_VECTOR_DIVIDE(left, numLeft, leftType, int8_t, right, numRight, rightType, uint8_t, output, order);
-          break;
-        }
-        case TSDB_DATA_TYPE_SMALLINT: {
-          DO_VECTOR_DIVIDE(left, numLeft, leftType, int8_t, right, numRight, rightType, int16_t, output, order);
-          break;
-        }
-        case TSDB_DATA_TYPE_USMALLINT: {
-          DO_VECTOR_DIVIDE(left, numLeft, leftType, int8_t, right, numRight, rightType, uint16_t, output, order);
-          break;
-        }
-        case TSDB_DATA_TYPE_INT: {
-          DO_VECTOR_DIVIDE(left, numLeft, leftType, int8_t, right, numRight, rightType, int32_t, output, order);
-          break;
-        }
-        case TSDB_DATA_TYPE_UINT: {
-          DO_VECTOR_DIVIDE(left, numLeft, leftType, int8_t, right, numRight, rightType, uint32_t, output, order);
-          break;
-        }
-        case TSDB_DATA_TYPE_BIGINT: {
-          DO_VECTOR_DIVIDE(left, numLeft, leftType, int8_t, right, numRight, rightType, int64_t, output, order);
-          break;
-        }
-        case TSDB_DATA_TYPE_UBIGINT: {
-          DO_VECTOR_DIVIDE(left, numLeft, leftType, int8_t, right, numRight, rightType, uint64_t, output, order);
-          break;
-        }
-        case TSDB_DATA_TYPE_FLOAT: {
-          DO_VECTOR_DIVIDE(left, numLeft, leftType, int8_t, right, numRight, rightType, float, output, order);
-          break;
-        }
-        case TSDB_DATA_TYPE_DOUBLE: {
-          DO_VECTOR_DIVIDE(left, numLeft, leftType, int8_t, right, numRight, rightType, double, output, order);
-          break;
-        }
-        default:
-          assert(0);
-      }
-      break;
-    }
-    case TSDB_DATA_TYPE_UTINYINT: {
-      switch (rightType) {
-        case TSDB_DATA_TYPE_TINYINT: {
-          DO_VECTOR_DIVIDE(left, numLeft, leftType, uint8_t, right, numRight, rightType, int8_t, output, order);
-          break;
-        }
-        case TSDB_DATA_TYPE_UTINYINT: {
-          DO_VECTOR_DIVIDE(left, numLeft, leftType, uint8_t, right, numRight, rightType, uint8_t, output, order);
-          break;
-        }
-        case TSDB_DATA_TYPE_SMALLINT: {
-          DO_VECTOR_DIVIDE(left, numLeft, leftType, uint8_t, right, numRight, rightType, int16_t, output, order);
-          break;
-        }
-        case TSDB_DATA_TYPE_USMALLINT: {
-          DO_VECTOR_DIVIDE(left, numLeft, leftType, uint8_t, right, numRight, rightType, uint16_t, output, order);
-          break;
-        }
-        case TSDB_DATA_TYPE_INT: {
-          DO_VECTOR_DIVIDE(left, numLeft, leftType, uint8_t, right, numRight, rightType, int32_t, output, order);
-          break;
-        }
-        case TSDB_DATA_TYPE_UINT: {
-          DO_VECTOR_DIVIDE(left, numLeft, leftType, uint8_t, right, numRight, rightType, uint32_t, output, order);
-          break;
-        }
-        case TSDB_DATA_TYPE_BIGINT: {
-          DO_VECTOR_DIVIDE(left, numLeft, leftType, uint8_t, right, numRight, rightType, int64_t, output, order);
-          break;
-        }
-        case TSDB_DATA_TYPE_UBIGINT: {
-          DO_VECTOR_DIVIDE(left, numLeft, leftType, uint8_t, right, numRight, rightType, uint64_t, output, order);
-          break;
-        }
-        case TSDB_DATA_TYPE_FLOAT: {
-          DO_VECTOR_DIVIDE(left, numLeft, leftType, uint8_t, right, numRight, rightType, float, output, order);
-          break;
-        }
-        case TSDB_DATA_TYPE_DOUBLE: {
-          DO_VECTOR_DIVIDE(left, numLeft, leftType, uint8_t, right, numRight, rightType, double, output, order);
-          break;
-        }
-        default:
-          assert(0);
-      }
-      break;
-    }
-    case TSDB_DATA_TYPE_SMALLINT: {
-      switch (rightType) {
-        case TSDB_DATA_TYPE_TINYINT: {
-          DO_VECTOR_DIVIDE(left, numLeft, leftType, int16_t, right, numRight, rightType, int8_t, output, order);
-          break;
-        }
-        case TSDB_DATA_TYPE_UTINYINT: {
-          DO_VECTOR_DIVIDE(left, numLeft, leftType, int16_t, right, numRight, rightType, uint8_t, output, order);
-          break;
-        }
-        case TSDB_DATA_TYPE_SMALLINT: {
-          DO_VECTOR_DIVIDE(left, numLeft, leftType, int16_t, right, numRight, rightType, int16_t, output, order);
-          break;
-        }
-        case TSDB_DATA_TYPE_USMALLINT: {
-          DO_VECTOR_DIVIDE(left, numLeft, leftType, int16_t, right, numRight, rightType, uint16_t, output, order);
-          break;
-        }
-        case TSDB_DATA_TYPE_INT: {
-          DO_VECTOR_DIVIDE(left, numLeft, leftType, int16_t, right, numRight, rightType, int32_t, output, order);
-          break;
-        }
-        case TSDB_DATA_TYPE_UINT: {
-          DO_VECTOR_DIVIDE(left, numLeft, leftType, int16_t, right, numRight, rightType, uint32_t, output, order);
-          break;
-        }
-        case TSDB_DATA_TYPE_BIGINT: {
-          DO_VECTOR_DIVIDE(left, numLeft, leftType, int16_t, right, numRight, rightType, int64_t, output, order);
-          break;
-        }
-        case TSDB_DATA_TYPE_UBIGINT: {
-          DO_VECTOR_DIVIDE(left, numLeft, leftType, int16_t, right, numRight, rightType, uint64_t, output, order);
-          break;
-        }
-        case TSDB_DATA_TYPE_FLOAT: {
-          DO_VECTOR_DIVIDE(left, numLeft, leftType, int16_t, right, numRight, rightType, float, output, order);
-          break;
-        }
-        case TSDB_DATA_TYPE_DOUBLE: {
-          DO_VECTOR_DIVIDE(left, numLeft, leftType, int16_t, right, numRight, rightType, double, output, order);
-          break;
-        }
-        default:
-          assert(0);
-      }
-      break;
-    }
-    case TSDB_DATA_TYPE_USMALLINT: {
-      switch (rightType) {
-        case TSDB_DATA_TYPE_TINYINT: {
-          DO_VECTOR_DIVIDE(left, numLeft, leftType, uint16_t, right, numRight, rightType, int8_t, output, order);
-          break;
-        }
-        case TSDB_DATA_TYPE_UTINYINT: {
-          DO_VECTOR_DIVIDE(left, numLeft, leftType, uint16_t, right, numRight, rightType, uint8_t, output, order);
-          break;
-        }
-        case TSDB_DATA_TYPE_SMALLINT: {
-          DO_VECTOR_DIVIDE(left, numLeft, leftType, uint16_t, right, numRight, rightType, int16_t, output, order);
-          break;
-        }
-        case TSDB_DATA_TYPE_USMALLINT: {
-          DO_VECTOR_DIVIDE(left, numLeft, leftType, uint16_t, right, numRight, rightType, uint16_t, output, order);
-          break;
-        }
-        case TSDB_DATA_TYPE_INT: {
-          DO_VECTOR_DIVIDE(left, numLeft, leftType, uint16_t, right, numRight, rightType, int32_t, output, order);
-          break;
-        }
-        case TSDB_DATA_TYPE_UINT: {
-          DO_VECTOR_DIVIDE(left, numLeft, leftType, uint16_t, right, numRight, rightType, uint32_t, output, order);
-          break;
-        }
-        case TSDB_DATA_TYPE_BIGINT: {
-          DO_VECTOR_DIVIDE(left, numLeft, leftType, uint16_t, right, numRight, rightType, int64_t, output, order);
-          break;
-        }
-        case TSDB_DATA_TYPE_UBIGINT: {
-          DO_VECTOR_DIVIDE(left, numLeft, leftType, uint16_t, right, numRight, rightType, uint64_t, output, order);
-          break;
-        }
-        case TSDB_DATA_TYPE_FLOAT: {
-          DO_VECTOR_DIVIDE(left, numLeft, leftType, uint16_t, right, numRight, rightType, float, output, order);
-          break;
-        }
-        case TSDB_DATA_TYPE_DOUBLE: {
-          DO_VECTOR_DIVIDE(left, numLeft, leftType, uint16_t, right, numRight, rightType, double, output, order);
-          break;
-        }
-        default:
-          assert(0);
-      }
-      break;
-    }
-    case TSDB_DATA_TYPE_INT: {
-      switch (rightType) {
-        case TSDB_DATA_TYPE_TINYINT: {
-          DO_VECTOR_DIVIDE(left, numLeft, leftType, int32_t, right, numRight, rightType, int8_t, output, order);
-          break;
-        }
-        case TSDB_DATA_TYPE_UTINYINT: {
-          DO_VECTOR_DIVIDE(left, numLeft, leftType, int32_t, right, numRight, rightType, uint8_t, output, order);
-          break;
-        }
-        case TSDB_DATA_TYPE_SMALLINT: {
-          DO_VECTOR_DIVIDE(left, numLeft, leftType, int32_t, right, numRight, rightType, int16_t, output, order);
-          break;
-        }
-        case TSDB_DATA_TYPE_USMALLINT: {
-          DO_VECTOR_DIVIDE(left, numLeft, leftType, int32_t, right, numRight, rightType, uint16_t, output, order);
-          break;
-        }
-        case TSDB_DATA_TYPE_INT: {
-          DO_VECTOR_DIVIDE(left, numLeft, leftType, int32_t, right, numRight, rightType, int32_t, output, order);
-          break;
-        }
-        case TSDB_DATA_TYPE_UINT: {
-          DO_VECTOR_DIVIDE(left, numLeft, leftType, int32_t, right, numRight, rightType, uint32_t, output, order);
-          break;
-        }
-        case TSDB_DATA_TYPE_BIGINT: {
-          DO_VECTOR_DIVIDE(left, numLeft, leftType, int32_t, right, numRight, rightType, int64_t, output, order);
-          break;
-        }
-        case TSDB_DATA_TYPE_UBIGINT: {
-          DO_VECTOR_DIVIDE(left, numLeft, leftType, int32_t, right, numRight, rightType, uint64_t, output, order);
-          break;
-        }
-        case TSDB_DATA_TYPE_FLOAT: {
-          DO_VECTOR_DIVIDE(left, numLeft, leftType, int32_t, right, numRight, rightType, float, output, order);
-          break;
-        }
-        case TSDB_DATA_TYPE_DOUBLE: {
-          DO_VECTOR_DIVIDE(left, numLeft, leftType, int32_t, right, numRight, rightType, double, output, order);
-          break;
-        }
-        default:
-          assert(0);
-      }
-      break;
-    }
-    case TSDB_DATA_TYPE_UINT: {
-      switch (rightType) {
-        case TSDB_DATA_TYPE_TINYINT: {
-          DO_VECTOR_DIVIDE(left, numLeft, leftType, uint32_t, right, numRight, rightType, int8_t, output, order);
-          break;
-        }
-        case TSDB_DATA_TYPE_UTINYINT: {
-          DO_VECTOR_DIVIDE(left, numLeft, leftType, uint32_t, right, numRight, rightType, uint8_t, output, order);
-          break;
-        }
-        case TSDB_DATA_TYPE_SMALLINT: {
-          DO_VECTOR_DIVIDE(left, numLeft, leftType, uint32_t, right, numRight, rightType, int16_t, output, order);
-          break;
-        }
-        case TSDB_DATA_TYPE_USMALLINT: {
-          DO_VECTOR_DIVIDE(left, numLeft, leftType, uint32_t, right, numRight, rightType, uint16_t, output, order);
-          break;
-        }
-        case TSDB_DATA_TYPE_INT: {
-          DO_VECTOR_DIVIDE(left, numLeft, leftType, uint32_t, right, numRight, rightType, int32_t, output, order);
-          break;
-        }
-        case TSDB_DATA_TYPE_UINT: {
-          DO_VECTOR_DIVIDE(left, numLeft, leftType, uint32_t, right, numRight, rightType, uint32_t, output, order);
-          break;
-        }
-        case TSDB_DATA_TYPE_BIGINT: {
-          DO_VECTOR_DIVIDE(left, numLeft, leftType, uint32_t, right, numRight, rightType, int64_t, output, order);
-          break;
-        }
-        case TSDB_DATA_TYPE_UBIGINT: {
-          DO_VECTOR_DIVIDE(left, numLeft, leftType, uint32_t, right, numRight, rightType, uint64_t, output, order);
-          break;
-        }
-        case TSDB_DATA_TYPE_FLOAT: {
-          DO_VECTOR_DIVIDE(left, numLeft, leftType, uint32_t, right, numRight, rightType, float, output, order);
-          break;
-        }
-        case TSDB_DATA_TYPE_DOUBLE: {
-          DO_VECTOR_DIVIDE(left, numLeft, leftType, uint32_t, right, numRight, rightType, double, output, order);
-          break;
-        }
-        default:
-          assert(0);
-      }
-      break;
-    }
-    case TSDB_DATA_TYPE_BIGINT: {
-      switch (rightType) {
-        case TSDB_DATA_TYPE_TINYINT: {
-          DO_VECTOR_DIVIDE(left, numLeft, leftType, int64_t, right, numRight, rightType, int8_t, output, order);
-          break;
-        }
-        case TSDB_DATA_TYPE_UTINYINT: {
-          DO_VECTOR_DIVIDE(left, numLeft, leftType, int64_t, right, numRight, rightType, uint8_t, output, order);
-          break;
-        }
-        case TSDB_DATA_TYPE_SMALLINT: {
-          DO_VECTOR_DIVIDE(left, numLeft, leftType, int64_t, right, numRight, rightType, int16_t, output, order);
-          break;
-        }
-        case TSDB_DATA_TYPE_USMALLINT: {
-          DO_VECTOR_DIVIDE(left, numLeft, leftType, int64_t, right, numRight, rightType, uint16_t, output, order);
-          break;
-        }
-        case TSDB_DATA_TYPE_INT: {
-          DO_VECTOR_DIVIDE(left, numLeft, leftType, int64_t, right, numRight, rightType, int32_t, output, order);
-          break;
-        }
-        case TSDB_DATA_TYPE_UINT: {
-          DO_VECTOR_DIVIDE(left, numLeft, leftType, int64_t, right, numRight, rightType, uint32_t, output, order);
-          break;
-        }
-        case TSDB_DATA_TYPE_BIGINT: {
-          DO_VECTOR_DIVIDE(left, numLeft, leftType, int64_t, right, numRight, rightType, int64_t, output, order);
-          break;
-        }
-        case TSDB_DATA_TYPE_UBIGINT: {
-          DO_VECTOR_DIVIDE(left, numLeft, leftType, int64_t, right, numRight, rightType, uint64_t, output, order);
-          break;
-        }
-        case TSDB_DATA_TYPE_FLOAT: {
-          DO_VECTOR_DIVIDE(left, numLeft, leftType, int64_t, right, numRight, rightType, float, output, order);
-          break;
-        }
-        case TSDB_DATA_TYPE_DOUBLE: {
-          DO_VECTOR_DIVIDE(left, numLeft, leftType, int64_t, right, numRight, rightType, double, output, order);
-          break;
-        }
-        default:
-          assert(0);
-      }
-      break;
-    }
-    case TSDB_DATA_TYPE_UBIGINT: {
-      switch (rightType) {
-        case TSDB_DATA_TYPE_TINYINT: {
-          DO_VECTOR_DIVIDE(left, numLeft, leftType, uint64_t, right, numRight, rightType, int8_t, output, order);
-          break;
-        }
-        case TSDB_DATA_TYPE_UTINYINT: {
-          DO_VECTOR_DIVIDE(left, numLeft, leftType, uint64_t, right, numRight, rightType, uint8_t, output, order);
-          break;
-        }
-        case TSDB_DATA_TYPE_SMALLINT: {
-          DO_VECTOR_DIVIDE(left, numLeft, leftType, uint64_t, right, numRight, rightType, int16_t, output, order);
-          break;
-        }
-        case TSDB_DATA_TYPE_USMALLINT: {
-          DO_VECTOR_DIVIDE(left, numLeft, leftType, uint64_t, right, numRight, rightType, uint16_t, output, order);
-          break;
-        }
-        case TSDB_DATA_TYPE_INT: {
-          DO_VECTOR_DIVIDE(left, numLeft, leftType, uint64_t, right, numRight, rightType, int32_t, output, order);
-          break;
-        }
-        case TSDB_DATA_TYPE_UINT: {
-          DO_VECTOR_DIVIDE(left, numLeft, leftType, uint64_t, right, numRight, rightType, uint32_t, output, order);
-          break;
-        }
-        case TSDB_DATA_TYPE_BIGINT: {
-          DO_VECTOR_DIVIDE(left, numLeft, leftType, uint64_t, right, numRight, rightType, int64_t, output, order);
-          break;
-        }
-        case TSDB_DATA_TYPE_UBIGINT: {
-          DO_VECTOR_DIVIDE(left, numLeft, leftType, uint64_t, right, numRight, rightType, uint64_t, output, order);
-          break;
-        }
-        case TSDB_DATA_TYPE_FLOAT: {
-          DO_VECTOR_DIVIDE(left, numLeft, leftType, uint64_t, right, numRight, rightType, float, output, order);
-          break;
-        }
-        case TSDB_DATA_TYPE_DOUBLE: {
-          DO_VECTOR_DIVIDE(left, numLeft, leftType, uint64_t, right, numRight, rightType, double, output, order);
-          break;
-        }
-        default:
-          assert(0);
-      }
-      break;
-    }
-    case TSDB_DATA_TYPE_FLOAT: {
-      switch (rightType) {
-        case TSDB_DATA_TYPE_TINYINT: {
-          DO_VECTOR_DIVIDE(left, numLeft, leftType, float, right, numRight, rightType, int8_t, output, order);
-          break;
-        }
-        case TSDB_DATA_TYPE_UTINYINT: {
-          DO_VECTOR_DIVIDE(left, numLeft, leftType, float, right, numRight, rightType, uint8_t, output, order);
-          break;
-        }
-        case TSDB_DATA_TYPE_SMALLINT: {
-          DO_VECTOR_DIVIDE(left, numLeft, leftType, float, right, numRight, rightType, int16_t, output, order);
-          break;
-        }
-        case TSDB_DATA_TYPE_USMALLINT: {
-          DO_VECTOR_DIVIDE(left, numLeft, leftType, float, right, numRight, rightType, uint16_t, output, order);
-          break;
-        }
-        case TSDB_DATA_TYPE_INT: {
-          DO_VECTOR_DIVIDE(left, numLeft, leftType, float, right, numRight, rightType, int32_t, output, order);
-          break;
-        }
-        case TSDB_DATA_TYPE_UINT: {
-          DO_VECTOR_DIVIDE(left, numLeft, leftType, float, right, numRight, rightType, uint32_t, output, order);
-          break;
-        }
-        case TSDB_DATA_TYPE_BIGINT: {
-          DO_VECTOR_DIVIDE(left, numLeft, leftType, float, right, numRight, rightType, int64_t, output, order);
-          break;
-        }
-        case TSDB_DATA_TYPE_UBIGINT: {
-          DO_VECTOR_DIVIDE(left, numLeft, leftType, float, right, numRight, rightType, uint64_t, output, order);
-          break;
-        }
-        case TSDB_DATA_TYPE_FLOAT: {
-          DO_VECTOR_DIVIDE(left, numLeft, leftType, float, right, numRight, rightType, float, output, order);
-          break;
-        }
-        case TSDB_DATA_TYPE_DOUBLE: {
-          DO_VECTOR_DIVIDE(left, numLeft, leftType, float, right, numRight, rightType, double, output, order);
-          break;
-        }
-        default:
-          assert(0);
-      }
-      break;
-    }
-    case TSDB_DATA_TYPE_DOUBLE: {
-      switch (rightType) {
-        case TSDB_DATA_TYPE_TINYINT: {
-          DO_VECTOR_DIVIDE(left, numLeft, leftType, double, right, numRight, rightType, int8_t, output, order);
-          break;
-        }
-        case TSDB_DATA_TYPE_UTINYINT: {
-          DO_VECTOR_DIVIDE(left, numLeft, leftType, double, right, numRight, rightType, uint8_t, output, order);
-          break;
-        }
-        case TSDB_DATA_TYPE_SMALLINT: {
-          DO_VECTOR_DIVIDE(left, numLeft, leftType, double, right, numRight, rightType, int16_t, output, order);
-          break;
-        }
-        case TSDB_DATA_TYPE_USMALLINT: {
-          DO_VECTOR_DIVIDE(left, numLeft, leftType, double, right, numRight, rightType, uint16_t, output, order);
-          break;
-        }
-        case TSDB_DATA_TYPE_INT: {
-          DO_VECTOR_DIVIDE(left, numLeft, leftType, double, right, numRight, rightType, int32_t, output, order);
-          break;
-        }
-        case TSDB_DATA_TYPE_UINT: {
-          DO_VECTOR_DIVIDE(left, numLeft, leftType, double, right, numRight, rightType, uint32_t, output, order);
-          break;
-        }
-        case TSDB_DATA_TYPE_BIGINT: {
-          DO_VECTOR_DIVIDE(left, numLeft, leftType, double, right, numRight, rightType, int64_t, output, order);
-          break;
-        }
-        case TSDB_DATA_TYPE_UBIGINT: {
-          DO_VECTOR_DIVIDE(left, numLeft, leftType, double, right, numRight, rightType, uint64_t, output, order);
-          break;
-        }
-        case TSDB_DATA_TYPE_FLOAT: {
-          DO_VECTOR_DIVIDE(left, numLeft, leftType, double, right, numRight, rightType, float, output, order);
-          break;
-        }
-        case TSDB_DATA_TYPE_DOUBLE: {
-          DO_VECTOR_DIVIDE(left, numLeft, leftType, double, right, numRight, rightType, double, output, order);
-          break;
-        }
-        default:
-          assert(0);
-      }
-      break;
-    }
-    default:;
-  }
-}
-
-void vectorRemainder(void *left, int32_t numLeft, int32_t leftType, void *right, int32_t numRight, int32_t rightType,
-                    void *output, int32_t order) {
-  switch(leftType) {
-    case TSDB_DATA_TYPE_TINYINT: {
-      switch (rightType) {
-        case TSDB_DATA_TYPE_TINYINT: {
-          DO_VECTOR_REMAINDER(left, numLeft, leftType, int8_t, right, numRight, rightType, int8_t, output, order);
-          break;
-        }
-        case TSDB_DATA_TYPE_UTINYINT: {
-          DO_VECTOR_REMAINDER(left, numLeft, leftType, int8_t, right, numRight, rightType, uint8_t, output, order);
-          break;
-        }
-        case TSDB_DATA_TYPE_SMALLINT: {
-          DO_VECTOR_REMAINDER(left, numLeft, leftType, int8_t, right, numRight, rightType, int16_t, output, order);
-          break;
-        }
-        case TSDB_DATA_TYPE_USMALLINT: {
-          DO_VECTOR_REMAINDER(left, numLeft, leftType, int8_t, right, numRight, rightType, uint16_t, output, order);
-          break;
-        }
-        case TSDB_DATA_TYPE_INT: {
-          DO_VECTOR_REMAINDER(left, numLeft, leftType, int8_t, right, numRight, rightType, int32_t, output, order);
-          break;
-        }
-        case TSDB_DATA_TYPE_UINT: {
-          DO_VECTOR_REMAINDER(left, numLeft, leftType, int8_t, right, numRight, rightType, uint32_t, output, order);
-          break;
-        }
-        case TSDB_DATA_TYPE_BIGINT: {
-          DO_VECTOR_REMAINDER(left, numLeft, leftType, int8_t, right, numRight, rightType, int64_t, output, order);
-          break;
-        }
-        case TSDB_DATA_TYPE_UBIGINT: {
-          DO_VECTOR_REMAINDER(left, numLeft, leftType, int8_t, right, numRight, rightType, uint64_t, output, order);
-          break;
-        }
-        case TSDB_DATA_TYPE_FLOAT: {
-          DO_VECTOR_REMAINDER(left, numLeft, leftType, int8_t, right, numRight, rightType, float, output, order);
-          break;
-        }
-        case TSDB_DATA_TYPE_DOUBLE: {
-          DO_VECTOR_REMAINDER(left, numLeft, leftType, int8_t, right, numRight, rightType, double, output, order);
-          break;
-        }
-        default:
-          assert(0);
-      }
-      break;
-    }
-    case TSDB_DATA_TYPE_UTINYINT: {
-      switch (rightType) {
-        case TSDB_DATA_TYPE_TINYINT: {
-          DO_VECTOR_REMAINDER(left, numLeft, leftType, uint8_t, right, numRight, rightType, int8_t, output, order);
-          break;
-        }
-        case TSDB_DATA_TYPE_UTINYINT: {
-          DO_VECTOR_REMAINDER(left, numLeft, leftType, uint8_t, right, numRight, rightType, uint8_t, output, order);
-          break;
-        }
-        case TSDB_DATA_TYPE_SMALLINT: {
-          DO_VECTOR_REMAINDER(left, numLeft, leftType, uint8_t, right, numRight, rightType, int16_t, output, order);
-          break;
-        }
-        case TSDB_DATA_TYPE_USMALLINT: {
-          DO_VECTOR_REMAINDER(left, numLeft, leftType, uint8_t, right, numRight, rightType, uint16_t, output, order);
-          break;
-        }
-        case TSDB_DATA_TYPE_INT: {
-          DO_VECTOR_REMAINDER(left, numLeft, leftType, uint8_t, right, numRight, rightType, int32_t, output, order);
-          break;
-        }
-        case TSDB_DATA_TYPE_UINT: {
-          DO_VECTOR_REMAINDER(left, numLeft, leftType, uint8_t, right, numRight, rightType, uint32_t, output, order);
-          break;
-        }
-        case TSDB_DATA_TYPE_BIGINT: {
-          DO_VECTOR_REMAINDER(left, numLeft, leftType, uint8_t, right, numRight, rightType, int64_t, output, order);
-          break;
-        }
-        case TSDB_DATA_TYPE_UBIGINT: {
-          DO_VECTOR_REMAINDER(left, numLeft, leftType, uint8_t, right, numRight, rightType, uint64_t, output, order);
-          break;
-        }
-        case TSDB_DATA_TYPE_FLOAT: {
-          DO_VECTOR_REMAINDER(left, numLeft, leftType, uint8_t, right, numRight, rightType, float, output, order);
-          break;
-        }
-        case TSDB_DATA_TYPE_DOUBLE: {
-          DO_VECTOR_REMAINDER(left, numLeft, leftType, uint8_t, right, numRight, rightType, double, output, order);
-          break;
-        }
-        default:
-          assert(0);
-      }
-      break;
-    }
-    case TSDB_DATA_TYPE_SMALLINT: {
-      switch (rightType) {
-        case TSDB_DATA_TYPE_TINYINT: {
-          DO_VECTOR_REMAINDER(left, numLeft, leftType, int16_t, right, numRight, rightType, int8_t, output, order);
-          break;
-        }
-        case TSDB_DATA_TYPE_UTINYINT: {
-          DO_VECTOR_REMAINDER(left, numLeft, leftType, int16_t, right, numRight, rightType, uint8_t, output, order);
-          break;
-        }
-        case TSDB_DATA_TYPE_SMALLINT: {
-          DO_VECTOR_REMAINDER(left, numLeft, leftType, int16_t, right, numRight, rightType, int16_t, output, order);
-          break;
-        }
-        case TSDB_DATA_TYPE_USMALLINT: {
-          DO_VECTOR_REMAINDER(left, numLeft, leftType, int16_t, right, numRight, rightType, uint16_t, output, order);
-          break;
-        }
-        case TSDB_DATA_TYPE_INT: {
-          DO_VECTOR_REMAINDER(left, numLeft, leftType, int16_t, right, numRight, rightType, int32_t, output, order);
-          break;
-        }
-        case TSDB_DATA_TYPE_UINT: {
-          DO_VECTOR_REMAINDER(left, numLeft, leftType, int16_t, right, numRight, rightType, uint32_t, output, order);
-          break;
-        }
-        case TSDB_DATA_TYPE_BIGINT: {
-          DO_VECTOR_REMAINDER(left, numLeft, leftType, int16_t, right, numRight, rightType, int64_t, output, order);
-          break;
-        }
-        case TSDB_DATA_TYPE_UBIGINT: {
-          DO_VECTOR_REMAINDER(left, numLeft, leftType, int16_t, right, numRight, rightType, uint64_t, output, order);
-          break;
-        }
-        case TSDB_DATA_TYPE_FLOAT: {
-          DO_VECTOR_REMAINDER(left, numLeft, leftType, int16_t, right, numRight, rightType, float, output, order);
-          break;
-        }
-        case TSDB_DATA_TYPE_DOUBLE: {
-          DO_VECTOR_REMAINDER(left, numLeft, leftType, int16_t, right, numRight, rightType, double, output, order);
-          break;
-        }
-        default:
-          assert(0);
-      }
-      break;
-    }
-    case TSDB_DATA_TYPE_USMALLINT: {
-      switch (rightType) {
-        case TSDB_DATA_TYPE_TINYINT: {
-          DO_VECTOR_REMAINDER(left, numLeft, leftType, uint16_t, right, numRight, rightType, int8_t, output, order);
-          break;
-        }
-        case TSDB_DATA_TYPE_UTINYINT: {
-          DO_VECTOR_REMAINDER(left, numLeft, leftType, uint16_t, right, numRight, rightType, uint8_t, output, order);
-          break;
-        }
-        case TSDB_DATA_TYPE_SMALLINT: {
-          DO_VECTOR_REMAINDER(left, numLeft, leftType, uint16_t, right, numRight, rightType, int16_t, output, order);
-          break;
-        }
-        case TSDB_DATA_TYPE_USMALLINT: {
-          DO_VECTOR_REMAINDER(left, numLeft, leftType, uint16_t, right, numRight, rightType, uint16_t, output, order);
-          break;
-        }
-        case TSDB_DATA_TYPE_INT: {
-          DO_VECTOR_REMAINDER(left, numLeft, leftType, uint16_t, right, numRight, rightType, int32_t, output, order);
-          break;
-        }
-        case TSDB_DATA_TYPE_UINT: {
-          DO_VECTOR_REMAINDER(left, numLeft, leftType, uint16_t, right, numRight, rightType, uint32_t, output, order);
-          break;
-        }
-        case TSDB_DATA_TYPE_BIGINT: {
-          DO_VECTOR_REMAINDER(left, numLeft, leftType, uint16_t, right, numRight, rightType, int64_t, output, order);
-          break;
-        }
-        case TSDB_DATA_TYPE_UBIGINT: {
-          DO_VECTOR_REMAINDER(left, numLeft, leftType, uint16_t, right, numRight, rightType, uint64_t, output, order);
-          break;
-        }
-        case TSDB_DATA_TYPE_FLOAT: {
-          DO_VECTOR_REMAINDER(left, numLeft, leftType, uint16_t, right, numRight, rightType, float, output, order);
-          break;
-        }
-        case TSDB_DATA_TYPE_DOUBLE: {
-          DO_VECTOR_REMAINDER(left, numLeft, leftType, uint16_t, right, numRight, rightType, double, output, order);
-          break;
-        }
-        default:
-          assert(0);
-      }
-      break;
-    }
-    case TSDB_DATA_TYPE_INT: {
-      switch (rightType) {
-        case TSDB_DATA_TYPE_TINYINT: {
-          DO_VECTOR_REMAINDER(left, numLeft, leftType, int32_t, right, numRight, rightType, int8_t, output, order);
-          break;
-        }
-        case TSDB_DATA_TYPE_UTINYINT: {
-          DO_VECTOR_REMAINDER(left, numLeft, leftType, int32_t, right, numRight, rightType, uint8_t, output, order);
-          break;
-        }
-        case TSDB_DATA_TYPE_SMALLINT: {
-          DO_VECTOR_REMAINDER(left, numLeft, leftType, int32_t, right, numRight, rightType, int16_t, output, order);
-          break;
-        }
-        case TSDB_DATA_TYPE_USMALLINT: {
-          DO_VECTOR_REMAINDER(left, numLeft, leftType, int32_t, right, numRight, rightType, uint16_t, output, order);
-          break;
-        }
-        case TSDB_DATA_TYPE_INT: {
-          DO_VECTOR_REMAINDER(left, numLeft, leftType, int32_t, right, numRight, rightType, int32_t, output, order);
-          break;
-        }
-        case TSDB_DATA_TYPE_UINT: {
-          DO_VECTOR_REMAINDER(left, numLeft, leftType, int32_t, right, numRight, rightType, uint32_t, output, order);
-          break;
-        }
-        case TSDB_DATA_TYPE_BIGINT: {
-          DO_VECTOR_REMAINDER(left, numLeft, leftType, int32_t, right, numRight, rightType, int64_t, output, order);
-          break;
-        }
-        case TSDB_DATA_TYPE_UBIGINT: {
-          DO_VECTOR_REMAINDER(left, numLeft, leftType, int32_t, right, numRight, rightType, uint64_t, output, order);
-          break;
-        }
-        case TSDB_DATA_TYPE_FLOAT: {
-          DO_VECTOR_REMAINDER(left, numLeft, leftType, int32_t, right, numRight, rightType, float, output, order);
-          break;
-        }
-        case TSDB_DATA_TYPE_DOUBLE: {
-          DO_VECTOR_REMAINDER(left, numLeft, leftType, int32_t, right, numRight, rightType, double, output, order);
-          break;
-        }
-        default:
-          assert(0);
-      }
-      break;
-    }
-    case TSDB_DATA_TYPE_UINT: {
-      switch (rightType) {
-        case TSDB_DATA_TYPE_TINYINT: {
-          DO_VECTOR_REMAINDER(left, numLeft, leftType, uint32_t, right, numRight, rightType, int8_t, output, order);
-          break;
-        }
-        case TSDB_DATA_TYPE_UTINYINT: {
-          DO_VECTOR_REMAINDER(left, numLeft, leftType, uint32_t, right, numRight, rightType, uint8_t, output, order);
-          break;
-        }
-        case TSDB_DATA_TYPE_SMALLINT: {
-          DO_VECTOR_REMAINDER(left, numLeft, leftType, uint32_t, right, numRight, rightType, int16_t, output, order);
-          break;
-        }
-        case TSDB_DATA_TYPE_USMALLINT: {
-          DO_VECTOR_REMAINDER(left, numLeft, leftType, uint32_t, right, numRight, rightType, uint16_t, output, order);
-          break;
-        }
-        case TSDB_DATA_TYPE_INT: {
-          DO_VECTOR_REMAINDER(left, numLeft, leftType, uint32_t, right, numRight, rightType, int32_t, output, order);
-          break;
-        }
-        case TSDB_DATA_TYPE_UINT: {
-          DO_VECTOR_REMAINDER(left, numLeft, leftType, uint32_t, right, numRight, rightType, uint32_t, output, order);
-          break;
-        }
-        case TSDB_DATA_TYPE_BIGINT: {
-          DO_VECTOR_REMAINDER(left, numLeft, leftType, uint32_t, right, numRight, rightType, int64_t, output, order);
-          break;
-        }
-        case TSDB_DATA_TYPE_UBIGINT: {
-          DO_VECTOR_REMAINDER(left, numLeft, leftType, uint32_t, right, numRight, rightType, uint64_t, output, order);
-          break;
-        }
-        case TSDB_DATA_TYPE_FLOAT: {
-          DO_VECTOR_REMAINDER(left, numLeft, leftType, uint32_t, right, numRight, rightType, float, output, order);
-          break;
-        }
-        case TSDB_DATA_TYPE_DOUBLE: {
-          DO_VECTOR_REMAINDER(left, numLeft, leftType, uint32_t, right, numRight, rightType, double, output, order);
-          break;
-        }
-        default:
-          assert(0);
-      }
-      break;
-    }
-    case TSDB_DATA_TYPE_BIGINT: {
-      switch (rightType) {
-        case TSDB_DATA_TYPE_TINYINT: {
-          DO_VECTOR_REMAINDER(left, numLeft, leftType, int64_t, right, numRight, rightType, int8_t, output, order);
-          break;
-        }
-        case TSDB_DATA_TYPE_UTINYINT: {
-          DO_VECTOR_REMAINDER(left, numLeft, leftType, int64_t, right, numRight, rightType, uint8_t, output, order);
-          break;
-        }
-        case TSDB_DATA_TYPE_SMALLINT: {
-          DO_VECTOR_REMAINDER(left, numLeft, leftType, int64_t, right, numRight, rightType, int16_t, output, order);
-          break;
-        }
-        case TSDB_DATA_TYPE_USMALLINT: {
-          DO_VECTOR_REMAINDER(left, numLeft, leftType, int64_t, right, numRight, rightType, uint16_t, output, order);
-          break;
-        }
-        case TSDB_DATA_TYPE_INT: {
-          DO_VECTOR_REMAINDER(left, numLeft, leftType, int64_t, right, numRight, rightType, int32_t, output, order);
-          break;
-        }
-        case TSDB_DATA_TYPE_UINT: {
-          DO_VECTOR_REMAINDER(left, numLeft, leftType, int64_t, right, numRight, rightType, uint32_t, output, order);
-          break;
-        }
-        case TSDB_DATA_TYPE_BIGINT: {
-          DO_VECTOR_REMAINDER(left, numLeft, leftType, int64_t, right, numRight, rightType, int64_t, output, order);
-          break;
-        }
-        case TSDB_DATA_TYPE_UBIGINT: {
-          DO_VECTOR_REMAINDER(left, numLeft, leftType, int64_t, right, numRight, rightType, uint64_t, output, order);
-          break;
-        }
-        case TSDB_DATA_TYPE_FLOAT: {
-          DO_VECTOR_REMAINDER(left, numLeft, leftType, int64_t, right, numRight, rightType, float, output, order);
-          break;
-        }
-        case TSDB_DATA_TYPE_DOUBLE: {
-          DO_VECTOR_REMAINDER(left, numLeft, leftType, int64_t, right, numRight, rightType, double, output, order);
-          break;
-        }
-        default:
-          assert(0);
-      }
-      break;
-    }
-    case TSDB_DATA_TYPE_UBIGINT: {
-      switch (rightType) {
-        case TSDB_DATA_TYPE_TINYINT: {
-          DO_VECTOR_REMAINDER(left, numLeft, leftType, uint64_t, right, numRight, rightType, int8_t, output, order);
-          break;
-        }
-        case TSDB_DATA_TYPE_UTINYINT: {
-          DO_VECTOR_REMAINDER(left, numLeft, leftType, uint64_t, right, numRight, rightType, uint8_t, output, order);
-          break;
-        }
-        case TSDB_DATA_TYPE_SMALLINT: {
-          DO_VECTOR_REMAINDER(left, numLeft, leftType, uint64_t, right, numRight, rightType, int16_t, output, order);
-          break;
-        }
-        case TSDB_DATA_TYPE_USMALLINT: {
-          DO_VECTOR_REMAINDER(left, numLeft, leftType, uint64_t, right, numRight, rightType, uint16_t, output, order);
-          break;
-        }
-        case TSDB_DATA_TYPE_INT: {
-          DO_VECTOR_REMAINDER(left, numLeft, leftType, uint64_t, right, numRight, rightType, int32_t, output, order);
-          break;
-        }
-        case TSDB_DATA_TYPE_UINT: {
-          DO_VECTOR_REMAINDER(left, numLeft, leftType, uint64_t, right, numRight, rightType, uint32_t, output, order);
-          break;
-        }
-        case TSDB_DATA_TYPE_BIGINT: {
-          DO_VECTOR_REMAINDER(left, numLeft, leftType, uint64_t, right, numRight, rightType, int64_t, output, order);
-          break;
-        }
-        case TSDB_DATA_TYPE_UBIGINT: {
-          DO_VECTOR_REMAINDER(left, numLeft, leftType, uint64_t, right, numRight, rightType, uint64_t, output, order);
-          break;
-        }
-        case TSDB_DATA_TYPE_FLOAT: {
-          DO_VECTOR_REMAINDER(left, numLeft, leftType, uint64_t, right, numRight, rightType, float, output, order);
-          break;
-        }
-        case TSDB_DATA_TYPE_DOUBLE: {
-          DO_VECTOR_REMAINDER(left, numLeft, leftType, uint64_t, right, numRight, rightType, double, output, order);
-          break;
-        }
-        default:
-          assert(0);
-      }
-      break;
-    }
-    case TSDB_DATA_TYPE_FLOAT: {
-      switch (rightType) {
-        case TSDB_DATA_TYPE_TINYINT: {
-          DO_VECTOR_REMAINDER(left, numLeft, leftType, float, right, numRight, rightType, int8_t, output, order);
-          break;
-        }
-        case TSDB_DATA_TYPE_UTINYINT: {
-          DO_VECTOR_REMAINDER(left, numLeft, leftType, float, right, numRight, rightType, uint8_t, output, order);
-          break;
-        }
-        case TSDB_DATA_TYPE_SMALLINT: {
-          DO_VECTOR_REMAINDER(left, numLeft, leftType, float, right, numRight, rightType, int16_t, output, order);
-          break;
-        }
-        case TSDB_DATA_TYPE_USMALLINT: {
-          DO_VECTOR_REMAINDER(left, numLeft, leftType, float, right, numRight, rightType, uint16_t, output, order);
-          break;
-        }
-        case TSDB_DATA_TYPE_INT: {
-          DO_VECTOR_REMAINDER(left, numLeft, leftType, float, right, numRight, rightType, int32_t, output, order);
-          break;
-        }
-        case TSDB_DATA_TYPE_UINT: {
-          DO_VECTOR_REMAINDER(left, numLeft, leftType, float, right, numRight, rightType, uint32_t, output, order);
-          break;
-        }
-        case TSDB_DATA_TYPE_BIGINT: {
-          DO_VECTOR_REMAINDER(left, numLeft, leftType, float, right, numRight, rightType, int64_t, output, order);
-          break;
-        }
-        case TSDB_DATA_TYPE_UBIGINT: {
-          DO_VECTOR_REMAINDER(left, numLeft, leftType, float, right, numRight, rightType, uint64_t, output, order);
-          break;
-        }
-        case TSDB_DATA_TYPE_FLOAT: {
-          DO_VECTOR_REMAINDER(left, numLeft, leftType, float, right, numRight, rightType, float, output, order);
-          break;
-        }
-        case TSDB_DATA_TYPE_DOUBLE: {
-          DO_VECTOR_REMAINDER(left, numLeft, leftType, float, right, numRight, rightType, double, output, order);
-          break;
-        }
-        default:
-          assert(0);
-      }
-      break;
-    }
-    case TSDB_DATA_TYPE_DOUBLE: {
-      switch (rightType) {
-        case TSDB_DATA_TYPE_TINYINT: {
-          DO_VECTOR_REMAINDER(left, numLeft, leftType, double, right, numRight, rightType, int8_t, output, order);
-          break;
-        }
-        case TSDB_DATA_TYPE_UTINYINT: {
-          DO_VECTOR_REMAINDER(left, numLeft, leftType, double, right, numRight, rightType, uint8_t, output, order);
-          break;
-        }
-        case TSDB_DATA_TYPE_SMALLINT: {
-          DO_VECTOR_REMAINDER(left, numLeft, leftType, double, right, numRight, rightType, int16_t, output, order);
-          break;
-        }
-        case TSDB_DATA_TYPE_USMALLINT: {
-          DO_VECTOR_REMAINDER(left, numLeft, leftType, double, right, numRight, rightType, uint16_t, output, order);
-          break;
-        }
-        case TSDB_DATA_TYPE_INT: {
-          DO_VECTOR_REMAINDER(left, numLeft, leftType, double, right, numRight, rightType, int32_t, output, order);
-          break;
-        }
-        case TSDB_DATA_TYPE_UINT: {
-          DO_VECTOR_REMAINDER(left, numLeft, leftType, double, right, numRight, rightType, uint32_t, output, order);
-          break;
-        }
-        case TSDB_DATA_TYPE_BIGINT: {
-          DO_VECTOR_REMAINDER(left, numLeft, leftType, double, right, numRight, rightType, int64_t, output, order);
-          break;
-        }
-        case TSDB_DATA_TYPE_UBIGINT: {
-          DO_VECTOR_REMAINDER(left, numLeft, leftType, double, right, numRight, rightType, uint64_t, output, order);
-          break;
-        }
-        case TSDB_DATA_TYPE_FLOAT: {
-          DO_VECTOR_REMAINDER(left, numLeft, leftType, double, right, numRight, rightType, float, output, order);
-          break;
-        }
-        case TSDB_DATA_TYPE_DOUBLE: {
-          DO_VECTOR_REMAINDER(left, numLeft, leftType, double, right, numRight, rightType, double, output, order);
-          break;
-        }
-        default:
-          assert(0);
-      }
-      break;
-    }
-    default:;
-  }
-}
-
-/*
-void calc_i32_i8_add(void *left, void *right, int32_t numLeft, int32_t numRight, void *output, int32_t order) {
-  TYPE_CONVERT(left, right, output, int32_t, int8_t)
-  ARRAY_LIST_ADD(pLeft, pRight, TSDB_DATA_TYPE_INT, TSDB_DATA_TYPE_TINYINT, numLeft, numRight, pOutput, order);
-}
-
-void calc_i32_i16_add(void *left, void *right, int32_t numLeft, int32_t numRight, void *output, int32_t order) {
-  TYPE_CONVERT(left, right, output, int32_t, int16_t)
-  ARRAY_LIST_ADD(pLeft, pRight, TSDB_DATA_TYPE_INT, TSDB_DATA_TYPE_SMALLINT, numLeft, numRight, pOutput, order);
-}
-
-void calc_i32_i64_add(void *left, void *right, int32_t numLeft, int32_t numRight, void *output, int32_t order) {
-  TYPE_CONVERT(left, right, output, int32_t, int64_t);
-  ARRAY_LIST_ADD(pLeft, pRight, TSDB_DATA_TYPE_INT, TSDB_DATA_TYPE_BIGINT, numLeft, numRight, pOutput, order);
-}
-
-void calc_i32_f_add(void *left, void *right, int32_t numLeft, int32_t numRight, void *output, int32_t order) {
-  TYPE_CONVERT(left, right, output, int32_t, float)
-  ARRAY_LIST_ADD(pLeft, pRight, TSDB_DATA_TYPE_INT, TSDB_DATA_TYPE_FLOAT, numLeft, numRight, pOutput, order);
-}
-
-void calc_i32_d_add(void *left, void *right, int32_t numLeft, int32_t numRight, void *output, int32_t order) {
-  TYPE_CONVERT(left, right, output, int32_t, double)
-  ARRAY_LIST_ADD(pLeft, pRight, TSDB_DATA_TYPE_INT, TSDB_DATA_TYPE_DOUBLE, numLeft, numRight, pOutput, order);
-}
-
-void calc_i8_i8_add(void *left, void *right, int32_t numLeft, int32_t numRight, void *output, int32_t order) {
-  TYPE_CONVERT(left, right, output, int8_t, int8_t)
-  ARRAY_LIST_ADD(pLeft, pRight, TSDB_DATA_TYPE_TINYINT, TSDB_DATA_TYPE_TINYINT, numLeft, numRight, pOutput, order);
-}
-
-void calc_u8_u8_add(void *left, void *right, int32_t numLeft, int32_t numRight, void *output, int32_t order) {
-  TYPE_CONVERT(left, right, output, uint8_t, uint8_t)
-  ARRAY_LIST_ADD(pLeft, pRight, TSDB_DATA_TYPE_UTINYINT, TSDB_DATA_TYPE_UTINYINT, numLeft, numRight, pOutput, order);
-}
-
-void calc_i8_u8_add(void *left, void *right, int32_t numLeft, int32_t numRight, void *output, int32_t order) {
-  TYPE_CONVERT(left, right, output, int8_t, uint8_t)
-  ARRAY_LIST_ADD(pLeft, pRight, TSDB_DATA_TYPE_TINYINT, TSDB_DATA_TYPE_UTINYINT, numLeft, numRight, pOutput, order);
-}
-
-void calc_u8_i8_add(void *left, void *right, int32_t numLeft, int32_t numRight, void *output, int32_t order) {
-  calc_i8_u8_add(right, left, numRight, numLeft, output, order);
-}
-
-void calc_i8_i16_add(void *left, void *right, int32_t numLeft, int32_t numRight, void *output, int32_t order) {
-  TYPE_CONVERT(left, right, output, int8_t, int16_t)
-  ARRAY_LIST_ADD(pLeft, pRight, TSDB_DATA_TYPE_TINYINT, TSDB_DATA_TYPE_SMALLINT, numLeft, numRight, pOutput, order);
-}
-
-void calc_i8_i32_add(void *left, void *right, int32_t numLeft, int32_t numRight, void *output, int32_t order) {
-  calc_i32_i8_add(right, left, numRight, numLeft, output, order);
-}
-
-void calc_i8_i64_add(void *left, void *right, int32_t numLeft, int32_t numRight, void *output, int32_t order) {
-  TYPE_CONVERT(left, right, output, int8_t, int64_t)
-  ARRAY_LIST_ADD(pLeft, pRight, TSDB_DATA_TYPE_TINYINT, TSDB_DATA_TYPE_BIGINT, numLeft, numRight, pOutput, order);
-}
-
-void calc_i8_f_add(void *left, void *right, int32_t numLeft, int32_t numRight, void *output, int32_t order) {
-  TYPE_CONVERT(left, right, output, int8_t, float)
-  ARRAY_LIST_ADD(pLeft, pRight, TSDB_DATA_TYPE_TINYINT, TSDB_DATA_TYPE_FLOAT, numLeft, numRight, pOutput, order);
-}
-
-void calc_i8_d_add(void *left, void *right, int32_t numLeft, int32_t numRight, void *output, int32_t order) {
-  TYPE_CONVERT(left, right, output, int8_t, double)
-  ARRAY_LIST_ADD(pLeft, pRight, TSDB_DATA_TYPE_TINYINT, TSDB_DATA_TYPE_DOUBLE, numLeft, numRight, pOutput, order);
-}
-
-void calc_i16_i8_add(void *left, void *right, int32_t numLeft, int32_t numRight, void *output, int32_t order) {
-  calc_i8_i16_add(right, left, numRight, numLeft, output, order);
-}
-
-void calc_i16_i16_add(void *left, void *right, int32_t numLeft, int32_t numRight, void *output, int32_t order) {
-  TYPE_CONVERT(left, right, output, int16_t, int16_t)
-  ARRAY_LIST_ADD(pLeft, pRight, TSDB_DATA_TYPE_SMALLINT, TSDB_DATA_TYPE_SMALLINT, numLeft, numRight, pOutput, order);
-}
-
-void calc_i16_i32_add(void *left, void *right, int32_t numLeft, int32_t numRight, void *output, int32_t order) {
-  calc_i32_i16_add(right, left, numRight, numLeft, output, order);
-}
-
-void calc_i16_i64_add(void *left, void *right, int32_t numLeft, int32_t numRight, void *output, int32_t order) {
-  TYPE_CONVERT(left, right, output, int16_t, int64_t)
-  ARRAY_LIST_ADD(pLeft, pRight, TSDB_DATA_TYPE_SMALLINT, TSDB_DATA_TYPE_BIGINT, numLeft, numRight, pOutput, order);
-}
-
-void calc_i16_f_add(void *left, void *right, int32_t numLeft, int32_t numRight, void *output, int32_t order) {
-  TYPE_CONVERT(left, right, output, int16_t, float)
-  ARRAY_LIST_ADD(pLeft, pRight, TSDB_DATA_TYPE_SMALLINT, TSDB_DATA_TYPE_FLOAT, numLeft, numRight, pOutput, order);
-}
-
-void calc_i16_d_add(void *left, void *right, int32_t numLeft, int32_t numRight, void *output, int32_t order) {
-  TYPE_CONVERT(left, right, output, int16_t, double)
-  ARRAY_LIST_ADD(pLeft, pRight, TSDB_DATA_TYPE_SMALLINT, TSDB_DATA_TYPE_DOUBLE, numLeft, numRight, pOutput, order);
-}
-
-void calc_i64_i8_add(void *left, void *right, int32_t numLeft, int32_t numRight, void *output, int32_t order) {
-  calc_i8_i64_add(right, left, numRight, numLeft, output, order);
-}
-
-void calc_i64_i16_add(void *left, void *right, int32_t numLeft, int32_t numRight, void *output, int32_t order) {
-  calc_i16_i64_add(right, left, numRight, numLeft, output, order);
-}
-
-void calc_i64_i32_add(void *left, void *right, int32_t numLeft, int32_t numRight, void *output, int32_t order) {
-  calc_i32_i64_add(right, left, numRight, numLeft, output, order);
-}
-
-void calc_i64_i64_add(void *left, void *right, int32_t numLeft, int32_t numRight, void *output, int32_t order) {
-  TYPE_CONVERT(left, right, output, int64_t, int64_t)
-  ARRAY_LIST_ADD(pLeft, pRight, TSDB_DATA_TYPE_BIGINT, TSDB_DATA_TYPE_BIGINT, numLeft, numRight, pOutput, order);
-}
-
-void calc_i64_f_add(void *left, void *right, int32_t numLeft, int32_t numRight, void *output, int32_t order) {
-  TYPE_CONVERT(left, right, output, int64_t, float)
-  ARRAY_LIST_ADD(pLeft, pRight, TSDB_DATA_TYPE_BIGINT, TSDB_DATA_TYPE_FLOAT, numLeft, numRight, pOutput, order);
-}
-
-void calc_i64_d_add(void *left, void *right, int32_t numLeft, int32_t numRight, void *output, int32_t order) {
-  TYPE_CONVERT(left, right, output, int64_t, double)
-  ARRAY_LIST_ADD(pLeft, pRight, TSDB_DATA_TYPE_BIGINT, TSDB_DATA_TYPE_DOUBLE, numLeft, numRight, pOutput, order);
-}
-
-void calc_f_i8_add(void *left, void *right, int32_t numLeft, int32_t numRight, void *output, int32_t order) {
-  calc_i8_f_add(right, left, numRight, numLeft, output, order);
-}
-
-void calc_f_i16_add(void *left, void *right, int32_t numLeft, int32_t numRight, void *output, int32_t order) {
-  calc_i16_f_add(right, left, numRight, numLeft, output, order);
-}
-
-void calc_f_i32_add(void *left, void *right, int32_t numLeft, int32_t numRight, void *output, int32_t order) {
-  calc_i32_f_add(right, left, numRight, numLeft, output, order);
-}
-
-void calc_f_i64_add(void *left, void *right, int32_t numLeft, int32_t numRight, void *output, int32_t order) {
-  calc_i64_f_add(right, left, numRight, numLeft, output, order);
-}
-
-void calc_f_f_add(void *left, void *right, int32_t numLeft, int32_t numRight, void *output, int32_t order) {
-  TYPE_CONVERT(left, right, output, float, float)
-  ARRAY_LIST_ADD(pLeft, pRight, TSDB_DATA_TYPE_FLOAT, TSDB_DATA_TYPE_FLOAT, numLeft, numRight, pOutput, order);
-}
-
-void calc_f_d_add(void *left, void *right, int32_t numLeft, int32_t numRight, void *output, int32_t order) {
-  TYPE_CONVERT(left, right, output, float, double)
-  ARRAY_LIST_ADD(pLeft, pRight, TSDB_DATA_TYPE_FLOAT, TSDB_DATA_TYPE_DOUBLE, numLeft, numRight, pOutput, order);
-}
-
-void calc_d_i8_add(void *left, void *right, int32_t numLeft, int32_t numRight, void *output, int32_t order) {
-  calc_i8_d_add(right, left, numRight, numLeft, output, order);
-}
-
-void calc_d_i16_add(void *left, void *right, int32_t numLeft, int32_t numRight, void *output, int32_t order) {
-  calc_i16_d_add(right, left, numRight, numLeft, output, order);
-}
-
-void calc_d_i32_add(void *left, void *right, int32_t numLeft, int32_t numRight, void *output, int32_t order) {
-  calc_i32_d_add(right, left, numRight, numLeft, output, order);
-}
-
-void calc_d_i64_add(void *left, void *right, int32_t numLeft, int32_t numRight, void *output, int32_t order) {
-  calc_i64_d_add(right, left, numRight, numLeft, output, order);
-}
-
-void calc_d_f_add(void *left, void *right, int32_t numLeft, int32_t numRight, void *output, int32_t order) {
-  calc_f_d_add(right, left, numRight, numLeft, output, order);
-}
-
-void calc_d_d_add(void *left, void *right, int32_t numLeft, int32_t numRight, void *output, int32_t order) {
-  TYPE_CONVERT(left, right, output, double, double)
-  ARRAY_LIST_ADD(pLeft, pRight, TSDB_DATA_TYPE_DOUBLE, TSDB_DATA_TYPE_DOUBLE, numLeft, numRight, pOutput, order);
-}
-
-/////////////////////////////////////////////////////////////////////////////////////////////////////////
-void calc_i32_i32_sub(void *left, void *right, int32_t numLeft, int32_t numRight, void *output, int32_t order) {
-  int32_t *pLeft = (int32_t *)left;
-  int32_t *pRight = (int32_t *)right;
-  double * pOutput = (double *)output;
-
-  int32_t i = (order == TSDB_ORDER_ASC) ? 0 : MAX(numLeft, numRight) - 1;
-  int32_t step = (order == TSDB_ORDER_ASC) ? 1 : -1;
-
-  if (numLeft == numRight) {
-    for (; i >= 0 && i < numRight; i += step, pOutput += 1) {
-      if (isNull((char *)&(pLeft[i]), TSDB_DATA_TYPE_INT) || isNull((char *)&(pRight[i]), TSDB_DATA_TYPE_INT)) {
-        setNull((char *)(pOutput), TSDB_DATA_TYPE_DOUBLE, tDataTypeDesc[TSDB_DATA_TYPE_DOUBLE].nSize);
-        continue;
-      }
-      *pOutput = (double)pLeft[i] - pRight[i];
-    }
-  } else if (numLeft == 1) {
-    for (; i >= 0 && i < numRight; i += step, pOutput += 1) {
-      if (isNull((char *)(pLeft), TSDB_DATA_TYPE_INT) || isNull((char *)&(pRight[i]), TSDB_DATA_TYPE_INT)) {
-        setNull((char *)(pOutput), TSDB_DATA_TYPE_DOUBLE, tDataTypeDesc[TSDB_DATA_TYPE_DOUBLE].nSize);
-        continue;
-      }
-      *pOutput = (double)pLeft[0] - pRight[i];
-    }
-  } else if (numRight == 1) {
-    for (; i >= 0 && i < numLeft; i += step, pOutput += 1) {
-      if (isNull((char *)&pLeft[i], TSDB_DATA_TYPE_INT) || isNull((char *)(pRight), TSDB_DATA_TYPE_INT)) {
-        setNull((char *)(pOutput), TSDB_DATA_TYPE_DOUBLE, tDataTypeDesc[TSDB_DATA_TYPE_DOUBLE].nSize);
-        continue;
-      }
-      *pOutput = (double)pLeft[i] - pRight[0];
-    }
-  }
-}
-
-void calc_i32_i8_sub(void *left, void *right, int32_t numLeft, int32_t numRight, void *output, int32_t order) {
-  TYPE_CONVERT(left, right, output, int32_t, int8_t)
-  ARRAY_LIST_SUB(pLeft, pRight, TSDB_DATA_TYPE_INT, TSDB_DATA_TYPE_TINYINT, numLeft, numRight, pOutput, order);
-}
-
-void calc_i32_i16_sub(void *left, void *right, int32_t numLeft, int32_t numRight, void *output, int32_t order) {
-  TYPE_CONVERT(left, right, output, int32_t, int16_t)
-  ARRAY_LIST_SUB(pLeft, pRight, TSDB_DATA_TYPE_INT, TSDB_DATA_TYPE_SMALLINT, numLeft, numRight, pOutput, order);
-}
-
-void calc_i32_i64_sub(void *left, void *right, int32_t numLeft, int32_t numRight, void *output, int32_t order) {
-  TYPE_CONVERT(left, right, output, int32_t, int64_t)
-  ARRAY_LIST_SUB(pLeft, pRight, TSDB_DATA_TYPE_INT, TSDB_DATA_TYPE_BIGINT, numLeft, numRight, pOutput, order);
-}
-
-void calc_i32_f_sub(void *left, void *right, int32_t numLeft, int32_t numRight, void *output, int32_t order) {
-  TYPE_CONVERT(left, right, output, int32_t, float)
-  ARRAY_LIST_SUB(pLeft, pRight, TSDB_DATA_TYPE_INT, TSDB_DATA_TYPE_FLOAT, numLeft, numRight, pOutput, order);
-}
-
-void calc_i32_d_sub(void *left, void *right, int32_t numLeft, int32_t numRight, void *output, int32_t order) {
-  TYPE_CONVERT(left, right, output, int32_t, double)
-  ARRAY_LIST_SUB(pLeft, pRight, TSDB_DATA_TYPE_INT, TSDB_DATA_TYPE_DOUBLE, numLeft, numRight, pOutput, order);
-}
-
-void calc_i8_i8_sub(void *left, void *right, int32_t numLeft, int32_t numRight, void *output, int32_t order) {
-  TYPE_CONVERT(left, right, output, int8_t, int8_t)
-  ARRAY_LIST_SUB(pLeft, pRight, TSDB_DATA_TYPE_TINYINT, TSDB_DATA_TYPE_TINYINT, numLeft, numRight, pOutput, order);
-}
-
-void calc_i8_i16_sub(void *left, void *right, int32_t numLeft, int32_t numRight, void *output, int32_t order) {
-  TYPE_CONVERT(left, right, output, int8_t, int16_t)
-  ARRAY_LIST_SUB(pLeft, pRight, TSDB_DATA_TYPE_TINYINT, TSDB_DATA_TYPE_SMALLINT, numLeft, numRight, pOutput, order);
-}
-
-void calc_i8_i32_sub(void *left, void *right, int32_t numLeft, int32_t numRight, void *output, int32_t order) {
-  TYPE_CONVERT(left, right, output, int8_t, int32_t)
-  ARRAY_LIST_SUB(pLeft, pRight, TSDB_DATA_TYPE_TINYINT, TSDB_DATA_TYPE_INT, numLeft, numRight, pOutput, order);
-}
-
-void calc_i8_i64_sub(void *left, void *right, int32_t numLeft, int32_t numRight, void *output, int32_t order) {
-  TYPE_CONVERT(left, right, output, int8_t, int64_t)
-  ARRAY_LIST_SUB(pLeft, pRight, TSDB_DATA_TYPE_TINYINT, TSDB_DATA_TYPE_BIGINT, numLeft, numRight, pOutput, order);
-}
-
-void calc_i8_f_sub(void *left, void *right, int32_t numLeft, int32_t numRight, void *output, int32_t order) {
-  TYPE_CONVERT(left, right, output, int8_t, float)
-  ARRAY_LIST_SUB(pLeft, pRight, TSDB_DATA_TYPE_TINYINT, TSDB_DATA_TYPE_FLOAT, numLeft, numRight, pOutput, order);
-}
-
-void calc_i8_d_sub(void *left, void *right, int32_t numLeft, int32_t numRight, void *output, int32_t order) {
-  TYPE_CONVERT(left, right, output, int8_t, double)
-  ARRAY_LIST_SUB(pLeft, pRight, TSDB_DATA_TYPE_TINYINT, TSDB_DATA_TYPE_DOUBLE, numLeft, numRight, pOutput, order);
-}
-
-void calc_i16_i8_sub(void *left, void *right, int32_t numLeft, int32_t numRight, void *output, int32_t order) {
-  TYPE_CONVERT(left, right, output, int16_t, int8_t)
-  ARRAY_LIST_SUB(pLeft, pRight, TSDB_DATA_TYPE_SMALLINT, TSDB_DATA_TYPE_TINYINT, numLeft, numRight, pOutput, order);
-}
-
-void calc_i16_i16_sub(void *left, void *right, int32_t numLeft, int32_t numRight, void *output, int32_t order) {
-  TYPE_CONVERT(left, right, output, int16_t, int16_t)
-  ARRAY_LIST_SUB(pLeft, pRight, TSDB_DATA_TYPE_SMALLINT, TSDB_DATA_TYPE_SMALLINT, numLeft, numRight, pOutput, order);
-}
-
-void calc_i16_i32_sub(void *left, void *right, int32_t numLeft, int32_t numRight, void *output, int32_t order) {
-  TYPE_CONVERT(left, right, output, int16_t, int32_t)
-  ARRAY_LIST_SUB(pLeft, pRight, TSDB_DATA_TYPE_SMALLINT, TSDB_DATA_TYPE_INT, numLeft, numRight, pOutput, order);
-}
-
-void calc_i16_i64_sub(void *left, void *right, int32_t numLeft, int32_t numRight, void *output, int32_t order) {
-  TYPE_CONVERT(left, right, output, int16_t, int64_t)
-  ARRAY_LIST_SUB(pLeft, pRight, TSDB_DATA_TYPE_SMALLINT, TSDB_DATA_TYPE_BIGINT, numLeft, numRight, pOutput, order);
-}
-
-void calc_i16_f_sub(void *left, void *right, int32_t numLeft, int32_t numRight, void *output, int32_t order) {
-  TYPE_CONVERT(left, right, output, int16_t, float)
-  ARRAY_LIST_SUB(pLeft, pRight, TSDB_DATA_TYPE_SMALLINT, TSDB_DATA_TYPE_FLOAT, numLeft, numRight, pOutput, order);
-}
-
-void calc_i16_d_sub(void *left, void *right, int32_t numLeft, int32_t numRight, void *output, int32_t order) {
-  TYPE_CONVERT(left, right, output, int16_t, double)
-  ARRAY_LIST_SUB(pLeft, pRight, TSDB_DATA_TYPE_SMALLINT, TSDB_DATA_TYPE_DOUBLE, numLeft, numRight, pOutput, order);
-}
-
-void calc_i64_i8_sub(void *left, void *right, int32_t numLeft, int32_t numRight, void *output, int32_t order) {
-  TYPE_CONVERT(left, right, output, int64_t, int8_t)
-  ARRAY_LIST_SUB(pLeft, pRight, TSDB_DATA_TYPE_BIGINT, TSDB_DATA_TYPE_TINYINT, numLeft, numRight, pOutput, order);
-}
-
-void calc_i64_i16_sub(void *left, void *right, int32_t numLeft, int32_t numRight, void *output, int32_t order) {
-  TYPE_CONVERT(left, right, output, int64_t, int16_t)
-  ARRAY_LIST_SUB(pLeft, pRight, TSDB_DATA_TYPE_BIGINT, TSDB_DATA_TYPE_SMALLINT, numLeft, numRight, pOutput, order);
-}
-
-void calc_i64_i32_sub(void *left, void *right, int32_t numLeft, int32_t numRight, void *output, int32_t order) {
-  TYPE_CONVERT(left, right, output, int64_t, int32_t)
-  ARRAY_LIST_SUB(pLeft, pRight, TSDB_DATA_TYPE_BIGINT, TSDB_DATA_TYPE_INT, numLeft, numRight, pOutput, order);
-}
-
-void calc_i64_i64_sub(void *left, void *right, int32_t numLeft, int32_t numRight, void *output, int32_t order) {
-  TYPE_CONVERT(left, right, output, int64_t, int64_t)
-  ARRAY_LIST_SUB(pLeft, pRight, TSDB_DATA_TYPE_BIGINT, TSDB_DATA_TYPE_BIGINT, numLeft, numRight, pOutput, order);
-}
-
-void calc_i64_f_sub(void *left, void *right, int32_t numLeft, int32_t numRight, void *output, int32_t order) {
-  TYPE_CONVERT(left, right, output, int64_t, float)
-  ARRAY_LIST_SUB(pLeft, pRight, TSDB_DATA_TYPE_BIGINT, TSDB_DATA_TYPE_FLOAT, numLeft, numRight, pOutput, order);
-}
-
-void calc_i64_d_sub(void *left, void *right, int32_t numLeft, int32_t numRight, void *output, int32_t order) {
-  TYPE_CONVERT(left, right, output, int64_t, double)
-  ARRAY_LIST_SUB(pLeft, pRight, TSDB_DATA_TYPE_BIGINT, TSDB_DATA_TYPE_DOUBLE, numLeft, numRight, pOutput, order);
-}
-
-void calc_f_i8_sub(void *left, void *right, int32_t numLeft, int32_t numRight, void *output, int32_t order) {
-  TYPE_CONVERT(left, right, output, float, int8_t)
-  ARRAY_LIST_SUB(pLeft, pRight, TSDB_DATA_TYPE_FLOAT, TSDB_DATA_TYPE_TINYINT, numLeft, numRight, pOutput, order);
-}
-
-void calc_f_i16_sub(void *left, void *right, int32_t numLeft, int32_t numRight, void *output, int32_t order) {
-  TYPE_CONVERT(left, right, output, float, int16_t)
-  ARRAY_LIST_SUB(pLeft, pRight, TSDB_DATA_TYPE_FLOAT, TSDB_DATA_TYPE_SMALLINT, numLeft, numRight, pOutput, order);
-}
-
-void calc_f_i32_sub(void *left, void *right, int32_t numLeft, int32_t numRight, void *output, int32_t order) {
-  TYPE_CONVERT(left, right, output, float, int32_t)
-  ARRAY_LIST_SUB(pLeft, pRight, TSDB_DATA_TYPE_FLOAT, TSDB_DATA_TYPE_INT, numLeft, numRight, pOutput, order);
-}
-
-void calc_f_i64_sub(void *left, void *right, int32_t numLeft, int32_t numRight, void *output, int32_t order) {
-  TYPE_CONVERT(left, right, output, float, int64_t)
-  ARRAY_LIST_SUB(pLeft, pRight, TSDB_DATA_TYPE_FLOAT, TSDB_DATA_TYPE_BIGINT, numLeft, numRight, pOutput, order);
-}
-
-void calc_f_f_sub(void *left, void *right, int32_t numLeft, int32_t numRight, void *output, int32_t order) {
-  TYPE_CONVERT(left, right, output, float, float)
-  ARRAY_LIST_SUB(pLeft, pRight, TSDB_DATA_TYPE_FLOAT, TSDB_DATA_TYPE_FLOAT, numLeft, numRight, pOutput, order);
-}
-
-void calc_f_d_sub(void *left, void *right, int32_t numLeft, int32_t numRight, void *output, int32_t order) {
-  TYPE_CONVERT(left, right, output, float, double)
-  ARRAY_LIST_SUB(pLeft, pRight, TSDB_DATA_TYPE_FLOAT, TSDB_DATA_TYPE_DOUBLE, numLeft, numRight, pOutput, order);
-}
-
-void calc_d_i8_sub(void *left, void *right, int32_t numLeft, int32_t numRight, void *output, int32_t order) {
-  TYPE_CONVERT(left, right, output, double, int8_t)
-  ARRAY_LIST_SUB(pLeft, pRight, TSDB_DATA_TYPE_DOUBLE, TSDB_DATA_TYPE_TINYINT, numLeft, numRight, pOutput, order);
-}
-
-void calc_d_i16_sub(void *left, void *right, int32_t numLeft, int32_t numRight, void *output, int32_t order) {
-  TYPE_CONVERT(left, right, output, double, int16_t)
-  ARRAY_LIST_SUB(pLeft, pRight, TSDB_DATA_TYPE_DOUBLE, TSDB_DATA_TYPE_SMALLINT, numLeft, numRight, pOutput, order);
-}
-
-void calc_d_i32_sub(void *left, void *right, int32_t numLeft, int32_t numRight, void *output, int32_t order) {
-  TYPE_CONVERT(left, right, output, double, int32_t)
-  ARRAY_LIST_SUB(pLeft, pRight, TSDB_DATA_TYPE_DOUBLE, TSDB_DATA_TYPE_INT, numLeft, numRight, pOutput, order);
-}
-
-void calc_d_i64_sub(void *left, void *right, int32_t numLeft, int32_t numRight, void *output, int32_t order) {
-  TYPE_CONVERT(left, right, output, double, int64_t)
-  ARRAY_LIST_SUB(pLeft, pRight, TSDB_DATA_TYPE_DOUBLE, TSDB_DATA_TYPE_BIGINT, numLeft, numRight, pOutput, order);
-}
-
-void calc_d_f_sub(void *left, void *right, int32_t numLeft, int32_t numRight, void *output, int32_t order) {
-  TYPE_CONVERT(left, right, output, double, float)
-  ARRAY_LIST_SUB(pLeft, pRight, TSDB_DATA_TYPE_DOUBLE, TSDB_DATA_TYPE_FLOAT, numLeft, numRight, pOutput, order);
-}
-
-void calc_d_d_sub(void *left, void *right, int32_t numLeft, int32_t numRight, void *output, int32_t order) {
-  TYPE_CONVERT(left, right, output, double, double)
-  ARRAY_LIST_SUB(pLeft, pRight, TSDB_DATA_TYPE_DOUBLE, TSDB_DATA_TYPE_DOUBLE, numLeft, numRight, pOutput, order);
-}
-
-/////////////////////////////////////////////////////////////////////////////////////////////////////////
-void calc_i32_i32_multi(void *left, void *right, int32_t numLeft, int32_t numRight, void *output, int32_t order) {
-  int32_t *pLeft = (int32_t *)left;
-  int32_t *pRight = (int32_t *)right;
-  double * pOutput = (double *)output;
-
-  int32_t i = (order == TSDB_ORDER_ASC) ? 0 : MAX(numLeft, numRight) - 1;
-  int32_t step = (order == TSDB_ORDER_ASC) ? 1 : -1;
-
-  if (numLeft == numRight) {
-    for (; i >= 0 && i < numRight; i += step, pOutput += 1) {
-      if (isNull((char *)&(pLeft[i]), TSDB_DATA_TYPE_INT) || isNull((char *)&(pRight[i]), TSDB_DATA_TYPE_INT)) {
-        setNull((char *)(pOutput), TSDB_DATA_TYPE_DOUBLE, tDataTypeDesc[TSDB_DATA_TYPE_DOUBLE].nSize);
-        continue;
-      }
-
-      *pOutput = (double)pLeft[i] * pRight[i];
-    }
-  } else if (numLeft == 1) {
-    for (; i >= 0 && i < numRight; i += step, pOutput += 1) {
-      if (isNull((char *)(pLeft), TSDB_DATA_TYPE_INT) || isNull((char *)&(pRight[i]), TSDB_DATA_TYPE_INT)) {
-        setNull((char *)pOutput, TSDB_DATA_TYPE_DOUBLE, tDataTypeDesc[TSDB_DATA_TYPE_DOUBLE].nSize);
-        continue;
-      }
-
-      *pOutput = (double)pLeft[0] * pRight[i];
-    }
-  } else if (numRight == 1) {
-    for (; i >= 0 && i < numLeft; i += step, pOutput += 1) {
-      if (isNull((char *)&(pLeft[i]), TSDB_DATA_TYPE_INT) || isNull((char *)(pRight), TSDB_DATA_TYPE_INT)) {
-        setNull((char *)pOutput, TSDB_DATA_TYPE_DOUBLE, tDataTypeDesc[TSDB_DATA_TYPE_DOUBLE].nSize);
-        continue;
-      }
-      *pOutput = (double)pLeft[i] * pRight[0];
-    }
-  }
-}
-
-void calc_i32_i8_multi(void *left, void *right, int32_t numLeft, int32_t numRight, void *output, int32_t order) {
-  TYPE_CONVERT(left, right, output, int32_t, int8_t)
-  ARRAY_LIST_MULTI(pLeft, pRight, TSDB_DATA_TYPE_INT, TSDB_DATA_TYPE_TINYINT, numLeft, numRight, pOutput, order);
-}
-
-void calc_i32_i16_multi(void *left, void *right, int32_t numLeft, int32_t numRight, void *output, int32_t order) {
-  TYPE_CONVERT(left, right, output, int32_t, int16_t)
-  ARRAY_LIST_MULTI(pLeft, pRight, TSDB_DATA_TYPE_INT, TSDB_DATA_TYPE_SMALLINT, numLeft, numRight, pOutput, order);
-}
-
-void calc_i32_i64_multi(void *left, void *right, int32_t numLeft, int32_t numRight, void *output, int32_t order) {
-  TYPE_CONVERT(left, right, output, int32_t, int64_t)
-  ARRAY_LIST_MULTI(pLeft, pRight, TSDB_DATA_TYPE_INT, TSDB_DATA_TYPE_BIGINT, numLeft, numRight, pOutput, order);
-}
-
-void calc_i32_f_multi(void *left, void *right, int32_t numLeft, int32_t numRight, void *output, int32_t order) {
-  TYPE_CONVERT(left, right, output, int32_t, float)
-  ARRAY_LIST_MULTI(pLeft, pRight, TSDB_DATA_TYPE_INT, TSDB_DATA_TYPE_FLOAT, numLeft, numRight, pOutput, order);
-}
-
-void calc_i32_d_multi(void *left, void *right, int32_t numLeft, int32_t numRight, void *output, int32_t order) {
-  TYPE_CONVERT(left, right, output, int32_t, double)
-  ARRAY_LIST_MULTI(pLeft, pRight, TSDB_DATA_TYPE_INT, TSDB_DATA_TYPE_DOUBLE, numLeft, numRight, pOutput, order);
-}
-
-void calc_i8_i8_multi(void *left, void *right, int32_t numLeft, int32_t numRight, void *output, int32_t order) {
-  TYPE_CONVERT(left, right, output, int8_t, int8_t)
-  ARRAY_LIST_MULTI(pLeft, pRight, TSDB_DATA_TYPE_TINYINT, TSDB_DATA_TYPE_TINYINT, numLeft, numRight, pOutput, order);
-}
-
-void calc_i8_i16_multi(void *left, void *right, int32_t numLeft, int32_t numRight, void *output, int32_t order) {
-  TYPE_CONVERT(left, right, output, int8_t, int16_t)
-  ARRAY_LIST_MULTI(pLeft, pRight, TSDB_DATA_TYPE_TINYINT, TSDB_DATA_TYPE_SMALLINT, numLeft, numRight, pOutput, order);
-}
-
-void calc_i8_i32_multi(void *left, void *right, int32_t numLeft, int32_t numRight, void *output, int32_t order) {
-  calc_i32_i8_multi(right, left, numRight, numLeft, output, order);
-}
-
-void calc_i8_i64_multi(void *left, void *right, int32_t numLeft, int32_t numRight, void *output, int32_t order) {
-  TYPE_CONVERT(left, right, output, int8_t, int64_t)
-  ARRAY_LIST_MULTI(pLeft, pRight, TSDB_DATA_TYPE_TINYINT, TSDB_DATA_TYPE_BIGINT, numLeft, numRight, pOutput, order);
-}
-
-void calc_i8_f_multi(void *left, void *right, int32_t numLeft, int32_t numRight, void *output, int32_t order) {
-  TYPE_CONVERT(left, right, output, int8_t, float)
-  ARRAY_LIST_MULTI(pLeft, pRight, TSDB_DATA_TYPE_TINYINT, TSDB_DATA_TYPE_FLOAT, numLeft, numRight, pOutput, order);
-}
-
-void calc_i8_d_multi(void *left, void *right, int32_t numLeft, int32_t numRight, void *output, int32_t order) {
-  TYPE_CONVERT(left, right, output, int8_t, double)
-  ARRAY_LIST_MULTI(pLeft, pRight, TSDB_DATA_TYPE_TINYINT, TSDB_DATA_TYPE_DOUBLE, numLeft, numRight, pOutput, order);
-}
-
-void calc_i16_i8_multi(void *left, void *right, int32_t numLeft, int32_t numRight, void *output, int32_t order) {
-  calc_i8_i16_multi(right, left, numRight, numLeft, output, order);
-}
-
-void calc_i16_i16_multi(void *left, void *right, int32_t numLeft, int32_t numRight, void *output, int32_t order) {
-  TYPE_CONVERT(left, right, output, int16_t, int16_t)
-  ARRAY_LIST_MULTI(pLeft, pRight, TSDB_DATA_TYPE_SMALLINT, TSDB_DATA_TYPE_SMALLINT, numLeft, numRight, pOutput, order);
-}
-
-void calc_i16_i32_multi(void *left, void *right, int32_t numLeft, int32_t numRight, void *output, int32_t order) {
-  calc_i32_i16_multi(right, left, numRight, numLeft, output, order);
-}
-
-void calc_i16_i64_multi(void *left, void *right, int32_t numLeft, int32_t numRight, void *output, int32_t order) {
-  TYPE_CONVERT(left, right, output, int16_t, int64_t)
-  ARRAY_LIST_MULTI(pLeft, pRight, TSDB_DATA_TYPE_SMALLINT, TSDB_DATA_TYPE_BIGINT, numLeft, numRight, pOutput, order);
-}
-
-void calc_i16_f_multi(void *left, void *right, int32_t numLeft, int32_t numRight, void *output, int32_t order) {
-  TYPE_CONVERT(left, right, output, int16_t, float)
-  ARRAY_LIST_MULTI(pLeft, pRight, TSDB_DATA_TYPE_SMALLINT, TSDB_DATA_TYPE_FLOAT, numLeft, numRight, pOutput, order);
-}
-
-void calc_i16_d_multi(void *left, void *right, int32_t numLeft, int32_t numRight, void *output, int32_t order) {
-  TYPE_CONVERT(left, right, output, int16_t, double)
-  ARRAY_LIST_MULTI(pLeft, pRight, TSDB_DATA_TYPE_SMALLINT, TSDB_DATA_TYPE_DOUBLE, numLeft, numRight, pOutput, order);
-}
-
-void calc_i64_i8_multi(void *left, void *right, int32_t numLeft, int32_t numRight, void *output, int32_t order) {
-  calc_i8_i64_multi(right, left, numRight, numLeft, output, order);
-}
-
-void calc_i64_i16_multi(void *left, void *right, int32_t numLeft, int32_t numRight, void *output, int32_t order) {
-  calc_i16_i64_multi(right, left, numRight, numLeft, output, order);
-}
-
-void calc_i64_i32_multi(void *left, void *right, int32_t numLeft, int32_t numRight, void *output, int32_t order) {
-  calc_i32_i64_multi(right, left, numRight, numLeft, output, order);
-}
-
-void calc_i64_i64_multi(void *left, void *right, int32_t numLeft, int32_t numRight, void *output, int32_t order) {
-  TYPE_CONVERT(left, right, output, int64_t, int64_t)
-  ARRAY_LIST_MULTI(pLeft, pRight, TSDB_DATA_TYPE_BIGINT, TSDB_DATA_TYPE_BIGINT, numLeft, numRight, pOutput, order);
-}
-
-void calc_i64_f_multi(void *left, void *right, int32_t numLeft, int32_t numRight, void *output, int32_t order) {
-  TYPE_CONVERT(left, right, output, int64_t, float)
-  ARRAY_LIST_MULTI(pLeft, pRight, TSDB_DATA_TYPE_BIGINT, TSDB_DATA_TYPE_FLOAT, numLeft, numRight, pOutput, order);
-}
-
-void calc_i64_d_multi(void *left, void *right, int32_t numLeft, int32_t numRight, void *output, int32_t order) {
-  TYPE_CONVERT(left, right, output, int64_t, double)
-  ARRAY_LIST_MULTI(pLeft, pRight, TSDB_DATA_TYPE_BIGINT, TSDB_DATA_TYPE_DOUBLE, numLeft, numRight, pOutput, order);
-}
-
-void calc_f_i8_multi(void *left, void *right, int32_t numLeft, int32_t numRight, void *output, int32_t order) {
-  calc_i8_f_multi(right, left, numRight, numLeft, output, order);
-}
-
-void calc_f_i16_multi(void *left, void *right, int32_t numLeft, int32_t numRight, void *output, int32_t order) {
-  calc_i16_f_multi(right, left, numRight, numLeft, output, order);
-}
-
-void calc_f_i32_multi(void *left, void *right, int32_t numLeft, int32_t numRight, void *output, int32_t order) {
-  calc_i32_f_multi(right, left, numRight, numLeft, output, order);
-}
-
-void calc_f_i64_multi(void *left, void *right, int32_t numLeft, int32_t numRight, void *output, int32_t order) {
-  calc_i64_f_multi(right, left, numRight, numLeft, output, order);
-}
-
-void calc_f_f_multi(void *left, void *right, int32_t numLeft, int32_t numRight, void *output, int32_t order) {
-  TYPE_CONVERT(left, right, output, float, float)
-  ARRAY_LIST_MULTI(pLeft, pRight, TSDB_DATA_TYPE_FLOAT, TSDB_DATA_TYPE_FLOAT, numLeft, numRight, pOutput, order);
-}
-
-void calc_f_d_multi(void *left, void *right, int32_t numLeft, int32_t numRight, void *output, int32_t order) {
-  TYPE_CONVERT(left, right, output, float, double)
-  ARRAY_LIST_MULTI(pLeft, pRight, TSDB_DATA_TYPE_FLOAT, TSDB_DATA_TYPE_DOUBLE, numLeft, numRight, pOutput, order);
-}
-
-void calc_d_i8_multi(void *left, void *right, int32_t numLeft, int32_t numRight, void *output, int32_t order) {
-  calc_i8_d_multi(right, left, numRight, numLeft, output, order);
-}
-
-void calc_d_i16_multi(void *left, void *right, int32_t numLeft, int32_t numRight, void *output, int32_t order) {
-  calc_i16_d_multi(right, left, numRight, numLeft, output, order);
-}
-
-void calc_d_i32_multi(void *left, void *right, int32_t numLeft, int32_t numRight, void *output, int32_t order) {
-  calc_i32_d_multi(right, left, numRight, numLeft, output, order);
-}
-
-void calc_d_i64_multi(void *left, void *right, int32_t numLeft, int32_t numRight, void *output, int32_t order) {
-  calc_i64_d_multi(right, left, numRight, numLeft, output, order);
-}
-
-void calc_d_f_multi(void *left, void *right, int32_t numLeft, int32_t numRight, void *output, int32_t order) {
-  calc_f_d_multi(right, left, numRight, numLeft, output, order);
-}
-
-void calc_d_d_multi(void *left, void *right, int32_t numLeft, int32_t numRight, void *output, int32_t order) {
-  TYPE_CONVERT(left, right, output, double, double)
-  ARRAY_LIST_MULTI(pLeft, pRight, TSDB_DATA_TYPE_DOUBLE, TSDB_DATA_TYPE_DOUBLE, numLeft, numRight, pOutput, order);
-}
-
-////////////////////////////////////////////////////////////////////////////////////////////////////////////
-void calc_i32_i32_div(void *left, void *right, int32_t numLeft, int32_t numRight, void *output, int32_t order) {
-  int32_t *pLeft = (int32_t *)left;
-  int32_t *pRight = (int32_t *)right;
-  double * pOutput = (double *)output;
-
-  int32_t i = (order == TSDB_ORDER_ASC) ? 0 : MAX(numLeft, numRight) - 1;
-  int32_t step = (order == TSDB_ORDER_ASC) ? 1 : -1;
-
-  if (numLeft == numRight) {
-    for (; i >= 0 && i < numRight; i += step, pOutput += 1) {
-      if (isNull((char *)&(pLeft[i]), TSDB_DATA_TYPE_INT) || isNull((char *)&(pRight[i]), TSDB_DATA_TYPE_INT)) {
-        setNull((char *)(pOutput), TSDB_DATA_TYPE_DOUBLE, tDataTypeDesc[TSDB_DATA_TYPE_DOUBLE].nSize);
-        continue;
-      }
-
-      *pOutput = (double)pLeft[i] / pRight[i];
-    }
-  } else if (numLeft == 1) {
-    for (; i >= 0 && i < numRight; i += step, pOutput += 1) {
-      if (isNull((char *)(pLeft), TSDB_DATA_TYPE_INT) || isNull((char *)&(pRight[i]), TSDB_DATA_TYPE_INT)) {
-        setNull((char *)pOutput, TSDB_DATA_TYPE_DOUBLE, tDataTypeDesc[TSDB_DATA_TYPE_DOUBLE].nSize);
-        continue;
-      }
-
-      *pOutput = (double)pLeft[0] / pRight[i];
-    }
-  } else if (numRight == 1) {
-    for (; i >= 0 && i < numLeft; i += step, pOutput += 1) {
-      if (isNull((char *)&(pLeft[i]), TSDB_DATA_TYPE_INT) || isNull((char *)(pRight), TSDB_DATA_TYPE_INT)) {
-        setNull((char *)pOutput, TSDB_DATA_TYPE_DOUBLE, tDataTypeDesc[TSDB_DATA_TYPE_DOUBLE].nSize);
-        continue;
-      }
-      *pOutput = (double)pLeft[i] / pRight[0];
-    }
-  }
-}
-
-void calc_i32_i8_div(void *left, void *right, int32_t numLeft, int32_t numRight, void *output, int32_t order) {
-  TYPE_CONVERT(left, right, output, int32_t, int8_t)
-  ARRAY_LIST_DIV(pLeft, pRight, TSDB_DATA_TYPE_INT, TSDB_DATA_TYPE_TINYINT, numLeft, numRight, pOutput, order);
-}
-
-void calc_i32_i16_div(void *left, void *right, int32_t numLeft, int32_t numRight, void *output, int32_t order) {
-  TYPE_CONVERT(left, right, output, int32_t, int16_t)
-  ARRAY_LIST_DIV(pLeft, pRight, TSDB_DATA_TYPE_INT, TSDB_DATA_TYPE_SMALLINT, numLeft, numRight, pOutput, order);
-}
-
-void calc_i32_i64_div(void *left, void *right, int32_t numLeft, int32_t numRight, void *output, int32_t order) {
-  TYPE_CONVERT(left, right, output, int32_t, int64_t)
-  ARRAY_LIST_DIV(pLeft, pRight, TSDB_DATA_TYPE_INT, TSDB_DATA_TYPE_BIGINT, numLeft, numRight, pOutput, order);
-}
-
-void calc_i32_f_div(void *left, void *right, int32_t numLeft, int32_t numRight, void *output, int32_t order) {
-  TYPE_CONVERT(left, right, output, int32_t, float)
-  ARRAY_LIST_DIV(pLeft, pRight, TSDB_DATA_TYPE_INT, TSDB_DATA_TYPE_FLOAT, numLeft, numRight, pOutput, order);
-}
-
-void calc_i32_d_div(void *left, void *right, int32_t numLeft, int32_t numRight, void *output, int32_t order) {
-  TYPE_CONVERT(left, right, output, int32_t, double)
-  ARRAY_LIST_DIV(pLeft, pRight, TSDB_DATA_TYPE_INT, TSDB_DATA_TYPE_DOUBLE, numLeft, numRight, pOutput, order);
-}
-
-void calc_i8_i8_div(void *left, void *right, int32_t numLeft, int32_t numRight, void *output, int32_t order) {
-  TYPE_CONVERT(left, right, output, int8_t, int8_t)
-  ARRAY_LIST_DIV(pLeft, pRight, TSDB_DATA_TYPE_TINYINT, TSDB_DATA_TYPE_TINYINT, numLeft, numRight, pOutput, order);
-}
-
-void calc_i8_i16_div(void *left, void *right, int32_t numLeft, int32_t numRight, void *output, int32_t order) {
-  TYPE_CONVERT(left, right, output, int8_t, int16_t)
-  ARRAY_LIST_DIV(pLeft, pRight, TSDB_DATA_TYPE_TINYINT, TSDB_DATA_TYPE_SMALLINT, numLeft, numRight, pOutput, order);
-}
-
-void calc_i8_i32_div(void *left, void *right, int32_t numLeft, int32_t numRight, void *output, int32_t order) {
-  TYPE_CONVERT(left, right, output, int8_t, int32_t)
-  ARRAY_LIST_DIV(pLeft, pRight, TSDB_DATA_TYPE_TINYINT, TSDB_DATA_TYPE_INT, numLeft, numRight, pOutput, order);
-}
-
-void calc_i8_i64_div(void *left, void *right, int32_t numLeft, int32_t numRight, void *output, int32_t order) {
-  TYPE_CONVERT(left, right, output, int8_t, int64_t)
-  ARRAY_LIST_DIV(pLeft, pRight, TSDB_DATA_TYPE_TINYINT, TSDB_DATA_TYPE_BIGINT, numLeft, numRight, pOutput, order);
-}
-
-void calc_i8_f_div(void *left, void *right, int32_t numLeft, int32_t numRight, void *output, int32_t order) {
-  TYPE_CONVERT(left, right, output, int8_t, float)
-  ARRAY_LIST_DIV(pLeft, pRight, TSDB_DATA_TYPE_TINYINT, TSDB_DATA_TYPE_FLOAT, numLeft, numRight, pOutput, order);
-}
-
-void calc_i8_d_div(void *left, void *right, int32_t numLeft, int32_t numRight, void *output, int32_t order) {
-  TYPE_CONVERT(left, right, output, int8_t, double)
-  ARRAY_LIST_DIV(pLeft, pRight, TSDB_DATA_TYPE_TINYINT, TSDB_DATA_TYPE_DOUBLE, numLeft, numRight, pOutput, order);
-}
-
-void calc_i16_i8_div(void *left, void *right, int32_t numLeft, int32_t numRight, void *output, int32_t order) {
-  TYPE_CONVERT(left, right, output, int16_t, int8_t)
-  ARRAY_LIST_DIV(pLeft, pRight, TSDB_DATA_TYPE_SMALLINT, TSDB_DATA_TYPE_TINYINT, numLeft, numRight, pOutput, order);
-}
-
-void calc_i16_i16_div(void *left, void *right, int32_t numLeft, int32_t numRight, void *output, int32_t order) {
-  TYPE_CONVERT(left, right, output, int16_t, int16_t)
-  ARRAY_LIST_DIV(pLeft, pRight, TSDB_DATA_TYPE_SMALLINT, TSDB_DATA_TYPE_SMALLINT, numLeft, numRight, pOutput, order);
-}
-
-void calc_i16_i32_div(void *left, void *right, int32_t numLeft, int32_t numRight, void *output, int32_t order) {
-  TYPE_CONVERT(left, right, output, int16_t, int32_t)
-  ARRAY_LIST_DIV(pLeft, pRight, TSDB_DATA_TYPE_SMALLINT, TSDB_DATA_TYPE_INT, numLeft, numRight, pOutput, order);
-}
-
-void calc_i16_i64_div(void *left, void *right, int32_t numLeft, int32_t numRight, void *output, int32_t order) {
-  TYPE_CONVERT(left, right, output, int16_t, int64_t)
-  ARRAY_LIST_DIV(pLeft, pRight, TSDB_DATA_TYPE_SMALLINT, TSDB_DATA_TYPE_BIGINT, numLeft, numRight, pOutput, order);
-}
-
-void calc_i16_f_div(void *left, void *right, int32_t numLeft, int32_t numRight, void *output, int32_t order) {
-  TYPE_CONVERT(left, right, output, int16_t, float)
-  ARRAY_LIST_DIV(pLeft, pRight, TSDB_DATA_TYPE_SMALLINT, TSDB_DATA_TYPE_FLOAT, numLeft, numRight, pOutput, order);
-}
-
-void calc_i16_d_div(void *left, void *right, int32_t numLeft, int32_t numRight, void *output, int32_t order) {
-  TYPE_CONVERT(left, right, output, int16_t, double)
-  ARRAY_LIST_DIV(pLeft, pRight, TSDB_DATA_TYPE_SMALLINT, TSDB_DATA_TYPE_DOUBLE, numLeft, numRight, pOutput, order);
-}
-
-void calc_i64_i8_div(void *left, void *right, int32_t numLeft, int32_t numRight, void *output, int32_t order) {
-  TYPE_CONVERT(left, right, output, int64_t, int8_t)
-  ARRAY_LIST_DIV(pLeft, pRight, TSDB_DATA_TYPE_BIGINT, TSDB_DATA_TYPE_TINYINT, numLeft, numRight, pOutput, order);
-}
-
-void calc_i64_i16_div(void *left, void *right, int32_t numLeft, int32_t numRight, void *output, int32_t order) {
-  TYPE_CONVERT(left, right, output, int64_t, int16_t)
-  ARRAY_LIST_DIV(pLeft, pRight, TSDB_DATA_TYPE_BIGINT, TSDB_DATA_TYPE_SMALLINT, numLeft, numRight, pOutput, order);
-}
-
-void calc_i64_i32_div(void *left, void *right, int32_t numLeft, int32_t numRight, void *output, int32_t order) {
-  TYPE_CONVERT(left, right, output, int64_t, int32_t)
-  ARRAY_LIST_DIV(pLeft, pRight, TSDB_DATA_TYPE_BIGINT, TSDB_DATA_TYPE_INT, numLeft, numRight, pOutput, order);
-}
-
-void calc_i64_i64_div(void *left, void *right, int32_t numLeft, int32_t numRight, void *output, int32_t order) {
-  TYPE_CONVERT(left, right, output, int64_t, int64_t)
-  ARRAY_LIST_DIV(pLeft, pRight, TSDB_DATA_TYPE_BIGINT, TSDB_DATA_TYPE_BIGINT, numLeft, numRight, pOutput, order);
-}
-
-void calc_i64_f_div(void *left, void *right, int32_t numLeft, int32_t numRight, void *output, int32_t order) {
-  TYPE_CONVERT(left, right, output, int64_t, float)
-  ARRAY_LIST_DIV(pLeft, pRight, TSDB_DATA_TYPE_BIGINT, TSDB_DATA_TYPE_FLOAT, numLeft, numRight, pOutput, order);
-}
-
-void calc_i64_d_div(void *left, void *right, int32_t numLeft, int32_t numRight, void *output, int32_t order) {
-  TYPE_CONVERT(left, right, output, int64_t, double)
-  ARRAY_LIST_DIV(pLeft, pRight, TSDB_DATA_TYPE_BIGINT, TSDB_DATA_TYPE_DOUBLE, numLeft, numRight, pOutput, order);
-}
-
-void calc_f_i8_div(void *left, void *right, int32_t numLeft, int32_t numRight, void *output, int32_t order) {
-  TYPE_CONVERT(left, right, output, float, int8_t)
-  ARRAY_LIST_DIV(pLeft, pRight, TSDB_DATA_TYPE_FLOAT, TSDB_DATA_TYPE_TINYINT, numLeft, numRight, pOutput, order);
-}
-
-void calc_f_i16_div(void *left, void *right, int32_t numLeft, int32_t numRight, void *output, int32_t order) {
-  TYPE_CONVERT(left, right, output, float, int16_t)
-  ARRAY_LIST_DIV(pLeft, pRight, TSDB_DATA_TYPE_FLOAT, TSDB_DATA_TYPE_SMALLINT, numLeft, numRight, pOutput, order);
-}
-
-void calc_f_i32_div(void *left, void *right, int32_t numLeft, int32_t numRight, void *output, int32_t order) {
-  TYPE_CONVERT(left, right, output, float, int32_t)
-  ARRAY_LIST_DIV(pLeft, pRight, TSDB_DATA_TYPE_FLOAT, TSDB_DATA_TYPE_INT, numLeft, numRight, pOutput, order);
-}
-
-void calc_f_i64_div(void *left, void *right, int32_t numLeft, int32_t numRight, void *output, int32_t order) {
-  TYPE_CONVERT(left, right, output, float, int64_t)
-  ARRAY_LIST_DIV(pLeft, pRight, TSDB_DATA_TYPE_FLOAT, TSDB_DATA_TYPE_BIGINT, numLeft, numRight, pOutput, order);
-}
-
-void calc_f_f_div(void *left, void *right, int32_t numLeft, int32_t numRight, void *output, int32_t order) {
-  TYPE_CONVERT(left, right, output, float, float)
-  ARRAY_LIST_DIV(pLeft, pRight, TSDB_DATA_TYPE_FLOAT, TSDB_DATA_TYPE_FLOAT, numLeft, numRight, pOutput, order);
-}
-
-void calc_f_d_div(void *left, void *right, int32_t numLeft, int32_t numRight, void *output, int32_t order) {
-  TYPE_CONVERT(left, right, output, float, double)
-  ARRAY_LIST_DIV(pLeft, pRight, TSDB_DATA_TYPE_FLOAT, TSDB_DATA_TYPE_DOUBLE, numLeft, numRight, pOutput, order);
-}
-
-void calc_d_i8_div(void *left, void *right, int32_t numLeft, int32_t numRight, void *output, int32_t order) {
-  TYPE_CONVERT(left, right, output, double, int8_t)
-  ARRAY_LIST_DIV(pLeft, pRight, TSDB_DATA_TYPE_DOUBLE, TSDB_DATA_TYPE_TINYINT, numLeft, numRight, pOutput, order);
-}
-
-void calc_d_i16_div(void *left, void *right, int32_t numLeft, int32_t numRight, void *output, int32_t order) {
-  TYPE_CONVERT(left, right, output, double, int16_t)
-  ARRAY_LIST_DIV(pLeft, pRight, TSDB_DATA_TYPE_DOUBLE, TSDB_DATA_TYPE_SMALLINT, numLeft, numRight, pOutput, order);
-}
-
-void calc_d_i32_div(void *left, void *right, int32_t numLeft, int32_t numRight, void *output, int32_t order) {
-  TYPE_CONVERT(left, right, output, double, int32_t)
-  ARRAY_LIST_DIV(pLeft, pRight, TSDB_DATA_TYPE_DOUBLE, TSDB_DATA_TYPE_INT, numLeft, numRight, pOutput, order);
-}
-
-void calc_d_i64_div(void *left, void *right, int32_t numLeft, int32_t numRight, void *output, int32_t order) {
-  TYPE_CONVERT(left, right, output, double, int64_t)
-  ARRAY_LIST_DIV(pLeft, pRight, TSDB_DATA_TYPE_DOUBLE, TSDB_DATA_TYPE_BIGINT, numLeft, numRight, pOutput, order);
-}
-
-void calc_d_f_div(void *left, void *right, int32_t numLeft, int32_t numRight, void *output, int32_t order) {
-  TYPE_CONVERT(left, right, output, double, float)
-  ARRAY_LIST_DIV(pLeft, pRight, TSDB_DATA_TYPE_DOUBLE, TSDB_DATA_TYPE_FLOAT, numLeft, numRight, pOutput, order);
-}
-
-void calc_d_d_div(void *left, void *right, int32_t numLeft, int32_t numRight, void *output, int32_t order) {
-  TYPE_CONVERT(left, right, output, double, double)
-  ARRAY_LIST_DIV(pLeft, pRight, TSDB_DATA_TYPE_DOUBLE, TSDB_DATA_TYPE_DOUBLE, numLeft, numRight, pOutput, order);
-}
-
-////////////////////////////////////////////////////////////////////////////////////////////////////////////
-
-void calc_i32_i32_rem(void *left, void *right, int32_t numLeft, int32_t numRight, void *output, int32_t order) {
-=======
->>>>>>> dc11780c
   int32_t *pLeft = (int32_t *)left;
   int32_t *pRight = (int32_t *)right;
   double * pOutput = (double *)output;
@@ -3395,41 +171,6 @@
   }
 }
 
-<<<<<<< HEAD
-void calc_i32_i8_rem(void *left, void *right, int32_t numLeft, int32_t numRight, void *output, int32_t order) {
-  TYPE_CONVERT(left, right, output, int32_t, int8_t)
-  ARRAY_LIST_REM(pLeft, pRight, TSDB_DATA_TYPE_INT, TSDB_DATA_TYPE_TINYINT, numLeft, numRight, pOutput, order);
-}
-
-void calc_i32_i16_rem(void *left, void *right, int32_t numLeft, int32_t numRight, void *output, int32_t order) {
-  TYPE_CONVERT(left, right, output, int32_t, int16_t)
-  ARRAY_LIST_REM(pLeft, pRight, TSDB_DATA_TYPE_INT, TSDB_DATA_TYPE_SMALLINT, numLeft, numRight, pOutput, order);
-}
-
-void calc_i32_i64_rem(void *left, void *right, int32_t numLeft, int32_t numRight, void *output, int32_t order) {
-  TYPE_CONVERT(left, right, output, int32_t, int64_t)
-  ARRAY_LIST_REM(pLeft, pRight, TSDB_DATA_TYPE_INT, TSDB_DATA_TYPE_BIGINT, numLeft, numRight, pOutput, order);
-}
-
-void calc_i32_f_rem(void *left, void *right, int32_t numLeft, int32_t numRight, void *output, int32_t order) {
-  TYPE_CONVERT(left, right, output, int32_t, float)
-  ARRAY_LIST_REM(pLeft, pRight, TSDB_DATA_TYPE_INT, TSDB_DATA_TYPE_FLOAT, numLeft, numRight, pOutput, order);
-}
-
-void calc_i32_d_rem(void *left, void *right, int32_t numLeft, int32_t numRight, void *output, int32_t order) {
-  int32_t *pLeft = (int32_t *)left;
-  double * pRight = (double *)right;
-  double * pOutput = (double *)output;
-
-  int32_t i = (order == TSDB_ORDER_ASC) ? 0 : MAX(numLeft, numRight) - 1;
-  int32_t step = (order == TSDB_ORDER_ASC) ? 1 : -1;
-
-  if (numLeft == numRight) {
-    for (; i >= 0 && i < numRight; i += step, pOutput += 1) {
-      if (isNull((char *)&(pLeft[i]), TSDB_DATA_TYPE_INT) || isNull((char *)&(pRight[i]), TSDB_DATA_TYPE_INT)) {
-        setNull((char *)(pOutput), TSDB_DATA_TYPE_DOUBLE, tDataTypeDesc[TSDB_DATA_TYPE_DOUBLE].nSize);
-        continue;
-=======
 void vectorAdd(void *left, int32_t numLeft, int32_t leftType, void *right, int32_t numRight, int32_t rightType,
                void *output, int32_t order) {
   switch(leftType) {
@@ -3477,7 +218,6 @@
         }
         default:
           assert(0);
->>>>>>> dc11780c
       }
       break;
     }
@@ -3908,230 +648,6 @@
   }
 }
 
-<<<<<<< HEAD
-void calc_i8_i8_rem(void *left, void *right, int32_t numLeft, int32_t numRight, void *output, int32_t order) {
-  TYPE_CONVERT(left, right, output, int8_t, int8_t)
-  ARRAY_LIST_REM(pLeft, pRight, TSDB_DATA_TYPE_TINYINT, TSDB_DATA_TYPE_TINYINT, numLeft, numRight, pOutput, order);
-}
-
-void calc_i8_i16_rem(void *left, void *right, int32_t numLeft, int32_t numRight, void *output, int32_t order) {
-  TYPE_CONVERT(left, right, output, int8_t, int16_t)
-  ARRAY_LIST_REM(pLeft, pRight, TSDB_DATA_TYPE_TINYINT, TSDB_DATA_TYPE_SMALLINT, numLeft, numRight, pOutput, order);
-}
-
-void calc_i8_i32_rem(void *left, void *right, int32_t numLeft, int32_t numRight, void *output, int32_t order) {
-  TYPE_CONVERT(left, right, output, int8_t, int32_t)
-  ARRAY_LIST_REM(pLeft, pRight, TSDB_DATA_TYPE_TINYINT, TSDB_DATA_TYPE_INT, numLeft, numRight, pOutput, order);
-}
-
-void calc_i8_i64_rem(void *left, void *right, int32_t numLeft, int32_t numRight, void *output, int32_t order) {
-  TYPE_CONVERT(left, right, output, int8_t, int64_t)
-  ARRAY_LIST_REM(pLeft, pRight, TSDB_DATA_TYPE_TINYINT, TSDB_DATA_TYPE_BIGINT, numLeft, numRight, pOutput, order);
-}
-
-void calc_i8_f_rem(void *left, void *right, int32_t numLeft, int32_t numRight, void *output, int32_t order) {
-  TYPE_CONVERT(left, right, output, int8_t, float)
-  ARRAY_LIST_REM(pLeft, pRight, TSDB_DATA_TYPE_TINYINT, TSDB_DATA_TYPE_FLOAT, numLeft, numRight, pOutput, order);
-}
-
-void calc_i8_d_rem(void *left, void *right, int32_t numLeft, int32_t numRight, void *output, int32_t order) {
-  TYPE_CONVERT(left, right, output, int8_t, double)
-  ARRAY_LIST_REM(pLeft, pRight, TSDB_DATA_TYPE_TINYINT, TSDB_DATA_TYPE_DOUBLE, numLeft, numRight, pOutput, order);
-}
-
-void calc_i16_i8_rem(void *left, void *right, int32_t numLeft, int32_t numRight, void *output, int32_t order) {
-  TYPE_CONVERT(left, right, output, int16_t, int8_t)
-  ARRAY_LIST_REM(pLeft, pRight, TSDB_DATA_TYPE_SMALLINT, TSDB_DATA_TYPE_TINYINT, numLeft, numRight, pOutput, order);
-}
-
-void calc_i16_i16_rem(void *left, void *right, int32_t numLeft, int32_t numRight, void *output, int32_t order) {
-  TYPE_CONVERT(left, right, output, int16_t, int16_t)
-  ARRAY_LIST_REM(pLeft, pRight, TSDB_DATA_TYPE_SMALLINT, TSDB_DATA_TYPE_SMALLINT, numLeft, numRight, pOutput, order);
-}
-
-void calc_i16_i32_rem(void *left, void *right, int32_t numLeft, int32_t numRight, void *output, int32_t order) {
-  TYPE_CONVERT(left, right, output, int16_t, int32_t)
-  ARRAY_LIST_REM(pLeft, pRight, TSDB_DATA_TYPE_SMALLINT, TSDB_DATA_TYPE_INT, numLeft, numRight, pOutput, order);
-}
-
-void calc_i16_i64_rem(void *left, void *right, int32_t numLeft, int32_t numRight, void *output, int32_t order) {
-  TYPE_CONVERT(left, right, output, int16_t, int64_t)
-  ARRAY_LIST_REM(pLeft, pRight, TSDB_DATA_TYPE_SMALLINT, TSDB_DATA_TYPE_BIGINT, numLeft, numRight, pOutput, order);
-}
-
-void calc_i16_f_rem(void *left, void *right, int32_t numLeft, int32_t numRight, void *output, int32_t order) {
-  TYPE_CONVERT(left, right, output, int16_t, float)
-  ARRAY_LIST_REM(pLeft, pRight, TSDB_DATA_TYPE_SMALLINT, TSDB_DATA_TYPE_FLOAT, numLeft, numRight, pOutput, order);
-}
-
-void calc_i16_d_rem(void *left, void *right, int32_t numLeft, int32_t numRight, void *output, int32_t order) {
-  TYPE_CONVERT(left, right, output, int16_t, double)
-  ARRAY_LIST_REM(pLeft, pRight, TSDB_DATA_TYPE_SMALLINT, TSDB_DATA_TYPE_DOUBLE, numLeft, numRight, pOutput, order);
-}
-
-void calc_i64_i8_rem(void *left, void *right, int32_t numLeft, int32_t numRight, void *output, int32_t order) {
-  TYPE_CONVERT(left, right, output, int64_t, int8_t)
-  ARRAY_LIST_REM(pLeft, pRight, TSDB_DATA_TYPE_BIGINT, TSDB_DATA_TYPE_TINYINT, numLeft, numRight, pOutput, order);
-}
-
-void calc_i64_i16_rem(void *left, void *right, int32_t numLeft, int32_t numRight, void *output, int32_t order) {
-  TYPE_CONVERT(left, right, output, int64_t, int16_t)
-  ARRAY_LIST_REM(pLeft, pRight, TSDB_DATA_TYPE_BIGINT, TSDB_DATA_TYPE_SMALLINT, numLeft, numRight, pOutput, order);
-}
-
-void calc_i64_i32_rem(void *left, void *right, int32_t numLeft, int32_t numRight, void *output, int32_t order) {
-  TYPE_CONVERT(left, right, output, int64_t, int32_t)
-  ARRAY_LIST_REM(pLeft, pRight, TSDB_DATA_TYPE_BIGINT, TSDB_DATA_TYPE_INT, numLeft, numRight, pOutput, order);
-}
-
-void calc_i64_i64_rem(void *left, void *right, int32_t numLeft, int32_t numRight, void *output, int32_t order) {
-  TYPE_CONVERT(left, right, output, int64_t, int64_t)
-  ARRAY_LIST_REM(pLeft, pRight, TSDB_DATA_TYPE_BIGINT, TSDB_DATA_TYPE_BIGINT, numLeft, numRight, pOutput, order);
-}
-
-void calc_i64_f_rem(void *left, void *right, int32_t numLeft, int32_t numRight, void *output, int32_t order) {
-  TYPE_CONVERT(left, right, output, int64_t, float)
-  ARRAY_LIST_REM(pLeft, pRight, TSDB_DATA_TYPE_BIGINT, TSDB_DATA_TYPE_FLOAT, numLeft, numRight, pOutput, order);
-}
-
-void calc_i64_d_rem(void *left, void *right, int32_t numLeft, int32_t numRight, void *output, int32_t order) {
-  TYPE_CONVERT(left, right, output, int64_t, double)
-  ARRAY_LIST_REM(pLeft, pRight, TSDB_DATA_TYPE_BIGINT, TSDB_DATA_TYPE_DOUBLE, numLeft, numRight, pOutput, order);
-}
-
-void calc_f_i8_rem(void *left, void *right, int32_t numLeft, int32_t numRight, void *output, int32_t order) {
-  TYPE_CONVERT(left, right, output, float, int8_t)
-  ARRAY_LIST_REM(pLeft, pRight, TSDB_DATA_TYPE_FLOAT, TSDB_DATA_TYPE_TINYINT, numLeft, numRight, pOutput, order);
-}
-
-void calc_f_i16_rem(void *left, void *right, int32_t numLeft, int32_t numRight, void *output, int32_t order) {
-  TYPE_CONVERT(left, right, output, float, int16_t)
-  ARRAY_LIST_REM(pLeft, pRight, TSDB_DATA_TYPE_FLOAT, TSDB_DATA_TYPE_SMALLINT, numLeft, numRight, pOutput, order);
-}
-
-void calc_f_i32_rem(void *left, void *right, int32_t numLeft, int32_t numRight, void *output, int32_t order) {
-  TYPE_CONVERT(left, right, output, float, int32_t)
-  ARRAY_LIST_REM(pLeft, pRight, TSDB_DATA_TYPE_FLOAT, TSDB_DATA_TYPE_INT, numLeft, numRight, pOutput, order);
-}
-
-void calc_f_i64_rem(void *left, void *right, int32_t numLeft, int32_t numRight, void *output, int32_t order) {
-  TYPE_CONVERT(left, right, output, float, int64_t)
-  ARRAY_LIST_REM(pLeft, pRight, TSDB_DATA_TYPE_FLOAT, TSDB_DATA_TYPE_BIGINT, numLeft, numRight, pOutput, order);
-}
-
-void calc_f_f_rem(void *left, void *right, int32_t numLeft, int32_t numRight, void *output, int32_t order) {
-  TYPE_CONVERT(left, right, output, float, float)
-  ARRAY_LIST_REM(pLeft, pRight, TSDB_DATA_TYPE_FLOAT, TSDB_DATA_TYPE_FLOAT, numLeft, numRight, pOutput, order);
-}
-
-void calc_f_d_rem(void *left, void *right, int32_t numLeft, int32_t numRight, void *output, int32_t order) {
-  TYPE_CONVERT(left, right, output, float, double)
-  ARRAY_LIST_REM(pLeft, pRight, TSDB_DATA_TYPE_FLOAT, TSDB_DATA_TYPE_DOUBLE, numLeft, numRight, pOutput, order);
-}
-
-void calc_d_i8_rem(void *left, void *right, int32_t numLeft, int32_t numRight, void *output, int32_t order) {
-  TYPE_CONVERT(left, right, output, double, int8_t)
-  ARRAY_LIST_REM(pLeft, pRight, TSDB_DATA_TYPE_DOUBLE, TSDB_DATA_TYPE_TINYINT, numLeft, numRight, pOutput, order);
-}
-
-void calc_d_i16_rem(void *left, void *right, int32_t numLeft, int32_t numRight, void *output, int32_t order) {
-  TYPE_CONVERT(left, right, output, double, int16_t)
-  ARRAY_LIST_REM(pLeft, pRight, TSDB_DATA_TYPE_DOUBLE, TSDB_DATA_TYPE_SMALLINT, numLeft, numRight, pOutput, order);
-}
-
-void calc_d_i32_rem(void *left, void *right, int32_t numLeft, int32_t numRight, void *output, int32_t order) {
-  TYPE_CONVERT(left, right, output, double, int32_t)
-  ARRAY_LIST_REM(pLeft, pRight, TSDB_DATA_TYPE_DOUBLE, TSDB_DATA_TYPE_INT, numLeft, numRight, pOutput, order);
-}
-
-void calc_d_i64_rem(void *left, void *right, int32_t numLeft, int32_t numRight, void *output, int32_t order) {
-  TYPE_CONVERT(left, right, output, double, int64_t)
-  ARRAY_LIST_REM(pLeft, pRight, TSDB_DATA_TYPE_DOUBLE, TSDB_DATA_TYPE_BIGINT, numLeft, numRight, pOutput, order);
-}
-
-void calc_d_f_rem(void *left, void *right, int32_t numLeft, int32_t numRight, void *output, int32_t order) {
-  TYPE_CONVERT(left, right, output, double, float)
-  ARRAY_LIST_REM(pLeft, pRight, TSDB_DATA_TYPE_DOUBLE, TSDB_DATA_TYPE_FLOAT, numLeft, numRight, pOutput, order);
-}
-
-void calc_d_d_rem(void *left, void *right, int32_t numLeft, int32_t numRight, void *output, int32_t order) {
-  TYPE_CONVERT(left, right, output, double, double)
-  ARRAY_LIST_REM(pLeft, pRight, TSDB_DATA_TYPE_DOUBLE, TSDB_DATA_TYPE_DOUBLE, numLeft, numRight, pOutput, order);
-}
-
-*
- * the following are two-dimensional array list of callback function .
- */
-//_arithmetic_operator_fn_t add_function_arraylist[15][15] = {
-//    /*NULL, bool, tinyint, smallint, int, bigint, float, double, timestamp, binary*/
-//    {0},  // EMPTY,
-//    {0},  // TSDB_DATA_TYPE_BOOL,
-//    {NULL, NULL, calc_i8_i8_add, calc_i8_i16_add, calc_i8_i32_add, calc_i8_i64_add, calc_i8_f_add, calc_i8_d_add, NULL, NULL},  // TSDB_DATA_TYPE_TINYINT
-//    {NULL, NULL, calc_i16_i8_add, calc_i16_i16_add, calc_i16_i32_add, calc_i16_i64_add, calc_i16_f_add, calc_i16_d_add, NULL, NULL},  // TSDB_DATA_TYPE_SMALLINT
-//    {NULL, NULL, calc_i32_i8_add, calc_i32_i16_add, calc_i32_i32_add, calc_i32_i64_add, calc_i32_f_add, calc_i32_d_add, NULL, NULL},  // TSDB_DATA_TYPE_INT
-//    {NULL, NULL, calc_i64_i8_add, calc_i64_i16_add, calc_i64_i32_add, calc_i64_i64_add, calc_i64_f_add, calc_i64_d_add, NULL, NULL},  // TSDB_DATA_TYPE_BIGINT
-//    {NULL, NULL, calc_f_i8_add, calc_f_i16_add, calc_f_i32_add, calc_f_i64_add, calc_f_f_add, calc_f_d_add, NULL, NULL},  // TSDB_DATA_TYPE_FLOAT
-//    {NULL, NULL, calc_d_i8_add, calc_d_i16_add, calc_d_i32_add, calc_d_i64_add, calc_d_f_add, calc_d_d_add, NULL, NULL},  // TSDB_DATA_TYPE_DOUBLE
-//    {0},  // TSDB_DATA_TYPE_BINARY,
-//    {0},  // TSDB_DATA_TYPE_NCHAR,
-//    {NULL, NULL, calc_u8_i8_add, calc_u8_i16_add, calc_u8_i32_add, calc_u8_i64_add, calc_u8_f_add, calc_u8_d_add, NULL, NULL, calc_u8_u8_add, calc_u8_u16_add, calc_u8_u32_add, calc_u8_u64_add, NULL},  // TSDB_DATA_TYPE_UTINYINT,
-//    {NULL, NULL, NULL, NULL, NULL, NULL, NULL, NULL, NULL, NULL, NULL, NULL, NULL, NULL, NULL},  // TSDB_DATA_TYPE_USMALLINT,
-//    {NULL, NULL, NULL, NULL, NULL, NULL, NULL, NULL, NULL, NULL, NULL, NULL, NULL, NULL, NULL},  // TSDB_DATA_TYPE_UINT,
-//    {NULL, NULL, NULL, NULL, NULL, NULL, NULL, NULL, NULL, NULL, NULL, NULL, NULL, NULL, NULL},  // TSDB_DATA_TYPE_UBIGINT,
-//
-//};
-//
-//_arithmetic_operator_fn_t sub_function_arraylist[8][15] = {
-//    /*NULL, bool, tinyint, smallint, int, bigint, float, double, timestamp, binary*/
-//    {0},  // EMPTY,
-//    {0},  // TSDB_DATA_TYPE_BOOL,
-//    {NULL, NULL, calc_i8_i8_sub, calc_i8_i16_sub, calc_i8_i32_sub, calc_i8_i64_sub, calc_i8_f_sub, calc_i8_d_sub, NULL, NULL},  // TSDB_DATA_TYPE_TINYINT
-//    {NULL, NULL, calc_i16_i8_sub, calc_i16_i16_sub, calc_i16_i32_sub, calc_i16_i64_sub, calc_i16_f_sub, calc_i16_d_sub, NULL, NULL},  // TSDB_DATA_TYPE_SMALLINT
-//    {NULL, NULL, calc_i32_i8_sub, calc_i32_i16_sub, calc_i32_i32_sub, calc_i32_i64_sub, calc_i32_f_sub, calc_i32_d_sub, NULL, NULL},  // TSDB_DATA_TYPE_INT
-//    {NULL, NULL, calc_i64_i8_sub, calc_i64_i16_sub, calc_i64_i32_sub, calc_i64_i64_sub, calc_i64_f_sub, calc_i64_d_sub, NULL, NULL},  // TSDB_DATA_TYPE_BIGINT
-//    {NULL, NULL, calc_f_i8_sub, calc_f_i16_sub, calc_f_i32_sub, calc_f_i64_sub, calc_f_f_sub, calc_f_d_sub, NULL, NULL},  // TSDB_DATA_TYPE_FLOAT
-//    {NULL, NULL, calc_d_i8_sub, calc_d_i16_sub, calc_d_i32_sub, calc_d_i64_sub, calc_d_f_sub, calc_d_d_sub, NULL, NULL},  // TSDB_DATA_TYPE_DOUBLE
-//};
-//
-//_arithmetic_operator_fn_t multi_function_arraylist[][15] = {
-//    /*NULL, bool, tinyint, smallint, int, bigint, float, double, timestamp, binary*/
-//    {NULL, NULL, NULL, NULL, NULL, NULL, NULL, NULL, NULL, NULL, NULL, NULL, NULL, NULL, NULL},  // EMPTY,
-//    {NULL, NULL, NULL, NULL, NULL, NULL, NULL, NULL, NULL, NULL, NULL, NULL, NULL, NULL, NULL},  // TSDB_DATA_TYPE_BOOL,
-//    {NULL, NULL, calc_i8_i8_multi, calc_i8_i16_multi, calc_i8_i32_multi, calc_i8_i64_multi, calc_i8_f_multi, calc_i8_d_multi, NULL, NULL},  // TSDB_DATA_TYPE_TINYINT
-//    {NULL, NULL, calc_i16_i8_multi, calc_i16_i16_multi, calc_i16_i32_multi, calc_i16_i64_multi, calc_i16_f_multi, calc_i16_d_multi, NULL, NULL},  // TSDB_DATA_TYPE_SMALLINT
-//    {NULL, NULL, calc_i32_i8_multi, calc_i32_i16_multi, calc_i32_i32_multi, calc_i32_i64_multi, calc_i32_f_multi, calc_i32_d_multi, NULL, NULL},  // TSDB_DATA_TYPE_INT
-//    {NULL, NULL, calc_i64_i8_multi, calc_i64_i16_multi, calc_i64_i32_multi, calc_i64_i64_multi, calc_i64_f_multi, calc_i64_d_multi, NULL, NULL},  // TSDB_DATA_TYPE_BIGINT
-//    {NULL, NULL, calc_f_i8_multi, calc_f_i16_multi, calc_f_i32_multi, calc_f_i64_multi, calc_f_f_multi, calc_f_d_multi, NULL, NULL},  // TSDB_DATA_TYPE_FLOAT
-//    {NULL, NULL, calc_d_i8_multi, calc_d_i16_multi, calc_d_i32_multi, calc_d_i64_multi, calc_d_f_multi, calc_d_d_multi, NULL, NULL},  // TSDB_DATA_TYPE_DOUBLE
-//};
-//
-//_arithmetic_operator_fn_t div_function_arraylist[8][15] = {
-//    /*NULL, bool, tinyint, smallint, int, bigint, float, double, timestamp, binary*/
-//    {NULL, NULL, NULL, NULL, NULL, NULL, NULL, NULL, NULL, NULL, NULL, NULL, NULL, NULL, NULL},  // EMPTY,
-//    {NULL, NULL, NULL, NULL, NULL, NULL, NULL, NULL, NULL, NULL, NULL, NULL, NULL, NULL, NULL},  // TSDB_DATA_TYPE_BOOL,
-//    {NULL, NULL, calc_i8_i8_div, calc_i8_i16_div, calc_i8_i32_div, calc_i8_i64_div, calc_i8_f_div, calc_i8_d_div, NULL, NULL},  // TSDB_DATA_TYPE_TINYINT
-//    {NULL, NULL, calc_i16_i8_div, calc_i16_i16_div, calc_i16_i32_div, calc_i16_i64_div, calc_i16_f_div, calc_i16_d_div, NULL, NULL},  // TSDB_DATA_TYPE_SMALLINT
-//    {NULL, NULL, calc_i32_i8_div, calc_i32_i16_div, calc_i32_i32_div, calc_i32_i64_div, calc_i32_f_div, calc_i32_d_div, NULL, NULL},  // TSDB_DATA_TYPE_INT
-//    {NULL, NULL, calc_i64_i8_div, calc_i64_i16_div, calc_i64_i32_div, calc_i64_i64_div, calc_i64_f_div, calc_i64_d_div, NULL, NULL},  // TSDB_DATA_TYPE_BIGINT
-//    {NULL, NULL, calc_f_i8_div, calc_f_i16_div, calc_f_i32_div, calc_f_i64_div, calc_f_f_div, calc_f_d_div, NULL, NULL},  // TSDB_DATA_TYPE_FLOAT
-//    {NULL, NULL, calc_d_i8_div, calc_d_i16_div, calc_d_i32_div, calc_d_i64_div, calc_d_f_div, calc_d_d_div, NULL, NULL},  // TSDB_DATA_TYPE_DOUBLE
-//};
-//
-//_arithmetic_operator_fn_t rem_function_arraylist[8][15] = {
-//    /*NULL, bool, tinyint, smallint, int, bigint, float, double, timestamp, binary, nchar, unsigned tinyint, unsigned smallint, unsigned int, unsigned bigint*/
-//    {NULL, NULL, NULL, NULL, NULL, NULL, NULL, NULL, NULL, NULL, NULL, NULL, NULL, NULL, NULL},  // EMPTY,
-//    {NULL, NULL, NULL, NULL, NULL, NULL, NULL, NULL, NULL, NULL, NULL, NULL, NULL, NULL, NULL},  // TSDB_DATA_TYPE_BOOL,
-//    {NULL, NULL, calc_i8_i8_rem, calc_i8_i16_rem, calc_i8_i32_rem, calc_i8_i64_rem, calc_i8_f_rem, calc_i8_d_rem, NULL, NULL},  // TSDB_DATA_TYPE_TINYINT
-//    {NULL, NULL, calc_i16_i8_rem, calc_i16_i16_rem, calc_i16_i32_rem, calc_i16_i64_rem, calc_i16_f_rem, calc_i16_d_rem, NULL, NULL},  // TSDB_DATA_TYPE_SMALLINT
-//    {NULL, NULL, calc_i32_i8_rem, calc_i32_i16_rem, calc_i32_i32_rem, calc_i32_i64_rem, calc_i32_f_rem, calc_i32_d_rem, NULL, NULL},  // TSDB_DATA_TYPE_INT
-//    {NULL, NULL, calc_i64_i8_rem, calc_i64_i16_rem, calc_i64_i32_rem, calc_i64_i64_rem, calc_i64_f_rem, calc_i64_d_rem, NULL, NULL},  // TSDB_DATA_TYPE_BIGINT
-//    {NULL, NULL, calc_f_i8_rem, calc_f_i16_rem, calc_f_i32_rem, calc_f_i64_rem, calc_f_f_rem, calc_f_d_rem, NULL, NULL},  // TSDB_DATA_TYPE_FLOAT
-//    {NULL, NULL, calc_d_i8_rem, calc_d_i16_rem, calc_d_i32_rem, calc_d_i64_rem, calc_d_f_rem, calc_d_d_rem, NULL, NULL},  // TSDB_DATA_TYPE_DOUBLE
-//};
-
-////////////////////////////////////////////////////////////////////////////////////////////////////////////
-
-=======
 void vectorSub(void *left, int32_t numLeft, int32_t leftType, void *right, int32_t numRight, int32_t rightType,
                void *output, int32_t order) {
   switch(leftType) {
@@ -6040,7 +2556,6 @@
   }
 }
 
->>>>>>> dc11780c
 _arithmetic_operator_fn_t getArithmeticOperatorFn(int32_t arithmeticOptr) {
   switch (arithmeticOptr) {
     case TSDB_BINARY_OP_ADD:
