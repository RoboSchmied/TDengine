--- conflicted
+++ resolved
@@ -6035,21 +6035,16 @@
  *
  */
 int32_t functionCompatList[] = {
-    // count,       sum,            avg,       min,        max,         stddev,    percentile,   apercentile, first,     last
-    1,              1,              1,         1,          1,           1,          1,           1,           1,         1,
-    // last_row,    top,            bottom,    spread,     twa,         leastsqr,   ts,          ts_dummy,    tag_dummy, ts_comp
-    4,              -1,             -1,        1,          1,           1,          1,           1,           1,         -1,
-    //  tag,        colprj,         tagprj,    arithm,    diff,         first_dist, last_dist,   stddev_dst,  interp     rate,   irate
-    1,              1,              1,         1,         -1,           1,          1,           1,           5,         1,      1,
-    // tid_tag,     deriv,          csum,      mavg,      sample,       block_info, elapsed,     histogram,   unique,    mode,   tail
-    6,              8,              -1,        -1,        -1,           7,          1,           -1,          -1,        1,      -1,
-<<<<<<< HEAD
-    // stateCount,  stateDuration,  wstart,    wstop,     wduration,    qstart,     qstop,       qduration,
-    1,              1,              1,         1,         1,            1,          1,           1,
-=======
-    // stateCount,  stateDuration,  wstart,    wstop,     wduration,    hyperloglog
-    1,              1,              1,         1,         1,            1
->>>>>>> 60a8ad5f
+    // count,       sum,            avg,       min,        max,         stddev,    percentile,   apercentile, first,        last
+    1,              1,              1,         1,          1,           1,          1,           1,           1,            1,
+    // last_row,    top,            bottom,    spread,     twa,         leastsqr,   ts,          ts_dummy,    tag_dummy,    ts_comp
+    4,              -1,             -1,        1,          1,           1,          1,           1,           1,            -1,
+    //  tag,        colprj,         tagprj,    arithm,    diff,         first_dist, last_dist,   stddev_dst,  interp        rate,       irate
+    1,              1,              1,         1,         -1,           1,          1,           1,           5,            1,          1,
+    // tid_tag,     deriv,          csum,      mavg,      sample,       block_info, elapsed,     histogram,   unique,       mode,       tail
+    6,              8,              -1,        -1,        -1,           7,          1,           -1,          -1,           1,          -1,
+    // stateCount,  stateDuration,  wstart,    wstop,     wduration,    qstart,     qstop,       qduration,   hyperloglog
+    1,              1,              1,         1,         1,            1,          1,           1,           1,
 };
 
 SAggFunctionInfo aAggs[TSDB_FUNC_MAX_NUM] = {{
@@ -6656,7 +6651,7 @@
                               dataBlockRequired,
                           },
                           {
-                              // 47
+                              // 50
                               "hyperloglog",
                               TSDB_FUNC_HYPERLOGLOG,
                               TSDB_FUNC_HYPERLOGLOG,
