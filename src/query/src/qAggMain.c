--- conflicted
+++ resolved
@@ -1463,110 +1463,10 @@
 }
 
 //////////////////////////////////////////////////////////////////////////////////////
-static bool first_last_function_setup(SQLFunctionCtx *pCtx) {
-  if (!function_setup(pCtx)) {
-    return false;
-  }
-<<<<<<< HEAD
-
-  int32_t num = 0;
-  switch (pCtx->inputType) {
-    case TSDB_DATA_TYPE_INT: {
-      for (int32_t i = 0; i < pCtx->size; ++i) {
-        if (pCtx->hasNull && isNull((const char*) (&((int32_t *)pData)[i]), pCtx->inputType)) {
-          continue;
-        }
-        num += 1;
-        *retVal += POW2(((int32_t *)pData)[i] - avg);
-      }
-      break;
-    }
-    case TSDB_DATA_TYPE_FLOAT: {
-      LOOP_STDDEV_IMPL(float, *retVal, pData, pCtx, avg, pCtx->inputType, num);
-      break;
-    }
-    case TSDB_DATA_TYPE_DOUBLE: {
-      LOOP_STDDEV_IMPL(double, *retVal, pData, pCtx, avg, pCtx->inputType, num);
-      break;
-    }
-    case TSDB_DATA_TYPE_TINYINT: {
-      LOOP_STDDEV_IMPL(int8_t, *retVal, pData, pCtx, avg, pCtx->inputType, num);
-      break;
-    }
-    case TSDB_DATA_TYPE_UTINYINT: {
-      LOOP_STDDEV_IMPL(int8_t, *retVal, pData, pCtx, avg, pCtx->inputType, num);
-      break;
-    }
-    case TSDB_DATA_TYPE_SMALLINT: {
-      LOOP_STDDEV_IMPL(int16_t, *retVal, pData, pCtx, avg, pCtx->inputType, num);
-      break;
-    }
-    case TSDB_DATA_TYPE_USMALLINT: {
-      LOOP_STDDEV_IMPL(uint16_t, *retVal, pData, pCtx, avg, pCtx->inputType, num);
-      break;
-    }
-    case TSDB_DATA_TYPE_UINT: {
-      LOOP_STDDEV_IMPL(uint32_t, *retVal, pData, pCtx, avg, pCtx->inputType, num);
-      break;
-    }
-    case TSDB_DATA_TYPE_BIGINT: {
-      LOOP_STDDEV_IMPL(int64_t, *retVal, pData, pCtx, avg, pCtx->inputType, num);
-      break;
-    }
-    case TSDB_DATA_TYPE_UBIGINT: {
-      LOOP_STDDEV_IMPL(uint64_t, *retVal, pData, pCtx, avg, pCtx->inputType, num);
-      break;
-    }
-    default:
-      qError("stddev function not support data type:%d", pCtx->inputType);
-  }
-
-  pStd->num += num;
-  SET_VAL(pCtx, num, 1);
-
-  // copy to the final output buffer for super table
-  memcpy(pCtx->pOutput, GET_ROWCELL_INTERBUF(GET_RES_INFO(pCtx)), sizeof(SAvgInfo));
-}
-
-
-static void stddev_dst_merge(SQLFunctionCtx *pCtx) {
-  SResultRowCellInfo *pResInfo = GET_RES_INFO(pCtx);
-  SStddevdstInfo* pRes = GET_ROWCELL_INTERBUF(pResInfo);
-
-  char   *input = GET_INPUT_DATA_LIST(pCtx);
-
-  for (int32_t i = 0; i < pCtx->size; ++i, input += pCtx->inputBytes) {
-    SStddevdstInfo *pInput = (SStddevdstInfo *)input;
-    if (pInput->num == 0) {  // current input is null
-      continue;
-    }
-
-    pRes->num += pInput->num;
-    pRes->res += pInput->res;
-  }
-}
-
-static void stddev_dst_finalizer(SQLFunctionCtx *pCtx) {
-  SStddevdstInfo *pStd = GET_ROWCELL_INTERBUF(GET_RES_INFO(pCtx));
-
-  if (pStd->num <= 0) {
-    setNull(pCtx->pOutput, pCtx->outputType, pCtx->outputBytes);
-  } else {
-    double *retValue = (double *)pCtx->pOutput;
-    *retValue = sqrt(pStd->res / pStd->num);
-    SET_VAL(pCtx, 1, 1);
-  }
-
-  doFinalizer(pCtx);
-}
-
-//////////////////////////////////////////////////////////////////////////////////////
 static bool first_last_function_setup(SQLFunctionCtx *pCtx, SResultRowCellInfo* pResInfo) {
   if (!function_setup(pCtx, pResInfo)) {
     return false;
   }
-=======
->>>>>>> 7d9efc95
   
   // used to keep the timestamp for comparison
   pCtx->param[1].nType = 0;
@@ -1733,7 +1633,7 @@
       break;
     }
   }
-  
+
   SET_VAL(pCtx, notNullElems, 1);
 }
 
@@ -2285,31 +2185,6 @@
   }
 }
 
-<<<<<<< HEAD
-static void top_function_f(SQLFunctionCtx *pCtx, int32_t index) {
-  char *pData = GET_INPUT_DATA(pCtx, index);
-  if (pCtx->hasNull && isNull(pData, pCtx->inputType)) {
-    return;
-  }
-  
-  STopBotInfo *pRes = getTopBotOutputInfo(pCtx);
-  assert(pRes->num >= 0);
-
-  if ((void *)pRes->res[0] != (void *)((char *)pRes + sizeof(STopBotInfo) + POINTER_BYTES * pCtx->param[0].i64)) {
-    buildTopBotStruct(pRes, pCtx);
-  }
-
-  SET_VAL(pCtx, 1, 1);
-  TSKEY ts = GET_TS_DATA(pCtx, index);
-
-  do_top_function_add(pRes, (int32_t)pCtx->param[0].i64, pData, ts, pCtx->inputType, &pCtx->tagInfo, NULL, 0);
-  
-  SResultRowCellInfo *pResInfo = GET_RES_INFO(pCtx);
-  pResInfo->hasResult = DATA_SET_FLAG;
-}
-
-=======
->>>>>>> 7d9efc95
 static void top_func_merge(SQLFunctionCtx *pCtx) {
   STopBotInfo *pInput = (STopBotInfo *)GET_INPUT_DATA_LIST(pCtx);
   
@@ -2894,13 +2769,8 @@
   INITIAL_VALUE_NOT_ASSIGNED = 0,
 };
 
-<<<<<<< HEAD
 static bool diff_function_setup(SQLFunctionCtx *pCtx, SResultRowCellInfo* pResInfo) {
-  if (function_setup(pCtx, pResInfo)) {
-=======
-static bool diff_function_setup(SQLFunctionCtx *pCtx) {
-  if (!function_setup(pCtx)) {
->>>>>>> 7d9efc95
+  if (!function_setup(pCtx, pResInfo)) {
     return false;
   }
   
@@ -2909,14 +2779,13 @@
   return false;
 }
 
-static bool deriv_function_setup(SQLFunctionCtx *pCtx) {
-  if (!function_setup(pCtx)) {
+static bool deriv_function_setup(SQLFunctionCtx *pCtx, SResultRowCellInfo* pResultInfo) {
+  if (!function_setup(pCtx, pResultInfo)) {
     return false;
   }
 
   // diff function require the value is set to -1
-  SResultRowCellInfo *pResInfo = GET_RES_INFO(pCtx);
-  SDerivInfo* pDerivInfo = GET_ROWCELL_INTERBUF(pResInfo);
+  SDerivInfo* pDerivInfo = GET_ROWCELL_INTERBUF(pResultInfo);
 
   pDerivInfo->ignoreNegative = pCtx->param[1].i64;
   pDerivInfo->prevTs   = -1;
@@ -4010,16 +3879,8 @@
     return false;
   }
   
-<<<<<<< HEAD
-  SRateInfo *pInfo = GET_ROWCELL_INTERBUF(pResInfo);
-  
-  pInfo->CorrectionValue = 0;
-=======
-  SResultRowCellInfo *pResInfo = GET_RES_INFO(pCtx);
-
   SRateInfo *pInfo = GET_ROWCELL_INTERBUF(pResInfo);
   pInfo->correctionValue = 0;
->>>>>>> 7d9efc95
   pInfo->firstKey    = INT64_MIN;
   pInfo->lastKey     = INT64_MIN;
   pInfo->firstValue  = (double) INT64_MIN;
@@ -4115,7 +3976,7 @@
   int32_t    notNullElems = 0;
   SRateInfo *pRateInfo    = (SRateInfo *)GET_ROWCELL_INTERBUF(pResInfo);
   TSKEY     *primaryKey   = GET_TS_LIST(pCtx);
-  
+
   for (int32_t i = pCtx->size - 1; i >= 0; --i) {
     char *pData = GET_INPUT_DATA(pCtx, i);
     if (pCtx->hasNull && isNull(pData, pCtx->inputType)) {
