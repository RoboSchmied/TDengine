/*
 * Copyright (c) 2019 TAOS Data, Inc. <jhtao@taosdata.com>
 *
 * This program is free software: you can use, redistribute, and/or modify
 * it under the terms of the GNU Affero General Public License, version 3
 * or later ("AGPL"), as published by the Free Software Foundation.
 *
 * This program is distributed in the hope that it will be useful, but WITHOUT
 * ANY WARRANTY; without even the implied warranty of MERCHANTABILITY or
 * FITNESS FOR A PARTICULAR PURPOSE.
 *
 * You should have received a copy of the GNU Affero General Public License
 * along with this program. If not, see <http://www.gnu.org/licenses/>.
 */

#ifndef TDENGINE_QSQLPARSER_H
#define TDENGINE_QSQLPARSER_H

#ifdef __cplusplus
extern "C" {
#endif

#include "taos.h"
#include "taosmsg.h"
#include "tstrbuild.h"
#include "ttoken.h"
#include "tvariant.h"

#define ParseTOKENTYPE SStrToken

#define NON_ARITHMEIC_EXPR 0
#define NORMAL_ARITHMETIC  1
#define AGG_ARIGHTMEIC     2

enum SQL_NODE_TYPE {
  SQL_NODE_TABLE_COLUMN= 1,
  SQL_NODE_SQLFUNCTION = 2,
  SQL_NODE_VALUE       = 3,
  SQL_NODE_EXPR        = 4,
};

enum SQL_NODE_FROM_TYPE {
  SQL_NODE_FROM_SUBQUERY   = 1,
  SQL_NODE_FROM_TABLELIST  = 2,
};

enum SQL_EXPR_FLAG {
  EXPR_FLAG_TS_ERROR = 1,
  EXPR_FLAG_NS_TIMESTAMP = 2,
  EXPR_FLAG_TIMESTAMP_VAR = 3,
};

extern char tTokenTypeSwitcher[13];

#define toTSDBType(x)                          \
  do {                                         \
    if ((x) >= tListLen(tTokenTypeSwitcher)) { \
      (x) = TSDB_DATA_TYPE_BINARY;             \
    } else {                                   \
      (x) = tTokenTypeSwitcher[(x)];           \
    }                                          \
  } while (0)

#define TPARSER_HAS_TOKEN(_t)      ((_t).n > 0)
#define TPARSER_SET_NONE_TOKEN(_t) ((_t).n = 0)

typedef struct SLimitVal {
  int64_t            limit;
  int64_t            offset;
} SLimitVal;

typedef struct SOrderVal {
  uint32_t           order;
  int32_t            orderColId;
} SOrderVal;

typedef struct tVariantListItem {
  tVariant           pVar;
  uint8_t            sortOrder;
} tVariantListItem;

typedef struct CommonItem {
  union {
    tVariant           pVar;
    struct tSqlExpr    *jsonExp;
  };
  bool               isJsonExp;
  uint8_t            sortOrder;
} CommonItem;

typedef struct SIntervalVal {
  int32_t            token;
  SStrToken          interval;
  SStrToken          offset;
} SIntervalVal;

typedef struct SRangeVal {
  void          *start;
  void          *end;
} SRangeVal;

typedef struct SSessionWindowVal {
  SStrToken          col;
  SStrToken          gap;
} SSessionWindowVal;

typedef struct SWindowStateVal {
  SStrToken          col;
} SWindowStateVal;

struct SRelationInfo;

typedef struct SSqlNode {
  struct SArray     *pSelNodeList; // select clause
  struct SRelationInfo  *from;     // from clause SArray<SSqlNode>
  struct tSqlExpr   *pWhere;       // where clause [optional]
  SArray            *pGroupby;     // groupby clause, only for tags[optional], SArray<tVariantListItem>
  SArray            *pSortOrder;   // orderby [optional],  SArray<tVariantListItem>
  SArray            *fillType;     // fill type[optional], SArray<tVariantListItem>
  SIntervalVal       interval;     // (interval, interval_offset) [optional]
  SSessionWindowVal  sessionVal;   // session window [optional]
  SWindowStateVal    windowstateVal; // window_state(col) [optional]
  SStrToken          sliding;      // sliding window [optional]
  SLimitVal          limit;        // limit offset [optional]
  SLimitVal          slimit;       // group limit offset [optional]
  SStrToken          sqlstr;       // sql string in select clause
  struct tSqlExpr   *pHaving;      // having clause [optional]
  SRangeVal          pRange;       // range clause [optional]
} SSqlNode;

typedef struct SRelElementPair {
  union {
    SStrToken  tableName;
    SArray    *pSubquery;
  };

  SStrToken aliasName;
} SRelElementPair;

typedef struct SRelationInfo {
  int32_t       type;        // nested query|table name list
  SArray       *list;        // SArray<SRelElementPair>
} SRelationInfo;

typedef struct SCreatedTableInfo {
  SStrToken          name;        // table name token
  SStrToken          stableName;  // super table name token , for using clause
  SArray            *pTagNames;   // create by using super table, tag name
  SArray            *pTagVals;    // create by using super table, tag value
  char              *fullname;    // table full name
  STagData           tagdata;     // true tag data, super table full name is in STagData
  int8_t             igExist;     // ignore if exists
} SCreatedTableInfo;

typedef struct SCreateTableSql {
  SStrToken          name;  // table name, create table [name] xxx
  int8_t             type;  // create normal table/from super table/ stream
  bool               existCheck;

  struct {
    SArray          *pTagColumns; // SArray<TAOS_FIELD>
    SArray          *pColumns;    // SArray<TAOS_FIELD>
  } colInfo;

  SArray            *childTableInfo;        // SArray<SCreatedTableInfo>
  SSqlNode          *pSelect;
} SCreateTableSql;

typedef struct SAlterTableInfo {
  SStrToken          name;
  int16_t            tableType;
  int16_t            type;
  SArray            *pAddColumns; // SArray<TAOS_FIELD>
  SArray            *varList;     // set t=val or: change src dst, SArray<tVariantListItem>
} SAlterTableInfo;

typedef struct SCreateDbInfo {
  SStrToken          dbname;
  int32_t            replica;
  int32_t            cacheBlockSize;
  int32_t            maxTablesPerVnode;
  int32_t            numOfBlocks;
  int32_t            daysPerFile;
  int32_t            minRowsPerBlock;
  int32_t            maxRowsPerBlock;
  int32_t            fsyncPeriod;
  int64_t            commitTime;
  int32_t            walLevel;
  int32_t            quorum;
  int32_t            compressionLevel;
  SStrToken          precision;
  bool               ignoreExists;
  int8_t             update;
  int8_t             cachelast;
  SArray            *keep;
  int8_t             dbType;
  int16_t            partitions;
} SCreateDbInfo;

typedef struct SCreateFuncInfo {
  SStrToken name;
  SStrToken path;
  int32_t   type;
  int32_t   bufSize;
  TAOS_FIELD output;
} SCreateFuncInfo;


typedef struct SCreateAcctInfo {
  int32_t            maxUsers;
  int32_t            maxDbs;
  int32_t            maxTimeSeries;
  int32_t            maxStreams;
  int32_t            maxPointsPerSecond;
  int64_t            maxStorage;
  int64_t            maxQueryTime;
  int32_t            maxConnections;
  SStrToken          stat;
} SCreateAcctInfo;

typedef struct SShowInfo {
  uint8_t            showType;
  SStrToken          prefix;
  SStrToken          pattern;
} SShowInfo;

typedef struct SUserInfo {
  SStrToken          user;
  SStrToken          passwd;
  SStrToken          privilege;
  int16_t            type;
} SUserInfo;

typedef struct SMiscInfo {
  SArray            *a;         // SArray<SStrToken>
  bool               existsCheck;
  int16_t            dbType;
  int16_t            tableType;
  SUserInfo          user;
  union {
    SCreateDbInfo   dbOpt;
    SCreateAcctInfo acctOpt;
    SCreateFuncInfo funcOpt;
    SShowInfo       showOpt;
    SStrToken       id;
  };
} SMiscInfo;

typedef struct SSqlInfo {
  int32_t            type;
  bool               valid;
  SArray            *list;    // todo refactor
  char               msg[256];
  SArray            *funcs;
  union {
    SCreateTableSql *pCreateTableInfo;
    SAlterTableInfo *pAlterInfo;
    SMiscInfo       *pMiscInfo;
  };
} SSqlInfo;

typedef struct tSqlExpr {
  uint16_t           type;       // sql node type
  uint32_t           tokenId;    // TK_LE: less than(binary expr)

  // the whole string of the function(col, param), while the function name is kept in exprToken
  struct {
    SStrToken        operand;
    struct SArray   *paramList;      // function parameters list
  } Expr;

  int32_t            functionId;  // function id, todo remove it
  SStrToken          columnName;  // table column info
  tVariant           value;       // the use input value
  SStrToken          exprToken;   // original sql expr string
  uint32_t           flags;       // todo remove it
  
  struct tSqlExpr   *pLeft;       // left child
  struct tSqlExpr   *pRight;      // right child
} tSqlExpr;

// used in select clause. select <SArray> from xxx
typedef struct tSqlExprItem {
  tSqlExpr          *pNode;      // The list of expressions
  char              *aliasName;  // alias name, null-terminated string
  bool               distinct;
} tSqlExprItem;

<<<<<<< HEAD
SArray *commonItemAppend(SArray *pList, tVariant *pVar, tSqlExpr *jsonExp, bool isJsonExp, uint8_t sortOrder);
=======

>>>>>>> 20cf2ff3
SArray *tVariantListAppend(SArray *pList, tVariant *pVar, uint8_t sortOrder);
SArray *tVariantListInsert(SArray *pList, tVariant *pVar, uint8_t sortOrder, int32_t index);
SArray *tVariantListAppendToken(SArray *pList, SStrToken *pAliasToken, uint8_t sortOrder, bool needRmquoteEscape);

SRelationInfo *setTableNameList(SRelationInfo* pFromInfo, SStrToken *pName, SStrToken* pAlias);
void          *destroyRelationInfo(SRelationInfo* pFromInfo);
SRelationInfo *addSubqueryElem(SRelationInfo* pRelationInfo, SArray* pSub, SStrToken* pAlias);

// sql expr leaf node
tSqlExpr *tSqlExprCreateTimestamp(SStrToken *pToken, int32_t optrType);
tSqlExpr *tSqlExprCreateIdValue(SSqlInfo* pInfo, SStrToken *pToken, int32_t optrType);
tSqlExpr *tSqlExprCreateFunction(SArray *pParam, SStrToken *pFuncToken, SStrToken *endToken, int32_t optType);
SArray *tStrTokenAppend(SArray *pList, SStrToken *pToken);

tSqlExpr *tSqlExprCreate(tSqlExpr *pLeft, tSqlExpr *pRight, int32_t optrType);
tSqlExpr *tSqlExprClone(tSqlExpr *pSrc);
void      tSqlExprCompact(tSqlExpr** pExpr);
bool      tSqlExprIsLeaf(tSqlExpr* pExpr);
bool      tSqlExprIsParentOfLeaf(tSqlExpr* pExpr);
void      tSqlExprDestroy(tSqlExpr *pExpr);
SArray   *tSqlExprListAppend(SArray *pList, tSqlExpr *pNode, SStrToken *pDistinct, SStrToken *pToken);
void      tSqlExprListDestroy(SArray *pList);

SSqlNode *tSetQuerySqlNode(SStrToken *pSelectToken, SArray *pSelNodeList, SRelationInfo *pFrom, tSqlExpr *pWhere,
                                SArray *pGroupby, SArray *pSortOrder, SIntervalVal *pInterval, SSessionWindowVal *ps, SWindowStateVal *pw,
                                SStrToken *pSliding, SArray *pFill, SLimitVal *pLimit, SLimitVal *pgLimit, tSqlExpr *pHaving, SRangeVal *pRange);
int32_t tSqlExprCompare(tSqlExpr *left, tSqlExpr *right);

SCreateTableSql *tSetCreateTableInfo(SArray *pCols, SArray *pTags, SSqlNode *pSelect, int32_t type);

SAlterTableInfo *tSetAlterTableInfo(SStrToken *pTableName, SArray *pCols, SArray *pVals, int32_t type, int16_t tableTable);
SCreatedTableInfo createNewChildTableInfo(SStrToken *pTableName, SArray *pTagNames, SArray *pTagVals, SStrToken *pToken, SStrToken* igExists);

void destroyAllSqlNode(SArray *pSqlNode);
void destroySqlNode(SSqlNode *pSql);
void freeCreateTableInfo(void* p);

SSqlInfo *setSqlInfo(SSqlInfo *pInfo, void *pSqlExprInfo, SStrToken *pTableName, int32_t type);
SArray   *setSubclause(SArray *pList, void *pSqlNode);
SArray   *appendSelectClause(SArray *pList, void *pSubclause);

void setCreatedTableName(SSqlInfo *pInfo, SStrToken *pTableNameToken, SStrToken *pIfNotExists);

void SqlInfoDestroy(SSqlInfo *pInfo);

void setDCLSqlElems(SSqlInfo *pInfo, int32_t type, int32_t nParams, ...);
void setDropDbTableInfo(SSqlInfo *pInfo, int32_t type, SStrToken* pToken, SStrToken* existsCheck,int16_t dbType,int16_t tableType);
void setShowOptions(SSqlInfo *pInfo, int32_t type, SStrToken* prefix, SStrToken* pPatterns);

void setCreateDbInfo(SSqlInfo *pInfo, int32_t type, SStrToken *pToken, SCreateDbInfo *pDB, SStrToken *pIgExists);

void setCreateAcctSql(SSqlInfo *pInfo, int32_t type, SStrToken *pName, SStrToken *pPwd, SCreateAcctInfo *pAcctInfo);
void setCreateUserSql(SSqlInfo *pInfo, SStrToken *pName, SStrToken *pPasswd);
void setKillSql(SSqlInfo *pInfo, int32_t type, SStrToken *ip);
void setAlterUserSql(SSqlInfo *pInfo, int16_t type, SStrToken *pName, SStrToken* pPwd, SStrToken *pPrivilege);

void setCompactVnodeSql(SSqlInfo *pInfo, int32_t type, SArray *pParam);

void setDefaultCreateDbOption(SCreateDbInfo *pDBInfo);
void setDefaultCreateTopicOption(SCreateDbInfo *pDBInfo);

// prefix show db.tables;
void tSetDbName(SStrToken *pCpxName, SStrToken *pDb);

void tSetColumnInfo(TAOS_FIELD *pField, SStrToken *pName, TAOS_FIELD *pType);
void tSetColumnType(TAOS_FIELD *pField, SStrToken *type);

/**
 *
 * @param yyp      The parser
 * @param yymajor  The major token code number
 * @param yyminor  The value for the token
 */
void Parse(void *yyp, int yymajor, ParseTOKENTYPE yyminor, SSqlInfo *);

/**
 *
 * @param p         The parser to be deleted
 * @param freeProc  Function used to reclaim memory
 */
void ParseFree(void *p, void (*freeProc)(void *));

/**
 *
 * @param mallocProc  The parser allocator
 * @return
 */
void *ParseAlloc(void *(*mallocProc)(size_t));

/**
 *
 * @param str sql string
 * @return sql ast
 */
SSqlInfo qSqlParse(const char *str);

#ifdef __cplusplus
}
#endif

#endif  // TDENGINE_QSQLPARSER_H<|MERGE_RESOLUTION|>--- conflicted
+++ resolved
@@ -286,11 +286,8 @@
   bool               distinct;
 } tSqlExprItem;
 
-<<<<<<< HEAD
 SArray *commonItemAppend(SArray *pList, tVariant *pVar, tSqlExpr *jsonExp, bool isJsonExp, uint8_t sortOrder);
-=======
-
->>>>>>> 20cf2ff3
+
 SArray *tVariantListAppend(SArray *pList, tVariant *pVar, uint8_t sortOrder);
 SArray *tVariantListInsert(SArray *pList, tVariant *pVar, uint8_t sortOrder, int32_t index);
 SArray *tVariantListAppendToken(SArray *pList, SStrToken *pAliasToken, uint8_t sortOrder, bool needRmquoteEscape);
