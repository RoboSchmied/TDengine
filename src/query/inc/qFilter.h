--- conflicted
+++ resolved
@@ -243,13 +243,7 @@
   SFilterPCtx       pctx;
 } SFilterInfo;
 
-<<<<<<< HEAD
-#define COL_FIELD_SIZE (sizeof(SFilterField) + 2 * sizeof(int64_t))
-
 #define FILTER_NO_MERGE_DATA_TYPE(t) ((t) == TSDB_DATA_TYPE_BINARY || (t) == TSDB_DATA_TYPE_NCHAR || (t) == TSDB_DATA_TYPE_JSON)
-=======
-#define FILTER_NO_MERGE_DATA_TYPE(t) ((t) == TSDB_DATA_TYPE_BINARY || (t) == TSDB_DATA_TYPE_NCHAR)
->>>>>>> 20cf2ff3
 #define FILTER_NO_MERGE_OPTR(o) ((o) == TSDB_RELATION_ISNULL || (o) == TSDB_RELATION_NOTNULL || (o) == FILTER_DUMMY_EMPTY_OPTR)
 
 #define MR_EMPTY_RES(ctx) (ctx->rs == NULL)
