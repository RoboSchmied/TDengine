//lemon parser file to generate sql parse by using finite-state-machine code used to parse sql
//usage: lemon sql.y
%token_prefix TK_

%token_type {SStrToken}
%default_type {SStrToken}
%extra_argument {SSqlInfo* pInfo}

%fallback ID BOOL TINYINT SMALLINT INTEGER BIGINT FLOAT DOUBLE STRING TIMESTAMP BINARY NCHAR.

%left OR.
%left AND.
%right NOT.
%left EQ NE ISNULL NOTNULL IS LIKE GLOB BETWEEN IN.
%left GT GE LT LE.
%left BITAND BITOR LSHIFT RSHIFT.
%left PLUS MINUS.
%left DIVIDE TIMES.
%left STAR SLASH REM.
%left CONCAT.
%right UMINUS UPLUS BITNOT.

%include {
#include <stdio.h>
#include <stdlib.h>
#include <string.h>
#include <assert.h>
#include <stdbool.h>
#include "qSqlparser.h"
#include "tcmdtype.h"
#include "tstoken.h"
#include "ttokendef.h"
#include "tutil.h"
#include "tvariant.h"
}

%syntax_error {
  pInfo->valid = false;
  int32_t outputBufLen = tListLen(pInfo->msg);
  int32_t len = 0;

  if(TOKEN.z) {
    char msg[] = "syntax error near \"%s\"";
    int32_t sqlLen = strlen(&TOKEN.z[0]);

    if (sqlLen + sizeof(msg)/sizeof(msg[0]) + 1 > outputBufLen) {
        char tmpstr[128] = {0};
        memcpy(tmpstr, &TOKEN.z[0], sizeof(tmpstr)/sizeof(tmpstr[0]) - 1);
        len = sprintf(pInfo->msg, msg, tmpstr);
    } else {
        len = sprintf(pInfo->msg, msg, &TOKEN.z[0]);
    }

  } else {
    len = sprintf(pInfo->msg, "Incomplete SQL statement");
  }

  assert(len <= outputBufLen);
}

%parse_accept       {}

program ::= cmd.    {}

//////////////////////////////////THE SHOW STATEMENT///////////////////////////////////////////
cmd ::= SHOW DATABASES.  { setShowOptions(pInfo, TSDB_MGMT_TABLE_DB, 0, 0);}
cmd ::= SHOW TOPICS.     { setShowOptions(pInfo, TSDB_MGMT_TABLE_TP, 0, 0);}
cmd ::= SHOW MNODES.     { setShowOptions(pInfo, TSDB_MGMT_TABLE_MNODE, 0, 0);}
cmd ::= SHOW DNODES.     { setShowOptions(pInfo, TSDB_MGMT_TABLE_DNODE, 0, 0);}
cmd ::= SHOW ACCOUNTS.   { setShowOptions(pInfo, TSDB_MGMT_TABLE_ACCT, 0, 0);}
cmd ::= SHOW USERS.      { setShowOptions(pInfo, TSDB_MGMT_TABLE_USER, 0, 0);}

cmd ::= SHOW MODULES.    { setShowOptions(pInfo, TSDB_MGMT_TABLE_MODULE, 0, 0);  }
cmd ::= SHOW QUERIES.    { setShowOptions(pInfo, TSDB_MGMT_TABLE_QUERIES, 0, 0);  }
cmd ::= SHOW CONNECTIONS.{ setShowOptions(pInfo, TSDB_MGMT_TABLE_CONNS, 0, 0);}
cmd ::= SHOW STREAMS.    { setShowOptions(pInfo, TSDB_MGMT_TABLE_STREAMS, 0, 0);  }
cmd ::= SHOW VARIABLES.  { setShowOptions(pInfo, TSDB_MGMT_TABLE_VARIABLES, 0, 0);  }
cmd ::= SHOW SCORES.     { setShowOptions(pInfo, TSDB_MGMT_TABLE_SCORES, 0, 0);   }
cmd ::= SHOW GRANTS.     { setShowOptions(pInfo, TSDB_MGMT_TABLE_GRANTS, 0, 0);   }

cmd ::= SHOW VNODES.                { setShowOptions(pInfo, TSDB_MGMT_TABLE_VNODES, 0, 0); }
cmd ::= SHOW VNODES IPTOKEN(X).     { setShowOptions(pInfo, TSDB_MGMT_TABLE_VNODES, &X, 0); }


%type dbPrefix {SStrToken}
dbPrefix(A) ::=.                   {A.n = 0; A.type = 0;}
dbPrefix(A) ::= ids(X) DOT.        {A = X;  }

%type cpxName {SStrToken}
cpxName(A) ::= .             {A.n = 0;  }
cpxName(A) ::= DOT ids(Y).   {A = Y; A.n += 1;    }

cmd ::= SHOW CREATE TABLE ids(X) cpxName(Y).    {
   X.n += Y.n;
   setDCLSqlElems(pInfo, TSDB_SQL_SHOW_CREATE_TABLE, 1, &X);
}    

cmd ::= SHOW CREATE DATABASE ids(X). {
  setDCLSqlElems(pInfo, TSDB_SQL_SHOW_CREATE_DATABASE, 1, &X);
} 

cmd ::= SHOW dbPrefix(X) TABLES.         {
    setShowOptions(pInfo, TSDB_MGMT_TABLE_TABLE, &X, 0);
}

cmd ::= SHOW dbPrefix(X) TABLES LIKE ids(Y).         {
    setShowOptions(pInfo, TSDB_MGMT_TABLE_TABLE, &X, &Y);
}

cmd ::= SHOW dbPrefix(X) STABLES.      {
    setShowOptions(pInfo, TSDB_MGMT_TABLE_METRIC, &X, 0);
}

cmd ::= SHOW dbPrefix(X) STABLES LIKE ids(Y).      {
    SStrToken token;
    tSetDbName(&token, &X);
    setShowOptions(pInfo, TSDB_MGMT_TABLE_METRIC, &token, &Y);
}

cmd ::= SHOW dbPrefix(X) VGROUPS.    {
    SStrToken token;
    tSetDbName(&token, &X);
    setShowOptions(pInfo, TSDB_MGMT_TABLE_VGROUP, &token, 0);
}

cmd ::= SHOW dbPrefix(X) VGROUPS ids(Y).    {
    SStrToken token;
    tSetDbName(&token, &X);
    setShowOptions(pInfo, TSDB_MGMT_TABLE_VGROUP, &token, &Y);
}

//drop configure for tables
cmd ::= DROP TABLE ifexists(Y) ids(X) cpxName(Z).   {
    X.n += Z.n;
    setDropDbTableInfo(pInfo, TSDB_SQL_DROP_TABLE, &X, &Y, -1, -1);
}

//drop stable
cmd ::= DROP STABLE ifexists(Y) ids(X) cpxName(Z).   {
    X.n += Z.n;
    setDropDbTableInfo(pInfo, TSDB_SQL_DROP_TABLE, &X, &Y, -1, TSDB_SUPER_TABLE);
}

cmd ::= DROP DATABASE ifexists(Y) ids(X).    { setDropDbTableInfo(pInfo, TSDB_SQL_DROP_DB, &X, &Y, TSDB_DB_TYPE_DEFAULT, -1); }
cmd ::= DROP TOPIC ifexists(Y) ids(X).    { setDropDbTableInfo(pInfo, TSDB_SQL_DROP_DB, &X, &Y, TSDB_DB_TYPE_TOPIC, -1); }

cmd ::= DROP DNODE ids(X).       { setDCLSqlElems(pInfo, TSDB_SQL_DROP_DNODE, 1, &X);    }
cmd ::= DROP USER ids(X).        { setDCLSqlElems(pInfo, TSDB_SQL_DROP_USER, 1, &X);     }
cmd ::= DROP ACCOUNT ids(X).     { setDCLSqlElems(pInfo, TSDB_SQL_DROP_ACCT, 1, &X);  }

/////////////////////////////////THE USE STATEMENT//////////////////////////////////////////
cmd ::= USE ids(X).              { setDCLSqlElems(pInfo, TSDB_SQL_USE_DB, 1, &X);}

/////////////////////////////////THE DESCRIBE STATEMENT/////////////////////////////////////
cmd ::= DESCRIBE ids(X) cpxName(Y). {
    X.n += Y.n;
    setDCLSqlElems(pInfo, TSDB_SQL_DESCRIBE_TABLE, 1, &X);
}

/////////////////////////////////THE ALTER STATEMENT////////////////////////////////////////
cmd ::= ALTER USER ids(X) PASS ids(Y).          { setAlterUserSql(pInfo, TSDB_ALTER_USER_PASSWD, &X, &Y, NULL);    }
cmd ::= ALTER USER ids(X) PRIVILEGE ids(Y).     { setAlterUserSql(pInfo, TSDB_ALTER_USER_PRIVILEGES, &X, NULL, &Y);}
cmd ::= ALTER DNODE ids(X) ids(Y).              { setDCLSqlElems(pInfo, TSDB_SQL_CFG_DNODE, 2, &X, &Y);          }
cmd ::= ALTER DNODE ids(X) ids(Y) ids(Z).       { setDCLSqlElems(pInfo, TSDB_SQL_CFG_DNODE, 3, &X, &Y, &Z);      }
cmd ::= ALTER LOCAL ids(X).                     { setDCLSqlElems(pInfo, TSDB_SQL_CFG_LOCAL, 1, &X);              }
cmd ::= ALTER LOCAL ids(X) ids(Y).              { setDCLSqlElems(pInfo, TSDB_SQL_CFG_LOCAL, 2, &X, &Y);          }
cmd ::= ALTER DATABASE ids(X) alter_db_optr(Y). { SStrToken t = {0};  setCreateDbInfo(pInfo, TSDB_SQL_ALTER_DB, &X, &Y, &t);}
cmd ::= ALTER TOPIC ids(X) alter_topic_optr(Y). { SStrToken t = {0};  setCreateDbInfo(pInfo, TSDB_SQL_ALTER_DB, &X, &Y, &t);}

cmd ::= ALTER ACCOUNT ids(X) acct_optr(Z).      { setCreateAcctSql(pInfo, TSDB_SQL_ALTER_ACCT, &X, NULL, &Z);}
cmd ::= ALTER ACCOUNT ids(X) PASS ids(Y) acct_optr(Z).      { setCreateAcctSql(pInfo, TSDB_SQL_ALTER_ACCT, &X, &Y, &Z);}

// An IDENTIFIER can be a generic identifier, or one of several keywords.
// Any non-standard keyword can also be an identifier.
// And "ids" is an identifer-or-string.
%type ids {SStrToken}
ids(A) ::= ID(X).        {A = X; }
ids(A) ::= STRING(X).    {A = X; }

%type ifexists {SStrToken}
ifexists(X) ::= IF EXISTS.          { X.n = 1;}
ifexists(X) ::= .                   { X.n = 0;}

%type ifnotexists {SStrToken}
ifnotexists(X) ::= IF NOT EXISTS.   { X.n = 1;}
ifnotexists(X) ::= .                { X.n = 0;}

/////////////////////////////////THE CREATE STATEMENT///////////////////////////////////////
//create option for dnode/db/user/account
cmd ::= CREATE DNODE   ids(X).     { setDCLSqlElems(pInfo, TSDB_SQL_CREATE_DNODE, 1, &X);}
cmd ::= CREATE ACCOUNT ids(X) PASS ids(Y) acct_optr(Z).
                                { setCreateAcctSql(pInfo, TSDB_SQL_CREATE_ACCT, &X, &Y, &Z);}
cmd ::= CREATE DATABASE ifnotexists(Z) ids(X) db_optr(Y).  { setCreateDbInfo(pInfo, TSDB_SQL_CREATE_DB, &X, &Y, &Z);}
cmd ::= CREATE TOPIC ifnotexists(Z) ids(X) topic_optr(Y).  { setCreateDbInfo(pInfo, TSDB_SQL_CREATE_DB, &X, &Y, &Z);}
cmd ::= CREATE USER ids(X) PASS ids(Y).     { setCreateUserSql(pInfo, &X, &Y);}

pps(Y) ::= .                                { Y.n = 0;   }
pps(Y) ::= PPS INTEGER(X).                  { Y = X;     }

tseries(Y) ::= .                            { Y.n = 0;   }
tseries(Y) ::= TSERIES INTEGER(X).          { Y = X;     }

dbs(Y) ::= .                                { Y.n = 0;   }
dbs(Y) ::= DBS INTEGER(X).                  { Y = X;     }

streams(Y) ::= .                            { Y.n = 0;   }
streams(Y) ::= STREAMS INTEGER(X).          { Y = X;     }

storage(Y) ::= .                            { Y.n = 0;   }
storage(Y) ::= STORAGE INTEGER(X).          { Y = X;     }

qtime(Y) ::= .                              { Y.n = 0;   }
qtime(Y) ::= QTIME INTEGER(X).              { Y = X;     }

users(Y) ::= .                              { Y.n = 0;   }
users(Y) ::= USERS INTEGER(X).              { Y = X;     }

conns(Y) ::= .                              { Y.n = 0;   }
conns(Y) ::= CONNS INTEGER(X).              { Y = X;     }

state(Y) ::= .                              { Y.n = 0;   }
state(Y) ::= STATE ids(X).                  { Y = X;     }

%type acct_optr {SCreateAcctInfo}
acct_optr(Y) ::= pps(C) tseries(D) storage(P) streams(F) qtime(Q) dbs(E) users(K) conns(L) state(M). {
    Y.maxUsers   = (K.n>0)?atoi(K.z):-1;
    Y.maxDbs     = (E.n>0)?atoi(E.z):-1;
    Y.maxTimeSeries = (D.n>0)?atoi(D.z):-1;
    Y.maxStreams = (F.n>0)?atoi(F.z):-1;
    Y.maxPointsPerSecond     = (C.n>0)?atoi(C.z):-1;
    Y.maxStorage = (P.n>0)?strtoll(P.z, NULL, 10):-1;
    Y.maxQueryTime   = (Q.n>0)?strtoll(Q.z, NULL, 10):-1;
    Y.maxConnections   = (L.n>0)?atoi(L.z):-1;
    Y.stat    = M;
}

%type keep {SArray*}
%destructor keep {taosArrayDestroy($$);}
keep(Y)    ::= KEEP tagitemlist(X).           { Y = X; }

cache(Y)   ::= CACHE INTEGER(X).              { Y = X; }
replica(Y) ::= REPLICA INTEGER(X).            { Y = X; }
quorum(Y)  ::= QUORUM INTEGER(X).             { Y = X; }
days(Y)    ::= DAYS INTEGER(X).               { Y = X; }
minrows(Y) ::= MINROWS INTEGER(X).            { Y = X; }
maxrows(Y) ::= MAXROWS INTEGER(X).            { Y = X; }
blocks(Y)  ::= BLOCKS INTEGER(X).             { Y = X; }
ctime(Y)   ::= CTIME INTEGER(X).              { Y = X; }
wal(Y)     ::= WAL INTEGER(X).                { Y = X; }
fsync(Y)   ::= FSYNC INTEGER(X).              { Y = X; }
comp(Y)    ::= COMP INTEGER(X).               { Y = X; }
prec(Y)    ::= PRECISION STRING(X).           { Y = X; }
update(Y)  ::= UPDATE INTEGER(X).             { Y = X; }     
cachelast(Y) ::= CACHELAST INTEGER(X).        { Y = X; }
partitions(Y) ::= PARTITIONS INTEGER(X).      { Y = X; }

%type db_optr {SCreateDbInfo}
db_optr(Y) ::= . {setDefaultCreateDbOption(&Y); Y.dbType = TSDB_DB_TYPE_DEFAULT;}

db_optr(Y) ::= db_optr(Z) cache(X).          { Y = Z; Y.cacheBlockSize = strtol(X.z, NULL, 10); }
db_optr(Y) ::= db_optr(Z) replica(X).        { Y = Z; Y.replica = strtol(X.z, NULL, 10); }
db_optr(Y) ::= db_optr(Z) quorum(X).         { Y = Z; Y.quorum = strtol(X.z, NULL, 10); }
db_optr(Y) ::= db_optr(Z) days(X).           { Y = Z; Y.daysPerFile = strtol(X.z, NULL, 10); }
db_optr(Y) ::= db_optr(Z) minrows(X).        { Y = Z; Y.minRowsPerBlock = strtod(X.z, NULL); }
db_optr(Y) ::= db_optr(Z) maxrows(X).        { Y = Z; Y.maxRowsPerBlock = strtod(X.z, NULL); }
db_optr(Y) ::= db_optr(Z) blocks(X).         { Y = Z; Y.numOfBlocks = strtol(X.z, NULL, 10); }
db_optr(Y) ::= db_optr(Z) ctime(X).          { Y = Z; Y.commitTime = strtol(X.z, NULL, 10); }
db_optr(Y) ::= db_optr(Z) wal(X).            { Y = Z; Y.walLevel = strtol(X.z, NULL, 10); }
db_optr(Y) ::= db_optr(Z) fsync(X).          { Y = Z; Y.fsyncPeriod = strtol(X.z, NULL, 10); }
db_optr(Y) ::= db_optr(Z) comp(X).           { Y = Z; Y.compressionLevel = strtol(X.z, NULL, 10); }
db_optr(Y) ::= db_optr(Z) prec(X).           { Y = Z; Y.precision = X; }
db_optr(Y) ::= db_optr(Z) keep(X).           { Y = Z; Y.keep = X; }
db_optr(Y) ::= db_optr(Z) update(X).         { Y = Z; Y.update = strtol(X.z, NULL, 10); }
db_optr(Y) ::= db_optr(Z) cachelast(X).      { Y = Z; Y.cachelast = strtol(X.z, NULL, 10); }

%type topic_optr {SCreateDbInfo}

topic_optr(Y) ::= db_optr(Z).                       { Y = Z; Y.dbType = TSDB_DB_TYPE_TOPIC; }
topic_optr(Y) ::= topic_optr(Z) partitions(X).      { Y = Z; Y.partitions = strtol(X.z, NULL, 10); }

%type alter_db_optr {SCreateDbInfo}
alter_db_optr(Y) ::= . { setDefaultCreateDbOption(&Y); Y.dbType = TSDB_DB_TYPE_DEFAULT;}

alter_db_optr(Y) ::= alter_db_optr(Z) replica(X).     { Y = Z; Y.replica = strtol(X.z, NULL, 10); }
alter_db_optr(Y) ::= alter_db_optr(Z) quorum(X).      { Y = Z; Y.quorum = strtol(X.z, NULL, 10); }
alter_db_optr(Y) ::= alter_db_optr(Z) keep(X).        { Y = Z; Y.keep = X; }
alter_db_optr(Y) ::= alter_db_optr(Z) blocks(X).      { Y = Z; Y.numOfBlocks = strtol(X.z, NULL, 10); }
alter_db_optr(Y) ::= alter_db_optr(Z) comp(X).        { Y = Z; Y.compressionLevel = strtol(X.z, NULL, 10); }
alter_db_optr(Y) ::= alter_db_optr(Z) wal(X).         { Y = Z; Y.walLevel = strtol(X.z, NULL, 10); }
alter_db_optr(Y) ::= alter_db_optr(Z) fsync(X).       { Y = Z; Y.fsyncPeriod = strtol(X.z, NULL, 10); }
alter_db_optr(Y) ::= alter_db_optr(Z) update(X).      { Y = Z; Y.update = strtol(X.z, NULL, 10); }
alter_db_optr(Y) ::= alter_db_optr(Z) cachelast(X).   { Y = Z; Y.cachelast = strtol(X.z, NULL, 10); }

%type alter_topic_optr {SCreateDbInfo}

alter_topic_optr(Y) ::= alter_db_optr(Z).                       { Y = Z; Y.dbType = TSDB_DB_TYPE_TOPIC; }
alter_topic_optr(Y) ::= alter_topic_optr(Z) partitions(X).      { Y = Z; Y.partitions = strtol(X.z, NULL, 10); }

%type typename {TAOS_FIELD}
typename(A) ::= ids(X). { 
  X.type = 0;
  tSetColumnType (&A, &X);
}

//define binary type, e.g., binary(10), nchar(10)
typename(A) ::= ids(X) LP signed(Y) RP.    {
  if (Y <= 0) {
    X.type = 0;
    tSetColumnType(&A, &X);
  } else {
    X.type = -Y;  // negative value of name length
    tSetColumnType(&A, &X);
  }
}

// define the unsigned number type
typename(A) ::= ids(X) UNSIGNED(Z). {
  X.type = 0;
  X.n = ((Z.z + Z.n) - X.z);
  tSetColumnType (&A, &X);
}

%type signed {int64_t}
signed(A) ::= INTEGER(X).         { A = strtol(X.z, NULL, 10); }
signed(A) ::= PLUS INTEGER(X).    { A = strtol(X.z, NULL, 10); }
signed(A) ::= MINUS INTEGER(X).   { A = -strtol(X.z, NULL, 10);}

////////////////////////////////// The CREATE TABLE statement ///////////////////////////////
cmd ::= CREATE TABLE  create_table_args.  {}
cmd ::= CREATE TABLE  create_stable_args. {}
cmd ::= CREATE STABLE create_stable_args. {}
cmd ::= CREATE TABLE create_table_list(Z). { pInfo->type = TSDB_SQL_CREATE_TABLE; pInfo->pCreateTableInfo = Z;}

%type create_table_list{SCreateTableSql*}
%destructor create_table_list{destroyCreateTableSql($$);}
create_table_list(A) ::= create_from_stable(Z). {
  SCreateTableSql* pCreateTable = calloc(1, sizeof(SCreateTableSql));
  pCreateTable->childTableInfo = taosArrayInit(4, sizeof(SCreatedTableInfo));

  taosArrayPush(pCreateTable->childTableInfo, &Z);
  pCreateTable->type = TSQL_CREATE_TABLE_FROM_STABLE;
  A = pCreateTable;
}

create_table_list(A) ::= create_table_list(X) create_from_stable(Z). {
  taosArrayPush(X->childTableInfo, &Z);
  A = X;
}

%type create_table_args{SCreateTableSql*}
create_table_args(A) ::= ifnotexists(U) ids(V) cpxName(Z) LP columnlist(X) RP. {
  A = tSetCreateTableInfo(X, NULL, NULL, TSQL_CREATE_TABLE);
  setSqlInfo(pInfo, A, NULL, TSDB_SQL_CREATE_TABLE);

  V.n += Z.n;
  setCreatedTableName(pInfo, &V, &U);
}

// create super table
%type create_stable_args{SCreateTableSql*}
create_stable_args(A) ::= ifnotexists(U) ids(V) cpxName(Z) LP columnlist(X) RP TAGS LP columnlist(Y) RP. {
  A = tSetCreateTableInfo(X, Y, NULL, TSQL_CREATE_STABLE);
  setSqlInfo(pInfo, A, NULL, TSDB_SQL_CREATE_TABLE);

  V.n += Z.n;
  setCreatedTableName(pInfo, &V, &U);
}

// create table by using super table
// create table table_name using super_table_name tags(tag_values1, tag_values2)
%type create_from_stable{SCreatedTableInfo}
create_from_stable(A) ::= ifnotexists(U) ids(V) cpxName(Z) USING ids(X) cpxName(F) TAGS LP tagitemlist(Y) RP.  {
  X.n += F.n;
  V.n += Z.n;
  A = createNewChildTableInfo(&X, NULL, Y, &V, &U);
}

create_from_stable(A) ::= ifnotexists(U) ids(V) cpxName(Z) USING ids(X) cpxName(F) LP tagNamelist(P) RP TAGS LP tagitemlist(Y) RP.  {
  X.n += F.n;
  V.n += Z.n;
  A = createNewChildTableInfo(&X, P, Y, &V, &U);
}

%type tagNamelist{SArray*}
%destructor tagNamelist {taosArrayDestroy($$);}
tagNamelist(A) ::= tagNamelist(X) COMMA ids(Y).  {taosArrayPush(X, &Y); A = X;  }
tagNamelist(A) ::= ids(X).                      {A = taosArrayInit(4, sizeof(SStrToken)); taosArrayPush(A, &X);}

// create stream
// create table table_name as select count(*) from super_table_name interval(time)
create_table_args(A) ::= ifnotexists(U) ids(V) cpxName(Z) AS select(S). {
  A = tSetCreateTableInfo(NULL, NULL, S, TSQL_CREATE_STREAM);
  setSqlInfo(pInfo, A, NULL, TSDB_SQL_CREATE_TABLE);

  V.n += Z.n;
  setCreatedTableName(pInfo, &V, &U);
}

%type column{TAOS_FIELD}
%type columnlist{SArray*}
%destructor columnlist {taosArrayDestroy($$);}
columnlist(A) ::= columnlist(X) COMMA column(Y).  {taosArrayPush(X, &Y); A = X;  }
columnlist(A) ::= column(X).                      {A = taosArrayInit(4, sizeof(TAOS_FIELD)); taosArrayPush(A, &X);}

// The information used for a column is the name and type of column:
// tinyint smallint int bigint float double bool timestamp binary(x) nchar(x)
column(A) ::= ids(X) typename(Y).          {
  tSetColumnInfo(&A, &X, &Y);
}

%type tagitemlist {SArray*}
%destructor tagitemlist {taosArrayDestroy($$);}

%type tagitem {tVariant}
tagitemlist(A) ::= tagitemlist(X) COMMA tagitem(Y). { A = tVariantListAppend(X, &Y, -1);    }
tagitemlist(A) ::= tagitem(X).                      { A = tVariantListAppend(NULL, &X, -1); }

tagitem(A) ::= INTEGER(X).      { toTSDBType(X.type); tVariantCreate(&A, &X); }
tagitem(A) ::= FLOAT(X).        { toTSDBType(X.type); tVariantCreate(&A, &X); }
tagitem(A) ::= STRING(X).       { toTSDBType(X.type); tVariantCreate(&A, &X); }
tagitem(A) ::= BOOL(X).         { toTSDBType(X.type); tVariantCreate(&A, &X); }
tagitem(A) ::= NULL(X).         { X.type = 0; tVariantCreate(&A, &X); }

tagitem(A) ::= MINUS(X) INTEGER(Y).{
    X.n += Y.n;
    X.type = Y.type;
    toTSDBType(X.type);
    tVariantCreate(&A, &X);
}

tagitem(A) ::= MINUS(X) FLOAT(Y).  {
    X.n += Y.n;
    X.type = Y.type;
    toTSDBType(X.type);
    tVariantCreate(&A, &X);
}

tagitem(A) ::= PLUS(X) INTEGER(Y). {
    X.n += Y.n;
    X.type = Y.type;
    toTSDBType(X.type);
    tVariantCreate(&A, &X);
}

tagitem(A) ::= PLUS(X) FLOAT(Y).  {
    X.n += Y.n;
    X.type = Y.type;
    toTSDBType(X.type);
    tVariantCreate(&A, &X);
}

//////////////////////// The SELECT statement /////////////////////////////////
<<<<<<< HEAD
%type select {SQuerySQL*}
%destructor select {doDestroyQuerySql($$);}
select(A) ::= SELECT(T) selcollist(W) from(X) where_opt(Y) interval_opt(K) fill_opt(F) sliding_opt(S) groupby_opt(P) orderby_opt(Z) having_opt(N) slimit_opt(G) limit_opt(L). {
  A = tSetQuerySqlElems(&T, W, X, Y, P, Z, &K, &S, F, &L, &G, N);
=======
%type select {SQuerySqlNode*}
%destructor select {destroyQuerySqlNode($$);}
select(A) ::= SELECT(T) selcollist(W) from(X) where_opt(Y) interval_opt(K) session_option(H) fill_opt(F) sliding_opt(S) groupby_opt(P) orderby_opt(Z) having_opt(N) slimit_opt(G) limit_opt(L). {
  A = tSetQuerySqlNode(&T, W, X, Y, P, Z, &K, &H, &S, F, &L, &G);
>>>>>>> 119fcee9
}

select(A) ::= LP select(B) RP. {A = B;}

%type union {SSubclauseInfo*}
%destructor union {destroyAllSelectClause($$);}
union(Y) ::= select(X). { Y = setSubclause(NULL, X); }
union(Y) ::= union(Z) UNION ALL select(X). { Y = appendSelectClause(Z, X); }

cmd ::= union(X). { setSqlInfo(pInfo, X, NULL, TSDB_SQL_SELECT); }

// Support for the SQL exprssion without from & where subclauses, e.g.,
// select current_database()
// select server_version()
// select client_version()
// select server_state()
select(A) ::= SELECT(T) selcollist(W). {
<<<<<<< HEAD
  A = tSetQuerySqlElems(&T, W, NULL, NULL, NULL, NULL, NULL, NULL, NULL, NULL, NULL, NULL);
=======
  A = tSetQuerySqlNode(&T, W, NULL, NULL, NULL, NULL, NULL, NULL, NULL, NULL, NULL, NULL);
>>>>>>> 119fcee9
}

// selcollist is a list of expressions that are to become the return
// values of the SELECT statement.  The "*" in statements like
// "SELECT * FROM ..." is encoded as a special expression with an opcode of TK_ALL.
%type selcollist {SArray*}
%destructor selcollist {tSqlExprListDestroy($$);}

%type sclp {SArray*}
%destructor sclp {tSqlExprListDestroy($$);}
sclp(A) ::= selcollist(X) COMMA.             {A = X;}
sclp(A) ::= .                                {A = 0;}
selcollist(A) ::= sclp(P) distinct(Z) expr(X) as(Y).     {
   A = tSqlExprListAppend(P, X,  Z.n? &Z:0, Y.n?&Y:0);
}

selcollist(A) ::= sclp(P) STAR. {
   tSqlExpr *pNode = tSqlExprCreateIdValue(NULL, TK_ALL);
   A = tSqlExprListAppend(P, pNode, 0, 0);
}

// An option "AS <id>" phrase that can follow one of the expressions that
// define the result set, or one of the tables in the FROM clause.
%type as {SStrToken}
as(X) ::= AS ids(Y).    { X = Y;    }
as(X) ::= ids(Y).       { X = Y;    }
as(X) ::= .             { X.n = 0;  }

%type distinct {SStrToken}
distinct(X) ::= DISTINCT(Y). { X = Y;  }
distinct(X) ::= .            { X.n = 0;}

// A complete FROM clause.
%type from {SFromInfo*}
from(A) ::= FROM tablelist(X).                 {A = X;}
from(A) ::= FROM LP union(Y) RP.               {A = Y;}

%type tablelist {SArray*}
tablelist(A) ::= ids(X) cpxName(Y).                     {
  toTSDBType(X.type);
  X.n += Y.n;
  A = setTableNameList(NULL, &X, NULL);
}

tablelist(A) ::= ids(X) cpxName(Y) ids(Z).             {
  toTSDBType(X.type);
  toTSDBType(Z.type);
  X.n += Y.n;
  A = setTableNameList(NULL, &X, &Z);
}

tablelist(A) ::= tablelist(Y) COMMA ids(X) cpxName(Z).  {
  toTSDBType(X.type);
  X.n += Z.n;
  A = setTableNameList(Y, &X, NULL);
}

tablelist(A) ::= tablelist(Y) COMMA ids(X) cpxName(Z) ids(F). {
  toTSDBType(X.type);
  toTSDBType(F.type);
  X.n += Z.n;

  A = setTableNameList(Y, &X, &F);
}

// The value of interval should be the form of "number+[a,s,m,h,d,n,y]" or "now"
%type tmvar {SStrToken}
tmvar(A) ::= VARIABLE(X).   {A = X;}

%type interval_opt {SIntervalVal}
interval_opt(N) ::= INTERVAL LP tmvar(E) RP.    {N.interval = E; N.offset.n = 0;}
interval_opt(N) ::= INTERVAL LP tmvar(E) COMMA tmvar(X) RP.    {N.interval = E; N.offset = X;}
interval_opt(N) ::= .                           {memset(&N, 0, sizeof(N));}

%type session_option {SSessionWindowVal}
session_option(X) ::= .                                                  {X.col.n = 0; X.gap.n = 0;}
session_option(X) ::= SESSION LP ids(V) cpxName(Z) COMMA tmvar(Y) RP.    {
   V.n += Z.n;
   X.col = V;
   X.gap = Y;
}

%type fill_opt {SArray*}
%destructor fill_opt {taosArrayDestroy($$);}
fill_opt(N) ::= .                                           { N = 0;     }
fill_opt(N) ::= FILL LP ID(Y) COMMA tagitemlist(X) RP.      {
    tVariant A = {0};
    toTSDBType(Y.type);
    tVariantCreate(&A, &Y);

    tVariantListInsert(X, &A, -1, 0);
    N = X;
}

fill_opt(N) ::= FILL LP ID(Y) RP.               {
    toTSDBType(Y.type);
    N = tVariantListAppendToken(NULL, &Y, -1);
}

%type sliding_opt {SStrToken}
sliding_opt(K) ::= SLIDING LP tmvar(E) RP.      {K = E;     }
sliding_opt(K) ::= .                            {K.n = 0; K.z = NULL; K.type = 0;   }

%type orderby_opt {SArray*}
%destructor orderby_opt {taosArrayDestroy($$);}

%type sortlist {SArray*}
%destructor sortlist {taosArrayDestroy($$);}

%type sortitem {tVariant}
%destructor sortitem {tVariantDestroy(&$$);}

orderby_opt(A) ::= .                          {A = 0;}
orderby_opt(A) ::= ORDER BY sortlist(X).      {A = X;}

sortlist(A) ::= sortlist(X) COMMA item(Y) sortorder(Z). {
    A = tVariantListAppend(X, &Y, Z);
}

sortlist(A) ::= item(Y) sortorder(Z). {
  A = tVariantListAppend(NULL, &Y, Z);
}

%type item {tVariant}
item(A) ::= ids(X) cpxName(Y).   {
  toTSDBType(X.type);
  X.n += Y.n;

  tVariantCreate(&A, &X);
}

%type sortorder {int}
sortorder(A) ::= ASC.           { A = TSDB_ORDER_ASC; }
sortorder(A) ::= DESC.          { A = TSDB_ORDER_DESC;}
sortorder(A) ::= .              { A = TSDB_ORDER_ASC; }  // Ascending order by default

//group by clause
%type groupby_opt {SArray*}
%destructor groupby_opt {taosArrayDestroy($$);}
%type grouplist {SArray*}
%destructor grouplist {taosArrayDestroy($$);}

groupby_opt(A) ::= .                       { A = 0;}
groupby_opt(A) ::= GROUP BY grouplist(X).  { A = X;}

grouplist(A) ::= grouplist(X) COMMA item(Y).    {
  A = tVariantListAppend(X, &Y, -1);
}

grouplist(A) ::= item(X).                       {
  A = tVariantListAppend(NULL, &X, -1);
}

//having clause, ignore the input condition in having
%type having_opt {tSqlExpr*}
%destructor having_opt {tSqlExprDestroy($$);}
having_opt(A) ::=.                  {A = 0;}
having_opt(A) ::= HAVING expr(X).   {A = X;}

//limit-offset subclause
%type limit_opt {SLimitVal}
limit_opt(A) ::= .                     {A.limit = -1; A.offset = 0;}
limit_opt(A) ::= LIMIT signed(X).      {A.limit = X;  A.offset = 0;}
limit_opt(A) ::= LIMIT signed(X) OFFSET signed(Y).
                                       { A.limit = X;  A.offset = Y;}
limit_opt(A) ::= LIMIT signed(X) COMMA signed(Y).
                                       { A.limit = Y;  A.offset = X;}

%type slimit_opt {SLimitVal}
slimit_opt(A) ::= .                    {A.limit = -1; A.offset = 0;}
slimit_opt(A) ::= SLIMIT signed(X).    {A.limit = X;  A.offset = 0;}
slimit_opt(A) ::= SLIMIT signed(X) SOFFSET signed(Y).
                                       {A.limit = X;  A.offset = Y;}
slimit_opt(A) ::= SLIMIT signed(X) COMMA  signed(Y).
                                       {A.limit = Y;  A.offset = X;}

%type where_opt {tSqlExpr*}
%destructor where_opt {tSqlExprDestroy($$);}

where_opt(A) ::= .                    {A = 0;}
where_opt(A) ::= WHERE expr(X).       {A = X;}

/////////////////////////// Expression Processing /////////////////////////////
//
%type expr {tSqlExpr*}
%destructor expr {tSqlExprDestroy($$);}

expr(A) ::= LP(X) expr(Y) RP(Z).       {A = Y; A->token.z = X.z; A->token.n = (Z.z - X.z + 1);}

expr(A) ::= ID(X).               { A = tSqlExprCreateIdValue(&X, TK_ID);}
expr(A) ::= ID(X) DOT ID(Y).     { X.n += (1+Y.n); A = tSqlExprCreateIdValue(&X, TK_ID);}
expr(A) ::= ID(X) DOT STAR(Y).   { X.n += (1+Y.n); A = tSqlExprCreateIdValue(&X, TK_ALL);}

expr(A) ::= INTEGER(X).          { A = tSqlExprCreateIdValue(&X, TK_INTEGER);}
expr(A) ::= MINUS(X) INTEGER(Y). { X.n += Y.n; X.type = TK_INTEGER; A = tSqlExprCreateIdValue(&X, TK_INTEGER);}
expr(A) ::= PLUS(X)  INTEGER(Y). { X.n += Y.n; X.type = TK_INTEGER; A = tSqlExprCreateIdValue(&X, TK_INTEGER);}
expr(A) ::= FLOAT(X).            { A = tSqlExprCreateIdValue(&X, TK_FLOAT);}
expr(A) ::= MINUS(X) FLOAT(Y).   { X.n += Y.n; X.type = TK_FLOAT; A = tSqlExprCreateIdValue(&X, TK_FLOAT);}
expr(A) ::= PLUS(X) FLOAT(Y).    { X.n += Y.n; X.type = TK_FLOAT; A = tSqlExprCreateIdValue(&X, TK_FLOAT);}
expr(A) ::= STRING(X).           { A = tSqlExprCreateIdValue(&X, TK_STRING);}
expr(A) ::= NOW(X).              { A = tSqlExprCreateIdValue(&X, TK_NOW); }
expr(A) ::= VARIABLE(X).         { A = tSqlExprCreateIdValue(&X, TK_VARIABLE);}
expr(A) ::= BOOL(X).             { A = tSqlExprCreateIdValue(&X, TK_BOOL);}

// ordinary functions: min(x), max(x), top(k, 20)
expr(A) ::= ID(X) LP exprlist(Y) RP(E). { A = tSqlExprCreateFunction(Y, &X, &E, X.type); }

// for parsing sql functions with wildcard for parameters. e.g., count(*)/first(*)/last(*) operation
expr(A) ::= ID(X) LP STAR RP(Y).     { A = tSqlExprCreateFunction(NULL, &X, &Y, X.type); }

// is (not) null expression
expr(A) ::= expr(X) IS NULL.           {A = tSqlExprCreate(X, NULL, TK_ISNULL);}
expr(A) ::= expr(X) IS NOT NULL.       {A = tSqlExprCreate(X, NULL, TK_NOTNULL);}

// relational expression
expr(A) ::= expr(X) LT expr(Y).      {A = tSqlExprCreate(X, Y, TK_LT);}
expr(A) ::= expr(X) GT expr(Y).      {A = tSqlExprCreate(X, Y, TK_GT);}
expr(A) ::= expr(X) LE expr(Y).      {A = tSqlExprCreate(X, Y, TK_LE);}
expr(A) ::= expr(X) GE expr(Y).      {A = tSqlExprCreate(X, Y, TK_GE);}
expr(A) ::= expr(X) NE expr(Y).      {A = tSqlExprCreate(X, Y, TK_NE);}
expr(A) ::= expr(X) EQ expr(Y).      {A = tSqlExprCreate(X, Y, TK_EQ);}

expr(A) ::= expr(X) BETWEEN expr(Y) AND expr(Z).      { tSqlExpr* X2 = tSqlExprClone(X); A = tSqlExprCreate(tSqlExprCreate(X, Y, TK_GE), tSqlExprCreate(X2, Z, TK_LE), TK_AND);}

expr(A) ::= expr(X) AND expr(Y).     {A = tSqlExprCreate(X, Y, TK_AND);}
expr(A) ::= expr(X) OR  expr(Y).     {A = tSqlExprCreate(X, Y, TK_OR); }

// binary arithmetic expression
expr(A) ::= expr(X) PLUS  expr(Y).   {A = tSqlExprCreate(X, Y, TK_PLUS);  }
expr(A) ::= expr(X) MINUS expr(Y).   {A = tSqlExprCreate(X, Y, TK_MINUS); }
expr(A) ::= expr(X) STAR  expr(Y).   {A = tSqlExprCreate(X, Y, TK_STAR);  }
expr(A) ::= expr(X) SLASH expr(Y).   {A = tSqlExprCreate(X, Y, TK_DIVIDE);}
expr(A) ::= expr(X) REM   expr(Y).   {A = tSqlExprCreate(X, Y, TK_REM);   }

// like expression
expr(A) ::= expr(X) LIKE expr(Y).    {A = tSqlExprCreate(X, Y, TK_LIKE);  }

//in expression
expr(A) ::= expr(X) IN LP exprlist(Y) RP.   {A = tSqlExprCreate(X, (tSqlExpr*)Y, TK_IN); }

%type exprlist {SArray*}
%destructor exprlist {tSqlExprListDestroy($$);}

%type expritem {tSqlExpr*}
%destructor expritem {tSqlExprDestroy($$);}

exprlist(A) ::= exprlist(X) COMMA expritem(Y). {A = tSqlExprListAppend(X,Y,0, 0);}
exprlist(A) ::= expritem(X).                   {A = tSqlExprListAppend(0,X,0, 0);}
expritem(A) ::= expr(X).                       {A = X;}
expritem(A) ::= .                              {A = 0;}

///////////////////////////////////reset query cache//////////////////////////////////////
cmd ::= RESET QUERY CACHE.  { setDCLSqlElems(pInfo, TSDB_SQL_RESET_CACHE, 0);}

///////////////////////////////////sync replica database//////////////////////////////////
cmd ::= SYNCDB ids(X) REPLICA.{ setDCLSqlElems(pInfo, TSDB_SQL_SYNC_DB_REPLICA, 1, &X);}

///////////////////////////////////ALTER TABLE statement//////////////////////////////////
cmd ::= ALTER TABLE ids(X) cpxName(F) ADD COLUMN columnlist(A).     {
    X.n += F.n;
    SAlterTableInfo* pAlterTable = tSetAlterTableInfo(&X, A, NULL, TSDB_ALTER_TABLE_ADD_COLUMN, -1);
    setSqlInfo(pInfo, pAlterTable, NULL, TSDB_SQL_ALTER_TABLE);
}

cmd ::= ALTER TABLE ids(X) cpxName(F) DROP COLUMN ids(A).     {
    X.n += F.n;

    toTSDBType(A.type);
    SArray* K = tVariantListAppendToken(NULL, &A, -1);

    SAlterTableInfo* pAlterTable = tSetAlterTableInfo(&X, NULL, K, TSDB_ALTER_TABLE_DROP_COLUMN, -1);
    setSqlInfo(pInfo, pAlterTable, NULL, TSDB_SQL_ALTER_TABLE);
}

//////////////////////////////////ALTER TAGS statement/////////////////////////////////////
cmd ::= ALTER TABLE ids(X) cpxName(Y) ADD TAG columnlist(A).        {
    X.n += Y.n;
    SAlterTableInfo* pAlterTable = tSetAlterTableInfo(&X, A, NULL, TSDB_ALTER_TABLE_ADD_TAG_COLUMN, -1);
    setSqlInfo(pInfo, pAlterTable, NULL, TSDB_SQL_ALTER_TABLE);
}
cmd ::= ALTER TABLE ids(X) cpxName(Z) DROP TAG ids(Y).          {
    X.n += Z.n;

    toTSDBType(Y.type);
    SArray* A = tVariantListAppendToken(NULL, &Y, -1);

    SAlterTableInfo* pAlterTable = tSetAlterTableInfo(&X, NULL, A, TSDB_ALTER_TABLE_DROP_TAG_COLUMN, -1);
    setSqlInfo(pInfo, pAlterTable, NULL, TSDB_SQL_ALTER_TABLE);
}

cmd ::= ALTER TABLE ids(X) cpxName(F) CHANGE TAG ids(Y) ids(Z). {
    X.n += F.n;

    toTSDBType(Y.type);
    SArray* A = tVariantListAppendToken(NULL, &Y, -1);

    toTSDBType(Z.type);
    A = tVariantListAppendToken(A, &Z, -1);

    SAlterTableInfo* pAlterTable = tSetAlterTableInfo(&X, NULL, A, TSDB_ALTER_TABLE_CHANGE_TAG_COLUMN, -1);
    setSqlInfo(pInfo, pAlterTable, NULL, TSDB_SQL_ALTER_TABLE);
}

cmd ::= ALTER TABLE ids(X) cpxName(F) SET TAG ids(Y) EQ tagitem(Z).     {
    X.n += F.n;

    toTSDBType(Y.type);
    SArray* A = tVariantListAppendToken(NULL, &Y, -1);
    A = tVariantListAppend(A, &Z, -1);

    SAlterTableInfo* pAlterTable = tSetAlterTableInfo(&X, NULL, A, TSDB_ALTER_TABLE_UPDATE_TAG_VAL, -1);
    setSqlInfo(pInfo, pAlterTable, NULL, TSDB_SQL_ALTER_TABLE);
}


///////////////////////////////////ALTER STABLE statement//////////////////////////////////
cmd ::= ALTER STABLE ids(X) cpxName(F) ADD COLUMN columnlist(A).     {
    X.n += F.n;
    SAlterTableInfo* pAlterTable = tSetAlterTableInfo(&X, A, NULL, TSDB_ALTER_TABLE_ADD_COLUMN, TSDB_SUPER_TABLE);
    setSqlInfo(pInfo, pAlterTable, NULL, TSDB_SQL_ALTER_TABLE);
}

cmd ::= ALTER STABLE ids(X) cpxName(F) DROP COLUMN ids(A).     {
    X.n += F.n;

    toTSDBType(A.type);
    SArray* K = tVariantListAppendToken(NULL, &A, -1);

    SAlterTableInfo* pAlterTable = tSetAlterTableInfo(&X, NULL, K, TSDB_ALTER_TABLE_DROP_COLUMN, TSDB_SUPER_TABLE);
    setSqlInfo(pInfo, pAlterTable, NULL, TSDB_SQL_ALTER_TABLE);
}

//////////////////////////////////ALTER TAGS statement/////////////////////////////////////
cmd ::= ALTER STABLE ids(X) cpxName(Y) ADD TAG columnlist(A).        {
    X.n += Y.n;
    SAlterTableInfo* pAlterTable = tSetAlterTableInfo(&X, A, NULL, TSDB_ALTER_TABLE_ADD_TAG_COLUMN, TSDB_SUPER_TABLE);
    setSqlInfo(pInfo, pAlterTable, NULL, TSDB_SQL_ALTER_TABLE);
}
cmd ::= ALTER STABLE ids(X) cpxName(Z) DROP TAG ids(Y).          {
    X.n += Z.n;

    toTSDBType(Y.type);
    SArray* A = tVariantListAppendToken(NULL, &Y, -1);

    SAlterTableInfo* pAlterTable = tSetAlterTableInfo(&X, NULL, A, TSDB_ALTER_TABLE_DROP_TAG_COLUMN, TSDB_SUPER_TABLE);
    setSqlInfo(pInfo, pAlterTable, NULL, TSDB_SQL_ALTER_TABLE);
}

cmd ::= ALTER STABLE ids(X) cpxName(F) CHANGE TAG ids(Y) ids(Z). {
    X.n += F.n;

    toTSDBType(Y.type);
    SArray* A = tVariantListAppendToken(NULL, &Y, -1);

    toTSDBType(Z.type);
    A = tVariantListAppendToken(A, &Z, -1);

    SAlterTableInfo* pAlterTable = tSetAlterTableInfo(&X, NULL, A, TSDB_ALTER_TABLE_CHANGE_TAG_COLUMN, TSDB_SUPER_TABLE);
    setSqlInfo(pInfo, pAlterTable, NULL, TSDB_SQL_ALTER_TABLE);
}

////////////////////////////////////////kill statement///////////////////////////////////////
cmd ::= KILL CONNECTION INTEGER(Y).   {setKillSql(pInfo, TSDB_SQL_KILL_CONNECTION, &Y);}
cmd ::= KILL STREAM INTEGER(X) COLON(Z) INTEGER(Y).       {X.n += (Z.n + Y.n); setKillSql(pInfo, TSDB_SQL_KILL_STREAM, &X);}
cmd ::= KILL QUERY INTEGER(X) COLON(Z) INTEGER(Y).        {X.n += (Z.n + Y.n); setKillSql(pInfo, TSDB_SQL_KILL_QUERY, &X);}

%fallback ID ABORT AFTER ASC ATTACH BEFORE BEGIN CASCADE CLUSTER CONFLICT COPY DATABASE DEFERRED
  DELIMITERS DESC DETACH EACH END EXPLAIN FAIL FOR GLOB IGNORE IMMEDIATE INITIALLY INSTEAD
  LIKE MATCH KEY OF OFFSET RAISE REPLACE RESTRICT ROW STATEMENT TRIGGER VIEW ALL
  NOW IPTOKEN SEMI NONE PREV LINEAR IMPORT TBNAME JOIN STABLE NULL INSERT INTO VALUES.<|MERGE_RESOLUTION|>--- conflicted
+++ resolved
@@ -450,17 +450,10 @@
 }
 
 //////////////////////// The SELECT statement /////////////////////////////////
-<<<<<<< HEAD
-%type select {SQuerySQL*}
-%destructor select {doDestroyQuerySql($$);}
-select(A) ::= SELECT(T) selcollist(W) from(X) where_opt(Y) interval_opt(K) fill_opt(F) sliding_opt(S) groupby_opt(P) orderby_opt(Z) having_opt(N) slimit_opt(G) limit_opt(L). {
-  A = tSetQuerySqlElems(&T, W, X, Y, P, Z, &K, &S, F, &L, &G, N);
-=======
 %type select {SQuerySqlNode*}
 %destructor select {destroyQuerySqlNode($$);}
 select(A) ::= SELECT(T) selcollist(W) from(X) where_opt(Y) interval_opt(K) session_option(H) fill_opt(F) sliding_opt(S) groupby_opt(P) orderby_opt(Z) having_opt(N) slimit_opt(G) limit_opt(L). {
-  A = tSetQuerySqlNode(&T, W, X, Y, P, Z, &K, &H, &S, F, &L, &G);
->>>>>>> 119fcee9
+  A = tSetQuerySqlNode(&T, W, X, Y, P, Z, &K, &H, &S, F, &L, &G, N);
 }
 
 select(A) ::= LP select(B) RP. {A = B;}
@@ -478,11 +471,7 @@
 // select client_version()
 // select server_state()
 select(A) ::= SELECT(T) selcollist(W). {
-<<<<<<< HEAD
-  A = tSetQuerySqlElems(&T, W, NULL, NULL, NULL, NULL, NULL, NULL, NULL, NULL, NULL, NULL);
-=======
   A = tSetQuerySqlNode(&T, W, NULL, NULL, NULL, NULL, NULL, NULL, NULL, NULL, NULL, NULL);
->>>>>>> 119fcee9
 }
 
 // selcollist is a list of expressions that are to become the return
