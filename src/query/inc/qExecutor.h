--- conflicted
+++ resolved
@@ -503,13 +503,8 @@
   int32_t        numOfRows;  // number of rows
   int32_t        colIndex;      // start row index
   int32_t        start;
-<<<<<<< HEAD
-  char*          prevData;    // previous data
-
-=======
   char*          prevData;    // previous data 
   bool           reptScan;
->>>>>>> 7d9efc95
 } SStateWindowOperatorInfo ;
 
 typedef struct SDistinctOperatorInfo {
