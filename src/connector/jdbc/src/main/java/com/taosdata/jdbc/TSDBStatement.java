--- conflicted
+++ resolved
@@ -158,13 +158,9 @@
             throw new SQLException(TSDBConstants.FixErrMsg(TSDBConstants.JNI_CONNECTION_NULL));
         } else if (resultSetPointer == TSDBConstants.JNI_NULL_POINTER) {
             // no result set is retrieved
-			this.connecter.freeResultSet(pSql);
+            this.connecter.freeResultSet(pSql);
             res = false;
         }
-<<<<<<< HEAD
-=======
-
->>>>>>> 54d94875
 
 		return res;
 	}
