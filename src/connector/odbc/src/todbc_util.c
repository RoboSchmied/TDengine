/*
 * Copyright (c) 2019 TAOS Data, Inc. <jhtao@taosdata.com>
 *
 * This program is free software: you can use, redistribute, and/or modify
 * it under the terms of the GNU Affero General Public License, version 3
 * or later ("AGPL"), as published by the Free Software Foundation.
 *
 * This program is distributed in the hope that it will be useful, but WITHOUT
 * ANY WARRANTY; without even the implied warranty of MERCHANTABILITY or
 * FITNESS FOR A PARTICULAR PURPOSE.
 *
 * You should have received a copy of the GNU Affero General Public License
 * along with this program. If not, see <http://www.gnu.org/licenses/>.
 */

#include "todbc_util.h"
#include "todbc_log.h"
#include <iconv.h>
#include <sqlext.h>


const char* sql_sql_type(int type) {
  switch (type) {
    case SQL_BIT:                               return "SQL_BIT";
    case SQL_TINYINT:                           return "SQL_TINYINT";
    case SQL_SMALLINT:                          return "SQL_SMALLINT";
    case SQL_INTEGER:                           return "SQL_INTEGER";
    case SQL_BIGINT:                            return "SQL_BIGINT";
    case SQL_FLOAT:                             return "SQL_FLOAT";
    case SQL_DOUBLE:                            return "SQL_DOUBLE";
    case SQL_DECIMAL:                           return "SQL_DECIMAL";
    case SQL_NUMERIC:                           return "SQL_NUMERIC";
    case SQL_REAL:                              return "SQL_REAL";
    case SQL_CHAR:                              return "SQL_CHAR";
    case SQL_VARCHAR:                           return "SQL_VARCHAR";
    case SQL_LONGVARCHAR:                       return "SQL_LONGVARCHAR";
    case SQL_WCHAR:                             return "SQL_WCHAR";
    case SQL_WVARCHAR:                          return "SQL_WVARCHAR";
    case SQL_WLONGVARCHAR:                      return "SQL_WLONGVARCHAR";
    case SQL_BINARY:                            return "SQL_BINARY";
    case SQL_VARBINARY:                         return "SQL_VARBINARY";
    case SQL_LONGVARBINARY:                     return "SQL_LONGVARBINARY";
    case SQL_DATE:                              return "SQL_DATE";
    case SQL_TIME:                              return "SQL_TIME";
    case SQL_TIMESTAMP:                         return "SQL_TIMESTAMP";
    case SQL_TYPE_DATE:                         return "SQL_TYPE_DATE";
    case SQL_TYPE_TIME:                         return "SQL_TYPE_TIME";
    case SQL_TYPE_TIMESTAMP:                    return "SQL_TYPE_TIMESTAMP";
    case SQL_INTERVAL_MONTH:                    return "SQL_INTERVAL_MONTH";
    case SQL_INTERVAL_YEAR:                     return "SQL_INTERVAL_YEAR";
    case SQL_INTERVAL_YEAR_TO_MONTH:            return "SQL_INTERVAL_YEAR_TO_MONTH";
    case SQL_INTERVAL_DAY:                      return "SQL_INTERVAL_DAY";
    case SQL_INTERVAL_HOUR:                     return "SQL_INTERVAL_HOUR";
    case SQL_INTERVAL_MINUTE:                   return "SQL_INTERVAL_MINUTE";
    case SQL_INTERVAL_SECOND:                   return "SQL_INTERVAL_SECOND";
    case SQL_INTERVAL_DAY_TO_HOUR:              return "SQL_INTERVAL_DAY_TO_HOUR";
    case SQL_INTERVAL_DAY_TO_MINUTE:            return "SQL_INTERVAL_DAY_TO_MINUTE";
    case SQL_INTERVAL_DAY_TO_SECOND:            return "SQL_INTERVAL_DAY_TO_SECOND";
    case SQL_INTERVAL_HOUR_TO_MINUTE:           return "SQL_INTERVAL_HOUR_TO_MINUTE";
    case SQL_INTERVAL_HOUR_TO_SECOND:           return "SQL_INTERVAL_HOUR_TO_SECOND";
    case SQL_INTERVAL_MINUTE_TO_SECOND:         return "SQL_INTERVAL_MINUTE_TO_SECOND";
    case SQL_GUID:                              return "SQL_GUID";
    default: return "UNKNOWN";
  }
}

const char* sql_c_type(int type) {
  switch (type) {
    case SQL_C_CHAR:                  return "SQL_C_CHAR";
    case SQL_C_WCHAR:                 return "SQL_C_WCHAR";
    case SQL_C_SHORT:                 return "SQL_C_SHORT";
    case SQL_C_SSHORT:                return "SQL_C_SSHORT";
    case SQL_C_USHORT:                return "SQL_C_USHORT";
    case SQL_C_LONG:                  return "SQL_C_LONG";
    case SQL_C_SLONG:                 return "SQL_C_SLONG";
    case SQL_C_ULONG:                 return "SQL_C_ULONG";
    case SQL_C_FLOAT:                 return "SQL_C_FLOAT";
    case SQL_C_DOUBLE:                return "SQL_C_DOUBLE";
    case SQL_C_BIT:                   return "SQL_C_BIT";
    case SQL_C_TINYINT:               return "SQL_C_TINYINT";
    case SQL_C_STINYINT:              return "SQL_C_STINYINT";
    case SQL_C_UTINYINT:              return "SQL_C_UTINYINT";
    case SQL_C_SBIGINT:               return "SQL_C_SBIGINT";
    case SQL_C_UBIGINT:               return "SQL_C_UBIGINT";
    case SQL_C_BINARY:                return "SQL_C_BINARY";
    case SQL_C_DATE:                  return "SQL_C_DATE";
    case SQL_C_TIME:                  return "SQL_C_TIME";
    case SQL_C_TIMESTAMP:             return "SQL_C_TIMESTAMP";
    case SQL_C_TYPE_DATE:             return "SQL_C_TYPE_DATE";
    case SQL_C_TYPE_TIME:             return "SQL_C_TYPE_TIME";
    case SQL_C_TYPE_TIMESTAMP:        return "SQL_C_TYPE_TIMESTAMP";
    case SQL_C_NUMERIC:               return "SQL_C_NUMERIC";
    case SQL_C_GUID:                  return "SQL_C_GUID";
    default: return "UNKNOWN";
  }
}

int is_valid_sql_c_type(int type) {
  const char *ctype = sql_c_type(type);
  if (strcmp(ctype, "UNKNOWN")==0) return 0;
  return 1;
}

int is_valid_sql_sql_type(int type) {
  const char *sqltype = sql_sql_type(type);
  if (strcmp(sqltype, "UNKNOWN")==0) return 0;
  return 1;
}

int string_conv(const char *fromcode, const char *tocode,
                const unsigned char *src, size_t sbytes,
                unsigned char *dst, size_t dbytes,
                size_t *consumed, size_t *generated)
{
  if (consumed) *consumed = 0;
  if (generated) *generated = 0;

  if (dbytes <= 0) return -1;
  dst[0] = '\0';

  iconv_t conv = iconv_open(tocode, fromcode);
  if (!conv) return -1;

  size_t r = 0;
  do {
    char *s = (char*)src;
    char *d = (char*)dst;
    size_t sl = sbytes;
    size_t dl = dbytes;

    r = iconv(conv, &s, &sl, &d, &dl);
    *d = '\0';

    if (consumed) *consumed = sbytes - sl;
    if (generated) *generated = dbytes - dl;

  } while (0);

  iconv_close(conv);
  return (int)r;
}

int utf8_chars(const char *src)
{
  const char *fromcode = "UTF-8";
  const char *tocode = "UCS-2LE";
  iconv_t conv = iconv_open(tocode, fromcode);
  if (!conv) return -1;

  size_t slen = strlen(src);
  char buf[4096];
  size_t dlen = sizeof(buf);
  char *ps = (char*)src;
  char *pd = buf;
  iconv(conv, &ps, &slen, &pd, &dlen);
  DASSERT(slen==0);

  size_t chars = (sizeof(buf) - dlen) / 2;
  iconv_close(conv);
  return (int)chars;
}

unsigned char* utf8_to_ucs4le(const char *utf8, size_t *chars)
{
  const char *tocode = "UCS-4LE";
  const char *fromcode = "UTF-8";

  iconv_t conv = iconv_open(tocode, fromcode);
  if (!conv) return NULL;

  unsigned char *ucs4le = NULL;

  do {
    size_t slen = strlen(utf8);
    size_t dlen = slen * 4;

    ucs4le = (unsigned char*)malloc(dlen+1);
    if (!ucs4le) break;

    char *src = (char*)utf8;
    char *dst = (char*)ucs4le;
    size_t s = slen;
    size_t d = dlen;
    iconv(conv, &src, &s, &dst, &d);
    dst[0] = '\0';

    if (chars) *chars = (dlen - d) / 4;
  } while (0);

  iconv_close(conv);
  return ucs4le;
}

char* ucs4le_to_utf8(const unsigned char *ucs4le, size_t slen, size_t *chars)
{
  const char *fromcode = "UCS-4LE";
  const char *tocode = "UTF-8";

  iconv_t conv = iconv_open(tocode, fromcode);
  if (!conv) return NULL;

  char *utf8 = NULL;

  do {
    size_t dlen = slen;

    utf8 = (char*)malloc(dlen+1);
    if (!utf8) break;

    char *dst = utf8;
    char *src = (char*)ucs4le;
    size_t s = slen;
    size_t d = dlen;
    iconv(conv, &src, &s, &dst, &d);
    dst[0] = '\0';

    if (chars) *chars = (slen - s) / 4;
  } while (0);

  iconv_close(conv);
  return utf8;
}

SQLCHAR* wchars_to_chars(const SQLWCHAR *wchars, size_t chs, size_t *bytes)
{
  size_t dlen = chs * 4;
  SQLCHAR *dst = (SQLCHAR*)malloc(dlen + 1);
  if (!dst) return NULL;

  string_conv("UCS-2LE", "UTF-8", (const unsigned char*)wchars, chs * sizeof(*wchars), dst, dlen + 1, NULL, bytes);

  return dst;
}

size_t wchars_to_chars2(const SQLWCHAR *src, size_t slen, SQLCHAR *dst, size_t dlen)
{
  size_t consumed=0, generated=0;
  int n = string_conv("UCS-2LE", "UTF-8", (const unsigned char*)src, slen, dst, dlen, &consumed, &generated);
<<<<<<< HEAD
  if (n) return -1;
=======
  if (n) return (size_t)-1;
>>>>>>> 03056bca
  return generated;
}

size_t chars_to_wchars2(const SQLCHAR *src, size_t slen, SQLWCHAR *dst, size_t dlen)
{
  size_t consumed=0, generated=0;
  int n = string_conv("UTF-8", "UCS-2LE", (const unsigned char*)src, slen, (unsigned char*)dst, dlen, &consumed, &generated);
<<<<<<< HEAD
  if (n) return -1;
=======
  if (n) return (size_t)-1;
>>>>>>> 03056bca
  return generated;
}
<|MERGE_RESOLUTION|>--- conflicted
+++ resolved
@@ -236,11 +236,7 @@
 {
   size_t consumed=0, generated=0;
   int n = string_conv("UCS-2LE", "UTF-8", (const unsigned char*)src, slen, dst, dlen, &consumed, &generated);
-<<<<<<< HEAD
-  if (n) return -1;
-=======
   if (n) return (size_t)-1;
->>>>>>> 03056bca
   return generated;
 }
 
@@ -248,10 +244,6 @@
 {
   size_t consumed=0, generated=0;
   int n = string_conv("UTF-8", "UCS-2LE", (const unsigned char*)src, slen, (unsigned char*)dst, dlen, &consumed, &generated);
-<<<<<<< HEAD
-  if (n) return -1;
-=======
   if (n) return (size_t)-1;
->>>>>>> 03056bca
   return generated;
 }
