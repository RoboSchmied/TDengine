--- conflicted
+++ resolved
@@ -1,6 +1,3 @@
-<<<<<<< HEAD
-#include <libgen.h>
-=======
 #include "../src/todbc_log.h"
 
 #ifdef _MSC_VER
@@ -8,25 +5,11 @@
 #include <windows.h>
 #include "os.h"
 #endif
->>>>>>> 03056bca
 #include <sql.h>
 #include <sqlext.h>
 
 #include <stdio.h>
 #include <string.h>
-
-<<<<<<< HEAD
-#include "os.h"
-#include "../src/todbc_log.h"
-=======
-#define CHK_TEST(statement)                       \
-do {                                              \
-  D("testing: %s", #statement);                   \
-  int r = (statement);                            \
-  if (r) return 1;                                \
-} while (0);
->>>>>>> 03056bca
-
 
 #define CHK_TEST(statement)                       \
 do {                                              \
@@ -88,15 +71,9 @@
     CHK_RESULT(r, SQL_HANDLE_ENV, env, "");
     if (r!=SQL_SUCCESS) break;
     do {
-<<<<<<< HEAD
-      r = SQLConnect(conn, (SQLCHAR*)dsn, strlen(dsn),
-                           (SQLCHAR*)uid, strlen(uid),
-                           (SQLCHAR*)pwd, strlen(pwd));
-=======
       r = SQLConnect(conn, (SQLCHAR*)dsn, (SQLSMALLINT)strlen(dsn),
                            (SQLCHAR*)uid, (SQLSMALLINT)strlen(uid),
                            (SQLCHAR*)pwd, (SQLSMALLINT)strlen(pwd));
->>>>>>> 03056bca
       CHK_RESULT(r, SQL_HANDLE_DBC, conn, "");
       if (r==SQL_SUCCESS) {
         *pEnv  = env;
@@ -127,11 +104,7 @@
       SQLHDBC         ConnectionHandle      = conn;
       SQLHWND         WindowHandle          = NULL;
       SQLCHAR *       InConnectionString    = (SQLCHAR*)connstr;
-<<<<<<< HEAD
-      SQLSMALLINT     StringLength1         = strlen(connstr);
-=======
       SQLSMALLINT     StringLength1         = (SQLSMALLINT)strlen(connstr);
->>>>>>> 03056bca
       SQLCHAR *       OutConnectionString   = buf;
       SQLSMALLINT     BufferLength          = sizeof(buf);
       SQLSMALLINT *   StringLength2Ptr      = &blen;
@@ -170,11 +143,7 @@
       CHK_RESULT(r, SQL_HANDLE_STMT, stmt, "");
       for (size_t i=0; i<cols; ++i) {
         SQLLEN soi = 0;
-<<<<<<< HEAD
-        r = SQLGetData(stmt, i+1, SQL_C_CHAR, buf, sizeof(buf), &soi);
-=======
         r = SQLGetData(stmt, (SQLUSMALLINT)(i+1), SQL_C_CHAR, buf, sizeof(buf), &soi);
->>>>>>> 03056bca
         CHK_RESULT(r, SQL_HANDLE_STMT, stmt, "");
         if (r) {
           if (r!=SQL_SUCCESS_WITH_INFO) {
@@ -218,11 +187,7 @@
   #define ignored 0
 
   do {
-<<<<<<< HEAD
-    r = SQLPrepare(stmt, (SQLCHAR*)statement, strlen(statement));
-=======
     r = SQLPrepare(stmt, (SQLCHAR*)statement, (SQLINTEGER)strlen(statement));
->>>>>>> 03056bca
     CHK_RESULT(r, SQL_HANDLE_STMT, stmt, "statement: %s", statement);
     if (r) break;
 
@@ -277,50 +242,30 @@
     // r = SQLExecute(stmt);
     // if (r) break;
   } while (0);
-<<<<<<< HEAD
-=======
 
   #undef ignored
->>>>>>> 03056bca
   return r;
 }
 
 static int test1(const char *dsn, const char *uid, const char *pwd) {
-<<<<<<< HEAD
-  SQLRETURN r = SQL_SUCCESS;
-=======
->>>>>>> 03056bca
   SQLHENV env = {0};
   SQLHDBC conn = {0};
   int n = open_connect(dsn, uid, pwd, &env, &conn);
   if (n) return 1;
 
-<<<<<<< HEAD
-  do {
-=======
   int ok = 0;
   do {
     SQLRETURN r = SQL_SUCCESS;
->>>>>>> 03056bca
     SQLHSTMT stmt = {0};
     r = SQLAllocHandle(SQL_HANDLE_STMT, conn, &stmt);
     if (r!=SQL_SUCCESS) break;
     do {
       if (do_statement(stmt, "drop database if exists db")) {
-<<<<<<< HEAD
-        r = SQL_ERROR;
-        break;
-      }
-      for (size_t i=0; i<sizeof(pre_stmts)/sizeof(pre_stmts[0]); ++i) {
-        r = do_statement(stmt, pre_stmts[i]);
-        if (r!=SQL_SUCCESS) break;
-=======
         break;
       }
       for (size_t i=0; i<sizeof(pre_stmts)/sizeof(pre_stmts[0]); ++i) {
         n = do_statement(stmt, pre_stmts[i]);
         if (n) break;
->>>>>>> 03056bca
       }
       do {
         data_t       data = {0};
@@ -330,11 +275,7 @@
         data.v2      = 32767;
         data.v4      = 2147483647;
         data.v8      = 9223372036854775807;
-<<<<<<< HEAD
-        data.f4      = 123.456;
-=======
         data.f4      = 123.456f;
->>>>>>> 03056bca
         data.f8      = 9999999.999999;
         memset(data.bin, 0, sizeof(data.bin));
         memset(data.blob, 0, sizeof(data.blob));
@@ -345,13 +286,8 @@
         r = SQLAllocHandle(SQL_HANDLE_STMT, conn, &stmt);
         if (r!=SQL_SUCCESS) break;
         do {
-<<<<<<< HEAD
-          r = do_insert(stmt, data);
-          if (r!=SQL_SUCCESS) break;
-=======
           n = do_insert(stmt, data);
           if (n) break;
->>>>>>> 03056bca
         } while (0);
         SQLFreeHandle(SQL_HANDLE_STMT, stmt);
 
@@ -362,14 +298,6 @@
         //   if (r!=SQL_SUCCESS) break;
         // } while (0);
         // SQLFreeHandle(SQL_HANDLE_STMT, stmt);
-<<<<<<< HEAD
-      } while (0);
-      if (r!=SQL_SUCCESS) break;
-      for (size_t i=0; i<sizeof(pro_stmts)/sizeof(pro_stmts[0]); ++i) {
-        r = do_statement(stmt, pro_stmts[i]);
-        if (r!=SQL_SUCCESS) break;
-      }
-=======
         ok = 1;
       } while (0);
       if (!ok) break;
@@ -379,14 +307,11 @@
         if (n) break;
       }
       ok = 1;
->>>>>>> 03056bca
     } while (0);
     SQLFreeHandle(SQL_HANDLE_STMT, stmt);
   } while (0);
   SQLDisconnect(conn);
   SQLFreeConnect(conn);
-<<<<<<< HEAD
-=======
   SQLFreeEnv(env);
 
   return ok ? 0 : 1;
@@ -561,183 +486,10 @@
   r = test_sqls_in_conn(env, conn, sqls);
   SQLDisconnect(conn);
   SQLFreeConnect(conn);
->>>>>>> 03056bca
-  SQLFreeEnv(env);
-
+  SQLFreeEnv(env);
   return r ? 1 : 0;
 }
 
-<<<<<<< HEAD
-int test_statements(const char *dsn, const char *uid, const char *pwd, const char **statements) {
-  SQLRETURN r = SQL_SUCCESS;
-  SQLHENV env = {0};
-  SQLHDBC conn = {0};
-  int n = open_connect(dsn, uid, pwd, &env, &conn);
-  if (n) return 1;
-  do {
-    SQLHSTMT stmt = {0};
-    r = SQLAllocHandle(SQL_HANDLE_STMT, conn, &stmt);
-    if (r!=SQL_SUCCESS) break;
-    const char **p = statements;
-    while (*p) {
-      if (do_statement(stmt, *p)) {
-        r = SQL_ERROR;
-        break;
-      }
-      ++p;
-    }
-    SQLFreeHandle(SQL_HANDLE_STMT, stmt);
-  } while (0);
-  SQLDisconnect(conn);
-  SQLFreeConnect(conn);
-  SQLFreeEnv(env);
-  return r ? 1 : 0;
-}
-
-int test_driver_connect(const char *connstr) {
-  SQLRETURN r = SQL_SUCCESS;
-  SQLHENV env = {0};
-  SQLHDBC conn = {0};
-  int n = open_driver_connect(connstr, &env, &conn);
-  if (n) return 1;
-  SQLDisconnect(conn);
-  SQLFreeConnect(conn);
-  SQLFreeEnv(env);
-  return r ? 1 : 0;
-}
-
-int create_statement(SQLHENV env, SQLHDBC conn, SQLHSTMT *pStmt) {
-  SQLHSTMT stmt = {0};
-  SQLRETURN r = SQLAllocHandle(SQL_HANDLE_STMT, conn, &stmt);
-  CHK_RESULT(r, SQL_HANDLE_DBC, conn, "");
-  if (r==SQL_SUCCESS) {
-    *pStmt = stmt;
-    return 0;
-  }
-  if (r==SQL_SUCCESS_WITH_INFO) {
-    SQLFreeHandle(SQL_HANDLE_STMT, stmt);
-  }
-  return 1;
-}
-
-int do_statements(SQLHSTMT stmt, const char **statements) {
-  const char **p = statements;
-  while (p && *p) {
-    CHK_TEST(do_statement(stmt, *p));
-    ++p;
-  }
-  return 0;
-}
-
-int tests_stmt(SQLHENV env, SQLHDBC conn, SQLHSTMT stmt) {
-  const char *statements[] = {
-    "drop database if exists m",
-    "create database m",
-    "use m",
-    // "create table t (ts timestamp, b bool, v1 tinyint, v2 smallint, v4 int, v8 bigint, f4 float, f8 double, blob binary(1), name nchar(1))",
-    "create table t (ts timestamp, b bool)",
-    "insert into t values('2020-10-10 00:00:00', 0)",
-    "insert into t values('2020-10-10 00:00:00.001', 1)",
-    NULL
-  };
-  CHK_TEST(do_statements(stmt, statements));
-  return 0;
-}
-
-int tests(SQLHENV env, SQLHDBC conn) {
-  SQLHSTMT stmt = {0};
-  CHK_TEST(create_statement(env, conn, &stmt));
-  int r = tests_stmt(env, conn, stmt);
-  SQLFreeHandle(SQL_HANDLE_STMT, stmt);
-  return r ? 1 : 0;
-}
-
-int test_env(void) {
-  SQLRETURN r;
-  SQLHENV env = {0};
-  r = SQLAllocEnv(&env);
-  if (r!=SQL_SUCCESS) return 1;
-  SQLFreeEnv(env);
-  return 0;
-}
-
-int test_sqls_in_stmt(SQLHENV env, SQLHDBC conn, SQLHSTMT stmt, const char *sqls) {
-  FILE *f = fopen(sqls, "rb");
-  if (!f) {
-    D("failed to open file [%s]", sqls);
-    return -1;
-  }
-
-  int r = 0;
-  while (!feof(f)) {
-    char *line = NULL;
-    size_t len = 0;
-
-    ssize_t n = getline(&line, &len, f);
-    if (n==-1) break;
-
-    const char *p = NULL;
-    do {
-      if (line[0] == '#') break;
-      if (line[n-1] == '\n') line[n-1]='\0';
-      p = line;
-      while (isspace(*p)) ++p;
-
-      if (*p==0) break;
-
-      int positive = 1;
-      if (strncmp(p, "N:", 2)==0) {
-        positive = 0;
-        p += 2;
-      } else if (strncmp(p, "P:", 2)==0) {
-        p += 2;
-      }
-
-      D("statement: [%s]", p);
-      r = do_statement(stmt, p);
-
-      if (positive && r==0) break;
-      if (!positive && r) { r = 0; break; }
-      if (positive) return r;
-      D("expecting negative result, but got positive");
-      return -1;
-    } while (0);
-
-    free(line);
-
-    if (r) break;
-  }
-
-  fclose(f);
-  return r ? 1 : 0;
-}
-
-int test_sqls_in_conn(SQLHENV env, SQLHDBC conn, const char *sqls) {
-  SQLHSTMT stmt = {0};
-  CHK_TEST(create_statement(env, conn, &stmt));
-  int r = test_sqls_in_stmt(env, conn, stmt, sqls);
-  SQLFreeHandle(SQL_HANDLE_STMT, stmt);
-  return r ? 1 : 0;
-}
-
-int test_sqls(const char *dsn, const char *uid, const char *pwd, const char *connstr, const char *sqls) {
-  int r = 0;
-  SQLHENV env  = {0};
-  SQLHDBC conn = {0};
-  if (dsn) {
-    CHK_TEST(open_connect(dsn, uid, pwd, &env, &conn));
-  } else {
-    CHK_TEST(open_driver_connect(connstr, &env, &conn));
-  }
-  r = test_sqls_in_conn(env, conn, sqls);
-  SQLDisconnect(conn);
-  SQLFreeConnect(conn);
-  SQLFreeEnv(env);
-  return r ? 1 : 0;
-}
-
-=======
->>>>>>> 03056bca
 int main(int argc, char *argv[]) {
   if (argc==1) {
     CHK_TEST(test_env());
@@ -750,14 +502,11 @@
   const char *connstr = (argc>4) ? argv[4] : NULL;
   const char *sqls = (argc>5) ? argv[5] : NULL;
 
-<<<<<<< HEAD
-=======
   dsn = NULL;
   uid = NULL;
   pwd = NULL;
   connstr = argv[1];
   sqls = argv[2];
->>>>>>> 03056bca
   if (0) {
     CHK_TEST(test_env());
 
