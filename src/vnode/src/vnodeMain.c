--- conflicted
+++ resolved
@@ -171,7 +171,6 @@
 
   SVnodeObj *pVnode = calloc(sizeof(SVnodeObj), 1);
   if (pVnode == NULL) {
-<<<<<<< HEAD
     vError("vgId:%d, failed to open vnode since no enough memory", vnode);
     return TAOS_SYSTEM_ERROR(errno);
   }
@@ -184,15 +183,6 @@
   pVnode->version  = 0;  
   pVnode->tsdbCfg.tsdbId = pVnode->vgId;
   pVnode->rootDir = strdup(rootDir);
-=======
-    return TSDB_CODE_NO_RESOURCE;
-  }
-  pVnode->vgId     = vnode;
-  pVnode->status   = TAOS_VN_STATUS_INIT;
-  pVnode->refCount = 1;
-  pVnode->version  = 0;
-  taosAddIntHash(tsDnodeVnodesHash, pVnode->vgId, (char *)(&pVnode));
->>>>>>> 745bb662
 
   int32_t code = vnodeReadCfg(pVnode);
   if (code != TSDB_CODE_SUCCESS) {
@@ -206,7 +196,6 @@
     return code;
   }
 
-<<<<<<< HEAD
   pVnode->fversion = pVnode->version;
   
   pVnode->wqueue = dnodeAllocateVnodeWqueue(pVnode);
@@ -215,12 +204,6 @@
     vnodeCleanUp(pVnode);
     return terrno;
   }
-=======
-  vnodeReadVersion(pVnode);
-
-  pVnode->wqueue = dnodeAllocateWqueue(pVnode);
-  pVnode->rqueue = dnodeAllocateRqueue(pVnode);
->>>>>>> 745bb662
 
   SCqCfg cqCfg = {0};
   sprintf(cqCfg.user, "root");
@@ -264,11 +247,7 @@
   syncInfo.getWalInfo = vnodeGetWalInfo;
   syncInfo.getFileInfo = vnodeGetFileInfo;
   syncInfo.writeToCache = vnodeWriteToQueue;
-<<<<<<< HEAD
   syncInfo.confirmForward = dnodeSendRpcVnodeWriteRsp; 
-=======
-  syncInfo.confirmForward = dnodeSendRpcWriteRsp;
->>>>>>> 745bb662
   syncInfo.notifyRole = vnodeNotifyRole;
   syncInfo.notifyFileSynced = vnodeNotifyFileSynced;
   pVnode->sync = syncStart(&syncInfo);
