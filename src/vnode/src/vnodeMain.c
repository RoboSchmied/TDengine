/*
 * Copyright (c) 2019 TAOS Data, Inc. <jhtao@taosdata.com>
 *
 * This program is free software: you can use, redistribute, and/or modify
 * it under the terms of the GNU Affero General Public License, version 3
 * or later ("AGPL"), as published by the Free Software Foundation.
 *
 * This program is distributed in the hope that it will be useful, but WITHOUT
 * ANY WARRANTY; without even the implied warranty of MERCHANTABILITY or
 * FITNESS FOR A PARTICULAR PURPOSE.
 *
 * You should have received a copy of the GNU Affero General Public License
 * along with this program. If not, see <http://www.gnu.org/licenses/>.
 */

#define _DEFAULT_SOURCE
#include "os.h"
#include "ihash.h"
#include "taoserror.h"
#include "taosmsg.h"
#include "tutil.h"
#include "trpc.h"
#include "tsdb.h"
#include "ttime.h"
#include "ttimer.h"
#include "cJSON.h"
#include "tglobal.h"
#include "dnode.h"
#include "vnode.h"
#include "vnodeInt.h"

static int32_t  tsOpennedVnodes;
static void    *tsDnodeVnodesHash;
static void     vnodeCleanUp(SVnodeObj *pVnode);
static void     vnodeBuildVloadMsg(char *pNode, void * param);
static int      vnodeWalCallback(void *arg);
static int32_t  vnodeSaveCfg(SMDCreateVnodeMsg *pVnodeCfg);
static int32_t  vnodeReadCfg(SVnodeObj *pVnode);
static int32_t  vnodeSaveVersion(SVnodeObj *pVnode);
static bool     vnodeReadVersion(SVnodeObj *pVnode);
static int      vnodeWalCallback(void *arg);
static uint32_t vnodeGetFileInfo(void *ahandle, char *name, uint32_t *index, int32_t *size);
static int      vnodeGetWalInfo(void *ahandle, char *name, uint32_t *index);
static void     vnodeNotifyRole(void *ahandle, int8_t role);
static void     vnodeNotifyFileSynced(void *ahandle);

static pthread_once_t  vnodeModuleInit = PTHREAD_ONCE_INIT;

#ifndef _SYNC
tsync_h syncStart(const SSyncInfo *info) { return NULL; }
int     syncForwardToPeer(tsync_h shandle, void *pHead, void *mhandle) { return 0; }
void    syncStop(tsync_h shandle) {}
int     syncReconfig(tsync_h shandle, const SSyncCfg * cfg) { return 0; }
int     syncGetNodesRole(tsync_h shandle, SNodesRole * cfg) { return 0; }
void    syncConfirmForward(tsync_h shandle, uint64_t version, int32_t code) {}
#endif

static void vnodeInit() {
  vnodeInitWriteFp();
  vnodeInitReadFp();

  tsDnodeVnodesHash = taosInitIntHash(TSDB_MAX_VNODES, sizeof(SVnodeObj *), taosHashInt);
  if (tsDnodeVnodesHash == NULL) {
    vError("failed to init vnode list");
  }
}

int32_t vnodeCreate(SMDCreateVnodeMsg *pVnodeCfg) {
  int32_t code;
  pthread_once(&vnodeModuleInit, vnodeInit);

  SVnodeObj *pTemp = (SVnodeObj *)taosGetIntHashData(tsDnodeVnodesHash, pVnodeCfg->cfg.vgId);
  if (pTemp != NULL) {
    vPrint("vgId:%d, vnode already exist, pVnode:%p", pVnodeCfg->cfg.vgId, pTemp);
    return TSDB_CODE_SUCCESS;
  }

  char rootDir[TSDB_FILENAME_LEN] = {0};
  sprintf(rootDir, "%s/vnode%d", tsVnodeDir, pVnodeCfg->cfg.vgId);
  if (mkdir(rootDir, 0755) != 0) {
    if (errno == EACCES) {
      return TSDB_CODE_NO_DISK_PERMISSIONS;
    } else if (errno == ENOSPC) {
      return TSDB_CODE_SERV_NO_DISKSPACE;
    } else if (errno == EEXIST) {
    } else {
      return TSDB_CODE_VG_INIT_FAILED;
    }
  }

  code = vnodeSaveCfg(pVnodeCfg);
  if (code != TSDB_CODE_SUCCESS) {
    vError("vgId:%d, failed to save vnode cfg, reason:%s", pVnodeCfg->cfg.vgId, tstrerror(code));
    return code;
  }

  STsdbCfg tsdbCfg = {0};
  tsdbCfg.tsdbId              = pVnodeCfg->cfg.vgId;
  tsdbCfg.cacheBlockSize      = pVnodeCfg->cfg.cacheBlockSize;
  tsdbCfg.totalBlocks         = pVnodeCfg->cfg.totalBlocks;
  tsdbCfg.maxTables           = pVnodeCfg->cfg.maxTables;
  tsdbCfg.daysPerFile         = pVnodeCfg->cfg.daysPerFile;
  tsdbCfg.keep                = pVnodeCfg->cfg.daysToKeep;
  tsdbCfg.minRowsPerFileBlock = pVnodeCfg->cfg.minRowsPerFileBlock;
  tsdbCfg.maxRowsPerFileBlock = pVnodeCfg->cfg.maxRowsPerFileBlock;
  tsdbCfg.precision           = pVnodeCfg->cfg.precision;
  tsdbCfg.compression         = pVnodeCfg->cfg.compression;;
  
  char tsdbDir[TSDB_FILENAME_LEN] = {0};
  sprintf(tsdbDir, "%s/vnode%d/tsdb", tsVnodeDir, pVnodeCfg->cfg.vgId);
  code = tsdbCreateRepo(tsdbDir, &tsdbCfg, NULL);
  if (code != TSDB_CODE_SUCCESS) {
    vError("vgId:%d, failed to create tsdb in vnode, reason:%s", pVnodeCfg->cfg.vgId, tstrerror(code));
    return TSDB_CODE_VG_INIT_FAILED;
  }

  vPrint("vgId:%d, vnode is created, clog:%d", pVnodeCfg->cfg.vgId, pVnodeCfg->cfg.walLevel);
  code = vnodeOpen(pVnodeCfg->cfg.vgId, rootDir);

  return code;
}

int32_t vnodeDrop(int32_t vgId) {
  SVnodeObj **ppVnode = (SVnodeObj **)taosGetIntHashData(tsDnodeVnodesHash, vgId);
  if (ppVnode == NULL || *ppVnode == NULL) {
    vTrace("vgId:%d, failed to drop, vgId not exist", vgId);
    return TSDB_CODE_INVALID_VGROUP_ID;
  }

  SVnodeObj *pVnode = *ppVnode;
  vTrace("vgId:%d, vnode will be dropped", pVnode->vgId);
  pVnode->status = TAOS_VN_STATUS_DELETING;
  vnodeCleanUp(pVnode);
 
  return TSDB_CODE_SUCCESS;
}

int32_t vnodeAlter(void *param, SMDCreateVnodeMsg *pVnodeCfg) {
  SVnodeObj *pVnode = param;
  pVnode->status = TAOS_VN_STATUS_UPDATING;

  int32_t code = vnodeSaveCfg(pVnodeCfg);
  if (code != TSDB_CODE_SUCCESS) {
    vError("vgId:%d, failed to save vnode cfg, reason:%s", pVnodeCfg->cfg.vgId, tstrerror(code));
    return code;
  }

  code = vnodeReadCfg(pVnode);
  if (code != TSDB_CODE_SUCCESS) {
    vError("vgId:%d, failed to read cfg file", pVnode->vgId);
    taosDeleteIntHash(tsDnodeVnodesHash, pVnode->vgId);
    return code;
  }

  code = syncReconfig(pVnode->sync, &pVnode->syncCfg);
  if (code != TSDB_CODE_SUCCESS) {
    vTrace("vgId:%d, failed to alter vnode, canot reconfig sync, result:%s", pVnode->vgId,
           tstrerror(code));
    return code;
  }

  code = tsdbConfigRepo(pVnode->tsdb, &pVnode->tsdbCfg);
  if (code != TSDB_CODE_SUCCESS) {
    vTrace("vgId:%d, failed to alter vnode, canot reconfig tsdb, result:%s", pVnode->vgId,
           tstrerror(code));
    return code;
  }

  pVnode->status = TAOS_VN_STATUS_READY;

  vTrace("vgId:%d, vnode is altered", pVnode->vgId);
  return TSDB_CODE_SUCCESS;
}

int32_t vnodeOpen(int32_t vnode, char *rootDir) {
  char temp[TSDB_FILENAME_LEN];
  pthread_once(&vnodeModuleInit, vnodeInit);

  SVnodeObj *pVnode = calloc(sizeof(SVnodeObj), 1);
  pVnode->vgId     = vnode;
  pVnode->status   = TAOS_VN_STATUS_INIT;
  pVnode->refCount = 1;
  pVnode->version  = 0;  
  pVnode->tsdbCfg.tsdbId = pVnode->vgId;
  pVnode->rootDir = strdup(rootDir);
  taosAddIntHash(tsDnodeVnodesHash, pVnode->vgId, (char *)(&pVnode));
  
  int32_t code = vnodeReadCfg(pVnode);
  if (code != TSDB_CODE_SUCCESS) {
    vError("vgId:%d, failed to read cfg file", pVnode->vgId);
    taosDeleteIntHash(tsDnodeVnodesHash, pVnode->vgId);
    return code;
  }

  vnodeReadVersion(pVnode);
  
  pVnode->wqueue = dnodeAllocateWqueue(pVnode);
  pVnode->rqueue = dnodeAllocateRqueue(pVnode);

  SCqCfg cqCfg = {0};
  sprintf(cqCfg.user, "root");
  strcpy(cqCfg.pass, tsInternalPass);
  cqCfg.vgId = vnode;
  cqCfg.cqWrite = vnodeWriteToQueue;
  pVnode->cq = cqOpen(pVnode, &cqCfg);

  STsdbAppH appH = {0};
  appH.appH = (void *)pVnode;
  appH.walCallBack = vnodeWalCallback;
  appH.cqH = pVnode->cq;

  sprintf(temp, "%s/tsdb", rootDir);
  pVnode->tsdb = tsdbOpenRepo(temp, &appH);
  if (pVnode->tsdb == NULL) {
    vError("vgId:%d, failed to open tsdb at %s(%s)", pVnode->vgId, temp, tstrerror(terrno));
    taosDeleteIntHash(tsDnodeVnodesHash, pVnode->vgId);
    return terrno;
  }

  sprintf(temp, "%s/wal", rootDir);
  pVnode->wal = walOpen(temp, &pVnode->walCfg);
  walRestore(pVnode->wal, pVnode, vnodeWriteToQueue);

  SSyncInfo syncInfo;
  syncInfo.vgId = pVnode->vgId;
  syncInfo.version = pVnode->version;
  syncInfo.syncCfg = pVnode->syncCfg;
  sprintf(syncInfo.path, "%s", rootDir);
  syncInfo.ahandle = pVnode;
  syncInfo.getWalInfo = vnodeGetWalInfo;
  syncInfo.getFileInfo = vnodeGetFileInfo;
  syncInfo.writeToCache = vnodeWriteToQueue;
  syncInfo.confirmForward = dnodeSendRpcWriteRsp; 
  syncInfo.notifyRole = vnodeNotifyRole;
  syncInfo.notifyFileSynced = vnodeNotifyFileSynced;
  pVnode->sync = syncStart(&syncInfo);

  // start continuous query
  if (pVnode->role == TAOS_SYNC_ROLE_MASTER) 
    cqStart(pVnode->cq);

  pVnode->events = NULL;

  pVnode->status = TAOS_VN_STATUS_READY;
  vTrace("vgId:%d, vnode is opened in %s, pVnode:%p", pVnode->vgId, rootDir, pVnode);

  atomic_add_fetch_32(&tsOpennedVnodes, 1);
  return TSDB_CODE_SUCCESS;
}

int32_t vnodeClose(int32_t vgId) {
  SVnodeObj **ppVnode = (SVnodeObj **)taosGetIntHashData(tsDnodeVnodesHash, vgId);
  if (ppVnode == NULL || *ppVnode == NULL) return 0;

  SVnodeObj *pVnode = *ppVnode;
  vTrace("vgId:%d, vnode will be closed", pVnode->vgId);
  pVnode->status = TAOS_VN_STATUS_CLOSING;
  vnodeCleanUp(pVnode);

  return 0;
}

void vnodeRelease(void *pVnodeRaw) {
  SVnodeObj *pVnode = pVnodeRaw;
  int32_t    vgId = pVnode->vgId;

  int32_t refCount = atomic_sub_fetch_32(&pVnode->refCount, 1);
  assert(refCount >= 0);

  if (refCount > 0) {
    vTrace("vgId:%d, release vnode, refCount:%d", vgId, refCount);
    return;
  }

  tfree(pVnode->rootDir);
  // remove read queue
  dnodeFreeRqueue(pVnode->rqueue);
  pVnode->rqueue = NULL;

  // remove write queue
  dnodeFreeWqueue(pVnode->wqueue);
  pVnode->wqueue = NULL;

  if (pVnode->status == TAOS_VN_STATUS_DELETING) {
    char rootDir[TSDB_FILENAME_LEN] = {0};
    sprintf(rootDir, "%s/vnode%d", tsVnodeDir, vgId);
    taosRemoveDir(rootDir);
  }

  free(pVnode);

  int32_t count = atomic_sub_fetch_32(&tsOpennedVnodes, 1);
  vTrace("vgId:%d, vnode is released, vnodes:%d", pVnode, vgId, count);

  if (count <= 0) {
    taosCleanUpIntHash(tsDnodeVnodesHash);
    vnodeModuleInit = PTHREAD_ONCE_INIT;
    tsDnodeVnodesHash = NULL;
  }
}

void *vnodeGetVnode(int32_t vgId) {
  SVnodeObj **ppVnode = (SVnodeObj **)taosGetIntHashData(tsDnodeVnodesHash, vgId);
  if (ppVnode == NULL || *ppVnode == NULL) {
    terrno = TSDB_CODE_INVALID_VGROUP_ID;
    vPrint("vgId:%d, not exist", vgId);
    return NULL;
  }

  return *ppVnode;
}

void *vnodeAccquireVnode(int32_t vgId) {
  SVnodeObj *pVnode = vnodeGetVnode(vgId);
  if (pVnode == NULL) return pVnode;

  atomic_add_fetch_32(&pVnode->refCount, 1);
  vTrace("vgId:%d, get vnode, refCount:%d", pVnode->vgId, pVnode->refCount);

  return pVnode;
}

void *vnodeGetRqueue(void *pVnode) {
  return ((SVnodeObj *)pVnode)->rqueue; 
}

void *vnodeGetWqueue(int32_t vgId) {
  SVnodeObj *pVnode = vnodeAccquireVnode(vgId);
  if (pVnode == NULL) return NULL;
  return pVnode->wqueue;
}

void *vnodeGetWal(void *pVnode) {
  return ((SVnodeObj *)pVnode)->wal; 
}

void vnodeBuildStatusMsg(void *param) {
  SDMStatusMsg *pStatus = param;
  taosVisitIntHashWithFp(tsDnodeVnodesHash, vnodeBuildVloadMsg, pStatus);
}

static void vnodeBuildVloadMsg(char *pNode, void * param) {
  SVnodeObj *pVnode = *(SVnodeObj **) pNode;
  if (pVnode->status == TAOS_VN_STATUS_DELETING) return;

  SDMStatusMsg *pStatus = param;
  if (pStatus->openVnodes >= TSDB_MAX_VNODES) return;

  SVnodeLoad *pLoad = &pStatus->load[pStatus->openVnodes++];
  pLoad->vgId = htonl(pVnode->vgId);
  pLoad->cfgVersion = htonl(pVnode->cfgVersion);
  pLoad->totalStorage = htobe64(pLoad->totalStorage);
  pLoad->compStorage = htobe64(pLoad->compStorage);
  pLoad->pointsWritten = htobe64(pLoad->pointsWritten);
  pLoad->status = pVnode->status;
  pLoad->role = pVnode->role;
  pLoad->replica = pVnode->syncCfg.replica;
}

static void vnodeCleanUp(SVnodeObj *pVnode) {
  taosDeleteIntHash(tsDnodeVnodesHash, pVnode->vgId);

  if (pVnode->sync) {
    syncStop(pVnode->sync);
    pVnode->sync = NULL;
  }

  cqClose(pVnode->cq);
  pVnode->cq = NULL;

  tsdbCloseRepo(pVnode->tsdb);
  pVnode->tsdb = NULL;

  walClose(pVnode->wal);
  pVnode->wal = NULL;

  vnodeSaveVersion(pVnode);
  vnodeRelease(pVnode);
}

// TODO: this is a simple implement
static int vnodeWalCallback(void *arg) {
  SVnodeObj *pVnode = arg;
  return walRenew(pVnode->wal);
}

static uint32_t vnodeGetFileInfo(void *ahandle, char *name, uint32_t *index, int32_t *size) {
  SVnodeObj *pVnode = ahandle;
  return tsdbGetFileInfo(pVnode->tsdb, name, index, size);
}

static int vnodeGetWalInfo(void *ahandle, char *name, uint32_t *index) {
  SVnodeObj *pVnode = ahandle;
  return walGetWalFile(pVnode->wal, name, index);
}

static void vnodeNotifyRole(void *ahandle, int8_t role) {
  SVnodeObj *pVnode = ahandle;
  pVnode->role = role;

  if (pVnode->role == TAOS_SYNC_ROLE_MASTER) 
    cqStart(pVnode->cq);
  else 
    cqStop(pVnode->cq);
}

static void vnodeNotifyFileSynced(void *ahandle) {
  SVnodeObj *pVnode = ahandle;
  vTrace("vgId:%d, data file is synced", pVnode->vgId);

<<<<<<< HEAD
  char rootDir[128] = "\0";
  sprintf(rootDir, "%s/tsdb", pVnode->rootDir);
  // clsoe tsdb, then open tsdb
  tsdbCloseRepo(pVnode->tsdb);
  STsdbAppH appH = {0};
  appH.appH = (void *)pVnode;
  appH.walCallBack = vnodeWalCallback;
  appH.cqH = pVnode->cq;
  pVnode->tsdb = tsdbOpenRepo(rootDir, &appH);
=======
  // close tsdb, then open tsdb
>>>>>>> d3d8ad5e
}

static int32_t vnodeSaveCfg(SMDCreateVnodeMsg *pVnodeCfg) {
  char cfgFile[TSDB_FILENAME_LEN + 30] = {0};
  sprintf(cfgFile, "%s/vnode%d/config.json", tsVnodeDir, pVnodeCfg->cfg.vgId);
  FILE *fp = fopen(cfgFile, "w");
  if (!fp) {
    vError("vgId:%d, failed to open vnode cfg file for write, file:%s error:%s", pVnodeCfg->cfg.vgId, cfgFile,
           strerror(errno));
    return errno;
  }

  int32_t len = 0;
  int32_t maxLen = 1000;
  char *  content = calloc(1, maxLen + 1);

  len += snprintf(content + len, maxLen - len, "{\n");

  len += snprintf(content + len, maxLen - len, "  \"cfgVersion\": %d,\n", pVnodeCfg->cfg.cfgVersion);
  len += snprintf(content + len, maxLen - len, "  \"cacheBlockSize\": %d,\n", pVnodeCfg->cfg.cacheBlockSize);
  len += snprintf(content + len, maxLen - len, "  \"totalBlocks\": %d,\n", pVnodeCfg->cfg.totalBlocks);
  len += snprintf(content + len, maxLen - len, "  \"maxTables\": %d,\n", pVnodeCfg->cfg.maxTables);
  len += snprintf(content + len, maxLen - len, "  \"daysPerFile\": %d,\n", pVnodeCfg->cfg.daysPerFile);
  len += snprintf(content + len, maxLen - len, "  \"daysToKeep\": %d,\n", pVnodeCfg->cfg.daysToKeep);
  len += snprintf(content + len, maxLen - len, "  \"daysToKeep1\": %d,\n", pVnodeCfg->cfg.daysToKeep1);
  len += snprintf(content + len, maxLen - len, "  \"daysToKeep2\": %d,\n", pVnodeCfg->cfg.daysToKeep2);
  len += snprintf(content + len, maxLen - len, "  \"minRowsPerFileBlock\": %d,\n", pVnodeCfg->cfg.minRowsPerFileBlock);
  len += snprintf(content + len, maxLen - len, "  \"maxRowsPerFileBlock\": %d,\n", pVnodeCfg->cfg.maxRowsPerFileBlock);
  len += snprintf(content + len, maxLen - len, "  \"commitTime\": %d,\n", pVnodeCfg->cfg.commitTime);  
  len += snprintf(content + len, maxLen - len, "  \"precision\": %d,\n", pVnodeCfg->cfg.precision);
  len += snprintf(content + len, maxLen - len, "  \"compression\": %d,\n", pVnodeCfg->cfg.compression);
  len += snprintf(content + len, maxLen - len, "  \"walLevel\": %d,\n", pVnodeCfg->cfg.walLevel);
  len += snprintf(content + len, maxLen - len, "  \"replica\": %d,\n", pVnodeCfg->cfg.replications);
  len += snprintf(content + len, maxLen - len, "  \"wals\": %d,\n", pVnodeCfg->cfg.wals);
  len += snprintf(content + len, maxLen - len, "  \"quorum\": %d,\n", pVnodeCfg->cfg.quorum);
  
  len += snprintf(content + len, maxLen - len, "  \"nodeInfos\": [{\n");
  for (int32_t i = 0; i < pVnodeCfg->cfg.replications; i++) {
    len += snprintf(content + len, maxLen - len, "    \"nodeId\": %d,\n", pVnodeCfg->nodes[i].nodeId);
    len += snprintf(content + len, maxLen - len, "    \"nodeEp\": \"%s\"\n", pVnodeCfg->nodes[i].nodeEp);

    if (i < pVnodeCfg->cfg.replications - 1) {
      len += snprintf(content + len, maxLen - len, "  },{\n");
    } else {
      len += snprintf(content + len, maxLen - len, "  }]\n");
    }
  }
  len += snprintf(content + len, maxLen - len, "}\n");

  fwrite(content, 1, len, fp);
  fclose(fp);
  free(content);

  vPrint("vgId:%d, save vnode cfg successed", pVnodeCfg->cfg.vgId);

  return 0;
}

static int32_t vnodeReadCfg(SVnodeObj *pVnode) {
  char cfgFile[TSDB_FILENAME_LEN + 30] = {0};
  sprintf(cfgFile, "%s/vnode%d/config.json", tsVnodeDir, pVnode->vgId);
  FILE *fp = fopen(cfgFile, "r");
  if (!fp) {
    vError("vgId:%d, failed to open vnode cfg file for read, file:%s, error:%s", pVnode->vgId,
           cfgFile, strerror(errno));
    return errno;
  }

  int   ret = TSDB_CODE_OTHERS;
  int   maxLen = 1000;
  char *content = calloc(1, maxLen + 1);
  int   len = fread(content, 1, maxLen, fp);
  if (len <= 0) {
    free(content);
    fclose(fp);
    vError("vgId:%d, failed to read vnode cfg, content is null", pVnode->vgId);
    return false;
  }

  cJSON *root = cJSON_Parse(content);
  if (root == NULL) {
    vError("vgId:%d, failed to read vnode cfg, invalid json format", pVnode->vgId);
    goto PARSE_OVER;
  }

  cJSON *cfgVersion = cJSON_GetObjectItem(root, "cfgVersion");
  if (!cfgVersion || cfgVersion->type != cJSON_Number) {
    vError("vgId:%d, failed to read vnode cfg, cfgVersion not found", pVnode->vgId);
    goto PARSE_OVER;
  }
  pVnode->cfgVersion = cfgVersion->valueint;

  cJSON *cacheBlockSize = cJSON_GetObjectItem(root, "cacheBlockSize");
  if (!cacheBlockSize || cacheBlockSize->type != cJSON_Number) {
    vError("vgId:%d, failed to read vnode cfg, cacheBlockSize not found", pVnode->vgId);
    goto PARSE_OVER;
  }
  pVnode->tsdbCfg.cacheBlockSize = cacheBlockSize->valueint;

  cJSON *totalBlocks = cJSON_GetObjectItem(root, "totalBlocks");
  if (!totalBlocks || totalBlocks->type != cJSON_Number) {
    vError("vgId:%d, failed to read vnode cfg, totalBlocks not found", pVnode->vgId);
    goto PARSE_OVER;
  }
  pVnode->tsdbCfg.totalBlocks = totalBlocks->valueint;

  cJSON *maxTables = cJSON_GetObjectItem(root, "maxTables");
  if (!maxTables || maxTables->type != cJSON_Number) {
    vError("vgId:%d, failed to read vnode cfg, maxTables not found", pVnode->vgId);
    goto PARSE_OVER;
  }
  pVnode->tsdbCfg.maxTables = maxTables->valueint;

   cJSON *daysPerFile = cJSON_GetObjectItem(root, "daysPerFile");
  if (!daysPerFile || daysPerFile->type != cJSON_Number) {
    vError("vgId:%d, failed to read vnode cfg, daysPerFile not found", pVnode->vgId);
    goto PARSE_OVER;
  }
  pVnode->tsdbCfg.daysPerFile = daysPerFile->valueint;

  cJSON *daysToKeep = cJSON_GetObjectItem(root, "daysToKeep");
  if (!daysToKeep || daysToKeep->type != cJSON_Number) {
    vError("vgId:%d, failed to read vnode cfg, daysToKeep not found", pVnode->vgId);
    goto PARSE_OVER;
  }
  pVnode->tsdbCfg.keep = daysToKeep->valueint;

  cJSON *daysToKeep1 = cJSON_GetObjectItem(root, "daysToKeep1");
  if (!daysToKeep1 || daysToKeep1->type != cJSON_Number) {
    vError("vgId:%d, failed to read vnode cfg, daysToKeep1 not found", pVnode->vgId);
    goto PARSE_OVER;
  }
  pVnode->tsdbCfg.keep1 = daysToKeep1->valueint;

  cJSON *daysToKeep2 = cJSON_GetObjectItem(root, "daysToKeep2");
  if (!daysToKeep2 || daysToKeep2->type != cJSON_Number) {
    vError("vgId:%d, failed to read vnode cfg, daysToKeep2 not found", pVnode->vgId);
    goto PARSE_OVER;
  }
  pVnode->tsdbCfg.keep2 = daysToKeep2->valueint;

  cJSON *minRowsPerFileBlock = cJSON_GetObjectItem(root, "minRowsPerFileBlock");
  if (!minRowsPerFileBlock || minRowsPerFileBlock->type != cJSON_Number) {
    vError("vgId:%d, failed to read vnode cfg, minRowsPerFileBlock not found", pVnode->vgId);
    goto PARSE_OVER;
  }
  pVnode->tsdbCfg.minRowsPerFileBlock = minRowsPerFileBlock->valueint;

  cJSON *maxRowsPerFileBlock = cJSON_GetObjectItem(root, "maxRowsPerFileBlock");
  if (!maxRowsPerFileBlock || maxRowsPerFileBlock->type != cJSON_Number) {
    vError("vgId:%d, failed to read vnode cfg, maxRowsPerFileBlock not found", pVnode->vgId);
    goto PARSE_OVER;
  }
  pVnode->tsdbCfg.maxRowsPerFileBlock = maxRowsPerFileBlock->valueint;

  cJSON *commitTime = cJSON_GetObjectItem(root, "commitTime");
  if (!commitTime || commitTime->type != cJSON_Number) {
    vError("vgId:%d, failed to read vnode cfg, commitTime not found", pVnode->vgId);
    goto PARSE_OVER;
  }
  pVnode->tsdbCfg.commitTime = (int8_t)commitTime->valueint;

  cJSON *precision = cJSON_GetObjectItem(root, "precision");
  if (!precision || precision->type != cJSON_Number) {
    vError("vgId:%d, failed to read vnode cfg, precision not found", pVnode->vgId);
    goto PARSE_OVER;
  }
  pVnode->tsdbCfg.precision = (int8_t)precision->valueint;

  cJSON *compression = cJSON_GetObjectItem(root, "compression");
  if (!compression || compression->type != cJSON_Number) {
    vError("vgId:%d, failed to read vnode cfg, compression not found", pVnode->vgId);
    goto PARSE_OVER;
  }
  pVnode->tsdbCfg.compression = (int8_t)compression->valueint;

  cJSON *walLevel = cJSON_GetObjectItem(root, "walLevel");
  if (!walLevel || walLevel->type != cJSON_Number) {
    vError("vgId:%d, failed to read vnode cfg, walLevel not found", pVnode->vgId);
    goto PARSE_OVER;
  }
  pVnode->walCfg.walLevel = (int8_t) walLevel->valueint;

  cJSON *wals = cJSON_GetObjectItem(root, "wals");
  if (!wals || wals->type != cJSON_Number) {
    vError("vgId:%d, failed to read vnode cfg, wals not found", pVnode->vgId);
    goto PARSE_OVER;
  }
  pVnode->walCfg.wals = (int8_t)wals->valueint;
  pVnode->walCfg.keep = 0;

  cJSON *replica = cJSON_GetObjectItem(root, "replica");
  if (!replica || replica->type != cJSON_Number) {
    vError("vgId:%d, failed to read vnode cfg, replica not found", pVnode->vgId);
    goto PARSE_OVER;
  }
  pVnode->syncCfg.replica = (int8_t)replica->valueint;

  cJSON *quorum = cJSON_GetObjectItem(root, "quorum");
  if (!quorum || quorum->type != cJSON_Number) {
    vError("failed to read vnode cfg, quorum not found", pVnode->vgId);
    goto PARSE_OVER;
  }
  pVnode->syncCfg.quorum = (int8_t)quorum->valueint;

  cJSON *nodeInfos = cJSON_GetObjectItem(root, "nodeInfos");
  if (!nodeInfos || nodeInfos->type != cJSON_Array) {
    vError("vgId:%d, failed to read vnode cfg, nodeInfos not found", pVnode->vgId);
    goto PARSE_OVER;
  }

  int size = cJSON_GetArraySize(nodeInfos);
  if (size != pVnode->syncCfg.replica) {
    vError("vgId:%d, failed to read vnode cfg, nodeInfos size not matched", pVnode->vgId);
    goto PARSE_OVER;
  }

  for (int i = 0; i < size; ++i) {
    cJSON *nodeInfo = cJSON_GetArrayItem(nodeInfos, i);
    if (nodeInfo == NULL) continue;

    cJSON *nodeId = cJSON_GetObjectItem(nodeInfo, "nodeId");
    if (!nodeId || nodeId->type != cJSON_Number) {
      vError("vgId:%d, failed to read vnode cfg, nodeId not found", pVnode->vgId);
      goto PARSE_OVER;
    }
    pVnode->syncCfg.nodeInfo[i].nodeId = nodeId->valueint;

    cJSON *nodeEp = cJSON_GetObjectItem(nodeInfo, "nodeEp");
    if (!nodeEp || nodeEp->type != cJSON_String || nodeEp->valuestring == NULL) {
      vError("vgId:%d, failed to read vnode cfg, nodeFqdn not found", pVnode->vgId);
      goto PARSE_OVER;
    }

    taosGetFqdnPortFromEp(nodeEp->valuestring, pVnode->syncCfg.nodeInfo[i].nodeFqdn, &pVnode->syncCfg.nodeInfo[i].nodePort);
    pVnode->syncCfg.nodeInfo[i].nodePort += TSDB_PORT_SYNC;
  }

  ret = 0;

  vPrint("vgId:%d, read vnode cfg successed, replcia:%d", pVnode->vgId, pVnode->syncCfg.replica);
  for (int32_t i = 0; i < pVnode->syncCfg.replica; i++) {
    vPrint("vgId:%d, dnode:%d, %s:%d", pVnode->vgId, pVnode->syncCfg.nodeInfo[i].nodeId,
           pVnode->syncCfg.nodeInfo[i].nodeFqdn, pVnode->syncCfg.nodeInfo[i].nodePort);
  }

PARSE_OVER:
  free(content);
  cJSON_Delete(root);
  fclose(fp);
  return ret;
}

static int32_t vnodeSaveVersion(SVnodeObj *pVnode) {
  char versionFile[TSDB_FILENAME_LEN + 30] = {0};
  sprintf(versionFile, "%s/vnode%d/version.json", tsVnodeDir, pVnode->vgId);
  FILE *fp = fopen(versionFile, "w");
  if (!fp) {
    vError("vgId:%d, failed to open vnode version file for write, file:%s error:%s", pVnode->vgId,
           versionFile, strerror(errno));
    return errno;
  }

  int32_t len = 0;
  int32_t maxLen = 30;
  char *  content = calloc(1, maxLen + 1);

  len += snprintf(content + len, maxLen - len, "{\n");
  len += snprintf(content + len, maxLen - len, "  \"version\": %" PRId64 "\n", pVnode->version);
  len += snprintf(content + len, maxLen - len, "}\n");

  fwrite(content, 1, len, fp);
  fclose(fp);
  free(content);

  vPrint("vgId:%d, save vnode version:%" PRId64 " successed", pVnode->vgId, pVnode->version);

  return 0;
}

static bool vnodeReadVersion(SVnodeObj *pVnode) {
  char versionFile[TSDB_FILENAME_LEN + 30] = {0};
  sprintf(versionFile, "%s/vnode%d/version.json", tsVnodeDir, pVnode->vgId);
  FILE *fp = fopen(versionFile, "r");
  if (!fp) {
    if (errno != ENOENT) {
      vError("vgId:%d, failed to open version file:%s error:%s", pVnode->vgId, versionFile, strerror(errno));
    }
    return false;
  }

  bool  ret = false;
  int   maxLen = 100;
  char *content = calloc(1, maxLen + 1);
  int   len = fread(content, 1, maxLen, fp);
  if (len <= 0) {
    free(content);
    fclose(fp);
    vPrint("vgId:%d, failed to read vnode version, content is null", pVnode->vgId);
    return false;
  }

  cJSON *root = cJSON_Parse(content);
  if (root == NULL) {
    vError("vgId:%d, failed to read vnode version, invalid json format", pVnode->vgId);
    goto PARSE_OVER;
  }

  cJSON *version = cJSON_GetObjectItem(root, "version");
  if (!version || version->type != cJSON_Number) {
    vError("vgId:%d, failed to read vnode version, version not found", pVnode->vgId);
    goto PARSE_OVER;
  }
  pVnode->version = version->valueint;

  ret = true;

  vPrint("vgId:%d, read vnode version successed, version:%%" PRId64, pVnode->vgId, pVnode->version);

PARSE_OVER:
  free(content);
  cJSON_Delete(root);
  fclose(fp);
  return ret;
}<|MERGE_RESOLUTION|>--- conflicted
+++ resolved
@@ -408,7 +408,6 @@
   SVnodeObj *pVnode = ahandle;
   vTrace("vgId:%d, data file is synced", pVnode->vgId);
 
-<<<<<<< HEAD
   char rootDir[128] = "\0";
   sprintf(rootDir, "%s/tsdb", pVnode->rootDir);
   // clsoe tsdb, then open tsdb
@@ -418,9 +417,6 @@
   appH.walCallBack = vnodeWalCallback;
   appH.cqH = pVnode->cq;
   pVnode->tsdb = tsdbOpenRepo(rootDir, &appH);
-=======
-  // close tsdb, then open tsdb
->>>>>>> d3d8ad5e
 }
 
 static int32_t vnodeSaveCfg(SMDCreateVnodeMsg *pVnodeCfg) {
