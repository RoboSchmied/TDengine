--- conflicted
+++ resolved
@@ -432,13 +432,8 @@
 
   char rootDir[128] = "\0";
   sprintf(rootDir, "%s/tsdb", pVnode->rootDir);
-<<<<<<< HEAD
   // clsoe tsdb, then open tsdb
   tsdbCloseRepo(pVnode->tsdb, 0);
-=======
-  // close tsdb, then open tsdb
-  tsdbCloseRepo(pVnode->tsdb);
->>>>>>> 27f698c2
   STsdbAppH appH = {0};
   appH.appH = (void *)pVnode;
   appH.notifyStatus = vnodeProcessTsdbStatus;
