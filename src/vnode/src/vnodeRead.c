/*
 * Copyright (c) 2019 TAOS Data, Inc. <jhtao@taosdata.com>
 *
 * This program is free software: you can use, redistribute, and/or modify
 * it under the terms of the GNU Affero General Public License, version 3
 * or later ("AGPL"), as published by the Free Software Foundation.
 *
 * This program is distributed in the hope that it will be useful, but WITHOUT
 * ANY WARRANTY; without even the implied warranty of MERCHANTABILITY or
 * FITNESS FOR A PARTICULAR PURPOSE.
 *
 * You should have received a copy of the GNU Affero General Public License
 * along with this program. If not, see <http://www.gnu.org/licenses/>.
 */

#define _DEFAULT_SOURCE
#include "os.h"
#include "taosmsg.h"
#include "tqueue.h"
#include "tglobal.h"
#include "query.h"
#include "vnodeStatus.h"

static int32_t (*vnodeProcessReadMsgFp[TSDB_MSG_TYPE_MAX])(SVnodeObj *pVnode, SVReadMsg *pRead);
static int32_t  vnodeProcessQueryMsg(SVnodeObj *pVnode, SVReadMsg *pRead);
static int32_t  vnodeProcessFetchMsg(SVnodeObj *pVnode, SVReadMsg *pRead);

static int32_t  vnodeNotifyCurrentQhandle(void* handle, void* qhandle, int32_t vgId);

int32_t vnodeInitRead(void) {
  vnodeProcessReadMsgFp[TSDB_MSG_TYPE_QUERY] = vnodeProcessQueryMsg;
  vnodeProcessReadMsgFp[TSDB_MSG_TYPE_FETCH] = vnodeProcessFetchMsg;
  return 0;
}

void vnodeCleanupRead() {}

//
// After the fetch request enters the vnode queue, if the vnode cannot provide services, the process function are
// still required, or there will be a deadlock, so we don’t do any check here, but put the check codes before the
// request enters the queue
//
int32_t vnodeProcessRead(void *vparam, SVReadMsg *pRead) {
  SVnodeObj *pVnode = vparam;
  int32_t    msgType = pRead->msgType;

  if (vnodeProcessReadMsgFp[msgType] == NULL) {
    vDebug("vgId:%d, msgType:%s not processed, no handle", pVnode->vgId, taosMsg[msgType]);
    return TSDB_CODE_VND_MSG_NOT_PROCESSED;
  }

  return (*vnodeProcessReadMsgFp[msgType])(pVnode, pRead);
}

static int32_t vnodeCheckRead(SVnodeObj *pVnode) {
  if (!vnodeInReadyStatus(pVnode)) {
    vDebug("vgId:%d, vnode status is %s, refCount:%d pVnode:%p", pVnode->vgId, vnodeStatus[pVnode->status],
           pVnode->refCount, pVnode);
    return TSDB_CODE_APP_NOT_READY;
  }

  // tsdb may be in reset state
  if (pVnode->tsdb == NULL) {
    vDebug("vgId:%d, tsdb is null, refCount:%d pVnode:%p", pVnode->vgId, pVnode->refCount, pVnode);
    return TSDB_CODE_APP_NOT_READY;
  }

  if (pVnode->role == TAOS_SYNC_ROLE_MASTER) {
    return TSDB_CODE_SUCCESS;
  }

  if (tsEnableSlaveQuery && pVnode->role == TAOS_SYNC_ROLE_SLAVE) {
    return TSDB_CODE_SUCCESS;
  }

  vDebug("vgId:%d, replica:%d role:%s, refCount:%d pVnode:%p, cant provide query service", pVnode->vgId, pVnode->syncCfg.replica,
         syncRole[pVnode->role], pVnode->refCount, pVnode);
  return TSDB_CODE_APP_NOT_READY;
}

void vnodeFreeFromRQueue(void *vparam, SVReadMsg *pRead) {
  SVnodeObj *pVnode = vparam;

  atomic_sub_fetch_32(&pVnode->queuedRMsg, 1);
  vTrace("vgId:%d, free from vrqueue, refCount:%d queued:%d", pVnode->vgId, pVnode->refCount, pVnode->queuedRMsg);

  taosFreeQitem(pRead);
  vnodeRelease(pVnode);
}

static SVReadMsg *vnodeBuildVReadMsg(SVnodeObj *pVnode, void *pCont, int32_t contLen, int8_t qtype, SRpcMsg *pRpcMsg) {
  int32_t size = sizeof(SVReadMsg) + contLen;
  SVReadMsg *pRead = taosAllocateQitem(size);
  if (pRead == NULL) {
    terrno = TSDB_CODE_VND_OUT_OF_MEMORY;
    return NULL;
  }

  if (pRpcMsg != NULL) {
    pRead->rpcHandle = pRpcMsg->handle;
    pRead->rpcAhandle = pRpcMsg->ahandle;
    pRead->msgType = pRpcMsg->msgType;
    pRead->code = pRpcMsg->code;
  }

  if (contLen != 0) {
    pRead->contLen = contLen;
    memcpy(pRead->pCont, pCont, contLen);
  } else {
    pRead->qhandle = pCont;
  }

  pRead->qtype = qtype;
  atomic_add_fetch_32(&pVnode->refCount, 1);

  return pRead;
}

int32_t vnodeWriteToRQueue(void *vparam, void *pCont, int32_t contLen, int8_t qtype, void *rparam) {
  SVReadMsg *pRead = vnodeBuildVReadMsg(vparam, pCont, contLen, qtype, rparam);
  if (pRead == NULL) {
    assert(terrno != 0);
    return terrno;
  }

  SVnodeObj *pVnode = vparam;

  int32_t code = vnodeCheckRead(pVnode);
  if (code != TSDB_CODE_SUCCESS) {
    taosFreeQitem(pRead);
    vnodeRelease(pVnode);
    return code;
  }

  atomic_add_fetch_32(&pVnode->queuedRMsg, 1);

  if (pRead->code == TSDB_CODE_RPC_NETWORK_UNAVAIL || pRead->msgType == TSDB_MSG_TYPE_FETCH) {
    vTrace("vgId:%d, write into vfetch queue, refCount:%d queued:%d", pVnode->vgId, pVnode->refCount,
           pVnode->queuedRMsg);
    return taosWriteQitem(pVnode->fqueue, qtype, pRead);
  } else {
    vTrace("vgId:%d, write into vquery queue, refCount:%d queued:%d", pVnode->vgId, pVnode->refCount,
           pVnode->queuedRMsg);
    return taosWriteQitem(pVnode->qqueue, qtype, pRead);
  }
}

static int32_t vnodePutItemIntoReadQueue(SVnodeObj *pVnode, void **qhandle, void *ahandle) {
  SRpcMsg rpcMsg = {0};
  rpcMsg.msgType = TSDB_MSG_TYPE_QUERY;
  rpcMsg.ahandle = ahandle;

  int32_t code = vnodeWriteToRQueue(pVnode, qhandle, 0, TAOS_QTYPE_QUERY, &rpcMsg);
  if (code == TSDB_CODE_SUCCESS) {
    vTrace("QInfo:%p add to vread queue for exec query", *qhandle);
  }

  return code;
}

/**
 *
 * @param pRet         response message object
 * @param pVnode       the vnode object
 * @param handle       qhandle for executing query
 * @param freeHandle   free qhandle or not
 * @param ahandle      sqlObj address at client side
 * @return
 */
static int32_t vnodeDumpQueryResult(SRspRet *pRet, void *pVnode, void **handle, bool *freeHandle, void *ahandle) {
  bool continueExec = false;

  int32_t code = TSDB_CODE_SUCCESS;
  if ((code = qDumpRetrieveResult(*handle, (SRetrieveTableRsp **)&pRet->rsp, &pRet->len, &continueExec)) == TSDB_CODE_SUCCESS) {
    if (continueExec) {
      *freeHandle = false;
      code = vnodePutItemIntoReadQueue(pVnode, handle, ahandle);
      if (code != TSDB_CODE_SUCCESS) {
        *freeHandle = true;
        return code;
      } else {
        pRet->qhandle = *handle;
      }
    } else {
      *freeHandle = true;
      vTrace("QInfo:%p exec completed, free handle:%d", *handle, *freeHandle);
    }
  } else {
    SRetrieveTableRsp *pRsp = (SRetrieveTableRsp *)rpcMallocCont(sizeof(SRetrieveTableRsp));
    memset(pRsp, 0, sizeof(SRetrieveTableRsp));
    pRsp->completed = true;

    pRet->rsp = pRsp;
    pRet->len = sizeof(SRetrieveTableRsp);
    *freeHandle = true;
  }

  return code;
}

static void vnodeBuildNoResultQueryRsp(SRspRet *pRet) {
  pRet->rsp = (SRetrieveTableRsp *)rpcMallocCont(sizeof(SRetrieveTableRsp));
  pRet->len = sizeof(SRetrieveTableRsp);

  memset(pRet->rsp, 0, sizeof(SRetrieveTableRsp));
  SRetrieveTableRsp *pRsp = pRet->rsp;

  pRsp->completed = true;
}

static int32_t vnodeProcessQueryMsg(SVnodeObj *pVnode, SVReadMsg *pRead) {
  void *   pCont = pRead->pCont;
  int32_t  contLen = pRead->contLen;
  SRspRet *pRet = &pRead->rspRet;

  SQueryTableMsg *pQueryTableMsg = (SQueryTableMsg *)pCont;
  memset(pRet, 0, sizeof(SRspRet));

  // qHandle needs to be freed correctly
  if (pRead->code == TSDB_CODE_RPC_NETWORK_UNAVAIL) {
    vError("error rpc msg in query, %s", tstrerror(pRead->code));
  }
//  assert(pRead->code != TSDB_CODE_RPC_NETWORK_UNAVAIL);
//  if (pRead->code == TSDB_CODE_RPC_NETWORK_UNAVAIL) {
//    SCancelQueryMsg *pMsg = (SCancelQueryMsg *)pRead->pCont;
////    pMsg->free = htons(killQueryMsg->free);
//    pMsg->qhandle = htobe64(pMsg->qhandle);
//
//    vWarn("QInfo:%p connection %p broken, kill query", (void *)pMsg->qhandle, pRead->rpcHandle);
////    assert(pRead->contLen > 0 && pMsg->free == 1);
//
//    void **qhandle = qAcquireQInfo(pVnode->qMgmt, (uint64_t)pMsg->qhandle);
//    if (qhandle == NULL || *qhandle == NULL) {
//      vWarn("QInfo:%p invalid qhandle, no matched query handle, conn:%p", (void *)pMsg->qhandle, pRead->rpcHandle);
//    } else {
//      assert(*qhandle == (void *)pMsg->qhandle);
//
//      qKillQuery(*qhandle);
//      qReleaseQInfo(pVnode->qMgmt, (void **)&qhandle, true);
//    }
//
//    return TSDB_CODE_TSC_QUERY_CANCELLED;
//  }

  int32_t code = TSDB_CODE_SUCCESS;
  void ** handle = NULL;

  if (contLen != 0) {
    qinfo_t pQInfo = NULL;
    uint64_t qId = 0;
    code = qCreateQueryInfo(pVnode->tsdb, pVnode->vgId, pQueryTableMsg, &pQInfo, &qId);

    SQueryTableRsp *pRsp = (SQueryTableRsp *)rpcMallocCont(sizeof(SQueryTableRsp));
    pRsp->code = code;
    pRsp->qhandle = 0;

    pRet->len = sizeof(SQueryTableRsp);
    pRet->rsp = pRsp;
    int32_t vgId = pVnode->vgId;

    // current connect is broken
    if (code == TSDB_CODE_SUCCESS) {
      handle = qRegisterQInfo(pVnode->qMgmt, qId, (uint64_t)pQInfo);
      if (handle == NULL) {  // failed to register qhandle
        pRsp->code = terrno;
        terrno = 0;
        vError("vgId:%d, QInfo:%"PRIu64 "-%p register qhandle failed, return to app, code:%s", pVnode->vgId, qId, (void *)pQInfo,
               tstrerror(pRsp->code));
        qDestroyQueryInfo(pQInfo);  // destroy it directly
        return pRsp->code;
      } else {
        assert(*handle == pQInfo);
        pRsp->qhandle = htobe64(qId);
      }

      if (handle != NULL &&
          vnodeNotifyCurrentQhandle(pRead->rpcHandle, *handle, pVnode->vgId) != TSDB_CODE_SUCCESS) {
        vError("vgId:%d, QInfo:%"PRIu64 "-%p, query discarded since link is broken, %p", pVnode->vgId, qId, *handle,
               pRead->rpcHandle);
        pRsp->code = TSDB_CODE_RPC_NETWORK_UNAVAIL;
        qReleaseQInfo(pVnode->qMgmt, (void **)&handle, true);
        return pRsp->code;
      }
    } else {
      assert(pQInfo == NULL);
    }

    if (handle != NULL) {
      vTrace("vgId:%d, QInfo:%"PRIu64 "-%p, dnode query msg disposed, create qhandle and returns to app", vgId, qId, *handle);
      code = vnodePutItemIntoReadQueue(pVnode, handle, pRead->rpcHandle);
      if (code != TSDB_CODE_SUCCESS) {
        pRsp->code = code;
        qReleaseQInfo(pVnode->qMgmt, (void **)&handle, true);
        return pRsp->code;
      }
    }
  } else {
    assert(pCont != NULL);
    void **qhandle = (void **)pRead->qhandle;

    vTrace("vgId:%d, QInfo:%p, dnode continues to exec query", pVnode->vgId, *qhandle);

    // In the retrieve blocking model, only 50% CPU will be used in query processing
    if (tsRetrieveBlockingModel) {
      qTableQuery(*qhandle);  // do execute query
      qReleaseQInfo(pVnode->qMgmt, (void **)&qhandle, false);
    } else {
      bool freehandle = false;
      bool buildRes = qTableQuery(*qhandle);  // do execute query

      // build query rsp, the retrieve request has reached here already
      if (buildRes) {
        // update the connection info according to the retrieve connection
        pRead->rpcHandle = qGetResultRetrieveMsg(*qhandle);
        assert(pRead->rpcHandle != NULL);

        vTrace("vgId:%d, QInfo:%p, start to build retrieval rsp after query paused, %p", pVnode->vgId, *qhandle,
               pRead->rpcHandle);

        // set the real rsp error code
        pRead->code = vnodeDumpQueryResult(&pRead->rspRet, pVnode, qhandle, &freehandle, pRead->rpcHandle);

        // NOTE: set return code to be TSDB_CODE_QRY_HAS_RSP to notify dnode to return msg to client
        code = TSDB_CODE_QRY_HAS_RSP;
      } else {
        //void *h1 = qGetResultRetrieveMsg(*qhandle);

        /* remove this assert, one possible case that will cause h1 not NULL: query thread unlock pQInfo->lock, and then FETCH thread execute twice before query thread reach here */
        //assert(h1 == NULL);

        freehandle = qQueryCompleted(*qhandle);
      }

      // NOTE: if the qhandle is not put into vread queue or query is completed, free the qhandle.
      // If the building of result is not required, simply free it. Otherwise, mandatorily free the qhandle
      if (freehandle || (!buildRes)) {
        qReleaseQInfo(pVnode->qMgmt, (void **)&qhandle, freehandle);
      }
    }
  }

  return code;
}

static int32_t vnodeProcessFetchMsg(SVnodeObj *pVnode, SVReadMsg *pRead) {
  void *   pCont = pRead->pCont;
  SRspRet *pRet = &pRead->rspRet;

  SRetrieveTableMsg *pRetrieve = pCont;
  pRetrieve->free = htons(pRetrieve->free);
  pRetrieve->qhandle = htobe64(pRetrieve->qhandle);

  vTrace("vgId:%d, QInfo:%" PRIu64 ", retrieve msg is disposed, free:%d, conn:%p", pVnode->vgId, pRetrieve->qhandle,
         pRetrieve->free, pRead->rpcHandle);

  memset(pRet, 0, sizeof(SRspRet));

  terrno = TSDB_CODE_SUCCESS;
  int32_t code = TSDB_CODE_SUCCESS;
  void ** handle = qAcquireQInfo(pVnode->qMgmt, pRetrieve->qhandle);
  if (handle == NULL) {
    code = terrno;
    terrno = TSDB_CODE_SUCCESS;
  } else if (!checkQIdEqual(*handle, pRetrieve->qhandle)) {
    code = TSDB_CODE_QRY_INVALID_QHANDLE;
  }

  if (code != TSDB_CODE_SUCCESS) {
    vError("vgId:%d, invalid handle in retrieving result, code:%s, QInfo:%" PRIu64, pVnode->vgId, tstrerror(code), pRetrieve->qhandle);
    vnodeBuildNoResultQueryRsp(pRet);
    return code;
  }

  // kill current query and free corresponding resources.
  if (pRetrieve->free == 1) {
<<<<<<< HEAD
    vWarn("vgId:%d, QInfo:%"PRIu64 "-%p, retrieve msg received to kill query and free qhandle", pVnode->vgId, pRetrieve->qhandle, *handle);
=======
    vDebug("vgId:%d, QInfo:%p, retrieve msg received to kill query and free qhandle", pVnode->vgId, *handle);
>>>>>>> 78eda385
    qKillQuery(*handle);
    qReleaseQInfo(pVnode->qMgmt, (void **)&handle, true);

    vnodeBuildNoResultQueryRsp(pRet);
    code = TSDB_CODE_TSC_QUERY_CANCELLED;
    return code;
  }

  // register the qhandle to connect to quit query immediate if connection is broken
  if (vnodeNotifyCurrentQhandle(pRead->rpcHandle, *handle, pVnode->vgId) != TSDB_CODE_SUCCESS) {
    vError("vgId:%d, QInfo:%"PRIu64 "-%p, retrieve discarded since link is broken, %p", pVnode->vgId, pRetrieve->qhandle, *handle, pRead->rpcHandle);
    code = TSDB_CODE_RPC_NETWORK_UNAVAIL;
    qKillQuery(*handle);
    qReleaseQInfo(pVnode->qMgmt, (void **)&handle, true);
    return code;
  }

  bool freeHandle = true;
  bool buildRes = false;

  code = qRetrieveQueryResultInfo(*handle, &buildRes, pRead->rpcHandle);
  if (code != TSDB_CODE_SUCCESS) {
    // TODO handle malloc failure
    pRet->rsp = (SRetrieveTableRsp *)rpcMallocCont(sizeof(SRetrieveTableRsp));
    pRet->len = sizeof(SRetrieveTableRsp);
    memset(pRet->rsp, 0, sizeof(SRetrieveTableRsp));
    freeHandle = true;
  } else {  // result is not ready, return immediately
    // Only effects in the non-blocking model
    if (!tsRetrieveBlockingModel) {
      if (!buildRes) {
        assert(pRead->rpcHandle != NULL);

        qReleaseQInfo(pVnode->qMgmt, (void **)&handle, false);
        return TSDB_CODE_QRY_NOT_READY;
      }
    }

    // ahandle is the sqlObj pointer
    code = vnodeDumpQueryResult(pRet, pVnode, handle, &freeHandle, pRead->rpcHandle);
  }

  // If qhandle is not added into vread queue, the query should be completed already or paused with error.
  // Here free qhandle immediately
  if (freeHandle) {
    qReleaseQInfo(pVnode->qMgmt, (void **)&handle, true);
  }

  return code;
}

// notify connection(handle) that current qhandle is created, if current connection from
// client is broken, the query needs to be killed immediately.
int32_t vnodeNotifyCurrentQhandle(void *handle, void *qhandle, int32_t vgId) {
  SRetrieveTableMsg *pMsg = rpcMallocCont(sizeof(SRetrieveTableMsg));
  pMsg->qhandle = htobe64((uint64_t)qhandle);
  pMsg->header.vgId = htonl(vgId);
  pMsg->header.contLen = htonl(sizeof(SRetrieveTableMsg));

  vTrace("QInfo:%p register qhandle to connect:%p", qhandle, handle);
  return rpcReportProgress(handle, (char *)pMsg, sizeof(SRetrieveTableMsg));
}

void vnodeWaitReadCompleted(SVnodeObj *pVnode) {
  while (pVnode->queuedRMsg > 0) {
    vTrace("vgId:%d, queued rmsg num:%d", pVnode->vgId, pVnode->queuedRMsg);
    taosMsleep(10);
  }
}<|MERGE_RESOLUTION|>--- conflicted
+++ resolved
@@ -373,11 +373,7 @@
 
   // kill current query and free corresponding resources.
   if (pRetrieve->free == 1) {
-<<<<<<< HEAD
     vWarn("vgId:%d, QInfo:%"PRIu64 "-%p, retrieve msg received to kill query and free qhandle", pVnode->vgId, pRetrieve->qhandle, *handle);
-=======
-    vDebug("vgId:%d, QInfo:%p, retrieve msg received to kill query and free qhandle", pVnode->vgId, *handle);
->>>>>>> 78eda385
     qKillQuery(*handle);
     qReleaseQInfo(pVnode->qMgmt, (void **)&handle, true);
 
