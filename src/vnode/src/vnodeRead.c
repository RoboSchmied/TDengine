--- conflicted
+++ resolved
@@ -231,7 +231,7 @@
 
     SQueryTableRsp *pRsp = (SQueryTableRsp *)rpcMallocCont(sizeof(SQueryTableRsp));
     pRsp->code = code;
-    pRsp->qid  = 0;
+    pRsp->qId  = 0;
 
     pRet->len = sizeof(SQueryTableRsp);
     pRet->rsp = pRsp;
@@ -249,7 +249,7 @@
         return pRsp->code;
       } else {
         assert(*handle == pQInfo);
-        pRsp->qid = htobe64(qId);
+        pRsp->qId = htobe64(qId);
       }
 
       if (handle != NULL &&
@@ -328,54 +328,32 @@
 
   SRetrieveTableMsg *pRetrieve = pCont;
   pRetrieve->free = htons(pRetrieve->free);
-<<<<<<< HEAD
-  pRetrieve->qid  = htobe64(pRetrieve->qid);
-
-  vTrace("vgId:%d, qid:%" PRIu64 ", retrieve msg is disposed, free:%d, conn:%p", pVnode->vgId, pRetrieve->qid,
-=======
   pRetrieve->qId = htobe64(pRetrieve->qId);
 
   vTrace("vgId:%d, qId:%" PRIu64 ", retrieve msg is disposed, free:%d, conn:%p", pVnode->vgId, pRetrieve->qId,
->>>>>>> 3d2706fe
          pRetrieve->free, pRead->rpcHandle);
 
   memset(pRet, 0, sizeof(SRspRet));
 
   terrno = TSDB_CODE_SUCCESS;
   int32_t code = TSDB_CODE_SUCCESS;
-<<<<<<< HEAD
-  void  **handle = qAcquireQInfo(pVnode->qMgmt, pRetrieve->qid);
-  if (handle == NULL) {
-    code = terrno;
-    terrno = TSDB_CODE_SUCCESS;
-  } else if (!checkQIdEqual(*handle, pRetrieve->qid)) {
-=======
   void ** handle = qAcquireQInfo(pVnode->qMgmt, pRetrieve->qId);
   if (handle == NULL) {
     code = terrno;
     terrno = TSDB_CODE_SUCCESS;
   } else if (!checkQIdEqual(*handle, pRetrieve->qId)) {
->>>>>>> 3d2706fe
     code = TSDB_CODE_QRY_INVALID_QHANDLE;
   }
 
   if (code != TSDB_CODE_SUCCESS) {
-<<<<<<< HEAD
-    vError("vgId:%d, invalid handle in retrieving result, code:%s, QInfo:%" PRIu64, pVnode->vgId, tstrerror(code), pRetrieve->qid);
-=======
     vError("vgId:%d, invalid qId in retrieving result, code:%s, QInfo:%" PRIu64, pVnode->vgId, tstrerror(code), pRetrieve->qId);
->>>>>>> 3d2706fe
     vnodeBuildNoResultQueryRsp(pRet);
     return code;
   }
 
   // kill current query and free corresponding resources.
   if (pRetrieve->free == 1) {
-<<<<<<< HEAD
-    vWarn("vgId:%d, QInfo:%"PRIu64 "-%p, retrieve msg received to kill query and free qhandle", pVnode->vgId, pRetrieve->qid, *handle);
-=======
     vWarn("vgId:%d, QInfo:%"PRIu64 "-%p, retrieve msg received to kill query and free qhandle", pVnode->vgId, pRetrieve->qId, *handle);
->>>>>>> 3d2706fe
     qKillQuery(*handle);
     qReleaseQInfo(pVnode->qMgmt, (void **)&handle, true);
 
@@ -385,13 +363,8 @@
   }
 
   // register the qhandle to connect to quit query immediate if connection is broken
-<<<<<<< HEAD
-  if (vnodeNotifyCurrentQhandle(pRead->rpcHandle, *handle, pVnode->vgId) != TSDB_CODE_SUCCESS) {
-    vError("vgId:%d, QInfo:%"PRIu64 "-%p, retrieve discarded since link is broken, %p", pVnode->vgId, pRetrieve->qid, *handle, pRead->rpcHandle);
-=======
   if (vnodeNotifyCurrentQhandle(pRead->rpcHandle, pRetrieve->qId, *handle, pVnode->vgId) != TSDB_CODE_SUCCESS) {
     vError("vgId:%d, QInfo:%"PRIu64 "-%p, retrieve discarded since link is broken, conn:%p", pVnode->vgId, pRetrieve->qhandle, *handle, pRead->rpcHandle);
->>>>>>> 3d2706fe
     code = TSDB_CODE_RPC_NETWORK_UNAVAIL;
     qKillQuery(*handle);
     qReleaseQInfo(pVnode->qMgmt, (void **)&handle, true);
