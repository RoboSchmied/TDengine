/*
 * Copyright (c) 2019 TAOS Data, Inc. <jhtao@taosdata.com>
 *
 * This program is free software: you can use, redistribute, and/or modify
 * it under the terms of the GNU Affero General Public License, version 3
 * or later ("AGPL"), as published by the Free Software Foundation.
 *
 * This program is distributed in the hope that it will be useful, but WITHOUT
 * ANY WARRANTY; without even the implied warranty of MERCHANTABILITY or
 * FITNESS FOR A PARTICULAR PURPOSE.
 *
 * You should have received a copy of the GNU Affero General Public License
 * along with this program. If not, see <http://www.gnu.org/licenses/>.
 */

#include "os.h"

#include "sdb.h"
#include "sdbint.h"
#include "tutil.h"

#define abs(x) (((x) < 0) ? -(x) : (x))

extern char   version[];
const int16_t sdbFileVersion = 0;
int           sdbExtConns = 0;

#ifdef CLUSTER
int           sdbMaster = 0;
#else
int           sdbMaster = 1;
#endif

void *(*sdbInitIndexFp[])(int maxRows, int dataSize) = {sdbOpenStrHash, sdbOpenIntHash, sdbOpenIntHash};

void *(*sdbAddIndexFp[])(void *handle, void *key, void *data) = {sdbAddStrHash, sdbAddIntHash, sdbAddIntHash};

void (*sdbDeleteIndexFp[])(void *handle, void *key) = {sdbDeleteStrHash, sdbDeleteIntHash, sdbDeleteIntHash};

void *(*sdbGetIndexFp[])(void *handle, void *key) = {sdbGetStrHashData, sdbGetIntHashData, sdbGetIntHashData};

void (*sdbCleanUpIndexFp[])(void *handle) = {
    sdbCloseStrHash, sdbCloseIntHash, sdbCloseIntHash,
};

void *(*sdbFetchRowFp[])(void *handle, void *ptr, void **ppRow) = {
    sdbFetchStrHashData, sdbFetchIntHashData, sdbFetchIntHashData,
};

SSdbTable *tableList[20];
int        sdbNumOfTables;
int64_t    sdbVersion;

void sdbFinishCommit(void *handle) {
  SSdbTable *pTable = (SSdbTable *)handle;
  uint32_t   sdbEcommit = SDB_ENDCOMMIT;

  off_t offset = lseek(pTable->fd, 0, SEEK_END);
  assert(offset == pTable->size);
  twrite(pTable->fd, &sdbEcommit, sizeof(sdbEcommit));
  pTable->size += sizeof(sdbEcommit);
}

int sdbOpenSdbFile(SSdbTable *pTable) {
  struct stat fstat, ofstat;
  uint64_t    size;
  char *      dirc = NULL;
  char *      basec = NULL;
  union {
    char     cversion[64];
    uint64_t iversion;
  } swVersion;

  memcpy(swVersion.cversion, version, sizeof(uint64_t));

  // check sdb.db and .sdb.db status
  char fn[128] = "\0";
  dirc = strdup(pTable->fn);
  basec = strdup(pTable->fn);
  sprintf(fn, "%s/.%s", dirname(dirc), basename(basec));
  tfree(dirc);
  tfree(basec);
  if (stat(fn, &ofstat) == 0) {  // .sdb.db file exists
    if (stat(pTable->fn, &fstat) == 0) {
      remove(fn);
    } else {
      remove(pTable->fn);
      rename(fn, pTable->fn);
    }
  }

  pTable->fd = open(pTable->fn, O_RDWR | O_CREAT, S_IRWXU | S_IRWXG | S_IRWXO);
  if (pTable->fd < 0) {
    sdbError("failed to open file:%s", pTable->fn);
    return -1;
  }

  pTable->size = 0;
  stat(pTable->fn, &fstat);
  size = sizeof(pTable->header);

  if (fstat.st_size == 0) {
    pTable->header.swVersion = swVersion.iversion;
    pTable->header.sdbFileVersion = sdbFileVersion;
    if (taosCalcChecksumAppend(0, (uint8_t *)(&pTable->header), size) < 0) {
      sdbError("failed to get file header checksum, file:%s", pTable->fn);
      tclose(pTable->fd);
      return -1;
    }
    twrite(pTable->fd, &(pTable->header), size);
    pTable->size += size;
    sdbFinishCommit(pTable);
  } else {
    uint32_t sdbEcommit = 0;
    off_t    offset = lseek(pTable->fd, -(sizeof(sdbEcommit)), SEEK_END);
    while (offset > 0) {
      read(pTable->fd, &sdbEcommit, sizeof(sdbEcommit));
      if (sdbEcommit == SDB_ENDCOMMIT) {
        ftruncate(pTable->fd, offset + sizeof(sdbEcommit));
        break;
      }
      offset = lseek(pTable->fd, -(sizeof(sdbEcommit) + 1), SEEK_CUR);
    }
    lseek(pTable->fd, 0, SEEK_SET);

    ssize_t tsize = read(pTable->fd, &(pTable->header), size);
    if (tsize < size) {
      sdbError("failed to read sdb file header, file:%s", pTable->fn);
      tclose(pTable->fd);
      return -1;
    }

    if (pTable->header.swVersion != swVersion.iversion) {
      sdbWarn("sdb file:%s version not match software version", pTable->fn);
    }

    if (!taosCheckChecksumWhole((uint8_t *)(&pTable->header), size)) {
      sdbError("sdb file header is broken since checksum mismatch, file:%s", pTable->fn);
      tclose(pTable->fd);
      return -1;
    }

    pTable->size += size;
    // skip end commit symbol
    lseek(pTable->fd, sizeof(sdbEcommit), SEEK_CUR);
    pTable->size += sizeof(sdbEcommit);
  }

  pTable->numOfRows = 0;

  return pTable->fd;
}

// TODO: Change here
void sdbAddIntoUpdateList(SSdbTable *pTable, char type, char *row) {
  pTable->numOfUpdates++;
  pTable->updatePos = pTable->numOfUpdates % pTable->maxRows;

  if (pTable->update[pTable->updatePos].type == SDB_TYPE_DELETE)
    (*(pTable->appTool))(SDB_TYPE_DESTROY, pTable->update[pTable->updatePos].row, NULL, 0, NULL);

  pTable->update[pTable->updatePos].type = type;
  pTable->update[pTable->updatePos].row = row;
}

int sdbInitTableByFile(SSdbTable *pTable) {
  SRowMeta rowMeta;
  int      numOfDels = 0;
  int      bytes = 0;
  int64_t  oldId = 0;
  void *   pMetaRow = NULL;
  int      total_size = 0;
  int      real_size = 0;

  oldId = pTable->id;
  if (sdbOpenSdbFile(pTable) < 0) return -1;

  total_size = sizeof(SRowHead) + pTable->maxRowSize + sizeof(TSCKSUM);
  SRowHead *rowHead = (SRowHead *)malloc(total_size);
  if (rowHead == NULL) {
    sdbError("failed to allocate row head memory, sdb:%s", pTable->name);
    return -1;
  }

  sdbTrace("open sdb file:%s for read", pTable->fn);

  // Loop to read sdb file row by row
  while (1) {
    memset(rowHead, 0, total_size);

    bytes = read(pTable->fd, rowHead, sizeof(SRowHead));
    if (bytes < 0) {
      sdbError("failed to read sdb file:%s", pTable->fn);
      goto sdb_exit1;
    }

    if (bytes == 0) break;

    if (bytes < sizeof(SRowHead) || rowHead->delimiter != SDB_DELIMITER) {
      pTable->size++;
      lseek(pTable->fd, -(bytes - 1), SEEK_CUR);
      continue;
    }

    if (rowHead->rowSize < 0 || rowHead->rowSize > pTable->maxRowSize) {
      sdbError("error row size in sdb file:%s, id:%d rowSize:%d maxRowSize:%d",
              pTable->fn, rowHead->id, rowHead->rowSize, pTable->maxRowSize);
      pTable->size += sizeof(SRowHead);
      continue;
    }

    // sdbTrace("%s id:%ld rowSize:%d", pTable->name, rowHead->id,
    // rowHead->rowSize);

    bytes = read(pTable->fd, rowHead->data, rowHead->rowSize + sizeof(TSCKSUM));
    if (bytes < rowHead->rowSize + sizeof(TSCKSUM)) {
      // TODO: Here may cause pTable->size not end of the file
      sdbError("failed to read sdb file:%s id:%d rowSize:%d", pTable->fn, rowHead->id, rowHead->rowSize);
      break;
    }

    real_size = sizeof(SRowHead) + rowHead->rowSize + sizeof(TSCKSUM);
    if (!taosCheckChecksumWhole((uint8_t *)rowHead, real_size)) {
      sdbError("error sdb checksum, sdb:%s  id:%d, skip", pTable->name, rowHead->id);
      pTable->size += real_size;
      continue;
    }

    // Check if the the object exists already

    pMetaRow = sdbGetRow(pTable, rowHead->data);
    if (pMetaRow == NULL) {  // New object
      if (rowHead->id < 0) {
        /* assert(0); */
        sdbError("error sdb negative id:%d, sdb:%s, skip", rowHead->id, pTable->name);
      } else {
        rowMeta.id = rowHead->id;
        // TODO: Get rid of the rowMeta.offset and rowSize
        rowMeta.offset = pTable->size;
        rowMeta.rowSize = rowHead->rowSize;
        rowMeta.row = (*(pTable->appTool))(SDB_TYPE_DECODE, NULL, rowHead->data, rowHead->rowSize, NULL);
        (*sdbAddIndexFp[pTable->keyType])(pTable->iHandle, rowMeta.row, &rowMeta);
        if (pTable->keyType == SDB_KEYTYPE_AUTO) pTable->autoIndex++;
        pTable->numOfRows++;
      }
    } else {                  // already exists
      if (rowHead->id < 0) {  // Delete the object
        (*sdbDeleteIndexFp[pTable->keyType])(pTable->iHandle, rowHead->data);
        (*(pTable->appTool))(SDB_TYPE_DESTROY, pMetaRow, NULL, 0, NULL);
        pTable->numOfRows--;
        numOfDels++;
      } else {  // Reset the object TODO: is it possible to merge reset and
                // update ??
        (*(pTable->appTool))(SDB_TYPE_RESET, pMetaRow, rowHead->data, rowHead->rowSize, NULL);
      }
      numOfDels++;
    }

    pTable->size += real_size;
    if (pTable->id < abs(rowHead->id)) pTable->id = abs(rowHead->id);
  }

  sdbVersion += (pTable->id - oldId);
  if (numOfDels > pTable->maxRows / 4) sdbSaveSnapShot(pTable);

  pTable->numOfUpdates = 0;
  pTable->updatePos = 0;

  tfree(rowHead);
  return 0;

sdb_exit1:
  tfree(rowHead);
  return -1;
}

void *sdbOpenTable(int maxRows, int32_t maxRowSize, char *name, char keyType, char *directory,
                   void *(*appTool)(char, void *, char *, int, int *)) {
  SSdbTable *pTable = (SSdbTable *)malloc(sizeof(SSdbTable));
  if (pTable == NULL) return NULL;
  memset(pTable, 0, sizeof(SSdbTable));

  int size = sizeof(SSdbUpdate) * maxRows;
  pTable->update = (SSdbUpdate *)malloc(size);
  if (pTable->update == NULL) {
    free(pTable);
    return NULL;
  };
  memset(pTable->update, 0, size);

  strcpy(pTable->name, name);
  pTable->keyType = keyType;
  pTable->maxRows = maxRows;
  pTable->maxRowSize = maxRowSize;
  pTable->appTool = appTool;
  sprintf(pTable->fn, "%s/%s.db", directory, pTable->name);

  if (sdbInitIndexFp[keyType] != NULL) pTable->iHandle = (*sdbInitIndexFp[keyType])(maxRows, sizeof(SRowMeta));

  pthread_mutex_init(&pTable->mutex, NULL);

  if (sdbInitTableByFile(pTable) < 0) return NULL;

  pTable->dbId = sdbNumOfTables++;
  tableList[pTable->dbId] = pTable;

  sdbTrace("table:%s is initialized, numOfRows:%d, numOfTables:%d", pTable->name, pTable->numOfRows, sdbNumOfTables);

  return pTable;
}

SRowMeta *sdbGetRowMeta(void *handle, void *key) {
  SSdbTable *pTable = (SSdbTable *)handle;
  SRowMeta * pMeta;

  if (handle == NULL) return NULL;

  pMeta = (*sdbGetIndexFp[pTable->keyType])(pTable->iHandle, key);

  return pMeta;
}

void *sdbGetRow(void *handle, void *key) {
  SSdbTable *pTable = (SSdbTable *)handle;
  SRowMeta * pMeta;

  if (handle == NULL) return NULL;

  pthread_mutex_lock(&pTable->mutex);
  pMeta = (*sdbGetIndexFp[pTable->keyType])(pTable->iHandle, key);
  pthread_mutex_unlock(&pTable->mutex);

  if (pMeta == NULL) return NULL;

  return pMeta->row;
}

// row here must be encoded string (rowSize > 0) or the object it self (rowSize
// = 0)
int64_t sdbInsertRow(void *handle, void *row, int rowSize) {
  SSdbTable *pTable = (SSdbTable *)handle;
  SRowMeta   rowMeta;
  int64_t    id = -1;
  void *     pObj = NULL;
  int        total_size = 0;
  int        real_size = 0;
  /* char       action = SDB_TYPE_INSERT; */

  if (pTable == NULL) {
    sdbError("sdb tables is null");
    return -1;
  }

  if ((pTable->keyType != SDB_KEYTYPE_AUTO) || *((int64_t *)row))
    if (sdbGetRow(handle, row)) {
<<<<<<< HEAD
      sdbError("table:%s, failed to insert record, sdbVersion:%d", pTable->name, sdbVersion);
      return -1;
=======
      if (strcmp(pTable->name, "mnode") == 0) {
        /*
         * The first mnode created when the system just start, so the insert action may failed
         * see sdbPeer.c : sdbInitPeers
         */
        pTable->id++;
        sdbVersion++;
        sdbPrint("table:%s, record:%s already exist, think it successed, sdbVersion:%ld id:%d",
                pTable->name, taosIpStr(*(int32_t *)row), sdbVersion, pTable->id);
        return 0;
      } else {
        switch (pTable->keyType) {
          case SDB_KEYTYPE_STRING:
            sdbError("table:%s, failed to insert record:%s sdbVersion:%ld id:%d", pTable->name, (char *)row, sdbVersion, pTable->id);
            break;
          case SDB_KEYTYPE_UINT32: //dnodes or mnodes
            sdbError("table:%s, failed to insert record:%s sdbVersion:%ld id:%d", pTable->name, taosIpStr(*(int32_t *)row), sdbVersion, pTable->id);
            break;
          case SDB_KEYTYPE_AUTO:
            sdbError("table:%s, failed to insert record:%s sdbVersion:%ld id:%d", pTable->name, *(int32_t *)row, sdbVersion, pTable->id);
            break;
          default:
            sdbError("table:%s, failed to insert record:%s sdbVersion:%ld id:%d", pTable->name, sdbVersion, pTable->id);
            break;
        }
        return -1;
      }
>>>>>>> 8835fa9d
    }

  total_size = sizeof(SRowHead) + pTable->maxRowSize + sizeof(TSCKSUM);
  SRowHead *rowHead = (SRowHead *)malloc(total_size);
  if (rowHead == NULL) {
    sdbError("failed to allocate row head memory, sdb: %s", pTable->name);
    return -1;
  }
  memset(rowHead, 0, total_size);

  if (rowSize == 0) {  // object is created already
    pObj = row;
  } else {  // encoded string, to create object
    pObj = (*(pTable->appTool))(SDB_TYPE_DECODE, NULL, row, rowSize, NULL);
  }
  (*(pTable->appTool))(SDB_TYPE_ENCODE, pObj, rowHead->data, pTable->maxRowSize, &(rowHead->rowSize));
  assert(rowHead->rowSize > 0 && rowHead->rowSize <= pTable->maxRowSize);

  pthread_mutex_lock(&pTable->mutex);

  if (sdbForwardDbReqToPeer(pTable, SDB_TYPE_INSERT, rowHead->data, rowHead->rowSize) == 0) {
    pTable->id++;
    sdbVersion++;
    if (pTable->keyType == SDB_KEYTYPE_AUTO) {
      // TODO:here need to change
      *((uint32_t *)pObj) = ++pTable->autoIndex;
      (*(pTable->appTool))(SDB_TYPE_ENCODE, pObj, rowHead->data, pTable->maxRowSize, &(rowHead->rowSize));
    }

    real_size = sizeof(SRowHead) + rowHead->rowSize + sizeof(TSCKSUM);

    rowHead->delimiter = SDB_DELIMITER;
    rowHead->id = pTable->id;
    if (taosCalcChecksumAppend(0, (uint8_t *)rowHead, real_size) < 0) {
      sdbError("failed to get checksum while inserting, sdb:%s", pTable->name);
      pthread_mutex_unlock(&pTable->mutex);
      tfree(rowHead);
      return -1;
    }

    // update in SDB layer
    rowMeta.id = pTable->id;
    rowMeta.offset = pTable->size;
    rowMeta.rowSize = rowHead->rowSize;
    rowMeta.row = pObj;
    (*sdbAddIndexFp[pTable->keyType])(pTable->iHandle, pObj, &rowMeta);

    /* Update the disk content */
    /* write(pTable->fd, &action, sizeof(action)); */
    /* pTable->size += sizeof(action); */
    twrite(pTable->fd, rowHead, real_size);
    pTable->size += real_size;
    sdbFinishCommit(pTable);

    sdbAddIntoUpdateList(pTable, SDB_TYPE_INSERT, rowMeta.row);

    pTable->numOfRows++;
    switch (pTable->keyType) {
      case SDB_KEYTYPE_STRING:
        sdbTrace("table:%s, a record is inserted:%s, sdbVersion:%ld id:%ld rowSize:%d numOfRows:%d fileSize:%ld",
                pTable->name, (char *)row, sdbVersion, rowHead->id, rowHead->rowSize, pTable->numOfRows, pTable->size);
        break;
      case SDB_KEYTYPE_UINT32: //dnodes or mnodes
        sdbTrace("table:%s, a record is inserted:%s, sdbVersion:%ld id:%ld rowSize:%d numOfRows:%d fileSize:%ld",
                 pTable->name, taosIpStr(*(int32_t *)row), sdbVersion, rowHead->id, rowHead->rowSize, pTable->numOfRows, pTable->size);
        break;
      case SDB_KEYTYPE_AUTO:
        sdbTrace("table:%s, a record is inserted:%d, sdbVersion:%ld id:%ld rowSize:%d numOfRows:%d fileSize:%ld",
                pTable->name, *(int32_t *)row, sdbVersion, rowHead->id, rowHead->rowSize, pTable->numOfRows, pTable->size);
        break;
      default:
        sdbTrace("table:%s, a record is inserted, sdbVersion:%ld id:%ld rowSize:%d numOfRows:%d fileSize:%ld",
                pTable->name, sdbVersion, rowHead->id, rowHead->rowSize, pTable->numOfRows, pTable->size);
        break;
    }

    id = rowMeta.id;
  } else {
    sdbError("table:%s, failed to insert record", pTable->name);
  }

  tfree(rowHead);

  pthread_mutex_unlock(&pTable->mutex);

  /* callback function to update the MGMT layer */
  if (id >= 0 && pTable->appTool) (*pTable->appTool)(SDB_TYPE_INSERT, pObj, NULL, 0, NULL);

  return id;
}

// row here can be object or null-terminated string
int sdbDeleteRow(void *handle, void *row) {
  SSdbTable *pTable = (SSdbTable *)handle;
  SRowMeta * pMeta = NULL;
  int        code = -1;
  void *     pMetaRow = NULL;
  SRowHead * rowHead = NULL;
  int        rowSize = 0;
  int        total_size = 0;
  /* char       action     = SDB_TYPE_DELETE; */

  if (pTable == NULL) return -1;

  pMeta = sdbGetRowMeta(handle, row);
  if (pMeta == NULL) {
    sdbTrace("table:%s, record is not there, delete failed", pTable->name);
    return -1;
  }

  pMetaRow = pMeta->row;
  assert(pMetaRow != NULL);

  switch (pTable->keyType) {
    case SDB_KEYTYPE_STRING:
      rowSize = strlen((char *)row) + 1;
      break;
    case SDB_KEYTYPE_UINT32:
      rowSize = sizeof(uint32_t);
      break;
    case SDB_KEYTYPE_AUTO:
      rowSize = sizeof(uint64_t);
      break;
    default:
      return -1;
  }

  total_size = sizeof(SRowHead) + rowSize + sizeof(TSCKSUM);
  rowHead = (SRowHead *)malloc(total_size);
  if (rowHead == NULL) {
    sdbError("failed to allocate row head memory, sdb:%s", pTable->name);
    return -1;
  }
  memset(rowHead, 0, total_size);

  pthread_mutex_lock(&pTable->mutex);

  if (sdbForwardDbReqToPeer(pTable, SDB_TYPE_DELETE, (char *)row, rowSize) == 0) {
    pTable->id++;
    sdbVersion++;

    rowHead->delimiter = SDB_DELIMITER;
    rowHead->rowSize = rowSize;
    rowHead->id = -(pTable->id);
    memcpy(rowHead->data, row, rowSize);
    if (taosCalcChecksumAppend(0, (uint8_t *)rowHead, total_size) < 0) {
      sdbError("failed to get checksum while inserting, sdb:%s", pTable->name);
      pthread_mutex_unlock(&pTable->mutex);
      tfree(rowHead);
      return -1;
    }
    /* write(pTable->fd, &action, sizeof(action)); */
    /* pTable->size += sizeof(action); */
    twrite(pTable->fd, rowHead, total_size);
    pTable->size += total_size;
    sdbFinishCommit(pTable);

    pTable->numOfRows--;
    // TODO:Change the update list here
    sdbAddIntoUpdateList(pTable, SDB_TYPE_DELETE, pMetaRow);
    switch (pTable->keyType) {
      case SDB_KEYTYPE_STRING:
        sdbTrace("table:%s, a record is deleted:%s, sdbVersion:%ld id:%ld numOfRows:%d",
                pTable->name, (char *)row, sdbVersion, pTable->id, pTable->numOfRows);
        break;
      case SDB_KEYTYPE_UINT32:  //dnodes or mnodes
        sdbTrace("table:%s, a record is deleted:%s, sdbVersion:%ld id:%ld numOfRows:%d",
                 pTable->name, taosIpStr(*(int32_t *)row), sdbVersion, pTable->id, pTable->numOfRows);
        break;
      case SDB_KEYTYPE_AUTO:
        sdbTrace("table:%s, a record is deleted:%d, sdbVersion:%ld id:%ld numOfRows:%d",
                pTable->name, *(int32_t *)row, sdbVersion, pTable->id, pTable->numOfRows);
        break;
      default:
        sdbTrace("table:%s, a record is deleted, sdbVersion:%ld id:%ld numOfRows:%d",
                pTable->name, sdbVersion, pTable->id, pTable->numOfRows);
        break;
    }

    // Delete from current layer
    (*sdbDeleteIndexFp[pTable->keyType])(pTable->iHandle, row);

    code = 0;
  }

  pthread_mutex_unlock(&pTable->mutex);

  tfree(rowHead);

  // callback function of the delete
  if (code == 0 && pTable->appTool) (*pTable->appTool)(SDB_TYPE_DELETE, pMetaRow, NULL, 0, NULL);

  return code;
}

// row here can be the object or the string info (encoded string)
int sdbUpdateRow(void *handle, void *row, int updateSize, char isUpdated) {
  SSdbTable *pTable = (SSdbTable *)handle;
  SRowMeta * pMeta = NULL;
  int        code = -1;
  int        total_size = 0;
  int        real_size = 0;
  /* char       action     = SDB_TYPE_UPDATE; */

  if (pTable == NULL || row == NULL) return -1;
  pMeta = sdbGetRowMeta(handle, row);
  if (pMeta == NULL) {
    switch (pTable->keyType) {
      case SDB_KEYTYPE_STRING:
        sdbError("table:%s, failed to update record:%s, record is not there, sdbVersion:%ld id:%d",
                pTable->name, (char *) row, sdbVersion, pTable->id);
        break;
      case SDB_KEYTYPE_UINT32: //dnodes or mnodes
        sdbError("table:%s, failed to update record:%s record is not there, sdbVersion:%ld id:%d",
                pTable->name, taosIpStr(*(int32_t *) row), sdbVersion, pTable->id);
        break;
      case SDB_KEYTYPE_AUTO:
        sdbError("table:%s, failed to update record:F%s record is not there, sdbVersion:%ld id:%d",
                pTable->name, *(int32_t *) row, sdbVersion, pTable->id);
        break;
      default:
        sdbError("table:%s, failed to update record:%s record is not there, sdbVersion:%ld id:%d",
                pTable->name, sdbVersion, pTable->id);
        break;
    }
    return -1;
  }

  void *pMetaRow = pMeta->row;
  assert(pMetaRow != NULL);

  total_size = sizeof(SRowHead) + pTable->maxRowSize + sizeof(TSCKSUM);
  SRowHead *rowHead = (SRowHead *)malloc(total_size);
  if (rowHead == NULL) {
    sdbError("failed to allocate row head memory, sdb:%s", pTable->name);
    return -1;
  }
  memset(rowHead, 0, total_size);

  if (!isUpdated) {
    (*(pTable->appTool))(SDB_TYPE_UPDATE, pMetaRow, row, updateSize, NULL);  // update in upper layer
  }

  if (pMetaRow != row) {
    memcpy(rowHead->data, row, updateSize);
    rowHead->rowSize = updateSize;
  } else {
    (*(pTable->appTool))(SDB_TYPE_ENCODE, pMetaRow, rowHead->data, pTable->maxRowSize, &(rowHead->rowSize));
  }

  real_size = sizeof(SRowHead) + rowHead->rowSize + sizeof(TSCKSUM);
  ;

  pthread_mutex_lock(&pTable->mutex);

  if (sdbForwardDbReqToPeer(pTable, SDB_TYPE_UPDATE, rowHead->data, rowHead->rowSize) == 0) {
    pTable->id++;
    sdbVersion++;

    // write to the new position
    rowHead->delimiter = SDB_DELIMITER;
    rowHead->id = pTable->id;
    if (taosCalcChecksumAppend(0, (uint8_t *)rowHead, real_size) < 0) {
      sdbError("failed to get checksum, sdb:%s id:%d", pTable->name, rowHead->id);
      pthread_mutex_unlock(&pTable->mutex);
      tfree(rowHead);
      return -1;
    }
    /* write(pTable->fd, &action, sizeof(action)); */
    /* pTable->size += sizeof(action); */
    twrite(pTable->fd, rowHead, real_size);

    pMeta->id = pTable->id;
    pMeta->offset = pTable->size;
    pMeta->rowSize = rowHead->rowSize;
    pTable->size += real_size;

    sdbFinishCommit(pTable);

    switch (pTable->keyType) {
      case SDB_KEYTYPE_STRING:
        sdbTrace("table:%s, a record is updated:%s, sdbVersion:%ld id:%ld numOfRows:%d",
                pTable->name, (char *)row, sdbVersion, pTable->id, pTable->numOfRows);
        break;
      case SDB_KEYTYPE_UINT32: //dnodes or mnodes
<<<<<<< HEAD
        sdbTrace("table:%s, a record is updated:%d, sdbVersion:%ld id:%ld numOfRows:%d",
=======
        sdbTrace("table:%s, a record is updated:%s, sdbVersion:%ld id:%ld numOfRows:%d",
>>>>>>> 8835fa9d
                 pTable->name, taosIpStr(*(int32_t *)row), sdbVersion, pTable->id, pTable->numOfRows);
        break;
      case SDB_KEYTYPE_AUTO:
        sdbTrace("table:%s, a record is updated:%d, sdbVersion:%ld id:%ld numOfRows:%d",
                pTable->name, *(int32_t *)row, sdbVersion, pTable->id, pTable->numOfRows);
        break;
      default:
        sdbTrace("table:%s, a record is updated, sdbVersion:%ld id:%ld numOfRows:%d", pTable->name, sdbVersion,
                 pTable->id, pTable->numOfRows);
        break;
    }

    sdbAddIntoUpdateList(pTable, SDB_TYPE_UPDATE, pMetaRow);
    code = 0;
  }

  pthread_mutex_unlock(&pTable->mutex);

  tfree(rowHead);

  return code;
}

// row here must be the instruction string
int sdbBatchUpdateRow(void *handle, void *row, int rowSize) {
  SSdbTable *pTable = (SSdbTable *)handle;
  SRowMeta * pMeta = NULL;
  int        total_size = 0;
  /* char        action = SDB_TYPE_BATCH_UPDATE; */

  if (pTable == NULL || row == NULL || rowSize <= 0) return -1;
  pMeta = sdbGetRowMeta(handle, row);
  if (pMeta == NULL) {
    sdbTrace("table:%s, record is not there, batch update failed", pTable->name);
    return -1;
  }

  void *pMetaRow = pMeta->row;
  assert(pMetaRow != NULL);

  total_size = sizeof(SRowHead) + pTable->maxRowSize + sizeof(TSCKSUM);
  SRowHead *rowHead = (SRowHead *)malloc(total_size);
  if (rowHead == NULL) {
    sdbError("failed to allocate row head memory, sdb:%s", pTable->name);
    return -1;
  }

  pthread_mutex_lock(&pTable->mutex);
  if (sdbForwardDbReqToPeer(pTable, SDB_TYPE_BATCH_UPDATE, row, rowSize) == 0) {
    /* // write action */
    /* write(pTable->fd, &action, sizeof(action)); */
    /* pTable->size += sizeof(action); */

    (*(pTable->appTool))(SDB_TYPE_BEFORE_BATCH_UPDATE, pMetaRow, NULL, 0, NULL);

    void *next_row = pMetaRow;
    while (next_row != NULL) {
      pTable->id++;
      sdbVersion++;

      void *last_row = next_row;
      next_row = (*(pTable->appTool))(SDB_TYPE_BATCH_UPDATE, last_row, (char *)row, rowSize, 0);
      memset(rowHead, 0, sizeof(SRowHead) + pTable->maxRowSize + sizeof(TSCKSUM));

      // update in current layer
      pMeta->id = pTable->id;
      pMeta->offset = pTable->size;

      // write to disk
      rowHead->delimiter = SDB_DELIMITER;
      rowHead->id = pMeta->id;
      (*(pTable->appTool))(SDB_TYPE_ENCODE, last_row, rowHead->data, pTable->maxRowSize, &(rowHead->rowSize));
      taosCalcChecksumAppend(0, (uint8_t *)rowHead, sizeof(SRowHead) + rowHead->rowSize + sizeof(TSCKSUM));
      pMeta->rowSize = rowHead->rowSize;
      lseek(pTable->fd, pTable->size, SEEK_SET);
      twrite(pTable->fd, rowHead, sizeof(SRowHead) + rowHead->rowSize + sizeof(TSCKSUM));
      pTable->size += (sizeof(SRowHead) + rowHead->rowSize + sizeof(TSCKSUM));

      sdbAddIntoUpdateList(pTable, SDB_TYPE_UPDATE, last_row);

      if (next_row != NULL) {
        pMeta = sdbGetRowMeta(handle, next_row);
      }
    }

    sdbFinishCommit(pTable);

    (*(pTable->appTool))(SDB_TYPE_AFTER_BATCH_UPDATE, pMetaRow, NULL, 0, NULL);
  }
  pthread_mutex_unlock(&pTable->mutex);

  tfree(rowHead);

  return 0;
}

void sdbCloseTable(void *handle) {
  SSdbTable *pTable = (SSdbTable *)handle;
  void *     pNode = NULL;
  void *     row;

  if (pTable == NULL) return;

  while (1) {
    pNode = sdbFetchRow(handle, pNode, &row);
    if (row == NULL) break;
    (*(pTable->appTool))(SDB_TYPE_DESTROY, row, NULL, 0, NULL);
  }

  if (sdbCleanUpIndexFp[pTable->keyType]) (*sdbCleanUpIndexFp[pTable->keyType])(pTable->iHandle);

  if (pTable->fd) tclose(pTable->fd);

  pthread_mutex_destroy(&pTable->mutex);

  sdbNumOfTables--;
  sdbTrace("table:%s is closed, id:%ld numOfTables:%d", pTable->name, pTable->id, sdbNumOfTables);

  tfree(pTable->update);
  tfree(pTable);
}

void sdbResetTable(SSdbTable *pTable) {
  /* SRowHead rowHead; */
  SRowMeta  rowMeta;
  int       bytes;
  int       total_size = 0;
  int       real_size = 0;
  int64_t   oldId;
  SRowHead *rowHead = NULL;
  void *    pMetaRow = NULL;

  oldId = pTable->id;
  if (sdbOpenSdbFile(pTable) < 0) return;

  total_size = sizeof(SRowHead) + pTable->maxRowSize + sizeof(TSCKSUM);
  rowHead = (SRowHead *)malloc(total_size);
  if (rowHead == NULL) {
    return;
  }

  sdbTrace("open sdb file:%s for update", pTable->fn);

  while (1) {
    memset(rowHead, 0, total_size);

    bytes = read(pTable->fd, rowHead, sizeof(SRowHead));
    if (bytes < 0) {
      sdbError("failed to read sdb file:%s", pTable->fn);
      tfree(rowHead);
      return;
    }

    if (bytes == 0) break;

    if (bytes < sizeof(SRowHead) || rowHead->delimiter != SDB_DELIMITER) {
      pTable->size++;
      lseek(pTable->fd, -(bytes - 1), SEEK_CUR);
      continue;
    }

    if (rowHead->rowSize < 0 || rowHead->rowSize > pTable->maxRowSize) {
      sdbError("error row size in sdb file:%s  rowSize:%d  maxRowSize:%d", pTable->fn, rowHead->rowSize,
               pTable->maxRowSize);
      pTable->size += sizeof(SRowHead);
      continue;
    }

    bytes = read(pTable->fd, rowHead->data, rowHead->rowSize + sizeof(TSCKSUM));
    if (bytes < rowHead->rowSize + sizeof(TSCKSUM)) {
      sdbError("failed to read sdb file:%s  id:%d  rowSize:%d", pTable->fn, rowHead->id, rowHead->rowSize);
      break;
    }

    real_size = sizeof(SRowHead) + rowHead->rowSize + sizeof(TSCKSUM);
    if (!taosCheckChecksumWhole((uint8_t *)rowHead, real_size)) {
      sdbError("error sdb checksum, sdb:%s  id:%d, skip", pTable->name, rowHead->id);
      pTable->size += real_size;
      continue;
    }

    if (abs(rowHead->id) > oldId) {  // not operated
      pMetaRow = sdbGetRow(pTable, rowHead->data);
      if (pMetaRow == NULL) {  // New object
        if (rowHead->id < 0) {
          sdbError("error sdb negative id:%d, sdb:%s, skip", rowHead->id, pTable->name);
        } else {
          rowMeta.id = rowHead->id;
          // TODO:Get rid of the rowMeta.offset and rowSize
          rowMeta.offset = pTable->size;
          rowMeta.rowSize = rowHead->rowSize;
          rowMeta.row = (*(pTable->appTool))(SDB_TYPE_DECODE, NULL, rowHead->data, rowHead->rowSize, NULL);
          (*sdbAddIndexFp[pTable->keyType])(pTable->iHandle, rowMeta.row, &rowMeta);
          pTable->numOfRows++;

          (*pTable->appTool)(SDB_TYPE_INSERT, rowMeta.row, NULL, 0, NULL);
        }
      } else {                  // already exists
        if (rowHead->id < 0) {  // Delete the object
          (*sdbDeleteIndexFp[pTable->keyType])(pTable->iHandle, rowHead->data);
          (*(pTable->appTool))(SDB_TYPE_DESTROY, pMetaRow, NULL, 0, NULL);
          pTable->numOfRows--;
        } else {  // update the object
          (*(pTable->appTool))(SDB_TYPE_UPDATE, pMetaRow, rowHead->data, rowHead->rowSize, NULL);
        }
      }
    }

    pTable->size += real_size;
    if (pTable->id < abs(rowHead->id)) pTable->id = abs(rowHead->id);
  }

  sdbVersion += (pTable->id - oldId);
  pTable->numOfUpdates = 0;
  pTable->updatePos = 0;

  tfree(rowHead);

  sdbTrace("table:%s is updated, sdbVerion:%ld id:%ld", pTable->name, sdbVersion, pTable->id);
}

// TODO:A problem here :use snapshot file to sync another node will cause
// problem
void sdbSaveSnapShot(void *handle) {
  SSdbTable *pTable = (SSdbTable *)handle;
  SRowMeta * pMeta;
  void *     pNode = NULL;
  int        total_size = 0;
  int        real_size = 0;
  int        size = 0;
  int        numOfRows = 0;
  uint32_t   sdbEcommit = SDB_ENDCOMMIT;
  char *     dirc = NULL;
  char *     basec = NULL;
  /* char       action = SDB_TYPE_INSERT; */

  if (pTable == NULL) return;

  sdbTrace("Table:%s, save the snapshop", pTable->name);

  char fn[128] = "\0";
  dirc = strdup(pTable->fn);
  basec = strdup(pTable->fn);
  sprintf(fn, "%s/.%s", dirname(dirc), basename(basec));
  int fd = open(fn, O_RDWR | O_CREAT, S_IRWXU | S_IRWXG | S_IRWXO);
  tfree(dirc);
  tfree(basec);

  total_size = sizeof(SRowHead) + pTable->maxRowSize + sizeof(TSCKSUM);
  SRowHead *rowHead = (SRowHead *)malloc(total_size);
  if (rowHead == NULL) {
    sdbError("failed to allocate memory while saving SDB snapshot, sdb:%s", pTable->name);
    return;
  }
  memset(rowHead, 0, size);

  // Write the header
  twrite(fd, &(pTable->header), sizeof(SSdbHeader));
  size += sizeof(SSdbHeader);
  twrite(fd, &sdbEcommit, sizeof(sdbEcommit));
  size += sizeof(sdbEcommit);

  while (1) {
    pNode = (*sdbFetchRowFp[pTable->keyType])(pTable->iHandle, pNode, (void **)&pMeta);
    if (pMeta == NULL) break;

    rowHead->delimiter = SDB_DELIMITER;
    rowHead->id = pMeta->id;
    (*(pTable->appTool))(SDB_TYPE_ENCODE, pMeta->row, rowHead->data, pTable->maxRowSize, &(rowHead->rowSize));
    real_size = sizeof(SRowHead) + rowHead->rowSize + sizeof(TSCKSUM);
    if (taosCalcChecksumAppend(0, (uint8_t *)rowHead, real_size) < 0) {
      sdbError("failed to get checksum while save sdb %s snapshot", pTable->name);
      tfree(rowHead);
      return;
    }

    /* write(fd, &action, sizeof(action)); */
    /* size += sizeof(action); */
    twrite(fd, rowHead, real_size);
    size += real_size;
    twrite(fd, &sdbEcommit, sizeof(sdbEcommit));
    size += sizeof(sdbEcommit);
    numOfRows++;
  }

  tfree(rowHead);

  // Remove the old file
  tclose(pTable->fd);
  remove(pTable->fn);
  // Rename the .sdb.db file to sdb.db file
  rename(fn, pTable->fn);
  pTable->fd = fd;
  pTable->size = size;
  pTable->numOfRows = numOfRows;

  fdatasync(pTable->fd);
}

void *sdbFetchRow(void *handle, void *pNode, void **ppRow) {
  SSdbTable *pTable = (SSdbTable *)handle;
  SRowMeta * pMeta;

  *ppRow = NULL;
  if (pTable == NULL) return NULL;

  pNode = (*sdbFetchRowFp[pTable->keyType])(pTable->iHandle, pNode, (void **)&pMeta);
  if (pMeta == NULL) return NULL;

  *ppRow = pMeta->row;

  return pNode;
}

int64_t sdbGetId(void *handle) { return ((SSdbTable *)handle)->id; }

int64_t sdbGetNumOfRows(void *handle) { return ((SSdbTable *)handle)->numOfRows; }<|MERGE_RESOLUTION|>--- conflicted
+++ resolved
@@ -353,10 +353,6 @@
 
   if ((pTable->keyType != SDB_KEYTYPE_AUTO) || *((int64_t *)row))
     if (sdbGetRow(handle, row)) {
-<<<<<<< HEAD
-      sdbError("table:%s, failed to insert record, sdbVersion:%d", pTable->name, sdbVersion);
-      return -1;
-=======
       if (strcmp(pTable->name, "mnode") == 0) {
         /*
          * The first mnode created when the system just start, so the insert action may failed
@@ -384,7 +380,6 @@
         }
         return -1;
       }
->>>>>>> 8835fa9d
     }
 
   total_size = sizeof(SRowHead) + pTable->maxRowSize + sizeof(TSCKSUM);
@@ -670,11 +665,7 @@
                 pTable->name, (char *)row, sdbVersion, pTable->id, pTable->numOfRows);
         break;
       case SDB_KEYTYPE_UINT32: //dnodes or mnodes
-<<<<<<< HEAD
-        sdbTrace("table:%s, a record is updated:%d, sdbVersion:%ld id:%ld numOfRows:%d",
-=======
         sdbTrace("table:%s, a record is updated:%s, sdbVersion:%ld id:%ld numOfRows:%d",
->>>>>>> 8835fa9d
                  pTable->name, taosIpStr(*(int32_t *)row), sdbVersion, pTable->id, pTable->numOfRows);
         break;
       case SDB_KEYTYPE_AUTO:
