--- conflicted
+++ resolved
@@ -2180,18 +2180,6 @@
 
     pCtx->order = pQuery->order.order;
     pCtx->functionId = pSqlFuncMsg->functionId;
-<<<<<<< HEAD
-    
-    pCtx->numOfParams = pSqlFuncMsg->numOfParams;
-    for (int32_t j = 0; j < pCtx->numOfParams; ++j) {
-      if (pSqlFuncMsg->arg[j].argType == TSDB_DATA_TYPE_BINARY ||
-          pSqlFuncMsg->arg[j].argType == TSDB_DATA_TYPE_NCHAR) {
-        tVariantCreateFromBinary(&pCtx->param[j], pSqlFuncMsg->arg[j].argValue.pz,
-                                                                  pSqlFuncMsg->arg[j].argBytes, pSqlFuncMsg->arg[j].argType);
-      } else {
-        tVariantCreateFromBinary(&pCtx->param[j], (char*) &pSqlFuncMsg->arg[j].argValue.d,
-                                 pSqlFuncMsg->arg[j].argBytes, pSqlFuncMsg->arg[j].argType);
-=======
 
     pCtx->numOfParams = pSqlFuncMsg->numOfParams;
     for (int32_t j = 0; j < pCtx->numOfParams; ++j) {
@@ -2201,7 +2189,6 @@
         tVariantCreateFromBinary(&pCtx->param[j], pSqlFuncMsg->arg->argValue.pz, bytes, type);
       } else {
         tVariantCreateFromBinary(&pCtx->param[j], (char*) &pSqlFuncMsg->arg[j].argValue.i64, bytes, type);
->>>>>>> 71c1dcb2
       }
     }
 
