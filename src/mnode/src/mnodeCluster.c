--- conflicted
+++ resolved
@@ -145,10 +145,7 @@
   return false;
 }
 #endif // __APPLE__
-<<<<<<< HEAD
-=======
-
->>>>>>> ce50e131
+
 static int32_t mnodeCreateCluster() {
   int32_t numOfClusters = sdbGetNumOfRows(tsClusterSdb);
   if (numOfClusters != 0) return TSDB_CODE_SUCCESS;
