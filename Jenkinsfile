--- conflicted
+++ resolved
@@ -82,15 +82,10 @@
       } 
     }
     sh '''
-<<<<<<< HEAD
 
     cd ${WK}
     git pull >/dev/null 
-=======
-    cd ${WK}
-    git pull >/dev/null 
-
->>>>>>> edcb9d5f
+
     export TZ=Asia/Harbin
     date
     git clean -dfx
