--- conflicted
+++ resolved
@@ -5,12 +5,9 @@
     git url: 'https://github.com/taosdata/TDengine.git'
 }
 
-<<<<<<< HEAD
+
 def skipbuild=0
-=======
-def skipstage=0
-
->>>>>>> ab245a04
+
 def abortPreviousBuilds() {
   def currentJobName = env.JOB_NAME
   def currentBuildNumber = env.BUILD_NUMBER.toInteger()
@@ -159,15 +156,12 @@
           git checkout -qf FETCH_HEAD
           '''     
           
-<<<<<<< HEAD
+
           script{  
             skipbuild='2'     
             skipbuild=sh(script: "git log -2 --pretty=%B | fgrep -ie '[skip ci]' -e '[ci skip]' && echo 1 || echo 2", returnStdout:true)
             println skipbuild
-=======
-          script{
-            env.skipstage=sh(script:"cd ${WORKSPACE}.tes && git --no-pager diff --name-only FETCH_HEAD ${env.CHANGE_TARGET}|grep -v -E '.*md|//src//connector|Jenkinsfile|test-all.sh' || echo 0 ",returnStdout:true) 
->>>>>>> ab245a04
+
           }
           sh'''
           rm -rf ${WORKSPACE}.tes
@@ -180,14 +174,8 @@
         when {
           allOf{
               changeRequest()
-<<<<<<< HEAD
                expression{
                 return skipbuild.trim() == '2'
-
-=======
-               expression {
-                    env.skipstage != 0
->>>>>>> ab245a04
               }
             }
           }
