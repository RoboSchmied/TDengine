--- conflicted
+++ resolved
@@ -333,13 +333,8 @@
     mkdir debug
     cd debug
     call "C:\\Program Files (x86)\\Microsoft Visual Studio\\2017\\Community\\VC\\Auxiliary\\Build\\vcvarsall.bat" amd64
-<<<<<<< HEAD
-    cmake ../ -G "NMake Makefiles" 
-    set CL=/MP4 nmake nmake || exit 8
-=======
     cmake ../ -G "NMake Makefiles"
     set CL=/MP nmake nmake || exit 8
->>>>>>> 25da4240
     nmake install || exit 8
     xcopy /e/y/i/f C:\\workspace\\TDinternal\\debug\\build\\lib\\taos.dll C:\\Windows\\System32 || exit 8
     cd C:\\workspace\\TDinternal\\community\\src\\connector\\python
