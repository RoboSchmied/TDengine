---
sidebar_label: OpenTSDB Migration to TDengine
title: Best Practices for Migrating OpenTSDB Applications to TDengine
---

As a distributed, scalable, HBase-based distributed time-series database software, thanks to its first-mover advantage, OpenTSDB has been introduced and widely used in DevOps by people. However, using new technologies like cloud computing, microservices, and containerization technology with rapid development. Enterprise-level services are becoming more and more diverse. The architecture is becoming more complex.

From this situation, it increasingly plagues to use of OpenTSDB as a DevOps backend storage for monitoring by performance issues and delayed feature upgrades. The resulting increase in application deployment costs and reduced operational efficiency.
These problems are becoming increasingly severe as the system scales up.

To meet the fast-growing IoT big data market and technical needs, TAOSData developed an innovative big-data processing product, **TDengine**.

After learning the advantages of many traditional relational databases and NoSQL databases, stream computing engines, and message queues, TDengine has its unique benefits in time-series big data processing. TDengine can effectively solve the problems currently encountered by OpenTSDB.

Compared with OpenTSDB, TDengine has the following distinctive features.

- Performance of data writing and querying far exceeds that of OpenTSDB.
- Efficient compression mechanism for time-series data, which compresses less than 1/5 of the storage space on disk.
- The installation and deployment are straightforward. A single installation package can complete the installation and deployment and does not rely on other third-party software. The entire installation and deployment process in a few seconds;
- The built-in functions cover all of OpenTSDB's query functions. And support more time-series data query functions, scalar functions, and aggregation functions. And support advanced query functions such as multiple time-window aggregations, join query, expression operation, multiple group aggregation, user-defined sorting, and user-defined functions. Adopting SQL-like syntax rules is more straightforward and has no learning cost.
- Supports up to 128 tags, with a total tag length of 16 KB.
- In addition to the REST interface, it also provides interfaces to Java, Python, C, Rust, Go, C# and other languages. Its supports a variety of enterprise-class standard connector protocols such as JDBC.

If we migrate the applications originally running on OpenTSDB to TDengine, we will effectively reduce the compute and storage resource consumption and the number of deployed servers. And will also significantly reduce the operation and maintenance costs, making operation and maintenance management more straightforward and more accessible, and considerably reducing the total cost of ownership. Like OpenTSDB, TDengine has also been open-sourced, including the stand-alone version and the cluster version source code. So there is no need to be concerned about the vendor-lock problem.

We will explain how to migrate OpenTSDB applications to TDengine quickly, securely, and reliably without coding, using the most typical DevOps scenarios. Subsequent chapters will go into more depth to facilitate migration for non-DevOps systems.

## DevOps Application Quick Migration

### 1. Typical Application Scenarios

The following figure (Figure 1) shows the system's overall architecture for a typical DevOps application scenario.

**Figure 1. Typical architecture in a DevOps scenario**
<<<<<<< HEAD
![IT-DevOps-Solutions-Immigrate-OpenTSDB-Arch](/img/IT-DevOps-Solutions-Immigrate-OpenTSDB-Arch.jpg "Figure 1. Typical architecture in a DevOps scenario")
=======
![IT-DevOps-Solutions-Immigrate-OpenTSDB-Arch](./IT-DevOps-Solutions-Immigrate-OpenTSDB-Arch.webp "Figure 1. Typical architecture in a DevOps scenario")
>>>>>>> 884d1668

In this application scenario, there are Agent tools deployed in the application environment to collect machine metrics, network metrics, and application metrics. Data collectors to aggregate information collected by agents, systems for persistent data storage and management, and tools for monitoring data visualization (e.g., Grafana, etc.).

The agents deployed in the application nodes are responsible for providing operational metrics from different sources to collectd/Statsd. And collectd/StatsD is accountable for pushing the aggregated data to the OpenTSDB cluster system and then visualizing the data using the visualization kanban board software, Grafana.

### 2. Migration Services

- **TDengine installation and deployment**

First of all, please install TDengine. Download the latest stable version of TDengine from the official website and install it. For help with using various installation packages, please refer to the blog ["Installation and Uninstallation of TDengine Multiple Installation Packages"](https://www.taosdata.com/blog/2019/08/09/566.html).

Note that once the installation is complete, do not start the `taosd` service immediately, but after properly configuring the parameters.

- **Adjusting the data collector configuration**

TDengine version 2.4 and later version includes `taosAdapter`. taosAdapter is a stateless, rapidly elastic, and scalable component. taosAdapter supports Influxdb's Line Protocol and OpenTSDB's telnet/JSON writing protocol specification, providing rich data access capabilities, effectively saving user migration costs and reducing the difficulty of user migration.

Users can flexibly deploy taosAdapter instances according to their requirements to rapidly improve the throughput of data writes in conjunction with the needs of scenarios and provide guarantees for data writes in different application scenarios.

Through taosAdapter, users can directly push the data collected by `collectd` or `StatsD` to TDengine to achieve seamless migration of application scenarios, which is very easy and convenient. taosAdapter also supports Telegraf, Icinga, TCollector, and node_exporter data. For more details, please refer to [taosAdapter](/reference/taosadapter/).

If using collectd, modify the configuration file in its default location `/etc/collectd/collectd.conf` to point to the IP address and port of the node where to deploy taosAdapter. For example, assuming the taosAdapter IP address is 192.168.1.130 and port 6046, configure it as follows.

```html
LoadPlugin write_tsdb
<Plugin write_tsdb>
  <Node>
    Host "192.168.1.130" Port "6046" HostTags "status=production" StoreRates
    false AlwaysAppendDS false
  </Node>
</Plugin>
```

You can use collectd and push the data to taosAdapter utilizing the push to OpenTSDB plugin. taosAdapter will call the API to write the data to TDengine, thus completing the writing of the data. If you are using StatsD, adjust the profile information accordingly.

- **Tuning the Dashboard system**

After writing the data to TDengine properly, you can adapt Grafana to visualize the data written to TDengine. To obtain and use the Grafana plugin provided by TDengine, please refer to [Links to other tools](/third-party/grafana).

TDengine provides two sets of Dashboard templates by default, and users only need to import the templates from the Grafana directory into Grafana to activate their use.

**Importing Grafana Templates** Figure 2.
<<<<<<< HEAD
![](/img/IT-DevOps-Solutions-Immigrate-OpenTSDB-Dashboard.jpg "Figure 2. Importing a Grafana Template")
=======
![](./IT-DevOps-Solutions-Immigrate-OpenTSDB-Dashboard.webp "Figure 2. Importing a Grafana Template")
>>>>>>> 884d1668

After the above steps, you completed the migration to replace OpenTSDB with TDengine. You can see that the whole process is straightforward, there is no need to write any code, and only some configuration files need to be adjusted to meet the migration work.

### 3. Post-migration architecture

After completing the migration, the figure below (Figure 3) shows the system's overall architecture. The whole process of the acquisition side, the data writing, and the monitoring and presentation side are all kept stable, except for a few configuration adjustments, which do not involve any critical changes or alterations. OpenTSDB to TDengine migration action, using TDengine more powerful processing power and query performance.

In most DevOps scenarios, if you have a small OpenTSDB cluster (3 or fewer nodes) for providing the storage layer of DevOps and rely on OpenTSDB to give a data persistence layer and query capabilities,  you can safely replace OpenTSDB with TDengine. TDengine will save more compute and storage resources. With the same compute resource allocation, a single TDengine can meet the service capacity provided by 3 to 5 OpenTSDB nodes. If the scale is more prominent, then TDengine clustering is required.

Suppose your application is particularly complex, or the application domain is not a DevOps scenario. You can continue reading subsequent chapters for a more comprehensive and in-depth look at the advanced topics of migrating an OpenTSDB application to TDengine.

**Figure 3. System architecture after migration**
<<<<<<< HEAD
![IT-DevOps-Solutions-Immigrate-TDengine-Arch](/img/IT-DevOps-Solutions-Immigrate-TDengine-Arch.jpg "Figure 3. System architecture after migration completion")
=======
![IT-DevOps-Solutions-Immigrate-TDengine-Arch](./IT-DevOps-Solutions-Immigrate-TDengine-Arch.webp "Figure 3. System architecture after migration completion")
>>>>>>> 884d1668

## Migration evaluation and strategy for other scenarios

### 1. Differences between TDengine and OpenTSDB

This chapter describes the differences between OpenTSDB and TDengine at the system functionality level. After reading this chapter, you can fully evaluate whether you can migrate some complex OpenTSDB-based applications to TDengine, and what you should pay attention to after migration.

TDengine currently only supports Grafana for visual kanban rendering, so if your application uses front-end kanban boards other than Grafana (e.g., [TSDash](https://github.com/facebook/tsdash), [Status Wolf](https://github.com/box/StatusWolf), etc.). You cannot directly migrate those front-end kanbans to TDengine, and the front-end kanban will need to be ported to Grafana to work correctly.

TDengine version 2.3.0.x only supports collectd and StatsD as data collection aggregation software but will provide more data collection aggregation software in the future. If you use other data aggregators on the collection side, your application needs to be ported to these two data aggregation systems to write data correctly.
In addition to the two data aggregator software protocols mentioned above, TDengine also supports writing data directly via InfluxDB's line protocol and OpenTSDB's data writing protocol, JSON format. You can rewrite the logic on the data push side to write data using the line protocols supported by TDengine.

In addition, if your application uses the following features of OpenTSDB, you need to understand the following considerations before migrating your application to TDengine.

1. `/api/stats`: If your application uses this feature to monitor the service status of OpenTSDB, and you have built the relevant logic to link the processing in your application, then this part of the status reading and fetching logic needs to be re-adapted to TDengine. TDengine provides a new mechanism for handling cluster state monitoring to meet the monitoring and maintenance needs of your application.
2. `/api/tree`: If you rely on this feature of OpenTSDB for the hierarchical organization and maintenance of timelines, you cannot migrate it directly to TDengine, which uses a database -> super table -> sub-table hierarchy to organize and maintain timelines, with all timelines belonging to the same super table in the same system hierarchy, but it is possible to simulate a logical multi-level structure of the application through the unique construction of different tag values.
3. `Rollup And PreAggregates`: The use of Rollup and PreAggregates requires the application to decide where to access the Rollup results and, in some scenarios, to access the actual results. The opacity of this structure makes the application processing logic extraordinarily complex and not portable at all. We think this strategy is a compromise when the time-series database does not.
TDengine does not support automatic downsampling of multiple timelines and preaggregation (for a range of periods) for the time being. Still, thanks to its high-performance query processing logic can provide very high-performance query responses without relying on Rollup and preaggregation (for a range of periods), making your application query processing logic much more straightforward.
The logic is much simpler.
4. `Rate`: TDengine provides two functions to calculate the rate of change of values, namely `Derivative` (the result is consistent with the Derivative behavior of InfluxDB) and `IRate` (the result is compatible with the IRate function in Prometheus). However, the results of these two functions are slightly different from Rate, but the functions are more powerful overall. In addition, TDengine supports all the calculation functions provided by OpenTSDB, and TDengine's query functions are much more potent than those supported by OpenTSDB, which can significantly simplify the processing logic of your application.

Through the above introduction, I believe you should be able to understand the changes brought about by the migration of OpenTSDB to TDengine. And this information will also help you correctly determine whether you would migrate your application to TDengine to experience the powerful and convenient time-series data processing capability provided by TDengine.

### 2. Migration strategy suggestion

First, the OpenTSDB-based system migration involves data schema design, system scale estimation, and data write end transformation, data streaming, and application adaptation; after that, the two systems will run in parallel for a while and then migrate the historical data to TDengine. Of course, if your application has some functions that strongly depend on the above OpenTSDB features and you do not want to stop using them, you can migrate the historical data to TDengine.
You can consider keeping the original OpenTSDB system running while starting TDengine to provide the primary services.

## Data model design

On the one hand, TDengine requires a strict schema definition for its incoming data. On the other hand, the data model of TDengine is richer than that of OpenTSDB, and the multi-valued model is compatible with all single-valued model building requirements.

Let us now assume a DevOps scenario where we use collectd to collect the underlying metrics of the device, including memory, swap, disk, etc. The schema in OpenTSDB is as follows.

| metric | value name | type | tag1 | tag2 | tag3 | tag4 | tag5 |
| ---- | -------------- | ------ | ------ | ---- | ----------- | -------------------- | --------- | ------ |
| 1 | memory | value | double | host | memory_type | memory_type_instance | source | n/a |
| 2 | swap | value | double | host | swap_type | swap_type_instance | source | n/a |
| 3 | disk | value | double | host | disk_point | disk_instance | disk_type | source |

TDengine requires the data stored to have a data schema, i.e., you need to create a super table and specify the schema of the super table before writing the data. For data schema creation, you have two ways to do this: 1) Take advantage of TDengine's native data writing support for OpenTSDB by calling the TDengine API to write (text line or JSON format)
and automate the creation of single-value models. This approach does not require significant adjustments to the data writing application, nor does it require converting the written data format.

At the C level, TDengine provides the `taos_schemaless_insert()` function to write data in OpenTSDB format directly (in early version this function was named `taos_insert_lines()`). Please refer to the sample code `schemaless.c` in the installation package directory as reference.

(2) based on a complete understanding of TDengine's data model,  to establish the mapping relationship between OpenTSDB and TDengine's data model adjustment manually. Considering that OpenTSDB is a single-value mapping model, recommended using the single-value model in TDengine. TDengine can support both multi-value and single-value models.

- **Single-valued model**.

The steps are as follows: use the name of the metrics as the name of the TDengine super table, which build with two basic data columns - timestamp and value, and the label of the super table is equivalent to the label information of the metrics, and the number of labels is equal to the number of labels of the metrics. The names of sub-tables are named with fixed rules: `metric + '_' + tags1_value + '_' + tag2_value + '_' + tag3_value ...` as the sub-table name.

Create 3 super tables in TDengine.

```sql
create stable memory(ts timestamp, val float) tags(host binary(12), memory_type binary(20), memory_type_instance binary(20), source binary(20)) ;
create stable swap(ts timestamp, val double) tags(host binary(12), swap_type binary(20), swap_type_binary binary(20), source binary(20));
create stable disk(ts timestamp, val double) tags(host binary(12), disk_point binary(20), disk_instance binary(20), disk_type binary(20), source binary(20));
```

For sub-tables use dynamic table creation as shown below.

```sql
insert into memory_vm130_memory_buffered_collectd using memory tags('vm130', 'memory', ' buffer', 'collectd') values(1632979445, 3.0656);
```

The final system will have about 340 sub-tables and three super-tables. Note that if the use of concatenated tagged values causes the sub-table names to exceed the system limit (191 bytes), then some encoding (e.g., MD5) needs to be used to convert them to an acceptable length.

- **Multi-value model**

Suppose you want to take advantage of TDengine's multi-value modeling capabilities. In that case, you need first to meet the requirements that different collection quantities have the same collection frequency and can reach the **data write side simultaneously via a message queue**, thus ensuring writing multiple metrics at once using SQL statements. The metric's name is used as the name of the super table to create a multi-column model of data that has the same collection frequency and can arrive simultaneously. The names of the sub-tables are named using a fixed rule. Each of the above metrics contains only one measurement value, so converting it into a multi-value model is impossible.

## Data triage and application adaptation

Subscribe data from the message queue and start the adapted writer to write the data.

After writing the data starts for a while, you can use SQL statements to check whether the amount of data written meets the expected writing requirements. Use the following SQL statement to count the amount of data.

```sql
select count(*) from memory
```

After completing the query, if the data written does not differ from what is expected and there are no abnormal error messages from the writing program itself, you can confirm that the written data is complete and valid.

TDengine does not support querying, or data fetching using the OpenTSDB query syntax but does provide a counterpart for each of the OpenTSDB queries. The corresponding query processing can be adapted and applied in a manner obtained by examining Appendix 1. To fully understand the types of queries supported by TDengine, refer to the TDengine user manual.

TDengine supports the standard JDBC 3.0 interface for manipulating databases, but you can also use other types of high-level language connectors for querying and reading data to suit your application. Please read the user manual for specific operations and usage.

## Historical Data Migration

### 1. Use the tool to migrate data automatically

To facilitate historical data migration, we provide a plug-in for the data synchronization tool DataX, which can automatically write data into TDengine.The automatic data migration of DataX can only support the data migration process of a single value model.

For the specific usage of DataX and how to use DataX to write data to TDengine, please refer to [DataX-based TDengine Data Migration Tool](https://www.taosdata.com/blog/2021/10/26/3156.html).

After migrating via DataX, we found that we can significantly improve the efficiency of migrating historical data by starting multiple processes and migrating numerous metrics simultaneously. The following are some records of the migration process. I wish to use these for application migration as a reference.

| Number of datax instances (number of concurrent processes) | Migration record speed (pieces/second) |
| ----------------------------- | ------------------- -- |
| 1 | About 139,000 |
| 2 | About 218,000 |
| 3 | About 249,000 |
| 5 | About 295,000 |
| 10 | About 330,000 |

<br/> (Note: The test data comes from a single-node Intel(R) Core(TM) i7-10700 CPU@2.90GHz 16-core 64G hardware device, the channel and batchSize are 8 and 1000 respectively, and each record contains 10 tags)

### 2. Manual data migration

Suppose you need to use the multi-value model for data writing. In that case, you need to develop a tool to export data from OpenTSDB, confirm which timelines can be merged and imported into the same timeline, and then pass the time to import simultaneously through the SQL statement—written to the database.

Manual migration of data requires attention to the following two issues:

1) When storing the exported data on the disk, the disk needs to have enough storage space to accommodate the exported data files fully. Adopting the partial import mode to avoid the shortage of disk file storage after the total amount of data is exported. Preferentially export the timelines belonging to the same super table. Then the exported data files are imported into the TDengine system.

2) Under the full load of the system, if there are enough remaining computing and IO resources, establish a multi-threaded importing to maximize the efficiency of data migration. Considering the vast load that data parsing brings to the CPU, it is necessary to control the maximum number of parallel tasks to avoid the overall overload of the system triggered by importing historical data.

Due to the ease of operation of TDengine itself, there is no need to perform index maintenance and data format change processing in the entire process. The whole process only needs to be executed sequentially.

When wholly importing the historical data into TDengine, the two systems run simultaneously and then switch the query request to TDengine to achieve seamless application switching.

## Appendix 1: OpenTSDB query function correspondence table

### Avg

Equivalent function: avg

Example:

```sql
SELECT avg(val) FROM (SELECT first(val) FROM super_table WHERE ts >= startTime and ts <= endTime INTERVAL(20s) Fill(linear)) INTERVAL(20s)
```

Remark:

1. The value in Interval needs to be the same as the interval value in the outer query.
2. The interpolation processing in TDengine needs to use subqueries to assist in the completion. As shown above, it is enough to specify the interpolation type in the inner query. Since the interpolation of the values ​​in OpenTSDB uses linear interpolation, use fill( in the interpolation clause. linear) to declare the interpolation type. The following functions with the exact interpolation calculation requirements are processed by this method.
3. The parameter 20s in Interval indicates that the inner query will generate results according to a time window of 20 seconds. In an actual query, it needs to adjust to the time interval between different records. It ensures that producing interpolation results equivalent to the original data.
4. Due to the particular interpolation strategy and mechanism of OpenTSDB, the method of the first interpolation and then calculation in the aggregate query (Aggregate) makes the calculation results impossible to be utterly consistent with TDengine. But in the case of downsampling (Downsample), TDengine and OpenTSDB can obtain consistent results (since OpenTSDB performs aggregation and downsampling queries).

### Count

Equivalent function: count

Example:

```sql
select count(\*) from super_table_name;
```

### Dev

Equivalent function: stddev

Example:

```sql
Select stddev(val) from table_name
```

### Estimated percentiles

Equivalent function: apercentile

Example:

```sql
Select apercentile(col1, 50, “t-digest”) from table_name
```

Remark:

1. During the approximate query processing, OpenTSDB uses the t-digest algorithm by default, so in order to obtain the same calculation result, the algorithm used needs to be specified in the `apercentile()` function. TDengine can support two different approximation processing algorithms, declared by "default" and "t-digest" respectively.

### First

Equivalent function: first

Example:

```sql
Select first(col1) from table_name
```

### Last

Equivalent function: last

Example:

```sql
Select last(col1) from table_name
```

### Max

Equivalent function: max

Example:

```sql
Select max(value) from (select first(val) value from table_name interval(10s) fill(linear)) interval(10s)
```

Note: The Max function requires interpolation for the reasons described above.

### Min

Equivalent function: min

Example:

```sql
Select min(value) from (select first(val) value from table_name interval(10s) fill(linear)) interval(10s);
```

### MinMax

Equivalent function: max

```sql
Select max(val) from table_name
```

Note: This function has no interpolation requirements, so it can be directly calculated.

### MimMin

Equivalent function: min

```sql
Select min(val) from table_name
```

Note: This function has no interpolation requirements, so it can be directly calculated.

### Percentile

Equivalent function: percentile

Remark:

### Sum

Equivalent function: sum

```sql
Select max(value) from (select first(val) value from table_name interval(10s) fill(linear)) interval(10s)
```

Note: This function has no interpolation requirements, so it can be directly calculated.

### Zimsum

Equivalent function: sum

```sql
Select sum(val) from table_name
```

Note: This function has no interpolation requirements, so it can be directly calculated.

Complete example:

````json
// OpenTSDB query JSON
query = {
"start": 1510560000,
"end": 1515000009,
"queries": [{
"aggregator": "count",
"metric": "cpu.usage_user",
}]
}

// Equivalent query SQL:
SELECT count(*)
FROM `cpu.usage_user`
WHERE ts>=1510560000 AND ts<=1515000009
````

## Appendix 2: Resource Estimation Methodology

### Data generation environment

We still use the hypothetical environment from Chapter 4. There are three measurements. Respectively: the data writing rate of temperature and humidity is one record every 5 seconds, and the timeline is 100,000. The writing rate of air pollution is one record every 10 seconds, the timeline is 10,000, and the query request frequency is 500 QPS.

### Storage resource estimation

Assuming that the number of sensor devices that generate data and need to be stored is `n`, the frequency of data generation is `t` per second, and the length of each record is `L` bytes, the scale of data generated per day is `n * t * L` bytes. Assuming the compression ratio is `C`, the daily data size is `(n * t * L)/C` bytes. The storage resources are estimated to accommodate the data scale for 1.5 years. In the production environment, the compression ratio C of TDengine is generally between 5 and 7.
With additional 20% ​​redundancy, you can calculate the required storage resources:

```matlab
(n * t * L) * (365 * 1.5) * (1+20%)/C
````

Combined with the above calculation formula, bring the parameters into the formula, and the raw data scale generated every year is 11.8TB without considering the label information. Note that since tag information is associated with each timeline in TDengine, not every record. The scale of the amount of data to be recorded is somewhat reduced relative to the generated data, and this part of label data can be ignored as a whole. Assuming a compression ratio of 5, the size of the retained data ends up being 2.56 TB.

### Storage Device Selection Considerations

The hard disk should be capable of better random read performance. Considering using an SSD as much as possible is a better choice. A disk with better random read performance is a great help to improve the system's query performance and improve the query response performance as a whole system. To obtain better query performance, the performance index of the single-threaded random read IOPS of the hard disk device should not be lower than 1000, and it is better to reach 5000 IOPS or more. Recommend to use `fio` utility software to evaluate the running performance (please refer to Appendix 1 for specific usage) for the random IO read of the current device to confirm whether it can meet the requirements of random read of large files.

Hard disk writing performance has little effect on TDengine. The TDengine writing process adopts the append write mode, so as long as it has good sequential write performance, both SAS hard disks and SSDs in the general sense can well meet TDengine's requirements for disk write performance.

### Computational resource estimates

Due to the particularity of IoT data, after the frequency of data generation is consistent, the writing process of TDengine maintains a relatively fixed amount of resource consumption (computing and storage). According to the [TDengine Operation and Maintenance Guide](/operation/) description, the system consumes less than 1 CPU core at 22,000 writes per second.

In estimating the CPU resources consumed by the query, assuming that the application requires the database to provide 10,000 QPS, the CPU time consumed by each query is about 1 ms. The query provided by each core per second is 1,000 QPS, which satisfies 10,000 QPS. The query request requires at least 10 cores. For the system as a whole system to have less than 50% CPU load, the entire cluster needs twice as many as 10 cores or 20 cores.

### Memory resource estimation

The database allocates 16MB\*3 buffer memory for each Vnode by default. If the cluster system includes 22 CPU cores, TDengine will create 22 Vnodes (virtual nodes) by default. Each Vnode contains 1000 tables, which can accommodate all the tables. Then it takes about 1.5 hours to write a block, which triggers the drop, and no adjustment is required. A total of 22 Vnodes require about 1GB of memory cache. Considering the memory needed for the query, assuming that the memory overhead of each query is about 50MB, the memory required for 500 queries concurrently is about 25GB.

In summary, using a single 16-core 32GB machine or a cluster of 2 8-core 16GB machines is enough.

## Appendix 3: Cluster Deployment and Startup

TDengine provides a wealth of help documents to explain many aspects of cluster installation and deployment. Here is the list of corresponding document for your reference.

### Cluster Deployment

The first is TDengine installation. Download the latest stable version of TDengine from the official website, and install it. Please refer to the blog ["Installation and Uninstallation of Various Installation Packages of TDengine"](https://www.taosdata.com/blog/2019/08/09/566.html) for the various installation package formats.

Note that once the installation is complete, do not immediately start the `taosd` service, but start it after correctly configuring the parameters.

### Set running parameters and start the service

To ensure that the system can obtain the necessary information for regular operation. Please set the following vital parameters correctly on the server:

FQDN, firstEp, secondEP, dataDir, logDir, tmpDir, serverPort. For the specific meaning and setting requirements of each parameter, please refer to the document "[TDengine Cluster Installation and Management](/cluster/)"

Follow the same steps to set parameters on the nodes that need running, start the taosd service, and then add Dnodes to the cluster.

Finally, start `taos` and execute the `show dnodes` command. If you can see all the nodes that have joined the cluster, the cluster building process was successfully completed. For specific operation procedures and precautions, please refer to the document "[TDengine Cluster Installation and Management](/cluster/)".

## Appendix 4: Super Table Names

Since OpenTSDB's metric name has a dot (".") in it, for example, a metric with a name like "cpu.usage_user", the dot has a special meaning in TDengine and is a separator used to separate database and table names. TDengine also provides "escape" characters to allow users to use keywords or special separators (e.g., dots) in (super)table names. To use special characters, enclose the table name in escape characters, e.g.: `cpu.usage_user`. It is a valid (super) table name.

## Appendix 5: Reference Articles

1. [Using TDengine + collectd/StatsD + Grafana to quickly build an IT operation and maintenance monitoring system](/application/collectd/)
2. [Write collected data directly to TDengine through collectd](/third-party/collectd/)<|MERGE_RESOLUTION|>--- conflicted
+++ resolved
@@ -32,11 +32,7 @@
 The following figure (Figure 1) shows the system's overall architecture for a typical DevOps application scenario.
 
 **Figure 1. Typical architecture in a DevOps scenario**
-<<<<<<< HEAD
-![IT-DevOps-Solutions-Immigrate-OpenTSDB-Arch](/img/IT-DevOps-Solutions-Immigrate-OpenTSDB-Arch.jpg "Figure 1. Typical architecture in a DevOps scenario")
-=======
 ![IT-DevOps-Solutions-Immigrate-OpenTSDB-Arch](./IT-DevOps-Solutions-Immigrate-OpenTSDB-Arch.webp "Figure 1. Typical architecture in a DevOps scenario")
->>>>>>> 884d1668
 
 In this application scenario, there are Agent tools deployed in the application environment to collect machine metrics, network metrics, and application metrics. Data collectors to aggregate information collected by agents, systems for persistent data storage and management, and tools for monitoring data visualization (e.g., Grafana, etc.).
 
@@ -79,11 +75,7 @@
 TDengine provides two sets of Dashboard templates by default, and users only need to import the templates from the Grafana directory into Grafana to activate their use.
 
 **Importing Grafana Templates** Figure 2.
-<<<<<<< HEAD
-![](/img/IT-DevOps-Solutions-Immigrate-OpenTSDB-Dashboard.jpg "Figure 2. Importing a Grafana Template")
-=======
 ![](./IT-DevOps-Solutions-Immigrate-OpenTSDB-Dashboard.webp "Figure 2. Importing a Grafana Template")
->>>>>>> 884d1668
 
 After the above steps, you completed the migration to replace OpenTSDB with TDengine. You can see that the whole process is straightforward, there is no need to write any code, and only some configuration files need to be adjusted to meet the migration work.
 
@@ -96,11 +88,7 @@
 Suppose your application is particularly complex, or the application domain is not a DevOps scenario. You can continue reading subsequent chapters for a more comprehensive and in-depth look at the advanced topics of migrating an OpenTSDB application to TDengine.
 
 **Figure 3. System architecture after migration**
-<<<<<<< HEAD
-![IT-DevOps-Solutions-Immigrate-TDengine-Arch](/img/IT-DevOps-Solutions-Immigrate-TDengine-Arch.jpg "Figure 3. System architecture after migration completion")
-=======
 ![IT-DevOps-Solutions-Immigrate-TDengine-Arch](./IT-DevOps-Solutions-Immigrate-TDengine-Arch.webp "Figure 3. System architecture after migration completion")
->>>>>>> 884d1668
 
 ## Migration evaluation and strategy for other scenarios
 
