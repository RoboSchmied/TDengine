--- conflicted
+++ resolved
@@ -6,21 +6,13 @@
 
 TDengine is a [high-performance](https://tdengine.com/fast), [scalable](https://tdengine.com/scalable) time series database with [SQL support](https://tdengine.com/sql-support). This document is the TDengine user manual. It introduces the basic, as well as novel concepts, in TDengine, and also talks in detail about installation, features, SQL, APIs, operation, maintenance, kernel design and other topics. It’s written mainly for architects, developers and system administrators.
 
-<<<<<<< HEAD
-TDengine greatly improves the efficiency of data ingestion, querying and storage by exploiting the characteristics of time series data, introducing the novel concepts of "one table for one data collection point" and "super table", and designing an innovative storage engine. To understand the new concepts in TDengine and make full use of the features and capabilities of TDengine, please read [“Concepts”](./concept) thoroughly.
-=======
 To get a global view about TDengine, like feature list, benchmarks, and competitive advantages, please browse through section [Introduction](./intro).
 
-TDengine makes full use of the characteristics of time series data, proposes the concepts of "one table for one data collection point" and "super table", and designs an innovative storage engine, which greatly improves the efficiency of data ingestion, querying and storage. To understand the new concepts and use TDengine in the right way, please read [“Concepts”](./concept) thoroughly.
->>>>>>> 41a8e4bb
+TDengine greatly improves the efficiency of data ingestion, querying and storage by exploiting the characteristics of time series data, introducing the novel concepts of "one table for one data collection point" and "super table", and designing an innovative storage engine. To understand the new concepts in TDengine and make full use of the features and capabilities of TDengine, please read [“Concepts”](./concept) thoroughly.
 
 If you are a developer, please read the [“Developer Guide”](./develop) carefully. This section introduces the database connection, data modeling, data ingestion, query, continuous query, cache, data subscription, user-defined functions, and other functionality in detail. Sample code is provided for a variety of programming languages. In most cases, you can just copy and paste the sample code, make a few changes to accommodate your application, and it will work.
 
-<<<<<<< HEAD
 We live in the era of big data, and scale-up is unable to meet the growing business needs. Any modern data system must have the ability to scale out, and clustering has become an indispensable feature of big data systems. Not only did the TDengine team develop the cluster feature, but also decided to open source this important feature. To learn how to deploy, manage and maintain a TDengine cluster please refer to ["cluster"](./cluster).
-=======
-We live in the era of big data, and scale-up is unable to meet the growing business needs. Any modern data system must have the ability to scale out, and clustering has become an indispensable feature of big data systems. The TDengine team has not only developed the cluster feature, they also decided to open source this important feature. To learn how to deploy, manage and maintain a TDengine cluster please refer to ["Cluster"](./cluster).
->>>>>>> 41a8e4bb
 
 TDengine uses ubiquitious SQL as its query language, which greatly reduces learning costs and migration costs. In addition to the standard SQL, TDengine has extensions to better support time series data analysis. These extensions include functions such as roll up, interpolation and time weighted average, among many others. The ["SQL Reference"](./taos-sql) chapter describes the SQL syntax in detail, and lists the various supported commands and functions.
 
