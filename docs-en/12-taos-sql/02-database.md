---
sidebar_label: Database
title: Database
description: "create and drop database, show or change database parameters"
---

## Create Datable

```
CREATE DATABASE [IF NOT EXISTS] db_name [KEEP keep] [DAYS days] [UPDATE 1];
```

:::info

1. KEEP specifies the number of days for which the data in the database to be created will be kept, the default value is 3650 days, i.e. 10 years. The data will be deleted automatically once its age exceeds this threshold.
2. UPDATE specifies whether the data can be updated and how the data can be updated.
   1. UPDATE set to 0 means update operation is not allowed, the data with an existing timestamp will be dropped silently.
   2. UPDATE set to 1 means the whole row will be updated, the columns for which no value is specified will be set to NULL
   3. UPDATE set to 2 means updating a part of columns for a row is allowed, the columns for which no value is specified will be kept as no change
3. The maximum length of database name is 33 bytes.
4. The maximum length of a SQL statement is 65,480 bytes.
5. Below are the parameters that can be used when creating a database
   - cache: [Description](/reference/config/#cache)
   - blocks: [Description](/reference/config/#blocks)
   - days: [Description](/reference/config/#days)
   - keep: [Description](/reference/config/#keep)
   - minRows: [Description](/reference/config/#minrows)
   - maxRows: [Description](/reference/config/#maxrows)
   - wal: [Description](/reference/config/#wallevel)
   - fsync: [Description](/reference/config/#fsync)
   - update: [Description](/reference/config/#update)
   - cacheLast: [Description](/reference/config/#cachelast)
   - replica: [Description](/reference/config/#replica)
   - quorum: [Description](/reference/config/#quorum)
   - maxVgroupsPerDb: [Description](/reference/config/#maxvgroupsperdb)
   - comp: [Description](/reference/config/#comp)
   - precision: [Description](/reference/config/#precision)
<<<<<<< HEAD
6. Please be noted that all of the parameters mentioned in this section can be configured in configuration file `taosd.cfg` at server side and used by default,  can be override if they are specified in `create database` statement.
=======
6. Please note that all of the parameters mentioned in this section can be configured in configuration file `taosd.cfg` at server side and used by default, the default parameters can be overriden if they are specified in `create database` statement.
>>>>>>> 884d1668
   
:::

## Show Current Configuration

```
SHOW VARIABLES;
```

## Specify The Database In Use

```
USE db_name;
```

:::note
This way is not applicable when using a REST connection

:::

## Drop Database

```
DROP DATABASE [IF EXISTS] db_name;
```

:::note
All data in the database will be deleted too. This command must be used with caution.

:::

## Change Database Configuration

Some examples are shown below to demonstrate how to change the configuration of a database. Please note that some configuration parameters can be changed after the database is created, but some others can't, for details of the configuration parameters of database please refer to [Configuration Parameters](/reference/config/).

```
ALTER DATABASE db_name COMP 2;
```

COMP parameter specifies whether the data is compressed and how the data is compressed.

```
ALTER DATABASE db_name REPLICA 2;
```

REPLICA parameter specifies the number of replications of the database.

```
ALTER DATABASE db_name KEEP 365;
```

KEEP parameter specifies the number of days for which the data will be kept.

```
ALTER DATABASE db_name QUORUM 2;
```

QUORUM parameter specifies the necessary number of confirmations to determine whether the data is written successfully.

```
ALTER DATABASE db_name BLOCKS 100;
```

BLOCKS parameter specifies the number of memory blocks used by each VNODE.

```
ALTER DATABASE db_name CACHELAST 0;
```

CACHELAST parameter specifies whether and how the latest data of a sub table is cached.

:::tip
The above parameters can be changed using `ALTER DATABASE` command without restarting. For more details of all configuration parameters please refer to [Configuration Parameters](/reference/config/).

:::

## Show All Databases

```
SHOW DATABASES;
```

## Show The Create Statement of A Database

```
SHOW CREATE DATABASE db_name;
```

This command is useful when migrating the data from one TDengine cluster to another one. This command can be used to get the CREATE statement, which can be used in another TDengine to create the exact same database.<|MERGE_RESOLUTION|>--- conflicted
+++ resolved
@@ -35,11 +35,7 @@
    - maxVgroupsPerDb: [Description](/reference/config/#maxvgroupsperdb)
    - comp: [Description](/reference/config/#comp)
    - precision: [Description](/reference/config/#precision)
-<<<<<<< HEAD
-6. Please be noted that all of the parameters mentioned in this section can be configured in configuration file `taosd.cfg` at server side and used by default,  can be override if they are specified in `create database` statement.
-=======
 6. Please note that all of the parameters mentioned in this section can be configured in configuration file `taosd.cfg` at server side and used by default, the default parameters can be overriden if they are specified in `create database` statement.
->>>>>>> 884d1668
    
 :::
 
