<?xml version="1.0" encoding="UTF-8"?>

<project xmlns="http://maven.apache.org/POM/4.0.0"
  xmlns:xsi="http://www.w3.org/2001/XMLSchema-instance"
  xsi:schemaLocation="http://maven.apache.org/POM/4.0.0 http://maven.apache.org/xsd/maven-4.0.0.xsd">
  <modelVersion>4.0.0</modelVersion>

  <groupId>com.taos</groupId>
  <artifactId>javaexample</artifactId>
  <version>1.0</version>

  <name>JavaExample</name>

  <properties>
    <project.build.sourceEncoding>UTF-8</project.build.sourceEncoding>
    <maven.compiler.source>1.8</maven.compiler.source>
    <maven.compiler.target>1.8</maven.compiler.target>
  </properties>

  <dependencies>
    <!--    ANCHOR: dep-->
    <dependency>
      <groupId>com.taosdata.jdbc</groupId>
      <artifactId>taos-jdbcdriver</artifactId>
<<<<<<< HEAD
      <version>3.2.1</version>
=======
      <version>3.2.4</version>
>>>>>>> 3c2bf197
    </dependency>
    <!--    ANCHOR_END: dep-->
    <dependency>
      <groupId>junit</groupId>
      <artifactId>junit</artifactId>
      <version>4.13.1</version>
      <scope>test</scope>
    </dependency>
  </dependencies>

</project><|MERGE_RESOLUTION|>--- conflicted
+++ resolved
@@ -22,11 +22,7 @@
     <dependency>
       <groupId>com.taosdata.jdbc</groupId>
       <artifactId>taos-jdbcdriver</artifactId>
-<<<<<<< HEAD
-      <version>3.2.1</version>
-=======
       <version>3.2.4</version>
->>>>>>> 3c2bf197
     </dependency>
     <!--    ANCHOR_END: dep-->
     <dependency>
