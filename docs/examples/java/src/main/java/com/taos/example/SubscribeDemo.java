package com.taos.example;

import com.taosdata.jdbc.tmq.ConsumerRecord;
import com.taosdata.jdbc.tmq.ConsumerRecords;
import com.taosdata.jdbc.tmq.TMQConstants;
import com.taosdata.jdbc.tmq.TaosConsumer;

import java.sql.Connection;
import java.sql.DriverManager;
import java.sql.SQLException;
import java.sql.Statement;
import java.time.Duration;
import java.util.Collections;
import java.util.Properties;
import java.util.Timer;
import java.util.TimerTask;
import java.util.concurrent.atomic.AtomicBoolean;

public class SubscribeDemo {
    private static final String TOPIC = "tmq_topic";
    private static final String DB_NAME = "meters";
    private static final AtomicBoolean shutdown = new AtomicBoolean(false);

    public static void main(String[] args) {
        Timer timer = new Timer();
        timer.schedule(new TimerTask() {
            public void run() {
                shutdown.set(true);
            }
        }, 3_000);
        try {
            // prepare
            Class.forName("com.taosdata.jdbc.TSDBDriver");
            String jdbcUrl = "jdbc:TAOS://127.0.0.1:6030/?user=root&password=taosdata";
            Connection connection = DriverManager.getConnection(jdbcUrl);
            try (Statement statement = connection.createStatement()) {
                statement.executeUpdate("drop topic if exists " + TOPIC);
                statement.executeUpdate("drop database if exists " + DB_NAME);
                statement.executeUpdate("create database " + DB_NAME + " wal_retention_period 3600");
                statement.executeUpdate("use " + DB_NAME);
                statement.executeUpdate(
                        "CREATE TABLE `meters` (`ts` TIMESTAMP, `current` FLOAT, `voltage` INT) TAGS (`groupid` INT, `location` BINARY(24))");
                statement.executeUpdate("CREATE TABLE `d0` USING `meters` TAGS(0, 'California.LosAngles')");
                statement.executeUpdate("INSERT INTO `d0` values(now - 10s, 0.32, 116)");
                statement.executeUpdate("INSERT INTO `d0` values(now - 8s, NULL, NULL)");
                statement.executeUpdate(
                        "INSERT INTO `d1` USING `meters` TAGS(1, 'California.SanFrancisco') values(now - 9s, 10.1, 119)");
                statement.executeUpdate(
                        "INSERT INTO `d1` values (now-8s, 10, 120) (now - 6s, 10, 119) (now - 4s, 11.2, 118)");
                // create topic
                statement.executeUpdate("create topic " + TOPIC + " as select * from meters");
            }

            // create consumer
            Properties properties = new Properties();
            properties.getProperty(TMQConstants.CONNECT_TYPE, "jni");
            properties.setProperty(TMQConstants.BOOTSTRAP_SERVERS, "127.0.0.1:6030");
            properties.setProperty(TMQConstants.CONNECT_USER, "root");
            properties.setProperty(TMQConstants.CONNECT_PASS, "taosdata");
            properties.setProperty(TMQConstants.MSG_WITH_TABLE_NAME, "true");
            properties.setProperty(TMQConstants.ENABLE_AUTO_COMMIT, "true");
            properties.setProperty(TMQConstants.AUTO_COMMIT_INTERVAL, "1000");
            properties.setProperty(TMQConstants.GROUP_ID, "test1");
            properties.setProperty(TMQConstants.CLIENT_ID, "1");
            properties.setProperty(TMQConstants.AUTO_OFFSET_RESET, "earliest");
            properties.setProperty(TMQConstants.VALUE_DESERIALIZER,
                    "com.taos.example.MetersDeserializer");
            properties.setProperty(TMQConstants.VALUE_DESERIALIZER_ENCODING, "UTF-8");
            properties.setProperty(TMQConstants.EXPERIMENTAL_SNAPSHOT_ENABLE, "true");

            // poll data
            try (TaosConsumer<Meters> consumer = new TaosConsumer<>(properties)) {
                consumer.subscribe(Collections.singletonList(TOPIC));
                while (!shutdown.get()) {
                    ConsumerRecords<Meters> meters = consumer.poll(Duration.ofMillis(100));
<<<<<<< HEAD
                    for (ConsumerRecord<Meters> recode : meters) {
                        Meters meter = recode.value();
=======
                    for (ConsumerRecord<Meters> r : meters) {
                        Meters meter = r.value();
>>>>>>> 3c2bf197
                        System.out.println(meter);
                    }
                }
                consumer.unsubscribe();
            }
        } catch (ClassNotFoundException | SQLException e) {
            e.printStackTrace();
        }
        timer.cancel();
    }
}<|MERGE_RESOLUTION|>--- conflicted
+++ resolved
@@ -73,13 +73,8 @@
                 consumer.subscribe(Collections.singletonList(TOPIC));
                 while (!shutdown.get()) {
                     ConsumerRecords<Meters> meters = consumer.poll(Duration.ofMillis(100));
-<<<<<<< HEAD
-                    for (ConsumerRecord<Meters> recode : meters) {
-                        Meters meter = recode.value();
-=======
                     for (ConsumerRecord<Meters> r : meters) {
                         Meters meter = r.value();
->>>>>>> 3c2bf197
                         System.out.println(meter);
                     }
                 }
