--- conflicted
+++ resolved
@@ -294,13 +294,8 @@
 |      `auto.offset.reset`       |  enum   | Initial offset for the consumer group                                     | Specify `earliest`, `latest`, or `none`(default) |
 |      `enable.auto.commit`      | boolean | Commit automatically; true: user application doesn't need to explicitly commit; false: user application need to handle commit by itself                                           | Default value is true                  |
 |   `auto.commit.interval.ms`    | integer | Interval for automatic commits, in milliseconds                           |
-<<<<<<< HEAD
 | `experimental.snapshot.enable` | boolean | Specify whether to consume data in TSDB; true: both data in WAL and in TSDB can be consumed; false: only data in WAL can be consumed                   |     default value: false                                        |
 |     `msg.with.table.name`      | boolean | Specify whether to deserialize table names from messages                                 | default value: false
-=======
-| `experimental.snapshot.enable` | boolean | Specify whether to consume messages from the WAL or from TSBS                    |                                             |
-|     `msg.with.table.name`      | boolean | Specify whether to deserialize table names from messages                                 |
->>>>>>> 0e53e578
 
 The method of specifying these parameters depends on the language used:
 
@@ -421,12 +416,8 @@
 | `enable.auto.commit` | string | Commit automatically | pecify `true` or `false` |
 | `auto.commit.interval.ms` | string | Interval for automatic commits, in milliseconds | |
 | `auto.offset.reset` | string | Initial offset for the consumer group | Specify `earliest`, `latest`, or `none`(default) |
-<<<<<<< HEAD
 | `experimental.snapshot.enable` | string | Specify whether it's allowed to consume messages from the WAL or from TSDB | Specify `true` or `false` |
 | `enable.heartbeat.background` | string | Backend heartbeat; if enabled, the consumer does not go offline even if it has not polled for a long time | Specify `true` or `false` |
-=======
-| `experimental.snapshot.enable` | string | Specify whether to consume messages from the WAL or from TSDB | Specify `true` or `false` |
->>>>>>> 0e53e578
 
 </TabItem>
 
