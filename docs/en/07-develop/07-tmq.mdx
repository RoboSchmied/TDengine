--- conflicted
+++ resolved
@@ -407,25 +407,6 @@
 consumer = Consumer({"group.id": "local", "td.connect.ip": "127.0.0.1"})
 ```
 
-<<<<<<< HEAD
-Python programs use the following parameters:
-
-| Parameter | Type | Description | Remarks |
-|:---------:|:----:|:-----------:|:-------:|
-| `td.connect.ip` | string | Used in establishing a connection||
-| `td.connect.user` | string | Used in establishing a connection||
-| `td.connect.pass` | string | Used in establishing a connection||
-| `td.connect.port` | string | Used in establishing a connection||
-| `group.id` | string | Consumer group ID; consumers with the same ID are in the same group | **Required**. Maximum length: 192 |
-| `client.id` | string | Client ID | Maximum length: 192 |
-| `msg.with.table.name` | string | Specify whether to deserialize table names from messages | pecify `true` or `false` |
-| `enable.auto.commit` | string | Commit automatically | pecify `true` or `false` |
-| `auto.commit.interval.ms` | string | Interval for automatic commits, in milliseconds | |
-| `auto.offset.reset` | string | Initial offset for the consumer group | Specify `earliest`, `latest`, or `none`(default) |
-| `enable.heartbeat.background` | string | Backend heartbeat; if enabled, the consumer does not go offline even if it has not polled for a long time | Specify `true` or `false` |
-
-=======
->>>>>>> 3c2bf197
 </TabItem>
 
 <TabItem label="Node.JS" value="Node.JS">
