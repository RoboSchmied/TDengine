---
title: Configuration Parameters
description: This document describes the configuration parameters for the TDengine server and client.
---

## Configuration File on Server Side

On the server side, the actual service of TDengine is provided by an executable `taosd` whose parameters can be configured in file `taos.cfg` to meet the requirements of different use cases. The default location of `taos.cfg` is `/etc/taos` on Linux system, it's located under `C:\TDengine` on Windows system. The location of configuration file can be specified by using `-c` parameter on the CLI of `taosd`. For example, on Linux system the configuration file can be put under `/home/user` and used like below

```
taosd -c /home/user
```

Parameter `-C` can be used on the CLI of `taosd` to show its configuration, like below:

```
taosd -C
```

## Configuration File on Client Side

TDengine CLI `taos` is the tool for users to interact with TDengine. It can share same configuration file as `taosd` or use a separate configuration file. When launching `taos`, parameter `-c` can be used to specify the location where its configuration file is. For example:

```
taos -c /home/cfg
```

means `/home/cfg/taos.cfg` will be used. If `-c` is not used, the default location of the configuration file is `/etc/taos`. For more details please use `taos --help` to get.

Parameter `-C` can be used on the CLI of `taos` to show its configuration, like below:

```bash
taos -C
```

## Configuration Parameters

:::note
The parameters described in this document by the effect that they have on the system.

:::

:::note
`taosd` needs to be restarted for the parameters changed in the configuration file to take effect.

:::

## Connection Parameters

### firstEp

| Attribute  | Description                                                                                          |
| ---------- | ---------------------------------------------------------------------------------------------------- |
| Applicable | Server and Client                                                                                    |
| Meaning    | The end point of the first dnode in the cluster to be connected to when `taosd` or `taos` is started |
| Default    | localhost:6030                                                                                       |

### secondEp

| Attribute  | Description                                                                                                            |
| ---------- | ---------------------------------------------------------------------------------------------------------------------- |
| Applicable | Server and Client                                                                                                      |
| Meaning    | The end point of the second dnode to be connected to if the firstEp is not available when `taosd` or `taos` is started |
| Default    | None                                                                                                                   |

### fqdn

| Attribute     | Description                                                              |
| ------------- | ------------------------------------------------------------------------ |
| Applicable    | Server Only                                                              |
| Meaning       | The FQDN of the host where `taosd` will be started. It can be IP address |
| Default Value | The first hostname configured for the host                               |
| Note          | It should be within 96 bytes                                             |  |

### serverPort

| Attribute     | Description                                           |
| ------------- | ----------------------------------------------------- |
| Applicable    | Server Only                                           |
| Meaning       | The port for external access after `taosd` is started |
| Default Value | 6030                                                  |

:::note
Ensure that your firewall rules do not block TCP port 6042  on any host in the cluster. Below table describes the ports used by TDengine in details.
:::

| Protocol | Default Port | Description                                                                                               | How to configure                                                                               |
| :------- | :----------- | :-------------------------------------------------------------------------------------------------------- | :--------------------------------------------------------------------------------------------- |
| TCP      | 6030         | Communication between client and server. In a multi-node cluster, communication between nodes. serverPort |
| TCP      | 6041         | REST connection between client and server                                                                 | Prior to 2.4.0.0: serverPort+11; After 2.4.0.0 refer to [taosAdapter](/reference/taosadapter/) |
| TCP      | 6043         | Service Port of taosKeeper                                                                                | The parameter of taosKeeper                                                                    |
| TCP      | 6044         | Data access port for StatsD                                                                               | Configurable through taosAdapter parameters.                                                   |
| UDP      | 6045         | Data access for statsd                                                                                    | Configurable through taosAdapter parameters.                                                   |
| TCP      | 6060         | Port of Monitoring Service in Enterprise version                                                          |                                                                                                |

### maxShellConns

| Attribute     | Description                                          |
| ------------- | ---------------------------------------------------- |
| Applicable    | Server Only                                          |
| Meaning       | The maximum number of connections a dnode can accept |
| Value Range   | 10-50000000                                          |
| Default Value | 5000                                                 |

### numOfRpcSessions

| Attribute     | Description                                |
| ------------- | ------------------------------------------ |
| Applicable    | Client/Server                              |
| Meaning       | The maximum number of connection to create |
| Value Range   | 100-100000                                 |
| Default Value | 10000                                      |

### timeToGetAvailableConn

| Attribute     | Description                                    |
| ------------- | ---------------------------------------------- |
| Applicable    | Client/Server                                  |
| Meaning       | The maximum waiting time to get available conn |
| Value Range   | 10-50000000(ms)                                |
| Default Value | 500000                                         |

## Monitoring Parameters

:::note
Please note the `taoskeeper` needs to be installed and running to create the `log` database and receiving metrics sent by `taosd` as the full monitoring solution.

:::

### monitor

| Attribute   | Description                                                                                                                                                                                                                                                                                                           |
| ----------- | --------------------------------------------------------------------------------------------------------------------------------------------------------------------------------------------------------------------------------------------------------------------------------------------------------------------- |
| Applicable  | Server only                                                                                                                                                                                                                                                                                                           |
| Meaning     | The switch for monitoring inside server. The main object of monitoring is to collect information about load on physical nodes, including CPU usage, memory usage, disk usage, and network bandwidth. Monitoring information is sent over HTTP to the taosKeeper service specified by `monitorFqdn` and `monitorProt`. |
| Value Range | 0: monitoring disabled, 1: monitoring enabled                                                                                                                                                                                                                                                                         |
| Default     | 0                                                                                                                                                                                                                                                                                                                     |

### monitorFqdn

| Attribute  | Description                           |
| ---------- | ------------------------------------- |
| Applicable | Server Only                           |
| Meaning    | FQDN of taosKeeper monitoring service |
| Default    | None                                  |

### monitorPort

| Attribute     | Description                           |
| ------------- | ------------------------------------- |
| Applicable    | Server Only                           |
| Meaning       | Port of taosKeeper monitoring service |
| Default Value | 6043                                  |

### monitorInterval

| Attribute     | Description                                |
| ------------- | ------------------------------------------ |
| Applicable    | Server Only                                |
| Meaning       | The interval of collecting system workload |
| Unit          | second                                     |
| Value Range   | 1-200000                                   |
| Default Value | 30                                         |

### telemetryReporting

| Attribute     | Description                                                                  |
| ------------- | ---------------------------------------------------------------------------- |
| Applicable    | Server and Client                                                            |
| Meaning       | Switch for allowing TDengine to collect and report service usage information |
| Value Range   | 0: Not allowed; 1: Allowed                                                   |
| Default Value | 1                                                                            |
### crashReporting

| Attribute     | Description                                                                  |
| ------------- | ---------------------------------------------------------------------------- |
| Applicable    | Server and Client                                                            |
| Meaning       | Switch for allowing TDengine to collect and report crash related information |
| Value Range   | 0,1   0: Not allowed; 1: allowed                                             |
| Default Value | 1                                                                            |


## Query Parameters

### queryPolicy

| Attribute   | Description                                                                                                                                                                                                           |
| ----------- | --------------------------------------------------------------------------------------------------------------------------------------------------------------------------------------------------------------------- |
| Applicable  | Client only                                                                                                                                                                                                           |
| Meaning     | Execution policy for query statements                                                                                                                                                                                 |
| Unit        | None                                                                                                                                                                                                                  |
| Default     | 1                                                                                                                                                                                                                     |
| Value Range | 1: Run queries on vnodes and not on qnodes; 2: Run subtasks without scan operators on qnodes and subtasks with scan operators on vnodes; 3: Only run scan operators on vnodes, and run all other operators on qnodes. |

### querySmaOptimize

| Attribute     | Description                                                                                                                                                         |
| ------------- | ------------------------------------------------------------------------------------------------------------------------------------------------------------------- |
| Applicable    | Client only                                                                                                                                                         |
| Meaning       | SMA index optimization policy                                                                                                                                       |
| Unit          | None                                                                                                                                                                |
| Default Value | 0                                                                                                                                                                   |
| Notes         | 0: Disable SMA indexing and perform all queries on non-indexed data; 1: Enable SMA indexing and perform queries from suitable statements on precomputation results. |

### countAlwaysReturnValue

| Attribute  | Description                                                                                                                                                                                                                     |
| ---------- | ------------------------------------------------------------------------------------------------------------------------------------------------------------------------------------------------------------------------------- |
| Applicable | Server only                                                                                                                                                                                                                     |
| Meaning    | count()/hyperloglog() return value or not if the input data is empty or NULL                                                                                                                                                    |
| Vlue Range | 0: Return empty line, 1: Return 0                                                                                                                                                                                               |
| Default    | 1                                                                                                                                                                                                                               |
| Notes      | When this parameter is setting to 1, for queries containing GROUP BY, PARTITION BY and INTERVAL clause, and input data in certain groups or windows is empty or NULL, the corresponding groups or windows have no return values |

### maxNumOfDistinctRes

| Attribute     | Description                                  |
| ------------- | -------------------------------------------- |
| Applicable    | Server Only                                  |
| Meaning       | The maximum number of distinct rows returned |
| Value Range   | [100,000 - 100,000,000]                      |
| Default Value | 100,000                                      |

### keepColumnName

| Attribute     | Description                                                                                                     |
| ------------- | --------------------------------------------------------------------------------------------------------------- |
| Applicable    | Client only                                                                                                     |
| Meaning       | When the Last, First, LastRow function is queried, whether the returned column name contains the function name. |
| Value Range   | 0 means including the function name, 1 means not including the function name.                                   |
| Default Value | 0                                                                                                               |

## Locale Parameters

### timezone

| Attribute     | Description                     |
| ------------- | ------------------------------- |
| Applicable    | Server and Client               |
| Meaning       | TimeZone                        |
| Default Value | TimeZone configured in the host |

:::info
To handle the data insertion and data query from multiple timezones, Unix Timestamp is used and stored in TDengine. The timestamp generated from any timezones at same time is same in Unix timestamp. Note that Unix timestamps are converted and recorded on the client side. To make sure the time on client side can be converted to Unix timestamp correctly, the timezone must be set properly.

On Linux/macOS, TDengine clients automatically obtain timezone from the host. Alternatively, the timezone can be configured explicitly in configuration file `taos.cfg` like below. For example:

```
timezone UTC-8
timezone GMT-8
timezone Asia/Shanghai
```

The above examples are all proper configuration for the timezone of UTC+8. On Windows system, however, `timezone Asia/Shanghai` is not supported, it must be set as `timezone UTC-8`.

The setting for timezone impacts strings that are not in Unix timestamp format and keywords or functions related to date/time. For example:

```sql
SELECT count(*) FROM table_name WHERE TS<'2019-04-11 12:01:08';
```

If the timezone is UTC+8, the above SQL statement is equal to:

```sql
SELECT count(*) FROM table_name WHERE TS<1554955268000;
```

If the timezone is UTC, it's equal to

```sql
SELECT count(*) FROM table_name WHERE TS<1554984068000;
```

To avoid the problems of using time strings, Unix timestamp can be used directly. Furthermore, time strings with timezone can be used in SQL statements. For example "2013-04-12T15:52:01.123+08:00" in RFC3339 format or "2013-04-12T15:52:01.123+0800" in ISO-8601 format are not influenced by timezone setting when converted to Unix timestamp.

:::

### locale

| Attribute     | Description               |
| ------------- | ------------------------- |
| Applicable    | Server and Client         |
| Meaning       | Location code             |
| Default Value | Locale configured in host |

:::info
A specific type "nchar" is provided in TDengine to store non-ASCII characters such as Chinese, Japanese, and Korean. The characters to be stored in nchar type are firstly encoded in UCS4-LE before sending to server side. Note that the correct encoding is determined by the user. To store non-ASCII characters correctly, the encoding format of the client side needs to be set properly.

The characters input on the client side are encoded using the default system encoding, which is UTF-8 on Linux/macOS, or GB18030 or GBK on some systems in Chinese, POSIX in docker, CP936 on Windows in Chinese. The encoding of the operating system in use must be set correctly so that the characters in nchar type can be converted to UCS4-LE.

The locale definition standard on Linux/macOS is: <Language\>\_<Region\>.<charset\>, for example, in "zh_CN.UTF-8", "zh" means Chinese, "CN" means China mainland, "UTF-8" means charset. The charset indicates how to display the characters. On Linux/macOS, the charset can be set by locale in the system. On Windows system another configuration parameter `charset` must be used to configure charset because the locale used on Windows is not POSIX standard. Of course, `charset` can also be used on Linux/macOS to specify the charset.

:::

### charset

| Attribute     | Description               |
| ------------- | ------------------------- |
| Applicable    | Server and Client         |
| Meaning       | Character                 |
| Default Value | charset set in the system |

:::info
On Linux/macOS, if `charset` is not set in `taos.cfg`, when `taos` is started, the charset is obtained from system locale. If obtaining charset from system locale fails, `taos` would fail to start.

So on Linux/macOS, if system locale is set properly, it's not necessary to set `charset` in `taos.cfg`. For example:

```
locale zh_CN.UTF-8
```

On Windows system, it's not possible to obtain charset from system locale. If it's not set in configuration file `taos.cfg`, it would be default to CP936, same as set as below in `taos.cfg`. For example

```
charset CP936
```

Refer to the documentation for your operating system before changing the charset.

On a Linux/macOS, if the charset contained in `locale` is not consistent with that set by `charset`, the later setting in the configuration file takes precedence.

```
locale zh_CN.UTF-8
charset GBK
```

The charset that takes effect is GBK.

```
charset GBK
locale zh_CN.UTF-8
```

The charset that takes effect is UTF-8.

:::

## Storage Parameters

### dataDir

| Attribute     | Description                                                                                                                                                                                                 |
| ------------- | ----------------------------------------------------------------------------------------------------------------------------------------------------------------------------------------------------------- |
| Applicable    | Server Only                                                                                                                                                                                                 |
| Meaning       | All data files are stored in this directory                                                                                                                                                                 |
| Default Value | /var/lib/taos                                                                                                                                                                                               |
| Note          | The [Tiered Storage](https://docs.tdengine.com/tdinternal/arch/#tiered-storage) function needs to be used in conjunction with the [KEEP](https://docs.tdengine.com/taos-sql/database/#parameters) parameter |

### tempDir

| Attribute  | Description                                                                        |
| ---------- | ---------------------------------------------------------------------------------- |
| Applicable | Server only                                                                        |
| Meaning    | The directory where to put all the temporary files generated during system running |
| Default    | /tmp                                                                               |

### minimalTmpDirGB

| Attribute     | Description                                                                                     |
| ------------- | ----------------------------------------------------------------------------------------------- |
| Applicable    | Server and Client                                                                               |
| Meaning       | When the available disk space in tmpDir is below this threshold, writing to tmpDir is suspended |
| Unit          | GB                                                                                              |
| Default Value | 1.0                                                                                             |

### minimalDataDirGB

| Attribute     | Description                                                                                       |
| ------------- | ------------------------------------------------------------------------------------------------- |
| Applicable    | Server Only                                                                                       |
| Meaning       | When the available disk space in dataDir is below this threshold, writing to dataDir is suspended |
| Unit          | GB                                                                                                |
| Default Value | 2.0                                                                                               |

### metaCacheMaxSize

| Attribute     | Description                                                                                       |
| ------------- | ------------------------------------------------------------------------------------------------- |
| Applicable    | Client Only                                                                                       |
| Meaning       | Maximum meta cache size in single client process                                                  |
| Unit          | MB                                                                                                |
| Default Value | -1 (No limitation)                                                                                |


## Cluster Parameters

### supportVnodes

| Attribute     | Description                        |
| ------------- | ---------------------------------- |
| Applicable    | Server Only                        |
| Meaning       | Maximum number of vnodes per dnode |
| Value Range   | 0-4096                             |
| Default Value | 2x the CPU cores                   |

## Performance Tuning

### numOfCommitThreads

| Attribute     | Description                         |
| ------------- | ----------------------------------- |
| Applicable    | Server Only                         |
| Meaning       | Maximum number of threads to commit |
| Value Range   | 0-1024                              |
| Default Value |                                     |

## Log Parameters

### logDir

| Attribute     | Description                         |
| ------------- | ----------------------------------- |
| Applicable    | Server and Client                   |
| Meaning       | The directory for writing log files |
| Default Value | /var/log/taos                       |

### minimalLogDirGB

| Attribute     | Description                                                                                        |
| ------------- | -------------------------------------------------------------------------------------------------- |
| Applicable    | Server and Client                                                                                  |
| Meaning       | When the available disk space in logDir is below this threshold, writing to log files is suspended |
| Unit          | GB                                                                                                 |
| Default Value | 1.0                                                                                                |

### numOfLogLines

| Attribute     | Description                                |
| ------------- | ------------------------------------------ |
| Applicable    | Server and Client                          |
| Meaning       | Maximum number of lines in single log file |
| Default Value | 10000000                                   |

### asyncLog

| Attribute     | Description                  |
| ------------- | ---------------------------- |
| Applicable    | Server and Client            |
| Meaning       | The mode of writing log file |
| Value Range   | 0: sync way; 1: async way    |
| Default Value | 1                            |

### logKeepDays

| Attribute     | Description                                                                                                                                 |
| ------------- | ------------------------------------------------------------------------------------------------------------------------------------------- |
| Applicable    | Server and Client                                                                                                                           |
| Meaning       | The number of days for log files to be kept                                                                                                 |
| Unit          | day                                                                                                                                         |
| Default Value | 0                                                                                                                                           |
| Note          | When it's bigger than 0, the log file would be renamed to "taosdlog.xxx" in which "xxx" is the timestamp when the file is changed last time |

### slowLogThreshold

| Attribute     | Description                                                                                              |
| ------------- | -------------------------------------------------------------------------------------------------------- |
| Applicable    | Client only                                                                                              |
| Meaning       | When an operation execution time exceeds this threshold, the operation will be logged in slow log file   |
| Unit          | second                                                                                                   |
| Default Value | 3                                                                                                        |
| Note          | All slow operations will be logged in file "taosSlowLog" in the log directory                            |

### slowLogScope

| Attribute       | Description                                                             |
| --------------- | ----------------------------------------------------------------------- |
| Applicable      | Client only                                                             |
| Meaning         | Slow log type to be logged                                              |
| Optional Values | ALL, QUERY, INSERT, OTHERS, NONE                                        |
| Default Value   | ALL                                                                     |
| Note            | All slow operations will be logged by default, one option could be set  |

### debugFlag

| Attribute     | Description                                               |
| ------------- | --------------------------------------------------------- |
| Applicable    | Server and Client                                         |
| Meaning       | Log level                                                 |
| Value Range   | 131: INFO/WARNING/ERROR; 135: plus DEBUG; 143: plus TRACE |
| Default Value | 131 or 135, depending on the module                       |

### tmrDebugFlag

| Attribute     | Description               |
| ------------- | ------------------------- |
| Applicable    | Server and Client         |
| Meaning       | Log level of timer module |
| Value Range   | same as debugFlag         |
| Default Value |                           |

### uDebugFlag

| Attribute     | Description                |
| ------------- | -------------------------- |
| Applicable    | Server and Client          |
| Meaning       | Log level of common module |
| Value Range   | same as debugFlag          |
| Default Value |                            |

### rpcDebugFlag

| Attribute     | Description             |
| ------------- | ----------------------- |
| Applicable    | Server and Client       |
| Meaning       | Log level of rpc module |
| Value Range   | same as debugFlag       |
| Default Value |                         |

### jniDebugFlag

| Attribute     | Description             |
| ------------- | ----------------------- |
| Applicable    | Client Only             |
| Meaning       | Log level of jni module |
| Value Range   | same as debugFlag       |
| Default Value |                         |

### qDebugFlag

| Attribute     | Description               |
| ------------- | ------------------------- |
| Applicable    | Server and Client         |
| Meaning       | Log level of query module |
| Value Range   | same as debugFlag         |
| Default Value |                           |

### cDebugFlag

| Attribute     | Description         |
| ------------- | ------------------- |
| Applicable    | Client Only         |
| Meaning       | Log level of Client |
| Value Range   | same as debugFlag   |
| Default Value |                     |

### dDebugFlag

| Attribute     | Description        |
| ------------- | ------------------ |
| Applicable    | Server Only        |
| Meaning       | Log level of dnode |
| Value Range   | same as debugFlag  |
| Default Value | 135                |

### vDebugFlag

| Attribute     | Description        |
| ------------- | ------------------ |
| Applicable    | Server Only        |
| Meaning       | Log level of vnode |
| Value Range   | same as debugFlag  |
| Default Value |                    |

### mDebugFlag

| Attribute     | Description               |
| ------------- | ------------------------- |
| Applicable    | Server Only               |
| Meaning       | Log level of mnode module |
| Value Range   | same as debugFlag         |
| Default Value | 135                       |

### wDebugFlag

| Attribute     | Description             |
| ------------- | ----------------------- |
| Applicable    | Server Only             |
| Meaning       | Log level of WAL module |
| Value Range   | same as debugFlag       |
| Default Value | 135                     |

### sDebugFlag

| Attribute     | Description              |
| ------------- | ------------------------ |
| Applicable    | Server and Client        |
| Meaning       | Log level of sync module |
| Value Range   | same as debugFlag        |
| Default Value | 135                      |

### tsdbDebugFlag

| Attribute     | Description              |
| ------------- | ------------------------ |
| Applicable    | Server Only              |
| Meaning       | Log level of TSDB module |
| Value Range   | same as debugFlag        |
| Default Value |                          |

### tqDebugFlag

| Attribute     | Description            |
| ------------- | ---------------------- |
| Applicable    | Server only            |
| Meaning       | Log level of TQ module |
| Value Range   | same as debugFlag      |
| Default Value |                        |

### fsDebugFlag

| Attribute     | Description            |
| ------------- | ---------------------- |
| Applicable    | Server only            |
| Meaning       | Log level of FS module |
| Value Range   | same as debugFlag      |
| Default Value |                        |

### udfDebugFlag

| Attribute     | Description             |
| ------------- | ----------------------- |
| Applicable    | Server Only             |
| Meaning       | Log level of UDF module |
| Value Range   | same as debugFlag       |
| Default Value |                         |

### smaDebugFlag

| Attribute     | Description             |
| ------------- | ----------------------- |
| Applicable    | Server Only             |
| Meaning       | Log level of SMA module |
| Value Range   | same as debugFlag       |
| Default Value |                         |

### idxDebugFlag

| Attribute     | Description               |
| ------------- | ------------------------- |
| Applicable    | Server Only               |
| Meaning       | Log level of index module |
| Value Range   | same as debugFlag         |
| Default Value |                           |

### tdbDebugFlag

| Attribute     | Description             |
| ------------- | ----------------------- |
| Applicable    | Server Only             |
| Meaning       | Log level of TDB module |
| Value Range   | same as debugFlag       |
| Default Value |                         |

## Schemaless Parameters

### smlChildTableName

| Attribute     | Description                                |
| ------------- | ------------------------------------------ |
| Applicable    | Client only                                |
| Meaning       | Custom subtable name for schemaless writes |
| Type          | String                                     |
| Default Value | None                                       |

### smlTagName

| Attribute     | Description                                                   |
| ------------- | ------------------------------------------------------------- |
| Applicable    | Client only                                                   |
| Meaning       | Default tag for schemaless writes without tag value specified |
| Type          | String                                                        |
| Default Value | _tag_null                                                     |

### smlDataFormat

| Attribute   | Description                                                                         |
| ----------- | ----------------------------------------------------------------------------------- |
| Applicable  | Client only                                                                         |
| Meaning     | Whether schemaless columns are consistently ordered, depat, discarded since 3.0.3.0 |
| Value Range | 0: not consistent; 1: consistent.                                                   |
| Default     | 0                                                                                   |

## Compress Parameters

### compressMsgSize

| Attribute   | Description                                                                                                        |
| ----------- | ------------------------------------------------------------------------------------------------------------------ |
| Applicable  | Both Client and Server side                                                                                        |
| Meaning     | Whether RPC message is compressed                                                                                  |
| Value Range | -1: none message is compressed; 0: all messages are compressed; N (N>0): messages exceeding N bytes are compressed |
| Default     | -1                                                                                                                 |


## Other Parameters

### enableCoreFile

| Attribute     | Description                                                                                                                                                                                                        |
| ------------- | ------------------------------------------------------------------------------------------------------------------------------------------------------------------------------------------------------------------ |
| Applicable    | Server and Client                                                                                                                                                                                                  |
| Meaning       | Whether to generate core file when server crashes                                                                                                                                                                  |
| Value Range   | 0: false, 1: true                                                                                                                                                                                                  |
| Default Value | 1                                                                                                                                                                                                                  |
| Note          | The core file is generated under root directory `systemctl start taosd`/`launchctl start com.tdengine.taosd` is used to start, or under the working directory if `taosd` is started directly on Linux/macOS Shell. |

### enableScience

| Attribute     | Description                                                   |
| ------------- | ------------------------------------------------------------- |
| Applicable    | Only taos-CLI client                                          |
| Meaning       | Whether to show float and double with the scientific notation |
| Value Range   | 0: false, 1: true                                             |
| Default Value | 0                                                             |


### udf

| Attribute     | Description                        |
| ------------- | ---------------------------------- |
| Applicable    | Server Only                        |
| Meaning       | Whether the UDF service is enabled |
| Value Range   | 0: disable UDF; 1: enabled UDF     |
| Default Value | 1                                  |

### ttlChangeOnWrite

| Attribute     | Description                                                                   |
| ------------- | ----------------------------------------------------------------------------- |
| Applicable    | Server Only                                                                   |
| Meaning       | Whether the ttl expiration time changes with the table modification operation |
| Value Range   | 0: not change; 1: change by modification                                      |
| Default Value | 0                                                                             |

<<<<<<< HEAD
### tmqMaxTopicNum

| Attribute     | Description               |
| -------- | ------------------ |
| Applicable | Server Only       |
| Meaning     | The max num of topics  |
| Value Range | 1-10000|
| Default Value   | 20                  |
=======
### keepTimeOffset

| Attribute     | Description               |
| ------------- | ------------------------- |
| Applicable    | Server Only               |
| Meaning       | Latency of data migration |
| Unit          | hour                      |
| Value Range   | 0-23                      |
| Default Value | 0                         |
>>>>>>> 610f9d19

## 3.0 Parameters

| #   |     **Parameter**      | **Applicable to 2.x ** | **Applicable to  3.0 **      | Current behavior in 3.0 |
| --- | :--------------------: | ---------------------- | ---------------------------- | ----------------------- |
| 1   |        firstEp         | Yes                    | Yes                          |                         |
| 2   |        secondEp        | Yes                    | Yes                          |                         |
| 3   |          fqdn          | Yes                    | Yes                          |                         |
| 4   |       serverPort       | Yes                    | Yes                          |                         |
| 5   |     maxShellConns      | Yes                    | Yes                          |                         |
| 6   |        monitor         | Yes                    | Yes                          |                         |
| 7   |      monitorFqdn       | No                     | Yes                          |                         |
| 8   |      monitorPort       | No                     | Yes                          |                         |
| 9   |    monitorInterval     | Yes                    | Yes                          |                         |
| 10  |      queryPolicy       | No                     | Yes                          |                         |
| 11  |    querySmaOptimize    | No                     | Yes                          |                         |
| 12  |  maxNumOfDistinctRes   | Yes                    | Yes                          |                         |
| 15  | countAlwaysReturnValue | Yes                    | Yes                          |                         |
| 16  |        dataDir         | Yes                    | Yes                          |                         |
| 17  |    minimalDataDirGB    | Yes                    | Yes                          |                         |
| 18  |     supportVnodes      | No                     | Yes                          |                         |
| 19  |        tempDir         | Yes                    | Yes                          |                         |
| 20  |    minimalTmpDirGB     | Yes                    | Yes                          |                         |
| 21  |   smlChildTableName    | Yes                    | Yes                          |                         |
| 22  |       smlTagName       | Yes                    | Yes                          |                         |
| 23  |     smlDataFormat      | No                     | Yes(discarded since 3.0.3.0) |                         |
| 24  |     statusInterval     | Yes                    | Yes                          |                         |
| 25  |         logDir         | Yes                    | Yes                          |                         |
| 26  |    minimalLogDirGB     | Yes                    | Yes                          |                         |
| 27  |     numOfLogLines      | Yes                    | Yes                          |                         |
| 28  |        asyncLog        | Yes                    | Yes                          |                         |
| 29  |      logKeepDays       | Yes                    | Yes                          |                         |
| 30  |       debugFlag        | Yes                    | Yes                          |                         |
| 31  |      tmrDebugFlag      | Yes                    | Yes                          |                         |
| 32  |       uDebugFlag       | Yes                    | Yes                          |                         |
| 33  |      rpcDebugFlag      | Yes                    | Yes                          |                         |
| 34  |      jniDebugFlag      | Yes                    | Yes                          |                         |
| 35  |       qDebugFlag       | Yes                    | Yes                          |                         |
| 36  |       cDebugFlag       | Yes                    | Yes                          |                         |
| 37  |       dDebugFlag       | Yes                    | Yes                          |                         |
| 38  |       vDebugFlag       | Yes                    | Yes                          |                         |
| 39  |       mDebugFlag       | Yes                    | Yes                          |                         |
| 40  |       wDebugFlag       | Yes                    | Yes                          |                         |
| 41  |       sDebugFlag       | Yes                    | Yes                          |                         |
| 42  |     tsdbDebugFlag      | Yes                    | Yes                          |                         |
| 43  |      tqDebugFlag       | No                     | Yes                          |                         |
| 44  |      fsDebugFlag       | Yes                    | Yes                          |                         |
| 45  |      udfDebugFlag      | No                     | Yes                          |                         |
| 46  |      smaDebugFlag      | No                     | Yes                          |                         |
| 47  |      idxDebugFlag      | No                     | Yes                          |                         |
| 48  |      tdbDebugFlag      | No                     | Yes                          |                         |
| 49  |     metaDebugFlag      | No                     | Yes                          |                         |
| 50  |        timezone        | Yes                    | Yes                          |                         |
| 51  |         locale         | Yes                    | Yes                          |                         |
| 52  |        charset         | Yes                    | Yes                          |                         |
| 53  |          udf           | Yes                    | Yes                          |                         |
| 54  |     enableCoreFile     | Yes                    | Yes                          |                         |
| 55  |    ttlChangeOnWrite    | No                     | Yes                          |                         |
| 56  |     keepTimeOffset     | Yes                    | Yes                          |                         |<|MERGE_RESOLUTION|>--- conflicted
+++ resolved
@@ -722,16 +722,6 @@
 | Value Range   | 0: not change; 1: change by modification                                      |
 | Default Value | 0                                                                             |
 
-<<<<<<< HEAD
-### tmqMaxTopicNum
-
-| Attribute     | Description               |
-| -------- | ------------------ |
-| Applicable | Server Only       |
-| Meaning     | The max num of topics  |
-| Value Range | 1-10000|
-| Default Value   | 20                  |
-=======
 ### keepTimeOffset
 
 | Attribute     | Description               |
@@ -741,7 +731,15 @@
 | Unit          | hour                      |
 | Value Range   | 0-23                      |
 | Default Value | 0                         |
->>>>>>> 610f9d19
+
+### tmqMaxTopicNum
+
+| Attribute     | Description               |
+| -------- | ------------------ |
+| Applicable | Server Only       |
+| Meaning     | The max num of topics  |
+| Value Range | 1-10000|
+| Default Value   | 20                  |
 
 ## 3.0 Parameters
 
