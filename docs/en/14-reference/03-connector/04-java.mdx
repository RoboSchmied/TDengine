--- conflicted
+++ resolved
@@ -124,93 +124,6 @@
 - [TDengine Java Connector](https://github.com/taosdata/taos-connector-jdbc/blob/main/src/main/java/com/taosdata/jdbc/TSDBErrorNumbers.java)
 <!-- - [TDengine_ERROR_CODE](../error-code) -->
 
-## Recent update logs
-
-| taos-jdbcdriver version |                                                                   major changes                                                                    |
-| :---------------------: | :------------------------------------------------------------------------------------------------------------------------------------------------: |
-|          3.2.1          |                                      JDBC REST connection supports schemaless/prepareStatement over WebSocket                                      |
-|          3.2.0          |                                                          This version has been deprecated                                                          |
-|          3.1.0          |                                             JDBC REST connection supports subscription over WebSocket                                              |
-|      3.0.1 - 3.0.4      | fix the resultSet data is parsed incorrectly sometimes. 3.0.1 is compiled on JDK 11, you are advised to use other version in the JDK 8 environment |
-|          3.0.0          |                                                              Support for TDengine 3.0                                                              |
-|         2.0.42          |                                             fix wasNull interface return value in WebSocket connection                                             |
-|         2.0.41          |                                           fix decode method of username and password in REST connection                                            |
-|     2.0.39 - 2.0.40     |                                                   Add REST connection/request timeout parameters                                                   |
-|         2.0.38          |                                                    JDBC REST connections add bulk pull function                                                    |
-|         2.0.37          |                                                                 Support json tags                                                                  |
-|         2.0.36          |                                                             Support schemaless writing                                                             |
-
-**Note**: adding `batchfetch` to the REST connection and setting it to true will enable the WebSocket connection.
-
-### Handling exceptions
-
-After an error is reported, the error message and error code can be obtained through SQLException.
-
-```java
-try (Statement statement = connection.createStatement()) {
-    // executeQuery
-    ResultSet resultSet = statement.executeQuery(sql);
-    // print result
-    printResult(resultSet);
-} catch (SQLException e) {
-    System.out.println("ERROR Message: " + e.getMessage());
-    System.out.println("ERROR Code: " + e.getErrorCode());
-    e.printStackTrace();
-}
-```
-
-There are four types of error codes that the JDBC connector can report:
-
-- Error code of the JDBC driver itself (error code between 0x2301 and 0x2350),
-- Error code of the native connection method (error code between 0x2351 and 0x2360)
-- Error code of the consumer method (error code between 0x2371 and 0x2380)
-- Error code of other TDengine function modules.
-
-For specific error codes, please refer to.
-
-| Error Code | Description                                                     | Suggested Actions                                                                                                                  |
-| ---------- | --------------------------------------------------------------- | ---------------------------------------------------------------------------------------------------------------------------------- |
-| 0x2301     | connection already closed                                       | The connection has been closed, check the connection status, or recreate the connection to execute the relevant instructions.      |
-| 0x2302     | this operation is NOT supported currently!                      | The current interface does not support the connection. You can use another connection mode.                                        |
-| 0x2303     | invalid variables                                               | The parameter is invalid. Check the interface specification and adjust the parameter type and size.                                |
-| 0x2304     | statement is closed                                             | The statement is closed. Check whether the statement is closed and used again, or whether the connection is normal.                |
-| 0x2305     | resultSet is closed                                             | result set The result set is released. Check whether the result set is released and used again.                                    |
-| 0x2306     | Batch is empty!                                                 | prepare statement Add parameters and then execute batch.                                                                           |
-| 0x2307     | Can not issue data manipulation statements with executeQuery()  | The update operation should use execute update(), not execute query().                                                             |
-| 0x2308     | Can not issue SELECT via executeUpdate()                        | The query operation should use execute query(), not execute update().                                                              |
-| 0x230d     | parameter index out of range                                    | The parameter is out of bounds. Check the proper range of the parameter.                                                           |
-| 0x230e     | connection already closed                                       | The connection has been closed. Please check whether the connection is closed and used again, or whether the connection is normal. |
-| 0x230f     | unknown sql type in tdengine                                    | Check the data type supported by TDengine.                                                                                         |
-| 0x2310     | can't register JDBC-JNI driver                                  | The native driver cannot be registered. Please check whether the url is correct.                                                   |
-| 0x2312     | url is not set                                                  | Check whether the REST connection url is correct.                                                                                  |
-| 0x2314     | numeric value out of range                                      | Check that the correct interface is used for the numeric types in the obtained result set.                                         |
-| 0x2315     | unknown taos type in tdengine                                   | Whether the correct TDengine data type is specified when converting the TDengine data type to the JDBC data type.                  |
-| 0x2317     |                                                                 | wrong request type was used in the REST connection.                                                                                |
-| 0x2318     |                                                                 | data transmission exception occurred during the REST connection. Please check the network status and try again.                    |
-| 0x2319     | user is required                                                | The user name information is missing when creating the connection                                                                  |
-| 0x231a     | password is required                                            | Password information is missing when creating a connection                                                                         |
-| 0x231c     | httpEntity is null, sql:                                        | Execution exception occurred during the REST connection                                                                            |
-| 0x2350     | unknown error                                                   | Unknown exception, please return to the developer on github.                                                                       |
-| 0x2352     | Unsupported encoding                                            | An unsupported character encoding set is specified under the native Connection.                                                    |
-| 0x2353     | internal error of database, please see taoslog for more details | An error occurs when the prepare statement is executed on the native connection. Check the taos log to locate the fault.           |
-| 0x2354     | JNI connection is NULL                                          | When the command is executed, the native Connection is closed. Check the connection to TDengine.                                   |
-| 0x2355     | JNI result set is NULL                                          | The result set is abnormal. Please check the connection status and try again.                                                      |
-| 0x2356     | invalid num of fields                                           | The meta information of the result set obtained by the native connection does not match.                                           |
-| 0x2357     | empty sql string                                                | Fill in the correct SQL for execution.                                                                                             |
-| 0x2359     | JNI alloc memory failed, please see taoslog for more details    | Memory allocation for the native connection failed. Check the taos log to locate the problem.                                      |
-| 0x2371     | consumer properties must not be null!                           | The parameter is empty when you create a subscription. Please fill in the correct parameter.                                       |
-| 0x2372     | configs contain empty key, failed to set consumer property      | The parameter key contains a null value. Please enter the correct parameter.                                                       |
-| 0x2373     | failed to set consumer property,                                | The parameter value contains a null value. Please enter the correct parameter.                                                     |
-| 0x2375     | topic reference has been destroyed                              | The topic reference is released during the creation of the data subscription. Check the connection to TDengine.                    |
-| 0x2376     | failed to set consumer topic, topic name is empty               | During data subscription creation, the subscription topic name is empty. Check that the specified topic name is correct.           |
-| 0x2377     | consumer reference has been destroyed                           | The subscription data transfer channel has been closed. Please check the connection to TDengine.                                   |
-| 0x2378     | consumer create error                                           | Failed to create a data subscription. Check the taos log according to the error message to locate the fault.                       |
-| -          | can't create connection with server within                      | Increase the connection time by adding the httpConnectTimeout parameter, or check the connection to the taos adapter.              |
-| -          | failed to complete the task within the specified time           | Increase the execution time by adding the messageWaitTimeout parameter, or check the connection to the taos adapter.               |
-
-- [TDengine Java Connector](https://github.com/taosdata/taos-connector-jdbc/blob/main/src/main/java/com/taosdata/jdbc/TSDBErrorNumbers.java)
-<!-- - [TDengine_ERROR_CODE](../error-code) -->
-
 ## TDengine DataType vs. Java DataType
 
 TDengine currently supports timestamp, number, character, Boolean type, and the corresponding type conversion with Java is as follows:
@@ -257,11 +170,7 @@
 <dependency>
  <groupId>com.taosdata.jdbc</groupId>
  <artifactId>taos-jdbcdriver</artifactId>
-<<<<<<< HEAD
- <version>3.2.1</version>
-=======
  <version>3.2.2</version>
->>>>>>> 3c2bf197
 </dependency>
 ```
 
@@ -514,8 +423,6 @@
 
 > The query is consistent with operating a relational database. When using subscripts to get the contents of the returned fields, you have to start from 1. However, we recommend using the field names to get the values of the fields in the result set.
 
-<<<<<<< HEAD
-=======
 ### execute SQL with reqId
 
 This reqId can be used to request link tracing.
@@ -529,7 +436,6 @@
 }
 ```
 
->>>>>>> 3c2bf197
 ### Writing data via parameter binding
 
 TDengine has significantly improved the bind APIs to support data writing (INSERT) scenarios. Writing data in this way avoids the resource consumption of SQL syntax parsing, resulting in significant write performance improvements in many cases.
@@ -1023,16 +929,6 @@
 
     public static void main(String[] args) throws SQLException {
         final String url = "jdbc:TAOS-RS://" + host + ":6041/?user=root&password=taosdata&batchfetch=true";
-<<<<<<< HEAD
-        Connection connection = DriverManager.getConnection(url);
-        init(connection);
-
-        SchemalessWriter writer = new SchemalessWriter(connection, "test_ws_schemaless");
-        writer.write(lineDemo, SchemalessProtocolType.LINE, SchemalessTimestampType.NANO_SECONDS);
-        writer.write(telnetDemo, SchemalessProtocolType.TELNET, SchemalessTimestampType.MILLI_SECONDS);
-        writer.write(jsonDemo, SchemalessProtocolType.JSON, SchemalessTimestampType.SECONDS);
-        System.exit(0);
-=======
         try(Connection connection = DriverManager.getConnection(url)){
             init(connection);
 
@@ -1042,7 +938,6 @@
                 writer.write(jsonDemo, SchemalessProtocolType.JSON, SchemalessTimestampType.SECONDS);
             }
         }
->>>>>>> 3c2bf197
     }
 
     private static void init(Connection connection) throws SQLException {
@@ -1058,8 +953,6 @@
 </TabItem>
 </Tabs>
 
-<<<<<<< HEAD
-=======
 ### Schemaless with reqId
 
 This reqId can be used to request link tracing.
@@ -1068,7 +961,6 @@
 writer.write(lineDemo, SchemalessProtocolType.LINE, SchemalessTimestampType.NANO_SECONDS, 1L);
 ```
 
->>>>>>> 3c2bf197
 ### Data Subscription
 
 The TDengine Java Connector supports subscription functionality with the following application API.
@@ -1107,10 +999,7 @@
 - td.connect.type: Specifies the type connect with TDengine, `jni` or `WebSocket`. default is `jni`
 - httpConnectTimeout: WebSocket connection timeout in milliseconds, the default value is 5000 ms. It only takes effect when using WebSocket type.
 - messageWaitTimeout: socket timeout in milliseconds, the default value is 10000 ms. It only takes effect when using WebSocket type.
-<<<<<<< HEAD
-=======
 - httpPoolSize: Maximum number of concurrent requests on the a connection。It only takes effect when using WebSocket type.
->>>>>>> 3c2bf197
 - For more information, see [Consumer Parameters](../../../develop/tmq).
 
 #### Subscribe to consume data
