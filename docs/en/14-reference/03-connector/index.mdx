---
title: Connector
description: This document describes the connectors that TDengine provides to interface with various programming languages.
---

TDengine provides a rich set of APIs (application development interface). To facilitate users to develop their applications quickly, TDengine supports connectors for multiple programming languages, including official connectors for C/C++, Java, Python, Go, Node.js, C#, and Rust. These connectors support connecting to TDengine clusters using both native interfaces (taosc) and REST interfaces (not supported in a few languages yet). Community developers have also contributed several unofficial connectors, such as the ADO.NET connector, the Lua connector, and the PHP connector.

![TDengine Database image-connector](./connector.webp)

## Supported platforms

Currently, TDengine's native interface connectors can support platforms such as x64 and ARM hardware platforms and Linux/Windows/macOS development environments. The comparison matrix is as follows.

| **CPU**        | **OS**    | **Java** | **Python** | **Go** | **Node.js** | **C#** | **Rust** | C/C++ |
| -------------- | --------- | -------- | ---------- | ------ | ----------- | ------ | -------- | ----- |
| **X86 64bit**  | **Linux** | ●        | ●          | ●      | ●           | ●      | ●        | ●     |
| **X86 64bit**  | **Win64** | ●        | ●          | ●      | ●           | ●      | ●        | ●     |
| **X86 64bit**  | **macOS** | ○        | ●          | ●      | ○           | ○      | ●        | ●     |
| **ARM64**      | **Linux** | ●        | ●          | ●      | ●           | ○      | ○        | ●     |
| **ARM64**      | **macOS** | ○        | ●          | ●      | ○           | ○      | ●        | ●     |

Where ● means the official test verification passed, ○ means the unofficial test verification passed, -- means no assurance.

Using REST connection can support a broader range of operating systems as it does not rely on client drivers.

## Version support

TDengine version updates often add new features, and the connector versions in the list are the best-fit versions of the connector.

| **TDengine Versions**       | **Java**       | **Python**     | **Go**         | **C#**        | **Node.js**     | **Rust**        |
| --------------------------- | -------------- | -------------- | -------------- | ------------- | --------------- | --------------- |
| **3.0.0.0 and later**       | 3.0.2 +        | latest version | 3.0 branch     | 3.0.0         | 3.0.0           | current version |
| **2.4.0.14 and up **        | 2.0.38         | latest version | develop branch | 1.0.2 - 1.0.6 | 2.0.10 - 2.0.12 | current version |
| **2.4.0.4 - 2.4.0.13 **     | 2.0.37         | latest version | develop branch | 1.0.2 - 1.0.6 | 2.0.10 - 2.0.12 | current version |
| **2.2.x.x **                | 2.0.36         | latest version | master branch  | n/a           | 2.0.7 - 2.0.9   | current version |
| **2.0.x.x **                | 2.0.34         | latest version | master branch  | n/a           | 2.0.1 - 2.0.6   | current version |

## Functional Features

Comparing the connector support for TDengine functional features as follows.

### Using the native interface (taosc)

| **Functional Features**       | **Java**      | **Python** | **Go**        | **C#**        | **Node.js**   | **Rust**      |
| ----------------------------- | ------------- | ---------- | ------------- | ------------- | ------------- | ------------- |
| **Connection Management**     | Support       | Support    | Support       | Support       | Support       | Support       |
| **Regular Query**             | Support       | Support    | Support       | Support       | Support       | Support       |
| **Parameter Binding**         | Support       | Support    | Support       | Support       | Support       | Support       |
| **Subscription (TMQ)**        | Support       | Support    | Support       | Support       | Support       | Support       |
| **Schemaless**                | Support       | Support    | Support       | Support       | Support       | Support       |

:::info
The different database framework specifications for various programming languages do not mean that all C/C++ interfaces need a wrapper.
:::

### Use HTTP Interfaces (REST or WebSocket)

| **Functional Features**                | **Java**      | **Python**      | **Go**        | **C#**        | **Node.js**   | **Rust**      |
| -------------------------------------- | ------------- | --------------- | ------------- | ------------- | ------------- | ------------- |
| **Connection Management**              | Support       | Support         | Support       | Support       | Support       | Support       |
| **Regular Query**                      | Support       | Support         | Support       | Support       | Support       | Support       |
| **Parameter Binding**                  | Supported     | Supported       | Support       | Support       | Not Supported | Support       |
| **Subscription (TMQ) **                | Supported     | Support         | Support       | Not Supported | Not Supported | Support       |
<<<<<<< HEAD
| **Schemaless**                         | Supported     | Not Supported   | Not Supported | Not Supported | Not Supported | Not Supported |
=======
| **Schemaless**                         | Supported     | Supported       | Supported | Not Supported | Not Supported | Not Supported |
>>>>>>> 3c2bf197
| **Bulk Pulling (based on WebSocket) ** | Support       | Support         | Support       | Support       | Support       | Support       |

:::warning

- Regardless of the programming language chosen for the connector, TDengine versions 2.0 and above recommend that each thread of a database application create a separate connection. Or create a connection pool based on threads to avoid interference between threads with the "USE statement" state within a connection (but the connection's query and write operations are thread-safe).

:::

import Tabs from "@theme/Tabs";
import TabItem from "@theme/TabItem";
import InstallOnLinux from "./_linux_install.mdx";
import InstallOnWindows from "./_windows_install.mdx";
import InstallOnMacOS from "./_macos_install.mdx";
import VerifyWindows from "./_verify_windows.mdx";
import VerifyLinux from "./_verify_linux.mdx";
import VerifyMacOS from "./_verify_macos.mdx";

## Install Client Driver

:::info
The client driver needs to be installed if you use the native interface connector on a system that does not have the TDengine server software installed.

:::

### Install

<Tabs defaultValue="linux" groupId="os">
  <TabItem value="linux" label="Linux">
    <InstallOnLinux />
  </TabItem>
  <TabItem value="windows" label="Windows">
    <InstallOnWindows />
  </TabItem>
  <TabItem value="macos" label="MacOS">
    <InstallOnMacOS />
  </TabItem>
</Tabs>

### Verify

After completing the above installation and configuration and you have confirmed that the TDengine service is up and running, you can execute the TDengine CLI tool to log in.

<Tabs defaultValue="linux" groupId="os">
  <TabItem value="linux" label="Linux">
    <VerifyLinux />
  </TabItem>
  <TabItem value="windows" label="Windows">
    <VerifyWindows />
  </TabItem>
  <TabItem value="macos" label="MacOS">
    <VerifyMacOS />
  </TabItem>
</Tabs>
<|MERGE_RESOLUTION|>--- conflicted
+++ resolved
@@ -61,11 +61,7 @@
 | **Regular Query**                      | Support       | Support         | Support       | Support       | Support       | Support       |
 | **Parameter Binding**                  | Supported     | Supported       | Support       | Support       | Not Supported | Support       |
 | **Subscription (TMQ) **                | Supported     | Support         | Support       | Not Supported | Not Supported | Support       |
-<<<<<<< HEAD
-| **Schemaless**                         | Supported     | Not Supported   | Not Supported | Not Supported | Not Supported | Not Supported |
-=======
 | **Schemaless**                         | Supported     | Supported       | Supported | Not Supported | Not Supported | Not Supported |
->>>>>>> 3c2bf197
 | **Bulk Pulling (based on WebSocket) ** | Support       | Support         | Support       | Support       | Support       | Support       |
 
 :::warning
