--- conflicted
+++ resolved
@@ -94,11 +94,7 @@
 :::
 
 If you do not want to use an automatically generated table name, there are two ways to specify sub table names, the first one has a higher priority.
-<<<<<<< HEAD
-You can configure smlAutoChildTableNameDelimiter in taos.cfg, for example, `smlAutoChildTableNameDelimiter=tname`. You can insert `st,t0=cpul,t1=4 c1=3 1626006833639000000` and the table name will be cpu1-4.
-=======
 You can configure smlAutoChildTableNameDelimiter in taos.cfg(except for `@ # space \r \t \n`), for example, `smlAutoChildTableNameDelimiter=tname`. You can insert `st,t0=cpul,t1=4 c1=3 1626006833639000000` and the table name will be cpu1-4.
->>>>>>> 209ebbde
 You can configure smlChildTableName in taos.cfg to specify table names, for example, `smlChildTableName=tname`. You can insert `st,tname=cpul,t1=4 c1=3 1626006833639000000` and the cpu1 table will be automatically created. Note that if multiple rows have the same tname but different tag_set values, the tag_set of the first row is used to create the table and the others are ignored.
 
 2. If the super table obtained by parsing the line protocol does not exist, this super table is created.
