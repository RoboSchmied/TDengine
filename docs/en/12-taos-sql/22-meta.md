---
title: Information_Schema Database
sidebar_label: Metadata
description: This document describes how to use the INFORMATION_SCHEMA database in TDengine.
---

TDengine includes a built-in database named `INFORMATION_SCHEMA` to provide access to database metadata, system information, and status information. This information includes database names, table names, and currently running SQL statements. All information related to TDengine maintenance is stored in this database. It contains several read-only tables. These tables are more accurately described as views, and they do not correspond to specific files. You can query these tables but cannot write data to them. The INFORMATION_SCHEMA database is intended to provide a unified method for SHOW commands to access data. However, using SELECT ... FROM INFORMATION_SCHEMA.tablename offers several advantages over SHOW commands:

1. You can use a USE statement to specify the INFORMATION_SCHEMA database as the current database.
2. You can use the familiar SELECT syntax to access information, provided that you know the table and column names.
3. You can filter and order the query results. More generally, you can use any SELECT syntax that TDengine supports to query the INFORMATION_SCHEMA database.
4. Future versions of TDengine can add new columns to INFORMATION_SCHEMA tables without affecting existing business systems.
5. It is easier for users coming from other database management systems. For example, Oracle users can query data dictionary tables.

:::info

- SHOW statements are still supported for the convenience of existing users.
- Some columns in the system table may be keywords, and you need to use the escape character '\`' when querying, for example, to query the VGROUPS in the database `test`:
```sql 
   select `vgroups` from ins_databases where name = 'test';
``` 

:::

This document introduces the tables of INFORMATION_SCHEMA and their structure.

## INS_DNODES

Provides information about dnodes. Similar to SHOW DNODES.

| #   |   **Column**   | **Data Type** | **Description**                                                                                                                                          |
| --- | :------------: | ------------- | -------------------------------------------------------------------------------------------------------------------------------------------------------- |
| 1   |     vnodes     | SMALLINT      | Current number of vnodes on the dnode. It should be noted that `vnodes` is a TDengine keyword and needs to be escaped with ` when used as a column name. |
| 2   | support_vnodes | SMALLINT      | Maximum number of vnodes on the dnode                                                                                                                    |
| 3   |     status     | BINARY(10)    | Current status                                                                                                                                           |
| 4   |      note      | BINARY(256)   | Reason for going offline or other information                                                                                                            |
| 5   |       id       | SMALLINT      | Dnode ID                                                                                                                                                 |
| 6   |    endpoint    | BINARY(134)   | Dnode endpoint                                                                                                                                           |
| 7   |     create     | TIMESTAMP     | Creation time                                                                                                                                            |

## INS_MNODES

Provides information about mnodes. Similar to SHOW MNODES.

| #   | **Column**  | **Data Type** | **Description**                            |
| --- | :---------: | ------------- | ------------------------------------------ |
| 1   |     id      | SMALLINT      | Mnode ID                                   |
| 2   |  endpoint   | BINARY(134)   | Mnode endpoint                             |
| 3   |    role     | BINARY(10)    | Current role                               |
| 4   |  role_time  | TIMESTAMP     | Time at which the current role was assumed |
| 5   | create_time | TIMESTAMP     | Creation time                              |

## INS_QNODES

Provides information about qnodes. Similar to SHOW QNODES.

| #   | **Column**  | **Data Type** | **Description** |
| --- | :---------: | ------------- | --------------- |
| 1   |     id      | SMALLINT      | Qnode ID        |
| 2   |  endpoint   | BINARY(134)   | Qnode endpoint  |
| 3   | create_time | TIMESTAMP     | Creation time   |

## INS_CLUSTER

Provides information about the cluster.

| #   | **Column**  | **Data Type** | **Description** |
| --- | :---------: | ------------- | --------------- |
| 1   |     id      | BIGINT        | Cluster ID      |
| 2   |    name     | BINARY(134)   | Cluster name    |
| 3   | create_time | TIMESTAMP     | Creation time   |

## INS_DATABASES

Provides information about user-created databases. Similar to SHOW DATABASES.

| #   |    **Column**    | **Data Type** | **Description**                  |
| --- | :------------------: | ---------------- | ------------------------------------------------ |
| 1| name| BINARY(32)| Database name |
| 2   | create_time | TIMESTAMP    | Creation time           |
| 3   |       ntables        | INT              | Number of standard tables and subtables (not including supertables) |
| 4   |       vgroups        | INT              | Number of vgroups. It should be noted that `vnodes` is a TDengine keyword and needs to be escaped with ` when used as a column name.                            |
| 6   |       replica        | INT              | Number of replicas. It should be noted that `replica` is a TDengine keyword and needs to be escaped with ` when used as a column name.                                            |
| 7   |        strict        | BINARY(4)        | Obsoleted |
| 8   |       duration       | INT              | Duration for storage of single files. It should be noted that `duration` is a TDengine keyword and needs to be escaped with ` when used as a column name.                          |
| 9   |         keep         | INT              | Data retention period. It should be noted that `keep` is a TDengine keyword and needs to be escaped with ` when used as a column name.                                      |
| 10  |        buffer        | INT              | Write cache size per vnode, in MB. It should be noted that `buffer` is a TDengine keyword and needs to be escaped with ` when used as a column name.            |
| 11  |       pagesize       | INT              | Page size for vnode metadata storage engine, in KB. It should be noted that `pagesize` is a TDengine keyword and needs to be escaped with ` when used as a column name.    |
| 12  |        pages         | INT              | Number of pages per vnode metadata storage engine. It should be noted that `pages` is a TDengine keyword and needs to be escaped with ` when used as a column name.             |
| 13  |       minrows        | INT              | Maximum number of records per file block. It should be noted that `minrows` is a TDengine keyword and needs to be escaped with ` when used as a column name.                            |
| 14  |       maxrows        | INT              | Minimum number of records per file block. It should be noted that `maxrows` is a TDengine keyword and needs to be escaped with ` when used as a column name.                            |
| 15  |         comp         | INT              | Compression method. It should be noted that `comp` is a TDengine keyword and needs to be escaped with ` when used as a column name.                                      |
| 16  |      precision       | BINARY(2)        | Time precision. It should be noted that `precision` is a TDengine keyword and needs to be escaped with ` when used as a column name.                                       |
| 17  |        status        | BINARY(10)       | Current database status                                       |
| 18  |      retentions       | BINARY (60)      | Aggregation interval and retention period. It should be noted that `retentions` is a TDengine keyword and needs to be escaped with ` when used as a column name.                          |
| 19  |    single_stable     | BOOL             | Whether the database can contain multiple supertables. It should be noted that `single_stable` is a TDengine keyword and needs to be escaped with ` when used as a column name.            |
| 20  |      cachemodel      | BINARY(60)       | Caching method for the newest data. It should be noted that `cachemodel` is a TDengine keyword and needs to be escaped with ` when used as a column name.                |
| 21  |      cachesize       | INT              | Memory per vnode used for caching the newest data. It should be noted that `cachesize` is a TDengine keyword and needs to be escaped with ` when used as a column name.   |
| 22  |      wal_level       | INT              | WAL level. It should be noted that `wal_level` is a TDengine keyword and needs to be escaped with ` when used as a column name.                                      |
| 23  |   wal_fsync_period   | INT              | Interval at which WAL is written to disk. It should be noted that `wal_fsync_period` is a TDengine keyword and needs to be escaped with ` when used as a column name.   |
<<<<<<< HEAD
| 24  | wal_retention_period | INT              | WAL retention period. It should be noted that `wal_retention_period` is a TDengine keyword and needs to be escaped with ` when used as a column name.                                    |
=======
| 24  | wal_retention_period | INT              | WAL retention period, in second. It should be noted that `wal_retention_period` is a TDengine keyword and needs to be escaped with ` when used as a column name.                                    |
>>>>>>> cddf27e8
| 25  |  wal_retention_size  | INT              | Maximum WAL size. It should be noted that `wal_retention_size` is a TDengine keyword and needs to be escaped with ` when used as a column name.                                    |
| 26  |   stt_trigger   | SMALLINT | The threshold for number of files to trigger file merging. It should be noted that `stt_trigger` is a TDengine keyword and needs to be escaped with ` when used as a column name.  |
| 27  |   table_prefix   | SMALLINT | The prefix length in the table name that is ignored when distributing table to vnode based on table name. It should be noted that `table_prefix` is a TDengine keyword and needs to be escaped with ` when used as a column name.  |
| 28  |   table_suffix   | SMALLINT | The suffix length in the table name that is ignored when distributing table to vnode based on table name. It should be noted that `table_suffix` is a TDengine keyword and needs to be escaped with ` when used as a column name.  |
| 29  |   tsdb_pagesize   | INT | The page size for internal storage engine, its unit is KB. It should be noted that `tsdb_pagesize` is a TDengine keyword and needs to be escaped with ` when used as a column name.  |

## INS_FUNCTIONS

Provides information about user-defined functions.

| #   |  **Column**   | **Data Type** | **Description**                                                                                                                                                |
| --- | :-----------: | ------------- | -------------------------------------------------------------------------------------------------------------------------------------------------------------- |
| 1   |     name      | BINARY(64)    | Function name                                                                                                                                                  |
| 2   |    comment    | BINARY(255)   | Function description. It should be noted that `comment` is a TDengine keyword and needs to be escaped with ` when used as a column name.                       |
| 3   |   aggregate   | INT           | Whether the UDF is an aggregate function. It should be noted that `aggregate` is a TDengine keyword and needs to be escaped with ` when used as a column name. |
| 4   |  output_type  | BINARY(31)    | Output data type                                                                                                                                               |
| 5   |  create_time  | TIMESTAMP     | Creation time                                                                                                                                                  |
| 6   |   code_len    | INT           | Length of the source code                                                                                                                                      |
| 7   |    bufsize    | INT           | Buffer size                                                                                                                                                    |
| 8   | func_language | BINARY(31)    | UDF programming language                                                                                                                                       |
| 9   |   func_body   | BINARY(16384) | UDF function body                                                                                                                                              |
| 10  | func_version  | INT           | UDF function version. starting from 0. Increasing by 1 each time it is updated                                                                                 |

## INS_INDEXES

Provides information about user-created indices. Similar to SHOW INDEX.

| #   |    **Column**    | **Data Type** | **Description**                                                       |
| --- | :--------------: | ------------- | --------------------------------------------------------------------- |
| 1   |     db_name      | BINARY(32)    | Database containing the table with the specified index                |
| 2   |    table_name    | BINARY(192)   | Table containing the specified index                                  |
| 3   |    index_name    | BINARY(192)   | Index name                                                            |
| 4   |     db_name      | BINARY(64)    | Index column                                                          |
| 5   |    index_type    | BINARY(10)    | SMA or tag index                                                      |
| 6   | index_extensions | BINARY(256)   | Other information For SMA/tag indices, this shows a list of functions |

## INS_STABLES

Provides information about supertables.

| #   |  **Column**   | **Data Type** | **Description**                                                                                                                                                           |
| --- | :-----------: | ------------- | ------------------------------------------------------------------------------------------------------------------------------------------------------------------------- |
| 1   |  stable_name  | BINARY(192)   | Supertable name                                                                                                                                                           |
| 2   |    db_name    | BINARY(64)    | All databases in the supertable                                                                                                                                           |
| 3   |  create_time  | TIMESTAMP     | Creation time                                                                                                                                                             |
| 4   |    columns    | INT           | Number of columns                                                                                                                                                         |
| 5   |     tags      | INT           | Number of tags. It should be noted that `tags` is a TDengine keyword and needs to be escaped with ` when used as a column name.                                           |
| 6   |  last_update  | TIMESTAMP     | Last updated time                                                                                                                                                         |
| 7   | table_comment | BINARY(1024)  | Table description                                                                                                                                                         |
| 8   |   watermark   | BINARY(64)    | Window closing time. It should be noted that `watermark` is a TDengine keyword and needs to be escaped with ` when used as a column name.                                 |
| 9   |   max_delay   | BINARY(64)    | Maximum delay for pushing stream processing results. It should be noted that `max_delay` is a TDengine keyword and needs to be escaped with ` when used as a column name. |
| 10  |    rollup     | BINARY(128)   | Rollup aggregate function. It should be noted that `rollup` is a TDengine keyword and needs to be escaped with ` when used as a column name.                              |

## INS_TABLES

Provides information about standard tables and subtables.

| #   |  **Column**   | **Data Type** | **Description**                                                                                                                    |
| --- | :-----------: | ------------- | ---------------------------------------------------------------------------------------------------------------------------------- |
| 1   |  table_name   | BINARY(192)   | Table name                                                                                                                         |
| 2   |    db_name    | BINARY(64)    | Database name                                                                                                                      |
| 3   |  create_time  | TIMESTAMP     | Creation time                                                                                                                      |
| 4   |    columns    | INT           | Number of columns                                                                                                                  |
| 5   |  stable_name  | BINARY(192)   | Supertable name                                                                                                                    |
| 6   |      uid      | BIGINT        | Table ID                                                                                                                           |
| 7   |   vgroup_id   | INT           | Vgroup ID                                                                                                                          |
| 8   |      ttl      | INT           | Table time-to-live. It should be noted that `ttl` is a TDengine keyword and needs to be escaped with ` when used as a column name. |
| 9   | table_comment | BINARY(1024)  | Table description                                                                                                                  |
| 10  |     type      | BINARY(20)    | Table type                                                                                                                         |

## INS_TAGS

| #   | **Column**  | **Data Type** | **Description** |
| --- | :---------: | ------------- | --------------- |
| 1   | table_name  | BINARY(192)   | Table name      |
| 2   |   db_name   | BINARY(64)    | Database name   |
| 3   | stable_name | BINARY(192)   | Supertable name |
| 4   |  tag_name   | BINARY(64)    | Tag name        |
| 5   |  tag_type   | BINARY(64)    | Tag type        |
| 6   |  tag_value  | BINARY(16384) | Tag value       |

## INS_COLUMNS

| #   |  **Column**   | **Data Type** | **Description**  |
| --- | :-----------: | ------------- | ---------------- |
| 1   |  table_name   | BINARY(192)   | Table name       |
| 2   |    db_name    | BINARY(64)    | Database name    |
| 3   |  table_type   | BINARY(21)    | Table type       |
| 4   |   col_name    | BINARY(64)    | Column name      |
| 5   |   col_type    | BINARY(32)    | Column type      |
| 6   |  col_length   | INT           | Column length    |
| 7   | col_precision | INT           | Column precision |
| 8   |   col_scale   | INT           | Column scale     |
| 9   | col_nullable  | INT           | Column nullable  |

## INS_USERS

Provides information about TDengine users.

| #   | **Column**  | **Data Type** | **Description**  |
| --- | :---------: | ------------- | ---------------- |
| 1   |  user_name  | BINARY(23)    | User name        |
| 2   |  privilege  | BINARY(256)   | User permissions |
| 3   | create_time | TIMESTAMP     | Creation time    |

## INS_GRANTS

Provides information about TDengine Enterprise Edition permissions.

| #   | **Column**  | **Data Type** | **Description**                                                                                                                                                |
| --- | :---------: | ------------- | -------------------------------------------------------------------------------------------------------------------------------------------------------------- |
| 1   |   version   | BINARY(9)     | Whether the deployment is a licensed or trial version                                                                                                          |
| 2   |  cpu_cores  | BINARY(9)     | CPU cores included in license                                                                                                                                  |
| 3   |   dnodes    | BINARY(10)    | Dnodes included in license. It should be noted that `dnodes` is a TDengine keyword and needs to be escaped with ` when used as a column name.                  |
| 4   |   streams   | BINARY(10)    | Streams included in license. It should be noted that `streams` is a TDengine keyword and needs to be escaped with ` when used as a column name.                |
| 5   |    users    | BINARY(10)    | Users included in license. It should be noted that `users` is a TDengine keyword and needs to be escaped with ` when used as a column name.                    |
| 6   |  accounts   | BINARY(10)    | Accounts included in license. It should be noted that `accounts` is a TDengine keyword and needs to be escaped with ` when used as a column name.              |
| 7   |   storage   | BINARY(21)    | Storage space included in license. It should be noted that `storage` is a TDengine keyword and needs to be escaped with ` when used as a column name.          |
| 8   | connections | BINARY(21)    | Client connections included in license. It should be noted that `connections` is a TDengine keyword and needs to be escaped with ` when used as a column name. |
| 9   |  databases  | BINARY(11)    | Databases included in license. It should be noted that `databases` is a TDengine keyword and needs to be escaped with ` when used as a column name.            |
| 10  |    speed    | BINARY(9)     | Write speed specified in license (data points per second)                                                                                                      |
| 11  |  querytime  | BINARY(9)     | Total query time specified in license                                                                                                                          |
| 12  | timeseries  | BINARY(21)    | Number of metrics included in license                                                                                                                          |
| 13  |   expired   | BINARY(5)     | Whether the license has expired                                                                                                                                |
| 14  | expire_time | BINARY(19)    | When the trial period expires                                                                                                                                  |

## INS_VGROUPS

Provides information about vgroups.

| #   | **Column** | **Data Type** | **Description**                                                                                                                     |
| --- | :--------: | ------------- | ----------------------------------------------------------------------------------------------------------------------------------- |
| 1   | vgroup_id  | INT           | Vgroup ID                                                                                                                           |
| 2   |  db_name   | BINARY(32)    | Database name                                                                                                                       |
| 3   |   tables   | INT           | Tables in vgroup. It should be noted that `tables` is a TDengine keyword and needs to be escaped with ` when used as a column name. |
| 4   |   status   | BINARY(10)    | Vgroup status                                                                                                                       |
| 5   |  v1_dnode  | INT           | Dnode ID of first vgroup member                                                                                                     |
| 6   | v1_status  | BINARY(10)    | Status of first vgroup member                                                                                                       |
| 7   |  v2_dnode  | INT           | Dnode ID of second vgroup member                                                                                                    |
| 8   | v2_status  | BINARY(10)    | Status of second vgroup member                                                                                                      |
| 9   |  v3_dnode  | INT           | Dnode ID of third vgroup member                                                                                                     |
| 10  | v3_status  | BINARY(10)    | Status of third vgroup member                                                                                                       |
| 11  |   nfiles   | INT           | Number of data and metadata files in the vgroup                                                                                     |
| 12  | file_size  | INT           | Size of the data and metadata files in the vgroup                                                                                   |
| 13  |    tsma    | TINYINT       | Whether time-range-wise SMA is enabled. 1 means enabled; 0 means disabled.                                                          |

## INS_CONFIGS

Provides system configuration information.

| #   | **Column** | **Data Type** | **Description**                                                                                                         |
| --- | :--------: | ------------- | ----------------------------------------------------------------------------------------------------------------------- |
| 1   |    name    | BINARY(32)    | Parameter                                                                                                               |
| 2   |   value    | BINARY(64)    | Value. It should be noted that `value` is a TDengine keyword and needs to be escaped with ` when used as a column name. |

## INS_DNODE_VARIABLES

Provides dnode configuration information.

| #   | **Column** | **Data Type** | **Description**                                                                                                         |
| --- | :--------: | ------------- | ----------------------------------------------------------------------------------------------------------------------- |
| 1   |  dnode_id  | INT           | Dnode ID                                                                                                                |
| 2   |    name    | BINARY(32)    | Parameter                                                                                                               |
| 3   |   value    | BINARY(64)    | Value. It should be noted that `value` is a TDengine keyword and needs to be escaped with ` when used as a column name. |

## INS_TOPICS

| #   | **Column**  | **Data Type** | **Description**                        |
| --- | :---------: | ------------- | -------------------------------------- |
| 1   | topic_name  | BINARY(192)   | Topic name                             |
| 2   |   db_name   | BINARY(64)    | Database for the topic                 |
| 3   | create_time | TIMESTAMP     | Creation time                          |
| 4   |     sql     | BINARY(1024)  | SQL statement used to create the topic |

## INS_SUBSCRIPTIONS

| #   |   **Column**   | **Data Type** | **Description**             |
| --- | :------------: | ------------- | --------------------------- |
| 1   |   topic_name   | BINARY(204)   | Subscribed topic            |
| 2   | consumer_group | BINARY(193)   | Subscribed consumer group   |
| 3   |   vgroup_id    | INT           | Vgroup ID for the consumer  |
| 4   |  consumer_id   | BIGINT        | Consumer ID                 |
| 5   |     offset     | BINARY(64)    | Consumption progress        |
| 6   |      rows      | BIGINT        | Number of consumption items |

## INS_STREAMS

| #   |  **Column**  | **Data Type** | **Description**                                                                                                                                                                                |
| --- | :----------: | ------------- | ---------------------------------------------------------------------------------------------------------------------------------------------------------------------------------------------- |
| 1   | stream_name  | BINARY(64)    | Stream name                                                                                                                                                                                    |
| 2   | create_time  | TIMESTAMP     | Creation time                                                                                                                                                                                  |
| 3   |     sql      | BINARY(1024)  | SQL statement used to create the stream                                                                                                                                                        |
| 4   |    status    | BINARY(20)    | Current status                                                                                                                                                                                 |
| 5   |  source_db   | BINARY(64)    | Source database                                                                                                                                                                                |
| 6   |  target_db   | BINARY(64)    | Target database                                                                                                                                                                                |
| 7   | target_table | BINARY(192)   | Target table                                                                                                                                                                                   |
| 8   |  watermark   | BIGINT        | Watermark (see stream processing documentation). It should be noted that `watermark` is a TDengine keyword and needs to be escaped with ` when used as a column name.                          |
| 9   |   trigger    | INT           | Method of triggering the result push (see stream processing documentation). It should be noted that `trigger` is a TDengine keyword and needs to be escaped with ` when used as a column name. |<|MERGE_RESOLUTION|>--- conflicted
+++ resolved
@@ -98,11 +98,7 @@
 | 21  |      cachesize       | INT              | Memory per vnode used for caching the newest data. It should be noted that `cachesize` is a TDengine keyword and needs to be escaped with ` when used as a column name.   |
 | 22  |      wal_level       | INT              | WAL level. It should be noted that `wal_level` is a TDengine keyword and needs to be escaped with ` when used as a column name.                                      |
 | 23  |   wal_fsync_period   | INT              | Interval at which WAL is written to disk. It should be noted that `wal_fsync_period` is a TDengine keyword and needs to be escaped with ` when used as a column name.   |
-<<<<<<< HEAD
-| 24  | wal_retention_period | INT              | WAL retention period. It should be noted that `wal_retention_period` is a TDengine keyword and needs to be escaped with ` when used as a column name.                                    |
-=======
 | 24  | wal_retention_period | INT              | WAL retention period, in second. It should be noted that `wal_retention_period` is a TDengine keyword and needs to be escaped with ` when used as a column name.                                    |
->>>>>>> cddf27e8
 | 25  |  wal_retention_size  | INT              | Maximum WAL size. It should be noted that `wal_retention_size` is a TDengine keyword and needs to be escaped with ` when used as a column name.                                    |
 | 26  |   stt_trigger   | SMALLINT | The threshold for number of files to trigger file merging. It should be noted that `stt_trigger` is a TDengine keyword and needs to be escaped with ` when used as a column name.  |
 | 27  |   table_prefix   | SMALLINT | The prefix length in the table name that is ignored when distributing table to vnode based on table name. It should be noted that `table_prefix` is a TDengine keyword and needs to be escaped with ` when used as a column name.  |
