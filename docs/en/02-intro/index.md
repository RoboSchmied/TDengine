--- conflicted
+++ resolved
@@ -3,11 +3,7 @@
 toc_max_heading_level: 2
 ---
 
-<<<<<<< HEAD
 TDengine is a high-performance, scalable [time-series database](https://tdengine.com/tsdb) with SQL support. Its code, including its cluster feature is open source under GNU AGPL v3.0. Besides the database engine, it provides [caching](/develop/cache), [stream processing](/develop/continuous-query), [data subscription](/develop/subscribe)  and other functionalities to reduce the complexity and cost of development and operation.
-=======
-TDengine is a high-performance, scalable time-series database with SQL support. Its code, including its cluster feature is open source under GNU AGPL v3.0. Besides the database engine, it provides [caching](/develop/cache), [stream processing](../develop/continuous-query), [data subscription](../develop/subscribe)  and other functionalities to reduce the complexity and cost of development and operation.
->>>>>>> 0baff58a
 
 This section introduces the major features, competitive advantages, typical use-cases and benchmarks to help you get a high level overview of TDengine.
 
@@ -116,4 +112,5 @@
 - [TDengine vs Cassandra](https://tdengine.com/2019/09/12/708.html)
 - [TDengine vs InfluxDB](https://tdengine.com/2019/09/12/706.html)
 
+
 If you want to learn some basics about time-series databases, please check [here](https://tdengine.com/tsdb).