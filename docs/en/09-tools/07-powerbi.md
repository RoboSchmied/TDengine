---
sidebar_label: Power BI
title: Use Power BI
description: This document describes how to integrate TDengine Cloud with Microsoft Power BI for data visualization.
---

Power BI is a business analytics tool provided by Microsoft. With the TDengine ODBC driver, PowerBI can access time series data stored in the TDengine Cloud instance. You can import tag data, original time series data, or aggregated data into Power BI from an instance in the TDengine Cloud service, to create reports or dashboard without any coding effort. The minimum TDengine version is 3.2.2.0.

## Prerequisite

Power BI Desktop has been installed and running. You can download and install the latest version for Windows X64 from [Power BI](https://www.microsoft.com/download/details.aspx?id=58494).

## Install ODBC Connector

1. Only supports Windows. And you need to install [VC Runtime Library](https://learn.microsoft.com/en-us/cpp/windows/latest-supported-vc-redist?view=msvc-170) first. If already installed, please ignore this step.
2. Install the TDengine client for Windows. The client package includes the TDengine ODBC driver and other necessary libraries for connecting via ODBC.

:::note IMPORTANT
<<<<<<< HEAD
Please login [TDengine Cloud](https://cloud.tdengine.com) and select "Power BI" card of the "Tools" page. In the opened page, please download the selected TDengine Cloud instance's TDengine Windows client in the "Install ODBC connector" part.
=======
To install the TDengine client, log in to [TDengine Cloud](https://cloud.tdengine.com) on a Windows machine. Open the Tools page and click the Power BI card. Under Install ODBC Connector, click the link to download the client and install it on your local machine.
>>>>>>> ad0f4beb
:::

## Configure ODBC DataSource

1. Click the "Start" Menu, and Search for "ODBC", and choose "ODBC Data Source (64-bit)" (Note: Don't choose 32-bit).
2. Select the "User DSN" tab, and click "Add" button to enter the page for "Create Data Source".
3. Choose the data source to be added, here we choose "TDengine" and click "Finish", and enter the configuration page for "TDengine ODBC Data Source", fill in required fields as the following:
    - \[DSN\]: Data Source Name, required field, such as "MyTDengine"
    - \[Connection Type\]: required field, we choose "WebSocket"
    - \[URL\]: To obtain the URL, please login [TDengine Cloud](https://cloud.tdengine.com) and click "Tools", select "PowerBI" and then copy the related value of URL
    - \[Database\]: optional field, the default database to access, such as "test"
4. Click "Test Connection" to test whether the connection to the data source is successful; if successful, it will prompt "Successfully connected to the URL".

:::note IMPORTANT
<<<<<<< HEAD
Please log in [TDengine Cloud](https://cloud.tdengine.com) and select "PowerBI" card of the "Tools" page. In the opened opage, please copy the value in the "URL" field of the "Configure ODBC DataSource" part.
=======
Please log in [TDengine Cloud](https://cloud.tdengine.com) and select "PowerBI" card of the "Tools" page. In the opened page, please copy the value in the "URL" field of the "Configure ODBC DataSource" part.
>>>>>>> ad0f4beb
:::

## Import Data from TDengine to Power BI

1. Open Power BI and log in. Add data source following steps "Home Page" -> "Get Data" -> "Others" -> "ODBC" -> "Connect".
2. Choose the created data source name, such as "MyTDengine", then click "OK" button to open the "ODBC Driver" dialog. In the dialog, select "Default or Custom" left menu and then click "Connect" button to connect to the configured data source. After go to the "Nativator", browse tables of the selected database and load data.
3. If you want to input some specific SQL, click "Advanced Options", and input your SQL in the open dialogue box and load the data.

To better use Power BI to analyze the data stored in TDengine, you need to understand the concepts of dimension, metric, time series, correlation, and use your own SQL to import data:

1. Dimension: Dimension is a category (text) data to describe such information as device, collection point, model. In the supertable template of TDengine, we use tag columns to store the dimension information. You can use SQL like `select distinct tbname, tag1, tag2 from supertable` to get dimensions.
2. Metric: Quantitive (numeric) fields that can be calculated, like SUM, AVERAGE, MINIMUM. If the collection frequency is 1 second, then there are 31,536,000 records in one year. It will be very inefficient to import so much data into Power BI. In TDengine, you can use data partition query, window partition query, in combination with pseudo columns related to window queries, to import downsampled data into Power BI. For more details, please refer to [TDengine Specialized Queries](https://docs.tdengine.com/cloud/taos-sql/distinguished/).
3. Window partition query: For example, thermal meters collect at 1Hz, but you need to query the average temperature every 10 minutes. You can use the window subclause to get the downsampled data you need. The corresponding SQL is like `select tbname, _wstart date, avg(temperature) temp from table interval(10m)`, in which \_wstart is a pseudo column indicating the start time of a window, 10m is the duration of the window, avg(temperature) indicates the aggregate value inside a window.
4. Data partition query: If you want to get the aggregate value across a lot of thermal meters, you can first partition the data and then perform a series of calculations in the partitioned data spaces. The SQL you need to use is `partition by part_list`. The most common use of partitioning is when querying a supertable. You can partition data by subtable according to tags to form the data of each subtable into a single time series to facilitate analytical processing of time series data.
5. Time Serie: When curve plotting or aggregating data based on time lines, date is normally required. Data or time can be imported from Excel, or retrieved from TDengine using SQL statement like `select _wstart date, count(*) cnt from test.meters where ts between A and B interval(1d) fill(0)`, in which the fill() subclause indicates the fill mode when there is data missing. The pseudo column \_wstart indicates the beginning of the time interval, in this case the date.
6. Correlation: Indicates how to correlate data. Dimensions and metrics can be correlated by tbname or dates.

## Smart Meters Example

TDengine has its own specific data model, which uses  a "supertable" as a template and creates a specific table for each device. Each table can have maximum 4,096 data columns and 128 tags. In [the example of smart meters](https://docs.tdengine.com/concept/), assuming each meter generates one record per second, there will be 86,400 records each day and 31,536,000 records every year. 1,000 meters will take up 500GB disk space. So, the common usage of Power BI should be mapping tags to dimension columns, mapping the aggregation of data columns to metric columns, to provide reports for decision makers.

1. Import Dimensions: Import the tags of tables in PowerBI, and name as "tags", the SQL is like:

    ```sql
    select distinct tbname, groupid, location from test.meters;
    ```

2. Import Metrics: In Power BI, import the average current, average voltage, average phase with 1 hour window, and name it as "data", the SQL is like:

    ```sql
    select tbname, _wstart ws, avg(current), avg(voltage), avg(phase) from test.meters PARTITION by tbname interval(1h) ;
    ```

3. Correlate Dimensions and Metrics:
In Power BI, open model view, correlate "tags" and "data", and set "tabname" as the correlation column, then you can use the data in histogram, pie chart, etc. For more information about building visual reports in PowerBI, please refer to [Power BI](https://learn.microsoft.com/power-bi/)。<|MERGE_RESOLUTION|>--- conflicted
+++ resolved
@@ -16,11 +16,8 @@
 2. Install the TDengine client for Windows. The client package includes the TDengine ODBC driver and other necessary libraries for connecting via ODBC.
 
 :::note IMPORTANT
-<<<<<<< HEAD
 Please login [TDengine Cloud](https://cloud.tdengine.com) and select "Power BI" card of the "Tools" page. In the opened page, please download the selected TDengine Cloud instance's TDengine Windows client in the "Install ODBC connector" part.
-=======
-To install the TDengine client, log in to [TDengine Cloud](https://cloud.tdengine.com) on a Windows machine. Open the Tools page and click the Power BI card. Under Install ODBC Connector, click the link to download the client and install it on your local machine.
->>>>>>> ad0f4beb
+
 :::
 
 ## Configure ODBC DataSource
@@ -35,11 +32,8 @@
 4. Click "Test Connection" to test whether the connection to the data source is successful; if successful, it will prompt "Successfully connected to the URL".
 
 :::note IMPORTANT
-<<<<<<< HEAD
 Please log in [TDengine Cloud](https://cloud.tdengine.com) and select "PowerBI" card of the "Tools" page. In the opened opage, please copy the value in the "URL" field of the "Configure ODBC DataSource" part.
-=======
-Please log in [TDengine Cloud](https://cloud.tdengine.com) and select "PowerBI" card of the "Tools" page. In the opened page, please copy the value in the "URL" field of the "Configure ODBC DataSource" part.
->>>>>>> ad0f4beb
+
 :::
 
 ## Import Data from TDengine to Power BI
