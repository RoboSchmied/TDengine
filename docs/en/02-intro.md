--- conflicted
+++ resolved
@@ -19,12 +19,7 @@
    - Supports standard [SQL](../data-out/query-data/), including nested query.
    - Supports exporting data via tool [taosDump](../data-out/taosdump/).
    - Supports writing data to [Prometheus](../data-out/prometheus/).
-<<<<<<< HEAD
-   - Supports exporting data via [data subscription](../tmq/).
 3. Data Explorer: browse through databases and even run SQL queries once you login.
-=======
-3. Data Explorer: browse through databases and even run SQL queryies once you login.
->>>>>>> 7ff6d2d7
 4. Visualization:
    - Supports [Grafana](../visual/grafana/)
    - Supports Google data studio (to be released soon)
