---
sidebar_label: 数据订阅
description: "数据订阅与推送服务。写入到 TDengine 中的时序数据能够被自动推送到订阅客户端。"
title: 数据订阅
---

import Tabs from "@theme/Tabs";
import TabItem from "@theme/TabItem";
import Java from "./_sub_java.mdx";
import JavaWS from "./_sub_java_ws.mdx";
import Python from "./_sub_python.mdx";
import Go from "./_sub_go.mdx";
import Rust from "./_sub_rust.mdx";
import Node from "./_sub_node.mdx";
import CSharp from "./_sub_cs.mdx";
import CDemo from "./_sub_c.mdx";

为了帮助应用实时获取写入 TDengine 的数据，或者以事件到达顺序处理数据，TDengine 提供了类似消息队列产品的数据订阅、消费接口。这样在很多场景下，采用 TDengine 的时序数据处理系统不再需要集成消息队列产品，比如 kafka, 从而简化系统设计的复杂度，降低运营维护成本。

与 kafka 一样，你需要定义 *topic*, 但 TDengine 的 *topic* 是基于一个已经存在的超级表、子表或普通表的查询条件，即一个 `SELECT` 语句。你可以使用 SQL 对标签、表名、列、表达式等条件进行过滤，以及对数据进行标量函数与 UDF 计算（不包括数据聚合）。与其他消息队列软件相比，这是 TDengine 数据订阅功能的最大的优势，它提供了更大的灵活性，数据的颗粒度可以由应用随时调整，而且数据的过滤与预处理交给 TDengine，而不是应用完成，有效的减少传输的数据量与应用的复杂度。

消费者订阅 *topic* 后，可以实时获得最新的数据。多个消费者可以组成一个消费者组 (consumer group), 一个消费者组里的多个消费者共享消费进度，便于多线程、分布式地消费数据，提高消费速度。但不同消费者组中的消费者即使消费同一个 topic, 并不共享消费进度。一个消费者可以订阅多个 topic。如果订阅的是超级表，数据可能会分布在多个不同的 vnode 上，也就是多个 shard 上，这样一个消费组里有多个消费者可以提高消费效率。TDengine 的消息队列提供了消息的 ACK 机制，在宕机、重启等复杂环境下确保 at least once 消费。

为了实现上述功能，TDengine 会为 WAL (Write-Ahead-Log) 文件自动创建索引以支持快速随机访问，并提供了灵活可配置的文件切换与保留机制：用户可以按需指定 WAL 文件保留的时间以及大小（详见 create database 语句）。通过以上方式将 WAL 改造成了一个保留事件到达顺序的、可持久化的存储引擎（但由于 TSDB 具有远比 WAL 更高的压缩率，我们不推荐保留太长时间，一般来说，不超过几天）。 对于以 topic 形式创建的查询，TDengine 将对接 WAL 而不是 TSDB 作为其存储引擎。在消费时，TDengine 根据当前消费进度从 WAL 直接读取数据，并使用统一的查询引擎实现过滤、变换等操作，将数据推送给消费者。

本文档不对消息队列本身的基础知识做介绍，如果需要了解，请自行搜索。

说明（以c接口为例）：
<<<<<<< HEAD
- 一个消费组消费同一个topic下的所有数据，不同消费组之间相互独立；
- 一个消费组消费同一个topic所有的vgroup，消费组可由多个消费者组成，但一个vgroup仅被一个消费者消费，如果消费者数量超过了vgroup数量，多余的消费者不消费数据；
- 在服务端每个vgroup仅保存一个offset，每个vgroup的offset是单调递增的，但不一定连续。各个vgroup的offset之间没有关联；
- 每次poll服务端会返回一个结果block，该block属于一个vgroup，可能包含多个wal版本的数据，可以通过 tmq_get_vgroup_offset 接口获得是该block第一条记录的offset；
- 一个消费组如果从未commit过offset，当其成员消费者重启重新拉取数据时，均从参数auto.offset.reset设定值开始消费；在一个消费者生命周期中，客户端本地记录了最近一次拉取数据的offset，不会拉取重复数据；
- 消费者如果异常终止（没有调用tmq_close），需等约12秒后触发其所属消费组rebalance，该消费者在服务端状态变为LOST，约1天后该消费者自动被删除；正常退出，退出后就会删除消费者；新增消费者，需等约2秒触发rebalance，该消费者在服务端状态变为ready；
- 消费组rebalance会对该组所有ready状态的消费者成员重新进行vgroup分配，消费者仅能对自己负责的vgroup进行assignment/seek/commit/poll操作；
- 消费者可利用 tmq_position 获得当前消费的offset，并seek到指定offset，重新消费；
- seek将position指向指定offset，不执行commit操作，一旦seek成功，可poll拉取指定offset及以后的数据；
- seek 操作之前须调用 tmq_get_topic_assignment 接口获取该consumer的vgroup ID和offset范围。seek 操作会检测vgroup ID 和 offset是否合法，如非法将报错；
- position是获取当前的消费位置，是下次要取的位置，不是当前消费到的位置
- commit是提交消费位置，不带参数的话，是提交当前消费位置（下次要取的位置，不是当前消费到的位置），带参数的话，是提交参数里的位置（也即下次退出重启后要取的位置）
- seek是设置consumer消费位置，seek到哪，position就返回哪，都是下次要取的位置
- seek不会影响commit，commit不影响seek，相互独立，两个是不同的概念
- begin接口为wal 第一条数据的offset，end 接口为wal 最后一条数据的offset + 1
- tmq_get_vgroup_offset接口获取的是记录所在结果block块里的第一条数据的offset，当seek至该offset时，将消费到这个block里的全部数据。参见第四点；
- 由于存在 WAL 过期删除机制，即使seek 操作成功，poll数据时有可能offset已失效。如果poll 的offset 小于 WAL 最小版本号，将会从WAL最小版本号消费；
- 数据订阅是从 WAL 消费数据，如果一些 WAL 文件被基于 WAL 保留策略删除，则已经删除的 WAL 文件中的数据就无法再消费到。需要根据业务需要在创建数据库时合理设置 `WAL_RETENTION_PERIOD` 或 `WAL_RETENTION_SIZE` ，并确保应用及时消费数据，这样才不会产生数据丢失的现象。数据订阅的行为与 Kafka 等广泛使用的消息队列类产品的行为相似；
=======
1. 一个消费组消费同一个topic下的所有数据，不同消费组之间相互独立；
2. 一个消费组消费同一个topic所有的vgroup，消费组可由多个消费者组成，但一个vgroup仅被一个消费者消费，如果消费者数量超过了vgroup数量，多余的消费者不消费数据；
3. 在服务端每个vgroup仅保存一个offset，每个vgroup的offset是单调递增的，但不一定连续。各个vgroup的offset之间没有关联；
4. 每次poll服务端会返回一个结果block，该block属于一个vgroup，可能包含多个wal版本的数据，可以通过 tmq_get_vgroup_offset 接口获得是该block第一条记录的offset；
5. 一个消费组如果从未commit过offset，当其成员消费者重启重新拉取数据时，均从参数auto.offset.reset设定值开始消费；在一个消费者生命周期中，客户端本地记录了最近一次拉取数据的offset，不会拉取重复数据；
6. 消费者如果异常终止（没有调用tmq_close），需等约12秒后触发其所属消费组rebalance，该消费者在服务端状态变为LOST，约1天后该消费者自动被删除；正常退出，退出后就会删除消费者；新增消费者，需等约2秒触发rebalance，该消费者在服务端状态变为ready；
7. 消费组rebalance会对该组所有ready状态的消费者成员重新进行vgroup分配，消费者仅能对自己负责的vgroup进行assignment/seek/commit/poll操作；
8. 消费者可利用 tmq_position 获得当前消费的offset，并seek到指定offset，重新消费；
9. seek将position指向指定offset，不执行commit操作，一旦seek成功，可poll拉取指定offset及以后的数据；
10. seek 操作之前须调用 tmq_get_topic_assignment 接口获取该consumer的vgroup ID和offset范围。seek 操作会检测vgroup ID 和 offset是否合法，如非法将报错；
11. tmq_get_vgroup_offset接口获取的是记录所在结果block块里的第一条数据的offset，当seek至该offset时，将消费到这个block里的全部数据。参见第四点；
12. 由于存在 WAL 过期删除机制，即使seek 操作成功，poll数据时有可能offset已失效。如果poll 的offset 小于 WAL 最小版本号，将会从WAL最小版本号消费；
13. 数据订阅是从 WAL 消费数据，如果一些 WAL 文件被基于 WAL 保留策略删除，则已经删除的 WAL 文件中的数据就无法再消费到。需要根据业务需要在创建数据库时合理设置 `WAL_RETENTION_PERIOD` 或 `WAL_RETENTION_SIZE` ，并确保应用及时消费数据，这样才不会产生数据丢失的现象。数据订阅的行为与 Kafka 等广泛使用的消息队列类产品的行为相似；
>>>>>>> df13c6fa

## 主要数据结构和 API

不同语言下， TMQ 订阅相关的 API 及数据结构如下：

<Tabs defaultValue="java" groupId="lang">
<TabItem value="c" label="C">

```c
    typedef struct tmq_t      tmq_t;
    typedef struct tmq_conf_t tmq_conf_t;
    typedef struct tmq_list_t tmq_list_t;

    typedef void(tmq_commit_cb(tmq_t *tmq, int32_t code, void *param));

    typedef enum tmq_conf_res_t {
<<<<<<< HEAD
        TMQ_CONF_UNKNOWN = -2,
        TMQ_CONF_INVALID = -1,
        TMQ_CONF_OK = 0,
    } tmq_conf_res_t;

    typedef struct tmq_topic_assignment {
        int32_t vgId;
        int64_t currentOffset;
        int64_t begin;
        int64_t end;  // The last version of wal + 1
    } tmq_topic_assignment;
=======
    TMQ_CONF_UNKNOWN = -2,
    TMQ_CONF_INVALID = -1,
    TMQ_CONF_OK = 0,
} tmq_conf_res_t;

    typedef struct tmq_topic_assignment {
    int32_t vgId;
    int64_t currentOffset;
    int64_t begin;
    int64_t end;
} tmq_topic_assignment;
>>>>>>> df13c6fa

    DLL_EXPORT tmq_conf_t    *tmq_conf_new();
    DLL_EXPORT tmq_conf_res_t tmq_conf_set(tmq_conf_t *conf, const char *key, const char *value);
    DLL_EXPORT void           tmq_conf_destroy(tmq_conf_t *conf);
    DLL_EXPORT void           tmq_conf_set_auto_commit_cb(tmq_conf_t *conf, tmq_commit_cb *cb, void *param);

    DLL_EXPORT tmq_list_t *tmq_list_new();
    DLL_EXPORT int32_t     tmq_list_append(tmq_list_t *, const char *);
    DLL_EXPORT void        tmq_list_destroy(tmq_list_t *);
    DLL_EXPORT int32_t     tmq_list_get_size(const tmq_list_t *);
    DLL_EXPORT char      **tmq_list_to_c_array(const tmq_list_t *);

    DLL_EXPORT tmq_t    *tmq_consumer_new(tmq_conf_t *conf, char *errstr, int32_t errstrLen);
    DLL_EXPORT int32_t   tmq_subscribe(tmq_t *tmq, const tmq_list_t *topic_list);
    DLL_EXPORT int32_t   tmq_unsubscribe(tmq_t *tmq);
    DLL_EXPORT int32_t   tmq_subscription(tmq_t *tmq, tmq_list_t **topics);
    DLL_EXPORT TAOS_RES *tmq_consumer_poll(tmq_t *tmq, int64_t timeout);
    DLL_EXPORT int32_t   tmq_consumer_close(tmq_t *tmq);
<<<<<<< HEAD
    DLL_EXPORT int32_t   tmq_commit_sync(tmq_t *tmq, const TAOS_RES *msg); //Commit the msg’s offset + 1
=======
    DLL_EXPORT int32_t   tmq_commit_sync(tmq_t *tmq, const TAOS_RES *msg);
>>>>>>> df13c6fa
    DLL_EXPORT void      tmq_commit_async(tmq_t *tmq, const TAOS_RES *msg, tmq_commit_cb *cb, void *param);
    DLL_EXPORT int32_t   tmq_commit_offset_sync(tmq_t *tmq, const char *pTopicName, int32_t vgId, int64_t offset);
    DLL_EXPORT void      tmq_commit_offset_async(tmq_t *tmq, const char *pTopicName, int32_t vgId, int64_t offset, tmq_commit_cb *cb, void *param);
    DLL_EXPORT int32_t   tmq_get_topic_assignment(tmq_t *tmq, const char *pTopicName, tmq_topic_assignment **assignment,int32_t *numOfAssignment);
    DLL_EXPORT void      tmq_free_assignment(tmq_topic_assignment* pAssignment);
    DLL_EXPORT int32_t   tmq_offset_seek(tmq_t *tmq, const char *pTopicName, int32_t vgId, int64_t offset);
<<<<<<< HEAD
    DLL_EXPORT int64_t   tmq_position(tmq_t *tmq, const char *pTopicName, int32_t vgId);  // The current offset is the offset of the last consumed message + 1
=======
    DLL_EXPORT int64_t   tmq_position(tmq_t *tmq, const char *pTopicName, int32_t vgId);
>>>>>>> df13c6fa
    DLL_EXPORT int64_t   tmq_committed(tmq_t *tmq, const char *pTopicName, int32_t vgId);

    DLL_EXPORT const char *tmq_get_topic_name(TAOS_RES *res);
    DLL_EXPORT const char *tmq_get_db_name(TAOS_RES *res);
    DLL_EXPORT int32_t     tmq_get_vgroup_id(TAOS_RES *res);
<<<<<<< HEAD
    DLL_EXPORT int64_t     tmq_get_vgroup_offset(TAOS_RES* res);  // Get current offset of the result
    DLL_EXPORT const char *tmq_err2str(int32_t code);
```

这些 API 的文档请见 [C/C++ Connector](../../connector/cpp)，下面介绍一下它们的具体用法（超级表和子表结构请参考“数据建模”一节），完整的示例代码请见下面 C 语言的示例代码。
=======
    DLL_EXPORT int64_t     tmq_get_vgroup_offset(TAOS_RES* res);
    DLL_EXPORT const char *tmq_err2str(int32_t code);DLL_EXPORT void           tmq_conf_set_auto_commit_cb(tmq_conf_t *conf, tmq_commit_cb *cb, void *param);
```

下面介绍一下它们的具体用法（超级表和子表结构请参考“数据建模”一节），完整的示例代码请见下面 C 语言的示例代码。
>>>>>>> df13c6fa

</TabItem>
<TabItem value="java" label="Java">

```java
void subscribe(Collection<String> topics) throws SQLException;

void unsubscribe() throws SQLException;

Set<String> subscription() throws SQLException;

ConsumerRecords<V> poll(Duration timeout) throws SQLException;

void commitSync() throws SQLException;

void close() throws SQLException;
```

</TabItem>

<TabItem value="Python" label="Python">

```python
class Consumer:
    def subscribe(self, topics):
        pass

    def unsubscribe(self):
        pass

    def poll(self, timeout: float = 1.0):
        pass

    def assignment(self):
        pass

    def seek(self, partition):
        pass

    def close(self):
        pass

    def commit(self, message):
        pass
```

</TabItem>

<TabItem label="Go" value="Go">

```go
func NewConsumer(conf *tmq.ConfigMap) (*Consumer, error)

// 出于兼容目的保留 rebalanceCb 参数，当前未使用
func (c *Consumer) Subscribe(topic string, rebalanceCb RebalanceCb) error

// 出于兼容目的保留 rebalanceCb 参数，当前未使用
func (c *Consumer) SubscribeTopics(topics []string, rebalanceCb RebalanceCb) error

func (c *Consumer) Poll(timeoutMs int) tmq.Event

// 出于兼容目的保留 tmq.TopicPartition 参数，当前未使用
func (c *Consumer) Commit() ([]tmq.TopicPartition, error)

func (c *Consumer) Unsubscribe() error

func (c *Consumer) Close() error
```

</TabItem>

<TabItem label="Rust" value="Rust">

```rust
impl TBuilder for TmqBuilder
  fn from_dsn<D: IntoDsn>(dsn: D) -> Result<Self, Self::Error>
  fn build(&self) -> Result<Self::Target, Self::Error>

impl AsAsyncConsumer for Consumer
  async fn subscribe<T: Into<String>, I: IntoIterator<Item = T> + Send>(
        &mut self,
        topics: I,
    ) -> Result<(), Self::Error>;
  fn stream(
        &self,
    ) -> Pin<
        Box<
            dyn '_
                + Send
                + futures::Stream<
                    Item = Result<(Self::Offset, MessageSet<Self::Meta, Self::Data>), Self::Error>,
                >,
        >,
    >;
  async fn commit(&self, offset: Self::Offset) -> Result<(), Self::Error>;

  async fn unsubscribe(self);
```

可在 <https://docs.rs/taos> 上查看详细 API 说明。

</TabItem>

<TabItem label="Node.JS" value="Node.JS">

```js
function TMQConsumer(config)

function subscribe(topic)

function consume(timeout)

function subscription()

function unsubscribe()

function commit(msg)

function close()
```

</TabItem>

<TabItem value="C#" label="C#">

```csharp
ConsumerBuilder(IEnumerable<KeyValuePair<string, string>> config)

virtual IConsumer Build()

Consumer(ConsumerBuilder builder)

void Subscribe(IEnumerable<string> topics)

void Subscribe(string topic) 

ConsumeResult Consume(int millisecondsTimeout)

List<string> Subscription()

void Unsubscribe()
 
void Commit(ConsumeResult consumerResult)

void Close()
```

</TabItem>
</Tabs>

## 写入数据

首先完成建库、建一张超级表和多张子表操作，然后就可以写入数据了，比如：

```sql
DROP DATABASE IF EXISTS tmqdb;
CREATE DATABASE tmqdb WAL_RETENTION_PERIOD 3600;
CREATE TABLE tmqdb.stb (ts TIMESTAMP, c1 INT, c2 FLOAT, c3 VARCHAR(16)) TAGS(t1 INT, t3 VARCHAR(16));
CREATE TABLE tmqdb.ctb0 USING tmqdb.stb TAGS(0, "subtable0");
CREATE TABLE tmqdb.ctb1 USING tmqdb.stb TAGS(1, "subtable1");       
INSERT INTO tmqdb.ctb0 VALUES(now, 0, 0, 'a0')(now+1s, 0, 0, 'a00');
INSERT INTO tmqdb.ctb1 VALUES(now, 1, 1, 'a1')(now+1s, 11, 11, 'a11');
```

## 创建 *topic*

TDengine 使用 SQL 创建一个 topic：

```sql
CREATE TOPIC topic_name AS SELECT ts, c1, c2, c3 FROM tmqdb.stb WHERE c1 > 1;
```
- topic创建个数有上限，通过参数 tmqMaxTopicNum 控制，默认 20 个

TMQ 支持多种订阅类型：

### 列订阅

语法：

```sql
CREATE TOPIC topic_name as subquery
```

通过 `SELECT` 语句订阅（包括 `SELECT *`，或 `SELECT ts, c1` 等指定列订阅，可以带条件过滤、标量函数计算，但不支持聚合函数、不支持时间窗口聚合）。需要注意的是：

- 该类型 TOPIC 一旦创建则订阅数据的结构确定。
- 被订阅或用于计算的列或标签不可被删除（`ALTER table DROP`）、修改（`ALTER table MODIFY`）。
- 若发生表结构变更，新增的列不出现在结果中。

### 超级表订阅

语法：

```sql
CREATE TOPIC topic_name [with meta] AS STABLE stb_name [where_condition]
```

与 `SELECT * from stbName` 订阅的区别是：

- 不会限制用户的表结构变更。
- 返回的是非结构化的数据：返回数据的结构会随之超级表的表结构变化而变化。
- with meta 参数可选，选择时将返回创建超级表，子表等语句，主要用于taosx做超级表迁移
- where_condition 参数可选，选择时将用来过滤符合条件的子表，订阅这些子表。where 条件里不能有普通列，只能是tag或tbname，where条件里可以用函数，用来过滤tag，但是不能是聚合函数，因为子表tag值无法做聚合。也可以是常量表达式，比如 2 > 1（订阅全部子表），或者 false（订阅0个子表）
- 返回数据不包含标签。

### 数据库订阅

语法：

```sql
CREATE TOPIC topic_name [with meta] AS DATABASE db_name;
```

通过该语句可创建一个包含数据库所有表数据的订阅

- with meta 参数可选，选择时将返回创建数据库里所有超级表，子表的语句，主要用于taosx做数据库迁移

## 创建消费者 *consumer*

消费者需要通过一系列配置选项创建，基础配置项如下表所示：

|            参数名称            |  类型   | 参数说明                                                 | 备注                                        |
| :----------------------------: | :-----: | -------------------------------------------------------- | ------------------------------------------- |
|        `td.connect.ip`         | string  | 服务端的 IP 地址                          |                                          |
|       `td.connect.user`        | string  | 用户名                         |    |
|       `td.connect.pass`        | string  | 密码                          |  |
|       `td.connect.port`        | integer | 服务端的端口号                         |  |
|           `group.id`           | string  | 消费组 ID，同一消费组共享消费进度                        | <br />**必填项**。最大长度：192。<br />每个topic最多可建立100个 consumer group                 |
|          `client.id`           | string  | 客户端 ID                                                | 最大长度：192。                             |
|      `auto.offset.reset`       |  enum   | 消费组订阅的初始位置                                     | <br />`earliest`: default;从头开始订阅; <br/>`latest`: 仅从最新数据开始订阅; <br/>`none`: 没有提交的 offset 无法订阅 |
|      `enable.auto.commit`      | boolean | 是否启用消费位点自动提交，true: 自动提交，客户端应用无需commit；false：客户端应用需要自行commit     | 默认值为 true                   |
|   `auto.commit.interval.ms`    | integer | 消费记录自动提交消费位点时间间隔，单位为毫秒           | 默认值为 5000                                |
|     `msg.with.table.name`      | boolean | 是否允许从消息中解析表名, 不适用于列订阅（列订阅时可将 tbname 作为列写入 subquery 语句）               |默认关闭 |

对于不同编程语言，其设置方式如下：

<Tabs defaultValue="java" groupId="lang">
<TabItem value="c" label="C">

```c
/* 根据需要，设置消费组 (group.id)、自动提交 (enable.auto.commit)、
   自动提交时间间隔 (auto.commit.interval.ms)、用户名 (td.connect.user)、密码 (td.connect.pass) 等参数 */
tmq_conf_t* conf = tmq_conf_new();
tmq_conf_set(conf, "enable.auto.commit", "true");
tmq_conf_set(conf, "auto.commit.interval.ms", "1000");
tmq_conf_set(conf, "group.id", "cgrpName");
tmq_conf_set(conf, "td.connect.user", "root");
tmq_conf_set(conf, "td.connect.pass", "taosdata");
tmq_conf_set(conf, "auto.offset.reset", "earliest");
tmq_conf_set(conf, "msg.with.table.name", "true");
tmq_conf_set_auto_commit_cb(conf, tmq_commit_cb_print, NULL);

tmq_t* tmq = tmq_consumer_new(conf, NULL, 0);
tmq_conf_destroy(conf);
```

</TabItem>
<TabItem value="java" label="Java">

对于 Java 程序，还可以使用如下配置项：

| 参数名称                      | 类型   | 参数说明                                                                                                                      |
| ----------------------------- | ------ | ----------------------------------------------------------------------------------------------------------------------------- |
| `td.connect.type` | string | 连接类型，"jni" 指原生连接，"ws" 指 websocket 连接，默认值为 "jni" |
| `bootstrap.servers`           | string | 连接地址，如 `localhost:6030`                                                                                                 |
| `value.deserializer`          | string | 值解析方法，使用此方法应实现 `com.taosdata.jdbc.tmq.Deserializer` 接口或继承 `com.taosdata.jdbc.tmq.ReferenceDeserializer` 类 |
| `value.deserializer.encoding` | string | 指定字符串解析的字符集                                                                                                        |  |

需要注意：此处使用 `bootstrap.servers` 替代 `td.connect.ip` 和 `td.connect.port`，以提供与 Kafka 一致的接口。

```java
Properties properties = new Properties();
properties.setProperty("enable.auto.commit", "true");
properties.setProperty("auto.commit.interval.ms", "1000");
properties.setProperty("group.id", "cgrpName");
properties.setProperty("bootstrap.servers", "127.0.0.1:6030");
properties.setProperty("td.connect.user", "root");
properties.setProperty("td.connect.pass", "taosdata");
properties.setProperty("auto.offset.reset", "earliest");
properties.setProperty("msg.with.table.name", "true");
properties.setProperty("value.deserializer", "com.taos.example.MetersDeserializer");

TaosConsumer<Meters> consumer = new TaosConsumer<>(properties);

/* value deserializer definition. */
import com.taosdata.jdbc.tmq.ReferenceDeserializer;

public class MetersDeserializer extends ReferenceDeserializer<Meters> {
}
```

</TabItem>

<TabItem label="Go" value="Go">

```go
conf := &tmq.ConfigMap{
 "group.id":                     "test",
 "auto.offset.reset":            "earliest",
 "td.connect.ip":                "127.0.0.1",
 "td.connect.user":              "root",
 "td.connect.pass":              "taosdata",
 "td.connect.port":              "6030",
 "client.id":                    "test_tmq_c",
 "enable.auto.commit":           "false",
 "msg.with.table.name":          "true",
}
consumer, err := NewConsumer(conf)
```

</TabItem>

<TabItem label="Rust" value="Rust">

```rust
let mut dsn: Dsn = "taos://".parse()?;
dsn.set("group.id", "group1");
dsn.set("client.id", "test");
dsn.set("auto.offset.reset", "earliest");

let tmq = TmqBuilder::from_dsn(dsn)?;

let mut consumer = tmq.build()?;
```

</TabItem>

<TabItem value="Python" label="Python">

Python 语言下引入 `taos` 库的 `Consumer` 类，创建一个 Consumer 示例：

```python
from taos.tmq import Consumer

# Syntax: `consumer = Consumer(configs)`
#
# Example:
consumer = Consumer({"group.id": "local", "td.connect.ip": "127.0.0.1"})
```

</TabItem>

<TabItem label="Node.JS" value="Node.JS">

```js
// 根据需要，设置消费组 (group.id)、自动提交 (enable.auto.commit)、
// 自动提交时间间隔 (auto.commit.interval.ms)、用户名 (td.connect.user)、密码 (td.connect.pass) 等参数 

let consumer = taos.consumer({
  'enable.auto.commit': 'true',
  'auto.commit.interval.ms','1000',
  'group.id': 'tg2',
  'td.connect.user': 'root',
  'td.connect.pass': 'taosdata',
  'auto.offset.reset','earliest',
  'msg.with.table.name': 'true',
  'td.connect.ip','127.0.0.1',
  'td.connect.port','6030'  
  });
```

</TabItem>

<TabItem value="C#" label="C#">

```csharp
using TDengineTMQ;

// 根据需要，设置消费组 (GourpId)、自动提交 (EnableAutoCommit)、
// 自动提交时间间隔 (AutoCommitIntervalMs)、用户名 (TDConnectUser)、密码 (TDConnectPasswd) 等参数
var cfg = new ConsumerConfig
 {
    EnableAutoCommit = "true"
    AutoCommitIntervalMs = "1000"
    GourpId = "TDengine-TMQ-C#",
    TDConnectUser = "root",
    TDConnectPasswd = "taosdata",
    AutoOffsetReset = "earliest"
    MsgWithTableName = "true",
    TDConnectIp = "127.0.0.1",
    TDConnectPort = "6030"
 };

var consumer = new ConsumerBuilder(cfg).Build();

```

</TabItem>

</Tabs>

上述配置中包括 consumer group ID，如果多个 consumer 指定的 consumer group ID 一样，则自动形成一个 consumer group，共享消费进度。

## 订阅 *topics*

一个 consumer 支持同时订阅多个 topic。

<Tabs defaultValue="java" groupId="lang">
<TabItem value="c" label="C">

```c
// 创建订阅 topics 列表
tmq_list_t* topicList = tmq_list_new();
tmq_list_append(topicList, "topicName");
// 启动订阅
tmq_subscribe(tmq, topicList);
tmq_list_destroy(topicList);
  
```

</TabItem>
<TabItem value="java" label="Java">

```java
List<String> topics = new ArrayList<>();
topics.add("tmq_topic");
consumer.subscribe(topics);
```

</TabItem>
<TabItem value="Go" label="Go">

```go
err = consumer.Subscribe("example_tmq_topic", nil)
if err != nil {
 panic(err)
}
```

</TabItem>
<TabItem value="Rust" label="Rust">

```rust
consumer.subscribe(["tmq_meters"]).await?;
```

</TabItem>

<TabItem value="Python" label="Python">

```python
consumer.subscribe(['topic1', 'topic2'])
```

</TabItem>

<TabItem label="Node.JS" value="Node.JS">

```js
// 创建订阅 topics 列表
let topics = ['topic_test']

// 启动订阅
consumer.subscribe(topics);
```

</TabItem>

<TabItem value="C#" label="C#">

```csharp
// 创建订阅 topics 列表
List<String> topics = new List<string>();
topics.add("tmq_topic");
// 启动订阅
consumer.Subscribe(topics);
```

</TabItem>

</Tabs>

## 消费

以下代码展示了不同语言下如何对 TMQ 消息进行消费。

<Tabs defaultValue="java" groupId="lang">
<TabItem value="c" label="C">

```c
// 消费数据
while (running) {
  TAOS_RES* msg = tmq_consumer_poll(tmq, timeOut);
  msg_process(msg);
}  
```

这里是一个 **while** 循环，每调用一次 tmq_consumer_poll()，获取一个消息，该消息与普通查询返回的结果集完全相同，可以使用相同的解析 API 完成消息内容的解析。

</TabItem>
<TabItem value="java" label="Java">

```java
while(running){
  ConsumerRecords<Meters> meters = consumer.poll(Duration.ofMillis(100));
    for (Meters meter : meters) {
      processMsg(meter);
    }    
}
```

</TabItem>

<TabItem value="Go" label="Go">

```go
for {
 ev := consumer.Poll(0)
 if ev != nil {
  switch e := ev.(type) {
  case *tmqcommon.DataMessage:
   fmt.Println(e.Value())
  case tmqcommon.Error:
   fmt.Fprintf(os.Stderr, "%% Error: %v: %v\n", e.Code(), e)
   panic(e)
  }
  consumer.Commit()
 }
}
```

</TabItem>

<TabItem value="Rust" label="Rust">

```rust
{
    let mut stream = consumer.stream();

    while let Some((offset, message)) = stream.try_next().await? {
        // get information from offset

        // the topic
        let topic = offset.topic();
        // the vgroup id, like partition id in kafka.
        let vgroup_id = offset.vgroup_id();
        println!("* in vgroup id {vgroup_id} of topic {topic}\n");

        if let Some(data) = message.into_data() {
            while let Some(block) = data.fetch_raw_block().await? {
                // one block for one table, get table name if needed
                let name = block.table_name();
                let records: Vec<Record> = block.deserialize().try_collect()?;
                println!(
                    "** table: {}, got {} records: {:#?}\n",
                    name.unwrap(),
                    records.len(),
                    records
                );
            }
        }
        consumer.commit(offset).await?;
    }
}
```

</TabItem>
<TabItem value="Python" label="Python">

```python
while True:
    res = consumer.poll(100)
    if not res:
        continue
    err = res.error()
    if err is not None:
        raise err
    val = res.value()

    for block in val:
        print(block.fetchall())
```

</TabItem>

<TabItem label="Node.JS" value="Node.JS">

```js
while(true){
  msg = consumer.consume(200);
  // process message(consumeResult)
  console.log(msg.topicPartition);
  console.log(msg.block);
  console.log(msg.fields)
}
```

</TabItem>

<TabItem value="C#" label="C#">

```csharp
// 消费数据
while (true)
{
    var consumerRes = consumer.Consume(100);
    // process ConsumeResult
    ProcessMsg(consumerRes);
    consumer.Commit(consumerRes);
}
```

</TabItem>

</Tabs>

## 结束消费

消费结束后，应当取消订阅。

<Tabs defaultValue="java" groupId="lang">
<TabItem value="c" label="C">

```c
/* 取消订阅 */
tmq_unsubscribe(tmq);

/* 关闭消费者对象 */
tmq_consumer_close(tmq);
```

</TabItem>
<TabItem value="java" label="Java">

```java
/* 取消订阅 */
consumer.unsubscribe();

/* 关闭消费 */
consumer.close();
```

</TabItem>

<TabItem value="Go" label="Go">

```go
/* Unsubscribe */
_ = consumer.Unsubscribe()

/* Close consumer */
_ = consumer.Close()
```

</TabItem>

<TabItem value="Rust" label="Rust">

```rust
consumer.unsubscribe().await;
```

</TabItem>

<TabItem value="Python" label="Python">

```py
# 取消订阅
consumer.unsubscribe()
# 关闭消费
consumer.close()
```

</TabItem>
<TabItem label="Node.JS" value="Node.JS">

```js
consumer.unsubscribe();
consumer.close();
```

</TabItem>

<TabItem value="C#" label="C#">

```csharp
// 取消订阅
consumer.Unsubscribe();

// 关闭消费
consumer.Close();
```

</TabItem>

</Tabs>

## 删除 *topic*

如果不再需要订阅数据，可以删除 topic，需要注意：只有当前未在订阅中的 TOPIC 才能被删除。

```sql
/* 删除 topic */
DROP TOPIC topic_name;
```

## 状态查看

1、*topics*：查询已经创建的 topic

```sql
SHOW TOPICS;
```

2、consumers：查询 consumer 的状态及其订阅的 topic

```sql
SHOW CONSUMERS;
```

3、subscriptions：查询 consumer 与 vgroup 之间的分配关系

```sql
SHOW SUBSCRIPTIONS;
```

## 示例代码

以下是各语言的完整示例代码。

<Tabs defaultValue="java" groupId="lang">

<TabItem label="C" value="c">
  <CDemo />
</TabItem>

<TabItem label="Java" value="java">
<Tabs defaultValue="native">
<TabItem value="native" label="本地连接">
<Java />
</TabItem>
<TabItem value="ws" label="WebSocket 连接">
<JavaWS />
</TabItem>
</Tabs>
</TabItem>

<TabItem label="Go" value="Go">
   <Go/>
</TabItem>

<TabItem label="Rust" value="Rust">
    <Rust />
</TabItem>

<TabItem label="Python" value="Python">
    <Python />
</TabItem>

<TabItem label="Node.JS" value="Node.JS">
   <Node/>
</TabItem>

<TabItem label="C#" value="C#">
   <CSharp/>
</TabItem>

</Tabs><|MERGE_RESOLUTION|>--- conflicted
+++ resolved
@@ -26,26 +26,6 @@
 本文档不对消息队列本身的基础知识做介绍，如果需要了解，请自行搜索。
 
 说明（以c接口为例）：
-<<<<<<< HEAD
-- 一个消费组消费同一个topic下的所有数据，不同消费组之间相互独立；
-- 一个消费组消费同一个topic所有的vgroup，消费组可由多个消费者组成，但一个vgroup仅被一个消费者消费，如果消费者数量超过了vgroup数量，多余的消费者不消费数据；
-- 在服务端每个vgroup仅保存一个offset，每个vgroup的offset是单调递增的，但不一定连续。各个vgroup的offset之间没有关联；
-- 每次poll服务端会返回一个结果block，该block属于一个vgroup，可能包含多个wal版本的数据，可以通过 tmq_get_vgroup_offset 接口获得是该block第一条记录的offset；
-- 一个消费组如果从未commit过offset，当其成员消费者重启重新拉取数据时，均从参数auto.offset.reset设定值开始消费；在一个消费者生命周期中，客户端本地记录了最近一次拉取数据的offset，不会拉取重复数据；
-- 消费者如果异常终止（没有调用tmq_close），需等约12秒后触发其所属消费组rebalance，该消费者在服务端状态变为LOST，约1天后该消费者自动被删除；正常退出，退出后就会删除消费者；新增消费者，需等约2秒触发rebalance，该消费者在服务端状态变为ready；
-- 消费组rebalance会对该组所有ready状态的消费者成员重新进行vgroup分配，消费者仅能对自己负责的vgroup进行assignment/seek/commit/poll操作；
-- 消费者可利用 tmq_position 获得当前消费的offset，并seek到指定offset，重新消费；
-- seek将position指向指定offset，不执行commit操作，一旦seek成功，可poll拉取指定offset及以后的数据；
-- seek 操作之前须调用 tmq_get_topic_assignment 接口获取该consumer的vgroup ID和offset范围。seek 操作会检测vgroup ID 和 offset是否合法，如非法将报错；
-- position是获取当前的消费位置，是下次要取的位置，不是当前消费到的位置
-- commit是提交消费位置，不带参数的话，是提交当前消费位置（下次要取的位置，不是当前消费到的位置），带参数的话，是提交参数里的位置（也即下次退出重启后要取的位置）
-- seek是设置consumer消费位置，seek到哪，position就返回哪，都是下次要取的位置
-- seek不会影响commit，commit不影响seek，相互独立，两个是不同的概念
-- begin接口为wal 第一条数据的offset，end 接口为wal 最后一条数据的offset + 1
-- tmq_get_vgroup_offset接口获取的是记录所在结果block块里的第一条数据的offset，当seek至该offset时，将消费到这个block里的全部数据。参见第四点；
-- 由于存在 WAL 过期删除机制，即使seek 操作成功，poll数据时有可能offset已失效。如果poll 的offset 小于 WAL 最小版本号，将会从WAL最小版本号消费；
-- 数据订阅是从 WAL 消费数据，如果一些 WAL 文件被基于 WAL 保留策略删除，则已经删除的 WAL 文件中的数据就无法再消费到。需要根据业务需要在创建数据库时合理设置 `WAL_RETENTION_PERIOD` 或 `WAL_RETENTION_SIZE` ，并确保应用及时消费数据，这样才不会产生数据丢失的现象。数据订阅的行为与 Kafka 等广泛使用的消息队列类产品的行为相似；
-=======
 1. 一个消费组消费同一个topic下的所有数据，不同消费组之间相互独立；
 2. 一个消费组消费同一个topic所有的vgroup，消费组可由多个消费者组成，但一个vgroup仅被一个消费者消费，如果消费者数量超过了vgroup数量，多余的消费者不消费数据；
 3. 在服务端每个vgroup仅保存一个offset，每个vgroup的offset是单调递增的，但不一定连续。各个vgroup的offset之间没有关联；
@@ -59,7 +39,6 @@
 11. tmq_get_vgroup_offset接口获取的是记录所在结果block块里的第一条数据的offset，当seek至该offset时，将消费到这个block里的全部数据。参见第四点；
 12. 由于存在 WAL 过期删除机制，即使seek 操作成功，poll数据时有可能offset已失效。如果poll 的offset 小于 WAL 最小版本号，将会从WAL最小版本号消费；
 13. 数据订阅是从 WAL 消费数据，如果一些 WAL 文件被基于 WAL 保留策略删除，则已经删除的 WAL 文件中的数据就无法再消费到。需要根据业务需要在创建数据库时合理设置 `WAL_RETENTION_PERIOD` 或 `WAL_RETENTION_SIZE` ，并确保应用及时消费数据，这样才不会产生数据丢失的现象。数据订阅的行为与 Kafka 等广泛使用的消息队列类产品的行为相似；
->>>>>>> df13c6fa
 
 ## 主要数据结构和 API
 
@@ -76,19 +55,6 @@
     typedef void(tmq_commit_cb(tmq_t *tmq, int32_t code, void *param));
 
     typedef enum tmq_conf_res_t {
-<<<<<<< HEAD
-        TMQ_CONF_UNKNOWN = -2,
-        TMQ_CONF_INVALID = -1,
-        TMQ_CONF_OK = 0,
-    } tmq_conf_res_t;
-
-    typedef struct tmq_topic_assignment {
-        int32_t vgId;
-        int64_t currentOffset;
-        int64_t begin;
-        int64_t end;  // The last version of wal + 1
-    } tmq_topic_assignment;
-=======
     TMQ_CONF_UNKNOWN = -2,
     TMQ_CONF_INVALID = -1,
     TMQ_CONF_OK = 0,
@@ -100,7 +66,6 @@
     int64_t begin;
     int64_t end;
 } tmq_topic_assignment;
->>>>>>> df13c6fa
 
     DLL_EXPORT tmq_conf_t    *tmq_conf_new();
     DLL_EXPORT tmq_conf_res_t tmq_conf_set(tmq_conf_t *conf, const char *key, const char *value);
@@ -119,40 +84,24 @@
     DLL_EXPORT int32_t   tmq_subscription(tmq_t *tmq, tmq_list_t **topics);
     DLL_EXPORT TAOS_RES *tmq_consumer_poll(tmq_t *tmq, int64_t timeout);
     DLL_EXPORT int32_t   tmq_consumer_close(tmq_t *tmq);
-<<<<<<< HEAD
-    DLL_EXPORT int32_t   tmq_commit_sync(tmq_t *tmq, const TAOS_RES *msg); //Commit the msg’s offset + 1
-=======
     DLL_EXPORT int32_t   tmq_commit_sync(tmq_t *tmq, const TAOS_RES *msg);
->>>>>>> df13c6fa
     DLL_EXPORT void      tmq_commit_async(tmq_t *tmq, const TAOS_RES *msg, tmq_commit_cb *cb, void *param);
     DLL_EXPORT int32_t   tmq_commit_offset_sync(tmq_t *tmq, const char *pTopicName, int32_t vgId, int64_t offset);
     DLL_EXPORT void      tmq_commit_offset_async(tmq_t *tmq, const char *pTopicName, int32_t vgId, int64_t offset, tmq_commit_cb *cb, void *param);
     DLL_EXPORT int32_t   tmq_get_topic_assignment(tmq_t *tmq, const char *pTopicName, tmq_topic_assignment **assignment,int32_t *numOfAssignment);
     DLL_EXPORT void      tmq_free_assignment(tmq_topic_assignment* pAssignment);
     DLL_EXPORT int32_t   tmq_offset_seek(tmq_t *tmq, const char *pTopicName, int32_t vgId, int64_t offset);
-<<<<<<< HEAD
-    DLL_EXPORT int64_t   tmq_position(tmq_t *tmq, const char *pTopicName, int32_t vgId);  // The current offset is the offset of the last consumed message + 1
-=======
     DLL_EXPORT int64_t   tmq_position(tmq_t *tmq, const char *pTopicName, int32_t vgId);
->>>>>>> df13c6fa
     DLL_EXPORT int64_t   tmq_committed(tmq_t *tmq, const char *pTopicName, int32_t vgId);
 
     DLL_EXPORT const char *tmq_get_topic_name(TAOS_RES *res);
     DLL_EXPORT const char *tmq_get_db_name(TAOS_RES *res);
     DLL_EXPORT int32_t     tmq_get_vgroup_id(TAOS_RES *res);
-<<<<<<< HEAD
-    DLL_EXPORT int64_t     tmq_get_vgroup_offset(TAOS_RES* res);  // Get current offset of the result
-    DLL_EXPORT const char *tmq_err2str(int32_t code);
-```
-
-这些 API 的文档请见 [C/C++ Connector](../../connector/cpp)，下面介绍一下它们的具体用法（超级表和子表结构请参考“数据建模”一节），完整的示例代码请见下面 C 语言的示例代码。
-=======
     DLL_EXPORT int64_t     tmq_get_vgroup_offset(TAOS_RES* res);
     DLL_EXPORT const char *tmq_err2str(int32_t code);DLL_EXPORT void           tmq_conf_set_auto_commit_cb(tmq_conf_t *conf, tmq_commit_cb *cb, void *param);
 ```
 
 下面介绍一下它们的具体用法（超级表和子表结构请参考“数据建模”一节），完整的示例代码请见下面 C 语言的示例代码。
->>>>>>> df13c6fa
 
 </TabItem>
 <TabItem value="java" label="Java">
