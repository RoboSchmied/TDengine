---
sidebar_label: 连接器
title: 连接器
description: 详细介绍各种语言的连接器及 REST API
---

TDengine 提供了丰富的应用程序开发接口，为了便于用户快速开发自己的应用，TDengine 支持了多种编程语言的连接器，其中官方连接器包括支持 C/C++、Java、Python、Go、Node.js、C# 和 Rust 的连接器。这些连接器支持使用原生接口（taosc）和 REST 接口（部分语言暂不支持）连接 TDengine 集群。社区开发者也贡献了多个非官方连接器，例如 ADO.NET 连接器、Lua 连接器和 PHP 连接器。

![TDengine Database connector architecture](./connector.webp)

## 支持的平台

目前 TDengine 的原生接口连接器可支持的平台包括：X64/ARM64 等硬件平台，以及 Linux/Win64 等开发环境。对照矩阵如下：

| **CPU**        | **OS**    | **Java** | **Python** | **Go** | **Node.js** | **C#** | **Rust** | C/C++ |
| -------------- | --------- | -------- | ---------- | ------ | ----------- | ------ | -------- | ----- |
| **X86 64bit**  | **Linux** | ●        | ●          | ●      | ●           | ●      | ●        | ●     |
| **X86 64bit**  | **Win64** | ●        | ●          | ●      | ●           | ●      | ●        | ●     |
| **ARM64**      | **Linux** | ●        | ●          | ●      | ●           | ○      | ○        | ●     |

其中 ● 表示官方测试验证通过，○ 表示非官方测试验证通过，-- 表示未经验证。

使用 REST 连接由于不依赖客户端驱动可以支持更广泛的操作系统。

## 版本支持

TDengine 版本更新往往会增加新的功能特性，列表中的连接器版本为连接器最佳适配版本。

| **TDengine 版本**      | **Java**  | **Python** | **Go**       | **C#**        | **Node.js**     | **Rust** |
| ---------------------- | --------- | ---------- | ------------ | ------------- | --------------- | -------- |
| **3.0.0.0 及以上**     | 3.0.2以上 | 当前版本   | 3.0 分支     | 3.0.0         | 3.0.0           | 当前版本 |
| **2.4.0.14 及以上**    | 2.0.38    | 当前版本   | develop 分支 | 1.0.2 - 1.0.6 | 2.0.10 - 2.0.12 | 当前版本 |
| **2.4.0.4 - 2.4.0.13** | 2.0.37    | 当前版本   | develop 分支 | 1.0.2 - 1.0.6 | 2.0.10 - 2.0.12 | 当前版本 |
| **2.2.x.x **           | 2.0.36    | 当前版本   | master 分支  | n/a           | 2.0.7 - 2.0.9   | 当前版本 |
| **2.0.x.x **           | 2.0.34    | 当前版本   | master 分支  | n/a           | 2.0.1 - 2.0.6   | 当前版本 |

## 功能特性

连接器对 TDengine 功能特性的支持对照如下：

### 使用原生接口（taosc）

| **功能特性**        | **Java** | **Python** | **Go** | **C#** | **Node.js** | **Rust** |
| ------------------- | -------- | ---------- | ------ | ------ | ----------- | -------- |
| **连接管理**        | 支持     | 支持       | 支持   | 支持   | 支持        | 支持     |
| **普通查询**        | 支持     | 支持       | 支持   | 支持   | 支持        | 支持     |
| **参数绑定**        | 支持     | 支持       | 支持   | 支持   | 支持        | 支持     |
| **数据订阅（TMQ）** | 支持 | 支持       | 支持   | 支持   | 支持        | 支持     |
| **Schemaless**      | 支持     | 支持       | 支持   | 支持   | 支持        | 支持     |

:::info
由于不同编程语言数据库框架规范不同，并不意味着所有 C/C++ 接口都需要对应封装支持。
:::

### 使用 http (REST 或 WebSocket) 接口

| **功能特性**                   | **Java** | **Python** | **Go**   | **C# **  | **Node.js** | **Rust** |
| ------------------------------ | -------- | ---------- | -------- | -------- | ----------- | -------- |
| **连接管理**                   | 支持     | 支持       | 支持     | 支持     | 支持        | 支持     |
| **普通查询**                   | 支持     | 支持       | 支持     | 支持     | 支持        | 支持     |
| **参数绑定**                   | 支持     | 支持       | 支持     | 支持     | 暂不支持    | 支持     |
| **数据订阅（TMQ）**            | 支持     | 支持       | 支持     | 暂不支持 | 暂不支持    | 支持     |
<<<<<<< HEAD
| **Schemaless**                 | 支持     | 暂不支持   | 暂不支持 | 暂不支持 | 暂不支持    | 暂不支持 |
=======
| **Schemaless**                 | 支持     | 支持       | 支持     | 暂不支持 | 暂不支持    | 支持 |
>>>>>>> 3c2bf197
| **批量拉取（基于 WebSocket）** | 支持     | 支持       | 支持     | 支持     | 支持        | 支持     |

:::warning

- 无论选用何种编程语言的连接器，2.0 及以上版本的 TDengine 推荐数据库应用的每个线程都建立一个独立的连接，或基于线程建立连接池，以避免连接内的“USE statement”状态量在线程之间相互干扰（但连接的查询和写入操作都是线程安全的）。

:::

import Tabs from "@theme/Tabs";
import TabItem from "@theme/TabItem";
import InstallOnLinux from "./_linux_install.mdx";
import InstallOnWindows from "./_windows_install.mdx";
import InstallOnMacOS from "./_macos_install.mdx";
import VerifyWindows from "./_verify_windows.mdx";
import VerifyLinux from "./_verify_linux.mdx";
import VerifyMacOS from "./_verify_macos.mdx";

## 安装客户端驱动

:::info
只有在没有安装 TDengine 服务端软件的系统上使用原生接口连接器才需要安装客户端驱动。

:::

### 安装步骤

<Tabs defaultValue="linux" groupId="os">
  <TabItem value="linux" label="Linux">
    <InstallOnLinux />
  </TabItem>
  <TabItem value="windows" label="Windows">
    <InstallOnWindows />
  </TabItem>
  <TabItem value="macos" label="MacOS">
    <InstallOnMacOS />
  </TabItem>
</Tabs>

### 安装验证

以上安装和配置完成后，并确认 TDengine 服务已经正常启动运行，此时可以执行 TDengine CLI 工具进行登录。

<Tabs defaultValue="linux" groupId="os">
  <TabItem value="linux" label="Linux">
    <VerifyLinux />
  </TabItem>
  <TabItem value="windows" label="Windows">
    <VerifyWindows />
  </TabItem>
  <TabItem value="macos" label="MacOS">
    <VerifyMacOS />
  </TabItem>
</Tabs>
<|MERGE_RESOLUTION|>--- conflicted
+++ resolved
@@ -60,11 +60,7 @@
 | **普通查询**                   | 支持     | 支持       | 支持     | 支持     | 支持        | 支持     |
 | **参数绑定**                   | 支持     | 支持       | 支持     | 支持     | 暂不支持    | 支持     |
 | **数据订阅（TMQ）**            | 支持     | 支持       | 支持     | 暂不支持 | 暂不支持    | 支持     |
-<<<<<<< HEAD
-| **Schemaless**                 | 支持     | 暂不支持   | 暂不支持 | 暂不支持 | 暂不支持    | 暂不支持 |
-=======
 | **Schemaless**                 | 支持     | 支持       | 支持     | 暂不支持 | 暂不支持    | 支持 |
->>>>>>> 3c2bf197
 | **批量拉取（基于 WebSocket）** | 支持     | 支持       | 支持     | 支持     | 支持        | 支持     |
 
 :::warning
