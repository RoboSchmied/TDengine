--- conflicted
+++ resolved
@@ -2,11 +2,7 @@
 # taos-tools
 ExternalProject_Add(taos-tools
         GIT_REPOSITORY https://github.com/taosdata/taos-tools.git
-<<<<<<< HEAD
-        GIT_TAG 4776778
-=======
         GIT_TAG 69964a0
->>>>>>> d46955a9
         SOURCE_DIR "${TD_SOURCE_DIR}/tools/taos-tools"
         BINARY_DIR ""
         #BUILD_IN_SOURCE TRUE
