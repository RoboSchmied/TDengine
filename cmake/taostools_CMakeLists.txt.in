--- conflicted
+++ resolved
@@ -2,11 +2,7 @@
 # taos-tools
 ExternalProject_Add(taos-tools
         GIT_REPOSITORY https://github.com/taosdata/taos-tools.git
-<<<<<<< HEAD
-        GIT_TAG 57bdfbf
-=======
         GIT_TAG 79bf23d
->>>>>>> 270f24c3
         SOURCE_DIR "${TD_SOURCE_DIR}/tools/taos-tools"
         BINARY_DIR ""
         #BUILD_IN_SOURCE TRUE
