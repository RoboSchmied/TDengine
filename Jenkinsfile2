--- conflicted
+++ resolved
@@ -162,226 +162,5 @@
         LOGDIR = '/var/data/jenkins/workspace/log'
     }
     stages {
-<<<<<<< HEAD
-        stage ('pre_build') {
-            steps {
-                sh '''
-                    date
-                    pwd
-                    env
-                    hostname
-                '''
-            }
-        }
-        stage ('build docs') {
-            when {
-                allOf {
-                    expression { env.CHANGE_BRANCH =~ /docs\// }
-                }
-            }
-            agent {label "docusaurus"}
-            steps {
-                timeout(time: 5, unit: 'MINUTES') {
-                    sync_source()
-                    script {
-                        sh '''
-                        echo hello
-                        '''
-                    }
-                }
-            }
-        }
-        stage ('Parallel build stage') {
-            //only build pr
-            options { skipDefaultCheckout() }
-            when {
-                allOf {
-                    not { expression { env.CHANGE_BRANCH =~ /docs\// }}
-                }
-            }
-            parallel {
-                stage ('dispatcher sync source') {
-                    steps {
-                        timeout(time: 20, unit: 'MINUTES') {
-                            sync_source()
-                            script {
-                                sh '''
-                                    echo "dispatcher ready"
-                                    date
-                                '''
-                            }
-                        }
-                    }
-                }
-                stage ('build worker01') {
-                    agent {label " worker01 "}
-                    steps {
-                        timeout(time: 20, unit: 'MINUTES') {
-                            pre_test()
-                            script {
-                                sh '''
-                                    echo "worker01 build done"
-                                    date
-                                '''
-                            }
-                        }
-                    }
-                }
-                stage ('build worker02') {
-                    agent {label " worker02 "}
-                    steps {
-                        timeout(time: 20, unit: 'MINUTES') {
-                            pre_test()
-                            script {
-                                sh '''
-                                    echo "worker02 build done"
-                                    date
-                                '''
-                            }
-                        }
-                    }
-                }
-            }
-        }
-        stage('run test') {
-            options { skipDefaultCheckout() }
-            when {
-                allOf {
-                    not { expression { env.CHANGE_BRANCH =~ /docs\// }}
-                }
-            }
-            parallel {
-                stage ('build worker07_arm64') {
-                    agent {label " worker07_arm64 "}
-                    steps {
-                        timeout(time: 20, unit: 'MINUTES') {
-                            pre_test()
-                            script {
-                                sh '''
-                                    echo "worker07_arm64 build done"
-                                    date
-                                '''
-                            }
-                        }
-                    }
-                }
-                stage ('build Mac_catalina ') {
-                    agent {label " Mac_catalina "}
-                    steps {
-                        timeout(time: 20, unit: 'MINUTES') {
-                            pre_test_mac()
-                            script {
-                                sh '''
-                                    echo "Mac_catalina build done"
-                                    date
-                                '''
-                            }
-                        }
-                    }
-                }
-                stage('run cases') {
-                    steps {
-                        sh '''
-                            date
-                            hostname
-                        '''
-                        catchError(buildResult: 'FAILURE', stageResult: 'FAILURE') {
-                            timeout(time: 20, unit: 'MINUTES') {
-                                sh '''
-                                    date
-                                    cd ${WKC}/tests/parallel_test
-                                    time ./run.sh -m m.json -t cases.task -l ${LOGDIR} -b ${BRANCH_NAME}
-                                    date
-                                    hostname
-                                '''
-                            }
-                        }
-                    }
-                }
-            }    
-        }
-    }
-    post {
-        success {
-            emailext (
-                subject: "PR-result: Job '${env.JOB_NAME} [${env.BUILD_NUMBER}]' SUCCESS",
-                body: """<!DOCTYPE html>
-                    <html>
-                        <head>
-                            <meta charset="UTF-8">
-                        </head>
-                        <body leftmargin="8" marginwidth="0" topmargin="8" marginheight="4" offset="0">
-                            <table width="95%" cellpadding="0" cellspacing="0" style="font-size: 16pt; font-family: Tahoma, Arial, Helvetica, sans-serif">
-                                <tr>
-                                    <td>
-                                        <br/>
-                                        <b><font color="#0B610B"><font size="6">构建信息</font></font></b>
-                                        <hr size="2" width="100%" align="center" />
-                                     </td>
-                                </tr>
-                                <tr>
-                                    <td>
-                                        <ul>
-                                            <div style="font-size:18px">
-                                                <li>构建名称>>分支：${env.BRANCH_NAME}</li>
-                                                <li>构建结果：<span style="color:green"> Successful </span></li>
-                                                <li>构建编号：${BUILD_NUMBER}</li>
-                                                <li>触发用户：${env.CHANGE_AUTHOR}</li>
-                                                <li>提交信息：${env.CHANGE_TITLE}</li>
-                                                <li>构建地址：<a href=${BUILD_URL}>${BUILD_URL}</a></li>
-                                                <li>构建日志：<a href=${BUILD_URL}console>${BUILD_URL}console</a></li>
-                                            </div>
-                                        </ul>
-                                    </td>
-                                </tr>
-                            </table>
-                        </body>
-                    </html>""",
-                to: "${env.CHANGE_AUTHOR_EMAIL}",
-                from: "support@taosdata.com"
-            )
-        }
-        failure {
-            emailext (
-                subject: "PR-result: Job '${env.JOB_NAME} [${env.BUILD_NUMBER}]' FAIL",
-                body: """<!DOCTYPE html>
-                    <html>
-                        <head>
-                            <meta charset="UTF-8">
-                        </head>
-                        <body leftmargin="8" marginwidth="0" topmargin="8" marginheight="4" offset="0">
-                            <table width="95%" cellpadding="0" cellspacing="0" style="font-size: 16pt; font-family: Tahoma, Arial, Helvetica, sans-serif">
-                                <tr>
-                                    <td>
-                                        <br/>
-                                        <b><font color="#0B610B"><font size="6">构建信息</font></font></b>
-                                        <hr size="2" width="100%" align="center" />
-                                    </td>
-                                </tr>
-                                <tr>
-                                    <td>
-                                        <ul>
-                                            <div style="font-size:18px">
-                                                <li>构建名称>>分支：${env.BRANCH_NAME}</li>
-                                                <li>构建结果：<span style="color:red"> Failure </span></li>
-                                                <li>构建编号：${BUILD_NUMBER}</li>
-                                                <li>触发用户：${env.CHANGE_AUTHOR}</li>
-                                                <li>提交信息：${env.CHANGE_TITLE}</li>
-                                                <li>构建地址：<a href=${BUILD_URL}>${BUILD_URL}</a></li>
-                                                <li>构建日志：<a href=${BUILD_URL}console>${BUILD_URL}console</a></li>
-                                            </div>
-                                        </ul>
-                                    </td>
-                                </tr>
-                            </table>
-                        </body>
-                    </html>""",
-                to: "${env.CHANGE_AUTHOR_EMAIL}",
-                from: "support@taosdata.com"
-            )
-        }
-=======
-
->>>>>>> dde9cccc
     }
 }