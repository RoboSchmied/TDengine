/*
 * Copyright (c) 2019 TAOS Data, Inc. <jhtao@taosdata.com>
 *
 * This program is free software: you can use, redistribute, and/or modify
 * it under the terms of the GNU Affero General Public License, version 3
 * or later ("AGPL"), as published by the Free Software Foundation.
 *
 * This program is distributed in the hope that it will be useful, but WITHOUT
 * ANY WARRANTY; without even the implied warranty of MERCHANTABILITY or
 * FITNESS FOR A PARTICULAR PURPOSE.
 *
 * You should have received a copy of the GNU Affero General Public License
 * along with this program. If not, see <http://www.gnu.org/licenses/>.
 */

#define __USE_XOPEN

#include "shellInt.h"
#include "shellAuto.h"
#include "shellTire.h"
#include "tthread.h"

//
// ------------- define area  ---------------
//
#define UNION_ALL " union all "

// extern function
void shellClearScreen(int32_t ecmd_pos, int32_t cursor_pos);
void shellGetPrevCharSize(const char* str, int32_t pos, int32_t* size, int32_t* width);
void shellShowOnScreen(SShellCmd* cmd);
void shellInsertChar(SShellCmd* cmd, char* c, int size);
void shellInsertStr(SShellCmd* cmd, char* str, int size);
bool appendAfterSelect(TAOS* con, SShellCmd* cmd, char* p, int32_t len);
char* tireSearchWord(int type, char* pre);
bool updateTireValue(int type, bool autoFill) ;

typedef struct SAutoPtr {
  STire* p;
  int    ref;
} SAutoPtr;

typedef struct SWord {
  int           type;  // word type , see WT_ define
  char*         word;
  int32_t       len;
  struct SWord* next;
  bool          free;  // if true need free
} SWord;

typedef struct {
  char*   source;
  int32_t source_len;  // valid data length in source
  int32_t count;
  SWord*  head;
  // matched information
  int32_t matchIndex;  // matched word index in words
  int32_t matchLen;    // matched length at matched word
} SWords;

SWords shellCommands[] = {
    {"alter database <db_name> <alter_db_options> <anyword> <alter_db_options> <anyword> <alter_db_options> <anyword> "
     "<alter_db_options> <anyword> <alter_db_options> <anyword> ;",
     0, 0, NULL},
    {"alter dnode <dnode_id> \"resetlog\";", 0, 0, NULL},
    {"alter dnode <dnode_id> \"debugFlag\" \"141\";", 0, 0, NULL},
    {"alter dnode <dnode_id> \"monitor\" \"0\";", 0, 0, NULL},
    {"alter dnode <dnode_id> \"monitor\" \"1\";", 0, 0, NULL},
    {"alter all dnodes \"resetlog\";", 0, 0, NULL},
    {"alter all dnodes \"debugFlag\" \"141\";", 0, 0, NULL},
    {"alter all dnodes \"monitor\" \"0\";", 0, 0, NULL},
    {"alter all dnodes \"monitor\" \"1\";", 0, 0, NULL},
    {"alter table <tb_name> <tb_actions> <anyword> ;", 0, 0, NULL},
    {"alter table modify column", 0, 0, NULL},
    {"alter local \"resetlog\";", 0, 0, NULL},
    {"alter local \"DebugFlag\" \"143\";", 0, 0, NULL},
    {"alter local \"cDebugFlag\" \"143\";", 0, 0, NULL},
    {"alter local \"uDebugFlag\" \"143\";", 0, 0, NULL},
    {"alter local \"rpcDebugFlag\" \"143\";", 0, 0, NULL},
    {"alter local \"tmrDebugFlag\" \"143\";", 0, 0, NULL},
    {"alter topic", 0, 0, NULL},
    {"alter user <user_name> <user_actions> <anyword> ;", 0, 0, NULL},
    // 20
    {"create table <anyword> using <stb_name> tags(", 0, 0, NULL},
    {"create database <anyword> <db_options> <anyword> <db_options> <anyword> <db_options> <anyword> <db_options> "
     "<anyword> <db_options> <anyword> <db_options> <anyword> <db_options> <anyword> <db_options> <anyword> "
     "<db_options> <anyword> <db_options> <anyword> ;",
     0, 0, NULL},
    {"create dnode ", 0, 0, NULL},
    {"create index ", 0, 0, NULL},
    {"create mnode on dnode <dnode_id> ;", 0, 0, NULL},
    {"create qnode on dnode <dnode_id> ;", 0, 0, NULL},
    {"create stream <anyword> into <anyword> as select", 0, 0, NULL},  // 26 append sub sql
    {"create topic <anyword> as select", 0, 0, NULL},                  // 27 append sub sql
    {"create function ", 0, 0, NULL},
    {"create user <anyword> pass <anyword> sysinfo 0;", 0, 0, NULL},
    {"create user <anyword> pass <anyword> sysinfo 1;", 0, 0, NULL},
    {"describe <all_table>", 0, 0, NULL},
    {"delete from <all_table> where ", 0, 0, NULL},
    {"drop database <db_name>", 0, 0, NULL},
    {"drop table <all_table>", 0, 0, NULL},
    {"drop dnode <dnode_id>", 0, 0, NULL},
    {"drop mnode on dnode <dnode_id> ;", 0, 0, NULL},
    {"drop qnode on dnode <dnode_id> ;", 0, 0, NULL},
    {"drop user <user_name> ;", 0, 0, NULL},
    // 40
    {"drop function", 0, 0, NULL},
    {"drop consumer group <anyword> on ", 0, 0, NULL},
    {"drop topic <topic_name> ;", 0, 0, NULL},
    {"drop stream <stream_name> ;", 0, 0, NULL},
    {"explain select", 0, 0, NULL},  // 44 append sub sql
    {"flush database <db_name> ;", 0, 0, NULL},
    {"help;", 0, 0, NULL},
    {"grant all on <anyword> to <user_name> ;", 0, 0, NULL},
    {"grant read on <anyword> to <user_name> ;", 0, 0, NULL},
    {"grant write on <anyword> to <user_name> ;", 0, 0, NULL},
    {"kill connection <anyword> ;", 0, 0, NULL},
    {"kill query ", 0, 0, NULL},
    {"kill transaction ", 0, 0, NULL},
    {"merge vgroup ", 0, 0, NULL},
    {"reset query cache;", 0, 0, NULL},
    {"revoke all on <anyword> from <user_name> ;", 0, 0, NULL},
    {"revoke read on <anyword> from <user_name> ;", 0, 0, NULL},
    {"revoke write on <anyword> from <user_name> ;", 0, 0, NULL},
    {"select * from <all_table>", 0, 0, NULL},
    {"select client_version();", 0, 0, NULL},
    // 60
    {"select current_user();", 0, 0, NULL},
    {"select database();", 0, 0, NULL},
    {"select server_version();", 0, 0, NULL},
    {"select server_status();", 0, 0, NULL},
    {"select now();", 0, 0, NULL},
    {"select today();", 0, 0, NULL},
    {"select timezone();", 0, 0, NULL},
    {"set max_binary_display_width ", 0, 0, NULL},
    {"show apps;", 0, 0, NULL},
    {"show create database <db_name> \\G;", 0, 0, NULL},
    {"show create stable <stb_name> \\G;", 0, 0, NULL},
    {"show create table <tb_name> \\G;", 0, 0, NULL},
    {"show connections;", 0, 0, NULL},
    {"show cluster;", 0, 0, NULL},
    {"show cluster alive;", 0, 0, NULL},
    {"show databases;", 0, 0, NULL},
    {"show dnodes;", 0, 0, NULL},
    {"show dnode <dnode_id> variables;", 0, 0, NULL},
    {"show functions;", 0, 0, NULL},
    {"show mnodes;", 0, 0, NULL},
    {"show queries;", 0, 0, NULL},
    // 80
    {"show query <anyword> ;", 0, 0, NULL},
    {"show qnodes;", 0, 0, NULL},
    {"show stables;", 0, 0, NULL},
    {"show stables like ", 0, 0, NULL},
    {"show streams;", 0, 0, NULL},
    {"show scores;", 0, 0, NULL},
    {"show snodes;", 0, 0, NULL},
    {"show subscriptions;", 0, 0, NULL},
    {"show tables;", 0, 0, NULL},
    {"show tables like", 0, 0, NULL},
    {"show table distributed <all_table>", 0, 0, NULL},
    {"show tags from <tb_name>", 0, 0, NULL},
    {"show tags from <db_name>", 0, 0, NULL},
    {"show topics;", 0, 0, NULL},
    {"show transactions;", 0, 0, NULL},
    {"show users;", 0, 0, NULL},
    {"show variables;", 0, 0, NULL},
    {"show local variables;", 0, 0, NULL},
    {"show vnodes <dnode_id>", 0, 0, NULL},
    {"show vgroups;", 0, 0, NULL},
    {"show consumers;", 0, 0, NULL},
    {"show grants;", 0, 0, NULL},
    {"split vgroup ", 0, 0, NULL},
    {"insert into <tb_name> values(", 0, 0, NULL},
    {"insert into <tb_name> using <stb_name> tags(", 0, 0, NULL},
    {"insert into <tb_name> using <stb_name> <anyword> values(", 0, 0, NULL},
    {"insert into <tb_name> file ", 0, 0, NULL},
    {"trim database <db_name>", 0, 0, NULL},
    {"use <db_name>", 0, 0, NULL},
    {"quit", 0, 0, NULL}};

char* keywords[] = {
    "and ",         "asc ",      "desc ",     "from ",    "fill(",         "limit ",    "where ",
    "interval(",    "order by ", "order by ", "offset ",  "or ",           "group by ", "now()",
    "session(",     "sliding ",  "slimit ",   "soffset ", "state_window(", "today() ",  "union all select ",
    "partition by "};

char* functions[] = {
    "count(",         "sum(",
    "avg(",           "last(",
    "last_row(",      "top(",
    "interp(",        "max(",
    "min(",           "now()",
    "today()",        "percentile(",
    "tail(",          "pow(",
    "abs(",           "atan(",
    "acos(",          "asin(",
    "apercentile(",   "bottom(",
    "cast(",          "ceil(",
    "char_length(",   "cos(",
    "concat(",        "concat_ws(",
    "csum(",          "diff(",
    "derivative(",    "elapsed(",
    "first(",         "floor(",
    "hyperloglog(",   "histogram(",
    "irate(",         "leastsquares(",
    "length(",        "log(",
    "lower(",         "ltrim(",
    "mavg(",          "mode(",
    "tan(",           "round(",
    "rtrim(",         "sample(",
    "sin(",           "spread(",
    "substr(",        "statecount(",
    "stateduration(", "stddev(",
    "sqrt(",          "timediff(",
    "timezone(",      "timetruncate(",
    "twa(",           "to_unixtimestamp(",
    "unique(",        "upper(",
};

char* tb_actions[] = {
    "add column ", "modify column ", "drop column ", "rename column ", "add tag ",
    "modify tag ", "drop tag ",      "rename tag ",  "set tag ",
};

char* user_actions[] = {"pass ", "enable ", "sysinfo "};

char* tb_options[] = {"comment ", "watermark ", "max_delay ", "ttl ", "rollup(", "sma("};

char* db_options[] = {"keep ",
                      "replica ",
                      "precision ",
                      "strict ",
                      "buffer ",
                      "cachemodel ",
                      "cachesize ",
                      "comp ",
                      "duration ",
                      "wal_fsync_period",
                      "maxrows ",
                      "minrows ",
                      "pages ",
                      "pagesize ",
                      "retentions ",
                      "wal_level ",
                      "vgroups ",
                      "single_stable ",
                      "wal_retention_period ",
                      "wal_roll_period ",
                      "wal_retention_size ",
                      "wal_segment_size "};

char* alter_db_options[] = {"cachemodel ", "replica ", "keep ",  "cachesize ", "wal_fsync_period ", "wal_level "};

char* data_types[] = {"timestamp",    "int",
                      "int unsigned", "varchar(16)",
                      "float",        "double",
                      "binary(16)",   "nchar(16)",
                      "bigint",       "bigint unsigned",
                      "smallint",     "smallint unsigned",
                      "tinyint",      "tinyint unsigned",
                      "bool",         "json"};

char* key_tags[] = {"tags("};

char* key_select[] = {"select "};

char* key_systable[] = {
    "ins_dnodes",        "ins_mnodes",     "ins_modules",      "ins_qnodes",  "ins_snodes",          "ins_cluster",
    "ins_databases",     "ins_functions",  "ins_indexes",      "ins_stables", "ins_tables",          "ins_tags",
    "ins_users",         "ins_grants",     "ins_vgroups",      "ins_configs", "ins_dnode_variables", "ins_topics",
    "ins_subscriptions", "ins_streams",    "ins_stream_tasks", "ins_vnodes",  "ins_user_privileges", "perf_connections",
    "perf_queries",      "perf_consumers", "perf_trans",       "perf_apps"};


//
//  ------- global variant define ---------
//
int32_t firstMatchIndex = -1;  // first match shellCommands index
int32_t lastMatchIndex = -1;   // last match shellCommands index
int32_t curMatchIndex = -1;    // current match shellCommands index
int32_t lastWordBytes = -1;    // printShow last word length
bool    waitAutoFill = false;

//
//   ----------- global var array define -----------
//
#define WT_VAR_DBNAME         0
#define WT_VAR_STABLE         1
#define WT_VAR_TABLE          2
#define WT_VAR_DNODEID        3
#define WT_VAR_USERNAME       4
#define WT_VAR_TOPIC          5
#define WT_VAR_STREAM         6
#define WT_VAR_ALLTABLE       7
#define WT_VAR_FUNC           8
#define WT_VAR_KEYWORD        9
#define WT_VAR_TBACTION       10
#define WT_VAR_DBOPTION       11
#define WT_VAR_ALTER_DBOPTION 12
#define WT_VAR_DATATYPE       13
#define WT_VAR_KEYTAGS        14
#define WT_VAR_ANYWORD        15
#define WT_VAR_TBOPTION       16
#define WT_VAR_USERACTION     17
#define WT_VAR_KEYSELECT      18
#define WT_VAR_SYSTABLE       19

#define WT_VAR_CNT 20

#define WT_FROM_DB_MAX 6  // max get content from db
#define WT_FROM_DB_CNT (WT_FROM_DB_MAX + 1)

#define WT_TEXT 0xFF

char dbName[256] = "";  // save use database name;
// tire array
STire*        tires[WT_VAR_CNT];
TdThreadMutex tiresMutex;
// save thread handle obtain var name from db server
TdThread* threads[WT_FROM_DB_CNT];
// obtain var name  with sql from server
char varTypes[WT_VAR_CNT][64] = {"<db_name>",    "<stb_name>",    "<tb_name>",          "<dnode_id>",   "<user_name>",
                                 "<topic_name>", "<stream_name>", "<all_table>",        "<function>",   "<keyword>",
                                 "<tb_actions>", "<db_options>",  "<alter_db_options>", "<data_types>", "<key_tags>",
                                 "<anyword>",    "<tb_options>",  "<user_actions>",     "<key_select>"};

char varSqls[WT_FROM_DB_CNT][64] = {"show databases;", "show stables;", "show tables;", "show dnodes;",
                                    "show users;",     "show topics;",  "show streams;"};

// var words current cursor, if user press any one key except tab, cursorVar can be reset to -1
int  cursorVar = -1;
bool varMode = false;  // enter var names list mode

TAOS*      varCon = NULL;
SShellCmd* varCmd = NULL;
bool       varRunOnce = false;
SMatch*    lastMatch = NULL;  // save last match result
int        cntDel = 0;        // delete byte count after next press tab

// show auto tab introduction
void printfIntroduction() {
<<<<<<< HEAD
  printf("   ******************************  Tab Completion  **********************************\n");
  char secondLine[160] = "\0";
  sprintf(secondLine, "   *   The %s CLI supports tab completion for a variety of items, ",
          shell.info.cusName);
  printf("%s", secondLine);
  int secondLineLen = strlen(secondLine);
  while (84-(secondLineLen++) > 0) {
    printf(" ");
  }
  printf("*\n");
  printf("   *   including database names, table names, function names and keywords.          *\n");
  printf("   *   The full list of shortcut keys is as follows:                                *\n");
  printf("   *    [ TAB ]        ......  complete the current word                            *\n");
  printf("   *                   ......  if used on a blank line, display all valid commands  *\n");
  printf("   *    [ Ctrl + A ]   ......  move cursor to the st[A]rt of the line               *\n");
  printf("   *    [ Ctrl + E ]   ......  move cursor to the [E]nd of the line                 *\n");
  printf("   *    [ Ctrl + W ]   ......  move cursor to the middle of the line                *\n");
  printf("   *    [ Ctrl + L ]   ......  clear the entire screen                              *\n");
  printf("   *    [ Ctrl + K ]   ......  clear the screen after the cursor                    *\n");
  printf("   *    [ Ctrl + U ]   ......  clear the screen before the cursor                   *\n");
  printf("   **********************************************************************************\n\n");
=======
  printf("  ******************************  Tab Completion  *************************************\n");
  printf("  *   The TDengine CLI supports tab completion for a variety of items,                *\n");
  printf("  *   including database names, table names, function names and keywords.             *\n");
  printf("  *   The full list of shortcut keys is as follows:                                   *\n");
  printf("  *    [ TAB ]        ......  complete the current word                               *\n");
  printf("  *                   ......  if used on a blank line, display all supported commands *\n");
  printf("  *    [ Ctrl + A ]   ......  move cursor to the st[A]rt of the line                  *\n");
  printf("  *    [ Ctrl + E ]   ......  move cursor to the [E]nd of the line                    *\n");
  printf("  *    [ Ctrl + W ]   ......  move cursor to the middle of the line                   *\n");
  printf("  *    [ Ctrl + L ]   ......  clear the entire screen                                 *\n");
  printf("  *    [ Ctrl + K ]   ......  clear the screen after the cursor                       *\n");
  printf("  *    [ Ctrl + U ]   ......  clear the screen before the cursor                      *\n");
  printf("  *************************************************************************************\n\n");
>>>>>>> 16bc8cb5
}

void showHelp() {
  printf("\nThe %s CLI supports the following commands:", shell.info.cusName);
  printf(
      "\n\
  ----- A ----- \n\
    alter database <db_name> <db_options> \n\
    alter dnode <dnode_id> 'resetlog';\n\
    alter dnode <dnode_id> 'monitor' '0';\n\
    alter dnode <dnode_id> 'monitor' \"1\";\n\
    alter dnode <dnode_id> \"debugflag\" \"143\";\n\
    alter all dnodes \"monitor\" \"0\";\n\
    alter all dnodes \"monitor\" \"1\";\n\
    alter all dnodes \"resetlog\";\n\
    alter all dnodes \"debugFlag\" \n\
    alter table <tb_name> <tb_actions> ;\n\
    alter table modify column\n\
    alter local \"resetlog\";\n\
    alter local \"DebugFlag\" \"143\";\n\
    alter topic\n\
    alter user <user_name> <user_actions> ...\n\
  ----- C ----- \n\
    create table <tb_name> using <stb_name> tags ...\n\
    create database <db_name> <db_options>  ...\n\
    create dnode \"fqdn:port\" ...\n\
    create index ...\n\
    create mnode on dnode <dnode_id> ;\n\
    create qnode on dnode <dnode_id> ;\n\
    create stream <stream_name> into <stb_name> as select ...\n\
    create topic <topic_name> as select ...\n\
    create function ...\n\
    create user <user_name> pass <password> ...\n\
  ----- D ----- \n\
    describe <all_table>\n\
    delete from <all_table> where ...\n\
    drop database <db_name>;\n\
    drop table <all_table>;\n\
    drop dnode <dnode_id>;\n\
    drop mnode on dnode <dnode_id> ;\n\
    drop qnode on dnode <dnode_id> ;\n\
    drop user <user_name> ;\n\
    drop function <function_name>;\n\
    drop consumer group ... \n\
    drop topic <topic_name> ;\n\
    drop stream <stream_name> ;\n\
  ----- E ----- \n\
    explain select clause ...\n\
  ----- F ----- \n\
    flush database <db_name>;\n\
  ----- H ----- \n\
    help;\n\
  ----- I ----- \n\
    insert into <tb_name> values(...) ;\n\
    insert into <tb_name> using <stb_name> tags(...) values(...) ;\n\
  ----- G ----- \n\
    grant all   on <priv_level> to <user_name> ;\n\
    grant read  on <priv_level> to <user_name> ;\n\
    grant write on <priv_level> to <user_name> ;\n\
  ----- K ----- \n\
    kill connection <connection_id>; \n\
    kill query <query_id>; \n\
    kill transaction <transaction_id>;\n\
  ----- M ----- \n\
    merge vgroup ...\n\
  ----- R ----- \n\
    reset query cache;\n\
    revoke all   on <priv_level> from <user_name> ;\n\
    revoke read  on <priv_level> from <user_name> ;\n\
    revoke write on <priv_level> from <user_name> ;\n\
  ----- S ----- \n\
    select * from <all_table> where ... \n\
    select client_version();\n\
    select current_user();\n\
    select database();\n\
    select server_version();\n\
    select server_status();\n\
    select now();\n\
    select today();\n\
    select timezone();\n\
    set max_binary_display_width ...\n\
    show apps;\n\
    show create database <db_name>;\n\
    show create stable <stb_name>;\n\
    show create table <tb_name>;\n\
    show connections;\n\
    show cluster;\n\
    show cluster alive;\n\
    show databases;\n\
    show dnodes;\n\
    show dnode <dnode_id> variables;\n\
    show functions;\n\
    show mnodes;\n\
    show queries;\n\
    show query <query_id> ;\n\
    show qnodes;\n\
    show snodes;\n\
    show stables;\n\
    show stables like \n\
    show streams;\n\
    show scores;\n\
    show subscriptions;\n\
    show tables;\n\
    show tables like\n\
    show table distributed <all_table>;\n\
    show tags from <tb_name>\n\
    show tags from <db_name>\n\
    show topics;\n\
    show transactions;\n\
    show users;\n\
    show variables;\n\
    show local variables;\n\
    show vnodes <dnode_id>\n\
    show vgroups;\n\
    show consumers;\n\
    show grants;\n\
    split vgroup ...\n\
  ----- T ----- \n\
    trim database <db_name>;\n\
  ----- U ----- \n\
    use <db_name>;");

  printf("\n\n");

  // define in getDuration() function
  printf(
      "\
  Timestamp expression Format:\n\
    b - nanosecond \n\
    u - microsecond \n\
    a - millisecond \n\
    s - second \n\
    m - minute \n\
    h - hour \n\
    d - day \n\
    w - week \n\
    now - current time \n\
  Example : \n\
    select * from t1 where ts > now - 2w + 3d and ts <= now - 1w -2h ;\n");
  printf("\n");
}

//
//  -------------------  parse words --------------------------
//

#define SHELL_COMMAND_COUNT() (sizeof(shellCommands) / sizeof(SWords))

// get at
SWord* atWord(SWords* command, int32_t index) {
  SWord* word = command->head;
  for (int32_t i = 0; i < index; i++) {
    if (word == NULL) return NULL;
    word = word->next;
  }

  return word;
}

#define MATCH_WORD(x) atWord(x, x->matchIndex)

int wordType(const char* p, int32_t len) {
  for (int i = 0; i < WT_VAR_CNT; i++) {
    if (strncmp(p, varTypes[i], len) == 0) return i;
  }
  return WT_TEXT;
}

// add word
SWord* addWord(const char* p, int32_t len, bool pattern) {
  SWord* word = (SWord*)taosMemoryMalloc(sizeof(SWord));
  memset(word, 0, sizeof(SWord));
  word->word = (char*)p;
  word->len = len;

  // check format
  if (pattern) {
    word->type = wordType(p, len);
  } else {
    word->type = WT_TEXT;
  }

  return word;
}

// parse one command
void parseCommand(SWords* command, bool pattern) {
  char*   p = command->source;
  int32_t start = 0;
  int32_t size = command->source_len > 0 ? command->source_len : strlen(p);

  bool lastBlank = false;
  for (int i = 0; i <= size; i++) {
    if (p[i] == ' ' || i == size) {
      // check continue blank like '    '
      if (p[i] == ' ') {
        if (lastBlank) {
          start++;
          continue;
        }
        if (i == 0) {  // first blank
          lastBlank = true;
          start++;
          continue;
        }
        lastBlank = true;
      }

      // found split or string end , append word
      if (command->head == NULL) {
        command->head = addWord(p + start, i - start, pattern);
        command->count = 1;
      } else {
        SWord* word = command->head;
        while (word->next) {
          word = word->next;
        }
        word->next = addWord(p + start, i - start, pattern);
        command->count++;
      }
      start = i + 1;
    } else {
      lastBlank = false;
    }
  }
}

// free SShellCmd
void freeCommand(SWords* command) {
  SWord* item = command->head;
  command->head = NULL;
  // loop
  while (item) {
    SWord* tmp = item;
    item = item->next;
    // if malloc need free
    if (tmp->free && tmp->word) taosMemoryFree(tmp->word);
    taosMemoryFree(tmp);
  }
}

void GenerateVarType(int type, char** p, int count) {
  STire* tire = createTire(TIRE_LIST);
  for (int i = 0; i < count; i++) {
    insertWord(tire, p[i]);
  }

  taosThreadMutexLock(&tiresMutex);
  tires[type] = tire;
  taosThreadMutexUnlock(&tiresMutex);
}

//
//  -------------------- shell auto ----------------
//

// init shell auto function , shell start call once
bool shellAutoInit() {
  // command
  int32_t count = SHELL_COMMAND_COUNT();
  for (int32_t i = 0; i < count; i++) {
    parseCommand(shellCommands + i, true);
  }

  // tires
  memset(tires, 0, sizeof(STire*) * WT_VAR_CNT);
  taosThreadMutexInit(&tiresMutex, NULL);

  // threads
  memset(threads, 0, sizeof(TdThread*) * WT_FROM_DB_CNT);

  // generate varType
  GenerateVarType(WT_VAR_FUNC, functions, sizeof(functions) / sizeof(char*));
  GenerateVarType(WT_VAR_KEYWORD, keywords, sizeof(keywords) / sizeof(char*));
  GenerateVarType(WT_VAR_DBOPTION, db_options, sizeof(db_options) / sizeof(char*));
  GenerateVarType(WT_VAR_ALTER_DBOPTION, alter_db_options, sizeof(alter_db_options) / sizeof(char*));
  GenerateVarType(WT_VAR_TBACTION, tb_actions, sizeof(tb_actions) / sizeof(char*));
  GenerateVarType(WT_VAR_DATATYPE, data_types, sizeof(data_types) / sizeof(char*));
  GenerateVarType(WT_VAR_KEYTAGS, key_tags, sizeof(key_tags) / sizeof(char*));
  GenerateVarType(WT_VAR_TBOPTION, tb_options, sizeof(tb_options) / sizeof(char*));
  GenerateVarType(WT_VAR_USERACTION, user_actions, sizeof(user_actions) / sizeof(char*));
  GenerateVarType(WT_VAR_KEYSELECT, key_select, sizeof(key_select) / sizeof(char*));
  GenerateVarType(WT_VAR_SYSTABLE, key_systable, sizeof(key_systable) / sizeof(char*));

  return true;
}

// set conn
void shellSetConn(TAOS* conn, bool runOnce) {
  varCon = conn;
  varRunOnce = runOnce;
  // init database and stable
  if (!runOnce) updateTireValue(WT_VAR_DBNAME, false);
}

// exit shell auto function, shell exit call once
void shellAutoExit() {
  // free command
  int32_t count = SHELL_COMMAND_COUNT();
  for (int32_t i = 0; i < count; i++) {
    freeCommand(shellCommands + i);
  }

  // free tires
  taosThreadMutexLock(&tiresMutex);
  for (int32_t i = 0; i < WT_VAR_CNT; i++) {
    if (tires[i]) {
      freeTire(tires[i]);
      tires[i] = NULL;
    }
  }
  taosThreadMutexUnlock(&tiresMutex);
  // destroy
  taosThreadMutexDestroy(&tiresMutex);

  // free threads
  for (int32_t i = 0; i < WT_FROM_DB_CNT; i++) {
    if (threads[i]) {
      taosDestroyThread(threads[i]);
      threads[i] = NULL;
    }
  }

  // free lastMatch
  if (lastMatch) {
    freeMatch(lastMatch);
    lastMatch = NULL;
  }
}

//
//  -------------------  auto ptr for tires --------------------------
//
bool setNewAutoPtr(int type, STire* pNew) {
  if (pNew == NULL) return false;

  taosThreadMutexLock(&tiresMutex);
  STire* pOld = tires[type];
  if (pOld != NULL) {
    // previous have value, release self ref count
    if (--pOld->ref == 0) {
      freeTire(pOld);
    }
  }

  // set new
  tires[type] = pNew;
  tires[type]->ref = 1;
  taosThreadMutexUnlock(&tiresMutex);

  return true;
}

// get ptr
STire* getAutoPtr(int type) {
  if (tires[type] == NULL) {
    return NULL;
  }

  taosThreadMutexLock(&tiresMutex);
  tires[type]->ref++;
  taosThreadMutexUnlock(&tiresMutex);

  return tires[type];
}

// put back tire to tires[type], if tire not equal tires[type].p, need free tire
void putBackAutoPtr(int type, STire* tire) {
  if (tire == NULL) {
    return;
  }

  taosThreadMutexLock(&tiresMutex);
  if (tires[type] != tire) {
    // update by out,  can't put back , so free
    if (--tire->ref == 1) {
      // support multi thread getAutoPtr
      freeTire(tire);
    }

  } else {
    tires[type]->ref--;
    ASSERT(tires[type]->ref > 0);
  }
  taosThreadMutexUnlock(&tiresMutex);

  return;
}

//
//  -------------------  var Word --------------------------
//

#define MAX_CACHED_CNT 100000  // max cached rows 10w
// write sql result to var name, return write rows cnt
int writeVarNames(int type, TAOS_RES* tres) {
  // fetch row
  TAOS_ROW row = taos_fetch_row(tres);
  if (row == NULL) {
    return 0;
  }

  TAOS_FIELD* fields = taos_fetch_fields(tres);
  // create new tires
  char   tireType = type == WT_VAR_TABLE ? TIRE_TREE : TIRE_LIST;
  STire* tire = createTire(tireType);

  // enum rows
  char name[1024];
  int  numOfRows = 0;
  do {
    int32_t* lengths = taos_fetch_lengths(tres);
    int32_t  bytes = lengths[0];
    if (fields[0].type == TSDB_DATA_TYPE_INT) {
      sprintf(name, "%d", *(int16_t*)row[0]);
    } else {
      memcpy(name, row[0], bytes);
    }

    name[bytes] = 0;  // set string end
    // insert to tire
    insertWord(tire, name);

    if (++numOfRows > MAX_CACHED_CNT) {
      break;
    }

    row = taos_fetch_row(tres);
  } while (row != NULL);

  // replace old tire
  setNewAutoPtr(type, tire);

  return numOfRows;
}

void setThreadNull(int type) {
  taosThreadMutexLock(&tiresMutex);
  if(threads[type]) {
    taosMemoryFree(threads[type]);
  }
  threads[type] = NULL;
  taosThreadMutexUnlock(&tiresMutex);
}

bool firstMatchCommand(TAOS* con, SShellCmd* cmd);
//
//  thread obtain var thread from db server
//
void* varObtainThread(void* param) {
  int type = *(int*)param;
  taosMemoryFree(param);

  if (varCon == NULL || type > WT_FROM_DB_MAX) {
    return NULL;
  }

  TAOS_RES* pSql = taos_query(varCon, varSqls[type]);
  if (taos_errno(pSql)) {
    taos_free_result(pSql);
    setThreadNull(type);
    return NULL;
  }

  // write var names from pSql
  int cnt = writeVarNames(type, pSql);

  // free sql
  taos_free_result(pSql);

  // check need call auto tab
  if (cnt > 0 && waitAutoFill) {
    // press tab key by program
    firstMatchCommand(varCon, varCmd);
  }

  setThreadNull(type);
  return NULL;
}

// return true is need update value by async
bool updateTireValue(int type, bool autoFill) {
  // TYPE CONTEXT GET FROM DB
  taosThreadMutexLock(&tiresMutex);

  // check need obtain from server
  if (tires[type] == NULL) {
    waitAutoFill = autoFill;
    // need async obtain var names from db sever
    if (threads[type] != NULL) {
      if (taosThreadRunning(threads[type])) {
        // thread running , need not obtain again, return
        taosThreadMutexUnlock(&tiresMutex);
        return NULL;
      }
      // destroy previous thread handle for new create thread handle
      taosDestroyThread(threads[type]);
      threads[type] = NULL;
    }

    // create new
    void* param = taosMemoryMalloc(sizeof(int));
    *((int*)param) = type;
    threads[type] = taosCreateThread(varObtainThread, param);
    taosThreadMutexUnlock(&tiresMutex);
    return true;
  }
  taosThreadMutexUnlock(&tiresMutex);

  return false;
}

// only match next one word from all match words, return valuue must free by caller
char* matchNextPrefix(STire* tire, char* pre) {
  SMatch* match = NULL;
  if(tire == NULL) return NULL;

  // re-use last result
  if (lastMatch) {
    if (strcmp(pre, lastMatch->pre) == 0) {
      // same pre
      match = lastMatch;
    }
  }

  if (match == NULL) {
    // not same with last result
    if (pre[0] == 0) {
      // EMPTY PRE
      match = enumAll(tire);
    } else {
      // NOT EMPTY
      match = (SMatch*)taosMemoryMalloc(sizeof(SMatch));
      memset(match, 0, sizeof(SMatch));
      matchPrefix(tire, pre, match);
    }

    // save to lastMatch
    if (match) {
      if (lastMatch) freeMatch(lastMatch);
      lastMatch = match;
    }
  }

  // check valid
  if (match == NULL || match->head == NULL) {
    // no one matched
    return NULL;
  }

  if (cursorVar == -1) {
    // first
    cursorVar = 0;
    return strdup(match->head->word);
  }

  // according to cursorVar , calculate next one
  int         i = 0;
  SMatchNode* item = match->head;
  while (item) {
    if (i == cursorVar + 1) {
      // found next position ok
      if (item->next == NULL) {
        // match last item, reset cursorVar to head
        cursorVar = -1;
      } else {
        cursorVar = i;
      }

      return strdup(item->word);
    }

    // check end item
    if (item->next == NULL) {
      // if cursorVar > var list count, return last and reset cursorVar
      cursorVar = -1;

      return strdup(item->word);
    }

    // move next
    item = item->next;
    i++;
  }

  return NULL;
}

// search pre word from tire tree, return value must free by caller
char* tireSearchWord(int type, char* pre) {
  if (type == WT_TEXT) {
    return NULL;
  }

  if (type > WT_FROM_DB_MAX) {
    // NOT FROM DB , tires[type] alwary not null
    STire* tire = tires[type];
    if (tire == NULL) return NULL;
    return matchNextPrefix(tire, pre);
  }

  if(updateTireValue(type, true)) {
    return NULL;
  }

  // can obtain var names from local
  STire* tire = getAutoPtr(type);
  if (tire == NULL) {
    return NULL;
  }

  char* str = matchNextPrefix(tire, pre);
  // used finish, put back pointer to autoptr array
  putBackAutoPtr(type, tire);

  return str;
}

// match var word, word1 is pattern , word2 is input from shell
bool matchVarWord(SWord* word1, SWord* word2) {
  // search input word from tire tree
  char pre[512];
  memcpy(pre, word2->word, word2->len);
  pre[word2->len] = 0;

  char* str = NULL;
  if (word1->type == WT_VAR_ALLTABLE) {
    // ALL_TABLE
    str = tireSearchWord(WT_VAR_STABLE, pre);
    if (str == NULL) {
      str = tireSearchWord(WT_VAR_TABLE, pre);
      if (str == NULL) return false;
    }
  } else {
    // OTHER
    str = tireSearchWord(word1->type, pre);
    if (str == NULL) {
      // not found or word1->type variable list not obtain from server, return not match
      return false;
    }
  }

  // free previous malloc
  if (word1->free && word1->word) {
    taosMemoryFree(word1->word);
  }

  // save
  word1->word = str;
  word1->len = strlen(str);
  word1->free = true;  // need free

  return true;
}

//
//  -------------------  match words --------------------------
//

// compare command cmdPattern come from shellCommands , cmdInput come from user input
int32_t compareCommand(SWords* cmdPattern, SWords* cmdInput) {
  SWord* wordPattern = cmdPattern->head;
  SWord* wordInput = cmdInput->head;

  if (wordPattern == NULL || wordInput == NULL) {
    return -1;
  }

  for (int32_t i = 0; i < cmdPattern->count; i++) {
    if (wordPattern->type == WT_TEXT) {
      // WT_TEXT match
      if (wordPattern->len == wordInput->len) {
        if (strncasecmp(wordPattern->word, wordInput->word, wordPattern->len) != 0) return -1;
      } else if (wordPattern->len < wordInput->len) {
        return -1;
      } else {
        // wordPattern->len > wordInput->len
        if (strncasecmp(wordPattern->word, wordInput->word, wordInput->len) == 0) {
          if (i + 1 == cmdInput->count) {
            // last word return match
            cmdPattern->matchIndex = i;
            cmdPattern->matchLen = wordInput->len;
            return i;
          } else {
            return -1;
          }
        } else {
          return -1;
        }
      }
    } else {
      // WT_VAR auto match any one word
      if (wordInput->next == NULL) {  // input words last one
        if (matchVarWord(wordPattern, wordInput)) {
          cmdPattern->matchIndex = i;
          cmdPattern->matchLen = wordInput->len;
          varMode = true;
          return i;
        }
        return -1;
      }
    }

    // move next
    wordPattern = wordPattern->next;
    wordInput = wordInput->next;
    if (wordPattern == NULL || wordInput == NULL) {
      return -1;
    }
  }

  return -1;
}

// match command
SWords* matchCommand(SWords* input, bool continueSearch) {
  int32_t count = SHELL_COMMAND_COUNT();
  for (int32_t i = 0; i < count; i++) {
    SWords* shellCommand = shellCommands + i;
    if (continueSearch && lastMatchIndex != -1 && i <= lastMatchIndex) {
      // new match must greater than lastMatchIndex
      if (varMode && i == lastMatchIndex) {
        // do nothing, var match on lastMatchIndex
      } else {
        continue;
      }
    }

    // command is large
    if (input->count > shellCommand->count) {
      continue;
    }

    // compare
    int32_t index = compareCommand(shellCommand, input);
    if (index != -1) {
      if (firstMatchIndex == -1) firstMatchIndex = i;
      curMatchIndex = i;
      return &shellCommands[i];
    }
  }

  // not match
  return NULL;
}

//
//  -------------------  print screen --------------------------
//

// delete char count
void deleteCount(SShellCmd* cmd, int count) {
  int size = 0;
  int width = 0;
  int prompt_size = 6;
  shellClearScreen(cmd->endOffset + prompt_size, cmd->screenOffset + prompt_size);

  // loop delete
  while (--count >= 0 && cmd->cursorOffset > 0) {
    shellGetPrevCharSize(cmd->command, cmd->cursorOffset, &size, &width);
    memmove(cmd->command + cmd->cursorOffset - size, cmd->command + cmd->cursorOffset,
            cmd->commandSize - cmd->cursorOffset);
    cmd->commandSize -= size;
    cmd->cursorOffset -= size;
    cmd->screenOffset -= width;
    cmd->endOffset -= width;
  }
}

// show screen
void printScreen(TAOS* con, SShellCmd* cmd, SWords* match) {
  // modify SShellCmd
  if (firstMatchIndex == -1 || curMatchIndex == -1) {
    // no match
    return;
  }

  // first tab press
  const char* str = NULL;
  int         strLen = 0;

  if (firstMatchIndex == curMatchIndex && lastWordBytes == -1) {
    // first press tab
    SWord* word = MATCH_WORD(match);
    str = word->word + match->matchLen;
    strLen = word->len - match->matchLen;
    lastMatchIndex = firstMatchIndex;
    lastWordBytes = word->len;
  } else {
    if (lastWordBytes == -1) return;
    deleteCount(cmd, lastWordBytes);

    SWord* word = MATCH_WORD(match);
    str = word->word;
    strLen = word->len;
    // set current to last
    lastMatchIndex = curMatchIndex;
    lastWordBytes = word->len;
  }

  // insert new
  shellInsertStr(cmd, (char*)str, strLen);
}

// main key press tab , matched return true else false
bool firstMatchCommand(TAOS* con, SShellCmd* cmd) {
  if(con == NULL || cmd == NULL) return false;
  // parse command
  SWords* input = (SWords*)taosMemoryMalloc(sizeof(SWords));
  memset(input, 0, sizeof(SWords));
  input->source = cmd->command;
  input->source_len = cmd->commandSize;
  parseCommand(input, false);

  // if have many , default match first, if press tab again , switch to next
  curMatchIndex = -1;
  lastMatchIndex = -1;
  SWords* match = matchCommand(input, true);
  if (match == NULL) {
    // not match , nothing to do
    freeCommand(input);
    taosMemoryFree(input);
    return false;
  }

  // print to screen
  printScreen(con, cmd, match);
#ifdef WINDOWS
  printf("\r");
  shellShowOnScreen(cmd);
#endif
  freeCommand(input);
  taosMemoryFree(input);
  return true;
}

// create input source
void createInputFromFirst(SWords* input, SWords* firstMatch) {
  //
  // if next pressTabKey , input context come from firstMatch, set matched length with source_len
  //
  input->source = (char*)taosMemoryMalloc(1024);
  memset((void*)input->source, 0, 1024);

  SWord* word = firstMatch->head;

  // source_len = full match word->len + half match with firstMatch->matchLen
  for (int i = 0; i < firstMatch->matchIndex && word; i++) {
    // combine source from each word
    strncpy(input->source + input->source_len, word->word, word->len);
    strcat(input->source, " ");          // append blank space
    input->source_len += word->len + 1;  // 1 is blank length
    // move next
    word = word->next;
  }
  // appand half matched word for last
  if (word) {
    strncpy(input->source + input->source_len, word->word, firstMatch->matchLen);
    input->source_len += firstMatch->matchLen;
  }
}

// user press Tabkey again is named next , matched return true else false
bool nextMatchCommand(TAOS* con, SShellCmd* cmd, SWords* firstMatch) {
  if (firstMatch == NULL || firstMatch->head == NULL) {
    return false;
  }
  SWords* input = (SWords*)taosMemoryMalloc(sizeof(SWords));
  memset(input, 0, sizeof(SWords));

  // create input from firstMatch
  createInputFromFirst(input, firstMatch);

  // parse input
  parseCommand(input, false);

  // if have many , default match first, if press tab again , switch to next
  SWords* match = matchCommand(input, true);
  if (match == NULL) {
    // if not match , reset all index
    firstMatchIndex = -1;
    curMatchIndex = -1;
    match = matchCommand(input, false);
    if (match == NULL) {
      freeCommand(input);
      if (input->source) taosMemoryFree(input->source);
      taosMemoryFree(input);
      return false;
    }
  }

  // print to screen
  printScreen(con, cmd, match);
#ifdef WINDOWS
  printf("\r");
  shellShowOnScreen(cmd);
#endif

  // free
  freeCommand(input);
  if (input->source) {
    taosMemoryFree(input->source);
    input->source = NULL;
  }
  taosMemoryFree(input);

  return true;
}

// fill with type
bool fillWithType(TAOS* con, SShellCmd* cmd, char* pre, int type) {
  // get type
  STire* tire = tires[type];
  char*  str = matchNextPrefix(tire, pre);
  if (str == NULL) {
    return false;
  }

  // need insert part string
  char* part = str + strlen(pre);

  // show
  int count = strlen(part);
  shellInsertStr(cmd, part, count);
  cntDel = count;  // next press tab delete current append count

  taosMemoryFree(str);
  return true;
}

// fill with type
bool fillTableName(TAOS* con, SShellCmd* cmd, char* pre) {
  // search stable and table
  char* str = tireSearchWord(WT_VAR_STABLE, pre);
  if (str == NULL) {
    str = tireSearchWord(WT_VAR_TABLE, pre);
    if (str == NULL) return false;
  }

  // need insert part string
  char* part = str + strlen(pre);

  // delete autofill count last append
  if (cntDel > 0) {
    deleteCount(cmd, cntDel);
    cntDel = 0;
  }

  // show
  int count = strlen(part);
  shellInsertStr(cmd, part, count);
  cntDel = count;  // next press tab delete current append count

  taosMemoryFree(str);
  return true;
}

//
// find last word from sql select clause
//  example :
//  1 select cou -> press tab  select count(
//  2 select count(*),su -> select count(*), sum(
//  3 select count(*), su -> select count(*), sum(
//
char* lastWord(char* p) {
  // get near from end revert find ' ' and ','
  char* p1 = strrchr(p, ' ');
  char* p2 = strrchr(p, ',');

  if (p1 && p2) {
    return p1 > p2 ? p1 + 1 : p2 + 1;
  } else if (p1) {
    return p1 + 1;
  } else if (p2) {
    return p2 + 1;
  } else {
    return p;
  }
}

bool fieldsInputEnd(char* sql) {
  // not in '()'
  char* p1 = strrchr(sql, '(');
  char* p2 = strrchr(sql, ')');
  if (p1 && p2 == NULL) {
    // like select count( '  '
    return false;
  } else if (p1 && p2 && p1 > p2) {
    // like select sum(age), count( ' '
    return false;
  }

  // not in ','
  char* p3 = strrchr(sql, ',');
  char* p = p3;
  // like select ts, age,'    '
  if (p) {
    ++p;
    bool  allBlank = true;  // after last ','  all char is blank
    int   cnt = 0;          // blank count , like '    ' as one blank
    char* plast = NULL;     // last blank position
    while (*p) {
      if (*p == ' ') {
        plast = p;
        cnt++;
      } else {
        allBlank = false;
      }
      ++p;
    }

    // any one word is not blank
    if (allBlank) {
      return false;
    }

    // like 'select count(*),sum(age) fr' need return true
    if (plast && plast > p3 && p2 > p1 && plast > p2 && p1 > p3) {
      return true;
    }

    // if last char not ' ', then not end field, like 'select count(*), su' can fill sum(
    if (sql[strlen(sql) - 1] != ' ' && cnt <= 1) {
      return false;
    }
  }

  char* p4 = strrchr(sql, ' ');
  if (p4 == NULL) {
    // only one word
    return false;
  }

  return true;
}

// need insert from
bool needInsertFrom(char* sql, int len) {
  // last is blank
  if (sql[len - 1] != ' ') {
    // insert from keyword
    return false;
  }

  //  select fields input is end
  if (!fieldsInputEnd(sql)) {
    return false;
  }

  // can insert from keyword
  return true;
}

// p is string following select keyword
bool appendAfterSelect(TAOS* con, SShellCmd* cmd, char* sql, int32_t len) {
  char* p = strndup(sql, len);

  // union all
  char* p1;
  do {
    p1 = strstr(p, UNION_ALL);
    if (p1) {
      p = p1 + strlen(UNION_ALL);
    }
  } while (p1);

  char* from = strstr(p, " from ");
  // last word , maybe empty string or some letters of a string
  char* last = lastWord(p);
  bool  ret = false;
  if (from == NULL) {
    bool fieldEnd = fieldsInputEnd(p);
    // check fields input end then insert from keyword
    if (fieldEnd && p[len - 1] == ' ') {
      shellInsertStr(cmd, "from", 4);
      taosMemoryFree(p);
      return true;
    }

    // fill function
    if (fieldEnd) {
      // fields is end , need match keyword
      ret = fillWithType(con, cmd, last, WT_VAR_KEYWORD);
    } else {
      ret = fillWithType(con, cmd, last, WT_VAR_FUNC);
    }

    taosMemoryFree(p);
    return ret;
  }

  // have from
  char* blank = strstr(from + 6, " ");
  if (blank == NULL) {
    // no table name, need fill
    ret = fillTableName(con, cmd, last);
  } else {
    ret = fillWithType(con, cmd, last, WT_VAR_KEYWORD);
  }

  taosMemoryFree(p);
  return ret;
}

int32_t searchAfterSelect(char* p, int32_t len) {
  // select * from st;
  if (strncasecmp(p, "select ", 7) == 0) {
    // check nest query
    char* p1 = p + 7;
    while (1) {
      char* p2 = strstr(p1, "select ");
      if (p2 == NULL) break;
      p1 = p2 + 7;
    }

    return p1 - p;
  }

  // explain as select * from st;
  if (strncasecmp(p, "explain select ", 15) == 0) {
    return 15;
  }

  char* as_pos_end = strstr(p, " as select ");
  if (as_pos_end == NULL) return -1;
  as_pos_end += 11;

  // create stream <stream_name> as select
  if (strncasecmp(p, "create stream ", 14) == 0) {
    return as_pos_end - p;
    ;
  }

  // create topic <topic_name> as select
  if (strncasecmp(p, "create topic ", 13) == 0) {
    return as_pos_end - p;
  }

  return -1;
}

bool matchSelectQuery(TAOS* con, SShellCmd* cmd) {
  // if continue press Tab , delete bytes by previous autofill
  if (cntDel > 0) {
    deleteCount(cmd, cntDel);
    cntDel = 0;
  }

  // match select ...
  int   len = cmd->commandSize;
  char* p = cmd->command;

  // remove prefix blank
  while (p[0] == ' ' && len > 0) {
    p++;
    len--;
  }

  // special range
  if (len < 7 || len > 512) {
    return false;
  }

  // search
  char*   sql_cp = strndup(p, len);
  int32_t n = searchAfterSelect(sql_cp, len);
  taosMemoryFree(sql_cp);
  if (n == -1 || n > len) return false;
  p += n;
  len -= n;

  // append
  return appendAfterSelect(con, cmd, p, len);
}

// if is input create fields or tags area, return true
bool isCreateFieldsArea(char* p) {
  // put to while, support like create table st(ts timestamp, bin1 binary(16), bin2 + blank + TAB 
  char* p1 = strdup(p);
  bool ret = false;
  while (1) {
    char* left = strrchr(p1, '(');
    if (left == NULL) {
      // like 'create table st'
      ret = false;
      break;
    }

    char* right = strrchr(p1, ')');
    if (right == NULL) {
      // like 'create table st( '
      ret = true;
      break;
    }

    if (left > right) {
      // like 'create table st( ts timestamp, age int) tags(area '
      ret = true;
      break;
    }
    
    // set string end by small for next strrchr search
    *left = 0;
  }
  taosMemoryFree(p1);

  return ret;
}

bool matchCreateTable(TAOS* con, SShellCmd* cmd) {
  // if continue press Tab , delete bytes by previous autofill
  if (cntDel > 0) {
    deleteCount(cmd, cntDel);
    cntDel = 0;
  }

  // match select ...
  int   len = cmd->commandSize;
  char* p = cmd->command;

  // remove prefix blank
  while (p[0] == ' ' && len > 0) {
    p++;
    len--;
  }

  // special range
  if (len < 7 || len > 1024) {
    return false;
  }

  // select and from
  if (strncasecmp(p, "create table ", 13) != 0) {
    // not select query clause
    return false;
  }
  p += 13;
  len -= 13;

  char* ps = strndup(p, len);
  bool  ret = false;
  char* last = lastWord(ps);

  // check in create fields or tags input area
  if (isCreateFieldsArea(ps)) {
    ret = fillWithType(con, cmd, last, WT_VAR_DATATYPE);
  }

  // tags
  if (!ret) {
    // find only one ')' , can insert tags
    char* p1 = strchr(ps, ')');
    if (p1) {
      if (strchr(p1 + 1, ')') == NULL && strstr(p1 + 1, "tags") == NULL) {
        // can insert tags keyword
        ret = fillWithType(con, cmd, last, WT_VAR_KEYTAGS);
      }
    }
  }

  // tb options
  if (!ret) {
    // find like create table st (...) tags(..)  <here is fill tb option area>
    char* p1 = strchr(ps, ')');  // first ')' end
    if (p1) {
      if (strchr(p1 + 1, ')')) {  // second ')' end
        // here is tb options area, can insert option
        ret = fillWithType(con, cmd, last, WT_VAR_TBOPTION);
      }
    }
  }

  taosMemoryFree(ps);
  return ret;
}

bool matchOther(TAOS* con, SShellCmd* cmd) {
  int   len = cmd->commandSize;
  char* p = cmd->command;

  // '\\'
  if (p[len - 1] == '\\') {
    // append '\G'
    char a[] = "G;";
    shellInsertStr(cmd, a, 2);
    return true;
  }

  // too small
  if (len < 8) return false;

  // like 'from ( '
  char* sql = strndup(p, len);
  char* last = lastWord(sql);

  if (strcmp(last, "from(") == 0) {
    fillWithType(con, cmd, "", WT_VAR_KEYSELECT);
    taosMemoryFree(sql);
    return true;
  }
  if (strncmp(last, "(", 1) == 0) {
    last += 1;
  }

  char* from = strstr(sql, " from");
  // find last ' from'
  while (from) {
    char* p1 = strstr(from + 5, " from");
    if (p1 == NULL) break;
    from = p1;
  }

  if (from) {
    // find next is '('
    char* p2 = from + 5;
    bool  found = false;   // found 'from ... ( ...'  ... is any count of blank
    bool  found1 = false;  // found '('
    while (1) {
      if (p2 == last || *p2 == '\0') {
        // last word or string end
        if (found1) {
          found = true;
        }
        break;
      } else if (*p2 == '(') {
        found1 = true;
      } else if (*p2 == ' ') {
        // do nothing
      } else {
        // have any other char
        break;
      }

      // move next
      p2++;
    }

    if (found) {
      fillWithType(con, cmd, last, WT_VAR_KEYSELECT);
      taosMemoryFree(sql);
      return true;
    }
  }

  // INSERT

  taosMemoryFree(sql);

  return false;
}

// last match if nothing matched
bool matchEnd(TAOS* con, SShellCmd* cmd) {
  // str dump
  bool ret = false;
  char* ps = strndup(cmd->command, cmd->commandSize);
  char* last = lastWord(ps);
  char* elast = strrchr(last, '.'); // find end last
  if(elast) {
    last = elast + 1;
  }

  // less one char can match
  if(strlen(last) == 0 ) {
    goto _return;
  }

  // match database
  if(elast == NULL) {
    // dot need not completed with dbname
    if (fillWithType(con, cmd, last, WT_VAR_DBNAME)) {
      ret = true;
      goto _return;
    }
  }

  if (fillWithType(con, cmd, last, WT_VAR_SYSTABLE)) {
    ret = true;
    goto _return;
  }

_return:
  taosMemoryFree(ps);
  return ret;
}

// main key press tab
void pressTabKey(SShellCmd* cmd) {
  // check empty tab key
  if (cmd->commandSize == 0) {
    // have multi line tab key
    if(cmd->bufferSize == 0) {
      showHelp();
    }
    shellShowOnScreen(cmd);
    return;
  }

  // save connection to global
  varCmd = cmd;
  bool matched = false;

  // manual match like create table st( ...
  matched = matchCreateTable(varCon, cmd);
  if (matched) return;

  // shellCommands match
  if (firstMatchIndex == -1) {
    matched = firstMatchCommand(varCon, cmd);
  } else {
    matched = nextMatchCommand(varCon, cmd, &shellCommands[firstMatchIndex]);
  }
  if (matched) return;

  // NOT MATCHED ANYONE
  // match other like '\G' ...
  matched = matchOther(varCon, cmd);
  if (matched) return;

  // manual match like select * from ...
  matched = matchSelectQuery(varCon, cmd);
  if (matched) return;

  // match end
  matched = matchEnd(varCon, cmd);

  return;
}

// press othr key
void pressOtherKey(char c) {
  // reset global variant
  firstMatchIndex = -1;
  lastMatchIndex = -1;
  curMatchIndex = -1;
  lastWordBytes = -1;

  // var names
  cursorVar = -1;
  varMode = false;
  waitAutoFill = false;
  cntDel = 0;

  if (lastMatch) {
    freeMatch(lastMatch);
    lastMatch = NULL;
  }
}

// put name into name, return name length
int getWordName(char* p, char* name, int nameLen) {
  // remove prefix blank
  while (*p == ' ') {
    p++;
  }

  // get databases name;
  int i = 0;
  while (p[i] != 0 && i < nameLen - 1) {
    name[i] = p[i];
    i++;
    if (p[i] == ' ' || p[i] == ';' || p[i] == '(') {
      // name end
      break;
    }
  }
  name[i] = 0;

  return i;
}

// deal use db, if have  'use' return true
bool dealUseDB(char* sql) {
  // check use keyword
  if (strncasecmp(sql, "use ", 4) != 0) {
    return false;
  }

  char  db[256];
  char* p = sql + 4;
  if (getWordName(p, db, sizeof(db)) == 0) {
    // no name , return
    return true;
  }

  //  dbName is previous use open db name
  if (strcasecmp(db, dbName) == 0) {
    // same , no need switch
    return true;
  }

  // switch new db
  taosThreadMutexLock(&tiresMutex);
  // STABLE set null
  STire* tire = tires[WT_VAR_STABLE];
  tires[WT_VAR_STABLE] = NULL;
  if (tire) {
    freeTire(tire);
  }
  // TABLE set null
  tire = tires[WT_VAR_TABLE];
  tires[WT_VAR_TABLE] = NULL;
  if (tire) {
    freeTire(tire);
  }
  // save
  strcpy(dbName, db);
  taosThreadMutexUnlock(&tiresMutex);

  return true;
}

// deal create, if have 'create' return true
bool dealCreateCommand(char* sql) {
  // check keyword
  if (strncasecmp(sql, "create ", 7) != 0) {
    return false;
  }

  char  name[1024];
  char* p = sql + 7;
  if (getWordName(p, name, sizeof(name)) == 0) {
    // no name , return
    return true;
  }

  int type = -1;
  //  dbName is previous use open db name
  if (strcasecmp(name, "database") == 0) {
    type = WT_VAR_DBNAME;
  } else if (strcasecmp(name, "table") == 0) {
    if (strstr(sql, " tags") != NULL && strstr(sql, " using ") == NULL)
      type = WT_VAR_STABLE;
    else
      type = WT_VAR_TABLE;
  } else if (strcasecmp(name, "user") == 0) {
    type = WT_VAR_USERNAME;
  } else if (strcasecmp(name, "topic") == 0) {
    type = WT_VAR_TOPIC;
  } else if (strcasecmp(name, "stream") == 0) {
    type = WT_VAR_STREAM;
  } else {
    // no match , return
    return true;
  }

  // move next
  p += strlen(name);

  // get next word , that is table name
  if (getWordName(p, name, sizeof(name)) == 0) {
    // no name , return
    return true;
  }

  // switch new db
  taosThreadMutexLock(&tiresMutex);
  // STABLE set null
  STire* tire = tires[type];
  if (tire) {
    insertWord(tire, name);
  }
  taosThreadMutexUnlock(&tiresMutex);

  return true;
}

// deal create, if have 'drop' return true
bool dealDropCommand(char* sql) {
  // check keyword
  if (strncasecmp(sql, "drop ", 5) != 0) {
    return false;
  }

  char  name[1024];
  char* p = sql + 5;
  if (getWordName(p, name, sizeof(name)) == 0) {
    // no name , return
    return true;
  }

  int type = -1;
  //  dbName is previous use open db name
  if (strcasecmp(name, "database") == 0) {
    type = WT_VAR_DBNAME;
  } else if (strcasecmp(name, "table") == 0) {
    type = WT_VAR_ALLTABLE;
  } else if (strcasecmp(name, "dnode") == 0) {
    type = WT_VAR_DNODEID;
  } else if (strcasecmp(name, "user") == 0) {
    type = WT_VAR_USERNAME;
  } else if (strcasecmp(name, "topic") == 0) {
    type = WT_VAR_TOPIC;
  } else if (strcasecmp(name, "stream") == 0) {
    type = WT_VAR_STREAM;
  } else {
    // no match , return
    return true;
  }

  // move next
  p += strlen(name);

  // get next word , that is table name
  if (getWordName(p, name, sizeof(name)) == 0) {
    // no name , return
    return true;
  }

  // switch new db
  taosThreadMutexLock(&tiresMutex);
  // STABLE set null
  if (type == WT_VAR_ALLTABLE) {
    bool del = false;
    // del in stable
    STire* tire = tires[WT_VAR_STABLE];
    if (tire) del = deleteWord(tire, name);
    // del in table
    if (!del) {
      tire = tires[WT_VAR_TABLE];
      if (tire) del = deleteWord(tire, name);
    }
  } else {
    // OTHER TYPE
    STire* tire = tires[type];
    if (tire) deleteWord(tire, name);
  }
  taosThreadMutexUnlock(&tiresMutex);

  return true;
}

// callback autotab module after shell sql execute
void callbackAutoTab(char* sqlstr, TAOS* pSql, bool usedb) {
  char* sql = sqlstr;
  // remove prefix blank
  while (*sql == ' ') {
    sql++;
  }

  if (dealUseDB(sql)) {
    // change to new db
    if (!varRunOnce) updateTireValue(WT_VAR_STABLE, false);
    return;
  }

  // create command add name to autotab
  if (dealCreateCommand(sql)) {
    return;
  }

  // drop command remove name from autotab
  if (dealDropCommand(sql)) {
    return;
  }

  return;
}<|MERGE_RESOLUTION|>--- conflicted
+++ resolved
@@ -15,8 +15,8 @@
 
 #define __USE_XOPEN
 
+#include "shellAuto.h"
 #include "shellInt.h"
-#include "shellAuto.h"
 #include "shellTire.h"
 #include "tthread.h"
 
@@ -26,14 +26,14 @@
 #define UNION_ALL " union all "
 
 // extern function
-void shellClearScreen(int32_t ecmd_pos, int32_t cursor_pos);
-void shellGetPrevCharSize(const char* str, int32_t pos, int32_t* size, int32_t* width);
-void shellShowOnScreen(SShellCmd* cmd);
-void shellInsertChar(SShellCmd* cmd, char* c, int size);
-void shellInsertStr(SShellCmd* cmd, char* str, int size);
-bool appendAfterSelect(TAOS* con, SShellCmd* cmd, char* p, int32_t len);
+void  shellClearScreen(int32_t ecmd_pos, int32_t cursor_pos);
+void  shellGetPrevCharSize(const char* str, int32_t pos, int32_t* size, int32_t* width);
+void  shellShowOnScreen(SShellCmd* cmd);
+void  shellInsertChar(SShellCmd* cmd, char* c, int size);
+void  shellInsertStr(SShellCmd* cmd, char* str, int size);
+bool  appendAfterSelect(TAOS* con, SShellCmd* cmd, char* p, int32_t len);
 char* tireSearchWord(int type, char* pre);
-bool updateTireValue(int type, bool autoFill) ;
+bool  updateTireValue(int type, bool autoFill);
 
 typedef struct SAutoPtr {
   STire* p;
@@ -249,7 +249,7 @@
                       "wal_retention_size ",
                       "wal_segment_size "};
 
-char* alter_db_options[] = {"cachemodel ", "replica ", "keep ",  "cachesize ", "wal_fsync_period ", "wal_level "};
+char* alter_db_options[] = {"cachemodel ", "replica ", "keep ", "cachesize ", "wal_fsync_period ", "wal_level "};
 
 char* data_types[] = {"timestamp",    "int",
                       "int unsigned", "varchar(16)",
@@ -270,7 +270,6 @@
     "ins_users",         "ins_grants",     "ins_vgroups",      "ins_configs", "ins_dnode_variables", "ins_topics",
     "ins_subscriptions", "ins_streams",    "ins_stream_tasks", "ins_vnodes",  "ins_user_privileges", "perf_connections",
     "perf_queries",      "perf_consumers", "perf_trans",       "perf_apps"};
-
 
 //
 //  ------- global variant define ---------
@@ -339,43 +338,26 @@
 
 // show auto tab introduction
 void printfIntroduction() {
-<<<<<<< HEAD
   printf("   ******************************  Tab Completion  **********************************\n");
   char secondLine[160] = "\0";
-  sprintf(secondLine, "   *   The %s CLI supports tab completion for a variety of items, ",
-          shell.info.cusName);
+  sprintf(secondLine, "   *   The %s CLI supports tab completion for a variety of items, ", shell.info.cusName);
   printf("%s", secondLine);
   int secondLineLen = strlen(secondLine);
-  while (84-(secondLineLen++) > 0) {
+  while (84 - (secondLineLen++) > 0) {
     printf(" ");
   }
   printf("*\n");
-  printf("   *   including database names, table names, function names and keywords.          *\n");
-  printf("   *   The full list of shortcut keys is as follows:                                *\n");
-  printf("   *    [ TAB ]        ......  complete the current word                            *\n");
-  printf("   *                   ......  if used on a blank line, display all valid commands  *\n");
-  printf("   *    [ Ctrl + A ]   ......  move cursor to the st[A]rt of the line               *\n");
-  printf("   *    [ Ctrl + E ]   ......  move cursor to the [E]nd of the line                 *\n");
-  printf("   *    [ Ctrl + W ]   ......  move cursor to the middle of the line                *\n");
-  printf("   *    [ Ctrl + L ]   ......  clear the entire screen                              *\n");
-  printf("   *    [ Ctrl + K ]   ......  clear the screen after the cursor                    *\n");
-  printf("   *    [ Ctrl + U ]   ......  clear the screen before the cursor                   *\n");
-  printf("   **********************************************************************************\n\n");
-=======
-  printf("  ******************************  Tab Completion  *************************************\n");
-  printf("  *   The TDengine CLI supports tab completion for a variety of items,                *\n");
-  printf("  *   including database names, table names, function names and keywords.             *\n");
-  printf("  *   The full list of shortcut keys is as follows:                                   *\n");
-  printf("  *    [ TAB ]        ......  complete the current word                               *\n");
-  printf("  *                   ......  if used on a blank line, display all supported commands *\n");
-  printf("  *    [ Ctrl + A ]   ......  move cursor to the st[A]rt of the line                  *\n");
-  printf("  *    [ Ctrl + E ]   ......  move cursor to the [E]nd of the line                    *\n");
-  printf("  *    [ Ctrl + W ]   ......  move cursor to the middle of the line                   *\n");
-  printf("  *    [ Ctrl + L ]   ......  clear the entire screen                                 *\n");
-  printf("  *    [ Ctrl + K ]   ......  clear the screen after the cursor                       *\n");
-  printf("  *    [ Ctrl + U ]   ......  clear the screen before the cursor                      *\n");
-  printf("  *************************************************************************************\n\n");
->>>>>>> 16bc8cb5
+  printf("  *   including database names, table names, function names and keywords.              *\n");
+  printf("  *   The full list of shortcut keys is as follows:                                    *\n");
+  printf("  *    [ TAB ]        ......  complete the current word                                *\n");
+  printf("  *                   ......  if used on a blank line, display all supported commands  *\n");
+  printf("  *    [ Ctrl + A ]   ......  move cursor to the st[A]rt of the line                   *\n");
+  printf("  *    [ Ctrl + E ]   ......  move cursor to the [E]nd of the line                     *\n");
+  printf("  *    [ Ctrl + W ]   ......  move cursor to the middle of the line                    *\n");
+  printf("  *    [ Ctrl + L ]   ......  clear the entire screen                                  *\n");
+  printf("  *    [ Ctrl + K ]   ......  clear the screen after the cursor                        *\n");
+  printf("  *    [ Ctrl + U ]   ......  clear the screen before the cursor                       *\n");
+  printf("  **************************************************************************************\n\n");
 }
 
 void showHelp() {
@@ -814,7 +796,7 @@
 
 void setThreadNull(int type) {
   taosThreadMutexLock(&tiresMutex);
-  if(threads[type]) {
+  if (threads[type]) {
     taosMemoryFree(threads[type]);
   }
   threads[type] = NULL;
@@ -891,7 +873,7 @@
 // only match next one word from all match words, return valuue must free by caller
 char* matchNextPrefix(STire* tire, char* pre) {
   SMatch* match = NULL;
-  if(tire == NULL) return NULL;
+  if (tire == NULL) return NULL;
 
   // re-use last result
   if (lastMatch) {
@@ -977,7 +959,7 @@
     return matchNextPrefix(tire, pre);
   }
 
-  if(updateTireValue(type, true)) {
+  if (updateTireValue(type, true)) {
     return NULL;
   }
 
@@ -1182,7 +1164,7 @@
 
 // main key press tab , matched return true else false
 bool firstMatchCommand(TAOS* con, SShellCmd* cmd) {
-  if(con == NULL || cmd == NULL) return false;
+  if (con == NULL || cmd == NULL) return false;
   // parse command
   SWords* input = (SWords*)taosMemoryMalloc(sizeof(SWords));
   memset(input, 0, sizeof(SWords));
@@ -1553,9 +1535,9 @@
 
 // if is input create fields or tags area, return true
 bool isCreateFieldsArea(char* p) {
-  // put to while, support like create table st(ts timestamp, bin1 binary(16), bin2 + blank + TAB 
+  // put to while, support like create table st(ts timestamp, bin1 binary(16), bin2 + blank + TAB
   char* p1 = strdup(p);
-  bool ret = false;
+  bool  ret = false;
   while (1) {
     char* left = strrchr(p1, '(');
     if (left == NULL) {
@@ -1576,7 +1558,7 @@
       ret = true;
       break;
     }
-    
+
     // set string end by small for next strrchr search
     *left = 0;
   }
@@ -1730,21 +1712,21 @@
 // last match if nothing matched
 bool matchEnd(TAOS* con, SShellCmd* cmd) {
   // str dump
-  bool ret = false;
+  bool  ret = false;
   char* ps = strndup(cmd->command, cmd->commandSize);
   char* last = lastWord(ps);
-  char* elast = strrchr(last, '.'); // find end last
-  if(elast) {
+  char* elast = strrchr(last, '.');  // find end last
+  if (elast) {
     last = elast + 1;
   }
 
   // less one char can match
-  if(strlen(last) == 0 ) {
+  if (strlen(last) == 0) {
     goto _return;
   }
 
   // match database
-  if(elast == NULL) {
+  if (elast == NULL) {
     // dot need not completed with dbname
     if (fillWithType(con, cmd, last, WT_VAR_DBNAME)) {
       ret = true;
@@ -1767,7 +1749,7 @@
   // check empty tab key
   if (cmd->commandSize == 0) {
     // have multi line tab key
-    if(cmd->bufferSize == 0) {
+    if (cmd->bufferSize == 0) {
       showHelp();
     }
     shellShowOnScreen(cmd);
