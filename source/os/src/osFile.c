--- conflicted
+++ resolved
@@ -368,12 +368,9 @@
     tbuf += nwritten;
   }
 
-<<<<<<< HEAD
-=======
 #if FILE_WITH_LOCK
   pthread_rwlock_unlock(&(pFile->rwlock));
 #endif
->>>>>>> 2a18512e
   return count;
 }
 
@@ -691,10 +688,6 @@
   }
   assert(pFile->fp != NULL);
 
-<<<<<<< HEAD
-  char    buffer[MAX_FPRINTFLINE_BUFFER_SIZE] = {0};
-=======
->>>>>>> 2a18512e
   va_list ap;
   va_start(ap, format);
   vfprintf(pFile->fp, format, ap);
