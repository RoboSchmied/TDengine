--- conflicted
+++ resolved
@@ -15,15 +15,11 @@
     PUBLIC meta
     PUBLIC tq
     PUBLIC tsdb
-<<<<<<< HEAD
+    PUBLIC wal
+    PUBLIC cjson
 )
 
 # test
 if(${BUILD_TEST})
     add_subdirectory(test)
-endif(${BUILD_TEST})
-=======
-    PUBLIC wal
-    PUBLIC cjson
-)
->>>>>>> bf80ed20
+endif(${BUILD_TEST})