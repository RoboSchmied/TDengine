
/*
 * Copyright (c) 2019 TAOS Data, Inc. <jhtao@taosdata.com>
 *
 * This program is free software: you can use, redistribute, and/or modify
 * it under the terms of the GNU Affero General Public License, version 3
 * or later ("AGPL"), as published by the Free Software Foundation.
 *
 * This program is distributed in the hope that it will be useful, but WITHOUT
 * ANY WARRANTY; without even the implied warranty of MERCHANTABILITY or
 * FITNESS FOR A PARTICULAR PURPOSE.
 *
 * You should have received a copy of the GNU Affero General Public License
 * along with this program. If not, see <http://www.gnu.org/licenses/>.
 */

#include "astCreateFuncs.h"

#define CHECK_OUT_OF_MEM(p) \
  do { \
    if (NULL == (p)) { \
      pCxt->valid = false; \
      return NULL; \
    } \
  } while (0)

#define CHECK_RAW_EXPR_NODE(node) \
  do { \
    if (NULL == (node) || QUERY_NODE_RAW_EXPR != nodeType(node)) { \
      pCxt->valid = false; \
      return NULL; \
    } \
  } while (0)

SToken nil_token = { .type = TK_NIL, .n = 0, .z = NULL };

typedef SDatabaseOptions* (*FSetDatabaseOption)(SAstCreateContext* pCxt, SDatabaseOptions* pOptions, const SToken* pVal);
static FSetDatabaseOption setDbOptionFuncs[DB_OPTION_MAX];

typedef STableOptions* (*FSetTableOption)(SAstCreateContext* pCxt, STableOptions* pOptions, const SToken* pVal);
static FSetTableOption setTableOptionFuncs[TABLE_OPTION_MAX];

static SDatabaseOptions* setDbBlocks(SAstCreateContext* pCxt, SDatabaseOptions* pOptions, const SToken* pVal) {
  int64_t val = strtol(pVal->z, NULL, 10);
  if (val < TSDB_MIN_TOTAL_BLOCKS || val > TSDB_MAX_TOTAL_BLOCKS) {
    snprintf(pCxt->pQueryCxt->pMsg, pCxt->pQueryCxt->msgLen,
<<<<<<< HEAD
        "invalid db option totalBlocks: %" PRId64 " valid range: [%d, %d]", val, TSDB_MIN_TOTAL_BLOCKS, TSDB_MAX_TOTAL_BLOCKS);
=======
        "invalid db option totalBlocks: %"PRId64" valid range: [%d, %d]", val, TSDB_MIN_TOTAL_BLOCKS, TSDB_MAX_TOTAL_BLOCKS);
>>>>>>> b0a4cc81
    pCxt->valid = false;
    return pOptions;
  }
  pOptions->numOfBlocks = val;
  return pOptions;
}

static SDatabaseOptions* setDbCache(SAstCreateContext* pCxt, SDatabaseOptions* pOptions, const SToken* pVal) {
  int64_t val = strtol(pVal->z, NULL, 10);
  if (val < TSDB_MIN_CACHE_BLOCK_SIZE || val > TSDB_MAX_CACHE_BLOCK_SIZE) {
    snprintf(pCxt->pQueryCxt->pMsg, pCxt->pQueryCxt->msgLen,
<<<<<<< HEAD
        "invalid db option cacheBlockSize: %" PRId64 " valid range: [%d, %d]", val, TSDB_MIN_CACHE_BLOCK_SIZE, TSDB_MAX_CACHE_BLOCK_SIZE);
=======
        "invalid db option cacheBlockSize: %"PRId64" valid range: [%d, %d]", val, TSDB_MIN_CACHE_BLOCK_SIZE, TSDB_MAX_CACHE_BLOCK_SIZE);
>>>>>>> b0a4cc81
    pCxt->valid = false;
    return pOptions;
  }
  pOptions->cacheBlockSize = val;
  return pOptions;
}

static SDatabaseOptions* setDbCacheLast(SAstCreateContext* pCxt, SDatabaseOptions* pOptions, const SToken* pVal) {
  int64_t val = strtol(pVal->z, NULL, 10);
  if (val < TSDB_MIN_DB_CACHE_LAST_ROW || val > TSDB_MAX_DB_CACHE_LAST_ROW) {
    snprintf(pCxt->pQueryCxt->pMsg, pCxt->pQueryCxt->msgLen,
<<<<<<< HEAD
        "invalid db option cacheLast: %" PRId64 " valid range: [%d, %d]", val, TSDB_MIN_DB_CACHE_LAST_ROW, TSDB_MAX_DB_CACHE_LAST_ROW);
=======
        "invalid db option cacheLast: %"PRId64" valid range: [%d, %d]", val, TSDB_MIN_DB_CACHE_LAST_ROW, TSDB_MAX_DB_CACHE_LAST_ROW);
>>>>>>> b0a4cc81
    pCxt->valid = false;
    return pOptions;
  }
  pOptions->cachelast = val;
  return pOptions;
}

static SDatabaseOptions* setDbComp(SAstCreateContext* pCxt, SDatabaseOptions* pOptions, const SToken* pVal) {
  int64_t val = strtol(pVal->z, NULL, 10);
  if (val < TSDB_MIN_COMP_LEVEL || val > TSDB_MAX_COMP_LEVEL) {
    snprintf(pCxt->pQueryCxt->pMsg, pCxt->pQueryCxt->msgLen,
<<<<<<< HEAD
        "invalid db option compression: %" PRId64 " valid range: [%d, %d]", val, TSDB_MIN_COMP_LEVEL, TSDB_MAX_COMP_LEVEL);
=======
        "invalid db option compression: %"PRId64" valid range: [%d, %d]", val, TSDB_MIN_COMP_LEVEL, TSDB_MAX_COMP_LEVEL);
>>>>>>> b0a4cc81
    pCxt->valid = false;
    return pOptions;
  }
  pOptions->compressionLevel = val;
  return pOptions;
}

static SDatabaseOptions* setDbDays(SAstCreateContext* pCxt, SDatabaseOptions* pOptions, const SToken* pVal) {
  int64_t val = strtol(pVal->z, NULL, 10);
  if (val < TSDB_MIN_DAYS_PER_FILE || val > TSDB_MAX_DAYS_PER_FILE) {
    snprintf(pCxt->pQueryCxt->pMsg, pCxt->pQueryCxt->msgLen,
<<<<<<< HEAD
        "invalid db option daysPerFile: %" PRId64 " valid range: [%d, %d]", val, TSDB_MIN_DAYS_PER_FILE, TSDB_MAX_DAYS_PER_FILE);
=======
        "invalid db option daysPerFile: %"PRId64" valid range: [%d, %d]", val, TSDB_MIN_DAYS_PER_FILE, TSDB_MAX_DAYS_PER_FILE);
>>>>>>> b0a4cc81
    pCxt->valid = false;
    return pOptions;
  }
  pOptions->daysPerFile = val;
  return pOptions;
}

static SDatabaseOptions* setDbFsync(SAstCreateContext* pCxt, SDatabaseOptions* pOptions, const SToken* pVal) {
  int64_t val = strtol(pVal->z, NULL, 10);
  if (val < TSDB_MIN_FSYNC_PERIOD || val > TSDB_MAX_FSYNC_PERIOD) {
    snprintf(pCxt->pQueryCxt->pMsg, pCxt->pQueryCxt->msgLen,
<<<<<<< HEAD
        "invalid db option fsyncPeriod: %" PRId64 " valid range: [%d, %d]", val, TSDB_MIN_FSYNC_PERIOD, TSDB_MAX_FSYNC_PERIOD);
=======
        "invalid db option fsyncPeriod: %"PRId64" valid range: [%d, %d]", val, TSDB_MIN_FSYNC_PERIOD, TSDB_MAX_FSYNC_PERIOD);
>>>>>>> b0a4cc81
    pCxt->valid = false;
    return pOptions;
  }
  pOptions->fsyncPeriod = val;
  return pOptions;
}

static SDatabaseOptions* setDbMaxRows(SAstCreateContext* pCxt, SDatabaseOptions* pOptions, const SToken* pVal) {
  int64_t val = strtol(pVal->z, NULL, 10);
  if (val < TSDB_MIN_MAX_ROW_FBLOCK || val > TSDB_MAX_MAX_ROW_FBLOCK) {
    snprintf(pCxt->pQueryCxt->pMsg, pCxt->pQueryCxt->msgLen,
<<<<<<< HEAD
        "invalid db option maxRowsPerBlock: %" PRId64 " valid range: [%d, %d]", val, TSDB_MIN_MAX_ROW_FBLOCK, TSDB_MAX_MAX_ROW_FBLOCK);
=======
        "invalid db option maxRowsPerBlock: %"PRId64" valid range: [%d, %d]", val, TSDB_MIN_MAX_ROW_FBLOCK, TSDB_MAX_MAX_ROW_FBLOCK);
>>>>>>> b0a4cc81
    pCxt->valid = false;
    return pOptions;
  }
  pOptions->maxRowsPerBlock = val;
  return pOptions;
}

static SDatabaseOptions* setDbMinRows(SAstCreateContext* pCxt, SDatabaseOptions* pOptions, const SToken* pVal) {
  int64_t val = strtol(pVal->z, NULL, 10);
  if (val < TSDB_MIN_MIN_ROW_FBLOCK || val > TSDB_MAX_MIN_ROW_FBLOCK) {
    snprintf(pCxt->pQueryCxt->pMsg, pCxt->pQueryCxt->msgLen,
<<<<<<< HEAD
        "invalid db option minRowsPerBlock: %" PRId64 " valid range: [%d, %d]", val, TSDB_MIN_MIN_ROW_FBLOCK, TSDB_MAX_MIN_ROW_FBLOCK);
=======
        "invalid db option minRowsPerBlock: %"PRId64" valid range: [%d, %d]", val, TSDB_MIN_MIN_ROW_FBLOCK, TSDB_MAX_MIN_ROW_FBLOCK);
>>>>>>> b0a4cc81
    pCxt->valid = false;
    return pOptions;
  }
  pOptions->minRowsPerBlock = val;
  return pOptions;
}

static SDatabaseOptions* setDbKeep(SAstCreateContext* pCxt, SDatabaseOptions* pOptions, const SToken* pVal) {
  int64_t val = strtol(pVal->z, NULL, 10);
  if (val < TSDB_MIN_KEEP || val > TSDB_MAX_KEEP) {
    snprintf(pCxt->pQueryCxt->pMsg, pCxt->pQueryCxt->msgLen,
<<<<<<< HEAD
        "invalid db option keep: %" PRId64 " valid range: [%d, %d]", val, TSDB_MIN_KEEP, TSDB_MAX_KEEP);
=======
        "invalid db option keep: %"PRId64" valid range: [%d, %d]", val, TSDB_MIN_KEEP, TSDB_MAX_KEEP);
>>>>>>> b0a4cc81
    pCxt->valid = false;
    return pOptions;
  }
  pOptions->keep = val;
  return pOptions;
}

static SDatabaseOptions* setDbPrecision(SAstCreateContext* pCxt, SDatabaseOptions* pOptions, const SToken* pVal) {
  if (0 == strncmp(pVal->z, TSDB_TIME_PRECISION_MILLI_STR, pVal->n) && strlen(TSDB_TIME_PRECISION_MILLI_STR) == pVal->n) {
    pOptions->precision = TSDB_TIME_PRECISION_MILLI;
  } else if (0 == strncmp(pVal->z, TSDB_TIME_PRECISION_MICRO_STR, pVal->n) && strlen(TSDB_TIME_PRECISION_MICRO_STR) == pVal->n) {
    pOptions->precision = TSDB_TIME_PRECISION_MICRO;
  } else if (0 == strncmp(pVal->z, TSDB_TIME_PRECISION_NANO_STR, pVal->n) && strlen(TSDB_TIME_PRECISION_NANO_STR) == pVal->n) {
    pOptions->precision = TSDB_TIME_PRECISION_NANO;
  } else {
    char tmp[10];
    strncpy(tmp, pVal->z, pVal->n);
    snprintf(pCxt->pQueryCxt->pMsg, pCxt->pQueryCxt->msgLen, "invalid db option precision: %s", tmp);
    pCxt->valid = false;
  }
  return pOptions;
}

static SDatabaseOptions* setDbQuorum(SAstCreateContext* pCxt, SDatabaseOptions* pOptions, const SToken* pVal) {
  int64_t val = strtol(pVal->z, NULL, 10);
  if (val < TSDB_MIN_DB_QUORUM_OPTION || val > TSDB_MAX_DB_QUORUM_OPTION) {
    snprintf(pCxt->pQueryCxt->pMsg, pCxt->pQueryCxt->msgLen,
<<<<<<< HEAD
        "invalid db option quorum: %" PRId64 " valid range: [%d, %d]", val, TSDB_MIN_DB_QUORUM_OPTION, TSDB_MAX_DB_QUORUM_OPTION);
=======
        "invalid db option quorum: %"PRId64" valid range: [%d, %d]", val, TSDB_MIN_DB_QUORUM_OPTION, TSDB_MAX_DB_QUORUM_OPTION);
>>>>>>> b0a4cc81
    pCxt->valid = false;
    return pOptions;
  }
  pOptions->quorum = val;
  return pOptions;
}

static SDatabaseOptions* setDbReplica(SAstCreateContext* pCxt, SDatabaseOptions* pOptions, const SToken* pVal) {
  int64_t val = strtol(pVal->z, NULL, 10);
  if (val < TSDB_MIN_DB_REPLICA_OPTION || val > TSDB_MAX_DB_REPLICA_OPTION) {
    snprintf(pCxt->pQueryCxt->pMsg, pCxt->pQueryCxt->msgLen,
<<<<<<< HEAD
        "invalid db option replications: %" PRId64 " valid range: [%d, %d]", val, TSDB_MIN_DB_REPLICA_OPTION, TSDB_MAX_DB_REPLICA_OPTION);
=======
        "invalid db option replications: %"PRId64" valid range: [%d, %d]", val, TSDB_MIN_DB_REPLICA_OPTION, TSDB_MAX_DB_REPLICA_OPTION);
>>>>>>> b0a4cc81
    pCxt->valid = false;
    return pOptions;
  }
  pOptions->replica = val;
  return pOptions;
}

static SDatabaseOptions* setDbTtl(SAstCreateContext* pCxt, SDatabaseOptions* pOptions, const SToken* pVal) {
  int64_t val = strtol(pVal->z, NULL, 10);
  if (val < TSDB_MIN_DB_TTL_OPTION) {
    snprintf(pCxt->pQueryCxt->pMsg, pCxt->pQueryCxt->msgLen,
<<<<<<< HEAD
        "invalid db option ttl: %" PRId64 ", should be greater than or equal to %d", val, TSDB_MIN_DB_TTL_OPTION);
=======
        "invalid db option ttl: %"PRId64", should be greater than or equal to %d", val, TSDB_MIN_DB_TTL_OPTION);
>>>>>>> b0a4cc81
    pCxt->valid = false;
    return pOptions;
  }
  pOptions->ttl = val;
  return pOptions;
}

static SDatabaseOptions* setDbWal(SAstCreateContext* pCxt, SDatabaseOptions* pOptions, const SToken* pVal) {
  int64_t val = strtol(pVal->z, NULL, 10);
  if (val < TSDB_MIN_WAL_LEVEL || val > TSDB_MAX_WAL_LEVEL) {
<<<<<<< HEAD
    snprintf(pCxt->pQueryCxt->pMsg, pCxt->pQueryCxt->msgLen, "invalid db option walLevel: %" PRId64 ", only 1-2 allowed", val);
=======
    snprintf(pCxt->pQueryCxt->pMsg, pCxt->pQueryCxt->msgLen, "invalid db option walLevel: %"PRId64", only 1-2 allowed", val);
>>>>>>> b0a4cc81
    pCxt->valid = false;
    return pOptions;
  }
  pOptions->walLevel = val;
  return pOptions;
}

static SDatabaseOptions* setDbVgroups(SAstCreateContext* pCxt, SDatabaseOptions* pOptions, const SToken* pVal) {
  int64_t val = strtol(pVal->z, NULL, 10);
  if (val < TSDB_MIN_VNODES_PER_DB || val > TSDB_MAX_VNODES_PER_DB) {
    snprintf(pCxt->pQueryCxt->pMsg, pCxt->pQueryCxt->msgLen,
<<<<<<< HEAD
        "invalid db option vgroups: %" PRId64 " valid range: [%d, %d]", val, TSDB_MIN_VNODES_PER_DB, TSDB_MAX_VNODES_PER_DB);
=======
        "invalid db option vgroups: %"PRId64" valid range: [%d, %d]", val, TSDB_MIN_VNODES_PER_DB, TSDB_MAX_VNODES_PER_DB);
>>>>>>> b0a4cc81
    pCxt->valid = false;
    return pOptions;
  }
  pOptions->numOfVgroups = val;
  return pOptions;
}

static SDatabaseOptions* setDbSingleStable(SAstCreateContext* pCxt, SDatabaseOptions* pOptions, const SToken* pVal) {
  int64_t val = strtol(pVal->z, NULL, 10);
  if (val < TSDB_MIN_DB_SINGLE_STABLE_OPTION || val > TSDB_MAX_DB_SINGLE_STABLE_OPTION) {
<<<<<<< HEAD
    snprintf(pCxt->pQueryCxt->pMsg, pCxt->pQueryCxt->msgLen, "invalid db option singleStable: %" PRId64 ", only 0-1 allowed", val);
=======
    snprintf(pCxt->pQueryCxt->pMsg, pCxt->pQueryCxt->msgLen, "invalid db option singleStable: %"PRId64", only 0-1 allowed", val);
>>>>>>> b0a4cc81
    pCxt->valid = false;
    return pOptions;
  }
  pOptions->singleStable = val;
  return pOptions;
}

static SDatabaseOptions* setDbStreamMode(SAstCreateContext* pCxt, SDatabaseOptions* pOptions, const SToken* pVal) {
  int64_t val = strtol(pVal->z, NULL, 10);
  if (val < TSDB_MIN_DB_STREAM_MODE_OPTION || val > TSDB_MAX_DB_STREAM_MODE_OPTION) {
<<<<<<< HEAD
    snprintf(pCxt->pQueryCxt->pMsg, pCxt->pQueryCxt->msgLen, "invalid db option streamMode: %" PRId64 ", only 0-1 allowed", val);
=======
    snprintf(pCxt->pQueryCxt->pMsg, pCxt->pQueryCxt->msgLen, "invalid db option streamMode: %"PRId64", only 0-1 allowed", val);
>>>>>>> b0a4cc81
    pCxt->valid = false;
    return pOptions;
  }
  pOptions->streamMode = val;
  return pOptions;
}

static void initSetDatabaseOptionFp() {
  setDbOptionFuncs[DB_OPTION_BLOCKS] = setDbBlocks;
  setDbOptionFuncs[DB_OPTION_CACHE] = setDbCache;
  setDbOptionFuncs[DB_OPTION_CACHELAST] = setDbCacheLast;
  setDbOptionFuncs[DB_OPTION_COMP] = setDbComp;
  setDbOptionFuncs[DB_OPTION_DAYS] = setDbDays;
  setDbOptionFuncs[DB_OPTION_FSYNC] = setDbFsync;
  setDbOptionFuncs[DB_OPTION_MAXROWS] = setDbMaxRows;
  setDbOptionFuncs[DB_OPTION_MINROWS] = setDbMinRows;
  setDbOptionFuncs[DB_OPTION_KEEP] = setDbKeep;
  setDbOptionFuncs[DB_OPTION_PRECISION] = setDbPrecision;
  setDbOptionFuncs[DB_OPTION_QUORUM] = setDbQuorum;
  setDbOptionFuncs[DB_OPTION_REPLICA] = setDbReplica;
  setDbOptionFuncs[DB_OPTION_TTL] = setDbTtl;
  setDbOptionFuncs[DB_OPTION_WAL] = setDbWal;
  setDbOptionFuncs[DB_OPTION_VGROUPS] = setDbVgroups;
  setDbOptionFuncs[DB_OPTION_SINGLESTABLE] = setDbSingleStable;
  setDbOptionFuncs[DB_OPTION_STREAMMODE] = setDbStreamMode;
}

static STableOptions* setTableKeep(SAstCreateContext* pCxt, STableOptions* pOptions, const SToken* pVal) {
  int64_t val = strtol(pVal->z, NULL, 10);
  if (val < TSDB_MIN_KEEP || val > TSDB_MAX_KEEP) {
    snprintf(pCxt->pQueryCxt->pMsg, pCxt->pQueryCxt->msgLen,
<<<<<<< HEAD
        "invalid table option keep: %" PRId64 " valid range: [%d, %d]", val, TSDB_MIN_KEEP, TSDB_MAX_KEEP);
=======
        "invalid table option keep: %"PRId64" valid range: [%d, %d]", val, TSDB_MIN_KEEP, TSDB_MAX_KEEP);
>>>>>>> b0a4cc81
    pCxt->valid = false;
    return pOptions;
  }
  pOptions->keep = val;
  return pOptions;
}

static STableOptions* setTableTtl(SAstCreateContext* pCxt, STableOptions* pOptions, const SToken* pVal) {
  int64_t val = strtol(pVal->z, NULL, 10);
  if (val < TSDB_MIN_DB_TTL_OPTION) {
    snprintf(pCxt->pQueryCxt->pMsg, pCxt->pQueryCxt->msgLen,
<<<<<<< HEAD
        "invalid table option ttl: %" PRId64 ", should be greater than or equal to %d", val, TSDB_MIN_DB_TTL_OPTION);
=======
        "invalid table option ttl: %"PRId64", should be greater than or equal to %d", val, TSDB_MIN_DB_TTL_OPTION);
>>>>>>> b0a4cc81
    pCxt->valid = false;
    return pOptions;
  }
  pOptions->ttl = val;
  return pOptions;
}

static STableOptions* setTableComment(SAstCreateContext* pCxt, STableOptions* pOptions, const SToken* pVal) {
  if (pVal->n >= sizeof(pOptions->comments)) {
    snprintf(pCxt->pQueryCxt->pMsg, pCxt->pQueryCxt->msgLen,
        "invalid table option comment, length cannot exceed %d", (int32_t)(sizeof(pOptions->comments) - 1));
    pCxt->valid = false;
    return pOptions;
  }
  strncpy(pOptions->comments, pVal->z, pVal->n);
  return pOptions;
}

static void initSetTableOptionFp() {
  setTableOptionFuncs[TABLE_OPTION_KEEP] = setTableKeep;
  setTableOptionFuncs[TABLE_OPTION_TTL] = setTableTtl;
  setTableOptionFuncs[TABLE_OPTION_COMMENT] = setTableComment;
}

void initAstCreateContext(SParseContext* pParseCxt, SAstCreateContext* pCxt) {
  pCxt->pQueryCxt = pParseCxt;
  pCxt->notSupport = false;
  pCxt->valid = true;
  pCxt->pRootNode = NULL;
  initSetDatabaseOptionFp();
  initSetTableOptionFp();
}

static bool checkDbName(SAstCreateContext* pCxt, const SToken* pDbName) {
  if (NULL == pDbName) {
    return true;
  }
  pCxt->valid = pDbName->n < TSDB_DB_NAME_LEN ? true : false;
  return pCxt->valid;
}

static bool checkTableName(SAstCreateContext* pCxt, const SToken* pTableName) {
  if (NULL == pTableName) {
    return true;
  }
  pCxt->valid = pTableName->n < TSDB_TABLE_NAME_LEN ? true : false;
  return pCxt->valid;
}

static bool checkColumnName(SAstCreateContext* pCxt, const SToken* pColumnName) {
  if (NULL == pColumnName) {
    return true;
  }
  pCxt->valid = pColumnName->n < TSDB_COL_NAME_LEN ? true : false;
  return pCxt->valid;
}

SNode* createRawExprNode(SAstCreateContext* pCxt, const SToken* pToken, SNode* pNode) {
  SRawExprNode* target = (SRawExprNode*)nodesMakeNode(QUERY_NODE_RAW_EXPR);
  CHECK_OUT_OF_MEM(target);
  target->p = pToken->z;
  target->n = pToken->n;
  target->pNode = pNode;
  return (SNode*)target;
}

SNode* createRawExprNodeExt(SAstCreateContext* pCxt, const SToken* pStart, const SToken* pEnd, SNode* pNode) {
  SRawExprNode* target = (SRawExprNode*)nodesMakeNode(QUERY_NODE_RAW_EXPR);
  CHECK_OUT_OF_MEM(target);
  target->p = pStart->z;
  target->n = (pEnd->z + pEnd->n) - pStart->z;
  target->pNode = pNode;
  return (SNode*)target;
}

SNode* releaseRawExprNode(SAstCreateContext* pCxt, SNode* pNode) {
  CHECK_RAW_EXPR_NODE(pNode);
  SNode* tmp = ((SRawExprNode*)pNode)->pNode;
  tfree(pNode);
  return tmp;
}

SToken getTokenFromRawExprNode(SAstCreateContext* pCxt, SNode* pNode) {
  if (NULL == pNode || QUERY_NODE_RAW_EXPR != nodeType(pNode)) {
    pCxt->valid = false;
    return nil_token;
  }
  SRawExprNode* target = (SRawExprNode*)pNode;
  SToken t = { .type = 0, .z = target->p, .n = target->n};
  return t;
}

SNodeList* createNodeList(SAstCreateContext* pCxt, SNode* pNode) {
  SNodeList* list = nodesMakeList();
  CHECK_OUT_OF_MEM(list);
  if (TSDB_CODE_SUCCESS != nodesListAppend(list, pNode)) {
    pCxt->valid = false;
  }
  return list;
}

SNodeList* addNodeToList(SAstCreateContext* pCxt, SNodeList* pList, SNode* pNode) {
  if (TSDB_CODE_SUCCESS != nodesListAppend(pList, pNode)) {
    pCxt->valid = false;
  }
  return pList;
}

SNode* createColumnNode(SAstCreateContext* pCxt, const SToken* pTableAlias, const SToken* pColumnName) {
  if (!checkTableName(pCxt, pTableAlias) || !checkColumnName(pCxt, pColumnName)) {
    return NULL;
  }
  SColumnNode* col = (SColumnNode*)nodesMakeNode(QUERY_NODE_COLUMN);
  CHECK_OUT_OF_MEM(col);
  if (NULL != pTableAlias) {
    strncpy(col->tableAlias, pTableAlias->z, pTableAlias->n);
  }
  strncpy(col->colName, pColumnName->z, pColumnName->n);
  return (SNode*)col;
}

SNode* createValueNode(SAstCreateContext* pCxt, int32_t dataType, const SToken* pLiteral) {
  SValueNode* val = (SValueNode*)nodesMakeNode(QUERY_NODE_VALUE);
  CHECK_OUT_OF_MEM(val);
  val->literal = strndup(pLiteral->z, pLiteral->n);
  CHECK_OUT_OF_MEM(val->literal);
  val->node.resType.type = dataType;
  val->node.resType.bytes = tDataTypes[dataType].bytes;
  if (TSDB_DATA_TYPE_TIMESTAMP == dataType) {
    val->node.resType.precision = TSDB_TIME_PRECISION_MILLI;
  }
  return (SNode*)val;
}

SNode* createDurationValueNode(SAstCreateContext* pCxt, const SToken* pLiteral) {
  SValueNode* val = (SValueNode*)nodesMakeNode(QUERY_NODE_VALUE);
  CHECK_OUT_OF_MEM(val);
  val->literal = strndup(pLiteral->z, pLiteral->n);
  CHECK_OUT_OF_MEM(val->literal);
  val->isDuration = true;
  val->node.resType.type = TSDB_DATA_TYPE_BIGINT;
  val->node.resType.bytes = tDataTypes[TSDB_DATA_TYPE_BIGINT].bytes;
  val->node.resType.precision = TSDB_TIME_PRECISION_MILLI;
  return (SNode*)val;
}

SNode* createLogicConditionNode(SAstCreateContext* pCxt, ELogicConditionType type, SNode* pParam1, SNode* pParam2) {
  SLogicConditionNode* cond = (SLogicConditionNode*)nodesMakeNode(QUERY_NODE_LOGIC_CONDITION);
  CHECK_OUT_OF_MEM(cond);
  cond->condType = type;
  cond->pParameterList = nodesMakeList();
  nodesListAppend(cond->pParameterList, pParam1);
  nodesListAppend(cond->pParameterList, pParam2);
  return (SNode*)cond;
}

SNode* createOperatorNode(SAstCreateContext* pCxt, EOperatorType type, SNode* pLeft, SNode* pRight) {
  SOperatorNode* op = (SOperatorNode*)nodesMakeNode(QUERY_NODE_OPERATOR);
  CHECK_OUT_OF_MEM(op);
  op->opType = type;
  op->pLeft = pLeft;
  op->pRight = pRight;
  return (SNode*)op;
}

SNode* createBetweenAnd(SAstCreateContext* pCxt, SNode* pExpr, SNode* pLeft, SNode* pRight) {
  return createLogicConditionNode(pCxt, LOGIC_COND_TYPE_AND,
      createOperatorNode(pCxt, OP_TYPE_GREATER_EQUAL, pExpr, pLeft), createOperatorNode(pCxt, OP_TYPE_LOWER_EQUAL, pExpr, pRight));
}

SNode* createNotBetweenAnd(SAstCreateContext* pCxt, SNode* pExpr, SNode* pLeft, SNode* pRight) {
  return createLogicConditionNode(pCxt, LOGIC_COND_TYPE_OR,
      createOperatorNode(pCxt, OP_TYPE_LOWER_THAN, pExpr, pLeft), createOperatorNode(pCxt, OP_TYPE_GREATER_THAN, pExpr, pRight));
}

SNode* createFunctionNode(SAstCreateContext* pCxt, const SToken* pFuncName, SNodeList* pParameterList) {
  SFunctionNode* func = (SFunctionNode*)nodesMakeNode(QUERY_NODE_FUNCTION);
  CHECK_OUT_OF_MEM(func);
  strncpy(func->functionName, pFuncName->z, pFuncName->n);
  func->pParameterList = pParameterList;
  return (SNode*)func;
}

SNode* createNodeListNode(SAstCreateContext* pCxt, SNodeList* pList) {
  SNodeListNode* list = (SNodeListNode*)nodesMakeNode(QUERY_NODE_NODE_LIST);
  CHECK_OUT_OF_MEM(list);
  list->pNodeList = pList;
  return (SNode*)list;
}

SNode* createRealTableNode(SAstCreateContext* pCxt, const SToken* pDbName, const SToken* pTableName, const SToken* pTableAlias) {
  if (!checkDbName(pCxt, pDbName) || !checkTableName(pCxt, pTableName)) {
    return NULL;
  }
  SRealTableNode* realTable = (SRealTableNode*)nodesMakeNode(QUERY_NODE_REAL_TABLE);
  CHECK_OUT_OF_MEM(realTable);
  if (NULL != pDbName) {
    strncpy(realTable->table.dbName, pDbName->z, pDbName->n);
  } else {
    strcpy(realTable->table.dbName, pCxt->pQueryCxt->db);
  }
  if (NULL != pTableAlias && TK_NIL != pTableAlias->type) {
    strncpy(realTable->table.tableAlias, pTableAlias->z, pTableAlias->n);
  } else {
    strncpy(realTable->table.tableAlias, pTableName->z, pTableName->n);
  }
  strncpy(realTable->table.tableName, pTableName->z, pTableName->n);
  return (SNode*)realTable;
}

SNode* createTempTableNode(SAstCreateContext* pCxt, SNode* pSubquery, const SToken* pTableAlias) {
  STempTableNode* tempTable = (STempTableNode*)nodesMakeNode(QUERY_NODE_TEMP_TABLE);
  CHECK_OUT_OF_MEM(tempTable);
  tempTable->pSubquery = pSubquery;
  if (NULL != pTableAlias && TK_NIL != pTableAlias->type) {
    strncpy(tempTable->table.tableAlias, pTableAlias->z, pTableAlias->n);
  }
  return (SNode*)tempTable;
}

SNode* createJoinTableNode(SAstCreateContext* pCxt, EJoinType type, SNode* pLeft, SNode* pRight, SNode* pJoinCond) {
  SJoinTableNode* joinTable = (SJoinTableNode*)nodesMakeNode(QUERY_NODE_JOIN_TABLE);
  CHECK_OUT_OF_MEM(joinTable);
  joinTable->joinType = type;
  joinTable->pLeft = pLeft;
  joinTable->pRight = pRight;
  joinTable->pOnCond = pJoinCond;
  return (SNode*)joinTable;
}

SNode* createLimitNode(SAstCreateContext* pCxt, const SToken* pLimit, const SToken* pOffset) {
  SLimitNode* limitNode = (SLimitNode*)nodesMakeNode(QUERY_NODE_LIMIT);
  CHECK_OUT_OF_MEM(limitNode);
  // limitNode->limit = limit;
  // limitNode->offset = offset;
  return (SNode*)limitNode;
}

SNode* createOrderByExprNode(SAstCreateContext* pCxt, SNode* pExpr, EOrder order, ENullOrder nullOrder) {
  SOrderByExprNode* orderByExpr = (SOrderByExprNode*)nodesMakeNode(QUERY_NODE_ORDER_BY_EXPR);
  CHECK_OUT_OF_MEM(orderByExpr);
  orderByExpr->pExpr = pExpr;
  orderByExpr->order = order;
  if (NULL_ORDER_DEFAULT == nullOrder) {
    nullOrder = (ORDER_ASC == order ? NULL_ORDER_FIRST : NULL_ORDER_LAST);
  }
  orderByExpr->nullOrder = nullOrder;
  return (SNode*)orderByExpr;
}

SNode* createSessionWindowNode(SAstCreateContext* pCxt, SNode* pCol, const SToken* pVal) {
  SSessionWindowNode* session = (SSessionWindowNode*)nodesMakeNode(QUERY_NODE_SESSION_WINDOW);
  CHECK_OUT_OF_MEM(session);
  session->pCol = pCol;
  // session->gap = getInteger(pVal);
  return (SNode*)session;
}

SNode* createStateWindowNode(SAstCreateContext* pCxt, SNode* pCol) {
  SStateWindowNode* state = (SStateWindowNode*)nodesMakeNode(QUERY_NODE_STATE_WINDOW);
  CHECK_OUT_OF_MEM(state);
  state->pCol = pCol;
  return (SNode*)state;
}

SNode* createIntervalWindowNode(SAstCreateContext* pCxt, SNode* pInterval, SNode* pOffset, SNode* pSliding, SNode* pFill) {
  SIntervalWindowNode* interval = (SIntervalWindowNode*)nodesMakeNode(QUERY_NODE_INTERVAL_WINDOW);
  CHECK_OUT_OF_MEM(interval);
  interval->pInterval = pInterval;
  interval->pOffset = pOffset;
  interval->pSliding = pSliding;
  interval->pFill = pFill;
  return (SNode*)interval;
}

SNode* createFillNode(SAstCreateContext* pCxt, EFillMode mode, SNode* pValues) {
  SFillNode* fill = (SFillNode*)nodesMakeNode(QUERY_NODE_FILL);
  CHECK_OUT_OF_MEM(fill);
  fill->mode = mode;
  fill->pValues = pValues;
  return (SNode*)fill;
}

SNode* createGroupingSetNode(SAstCreateContext* pCxt, SNode* pNode) {
  SGroupingSetNode* groupingSet = (SGroupingSetNode*)nodesMakeNode(QUERY_NODE_GROUPING_SET);
  CHECK_OUT_OF_MEM(groupingSet);
  groupingSet->groupingSetType = GP_TYPE_NORMAL;
  groupingSet->pParameterList = nodesMakeList();
  nodesListAppend(groupingSet->pParameterList, pNode);
  return (SNode*)groupingSet;
}

SNode* setProjectionAlias(SAstCreateContext* pCxt, SNode* pNode, const SToken* pAlias) {
  if (NULL == pNode || !pCxt->valid) {
    return pNode;
  }
  uint32_t maxLen = sizeof(((SExprNode*)pNode)->aliasName);
  strncpy(((SExprNode*)pNode)->aliasName, pAlias->z, pAlias->n > maxLen ? maxLen : pAlias->n);
  return pNode;
}

SNode* addWhereClause(SAstCreateContext* pCxt, SNode* pStmt, SNode* pWhere) {
  if (QUERY_NODE_SELECT_STMT == nodeType(pStmt)) {
    ((SSelectStmt*)pStmt)->pWhere = pWhere;
  }
  return pStmt;
}

SNode* addPartitionByClause(SAstCreateContext* pCxt, SNode* pStmt, SNodeList* pPartitionByList) {
  if (QUERY_NODE_SELECT_STMT == nodeType(pStmt)) {
    ((SSelectStmt*)pStmt)->pPartitionByList = pPartitionByList;
  }
  return pStmt;
}

SNode* addWindowClauseClause(SAstCreateContext* pCxt, SNode* pStmt, SNode* pWindow) {
  if (QUERY_NODE_SELECT_STMT == nodeType(pStmt)) {
    ((SSelectStmt*)pStmt)->pWindow = pWindow;
  }
  return pStmt;
}

SNode* addGroupByClause(SAstCreateContext* pCxt, SNode* pStmt, SNodeList* pGroupByList) {
  if (QUERY_NODE_SELECT_STMT == nodeType(pStmt)) {
    ((SSelectStmt*)pStmt)->pGroupByList = pGroupByList;
  }
  return pStmt;
}

SNode* addHavingClause(SAstCreateContext* pCxt, SNode* pStmt, SNode* pHaving) {
  if (QUERY_NODE_SELECT_STMT == nodeType(pStmt)) {
    ((SSelectStmt*)pStmt)->pHaving = pHaving;
  }
  return pStmt;
}

SNode* addOrderByClause(SAstCreateContext* pCxt, SNode* pStmt, SNodeList* pOrderByList) {
  if (QUERY_NODE_SELECT_STMT == nodeType(pStmt)) {
    ((SSelectStmt*)pStmt)->pOrderByList = pOrderByList;
  }
  return pStmt;
}

SNode* addSlimitClause(SAstCreateContext* pCxt, SNode* pStmt, SNode* pSlimit) {
  if (QUERY_NODE_SELECT_STMT == nodeType(pStmt)) {
    ((SSelectStmt*)pStmt)->pSlimit = pSlimit;
  }
  return pStmt;
}

SNode* addLimitClause(SAstCreateContext* pCxt, SNode* pStmt, SNode* pLimit) {
  if (QUERY_NODE_SELECT_STMT == nodeType(pStmt)) {
    ((SSelectStmt*)pStmt)->pLimit = pLimit;
  }
  return pStmt;
}

SNode* createSelectStmt(SAstCreateContext* pCxt, bool isDistinct, SNodeList* pProjectionList, SNode* pTable) {
  SSelectStmt* select = (SSelectStmt*)nodesMakeNode(QUERY_NODE_SELECT_STMT);
  CHECK_OUT_OF_MEM(select);
  select->isDistinct = isDistinct;
  select->pProjectionList = pProjectionList;
  select->pFromTable = pTable;
  return (SNode*)select;
}

SNode* createSetOperator(SAstCreateContext* pCxt, ESetOperatorType type, SNode* pLeft, SNode* pRight) {
  SSetOperator* setOp = (SSetOperator*)nodesMakeNode(QUERY_NODE_SET_OPERATOR);
  CHECK_OUT_OF_MEM(setOp);
  setOp->opType = type;
  setOp->pLeft = pLeft;
  setOp->pRight = pRight;
  return (SNode*)setOp;
}

SDatabaseOptions* createDefaultDatabaseOptions(SAstCreateContext* pCxt) {
  SDatabaseOptions* pOptions = calloc(1, sizeof(SDatabaseOptions));
  CHECK_OUT_OF_MEM(pOptions);
  pOptions->numOfBlocks = TSDB_DEFAULT_TOTAL_BLOCKS;
  pOptions->cacheBlockSize = TSDB_DEFAULT_CACHE_BLOCK_SIZE;
  pOptions->cachelast = TSDB_DEFAULT_CACHE_LAST_ROW;
  pOptions->compressionLevel = TSDB_DEFAULT_COMP_LEVEL;
  pOptions->daysPerFile = TSDB_DEFAULT_DAYS_PER_FILE;
  pOptions->fsyncPeriod = TSDB_DEFAULT_FSYNC_PERIOD;
  pOptions->maxRowsPerBlock = TSDB_DEFAULT_MAX_ROW_FBLOCK;
  pOptions->minRowsPerBlock = TSDB_DEFAULT_MIN_ROW_FBLOCK;
  pOptions->keep = TSDB_DEFAULT_KEEP;
  pOptions->precision = TSDB_TIME_PRECISION_MILLI;
  pOptions->quorum = TSDB_DEFAULT_DB_QUORUM_OPTION;
  pOptions->replica = TSDB_DEFAULT_DB_REPLICA_OPTION;
  pOptions->ttl = TSDB_DEFAULT_DB_TTL_OPTION;
  pOptions->walLevel = TSDB_DEFAULT_WAL_LEVEL;
  pOptions->numOfVgroups = TSDB_DEFAULT_VN_PER_DB;
  pOptions->singleStable = TSDB_DEFAULT_DB_SINGLE_STABLE_OPTION;
  pOptions->streamMode = TSDB_DEFAULT_DB_STREAM_MODE_OPTION;
  return pOptions;
}

SDatabaseOptions* setDatabaseOption(SAstCreateContext* pCxt, SDatabaseOptions* pOptions, EDatabaseOptionType type, const SToken* pVal) {
  return setDbOptionFuncs[type](pCxt, pOptions, pVal);
}

SNode* createCreateDatabaseStmt(SAstCreateContext* pCxt, bool ignoreExists, const SToken* pDbName, SDatabaseOptions* pOptions) {
  if (!checkDbName(pCxt, pDbName)) {
    return NULL;
  }
  SCreateDatabaseStmt* pStmt = (SCreateDatabaseStmt*)nodesMakeNode(QUERY_NODE_CREATE_DATABASE_STMT);
  CHECK_OUT_OF_MEM(pStmt);
  strncpy(pStmt->dbName, pDbName->z, pDbName->n);
  pStmt->ignoreExists = ignoreExists;
  pStmt->options = *pOptions;
  return (SNode*)pStmt;
}

STableOptions* createDefaultTableOptions(SAstCreateContext* pCxt) {
  STableOptions* pOptions = calloc(1, sizeof(STableOptions));
  CHECK_OUT_OF_MEM(pOptions);
  pOptions->keep = TSDB_DEFAULT_KEEP;
  pOptions->ttl = TSDB_DEFAULT_DB_TTL_OPTION;
  return pOptions;
}

STableOptions* setTableOption(SAstCreateContext* pCxt, STableOptions* pOptions, ETableOptionType type, const SToken* pVal) {
  return setTableOptionFuncs[type](pCxt, pOptions, pVal);
}

SNode* createColumnDefNode(SAstCreateContext* pCxt, const SToken* pColName, SDataType dataType, const SToken* pComment) {
  SColumnDefNode* pCol = (SColumnDefNode*)nodesMakeNode(QUERY_NODE_COLUMN_DEF);
  CHECK_OUT_OF_MEM(pCol);
  strncpy(pCol->colName, pColName->z, pColName->n);
  pCol->dataType = dataType;
  if (NULL != pComment) {
    strncpy(pCol->comments, pComment->z, pComment->n);
  }
  return (SNode*)pCol;
}

SDataType createDataType(uint8_t type) {
  SDataType dt = { .type = type, .precision = 0, .scale = 0, .bytes = tDataTypes[type].bytes };
  return dt;
}

SDataType createVarLenDataType(uint8_t type, const SToken* pLen) {
  SDataType dt = { .type = type, .precision = 0, .scale = 0, .bytes = tDataTypes[type].bytes };
  return dt;
}

SNode* createCreateTableStmt(SAstCreateContext* pCxt,
    bool ignoreExists, const STokenPair* pFullTableName, SNodeList* pCols, STableOptions* pOptions) {
  SCreateTableStmt* pStmt = (SCreateTableStmt*)nodesMakeNode(QUERY_NODE_CREATE_TABLE_STMT);
  CHECK_OUT_OF_MEM(pStmt);
  if (TK_NIL != pFullTableName->first.type) {
    strncpy(pStmt->dbName, pFullTableName->first.z, pFullTableName->first.n);
  }
  strncpy(pStmt->tableName, pFullTableName->second.z, pFullTableName->second.n);
  pStmt->ignoreExists = ignoreExists;
  pStmt->pCols = pCols;
  pStmt->options = *pOptions;
  return (SNode*)pStmt;
}

SNode* createUseDatabaseStmt(SAstCreateContext* pCxt, const SToken* pDbName) {
  SUseDatabaseStmt* pStmt = (SUseDatabaseStmt*)nodesMakeNode(QUERY_NODE_USE_DATABASE_STMT);
  CHECK_OUT_OF_MEM(pStmt);
  strncpy(pStmt->dbName, pDbName->z, pDbName->n);
  return (SNode*)pStmt;
}

SNode* createShowStmt(SAstCreateContext* pCxt, ENodeType type) {
  SNode* pStmt = nodesMakeNode(type);;
  CHECK_OUT_OF_MEM(pStmt);
  return pStmt;
}<|MERGE_RESOLUTION|>--- conflicted
+++ resolved
@@ -44,11 +44,7 @@
   int64_t val = strtol(pVal->z, NULL, 10);
   if (val < TSDB_MIN_TOTAL_BLOCKS || val > TSDB_MAX_TOTAL_BLOCKS) {
     snprintf(pCxt->pQueryCxt->pMsg, pCxt->pQueryCxt->msgLen,
-<<<<<<< HEAD
-        "invalid db option totalBlocks: %" PRId64 " valid range: [%d, %d]", val, TSDB_MIN_TOTAL_BLOCKS, TSDB_MAX_TOTAL_BLOCKS);
-=======
         "invalid db option totalBlocks: %"PRId64" valid range: [%d, %d]", val, TSDB_MIN_TOTAL_BLOCKS, TSDB_MAX_TOTAL_BLOCKS);
->>>>>>> b0a4cc81
     pCxt->valid = false;
     return pOptions;
   }
@@ -60,11 +56,7 @@
   int64_t val = strtol(pVal->z, NULL, 10);
   if (val < TSDB_MIN_CACHE_BLOCK_SIZE || val > TSDB_MAX_CACHE_BLOCK_SIZE) {
     snprintf(pCxt->pQueryCxt->pMsg, pCxt->pQueryCxt->msgLen,
-<<<<<<< HEAD
-        "invalid db option cacheBlockSize: %" PRId64 " valid range: [%d, %d]", val, TSDB_MIN_CACHE_BLOCK_SIZE, TSDB_MAX_CACHE_BLOCK_SIZE);
-=======
         "invalid db option cacheBlockSize: %"PRId64" valid range: [%d, %d]", val, TSDB_MIN_CACHE_BLOCK_SIZE, TSDB_MAX_CACHE_BLOCK_SIZE);
->>>>>>> b0a4cc81
     pCxt->valid = false;
     return pOptions;
   }
@@ -76,11 +68,7 @@
   int64_t val = strtol(pVal->z, NULL, 10);
   if (val < TSDB_MIN_DB_CACHE_LAST_ROW || val > TSDB_MAX_DB_CACHE_LAST_ROW) {
     snprintf(pCxt->pQueryCxt->pMsg, pCxt->pQueryCxt->msgLen,
-<<<<<<< HEAD
-        "invalid db option cacheLast: %" PRId64 " valid range: [%d, %d]", val, TSDB_MIN_DB_CACHE_LAST_ROW, TSDB_MAX_DB_CACHE_LAST_ROW);
-=======
         "invalid db option cacheLast: %"PRId64" valid range: [%d, %d]", val, TSDB_MIN_DB_CACHE_LAST_ROW, TSDB_MAX_DB_CACHE_LAST_ROW);
->>>>>>> b0a4cc81
     pCxt->valid = false;
     return pOptions;
   }
@@ -92,11 +80,7 @@
   int64_t val = strtol(pVal->z, NULL, 10);
   if (val < TSDB_MIN_COMP_LEVEL || val > TSDB_MAX_COMP_LEVEL) {
     snprintf(pCxt->pQueryCxt->pMsg, pCxt->pQueryCxt->msgLen,
-<<<<<<< HEAD
-        "invalid db option compression: %" PRId64 " valid range: [%d, %d]", val, TSDB_MIN_COMP_LEVEL, TSDB_MAX_COMP_LEVEL);
-=======
         "invalid db option compression: %"PRId64" valid range: [%d, %d]", val, TSDB_MIN_COMP_LEVEL, TSDB_MAX_COMP_LEVEL);
->>>>>>> b0a4cc81
     pCxt->valid = false;
     return pOptions;
   }
@@ -108,11 +92,7 @@
   int64_t val = strtol(pVal->z, NULL, 10);
   if (val < TSDB_MIN_DAYS_PER_FILE || val > TSDB_MAX_DAYS_PER_FILE) {
     snprintf(pCxt->pQueryCxt->pMsg, pCxt->pQueryCxt->msgLen,
-<<<<<<< HEAD
-        "invalid db option daysPerFile: %" PRId64 " valid range: [%d, %d]", val, TSDB_MIN_DAYS_PER_FILE, TSDB_MAX_DAYS_PER_FILE);
-=======
         "invalid db option daysPerFile: %"PRId64" valid range: [%d, %d]", val, TSDB_MIN_DAYS_PER_FILE, TSDB_MAX_DAYS_PER_FILE);
->>>>>>> b0a4cc81
     pCxt->valid = false;
     return pOptions;
   }
@@ -124,11 +104,7 @@
   int64_t val = strtol(pVal->z, NULL, 10);
   if (val < TSDB_MIN_FSYNC_PERIOD || val > TSDB_MAX_FSYNC_PERIOD) {
     snprintf(pCxt->pQueryCxt->pMsg, pCxt->pQueryCxt->msgLen,
-<<<<<<< HEAD
-        "invalid db option fsyncPeriod: %" PRId64 " valid range: [%d, %d]", val, TSDB_MIN_FSYNC_PERIOD, TSDB_MAX_FSYNC_PERIOD);
-=======
         "invalid db option fsyncPeriod: %"PRId64" valid range: [%d, %d]", val, TSDB_MIN_FSYNC_PERIOD, TSDB_MAX_FSYNC_PERIOD);
->>>>>>> b0a4cc81
     pCxt->valid = false;
     return pOptions;
   }
@@ -140,11 +116,7 @@
   int64_t val = strtol(pVal->z, NULL, 10);
   if (val < TSDB_MIN_MAX_ROW_FBLOCK || val > TSDB_MAX_MAX_ROW_FBLOCK) {
     snprintf(pCxt->pQueryCxt->pMsg, pCxt->pQueryCxt->msgLen,
-<<<<<<< HEAD
-        "invalid db option maxRowsPerBlock: %" PRId64 " valid range: [%d, %d]", val, TSDB_MIN_MAX_ROW_FBLOCK, TSDB_MAX_MAX_ROW_FBLOCK);
-=======
         "invalid db option maxRowsPerBlock: %"PRId64" valid range: [%d, %d]", val, TSDB_MIN_MAX_ROW_FBLOCK, TSDB_MAX_MAX_ROW_FBLOCK);
->>>>>>> b0a4cc81
     pCxt->valid = false;
     return pOptions;
   }
@@ -156,11 +128,7 @@
   int64_t val = strtol(pVal->z, NULL, 10);
   if (val < TSDB_MIN_MIN_ROW_FBLOCK || val > TSDB_MAX_MIN_ROW_FBLOCK) {
     snprintf(pCxt->pQueryCxt->pMsg, pCxt->pQueryCxt->msgLen,
-<<<<<<< HEAD
-        "invalid db option minRowsPerBlock: %" PRId64 " valid range: [%d, %d]", val, TSDB_MIN_MIN_ROW_FBLOCK, TSDB_MAX_MIN_ROW_FBLOCK);
-=======
         "invalid db option minRowsPerBlock: %"PRId64" valid range: [%d, %d]", val, TSDB_MIN_MIN_ROW_FBLOCK, TSDB_MAX_MIN_ROW_FBLOCK);
->>>>>>> b0a4cc81
     pCxt->valid = false;
     return pOptions;
   }
@@ -172,11 +140,7 @@
   int64_t val = strtol(pVal->z, NULL, 10);
   if (val < TSDB_MIN_KEEP || val > TSDB_MAX_KEEP) {
     snprintf(pCxt->pQueryCxt->pMsg, pCxt->pQueryCxt->msgLen,
-<<<<<<< HEAD
-        "invalid db option keep: %" PRId64 " valid range: [%d, %d]", val, TSDB_MIN_KEEP, TSDB_MAX_KEEP);
-=======
         "invalid db option keep: %"PRId64" valid range: [%d, %d]", val, TSDB_MIN_KEEP, TSDB_MAX_KEEP);
->>>>>>> b0a4cc81
     pCxt->valid = false;
     return pOptions;
   }
@@ -204,11 +168,7 @@
   int64_t val = strtol(pVal->z, NULL, 10);
   if (val < TSDB_MIN_DB_QUORUM_OPTION || val > TSDB_MAX_DB_QUORUM_OPTION) {
     snprintf(pCxt->pQueryCxt->pMsg, pCxt->pQueryCxt->msgLen,
-<<<<<<< HEAD
-        "invalid db option quorum: %" PRId64 " valid range: [%d, %d]", val, TSDB_MIN_DB_QUORUM_OPTION, TSDB_MAX_DB_QUORUM_OPTION);
-=======
         "invalid db option quorum: %"PRId64" valid range: [%d, %d]", val, TSDB_MIN_DB_QUORUM_OPTION, TSDB_MAX_DB_QUORUM_OPTION);
->>>>>>> b0a4cc81
     pCxt->valid = false;
     return pOptions;
   }
@@ -220,11 +180,7 @@
   int64_t val = strtol(pVal->z, NULL, 10);
   if (val < TSDB_MIN_DB_REPLICA_OPTION || val > TSDB_MAX_DB_REPLICA_OPTION) {
     snprintf(pCxt->pQueryCxt->pMsg, pCxt->pQueryCxt->msgLen,
-<<<<<<< HEAD
-        "invalid db option replications: %" PRId64 " valid range: [%d, %d]", val, TSDB_MIN_DB_REPLICA_OPTION, TSDB_MAX_DB_REPLICA_OPTION);
-=======
         "invalid db option replications: %"PRId64" valid range: [%d, %d]", val, TSDB_MIN_DB_REPLICA_OPTION, TSDB_MAX_DB_REPLICA_OPTION);
->>>>>>> b0a4cc81
     pCxt->valid = false;
     return pOptions;
   }
@@ -236,11 +192,7 @@
   int64_t val = strtol(pVal->z, NULL, 10);
   if (val < TSDB_MIN_DB_TTL_OPTION) {
     snprintf(pCxt->pQueryCxt->pMsg, pCxt->pQueryCxt->msgLen,
-<<<<<<< HEAD
-        "invalid db option ttl: %" PRId64 ", should be greater than or equal to %d", val, TSDB_MIN_DB_TTL_OPTION);
-=======
         "invalid db option ttl: %"PRId64", should be greater than or equal to %d", val, TSDB_MIN_DB_TTL_OPTION);
->>>>>>> b0a4cc81
     pCxt->valid = false;
     return pOptions;
   }
@@ -251,11 +203,7 @@
 static SDatabaseOptions* setDbWal(SAstCreateContext* pCxt, SDatabaseOptions* pOptions, const SToken* pVal) {
   int64_t val = strtol(pVal->z, NULL, 10);
   if (val < TSDB_MIN_WAL_LEVEL || val > TSDB_MAX_WAL_LEVEL) {
-<<<<<<< HEAD
-    snprintf(pCxt->pQueryCxt->pMsg, pCxt->pQueryCxt->msgLen, "invalid db option walLevel: %" PRId64 ", only 1-2 allowed", val);
-=======
     snprintf(pCxt->pQueryCxt->pMsg, pCxt->pQueryCxt->msgLen, "invalid db option walLevel: %"PRId64", only 1-2 allowed", val);
->>>>>>> b0a4cc81
     pCxt->valid = false;
     return pOptions;
   }
@@ -267,11 +215,7 @@
   int64_t val = strtol(pVal->z, NULL, 10);
   if (val < TSDB_MIN_VNODES_PER_DB || val > TSDB_MAX_VNODES_PER_DB) {
     snprintf(pCxt->pQueryCxt->pMsg, pCxt->pQueryCxt->msgLen,
-<<<<<<< HEAD
-        "invalid db option vgroups: %" PRId64 " valid range: [%d, %d]", val, TSDB_MIN_VNODES_PER_DB, TSDB_MAX_VNODES_PER_DB);
-=======
         "invalid db option vgroups: %"PRId64" valid range: [%d, %d]", val, TSDB_MIN_VNODES_PER_DB, TSDB_MAX_VNODES_PER_DB);
->>>>>>> b0a4cc81
     pCxt->valid = false;
     return pOptions;
   }
@@ -282,11 +226,7 @@
 static SDatabaseOptions* setDbSingleStable(SAstCreateContext* pCxt, SDatabaseOptions* pOptions, const SToken* pVal) {
   int64_t val = strtol(pVal->z, NULL, 10);
   if (val < TSDB_MIN_DB_SINGLE_STABLE_OPTION || val > TSDB_MAX_DB_SINGLE_STABLE_OPTION) {
-<<<<<<< HEAD
-    snprintf(pCxt->pQueryCxt->pMsg, pCxt->pQueryCxt->msgLen, "invalid db option singleStable: %" PRId64 ", only 0-1 allowed", val);
-=======
     snprintf(pCxt->pQueryCxt->pMsg, pCxt->pQueryCxt->msgLen, "invalid db option singleStable: %"PRId64", only 0-1 allowed", val);
->>>>>>> b0a4cc81
     pCxt->valid = false;
     return pOptions;
   }
@@ -297,11 +237,7 @@
 static SDatabaseOptions* setDbStreamMode(SAstCreateContext* pCxt, SDatabaseOptions* pOptions, const SToken* pVal) {
   int64_t val = strtol(pVal->z, NULL, 10);
   if (val < TSDB_MIN_DB_STREAM_MODE_OPTION || val > TSDB_MAX_DB_STREAM_MODE_OPTION) {
-<<<<<<< HEAD
-    snprintf(pCxt->pQueryCxt->pMsg, pCxt->pQueryCxt->msgLen, "invalid db option streamMode: %" PRId64 ", only 0-1 allowed", val);
-=======
     snprintf(pCxt->pQueryCxt->pMsg, pCxt->pQueryCxt->msgLen, "invalid db option streamMode: %"PRId64", only 0-1 allowed", val);
->>>>>>> b0a4cc81
     pCxt->valid = false;
     return pOptions;
   }
@@ -333,11 +269,7 @@
   int64_t val = strtol(pVal->z, NULL, 10);
   if (val < TSDB_MIN_KEEP || val > TSDB_MAX_KEEP) {
     snprintf(pCxt->pQueryCxt->pMsg, pCxt->pQueryCxt->msgLen,
-<<<<<<< HEAD
-        "invalid table option keep: %" PRId64 " valid range: [%d, %d]", val, TSDB_MIN_KEEP, TSDB_MAX_KEEP);
-=======
         "invalid table option keep: %"PRId64" valid range: [%d, %d]", val, TSDB_MIN_KEEP, TSDB_MAX_KEEP);
->>>>>>> b0a4cc81
     pCxt->valid = false;
     return pOptions;
   }
@@ -349,11 +281,7 @@
   int64_t val = strtol(pVal->z, NULL, 10);
   if (val < TSDB_MIN_DB_TTL_OPTION) {
     snprintf(pCxt->pQueryCxt->pMsg, pCxt->pQueryCxt->msgLen,
-<<<<<<< HEAD
-        "invalid table option ttl: %" PRId64 ", should be greater than or equal to %d", val, TSDB_MIN_DB_TTL_OPTION);
-=======
         "invalid table option ttl: %"PRId64", should be greater than or equal to %d", val, TSDB_MIN_DB_TTL_OPTION);
->>>>>>> b0a4cc81
     pCxt->valid = false;
     return pOptions;
   }
