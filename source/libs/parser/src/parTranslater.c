--- conflicted
+++ resolved
@@ -3128,12 +3128,6 @@
   }
   pCxt->currClause = SQL_CLAUSE_HAVING;
   int32_t code = translateExpr(pCxt, &pSelect->pHaving);
-<<<<<<< HEAD
-=======
-  if (TSDB_CODE_SUCCESS == code && (NULL != pSelect->pGroupByList || NULL != pSelect->pWindow)) {
-    code = checkExprForGroupBy(pCxt, &pSelect->pHaving);
-  }
->>>>>>> 1975e945
   return code;
 }
 
