--- conflicted
+++ resolved
@@ -84,10 +84,6 @@
   return pName;
 }
 
-<<<<<<< HEAD
-static int32_t getTableMetaImpl(SParseContext* pCxt, const SName* pName, STableMeta** pMeta) {
-  int32_t code = catalogGetTableMeta(pCxt->pCatalog, pCxt->pTransporter, &pCxt->mgmtEpSet, pName, pMeta);
-=======
 static int32_t collectUseDatabase(const char* pFullDbName, SHashObj* pDbs) {
   SFullDatabaseName name = {0};
   strcpy(name.fullDbName, pFullDbName);
@@ -106,48 +102,31 @@
   if (TSDB_CODE_SUCCESS == code) {
     code = catalogGetTableMeta(pParCxt->pCatalog, pParCxt->pTransporter, &pParCxt->mgmtEpSet, pName, pMeta);
   }
->>>>>>> d6af5559
   if (TSDB_CODE_SUCCESS != code) {
     parserError("catalogGetTableMeta error, code:%s, dbName:%s, tbName:%s", tstrerror(code), pName->dbname, pName->tname);
   }
   return code;
 }
 
-<<<<<<< HEAD
-static int32_t getTableMeta(SParseContext* pCxt, const char* pDbName, const char* pTableName, STableMeta** pMeta) {
-  SName name = { .type = TSDB_TABLE_NAME_T, .acctId = pCxt->acctId };
-=======
 static int32_t getTableMeta(STranslateContext* pCxt, const char* pDbName, const char* pTableName, STableMeta** pMeta) {
   SName name = { .type = TSDB_TABLE_NAME_T, .acctId = pCxt->pParseCxt->acctId };
->>>>>>> d6af5559
   strcpy(name.dbname, pDbName);
   strcpy(name.tname, pTableName);
   return getTableMetaImpl(pCxt, &name, pMeta);
 }
 
-<<<<<<< HEAD
-static int32_t getTableDistVgInfo(SParseContext* pCxt, const SName* pName, SArray** pVgInfo) {
-  int32_t code = catalogGetTableDistVgInfo(pCxt->pCatalog, pCxt->pTransporter, &pCxt->mgmtEpSet, pName, pVgInfo);
-=======
 static int32_t getTableDistVgInfo(STranslateContext* pCxt, const SName* pName, SArray** pVgInfo) {
   SParseContext* pParCxt = pCxt->pParseCxt;
   int32_t code = collectUseTable(pName, pCxt->pTables);
   if (TSDB_CODE_SUCCESS == code) {
     code = catalogGetTableDistVgInfo(pParCxt->pCatalog, pParCxt->pTransporter, &pParCxt->mgmtEpSet, pName, pVgInfo);
   }
->>>>>>> d6af5559
   if (TSDB_CODE_SUCCESS != code) {
     parserError("catalogGetTableDistVgInfo error, code:%s, dbName:%s, tbName:%s", tstrerror(code), pName->dbname, pName->tname);
   }
   return code;
 }
 
-<<<<<<< HEAD
-static int32_t getDBVgInfoImpl(SParseContext* pCxt, const SName* pName, SArray** pVgInfo) {
-  char fullDbName[TSDB_DB_FNAME_LEN];
-  tNameGetFullDbName(pName, fullDbName);
-  int32_t code = catalogGetDBVgInfo(pCxt->pCatalog, pCxt->pTransporter, &pCxt->mgmtEpSet, fullDbName, pVgInfo);
-=======
 static int32_t getDBVgInfoImpl(STranslateContext* pCxt, const SName* pName, SArray** pVgInfo) {
   SParseContext* pParCxt = pCxt->pParseCxt;
   char fullDbName[TSDB_DB_FNAME_LEN];
@@ -156,67 +135,45 @@
   if (TSDB_CODE_SUCCESS == code) {
     code = catalogGetDBVgInfo(pParCxt->pCatalog, pParCxt->pTransporter, &pParCxt->mgmtEpSet, fullDbName, pVgInfo);
   }
->>>>>>> d6af5559
   if (TSDB_CODE_SUCCESS != code) {
     parserError("catalogGetDBVgInfo error, code:%s, dbFName:%s", tstrerror(code), fullDbName);
   }
   return code;
 }
 
-<<<<<<< HEAD
-static int32_t getDBVgInfo(SParseContext* pCxt, const char* pDbName, SArray** pVgInfo) {
-  SName name;
-  tNameSetDbName(&name, pCxt->acctId, pDbName, strlen(pDbName));
-=======
 static int32_t getDBVgInfo(STranslateContext* pCxt, const char* pDbName, SArray** pVgInfo) {
   SName name;
   tNameSetDbName(&name, pCxt->pParseCxt->acctId, pDbName, strlen(pDbName));
->>>>>>> d6af5559
   char dbFname[TSDB_DB_FNAME_LEN] = {0};
   tNameGetFullDbName(&name, dbFname);
   return getDBVgInfoImpl(pCxt, &name, pVgInfo);
 }
 
-<<<<<<< HEAD
-static int32_t getTableHashVgroupImpl(SParseContext* pCxt, const SName* pName, SVgroupInfo* pInfo) {
-  int32_t code = catalogGetTableHashVgroup(pCxt->pCatalog, pCxt->pTransporter, &pCxt->mgmtEpSet, pName, pInfo);
-=======
 static int32_t getTableHashVgroupImpl(STranslateContext* pCxt, const SName* pName, SVgroupInfo* pInfo) {
   SParseContext* pParCxt = pCxt->pParseCxt;
   int32_t code = collectUseTable(pName, pCxt->pTables);
   if (TSDB_CODE_SUCCESS == code) {
     code = catalogGetTableHashVgroup(pParCxt->pCatalog, pParCxt->pTransporter, &pParCxt->mgmtEpSet, pName, pInfo);
   }
->>>>>>> d6af5559
   if (TSDB_CODE_SUCCESS != code) {
     parserError("catalogGetTableHashVgroup error, code:%s, dbName:%s, tbName:%s", tstrerror(code), pName->dbname, pName->tname);
   }
   return code;
 }
 
-<<<<<<< HEAD
-static int32_t getTableHashVgroup(SParseContext* pCxt, const char* pDbName, const char* pTableName, SVgroupInfo* pInfo) {
-  SName name = { .type = TSDB_TABLE_NAME_T, .acctId = pCxt->acctId };
-=======
 static int32_t getTableHashVgroup(STranslateContext* pCxt, const char* pDbName, const char* pTableName, SVgroupInfo* pInfo) {
   SName name = { .type = TSDB_TABLE_NAME_T, .acctId = pCxt->pParseCxt->acctId };
->>>>>>> d6af5559
   strcpy(name.dbname, pDbName);
   strcpy(name.tname, pTableName);
   return getTableHashVgroupImpl(pCxt, &name, pInfo);
 }
 
-<<<<<<< HEAD
-static int32_t getDBVgVersion(SParseContext* pCxt, const char* pDbFName, int32_t* pVersion, int64_t* pDbId, int32_t* pTableNum) {
-  int32_t code = catalogGetDBVgVersion(pCxt->pCatalog, pDbFName, pVersion, pDbId, pTableNum);
-=======
 static int32_t getDBVgVersion(STranslateContext* pCxt, const char* pDbFName, int32_t* pVersion, int64_t* pDbId, int32_t* pTableNum) {
   SParseContext* pParCxt = pCxt->pParseCxt;
   int32_t code = collectUseDatabase(pDbFName, pCxt->pDbs);
   if (TSDB_CODE_SUCCESS == code) {
     code = catalogGetDBVgVersion(pParCxt->pCatalog, pDbFName, pVersion, pDbId, pTableNum);
   }
->>>>>>> d6af5559
   if (TSDB_CODE_SUCCESS != code) {
     parserError("catalogGetDBVgVersion error, code:%s, dbFName:%s", tstrerror(code), pDbFName);
   }
@@ -640,11 +597,7 @@
   return TSDB_CODE_SUCCESS;
 }
 
-<<<<<<< HEAD
-static int32_t setSysTableVgroupList(SParseContext* pCxt, SName* pName, SRealTableNode* pRealTable) {
-=======
 static int32_t setSysTableVgroupList(STranslateContext* pCxt, SName* pName, SRealTableNode* pRealTable) {
->>>>>>> d6af5559
   // todo release
   // if (0 != strcmp(pRealTable->table.tableName, TSDB_INS_TABLE_USER_TABLES)) {
   //   return TSDB_CODE_SUCCESS;
@@ -671,13 +624,8 @@
   return code;
 }
 
-<<<<<<< HEAD
-static int32_t setTableVgroupList(SParseContext* pCxt, SName* pName, SRealTableNode* pRealTable) {
-  if (pCxt->topicQuery) {
-=======
 static int32_t setTableVgroupList(STranslateContext* pCxt, SName* pName, SRealTableNode* pRealTable) {
   if (pCxt->pParseCxt->topicQuery) {
->>>>>>> d6af5559
     return TSDB_CODE_SUCCESS;
   }
 
@@ -708,11 +656,7 @@
     case QUERY_NODE_REAL_TABLE: {
       SRealTableNode* pRealTable = (SRealTableNode*)pTable;
       SName name;
-<<<<<<< HEAD
-      code = getTableMetaImpl(pCxt->pParseCxt,
-=======
       code = getTableMetaImpl(pCxt,
->>>>>>> d6af5559
           toName(pCxt->pParseCxt->acctId, pRealTable->table.dbName, pRealTable->table.tableName, &name), &(pRealTable->pMeta));
       if (TSDB_CODE_SUCCESS != code) {
         return generateSyntaxErrMsg(&pCxt->msgBuf, TSDB_CODE_PAR_TABLE_NOT_EXIST, pRealTable->table.tableName);
@@ -1114,11 +1058,7 @@
   STableMeta* pTableMeta = NULL;
   SName tableName;
   int32_t code = getTableMetaImpl(
-<<<<<<< HEAD
-      pCxt->pParseCxt, toName(pCxt->pParseCxt->acctId, pClause->dbName, pClause->tableName, &tableName), &pTableMeta);
-=======
       pCxt, toName(pCxt->pParseCxt->acctId, pClause->dbName, pClause->tableName, &tableName), &pTableMeta);
->>>>>>> d6af5559
   if (TSDB_CODE_SUCCESS == code) {
     if (TSDB_SUPER_TABLE == pTableMeta->tableType) {
       code = doTranslateDropSuperTable(pCxt, &tableName, pClause->ignoreNotExists);
@@ -1211,11 +1151,7 @@
   SName name = {0};
   tNameSetDbName(&name, pCxt->pParseCxt->acctId, pStmt->dbName, strlen(pStmt->dbName));
   tNameExtractFullName(&name, usedbReq.db);
-<<<<<<< HEAD
-  int32_t code = getDBVgVersion(pCxt->pParseCxt, usedbReq.db, &usedbReq.vgVersion, &usedbReq.dbId, &usedbReq.numOfTable);
-=======
   int32_t code = getDBVgVersion(pCxt, usedbReq.db, &usedbReq.vgVersion, &usedbReq.dbId, &usedbReq.numOfTable);
->>>>>>> d6af5559
   if (TSDB_CODE_SUCCESS != code) {
     return code;
   }
@@ -1421,11 +1357,7 @@
   SVShowTablesReq* pShowReq = calloc(1, sizeof(SVShowTablesReq));
 
   SArray* array = NULL;
-<<<<<<< HEAD
-  int32_t code = getDBVgInfo(pCxt->pParseCxt, pCxt->pParseCxt->db, &array);
-=======
   int32_t code = getDBVgInfo(pCxt, pCxt->pParseCxt->db, &array);
->>>>>>> d6af5559
   if (TSDB_CODE_SUCCESS != code) {
     return code;
   }
@@ -1914,146 +1846,6 @@
   return code;
 }
 
-static const char* getSysTableName(ENodeType type) {
-  switch (type) {
-    case QUERY_NODE_SHOW_DATABASES_STMT:
-      return TSDB_INS_TABLE_USER_DATABASES;
-    case QUERY_NODE_SHOW_TABLES_STMT:
-      return TSDB_INS_TABLE_USER_TABLES;
-    case QUERY_NODE_SHOW_STABLES_STMT:
-      return TSDB_INS_TABLE_USER_STABLES;
-    case QUERY_NODE_SHOW_USERS_STMT:
-      return TSDB_INS_TABLE_USER_USERS;
-    case QUERY_NODE_SHOW_DNODES_STMT:
-      return TSDB_INS_TABLE_DNODES;
-    case QUERY_NODE_SHOW_VGROUPS_STMT:
-      return TSDB_INS_TABLE_VGROUPS;
-    case QUERY_NODE_SHOW_MNODES_STMT:
-      return TSDB_INS_TABLE_MNODES;
-    case QUERY_NODE_SHOW_MODULES_STMT:
-      return TSDB_INS_TABLE_MODULES;
-    case QUERY_NODE_SHOW_QNODES_STMT:
-      return TSDB_INS_TABLE_QNODES;
-    case QUERY_NODE_SHOW_FUNCTIONS_STMT:
-      return TSDB_INS_TABLE_USER_FUNCTIONS;
-    case QUERY_NODE_SHOW_INDEXES_STMT:
-      return TSDB_INS_TABLE_USER_INDEXES;
-    case QUERY_NODE_SHOW_STREAMS_STMT:
-      return TSDB_INS_TABLE_USER_STREAMS;
-    default:
-      break;
-  }
-  return NULL;
-}
-
-static int32_t createSelectStmtForShow(ENodeType showType, SSelectStmt** pStmt) {
-  SSelectStmt* pSelect = nodesMakeNode(QUERY_NODE_SELECT_STMT);
-  if (NULL == pSelect) {
-    return TSDB_CODE_OUT_OF_MEMORY;
-  }
-
-  SRealTableNode* pTable = nodesMakeNode(QUERY_NODE_REAL_TABLE);
-  if (NULL == pTable) {
-    nodesDestroyNode(pSelect);
-    return TSDB_CODE_OUT_OF_MEMORY;
-  }
-  strcpy(pTable->table.dbName, TSDB_INFORMATION_SCHEMA_DB);
-  strcpy(pTable->table.tableName, getSysTableName(showType));
-  pSelect->pFromTable = (SNode*)pTable;
-
-  *pStmt = pSelect;
-
-  return TSDB_CODE_SUCCESS;
-}
-
-static int32_t createOperatorNode(EOperatorType opType, const char* pColName, SNode* pRight, SNode** pOp) {
-  if (NULL == pRight) {
-    return TSDB_CODE_SUCCESS;
-  }
-
-  SOperatorNode* pOper = nodesMakeNode(QUERY_NODE_OPERATOR);
-  if (NULL == pOper) {
-    return TSDB_CODE_OUT_OF_MEMORY;
-  }
-
-  pOper->opType = opType;
-  pOper->pLeft = nodesMakeNode(QUERY_NODE_COLUMN);
-  pOper->pRight = nodesCloneNode(pRight);
-  if (NULL == pOper->pLeft || NULL == pOper->pRight) {
-    nodesDestroyNode(pOper);
-    return TSDB_CODE_OUT_OF_MEMORY;
-  }
-  strcpy(((SColumnNode*)pOper->pLeft)->colName, pColName);
-
-  *pOp = (SNode*)pOper;
-  return TSDB_CODE_SUCCESS;
-}
-
-static const char* getTbNameColName(ENodeType type) {
-  return (QUERY_NODE_SHOW_STABLES_STMT == type ? "stable_name" : "table_name");
-}
-
-static int32_t createLogicCondNode(SNode* pCond1, SNode* pCond2, SNode** pCond) {
-  SLogicConditionNode* pCondition = nodesMakeNode(QUERY_NODE_LOGIC_CONDITION);
-  if (NULL == pCondition) {
-    return TSDB_CODE_OUT_OF_MEMORY;
-  }
-  pCondition->condType = LOGIC_COND_TYPE_AND;
-  pCondition->pParameterList = nodesMakeList();
-  if (NULL == pCondition->pParameterList) {
-    nodesDestroyNode(pCondition);
-    return TSDB_CODE_OUT_OF_MEMORY;
-  }
-  if (TSDB_CODE_SUCCESS != nodesListAppend(pCondition->pParameterList, pCond1) ||
-      TSDB_CODE_SUCCESS != nodesListAppend(pCondition->pParameterList, pCond2)) {
-    nodesDestroyNode(pCondition);
-    return TSDB_CODE_OUT_OF_MEMORY;
-  }
-
-  *pCond = (SNode*)pCondition;
-  return TSDB_CODE_SUCCESS;
-}
-
-static int32_t createShowCondition(const SShowStmt* pShow, SSelectStmt* pSelect) {
-  SNode* pDbCond = NULL;
-  SNode* pTbCond = NULL;
-  if (TSDB_CODE_SUCCESS != createOperatorNode(OP_TYPE_EQUAL, "db_name", pShow->pDbName, &pDbCond) ||
-      TSDB_CODE_SUCCESS != createOperatorNode(OP_TYPE_LIKE, getTbNameColName(nodeType(pShow)), pShow->pTbNamePattern, &pTbCond)) {
-    nodesDestroyNode(pDbCond);
-    nodesDestroyNode(pTbCond);
-    return TSDB_CODE_OUT_OF_MEMORY;
-  }
-
-  if (NULL != pDbCond && NULL != pTbCond) {
-    if (TSDB_CODE_SUCCESS != createLogicCondNode(pDbCond, pTbCond, &pSelect->pWhere)) {
-      nodesDestroyNode(pDbCond);
-      nodesDestroyNode(pTbCond);
-      return TSDB_CODE_OUT_OF_MEMORY;
-    }
-  } else {
-    pSelect->pWhere = (NULL == pDbCond ? pTbCond : pDbCond);
-  }
-
-  if (NULL != pShow->pDbName) {
-    strcpy(((SRealTableNode*)pSelect->pFromTable)->useDbName, ((SValueNode*)pShow->pDbName)->literal);
-  }
-
-  return TSDB_CODE_SUCCESS;
-}
-
-static int32_t rewriteShow(STranslateContext* pCxt, SQuery* pQuery) {
-  SSelectStmt* pStmt = NULL;
-  int32_t code = createSelectStmtForShow(nodeType(pQuery->pRoot), &pStmt);
-  if (TSDB_CODE_SUCCESS == code) {
-    code = createShowCondition((SShowStmt*)pQuery->pRoot, pStmt);
-  }
-  if (TSDB_CODE_SUCCESS == code) {
-    nodesDestroyNode(pQuery->pRoot);
-    pQuery->pRoot = (SNode*)pStmt;
-  }
-  return code;
-}
-
 typedef struct SVgroupTablesBatch {
   SVCreateTbBatchReq req;
   SVgroupInfo        info;
@@ -2327,11 +2119,7 @@
 
 static int32_t rewriteCreateSubTable(STranslateContext* pCxt, SCreateSubTableClause* pStmt, SHashObj* pVgroupHashmap) {
   STableMeta* pSuperTableMeta = NULL;
-<<<<<<< HEAD
-  int32_t code = getTableMeta(pCxt->pParseCxt, pStmt->useDbName, pStmt->useTableName, &pSuperTableMeta);
-=======
   int32_t code = getTableMeta(pCxt, pStmt->useDbName, pStmt->useTableName, &pSuperTableMeta);
->>>>>>> d6af5559
 
   SKVRowBuilder kvRowBuilder = {0};
   if (TSDB_CODE_SUCCESS == code) {
