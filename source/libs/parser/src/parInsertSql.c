--- conflicted
+++ resolved
@@ -524,7 +524,6 @@
   return code;
 }
 
-<<<<<<< HEAD
 static int32_t buildCreateTbReq(SVnodeModifOpStmt* pStmt, STag* pTag, SArray* pTagName) {
   pStmt->pCreateTblReq = taosMemoryCalloc(1, sizeof(SVCreateTbReq));
   if (NULL == pStmt->pCreateTblReq) {
@@ -534,12 +533,6 @@
                       pStmt->usingTableName.tname, pTagName, pStmt->pTableMeta->tableInfo.numOfTags,
                       TSDB_DEFAULT_TABLE_TTL);
   return TSDB_CODE_SUCCESS;
-=======
-static void buildCreateTbReq(SVnodeModifOpStmt* pStmt, STag* pTag, SArray* pTagName) {
-  insBuildCreateTbReq(&pStmt->createTblReq, pStmt->targetTableName.tname, pTag, pStmt->pTableMeta->suid,
-                      pStmt->usingTableName.tname, pTagName, pStmt->pTableMeta->tableInfo.numOfTags,
-                      TSDB_DEFAULT_TABLE_TTL);
->>>>>>> ce94c88f
 }
 
 static int32_t checkAndTrimValue(SToken* pToken, char* tmpTokenBuf, SMsgBuf* pMsgBuf) {
@@ -961,19 +954,8 @@
 
 static int32_t getTableDataCxt(SInsertParseContext* pCxt, SVnodeModifOpStmt* pStmt, STableDataCxt** pTableCxt) {
   if (pCxt->pComCxt->async) {
-<<<<<<< HEAD
     return insGetTableDataCxt(pStmt->pTableBlockHashObj, &pStmt->pTableMeta->uid, sizeof(pStmt->pTableMeta->uid),
                               pStmt->pTableMeta, &pStmt->pCreateTblReq, pTableCxt, false);
-=======
-    uint64_t uid = pStmt->pTableMeta->uid;
-    if (pStmt->usingTableProcessing) {
-      pStmt->pTableMeta->uid = 0;
-    }
-
-    return insGetDataBlockFromList(
-        pStmt->pTableBlockHashObj, &uid, sizeof(pStmt->pTableMeta->uid), TSDB_DEFAULT_PAYLOAD_SIZE, sizeof(SSubmitBlk),
-        getTableInfo(pStmt->pTableMeta).rowSize, pStmt->pTableMeta, pDataBuf, NULL, &pStmt->createTblReq);
->>>>>>> ce94c88f
   }
 
   char tbFName[TSDB_TABLE_FNAME_LEN];
