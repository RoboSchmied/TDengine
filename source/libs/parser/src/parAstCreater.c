
/*
 * Copyright (c) 2019 TAOS Data, Inc. <jhtao@taosdata.com>
 *
 * This program is free software: you can use, redistribute, and/or modify
 * it under the terms of the GNU Affero General Public License, version 3
 * or later ("AGPL"), as published by the Free Software Foundation.
 *
 * This program is distributed in the hope that it will be useful, but WITHOUT
 * ANY WARRANTY; without even the implied warranty of MERCHANTABILITY or
 * FITNESS FOR A PARTICULAR PURPOSE.
 *
 * You should have received a copy of the GNU Affero General Public License
 * along with this program. If not, see <http://www.gnu.org/licenses/>.
 */

#include <regex.h>

#include "parAst.h"
#include "parUtil.h"
#include "tglobal.h"
#include "ttime.h"

#define CHECK_OUT_OF_MEM(p)                                                      \
  do {                                                                           \
    if (NULL == (p)) {                                                           \
      pCxt->errCode = TSDB_CODE_OUT_OF_MEMORY;                                   \
      snprintf(pCxt->pQueryCxt->pMsg, pCxt->pQueryCxt->msgLen, "Out of memory"); \
      return NULL;                                                               \
    }                                                                            \
  } while (0)

#define CHECK_PARSER_STATUS(pCxt)             \
  do {                                        \
    if (TSDB_CODE_SUCCESS != pCxt->errCode) { \
      return NULL;                            \
    }                                         \
  } while (0)

#define COPY_STRING_FORM_ID_TOKEN(buf, pToken) strncpy(buf, (pToken)->z, TMIN((pToken)->n, sizeof(buf) - 1))
#define COPY_STRING_FORM_STR_TOKEN(buf, pToken)                              \
  do {                                                                       \
    if ((pToken)->n > 2) {                                                   \
      strncpy(buf, (pToken)->z + 1, TMIN((pToken)->n - 2, sizeof(buf) - 1)); \
    }                                                                        \
  } while (0)

SToken nil_token = {.type = TK_NK_NIL, .n = 0, .z = NULL};

void initAstCreateContext(SParseContext* pParseCxt, SAstCreateContext* pCxt) {
  memset(pCxt, 0, sizeof(SAstCreateContext));
  pCxt->pQueryCxt = pParseCxt;
  pCxt->msgBuf.buf = pParseCxt->pMsg;
  pCxt->msgBuf.len = pParseCxt->msgLen;
  pCxt->notSupport = false;
  pCxt->pRootNode = NULL;
  pCxt->placeholderNo = 0;
  pCxt->pPlaceholderValues = NULL;
  pCxt->errCode = TSDB_CODE_SUCCESS;
}

static void trimEscape(SToken* pName) {
  // todo need to deal with `ioo``ii` -> ioo`ii
  if (NULL != pName && pName->n > 1 && '`' == pName->z[0]) {
    pName->z += 1;
    pName->n -= 2;
  }
}

static bool checkUserName(SAstCreateContext* pCxt, SToken* pUserName) {
  if (NULL == pUserName) {
    pCxt->errCode = TSDB_CODE_PAR_SYNTAX_ERROR;
  } else {
    if (pUserName->n >= TSDB_USER_LEN) {
      pCxt->errCode = generateSyntaxErrMsg(&pCxt->msgBuf, TSDB_CODE_PAR_NAME_OR_PASSWD_TOO_LONG);
    }
  }
  if (TSDB_CODE_SUCCESS == pCxt->errCode) {
    trimEscape(pUserName);
  }
  return TSDB_CODE_SUCCESS == pCxt->errCode;
}

static bool invalidPassword(const char* pPassword) {
  regex_t regex;

  if (regcomp(&regex, "[ '\"`\\]", REG_EXTENDED | REG_ICASE) != 0) {
    return false;
  }

  /* Execute regular expression */
  int32_t res = regexec(&regex, pPassword, 0, NULL, 0);
  regfree(&regex);
  return 0 == res;
}

static bool checkPassword(SAstCreateContext* pCxt, const SToken* pPasswordToken, char* pPassword) {
  if (NULL == pPasswordToken) {
    pCxt->errCode = TSDB_CODE_PAR_SYNTAX_ERROR;
  } else if (pPasswordToken->n >= (TSDB_USET_PASSWORD_LEN + 2)) {
    pCxt->errCode = generateSyntaxErrMsg(&pCxt->msgBuf, TSDB_CODE_PAR_NAME_OR_PASSWD_TOO_LONG);
  } else {
    strncpy(pPassword, pPasswordToken->z, pPasswordToken->n);
    strdequote(pPassword);
    if (strtrim(pPassword) <= 0) {
      pCxt->errCode = generateSyntaxErrMsg(&pCxt->msgBuf, TSDB_CODE_PAR_PASSWD_EMPTY);
    } else if (invalidPassword(pPassword)) {
      pCxt->errCode = generateSyntaxErrMsg(&pCxt->msgBuf, TSDB_CODE_PAR_INVALID_PASSWD);
    }
  }
  return TSDB_CODE_SUCCESS == pCxt->errCode;
}

static int32_t parsePort(SAstCreateContext* pCxt, const char* p, int32_t* pPort) {
  *pPort = taosStr2Int32(p, NULL, 10);
  if (*pPort >= UINT16_MAX || *pPort <= 0) {
    return generateSyntaxErrMsg(&pCxt->msgBuf, TSDB_CODE_PAR_INVALID_PORT);
  }
  return TSDB_CODE_SUCCESS;
}

static int32_t parseEndpoint(SAstCreateContext* pCxt, const SToken* pEp, char* pFqdn, int32_t* pPort) {
  if (pEp->n >= (NULL == pPort ? (TSDB_FQDN_LEN + 1 + 5) : TSDB_FQDN_LEN)) {  // format 'fqdn:port' or 'fqdn'
    return generateSyntaxErrMsg(&pCxt->msgBuf, TSDB_CODE_PAR_NAME_OR_PASSWD_TOO_LONG);
  }

  char ep[TSDB_FQDN_LEN + 1 + 5] = {0};
  COPY_STRING_FORM_ID_TOKEN(ep, pEp);
  strdequote(ep);
  strtrim(ep);
  if (NULL == pPort) {
    strcpy(pFqdn, ep);
    return TSDB_CODE_SUCCESS;
  }
  char* pColon = strchr(ep, ':');
  if (NULL == pColon) {
    *pPort = tsServerPort;
    strcpy(pFqdn, ep);
    return TSDB_CODE_SUCCESS;
  }
  strncpy(pFqdn, ep, pColon - ep);
  return parsePort(pCxt, pColon + 1, pPort);
}

static bool checkAndSplitEndpoint(SAstCreateContext* pCxt, const SToken* pEp, const SToken* pPortToken, char* pFqdn,
                                  int32_t* pPort) {
  if (NULL == pEp) {
    pCxt->errCode = TSDB_CODE_PAR_SYNTAX_ERROR;
    return false;
  }

  if (NULL != pPortToken) {
    pCxt->errCode = parsePort(pCxt, pPortToken->z, pPort);
  }

  if (TSDB_CODE_SUCCESS == pCxt->errCode) {
    pCxt->errCode = parseEndpoint(pCxt, pEp, pFqdn, (NULL != pPortToken ? NULL : pPort));
  }

  return TSDB_CODE_SUCCESS == pCxt->errCode;
}

static bool checkDbName(SAstCreateContext* pCxt, SToken* pDbName, bool demandDb) {
  if (NULL == pDbName) {
    if (demandDb && NULL == pCxt->pQueryCxt->db) {
      pCxt->errCode = generateSyntaxErrMsg(&pCxt->msgBuf, TSDB_CODE_PAR_DB_NOT_SPECIFIED);
    }
  } else {
    trimEscape(pDbName);
    if (pDbName->n >= TSDB_DB_NAME_LEN) {
      pCxt->errCode = generateSyntaxErrMsg(&pCxt->msgBuf, TSDB_CODE_PAR_INVALID_IDENTIFIER_NAME, pDbName->z);
    }
  }
  return TSDB_CODE_SUCCESS == pCxt->errCode;
}

static bool checkTableName(SAstCreateContext* pCxt, SToken* pTableName) {
  trimEscape(pTableName);
  if (NULL != pTableName && pTableName->n >= TSDB_TABLE_NAME_LEN) {
    pCxt->errCode = generateSyntaxErrMsg(&pCxt->msgBuf, TSDB_CODE_PAR_INVALID_IDENTIFIER_NAME, pTableName->z);
    return false;
  }
  return true;
}

static bool checkColumnName(SAstCreateContext* pCxt, SToken* pColumnName) {
  trimEscape(pColumnName);
  if (NULL != pColumnName && pColumnName->n >= TSDB_COL_NAME_LEN) {
    pCxt->errCode = generateSyntaxErrMsg(&pCxt->msgBuf, TSDB_CODE_PAR_INVALID_IDENTIFIER_NAME, pColumnName->z);
    return false;
  }
  return true;
}

static bool checkIndexName(SAstCreateContext* pCxt, SToken* pIndexName) {
  trimEscape(pIndexName);
  if (NULL != pIndexName && pIndexName->n >= TSDB_INDEX_NAME_LEN) {
    pCxt->errCode = generateSyntaxErrMsg(&pCxt->msgBuf, TSDB_CODE_PAR_INVALID_IDENTIFIER_NAME, pIndexName->z);
    return false;
  }
  return true;
}

static bool checkTopicName(SAstCreateContext* pCxt, SToken* pTopicName) {
  trimEscape(pTopicName);
  if (pTopicName->n >= TSDB_TOPIC_NAME_LEN) {
    pCxt->errCode = generateSyntaxErrMsg(&pCxt->msgBuf, TSDB_CODE_PAR_INVALID_IDENTIFIER_NAME, pTopicName->z);
    return false;
  }
  return true;
}

static bool checkCGroupName(SAstCreateContext* pCxt, SToken* pCGroup) {
  trimEscape(pCGroup);
  if (pCGroup->n >= TSDB_CGROUP_LEN) {
    pCxt->errCode = generateSyntaxErrMsg(&pCxt->msgBuf, TSDB_CODE_PAR_INVALID_IDENTIFIER_NAME, pCGroup->z);
    return false;
  }
  return true;
}

static bool checkStreamName(SAstCreateContext* pCxt, SToken* pStreamName) {
  trimEscape(pStreamName);
  if (pStreamName->n >= TSDB_STREAM_NAME_LEN) {
    pCxt->errCode = generateSyntaxErrMsg(&pCxt->msgBuf, TSDB_CODE_PAR_INVALID_IDENTIFIER_NAME, pStreamName->z);
    return false;
  }
  return true;
}

static bool checkComment(SAstCreateContext* pCxt, const SToken* pCommentToken, bool demand) {
  if (NULL == pCommentToken) {
    pCxt->errCode = demand ? TSDB_CODE_PAR_SYNTAX_ERROR : TSDB_CODE_SUCCESS;
  } else if (pCommentToken->n >= (TSDB_TB_COMMENT_LEN + 2)) {
    pCxt->errCode = generateSyntaxErrMsg(&pCxt->msgBuf, TSDB_CODE_PAR_COMMENT_TOO_LONG);
  }
  return TSDB_CODE_SUCCESS == pCxt->errCode;
}

SNode* createRawExprNode(SAstCreateContext* pCxt, const SToken* pToken, SNode* pNode) {
  CHECK_PARSER_STATUS(pCxt);
  SRawExprNode* target = (SRawExprNode*)nodesMakeNode(QUERY_NODE_RAW_EXPR);
  CHECK_OUT_OF_MEM(target);
  target->p = pToken->z;
  target->n = pToken->n;
  target->pNode = pNode;
  return (SNode*)target;
}

SNode* createRawExprNodeExt(SAstCreateContext* pCxt, const SToken* pStart, const SToken* pEnd, SNode* pNode) {
  CHECK_PARSER_STATUS(pCxt);
  SRawExprNode* target = (SRawExprNode*)nodesMakeNode(QUERY_NODE_RAW_EXPR);
  CHECK_OUT_OF_MEM(target);
  target->p = pStart->z;
  target->n = (pEnd->z + pEnd->n) - pStart->z;
  target->pNode = pNode;
  return (SNode*)target;
}

SNode* releaseRawExprNode(SAstCreateContext* pCxt, SNode* pNode) {
  CHECK_PARSER_STATUS(pCxt);
  SRawExprNode* pRawExpr = (SRawExprNode*)pNode;
  SNode*        pRealizedExpr = pRawExpr->pNode;
  if (nodesIsExprNode(pRealizedExpr)) {
    SExprNode* pExpr = (SExprNode*)pRealizedExpr;
    if (QUERY_NODE_COLUMN == nodeType(pExpr)) {
      strcpy(pExpr->aliasName, ((SColumnNode*)pExpr)->colName);
      strcpy(pExpr->userAlias, ((SColumnNode*)pExpr)->colName);
    } else {
      int32_t len = TMIN(sizeof(pExpr->aliasName) - 1, pRawExpr->n);

      // See TS-3398.
      // Len of pRawExpr->p could be larger than len of aliasName[TSDB_COL_NAME_LEN].
      // If aliasName is truncated, hash value of aliasName could be the same.
      T_MD5_CTX ctx;
      tMD5Init(&ctx);
      tMD5Update(&ctx, (uint8_t*)pRawExpr->p, pRawExpr->n);
      tMD5Final(&ctx);
      char* p = pExpr->aliasName;
      for (uint8_t i = 0; i < tListLen(ctx.digest); ++i) {
        sprintf(p, "%02x", ctx.digest[i]);
        p += 2;
      }
      strncpy(pExpr->userAlias, pRawExpr->p, len);
      pExpr->userAlias[len] = '\0';
    }
  }
  pRawExpr->pNode = NULL;
  nodesDestroyNode(pNode);
  return pRealizedExpr;
}

SToken getTokenFromRawExprNode(SAstCreateContext* pCxt, SNode* pNode) {
  if (NULL == pNode || QUERY_NODE_RAW_EXPR != nodeType(pNode)) {
    pCxt->errCode = TSDB_CODE_PAR_SYNTAX_ERROR;
    return nil_token;
  }
  SRawExprNode* target = (SRawExprNode*)pNode;
  SToken        t = {.type = 0, .z = target->p, .n = target->n};
  return t;
}

SNodeList* createNodeList(SAstCreateContext* pCxt, SNode* pNode) {
  CHECK_PARSER_STATUS(pCxt);
  SNodeList* list = nodesMakeList();
  CHECK_OUT_OF_MEM(list);
  pCxt->errCode = nodesListAppend(list, pNode);
  return list;
}

SNodeList* addNodeToList(SAstCreateContext* pCxt, SNodeList* pList, SNode* pNode) {
  CHECK_PARSER_STATUS(pCxt);
  pCxt->errCode = nodesListAppend(pList, pNode);
  return pList;
}

SNode* createColumnNode(SAstCreateContext* pCxt, SToken* pTableAlias, SToken* pColumnName) {
  CHECK_PARSER_STATUS(pCxt);
  if (!checkTableName(pCxt, pTableAlias) || !checkColumnName(pCxt, pColumnName)) {
    return NULL;
  }
  SColumnNode* col = (SColumnNode*)nodesMakeNode(QUERY_NODE_COLUMN);
  CHECK_OUT_OF_MEM(col);
  if (NULL != pTableAlias) {
    COPY_STRING_FORM_ID_TOKEN(col->tableAlias, pTableAlias);
  }
  COPY_STRING_FORM_ID_TOKEN(col->colName, pColumnName);
  return (SNode*)col;
}

SNode* createValueNode(SAstCreateContext* pCxt, int32_t dataType, const SToken* pLiteral) {
  CHECK_PARSER_STATUS(pCxt);
  SValueNode* val = (SValueNode*)nodesMakeNode(QUERY_NODE_VALUE);
  CHECK_OUT_OF_MEM(val);
  val->literal = strndup(pLiteral->z, pLiteral->n);
  if (TK_NK_ID != pLiteral->type && TK_TIMEZONE != pLiteral->type &&
      (IS_VAR_DATA_TYPE(dataType) || TSDB_DATA_TYPE_TIMESTAMP == dataType)) {
    trimString(pLiteral->z, pLiteral->n, val->literal, pLiteral->n);
  }
  CHECK_OUT_OF_MEM(val->literal);
  val->node.resType.type = dataType;
  val->node.resType.bytes = IS_VAR_DATA_TYPE(dataType) ? strlen(val->literal) : tDataTypes[dataType].bytes;
  if (TSDB_DATA_TYPE_TIMESTAMP == dataType) {
    val->node.resType.precision = TSDB_TIME_PRECISION_MILLI;
  }
  val->isDuration = false;
  val->translate = false;
  return (SNode*)val;
}

<<<<<<< HEAD
SNode* createRawValueNode(SAstCreateContext* pCxt, int32_t dataType, const SToken* pLiteral, SNode* pNode) {
  CHECK_PARSER_STATUS(pCxt);
  SRawExprNode* pRawExpr = NULL;
  if (pNode) {
    pRawExpr = (SRawExprNode*)pNode;
    if (!nodesIsExprNode(pRawExpr->pNode)) {
      pCxt->errCode = generateSyntaxErrMsg(&pCxt->msgBuf, TSDB_CODE_PAR_SYNTAX_ERROR, pRawExpr->p);
      return NULL;
    }
  }

  SValueNode* val = (SValueNode*)nodesMakeNode(QUERY_NODE_VALUE);
  CHECK_OUT_OF_MEM(val);
  if (pLiteral) {
    val->literal = strndup(pLiteral->z, pLiteral->n);
  } else if (pRawExpr) {
    val->literal = strndup(pRawExpr->p, pRawExpr->n);
  } else {
    pCxt->errCode = TSDB_CODE_TSC_SQL_SYNTAX_ERROR;
    return NULL;
  }

  CHECK_OUT_OF_MEM(val->literal);
  val->node.resType.type = dataType;
  val->node.resType.bytes = IS_VAR_DATA_TYPE(dataType) ? strlen(val->literal) : tDataTypes[dataType].bytes;
  if (TSDB_DATA_TYPE_TIMESTAMP == dataType) {
    val->node.resType.precision = TSDB_TIME_PRECISION_MILLI;
  }
  val->isDuration = false;
  val->translate = false;
  return (SNode*)val;
=======
static bool hasHint(SNodeList* pHintList, EHintOption hint) {
  if (!pHintList) return false;
  SNode* pNode;
  FOREACH(pNode, pHintList) {
    SHintNode* pHint = (SHintNode*)pNode;
    if (pHint->option == hint) {
      return true;
    }
  }
  return false;
>>>>>>> c92c17c0
}

bool addHintNodeToList(SAstCreateContext* pCxt, SNodeList** ppHintList, EHintOption opt, SToken* paramList,
                       int32_t paramNum) {
  void* value = NULL;
  switch (opt) {
    case HINT_BATCH_SCAN:
    case HINT_NO_BATCH_SCAN: {
      if (paramNum > 0) {
        return true;
      }
      break;
    }
    case HINT_PARA_TABLES_SORT:
      if (paramNum > 0 || hasHint(*ppHintList, HINT_PARA_TABLES_SORT)) return true;
      break;    
    default:
      return true;
  }

  SHintNode* hint = (SHintNode*)nodesMakeNode(QUERY_NODE_HINT);
  CHECK_OUT_OF_MEM(hint);
  hint->option = opt;
  hint->value = value;

  if (NULL == *ppHintList) {
    *ppHintList = nodesMakeList();
    CHECK_OUT_OF_MEM(*ppHintList);
  }

  pCxt->errCode = nodesListStrictAppend(*ppHintList, (SNode*)hint);
  if (pCxt->errCode) {
    return true;
  }

  return false;
}

SNodeList* createHintNodeList(SAstCreateContext* pCxt, const SToken* pLiteral) {
  CHECK_PARSER_STATUS(pCxt);
  if (NULL == pLiteral || pLiteral->n <= 5) {
    return NULL;
  }
  SNodeList*  pHintList = NULL;
  char*       hint = strndup(pLiteral->z + 3, pLiteral->n - 5);
  int32_t     i = 0;
  bool        quit = false;
  bool        inParamList = false;
  bool        lastComma = false;
  EHintOption opt = 0;
  int32_t     paramNum = 0;
  SToken      paramList[10];
  while (!quit) {
    SToken t0 = {0};
    if (hint[i] == 0) {
      break;
    }
    t0.n = tGetToken(&hint[i], &t0.type);
    t0.z = hint + i;
    i += t0.n;

    switch (t0.type) {
      case TK_BATCH_SCAN:
        lastComma = false;
        if (0 != opt || inParamList) {
          quit = true;
          break;
        }
        opt = HINT_BATCH_SCAN;
        break;
      case TK_NO_BATCH_SCAN:
        lastComma = false;
        if (0 != opt || inParamList) {
          quit = true;
          break;
        }
        opt = HINT_NO_BATCH_SCAN;
        break;
      case TK_PARA_TABLES_SORT:
        lastComma = false;
        if (0 != opt || inParamList) {
          quit = true;
          break;
        }
        opt = HINT_PARA_TABLES_SORT;
        break;        
      case TK_NK_LP:
        lastComma = false;
        if (0 == opt || inParamList) {
          quit = true;
        }
        inParamList = true;
        break;
      case TK_NK_RP:
        lastComma = false;
        if (0 == opt || !inParamList) {
          quit = true;
        } else {
          quit = addHintNodeToList(pCxt, &pHintList, opt, paramList, paramNum);
          inParamList = false;
          paramNum = 0;
          opt = 0;
        }
        break;
      case TK_NK_ID:
        lastComma = false;
        if (0 == opt || !inParamList) {
          quit = true;
        } else {
          paramList[paramNum++] = t0;
        }
        break;
      case TK_NK_COMMA:
        if (lastComma) {
          quit = true;
        }
        lastComma = true;
        break;
      case TK_NK_SPACE:
        break;
      default:
        lastComma = false;
        quit = true;
        break;
    }
  }

  taosMemoryFree(hint);
  return pHintList;
}

SNode* createIdentifierValueNode(SAstCreateContext* pCxt, SToken* pLiteral) {
  trimEscape(pLiteral);
  return createValueNode(pCxt, TSDB_DATA_TYPE_BINARY, pLiteral);
}

SNode* createDurationValueNode(SAstCreateContext* pCxt, const SToken* pLiteral) {
  CHECK_PARSER_STATUS(pCxt);
  SValueNode* val = (SValueNode*)nodesMakeNode(QUERY_NODE_VALUE);
  CHECK_OUT_OF_MEM(val);
  val->literal = strndup(pLiteral->z, pLiteral->n);
  CHECK_OUT_OF_MEM(val->literal);
  val->isDuration = true;
  val->translate = false;
  val->node.resType.type = TSDB_DATA_TYPE_BIGINT;
  val->node.resType.bytes = tDataTypes[TSDB_DATA_TYPE_BIGINT].bytes;
  val->node.resType.precision = TSDB_TIME_PRECISION_MILLI;
  return (SNode*)val;
}

SNode* createDefaultDatabaseCondValue(SAstCreateContext* pCxt) {
  CHECK_PARSER_STATUS(pCxt);
  if (NULL == pCxt->pQueryCxt->db) {
    return NULL;
  }

  SValueNode* val = (SValueNode*)nodesMakeNode(QUERY_NODE_VALUE);
  CHECK_OUT_OF_MEM(val);
  val->literal = taosStrdup(pCxt->pQueryCxt->db);
  CHECK_OUT_OF_MEM(val->literal);
  val->isDuration = false;
  val->translate = false;
  val->node.resType.type = TSDB_DATA_TYPE_BINARY;
  val->node.resType.bytes = strlen(val->literal);
  val->node.resType.precision = TSDB_TIME_PRECISION_MILLI;
  return (SNode*)val;
}

SNode* createPlaceholderValueNode(SAstCreateContext* pCxt, const SToken* pLiteral) {
  CHECK_PARSER_STATUS(pCxt);
  if (NULL == pCxt->pQueryCxt->pStmtCb) {
    pCxt->errCode = generateSyntaxErrMsg(&pCxt->msgBuf, TSDB_CODE_PAR_SYNTAX_ERROR, pLiteral->z);
    return NULL;
  }
  SValueNode* val = (SValueNode*)nodesMakeNode(QUERY_NODE_VALUE);
  CHECK_OUT_OF_MEM(val);
  val->literal = strndup(pLiteral->z, pLiteral->n);
  CHECK_OUT_OF_MEM(val->literal);
  val->placeholderNo = ++pCxt->placeholderNo;
  if (NULL == pCxt->pPlaceholderValues) {
    pCxt->pPlaceholderValues = taosArrayInit(TARRAY_MIN_SIZE, POINTER_BYTES);
    if (NULL == pCxt->pPlaceholderValues) {
      nodesDestroyNode((SNode*)val);
      return NULL;
    }
  }
  taosArrayPush(pCxt->pPlaceholderValues, &val);
  return (SNode*)val;
}

static int32_t addParamToLogicConditionNode(SLogicConditionNode* pCond, SNode* pParam) {
  if (QUERY_NODE_LOGIC_CONDITION == nodeType(pParam) && pCond->condType == ((SLogicConditionNode*)pParam)->condType) {
    int32_t code = nodesListAppendList(pCond->pParameterList, ((SLogicConditionNode*)pParam)->pParameterList);
    ((SLogicConditionNode*)pParam)->pParameterList = NULL;
    nodesDestroyNode(pParam);
    return code;
  } else {
    return nodesListAppend(pCond->pParameterList, pParam);
  }
}

SNode* createLogicConditionNode(SAstCreateContext* pCxt, ELogicConditionType type, SNode* pParam1, SNode* pParam2) {
  CHECK_PARSER_STATUS(pCxt);
  SLogicConditionNode* cond = (SLogicConditionNode*)nodesMakeNode(QUERY_NODE_LOGIC_CONDITION);
  CHECK_OUT_OF_MEM(cond);
  cond->condType = type;
  cond->pParameterList = nodesMakeList();
  int32_t code = addParamToLogicConditionNode(cond, pParam1);
  if (TSDB_CODE_SUCCESS == code && NULL != pParam2) {
    code = addParamToLogicConditionNode(cond, pParam2);
  }
  if (TSDB_CODE_SUCCESS != code) {
    nodesDestroyNode((SNode*)cond);
    return NULL;
  }
  return (SNode*)cond;
}

static uint8_t getMinusDataType(uint8_t orgType) {
  switch (orgType) {
    case TSDB_DATA_TYPE_UTINYINT:
    case TSDB_DATA_TYPE_USMALLINT:
    case TSDB_DATA_TYPE_UINT:
    case TSDB_DATA_TYPE_UBIGINT:
      return TSDB_DATA_TYPE_BIGINT;
    default:
      break;
  }
  return orgType;
}

SNode* createOperatorNode(SAstCreateContext* pCxt, EOperatorType type, SNode* pLeft, SNode* pRight) {
  CHECK_PARSER_STATUS(pCxt);
  if (OP_TYPE_MINUS == type && QUERY_NODE_VALUE == nodeType(pLeft)) {
    SValueNode* pVal = (SValueNode*)pLeft;
    char*       pNewLiteral = taosMemoryCalloc(1, strlen(pVal->literal) + 2);
    CHECK_OUT_OF_MEM(pNewLiteral);
    if ('+' == pVal->literal[0]) {
      sprintf(pNewLiteral, "-%s", pVal->literal + 1);
    } else if ('-' == pVal->literal[0]) {
      sprintf(pNewLiteral, "%s", pVal->literal + 1);
    } else {
      sprintf(pNewLiteral, "-%s", pVal->literal);
    }
    taosMemoryFree(pVal->literal);
    pVal->literal = pNewLiteral;
    pVal->node.resType.type = getMinusDataType(pVal->node.resType.type);
    return pLeft;
  }
  SOperatorNode* op = (SOperatorNode*)nodesMakeNode(QUERY_NODE_OPERATOR);
  CHECK_OUT_OF_MEM(op);
  op->opType = type;
  op->pLeft = pLeft;
  op->pRight = pRight;
  return (SNode*)op;
}

SNode* createBetweenAnd(SAstCreateContext* pCxt, SNode* pExpr, SNode* pLeft, SNode* pRight) {
  CHECK_PARSER_STATUS(pCxt);
  return createLogicConditionNode(pCxt, LOGIC_COND_TYPE_AND,
                                  createOperatorNode(pCxt, OP_TYPE_GREATER_EQUAL, pExpr, pLeft),
                                  createOperatorNode(pCxt, OP_TYPE_LOWER_EQUAL, nodesCloneNode(pExpr), pRight));
}

SNode* createNotBetweenAnd(SAstCreateContext* pCxt, SNode* pExpr, SNode* pLeft, SNode* pRight) {
  CHECK_PARSER_STATUS(pCxt);
  return createLogicConditionNode(pCxt, LOGIC_COND_TYPE_OR, createOperatorNode(pCxt, OP_TYPE_LOWER_THAN, pExpr, pLeft),
                                  createOperatorNode(pCxt, OP_TYPE_GREATER_THAN, nodesCloneNode(pExpr), pRight));
}

static SNode* createPrimaryKeyCol(SAstCreateContext* pCxt, const SToken* pFuncName) {
  CHECK_PARSER_STATUS(pCxt);
  SColumnNode* pCol = (SColumnNode*)nodesMakeNode(QUERY_NODE_COLUMN);
  CHECK_OUT_OF_MEM(pCol);
  pCol->colId = PRIMARYKEY_TIMESTAMP_COL_ID;
  if (NULL == pFuncName) {
    strcpy(pCol->colName, ROWTS_PSEUDO_COLUMN_NAME);
  } else {
    strncpy(pCol->colName, pFuncName->z, pFuncName->n);
  }
  return (SNode*)pCol;
}

SNode* createFunctionNode(SAstCreateContext* pCxt, const SToken* pFuncName, SNodeList* pParameterList) {
  CHECK_PARSER_STATUS(pCxt);
  if (0 == strncasecmp("_rowts", pFuncName->z, pFuncName->n) || 0 == strncasecmp("_c0", pFuncName->z, pFuncName->n)) {
    return createPrimaryKeyCol(pCxt, pFuncName);
  }
  SFunctionNode* func = (SFunctionNode*)nodesMakeNode(QUERY_NODE_FUNCTION);
  CHECK_OUT_OF_MEM(func);
  COPY_STRING_FORM_ID_TOKEN(func->functionName, pFuncName);
  func->pParameterList = pParameterList;
  return (SNode*)func;
}

SNode* createCastFunctionNode(SAstCreateContext* pCxt, SNode* pExpr, SDataType dt) {
  CHECK_PARSER_STATUS(pCxt);
  SFunctionNode* func = (SFunctionNode*)nodesMakeNode(QUERY_NODE_FUNCTION);
  CHECK_OUT_OF_MEM(func);
  strcpy(func->functionName, "cast");
  func->node.resType = dt;
  if (TSDB_DATA_TYPE_VARCHAR == dt.type || TSDB_DATA_TYPE_GEOMETRY == dt.type || TSDB_DATA_TYPE_VARBINARY == dt.type) {
    func->node.resType.bytes = func->node.resType.bytes + VARSTR_HEADER_SIZE;
  } else if (TSDB_DATA_TYPE_NCHAR == dt.type) {
    func->node.resType.bytes = func->node.resType.bytes * TSDB_NCHAR_SIZE + VARSTR_HEADER_SIZE;
  }
  nodesListMakeAppend(&func->pParameterList, pExpr);
  return (SNode*)func;
}

SNode* createNodeListNode(SAstCreateContext* pCxt, SNodeList* pList) {
  CHECK_PARSER_STATUS(pCxt);
  SNodeListNode* list = (SNodeListNode*)nodesMakeNode(QUERY_NODE_NODE_LIST);
  CHECK_OUT_OF_MEM(list);
  list->pNodeList = pList;
  return (SNode*)list;
}

SNode* createNodeListNodeEx(SAstCreateContext* pCxt, SNode* p1, SNode* p2) {
  CHECK_PARSER_STATUS(pCxt);
  SNodeListNode* list = (SNodeListNode*)nodesMakeNode(QUERY_NODE_NODE_LIST);
  CHECK_OUT_OF_MEM(list);
  list->pNodeList = nodesMakeList();
  CHECK_OUT_OF_MEM(list->pNodeList);
  nodesListAppend(list->pNodeList, p1);
  nodesListAppend(list->pNodeList, p2);
  return (SNode*)list;
}

SNode* createRealTableNode(SAstCreateContext* pCxt, SToken* pDbName, SToken* pTableName, SToken* pTableAlias) {
  CHECK_PARSER_STATUS(pCxt);
  if (!checkDbName(pCxt, pDbName, true) || !checkTableName(pCxt, pTableName) || !checkTableName(pCxt, pTableAlias)) {
    return NULL;
  }
  SRealTableNode* realTable = (SRealTableNode*)nodesMakeNode(QUERY_NODE_REAL_TABLE);
  CHECK_OUT_OF_MEM(realTable);
  if (NULL != pDbName) {
    COPY_STRING_FORM_ID_TOKEN(realTable->table.dbName, pDbName);
  } else {
    snprintf(realTable->table.dbName, sizeof(realTable->table.dbName), "%s", pCxt->pQueryCxt->db);
  }
  if (NULL != pTableAlias && TK_NK_NIL != pTableAlias->type) {
    COPY_STRING_FORM_ID_TOKEN(realTable->table.tableAlias, pTableAlias);
  } else {
    COPY_STRING_FORM_ID_TOKEN(realTable->table.tableAlias, pTableName);
  }
  COPY_STRING_FORM_ID_TOKEN(realTable->table.tableName, pTableName);
  return (SNode*)realTable;
}

SNode* createTempTableNode(SAstCreateContext* pCxt, SNode* pSubquery, const SToken* pTableAlias) {
  CHECK_PARSER_STATUS(pCxt);
  STempTableNode* tempTable = (STempTableNode*)nodesMakeNode(QUERY_NODE_TEMP_TABLE);
  CHECK_OUT_OF_MEM(tempTable);
  tempTable->pSubquery = pSubquery;
  if (NULL != pTableAlias && TK_NK_NIL != pTableAlias->type) {
    COPY_STRING_FORM_ID_TOKEN(tempTable->table.tableAlias, pTableAlias);
  } else {
    taosRandStr(tempTable->table.tableAlias, 8);
  }
  if (QUERY_NODE_SELECT_STMT == nodeType(pSubquery)) {
    strcpy(((SSelectStmt*)pSubquery)->stmtName, tempTable->table.tableAlias);
    ((SSelectStmt*)pSubquery)->isSubquery = true;
  } else if (QUERY_NODE_SET_OPERATOR == nodeType(pSubquery)) {
    strcpy(((SSetOperator*)pSubquery)->stmtName, tempTable->table.tableAlias);
  }
  return (SNode*)tempTable;
}

SNode* createJoinTableNode(SAstCreateContext* pCxt, EJoinType type, SNode* pLeft, SNode* pRight, SNode* pJoinCond) {
  CHECK_PARSER_STATUS(pCxt);
  SJoinTableNode* joinTable = (SJoinTableNode*)nodesMakeNode(QUERY_NODE_JOIN_TABLE);
  CHECK_OUT_OF_MEM(joinTable);
  joinTable->joinType = type;
  joinTable->pLeft = pLeft;
  joinTable->pRight = pRight;
  joinTable->pOnCond = pJoinCond;
  return (SNode*)joinTable;
}

SNode* createLimitNode(SAstCreateContext* pCxt, const SToken* pLimit, const SToken* pOffset) {
  CHECK_PARSER_STATUS(pCxt);
  SLimitNode* limitNode = (SLimitNode*)nodesMakeNode(QUERY_NODE_LIMIT);
  CHECK_OUT_OF_MEM(limitNode);
  limitNode->limit = taosStr2Int64(pLimit->z, NULL, 10);
  if (NULL != pOffset) {
    limitNode->offset = taosStr2Int64(pOffset->z, NULL, 10);
  }
  return (SNode*)limitNode;
}

SNode* createOrderByExprNode(SAstCreateContext* pCxt, SNode* pExpr, EOrder order, ENullOrder nullOrder) {
  CHECK_PARSER_STATUS(pCxt);
  SOrderByExprNode* orderByExpr = (SOrderByExprNode*)nodesMakeNode(QUERY_NODE_ORDER_BY_EXPR);
  CHECK_OUT_OF_MEM(orderByExpr);
  orderByExpr->pExpr = pExpr;
  orderByExpr->order = order;
  if (NULL_ORDER_DEFAULT == nullOrder) {
    nullOrder = (ORDER_ASC == order ? NULL_ORDER_FIRST : NULL_ORDER_LAST);
  }
  orderByExpr->nullOrder = nullOrder;
  return (SNode*)orderByExpr;
}

SNode* createSessionWindowNode(SAstCreateContext* pCxt, SNode* pCol, SNode* pGap) {
  CHECK_PARSER_STATUS(pCxt);
  SSessionWindowNode* session = (SSessionWindowNode*)nodesMakeNode(QUERY_NODE_SESSION_WINDOW);
  CHECK_OUT_OF_MEM(session);
  session->pCol = (SColumnNode*)pCol;
  session->pGap = (SValueNode*)pGap;
  return (SNode*)session;
}

SNode* createStateWindowNode(SAstCreateContext* pCxt, SNode* pExpr) {
  CHECK_PARSER_STATUS(pCxt);
  SStateWindowNode* state = (SStateWindowNode*)nodesMakeNode(QUERY_NODE_STATE_WINDOW);
  CHECK_OUT_OF_MEM(state);
  state->pCol = createPrimaryKeyCol(pCxt, NULL);
  if (NULL == state->pCol) {
    nodesDestroyNode((SNode*)state);
    CHECK_OUT_OF_MEM(NULL);
  }
  state->pExpr = pExpr;
  return (SNode*)state;
}

SNode* createEventWindowNode(SAstCreateContext* pCxt, SNode* pStartCond, SNode* pEndCond) {
  CHECK_PARSER_STATUS(pCxt);
  SEventWindowNode* pEvent = (SEventWindowNode*)nodesMakeNode(QUERY_NODE_EVENT_WINDOW);
  CHECK_OUT_OF_MEM(pEvent);
  pEvent->pCol = createPrimaryKeyCol(pCxt, NULL);
  if (NULL == pEvent->pCol) {
    nodesDestroyNode((SNode*)pEvent);
    CHECK_OUT_OF_MEM(NULL);
  }
  pEvent->pStartCond = pStartCond;
  pEvent->pEndCond = pEndCond;
  return (SNode*)pEvent;
}

SNode* createIntervalWindowNode(SAstCreateContext* pCxt, SNode* pInterval, SNode* pOffset, SNode* pSliding,
                                SNode* pFill) {
  CHECK_PARSER_STATUS(pCxt);
  SIntervalWindowNode* interval = (SIntervalWindowNode*)nodesMakeNode(QUERY_NODE_INTERVAL_WINDOW);
  CHECK_OUT_OF_MEM(interval);
  interval->pCol = createPrimaryKeyCol(pCxt, NULL);
  if (NULL == interval->pCol) {
    nodesDestroyNode((SNode*)interval);
    CHECK_OUT_OF_MEM(NULL);
  }
  interval->pInterval = pInterval;
  interval->pOffset = pOffset;
  interval->pSliding = pSliding;
  interval->pFill = pFill;
  return (SNode*)interval;
}

SNode* createFillNode(SAstCreateContext* pCxt, EFillMode mode, SNode* pValues) {
  CHECK_PARSER_STATUS(pCxt);
  SFillNode* fill = (SFillNode*)nodesMakeNode(QUERY_NODE_FILL);
  CHECK_OUT_OF_MEM(fill);
  fill->mode = mode;
  fill->pValues = pValues;
  fill->pWStartTs = nodesMakeNode(QUERY_NODE_FUNCTION);
  if (NULL == fill->pWStartTs) {
    nodesDestroyNode((SNode*)fill);
    CHECK_OUT_OF_MEM(NULL);
  }
  strcpy(((SFunctionNode*)fill->pWStartTs)->functionName, "_wstart");
  return (SNode*)fill;
}

SNode* createGroupingSetNode(SAstCreateContext* pCxt, SNode* pNode) {
  CHECK_PARSER_STATUS(pCxt);
  SGroupingSetNode* groupingSet = (SGroupingSetNode*)nodesMakeNode(QUERY_NODE_GROUPING_SET);
  CHECK_OUT_OF_MEM(groupingSet);
  groupingSet->groupingSetType = GP_TYPE_NORMAL;
  groupingSet->pParameterList = nodesMakeList();
  nodesListAppend(groupingSet->pParameterList, pNode);
  return (SNode*)groupingSet;
}

SNode* createInterpTimeRange(SAstCreateContext* pCxt, SNode* pStart, SNode* pEnd) {
  CHECK_PARSER_STATUS(pCxt);
  return createBetweenAnd(pCxt, createPrimaryKeyCol(pCxt, NULL), pStart, pEnd);
}

SNode* createInterpTimePoint(SAstCreateContext* pCxt, SNode* pPoint) {
  CHECK_PARSER_STATUS(pCxt);
  return createOperatorNode(pCxt, OP_TYPE_EQUAL, createPrimaryKeyCol(pCxt, NULL), pPoint);
}

SNode* createWhenThenNode(SAstCreateContext* pCxt, SNode* pWhen, SNode* pThen) {
  CHECK_PARSER_STATUS(pCxt);
  SWhenThenNode* pWhenThen = (SWhenThenNode*)nodesMakeNode(QUERY_NODE_WHEN_THEN);
  CHECK_OUT_OF_MEM(pWhenThen);
  pWhenThen->pWhen = pWhen;
  pWhenThen->pThen = pThen;
  return (SNode*)pWhenThen;
}

SNode* createCaseWhenNode(SAstCreateContext* pCxt, SNode* pCase, SNodeList* pWhenThenList, SNode* pElse) {
  CHECK_PARSER_STATUS(pCxt);
  SCaseWhenNode* pCaseWhen = (SCaseWhenNode*)nodesMakeNode(QUERY_NODE_CASE_WHEN);
  CHECK_OUT_OF_MEM(pCaseWhen);
  pCaseWhen->pCase = pCase;
  pCaseWhen->pWhenThenList = pWhenThenList;
  pCaseWhen->pElse = pElse;
  return (SNode*)pCaseWhen;
}

SNode* setProjectionAlias(SAstCreateContext* pCxt, SNode* pNode, SToken* pAlias) {
  CHECK_PARSER_STATUS(pCxt);
  trimEscape(pAlias);
  SExprNode* pExpr = (SExprNode*)pNode;
  int32_t    len = TMIN(sizeof(pExpr->aliasName) - 1, pAlias->n);
  strncpy(pExpr->aliasName, pAlias->z, len);
  pExpr->aliasName[len] = '\0';
  strncpy(pExpr->userAlias, pAlias->z, len);
  pExpr->userAlias[len] = '\0';
  pExpr->asAlias = true;
  return pNode;
}

SNode* addWhereClause(SAstCreateContext* pCxt, SNode* pStmt, SNode* pWhere) {
  CHECK_PARSER_STATUS(pCxt);
  if (QUERY_NODE_SELECT_STMT == nodeType(pStmt)) {
    ((SSelectStmt*)pStmt)->pWhere = pWhere;
  }
  return pStmt;
}

SNode* addPartitionByClause(SAstCreateContext* pCxt, SNode* pStmt, SNodeList* pPartitionByList) {
  CHECK_PARSER_STATUS(pCxt);
  if (QUERY_NODE_SELECT_STMT == nodeType(pStmt)) {
    ((SSelectStmt*)pStmt)->pPartitionByList = pPartitionByList;
  }
  return pStmt;
}

SNode* addWindowClauseClause(SAstCreateContext* pCxt, SNode* pStmt, SNode* pWindow) {
  CHECK_PARSER_STATUS(pCxt);
  if (QUERY_NODE_SELECT_STMT == nodeType(pStmt)) {
    ((SSelectStmt*)pStmt)->pWindow = pWindow;
  }
  return pStmt;
}

SNode* addGroupByClause(SAstCreateContext* pCxt, SNode* pStmt, SNodeList* pGroupByList) {
  CHECK_PARSER_STATUS(pCxt);
  if (QUERY_NODE_SELECT_STMT == nodeType(pStmt)) {
    ((SSelectStmt*)pStmt)->pGroupByList = pGroupByList;
  }
  return pStmt;
}

SNode* addHavingClause(SAstCreateContext* pCxt, SNode* pStmt, SNode* pHaving) {
  CHECK_PARSER_STATUS(pCxt);
  if (QUERY_NODE_SELECT_STMT == nodeType(pStmt)) {
    ((SSelectStmt*)pStmt)->pHaving = pHaving;
  }
  return pStmt;
}

SNode* addOrderByClause(SAstCreateContext* pCxt, SNode* pStmt, SNodeList* pOrderByList) {
  CHECK_PARSER_STATUS(pCxt);
  if (NULL == pOrderByList) {
    return pStmt;
  }
  if (QUERY_NODE_SELECT_STMT == nodeType(pStmt)) {
    ((SSelectStmt*)pStmt)->pOrderByList = pOrderByList;
  } else {
    ((SSetOperator*)pStmt)->pOrderByList = pOrderByList;
  }
  return pStmt;
}

SNode* addSlimitClause(SAstCreateContext* pCxt, SNode* pStmt, SNode* pSlimit) {
  CHECK_PARSER_STATUS(pCxt);
  if (NULL == pSlimit) {
    return pStmt;
  }
  if (QUERY_NODE_SELECT_STMT == nodeType(pStmt)) {
    ((SSelectStmt*)pStmt)->pSlimit = (SLimitNode*)pSlimit;
  }
  return pStmt;
}

SNode* addLimitClause(SAstCreateContext* pCxt, SNode* pStmt, SNode* pLimit) {
  CHECK_PARSER_STATUS(pCxt);
  if (NULL == pLimit) {
    return pStmt;
  }
  if (QUERY_NODE_SELECT_STMT == nodeType(pStmt)) {
    ((SSelectStmt*)pStmt)->pLimit = (SLimitNode*)pLimit;
  } else {
    ((SSetOperator*)pStmt)->pLimit = pLimit;
  }
  return pStmt;
}

SNode* addRangeClause(SAstCreateContext* pCxt, SNode* pStmt, SNode* pRange) {
  CHECK_PARSER_STATUS(pCxt);
  if (QUERY_NODE_SELECT_STMT == nodeType(pStmt)) {
    ((SSelectStmt*)pStmt)->pRange = pRange;
  }
  return pStmt;
}

SNode* addEveryClause(SAstCreateContext* pCxt, SNode* pStmt, SNode* pEvery) {
  CHECK_PARSER_STATUS(pCxt);
  if (QUERY_NODE_SELECT_STMT == nodeType(pStmt)) {
    ((SSelectStmt*)pStmt)->pEvery = pEvery;
  }
  return pStmt;
}

SNode* addFillClause(SAstCreateContext* pCxt, SNode* pStmt, SNode* pFill) {
  CHECK_PARSER_STATUS(pCxt);
  if (QUERY_NODE_SELECT_STMT == nodeType(pStmt) && NULL != pFill) {
    SFillNode* pFillClause = (SFillNode*)pFill;
    nodesDestroyNode(pFillClause->pWStartTs);
    pFillClause->pWStartTs = createPrimaryKeyCol(pCxt, NULL);
    ((SSelectStmt*)pStmt)->pFill = (SNode*)pFillClause;
  }
  return pStmt;
}

SNode* createSelectStmt(SAstCreateContext* pCxt, bool isDistinct, SNodeList* pProjectionList, SNode* pTable,
                        SNodeList* pHint) {
  CHECK_PARSER_STATUS(pCxt);
  SNode* select = createSelectStmtImpl(isDistinct, pProjectionList, pTable, pHint);
  CHECK_OUT_OF_MEM(select);
  return select;
}

SNode* setSelectStmtTagMode(SAstCreateContext* pCxt, SNode* pStmt, bool bSelectTags) {
  if (pStmt && QUERY_NODE_SELECT_STMT == nodeType(pStmt)) {
    ((SSelectStmt*)pStmt)->tagScan = bSelectTags;
  }
  return pStmt;
}

static void setSubquery(SNode* pStmt) {
  if (QUERY_NODE_SELECT_STMT == nodeType(pStmt)) {
    ((SSelectStmt*)pStmt)->isSubquery = true;
  }
}

SNode* createSetOperator(SAstCreateContext* pCxt, ESetOperatorType type, SNode* pLeft, SNode* pRight) {
  CHECK_PARSER_STATUS(pCxt);
  SSetOperator* setOp = (SSetOperator*)nodesMakeNode(QUERY_NODE_SET_OPERATOR);
  CHECK_OUT_OF_MEM(setOp);
  setOp->opType = type;
  setOp->pLeft = pLeft;
  setSubquery(setOp->pLeft);
  setOp->pRight = pRight;
  setSubquery(setOp->pRight);
  sprintf(setOp->stmtName, "%p", setOp);
  return (SNode*)setOp;
}

static void updateWalOptionsDefault(SDatabaseOptions* pOptions) {
  if (!pOptions->walRetentionPeriodIsSet) {
    pOptions->walRetentionPeriod =
        pOptions->replica > 1 ? TSDB_REPS_DEF_DB_WAL_RET_PERIOD : TSDB_REP_DEF_DB_WAL_RET_PERIOD;
  }
  if (!pOptions->walRetentionSizeIsSet) {
    pOptions->walRetentionSize = pOptions->replica > 1 ? TSDB_REPS_DEF_DB_WAL_RET_SIZE : TSDB_REP_DEF_DB_WAL_RET_SIZE;
  }
  if (!pOptions->walRollPeriodIsSet) {
    pOptions->walRollPeriod =
        pOptions->replica > 1 ? TSDB_REPS_DEF_DB_WAL_ROLL_PERIOD : TSDB_REP_DEF_DB_WAL_ROLL_PERIOD;
  }
}

SNode* createDefaultDatabaseOptions(SAstCreateContext* pCxt) {
  CHECK_PARSER_STATUS(pCxt);
  SDatabaseOptions* pOptions = (SDatabaseOptions*)nodesMakeNode(QUERY_NODE_DATABASE_OPTIONS);
  CHECK_OUT_OF_MEM(pOptions);
  pOptions->buffer = TSDB_DEFAULT_BUFFER_PER_VNODE;
  pOptions->cacheModel = TSDB_DEFAULT_CACHE_MODEL;
  pOptions->cacheLastSize = TSDB_DEFAULT_CACHE_SIZE;
  pOptions->compressionLevel = TSDB_DEFAULT_COMP_LEVEL;
  pOptions->daysPerFile = TSDB_DEFAULT_DAYS_PER_FILE;
  pOptions->fsyncPeriod = TSDB_DEFAULT_FSYNC_PERIOD;
  pOptions->maxRowsPerBlock = TSDB_DEFAULT_MAXROWS_FBLOCK;
  pOptions->minRowsPerBlock = TSDB_DEFAULT_MINROWS_FBLOCK;
  pOptions->keep[0] = TSDB_DEFAULT_KEEP;
  pOptions->keep[1] = TSDB_DEFAULT_KEEP;
  pOptions->keep[2] = TSDB_DEFAULT_KEEP;
  pOptions->pages = TSDB_DEFAULT_PAGES_PER_VNODE;
  pOptions->pagesize = TSDB_DEFAULT_PAGESIZE_PER_VNODE;
  pOptions->tsdbPageSize = TSDB_DEFAULT_TSDB_PAGESIZE;
  pOptions->precision = TSDB_DEFAULT_PRECISION;
  pOptions->replica = TSDB_DEFAULT_DB_REPLICA;
  pOptions->strict = TSDB_DEFAULT_DB_STRICT;
  pOptions->walLevel = TSDB_DEFAULT_WAL_LEVEL;
  pOptions->numOfVgroups = TSDB_DEFAULT_VN_PER_DB;
  pOptions->singleStable = TSDB_DEFAULT_DB_SINGLE_STABLE;
  pOptions->schemaless = TSDB_DEFAULT_DB_SCHEMALESS;
  updateWalOptionsDefault(pOptions);
  pOptions->walSegmentSize = TSDB_DEFAULT_DB_WAL_SEGMENT_SIZE;
  pOptions->sstTrigger = TSDB_DEFAULT_SST_TRIGGER;
  pOptions->tablePrefix = TSDB_DEFAULT_HASH_PREFIX;
  pOptions->tableSuffix = TSDB_DEFAULT_HASH_SUFFIX;
  return (SNode*)pOptions;
}

SNode* createAlterDatabaseOptions(SAstCreateContext* pCxt) {
  CHECK_PARSER_STATUS(pCxt);
  SDatabaseOptions* pOptions = (SDatabaseOptions*)nodesMakeNode(QUERY_NODE_DATABASE_OPTIONS);
  CHECK_OUT_OF_MEM(pOptions);
  pOptions->buffer = -1;
  pOptions->cacheModel = -1;
  pOptions->cacheLastSize = -1;
  pOptions->compressionLevel = -1;
  pOptions->daysPerFile = -1;
  pOptions->fsyncPeriod = -1;
  pOptions->maxRowsPerBlock = -1;
  pOptions->minRowsPerBlock = -1;
  pOptions->keep[0] = -1;
  pOptions->keep[1] = -1;
  pOptions->keep[2] = -1;
  pOptions->pages = -1;
  pOptions->pagesize = -1;
  pOptions->tsdbPageSize = -1;
  pOptions->precision = -1;
  pOptions->replica = -1;
  pOptions->strict = -1;
  pOptions->walLevel = -1;
  pOptions->numOfVgroups = -1;
  pOptions->singleStable = -1;
  pOptions->schemaless = -1;
  pOptions->walRetentionPeriod = -2;  // -1 is a valid value
  pOptions->walRetentionSize = -2;    // -1 is a valid value
  pOptions->walRollPeriod = -1;
  pOptions->walSegmentSize = -1;
  pOptions->sstTrigger = -1;
  pOptions->tablePrefix = -1;
  pOptions->tableSuffix = -1;
  return (SNode*)pOptions;
}

static SNode* setDatabaseOptionImpl(SAstCreateContext* pCxt, SNode* pOptions, EDatabaseOptionType type, void* pVal,
                                    bool alter) {
  CHECK_PARSER_STATUS(pCxt);
  SDatabaseOptions* pDbOptions = (SDatabaseOptions*)pOptions;
  switch (type) {
    case DB_OPTION_BUFFER:
      pDbOptions->buffer = taosStr2Int32(((SToken*)pVal)->z, NULL, 10);
      break;
    case DB_OPTION_CACHEMODEL:
      COPY_STRING_FORM_STR_TOKEN(pDbOptions->cacheModelStr, (SToken*)pVal);
      break;
    case DB_OPTION_CACHESIZE:
      pDbOptions->cacheLastSize = taosStr2Int32(((SToken*)pVal)->z, NULL, 10);
      break;
    case DB_OPTION_COMP:
      pDbOptions->compressionLevel = taosStr2Int8(((SToken*)pVal)->z, NULL, 10);
      break;
    case DB_OPTION_DAYS: {
      SToken* pToken = pVal;
      if (TK_NK_INTEGER == pToken->type) {
        pDbOptions->daysPerFile = taosStr2Int32(pToken->z, NULL, 10) * 1440;
      } else {
        pDbOptions->pDaysPerFile = (SValueNode*)createDurationValueNode(pCxt, pToken);
      }
      break;
    }
    case DB_OPTION_FSYNC:
      pDbOptions->fsyncPeriod = taosStr2Int32(((SToken*)pVal)->z, NULL, 10);
      break;
    case DB_OPTION_MAXROWS:
      pDbOptions->maxRowsPerBlock = taosStr2Int32(((SToken*)pVal)->z, NULL, 10);
      break;
    case DB_OPTION_MINROWS:
      pDbOptions->minRowsPerBlock = taosStr2Int32(((SToken*)pVal)->z, NULL, 10);
      break;
    case DB_OPTION_KEEP:
      pDbOptions->pKeep = pVal;
      break;
    case DB_OPTION_PAGES:
      pDbOptions->pages = taosStr2Int32(((SToken*)pVal)->z, NULL, 10);
      break;
    case DB_OPTION_PAGESIZE:
      pDbOptions->pagesize = taosStr2Int32(((SToken*)pVal)->z, NULL, 10);
      break;
    case DB_OPTION_TSDB_PAGESIZE:
      pDbOptions->tsdbPageSize = taosStr2Int32(((SToken*)pVal)->z, NULL, 10);
      break;
    case DB_OPTION_PRECISION:
      COPY_STRING_FORM_STR_TOKEN(pDbOptions->precisionStr, (SToken*)pVal);
      break;
    case DB_OPTION_REPLICA:
      pDbOptions->replica = taosStr2Int8(((SToken*)pVal)->z, NULL, 10);
      if (!alter) {
        updateWalOptionsDefault(pDbOptions);
      }
      break;
    case DB_OPTION_STRICT:
      COPY_STRING_FORM_STR_TOKEN(pDbOptions->strictStr, (SToken*)pVal);
      break;
    case DB_OPTION_WAL:
      pDbOptions->walLevel = taosStr2Int8(((SToken*)pVal)->z, NULL, 10);
      break;
    case DB_OPTION_VGROUPS:
      pDbOptions->numOfVgroups = taosStr2Int32(((SToken*)pVal)->z, NULL, 10);
      break;
    case DB_OPTION_SINGLE_STABLE:
      pDbOptions->singleStable = taosStr2Int8(((SToken*)pVal)->z, NULL, 10);
      break;
    case DB_OPTION_RETENTIONS:
      pDbOptions->pRetentions = pVal;
      break;
    case DB_OPTION_WAL_RETENTION_PERIOD:
      pDbOptions->walRetentionPeriod = taosStr2Int32(((SToken*)pVal)->z, NULL, 10);
      pDbOptions->walRetentionPeriodIsSet = true;
      break;
    case DB_OPTION_WAL_RETENTION_SIZE:
      pDbOptions->walRetentionSize = taosStr2Int32(((SToken*)pVal)->z, NULL, 10);
      pDbOptions->walRetentionSizeIsSet = true;
      break;
    case DB_OPTION_WAL_ROLL_PERIOD:
      pDbOptions->walRollPeriod = taosStr2Int32(((SToken*)pVal)->z, NULL, 10);
      pDbOptions->walRollPeriodIsSet = true;
      break;
    case DB_OPTION_WAL_SEGMENT_SIZE:
      pDbOptions->walSegmentSize = taosStr2Int32(((SToken*)pVal)->z, NULL, 10);
      break;
    case DB_OPTION_STT_TRIGGER:
      pDbOptions->sstTrigger = taosStr2Int32(((SToken*)pVal)->z, NULL, 10);
      break;
    case DB_OPTION_TABLE_PREFIX: {
      SValueNode* pNode = (SValueNode*)pVal;
      if (TSDB_DATA_TYPE_BIGINT == pNode->node.resType.type || TSDB_DATA_TYPE_UBIGINT == pNode->node.resType.type) {
        pDbOptions->tablePrefix = taosStr2Int32(pNode->literal, NULL, 10);
      } else {
        snprintf(pCxt->pQueryCxt->pMsg, pCxt->pQueryCxt->msgLen, "invalid table_prefix data type");
        pCxt->errCode = TSDB_CODE_PAR_SYNTAX_ERROR;
      }
      nodesDestroyNode((SNode*)pNode);
      break;
    }
    case DB_OPTION_TABLE_SUFFIX: {
      SValueNode* pNode = (SValueNode*)pVal;
      if (TSDB_DATA_TYPE_BIGINT == pNode->node.resType.type || TSDB_DATA_TYPE_UBIGINT == pNode->node.resType.type) {
        pDbOptions->tableSuffix = taosStr2Int32(pNode->literal, NULL, 10);
      } else {
        snprintf(pCxt->pQueryCxt->pMsg, pCxt->pQueryCxt->msgLen, "invalid table_suffix data type");
        pCxt->errCode = TSDB_CODE_PAR_SYNTAX_ERROR;
      }
      nodesDestroyNode((SNode*)pNode);
      break;
    }
    default:
      break;
  }
  return pOptions;
}

SNode* setDatabaseOption(SAstCreateContext* pCxt, SNode* pOptions, EDatabaseOptionType type, void* pVal) {
  return setDatabaseOptionImpl(pCxt, pOptions, type, pVal, false);
}

SNode* setAlterDatabaseOption(SAstCreateContext* pCxt, SNode* pOptions, SAlterOption* pAlterOption) {
  CHECK_PARSER_STATUS(pCxt);
  switch (pAlterOption->type) {
    case DB_OPTION_KEEP:
    case DB_OPTION_RETENTIONS:
      return setDatabaseOptionImpl(pCxt, pOptions, pAlterOption->type, pAlterOption->pList, true);
    default:
      break;
  }
  return setDatabaseOptionImpl(pCxt, pOptions, pAlterOption->type, &pAlterOption->val, true);
}

SNode* createCreateDatabaseStmt(SAstCreateContext* pCxt, bool ignoreExists, SToken* pDbName, SNode* pOptions) {
  CHECK_PARSER_STATUS(pCxt);
  if (!checkDbName(pCxt, pDbName, false)) {
    return NULL;
  }
  SCreateDatabaseStmt* pStmt = (SCreateDatabaseStmt*)nodesMakeNode(QUERY_NODE_CREATE_DATABASE_STMT);
  CHECK_OUT_OF_MEM(pStmt);
  COPY_STRING_FORM_ID_TOKEN(pStmt->dbName, pDbName);
  pStmt->ignoreExists = ignoreExists;
  pStmt->pOptions = (SDatabaseOptions*)pOptions;
  return (SNode*)pStmt;
}

SNode* createDropDatabaseStmt(SAstCreateContext* pCxt, bool ignoreNotExists, SToken* pDbName) {
  CHECK_PARSER_STATUS(pCxt);
  if (!checkDbName(pCxt, pDbName, false)) {
    return NULL;
  }
  SDropDatabaseStmt* pStmt = (SDropDatabaseStmt*)nodesMakeNode(QUERY_NODE_DROP_DATABASE_STMT);
  CHECK_OUT_OF_MEM(pStmt);
  COPY_STRING_FORM_ID_TOKEN(pStmt->dbName, pDbName);
  pStmt->ignoreNotExists = ignoreNotExists;
  return (SNode*)pStmt;
}

SNode* createAlterDatabaseStmt(SAstCreateContext* pCxt, SToken* pDbName, SNode* pOptions) {
  CHECK_PARSER_STATUS(pCxt);
  if (!checkDbName(pCxt, pDbName, false)) {
    return NULL;
  }
  SAlterDatabaseStmt* pStmt = (SAlterDatabaseStmt*)nodesMakeNode(QUERY_NODE_ALTER_DATABASE_STMT);
  CHECK_OUT_OF_MEM(pStmt);
  COPY_STRING_FORM_ID_TOKEN(pStmt->dbName, pDbName);
  pStmt->pOptions = (SDatabaseOptions*)pOptions;
  return (SNode*)pStmt;
}

SNode* createFlushDatabaseStmt(SAstCreateContext* pCxt, SToken* pDbName) {
  CHECK_PARSER_STATUS(pCxt);
  if (!checkDbName(pCxt, pDbName, false)) {
    return NULL;
  }
  SFlushDatabaseStmt* pStmt = (SFlushDatabaseStmt*)nodesMakeNode(QUERY_NODE_FLUSH_DATABASE_STMT);
  CHECK_OUT_OF_MEM(pStmt);
  COPY_STRING_FORM_ID_TOKEN(pStmt->dbName, pDbName);
  return (SNode*)pStmt;
}

SNode* createTrimDatabaseStmt(SAstCreateContext* pCxt, SToken* pDbName, int32_t maxSpeed) {
  CHECK_PARSER_STATUS(pCxt);
  if (!checkDbName(pCxt, pDbName, false)) {
    return NULL;
  }
  STrimDatabaseStmt* pStmt = (STrimDatabaseStmt*)nodesMakeNode(QUERY_NODE_TRIM_DATABASE_STMT);
  CHECK_OUT_OF_MEM(pStmt);
  COPY_STRING_FORM_ID_TOKEN(pStmt->dbName, pDbName);
  pStmt->maxSpeed = maxSpeed;
  return (SNode*)pStmt;
}

SNode* createCompactStmt(SAstCreateContext* pCxt, SToken* pDbName, SNode* pStart, SNode* pEnd) {
  CHECK_PARSER_STATUS(pCxt);
  if (!checkDbName(pCxt, pDbName, false)) {
    return NULL;
  }
  SCompactDatabaseStmt* pStmt = (SCompactDatabaseStmt*)nodesMakeNode(QUERY_NODE_COMPACT_DATABASE_STMT);
  CHECK_OUT_OF_MEM(pStmt);
  COPY_STRING_FORM_ID_TOKEN(pStmt->dbName, pDbName);
  pStmt->pStart = pStart;
  pStmt->pEnd = pEnd;
  return (SNode*)pStmt;
}

SNode* createDefaultTableOptions(SAstCreateContext* pCxt) {
  CHECK_PARSER_STATUS(pCxt);
  STableOptions* pOptions = (STableOptions*)nodesMakeNode(QUERY_NODE_TABLE_OPTIONS);
  CHECK_OUT_OF_MEM(pOptions);
  pOptions->maxDelay1 = -1;
  pOptions->maxDelay2 = -1;
  pOptions->watermark1 = TSDB_DEFAULT_ROLLUP_WATERMARK;
  pOptions->watermark2 = TSDB_DEFAULT_ROLLUP_WATERMARK;
  pOptions->ttl = TSDB_DEFAULT_TABLE_TTL;
  pOptions->commentNull = true;  // mark null
  return (SNode*)pOptions;
}

SNode* createAlterTableOptions(SAstCreateContext* pCxt) {
  CHECK_PARSER_STATUS(pCxt);
  STableOptions* pOptions = (STableOptions*)nodesMakeNode(QUERY_NODE_TABLE_OPTIONS);
  CHECK_OUT_OF_MEM(pOptions);
  pOptions->ttl = -1;
  pOptions->commentNull = true;  // mark null
  return (SNode*)pOptions;
}

SNode* setTableOption(SAstCreateContext* pCxt, SNode* pOptions, ETableOptionType type, void* pVal) {
  CHECK_PARSER_STATUS(pCxt);
  switch (type) {
    case TABLE_OPTION_COMMENT:
      if (checkComment(pCxt, (SToken*)pVal, true)) {
        ((STableOptions*)pOptions)->commentNull = false;
        COPY_STRING_FORM_STR_TOKEN(((STableOptions*)pOptions)->comment, (SToken*)pVal);
      }
      break;
    case TABLE_OPTION_MAXDELAY:
      ((STableOptions*)pOptions)->pMaxDelay = pVal;
      break;
    case TABLE_OPTION_WATERMARK:
      ((STableOptions*)pOptions)->pWatermark = pVal;
      break;
    case TABLE_OPTION_ROLLUP:
      ((STableOptions*)pOptions)->pRollupFuncs = pVal;
      break;
    case TABLE_OPTION_TTL: {
      int64_t ttl = taosStr2Int64(((SToken*)pVal)->z, NULL, 10);
      if (ttl > INT32_MAX) {
        ttl = INT32_MAX;
      }
      // ttl can not be smaller than 0, because there is a limitation in sql.y (TTL NK_INTEGER)
      ((STableOptions*)pOptions)->ttl = ttl;
      break;
    }
    case TABLE_OPTION_SMA:
      ((STableOptions*)pOptions)->pSma = pVal;
      break;
    case TABLE_OPTION_DELETE_MARK:
      ((STableOptions*)pOptions)->pDeleteMark = pVal;
      break;
    default:
      break;
  }
  return pOptions;
}

SNode* createColumnDefNode(SAstCreateContext* pCxt, SToken* pColName, SDataType dataType, const SToken* pComment) {
  CHECK_PARSER_STATUS(pCxt);
  if (!checkColumnName(pCxt, pColName) || !checkComment(pCxt, pComment, false)) {
    return NULL;
  }
  if (IS_VAR_DATA_TYPE(dataType.type) && dataType.bytes == 0) {
    pCxt->errCode = generateSyntaxErrMsg(&pCxt->msgBuf, TSDB_CODE_PAR_INVALID_VAR_COLUMN_LEN);
    return NULL;
  }
  SColumnDefNode* pCol = (SColumnDefNode*)nodesMakeNode(QUERY_NODE_COLUMN_DEF);
  CHECK_OUT_OF_MEM(pCol);
  COPY_STRING_FORM_ID_TOKEN(pCol->colName, pColName);
  pCol->dataType = dataType;
  if (NULL != pComment) {
    trimString(pComment->z, pComment->n, pCol->comments, sizeof(pCol->comments));
  }
  pCol->sma = true;
  return (SNode*)pCol;
}

SDataType createDataType(uint8_t type) {
  SDataType dt = {.type = type, .precision = 0, .scale = 0, .bytes = tDataTypes[type].bytes};
  return dt;
}

SDataType createVarLenDataType(uint8_t type, const SToken* pLen) {
  SDataType dt = {.type = type, .precision = 0, .scale = 0, .bytes = taosStr2Int32(pLen->z, NULL, 10)};
  return dt;
}

SNode* createCreateTableStmt(SAstCreateContext* pCxt, bool ignoreExists, SNode* pRealTable, SNodeList* pCols,
                             SNodeList* pTags, SNode* pOptions) {
  CHECK_PARSER_STATUS(pCxt);
  SCreateTableStmt* pStmt = (SCreateTableStmt*)nodesMakeNode(QUERY_NODE_CREATE_TABLE_STMT);
  CHECK_OUT_OF_MEM(pStmt);
  strcpy(pStmt->dbName, ((SRealTableNode*)pRealTable)->table.dbName);
  strcpy(pStmt->tableName, ((SRealTableNode*)pRealTable)->table.tableName);
  pStmt->ignoreExists = ignoreExists;
  pStmt->pCols = pCols;
  pStmt->pTags = pTags;
  pStmt->pOptions = (STableOptions*)pOptions;
  nodesDestroyNode(pRealTable);
  return (SNode*)pStmt;
}

SNode* createCreateSubTableClause(SAstCreateContext* pCxt, bool ignoreExists, SNode* pRealTable, SNode* pUseRealTable,
                                  SNodeList* pSpecificTags, SNodeList* pValsOfTags, SNode* pOptions) {
  CHECK_PARSER_STATUS(pCxt);
  SCreateSubTableClause* pStmt = (SCreateSubTableClause*)nodesMakeNode(QUERY_NODE_CREATE_SUBTABLE_CLAUSE);
  CHECK_OUT_OF_MEM(pStmt);
  strcpy(pStmt->dbName, ((SRealTableNode*)pRealTable)->table.dbName);
  strcpy(pStmt->tableName, ((SRealTableNode*)pRealTable)->table.tableName);
  strcpy(pStmt->useDbName, ((SRealTableNode*)pUseRealTable)->table.dbName);
  strcpy(pStmt->useTableName, ((SRealTableNode*)pUseRealTable)->table.tableName);
  pStmt->ignoreExists = ignoreExists;
  pStmt->pSpecificTags = pSpecificTags;
  pStmt->pValsOfTags = pValsOfTags;
  pStmt->pOptions = (STableOptions*)pOptions;
  nodesDestroyNode(pRealTable);
  nodesDestroyNode(pUseRealTable);
  return (SNode*)pStmt;
}

SNode* createCreateMultiTableStmt(SAstCreateContext* pCxt, SNodeList* pSubTables) {
  CHECK_PARSER_STATUS(pCxt);
  SCreateMultiTablesStmt* pStmt = (SCreateMultiTablesStmt*)nodesMakeNode(QUERY_NODE_CREATE_MULTI_TABLES_STMT);
  CHECK_OUT_OF_MEM(pStmt);
  pStmt->pSubTables = pSubTables;
  return (SNode*)pStmt;
}

SNode* createDropTableClause(SAstCreateContext* pCxt, bool ignoreNotExists, SNode* pRealTable) {
  CHECK_PARSER_STATUS(pCxt);
  SDropTableClause* pStmt = (SDropTableClause*)nodesMakeNode(QUERY_NODE_DROP_TABLE_CLAUSE);
  CHECK_OUT_OF_MEM(pStmt);
  strcpy(pStmt->dbName, ((SRealTableNode*)pRealTable)->table.dbName);
  strcpy(pStmt->tableName, ((SRealTableNode*)pRealTable)->table.tableName);
  pStmt->ignoreNotExists = ignoreNotExists;
  nodesDestroyNode(pRealTable);
  return (SNode*)pStmt;
}

SNode* createDropTableStmt(SAstCreateContext* pCxt, SNodeList* pTables) {
  CHECK_PARSER_STATUS(pCxt);
  SDropTableStmt* pStmt = (SDropTableStmt*)nodesMakeNode(QUERY_NODE_DROP_TABLE_STMT);
  CHECK_OUT_OF_MEM(pStmt);
  pStmt->pTables = pTables;
  return (SNode*)pStmt;
}

SNode* createDropSuperTableStmt(SAstCreateContext* pCxt, bool ignoreNotExists, SNode* pRealTable) {
  CHECK_PARSER_STATUS(pCxt);
  SDropSuperTableStmt* pStmt = (SDropSuperTableStmt*)nodesMakeNode(QUERY_NODE_DROP_SUPER_TABLE_STMT);
  CHECK_OUT_OF_MEM(pStmt);
  strcpy(pStmt->dbName, ((SRealTableNode*)pRealTable)->table.dbName);
  strcpy(pStmt->tableName, ((SRealTableNode*)pRealTable)->table.tableName);
  pStmt->ignoreNotExists = ignoreNotExists;
  nodesDestroyNode(pRealTable);
  return (SNode*)pStmt;
}

static SNode* createAlterTableStmtFinalize(SNode* pRealTable, SAlterTableStmt* pStmt) {
  strcpy(pStmt->dbName, ((SRealTableNode*)pRealTable)->table.dbName);
  strcpy(pStmt->tableName, ((SRealTableNode*)pRealTable)->table.tableName);
  nodesDestroyNode(pRealTable);
  return (SNode*)pStmt;
}

SNode* createAlterTableModifyOptions(SAstCreateContext* pCxt, SNode* pRealTable, SNode* pOptions) {
  CHECK_PARSER_STATUS(pCxt);
  SAlterTableStmt* pStmt = (SAlterTableStmt*)nodesMakeNode(QUERY_NODE_ALTER_TABLE_STMT);
  CHECK_OUT_OF_MEM(pStmt);
  pStmt->alterType = TSDB_ALTER_TABLE_UPDATE_OPTIONS;
  pStmt->pOptions = (STableOptions*)pOptions;
  return createAlterTableStmtFinalize(pRealTable, pStmt);
}

SNode* createAlterTableAddModifyCol(SAstCreateContext* pCxt, SNode* pRealTable, int8_t alterType, SToken* pColName,
                                    SDataType dataType) {
  CHECK_PARSER_STATUS(pCxt);
  if (!checkColumnName(pCxt, pColName)) {
    return NULL;
  }
  SAlterTableStmt* pStmt = (SAlterTableStmt*)nodesMakeNode(QUERY_NODE_ALTER_TABLE_STMT);
  CHECK_OUT_OF_MEM(pStmt);
  pStmt->alterType = alterType;
  COPY_STRING_FORM_ID_TOKEN(pStmt->colName, pColName);
  pStmt->dataType = dataType;
  return createAlterTableStmtFinalize(pRealTable, pStmt);
}

SNode* createAlterTableDropCol(SAstCreateContext* pCxt, SNode* pRealTable, int8_t alterType, SToken* pColName) {
  CHECK_PARSER_STATUS(pCxt);
  if (!checkColumnName(pCxt, pColName)) {
    return NULL;
  }
  SAlterTableStmt* pStmt = (SAlterTableStmt*)nodesMakeNode(QUERY_NODE_ALTER_TABLE_STMT);
  CHECK_OUT_OF_MEM(pStmt);
  pStmt->alterType = alterType;
  COPY_STRING_FORM_ID_TOKEN(pStmt->colName, pColName);
  return createAlterTableStmtFinalize(pRealTable, pStmt);
}

SNode* createAlterTableRenameCol(SAstCreateContext* pCxt, SNode* pRealTable, int8_t alterType, SToken* pOldColName,
                                 SToken* pNewColName) {
  CHECK_PARSER_STATUS(pCxt);
  if (!checkColumnName(pCxt, pOldColName) || !checkColumnName(pCxt, pNewColName)) {
    return NULL;
  }
  SAlterTableStmt* pStmt = (SAlterTableStmt*)nodesMakeNode(QUERY_NODE_ALTER_TABLE_STMT);
  CHECK_OUT_OF_MEM(pStmt);
  pStmt->alterType = alterType;
  COPY_STRING_FORM_ID_TOKEN(pStmt->colName, pOldColName);
  COPY_STRING_FORM_ID_TOKEN(pStmt->newColName, pNewColName);
  return createAlterTableStmtFinalize(pRealTable, pStmt);
}

SNode* createAlterTableSetTag(SAstCreateContext* pCxt, SNode* pRealTable, SToken* pTagName, SNode* pVal) {
  CHECK_PARSER_STATUS(pCxt);
  if (!checkColumnName(pCxt, pTagName)) {
    return NULL;
  }
  SAlterTableStmt* pStmt = (SAlterTableStmt*)nodesMakeNode(QUERY_NODE_ALTER_TABLE_STMT);
  CHECK_OUT_OF_MEM(pStmt);
  pStmt->alterType = TSDB_ALTER_TABLE_UPDATE_TAG_VAL;
  COPY_STRING_FORM_ID_TOKEN(pStmt->colName, pTagName);
  pStmt->pVal = (SValueNode*)pVal;
  return createAlterTableStmtFinalize(pRealTable, pStmt);
}

SNode* setAlterSuperTableType(SNode* pStmt) {
  setNodeType(pStmt, QUERY_NODE_ALTER_SUPER_TABLE_STMT);
  return pStmt;
}

SNode* createUseDatabaseStmt(SAstCreateContext* pCxt, SToken* pDbName) {
  CHECK_PARSER_STATUS(pCxt);
  if (!checkDbName(pCxt, pDbName, false)) {
    return NULL;
  }
  SUseDatabaseStmt* pStmt = (SUseDatabaseStmt*)nodesMakeNode(QUERY_NODE_USE_DATABASE_STMT);
  CHECK_OUT_OF_MEM(pStmt);
  COPY_STRING_FORM_ID_TOKEN(pStmt->dbName, pDbName);
  return (SNode*)pStmt;
}

static bool needDbShowStmt(ENodeType type) {
  return QUERY_NODE_SHOW_TABLES_STMT == type || QUERY_NODE_SHOW_STABLES_STMT == type ||
         QUERY_NODE_SHOW_VGROUPS_STMT == type || QUERY_NODE_SHOW_INDEXES_STMT == type ||
         QUERY_NODE_SHOW_TAGS_STMT == type || QUERY_NODE_SHOW_TABLE_TAGS_STMT == type;
}

SNode* createShowStmt(SAstCreateContext* pCxt, ENodeType type) {
  CHECK_PARSER_STATUS(pCxt);
  SShowStmt* pStmt = (SShowStmt*)nodesMakeNode(type);
  CHECK_OUT_OF_MEM(pStmt);
  return (SNode*)pStmt;
}

SNode* createShowCompactsStmt(SAstCreateContext* pCxt, ENodeType type) {
  CHECK_PARSER_STATUS(pCxt);
  SShowCompactsStmt* pStmt = (SShowCompactsStmt*)nodesMakeNode(type);
  CHECK_OUT_OF_MEM(pStmt);
  return (SNode*)pStmt;
}

SNode* createShowStmtWithCond(SAstCreateContext* pCxt, ENodeType type, SNode* pDbName, SNode* pTbName,
                              EOperatorType tableCondType) {
  CHECK_PARSER_STATUS(pCxt);
  if (needDbShowStmt(type) && NULL == pDbName) {
    snprintf(pCxt->pQueryCxt->pMsg, pCxt->pQueryCxt->msgLen, "database not specified");
    pCxt->errCode = TSDB_CODE_PAR_SYNTAX_ERROR;
    return NULL;
  }
  SShowStmt* pStmt = (SShowStmt*)nodesMakeNode(type);
  CHECK_OUT_OF_MEM(pStmt);
  pStmt->pDbName = pDbName;
  pStmt->pTbName = pTbName;
  pStmt->tableCondType = tableCondType;
  return (SNode*)pStmt;
}

SNode* createShowCreateDatabaseStmt(SAstCreateContext* pCxt, SToken* pDbName) {
  CHECK_PARSER_STATUS(pCxt);
  if (!checkDbName(pCxt, pDbName, true)) {
    return NULL;
  }
  SShowCreateDatabaseStmt* pStmt = (SShowCreateDatabaseStmt*)nodesMakeNode(QUERY_NODE_SHOW_CREATE_DATABASE_STMT);
  CHECK_OUT_OF_MEM(pStmt);
  COPY_STRING_FORM_ID_TOKEN(pStmt->dbName, pDbName);
  return (SNode*)pStmt;
}

SNode* createShowAliveStmt(SAstCreateContext* pCxt, SNode* pNode, ENodeType type) {
  CHECK_PARSER_STATUS(pCxt);
  SToken  dbToken = {0};
  SToken* pDbToken = NULL;

  if (pNode) {
    SValueNode* pDbName = (SValueNode*)pNode;
    if (pDbName->literal) {
      dbToken.z = pDbName->literal;
      dbToken.n = strlen(pDbName->literal);
      pDbToken = &dbToken;
    }
  }

  if (pDbToken && !checkDbName(pCxt, pDbToken, true)) {
    nodesDestroyNode(pNode);
    return NULL;
  }

  SShowAliveStmt* pStmt = (SShowAliveStmt*)nodesMakeNode(type);
  CHECK_OUT_OF_MEM(pStmt);

  if (pDbToken) {
    COPY_STRING_FORM_ID_TOKEN(pStmt->dbName, pDbToken);
  }
  if (pNode) {
    nodesDestroyNode(pNode);
  }

  return (SNode*)pStmt;
}

SNode* createShowCreateTableStmt(SAstCreateContext* pCxt, ENodeType type, SNode* pRealTable) {
  CHECK_PARSER_STATUS(pCxt);
  SShowCreateTableStmt* pStmt = (SShowCreateTableStmt*)nodesMakeNode(type);
  CHECK_OUT_OF_MEM(pStmt);
  strcpy(pStmt->dbName, ((SRealTableNode*)pRealTable)->table.dbName);
  strcpy(pStmt->tableName, ((SRealTableNode*)pRealTable)->table.tableName);
  nodesDestroyNode(pRealTable);
  return (SNode*)pStmt;
}

SNode* createShowTableDistributedStmt(SAstCreateContext* pCxt, SNode* pRealTable) {
  CHECK_PARSER_STATUS(pCxt);
  SShowTableDistributedStmt* pStmt = (SShowTableDistributedStmt*)nodesMakeNode(QUERY_NODE_SHOW_TABLE_DISTRIBUTED_STMT);
  CHECK_OUT_OF_MEM(pStmt);
  strcpy(pStmt->dbName, ((SRealTableNode*)pRealTable)->table.dbName);
  strcpy(pStmt->tableName, ((SRealTableNode*)pRealTable)->table.tableName);
  nodesDestroyNode(pRealTable);
  return (SNode*)pStmt;
}

SNode* createShowDnodeVariablesStmt(SAstCreateContext* pCxt, SNode* pDnodeId, SNode* pLikePattern) {
  CHECK_PARSER_STATUS(pCxt);
  SShowDnodeVariablesStmt* pStmt = (SShowDnodeVariablesStmt*)nodesMakeNode(QUERY_NODE_SHOW_DNODE_VARIABLES_STMT);
  CHECK_OUT_OF_MEM(pStmt);
  pStmt->pDnodeId = pDnodeId;
  pStmt->pLikePattern = pLikePattern;
  return (SNode*)pStmt;
}

SNode* createShowVnodesStmt(SAstCreateContext* pCxt, SNode* pDnodeId, SNode* pDnodeEndpoint) {
  CHECK_PARSER_STATUS(pCxt);
  SShowVnodesStmt* pStmt = (SShowVnodesStmt*)nodesMakeNode(QUERY_NODE_SHOW_VNODES_STMT);
  CHECK_OUT_OF_MEM(pStmt);
  pStmt->pDnodeId = pDnodeId;
  pStmt->pDnodeEndpoint = pDnodeEndpoint;
  return (SNode*)pStmt;
}

SNode* createShowTableTagsStmt(SAstCreateContext* pCxt, SNode* pTbName, SNode* pDbName, SNodeList* pTags) {
  CHECK_PARSER_STATUS(pCxt);
  if (NULL == pDbName) {
    snprintf(pCxt->pQueryCxt->pMsg, pCxt->pQueryCxt->msgLen, "database not specified");
    pCxt->errCode = TSDB_CODE_PAR_SYNTAX_ERROR;
    return NULL;
  }
  SShowTableTagsStmt* pStmt = (SShowTableTagsStmt*)nodesMakeNode(QUERY_NODE_SHOW_TABLE_TAGS_STMT);
  CHECK_OUT_OF_MEM(pStmt);
  pStmt->pDbName = pDbName;
  pStmt->pTbName = pTbName;
  pStmt->pTags = pTags;
  return (SNode*)pStmt;
}

SNode* createShowCompactDetailsStmt(SAstCreateContext* pCxt, SNode* pCompactId) {
  CHECK_PARSER_STATUS(pCxt);
  SShowCompactDetailsStmt* pStmt = (SShowCompactDetailsStmt*)nodesMakeNode(QUERY_NODE_SHOW_COMPACT_DETAILS_STMT);
  pStmt->pCompactId = pCompactId;
  return (SNode*)pStmt;
}

SNode* createCreateUserStmt(SAstCreateContext* pCxt, SToken* pUserName, const SToken* pPassword, int8_t sysinfo) {
  CHECK_PARSER_STATUS(pCxt);
  char password[TSDB_USET_PASSWORD_LEN + 3] = {0};
  if (!checkUserName(pCxt, pUserName) || !checkPassword(pCxt, pPassword, password)) {
    return NULL;
  }
  SCreateUserStmt* pStmt = (SCreateUserStmt*)nodesMakeNode(QUERY_NODE_CREATE_USER_STMT);
  CHECK_OUT_OF_MEM(pStmt);
  COPY_STRING_FORM_ID_TOKEN(pStmt->userName, pUserName);
  strcpy(pStmt->password, password);
  pStmt->sysinfo = sysinfo;
  return (SNode*)pStmt;
}

SNode* createAlterUserStmt(SAstCreateContext* pCxt, SToken* pUserName, int8_t alterType, const SToken* pVal) {
  CHECK_PARSER_STATUS(pCxt);
  if (!checkUserName(pCxt, pUserName)) {
    return NULL;
  }
  SAlterUserStmt* pStmt = (SAlterUserStmt*)nodesMakeNode(QUERY_NODE_ALTER_USER_STMT);
  CHECK_OUT_OF_MEM(pStmt);
  COPY_STRING_FORM_ID_TOKEN(pStmt->userName, pUserName);
  pStmt->alterType = alterType;
  switch (alterType) {
    case TSDB_ALTER_USER_PASSWD: {
      char password[TSDB_USET_PASSWORD_LEN] = {0};
      if (!checkPassword(pCxt, pVal, password)) {
        nodesDestroyNode((SNode*)pStmt);
        return NULL;
      }
      strcpy(pStmt->password, password);
      break;
    }
    case TSDB_ALTER_USER_ENABLE:
      pStmt->enable = taosStr2Int8(pVal->z, NULL, 10);
      break;
    case TSDB_ALTER_USER_SYSINFO:
      pStmt->sysinfo = taosStr2Int8(pVal->z, NULL, 10);
      break;
    default:
      break;
  }
  return (SNode*)pStmt;
}

SNode* createDropUserStmt(SAstCreateContext* pCxt, SToken* pUserName) {
  CHECK_PARSER_STATUS(pCxt);
  if (!checkUserName(pCxt, pUserName)) {
    return NULL;
  }
  SDropUserStmt* pStmt = (SDropUserStmt*)nodesMakeNode(QUERY_NODE_DROP_USER_STMT);
  CHECK_OUT_OF_MEM(pStmt);
  COPY_STRING_FORM_ID_TOKEN(pStmt->userName, pUserName);
  return (SNode*)pStmt;
}

SNode* createCreateDnodeStmt(SAstCreateContext* pCxt, const SToken* pFqdn, const SToken* pPort) {
  CHECK_PARSER_STATUS(pCxt);
  SCreateDnodeStmt* pStmt = (SCreateDnodeStmt*)nodesMakeNode(QUERY_NODE_CREATE_DNODE_STMT);
  CHECK_OUT_OF_MEM(pStmt);
  if (!checkAndSplitEndpoint(pCxt, pFqdn, pPort, pStmt->fqdn, &pStmt->port)) {
    nodesDestroyNode((SNode*)pStmt);
    return NULL;
  }
  return (SNode*)pStmt;
}

SNode* createDropDnodeStmt(SAstCreateContext* pCxt, const SToken* pDnode, bool force, bool unsafe) {
  CHECK_PARSER_STATUS(pCxt);
  SDropDnodeStmt* pStmt = (SDropDnodeStmt*)nodesMakeNode(QUERY_NODE_DROP_DNODE_STMT);
  CHECK_OUT_OF_MEM(pStmt);
  if (TK_NK_INTEGER == pDnode->type) {
    pStmt->dnodeId = taosStr2Int32(pDnode->z, NULL, 10);
  } else {
    if (!checkAndSplitEndpoint(pCxt, pDnode, NULL, pStmt->fqdn, &pStmt->port)) {
      nodesDestroyNode((SNode*)pStmt);
      return NULL;
    }
  }
  pStmt->force = force;
  pStmt->unsafe = unsafe;
  return (SNode*)pStmt;
}

SNode* createAlterDnodeStmt(SAstCreateContext* pCxt, const SToken* pDnode, const SToken* pConfig,
                            const SToken* pValue) {
  CHECK_PARSER_STATUS(pCxt);
  SAlterDnodeStmt* pStmt = (SAlterDnodeStmt*)nodesMakeNode(QUERY_NODE_ALTER_DNODE_STMT);
  CHECK_OUT_OF_MEM(pStmt);
  if (NULL != pDnode) {
    pStmt->dnodeId = taosStr2Int32(pDnode->z, NULL, 10);
  } else {
    pStmt->dnodeId = -1;
  }
  trimString(pConfig->z, pConfig->n, pStmt->config, sizeof(pStmt->config));
  if (NULL != pValue) {
    trimString(pValue->z, pValue->n, pStmt->value, sizeof(pStmt->value));
  }
  return (SNode*)pStmt;
}

SNode* createRealTableNodeForIndexName(SAstCreateContext* pCxt, SToken* pDbName, SToken* pIndexName) {
  if (!checkIndexName(pCxt, pIndexName)) {
    return NULL;
  }
  return createRealTableNode(pCxt, pDbName, pIndexName, NULL);
}

SNode* createCreateIndexStmt(SAstCreateContext* pCxt, EIndexType type, bool ignoreExists, SNode* pIndexName,
                             SNode* pRealTable, SNodeList* pCols, SNode* pOptions) {
  CHECK_PARSER_STATUS(pCxt);
  SCreateIndexStmt* pStmt = (SCreateIndexStmt*)nodesMakeNode(QUERY_NODE_CREATE_INDEX_STMT);
  CHECK_OUT_OF_MEM(pStmt);
  pStmt->indexType = type;
  pStmt->ignoreExists = ignoreExists;

  SRealTableNode* pFullTable = (SRealTableNode*)pRealTable;
  if (strlen(pFullTable->table.dbName) == 0) {
    // no db specified,
    if (pCxt->pQueryCxt->db == NULL) {
      pCxt->errCode = generateSyntaxErrMsg(&pCxt->msgBuf, TSDB_CODE_PAR_DB_NOT_SPECIFIED);
      nodesDestroyNode(pIndexName);
      nodesDestroyNode(pRealTable);
      nodesDestroyNode(pOptions);
      return NULL;
    } else {
      snprintf(pStmt->indexDbName, sizeof(pStmt->indexDbName), "%s", pCxt->pQueryCxt->db);
    }
  } else {
    snprintf(pStmt->indexDbName, sizeof(pStmt->indexDbName), "%s", pFullTable->table.dbName);
  }
  snprintf(pStmt->indexName, sizeof(pStmt->indexName), "%s", ((SColumnNode*)pIndexName)->colName);
  snprintf(pStmt->dbName, sizeof(pStmt->dbName), "%s", ((SRealTableNode*)pRealTable)->table.dbName);
  snprintf(pStmt->tableName, sizeof(pStmt->tableName), "%s", ((SRealTableNode*)pRealTable)->table.tableName);
  nodesDestroyNode(pIndexName);
  nodesDestroyNode(pRealTable);
  pStmt->pCols = pCols;
  pStmt->pOptions = (SIndexOptions*)pOptions;
  return (SNode*)pStmt;
}

SNode* createIndexOption(SAstCreateContext* pCxt, SNodeList* pFuncs, SNode* pInterval, SNode* pOffset, SNode* pSliding,
                         SNode* pStreamOptions) {
  CHECK_PARSER_STATUS(pCxt);
  SIndexOptions* pOptions = (SIndexOptions*)nodesMakeNode(QUERY_NODE_INDEX_OPTIONS);
  CHECK_OUT_OF_MEM(pOptions);
  pOptions->pFuncs = pFuncs;
  pOptions->pInterval = pInterval;
  pOptions->pOffset = pOffset;
  pOptions->pSliding = pSliding;
  pOptions->pStreamOptions = pStreamOptions;
  return (SNode*)pOptions;
}

SNode* createDropIndexStmt(SAstCreateContext* pCxt, bool ignoreNotExists, SNode* pIndexName) {
  CHECK_PARSER_STATUS(pCxt);
  SDropIndexStmt* pStmt = (SDropIndexStmt*)nodesMakeNode(QUERY_NODE_DROP_INDEX_STMT);
  CHECK_OUT_OF_MEM(pStmt);
  pStmt->ignoreNotExists = ignoreNotExists;
  snprintf(pStmt->indexDbName, sizeof(pStmt->indexDbName), "%s", ((SRealTableNode*)pIndexName)->table.dbName);
  snprintf(pStmt->indexName, sizeof(pStmt->indexName), "%s", ((SRealTableNode*)pIndexName)->table.tableName);
  nodesDestroyNode(pIndexName);
  return (SNode*)pStmt;
}

SNode* createCreateComponentNodeStmt(SAstCreateContext* pCxt, ENodeType type, const SToken* pDnodeId) {
  CHECK_PARSER_STATUS(pCxt);
  SCreateComponentNodeStmt* pStmt = (SCreateComponentNodeStmt*)nodesMakeNode(type);
  CHECK_OUT_OF_MEM(pStmt);
  pStmt->dnodeId = taosStr2Int32(pDnodeId->z, NULL, 10);
  return (SNode*)pStmt;
}

SNode* createDropComponentNodeStmt(SAstCreateContext* pCxt, ENodeType type, const SToken* pDnodeId) {
  CHECK_PARSER_STATUS(pCxt);
  SDropComponentNodeStmt* pStmt = (SDropComponentNodeStmt*)nodesMakeNode(type);
  CHECK_OUT_OF_MEM(pStmt);
  pStmt->dnodeId = taosStr2Int32(pDnodeId->z, NULL, 10);
  return (SNode*)pStmt;
}

SNode* createRestoreComponentNodeStmt(SAstCreateContext* pCxt, ENodeType type, const SToken* pDnodeId) {
  CHECK_PARSER_STATUS(pCxt);
  SRestoreComponentNodeStmt* pStmt = (SRestoreComponentNodeStmt*)nodesMakeNode(type);
  CHECK_OUT_OF_MEM(pStmt);
  pStmt->dnodeId = taosStr2Int32(pDnodeId->z, NULL, 10);
  return (SNode*)pStmt;
}

SNode* createCreateTopicStmtUseQuery(SAstCreateContext* pCxt, bool ignoreExists, SToken* pTopicName, SNode* pQuery) {
  CHECK_PARSER_STATUS(pCxt);
  if (!checkTopicName(pCxt, pTopicName)) {
    return NULL;
  }
  SCreateTopicStmt* pStmt = (SCreateTopicStmt*)nodesMakeNode(QUERY_NODE_CREATE_TOPIC_STMT);
  CHECK_OUT_OF_MEM(pStmt);
  COPY_STRING_FORM_ID_TOKEN(pStmt->topicName, pTopicName);
  pStmt->ignoreExists = ignoreExists;
  pStmt->pQuery = pQuery;
  return (SNode*)pStmt;
}

SNode* createCreateTopicStmtUseDb(SAstCreateContext* pCxt, bool ignoreExists, SToken* pTopicName, SToken* pSubDbName,
                                  int8_t withMeta) {
  CHECK_PARSER_STATUS(pCxt);
  if (!checkTopicName(pCxt, pTopicName) || !checkDbName(pCxt, pSubDbName, true)) {
    return NULL;
  }
  SCreateTopicStmt* pStmt = (SCreateTopicStmt*)nodesMakeNode(QUERY_NODE_CREATE_TOPIC_STMT);
  CHECK_OUT_OF_MEM(pStmt);
  COPY_STRING_FORM_ID_TOKEN(pStmt->topicName, pTopicName);
  pStmt->ignoreExists = ignoreExists;
  COPY_STRING_FORM_ID_TOKEN(pStmt->subDbName, pSubDbName);
  pStmt->withMeta = withMeta;
  return (SNode*)pStmt;
}

SNode* createCreateTopicStmtUseTable(SAstCreateContext* pCxt, bool ignoreExists, SToken* pTopicName, SNode* pRealTable,
                                     int8_t withMeta, SNode* pWhere) {
  CHECK_PARSER_STATUS(pCxt);
  if (!checkTopicName(pCxt, pTopicName)) {
    return NULL;
  }
  SCreateTopicStmt* pStmt = (SCreateTopicStmt*)nodesMakeNode(QUERY_NODE_CREATE_TOPIC_STMT);
  CHECK_OUT_OF_MEM(pStmt);
  COPY_STRING_FORM_ID_TOKEN(pStmt->topicName, pTopicName);
  pStmt->ignoreExists = ignoreExists;
  pStmt->withMeta = withMeta;
  pStmt->pWhere = pWhere;

  strcpy(pStmt->subDbName, ((SRealTableNode*)pRealTable)->table.dbName);
  strcpy(pStmt->subSTbName, ((SRealTableNode*)pRealTable)->table.tableName);
  nodesDestroyNode(pRealTable);
  return (SNode*)pStmt;
}

SNode* createDropTopicStmt(SAstCreateContext* pCxt, bool ignoreNotExists, SToken* pTopicName) {
  CHECK_PARSER_STATUS(pCxt);
  if (!checkTopicName(pCxt, pTopicName)) {
    return NULL;
  }
  SDropTopicStmt* pStmt = (SDropTopicStmt*)nodesMakeNode(QUERY_NODE_DROP_TOPIC_STMT);
  CHECK_OUT_OF_MEM(pStmt);
  COPY_STRING_FORM_ID_TOKEN(pStmt->topicName, pTopicName);
  pStmt->ignoreNotExists = ignoreNotExists;
  return (SNode*)pStmt;
}

SNode* createDropCGroupStmt(SAstCreateContext* pCxt, bool ignoreNotExists, SToken* pCGroupId, SToken* pTopicName) {
  CHECK_PARSER_STATUS(pCxt);
  if (!checkTopicName(pCxt, pTopicName)) {
    return NULL;
  }
  if (!checkCGroupName(pCxt, pCGroupId)) {
    return NULL;
  }
  SDropCGroupStmt* pStmt = (SDropCGroupStmt*)nodesMakeNode(QUERY_NODE_DROP_CGROUP_STMT);
  CHECK_OUT_OF_MEM(pStmt);
  pStmt->ignoreNotExists = ignoreNotExists;
  COPY_STRING_FORM_ID_TOKEN(pStmt->topicName, pTopicName);
  COPY_STRING_FORM_ID_TOKEN(pStmt->cgroup, pCGroupId);
  return (SNode*)pStmt;
}

SNode* createAlterLocalStmt(SAstCreateContext* pCxt, const SToken* pConfig, const SToken* pValue) {
  CHECK_PARSER_STATUS(pCxt);
  SAlterLocalStmt* pStmt = (SAlterLocalStmt*)nodesMakeNode(QUERY_NODE_ALTER_LOCAL_STMT);
  CHECK_OUT_OF_MEM(pStmt);
  trimString(pConfig->z, pConfig->n, pStmt->config, sizeof(pStmt->config));
  if (NULL != pValue) {
    trimString(pValue->z, pValue->n, pStmt->value, sizeof(pStmt->value));
  }
  return (SNode*)pStmt;
}

SNode* createDefaultExplainOptions(SAstCreateContext* pCxt) {
  CHECK_PARSER_STATUS(pCxt);
  SExplainOptions* pOptions = (SExplainOptions*)nodesMakeNode(QUERY_NODE_EXPLAIN_OPTIONS);
  CHECK_OUT_OF_MEM(pOptions);
  pOptions->verbose = TSDB_DEFAULT_EXPLAIN_VERBOSE;
  pOptions->ratio = TSDB_DEFAULT_EXPLAIN_RATIO;
  return (SNode*)pOptions;
}

SNode* setExplainVerbose(SAstCreateContext* pCxt, SNode* pOptions, const SToken* pVal) {
  CHECK_PARSER_STATUS(pCxt);
  ((SExplainOptions*)pOptions)->verbose = (0 == strncasecmp(pVal->z, "true", pVal->n));
  return pOptions;
}

SNode* setExplainRatio(SAstCreateContext* pCxt, SNode* pOptions, const SToken* pVal) {
  CHECK_PARSER_STATUS(pCxt);
  ((SExplainOptions*)pOptions)->ratio = taosStr2Double(pVal->z, NULL);
  return pOptions;
}

SNode* createExplainStmt(SAstCreateContext* pCxt, bool analyze, SNode* pOptions, SNode* pQuery) {
  CHECK_PARSER_STATUS(pCxt);
  SExplainStmt* pStmt = (SExplainStmt*)nodesMakeNode(QUERY_NODE_EXPLAIN_STMT);
  CHECK_OUT_OF_MEM(pStmt);
  pStmt->analyze = analyze;
  pStmt->pOptions = (SExplainOptions*)pOptions;
  pStmt->pQuery = pQuery;
  return (SNode*)pStmt;
}

SNode* createDescribeStmt(SAstCreateContext* pCxt, SNode* pRealTable) {
  CHECK_PARSER_STATUS(pCxt);
  SDescribeStmt* pStmt = (SDescribeStmt*)nodesMakeNode(QUERY_NODE_DESCRIBE_STMT);
  CHECK_OUT_OF_MEM(pStmt);
  strcpy(pStmt->dbName, ((SRealTableNode*)pRealTable)->table.dbName);
  strcpy(pStmt->tableName, ((SRealTableNode*)pRealTable)->table.tableName);
  nodesDestroyNode(pRealTable);
  return (SNode*)pStmt;
}

SNode* createResetQueryCacheStmt(SAstCreateContext* pCxt) {
  CHECK_PARSER_STATUS(pCxt);
  SNode* pStmt = nodesMakeNode(QUERY_NODE_RESET_QUERY_CACHE_STMT);
  CHECK_OUT_OF_MEM(pStmt);
  return pStmt;
}

static int32_t convertUdfLanguageType(SAstCreateContext* pCxt, const SToken* pLanguageToken, int8_t* pLanguage) {
  if (TK_NK_NIL == pLanguageToken->type || 0 == strncasecmp(pLanguageToken->z + 1, "c", pLanguageToken->n - 2)) {
    *pLanguage = TSDB_FUNC_SCRIPT_BIN_LIB;
  } else if (0 == strncasecmp(pLanguageToken->z + 1, "python", pLanguageToken->n - 2)) {
    *pLanguage = TSDB_FUNC_SCRIPT_PYTHON;
  } else {
    pCxt->errCode = generateSyntaxErrMsgExt(&pCxt->msgBuf, TSDB_CODE_PAR_SYNTAX_ERROR,
                                            "udf programming language supports c and python");
  }
  return pCxt->errCode;
}

SNode* createCreateFunctionStmt(SAstCreateContext* pCxt, bool ignoreExists, bool aggFunc, const SToken* pFuncName,
                                const SToken* pLibPath, SDataType dataType, int32_t bufSize, const SToken* pLanguage,
                                bool orReplace) {
  CHECK_PARSER_STATUS(pCxt);
  if (pLibPath->n <= 2) {
    pCxt->errCode = TSDB_CODE_PAR_SYNTAX_ERROR;
    return NULL;
  }
  int8_t language = 0;
  if (TSDB_CODE_SUCCESS != convertUdfLanguageType(pCxt, pLanguage, &language)) {
    return NULL;
  }
  SCreateFunctionStmt* pStmt = (SCreateFunctionStmt*)nodesMakeNode(QUERY_NODE_CREATE_FUNCTION_STMT);
  CHECK_OUT_OF_MEM(pStmt);
  pStmt->orReplace = orReplace;
  pStmt->ignoreExists = ignoreExists;
  COPY_STRING_FORM_ID_TOKEN(pStmt->funcName, pFuncName);
  pStmt->isAgg = aggFunc;
  COPY_STRING_FORM_STR_TOKEN(pStmt->libraryPath, pLibPath);
  pStmt->outputDt = dataType;
  pStmt->bufSize = bufSize;
  pStmt->language = language;
  return (SNode*)pStmt;
}

SNode* createDropFunctionStmt(SAstCreateContext* pCxt, bool ignoreNotExists, const SToken* pFuncName) {
  CHECK_PARSER_STATUS(pCxt);
  SDropFunctionStmt* pStmt = (SDropFunctionStmt*)nodesMakeNode(QUERY_NODE_DROP_FUNCTION_STMT);
  CHECK_OUT_OF_MEM(pStmt);
  pStmt->ignoreNotExists = ignoreNotExists;
  COPY_STRING_FORM_ID_TOKEN(pStmt->funcName, pFuncName);
  return (SNode*)pStmt;
}

SNode* createStreamOptions(SAstCreateContext* pCxt) {
  CHECK_PARSER_STATUS(pCxt);
  SStreamOptions* pOptions = (SStreamOptions*)nodesMakeNode(QUERY_NODE_STREAM_OPTIONS);
  CHECK_OUT_OF_MEM(pOptions);
  pOptions->triggerType = STREAM_TRIGGER_WINDOW_CLOSE;
  pOptions->fillHistory = STREAM_DEFAULT_FILL_HISTORY;
  pOptions->ignoreExpired = STREAM_DEFAULT_IGNORE_EXPIRED;
  pOptions->ignoreUpdate = STREAM_DEFAULT_IGNORE_UPDATE;
  return (SNode*)pOptions;
}

static int8_t getTriggerType(uint32_t tokenType) {
  switch (tokenType) {
    case TK_AT_ONCE:
      return STREAM_TRIGGER_AT_ONCE;
    case TK_WINDOW_CLOSE:
      return STREAM_TRIGGER_WINDOW_CLOSE;
    case TK_MAX_DELAY:
      return STREAM_TRIGGER_MAX_DELAY;
    default:
      break;
  }
  return STREAM_TRIGGER_WINDOW_CLOSE;
}

SNode* setStreamOptions(SAstCreateContext* pCxt, SNode* pOptions, EStreamOptionsSetFlag setflag, SToken* pToken,
                        SNode* pNode) {
  SStreamOptions* pStreamOptions = (SStreamOptions*)pOptions;
  if (BIT_FLAG_TEST_MASK(setflag, pStreamOptions->setFlag)) {
    pCxt->errCode =
        generateSyntaxErrMsgExt(&pCxt->msgBuf, TSDB_CODE_PAR_SYNTAX_ERROR, "stream options each item is only set once");
    return pOptions;
  }

  switch (setflag) {
    case SOPT_TRIGGER_TYPE_SET:
      pStreamOptions->triggerType = getTriggerType(pToken->type);
      if (STREAM_TRIGGER_MAX_DELAY == pStreamOptions->triggerType) {
        pStreamOptions->pDelay = pNode;
      }
      break;
    case SOPT_WATERMARK_SET:
      pStreamOptions->pWatermark = pNode;
      break;
    case SOPT_DELETE_MARK_SET:
      pStreamOptions->pDeleteMark = pNode;
      break;
    case SOPT_FILL_HISTORY_SET:
      pStreamOptions->fillHistory = taosStr2Int8(pToken->z, NULL, 10);
      break;
    case SOPT_IGNORE_EXPIRED_SET:
      pStreamOptions->ignoreExpired = taosStr2Int8(pToken->z, NULL, 10);
      break;
    case SOPT_IGNORE_UPDATE_SET:
      pStreamOptions->ignoreUpdate = taosStr2Int8(pToken->z, NULL, 10);
      break;
    default:
      break;
  }
  BIT_FLAG_SET_MASK(pStreamOptions->setFlag, setflag);

  return pOptions;
}

SNode* createCreateStreamStmt(SAstCreateContext* pCxt, bool ignoreExists, SToken* pStreamName, SNode* pRealTable,
                              SNode* pOptions, SNodeList* pTags, SNode* pSubtable, SNode* pQuery, SNodeList* pCols) {
  CHECK_PARSER_STATUS(pCxt);
  if (!checkStreamName(pCxt, pStreamName)) {
    return NULL;
  }
  SCreateStreamStmt* pStmt = (SCreateStreamStmt*)nodesMakeNode(QUERY_NODE_CREATE_STREAM_STMT);
  CHECK_OUT_OF_MEM(pStmt);
  COPY_STRING_FORM_ID_TOKEN(pStmt->streamName, pStreamName);
  strcpy(pStmt->targetDbName, ((SRealTableNode*)pRealTable)->table.dbName);
  strcpy(pStmt->targetTabName, ((SRealTableNode*)pRealTable)->table.tableName);
  nodesDestroyNode(pRealTable);
  pStmt->ignoreExists = ignoreExists;
  pStmt->pOptions = (SStreamOptions*)pOptions;
  pStmt->pQuery = pQuery;
  pStmt->pTags = pTags;
  pStmt->pSubtable = pSubtable;
  pStmt->pCols = pCols;
  return (SNode*)pStmt;
}

SNode* createDropStreamStmt(SAstCreateContext* pCxt, bool ignoreNotExists, SToken* pStreamName) {
  CHECK_PARSER_STATUS(pCxt);
  if (!checkStreamName(pCxt, pStreamName)) {
    return NULL;
  }
  SDropStreamStmt* pStmt = (SDropStreamStmt*)nodesMakeNode(QUERY_NODE_DROP_STREAM_STMT);
  CHECK_OUT_OF_MEM(pStmt);
  COPY_STRING_FORM_ID_TOKEN(pStmt->streamName, pStreamName);
  pStmt->ignoreNotExists = ignoreNotExists;
  return (SNode*)pStmt;
}

SNode* createPauseStreamStmt(SAstCreateContext* pCxt, bool ignoreNotExists, SToken* pStreamName) {
  CHECK_PARSER_STATUS(pCxt);
  if (!checkStreamName(pCxt, pStreamName)) {
    return NULL;
  }
  SPauseStreamStmt* pStmt = (SPauseStreamStmt*)nodesMakeNode(QUERY_NODE_PAUSE_STREAM_STMT);
  CHECK_OUT_OF_MEM(pStmt);
  COPY_STRING_FORM_ID_TOKEN(pStmt->streamName, pStreamName);
  pStmt->ignoreNotExists = ignoreNotExists;
  return (SNode*)pStmt;
}

SNode* createResumeStreamStmt(SAstCreateContext* pCxt, bool ignoreNotExists, bool ignoreUntreated,
                              SToken* pStreamName) {
  CHECK_PARSER_STATUS(pCxt);
  if (!checkStreamName(pCxt, pStreamName)) {
    return NULL;
  }
  SResumeStreamStmt* pStmt = (SResumeStreamStmt*)nodesMakeNode(QUERY_NODE_RESUME_STREAM_STMT);
  CHECK_OUT_OF_MEM(pStmt);
  COPY_STRING_FORM_ID_TOKEN(pStmt->streamName, pStreamName);
  pStmt->ignoreNotExists = ignoreNotExists;
  pStmt->ignoreUntreated = ignoreUntreated;
  return (SNode*)pStmt;
}

SNode* createKillStmt(SAstCreateContext* pCxt, ENodeType type, const SToken* pId) {
  CHECK_PARSER_STATUS(pCxt);
  SKillStmt* pStmt = (SKillStmt*)nodesMakeNode(type);
  CHECK_OUT_OF_MEM(pStmt);
  pStmt->targetId = taosStr2Int32(pId->z, NULL, 10);
  return (SNode*)pStmt;
}

SNode* createKillQueryStmt(SAstCreateContext* pCxt, const SToken* pQueryId) {
  CHECK_PARSER_STATUS(pCxt);
  SKillQueryStmt* pStmt = (SKillQueryStmt*)nodesMakeNode(QUERY_NODE_KILL_QUERY_STMT);
  CHECK_OUT_OF_MEM(pStmt);
  trimString(pQueryId->z, pQueryId->n, pStmt->queryId, sizeof(pStmt->queryId) - 1);
  return (SNode*)pStmt;
}

SNode* createBalanceVgroupStmt(SAstCreateContext* pCxt) {
  CHECK_PARSER_STATUS(pCxt);
  SBalanceVgroupStmt* pStmt = (SBalanceVgroupStmt*)nodesMakeNode(QUERY_NODE_BALANCE_VGROUP_STMT);
  CHECK_OUT_OF_MEM(pStmt);
  return (SNode*)pStmt;
}

SNode* createBalanceVgroupLeaderStmt(SAstCreateContext* pCxt, const SToken* pVgId) {
  CHECK_PARSER_STATUS(pCxt);
  SBalanceVgroupLeaderStmt* pStmt = (SBalanceVgroupLeaderStmt*)nodesMakeNode(QUERY_NODE_BALANCE_VGROUP_LEADER_STMT);
  CHECK_OUT_OF_MEM(pStmt);
  if (NULL != pVgId && NULL != pVgId->z) {
    pStmt->vgId = taosStr2Int32(pVgId->z, NULL, 10);
  }
  return (SNode*)pStmt;
}

SNode* createMergeVgroupStmt(SAstCreateContext* pCxt, const SToken* pVgId1, const SToken* pVgId2) {
  CHECK_PARSER_STATUS(pCxt);
  SMergeVgroupStmt* pStmt = (SMergeVgroupStmt*)nodesMakeNode(QUERY_NODE_MERGE_VGROUP_STMT);
  CHECK_OUT_OF_MEM(pStmt);
  pStmt->vgId1 = taosStr2Int32(pVgId1->z, NULL, 10);
  pStmt->vgId2 = taosStr2Int32(pVgId2->z, NULL, 10);
  return (SNode*)pStmt;
}

SNode* createRedistributeVgroupStmt(SAstCreateContext* pCxt, const SToken* pVgId, SNodeList* pDnodes) {
  CHECK_PARSER_STATUS(pCxt);
  SRedistributeVgroupStmt* pStmt = (SRedistributeVgroupStmt*)nodesMakeNode(QUERY_NODE_REDISTRIBUTE_VGROUP_STMT);
  CHECK_OUT_OF_MEM(pStmt);
  pStmt->vgId = taosStr2Int32(pVgId->z, NULL, 10);
  pStmt->pDnodes = pDnodes;
  return (SNode*)pStmt;
}

SNode* createSplitVgroupStmt(SAstCreateContext* pCxt, const SToken* pVgId) {
  CHECK_PARSER_STATUS(pCxt);
  SSplitVgroupStmt* pStmt = (SSplitVgroupStmt*)nodesMakeNode(QUERY_NODE_SPLIT_VGROUP_STMT);
  CHECK_OUT_OF_MEM(pStmt);
  pStmt->vgId = taosStr2Int32(pVgId->z, NULL, 10);
  return (SNode*)pStmt;
}

SNode* createSyncdbStmt(SAstCreateContext* pCxt, const SToken* pDbName) {
  CHECK_PARSER_STATUS(pCxt);
  SNode* pStmt = nodesMakeNode(QUERY_NODE_SYNCDB_STMT);
  CHECK_OUT_OF_MEM(pStmt);
  return pStmt;
}

SNode* createGrantStmt(SAstCreateContext* pCxt, int64_t privileges, STokenPair* pPrivLevel, SToken* pUserName,
                       SNode* pTagCond) {
  CHECK_PARSER_STATUS(pCxt);
  if (!checkDbName(pCxt, &pPrivLevel->first, false) || !checkUserName(pCxt, pUserName)) {
    return NULL;
  }
  SGrantStmt* pStmt = (SGrantStmt*)nodesMakeNode(QUERY_NODE_GRANT_STMT);
  CHECK_OUT_OF_MEM(pStmt);
  pStmt->privileges = privileges;
  COPY_STRING_FORM_ID_TOKEN(pStmt->objName, &pPrivLevel->first);
  if (TK_NK_NIL != pPrivLevel->second.type && TK_NK_STAR != pPrivLevel->second.type) {
    COPY_STRING_FORM_ID_TOKEN(pStmt->tabName, &pPrivLevel->second);
  }
  COPY_STRING_FORM_ID_TOKEN(pStmt->userName, pUserName);
  pStmt->pTagCond = pTagCond;
  return (SNode*)pStmt;
}

SNode* createRevokeStmt(SAstCreateContext* pCxt, int64_t privileges, STokenPair* pPrivLevel, SToken* pUserName,
                        SNode* pTagCond) {
  CHECK_PARSER_STATUS(pCxt);
  if (!checkDbName(pCxt, &pPrivLevel->first, false) || !checkUserName(pCxt, pUserName)) {
    return NULL;
  }
  SRevokeStmt* pStmt = (SRevokeStmt*)nodesMakeNode(QUERY_NODE_REVOKE_STMT);
  CHECK_OUT_OF_MEM(pStmt);
  pStmt->privileges = privileges;
  COPY_STRING_FORM_ID_TOKEN(pStmt->objName, &pPrivLevel->first);
  if (TK_NK_NIL != pPrivLevel->second.type && TK_NK_STAR != pPrivLevel->second.type) {
    COPY_STRING_FORM_ID_TOKEN(pStmt->tabName, &pPrivLevel->second);
  }
  COPY_STRING_FORM_ID_TOKEN(pStmt->userName, pUserName);
  pStmt->pTagCond = pTagCond;
  return (SNode*)pStmt;
}

SNode* createFuncForDelete(SAstCreateContext* pCxt, const char* pFuncName) {
  SFunctionNode* pFunc = (SFunctionNode*)nodesMakeNode(QUERY_NODE_FUNCTION);
  CHECK_OUT_OF_MEM(pFunc);
  snprintf(pFunc->functionName, sizeof(pFunc->functionName), "%s", pFuncName);
  if (TSDB_CODE_SUCCESS != nodesListMakeStrictAppend(&pFunc->pParameterList, createPrimaryKeyCol(pCxt, NULL))) {
    nodesDestroyNode((SNode*)pFunc);
    CHECK_OUT_OF_MEM(NULL);
  }
  return (SNode*)pFunc;
}

SNode* createDeleteStmt(SAstCreateContext* pCxt, SNode* pTable, SNode* pWhere) {
  CHECK_PARSER_STATUS(pCxt);
  SDeleteStmt* pStmt = (SDeleteStmt*)nodesMakeNode(QUERY_NODE_DELETE_STMT);
  CHECK_OUT_OF_MEM(pStmt);
  pStmt->pFromTable = pTable;
  pStmt->pWhere = pWhere;
  pStmt->pCountFunc = createFuncForDelete(pCxt, "count");
  pStmt->pFirstFunc = createFuncForDelete(pCxt, "first");
  pStmt->pLastFunc = createFuncForDelete(pCxt, "last");
  if (NULL == pStmt->pCountFunc || NULL == pStmt->pFirstFunc || NULL == pStmt->pLastFunc) {
    nodesDestroyNode((SNode*)pStmt);
    CHECK_OUT_OF_MEM(NULL);
  }
  return (SNode*)pStmt;
}

SNode* createInsertStmt(SAstCreateContext* pCxt, SNode* pTable, SNodeList* pCols, SNode* pQuery) {
  CHECK_PARSER_STATUS(pCxt);
  SInsertStmt* pStmt = (SInsertStmt*)nodesMakeNode(QUERY_NODE_INSERT_STMT);
  CHECK_OUT_OF_MEM(pStmt);
  pStmt->pTable = pTable;
  pStmt->pCols = pCols;
  pStmt->pQuery = pQuery;
  if (QUERY_NODE_SELECT_STMT == nodeType(pQuery)) {
    strcpy(((SSelectStmt*)pQuery)->stmtName, ((STableNode*)pTable)->tableAlias);
  } else if (QUERY_NODE_SET_OPERATOR == nodeType(pQuery)) {
    strcpy(((SSetOperator*)pQuery)->stmtName, ((STableNode*)pTable)->tableAlias);
  }
  return (SNode*)pStmt;
}<|MERGE_RESOLUTION|>--- conflicted
+++ resolved
@@ -348,7 +348,6 @@
   return (SNode*)val;
 }
 
-<<<<<<< HEAD
 SNode* createRawValueNode(SAstCreateContext* pCxt, int32_t dataType, const SToken* pLiteral, SNode* pNode) {
   CHECK_PARSER_STATUS(pCxt);
   SRawExprNode* pRawExpr = NULL;
@@ -380,7 +379,8 @@
   val->isDuration = false;
   val->translate = false;
   return (SNode*)val;
-=======
+}
+
 static bool hasHint(SNodeList* pHintList, EHintOption hint) {
   if (!pHintList) return false;
   SNode* pNode;
@@ -391,7 +391,6 @@
     }
   }
   return false;
->>>>>>> c92c17c0
 }
 
 bool addHintNodeToList(SAstCreateContext* pCxt, SNodeList** ppHintList, EHintOption opt, SToken* paramList,
