
/*
 * Copyright (c) 2019 TAOS Data, Inc. <jhtao@taosdata.com>
 *
 * This program is free software: you can use, redistribute, and/or modify
 * it under the terms of the GNU Affero General Public License, version 3
 * or later ("AGPL"), as published by the Free Software Foundation.
 *
 * This program is distributed in the hope that it will be useful, but WITHOUT
 * ANY WARRANTY; without even the implied warranty of MERCHANTABILITY or
 * FITNESS FOR A PARTICULAR PURPOSE.
 *
 * You should have received a copy of the GNU Affero General Public License
 * along with this program. If not, see <http://www.gnu.org/licenses/>.
 */

#include "parAst.h"
#include "parUtil.h"

#define CHECK_OUT_OF_MEM(p) \
  do { \
    if (NULL == (p)) { \
      pCxt->valid = false; \
      snprintf(pCxt->pQueryCxt->pMsg, pCxt->pQueryCxt->msgLen, "Out of memory"); \
      return NULL; \
    } \
  } while (0)

#define CHECK_RAW_EXPR_NODE(node) \
  do { \
    if (NULL == (node) || QUERY_NODE_RAW_EXPR != nodeType(node)) { \
      pCxt->valid = false; \
      return NULL; \
    } \
  } while (0)

SToken nil_token = { .type = TK_NK_NIL, .n = 0, .z = NULL };

typedef SDatabaseOptions* (*FSetDatabaseOption)(SAstCreateContext* pCxt, SDatabaseOptions* pOptions, const SToken* pVal);
static FSetDatabaseOption setDbOptionFuncs[DB_OPTION_MAX];

typedef STableOptions* (*FSetTableOption)(SAstCreateContext* pCxt, STableOptions* pOptions, const SToken* pVal);
static FSetTableOption setTableOptionFuncs[TABLE_OPTION_MAX];

static SDatabaseOptions* setDbBlocks(SAstCreateContext* pCxt, SDatabaseOptions* pOptions, const SToken* pVal) {
  int64_t val = strtol(pVal->z, NULL, 10);
  if (val < TSDB_MIN_TOTAL_BLOCKS || val > TSDB_MAX_TOTAL_BLOCKS) {
    snprintf(pCxt->pQueryCxt->pMsg, pCxt->pQueryCxt->msgLen,
        "invalid db option totalBlocks: %"PRId64" valid range: [%d, %d]", val, TSDB_MIN_TOTAL_BLOCKS, TSDB_MAX_TOTAL_BLOCKS);
    pCxt->valid = false;
    return pOptions;
  }
  pOptions->numOfBlocks = val;
  return pOptions;
}

static SDatabaseOptions* setDbCache(SAstCreateContext* pCxt, SDatabaseOptions* pOptions, const SToken* pVal) {
  int64_t val = strtol(pVal->z, NULL, 10);
  if (val < TSDB_MIN_CACHE_BLOCK_SIZE || val > TSDB_MAX_CACHE_BLOCK_SIZE) {
    snprintf(pCxt->pQueryCxt->pMsg, pCxt->pQueryCxt->msgLen,
        "invalid db option cacheBlockSize: %"PRId64" valid range: [%d, %d]", val, TSDB_MIN_CACHE_BLOCK_SIZE, TSDB_MAX_CACHE_BLOCK_SIZE);
    pCxt->valid = false;
    return pOptions;
  }
  pOptions->cacheBlockSize = val;
  return pOptions;
}

static SDatabaseOptions* setDbCacheLast(SAstCreateContext* pCxt, SDatabaseOptions* pOptions, const SToken* pVal) {
  int64_t val = strtol(pVal->z, NULL, 10);
  if (val < TSDB_MIN_DB_CACHE_LAST_ROW || val > TSDB_MAX_DB_CACHE_LAST_ROW) {
    snprintf(pCxt->pQueryCxt->pMsg, pCxt->pQueryCxt->msgLen,
        "invalid db option cacheLast: %"PRId64" valid range: [%d, %d]", val, TSDB_MIN_DB_CACHE_LAST_ROW, TSDB_MAX_DB_CACHE_LAST_ROW);
    pCxt->valid = false;
    return pOptions;
  }
  pOptions->cachelast = val;
  return pOptions;
}

static SDatabaseOptions* setDbComp(SAstCreateContext* pCxt, SDatabaseOptions* pOptions, const SToken* pVal) {
  int64_t val = strtol(pVal->z, NULL, 10);
  if (val < TSDB_MIN_COMP_LEVEL || val > TSDB_MAX_COMP_LEVEL) {
    snprintf(pCxt->pQueryCxt->pMsg, pCxt->pQueryCxt->msgLen,
        "invalid db option compression: %"PRId64" valid range: [%d, %d]", val, TSDB_MIN_COMP_LEVEL, TSDB_MAX_COMP_LEVEL);
    pCxt->valid = false;
    return pOptions;
  }
  pOptions->compressionLevel = val;
  return pOptions;
}

static SDatabaseOptions* setDbDays(SAstCreateContext* pCxt, SDatabaseOptions* pOptions, const SToken* pVal) {
  int64_t val = strtol(pVal->z, NULL, 10);
  if (val < TSDB_MIN_DAYS_PER_FILE || val > TSDB_MAX_DAYS_PER_FILE) {
    snprintf(pCxt->pQueryCxt->pMsg, pCxt->pQueryCxt->msgLen,
        "invalid db option daysPerFile: %"PRId64" valid range: [%d, %d]", val, TSDB_MIN_DAYS_PER_FILE, TSDB_MAX_DAYS_PER_FILE);
    pCxt->valid = false;
    return pOptions;
  }
  pOptions->daysPerFile = val;
  return pOptions;
}

static SDatabaseOptions* setDbFsync(SAstCreateContext* pCxt, SDatabaseOptions* pOptions, const SToken* pVal) {
  int64_t val = strtol(pVal->z, NULL, 10);
  if (val < TSDB_MIN_FSYNC_PERIOD || val > TSDB_MAX_FSYNC_PERIOD) {
    snprintf(pCxt->pQueryCxt->pMsg, pCxt->pQueryCxt->msgLen,
        "invalid db option fsyncPeriod: %"PRId64" valid range: [%d, %d]", val, TSDB_MIN_FSYNC_PERIOD, TSDB_MAX_FSYNC_PERIOD);
    pCxt->valid = false;
    return pOptions;
  }
  pOptions->fsyncPeriod = val;
  return pOptions;
}

static SDatabaseOptions* setDbMaxRows(SAstCreateContext* pCxt, SDatabaseOptions* pOptions, const SToken* pVal) {
  int64_t val = strtol(pVal->z, NULL, 10);
  if (val < TSDB_MIN_MAX_ROW_FBLOCK || val > TSDB_MAX_MAX_ROW_FBLOCK) {
    snprintf(pCxt->pQueryCxt->pMsg, pCxt->pQueryCxt->msgLen,
        "invalid db option maxRowsPerBlock: %"PRId64" valid range: [%d, %d]", val, TSDB_MIN_MAX_ROW_FBLOCK, TSDB_MAX_MAX_ROW_FBLOCK);
    pCxt->valid = false;
    return pOptions;
  }
  pOptions->maxRowsPerBlock = val;
  return pOptions;
}

static SDatabaseOptions* setDbMinRows(SAstCreateContext* pCxt, SDatabaseOptions* pOptions, const SToken* pVal) {
  int64_t val = strtol(pVal->z, NULL, 10);
  if (val < TSDB_MIN_MIN_ROW_FBLOCK || val > TSDB_MAX_MIN_ROW_FBLOCK) {
    snprintf(pCxt->pQueryCxt->pMsg, pCxt->pQueryCxt->msgLen,
        "invalid db option minRowsPerBlock: %"PRId64" valid range: [%d, %d]", val, TSDB_MIN_MIN_ROW_FBLOCK, TSDB_MAX_MIN_ROW_FBLOCK);
    pCxt->valid = false;
    return pOptions;
  }
  pOptions->minRowsPerBlock = val;
  return pOptions;
}

static SDatabaseOptions* setDbKeep(SAstCreateContext* pCxt, SDatabaseOptions* pOptions, const SToken* pVal) {
  int64_t val = strtol(pVal->z, NULL, 10);
  if (val < TSDB_MIN_KEEP || val > TSDB_MAX_KEEP) {
    snprintf(pCxt->pQueryCxt->pMsg, pCxt->pQueryCxt->msgLen,
        "invalid db option keep: %"PRId64" valid range: [%d, %d]", val, TSDB_MIN_KEEP, TSDB_MAX_KEEP);
    pCxt->valid = false;
    return pOptions;
  }
  pOptions->keep = val;
  return pOptions;
}

static SDatabaseOptions* setDbPrecision(SAstCreateContext* pCxt, SDatabaseOptions* pOptions, const SToken* pVal) {
  char val[10] = {0};
  trimString(pVal->z, pVal->n, val, sizeof(val));
  if (0 == strcmp(val, TSDB_TIME_PRECISION_MILLI_STR)) {
    pOptions->precision = TSDB_TIME_PRECISION_MILLI;
  } else if (0 == strcmp(val, TSDB_TIME_PRECISION_MICRO_STR)) {
    pOptions->precision = TSDB_TIME_PRECISION_MICRO;
  } else if (0 == strcmp(val, TSDB_TIME_PRECISION_NANO_STR)) {
    pOptions->precision = TSDB_TIME_PRECISION_NANO;
  } else {
    snprintf(pCxt->pQueryCxt->pMsg, pCxt->pQueryCxt->msgLen, "invalid db option precision: %s", val);
    pCxt->valid = false;
  }
  return pOptions;
}

static SDatabaseOptions* setDbQuorum(SAstCreateContext* pCxt, SDatabaseOptions* pOptions, const SToken* pVal) {
  int64_t val = strtol(pVal->z, NULL, 10);
  if (val < TSDB_MIN_DB_QUORUM_OPTION || val > TSDB_MAX_DB_QUORUM_OPTION) {
    snprintf(pCxt->pQueryCxt->pMsg, pCxt->pQueryCxt->msgLen,
        "invalid db option quorum: %"PRId64" valid range: [%d, %d]", val, TSDB_MIN_DB_QUORUM_OPTION, TSDB_MAX_DB_QUORUM_OPTION);
    pCxt->valid = false;
    return pOptions;
  }
  pOptions->quorum = val;
  return pOptions;
}

static SDatabaseOptions* setDbReplica(SAstCreateContext* pCxt, SDatabaseOptions* pOptions, const SToken* pVal) {
  int64_t val = strtol(pVal->z, NULL, 10);
  if (val < TSDB_MIN_DB_REPLICA_OPTION || val > TSDB_MAX_DB_REPLICA_OPTION) {
    snprintf(pCxt->pQueryCxt->pMsg, pCxt->pQueryCxt->msgLen,
        "invalid db option replications: %"PRId64" valid range: [%d, %d]", val, TSDB_MIN_DB_REPLICA_OPTION, TSDB_MAX_DB_REPLICA_OPTION);
    pCxt->valid = false;
    return pOptions;
  }
  pOptions->replica = val;
  return pOptions;
}

static SDatabaseOptions* setDbTtl(SAstCreateContext* pCxt, SDatabaseOptions* pOptions, const SToken* pVal) {
  int64_t val = strtol(pVal->z, NULL, 10);
  if (val < TSDB_MIN_DB_TTL_OPTION) {
    snprintf(pCxt->pQueryCxt->pMsg, pCxt->pQueryCxt->msgLen,
        "invalid db option ttl: %"PRId64", should be greater than or equal to %d", val, TSDB_MIN_DB_TTL_OPTION);
    pCxt->valid = false;
    return pOptions;
  }
  pOptions->ttl = val;
  return pOptions;
}

static SDatabaseOptions* setDbWal(SAstCreateContext* pCxt, SDatabaseOptions* pOptions, const SToken* pVal) {
  int64_t val = strtol(pVal->z, NULL, 10);
  if (val < TSDB_MIN_WAL_LEVEL || val > TSDB_MAX_WAL_LEVEL) {
    snprintf(pCxt->pQueryCxt->pMsg, pCxt->pQueryCxt->msgLen, "invalid db option walLevel: %"PRId64", only 1-2 allowed", val);
    pCxt->valid = false;
    return pOptions;
  }
  pOptions->walLevel = val;
  return pOptions;
}

static SDatabaseOptions* setDbVgroups(SAstCreateContext* pCxt, SDatabaseOptions* pOptions, const SToken* pVal) {
  int64_t val = strtol(pVal->z, NULL, 10);
  if (val < TSDB_MIN_VNODES_PER_DB || val > TSDB_MAX_VNODES_PER_DB) {
    snprintf(pCxt->pQueryCxt->pMsg, pCxt->pQueryCxt->msgLen,
        "invalid db option vgroups: %"PRId64" valid range: [%d, %d]", val, TSDB_MIN_VNODES_PER_DB, TSDB_MAX_VNODES_PER_DB);
    pCxt->valid = false;
    return pOptions;
  }
  pOptions->numOfVgroups = val;
  return pOptions;
}

static SDatabaseOptions* setDbSingleStable(SAstCreateContext* pCxt, SDatabaseOptions* pOptions, const SToken* pVal) {
  int64_t val = strtol(pVal->z, NULL, 10);
  if (val < TSDB_MIN_DB_SINGLE_STABLE_OPTION || val > TSDB_MAX_DB_SINGLE_STABLE_OPTION) {
    snprintf(pCxt->pQueryCxt->pMsg, pCxt->pQueryCxt->msgLen, "invalid db option singleStable: %"PRId64", only 0-1 allowed", val);
    pCxt->valid = false;
    return pOptions;
  }
  pOptions->singleStable = val;
  return pOptions;
}

static SDatabaseOptions* setDbStreamMode(SAstCreateContext* pCxt, SDatabaseOptions* pOptions, const SToken* pVal) {
  int64_t val = strtol(pVal->z, NULL, 10);
  if (val < TSDB_MIN_DB_STREAM_MODE_OPTION || val > TSDB_MAX_DB_STREAM_MODE_OPTION) {
    snprintf(pCxt->pQueryCxt->pMsg, pCxt->pQueryCxt->msgLen, "invalid db option streamMode: %"PRId64", only 0-1 allowed", val);
    pCxt->valid = false;
    return pOptions;
  }
  pOptions->streamMode = val;
  return pOptions;
}

static SDatabaseOptions* setDbRetentions(SAstCreateContext* pCxt, SDatabaseOptions* pOptions, const SToken* pVal) {
  // todo
  return pOptions;
}

static SDatabaseOptions* setDbFileFactor(SAstCreateContext* pCxt, SDatabaseOptions* pOptions, const SToken* pVal) {
  // todo
  return pOptions;
}

static void initSetDatabaseOptionFp() {
  setDbOptionFuncs[DB_OPTION_BLOCKS] = setDbBlocks;
  setDbOptionFuncs[DB_OPTION_CACHE] = setDbCache;
  setDbOptionFuncs[DB_OPTION_CACHELAST] = setDbCacheLast;
  setDbOptionFuncs[DB_OPTION_COMP] = setDbComp;
  setDbOptionFuncs[DB_OPTION_DAYS] = setDbDays;
  setDbOptionFuncs[DB_OPTION_FSYNC] = setDbFsync;
  setDbOptionFuncs[DB_OPTION_MAXROWS] = setDbMaxRows;
  setDbOptionFuncs[DB_OPTION_MINROWS] = setDbMinRows;
  setDbOptionFuncs[DB_OPTION_KEEP] = setDbKeep;
  setDbOptionFuncs[DB_OPTION_PRECISION] = setDbPrecision;
  setDbOptionFuncs[DB_OPTION_QUORUM] = setDbQuorum;
  setDbOptionFuncs[DB_OPTION_REPLICA] = setDbReplica;
  setDbOptionFuncs[DB_OPTION_TTL] = setDbTtl;
  setDbOptionFuncs[DB_OPTION_WAL] = setDbWal;
  setDbOptionFuncs[DB_OPTION_VGROUPS] = setDbVgroups;
  setDbOptionFuncs[DB_OPTION_SINGLE_STABLE] = setDbSingleStable;
  setDbOptionFuncs[DB_OPTION_STREAM_MODE] = setDbStreamMode;
  setDbOptionFuncs[DB_OPTION_RETENTIONS] = setDbRetentions;
  setDbOptionFuncs[DB_OPTION_FILE_FACTOR] = setDbFileFactor;
}

static STableOptions* setTableKeep(SAstCreateContext* pCxt, STableOptions* pOptions, const SToken* pVal) {
  int64_t val = strtol(pVal->z, NULL, 10);
  if (val < TSDB_MIN_KEEP || val > TSDB_MAX_KEEP) {
    snprintf(pCxt->pQueryCxt->pMsg, pCxt->pQueryCxt->msgLen,
        "invalid table option keep: %"PRId64" valid range: [%d, %d]", val, TSDB_MIN_KEEP, TSDB_MAX_KEEP);
    pCxt->valid = false;
    return pOptions;
  }
  pOptions->keep = val;
  return pOptions;
}

static STableOptions* setTableTtl(SAstCreateContext* pCxt, STableOptions* pOptions, const SToken* pVal) {
  int64_t val = strtol(pVal->z, NULL, 10);
  if (val < TSDB_MIN_DB_TTL_OPTION) {
    snprintf(pCxt->pQueryCxt->pMsg, pCxt->pQueryCxt->msgLen,
        "invalid table option ttl: %"PRId64", should be greater than or equal to %d", val, TSDB_MIN_DB_TTL_OPTION);
    pCxt->valid = false;
    return pOptions;
  }
  pOptions->ttl = val;
  return pOptions;
}

static STableOptions* setTableComment(SAstCreateContext* pCxt, STableOptions* pOptions, const SToken* pVal) {
  if (pVal->n >= sizeof(pOptions->comments)) {
    snprintf(pCxt->pQueryCxt->pMsg, pCxt->pQueryCxt->msgLen,
        "invalid table option comment, length cannot exceed %d", (int32_t)(sizeof(pOptions->comments) - 1));
    pCxt->valid = false;
    return pOptions;
  }
  trimString(pVal->z, pVal->n, pOptions->comments, sizeof(pOptions->comments));
  return pOptions;
}

static void initSetTableOptionFp() {
  setTableOptionFuncs[TABLE_OPTION_KEEP] = setTableKeep;
  setTableOptionFuncs[TABLE_OPTION_TTL] = setTableTtl;
  setTableOptionFuncs[TABLE_OPTION_COMMENT] = setTableComment;
}

void initAstCreateContext(SParseContext* pParseCxt, SAstCreateContext* pCxt) {
  pCxt->pQueryCxt = pParseCxt;
  pCxt->msgBuf.buf = pParseCxt->pMsg;
  pCxt->msgBuf.len = pParseCxt->msgLen;
  pCxt->notSupport = false;
  pCxt->valid = true;
  pCxt->pRootNode = NULL;
  initSetDatabaseOptionFp();
  initSetTableOptionFp();
}

static bool checkUserName(SAstCreateContext* pCxt, const SToken* pUserName) {
  if (NULL == pUserName) {
    pCxt->valid = false;
  } else {
    if (pUserName->n >= TSDB_USER_LEN) {
      generateSyntaxErrMsg(&pCxt->msgBuf, TSDB_CODE_PAR_NAME_OR_PASSWD_TOO_LONG);
      pCxt->valid = false;
    }
  }
  return pCxt->valid;
}

static bool checkPassword(SAstCreateContext* pCxt, const SToken* pPasswordToken, char* pPassword) {
  if (NULL == pPasswordToken) {
    pCxt->valid = false;
  } else if (pPasswordToken->n >= (TSDB_USET_PASSWORD_LEN - 2)) {
    generateSyntaxErrMsg(&pCxt->msgBuf, TSDB_CODE_PAR_NAME_OR_PASSWD_TOO_LONG);
    pCxt->valid = false;
  } else {
    strncpy(pPassword, pPasswordToken->z, pPasswordToken->n);
    strdequote(pPassword);
    if (strtrim(pPassword) <= 0) {
      generateSyntaxErrMsg(&pCxt->msgBuf, TSDB_CODE_PAR_PASSWD_EMPTY);
      pCxt->valid = false;
    }
  }
  return pCxt->valid;
}

static bool checkAndSplitEndpoint(SAstCreateContext* pCxt, const SToken* pEp, char* pFqdn, int32_t* pPort) {
  if (NULL == pEp) {
    pCxt->valid = false;
  } else if (pEp->n >= TSDB_FQDN_LEN + 2 + 6) { // format 'fqdn:port'
    generateSyntaxErrMsg(&pCxt->msgBuf, TSDB_CODE_PAR_NAME_OR_PASSWD_TOO_LONG);
    pCxt->valid = false;
  } else {
    char ep[TSDB_FQDN_LEN + 2 + 6];
    strncpy(ep, pEp->z, pEp->n);
    strdequote(ep);
    strtrim(ep);
    char* pColon = strchr(ep, ':');
    if (NULL == pColon) {
      generateSyntaxErrMsg(&pCxt->msgBuf, TSDB_CODE_PAR_INVALID_ENDPOINT);
      pCxt->valid = false;
    } else {
      strncpy(pFqdn, ep, pColon - ep);
      *pPort = strtol(pColon + 1, NULL, 10);
      if (*pPort >= UINT16_MAX || *pPort <= 0) {
        generateSyntaxErrMsg(&pCxt->msgBuf, TSDB_CODE_PAR_INVALID_PORT);
        pCxt->valid = false;
      }
    }
  }
  return pCxt->valid;
}

static bool checkFqdn(SAstCreateContext* pCxt, const SToken* pFqdn) {
  if (NULL == pFqdn) {
    pCxt->valid = false;
  } else {
    if (pFqdn->n >= TSDB_FQDN_LEN) {
      generateSyntaxErrMsg(&pCxt->msgBuf, TSDB_CODE_PAR_NAME_OR_PASSWD_TOO_LONG);
      pCxt->valid = false;
    }
  }
  return pCxt->valid;
}

static bool checkPort(SAstCreateContext* pCxt, const SToken* pPortToken, int32_t* pPort) {
  if (NULL == pPortToken) {
    pCxt->valid = false;
  } else {
    *pPort = strtol(pPortToken->z, NULL, 10);
    if (*pPort >= UINT16_MAX || *pPort <= 0) {
      generateSyntaxErrMsg(&pCxt->msgBuf, TSDB_CODE_PAR_INVALID_PORT);
      pCxt->valid = false;
    }
  }
  return pCxt->valid;
}

static bool checkDbName(SAstCreateContext* pCxt, const SToken* pDbName, bool query) {
  if (NULL == pDbName) {
    pCxt->valid = (query ? NULL != pCxt->pQueryCxt->db : true);
  } else {
    pCxt->valid = pDbName->n < TSDB_DB_NAME_LEN ? true : false;
  }
  return pCxt->valid;
}

static bool checkTableName(SAstCreateContext* pCxt, const SToken* pTableName) {
  if (NULL == pTableName) {
    pCxt->valid = true;
  } else {
    pCxt->valid = pTableName->n < TSDB_TABLE_NAME_LEN ? true : false;
  }
  return pCxt->valid;
}

static bool checkColumnName(SAstCreateContext* pCxt, const SToken* pColumnName) {
  if (NULL == pColumnName) {
    pCxt->valid = true;
  } else {
    pCxt->valid = pColumnName->n < TSDB_COL_NAME_LEN ? true : false;
  }
  return pCxt->valid;
}

static bool checkIndexName(SAstCreateContext* pCxt, const SToken* pIndexName) {
  if (NULL == pIndexName) {
    return false;
  }
  pCxt->valid = pIndexName->n < TSDB_INDEX_NAME_LEN ? true : false;
  return pCxt->valid;
}

SNode* createRawExprNode(SAstCreateContext* pCxt, const SToken* pToken, SNode* pNode) {
  SRawExprNode* target = (SRawExprNode*)nodesMakeNode(QUERY_NODE_RAW_EXPR);
  CHECK_OUT_OF_MEM(target);
  target->p = pToken->z;
  target->n = pToken->n;
  target->pNode = pNode;
  return (SNode*)target;
}

SNode* createRawExprNodeExt(SAstCreateContext* pCxt, const SToken* pStart, const SToken* pEnd, SNode* pNode) {
  SRawExprNode* target = (SRawExprNode*)nodesMakeNode(QUERY_NODE_RAW_EXPR);
  CHECK_OUT_OF_MEM(target);
  target->p = pStart->z;
  target->n = (pEnd->z + pEnd->n) - pStart->z;
  target->pNode = pNode;
  return (SNode*)target;
}

SNode* releaseRawExprNode(SAstCreateContext* pCxt, SNode* pNode) {
  CHECK_RAW_EXPR_NODE(pNode);
  SNode* tmp = ((SRawExprNode*)pNode)->pNode;
  tfree(pNode);
  return tmp;
}

SToken getTokenFromRawExprNode(SAstCreateContext* pCxt, SNode* pNode) {
  if (NULL == pNode || QUERY_NODE_RAW_EXPR != nodeType(pNode)) {
    pCxt->valid = false;
    return nil_token;
  }
  SRawExprNode* target = (SRawExprNode*)pNode;
  SToken t = { .type = 0, .z = target->p, .n = target->n};
  return t;
}

SNodeList* createNodeList(SAstCreateContext* pCxt, SNode* pNode) {
  SNodeList* list = nodesMakeList();
  CHECK_OUT_OF_MEM(list);
  if (TSDB_CODE_SUCCESS != nodesListAppend(list, pNode)) {
    pCxt->valid = false;
  }
  return list;
}

SNodeList* addNodeToList(SAstCreateContext* pCxt, SNodeList* pList, SNode* pNode) {
  if (TSDB_CODE_SUCCESS != nodesListAppend(pList, pNode)) {
    pCxt->valid = false;
  }
  return pList;
}

SNode* createColumnNode(SAstCreateContext* pCxt, const SToken* pTableAlias, const SToken* pColumnName) {
  if (!checkTableName(pCxt, pTableAlias) || !checkColumnName(pCxt, pColumnName)) {
    return NULL;
  }
  SColumnNode* col = (SColumnNode*)nodesMakeNode(QUERY_NODE_COLUMN);
  CHECK_OUT_OF_MEM(col);
  if (NULL != pTableAlias) {
    strncpy(col->tableAlias, pTableAlias->z, pTableAlias->n);
  }
  strncpy(col->colName, pColumnName->z, pColumnName->n);
  return (SNode*)col;
}

SNode* createValueNode(SAstCreateContext* pCxt, int32_t dataType, const SToken* pLiteral) {
  SValueNode* val = (SValueNode*)nodesMakeNode(QUERY_NODE_VALUE);
  CHECK_OUT_OF_MEM(val);
  val->literal = strndup(pLiteral->z, pLiteral->n);
<<<<<<< HEAD
  if (IS_VAR_DATA_TYPE(dataType) || TSDB_DATA_TYPE_TIMESTAMP == dataType) {
=======
  if (TK_NK_ID != pLiteral->type && (IS_VAR_DATA_TYPE(dataType) || TSDB_DATA_TYPE_TIMESTAMP == dataType)) {
>>>>>>> d6af5559
    trimString(pLiteral->z, pLiteral->n, val->literal, pLiteral->n);
  }
  CHECK_OUT_OF_MEM(val->literal);
  val->node.resType.type = dataType;
  val->node.resType.bytes = IS_VAR_DATA_TYPE(dataType) ? strlen(val->literal) : tDataTypes[dataType].bytes;
  if (TSDB_DATA_TYPE_TIMESTAMP == dataType) {
    val->node.resType.precision = TSDB_TIME_PRECISION_MILLI;
  }
  val->isDuration = false;
  val->translate = false;
  return (SNode*)val;
}

SNode* createDurationValueNode(SAstCreateContext* pCxt, const SToken* pLiteral) {
  SValueNode* val = (SValueNode*)nodesMakeNode(QUERY_NODE_VALUE);
  CHECK_OUT_OF_MEM(val);
  val->literal = strndup(pLiteral->z, pLiteral->n);
  CHECK_OUT_OF_MEM(val->literal);
  val->isDuration = true;
  val->translate = false;
  val->node.resType.type = TSDB_DATA_TYPE_BIGINT;
  val->node.resType.bytes = tDataTypes[TSDB_DATA_TYPE_BIGINT].bytes;
  val->node.resType.precision = TSDB_TIME_PRECISION_MILLI;
  return (SNode*)val;
}

SNode* createDefaultDatabaseCondValue(SAstCreateContext* pCxt) {
  if (NULL == pCxt->pQueryCxt->db) {
    return NULL;
  }

  SValueNode* val = (SValueNode*)nodesMakeNode(QUERY_NODE_VALUE);
  CHECK_OUT_OF_MEM(val);
  val->literal = strdup(pCxt->pQueryCxt->db);
  CHECK_OUT_OF_MEM(val->literal);
  val->isDuration = false;
  val->translate = false;
  val->node.resType.type = TSDB_DATA_TYPE_BINARY;
  val->node.resType.bytes = strlen(val->literal);
  val->node.resType.precision = TSDB_TIME_PRECISION_MILLI;
  return (SNode*)val;
}

SNode* createLogicConditionNode(SAstCreateContext* pCxt, ELogicConditionType type, SNode* pParam1, SNode* pParam2) {
  SLogicConditionNode* cond = (SLogicConditionNode*)nodesMakeNode(QUERY_NODE_LOGIC_CONDITION);
  CHECK_OUT_OF_MEM(cond);
  cond->condType = type;
  cond->pParameterList = nodesMakeList();
  nodesListAppend(cond->pParameterList, pParam1);
  nodesListAppend(cond->pParameterList, pParam2);
  return (SNode*)cond;
}

SNode* createOperatorNode(SAstCreateContext* pCxt, EOperatorType type, SNode* pLeft, SNode* pRight) {
  SOperatorNode* op = (SOperatorNode*)nodesMakeNode(QUERY_NODE_OPERATOR);
  CHECK_OUT_OF_MEM(op);
  op->opType = type;
  op->pLeft = pLeft;
  op->pRight = pRight;
  return (SNode*)op;
}

SNode* createBetweenAnd(SAstCreateContext* pCxt, SNode* pExpr, SNode* pLeft, SNode* pRight) {
  return createLogicConditionNode(pCxt, LOGIC_COND_TYPE_AND,
      createOperatorNode(pCxt, OP_TYPE_GREATER_EQUAL, pExpr, pLeft), createOperatorNode(pCxt, OP_TYPE_LOWER_EQUAL, nodesCloneNode(pExpr), pRight));
}

SNode* createNotBetweenAnd(SAstCreateContext* pCxt, SNode* pExpr, SNode* pLeft, SNode* pRight) {
  return createLogicConditionNode(pCxt, LOGIC_COND_TYPE_OR,
      createOperatorNode(pCxt, OP_TYPE_LOWER_THAN, pExpr, pLeft), createOperatorNode(pCxt, OP_TYPE_GREATER_THAN, nodesCloneNode(pExpr), pRight));
}

SNode* createFunctionNode(SAstCreateContext* pCxt, const SToken* pFuncName, SNodeList* pParameterList) {
  SFunctionNode* func = (SFunctionNode*)nodesMakeNode(QUERY_NODE_FUNCTION);
  CHECK_OUT_OF_MEM(func);
  strncpy(func->functionName, pFuncName->z, pFuncName->n);
  func->pParameterList = pParameterList;
  return (SNode*)func;
}

SNode* createNodeListNode(SAstCreateContext* pCxt, SNodeList* pList) {
  SNodeListNode* list = (SNodeListNode*)nodesMakeNode(QUERY_NODE_NODE_LIST);
  CHECK_OUT_OF_MEM(list);
  list->pNodeList = pList;
  return (SNode*)list;
}

SNode* createRealTableNode(SAstCreateContext* pCxt, const SToken* pDbName, const SToken* pTableName, const SToken* pTableAlias) {
  if (!checkDbName(pCxt, pDbName, true) || !checkTableName(pCxt, pTableName)) {
    return NULL;
  }
  SRealTableNode* realTable = (SRealTableNode*)nodesMakeNode(QUERY_NODE_REAL_TABLE);
  CHECK_OUT_OF_MEM(realTable);
  if (NULL != pDbName) {
    strncpy(realTable->table.dbName, pDbName->z, pDbName->n);
  } else {
    strcpy(realTable->table.dbName, pCxt->pQueryCxt->db);
  }
  if (NULL != pTableAlias && TK_NK_NIL != pTableAlias->type) {
    strncpy(realTable->table.tableAlias, pTableAlias->z, pTableAlias->n);
  } else {
    strncpy(realTable->table.tableAlias, pTableName->z, pTableName->n);
  }
  strncpy(realTable->table.tableName, pTableName->z, pTableName->n);
  strcpy(realTable->useDbName, pCxt->pQueryCxt->db);
  return (SNode*)realTable;
}

SNode* createTempTableNode(SAstCreateContext* pCxt, SNode* pSubquery, const SToken* pTableAlias) {
  STempTableNode* tempTable = (STempTableNode*)nodesMakeNode(QUERY_NODE_TEMP_TABLE);
  CHECK_OUT_OF_MEM(tempTable);
  tempTable->pSubquery = pSubquery;
  if (NULL != pTableAlias && TK_NK_NIL != pTableAlias->type) {
    strncpy(tempTable->table.tableAlias, pTableAlias->z, pTableAlias->n);
  }
  return (SNode*)tempTable;
}

SNode* createJoinTableNode(SAstCreateContext* pCxt, EJoinType type, SNode* pLeft, SNode* pRight, SNode* pJoinCond) {
  SJoinTableNode* joinTable = (SJoinTableNode*)nodesMakeNode(QUERY_NODE_JOIN_TABLE);
  CHECK_OUT_OF_MEM(joinTable);
  joinTable->joinType = type;
  joinTable->pLeft = pLeft;
  joinTable->pRight = pRight;
  joinTable->pOnCond = pJoinCond;
  return (SNode*)joinTable;
}

SNode* createLimitNode(SAstCreateContext* pCxt, const SToken* pLimit, const SToken* pOffset) {
  SLimitNode* limitNode = (SLimitNode*)nodesMakeNode(QUERY_NODE_LIMIT);
  CHECK_OUT_OF_MEM(limitNode);
  // limitNode->limit = limit;
  // limitNode->offset = offset;
  return (SNode*)limitNode;
}

SNode* createOrderByExprNode(SAstCreateContext* pCxt, SNode* pExpr, EOrder order, ENullOrder nullOrder) {
  SOrderByExprNode* orderByExpr = (SOrderByExprNode*)nodesMakeNode(QUERY_NODE_ORDER_BY_EXPR);
  CHECK_OUT_OF_MEM(orderByExpr);
  orderByExpr->pExpr = pExpr;
  orderByExpr->order = order;
  if (NULL_ORDER_DEFAULT == nullOrder) {
    nullOrder = (ORDER_ASC == order ? NULL_ORDER_FIRST : NULL_ORDER_LAST);
  }
  orderByExpr->nullOrder = nullOrder;
  return (SNode*)orderByExpr;
}

SNode* createSessionWindowNode(SAstCreateContext* pCxt, SNode* pCol, const SToken* pVal) {
  SSessionWindowNode* session = (SSessionWindowNode*)nodesMakeNode(QUERY_NODE_SESSION_WINDOW);
  CHECK_OUT_OF_MEM(session);
  session->pCol = pCol;
  // session->gap = getInteger(pVal);
  return (SNode*)session;
}

SNode* createStateWindowNode(SAstCreateContext* pCxt, SNode* pCol) {
  SStateWindowNode* state = (SStateWindowNode*)nodesMakeNode(QUERY_NODE_STATE_WINDOW);
  CHECK_OUT_OF_MEM(state);
  state->pCol = pCol;
  return (SNode*)state;
}

SNode* createIntervalWindowNode(SAstCreateContext* pCxt, SNode* pInterval, SNode* pOffset, SNode* pSliding, SNode* pFill) {
  SIntervalWindowNode* interval = (SIntervalWindowNode*)nodesMakeNode(QUERY_NODE_INTERVAL_WINDOW);
  CHECK_OUT_OF_MEM(interval);
  interval->pInterval = pInterval;
  interval->pOffset = pOffset;
  interval->pSliding = pSliding;
  interval->pFill = pFill;
  return (SNode*)interval;
}

SNode* createFillNode(SAstCreateContext* pCxt, EFillMode mode, SNode* pValues) {
  SFillNode* fill = (SFillNode*)nodesMakeNode(QUERY_NODE_FILL);
  CHECK_OUT_OF_MEM(fill);
  fill->mode = mode;
  fill->pValues = pValues;
  return (SNode*)fill;
}

SNode* createGroupingSetNode(SAstCreateContext* pCxt, SNode* pNode) {
  SGroupingSetNode* groupingSet = (SGroupingSetNode*)nodesMakeNode(QUERY_NODE_GROUPING_SET);
  CHECK_OUT_OF_MEM(groupingSet);
  groupingSet->groupingSetType = GP_TYPE_NORMAL;
  groupingSet->pParameterList = nodesMakeList();
  nodesListAppend(groupingSet->pParameterList, pNode);
  return (SNode*)groupingSet;
}

SNode* setProjectionAlias(SAstCreateContext* pCxt, SNode* pNode, const SToken* pAlias) {
  if (NULL == pNode || !pCxt->valid) {
    return pNode;
  }
  uint32_t maxLen = sizeof(((SExprNode*)pNode)->aliasName);
  strncpy(((SExprNode*)pNode)->aliasName, pAlias->z, pAlias->n > maxLen ? maxLen : pAlias->n);
  return pNode;
}

SNode* addWhereClause(SAstCreateContext* pCxt, SNode* pStmt, SNode* pWhere) {
  if (QUERY_NODE_SELECT_STMT == nodeType(pStmt)) {
    ((SSelectStmt*)pStmt)->pWhere = pWhere;
  }
  return pStmt;
}

SNode* addPartitionByClause(SAstCreateContext* pCxt, SNode* pStmt, SNodeList* pPartitionByList) {
  if (QUERY_NODE_SELECT_STMT == nodeType(pStmt)) {
    ((SSelectStmt*)pStmt)->pPartitionByList = pPartitionByList;
  }
  return pStmt;
}

SNode* addWindowClauseClause(SAstCreateContext* pCxt, SNode* pStmt, SNode* pWindow) {
  if (QUERY_NODE_SELECT_STMT == nodeType(pStmt)) {
    ((SSelectStmt*)pStmt)->pWindow = pWindow;
  }
  return pStmt;
}

SNode* addGroupByClause(SAstCreateContext* pCxt, SNode* pStmt, SNodeList* pGroupByList) {
  if (QUERY_NODE_SELECT_STMT == nodeType(pStmt)) {
    ((SSelectStmt*)pStmt)->pGroupByList = pGroupByList;
  }
  return pStmt;
}

SNode* addHavingClause(SAstCreateContext* pCxt, SNode* pStmt, SNode* pHaving) {
  if (QUERY_NODE_SELECT_STMT == nodeType(pStmt)) {
    ((SSelectStmt*)pStmt)->pHaving = pHaving;
  }
  return pStmt;
}

SNode* addOrderByClause(SAstCreateContext* pCxt, SNode* pStmt, SNodeList* pOrderByList) {
  if (QUERY_NODE_SELECT_STMT == nodeType(pStmt)) {
    ((SSelectStmt*)pStmt)->pOrderByList = pOrderByList;
  }
  return pStmt;
}

SNode* addSlimitClause(SAstCreateContext* pCxt, SNode* pStmt, SNode* pSlimit) {
  if (QUERY_NODE_SELECT_STMT == nodeType(pStmt)) {
    ((SSelectStmt*)pStmt)->pSlimit = pSlimit;
  }
  return pStmt;
}

SNode* addLimitClause(SAstCreateContext* pCxt, SNode* pStmt, SNode* pLimit) {
  if (QUERY_NODE_SELECT_STMT == nodeType(pStmt)) {
    ((SSelectStmt*)pStmt)->pLimit = pLimit;
  }
  return pStmt;
}

SNode* createSelectStmt(SAstCreateContext* pCxt, bool isDistinct, SNodeList* pProjectionList, SNode* pTable) {
  SSelectStmt* select = (SSelectStmt*)nodesMakeNode(QUERY_NODE_SELECT_STMT);
  CHECK_OUT_OF_MEM(select);
  select->isDistinct = isDistinct;
  select->pProjectionList = pProjectionList;
  select->pFromTable = pTable;
  return (SNode*)select;
}

SNode* createSetOperator(SAstCreateContext* pCxt, ESetOperatorType type, SNode* pLeft, SNode* pRight) {
  SSetOperator* setOp = (SSetOperator*)nodesMakeNode(QUERY_NODE_SET_OPERATOR);
  CHECK_OUT_OF_MEM(setOp);
  setOp->opType = type;
  setOp->pLeft = pLeft;
  setOp->pRight = pRight;
  return (SNode*)setOp;
}

SNode* createDefaultDatabaseOptions(SAstCreateContext* pCxt) {
  SDatabaseOptions* pOptions = nodesMakeNode(QUERY_NODE_DATABASE_OPTIONS);
  CHECK_OUT_OF_MEM(pOptions);
  pOptions->numOfBlocks = TSDB_DEFAULT_TOTAL_BLOCKS;
  pOptions->cacheBlockSize = TSDB_DEFAULT_CACHE_BLOCK_SIZE;
  pOptions->cachelast = TSDB_DEFAULT_CACHE_LAST_ROW;
  pOptions->compressionLevel = TSDB_DEFAULT_COMP_LEVEL;
  pOptions->daysPerFile = TSDB_DEFAULT_DAYS_PER_FILE;
  pOptions->fsyncPeriod = TSDB_DEFAULT_FSYNC_PERIOD;
  pOptions->maxRowsPerBlock = TSDB_DEFAULT_MAX_ROW_FBLOCK;
  pOptions->minRowsPerBlock = TSDB_DEFAULT_MIN_ROW_FBLOCK;
  pOptions->keep = TSDB_DEFAULT_KEEP;
  pOptions->precision = TSDB_TIME_PRECISION_MILLI;
  pOptions->quorum = TSDB_DEFAULT_DB_QUORUM_OPTION;
  pOptions->replica = TSDB_DEFAULT_DB_REPLICA_OPTION;
  pOptions->ttl = TSDB_DEFAULT_DB_TTL_OPTION;
  pOptions->walLevel = TSDB_DEFAULT_WAL_LEVEL;
  pOptions->numOfVgroups = TSDB_DEFAULT_VN_PER_DB;
  pOptions->singleStable = TSDB_DEFAULT_DB_SINGLE_STABLE_OPTION;
  pOptions->streamMode = TSDB_DEFAULT_DB_STREAM_MODE_OPTION;
  return (SNode*)pOptions;
}

SNode* createDefaultAlterDatabaseOptions(SAstCreateContext* pCxt) {
  SDatabaseOptions* pOptions = nodesMakeNode(QUERY_NODE_DATABASE_OPTIONS);
  CHECK_OUT_OF_MEM(pOptions);
  pOptions->numOfBlocks = -1;
  pOptions->cacheBlockSize = -1;
  pOptions->cachelast = -1;
  pOptions->compressionLevel = -1;
  pOptions->daysPerFile = -1;
  pOptions->fsyncPeriod = -1;
  pOptions->maxRowsPerBlock = -1;
  pOptions->minRowsPerBlock = -1;
  pOptions->keep = -1;
  pOptions->precision = -1;
  pOptions->quorum = -1;
  pOptions->replica = -1;
  pOptions->ttl = -1;
  pOptions->walLevel = -1;
  pOptions->numOfVgroups = -1;
  pOptions->singleStable = -1;
  pOptions->streamMode = -1;
  return (SNode*)pOptions;
}

SNode* setDatabaseOption(SAstCreateContext* pCxt, SNode* pOptions, EDatabaseOptionType type, const SToken* pVal) {
  return (SNode*)setDbOptionFuncs[type](pCxt, (SDatabaseOptions*)pOptions, pVal);
}

SNode* createCreateDatabaseStmt(SAstCreateContext* pCxt, bool ignoreExists, const SToken* pDbName, SNode* pOptions) {
  if (!checkDbName(pCxt, pDbName, false)) {
    return NULL;
  }
  SCreateDatabaseStmt* pStmt = (SCreateDatabaseStmt*)nodesMakeNode(QUERY_NODE_CREATE_DATABASE_STMT);
  CHECK_OUT_OF_MEM(pStmt);
  strncpy(pStmt->dbName, pDbName->z, pDbName->n);
  pStmt->ignoreExists = ignoreExists;
  pStmt->pOptions = (SDatabaseOptions*)pOptions;
  return (SNode*)pStmt;
}

SNode* createDropDatabaseStmt(SAstCreateContext* pCxt, bool ignoreNotExists, const SToken* pDbName) {
  if (!checkDbName(pCxt, pDbName, false)) {
    return NULL;
  }
  SDropDatabaseStmt* pStmt = (SDropDatabaseStmt*)nodesMakeNode(QUERY_NODE_DROP_DATABASE_STMT);
  CHECK_OUT_OF_MEM(pStmt);
  strncpy(pStmt->dbName, pDbName->z, pDbName->n);
  pStmt->ignoreNotExists = ignoreNotExists;
  return (SNode*)pStmt;
}

SNode* createAlterDatabaseStmt(SAstCreateContext* pCxt, const SToken* pDbName, SNode* pOptions) {
  if (!checkDbName(pCxt, pDbName, false)) {
    return NULL;
  }
  SAlterDatabaseStmt* pStmt = nodesMakeNode(QUERY_NODE_ALTER_DATABASE_STMT);
  CHECK_OUT_OF_MEM(pStmt);
  strncpy(pStmt->dbName, pDbName->z, pDbName->n);
  pStmt->pOptions = (SDatabaseOptions*)pOptions;
  return (SNode*)pStmt;
}

SNode* createDefaultTableOptions(SAstCreateContext* pCxt) {
  STableOptions* pOptions = nodesMakeNode(QUERY_NODE_TABLE_OPTIONS);
  CHECK_OUT_OF_MEM(pOptions);
  pOptions->keep = TSDB_DEFAULT_KEEP;
  pOptions->ttl = TSDB_DEFAULT_DB_TTL_OPTION;
  return (SNode*)pOptions;
}

SNode* createDefaultAlterTableOptions(SAstCreateContext* pCxt) {
  STableOptions* pOptions = nodesMakeNode(QUERY_NODE_TABLE_OPTIONS);
  CHECK_OUT_OF_MEM(pOptions);
  pOptions->keep = -1;
  pOptions->ttl = -1;
  return (SNode*)pOptions;
}

SNode* setTableOption(SAstCreateContext* pCxt, SNode* pOptions, ETableOptionType type, const SToken* pVal) {
  return (SNode*)setTableOptionFuncs[type](pCxt, (STableOptions*)pOptions, pVal);
}

SNode* setTableSmaOption(SAstCreateContext* pCxt, SNode* pOptions, SNodeList* pSma) {
  ((STableOptions*)pOptions)->pSma = pSma;
  return pOptions;
}

SNode* setTableRollupOption(SAstCreateContext* pCxt, SNode* pOptions, SNodeList* pFuncs) {
  // todo
  return pOptions;
}

SNode* createColumnDefNode(SAstCreateContext* pCxt, const SToken* pColName, SDataType dataType, const SToken* pComment) {
  SColumnDefNode* pCol = (SColumnDefNode*)nodesMakeNode(QUERY_NODE_COLUMN_DEF);
  CHECK_OUT_OF_MEM(pCol);
  strncpy(pCol->colName, pColName->z, pColName->n);
  pCol->dataType = dataType;
  if (NULL != pComment) {
    trimString(pComment->z, pComment->n, pCol->comments, sizeof(pCol->comments));
  }
  return (SNode*)pCol;
}

SDataType createDataType(uint8_t type) {
  SDataType dt = { .type = type, .precision = 0, .scale = 0, .bytes = tDataTypes[type].bytes };
  return dt;
}

SDataType createVarLenDataType(uint8_t type, const SToken* pLen) {
  SDataType dt = { .type = type, .precision = 0, .scale = 0, .bytes = tDataTypes[type].bytes };
  return dt;
}

SNode* createCreateTableStmt(SAstCreateContext* pCxt,
    bool ignoreExists, SNode* pRealTable, SNodeList* pCols, SNodeList* pTags, SNode* pOptions) {
  SCreateTableStmt* pStmt = (SCreateTableStmt*)nodesMakeNode(QUERY_NODE_CREATE_TABLE_STMT);
  CHECK_OUT_OF_MEM(pStmt);
  strcpy(pStmt->dbName, ((SRealTableNode*)pRealTable)->table.dbName);
  strcpy(pStmt->tableName, ((SRealTableNode*)pRealTable)->table.tableName);
  pStmt->ignoreExists = ignoreExists;
  pStmt->pCols = pCols;
  pStmt->pTags = pTags;
  pStmt->pOptions = (STableOptions*)pOptions;
  nodesDestroyNode(pRealTable);
  return (SNode*)pStmt;
}

SNode* createCreateSubTableClause(SAstCreateContext* pCxt,
    bool ignoreExists, SNode* pRealTable, SNode* pUseRealTable, SNodeList* pSpecificTags, SNodeList* pValsOfTags) {
  SCreateSubTableClause* pStmt = nodesMakeNode(QUERY_NODE_CREATE_SUBTABLE_CLAUSE);
  CHECK_OUT_OF_MEM(pStmt);
  strcpy(pStmt->dbName, ((SRealTableNode*)pRealTable)->table.dbName);
  strcpy(pStmt->tableName, ((SRealTableNode*)pRealTable)->table.tableName);
  strcpy(pStmt->useDbName, ((SRealTableNode*)pUseRealTable)->table.dbName);
  strcpy(pStmt->useTableName, ((SRealTableNode*)pUseRealTable)->table.tableName);
  pStmt->ignoreExists = ignoreExists;
  pStmt->pSpecificTags = pSpecificTags;
  pStmt->pValsOfTags = pValsOfTags;
  nodesDestroyNode(pRealTable);
  nodesDestroyNode(pUseRealTable);
  return (SNode*)pStmt;
}

SNode* createCreateMultiTableStmt(SAstCreateContext* pCxt, SNodeList* pSubTables) {
  SCreateMultiTableStmt* pStmt = nodesMakeNode(QUERY_NODE_CREATE_MULTI_TABLE_STMT);
  CHECK_OUT_OF_MEM(pStmt);
  pStmt->pSubTables = pSubTables;
  return (SNode*)pStmt;
}

SNode* createDropTableClause(SAstCreateContext* pCxt, bool ignoreNotExists, SNode* pRealTable) {
  SDropTableClause* pStmt = nodesMakeNode(QUERY_NODE_DROP_TABLE_CLAUSE);
  CHECK_OUT_OF_MEM(pStmt);
  strcpy(pStmt->dbName, ((SRealTableNode*)pRealTable)->table.dbName);
  strcpy(pStmt->tableName, ((SRealTableNode*)pRealTable)->table.tableName);
  pStmt->ignoreNotExists = ignoreNotExists;
  nodesDestroyNode(pRealTable);
  return (SNode*)pStmt;
}

SNode* createDropTableStmt(SAstCreateContext* pCxt, SNodeList* pTables) {
  SDropTableStmt* pStmt = nodesMakeNode(QUERY_NODE_DROP_TABLE_STMT);
  CHECK_OUT_OF_MEM(pStmt);
  pStmt->pTables = pTables;
  return (SNode*)pStmt;
}

SNode* createDropSuperTableStmt(SAstCreateContext* pCxt, bool ignoreNotExists, SNode* pRealTable) {
  SDropSuperTableStmt* pStmt = nodesMakeNode(QUERY_NODE_DROP_SUPER_TABLE_STMT);
  CHECK_OUT_OF_MEM(pStmt);
  strcpy(pStmt->dbName, ((SRealTableNode*)pRealTable)->table.dbName);
  strcpy(pStmt->tableName, ((SRealTableNode*)pRealTable)->table.tableName);
  pStmt->ignoreNotExists = ignoreNotExists;
  nodesDestroyNode(pRealTable);
  return (SNode*)pStmt;
}

SNode* createAlterTableOption(SAstCreateContext* pCxt, SNode* pRealTable, SNode* pOptions) {
  SAlterTableStmt* pStmt = nodesMakeNode(QUERY_NODE_ALTER_TABLE_STMT);
  CHECK_OUT_OF_MEM(pStmt);
  pStmt->alterType = TSDB_ALTER_TABLE_UPDATE_OPTIONS;
  pStmt->pOptions = (STableOptions*)pOptions;
  return (SNode*)pStmt;
}

SNode* createAlterTableAddModifyCol(SAstCreateContext* pCxt, SNode* pRealTable, int8_t alterType, const SToken* pColName, SDataType dataType) {
  SAlterTableStmt* pStmt = nodesMakeNode(QUERY_NODE_ALTER_TABLE_STMT);
  CHECK_OUT_OF_MEM(pStmt);
  pStmt->alterType = alterType;
  strncpy(pStmt->colName, pColName->z, pColName->n);
  pStmt->dataType = dataType;
  return (SNode*)pStmt;
}

SNode* createAlterTableDropCol(SAstCreateContext* pCxt, SNode* pRealTable, int8_t alterType, const SToken* pColName) {
  SAlterTableStmt* pStmt = nodesMakeNode(QUERY_NODE_ALTER_TABLE_STMT);
  CHECK_OUT_OF_MEM(pStmt);
  pStmt->alterType = alterType;
  strncpy(pStmt->colName, pColName->z, pColName->n);
  return (SNode*)pStmt;
}

SNode* createAlterTableRenameCol(SAstCreateContext* pCxt, SNode* pRealTable, int8_t alterType, const SToken* pOldColName, const SToken* pNewColName) {
  SAlterTableStmt* pStmt = nodesMakeNode(QUERY_NODE_ALTER_TABLE_STMT);
  CHECK_OUT_OF_MEM(pStmt);
  pStmt->alterType = alterType;
  strncpy(pStmt->colName, pOldColName->z, pOldColName->n);
  strncpy(pStmt->newColName, pNewColName->z, pNewColName->n);
  return (SNode*)pStmt;
}

SNode* createAlterTableSetTag(SAstCreateContext* pCxt, SNode* pRealTable, const SToken* pTagName, SNode* pVal) {
  SAlterTableStmt* pStmt = nodesMakeNode(QUERY_NODE_ALTER_TABLE_STMT);
  CHECK_OUT_OF_MEM(pStmt);
  pStmt->alterType = TSDB_ALTER_TABLE_UPDATE_TAG_VAL;
  strncpy(pStmt->colName, pTagName->z, pTagName->n);
  pStmt->pVal = (SValueNode*)pVal;
  return (SNode*)pStmt;
}

SNode* createUseDatabaseStmt(SAstCreateContext* pCxt, const SToken* pDbName) {
  SUseDatabaseStmt* pStmt = (SUseDatabaseStmt*)nodesMakeNode(QUERY_NODE_USE_DATABASE_STMT);
  CHECK_OUT_OF_MEM(pStmt);
  strncpy(pStmt->dbName, pDbName->z, pDbName->n);
  return (SNode*)pStmt;
}

static bool needDbShowStmt(ENodeType type) {
  return QUERY_NODE_SHOW_TABLES_STMT == type || QUERY_NODE_SHOW_STABLES_STMT == type || QUERY_NODE_SHOW_VGROUPS_STMT == type;
}

SNode* createShowStmt(SAstCreateContext* pCxt, ENodeType type, SNode* pDbName, SNode* pTbNamePattern) {
  if (needDbShowStmt(type) && NULL == pDbName && NULL == pCxt->pQueryCxt->db) {
    snprintf(pCxt->pQueryCxt->pMsg, pCxt->pQueryCxt->msgLen, "db not specified");
    pCxt->valid = false;
    return NULL;
  }
  SShowStmt* pStmt = nodesMakeNode(type);;
  CHECK_OUT_OF_MEM(pStmt);
  pStmt->pDbName = pDbName;
  pStmt->pTbNamePattern = pTbNamePattern;
  return (SNode*)pStmt;
}

SNode* createCreateUserStmt(SAstCreateContext* pCxt, const SToken* pUserName, const SToken* pPassword) {
  char password[TSDB_USET_PASSWORD_LEN] = {0};
  if (!checkUserName(pCxt, pUserName) || !checkPassword(pCxt, pPassword, password)) {
    return NULL;
  }
  SCreateUserStmt* pStmt = (SCreateUserStmt*)nodesMakeNode(QUERY_NODE_CREATE_USER_STMT);
  CHECK_OUT_OF_MEM(pStmt);
  strncpy(pStmt->useName, pUserName->z, pUserName->n);
  strcpy(pStmt->password, password);
  return (SNode*)pStmt;
}

SNode* createAlterUserStmt(SAstCreateContext* pCxt, const SToken* pUserName, int8_t alterType, const SToken* pVal) {
  if (!checkUserName(pCxt, pUserName)) {
    return NULL;
  }
  SAlterUserStmt* pStmt = (SAlterUserStmt*)nodesMakeNode(QUERY_NODE_ALTER_USER_STMT);
  CHECK_OUT_OF_MEM(pStmt);
  strncpy(pStmt->useName, pUserName->z, pUserName->n);
  if (TSDB_ALTER_USER_PASSWD == alterType) {
    char password[TSDB_USET_PASSWORD_LEN] = {0};
    if (!checkPassword(pCxt, pVal, password)) {
      nodesDestroyNode(pStmt);
      return NULL;
    }
    strcpy(pStmt->password, password);
  }
  pStmt->alterType = alterType;
  return (SNode*)pStmt;
}

SNode* createDropUserStmt(SAstCreateContext* pCxt, const SToken* pUserName) {
  if (!checkUserName(pCxt, pUserName)) {
    return NULL;
  }
  SDropUserStmt* pStmt = (SDropUserStmt*)nodesMakeNode(QUERY_NODE_DROP_USER_STMT);
  CHECK_OUT_OF_MEM(pStmt);
  strncpy(pStmt->useName, pUserName->z, pUserName->n);
  return (SNode*)pStmt;
}

SNode* createCreateDnodeStmt(SAstCreateContext* pCxt, const SToken* pFqdn, const SToken* pPort) {
  int32_t port = 0;
  char fqdn[TSDB_FQDN_LEN] = {0};
  if (NULL == pPort) {
    if (!checkAndSplitEndpoint(pCxt, pFqdn, fqdn, &port)) {
      return NULL;
    }
  } else if (!checkFqdn(pCxt, pFqdn) || !checkPort(pCxt, pPort, &port)) {
    return NULL;
  }
  SCreateDnodeStmt* pStmt = (SCreateDnodeStmt*)nodesMakeNode(QUERY_NODE_CREATE_DNODE_STMT);
  CHECK_OUT_OF_MEM(pStmt);
  if (NULL == pPort) {
    strcpy(pStmt->fqdn, fqdn);
  } else {
    strncpy(pStmt->fqdn, pFqdn->z, pFqdn->n);
  }
  pStmt->port = port;
  return (SNode*)pStmt;
}

SNode* createDropDnodeStmt(SAstCreateContext* pCxt, const SToken* pDnode) {
  SDropDnodeStmt* pStmt = (SDropDnodeStmt*)nodesMakeNode(QUERY_NODE_DROP_DNODE_STMT);
  CHECK_OUT_OF_MEM(pStmt);
  if (TK_NK_INTEGER == pDnode->type) {
    pStmt->dnodeId = strtol(pDnode->z, NULL, 10);
  } else {
    if (!checkAndSplitEndpoint(pCxt, pDnode, pStmt->fqdn, &pStmt->port)) {
      nodesDestroyNode(pStmt);
      return NULL;
    }
  }
  return (SNode*)pStmt;
}

SNode* createAlterDnodeStmt(SAstCreateContext* pCxt, const SToken* pDnode, const SToken* pConfig, const SToken* pValue) {
  SAlterDnodeStmt* pStmt = nodesMakeNode(QUERY_NODE_ALTER_DNODE_STMT);
  CHECK_OUT_OF_MEM(pStmt);
  pStmt->dnodeId = strtol(pDnode->z, NULL, 10);
  trimString(pConfig->z, pConfig->n, pStmt->config, sizeof(pStmt->config));
  if (NULL != pValue) {
    trimString(pValue->z, pValue->n, pStmt->value, sizeof(pStmt->value));
  }
  return (SNode*)pStmt;
}

SNode* createCreateIndexStmt(SAstCreateContext* pCxt, EIndexType type, const SToken* pIndexName, const SToken* pTableName, SNodeList* pCols, SNode* pOptions) {
  if (!checkIndexName(pCxt, pIndexName) || !checkTableName(pCxt, pTableName)) {
    return NULL;
  }
  SCreateIndexStmt* pStmt = nodesMakeNode(QUERY_NODE_CREATE_INDEX_STMT);
  CHECK_OUT_OF_MEM(pStmt);
  pStmt->indexType = type;
  strncpy(pStmt->indexName, pIndexName->z, pIndexName->n);
  strncpy(pStmt->tableName, pTableName->z, pTableName->n);
  pStmt->pCols = pCols;
  pStmt->pOptions = (SIndexOptions*)pOptions;
  return (SNode*)pStmt;
}

SNode* createIndexOption(SAstCreateContext* pCxt, SNodeList* pFuncs, SNode* pInterval, SNode* pOffset, SNode* pSliding) {
  SIndexOptions* pOptions = nodesMakeNode(QUERY_NODE_INDEX_OPTIONS);
  CHECK_OUT_OF_MEM(pOptions);
  pOptions->pFuncs = pFuncs;
  pOptions->pInterval = pInterval;
  pOptions->pOffset = pOffset;
  pOptions->pSliding = pSliding;
  return (SNode*)pOptions;
}

SNode* createDropIndexStmt(SAstCreateContext* pCxt, const SToken* pIndexName, const SToken* pTableName) {
  if (!checkIndexName(pCxt, pIndexName) || !checkTableName(pCxt, pTableName)) {
    return NULL;
  }
  SDropIndexStmt* pStmt = nodesMakeNode(QUERY_NODE_DROP_INDEX_STMT);
  CHECK_OUT_OF_MEM(pStmt);
  strncpy(pStmt->indexName, pIndexName->z, pIndexName->n);
  strncpy(pStmt->tableName, pTableName->z, pTableName->n);
  return (SNode*)pStmt;
}

SNode* createCreateQnodeStmt(SAstCreateContext* pCxt, const SToken* pDnodeId) {
  SCreateQnodeStmt* pStmt = nodesMakeNode(QUERY_NODE_CREATE_QNODE_STMT);
  CHECK_OUT_OF_MEM(pStmt);
  pStmt->dnodeId = strtol(pDnodeId->z, NULL, 10);;
  return (SNode*)pStmt;
}

SNode* createDropQnodeStmt(SAstCreateContext* pCxt, const SToken* pDnodeId) {
  SDropQnodeStmt* pStmt = nodesMakeNode(QUERY_NODE_DROP_QNODE_STMT);
  CHECK_OUT_OF_MEM(pStmt);
  pStmt->dnodeId = strtol(pDnodeId->z, NULL, 10);;
  return (SNode*)pStmt;
}

SNode* createCreateTopicStmt(SAstCreateContext* pCxt, bool ignoreExists, const SToken* pTopicName, SNode* pQuery, const SToken* pSubscribeDbName) {
  SCreateTopicStmt* pStmt = nodesMakeNode(QUERY_NODE_CREATE_TOPIC_STMT);
  CHECK_OUT_OF_MEM(pStmt);
  strncpy(pStmt->topicName, pTopicName->z, pTopicName->n);
  pStmt->ignoreExists = ignoreExists;
  pStmt->pQuery = pQuery;
  if (NULL != pSubscribeDbName) {
    strncpy(pStmt->subscribeDbName, pSubscribeDbName->z, pSubscribeDbName->n);
  }
  return (SNode*)pStmt;
}

SNode* createDropTopicStmt(SAstCreateContext* pCxt, bool ignoreNotExists, const SToken* pTopicName) {
  SDropTopicStmt* pStmt = nodesMakeNode(QUERY_NODE_DROP_TOPIC_STMT);
  CHECK_OUT_OF_MEM(pStmt);
  strncpy(pStmt->topicName, pTopicName->z, pTopicName->n);
  pStmt->ignoreNotExists = ignoreNotExists;
  return (SNode*)pStmt;
}

SNode* createAlterLocalStmt(SAstCreateContext* pCxt, const SToken* pConfig, const SToken* pValue) {
  SAlterLocalStmt* pStmt = nodesMakeNode(QUERY_NODE_ALTER_LOCAL_STMT);
  CHECK_OUT_OF_MEM(pStmt);
  trimString(pConfig->z, pConfig->n, pStmt->config, sizeof(pStmt->config));
  if (NULL != pValue) {
    trimString(pValue->z, pValue->n, pStmt->value, sizeof(pStmt->value));
  }
  return (SNode*)pStmt;
}<|MERGE_RESOLUTION|>--- conflicted
+++ resolved
@@ -515,11 +515,7 @@
   SValueNode* val = (SValueNode*)nodesMakeNode(QUERY_NODE_VALUE);
   CHECK_OUT_OF_MEM(val);
   val->literal = strndup(pLiteral->z, pLiteral->n);
-<<<<<<< HEAD
-  if (IS_VAR_DATA_TYPE(dataType) || TSDB_DATA_TYPE_TIMESTAMP == dataType) {
-=======
   if (TK_NK_ID != pLiteral->type && (IS_VAR_DATA_TYPE(dataType) || TSDB_DATA_TYPE_TIMESTAMP == dataType)) {
->>>>>>> d6af5559
     trimString(pLiteral->z, pLiteral->n, val->literal, pLiteral->n);
   }
   CHECK_OUT_OF_MEM(val->literal);
