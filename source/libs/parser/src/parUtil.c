/*
 * Copyright (c) 2019 TAOS Data, Inc. <jhtao@taosdata.com>
 *
 * This program is free software: you can use, redistribute, and/or modify
 * it under the terms of the GNU Affero General Public License, version 3
 * or later ("AGPL"), as published by the Free Software Foundation.
 *
 * This program is distributed in the hope that it will be useful, but WITHOUT
 * ANY WARRANTY; without even the implied warranty of MERCHANTABILITY or
 * FITNESS FOR A PARTICULAR PURPOSE.
 *
 * You should have received a copy of the GNU Affero General Public License
 * along with this program. If not, see <http://www.gnu.org/licenses/>.
 */

#include "parUtil.h"
#include "cJSON.h"

static char* getSyntaxErrFormat(int32_t errCode) {
  switch (errCode) {
    case TSDB_CODE_PAR_SYNTAX_ERROR:
      return "syntax error near \"%s\"";
    case TSDB_CODE_PAR_INCOMPLETE_SQL:
      return "Incomplete SQL statement";
    case TSDB_CODE_PAR_INVALID_COLUMN:
      return "Invalid column name: %s";
    case TSDB_CODE_PAR_TABLE_NOT_EXIST:
      return "Table does not exist: %s";
    case TSDB_CODE_PAR_AMBIGUOUS_COLUMN:
      return "Column ambiguously defined: %s";
    case TSDB_CODE_PAR_WRONG_VALUE_TYPE:
      return "Invalid value type: %s";
    case TSDB_CODE_PAR_ILLEGAL_USE_AGG_FUNCTION:
      return "There mustn't be aggregation";
    case TSDB_CODE_PAR_WRONG_NUMBER_OF_SELECT:
      return "ORDER BY item must be the number of a SELECT-list expression";
    case TSDB_CODE_PAR_GROUPBY_LACK_EXPRESSION:
      return "Not a GROUP BY expression";
    case TSDB_CODE_PAR_NOT_SELECTED_EXPRESSION:
      return "Not SELECTed expression";
    case TSDB_CODE_PAR_NOT_SINGLE_GROUP:
      return "Not a single-group group function";
    case TSDB_CODE_PAR_TAGS_NOT_MATCHED:
      return "Tags number not matched";
    case TSDB_CODE_PAR_INVALID_TAG_NAME:
      return "Invalid tag name: %s";
    case TSDB_CODE_PAR_NAME_OR_PASSWD_TOO_LONG:
      return "Name or password too long";
    case TSDB_CODE_PAR_PASSWD_EMPTY:
      return "Password can not be empty";
    case TSDB_CODE_PAR_INVALID_PORT:
      return "Port should be an integer that is less than 65535 and greater than 0";
    case TSDB_CODE_PAR_INVALID_ENDPOINT:
      return "Endpoint should be in the format of 'fqdn:port'";
    case TSDB_CODE_PAR_EXPRIE_STATEMENT:
      return "This statement is no longer supported";
    case TSDB_CODE_PAR_INTER_VALUE_TOO_SMALL:
      return "Interval cannot be less than %d us";
    case TSDB_CODE_PAR_DB_NOT_SPECIFIED:
      return "Database not specified";
    case TSDB_CODE_PAR_INVALID_IDENTIFIER_NAME:
      return "Invalid identifier name: %s";
    case TSDB_CODE_PAR_CORRESPONDING_STABLE_ERR:
      return "Corresponding super table not in this db";
    case TSDB_CODE_PAR_INVALID_RANGE_OPTION:
      return "Invalid option %s: %" PRId64 " valid range: [%d, %d]";
    case TSDB_CODE_PAR_INVALID_STR_OPTION:
      return "Invalid option %s: %s";
    case TSDB_CODE_PAR_INVALID_ENUM_OPTION:
      return "Invalid option %s: %" PRId64 ", only %d, %d allowed";
    case TSDB_CODE_PAR_INVALID_KEEP_NUM:
      return "Invalid number of keep options";
    case TSDB_CODE_PAR_INVALID_KEEP_ORDER:
      return "Invalid keep value, should be keep0 <= keep1 <= keep2";
    case TSDB_CODE_PAR_INVALID_KEEP_VALUE:
      return "Invalid option keep: %d, %d, %d valid range: [%d, %d]";
    case TSDB_CODE_PAR_INVALID_COMMENT_OPTION:
      return "Invalid option comment, length cannot exceed %d";
    case TSDB_CODE_PAR_INVALID_F_RANGE_OPTION:
      return "Invalid option %s: %f valid range: [%d, %d]";
    case TSDB_CODE_PAR_INVALID_ROLLUP_OPTION:
      return "Invalid option rollup: only one function is allowed";
    case TSDB_CODE_PAR_INVALID_RETENTIONS_OPTION:
      return "Invalid option retentions";
    case TSDB_CODE_PAR_GROUPBY_WINDOW_COEXIST:
      return "GROUP BY and WINDOW-clause can't be used together";
    case TSDB_CODE_PAR_INVALID_OPTION_UNIT:
      return "Invalid option %s unit: %c, only m, h, d allowed";
    case TSDB_CODE_PAR_INVALID_KEEP_UNIT:
      return "Invalid option keep unit: %c, only m, h, d allowed";
    case TSDB_CODE_PAR_AGG_FUNC_NESTING:
      return "Aggregate functions do not support nesting";
    case TSDB_CODE_PAR_INVALID_STATE_WIN_TYPE:
      return "Only support STATE_WINDOW on integer/bool/varchar column";
    case TSDB_CODE_PAR_INVALID_STATE_WIN_COL:
      return "Not support STATE_WINDOW on tag column";
    case TSDB_CODE_PAR_INVALID_STATE_WIN_TABLE:
      return "STATE_WINDOW not support for super table query";
    case TSDB_CODE_PAR_INTER_SESSION_GAP:
      return "SESSION gap should be fixed time window, and greater than 0";
    case TSDB_CODE_PAR_INTER_SESSION_COL:
      return "Only support SESSION on primary timestamp column";
    case TSDB_CODE_PAR_INTER_OFFSET_NEGATIVE:
      return "Interval offset cannot be negative";
    case TSDB_CODE_PAR_INTER_OFFSET_UNIT:
      return "Cannot use 'year' as offset when interval is 'month'";
    case TSDB_CODE_PAR_INTER_OFFSET_TOO_BIG:
      return "Interval offset should be shorter than interval";
    case TSDB_CODE_PAR_INTER_SLIDING_UNIT:
      return "Does not support sliding when interval is natural month/year";
    case TSDB_CODE_PAR_INTER_SLIDING_TOO_BIG:
      return "sliding value no larger than the interval value";
    case TSDB_CODE_PAR_INTER_SLIDING_TOO_SMALL:
      return "sliding value can not less than 1% of interval value";
    case TSDB_CODE_PAR_ONLY_ONE_JSON_TAG:
      return "Only one tag if there is a json tag";
    case TSDB_CODE_PAR_INCORRECT_NUM_OF_COL:
      return "Query block has incorrect number of result columns";
    case TSDB_CODE_PAR_INCORRECT_TIMESTAMP_VAL:
      return "Incorrect TIMESTAMP value: %s";
    case TSDB_CODE_PAR_INVALID_DAYS_VALUE:
      return "Invalid days value, should be keep2 >= keep1 >= keep0 >= days";
    case TSDB_CODE_PAR_OFFSET_LESS_ZERO:
      return "soffset/offset can not be less than 0";
    case TSDB_CODE_PAR_SLIMIT_LEAK_PARTITION_BY:
      return "slimit/soffset only available for PARTITION BY query";
    case TSDB_CODE_PAR_INVALID_TOPIC_QUERY:
      return "Invalid topic query";
    case TSDB_CODE_PAR_INVALID_DROP_STABLE:
      return "Cannot drop super table in batch";
    case TSDB_CODE_PAR_INVALID_FILL_TIME_RANGE:
      return "Start(end) time of query range required or time range too large";
    case TSDB_CODE_PAR_DUPLICATED_COLUMN:
      return "Duplicated column names";
    case TSDB_CODE_PAR_INVALID_TAGS_LENGTH:
      return "Tags length exceeds max length %d";
    case TSDB_CODE_PAR_INVALID_ROW_LENGTH:
      return "Row length exceeds max length %d";
    case TSDB_CODE_PAR_INVALID_COLUMNS_NUM:
      return "Illegal number of columns";
    case TSDB_CODE_PAR_TOO_MANY_COLUMNS:
      return "Too many columns";
    case TSDB_CODE_PAR_INVALID_FIRST_COLUMN:
      return "First column must be timestamp";
    case TSDB_CODE_PAR_INVALID_VAR_COLUMN_LEN:
      return "Invalid binary/nchar column length";
    case TSDB_CODE_PAR_INVALID_TAGS_NUM:
      return "Invalid number of tag columns";
    case TSDB_CODE_PAR_INVALID_INTERNAL_PK:
      return "Invalid _c0 or _rowts expression";
    case TSDB_CODE_PAR_INVALID_TIMELINE_FUNC:
      return "Invalid timeline function";
    case TSDB_CODE_PAR_INVALID_PASSWD:
      return "Invalid password";
    case TSDB_CODE_PAR_INVALID_ALTER_TABLE:
      return "Invalid alter table statement";
    case TSDB_CODE_PAR_CANNOT_DROP_PRIMARY_KEY:
      return "Primary timestamp column cannot be dropped";
    case TSDB_CODE_PAR_INVALID_MODIFY_COL:
      return "Only binary/nchar column length could be modified";
    case TSDB_CODE_PAR_INVALID_TBNAME:
      return "Invalid tbname pseudo column";
    case TSDB_CODE_PAR_INVALID_FUNCTION_NAME:
      return "Invalid function name";
    case TSDB_CODE_PAR_COMMENT_TOO_LONG:
      return "Comment too long";
    case TSDB_CODE_PAR_NOT_ALLOWED_FUNC:
      return "Some functions are allowed only in the SELECT list of a query. "
             "And, cannot be mixed with other non scalar functions or columns.";
    case TSDB_CODE_PAR_NOT_ALLOWED_WIN_QUERY:
      return "Window query not supported, since the result of subquery not include valid timestamp column";
    case TSDB_CODE_PAR_INVALID_DROP_COL:
      return "No columns can be dropped";
<<<<<<< HEAD
=======
    case TSDB_CODE_PAR_INVALID_COL_JSON:
      return "Only tag can be json type";
>>>>>>> 884d1668
    case TSDB_CODE_OUT_OF_MEMORY:
      return "Out of memory";
    default:
      return "Unknown error";
  }
}

int32_t generateSyntaxErrMsg(SMsgBuf* pBuf, int32_t errCode, ...) {
  va_list vArgList;
  va_start(vArgList, errCode);
  vsnprintf(pBuf->buf, pBuf->len, getSyntaxErrFormat(errCode), vArgList);
  va_end(vArgList);
  return errCode;
}

int32_t buildInvalidOperationMsg(SMsgBuf* pBuf, const char* msg) {
  strncpy(pBuf->buf, msg, pBuf->len);
  return TSDB_CODE_TSC_INVALID_OPERATION;
}

int32_t buildSyntaxErrMsg(SMsgBuf* pBuf, const char* additionalInfo, const char* sourceStr) {
  const char* msgFormat1 = "syntax error near \'%s\'";
  const char* msgFormat2 = "syntax error near \'%s\' (%s)";
  const char* msgFormat3 = "%s";

  const char* prefix = "syntax error";
  if (sourceStr == NULL) {
    assert(additionalInfo != NULL);
    snprintf(pBuf->buf, pBuf->len, msgFormat1, additionalInfo);
    return TSDB_CODE_TSC_SQL_SYNTAX_ERROR;
  }

  char buf[64] = {0};  // only extract part of sql string
  strncpy(buf, sourceStr, tListLen(buf) - 1);

  if (additionalInfo != NULL) {
    snprintf(pBuf->buf, pBuf->len, msgFormat2, buf, additionalInfo);
  } else {
    const char* msgFormat = (0 == strncmp(sourceStr, prefix, strlen(prefix))) ? msgFormat3 : msgFormat1;
    snprintf(pBuf->buf, pBuf->len, msgFormat, buf);
  }

  return TSDB_CODE_TSC_SQL_SYNTAX_ERROR;
}

SSchema* getTableColumnSchema(const STableMeta* pTableMeta) {
  assert(pTableMeta != NULL);
  return (SSchema*)pTableMeta->schema;
}

static SSchema* getOneColumnSchema(const STableMeta* pTableMeta, int32_t colIndex) {
  assert(pTableMeta != NULL && pTableMeta->schema != NULL && colIndex >= 0 &&
         colIndex < (getNumOfColumns(pTableMeta) + getNumOfTags(pTableMeta)));

  SSchema* pSchema = (SSchema*)pTableMeta->schema;
  return &pSchema[colIndex];
}

SSchema* getTableTagSchema(const STableMeta* pTableMeta) {
  assert(pTableMeta != NULL &&
         (pTableMeta->tableType == TSDB_SUPER_TABLE || pTableMeta->tableType == TSDB_CHILD_TABLE));
  return getOneColumnSchema(pTableMeta, getTableInfo(pTableMeta).numOfColumns);
}

int32_t getNumOfColumns(const STableMeta* pTableMeta) {
  assert(pTableMeta != NULL);
  // table created according to super table, use data from super table
  return getTableInfo(pTableMeta).numOfColumns;
}

int32_t getNumOfTags(const STableMeta* pTableMeta) {
  assert(pTableMeta != NULL);
  return getTableInfo(pTableMeta).numOfTags;
}

STableComInfo getTableInfo(const STableMeta* pTableMeta) {
  assert(pTableMeta != NULL);
  return pTableMeta->tableInfo;
}

static uint32_t getTableMetaSize(const STableMeta* pTableMeta) {
  int32_t totalCols = 0;
  if (pTableMeta->tableInfo.numOfColumns >= 0) {
    totalCols = pTableMeta->tableInfo.numOfColumns + pTableMeta->tableInfo.numOfTags;
  }

  return sizeof(STableMeta) + totalCols * sizeof(SSchema);
}

STableMeta* tableMetaDup(const STableMeta* pTableMeta) {
  size_t size = getTableMetaSize(pTableMeta);

  STableMeta* p = taosMemoryMalloc(size);
  memcpy(p, pTableMeta, size);
  return p;
}

int32_t trimString(const char* src, int32_t len, char* dst, int32_t dlen) {
  if (len <= 0 || dlen <= 0) return 0;

  char    delim = src[0];
  int32_t j = 0;
  for (uint32_t k = 1; k < len - 1; ++k) {
    if (j >= dlen) {
      dst[j - 1] = '\0';
      return j;
    }
    if (src[k] == delim && src[k + 1] == delim) {  // deal with "", ''
      dst[j] = src[k + 1];
      j++;
      k++;
      continue;
    }

    if (src[k] == '\\') {  // deal with escape character
      if (src[k + 1] == 'n') {
        dst[j] = '\n';
      } else if (src[k + 1] == 'r') {
        dst[j] = '\r';
      } else if (src[k + 1] == 't') {
        dst[j] = '\t';
      } else if (src[k + 1] == '\\') {
        dst[j] = '\\';
      } else if (src[k + 1] == '\'') {
        dst[j] = '\'';
      } else if (src[k + 1] == '"') {
        dst[j] = '"';
      } else if (src[k + 1] == '%' || src[k + 1] == '_') {
        dst[j++] = src[k];
        dst[j] = src[k + 1];
      } else {
        dst[j] = src[k + 1];
      }
      j++;
      k++;
      continue;
    }

    dst[j] = src[k];
    j++;
  }
  dst[j] = '\0';
  return j;
}

static bool isValidateTag(char* input) {
  if (!input) return false;
  for (size_t i = 0; i < strlen(input); ++i) {
    if (isprint(input[i]) == 0) return false;
  }
  return true;
}

int parseJsontoTagData(const char* json, SKVRowBuilder* kvRowBuilder, SMsgBuf* pMsgBuf, int16_t startColId) {
  // set json NULL data
  uint8_t jsonNULL = TSDB_DATA_TYPE_NULL;
  int     jsonIndex = startColId + 1;
  if (!json || strtrim((char*)json) == 0 ||strcasecmp(json, TSDB_DATA_NULL_STR_L) == 0) {
    tdAddColToKVRow(kvRowBuilder, jsonIndex, &jsonNULL, CHAR_BYTES);
    return TSDB_CODE_SUCCESS;
  }

  // set json real data
  cJSON* root = cJSON_Parse(json);
  if (root == NULL) {
    return buildSyntaxErrMsg(pMsgBuf, "json parse error", json);
  }

  int size = cJSON_GetArraySize(root);
  if (!cJSON_IsObject(root)) {
    return buildSyntaxErrMsg(pMsgBuf, "json error invalide value", json);
  }

  int       retCode = 0;
  char*     tagKV = NULL;
  SHashObj* keyHash = taosHashInit(8, taosGetDefaultHashFunction(TSDB_DATA_TYPE_BINARY), false, false);
  for (int i = 0; i < size; i++) {
    cJSON* item = cJSON_GetArrayItem(root, i);
    if (!item) {
      qError("json inner error:%d", i);
      retCode = buildSyntaxErrMsg(pMsgBuf, "json inner error", json);
      goto end;
    }

    char* jsonKey = item->string;
    if (!isValidateTag(jsonKey)) {
      retCode = buildSyntaxErrMsg(pMsgBuf, "json key not validate", jsonKey);
      goto end;
    }
    size_t keyLen = strlen(jsonKey);
    if(keyLen > TSDB_MAX_JSON_KEY_LEN){
      qError("json key too long error");
      retCode =  buildSyntaxErrMsg(pMsgBuf, "json key too long, more than 256", jsonKey);
      goto end;
    }
    if (keyLen == 0 || taosHashGet(keyHash, jsonKey, keyLen) != NULL) {
      continue;
    }
    // key: keyLen + VARSTR_HEADER_SIZE, value type: CHAR_BYTES, value reserved: DOUBLE_BYTES
    tagKV = taosMemoryCalloc(keyLen + VARSTR_HEADER_SIZE + CHAR_BYTES + DOUBLE_BYTES, 1);
    if (!tagKV) {
      retCode = TSDB_CODE_TSC_OUT_OF_MEMORY;
      goto end;
    }
    strncpy(varDataVal(tagKV), jsonKey, keyLen);
    varDataSetLen(tagKV, keyLen);
    if (taosHashGetSize(keyHash) == 0) {
      uint8_t jsonNotNULL = TSDB_DATA_TYPE_JSON;
      tdAddColToKVRow(kvRowBuilder, jsonIndex++, &jsonNotNULL, CHAR_BYTES);  // add json type
    }
    taosHashPut(keyHash, jsonKey, keyLen, &keyLen,
                CHAR_BYTES);  // add key to hash to remove dumplicate, value is useless

    if (item->type == cJSON_String) {  // add json value  format: type|data
      char*   jsonValue = item->valuestring;
      int32_t valLen = (int32_t)strlen(jsonValue);
      int32_t totalLen = keyLen + VARSTR_HEADER_SIZE + valLen * TSDB_NCHAR_SIZE + VARSTR_HEADER_SIZE + CHAR_BYTES;
      char*   tmp = taosMemoryRealloc(tagKV, totalLen);
      if (!tmp) {
        retCode = TSDB_CODE_TSC_OUT_OF_MEMORY;
        goto end;
      }
      tagKV = tmp;
      char* valueType = POINTER_SHIFT(tagKV, keyLen + VARSTR_HEADER_SIZE);
      char* valueData = POINTER_SHIFT(tagKV, keyLen + VARSTR_HEADER_SIZE + CHAR_BYTES);
      *valueType = TSDB_DATA_TYPE_NCHAR;
      if (valLen > 0 && !taosMbsToUcs4(jsonValue, valLen, (TdUcs4*)varDataVal(valueData),
                                       (int32_t)(valLen * TSDB_NCHAR_SIZE), &valLen)) {
        qError("charset:%s to %s. val:%s, errno:%s, convert failed.", DEFAULT_UNICODE_ENCODEC, tsCharset, jsonValue,
               strerror(errno));
        retCode = buildSyntaxErrMsg(pMsgBuf, "charset convert json error", jsonValue);
        goto end;
      }

      varDataSetLen(valueData, valLen);
      tdAddColToKVRow(kvRowBuilder, jsonIndex++, tagKV, totalLen);
    } else if (item->type == cJSON_Number) {
      if (!isfinite(item->valuedouble)) {
        qError("json value is invalidate");
        retCode = buildSyntaxErrMsg(pMsgBuf, "json value number is illegal", json);
        goto end;
      }
      char* valueType = POINTER_SHIFT(tagKV, keyLen + VARSTR_HEADER_SIZE);
      char* valueData = POINTER_SHIFT(tagKV, keyLen + VARSTR_HEADER_SIZE + CHAR_BYTES);
      *valueType = TSDB_DATA_TYPE_DOUBLE;
      *((double*)valueData) = item->valuedouble;
      tdAddColToKVRow(kvRowBuilder, jsonIndex++, tagKV, keyLen + VARSTR_HEADER_SIZE + CHAR_BYTES + DOUBLE_BYTES);
    } else if (item->type == cJSON_True || item->type == cJSON_False) {
      char* valueType = POINTER_SHIFT(tagKV, keyLen + VARSTR_HEADER_SIZE);
      char* valueData = POINTER_SHIFT(tagKV, keyLen + VARSTR_HEADER_SIZE + CHAR_BYTES);
      *valueType = TSDB_DATA_TYPE_BOOL;
      *valueData = (char)(item->valueint);
      tdAddColToKVRow(kvRowBuilder, jsonIndex++, tagKV, keyLen + VARSTR_HEADER_SIZE + CHAR_BYTES + CHAR_BYTES);
    } else if (item->type == cJSON_NULL) {
      char* valueType = POINTER_SHIFT(tagKV, keyLen + VARSTR_HEADER_SIZE);
      *valueType = TSDB_DATA_TYPE_NULL;
      tdAddColToKVRow(kvRowBuilder, jsonIndex++, tagKV, keyLen + VARSTR_HEADER_SIZE + CHAR_BYTES);
    } else {
      retCode = buildSyntaxErrMsg(pMsgBuf, "invalidate json value", json);
      goto end;
    }
  }

  if (taosHashGetSize(keyHash) == 0) {  // set json NULL true
    tdAddColToKVRow(kvRowBuilder, jsonIndex, &jsonNULL, CHAR_BYTES);
  }

end:
  taosMemoryFree(tagKV);
  taosHashCleanup(keyHash);
  cJSON_Delete(root);
  return retCode;
}<|MERGE_RESOLUTION|>--- conflicted
+++ resolved
@@ -171,11 +171,8 @@
       return "Window query not supported, since the result of subquery not include valid timestamp column";
     case TSDB_CODE_PAR_INVALID_DROP_COL:
       return "No columns can be dropped";
-<<<<<<< HEAD
-=======
     case TSDB_CODE_PAR_INVALID_COL_JSON:
       return "Only tag can be json type";
->>>>>>> 884d1668
     case TSDB_CODE_OUT_OF_MEMORY:
       return "Out of memory";
     default:
