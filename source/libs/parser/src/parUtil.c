/*
 * Copyright (c) 2019 TAOS Data, Inc. <jhtao@taosdata.com>
 *
 * This program is free software: you can use, redistribute, and/or modify
 * it under the terms of the GNU Affero General Public License, version 3
 * or later ("AGPL"), as published by the Free Software Foundation.
 *
 * This program is distributed in the hope that it will be useful, but WITHOUT
 * ANY WARRANTY; without even the implied warranty of MERCHANTABILITY or
 * FITNESS FOR A PARTICULAR PURPOSE.
 *
 * You should have received a copy of the GNU Affero General Public License
 * along with this program. If not, see <http://www.gnu.org/licenses/>.
 */

#include "parUtil.h"
#include "cJSON.h"
#include "querynodes.h"

#define USER_AUTH_KEY_MAX_LEN TSDB_USER_LEN + TSDB_TABLE_FNAME_LEN + 2

const void* nullPointer = NULL;

static char* getSyntaxErrFormat(int32_t errCode) {
  switch (errCode) {
    case TSDB_CODE_PAR_SYNTAX_ERROR:
      return "syntax error near \"%s\"";
    case TSDB_CODE_PAR_INCOMPLETE_SQL:
      return "Incomplete SQL statement";
    case TSDB_CODE_PAR_INVALID_COLUMN:
      return "Invalid column name: %s";
    case TSDB_CODE_PAR_TABLE_NOT_EXIST:
      return "Table does not exist: %s";
    case TSDB_CODE_PAR_GET_META_ERROR:
      return "Fail to get table info, error: %s";
    case TSDB_CODE_PAR_AMBIGUOUS_COLUMN:
      return "Column ambiguously defined: %s";
    case TSDB_CODE_PAR_WRONG_VALUE_TYPE:
      return "Invalid value type: %s";
    case TSDB_CODE_PAR_INVALID_VARBINARY:
      return "Invalid varbinary value: %s";
    case TSDB_CODE_PAR_ILLEGAL_USE_AGG_FUNCTION:
      return "There mustn't be aggregation";
    case TSDB_CODE_PAR_WRONG_NUMBER_OF_SELECT:
      return "ORDER BY item must be the number of a SELECT-list expression";
    case TSDB_CODE_PAR_GROUPBY_LACK_EXPRESSION:
      return "Not a GROUP BY expression";
    case TSDB_CODE_PAR_NOT_SELECTED_EXPRESSION:
      return "Not SELECTed expression";
    case TSDB_CODE_PAR_NOT_SINGLE_GROUP:
      return "Not a single-group group function";
    case TSDB_CODE_PAR_TAGS_NOT_MATCHED:
      return "Tags number not matched";
    case TSDB_CODE_PAR_INVALID_TAG_NAME:
      return "Invalid tag name: %s";
    case TSDB_CODE_PAR_NAME_OR_PASSWD_TOO_LONG:
      return "Name or password too long";
    case TSDB_CODE_PAR_PASSWD_EMPTY:
      return "Password can not be empty";
    case TSDB_CODE_PAR_INVALID_PORT:
      return "Port should be an integer that is less than 65535 and greater than 0";
    case TSDB_CODE_PAR_INVALID_ENDPOINT:
      return "Endpoint should be in the format of 'fqdn:port'";
    case TSDB_CODE_PAR_EXPRIE_STATEMENT:
      return "This statement is no longer supported";
    case TSDB_CODE_PAR_INTER_VALUE_TOO_SMALL:
      return "Interval cannot be less than %d %s";
    case TSDB_CODE_PAR_INTER_VALUE_TOO_BIG:
      return "Interval cannot be more than %d %s";
    case TSDB_CODE_PAR_DB_NOT_SPECIFIED:
      return "Database not specified";
    case TSDB_CODE_PAR_INVALID_IDENTIFIER_NAME:
      return "Invalid identifier name: %s";
    case TSDB_CODE_PAR_CORRESPONDING_STABLE_ERR:
      return "Corresponding super table not in this db";
    case TSDB_CODE_PAR_GROUPBY_WINDOW_COEXIST:
      return "GROUP BY and WINDOW-clause can't be used together";
    case TSDB_CODE_PAR_AGG_FUNC_NESTING:
      return "Aggregate functions do not support nesting";
    case TSDB_CODE_PAR_INVALID_STATE_WIN_TYPE:
      return "Only support STATE_WINDOW on integer/bool/varchar column";
    case TSDB_CODE_PAR_INVALID_STATE_WIN_COL:
      return "Not support STATE_WINDOW on tag column";
    case TSDB_CODE_PAR_INVALID_STATE_WIN_TABLE:
      return "STATE_WINDOW not support for super table query";
    case TSDB_CODE_PAR_INTER_SESSION_GAP:
      return "SESSION gap should be fixed time window, and greater than 0";
    case TSDB_CODE_PAR_INTER_SESSION_COL:
      return "Only support SESSION on primary timestamp column";
    case TSDB_CODE_PAR_INTER_OFFSET_NEGATIVE:
      return "Interval offset cannot be negative";
    case TSDB_CODE_PAR_INTER_OFFSET_UNIT:
      return "Cannot use 'year' as offset when interval is 'month'";
    case TSDB_CODE_PAR_INTER_OFFSET_TOO_BIG:
      return "Interval offset should be shorter than interval";
    case TSDB_CODE_PAR_INTER_SLIDING_UNIT:
      return "Does not support sliding when interval is natural month/year";
    case TSDB_CODE_PAR_INTER_SLIDING_TOO_BIG:
      return "sliding value no larger than the interval value";
    case TSDB_CODE_PAR_INTER_SLIDING_TOO_SMALL:
      return "sliding value can not less than 1%% of interval value";
    case TSDB_CODE_PAR_ONLY_ONE_JSON_TAG:
      return "Only one tag if there is a json tag";
    case TSDB_CODE_PAR_INCORRECT_NUM_OF_COL:
      return "Query block has incorrect number of result columns";
    case TSDB_CODE_PAR_INCORRECT_TIMESTAMP_VAL:
      return "Incorrect TIMESTAMP value: %s";
    case TSDB_CODE_PAR_OFFSET_LESS_ZERO:
      return "soffset/offset can not be less than 0";
    case TSDB_CODE_PAR_SLIMIT_LEAK_PARTITION_GROUP_BY:
      return "slimit/soffset only available for PARTITION/GROUP BY query";
    case TSDB_CODE_PAR_INVALID_TOPIC_QUERY:
      return "Invalid topic query";
    case TSDB_CODE_PAR_INVALID_DROP_STABLE:
      return "Cannot drop super table in batch";
    case TSDB_CODE_PAR_INVALID_FILL_TIME_RANGE:
      return "Start(end) time of query range required or time range too large";
    case TSDB_CODE_PAR_DUPLICATED_COLUMN:
      return "Duplicated column names";
    case TSDB_CODE_PAR_INVALID_TAGS_LENGTH:
      return "Tags length exceeds max length %d";
    case TSDB_CODE_PAR_INVALID_ROW_LENGTH:
      return "Row length exceeds max length %d";
    case TSDB_CODE_PAR_INVALID_COLUMNS_NUM:
      return "Illegal number of columns";
    case TSDB_CODE_PAR_TOO_MANY_COLUMNS:
      return "Too many columns";
    case TSDB_CODE_PAR_INVALID_FIRST_COLUMN:
      return "First column must be timestamp";
    case TSDB_CODE_PAR_INVALID_VAR_COLUMN_LEN:
      return "Invalid column length for var length type";
    case TSDB_CODE_PAR_INVALID_TAGS_NUM:
      return "Invalid number of tag columns";
    case TSDB_CODE_PAR_INVALID_INTERNAL_PK:
      return "Invalid _c0 or _rowts expression";
    case TSDB_CODE_PAR_INVALID_TIMELINE_FUNC:
      return "Invalid timeline function";
    case TSDB_CODE_PAR_INVALID_PASSWD:
      return "Invalid password";
    case TSDB_CODE_PAR_INVALID_ALTER_TABLE:
      return "Invalid alter table statement";
    case TSDB_CODE_PAR_CANNOT_DROP_PRIMARY_KEY:
      return "Primary timestamp column cannot be dropped";
    case TSDB_CODE_PAR_INVALID_MODIFY_COL:
      return "Only varbinary/binary/nchar/geometry column length could be modified, and the length can only be increased, not decreased";
    case TSDB_CODE_PAR_INVALID_TBNAME:
      return "Invalid tbname pseudo column";
    case TSDB_CODE_PAR_INVALID_FUNCTION_NAME:
      return "Invalid function name";
    case TSDB_CODE_PAR_COMMENT_TOO_LONG:
      return "Comment too long";
    case TSDB_CODE_PAR_NOT_ALLOWED_FUNC:
      return "Some functions are allowed only in the SELECT list of a query. "
             "And, cannot be mixed with other non scalar functions or columns.";
    case TSDB_CODE_PAR_NOT_ALLOWED_WIN_QUERY:
      return "Window query not supported, since the result of subquery not include valid timestamp column";
    case TSDB_CODE_PAR_INVALID_DROP_COL:
      return "No columns can be dropped";
    case TSDB_CODE_PAR_INVALID_COL_JSON:
      return "Only tag can be json type";
    case TSDB_CODE_PAR_VALUE_TOO_LONG:
      return "Value too long for column/tag: %s";
    case TSDB_CODE_PAR_INVALID_DELETE_WHERE:
      return "The DELETE statement must have a definite time window range";
    case TSDB_CODE_PAR_INVALID_REDISTRIBUTE_VG:
      return "The REDISTRIBUTE VGROUP statement only support 1 to 3 dnodes";
    case TSDB_CODE_PAR_FILL_NOT_ALLOWED_FUNC:
      return "%s function is not supported in fill query";
    case TSDB_CODE_PAR_INVALID_WINDOW_PC:
      return "_WSTART, _WEND and _WDURATION can only be used in window query";
    case TSDB_CODE_PAR_INVALID_TAGS_PC:
      return "Tags can only applied to super table and child table";
    case TSDB_CODE_PAR_WINDOW_NOT_ALLOWED_FUNC:
      return "%s function is not supported in time window query";
    case TSDB_CODE_PAR_STREAM_NOT_ALLOWED_FUNC:
      return "%s function is not supported in stream query";
    case TSDB_CODE_PAR_GROUP_BY_NOT_ALLOWED_FUNC:
      return "%s function is not supported in group query";
    case TSDB_CODE_PAR_SYSTABLE_NOT_ALLOWED_FUNC:
      return "%s function is not supported in system table query";
    case TSDB_CODE_PAR_SYSTABLE_NOT_ALLOWED:
      return "%s is not supported in system table query";
    case TSDB_CODE_PAR_INVALID_INTERP_CLAUSE:
      return "Invalid usage of RANGE clause, EVERY clause or FILL clause";
    case TSDB_CODE_PAR_NO_VALID_FUNC_IN_WIN:
      return "No valid function in window query";
    case TSDB_CODE_PAR_INVALID_OPTR_USAGE:
      return "Invalid usage of expr: %s";
    case TSDB_CODE_PAR_INVALID_IP_RANGE:
      return "invalid ip range";
    case TSDB_CODE_OUT_OF_MEMORY:
      return "Out of memory";
    case TSDB_CODE_PAR_ORDERBY_AMBIGUOUS:
      return "ORDER BY \"%s\" is ambiguous";
<<<<<<< HEAD
    case TSDB_CODE_PAR_TAG_IS_PRIMARY_KEY:
      return "tag %s can not be primary key";
    case TSDB_CODE_PAR_SECOND_COL_PK:
      return "primary key column must be second column";
=======
    case TSDB_CODE_PAR_NOT_SUPPORT_MULTI_RESULT:
      return "Operator not supported multi result: %s";
>>>>>>> ac47fc69
    default:
      return "Unknown error";
  }
}

int32_t generateSyntaxErrMsg(SMsgBuf* pBuf, int32_t errCode, ...) {
  va_list vArgList;
  va_start(vArgList, errCode);
  vsnprintf(pBuf->buf, pBuf->len, getSyntaxErrFormat(errCode), vArgList);
  va_end(vArgList);
  return errCode;
}

int32_t generateSyntaxErrMsgExt(SMsgBuf* pBuf, int32_t errCode, const char* pFormat, ...) {
  va_list vArgList;
  va_start(vArgList, pFormat);
  vsnprintf(pBuf->buf, pBuf->len, pFormat, vArgList);
  va_end(vArgList);
  return errCode;
}

int32_t buildInvalidOperationMsg(SMsgBuf* pBuf, const char* msg) {
  strncpy(pBuf->buf, msg, pBuf->len);
  return TSDB_CODE_TSC_INVALID_OPERATION;
}

int32_t buildSyntaxErrMsg(SMsgBuf* pBuf, const char* additionalInfo, const char* sourceStr) {
  if (pBuf == NULL) return TSDB_CODE_TSC_SQL_SYNTAX_ERROR;
  const char* msgFormat1 = "syntax error near \'%s\'";
  const char* msgFormat2 = "syntax error near \'%s\' (%s)";
  const char* msgFormat3 = "%s";

  const char* prefix = "syntax error";
  if (sourceStr == NULL) {
    snprintf(pBuf->buf, pBuf->len, msgFormat1, additionalInfo);
    return TSDB_CODE_TSC_SQL_SYNTAX_ERROR;
  }

  char buf[64] = {0};  // only extract part of sql string
  strncpy(buf, sourceStr, tListLen(buf) - 1);

  if (additionalInfo != NULL) {
    snprintf(pBuf->buf, pBuf->len, msgFormat2, buf, additionalInfo);
  } else {
    const char* msgFormat = (0 == strncmp(sourceStr, prefix, strlen(prefix))) ? msgFormat3 : msgFormat1;
    snprintf(pBuf->buf, pBuf->len, msgFormat, buf);
  }

  return TSDB_CODE_TSC_SQL_SYNTAX_ERROR;
}

SSchema* getTableColumnSchema(const STableMeta* pTableMeta) { return (SSchema*)pTableMeta->schema; }

static SSchema* getOneColumnSchema(const STableMeta* pTableMeta, int32_t colIndex) {
  SSchema* pSchema = (SSchema*)pTableMeta->schema;
  return &pSchema[colIndex];
}

SSchema* getTableTagSchema(const STableMeta* pTableMeta) {
  return getOneColumnSchema(pTableMeta, getTableInfo(pTableMeta).numOfColumns);
}

int32_t getNumOfColumns(const STableMeta* pTableMeta) {
  // table created according to super table, use data from super table
  return getTableInfo(pTableMeta).numOfColumns;
}

int32_t getNumOfTags(const STableMeta* pTableMeta) { return getTableInfo(pTableMeta).numOfTags; }

STableComInfo getTableInfo(const STableMeta* pTableMeta) { return pTableMeta->tableInfo; }

int32_t getTableTypeFromTableNode(SNode *pTable) {
  if (NULL == pTable) {
    return -1;
  }
  if (QUERY_NODE_REAL_TABLE != nodeType(pTable)) {
    return -1;
  }
  return ((SRealTableNode *)pTable)->pMeta->tableType;
}


STableMeta* tableMetaDup(const STableMeta* pTableMeta) {
  int32_t numOfFields = TABLE_TOTAL_COL_NUM(pTableMeta);
  if (numOfFields > TSDB_MAX_COLUMNS || numOfFields < TSDB_MIN_COLUMNS) {
    return NULL;
  }

  size_t      size = sizeof(STableMeta) + numOfFields * sizeof(SSchema);
  STableMeta* p = taosMemoryMalloc(size);
  memcpy(p, pTableMeta, size);
  return p;
}

int32_t trimString(const char* src, int32_t len, char* dst, int32_t dlen) {
  if (len <= 0 || dlen <= 0) return 0;

  char    delim = src[0];
  int32_t j = 0;
  for (uint32_t k = 1; k < len - 1; ++k) {
    if (j >= dlen) {
      dst[j - 1] = '\0';
      return j;
    }
    if (src[k] == delim && src[k + 1] == delim) {  // deal with "", ''
      dst[j] = src[k + 1];
      j++;
      k++;
      continue;
    }

    if (src[k] == '\\') {  // deal with escape character
      if (src[k + 1] == 'n') {
        dst[j] = '\n';
      } else if (src[k + 1] == 'r') {
        dst[j] = '\r';
      } else if (src[k + 1] == 't') {
        dst[j] = '\t';
      } else if (src[k + 1] == '\\') {
        dst[j] = '\\';
      } else if (src[k + 1] == '\'') {
        dst[j] = '\'';
      } else if (src[k + 1] == '"') {
        dst[j] = '"';
      } else if (src[k + 1] == '%' || src[k + 1] == '_' || src[k + 1] == 'x') {
        dst[j++] = src[k];
        dst[j] = src[k + 1];
      } else {
        dst[j] = src[k + 1];
      }
      j++;
      k++;
      continue;
    }

    dst[j] = src[k];
    j++;
  }
  if (j >= dlen) j = dlen - 1;
  dst[j] = '\0';
  return j;
}

static bool isValidateTag(char* input) {
  if (!input) return false;
  for (size_t i = 0; i < strlen(input); ++i) {
#ifdef WINDOWS
    if (input[i] < 0x20 || input[i] > 0x7E) return false;
#else
    if (isprint(input[i]) == 0) return false;
#endif
  }
  return true;
}

int32_t parseJsontoTagData(const char* json, SArray* pTagVals, STag** ppTag, void* pMsgBuf) {
  int32_t   retCode = TSDB_CODE_SUCCESS;
  cJSON*    root = NULL;
  SHashObj* keyHash = NULL;
  int32_t   size = 0;
  // set json NULL data
  if (!json || strtrim((char*)json) == 0 || strcasecmp(json, TSDB_DATA_NULL_STR_L) == 0) {
    retCode = TSDB_CODE_SUCCESS;
    goto end;
  }

  // set json real data
  root = cJSON_Parse(json);
  if (root == NULL) {
    retCode = buildSyntaxErrMsg(pMsgBuf, "json parse error", json);
    goto end;
  }

  size = cJSON_GetArraySize(root);
  if (!cJSON_IsObject(root)) {
    retCode = buildSyntaxErrMsg(pMsgBuf, "json error invalide value", json);
    goto end;
  }

  keyHash = taosHashInit(8, taosGetDefaultHashFunction(TSDB_DATA_TYPE_BINARY), false, false);
  for (int32_t i = 0; i < size; i++) {
    cJSON* item = cJSON_GetArrayItem(root, i);
    if (!item) {
      uError("json inner error:%d", i);
      retCode = buildSyntaxErrMsg(pMsgBuf, "json inner error", json);
      goto end;
    }

    char* jsonKey = item->string;
    if (!isValidateTag(jsonKey)) {
      retCode = buildSyntaxErrMsg(pMsgBuf, "json key not validate", jsonKey);
      goto end;
    }
    size_t keyLen = strlen(jsonKey);
    if (keyLen > TSDB_MAX_JSON_KEY_LEN) {
      uError("json key too long error");
      retCode = buildSyntaxErrMsg(pMsgBuf, "json key too long, more than 256", jsonKey);
      goto end;
    }
    if (keyLen == 0 || taosHashGet(keyHash, jsonKey, keyLen) != NULL) {
      continue;
    }
    STagVal val = {0};
    //    strcpy(val.colName, colName);
    val.pKey = jsonKey;
    taosHashPut(keyHash, jsonKey, keyLen, &keyLen,
                CHAR_BYTES);  // add key to hash to remove dumplicate, value is useless

    if (item->type == cJSON_String) {  // add json value  format: type|data
      char*   jsonValue = item->valuestring;
      int32_t valLen = (int32_t)strlen(jsonValue);
      char*   tmp = taosMemoryCalloc(1, valLen * TSDB_NCHAR_SIZE);
      if (!tmp) {
        retCode = TSDB_CODE_OUT_OF_MEMORY;
        goto end;
      }
      val.type = TSDB_DATA_TYPE_NCHAR;
      if (valLen > 0 && !taosMbsToUcs4(jsonValue, valLen, (TdUcs4*)tmp, (int32_t)(valLen * TSDB_NCHAR_SIZE), &valLen)) {
        uError("charset:%s to %s. val:%s, errno:%s, convert failed.", DEFAULT_UNICODE_ENCODEC, tsCharset, jsonValue,
               strerror(errno));
        retCode = buildSyntaxErrMsg(pMsgBuf, "charset convert json error", jsonValue);
        taosMemoryFree(tmp);
        goto end;
      }
      val.nData = valLen;
      val.pData = tmp;
    } else if (item->type == cJSON_Number) {
      if (!isfinite(item->valuedouble)) {
        uError("json value is invalidate");
        retCode = buildSyntaxErrMsg(pMsgBuf, "json value number is illegal", json);
        goto end;
      }
      val.type = TSDB_DATA_TYPE_DOUBLE;
      *((double*)&(val.i64)) = item->valuedouble;
    } else if (item->type == cJSON_True || item->type == cJSON_False) {
      val.type = TSDB_DATA_TYPE_BOOL;
      *((char*)&(val.i64)) = (char)(item->valueint);
    } else if (item->type == cJSON_NULL) {
      val.type = TSDB_DATA_TYPE_NULL;
    } else {
      retCode = buildSyntaxErrMsg(pMsgBuf, "invalidate json value", json);
      goto end;
    }
    taosArrayPush(pTagVals, &val);
  }

end:
  taosHashCleanup(keyHash);
  if (retCode == TSDB_CODE_SUCCESS) {
    retCode = tTagNew(pTagVals, 1, true, ppTag);
  }
  for (int i = 0; i < taosArrayGetSize(pTagVals); ++i) {
    STagVal* p = (STagVal*)taosArrayGet(pTagVals, i);
    if (IS_VAR_DATA_TYPE(p->type)) {
      taosMemoryFreeClear(p->pData);
    }
  }
  cJSON_Delete(root);
  return retCode;
}

static int32_t getInsTagsTableTargetNameFromOp(int32_t acctId, SOperatorNode* pOper, SName* pName) {
  if (OP_TYPE_EQUAL != pOper->opType) {
    return TSDB_CODE_SUCCESS;
  }

  SColumnNode* pCol = NULL;
  SValueNode*  pVal = NULL;
  if (QUERY_NODE_COLUMN == nodeType(pOper->pLeft)) {
    pCol = (SColumnNode*)pOper->pLeft;
  } else if (QUERY_NODE_VALUE == nodeType(pOper->pLeft)) {
    pVal = (SValueNode*)pOper->pLeft;
  }
  if (QUERY_NODE_COLUMN == nodeType(pOper->pRight)) {
    pCol = (SColumnNode*)pOper->pRight;
  } else if (QUERY_NODE_VALUE == nodeType(pOper->pRight)) {
    pVal = (SValueNode*)pOper->pRight;
  }
  if (NULL == pCol || NULL == pVal || NULL == pVal->literal || 0 == strcmp(pVal->literal, "")) {
    return TSDB_CODE_SUCCESS;
  }

  if (0 == strcmp(pCol->colName, "db_name")) {
    return tNameSetDbName(pName, acctId, pVal->literal, strlen(pVal->literal));
  } else if (0 == strcmp(pCol->colName, "table_name")) {
    return tNameAddTbName(pName, pVal->literal, strlen(pVal->literal));
  }

  return TSDB_CODE_SUCCESS;
}

static void getInsTagsTableTargetObjName(int32_t acctId, SNode* pNode, SName* pName) {
  if (QUERY_NODE_OPERATOR == nodeType(pNode)) {
    getInsTagsTableTargetNameFromOp(acctId, (SOperatorNode*)pNode, pName);
  }
}

static int32_t getInsTagsTableTargetNameFromCond(int32_t acctId, SLogicConditionNode* pCond, SName* pName) {
  if (LOGIC_COND_TYPE_AND != pCond->condType) {
    return TSDB_CODE_SUCCESS;
  }

  SNode* pNode = NULL;
  FOREACH(pNode, pCond->pParameterList) { getInsTagsTableTargetObjName(acctId, pNode, pName); }
  if ('\0' == pName->dbname[0]) {
    pName->type = 0;
  }
  return TSDB_CODE_SUCCESS;
}

int32_t getVnodeSysTableTargetName(int32_t acctId, SNode* pWhere, SName* pName) {
  if (NULL == pWhere) {
    return TSDB_CODE_SUCCESS;
  }

  if (QUERY_NODE_OPERATOR == nodeType(pWhere)) {
    int32_t code = getInsTagsTableTargetNameFromOp(acctId, (SOperatorNode*)pWhere, pName);
    if (TSDB_CODE_SUCCESS == code && '\0' == pName->dbname[0]) {
      pName->type = 0;
    }
    return code;
  }

  if (QUERY_NODE_LOGIC_CONDITION == nodeType(pWhere)) {
    return getInsTagsTableTargetNameFromCond(acctId, (SLogicConditionNode*)pWhere, pName);
  }

  return TSDB_CODE_SUCCESS;
}

static int32_t userAuthToString(int32_t acctId, const char* pUser, const char* pDb, const char* pTable, AUTH_TYPE type,
                                char* pStr, bool isView) {
  return sprintf(pStr, "%s*%d*%s*%s*%d*%d", pUser, acctId, pDb, (NULL == pTable || '\0' == pTable[0]) ? "``" : pTable,
                 type, isView);
}

static int32_t getIntegerFromAuthStr(const char* pStart, char** pNext) {
  char* p = strchr(pStart, '*');
  char  buf[10] = {0};
  if (NULL == p) {
    strcpy(buf, pStart);
    *pNext = NULL;
  } else {
    strncpy(buf, pStart, p - pStart);
    *pNext = ++p;
  }
  return taosStr2Int32(buf, NULL, 10);
}

static void getStringFromAuthStr(const char* pStart, char* pStr, char** pNext) {
  char* p = strchr(pStart, '*');
  if (NULL == p) {
    strcpy(pStr, pStart);
    *pNext = NULL;
  } else {
    strncpy(pStr, pStart, p - pStart);
    *pNext = ++p;
  }
  if (*pStart == '`' && *(pStart + 1) == '`') {
    *pStr = 0;
  }
}

static void stringToUserAuth(const char* pStr, int32_t len, SUserAuthInfo* pUserAuth) {
  char* p = NULL;
  getStringFromAuthStr(pStr, pUserAuth->user, &p);
  pUserAuth->tbName.acctId = getIntegerFromAuthStr(p, &p);
  getStringFromAuthStr(p, pUserAuth->tbName.dbname, &p);
  getStringFromAuthStr(p, pUserAuth->tbName.tname, &p);
  if (pUserAuth->tbName.tname[0]) {
    pUserAuth->tbName.type = TSDB_TABLE_NAME_T;
  } else {
    pUserAuth->tbName.type = TSDB_DB_NAME_T;
  }
  pUserAuth->type = getIntegerFromAuthStr(p, &p);
  pUserAuth->isView = getIntegerFromAuthStr(p, &p);
}

static int32_t buildTableReq(SHashObj* pTablesHash, SArray** pTables) {
  if (NULL != pTablesHash) {
    *pTables = taosArrayInit(taosHashGetSize(pTablesHash), sizeof(SName));
    if (NULL == *pTables) {
      return TSDB_CODE_OUT_OF_MEMORY;
    }
    void* p = taosHashIterate(pTablesHash, NULL);
    while (NULL != p) {
      size_t len = 0;
      char*  pKey = taosHashGetKey(p, &len);
      char   fullName[TSDB_TABLE_FNAME_LEN] = {0};
      strncpy(fullName, pKey, len);
      SName name = {0};
      tNameFromString(&name, fullName, T_NAME_ACCT | T_NAME_DB | T_NAME_TABLE);
      taosArrayPush(*pTables, &name);
      p = taosHashIterate(pTablesHash, p);
    }
  }
  return TSDB_CODE_SUCCESS;
}

static int32_t buildDbReq(SHashObj* pDbsHash, SArray** pDbs) {
  if (NULL != pDbsHash) {
    *pDbs = taosArrayInit(taosHashGetSize(pDbsHash), TSDB_DB_FNAME_LEN);
    if (NULL == *pDbs) {
      return TSDB_CODE_OUT_OF_MEMORY;
    }
    void* p = taosHashIterate(pDbsHash, NULL);
    while (NULL != p) {
      size_t len = 0;
      char*  pKey = taosHashGetKey(p, &len);
      char   fullName[TSDB_DB_FNAME_LEN] = {0};
      strncpy(fullName, pKey, len);
      taosArrayPush(*pDbs, fullName);
      p = taosHashIterate(pDbsHash, p);
    }
  }
  return TSDB_CODE_SUCCESS;
}

static int32_t buildTableReqFromDb(SHashObj* pDbsHash, SArray** pDbs) {
  if (NULL != pDbsHash) {
    if (NULL == *pDbs) {
      *pDbs = taosArrayInit(taosHashGetSize(pDbsHash), sizeof(STablesReq));
      if (NULL == *pDbs) {
        return TSDB_CODE_OUT_OF_MEMORY;
      }
    }
    SParseTablesMetaReq* p = taosHashIterate(pDbsHash, NULL);
    while (NULL != p) {
      STablesReq req = {0};
      strcpy(req.dbFName, p->dbFName);
      buildTableReq(p->pTables, &req.pTables);
      taosArrayPush(*pDbs, &req);
      p = taosHashIterate(pDbsHash, p);
    }
  }
  return TSDB_CODE_SUCCESS;
}

static int32_t buildUserAuthReq(SHashObj* pUserAuthHash, SArray** pUserAuth) {
  if (NULL != pUserAuthHash) {
    *pUserAuth = taosArrayInit(taosHashGetSize(pUserAuthHash), sizeof(SUserAuthInfo));
    if (NULL == *pUserAuth) {
      return TSDB_CODE_OUT_OF_MEMORY;
    }
    void* p = taosHashIterate(pUserAuthHash, NULL);
    while (NULL != p) {
      size_t len = 0;
      char*  pKey = taosHashGetKey(p, &len);
      char   key[USER_AUTH_KEY_MAX_LEN] = {0};
      strncpy(key, pKey, len);
      SUserAuthInfo userAuth = {0};
      stringToUserAuth(key, len, &userAuth);
      taosArrayPush(*pUserAuth, &userAuth);
      p = taosHashIterate(pUserAuthHash, p);
    }
  }
  return TSDB_CODE_SUCCESS;
}

static int32_t buildUdfReq(SHashObj* pUdfHash, SArray** pUdf) {
  if (NULL != pUdfHash) {
    *pUdf = taosArrayInit(taosHashGetSize(pUdfHash), TSDB_FUNC_NAME_LEN);
    if (NULL == *pUdf) {
      return TSDB_CODE_OUT_OF_MEMORY;
    }
    void* p = taosHashIterate(pUdfHash, NULL);
    while (NULL != p) {
      size_t len = 0;
      char*  pFunc = taosHashGetKey(p, &len);
      char   func[TSDB_FUNC_NAME_LEN] = {0};
      strncpy(func, pFunc, len);
      taosArrayPush(*pUdf, func);
      p = taosHashIterate(pUdfHash, p);
    }
  }
  return TSDB_CODE_SUCCESS;
}

int32_t buildCatalogReq(const SParseMetaCache* pMetaCache, SCatalogReq* pCatalogReq) {
  int32_t code = buildTableReqFromDb(pMetaCache->pTableMeta, &pCatalogReq->pTableMeta);
  if (TSDB_CODE_SUCCESS == code) {
    code = buildDbReq(pMetaCache->pDbVgroup, &pCatalogReq->pDbVgroup);
  }
  if (TSDB_CODE_SUCCESS == code) {
    code = buildTableReqFromDb(pMetaCache->pTableVgroup, &pCatalogReq->pTableHash);
  }
  if (TSDB_CODE_SUCCESS == code) {
    code = buildDbReq(pMetaCache->pDbCfg, &pCatalogReq->pDbCfg);
  }
  if (TSDB_CODE_SUCCESS == code) {
    code = buildDbReq(pMetaCache->pDbInfo, &pCatalogReq->pDbInfo);
  }
  if (TSDB_CODE_SUCCESS == code) {
    code = buildUserAuthReq(pMetaCache->pUserAuth, &pCatalogReq->pUser);
  }
  if (TSDB_CODE_SUCCESS == code) {
    code = buildUdfReq(pMetaCache->pUdf, &pCatalogReq->pUdf);
  }
  if (TSDB_CODE_SUCCESS == code) {
    code = buildTableReq(pMetaCache->pTableIndex, &pCatalogReq->pTableIndex);
  }
  if (TSDB_CODE_SUCCESS == code) {
    code = buildTableReq(pMetaCache->pTableCfg, &pCatalogReq->pTableCfg);
  }
#ifdef TD_ENTERPRISE
  if (TSDB_CODE_SUCCESS == code) {
    code = buildTableReqFromDb(pMetaCache->pTableMeta, &pCatalogReq->pView);
  }  
#endif  
  pCatalogReq->dNodeRequired = pMetaCache->dnodeRequired;
  return code;
}


SNode* createSelectStmtImpl(bool isDistinct, SNodeList* pProjectionList, SNode* pTable, SNodeList* pHint) {
  SSelectStmt* select = (SSelectStmt*)nodesMakeNode(QUERY_NODE_SELECT_STMT);
  if (NULL == select) {
    return NULL;
  }
  select->isDistinct = isDistinct;
  select->pProjectionList = pProjectionList;
  select->pFromTable = pTable;
  sprintf(select->stmtName, "%p", select);
  select->timeLineResMode = select->isDistinct ? TIME_LINE_NONE : TIME_LINE_GLOBAL;
  select->onlyHasKeepOrderFunc = true;
  select->timeRange = TSWINDOW_INITIALIZER;
  select->pHint = pHint;
  return (SNode*)select;
}

static int32_t putMetaDataToHash(const char* pKey, int32_t len, const SArray* pData, int32_t index, SHashObj** pHash) {
  if (NULL == *pHash) {
    *pHash = taosHashInit(4, taosGetDefaultHashFunction(TSDB_DATA_TYPE_BINARY), true, HASH_NO_LOCK);
    if (NULL == *pHash) {
      return TSDB_CODE_OUT_OF_MEMORY;
    }
  }
  SMetaRes* pRes = taosArrayGet(pData, index);
  return taosHashPut(*pHash, pKey, len, &pRes, POINTER_BYTES);
}

int32_t getMetaDataFromHash(const char* pKey, int32_t len, SHashObj* pHash, void** pOutput) {
  SMetaRes** pRes = taosHashGet(pHash, pKey, len);
  if (NULL == pRes || NULL == *pRes) {
    return TSDB_CODE_PAR_INTERNAL_ERROR;
  }
  if (TSDB_CODE_SUCCESS == (*pRes)->code) {
    *pOutput = (*pRes)->pRes;
  }
  return (*pRes)->code;
}

static int32_t putTableDataToCache(const SArray* pTableReq, const SArray* pTableData, SHashObj** pTable) {
  int32_t ntables = taosArrayGetSize(pTableReq);
  for (int32_t i = 0; i < ntables; ++i) {
    char fullName[TSDB_TABLE_FNAME_LEN];
    tNameExtractFullName(taosArrayGet(pTableReq, i), fullName);
    if (TSDB_CODE_SUCCESS != putMetaDataToHash(fullName, strlen(fullName), pTableData, i, pTable)) {
      return TSDB_CODE_OUT_OF_MEMORY;
    }
  }
  return TSDB_CODE_SUCCESS;
}

static int32_t putDbDataToCache(const SArray* pDbReq, const SArray* pDbData, SHashObj** pDb) {
  int32_t nvgs = taosArrayGetSize(pDbReq);
  for (int32_t i = 0; i < nvgs; ++i) {
    char* pDbFName = taosArrayGet(pDbReq, i);
    if (TSDB_CODE_SUCCESS != putMetaDataToHash(pDbFName, strlen(pDbFName), pDbData, i, pDb)) {
      return TSDB_CODE_OUT_OF_MEMORY;
    }
  }
  return TSDB_CODE_SUCCESS;
}

static int32_t putDbTableDataToCache(const SArray* pDbReq, const SArray* pTableData, SHashObj** pTable) {
  int32_t ndbs = taosArrayGetSize(pDbReq);
  int32_t tableNo = 0;
  for (int32_t i = 0; i < ndbs; ++i) {
    STablesReq* pReq = taosArrayGet(pDbReq, i);
    int32_t     ntables = taosArrayGetSize(pReq->pTables);
    for (int32_t j = 0; j < ntables; ++j) {
      char fullName[TSDB_TABLE_FNAME_LEN];
      tNameExtractFullName(taosArrayGet(pReq->pTables, j), fullName);
      if (TSDB_CODE_SUCCESS != putMetaDataToHash(fullName, strlen(fullName), pTableData, tableNo, pTable)) {
        return TSDB_CODE_OUT_OF_MEMORY;
      }
      ++tableNo;
    }
  }
  return TSDB_CODE_SUCCESS;
}

static int32_t putUserAuthToCache(const SArray* pUserAuthReq, const SArray* pUserAuthData, SHashObj** pUserAuth) {
  int32_t nvgs = taosArrayGetSize(pUserAuthReq);
  for (int32_t i = 0; i < nvgs; ++i) {
    SUserAuthInfo* pUser = taosArrayGet(pUserAuthReq, i);
    char           key[USER_AUTH_KEY_MAX_LEN] = {0};
    int32_t        len = userAuthToString(pUser->tbName.acctId, pUser->user, pUser->tbName.dbname, pUser->tbName.tname,
                                          pUser->type, key, pUser->isView);
    if (TSDB_CODE_SUCCESS != putMetaDataToHash(key, len, pUserAuthData, i, pUserAuth)) {
      return TSDB_CODE_OUT_OF_MEMORY;
    }
  }
  return TSDB_CODE_SUCCESS;
}

static int32_t putUdfToCache(const SArray* pUdfReq, const SArray* pUdfData, SHashObj** pUdf) {
  int32_t num = taosArrayGetSize(pUdfReq);
  for (int32_t i = 0; i < num; ++i) {
    char* pFunc = taosArrayGet(pUdfReq, i);
    if (TSDB_CODE_SUCCESS != putMetaDataToHash(pFunc, strlen(pFunc), pUdfData, i, pUdf)) {
      return TSDB_CODE_OUT_OF_MEMORY;
    }
  }
  return TSDB_CODE_SUCCESS;
}

int32_t putMetaDataToCache(const SCatalogReq* pCatalogReq, const SMetaData* pMetaData, SParseMetaCache* pMetaCache) {
  int32_t code = putDbTableDataToCache(pCatalogReq->pTableMeta, pMetaData->pTableMeta, &pMetaCache->pTableMeta);
  if (TSDB_CODE_SUCCESS == code) {
    code = putDbDataToCache(pCatalogReq->pDbVgroup, pMetaData->pDbVgroup, &pMetaCache->pDbVgroup);
  }
  if (TSDB_CODE_SUCCESS == code) {
    code = putDbTableDataToCache(pCatalogReq->pTableHash, pMetaData->pTableHash, &pMetaCache->pTableVgroup);
  }
  if (TSDB_CODE_SUCCESS == code) {
    code = putDbDataToCache(pCatalogReq->pDbCfg, pMetaData->pDbCfg, &pMetaCache->pDbCfg);
  }
  if (TSDB_CODE_SUCCESS == code) {
    code = putDbDataToCache(pCatalogReq->pDbInfo, pMetaData->pDbInfo, &pMetaCache->pDbInfo);
  }
  if (TSDB_CODE_SUCCESS == code) {
    code = putUserAuthToCache(pCatalogReq->pUser, pMetaData->pUser, &pMetaCache->pUserAuth);
  }
  if (TSDB_CODE_SUCCESS == code) {
    code = putUdfToCache(pCatalogReq->pUdf, pMetaData->pUdfList, &pMetaCache->pUdf);
  }
  if (TSDB_CODE_SUCCESS == code) {
    code = putTableDataToCache(pCatalogReq->pTableIndex, pMetaData->pTableIndex, &pMetaCache->pTableIndex);
  }
  if (TSDB_CODE_SUCCESS == code) {
    code = putTableDataToCache(pCatalogReq->pTableCfg, pMetaData->pTableCfg, &pMetaCache->pTableCfg);
  }
#ifdef TD_ENTERPRISE
  if (TSDB_CODE_SUCCESS == code) {
    code = putDbTableDataToCache(pCatalogReq->pView, pMetaData->pView, &pMetaCache->pViews);
  }
#endif  
  pMetaCache->pDnodes = pMetaData->pDnodeList;
  return code;
}

static int32_t reserveTableReqInCacheImpl(const char* pTbFName, int32_t len, SHashObj** pTables) {
  if (NULL == *pTables) {
    *pTables = taosHashInit(4, taosGetDefaultHashFunction(TSDB_DATA_TYPE_BINARY), true, HASH_NO_LOCK);
    if (NULL == *pTables) {
      return TSDB_CODE_OUT_OF_MEMORY;
    }
  }
  return taosHashPut(*pTables, pTbFName, len, &nullPointer, POINTER_BYTES);
}

static int32_t reserveTableReqInCache(int32_t acctId, const char* pDb, const char* pTable, SHashObj** pTables) {
  char    fullName[TSDB_TABLE_FNAME_LEN];
  int32_t len = snprintf(fullName, sizeof(fullName), "%d.%s.%s", acctId, pDb, pTable);
  return reserveTableReqInCacheImpl(fullName, len, pTables);
}

static int32_t reserveTableReqInDbCacheImpl(int32_t acctId, const char* pDb, const char* pTable, SHashObj* pDbs) {
  SParseTablesMetaReq req = {0};
  int32_t             len = snprintf(req.dbFName, sizeof(req.dbFName), "%d.%s", acctId, pDb);
  int32_t             code = reserveTableReqInCache(acctId, pDb, pTable, &req.pTables);
  if (TSDB_CODE_SUCCESS == code) {
    code = taosHashPut(pDbs, req.dbFName, len, &req, sizeof(SParseTablesMetaReq));
  }
  return code;
}

static int32_t reserveTableReqInDbCache(int32_t acctId, const char* pDb, const char* pTable, SHashObj** pDbs) {
  if (NULL == *pDbs) {
    *pDbs = taosHashInit(4, taosGetDefaultHashFunction(TSDB_DATA_TYPE_BINARY), true, HASH_NO_LOCK);
    if (NULL == *pDbs) {
      return TSDB_CODE_OUT_OF_MEMORY;
    }
  }
  char                 fullName[TSDB_DB_FNAME_LEN];
  int32_t              len = snprintf(fullName, sizeof(fullName), "%d.%s", acctId, pDb);
  SParseTablesMetaReq* pReq = taosHashGet(*pDbs, fullName, len);
  if (NULL == pReq) {
    return reserveTableReqInDbCacheImpl(acctId, pDb, pTable, *pDbs);
  }
  return reserveTableReqInCache(acctId, pDb, pTable, &pReq->pTables);
}

int32_t reserveTableMetaInCache(int32_t acctId, const char* pDb, const char* pTable, SParseMetaCache* pMetaCache) {
  return reserveTableReqInDbCache(acctId, pDb, pTable, &pMetaCache->pTableMeta);
}

int32_t reserveTableMetaInCacheExt(const SName* pName, SParseMetaCache* pMetaCache) {
  return reserveTableReqInDbCache(pName->acctId, pName->dbname, pName->tname, &pMetaCache->pTableMeta);
}

int32_t getTableMetaFromCache(SParseMetaCache* pMetaCache, const SName* pName, STableMeta** pMeta) {
  char fullName[TSDB_TABLE_FNAME_LEN];
  tNameExtractFullName(pName, fullName);
  STableMeta* pTableMeta = NULL;
  int32_t     code = getMetaDataFromHash(fullName, strlen(fullName), pMetaCache->pTableMeta, (void**)&pTableMeta);
  if (TSDB_CODE_SUCCESS == code) {
    *pMeta = tableMetaDup(pTableMeta);
    if (NULL == *pMeta) {
      code = TSDB_CODE_OUT_OF_MEMORY;
    }
  }
  return code;
}

int32_t buildTableMetaFromViewMeta(STableMeta** pMeta, SViewMeta* pViewMeta) {
  *pMeta = taosMemoryCalloc(1, sizeof(STableMeta) + pViewMeta->numOfCols * sizeof(SSchema));
  if (NULL == *pMeta) {
    return TSDB_CODE_OUT_OF_MEMORY;
  }
  (*pMeta)->uid = pViewMeta->viewId;
  (*pMeta)->vgId = MNODE_HANDLE;
  (*pMeta)->tableType = TSDB_VIEW_TABLE;
  (*pMeta)->sversion = pViewMeta->version;
  (*pMeta)->tversion = pViewMeta->version;
  (*pMeta)->tableInfo.precision = pViewMeta->precision;
  (*pMeta)->tableInfo.numOfColumns = pViewMeta->numOfCols;
  memcpy((*pMeta)->schema, pViewMeta->pSchema, sizeof(SSchema) * pViewMeta->numOfCols);
  
  for (int32_t i = 0; i < pViewMeta->numOfCols; ++i) {
    (*pMeta)->tableInfo.rowSize += (*pMeta)->schema[i].bytes;
  }    
  return TSDB_CODE_SUCCESS;
}

int32_t getViewMetaFromCache(SParseMetaCache* pMetaCache, const SName* pName, STableMeta** pMeta) {
  char fullName[TSDB_TABLE_FNAME_LEN];
  tNameExtractFullName(pName, fullName);
  SViewMeta* pViewMeta = NULL;
  int32_t     code = getMetaDataFromHash(fullName, strlen(fullName), pMetaCache->pViews, (void**)&pViewMeta);
  if (TSDB_CODE_SUCCESS == code) {
    code = buildTableMetaFromViewMeta(pMeta, pViewMeta);
  }
  return code;
}


static int32_t reserveDbReqInCache(int32_t acctId, const char* pDb, SHashObj** pDbs) {
  if (NULL == *pDbs) {
    *pDbs = taosHashInit(4, taosGetDefaultHashFunction(TSDB_DATA_TYPE_BINARY), true, HASH_NO_LOCK);
    if (NULL == *pDbs) {
      return TSDB_CODE_OUT_OF_MEMORY;
    }
  }
  char    fullName[TSDB_TABLE_FNAME_LEN];
  int32_t len = snprintf(fullName, sizeof(fullName), "%d.%s", acctId, pDb);
  return taosHashPut(*pDbs, fullName, len, &nullPointer, POINTER_BYTES);
}

int32_t reserveDbVgInfoInCache(int32_t acctId, const char* pDb, SParseMetaCache* pMetaCache) {
  return reserveDbReqInCache(acctId, pDb, &pMetaCache->pDbVgroup);
}

int32_t getDbVgInfoFromCache(SParseMetaCache* pMetaCache, const char* pDbFName, SArray** pVgInfo) {
  SArray* pVgList = NULL;
  int32_t code = getMetaDataFromHash(pDbFName, strlen(pDbFName), pMetaCache->pDbVgroup, (void**)&pVgList);
  // pVgList is null, which is a legal value, indicating that the user DB has not been created
  if (TSDB_CODE_SUCCESS == code && NULL != pVgList) {
    *pVgInfo = taosArrayDup(pVgList, NULL);
    if (NULL == *pVgInfo) {
      code = TSDB_CODE_OUT_OF_MEMORY;
    }
  }
  return code;
}

int32_t reserveTableVgroupInCache(int32_t acctId, const char* pDb, const char* pTable, SParseMetaCache* pMetaCache) {
  return reserveTableReqInDbCache(acctId, pDb, pTable, &pMetaCache->pTableVgroup);
}

int32_t reserveTableVgroupInCacheExt(const SName* pName, SParseMetaCache* pMetaCache) {
  return reserveTableReqInDbCache(pName->acctId, pName->dbname, pName->tname, &pMetaCache->pTableVgroup);
}

int32_t getTableVgroupFromCache(SParseMetaCache* pMetaCache, const SName* pName, SVgroupInfo* pVgroup) {
  char fullName[TSDB_TABLE_FNAME_LEN];
  tNameExtractFullName(pName, fullName);
  SVgroupInfo* pVg = NULL;
  int32_t      code = getMetaDataFromHash(fullName, strlen(fullName), pMetaCache->pTableVgroup, (void**)&pVg);
  if (TSDB_CODE_SUCCESS == code) {
    memcpy(pVgroup, pVg, sizeof(SVgroupInfo));
  }
  return code;
}

int32_t reserveDbVgVersionInCache(int32_t acctId, const char* pDb, SParseMetaCache* pMetaCache) {
  return reserveDbReqInCache(acctId, pDb, &pMetaCache->pDbInfo);
}

int32_t getDbVgVersionFromCache(SParseMetaCache* pMetaCache, const char* pDbFName, int32_t* pVersion, int64_t* pDbId,
                                int32_t* pTableNum, int64_t* pStateTs) {
  SDbInfo* pDbInfo = NULL;
  int32_t  code = getMetaDataFromHash(pDbFName, strlen(pDbFName), pMetaCache->pDbInfo, (void**)&pDbInfo);
  if (TSDB_CODE_SUCCESS == code) {
    *pVersion = pDbInfo->vgVer;
    *pDbId = pDbInfo->dbId;
    *pTableNum = pDbInfo->tbNum;
    *pStateTs = pDbInfo->stateTs;
  }
  return code;
}

int32_t reserveDbCfgInCache(int32_t acctId, const char* pDb, SParseMetaCache* pMetaCache) {
  return reserveDbReqInCache(acctId, pDb, &pMetaCache->pDbCfg);
}

int32_t getDbCfgFromCache(SParseMetaCache* pMetaCache, const char* pDbFName, SDbCfgInfo* pInfo) {
  SDbCfgInfo* pDbCfg = NULL;
  int32_t     code = getMetaDataFromHash(pDbFName, strlen(pDbFName), pMetaCache->pDbCfg, (void**)&pDbCfg);
  if (TSDB_CODE_SUCCESS == code) {
    memcpy(pInfo, pDbCfg, sizeof(SDbCfgInfo));
  }
  return code;
}

static int32_t reserveUserAuthInCacheImpl(const char* pKey, int32_t len, SParseMetaCache* pMetaCache) {
  if (NULL == pMetaCache->pUserAuth) {
    pMetaCache->pUserAuth = taosHashInit(4, taosGetDefaultHashFunction(TSDB_DATA_TYPE_BINARY), true, HASH_NO_LOCK);
    if (NULL == pMetaCache->pUserAuth) {
      return TSDB_CODE_OUT_OF_MEMORY;
    }
  }
  return taosHashPut(pMetaCache->pUserAuth, pKey, len, &nullPointer, POINTER_BYTES);
}

int32_t reserveUserAuthInCache(int32_t acctId, const char* pUser, const char* pDb, const char* pTable, AUTH_TYPE type,
                               SParseMetaCache* pMetaCache) {
  char    key[USER_AUTH_KEY_MAX_LEN] = {0};
  int32_t len = userAuthToString(acctId, pUser, pDb, pTable, type, key, false);
  return reserveUserAuthInCacheImpl(key, len, pMetaCache);
}

int32_t reserveViewUserAuthInCache(int32_t acctId, const char* pUser, const char* pDb, const char* pTable, AUTH_TYPE type,
                              SParseMetaCache* pMetaCache) {
 char    key[USER_AUTH_KEY_MAX_LEN] = {0};
 int32_t len = userAuthToString(acctId, pUser, pDb, pTable, type, key, true);
 return reserveUserAuthInCacheImpl(key, len, pMetaCache);
}



int32_t getUserAuthFromCache(SParseMetaCache* pMetaCache, SUserAuthInfo* pAuthReq, SUserAuthRes* pAuthRes) {
  char          key[USER_AUTH_KEY_MAX_LEN] = {0};
  int32_t       len = userAuthToString(pAuthReq->tbName.acctId, pAuthReq->user, pAuthReq->tbName.dbname,
                                       pAuthReq->tbName.tname, pAuthReq->type, key, pAuthReq->isView);
  SUserAuthRes* pAuth = NULL;
  int32_t       code = getMetaDataFromHash(key, len, pMetaCache->pUserAuth, (void**)&pAuth);
  if (TSDB_CODE_SUCCESS == code) {
    memcpy(pAuthRes, pAuth, sizeof(SUserAuthRes));
  }
  return code;
}

int32_t reserveUdfInCache(const char* pFunc, SParseMetaCache* pMetaCache) {
  if (NULL == pMetaCache->pUdf) {
    pMetaCache->pUdf = taosHashInit(4, taosGetDefaultHashFunction(TSDB_DATA_TYPE_BINARY), true, HASH_NO_LOCK);
    if (NULL == pMetaCache->pUdf) {
      return TSDB_CODE_OUT_OF_MEMORY;
    }
  }
  return taosHashPut(pMetaCache->pUdf, pFunc, strlen(pFunc), &nullPointer, POINTER_BYTES);
}

int32_t getUdfInfoFromCache(SParseMetaCache* pMetaCache, const char* pFunc, SFuncInfo* pInfo) {
  SFuncInfo* pFuncInfo = NULL;
  int32_t    code = getMetaDataFromHash(pFunc, strlen(pFunc), pMetaCache->pUdf, (void**)&pFuncInfo);
  if (TSDB_CODE_SUCCESS == code) {
    memcpy(pInfo, pFuncInfo, sizeof(SFuncInfo));
  }
  return code;
}

static void destroySmaIndex(void* p) { taosMemoryFree(((STableIndexInfo*)p)->expr); }

static SArray* smaIndexesDup(SArray* pSrc) {
  SArray* pDst = taosArrayDup(pSrc, NULL);
  if (NULL == pDst) {
    return NULL;
  }
  int32_t size = taosArrayGetSize(pDst);
  for (int32_t i = 0; i < size; ++i) {
    ((STableIndexInfo*)taosArrayGet(pDst, i))->expr = NULL;
  }
  for (int32_t i = 0; i < size; ++i) {
    STableIndexInfo* pIndex = taosArrayGet(pDst, i);
    pIndex->expr = taosStrdup(((STableIndexInfo*)taosArrayGet(pSrc, i))->expr);
    if (NULL == pIndex->expr) {
      taosArrayDestroyEx(pDst, destroySmaIndex);
      return NULL;
    }
  }
  return pDst;
}

int32_t reserveTableIndexInCache(int32_t acctId, const char* pDb, const char* pTable, SParseMetaCache* pMetaCache) {
  return reserveTableReqInCache(acctId, pDb, pTable, &pMetaCache->pTableIndex);
}

int32_t reserveTableCfgInCache(int32_t acctId, const char* pDb, const char* pTable, SParseMetaCache* pMetaCache) {
  return reserveTableReqInCache(acctId, pDb, pTable, &pMetaCache->pTableCfg);
}

int32_t getTableIndexFromCache(SParseMetaCache* pMetaCache, const SName* pName, SArray** pIndexes) {
  char fullName[TSDB_TABLE_FNAME_LEN];
  tNameExtractFullName(pName, fullName);
  SArray* pSmaIndexes = NULL;
  int32_t code = getMetaDataFromHash(fullName, strlen(fullName), pMetaCache->pTableIndex, (void**)&pSmaIndexes);
  if (TSDB_CODE_SUCCESS == code && NULL != pSmaIndexes) {
    *pIndexes = smaIndexesDup(pSmaIndexes);
    if (NULL == *pIndexes) {
      code = TSDB_CODE_OUT_OF_MEMORY;
    }
  }
  return code;
}

STableCfg* tableCfgDup(STableCfg* pCfg) {
  STableCfg* pNew = taosMemoryMalloc(sizeof(*pNew));

  memcpy(pNew, pCfg, sizeof(*pNew));
  if (NULL != pNew->pComment) {
    pNew->pComment = taosMemoryCalloc(pNew->commentLen + 1, 1);
    memcpy(pNew->pComment, pCfg->pComment, pNew->commentLen);
  }
  if (NULL != pNew->pFuncs) {
    pNew->pFuncs = taosArrayDup(pNew->pFuncs, NULL);
  }
  if (NULL != pNew->pTags) {
    pNew->pTags = taosMemoryCalloc(pNew->tagsLen + 1, 1);
    memcpy(pNew->pTags, pCfg->pTags, pNew->tagsLen);
  }

  int32_t schemaSize = (pCfg->numOfColumns + pCfg->numOfTags) * sizeof(SSchema);

  SSchema* pSchema = taosMemoryMalloc(schemaSize);
  memcpy(pSchema, pCfg->pSchemas, schemaSize);

  pNew->pSchemas = pSchema;

  return pNew;
}

int32_t getTableCfgFromCache(SParseMetaCache* pMetaCache, const SName* pName, STableCfg** pOutput) {
  char fullName[TSDB_TABLE_FNAME_LEN];
  tNameExtractFullName(pName, fullName);
  STableCfg* pCfg = NULL;
  int32_t    code = getMetaDataFromHash(fullName, strlen(fullName), pMetaCache->pTableCfg, (void**)&pCfg);
  if (TSDB_CODE_SUCCESS == code) {
    *pOutput = tableCfgDup(pCfg);
    if (NULL == *pOutput) {
      code = TSDB_CODE_OUT_OF_MEMORY;
    }
  }
  return code;
}

int32_t reserveDnodeRequiredInCache(SParseMetaCache* pMetaCache) {
  pMetaCache->dnodeRequired = true;
  return TSDB_CODE_SUCCESS;
}

int32_t getDnodeListFromCache(SParseMetaCache* pMetaCache, SArray** pDnodes) {
  SMetaRes* pRes = taosArrayGet(pMetaCache->pDnodes, 0);
  if (TSDB_CODE_SUCCESS != pRes->code) {
    return pRes->code;
  }

  *pDnodes = taosArrayDup((SArray*)pRes->pRes, NULL);
  if (NULL == *pDnodes) {
    return TSDB_CODE_OUT_OF_MEMORY;
  }
  return TSDB_CODE_SUCCESS;
}

void destoryParseTablesMetaReqHash(SHashObj* pHash) {
  SParseTablesMetaReq* p = taosHashIterate(pHash, NULL);
  while (NULL != p) {
    taosHashCleanup(p->pTables);
    p = taosHashIterate(pHash, p);
  }
  taosHashCleanup(pHash);
}

void destoryParseMetaCache(SParseMetaCache* pMetaCache, bool request) {
  if (request) {
    destoryParseTablesMetaReqHash(pMetaCache->pTableMeta);
    destoryParseTablesMetaReqHash(pMetaCache->pTableVgroup);
    destoryParseTablesMetaReqHash(pMetaCache->pViews);
  } else {
    taosHashCleanup(pMetaCache->pTableMeta);
    taosHashCleanup(pMetaCache->pTableVgroup);
    taosHashCleanup(pMetaCache->pViews);
  }
  taosHashCleanup(pMetaCache->pDbVgroup);
  taosHashCleanup(pMetaCache->pDbCfg);
  taosHashCleanup(pMetaCache->pDbInfo);
  taosHashCleanup(pMetaCache->pUserAuth);
  taosHashCleanup(pMetaCache->pUdf);
  taosHashCleanup(pMetaCache->pTableIndex);
  taosHashCleanup(pMetaCache->pTableCfg);
}

int64_t int64SafeSub(int64_t a, int64_t b) {
  int64_t res = (uint64_t)a - (uint64_t)b;

  if (a >= 0 && b < 0) {
    if ((uint64_t)res > (uint64_t)INT64_MAX) {
      // overflow
      res = INT64_MAX;
    }
  } else if (a < 0 && b > 0 && res >= 0) {
    // underflow
    res = INT64_MIN;
  }
  return res;
}

<|MERGE_RESOLUTION|>--- conflicted
+++ resolved
@@ -192,15 +192,12 @@
       return "Out of memory";
     case TSDB_CODE_PAR_ORDERBY_AMBIGUOUS:
       return "ORDER BY \"%s\" is ambiguous";
-<<<<<<< HEAD
+    case TSDB_CODE_PAR_NOT_SUPPORT_MULTI_RESULT:
+      return "Operator not supported multi result: %s";
     case TSDB_CODE_PAR_TAG_IS_PRIMARY_KEY:
       return "tag %s can not be primary key";
     case TSDB_CODE_PAR_SECOND_COL_PK:
       return "primary key column must be second column";
-=======
-    case TSDB_CODE_PAR_NOT_SUPPORT_MULTI_RESULT:
-      return "Operator not supported multi result: %s";
->>>>>>> ac47fc69
     default:
       return "Unknown error";
   }
