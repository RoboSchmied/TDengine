/*
 * Copyright (c) 2019 TAOS Data, Inc. <jhtao@taosdata.com>
 *
 * This program is free software: you can use, redistribute, and/or modify
 * it under the terms of the GNU Affero General Public License, version 3
 * or later ("AGPL"), as published by the Free Software Foundation.
 *
 * This program is distributed in the hope that it will be useful, but WITHOUT
 * ANY WARRANTY; without even the implied warranty of MERCHANTABILITY or
 * FITNESS FOR A PARTICULAR PURPOSE.
 *
 * You should have received a copy of the GNU Affero General Public License
 * along with this program. If not, see <http://www.gnu.org/licenses/>.
 */

#include "parUtil.h"
#include "cJSON.h"
#include "querynodes.h"

#define USER_AUTH_KEY_MAX_LEN TSDB_USER_LEN + TSDB_DB_FNAME_LEN + 2

static char* getSyntaxErrFormat(int32_t errCode) {
  switch (errCode) {
    case TSDB_CODE_PAR_SYNTAX_ERROR:
      return "syntax error near \"%s\"";
    case TSDB_CODE_PAR_INCOMPLETE_SQL:
      return "Incomplete SQL statement";
    case TSDB_CODE_PAR_INVALID_COLUMN:
      return "Invalid column name: %s";
    case TSDB_CODE_PAR_TABLE_NOT_EXIST:
      return "Table does not exist: %s";
    case TSDB_CODE_PAR_AMBIGUOUS_COLUMN:
      return "Column ambiguously defined: %s";
    case TSDB_CODE_PAR_WRONG_VALUE_TYPE:
      return "Invalid value type: %s";
    case TSDB_CODE_PAR_ILLEGAL_USE_AGG_FUNCTION:
      return "There mustn't be aggregation";
    case TSDB_CODE_PAR_WRONG_NUMBER_OF_SELECT:
      return "ORDER BY item must be the number of a SELECT-list expression";
    case TSDB_CODE_PAR_GROUPBY_LACK_EXPRESSION:
      return "Not a GROUP BY expression";
    case TSDB_CODE_PAR_NOT_SELECTED_EXPRESSION:
      return "Not SELECTed expression";
    case TSDB_CODE_PAR_NOT_SINGLE_GROUP:
      return "Not a single-group group function";
    case TSDB_CODE_PAR_TAGS_NOT_MATCHED:
      return "Tags number not matched";
    case TSDB_CODE_PAR_INVALID_TAG_NAME:
      return "Invalid tag name: %s";
    case TSDB_CODE_PAR_NAME_OR_PASSWD_TOO_LONG:
      return "Name or password too long";
    case TSDB_CODE_PAR_PASSWD_EMPTY:
      return "Password can not be empty";
    case TSDB_CODE_PAR_INVALID_PORT:
      return "Port should be an integer that is less than 65535 and greater than 0";
    case TSDB_CODE_PAR_INVALID_ENDPOINT:
      return "Endpoint should be in the format of 'fqdn:port'";
    case TSDB_CODE_PAR_EXPRIE_STATEMENT:
      return "This statement is no longer supported";
    case TSDB_CODE_PAR_INTER_VALUE_TOO_SMALL:
      return "Interval cannot be less than %d us";
    case TSDB_CODE_PAR_DB_NOT_SPECIFIED:
      return "Database not specified";
    case TSDB_CODE_PAR_INVALID_IDENTIFIER_NAME:
      return "Invalid identifier name: %s";
    case TSDB_CODE_PAR_CORRESPONDING_STABLE_ERR:
      return "Corresponding super table not in this db";
    case TSDB_CODE_PAR_INVALID_RANGE_OPTION:
      return "Invalid option %s: %" PRId64 " valid range: [%d, %d]";
    case TSDB_CODE_PAR_INVALID_STR_OPTION:
      return "Invalid option %s: %s";
    case TSDB_CODE_PAR_INVALID_ENUM_OPTION:
      return "Invalid option %s: %" PRId64 ", only %d, %d allowed";
    case TSDB_CODE_PAR_INVALID_KEEP_NUM:
      return "Invalid number of keep options";
    case TSDB_CODE_PAR_INVALID_KEEP_ORDER:
      return "Invalid keep value, should be keep0 <= keep1 <= keep2";
    case TSDB_CODE_PAR_INVALID_KEEP_VALUE:
      return "Invalid option keep: %d, %d, %d valid range: [%d, %d]";
    case TSDB_CODE_PAR_INVALID_COMMENT_OPTION:
      return "Invalid option comment, length cannot exceed %d";
    case TSDB_CODE_PAR_INVALID_F_RANGE_OPTION:
      return "Invalid option %s: %f valid range: [%d, %d]";
    case TSDB_CODE_PAR_INVALID_ROLLUP_OPTION:
      return "Invalid option rollup: only one function is allowed";
    case TSDB_CODE_PAR_INVALID_RETENTIONS_OPTION:
      return "Invalid option retentions";
    case TSDB_CODE_PAR_GROUPBY_WINDOW_COEXIST:
      return "GROUP BY and WINDOW-clause can't be used together";
    case TSDB_CODE_PAR_INVALID_OPTION_UNIT:
      return "Invalid option %s unit: %c, only m, h, d allowed";
    case TSDB_CODE_PAR_INVALID_KEEP_UNIT:
      return "Invalid option keep unit: %c, only m, h, d allowed";
    case TSDB_CODE_PAR_AGG_FUNC_NESTING:
      return "Aggregate functions do not support nesting";
    case TSDB_CODE_PAR_INVALID_STATE_WIN_TYPE:
      return "Only support STATE_WINDOW on integer/bool/varchar column";
    case TSDB_CODE_PAR_INVALID_STATE_WIN_COL:
      return "Not support STATE_WINDOW on tag column";
    case TSDB_CODE_PAR_INVALID_STATE_WIN_TABLE:
      return "STATE_WINDOW not support for super table query";
    case TSDB_CODE_PAR_INTER_SESSION_GAP:
      return "SESSION gap should be fixed time window, and greater than 0";
    case TSDB_CODE_PAR_INTER_SESSION_COL:
      return "Only support SESSION on primary timestamp column";
    case TSDB_CODE_PAR_INTER_OFFSET_NEGATIVE:
      return "Interval offset cannot be negative";
    case TSDB_CODE_PAR_INTER_OFFSET_UNIT:
      return "Cannot use 'year' as offset when interval is 'month'";
    case TSDB_CODE_PAR_INTER_OFFSET_TOO_BIG:
      return "Interval offset should be shorter than interval";
    case TSDB_CODE_PAR_INTER_SLIDING_UNIT:
      return "Does not support sliding when interval is natural month/year";
    case TSDB_CODE_PAR_INTER_SLIDING_TOO_BIG:
      return "sliding value no larger than the interval value";
    case TSDB_CODE_PAR_INTER_SLIDING_TOO_SMALL:
      return "sliding value can not less than 1% of interval value";
    case TSDB_CODE_PAR_ONLY_ONE_JSON_TAG:
      return "Only one tag if there is a json tag";
    case TSDB_CODE_PAR_INCORRECT_NUM_OF_COL:
      return "Query block has incorrect number of result columns";
    case TSDB_CODE_PAR_INCORRECT_TIMESTAMP_VAL:
      return "Incorrect TIMESTAMP value: %s";
    case TSDB_CODE_PAR_INVALID_DAYS_VALUE:
      return "Invalid days value, should be keep2 >= keep1 >= keep0 >= days";
    case TSDB_CODE_PAR_OFFSET_LESS_ZERO:
      return "soffset/offset can not be less than 0";
    case TSDB_CODE_PAR_SLIMIT_LEAK_PARTITION_BY:
      return "slimit/soffset only available for PARTITION BY query";
    case TSDB_CODE_PAR_INVALID_TOPIC_QUERY:
      return "Invalid topic query";
    case TSDB_CODE_PAR_INVALID_DROP_STABLE:
      return "Cannot drop super table in batch";
    case TSDB_CODE_PAR_INVALID_FILL_TIME_RANGE:
      return "Start(end) time of query range required or time range too large";
    case TSDB_CODE_PAR_DUPLICATED_COLUMN:
      return "Duplicated column names";
    case TSDB_CODE_PAR_INVALID_TAGS_LENGTH:
      return "Tags length exceeds max length %d";
    case TSDB_CODE_PAR_INVALID_ROW_LENGTH:
      return "Row length exceeds max length %d";
    case TSDB_CODE_PAR_INVALID_COLUMNS_NUM:
      return "Illegal number of columns";
    case TSDB_CODE_PAR_TOO_MANY_COLUMNS:
      return "Too many columns";
    case TSDB_CODE_PAR_INVALID_FIRST_COLUMN:
      return "First column must be timestamp";
    case TSDB_CODE_PAR_INVALID_VAR_COLUMN_LEN:
      return "Invalid binary/nchar column length";
    case TSDB_CODE_PAR_INVALID_TAGS_NUM:
      return "Invalid number of tag columns";
    case TSDB_CODE_PAR_INVALID_INTERNAL_PK:
      return "Invalid _c0 or _rowts expression";
    case TSDB_CODE_PAR_INVALID_TIMELINE_FUNC:
      return "Invalid timeline function";
    case TSDB_CODE_PAR_INVALID_PASSWD:
      return "Invalid password";
    case TSDB_CODE_PAR_INVALID_ALTER_TABLE:
      return "Invalid alter table statement";
    case TSDB_CODE_PAR_CANNOT_DROP_PRIMARY_KEY:
      return "Primary timestamp column cannot be dropped";
    case TSDB_CODE_PAR_INVALID_MODIFY_COL:
      return "Only binary/nchar column length could be modified";
    case TSDB_CODE_PAR_INVALID_TBNAME:
      return "Invalid tbname pseudo column";
    case TSDB_CODE_PAR_INVALID_FUNCTION_NAME:
      return "Invalid function name";
    case TSDB_CODE_PAR_COMMENT_TOO_LONG:
      return "Comment too long";
    case TSDB_CODE_PAR_NOT_ALLOWED_FUNC:
      return "Some functions are allowed only in the SELECT list of a query. "
             "And, cannot be mixed with other non scalar functions or columns.";
    case TSDB_CODE_PAR_NOT_ALLOWED_WIN_QUERY:
      return "Window query not supported, since the result of subquery not include valid timestamp column";
    case TSDB_CODE_PAR_INVALID_DROP_COL:
      return "No columns can be dropped";
    case TSDB_CODE_PAR_INVALID_COL_JSON:
      return "Only tag can be json type";
    case TSDB_CODE_PAR_VALUE_TOO_LONG:
      return "Value too long for column/tag: %s";
    case TSDB_CODE_PAR_INVALID_DELETE_WHERE:
      return "The DELETE statement must have a definite time window range";
    case TSDB_CODE_PAR_INVALID_REDISTRIBUTE_VG:
      return "The REDISTRIBUTE VGROUP statement only support 1 to 3 dnodes";
    case TSDB_CODE_OUT_OF_MEMORY:
      return "Out of memory";
    default:
      return "Unknown error";
  }
}

int32_t generateSyntaxErrMsg(SMsgBuf* pBuf, int32_t errCode, ...) {
  va_list vArgList;
  va_start(vArgList, errCode);
  vsnprintf(pBuf->buf, pBuf->len, getSyntaxErrFormat(errCode), vArgList);
  va_end(vArgList);
  return errCode;
}

int32_t buildInvalidOperationMsg(SMsgBuf* pBuf, const char* msg) {
  strncpy(pBuf->buf, msg, pBuf->len);
  return TSDB_CODE_TSC_INVALID_OPERATION;
}

int32_t buildSyntaxErrMsg(SMsgBuf* pBuf, const char* additionalInfo, const char* sourceStr) {
  const char* msgFormat1 = "syntax error near \'%s\'";
  const char* msgFormat2 = "syntax error near \'%s\' (%s)";
  const char* msgFormat3 = "%s";

  const char* prefix = "syntax error";
  if (sourceStr == NULL) {
    assert(additionalInfo != NULL);
    snprintf(pBuf->buf, pBuf->len, msgFormat1, additionalInfo);
    return TSDB_CODE_TSC_SQL_SYNTAX_ERROR;
  }

  char buf[64] = {0};  // only extract part of sql string
  strncpy(buf, sourceStr, tListLen(buf) - 1);

  if (additionalInfo != NULL) {
    snprintf(pBuf->buf, pBuf->len, msgFormat2, buf, additionalInfo);
  } else {
    const char* msgFormat = (0 == strncmp(sourceStr, prefix, strlen(prefix))) ? msgFormat3 : msgFormat1;
    snprintf(pBuf->buf, pBuf->len, msgFormat, buf);
  }

  return TSDB_CODE_TSC_SQL_SYNTAX_ERROR;
}

SSchema* getTableColumnSchema(const STableMeta* pTableMeta) {
  assert(pTableMeta != NULL);
  return (SSchema*)pTableMeta->schema;
}

static SSchema* getOneColumnSchema(const STableMeta* pTableMeta, int32_t colIndex) {
  assert(pTableMeta != NULL && pTableMeta->schema != NULL && colIndex >= 0 &&
         colIndex < (getNumOfColumns(pTableMeta) + getNumOfTags(pTableMeta)));

  SSchema* pSchema = (SSchema*)pTableMeta->schema;
  return &pSchema[colIndex];
}

SSchema* getTableTagSchema(const STableMeta* pTableMeta) {
  assert(pTableMeta != NULL &&
         (pTableMeta->tableType == TSDB_SUPER_TABLE || pTableMeta->tableType == TSDB_CHILD_TABLE));
  return getOneColumnSchema(pTableMeta, getTableInfo(pTableMeta).numOfColumns);
}

int32_t getNumOfColumns(const STableMeta* pTableMeta) {
  assert(pTableMeta != NULL);
  // table created according to super table, use data from super table
  return getTableInfo(pTableMeta).numOfColumns;
}

int32_t getNumOfTags(const STableMeta* pTableMeta) {
  assert(pTableMeta != NULL);
  return getTableInfo(pTableMeta).numOfTags;
}

STableComInfo getTableInfo(const STableMeta* pTableMeta) {
  assert(pTableMeta != NULL);
  return pTableMeta->tableInfo;
}

STableMeta* tableMetaDup(const STableMeta* pTableMeta) {
  size_t size = TABLE_META_SIZE(pTableMeta);

  STableMeta* p = taosMemoryMalloc(size);
  memcpy(p, pTableMeta, size);
  return p;
}

int32_t trimString(const char* src, int32_t len, char* dst, int32_t dlen) {
  if (len <= 0 || dlen <= 0) return 0;

  char    delim = src[0];
  int32_t j = 0;
  for (uint32_t k = 1; k < len - 1; ++k) {
    if (j >= dlen) {
      dst[j - 1] = '\0';
      return j;
    }
    if (src[k] == delim && src[k + 1] == delim) {  // deal with "", ''
      dst[j] = src[k + 1];
      j++;
      k++;
      continue;
    }

    if (src[k] == '\\') {  // deal with escape character
      if (src[k + 1] == 'n') {
        dst[j] = '\n';
      } else if (src[k + 1] == 'r') {
        dst[j] = '\r';
      } else if (src[k + 1] == 't') {
        dst[j] = '\t';
      } else if (src[k + 1] == '\\') {
        dst[j] = '\\';
      } else if (src[k + 1] == '\'') {
        dst[j] = '\'';
      } else if (src[k + 1] == '"') {
        dst[j] = '"';
      } else if (src[k + 1] == '%' || src[k + 1] == '_') {
        dst[j++] = src[k];
        dst[j] = src[k + 1];
      } else {
        dst[j] = src[k + 1];
      }
      j++;
      k++;
      continue;
    }

    dst[j] = src[k];
    j++;
  }
  dst[j] = '\0';
  return j;
}

static bool isValidateTag(char* input) {
  if (!input) return false;
  for (size_t i = 0; i < strlen(input); ++i) {
    if (isprint(input[i]) == 0) return false;
  }
  return true;
}

int32_t parseJsontoTagData(const char* json, SArray* pTagVals, STag** ppTag, SMsgBuf* pMsgBuf) {
  int32_t   retCode = TSDB_CODE_SUCCESS;
  cJSON*    root = NULL;
  SHashObj* keyHash = NULL;
  int32_t   size = 0;
  // set json NULL data
  if (!json || strtrim((char*)json) == 0 || strcasecmp(json, TSDB_DATA_NULL_STR_L) == 0) {
    retCode = TSDB_CODE_SUCCESS;
    goto end;
  }

  // set json real data
  root = cJSON_Parse(json);
  if (root == NULL) {
    retCode = buildSyntaxErrMsg(pMsgBuf, "json parse error", json);
    goto end;
  }

  size = cJSON_GetArraySize(root);
  if (!cJSON_IsObject(root)) {
    retCode = buildSyntaxErrMsg(pMsgBuf, "json error invalide value", json);
    goto end;
  }

  keyHash = taosHashInit(8, taosGetDefaultHashFunction(TSDB_DATA_TYPE_BINARY), false, false);
  for (int32_t i = 0; i < size; i++) {
    cJSON* item = cJSON_GetArrayItem(root, i);
    if (!item) {
      uError("json inner error:%d", i);
      retCode = buildSyntaxErrMsg(pMsgBuf, "json inner error", json);
      goto end;
    }

    char* jsonKey = item->string;
    if (!isValidateTag(jsonKey)) {
      retCode = buildSyntaxErrMsg(pMsgBuf, "json key not validate", jsonKey);
      goto end;
    }
    size_t keyLen = strlen(jsonKey);
    if (keyLen > TSDB_MAX_JSON_KEY_LEN) {
      uError("json key too long error");
      retCode = buildSyntaxErrMsg(pMsgBuf, "json key too long, more than 256", jsonKey);
      goto end;
    }
    if (keyLen == 0 || taosHashGet(keyHash, jsonKey, keyLen) != NULL) {
      continue;
    }
    STagVal val = {0};
    val.pKey = jsonKey;
    taosHashPut(keyHash, jsonKey, keyLen, &keyLen,
                CHAR_BYTES);  // add key to hash to remove dumplicate, value is useless

    if (item->type == cJSON_String) {  // add json value  format: type|data
      char*   jsonValue = item->valuestring;
      int32_t valLen = (int32_t)strlen(jsonValue);
      char*   tmp = taosMemoryCalloc(1, valLen * TSDB_NCHAR_SIZE);
      if (!tmp) {
        retCode = TSDB_CODE_TSC_OUT_OF_MEMORY;
        goto end;
      }
      val.type = TSDB_DATA_TYPE_NCHAR;
      if (valLen > 0 && !taosMbsToUcs4(jsonValue, valLen, (TdUcs4*)tmp, (int32_t)(valLen * TSDB_NCHAR_SIZE), &valLen)) {
        uError("charset:%s to %s. val:%s, errno:%s, convert failed.", DEFAULT_UNICODE_ENCODEC, tsCharset, jsonValue,
               strerror(errno));
        retCode = buildSyntaxErrMsg(pMsgBuf, "charset convert json error", jsonValue);
        goto end;
      }
      val.nData = valLen;
      val.pData = tmp;
    } else if (item->type == cJSON_Number) {
      if (!isfinite(item->valuedouble)) {
        uError("json value is invalidate");
        retCode = buildSyntaxErrMsg(pMsgBuf, "json value number is illegal", json);
        goto end;
      }
      val.type = TSDB_DATA_TYPE_DOUBLE;
      *((double*)&(val.i64)) = item->valuedouble;
    } else if (item->type == cJSON_True || item->type == cJSON_False) {
      val.type = TSDB_DATA_TYPE_BOOL;
      *((char*)&(val.i64)) = (char)(item->valueint);
    } else if (item->type == cJSON_NULL) {
      val.type = TSDB_DATA_TYPE_NULL;
    } else {
      retCode = buildSyntaxErrMsg(pMsgBuf, "invalidate json value", json);
      goto end;
    }
    taosArrayPush(pTagVals, &val);
  }

end:
  taosHashCleanup(keyHash);
  if (retCode == TSDB_CODE_SUCCESS) {
    tTagNew(pTagVals, 1, true, ppTag);
  }
  cJSON_Delete(root);
  return retCode;
}

static int32_t userAuthToString(int32_t acctId, const char* pUser, const char* pDb, AUTH_TYPE type, char* pStr) {
  return sprintf(pStr, "%s*%d.%s*%d", pUser, acctId, pDb, type);
}

static int32_t userAuthToStringExt(const char* pUser, const char* pDbFName, AUTH_TYPE type, char* pStr) {
  return sprintf(pStr, "%s*%s*%d", pUser, pDbFName, type);
}

static void stringToUserAuth(const char* pStr, int32_t len, SUserAuthInfo* pUserAuth) {
  char* p1 = strchr(pStr, '*');
  strncpy(pUserAuth->user, pStr, p1 - pStr);
  ++p1;
  char* p2 = strchr(p1, '*');
  strncpy(pUserAuth->dbFName, p1, p2 - p1);
  ++p2;
  char buf[10] = {0};
  strncpy(buf, p2, len - (p2 - pStr));
  pUserAuth->type = taosStr2Int32(buf, NULL, 10);
}

static int32_t buildTableReq(SHashObj* pTablesHash, SArray** pTables) {
  if (NULL != pTablesHash) {
    *pTables = taosArrayInit(taosHashGetSize(pTablesHash), sizeof(SName));
    if (NULL == *pTables) {
      return TSDB_CODE_OUT_OF_MEMORY;
    }
    void* p = taosHashIterate(pTablesHash, NULL);
    while (NULL != p) {
      size_t len = 0;
      char*  pKey = taosHashGetKey(p, &len);
      char   fullName[TSDB_TABLE_FNAME_LEN] = {0};
      strncpy(fullName, pKey, len);
      SName name = {0};
      tNameFromString(&name, fullName, T_NAME_ACCT | T_NAME_DB | T_NAME_TABLE);
      taosArrayPush(*pTables, &name);
      p = taosHashIterate(pTablesHash, p);
    }
  }
  return TSDB_CODE_SUCCESS;
}

static int32_t buildDbReq(SHashObj* pDbsHash, SArray** pDbs) {
  if (NULL != pDbsHash) {
    *pDbs = taosArrayInit(taosHashGetSize(pDbsHash), TSDB_DB_FNAME_LEN);
    if (NULL == *pDbs) {
      return TSDB_CODE_OUT_OF_MEMORY;
    }
    void* p = taosHashIterate(pDbsHash, NULL);
    while (NULL != p) {
      size_t len = 0;
      char*  pKey = taosHashGetKey(p, &len);
      char   fullName[TSDB_DB_FNAME_LEN] = {0};
      strncpy(fullName, pKey, len);
      taosArrayPush(*pDbs, fullName);
      p = taosHashIterate(pDbsHash, p);
    }
  }
  return TSDB_CODE_SUCCESS;
}

static int32_t buildUserAuthReq(SHashObj* pUserAuthHash, SArray** pUserAuth) {
  if (NULL != pUserAuthHash) {
    *pUserAuth = taosArrayInit(taosHashGetSize(pUserAuthHash), sizeof(SUserAuthInfo));
    if (NULL == *pUserAuth) {
      return TSDB_CODE_OUT_OF_MEMORY;
    }
    void* p = taosHashIterate(pUserAuthHash, NULL);
    while (NULL != p) {
      size_t        len = 0;
      char*         pKey = taosHashGetKey(p, &len);
      SUserAuthInfo userAuth = {0};
      stringToUserAuth(pKey, len, &userAuth);
      taosArrayPush(*pUserAuth, &userAuth);
      p = taosHashIterate(pUserAuthHash, p);
    }
  }
  return TSDB_CODE_SUCCESS;
}

static int32_t buildUdfReq(SHashObj* pUdfHash, SArray** pUdf) {
  if (NULL != pUdfHash) {
    *pUdf = taosArrayInit(taosHashGetSize(pUdfHash), TSDB_FUNC_NAME_LEN);
    if (NULL == *pUdf) {
      return TSDB_CODE_OUT_OF_MEMORY;
    }
    void* p = taosHashIterate(pUdfHash, NULL);
    while (NULL != p) {
      size_t len = 0;
      char*  pFunc = taosHashGetKey(p, &len);
      char   func[TSDB_FUNC_NAME_LEN] = {0};
      strncpy(func, pFunc, len);
      taosArrayPush(*pUdf, func);
      p = taosHashIterate(pUdfHash, p);
    }
  }
  return TSDB_CODE_SUCCESS;
}

int32_t buildCatalogReq(const SParseMetaCache* pMetaCache, SCatalogReq* pCatalogReq) {
  int32_t code = buildTableReq(pMetaCache->pTableMeta, &pCatalogReq->pTableMeta);
  if (TSDB_CODE_SUCCESS == code) {
    code = buildDbReq(pMetaCache->pDbVgroup, &pCatalogReq->pDbVgroup);
  }
  if (TSDB_CODE_SUCCESS == code) {
    code = buildTableReq(pMetaCache->pTableVgroup, &pCatalogReq->pTableHash);
  }
  if (TSDB_CODE_SUCCESS == code) {
    code = buildDbReq(pMetaCache->pDbCfg, &pCatalogReq->pDbCfg);
  }
  if (TSDB_CODE_SUCCESS == code) {
    code = buildDbReq(pMetaCache->pDbInfo, &pCatalogReq->pDbInfo);
  }
  if (TSDB_CODE_SUCCESS == code) {
    code = buildUserAuthReq(pMetaCache->pUserAuth, &pCatalogReq->pUser);
  }
  if (TSDB_CODE_SUCCESS == code) {
    code = buildUdfReq(pMetaCache->pUdf, &pCatalogReq->pUdf);
  }
  return code;
}

static int32_t putMetaDataToHash(const char* pKey, int32_t len, const SArray* pData, int32_t index, SHashObj* pHash) {
  SMetaRes* pRes = taosArrayGet(pData, index);
  return taosHashPut(pHash, pKey, len, &pRes, POINTER_BYTES);
}

static int32_t getMetaDataFromHash(const char* pKey, int32_t len, SHashObj* pHash, void** pOutput) {
  SMetaRes** pRes = taosHashGet(pHash, pKey, len);
  if (NULL == pRes || NULL == *pRes) {
    return TSDB_CODE_PAR_INTERNAL_ERROR;
  }
  if (TSDB_CODE_SUCCESS == (*pRes)->code) {
    *pOutput = (*pRes)->pRes;
  }
  return (*pRes)->code;
}

static int32_t putTableDataToCache(const SArray* pTableReq, const SArray* pTableData, SHashObj* pTable) {
  int32_t ntables = taosArrayGetSize(pTableReq);
  for (int32_t i = 0; i < ntables; ++i) {
    char fullName[TSDB_TABLE_FNAME_LEN];
    tNameExtractFullName(taosArrayGet(pTableReq, i), fullName);
    if (TSDB_CODE_SUCCESS != putMetaDataToHash(fullName, strlen(fullName), pTableData, i, pTable)) {
      return TSDB_CODE_OUT_OF_MEMORY;
    }
  }
  return TSDB_CODE_SUCCESS;
}

static int32_t putDbDataToCache(const SArray* pDbReq, const SArray* pDbData, SHashObj* pDb) {
  int32_t nvgs = taosArrayGetSize(pDbReq);
  for (int32_t i = 0; i < nvgs; ++i) {
    char* pDbFName = taosArrayGet(pDbReq, i);
    if (TSDB_CODE_SUCCESS != putMetaDataToHash(pDbFName, strlen(pDbFName), pDbData, i, pDb)) {
      return TSDB_CODE_OUT_OF_MEMORY;
    }
  }
  return TSDB_CODE_SUCCESS;
}

static int32_t putUserAuthToCache(const SArray* pUserAuthReq, const SArray* pUserAuthData, SHashObj* pUserAuth) {
  int32_t nvgs = taosArrayGetSize(pUserAuthReq);
  for (int32_t i = 0; i < nvgs; ++i) {
    SUserAuthInfo* pUser = taosArrayGet(pUserAuthReq, i);
    char           key[USER_AUTH_KEY_MAX_LEN] = {0};
    int32_t        len = userAuthToStringExt(pUser->user, pUser->dbFName, pUser->type, key);
    if (TSDB_CODE_SUCCESS != putMetaDataToHash(key, len, pUserAuthData, i, pUserAuth)) {
      return TSDB_CODE_OUT_OF_MEMORY;
    }
  }
  return TSDB_CODE_SUCCESS;
}

static int32_t putUdfToCache(const SArray* pUdfReq, const SArray* pUdfData, SHashObj* pUdf) {
  int32_t num = taosArrayGetSize(pUdfReq);
  for (int32_t i = 0; i < num; ++i) {
    char* pFunc = taosArrayGet(pUdfReq, i);
    if (TSDB_CODE_SUCCESS != putMetaDataToHash(pFunc, strlen(pFunc), pUdfData, i, pUdf)) {
      return TSDB_CODE_OUT_OF_MEMORY;
    }
  }
  return TSDB_CODE_SUCCESS;
}

int32_t putMetaDataToCache(const SCatalogReq* pCatalogReq, const SMetaData* pMetaData, SParseMetaCache* pMetaCache) {
  int32_t code = putTableDataToCache(pCatalogReq->pTableMeta, pMetaData->pTableMeta, pMetaCache->pTableMeta);
  if (TSDB_CODE_SUCCESS == code) {
    code = putDbDataToCache(pCatalogReq->pDbVgroup, pMetaData->pDbVgroup, pMetaCache->pDbVgroup);
  }
  if (TSDB_CODE_SUCCESS == code) {
    code = putTableDataToCache(pCatalogReq->pTableHash, pMetaData->pTableHash, pMetaCache->pTableVgroup);
  }
  if (TSDB_CODE_SUCCESS == code) {
    code = putDbDataToCache(pCatalogReq->pDbCfg, pMetaData->pDbCfg, pMetaCache->pDbCfg);
  }
  if (TSDB_CODE_SUCCESS == code) {
    code = putDbDataToCache(pCatalogReq->pDbInfo, pMetaData->pDbInfo, pMetaCache->pDbInfo);
  }
  if (TSDB_CODE_SUCCESS == code) {
    code = putUserAuthToCache(pCatalogReq->pUser, pMetaData->pUser, pMetaCache->pUserAuth);
  }
  if (TSDB_CODE_SUCCESS == code) {
    code = putUdfToCache(pCatalogReq->pUdf, pMetaData->pUdfList, pMetaCache->pUdf);
  }
  return code;
}

static int32_t reserveTableReqInCacheImpl(const char* pTbFName, int32_t len, SHashObj** pTables) {
  if (NULL == *pTables) {
    *pTables = taosHashInit(4, taosGetDefaultHashFunction(TSDB_DATA_TYPE_BINARY), true, HASH_NO_LOCK);
    if (NULL == *pTables) {
      return TSDB_CODE_OUT_OF_MEMORY;
    }
  }
  return taosHashPut(*pTables, pTbFName, len, &pTables, POINTER_BYTES);
}

static int32_t reserveTableReqInCache(int32_t acctId, const char* pDb, const char* pTable, SHashObj** pTables) {
  char    fullName[TSDB_TABLE_FNAME_LEN];
  int32_t len = snprintf(fullName, sizeof(fullName), "%d.%s.%s", acctId, pDb, pTable);
  return reserveTableReqInCacheImpl(fullName, len, pTables);
}

int32_t reserveTableMetaInCache(int32_t acctId, const char* pDb, const char* pTable, SParseMetaCache* pMetaCache) {
  return reserveTableReqInCache(acctId, pDb, pTable, &pMetaCache->pTableMeta);
}

int32_t reserveTableMetaInCacheExt(const SName* pName, SParseMetaCache* pMetaCache) {
  char fullName[TSDB_TABLE_FNAME_LEN];
  tNameExtractFullName(pName, fullName);
  return reserveTableReqInCacheImpl(fullName, strlen(fullName), &pMetaCache->pTableMeta);
}

int32_t getTableMetaFromCache(SParseMetaCache* pMetaCache, const SName* pName, STableMeta** pMeta) {
  char fullName[TSDB_TABLE_FNAME_LEN];
  tNameExtractFullName(pName, fullName);
  STableMeta* pTableMeta = NULL;
  int32_t     code = getMetaDataFromHash(fullName, strlen(fullName), pMetaCache->pTableMeta, (void**)&pTableMeta);
  if (TSDB_CODE_SUCCESS == code) {
    *pMeta = tableMetaDup(pTableMeta);
    if (NULL == *pMeta) {
      code = TSDB_CODE_OUT_OF_MEMORY;
    }
  }
  return code;
}

static int32_t reserveDbReqInCache(int32_t acctId, const char* pDb, SHashObj** pDbs) {
  if (NULL == *pDbs) {
    *pDbs = taosHashInit(4, taosGetDefaultHashFunction(TSDB_DATA_TYPE_BINARY), true, HASH_NO_LOCK);
    if (NULL == *pDbs) {
      return TSDB_CODE_OUT_OF_MEMORY;
    }
  }
  char    fullName[TSDB_TABLE_FNAME_LEN];
  int32_t len = snprintf(fullName, sizeof(fullName), "%d.%s", acctId, pDb);
  return taosHashPut(*pDbs, fullName, len, &pDbs, POINTER_BYTES);
}

int32_t reserveDbVgInfoInCache(int32_t acctId, const char* pDb, SParseMetaCache* pMetaCache) {
  return reserveDbReqInCache(acctId, pDb, &pMetaCache->pDbVgroup);
}

int32_t getDbVgInfoFromCache(SParseMetaCache* pMetaCache, const char* pDbFName, SArray** pVgInfo) {
  SArray* pVgList = NULL;
  int32_t code = getMetaDataFromHash(pDbFName, strlen(pDbFName), pMetaCache->pDbVgroup, (void**)&pVgList);
  // pVgList is null, which is a legal value, indicating that the user DB has not been created
  if (TSDB_CODE_SUCCESS == code && NULL != pVgList) {
    *pVgInfo = taosArrayDup(pVgList);
    if (NULL == *pVgInfo) {
      code = TSDB_CODE_OUT_OF_MEMORY;
    }
  }
  return code;
}

int32_t reserveTableVgroupInCache(int32_t acctId, const char* pDb, const char* pTable, SParseMetaCache* pMetaCache) {
  return reserveTableReqInCache(acctId, pDb, pTable, &pMetaCache->pTableVgroup);
}

int32_t reserveTableVgroupInCacheExt(const SName* pName, SParseMetaCache* pMetaCache) {
  char fullName[TSDB_TABLE_FNAME_LEN];
  tNameExtractFullName(pName, fullName);
  return reserveTableReqInCacheImpl(fullName, strlen(fullName), &pMetaCache->pTableVgroup);
}

int32_t getTableVgroupFromCache(SParseMetaCache* pMetaCache, const SName* pName, SVgroupInfo* pVgroup) {
  char fullName[TSDB_TABLE_FNAME_LEN];
  tNameExtractFullName(pName, fullName);
  SVgroupInfo* pVg = NULL;
  int32_t      code = getMetaDataFromHash(fullName, strlen(fullName), pMetaCache->pTableVgroup, (void**)&pVg);
  if (TSDB_CODE_SUCCESS == code) {
    memcpy(pVgroup, pVg, sizeof(SVgroupInfo));
  }
  return code;
}

int32_t reserveDbVgVersionInCache(int32_t acctId, const char* pDb, SParseMetaCache* pMetaCache) {
  return reserveDbReqInCache(acctId, pDb, &pMetaCache->pDbInfo);
}

int32_t getDbVgVersionFromCache(SParseMetaCache* pMetaCache, const char* pDbFName, int32_t* pVersion, int64_t* pDbId,
                                int32_t* pTableNum) {
  SDbInfo* pDbInfo = NULL;
  int32_t  code = getMetaDataFromHash(pDbFName, strlen(pDbFName), pMetaCache->pDbInfo, (void**)&pDbInfo);
  if (TSDB_CODE_SUCCESS == code) {
    *pVersion = pDbInfo->vgVer;
    *pDbId = pDbInfo->dbId;
    *pTableNum = pDbInfo->tbNum;
  }
  return code;
}

int32_t reserveDbCfgInCache(int32_t acctId, const char* pDb, SParseMetaCache* pMetaCache) {
  return reserveDbReqInCache(acctId, pDb, &pMetaCache->pDbCfg);
}

int32_t getDbCfgFromCache(SParseMetaCache* pMetaCache, const char* pDbFName, SDbCfgInfo* pInfo) {
  SDbCfgInfo* pDbCfg = NULL;
  int32_t     code = getMetaDataFromHash(pDbFName, strlen(pDbFName), pMetaCache->pDbCfg, (void**)&pDbCfg);
  if (TSDB_CODE_SUCCESS == code) {
    memcpy(pInfo, pDbCfg, sizeof(SDbCfgInfo));
  }
  return code;
}

static int32_t reserveUserAuthInCacheImpl(const char* pKey, int32_t len, SParseMetaCache* pMetaCache) {
  if (NULL == pMetaCache->pUserAuth) {
    pMetaCache->pUserAuth = taosHashInit(4, taosGetDefaultHashFunction(TSDB_DATA_TYPE_BINARY), true, HASH_NO_LOCK);
    if (NULL == pMetaCache->pUserAuth) {
      return TSDB_CODE_OUT_OF_MEMORY;
    }
  }
  bool pass = false;
  return taosHashPut(pMetaCache->pUserAuth, pKey, len, &pass, sizeof(pass));
}

int32_t reserveUserAuthInCache(int32_t acctId, const char* pUser, const char* pDb, AUTH_TYPE type,
                               SParseMetaCache* pMetaCache) {
  char    key[USER_AUTH_KEY_MAX_LEN] = {0};
  int32_t len = userAuthToString(acctId, pUser, pDb, type, key);
  return reserveUserAuthInCacheImpl(key, len, pMetaCache);
}

int32_t reserveUserAuthInCacheExt(const char* pUser, const SName* pName, AUTH_TYPE type, SParseMetaCache* pMetaCache) {
  char dbFName[TSDB_DB_FNAME_LEN] = {0};
  tNameGetFullDbName(pName, dbFName);
  char    key[USER_AUTH_KEY_MAX_LEN] = {0};
  int32_t len = userAuthToStringExt(pUser, dbFName, type, key);
  return reserveUserAuthInCacheImpl(key, len, pMetaCache);
}

int32_t getUserAuthFromCache(SParseMetaCache* pMetaCache, const char* pUser, const char* pDbFName, AUTH_TYPE type,
                             bool* pPass) {
  char    key[USER_AUTH_KEY_MAX_LEN] = {0};
  int32_t len = userAuthToStringExt(pUser, pDbFName, type, key);
  bool*   pRes = NULL;
  int32_t code = getMetaDataFromHash(key, len, pMetaCache->pUserAuth, (void**)&pRes);
  if (TSDB_CODE_SUCCESS == code) {
    *pPass = *pRes;
  }
  return code;
}

int32_t reserveUdfInCache(const char* pFunc, SParseMetaCache* pMetaCache) {
  if (NULL == pMetaCache->pUdf) {
    pMetaCache->pUdf = taosHashInit(4, taosGetDefaultHashFunction(TSDB_DATA_TYPE_BINARY), true, HASH_NO_LOCK);
    if (NULL == pMetaCache->pUdf) {
      return TSDB_CODE_OUT_OF_MEMORY;
    }
  }
  return taosHashPut(pMetaCache->pUdf, pFunc, strlen(pFunc), &pMetaCache, POINTER_BYTES);
}

int32_t getUdfInfoFromCache(SParseMetaCache* pMetaCache, const char* pFunc, SFuncInfo* pInfo) {
  SFuncInfo* pFuncInfo = NULL;
  int32_t    code = getMetaDataFromHash(pFunc, strlen(pFunc), pMetaCache->pUdf, (void**)&pFuncInfo);
  if (TSDB_CODE_SUCCESS == code) {
    memcpy(pInfo, pFuncInfo, sizeof(SFuncInfo));
  }
<<<<<<< HEAD
  memcpy(pInfo, *pRes, sizeof(SFuncInfo));
  return TSDB_CODE_SUCCESS;
}

int32_t getTableIndexFromCache(SParseMetaCache* pMetaCache, const SName* pName, SArray** pIndexes) {
  return TSDB_CODE_PAR_INTERNAL_ERROR;
=======
  return code;
>>>>>>> 88313b90
}<|MERGE_RESOLUTION|>--- conflicted
+++ resolved
@@ -804,14 +804,9 @@
   if (TSDB_CODE_SUCCESS == code) {
     memcpy(pInfo, pFuncInfo, sizeof(SFuncInfo));
   }
-<<<<<<< HEAD
-  memcpy(pInfo, *pRes, sizeof(SFuncInfo));
-  return TSDB_CODE_SUCCESS;
+  return code;
 }
 
 int32_t getTableIndexFromCache(SParseMetaCache* pMetaCache, const SName* pName, SArray** pIndexes) {
   return TSDB_CODE_PAR_INTERNAL_ERROR;
-=======
-  return code;
->>>>>>> 88313b90
 }