--- conflicted
+++ resolved
@@ -71,7 +71,7 @@
   const char* pSql;
   SMsgBuf msg;
   struct SCatalog* pCatalog;
-  STableMeta tableMeta;
+  STableMeta* pTableMeta;
   SHashObj* pTableBlockHashObj; // data block for each table. need release
   int32_t totalNum;
   SInsertStmtInfo* pOutput;
@@ -183,17 +183,10 @@
 }
 
 static int32_t getTableMeta(SInsertParseContext* pCxt, SToken* pTname) {
-<<<<<<< HEAD
   char fullDbName[TSDB_FULL_DB_NAME_LEN] = {0};
   char tableName[TSDB_TABLE_NAME_LEN] = {0};
   CHECK_CODE(buildName(pCxt, pTname, fullDbName, tableName));
-  CHECK_CODE(catalogGetTableMeta(pCxt->pCatalog, pCxt->pComCxt->pRpc, pCxt->pComCxt->pEpSet, fullDbName, &pCxt->tableMeta));
-=======
-  SCatalogReq req;
-  CHECK_CODE(buildMetaReq(pCxt, pTname, &req));
-  CHECK_CODE(catalogGetTableMeta(pCxt->pCatalog, NULL, NULL, NULL, NULL, NULL)); //TODO
-  pCxt->pTableMeta = (STableMeta*)taosArrayGetP(pCxt->meta.pTableMeta, 0);
->>>>>>> abdf66e6
+  CHECK_CODE(catalogGetTableMeta(pCxt->pCatalog, pCxt->pComCxt->pRpc, pCxt->pComCxt->pEpSet, fullDbName, tableName, &pCxt->pTableMeta));
   return TSDB_CODE_SUCCESS;
 }
 
@@ -652,13 +645,13 @@
   // pSql -> stb_name [(tag1_name, ...)] TAGS (tag1_value, ...)
   NEXT_TOKEN(pCxt->pSql, sToken);
   CHECK_CODE(getTableMeta(pCxt, &sToken));
-  if (TSDB_SUPER_TABLE != pCxt->tableMeta.tableType) {
+  if (TSDB_SUPER_TABLE != pCxt->pTableMeta->tableType) {
     return buildInvalidOperationMsg(&pCxt->msg, "create table only from super table is allowed");
   }
 
-  SSchema* pTagsSchema = getTableTagSchema(&pCxt->tableMeta);
+  SSchema* pTagsSchema = getTableTagSchema(pCxt->pTableMeta);
   SParsedDataColInfo spd = {0};
-  setBoundColumnInfo(&spd, pTagsSchema, getNumOfTags(&pCxt->tableMeta));
+  setBoundColumnInfo(&spd, pTagsSchema, getNumOfTags(pCxt->pTableMeta));
 
   // pSql -> [(tag1_name, ...)] TAGS (tag1_value, ...)
   NEXT_TOKEN(pCxt->pSql, sToken);
@@ -675,7 +668,7 @@
   if (TK_LP != sToken.type) {
     return buildSyntaxErrMsg(&pCxt->msg, "( is expected", sToken.z);
   }
-  CHECK_CODE(parseTagsClause(pCxt, &spd, pTagsSchema, getTableInfo(&pCxt->tableMeta).precision));
+  CHECK_CODE(parseTagsClause(pCxt, &spd, pTagsSchema, getTableInfo(pCxt->pTableMeta).precision));
 
   return TSDB_CODE_SUCCESS;
 }
@@ -817,12 +810,12 @@
     }
 
     STableDataBlocks *dataBuf = NULL;
-    CHECK_CODE(getDataBlockFromList(pCxt->pTableBlockHashObj, pCxt->tableMeta.uid, TSDB_DEFAULT_PAYLOAD_SIZE,
-        sizeof(SSubmitBlk), getTableInfo(&pCxt->tableMeta).rowSize, &pCxt->tableMeta, &dataBuf, NULL));
+    CHECK_CODE(getDataBlockFromList(pCxt->pTableBlockHashObj, pCxt->pTableMeta->uid, TSDB_DEFAULT_PAYLOAD_SIZE,
+        sizeof(SSubmitBlk), getTableInfo(pCxt->pTableMeta).rowSize, pCxt->pTableMeta, &dataBuf, NULL));
 
     if (TK_LP == sToken.type) {
       // pSql -> field1_name, ...)
-      CHECK_CODE_1(parseBoundColumns(pCxt, &dataBuf->boundColumnInfo, getTableColumnSchema(&pCxt->tableMeta)), destroyBoundColumnInfo(&dataBuf->boundColumnInfo));
+      CHECK_CODE_1(parseBoundColumns(pCxt, &dataBuf->boundColumnInfo, getTableColumnSchema(pCxt->pTableMeta)), destroyBoundColumnInfo(&dataBuf->boundColumnInfo));
       NEXT_TOKEN(pCxt->pSql, sToken);
     }
 
@@ -868,7 +861,7 @@
     .pSql = pContext->pSql,
     .msg = {.buf = pContext->pMsg, .len = pContext->msgLen},
     .pCatalog = NULL,
-    .tableMeta = {0},
+    .pTableMeta = NULL,
     .pTableBlockHashObj = taosHashInit(128, taosGetDefaultHashFunction(TSDB_DATA_TYPE_BIGINT), true, false),
     .totalNum = 0,
     .pOutput = *pInfo
