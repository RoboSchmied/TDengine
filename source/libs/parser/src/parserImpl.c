--- conflicted
+++ resolved
@@ -533,11 +533,7 @@
       case TSDB_DATA_TYPE_INT:
       case TSDB_DATA_TYPE_BIGINT: {
         char* endPtr = NULL;
-<<<<<<< HEAD
-        pVal->datum.i = strtoull(pVal->literal, &endPtr, 10);
-=======
         pVal->datum.i = strtoll(pVal->literal, &endPtr, 10);
->>>>>>> 839af9e5
         break;
       }
       case TSDB_DATA_TYPE_UTINYINT:
@@ -567,11 +563,7 @@
         int32_t n = strlen(pVal->literal);
         char* tmp = calloc(1, n);
         int32_t len = trimStringCopy(pVal->literal, n, tmp);
-<<<<<<< HEAD
-        if (taosParseTime(tmp, &pVal->datum.u, len, pVal->node.resType.precision, tsDaylight) != TSDB_CODE_SUCCESS) {
-=======
         if (taosParseTime(tmp, &pVal->datum.i, len, pVal->node.resType.precision, tsDaylight) != TSDB_CODE_SUCCESS) {
->>>>>>> 839af9e5
           tfree(tmp);
           generateSyntaxErrMsg(pCxt, TSDB_CODE_PAR_WRONG_VALUE_TYPE, pVal->literal);
           return DEAL_RES_ERROR;
