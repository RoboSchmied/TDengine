/*
 * Copyright (c) 2019 TAOS Data, Inc. <jhtao@taosdata.com>
 *
 * This program is free software: you can use, redistribute, and/or modify
 * it under the terms of the GNU Affero General Public License, version 3
 * or later ("AGPL"), AS published by the Free Software Foundation.
 *
 * This program is distributed in the hope that it will be useful, but WITHOUT
 * ANY WARRANTY; without even the implied warranty of MERCHANTABILITY or
 * FITNESS FOR A PARTICULAR PURPOSE.
 *
 * You should have received a copy of the GNU Affero General Public License
 * along with this program. If not, see <http://www.gnu.org/licenses/>.
 */

#include "parTestUtil.h"

using namespace std;

namespace ParserTest {

class ParserInitialCTest : public ParserDdlTest {};

TEST_F(ParserInitialCTest, createAccount) {
  useDb("root", "test");

  run("CREATE ACCOUNT ac_wxy PASS '123456'", TSDB_CODE_PAR_EXPRIE_STATEMENT, PARSER_STAGE_PARSE);
}

TEST_F(ParserInitialCTest, createBnode) {
  useDb("root", "test");

  SMCreateQnodeReq expect = {0};

  auto setCreateQnodeReq = [&](int32_t dnodeId) { expect.dnodeId = dnodeId; };

  setCheckDdlFunc([&](const SQuery* pQuery, ParserStage stage) {
    ASSERT_EQ(nodeType(pQuery->pRoot), QUERY_NODE_CREATE_BNODE_STMT);
    SMCreateQnodeReq req = {0};
    ASSERT_TRUE(TSDB_CODE_SUCCESS ==
                tDeserializeSCreateDropMQSBNodeReq(pQuery->pCmdMsg->pMsg, pQuery->pCmdMsg->msgLen, &req));
    ASSERT_EQ(req.dnodeId, expect.dnodeId);
  });

  setCreateQnodeReq(1);
  run("CREATE BNODE ON DNODE 1");
}

/*
 * CREATE DATABASE [IF NOT EXISTS] db_name [database_options]
 *
 * database_options:
 *     database_option ...
 *
 * database_option: {
 *     BUFFER value
 *   | CACHEMODEL {'none' | 'last_row' | 'last_value' | 'both'}
 *   | CACHESIZE value
 *   | COMP {0 | 1 | 2}
 *   | DURATION value
 *   | WAL_FSYNC_PERIOD value
 *   | MAXROWS value
 *   | MINROWS value
 *   | KEEP value
 *   | PAGES value
 *   | PAGESIZE  value
 *   | PRECISION {'ms' | 'us' | 'ns'}
 *   | REPLICA value
 *   | RETENTIONS ingestion_duration:keep_duration ...
 *   | STRICT {'off' | 'on'}
 *   | WAL_LEVEL value
 *   | VGROUPS value
 *   | SINGLE_STABLE {0 | 1}
 *   | WAL_RETENTION_PERIOD value
 *   | WAL_ROLL_PERIOD value
 *   | WAL_RETENTION_SIZE value
 *   | WAL_SEGMENT_SIZE value
 * }
 */
TEST_F(ParserInitialCTest, createDatabase) {
  useDb("root", "test");

  SCreateDbReq expect = {0};

  auto clearCreateDbReq = [&]() {
    tFreeSCreateDbReq(&expect);
    memset(&expect, 0, sizeof(SCreateDbReq));
  };

  auto setCreateDbReqFunc = [&](const char* pDbname, int8_t igExists = 0) {
    int32_t len = snprintf(expect.db, sizeof(expect.db), "0.%s", pDbname);
    expect.db[len] = '\0';
    expect.ignoreExist = igExists;
    expect.buffer = TSDB_DEFAULT_BUFFER_PER_VNODE;
    expect.cacheLast = TSDB_DEFAULT_CACHE_MODEL;
    expect.cacheLastSize = TSDB_DEFAULT_CACHE_SIZE;
    expect.compression = TSDB_DEFAULT_COMP_LEVEL;
    expect.daysPerFile = TSDB_DEFAULT_DAYS_PER_FILE;
    expect.walFsyncPeriod = TSDB_DEFAULT_FSYNC_PERIOD;
    expect.maxRows = TSDB_DEFAULT_MAXROWS_FBLOCK;
    expect.minRows = TSDB_DEFAULT_MINROWS_FBLOCK;
    expect.daysToKeep0 = TSDB_DEFAULT_KEEP;
    expect.daysToKeep1 = TSDB_DEFAULT_KEEP;
    expect.daysToKeep2 = TSDB_DEFAULT_KEEP;
    expect.pages = TSDB_DEFAULT_PAGES_PER_VNODE;
    expect.pageSize = TSDB_DEFAULT_PAGESIZE_PER_VNODE;
    expect.precision = TSDB_DEFAULT_PRECISION;
    expect.replications = TSDB_DEFAULT_DB_REPLICA;
    expect.strict = TSDB_DEFAULT_DB_STRICT;
    expect.walLevel = TSDB_DEFAULT_WAL_LEVEL;
    expect.numOfVgroups = TSDB_DEFAULT_VN_PER_DB;
    expect.numOfStables = TSDB_DEFAULT_DB_SINGLE_STABLE;
    expect.schemaless = TSDB_DEFAULT_DB_SCHEMALESS;
    expect.walRetentionPeriod = TSDB_REP_DEF_DB_WAL_RET_PERIOD;
    expect.walRetentionSize = TSDB_REP_DEF_DB_WAL_RET_SIZE;
    expect.walRollPeriod = TSDB_REP_DEF_DB_WAL_ROLL_PERIOD;
    expect.walSegmentSize = TSDB_DEFAULT_DB_WAL_SEGMENT_SIZE;
    expect.sstTrigger = TSDB_DEFAULT_SST_TRIGGER;
<<<<<<< HEAD
=======
    expect.hashPrefix = TSDB_DEFAULT_HASH_PREFIX;
    expect.hashSuffix = TSDB_DEFAULT_HASH_SUFFIX;
>>>>>>> 2f905064
  };

  auto setDbBufferFunc = [&](int32_t buffer) { expect.buffer = buffer; };
  auto setDbCachelastFunc = [&](int8_t cachelast) { expect.cacheLast = cachelast; };
  auto setDbCachelastSize = [&](int8_t cachelastSize) { expect.cacheLastSize = cachelastSize; };
  auto setDbCompressionFunc = [&](int8_t compressionLevel) { expect.compression = compressionLevel; };
  auto setDbDaysFunc = [&](int32_t daysPerFile) { expect.daysPerFile = daysPerFile; };
  auto setDbFsyncFunc = [&](int32_t fsyncPeriod) { expect.walFsyncPeriod = fsyncPeriod; };
  auto setDbMaxRowsFunc = [&](int32_t maxRowsPerBlock) { expect.maxRows = maxRowsPerBlock; };
  auto setDbMinRowsFunc = [&](int32_t minRowsPerBlock) { expect.minRows = minRowsPerBlock; };
  auto setDbKeepFunc = [&](int32_t keep0, int32_t keep1 = 0, int32_t keep2 = 0) {
    expect.daysToKeep0 = keep0;
    expect.daysToKeep1 = 0 == keep1 ? expect.daysToKeep0 : keep1;
    expect.daysToKeep2 = 0 == keep2 ? expect.daysToKeep1 : keep2;
  };
  auto setDbPagesFunc = [&](int32_t pages) { expect.pages = pages; };
  auto setDbPageSizeFunc = [&](int32_t pagesize) { expect.pageSize = pagesize; };
  auto setDbPrecisionFunc = [&](int8_t precision) { expect.precision = precision; };
  auto setDbReplicaFunc = [&](int8_t replica) { expect.replications = replica; };
  auto setDbStrictaFunc = [&](int8_t strict) { expect.strict = strict; };
  auto setDbWalLevelFunc = [&](int8_t walLevel) { expect.walLevel = walLevel; };
  auto setDbVgroupsFunc = [&](int32_t numOfVgroups) { expect.numOfVgroups = numOfVgroups; };
  auto setDbSingleStableFunc = [&](int8_t singleStable) { expect.numOfStables = singleStable; };
  auto addDbRetentionFunc = [&](int64_t freq, int64_t keep, int8_t freqUnit, int8_t keepUnit) {
    SRetention retention = {0};
    retention.freq = freq;
    retention.keep = keep;
    retention.freqUnit = freqUnit;
    retention.keepUnit = keepUnit;
    if (NULL == expect.pRetensions) {
      expect.pRetensions = taosArrayInit(TARRAY_MIN_SIZE, sizeof(SRetention));
    }
    taosArrayPush(expect.pRetensions, &retention);
    ++expect.numOfRetensions;
  };
  auto setDbSchemalessFunc = [&](int8_t schemaless) { expect.schemaless = schemaless; };
  auto setDbWalRetentionPeriod = [&](int32_t walRetentionPeriod) { expect.walRetentionPeriod = walRetentionPeriod; };
  auto setDbWalRetentionSize = [&](int32_t walRetentionSize) { expect.walRetentionSize = walRetentionSize; };
  auto setDbWalRollPeriod = [&](int32_t walRollPeriod) { expect.walRollPeriod = walRollPeriod; };
  auto setDbWalSegmentSize = [&](int32_t walSegmentSize) { expect.walSegmentSize = walSegmentSize; };
  auto setDbSstTrigger = [&](int32_t sstTrigger) { expect.sstTrigger = sstTrigger; };
<<<<<<< HEAD
=======
  auto setDbHashPrefix = [&](int32_t hashPrefix) { expect.hashPrefix = hashPrefix; };
  auto setDbHashSuffix = [&](int32_t hashSuffix) { expect.hashSuffix = hashSuffix; };
>>>>>>> 2f905064

  setCheckDdlFunc([&](const SQuery* pQuery, ParserStage stage) {
    ASSERT_EQ(nodeType(pQuery->pRoot), QUERY_NODE_CREATE_DATABASE_STMT);
    SCreateDbReq req = {0};
    ASSERT_TRUE(TSDB_CODE_SUCCESS == tDeserializeSCreateDbReq(pQuery->pCmdMsg->pMsg, pQuery->pCmdMsg->msgLen, &req));

    ASSERT_EQ(std::string(req.db), std::string(expect.db));
    ASSERT_EQ(req.numOfVgroups, expect.numOfVgroups);
    ASSERT_EQ(req.numOfStables, expect.numOfStables);
    ASSERT_EQ(req.buffer, expect.buffer);
    ASSERT_EQ(req.pageSize, expect.pageSize);
    ASSERT_EQ(req.pages, expect.pages);
    ASSERT_EQ(req.daysPerFile, expect.daysPerFile);
    ASSERT_EQ(req.daysToKeep0, expect.daysToKeep0);
    ASSERT_EQ(req.daysToKeep1, expect.daysToKeep1);
    ASSERT_EQ(req.daysToKeep2, expect.daysToKeep2);
    ASSERT_EQ(req.minRows, expect.minRows);
    ASSERT_EQ(req.maxRows, expect.maxRows);
    ASSERT_EQ(req.walFsyncPeriod, expect.walFsyncPeriod);
    ASSERT_EQ(req.walLevel, expect.walLevel);
    ASSERT_EQ(req.precision, expect.precision);
    ASSERT_EQ(req.compression, expect.compression);
    ASSERT_EQ(req.replications, expect.replications);
    ASSERT_EQ(req.strict, expect.strict);
    ASSERT_EQ(req.cacheLast, expect.cacheLast);
    ASSERT_EQ(req.cacheLastSize, expect.cacheLastSize);
    ASSERT_EQ(req.walRetentionPeriod, expect.walRetentionPeriod);
    ASSERT_EQ(req.walRetentionSize, expect.walRetentionSize);
    ASSERT_EQ(req.walRollPeriod, expect.walRollPeriod);
    ASSERT_EQ(req.walSegmentSize, expect.walSegmentSize);
    ASSERT_EQ(req.sstTrigger, expect.sstTrigger);
<<<<<<< HEAD
=======
    ASSERT_EQ(req.hashPrefix, expect.hashPrefix);
    ASSERT_EQ(req.hashSuffix, expect.hashSuffix);
>>>>>>> 2f905064
    ASSERT_EQ(req.ignoreExist, expect.ignoreExist);
    ASSERT_EQ(req.numOfRetensions, expect.numOfRetensions);
    if (expect.numOfRetensions > 0) {
      ASSERT_EQ(taosArrayGetSize(req.pRetensions), expect.numOfRetensions);
      ASSERT_EQ(taosArrayGetSize(req.pRetensions), taosArrayGetSize(expect.pRetensions));
      for (int32_t i = 0; i < expect.numOfRetensions; ++i) {
        SRetention* pReten = (SRetention*)taosArrayGet(req.pRetensions, i);
        SRetention* pExpectReten = (SRetention*)taosArrayGet(expect.pRetensions, i);
        ASSERT_EQ(pReten->freq, pExpectReten->freq);
        ASSERT_EQ(pReten->keep, pExpectReten->keep);
        ASSERT_EQ(pReten->freqUnit, pExpectReten->freqUnit);
        ASSERT_EQ(pReten->keepUnit, pExpectReten->keepUnit);
      }
    }
    tFreeSCreateDbReq(&req);
  });

  setCreateDbReqFunc("wxy_db");
  run("CREATE DATABASE wxy_db");
  clearCreateDbReq();

  setCreateDbReqFunc("wxy_db", 1);
  setDbBufferFunc(64);
  setDbCachelastFunc(2);
  setDbCachelastSize(20);
  setDbCompressionFunc(1);
  setDbDaysFunc(100 * 1440);
  setDbFsyncFunc(100);
  setDbMaxRowsFunc(1000);
  setDbMinRowsFunc(100);
  setDbKeepFunc(1440 * 1440);
  setDbPagesFunc(96);
  setDbPageSizeFunc(8);
  setDbPrecisionFunc(TSDB_TIME_PRECISION_NANO);
  setDbReplicaFunc(3);
  addDbRetentionFunc(15 * MILLISECOND_PER_SECOND, 7 * MILLISECOND_PER_DAY, TIME_UNIT_SECOND, TIME_UNIT_DAY);
  addDbRetentionFunc(1 * MILLISECOND_PER_MINUTE, 21 * MILLISECOND_PER_DAY, TIME_UNIT_MINUTE, TIME_UNIT_DAY);
  addDbRetentionFunc(15 * MILLISECOND_PER_MINUTE, 500 * MILLISECOND_PER_DAY, TIME_UNIT_MINUTE, TIME_UNIT_DAY);
  setDbStrictaFunc(1);
  setDbWalLevelFunc(2);
  setDbVgroupsFunc(100);
  setDbSingleStableFunc(1);
  setDbSchemalessFunc(1);
  setDbWalRetentionPeriod(-1);
  setDbWalRetentionSize(-1);
  setDbWalRollPeriod(10);
  setDbWalSegmentSize(20);
  setDbSstTrigger(16);
<<<<<<< HEAD
=======
  setDbHashPrefix(3);
  setDbHashSuffix(4);
>>>>>>> 2f905064
  run("CREATE DATABASE IF NOT EXISTS wxy_db "
      "BUFFER 64 "
      "CACHEMODEL 'last_value' "
      "CACHESIZE 20 "
      "COMP 1 "
      "DURATION 100 "
      "WAL_FSYNC_PERIOD 100 "
      "MAXROWS 1000 "
      "MINROWS 100 "
      "KEEP 1440 "
      "PAGES 96 "
      "PAGESIZE 8 "
      "PRECISION 'ns' "
      "REPLICA 3 "
      "RETENTIONS 15s:7d,1m:21d,15m:500d "
      "STRICT 'on' "
      "WAL_LEVEL 2 "
      "VGROUPS 100 "
      "SINGLE_STABLE 1 "
      "SCHEMALESS 1 "
      "WAL_RETENTION_PERIOD -1 "
      "WAL_RETENTION_SIZE -1 "
      "WAL_ROLL_PERIOD 10 "
      "WAL_SEGMENT_SIZE 20 "
<<<<<<< HEAD
      "SST_TRIGGER 16");
=======
      "SST_TRIGGER 16 "
      "TABLE_PREFIX 3"
      "TABLE_SUFFIX 4");
>>>>>>> 2f905064
  clearCreateDbReq();

  setCreateDbReqFunc("wxy_db", 1);
  setDbDaysFunc(100);
  setDbKeepFunc(1440, 300 * 60, 400 * 1440);
  run("CREATE DATABASE IF NOT EXISTS wxy_db "
      "DURATION 100m "
      "KEEP 1440m,300h,400d ");
  clearCreateDbReq();

  setCreateDbReqFunc("wxy_db", 1);
  setDbReplicaFunc(3);
  setDbWalRetentionPeriod(TSDB_REPS_DEF_DB_WAL_RET_PERIOD);
  setDbWalRetentionSize(TSDB_REPS_DEF_DB_WAL_RET_SIZE);
  setDbWalRollPeriod(TSDB_REPS_DEF_DB_WAL_ROLL_PERIOD);
  run("CREATE DATABASE IF NOT EXISTS wxy_db REPLICA 3");
  clearCreateDbReq();
}

TEST_F(ParserInitialCTest, createDatabaseSemanticCheck) {
  useDb("root", "test");

  run("create database db2 retentions 0s:1d", TSDB_CODE_PAR_INVALID_DB_OPTION);
  run("create database db2 retentions 10s:0d", TSDB_CODE_PAR_INVALID_DB_OPTION);
  run("create database db2 retentions 1w:1d", TSDB_CODE_PAR_INVALID_DB_OPTION);
  run("create database db2 retentions 1w:1n", TSDB_CODE_PAR_INVALID_DB_OPTION);
  run("create database db2 retentions 15s:7d,15m:21d,10m:500d", TSDB_CODE_PAR_INVALID_DB_OPTION);
  run("create database db2 retentions 15s:7d,5m:21d,10m:10d", TSDB_CODE_PAR_INVALID_DB_OPTION);
}

TEST_F(ParserInitialCTest, createDnode) {
  useDb("root", "test");

  SCreateDnodeReq expect = {0};

  auto clearCreateDnodeReq = [&]() { memset(&expect, 0, sizeof(SCreateDnodeReq)); };

  auto setCreateDnodeReqFunc = [&](const char* pFqdn, int32_t port = tsServerPort) {
    strcpy(expect.fqdn, pFqdn);
    expect.port = port;
  };

  setCheckDdlFunc([&](const SQuery* pQuery, ParserStage stage) {
    ASSERT_EQ(nodeType(pQuery->pRoot), QUERY_NODE_CREATE_DNODE_STMT);
    SCreateDnodeReq req = {0};
    ASSERT_TRUE(TSDB_CODE_SUCCESS == tDeserializeSCreateDnodeReq(pQuery->pCmdMsg->pMsg, pQuery->pCmdMsg->msgLen, &req));

    ASSERT_EQ(std::string(req.fqdn), std::string(expect.fqdn));
    ASSERT_EQ(req.port, expect.port);
  });

  setCreateDnodeReqFunc("abc1", 7030);
  run("CREATE DNODE 'abc1' PORT 7030");
  clearCreateDnodeReq();

  setCreateDnodeReqFunc("1.1.1.1", 8030);
  run("CREATE DNODE 1.1.1.1 PORT 8030");
  clearCreateDnodeReq();

  setCreateDnodeReqFunc("host1", 9030);
  run("CREATE DNODE host1 PORT 9030");
  clearCreateDnodeReq();

  setCreateDnodeReqFunc("abc2", 7040);
  run("CREATE DNODE 'abc2:7040'");
  clearCreateDnodeReq();

  setCreateDnodeReqFunc("1.1.1.2");
  run("CREATE DNODE 1.1.1.2");
  clearCreateDnodeReq();

  setCreateDnodeReqFunc("host2");
  run("CREATE DNODE host2");
  clearCreateDnodeReq();
}

// CREATE [AGGREGATE] FUNCTION [IF NOT EXISTS] func_name AS library_path OUTPUTTYPE type_name [BUFSIZE value]
TEST_F(ParserInitialCTest, createFunction) {
  useDb("root", "test");

  SCreateFuncReq expect = {0};

  auto setCreateFuncReqFunc = [&](const char* pUdfName, int8_t outputType, int32_t outputBytes = 0,
                                  int8_t funcType = TSDB_FUNC_TYPE_SCALAR, int8_t igExists = 0, int32_t bufSize = 0) {
    memset(&expect, 0, sizeof(SCreateFuncReq));
    strcpy(expect.name, pUdfName);
    expect.igExists = igExists;
    expect.funcType = funcType;
    expect.scriptType = TSDB_FUNC_SCRIPT_BIN_LIB;
    expect.outputType = outputType;
    expect.outputLen = outputBytes > 0 ? outputBytes : tDataTypes[outputType].bytes;
    expect.bufSize = bufSize;
  };

  setCheckDdlFunc([&](const SQuery* pQuery, ParserStage stage) {
    ASSERT_EQ(nodeType(pQuery->pRoot), QUERY_NODE_CREATE_FUNCTION_STMT);
    SCreateFuncReq req = {0};
    ASSERT_TRUE(TSDB_CODE_SUCCESS == tDeserializeSCreateFuncReq(pQuery->pCmdMsg->pMsg, pQuery->pCmdMsg->msgLen, &req));

    ASSERT_EQ(std::string(req.name), std::string(expect.name));
    ASSERT_EQ(req.igExists, expect.igExists);
    ASSERT_EQ(req.funcType, expect.funcType);
    ASSERT_EQ(req.scriptType, expect.scriptType);
    ASSERT_EQ(req.outputType, expect.outputType);
    ASSERT_EQ(req.outputLen, expect.outputLen);
    ASSERT_EQ(req.bufSize, expect.bufSize);
  });

  setCreateFuncReqFunc("udf1", TSDB_DATA_TYPE_INT);
  // run("CREATE FUNCTION udf1 AS './build/lib/libudf1.so' OUTPUTTYPE INT");

  setCreateFuncReqFunc("udf2", TSDB_DATA_TYPE_DOUBLE, 0, TSDB_FUNC_TYPE_AGGREGATE, 1, 8);
  // run("CREATE AGGREGATE FUNCTION IF NOT EXISTS udf2 AS './build/lib/libudf2.so' OUTPUTTYPE DOUBLE BUFSIZE 8");
}

TEST_F(ParserInitialCTest, createSmaIndex) {
  useDb("root", "test");

  run("CREATE SMA INDEX index1 ON t1 FUNCTION(MAX(c1), MIN(c3 + 10), SUM(c4)) INTERVAL(10s)");

  run("CREATE SMA INDEX index2 ON st1 FUNCTION(MAX(c1), MIN(tag1)) INTERVAL(10s)");
}

TEST_F(ParserInitialCTest, createMnode) {
  useDb("root", "test");

  run("CREATE MNODE ON DNODE 1");
}

TEST_F(ParserInitialCTest, createQnode) {
  useDb("root", "test");

  run("CREATE QNODE ON DNODE 1");
}

TEST_F(ParserInitialCTest, createSnode) {
  useDb("root", "test");

  run("CREATE SNODE ON DNODE 1");
}

TEST_F(ParserInitialCTest, createStable) {
  useDb("root", "test");

  SMCreateStbReq expect = {0};

  auto clearCreateStbReq = [&]() {
    tFreeSMCreateStbReq(&expect);
    memset(&expect, 0, sizeof(SMCreateStbReq));
  };

  auto setCreateStbReqFunc = [&](const char* pDbName, const char* pTbName, int8_t igExists = 0, int64_t delay1 = -1,
                                 int64_t delay2 = -1, int64_t watermark1 = TSDB_DEFAULT_ROLLUP_WATERMARK,
                                 int64_t watermark2 = TSDB_DEFAULT_ROLLUP_WATERMARK,
                                 int32_t ttl = TSDB_DEFAULT_TABLE_TTL, const char* pComment = nullptr) {
    int32_t len = snprintf(expect.name, sizeof(expect.name), "0.%s.%s", pDbName, pTbName);
    expect.name[len] = '\0';
    expect.igExists = igExists;
    expect.delay1 = delay1;
    expect.delay2 = delay2;
    expect.watermark1 = watermark1;
    expect.watermark2 = watermark2;
    //    expect.ttl = ttl;
    if (nullptr != pComment) {
      expect.pComment = strdup(pComment);
      expect.commentLen = strlen(pComment);
    }
  };

  auto addFieldToCreateStbReqFunc = [&](bool col, const char* pFieldName, uint8_t type, int32_t bytes = 0,
                                        int8_t flags = COL_SMA_ON) {
    SField field = {0};
    strcpy(field.name, pFieldName);
    field.type = type;
    field.bytes = bytes > 0 ? bytes : tDataTypes[type].bytes;
    field.flags = flags;

    if (col) {
      if (NULL == expect.pColumns) {
        expect.pColumns = taosArrayInit(TARRAY_MIN_SIZE, sizeof(SField));
      }
      taosArrayPush(expect.pColumns, &field);
      expect.numOfColumns += 1;
    } else {
      if (NULL == expect.pTags) {
        expect.pTags = taosArrayInit(TARRAY_MIN_SIZE, sizeof(SField));
      }
      taosArrayPush(expect.pTags, &field);
      expect.numOfTags += 1;
    }
  };

  setCheckDdlFunc([&](const SQuery* pQuery, ParserStage stage) {
    ASSERT_EQ(nodeType(pQuery->pRoot), QUERY_NODE_CREATE_TABLE_STMT);
    SMCreateStbReq req = {0};
    ASSERT_TRUE(TSDB_CODE_SUCCESS == tDeserializeSMCreateStbReq(pQuery->pCmdMsg->pMsg, pQuery->pCmdMsg->msgLen, &req));

    ASSERT_EQ(std::string(req.name), std::string(expect.name));
    ASSERT_EQ(req.igExists, expect.igExists);
    ASSERT_EQ(req.delay1, expect.delay1);
    ASSERT_EQ(req.delay2, expect.delay2);
    ASSERT_EQ(req.watermark1, expect.watermark1);
    ASSERT_EQ(req.watermark2, expect.watermark2);
    ASSERT_EQ(req.ttl, expect.ttl);
    ASSERT_EQ(req.numOfColumns, expect.numOfColumns);
    ASSERT_EQ(req.numOfTags, expect.numOfTags);
    //    ASSERT_EQ(req.commentLen, expect.commentLen);
    ASSERT_EQ(req.ast1Len, expect.ast1Len);
    ASSERT_EQ(req.ast2Len, expect.ast2Len);

    if (expect.numOfColumns > 0) {
      ASSERT_EQ(taosArrayGetSize(req.pColumns), expect.numOfColumns);
      ASSERT_EQ(taosArrayGetSize(req.pColumns), taosArrayGetSize(expect.pColumns));
      for (int32_t i = 0; i < expect.numOfColumns; ++i) {
        SField* pField = (SField*)taosArrayGet(req.pColumns, i);
        SField* pExpectField = (SField*)taosArrayGet(expect.pColumns, i);
        ASSERT_EQ(std::string(pField->name), std::string(pExpectField->name));
        ASSERT_EQ(pField->type, pExpectField->type);
        ASSERT_EQ(pField->bytes, pExpectField->bytes);
        ASSERT_EQ(pField->flags, pExpectField->flags);
      }
    }
    if (expect.numOfTags > 0) {
      ASSERT_EQ(taosArrayGetSize(req.pTags), expect.numOfTags);
      ASSERT_EQ(taosArrayGetSize(req.pTags), taosArrayGetSize(expect.pTags));
      for (int32_t i = 0; i < expect.numOfTags; ++i) {
        SField* pField = (SField*)taosArrayGet(req.pTags, i);
        SField* pExpectField = (SField*)taosArrayGet(expect.pTags, i);
        ASSERT_EQ(std::string(pField->name), std::string(pExpectField->name));
        ASSERT_EQ(pField->type, pExpectField->type);
        ASSERT_EQ(pField->bytes, pExpectField->bytes);
        ASSERT_EQ(pField->flags, pExpectField->flags);
      }
    }
    if (expect.commentLen > 0) {
      ASSERT_EQ(std::string(req.pComment), std::string(expect.pComment));
    }
    if (expect.ast1Len > 0) {
      ASSERT_EQ(std::string(req.pAst1), std::string(expect.pAst1));
    }
    if (expect.ast2Len > 0) {
      ASSERT_EQ(std::string(req.pAst2), std::string(expect.pAst2));
    }
    tFreeSMCreateStbReq(&req);
  });

  setCreateStbReqFunc("test", "t1");
  addFieldToCreateStbReqFunc(true, "ts", TSDB_DATA_TYPE_TIMESTAMP);
  addFieldToCreateStbReqFunc(true, "c1", TSDB_DATA_TYPE_INT);
  addFieldToCreateStbReqFunc(false, "id", TSDB_DATA_TYPE_INT);
  run("CREATE STABLE t1(ts TIMESTAMP, c1 INT) TAGS(id INT)");
  clearCreateStbReq();

  setCreateStbReqFunc("rollup_db", "t1", 1, 100 * MILLISECOND_PER_SECOND, 10 * MILLISECOND_PER_MINUTE, 10,
                      1 * MILLISECOND_PER_MINUTE, 100, "test create table");
  addFieldToCreateStbReqFunc(true, "ts", TSDB_DATA_TYPE_TIMESTAMP, 0, 0);
  addFieldToCreateStbReqFunc(true, "c1", TSDB_DATA_TYPE_INT);
  addFieldToCreateStbReqFunc(true, "c2", TSDB_DATA_TYPE_UINT);
  addFieldToCreateStbReqFunc(true, "c3", TSDB_DATA_TYPE_BIGINT);
  addFieldToCreateStbReqFunc(true, "c4", TSDB_DATA_TYPE_UBIGINT, 0, 0);
  addFieldToCreateStbReqFunc(true, "c5", TSDB_DATA_TYPE_FLOAT, 0, 0);
  addFieldToCreateStbReqFunc(true, "c6", TSDB_DATA_TYPE_DOUBLE, 0, 0);
  addFieldToCreateStbReqFunc(true, "c7", TSDB_DATA_TYPE_BINARY, 20 + VARSTR_HEADER_SIZE, 0);
  addFieldToCreateStbReqFunc(true, "c8", TSDB_DATA_TYPE_SMALLINT, 0, 0);
  addFieldToCreateStbReqFunc(true, "c9", TSDB_DATA_TYPE_USMALLINT, 0, 0);
  addFieldToCreateStbReqFunc(true, "c10", TSDB_DATA_TYPE_TINYINT, 0, 0);
  addFieldToCreateStbReqFunc(true, "c11", TSDB_DATA_TYPE_UTINYINT, 0, 0);
  addFieldToCreateStbReqFunc(true, "c12", TSDB_DATA_TYPE_BOOL, 0, 0);
  addFieldToCreateStbReqFunc(true, "c13", TSDB_DATA_TYPE_NCHAR, 30 * TSDB_NCHAR_SIZE + VARSTR_HEADER_SIZE, 0);
  addFieldToCreateStbReqFunc(true, "c14", TSDB_DATA_TYPE_VARCHAR, 50 + VARSTR_HEADER_SIZE, 0);
  addFieldToCreateStbReqFunc(false, "a1", TSDB_DATA_TYPE_TIMESTAMP);
  addFieldToCreateStbReqFunc(false, "a2", TSDB_DATA_TYPE_INT);
  addFieldToCreateStbReqFunc(false, "a3", TSDB_DATA_TYPE_UINT);
  addFieldToCreateStbReqFunc(false, "a4", TSDB_DATA_TYPE_BIGINT);
  addFieldToCreateStbReqFunc(false, "a5", TSDB_DATA_TYPE_UBIGINT);
  addFieldToCreateStbReqFunc(false, "a6", TSDB_DATA_TYPE_FLOAT);
  addFieldToCreateStbReqFunc(false, "a7", TSDB_DATA_TYPE_DOUBLE);
  addFieldToCreateStbReqFunc(false, "a8", TSDB_DATA_TYPE_BINARY, 20 + VARSTR_HEADER_SIZE);
  addFieldToCreateStbReqFunc(false, "a9", TSDB_DATA_TYPE_SMALLINT);
  addFieldToCreateStbReqFunc(false, "a10", TSDB_DATA_TYPE_USMALLINT);
  addFieldToCreateStbReqFunc(false, "a11", TSDB_DATA_TYPE_TINYINT);
  addFieldToCreateStbReqFunc(false, "a12", TSDB_DATA_TYPE_UTINYINT);
  addFieldToCreateStbReqFunc(false, "a13", TSDB_DATA_TYPE_BOOL);
  addFieldToCreateStbReqFunc(false, "a14", TSDB_DATA_TYPE_NCHAR, 30 * TSDB_NCHAR_SIZE + VARSTR_HEADER_SIZE);
  addFieldToCreateStbReqFunc(false, "a15", TSDB_DATA_TYPE_VARCHAR, 50 + VARSTR_HEADER_SIZE);
  run("CREATE STABLE IF NOT EXISTS rollup_db.t1("
      "ts TIMESTAMP, c1 INT, c2 INT UNSIGNED, c3 BIGINT, c4 BIGINT UNSIGNED, c5 FLOAT, c6 DOUBLE, c7 BINARY(20), "
      "c8 SMALLINT, c9 SMALLINT UNSIGNED COMMENT 'test column comment', c10 TINYINT, c11 TINYINT UNSIGNED, c12 BOOL, "
      "c13 NCHAR(30), c14 VARCHAR(50)) "
      "TAGS (a1 TIMESTAMP, a2 INT, a3 INT UNSIGNED, a4 BIGINT, a5 BIGINT UNSIGNED, a6 FLOAT, a7 DOUBLE, "
      "a8 BINARY(20), a9 SMALLINT, a10 SMALLINT UNSIGNED COMMENT 'test column comment', a11 TINYINT, "
      "a12 TINYINT UNSIGNED, a13 BOOL, a14 NCHAR(30), a15 VARCHAR(50)) "
      "TTL 100 COMMENT 'test create table' SMA(c1, c2, c3) ROLLUP (MIN) MAX_DELAY 100s,10m WATERMARK 10a,1m");
  clearCreateStbReq();
}

TEST_F(ParserInitialCTest, createStableSemanticCheck) {
  useDb("root", "test");

  run("CREATE STABLE rollup_db.stb2 (ts TIMESTAMP, c1 INT) TAGS (tag1 INT) ROLLUP(CEIL)",
      TSDB_CODE_PAR_INVALID_TABLE_OPTION);

  run("CREATE STABLE rollup_db.stb2 (ts TIMESTAMP, c1 INT) TAGS (tag1 INT) ROLLUP(MAX) MAX_DELAY 0s WATERMARK 1m",
      TSDB_CODE_PAR_INVALID_TABLE_OPTION);

  run("CREATE STABLE rollup_db.stb2 (ts TIMESTAMP, c1 INT) TAGS (tag1 INT) ROLLUP(MAX) MAX_DELAY 10s WATERMARK 18m",
      TSDB_CODE_PAR_INVALID_TABLE_OPTION);
}

TEST_F(ParserInitialCTest, createStream) {
  useDb("root", "test");

  SCMCreateStreamReq expect = {0};

  auto clearCreateStreamReq = [&]() {
    tFreeSCMCreateStreamReq(&expect);
    memset(&expect, 0, sizeof(SCMCreateStreamReq));
  };

  auto setCreateStreamReqFunc = [&](const char* pStream, const char* pSrcDb, const char* pSql, const char* pDstStb,
                                    int8_t igExists = 0, int8_t triggerType = STREAM_TRIGGER_AT_ONCE,
                                    int64_t maxDelay = 0, int64_t watermark = 0,
                                    int8_t igExpired = STREAM_DEFAULT_IGNORE_EXPIRED) {
    snprintf(expect.name, sizeof(expect.name), "0.%s", pStream);
    snprintf(expect.sourceDB, sizeof(expect.sourceDB), "0.%s", pSrcDb);
    snprintf(expect.targetStbFullName, sizeof(expect.targetStbFullName), "0.test.%s", pDstStb);
    expect.igExists = igExists;
    expect.sql = strdup(pSql);
    expect.triggerType = triggerType;
    expect.maxDelay = maxDelay;
    expect.watermark = watermark;
    expect.igExpired = igExpired;
  };

  setCheckDdlFunc([&](const SQuery* pQuery, ParserStage stage) {
    ASSERT_EQ(nodeType(pQuery->pRoot), QUERY_NODE_CREATE_STREAM_STMT);
    SCMCreateStreamReq req = {0};
    ASSERT_TRUE(TSDB_CODE_SUCCESS ==
                tDeserializeSCMCreateStreamReq(pQuery->pCmdMsg->pMsg, pQuery->pCmdMsg->msgLen, &req));

    ASSERT_EQ(std::string(req.name), std::string(expect.name));
    ASSERT_EQ(std::string(req.sourceDB), std::string(expect.sourceDB));
    ASSERT_EQ(std::string(req.targetStbFullName), std::string(expect.targetStbFullName));
    ASSERT_EQ(req.igExists, expect.igExists);
    ASSERT_EQ(std::string(req.sql), std::string(expect.sql));
    ASSERT_EQ(req.triggerType, expect.triggerType);
    ASSERT_EQ(req.maxDelay, expect.maxDelay);
    ASSERT_EQ(req.watermark, expect.watermark);
    ASSERT_EQ(req.igExpired, expect.igExpired);
    tFreeSCMCreateStreamReq(&req);
  });

  setCreateStreamReqFunc("s1", "test", "create stream s1 into st1 as select count(*) from t1 interval(10s)", "st1");
  run("CREATE STREAM s1 INTO st1 AS SELECT COUNT(*) FROM t1 INTERVAL(10S)");
  clearCreateStreamReq();

  setCreateStreamReqFunc("s1", "test",
                         "create stream if not exists s1 trigger max_delay 20s watermark 10s ignore expired 0 into st1 "
                         "as select count(*) from t1 interval(10s)",
                         "st1", 1, STREAM_TRIGGER_MAX_DELAY, 20 * MILLISECOND_PER_SECOND, 10 * MILLISECOND_PER_SECOND,
                         0);
  run("CREATE STREAM IF NOT EXISTS s1 TRIGGER MAX_DELAY 20s WATERMARK 10s IGNORE EXPIRED 0 INTO st1 AS SELECT COUNT(*) "
      "FROM t1 INTERVAL(10S)");
  clearCreateStreamReq();
}

TEST_F(ParserInitialCTest, createStreamSemanticCheck) {
  useDb("root", "test");

  run("CREATE STREAM s1 INTO st1 AS SELECT PERCENTILE(c1, 30) FROM t1 INTERVAL(10S)",
      TSDB_CODE_PAR_STREAM_NOT_ALLOWED_FUNC);
}

TEST_F(ParserInitialCTest, createTable) {
  useDb("root", "test");

  run("CREATE TABLE t1(ts TIMESTAMP, c1 INT)");

  run("CREATE TABLE IF NOT EXISTS test.t1("
      "ts TIMESTAMP, c1 INT, c2 INT UNSIGNED, c3 BIGINT, c4 BIGINT UNSIGNED, c5 FLOAT, c6 DOUBLE, c7 BINARY(20), "
      "c8 SMALLINT, c9 SMALLINT UNSIGNED COMMENT 'test column comment', c10 TINYINT, c11 TINYINT UNSIGNED, c12 BOOL, "
      "c13 NCHAR(30), c15 VARCHAR(50)) "
      "TTL 100 COMMENT 'test create table' SMA(c1, c2, c3)");

  run("CREATE TABLE IF NOT EXISTS rollup_db.t1("
      "ts TIMESTAMP, c1 INT, c2 INT UNSIGNED, c3 BIGINT, c4 BIGINT UNSIGNED, c5 FLOAT, c6 DOUBLE, c7 BINARY(20), "
      "c8 SMALLINT, c9 SMALLINT UNSIGNED COMMENT 'test column comment', c10 TINYINT, c11 TINYINT UNSIGNED, c12 BOOL, "
      "c13 NCHAR(30), c14 VARCHAR(50)) "
      "TAGS (a1 TIMESTAMP, a2 INT, a3 INT UNSIGNED, a4 BIGINT, a5 BIGINT UNSIGNED, a6 FLOAT, a7 DOUBLE, a8 BINARY(20), "
      "a9 SMALLINT, a10 SMALLINT UNSIGNED COMMENT 'test column comment', a11 TINYINT, a12 TINYINT UNSIGNED, a13 BOOL, "
      "a14 NCHAR(30), a15 VARCHAR(50)) "
      "TTL 100 COMMENT 'test create table' SMA(c1, c2, c3) ROLLUP (MIN)");

  run("CREATE TABLE IF NOT EXISTS t1 USING st1 TAGS(1, 'wxy', NOW)");

  run("CREATE TABLE "
      "IF NOT EXISTS test.t1 USING test.st1 (tag1, tag2) TAGS(1, 'abc') "
      "IF NOT EXISTS test.t2 USING test.st1 (tag1, tag2) TAGS(2, 'abc') "
      "IF NOT EXISTS test.t3 USING test.st1 (tag1, tag2) TAGS(3, 'abc') ");

  // run("CREATE TABLE IF NOT EXISTS t1 USING st1 TAGS(1, 'wxy', NOW + 1S)");
}

TEST_F(ParserInitialCTest, createTableSemanticCheck) {
  useDb("root", "test");

  string sql = "CREATE TABLE st1(ts TIMESTAMP, ";
  for (int32_t i = 1; i < 4096; ++i) {
    if (i > 1) {
      sql.append(", ");
    }
    sql.append("c" + to_string(i) + " INT");
  }
  sql.append(") TAGS (t1 int)");

  run(sql, TSDB_CODE_PAR_TOO_MANY_COLUMNS);
}

TEST_F(ParserInitialCTest, createTopic) {
  useDb("root", "test");

  SCMCreateTopicReq expect = {0};

  auto clearCreateTopicReq = [&]() { memset(&expect, 0, sizeof(SCMCreateTopicReq)); };

  auto setCreateTopicReqFunc = [&](const char* pTopicName, int8_t igExists, const char* pSql, const char* pAst,
                                   const char* pDbName = nullptr, const char* pTbname = nullptr, int8_t withMeta = 0) {
    snprintf(expect.name, sizeof(expect.name), "0.%s", pTopicName);
    expect.igExists = igExists;
    expect.sql = (char*)pSql;
    expect.withMeta = withMeta;
    if (nullptr != pTbname) {
      expect.subType = TOPIC_SUB_TYPE__TABLE;
      snprintf(expect.subStbName, sizeof(expect.subStbName), "0.%s.%s", pDbName, pTbname);
    } else if (nullptr != pAst) {
      expect.subType = TOPIC_SUB_TYPE__COLUMN;
      expect.ast = (char*)pAst;
    } else {
      expect.subType = TOPIC_SUB_TYPE__DB;
      snprintf(expect.subDbName, sizeof(expect.subDbName), "0.%s", pDbName);
    }
  };

  setCheckDdlFunc([&](const SQuery* pQuery, ParserStage stage) {
    ASSERT_EQ(nodeType(pQuery->pRoot), QUERY_NODE_CREATE_TOPIC_STMT);
    SCMCreateTopicReq req = {0};
    ASSERT_TRUE(TSDB_CODE_SUCCESS ==
                tDeserializeSCMCreateTopicReq(pQuery->pCmdMsg->pMsg, pQuery->pCmdMsg->msgLen, &req));

    ASSERT_EQ(std::string(req.name), std::string(expect.name));
    ASSERT_EQ(req.igExists, expect.igExists);
    ASSERT_EQ(req.subType, expect.subType);
    ASSERT_EQ(std::string(req.sql), std::string(expect.sql));
    ASSERT_EQ(req.withMeta, expect.withMeta);
    switch (expect.subType) {
      case TOPIC_SUB_TYPE__DB:
        ASSERT_EQ(std::string(req.subDbName), std::string(expect.subDbName));
        break;
      case TOPIC_SUB_TYPE__TABLE:
        ASSERT_EQ(std::string(req.subStbName), std::string(expect.subStbName));
        break;
      case TOPIC_SUB_TYPE__COLUMN:
        ASSERT_NE(req.ast, nullptr);
        break;
      default:
        ASSERT_TRUE(false);
    }
    tFreeSCMCreateTopicReq(&req);
  });

  setCreateTopicReqFunc("tp1", 0, "create topic tp1 as select * from t1", "ast");
  run("CREATE TOPIC tp1 AS SELECT * FROM t1");
  clearCreateTopicReq();

  setCreateTopicReqFunc("tp1", 1, "create topic if not exists tp1 as select ts, ceil(c1) from t1", "ast");
  run("CREATE TOPIC IF NOT EXISTS tp1 AS SELECT ts, CEIL(c1) FROM t1");
  clearCreateTopicReq();

  setCreateTopicReqFunc("tp1", 0, "create topic tp1 as database test", nullptr, "test");
  run("CREATE TOPIC tp1 AS DATABASE test");
  clearCreateTopicReq();

  setCreateTopicReqFunc("tp1", 0, "create topic tp1 with meta as database test", nullptr, "test", nullptr, 1);
  run("CREATE TOPIC tp1 WITH META AS DATABASE test");
  clearCreateTopicReq();

  setCreateTopicReqFunc("tp1", 1, "create topic if not exists tp1 as stable st1", nullptr, "test", "st1");
  run("CREATE TOPIC IF NOT EXISTS tp1 AS STABLE st1");
  clearCreateTopicReq();

  setCreateTopicReqFunc("tp1", 1, "create topic if not exists tp1 with meta as stable st1", nullptr, "test", "st1", 1);
  run("CREATE TOPIC IF NOT EXISTS tp1 WITH META AS STABLE st1");
  clearCreateTopicReq();
}

TEST_F(ParserInitialCTest, createUser) {
  useDb("root", "test");

  SCreateUserReq expect = {0};

  auto clearCreateUserReq = [&]() { memset(&expect, 0, sizeof(SCreateUserReq)); };

  auto setCreateUserReq = [&](const char* pUser, const char* pPass, int8_t sysInfo = 1) {
    strcpy(expect.user, pUser);
    strcpy(expect.pass, pPass);
    expect.createType = 0;
    expect.superUser = 0;
    expect.sysInfo = sysInfo;
    expect.enable = 1;
  };

  setCheckDdlFunc([&](const SQuery* pQuery, ParserStage stage) {
    ASSERT_EQ(nodeType(pQuery->pRoot), QUERY_NODE_CREATE_USER_STMT);
    SCreateUserReq req = {0};
    ASSERT_TRUE(TSDB_CODE_SUCCESS == tDeserializeSCreateUserReq(pQuery->pCmdMsg->pMsg, pQuery->pCmdMsg->msgLen, &req));

    ASSERT_EQ(req.createType, expect.createType);
    ASSERT_EQ(req.superUser, expect.superUser);
    ASSERT_EQ(req.sysInfo, expect.sysInfo);
    ASSERT_EQ(req.enable, expect.enable);
    ASSERT_EQ(std::string(req.user), std::string(expect.user));
    ASSERT_EQ(std::string(req.pass), std::string(expect.pass));
  });

  setCreateUserReq("wxy", "123456");
  run("CREATE USER wxy PASS '123456'");
  clearCreateUserReq();

  setCreateUserReq("wxy1", "a123456", 1);
  run("CREATE USER wxy1 PASS 'a123456' SYSINFO 1");
  clearCreateUserReq();
}

}  // namespace ParserTest<|MERGE_RESOLUTION|>--- conflicted
+++ resolved
@@ -116,11 +116,8 @@
     expect.walRollPeriod = TSDB_REP_DEF_DB_WAL_ROLL_PERIOD;
     expect.walSegmentSize = TSDB_DEFAULT_DB_WAL_SEGMENT_SIZE;
     expect.sstTrigger = TSDB_DEFAULT_SST_TRIGGER;
-<<<<<<< HEAD
-=======
     expect.hashPrefix = TSDB_DEFAULT_HASH_PREFIX;
     expect.hashSuffix = TSDB_DEFAULT_HASH_SUFFIX;
->>>>>>> 2f905064
   };
 
   auto setDbBufferFunc = [&](int32_t buffer) { expect.buffer = buffer; };
@@ -162,11 +159,8 @@
   auto setDbWalRollPeriod = [&](int32_t walRollPeriod) { expect.walRollPeriod = walRollPeriod; };
   auto setDbWalSegmentSize = [&](int32_t walSegmentSize) { expect.walSegmentSize = walSegmentSize; };
   auto setDbSstTrigger = [&](int32_t sstTrigger) { expect.sstTrigger = sstTrigger; };
-<<<<<<< HEAD
-=======
   auto setDbHashPrefix = [&](int32_t hashPrefix) { expect.hashPrefix = hashPrefix; };
   auto setDbHashSuffix = [&](int32_t hashSuffix) { expect.hashSuffix = hashSuffix; };
->>>>>>> 2f905064
 
   setCheckDdlFunc([&](const SQuery* pQuery, ParserStage stage) {
     ASSERT_EQ(nodeType(pQuery->pRoot), QUERY_NODE_CREATE_DATABASE_STMT);
@@ -198,11 +192,8 @@
     ASSERT_EQ(req.walRollPeriod, expect.walRollPeriod);
     ASSERT_EQ(req.walSegmentSize, expect.walSegmentSize);
     ASSERT_EQ(req.sstTrigger, expect.sstTrigger);
-<<<<<<< HEAD
-=======
     ASSERT_EQ(req.hashPrefix, expect.hashPrefix);
     ASSERT_EQ(req.hashSuffix, expect.hashSuffix);
->>>>>>> 2f905064
     ASSERT_EQ(req.ignoreExist, expect.ignoreExist);
     ASSERT_EQ(req.numOfRetensions, expect.numOfRetensions);
     if (expect.numOfRetensions > 0) {
@@ -251,11 +242,8 @@
   setDbWalRollPeriod(10);
   setDbWalSegmentSize(20);
   setDbSstTrigger(16);
-<<<<<<< HEAD
-=======
   setDbHashPrefix(3);
   setDbHashSuffix(4);
->>>>>>> 2f905064
   run("CREATE DATABASE IF NOT EXISTS wxy_db "
       "BUFFER 64 "
       "CACHEMODEL 'last_value' "
@@ -280,13 +268,9 @@
       "WAL_RETENTION_SIZE -1 "
       "WAL_ROLL_PERIOD 10 "
       "WAL_SEGMENT_SIZE 20 "
-<<<<<<< HEAD
-      "SST_TRIGGER 16");
-=======
       "SST_TRIGGER 16 "
       "TABLE_PREFIX 3"
       "TABLE_SUFFIX 4");
->>>>>>> 2f905064
   clearCreateDbReq();
 
   setCreateDbReqFunc("wxy_db", 1);
