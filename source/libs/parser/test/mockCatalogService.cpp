/*
 * Copyright (c) 2019 TAOS Data, Inc. <jhtao@taosdata.com>
 *
 * This program is free software: you can use, redistribute, and/or modify
 * it under the terms of the GNU Affero General Public License, version 3
 * or later ("AGPL"), as published by the Free Software Foundation.
 *
 * This program is distributed in the hope that it will be useful, but WITHOUT
 * ANY WARRANTY; without even the implied warranty of MERCHANTABILITY or
 * FITNESS FOR A PARTICULAR PURPOSE.
 *
 * You should have received a copy of the GNU Affero General Public License
 * along with this program. If not, see <http://www.gnu.org/licenses/>.
 */

#include "mockCatalogService.h"

#include <iomanip>
#include <iostream>
#include <map>
#include <set>

<<<<<<< HEAD
#include "systable.h"
#include "tdatablock.h"
=======
>>>>>>> 0abeeb4c
#include "tname.h"
#include "ttypes.h"
#include "tmisce.h"

using std::string;

std::unique_ptr<MockCatalogService> g_mockCatalogService;

class TableBuilder : public ITableBuilder {
 public:
  virtual TableBuilder& addColumn(const string& name, int8_t type, int32_t bytes) {
    assert(colId_ <= schema()->tableInfo.numOfTags + schema()->tableInfo.numOfColumns);
    SSchema* col = schema()->schema + (colId_ - 1);
    col->type = type;
    col->colId = colId_++;
    col->bytes = bytes;
    strcpy(col->name, name.c_str());
    rowsize_ += bytes;
    return *this;
  }

  virtual TableBuilder& setVgid(int16_t vgid) {
    schema()->vgId = vgid;

    SVgroupInfo vgroup = {vgid, 0, 0, {0}, 0};
    addEpIntoEpSet(&vgroup.epSet, "dnode_1", 6030);
    addEpIntoEpSet(&vgroup.epSet, "dnode_2", 6030);
    addEpIntoEpSet(&vgroup.epSet, "dnode_3", 6030);
    vgroup.epSet.inUse = 0;

    meta_->vgs.emplace_back(vgroup);
    return *this;
  }

  virtual TableBuilder& setPrecision(uint8_t precision) {
    schema()->tableInfo.precision = precision;
    return *this;
  }

  virtual void done() { schema()->tableInfo.rowSize = rowsize_; }

 private:
  friend class MockCatalogServiceImpl;

  static std::unique_ptr<TableBuilder> createTableBuilder(int8_t tableType, int32_t numOfColumns, int32_t numOfTags) {
    STableMeta* meta =
        (STableMeta*)taosMemoryCalloc(1, sizeof(STableMeta) + sizeof(SSchema) * (numOfColumns + numOfTags));
    if (nullptr == meta) {
      throw std::bad_alloc();
    }
    meta->tableType = tableType;
    meta->tableInfo.numOfTags = numOfTags;
    meta->tableInfo.numOfColumns = numOfColumns;
    return std::unique_ptr<TableBuilder>(new TableBuilder(meta));
  }

  TableBuilder(STableMeta* schemaMeta) : colId_(1), rowsize_(0), meta_(new MockTableMeta()) {
    meta_->schema = schemaMeta;
  }

  STableMeta* schema() { return meta_->schema; }

  std::shared_ptr<MockTableMeta> table() { return meta_; }

  col_id_t                       colId_;
  int32_t                        rowsize_;
  std::shared_ptr<MockTableMeta> meta_;
};

class MockCatalogServiceImpl {
 public:
  static const int32_t numOfDataTypes = sizeof(tDataTypes) / sizeof(tDataTypes[0]);

  MockCatalogServiceImpl() : id_(1), havaCache_(true) {}

  ~MockCatalogServiceImpl() {
    for (auto& cfg : dbCfg_) {
      taosArrayDestroy(cfg.second.pRetensions);
    }
    for (auto& indexes : index_) {
      for (auto& index : indexes.second) {
        taosMemoryFree(index.expr);
      }
    }
  }

  int32_t catalogGetHandle() const { return 0; }

  int32_t catalogGetTableMeta(const SName* pTableName, STableMeta** pTableMeta, bool onlyCache = false) const {
    if (onlyCache && !havaCache_) {
      return TSDB_CODE_SUCCESS;
    }

    std::unique_ptr<STableMeta> table;

    char db[TSDB_DB_NAME_LEN] = {0};
    tNameGetDbName(pTableName, db);

    const char* tname = tNameGetTableName(pTableName);
    int32_t     code = copyTableSchemaMeta(db, tname, &table);
    if (TSDB_CODE_SUCCESS != code) {
      return code;
    }
    *pTableMeta = table.release();
    return TSDB_CODE_SUCCESS;
  }

  int32_t catalogGetTableHashVgroup(const SName* pTableName, SVgroupInfo* vgInfo, bool onlyCache = false) const {
    if (onlyCache && !havaCache_) {
      vgInfo->vgId = 0;
      return TSDB_CODE_SUCCESS;
    }

    vgInfo->vgId = 1;
    return TSDB_CODE_SUCCESS;
  }

  int32_t catalogGetTableDistVgInfo(const SName* pTableName, SArray** vgList) const {
    char db[TSDB_DB_NAME_LEN] = {0};
    tNameGetDbName(pTableName, db);
    return copyTableVgroup(db, tNameGetTableName(pTableName), vgList);
  }

  int32_t catalogGetDBVgList(const char* pDbFName, SArray** pVgList) const {
    string dbName(string(pDbFName).substr(string(pDbFName).find_last_of('.') + 1));
    if (0 == dbName.compare(TSDB_INFORMATION_SCHEMA_DB) || 0 == dbName.compare(TSDB_PERFORMANCE_SCHEMA_DB)) {
      return catalogGetAllDBVgList(pVgList);
    }
    return catalogGetDBVgListImpl(dbName, pVgList);
  }

  int32_t catalogGetDBCfg(const char* pDbFName, SDbCfgInfo* pDbCfg) const {
    string                     dbFName(pDbFName);
    DbCfgCache::const_iterator it = dbCfg_.find(dbFName.substr(string(pDbFName).find_last_of('.') + 1));
    if (dbCfg_.end() == it) {
      return TSDB_CODE_FAILED;
    }

    memcpy(pDbCfg, &(it->second), sizeof(SDbCfgInfo));
    return TSDB_CODE_SUCCESS;
  }

  int32_t catalogGetUdfInfo(const string& funcName, SFuncInfo* pInfo) const {
    auto it = udf_.find(funcName);
    if (udf_.end() == it) {
      return TSDB_CODE_FAILED;
    }
    memcpy(pInfo, it->second.get(), sizeof(SFuncInfo));
    return TSDB_CODE_SUCCESS;
  }

  int32_t catalogGetTableIndex(const SName* pTableName, SArray** pIndexes) const {
    char tbFName[TSDB_TABLE_FNAME_LEN] = {0};
    tNameExtractFullName(pTableName, tbFName);
    auto it = index_.find(tbFName);
    if (index_.end() == it) {
      return TSDB_CODE_SUCCESS;
    }
    *pIndexes = taosArrayInit(it->second.size(), sizeof(STableIndexInfo));
    for (const auto& index : it->second) {
      STableIndexInfo info;

      taosArrayPush(*pIndexes, copyTableIndexInfo(&info, &index));
    }
    return TSDB_CODE_SUCCESS;
  }

  int32_t catalogGetDnodeList(SArray** pDnodes) const {
    *pDnodes = taosArrayInit(dnode_.size(), sizeof(SEpSet));
    for (const auto& dnode : dnode_) {
      taosArrayPush(*pDnodes, &dnode.second);
    }
    return TSDB_CODE_SUCCESS;
  }

  int32_t catalogGetAllMeta(const SCatalogReq* pCatalogReq, SMetaData* pMetaData) const {
    int32_t code = getAllTableMeta(pCatalogReq->pTableMeta, &pMetaData->pTableMeta);
    if (TSDB_CODE_SUCCESS == code) {
      code = getAllTableVgroup(pCatalogReq->pTableHash, &pMetaData->pTableHash);
    }
    if (TSDB_CODE_SUCCESS == code) {
      code = getAllDbVgroup(pCatalogReq->pDbVgroup, &pMetaData->pDbVgroup);
    }
    if (TSDB_CODE_SUCCESS == code) {
      code = getAllDbCfg(pCatalogReq->pDbCfg, &pMetaData->pDbCfg);
    }
    if (TSDB_CODE_SUCCESS == code) {
      code = getAllDbInfo(pCatalogReq->pDbInfo, &pMetaData->pDbInfo);
    }
    if (TSDB_CODE_SUCCESS == code) {
      code = getAllUserAuth(pCatalogReq->pUser, &pMetaData->pUser);
    }
    if (TSDB_CODE_SUCCESS == code) {
      code = getAllUdf(pCatalogReq->pUdf, &pMetaData->pUdfList);
    }
    if (TSDB_CODE_SUCCESS == code) {
      code = getAllTableIndex(pCatalogReq->pTableIndex, &pMetaData->pTableIndex);
    }
    if (TSDB_CODE_SUCCESS == code && pCatalogReq->dNodeRequired) {
      code = getAllDnodeList(&pMetaData->pDnodeList);
    }
    if (TSDB_CODE_SUCCESS == code) {
      code = getAllTableCfg(pCatalogReq->pTableCfg, &pMetaData->pTableCfg);
    }
    return code;
  }

  TableBuilder& createTableBuilder(const string& db, const string& tbname, int8_t tableType, int32_t numOfColumns,
                                   int32_t numOfTags) {
    builder_ = TableBuilder::createTableBuilder(tableType, numOfColumns, numOfTags);
    meta_[db][tbname] = builder_->table();
    meta_[db][tbname]->schema->uid = getNextId();
    return *(builder_.get());
  }

  void createSubTable(const string& db, const string& stbname, const string& tbname, int16_t vgid) {
    std::unique_ptr<STableMeta> table;
    if (TSDB_CODE_SUCCESS != copyTableSchemaMeta(db, stbname, &table)) {
      throw std::runtime_error("copyTableSchemaMeta failed");
    }
    meta_[db][tbname].reset(new MockTableMeta());
    meta_[db][tbname]->schema = table.release();
    meta_[db][tbname]->schema->uid = getNextId();
    meta_[db][tbname]->schema->tableType = TSDB_CHILD_TABLE;

    SVgroupInfo vgroup = {vgid, 0, 0, {0}, 0};
    genEpSet(&vgroup.epSet);

    meta_[db][tbname]->vgs.emplace_back(vgroup);
    // super table
    meta_[db][stbname]->vgs.emplace_back(vgroup);
  }

  void showTables() const {
// number of forward fills
#define NOF(n) ((n) / 2)
// number of backward fills
#define NOB(n) ((n) % 2 ? (n) / 2 + 1 : (n) / 2)
// center aligned
#define CA(n, s)                                                                                        \
  std::setw(NOF((n) - int((s).length()))) << "" << (s) << std::setw(NOB((n) - int((s).length()))) << "" \
                                          << "|"
// string field length
#define SFL 20
// string field header
#define SH(h) CA(SFL, string(h))
// string field
#define SF(n) CA(SFL, n)
// integer field length
#define IFL 10
// integer field header
#define IH(i) CA(IFL, string(i))
// integer field
#define IF(i) CA(IFL, std::to_string(i))
// split line
#define SL(sn, in) std::setfill('=') << std::setw((sn) * (SFL + 1) + (in) * (IFL + 1)) << "" << std::setfill(' ')

    for (const auto& db : meta_) {
      std::cout << "Databse:" << db.first << std::endl;
      std::cout << SH("Table") << SH("Type") << SH("Precision") << IH("Vgid") << IH("RowSize") << std::endl;
      std::cout << SL(3, 1) << std::endl;
      for (const auto& table : db.second) {
        const auto& schema = table.second->schema;
        std::cout << SF(table.first) << SF(ttToString(schema->tableType)) << SF(pToString(schema->tableInfo.precision))
                  << IF(schema->vgId) << IF(schema->tableInfo.rowSize) << std::endl;
      }
      std::cout << std::endl;
    }

    for (const auto& db : meta_) {
      for (const auto& table : db.second) {
        const auto& schema = table.second->schema;
        std::cout << "Table:" << table.first << std::endl;
        std::cout << SH("Field") << SH("Type") << SH("DataType") << IH("Bytes") << std::endl;
        std::cout << SL(3, 1) << std::endl;
        int16_t numOfColumns = schema->tableInfo.numOfColumns;
        int16_t numOfFields = numOfColumns + schema->tableInfo.numOfTags;
        for (int16_t i = 0; i < numOfFields; ++i) {
          const SSchema* col = schema->schema + i;
          std::cout << SF(string(col->name)) << SH(ftToString(i, numOfColumns)) << SH(dtToString(col->type))
                    << IF(col->bytes) << std::endl;
        }
        std::cout << std::endl;
      }
    }
  }

  void createFunction(const string& func, int8_t funcType, int8_t outputType, int32_t outputLen, int32_t bufSize) {
    std::shared_ptr<SFuncInfo> info(new SFuncInfo);
    strcpy(info->name, func.c_str());
    info->funcType = funcType;
    info->scriptType = TSDB_FUNC_SCRIPT_BIN_LIB;
    info->outputType = outputType;
    info->outputLen = outputLen;
    info->bufSize = bufSize;
    info->pCode = nullptr;
    info->pComment = nullptr;
    udf_.insert(std::make_pair(func, info));
  }

  void createSmaIndex(const SMCreateSmaReq* pReq) {
    STableIndexInfo info = {0};
    info.intervalUnit = pReq->intervalUnit;
    info.slidingUnit = pReq->slidingUnit;
    info.interval = pReq->interval;
    info.offset = pReq->offset;
    info.sliding = pReq->sliding;
    info.dstTbUid = getNextId();
    info.dstVgId = pReq->dstVgId;
    genEpSet(&info.epSet);
    info.expr = strdup(pReq->expr);
    auto it = index_.find(pReq->stb);
    if (index_.end() == it) {
      index_.insert(std::make_pair(string(pReq->stb), std::vector<STableIndexInfo>{info}));
    } else {
      it->second.push_back(info);
    }
  }

  void createDnode(int32_t dnodeId, const string& host, int16_t port) {
    SEpSet epSet = {0};
    addEpIntoEpSet(&epSet, host.c_str(), port);
    dnode_.insert(std::make_pair(dnodeId, epSet));
  }

  void createDatabase(const string& db, bool rollup, int8_t cacheLast) {
    SDbCfgInfo cfg = {0};
    if (rollup) {
      cfg.pRetensions = taosArrayInit(TARRAY_MIN_SIZE, sizeof(SRetention));
    }
    cfg.cacheLast = cacheLast;
    dbCfg_.insert(std::make_pair(db, cfg));
  }

 private:
  typedef std::map<string, std::shared_ptr<MockTableMeta>> TableMetaCache;
  typedef std::map<string, TableMetaCache>                 DbMetaCache;
  typedef std::map<string, std::shared_ptr<SFuncInfo>>     UdfMetaCache;
  typedef std::map<string, std::vector<STableIndexInfo>>   IndexMetaCache;
  typedef std::map<int32_t, SEpSet>                        DnodeCache;
  typedef std::map<string, SDbCfgInfo>                     DbCfgCache;

  uint64_t getNextId() { return id_++; }

  void genEpSet(SEpSet* pEpSet) {
    addEpIntoEpSet(pEpSet, "dnode_1", 6030);
    addEpIntoEpSet(pEpSet, "dnode_2", 6030);
    addEpIntoEpSet(pEpSet, "dnode_3", 6030);
    pEpSet->inUse = 0;
  }

  STableIndexInfo* copyTableIndexInfo(STableIndexInfo* pDst, const STableIndexInfo* pSrc) const {
    memcpy(pDst, pSrc, sizeof(STableIndexInfo));
    pDst->expr = strdup(pSrc->expr);
    return pDst;
  }

  string toDbname(const string& dbFullName) const {
    string::size_type n = dbFullName.find(".");
    if (n == string::npos) {
      return dbFullName;
    }
    return dbFullName.substr(n + 1);
  }

  string ttToString(int8_t tableType) const {
    switch (tableType) {
      case TSDB_SUPER_TABLE:
        return "super table";
      case TSDB_CHILD_TABLE:
        return "child table";
      case TSDB_NORMAL_TABLE:
        return "normal table";
      default:
        return "unknown";
    }
  }

  string pToString(uint8_t precision) const {
    switch (precision) {
      case TSDB_TIME_PRECISION_MILLI:
        return "millisecond";
      case TSDB_TIME_PRECISION_MICRO:
        return "microsecond";
      case TSDB_TIME_PRECISION_NANO:
        return "nanosecond";
      default:
        return "unknown";
    }
  }

  string dtToString(int8_t type) const { return tDataTypes[type].name; }

  string ftToString(int16_t colid, int16_t numOfColumns) const {
    return (0 == colid ? "column" : (colid < numOfColumns ? "column" : "tag"));
  }

  STableMeta* getTableSchemaMeta(const string& db, const string& tbname) const {
    std::shared_ptr<MockTableMeta> table = getTableMeta(db, tbname);
    return table ? table->schema : nullptr;
  }

  int32_t copyTableSchemaMeta(const string& db, const string& tbname, std::unique_ptr<STableMeta>* dst) const {
    STableMeta* src = getTableSchemaMeta(db, tbname);
    if (nullptr == src) {
      return TSDB_CODE_TSC_INVALID_TABLE_NAME;
    }
    int32_t len = sizeof(STableMeta) + sizeof(SSchema) * (src->tableInfo.numOfTags + src->tableInfo.numOfColumns);
    dst->reset((STableMeta*)taosMemoryCalloc(1, len));
    if (!dst) {
      return TSDB_CODE_TSC_OUT_OF_MEMORY;
    }
    memcpy(dst->get(), src, len);
    return TSDB_CODE_SUCCESS;
  }

  int32_t copyTableVgroup(const string& db, const string& tbname, SVgroupInfo* vg) const {
    std::shared_ptr<MockTableMeta> table = getTableMeta(db, tbname);
    if (table->vgs.empty()) {
      return TSDB_CODE_SUCCESS;
    }
    memcpy(vg, &(table->vgs[0]), sizeof(SVgroupInfo));
    return TSDB_CODE_SUCCESS;
  }

  int32_t copyTableVgroup(const string& db, const string& tbname, SArray** vgList) const {
    std::shared_ptr<MockTableMeta> table = getTableMeta(db, tbname);
    if (table->vgs.empty()) {
      return TSDB_CODE_SUCCESS;
    }
    *vgList = taosArrayInit(table->vgs.size(), sizeof(SVgroupInfo));
    for (const SVgroupInfo& vg : table->vgs) {
      taosArrayPush(*vgList, &vg);
    }
    return TSDB_CODE_SUCCESS;
  }

  std::shared_ptr<MockTableMeta> getTableMeta(const string& db, const string& tbname) const {
    DbMetaCache::const_iterator it = meta_.find(db);
    if (meta_.end() == it) {
      return std::shared_ptr<MockTableMeta>();
    }
    TableMetaCache::const_iterator tit = it->second.find(tbname);
    if (it->second.end() == tit) {
      return std::shared_ptr<MockTableMeta>();
    }
    return tit->second;
  }

  int32_t getAllTableMeta(SArray* pTableMetaReq, SArray** pTableMetaData) const {
    if (NULL != pTableMetaReq) {
      int32_t ndbs = taosArrayGetSize(pTableMetaReq);
      *pTableMetaData = taosArrayInit(ndbs, sizeof(SMetaRes));
      for (int32_t i = 0; i < ndbs; ++i) {
        STablesReq* pReq = (STablesReq*)taosArrayGet(pTableMetaReq, i);
        int32_t     ntables = taosArrayGetSize(pReq->pTables);
        for (int32_t j = 0; j < ntables; ++j) {
          SMetaRes res = {0};
          res.code = catalogGetTableMeta((const SName*)taosArrayGet(pReq->pTables, j), (STableMeta**)&res.pRes);
          taosArrayPush(*pTableMetaData, &res);
        }
      }
    }
    return TSDB_CODE_SUCCESS;
  }

  int32_t getAllTableVgroup(SArray* pTableVgroupReq, SArray** pTableVgroupData) const {
    if (NULL != pTableVgroupReq) {
      int32_t ndbs = taosArrayGetSize(pTableVgroupReq);
      *pTableVgroupData = taosArrayInit(ndbs, sizeof(SMetaRes));
      for (int32_t i = 0; i < ndbs; ++i) {
        STablesReq* pReq = (STablesReq*)taosArrayGet(pTableVgroupReq, i);
        int32_t     ntables = taosArrayGetSize(pReq->pTables);
        for (int32_t j = 0; j < ntables; ++j) {
          SMetaRes res = {0};
          res.pRes = taosMemoryCalloc(1, sizeof(SVgroupInfo));
          res.code = catalogGetTableHashVgroup((const SName*)taosArrayGet(pReq->pTables, j), (SVgroupInfo*)res.pRes);
          taosArrayPush(*pTableVgroupData, &res);
        }
      }
    }
    return TSDB_CODE_SUCCESS;
  }

  int32_t getAllDbVgroup(SArray* pDbVgroupReq, SArray** pDbVgroupData) const {
    int32_t code = TSDB_CODE_SUCCESS;
    if (NULL != pDbVgroupReq) {
      int32_t ndbs = taosArrayGetSize(pDbVgroupReq);
      *pDbVgroupData = taosArrayInit(ndbs, sizeof(SMetaRes));
      for (int32_t i = 0; i < ndbs; ++i) {
        SMetaRes res = {0};
        taosArrayPush(*pDbVgroupData, &res);
      }
    }
    return code;
  }

  int32_t catalogGetDBVgListImpl(const string& dbName, SArray** pVgList) const {
    DbMetaCache::const_iterator it = meta_.find(dbName);
    if (meta_.end() == it) {
      return TSDB_CODE_FAILED;
    }
    std::set<int32_t> vgSet;
    *pVgList = taosArrayInit(it->second.size(), sizeof(SVgroupInfo));
    for (const auto& vgs : it->second) {
      for (const auto& vg : vgs.second->vgs) {
        if (0 == vgSet.count(vg.vgId)) {
          taosArrayPush(*pVgList, &vg);
          vgSet.insert(vg.vgId);
        }
      }
    }
    return TSDB_CODE_SUCCESS;
  }

  int32_t catalogGetAllDBVgList(SArray** pVgList) const {
    std::set<int32_t> vgSet;
    *pVgList = taosArrayInit(TARRAY_MIN_SIZE, sizeof(SVgroupInfo));
    for (const auto& db : meta_) {
      for (const auto& vgs : db.second) {
        for (const auto& vg : vgs.second->vgs) {
          if (0 == vgSet.count(vg.vgId)) {
            taosArrayPush(*pVgList, &vg);
            vgSet.insert(vg.vgId);
          }
        }
      }
    }
    return TSDB_CODE_SUCCESS;
  }

  int32_t getAllDbCfg(SArray* pDbCfgReq, SArray** pDbCfgData) const {
    int32_t code = TSDB_CODE_SUCCESS;
    if (NULL != pDbCfgReq) {
      int32_t ndbs = taosArrayGetSize(pDbCfgReq);
      *pDbCfgData = taosArrayInit(ndbs, sizeof(SMetaRes));
      for (int32_t i = 0; i < ndbs; ++i) {
        SMetaRes res = {0};
        res.pRes = taosMemoryCalloc(1, sizeof(SDbCfgInfo));
        res.code = catalogGetDBCfg((const char*)taosArrayGet(pDbCfgReq, i), (SDbCfgInfo*)res.pRes);
        taosArrayPush(*pDbCfgData, &res);
      }
    }
    return code;
  }

  int32_t getAllDbInfo(SArray* pDbInfoReq, SArray** pDbInfoData) const {
    int32_t code = TSDB_CODE_SUCCESS;
    if (NULL != pDbInfoReq) {
      int32_t ndbs = taosArrayGetSize(pDbInfoReq);
      *pDbInfoData = taosArrayInit(ndbs, sizeof(SMetaRes));
      for (int32_t i = 0; i < ndbs; ++i) {
        SMetaRes res = {0};
        res.pRes = taosMemoryCalloc(1, sizeof(SDbInfo));
        taosArrayPush(*pDbInfoData, &res);
      }
    }
    return code;
  }

  int32_t getAllUserAuth(SArray* pUserAuthReq, SArray** pUserAuthData) const {
    int32_t code = TSDB_CODE_SUCCESS;
    if (NULL != pUserAuthReq) {
      int32_t num = taosArrayGetSize(pUserAuthReq);
      *pUserAuthData = taosArrayInit(num, sizeof(SMetaRes));
      for (int32_t i = 0; i < num; ++i) {
        SMetaRes res = {0};
        res.pRes = taosMemoryCalloc(1, sizeof(bool));
        *(bool*)(res.pRes) = true;
        taosArrayPush(*pUserAuthData, &res);
      }
    }
    return code;
  }

  int32_t getAllUdf(SArray* pUdfReq, SArray** pUdfData) const {
    if (NULL != pUdfReq) {
      int32_t num = taosArrayGetSize(pUdfReq);
      *pUdfData = taosArrayInit(num, sizeof(SMetaRes));
      for (int32_t i = 0; i < num; ++i) {
        SMetaRes res = {0};
        res.pRes = taosMemoryCalloc(1, sizeof(SFuncInfo));
        res.code = catalogGetUdfInfo((char*)taosArrayGet(pUdfReq, i), (SFuncInfo*)res.pRes);
        taosArrayPush(*pUdfData, &res);
      }
    }
    return TSDB_CODE_SUCCESS;
  }

  int32_t getAllTableIndex(SArray* pTableIndex, SArray** pTableIndexData) const {
    if (NULL != pTableIndex) {
      int32_t num = taosArrayGetSize(pTableIndex);
      *pTableIndexData = taosArrayInit(num, sizeof(SMetaRes));
      for (int32_t i = 0; i < num; ++i) {
        SMetaRes res = {0};
        res.code = catalogGetTableIndex((const SName*)taosArrayGet(pTableIndex, i), (SArray**)(&res.pRes));
        taosArrayPush(*pTableIndexData, &res);
      }
    }
    return TSDB_CODE_SUCCESS;
  }

  int32_t getAllTableCfg(SArray* pTableCfgReq, SArray** pTableCfgData) const {
    if (NULL != pTableCfgReq) {
      int32_t ntables = taosArrayGetSize(pTableCfgReq);
      *pTableCfgData = taosArrayInit(ntables, sizeof(SMetaRes));
      for (int32_t i = 0; i < ntables; ++i) {
        SMetaRes res = {0};
        res.pRes = taosMemoryCalloc(1, sizeof(STableCfg));
        res.code = TSDB_CODE_SUCCESS;
        taosArrayPush(*pTableCfgData, &res);
      }
    }
    return TSDB_CODE_SUCCESS;
  }

  int32_t getAllDnodeList(SArray** pDnodes) const {
    SMetaRes res = {0};
    catalogGetDnodeList((SArray**)&res.pRes);
    *pDnodes = taosArrayInit(1, sizeof(SMetaRes));
    taosArrayPush(*pDnodes, &res);
    return TSDB_CODE_SUCCESS;
  }

  uint64_t                      id_;
  std::unique_ptr<TableBuilder> builder_;
  DbMetaCache                   meta_;
  UdfMetaCache                  udf_;
  IndexMetaCache                index_;
  DnodeCache                    dnode_;
  DbCfgCache                    dbCfg_;
  bool                          havaCache_;
};

MockCatalogService::MockCatalogService() : impl_(new MockCatalogServiceImpl()) {}

MockCatalogService::~MockCatalogService() {}

ITableBuilder& MockCatalogService::createTableBuilder(const string& db, const string& tbname, int8_t tableType,
                                                      int32_t numOfColumns, int32_t numOfTags) {
  return impl_->createTableBuilder(db, tbname, tableType, numOfColumns, numOfTags);
}

void MockCatalogService::createSubTable(const string& db, const string& stbname, const string& tbname, int16_t vgid) {
  impl_->createSubTable(db, stbname, tbname, vgid);
}

void MockCatalogService::showTables() const { impl_->showTables(); }

void MockCatalogService::createFunction(const string& func, int8_t funcType, int8_t outputType, int32_t outputLen,
                                        int32_t bufSize) {
  impl_->createFunction(func, funcType, outputType, outputLen, bufSize);
}

void MockCatalogService::createSmaIndex(const SMCreateSmaReq* pReq) { impl_->createSmaIndex(pReq); }

void MockCatalogService::createDnode(int32_t dnodeId, const string& host, int16_t port) {
  impl_->createDnode(dnodeId, host, port);
}

void MockCatalogService::createDatabase(const string& db, bool rollup, int8_t cacheLast) {
  impl_->createDatabase(db, rollup, cacheLast);
}

int32_t MockCatalogService::catalogGetTableMeta(const SName* pTableName, STableMeta** pTableMeta,
                                                bool onlyCache) const {
  return impl_->catalogGetTableMeta(pTableName, pTableMeta, onlyCache);
}

int32_t MockCatalogService::catalogGetTableHashVgroup(const SName* pTableName, SVgroupInfo* vgInfo,
                                                      bool onlyCache) const {
  return impl_->catalogGetTableHashVgroup(pTableName, vgInfo, onlyCache);
}

int32_t MockCatalogService::catalogGetTableDistVgInfo(const SName* pTableName, SArray** pVgList) const {
  return impl_->catalogGetTableDistVgInfo(pTableName, pVgList);
}

int32_t MockCatalogService::catalogGetDBVgList(const char* pDbFName, SArray** pVgList) const {
  return impl_->catalogGetDBVgList(pDbFName, pVgList);
}

int32_t MockCatalogService::catalogGetDBCfg(const char* pDbFName, SDbCfgInfo* pDbCfg) const {
  return impl_->catalogGetDBCfg(pDbFName, pDbCfg);
}

int32_t MockCatalogService::catalogGetUdfInfo(const string& funcName, SFuncInfo* pInfo) const {
  return impl_->catalogGetUdfInfo(funcName, pInfo);
}

int32_t MockCatalogService::catalogGetTableIndex(const SName* pTableName, SArray** pIndexes) const {
  return impl_->catalogGetTableIndex(pTableName, pIndexes);
}

int32_t MockCatalogService::catalogGetDnodeList(SArray** pDnodes) const { return impl_->catalogGetDnodeList(pDnodes); }

int32_t MockCatalogService::catalogGetAllMeta(const SCatalogReq* pCatalogReq, SMetaData* pMetaData) const {
  return impl_->catalogGetAllMeta(pCatalogReq, pMetaData);
}

void MockCatalogService::destoryTablesReq(void* p) {
  STablesReq* pRes = (STablesReq*)p;
  taosArrayDestroy(pRes->pTables);
}

void MockCatalogService::destoryCatalogReq(SCatalogReq* pReq) {
  taosArrayDestroy(pReq->pDbVgroup);
  taosArrayDestroy(pReq->pDbCfg);
  taosArrayDestroy(pReq->pDbInfo);
  taosArrayDestroyEx(pReq->pTableMeta, destoryTablesReq);
  taosArrayDestroyEx(pReq->pTableHash, destoryTablesReq);
  taosArrayDestroy(pReq->pUdf);
  taosArrayDestroy(pReq->pIndex);
  taosArrayDestroy(pReq->pUser);
  taosArrayDestroy(pReq->pTableIndex);
  taosArrayDestroy(pReq->pTableCfg);
  delete pReq;
}

void MockCatalogService::destoryMetaRes(void* p) {
  SMetaRes* pRes = (SMetaRes*)p;
  taosMemoryFree(pRes->pRes);
}

void MockCatalogService::destoryMetaArrayRes(void* p) {
  SMetaRes* pRes = (SMetaRes*)p;
  taosArrayDestroy((SArray*)pRes->pRes);
}

void MockCatalogService::destoryMetaData(SMetaData* pData) {
  taosArrayDestroyEx(pData->pDbVgroup, destoryMetaRes);
  taosArrayDestroyEx(pData->pDbCfg, destoryMetaRes);
  taosArrayDestroyEx(pData->pDbInfo, destoryMetaRes);
  taosArrayDestroyEx(pData->pTableMeta, destoryMetaRes);
  taosArrayDestroyEx(pData->pTableHash, destoryMetaRes);
  taosArrayDestroyEx(pData->pTableIndex, destoryMetaRes);
  taosArrayDestroyEx(pData->pUdfList, destoryMetaRes);
  taosArrayDestroyEx(pData->pIndex, destoryMetaRes);
  taosArrayDestroyEx(pData->pUser, destoryMetaRes);
  taosArrayDestroyEx(pData->pQnodeList, destoryMetaRes);
  taosArrayDestroyEx(pData->pTableCfg, destoryMetaRes);
  taosArrayDestroyEx(pData->pDnodeList, destoryMetaArrayRes);
  taosMemoryFree(pData->pSvrVer);
  delete pData;
}<|MERGE_RESOLUTION|>--- conflicted
+++ resolved
@@ -20,14 +20,11 @@
 #include <map>
 #include <set>
 
-<<<<<<< HEAD
 #include "systable.h"
 #include "tdatablock.h"
-=======
->>>>>>> 0abeeb4c
+#include "tmisce.h"
 #include "tname.h"
 #include "ttypes.h"
-#include "tmisce.h"
 
 using std::string;
 
