/*
 * Copyright (c) 2019 TAOS Data, Inc. <jhtao@taosdata.com>
 *
 * This program is free software: you can use, redistribute, and/or modify
 * it under the terms of the GNU Affero General Public License, version 3
 * or later ("AGPL"), as published by the Free Software Foundation.
 *
 * This program is distributed in the hope that it will be useful, but WITHOUT
 * ANY WARRANTY; without even the implied warranty of MERCHANTABILITY or
 * FITNESS FOR A PARTICULAR PURPOSE.
 *
 * You should have received a copy of the GNU Affero General Public License
 * along with this program. If not, see <http://www.gnu.org/licenses/>.
 */

#ifndef TDENGINE_DATABLOCKMGT_H
#define TDENGINE_DATABLOCKMGT_H

#include "catalog.h"
#include "os.h"
#include "ttypes.h"
#include "tname.h"

#define IS_DATA_COL_ORDERED(spd) ((spd->orderStatus) == (int8_t)ORDER_STATUS_ORDERED)

typedef enum EOrderStatus {
  ORDER_STATUS_UNKNOWN = 0,
  ORDER_STATUS_ORDERED = 1,
  ORDER_STATUS_DISORDERED = 2,
} EOrderStatus;

typedef enum EValStat {
  VAL_STAT_HAS = 0x0,    // 0 means has val
  VAL_STAT_NONE = 0x01,  // 1 means no val
} EValStat;

typedef struct SBoundColumn {
  int32_t offset;   // all column offset value
  int32_t toffset;  // first part offset for SDataRow TODO: get offset from STSchema on future
  uint8_t valStat;  // EValStat. denote if current column bound or not(0 means has val, 1 means no val)
} SBoundColumn;

typedef struct {
  col_id_t schemaColIdx;
  col_id_t boundIdx;
  col_id_t finalIdx;
} SBoundIdxInfo;

typedef struct SParsedDataColInfo {
  col_id_t       numOfCols;
  col_id_t       numOfBound;
  uint16_t       flen;        // TODO: get from STSchema
  uint16_t       allNullLen;  // TODO: get from STSchema(base on SDataRow)
  uint16_t       extendedVarLen;
  uint16_t       boundNullLen;    // bound column len with all NULL value(without VarDataOffsetT/SColIdx part)
  col_id_t      *boundColumns;    // bound column idx according to schema
  SBoundColumn  *cols;
  SBoundIdxInfo *colIdxInfo;
  int8_t         orderStatus;  // bound columns
} SParsedDataColInfo;

typedef struct {
  uint8_t rowType;  // default is 0, that is SDataRow
  int32_t rowSize;
} SMemRowBuilder;

typedef struct STableDataBlocks {
  int8_t      tsSource;     // where does the UNIX timestamp come from, server or client
  bool        ordered;      // if current rows are ordered or not
  int32_t     vgId;         // virtual group id
  int64_t     prevTS;       // previous timestamp, recorded to decide if the records array is ts ascending
  int32_t     numOfTables;  // number of tables in current submit block
  int32_t     rowSize;      // row size for current table
  uint32_t    nAllocSize;
  uint32_t    headerSize;   // header for table info (uid, tid, submit metadata)
  uint32_t    size;
  STableMeta *pTableMeta;   // the tableMeta of current table, the table meta will be used during submit, keep a ref to avoid to be removed from cache
  char       *pData;
  bool        cloned;
  int32_t     createTbReqLen;
  SParsedDataColInfo boundColumnInfo;
  SRowBuilder        rowBuilder;
} STableDataBlocks;

static FORCE_INLINE int32_t getExtendedRowSize(STableDataBlocks *pBlock) {
  STableComInfo *pTableInfo = &pBlock->pTableMeta->tableInfo;
  ASSERT(pBlock->rowSize == pTableInfo->rowSize);
  return pBlock->rowSize + TD_ROW_HEAD_LEN - sizeof(TSKEY) + pBlock->boundColumnInfo.extendedVarLen +
         (int32_t)TD_BITMAP_BYTES(pTableInfo->numOfColumns - 1);
}

static FORCE_INLINE void getSTSRowAppendInfo(uint8_t rowType, SParsedDataColInfo *spd, col_id_t idx,
                                             int32_t *toffset, col_id_t *colIdx) {
  col_id_t schemaIdx = 0;
  if (IS_DATA_COL_ORDERED(spd)) {
    schemaIdx = spd->boundColumns[idx] - PRIMARYKEY_TIMESTAMP_COL_ID;
    if (TD_IS_TP_ROW_T(rowType)) {
      *toffset = (spd->cols + schemaIdx)->toffset;  // the offset of firstPart
      *colIdx = schemaIdx;
    } else {
<<<<<<< HEAD
      *toffset = idx * sizeof(SKvRowIdx);  // the offset of SColIdx
=======
      *toffset = idx * sizeof(SKvRowIdx);  // the offset of SKvRowIdx
>>>>>>> 8213315f
      *colIdx = idx;
    }
  } else {
    ASSERT(idx == (spd->colIdxInfo + idx)->boundIdx);
    schemaIdx = (spd->colIdxInfo + idx)->schemaColIdx - PRIMARYKEY_TIMESTAMP_COL_ID;
    if (TD_IS_TP_ROW_T(rowType)) {
      *toffset = (spd->cols + schemaIdx)->toffset;
      *colIdx = schemaIdx;
    } else {
      *toffset = ((spd->colIdxInfo + idx)->finalIdx) * sizeof(SKvRowIdx);
      *colIdx = (spd->colIdxInfo + idx)->finalIdx;
    }
  }
}

static FORCE_INLINE int32_t setBlockInfo(SSubmitBlk *pBlocks, STableDataBlocks* dataBuf, int32_t numOfRows) {
  pBlocks->suid = (TSDB_NORMAL_TABLE == dataBuf->pTableMeta->tableType ? dataBuf->pTableMeta->uid : dataBuf->pTableMeta->suid);
  pBlocks->uid = dataBuf->pTableMeta->uid;
  pBlocks->sversion = dataBuf->pTableMeta->sversion;
  pBlocks->schemaLen = dataBuf->createTbReqLen;

  if (pBlocks->numOfRows + numOfRows >= INT16_MAX) {
    return TSDB_CODE_TSC_INVALID_OPERATION;
  } else {
    pBlocks->numOfRows += numOfRows;
    return TSDB_CODE_SUCCESS;
  }
}

int32_t schemaIdxCompar(const void *lhs, const void *rhs);
int32_t boundIdxCompar(const void *lhs, const void *rhs);
void    setBoundColumnInfo(SParsedDataColInfo *pColList, SSchema *pSchema, col_id_t numOfCols);
void destroyBlockArrayList(SArray* pDataBlockList);
void destroyBlockHashmap(SHashObj* pDataBlockHash);
int  initRowBuilder(SRowBuilder *pBuilder, int16_t schemaVer, SParsedDataColInfo *pColInfo);
int32_t allocateMemIfNeed(STableDataBlocks *pDataBlock, int32_t rowSize, int32_t * numOfRows);
int32_t getDataBlockFromList(SHashObj* pHashList, int64_t id, int32_t size, int32_t startOffset, int32_t rowSize,
    const STableMeta* pTableMeta, STableDataBlocks** dataBlocks, SArray* pBlockList, SVCreateTbReq* pCreateTbReq);
int32_t mergeTableDataBlocks(SHashObj* pHashObj, uint8_t payloadType, SArray** pVgDataBlocks);
int32_t buildCreateTbMsg(STableDataBlocks* pBlocks, SVCreateTbReq* pCreateTbReq);
int32_t allocateMemForSize(STableDataBlocks *pDataBlock, int32_t allSize);

#endif  // TDENGINE_DATABLOCKMGT_H<|MERGE_RESOLUTION|>--- conflicted
+++ resolved
@@ -98,11 +98,7 @@
       *toffset = (spd->cols + schemaIdx)->toffset;  // the offset of firstPart
       *colIdx = schemaIdx;
     } else {
-<<<<<<< HEAD
-      *toffset = idx * sizeof(SKvRowIdx);  // the offset of SColIdx
-=======
       *toffset = idx * sizeof(SKvRowIdx);  // the offset of SKvRowIdx
->>>>>>> 8213315f
       *colIdx = idx;
     }
   } else {
