--- conflicted
+++ resolved
@@ -537,18 +537,8 @@
 expression(A) ::= column_reference(B).                                            { A = B; }
 expression(A) ::= function_name(B) NK_LP expression_list(C) NK_RP(D).             { A = createRawExprNodeExt(pCxt, &B, &D, createFunctionNode(pCxt, &B, C)); }
 expression(A) ::= function_name(B) NK_LP NK_STAR(C) NK_RP(D).                     { A = createRawExprNodeExt(pCxt, &B, &D, createFunctionNode(pCxt, &B, createNodeList(pCxt, createColumnNode(pCxt, NULL, &C)))); }
-<<<<<<< HEAD
 expression(A) ::= function_name(B) NK_LP NK_RP(D).                                { A = createRawExprNodeExt(pCxt, &B, &D, createFunctionNodeNoParam(pCxt, &B)); }
-//for CAST function CAST(expr AS type_name)
-expression(A) ::= function_name(B) NK_LP expression(C) AS type_name(D) NK_RP(E).  {
-                                                                                    SNodeList *p = createNodeList(pCxt, releaseRawExprNode(pCxt, C));
-                                                                                    p = addValueNodeFromTypeToList(pCxt, D, p);
-                                                                                    A = createRawExprNodeExt(pCxt, &B, &E, createFunctionNode(pCxt, &B, p));
-                                                                                  }
-//expression(A) ::= cast_expression(B).                                             { A = B; }
-=======
 expression(A) ::= CAST(B) NK_LP expression(C) AS type_name(D) NK_RP(E).           { A = createRawExprNodeExt(pCxt, &B, &E, createCastFunctionNode(pCxt, releaseRawExprNode(pCxt, C), D)); }
->>>>>>> 585942ce
 //expression(A) ::= case_expression(B).                                             { A = B; }
 expression(A) ::= subquery(B).                                                    { A = B; }
 expression(A) ::= NK_LP(B) expression(C) NK_RP(D).                                { A = createRawExprNodeExt(pCxt, &B, &D, releaseRawExprNode(pCxt, C)); }
