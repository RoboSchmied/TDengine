--- conflicted
+++ resolved
@@ -1008,13 +1008,8 @@
       pDestBlock->info.rows--;
     } else {
       void* pTbNameCol = taosArrayGet(pDestBlock->pDataBlock, UD_TABLE_NAME_COLUMN_INDEX);
-<<<<<<< HEAD
       colDataSetNULL(pTbNameCol, pDestBlock->info.rows);
-      pSrcBlock->info.parTbName[0] = 0;
-=======
-      colDataAppendNULL(pTbNameCol, pDestBlock->info.rows);
       tbName[0] = 0;
->>>>>>> 51b3e50e
     }
 
     if (pTagSup->numOfExprs > 0) {
