/*
 * Copyright (c) 2019 TAOS Data, Inc. <jhtao@taosdata.com>
 *
 * This program is free software: you can use, redistribute, and/or modify
 * it under the terms of the GNU Affero General Public License, version 3
 * or later ("AGPL"), as published by the Free Software Foundation.
 *
 * This program is distributed in the hope that it will be useful, but WITHOUT
 * ANY WARRANTY; without even the implied warranty of MERCHANTABILITY or
 * FITNESS FOR A PARTICULAR PURPOSE.
 *
 * You should have received a copy of the GNU Affero General Public License
 * along with this program. If not, see <http://www.gnu.org/licenses/>.
 */

#include "filter.h"
#include "function.h"
#include "os.h"
#include "tname.h"

#include "tdatablock.h"
#include "tmsg.h"

#include "executorInt.h"
#include "operator.h"
#include "querytask.h"
#include "tcompare.h"
#include "thash.h"
#include "ttypes.h"

typedef struct SGroupbyOperatorInfo {
  SOptrBasicInfo binfo;
  SAggSupporter  aggSup;
  SArray*        pGroupCols;     // group by columns, SArray<SColumn>
  SArray*        pGroupColVals;  // current group column values, SArray<SGroupKeys>
  bool           isInit;         // denote if current val is initialized or not
  char*          keyBuf;         // group by keys for hash
  int32_t        groupKeyLen;    // total group by column width
  SGroupResInfo  groupResInfo;
  SExprSupp      scalarSup;
} SGroupbyOperatorInfo;

// The sort in partition may be needed later.
typedef struct SPartitionOperatorInfo {
  SOptrBasicInfo binfo;
  SArray*        pGroupCols;
  SArray*        pGroupColVals;  // current group column values, SArray<SGroupKeys>
  char*          keyBuf;         // group by keys for hash
  int32_t        groupKeyLen;    // total group by column width
  SHashObj*      pGroupSet;      // quick locate the window object for each result

  SDiskbasedBuf* pBuf;              // query result buffer based on blocked-wised disk file
  int32_t        rowCapacity;       // maximum number of rows for each buffer page
  int32_t*       columnOffset;      // start position for each column data
  SArray*        sortedGroupArray;  // SDataGroupInfo sorted by group id
  int32_t        groupIndex;        // group index
  int32_t        pageIndex;         // page index of current group
  SExprSupp      scalarSup;
} SPartitionOperatorInfo;

static void*    getCurrentDataGroupInfo(const SPartitionOperatorInfo* pInfo, SDataGroupInfo** pGroupInfo, int32_t len);
static int32_t* setupColumnOffset(const SSDataBlock* pBlock, int32_t rowCapacity);
static int32_t  setGroupResultOutputBuf(SOperatorInfo* pOperator, SOptrBasicInfo* binfo, int32_t numOfCols, char* pData,
                                        int16_t bytes, uint64_t groupId, SDiskbasedBuf* pBuf, SAggSupporter* pAggSup);
static SArray*  extractColumnInfo(SNodeList* pNodeList);

static void freeGroupKey(void* param) {
  SGroupKeys* pKey = (SGroupKeys*)param;
  taosMemoryFree(pKey->pData);
}

static void destroyGroupOperatorInfo(void* param) {
  SGroupbyOperatorInfo* pInfo = (SGroupbyOperatorInfo*)param;
  if (pInfo == NULL) {
    return;
  }

  cleanupBasicInfo(&pInfo->binfo);
  taosMemoryFreeClear(pInfo->keyBuf);
  taosArrayDestroy(pInfo->pGroupCols);
  taosArrayDestroyEx(pInfo->pGroupColVals, freeGroupKey);
  cleanupExprSupp(&pInfo->scalarSup);

  cleanupGroupResInfo(&pInfo->groupResInfo);
  cleanupAggSup(&pInfo->aggSup);
  taosMemoryFreeClear(param);
}

static int32_t initGroupOptrInfo(SArray** pGroupColVals, int32_t* keyLen, char** keyBuf, const SArray* pGroupColList) {
  *pGroupColVals = taosArrayInit(4, sizeof(SGroupKeys));
  if ((*pGroupColVals) == NULL) {
    return TSDB_CODE_OUT_OF_MEMORY;
  }

  int32_t numOfGroupCols = taosArrayGetSize(pGroupColList);
  for (int32_t i = 0; i < numOfGroupCols; ++i) {
    SColumn* pCol = (SColumn*)taosArrayGet(pGroupColList, i);
    (*keyLen) += pCol->bytes;  // actual data + null_flag

    SGroupKeys key = {0};
    key.bytes = pCol->bytes;
    key.type = pCol->type;
    key.isNull = false;
    key.pData = taosMemoryCalloc(1, pCol->bytes);
    if (key.pData == NULL) {
      return TSDB_CODE_OUT_OF_MEMORY;
    }

    taosArrayPush((*pGroupColVals), &key);
  }

  int32_t nullFlagSize = sizeof(int8_t) * numOfGroupCols;
  (*keyLen) += nullFlagSize;

  (*keyBuf) = taosMemoryCalloc(1, (*keyLen));
  if ((*keyBuf) == NULL) {
    return TSDB_CODE_OUT_OF_MEMORY;
  }

  return TSDB_CODE_SUCCESS;
}

static bool groupKeyCompare(SArray* pGroupCols, SArray* pGroupColVals, SSDataBlock* pBlock, int32_t rowIndex,
                            int32_t numOfGroupCols) {
  SColumnDataAgg* pColAgg = NULL;
  for (int32_t i = 0; i < numOfGroupCols; ++i) {
    SColumn*         pCol = taosArrayGet(pGroupCols, i);
    SColumnInfoData* pColInfoData = taosArrayGet(pBlock->pDataBlock, pCol->slotId);
    if (pBlock->pBlockAgg != NULL) {
      pColAgg = pBlock->pBlockAgg[pCol->slotId];  // TODO is agg data matched?
    }

    bool isNull = colDataIsNull(pColInfoData, pBlock->info.rows, rowIndex, pColAgg);

    SGroupKeys* pkey = taosArrayGet(pGroupColVals, i);
    if (pkey->isNull && isNull) {
      continue;
    }

    if (isNull || pkey->isNull) {
      return false;
    }

    char* val = colDataGetData(pColInfoData, rowIndex);

    if (pkey->type == TSDB_DATA_TYPE_JSON) {
      int32_t dataLen = getJsonValueLen(val);

      if (memcmp(pkey->pData, val, dataLen) == 0) {
        continue;
      } else {
        return false;
      }
    } else if (IS_VAR_DATA_TYPE(pkey->type)) {
      int32_t len = varDataLen(val);
      if (len == varDataLen(pkey->pData) && memcmp(varDataVal(pkey->pData), varDataVal(val), len) == 0) {
        continue;
      } else {
        return false;
      }
    } else {
      if (memcmp(pkey->pData, val, pkey->bytes) != 0) {
        return false;
      }
    }
  }

  return true;
}

static void recordNewGroupKeys(SArray* pGroupCols, SArray* pGroupColVals, SSDataBlock* pBlock, int32_t rowIndex) {
  SColumnDataAgg* pColAgg = NULL;

  size_t numOfGroupCols = taosArrayGetSize(pGroupCols);

  for (int32_t i = 0; i < numOfGroupCols; ++i) {
    SColumn*         pCol = (SColumn*) taosArrayGet(pGroupCols, i);
    SColumnInfoData* pColInfoData = taosArrayGet(pBlock->pDataBlock, pCol->slotId);

    // valid range check. todo: return error code.
    if (pCol->slotId > taosArrayGetSize(pBlock->pDataBlock)) {
      continue;
    }

    if (pBlock->pBlockAgg != NULL) {
      pColAgg = pBlock->pBlockAgg[pCol->slotId];  // TODO is agg data matched?
    }

    SGroupKeys* pkey = taosArrayGet(pGroupColVals, i);
    if (colDataIsNull(pColInfoData, pBlock->info.rows, rowIndex, pColAgg)) {
      pkey->isNull = true;
    } else {
      pkey->isNull = false;
      char* val = colDataGetData(pColInfoData, rowIndex);
      if (pkey->type == TSDB_DATA_TYPE_JSON) {
        if (tTagIsJson(val)) {
          terrno = TSDB_CODE_QRY_JSON_IN_GROUP_ERROR;
          return;
        }
        int32_t dataLen = getJsonValueLen(val);
        memcpy(pkey->pData, val, dataLen);
      } else if (IS_VAR_DATA_TYPE(pkey->type)) {
        memcpy(pkey->pData, val, varDataTLen(val));
        ASSERT(varDataTLen(val) <= pkey->bytes);
      } else {
        memcpy(pkey->pData, val, pkey->bytes);
      }
    }
  }
}

static int32_t buildGroupKeys(void* pKey, const SArray* pGroupColVals) {
  size_t numOfGroupCols = taosArrayGetSize(pGroupColVals);

  char* isNull = (char*)pKey;
  char* pStart = (char*)pKey + sizeof(int8_t) * numOfGroupCols;
  for (int32_t i = 0; i < numOfGroupCols; ++i) {
    SGroupKeys* pkey = taosArrayGet(pGroupColVals, i);
    if (pkey->isNull) {
      isNull[i] = 1;
      continue;
    }

    isNull[i] = 0;
    if (pkey->type == TSDB_DATA_TYPE_JSON) {
      int32_t dataLen = getJsonValueLen(pkey->pData);
      memcpy(pStart, (pkey->pData), dataLen);
      pStart += dataLen;
    } else if (IS_VAR_DATA_TYPE(pkey->type)) {
      varDataCopy(pStart, pkey->pData);
      pStart += varDataTLen(pkey->pData);
      ASSERT(varDataTLen(pkey->pData) <= pkey->bytes);
    } else {
      memcpy(pStart, pkey->pData, pkey->bytes);
      pStart += pkey->bytes;
    }
  }

  return (int32_t)(pStart - (char*)pKey);
}

// assign the group keys or user input constant values if required
static void doAssignGroupKeys(SqlFunctionCtx* pCtx, int32_t numOfOutput, int32_t totalRows, int32_t rowIndex) {
  for (int32_t i = 0; i < numOfOutput; ++i) {
    if (pCtx[i].functionId == -1) {  // select count(*),key from t group by key.
      SResultRowEntryInfo* pEntryInfo = GET_RES_INFO(&pCtx[i]);

      SColumnInfoData* pColInfoData = pCtx[i].input.pData[0];
      // todo OPT all/all not NULL
      if (!colDataIsNull(pColInfoData, totalRows, rowIndex, NULL)) {
        char* dest = GET_ROWCELL_INTERBUF(pEntryInfo);
        char* data = colDataGetData(pColInfoData, rowIndex);

        if (pColInfoData->info.type == TSDB_DATA_TYPE_JSON) {
          int32_t dataLen = getJsonValueLen(data);
          memcpy(dest, data, dataLen);
        } else if (IS_VAR_DATA_TYPE(pColInfoData->info.type)) {
          varDataCopy(dest, data);
        } else {
          memcpy(dest, data, pColInfoData->info.bytes);
        }
      } else {  // it is a NULL value
        pEntryInfo->isNullRes = 1;
      }

      pEntryInfo->numOfRes = 1;
    }
  }
}

static void doHashGroupbyAgg(SOperatorInfo* pOperator, SSDataBlock* pBlock) {
  SExecTaskInfo*        pTaskInfo = pOperator->pTaskInfo;
  SGroupbyOperatorInfo* pInfo = pOperator->info;

  SqlFunctionCtx* pCtx = pOperator->exprSupp.pCtx;
  int32_t         numOfGroupCols = taosArrayGetSize(pInfo->pGroupCols);
  //  if (type == TSDB_DATA_TYPE_FLOAT || type == TSDB_DATA_TYPE_DOUBLE) {
  // qError("QInfo:0x%"PRIx64" group by not supported on double/float columns, abort", GET_TASKID(pRuntimeEnv));
  //    return;
  //  }

  int32_t len = 0;
  terrno = TSDB_CODE_SUCCESS;

  int32_t num = 0;
  uint64_t groupId = 0;
  for (int32_t j = 0; j < pBlock->info.rows; ++j) {
    // Compare with the previous row of this column, and do not set the output buffer again if they are identical.
    if (!pInfo->isInit) {
      recordNewGroupKeys(pInfo->pGroupCols, pInfo->pGroupColVals, pBlock, j);
      if (terrno != TSDB_CODE_SUCCESS) {  // group by json error
        T_LONG_JMP(pTaskInfo->env, terrno);
      }
      pInfo->isInit = true;
      num++;
      continue;
    }

    bool equal = groupKeyCompare(pInfo->pGroupCols, pInfo->pGroupColVals, pBlock, j, numOfGroupCols);
    if (equal) {
      num++;
      continue;
    }

    // The first row of a new block does not belongs to the previous existed group
    if (j == 0) {
      num++;
      recordNewGroupKeys(pInfo->pGroupCols, pInfo->pGroupColVals, pBlock, j);
      if (terrno != TSDB_CODE_SUCCESS) {  // group by json error
        T_LONG_JMP(pTaskInfo->env, terrno);
      }
      continue;
    }

    len = buildGroupKeys(pInfo->keyBuf, pInfo->pGroupColVals);
    int32_t ret = setGroupResultOutputBuf(pOperator, &(pInfo->binfo), pOperator->exprSupp.numOfExprs, pInfo->keyBuf,
                                          len, pBlock->info.id.groupId, pInfo->aggSup.pResultBuf, &pInfo->aggSup);
    if (ret != TSDB_CODE_SUCCESS) {  // null data, too many state code
      T_LONG_JMP(pTaskInfo->env, TSDB_CODE_APP_ERROR);
    }

    int32_t rowIndex = j - num;
    applyAggFunctionOnPartialTuples(pTaskInfo, pCtx, NULL, rowIndex, num, pBlock->info.rows,
                                    pOperator->exprSupp.numOfExprs);

    // assign the group keys or user input constant values if required
    doAssignGroupKeys(pCtx, pOperator->exprSupp.numOfExprs, pBlock->info.rows, rowIndex);
    recordNewGroupKeys(pInfo->pGroupCols, pInfo->pGroupColVals, pBlock, j);
    num = 1;
  }

  if (num > 0) {
    len = buildGroupKeys(pInfo->keyBuf, pInfo->pGroupColVals);
    int32_t ret = setGroupResultOutputBuf(pOperator, &(pInfo->binfo), pOperator->exprSupp.numOfExprs, pInfo->keyBuf,
                                          len, pBlock->info.id.groupId, pInfo->aggSup.pResultBuf, &pInfo->aggSup);
    if (ret != TSDB_CODE_SUCCESS) {
      T_LONG_JMP(pTaskInfo->env, TSDB_CODE_APP_ERROR);
    }

    int32_t rowIndex = pBlock->info.rows - num;
    applyAggFunctionOnPartialTuples(pTaskInfo, pCtx, NULL, rowIndex, num, pBlock->info.rows,
                                    pOperator->exprSupp.numOfExprs);
    doAssignGroupKeys(pCtx, pOperator->exprSupp.numOfExprs, pBlock->info.rows, rowIndex);
  }
}

static SSDataBlock* buildGroupResultDataBlock(SOperatorInfo* pOperator) {
  SGroupbyOperatorInfo* pInfo = pOperator->info;

  SSDataBlock* pRes = pInfo->binfo.pRes;
  while (1) {
    doBuildResultDatablock(pOperator, &pInfo->binfo, &pInfo->groupResInfo, pInfo->aggSup.pResultBuf);
    doFilter(pRes, pOperator->exprSupp.pFilterInfo, NULL);

    if (!hasRemainResults(&pInfo->groupResInfo)) {
      setOperatorCompleted(pOperator);
      break;
    }

    if (pRes->info.rows > 0) {
      break;
    }
  }

  pOperator->resultInfo.totalRows += pRes->info.rows;
  return (pRes->info.rows == 0) ? NULL : pRes;
}

static SSDataBlock* hashGroupbyAggregate(SOperatorInfo* pOperator) {
  if (pOperator->status == OP_EXEC_DONE) {
    return NULL;
  }

  SExecTaskInfo* pTaskInfo = pOperator->pTaskInfo;

  SGroupbyOperatorInfo* pInfo = pOperator->info;
  if (pOperator->status == OP_RES_TO_RETURN) {
    return buildGroupResultDataBlock(pOperator);
  }

  int32_t order = pInfo->binfo.inputTsOrder;
  int64_t        st = taosGetTimestampUs();
  SOperatorInfo* downstream = pOperator->pDownstream[0];

  while (1) {
    SSDataBlock* pBlock = getNextBlockFromDownstream(pOperator, 0);
    if (pBlock == NULL) {
      break;
    }

    pInfo->binfo.pRes->info.scanFlag = pBlock->info.scanFlag;

    // the pDataBlock are always the same one, no need to call this again
    setInputDataBlock(&pOperator->exprSupp, pBlock, order, pBlock->info.scanFlag, true);

    // there is an scalar expression that needs to be calculated right before apply the group aggregation.
    if (pInfo->scalarSup.pExprInfo != NULL) {
      pTaskInfo->code = projectApplyFunctions(pInfo->scalarSup.pExprInfo, pBlock, pBlock, pInfo->scalarSup.pCtx,
                                              pInfo->scalarSup.numOfExprs, NULL);
      if (pTaskInfo->code != TSDB_CODE_SUCCESS) {
        T_LONG_JMP(pTaskInfo->env, pTaskInfo->code);
      }
    }

    doHashGroupbyAgg(pOperator, pBlock);
  }

  pOperator->status = OP_RES_TO_RETURN;

#if 0
  if(pOperator->fpSet.encodeResultRow){
    char *result = NULL;
    int32_t length = 0;
    pOperator->fpSet.encodeResultRow(pOperator, &result, &length);
    SAggSupporter* pSup = &pInfo->aggSup;
    taosHashClear(pSup->pResultRowHashTable);
    pInfo->binfo.resultRowInfo.size = 0;
    pOperator->fpSet.decodeResultRow(pOperator, result);
    if(result){
      taosMemoryFree(result);
    }
  }
#endif
  initGroupedResultInfo(&pInfo->groupResInfo, pInfo->aggSup.pResultRowHashTable, 0);

  pOperator->cost.openCost = (taosGetTimestampUs() - st) / 1000.0;
  return buildGroupResultDataBlock(pOperator);
}

SOperatorInfo* createGroupOperatorInfo(SOperatorInfo* downstream, SAggPhysiNode* pAggNode, SExecTaskInfo* pTaskInfo) {
  int32_t               code = TSDB_CODE_SUCCESS;
  SGroupbyOperatorInfo* pInfo = taosMemoryCalloc(1, sizeof(SGroupbyOperatorInfo));
  SOperatorInfo*        pOperator = taosMemoryCalloc(1, sizeof(SOperatorInfo));
  if (pInfo == NULL || pOperator == NULL) {
    code = TSDB_CODE_OUT_OF_MEMORY;
    goto _error;
  }

  SSDataBlock* pResBlock = createDataBlockFromDescNode(pAggNode->node.pOutputDataBlockDesc);
  initBasicInfo(&pInfo->binfo, pResBlock);

  int32_t    numOfScalarExpr = 0;
  SExprInfo* pScalarExprInfo = NULL;
  if (pAggNode->pExprs != NULL) {
    pScalarExprInfo = createExprInfo(pAggNode->pExprs, NULL, &numOfScalarExpr);
  }

  pInfo->pGroupCols = extractColumnInfo(pAggNode->pGroupKeys);
  code = initExprSupp(&pInfo->scalarSup, pScalarExprInfo, numOfScalarExpr, &pTaskInfo->storageAPI.functionStore);
  if (code != TSDB_CODE_SUCCESS) {
    goto _error;
  }

  initResultSizeInfo(&pOperator->resultInfo, 4096);
  blockDataEnsureCapacity(pInfo->binfo.pRes, pOperator->resultInfo.capacity);

  code = initGroupOptrInfo(&pInfo->pGroupColVals, &pInfo->groupKeyLen, &pInfo->keyBuf, pInfo->pGroupCols);
  if (code != TSDB_CODE_SUCCESS) {
    goto _error;
  }

  int32_t    num = 0;
  SExprInfo* pExprInfo = createExprInfo(pAggNode->pAggFuncs, pAggNode->pGroupKeys, &num);
  code = initAggSup(&pOperator->exprSupp, &pInfo->aggSup, pExprInfo, num, pInfo->groupKeyLen, pTaskInfo->id.str,
                    pTaskInfo->streamInfo.pState, &pTaskInfo->storageAPI.functionStore);
  if (code != TSDB_CODE_SUCCESS) {
    goto _error;
  }

  code = filterInitFromNode((SNode*)pAggNode->node.pConditions, &pOperator->exprSupp.pFilterInfo, 0);
  if (code != TSDB_CODE_SUCCESS) {
    goto _error;
  }

  initResultRowInfo(&pInfo->binfo.resultRowInfo);
  setOperatorInfo(pOperator, "GroupbyAggOperator", 0, true, OP_NOT_OPENED, pInfo, pTaskInfo);

  pInfo->binfo.mergeResultBlock = pAggNode->mergeDataBlock;
  pInfo->binfo.inputTsOrder = pAggNode->node.inputTsOrder;
  pInfo->binfo.outputTsOrder = pAggNode->node.outputTsOrder;

  pOperator->fpSet = createOperatorFpSet(optrDummyOpenFn, hashGroupbyAggregate, NULL, destroyGroupOperatorInfo,
                                         optrDefaultBufFn, NULL, optrDefaultGetNextExtFn, NULL);
  code = appendDownstream(pOperator, &downstream, 1);
  if (code != TSDB_CODE_SUCCESS) {
    goto _error;
  }

  return pOperator;

_error:
  pTaskInfo->code = code;
  if (pInfo != NULL) {
    destroyGroupOperatorInfo(pInfo);
  }
  taosMemoryFreeClear(pOperator);
  return NULL;
}

static void doHashPartition(SOperatorInfo* pOperator, SSDataBlock* pBlock) {
  SPartitionOperatorInfo* pInfo = pOperator->info;
  SExecTaskInfo*          pTaskInfo = pOperator->pTaskInfo;

  for (int32_t j = 0; j < pBlock->info.rows; ++j) {
    recordNewGroupKeys(pInfo->pGroupCols, pInfo->pGroupColVals, pBlock, j);
    int32_t len = buildGroupKeys(pInfo->keyBuf, pInfo->pGroupColVals);

    SDataGroupInfo* pGroupInfo = NULL;
    void*           pPage = getCurrentDataGroupInfo(pInfo, &pGroupInfo, len);
    if (pPage == NULL) {
      T_LONG_JMP(pTaskInfo->env, terrno);
    }

    pGroupInfo->numOfRows += 1;

    // group id
    if (pGroupInfo->groupId == 0) {
      pGroupInfo->groupId = calcGroupId(pInfo->keyBuf, len);
    }

    // number of rows
    int32_t* rows = (int32_t*)pPage;

    size_t numOfCols = pOperator->exprSupp.numOfExprs;
    for (int32_t i = 0; i < numOfCols; ++i) {
      SExprInfo* pExpr = &pOperator->exprSupp.pExprInfo[i];
      int32_t    slotId = pExpr->base.pParam[0].pCol->slotId;

      SColumnInfoData* pColInfoData = taosArrayGet(pBlock->pDataBlock, slotId);

      int32_t bytes = pColInfoData->info.bytes;
      int32_t startOffset = pInfo->columnOffset[i];

      int32_t* columnLen = NULL;
      int32_t  contentLen = 0;

      if (IS_VAR_DATA_TYPE(pColInfoData->info.type)) {
        int32_t* offset = (int32_t*)((char*)pPage + startOffset);
        columnLen = (int32_t*)((char*)pPage + startOffset + sizeof(int32_t) * pInfo->rowCapacity);
        char* data = (char*)((char*)columnLen + sizeof(int32_t));

        if (colDataIsNull_s(pColInfoData, j)) {
          offset[(*rows)] = -1;
          contentLen = 0;
        } else if (pColInfoData->info.type == TSDB_DATA_TYPE_JSON) {
          offset[*rows] = (*columnLen);
          char*   src = colDataGetData(pColInfoData, j);
          int32_t dataLen = getJsonValueLen(src);

          memcpy(data + (*columnLen), src, dataLen);
          int32_t v = (data + (*columnLen) + dataLen - (char*)pPage);
          ASSERT(v > 0);

          contentLen = dataLen;
        } else {
          offset[*rows] = (*columnLen);
          char* src = colDataGetData(pColInfoData, j);
          memcpy(data + (*columnLen), src, varDataTLen(src));
          int32_t v = (data + (*columnLen) + varDataTLen(src) - (char*)pPage);
          ASSERT(v > 0);

          contentLen = varDataTLen(src);
        }
      } else {
        char* bitmap = (char*)pPage + startOffset;
        columnLen = (int32_t*)((char*)pPage + startOffset + BitmapLen(pInfo->rowCapacity));
        char* data = (char*)columnLen + sizeof(int32_t);

        bool isNull = colDataIsNull_f(pColInfoData->nullbitmap, j);
        if (isNull) {
          colDataSetNull_f(bitmap, (*rows));
        } else {
          memcpy(data + (*columnLen), colDataGetData(pColInfoData, j), bytes);
          ASSERT((data + (*columnLen) + bytes - (char*)pPage) <= getBufPageSize(pInfo->pBuf));
        }
        contentLen = bytes;
      }

      (*columnLen) += contentLen;
    }

    (*rows) += 1;

    setBufPageDirty(pPage, true);
    releaseBufPage(pInfo->pBuf, pPage);
  }
}

void* getCurrentDataGroupInfo(const SPartitionOperatorInfo* pInfo, SDataGroupInfo** pGroupInfo, int32_t len) {
  SDataGroupInfo* p = taosHashGet(pInfo->pGroupSet, pInfo->keyBuf, len);

  void* pPage = NULL;
  if (p == NULL) {  // it is a new group
    SDataGroupInfo gi = {0};
    gi.pPageList = taosArrayInit(100, sizeof(int32_t));
    taosHashPut(pInfo->pGroupSet, pInfo->keyBuf, len, &gi, sizeof(SDataGroupInfo));

    p = taosHashGet(pInfo->pGroupSet, pInfo->keyBuf, len);

    int32_t pageId = 0;
    pPage = getNewBufPage(pInfo->pBuf, &pageId);
    if (pPage == NULL) {
      return pPage;
    }

    taosArrayPush(p->pPageList, &pageId);
    *(int32_t*)pPage = 0;
  } else {
    int32_t* curId = taosArrayGetLast(p->pPageList);
    pPage = getBufPage(pInfo->pBuf, *curId);
    if (pPage == NULL) {
      qError("failed to get buffer, code:%s", tstrerror(terrno));
      return pPage;
    }

    int32_t* rows = (int32_t*)pPage;
    if (*rows >= pInfo->rowCapacity) {
      // release buffer
      releaseBufPage(pInfo->pBuf, pPage);

      // add a new page for current group
      int32_t pageId = 0;
      pPage = getNewBufPage(pInfo->pBuf, &pageId);
      if (pPage == NULL) {
        qError("failed to get new buffer, code:%s", tstrerror(terrno));
        return NULL;
      }

      taosArrayPush(p->pPageList, &pageId);
      memset(pPage, 0, getBufPageSize(pInfo->pBuf));
    }
  }

  *pGroupInfo = p;
  return pPage;
}

uint64_t calcGroupId(char* pData, int32_t len) {
  T_MD5_CTX context;
  tMD5Init(&context);
  tMD5Update(&context, (uint8_t*)pData, len);
  tMD5Final(&context);

  // NOTE: only extract the initial 8 bytes of the final MD5 digest
  uint64_t id = 0;
  memcpy(&id, context.digest, sizeof(uint64_t));
  if (0 == id)
    memcpy(&id, context.digest + 8, sizeof(uint64_t));
  return id;
}

int32_t* setupColumnOffset(const SSDataBlock* pBlock, int32_t rowCapacity) {
  size_t   numOfCols = taosArrayGetSize(pBlock->pDataBlock);
  int32_t* offset = taosMemoryCalloc(numOfCols, sizeof(int32_t));

  offset[0] = sizeof(int32_t) +
              sizeof(uint64_t);  // the number of rows in current page, ref to SSDataBlock paged serialization format

  for (int32_t i = 0; i < numOfCols - 1; ++i) {
    SColumnInfoData* pColInfoData = taosArrayGet(pBlock->pDataBlock, i);

    int32_t bytes = pColInfoData->info.bytes;
    int32_t payloadLen = bytes * rowCapacity;

    if (IS_VAR_DATA_TYPE(pColInfoData->info.type)) {
      // offset segment + content length + payload
      offset[i + 1] = rowCapacity * sizeof(int32_t) + sizeof(int32_t) + payloadLen + offset[i];
    } else {
      // bitmap + content length + payload
      offset[i + 1] = BitmapLen(rowCapacity) + sizeof(int32_t) + payloadLen + offset[i];
    }
  }

  return offset;
}

static void clearPartitionOperator(SPartitionOperatorInfo* pInfo) {
  int32_t size = taosArrayGetSize(pInfo->sortedGroupArray);
  for (int32_t i = 0; i < size; i++) {
    SDataGroupInfo* pGp = taosArrayGet(pInfo->sortedGroupArray, i);
    taosArrayDestroy(pGp->pPageList);
  }
  taosArrayClear(pInfo->sortedGroupArray);
  clearDiskbasedBuf(pInfo->pBuf);
}

static int compareDataGroupInfo(const void* group1, const void* group2) {
  const SDataGroupInfo* pGroupInfo1 = group1;
  const SDataGroupInfo* pGroupInfo2 = group2;

  if (pGroupInfo1->groupId == pGroupInfo2->groupId) {
    return 0;
  }

  return (pGroupInfo1->groupId < pGroupInfo2->groupId) ? -1 : 1;
}

static SSDataBlock* buildPartitionResult(SOperatorInfo* pOperator) {
  SPartitionOperatorInfo* pInfo = pOperator->info;
  SExecTaskInfo*          pTaskInfo = pOperator->pTaskInfo;

  SDataGroupInfo* pGroupInfo =
      (pInfo->groupIndex != -1) ? taosArrayGet(pInfo->sortedGroupArray, pInfo->groupIndex) : NULL;
  if (pInfo->groupIndex == -1 || pInfo->pageIndex >= taosArrayGetSize(pGroupInfo->pPageList)) {
    // try next group data
    ++pInfo->groupIndex;
    if (pInfo->groupIndex >= taosArrayGetSize(pInfo->sortedGroupArray)) {
      setOperatorCompleted(pOperator);
      clearPartitionOperator(pInfo);
      return NULL;
    }

    pGroupInfo = taosArrayGet(pInfo->sortedGroupArray, pInfo->groupIndex);
    pInfo->pageIndex = 0;
  }

  int32_t* pageId = taosArrayGet(pGroupInfo->pPageList, pInfo->pageIndex);
  void*    page = getBufPage(pInfo->pBuf, *pageId);
  if (page == NULL) {
    qError("failed to get buffer, code:%s, %s", tstrerror(terrno), GET_TASKID(pTaskInfo));
    T_LONG_JMP(pTaskInfo->env, terrno);
  }

  blockDataEnsureCapacity(pInfo->binfo.pRes, pInfo->rowCapacity);
  blockDataFromBuf1(pInfo->binfo.pRes, page, pInfo->rowCapacity);

  pInfo->pageIndex += 1;
  releaseBufPage(pInfo->pBuf, page);

  pInfo->binfo.pRes->info.dataLoad = 1;
  blockDataUpdateTsWindow(pInfo->binfo.pRes, 0);
  pInfo->binfo.pRes->info.id.groupId = pGroupInfo->groupId;

  pOperator->resultInfo.totalRows += pInfo->binfo.pRes->info.rows;
  return pInfo->binfo.pRes;
}

static SSDataBlock* hashPartition(SOperatorInfo* pOperator) {
  if (pOperator->status == OP_EXEC_DONE) {
    return NULL;
  }

  SExecTaskInfo* pTaskInfo = pOperator->pTaskInfo;

  SPartitionOperatorInfo* pInfo = pOperator->info;
  SSDataBlock*            pRes = pInfo->binfo.pRes;

  if (pOperator->status == OP_RES_TO_RETURN) {
    blockDataCleanup(pRes);
    return buildPartitionResult(pOperator);
  }

  int64_t        st = taosGetTimestampUs();
  SOperatorInfo* downstream = pOperator->pDownstream[0];

  while (1) {
    SSDataBlock* pBlock = getNextBlockFromDownstream(pOperator, 0);
    if (pBlock == NULL) {
      break;
    }

    pInfo->binfo.pRes->info.scanFlag = pBlock->info.scanFlag;
    // there is an scalar expression that needs to be calculated right before apply the group aggregation.
    if (pInfo->scalarSup.pExprInfo != NULL) {
      pTaskInfo->code = projectApplyFunctions(pInfo->scalarSup.pExprInfo, pBlock, pBlock, pInfo->scalarSup.pCtx,
                                              pInfo->scalarSup.numOfExprs, NULL);
      if (pTaskInfo->code != TSDB_CODE_SUCCESS) {
        T_LONG_JMP(pTaskInfo->env, pTaskInfo->code);
      }
    }

    terrno = TSDB_CODE_SUCCESS;
    doHashPartition(pOperator, pBlock);
    if (terrno != TSDB_CODE_SUCCESS) {  // group by json error
      T_LONG_JMP(pTaskInfo->env, terrno);
    }
  }

  SArray* groupArray = taosArrayInit(taosHashGetSize(pInfo->pGroupSet), sizeof(SDataGroupInfo));

  void* pGroupIter = taosHashIterate(pInfo->pGroupSet, NULL);
  while (pGroupIter != NULL) {
    SDataGroupInfo* pGroupInfo = pGroupIter;
    taosArrayPush(groupArray, pGroupInfo);
    pGroupIter = taosHashIterate(pInfo->pGroupSet, pGroupIter);
  }

  taosArraySort(groupArray, compareDataGroupInfo);
  pInfo->sortedGroupArray = groupArray;
  pInfo->groupIndex = -1;
  taosHashClear(pInfo->pGroupSet);

  pOperator->cost.openCost = (taosGetTimestampUs() - st) / 1000.0;

  pOperator->status = OP_RES_TO_RETURN;
  blockDataEnsureCapacity(pRes, 4096);
  return buildPartitionResult(pOperator);
}

static void destroyPartitionOperatorInfo(void* param) {
  SPartitionOperatorInfo* pInfo = (SPartitionOperatorInfo*)param;
  cleanupBasicInfo(&pInfo->binfo);
  taosArrayDestroy(pInfo->pGroupCols);

  for (int i = 0; i < taosArrayGetSize(pInfo->pGroupColVals); i++) {
    SGroupKeys key = *(SGroupKeys*)taosArrayGet(pInfo->pGroupColVals, i);
    taosMemoryFree(key.pData);
  }

  taosArrayDestroy(pInfo->pGroupColVals);
  taosMemoryFree(pInfo->keyBuf);

  int32_t size = taosArrayGetSize(pInfo->sortedGroupArray);
  for (int32_t i = 0; i < size; i++) {
    SDataGroupInfo* pGp = taosArrayGet(pInfo->sortedGroupArray, i);
    taosArrayDestroy(pGp->pPageList);
  }
  taosArrayDestroy(pInfo->sortedGroupArray);

  void* pGroupIter = taosHashIterate(pInfo->pGroupSet, NULL);
  while (pGroupIter != NULL) {
    SDataGroupInfo* pGroupInfo = pGroupIter;
    taosArrayDestroy(pGroupInfo->pPageList);
    pGroupIter = taosHashIterate(pInfo->pGroupSet, pGroupIter);
  }

  taosHashCleanup(pInfo->pGroupSet);
  taosMemoryFree(pInfo->columnOffset);

  cleanupExprSupp(&pInfo->scalarSup);
  destroyDiskbasedBuf(pInfo->pBuf);
  taosMemoryFreeClear(param);
}

SOperatorInfo* createPartitionOperatorInfo(SOperatorInfo* downstream, SPartitionPhysiNode* pPartNode,
                                           SExecTaskInfo* pTaskInfo) {
  SPartitionOperatorInfo* pInfo = taosMemoryCalloc(1, sizeof(SPartitionOperatorInfo));
  SOperatorInfo*          pOperator = taosMemoryCalloc(1, sizeof(SOperatorInfo));
  if (pInfo == NULL || pOperator == NULL) {
    terrno = TSDB_CODE_OUT_OF_MEMORY;
    pTaskInfo->code = terrno;
    goto _error;
  }

  int32_t    numOfCols = 0;
  SExprInfo* pExprInfo = createExprInfo(pPartNode->pTargets, NULL, &numOfCols);
  pInfo->pGroupCols = makeColumnArrayFromList(pPartNode->pPartitionKeys);

  if (pPartNode->pExprs != NULL) {
    int32_t    num = 0;
    SExprInfo* pExprInfo1 = createExprInfo(pPartNode->pExprs, NULL, &num);
    int32_t    code = initExprSupp(&pInfo->scalarSup, pExprInfo1, num, &pTaskInfo->storageAPI.functionStore);
    if (code != TSDB_CODE_SUCCESS) {
      terrno = code;
      pTaskInfo->code = terrno;
      goto _error;
    }
  }

  _hash_fn_t hashFn = taosGetDefaultHashFunction(TSDB_DATA_TYPE_BINARY);
  pInfo->pGroupSet = taosHashInit(100, hashFn, false, HASH_NO_LOCK);
  if (pInfo->pGroupSet == NULL) {
    terrno = TSDB_CODE_OUT_OF_MEMORY;
    pTaskInfo->code = terrno;
    goto _error;
  }

  uint32_t defaultPgsz = 0;
  uint32_t defaultBufsz = 0;

  pInfo->binfo.pRes = createDataBlockFromDescNode(pPartNode->node.pOutputDataBlockDesc);
  int32_t code = getBufferPgSize(pInfo->binfo.pRes->info.rowSize, &defaultPgsz, &defaultBufsz);
  if (code != TSDB_CODE_SUCCESS) {
    terrno = code;
    pTaskInfo->code = code;
    goto _error;
  }

  if (!osTempSpaceAvailable()) {
    terrno = TSDB_CODE_NO_DISKSPACE;
    pTaskInfo->code = terrno;
    qError("Create partition operator info failed since %s, tempDir:%s", terrstr(), tsTempDir);
    goto _error;
  }

  code = createDiskbasedBuf(&pInfo->pBuf, defaultPgsz, defaultBufsz, pTaskInfo->id.str, tsTempDir);
  if (code != TSDB_CODE_SUCCESS) {
    terrno = code;
    pTaskInfo->code = code;
    goto _error;
  }

  pInfo->rowCapacity = blockDataGetCapacityInRow(pInfo->binfo.pRes, getBufPageSize(pInfo->pBuf),
                                                 blockDataGetSerialMetaSize(taosArrayGetSize(pInfo->binfo.pRes->pDataBlock)));
  pInfo->columnOffset = setupColumnOffset(pInfo->binfo.pRes, pInfo->rowCapacity);
  code = initGroupOptrInfo(&pInfo->pGroupColVals, &pInfo->groupKeyLen, &pInfo->keyBuf, pInfo->pGroupCols);
  if (code != TSDB_CODE_SUCCESS) {
    terrno = code;
    pTaskInfo->code = code;
    goto _error;
  }

  setOperatorInfo(pOperator, "PartitionOperator", QUERY_NODE_PHYSICAL_PLAN_PARTITION, false, OP_NOT_OPENED, pInfo,
                  pTaskInfo);
  pOperator->exprSupp.numOfExprs = numOfCols;
  pOperator->exprSupp.pExprInfo = pExprInfo;

  pOperator->fpSet =
      createOperatorFpSet(optrDummyOpenFn, hashPartition, NULL, destroyPartitionOperatorInfo, optrDefaultBufFn, NULL, optrDefaultGetNextExtFn, NULL);

  code = appendDownstream(pOperator, &downstream, 1);
  if (code != TSDB_CODE_SUCCESS) {
    terrno = code;
    pTaskInfo->code = code;
    goto _error;
  }

  return pOperator;

_error:
  if (pInfo != NULL) {
    destroyPartitionOperatorInfo(pInfo);
  }
  taosMemoryFreeClear(pOperator);
  return NULL;
}

int32_t setGroupResultOutputBuf(SOperatorInfo* pOperator, SOptrBasicInfo* binfo, int32_t numOfCols, char* pData,
                                int16_t bytes, uint64_t groupId, SDiskbasedBuf* pBuf, SAggSupporter* pAggSup) {
  SExecTaskInfo*  pTaskInfo = pOperator->pTaskInfo;
  SResultRowInfo* pResultRowInfo = &binfo->resultRowInfo;
  SqlFunctionCtx* pCtx = pOperator->exprSupp.pCtx;

  SResultRow* pResultRow =
      doSetResultOutBufByKey(pBuf, pResultRowInfo, (char*)pData, bytes, true, groupId, pTaskInfo, false, pAggSup, false);

  setResultRowInitCtx(pResultRow, pCtx, numOfCols, pOperator->exprSupp.rowEntryInfoOffset);
  return TSDB_CODE_SUCCESS;
}

uint64_t calGroupIdByData(SPartitionBySupporter* pParSup, SExprSupp* pExprSup, SSDataBlock* pBlock, int32_t rowId) {
  if (pExprSup->pExprInfo != NULL) {
    int32_t code =
        projectApplyFunctions(pExprSup->pExprInfo, pBlock, pBlock, pExprSup->pCtx, pExprSup->numOfExprs, NULL);
    if (code != TSDB_CODE_SUCCESS) {
      qError("calaculate group id error, code:%d", code);
    }
  }
  recordNewGroupKeys(pParSup->pGroupCols, pParSup->pGroupColVals, pBlock, rowId);
  int32_t  len = buildGroupKeys(pParSup->keyBuf, pParSup->pGroupColVals);
  uint64_t groupId = calcGroupId(pParSup->keyBuf, len);
  return groupId;
}

static bool hasRemainPartion(SStreamPartitionOperatorInfo* pInfo) { return pInfo->parIte != NULL; }
static bool hasRemainTbName(SStreamPartitionOperatorInfo* pInfo) { return pInfo->pTbNameIte != NULL; }

static SSDataBlock* buildStreamPartitionResult(SOperatorInfo* pOperator) {
  SStorageAPI* pAPI = &pOperator->pTaskInfo->storageAPI;

  SStreamPartitionOperatorInfo* pInfo = pOperator->info;
  SSDataBlock*                  pDest = pInfo->binfo.pRes;
  ASSERT(hasRemainPartion(pInfo));
  SPartitionDataInfo* pParInfo = (SPartitionDataInfo*)pInfo->parIte;
  blockDataCleanup(pDest);
  int32_t      rows = taosArrayGetSize(pParInfo->rowIds);
  SSDataBlock* pSrc = pInfo->pInputDataBlock;
  for (int32_t i = 0; i < rows; i++) {
    int32_t rowIndex = *(int32_t*)taosArrayGet(pParInfo->rowIds, i);
    for (int32_t j = 0; j < pOperator->exprSupp.numOfExprs; j++) {
      int32_t          slotId = pOperator->exprSupp.pExprInfo[j].base.pParam[0].pCol->slotId;
      SColumnInfoData* pSrcCol = taosArrayGet(pSrc->pDataBlock, slotId);
      SColumnInfoData* pDestCol = taosArrayGet(pDest->pDataBlock, j);
      bool             isNull = colDataIsNull(pSrcCol, pSrc->info.rows, rowIndex, NULL);
      char*            pSrcData = colDataGetData(pSrcCol, rowIndex);
      colDataSetVal(pDestCol, pDest->info.rows, pSrcData, isNull);
    }
    pDest->info.rows++;
  }
  pDest->info.parTbName[0] = 0;
  if (pInfo->tbnameCalSup.numOfExprs > 0) {
    void* tbname = NULL;
    if (pAPI->stateStore.streamStateGetParName(pOperator->pTaskInfo->streamInfo.pState, pParInfo->groupId, &tbname) == 0) {
      memcpy(pDest->info.parTbName, tbname, TSDB_TABLE_NAME_LEN);
      pAPI->stateStore.streamStateFreeVal(tbname);
    }
  }
  taosArrayDestroy(pParInfo->rowIds);
  pParInfo->rowIds = NULL;
  pDest->info.dataLoad = 1;

  blockDataUpdateTsWindow(pDest, pInfo->tsColIndex);
  pDest->info.id.groupId = pParInfo->groupId;
  pOperator->resultInfo.totalRows += pDest->info.rows;
  pInfo->parIte = taosHashIterate(pInfo->pPartitions, pInfo->parIte);
  ASSERT(pDest->info.rows > 0);
  printDataBlock(pDest, "stream partitionby");
  return pDest;
}

void appendCreateTableRow(void* pState, SExprSupp* pTableSup, SExprSupp* pTagSup, uint64_t groupId,
                          SSDataBlock* pSrcBlock, int32_t rowId, SSDataBlock* pDestBlock, SStateStore* pAPI) {
  void* pValue = NULL;
  if (pAPI->streamStateGetParName(pState, groupId, &pValue) != 0) {
    SSDataBlock* pTmpBlock = blockCopyOneRow(pSrcBlock, rowId);
    memset(pTmpBlock->info.parTbName, 0, TSDB_TABLE_NAME_LEN);
    pTmpBlock->info.id.groupId = groupId;
    char* tbName = pSrcBlock->info.parTbName;
    if (pTableSup->numOfExprs > 0) {
      projectApplyFunctions(pTableSup->pExprInfo, pDestBlock, pTmpBlock, pTableSup->pCtx, pTableSup->numOfExprs, NULL);
      SColumnInfoData* pTbCol = taosArrayGet(pDestBlock->pDataBlock, UD_TABLE_NAME_COLUMN_INDEX);
      memset(tbName, 0, TSDB_TABLE_NAME_LEN);
      int32_t len = 0;
      if (colDataIsNull_s(pTbCol, pDestBlock->info.rows - 1)) {
        len = 1;
        tbName[0] = 0;
      } else {
        void* pData = colDataGetData(pTbCol, pDestBlock->info.rows - 1);
        len = TMIN(varDataLen(pData), TSDB_TABLE_NAME_LEN - 1);
        memcpy(tbName, varDataVal(pData), len);
        pAPI->streamStatePutParName(pState, groupId, tbName);
      }
      memcpy(pTmpBlock->info.parTbName, tbName, len);
      pDestBlock->info.rows--;
    } else {
      void* pTbNameCol = taosArrayGet(pDestBlock->pDataBlock, UD_TABLE_NAME_COLUMN_INDEX);
      colDataSetNULL(pTbNameCol, pDestBlock->info.rows);
      tbName[0] = 0;
    }

    if (pTagSup->numOfExprs > 0) {
      projectApplyFunctions(pTagSup->pExprInfo, pDestBlock, pTmpBlock, pTagSup->pCtx, pTagSup->numOfExprs, NULL);
      pDestBlock->info.rows--;
    } else {
      memcpy(pDestBlock->info.parTbName, pTmpBlock->info.parTbName, TSDB_TABLE_NAME_LEN);
    }

    void* pGpIdCol = taosArrayGet(pDestBlock->pDataBlock, UD_GROUPID_COLUMN_INDEX);
    colDataSetVal(pGpIdCol, pDestBlock->info.rows, (const char*)&groupId, false);
    pDestBlock->info.rows++;
    blockDataDestroy(pTmpBlock);
  } else {
    memcpy(pSrcBlock->info.parTbName, pValue, TSDB_TABLE_NAME_LEN);
  }
  pAPI->streamStateReleaseBuf(pState, NULL, pValue);
}

static SSDataBlock* buildStreamCreateTableResult(SOperatorInfo* pOperator) {
  SExecTaskInfo* pTask = pOperator->pTaskInfo;

  SStreamPartitionOperatorInfo* pInfo = pOperator->info;
  if ((pInfo->tbnameCalSup.numOfExprs == 0 && pInfo->tagCalSup.numOfExprs == 0) ||
      taosHashGetSize(pInfo->pPartitions) == 0) {
    return NULL;
  }
  blockDataCleanup(pInfo->pCreateTbRes);
  blockDataEnsureCapacity(pInfo->pCreateTbRes, taosHashGetSize(pInfo->pPartitions));
  SSDataBlock* pSrc = pInfo->pInputDataBlock;

  if (pInfo->pTbNameIte != NULL) {
    SPartitionDataInfo* pParInfo = (SPartitionDataInfo*)pInfo->pTbNameIte;
    int32_t             rowId = *(int32_t*)taosArrayGet(pParInfo->rowIds, 0);
    appendCreateTableRow(pTask->streamInfo.pState, &pInfo->tbnameCalSup, &pInfo->tagCalSup,
                         pParInfo->groupId, pSrc, rowId, pInfo->pCreateTbRes, &pTask->storageAPI.stateStore);
    pInfo->pTbNameIte = taosHashIterate(pInfo->pPartitions, pInfo->pTbNameIte);
  }
  return pInfo->pCreateTbRes->info.rows > 0 ? pInfo->pCreateTbRes : NULL;
}

static void doStreamHashPartitionImpl(SStreamPartitionOperatorInfo* pInfo, SSDataBlock* pBlock) {
  pInfo->pInputDataBlock = pBlock;
  for (int32_t i = 0; i < pBlock->info.rows; ++i) {
    recordNewGroupKeys(pInfo->partitionSup.pGroupCols, pInfo->partitionSup.pGroupColVals, pBlock, i);
    int32_t             keyLen = buildGroupKeys(pInfo->partitionSup.keyBuf, pInfo->partitionSup.pGroupColVals);
    SPartitionDataInfo* pParData =
        (SPartitionDataInfo*)taosHashGet(pInfo->pPartitions, pInfo->partitionSup.keyBuf, keyLen);
    if (pParData) {
      taosArrayPush(pParData->rowIds, &i);
    } else {
      SPartitionDataInfo newParData = {0};
      newParData.groupId = calcGroupId(pInfo->partitionSup.keyBuf, keyLen);
      newParData.rowIds = taosArrayInit(64, sizeof(int32_t));
      taosArrayPush(newParData.rowIds, &i);
      taosHashPut(pInfo->pPartitions, pInfo->partitionSup.keyBuf, keyLen, &newParData, sizeof(SPartitionDataInfo));
    }
  }
}

static SSDataBlock* doStreamHashPartition(SOperatorInfo* pOperator) {
  if (pOperator->status == OP_EXEC_DONE) {
    return NULL;
  }

  SExecTaskInfo*                pTaskInfo = pOperator->pTaskInfo;
  SStreamPartitionOperatorInfo* pInfo = pOperator->info;
  SSDataBlock*                  pCtRes = NULL;

  if (hasRemainTbName(pInfo)) {
    pCtRes = buildStreamCreateTableResult(pOperator);
    if (pCtRes != NULL) {
      return pCtRes;
    }
  }

  if (hasRemainPartion(pInfo)) {
    return buildStreamPartitionResult(pOperator);
  }

  int64_t        st = taosGetTimestampUs();
  SOperatorInfo* downstream = pOperator->pDownstream[0];
  {
    pInfo->pInputDataBlock = NULL;
    SSDataBlock* pBlock = getNextBlockFromDownstream(pOperator, 0);
    if (pBlock == NULL) {
      setOperatorCompleted(pOperator);
      return NULL;
    }
    printDataBlock(pBlock, "stream partitionby recv");
    switch (pBlock->info.type) {
      case STREAM_NORMAL:
      case STREAM_PULL_DATA:
      case STREAM_INVALID:
        pInfo->binfo.pRes->info.type = pBlock->info.type;
        break;
      case STREAM_DELETE_DATA: {
        copyDataBlock(pInfo->pDelRes, pBlock);
        pInfo->pDelRes->info.type = STREAM_DELETE_RESULT;
        printDataBlock(pInfo->pDelRes, "stream partitionby delete");
        return pInfo->pDelRes;
      } break;
      default:
        ASSERTS(pBlock->info.type == STREAM_CREATE_CHILD_TABLE || pBlock->info.type == STREAM_RETRIEVE, "invalid SSDataBlock type");
        return pBlock;
    }

    // there is an scalar expression that needs to be calculated right before apply the group aggregation.
    if (pInfo->scalarSup.pExprInfo != NULL) {
      projectApplyFunctions(pInfo->scalarSup.pExprInfo, pBlock, pBlock, pInfo->scalarSup.pCtx,
                            pInfo->scalarSup.numOfExprs, NULL);
    }
    taosHashClear(pInfo->pPartitions);
    doStreamHashPartitionImpl(pInfo, pBlock);
  }
  pOperator->cost.openCost = (taosGetTimestampUs() - st) / 1000.0;

  pInfo->parIte = taosHashIterate(pInfo->pPartitions, NULL);
  pInfo->pTbNameIte = taosHashIterate(pInfo->pPartitions, NULL);
  pCtRes = buildStreamCreateTableResult(pOperator);
  if (pCtRes != NULL) {
    return pCtRes;
  }
  return buildStreamPartitionResult(pOperator);
}

static void destroyStreamPartitionOperatorInfo(void* param) {
  SStreamPartitionOperatorInfo* pInfo = (SStreamPartitionOperatorInfo*)param;
  cleanupBasicInfo(&pInfo->binfo);
  taosArrayDestroy(pInfo->partitionSup.pGroupCols);

  for (int i = 0; i < taosArrayGetSize(pInfo->partitionSup.pGroupColVals); i++) {
    SGroupKeys key = *(SGroupKeys*)taosArrayGet(pInfo->partitionSup.pGroupColVals, i);
    taosMemoryFree(key.pData);
  }
  taosArrayDestroy(pInfo->partitionSup.pGroupColVals);

  taosMemoryFree(pInfo->partitionSup.keyBuf);
  cleanupExprSupp(&pInfo->scalarSup);
  cleanupExprSupp(&pInfo->tbnameCalSup);
  cleanupExprSupp(&pInfo->tagCalSup);
  blockDataDestroy(pInfo->pDelRes);
  taosHashCleanup(pInfo->pPartitions);
  blockDataDestroy(pInfo->pCreateTbRes);
  taosMemoryFreeClear(param);
}

void initParDownStream(SOperatorInfo* downstream, SPartitionBySupporter* pParSup, SExprSupp* pExpr) {
  SStorageAPI* pAPI = &downstream->pTaskInfo->storageAPI;

  if (downstream->operatorType != QUERY_NODE_PHYSICAL_PLAN_STREAM_SCAN) {
    return;
  }

  SStreamScanInfo* pScanInfo = downstream->info;
  pScanInfo->partitionSup = *pParSup;
  pScanInfo->pPartScalarSup = pExpr;
  if (!pScanInfo->igCheckUpdate && !pScanInfo->pUpdateInfo) {
    pScanInfo->pUpdateInfo = pAPI->stateStore.updateInfoInit(60000, TSDB_TIME_PRECISION_MILLI, 0);
  }
}

SSDataBlock* buildCreateTableBlock(SExprSupp* tbName, SExprSupp* tag) {
  SSDataBlock* pBlock = taosMemoryCalloc(1, sizeof(SSDataBlock));
  pBlock->info.hasVarCol = false;
  pBlock->info.id.groupId = 0;
  pBlock->info.rows = 0;
  pBlock->info.type = STREAM_CREATE_CHILD_TABLE;
  pBlock->info.watermark = INT64_MIN;

  pBlock->pDataBlock = taosArrayInit(4, sizeof(SColumnInfoData));
  SColumnInfoData infoData = {0};
  infoData.info.type = TSDB_DATA_TYPE_VARCHAR;
  if (tbName->numOfExprs > 0) {
    infoData.info.bytes = tbName->pExprInfo->base.resSchema.bytes;
  } else {
    infoData.info.bytes = 1;
  }
  pBlock->info.rowSize += infoData.info.bytes;
  // sub table name
  taosArrayPush(pBlock->pDataBlock, &infoData);

  SColumnInfoData gpIdData = {0};
  gpIdData.info.type = TSDB_DATA_TYPE_UBIGINT;
  gpIdData.info.bytes = 8;
  pBlock->info.rowSize += gpIdData.info.bytes;
  // group id
  taosArrayPush(pBlock->pDataBlock, &gpIdData);

  for (int32_t i = 0; i < tag->numOfExprs; i++) {
    SColumnInfoData tagCol = {0};
    tagCol.info.type = tag->pExprInfo[i].base.resSchema.type;
    tagCol.info.bytes = tag->pExprInfo[i].base.resSchema.bytes;
    tagCol.info.precision = tag->pExprInfo[i].base.resSchema.precision;
    // tag info
    taosArrayPush(pBlock->pDataBlock, &tagCol);
    pBlock->info.rowSize += tagCol.info.bytes;
  }

  return pBlock;
}

void freePartItem(void* ptr) {
  SPartitionDataInfo* pPart = (SPartitionDataInfo*)ptr;
  taosArrayDestroy(pPart->rowIds);
}

SOperatorInfo* createStreamPartitionOperatorInfo(SOperatorInfo* downstream, SStreamPartitionPhysiNode* pPartNode,
                                                 SExecTaskInfo* pTaskInfo) {
  int32_t                       code = TSDB_CODE_SUCCESS;
  SStreamPartitionOperatorInfo* pInfo = taosMemoryCalloc(1, sizeof(SStreamPartitionOperatorInfo));
  SOperatorInfo*                pOperator = taosMemoryCalloc(1, sizeof(SOperatorInfo));
  if (pInfo == NULL || pOperator == NULL) {
    code = TSDB_CODE_OUT_OF_MEMORY;
    goto _error;
  }

  pInfo->partitionSup.pGroupCols = makeColumnArrayFromList(pPartNode->part.pPartitionKeys);

  if (pPartNode->part.pExprs != NULL) {
    int32_t    num = 0;
    SExprInfo* pCalExprInfo = createExprInfo(pPartNode->part.pExprs, NULL, &num);
    code = initExprSupp(&pInfo->scalarSup, pCalExprInfo, num, &pTaskInfo->storageAPI.functionStore);
    if (code != TSDB_CODE_SUCCESS) {
      goto _error;
    }
  }

  pInfo->tbnameCalSup.numOfExprs = 0;
  if (pPartNode->pSubtable != NULL) {
    SExprInfo* pSubTableExpr = taosMemoryCalloc(1, sizeof(SExprInfo));
    if (pSubTableExpr == NULL) {
      code = TSDB_CODE_OUT_OF_MEMORY;
      goto _error;
    }
    pInfo->tbnameCalSup.pExprInfo = pSubTableExpr;
    createExprFromOneNode(pSubTableExpr, pPartNode->pSubtable, 0);
    code = initExprSupp(&pInfo->tbnameCalSup, pSubTableExpr, 1, &pTaskInfo->storageAPI.functionStore);
    if (code != TSDB_CODE_SUCCESS) {
      goto _error;
    }
  }

  pInfo->tagCalSup.numOfExprs = 0;
  if (pPartNode->pTags != NULL) {
    int32_t    numOfTags;
    SExprInfo* pTagExpr = createExpr(pPartNode->pTags, &numOfTags);
    if (pTagExpr == NULL) {
      code = TSDB_CODE_OUT_OF_MEMORY;
      goto _error;
    }
    if (initExprSupp(&pInfo->tagCalSup, pTagExpr, numOfTags, &pTaskInfo->storageAPI.functionStore) != 0) {
      code = TSDB_CODE_OUT_OF_MEMORY;
      goto _error;
    }
  }

  if (pInfo->tbnameCalSup.numOfExprs != 0 || pInfo->tagCalSup.numOfExprs != 0) {
    pInfo->pCreateTbRes = buildCreateTableBlock(&pInfo->tbnameCalSup, &pInfo->tagCalSup);
  } else {
    pInfo->pCreateTbRes = NULL;
  }

  int32_t keyLen = 0;
  code = initGroupOptrInfo(&pInfo->partitionSup.pGroupColVals, &keyLen, &pInfo->partitionSup.keyBuf,
                           pInfo->partitionSup.pGroupCols);
  if (code != TSDB_CODE_SUCCESS) {
    goto _error;
  }
  pInfo->partitionSup.needCalc = true;

  pInfo->binfo.pRes = createDataBlockFromDescNode(pPartNode->part.node.pOutputDataBlockDesc);
  if (pInfo->binfo.pRes == NULL) {
    code = TSDB_CODE_OUT_OF_MEMORY;
    goto _error;
  }

  blockDataEnsureCapacity(pInfo->binfo.pRes, 4096);

  pInfo->parIte = NULL;
  pInfo->pTbNameIte = NULL;
  pInfo->pInputDataBlock = NULL;

  _hash_fn_t hashFn = taosGetDefaultHashFunction(TSDB_DATA_TYPE_BINARY);
  pInfo->pPartitions = taosHashInit(1024, hashFn, false, HASH_NO_LOCK);
  taosHashSetFreeFp(pInfo->pPartitions, freePartItem);
  pInfo->tsColIndex = 0;
  pInfo->pDelRes = createSpecialDataBlock(STREAM_DELETE_RESULT);

  int32_t    numOfCols = 0;
  SExprInfo* pExprInfo = createExprInfo(pPartNode->part.pTargets, NULL, &numOfCols);

  setOperatorInfo(pOperator, "StreamPartitionOperator", QUERY_NODE_PHYSICAL_PLAN_STREAM_PARTITION, false, OP_NOT_OPENED,
                  pInfo, pTaskInfo);
  pOperator->exprSupp.numOfExprs = numOfCols;
  pOperator->exprSupp.pExprInfo = pExprInfo;
  pOperator->fpSet = createOperatorFpSet(optrDummyOpenFn, doStreamHashPartition, NULL,
<<<<<<< HEAD
                                         destroyStreamPartitionOperatorInfo, optrDefaultBufFn, NULL, optrDefaultGetNextExtFn, NULL);
=======
                                         destroyStreamPartitionOperatorInfo, optrDefaultBufFn, NULL);
  setOperatorStreamStateFn(pOperator, streamOpReleaseState, streamOpReloadState);
>>>>>>> 9b3e34d5

  initParDownStream(downstream, &pInfo->partitionSup, &pInfo->scalarSup);
  code = appendDownstream(pOperator, &downstream, 1);
  return pOperator;

_error:
  pTaskInfo->code = code;
  destroyStreamPartitionOperatorInfo(pInfo);
  taosMemoryFreeClear(pOperator);
  return NULL;
}

SArray* extractColumnInfo(SNodeList* pNodeList) {
  size_t  numOfCols = LIST_LENGTH(pNodeList);
  SArray* pList = taosArrayInit(numOfCols, sizeof(SColumn));
  if (pList == NULL) {
    terrno = TSDB_CODE_OUT_OF_MEMORY;
    return NULL;
  }

  for (int32_t i = 0; i < numOfCols; ++i) {
    STargetNode* pNode = (STargetNode*)nodesListGetNode(pNodeList, i);

    if (nodeType(pNode->pExpr) == QUERY_NODE_COLUMN) {
      SColumnNode* pColNode = (SColumnNode*)pNode->pExpr;

      SColumn c = extractColumnFromColumnNode(pColNode);
      taosArrayPush(pList, &c);
    } else if (nodeType(pNode->pExpr) == QUERY_NODE_VALUE) {
      SValueNode* pValNode = (SValueNode*)pNode->pExpr;
      SColumn     c = {0};
      c.slotId = pNode->slotId;
      c.colId = pNode->slotId;
      c.type = pValNode->node.type;
      c.bytes = pValNode->node.resType.bytes;
      c.scale = pValNode->node.resType.scale;
      c.precision = pValNode->node.resType.precision;

      taosArrayPush(pList, &c);
    }
  }

  return pList;
}<|MERGE_RESOLUTION|>--- conflicted
+++ resolved
@@ -1323,12 +1323,8 @@
   pOperator->exprSupp.numOfExprs = numOfCols;
   pOperator->exprSupp.pExprInfo = pExprInfo;
   pOperator->fpSet = createOperatorFpSet(optrDummyOpenFn, doStreamHashPartition, NULL,
-<<<<<<< HEAD
                                          destroyStreamPartitionOperatorInfo, optrDefaultBufFn, NULL, optrDefaultGetNextExtFn, NULL);
-=======
-                                         destroyStreamPartitionOperatorInfo, optrDefaultBufFn, NULL);
   setOperatorStreamStateFn(pOperator, streamOpReleaseState, streamOpReloadState);
->>>>>>> 9b3e34d5
 
   initParDownStream(downstream, &pInfo->partitionSup, &pInfo->scalarSup);
   code = appendDownstream(pOperator, &downstream, 1);
