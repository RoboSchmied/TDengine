/*
 * Copyright (c) 2019 TAOS Data, Inc. <jhtao@taosdata.com>
 *
 * This program is free software: you can use, redistribute, and/or modify
 * it under the terms of the GNU Affero General Public License, version 3
 * or later ("AGPL"), as published by the Free Software Foundation.
 *
 * This program is distributed in the hope that it will be useful, but WITHOUT
 * ANY WARRANTY; without even the implied warranty of MERCHANTABILITY or
 * FITNESS FOR A PARTICULAR PURPOSE.
 *
 * You should have received a copy of the GNU Affero General Public License
 * along with this program. If not, see <http://www.gnu.org/licenses/>.
 */

#include "filter.h"
#include "os.h"
#include "query.h"
#include "taosdef.h"
#include "tmsg.h"
#include "ttypes.h"

#include "executorInt.h"
#include "tcommon.h"
#include "thash.h"
#include "ttime.h"

#include "executorInt.h"
#include "function.h"
#include "querynodes.h"
#include "tdatablock.h"
#include "tfill.h"

#define FILL_IS_ASC_FILL(_f) ((_f)->order == TSDB_ORDER_ASC)
#define DO_INTERPOLATION(_v1, _v2, _k1, _k2, _k) \
  ((_v1) + ((_v2) - (_v1)) * (((double)(_k)) - ((double)(_k1))) / (((double)(_k2)) - ((double)(_k1))))

static void doSetVal(SColumnInfoData* pDstColInfoData, int32_t rowIndex, const SGroupKeys* pKey);

static void setNotFillColumn(SFillInfo* pFillInfo, SColumnInfoData* pDstColInfo, int32_t rowIndex, int32_t colIdx) {
  SRowVal* p = NULL;
  if (pFillInfo->type == TSDB_FILL_NEXT) {
    p = FILL_IS_ASC_FILL(pFillInfo) ? &pFillInfo->next : &pFillInfo->prev;
  } else {
    p = FILL_IS_ASC_FILL(pFillInfo) ? &pFillInfo->prev : &pFillInfo->next;
  }

  SGroupKeys* pKey = taosArrayGet(p->pRowVal, colIdx);
  doSetVal(pDstColInfo, rowIndex, pKey);
}

static void setNullRow(SSDataBlock* pBlock, SFillInfo* pFillInfo, int32_t rowIndex) {
  for (int32_t i = 0; i < pFillInfo->numOfCols; ++i) {
    SFillColInfo*    pCol = &pFillInfo->pFillCol[i];
    int32_t          dstSlotId = GET_DEST_SLOT_ID(pCol);
    SColumnInfoData* pDstColInfo = taosArrayGet(pBlock->pDataBlock, dstSlotId);
    if (pCol->notFillCol) {
      bool filled = fillIfWindowPseudoColumn(pFillInfo, pCol, pDstColInfo, rowIndex);
      if (!filled) {
        setNotFillColumn(pFillInfo, pDstColInfo, rowIndex, i);
      }
    } else {
      colDataSetNULL(pDstColInfo, rowIndex);
    }
  }
}

static void doSetUserSpecifiedValue(SColumnInfoData* pDst, SVariant* pVar, int32_t rowIndex, int64_t currentKey) {
  if (pDst->info.type == TSDB_DATA_TYPE_FLOAT) {
    float v = 0;
    GET_TYPED_DATA(v, float, pVar->nType, &pVar->i);
    colDataSetVal(pDst, rowIndex, (char*)&v, false);
  } else if (pDst->info.type == TSDB_DATA_TYPE_DOUBLE) {
    double v = 0;
    GET_TYPED_DATA(v, double, pVar->nType, &pVar->i);
    colDataSetVal(pDst, rowIndex, (char*)&v, false);
  } else if (IS_SIGNED_NUMERIC_TYPE(pDst->info.type)) {
    int64_t v = 0;
    GET_TYPED_DATA(v, int64_t, pVar->nType, &pVar->i);
    colDataSetVal(pDst, rowIndex, (char*)&v, false);
  } else if (pDst->info.type == TSDB_DATA_TYPE_TIMESTAMP) {
    colDataSetVal(pDst, rowIndex, (const char*)&currentKey, false);
  } else {  // varchar/nchar data
    colDataSetNULL(pDst, rowIndex);
  }
}

// fill windows pseudo column, _wstart, _wend, _wduration and return true, otherwise return false
bool fillIfWindowPseudoColumn(SFillInfo* pFillInfo, SFillColInfo* pCol, SColumnInfoData* pDstColInfoData,
                              int32_t rowIndex) {
  if (!pCol->notFillCol) {
    return false;
  }
  if (pCol->pExpr->pExpr->nodeType == QUERY_NODE_COLUMN) {
    if (pCol->pExpr->base.numOfParams != 1) {
      return false;
    }
    if (pCol->pExpr->base.pParam[0].pCol->colType == COLUMN_TYPE_WINDOW_START) {
      colDataSetVal(pDstColInfoData, rowIndex, (const char*)&pFillInfo->currentKey, false);
      return true;
    } else if (pCol->pExpr->base.pParam[0].pCol->colType == COLUMN_TYPE_WINDOW_END) {
      // TODO: include endpoint
      SInterval* pInterval = &pFillInfo->interval;
      int64_t    windowEnd =
          taosTimeAdd(pFillInfo->currentKey, pInterval->interval, pInterval->intervalUnit, pInterval->precision);
      colDataSetVal(pDstColInfoData, rowIndex, (const char*)&windowEnd, false);
      return true;
    } else if (pCol->pExpr->base.pParam[0].pCol->colType == COLUMN_TYPE_WINDOW_DURATION) {
      // TODO: include endpoint
      colDataSetVal(pDstColInfoData, rowIndex, (const char*)&pFillInfo->interval.sliding, false);
      return true;
    }
  }
  return false;
}

static void doFillOneRow(SFillInfo* pFillInfo, SSDataBlock* pBlock, SSDataBlock* pSrcBlock, int64_t ts,
                         bool outOfBound) {
  SPoint  point1, point2, point;
  int32_t step = GET_FORWARD_DIRECTION_FACTOR(pFillInfo->order);

  // set the primary timestamp column value
  int32_t index = pBlock->info.rows;

  // set the other values
  if (pFillInfo->type == TSDB_FILL_PREV) {
    for (int32_t i = 0; i < pFillInfo->numOfCols; ++i) {
      SFillColInfo* pCol = &pFillInfo->pFillCol[i];

      SColumnInfoData* pDstColInfoData = taosArrayGet(pBlock->pDataBlock, GET_DEST_SLOT_ID(pCol));
      bool             filled = fillIfWindowPseudoColumn(pFillInfo, pCol, pDstColInfoData, index);
      if (!filled) {
        setNotFillColumn(pFillInfo, pDstColInfoData, index, i);
      }
    }
  } else if (pFillInfo->type == TSDB_FILL_NEXT) {
    // todo  refactor: start from 0 not 1
    for (int32_t i = 0; i < pFillInfo->numOfCols; ++i) {
      SFillColInfo*    pCol = &pFillInfo->pFillCol[i];
      SColumnInfoData* pDstColInfoData = taosArrayGet(pBlock->pDataBlock, GET_DEST_SLOT_ID(pCol));
      bool             filled = fillIfWindowPseudoColumn(pFillInfo, pCol, pDstColInfoData, index);
      if (!filled) {
        setNotFillColumn(pFillInfo, pDstColInfoData, index, i);
      }
    }
  } else if (pFillInfo->type == TSDB_FILL_LINEAR) {
    // TODO : linear interpolation supports NULL value
    if (outOfBound) {
      setNullRow(pBlock, pFillInfo, index);
    } else {
      for (int32_t i = 0; i < pFillInfo->numOfCols; ++i) {
        SFillColInfo* pCol = &pFillInfo->pFillCol[i];

        int32_t          dstSlotId = GET_DEST_SLOT_ID(pCol);
        SColumnInfoData* pDstCol = taosArrayGet(pBlock->pDataBlock, dstSlotId);
        int16_t          type = pDstCol->info.type;

        if (pCol->notFillCol) {
          bool filled = fillIfWindowPseudoColumn(pFillInfo, pCol, pDstCol, index);
          if (!filled) {
            setNotFillColumn(pFillInfo, pDstCol, index, i);
          }
        } else {
          SGroupKeys* pKey = taosArrayGet(pFillInfo->prev.pRowVal, i);
          if (IS_VAR_DATA_TYPE(type) || type == TSDB_DATA_TYPE_BOOL || pKey->isNull) {
            colDataSetNULL(pDstCol, index);
            continue;
          }

          SGroupKeys* pKey1 = taosArrayGet(pFillInfo->prev.pRowVal, pFillInfo->tsSlotId);

          int64_t prevTs = *(int64_t*)pKey1->pData;
          int32_t srcSlotId = GET_DEST_SLOT_ID(pCol);

          SColumnInfoData* pSrcCol = taosArrayGet(pSrcBlock->pDataBlock, srcSlotId);
          char*            data = colDataGetData(pSrcCol, pFillInfo->index);

          point1 = (SPoint){.key = prevTs, .val = pKey->pData};
          point2 = (SPoint){.key = ts, .val = data};

          int64_t out = 0;
          point = (SPoint){.key = pFillInfo->currentKey, .val = &out};
          taosGetLinearInterpolationVal(&point, type, &point1, &point2, type);

          colDataSetVal(pDstCol, index, (const char*)&out, false);
        }
      }
    }
  } else if (pFillInfo->type == TSDB_FILL_NULL || pFillInfo->type == TSDB_FILL_NULL_F) {  // fill with NULL
    setNullRow(pBlock, pFillInfo, index);
  } else {  // fill with user specified value for each column
    for (int32_t i = 0; i < pFillInfo->numOfCols; ++i) {
      SFillColInfo* pCol = &pFillInfo->pFillCol[i];

      int32_t          slotId = GET_DEST_SLOT_ID(pCol);
      SColumnInfoData* pDst = taosArrayGet(pBlock->pDataBlock, slotId);

      if (pCol->notFillCol) {
        bool filled = fillIfWindowPseudoColumn(pFillInfo, pCol, pDst, index);
        if (!filled) {
          setNotFillColumn(pFillInfo, pDst, index, i);
        }
      } else {
        SVariant* pVar = &pFillInfo->pFillCol[i].fillVal;
        doSetUserSpecifiedValue(pDst, pVar, index, pFillInfo->currentKey);
      }
    }
  }

  //  setTagsValue(pFillInfo, data, index);
  SInterval* pInterval = &pFillInfo->interval;
  pFillInfo->currentKey =
      taosTimeAdd(pFillInfo->currentKey, pInterval->sliding * step, pInterval->slidingUnit, pInterval->precision);
  pBlock->info.rows += 1;
  pFillInfo->numOfCurrent++;
}

void doSetVal(SColumnInfoData* pDstCol, int32_t rowIndex, const SGroupKeys* pKey) {
  if (pKey->isNull) {
    colDataSetNULL(pDstCol, rowIndex);
  } else {
    colDataSetVal(pDstCol, rowIndex, pKey->pData, false);
  }
}

static void initBeforeAfterDataBuf(SFillInfo* pFillInfo) {
  if (taosArrayGetSize(pFillInfo->next.pRowVal) > 0) {
    return;
  }

  for (int i = 0; i < pFillInfo->numOfCols; i++) {
    SFillColInfo* pCol = &pFillInfo->pFillCol[i];

    SGroupKeys  key = {0};
    SResSchema* pSchema = &pCol->pExpr->base.resSchema;
    key.pData = taosMemoryMalloc(pSchema->bytes);
    key.isNull = true;
    key.bytes = pSchema->bytes;
    key.type = pSchema->type;

    taosArrayPush(pFillInfo->next.pRowVal, &key);

    key.pData = taosMemoryMalloc(pSchema->bytes);
    taosArrayPush(pFillInfo->prev.pRowVal, &key);
  }
}

static void saveColData(SArray* rowBuf, int32_t columnIndex, const char* src, bool isNull);

static void copyCurrentRowIntoBuf(SFillInfo* pFillInfo, int32_t rowIndex, SRowVal* pRowVal) {
  SColumnInfoData* pTsCol = taosArrayGet(pFillInfo->pSrcBlock->pDataBlock, pFillInfo->srcTsSlotId);
  pRowVal->key = ((int64_t*)pTsCol->pData)[rowIndex];

  for (int32_t i = 0; i < pFillInfo->numOfCols; ++i) {
    int32_t type = pFillInfo->pFillCol[i].pExpr->pExpr->nodeType;
    if ( type == QUERY_NODE_COLUMN || type == QUERY_NODE_OPERATOR || type == QUERY_NODE_FUNCTION) {
      if (!pFillInfo->pFillCol[i].notFillCol && pFillInfo->type != TSDB_FILL_NEXT) {
        continue;
      }
      int32_t srcSlotId = GET_DEST_SLOT_ID(&pFillInfo->pFillCol[i]);

      if (srcSlotId == pFillInfo->srcTsSlotId && pFillInfo->type == TSDB_FILL_LINEAR) {
        continue;
      }

      SColumnInfoData* pSrcCol = taosArrayGet(pFillInfo->pSrcBlock->pDataBlock, srcSlotId);

      bool  isNull = colDataIsNull_s(pSrcCol, rowIndex);
      char* p = colDataGetData(pSrcCol, rowIndex);

      saveColData(pRowVal->pRowVal, i, p, isNull);
    } else {
      ASSERT(0);
    }
  }
}

static int32_t fillResultImpl(SFillInfo* pFillInfo, SSDataBlock* pBlock, int32_t outputRows) {
  pFillInfo->numOfCurrent = 0;

  SColumnInfoData* pTsCol = taosArrayGet(pFillInfo->pSrcBlock->pDataBlock, pFillInfo->srcTsSlotId);

  int32_t step = GET_FORWARD_DIRECTION_FACTOR(pFillInfo->order);
  bool    ascFill = FILL_IS_ASC_FILL(pFillInfo);

#if 0
  ASSERT(ascFill && (pFillInfo->currentKey >= pFillInfo->start) || (!ascFill && (pFillInfo->currentKey <= pFillInfo->start)));
#endif

  while (pFillInfo->numOfCurrent < outputRows) {
    int64_t ts = ((int64_t*)pTsCol->pData)[pFillInfo->index];

    // set the next value for interpolation
    if (pFillInfo->currentKey < ts && ascFill) {
      SRowVal* pRVal = pFillInfo->type == TSDB_FILL_NEXT ? &pFillInfo->next : &pFillInfo->prev;
      copyCurrentRowIntoBuf(pFillInfo, pFillInfo->index, pRVal);
    } else if (pFillInfo->currentKey > ts && !ascFill) {
      SRowVal* pRVal = pFillInfo->type == TSDB_FILL_NEXT ? &pFillInfo->prev : &pFillInfo->next;
      copyCurrentRowIntoBuf(pFillInfo, pFillInfo->index, pRVal);
    }

    if (((pFillInfo->currentKey < ts && ascFill) || (pFillInfo->currentKey > ts && !ascFill)) &&
        pFillInfo->numOfCurrent < outputRows) {
      // fill the gap between two input rows
      while (((pFillInfo->currentKey < ts && ascFill) || (pFillInfo->currentKey > ts && !ascFill)) &&
             pFillInfo->numOfCurrent < outputRows) {
        doFillOneRow(pFillInfo, pBlock, pFillInfo->pSrcBlock, ts, false);
      }

      // output buffer is full, abort
      if (pFillInfo->numOfCurrent == outputRows) {
        pFillInfo->numOfTotal += pFillInfo->numOfCurrent;
        return outputRows;
      }
    } else {
      ASSERT(pFillInfo->currentKey == ts);
      int32_t index = pBlock->info.rows;

      if (pFillInfo->type == TSDB_FILL_NEXT && (pFillInfo->index + 1) < pFillInfo->numOfRows) {
        int32_t nextRowIndex = pFillInfo->index + 1;
        copyCurrentRowIntoBuf(pFillInfo, nextRowIndex, &pFillInfo->next);
      }

      // copy rows to dst buffer
      for (int32_t i = 0; i < pFillInfo->numOfCols; ++i) {
        SFillColInfo* pCol = &pFillInfo->pFillCol[i];

        int32_t dstSlotId = GET_DEST_SLOT_ID(pCol);

        SColumnInfoData* pDst = taosArrayGet(pBlock->pDataBlock, dstSlotId);
        SColumnInfoData* pSrc = taosArrayGet(pFillInfo->pSrcBlock->pDataBlock, dstSlotId);

        char* src = colDataGetData(pSrc, pFillInfo->index);
        if (!colDataIsNull_s(pSrc, pFillInfo->index)) {
          colDataSetVal(pDst, index, src, false);
          saveColData(pFillInfo->prev.pRowVal, i, src, false);
          if (pFillInfo->srcTsSlotId == dstSlotId) {
            pFillInfo->prev.key = *(int64_t*)src;
          }
        } else {  // the value is null
          if (pDst->info.type == TSDB_DATA_TYPE_TIMESTAMP) {
            colDataSetVal(pDst, index, (const char*)&pFillInfo->currentKey, false);
          } else {  // i > 0 and data is null , do interpolation
            if (pFillInfo->type == TSDB_FILL_PREV) {
              SArray*     p = FILL_IS_ASC_FILL(pFillInfo) ? pFillInfo->prev.pRowVal : pFillInfo->next.pRowVal;
              SGroupKeys* pKey = taosArrayGet(p, i);
              doSetVal(pDst, index, pKey);
            } else if (pFillInfo->type == TSDB_FILL_LINEAR) {
              bool isNull = colDataIsNull_s(pSrc, pFillInfo->index);
              colDataSetVal(pDst, index, src, isNull);
              saveColData(pFillInfo->prev.pRowVal, i, src, isNull);  // todo:
            } else if (pFillInfo->type == TSDB_FILL_NULL || pFillInfo->type == TSDB_FILL_NULL_F) {
              colDataSetNULL(pDst, index);
            } else if (pFillInfo->type == TSDB_FILL_NEXT) {
              SArray*     p = FILL_IS_ASC_FILL(pFillInfo) ? pFillInfo->next.pRowVal : pFillInfo->prev.pRowVal;
              SGroupKeys* pKey = taosArrayGet(p, i);
              doSetVal(pDst, index, pKey);
            } else {
              SVariant* pVar = &pFillInfo->pFillCol[i].fillVal;
              doSetUserSpecifiedValue(pDst, pVar, index, pFillInfo->currentKey);
            }
          }
        }
      }

      // set the tag value for final result
      SInterval* pInterval = &pFillInfo->interval;
      pFillInfo->currentKey =
          taosTimeAdd(pFillInfo->currentKey, pInterval->sliding * step, pInterval->slidingUnit, pInterval->precision);

      pBlock->info.rows += 1;
      pFillInfo->index += 1;
      pFillInfo->numOfCurrent += 1;
    }

    if (pFillInfo->index >= pFillInfo->numOfRows || pFillInfo->numOfCurrent >= outputRows) {
      pFillInfo->numOfTotal += pFillInfo->numOfCurrent;
      return pFillInfo->numOfCurrent;
    }
  }

  return pFillInfo->numOfCurrent;
}

static void saveColData(SArray* rowBuf, int32_t columnIndex, const char* src, bool isNull) {
  SGroupKeys* pKey = taosArrayGet(rowBuf, columnIndex);
  if (isNull) {
    pKey->isNull = true;
  } else {
    if (IS_VAR_DATA_TYPE(pKey->type)) {
      memcpy(pKey->pData, src, varDataTLen(src));
    } else {
      memcpy(pKey->pData, src, pKey->bytes);
    }
    pKey->isNull = false;
  }
}

static int64_t appendFilledResult(SFillInfo* pFillInfo, SSDataBlock* pBlock, int64_t resultCapacity) {
  /*
   * These data are generated according to fill strategy, since the current timestamp is out of the time window of
   * real result set. Note that we need to keep the direct previous result rows, to generated the filled data.
   */
  pFillInfo->numOfCurrent = 0;
  while (pFillInfo->numOfCurrent < resultCapacity) {
    doFillOneRow(pFillInfo, pBlock, pFillInfo->pSrcBlock, pFillInfo->start, true);
  }

  pFillInfo->numOfTotal += pFillInfo->numOfCurrent;

  ASSERT(pFillInfo->numOfCurrent == resultCapacity);
  return resultCapacity;
}

static int32_t taosNumOfRemainRows(SFillInfo* pFillInfo) {
  if (pFillInfo->numOfRows == 0 || (pFillInfo->numOfRows > 0 && pFillInfo->index >= pFillInfo->numOfRows)) {
    return 0;
  }

  return pFillInfo->numOfRows - pFillInfo->index;
}

struct SFillInfo* taosCreateFillInfo(TSKEY skey, int32_t numOfFillCols, int32_t numOfNotFillCols, int32_t capacity,
                                     SInterval* pInterval, int32_t fillType, struct SFillColInfo* pCol,
                                     int32_t primaryTsSlotId, int32_t order, const char* id) {
  if (fillType == TSDB_FILL_NONE) {
    return NULL;
  }

  SFillInfo* pFillInfo = taosMemoryCalloc(1, sizeof(SFillInfo));
  if (pFillInfo == NULL) {
    terrno = TSDB_CODE_OUT_OF_MEMORY;
    return NULL;
  }

  pFillInfo->order = order;
  pFillInfo->srcTsSlotId = primaryTsSlotId;

  for (int32_t i = 0; i < numOfNotFillCols; ++i) {
    SFillColInfo* p = &pCol[i + numOfFillCols];
    int32_t       srcSlotId = GET_DEST_SLOT_ID(p);
    if (srcSlotId == primaryTsSlotId) {
      pFillInfo->tsSlotId = i + numOfFillCols;
      break;
    }
  }

  taosResetFillInfo(pFillInfo, skey);

  pFillInfo->type = fillType;
  pFillInfo->pFillCol = pCol;
  pFillInfo->numOfCols = numOfFillCols + numOfNotFillCols;
  pFillInfo->alloc = capacity;
  pFillInfo->id = id;
  pFillInfo->interval = *pInterval;

  pFillInfo->next.pRowVal = taosArrayInit(pFillInfo->numOfCols, sizeof(SGroupKeys));
  pFillInfo->prev.pRowVal = taosArrayInit(pFillInfo->numOfCols, sizeof(SGroupKeys));

  initBeforeAfterDataBuf(pFillInfo);
  return pFillInfo;
}

void taosResetFillInfo(SFillInfo* pFillInfo, TSKEY startTimestamp) {
  pFillInfo->start = startTimestamp;
  pFillInfo->currentKey = startTimestamp;
  pFillInfo->end = startTimestamp;
  pFillInfo->index = -1;
  pFillInfo->numOfRows = 0;
  pFillInfo->numOfCurrent = 0;
  pFillInfo->numOfTotal = 0;
}

void* taosDestroyFillInfo(SFillInfo* pFillInfo) {
  if (pFillInfo == NULL) {
    return NULL;
  }
  for (int32_t i = 0; i < taosArrayGetSize(pFillInfo->prev.pRowVal); ++i) {
    SGroupKeys* pKey = taosArrayGet(pFillInfo->prev.pRowVal, i);
    taosMemoryFree(pKey->pData);
  }
  taosArrayDestroy(pFillInfo->prev.pRowVal);
  for (int32_t i = 0; i < taosArrayGetSize(pFillInfo->next.pRowVal); ++i) {
    SGroupKeys* pKey = taosArrayGet(pFillInfo->next.pRowVal, i);
    taosMemoryFree(pKey->pData);
  }
  taosArrayDestroy(pFillInfo->next.pRowVal);

  //  for (int32_t i = 0; i < pFillInfo->numOfTags; ++i) {
  //    taosMemoryFreeClear(pFillInfo->pTags[i].tagVal);
  //  }

  // free pFillCol
  if (pFillInfo->pFillCol) {
    for (int32_t i = 0; i < pFillInfo->numOfCols; i++) {
      SFillColInfo* pCol = &pFillInfo->pFillCol[i];
      if (!pCol->notFillCol) {
        if (pCol->fillVal.nType == TSDB_DATA_TYPE_VARBINARY || pCol->fillVal.nType == TSDB_DATA_TYPE_VARCHAR ||
            pCol->fillVal.nType == TSDB_DATA_TYPE_NCHAR || pCol->fillVal.nType == TSDB_DATA_TYPE_JSON) {
          if (pCol->fillVal.pz) {
            taosMemoryFree(pCol->fillVal.pz);
            pCol->fillVal.pz = NULL;
          }
        }
      }
    }
  }

  taosMemoryFreeClear(pFillInfo->pTags);
  taosMemoryFreeClear(pFillInfo->pFillCol);
  taosMemoryFreeClear(pFillInfo);
  return NULL;
}

void taosFillSetStartInfo(SFillInfo* pFillInfo, int32_t numOfRows, TSKEY endKey) {
  if (pFillInfo->type == TSDB_FILL_NONE) {
    return;
  }

  pFillInfo->end = endKey;
  if (!FILL_IS_ASC_FILL(pFillInfo)) {
<<<<<<< HEAD
    pFillInfo->end = taosTimeTruncate(endKey, &pFillInfo->interval);
=======
    pFillInfo->end = taosTimeTruncate(endKey, &pFillInfo->interval, pFillInfo->interval.precision);
    pFillInfo->end = taosTimeAdd(pFillInfo->end, pFillInfo->interval.interval, pFillInfo->interval.intervalUnit,pFillInfo->interval.precision);
>>>>>>> 46f731e4
  }

  pFillInfo->index = 0;
  pFillInfo->numOfRows = numOfRows;
}

void taosFillSetInputDataBlock(SFillInfo* pFillInfo, const SSDataBlock* pInput) {
  pFillInfo->pSrcBlock = (SSDataBlock*)pInput;
}

bool taosFillHasMoreResults(SFillInfo* pFillInfo) {
  int32_t remain = taosNumOfRemainRows(pFillInfo);
  if (remain > 0) {
    return true;
  }

  bool ascFill = FILL_IS_ASC_FILL(pFillInfo);
  if (pFillInfo->numOfTotal > 0 &&
      (((pFillInfo->end > pFillInfo->start) && ascFill) || (pFillInfo->end < pFillInfo->start && !ascFill))) {
    return getNumOfResultsAfterFillGap(pFillInfo, pFillInfo->end, 4096) > 0;
  }

  return false;
}

int64_t getNumOfResultsAfterFillGap(SFillInfo* pFillInfo, TSKEY ekey, int32_t maxNumOfRows) {
  int32_t  numOfRows = taosNumOfRemainRows(pFillInfo);

  TSKEY ekey1 = ekey;

  int64_t numOfRes = -1;
  if (numOfRows > 0) {  // still fill gap within current data block, not generating data after the result set.
    SColumnInfoData* pCol = taosArrayGet(pFillInfo->pSrcBlock->pDataBlock, pFillInfo->srcTsSlotId);    
    int64_t* tsList = (int64_t*)pCol->pData;
    TSKEY lastKey = tsList[pFillInfo->numOfRows - 1];
    numOfRes = taosTimeCountInterval(lastKey, pFillInfo->currentKey, pFillInfo->interval.sliding,
                                     pFillInfo->interval.slidingUnit, pFillInfo->interval.precision);
    numOfRes += 1;
    ASSERT(numOfRes >= numOfRows);
  } else {  // reach the end of data
    if ((ekey1 < pFillInfo->currentKey && FILL_IS_ASC_FILL(pFillInfo)) ||
        (ekey1 > pFillInfo->currentKey && !FILL_IS_ASC_FILL(pFillInfo))) {
      return 0;
    }
    numOfRes = taosTimeCountInterval(ekey1, pFillInfo->currentKey, pFillInfo->interval.sliding,
                                     pFillInfo->interval.slidingUnit, pFillInfo->interval.precision);
    numOfRes += 1;
  }

  return (numOfRes > maxNumOfRows) ? maxNumOfRows : numOfRes;
}

int32_t taosGetLinearInterpolationVal(SPoint* point, int32_t outputType, SPoint* point1, SPoint* point2,
                                      int32_t inputType) {
  double v1 = -1, v2 = -1;
  GET_TYPED_DATA(v1, double, inputType, point1->val);
  GET_TYPED_DATA(v2, double, inputType, point2->val);

  double r = 0;
  if (!IS_BOOLEAN_TYPE(inputType)) {
    r = DO_INTERPOLATION(v1, v2, point1->key, point2->key, point->key);
  } else {
    r = (v1 < 1 || v2 < 1) ? 0 : 1;
  }
  SET_TYPED_DATA(point->val, outputType, r);

  return TSDB_CODE_SUCCESS;
}

int64_t taosFillResultDataBlock(SFillInfo* pFillInfo, SSDataBlock* p, int32_t capacity) {
  int32_t remain = taosNumOfRemainRows(pFillInfo);

  int64_t numOfRes = getNumOfResultsAfterFillGap(pFillInfo, pFillInfo->end, capacity);
  ASSERT(numOfRes <= capacity);

  // no data existed for fill operation now, append result according to the fill strategy
  if (remain == 0) {
    appendFilledResult(pFillInfo, p, numOfRes);
  } else {
    fillResultImpl(pFillInfo, p, (int32_t)numOfRes);
    ASSERT(numOfRes == pFillInfo->numOfCurrent);
  }

  qDebug("fill:%p, generated fill result, src block:%d, index:%d, brange:%" PRId64 "-%" PRId64 ", currentKey:%" PRId64
         ", current : % d, total : % d, %s",
         pFillInfo, pFillInfo->numOfRows, pFillInfo->index, pFillInfo->start, pFillInfo->end, pFillInfo->currentKey,
         pFillInfo->numOfCurrent, pFillInfo->numOfTotal, pFillInfo->id);

  return numOfRes;
}

int64_t getFillInfoStart(struct SFillInfo* pFillInfo) { return pFillInfo->start; }

SFillColInfo* createFillColInfo(SExprInfo* pExpr, int32_t numOfFillExpr, SExprInfo* pNotFillExpr,
                                int32_t numOfNoFillExpr, const struct SNodeListNode* pValNode) {
  SFillColInfo* pFillCol = taosMemoryCalloc(numOfFillExpr + numOfNoFillExpr, sizeof(SFillColInfo));
  if (pFillCol == NULL) {
    return NULL;
  }

  size_t len = (pValNode != NULL) ? LIST_LENGTH(pValNode->pNodeList) : 0;
  for (int32_t i = 0; i < numOfFillExpr; ++i) {
    SExprInfo* pExprInfo = &pExpr[i];
    pFillCol[i].pExpr = pExprInfo;
    pFillCol[i].notFillCol = false;

    // todo refactor
    if (len > 0) {
      // if the user specified value is less than the column, alway use the last one as the fill value
      int32_t index = (i >= len) ? (len - 1) : i;

      SValueNode* pv = (SValueNode*)nodesListGetNode(pValNode->pNodeList, index);
      nodesValueNodeToVariant(pv, &pFillCol[i].fillVal);
    }
  }
  pFillCol->numOfFillExpr = numOfFillExpr;

  for (int32_t i = 0; i < numOfNoFillExpr; ++i) {
    SExprInfo* pExprInfo = &pNotFillExpr[i];
    pFillCol[i + numOfFillExpr].pExpr = pExprInfo;
    pFillCol[i + numOfFillExpr].notFillCol = true;
  }

  return pFillCol;
}<|MERGE_RESOLUTION|>--- conflicted
+++ resolved
@@ -519,12 +519,8 @@
 
   pFillInfo->end = endKey;
   if (!FILL_IS_ASC_FILL(pFillInfo)) {
-<<<<<<< HEAD
     pFillInfo->end = taosTimeTruncate(endKey, &pFillInfo->interval);
-=======
-    pFillInfo->end = taosTimeTruncate(endKey, &pFillInfo->interval, pFillInfo->interval.precision);
     pFillInfo->end = taosTimeAdd(pFillInfo->end, pFillInfo->interval.interval, pFillInfo->interval.intervalUnit,pFillInfo->interval.precision);
->>>>>>> 46f731e4
   }
 
   pFillInfo->index = 0;
