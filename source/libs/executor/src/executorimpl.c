/*
 * Copyright (c) 2019 TAOS Data, Inc. <jhtao@taosdata.com>
 *
 * This program is free software: you can use, redistribute, and/or modify
 * it under the terms of the GNU Affero General Public License, version 3
 * or later ("AGPL"), as published by the Free Software Foundation.
 *
 * This program is distributed in the hope that it will be useful, but WITHOUT
 * ANY WARRANTY; without even the implied warranty of MERCHANTABILITY or
 * FITNESS FOR A PARTICULAR PURPOSE.
 *
 * You should have received a copy of the GNU Affero General Public License
 * along with this program. If not, see <http://www.gnu.org/licenses/>.
 */

#include "filter.h"
#include "function.h"
#include "functionMgt.h"
#include "os.h"
#include "querynodes.h"
#include "tfill.h"
#include "tname.h"

#include "tdatablock.h"
#include "tglobal.h"
#include "tmsg.h"
#include "tsort.h"
#include "ttime.h"

#include "executorimpl.h"
#include "query.h"
#include "tcompare.h"
#include "tcompression.h"
#include "thash.h"
#include "ttypes.h"
#include "vnode.h"

#define IS_MAIN_SCAN(runtime)          ((runtime)->scanFlag == MAIN_SCAN)
#define IS_REVERSE_SCAN(runtime)       ((runtime)->scanFlag == REVERSE_SCAN)
#define IS_REPEAT_SCAN(runtime)        ((runtime)->scanFlag == REPEAT_SCAN)
#define SET_MAIN_SCAN_FLAG(runtime)    ((runtime)->scanFlag = MAIN_SCAN)
#define SET_REVERSE_SCAN_FLAG(runtime) ((runtime)->scanFlag = REVERSE_SCAN)

#define SDATA_BLOCK_INITIALIZER \
  (SDataBlockInfo) { {0}, 0 }

#define GET_FORWARD_DIRECTION_FACTOR(ord) (((ord) == TSDB_ORDER_ASC) ? QUERY_ASC_FORWARD_STEP : QUERY_DESC_FORWARD_STEP)

enum {
  TS_JOIN_TS_EQUAL = 0,
  TS_JOIN_TS_NOT_EQUALS = 1,
  TS_JOIN_TAG_NOT_EQUALS = 2,
};

#if 0
static UNUSED_FUNC void *u_malloc (size_t __size) {
  uint32_t v = taosRand();

  if (v % 1000 <= 0) {
    return NULL;
  } else {
    return taosMemoryMalloc(__size);
  }
}

static UNUSED_FUNC void* u_calloc(size_t num, size_t __size) {
  uint32_t v = taosRand();
  if (v % 1000 <= 0) {
    return NULL;
  } else {
    return taosMemoryCalloc(num, __size);
  }
}

static UNUSED_FUNC void* u_realloc(void* p, size_t __size) {
  uint32_t v = taosRand();
  if (v % 5 <= 1) {
    return NULL;
  } else {
    return taosMemoryRealloc(p, __size);
  }
}

#define calloc  u_calloc
#define malloc  u_malloc
#define realloc u_realloc
#endif

#define CLEAR_QUERY_STATUS(q, st)   ((q)->status &= (~(st)))
#define GET_NUM_OF_TABLEGROUP(q)    taosArrayGetSize((q)->tableqinfoGroupInfo.pGroupList)
#define QUERY_IS_INTERVAL_QUERY(_q) ((_q)->interval.interval > 0)

int32_t getMaximumIdleDurationSec() { return tsShellActivityTimer * 2; }

static int32_t getExprFunctionId(SExprInfo* pExprInfo) {
  assert(pExprInfo != NULL && pExprInfo->pExpr != NULL && pExprInfo->pExpr->nodeType == TEXPR_UNARYEXPR_NODE);
  return 0;
}

static void doSetTagValueToResultBuf(char* output, const char* val, int16_t type, int16_t bytes);
static bool functionNeedToExecute(SqlFunctionCtx* pCtx);

static void setBlockStatisInfo(SqlFunctionCtx* pCtx, SExprInfo* pExpr, SSDataBlock* pSDataBlock);

static void destroyTableQueryInfoImpl(STableQueryInfo* pTableQueryInfo);

static SColumnInfo* extractColumnFilterInfo(SExprInfo* pExpr, int32_t numOfOutput, int32_t* numOfFilterCols);

static void releaseQueryBuf(size_t numOfTables);

static int32_t getNumOfScanTimes(STaskAttr* pQueryAttr);

static void destroySFillOperatorInfo(void* param, int32_t numOfOutput);
static void destroyProjectOperatorInfo(void* param, int32_t numOfOutput);
static void destroyTagScanOperatorInfo(void* param, int32_t numOfOutput);
static void destroyOrderOperatorInfo(void* param, int32_t numOfOutput);
static void destroyAggOperatorInfo(void* param, int32_t numOfOutput);

static void destroyIntervalOperatorInfo(void* param, int32_t numOfOutput);
static void destroyExchangeOperatorInfo(void* param, int32_t numOfOutput);

static void destroyOperatorInfo(SOperatorInfo* pOperator);
static void destroySysTableScannerOperatorInfo(void* param, int32_t numOfOutput);

void doSetOperatorCompleted(SOperatorInfo* pOperator) {
  pOperator->status = OP_EXEC_DONE;
  if (pOperator->pTaskInfo != NULL) {
    setTaskStatus(pOperator->pTaskInfo, TASK_COMPLETED);
  }
}

int32_t operatorDummyOpenFn(SOperatorInfo* pOperator) {
  OPTR_SET_OPENED(pOperator);
  pOperator->cost.openCost = 0;
  return TSDB_CODE_SUCCESS;
}

SOperatorFpSet createOperatorFpSet(__optr_open_fn_t openFn, __optr_fn_t nextFn, __optr_fn_t streamFn,
                                   __optr_fn_t cleanup, __optr_close_fn_t closeFn, __optr_encode_fn_t encode,
                                   __optr_decode_fn_t decode, __optr_get_explain_fn_t explain) {
  SOperatorFpSet fpSet = {
      ._openFn = openFn,
      .getNextFn = nextFn,
      .getStreamResFn = streamFn,
      .cleanupFn = cleanup,
      .closeFn = closeFn,
      .encodeResultRow = encode,
      .decodeResultRow = decode,
      .getExplainFn = explain,
  };

  return fpSet;
}

void operatorDummyCloseFn(void* param, int32_t numOfCols) {}

static int32_t doCopyToSDataBlock(SExecTaskInfo* taskInfo, SSDataBlock* pBlock, SExprInfo* pExprInfo,
                                  SDiskbasedBuf* pBuf, SGroupResInfo* pGroupResInfo, int32_t* rowCellOffset,
                                  SqlFunctionCtx* pCtx, int32_t numOfExprs);

static void initCtxOutputBuffer(SqlFunctionCtx* pCtx, int32_t size);
static void setResultBufSize(STaskAttr* pQueryAttr, SResultInfo* pResultInfo);
static void doSetTableGroupOutputBuf(SAggOperatorInfo* pAggInfo, int32_t numOfOutput, uint64_t groupId,
                                     SExecTaskInfo* pTaskInfo);

SArray* getOrderCheckColumns(STaskAttr* pQuery);

typedef struct SRowCompSupporter {
  STaskRuntimeEnv* pRuntimeEnv;
  int16_t          dataOffset;
  __compar_fn_t    comFunc;
} SRowCompSupporter;

static int compareRowData(const void* a, const void* b, const void* userData) {
  const SResultRow* pRow1 = (const SResultRow*)a;
  const SResultRow* pRow2 = (const SResultRow*)b;

  SRowCompSupporter* supporter = (SRowCompSupporter*)userData;
  STaskRuntimeEnv*   pRuntimeEnv = supporter->pRuntimeEnv;

  SFilePage* page1 = getBufPage(pRuntimeEnv->pResultBuf, pRow1->pageId);
  SFilePage* page2 = getBufPage(pRuntimeEnv->pResultBuf, pRow2->pageId);

  int16_t offset = supporter->dataOffset;
  char*   in1 = getPosInResultPage(pRuntimeEnv->pQueryAttr, page1, pRow1->offset, offset);
  char*   in2 = getPosInResultPage(pRuntimeEnv->pQueryAttr, page2, pRow2->offset, offset);

  return (in1 != NULL && in2 != NULL) ? supporter->comFunc(in1, in2) : 0;
}

// setup the output buffer for each operator
SSDataBlock* createResDataBlock(SDataBlockDescNode* pNode) {
  int32_t numOfCols = LIST_LENGTH(pNode->pSlots);

  SSDataBlock* pBlock = taosMemoryCalloc(1, sizeof(SSDataBlock));
  pBlock->pDataBlock = taosArrayInit(numOfCols, sizeof(SColumnInfoData));

  pBlock->info.blockId = pNode->dataBlockId;
  pBlock->info.rowSize = pNode->totalRowSize;  // todo ??
  pBlock->info.type = STREAM_INVALID;

  for (int32_t i = 0; i < numOfCols; ++i) {
    SColumnInfoData idata = {{0}};
    SSlotDescNode*  pDescNode = nodesListGetNode(pNode->pSlots, i);
    //    if (!pDescNode->output) {  // todo disable it temporarily
    //      continue;
    //    }

    idata.info.type = pDescNode->dataType.type;
    idata.info.bytes = pDescNode->dataType.bytes;
    idata.info.scale = pDescNode->dataType.scale;
    idata.info.slotId = pDescNode->slotId;
    idata.info.precision = pDescNode->dataType.precision;

    if (IS_VAR_DATA_TYPE(idata.info.type)) {
      pBlock->info.hasVarCol = true;
    }

    taosArrayPush(pBlock->pDataBlock, &idata);
  }

  pBlock->info.numOfCols = taosArrayGetSize(pBlock->pDataBlock);
  return pBlock;
}

static bool hasNull(SColumn* pColumn, SColumnDataAgg* pStatis) {
  if (TSDB_COL_IS_TAG(pColumn->flag) || TSDB_COL_IS_UD_COL(pColumn->flag) ||
      pColumn->colId == PRIMARYKEY_TIMESTAMP_COL_ID) {
    return false;
  }

  if (pStatis != NULL && pStatis->numOfNull == 0) {
    return false;
  }

  return true;
}

static void prepareResultListBuffer(SResultRowInfo* pResultRowInfo, jmp_buf env) {
  int64_t newCapacity = 0;

  // more than the capacity, reallocate the resources
  if (pResultRowInfo->size < pResultRowInfo->capacity) {
    return;
  }

  if (pResultRowInfo->capacity > 10000) {
    newCapacity = (int64_t)(pResultRowInfo->capacity * 1.25);
  } else {
    newCapacity = (int64_t)(pResultRowInfo->capacity * 1.5);
  }

  if (newCapacity <= pResultRowInfo->capacity) {
    newCapacity += 4;
  }

  char* p = taosMemoryRealloc(pResultRowInfo->pPosition, newCapacity * sizeof(SResultRowPosition));
  if (p == NULL) {
    longjmp(env, TSDB_CODE_OUT_OF_MEMORY);
  }

  pResultRowInfo->pPosition = (SResultRowPosition*)p;

  int32_t inc = (int32_t)newCapacity - pResultRowInfo->capacity;
  memset(&pResultRowInfo->pPosition[pResultRowInfo->capacity], 0, sizeof(SResultRowPosition) * inc);
  pResultRowInfo->capacity = (int32_t)newCapacity;
}

static bool chkResultRowFromKey(STaskRuntimeEnv* pRuntimeEnv, SResultRowInfo* pResultRowInfo, char* pData,
                                int16_t bytes, bool masterscan, uint64_t uid) {
  bool existed = false;
  SET_RES_WINDOW_KEY(pRuntimeEnv->keyBuf, pData, bytes, uid);

  SResultRow** p1 =
      (SResultRow**)taosHashGet(pRuntimeEnv->pResultRowHashTable, pRuntimeEnv->keyBuf, GET_RES_WINDOW_KEY_LEN(bytes));

  // in case of repeat scan/reverse scan, no new time window added.
  if (QUERY_IS_INTERVAL_QUERY(pRuntimeEnv->pQueryAttr)) {
    if (!masterscan) {  // the *p1 may be NULL in case of sliding+offset exists.
      return p1 != NULL;
    }

    if (p1 != NULL) {
      if (pResultRowInfo->size == 0) {
        existed = false;
      } else if (pResultRowInfo->size == 1) {
        //        existed = (pResultRowInfo->pResult[0] == (*p1));
      } else {  // check if current pResultRowInfo contains the existed pResultRow
        SET_RES_EXT_WINDOW_KEY(pRuntimeEnv->keyBuf, pData, bytes, uid, pResultRowInfo);
        int64_t* index =
            taosHashGet(pRuntimeEnv->pResultRowListSet, pRuntimeEnv->keyBuf, GET_RES_EXT_WINDOW_KEY_LEN(bytes));
        if (index != NULL) {
          existed = true;
        } else {
          existed = false;
        }
      }
    }

    return existed;
  }

  return p1 != NULL;
}

SResultRow* getNewResultRow_rv(SDiskbasedBuf* pResultBuf, int64_t tableGroupId, int32_t interBufSize) {
  SFilePage* pData = NULL;

  // in the first scan, new space needed for results
  int32_t pageId = -1;
  SIDList list = getDataBufPagesIdList(pResultBuf, tableGroupId);

  if (taosArrayGetSize(list) == 0) {
    pData = getNewBufPage(pResultBuf, tableGroupId, &pageId);
    pData->num = sizeof(SFilePage);
  } else {
    SPageInfo* pi = getLastPageInfo(list);
    pData = getBufPage(pResultBuf, getPageId(pi));
    pageId = getPageId(pi);

    if (pData->num + interBufSize > getBufPageSize(pResultBuf)) {
      // release current page first, and prepare the next one
      releaseBufPageInfo(pResultBuf, pi);

      pData = getNewBufPage(pResultBuf, tableGroupId, &pageId);
      if (pData != NULL) {
        pData->num = sizeof(SFilePage);
      }
    }
  }

  if (pData == NULL) {
    return NULL;
  }

  // set the number of rows in current disk page
  SResultRow* pResultRow = (SResultRow*)((char*)pData + pData->num);
  pResultRow->pageId = pageId;
  pResultRow->offset = (int32_t)pData->num;

  pData->num += interBufSize;

  return pResultRow;
}

<<<<<<< HEAD
void doClearWindow(SIntervalAggOperatorInfo* pInfo, char* pData, int16_t bytes, uint64_t groupId, int32_t numOfOutput) {
  SAggSupporter* pSup = &pInfo->aggSup;
  SET_RES_WINDOW_KEY(pSup->keyBuf, pData, bytes, groupId);
  SResultRowPosition* p1 =
      (SResultRowPosition*)taosHashGet(pSup->pResultRowHashTable, pSup->keyBuf, GET_RES_WINDOW_KEY_LEN(bytes));
  SResultRow*     pResult = getResultRowByPos(pSup->pResultBuf, p1);
  SqlFunctionCtx* pCtx = pInfo->binfo.pCtx;
  for (int32_t i = 0; i < numOfOutput; ++i) {
    pCtx[i].resultInfo = getResultCell(pResult, i, pInfo->binfo.rowCellInfoOffset);
    struct SResultRowEntryInfo* pResInfo = pCtx[i].resultInfo;
    if (fmIsWindowPseudoColumnFunc(pCtx[i].functionId)) {
      continue;
    }
    pResInfo->initialized = false;
    if (pCtx[i].functionId != -1) {
      pCtx[i].fpSet.init(&pCtx[i], pResInfo);
    }
  }
}

=======
>>>>>>> ee76009a
/**
 * the struct of key in hash table
 * +----------+---------------+
 * | group id |   key data    |
 * | 8 bytes  | actual length |
 * +----------+---------------+
 */
SResultRow* doSetResultOutBufByKey(SDiskbasedBuf* pResultBuf, SResultRowInfo* pResultRowInfo, char* pData,
                                   int16_t bytes, bool masterscan, uint64_t groupId, SExecTaskInfo* pTaskInfo,
                                   bool isIntervalQuery, SAggSupporter* pSup) {
  SET_RES_WINDOW_KEY(pSup->keyBuf, pData, bytes, groupId);

  SResultRowPosition* p1 =
      (SResultRowPosition*)taosHashGet(pSup->pResultRowHashTable, pSup->keyBuf, GET_RES_WINDOW_KEY_LEN(bytes));

  SResultRow* pResult = NULL;

  // in case of repeat scan/reverse scan, no new time window added.
  if (isIntervalQuery) {
    if (masterscan && p1 != NULL) {  // the *p1 may be NULL in case of sliding+offset exists.
      pResult = getResultRowByPos(pResultBuf, p1);
    }
  } else {
    // In case of group by column query, the required SResultRow object must be existInCurrentResusltRowInfo in the
    // pResultRowInfo object.
    if (p1 != NULL) {
      pResult = getResultRowByPos(pResultBuf, p1);
    }
  }

  // 1. close current opened time window
  if (pResultRowInfo->cur.pageId != -1 && ((pResult == NULL) || (pResult->pageId != pResultRowInfo->cur.pageId &&
                                                                 pResult->offset != pResultRowInfo->cur.offset))) {
    // todo extract function
    SResultRowPosition pos = pResultRowInfo->cur;
    SFilePage*         pPage = getBufPage(pResultBuf, pos.pageId);
    SResultRow*        pRow = (SResultRow*)((char*)pPage + pos.offset);
    closeResultRow(pRow);
    releaseBufPage(pResultBuf, pPage);
  }

  // allocate a new buffer page
  prepareResultListBuffer(pResultRowInfo, pTaskInfo->env);
  if (pResult == NULL) {
    ASSERT(pSup->resultRowSize > 0);
    pResult = getNewResultRow_rv(pResultBuf, groupId, pSup->resultRowSize);
    initResultRow(pResult);

    // add a new result set for a new group
    SResultRowPosition pos = {.pageId = pResult->pageId, .offset = pResult->offset};
    taosHashPut(pSup->pResultRowHashTable, pSup->keyBuf, GET_RES_WINDOW_KEY_LEN(bytes), &pos,
                sizeof(SResultRowPosition));
  }

  // 2. set the new time window to be the new active time window
  pResultRowInfo->pPosition[pResultRowInfo->size++] =
      (SResultRowPosition){.pageId = pResult->pageId, .offset = pResult->offset};
  pResultRowInfo->cur = (SResultRowPosition){.pageId = pResult->pageId, .offset = pResult->offset};

  // too many time window in query
  if (pResultRowInfo->size > MAX_INTERVAL_TIME_WINDOW) {
    longjmp(pTaskInfo->env, TSDB_CODE_QRY_TOO_MANY_TIMEWINDOW);
  }

  return pResult;
}

// get the correct time window according to the handled timestamp
static STimeWindow getCurrentActiveTimeWindow(SResultRowInfo* pResultRowInfo, int64_t ts, STaskAttr* pQueryAttr) {
  STimeWindow w = {0};
#if 0
  if (pResultRowInfo->curPos == -1) {  // the first window, from the previous stored value
                                       //    getInitialStartTimeWindow(pQueryAttr, ts, &w);

    if (pQueryAttr->interval.intervalUnit == 'n' || pQueryAttr->interval.intervalUnit == 'y') {
      w.ekey =
          taosTimeAdd(w.skey, pQueryAttr->interval.interval, pQueryAttr->interval.intervalUnit, pQueryAttr->precision) -
          1;
    } else {
      w.ekey = w.skey + pQueryAttr->interval.interval - 1;
    }
  } else {
    w = pRow->win;
  }

  /*
   * query border check, skey should not be bounded by the query time range, since the value skey will
   * be used as the time window index value. So we only change ekey of time window accordingly.
   */
  if (w.ekey > pQueryAttr->window.ekey && QUERY_IS_ASC_QUERY(pQueryAttr)) {
    w.ekey = pQueryAttr->window.ekey;
  }
#endif

  return w;
}

// a new buffer page for each table. Needs to opt this design
static int32_t addNewWindowResultBuf(SResultRow* pWindowRes, SDiskbasedBuf* pResultBuf, int32_t tid, uint32_t size) {
  if (pWindowRes->pageId != -1) {
    return 0;
  }

  SFilePage* pData = NULL;

  // in the first scan, new space needed for results
  int32_t pageId = -1;
  SIDList list = getDataBufPagesIdList(pResultBuf, tid);

  if (taosArrayGetSize(list) == 0) {
    pData = getNewBufPage(pResultBuf, tid, &pageId);
    pData->num = sizeof(SFilePage);
  } else {
    SPageInfo* pi = getLastPageInfo(list);
    pData = getBufPage(pResultBuf, getPageId(pi));
    pageId = getPageId(pi);

    if (pData->num + size > getBufPageSize(pResultBuf)) {
      // release current page first, and prepare the next one
      releaseBufPageInfo(pResultBuf, pi);

      pData = getNewBufPage(pResultBuf, tid, &pageId);
      if (pData != NULL) {
        pData->num = sizeof(SFilePage);
      }
    }
  }

  if (pData == NULL) {
    return -1;
  }

  // set the number of rows in current disk page
  if (pWindowRes->pageId == -1) {  // not allocated yet, allocate new buffer
    pWindowRes->pageId = pageId;
    pWindowRes->offset = (int32_t)pData->num;

    pData->num += size;
    assert(pWindowRes->pageId >= 0);
  }

  return 0;
}

static bool chkWindowOutputBufByKey(STaskRuntimeEnv* pRuntimeEnv, SResultRowInfo* pResultRowInfo, STimeWindow* win,
                                    bool masterscan, SResultRow** pResult, int64_t groupId, SqlFunctionCtx* pCtx,
                                    int32_t numOfOutput, int32_t* rowCellInfoOffset) {
  assert(win->skey <= win->ekey);
  return chkResultRowFromKey(pRuntimeEnv, pResultRowInfo, (char*)&win->skey, TSDB_KEYSIZE, masterscan, groupId);
}

static void doUpdateResultRowIndex(SResultRowInfo* pResultRowInfo, TSKEY lastKey, bool ascQuery,
                                   bool timeWindowInterpo) {
  int64_t skey = TSKEY_INITIAL_VAL;
#if 0
  int32_t i = 0;
  for (i = pResultRowInfo->size - 1; i >= 0; --i) {
    SResultRow* pResult = pResultRowInfo->pResult[i];
    if (pResult->closed) {
      break;
    }

    // new closed result rows
    if (timeWindowInterpo) {
      if (pResult->endInterp &&
          ((pResult->win.skey <= lastKey && ascQuery) || (pResult->win.skey >= lastKey && !ascQuery))) {
        if (i > 0) {  // the first time window, the startInterp is false.
          assert(pResult->startInterp);
        }

        closeResultRow(pResultRowInfo, i);
      } else {
        skey = pResult->win.skey;
      }
    } else {
      if ((pResult->win.ekey <= lastKey && ascQuery) || (pResult->win.skey >= lastKey && !ascQuery)) {
        closeResultRow(pResultRowInfo, i);
      } else {
        skey = pResult->win.skey;
      }
    }
  }

  // all result rows are closed, set the last one to be the skey
  if (skey == TSKEY_INITIAL_VAL) {
    if (pResultRowInfo->size == 0) {
      //      assert(pResultRowInfo->current == NULL);
      assert(pResultRowInfo->curPos == -1);
      pResultRowInfo->curPos = -1;
    } else {
      pResultRowInfo->curPos = pResultRowInfo->size - 1;
    }
  } else {
    for (i = pResultRowInfo->size - 1; i >= 0; --i) {
      SResultRow* pResult = pResultRowInfo->pResult[i];
      if (pResult->closed) {
        break;
      }
    }

    if (i == pResultRowInfo->size - 1) {
      pResultRowInfo->curPos = i;
    } else {
      pResultRowInfo->curPos = i + 1;  // current not closed result object
    }
  }
#endif
}
//
// static void updateResultRowInfoActiveIndex(SResultRowInfo* pResultRowInfo, const STimeWindow* pWin, TSKEY lastKey,
//                                           bool ascQuery, bool interp) {
//  if ((lastKey > pWin->ekey && ascQuery) || (lastKey < pWin->ekey && (!ascQuery))) {
//    closeAllResultRows(pResultRowInfo);
//    pResultRowInfo->curPos = pResultRowInfo->size - 1;
//  } else {
//    int32_t step = ascQuery ? 1 : -1;
//    doUpdateResultRowIndex(pResultRowInfo, lastKey - step, ascQuery, interp);
//  }
//}

//  query_range_start, query_range_end, window_duration, window_start, window_end
void initExecTimeWindowInfo(SColumnInfoData* pColData, STimeWindow* pQueryWindow) {
  pColData->info.type = TSDB_DATA_TYPE_TIMESTAMP;
  pColData->info.bytes = sizeof(int64_t);

  colInfoDataEnsureCapacity(pColData, 0, 5);
  colDataAppendInt64(pColData, 0, &pQueryWindow->skey);
  colDataAppendInt64(pColData, 1, &pQueryWindow->ekey);

  int64_t interval = 0;
  colDataAppendInt64(pColData, 2, &interval);  // this value may be variable in case of 'n' and 'y'.
  colDataAppendInt64(pColData, 3, &pQueryWindow->skey);
  colDataAppendInt64(pColData, 4, &pQueryWindow->ekey);
}

void doApplyFunctions(SExecTaskInfo* taskInfo, SqlFunctionCtx* pCtx, STimeWindow* pWin,
                      SColumnInfoData* pTimeWindowData, int32_t offset, int32_t forwardStep, TSKEY* tsCol,
                      int32_t numOfTotal, int32_t numOfOutput, int32_t order) {
  for (int32_t k = 0; k < numOfOutput; ++k) {
    // keep it temporarily
    bool    hasAgg = pCtx[k].input.colDataAggIsSet;
    int32_t numOfRows = pCtx[k].input.numOfRows;
    int32_t startOffset = pCtx[k].input.startRowIndex;

    int32_t pos = (order == TSDB_ORDER_ASC) ? offset : offset - (forwardStep - 1);
    pCtx[k].input.startRowIndex = pos;
    pCtx[k].input.numOfRows = forwardStep;

    if (tsCol != NULL) {
      pCtx[k].ptsList = tsCol;
    }

    // not a whole block involved in query processing, statistics data can not be used
    // NOTE: the original value of isSet have been changed here
    if (pCtx[k].input.colDataAggIsSet && forwardStep < numOfTotal) {
      pCtx[k].input.colDataAggIsSet = false;
    }

    if (fmIsWindowPseudoColumnFunc(pCtx[k].functionId)) {
      SResultRowEntryInfo* pEntryInfo = GET_RES_INFO(&pCtx[k]);
      char*                p = GET_ROWCELL_INTERBUF(pEntryInfo);

      SColumnInfoData idata = {0};
      idata.info.type = TSDB_DATA_TYPE_BIGINT;
      idata.info.bytes = tDataTypes[TSDB_DATA_TYPE_BIGINT].bytes;
      idata.pData = p;

      SScalarParam out = {.columnData = &idata};
      SScalarParam tw = {.numOfRows = 5, .columnData = pTimeWindowData};
      pCtx[k].sfp.process(&tw, 1, &out);
      pEntryInfo->numOfRes = 1;
      continue;
    }
    int32_t code = TSDB_CODE_SUCCESS;
    if (functionNeedToExecute(&pCtx[k]) && pCtx[k].fpSet.process != NULL) {
      code = pCtx[k].fpSet.process(&pCtx[k]);
      if (code != TSDB_CODE_SUCCESS) {
        qError("%s apply functions error, code: %s", GET_TASKID(taskInfo), tstrerror(code));
        taskInfo->code = code;
        longjmp(taskInfo->env, code);
      }
    }

    // restore it
    pCtx[k].input.colDataAggIsSet = hasAgg;
    pCtx[k].input.startRowIndex = startOffset;
    pCtx[k].input.numOfRows = numOfRows;
  }
}

static FORCE_INLINE TSKEY reviseWindowEkey(STaskAttr* pQueryAttr, STimeWindow* pWindow) {
  TSKEY   ekey = -1;
  int32_t order = TSDB_ORDER_ASC;
  if (order == TSDB_ORDER_ASC) {
    ekey = pWindow->ekey;
    if (ekey > pQueryAttr->window.ekey) {
      ekey = pQueryAttr->window.ekey;
    }
  } else {
    ekey = pWindow->skey;
    if (ekey < pQueryAttr->window.ekey) {
      ekey = pQueryAttr->window.ekey;
    }
  }

  return ekey;
}

static int32_t doSetInputDataBlock(SOperatorInfo* pOperator, SqlFunctionCtx* pCtx, SSDataBlock* pBlock, int32_t order,
                                   int32_t scanFlag, bool createDummyCol);

static void doSetInputDataBlockInfo(SOperatorInfo* pOperator, SqlFunctionCtx* pCtx, SSDataBlock* pBlock,
                                    int32_t order) {
  for (int32_t i = 0; i < pOperator->numOfExprs; ++i) {
    pCtx[i].order = order;
    pCtx[i].input.numOfRows = pBlock->info.rows;
    setBlockStatisInfo(&pCtx[i], &pOperator->pExpr[i], pBlock);
  }
}

void setInputDataBlock(SOperatorInfo* pOperator, SqlFunctionCtx* pCtx, SSDataBlock* pBlock, int32_t order,
                       int32_t scanFlag, bool createDummyCol) {
  if (pBlock->pBlockAgg != NULL) {
    doSetInputDataBlockInfo(pOperator, pCtx, pBlock, order);
  } else {
    doSetInputDataBlock(pOperator, pCtx, pBlock, order, scanFlag, createDummyCol);
  }
}

static int32_t doCreateConstantValColumnInfo(SInputColumnInfoData* pInput, SFunctParam* pFuncParam, int32_t paramIndex,
                                             int32_t numOfRows) {
  SColumnInfoData* pColInfo = NULL;
  if (pInput->pData[paramIndex] == NULL) {
    pColInfo = taosMemoryCalloc(1, sizeof(SColumnInfoData));
    if (pColInfo == NULL) {
      return TSDB_CODE_OUT_OF_MEMORY;
    }

    // Set the correct column info (data type and bytes)
    pColInfo->info.type = pFuncParam->param.nType;
    pColInfo->info.bytes = pFuncParam->param.nLen;

    pInput->pData[paramIndex] = pColInfo;
  } else {
    pColInfo = pInput->pData[paramIndex];
  }

  colInfoDataEnsureCapacity(pColInfo, 0, numOfRows);

  int8_t type = pFuncParam->param.nType;
  if (type == TSDB_DATA_TYPE_BIGINT || type == TSDB_DATA_TYPE_UBIGINT) {
    int64_t v = pFuncParam->param.i;
    for (int32_t i = 0; i < numOfRows; ++i) {
      colDataAppendInt64(pColInfo, i, &v);
    }
  } else if (type == TSDB_DATA_TYPE_DOUBLE) {
    double v = pFuncParam->param.d;
    for (int32_t i = 0; i < numOfRows; ++i) {
      colDataAppendDouble(pColInfo, i, &v);
    }
  } else if (type == TSDB_DATA_TYPE_VARCHAR) {
    char* tmp = taosMemoryMalloc(pFuncParam->param.nLen + VARSTR_HEADER_SIZE);
    STR_WITH_SIZE_TO_VARSTR(tmp, pFuncParam->param.pz, pFuncParam->param.nLen);
    for (int32_t i = 0; i < numOfRows; ++i) {
      colDataAppend(pColInfo, i, tmp, false);
    }
  }

  return TSDB_CODE_SUCCESS;
}

static int32_t doSetInputDataBlock(SOperatorInfo* pOperator, SqlFunctionCtx* pCtx, SSDataBlock* pBlock, int32_t order,
                                   int32_t scanFlag, bool createDummyCol) {
  int32_t code = TSDB_CODE_SUCCESS;

  for (int32_t i = 0; i < pOperator->numOfExprs; ++i) {
    pCtx[i].order = order;
    pCtx[i].input.numOfRows = pBlock->info.rows;

    pCtx[i].pSrcBlock = pBlock;
    pCtx[i].scanFlag = scanFlag;

    SInputColumnInfoData* pInput = &pCtx[i].input;
    pInput->uid = pBlock->info.uid;
    pInput->colDataAggIsSet = false;

    SExprInfo* pOneExpr = &pOperator->pExpr[i];
    for (int32_t j = 0; j < pOneExpr->base.numOfParams; ++j) {
      SFunctParam* pFuncParam = &pOneExpr->base.pParam[j];
      if (pFuncParam->type == FUNC_PARAM_TYPE_COLUMN) {
        int32_t slotId = pFuncParam->pCol->slotId;
        pInput->pData[j] = taosArrayGet(pBlock->pDataBlock, slotId);
        pInput->totalRows = pBlock->info.rows;
        pInput->numOfRows = pBlock->info.rows;
        pInput->startRowIndex = 0;

        // NOTE: the last parameter is the primary timestamp column
        if (fmIsTimelineFunc(pCtx[i].functionId) && (j == pOneExpr->base.numOfParams - 1)) {
          pInput->pPTS = pInput->pData[j];
        }
        ASSERT(pInput->pData[j] != NULL);
      } else if (pFuncParam->type == FUNC_PARAM_TYPE_VALUE) {
        // todo avoid case: top(k, 12), 12 is the value parameter.
        // sum(11), 11 is also the value parameter.
        if (createDummyCol && pOneExpr->base.numOfParams == 1) {
          pInput->totalRows = pBlock->info.rows;
          pInput->numOfRows = pBlock->info.rows;
          pInput->startRowIndex = 0;

          code = doCreateConstantValColumnInfo(pInput, pFuncParam, j, pBlock->info.rows);
          if (code != TSDB_CODE_SUCCESS) {
            return code;
          }
        }
      }
    }

    //    setBlockStatisInfo(&pCtx[i], pBlock, pOperator->pExpr[i].base.pColumns);
    //      uint32_t flag = pOperator->pExpr[i].base.pParam[0].pCol->flag;
    //      if (TSDB_COL_IS_NORMAL_COL(flag) /*|| (pCtx[i].functionId == FUNCTION_BLKINFO) ||
    //          (TSDB_COL_IS_TAG(flag) && pOperator->pRuntimeEnv->scanFlag == MERGE_STAGE)*/) {

    //        SColumn* pCol = pOperator->pExpr[i].base.pParam[0].pCol;
    //        if (pCtx[i].columnIndex == -1) {
    //          for(int32_t j = 0; j < pBlock->info.numOfCols; ++j) {
    //            SColumnInfoData* pColData = taosArrayGet(pBlock->pDataBlock, j);
    //            if (pColData->info.colId == pCol->colId) {
    //              pCtx[i].columnIndex = j;
    //              break;
    //            }
    //          }
    //        }

    //        uint32_t status = aAggs[pCtx[i].functionId].status;
    //        if ((status & (FUNCSTATE_SELECTIVITY | FUNCSTATE_NEED_TS)) != 0) {
    //          SColumnInfoData* tsInfo = taosArrayGet(pBlock->pDataBlock, 0);
    // In case of the top/bottom query again the nest query result, which has no timestamp column
    // don't set the ptsList attribute.
    //          if (tsInfo->info.type == TSDB_DATA_TYPE_TIMESTAMP) {
    //            pCtx[i].ptsList = (int64_t*) tsInfo->pData;
    //          } else {
    //            pCtx[i].ptsList = NULL;
    //          }
    //        }
    //      } else if (TSDB_COL_IS_UD_COL(pCol->flag) && (pOperator->pRuntimeEnv->scanFlag == MERGE_STAGE)) {
    //        SColIndex*       pColIndex = &pOperator->pExpr[i].base.colInfo;
    //        SColumnInfoData* p = taosArrayGet(pBlock->pDataBlock, pColIndex->colIndex);
    //
    //        pCtx[i].pInput = p->pData;
    //        assert(p->info.colId == pColIndex->info.colId && pCtx[i].inputType == p->info.type);
    //        for(int32_t j = 0; j < pBlock->info.rows; ++j) {
    //          char* dst = p->pData + j * p->info.bytes;
    //          taosVariantDump(&pOperator->pExpr[i].base.param[1], dst, p->info.type, true);
    //        }
    //      }
  }

  return code;
}

static int32_t doAggregateImpl(SOperatorInfo* pOperator, TSKEY startTs, SqlFunctionCtx* pCtx) {
  for (int32_t k = 0; k < pOperator->numOfExprs; ++k) {
    if (functionNeedToExecute(&pCtx[k])) {
      // todo add a dummy funtion to avoid process check
      if (pCtx[k].fpSet.process != NULL) {
        int32_t code = pCtx[k].fpSet.process(&pCtx[k]);
        if (code != TSDB_CODE_SUCCESS) {
          qError("%s aggregate function error happens, code: %s", GET_TASKID(pOperator->pTaskInfo), tstrerror(code));
          return code;
        }
      }
    }
  }

  return TSDB_CODE_SUCCESS;
}

static void setPseudoOutputColInfo(SSDataBlock* pResult, SqlFunctionCtx* pCtx, SArray* pPseudoList) {
  size_t num = (pPseudoList != NULL) ? taosArrayGetSize(pPseudoList) : 0;
  for (int32_t i = 0; i < num; ++i) {
    pCtx[i].pOutput = taosArrayGet(pResult->pDataBlock, i);
  }
}

int32_t projectApplyFunctions(SExprInfo* pExpr, SSDataBlock* pResult, SSDataBlock* pSrcBlock, SqlFunctionCtx* pCtx,
                              int32_t numOfOutput, SArray* pPseudoList) {
  setPseudoOutputColInfo(pResult, pCtx, pPseudoList);
  pResult->info.groupId = pSrcBlock->info.groupId;

  // if the source equals to the destination, it is to create a new column as the result of scalar function or some
  // operators.
  bool createNewColModel = (pResult == pSrcBlock);

  int32_t numOfRows = 0;

  for (int32_t k = 0; k < numOfOutput; ++k) {
    int32_t         outputSlotId = pExpr[k].base.resSchema.slotId;
    SqlFunctionCtx* pfCtx = &pCtx[k];

    if (pExpr[k].pExpr->nodeType == QUERY_NODE_COLUMN) {  // it is a project query
      SColumnInfoData* pColInfoData = taosArrayGet(pResult->pDataBlock, outputSlotId);
      if (pResult->info.rows > 0 && !createNewColModel) {
        colDataMergeCol(pColInfoData, pResult->info.rows, &pResult->info.capacity, pfCtx->input.pData[0],
                        pfCtx->input.numOfRows);
      } else {
        colDataAssign(pColInfoData, pfCtx->input.pData[0], pfCtx->input.numOfRows);
      }

      numOfRows = pfCtx->input.numOfRows;
    } else if (pExpr[k].pExpr->nodeType == QUERY_NODE_VALUE) {
      SColumnInfoData* pColInfoData = taosArrayGet(pResult->pDataBlock, outputSlotId);

      int32_t offset = createNewColModel ? 0 : pResult->info.rows;
      for (int32_t i = 0; i < pSrcBlock->info.rows; ++i) {
        colDataAppend(pColInfoData, i + offset,
                      taosVariantGet(&pExpr[k].base.pParam[0].param, pExpr[k].base.pParam[0].param.nType),
                      TSDB_DATA_TYPE_NULL == pExpr[k].base.pParam[0].param.nType);
      }

      numOfRows = pSrcBlock->info.rows;
    } else if (pExpr[k].pExpr->nodeType == QUERY_NODE_OPERATOR) {
      SArray* pBlockList = taosArrayInit(4, POINTER_BYTES);
      taosArrayPush(pBlockList, &pSrcBlock);

      SColumnInfoData* pResColData = taosArrayGet(pResult->pDataBlock, outputSlotId);
      SColumnInfoData  idata = {.info = pResColData->info, .hasNull = true};

      SScalarParam dest = {.columnData = &idata};
      scalarCalculate(pExpr[k].pExpr->_optrRoot.pRootNode, pBlockList, &dest);

      int32_t startOffset = createNewColModel ? 0 : pResult->info.rows;
      colInfoDataEnsureCapacity(pResColData, startOffset, pResult->info.capacity);
      colDataMergeCol(pResColData, startOffset, &pResult->info.capacity, &idata, dest.numOfRows);

      numOfRows = dest.numOfRows;
      taosArrayDestroy(pBlockList);
    } else if (pExpr[k].pExpr->nodeType == QUERY_NODE_FUNCTION) {
      ASSERT(!fmIsAggFunc(pfCtx->functionId));

      // _rowts/_c0, not tbname column
      if (fmIsPseudoColumnFunc(pfCtx->functionId) && (!fmIsScanPseudoColumnFunc(pfCtx->functionId))) {
        // do nothing
      } else if (fmIsNonstandardSQLFunc(pfCtx->functionId)) {
        SResultRowEntryInfo* pResInfo = GET_RES_INFO(&pCtx[k]);
        pfCtx->fpSet.init(&pCtx[k], pResInfo);

        pfCtx->pOutput = taosArrayGet(pResult->pDataBlock, outputSlotId);
        pfCtx->offset = createNewColModel ? 0 : pResult->info.rows;  // set the start offset

        // set the timestamp(_rowts) output buffer
        if (taosArrayGetSize(pPseudoList) > 0) {
          int32_t* outputColIndex = taosArrayGet(pPseudoList, 0);
          pfCtx->pTsOutput = (SColumnInfoData*)pCtx[*outputColIndex].pOutput;
        }

        numOfRows = pfCtx->fpSet.process(pfCtx);
      } else {
        SArray* pBlockList = taosArrayInit(4, POINTER_BYTES);
        taosArrayPush(pBlockList, &pSrcBlock);

        SColumnInfoData* pResColData = taosArrayGet(pResult->pDataBlock, outputSlotId);
        SColumnInfoData  idata = {.info = pResColData->info, .hasNull = true};

        SScalarParam dest = {.columnData = &idata};
        int32_t      code = scalarCalculate((SNode*)pExpr[k].pExpr->_function.pFunctNode, pBlockList, &dest);
        if (code != TSDB_CODE_SUCCESS) {
          taosArrayDestroy(pBlockList);
          return code;
        }

        int32_t startOffset = createNewColModel ? 0 : pResult->info.rows;
        colInfoDataEnsureCapacity(pResColData, startOffset, pResult->info.capacity);
        colDataMergeCol(pResColData, startOffset, &pResult->info.capacity, &idata, dest.numOfRows);

        numOfRows = dest.numOfRows;
        taosArrayDestroy(pBlockList);
      }
    } else {
      ASSERT(0);
    }
  }

  if (!createNewColModel) {
    pResult->info.rows += numOfRows;
  }

  return TSDB_CODE_SUCCESS;
}

static void setResultRowKey(SResultRow* pResultRow, char* pData, int16_t type) {
  if (IS_VAR_DATA_TYPE(type)) {
    // todo disable this

    //    if (pResultRow->key == NULL) {
    //      pResultRow->key = taosMemoryMalloc(varDataTLen(pData));
    //      varDataCopy(pResultRow->key, pData);
    //    } else {
    //      ASSERT(memcmp(pResultRow->key, pData, varDataTLen(pData)) == 0);
    //    }
  } else {
    int64_t v = -1;
    GET_TYPED_DATA(v, int64_t, type, pData);

    pResultRow->win.skey = v;
    pResultRow->win.ekey = v;
  }
}

int32_t setGroupResultOutputBuf(SOptrBasicInfo* binfo, int32_t numOfCols, char* pData, int16_t type, int16_t bytes,
                                int32_t groupId, SDiskbasedBuf* pBuf, SExecTaskInfo* pTaskInfo,
                                SAggSupporter* pAggSup) {
  SResultRowInfo* pResultRowInfo = &binfo->resultRowInfo;
  SqlFunctionCtx* pCtx = binfo->pCtx;

  SResultRow* pResultRow =
      doSetResultOutBufByKey(pBuf, pResultRowInfo, (char*)pData, bytes, true, groupId, pTaskInfo, false, pAggSup);
  assert(pResultRow != NULL);

  setResultRowKey(pResultRow, pData, type);
  setResultRowInitCtx(pResultRow, pCtx, numOfCols, binfo->rowCellInfoOffset);
  return TSDB_CODE_SUCCESS;
}

static bool functionNeedToExecute(SqlFunctionCtx* pCtx) {
  struct SResultRowEntryInfo* pResInfo = GET_RES_INFO(pCtx);

  // in case of timestamp column, always generated results.
  int32_t functionId = pCtx->functionId;
  if (functionId == -1) {
    return false;
  }

  if (pCtx->scanFlag == REPEAT_SCAN) {
    return fmIsRepeatScanFunc(pCtx->functionId);
  }

  if (isRowEntryCompleted(pResInfo)) {
    return false;
  }

  //  if (functionId == FUNCTION_FIRST_DST || functionId == FUNCTION_FIRST) {
  //    //    return QUERY_IS_ASC_QUERY(pQueryAttr);
  //  }
  //
  //  // denote the order type
  //  if ((functionId == FUNCTION_LAST_DST || functionId == FUNCTION_LAST)) {
  //    //    return pCtx->param[0].i == pQueryAttr->order.order;
  //  }

  // in the reverse table scan, only the following functions need to be executed
  //  if (IS_REVERSE_SCAN(pRuntimeEnv) ||
  //      (pRuntimeEnv->scanFlag == REPEAT_SCAN && functionId != FUNCTION_STDDEV && functionId != FUNCTION_PERCT)) {
  //    return false;
  //  }

  return true;
}

static int32_t doCreateConstantValColumnAggInfo(SInputColumnInfoData* pInput, SFunctParam* pFuncParam, int32_t type,
                                                int32_t paramIndex, int32_t numOfRows) {
  if (pInput->pData[paramIndex] == NULL) {
    pInput->pData[paramIndex] = taosMemoryCalloc(1, sizeof(SColumnInfoData));
    if (pInput->pData[paramIndex] == NULL) {
      return TSDB_CODE_OUT_OF_MEMORY;
    }

    // Set the correct column info (data type and bytes)
    pInput->pData[paramIndex]->info.type = type;
    pInput->pData[paramIndex]->info.bytes = tDataTypes[type].bytes;
  }

  SColumnDataAgg* da = NULL;
  if (pInput->pColumnDataAgg[paramIndex] == NULL) {
    da = taosMemoryCalloc(1, sizeof(SColumnDataAgg));
    pInput->pColumnDataAgg[paramIndex] = da;
    if (da == NULL) {
      return TSDB_CODE_OUT_OF_MEMORY;
    }
  } else {
    da = pInput->pColumnDataAgg[paramIndex];
  }

  ASSERT(!IS_VAR_DATA_TYPE(type));

  if (type == TSDB_DATA_TYPE_BIGINT) {
    int64_t v = pFuncParam->param.i;
    *da = (SColumnDataAgg){.numOfNull = 0, .min = v, .max = v, .maxIndex = 0, .minIndex = 0, .sum = v * numOfRows};
  } else if (type == TSDB_DATA_TYPE_DOUBLE) {
    double v = pFuncParam->param.d;
    *da = (SColumnDataAgg){.numOfNull = 0, .maxIndex = 0, .minIndex = 0};

    *(double*)&da->min = v;
    *(double*)&da->max = v;
    *(double*)&da->sum = v * numOfRows;
  } else if (type == TSDB_DATA_TYPE_BOOL) {  // todo validate this data type
    bool v = pFuncParam->param.i;

    *da = (SColumnDataAgg){.numOfNull = 0, .maxIndex = 0, .minIndex = 0};
    *(bool*)&da->min = 0;
    *(bool*)&da->max = v;
    *(bool*)&da->sum = v * numOfRows;
  } else if (type == TSDB_DATA_TYPE_TIMESTAMP) {
    // do nothing
  } else {
    ASSERT(0);
  }

  return TSDB_CODE_SUCCESS;
}

void setBlockStatisInfo(SqlFunctionCtx* pCtx, SExprInfo* pExprInfo, SSDataBlock* pBlock) {
  int32_t numOfRows = pBlock->info.rows;

  SInputColumnInfoData* pInput = &pCtx->input;
  pInput->numOfRows = numOfRows;
  pInput->totalRows = numOfRows;

  if (pBlock->pBlockAgg != NULL) {
    pInput->colDataAggIsSet = true;

    for (int32_t j = 0; j < pExprInfo->base.numOfParams; ++j) {
      SFunctParam* pFuncParam = &pExprInfo->base.pParam[j];

      if (pFuncParam->type == FUNC_PARAM_TYPE_COLUMN) {
        int32_t slotId = pFuncParam->pCol->slotId;
        pInput->pColumnDataAgg[j] = pBlock->pBlockAgg[slotId];
        if (pInput->pColumnDataAgg[j] == NULL) {
          pInput->colDataAggIsSet = false;
        }

        // Here we set the column info data since the data type for each column data is required, but
        // the data in the corresponding SColumnInfoData will not be used.
        pInput->pData[j] = taosArrayGet(pBlock->pDataBlock, slotId);
      } else if (pFuncParam->type == FUNC_PARAM_TYPE_VALUE) {
        doCreateConstantValColumnAggInfo(pInput, pFuncParam, pFuncParam->param.nType, j, pBlock->info.rows);
      }
    }
  } else {
    pInput->colDataAggIsSet = false;
  }

  // set the statistics data for primary time stamp column
  //  if (pCtx->functionId == FUNCTION_SPREAD && pColumn->colId == PRIMARYKEY_TIMESTAMP_COL_ID) {
  //    pCtx->isAggSet = true;
  //    pCtx->agg.min = pBlock->info.window.skey;
  //    pCtx->agg.max = pBlock->info.window.ekey;
  //  }
}

// set the output buffer for the selectivity + tag query
static int32_t setSelectValueColumnInfo(SqlFunctionCtx* pCtx, int32_t numOfOutput) {
  int32_t num = 0;

  SqlFunctionCtx*  p = NULL;
  SqlFunctionCtx** pValCtx = taosMemoryCalloc(numOfOutput, POINTER_BYTES);
  if (pValCtx == NULL) {
    return TSDB_CODE_QRY_OUT_OF_MEMORY;
  }

  for (int32_t i = 0; i < numOfOutput; ++i) {
    if (strcmp(pCtx[i].pExpr->pExpr->_function.functionName, "_select_value") == 0) {
      pValCtx[num++] = &pCtx[i];
    } else if (fmIsAggFunc(pCtx[i].functionId)) {
      p = &pCtx[i];
    }
    //    if (functionId == FUNCTION_TAG_DUMMY || functionId == FUNCTION_TS_DUMMY) {
    //      tagLen += pCtx[i].resDataInfo.bytes;
    //      pTagCtx[num++] = &pCtx[i];
    //    } else if (functionId == FUNCTION_TS || functionId == FUNCTION_TAG) {
    //      // tag function may be the group by tag column
    //      // ts may be the required primary timestamp column
    //      continue;
    //    } else {
    //      // the column may be the normal column, group by normal_column, the functionId is FUNCTION_PRJ
    //    }
  }

  if (p != NULL) {
    p->subsidiaries.pCtx = pValCtx;
    p->subsidiaries.num = num;
  } else {
    taosMemoryFreeClear(pValCtx);
  }

  return TSDB_CODE_SUCCESS;
}

SqlFunctionCtx* createSqlFunctionCtx(SExprInfo* pExprInfo, int32_t numOfOutput, int32_t** rowCellInfoOffset) {
  SqlFunctionCtx* pFuncCtx = (SqlFunctionCtx*)taosMemoryCalloc(numOfOutput, sizeof(SqlFunctionCtx));
  if (pFuncCtx == NULL) {
    return NULL;
  }

  *rowCellInfoOffset = taosMemoryCalloc(numOfOutput, sizeof(int32_t));
  if (*rowCellInfoOffset == 0) {
    taosMemoryFreeClear(pFuncCtx);
    return NULL;
  }

  for (int32_t i = 0; i < numOfOutput; ++i) {
    SExprInfo* pExpr = &pExprInfo[i];

    SExprBasicInfo* pFunct = &pExpr->base;
    SqlFunctionCtx* pCtx = &pFuncCtx[i];

    pCtx->functionId = -1;
    pCtx->curBufPage = -1;
    pCtx->pExpr = pExpr;

    if (pExpr->pExpr->nodeType == QUERY_NODE_FUNCTION) {
      SFuncExecEnv env = {0};
      pCtx->functionId = pExpr->pExpr->_function.pFunctNode->funcId;

      if (fmIsAggFunc(pCtx->functionId) || fmIsNonstandardSQLFunc(pCtx->functionId)) {
        bool isUdaf = fmIsUserDefinedFunc(pCtx->functionId);
        if (!isUdaf) {
          fmGetFuncExecFuncs(pCtx->functionId, &pCtx->fpSet);
        } else {
          char* udfName = pExpr->pExpr->_function.pFunctNode->functionName;
          strncpy(pCtx->udfName, udfName, strlen(udfName));
          fmGetUdafExecFuncs(pCtx->functionId, &pCtx->fpSet);
        }
        pCtx->fpSet.getEnv(pExpr->pExpr->_function.pFunctNode, &env);
      } else {
        fmGetScalarFuncExecFuncs(pCtx->functionId, &pCtx->sfp);
        if (pCtx->sfp.getEnv != NULL) {
          pCtx->sfp.getEnv(pExpr->pExpr->_function.pFunctNode, &env);
        }
      }
      pCtx->resDataInfo.interBufSize = env.calcMemSize;
    } else if (pExpr->pExpr->nodeType == QUERY_NODE_COLUMN || pExpr->pExpr->nodeType == QUERY_NODE_OPERATOR ||
               pExpr->pExpr->nodeType == QUERY_NODE_VALUE) {
      // for simple column, the result buffer needs to hold at least one element.
      pCtx->resDataInfo.interBufSize = pFunct->resSchema.bytes;
    }

    pCtx->input.numOfInputCols = pFunct->numOfParams;
    pCtx->input.pData = taosMemoryCalloc(pFunct->numOfParams, POINTER_BYTES);
    pCtx->input.pColumnDataAgg = taosMemoryCalloc(pFunct->numOfParams, POINTER_BYTES);

    pCtx->pTsOutput = NULL;
    pCtx->resDataInfo.bytes = pFunct->resSchema.bytes;
    pCtx->resDataInfo.type = pFunct->resSchema.type;
    pCtx->order = TSDB_ORDER_ASC;
    pCtx->start.key = INT64_MIN;
    pCtx->end.key = INT64_MIN;
    pCtx->numOfParams = pExpr->base.numOfParams;

    pCtx->param = pFunct->pParam;
    //    for (int32_t j = 0; j < pCtx->numOfParams; ++j) {
    //      // set the order information for top/bottom query
    //      int32_t functionId = pCtx->functionId;
    //      if (functionId == FUNCTION_TOP || functionId == FUNCTION_BOTTOM || functionId == FUNCTION_DIFF) {
    //        int32_t f = getExprFunctionId(&pExpr[0]);
    //        assert(f == FUNCTION_TS || f == FUNCTION_TS_DUMMY);
    //
    //        //      pCtx->param[2].i = pQueryAttr->order.order;
    //        //      pCtx->param[2].nType = TSDB_DATA_TYPE_BIGINT;
    //        //      pCtx->param[3].i = functionId;
    //        //      pCtx->param[3].nType = TSDB_DATA_TYPE_BIGINT;
    //
    //        //      pCtx->param[1].i = pQueryAttr->order.col.info.colId;
    //      } else if (functionId == FUNCTION_INTERP) {
    //        //      pCtx->param[2].i = (int8_t)pQueryAttr->fillType;
    //        //      if (pQueryAttr->fillVal != NULL) {
    //        //        if (isNull((const char *)&pQueryAttr->fillVal[i], pCtx->inputType)) {
    //        //          pCtx->param[1].nType = TSDB_DATA_TYPE_NULL;
    //        //        } else {  // todo refactor, taosVariantCreateFromBinary should handle the NULL value
    //        //          if (pCtx->inputType != TSDB_DATA_TYPE_BINARY && pCtx->inputType != TSDB_DATA_TYPE_NCHAR) {
    //        //            taosVariantCreateFromBinary(&pCtx->param[1], (char *)&pQueryAttr->fillVal[i],
    //        pCtx->inputBytes, pCtx->inputType);
    //        //          }
    //        //        }
    //        //      }
    //      } else if (functionId == FUNCTION_TWA) {
    //        //      pCtx->param[1].i = pQueryAttr->window.skey;
    //        //      pCtx->param[1].nType = TSDB_DATA_TYPE_BIGINT;
    //        //      pCtx->param[2].i = pQueryAttr->window.ekey;
    //        //      pCtx->param[2].nType = TSDB_DATA_TYPE_BIGINT;
    //      } else if (functionId == FUNCTION_ARITHM) {
    //        //      pCtx->param[1].pz = (char*) getScalarFuncSupport(pRuntimeEnv->scalarSup, i);
    //      }
    //    }
  }

  for (int32_t i = 1; i < numOfOutput; ++i) {
    (*rowCellInfoOffset)[i] =
        (int32_t)((*rowCellInfoOffset)[i - 1] + sizeof(SResultRowEntryInfo) + pFuncCtx[i - 1].resDataInfo.interBufSize);
  }

  setSelectValueColumnInfo(pFuncCtx, numOfOutput);
  return pFuncCtx;
}

static void* destroySqlFunctionCtx(SqlFunctionCtx* pCtx, int32_t numOfOutput) {
  if (pCtx == NULL) {
    return NULL;
  }

  for (int32_t i = 0; i < numOfOutput; ++i) {
    for (int32_t j = 0; j < pCtx[i].numOfParams; ++j) {
      taosVariantDestroy(&pCtx[i].param[j].param);
    }

    taosVariantDestroy(&pCtx[i].tag);
    taosMemoryFreeClear(pCtx[i].subsidiaries.pCtx);
    taosMemoryFree(pCtx[i].input.pData);
    taosMemoryFree(pCtx[i].input.pColumnDataAgg);
  }

  taosMemoryFreeClear(pCtx);
  return NULL;
}

bool isTaskKilled(SExecTaskInfo* pTaskInfo) {
  // query has been executed more than tsShellActivityTimer, and the retrieve has not arrived
  // abort current query execution.
  if (pTaskInfo->owner != 0 &&
      ((taosGetTimestampSec() - pTaskInfo->cost.start / 1000) > 10 * getMaximumIdleDurationSec())
      /*(!needBuildResAfterQueryComplete(pTaskInfo))*/) {
    assert(pTaskInfo->cost.start != 0);
    //    qDebug("QInfo:%" PRIu64 " retrieve not arrive beyond %d ms, abort current query execution, start:%" PRId64
    //           ", current:%d", pQInfo->qId, 1, pQInfo->startExecTs, taosGetTimestampSec());
    //    return true;
  }

  return false;
}

void setTaskKilled(SExecTaskInfo* pTaskInfo) { pTaskInfo->code = TSDB_CODE_TSC_QUERY_CANCELLED; }

static bool isCachedLastQuery(STaskAttr* pQueryAttr) {
  for (int32_t i = 0; i < pQueryAttr->numOfOutput; ++i) {
    int32_t functionId = getExprFunctionId(&pQueryAttr->pExpr1[i]);
    if (functionId == FUNCTION_LAST || functionId == FUNCTION_LAST_DST) {
      continue;
    }

    return false;
  }

  int32_t order = TSDB_ORDER_ASC;
  if (order != TSDB_ORDER_DESC || !TSWINDOW_IS_EQUAL(pQueryAttr->window, TSWINDOW_DESC_INITIALIZER)) {
    return false;
  }

  if (pQueryAttr->groupbyColumn) {
    return false;
  }

  if (pQueryAttr->interval.interval > 0) {
    return false;
  }

  if (pQueryAttr->numOfFilterCols > 0 || pQueryAttr->havingNum > 0) {
    return false;
  }

  return true;
}

/////////////////////////////////////////////////////////////////////////////////////////////
// todo refactor : return window
void getAlignQueryTimeWindow(SInterval* pInterval, int32_t precision, int64_t key, STimeWindow* win) {
  win->skey = taosTimeTruncate(key, pInterval, precision);

  /*
   * if the realSkey > INT64_MAX - pInterval->interval, the query duration between
   * realSkey and realEkey must be less than one interval.Therefore, no need to adjust the query ranges.
   */
  win->ekey = taosTimeAdd(win->skey, pInterval->interval, pInterval->intervalUnit, precision) - 1;
  if (win->ekey < win->skey) {
    win->ekey = INT64_MAX;
  }
}

static int32_t updateBlockLoadStatus(STaskAttr* pQuery, int32_t status) {
  bool hasFirstLastFunc = false;
  bool hasOtherFunc = false;

  if (status == BLK_DATA_DATA_LOAD || status == BLK_DATA_FILTEROUT) {
    return status;
  }

  for (int32_t i = 0; i < pQuery->numOfOutput; ++i) {
    int32_t functionId = getExprFunctionId(&pQuery->pExpr1[i]);

    if (functionId == FUNCTION_TS || functionId == FUNCTION_TS_DUMMY || functionId == FUNCTION_TAG ||
        functionId == FUNCTION_TAG_DUMMY) {
      continue;
    }

    if (functionId == FUNCTION_FIRST_DST || functionId == FUNCTION_LAST_DST) {
      hasFirstLastFunc = true;
    } else {
      hasOtherFunc = true;
    }
  }

  if (hasFirstLastFunc && status == BLK_DATA_NOT_LOAD) {
    if (!hasOtherFunc) {
      return BLK_DATA_FILTEROUT;
    } else {
      return BLK_DATA_DATA_LOAD;
    }
  }

  return status;
}

// static void updateDataCheckOrder(SQInfo *pQInfo, SQueryTableReq* pQueryMsg, bool stableQuery) {
//   STaskAttr* pQueryAttr = pQInfo->runtimeEnv.pQueryAttr;
//
//   // in case of point-interpolation query, use asc order scan
//   char msg[] = "QInfo:0x%"PRIx64" scan order changed for %s query, old:%d, new:%d, qrange exchanged, old qrange:%"
//   PRId64
//                "-%" PRId64 ", new qrange:%" PRId64 "-%" PRId64;
//
//   // todo handle the case the the order irrelevant query type mixed up with order critical query type
//   // descending order query for last_row query
//   if (isFirstLastRowQuery(pQueryAttr)) {
//     //qDebug("QInfo:0x%"PRIx64" scan order changed for last_row query, old:%d, new:%d", pQInfo->qId,
//     pQueryAttr->order.order, TSDB_ORDER_ASC);
//
//     pQueryAttr->order.order = TSDB_ORDER_ASC;
//     if (pQueryAttr->window.skey > pQueryAttr->window.ekey) {
//       TSWAP(pQueryAttr->window.skey, pQueryAttr->window.ekey);
//     }
//
//     pQueryAttr->needReverseScan = false;
//     return;
//   }
//
//   if (pQueryAttr->groupbyColumn && pQueryAttr->order.order == TSDB_ORDER_DESC) {
//     pQueryAttr->order.order = TSDB_ORDER_ASC;
//     if (pQueryAttr->window.skey > pQueryAttr->window.ekey) {
//       TSWAP(pQueryAttr->window.skey, pQueryAttr->window.ekey);
//     }
//
//     pQueryAttr->needReverseScan = false;
//     doUpdateLastKey(pQueryAttr);
//     return;
//   }
//
//   if (pQueryAttr->pointInterpQuery && pQueryAttr->interval.interval == 0) {
//     if (!QUERY_IS_ASC_QUERY(pQueryAttr)) {
//       //qDebug(msg, pQInfo->qId, "interp", pQueryAttr->order.order, TSDB_ORDER_ASC, pQueryAttr->window.skey,
//       pQueryAttr->window.ekey, pQueryAttr->window.ekey, pQueryAttr->window.skey); TSWAP(pQueryAttr->window.skey,
//       pQueryAttr->window.ekey, TSKEY);
//     }
//
//     pQueryAttr->order.order = TSDB_ORDER_ASC;
//     return;
//   }
//
//   if (pQueryAttr->interval.interval == 0) {
//     if (onlyFirstQuery(pQueryAttr)) {
//       if (!QUERY_IS_ASC_QUERY(pQueryAttr)) {
//         //qDebug(msg, pQInfo->qId, "only-first", pQueryAttr->order.order, TSDB_ORDER_ASC, pQueryAttr->window.skey,
////               pQueryAttr->window.ekey, pQueryAttr->window.ekey, pQueryAttr->window.skey);
//
//        TSWAP(pQueryAttr->window.skey, pQueryAttr->window.ekey);
//        doUpdateLastKey(pQueryAttr);
//      }
//
//      pQueryAttr->order.order = TSDB_ORDER_ASC;
//      pQueryAttr->needReverseScan = false;
//    } else if (onlyLastQuery(pQueryAttr) && notContainSessionOrStateWindow(pQueryAttr)) {
//      if (QUERY_IS_ASC_QUERY(pQueryAttr)) {
//        //qDebug(msg, pQInfo->qId, "only-last", pQueryAttr->order.order, TSDB_ORDER_DESC, pQueryAttr->window.skey,
////               pQueryAttr->window.ekey, pQueryAttr->window.ekey, pQueryAttr->window.skey);
//
//        TSWAP(pQueryAttr->window.skey, pQueryAttr->window.ekey);
//        doUpdateLastKey(pQueryAttr);
//      }
//
//      pQueryAttr->order.order = TSDB_ORDER_DESC;
//      pQueryAttr->needReverseScan = false;
//    }
//
//  } else {  // interval query
//    if (stableQuery) {
//      if (onlyFirstQuery(pQueryAttr)) {
//        if (!QUERY_IS_ASC_QUERY(pQueryAttr)) {
//          //qDebug(msg, pQInfo->qId, "only-first stable", pQueryAttr->order.order, TSDB_ORDER_ASC,
////                 pQueryAttr->window.skey, pQueryAttr->window.ekey, pQueryAttr->window.ekey,
/// pQueryAttr->window.skey);
//
//          TSWAP(pQueryAttr->window.skey, pQueryAttr->window.ekey);
//          doUpdateLastKey(pQueryAttr);
//        }
//
//        pQueryAttr->order.order = TSDB_ORDER_ASC;
//        pQueryAttr->needReverseScan = false;
//      } else if (onlyLastQuery(pQueryAttr)) {
//        if (QUERY_IS_ASC_QUERY(pQueryAttr)) {
//          //qDebug(msg, pQInfo->qId, "only-last stable", pQueryAttr->order.order, TSDB_ORDER_DESC,
////                 pQueryAttr->window.skey, pQueryAttr->window.ekey, pQueryAttr->window.ekey,
/// pQueryAttr->window.skey);
//
//          TSWAP(pQueryAttr->window.skey, pQueryAttr->window.ekey);
//          doUpdateLastKey(pQueryAttr);
//        }
//
//        pQueryAttr->order.order = TSDB_ORDER_DESC;
//        pQueryAttr->needReverseScan = false;
//      }
//    }
//  }
//}

static void getIntermediateBufInfo(STaskRuntimeEnv* pRuntimeEnv, int32_t* ps, int32_t* rowsize) {
  STaskAttr* pQueryAttr = pRuntimeEnv->pQueryAttr;
  int32_t    MIN_ROWS_PER_PAGE = 4;

  *rowsize = (int32_t)(pQueryAttr->resultRowSize *
                       getRowNumForMultioutput(pQueryAttr, pQueryAttr->topBotQuery, pQueryAttr->stableQuery));
  int32_t overhead = sizeof(SFilePage);

  // one page contains at least two rows
  *ps = DEFAULT_INTERN_BUF_PAGE_SIZE;
  while (((*rowsize) * MIN_ROWS_PER_PAGE) > (*ps) - overhead) {
    *ps = ((*ps) << 1u);
  }
}

// static FORCE_INLINE bool doFilterByBlockStatistics(STaskRuntimeEnv* pRuntimeEnv, SDataStatis *pDataStatis,
// SqlFunctionCtx *pCtx, int32_t numOfRows) {
//   STaskAttr* pQueryAttr = pRuntimeEnv->pQueryAttr;
//
//   if (pDataStatis == NULL || pQueryAttr->pFilters == NULL) {
//     return true;
//   }
//
//   return filterRangeExecute(pQueryAttr->pFilters, pDataStatis, pQueryAttr->numOfCols, numOfRows);
// }

static bool overlapWithTimeWindow(STaskAttr* pQueryAttr, SDataBlockInfo* pBlockInfo) {
  STimeWindow w = {0};

  TSKEY sk = TMIN(pQueryAttr->window.skey, pQueryAttr->window.ekey);
  TSKEY ek = TMAX(pQueryAttr->window.skey, pQueryAttr->window.ekey);

  if (true) {
    //    getAlignQueryTimeWindow(pQueryAttr, pBlockInfo->window.skey, sk, ek, &w);
    assert(w.ekey >= pBlockInfo->window.skey);

    if (w.ekey < pBlockInfo->window.ekey) {
      return true;
    }

    while (1) {
      //      getNextTimeWindow(pQueryAttr, &w);
      if (w.skey > pBlockInfo->window.ekey) {
        break;
      }

      assert(w.ekey > pBlockInfo->window.ekey);
      if (w.skey <= pBlockInfo->window.ekey && w.skey > pBlockInfo->window.skey) {
        return true;
      }
    }
  } else {
    //    getAlignQueryTimeWindow(pQueryAttr, pBlockInfo->window.ekey, sk, ek, &w);
    assert(w.skey <= pBlockInfo->window.ekey);

    if (w.skey > pBlockInfo->window.skey) {
      return true;
    }

    while (1) {
      //      getNextTimeWindow(pQueryAttr, &w);
      if (w.ekey < pBlockInfo->window.skey) {
        break;
      }

      assert(w.skey < pBlockInfo->window.skey);
      if (w.ekey < pBlockInfo->window.ekey && w.ekey >= pBlockInfo->window.skey) {
        return true;
      }
    }
  }

  return false;
}

void doCompactSDataBlock(SSDataBlock* pBlock, int32_t numOfRows, int8_t* p) {
  int32_t len = 0;
  int32_t start = 0;
  for (int32_t j = 0; j < numOfRows; ++j) {
    if (p[j] == 1) {
      len++;
    } else {
      if (len > 0) {
        int32_t cstart = j - len;
        for (int32_t i = 0; i < pBlock->info.numOfCols; ++i) {
          SColumnInfoData* pColumnInfoData = taosArrayGet(pBlock->pDataBlock, i);

          int16_t bytes = pColumnInfoData->info.bytes;
          memmove(((char*)pColumnInfoData->pData) + start * bytes, pColumnInfoData->pData + cstart * bytes,
                  len * bytes);
        }

        start += len;
        len = 0;
      }
    }
  }

  if (len > 0) {
    int32_t cstart = numOfRows - len;
    for (int32_t i = 0; i < pBlock->info.numOfCols; ++i) {
      SColumnInfoData* pColumnInfoData = taosArrayGet(pBlock->pDataBlock, i);

      int16_t bytes = pColumnInfoData->info.bytes;
      memmove(pColumnInfoData->pData + start * bytes, pColumnInfoData->pData + cstart * bytes, len * bytes);
    }

    start += len;
    len = 0;
  }

  pBlock->info.rows = start;
  pBlock->pBlockAgg = NULL;  // clean the block statistics info

  if (start > 0) {
    SColumnInfoData* pColumnInfoData = taosArrayGet(pBlock->pDataBlock, 0);
    if (pColumnInfoData->info.type == TSDB_DATA_TYPE_TIMESTAMP &&
        pColumnInfoData->info.colId == PRIMARYKEY_TIMESTAMP_COL_ID) {
      pBlock->info.window.skey = *(int64_t*)pColumnInfoData->pData;
      pBlock->info.window.ekey = *(int64_t*)(pColumnInfoData->pData + TSDB_KEYSIZE * (start - 1));
    }
  }
}

static uint32_t doFilterByBlockTimeWindow(STableScanInfo* pTableScanInfo, SSDataBlock* pBlock) {
  SqlFunctionCtx* pCtx = pTableScanInfo->pCtx;
  uint32_t        status = BLK_DATA_NOT_LOAD;

  int32_t numOfOutput = pTableScanInfo->numOfOutput;
  for (int32_t i = 0; i < numOfOutput; ++i) {
    int32_t functionId = pCtx[i].functionId;
    int32_t colId = pTableScanInfo->pExpr[i].base.pParam[0].pCol->colId;

    // group by + first/last should not apply the first/last block filter
    if (functionId < 0) {
      status |= BLK_DATA_DATA_LOAD;
      return status;
    } else {
      //      status |= aAggs[functionId].dataReqFunc(&pTableScanInfo->pCtx[i], &pBlock->info.window, colId);
      //      if ((status & BLK_DATA_DATA_LOAD) == BLK_DATA_DATA_LOAD) {
      //        return status;
      //      }
    }
  }

  return status;
}

int32_t loadDataBlockOnDemand(SExecTaskInfo* pTaskInfo, STableScanInfo* pTableScanInfo, SSDataBlock* pBlock,
                              uint32_t* status) {
  *status = BLK_DATA_NOT_LOAD;

  pBlock->pDataBlock = NULL;
  pBlock->pBlockAgg = NULL;

  //  int64_t groupId = pRuntimeEnv->current->groupIndex;
  //  bool    ascQuery = QUERY_IS_ASC_QUERY(pQueryAttr);

  STaskCostInfo* pCost = &pTaskInfo->cost;

//  pCost->totalBlocks += 1;
//  pCost->totalRows += pBlock->info.rows;
#if 0
  // Calculate all time windows that are overlapping or contain current data block.
  // If current data block is contained by all possible time window, do not load current data block.
  if (/*pQueryAttr->pFilters || */pQueryAttr->groupbyColumn || pQueryAttr->sw.gap > 0 ||
      (QUERY_IS_INTERVAL_QUERY(pQueryAttr) && overlapWithTimeWindow(pTaskInfo, &pBlock->info))) {
    (*status) = BLK_DATA_DATA_LOAD;
  }

  // check if this data block is required to load
  if ((*status) != BLK_DATA_DATA_LOAD) {
    bool needFilter = true;

    // the pCtx[i] result is belonged to previous time window since the outputBuf has not been set yet,
    // the filter result may be incorrect. So in case of interval query, we need to set the correct time output buffer
    if (QUERY_IS_INTERVAL_QUERY(pQueryAttr)) {
      SResultRow* pResult = NULL;

      bool  masterScan = IS_MAIN_SCAN(pRuntimeEnv);
      TSKEY k = ascQuery? pBlock->info.window.skey : pBlock->info.window.ekey;

      STimeWindow win = getActiveTimeWindow(pTableScanInfo->pResultRowInfo, k, pQueryAttr);
      if (pQueryAttr->pointInterpQuery) {
        needFilter = chkWindowOutputBufByKey(pRuntimeEnv, pTableScanInfo->pResultRowInfo, &win, masterScan, &pResult, groupId,
                                    pTableScanInfo->pCtx, pTableScanInfo->numOfOutput,
                                    pTableScanInfo->rowCellInfoOffset);
      } else {
        if (setResultOutputBufByKey(pRuntimeEnv, pTableScanInfo->pResultRowInfo, pBlock->info.uid, &win, masterScan, &pResult, groupId,
                                    pTableScanInfo->pCtx, pTableScanInfo->numOfOutput,
                                    pTableScanInfo->rowCellInfoOffset) != TSDB_CODE_SUCCESS) {
          longjmp(pRuntimeEnv->env, TSDB_CODE_QRY_OUT_OF_MEMORY);
        }
      }
    } else if (pQueryAttr->stableQuery && (!pQueryAttr->tsCompQuery) && (!pQueryAttr->diffQuery)) { // stable aggregate, not interval aggregate or normal column aggregate
      doSetTableGroupOutputBuf(pRuntimeEnv, pTableScanInfo->pResultRowInfo, pTableScanInfo->pCtx,
                               pTableScanInfo->rowCellInfoOffset, pTableScanInfo->numOfOutput,
                               pRuntimeEnv->current->groupIndex);
    }

    if (needFilter) {
      (*status) = doFilterByBlockTimeWindow(pTableScanInfo, pBlock);
    } else {
      (*status) = BLK_DATA_DATA_LOAD;
    }
  }

  SDataBlockInfo* pBlockInfo = &pBlock->info;
//  *status = updateBlockLoadStatus(pRuntimeEnv->pQueryAttr, *status);

  if ((*status) == BLK_DATA_NOT_LOAD || (*status) == BLK_DATA_FILTEROUT) {
    //qDebug("QInfo:0x%"PRIx64" data block discard, brange:%" PRId64 "-%" PRId64 ", rows:%d", pQInfo->qId, pBlockInfo->window.skey,
//           pBlockInfo->window.ekey, pBlockInfo->rows);
    pCost->skipBlocks += 1;
  } else if ((*status) == BLK_DATA_SMA_LOAD) {
    // this function never returns error?
    pCost->loadBlockStatis += 1;
//    tsdbRetrieveDataBlockStatisInfo(pTableScanInfo->pTsdbReadHandle, &pBlock->pBlockAgg);

    if (pBlock->pBlockAgg == NULL) {  // data block statistics does not exist, load data block
//      pBlock->pDataBlock = tsdbRetrieveDataBlock(pTableScanInfo->pTsdbReadHandle, NULL);
      pCost->totalCheckedRows += pBlock->info.rows;
    }
  } else {
    assert((*status) == BLK_DATA_DATA_LOAD);

    // load the data block statistics to perform further filter
    pCost->loadBlockStatis += 1;
//    tsdbRetrieveDataBlockStatisInfo(pTableScanInfo->pTsdbReadHandle, &pBlock->pBlockAgg);

    if (pQueryAttr->topBotQuery && pBlock->pBlockAgg != NULL) {
      { // set previous window
        if (QUERY_IS_INTERVAL_QUERY(pQueryAttr)) {
          SResultRow* pResult = NULL;

          bool  masterScan = IS_MAIN_SCAN(pRuntimeEnv);
          TSKEY k = ascQuery? pBlock->info.window.skey : pBlock->info.window.ekey;

          STimeWindow win = getActiveTimeWindow(pTableScanInfo->pResultRowInfo, k, pQueryAttr);
          if (setResultOutputBufByKey(pRuntimeEnv, pTableScanInfo->pResultRowInfo, pBlock->info.uid, &win, masterScan, &pResult, groupId,
                                      pTableScanInfo->pCtx, pTableScanInfo->numOfOutput,
                                      pTableScanInfo->rowCellInfoOffset) != TSDB_CODE_SUCCESS) {
            longjmp(pRuntimeEnv->env, TSDB_CODE_QRY_OUT_OF_MEMORY);
          }
        }
      }
      bool load = false;
      for (int32_t i = 0; i < pQueryAttr->numOfOutput; ++i) {
        int32_t functionId = pTableScanInfo->pCtx[i].functionId;
        if (functionId == FUNCTION_TOP || functionId == FUNCTION_BOTTOM) {
//          load = topbot_datablock_filter(&pTableScanInfo->pCtx[i], (char*)&(pBlock->pBlockAgg[i].min),
//                                         (char*)&(pBlock->pBlockAgg[i].max));
          if (!load) { // current block has been discard due to filter applied
            pCost->skipBlocks += 1;
            //qDebug("QInfo:0x%"PRIx64" data block discard, brange:%" PRId64 "-%" PRId64 ", rows:%d", pQInfo->qId,
//                   pBlockInfo->window.skey, pBlockInfo->window.ekey, pBlockInfo->rows);
            (*status) = BLK_DATA_FILTEROUT;
            return TSDB_CODE_SUCCESS;
          }
        }
      }
    }

    // current block has been discard due to filter applied
//    if (!doFilterByBlockStatistics(pRuntimeEnv, pBlock->pBlockAgg, pTableScanInfo->pCtx, pBlockInfo->rows)) {
//      pCost->skipBlocks += 1;
//      qDebug("QInfo:0x%"PRIx64" data block discard, brange:%" PRId64 "-%" PRId64 ", rows:%d", pQInfo->qId, pBlockInfo->window.skey,
//             pBlockInfo->window.ekey, pBlockInfo->rows);
//      (*status) = BLK_DATA_FILTEROUT;
//      return TSDB_CODE_SUCCESS;
//    }

    pCost->totalCheckedRows += pBlockInfo->rows;
    pCost->loadBlocks += 1;
//    pBlock->pDataBlock = tsdbRetrieveDataBlock(pTableScanInfo->pTsdbReadHandle, NULL);
//    if (pBlock->pDataBlock == NULL) {
//      return terrno;
//    }

//    if (pQueryAttr->pFilters != NULL) {
//      filterSetColFieldData(pQueryAttr->pFilters, pBlock->info.numOfCols, pBlock->pDataBlock);
//    }

//    if (pQueryAttr->pFilters != NULL || pRuntimeEnv->pTsBuf != NULL) {
//      filterColRowsInDataBlock(pRuntimeEnv, pBlock, ascQuery);
//    }
  }
#endif
  return TSDB_CODE_SUCCESS;
}

void copyToSDataBlock(SSDataBlock* pBlock, int32_t* offset, SGroupResInfo* pGroupResInfo, SDiskbasedBuf* pResBuf) {
  pBlock->info.rows = 0;

  int32_t code = TSDB_CODE_SUCCESS;
  while (pGroupResInfo->currentGroup < pGroupResInfo->totalGroup) {
    // all results in current group have been returned to client, try next group
    if ((pGroupResInfo->pRows == NULL) || taosArrayGetSize(pGroupResInfo->pRows) == 0) {
      assert(pGroupResInfo->index == 0);
      //      if ((code = mergeIntoGroupResult(&pGroupResInfo, pRuntimeEnv, offset)) != TSDB_CODE_SUCCESS) {
      return;
      //      }
    }

    //    doCopyToSDataBlock(pResBuf, pGroupResInfo, TSDB_ORDER_ASC, pBlock, );

    // current data are all dumped to result buffer, clear it
    if (!hasRemainDataInCurrentGroup(pGroupResInfo)) {
      cleanupGroupResInfo(pGroupResInfo);
      if (!incNextGroup(pGroupResInfo)) {
        break;
      }
    }

    // enough results in data buffer, return
    //    if (pBlock->info.rows >= threshold) {
    //      break;
    //    }
  }
}

static void updateTableQueryInfoForReverseScan(STableQueryInfo* pTableQueryInfo) {
  if (pTableQueryInfo == NULL) {
    return;
  }

  //  TSWAP(pTableQueryInfo->win.skey, pTableQueryInfo->win.ekey);
  //  pTableQueryInfo->lastKey = pTableQueryInfo->win.skey;

  //  SWITCH_ORDER(pTableQueryInfo->cur.order);
  //  pTableQueryInfo->cur.vgroupIndex = -1;

  // set the index to be the end slot of result rows array
  //  SResultRowInfo* pResultRowInfo = &pTableQueryInfo->resInfo;
  //  if (pResultRowInfo->size > 0) {
  //    pResultRowInfo->curPos = pResultRowInfo->size - 1;
  //  } else {
  //    pResultRowInfo->curPos = -1;
  //  }
}

void initResultRow(SResultRow* pResultRow) {
  //  pResultRow->pEntryInfo = (struct SResultRowEntryInfo*)((char*)pResultRow + sizeof(SResultRow));
}

/*
 * The start of each column SResultRowEntryInfo is denote by RowCellInfoOffset.
 * Note that in case of top/bottom query, the whole multiple rows of result is treated as only one row of results.
 * +------------+-----------------result column 1------------+------------------result column 2-----------+
 * | SResultRow | SResultRowEntryInfo | intermediate buffer1 | SResultRowEntryInfo | intermediate buffer 2|
 * +------------+--------------------------------------------+--------------------------------------------+
 *           offset[0]                                  offset[1]                                   offset[2]
 */
// TODO refactor: some function move away
void setFunctionResultOutput(SOptrBasicInfo* pInfo, SAggSupporter* pSup, int32_t stage, int32_t numOfExprs,
                             SExecTaskInfo* pTaskInfo) {
  SqlFunctionCtx* pCtx = pInfo->pCtx;
  SSDataBlock*    pDataBlock = pInfo->pRes;
  int32_t*        rowCellInfoOffset = pInfo->rowCellInfoOffset;

  SResultRowInfo* pResultRowInfo = &pInfo->resultRowInfo;
  initResultRowInfo(pResultRowInfo, 16);

  int64_t     tid = 0;
  int64_t     groupId = 0;
  SResultRow* pRow = doSetResultOutBufByKey(pSup->pResultBuf, pResultRowInfo, (char*)&tid, sizeof(tid), true, groupId,
                                            pTaskInfo, false, pSup);

  ASSERT(pDataBlock->info.numOfCols == numOfExprs);
  for (int32_t i = 0; i < pDataBlock->info.numOfCols; ++i) {
    struct SResultRowEntryInfo* pEntry = getResultCell(pRow, i, rowCellInfoOffset);
    cleanupResultRowEntry(pEntry);

    pCtx[i].resultInfo = pEntry;
    pCtx[i].scanFlag = stage;

    // set the timestamp output buffer for top/bottom/diff query
    //    int32_t fid = pCtx[i].functionId;
    //    if (fid == FUNCTION_TOP || fid == FUNCTION_BOTTOM || fid == FUNCTION_DIFF || fid == FUNCTION_DERIVATIVE) {
    //      if (i > 0) pCtx[i].pTsOutput = pCtx[i-1].pOutput;
    //    }
  }

  initCtxOutputBuffer(pCtx, pDataBlock->info.numOfCols);
}

void updateOutputBuf(SOptrBasicInfo* pBInfo, int32_t* bufCapacity, int32_t numOfInputRows) {
  SSDataBlock* pDataBlock = pBInfo->pRes;

  int32_t newSize = pDataBlock->info.rows + numOfInputRows + 5;  // extra output buffer
  if ((*bufCapacity) < newSize) {
    for (int32_t i = 0; i < pDataBlock->info.numOfCols; ++i) {
      SColumnInfoData* pColInfo = taosArrayGet(pDataBlock->pDataBlock, i);

      char* p = taosMemoryRealloc(pColInfo->pData, newSize * pColInfo->info.bytes);
      if (p != NULL) {
        pColInfo->pData = p;

        // it starts from the tail of the previously generated results.
        pBInfo->pCtx[i].pOutput = pColInfo->pData;
        (*bufCapacity) = newSize;
      } else {
        // longjmp
      }
    }
  }

  for (int32_t i = 0; i < pDataBlock->info.numOfCols; ++i) {
    SColumnInfoData* pColInfo = taosArrayGet(pDataBlock->pDataBlock, i);
    pBInfo->pCtx[i].pOutput = pColInfo->pData + pColInfo->info.bytes * pDataBlock->info.rows;

    // set the correct pointer after the memory buffer reallocated.
    int32_t functionId = pBInfo->pCtx[i].functionId;

    if (functionId == FUNCTION_TOP || functionId == FUNCTION_BOTTOM || functionId == FUNCTION_DIFF ||
        functionId == FUNCTION_DERIVATIVE) {
      //      if (i > 0) pBInfo->pCtx[i].pTsOutput = pBInfo->pCtx[i - 1].pOutput;
    }
  }
}

void copyTsColoum(SSDataBlock* pRes, SqlFunctionCtx* pCtx, int32_t numOfOutput) {
  bool    needCopyTs = false;
  int32_t tsNum = 0;
  char*   src = NULL;
  for (int32_t i = 0; i < numOfOutput; i++) {
    int32_t functionId = pCtx[i].functionId;
    if (functionId == FUNCTION_DIFF || functionId == FUNCTION_DERIVATIVE) {
      needCopyTs = true;
      if (i > 0 && pCtx[i - 1].functionId == FUNCTION_TS_DUMMY) {
        SColumnInfoData* pColRes = taosArrayGet(pRes->pDataBlock, i - 1);  // find ts data
        src = pColRes->pData;
      }
    } else if (functionId == FUNCTION_TS_DUMMY) {
      tsNum++;
    }
  }

  if (!needCopyTs) return;
  if (tsNum < 2) return;
  if (src == NULL) return;

  for (int32_t i = 0; i < numOfOutput; i++) {
    int32_t functionId = pCtx[i].functionId;
    if (functionId == FUNCTION_TS_DUMMY) {
      SColumnInfoData* pColRes = taosArrayGet(pRes->pDataBlock, i);
      memcpy(pColRes->pData, src, pColRes->info.bytes * pRes->info.rows);
    }
  }
}

void initCtxOutputBuffer(SqlFunctionCtx* pCtx, int32_t size) {
  for (int32_t j = 0; j < size; ++j) {
    struct SResultRowEntryInfo* pResInfo = GET_RES_INFO(&pCtx[j]);
    if (isRowEntryInitialized(pResInfo) || fmIsPseudoColumnFunc(pCtx[j].functionId) || pCtx[j].functionId == -1 ||
        fmIsScalarFunc(pCtx[j].functionId)) {
      continue;
    }

    pCtx[j].fpSet.init(&pCtx[j], pCtx[j].resultInfo);
  }
}

void setTaskStatus(SExecTaskInfo* pTaskInfo, int8_t status) {
  if (status == TASK_NOT_COMPLETED) {
    pTaskInfo->status = status;
  } else {
    // QUERY_NOT_COMPLETED is not compatible with any other status, so clear its position first
    CLEAR_QUERY_STATUS(pTaskInfo, TASK_NOT_COMPLETED);
    pTaskInfo->status |= status;
  }
}

// todo merged with the build group result.
void finalizeMultiTupleQueryResult(int32_t numOfOutput, SDiskbasedBuf* pBuf, SResultRowInfo* pResultRowInfo,
                                   int32_t* rowCellInfoOffset) {
  for (int32_t i = 0; i < pResultRowInfo->size; ++i) {
    SResultRowPosition* pPos = &pResultRowInfo->pPosition[i];

    SFilePage*  bufPage = getBufPage(pBuf, pPos->pageId);
    SResultRow* pRow = (SResultRow*)((char*)bufPage + pPos->offset);

    // TODO ignore the close status anyway.
    //    if (!isResultRowClosed(pRow)) {
    //      continue;
    //    }

    for (int32_t j = 0; j < numOfOutput; ++j) {
      struct SResultRowEntryInfo* pResInfo = getResultCell(pRow, j, rowCellInfoOffset);
      if (!isRowEntryInitialized(pResInfo)) {
        continue;
      }

      if (pRow->numOfRows < pResInfo->numOfRes) {
        pRow->numOfRows = pResInfo->numOfRes;
      }
    }

    releaseBufPage(pBuf, bufPage);
  }
}

STableQueryInfo* createTableQueryInfo(void* buf, STimeWindow win) {
  STableQueryInfo* pTableQueryInfo = buf;
  pTableQueryInfo->lastKey = win.skey;
  return pTableQueryInfo;
}

void destroyTableQueryInfoImpl(STableQueryInfo* pTableQueryInfo) {
  if (pTableQueryInfo == NULL) {
    return;
  }

  //  taosVariantDestroy(&pTableQueryInfo->tag);
  //  cleanupResultRowInfo(&pTableQueryInfo->resInfo);
}

void setResultRowInitCtx(SResultRow* pResult, SqlFunctionCtx* pCtx, int32_t numOfOutput, int32_t* rowCellInfoOffset) {
  for (int32_t i = 0; i < numOfOutput; ++i) {
    pCtx[i].resultInfo = getResultCell(pResult, i, rowCellInfoOffset);

    struct SResultRowEntryInfo* pResInfo = pCtx[i].resultInfo;
    if (isRowEntryCompleted(pResInfo) && isRowEntryInitialized(pResInfo)) {
      continue;
    }

    if (fmIsWindowPseudoColumnFunc(pCtx[i].functionId)) {
      continue;
    }

    if (!pResInfo->initialized) {
      if (pCtx[i].functionId != -1) {
        pCtx[i].fpSet.init(&pCtx[i], pResInfo);
      } else {
        pResInfo->initialized = true;
      }
    }
  }
}

static void extractQualifiedTupleByFilterResult(SSDataBlock* pBlock, const int8_t* rowRes, bool keep);
void        doFilter(const SNode* pFilterNode, SSDataBlock* pBlock, SArray* pColMatchInfo) {
  if (pFilterNode == NULL) {
    return;
  }

  SFilterInfo* filter = NULL;

  // todo move to the initialization function
  int32_t code = filterInitFromNode((SNode*)pFilterNode, &filter, 0);

  SFilterColumnParam param1 = {.numOfCols = pBlock->info.numOfCols, .pDataBlock = pBlock->pDataBlock};
  code = filterSetDataFromSlotId(filter, &param1);

  int8_t* rowRes = NULL;

  // todo the keep seems never to be True??
  bool keep = filterExecute(filter, pBlock, &rowRes, NULL, param1.numOfCols);
  filterFreeInfo(filter);

  extractQualifiedTupleByFilterResult(pBlock, rowRes, keep);
  blockDataUpdateTsWindow(pBlock);
}

void extractQualifiedTupleByFilterResult(SSDataBlock* pBlock, const int8_t* rowRes, bool keep) {
  if (keep) {
    return;
  }

  if (rowRes != NULL) {
    SSDataBlock* px = createOneDataBlock(pBlock, false);
    blockDataEnsureCapacity(px, pBlock->info.rows);

    int32_t totalRows = pBlock->info.rows;

    for (int32_t i = 0; i < pBlock->info.numOfCols; ++i) {
      SColumnInfoData* pDst = taosArrayGet(px->pDataBlock, i);
      SColumnInfoData* pSrc = taosArrayGet(pBlock->pDataBlock, i);

      // it is a reserved column for scalar function, and no data in this column yet.
      if (pSrc->pData == NULL) {
        continue;
      }

      int32_t numOfRows = 0;
      for (int32_t j = 0; j < totalRows; ++j) {
        if (rowRes[j] == 0) {
          continue;
        }

        if (colDataIsNull_s(pSrc, j)) {
          colDataAppendNULL(pDst, numOfRows);
        } else {
          colDataAppend(pDst, numOfRows, colDataGetData(pSrc, j), false);
        }
        numOfRows += 1;
      }

      if (pBlock->info.rows == totalRows) {
        pBlock->info.rows = numOfRows;
      } else {
        ASSERT(pBlock->info.rows == numOfRows);
      }

      *pSrc = *pDst;
    }
  } else {
    // do nothing
    pBlock->info.rows = 0;
  }
}

void doSetTableGroupOutputBuf(SAggOperatorInfo* pAggInfo, int32_t numOfOutput, uint64_t groupId,
                              SExecTaskInfo* pTaskInfo) {
  // for simple group by query without interval, all the tables belong to one group result.
  int64_t uid = 0;

  SResultRowInfo* pResultRowInfo = &pAggInfo->binfo.resultRowInfo;
  SqlFunctionCtx* pCtx = pAggInfo->binfo.pCtx;
  int32_t*        rowCellInfoOffset = pAggInfo->binfo.rowCellInfoOffset;

  SResultRow* pResultRow = doSetResultOutBufByKey(pAggInfo->aggSup.pResultBuf, pResultRowInfo, (char*)&groupId,
                                                  sizeof(groupId), true, groupId, pTaskInfo, false, &pAggInfo->aggSup);
  assert(pResultRow != NULL);

  /*
   * not assign result buffer yet, add new result buffer
   * all group belong to one result set, and each group result has different group id so set the id to be one
   */
  if (pResultRow->pageId == -1) {
    int32_t ret =
        addNewWindowResultBuf(pResultRow, pAggInfo->aggSup.pResultBuf, groupId, pAggInfo->binfo.pRes->info.rowSize);
    if (ret != TSDB_CODE_SUCCESS) {
      return;
    }
  }

  setResultRowInitCtx(pResultRow, pCtx, numOfOutput, rowCellInfoOffset);
}

void setExecutionContext(int32_t numOfOutput, uint64_t groupId, SExecTaskInfo* pTaskInfo, SAggOperatorInfo* pAggInfo) {
  if (pAggInfo->groupId != INT32_MIN && pAggInfo->groupId == groupId) {
    return;
  }

  doSetTableGroupOutputBuf(pAggInfo, numOfOutput, groupId, pTaskInfo);

  // record the current active group id
  pAggInfo->groupId = groupId;
}

/**
 * For interval query of both super table and table, copy the data in ascending order, since the output results are
 * ordered in SWindowResutl already. While handling the group by query for both table and super table,
 * all group result are completed already.
 *
 * @param pQInfo
 * @param result
 */
int32_t doCopyToSDataBlock(SExecTaskInfo* taskInfo, SSDataBlock* pBlock, SExprInfo* pExprInfo, SDiskbasedBuf* pBuf,
                           SGroupResInfo* pGroupResInfo, int32_t* rowCellOffset, SqlFunctionCtx* pCtx,
                           int32_t numOfExprs) {
  int32_t numOfRows = getNumOfTotalRes(pGroupResInfo);
  int32_t start = pGroupResInfo->index;

  // qDebug("QInfo:0x%"PRIx64" start to copy data from windowResInfo to output buf", GET_TASKID(pRuntimeEnv));

  for (int32_t i = start; i < numOfRows; i += 1) {
    SResKeyPos* pPos = taosArrayGetP(pGroupResInfo->pRows, i);
    SFilePage*  page = getBufPage(pBuf, pPos->pos.pageId);

    SResultRow* pRow = (SResultRow*)((char*)page + pPos->pos.offset);
    if (pRow->numOfRows == 0) {
      pGroupResInfo->index += 1;
      continue;
    }

    if (pBlock->info.rows + pRow->numOfRows > pBlock->info.capacity) {
      break;
    }

    pGroupResInfo->index += 1;

    for (int32_t j = 0; j < numOfExprs; ++j) {
      int32_t slotId = pExprInfo[j].base.resSchema.slotId;

      pCtx[j].resultInfo = getResultCell(pRow, j, rowCellOffset);
      if (pCtx[j].fpSet.finalize) {
        int32_t code = pCtx[j].fpSet.finalize(&pCtx[j], pBlock);
        if (TAOS_FAILED(code)) {
          qError("%s build result data block error, code %s", GET_TASKID(taskInfo), tstrerror(code));
          taskInfo->code = code;
          longjmp(taskInfo->env, code);
        }
      } else if (strcmp(pCtx[j].pExpr->pExpr->_function.functionName, "_select_value") == 0) {
        // do nothing, todo refactor
      } else {
        // expand the result into multiple rows. E.g., _wstartts, top(k, 20)
        // the _wstartts needs to copy to 20 following rows, since the results of top-k expands to 20 different rows.
        SColumnInfoData* pColInfoData = taosArrayGet(pBlock->pDataBlock, slotId);
        char*            in = GET_ROWCELL_INTERBUF(pCtx[j].resultInfo);
        for (int32_t k = 0; k < pRow->numOfRows; ++k) {
          colDataAppend(pColInfoData, pBlock->info.rows + k, in, pCtx[j].resultInfo->isNullRes);
        }
      }
    }

    releaseBufPage(pBuf, page);
    pBlock->info.rows += pRow->numOfRows;
    if (pBlock->info.rows >= pBlock->info.capacity) {  // output buffer is full
      break;
    }
  }

  // qDebug("QInfo:0x%"PRIx64" copy data to query buf completed", GET_TASKID(pRuntimeEnv));
  blockDataUpdateTsWindow(pBlock);
  return 0;
}

void doBuildResultDatablock(SOperatorInfo* pOperator, SOptrBasicInfo* pbInfo, SGroupResInfo* pGroupResInfo,
                            SDiskbasedBuf* pBuf) {
  assert(pGroupResInfo->currentGroup <= pGroupResInfo->totalGroup);

  SExprInfo*     pExprInfo = pOperator->pExpr;
  int32_t        numOfExprs = pOperator->numOfExprs;
  SExecTaskInfo* pTaskInfo = pOperator->pTaskInfo;

  int32_t*        rowCellOffset = pbInfo->rowCellInfoOffset;
  SSDataBlock*    pBlock = pbInfo->pRes;
  SqlFunctionCtx* pCtx = pbInfo->pCtx;

  blockDataCleanup(pBlock);
  if (!hasRemainDataInCurrentGroup(pGroupResInfo)) {
    return;
  }

  doCopyToSDataBlock(pTaskInfo, pBlock, pExprInfo, pBuf, pGroupResInfo, rowCellOffset, pCtx, numOfExprs);

  // add condition (pBlock->info.rows >= 1) just to runtime happy
  blockDataUpdateTsWindow(pBlock);
}

static void updateNumOfRowsInResultRows(SqlFunctionCtx* pCtx, int32_t numOfOutput, SResultRowInfo* pResultRowInfo,
                                        int32_t* rowCellInfoOffset) {
  // update the number of result for each, only update the number of rows for the corresponding window result.
  //  if (QUERY_IS_INTERVAL_QUERY(pQueryAttr)) {
  //    return;
  //  }
#if 0
  for (int32_t i = 0; i < pResultRowInfo->size; ++i) {
    SResultRow* pResult = pResultRowInfo->pResult[i];

    for (int32_t j = 0; j < numOfOutput; ++j) {
      int32_t functionId = pCtx[j].functionId;
      if (functionId == FUNCTION_TS || functionId == FUNCTION_TAG || functionId == FUNCTION_TAGPRJ) {
        continue;
      }

      SResultRowEntryInfo* pCell = getResultCell(pResult, j, rowCellInfoOffset);
      pResult->numOfRows = (uint16_t)(TMAX(pResult->numOfRows, pCell->numOfRes));
    }
  }
#endif
}

static int32_t compressQueryColData(SColumnInfoData* pColRes, int32_t numOfRows, char* data, int8_t compressed) {
  int32_t colSize = pColRes->info.bytes * numOfRows;
  return (*(tDataTypes[pColRes->info.type].compFunc))(pColRes->pData, colSize, numOfRows, data,
                                                      colSize + COMP_OVERFLOW_BYTES, compressed, NULL, 0);
}

int32_t doFillTimeIntervalGapsInResults(struct SFillInfo* pFillInfo, SSDataBlock* pBlock, int32_t capacity) {
  //  for(int32_t i = 0; i < pFillInfo->numOfCols; ++i) {
  //    SColumnInfoData* pColInfoData = taosArrayGet(pOutput->pDataBlock, i);
  //    p[i] = pColInfoData->pData + (pColInfoData->info.bytes * pOutput->info.rows);
  //  }

  int32_t numOfRows = (int32_t)taosFillResultDataBlock(pFillInfo, pBlock, capacity - pBlock->info.rows);
  pBlock->info.rows += numOfRows;

  return pBlock->info.rows;
}

void publishOperatorProfEvent(SOperatorInfo* pOperator, EQueryProfEventType eventType) {
  SQueryProfEvent event = {0};

  event.eventType = eventType;
  event.eventTime = taosGetTimestampUs();
  event.operatorType = pOperator->operatorType;
  //    if (pQInfo->summary.queryProfEvents) {
  //      taosArrayPush(pQInfo->summary.queryProfEvents, &event);
  //    }
}

void publishQueryAbortEvent(SExecTaskInfo* pTaskInfo, int32_t code) {
  SQueryProfEvent event;
  event.eventType = QUERY_PROF_QUERY_ABORT;
  event.eventTime = taosGetTimestampUs();
  event.abortCode = code;

  if (pTaskInfo->cost.queryProfEvents) {
    taosArrayPush(pTaskInfo->cost.queryProfEvents, &event);
  }
}

typedef struct {
  uint8_t operatorType;
  int64_t beginTime;
  int64_t endTime;
  int64_t selfTime;
  int64_t descendantsTime;
} SOperatorStackItem;

static void doOperatorExecProfOnce(SOperatorStackItem* item, SQueryProfEvent* event, SArray* opStack,
                                   SHashObj* profResults) {
  item->endTime = event->eventTime;
  item->selfTime = (item->endTime - item->beginTime) - (item->descendantsTime);

  for (int32_t j = 0; j < taosArrayGetSize(opStack); ++j) {
    SOperatorStackItem* ancestor = taosArrayGet(opStack, j);
    ancestor->descendantsTime += item->selfTime;
  }

  uint8_t              operatorType = item->operatorType;
  SOperatorProfResult* result = taosHashGet(profResults, &operatorType, sizeof(operatorType));
  if (result != NULL) {
    result->sumRunTimes++;
    result->sumSelfTime += item->selfTime;
  } else {
    SOperatorProfResult opResult;
    opResult.operatorType = operatorType;
    opResult.sumSelfTime = item->selfTime;
    opResult.sumRunTimes = 1;
    taosHashPut(profResults, &(operatorType), sizeof(operatorType), &opResult, sizeof(opResult));
  }
}

void calculateOperatorProfResults(void) {
  //  if (pQInfo->summary.queryProfEvents == NULL) {
  //    // qDebug("QInfo:0x%"PRIx64" query prof events array is null", pQInfo->qId);
  //    return;
  //  }
  //
  //  if (pQInfo->summary.operatorProfResults == NULL) {
  //    // qDebug("QInfo:0x%"PRIx64" operator prof results hash is null", pQInfo->qId);
  //    return;
  //  }

  SArray* opStack = taosArrayInit(32, sizeof(SOperatorStackItem));
  if (opStack == NULL) {
    return;
  }
#if 0
  size_t    size = taosArrayGetSize(pQInfo->summary.queryProfEvents);
  SHashObj* profResults = pQInfo->summary.operatorProfResults;

  for (int i = 0; i < size; ++i) {
    SQueryProfEvent* event = taosArrayGet(pQInfo->summary.queryProfEvents, i);
    if (event->eventType == QUERY_PROF_BEFORE_OPERATOR_EXEC) {
      SOperatorStackItem opItem;
      opItem.operatorType = event->operatorType;
      opItem.beginTime = event->eventTime;
      opItem.descendantsTime = 0;
      taosArrayPush(opStack, &opItem);
    } else if (event->eventType == QUERY_PROF_AFTER_OPERATOR_EXEC) {
      SOperatorStackItem* item = taosArrayPop(opStack);
      assert(item->operatorType == event->operatorType);
      doOperatorExecProfOnce(item, event, opStack, profResults);
    } else if (event->eventType == QUERY_PROF_QUERY_ABORT) {
      SOperatorStackItem* item;
      while ((item = taosArrayPop(opStack)) != NULL) {
        doOperatorExecProfOnce(item, event, opStack, profResults);
      }
    }
  }
#endif
  taosArrayDestroy(opStack);
}

void queryCostStatis(SExecTaskInfo* pTaskInfo) {
  STaskCostInfo* pSummary = &pTaskInfo->cost;

  //  uint64_t hashSize = taosHashGetMemSize(pQInfo->runtimeEnv.pResultRowHashTable);
  //  hashSize += taosHashGetMemSize(pRuntimeEnv->tableqinfoGroupInfo.map);
  //  pSummary->hashSize = hashSize;

  // add the merge time
  pSummary->elapsedTime += pSummary->firstStageMergeTime;

  //  SResultRowPool* p = pTaskInfo->pool;
  //  if (p != NULL) {
  //    pSummary->winInfoSize = getResultRowPoolMemSize(p);
  //    pSummary->numOfTimeWindows = getNumOfAllocatedResultRows(p);
  //  } else {
  //    pSummary->winInfoSize = 0;
  //    pSummary->numOfTimeWindows = 0;
  //  }
  //
  //  calculateOperatorProfResults(pQInfo);

  SFileBlockLoadRecorder* pRecorder = pSummary->pRecoder;
  if (pSummary->pRecoder != NULL) {
    qDebug("%s :cost summary: elapsed time:%" PRId64 " us, first merge:%" PRId64
           " us, total blocks:%d, "
           "load block statis:%d, load data block:%d, total rows:%" PRId64 ", check rows:%" PRId64,
           GET_TASKID(pTaskInfo), pSummary->elapsedTime, pSummary->firstStageMergeTime, pRecorder->totalBlocks,
           pRecorder->loadBlockStatis, pRecorder->loadBlocks, pRecorder->totalRows, pRecorder->totalCheckedRows);
  }
  // qDebug("QInfo:0x%"PRIx64" :cost summary: winResPool size:%.2f Kb, numOfWin:%"PRId64", tableInfoSize:%.2f Kb,
  // hashTable:%.2f Kb", pQInfo->qId, pSummary->winInfoSize/1024.0,
  //      pSummary->numOfTimeWindows, pSummary->tableInfoSize/1024.0, pSummary->hashSize/1024.0);

  if (pSummary->operatorProfResults) {
    SOperatorProfResult* opRes = taosHashIterate(pSummary->operatorProfResults, NULL);
    while (opRes != NULL) {
      // qDebug("QInfo:0x%" PRIx64 " :cost summary: operator : %d, exec times: %" PRId64 ", self time: %" PRId64,
      //             pQInfo->qId, opRes->operatorType, opRes->sumRunTimes, opRes->sumSelfTime);
      opRes = taosHashIterate(pSummary->operatorProfResults, opRes);
    }
  }
}

// static void updateOffsetVal(STaskRuntimeEnv *pRuntimeEnv, SDataBlockInfo *pBlockInfo) {
//   STaskAttr *pQueryAttr = pRuntimeEnv->pQueryAttr;
//   STableQueryInfo* pTableQueryInfo = pRuntimeEnv->current;
//
//   int32_t step = GET_FORWARD_DIRECTION_FACTOR(pQueryAttr->order.order);
//
//   if (pQueryAttr->limit.offset == pBlockInfo->rows) {  // current block will ignore completed
//     pTableQueryInfo->lastKey = QUERY_IS_ASC_QUERY(pQueryAttr) ? pBlockInfo->window.ekey + step :
//     pBlockInfo->window.skey + step; pQueryAttr->limit.offset = 0; return;
//   }
//
//   if (QUERY_IS_ASC_QUERY(pQueryAttr)) {
//     pQueryAttr->pos = (int32_t)pQueryAttr->limit.offset;
//   } else {
//     pQueryAttr->pos = pBlockInfo->rows - (int32_t)pQueryAttr->limit.offset - 1;
//   }
//
//   assert(pQueryAttr->pos >= 0 && pQueryAttr->pos <= pBlockInfo->rows - 1);
//
//   SArray *         pDataBlock = tsdbRetrieveDataBlock(pRuntimeEnv->pTsdbReadHandle, NULL);
//   SColumnInfoData *pColInfoData = taosArrayGet(pDataBlock, 0);
//
//   // update the pQueryAttr->limit.offset value, and pQueryAttr->pos value
//   TSKEY *keys = (TSKEY *) pColInfoData->pData;
//
//   // update the offset value
//   pTableQueryInfo->lastKey = keys[pQueryAttr->pos];
//   pQueryAttr->limit.offset = 0;
//
//   int32_t numOfRes = tableApplyFunctionsOnBlock(pRuntimeEnv, pBlockInfo, NULL, binarySearchForKey, pDataBlock);
//
//   //qDebug("QInfo:0x%"PRIx64" check data block, brange:%" PRId64 "-%" PRId64 ", numBlocksOfStep:%d, numOfRes:%d,
//   lastKey:%"PRId64, GET_TASKID(pRuntimeEnv),
//          pBlockInfo->window.skey, pBlockInfo->window.ekey, pBlockInfo->rows, numOfRes, pQuery->current->lastKey);
// }

// void skipBlocks(STaskRuntimeEnv *pRuntimeEnv) {
//   STaskAttr *pQueryAttr = pRuntimeEnv->pQueryAttr;
//
//   if (pQueryAttr->limit.offset <= 0 || pQueryAttr->numOfFilterCols > 0) {
//     return;
//   }
//
//   pQueryAttr->pos = 0;
//   int32_t step = GET_FORWARD_DIRECTION_FACTOR(pQueryAttr->order.order);
//
//   STableQueryInfo* pTableQueryInfo = pRuntimeEnv->current;
//   TsdbQueryHandleT pTsdbReadHandle = pRuntimeEnv->pTsdbReadHandle;
//
//   SDataBlockInfo blockInfo = SDATA_BLOCK_INITIALIZER;
//   while (tsdbNextDataBlock(pTsdbReadHandle)) {
//     if (isTaskKilled(pRuntimeEnv->qinfo)) {
//       longjmp(pRuntimeEnv->env, TSDB_CODE_TSC_QUERY_CANCELLED);
//     }
//
//     tsdbRetrieveDataBlockInfo(pTsdbReadHandle, &blockInfo);
//
//     if (pQueryAttr->limit.offset > blockInfo.rows) {
//       pQueryAttr->limit.offset -= blockInfo.rows;
//       pTableQueryInfo->lastKey = (QUERY_IS_ASC_QUERY(pQueryAttr)) ? blockInfo.window.ekey : blockInfo.window.skey;
//       pTableQueryInfo->lastKey += step;
//
//       //qDebug("QInfo:0x%"PRIx64" skip rows:%d, offset:%" PRId64, GET_TASKID(pRuntimeEnv), blockInfo.rows,
//              pQuery->limit.offset);
//     } else {  // find the appropriated start position in current block
//       updateOffsetVal(pRuntimeEnv, &blockInfo);
//       break;
//     }
//   }
//
//   if (terrno != TSDB_CODE_SUCCESS) {
//     longjmp(pRuntimeEnv->env, terrno);
//   }
// }

// static TSKEY doSkipIntervalProcess(STaskRuntimeEnv* pRuntimeEnv, STimeWindow* win, SDataBlockInfo* pBlockInfo,
// STableQueryInfo* pTableQueryInfo) {
//   STaskAttr *pQueryAttr = pRuntimeEnv->pQueryAttr;
//   SResultRowInfo *pWindowResInfo = &pRuntimeEnv->resultRowInfo;
//
//   assert(pQueryAttr->limit.offset == 0);
//   STimeWindow tw = *win;
//   getNextTimeWindow(pQueryAttr, &tw);
//
//   if ((tw.skey <= pBlockInfo->window.ekey && QUERY_IS_ASC_QUERY(pQueryAttr)) ||
//       (tw.ekey >= pBlockInfo->window.skey && !QUERY_IS_ASC_QUERY(pQueryAttr))) {
//
//     // load the data block and check data remaining in current data block
//     // TODO optimize performance
//     SArray *         pDataBlock = tsdbRetrieveDataBlock(pRuntimeEnv->pTsdbReadHandle, NULL);
//     SColumnInfoData *pColInfoData = taosArrayGet(pDataBlock, 0);
//
//     tw = *win;
//     int32_t startPos =
//         getNextQualifiedWindow(pQueryAttr, &tw, pBlockInfo, pColInfoData->pData, binarySearchForKey, -1);
//     assert(startPos >= 0);
//
//     // set the abort info
//     pQueryAttr->pos = startPos;
//
//     // reset the query start timestamp
//     pTableQueryInfo->win.skey = ((TSKEY *)pColInfoData->pData)[startPos];
//     pQueryAttr->window.skey = pTableQueryInfo->win.skey;
//     TSKEY key = pTableQueryInfo->win.skey;
//
//     pWindowResInfo->prevSKey = tw.skey;
//     int32_t index = pRuntimeEnv->resultRowInfo.curIndex;
//
//     int32_t numOfRes = tableApplyFunctionsOnBlock(pRuntimeEnv, pBlockInfo, NULL, binarySearchForKey, pDataBlock);
//     pRuntimeEnv->resultRowInfo.curIndex = index;  // restore the window index
//
//     //qDebug("QInfo:0x%"PRIx64" check data block, brange:%" PRId64 "-%" PRId64 ", numOfRows:%d, numOfRes:%d,
//     lastKey:%" PRId64,
//            GET_TASKID(pRuntimeEnv), pBlockInfo->window.skey, pBlockInfo->window.ekey, pBlockInfo->rows, numOfRes,
//            pQueryAttr->current->lastKey);
//
//     return key;
//   } else {  // do nothing
//     pQueryAttr->window.skey      = tw.skey;
//     pWindowResInfo->prevSKey = tw.skey;
//     pTableQueryInfo->lastKey = tw.skey;
//
//     return tw.skey;
//   }
//
//   return true;
// }

// static bool skipTimeInterval(STaskRuntimeEnv *pRuntimeEnv, TSKEY* start) {
//   STaskAttr *pQueryAttr = pRuntimeEnv->pQueryAttr;
//   if (QUERY_IS_ASC_QUERY(pQueryAttr)) {
//     assert(*start <= pRuntimeEnv->current->lastKey);
//   } else {
//     assert(*start >= pRuntimeEnv->current->lastKey);
//   }
//
//   // if queried with value filter, do NOT forward query start position
//   if (pQueryAttr->limit.offset <= 0 || pQueryAttr->numOfFilterCols > 0 || pRuntimeEnv->pTsBuf != NULL ||
//   pRuntimeEnv->pFillInfo != NULL) {
//     return true;
//   }
//
//   /*
//    * 1. for interval without interpolation query we forward pQueryAttr->interval.interval at a time for
//    *    pQueryAttr->limit.offset times. Since hole exists, pQueryAttr->interval.interval*pQueryAttr->limit.offset
//    value is
//    *    not valid. otherwise, we only forward pQueryAttr->limit.offset number of points
//    */
//   assert(pRuntimeEnv->resultRowInfo.prevSKey == TSKEY_INITIAL_VAL);
//
//   STimeWindow w = TSWINDOW_INITIALIZER;
//   bool ascQuery = QUERY_IS_ASC_QUERY(pQueryAttr);
//
//   SResultRowInfo *pWindowResInfo = &pRuntimeEnv->resultRowInfo;
//   STableQueryInfo *pTableQueryInfo = pRuntimeEnv->current;
//
//   SDataBlockInfo blockInfo = SDATA_BLOCK_INITIALIZER;
//   while (tsdbNextDataBlock(pRuntimeEnv->pTsdbReadHandle)) {
//     tsdbRetrieveDataBlockInfo(pRuntimeEnv->pTsdbReadHandle, &blockInfo);
//
//     if (QUERY_IS_ASC_QUERY(pQueryAttr)) {
//       if (pWindowResInfo->prevSKey == TSKEY_INITIAL_VAL) {
//         getAlignQueryTimeWindow(pQueryAttr, blockInfo.window.skey, blockInfo.window.skey, pQueryAttr->window.ekey,
//         &w); pWindowResInfo->prevSKey = w.skey;
//       }
//     } else {
//       getAlignQueryTimeWindow(pQueryAttr, blockInfo.window.ekey, pQueryAttr->window.ekey, blockInfo.window.ekey, &w);
//       pWindowResInfo->prevSKey = w.skey;
//     }
//
//     // the first time window
//     STimeWindow win = getActiveTimeWindow(pWindowResInfo, pWindowResInfo->prevSKey, pQueryAttr);
//
//     while (pQueryAttr->limit.offset > 0) {
//       STimeWindow tw = win;
//
//       if ((win.ekey <= blockInfo.window.ekey && ascQuery) || (win.ekey >= blockInfo.window.skey && !ascQuery)) {
//         pQueryAttr->limit.offset -= 1;
//         pWindowResInfo->prevSKey = win.skey;
//
//         // current time window is aligned with blockInfo.window.ekey
//         // restart it from next data block by set prevSKey to be TSKEY_INITIAL_VAL;
//         if ((win.ekey == blockInfo.window.ekey && ascQuery) || (win.ekey == blockInfo.window.skey && !ascQuery)) {
//           pWindowResInfo->prevSKey = TSKEY_INITIAL_VAL;
//         }
//       }
//
//       if (pQueryAttr->limit.offset == 0) {
//         *start = doSkipIntervalProcess(pRuntimeEnv, &win, &blockInfo, pTableQueryInfo);
//         return true;
//       }
//
//       // current window does not ended in current data block, try next data block
//       getNextTimeWindow(pQueryAttr, &tw);
//
//       /*
//        * If the next time window still starts from current data block,
//        * load the primary timestamp column first, and then find the start position for the next queried time window.
//        * Note that only the primary timestamp column is required.
//        * TODO: Optimize for this cases. All data blocks are not needed to be loaded, only if the first actually
//        required
//        * time window resides in current data block.
//        */
//       if ((tw.skey <= blockInfo.window.ekey && ascQuery) || (tw.ekey >= blockInfo.window.skey && !ascQuery)) {
//
//         SArray *pDataBlock = tsdbRetrieveDataBlock(pRuntimeEnv->pTsdbReadHandle, NULL);
//         SColumnInfoData *pColInfoData = taosArrayGet(pDataBlock, 0);
//
//         if ((win.ekey > blockInfo.window.ekey && ascQuery) || (win.ekey < blockInfo.window.skey && !ascQuery)) {
//           pQueryAttr->limit.offset -= 1;
//         }
//
//         if (pQueryAttr->limit.offset == 0) {
//           *start = doSkipIntervalProcess(pRuntimeEnv, &win, &blockInfo, pTableQueryInfo);
//           return true;
//         } else {
//           tw = win;
//           int32_t startPos =
//               getNextQualifiedWindow(pQueryAttr, &tw, &blockInfo, pColInfoData->pData, binarySearchForKey, -1);
//           assert(startPos >= 0);
//
//           // set the abort info
//           pQueryAttr->pos = startPos;
//           pTableQueryInfo->lastKey = ((TSKEY *)pColInfoData->pData)[startPos];
//           pWindowResInfo->prevSKey = tw.skey;
//           win = tw;
//         }
//       } else {
//         break;  // offset is not 0, and next time window begins or ends in the next block.
//       }
//     }
//   }
//
//   // check for error
//   if (terrno != TSDB_CODE_SUCCESS) {
//     longjmp(pRuntimeEnv->env, terrno);
//   }
//
//   return true;
// }

int32_t appendDownstream(SOperatorInfo* p, SOperatorInfo** pDownstream, int32_t num) {
  if (p->pDownstream == NULL) {
    assert(p->numOfDownstream == 0);
  }

  p->pDownstream = taosMemoryCalloc(1, num * POINTER_BYTES);
  if (p->pDownstream == NULL) {
    return TSDB_CODE_OUT_OF_MEMORY;
  }

  memcpy(p->pDownstream, pDownstream, num * POINTER_BYTES);
  p->numOfDownstream = num;
  return TSDB_CODE_SUCCESS;
}

static void doDestroyTableQueryInfo(STableGroupInfo* pTableqinfoGroupInfo);

static void doTableQueryInfoTimeWindowCheck(SExecTaskInfo* pTaskInfo, STableQueryInfo* pTableQueryInfo, int32_t order) {
#if 0
    if (order == TSDB_ORDER_ASC) {
    assert(
        (pTableQueryInfo->win.skey <= pTableQueryInfo->win.ekey) &&
        (pTableQueryInfo->lastKey >= pTaskInfo->window.skey) &&
        (pTableQueryInfo->win.skey >= pTaskInfo->window.skey && pTableQueryInfo->win.ekey <= pTaskInfo->window.ekey));
  } else {
    assert(
        (pTableQueryInfo->win.skey >= pTableQueryInfo->win.ekey) &&
        (pTableQueryInfo->lastKey <= pTaskInfo->window.skey) &&
        (pTableQueryInfo->win.skey <= pTaskInfo->window.skey && pTableQueryInfo->win.ekey >= pTaskInfo->window.ekey));
  }
#endif
}

// static void updateTableIdInfo(STableQueryInfo* pTableQueryInfo, SSDataBlock* pBlock, SHashObj* pTableIdInfo, int32_t
// order) {
//   int32_t step = GET_FORWARD_DIRECTION_FACTOR(order);
//   pTableQueryInfo->lastKey = ((order == TSDB_ORDER_ASC)? pBlock->info.window.ekey:pBlock->info.window.skey) + step;
//
//   if (pTableQueryInfo->pTable == NULL) {
//     return;
//   }
//
//   STableIdInfo tidInfo = createTableIdInfo(pTableQueryInfo);
//   STableIdInfo *idinfo = taosHashGet(pTableIdInfo, &tidInfo.tid, sizeof(tidInfo.tid));
//   if (idinfo != NULL) {
//     assert(idinfo->tid == tidInfo.tid && idinfo->uid == tidInfo.uid);
//     idinfo->key = tidInfo.key;
//   } else {
//     taosHashPut(pTableIdInfo, &tidInfo.tid, sizeof(tidInfo.tid), &tidInfo, sizeof(STableIdInfo));
//   }
// }

int32_t loadRemoteDataCallback(void* param, const SDataBuf* pMsg, int32_t code) {
  SSourceDataInfo* pSourceDataInfo = (SSourceDataInfo*)param;
  if (code == TSDB_CODE_SUCCESS) {
    pSourceDataInfo->pRsp = pMsg->pData;

    SRetrieveTableRsp* pRsp = pSourceDataInfo->pRsp;
    pRsp->numOfRows = htonl(pRsp->numOfRows);
    pRsp->compLen = htonl(pRsp->compLen);
    pRsp->numOfCols = htonl(pRsp->numOfCols);
    pRsp->useconds = htobe64(pRsp->useconds);
  } else {
    pSourceDataInfo->code = code;
  }

  pSourceDataInfo->status = EX_SOURCE_DATA_READY;
  tsem_post(&pSourceDataInfo->pEx->ready);
  return TSDB_CODE_SUCCESS;
}

static void destroySendMsgInfo(SMsgSendInfo* pMsgBody) {
  assert(pMsgBody != NULL);
  taosMemoryFreeClear(pMsgBody->msgInfo.pData);
  taosMemoryFreeClear(pMsgBody);
}

void qProcessFetchRsp(void* parent, SRpcMsg* pMsg, SEpSet* pEpSet) {
  SMsgSendInfo* pSendInfo = (SMsgSendInfo*)pMsg->info.ahandle;
  assert(pMsg->info.ahandle != NULL);

  SDataBuf buf = {.len = pMsg->contLen, .pData = NULL};

  if (pMsg->contLen > 0) {
    buf.pData = taosMemoryCalloc(1, pMsg->contLen);
    if (buf.pData == NULL) {
      terrno = TSDB_CODE_OUT_OF_MEMORY;
      pMsg->code = TSDB_CODE_OUT_OF_MEMORY;
    } else {
      memcpy(buf.pData, pMsg->pCont, pMsg->contLen);
    }
  }

  pSendInfo->fp(pSendInfo->param, &buf, pMsg->code);
  rpcFreeCont(pMsg->pCont);
  destroySendMsgInfo(pSendInfo);
}

static int32_t doSendFetchDataRequest(SExchangeInfo* pExchangeInfo, SExecTaskInfo* pTaskInfo, int32_t sourceIndex) {
  size_t totalSources = taosArrayGetSize(pExchangeInfo->pSources);

  SResFetchReq* pMsg = taosMemoryCalloc(1, sizeof(SResFetchReq));
  if (NULL == pMsg) {
    pTaskInfo->code = TSDB_CODE_QRY_OUT_OF_MEMORY;
    return pTaskInfo->code;
  }

  SDownstreamSourceNode* pSource = taosArrayGet(pExchangeInfo->pSources, sourceIndex);
  SSourceDataInfo*       pDataInfo = taosArrayGet(pExchangeInfo->pSourceDataInfo, sourceIndex);

  qDebug("%s build fetch msg and send to vgId:%d, ep:%s, taskId:0x%" PRIx64 ", %d/%" PRIzu, GET_TASKID(pTaskInfo),
         pSource->addr.nodeId, pSource->addr.epSet.eps[0].fqdn, pSource->taskId, sourceIndex, totalSources);

  pMsg->header.vgId = htonl(pSource->addr.nodeId);
  pMsg->sId = htobe64(pSource->schedId);
  pMsg->taskId = htobe64(pSource->taskId);
  pMsg->queryId = htobe64(pTaskInfo->id.queryId);

  // send the fetch remote task result reques
  SMsgSendInfo* pMsgSendInfo = taosMemoryCalloc(1, sizeof(SMsgSendInfo));
  if (NULL == pMsgSendInfo) {
    taosMemoryFreeClear(pMsg);
    qError("%s prepare message %d failed", GET_TASKID(pTaskInfo), (int32_t)sizeof(SMsgSendInfo));
    pTaskInfo->code = TSDB_CODE_QRY_OUT_OF_MEMORY;
    return pTaskInfo->code;
  }

  pMsgSendInfo->param = pDataInfo;
  pMsgSendInfo->msgInfo.pData = pMsg;
  pMsgSendInfo->msgInfo.len = sizeof(SResFetchReq);
  pMsgSendInfo->msgType = TDMT_VND_FETCH;
  pMsgSendInfo->fp = loadRemoteDataCallback;

  int64_t transporterId = 0;
  int32_t code = asyncSendMsgToServer(pExchangeInfo->pTransporter, &pSource->addr.epSet, &transporterId, pMsgSendInfo);
  return TSDB_CODE_SUCCESS;
}

// NOTE: sources columns are more than the destination SSDatablock columns.
void relocateColumnData(SSDataBlock* pBlock, const SArray* pColMatchInfo, SArray* pCols) {
  size_t numOfSrcCols = taosArrayGetSize(pCols);

  int32_t i = 0, j = 0;
  while (i < numOfSrcCols && j < taosArrayGetSize(pColMatchInfo)) {
    SColumnInfoData* p = taosArrayGet(pCols, i);
    SColMatchInfo*   pmInfo = taosArrayGet(pColMatchInfo, j);
    if (!pmInfo->output) {
      j++;
      continue;
    }

    if (p->info.colId == pmInfo->colId) {
      taosArraySet(pBlock->pDataBlock, pmInfo->targetSlotId, p);
      i++;
      j++;
    } else if (p->info.colId < pmInfo->colId) {
      i++;
    } else {
      ASSERT(0);
    }
  }
}

int32_t setSDataBlockFromFetchRsp(SSDataBlock* pRes, SLoadRemoteDataInfo* pLoadInfo, int32_t numOfRows, char* pData,
                                  int32_t compLen, int32_t numOfOutput, int64_t startTs, uint64_t* total,
                                  SArray* pColList) {
  if (pColList == NULL) {  // data from other sources
    blockDataEnsureCapacity(pRes, numOfRows);

    int32_t dataLen = *(int32_t*)pData;
    pData += sizeof(int32_t);

    pRes->info.groupId = *(uint64_t*)pData;
    pData += sizeof(uint64_t);

    int32_t* colLen = (int32_t*)pData;

    char* pStart = pData + sizeof(int32_t) * numOfOutput;
    for (int32_t i = 0; i < numOfOutput; ++i) {
      colLen[i] = htonl(colLen[i]);
      ASSERT(colLen[i] >= 0);

      SColumnInfoData* pColInfoData = taosArrayGet(pRes->pDataBlock, i);
      if (IS_VAR_DATA_TYPE(pColInfoData->info.type)) {
        pColInfoData->varmeta.length = colLen[i];
        pColInfoData->varmeta.allocLen = colLen[i];

        memcpy(pColInfoData->varmeta.offset, pStart, sizeof(int32_t) * numOfRows);
        pStart += sizeof(int32_t) * numOfRows;

        if (colLen[i] > 0) {
          pColInfoData->pData = taosMemoryMalloc(colLen[i]);
        }
      } else {
        memcpy(pColInfoData->nullbitmap, pStart, BitmapLen(numOfRows));
        pStart += BitmapLen(numOfRows);
      }

      if (colLen[i] > 0) {
        memcpy(pColInfoData->pData, pStart, colLen[i]);
      }

      // TODO setting this flag to true temporarily so aggregate function on stable will
      // examine NULL value for non-primary key column
      pColInfoData->hasNull = true;
      pStart += colLen[i];
    }
  } else {  // extract data according to pColList
    ASSERT(numOfOutput == taosArrayGetSize(pColList));
    char* pStart = pData;

    int32_t numOfCols = htonl(*(int32_t*)pStart);
    pStart += sizeof(int32_t);

    // todo refactor:extract method
    SSysTableSchema* pSchema = (SSysTableSchema*)pStart;
    for (int32_t i = 0; i < numOfCols; ++i) {
      SSysTableSchema* p = (SSysTableSchema*)pStart;

      p->colId = htons(p->colId);
      p->bytes = htonl(p->bytes);
      pStart += sizeof(SSysTableSchema);
    }

    SSDataBlock* pBlock = taosMemoryCalloc(1, sizeof(SSDataBlock));
    pBlock->pDataBlock = taosArrayInit(numOfCols, sizeof(SColumnInfoData));
    pBlock->info.numOfCols = numOfCols;

    for (int32_t i = 0; i < numOfCols; ++i) {
      SColumnInfoData idata = {0};
      idata.info.type = pSchema[i].type;
      idata.info.bytes = pSchema[i].bytes;
      idata.info.colId = pSchema[i].colId;

      taosArrayPush(pBlock->pDataBlock, &idata);
      if (IS_VAR_DATA_TYPE(idata.info.type)) {
        pBlock->info.hasVarCol = true;
      }
    }

    blockDataEnsureCapacity(pBlock, numOfRows);

    int32_t  dataLen = *(int32_t*)pStart;
    uint64_t groupId = *(uint64_t*)(pStart + sizeof(int32_t));
    pStart += sizeof(int32_t) + sizeof(uint64_t);

    int32_t* colLen = (int32_t*)(pStart);
    pStart += sizeof(int32_t) * numOfCols;

    for (int32_t i = 0; i < numOfCols; ++i) {
      colLen[i] = htonl(colLen[i]);
      ASSERT(colLen[i] >= 0);

      SColumnInfoData* pColInfoData = taosArrayGet(pBlock->pDataBlock, i);
      if (IS_VAR_DATA_TYPE(pColInfoData->info.type)) {
        pColInfoData->varmeta.length = colLen[i];
        pColInfoData->varmeta.allocLen = colLen[i];

        memcpy(pColInfoData->varmeta.offset, pStart, sizeof(int32_t) * numOfRows);
        pStart += sizeof(int32_t) * numOfRows;

        pColInfoData->pData = taosMemoryMalloc(colLen[i]);
      } else {
        memcpy(pColInfoData->nullbitmap, pStart, BitmapLen(numOfRows));
        pStart += BitmapLen(numOfRows);
      }

      memcpy(pColInfoData->pData, pStart, colLen[i]);
      pStart += colLen[i];
    }

    // data from mnode
    relocateColumnData(pRes, pColList, pBlock->pDataBlock);
    taosArrayDestroy(pBlock->pDataBlock);
    taosMemoryFree(pBlock);
    //    blockDataDestroy(pBlock);
  }

  pRes->info.rows = numOfRows;
  blockDataUpdateTsWindow(pRes);

  int64_t el = taosGetTimestampUs() - startTs;

  pLoadInfo->totalRows += numOfRows;
  pLoadInfo->totalSize += compLen;

  if (total != NULL) {
    *total += numOfRows;
  }

  pLoadInfo->totalElapsed += el;
  return TSDB_CODE_SUCCESS;
}

static void* setAllSourcesCompleted(SOperatorInfo* pOperator, int64_t startTs) {
  SExchangeInfo* pExchangeInfo = pOperator->info;
  SExecTaskInfo* pTaskInfo = pOperator->pTaskInfo;

  int64_t              el = taosGetTimestampUs() - startTs;
  SLoadRemoteDataInfo* pLoadInfo = &pExchangeInfo->loadInfo;
  pLoadInfo->totalElapsed += el;

  size_t totalSources = taosArrayGetSize(pExchangeInfo->pSources);
  qDebug("%s all %" PRIzu " sources are exhausted, total rows: %" PRIu64 " bytes:%" PRIu64 ", elapsed:%.2f ms",
         GET_TASKID(pTaskInfo), totalSources, pLoadInfo->totalRows, pLoadInfo->totalSize,
         pLoadInfo->totalElapsed / 1000.0);

  doSetOperatorCompleted(pOperator);
  return NULL;
}

static SSDataBlock* concurrentlyLoadRemoteDataImpl(SOperatorInfo* pOperator, SExchangeInfo* pExchangeInfo,
                                                   SExecTaskInfo* pTaskInfo) {
  int32_t code = 0;
  int64_t startTs = taosGetTimestampUs();
  size_t  totalSources = taosArrayGetSize(pExchangeInfo->pSources);

  while (1) {
    int32_t completed = 0;
    for (int32_t i = 0; i < totalSources; ++i) {
      SSourceDataInfo* pDataInfo = taosArrayGet(pExchangeInfo->pSourceDataInfo, i);

      if (pDataInfo->status == EX_SOURCE_DATA_EXHAUSTED) {
        completed += 1;
        continue;
      }

      if (pDataInfo->status != EX_SOURCE_DATA_READY) {
        continue;
      }

      SRetrieveTableRsp*     pRsp = pDataInfo->pRsp;
      SDownstreamSourceNode* pSource = taosArrayGet(pExchangeInfo->pSources, i);

      SSDataBlock*         pRes = pExchangeInfo->pResult;
      SLoadRemoteDataInfo* pLoadInfo = &pExchangeInfo->loadInfo;
      if (pRsp->numOfRows == 0) {
        qDebug("%s vgId:%d, taskID:0x%" PRIx64 " index:%d completed, rowsOfSource:%" PRIu64 ", totalRows:%" PRIu64
               " try next",
               GET_TASKID(pTaskInfo), pSource->addr.nodeId, pSource->taskId, i + 1, pDataInfo->totalRows,
               pExchangeInfo->loadInfo.totalRows);
        pDataInfo->status = EX_SOURCE_DATA_EXHAUSTED;
        completed += 1;
        continue;
      }

      SRetrieveTableRsp* pTableRsp = pDataInfo->pRsp;
      code = setSDataBlockFromFetchRsp(pExchangeInfo->pResult, pLoadInfo, pTableRsp->numOfRows, pTableRsp->data,
                                       pTableRsp->compLen, pTableRsp->numOfCols, startTs, &pDataInfo->totalRows, NULL);
      if (code != 0) {
        goto _error;
      }

      if (pRsp->completed == 1) {
        qDebug("%s fetch msg rsp from vgId:%d, taskId:0x%" PRIx64 " numOfRows:%d, rowsOfSource:%" PRIu64
               ", totalRows:%" PRIu64 ", totalBytes:%" PRIu64 " try next %d/%" PRIzu,
               GET_TASKID(pTaskInfo), pSource->addr.nodeId, pSource->taskId, pRes->info.rows, pDataInfo->totalRows,
               pLoadInfo->totalRows, pLoadInfo->totalSize, i + 1, totalSources);
        pDataInfo->status = EX_SOURCE_DATA_EXHAUSTED;
      } else {
        qDebug("%s fetch msg rsp from vgId:%d, taskId:0x%" PRIx64 " numOfRows:%d, totalRows:%" PRIu64
               ", totalBytes:%" PRIu64,
               GET_TASKID(pTaskInfo), pSource->addr.nodeId, pSource->taskId, pRes->info.rows, pLoadInfo->totalRows,
               pLoadInfo->totalSize);
      }

      if (pDataInfo->status != EX_SOURCE_DATA_EXHAUSTED) {
        pDataInfo->status = EX_SOURCE_DATA_NOT_READY;
        code = doSendFetchDataRequest(pExchangeInfo, pTaskInfo, i);
        if (code != TSDB_CODE_SUCCESS) {
          goto _error;
        }
      }

      return pExchangeInfo->pResult;
    }

    if (completed == totalSources) {
      return setAllSourcesCompleted(pOperator, startTs);
    }
  }

_error:
  pTaskInfo->code = code;
  return NULL;
}

static SSDataBlock* concurrentlyLoadRemoteData(SOperatorInfo* pOperator) {
  SExchangeInfo* pExchangeInfo = pOperator->info;
  SExecTaskInfo* pTaskInfo = pOperator->pTaskInfo;

  if (pOperator->status == OP_RES_TO_RETURN) {
    return concurrentlyLoadRemoteDataImpl(pOperator, pExchangeInfo, pTaskInfo);
  }

  size_t  totalSources = taosArrayGetSize(pExchangeInfo->pSources);
  int64_t startTs = taosGetTimestampUs();

  // Asynchronously send all fetch requests to all sources.
  for (int32_t i = 0; i < totalSources; ++i) {
    int32_t code = doSendFetchDataRequest(pExchangeInfo, pTaskInfo, i);
    if (code != TSDB_CODE_SUCCESS) {
      return NULL;
    }
  }

  int64_t endTs = taosGetTimestampUs();
  qDebug("%s send all fetch request to %" PRIzu " sources completed, elapsed:%" PRId64, GET_TASKID(pTaskInfo),
         totalSources, endTs - startTs);

  tsem_wait(&pExchangeInfo->ready);
  pOperator->status = OP_RES_TO_RETURN;
  return concurrentlyLoadRemoteDataImpl(pOperator, pExchangeInfo, pTaskInfo);
}

static int32_t prepareConcurrentlyLoad(SOperatorInfo* pOperator) {
  SExchangeInfo* pExchangeInfo = pOperator->info;
  SExecTaskInfo* pTaskInfo = pOperator->pTaskInfo;

  size_t  totalSources = taosArrayGetSize(pExchangeInfo->pSources);
  int64_t startTs = taosGetTimestampUs();

  // Asynchronously send all fetch requests to all sources.
  for (int32_t i = 0; i < totalSources; ++i) {
    int32_t code = doSendFetchDataRequest(pExchangeInfo, pTaskInfo, i);
    if (code != TSDB_CODE_SUCCESS) {
      pTaskInfo->code = code;
      return code;
    }
  }

  int64_t endTs = taosGetTimestampUs();
  qDebug("%s send all fetch request to %" PRIzu " sources completed, elapsed:%" PRId64, GET_TASKID(pTaskInfo),
         totalSources, endTs - startTs);

  tsem_wait(&pExchangeInfo->ready);
  pOperator->cost.openCost = taosGetTimestampUs() - startTs;

  return TSDB_CODE_SUCCESS;
}

static SSDataBlock* seqLoadRemoteData(SOperatorInfo* pOperator) {
  SExchangeInfo* pExchangeInfo = pOperator->info;
  SExecTaskInfo* pTaskInfo = pOperator->pTaskInfo;

  size_t  totalSources = taosArrayGetSize(pExchangeInfo->pSources);
  int64_t startTs = taosGetTimestampUs();

  while (1) {
    if (pExchangeInfo->current >= totalSources) {
      return setAllSourcesCompleted(pOperator, startTs);
    }

    doSendFetchDataRequest(pExchangeInfo, pTaskInfo, pExchangeInfo->current);
    tsem_wait(&pExchangeInfo->ready);

    SSourceDataInfo*       pDataInfo = taosArrayGet(pExchangeInfo->pSourceDataInfo, pExchangeInfo->current);
    SDownstreamSourceNode* pSource = taosArrayGet(pExchangeInfo->pSources, pExchangeInfo->current);

    if (pDataInfo->code != TSDB_CODE_SUCCESS) {
      qError("%s vgId:%d, taskID:0x%" PRIx64 " error happens, code:%s", GET_TASKID(pTaskInfo), pSource->addr.nodeId,
             pSource->taskId, tstrerror(pDataInfo->code));
      pOperator->pTaskInfo->code = pDataInfo->code;
      return NULL;
    }

    SRetrieveTableRsp*   pRsp = pDataInfo->pRsp;
    SLoadRemoteDataInfo* pLoadInfo = &pExchangeInfo->loadInfo;
    if (pRsp->numOfRows == 0) {
      qDebug("%s vgId:%d, taskID:0x%" PRIx64 " %d of total completed, rowsOfSource:%" PRIu64 ", totalRows:%" PRIu64
             " try next",
             GET_TASKID(pTaskInfo), pSource->addr.nodeId, pSource->taskId, pExchangeInfo->current + 1,
             pDataInfo->totalRows, pLoadInfo->totalRows);

      pDataInfo->status = EX_SOURCE_DATA_EXHAUSTED;
      pExchangeInfo->current += 1;
      continue;
    }

    SSDataBlock*       pRes = pExchangeInfo->pResult;
    SRetrieveTableRsp* pTableRsp = pDataInfo->pRsp;
    int32_t            code =
        setSDataBlockFromFetchRsp(pExchangeInfo->pResult, pLoadInfo, pTableRsp->numOfRows, pTableRsp->data,
                                  pTableRsp->compLen, pTableRsp->numOfCols, startTs, &pDataInfo->totalRows, NULL);

    if (pRsp->completed == 1) {
      qDebug("%s fetch msg rsp from vgId:%d, taskId:0x%" PRIx64 " numOfRows:%d, rowsOfSource:%" PRIu64
             ", totalRows:%" PRIu64 ", totalBytes:%" PRIu64 " try next %d/%" PRIzu,
             GET_TASKID(pTaskInfo), pSource->addr.nodeId, pSource->taskId, pRes->info.rows, pDataInfo->totalRows,
             pLoadInfo->totalRows, pLoadInfo->totalSize, pExchangeInfo->current + 1, totalSources);

      pDataInfo->status = EX_SOURCE_DATA_EXHAUSTED;
      pExchangeInfo->current += 1;
    } else {
      qDebug("%s fetch msg rsp from vgId:%d, taskId:0x%" PRIx64 " numOfRows:%d, totalRows:%" PRIu64
             ", totalBytes:%" PRIu64,
             GET_TASKID(pTaskInfo), pSource->addr.nodeId, pSource->taskId, pRes->info.rows, pLoadInfo->totalRows,
             pLoadInfo->totalSize);
    }

    return pExchangeInfo->pResult;
  }
}

static int32_t prepareLoadRemoteData(SOperatorInfo* pOperator) {
  if (OPTR_IS_OPENED(pOperator)) {
    return TSDB_CODE_SUCCESS;
  }

  SExchangeInfo* pExchangeInfo = pOperator->info;
  if (pExchangeInfo->seqLoadData) {
    // do nothing for sequentially load data
  } else {
    int32_t code = prepareConcurrentlyLoad(pOperator);
    if (code != TSDB_CODE_SUCCESS) {
      return code;
    }
  }

  OPTR_SET_OPENED(pOperator);
  return TSDB_CODE_SUCCESS;
}

static SSDataBlock* doLoadRemoteData(SOperatorInfo* pOperator) {
  SExchangeInfo* pExchangeInfo = pOperator->info;
  SExecTaskInfo* pTaskInfo = pOperator->pTaskInfo;

  pTaskInfo->code = pOperator->fpSet._openFn(pOperator);
  if (pTaskInfo->code != TSDB_CODE_SUCCESS) {
    return NULL;
  }

  size_t               totalSources = taosArrayGetSize(pExchangeInfo->pSources);
  SLoadRemoteDataInfo* pLoadInfo = &pExchangeInfo->loadInfo;

  if (pOperator->status == OP_EXEC_DONE) {
    qDebug("%s all %" PRIzu " source(s) are exhausted, total rows:%" PRIu64 " bytes:%" PRIu64 ", elapsed:%.2f ms",
           GET_TASKID(pTaskInfo), totalSources, pLoadInfo->totalRows, pLoadInfo->totalSize,
           pLoadInfo->totalElapsed / 1000.0);
    return NULL;
  }

  if (pExchangeInfo->seqLoadData) {
    return seqLoadRemoteData(pOperator);
  } else {
    return concurrentlyLoadRemoteData(pOperator);
  }

#if 0
  _error:
  taosMemoryFreeClear(pMsg);
  taosMemoryFreeClear(pMsgSendInfo);

  terrno = pTaskInfo->code;
  return NULL;
#endif
}

static int32_t initDataSource(int32_t numOfSources, SExchangeInfo* pInfo) {
  pInfo->pSourceDataInfo = taosArrayInit(numOfSources, sizeof(SSourceDataInfo));
  if (pInfo->pSourceDataInfo == NULL) {
    return TSDB_CODE_OUT_OF_MEMORY;
  }

  for (int32_t i = 0; i < numOfSources; ++i) {
    SSourceDataInfo dataInfo = {0};
    dataInfo.status = EX_SOURCE_DATA_NOT_READY;
    dataInfo.pEx = pInfo;
    dataInfo.index = i;

    void* ret = taosArrayPush(pInfo->pSourceDataInfo, &dataInfo);
    if (ret == NULL) {
      taosArrayDestroy(pInfo->pSourceDataInfo);
      return TSDB_CODE_OUT_OF_MEMORY;
    }
  }

  return TSDB_CODE_SUCCESS;
}

SOperatorInfo* createExchangeOperatorInfo(void* pTransporter, const SNodeList* pSources, SSDataBlock* pBlock,
                                          SExecTaskInfo* pTaskInfo) {
  SExchangeInfo* pInfo = taosMemoryCalloc(1, sizeof(SExchangeInfo));
  SOperatorInfo* pOperator = taosMemoryCalloc(1, sizeof(SOperatorInfo));

  if (pInfo == NULL || pOperator == NULL) {
    taosMemoryFreeClear(pInfo);
    taosMemoryFreeClear(pOperator);
    terrno = TSDB_CODE_QRY_OUT_OF_MEMORY;
    return NULL;
  }

  size_t numOfSources = LIST_LENGTH(pSources);
  pInfo->pSources = taosArrayInit(numOfSources, sizeof(SDownstreamSourceNode));
  pInfo->pSourceDataInfo = taosArrayInit(numOfSources, sizeof(SSourceDataInfo));
  if (pInfo->pSourceDataInfo == NULL || pInfo->pSources == NULL) {
    goto _error;
  }

  for (int32_t i = 0; i < numOfSources; ++i) {
    SNodeListNode* pNode = nodesListGetNode((SNodeList*)pSources, i);
    taosArrayPush(pInfo->pSources, pNode);
  }

  int32_t code = initDataSource(numOfSources, pInfo);
  if (code != TSDB_CODE_SUCCESS) {
    goto _error;
  }

  pInfo->pResult = pBlock;
  pInfo->seqLoadData = true;

  tsem_init(&pInfo->ready, 0, 0);

  pOperator->name = "ExchangeOperator";
  pOperator->operatorType = QUERY_NODE_PHYSICAL_PLAN_EXCHANGE;
  pOperator->blocking = false;
  pOperator->status = OP_NOT_OPENED;
  pOperator->info = pInfo;
  pOperator->numOfExprs = pBlock->info.numOfCols;
  pOperator->pTaskInfo = pTaskInfo;

  pOperator->fpSet = createOperatorFpSet(prepareLoadRemoteData, doLoadRemoteData, NULL, NULL,
                                         destroyExchangeOperatorInfo, NULL, NULL, NULL);
  pInfo->pTransporter = pTransporter;

  return pOperator;

_error:
  if (pInfo != NULL) {
    destroyExchangeOperatorInfo(pInfo, numOfSources);
  }

  taosMemoryFreeClear(pInfo);
  taosMemoryFreeClear(pOperator);
  pTaskInfo->code = TSDB_CODE_OUT_OF_MEMORY;
  return NULL;
}

static int32_t doInitAggInfoSup(SAggSupporter* pAggSup, SqlFunctionCtx* pCtx, int32_t numOfOutput, size_t keyBufSize,
                                const char* pKey);

static void destroySortedMergeOperatorInfo(void* param, int32_t numOfOutput) {
  SSortedMergeOperatorInfo* pInfo = (SSortedMergeOperatorInfo*)param;
  taosArrayDestroy(pInfo->pSortInfo);
  taosArrayDestroy(pInfo->groupInfo);

  if (pInfo->pSortHandle != NULL) {
    tsortDestroySortHandle(pInfo->pSortHandle);
  }

  blockDataDestroy(pInfo->binfo.pRes);
  cleanupAggSup(&pInfo->aggSup);
}

static bool needToMerge(SSDataBlock* pBlock, SArray* groupInfo, char** buf, int32_t rowIndex) {
  size_t size = taosArrayGetSize(groupInfo);
  if (size == 0) {
    return true;
  }

  for (int32_t i = 0; i < size; ++i) {
    int32_t* index = taosArrayGet(groupInfo, i);

    SColumnInfoData* pColInfo = taosArrayGet(pBlock->pDataBlock, *index);
    bool             isNull = colDataIsNull(pColInfo, rowIndex, pBlock->info.rows, NULL);

    if ((isNull && buf[i] != NULL) || (!isNull && buf[i] == NULL)) {
      return false;
    }

    char* pCell = colDataGetData(pColInfo, rowIndex);
    if (IS_VAR_DATA_TYPE(pColInfo->info.type)) {
      if (varDataLen(pCell) != varDataLen(buf[i])) {
        return false;
      } else {
        if (memcmp(varDataVal(pCell), varDataVal(buf[i]), varDataLen(pCell)) != 0) {
          return false;
        }
      }
    } else {
      if (memcmp(pCell, buf[i], pColInfo->info.bytes) != 0) {
        return false;
      }
    }
  }

  return 0;
}

static void doMergeResultImpl(SSortedMergeOperatorInfo* pInfo, SqlFunctionCtx* pCtx, int32_t numOfExpr,
                              int32_t rowIndex) {
  for (int32_t j = 0; j < numOfExpr; ++j) {  // TODO set row index
                                             //    pCtx[j].startRow = rowIndex;
  }

  for (int32_t j = 0; j < numOfExpr; ++j) {
    int32_t functionId = pCtx[j].functionId;
    //    pCtx[j].fpSet->addInput(&pCtx[j]);

    //    if (functionId < 0) {
    //      SUdfInfo* pUdfInfo = taosArrayGet(pInfo->udfInfo, -1 * functionId - 1);
    //      doInvokeUdf(pUdfInfo, &pCtx[j], 0, TSDB_UDF_FUNC_MERGE);
    //    } else {
    //      assert(!TSDB_FUNC_IS_SCALAR(functionId));
    //      aAggs[functionId].mergeFunc(&pCtx[j]);
    //    }
  }
}

static void doFinalizeResultImpl(SqlFunctionCtx* pCtx, int32_t numOfExpr) {
  for (int32_t j = 0; j < numOfExpr; ++j) {
    int32_t functionId = pCtx[j].functionId;
    //    if (functionId == FUNC_TAG_DUMMY || functionId == FUNC_TS_DUMMY) {
    //      continue;
    //    }

    //    if (functionId < 0) {
    //      SUdfInfo* pUdfInfo = taosArrayGet(pInfo->udfInfo, -1 * functionId - 1);
    //      doInvokeUdf(pUdfInfo, &pCtx[j], 0, TSDB_UDF_FUNC_FINALIZE);
    //    } else {
    //    pCtx[j].fpSet.finalize(&pCtx[j]);
  }
}

static bool saveCurrentTuple(char** rowColData, SArray* pColumnList, SSDataBlock* pBlock, int32_t rowIndex) {
  int32_t size = (int32_t)taosArrayGetSize(pColumnList);

  for (int32_t i = 0; i < size; ++i) {
    int32_t*         index = taosArrayGet(pColumnList, i);
    SColumnInfoData* pColInfo = taosArrayGet(pBlock->pDataBlock, *index);

    char* data = colDataGetData(pColInfo, rowIndex);
    memcpy(rowColData[i], data, colDataGetLength(pColInfo, rowIndex));
  }

  return true;
}

static void doMergeImpl(SOperatorInfo* pOperator, int32_t numOfExpr, SSDataBlock* pBlock) {
  SSortedMergeOperatorInfo* pInfo = pOperator->info;

  SqlFunctionCtx* pCtx = pInfo->binfo.pCtx;
  for (int32_t i = 0; i < pBlock->info.numOfCols; ++i) {
    //    pCtx[i].size = 1;
  }

  for (int32_t i = 0; i < pBlock->info.rows; ++i) {
    if (!pInfo->hasGroupVal) {
      ASSERT(i == 0);
      doMergeResultImpl(pInfo, pCtx, numOfExpr, i);
      pInfo->hasGroupVal = saveCurrentTuple(pInfo->groupVal, pInfo->groupInfo, pBlock, i);
    } else {
      if (needToMerge(pBlock, pInfo->groupInfo, pInfo->groupVal, i)) {
        doMergeResultImpl(pInfo, pCtx, numOfExpr, i);
      } else {
        doFinalizeResultImpl(pCtx, numOfExpr);
        int32_t numOfRows = getNumOfResult(pInfo->binfo.pCtx, pOperator->numOfExprs, NULL);
        //        setTagValueForMultipleRows(pCtx, pOperator->numOfExprs, numOfRows);

        // TODO check for available buffer;

        // next group info data
        pInfo->binfo.pRes->info.rows += numOfRows;
        for (int32_t j = 0; j < numOfExpr; ++j) {
          if (pCtx[j].functionId < 0) {
            continue;
          }

          pCtx[j].fpSet.process(&pCtx[j]);
        }

        doMergeResultImpl(pInfo, pCtx, numOfExpr, i);
        pInfo->hasGroupVal = saveCurrentTuple(pInfo->groupVal, pInfo->groupInfo, pBlock, i);
      }
    }
  }
}

static SSDataBlock* doMerge(SOperatorInfo* pOperator) {
  SSortedMergeOperatorInfo* pInfo = pOperator->info;
  SSortHandle*              pHandle = pInfo->pSortHandle;

  SSDataBlock* pDataBlock = createOneDataBlock(pInfo->binfo.pRes, false);
  blockDataEnsureCapacity(pDataBlock, pOperator->resultInfo.capacity);

  while (1) {
    blockDataCleanup(pDataBlock);
    while (1) {
      STupleHandle* pTupleHandle = tsortNextTuple(pHandle);
      if (pTupleHandle == NULL) {
        break;
      }

      // build datablock for merge for one group
      appendOneRowToDataBlock(pDataBlock, pTupleHandle);
      if (pDataBlock->info.rows >= pOperator->resultInfo.capacity) {
        break;
      }
    }

    if (pDataBlock->info.rows == 0) {
      break;
    }

    setInputDataBlock(pOperator, pInfo->binfo.pCtx, pDataBlock, TSDB_ORDER_ASC, MAIN_SCAN, true);
    //  updateOutputBuf(&pInfo->binfo, &pAggInfo->bufCapacity, pBlock->info.rows * pAggInfo->resultRowFactor,
    //  pOperator->pRuntimeEnv, true);
    doMergeImpl(pOperator, pOperator->numOfExprs, pDataBlock);
    // flush to tuple store, and after all data have been handled, return to upstream node or sink node
  }

  doFinalizeResultImpl(pInfo->binfo.pCtx, pOperator->numOfExprs);
  int32_t numOfRows = getNumOfResult(pInfo->binfo.pCtx, pOperator->numOfExprs, NULL);
  //        setTagValueForMultipleRows(pCtx, pOperator->numOfExprs, numOfRows);

  // TODO check for available buffer;

  // next group info data
  pInfo->binfo.pRes->info.rows += numOfRows;
  return (pInfo->binfo.pRes->info.rows > 0) ? pInfo->binfo.pRes : NULL;
}

static SSDataBlock* doSortedMerge(SOperatorInfo* pOperator) {
  if (pOperator->status == OP_EXEC_DONE) {
    return NULL;
  }

  SExecTaskInfo*            pTaskInfo = pOperator->pTaskInfo;
  SSortedMergeOperatorInfo* pInfo = pOperator->info;
  if (pOperator->status == OP_RES_TO_RETURN) {
    return getSortedBlockData(pInfo->pSortHandle, pInfo->binfo.pRes, pOperator->resultInfo.capacity, NULL);
  }

  int32_t numOfBufPage = pInfo->sortBufSize / pInfo->bufPageSize;
  pInfo->pSortHandle = tsortCreateSortHandle(pInfo->pSortInfo, NULL, SORT_MULTISOURCE_MERGE, pInfo->bufPageSize,
                                             numOfBufPage, pInfo->binfo.pRes, "GET_TASKID(pTaskInfo)");

  tsortSetFetchRawDataFp(pInfo->pSortHandle, loadNextDataBlock, NULL, NULL);

  for (int32_t i = 0; i < pOperator->numOfDownstream; ++i) {
    SSortSource* ps = taosMemoryCalloc(1, sizeof(SSortSource));
    ps->param = pOperator->pDownstream[i];
    tsortAddSource(pInfo->pSortHandle, ps);
  }

  int32_t code = tsortOpen(pInfo->pSortHandle);
  if (code != TSDB_CODE_SUCCESS) {
    longjmp(pTaskInfo->env, terrno);
  }

  pOperator->status = OP_RES_TO_RETURN;
  return doMerge(pOperator);
}

static int32_t initGroupCol(SExprInfo* pExprInfo, int32_t numOfCols, SArray* pGroupInfo,
                            SSortedMergeOperatorInfo* pInfo) {
  if (pGroupInfo == NULL || taosArrayGetSize(pGroupInfo) == 0) {
    return 0;
  }

  int32_t len = 0;
  SArray* plist = taosArrayInit(3, sizeof(SColumn));
  pInfo->groupInfo = taosArrayInit(3, sizeof(int32_t));

  if (plist == NULL || pInfo->groupInfo == NULL) {
    return TSDB_CODE_OUT_OF_MEMORY;
  }

  size_t numOfGroupCol = taosArrayGetSize(pInfo->groupInfo);
  for (int32_t i = 0; i < numOfGroupCol; ++i) {
    SColumn* pCol = taosArrayGet(pGroupInfo, i);
    for (int32_t j = 0; j < numOfCols; ++j) {
      SExprInfo* pe = &pExprInfo[j];
      if (pe->base.resSchema.slotId == pCol->colId) {
        taosArrayPush(plist, pCol);
        taosArrayPush(pInfo->groupInfo, &j);
        len += pCol->bytes;
        break;
      }
    }
  }

  ASSERT(taosArrayGetSize(pGroupInfo) == taosArrayGetSize(plist));

  pInfo->groupVal = taosMemoryCalloc(1, (POINTER_BYTES * numOfGroupCol + len));
  if (pInfo->groupVal == NULL) {
    taosArrayDestroy(plist);
    return TSDB_CODE_OUT_OF_MEMORY;
  }

  int32_t offset = 0;
  char*   start = (char*)(pInfo->groupVal + (POINTER_BYTES * numOfGroupCol));
  for (int32_t i = 0; i < numOfGroupCol; ++i) {
    pInfo->groupVal[i] = start + offset;
    SColumn* pCol = taosArrayGet(plist, i);
    offset += pCol->bytes;
  }

  taosArrayDestroy(plist);

  return TSDB_CODE_SUCCESS;
}

SOperatorInfo* createSortedMergeOperatorInfo(SOperatorInfo** downstream, int32_t numOfDownstream, SExprInfo* pExprInfo,
                                             int32_t num, SArray* pSortInfo, SArray* pGroupInfo,
                                             SExecTaskInfo* pTaskInfo) {
  SSortedMergeOperatorInfo* pInfo = taosMemoryCalloc(1, sizeof(SSortedMergeOperatorInfo));
  SOperatorInfo*            pOperator = taosMemoryCalloc(1, sizeof(SOperatorInfo));
  if (pInfo == NULL || pOperator == NULL) {
    goto _error;
  }

  pInfo->binfo.pCtx = createSqlFunctionCtx(pExprInfo, num, &pInfo->binfo.rowCellInfoOffset);
  initResultRowInfo(&pInfo->binfo.resultRowInfo, (int32_t)1);

  if (pInfo->binfo.pCtx == NULL || pInfo->binfo.pRes == NULL) {
    goto _error;
  }

  size_t  keyBufSize = sizeof(int64_t) + sizeof(int64_t) + POINTER_BYTES;
  int32_t code = doInitAggInfoSup(&pInfo->aggSup, pInfo->binfo.pCtx, num, keyBufSize, pTaskInfo->id.str);
  if (code != TSDB_CODE_SUCCESS) {
    goto _error;
  }

  setFunctionResultOutput(&pInfo->binfo, &pInfo->aggSup, MAIN_SCAN, num, pTaskInfo);
  code = initGroupCol(pExprInfo, num, pGroupInfo, pInfo);
  if (code != TSDB_CODE_SUCCESS) {
    goto _error;
  }

  //  pInfo->resultRowFactor = (int32_t)(getRowNumForMultioutput(pRuntimeEnv->pQueryAttr,
  //      pRuntimeEnv->pQueryAttr->topBotQuery, false));
  pInfo->sortBufSize = 1024 * 16;  // 1MB
  pInfo->bufPageSize = 1024;
  pInfo->pSortInfo = pSortInfo;

  pOperator->resultInfo.capacity = blockDataGetCapacityInRow(pInfo->binfo.pRes, pInfo->bufPageSize);

  pOperator->name = "SortedMerge";
  // pOperator->operatorType = OP_SortedMerge;
  pOperator->blocking = true;
  pOperator->status = OP_NOT_OPENED;
  pOperator->info = pInfo;
  pOperator->numOfExprs = num;
  pOperator->pExpr = pExprInfo;

  pOperator->pTaskInfo = pTaskInfo;

  pOperator->fpSet = createOperatorFpSet(operatorDummyOpenFn, doSortedMerge, NULL, NULL, destroySortedMergeOperatorInfo,
                                         NULL, NULL, NULL);
  code = appendDownstream(pOperator, downstream, numOfDownstream);
  if (code != TSDB_CODE_SUCCESS) {
    goto _error;
  }

  return pOperator;

_error:
  if (pInfo != NULL) {
    destroySortedMergeOperatorInfo(pInfo, num);
  }

  taosMemoryFreeClear(pInfo);
  taosMemoryFreeClear(pOperator);
  terrno = TSDB_CODE_QRY_OUT_OF_MEMORY;
  return NULL;
}

int32_t getTableScanInfo(SOperatorInfo* pOperator, int32_t* order, int32_t* scanFlag) {
  // todo add more information about exchange operation
  if (pOperator->operatorType == QUERY_NODE_PHYSICAL_PLAN_EXCHANGE) {
    *order = TSDB_ORDER_ASC;
    *scanFlag = MAIN_SCAN;
    return TSDB_CODE_SUCCESS;
  } else if (pOperator->operatorType == QUERY_NODE_PHYSICAL_PLAN_TABLE_SCAN) {
    STableScanInfo* pTableScanInfo = pOperator->info;
    *order = pTableScanInfo->cond.order;
    *scanFlag = pTableScanInfo->scanFlag;
    return TSDB_CODE_SUCCESS;
  } else {
    if (pOperator->pDownstream == NULL || pOperator->pDownstream[0] == NULL) {
      return TSDB_CODE_INVALID_PARA;
    } else {
      return getTableScanInfo(pOperator->pDownstream[0], order, scanFlag);
    }
  }
}

// this is a blocking operator
static int32_t doOpenAggregateOptr(SOperatorInfo* pOperator) {
  if (OPTR_IS_OPENED(pOperator)) {
    return TSDB_CODE_SUCCESS;
  }

  SExecTaskInfo*    pTaskInfo = pOperator->pTaskInfo;
  SAggOperatorInfo* pAggInfo = pOperator->info;

  SOptrBasicInfo* pInfo = &pAggInfo->binfo;
  SOperatorInfo*  downstream = pOperator->pDownstream[0];

  int32_t order = TSDB_ORDER_ASC;
  int32_t scanFlag = MAIN_SCAN;

  while (1) {
    publishOperatorProfEvent(downstream, QUERY_PROF_BEFORE_OPERATOR_EXEC);
    SSDataBlock* pBlock = downstream->fpSet.getNextFn(downstream);
    publishOperatorProfEvent(downstream, QUERY_PROF_AFTER_OPERATOR_EXEC);

    if (pBlock == NULL) {
      break;
    }

    int32_t code = getTableScanInfo(pOperator, &order, &scanFlag);
    if (code != TSDB_CODE_SUCCESS) {
      longjmp(pTaskInfo->env, code);
    }

    // there is an scalar expression that needs to be calculated before apply the group aggregation.
    if (pAggInfo->pScalarExprInfo != NULL) {
      code = projectApplyFunctions(pAggInfo->pScalarExprInfo, pBlock, pBlock, pAggInfo->pScalarCtx,
                                   pAggInfo->numOfScalarExpr, NULL);
      if (code != TSDB_CODE_SUCCESS) {
        longjmp(pTaskInfo->env, code);
      }
    }

    // the pDataBlock are always the same one, no need to call this again
    setExecutionContext(pOperator->numOfExprs, pBlock->info.groupId, pTaskInfo, pAggInfo);
    setInputDataBlock(pOperator, pInfo->pCtx, pBlock, order, scanFlag, true);
    code = doAggregateImpl(pOperator, 0, pInfo->pCtx);
    if (code != 0) {
      longjmp(pTaskInfo->env, code);
    }

#if 0  // test for encode/decode result info
    if(pOperator->encodeResultRow){
      char *result = NULL;
      int32_t length = 0;
      SAggSupporter   *pSup = &pAggInfo->aggSup;
      pOperator->encodeResultRow(pOperator, pSup, pInfo, &result, &length);
      taosHashClear(pSup->pResultRowHashTable);
      pInfo->resultRowInfo.size = 0;
      pOperator->decodeResultRow(pOperator, pSup, pInfo, result, length);
      if(result){
        taosMemoryFree(result);
      }
    }
#endif
  }

  closeAllResultRows(&pAggInfo->binfo.resultRowInfo);
  finalizeMultiTupleQueryResult(pOperator->numOfExprs, pAggInfo->aggSup.pResultBuf, &pAggInfo->binfo.resultRowInfo,
                                pAggInfo->binfo.rowCellInfoOffset);

  initGroupedResultInfo(&pAggInfo->groupResInfo, pAggInfo->aggSup.pResultRowHashTable, 0);
  OPTR_SET_OPENED(pOperator);
  return TSDB_CODE_SUCCESS;
}

static SSDataBlock* getAggregateResult(SOperatorInfo* pOperator) {
  SAggOperatorInfo* pAggInfo = pOperator->info;
  SOptrBasicInfo*   pInfo = &pAggInfo->binfo;

  if (pOperator->status == OP_EXEC_DONE) {
    return NULL;
  }

  SExecTaskInfo* pTaskInfo = pOperator->pTaskInfo;
  pTaskInfo->code = pOperator->fpSet._openFn(pOperator);
  if (pTaskInfo->code != TSDB_CODE_SUCCESS) {
    return NULL;
  }

  blockDataEnsureCapacity(pInfo->pRes, pOperator->resultInfo.capacity);
  doBuildResultDatablock(pOperator, pInfo, &pAggInfo->groupResInfo, pAggInfo->aggSup.pResultBuf);
  if (pInfo->pRes->info.rows == 0 || !hasRemainDataInCurrentGroup(&pAggInfo->groupResInfo)) {
    doSetOperatorCompleted(pOperator);
  }

  doSetOperatorCompleted(pOperator);
  return (blockDataGetNumOfRows(pInfo->pRes) != 0) ? pInfo->pRes : NULL;
}

void aggEncodeResultRow(SOperatorInfo* pOperator, SAggSupporter* pSup, SOptrBasicInfo* pInfo, char** result,
                        int32_t* length) {
  int32_t size = taosHashGetSize(pSup->pResultRowHashTable);
  size_t  keyLen = sizeof(uint64_t) * 2;  // estimate the key length
  int32_t totalSize = sizeof(int32_t) + size * (sizeof(int32_t) + keyLen + sizeof(int32_t) + pSup->resultRowSize);
  *result = taosMemoryCalloc(1, totalSize);
  if (*result == NULL) {
    longjmp(pOperator->pTaskInfo->env, TSDB_CODE_OUT_OF_MEMORY);
  }
  *(int32_t*)(*result) = size;
  int32_t offset = sizeof(int32_t);

  // prepare memory
  SResultRowPosition* pos = &pInfo->resultRowInfo.cur;
  void*               pPage = getBufPage(pSup->pResultBuf, pos->pageId);
  SResultRow*         pRow = (SResultRow*)((char*)pPage + pos->offset);
  setBufPageDirty(pPage, true);
  releaseBufPage(pSup->pResultBuf, pPage);

  void* pIter = taosHashIterate(pSup->pResultRowHashTable, NULL);
  while (pIter) {
    void*               key = taosHashGetKey(pIter, &keyLen);
    SResultRowPosition* p1 = (SResultRowPosition*)pIter;

    pPage = (SFilePage*)getBufPage(pSup->pResultBuf, p1->pageId);
    pRow = (SResultRow*)((char*)pPage + p1->offset);
    setBufPageDirty(pPage, true);
    releaseBufPage(pSup->pResultBuf, pPage);

    // recalculate the result size
    int32_t realTotalSize = offset + sizeof(int32_t) + keyLen + sizeof(int32_t) + pSup->resultRowSize;
    if (realTotalSize > totalSize) {
      char* tmp = taosMemoryRealloc(*result, realTotalSize);
      if (tmp == NULL) {
        terrno = TSDB_CODE_OUT_OF_MEMORY;
        taosMemoryFree(*result);
        *result = NULL;
        longjmp(pOperator->pTaskInfo->env, TSDB_CODE_OUT_OF_MEMORY);
      } else {
        *result = tmp;
      }
    }
    // save key
    *(int32_t*)(*result + offset) = keyLen;
    offset += sizeof(int32_t);
    memcpy(*result + offset, key, keyLen);
    offset += keyLen;

    // save value
    *(int32_t*)(*result + offset) = pSup->resultRowSize;
    offset += sizeof(int32_t);
    memcpy(*result + offset, pRow, pSup->resultRowSize);
    offset += pSup->resultRowSize;

    pIter = taosHashIterate(pSup->pResultRowHashTable, pIter);
  }

  if (length) {
    *length = offset;
  }
  return;
}

bool aggDecodeResultRow(SOperatorInfo* pOperator, SAggSupporter* pSup, SOptrBasicInfo* pInfo, char* result,
                        int32_t length) {
  if (!result || length <= 0) {
    return false;
  }

  //  int32_t size = taosHashGetSize(pSup->pResultRowHashTable);
  int32_t count = *(int32_t*)(result);

  int32_t offset = sizeof(int32_t);
  while (count-- > 0 && length > offset) {
    int32_t keyLen = *(int32_t*)(result + offset);
    offset += sizeof(int32_t);

    uint64_t    tableGroupId = *(uint64_t*)(result + offset);
    SResultRow* resultRow = getNewResultRow_rv(pSup->pResultBuf, tableGroupId, pSup->resultRowSize);
    if (!resultRow) {
      longjmp(pOperator->pTaskInfo->env, TSDB_CODE_TSC_INVALID_INPUT);
    }

    // add a new result set for a new group
    SResultRowPosition pos = {.pageId = resultRow->pageId, .offset = resultRow->offset};
    taosHashPut(pSup->pResultRowHashTable, result + offset, keyLen, &pos, sizeof(SResultRowPosition));

    offset += keyLen;
    int32_t valueLen = *(int32_t*)(result + offset);
    if (valueLen != pSup->resultRowSize) {
      longjmp(pOperator->pTaskInfo->env, TSDB_CODE_TSC_INVALID_INPUT);
    }
    offset += sizeof(int32_t);
    int32_t pageId = resultRow->pageId;
    int32_t pOffset = resultRow->offset;
    memcpy(resultRow, result + offset, valueLen);
    resultRow->pageId = pageId;
    resultRow->offset = pOffset;
    offset += valueLen;

    initResultRow(resultRow);
    prepareResultListBuffer(&pInfo->resultRowInfo, pOperator->pTaskInfo->env);
    //    pInfo->resultRowInfo.cur = pInfo->resultRowInfo.size;
    //    pInfo->resultRowInfo.pPosition[pInfo->resultRowInfo.size++] =
    //        (SResultRowPosition){.pageId = resultRow->pageId, .offset = resultRow->offset};
    pInfo->resultRowInfo.cur = (SResultRowPosition){.pageId = resultRow->pageId, .offset = resultRow->offset};
  }

  if (offset != length) {
    longjmp(pOperator->pTaskInfo->env, TSDB_CODE_TSC_INVALID_INPUT);
  }
  return true;
}

enum {
  PROJECT_RETRIEVE_CONTINUE = 0x1,
  PROJECT_RETRIEVE_DONE = 0x2,
};

static int32_t handleLimitOffset(SOperatorInfo* pOperator, SSDataBlock* pBlock) {
  SProjectOperatorInfo* pProjectInfo = pOperator->info;
  SOptrBasicInfo*       pInfo = &pProjectInfo->binfo;
  SSDataBlock*          pRes = pInfo->pRes;

  if (pProjectInfo->curSOffset > 0) {
    if (pProjectInfo->groupId == 0) {  // it is the first group
      pProjectInfo->groupId = pBlock->info.groupId;
      blockDataCleanup(pInfo->pRes);
      return PROJECT_RETRIEVE_CONTINUE;
    } else if (pProjectInfo->groupId != pBlock->info.groupId) {
      pProjectInfo->curSOffset -= 1;

      // ignore data block in current group
      if (pProjectInfo->curSOffset > 0) {
        blockDataCleanup(pInfo->pRes);
        return PROJECT_RETRIEVE_CONTINUE;
      }
    }

    // set current group id of the project operator
    pProjectInfo->groupId = pBlock->info.groupId;
  }

  if (pProjectInfo->groupId != 0 && pProjectInfo->groupId != pBlock->info.groupId) {
    pProjectInfo->curGroupOutput += 1;
    if ((pProjectInfo->slimit.limit > 0) && (pProjectInfo->slimit.limit <= pProjectInfo->curGroupOutput)) {
      pOperator->status = OP_EXEC_DONE;
      blockDataCleanup(pRes);

      return PROJECT_RETRIEVE_DONE;
    }

    // reset the value for a new group data
    pProjectInfo->curOffset = 0;
    pProjectInfo->curOutput = 0;
  }

  // here we reach the start position, according to the limit/offset requirements.

  // set current group id
  pProjectInfo->groupId = pBlock->info.groupId;

  if (pProjectInfo->curOffset >= pRes->info.rows) {
    pProjectInfo->curOffset -= pRes->info.rows;
    blockDataCleanup(pRes);
    return PROJECT_RETRIEVE_CONTINUE;
  } else if (pProjectInfo->curOffset < pRes->info.rows && pProjectInfo->curOffset > 0) {
    blockDataTrimFirstNRows(pRes, pProjectInfo->curOffset);
    pProjectInfo->curOffset = 0;
  }

  // check for the limitation in each group
  if (pProjectInfo->limit.limit > 0 && pProjectInfo->curOutput + pRes->info.rows >= pProjectInfo->limit.limit) {
    pRes->info.rows = (int32_t)(pProjectInfo->limit.limit - pProjectInfo->curOutput);

    if (pProjectInfo->slimit.limit == -1 || pProjectInfo->slimit.limit <= pProjectInfo->curGroupOutput) {
      pOperator->status = OP_EXEC_DONE;
    }

    return PROJECT_RETRIEVE_DONE;
  }

  // todo optimize performance
  // If there are slimit/soffset value exists, multi-round result can not be packed into one group, since the
  // they may not belong to the same group the limit/offset value is not valid in this case.
  if (pRes->info.rows >= pOperator->resultInfo.threshold || pProjectInfo->slimit.offset != -1 ||
      pProjectInfo->slimit.limit != -1) {
    return PROJECT_RETRIEVE_DONE;
  } else {  // not full enough, continue to accumulate the output data in the buffer.
    return PROJECT_RETRIEVE_CONTINUE;
  }
}

static SSDataBlock* doProjectOperation(SOperatorInfo* pOperator) {
  SProjectOperatorInfo* pProjectInfo = pOperator->info;
  SOptrBasicInfo*       pInfo = &pProjectInfo->binfo;

  SSDataBlock* pRes = pInfo->pRes;
  blockDataCleanup(pRes);

  SExecTaskInfo* pTaskInfo = pOperator->pTaskInfo;
  if (pOperator->status == OP_EXEC_DONE) {
    return NULL;
  }

#if 0
  if (pProjectInfo->existDataBlock) {  // TODO refactor
    SSDataBlock* pBlock = pProjectInfo->existDataBlock;
    pProjectInfo->existDataBlock = NULL;

    // the pDataBlock are always the same one, no need to call this again
    setInputDataBlock(pOperator, pInfo->pCtx, pBlock, TSDB_ORDER_ASC);

    blockDataEnsureCapacity(pInfo->pRes, pBlock->info.rows);
    projectApplyFunctions(pOperator->pExpr, pInfo->pRes, pBlock, pInfo->pCtx, pOperator->numOfExprs);
    if (pRes->info.rows >= pProjectInfo->binfo.capacity * 0.8) {
      copyTsColoum(pRes, pInfo->pCtx, pOperator->numOfExprs);
      resetResultRowEntryResult(pInfo->pCtx, pOperator->numOfExprs);
      return pRes;
    }
  }
#endif

  int32_t order = 0;
  int32_t scanFlag = 0;

  SOperatorInfo* downstream = pOperator->pDownstream[0];

  while (1) {
    // The downstream exec may change the value of the newgroup, so use a local variable instead.
    publishOperatorProfEvent(downstream, QUERY_PROF_BEFORE_OPERATOR_EXEC);
    SSDataBlock* pBlock = downstream->fpSet.getNextFn(downstream);
    publishOperatorProfEvent(downstream, QUERY_PROF_AFTER_OPERATOR_EXEC);

    if (pBlock == NULL) {
      setTaskStatus(pOperator->pTaskInfo, TASK_COMPLETED);
      break;
    }

    // Return result of the previous group in the firstly.
    if (false) {
      if (pRes->info.rows > 0) {
        pProjectInfo->existDataBlock = pBlock;
        break;
      } else {  // init output buffer for a new group data
        initCtxOutputBuffer(pInfo->pCtx, pOperator->numOfExprs);
      }
    }

    // the pDataBlock are always the same one, no need to call this again
    int32_t code = getTableScanInfo(pOperator->pDownstream[0], &order, &scanFlag);

    setInputDataBlock(pOperator, pInfo->pCtx, pBlock, order, scanFlag, false);
    blockDataEnsureCapacity(pInfo->pRes, pInfo->pRes->info.rows + pBlock->info.rows);

    code = projectApplyFunctions(pOperator->pExpr, pInfo->pRes, pBlock, pInfo->pCtx, pOperator->numOfExprs,
                                 pProjectInfo->pPseudoColInfo);
    if (code != TSDB_CODE_SUCCESS) {
      longjmp(pTaskInfo->env, code);
    }

    int32_t status = handleLimitOffset(pOperator, pBlock);
    if (status == PROJECT_RETRIEVE_CONTINUE) {
      continue;
    } else if (status == PROJECT_RETRIEVE_DONE) {
      break;
    }
  }

  pProjectInfo->curOutput += pInfo->pRes->info.rows;

  //  copyTsColoum(pRes, pInfo->pCtx, pOperator->numOfExprs);
  return (pInfo->pRes->info.rows > 0) ? pInfo->pRes : NULL;
}

static void doHandleRemainBlockForNewGroupImpl(SFillOperatorInfo* pInfo, SResultInfo* pResultInfo, bool* newgroup,
                                               SExecTaskInfo* pTaskInfo) {
  pInfo->totalInputRows = pInfo->existNewGroupBlock->info.rows;

  int64_t ekey = Q_STATUS_EQUAL(pTaskInfo->status, TASK_COMPLETED) ? pTaskInfo->window.ekey
                                                                   : pInfo->existNewGroupBlock->info.window.ekey;
  taosResetFillInfo(pInfo->pFillInfo, getFillInfoStart(pInfo->pFillInfo));

  taosFillSetStartInfo(pInfo->pFillInfo, pInfo->existNewGroupBlock->info.rows, ekey);
  taosFillSetInputDataBlock(pInfo->pFillInfo, pInfo->existNewGroupBlock);

  doFillTimeIntervalGapsInResults(pInfo->pFillInfo, pInfo->pRes, pResultInfo->capacity);
  pInfo->existNewGroupBlock = NULL;
  *newgroup = true;
}

static void doHandleRemainBlockFromNewGroup(SFillOperatorInfo* pInfo, SResultInfo* pResultInfo, bool* newgroup,
                                            SExecTaskInfo* pTaskInfo) {
  if (taosFillHasMoreResults(pInfo->pFillInfo)) {
    *newgroup = false;
    doFillTimeIntervalGapsInResults(pInfo->pFillInfo, pInfo->pRes, (int32_t)pResultInfo->capacity);
    if (pInfo->pRes->info.rows > pResultInfo->threshold || (!pInfo->multigroupResult)) {
      return;
    }
  }

  // handle the cached new group data block
  if (pInfo->existNewGroupBlock) {
    doHandleRemainBlockForNewGroupImpl(pInfo, pResultInfo, newgroup, pTaskInfo);
  }
}

static SSDataBlock* doFill(SOperatorInfo* pOperator) {
  SFillOperatorInfo* pInfo = pOperator->info;
  SExecTaskInfo*     pTaskInfo = pOperator->pTaskInfo;

  SResultInfo* pResultInfo = &pOperator->resultInfo;
  SSDataBlock* pResBlock = pInfo->pRes;

  blockDataCleanup(pResBlock);
  if (pOperator->status == OP_EXEC_DONE) {
    return NULL;
  }

  // todo handle different group data interpolation
  bool  n = false;
  bool* newgroup = &n;
  doHandleRemainBlockFromNewGroup(pInfo, pResultInfo, newgroup, pTaskInfo);
  if (pResBlock->info.rows > pResultInfo->threshold || (!pInfo->multigroupResult && pResBlock->info.rows > 0)) {
    return pResBlock;
  }

  SOperatorInfo* pDownstream = pOperator->pDownstream[0];
  while (1) {
    publishOperatorProfEvent(pDownstream, QUERY_PROF_BEFORE_OPERATOR_EXEC);
    SSDataBlock* pBlock = pDownstream->fpSet.getNextFn(pDownstream);
    publishOperatorProfEvent(pDownstream, QUERY_PROF_AFTER_OPERATOR_EXEC);

    if (*newgroup) {
      assert(pBlock != NULL);
    }

    if (*newgroup && pInfo->totalInputRows > 0) {  // there are already processed current group data block
      pInfo->existNewGroupBlock = pBlock;
      *newgroup = false;

      // Fill the previous group data block, before handle the data block of new group.
      // Close the fill operation for previous group data block
      taosFillSetStartInfo(pInfo->pFillInfo, 0, pTaskInfo->window.ekey);
    } else {
      if (pBlock == NULL) {
        if (pInfo->totalInputRows == 0) {
          pOperator->status = OP_EXEC_DONE;
          return NULL;
        }

        taosFillSetStartInfo(pInfo->pFillInfo, 0, pTaskInfo->window.ekey);
      } else {
        pInfo->totalInputRows += pBlock->info.rows;
        taosFillSetStartInfo(pInfo->pFillInfo, pBlock->info.rows, pBlock->info.window.ekey);
        taosFillSetInputDataBlock(pInfo->pFillInfo, pBlock);
      }
    }

    blockDataEnsureCapacity(pResBlock, pOperator->resultInfo.capacity);
    doFillTimeIntervalGapsInResults(pInfo->pFillInfo, pResBlock, pOperator->resultInfo.capacity);

    // current group has no more result to return
    if (pResBlock->info.rows > 0) {
      // 1. The result in current group not reach the threshold of output result, continue
      // 2. If multiple group results existing in one SSDataBlock is not allowed, return immediately
      if (pResBlock->info.rows > pResultInfo->threshold || pBlock == NULL || (!pInfo->multigroupResult)) {
        return pResBlock;
      }

      doHandleRemainBlockFromNewGroup(pInfo, pResultInfo, newgroup, pTaskInfo);
      if (pResBlock->info.rows > pOperator->resultInfo.threshold || pBlock == NULL) {
        return pResBlock;
      }
    } else if (pInfo->existNewGroupBlock) {  // try next group
      assert(pBlock != NULL);
      doHandleRemainBlockForNewGroupImpl(pInfo, pResultInfo, newgroup, pTaskInfo);
      if (pResBlock->info.rows > pResultInfo->threshold) {
        return pResBlock;
      }
    } else {
      return NULL;
    }
  }
}

// todo set the attribute of query scan count
static int32_t getNumOfScanTimes(STaskAttr* pQueryAttr) {
  for (int32_t i = 0; i < pQueryAttr->numOfOutput; ++i) {
    int32_t functionId = getExprFunctionId(&pQueryAttr->pExpr1[i]);
    if (functionId == FUNCTION_STDDEV || functionId == FUNCTION_PERCT) {
      return 2;
    }
  }

  return 1;
}

static void destroyOperatorInfo(SOperatorInfo* pOperator) {
  if (pOperator == NULL) {
    return;
  }

  if (pOperator->fpSet.closeFn != NULL) {
    pOperator->fpSet.closeFn(pOperator->info, pOperator->numOfExprs);
  }

  if (pOperator->pDownstream != NULL) {
    for (int32_t i = 0; i < pOperator->numOfDownstream; ++i) {
      destroyOperatorInfo(pOperator->pDownstream[i]);
    }

    taosMemoryFreeClear(pOperator->pDownstream);
    pOperator->numOfDownstream = 0;
  }

  if (pOperator->pExpr != NULL) {
    for (int32_t i = 0; i < pOperator->numOfExprs; ++i) {
      SExprInfo* pExprInfo = &pOperator->pExpr[i];
      if (pExprInfo->pExpr->nodeType == QUERY_NODE_COLUMN) {
        taosMemoryFree(pExprInfo->base.pParam[0].pCol);
      }
      taosMemoryFree(pExprInfo->base.pParam);
      taosMemoryFree(pExprInfo->pExpr);
    }
  }

  taosMemoryFreeClear(pOperator->pExpr);
  taosMemoryFreeClear(pOperator->info);
  taosMemoryFreeClear(pOperator);
}

int32_t doInitAggInfoSup(SAggSupporter* pAggSup, SqlFunctionCtx* pCtx, int32_t numOfOutput, size_t keyBufSize,
                         const char* pKey) {
  _hash_fn_t hashFn = taosGetDefaultHashFunction(TSDB_DATA_TYPE_BINARY);

  pAggSup->resultRowSize = getResultRowSize(pCtx, numOfOutput);
  pAggSup->keyBuf = taosMemoryCalloc(1, keyBufSize + POINTER_BYTES + sizeof(int64_t));
  pAggSup->pResultRowHashTable = taosHashInit(10, hashFn, true, HASH_NO_LOCK);

  if (pAggSup->keyBuf == NULL || pAggSup->pResultRowHashTable == NULL) {
    return TSDB_CODE_OUT_OF_MEMORY;
  }

  uint32_t defaultPgsz = 4096;
  while (defaultPgsz < pAggSup->resultRowSize * 4) {
    defaultPgsz <<= 1u;
  }

  // at least four pages need to be in buffer
  int32_t defaultBufsz = 4096 * 256;
  if (defaultBufsz <= defaultPgsz) {
    defaultBufsz = defaultPgsz * 4;
  }

  int32_t code = createDiskbasedBuf(&pAggSup->pResultBuf, defaultPgsz, defaultBufsz, pKey, "/tmp/");
  if (code != TSDB_CODE_SUCCESS) {
    return code;
  }

  return TSDB_CODE_SUCCESS;
}

void cleanupAggSup(SAggSupporter* pAggSup) {
  taosMemoryFreeClear(pAggSup->keyBuf);
  taosHashCleanup(pAggSup->pResultRowHashTable);
  destroyDiskbasedBuf(pAggSup->pResultBuf);
}

int32_t initAggInfo(SOptrBasicInfo* pBasicInfo, SAggSupporter* pAggSup, SExprInfo* pExprInfo, int32_t numOfCols,
                    SSDataBlock* pResultBlock, size_t keyBufSize, const char* pkey) {
  pBasicInfo->pCtx = createSqlFunctionCtx(pExprInfo, numOfCols, &pBasicInfo->rowCellInfoOffset);
  pBasicInfo->pRes = pResultBlock;

  doInitAggInfoSup(pAggSup, pBasicInfo->pCtx, numOfCols, keyBufSize, pkey);

  for (int32_t i = 0; i < numOfCols; ++i) {
    pBasicInfo->pCtx[i].pBuf = pAggSup->pResultBuf;
  }

  return TSDB_CODE_SUCCESS;
}

void initResultSizeInfo(SOperatorInfo* pOperator, int32_t numOfRows) {
  pOperator->resultInfo.capacity = numOfRows;
  pOperator->resultInfo.threshold = numOfRows * 0.75;

  if (pOperator->resultInfo.threshold == 0) {
    pOperator->resultInfo.capacity = numOfRows;
  }
}

static STableQueryInfo* initTableQueryInfo(const STableGroupInfo* pTableGroupInfo) {
  if (pTableGroupInfo->numOfTables == 0) {
    return NULL;
  }

  STableQueryInfo* pTableQueryInfo = taosMemoryCalloc(pTableGroupInfo->numOfTables, sizeof(STableQueryInfo));
  if (pTableQueryInfo == NULL) {
    return NULL;
  }

  int32_t index = 0;
  for (int32_t i = 0; i < taosArrayGetSize(pTableGroupInfo->pGroupList); ++i) {
    SArray* pa = taosArrayGetP(pTableGroupInfo->pGroupList, i);
    for (int32_t j = 0; j < taosArrayGetSize(pa); ++j) {
      STableKeyInfo*   pk = taosArrayGet(pa, j);
      STableQueryInfo* pTQueryInfo = &pTableQueryInfo[index++];
      pTQueryInfo->lastKey = pk->lastKey;
    }
  }

  STimeWindow win = {0, INT64_MAX};
  createTableQueryInfo(pTableQueryInfo, win);
  return pTableQueryInfo;
}

SOperatorInfo* createAggregateOperatorInfo(SOperatorInfo* downstream, SExprInfo* pExprInfo, int32_t numOfCols,
                                           SSDataBlock* pResultBlock, SExprInfo* pScalarExprInfo,
                                           int32_t numOfScalarExpr, SExecTaskInfo* pTaskInfo,
                                           const STableGroupInfo* pTableGroupInfo) {
  SAggOperatorInfo* pInfo = taosMemoryCalloc(1, sizeof(SAggOperatorInfo));
  SOperatorInfo*    pOperator = taosMemoryCalloc(1, sizeof(SOperatorInfo));
  if (pInfo == NULL || pOperator == NULL) {
    goto _error;
  }

  int32_t numOfRows = 1024;
  size_t  keyBufSize = sizeof(int64_t) + sizeof(int64_t) + POINTER_BYTES;

  initResultSizeInfo(pOperator, numOfRows);
  int32_t code =
      initAggInfo(&pInfo->binfo, &pInfo->aggSup, pExprInfo, numOfCols, pResultBlock, keyBufSize, pTaskInfo->id.str);
  pInfo->pTableQueryInfo = initTableQueryInfo(pTableGroupInfo);
  if (code != TSDB_CODE_SUCCESS) {
    goto _error;
  }

  int32_t numOfGroup = 10;  // todo replaced with true value
  pInfo->groupId = INT32_MIN;
  initResultRowInfo(&pInfo->binfo.resultRowInfo, numOfGroup);

  pInfo->pScalarExprInfo = pScalarExprInfo;
  pInfo->numOfScalarExpr = numOfScalarExpr;
  if (pInfo->pScalarExprInfo != NULL) {
    pInfo->pScalarCtx = createSqlFunctionCtx(pScalarExprInfo, numOfCols, &pInfo->rowCellInfoOffset);
  }

  pOperator->name = "TableAggregate";
  pOperator->operatorType = QUERY_NODE_PHYSICAL_PLAN_AGG;
  pOperator->blocking = true;
  pOperator->status = OP_NOT_OPENED;
  pOperator->info = pInfo;
  pOperator->pExpr = pExprInfo;
  pOperator->numOfExprs = numOfCols;
  pOperator->pTaskInfo = pTaskInfo;

  pOperator->fpSet = createOperatorFpSet(doOpenAggregateOptr, getAggregateResult, NULL, NULL, destroyAggOperatorInfo,
                                         aggEncodeResultRow, aggDecodeResultRow, NULL);

  code = appendDownstream(pOperator, &downstream, 1);
  if (code != TSDB_CODE_SUCCESS) {
    goto _error;
  }

  return pOperator;
_error:
  destroyAggOperatorInfo(pInfo, numOfCols);
  taosMemoryFreeClear(pInfo);
  taosMemoryFreeClear(pOperator);
  pTaskInfo->code = TSDB_CODE_OUT_OF_MEMORY;
  return NULL;
}

void doDestroyBasicInfo(SOptrBasicInfo* pInfo, int32_t numOfOutput) {
  assert(pInfo != NULL);

  destroySqlFunctionCtx(pInfo->pCtx, numOfOutput);
  taosMemoryFreeClear(pInfo->rowCellInfoOffset);

  cleanupResultRowInfo(&pInfo->resultRowInfo);
  pInfo->pRes = blockDataDestroy(pInfo->pRes);
}

void destroyBasicOperatorInfo(void* param, int32_t numOfOutput) {
  SOptrBasicInfo* pInfo = (SOptrBasicInfo*)param;
  doDestroyBasicInfo(pInfo, numOfOutput);
}

void destroyAggOperatorInfo(void* param, int32_t numOfOutput) {
  SAggOperatorInfo* pInfo = (SAggOperatorInfo*)param;
  doDestroyBasicInfo(&pInfo->binfo, numOfOutput);
}

void destroySFillOperatorInfo(void* param, int32_t numOfOutput) {
  SFillOperatorInfo* pInfo = (SFillOperatorInfo*)param;
  pInfo->pFillInfo = taosDestroyFillInfo(pInfo->pFillInfo);
  pInfo->pRes = blockDataDestroy(pInfo->pRes);
  taosMemoryFreeClear(pInfo->p);
}

static void destroyProjectOperatorInfo(void* param, int32_t numOfOutput) {
  if (NULL == param) {
    return;
  }
  SProjectOperatorInfo* pInfo = (SProjectOperatorInfo*)param;
  doDestroyBasicInfo(&pInfo->binfo, numOfOutput);
  cleanupAggSup(&pInfo->aggSup);
  taosArrayDestroy(pInfo->pPseudoColInfo);
}

void destroyExchangeOperatorInfo(void* param, int32_t numOfOutput) {
  SExchangeInfo* pExInfo = (SExchangeInfo*)param;
  taosArrayDestroy(pExInfo->pSources);
  taosArrayDestroy(pExInfo->pSourceDataInfo);
  if (pExInfo->pResult != NULL) {
    blockDataDestroy(pExInfo->pResult);
  }

  tsem_destroy(&pExInfo->ready);
}

static SArray* setRowTsColumnOutputInfo(SqlFunctionCtx* pCtx, int32_t numOfCols) {
  SArray* pList = taosArrayInit(4, sizeof(int32_t));
  for (int32_t i = 0; i < numOfCols; ++i) {
    if (fmIsPseudoColumnFunc(pCtx[i].functionId)) {
      taosArrayPush(pList, &i);
    }
  }

  return pList;
}

SOperatorInfo* createProjectOperatorInfo(SOperatorInfo* downstream, SExprInfo* pExprInfo, int32_t num,
                                         SSDataBlock* pResBlock, SLimit* pLimit, SLimit* pSlimit,
                                         SExecTaskInfo* pTaskInfo) {
  SProjectOperatorInfo* pInfo = taosMemoryCalloc(1, sizeof(SProjectOperatorInfo));
  SOperatorInfo*        pOperator = taosMemoryCalloc(1, sizeof(SOperatorInfo));
  if (pInfo == NULL || pOperator == NULL) {
    goto _error;
  }

  pInfo->limit = *pLimit;
  pInfo->slimit = *pSlimit;
  pInfo->curOffset = pLimit->offset;
  pInfo->curSOffset = pSlimit->offset;

  pInfo->binfo.pRes = pResBlock;

  int32_t numOfCols = num;
  int32_t numOfRows = 4096;
  size_t  keyBufSize = sizeof(int64_t) + sizeof(int64_t) + POINTER_BYTES;

  initResultSizeInfo(pOperator, numOfRows);
  initAggInfo(&pInfo->binfo, &pInfo->aggSup, pExprInfo, numOfCols, pResBlock, keyBufSize, pTaskInfo->id.str);
  setFunctionResultOutput(&pInfo->binfo, &pInfo->aggSup, MAIN_SCAN, numOfCols, pTaskInfo);
  pInfo->pPseudoColInfo = setRowTsColumnOutputInfo(pInfo->binfo.pCtx, numOfCols);

  pOperator->name = "ProjectOperator";
  pOperator->operatorType = QUERY_NODE_PHYSICAL_PLAN_PROJECT;
  pOperator->blocking = false;
  pOperator->status = OP_NOT_OPENED;
  pOperator->info = pInfo;
  pOperator->pExpr = pExprInfo;
  pOperator->numOfExprs = num;

  pOperator->fpSet = createOperatorFpSet(operatorDummyOpenFn, doProjectOperation, NULL, NULL,
                                         destroyProjectOperatorInfo, NULL, NULL, NULL);

  pOperator->pTaskInfo = pTaskInfo;
  int32_t code = appendDownstream(pOperator, &downstream, 1);
  if (code != TSDB_CODE_SUCCESS) {
    goto _error;
  }

  return pOperator;

_error:
  pTaskInfo->code = TSDB_CODE_OUT_OF_MEMORY;
  return NULL;
}

static int32_t initFillInfo(SFillOperatorInfo* pInfo, SExprInfo* pExpr, int32_t numOfCols, SNodeListNode* pValNode,
                            STimeWindow win, int32_t capacity, const char* id, SInterval* pInterval, int32_t fillType) {
  SFillColInfo* pColInfo = createFillColInfo(pExpr, numOfCols, pValNode);

  STimeWindow w = TSWINDOW_INITIALIZER;
  getAlignQueryTimeWindow(pInterval, pInterval->precision, win.skey, &w);

  int32_t order = TSDB_ORDER_ASC;
  pInfo->pFillInfo = taosCreateFillInfo(order, w.skey, 0, capacity, numOfCols, pInterval, fillType, pColInfo, id);

  pInfo->p = taosMemoryCalloc(numOfCols, POINTER_BYTES);
  if (pInfo->pFillInfo == NULL || pInfo->p == NULL) {
    return TSDB_CODE_OUT_OF_MEMORY;
  } else {
    return TSDB_CODE_SUCCESS;
  }
}

SOperatorInfo* createFillOperatorInfo(SOperatorInfo* downstream, SExprInfo* pExpr, int32_t numOfCols,
                                      SInterval* pInterval, STimeWindow* pWindow, SSDataBlock* pResBlock,
                                      int32_t fillType, SNodeListNode* pValueNode, bool multigroupResult,
                                      SExecTaskInfo* pTaskInfo) {
  SFillOperatorInfo* pInfo = taosMemoryCalloc(1, sizeof(SFillOperatorInfo));
  SOperatorInfo*     pOperator = taosMemoryCalloc(1, sizeof(SOperatorInfo));

  pInfo->pRes = pResBlock;
  pInfo->multigroupResult = multigroupResult;

  int32_t type = TSDB_FILL_NONE;
  switch (fillType) {
    case FILL_MODE_PREV:
      type = TSDB_FILL_PREV;
      break;
    case FILL_MODE_NONE:
      type = TSDB_FILL_NONE;
      break;
    case FILL_MODE_NULL:
      type = TSDB_FILL_NULL;
      break;
    case FILL_MODE_NEXT:
      type = TSDB_FILL_NEXT;
      break;
    case FILL_MODE_VALUE:
      type = TSDB_FILL_SET_VALUE;
      break;
    case FILL_MODE_LINEAR:
      type = TSDB_FILL_LINEAR;
      break;
    default:
      type = TSDB_FILL_NONE;
  }

  SResultInfo* pResultInfo = &pOperator->resultInfo;
  initResultSizeInfo(pOperator, 4096);

  int32_t code = initFillInfo(pInfo, pExpr, numOfCols, pValueNode, *pWindow, pResultInfo->capacity, pTaskInfo->id.str,
                              pInterval, type);
  if (code != TSDB_CODE_SUCCESS) {
    goto _error;
  }

  pOperator->name = "FillOperator";
  pOperator->blocking = false;
  pOperator->status = OP_NOT_OPENED;
  pOperator->operatorType = QUERY_NODE_PHYSICAL_PLAN_FILL;
  pOperator->pExpr = pExpr;
  pOperator->numOfExprs = numOfCols;
  pOperator->info = pInfo;

  pOperator->fpSet =
      createOperatorFpSet(operatorDummyOpenFn, doFill, NULL, NULL, destroySFillOperatorInfo, NULL, NULL, NULL);
  pOperator->pTaskInfo = pTaskInfo;
  code = appendDownstream(pOperator, &downstream, 1);
  return pOperator;

_error:
  taosMemoryFreeClear(pOperator);
  taosMemoryFreeClear(pInfo);
  return NULL;
}

static SResSchema createResSchema(int32_t type, int32_t bytes, int32_t slotId, int32_t scale, int32_t precision,
                                  const char* name) {
  SResSchema s = {0};
  s.scale = scale;
  s.type = type;
  s.bytes = bytes;
  s.slotId = slotId;
  s.precision = precision;
  strncpy(s.name, name, tListLen(s.name));

  return s;
}

static SColumn* createColumn(int32_t blockId, int32_t slotId, int32_t colId, SDataType* pType) {
  SColumn* pCol = taosMemoryCalloc(1, sizeof(SColumn));
  if (pCol == NULL) {
    terrno = TSDB_CODE_OUT_OF_MEMORY;
    return NULL;
  }

  pCol->slotId = slotId;
  pCol->colId = colId;
  pCol->bytes = pType->bytes;
  pCol->type = pType->type;
  pCol->scale = pType->scale;
  pCol->precision = pType->precision;
  pCol->dataBlockId = blockId;

  return pCol;
}

SExprInfo* createExprInfo(SNodeList* pNodeList, SNodeList* pGroupKeys, int32_t* numOfExprs) {
  int32_t numOfFuncs = LIST_LENGTH(pNodeList);
  int32_t numOfGroupKeys = 0;
  if (pGroupKeys != NULL) {
    numOfGroupKeys = LIST_LENGTH(pGroupKeys);
  }

  *numOfExprs = numOfFuncs + numOfGroupKeys;
  SExprInfo* pExprs = taosMemoryCalloc(*numOfExprs, sizeof(SExprInfo));

  for (int32_t i = 0; i < (*numOfExprs); ++i) {
    STargetNode* pTargetNode = NULL;
    if (i < numOfFuncs) {
      pTargetNode = (STargetNode*)nodesListGetNode(pNodeList, i);
    } else {
      pTargetNode = (STargetNode*)nodesListGetNode(pGroupKeys, i - numOfFuncs);
    }

    SExprInfo* pExp = &pExprs[i];

    pExp->pExpr = taosMemoryCalloc(1, sizeof(tExprNode));
    pExp->pExpr->_function.num = 1;
    pExp->pExpr->_function.functionId = -1;

    int32_t type = nodeType(pTargetNode->pExpr);
    // it is a project query, or group by column
    if (type == QUERY_NODE_COLUMN) {
      pExp->pExpr->nodeType = QUERY_NODE_COLUMN;
      SColumnNode* pColNode = (SColumnNode*)pTargetNode->pExpr;

      pExp->base.pParam = taosMemoryCalloc(1, sizeof(SFunctParam));
      pExp->base.numOfParams = 1;

      SDataType* pType = &pColNode->node.resType;
      pExp->base.resSchema = createResSchema(pType->type, pType->bytes, pTargetNode->slotId, pType->scale,
                                             pType->precision, pColNode->colName);
      pExp->base.pParam[0].pCol = createColumn(pColNode->dataBlockId, pColNode->slotId, pColNode->colId, pType);
      pExp->base.pParam[0].type = FUNC_PARAM_TYPE_COLUMN;
    } else if (type == QUERY_NODE_VALUE) {
      pExp->pExpr->nodeType = QUERY_NODE_VALUE;
      SValueNode* pValNode = (SValueNode*)pTargetNode->pExpr;

      pExp->base.pParam = taosMemoryCalloc(1, sizeof(SFunctParam));
      pExp->base.numOfParams = 1;

      SDataType* pType = &pValNode->node.resType;
      pExp->base.resSchema = createResSchema(pType->type, pType->bytes, pTargetNode->slotId, pType->scale,
                                             pType->precision, pValNode->node.aliasName);
      pExp->base.pParam[0].type = FUNC_PARAM_TYPE_VALUE;
      valueNodeToVariant(pValNode, &pExp->base.pParam[0].param);
    } else if (type == QUERY_NODE_FUNCTION) {
      pExp->pExpr->nodeType = QUERY_NODE_FUNCTION;
      SFunctionNode* pFuncNode = (SFunctionNode*)pTargetNode->pExpr;

      SDataType* pType = &pFuncNode->node.resType;
      pExp->base.resSchema = createResSchema(pType->type, pType->bytes, pTargetNode->slotId, pType->scale,
                                             pType->precision, pFuncNode->node.aliasName);

      pExp->pExpr->_function.functionId = pFuncNode->funcId;
      pExp->pExpr->_function.pFunctNode = pFuncNode;

      strncpy(pExp->pExpr->_function.functionName, pFuncNode->functionName,
              tListLen(pExp->pExpr->_function.functionName));
#if 1
      // todo refactor: add the parameter for tbname function
      if (strcmp(pExp->pExpr->_function.functionName, "tbname") == 0) {
        pFuncNode->pParameterList = nodesMakeList();
        ASSERT(LIST_LENGTH(pFuncNode->pParameterList) == 0);
        SValueNode* res = (SValueNode*)nodesMakeNode(QUERY_NODE_VALUE);
        if (NULL == res) {  // todo handle error
        } else {
          res->node.resType = (SDataType){.bytes = sizeof(int64_t), .type = TSDB_DATA_TYPE_BIGINT};
          nodesListAppend(pFuncNode->pParameterList, res);
        }
      }
#endif

      int32_t numOfParam = LIST_LENGTH(pFuncNode->pParameterList);

      pExp->base.pParam = taosMemoryCalloc(numOfParam, sizeof(SFunctParam));
      pExp->base.numOfParams = numOfParam;

      for (int32_t j = 0; j < numOfParam; ++j) {
        SNode* p1 = nodesListGetNode(pFuncNode->pParameterList, j);
        if (p1->type == QUERY_NODE_COLUMN) {
          SColumnNode* pcn = (SColumnNode*)p1;

          pExp->base.pParam[j].type = FUNC_PARAM_TYPE_COLUMN;
          pExp->base.pParam[j].pCol = createColumn(pcn->dataBlockId, pcn->slotId, pcn->colId, &pcn->node.resType);
        } else if (p1->type == QUERY_NODE_VALUE) {
          SValueNode* pvn = (SValueNode*)p1;
          pExp->base.pParam[j].type = FUNC_PARAM_TYPE_VALUE;
          valueNodeToVariant(pvn, &pExp->base.pParam[j].param);
        }
      }
    } else if (type == QUERY_NODE_OPERATOR) {
      pExp->pExpr->nodeType = QUERY_NODE_OPERATOR;
      SOperatorNode* pNode = (SOperatorNode*)pTargetNode->pExpr;

      pExp->base.pParam = taosMemoryCalloc(1, sizeof(SFunctParam));
      pExp->base.numOfParams = 1;

      SDataType* pType = &pNode->node.resType;
      pExp->base.resSchema = createResSchema(pType->type, pType->bytes, pTargetNode->slotId, pType->scale,
                                             pType->precision, pNode->node.aliasName);
      pExp->pExpr->_optrRoot.pRootNode = pTargetNode->pExpr;
    } else {
      ASSERT(0);
    }
  }

  return pExprs;
}

static SExecTaskInfo* createExecTaskInfo(uint64_t queryId, uint64_t taskId, EOPTR_EXEC_MODEL model) {
  SExecTaskInfo* pTaskInfo = taosMemoryCalloc(1, sizeof(SExecTaskInfo));
  setTaskStatus(pTaskInfo, TASK_NOT_COMPLETED);

  pTaskInfo->cost.created = taosGetTimestampMs();
  pTaskInfo->id.queryId = queryId;
  pTaskInfo->execModel = model;

  char* p = taosMemoryCalloc(1, 128);
  snprintf(p, 128, "TID:0x%" PRIx64 " QID:0x%" PRIx64, taskId, queryId);
  pTaskInfo->id.str = p;

  return pTaskInfo;
}

static tsdbReaderT doCreateDataReader(STableScanPhysiNode* pTableScanNode, SReadHandle* pHandle,
                                      STableGroupInfo* pTableGroupInfo, uint64_t queryId, uint64_t taskId);

static int32_t doCreateTableGroup(void* metaHandle, int32_t tableType, uint64_t tableUid, STableGroupInfo* pGroupInfo,
                                  uint64_t queryId, uint64_t taskId);
static SArray* extractTableIdList(const STableGroupInfo* pTableGroupInfo);
static SArray* extractColumnInfo(SNodeList* pNodeList);

static SArray* createSortInfo(SNodeList* pNodeList);
static SArray* extractPartitionColInfo(SNodeList* pNodeList);

SOperatorInfo* createOperatorTree(SPhysiNode* pPhyNode, SExecTaskInfo* pTaskInfo, SReadHandle* pHandle,
                                  uint64_t queryId, uint64_t taskId, STableGroupInfo* pTableGroupInfo) {
  int32_t type = nodeType(pPhyNode);

  if (pPhyNode->pChildren == NULL || LIST_LENGTH(pPhyNode->pChildren) == 0) {
    if (QUERY_NODE_PHYSICAL_PLAN_TABLE_SCAN == type) {
      STableScanPhysiNode* pTableScanNode = (STableScanPhysiNode*)pPhyNode;

      tsdbReaderT pDataReader = doCreateDataReader(pTableScanNode, pHandle, pTableGroupInfo, (uint64_t)queryId, taskId);
      if (pDataReader == NULL && terrno != 0) {
        return NULL;
      }

      SOperatorInfo* pOperator = createTableScanOperatorInfo(pTableScanNode, pDataReader, pHandle, pTaskInfo);

      STableScanInfo* pScanInfo = pOperator->info;
      pTaskInfo->cost.pRecoder = &pScanInfo->readRecorder;

      return pOperator;
    } else if (QUERY_NODE_PHYSICAL_PLAN_EXCHANGE == type) {
      SExchangePhysiNode* pExchange = (SExchangePhysiNode*)pPhyNode;
      SSDataBlock*        pResBlock = createResDataBlock(pExchange->node.pOutputDataBlockDesc);
      return createExchangeOperatorInfo(pHandle->pMsgCb->clientRpc, pExchange->pSrcEndPoints, pResBlock, pTaskInfo);
    } else if (QUERY_NODE_PHYSICAL_PLAN_STREAM_SCAN == type) {
      SScanPhysiNode*      pScanPhyNode = (SScanPhysiNode*)pPhyNode;  // simple child table.
      STableScanPhysiNode* pTableScanNode = (STableScanPhysiNode*)pPhyNode;

      int32_t numOfCols = 0;

      tsdbReaderT pDataReader = NULL;
      if (pHandle->vnode) {
        pDataReader = doCreateDataReader(pTableScanNode, pHandle, pTableGroupInfo, (uint64_t)queryId, taskId);
      } else {
        doCreateTableGroup(pHandle->meta, pScanPhyNode->tableType, pScanPhyNode->uid, pTableGroupInfo, queryId, taskId);
      }

      if (pDataReader == NULL && terrno != 0) {
        /*qDebug("pDataReader is     NULL");*/
        // return NULL;
      } else {
        /*qDebug("pDataReader is not NULL");*/
      }

      SDataBlockDescNode* pDescNode = pScanPhyNode->node.pOutputDataBlockDesc;
      SOperatorInfo*      pOperatorDumy = createTableScanOperatorInfo(pTableScanNode, pDataReader, pHandle, pTaskInfo);

      SArray* tableIdList = extractTableIdList(pTableGroupInfo);

      SSDataBlock* pResBlock = createResDataBlock(pDescNode);
      SArray*      pCols = extractColMatchInfo(pScanPhyNode->pScanCols, pDescNode, &numOfCols, COL_MATCH_FROM_COL_ID);

      SOperatorInfo* pOperator =
          createStreamScanOperatorInfo(pHandle->reader, pDataReader, pHandle, pScanPhyNode->uid, pResBlock, pCols,
                                       tableIdList, pTaskInfo, pScanPhyNode->node.pConditions, pOperatorDumy);
      taosArrayDestroy(tableIdList);
      return pOperator;
    } else if (QUERY_NODE_PHYSICAL_PLAN_SYSTABLE_SCAN == type) {
      SSystemTableScanPhysiNode* pSysScanPhyNode = (SSystemTableScanPhysiNode*)pPhyNode;
      SScanPhysiNode*            pScanNode = &pSysScanPhyNode->scan;

      SDataBlockDescNode* pDescNode = pScanNode->node.pOutputDataBlockDesc;

      SSDataBlock* pResBlock = createResDataBlock(pDescNode);

      int32_t numOfOutputCols = 0;
      SArray* colList = extractColMatchInfo(pScanNode->pScanCols, pDescNode, &numOfOutputCols, COL_MATCH_FROM_COL_ID);
      SOperatorInfo* pOperator = createSysTableScanOperatorInfo(
          pHandle, pResBlock, &pScanNode->tableName, pScanNode->node.pConditions, pSysScanPhyNode->mgmtEpSet, colList,
          pTaskInfo, pSysScanPhyNode->showRewrite, pSysScanPhyNode->accountId);
      return pOperator;
    } else if (QUERY_NODE_PHYSICAL_PLAN_TAG_SCAN == type) {
      STagScanPhysiNode* pScanPhyNode = (STagScanPhysiNode*)pPhyNode;

      SDataBlockDescNode* pDescNode = pScanPhyNode->node.pOutputDataBlockDesc;

      SSDataBlock* pResBlock = createResDataBlock(pDescNode);

      int32_t code = doCreateTableGroup(pHandle->meta, pScanPhyNode->tableType, pScanPhyNode->uid, pTableGroupInfo,
                                        queryId, taskId);
      if (code != TSDB_CODE_SUCCESS) {
        return NULL;
      }

      int32_t    num = 0;
      SExprInfo* pExprInfo = createExprInfo(pScanPhyNode->pScanPseudoCols, NULL, &num);

      int32_t numOfOutputCols = 0;
      SArray* colList =
          extractColMatchInfo(pScanPhyNode->pScanPseudoCols, pDescNode, &numOfOutputCols, COL_MATCH_FROM_COL_ID);

      SOperatorInfo* pOperator =
          createTagScanOperatorInfo(pHandle, pExprInfo, num, pResBlock, colList, pTableGroupInfo, pTaskInfo);
      return pOperator;
    } else {
      ASSERT(0);
    }
  }

  int32_t num = 0;
  size_t  size = LIST_LENGTH(pPhyNode->pChildren);

  SOperatorInfo** ops = taosMemoryCalloc(size, POINTER_BYTES);
  for (int32_t i = 0; i < size; ++i) {
    SPhysiNode* pChildNode = (SPhysiNode*)nodesListGetNode(pPhyNode->pChildren, i);
    ops[i] = createOperatorTree(pChildNode, pTaskInfo, pHandle, queryId, taskId, pTableGroupInfo);
    if (ops[i] == NULL) {
      return NULL;
    }
  }

  SOperatorInfo* pOptr = NULL;
  if (QUERY_NODE_PHYSICAL_PLAN_PROJECT == type) {
    SProjectPhysiNode* pProjPhyNode = (SProjectPhysiNode*)pPhyNode;
    SExprInfo*         pExprInfo = createExprInfo(pProjPhyNode->pProjections, NULL, &num);

    SSDataBlock* pResBlock = createResDataBlock(pPhyNode->pOutputDataBlockDesc);
    SLimit       limit = {.limit = pProjPhyNode->limit, .offset = pProjPhyNode->offset};
    SLimit       slimit = {.limit = pProjPhyNode->slimit, .offset = pProjPhyNode->soffset};
    pOptr = createProjectOperatorInfo(ops[0], pExprInfo, num, pResBlock, &limit, &slimit, pTaskInfo);
  } else if (QUERY_NODE_PHYSICAL_PLAN_AGG == type) {
    SAggPhysiNode* pAggNode = (SAggPhysiNode*)pPhyNode;
    SExprInfo*     pExprInfo = createExprInfo(pAggNode->pAggFuncs, pAggNode->pGroupKeys, &num);
    SSDataBlock*   pResBlock = createResDataBlock(pPhyNode->pOutputDataBlockDesc);

    int32_t    numOfScalarExpr = 0;
    SExprInfo* pScalarExprInfo = NULL;
    if (pAggNode->pExprs != NULL) {
      pScalarExprInfo = createExprInfo(pAggNode->pExprs, NULL, &numOfScalarExpr);
    }

    if (pAggNode->pGroupKeys != NULL) {
      SArray* pColList = extractColumnInfo(pAggNode->pGroupKeys);
      pOptr = createGroupOperatorInfo(ops[0], pExprInfo, num, pResBlock, pColList, pAggNode->node.pConditions,
                                      pScalarExprInfo, numOfScalarExpr, pTaskInfo, NULL);
    } else {
      pOptr = createAggregateOperatorInfo(ops[0], pExprInfo, num, pResBlock, pScalarExprInfo, numOfScalarExpr,
                                          pTaskInfo, pTableGroupInfo);
    }
  } else if (QUERY_NODE_PHYSICAL_PLAN_INTERVAL == type || QUERY_NODE_PHYSICAL_PLAN_STREAM_INTERVAL == type) {
    SIntervalPhysiNode* pIntervalPhyNode = (SIntervalPhysiNode*)pPhyNode;

    SExprInfo*   pExprInfo = createExprInfo(pIntervalPhyNode->window.pFuncs, NULL, &num);
    SSDataBlock* pResBlock = createResDataBlock(pPhyNode->pOutputDataBlockDesc);

    SInterval interval = {.interval = pIntervalPhyNode->interval,
                          .sliding = pIntervalPhyNode->sliding,
                          .intervalUnit = pIntervalPhyNode->intervalUnit,
                          .slidingUnit = pIntervalPhyNode->slidingUnit,
                          .offset = pIntervalPhyNode->offset,
                          .precision = ((SColumnNode*)pIntervalPhyNode->window.pTspk)->node.resType.precision};

    STimeWindowAggSupp as = {.waterMark = pIntervalPhyNode->window.watermark,
                             .calTrigger = pIntervalPhyNode->window.triggerType};

    int32_t tsSlotId = ((SColumnNode*)pIntervalPhyNode->window.pTspk)->slotId;
    pOptr = createIntervalOperatorInfo(ops[0], pExprInfo, num, pResBlock, &interval, tsSlotId, &as, pTableGroupInfo,
                                       pTaskInfo);

  } else if (QUERY_NODE_PHYSICAL_PLAN_SORT == type) {
    SSortPhysiNode* pSortPhyNode = (SSortPhysiNode*)pPhyNode;

    SDataBlockDescNode* pDescNode = pPhyNode->pOutputDataBlockDesc;

    SSDataBlock* pResBlock = createResDataBlock(pDescNode);
    SArray*      info = createSortInfo(pSortPhyNode->pSortKeys);

    int32_t    numOfCols = 0;
    SExprInfo* pExprInfo = createExprInfo(pSortPhyNode->pExprs, NULL, &numOfCols);

    int32_t numOfOutputCols = 0;
    SArray* pColList = extractColMatchInfo(pSortPhyNode->pTargets, pDescNode, &numOfOutputCols, COL_MATCH_FROM_SLOT_ID);

    pOptr = createSortOperatorInfo(ops[0], pResBlock, info, pExprInfo, numOfCols, pColList, pTaskInfo);
  } else if (QUERY_NODE_PHYSICAL_PLAN_SESSION_WINDOW == type) {
    SSessionWinodwPhysiNode* pSessionNode = (SSessionWinodwPhysiNode*)pPhyNode;

    STimeWindowAggSupp as = {.waterMark = pSessionNode->window.watermark,
                             .calTrigger = pSessionNode->window.triggerType};

    SExprInfo*   pExprInfo = createExprInfo(pSessionNode->window.pFuncs, NULL, &num);
    SSDataBlock* pResBlock = createResDataBlock(pPhyNode->pOutputDataBlockDesc);
    int32_t      tsSlotId = ((SColumnNode*)pSessionNode->window.pTspk)->slotId;

    pOptr =
        createSessionAggOperatorInfo(ops[0], pExprInfo, num, pResBlock, pSessionNode->gap, tsSlotId, &as, pTaskInfo);
  } else if (QUERY_NODE_PHYSICAL_PLAN_PARTITION == type) {
    SPartitionPhysiNode* pPartNode = (SPartitionPhysiNode*)pPhyNode;
    SArray*              pColList = extractPartitionColInfo(pPartNode->pPartitionKeys);
    SSDataBlock*         pResBlock = createResDataBlock(pPhyNode->pOutputDataBlockDesc);

    SExprInfo* pExprInfo = createExprInfo(pPartNode->pTargets, NULL, &num);
    pOptr = createPartitionOperatorInfo(ops[0], pExprInfo, num, pResBlock, pColList, pTaskInfo, NULL);
  } else if (QUERY_NODE_PHYSICAL_PLAN_STATE_WINDOW == type) {
    SStateWinodwPhysiNode* pStateNode = (SStateWinodwPhysiNode*)pPhyNode;

    STimeWindowAggSupp as = {.waterMark = pStateNode->window.watermark, .calTrigger = pStateNode->window.triggerType};

    SExprInfo*   pExprInfo = createExprInfo(pStateNode->window.pFuncs, NULL, &num);
    SSDataBlock* pResBlock = createResDataBlock(pPhyNode->pOutputDataBlockDesc);
    int32_t      tsSlotId = ((SColumnNode*)pStateNode->window.pTspk)->slotId;

    SColumnNode* pColNode = (SColumnNode*)((STargetNode*)pStateNode->pStateKey)->pExpr;
    SColumn      col = extractColumnFromColumnNode(pColNode);
    pOptr = createStatewindowOperatorInfo(ops[0], pExprInfo, num, pResBlock, &as, tsSlotId, &col, pTaskInfo);
  } else if (QUERY_NODE_PHYSICAL_PLAN_JOIN == type) {
    SJoinPhysiNode* pJoinNode = (SJoinPhysiNode*)pPhyNode;
    SSDataBlock*    pResBlock = createResDataBlock(pPhyNode->pOutputDataBlockDesc);

    SExprInfo* pExprInfo = createExprInfo(pJoinNode->pTargets, NULL, &num);
    pOptr = createMergeJoinOperatorInfo(ops, size, pExprInfo, num, pResBlock, pJoinNode->pOnConditions, pTaskInfo);
  } else if (QUERY_NODE_PHYSICAL_PLAN_FILL == type) {
    SFillPhysiNode* pFillNode = (SFillPhysiNode*)pPhyNode;
    SSDataBlock*    pResBlock = createResDataBlock(pPhyNode->pOutputDataBlockDesc);
    SExprInfo*      pExprInfo = createExprInfo(pFillNode->pTargets, NULL, &num);

    SInterval* pInterval = &((SIntervalAggOperatorInfo*)ops[0]->info)->interval;
    pOptr = createFillOperatorInfo(ops[0], pExprInfo, num, pInterval, &pFillNode->timeRange, pResBlock, pFillNode->mode,
                                   (SNodeListNode*)pFillNode->pValues, false, pTaskInfo);
  } else {
    ASSERT(0);
  }

  taosMemoryFree(ops);
  return pOptr;
}

int32_t initQueryTableDataCond(SQueryTableDataCond* pCond, const STableScanPhysiNode* pTableScanNode) {
  pCond->loadExternalRows = false;

  pCond->order = pTableScanNode->scanSeq[0] > 0 ? TSDB_ORDER_ASC : TSDB_ORDER_DESC;
  pCond->numOfCols = LIST_LENGTH(pTableScanNode->scan.pScanCols);
  pCond->colList = taosMemoryCalloc(pCond->numOfCols, sizeof(SColumnInfo));
  if (pCond->colList == NULL) {
    terrno = TSDB_CODE_QRY_OUT_OF_MEMORY;
    return terrno;
  }

  pCond->twindow = pTableScanNode->scanRange;

#if 1
  // todo work around a problem, remove it later
  if ((pCond->order == TSDB_ORDER_ASC && pCond->twindow.skey > pCond->twindow.ekey) ||
      (pCond->order == TSDB_ORDER_DESC && pCond->twindow.skey < pCond->twindow.ekey)) {
    TSWAP(pCond->twindow.skey, pCond->twindow.ekey);
  }
#endif

  pCond->type = BLOCK_LOAD_OFFSET_SEQ_ORDER;
  //  pCond->type = pTableScanNode->scanFlag;

  int32_t j = 0;
  for (int32_t i = 0; i < pCond->numOfCols; ++i) {
    STargetNode* pNode = (STargetNode*)nodesListGetNode(pTableScanNode->scan.pScanCols, i);
    SColumnNode* pColNode = (SColumnNode*)pNode->pExpr;
    if (pColNode->colType == COLUMN_TYPE_TAG) {
      continue;
    }

    pCond->colList[j].type = pColNode->node.resType.type;
    pCond->colList[j].bytes = pColNode->node.resType.bytes;
    pCond->colList[j].colId = pColNode->colId;
    j += 1;
  }

  pCond->numOfCols = j;
  return TSDB_CODE_SUCCESS;
}

SColumn extractColumnFromColumnNode(SColumnNode* pColNode) {
  SColumn c = {0};
  c.slotId = pColNode->slotId;
  c.colId = pColNode->colId;
  c.type = pColNode->node.resType.type;
  c.bytes = pColNode->node.resType.bytes;
  c.scale = pColNode->node.resType.scale;
  c.precision = pColNode->node.resType.precision;
  return c;
}

SArray* extractColumnInfo(SNodeList* pNodeList) {
  size_t  numOfCols = LIST_LENGTH(pNodeList);
  SArray* pList = taosArrayInit(numOfCols, sizeof(SColumn));
  if (pList == NULL) {
    terrno = TSDB_CODE_OUT_OF_MEMORY;
    return NULL;
  }

  for (int32_t i = 0; i < numOfCols; ++i) {
    STargetNode* pNode = (STargetNode*)nodesListGetNode(pNodeList, i);

    if (nodeType(pNode->pExpr) == QUERY_NODE_COLUMN) {
      SColumnNode* pColNode = (SColumnNode*)pNode->pExpr;

      SColumn c = extractColumnFromColumnNode(pColNode);
      taosArrayPush(pList, &c);
    } else if (nodeType(pNode->pExpr) == QUERY_NODE_VALUE) {
      SValueNode* pValNode = (SValueNode*)pNode->pExpr;
      SColumn     c = {0};
      c.slotId = pNode->slotId;
      c.colId = pNode->slotId;
      c.type = pValNode->node.type;
      c.bytes = pValNode->node.resType.bytes;
      c.scale = pValNode->node.resType.scale;
      c.precision = pValNode->node.resType.precision;

      taosArrayPush(pList, &c);
    }
  }

  return pList;
}

SArray* extractPartitionColInfo(SNodeList* pNodeList) {
  size_t  numOfCols = LIST_LENGTH(pNodeList);
  SArray* pList = taosArrayInit(numOfCols, sizeof(SColumn));
  if (pList == NULL) {
    terrno = TSDB_CODE_OUT_OF_MEMORY;
    return NULL;
  }

  for (int32_t i = 0; i < numOfCols; ++i) {
    SColumnNode* pColNode = (SColumnNode*)nodesListGetNode(pNodeList, i);

    // todo extract method
    SColumn c = {0};
    c.slotId = pColNode->slotId;
    c.colId = pColNode->colId;
    c.type = pColNode->node.resType.type;
    c.bytes = pColNode->node.resType.bytes;
    c.precision = pColNode->node.resType.precision;
    c.scale = pColNode->node.resType.scale;

    taosArrayPush(pList, &c);
  }

  return pList;
}

SArray* createSortInfo(SNodeList* pNodeList) {
  size_t  numOfCols = LIST_LENGTH(pNodeList);
  SArray* pList = taosArrayInit(numOfCols, sizeof(SBlockOrderInfo));
  if (pList == NULL) {
    terrno = TSDB_CODE_OUT_OF_MEMORY;
    return pList;
  }

  for (int32_t i = 0; i < numOfCols; ++i) {
    SOrderByExprNode* pSortKey = (SOrderByExprNode*)nodesListGetNode(pNodeList, i);
    SBlockOrderInfo   bi = {0};
    bi.order = (pSortKey->order == ORDER_ASC) ? TSDB_ORDER_ASC : TSDB_ORDER_DESC;
    bi.nullFirst = (pSortKey->nullOrder == NULL_ORDER_FIRST);

    SColumnNode* pColNode = (SColumnNode*)pSortKey->pExpr;
    bi.slotId = pColNode->slotId;
    taosArrayPush(pList, &bi);
  }

  return pList;
}

SArray* extractColMatchInfo(SNodeList* pNodeList, SDataBlockDescNode* pOutputNodeList, int32_t* numOfOutputCols,
                            int32_t type) {
  size_t  numOfCols = LIST_LENGTH(pNodeList);
  SArray* pList = taosArrayInit(numOfCols, sizeof(SColMatchInfo));
  if (pList == NULL) {
    terrno = TSDB_CODE_OUT_OF_MEMORY;
    return NULL;
  }

  for (int32_t i = 0; i < numOfCols; ++i) {
    STargetNode* pNode = (STargetNode*)nodesListGetNode(pNodeList, i);
    SColumnNode* pColNode = (SColumnNode*)pNode->pExpr;

    SColMatchInfo c = {0};
    c.output = true;
    c.colId = pColNode->colId;
    c.srcSlotId = pColNode->slotId;
    c.matchType = type;
    c.targetSlotId = pNode->slotId;
    taosArrayPush(pList, &c);
  }

  *numOfOutputCols = 0;
  int32_t num = LIST_LENGTH(pOutputNodeList->pSlots);
  for (int32_t i = 0; i < num; ++i) {
    SSlotDescNode* pNode = (SSlotDescNode*)nodesListGetNode(pOutputNodeList->pSlots, i);

    // todo: add reserve flag check
    // it is a column reserved for the arithmetic expression calculation
    if (pNode->slotId >= numOfCols) {
      (*numOfOutputCols) += 1;
      continue;
    }

    SColMatchInfo* info = taosArrayGet(pList, pNode->slotId);
    if (pNode->output) {
      (*numOfOutputCols) += 1;
    } else {
      info->output = false;
    }
  }

  return pList;
}

int32_t doCreateTableGroup(void* metaHandle, int32_t tableType, uint64_t tableUid, STableGroupInfo* pGroupInfo,
                           uint64_t queryId, uint64_t taskId) {
  int32_t code = 0;
  if (tableType == TSDB_SUPER_TABLE) {
    code = tsdbQuerySTableByTagCond(metaHandle, tableUid, 0, NULL, 0, 0, NULL, pGroupInfo, NULL, 0, queryId, taskId);
  } else {  // Create one table group.
    code = tsdbGetOneTableGroup(metaHandle, tableUid, 0, pGroupInfo);
  }

  return code;
}

SArray* extractTableIdList(const STableGroupInfo* pTableGroupInfo) {
  SArray* tableIdList = taosArrayInit(4, sizeof(uint64_t));

  if (pTableGroupInfo->numOfTables > 0) {
    SArray* pa = taosArrayGetP(pTableGroupInfo->pGroupList, 0);
    ASSERT(taosArrayGetSize(pTableGroupInfo->pGroupList) == 1);

    // Transfer the Array of STableKeyInfo into uid list.
    size_t numOfTables = taosArrayGetSize(pa);
    for (int32_t i = 0; i < numOfTables; ++i) {
      STableKeyInfo* pkeyInfo = taosArrayGet(pa, i);
      taosArrayPush(tableIdList, &pkeyInfo->uid);
    }
  }

  return tableIdList;
}

tsdbReaderT doCreateDataReader(STableScanPhysiNode* pTableScanNode, SReadHandle* pHandle,
                               STableGroupInfo* pTableGroupInfo, uint64_t queryId, uint64_t taskId) {
  uint64_t uid = pTableScanNode->scan.uid;
  int32_t  code =
      doCreateTableGroup(pHandle->meta, pTableScanNode->scan.tableType, uid, pTableGroupInfo, queryId, taskId);
  if (code != TSDB_CODE_SUCCESS) {
    goto _error;
  }

  if (pTableGroupInfo->numOfTables == 0) {
    code = 0;
    qDebug("no table qualified for query, TID:0x%" PRIx64 ", QID:0x%" PRIx64, taskId, queryId);
    goto _error;
  }

  SQueryTableDataCond cond = {0};
  code = initQueryTableDataCond(&cond, pTableScanNode);
  if (code != TSDB_CODE_SUCCESS) {
    goto _error;
  }

  return tsdbQueryTables(pHandle->vnode, &cond, pTableGroupInfo, queryId, taskId);

_error:
  terrno = code;
  return NULL;
}

int32_t createExecTaskInfoImpl(SSubplan* pPlan, SExecTaskInfo** pTaskInfo, SReadHandle* pHandle, uint64_t taskId,
                               EOPTR_EXEC_MODEL model) {
  uint64_t queryId = pPlan->id.queryId;

  int32_t code = TSDB_CODE_SUCCESS;
  *pTaskInfo = createExecTaskInfo(queryId, taskId, model);
  if (*pTaskInfo == NULL) {
    code = TSDB_CODE_QRY_OUT_OF_MEMORY;
    goto _complete;
  }

  (*pTaskInfo)->pRoot =
      createOperatorTree(pPlan->pNode, *pTaskInfo, pHandle, queryId, taskId, &(*pTaskInfo)->tableqinfoGroupInfo);
  if (NULL == (*pTaskInfo)->pRoot) {
    code = terrno;
    goto _complete;
  }

  if ((*pTaskInfo)->pRoot == NULL) {
    code = TSDB_CODE_QRY_OUT_OF_MEMORY;
    goto _complete;
  }

  return code;

_complete:
  taosMemoryFreeClear(*pTaskInfo);

  terrno = code;
  return code;
}

void setResultBufSize(STaskAttr* pQueryAttr, SResultInfo* pResultInfo) {
  const int32_t DEFAULT_RESULT_MSG_SIZE = 1024 * (1024 + 512);

  // the minimum number of rows for projection query
  const int32_t MIN_ROWS_FOR_PRJ_QUERY = 8192;
  const int32_t DEFAULT_MIN_ROWS = 4096;

  const float THRESHOLD_RATIO = 0.85f;

  //  if (isProjQuery(pQueryAttr)) {
  //    int32_t numOfRes = DEFAULT_RESULT_MSG_SIZE / pQueryAttr->resultRowSize;
  //    if (numOfRes < MIN_ROWS_FOR_PRJ_QUERY) {
  //      numOfRes = MIN_ROWS_FOR_PRJ_QUERY;
  //    }
  //
  //    pResultInfo->capacity = numOfRes;
  //  } else {  // in case of non-prj query, a smaller output buffer will be used.
  //    pResultInfo->capacity = DEFAULT_MIN_ROWS;
  //  }

  pResultInfo->threshold = (int32_t)(pResultInfo->capacity * THRESHOLD_RATIO);
  pResultInfo->totalRows = 0;
}

// TODO refactor
void freeColumnFilterInfo(SColumnFilterInfo* pFilter, int32_t numOfFilters) {
  if (pFilter == NULL || numOfFilters == 0) {
    return;
  }

  for (int32_t i = 0; i < numOfFilters; i++) {
    if (pFilter[i].filterstr && pFilter[i].pz) {
      taosMemoryFree((void*)(pFilter[i].pz));
    }
  }

  taosMemoryFree(pFilter);
}

static void doDestroyTableQueryInfo(STableGroupInfo* pTableqinfoGroupInfo) {
  if (pTableqinfoGroupInfo->pGroupList != NULL) {
    int32_t numOfGroups = (int32_t)taosArrayGetSize(pTableqinfoGroupInfo->pGroupList);
    for (int32_t i = 0; i < numOfGroups; ++i) {
      SArray* p = taosArrayGetP(pTableqinfoGroupInfo->pGroupList, i);

      size_t num = taosArrayGetSize(p);
      for (int32_t j = 0; j < num; ++j) {
        STableQueryInfo* item = taosArrayGetP(p, j);
        destroyTableQueryInfoImpl(item);
      }

      taosArrayDestroy(p);
    }
  }

  taosArrayDestroy(pTableqinfoGroupInfo->pGroupList);
  taosHashCleanup(pTableqinfoGroupInfo->map);

  pTableqinfoGroupInfo->pGroupList = NULL;
  pTableqinfoGroupInfo->map = NULL;
  pTableqinfoGroupInfo->numOfTables = 0;
}

void doDestroyTask(SExecTaskInfo* pTaskInfo) {
  qDebug("%s execTask is freed", GET_TASKID(pTaskInfo));

  doDestroyTableQueryInfo(&pTaskInfo->tableqinfoGroupInfo);
  destroyOperatorInfo(pTaskInfo->pRoot);
  //  taosArrayDestroy(pTaskInfo->summary.queryProfEvents);
  //  taosHashCleanup(pTaskInfo->summary.operatorProfResults);

  taosMemoryFreeClear(pTaskInfo->sql);
  taosMemoryFreeClear(pTaskInfo->id.str);
  taosMemoryFreeClear(pTaskInfo);
}

static void doSetTagValueToResultBuf(char* output, const char* val, int16_t type, int16_t bytes) {
  if (val == NULL) {
    setNull(output, type, bytes);
    return;
  }

  if (IS_VAR_DATA_TYPE(type)) {
    // Binary data overflows for sort of unknown reasons. Let trim the overflow data
    if (varDataTLen(val) > bytes) {
      int32_t maxLen = bytes - VARSTR_HEADER_SIZE;
      int32_t len = (varDataLen(val) > maxLen) ? maxLen : varDataLen(val);
      memcpy(varDataVal(output), varDataVal(val), len);
      varDataSetLen(output, len);
    } else {
      varDataCopy(output, val);
    }
  } else {
    memcpy(output, val, bytes);
  }
}

static int64_t getQuerySupportBufSize(size_t numOfTables) {
  size_t s1 = sizeof(STableQueryInfo);
  //  size_t s3 = sizeof(STableCheckInfo);  buffer consumption in tsdb
  return (int64_t)(s1 * 1.5 * numOfTables);
}

int32_t checkForQueryBuf(size_t numOfTables) {
  int64_t t = getQuerySupportBufSize(numOfTables);
  if (tsQueryBufferSizeBytes < 0) {
    return TSDB_CODE_SUCCESS;
  } else if (tsQueryBufferSizeBytes > 0) {
    while (1) {
      int64_t s = tsQueryBufferSizeBytes;
      int64_t remain = s - t;
      if (remain >= 0) {
        if (atomic_val_compare_exchange_64(&tsQueryBufferSizeBytes, s, remain) == s) {
          return TSDB_CODE_SUCCESS;
        }
      } else {
        return TSDB_CODE_QRY_NOT_ENOUGH_BUFFER;
      }
    }
  }

  // disable query processing if the value of tsQueryBufferSize is zero.
  return TSDB_CODE_QRY_NOT_ENOUGH_BUFFER;
}

void releaseQueryBuf(size_t numOfTables) {
  if (tsQueryBufferSizeBytes < 0) {
    return;
  }

  int64_t t = getQuerySupportBufSize(numOfTables);

  // restore value is not enough buffer available
  atomic_add_fetch_64(&tsQueryBufferSizeBytes, t);
}

int32_t getOperatorExplainExecInfo(SOperatorInfo* operatorInfo, SExplainExecInfo** pRes, int32_t* capacity,
                                   int32_t* resNum) {
  if (*resNum >= *capacity) {
    *capacity += 10;

    *pRes = taosMemoryRealloc(*pRes, (*capacity) * sizeof(SExplainExecInfo));
    if (NULL == *pRes) {
      qError("malloc %d failed", (*capacity) * (int32_t)sizeof(SExplainExecInfo));
      return TSDB_CODE_QRY_OUT_OF_MEMORY;
    }
  }

  (*pRes)[*resNum].numOfRows = operatorInfo->resultInfo.totalRows;
  (*pRes)[*resNum].startupCost = operatorInfo->cost.openCost;
  (*pRes)[*resNum].totalCost = operatorInfo->cost.totalCost;

  if (operatorInfo->fpSet.getExplainFn) {
    int32_t code = (*operatorInfo->fpSet.getExplainFn)(operatorInfo, &(*pRes)->verboseInfo);
    if (code) {
      qError("operator getExplainFn failed, error:%s", tstrerror(code));
      return code;
    }
  }

  ++(*resNum);

  int32_t code = 0;
  for (int32_t i = 0; i < operatorInfo->numOfDownstream; ++i) {
    code = getOperatorExplainExecInfo(operatorInfo->pDownstream[i], pRes, capacity, resNum);
    if (code) {
      taosMemoryFreeClear(*pRes);
      return TSDB_CODE_QRY_OUT_OF_MEMORY;
    }
  }

  return TSDB_CODE_SUCCESS;
}

int32_t initCatchSupporter(SCatchSupporter* pCatchSup, size_t rowSize, size_t keyBufSize,
                         const char* pKey, const char* pDir) {
  pCatchSup->keySize = sizeof(int64_t) + sizeof(int64_t) + sizeof(TSKEY);
  pCatchSup->pKeyBuf = taosMemoryCalloc(1, pCatchSup->keySize);
  int32_t pageSize = rowSize * 32;
  int32_t bufSize = pageSize * 4096;
  createDiskbasedBuf(&pCatchSup->pDataBuf, pageSize, bufSize, pKey, pDir);
  _hash_fn_t hashFn = taosGetDefaultHashFunction(TSDB_DATA_TYPE_BINARY);
  pCatchSup->pWindowHashTable = taosHashInit(10000, hashFn, true, HASH_NO_LOCK);;
  return TSDB_CODE_SUCCESS;
}
                        <|MERGE_RESOLUTION|>--- conflicted
+++ resolved
@@ -106,7 +106,7 @@
 
 static SColumnInfo* extractColumnFilterInfo(SExprInfo* pExpr, int32_t numOfOutput, int32_t* numOfFilterCols);
 
-static void releaseQueryBuf(size_t numOfTables);
+static void    releaseQueryBuf(size_t numOfTables);
 
 static int32_t getNumOfScanTimes(STaskAttr* pQueryAttr);
 
@@ -154,9 +154,8 @@
 
 void operatorDummyCloseFn(void* param, int32_t numOfCols) {}
 
-static int32_t doCopyToSDataBlock(SExecTaskInfo* taskInfo, SSDataBlock* pBlock, SExprInfo* pExprInfo,
-                                  SDiskbasedBuf* pBuf, SGroupResInfo* pGroupResInfo, int32_t* rowCellOffset,
-                                  SqlFunctionCtx* pCtx, int32_t numOfExprs);
+static int32_t doCopyToSDataBlock(SExecTaskInfo* taskInfo, SSDataBlock* pBlock, SExprInfo* pExprInfo, SDiskbasedBuf* pBuf, SGroupResInfo* pGroupResInfo,
+                                  int32_t* rowCellOffset, SqlFunctionCtx* pCtx, int32_t numOfExprs);
 
 static void initCtxOutputBuffer(SqlFunctionCtx* pCtx, int32_t size);
 static void setResultBufSize(STaskAttr* pQueryAttr, SResultInfo* pResultInfo);
@@ -343,29 +342,6 @@
   return pResultRow;
 }
 
-<<<<<<< HEAD
-void doClearWindow(SIntervalAggOperatorInfo* pInfo, char* pData, int16_t bytes, uint64_t groupId, int32_t numOfOutput) {
-  SAggSupporter* pSup = &pInfo->aggSup;
-  SET_RES_WINDOW_KEY(pSup->keyBuf, pData, bytes, groupId);
-  SResultRowPosition* p1 =
-      (SResultRowPosition*)taosHashGet(pSup->pResultRowHashTable, pSup->keyBuf, GET_RES_WINDOW_KEY_LEN(bytes));
-  SResultRow*     pResult = getResultRowByPos(pSup->pResultBuf, p1);
-  SqlFunctionCtx* pCtx = pInfo->binfo.pCtx;
-  for (int32_t i = 0; i < numOfOutput; ++i) {
-    pCtx[i].resultInfo = getResultCell(pResult, i, pInfo->binfo.rowCellInfoOffset);
-    struct SResultRowEntryInfo* pResInfo = pCtx[i].resultInfo;
-    if (fmIsWindowPseudoColumnFunc(pCtx[i].functionId)) {
-      continue;
-    }
-    pResInfo->initialized = false;
-    if (pCtx[i].functionId != -1) {
-      pCtx[i].fpSet.init(&pCtx[i], pResInfo);
-    }
-  }
-}
-
-=======
->>>>>>> ee76009a
 /**
  * the struct of key in hash table
  * +----------+---------------+
@@ -601,9 +577,8 @@
   colDataAppendInt64(pColData, 4, &pQueryWindow->ekey);
 }
 
-void doApplyFunctions(SExecTaskInfo* taskInfo, SqlFunctionCtx* pCtx, STimeWindow* pWin,
-                      SColumnInfoData* pTimeWindowData, int32_t offset, int32_t forwardStep, TSKEY* tsCol,
-                      int32_t numOfTotal, int32_t numOfOutput, int32_t order) {
+void doApplyFunctions(SExecTaskInfo* taskInfo, SqlFunctionCtx* pCtx, STimeWindow* pWin, SColumnInfoData* pTimeWindowData, int32_t offset,
+                      int32_t forwardStep, TSKEY* tsCol, int32_t numOfTotal, int32_t numOfOutput, int32_t order) {
   for (int32_t k = 0; k < numOfOutput; ++k) {
     // keep it temporarily
     bool    hasAgg = pCtx[k].input.colDataAggIsSet;
@@ -686,8 +661,8 @@
   }
 }
 
-void setInputDataBlock(SOperatorInfo* pOperator, SqlFunctionCtx* pCtx, SSDataBlock* pBlock, int32_t order,
-                       int32_t scanFlag, bool createDummyCol) {
+void setInputDataBlock(SOperatorInfo* pOperator, SqlFunctionCtx* pCtx, SSDataBlock* pBlock, int32_t order, int32_t scanFlag,
+                       bool createDummyCol) {
   if (pBlock->pBlockAgg != NULL) {
     doSetInputDataBlockInfo(pOperator, pCtx, pBlock, order);
   } else {
@@ -738,7 +713,7 @@
 }
 
 static int32_t doSetInputDataBlock(SOperatorInfo* pOperator, SqlFunctionCtx* pCtx, SSDataBlock* pBlock, int32_t order,
-                                   int32_t scanFlag, bool createDummyCol) {
+    int32_t scanFlag, bool createDummyCol) {
   int32_t code = TSDB_CODE_SUCCESS;
 
   for (int32_t i = 0; i < pOperator->numOfExprs; ++i) {
@@ -746,7 +721,7 @@
     pCtx[i].input.numOfRows = pBlock->info.rows;
 
     pCtx[i].pSrcBlock = pBlock;
-    pCtx[i].scanFlag = scanFlag;
+    pCtx[i].scanFlag  = scanFlag;
 
     SInputColumnInfoData* pInput = &pCtx[i].input;
     pInput->uid = pBlock->info.uid;
@@ -1006,14 +981,14 @@
     return false;
   }
 
-  //  if (functionId == FUNCTION_FIRST_DST || functionId == FUNCTION_FIRST) {
-  //    //    return QUERY_IS_ASC_QUERY(pQueryAttr);
-  //  }
-  //
-  //  // denote the order type
-  //  if ((functionId == FUNCTION_LAST_DST || functionId == FUNCTION_LAST)) {
-  //    //    return pCtx->param[0].i == pQueryAttr->order.order;
-  //  }
+//  if (functionId == FUNCTION_FIRST_DST || functionId == FUNCTION_FIRST) {
+//    //    return QUERY_IS_ASC_QUERY(pQueryAttr);
+//  }
+//
+//  // denote the order type
+//  if ((functionId == FUNCTION_LAST_DST || functionId == FUNCTION_LAST)) {
+//    //    return pCtx->param[0].i == pQueryAttr->order.order;
+//  }
 
   // in the reverse table scan, only the following functions need to be executed
   //  if (IS_REVERSE_SCAN(pRuntimeEnv) ||
@@ -1131,16 +1106,16 @@
     } else if (fmIsAggFunc(pCtx[i].functionId)) {
       p = &pCtx[i];
     }
-    //    if (functionId == FUNCTION_TAG_DUMMY || functionId == FUNCTION_TS_DUMMY) {
-    //      tagLen += pCtx[i].resDataInfo.bytes;
-    //      pTagCtx[num++] = &pCtx[i];
-    //    } else if (functionId == FUNCTION_TS || functionId == FUNCTION_TAG) {
-    //      // tag function may be the group by tag column
-    //      // ts may be the required primary timestamp column
-    //      continue;
-    //    } else {
-    //      // the column may be the normal column, group by normal_column, the functionId is FUNCTION_PRJ
-    //    }
+//    if (functionId == FUNCTION_TAG_DUMMY || functionId == FUNCTION_TS_DUMMY) {
+//      tagLen += pCtx[i].resDataInfo.bytes;
+//      pTagCtx[num++] = &pCtx[i];
+//    } else if (functionId == FUNCTION_TS || functionId == FUNCTION_TAG) {
+//      // tag function may be the group by tag column
+//      // ts may be the required primary timestamp column
+//      continue;
+//    } else {
+//      // the column may be the normal column, group by normal_column, the functionId is FUNCTION_PRJ
+//    }
   }
 
   if (p != NULL) {
@@ -2018,7 +1993,7 @@
 }
 
 static void extractQualifiedTupleByFilterResult(SSDataBlock* pBlock, const int8_t* rowRes, bool keep);
-void        doFilter(const SNode* pFilterNode, SSDataBlock* pBlock, SArray* pColMatchInfo) {
+void doFilter(const SNode* pFilterNode, SSDataBlock* pBlock, SArray* pColMatchInfo) {
   if (pFilterNode == NULL) {
     return;
   }
@@ -2136,9 +2111,8 @@
  * @param pQInfo
  * @param result
  */
-int32_t doCopyToSDataBlock(SExecTaskInfo* taskInfo, SSDataBlock* pBlock, SExprInfo* pExprInfo, SDiskbasedBuf* pBuf,
-                           SGroupResInfo* pGroupResInfo, int32_t* rowCellOffset, SqlFunctionCtx* pCtx,
-                           int32_t numOfExprs) {
+int32_t doCopyToSDataBlock(SExecTaskInfo* taskInfo, SSDataBlock* pBlock, SExprInfo* pExprInfo, SDiskbasedBuf* pBuf, SGroupResInfo* pGroupResInfo,
+                           int32_t* rowCellOffset, SqlFunctionCtx* pCtx, int32_t numOfExprs) {
   int32_t numOfRows = getNumOfTotalRes(pGroupResInfo);
   int32_t start = pGroupResInfo->index;
 
@@ -2176,11 +2150,11 @@
       } else {
         // expand the result into multiple rows. E.g., _wstartts, top(k, 20)
         // the _wstartts needs to copy to 20 following rows, since the results of top-k expands to 20 different rows.
-        SColumnInfoData* pColInfoData = taosArrayGet(pBlock->pDataBlock, slotId);
-        char*            in = GET_ROWCELL_INTERBUF(pCtx[j].resultInfo);
-        for (int32_t k = 0; k < pRow->numOfRows; ++k) {
-          colDataAppend(pColInfoData, pBlock->info.rows + k, in, pCtx[j].resultInfo->isNullRes);
-        }
+          SColumnInfoData* pColInfoData = taosArrayGet(pBlock->pDataBlock, slotId);
+          char* in = GET_ROWCELL_INTERBUF(pCtx[j].resultInfo);
+          for(int32_t k = 0; k < pRow->numOfRows; ++k) {
+            colDataAppend(pColInfoData, pBlock->info.rows + k, in, pCtx[j].resultInfo->isNullRes);
+          }
       }
     }
 
@@ -2196,12 +2170,11 @@
   return 0;
 }
 
-void doBuildResultDatablock(SOperatorInfo* pOperator, SOptrBasicInfo* pbInfo, SGroupResInfo* pGroupResInfo,
-                            SDiskbasedBuf* pBuf) {
+void doBuildResultDatablock(SOperatorInfo* pOperator, SOptrBasicInfo* pbInfo, SGroupResInfo* pGroupResInfo, SDiskbasedBuf* pBuf) {
   assert(pGroupResInfo->currentGroup <= pGroupResInfo->totalGroup);
 
-  SExprInfo*     pExprInfo = pOperator->pExpr;
-  int32_t        numOfExprs = pOperator->numOfExprs;
+  SExprInfo* pExprInfo = pOperator->pExpr;
+  int32_t numOfExprs = pOperator->numOfExprs;
   SExecTaskInfo* pTaskInfo = pOperator->pTaskInfo;
 
   int32_t*        rowCellOffset = pbInfo->rowCellInfoOffset;
@@ -3220,7 +3193,7 @@
   return TSDB_CODE_SUCCESS;
 }
 
-SOperatorInfo* createExchangeOperatorInfo(void* pTransporter, const SNodeList* pSources, SSDataBlock* pBlock,
+SOperatorInfo* createExchangeOperatorInfo(void *pTransporter, const SNodeList* pSources, SSDataBlock* pBlock,
                                           SExecTaskInfo* pTaskInfo) {
   SExchangeInfo* pInfo = taosMemoryCalloc(1, sizeof(SExchangeInfo));
   SOperatorInfo* pOperator = taosMemoryCalloc(1, sizeof(SOperatorInfo));
@@ -3333,7 +3306,7 @@
 static void doMergeResultImpl(SSortedMergeOperatorInfo* pInfo, SqlFunctionCtx* pCtx, int32_t numOfExpr,
                               int32_t rowIndex) {
   for (int32_t j = 0; j < numOfExpr; ++j) {  // TODO set row index
-                                             //    pCtx[j].startRow = rowIndex;
+//    pCtx[j].startRow = rowIndex;
   }
 
   for (int32_t j = 0; j < numOfExpr; ++j) {
@@ -3384,7 +3357,7 @@
 
   SqlFunctionCtx* pCtx = pInfo->binfo.pCtx;
   for (int32_t i = 0; i < pBlock->info.numOfCols; ++i) {
-    //    pCtx[i].size = 1;
+//    pCtx[i].size = 1;
   }
 
   for (int32_t i = 0; i < pBlock->info.rows; ++i) {
@@ -3610,7 +3583,7 @@
   return NULL;
 }
 
-int32_t getTableScanInfo(SOperatorInfo* pOperator, int32_t* order, int32_t* scanFlag) {
+int32_t getTableScanInfo(SOperatorInfo* pOperator, int32_t *order, int32_t* scanFlag) {
   // todo add more information about exchange operation
   if (pOperator->operatorType == QUERY_NODE_PHYSICAL_PLAN_EXCHANGE) {
     *order = TSDB_ORDER_ASC;
@@ -3640,7 +3613,7 @@
   SAggOperatorInfo* pAggInfo = pOperator->info;
 
   SOptrBasicInfo* pInfo = &pAggInfo->binfo;
-  SOperatorInfo*  downstream = pOperator->pDownstream[0];
+  SOperatorInfo* downstream = pOperator->pDownstream[0];
 
   int32_t order = TSDB_ORDER_ASC;
   int32_t scanFlag = MAIN_SCAN;
@@ -3980,8 +3953,7 @@
     setInputDataBlock(pOperator, pInfo->pCtx, pBlock, order, scanFlag, false);
     blockDataEnsureCapacity(pInfo->pRes, pInfo->pRes->info.rows + pBlock->info.rows);
 
-    code = projectApplyFunctions(pOperator->pExpr, pInfo->pRes, pBlock, pInfo->pCtx, pOperator->numOfExprs,
-                                 pProjectInfo->pPseudoColInfo);
+    code = projectApplyFunctions(pOperator->pExpr, pInfo->pRes, pBlock, pInfo->pCtx, pOperator->numOfExprs, pProjectInfo->pPseudoColInfo);
     if (code != TSDB_CODE_SUCCESS) {
       longjmp(pTaskInfo->env, code);
     }
@@ -4231,7 +4203,7 @@
   for (int32_t i = 0; i < taosArrayGetSize(pTableGroupInfo->pGroupList); ++i) {
     SArray* pa = taosArrayGetP(pTableGroupInfo->pGroupList, i);
     for (int32_t j = 0; j < taosArrayGetSize(pa); ++j) {
-      STableKeyInfo*   pk = taosArrayGet(pa, j);
+      STableKeyInfo* pk = taosArrayGet(pa, j);
       STableQueryInfo* pTQueryInfo = &pTableQueryInfo[index++];
       pTQueryInfo->lastKey = pk->lastKey;
     }
@@ -4367,9 +4339,9 @@
     goto _error;
   }
 
-  pInfo->limit = *pLimit;
-  pInfo->slimit = *pSlimit;
-  pInfo->curOffset = pLimit->offset;
+  pInfo->limit      = *pLimit;
+  pInfo->slimit     = *pSlimit;
+  pInfo->curOffset  = pLimit->offset;
   pInfo->curSOffset = pSlimit->offset;
 
   pInfo->binfo.pRes = pResBlock;
@@ -4509,10 +4481,10 @@
   }
 
   pCol->slotId = slotId;
-  pCol->colId = colId;
-  pCol->bytes = pType->bytes;
-  pCol->type = pType->type;
-  pCol->scale = pType->scale;
+  pCol->colId  = colId;
+  pCol->bytes  = pType->bytes;
+  pCol->type   = pType->type;
+  pCol->scale  = pType->scale;
   pCol->precision = pType->precision;
   pCol->dataBlockId = blockId;
 
@@ -4587,10 +4559,10 @@
       if (strcmp(pExp->pExpr->_function.functionName, "tbname") == 0) {
         pFuncNode->pParameterList = nodesMakeList();
         ASSERT(LIST_LENGTH(pFuncNode->pParameterList) == 0);
-        SValueNode* res = (SValueNode*)nodesMakeNode(QUERY_NODE_VALUE);
-        if (NULL == res) {  // todo handle error
+        SValueNode *res = (SValueNode *)nodesMakeNode(QUERY_NODE_VALUE);
+        if (NULL == res) { // todo handle error
         } else {
-          res->node.resType = (SDataType){.bytes = sizeof(int64_t), .type = TSDB_DATA_TYPE_BIGINT};
+          res->node.resType = (SDataType) {.bytes = sizeof(int64_t), .type = TSDB_DATA_TYPE_BIGINT};
           nodesListAppend(pFuncNode->pParameterList, res);
         }
       }
@@ -4683,7 +4655,7 @@
       SSDataBlock*        pResBlock = createResDataBlock(pExchange->node.pOutputDataBlockDesc);
       return createExchangeOperatorInfo(pHandle->pMsgCb->clientRpc, pExchange->pSrcEndPoints, pResBlock, pTaskInfo);
     } else if (QUERY_NODE_PHYSICAL_PLAN_STREAM_SCAN == type) {
-      SScanPhysiNode*      pScanPhyNode = (SScanPhysiNode*)pPhyNode;  // simple child table.
+      SScanPhysiNode* pScanPhyNode = (SScanPhysiNode*)pPhyNode;  // simple child table.
       STableScanPhysiNode* pTableScanNode = (STableScanPhysiNode*)pPhyNode;
 
       int32_t numOfCols = 0;
@@ -4692,27 +4664,27 @@
       if (pHandle->vnode) {
         pDataReader = doCreateDataReader(pTableScanNode, pHandle, pTableGroupInfo, (uint64_t)queryId, taskId);
       } else {
-        doCreateTableGroup(pHandle->meta, pScanPhyNode->tableType, pScanPhyNode->uid, pTableGroupInfo, queryId, taskId);
+        doCreateTableGroup(pHandle->meta, pScanPhyNode->tableType, pScanPhyNode->uid, pTableGroupInfo, 
+            queryId, taskId);
       }
 
       if (pDataReader == NULL && terrno != 0) {
-        /*qDebug("pDataReader is     NULL");*/
+        qDebug("pDataReader is     NULL");
         // return NULL;
       } else {
-        /*qDebug("pDataReader is not NULL");*/
+        qDebug("pDataReader is not NULL");
       }
 
       SDataBlockDescNode* pDescNode = pScanPhyNode->node.pOutputDataBlockDesc;
-      SOperatorInfo*      pOperatorDumy = createTableScanOperatorInfo(pTableScanNode, pDataReader, pHandle, pTaskInfo);
+      SOperatorInfo* pOperatorDumy = createTableScanOperatorInfo(pTableScanNode, pDataReader, pHandle, pTaskInfo);
 
       SArray* tableIdList = extractTableIdList(pTableGroupInfo);
 
       SSDataBlock* pResBlock = createResDataBlock(pDescNode);
       SArray*      pCols = extractColMatchInfo(pScanPhyNode->pScanCols, pDescNode, &numOfCols, COL_MATCH_FROM_COL_ID);
 
-      SOperatorInfo* pOperator =
-          createStreamScanOperatorInfo(pHandle->reader, pDataReader, pHandle, pScanPhyNode->uid, pResBlock, pCols,
-                                       tableIdList, pTaskInfo, pScanPhyNode->node.pConditions, pOperatorDumy);
+      SOperatorInfo* pOperator = createStreamScanOperatorInfo(pHandle->reader, pDataReader, pHandle, pScanPhyNode->uid, pResBlock, pCols, tableIdList, pTaskInfo,
+                                                              pScanPhyNode->node.pConditions, pOperatorDumy);
       taosArrayDestroy(tableIdList);
       return pOperator;
     } else if (QUERY_NODE_PHYSICAL_PLAN_SYSTABLE_SCAN == type) {
@@ -4861,7 +4833,7 @@
     int32_t      tsSlotId = ((SColumnNode*)pStateNode->window.pTspk)->slotId;
 
     SColumnNode* pColNode = (SColumnNode*)((STargetNode*)pStateNode->pStateKey)->pExpr;
-    SColumn      col = extractColumnFromColumnNode(pColNode);
+    SColumn col = extractColumnFromColumnNode(pColNode);
     pOptr = createStatewindowOperatorInfo(ops[0], pExprInfo, num, pResBlock, &as, tsSlotId, &col, pTaskInfo);
   } else if (QUERY_NODE_PHYSICAL_PLAN_JOIN == type) {
     SJoinPhysiNode* pJoinNode = (SJoinPhysiNode*)pPhyNode;
@@ -4929,11 +4901,11 @@
 
 SColumn extractColumnFromColumnNode(SColumnNode* pColNode) {
   SColumn c = {0};
-  c.slotId = pColNode->slotId;
-  c.colId = pColNode->colId;
-  c.type = pColNode->node.resType.type;
-  c.bytes = pColNode->node.resType.bytes;
-  c.scale = pColNode->node.resType.scale;
+  c.slotId    = pColNode->slotId;
+  c.colId     = pColNode->colId;
+  c.type      = pColNode->node.resType.type;
+  c.bytes     = pColNode->node.resType.bytes;
+  c.scale     = pColNode->node.resType.scale;
   c.precision = pColNode->node.resType.precision;
   return c;
 }
