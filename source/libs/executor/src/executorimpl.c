--- conflicted
+++ resolved
@@ -141,8 +141,8 @@
                                   SqlFunctionCtx* pCtx, int32_t numOfExprs);
 
 static void initCtxOutputBuffer(SqlFunctionCtx* pCtx, int32_t size);
-static void doSetTableGroupOutputBuf(SOperatorInfo* pOperator, SAggOperatorInfo* pAggInfo, int32_t numOfOutput, uint64_t groupId);
-
+static void doSetTableGroupOutputBuf(SOperatorInfo* pOperator, SAggOperatorInfo* pAggInfo, int32_t numOfOutput,
+                                     uint64_t groupId);
 
 // setup the output buffer for each operator
 static bool hasNull(SColumn* pColumn, SColumnDataAgg* pStatis) {
@@ -1230,8 +1230,9 @@
  *           offset[0]                                  offset[1]                                   offset[2]
  */
 // TODO refactor: some function move away
-void setFunctionResultOutput(SOperatorInfo *pOperator, SOptrBasicInfo *pInfo, SAggSupporter* pSup, int32_t stage, int32_t numOfExprs) {
-  SExecTaskInfo* pTaskInfo = pOperator->pTaskInfo;
+void setFunctionResultOutput(SOperatorInfo* pOperator, SOptrBasicInfo* pInfo, SAggSupporter* pSup, int32_t stage,
+                             int32_t numOfExprs) {
+  SExecTaskInfo*  pTaskInfo = pOperator->pTaskInfo;
   SqlFunctionCtx* pCtx = pOperator->exprSupp.pCtx;
   int32_t*        rowEntryInfoOffset = pOperator->exprSupp.rowEntryInfoOffset;
 
@@ -1380,9 +1381,10 @@
   }
 }
 
-void doSetTableGroupOutputBuf(SOperatorInfo* pOperator, SAggOperatorInfo* pAggInfo, int32_t numOfOutput, uint64_t groupId) {
+void doSetTableGroupOutputBuf(SOperatorInfo* pOperator, SAggOperatorInfo* pAggInfo, int32_t numOfOutput,
+                              uint64_t groupId) {
   // for simple group by query without interval, all the tables belong to one group result.
-  SExecTaskInfo* pTaskInfo = pOperator->pTaskInfo;
+  SExecTaskInfo*  pTaskInfo = pOperator->pTaskInfo;
   SResultRowInfo* pResultRowInfo = &pAggInfo->binfo.resultRowInfo;
   SqlFunctionCtx* pCtx = pOperator->exprSupp.pCtx;
   int32_t*        rowEntryInfoOffset = pOperator->exprSupp.rowEntryInfoOffset;
@@ -2840,7 +2842,7 @@
   SExecTaskInfo*    pTaskInfo = pOperator->pTaskInfo;
   SAggOperatorInfo* pAggInfo = pOperator->info;
 
-  SExprSupp* pSup = &pOperator->exprSupp;
+  SExprSupp*      pSup = &pOperator->exprSupp;
   SOptrBasicInfo* pInfo = &pAggInfo->binfo;
   SOperatorInfo*  downstream = pOperator->pDownstream[0];
 
@@ -3131,7 +3133,7 @@
   SProjectOperatorInfo* pProjectInfo = pOperator->info;
   SOptrBasicInfo*       pInfo = &pProjectInfo->binfo;
 
-  SExprSupp* pSup = &pOperator->exprSupp;
+  SExprSupp*   pSup = &pOperator->exprSupp;
   SSDataBlock* pRes = pInfo->pRes;
   blockDataCleanup(pRes);
 
@@ -3404,8 +3406,8 @@
   destroyDiskbasedBuf(pAggSup->pResultBuf);
 }
 
-int32_t initAggInfo(SExprSupp* pSup, SAggSupporter* pAggSup, SExprInfo* pExprInfo, int32_t numOfCols,
-                    size_t keyBufSize, const char* pkey) {
+int32_t initAggInfo(SExprSupp* pSup, SAggSupporter* pAggSup, SExprInfo* pExprInfo, int32_t numOfCols, size_t keyBufSize,
+                    const char* pkey) {
   initExprSupp(pSup, pExprInfo, numOfCols);
   doInitAggInfoSup(pAggSup, pSup->pCtx, numOfCols, keyBufSize, pkey);
   for (int32_t i = 0; i < numOfCols; ++i) {
@@ -3458,12 +3460,12 @@
   initBasicInfo(&pInfo->binfo, pResultBlock);
   initExprSupp(&pInfo->scalarExprSup, pScalarExprInfo, numOfScalarExpr);
 
-  pInfo->groupId       = INT32_MIN;
-  pOperator->name      = "TableAggregate";
+  pInfo->groupId = INT32_MIN;
+  pOperator->name = "TableAggregate";
   pOperator->operatorType = QUERY_NODE_PHYSICAL_PLAN_HASH_AGG;
-  pOperator->blocking  = true;
-  pOperator->status    = OP_NOT_OPENED;
-  pOperator->info      = pInfo;
+  pOperator->blocking = true;
+  pOperator->status = OP_NOT_OPENED;
+  pOperator->info = pInfo;
   pOperator->pTaskInfo = pTaskInfo;
 
   pOperator->fpSet = createOperatorFpSet(doOpenAggregateOptr, getAggregateResult, NULL, NULL, destroyAggOperatorInfo,
@@ -3615,25 +3617,13 @@
   initBasicInfo(&pInfo->binfo, pResBlock);
   setFunctionResultOutput(pOperator, &pInfo->binfo, &pInfo->aggSup, MAIN_SCAN, numOfCols);
 
-<<<<<<< HEAD
-  pInfo->pPseudoColInfo = setRowTsColumnOutputInfo(pInfo->binfo.pCtx, numOfCols);
+  pInfo->pPseudoColInfo = setRowTsColumnOutputInfo(pOperator->exprSupp.pCtx, numOfCols);
   pOperator->name = "ProjectOperator";
   pOperator->operatorType = QUERY_NODE_PHYSICAL_PLAN_PROJECT;
   pOperator->blocking = false;
   pOperator->status = OP_NOT_OPENED;
   pOperator->info = pInfo;
-  pOperator->pExpr = pExprInfo;
-  pOperator->numOfExprs = numOfCols;
   pOperator->pTaskInfo = pTaskInfo;
-=======
-  pInfo->pPseudoColInfo = setRowTsColumnOutputInfo(pOperator->exprSupp.pCtx, numOfCols);
-  pOperator->name       = "ProjectOperator";
-  pOperator->operatorType = QUERY_NODE_PHYSICAL_PLAN_PROJECT;
-  pOperator->blocking   = false;
-  pOperator->status     = OP_NOT_OPENED;
-  pOperator->info       = pInfo;
-  pOperator->pTaskInfo  = pTaskInfo;
->>>>>>> f9e81f8d
 
   pOperator->fpSet = createOperatorFpSet(operatorDummyOpenFn, doProjectOperation, NULL, NULL,
                                          destroyProjectOperatorInfo, NULL, NULL, NULL);
@@ -3653,7 +3643,7 @@
 static SSDataBlock* doApplyIndefinitFunction(SOperatorInfo* pOperator) {
   SIndefOperatorInfo* pIndefInfo = pOperator->info;
   SOptrBasicInfo*     pInfo = &pIndefInfo->binfo;
-  SExprSupp* pSup = &pOperator->exprSupp;
+  SExprSupp*          pSup = &pOperator->exprSupp;
 
   SSDataBlock* pRes = pInfo->pRes;
   blockDataCleanup(pRes);
@@ -3691,7 +3681,7 @@
     SExprSupp* pScalarSup = &pIndefInfo->scalarSup;
     if (pScalarSup->pExprInfo != NULL) {
       code = projectApplyFunctions(pScalarSup->pExprInfo, pBlock, pBlock, pScalarSup->pCtx, pScalarSup->numOfExprs,
-          pIndefInfo->pPseudoColInfo);
+                                   pIndefInfo->pPseudoColInfo);
       if (code != TSDB_CODE_SUCCESS) {
         longjmp(pTaskInfo->env, code);
       }
@@ -3700,8 +3690,8 @@
     setInputDataBlock(pOperator, pSup->pCtx, pBlock, order, scanFlag, false);
     blockDataEnsureCapacity(pInfo->pRes, pInfo->pRes->info.rows + pBlock->info.rows);
 
-    code = projectApplyFunctions(pOperator->exprSupp.pExprInfo, pInfo->pRes, pBlock, pSup->pCtx, pOperator->exprSupp.numOfExprs,
-                                 pIndefInfo->pPseudoColInfo);
+    code = projectApplyFunctions(pOperator->exprSupp.pExprInfo, pInfo->pRes, pBlock, pSup->pCtx,
+                                 pOperator->exprSupp.numOfExprs, pIndefInfo->pPseudoColInfo);
     if (code != TSDB_CODE_SUCCESS) {
       longjmp(pTaskInfo->env, code);
     }
@@ -3759,14 +3749,14 @@
   pInfo->binfo.pRes = pResBlock;
   pInfo->pPseudoColInfo = setRowTsColumnOutputInfo(pSup->pCtx, numOfExpr);
 
-  pOperator->name         = "IndefinitOperator";
+  pOperator->name = "IndefinitOperator";
   pOperator->operatorType = QUERY_NODE_PHYSICAL_PLAN_PROJECT;
-  pOperator->blocking     = false;
-  pOperator->status       = OP_NOT_OPENED;
-  pOperator->info         = pInfo;
+  pOperator->blocking = false;
+  pOperator->status = OP_NOT_OPENED;
+  pOperator->info = pInfo;
   pOperator->exprSupp.pExprInfo = pExprInfo;
   pOperator->exprSupp.numOfExprs = numOfExpr;
-  pOperator->pTaskInfo    = pTaskInfo;
+  pOperator->pTaskInfo = pTaskInfo;
 
   pOperator->fpSet = createOperatorFpSet(operatorDummyOpenFn, doApplyIndefinitFunction, NULL, NULL,
                                          destroyIndefinitOperatorInfo, NULL, NULL, NULL);
@@ -3862,17 +3852,10 @@
   pOperator->blocking = false;
   pOperator->status = OP_NOT_OPENED;
   pOperator->operatorType = QUERY_NODE_PHYSICAL_PLAN_FILL;
-<<<<<<< HEAD
-  pOperator->pExpr = pExprInfo;
-  pOperator->numOfExprs = num;
+  pOperator->exprSupp.pExprInfo = pExprInfo;
+  pOperator->exprSupp.numOfExprs = num;
   pOperator->info = pInfo;
   pOperator->pTaskInfo = pTaskInfo;
-=======
-  pOperator->exprSupp.pExprInfo        = pExprInfo;
-  pOperator->exprSupp.numOfExprs   = num;
-  pOperator->info         = pInfo;
-  pOperator->pTaskInfo    = pTaskInfo;
->>>>>>> f9e81f8d
 
   pOperator->fpSet =
       createOperatorFpSet(operatorDummyOpenFn, doFill, NULL, NULL, destroySFillOperatorInfo, NULL, NULL, NULL);
