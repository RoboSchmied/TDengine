--- conflicted
+++ resolved
@@ -4156,251 +4156,6 @@
   SMsgSendInfo* pSendInfo = (SMsgSendInfo*)pMsg->ahandle;
   assert(pMsg->ahandle != NULL);
 
-<<<<<<< HEAD
-    // todo opt
-    //    if (pTableGroupInfo->numOfTables > 1 || (pRuntimeEnv->current == NULL && pTableGroupInfo->numOfTables == 1)) {
-    //      STableQueryInfo** pTableQueryInfo =
-    //          (STableQueryInfo**)taosHashGet(pTableGroupInfo->map, &pBlock->info.uid, sizeof(pBlock->info.uid));
-    //      if (pTableQueryInfo == NULL) {
-    //        break;
-    //      }
-    //
-    //      doTableQueryInfoTimeWindowCheck(pTaskInfo, *pTableQueryInfo, pTableScanInfo->order);
-    //    }
-
-    // this function never returns error?
-    uint32_t status = BLK_DATA_ALL_NEEDED;
-    int32_t  code = loadDataBlock(pTaskInfo, pTableScanInfo, pBlock, &status);
-    //    int32_t  code = loadDataBlockOnDemand(pOperator->pRuntimeEnv, pTableScanInfo, pBlock, &status);
-    if (code != TSDB_CODE_SUCCESS) {
-      longjmp(pOperator->pTaskInfo->env, code);
-    }
-
-    // current block is ignored according to filter result by block statistics data, continue load the next block
-    if (status == BLK_DATA_DISCARD || pBlock->info.rows == 0) {
-      continue;
-    }
-
-    return pBlock;
-  }
-
-  return NULL;
-}
-
-static SSDataBlock* doTableScan(SOperatorInfo* pOperator, bool* newgroup) {
-  STableScanInfo* pTableScanInfo = pOperator->info;
-  SExecTaskInfo*  pTaskInfo = pOperator->pTaskInfo;
-
-  // The read handle is not initialized yet, since no qualified tables exists
-  if (pTableScanInfo->dataReader == NULL) {
-    return NULL;
-  }
-
-  SResultRowInfo* pResultRowInfo = pTableScanInfo->pResultRowInfo;
-  *newgroup = false;
-
-  while (pTableScanInfo->current < pTableScanInfo->times) {
-    SSDataBlock* p = doTableScanImpl(pOperator, newgroup);
-    if (p != NULL) {
-      return p;
-    }
-
-    if (++pTableScanInfo->current >= pTableScanInfo->times) {
-      if (pTableScanInfo->reverseTimes <= 0 /* || isTsdbCacheLastRow(pTableScanInfo->pTsdbReadHandle)*/) {
-        return NULL;
-      } else {
-        break;
-      }
-    }
-
-    // do prepare for the next round table scan operation
-    //    STsdbQueryCond cond = createTsdbQueryCond(pQueryAttr, &pQueryAttr->window);
-    //    tsdbResetQueryHandle(pTableScanInfo->pTsdbReadHandle, &cond);
-
-    setTaskStatus(pTaskInfo, TASK_NOT_COMPLETED);
-    pTableScanInfo->scanFlag = REPEAT_SCAN;
-
-    if (pResultRowInfo->size > 0) {
-      pResultRowInfo->curPos = 0;
-    }
-
-    qDebug("%s start to repeat scan data blocks due to query func required, qrange:%" PRId64 "-%" PRId64,
-           GET_TASKID(pTaskInfo), pTaskInfo->window.skey, pTaskInfo->window.ekey);
-  }
-
-  SSDataBlock* p = NULL;
-  // todo refactor
-  if (pTableScanInfo->reverseTimes > 0) {
-    setupEnvForReverseScan(pTableScanInfo, pTableScanInfo->pCtx, pTableScanInfo->numOfOutput);
-    //    STsdbQueryCond cond = createTsdbQueryCond(pQueryAttr, &pQueryAttr->window);
-    //    tsdbResetQueryHandle(pTableScanInfo->pTsdbReadHandle, &cond);
-
-    qDebug("%s start to reverse scan data blocks due to query func required, qrange:%" PRId64 "-%" PRId64,
-           GET_TASKID(pTaskInfo), pTaskInfo->window.skey, pTaskInfo->window.ekey);
-
-    if (pResultRowInfo->size > 0) {
-      pResultRowInfo->curPos = pResultRowInfo->size - 1;
-    }
-
-    p = doTableScanImpl(pOperator, newgroup);
-  }
-
-  return p;
-}
-
-static SSDataBlock* doBlockInfoScan(SOperatorInfo* pOperator, bool* newgroup) {
-  if (pOperator->status == OP_EXEC_DONE) {
-    return NULL;
-  }
-
-  STableScanInfo* pTableScanInfo = pOperator->info;
-  *newgroup = false;
-
-  STableBlockDistInfo tableBlockDist = {0};
-  tableBlockDist.numOfTables = 1;  // TODO set the correct number of tables
-
-  int32_t numRowSteps = TSDB_DEFAULT_MAX_ROW_FBLOCK / TSDB_BLOCK_DIST_STEP_ROWS;
-  if (TSDB_DEFAULT_MAX_ROW_FBLOCK % TSDB_BLOCK_DIST_STEP_ROWS != 0) {
-    ++numRowSteps;
-  }
-
-  tableBlockDist.dataBlockInfos  = taosArrayInit(numRowSteps, sizeof(SFileBlockInfo));
-  taosArraySetSize(tableBlockDist.dataBlockInfos, numRowSteps);
-
-  tableBlockDist.maxRows = INT_MIN;
-  tableBlockDist.minRows = INT_MAX;
-
-  tsdbGetFileBlocksDistInfo(pTableScanInfo->dataReader, &tableBlockDist);
-  tableBlockDist.numOfRowsInMemTable = (int32_t) tsdbGetNumOfRowsInMemTable(pTableScanInfo->dataReader);
-
-  SSDataBlock* pBlock = &pTableScanInfo->block;
-  pBlock->info.rows   = 1;
-  pBlock->info.numOfCols = 1;
-
-//  SBufferWriter bw = tbufInitWriter(NULL, false);
-//  blockDistInfoToBinary(&tableBlockDist, &bw);
-  SColumnInfoData* pColInfo = taosArrayGet(pBlock->pDataBlock, 0);
-
-//  int32_t len = (int32_t) tbufTell(&bw);
-//  pColInfo->pData = taosMemoryMalloc(len + sizeof(int32_t));
-//  *(int32_t*) pColInfo->pData = len;
-//  memcpy(pColInfo->pData + sizeof(int32_t), tbufGetData(&bw, false), len);
-//
-//  tbufCloseWriter(&bw);
-
-//  SArray* g = GET_TABLEGROUP(pOperator->, 0);
-//  pOperator->pRuntimeEnv->current = taosArrayGetP(g, 0);
-
-  pOperator->status = OP_EXEC_DONE;
-  return pBlock;
-}
-
-static void doClearBufferedBlocks(SStreamBlockScanInfo* pInfo) {
-  size_t total = taosArrayGetSize(pInfo->pBlockLists);
-
-  pInfo->validBlockIndex = 0;
-  for (int32_t i = 0; i < total; ++i) {
-    SSDataBlock* p = taosArrayGetP(pInfo->pBlockLists, i);
-    blockDataDestroy(p);
-  }
-  taosArrayClear(pInfo->pBlockLists);
-}
-
-static SSDataBlock* doStreamBlockScan(SOperatorInfo* pOperator, bool* newgroup) {
-  // NOTE: this operator does never check if current status is done or not
-  SExecTaskInfo*        pTaskInfo = pOperator->pTaskInfo;
-  SStreamBlockScanInfo* pInfo = pOperator->info;
-
-  pTaskInfo->code = pOperator->_openFn(pOperator);
-  if (pTaskInfo->code != TSDB_CODE_SUCCESS) {
-    return NULL;
-  }
-
-  if (pInfo->blockType == STREAM_DATA_TYPE_SSDATA_BLOCK) {
-    size_t total = taosArrayGetSize(pInfo->pBlockLists);
-    if (pInfo->validBlockIndex >= total) {
-      doClearBufferedBlocks(pInfo);
-      return NULL;
-    }
-
-    int32_t current = pInfo->validBlockIndex++;
-    return taosArrayGetP(pInfo->pBlockLists, current);
-  } else {
-    SDataBlockInfo* pBlockInfo = &pInfo->pRes->info;
-    blockDataCleanup(pInfo->pRes);
-
-    while (tqNextDataBlock(pInfo->readerHandle)) {
-      pTaskInfo->code = tqRetrieveDataBlockInfo(pInfo->readerHandle, pBlockInfo);
-      if (pTaskInfo->code != TSDB_CODE_SUCCESS) {
-        terrno = pTaskInfo->code;
-        return NULL;
-      }
-
-      if (pBlockInfo->rows == 0) {
-        return NULL;
-      }
-
-      SArray* pCols = tqRetrieveDataBlock(pInfo->readerHandle);
-
-      int32_t numOfCols = pInfo->pRes->info.numOfCols;
-      for (int32_t i = 0; i < numOfCols; ++i) {
-        SColumnInfoData* p = taosArrayGet(pCols, i);
-        SColMatchInfo*   pColMatchInfo = taosArrayGet(pInfo->pColMatchInfo, i);
-        if (!pColMatchInfo->output) {
-          continue;
-        }
-
-        ASSERT(pColMatchInfo->colId == p->info.colId);
-        taosArraySet(pInfo->pRes->pDataBlock, pColMatchInfo->targetSlotId, p);
-      }
-
-      if (pInfo->pRes->pDataBlock == NULL) {
-        // TODO add log
-        pTaskInfo->code = terrno;
-        return NULL;
-      }
-
-      break;
-    }
-
-    // record the scan action.
-    pInfo->numOfExec++;
-    pInfo->numOfRows += pBlockInfo->rows;
-
-    return (pBlockInfo->rows == 0) ? NULL : pInfo->pRes;
-  }
-}
-
-int32_t loadRemoteDataCallback(void* param, const SDataBuf* pMsg, int32_t code) {
-  SSourceDataInfo* pSourceDataInfo = (SSourceDataInfo*)param;
-  if (code == TSDB_CODE_SUCCESS) {
-    pSourceDataInfo->pRsp = pMsg->pData;
-
-    SRetrieveTableRsp* pRsp = pSourceDataInfo->pRsp;
-    pRsp->numOfRows = htonl(pRsp->numOfRows);
-    pRsp->compLen   = htonl(pRsp->compLen);
-    pRsp->useconds  = htobe64(pRsp->useconds);
-  } else {
-    pSourceDataInfo->code = code;
-  }
-
-  pSourceDataInfo->status = EX_SOURCE_DATA_READY;
-  tsem_post(&pSourceDataInfo->pEx->ready);
-  return TSDB_CODE_SUCCESS;
-}
-
-static void destroySendMsgInfo(SMsgSendInfo* pMsgBody) {
-  assert(pMsgBody != NULL);
-  taosMemoryFreeClear(pMsgBody->msgInfo.pData);
-  taosMemoryFreeClear(pMsgBody);
-}
-
-void qProcessFetchRsp(void* parent, SRpcMsg* pMsg, SEpSet* pEpSet) {
-  SMsgSendInfo* pSendInfo = (SMsgSendInfo*)pMsg->ahandle;
-  assert(pMsg->ahandle != NULL);
-
-=======
->>>>>>> af32cfca
   SDataBuf buf = {.len = pMsg->contLen, .pData = NULL};
 
   if (pMsg->contLen > 0) {
@@ -4871,423 +4626,6 @@
     rpcInit.ckey = "key";
     rpcInit.spi = 1;
     rpcInit.secret = (char*)"dcc5bed04851fec854c035b2e40263b6";
-<<<<<<< HEAD
-
-    pInfo->pTransporter = rpcOpen(&rpcInit);
-    if (pInfo->pTransporter == NULL) {
-      return NULL;  // todo
-    }
-  }
-#endif
-
-  return pOperator;
-
-_error:
-  if (pInfo != NULL) {
-    destroyExchangeOperatorInfo(pInfo, numOfSources);
-  }
-
-  taosMemoryFreeClear(pInfo);
-  taosMemoryFreeClear(pOperator);
-  pTaskInfo->code = TSDB_CODE_OUT_OF_MEMORY;
-  return NULL;
-}
-
-SSDataBlock* createResultDataBlock(const SArray* pExprInfo) {
-  SSDataBlock* pResBlock = taosMemoryCalloc(1, sizeof(SSDataBlock));
-  if (pResBlock == NULL) {
-    return NULL;
-  }
-
-  size_t numOfCols = taosArrayGetSize(pExprInfo);
-  pResBlock->pDataBlock = taosArrayInit(numOfCols, sizeof(SColumnInfoData));
-
-  SArray* pResult = pResBlock->pDataBlock;
-  for (int32_t i = 0; i < numOfCols; ++i) {
-    SColumnInfoData colInfoData = {0};
-    SExprInfo*      p = taosArrayGetP(pExprInfo, i);
-
-    SResSchema* pSchema = &p->base.resSchema;
-    colInfoData.info.type = pSchema->type;
-    colInfoData.info.colId = pSchema->colId;
-    colInfoData.info.bytes = pSchema->bytes;
-    colInfoData.info.scale = pSchema->scale;
-    colInfoData.info.precision = pSchema->precision;
-    taosArrayPush(pResult, &colInfoData);
-  }
-
-  return pResBlock;
-}
-
-SOperatorInfo* createTableScanOperatorInfo(void* pTsdbReadHandle, int32_t order, int32_t numOfOutput,
-                                           int32_t repeatTime, int32_t reverseTime, SArray* pColMatchInfo,
-                                           SNode* pCondition, SExecTaskInfo* pTaskInfo) {
-  assert(repeatTime > 0);
-
-  STableScanInfo* pInfo = taosMemoryCalloc(1, sizeof(STableScanInfo));
-  SOperatorInfo*  pOperator = taosMemoryCalloc(1, sizeof(SOperatorInfo));
-  if (pInfo == NULL || pOperator == NULL) {
-    taosMemoryFreeClear(pInfo);
-    taosMemoryFreeClear(pOperator);
-
-    pTaskInfo->code = TSDB_CODE_QRY_OUT_OF_MEMORY;
-    return NULL;
-  }
-
-  pInfo->block.pDataBlock = taosArrayInit(numOfOutput, sizeof(SColumnInfoData));
-  for (int32_t i = 0; i < numOfOutput; ++i) {
-    SColumnInfoData idata = {0};
-    taosArrayPush(pInfo->block.pDataBlock, &idata);
-  }
-
-  pInfo->pFilterNode      = pCondition;
-  pInfo->dataReader       = pTsdbReadHandle;
-  pInfo->times            = repeatTime;
-  pInfo->reverseTimes     = reverseTime;
-  pInfo->order            = order;
-  pInfo->current          = 0;
-  pInfo->scanFlag         = MAIN_SCAN;
-  pInfo->pColMatchInfo    = pColMatchInfo;
-  pOperator->name         = "TableScanOperator";
-  pOperator->operatorType = QUERY_NODE_PHYSICAL_PLAN_TABLE_SCAN;
-  pOperator->blockingOptr = false;
-  pOperator->status       = OP_NOT_OPENED;
-  pOperator->info         = pInfo;
-  pOperator->numOfOutput  = numOfOutput;
-  pOperator->getNextFn    = doTableScan;
-  pOperator->pTaskInfo    = pTaskInfo;
-
-  return pOperator;
-}
-
-SOperatorInfo* createTableSeqScanOperatorInfo(void* pTsdbReadHandle, STaskRuntimeEnv* pRuntimeEnv) {
-  STableScanInfo* pInfo = taosMemoryCalloc(1, sizeof(STableScanInfo));
-
-  pInfo->dataReader = pTsdbReadHandle;
-  pInfo->times = 1;
-  pInfo->reverseTimes = 0;
-  pInfo->order = pRuntimeEnv->pQueryAttr->order.order;
-  pInfo->current = 0;
-  pInfo->prevGroupId = -1;
-  pRuntimeEnv->enableGroupData = true;
-
-  SOperatorInfo* pOperator = taosMemoryCalloc(1, sizeof(SOperatorInfo));
-  pOperator->name = "TableSeqScanOperator";
-  pOperator->operatorType = QUERY_NODE_PHYSICAL_PLAN_TABLE_SEQ_SCAN;
-  pOperator->blockingOptr = false;
-  pOperator->status = OP_NOT_OPENED;
-  pOperator->info = pInfo;
-  pOperator->numOfOutput = pRuntimeEnv->pQueryAttr->numOfCols;
-  pOperator->pRuntimeEnv = pRuntimeEnv;
-  pOperator->getNextFn = doTableScanImpl;
-
-  return pOperator;
-}
-
-SOperatorInfo* createDataBlockInfoScanOperator(void* dataReader, SExecTaskInfo* pTaskInfo) {
-  STableScanInfo* pInfo    = taosMemoryCalloc(1, sizeof(STableScanInfo));
-  SOperatorInfo* pOperator = taosMemoryCalloc(1, sizeof(SOperatorInfo));
-  if (pInfo == NULL || pOperator == NULL) {
-    pTaskInfo->code = TSDB_CODE_OUT_OF_MEMORY;
-    goto _error;
-  }
-
-  pInfo->dataReader       = dataReader;
-  pInfo->block.pDataBlock = taosArrayInit(1, sizeof(SColumnInfoData));
-
-  SColumnInfoData infoData = {0};
-  infoData.info.type  = TSDB_DATA_TYPE_BINARY;
-  infoData.info.bytes = 1024;
-  infoData.info.colId = 0;
-  taosArrayPush(pInfo->block.pDataBlock, &infoData);
-
-  pOperator->name          = "DataBlockInfoScanOperator";
-  //  pOperator->operatorType = OP_TableBlockInfoScan;
-  pOperator->blockingOptr  = false;
-  pOperator->status        = OP_NOT_OPENED;
-  pOperator->_openFn       = operatorDummyOpenFn;
-  pOperator->getNextFn     = doBlockInfoScan;
-
-  pOperator->info          = pInfo;
-  pOperator->pTaskInfo     = pTaskInfo;
-
-  return pOperator;
-
-  _error:
-  taosMemoryFreeClear(pInfo);
-  taosMemoryFreeClear(pOperator);
-  return NULL;
-}
-
-SOperatorInfo* createStreamScanOperatorInfo(void* streamReadHandle, SSDataBlock* pResBlock, SArray* pColList, SArray* pTableIdList, SExecTaskInfo* pTaskInfo) {
-  SStreamBlockScanInfo* pInfo = taosMemoryCalloc(1, sizeof(SStreamBlockScanInfo));
-  SOperatorInfo*        pOperator = taosMemoryCalloc(1, sizeof(SOperatorInfo));
-  if (pInfo == NULL || pOperator == NULL) {
-    taosMemoryFreeClear(pInfo);
-    taosMemoryFreeClear(pOperator);
-    terrno = TSDB_CODE_QRY_OUT_OF_MEMORY;
-    return NULL;
-  }
-
-  int32_t numOfOutput = taosArrayGetSize(pColList);
-
-  SArray* pColIds = taosArrayInit(4, sizeof(int16_t));
-  for(int32_t i = 0; i < numOfOutput; ++i) {
-    int16_t* id = taosArrayGet(pColList, i);
-    taosArrayPush(pColIds, id);
-  }
-
-  pInfo->pColMatchInfo = pColList;
-
-  // set the extract column id to streamHandle
-  tqReadHandleSetColIdList((STqReadHandle*)streamReadHandle, pColIds);
-  int32_t code = tqReadHandleSetTbUidList(streamReadHandle, pTableIdList);
-  if (code != 0) {
-    taosMemoryFreeClear(pInfo);
-    taosMemoryFreeClear(pOperator);
-    return NULL;
-  }
-
-  pInfo->pBlockLists = taosArrayInit(4, POINTER_BYTES);
-  if (pInfo->pBlockLists == NULL) {
-    taosMemoryFreeClear(pInfo);
-    taosMemoryFreeClear(pOperator);
-    return NULL;
-  }
-
-  pInfo->readerHandle = streamReadHandle;
-  pInfo->pRes = pResBlock;
-
-  pOperator->name         = "StreamBlockScanOperator";
-  pOperator->operatorType = QUERY_NODE_PHYSICAL_PLAN_STREAM_SCAN;
-  pOperator->blockingOptr = false;
-  pOperator->status       = OP_NOT_OPENED;
-  pOperator->info         = pInfo;
-  pOperator->numOfOutput  = pResBlock->info.numOfCols;
-  pOperator->_openFn      = operatorDummyOpenFn;
-  pOperator->getNextFn    = doStreamBlockScan;
-  pOperator->closeFn      = operatorDummyCloseFn;
-  pOperator->pTaskInfo    = pTaskInfo;
-
-  return pOperator;
-}
-
-static int32_t loadSysTableContentCb(void* param, const SDataBuf* pMsg, int32_t code) {
-  SOperatorInfo*     operator=(SOperatorInfo*) param;
-  SSysTableScanInfo* pScanResInfo = (SSysTableScanInfo*)operator->info;
-  if (TSDB_CODE_SUCCESS == code) {
-    pScanResInfo->pRsp = pMsg->pData;
-
-    SRetrieveMetaTableRsp* pRsp = pScanResInfo->pRsp;
-    pRsp->numOfRows = htonl(pRsp->numOfRows);
-    pRsp->useconds  = htobe64(pRsp->useconds);
-    pRsp->handle    = htobe64(pRsp->handle);
-    pRsp->compLen   = htonl(pRsp->compLen);
-  } else {
-    operator->pTaskInfo->code = code;
-  }
-
-  tsem_post(&pScanResInfo->ready);
-  return TSDB_CODE_SUCCESS;
-}
-
-static SSDataBlock* doFilterResult(SSysTableScanInfo* pInfo) {
-  if (pInfo->pCondition == NULL) {
-    return pInfo->pRes->info.rows == 0 ? NULL : pInfo->pRes;
-  }
-
-  SFilterInfo* filter = NULL;
-  int32_t      code = filterInitFromNode(pInfo->pCondition, &filter, 0);
-
-  SFilterColumnParam param1 = {.numOfCols = pInfo->pRes->info.numOfCols, .pDataBlock = pInfo->pRes->pDataBlock};
-  code = filterSetDataFromSlotId(filter, &param1);
-
-  int8_t* rowRes = NULL;
-  bool    keep = filterExecute(filter, pInfo->pRes, &rowRes, NULL, param1.numOfCols);
-
-  SSDataBlock* px = createOneDataBlock(pInfo->pRes);
-  blockDataEnsureCapacity(px, pInfo->pRes->info.rows);
-
-  // TODO refactor
-  int32_t numOfRow = 0;
-  for (int32_t i = 0; i < pInfo->pRes->info.numOfCols; ++i) {
-    SColumnInfoData* pDest = taosArrayGet(px->pDataBlock, i);
-    SColumnInfoData* pSrc = taosArrayGet(pInfo->pRes->pDataBlock, i);
-
-    numOfRow = 0;
-    for (int32_t j = 0; j < pInfo->pRes->info.rows; ++j) {
-      if (rowRes[j] == 0) {
-        continue;
-      }
-
-      colDataAppend(pDest, numOfRow, colDataGetData(pSrc, j), false);
-      numOfRow += 1;
-    }
-  }
-
-  px->info.rows = numOfRow;
-  pInfo->pRes = px;
-
-  return pInfo->pRes->info.rows == 0 ? NULL : pInfo->pRes;
-}
-
-EDealRes getDBNameFromConditionWalker(SNode* pNode, void* pContext) {
-  int32_t   code = TSDB_CODE_SUCCESS;
-  ENodeType nType = nodeType(pNode);
-
-  switch (nType) {
-    case QUERY_NODE_OPERATOR: {
-      SOperatorNode* node = (SOperatorNode*)pNode;
-
-      if (OP_TYPE_EQUAL == node->opType) {
-        *(int32_t*)pContext = 1;
-        return DEAL_RES_CONTINUE;
-      }
-
-      *(int32_t*)pContext = 0;
-
-      return DEAL_RES_IGNORE_CHILD;
-    }
-    case QUERY_NODE_COLUMN: {
-      if (1 != *(int32_t*)pContext) {
-        return DEAL_RES_CONTINUE;
-      }
-
-      SColumnNode* node = (SColumnNode*)pNode;
-      if (TSDB_INS_USER_STABLES_DBNAME_COLID == node->colId) {
-        *(int32_t*)pContext = 2;
-        return DEAL_RES_CONTINUE;
-      }
-
-      *(int32_t*)pContext = 0;
-      return DEAL_RES_CONTINUE;
-    }
-    case QUERY_NODE_VALUE: {
-      if (2 != *(int32_t*)pContext) {
-        return DEAL_RES_CONTINUE;
-      }
-
-      SValueNode* node = (SValueNode*)pNode;
-      char*       dbName = nodesGetValueFromNode(node);
-      strncpy(pContext, varDataVal(dbName), varDataLen(dbName));
-      *((char*)pContext + varDataLen(dbName)) = 0;
-      return DEAL_RES_ERROR;  // stop walk
-    }
-    default:
-      break;
-  }
-
-  return DEAL_RES_CONTINUE;
-}
-
-void getDBNameFromCondition(SNode* pCondition, char* dbName) {
-  if (NULL == pCondition) {
-    return;
-  }
-
-  nodesWalkNode(pCondition, getDBNameFromConditionWalker, dbName);
-}
-
-static SSDataBlock* doSysTableScan(SOperatorInfo* pOperator, bool* newgroup) {
-  // build message and send to mnode to fetch the content of system tables.
-  SExecTaskInfo*     pTaskInfo = pOperator->pTaskInfo;
-  SSysTableScanInfo* pInfo = pOperator->info;
-
-  // retrieve local table list info from vnode
-  if (pInfo->type == TSDB_MGMT_TABLE_TABLE) {
-    if (pInfo->pCur == NULL) {
-      pInfo->pCur = metaOpenTbCursor(pInfo->readHandle);
-    }
-
-    blockDataCleanup(pInfo->pRes);
-
-    int32_t          tableNameSlotId = 1;
-    SColumnInfoData* pTableNameCol = taosArrayGet(pInfo->pRes->pDataBlock, tableNameSlotId);
-
-    char*   name = NULL;
-    int32_t numOfRows = 0;
-
-    char n[TSDB_TABLE_NAME_LEN] = {0};
-    while ((name = metaTbCursorNext(pInfo->pCur)) != NULL) {
-      STR_TO_VARSTR(n, name);
-      colDataAppend(pTableNameCol, numOfRows, n, false);
-      numOfRows += 1;
-      if (numOfRows >= pInfo->capacity) {
-        break;
-      }
-
-      for (int32_t i = 0; i < pInfo->pRes->info.numOfCols; ++i) {
-        if (i == tableNameSlotId) {
-          continue;
-        }
-
-        SColumnInfoData* pColInfoData = taosArrayGet(pInfo->pRes->pDataBlock, i);
-        int64_t          tmp = 0;
-        char             t[10] = {0};
-        STR_TO_VARSTR(t, "_");  //TODO
-        if (IS_VAR_DATA_TYPE(pColInfoData->info.type)) {
-          colDataAppend(pColInfoData, numOfRows, t, false);
-        } else {
-          colDataAppend(pColInfoData, numOfRows, (char*)&tmp, false);
-        }
-      }
-    }
-
-    pInfo->loadInfo.totalRows += numOfRows;
-    pInfo->pRes->info.rows = numOfRows;
-
-    //    pInfo->elapsedTime;
-    //    pInfo->totalBytes;
-    return (pInfo->pRes->info.rows == 0) ? NULL : pInfo->pRes;
-  } else {  // load the meta from mnode of the given epset
-    if (pOperator->status == OP_EXEC_DONE) {
-      return NULL;
-    }
-
-    int64_t startTs = taosGetTimestampUs();
-
-    pInfo->req.type = pInfo->type;
-    strncpy(pInfo->req.tb, tNameGetTableName(&pInfo->name), tListLen(pInfo->req.tb));
-    if (pInfo->showRewrite) {
-      char dbName[TSDB_DB_NAME_LEN] = {0};
-      getDBNameFromCondition(pInfo->pCondition, dbName);
-      sprintf(pInfo->req.db, "%d.%s", pInfo->accountId, dbName);
-    }
-
-    int32_t contLen = tSerializeSRetrieveTableReq(NULL, 0, &pInfo->req);
-    char*   buf1 = taosMemoryCalloc(1, contLen);
-    tSerializeSRetrieveTableReq(buf1, contLen, &pInfo->req);
-
-    // send the fetch remote task result reques
-    SMsgSendInfo* pMsgSendInfo = taosMemoryCalloc(1, sizeof(SMsgSendInfo));
-    if (NULL == pMsgSendInfo) {
-      qError("%s prepare message %d failed", GET_TASKID(pTaskInfo), (int32_t)sizeof(SMsgSendInfo));
-      pTaskInfo->code = TSDB_CODE_QRY_OUT_OF_MEMORY;
-      return NULL;
-    }
-
-    pMsgSendInfo->param = pOperator;
-    pMsgSendInfo->msgInfo.pData = buf1;
-    pMsgSendInfo->msgInfo.len = contLen;
-    pMsgSendInfo->msgType = TDMT_MND_SYSTABLE_RETRIEVE;
-    pMsgSendInfo->fp = loadSysTableContentCb;
-
-    int64_t transporterId = 0;
-    int32_t code = asyncSendMsgToServer(pInfo->pTransporter, &pInfo->epSet, &transporterId, pMsgSendInfo);
-    tsem_wait(&pInfo->ready);
-
-    if (pTaskInfo->code) {
-      return NULL;
-    }
-
-    SRetrieveMetaTableRsp* pRsp = pInfo->pRsp;
-    pInfo->req.showId = pRsp->handle;
-
-    if (pRsp->numOfRows == 0 || pRsp->completed) {
-      pOperator->status = OP_EXEC_DONE;
-    }
-=======
->>>>>>> af32cfca
 
     pInfo->pTransporter = rpcOpen(&rpcInit);
     if (pInfo->pTransporter == NULL) {
