/*
 * Copyright (c) 2019 TAOS Data, Inc. <jhtao@taosdata.com>
 *
 * This program is free software: you can use, redistribute, and/or modify
 * it under the terms of the GNU Affero General Public License, version 3
 * or later ("AGPL"), as published by the Free Software Foundation.
 *
 * This program is distributed in the hope that it will be useful, but WITHOUT
 * ANY WARRANTY; without even the implied warranty of MERCHANTABILITY or
 * FITNESS FOR A PARTICULAR PURPOSE.
 *
 * You should have received a copy of the GNU Affero General Public License
 * along with this program. If not, see <http://www.gnu.org/licenses/>.
 */

#include <filter.h>
#include <function.h>
#include <functionMgt.h>
#include <libs/function/function.h>
#include <querynodes.h>
#include <tname.h>
#include "os.h"

#include "parser.h"
#include "tdatablock.h"
#include "texception.h"
#include "tglobal.h"
#include "tmsg.h"
#include "tsort.h"
#include "ttime.h"

#include "../../function/inc/taggfunction.h"
#include "executorimpl.h"
#include "function.h"
#include "query.h"
#include "tcompare.h"
#include "tcompression.h"
#include "thash.h"
#include "tsdb.h"
#include "ttypes.h"
#include "vnode.h"

#define IS_MAIN_SCAN(runtime)          ((runtime)->scanFlag == MAIN_SCAN)
#define IS_REVERSE_SCAN(runtime)       ((runtime)->scanFlag == REVERSE_SCAN)
#define IS_REPEAT_SCAN(runtime)        ((runtime)->scanFlag == REPEAT_SCAN)
#define SET_MAIN_SCAN_FLAG(runtime)  ((runtime)->scanFlag = MAIN_SCAN)
#define SET_REVERSE_SCAN_FLAG(runtime) ((runtime)->scanFlag = REVERSE_SCAN)

#define TSWINDOW_IS_EQUAL(t1, t2) (((t1).skey == (t2).skey) && ((t1).ekey == (t2).ekey))
#define SWITCH_ORDER(n) (((n) = ((n) == TSDB_ORDER_ASC) ? TSDB_ORDER_DESC : TSDB_ORDER_ASC))

#define SDATA_BLOCK_INITIALIZER (SDataBlockInfo) {{0}, 0}

#define GET_FORWARD_DIRECTION_FACTOR(ord) (((ord) == TSDB_ORDER_ASC) ? QUERY_ASC_FORWARD_STEP : QUERY_DESC_FORWARD_STEP)

#define MULTI_KEY_DELIM  "-"

enum {
  TS_JOIN_TS_EQUAL       = 0,
  TS_JOIN_TS_NOT_EQUALS  = 1,
  TS_JOIN_TAG_NOT_EQUALS = 2,
};

typedef enum SResultTsInterpType {
  RESULT_ROW_START_INTERP = 1,
  RESULT_ROW_END_INTERP   = 2,
} SResultTsInterpType;

#if 0
static UNUSED_FUNC void *u_malloc (size_t __size) {
  uint32_t v = taosRand();

  if (v % 1000 <= 0) {
    return NULL;
  } else {
    return malloc(__size);
  }
}

static UNUSED_FUNC void* u_calloc(size_t num, size_t __size) {
  uint32_t v = taosRand();
  if (v % 1000 <= 0) {
    return NULL;
  } else {
    return calloc(num, __size);
  }
}

static UNUSED_FUNC void* u_realloc(void* p, size_t __size) {
  uint32_t v = taosRand();
  if (v % 5 <= 1) {
    return NULL;
  } else {
    return realloc(p, __size);
  }
}

#define calloc  u_calloc
#define malloc  u_malloc
#define realloc u_realloc
#endif

#define CLEAR_QUERY_STATUS(q, st)   ((q)->status &= (~(st)))
#define GET_NUM_OF_TABLEGROUP(q)    taosArrayGetSize((q)->tableqinfoGroupInfo.pGroupList)
#define QUERY_IS_INTERVAL_QUERY(_q) ((_q)->interval.interval > 0)

#define TSKEY_MAX_ADD(a,b)                 \
do {                                       \
  if (a < 0) { a = a + b; break;}          \
  if (sizeof(a) == sizeof(int32_t)) {      \
   if((b) > 0 && ((b) >= INT32_MAX - (a))){\
     a = INT32_MAX;                        \
   } else {                                \
     a = a + b;                            \
   }                                       \
  } else {                                 \
   if((b) > 0 && ((b) >= INT64_MAX - (a))){\
     a = INT64_MAX;                        \
   } else {                                \
     a = a + b;                            \
   }                                       \
  }                                        \
} while(0)                                 

#define TSKEY_MIN_SUB(a,b)                 \
do {                                       \
  if (a >= 0) { a = a + b; break;}         \
  if (sizeof(a) == sizeof(int32_t)){       \
   if((b) < 0 && ((b) <= INT32_MIN - (a))){\
     a = INT32_MIN;                        \
   } else {                                \
     a = a + b;                            \
   }                                       \
  } else {                                 \
    if((b) < 0 && ((b) <= INT64_MIN-(a))) {\
     a = INT64_MIN;                        \
    } else {                               \
     a = a + b;                            \
    }                                      \
  }                                        \
} while (0)

int32_t getMaximumIdleDurationSec() {
  return tsShellActivityTimer * 2;
}

static int32_t getExprFunctionId(SExprInfo *pExprInfo) {
  assert(pExprInfo != NULL && pExprInfo->pExpr != NULL && pExprInfo->pExpr->nodeType == TEXPR_UNARYEXPR_NODE);
  return 0;
}

static void getNextTimeWindow(SInterval* pInterval, int32_t precision, int32_t order, STimeWindow* tw) {
  int32_t factor = GET_FORWARD_DIRECTION_FACTOR(order);
  if (pInterval->intervalUnit != 'n' && pInterval->intervalUnit != 'y') {
    tw->skey += pInterval->sliding * factor;
    tw->ekey = tw->skey + pInterval->interval - 1;
    return;
  }

  int64_t key = tw->skey, interval = pInterval->interval;
  //convert key to second
  key = convertTimePrecision(key, precision, TSDB_TIME_PRECISION_MILLI) / 1000;

  if (pInterval->intervalUnit == 'y') {
    interval *= 12;
  }

  struct tm tm;
  time_t t = (time_t)key;
  taosLocalTime(&t, &tm);

  int mon = (int)(tm.tm_year * 12 + tm.tm_mon + interval * factor);
  tm.tm_year = mon / 12;
  tm.tm_mon = mon % 12;
  tw->skey = convertTimePrecision((int64_t)mktime(&tm) * 1000L, TSDB_TIME_PRECISION_MILLI, precision);

  mon = (int)(mon + interval);
  tm.tm_year = mon / 12;
  tm.tm_mon = mon % 12;
  tw->ekey = convertTimePrecision((int64_t)mktime(&tm) * 1000L, TSDB_TIME_PRECISION_MILLI, precision);

  tw->ekey -= 1;
}

static void doSetTagValueToResultBuf(char* output, const char* val, int16_t type, int16_t bytes);
static void setResultOutputBuf(STaskRuntimeEnv* pRuntimeEnv, SResultRow* pResult, SqlFunctionCtx* pCtx,
                               int32_t numOfCols, int32_t* rowCellInfoOffset);

void setResultRowOutputBufInitCtx(STaskRuntimeEnv *pRuntimeEnv, SResultRow *pResult, SqlFunctionCtx* pCtx, int32_t numOfOutput, int32_t* rowCellInfoOffset);
static bool functionNeedToExecute(SqlFunctionCtx *pCtx);

static void setBlockStatisInfo(SqlFunctionCtx *pCtx, SSDataBlock* pSDataBlock, SColumn* pColumn);

static void destroyTableQueryInfoImpl(STableQueryInfo *pTableQueryInfo);
static bool hasMainOutput(STaskAttr *pQueryAttr);

static SColumnInfo* extractColumnFilterInfo(SExprInfo* pExpr, int32_t numOfOutput, int32_t* numOfFilterCols);

static int32_t setTimestampListJoinInfo(STaskRuntimeEnv* pRuntimeEnv, SVariant* pTag, STableQueryInfo *pTableQueryInfo);
static void releaseQueryBuf(size_t numOfTables);
static int32_t binarySearchForKey(char *pValue, int num, TSKEY key, int order);
//static STsdbQueryCond createTsdbQueryCond(STaskAttr* pQueryAttr, STimeWindow* win);
static STableIdInfo createTableIdInfo(STableQueryInfo* pTableQueryInfo);

static void setTableScanFilterOperatorInfo(STableScanInfo* pTableScanInfo, SOperatorInfo* pDownstream);

static int32_t getNumOfScanTimes(STaskAttr* pQueryAttr);

static void destroyBasicOperatorInfo(void* param, int32_t numOfOutput);
static void destroySFillOperatorInfo(void* param, int32_t numOfOutput);
static void destroyGroupbyOperatorInfo(void* param, int32_t numOfOutput);
static void destroyProjectOperatorInfo(void* param, int32_t numOfOutput);
static void destroyTagScanOperatorInfo(void* param, int32_t numOfOutput);
static void destroyOrderOperatorInfo(void* param, int32_t numOfOutput);
static void destroySWindowOperatorInfo(void* param, int32_t numOfOutput);
static void destroyStateWindowOperatorInfo(void* param, int32_t numOfOutput);
static void destroyAggOperatorInfo(void* param, int32_t numOfOutput);

static void destroyIntervalOperatorInfo(void* param, int32_t numOfOutput);
static void destroyExchangeOperatorInfo(void* param, int32_t numOfOutput);
static void destroyConditionOperatorInfo(void* param, int32_t numOfOutput);

static void destroyOperatorInfo(SOperatorInfo* pOperator);
static void destroySysTableScannerOperatorInfo(void* param, int32_t numOfOutput);

static void doSetOperatorCompleted(SOperatorInfo* pOperator) {
  pOperator->status = OP_EXEC_DONE;
  if (pOperator->pTaskInfo != NULL) {
    setTaskStatus(pOperator->pTaskInfo, TASK_COMPLETED);
  }
}

#define OPTR_IS_OPENED(_optr)  (((_optr)->status & OP_OPENED) == OP_OPENED)
#define OPTR_SET_OPENED(_optr) ((_optr)->status |= OP_OPENED)

static int32_t operatorDummyOpenFn(SOperatorInfo *pOperator) {
  OPTR_SET_OPENED(pOperator);
  return TSDB_CODE_SUCCESS;
}

static void operatorDummyCloseFn(void* param, int32_t numOfCols) {}

static int32_t doCopyToSDataBlock(SDiskbasedBuf *pBuf, SGroupResInfo* pGroupResInfo, int32_t orderType, SSDataBlock* pBlock, int32_t rowCapacity, int32_t* rowCellOffset);

static int32_t getGroupbyColumnIndex(SGroupbyExpr *pGroupbyExpr, SSDataBlock* pDataBlock);
static int32_t setGroupResultOutputBuf_rv(SOptrBasicInfo *binfo, int32_t numOfCols, char *pData, int16_t type, int16_t bytes, int32_t groupId,
                                          SDiskbasedBuf* pBuf, SExecTaskInfo* pTaskInfo, SAggSupporter* pAggSup);
static void initCtxOutputBuffer(SqlFunctionCtx* pCtx, int32_t size);
static void getAlignQueryTimeWindow(SInterval* pInterval, int32_t precision, int64_t key, int64_t keyFirst, int64_t keyLast, STimeWindow *win);

static void setResultBufSize(STaskAttr* pQueryAttr, SRspResultInfo* pResultInfo);
static void setCtxTagForJoin(STaskRuntimeEnv* pRuntimeEnv, SqlFunctionCtx* pCtx, SExprInfo* pExprInfo, void* pTable);
static void setParamForStableStddev(STaskRuntimeEnv* pRuntimeEnv, SqlFunctionCtx* pCtx, int32_t numOfOutput, SExprInfo* pExpr);
static void setParamForStableStddevByColData(STaskRuntimeEnv* pRuntimeEnv, SqlFunctionCtx* pCtx, int32_t numOfOutput, SExprInfo* pExpr, char* val, int16_t bytes);
static void doSetTableGroupOutputBuf(SAggOperatorInfo* pAggInfo, int32_t numOfOutput, int32_t tableGroupId, SExecTaskInfo* pTaskInfo);

SArray* getOrderCheckColumns(STaskAttr* pQuery);

typedef struct SRowCompSupporter {
  STaskRuntimeEnv *pRuntimeEnv;
  int16_t           dataOffset;
  __compar_fn_t     comFunc;
} SRowCompSupporter;

static int compareRowData(const void *a, const void *b, const void *userData) {
  const SResultRow *pRow1 = (const SResultRow *)a;
  const SResultRow *pRow2 = (const SResultRow *)b;

  SRowCompSupporter *supporter  = (SRowCompSupporter *)userData;
  STaskRuntimeEnv* pRuntimeEnv =  supporter->pRuntimeEnv;

  SFilePage *page1 = getBufPage(pRuntimeEnv->pResultBuf, pRow1->pageId);
  SFilePage *page2 = getBufPage(pRuntimeEnv->pResultBuf, pRow2->pageId);

  int16_t offset = supporter->dataOffset;
  char *in1  = getPosInResultPage(pRuntimeEnv->pQueryAttr, page1, pRow1->offset, offset);
  char *in2  = getPosInResultPage(pRuntimeEnv->pQueryAttr, page2, pRow2->offset, offset);

  return (in1 != NULL && in2 != NULL) ? supporter->comFunc(in1, in2) : 0;
}

static void sortGroupResByOrderList(SGroupResInfo *pGroupResInfo, STaskRuntimeEnv *pRuntimeEnv, SSDataBlock* pDataBlock) {
  SArray *columnOrderList = getOrderCheckColumns(pRuntimeEnv->pQueryAttr);
  size_t size = taosArrayGetSize(columnOrderList);
  taosArrayDestroy(columnOrderList);

  if (size <= 0) {
    return;
  }

  int32_t orderId = pRuntimeEnv->pQueryAttr->order.col.colId;
  if (orderId <= 0) {
    return;
  }

  bool found = false;
  int16_t dataOffset = 0;

  for (int32_t j = 0; j < pDataBlock->info.numOfCols; ++j) {
    SColumnInfoData* pColInfoData = (SColumnInfoData *)taosArrayGet(pDataBlock->pDataBlock, j);
    if (orderId == j) {
      found = true;
      break;
    }

    dataOffset += pColInfoData->info.bytes;
  }

  if (found == false) {
    return;
  }

  int16_t type = pRuntimeEnv->pQueryAttr->pExpr1[orderId].base.resSchema.type;

  SRowCompSupporter support = {.pRuntimeEnv = pRuntimeEnv, .dataOffset = dataOffset, .comFunc = getComparFunc(type, 0)};
  taosArraySortPWithExt(pGroupResInfo->pRows, compareRowData, &support);
}

//setup the output buffer for each operator
SSDataBlock* createOutputBuf(SExprInfo* pExpr, int32_t numOfOutput, int32_t numOfRows) {
  const static int32_t minSize = 8;

  SSDataBlock *res = calloc(1, sizeof(SSDataBlock));
  res->info.numOfCols = numOfOutput;
  res->pDataBlock = taosArrayInit(numOfOutput, sizeof(SColumnInfoData));
  for (int32_t i = 0; i < numOfOutput; ++i) {
    SColumnInfoData idata = {{0}};
    idata.info.type  = pExpr[i].base.resSchema.type;
    idata.info.bytes = pExpr[i].base.resSchema.bytes;
    idata.info.colId = pExpr[i].base.resSchema.colId;

    int32_t size = TMAX(idata.info.bytes * numOfRows, minSize);
    idata.pData = calloc(1, size);  // at least to hold a pointer on x64 platform
    taosArrayPush(res->pDataBlock, &idata);
  }

  return res;
}

SSDataBlock* createOutputBuf_rv1(SDataBlockDescNode* pNode) {
  int32_t numOfCols = LIST_LENGTH(pNode->pSlots);

  SSDataBlock* pBlock = calloc(1, sizeof(SSDataBlock));
  pBlock->info.numOfCols = numOfCols;
  pBlock->pDataBlock = taosArrayInit(numOfCols, sizeof(SColumnInfoData));

  pBlock->info.blockId = pNode->dataBlockId;
  pBlock->info.rowSize = pNode->resultRowSize;

  for(int32_t i = 0; i < numOfCols; ++i) {
    SColumnInfoData idata = {{0}};
    SSlotDescNode* pDescNode = nodesListGetNode(pNode->pSlots, i);
    idata.info.type   = pDescNode->dataType.type;
    idata.info.bytes  = pDescNode->dataType.bytes;
    idata.info.scale  = pDescNode->dataType.scale;
    idata.info.slotId = pDescNode->slotId;
    idata.info.precision = pDescNode->dataType.precision;

    taosArrayPush(pBlock->pDataBlock, &idata);
  }

  return pBlock;
}

static bool isSelectivityWithTagsQuery(SqlFunctionCtx *pCtx, int32_t numOfOutput) {
  return true;
//  bool    hasTags = false;
//  int32_t numOfSelectivity = 0;
//
//  for (int32_t i = 0; i < numOfOutput; ++i) {
//    int32_t functId = pCtx[i].functionId;
//    if (functId == FUNCTION_TAG_DUMMY || functId == FUNCTION_TS_DUMMY) {
//      hasTags = true;
//      continue;
//    }
//
//    if ((aAggs[functId].status & FUNCSTATE_SELECTIVITY) != 0) {
//      numOfSelectivity++;
//    }
//  }
//
//  return (numOfSelectivity > 0 && hasTags);
}

static bool isProjQuery(STaskAttr *pQueryAttr) {
  for (int32_t i = 0; i < pQueryAttr->numOfOutput; ++i) {
    int32_t functId = getExprFunctionId(&pQueryAttr->pExpr1[i]);
    if (functId != FUNCTION_PRJ && functId != FUNCTION_TAGPRJ) {
      return false;
    }
  }

  return true;
}

static bool hasNull(SColumn* pColumn, SColumnDataAgg *pStatis) {
  if (TSDB_COL_IS_TAG(pColumn->flag) || TSDB_COL_IS_UD_COL(pColumn->flag) || pColumn->colId == PRIMARYKEY_TIMESTAMP_COL_ID) {
    return false;
  }

  if (pStatis != NULL && pStatis->numOfNull == 0) {
    return false;
  }

  return true;
}

static void prepareResultListBuffer(SResultRowInfo* pResultRowInfo, jmp_buf env) {
  int64_t newCapacity = 0;

  // more than the capacity, reallocate the resources
  if (pResultRowInfo->size < pResultRowInfo->capacity) {
    return;
  }

  if (pResultRowInfo->capacity > 10000) {
    newCapacity = (int64_t)(pResultRowInfo->capacity * 1.25);
  } else {
    newCapacity = (int64_t)(pResultRowInfo->capacity * 1.5);
  }

  if (newCapacity == pResultRowInfo->capacity) {
    newCapacity += 4;
  }

  char *t = realloc(pResultRowInfo->pResult, (size_t)(newCapacity * POINTER_BYTES));
  if (t == NULL) {
    longjmp(env, TSDB_CODE_QRY_OUT_OF_MEMORY);
  }

  pResultRowInfo->pPosition = realloc(pResultRowInfo->pPosition, newCapacity * sizeof(SResultRowPosition));
  pResultRowInfo->pResult = (SResultRow **)t;

  int32_t inc = (int32_t)newCapacity - pResultRowInfo->capacity;
  memset(&pResultRowInfo->pResult[pResultRowInfo->capacity], 0, POINTER_BYTES * inc);
  memset(&pResultRowInfo->pPosition[pResultRowInfo->capacity], 0, sizeof(SResultRowPosition));

  pResultRowInfo->capacity = (int32_t)newCapacity;
}

static bool chkResultRowFromKey(STaskRuntimeEnv *pRuntimeEnv, SResultRowInfo *pResultRowInfo, char *pData,
                                             int16_t bytes, bool masterscan, uint64_t uid) {
  bool existed = false;
  SET_RES_WINDOW_KEY(pRuntimeEnv->keyBuf, pData, bytes, uid);

  SResultRow **p1 =
      (SResultRow **)taosHashGet(pRuntimeEnv->pResultRowHashTable, pRuntimeEnv->keyBuf, GET_RES_WINDOW_KEY_LEN(bytes));

  // in case of repeat scan/reverse scan, no new time window added.
  if (QUERY_IS_INTERVAL_QUERY(pRuntimeEnv->pQueryAttr)) {
    if (!masterscan) {  // the *p1 may be NULL in case of sliding+offset exists.
      return p1 != NULL;
    }

    if (p1 != NULL) {
      if (pResultRowInfo->size == 0) {
        existed = false;
        assert(pResultRowInfo->curPos == -1);
      } else if (pResultRowInfo->size == 1) {
        existed = (pResultRowInfo->pResult[0] == (*p1));
      } else {  // check if current pResultRowInfo contains the existed pResultRow
        SET_RES_EXT_WINDOW_KEY(pRuntimeEnv->keyBuf, pData, bytes, uid, pResultRowInfo);
        int64_t* index = taosHashGet(pRuntimeEnv->pResultRowListSet, pRuntimeEnv->keyBuf, GET_RES_EXT_WINDOW_KEY_LEN(bytes));
        if (index != NULL) {
          existed = true;
        } else {
          existed = false;
        }
      }
    }

    return existed;
  }

  return p1 != NULL;
}


static SResultRow* doSetResultOutBufByKey(STaskRuntimeEnv* pRuntimeEnv, SResultRowInfo* pResultRowInfo, int64_t tid,
                                          char* pData, int16_t bytes, bool masterscan, uint64_t tableGroupId) {
  bool existed = false;
  SET_RES_WINDOW_KEY(pRuntimeEnv->keyBuf, pData, bytes, tableGroupId);

  SResultRow **p1 =
      (SResultRow **)taosHashGet(pRuntimeEnv->pResultRowHashTable, pRuntimeEnv->keyBuf, GET_RES_WINDOW_KEY_LEN(bytes));

  // in case of repeat scan/reverse scan, no new time window added.
  if (QUERY_IS_INTERVAL_QUERY(pRuntimeEnv->pQueryAttr)) {
    if (!masterscan) {  // the *p1 may be NULL in case of sliding+offset exists.
      return (p1 != NULL)? *p1:NULL;
    }

    if (p1 != NULL) {
      if (pResultRowInfo->size == 0) {
        existed = false;
        assert(pResultRowInfo->curPos == -1);
      } else if (pResultRowInfo->size == 1) {
        existed = (pResultRowInfo->pResult[0] == (*p1));
        pResultRowInfo->curPos = 0;
      } else {  // check if current pResultRowInfo contains the existed pResultRow
        SET_RES_EXT_WINDOW_KEY(pRuntimeEnv->keyBuf, pData, bytes, tid, pResultRowInfo);
        int64_t* index = taosHashGet(pRuntimeEnv->pResultRowListSet, pRuntimeEnv->keyBuf, GET_RES_EXT_WINDOW_KEY_LEN(bytes));
        if (index != NULL) {
          pResultRowInfo->curPos = (int32_t) *index;
          existed = true;
        } else {
          existed = false;
        }
      }
    }
  } else {
    // In case of group by column query, the required SResultRow object must be existed in the pResultRowInfo object.
    if (p1 != NULL) {
      return *p1;
    }
  }

  if (!existed) {
//    prepareResultListBuffer(pResultRowInfo, pRuntimeEnv);

    SResultRow *pResult = NULL;
    if (p1 == NULL) {
      pResult = getNewResultRow(pRuntimeEnv->pool);
      int32_t ret = initResultRow(pResult);
      if (ret != TSDB_CODE_SUCCESS) {
        longjmp(pRuntimeEnv->env, TSDB_CODE_QRY_OUT_OF_MEMORY);
      }

      // add a new result set for a new group
      taosHashPut(pRuntimeEnv->pResultRowHashTable, pRuntimeEnv->keyBuf, GET_RES_WINDOW_KEY_LEN(bytes), &pResult, POINTER_BYTES);
      SResultRowCell cell = {.groupId = tableGroupId, .pRow = pResult};
      taosArrayPush(pRuntimeEnv->pResultRowArrayList, &cell);
    } else {
      pResult = *p1;
    }

    pResultRowInfo->curPos = pResultRowInfo->size;
    pResultRowInfo->pResult[pResultRowInfo->size++] = pResult;

    int64_t index = pResultRowInfo->curPos;
    SET_RES_EXT_WINDOW_KEY(pRuntimeEnv->keyBuf, pData, bytes, tid, pResultRowInfo);
    taosHashPut(pRuntimeEnv->pResultRowListSet, pRuntimeEnv->keyBuf, GET_RES_EXT_WINDOW_KEY_LEN(bytes), &index, POINTER_BYTES);
  }

  // too many time window in query
  if (pResultRowInfo->size > MAX_INTERVAL_TIME_WINDOW) {
    longjmp(pRuntimeEnv->env, TSDB_CODE_QRY_TOO_MANY_TIMEWINDOW);
  }

  return pResultRowInfo->pResult[pResultRowInfo->curPos];
}

SResultRow* getNewResultRow_rv(SDiskbasedBuf* pResultBuf, int64_t tableGroupId, int32_t interBufSize) {
  SFilePage *pData = NULL;

  // in the first scan, new space needed for results
  int32_t pageId = -1;
  SIDList list = getDataBufPagesIdList(pResultBuf, tableGroupId);

  if (taosArrayGetSize(list) == 0) {
    pData = getNewBufPage(pResultBuf, tableGroupId, &pageId);
    pData->num = sizeof(SFilePage);
  } else {
    SPageInfo* pi = getLastPageInfo(list);
    pData = getBufPage(pResultBuf, getPageId(pi));
    pageId = getPageId(pi);

    if (pData->num + interBufSize + sizeof(SResultRow) > getBufPageSize(pResultBuf)) {
      // release current page first, and prepare the next one
      releaseBufPageInfo(pResultBuf, pi);

      pData = getNewBufPage(pResultBuf, tableGroupId, &pageId);
      if (pData != NULL) {
        pData->num = sizeof(SFilePage);
      }
    }
  }

  if (pData == NULL) {
    return NULL;
  }

  // set the number of rows in current disk page
  SResultRow* pResultRow = (SResultRow*)((char*)pData + pData->num);
  pResultRow->pageId = pageId;
  pResultRow->offset = (int32_t)pData->num;

  pData->num += interBufSize + sizeof(SResultRow);

  return pResultRow;
}

static SResultRow* doSetResultOutBufByKey_rv(SDiskbasedBuf* pResultBuf, SResultRowInfo* pResultRowInfo, int64_t tid, char* pData, int16_t bytes,
    bool masterscan, uint64_t tableGroupId, SExecTaskInfo* pTaskInfo, bool isIntervalQuery, SAggSupporter* pSup) {
  bool existed = false;
  SET_RES_WINDOW_KEY(pSup->keyBuf, pData, bytes, tableGroupId);

  SResultRow **p1 =
      (SResultRow **)taosHashGet(pSup->pResultRowHashTable, pSup->keyBuf, GET_RES_WINDOW_KEY_LEN(bytes));

  // in case of repeat scan/reverse scan, no new time window added.
  if (isIntervalQuery) {
    if (!masterscan) {  // the *p1 may be NULL in case of sliding+offset exists.
      return (p1 != NULL)? *p1:NULL;
    }

    if (p1 != NULL) {
      if (pResultRowInfo->size == 0) {
        existed = false;
        assert(pResultRowInfo->curPos == -1);
      } else if (pResultRowInfo->size == 1) {
        existed = (pResultRowInfo->pResult[0] == (*p1));
        pResultRowInfo->curPos = 0;
      } else {  // check if current pResultRowInfo contains the existed pResultRow
        SET_RES_EXT_WINDOW_KEY(pSup->keyBuf, pData, bytes, tid, pResultRowInfo);
        int64_t* index = taosHashGet(pSup->pResultRowListSet, pSup->keyBuf, GET_RES_EXT_WINDOW_KEY_LEN(bytes));
        if (index != NULL) {
          pResultRowInfo->curPos = (int32_t) *index;
          existed = true;
        } else {
          existed = false;
        }
      }
    }
  } else {
    // In case of group by column query, the required SResultRow object must be existed in the pResultRowInfo object.
    if (p1 != NULL) {
      return *p1;
    }
  }

  if (!existed) {
    prepareResultListBuffer(pResultRowInfo, pTaskInfo->env);

    SResultRow *pResult = NULL;
    if (p1 == NULL) {
      pResult = getNewResultRow_rv(pResultBuf, tableGroupId, pSup->resultRowSize);
      int32_t ret = initResultRow(pResult);
      if (ret != TSDB_CODE_SUCCESS) {
        longjmp(pTaskInfo->env, TSDB_CODE_QRY_OUT_OF_MEMORY);
      }

      // add a new result set for a new group
      taosHashPut(pSup->pResultRowHashTable, pSup->keyBuf, GET_RES_WINDOW_KEY_LEN(bytes), &pResult, POINTER_BYTES);
      SResultRowCell cell = {.groupId = tableGroupId, .pRow = pResult};
      taosArrayPush(pSup->pResultRowArrayList, &cell);
    } else {
      pResult = *p1;
    }

    pResultRowInfo->curPos = pResultRowInfo->size;
    pResultRowInfo->pPosition[pResultRowInfo->size] = (SResultRowPosition) {.pageId = pResult->pageId, .offset = pResult->offset};
    pResultRowInfo->pResult[pResultRowInfo->size++] = pResult;

    int64_t index = pResultRowInfo->curPos;
    SET_RES_EXT_WINDOW_KEY(pSup->keyBuf, pData, bytes, tid, pResultRowInfo);
    taosHashPut(pSup->pResultRowListSet, pSup->keyBuf, GET_RES_EXT_WINDOW_KEY_LEN(bytes), &index, POINTER_BYTES);
  }

  // too many time window in query
  if (pResultRowInfo->size > MAX_INTERVAL_TIME_WINDOW) {
    longjmp(pTaskInfo->env, TSDB_CODE_QRY_TOO_MANY_TIMEWINDOW);
  }

  return pResultRowInfo->pResult[pResultRowInfo->curPos];
}

static void getInitialStartTimeWindow(SInterval* pInterval, int32_t precision, TSKEY ts, STimeWindow* w, TSKEY ekey, bool ascQuery) {
  if (ascQuery) {
    getAlignQueryTimeWindow(pInterval, precision, ts, ts, ekey, w);
  } else {
    // the start position of the first time window in the endpoint that spreads beyond the queried last timestamp
    getAlignQueryTimeWindow(pInterval, precision, ts, ekey, ts, w);

    int64_t key = w->skey;
    while(key < ts) { // moving towards end
      if (pInterval->intervalUnit == 'n' || pInterval->intervalUnit == 'y') {
        key = taosTimeAdd(key, pInterval->sliding, pInterval->slidingUnit, precision);
      } else {
        key += pInterval->sliding;
      }

      if (key >= ts) {
        break;
      }

      w->skey = key;
    }
  }
}

// get the correct time window according to the handled timestamp
static STimeWindow getActiveTimeWindow(SResultRowInfo * pResultRowInfo, int64_t ts, SInterval* pInterval, int32_t precision, STimeWindow* win) {
  STimeWindow w = {0};

 if (pResultRowInfo->curPos == -1) {  // the first window, from the previous stored value
    getInitialStartTimeWindow(pInterval, precision, ts, &w, win->ekey, true);

    if (pInterval->intervalUnit == 'n' || pInterval->intervalUnit == 'y') {
      w.ekey = taosTimeAdd(w.skey, pInterval->interval, pInterval->intervalUnit, precision) - 1;
    } else {
      w.ekey = w.skey + pInterval->interval - 1;
    }
  } else {
    w = getResultRow(pResultRowInfo, pResultRowInfo->curPos)->win;
  }

  if (w.skey > ts || w.ekey < ts) {
    if (pInterval->intervalUnit == 'n' || pInterval->intervalUnit == 'y') {
      w.skey = taosTimeTruncate(ts, pInterval, precision);
      w.ekey = taosTimeAdd(w.skey, pInterval->interval, pInterval->intervalUnit, precision) - 1;
    } else {
      int64_t st = w.skey;

      if (st > ts) {
        st -= ((st - ts + pInterval->sliding - 1) / pInterval->sliding) * pInterval->sliding;
      }

      int64_t et = st + pInterval->interval - 1;
      if (et < ts) {
        st += ((ts - et + pInterval->sliding - 1) / pInterval->sliding) * pInterval->sliding;
      }

      w.skey = st;
      w.ekey = w.skey + pInterval->interval - 1;
    }
  }
  return w;
}

// get the correct time window according to the handled timestamp
static STimeWindow getCurrentActiveTimeWindow(SResultRowInfo * pResultRowInfo, int64_t ts, STaskAttr *pQueryAttr) {
  STimeWindow w = {0};

 if (pResultRowInfo->curPos == -1) {  // the first window, from the previous stored value
//    getInitialStartTimeWindow(pQueryAttr, ts, &w);

    if (pQueryAttr->interval.intervalUnit == 'n' || pQueryAttr->interval.intervalUnit == 'y') {
      w.ekey = taosTimeAdd(w.skey, pQueryAttr->interval.interval, pQueryAttr->interval.intervalUnit, pQueryAttr->precision) - 1;
    } else {
      w.ekey = w.skey + pQueryAttr->interval.interval - 1;
    }
  } else {
    w = getResultRow(pResultRowInfo, pResultRowInfo->curPos)->win;
  }

  /*
   * query border check, skey should not be bounded by the query time range, since the value skey will
   * be used as the time window index value. So we only change ekey of time window accordingly.
   */
  if (w.ekey > pQueryAttr->window.ekey && QUERY_IS_ASC_QUERY(pQueryAttr)) {
    w.ekey = pQueryAttr->window.ekey;
  }

  return w;
}

// a new buffer page for each table. Needs to opt this design
static int32_t addNewWindowResultBuf(SResultRow *pWindowRes, SDiskbasedBuf *pResultBuf, int32_t tid, uint32_t size) {
  if (pWindowRes->pageId != -1) {
    return 0;
  }

  SFilePage *pData = NULL;

  // in the first scan, new space needed for results
  int32_t pageId = -1;
  SIDList list = getDataBufPagesIdList(pResultBuf, tid);

  if (taosArrayGetSize(list) == 0) {
    pData = getNewBufPage(pResultBuf, tid, &pageId);
    pData->num = sizeof(SFilePage);
  } else {
    SPageInfo* pi = getLastPageInfo(list);
    pData = getBufPage(pResultBuf, getPageId(pi));
    pageId = getPageId(pi);

    if (pData->num + size > getBufPageSize(pResultBuf)) {
      // release current page first, and prepare the next one
      releaseBufPageInfo(pResultBuf, pi);

      pData = getNewBufPage(pResultBuf, tid, &pageId);
      if (pData != NULL) {
        pData->num = sizeof(SFilePage);
      }
    }
  }

  if (pData == NULL) {
    return -1;
  }

  // set the number of rows in current disk page
  if (pWindowRes->pageId == -1) {  // not allocated yet, allocate new buffer
    pWindowRes->pageId = pageId;
    pWindowRes->offset = (int32_t)pData->num;

    pData->num += size;
    assert(pWindowRes->pageId >= 0);
  }

  return 0;
}

static bool chkWindowOutputBufByKey(STaskRuntimeEnv *pRuntimeEnv, SResultRowInfo *pResultRowInfo, STimeWindow *win,
                                       bool masterscan, SResultRow **pResult, int64_t groupId, SqlFunctionCtx* pCtx,
                                       int32_t numOfOutput, int32_t* rowCellInfoOffset) {
  assert(win->skey <= win->ekey);
  return chkResultRowFromKey(pRuntimeEnv, pResultRowInfo, (char *)&win->skey, TSDB_KEYSIZE, masterscan, groupId);
}

static int32_t setResultOutputBufByKey(STaskRuntimeEnv *pRuntimeEnv, SResultRowInfo *pResultRowInfo, int64_t tid, STimeWindow *win,
                                       bool masterscan, SResultRow **pResult, int64_t tableGroupId, SqlFunctionCtx* pCtx,
                                       int32_t numOfOutput, int32_t* rowCellInfoOffset) {
  assert(win->skey <= win->ekey);
  SDiskbasedBuf *pResultBuf = pRuntimeEnv->pResultBuf;

  SResultRow *pResultRow = doSetResultOutBufByKey(pRuntimeEnv, pResultRowInfo, tid, (char *)&win->skey, TSDB_KEYSIZE, masterscan, tableGroupId);
  if (pResultRow == NULL) {
    *pResult = NULL;
    return TSDB_CODE_SUCCESS;
  }

  // not assign result buffer yet, add new result buffer
  if (pResultRow->pageId == -1) {
    int32_t ret = addNewWindowResultBuf(pResultRow, pResultBuf, (int32_t) tableGroupId, pRuntimeEnv->pQueryAttr->intermediateResultRowSize);
    if (ret != TSDB_CODE_SUCCESS) {
      return -1;
    }
  }

  // set time window for current result
  pResultRow->win = (*win);
  *pResult = pResultRow;
  setResultRowOutputBufInitCtx(pRuntimeEnv, pResultRow, pCtx, numOfOutput, rowCellInfoOffset);

  return TSDB_CODE_SUCCESS;
}

static void setResultRowOutputBufInitCtx_rv(SDiskbasedBuf * pBuf, SResultRow *pResult, SqlFunctionCtx* pCtx, int32_t numOfOutput, int32_t* rowCellInfoOffset);

static int32_t setResultOutputBufByKey_rv(SResultRowInfo *pResultRowInfo, int64_t id, STimeWindow *win,
                                       bool masterscan, SResultRow **pResult, int64_t tableGroupId, SqlFunctionCtx* pCtx,
                                       int32_t numOfOutput, int32_t* rowCellInfoOffset, SAggSupporter *pAggSup, SExecTaskInfo* pTaskInfo) {
  assert(win->skey <= win->ekey);
  SResultRow *pResultRow = doSetResultOutBufByKey_rv(pAggSup->pResultBuf, pResultRowInfo, id, (char *)&win->skey, TSDB_KEYSIZE, masterscan, tableGroupId,
       pTaskInfo, true, pAggSup);

  if (pResultRow == NULL) {
    *pResult = NULL;
    return TSDB_CODE_SUCCESS;
  }

  // set time window for current result
  pResultRow->win = (*win);
  *pResult = pResultRow;
  setResultRowOutputBufInitCtx_rv(pAggSup->pResultBuf, pResultRow, pCtx, numOfOutput, rowCellInfoOffset);
  return TSDB_CODE_SUCCESS;
}


static void setResultRowInterpo(SResultRow* pResult, SResultTsInterpType type) {
  assert(pResult != NULL && (type == RESULT_ROW_START_INTERP || type == RESULT_ROW_END_INTERP));
  if (type == RESULT_ROW_START_INTERP) {
    pResult->startInterp = true;
  } else {
    pResult->endInterp   = true;
  }
}

static bool resultRowInterpolated(SResultRow* pResult, SResultTsInterpType type) {
  assert(pResult != NULL && (type == RESULT_ROW_START_INTERP || type == RESULT_ROW_END_INTERP));
  if (type == RESULT_ROW_START_INTERP) {
    return pResult->startInterp == true;
  } else {
    return pResult->endInterp   == true;
  }
}

static FORCE_INLINE int32_t getForwardStepsInBlock(int32_t numOfRows, __block_search_fn_t searchFn, TSKEY ekey, int16_t pos,
                                      int16_t order, int64_t *pData) {
  int32_t forwardStep = 0;

  if (order == TSDB_ORDER_ASC) {
    int32_t end = searchFn((char*) &pData[pos], numOfRows - pos, ekey, order);
    if (end >= 0) {
      forwardStep = end;

      if (pData[end + pos] == ekey) {
        forwardStep += 1;
      }
    }
  } else {
    int32_t end = searchFn((char *)pData, pos + 1, ekey, order);
    if (end >= 0) {
      forwardStep = pos - end;

      if (pData[end] == ekey) {
        forwardStep += 1;
      }
    }
  }

  assert(forwardStep >= 0);
  return forwardStep;
}

static void doUpdateResultRowIndex(SResultRowInfo*pResultRowInfo, TSKEY lastKey, bool ascQuery, bool timeWindowInterpo) {
  int64_t skey = TSKEY_INITIAL_VAL;
  int32_t i = 0;
  for (i = pResultRowInfo->size - 1; i >= 0; --i) {
    SResultRow *pResult = pResultRowInfo->pResult[i];
    if (pResult->closed) {
      break;
    }

    // new closed result rows
    if (timeWindowInterpo) {
      if (pResult->endInterp && ((pResult->win.skey <= lastKey && ascQuery) || (pResult->win.skey >= lastKey && !ascQuery))) {
        if (i > 0) { // the first time window, the startInterp is false.
          assert(pResult->startInterp);
        }

        closeResultRow(pResultRowInfo, i);
      } else {
        skey = pResult->win.skey;
      }
    } else {
      if ((pResult->win.ekey <= lastKey && ascQuery) || (pResult->win.skey >= lastKey && !ascQuery)) {
        closeResultRow(pResultRowInfo, i);
      } else {
        skey = pResult->win.skey;
      }
    }
  }

  // all result rows are closed, set the last one to be the skey
  if (skey == TSKEY_INITIAL_VAL) {
    if (pResultRowInfo->size == 0) {
//      assert(pResultRowInfo->current == NULL);
      assert(pResultRowInfo->curPos == -1);
      pResultRowInfo->curPos = -1;
    } else {
      pResultRowInfo->curPos = pResultRowInfo->size - 1;
    }
  } else {

    for (i = pResultRowInfo->size - 1; i >= 0; --i) {
      SResultRow *pResult = pResultRowInfo->pResult[i];
      if (pResult->closed) {
        break;
      }
    }

    if (i == pResultRowInfo->size - 1) {
      pResultRowInfo->curPos = i;
    } else {
      pResultRowInfo->curPos = i + 1;  // current not closed result object
    }
  }
}

static void updateResultRowInfoActiveIndex(SResultRowInfo* pResultRowInfo, const STimeWindow* pWin, TSKEY lastKey, bool ascQuery, bool interp) {
  if ((lastKey > pWin->ekey && ascQuery) || (lastKey < pWin->ekey && (!ascQuery))) {
    closeAllResultRows(pResultRowInfo);
    pResultRowInfo->curPos = pResultRowInfo->size - 1;
  } else {
    int32_t step = ascQuery ? 1 : -1;
    doUpdateResultRowIndex(pResultRowInfo, lastKey - step, ascQuery, interp);
  }
}

static int32_t getNumOfRowsInTimeWindow(SDataBlockInfo *pDataBlockInfo, TSKEY *pPrimaryColumn,
                                        int32_t startPos, TSKEY ekey, __block_search_fn_t searchFn, STableQueryInfo* item, int32_t order) {
  assert(startPos >= 0 && startPos < pDataBlockInfo->rows);

  int32_t num   = -1;
  int32_t step  = GET_FORWARD_DIRECTION_FACTOR(order);

  if (order == TSDB_ORDER_ASC) {
    if (ekey < pDataBlockInfo->window.ekey && pPrimaryColumn) {
      num = getForwardStepsInBlock(pDataBlockInfo->rows, searchFn, ekey, startPos, order, pPrimaryColumn);
      if (item != NULL) {
        item->lastKey = pPrimaryColumn[startPos + (num - 1)] + step;
      }
    } else {
      num = pDataBlockInfo->rows - startPos;
      if (item != NULL) {
        item->lastKey = pDataBlockInfo->window.ekey + step;
      }
    }
  } else {  // desc
    if (ekey > pDataBlockInfo->window.skey && pPrimaryColumn) {
      num = getForwardStepsInBlock(pDataBlockInfo->rows, searchFn, ekey, startPos, order, pPrimaryColumn);
      if (item != NULL) {
        item->lastKey = pPrimaryColumn[startPos - (num - 1)] + step;
      }
    } else {
      num = startPos + 1;
      if (item != NULL) {
        item->lastKey = pDataBlockInfo->window.skey + step;
      }
    }
  }

  assert(num >= 0);
  return num;
}

static void doApplyFunctions(SqlFunctionCtx* pCtx, STimeWindow* pWin, int32_t offset, int32_t forwardStep, TSKEY* tsCol,
                             int32_t numOfTotal, int32_t numOfOutput, int32_t order) {
  for (int32_t k = 0; k < numOfOutput; ++k) {
    pCtx[k].startTs = pWin->skey;

    // keep it temporarialy
    bool    hasAgg      = pCtx[k].input.colDataAggIsSet;
    int32_t startOffset = pCtx[k].input.startRowIndex;
    int32_t numOfRows   = pCtx[k].input.numOfRows;

    int32_t pos = (order == TSDB_ORDER_ASC) ? offset : offset - (forwardStep - 1);
    pCtx[k].input.startRowIndex = pos;
    pCtx[k].input.numOfRows = forwardStep;

    if (tsCol != NULL) {
      pCtx[k].ptsList = tsCol;
    }

    // not a whole block involved in query processing, statistics data can not be used
    // NOTE: the original value of isSet have been changed here
    if (pCtx[k].isAggSet && forwardStep < numOfTotal) {
      pCtx[k].isAggSet = false;
    }

    if (functionNeedToExecute(&pCtx[k])) {
      pCtx[k].fpSet.process(&pCtx[k]);
    }

    // restore it
    pCtx[k].input.colDataAggIsSet = hasAgg;
    pCtx[k].input.startRowIndex = startOffset;
    pCtx[k].input.numOfRows = numOfRows;
  }
}

static int32_t getNextQualifiedWindow(SInterval* pInterval, STimeWindow* pNext, SDataBlockInfo* pDataBlockInfo,
                                      TSKEY* primaryKeys, int32_t prevPosition, STableIntervalOperatorInfo* pInfo) {
  int32_t order = pInfo->order;
  bool    ascQuery  = (order == TSDB_ORDER_ASC);

  int32_t precision = pInfo->precision;
  getNextTimeWindow(pInterval, precision, order, pNext);

  // next time window is not in current block
  if ((pNext->skey > pDataBlockInfo->window.ekey && order == TSDB_ORDER_ASC) ||
      (pNext->ekey < pDataBlockInfo->window.skey && order == TSDB_ORDER_DESC)) {
    return -1;
  }

  TSKEY startKey = ascQuery? pNext->skey:pNext->ekey;
  int32_t startPos = 0;

  // tumbling time window query, a special case of sliding time window query
  if (pInterval->sliding == pInterval->interval && prevPosition != -1) {
    int32_t factor = GET_FORWARD_DIRECTION_FACTOR(order);
    startPos = prevPosition + factor;
  } else {
    if (startKey <= pDataBlockInfo->window.skey && ascQuery) {
      startPos = 0;
    } else if (startKey >= pDataBlockInfo->window.ekey && !ascQuery) {
      startPos = pDataBlockInfo->rows - 1;
    } else {
      startPos = binarySearchForKey((char *)primaryKeys, pDataBlockInfo->rows, startKey, order);
    }
  }

  /* interp query with fill should not skip time window */
//  if (pQueryAttr->pointInterpQuery && pQueryAttr->fillType != TSDB_FILL_NONE) {
//    return startPos;
//  }

  /*
   * This time window does not cover any data, try next time window,
   * this case may happen when the time window is too small
   */
  if (primaryKeys == NULL) {
    if (ascQuery) {
      assert(pDataBlockInfo->window.skey <= pNext->ekey);
    } else {
      assert(pDataBlockInfo->window.ekey >= pNext->skey);
    }
  } else {
    if (ascQuery && primaryKeys[startPos] > pNext->ekey) {
      TSKEY next = primaryKeys[startPos];
      if (pInterval->intervalUnit == 'n' || pInterval->intervalUnit == 'y') {
        pNext->skey = taosTimeTruncate(next, pInterval, precision);
        pNext->ekey = taosTimeAdd(pNext->skey, pInterval->interval, pInterval->intervalUnit, precision) - 1;
      } else {
        pNext->ekey += ((next - pNext->ekey + pInterval->sliding - 1)/pInterval->sliding) * pInterval->sliding;
        pNext->skey = pNext->ekey - pInterval->interval + 1;
      }
    } else if ((!ascQuery) && primaryKeys[startPos] < pNext->skey) {
      TSKEY next = primaryKeys[startPos];
      if (pInterval->intervalUnit == 'n' || pInterval->intervalUnit == 'y') {
        pNext->skey = taosTimeTruncate(next, pInterval, precision);
        pNext->ekey = taosTimeAdd(pNext->skey, pInterval->interval, pInterval->intervalUnit, precision) - 1;
      } else {
        pNext->skey -= ((pNext->skey - next + pInterval->sliding - 1) / pInterval->sliding) * pInterval->sliding;
        pNext->ekey = pNext->skey + pInterval->interval - 1;
      }
    }
  }

  return startPos;
}

static FORCE_INLINE TSKEY reviseWindowEkey(STaskAttr *pQueryAttr, STimeWindow *pWindow) {
  TSKEY ekey = -1;
  if (QUERY_IS_ASC_QUERY(pQueryAttr)) {
    ekey = pWindow->ekey;
    if (ekey > pQueryAttr->window.ekey) {
      ekey = pQueryAttr->window.ekey;
    }
  } else {
    ekey = pWindow->skey;
    if (ekey < pQueryAttr->window.ekey) {
      ekey = pQueryAttr->window.ekey;
    }
  }

  return ekey;
}

static void setNotInterpoWindowKey(SqlFunctionCtx* pCtx, int32_t numOfOutput, int32_t type) {
  if (type == RESULT_ROW_START_INTERP) {
    for (int32_t k = 0; k < numOfOutput; ++k) {
      pCtx[k].start.key = INT64_MIN;
    }
  } else {
    for (int32_t k = 0; k < numOfOutput; ++k) {
      pCtx[k].end.key = INT64_MIN;
    }
  }
}

static void saveDataBlockLastRow(char** pRow, SArray* pDataBlock, int32_t rowIndex, int32_t numOfCols) {
  if (pDataBlock == NULL) {
    return;
  }

  for (int32_t k = 0; k < numOfCols; ++k) {
    SColumnInfoData *pColInfo = taosArrayGet(pDataBlock, k);
    memcpy(pRow[k], ((char*)pColInfo->pData) + (pColInfo->info.bytes * rowIndex), pColInfo->info.bytes);
  }
}

static TSKEY getStartTsKey(STimeWindow* win, const TSKEY* tsCols, int32_t rows, bool ascQuery) {
  TSKEY ts = TSKEY_INITIAL_VAL;
  if (tsCols == NULL) {
    ts = ascQuery? win->skey : win->ekey;
  } else {
    int32_t offset = ascQuery? 0:rows-1;
    ts = tsCols[offset];
  }

  return ts;
}

static void doSetInputDataBlock(SOperatorInfo* pOperator, SqlFunctionCtx* pCtx, SSDataBlock* pBlock, int32_t order);

static void doSetInputDataBlockInfo(SOperatorInfo* pOperator, SqlFunctionCtx* pCtx, SSDataBlock* pBlock, int32_t order) {
  for (int32_t i = 0; i < pOperator->numOfOutput; ++i) {
    pCtx[i].order = order;
    pCtx[i].size  = pBlock->info.rows;
    pCtx[i].currentStage = (uint8_t)pOperator->pRuntimeEnv->scanFlag;

    setBlockStatisInfo(&pCtx[i], pBlock, NULL/*&pOperator->pExpr[i].base.colInfo*/);
  }
}

void setInputDataBlock(SOperatorInfo* pOperator, SqlFunctionCtx* pCtx, SSDataBlock* pBlock, int32_t order) {
  if (pBlock->pDataBlock != NULL) {
    doSetInputDataBlock(pOperator, pCtx, pBlock, order);
  } else {
    doSetInputDataBlockInfo(pOperator, pCtx, pBlock, order);
  }
}

static void doSetInputDataBlock(SOperatorInfo* pOperator, SqlFunctionCtx* pCtx, SSDataBlock* pBlock, int32_t order) {
  for (int32_t i = 0; i < pOperator->numOfOutput; ++i) {
    pCtx[i].order = order;
    pCtx[i].size  = pBlock->info.rows;
    pCtx[i].currentStage = MAIN_SCAN;

    //    setBlockStatisInfo(&pCtx[i], pBlock, pOperator->pExpr[i].base.pColumns);
    int32_t slotId = pOperator->pExpr[i].base.pParam[0].pCol->slotId;

    //      uint32_t flag = pOperator->pExpr[i].base.pParam[0].pCol->flag;
    //      if (TSDB_COL_IS_NORMAL_COL(flag) /*|| (pCtx[i].functionId == FUNCTION_BLKINFO) ||
    //          (TSDB_COL_IS_TAG(flag) && pOperator->pRuntimeEnv->scanFlag == MERGE_STAGE)*/) {

    //        SColumn* pCol = pOperator->pExpr[i].base.pParam[0].pCol;
    //        if (pCtx[i].columnIndex == -1) {
    //          for(int32_t j = 0; j < pBlock->info.numOfCols; ++j) {
    //            SColumnInfoData* pColData = taosArrayGet(pBlock->pDataBlock, j);
    //            if (pColData->info.colId == pCol->colId) {
    //              pCtx[i].columnIndex = j;
    //              break;
    //            }
    //          }
    //        }

    // in case of the block distribution query, the inputBytes is not a constant value.
    pCtx[i].input.pData[0]  = taosArrayGet(pBlock->pDataBlock, slotId);
    pCtx[i].input.totalRows = pBlock->info.rows;
    pCtx[i].input.numOfRows = pBlock->info.rows;
    pCtx[i].input.startRowIndex = 0;

    ASSERT(pCtx[i].input.pData[0] != NULL);

    //        uint32_t status = aAggs[pCtx[i].functionId].status;
    //        if ((status & (FUNCSTATE_SELECTIVITY | FUNCSTATE_NEED_TS)) != 0) {
    //          SColumnInfoData* tsInfo = taosArrayGet(pBlock->pDataBlock, 0);
    // In case of the top/bottom query again the nest query result, which has no timestamp column
    // don't set the ptsList attribute.
    //          if (tsInfo->info.type == TSDB_DATA_TYPE_TIMESTAMP) {
    //            pCtx[i].ptsList = (int64_t*) tsInfo->pData;
    //          } else {
    //            pCtx[i].ptsList = NULL;
    //          }
    //        }
    //      } else if (TSDB_COL_IS_UD_COL(pCol->flag) && (pOperator->pRuntimeEnv->scanFlag == MERGE_STAGE)) {
    //        SColIndex*       pColIndex = &pOperator->pExpr[i].base.colInfo;
    //        SColumnInfoData* p = taosArrayGet(pBlock->pDataBlock, pColIndex->colIndex);
    //
    //        pCtx[i].pInput = p->pData;
    //        assert(p->info.colId == pColIndex->info.colId && pCtx[i].inputType == p->info.type);
    //        for(int32_t j = 0; j < pBlock->info.rows; ++j) {
    //          char* dst = p->pData + j * p->info.bytes;
    //          taosVariantDump(&pOperator->pExpr[i].base.param[1], dst, p->info.type, true);
    //        }
    //      }
  }
}

static void doAggregateImpl(SOperatorInfo* pOperator, TSKEY startTs, SqlFunctionCtx* pCtx) {
  for (int32_t k = 0; k < pOperator->numOfOutput; ++k) {
    if (functionNeedToExecute(&pCtx[k])) {
      pCtx[k].startTs = startTs;// this can be set during create the struct
      pCtx[k].fpSet.process(&pCtx[k]);
    }
  }
}

static void projectApplyFunctions(SSDataBlock* pResult, SqlFunctionCtx *pCtx, int32_t numOfOutput) {
  for (int32_t k = 0; k < numOfOutput; ++k) {
    if (pCtx[k].fpSet.init == NULL) { // it is a project query
      SColumnInfoData* pColInfoData = taosArrayGet(pResult->pDataBlock, k);
      colDataAssign(pColInfoData, pCtx[k].input.pData[0], pCtx[k].input.numOfRows);
    } else { // TODO: arithmetic and other process.
      ASSERT(0);
    }
  }

  pResult->info.rows = pCtx[0].input.numOfRows;
}

void doTimeWindowInterpolation(SOperatorInfo* pOperator, SOptrBasicInfo* pInfo, SArray* pDataBlock, TSKEY prevTs,
                               int32_t prevRowIndex, TSKEY curTs, int32_t curRowIndex, TSKEY windowKey, int32_t type) {
  STaskRuntimeEnv *pRuntimeEnv = pOperator->pRuntimeEnv;
  SExprInfo* pExpr = pOperator->pExpr;

  SqlFunctionCtx* pCtx = pInfo->pCtx;

  for (int32_t k = 0; k < pOperator->numOfOutput; ++k) {
    int32_t functionId = pCtx[k].functionId;
    if (functionId != FUNCTION_TWA && functionId != FUNCTION_INTERP) {
      pCtx[k].start.key = INT64_MIN;
      continue;
    }

    SColIndex *      pColIndex = NULL/*&pExpr[k].base.colInfo*/;
    int16_t          index = pColIndex->colIndex;
    SColumnInfoData *pColInfo = taosArrayGet(pDataBlock, index);

//    assert(pColInfo->info.colId == pColIndex->info.colId && curTs != windowKey);
    double v1 = 0, v2 = 0, v = 0;

    if (prevRowIndex == -1) {
      GET_TYPED_DATA(v1, double, pColInfo->info.type, (char *)pRuntimeEnv->prevRow[index]);
    } else {
      GET_TYPED_DATA(v1, double, pColInfo->info.type, (char *)pColInfo->pData + prevRowIndex * pColInfo->info.bytes);
    }

    GET_TYPED_DATA(v2, double, pColInfo->info.type, (char *)pColInfo->pData + curRowIndex * pColInfo->info.bytes);

    if (functionId == FUNCTION_INTERP) {
      if (type == RESULT_ROW_START_INTERP) {
        pCtx[k].start.key = prevTs;
        pCtx[k].start.val = v1;

        pCtx[k].end.key = curTs;
        pCtx[k].end.val = v2;

        if (pColInfo->info.type == TSDB_DATA_TYPE_BINARY || pColInfo->info.type == TSDB_DATA_TYPE_NCHAR) {
          if (prevRowIndex == -1) {
            pCtx[k].start.ptr = (char *)pRuntimeEnv->prevRow[index];
          } else {
            pCtx[k].start.ptr = (char *)pColInfo->pData + prevRowIndex * pColInfo->info.bytes;
          }

          pCtx[k].end.ptr = (char *)pColInfo->pData + curRowIndex * pColInfo->info.bytes;
        }
      }
    } else if (functionId == FUNCTION_TWA) {
      SPoint point1 = (SPoint){.key = prevTs,    .val = &v1};
      SPoint point2 = (SPoint){.key = curTs,     .val = &v2};
      SPoint point  = (SPoint){.key = windowKey, .val = &v };

      taosGetLinearInterpolationVal(&point, TSDB_DATA_TYPE_DOUBLE, &point1, &point2, TSDB_DATA_TYPE_DOUBLE);

      if (type == RESULT_ROW_START_INTERP) {
        pCtx[k].start.key = point.key;
        pCtx[k].start.val = v;
      } else {
        pCtx[k].end.key = point.key;
        pCtx[k].end.val = v;
      }
    }
  }
}

static bool setTimeWindowInterpolationStartTs(SOperatorInfo* pOperatorInfo, SqlFunctionCtx* pCtx, int32_t pos,
                                              int32_t numOfRows, SArray* pDataBlock, const TSKEY* tsCols, STimeWindow* win) {
  STaskRuntimeEnv* pRuntimeEnv = pOperatorInfo->pRuntimeEnv;
  STaskAttr* pQueryAttr = pRuntimeEnv->pQueryAttr;

  bool ascQuery = QUERY_IS_ASC_QUERY(pQueryAttr);

  TSKEY curTs  = tsCols[pos];
  TSKEY lastTs = *(TSKEY *) pRuntimeEnv->prevRow[0];

  // lastTs == INT64_MIN and pos == 0 means this is the first time window, interpolation is not needed.
  // start exactly from this point, no need to do interpolation
  TSKEY key = ascQuery? win->skey:win->ekey;
  if (key == curTs) {
    setNotInterpoWindowKey(pCtx, pOperatorInfo->numOfOutput, RESULT_ROW_START_INTERP);
    return true;
  }

  if (lastTs == INT64_MIN && ((pos == 0 && ascQuery) || (pos == (numOfRows - 1) && !ascQuery))) {
    setNotInterpoWindowKey(pCtx, pOperatorInfo->numOfOutput, RESULT_ROW_START_INTERP);
    return true;
  }

  int32_t step = GET_FORWARD_DIRECTION_FACTOR(pQueryAttr->order.order);
  TSKEY   prevTs = ((pos == 0 && ascQuery) || (pos == (numOfRows - 1) && !ascQuery))? lastTs:tsCols[pos - step];

  doTimeWindowInterpolation(pOperatorInfo, pOperatorInfo->info, pDataBlock, prevTs, pos - step, curTs, pos,
      key, RESULT_ROW_START_INTERP);
  return true;
}

static bool setTimeWindowInterpolationEndTs(SOperatorInfo* pOperatorInfo, SqlFunctionCtx* pCtx,
    int32_t endRowIndex, SArray* pDataBlock, const TSKEY* tsCols, TSKEY blockEkey, STimeWindow* win) {
  STaskRuntimeEnv *pRuntimeEnv = pOperatorInfo->pRuntimeEnv;
  STaskAttr* pQueryAttr = pRuntimeEnv->pQueryAttr;
  int32_t numOfOutput = pOperatorInfo->numOfOutput;

  TSKEY   actualEndKey = tsCols[endRowIndex];

  TSKEY key = QUERY_IS_ASC_QUERY(pQueryAttr)? win->ekey:win->skey;

  // not ended in current data block, do not invoke interpolation
  if ((key > blockEkey && QUERY_IS_ASC_QUERY(pQueryAttr)) || (key < blockEkey && !QUERY_IS_ASC_QUERY(pQueryAttr))) {
    setNotInterpoWindowKey(pCtx, numOfOutput, RESULT_ROW_END_INTERP);
    return false;
  }

  // there is actual end point of current time window, no interpolation need
  if (key == actualEndKey) {
    setNotInterpoWindowKey(pCtx, numOfOutput, RESULT_ROW_END_INTERP);
    return true;
  }

  int32_t step = GET_FORWARD_DIRECTION_FACTOR(pQueryAttr->order.order);
  int32_t nextRowIndex = endRowIndex + step;
  assert(nextRowIndex >= 0);

  TSKEY nextKey = tsCols[nextRowIndex];
  doTimeWindowInterpolation(pOperatorInfo, pOperatorInfo->info, pDataBlock, actualEndKey, endRowIndex, nextKey,
      nextRowIndex, key, RESULT_ROW_END_INTERP);
  return true;
}

static void doWindowBorderInterpolation(SOperatorInfo* pOperatorInfo, SSDataBlock* pBlock, SqlFunctionCtx* pCtx,
    SResultRow* pResult, STimeWindow* win, int32_t startPos, int32_t forwardStep, int32_t order, bool timeWindowInterpo) {
  if (!timeWindowInterpo) {
    return;
  }

  assert(pBlock != NULL);
  int32_t step = GET_FORWARD_DIRECTION_FACTOR(order);

  if (pBlock->pDataBlock == NULL){
//    tscError("pBlock->pDataBlock == NULL");
    return;
  }

  SColumnInfoData *pColInfo = taosArrayGet(pBlock->pDataBlock, 0);

  TSKEY  *tsCols = (TSKEY *)(pColInfo->pData);
  bool done = resultRowInterpolated(pResult, RESULT_ROW_START_INTERP);
  if (!done) { // it is not interpolated, now start to generated the interpolated value
    int32_t startRowIndex = startPos;
    bool interp = setTimeWindowInterpolationStartTs(pOperatorInfo, pCtx, startRowIndex, pBlock->info.rows, pBlock->pDataBlock,
        tsCols, win);
    if (interp) {
      setResultRowInterpo(pResult, RESULT_ROW_START_INTERP);
    }
  } else {
    setNotInterpoWindowKey(pCtx, pOperatorInfo->numOfOutput, RESULT_ROW_START_INTERP);
  }

  // point interpolation does not require the end key time window interpolation.
//  if (pointInterpQuery) {
//    return;
//  }

  // interpolation query does not generate the time window end interpolation
  done = resultRowInterpolated(pResult, RESULT_ROW_END_INTERP);
  if (!done) {
    int32_t endRowIndex = startPos + (forwardStep - 1) * step;

    TSKEY endKey = (order == TSDB_ORDER_ASC)? pBlock->info.window.ekey:pBlock->info.window.skey;
    bool  interp = setTimeWindowInterpolationEndTs(pOperatorInfo, pCtx, endRowIndex, pBlock->pDataBlock, tsCols, endKey, win);
    if (interp) {
      setResultRowInterpo(pResult, RESULT_ROW_END_INTERP);
    }
  } else {
    setNotInterpoWindowKey(pCtx, pOperatorInfo->numOfOutput, RESULT_ROW_END_INTERP);
  }
}

static void hashIntervalAgg(SOperatorInfo* pOperatorInfo, SResultRowInfo* pResultRowInfo, SSDataBlock* pSDataBlock, int32_t tableGroupId) {
  STableIntervalOperatorInfo* pInfo = (STableIntervalOperatorInfo*) pOperatorInfo->info;

  SExecTaskInfo* pTaskInfo = pOperatorInfo->pTaskInfo;
  int32_t numOfOutput = pOperatorInfo->numOfOutput;

  int32_t step = 1;
  bool ascQuery = true;

  int32_t prevIndex = pResultRowInfo->curPos;

  TSKEY* tsCols = NULL;
  if (pSDataBlock->pDataBlock != NULL) {
    SColumnInfoData* pColDataInfo = taosArrayGet(pSDataBlock->pDataBlock, 0);
    tsCols = (int64_t*) pColDataInfo->pData;
    assert(tsCols[0] == pSDataBlock->info.window.skey && tsCols[pSDataBlock->info.rows - 1] == pSDataBlock->info.window.ekey);
  }

  int32_t startPos = ascQuery? 0 : (pSDataBlock->info.rows - 1);
  TSKEY ts = getStartTsKey(&pSDataBlock->info.window, tsCols, pSDataBlock->info.rows, ascQuery);

  STimeWindow win = getActiveTimeWindow(pResultRowInfo, ts, &pInfo->interval, pInfo->precision, &pInfo->win);
  bool masterScan = true;

  SResultRow* pResult = NULL;
  int32_t ret = setResultOutputBufByKey_rv(pResultRowInfo, pSDataBlock->info.uid, &win, masterScan, &pResult, tableGroupId, pInfo->binfo.pCtx,
                                        numOfOutput, pInfo->binfo.rowCellInfoOffset, &pInfo->aggSup, pTaskInfo);
  if (ret != TSDB_CODE_SUCCESS || pResult == NULL) {
    longjmp(pTaskInfo->env, TSDB_CODE_QRY_OUT_OF_MEMORY);
  }

  int32_t forwardStep = 0;
  TSKEY   ekey = win.ekey;
  forwardStep =
      getNumOfRowsInTimeWindow(&pSDataBlock->info, tsCols, startPos, ekey, binarySearchForKey, NULL, TSDB_ORDER_ASC);

  // prev time window not interpolation yet.
  int32_t curIndex = pResultRowInfo->curPos;
  if (prevIndex != -1 && prevIndex < curIndex && pInfo->timeWindowInterpo) {
    for (int32_t j = prevIndex; j < curIndex; ++j) {  // previous time window may be all closed already.
      SResultRow* pRes = getResultRow(pResultRowInfo, j);
      if (pRes->closed) {
        assert(resultRowInterpolated(pRes, RESULT_ROW_START_INTERP) && resultRowInterpolated(pRes, RESULT_ROW_END_INTERP));
        continue;
      }

        STimeWindow w = pRes->win;
        ret = setResultOutputBufByKey_rv(pResultRowInfo, pSDataBlock->info.uid, &w, masterScan, &pResult,
                                      tableGroupId, pInfo->binfo.pCtx, numOfOutput, pInfo->binfo.rowCellInfoOffset, &pInfo->aggSup, pTaskInfo);
        if (ret != TSDB_CODE_SUCCESS) {
          longjmp(pTaskInfo->env, TSDB_CODE_QRY_OUT_OF_MEMORY);
        }

        assert(!resultRowInterpolated(pResult, RESULT_ROW_END_INTERP));

        doTimeWindowInterpolation(pOperatorInfo, &pInfo->binfo, pSDataBlock->pDataBlock, *(TSKEY*)pInfo->pRow[0], -1,
                                  tsCols[startPos], startPos, w.ekey, RESULT_ROW_END_INTERP);

        setResultRowInterpo(pResult, RESULT_ROW_END_INTERP);
        setNotInterpoWindowKey(pInfo->binfo.pCtx, pOperatorInfo->numOfOutput, RESULT_ROW_START_INTERP);

        doApplyFunctions(pInfo->binfo.pCtx, &w, startPos, 0, tsCols, pSDataBlock->info.rows, numOfOutput, TSDB_ORDER_ASC);
      }

    // restore current time window
    ret = setResultOutputBufByKey_rv(pResultRowInfo, pSDataBlock->info.uid, &win, masterScan, &pResult, tableGroupId, pInfo->binfo.pCtx,
                                  numOfOutput, pInfo->binfo.rowCellInfoOffset, &pInfo->aggSup, pTaskInfo);
    if (ret != TSDB_CODE_SUCCESS) {
      longjmp(pTaskInfo->env, TSDB_CODE_QRY_OUT_OF_MEMORY);
    }
  }

  // window start key interpolation
  doWindowBorderInterpolation(pOperatorInfo, pSDataBlock, pInfo->binfo.pCtx, pResult, &win, startPos, forwardStep, pInfo->order, false);
  doApplyFunctions(pInfo->binfo.pCtx, &win, startPos, forwardStep, tsCols, pSDataBlock->info.rows, numOfOutput, TSDB_ORDER_ASC);

  STimeWindow nextWin = win;
  while (1) {
    int32_t prevEndPos = (forwardStep - 1) * step + startPos;
    startPos = getNextQualifiedWindow(&pInfo->interval, &nextWin, &pSDataBlock->info, tsCols, prevEndPos, pInfo);
    if (startPos < 0) {
      break;
    }

    // null data, failed to allocate more memory buffer
    int32_t code = setResultOutputBufByKey_rv(pResultRowInfo, pSDataBlock->info.uid, &nextWin, masterScan, &pResult, tableGroupId,
                                           pInfo->binfo.pCtx, numOfOutput, pInfo->binfo.rowCellInfoOffset, &pInfo->aggSup, pTaskInfo);
    if (code != TSDB_CODE_SUCCESS || pResult == NULL) {
      longjmp(pTaskInfo->env, TSDB_CODE_QRY_OUT_OF_MEMORY);
    }

    ekey = nextWin.ekey;//reviseWindowEkey(pQueryAttr, &nextWin);
    forwardStep = getNumOfRowsInTimeWindow(&pSDataBlock->info, tsCols, startPos, ekey, binarySearchForKey, NULL, TSDB_ORDER_ASC);

    // window start(end) key interpolation
    doWindowBorderInterpolation(pOperatorInfo, pSDataBlock, pInfo->binfo.pCtx, pResult, &nextWin, startPos, forwardStep, pInfo->order, false);
    doApplyFunctions(pInfo->binfo.pCtx, &nextWin, startPos, forwardStep, tsCols, pSDataBlock->info.rows, numOfOutput, TSDB_ORDER_ASC);
  }

  if (pInfo->timeWindowInterpo) {
    int32_t rowIndex = ascQuery? (pSDataBlock->info.rows-1):0;
    saveDataBlockLastRow(pInfo->pRow, pSDataBlock->pDataBlock, rowIndex, pSDataBlock->info.numOfCols);
  }

//  updateResultRowInfoActiveIndex(pResultRowInfo, &pInfo->win, pRuntimeEnv->current->lastKey, true, false);
}

static void hashAllIntervalAgg(SOperatorInfo* pOperatorInfo, SResultRowInfo* pResultRowInfo, SSDataBlock* pSDataBlock, int32_t tableGroupId) {
  STableIntervalOperatorInfo* pInfo = (STableIntervalOperatorInfo*) pOperatorInfo->info;

  STaskRuntimeEnv* pRuntimeEnv = pOperatorInfo->pRuntimeEnv;
  int32_t           numOfOutput = pOperatorInfo->numOfOutput;
  STaskAttr*       pQueryAttr = pRuntimeEnv->pQueryAttr;

  int32_t step = GET_FORWARD_DIRECTION_FACTOR(pQueryAttr->order.order);
  bool ascQuery = QUERY_IS_ASC_QUERY(pQueryAttr);

  TSKEY* tsCols = NULL;
  if (pSDataBlock->pDataBlock != NULL) {
    SColumnInfoData* pColDataInfo = taosArrayGet(pSDataBlock->pDataBlock, 0);
    tsCols = (int64_t*) pColDataInfo->pData;
    assert(tsCols[0] == pSDataBlock->info.window.skey &&
           tsCols[pSDataBlock->info.rows - 1] == pSDataBlock->info.window.ekey);
  }

  int32_t startPos = ascQuery? 0 : (pSDataBlock->info.rows - 1);
  TSKEY ts = getStartTsKey(&pSDataBlock->info.window, tsCols, pSDataBlock->info.rows, ascQuery);

  STimeWindow win = getCurrentActiveTimeWindow(pResultRowInfo, ts, pQueryAttr);
  bool masterScan = IS_MAIN_SCAN(pRuntimeEnv);

  SResultRow* pResult = NULL;
  int32_t forwardStep = 0;
  int32_t ret = 0;
  STimeWindow preWin = win;

  while (1) {
    // null data, failed to allocate more memory buffer
    ret = setResultOutputBufByKey(pRuntimeEnv, pResultRowInfo, pSDataBlock->info.uid, &win, masterScan, &pResult,
                                  tableGroupId, pInfo->binfo.pCtx, numOfOutput, pInfo->binfo.rowCellInfoOffset);
    if (ret != TSDB_CODE_SUCCESS) {
      longjmp(pRuntimeEnv->env, TSDB_CODE_QRY_OUT_OF_MEMORY);
    }

    TSKEY   ekey = reviseWindowEkey(pQueryAttr, &win);
//    forwardStep = getNumOfRowsInTimeWindow(pRuntimeEnv, &pSDataBlock->info, tsCols, startPos, ekey, binarySearchForKey, true);

    // window start(end) key interpolation
//    doWindowBorderInterpolation(pOperatorInfo, pSDataBlock, pInfo->binfo.pCtx, pResult, &win, startPos, forwardStep);
//    doApplyFunctions(pRuntimeEnv, pInfo->binfo.pCtx, ascQuery ? &win : &preWin, startPos, forwardStep, tsCols, pSDataBlock->info.rows, numOfOutput);
    preWin = win;

    int32_t prevEndPos = (forwardStep - 1) * step + startPos;
//    startPos = getNextQualifiedWindow(pQueryAttr, &win, &pSDataBlock->info, tsCols, binarySearchForKey, prevEndPos);
    if (startPos < 0) {
      if ((ascQuery && win.skey <= pQueryAttr->window.ekey) || ((!ascQuery) && win.ekey >= pQueryAttr->window.ekey)) {
        int32_t code = setResultOutputBufByKey(pRuntimeEnv, pResultRowInfo, pSDataBlock->info.uid, &win, masterScan, &pResult, tableGroupId,
                                               pInfo->binfo.pCtx, numOfOutput, pInfo->binfo.rowCellInfoOffset);
        if (code != TSDB_CODE_SUCCESS || pResult == NULL) {
          longjmp(pRuntimeEnv->env, TSDB_CODE_QRY_OUT_OF_MEMORY);
        }

        startPos = pSDataBlock->info.rows - 1;

        // window start(end) key interpolation
//        doWindowBorderInterpolation(pOperatorInfo, pSDataBlock, pInfo->binfo.pCtx, pResult, &win, startPos, forwardStep);
//        doApplyFunctions(pRuntimeEnv, pInfo->binfo.pCtx, ascQuery ? &win : &preWin, startPos, forwardStep, tsCols, pSDataBlock->info.rows, numOfOutput);
      }

      break;
    }
    setResultRowInterpo(pResult, RESULT_ROW_END_INTERP);
  }

  if (pQueryAttr->timeWindowInterpo) {
    int32_t rowIndex = ascQuery? (pSDataBlock->info.rows-1):0;
//    saveDataBlockLastRow(pRuntimeEnv, &pSDataBlock->info, pSDataBlock->pDataBlock, rowIndex);
  }

//  updateResultRowInfoActiveIndex(pResultRowInfo, pQueryAttr, pRuntimeEnv->current->lastKey);
}

static void doHashGroupbyAgg(SOperatorInfo* pOperator, SGroupbyOperatorInfo *pInfo, SSDataBlock *pBlock) {
  SExecTaskInfo *pTaskInfo = pOperator->pTaskInfo;

  // TODO multiple group by columns
  SColumn* pCol = taosArrayGet(pInfo->pGroupCols, 0);
  SColumnInfoData* pColInfoData = taosArrayGet(pBlock->pDataBlock, pCol->slotId);

  int16_t bytes = pColInfoData->info.bytes;
  int16_t type = pColInfoData->info.type;
  if (type == TSDB_DATA_TYPE_FLOAT || type == TSDB_DATA_TYPE_DOUBLE) {
    //qError("QInfo:0x%"PRIx64" group by not supported on double/float columns, abort", GET_TASKID(pRuntimeEnv));
    return;
  }

  STimeWindow w = TSWINDOW_INITIALIZER;

  int32_t num = 0;
  for (int32_t j = 0; j < pBlock->info.rows; ++j) {
    if (colDataIsNull(pColInfoData, pBlock->info.rows, j, NULL)) { // TODO
      continue;
    }

    char* val = colDataGetData(pColInfoData, j);

    // Compare with the previous row of this column, and do not set the output buffer again if they are identical.
    if (pInfo->prevData == NULL) {
      pInfo->prevData = malloc(bytes);
      memcpy(pInfo->prevData, val, bytes);
      num++;
      continue;
    }

    if (IS_VAR_DATA_TYPE(type)) {
      int32_t len = varDataLen(val);
      if(len == varDataLen(pInfo->prevData) && memcmp(varDataVal(pInfo->prevData), varDataVal(val), len) == 0) {
        num++;
        continue;
      }
    } else {
      if (memcmp(pInfo->prevData, val, bytes) == 0) {
        num++;
        continue;
      }
    }

    int32_t ret = setGroupResultOutputBuf_rv(&(pInfo->binfo), pOperator->numOfOutput, pInfo->prevData, type, bytes, 0,
        pInfo->aggSup.pResultBuf, pTaskInfo, &pInfo->aggSup);
    if (ret != TSDB_CODE_SUCCESS) {  // null data, too many state code
      longjmp(pTaskInfo->env, TSDB_CODE_QRY_APP_ERROR);
    }

    doApplyFunctions(pInfo->binfo.pCtx, &w, j - num, num, NULL, pBlock->info.rows, pOperator->numOfOutput, TSDB_ORDER_ASC);

    num = 1;
    memcpy(pInfo->prevData, val, bytes);
  }

  if (num > 0) {
    char* val = ((char*)pColInfoData->pData) + bytes * (pBlock->info.rows - num);
    memcpy(pInfo->prevData, val, bytes);
    int32_t ret = setGroupResultOutputBuf_rv(&(pInfo->binfo), pOperator->numOfOutput, pInfo->prevData, type, bytes, 0,
                                             pInfo->aggSup.pResultBuf, pTaskInfo, &pInfo->aggSup);
    if (ret != TSDB_CODE_SUCCESS) {
      longjmp(pTaskInfo->env, TSDB_CODE_QRY_APP_ERROR);
    }

    doApplyFunctions(pInfo->binfo.pCtx, &w, pBlock->info.rows - num, num, NULL, pBlock->info.rows, pOperator->numOfOutput, TSDB_ORDER_ASC);
  }

  tfree(pInfo->prevData);
}

static void doSessionWindowAggImpl(SOperatorInfo* pOperator, SSessionAggOperatorInfo *pInfo, SSDataBlock *pSDataBlock) {
  STaskRuntimeEnv* pRuntimeEnv = pOperator->pRuntimeEnv;
  STableQueryInfo*  item = pRuntimeEnv->current;

  // primary timestamp column
  SColumnInfoData* pColInfoData = taosArrayGet(pSDataBlock->pDataBlock, 0);

  bool    masterScan = IS_MAIN_SCAN(pRuntimeEnv);
  SOptrBasicInfo* pBInfo = &pInfo->binfo;

  int64_t gap = pOperator->pRuntimeEnv->pQueryAttr->sw.gap;
  pInfo->numOfRows = 0;
  if (IS_REPEAT_SCAN(pRuntimeEnv) && !pInfo->reptScan) {
    pInfo->reptScan = true;
    pInfo->prevTs = INT64_MIN;
  }

  TSKEY* tsList = (TSKEY*)pColInfoData->pData;
  for (int32_t j = 0; j < pSDataBlock->info.rows; ++j) {
    if (pInfo->prevTs == INT64_MIN) {
      pInfo->curWindow.skey = tsList[j];
      pInfo->curWindow.ekey = tsList[j];
      pInfo->prevTs = tsList[j];
      pInfo->numOfRows = 1;
      pInfo->start = j;
    } else if (tsList[j] - pInfo->prevTs <= gap && (tsList[j] - pInfo->prevTs) >= 0) {
      pInfo->curWindow.ekey = tsList[j];
      pInfo->prevTs = tsList[j];
      pInfo->numOfRows += 1;
      if (j == 0 && pInfo->start != 0) {
        pInfo->numOfRows = 1;
        pInfo->start = 0;
      }
    } else {  // start a new session window
      SResultRow* pResult = NULL;

      pInfo->curWindow.ekey = pInfo->curWindow.skey;
      int32_t ret = setResultOutputBufByKey(pRuntimeEnv, &pBInfo->resultRowInfo, pSDataBlock->info.uid, &pInfo->curWindow, masterScan,
                                            &pResult, item->groupIndex, pBInfo->pCtx, pOperator->numOfOutput,
                                            pBInfo->rowCellInfoOffset);
      if (ret != TSDB_CODE_SUCCESS) {  // null data, too many state code
        longjmp(pRuntimeEnv->env, TSDB_CODE_QRY_APP_ERROR);
      }

//      doApplyFunctions(pRuntimeEnv, pBInfo->pCtx, &pInfo->curWindow, pInfo->start, pInfo->numOfRows, tsList,
//                       pSDataBlock->info.rows, pOperator->numOfOutput);

      pInfo->curWindow.skey = tsList[j];
      pInfo->curWindow.ekey = tsList[j];
      pInfo->prevTs = tsList[j];
      pInfo->numOfRows = 1;
      pInfo->start = j;
    }
  }

  SResultRow* pResult = NULL;

  pInfo->curWindow.ekey = pInfo->curWindow.skey;
  int32_t ret = setResultOutputBufByKey(pRuntimeEnv, &pBInfo->resultRowInfo, pSDataBlock->info.uid, &pInfo->curWindow, masterScan,
                                        &pResult, item->groupIndex, pBInfo->pCtx, pOperator->numOfOutput,
                                        pBInfo->rowCellInfoOffset);
  if (ret != TSDB_CODE_SUCCESS) {  // null data, too many state code
    longjmp(pRuntimeEnv->env, TSDB_CODE_QRY_APP_ERROR);
  }

//  doApplyFunctions(pRuntimeEnv, pBInfo->pCtx, &pInfo->curWindow, pInfo->start, pInfo->numOfRows, tsList,
//                   pSDataBlock->info.rows, pOperator->numOfOutput);
}

static void setResultRowKey(SResultRow* pResultRow, char* pData, int16_t type) {
  if (IS_VAR_DATA_TYPE(type)) {
    if (pResultRow->key == NULL) {
      pResultRow->key = malloc(varDataTLen(pData));
      varDataCopy(pResultRow->key, pData);
    } else {
      assert(memcmp(pResultRow->key, pData, varDataTLen(pData)) == 0);
    }
  } else {
    int64_t v = -1;
    GET_TYPED_DATA(v, int64_t, type, pData);

    pResultRow->win.skey = v;
    pResultRow->win.ekey = v;
  }
}

static int32_t setGroupResultOutputBuf_rv(SOptrBasicInfo *binfo, int32_t numOfCols, char *pData, int16_t type, int16_t bytes, int32_t groupId,
    SDiskbasedBuf* pBuf, SExecTaskInfo* pTaskInfo, SAggSupporter* pAggSup) {
  int32_t        *rowCellInfoOffset = binfo->rowCellInfoOffset;
  SResultRowInfo *pResultRowInfo    = &binfo->resultRowInfo;
  SqlFunctionCtx *pCtx              = binfo->pCtx;

  // not assign result buffer yet, add new result buffer, TODO remove it
  char* d = pData;
  int16_t len = bytes;
  if (IS_VAR_DATA_TYPE(type)) {
    d = varDataVal(pData);
    len = varDataLen(pData);
  }

  int64_t tid = 0;
  SResultRow *pResultRow = doSetResultOutBufByKey_rv(pBuf, pResultRowInfo, groupId, (char *)pData, TSDB_KEYSIZE, true, groupId, pTaskInfo, true, pAggSup);
  assert (pResultRow != NULL);

  setResultRowKey(pResultRow, pData, type);

  setResultRowOutputBufInitCtx_rv(pBuf, pResultRow, pCtx, numOfCols, binfo->rowCellInfoOffset);
  return TSDB_CODE_SUCCESS;
}

static int32_t getGroupbyColumnIndex(SGroupbyExpr *pGroupbyExpr, SSDataBlock* pDataBlock) {
  size_t num = taosArrayGetSize(pGroupbyExpr->columnInfo);
  for (int32_t k = 0; k < num; ++k) {
    SColIndex* pColIndex = taosArrayGet(pGroupbyExpr->columnInfo, k);
    if (TSDB_COL_IS_TAG(pColIndex->flag)) {
      continue;
    }

    int32_t colId = pColIndex->colId;

    for (int32_t i = 0; i < pDataBlock->info.numOfCols; ++i) {
      SColumnInfoData* pColInfo = taosArrayGet(pDataBlock->pDataBlock, i);
      if (pColInfo->info.colId == colId) {
        return i;
      }
    }
  }

  assert(0);
  return -1;
}

static bool functionNeedToExecute(SqlFunctionCtx *pCtx) {
  struct SResultRowEntryInfo *pResInfo = GET_RES_INFO(pCtx);

  // in case of timestamp column, always generated results.
  int32_t functionId = pCtx->functionId;
  if (functionId == -1) {
    return false;
  }

  if (functionId == FUNCTION_TS) {
    return true;
  }

  if (isRowEntryCompleted(pResInfo) || functionId == FUNCTION_TAG_DUMMY || functionId == FUNCTION_TS_DUMMY) {
    return false;
  }

  if (functionId == FUNCTION_FIRST_DST || functionId == FUNCTION_FIRST) {
//    return QUERY_IS_ASC_QUERY(pQueryAttr);
  }

  // denote the order type
  if ((functionId == FUNCTION_LAST_DST || functionId == FUNCTION_LAST)) {
//    return pCtx->param[0].i == pQueryAttr->order.order;
  }

  // in the reverse table scan, only the following functions need to be executed
//  if (IS_REVERSE_SCAN(pRuntimeEnv) ||
//      (pRuntimeEnv->scanFlag == REPEAT_SCAN && functionId != FUNCTION_STDDEV && functionId != FUNCTION_PERCT)) {
//    return false;
//  }

  return true;
}

void setBlockStatisInfo(SqlFunctionCtx *pCtx, SSDataBlock* pSDataBlock, SColumn* pColumn) {
  SColumnDataAgg *pAgg = NULL;

  if (pSDataBlock->pBlockAgg != NULL && TSDB_COL_IS_NORMAL_COL(pColumn->flag)) {
    pAgg = &pSDataBlock->pBlockAgg[pCtx->columnIndex];

    pCtx->agg = *pAgg;
    pCtx->isAggSet  = true;
    assert(pCtx->agg.numOfNull <= pSDataBlock->info.rows);
  } else {
    pCtx->isAggSet = false;
  }

  pCtx->hasNull = hasNull(pColumn, pAgg);

  // set the statistics data for primary time stamp column
  if (pCtx->functionId == FUNCTION_SPREAD && pColumn->colId == PRIMARYKEY_TIMESTAMP_COL_ID) {
    pCtx->isAggSet  = true;
    pCtx->agg.min = pSDataBlock->info.window.skey;
    pCtx->agg.max = pSDataBlock->info.window.ekey;
  }
}

// set the output buffer for the selectivity + tag query
static int32_t setCtxTagColumnInfo(SqlFunctionCtx *pCtx, int32_t numOfOutput) {
  if (!isSelectivityWithTagsQuery(pCtx, numOfOutput)) {
    return TSDB_CODE_SUCCESS;
  }

  int32_t num = 0;
  int16_t tagLen = 0;

  SqlFunctionCtx*  p = NULL;
  SqlFunctionCtx** pTagCtx = calloc(numOfOutput, POINTER_BYTES);
  if (pTagCtx == NULL) {
    return TSDB_CODE_QRY_OUT_OF_MEMORY;
  }

  for (int32_t i = 0; i < numOfOutput; ++i) {
    int32_t functionId = pCtx[i].functionId;

    if (functionId == FUNCTION_TAG_DUMMY || functionId == FUNCTION_TS_DUMMY) {
      tagLen += pCtx[i].resDataInfo.bytes;
      pTagCtx[num++] = &pCtx[i];
    } else if (1/*(aAggs[functionId].status & FUNCSTATE_SELECTIVITY) != 0*/) {
      p = &pCtx[i];
    } else if (functionId == FUNCTION_TS || functionId == FUNCTION_TAG) {
      // tag function may be the group by tag column
      // ts may be the required primary timestamp column
      continue;
    } else {
      // the column may be the normal column, group by normal_column, the functionId is FUNCTION_PRJ
    }
  }
  if (p != NULL) {
    p->subsidiaryRes.pCtx = pTagCtx;
    p->subsidiaryRes.numOfCols = num;
    p->subsidiaryRes.bufLen = tagLen;
  } else {
    tfree(pTagCtx);
  }

  return TSDB_CODE_SUCCESS;
}

static SqlFunctionCtx* createSqlFunctionCtx(STaskRuntimeEnv* pRuntimeEnv, SExprInfo* pExpr, int32_t numOfOutput,
                                            int32_t** rowCellInfoOffset) {
  STaskAttr* pQueryAttr = pRuntimeEnv->pQueryAttr;

  SqlFunctionCtx * pFuncCtx = (SqlFunctionCtx *)calloc(numOfOutput, sizeof(SqlFunctionCtx));
  if (pFuncCtx == NULL) {
    return NULL;
  }

  *rowCellInfoOffset = calloc(numOfOutput, sizeof(int32_t));
  if (*rowCellInfoOffset == 0) {
    tfree(pFuncCtx);
    return NULL;
  }

  for (int32_t i = 0; i < numOfOutput; ++i) {
    SExprBasicInfo *pFunct = &pExpr[i].base;
    SqlFunctionCtx* pCtx = &pFuncCtx[i];
#if 0
    SColIndex *pIndex = &pFunct->colInfo;

    if (TSDB_COL_REQ_NULL(pIndex->flag)) {
      pCtx->requireNull = true;
      pIndex->flag &= ~(TSDB_COL_NULL);
    } else {
      pCtx->requireNull = false;
    }
#endif
//    pCtx->inputBytes = pFunct->colBytes;
//    pCtx->inputType  = pFunct->colType;

    pCtx->ptsOutputBuf = NULL;

    pCtx->resDataInfo.bytes  = pFunct->resSchema.bytes;
    pCtx->resDataInfo.type   = pFunct->resSchema.type;

    pCtx->order        = pQueryAttr->order.order;
//    pCtx->functionId   = pFunct->functionId;
    pCtx->stableQuery  = pQueryAttr->stableQuery;
//    pCtx->resDataInfo.interBufSize = pFunct->interBytes;
    pCtx->start.key    = INT64_MIN;
    pCtx->end.key      = INT64_MIN;

    pCtx->numOfParams  = pFunct->numOfParams;
    for (int32_t j = 0; j < pCtx->numOfParams; ++j) {
      int16_t type = pFunct->pParam[j].param.nType;
      int16_t bytes = pFunct->pParam[j].param.nType;

      if (type == TSDB_DATA_TYPE_BINARY || type == TSDB_DATA_TYPE_NCHAR) {
//        taosVariantCreateFromBinary(&pCtx->param[j], pFunct->param[j].pz, bytes, type);
      } else {
//        taosVariantCreateFromBinary(&pCtx->param[j], (char *)&pFunct->param[j].i, bytes, type);
      }
    }

    // set the order information for top/bottom query
    int32_t functionId = pCtx->functionId;

    if (functionId == FUNCTION_TOP || functionId == FUNCTION_BOTTOM || functionId == FUNCTION_DIFF) {
      int32_t f = getExprFunctionId(&pExpr[0]);
      assert(f == FUNCTION_TS || f == FUNCTION_TS_DUMMY);

      pCtx->param[2].i = pQueryAttr->order.order;
      pCtx->param[2].nType = TSDB_DATA_TYPE_BIGINT;
      pCtx->param[3].i = functionId;
      pCtx->param[3].nType = TSDB_DATA_TYPE_BIGINT;

      pCtx->param[1].i = pQueryAttr->order.col.colId;
    } else if (functionId == FUNCTION_INTERP) {
      pCtx->param[2].i = (int8_t)pQueryAttr->fillType;
      if (pQueryAttr->fillVal != NULL) {
        if (isNull((const char *)&pQueryAttr->fillVal[i], pCtx->inputType)) {
          pCtx->param[1].nType = TSDB_DATA_TYPE_NULL;
        } else {  // todo refactor, taosVariantCreateFromBinary should handle the NULL value
          if (pCtx->inputType != TSDB_DATA_TYPE_BINARY && pCtx->inputType != TSDB_DATA_TYPE_NCHAR) {
            taosVariantCreateFromBinary(&pCtx->param[1], (char *)&pQueryAttr->fillVal[i], pCtx->inputBytes, pCtx->inputType);
          }
        }
      }
    } else if (functionId == FUNCTION_TS_COMP) {
      pCtx->param[0].i = pQueryAttr->vgId;  //TODO this should be the parameter from client
      pCtx->param[0].nType = TSDB_DATA_TYPE_BIGINT;
    } else if (functionId == FUNCTION_TWA) {
      pCtx->param[1].i = pQueryAttr->window.skey;
      pCtx->param[1].nType = TSDB_DATA_TYPE_BIGINT;
      pCtx->param[2].i = pQueryAttr->window.ekey;
      pCtx->param[2].nType = TSDB_DATA_TYPE_BIGINT;
    } else if (functionId == FUNCTION_ARITHM) {
//      pCtx->param[1].pz = (char*) getScalarFuncSupport(pRuntimeEnv->scalarSup, i);
    }
  }

//  for(int32_t i = 1; i < numOfOutput; ++i) {
//    (*rowCellInfoOffset)[i] = (int32_t)((*rowCellInfoOffset)[i - 1] + sizeof(SResultRowEntryInfo) + pExpr[i - 1].base.interBytes);
//  }

  setCtxTagColumnInfo(pFuncCtx, numOfOutput);

  return pFuncCtx;
}

static SqlFunctionCtx* createSqlFunctionCtx_rv(SExprInfo* pExprInfo, int32_t numOfOutput, int32_t** rowCellInfoOffset) {
  SqlFunctionCtx * pFuncCtx = (SqlFunctionCtx *)calloc(numOfOutput, sizeof(SqlFunctionCtx));
  if (pFuncCtx == NULL) {
    return NULL;
  }

  *rowCellInfoOffset = calloc(numOfOutput, sizeof(int32_t));
  if (*rowCellInfoOffset == 0) {
    tfree(pFuncCtx);
    return NULL;
  }

  for (int32_t i = 0; i < numOfOutput; ++i) {
    SExprInfo* pExpr = &pExprInfo[i];

    SExprBasicInfo *pFunct = &pExpr->base;
    SqlFunctionCtx* pCtx = &pFuncCtx[i];

    if (pExpr->pExpr->_function.pFunctNode != NULL) {
      SFuncExecEnv env = {0};
      pCtx->functionId = pExpr->pExpr->_function.pFunctNode->funcId;

      fmGetFuncExecFuncs(pCtx->functionId, &pCtx->fpSet);
      pCtx->fpSet.getEnv(pExpr->pExpr->_function.pFunctNode, &env);
      pCtx->resDataInfo.interBufSize = env.calcMemSize;
    } else {
      pCtx->functionId = -1;
    }

    pCtx->input.numOfInputCols = pFunct->numOfParams;
    pCtx->input.pData = calloc(pFunct->numOfParams, POINTER_BYTES);
    pCtx->input.pColumnDataAgg = calloc(pFunct->numOfParams, POINTER_BYTES);

    pCtx->ptsOutputBuf       = NULL;
    pCtx->resDataInfo.bytes  = pFunct->resSchema.bytes;
    pCtx->resDataInfo.type   = pFunct->resSchema.type;
    pCtx->order              = TSDB_ORDER_ASC;
    pCtx->start.key          = INT64_MIN;
    pCtx->end.key            = INT64_MIN;
#if 0
    for (int32_t j = 0; j < pCtx->numOfParams; ++j) {
//      int16_t type = pFunct->param[j].nType;
//      int16_t bytes = pFunct->param[j].nLen;

//      if (type == TSDB_DATA_TYPE_BINARY || type == TSDB_DATA_TYPE_NCHAR) {
//        taosVariantCreateFromBinary(&pCtx->param[j], pFunct->param[j].pz, bytes, type);
//      } else {
//        taosVariantCreateFromBinary(&pCtx->param[j], (char *)&pFunct->param[j].i, bytes, type);
//      }
    }

    // set the order information for top/bottom query
    int32_t functionId = pCtx->functionId;
    if (functionId == FUNCTION_TOP || functionId == FUNCTION_BOTTOM || functionId == FUNCTION_DIFF) {
      int32_t f = getExprFunctionId(&pExpr[0]);
      assert(f == FUNCTION_TS || f == FUNCTION_TS_DUMMY);

//      pCtx->param[2].i = pQueryAttr->order.order;
      pCtx->param[2].nType = TSDB_DATA_TYPE_BIGINT;
      pCtx->param[3].i = functionId;
      pCtx->param[3].nType = TSDB_DATA_TYPE_BIGINT;

//      pCtx->param[1].i = pQueryAttr->order.col.info.colId;
    } else if (functionId == FUNCTION_INTERP) {
//      pCtx->param[2].i = (int8_t)pQueryAttr->fillType;
//      if (pQueryAttr->fillVal != NULL) {
//        if (isNull((const char *)&pQueryAttr->fillVal[i], pCtx->inputType)) {
//          pCtx->param[1].nType = TSDB_DATA_TYPE_NULL;
//        } else {  // todo refactor, taosVariantCreateFromBinary should handle the NULL value
//          if (pCtx->inputType != TSDB_DATA_TYPE_BINARY && pCtx->inputType != TSDB_DATA_TYPE_NCHAR) {
//            taosVariantCreateFromBinary(&pCtx->param[1], (char *)&pQueryAttr->fillVal[i], pCtx->inputBytes, pCtx->inputType);
//          }
//        }
//      }
    } else if (functionId == FUNCTION_TS_COMP) {
//      pCtx->param[0].i = pQueryAttr->vgId;  //TODO this should be the parameter from client
      pCtx->param[0].nType = TSDB_DATA_TYPE_BIGINT;
    } else if (functionId == FUNCTION_TWA) {
//      pCtx->param[1].i = pQueryAttr->window.skey;
      pCtx->param[1].nType = TSDB_DATA_TYPE_BIGINT;
//      pCtx->param[2].i = pQueryAttr->window.ekey;
      pCtx->param[2].nType = TSDB_DATA_TYPE_BIGINT;
    } else if (functionId == FUNCTION_ARITHM) {
//      pCtx->param[1].pz = (char*) getScalarFuncSupport(pRuntimeEnv->scalarSup, i);
    }
#endif
  }

  for(int32_t i = 1; i < numOfOutput; ++i) {
    (*rowCellInfoOffset)[i] = (int32_t)((*rowCellInfoOffset)[i - 1] + sizeof(SResultRowEntryInfo) + pFuncCtx[i].resDataInfo.interBufSize);
  }

  setCtxTagColumnInfo(pFuncCtx, numOfOutput);
  return pFuncCtx;
}

static void* destroySqlFunctionCtx(SqlFunctionCtx* pCtx, int32_t numOfOutput) {
  if (pCtx == NULL) {
    return NULL;
  }

  for (int32_t i = 0; i < numOfOutput; ++i) {
    for (int32_t j = 0; j < pCtx[i].numOfParams; ++j) {
      taosVariantDestroy(&pCtx[i].param[j]);
    }

    taosVariantDestroy(&pCtx[i].tag);
    tfree(pCtx[i].subsidiaryRes.pCtx);
  }

  tfree(pCtx);
  return NULL;
}

static int32_t setupQueryRuntimeEnv(STaskRuntimeEnv *pRuntimeEnv, int32_t numOfTables, SArray* pOperator, void* merger) {
  //qDebug("QInfo:0x%"PRIx64" setup runtime env", GET_TASKID(pRuntimeEnv));
  STaskAttr *pQueryAttr = pRuntimeEnv->pQueryAttr;

  pRuntimeEnv->prevGroupId = INT32_MIN;
  pRuntimeEnv->pQueryAttr = pQueryAttr;

  pRuntimeEnv->pResultRowHashTable = taosHashInit(numOfTables, taosGetDefaultHashFunction(TSDB_DATA_TYPE_BINARY), true, HASH_NO_LOCK);
  pRuntimeEnv->pResultRowListSet = taosHashInit(numOfTables * 10, taosGetDefaultHashFunction(TSDB_DATA_TYPE_BINARY), false, HASH_NO_LOCK);
  pRuntimeEnv->keyBuf  = malloc(pQueryAttr->maxTableColumnWidth + sizeof(int64_t) + POINTER_BYTES);
//  pRuntimeEnv->pool    = initResultRowPool(getResultRowSize(pRuntimeEnv));
  pRuntimeEnv->pResultRowArrayList = taosArrayInit(numOfTables, sizeof(SResultRowCell));

  pRuntimeEnv->prevRow = malloc(POINTER_BYTES * pQueryAttr->numOfCols + pQueryAttr->srcRowSize);
  pRuntimeEnv->tagVal  = malloc(pQueryAttr->tagLen);

  // NOTE: pTableCheckInfo need to update the query time range and the lastKey info
  pRuntimeEnv->pTableRetrieveTsMap = taosHashInit(numOfTables, taosGetDefaultHashFunction(TSDB_DATA_TYPE_INT), false, HASH_NO_LOCK);

  //pRuntimeEnv->scalarSup = createScalarFuncSupport(pQueryAttr->numOfOutput);

  if (pRuntimeEnv->scalarSup == NULL || pRuntimeEnv->pResultRowHashTable == NULL || pRuntimeEnv->keyBuf == NULL ||
      pRuntimeEnv->prevRow == NULL  || pRuntimeEnv->tagVal == NULL) {
    goto _clean;
  }

  if (pQueryAttr->numOfCols) {
    char* start = POINTER_BYTES * pQueryAttr->numOfCols + (char*) pRuntimeEnv->prevRow;
    pRuntimeEnv->prevRow[0] = start;
    for(int32_t i = 1; i < pQueryAttr->numOfCols; ++i) {
      pRuntimeEnv->prevRow[i] = pRuntimeEnv->prevRow[i - 1] + pQueryAttr->tableCols[i-1].bytes;
    }

    if (pQueryAttr->tableCols[0].type == TSDB_DATA_TYPE_TIMESTAMP) {
      *(int64_t*) pRuntimeEnv->prevRow[0] = INT64_MIN;
    }
  }

  //qDebug("QInfo:0x%"PRIx64" init runtime environment completed", GET_TASKID(pRuntimeEnv));

  // group by normal column, sliding window query, interval query are handled by interval query processor
  // interval (down sampling operation)
  return TSDB_CODE_SUCCESS;

_clean:
  //destroyScalarFuncSupport(pRuntimeEnv->scalarSup, pRuntimeEnv->pQueryAttr->numOfOutput);
  tfree(pRuntimeEnv->pResultRowHashTable);
  tfree(pRuntimeEnv->keyBuf);
  tfree(pRuntimeEnv->prevRow);
  tfree(pRuntimeEnv->tagVal);

  return TSDB_CODE_QRY_OUT_OF_MEMORY;
}

static void doFreeQueryHandle(STaskRuntimeEnv* pRuntimeEnv) {
  STaskAttr* pQueryAttr = pRuntimeEnv->pQueryAttr;

//  tsdbCleanupReadHandle(pRuntimeEnv->pTsdbReadHandle);
  pRuntimeEnv->pTsdbReadHandle = NULL;

//  SMemRef* pMemRef = &pQueryAttr->memRef;
//  assert(pMemRef->ref == 0 && pMemRef->snapshot.imem == NULL && pMemRef->snapshot.mem == NULL);
}

static void destroyTsComp(STaskRuntimeEnv *pRuntimeEnv, STaskAttr *pQueryAttr) {
  if (pQueryAttr->tsCompQuery && pRuntimeEnv->outputBuf && pRuntimeEnv->outputBuf->pDataBlock && taosArrayGetSize(pRuntimeEnv->outputBuf->pDataBlock) > 0) {
    SColumnInfoData* pColInfoData = taosArrayGet(pRuntimeEnv->outputBuf->pDataBlock, 0);
    if (pColInfoData) {
      TdFilePtr pFile = *(TdFilePtr *)pColInfoData->pData;  // TODO refactor
      if (pFile != NULL) {
        taosCloseFile(&pFile);
        *(TdFilePtr *)pColInfoData->pData = NULL;
      }
    }
  }
}

bool isTaskKilled(SExecTaskInfo *pTaskInfo) {
  // query has been executed more than tsShellActivityTimer, and the retrieve has not arrived
  // abort current query execution.
  if (pTaskInfo->owner != 0 && ((taosGetTimestampSec() - pTaskInfo->cost.start/1000) > 10*getMaximumIdleDurationSec())
      /*(!needBuildResAfterQueryComplete(pTaskInfo))*/) {

    assert(pTaskInfo->cost.start != 0);
//    qDebug("QInfo:%" PRIu64 " retrieve not arrive beyond %d ms, abort current query execution, start:%" PRId64
//           ", current:%d", pQInfo->qId, 1, pQInfo->startExecTs, taosGetTimestampSec());
//    return true;
  }

  return false;
}

void setTaskKilled(SExecTaskInfo *pTaskInfo) { pTaskInfo->code = TSDB_CODE_TSC_QUERY_CANCELLED;}

//static bool isFixedOutputQuery(STaskAttr* pQueryAttr) {
//  if (QUERY_IS_INTERVAL_QUERY(pQueryAttr)) {
//    return false;
//  }
//
//  // Note:top/bottom query is fixed output query
//  if (pQueryAttr->topBotQuery || pQueryAttr->groupbyColumn || pQueryAttr->tsCompQuery) {
//    return true;
//  }
//
//  for (int32_t i = 0; i < pQueryAttr->numOfOutput; ++i) {
//    SExprBasicInfo *pExpr = &pQueryAttr->pExpr1[i].base;
//
//    if (pExpr->functionId == FUNCTION_TS || pExpr->functionId == FUNCTION_TS_DUMMY) {
//      continue;
//    }
//
//    if (!IS_MULTIOUTPUT(aAggs[pExpr->functionId].status)) {
//      return true;
//    }
//  }
//
//  return false;
//}

// todo refactor with isLastRowQuery
//bool isPointInterpoQuery(STaskAttr *pQueryAttr) {
//  for (int32_t i = 0; i < pQueryAttr->numOfOutput; ++i) {
//    int32_t functionId = pQueryAttr->pExpr1[i].base.functionId;
//    if (functionId == FUNCTION_INTERP) {
//      return true;
//    }
//  }
//
//  return false;
//}

static bool isFirstLastRowQuery(STaskAttr *pQueryAttr) {
  for (int32_t i = 0; i < pQueryAttr->numOfOutput; ++i) {
    int32_t functionID = getExprFunctionId(&pQueryAttr->pExpr1[i]);
    if (functionID == FUNCTION_LAST_ROW) {
      return true;
    }
  }

  return false;
}

static bool isCachedLastQuery(STaskAttr *pQueryAttr) {
  for (int32_t i = 0; i < pQueryAttr->numOfOutput; ++i) {
    int32_t functionId = getExprFunctionId(&pQueryAttr->pExpr1[i]);
    if (functionId == FUNCTION_LAST || functionId == FUNCTION_LAST_DST) {
      continue;
    }

    return false;
  }

  if (pQueryAttr->order.order != TSDB_ORDER_DESC || !TSWINDOW_IS_EQUAL(pQueryAttr->window, TSWINDOW_DESC_INITIALIZER)) {
    return false;
  }

  if (pQueryAttr->groupbyColumn) {
    return false;
  }

  if (pQueryAttr->interval.interval > 0) {
    return false;
  }

  if (pQueryAttr->numOfFilterCols > 0 || pQueryAttr->havingNum > 0) {
    return false;
  }

  return true;
}

/////////////////////////////////////////////////////////////////////////////////////////////
//todo refactor : return window
void getAlignQueryTimeWindow(SInterval* pInterval, int32_t precision, int64_t key, int64_t keyFirst, int64_t keyLast, STimeWindow *win) {
  assert(key >= keyFirst && key <= keyLast && pInterval->sliding <= pInterval->interval);
  win->skey = taosTimeTruncate(key, pInterval, precision);

  /*
   * if the realSkey > INT64_MAX - pInterval->interval, the query duration between
   * realSkey and realEkey must be less than one interval.Therefore, no need to adjust the query ranges.
   */
  if (keyFirst > (INT64_MAX - pInterval->interval)) {
    assert(keyLast - keyFirst < pInterval->interval);
    win->ekey = INT64_MAX;
  } else if (pInterval->intervalUnit == 'n' || pInterval->intervalUnit == 'y') {
    win->ekey = taosTimeAdd(win->skey, pInterval->interval, pInterval->intervalUnit, precision) - 1;
  } else {
    win->ekey = win->skey + pInterval->interval - 1;
  }
}

/*
 * todo add more parameters to check soon..
 */
bool colIdCheck(STaskAttr *pQueryAttr, uint64_t qId) {
  // load data column information is incorrect
  for (int32_t i = 0; i < pQueryAttr->numOfCols - 1; ++i) {
    if (pQueryAttr->tableCols[i].colId == pQueryAttr->tableCols[i + 1].colId) {
      //qError("QInfo:0x%"PRIx64" invalid data load column for query", qId);
      return false;
    }
  }

  return true;
}

// todo ignore the avg/sum/min/max/count/stddev/top/bottom functions, of which
// the scan order is not matter
static bool onlyOneQueryType(STaskAttr *pQueryAttr, int32_t functId, int32_t functIdDst) {
  for (int32_t i = 0; i < pQueryAttr->numOfOutput; ++i) {
    int32_t functionId = getExprFunctionId(&pQueryAttr->pExpr1[i]);

    if (functionId == FUNCTION_TS || functionId == FUNCTION_TS_DUMMY || functionId == FUNCTION_TAG ||
        functionId == FUNCTION_TAG_DUMMY) {
      continue;
    }

    if (functionId != functId && functionId != functIdDst) {
      return false;
    }
  }

  return true;
}

static bool onlyFirstQuery(STaskAttr *pQueryAttr) { return onlyOneQueryType(pQueryAttr, FUNCTION_FIRST, FUNCTION_FIRST_DST); }

static bool onlyLastQuery(STaskAttr *pQueryAttr) { return onlyOneQueryType(pQueryAttr, FUNCTION_LAST, FUNCTION_LAST_DST); }

static bool notContainSessionOrStateWindow(STaskAttr *pQueryAttr) { return !(pQueryAttr->sw.gap > 0 || pQueryAttr->stateWindow); }

static int32_t updateBlockLoadStatus(STaskAttr *pQuery, int32_t status) {
  bool hasFirstLastFunc = false;
  bool hasOtherFunc = false;

  if (status == BLK_DATA_ALL_NEEDED || status == BLK_DATA_DISCARD) {
    return status;
  }

  for (int32_t i = 0; i < pQuery->numOfOutput; ++i) {
    int32_t functionId = getExprFunctionId(&pQuery->pExpr1[i]);

    if (functionId == FUNCTION_TS || functionId == FUNCTION_TS_DUMMY || functionId == FUNCTION_TAG ||
        functionId == FUNCTION_TAG_DUMMY) {
      continue;
    }

    if (functionId == FUNCTION_FIRST_DST || functionId == FUNCTION_LAST_DST) {
      hasFirstLastFunc = true;
    } else {
      hasOtherFunc = true;
    }
  }

  if (hasFirstLastFunc && status == BLK_DATA_NO_NEEDED) {
    if(!hasOtherFunc) {
      return BLK_DATA_DISCARD;
    } else {
      return BLK_DATA_ALL_NEEDED;
    }
  }

  return status;
}

static void doUpdateLastKey(STaskAttr* pQueryAttr) {
  STimeWindow* win = &pQueryAttr->window;

  size_t num = taosArrayGetSize(pQueryAttr->tableGroupInfo.pGroupList);
  for(int32_t i = 0; i < num; ++i) {
    SArray* p1 = taosArrayGetP(pQueryAttr->tableGroupInfo.pGroupList, i);

    size_t len = taosArrayGetSize(p1);
    for(int32_t j = 0; j < len; ++j) {
//      STableKeyInfo* pInfo = taosArrayGet(p1, j);
//
//      // update the new lastkey if it is equalled to the value of the old skey
//      if (pInfo->lastKey == win->ekey) {
//        pInfo->lastKey = win->skey;
//      }
    }
  }
}

//static void updateDataCheckOrder(SQInfo *pQInfo, SQueryTableReq* pQueryMsg, bool stableQuery) {
//  STaskAttr* pQueryAttr = pQInfo->runtimeEnv.pQueryAttr;
//
//  // in case of point-interpolation query, use asc order scan
//  char msg[] = "QInfo:0x%"PRIx64" scan order changed for %s query, old:%d, new:%d, qrange exchanged, old qrange:%" PRId64
//               "-%" PRId64 ", new qrange:%" PRId64 "-%" PRId64;
//
//  // todo handle the case the the order irrelevant query type mixed up with order critical query type
//  // descending order query for last_row query
//  if (isFirstLastRowQuery(pQueryAttr)) {
//    //qDebug("QInfo:0x%"PRIx64" scan order changed for last_row query, old:%d, new:%d", pQInfo->qId, pQueryAttr->order.order, TSDB_ORDER_ASC);
//
//    pQueryAttr->order.order = TSDB_ORDER_ASC;
//    if (pQueryAttr->window.skey > pQueryAttr->window.ekey) {
//      TSWAP(pQueryAttr->window.skey, pQueryAttr->window.ekey, TSKEY);
//    }
//
//    pQueryAttr->needReverseScan = false;
//    return;
//  }
//
//  if (pQueryAttr->groupbyColumn && pQueryAttr->order.order == TSDB_ORDER_DESC) {
//    pQueryAttr->order.order = TSDB_ORDER_ASC;
//    if (pQueryAttr->window.skey > pQueryAttr->window.ekey) {
//      TSWAP(pQueryAttr->window.skey, pQueryAttr->window.ekey, TSKEY);
//    }
//
//    pQueryAttr->needReverseScan = false;
//    doUpdateLastKey(pQueryAttr);
//    return;
//  }
//
//  if (pQueryAttr->pointInterpQuery && pQueryAttr->interval.interval == 0) {
//    if (!QUERY_IS_ASC_QUERY(pQueryAttr)) {
//      //qDebug(msg, pQInfo->qId, "interp", pQueryAttr->order.order, TSDB_ORDER_ASC, pQueryAttr->window.skey, pQueryAttr->window.ekey, pQueryAttr->window.ekey, pQueryAttr->window.skey);
//      TSWAP(pQueryAttr->window.skey, pQueryAttr->window.ekey, TSKEY);
//    }
//
//    pQueryAttr->order.order = TSDB_ORDER_ASC;
//    return;
//  }
//
//  if (pQueryAttr->interval.interval == 0) {
//    if (onlyFirstQuery(pQueryAttr)) {
//      if (!QUERY_IS_ASC_QUERY(pQueryAttr)) {
//        //qDebug(msg, pQInfo->qId, "only-first", pQueryAttr->order.order, TSDB_ORDER_ASC, pQueryAttr->window.skey,
////               pQueryAttr->window.ekey, pQueryAttr->window.ekey, pQueryAttr->window.skey);
//
//        TSWAP(pQueryAttr->window.skey, pQueryAttr->window.ekey, TSKEY);
//        doUpdateLastKey(pQueryAttr);
//      }
//
//      pQueryAttr->order.order = TSDB_ORDER_ASC;
//      pQueryAttr->needReverseScan = false;
//    } else if (onlyLastQuery(pQueryAttr) && notContainSessionOrStateWindow(pQueryAttr)) {
//      if (QUERY_IS_ASC_QUERY(pQueryAttr)) {
//        //qDebug(msg, pQInfo->qId, "only-last", pQueryAttr->order.order, TSDB_ORDER_DESC, pQueryAttr->window.skey,
////               pQueryAttr->window.ekey, pQueryAttr->window.ekey, pQueryAttr->window.skey);
//
//        TSWAP(pQueryAttr->window.skey, pQueryAttr->window.ekey, TSKEY);
//        doUpdateLastKey(pQueryAttr);
//      }
//
//      pQueryAttr->order.order = TSDB_ORDER_DESC;
//      pQueryAttr->needReverseScan = false;
//    }
//
//  } else {  // interval query
//    if (stableQuery) {
//      if (onlyFirstQuery(pQueryAttr)) {
//        if (!QUERY_IS_ASC_QUERY(pQueryAttr)) {
//          //qDebug(msg, pQInfo->qId, "only-first stable", pQueryAttr->order.order, TSDB_ORDER_ASC,
////                 pQueryAttr->window.skey, pQueryAttr->window.ekey, pQueryAttr->window.ekey, pQueryAttr->window.skey);
//
//          TSWAP(pQueryAttr->window.skey, pQueryAttr->window.ekey, TSKEY);
//          doUpdateLastKey(pQueryAttr);
//        }
//
//        pQueryAttr->order.order = TSDB_ORDER_ASC;
//        pQueryAttr->needReverseScan = false;
//      } else if (onlyLastQuery(pQueryAttr)) {
//        if (QUERY_IS_ASC_QUERY(pQueryAttr)) {
//          //qDebug(msg, pQInfo->qId, "only-last stable", pQueryAttr->order.order, TSDB_ORDER_DESC,
////                 pQueryAttr->window.skey, pQueryAttr->window.ekey, pQueryAttr->window.ekey, pQueryAttr->window.skey);
//
//          TSWAP(pQueryAttr->window.skey, pQueryAttr->window.ekey, TSKEY);
//          doUpdateLastKey(pQueryAttr);
//        }
//
//        pQueryAttr->order.order = TSDB_ORDER_DESC;
//        pQueryAttr->needReverseScan = false;
//      }
//    }
//  }
//}

static void getIntermediateBufInfo(STaskRuntimeEnv* pRuntimeEnv, int32_t* ps, int32_t* rowsize) {
  STaskAttr* pQueryAttr = pRuntimeEnv->pQueryAttr;
  int32_t MIN_ROWS_PER_PAGE = 4;

  *rowsize = (int32_t)(pQueryAttr->resultRowSize * getRowNumForMultioutput(pQueryAttr, pQueryAttr->topBotQuery, pQueryAttr->stableQuery));
  int32_t overhead = sizeof(SFilePage);

  // one page contains at least two rows
  *ps = DEFAULT_INTERN_BUF_PAGE_SIZE;
  while(((*rowsize) * MIN_ROWS_PER_PAGE) > (*ps) - overhead) {
    *ps = ((*ps) << 1u);
  }
}

#define IS_PREFILTER_TYPE(_t) ((_t) != TSDB_DATA_TYPE_BINARY && (_t) != TSDB_DATA_TYPE_NCHAR)

//static FORCE_INLINE bool doFilterByBlockStatistics(STaskRuntimeEnv* pRuntimeEnv, SDataStatis *pDataStatis, SqlFunctionCtx *pCtx, int32_t numOfRows) {
//  STaskAttr* pQueryAttr = pRuntimeEnv->pQueryAttr;
//
//  if (pDataStatis == NULL || pQueryAttr->pFilters == NULL) {
//    return true;
//  }
//
//  return filterRangeExecute(pQueryAttr->pFilters, pDataStatis, pQueryAttr->numOfCols, numOfRows);
//}

static bool overlapWithTimeWindow(STaskAttr* pQueryAttr, SDataBlockInfo* pBlockInfo) {
  STimeWindow w = {0};

  TSKEY sk = TMIN(pQueryAttr->window.skey, pQueryAttr->window.ekey);
  TSKEY ek = TMAX(pQueryAttr->window.skey, pQueryAttr->window.ekey);

  if (QUERY_IS_ASC_QUERY(pQueryAttr)) {
//    getAlignQueryTimeWindow(pQueryAttr, pBlockInfo->window.skey, sk, ek, &w);
    assert(w.ekey >= pBlockInfo->window.skey);

    if (w.ekey < pBlockInfo->window.ekey) {
      return true;
    }

    while(1) {
//      getNextTimeWindow(pQueryAttr, &w);
      if (w.skey > pBlockInfo->window.ekey) {
        break;
      }

      assert(w.ekey > pBlockInfo->window.ekey);
      if (w.skey <= pBlockInfo->window.ekey && w.skey > pBlockInfo->window.skey) {
        return true;
      }
    }
  } else {
//    getAlignQueryTimeWindow(pQueryAttr, pBlockInfo->window.ekey, sk, ek, &w);
    assert(w.skey <= pBlockInfo->window.ekey);

    if (w.skey > pBlockInfo->window.skey) {
      return true;
    }

    while(1) {
//      getNextTimeWindow(pQueryAttr, &w);
      if (w.ekey < pBlockInfo->window.skey) {
        break;
      }

      assert(w.skey < pBlockInfo->window.skey);
      if (w.ekey < pBlockInfo->window.ekey && w.ekey >= pBlockInfo->window.skey) {
        return true;
      }
    }
  }

  return false;
}

static int32_t doTSJoinFilter(STaskRuntimeEnv *pRuntimeEnv, TSKEY key, bool ascQuery) {
  STSElem elem = tsBufGetElem(pRuntimeEnv->pTsBuf);

#if defined(_DEBUG_VIEW)
  printf("elem in comp ts file:%" PRId64 ", key:%" PRId64 ", tag:%"PRIu64", query order:%d, ts order:%d, traverse:%d, index:%d\n",
         elem.ts, key, elem.tag.i, pQueryAttr->order.order, pRuntimeEnv->pTsBuf->tsOrder,
         pRuntimeEnv->pTsBuf->cur.order, pRuntimeEnv->pTsBuf->cur.tsIndex);
#endif

  if (ascQuery) {
    if (key < elem.ts) {
      return TS_JOIN_TS_NOT_EQUALS;
    } else if (key > elem.ts) {
      longjmp(pRuntimeEnv->env, TSDB_CODE_QRY_INCONSISTAN);
    }
  } else {
    if (key > elem.ts) {
      return TS_JOIN_TS_NOT_EQUALS;
    } else if (key < elem.ts) {
      longjmp(pRuntimeEnv->env, TSDB_CODE_QRY_INCONSISTAN);
    }
  }

  return TS_JOIN_TS_EQUAL;
}

bool doFilterDataBlock(SSingleColumnFilterInfo* pFilterInfo, int32_t numOfFilterCols, int32_t numOfRows, int8_t* p) {
  bool all = true;

  for (int32_t i = 0; i < numOfRows; ++i) {
    bool qualified = false;

    for (int32_t k = 0; k < numOfFilterCols; ++k) {
      char* pElem = (char*)pFilterInfo[k].pData + pFilterInfo[k].info.bytes * i;

      qualified = false;
      for (int32_t j = 0; j < pFilterInfo[k].numOfFilters; ++j) {
        SColumnFilterElem* pFilterElem = NULL;
//        SColumnFilterElem* pFilterElem = &pFilterInfo[k].pFilters[j];

        bool isnull = isNull(pElem, pFilterInfo[k].info.type);
        if (isnull) {
//          if (pFilterElem->fp == isNullOperator) {
//            qualified = true;
//            break;
//          } else {
//            continue;
//          }
        } else {
//          if (pFilterElem->fp == notNullOperator) {
//            qualified = true;
//            break;
//          } else if (pFilterElem->fp == isNullOperator) {
//            continue;
//          }
        }

        if (pFilterElem->fp(pFilterElem, pElem, pElem, pFilterInfo[k].info.type)) {
          qualified = true;
          break;
        }
      }

      if (!qualified) {
        break;
      }
    }

    p[i] = qualified ? 1 : 0;
    if (!qualified) {
      all = false;
    }
  }

  return all;
}

void doCompactSDataBlock(SSDataBlock* pBlock, int32_t numOfRows, int8_t* p) {
  int32_t len = 0;
  int32_t start = 0;
  for (int32_t j = 0; j < numOfRows; ++j) {
    if (p[j] == 1) {
      len++;
    } else {
      if (len > 0) {
        int32_t cstart = j - len;
        for (int32_t i = 0; i < pBlock->info.numOfCols; ++i) {
          SColumnInfoData* pColumnInfoData = taosArrayGet(pBlock->pDataBlock, i);

          int16_t bytes = pColumnInfoData->info.bytes;
          memmove(((char*)pColumnInfoData->pData) + start * bytes, pColumnInfoData->pData + cstart * bytes,
                  len * bytes);
        }

        start += len;
        len = 0;
      }
    }
  }

  if (len > 0) {
    int32_t cstart = numOfRows - len;
    for (int32_t i = 0; i < pBlock->info.numOfCols; ++i) {
      SColumnInfoData* pColumnInfoData = taosArrayGet(pBlock->pDataBlock, i);

      int16_t bytes = pColumnInfoData->info.bytes;
      memmove(pColumnInfoData->pData + start * bytes, pColumnInfoData->pData + cstart * bytes, len * bytes);
    }

    start += len;
    len = 0;
  }

  pBlock->info.rows = start;
  pBlock->pBlockAgg = NULL;  // clean the block statistics info

  if (start > 0) {
    SColumnInfoData* pColumnInfoData = taosArrayGet(pBlock->pDataBlock, 0);
    if (pColumnInfoData->info.type == TSDB_DATA_TYPE_TIMESTAMP &&
        pColumnInfoData->info.colId == PRIMARYKEY_TIMESTAMP_COL_ID) {
      pBlock->info.window.skey = *(int64_t*)pColumnInfoData->pData;
      pBlock->info.window.ekey = *(int64_t*)(pColumnInfoData->pData + TSDB_KEYSIZE * (start - 1));
    }
  }
}

void filterRowsInDataBlock(STaskRuntimeEnv* pRuntimeEnv, SSingleColumnFilterInfo* pFilterInfo, int32_t numOfFilterCols,
                           SSDataBlock* pBlock, bool ascQuery) {
  int32_t numOfRows = pBlock->info.rows;

  int8_t *p = calloc(numOfRows, sizeof(int8_t));
  bool    all = true;
#if 0
  if (pRuntimeEnv->pTsBuf != NULL) {
    SColumnInfoData* pColInfoData = taosArrayGet(pBlock->pDataBlock, 0);

    TSKEY* k = (TSKEY*) pColInfoData->pData;
    for (int32_t i = 0; i < numOfRows; ++i) {
      int32_t offset = ascQuery? i:(numOfRows - i - 1);
      int32_t ret = doTSJoinFilter(pRuntimeEnv, k[offset], ascQuery);
      if (ret == TS_JOIN_TAG_NOT_EQUALS) {
        break;
      } else if (ret == TS_JOIN_TS_NOT_EQUALS) {
        all = false;
        continue;
      } else {
        assert(ret == TS_JOIN_TS_EQUAL);
        p[offset] = true;
      }

      if (!tsBufNextPos(pRuntimeEnv->pTsBuf)) {
        break;
      }
    }

    // save the cursor status
    pRuntimeEnv->current->cur = tsBufGetCursor(pRuntimeEnv->pTsBuf);
  } else {
    all = doFilterDataBlock(pFilterInfo, numOfFilterCols, numOfRows, p);
  }
#endif

  if (!all) {
    doCompactSDataBlock(pBlock, numOfRows, p);
  }

  tfree(p);
}

void filterColRowsInDataBlock(STaskRuntimeEnv* pRuntimeEnv, SSDataBlock* pBlock, bool ascQuery) {
 int32_t numOfRows = pBlock->info.rows;

 int8_t *p = NULL;
 bool    all = true;

 if (pRuntimeEnv->pTsBuf != NULL) {
   SColumnInfoData* pColInfoData = taosArrayGet(pBlock->pDataBlock, 0);   
   p = calloc(numOfRows, sizeof(int8_t));
   
   TSKEY* k = (TSKEY*) pColInfoData->pData;
   for (int32_t i = 0; i < numOfRows; ++i) {
     int32_t offset = ascQuery? i:(numOfRows - i - 1);
     int32_t ret = doTSJoinFilter(pRuntimeEnv, k[offset], ascQuery);
     if (ret == TS_JOIN_TAG_NOT_EQUALS) {
       break;
     } else if (ret == TS_JOIN_TS_NOT_EQUALS) {
       all = false;
       continue;
     } else {
       assert(ret == TS_JOIN_TS_EQUAL);
       p[offset] = true;
     }

     if (!tsBufNextPos(pRuntimeEnv->pTsBuf)) {
       break;
     }
   }

   // save the cursor status
//   pRuntimeEnv->current->cur = tsBufGetCursor(pRuntimeEnv->pTsBuf);
 } else {
//   all = filterExecute(pRuntimeEnv->pQueryAttr->pFilters, numOfRows, &p, pBlock->pBlockAgg, pRuntimeEnv->pQueryAttr->numOfCols);
 }

 if (!all) {
   if (p) {
     doCompactSDataBlock(pBlock, numOfRows, p);
   } else {
     pBlock->info.rows = 0;
     pBlock->pBlockAgg = NULL;  // clean the block statistics info
   }
 }

 tfree(p);
}

static SColumnInfo* doGetTagColumnInfoById(SColumnInfo* pTagColList, int32_t numOfTags, int16_t colId);
static void doSetTagValueInParam(void* pTable, int32_t tagColId, SVariant *tag, int16_t type, int16_t bytes);

static uint32_t doFilterByBlockTimeWindow(STableScanInfo* pTableScanInfo, SSDataBlock* pBlock) {
  SqlFunctionCtx* pCtx = pTableScanInfo->pCtx;
  uint32_t status = BLK_DATA_NO_NEEDED;

  int32_t numOfOutput = pTableScanInfo->numOfOutput;
  for (int32_t i = 0; i < numOfOutput; ++i) {
    int32_t functionId = pCtx[i].functionId;
    int32_t colId = pTableScanInfo->pExpr[i].base.pParam[0].pCol->colId;

    // group by + first/last should not apply the first/last block filter
    if (functionId < 0) {
      status |= BLK_DATA_ALL_NEEDED;
      return status;
    } else {
//      status |= aAggs[functionId].dataReqFunc(&pTableScanInfo->pCtx[i], &pBlock->info.window, colId);
//      if ((status & BLK_DATA_ALL_NEEDED) == BLK_DATA_ALL_NEEDED) {
//        return status;
//      }
    }
  }

  return status;
}

void doSetFilterColumnInfo(SSingleColumnFilterInfo* pFilterInfo, int32_t numOfFilterCols, SSDataBlock* pBlock) {
  // set the initial static data value filter expression
  for (int32_t i = 0; i < numOfFilterCols; ++i) {
    for (int32_t j = 0; j < pBlock->info.numOfCols; ++j) {
      SColumnInfoData* pColInfo = taosArrayGet(pBlock->pDataBlock, j);

      if (pFilterInfo[i].info.colId == pColInfo->info.colId) {
        pFilterInfo[i].pData = pColInfo->pData;
        break;
      }
    }
  }
}

int32_t loadDataBlock(SExecTaskInfo *pTaskInfo, STableScanInfo* pTableScanInfo, SSDataBlock* pBlock, uint32_t* status) {
  STaskCostInfo* pCost = &pTaskInfo->cost;

  pCost->totalBlocks += 1;
  pCost->totalRows += pBlock->info.rows;

  pCost->totalCheckedRows += pBlock->info.rows;
  pCost->loadBlocks += 1;

  *status = BLK_DATA_ALL_NEEDED;

  pBlock->pDataBlock = tsdbRetrieveDataBlock(pTableScanInfo->pTsdbReadHandle, NULL);
  if (pBlock->pDataBlock == NULL) {
    return terrno;
  } else {
    return TSDB_CODE_SUCCESS;
  }
}

int32_t loadDataBlockOnDemand(SExecTaskInfo *pTaskInfo, STableScanInfo* pTableScanInfo, SSDataBlock* pBlock, uint32_t* status) {
  *status = BLK_DATA_NO_NEEDED;

  pBlock->pDataBlock = NULL;
  pBlock->pBlockAgg  = NULL;

//  int64_t groupId = pRuntimeEnv->current->groupIndex;
//  bool    ascQuery = QUERY_IS_ASC_QUERY(pQueryAttr);

  STaskCostInfo* pCost = &pTaskInfo->cost;

  pCost->totalBlocks += 1;
  pCost->totalRows += pBlock->info.rows;
#if 0
  if (pRuntimeEnv->pTsBuf != NULL) {
    (*status) = BLK_DATA_ALL_NEEDED;

    if (pQueryAttr->stableQuery) {  // todo refactor
      SExprInfo*   pExprInfo = &pTableScanInfo->pExpr[0];
      int16_t      tagId = (int16_t)pExprInfo->base.param[0].i;
      SColumnInfo* pColInfo = doGetTagColumnInfoById(pQueryAttr->tagColList, pQueryAttr->numOfTags, tagId);

      // compare tag first
      SVariant t = {0};
      doSetTagValueInParam(pRuntimeEnv->current->pTable, tagId, &t, pColInfo->type, pColInfo->bytes);
      setTimestampListJoinInfo(pRuntimeEnv, &t, pRuntimeEnv->current);

      STSElem elem = tsBufGetElem(pRuntimeEnv->pTsBuf);
      if (!tsBufIsValidElem(&elem) || (tsBufIsValidElem(&elem) && (taosVariantCompare(&t, elem.tag) != 0))) {
        (*status) = BLK_DATA_DISCARD;
        return TSDB_CODE_SUCCESS;
      }
    }
  }

  // Calculate all time windows that are overlapping or contain current data block.
  // If current data block is contained by all possible time window, do not load current data block.
  if (/*pQueryAttr->pFilters || */pQueryAttr->groupbyColumn || pQueryAttr->sw.gap > 0 ||
      (QUERY_IS_INTERVAL_QUERY(pQueryAttr) && overlapWithTimeWindow(pTaskInfo, &pBlock->info))) {
    (*status) = BLK_DATA_ALL_NEEDED;
  }

  // check if this data block is required to load
  if ((*status) != BLK_DATA_ALL_NEEDED) {
    bool needFilter = true;

    // the pCtx[i] result is belonged to previous time window since the outputBuf has not been set yet,
    // the filter result may be incorrect. So in case of interval query, we need to set the correct time output buffer
    if (QUERY_IS_INTERVAL_QUERY(pQueryAttr)) {
      SResultRow* pResult = NULL;

      bool  masterScan = IS_MAIN_SCAN(pRuntimeEnv);
      TSKEY k = ascQuery? pBlock->info.window.skey : pBlock->info.window.ekey;

      STimeWindow win = getActiveTimeWindow(pTableScanInfo->pResultRowInfo, k, pQueryAttr);
      if (pQueryAttr->pointInterpQuery) {
        needFilter = chkWindowOutputBufByKey(pRuntimeEnv, pTableScanInfo->pResultRowInfo, &win, masterScan, &pResult, groupId,
                                    pTableScanInfo->pCtx, pTableScanInfo->numOfOutput,
                                    pTableScanInfo->rowCellInfoOffset);
      } else {
        if (setResultOutputBufByKey(pRuntimeEnv, pTableScanInfo->pResultRowInfo, pBlock->info.uid, &win, masterScan, &pResult, groupId,
                                    pTableScanInfo->pCtx, pTableScanInfo->numOfOutput,
                                    pTableScanInfo->rowCellInfoOffset) != TSDB_CODE_SUCCESS) {
          longjmp(pRuntimeEnv->env, TSDB_CODE_QRY_OUT_OF_MEMORY);
        }
      }
    } else if (pQueryAttr->stableQuery && (!pQueryAttr->tsCompQuery) && (!pQueryAttr->diffQuery)) { // stable aggregate, not interval aggregate or normal column aggregate
      doSetTableGroupOutputBuf(pRuntimeEnv, pTableScanInfo->pResultRowInfo, pTableScanInfo->pCtx,
                               pTableScanInfo->rowCellInfoOffset, pTableScanInfo->numOfOutput,
                               pRuntimeEnv->current->groupIndex);
    }

    if (needFilter) {
      (*status) = doFilterByBlockTimeWindow(pTableScanInfo, pBlock);
    } else {
      (*status) = BLK_DATA_ALL_NEEDED;
    }
  }

  SDataBlockInfo* pBlockInfo = &pBlock->info;
//  *status = updateBlockLoadStatus(pRuntimeEnv->pQueryAttr, *status);

  if ((*status) == BLK_DATA_NO_NEEDED || (*status) == BLK_DATA_DISCARD) {
    //qDebug("QInfo:0x%"PRIx64" data block discard, brange:%" PRId64 "-%" PRId64 ", rows:%d", pQInfo->qId, pBlockInfo->window.skey,
//           pBlockInfo->window.ekey, pBlockInfo->rows);
    pCost->discardBlocks += 1;
  } else if ((*status) == BLK_DATA_STATIS_NEEDED) {
    // this function never returns error?
    pCost->loadBlockStatis += 1;
//    tsdbRetrieveDataBlockStatisInfo(pTableScanInfo->pTsdbReadHandle, &pBlock->pBlockAgg);

    if (pBlock->pBlockAgg == NULL) {  // data block statistics does not exist, load data block
//      pBlock->pDataBlock = tsdbRetrieveDataBlock(pTableScanInfo->pTsdbReadHandle, NULL);
      pCost->totalCheckedRows += pBlock->info.rows;
    }
  } else {
    assert((*status) == BLK_DATA_ALL_NEEDED);

    // load the data block statistics to perform further filter
    pCost->loadBlockStatis += 1;
//    tsdbRetrieveDataBlockStatisInfo(pTableScanInfo->pTsdbReadHandle, &pBlock->pBlockAgg);

    if (pQueryAttr->topBotQuery && pBlock->pBlockAgg != NULL) {
      { // set previous window
        if (QUERY_IS_INTERVAL_QUERY(pQueryAttr)) {
          SResultRow* pResult = NULL;

          bool  masterScan = IS_MAIN_SCAN(pRuntimeEnv);
          TSKEY k = ascQuery? pBlock->info.window.skey : pBlock->info.window.ekey;

          STimeWindow win = getActiveTimeWindow(pTableScanInfo->pResultRowInfo, k, pQueryAttr);
          if (setResultOutputBufByKey(pRuntimeEnv, pTableScanInfo->pResultRowInfo, pBlock->info.uid, &win, masterScan, &pResult, groupId,
                                      pTableScanInfo->pCtx, pTableScanInfo->numOfOutput,
                                      pTableScanInfo->rowCellInfoOffset) != TSDB_CODE_SUCCESS) {
            longjmp(pRuntimeEnv->env, TSDB_CODE_QRY_OUT_OF_MEMORY);
          }
        }
      }
      bool load = false;
      for (int32_t i = 0; i < pQueryAttr->numOfOutput; ++i) {
        int32_t functionId = pTableScanInfo->pCtx[i].functionId;
        if (functionId == FUNCTION_TOP || functionId == FUNCTION_BOTTOM) {
//          load = topbot_datablock_filter(&pTableScanInfo->pCtx[i], (char*)&(pBlock->pBlockAgg[i].min),
//                                         (char*)&(pBlock->pBlockAgg[i].max));
          if (!load) { // current block has been discard due to filter applied
            pCost->discardBlocks += 1;
            //qDebug("QInfo:0x%"PRIx64" data block discard, brange:%" PRId64 "-%" PRId64 ", rows:%d", pQInfo->qId,
//                   pBlockInfo->window.skey, pBlockInfo->window.ekey, pBlockInfo->rows);
            (*status) = BLK_DATA_DISCARD;
            return TSDB_CODE_SUCCESS;
          }
        }
      }
    }

    // current block has been discard due to filter applied
//    if (!doFilterByBlockStatistics(pRuntimeEnv, pBlock->pBlockAgg, pTableScanInfo->pCtx, pBlockInfo->rows)) {
//      pCost->discardBlocks += 1;
//      qDebug("QInfo:0x%"PRIx64" data block discard, brange:%" PRId64 "-%" PRId64 ", rows:%d", pQInfo->qId, pBlockInfo->window.skey,
//             pBlockInfo->window.ekey, pBlockInfo->rows);
//      (*status) = BLK_DATA_DISCARD;
//      return TSDB_CODE_SUCCESS;
//    }

    pCost->totalCheckedRows += pBlockInfo->rows;
    pCost->loadBlocks += 1;
//    pBlock->pDataBlock = tsdbRetrieveDataBlock(pTableScanInfo->pTsdbReadHandle, NULL);
//    if (pBlock->pDataBlock == NULL) {
//      return terrno;
//    }

//    if (pQueryAttr->pFilters != NULL) {
//      filterSetColFieldData(pQueryAttr->pFilters, pBlock->info.numOfCols, pBlock->pDataBlock);
//    }
    
//    if (pQueryAttr->pFilters != NULL || pRuntimeEnv->pTsBuf != NULL) {
//      filterColRowsInDataBlock(pRuntimeEnv, pBlock, ascQuery);
//    }
  }
#endif
  return TSDB_CODE_SUCCESS;
}

int32_t binarySearchForKey(char *pValue, int num, TSKEY key, int order) {
  int32_t midPos = -1;
  int32_t numOfRows;

  if (num <= 0) {
    return -1;
  }

  assert(order == TSDB_ORDER_ASC || order == TSDB_ORDER_DESC);

  TSKEY * keyList = (TSKEY *)pValue;
  int32_t firstPos = 0;
  int32_t lastPos = num - 1;

  if (order == TSDB_ORDER_DESC) {
    // find the first position which is smaller than the key
    while (1) {
      if (key >= keyList[lastPos]) return lastPos;
      if (key == keyList[firstPos]) return firstPos;
      if (key < keyList[firstPos]) return firstPos - 1;

      numOfRows = lastPos - firstPos + 1;
      midPos = (numOfRows >> 1) + firstPos;

      if (key < keyList[midPos]) {
        lastPos = midPos - 1;
      } else if (key > keyList[midPos]) {
        firstPos = midPos + 1;
      } else {
        break;
      }
    }

  } else {
    // find the first position which is bigger than the key
    while (1) {
      if (key <= keyList[firstPos]) return firstPos;
      if (key == keyList[lastPos]) return lastPos;

      if (key > keyList[lastPos]) {
        lastPos = lastPos + 1;
        if (lastPos >= num)
          return -1;
        else
          return lastPos;
      }

      numOfRows = lastPos - firstPos + 1;
      midPos = (numOfRows >> 1u) + firstPos;

      if (key < keyList[midPos]) {
        lastPos = midPos - 1;
      } else if (key > keyList[midPos]) {
        firstPos = midPos + 1;
      } else {
        break;
      }
    }
  }

  return midPos;
}

/*
 * set tag value in SqlFunctionCtx
 * e.g.,tag information into input buffer
 */
static void doSetTagValueInParam(void* pTable, int32_t tagColId, SVariant *tag, int16_t type, int16_t bytes) {
  taosVariantDestroy(tag);

  char* val = NULL;
//  if (tagColId == TSDB_TBNAME_COLUMN_INDEX) {
//    val = tsdbGetTableName(pTable);
//    assert(val != NULL);
//  } else {
//    val = tsdbGetTableTagVal(pTable, tagColId, type, bytes);
//  }

  if (val == NULL || isNull(val, type)) {
    tag->nType = TSDB_DATA_TYPE_NULL;
    return;
  }

  if (type == TSDB_DATA_TYPE_BINARY || type == TSDB_DATA_TYPE_NCHAR) {
    int32_t maxLen = bytes - VARSTR_HEADER_SIZE;
    int32_t len = (varDataLen(val) > maxLen)? maxLen:varDataLen(val);
    taosVariantCreateFromBinary(tag, varDataVal(val), len, type);
    //taosVariantCreateFromBinary(tag, varDataVal(val), varDataLen(val), type);
  } else {
    taosVariantCreateFromBinary(tag, val, bytes, type);
  }
}

static SColumnInfo* doGetTagColumnInfoById(SColumnInfo* pTagColList, int32_t numOfTags, int16_t colId) {
  assert(pTagColList != NULL && numOfTags > 0);

  for(int32_t i = 0; i < numOfTags; ++i) {
    if (pTagColList[i].colId == colId) {
      return &pTagColList[i];
    }
  }

  return NULL;
}

void setTagValue(SOperatorInfo* pOperatorInfo, void *pTable, SqlFunctionCtx* pCtx, int32_t numOfOutput) {
  STaskRuntimeEnv* pRuntimeEnv = pOperatorInfo->pRuntimeEnv;

  SExprInfo  *pExpr      = pOperatorInfo->pExpr;
  STaskAttr *pQueryAttr = pRuntimeEnv->pQueryAttr;

  SExprInfo* pExprInfo = &pExpr[0];
  int32_t functionId = getExprFunctionId(pExprInfo);

  if (pQueryAttr->numOfOutput == 1 && functionId == FUNCTION_TS_COMP && pQueryAttr->stableQuery) {
    assert(pExprInfo->base.numOfParams == 1);

//    int16_t      tagColId = (int16_t)pExprInfo->base.param[0].i;
    int16_t      tagColId = -1;
    SColumnInfo* pColInfo = doGetTagColumnInfoById(pQueryAttr->tagColList, pQueryAttr->numOfTags, tagColId);

    doSetTagValueInParam(pTable, tagColId, &pCtx[0].tag, pColInfo->type, pColInfo->bytes);

  } else {
    // set tag value, by which the results are aggregated.
    int32_t offset = 0;
    memset(pRuntimeEnv->tagVal, 0, pQueryAttr->tagLen);

    for (int32_t idx = 0; idx < numOfOutput; ++idx) {
      SExprInfo* pLocalExprInfo = &pExpr[idx];

      // ts_comp column required the tag value for join filter
      if (!TSDB_COL_IS_TAG(pLocalExprInfo->base.pParam[0].pCol->flag)) {
        continue;
      }

      // todo use tag column index to optimize performance
      doSetTagValueInParam(pTable, pLocalExprInfo->base.pParam[0].pCol->colId, &pCtx[idx].tag, pLocalExprInfo->base.resSchema.type,
                           pLocalExprInfo->base.resSchema.bytes);

      if (IS_NUMERIC_TYPE(pLocalExprInfo->base.resSchema.type)
          || pLocalExprInfo->base.resSchema.type == TSDB_DATA_TYPE_BOOL
          || pLocalExprInfo->base.resSchema.type == TSDB_DATA_TYPE_TIMESTAMP) {
        memcpy(pRuntimeEnv->tagVal + offset, &pCtx[idx].tag.i, pLocalExprInfo->base.resSchema.bytes);
      } else {
        if (pCtx[idx].tag.pz != NULL) {
          memcpy(pRuntimeEnv->tagVal + offset, pCtx[idx].tag.pz, pCtx[idx].tag.nLen);
        }      
      }

      offset += pLocalExprInfo->base.resSchema.bytes;
    }

    //todo : use index to avoid iterator all possible output columns
    if (pQueryAttr->stableQuery && pQueryAttr->stabledev && (pRuntimeEnv->prevResult != NULL)) {
      setParamForStableStddev(pRuntimeEnv, pCtx, numOfOutput, pExprInfo);
    }
  }

  // set the tsBuf start position before check each data block
  if (pRuntimeEnv->pTsBuf != NULL) {
    setCtxTagForJoin(pRuntimeEnv, &pCtx[0], pExprInfo, pTable);
  }
}

void copyToSDataBlock(SSDataBlock* pBlock, int32_t* offset, SGroupResInfo* pGroupResInfo, SDiskbasedBuf* pResBuf) {
  pBlock->info.rows = 0;

  int32_t code = TSDB_CODE_SUCCESS;
  while (pGroupResInfo->currentGroup < pGroupResInfo->totalGroup) {
    // all results in current group have been returned to client, try next group
    if ((pGroupResInfo->pRows == NULL) || taosArrayGetSize(pGroupResInfo->pRows) == 0) {
      assert(pGroupResInfo->index == 0);
//      if ((code = mergeIntoGroupResult(&pGroupResInfo, pRuntimeEnv, offset)) != TSDB_CODE_SUCCESS) {
        return;
//      }
    }

//    doCopyToSDataBlock(pResBuf, pGroupResInfo, TSDB_ORDER_ASC, pBlock, );

    // current data are all dumped to result buffer, clear it
    if (!hasRemainDataInCurrentGroup(pGroupResInfo)) {
      cleanupGroupResInfo(pGroupResInfo);
      if (!incNextGroup(pGroupResInfo)) {
        break;
      }
    }

    // enough results in data buffer, return
//    if (pBlock->info.rows >= threshold) {
//      break;
//    }
  }
}

static void updateTableQueryInfoForReverseScan(STableQueryInfo *pTableQueryInfo) {
  if (pTableQueryInfo == NULL) {
    return;
  }

//  TSWAP(pTableQueryInfo->win.skey, pTableQueryInfo->win.ekey, TSKEY);
//  pTableQueryInfo->lastKey = pTableQueryInfo->win.skey;

//  SWITCH_ORDER(pTableQueryInfo->cur.order);
//  pTableQueryInfo->cur.vgroupIndex = -1;

  // set the index to be the end slot of result rows array
  SResultRowInfo* pResultRowInfo = &pTableQueryInfo->resInfo;
  if (pResultRowInfo->size > 0) {
    pResultRowInfo->curPos = pResultRowInfo->size - 1;
  } else {
    pResultRowInfo->curPos = -1;
  }
}

static void setupQueryRangeForReverseScan(STableScanInfo* pTableScanInfo) {
#if 0
  int32_t numOfGroups = (int32_t)(GET_NUM_OF_TABLEGROUP(pRuntimeEnv));
  for(int32_t i = 0; i < numOfGroups; ++i) {
    SArray *group = GET_TABLEGROUP(pRuntimeEnv, i);
    SArray *tableKeyGroup = taosArrayGetP(pQueryAttr->tableGroupInfo.pGroupList, i);

    size_t t = taosArrayGetSize(group);
    for (int32_t j = 0; j < t; ++j) {
      STableQueryInfo *pCheckInfo = taosArrayGetP(group, j);
      updateTableQueryInfoForReverseScan(pCheckInfo);

      // update the last key in tableKeyInfo list, the tableKeyInfo is used to build the tsdbQueryHandle and decide
      // the start check timestamp of tsdbQueryHandle
//      STableKeyInfo *pTableKeyInfo = taosArrayGet(tableKeyGroup, j);
//      pTableKeyInfo->lastKey = pCheckInfo->lastKey;
//
//      assert(pCheckInfo->pTable == pTableKeyInfo->pTable);
    }
  }
#endif

}

void switchCtxOrder(SqlFunctionCtx* pCtx, int32_t numOfOutput) {
  for (int32_t i = 0; i < numOfOutput; ++i) {
    SWITCH_ORDER(pCtx[i].order);
  }
}

// TODO fix this bug.
int32_t initResultRow(SResultRow *pResultRow) {
  pResultRow->pEntryInfo = (struct SResultRowEntryInfo*)((char*)pResultRow + sizeof(SResultRow));
  return TSDB_CODE_SUCCESS;
}

/*
 * The start of each column SResultRowEntryInfo is denote by RowCellInfoOffset.
 * Note that in case of top/bottom query, the whole multiple rows of result is treated as only one row of results.
 * +------------+-----------------result column 1------------+------------------result column 2-----------+
 * | SResultRow | SResultRowEntryInfo | intermediate buffer1 | SResultRowEntryInfo | intermediate buffer 2|
 * +------------+--------------------------------------------+--------------------------------------------+
 *           offset[0]                                  offset[1]                                   offset[2]
 */
// TODO refactor: some function move away
void setFunctionResultOutput(SOptrBasicInfo* pInfo, SAggSupporter* pSup, int32_t stage, SExecTaskInfo* pTaskInfo) {
  SqlFunctionCtx* pCtx           = pInfo->pCtx;
  SSDataBlock* pDataBlock        = pInfo->pRes;
  int32_t* rowCellInfoOffset     = pInfo->rowCellInfoOffset;
  SResultRowInfo* pResultRowInfo = &pInfo->resultRowInfo;

  int64_t tid = 0;
  int64_t groupId = 0;
  SResultRow* pRow = doSetResultOutBufByKey_rv(pSup->pResultBuf, pResultRowInfo, tid, (char *)&tid, sizeof(tid), true, groupId, pTaskInfo, false, pSup);

  for (int32_t i = 0; i < pDataBlock->info.numOfCols; ++i) {
    struct SResultRowEntryInfo* pEntry = getResultCell(pRow, i, rowCellInfoOffset);
    cleanupResultRowEntry(pEntry);

    pCtx[i].resultInfo   = pEntry;
    pCtx[i].currentStage = stage;

    // set the timestamp output buffer for top/bottom/diff query
//    int32_t fid = pCtx[i].functionId;
//    if (fid == FUNCTION_TOP || fid == FUNCTION_BOTTOM || fid == FUNCTION_DIFF || fid == FUNCTION_DERIVATIVE) {
//      if (i > 0) pCtx[i].ptsOutputBuf = pCtx[i-1].pOutput;
//    }
  }

  initCtxOutputBuffer(pCtx, pDataBlock->info.numOfCols);
}

void updateOutputBuf(SOptrBasicInfo* pBInfo, int32_t *bufCapacity, int32_t numOfInputRows) {
  SSDataBlock* pDataBlock = pBInfo->pRes;

  int32_t newSize = pDataBlock->info.rows + numOfInputRows + 5; // extra output buffer
  if ((*bufCapacity) < newSize) {
    for(int32_t i = 0; i < pDataBlock->info.numOfCols; ++i) {
      SColumnInfoData *pColInfo = taosArrayGet(pDataBlock->pDataBlock, i);

      char* p = realloc(pColInfo->pData, newSize * pColInfo->info.bytes);
      if (p != NULL) {
        pColInfo->pData = p;

        // it starts from the tail of the previously generated results.
        pBInfo->pCtx[i].pOutput = pColInfo->pData;
        (*bufCapacity) = newSize;
      } else {
        // longjmp
      }
    }
  }


  for (int32_t i = 0; i < pDataBlock->info.numOfCols; ++i) {
    SColumnInfoData *pColInfo = taosArrayGet(pDataBlock->pDataBlock, i);
    pBInfo->pCtx[i].pOutput = pColInfo->pData + pColInfo->info.bytes * pDataBlock->info.rows;

    // set the correct pointer after the memory buffer reallocated.
    int32_t functionId = pBInfo->pCtx[i].functionId;

    if (functionId == FUNCTION_TOP || functionId == FUNCTION_BOTTOM || functionId == FUNCTION_DIFF || functionId == FUNCTION_DERIVATIVE) {
      if (i > 0) pBInfo->pCtx[i].ptsOutputBuf = pBInfo->pCtx[i-1].pOutput;
    }
  }
}

void copyTsColoum(SSDataBlock* pRes, SqlFunctionCtx* pCtx, int32_t numOfOutput) {
  bool    needCopyTs = false;
  int32_t tsNum = 0;
  char *src = NULL;
  for (int32_t i = 0; i < numOfOutput; i++) {
    int32_t functionId = pCtx[i].functionId;
    if (functionId == FUNCTION_DIFF || functionId == FUNCTION_DERIVATIVE) {
      needCopyTs = true;
      if (i > 0  && pCtx[i-1].functionId == FUNCTION_TS_DUMMY) {
        SColumnInfoData* pColRes = taosArrayGet(pRes->pDataBlock, i - 1); // find ts data
        src = pColRes->pData;
      }
    } else if(functionId == FUNCTION_TS_DUMMY) {
      tsNum++;
    }
  }

  if (!needCopyTs) return;
  if (tsNum < 2) return;
  if (src == NULL) return;

  for (int32_t i = 0; i < numOfOutput; i++) {
    int32_t functionId = pCtx[i].functionId;
    if(functionId == FUNCTION_TS_DUMMY) {
      SColumnInfoData* pColRes = taosArrayGet(pRes->pDataBlock, i);
      memcpy(pColRes->pData, src, pColRes->info.bytes * pRes->info.rows);
    }
  }
}

void clearOutputBuf(SOptrBasicInfo* pBInfo, int32_t *bufCapacity) {
  SSDataBlock* pDataBlock = pBInfo->pRes;

  for (int32_t i = 0; i < pDataBlock->info.numOfCols; ++i) {
    SColumnInfoData *pColInfo = taosArrayGet(pDataBlock->pDataBlock, i);

    int32_t functionId = pBInfo->pCtx[i].functionId;
    if (functionId < 0) {
      memset(pBInfo->pCtx[i].pOutput, 0, pColInfo->info.bytes * (*bufCapacity));
    }
  }
}

void initCtxOutputBuffer(SqlFunctionCtx* pCtx, int32_t size) {
  for (int32_t j = 0; j < size; ++j) {
    struct SResultRowEntryInfo* pResInfo = GET_RES_INFO(&pCtx[j]);
    if (isRowEntryInitialized(pResInfo) || pCtx[j].functionId == -1) {
      continue;
    }

    pCtx[j].fpSet.init(&pCtx[j], pCtx[j].resultInfo);
  }
}

void setTaskStatus(SExecTaskInfo *pTaskInfo, int8_t status) {
  if (status == TASK_NOT_COMPLETED) {
    pTaskInfo->status = status;
  } else {
    // QUERY_NOT_COMPLETED is not compatible with any other status, so clear its position first
    CLEAR_QUERY_STATUS(pTaskInfo, TASK_NOT_COMPLETED);
    pTaskInfo->status |= status;
  }
}

static void setupEnvForReverseScan(STableScanInfo *pTableScanInfo, SqlFunctionCtx* pCtx, int32_t numOfOutput) {
//  if (pRuntimeEnv->pTsBuf) {
//    SWITCH_ORDER(pRuntimeEnv->pTsBuf->cur.order);
//    bool ret = tsBufNextPos(pRuntimeEnv->pTsBuf);
//    assert(ret);
//  }

  // reverse order time range
  SET_REVERSE_SCAN_FLAG(pTableScanInfo);
//  setTaskStatus(pTableScanInfo, QUERY_NOT_COMPLETED);

  switchCtxOrder(pCtx, numOfOutput);

  SWITCH_ORDER(pTableScanInfo->order);
  setupQueryRangeForReverseScan(pTableScanInfo);

  pTableScanInfo->times        = 1;
  pTableScanInfo->current      = 0;
  pTableScanInfo->reverseTimes = 0;
}

void finalizeQueryResult(SqlFunctionCtx* pCtx, int32_t numOfOutput) {
  for (int32_t j = 0; j < numOfOutput; ++j) {
    if (pCtx[j].functionId == -1) {
      continue;
    }

    pCtx[j].fpSet.finalize(&pCtx[j]);
  }
}

void finalizeMultiTupleQueryResult(SqlFunctionCtx* pCtx, int32_t numOfOutput, SDiskbasedBuf *pBuf, SResultRowInfo* pResultRowInfo, int32_t* rowCellInfoOffset) {
  for (int32_t i = 0; i < pResultRowInfo->size; ++i) {
    SResultRowPosition* pPos = &pResultRowInfo->pPosition[i];

    SFilePage* bufPage = getBufPage(pBuf, pPos->pageId);
    SResultRow* pRow = (SResultRow*)((char*)bufPage + pPos->offset);
    if (!isResultRowClosed(pResultRowInfo, i)) {
      continue;
    }

    for (int32_t j = 0; j < numOfOutput; ++j) {
      pCtx[j].resultInfo = getResultCell(pRow, j, rowCellInfoOffset);

      struct SResultRowEntryInfo* pResInfo = pCtx[j].resultInfo;
      if (isRowEntryCompleted(pResInfo) && isRowEntryInitialized(pResInfo)) {
        continue;
      }

      if (pCtx[j].fpSet.process) { // TODO set the dummy function.
        pCtx[j].fpSet.finalize(&pCtx[j]);
      }

      if (pRow->numOfRows < pResInfo->numOfRes) {
        pRow->numOfRows = pResInfo->numOfRes;
      }
    }

    releaseBufPage(pBuf, bufPage);
    /*
     * set the number of output results for group by normal columns, the number of output rows usually is 1 except
     * the top and bottom query
     */
//    buf->numOfRows = (uint16_t)getNumOfResult(pCtx, numOfOutput);
  }
}

static bool hasMainOutput(STaskAttr *pQueryAttr) {
  for (int32_t i = 0; i < pQueryAttr->numOfOutput; ++i) {
    int32_t functionId = getExprFunctionId(&pQueryAttr->pExpr1[i]);

    if (functionId != FUNCTION_TS && functionId != FUNCTION_TAG && functionId != FUNCTION_TAGPRJ) {
      return true;
    }
  }

  return false;
}

STableQueryInfo *createTableQueryInfo(void* buf, bool groupbyColumn, STimeWindow win) {
  STableQueryInfo *pTableQueryInfo = buf;
  pTableQueryInfo->lastKey = win.skey;

  // set more initial size of interval/groupby query
//  if (/*QUERY_IS_INTERVAL_QUERY(pQueryAttr) || */groupbyColumn) {
    int32_t initialSize = 128;
    int32_t code = initResultRowInfo(&pTableQueryInfo->resInfo, initialSize);
    if (code != TSDB_CODE_SUCCESS) {
      return NULL;
    }
//  } else { // in other aggregate query, do not initialize the windowResInfo
//  }

  return pTableQueryInfo;
}

STableQueryInfo* createTmpTableQueryInfo(STimeWindow win) {
  STableQueryInfo* pTableQueryInfo = calloc(1, sizeof(STableQueryInfo));

//  pTableQueryInfo->win = win;
  pTableQueryInfo->lastKey = win.skey;

  // set more initial size of interval/groupby query
  int32_t initialSize = 16;
  int32_t code = initResultRowInfo(&pTableQueryInfo->resInfo, initialSize);
  if (code != TSDB_CODE_SUCCESS) {
    tfree(pTableQueryInfo);
    return NULL;
  }

  return pTableQueryInfo;
}

void destroyTableQueryInfoImpl(STableQueryInfo *pTableQueryInfo) {
  if (pTableQueryInfo == NULL) {
    return;
  }

//  taosVariantDestroy(&pTableQueryInfo->tag);
  cleanupResultRowInfo(&pTableQueryInfo->resInfo);
}

void setResultRowOutputBufInitCtx(STaskRuntimeEnv *pRuntimeEnv, SResultRow *pResult, SqlFunctionCtx* pCtx,
    int32_t numOfOutput, int32_t* rowCellInfoOffset) {
  // Note: pResult->pos[i]->num == 0, there is only fixed number of results for each group
  SFilePage* bufPage = getBufPage(pRuntimeEnv->pResultBuf, pResult->pageId);

  int32_t offset = 0;
  for (int32_t i = 0; i < numOfOutput; ++i) {
    pCtx[i].resultInfo = getResultCell(pResult, i, rowCellInfoOffset);

    struct SResultRowEntryInfo* pResInfo = pCtx[i].resultInfo;
    if (isRowEntryCompleted(pResInfo) && isRowEntryInitialized(pResInfo)) {
      offset += pCtx[i].resDataInfo.bytes;
      continue;
    }

    pCtx[i].pOutput = getPosInResultPage(pRuntimeEnv->pQueryAttr, bufPage, pResult->offset, offset);
    offset += pCtx[i].resDataInfo.bytes;

    int32_t functionId = pCtx[i].functionId;
    if (functionId < 0) {
      continue;
    }

    if (functionId == FUNCTION_TOP || functionId == FUNCTION_BOTTOM || functionId == FUNCTION_DIFF) {
      if(i > 0) pCtx[i].ptsOutputBuf = pCtx[i-1].pOutput;
    }

//    if (!pResInfo->initialized) {
//      aAggs[functionId].init(&pCtx[i], pResInfo);
//    }
  }
}

void setResultRowOutputBufInitCtx_rv(SDiskbasedBuf * pBuf, SResultRow *pResult, SqlFunctionCtx* pCtx, int32_t numOfOutput, int32_t* rowCellInfoOffset) {
  // Note: pResult->pos[i]->num == 0, there is only fixed number of results for each group
  for (int32_t i = 0; i < numOfOutput; ++i) {
    pCtx[i].resultInfo = getResultCell(pResult, i, rowCellInfoOffset);

    struct SResultRowEntryInfo* pResInfo = pCtx[i].resultInfo;
    if (isRowEntryCompleted(pResInfo) && isRowEntryInitialized(pResInfo)) {
      continue;
    }
//    int32_t functionId = pCtx[i].functionId;
//    if (functionId < 0) {
//      continue;
//    }
//    if (functionId == FUNCTION_TOP || functionId == FUNCTION_BOTTOM || functionId == FUNCTION_DIFF) {
//      if (i > 0) pCtx[i].ptsOutputBuf = pCtx[i - 1].pOutput;
//    }

    if (!pResInfo->initialized && pCtx[i].functionId != -1) {
      pCtx[i].fpSet.init(&pCtx[i], pResInfo);
    }
  }
}

void doSetTableGroupOutputBuf(SAggOperatorInfo* pAggInfo, int32_t numOfOutput, int32_t tableGroupId, SExecTaskInfo* pTaskInfo) {
  // for simple group by query without interval, all the tables belong to one group result.
  int64_t uid = 0;
  int64_t tid = 0;

  SResultRowInfo* pResultRowInfo = &pAggInfo->binfo.resultRowInfo;
  SqlFunctionCtx* pCtx = pAggInfo->binfo.pCtx;
  int32_t* rowCellInfoOffset = pAggInfo->binfo.rowCellInfoOffset;

  SResultRow* pResultRow =
      doSetResultOutBufByKey_rv(pAggInfo->pResultBuf, pResultRowInfo, tid, (char*)&tableGroupId, sizeof(tableGroupId), true, uid, pTaskInfo, false, &pAggInfo->aggSup);
  assert (pResultRow != NULL);

  /*
   * not assign result buffer yet, add new result buffer
   * all group belong to one result set, and each group result has different group id so set the id to be one
   */
  if (pResultRow->pageId == -1) {
    int32_t ret = addNewWindowResultBuf(pResultRow, pAggInfo->pResultBuf, tableGroupId, pAggInfo->binfo.pRes->info.rowSize);
    if (ret != TSDB_CODE_SUCCESS) {
      return;
    }
  }

  setResultRowOutputBufInitCtx_rv(pAggInfo->pResultBuf, pResultRow, pCtx, numOfOutput, rowCellInfoOffset);
}

void setExecutionContext(int32_t numOfOutput, int32_t tableGroupId, TSKEY nextKey, SExecTaskInfo* pTaskInfo, STableQueryInfo *pTableQueryInfo, SAggOperatorInfo* pAggInfo) {
  // lastKey needs to be updated
  pTableQueryInfo->lastKey = nextKey;
  if (pAggInfo->groupId != INT32_MIN && pAggInfo->groupId == tableGroupId) {
    return;
  }

  doSetTableGroupOutputBuf(pAggInfo, numOfOutput, tableGroupId, pTaskInfo);

  // record the current active group id
  pAggInfo->groupId = tableGroupId;
}

void setResultOutputBuf(STaskRuntimeEnv *pRuntimeEnv, SResultRow *pResult, SqlFunctionCtx* pCtx,
    int32_t numOfCols, int32_t* rowCellInfoOffset) {
  // Note: pResult->pos[i]->num == 0, there is only fixed number of results for each group
  SFilePage *page = getBufPage(pRuntimeEnv->pResultBuf, pResult->pageId);

  int16_t offset = 0;
  for (int32_t i = 0; i < numOfCols; ++i) {
    pCtx[i].pOutput = getPosInResultPage(pRuntimeEnv->pQueryAttr, page, pResult->offset, offset);
    offset += pCtx[i].resDataInfo.bytes;

    int32_t functionId = pCtx[i].functionId;
    if (functionId == FUNCTION_TOP || functionId == FUNCTION_BOTTOM || functionId == FUNCTION_DIFF || functionId == FUNCTION_DERIVATIVE) {
      if(i > 0) pCtx[i].ptsOutputBuf = pCtx[i-1].pOutput;
    }

    /*
     * set the output buffer information and intermediate buffer,
     * not all queries require the interResultBuf, such as COUNT
     */
    pCtx[i].resultInfo = getResultCell(pResult, i, rowCellInfoOffset);
  }
}

void setCtxTagForJoin(STaskRuntimeEnv* pRuntimeEnv, SqlFunctionCtx* pCtx, SExprInfo* pExprInfo, void* pTable) {
  STaskAttr* pQueryAttr = pRuntimeEnv->pQueryAttr;

  SExprBasicInfo* pExpr = &pExprInfo->base;
//  if (pQueryAttr->stableQuery && (pRuntimeEnv->pTsBuf != NULL) &&
//      (pExpr->functionId == FUNCTION_TS || pExpr->functionId == FUNCTION_PRJ) &&
//      (pExpr->colInfo.colIndex == PRIMARYKEY_TIMESTAMP_COL_ID)) {
//    assert(pExpr->numOfParams == 1);
//
//    int16_t      tagColId = (int16_t)pExprInfo->base.param[0].i;
//    SColumnInfo* pColInfo = doGetTagColumnInfoById(pQueryAttr->tagColList, pQueryAttr->numOfTags, tagColId);
//
//    doSetTagValueInParam(pTable, tagColId, &pCtx->tag, pColInfo->type, pColInfo->bytes);
//
//    int16_t tagType = pCtx[0].tag.nType;
//    if (tagType == TSDB_DATA_TYPE_BINARY || tagType == TSDB_DATA_TYPE_NCHAR) {
//      //qDebug("QInfo:0x%"PRIx64" set tag value for join comparison, colId:%" PRId64 ", val:%s", GET_TASKID(pRuntimeEnv),
////             pExprInfo->base.param[0].i, pCtx[0].tag.pz);
//    } else {
//      //qDebug("QInfo:0x%"PRIx64" set tag value for join comparison, colId:%" PRId64 ", val:%" PRId64, GET_TASKID(pRuntimeEnv),
////             pExprInfo->base.param[0].i, pCtx[0].tag.i);
//    }
//  }
}

int32_t setTimestampListJoinInfo(STaskRuntimeEnv* pRuntimeEnv, SVariant* pTag, STableQueryInfo *pTableQueryInfo) {
  STaskAttr* pQueryAttr = pRuntimeEnv->pQueryAttr;

  assert(pRuntimeEnv->pTsBuf != NULL);
#if 0
  // both the master and supplement scan needs to set the correct ts comp start position
  if (pTableQueryInfo->cur.vgroupIndex == -1) {
    taosVariantAssign(&pTableQueryInfo->tag, pTag);

    STSElem elem = tsBufGetElemStartPos(pRuntimeEnv->pTsBuf, pQueryAttr->vgId, &pTableQueryInfo->tag);

    // failed to find data with the specified tag value and vnodeId
    if (!tsBufIsValidElem(&elem)) {
      if (pTag->nType == TSDB_DATA_TYPE_BINARY || pTag->nType == TSDB_DATA_TYPE_NCHAR) {
        //qError("QInfo:0x%"PRIx64" failed to find tag:%s in ts_comp", GET_TASKID(pRuntimeEnv), pTag->pz);
      } else {
        //qError("QInfo:0x%"PRIx64" failed to find tag:%" PRId64 " in ts_comp", GET_TASKID(pRuntimeEnv), pTag->i);
      }

      return -1;
    }

    // Keep the cursor info of current table
    pTableQueryInfo->cur = tsBufGetCursor(pRuntimeEnv->pTsBuf);
    if (pTag->nType == TSDB_DATA_TYPE_BINARY || pTag->nType == TSDB_DATA_TYPE_NCHAR) {
      //qDebug("QInfo:0x%"PRIx64" find tag:%s start pos in ts_comp, blockIndex:%d, tsIndex:%d", GET_TASKID(pRuntimeEnv), pTag->pz, pTableQueryInfo->cur.blockIndex, pTableQueryInfo->cur.tsIndex);
    } else {
      //qDebug("QInfo:0x%"PRIx64" find tag:%"PRId64" start pos in ts_comp, blockIndex:%d, tsIndex:%d", GET_TASKID(pRuntimeEnv), pTag->i, pTableQueryInfo->cur.blockIndex, pTableQueryInfo->cur.tsIndex);
    }

  } else {
    tsBufSetCursor(pRuntimeEnv->pTsBuf, &pTableQueryInfo->cur);
    if (pTag->nType == TSDB_DATA_TYPE_BINARY || pTag->nType == TSDB_DATA_TYPE_NCHAR) {
      //qDebug("QInfo:0x%"PRIx64" find tag:%s start pos in ts_comp, blockIndex:%d, tsIndex:%d", GET_TASKID(pRuntimeEnv), pTag->pz, pTableQueryInfo->cur.blockIndex, pTableQueryInfo->cur.tsIndex);
    } else {
      //qDebug("QInfo:0x%"PRIx64" find tag:%"PRId64" start pos in ts_comp, blockIndex:%d, tsIndex:%d", GET_TASKID(pRuntimeEnv), pTag->i, pTableQueryInfo->cur.blockIndex, pTableQueryInfo->cur.tsIndex);
    }
  }
#endif
  return 0;
}

// TODO refactor: this funciton should be merged with setparamForStableStddevColumnData function.
void setParamForStableStddev(STaskRuntimeEnv* pRuntimeEnv, SqlFunctionCtx* pCtx, int32_t numOfOutput, SExprInfo* pExprInfo) {
#if 0
  STaskAttr* pQueryAttr = pRuntimeEnv->pQueryAttr;

  int32_t numOfExprs = pQueryAttr->numOfOutput;
  for(int32_t i = 0; i < numOfExprs; ++i) {
    SExprInfo* pExprInfo1 = &(pExprInfo[i]);
    if (pExprInfo1->base.functionId != FUNCTION_STDDEV_DST) {
      continue;
    }

    SExprBasicInfo* pExpr = &pExprInfo1->base;

    pCtx[i].param[0].arr = NULL;
    pCtx[i].param[0].nType = TSDB_DATA_TYPE_INT;  // avoid freeing the memory by setting the type to be int

    // TODO use hash to speedup this loop
    int32_t numOfGroup = (int32_t)taosArrayGetSize(pRuntimeEnv->prevResult);
    for (int32_t j = 0; j < numOfGroup; ++j) {
      SInterResult* p = taosArrayGet(pRuntimeEnv->prevResult, j);
      if (pQueryAttr->tagLen == 0 || memcmp(p->tags, pRuntimeEnv->tagVal, pQueryAttr->tagLen) == 0) {
        int32_t numOfCols = (int32_t)taosArrayGetSize(p->pResult);
        for (int32_t k = 0; k < numOfCols; ++k) {
          SStddevInterResult* pres = taosArrayGet(p->pResult, k);
          if (pres->info.colId == pExpr->colInfo.colId) {
            pCtx[i].param[0].arr = pres->pResult;
            break;
          }
        }
      }
    }
  }
#endif
}

void setParamForStableStddevByColData(STaskRuntimeEnv* pRuntimeEnv, SqlFunctionCtx* pCtx, int32_t numOfOutput, SExprInfo* pExpr, char* val, int16_t bytes) {
  STaskAttr* pQueryAttr = pRuntimeEnv->pQueryAttr;
#if 0
  int32_t numOfExprs = pQueryAttr->numOfOutput;
  for(int32_t i = 0; i < numOfExprs; ++i) {
    SExprBasicInfo* pExpr1 = &pExpr[i].base;
    if (pExpr1->functionId != FUNCTION_STDDEV_DST) {
      continue;
    }

    pCtx[i].param[0].arr = NULL;
    pCtx[i].param[0].nType = TSDB_DATA_TYPE_INT;  // avoid freeing the memory by setting the type to be int

    // TODO use hash to speedup this loop
    int32_t numOfGroup = (int32_t)taosArrayGetSize(pRuntimeEnv->prevResult);
    for (int32_t j = 0; j < numOfGroup; ++j) {
      SInterResult* p = taosArrayGet(pRuntimeEnv->prevResult, j);
      if (bytes == 0 || memcmp(p->tags, val, bytes) == 0) {
        int32_t numOfCols = (int32_t)taosArrayGetSize(p->pResult);
        for (int32_t k = 0; k < numOfCols; ++k) {
          SStddevInterResult* pres = taosArrayGet(p->pResult, k);
          if (pres->info.colId == pExpr1->colInfo.colId) {
            pCtx[i].param[0].arr = pres->pResult;
            break;
          }
        }
      }
    }
  }
#endif
}

/*
 * There are two cases to handle:
 *
 * 1. Query range is not set yet (queryRangeSet = 0). we need to set the query range info, including pQueryAttr->lastKey,
 *    pQueryAttr->window.skey, and pQueryAttr->eKey.
 * 2. Query range is set and query is in progress. There may be another result with the same query ranges to be
 *    merged during merge stage. In this case, we need the pTableQueryInfo->lastResRows to decide if there
 *    is a previous result generated or not.
 */
void setIntervalQueryRange(STaskRuntimeEnv *pRuntimeEnv, TSKEY key) {
  STaskAttr           *pQueryAttr = pRuntimeEnv->pQueryAttr;
  STableQueryInfo  *pTableQueryInfo = pRuntimeEnv->current;
  SResultRowInfo   *pResultRowInfo = &pTableQueryInfo->resInfo;

  if (pResultRowInfo->curPos != -1) {
    return;
  }

//  pTableQueryInfo->win.skey = key;
  STimeWindow win = {.skey = key, .ekey = pQueryAttr->window.ekey};

  /**
   * In handling the both ascending and descending order super table query, we need to find the first qualified
   * timestamp of this table, and then set the first qualified start timestamp.
   * In ascending query, the key is the first qualified timestamp. However, in the descending order query, additional
   * operations involve.
   */
  STimeWindow w = TSWINDOW_INITIALIZER;

  TSKEY sk = TMIN(win.skey, win.ekey);
  TSKEY ek = TMAX(win.skey, win.ekey);
//  getAlignQueryTimeWindow(pQueryAttr, win.skey, sk, ek, &w);

//  if (pResultRowInfo->prevSKey == TSKEY_INITIAL_VAL) {
//    if (!QUERY_IS_ASC_QUERY(pQueryAttr)) {
//      assert(win.ekey == pQueryAttr->window.ekey);
//    }
//
//    pResultRowInfo->prevSKey = w.skey;
//  }

//  pTableQueryInfo->lastKey = pTableQueryInfo->win.skey;
}

/**
 * copyToOutputBuf support copy data in ascending/descending order
 * For interval query of both super table and table, copy the data in ascending order, since the output results are
 * ordered in SWindowResutl already. While handling the group by query for both table and super table,
 * all group result are completed already.
 *
 * @param pQInfo
 * @param result
 */
static int32_t doCopyToSDataBlock(SDiskbasedBuf *pBuf, SGroupResInfo* pGroupResInfo, int32_t orderType, SSDataBlock* pBlock, int32_t rowCapacity, int32_t* rowCellOffset) {
  int32_t numOfRows = getNumOfTotalRes(pGroupResInfo);
  int32_t numOfResult = pBlock->info.rows; // there are already exists result rows

  int32_t start = 0;
  int32_t step = -1;

  //qDebug("QInfo:0x%"PRIx64" start to copy data from windowResInfo to output buf", GET_TASKID(pRuntimeEnv));
  assert(orderType == TSDB_ORDER_ASC || orderType == TSDB_ORDER_DESC);

  if (orderType == TSDB_ORDER_ASC) {
    start = pGroupResInfo->index;
    step = 1;
  } else {  // desc order copy all data
    start = numOfRows - pGroupResInfo->index - 1;
    step = -1;
  }

  int32_t nrows = pBlock->info.rows;

  for (int32_t i = start; (i < numOfRows) && (i >= 0); i += step) {
    SResultRowPosition* pPos = taosArrayGet(pGroupResInfo->pRows, i);
    SFilePage *page = getBufPage(pBuf, pPos->pageId);

    SResultRow* pRow = (SResultRow*)((char*)page + pPos->offset);
    if (pRow->numOfRows == 0) {
      pGroupResInfo->index += 1;
      continue;
    }

    // TODO copy multiple rows?
    int32_t numOfRowsToCopy = pRow->numOfRows;
    if (numOfResult + numOfRowsToCopy  >= rowCapacity) {
      break;
    }

    pGroupResInfo->index += 1;

    for (int32_t j = 0; j < pBlock->info.numOfCols; ++j) {
      SColumnInfoData* pColInfoData = taosArrayGet(pBlock->pDataBlock, j);
      SResultRowEntryInfo* pEntryInfo = getResultCell(pRow, j, rowCellOffset);

      char* in = GET_ROWCELL_INTERBUF(pEntryInfo);
      colDataAppend(pColInfoData, nrows, in, pEntryInfo->numOfRes == 0);
    }

    releaseBufPage(pBuf, page);
    nrows += 1;

    numOfResult += numOfRowsToCopy;
    if (numOfResult == rowCapacity) {  // output buffer is full
      break;
    }
  }

  //qDebug("QInfo:0x%"PRIx64" copy data to query buf completed", GET_TASKID(pRuntimeEnv));
  pBlock->info.rows = numOfResult;
  return 0;
}

static void toSDatablock(SGroupResInfo *pGroupResInfo, SDiskbasedBuf* pBuf, SSDataBlock* pBlock, int32_t rowCapacity, int32_t* rowCellOffset) {
  assert(pGroupResInfo->currentGroup <= pGroupResInfo->totalGroup);

  blockDataCleanup(pBlock);
  if (!hasRemainDataInCurrentGroup(pGroupResInfo)) {
    return;
  }

  int32_t orderType = TSDB_ORDER_ASC;//(pQueryAttr->pGroupbyExpr != NULL) ? pQueryAttr->pGroupbyExpr->orderType : TSDB_ORDER_ASC;
  doCopyToSDataBlock(pBuf, pGroupResInfo, orderType, pBlock, rowCapacity, rowCellOffset);

  // add condition (pBlock->info.rows >= 1) just to runtime happy
  blockDataUpdateTsWindow(pBlock);
}

static void updateNumOfRowsInResultRows(SqlFunctionCtx* pCtx, int32_t numOfOutput,
                                        SResultRowInfo* pResultRowInfo, int32_t* rowCellInfoOffset) {
  // update the number of result for each, only update the number of rows for the corresponding window result.
//  if (QUERY_IS_INTERVAL_QUERY(pQueryAttr)) {
//    return;
//  }

  for (int32_t i = 0; i < pResultRowInfo->size; ++i) {
    SResultRow *pResult = pResultRowInfo->pResult[i];

    for (int32_t j = 0; j < numOfOutput; ++j) {
      int32_t functionId = pCtx[j].functionId;
      if (functionId == FUNCTION_TS || functionId == FUNCTION_TAG || functionId == FUNCTION_TAGPRJ) {
        continue;
      }

      SResultRowEntryInfo* pCell = getResultCell(pResult, j, rowCellInfoOffset);
      pResult->numOfRows = (uint16_t)(TMAX(pResult->numOfRows, pCell->numOfRes));
    }
  }
}

static int32_t compressQueryColData(SColumnInfoData *pColRes, int32_t numOfRows, char *data, int8_t compressed) {
  int32_t colSize = pColRes->info.bytes * numOfRows;
  return (*(tDataTypes[pColRes->info.type].compFunc))(pColRes->pData, colSize, numOfRows, data,
                                                                 colSize + COMP_OVERFLOW_BYTES, compressed, NULL, 0);
}

int32_t doFillTimeIntervalGapsInResults(struct SFillInfo* pFillInfo, SSDataBlock *pOutput, int32_t capacity, void** p) {
//  for(int32_t i = 0; i < pFillInfo->numOfCols; ++i) {
//    SColumnInfoData* pColInfoData = taosArrayGet(pOutput->pDataBlock, i);
//    p[i] = pColInfoData->pData + (pColInfoData->info.bytes * pOutput->info.rows);
//  }

  int32_t numOfRows = (int32_t)taosFillResultDataBlock(pFillInfo, p, capacity - pOutput->info.rows);
  pOutput->info.rows += numOfRows;

  return pOutput->info.rows;
}

void publishOperatorProfEvent(SOperatorInfo* operatorInfo, EQueryProfEventType eventType) {
  SQueryProfEvent event = {0};

  event.eventType    = eventType;
  event.eventTime    = taosGetTimestampUs();
  event.operatorType = operatorInfo->operatorType;

  if (operatorInfo->pRuntimeEnv) {
//    SQInfo* pQInfo = operatorInfo->pRuntimeEnv->qinfo;
//    if (pQInfo->summary.queryProfEvents) {
//      taosArrayPush(pQInfo->summary.queryProfEvents, &event);
//    }
  }
}

void publishQueryAbortEvent(SExecTaskInfo * pTaskInfo, int32_t code) {
  SQueryProfEvent event;
  event.eventType = QUERY_PROF_QUERY_ABORT;
  event.eventTime = taosGetTimestampUs();
  event.abortCode = code;

  if (pTaskInfo->cost.queryProfEvents) {
    taosArrayPush(pTaskInfo->cost.queryProfEvents, &event);
  }
}

typedef struct  {
  uint8_t operatorType;
  int64_t beginTime;
  int64_t endTime;
  int64_t selfTime;
  int64_t descendantsTime;
} SOperatorStackItem;

static void doOperatorExecProfOnce(SOperatorStackItem* item, SQueryProfEvent* event, SArray* opStack, SHashObj* profResults) {
  item->endTime = event->eventTime;
  item->selfTime = (item->endTime - item->beginTime) - (item->descendantsTime);

  for (int32_t j = 0; j < taosArrayGetSize(opStack); ++j) {
    SOperatorStackItem* ancestor = taosArrayGet(opStack, j);
    ancestor->descendantsTime += item->selfTime;
  }

  uint8_t operatorType = item->operatorType;
  SOperatorProfResult* result = taosHashGet(profResults, &operatorType, sizeof(operatorType));
  if (result != NULL) {
    result->sumRunTimes++;
    result->sumSelfTime += item->selfTime;
  } else {
    SOperatorProfResult opResult;
    opResult.operatorType = operatorType;
    opResult.sumSelfTime = item->selfTime;
    opResult.sumRunTimes = 1;
    taosHashPut(profResults, &(operatorType), sizeof(operatorType),
                &opResult, sizeof(opResult));
  }
}

void calculateOperatorProfResults(SQInfo* pQInfo) {
  if (pQInfo->summary.queryProfEvents == NULL) {
    //qDebug("QInfo:0x%"PRIx64" query prof events array is null", pQInfo->qId);
    return;
  }

  if (pQInfo->summary.operatorProfResults == NULL) {
    //qDebug("QInfo:0x%"PRIx64" operator prof results hash is null", pQInfo->qId);
    return;
  }

  SArray* opStack = taosArrayInit(32, sizeof(SOperatorStackItem));
  if (opStack == NULL) {
    return;
  }

  size_t size = taosArrayGetSize(pQInfo->summary.queryProfEvents);
  SHashObj* profResults = pQInfo->summary.operatorProfResults;

  for (int i = 0; i < size; ++i) {
    SQueryProfEvent* event = taosArrayGet(pQInfo->summary.queryProfEvents, i);
    if (event->eventType == QUERY_PROF_BEFORE_OPERATOR_EXEC) {
      SOperatorStackItem opItem;
      opItem.operatorType = event->operatorType;
      opItem.beginTime = event->eventTime;
      opItem.descendantsTime = 0;
      taosArrayPush(opStack, &opItem);
    } else if (event->eventType == QUERY_PROF_AFTER_OPERATOR_EXEC) {
      SOperatorStackItem* item = taosArrayPop(opStack);
      assert(item->operatorType == event->operatorType);
      doOperatorExecProfOnce(item, event, opStack, profResults);
    } else if (event->eventType == QUERY_PROF_QUERY_ABORT) {
      SOperatorStackItem* item;
      while ((item = taosArrayPop(opStack)) != NULL) {
        doOperatorExecProfOnce(item, event, opStack, profResults);
      }
    }
  }

  taosArrayDestroy(opStack);
}

void queryCostStatis(SExecTaskInfo *pTaskInfo) {
  STaskCostInfo *pSummary = &pTaskInfo->cost;

//  uint64_t hashSize = taosHashGetMemSize(pQInfo->runtimeEnv.pResultRowHashTable);
//  hashSize += taosHashGetMemSize(pRuntimeEnv->tableqinfoGroupInfo.map);
//  pSummary->hashSize = hashSize;

  // add the merge time
  pSummary->elapsedTime += pSummary->firstStageMergeTime;

//  SResultRowPool* p = pTaskInfo->pool;
//  if (p != NULL) {
//    pSummary->winInfoSize = getResultRowPoolMemSize(p);
//    pSummary->numOfTimeWindows = getNumOfAllocatedResultRows(p);
//  } else {
//    pSummary->winInfoSize = 0;
//    pSummary->numOfTimeWindows = 0;
//  }
//
//  calculateOperatorProfResults(pQInfo);

  qDebug("%s :cost summary: elapsed time:%"PRId64" us, first merge:%"PRId64" us, total blocks:%d, "
         "load block statis:%d, load data block:%d, total rows:%"PRId64 ", check rows:%"PRId64,
         GET_TASKID(pTaskInfo), pSummary->elapsedTime, pSummary->firstStageMergeTime, pSummary->totalBlocks, pSummary->loadBlockStatis,
         pSummary->loadBlocks, pSummary->totalRows, pSummary->totalCheckedRows);
//
  //qDebug("QInfo:0x%"PRIx64" :cost summary: winResPool size:%.2f Kb, numOfWin:%"PRId64", tableInfoSize:%.2f Kb, hashTable:%.2f Kb", pQInfo->qId, pSummary->winInfoSize/1024.0,
//      pSummary->numOfTimeWindows, pSummary->tableInfoSize/1024.0, pSummary->hashSize/1024.0);

  if (pSummary->operatorProfResults) {
    SOperatorProfResult* opRes = taosHashIterate(pSummary->operatorProfResults, NULL);
    while (opRes != NULL) {
      //qDebug("QInfo:0x%" PRIx64 " :cost summary: operator : %d, exec times: %" PRId64 ", self time: %" PRId64,
//             pQInfo->qId, opRes->operatorType, opRes->sumRunTimes, opRes->sumSelfTime);
      opRes = taosHashIterate(pSummary->operatorProfResults, opRes);
    }
  }
}

//static void updateOffsetVal(STaskRuntimeEnv *pRuntimeEnv, SDataBlockInfo *pBlockInfo) {
//  STaskAttr *pQueryAttr = pRuntimeEnv->pQueryAttr;
//  STableQueryInfo* pTableQueryInfo = pRuntimeEnv->current;
//
//  int32_t step = GET_FORWARD_DIRECTION_FACTOR(pQueryAttr->order.order);
//
//  if (pQueryAttr->limit.offset == pBlockInfo->rows) {  // current block will ignore completed
//    pTableQueryInfo->lastKey = QUERY_IS_ASC_QUERY(pQueryAttr) ? pBlockInfo->window.ekey + step : pBlockInfo->window.skey + step;
//    pQueryAttr->limit.offset = 0;
//    return;
//  }
//
//  if (QUERY_IS_ASC_QUERY(pQueryAttr)) {
//    pQueryAttr->pos = (int32_t)pQueryAttr->limit.offset;
//  } else {
//    pQueryAttr->pos = pBlockInfo->rows - (int32_t)pQueryAttr->limit.offset - 1;
//  }
//
//  assert(pQueryAttr->pos >= 0 && pQueryAttr->pos <= pBlockInfo->rows - 1);
//
//  SArray *         pDataBlock = tsdbRetrieveDataBlock(pRuntimeEnv->pTsdbReadHandle, NULL);
//  SColumnInfoData *pColInfoData = taosArrayGet(pDataBlock, 0);
//
//  // update the pQueryAttr->limit.offset value, and pQueryAttr->pos value
//  TSKEY *keys = (TSKEY *) pColInfoData->pData;
//
//  // update the offset value
//  pTableQueryInfo->lastKey = keys[pQueryAttr->pos];
//  pQueryAttr->limit.offset = 0;
//
//  int32_t numOfRes = tableApplyFunctionsOnBlock(pRuntimeEnv, pBlockInfo, NULL, binarySearchForKey, pDataBlock);
//
//  //qDebug("QInfo:0x%"PRIx64" check data block, brange:%" PRId64 "-%" PRId64 ", numBlocksOfStep:%d, numOfRes:%d, lastKey:%"PRId64, GET_TASKID(pRuntimeEnv),
//         pBlockInfo->window.skey, pBlockInfo->window.ekey, pBlockInfo->rows, numOfRes, pQuery->current->lastKey);
//}

//void skipBlocks(STaskRuntimeEnv *pRuntimeEnv) {
//  STaskAttr *pQueryAttr = pRuntimeEnv->pQueryAttr;
//
//  if (pQueryAttr->limit.offset <= 0 || pQueryAttr->numOfFilterCols > 0) {
//    return;
//  }
//
//  pQueryAttr->pos = 0;
//  int32_t step = GET_FORWARD_DIRECTION_FACTOR(pQueryAttr->order.order);
//
//  STableQueryInfo* pTableQueryInfo = pRuntimeEnv->current;
//  TsdbQueryHandleT pTsdbReadHandle = pRuntimeEnv->pTsdbReadHandle;
//
//  SDataBlockInfo blockInfo = SDATA_BLOCK_INITIALIZER;
//  while (tsdbNextDataBlock(pTsdbReadHandle)) {
//    if (isTaskKilled(pRuntimeEnv->qinfo)) {
//      longjmp(pRuntimeEnv->env, TSDB_CODE_TSC_QUERY_CANCELLED);
//    }
//
//    tsdbRetrieveDataBlockInfo(pTsdbReadHandle, &blockInfo);
//
//    if (pQueryAttr->limit.offset > blockInfo.rows) {
//      pQueryAttr->limit.offset -= blockInfo.rows;
//      pTableQueryInfo->lastKey = (QUERY_IS_ASC_QUERY(pQueryAttr)) ? blockInfo.window.ekey : blockInfo.window.skey;
//      pTableQueryInfo->lastKey += step;
//
//      //qDebug("QInfo:0x%"PRIx64" skip rows:%d, offset:%" PRId64, GET_TASKID(pRuntimeEnv), blockInfo.rows,
//             pQuery->limit.offset);
//    } else {  // find the appropriated start position in current block
//      updateOffsetVal(pRuntimeEnv, &blockInfo);
//      break;
//    }
//  }
//
//  if (terrno != TSDB_CODE_SUCCESS) {
//    longjmp(pRuntimeEnv->env, terrno);
//  }
//}

//static TSKEY doSkipIntervalProcess(STaskRuntimeEnv* pRuntimeEnv, STimeWindow* win, SDataBlockInfo* pBlockInfo, STableQueryInfo* pTableQueryInfo) {
//  STaskAttr *pQueryAttr = pRuntimeEnv->pQueryAttr;
//  SResultRowInfo *pWindowResInfo = &pRuntimeEnv->resultRowInfo;
//
//  assert(pQueryAttr->limit.offset == 0);
//  STimeWindow tw = *win;
//  getNextTimeWindow(pQueryAttr, &tw);
//
//  if ((tw.skey <= pBlockInfo->window.ekey && QUERY_IS_ASC_QUERY(pQueryAttr)) ||
//      (tw.ekey >= pBlockInfo->window.skey && !QUERY_IS_ASC_QUERY(pQueryAttr))) {
//
//    // load the data block and check data remaining in current data block
//    // TODO optimize performance
//    SArray *         pDataBlock = tsdbRetrieveDataBlock(pRuntimeEnv->pTsdbReadHandle, NULL);
//    SColumnInfoData *pColInfoData = taosArrayGet(pDataBlock, 0);
//
//    tw = *win;
//    int32_t startPos =
//        getNextQualifiedWindow(pQueryAttr, &tw, pBlockInfo, pColInfoData->pData, binarySearchForKey, -1);
//    assert(startPos >= 0);
//
//    // set the abort info
//    pQueryAttr->pos = startPos;
//
//    // reset the query start timestamp
//    pTableQueryInfo->win.skey = ((TSKEY *)pColInfoData->pData)[startPos];
//    pQueryAttr->window.skey = pTableQueryInfo->win.skey;
//    TSKEY key = pTableQueryInfo->win.skey;
//
//    pWindowResInfo->prevSKey = tw.skey;
//    int32_t index = pRuntimeEnv->resultRowInfo.curIndex;
//
//    int32_t numOfRes = tableApplyFunctionsOnBlock(pRuntimeEnv, pBlockInfo, NULL, binarySearchForKey, pDataBlock);
//    pRuntimeEnv->resultRowInfo.curIndex = index;  // restore the window index
//
//    //qDebug("QInfo:0x%"PRIx64" check data block, brange:%" PRId64 "-%" PRId64 ", numOfRows:%d, numOfRes:%d, lastKey:%" PRId64,
//           GET_TASKID(pRuntimeEnv), pBlockInfo->window.skey, pBlockInfo->window.ekey, pBlockInfo->rows, numOfRes,
//           pQueryAttr->current->lastKey);
//
//    return key;
//  } else {  // do nothing
//    pQueryAttr->window.skey      = tw.skey;
//    pWindowResInfo->prevSKey = tw.skey;
//    pTableQueryInfo->lastKey = tw.skey;
//
//    return tw.skey;
//  }
//
//  return true;
//}

//static bool skipTimeInterval(STaskRuntimeEnv *pRuntimeEnv, TSKEY* start) {
//  STaskAttr *pQueryAttr = pRuntimeEnv->pQueryAttr;
//  if (QUERY_IS_ASC_QUERY(pQueryAttr)) {
//    assert(*start <= pRuntimeEnv->current->lastKey);
//  } else {
//    assert(*start >= pRuntimeEnv->current->lastKey);
//  }
//
//  // if queried with value filter, do NOT forward query start position
//  if (pQueryAttr->limit.offset <= 0 || pQueryAttr->numOfFilterCols > 0 || pRuntimeEnv->pTsBuf != NULL || pRuntimeEnv->pFillInfo != NULL) {
//    return true;
//  }
//
//  /*
//   * 1. for interval without interpolation query we forward pQueryAttr->interval.interval at a time for
//   *    pQueryAttr->limit.offset times. Since hole exists, pQueryAttr->interval.interval*pQueryAttr->limit.offset value is
//   *    not valid. otherwise, we only forward pQueryAttr->limit.offset number of points
//   */
//  assert(pRuntimeEnv->resultRowInfo.prevSKey == TSKEY_INITIAL_VAL);
//
//  STimeWindow w = TSWINDOW_INITIALIZER;
//  bool ascQuery = QUERY_IS_ASC_QUERY(pQueryAttr);
//
//  SResultRowInfo *pWindowResInfo = &pRuntimeEnv->resultRowInfo;
//  STableQueryInfo *pTableQueryInfo = pRuntimeEnv->current;
//
//  SDataBlockInfo blockInfo = SDATA_BLOCK_INITIALIZER;
//  while (tsdbNextDataBlock(pRuntimeEnv->pTsdbReadHandle)) {
//    tsdbRetrieveDataBlockInfo(pRuntimeEnv->pTsdbReadHandle, &blockInfo);
//
//    if (QUERY_IS_ASC_QUERY(pQueryAttr)) {
//      if (pWindowResInfo->prevSKey == TSKEY_INITIAL_VAL) {
//        getAlignQueryTimeWindow(pQueryAttr, blockInfo.window.skey, blockInfo.window.skey, pQueryAttr->window.ekey, &w);
//        pWindowResInfo->prevSKey = w.skey;
//      }
//    } else {
//      getAlignQueryTimeWindow(pQueryAttr, blockInfo.window.ekey, pQueryAttr->window.ekey, blockInfo.window.ekey, &w);
//      pWindowResInfo->prevSKey = w.skey;
//    }
//
//    // the first time window
//    STimeWindow win = getActiveTimeWindow(pWindowResInfo, pWindowResInfo->prevSKey, pQueryAttr);
//
//    while (pQueryAttr->limit.offset > 0) {
//      STimeWindow tw = win;
//
//      if ((win.ekey <= blockInfo.window.ekey && ascQuery) || (win.ekey >= blockInfo.window.skey && !ascQuery)) {
//        pQueryAttr->limit.offset -= 1;
//        pWindowResInfo->prevSKey = win.skey;
//
//        // current time window is aligned with blockInfo.window.ekey
//        // restart it from next data block by set prevSKey to be TSKEY_INITIAL_VAL;
//        if ((win.ekey == blockInfo.window.ekey && ascQuery) || (win.ekey == blockInfo.window.skey && !ascQuery)) {
//          pWindowResInfo->prevSKey = TSKEY_INITIAL_VAL;
//        }
//      }
//
//      if (pQueryAttr->limit.offset == 0) {
//        *start = doSkipIntervalProcess(pRuntimeEnv, &win, &blockInfo, pTableQueryInfo);
//        return true;
//      }
//
//      // current window does not ended in current data block, try next data block
//      getNextTimeWindow(pQueryAttr, &tw);
//
//      /*
//       * If the next time window still starts from current data block,
//       * load the primary timestamp column first, and then find the start position for the next queried time window.
//       * Note that only the primary timestamp column is required.
//       * TODO: Optimize for this cases. All data blocks are not needed to be loaded, only if the first actually required
//       * time window resides in current data block.
//       */
//      if ((tw.skey <= blockInfo.window.ekey && ascQuery) || (tw.ekey >= blockInfo.window.skey && !ascQuery)) {
//
//        SArray *pDataBlock = tsdbRetrieveDataBlock(pRuntimeEnv->pTsdbReadHandle, NULL);
//        SColumnInfoData *pColInfoData = taosArrayGet(pDataBlock, 0);
//
//        if ((win.ekey > blockInfo.window.ekey && ascQuery) || (win.ekey < blockInfo.window.skey && !ascQuery)) {
//          pQueryAttr->limit.offset -= 1;
//        }
//
//        if (pQueryAttr->limit.offset == 0) {
//          *start = doSkipIntervalProcess(pRuntimeEnv, &win, &blockInfo, pTableQueryInfo);
//          return true;
//        } else {
//          tw = win;
//          int32_t startPos =
//              getNextQualifiedWindow(pQueryAttr, &tw, &blockInfo, pColInfoData->pData, binarySearchForKey, -1);
//          assert(startPos >= 0);
//
//          // set the abort info
//          pQueryAttr->pos = startPos;
//          pTableQueryInfo->lastKey = ((TSKEY *)pColInfoData->pData)[startPos];
//          pWindowResInfo->prevSKey = tw.skey;
//          win = tw;
//        }
//      } else {
//        break;  // offset is not 0, and next time window begins or ends in the next block.
//      }
//    }
//  }
//
//  // check for error
//  if (terrno != TSDB_CODE_SUCCESS) {
//    longjmp(pRuntimeEnv->env, terrno);
//  }
//
//  return true;
//}

int32_t appendDownstream(SOperatorInfo* p, SOperatorInfo** pDownstream, int32_t num) {
  if (p->pDownstream == NULL) {
    assert(p->numOfDownstream == 0);
  }

  p->pDownstream = calloc(1, num * POINTER_BYTES);
  if (p->pDownstream == NULL) {
    return TSDB_CODE_OUT_OF_MEMORY;
  }

  memcpy(p->pDownstream, pDownstream, num * POINTER_BYTES);
  p->numOfDownstream = num;
  return TSDB_CODE_SUCCESS;
}

static void doDestroyTableQueryInfo(STableGroupInfo* pTableqinfoGroupInfo);

static int32_t setupQueryHandle(void* tsdb, STaskRuntimeEnv* pRuntimeEnv, int64_t qId, bool isSTableQuery) {
  STaskAttr *pQueryAttr = pRuntimeEnv->pQueryAttr;
#if 0
  // TODO set the tags scan handle
  if (onlyQueryTags(pQueryAttr)) {
    return TSDB_CODE_SUCCESS;
  }

  STsdbQueryCond cond = createTsdbQueryCond(pQueryAttr, &pQueryAttr->window);
  if (pQueryAttr->tsCompQuery || pQueryAttr->pointInterpQuery) {
    cond.type = BLOCK_LOAD_TABLE_SEQ_ORDER;
  }

  if (!isSTableQuery
    && (pRuntimeEnv->tableqinfoGroupInfo.numOfTables == 1)
    && (cond.order == TSDB_ORDER_ASC)
    && (!QUERY_IS_INTERVAL_QUERY(pQueryAttr))
    && (!pQueryAttr->groupbyColumn)
    && (!pQueryAttr->simpleAgg)
  ) {
    SArray* pa = GET_TABLEGROUP(pRuntimeEnv, 0);
    STableQueryInfo* pCheckInfo = taosArrayGetP(pa, 0);
    cond.twindow = pCheckInfo->win;
  }

  terrno = TSDB_CODE_SUCCESS;
  if (isFirstLastRowQuery(pQueryAttr)) {
    pRuntimeEnv->pTsdbReadHandle = tsdbQueryLastRow(tsdb, &cond, &pQueryAttr->tableGroupInfo, qId, &pQueryAttr->memRef);

    // update the query time window
    pQueryAttr->window = cond.twindow;
    if (pQueryAttr->tableGroupInfo.numOfTables == 0) {
      pRuntimeEnv->tableqinfoGroupInfo.numOfTables = 0;
    } else {
      size_t numOfGroups = GET_NUM_OF_TABLEGROUP(pRuntimeEnv);
      for(int32_t i = 0; i < numOfGroups; ++i) {
        SArray *group = GET_TABLEGROUP(pRuntimeEnv, i);

        size_t t = taosArrayGetSize(group);
        for (int32_t j = 0; j < t; ++j) {
          STableQueryInfo *pCheckInfo = taosArrayGetP(group, j);

          pCheckInfo->win = pQueryAttr->window;
          pCheckInfo->lastKey = pCheckInfo->win.skey;
        }
      }
    }
  } else if (isCachedLastQuery(pQueryAttr)) {
    pRuntimeEnv->pTsdbReadHandle = tsdbQueryCacheLast(tsdb, &cond, &pQueryAttr->tableGroupInfo, qId, &pQueryAttr->memRef);
  } else if (pQueryAttr->pointInterpQuery) {
    pRuntimeEnv->pTsdbReadHandle = tsdbQueryRowsInExternalWindow(tsdb, &cond, &pQueryAttr->tableGroupInfo, qId, &pQueryAttr->memRef);
  } else {
    pRuntimeEnv->pTsdbReadHandle = tsdbQueryTables(tsdb, &cond, &pQueryAttr->tableGroupInfo, qId, &pQueryAttr->memRef);
  }
#endif
  return terrno;
}

int32_t doInitQInfo(SQInfo* pQInfo, STSBuf* pTsBuf, void* tsdb, void* sourceOptr, int32_t tbScanner, SArray* pOperator,
    void* param) {
  STaskRuntimeEnv *pRuntimeEnv = &pQInfo->runtimeEnv;

  STaskAttr *pQueryAttr = pQInfo->runtimeEnv.pQueryAttr;
  pQueryAttr->tsdb = tsdb;

  if (tsdb != NULL) {
    int32_t code = setupQueryHandle(tsdb, pRuntimeEnv, pQInfo->qId, pQueryAttr->stableQuery);
    if (code != TSDB_CODE_SUCCESS) {
      return code;
    }
  }

  pQueryAttr->interBufSize = getOutputInterResultBufSize(pQueryAttr);

  pRuntimeEnv->groupResInfo.totalGroup = (int32_t) (pQueryAttr->stableQuery? GET_NUM_OF_TABLEGROUP(pRuntimeEnv):0);
  pRuntimeEnv->enableGroupData = false;

  pRuntimeEnv->pQueryAttr = pQueryAttr;
  pRuntimeEnv->pTsBuf = pTsBuf;
  pRuntimeEnv->cur.vgroupIndex = -1;
  setResultBufSize(pQueryAttr, &pRuntimeEnv->resultInfo);

  if (sourceOptr != NULL) {
    assert(pRuntimeEnv->proot == NULL);
    pRuntimeEnv->proot = sourceOptr;
  }

  if (pTsBuf != NULL) {
    int16_t order = (pQueryAttr->order.order == pRuntimeEnv->pTsBuf->tsOrder) ? TSDB_ORDER_ASC : TSDB_ORDER_DESC;
    tsBufSetTraverseOrder(pRuntimeEnv->pTsBuf, order);
  }

  int32_t ps = 4096;
  getIntermediateBufInfo(pRuntimeEnv, &ps, &pQueryAttr->intermediateResultRowSize);

  int32_t TENMB = 1024*1024*10;
  int32_t code = createDiskbasedBuf(&pRuntimeEnv->pResultBuf, ps, TENMB, "", "/tmp");
  if (code != TSDB_CODE_SUCCESS) {
    return code;
  }

  // create runtime environment
  int32_t numOfTables = (int32_t)pQueryAttr->tableGroupInfo.numOfTables;
  pQInfo->summary.tableInfoSize += (numOfTables * sizeof(STableQueryInfo));
  pQInfo->summary.queryProfEvents = taosArrayInit(512, sizeof(SQueryProfEvent));
  if (pQInfo->summary.queryProfEvents == NULL) {
    //qDebug("QInfo:0x%"PRIx64" failed to allocate query prof events array", pQInfo->qId);
  }

  pQInfo->summary.operatorProfResults =
      taosHashInit(8, taosGetDefaultHashFunction(TSDB_DATA_TYPE_TINYINT), true, HASH_NO_LOCK);

  if (pQInfo->summary.operatorProfResults == NULL) {
    //qDebug("QInfo:0x%"PRIx64" failed to allocate operator prof results hash", pQInfo->qId);
  }

  code = setupQueryRuntimeEnv(pRuntimeEnv, (int32_t) pQueryAttr->tableGroupInfo.numOfTables, pOperator, param);
  if (code != TSDB_CODE_SUCCESS) {
    return code;
  }

//  setTaskStatus(pOperator->pTaskInfo, QUERY_NOT_COMPLETED);
  return TSDB_CODE_SUCCESS;
}

static void doTableQueryInfoTimeWindowCheck(SExecTaskInfo* pTaskInfo, STableQueryInfo* pTableQueryInfo, int32_t order) {
#if 0
    if (order == TSDB_ORDER_ASC) {
    assert(
        (pTableQueryInfo->win.skey <= pTableQueryInfo->win.ekey) &&
        (pTableQueryInfo->lastKey >= pTaskInfo->window.skey) &&
        (pTableQueryInfo->win.skey >= pTaskInfo->window.skey && pTableQueryInfo->win.ekey <= pTaskInfo->window.ekey));
  } else {
    assert(
        (pTableQueryInfo->win.skey >= pTableQueryInfo->win.ekey) &&
        (pTableQueryInfo->lastKey <= pTaskInfo->window.skey) &&
        (pTableQueryInfo->win.skey <= pTaskInfo->window.skey && pTableQueryInfo->win.ekey >= pTaskInfo->window.ekey));
  }
#endif

}

//STsdbQueryCond createTsdbQueryCond(STaskAttr* pQueryAttr, STimeWindow* win) {
//  STsdbQueryCond cond = {
//      .colList   = pQueryAttr->tableCols,
//      .order     = pQueryAttr->order.order,
//      .numOfCols = pQueryAttr->numOfCols,
//      .type      = BLOCK_LOAD_OFFSET_SEQ_ORDER,
//      .loadExternalRows = false,
//  };
//
//  TIME_WINDOW_COPY(cond.twindow, *win);
//  return cond;
//}

static STableIdInfo createTableIdInfo(STableQueryInfo* pTableQueryInfo) {
  STableIdInfo tidInfo;
//  STableId* id = TSDB_TABLEID(pTableQueryInfo->pTable);
//
//  tidInfo.uid = id->uid;
//  tidInfo.tid = id->tid;
//  tidInfo.key = pTableQueryInfo->lastKey;

  return tidInfo;
}

//static void updateTableIdInfo(STableQueryInfo* pTableQueryInfo, SSDataBlock* pBlock, SHashObj* pTableIdInfo, int32_t order) {
//  int32_t step = GET_FORWARD_DIRECTION_FACTOR(order);
//  pTableQueryInfo->lastKey = ((order == TSDB_ORDER_ASC)? pBlock->info.window.ekey:pBlock->info.window.skey) + step;
//
//  if (pTableQueryInfo->pTable == NULL) {
//    return;
//  }
//
//  STableIdInfo tidInfo = createTableIdInfo(pTableQueryInfo);
//  STableIdInfo *idinfo = taosHashGet(pTableIdInfo, &tidInfo.tid, sizeof(tidInfo.tid));
//  if (idinfo != NULL) {
//    assert(idinfo->tid == tidInfo.tid && idinfo->uid == tidInfo.uid);
//    idinfo->key = tidInfo.key;
//  } else {
//    taosHashPut(pTableIdInfo, &tidInfo.tid, sizeof(tidInfo.tid), &tidInfo, sizeof(STableIdInfo));
//  }
//}

static void doCloseAllTimeWindow(STaskRuntimeEnv* pRuntimeEnv) {
  size_t numOfGroup = GET_NUM_OF_TABLEGROUP(pRuntimeEnv);
  for (int32_t i = 0; i < numOfGroup; ++i) {
    SArray* group = GET_TABLEGROUP(pRuntimeEnv, i);

    size_t num = taosArrayGetSize(group);
    for (int32_t j = 0; j < num; ++j) {
      STableQueryInfo* item = taosArrayGetP(group, j);
      closeAllResultRows(&item->resInfo);
    }
  }
}

static SSDataBlock* doTableScanImpl(SOperatorInfo *pOperator, bool* newgroup) {
  STableScanInfo   *pTableScanInfo = pOperator->info;
  SExecTaskInfo    *pTaskInfo = pOperator->pTaskInfo;

  SSDataBlock      *pBlock = &pTableScanInfo->block;
  STableGroupInfo  *pTableGroupInfo = &pOperator->pTaskInfo->tableqinfoGroupInfo;

  *newgroup = false;

  while (tsdbNextDataBlock(pTableScanInfo->pTsdbReadHandle)) {
    if (isTaskKilled(pOperator->pTaskInfo)) {
      longjmp(pOperator->pTaskInfo->env, TSDB_CODE_TSC_QUERY_CANCELLED);
    }

    pTableScanInfo->numOfBlocks += 1;
    tsdbRetrieveDataBlockInfo(pTableScanInfo->pTsdbReadHandle, &pBlock->info);

    // todo opt
//    if (pTableGroupInfo->numOfTables > 1 || (pRuntimeEnv->current == NULL && pTableGroupInfo->numOfTables == 1)) {
//      STableQueryInfo** pTableQueryInfo =
//          (STableQueryInfo**)taosHashGet(pTableGroupInfo->map, &pBlock->info.uid, sizeof(pBlock->info.uid));
//      if (pTableQueryInfo == NULL) {
//        break;
//      }
//
//      pRuntimeEnv->current = *pTableQueryInfo;
//      doTableQueryInfoTimeWindowCheck(pTaskInfo, *pTableQueryInfo, pTableScanInfo->order);
//    }

    // this function never returns error?
    uint32_t status = BLK_DATA_ALL_NEEDED;
    int32_t code = loadDataBlock(pTaskInfo, pTableScanInfo, pBlock, &status);
//    int32_t  code = loadDataBlockOnDemand(pOperator->pRuntimeEnv, pTableScanInfo, pBlock, &status);
    if (code != TSDB_CODE_SUCCESS) {
      longjmp(pOperator->pTaskInfo->env, code);
    }

    // current block is ignored according to filter result by block statistics data, continue load the next block
    if (status == BLK_DATA_DISCARD || pBlock->info.rows == 0) {
      continue;
    }

    return pBlock;
  }

  return NULL;
}

static SSDataBlock* doTableScan(SOperatorInfo *pOperator, bool *newgroup) {
  STableScanInfo *pTableScanInfo = pOperator->info;
  SExecTaskInfo  *pTaskInfo = pOperator->pTaskInfo;

  // The read handle is not initialized yet, since no qualified tables exists
  if (pTableScanInfo->pTsdbReadHandle == NULL) {
    return NULL;
  }

  SResultRowInfo* pResultRowInfo = pTableScanInfo->pResultRowInfo;
  *newgroup = false;

  while (pTableScanInfo->current < pTableScanInfo->times) {
    SSDataBlock* p = doTableScanImpl(pOperator, newgroup);
    if (p != NULL) {
      return p;
    }

    if (++pTableScanInfo->current >= pTableScanInfo->times) {
      if (pTableScanInfo->reverseTimes <= 0/* || isTsdbCacheLastRow(pTableScanInfo->pTsdbReadHandle)*/) {
        return NULL;
      } else {
        break;
      }
    }

    // do prepare for the next round table scan operation
//    STsdbQueryCond cond = createTsdbQueryCond(pQueryAttr, &pQueryAttr->window);
//    tsdbResetQueryHandle(pTableScanInfo->pTsdbReadHandle, &cond);

    setTaskStatus(pTaskInfo, TASK_NOT_COMPLETED);
    pTableScanInfo->scanFlag = REPEAT_SCAN;

//    if (pTaskInfo->pTsBuf) {
//      bool ret = tsBufNextPos(pRuntimeEnv->pTsBuf);
//      assert(ret);
//    }
//
    if (pResultRowInfo->size > 0) {
      pResultRowInfo->curPos = 0;
    }

    qDebug("%s start to repeat scan data blocks due to query func required, qrange:%" PRId64 "-%" PRId64,
           GET_TASKID(pTaskInfo), pTaskInfo->window.skey, pTaskInfo->window.ekey);
  }

  SSDataBlock *p = NULL;
  // todo refactor
  if (pTableScanInfo->reverseTimes > 0) {
    setupEnvForReverseScan(pTableScanInfo, pTableScanInfo->pCtx, pTableScanInfo->numOfOutput);
//    STsdbQueryCond cond = createTsdbQueryCond(pQueryAttr, &pQueryAttr->window);
//    tsdbResetQueryHandle(pTableScanInfo->pTsdbReadHandle, &cond);

    qDebug("%s start to reverse scan data blocks due to query func required, qrange:%" PRId64 "-%" PRId64,
           GET_TASKID(pTaskInfo), pTaskInfo->window.skey, pTaskInfo->window.ekey);

    if (pResultRowInfo->size > 0) {
      pResultRowInfo->curPos = pResultRowInfo->size - 1;
    }

    p = doTableScanImpl(pOperator, newgroup);
  }

  return p;
}

static SSDataBlock* doBlockInfoScan(SOperatorInfo *pOperator, bool* newgroup) {
  if (pOperator->status == OP_EXEC_DONE) {
    return NULL;
  }

  STableScanInfo *pTableScanInfo = pOperator->info;
  *newgroup = false;
#if 0
  STableBlockDist tableBlockDist = {0};
  tableBlockDist.numOfTables     = (int32_t)pOperator->pRuntimeEnv->tableqinfoGroupInfo.numOfTables;

  int32_t numRowSteps = TSDB_DEFAULT_MAX_ROW_FBLOCK / TSDB_BLOCK_DIST_STEP_ROWS;
  if (TSDB_DEFAULT_MAX_ROW_FBLOCK % TSDB_BLOCK_DIST_STEP_ROWS != 0) {
    ++numRowSteps;
  }
  tableBlockDist.dataBlockInfos  = taosArrayInit(numRowSteps, sizeof(SFileBlockInfo));
  taosArraySetSize(tableBlockDist.dataBlockInfos, numRowSteps);
  tableBlockDist.maxRows = INT_MIN;
  tableBlockDist.minRows = INT_MAX;

  tsdbGetFileBlocksDistInfo(pTableScanInfo->pTsdbReadHandle, &tableBlockDist);
  tableBlockDist.numOfRowsInMemTable = (int32_t) tsdbGetNumOfRowsInMemTable(pTableScanInfo->pTsdbReadHandle);

  SSDataBlock* pBlock = &pTableScanInfo->block;
  pBlock->info.rows   = 1;
  pBlock->info.numOfCols = 1;

  SBufferWriter bw = tbufInitWriter(NULL, false);
  blockDistInfoToBinary(&tableBlockDist, &bw);
  SColumnInfoData* pColInfo = taosArrayGet(pBlock->pDataBlock, 0);

  int32_t len = (int32_t) tbufTell(&bw);
  pColInfo->pData = malloc(len + sizeof(int32_t));

  *(int32_t*) pColInfo->pData = len;
  memcpy(pColInfo->pData + sizeof(int32_t), tbufGetData(&bw, false), len);

  tbufCloseWriter(&bw);

  SArray* g = GET_TABLEGROUP(pOperator->pRuntimeEnv, 0);
  pOperator->pRuntimeEnv->current = taosArrayGetP(g, 0);

  pOperator->status = OP_EXEC_DONE;
  return pBlock;
#endif
}

static SSDataBlock* doStreamBlockScan(SOperatorInfo *pOperator, bool* newgroup) {
  // NOTE: this operator does never check if current status is done or not
  SExecTaskInfo* pTaskInfo = pOperator->pTaskInfo;
  SStreamBlockScanInfo* pInfo = pOperator->info;

  pTaskInfo->code = pOperator->_openFn(pOperator);
  if (pTaskInfo->code != TSDB_CODE_SUCCESS) {
    return NULL;
  }

  if (pInfo->blockType == STREAM_DATA_TYPE_SSDAT_BLOCK) {
    if (pInfo->blockValid) {
      pInfo->blockValid = false;  // this block can only be used once.
      return pInfo->pRes;
    } else {
      return NULL;
    }
  }

  SDataBlockInfo* pBlockInfo = &pInfo->pRes->info;
  blockDataClearup(pInfo->pRes);

  while (tqNextDataBlock(pInfo->readerHandle)) {
    pTaskInfo->code = tqRetrieveDataBlockInfo(pInfo->readerHandle, pBlockInfo);
    if (pTaskInfo->code != TSDB_CODE_SUCCESS) {
      terrno = pTaskInfo->code;
      return NULL;
    }

    if (pBlockInfo->rows == 0) {
      return NULL;
    }

    pInfo->pRes->pDataBlock = tqRetrieveDataBlock(pInfo->readerHandle);
    if (pInfo->pRes->pDataBlock == NULL) {
      // TODO add log
      pTaskInfo->code = terrno;
      return NULL;
    }

    break;
  }

  // record the scan action.
  pInfo->numOfExec++;
  pInfo->numOfRows += pBlockInfo->rows;

  return (pBlockInfo->rows == 0)? NULL:pInfo->pRes;
}

int32_t loadRemoteDataCallback(void* param, const SDataBuf* pMsg, int32_t code) {
  SSourceDataInfo* pSourceDataInfo = (SSourceDataInfo*) param;
  pSourceDataInfo->pRsp = pMsg->pData;

  SRetrieveTableRsp* pRsp = pSourceDataInfo->pRsp;
  pRsp->numOfRows = htonl(pRsp->numOfRows);
  pRsp->useconds  = htobe64(pRsp->useconds);
  pRsp->compLen   = htonl(pRsp->compLen);

  pSourceDataInfo->status = EX_SOURCE_DATA_READY;
  tsem_post(&pSourceDataInfo->pEx->ready);
}

static void destroySendMsgInfo(SMsgSendInfo* pMsgBody) {
  assert(pMsgBody != NULL);
  tfree(pMsgBody->msgInfo.pData);
  tfree(pMsgBody);
}

void qProcessFetchRsp(void* parent, SRpcMsg* pMsg, SEpSet* pEpSet) {
  SMsgSendInfo *pSendInfo = (SMsgSendInfo *) pMsg->ahandle;
  assert(pMsg->ahandle != NULL);

  SDataBuf buf = {.len = pMsg->contLen, .pData = NULL};

  if (pMsg->contLen > 0) {
    buf.pData = calloc(1, pMsg->contLen);
    if (buf.pData == NULL) {
      terrno = TSDB_CODE_OUT_OF_MEMORY;
      pMsg->code = TSDB_CODE_OUT_OF_MEMORY;
    } else {
      memcpy(buf.pData, pMsg->pCont, pMsg->contLen);
    }
  }

  pSendInfo->fp(pSendInfo->param, &buf, pMsg->code);
  rpcFreeCont(pMsg->pCont);
  destroySendMsgInfo(pSendInfo);
}

static int32_t doSendFetchDataRequest(SExchangeInfo *pExchangeInfo, SExecTaskInfo *pTaskInfo, int32_t sourceIndex) {
  size_t totalSources = taosArrayGetSize(pExchangeInfo->pSources);

  SResFetchReq* pMsg = calloc(1, sizeof(SResFetchReq));
  if (NULL == pMsg) {
    pTaskInfo->code = TSDB_CODE_QRY_OUT_OF_MEMORY;
    return pTaskInfo->code;
  }

  SDownstreamSourceNode *pSource = taosArrayGet(pExchangeInfo->pSources, sourceIndex);
  SSourceDataInfo   *pDataInfo = taosArrayGet(pExchangeInfo->pSourceDataInfo, sourceIndex);

  qDebug("%s build fetch msg and send to vgId:%d, ep:%s, taskId:0x%" PRIx64 ", %d/%" PRIzu,
         GET_TASKID(pTaskInfo), pSource->addr.nodeId, pSource->addr.epSet.eps[0].fqdn, pSource->taskId, sourceIndex, totalSources);

  pMsg->header.vgId = htonl(pSource->addr.nodeId);
  pMsg->sId = htobe64(pSource->schedId);
  pMsg->taskId = htobe64(pSource->taskId);
  pMsg->queryId = htobe64(pTaskInfo->id.queryId);

  // send the fetch remote task result reques
  SMsgSendInfo* pMsgSendInfo = calloc(1, sizeof(SMsgSendInfo));
  if (NULL == pMsgSendInfo) {
    tfree(pMsg);
    qError("%s prepare message %d failed", GET_TASKID(pTaskInfo), (int32_t)sizeof(SMsgSendInfo));
    pTaskInfo->code = TSDB_CODE_QRY_OUT_OF_MEMORY;
    return pTaskInfo->code;
  }

  pMsgSendInfo->param = pDataInfo;
  pMsgSendInfo->msgInfo.pData = pMsg;
  pMsgSendInfo->msgInfo.len = sizeof(SResFetchReq);
  pMsgSendInfo->msgType = TDMT_VND_FETCH;
  pMsgSendInfo->fp = loadRemoteDataCallback;

  int64_t transporterId = 0;
  int32_t code = asyncSendMsgToServer(pExchangeInfo->pTransporter, &pSource->addr.epSet, &transporterId, pMsgSendInfo);
  return TSDB_CODE_SUCCESS;
}

// TODO if only one or two columnss required, how to extract data?
static int32_t setSDataBlockFromFetchRsp(SSDataBlock* pRes, SLoadRemoteDataInfo* pLoadInfo, int32_t numOfRows, char* pData, int32_t compLen,
    int32_t numOfOutput, int64_t startTs, uint64_t* total, SArray* pColList) {
  blockDataEnsureCapacity(pRes, numOfRows);

  if (pColList == NULL) {
    for (int32_t i = 0; i < numOfOutput; ++i) {
      SColumnInfoData* pColInfoData = taosArrayGet(pRes->pDataBlock, i);

      for (int32_t j = 0; j < numOfRows; ++j) {
        colDataAppend(pColInfoData, j, pData, false);
        pData += pColInfoData->info.bytes;
      }
    }
  } else {  // extract data acording to pColList
    ASSERT(numOfOutput == taosArrayGetSize(pColList));
    for(int32_t i = 0; i < numOfOutput; ++i) {

      for(int32_t j = 0; j < numOfOutput; ++j) {
        int16_t colIndex = *(int16_t*) taosArrayGet(pColList, j);
        if (colIndex - 1 == i) {
          SColumnInfoData* pColInfoData = taosArrayGet(pRes->pDataBlock, j);

          for (int32_t k = 0; k < numOfRows; ++k) {
            colDataAppend(pColInfoData, k, pData, false);
            pData += pColInfoData->info.bytes;
          }
          break;
        }
      }
    }
  }

  pRes->info.rows = numOfRows;

  int64_t el = taosGetTimestampUs() - startTs;

  pLoadInfo->totalRows += numOfRows;
  pLoadInfo->totalSize += compLen;

  if (total != NULL) {
    *total += numOfRows;
  }

  pLoadInfo->totalElapsed += el;
  return TSDB_CODE_SUCCESS;
}

static void* setAllSourcesCompleted(SOperatorInfo *pOperator, int64_t startTs) {
  SExchangeInfo *pExchangeInfo = pOperator->info;
  SExecTaskInfo* pTaskInfo = pOperator->pTaskInfo;

  int64_t el = taosGetTimestampUs() - startTs;
  SLoadRemoteDataInfo* pLoadInfo = &pExchangeInfo->loadInfo;
  pLoadInfo->totalElapsed += el;

  size_t totalSources = taosArrayGetSize(pExchangeInfo->pSources);
  qDebug("%s all %"PRIzu" sources are exhausted, total rows: %"PRIu64" bytes:%"PRIu64", elapsed:%.2f ms", GET_TASKID(pTaskInfo), totalSources,
         pLoadInfo->totalRows, pLoadInfo->totalSize, pLoadInfo->totalElapsed/1000.0);

  doSetOperatorCompleted(pOperator);
  return NULL;
}

static SSDataBlock* concurrentlyLoadRemoteDataImpl(SOperatorInfo *pOperator, SExchangeInfo *pExchangeInfo, SExecTaskInfo *pTaskInfo) {
  int32_t code = 0;
  int64_t startTs = taosGetTimestampUs();
  size_t  totalSources = taosArrayGetSize(pExchangeInfo->pSources);

  while (1) {
    int32_t completed = 0;
    for (int32_t i = 0; i < totalSources; ++i) {
      SSourceDataInfo* pDataInfo = taosArrayGet(pExchangeInfo->pSourceDataInfo, i);

      if (pDataInfo->status == DATA_EXHAUSTED) {
        completed += 1;
        continue;
      }

      if (pDataInfo->status != DATA_READY) {
        continue;
      }

      SRetrieveTableRsp* pRsp = pDataInfo->pRsp;
      SDownstreamSourceNode* pSource = taosArrayGet(pExchangeInfo->pSources, i);

      SSDataBlock* pRes = pExchangeInfo->pResult;
      SLoadRemoteDataInfo* pLoadInfo = &pExchangeInfo->loadInfo;
      if (pRsp->numOfRows == 0) {
        qDebug("%s vgId:%d, taskID:0x%" PRIx64 " index:%d completed, rowsOfSource:%" PRIu64 ", totalRows:%" PRIu64 " try next",
               GET_TASKID(pTaskInfo), pSource->addr.nodeId, pSource->taskId, i + 1, pDataInfo->totalRows,
               pExchangeInfo->loadInfo.totalRows);
        pDataInfo->status = DATA_EXHAUSTED;
        completed += 1;
        continue;
      }

      SRetrieveTableRsp* pTableRsp = pDataInfo->pRsp;
      code = setSDataBlockFromFetchRsp(pExchangeInfo->pResult, pLoadInfo, pTableRsp->numOfRows,
                                       pTableRsp->data, pTableRsp->compLen, pOperator->numOfOutput, startTs, &pDataInfo->totalRows, NULL);
      if (code != 0) {
        goto _error;
      }

      if (pRsp->completed == 1) {
        qDebug("%s fetch msg rsp from vgId:%d, taskId:0x%" PRIx64 " numOfRows:%d, rowsOfSource:%" PRIu64
               ", totalRows:%" PRIu64 ", totalBytes:%" PRIu64 " try next %d/%" PRIzu,
               GET_TASKID(pTaskInfo), pSource->addr.nodeId, pSource->taskId, pRes->info.rows,
               pDataInfo->totalRows, pLoadInfo->totalRows, pLoadInfo->totalSize, i + 1,
               totalSources);
        pDataInfo->status = DATA_EXHAUSTED;
      } else {
        qDebug("%s fetch msg rsp from vgId:%d, taskId:0x%" PRIx64 " numOfRows:%d, totalRows:%" PRIu64 ", totalBytes:%" PRIu64,
               GET_TASKID(pTaskInfo), pSource->addr.nodeId, pSource->taskId, pRes->info.rows, pLoadInfo->totalRows,
               pLoadInfo->totalSize);
      }

      if (pDataInfo->status != DATA_EXHAUSTED) {
        pDataInfo->status = DATA_NOT_READY;
        code = doSendFetchDataRequest(pExchangeInfo, pTaskInfo, i);
        if (code != TSDB_CODE_SUCCESS) {
          goto _error;
        }
      }

      return pExchangeInfo->pResult;
    }

    if (completed == totalSources) {
      return setAllSourcesCompleted(pOperator, startTs);
    }
  }

_error:
  pTaskInfo->code = code;
  return NULL;
}

static SSDataBlock* concurrentlyLoadRemoteData(SOperatorInfo *pOperator) {
  SExchangeInfo *pExchangeInfo = pOperator->info;
  SExecTaskInfo *pTaskInfo = pOperator->pTaskInfo;

  if (pOperator->status == OP_RES_TO_RETURN) {
    return concurrentlyLoadRemoteDataImpl(pOperator, pExchangeInfo, pTaskInfo);
  }

  size_t totalSources = taosArrayGetSize(pExchangeInfo->pSources);
  int64_t startTs = taosGetTimestampUs();

  // Asynchronously send all fetch requests to all sources.
  for(int32_t i = 0; i < totalSources; ++i) {
    int32_t code = doSendFetchDataRequest(pExchangeInfo, pTaskInfo, i);
    if (code != TSDB_CODE_SUCCESS) {
      return NULL;
    }
  }

  int64_t endTs = taosGetTimestampUs();
  qDebug("%s send all fetch request to %"PRIzu" sources completed, elapsed:%"PRId64, GET_TASKID(pTaskInfo), totalSources, endTs - startTs);

  tsem_wait(&pExchangeInfo->ready);

  pOperator->status = OP_RES_TO_RETURN;
  return concurrentlyLoadRemoteDataImpl(pOperator, pExchangeInfo, pTaskInfo);
}

static int32_t prepareConcurrentlyLoad(SOperatorInfo *pOperator) {
  SExchangeInfo *pExchangeInfo = pOperator->info;
  SExecTaskInfo *pTaskInfo = pOperator->pTaskInfo;

  size_t totalSources = taosArrayGetSize(pExchangeInfo->pSources);
  int64_t startTs = taosGetTimestampUs();

  // Asynchronously send all fetch requests to all sources.
  for(int32_t i = 0; i < totalSources; ++i) {
    int32_t code = doSendFetchDataRequest(pExchangeInfo, pTaskInfo, i);
    if (code != TSDB_CODE_SUCCESS) {
      pTaskInfo->code = code;
      return code;
    }
  }

  int64_t endTs = taosGetTimestampUs();
  qDebug("%s send all fetch request to %"PRIzu" sources completed, elapsed:%"PRId64, GET_TASKID(pTaskInfo), totalSources, endTs - startTs);

  tsem_wait(&pExchangeInfo->ready);
  pOperator->cost.openCost = taosGetTimestampUs() - startTs;

  return TSDB_CODE_SUCCESS;
}

static SSDataBlock* seqLoadRemoteData(SOperatorInfo *pOperator) {
  SExchangeInfo *pExchangeInfo = pOperator->info;
  SExecTaskInfo *pTaskInfo = pOperator->pTaskInfo;

  size_t totalSources = taosArrayGetSize(pExchangeInfo->pSources);
  int64_t startTs = taosGetTimestampUs();

  while(1) {
    if (pExchangeInfo->current >= totalSources) {
      return setAllSourcesCompleted(pOperator, startTs);
    }

    doSendFetchDataRequest(pExchangeInfo, pTaskInfo, pExchangeInfo->current);

    tsem_wait(&pExchangeInfo->ready);

    SSourceDataInfo* pDataInfo = taosArrayGet(pExchangeInfo->pSourceDataInfo, pExchangeInfo->current);
    SDownstreamSourceNode* pSource = taosArrayGet(pExchangeInfo->pSources, pExchangeInfo->current);

    SRetrieveTableRsp* pRsp = pDataInfo->pRsp;
    SLoadRemoteDataInfo* pLoadInfo = &pExchangeInfo->loadInfo;

    if (pRsp->numOfRows == 0) {
      qDebug("%s vgId:%d, taskID:0x%"PRIx64" %d of total completed, rowsOfSource:%"PRIu64", totalRows:%"PRIu64" try next",
             GET_TASKID(pTaskInfo), pSource->addr.nodeId, pSource->taskId, pExchangeInfo->current + 1,
             pDataInfo->totalRows, pLoadInfo->totalRows);

      pDataInfo->status = DATA_EXHAUSTED;
      pExchangeInfo->current += 1;
      continue;
    }

    SSDataBlock* pRes = pExchangeInfo->pResult;
    SRetrieveTableRsp* pTableRsp = pDataInfo->pRsp;
    int32_t code = setSDataBlockFromFetchRsp(pExchangeInfo->pResult, pLoadInfo, pTableRsp->numOfRows,
                                             pTableRsp->data, pTableRsp->compLen, pOperator->numOfOutput, startTs, &pDataInfo->totalRows, NULL);

    if (pRsp->completed == 1) {
      qDebug("%s fetch msg rsp from vgId:%d, taskId:0x%" PRIx64 " numOfRows:%d, rowsOfSource:%" PRIu64
                 ", totalRows:%" PRIu64 ", totalBytes:%" PRIu64 " try next %d/%" PRIzu,
             GET_TASKID(pTaskInfo), pSource->addr.nodeId, pSource->taskId, pRes->info.rows,
             pDataInfo->totalRows, pLoadInfo->totalRows, pLoadInfo->totalSize, pExchangeInfo->current + 1,
             totalSources);

      pDataInfo->status = DATA_EXHAUSTED;
      pExchangeInfo->current += 1;
    } else {
      qDebug("%s fetch msg rsp from vgId:%d, taskId:0x%" PRIx64 " numOfRows:%d, totalRows:%" PRIu64 ", totalBytes:%" PRIu64,
             GET_TASKID(pTaskInfo), pSource->addr.nodeId, pSource->taskId, pRes->info.rows, pLoadInfo->totalRows, pLoadInfo->totalSize);
    }

    return pExchangeInfo->pResult;
  }
}

static int32_t prepareLoadRemoteData(SOperatorInfo *pOperator) {
  if (OPTR_IS_OPENED(pOperator)) {
    return TSDB_CODE_SUCCESS;
  }

  SExchangeInfo *pExchangeInfo = pOperator->info;
  if (pExchangeInfo->seqLoadData) {
    // do nothing for sequentially load data
  } else {
    int32_t code = prepareConcurrentlyLoad(pOperator);
    if (code != TSDB_CODE_SUCCESS) {
      return code;
    }
  }

  OPTR_SET_OPENED(pOperator);
  return TSDB_CODE_SUCCESS;
}

static SSDataBlock* doLoadRemoteData(SOperatorInfo *pOperator, bool* newgroup) {
  SExchangeInfo *pExchangeInfo = pOperator->info;
  SExecTaskInfo *pTaskInfo = pOperator->pTaskInfo;

  pTaskInfo->code = pOperator->_openFn(pOperator);
  if (pTaskInfo->code != TSDB_CODE_SUCCESS) {
    return NULL;
  }

  size_t totalSources = taosArrayGetSize(pExchangeInfo->pSources);
  SLoadRemoteDataInfo* pLoadInfo = &pExchangeInfo->loadInfo;

  if (pOperator->status == OP_EXEC_DONE) {
    qDebug("%s all %"PRIzu" source(s) are exhausted, total rows:%"PRIu64" bytes:%"PRIu64", elapsed:%.2f ms", GET_TASKID(pTaskInfo), totalSources,
           pLoadInfo->totalRows, pLoadInfo->totalSize, pLoadInfo->totalElapsed/1000.0);
    return NULL;
  }

  *newgroup = false;

  if (pExchangeInfo->seqLoadData) {
    return seqLoadRemoteData(pOperator);
  } else {
    return concurrentlyLoadRemoteData(pOperator);
  }

#if 0
  _error:
  tfree(pMsg);
  tfree(pMsgSendInfo);

  terrno = pTaskInfo->code;
  return NULL;
#endif
}

static int32_t initDataSource(int32_t numOfSources, SExchangeInfo* pInfo) {
  pInfo->pSourceDataInfo = taosArrayInit(numOfSources, sizeof(SSourceDataInfo));
  if (pInfo->pSourceDataInfo == NULL) {
    return TSDB_CODE_OUT_OF_MEMORY;
  }

  for(int32_t i = 0; i < numOfSources; ++i) {
    SSourceDataInfo dataInfo = {0};
    dataInfo.status = EX_SOURCE_DATA_NOT_READY;
    dataInfo.pEx    = pInfo;
    dataInfo.index  = i;

    void* ret = taosArrayPush(pInfo->pSourceDataInfo, &dataInfo);
    if (ret == NULL) {
      taosArrayDestroy(pInfo->pSourceDataInfo);
      return TSDB_CODE_OUT_OF_MEMORY;
    }
  }

  return TSDB_CODE_SUCCESS;
}

SOperatorInfo* createExchangeOperatorInfo(const SNodeList* pSources, SSDataBlock* pBlock, SExecTaskInfo* pTaskInfo) {
  SExchangeInfo* pInfo     = calloc(1, sizeof(SExchangeInfo));
  SOperatorInfo* pOperator = calloc(1, sizeof(SOperatorInfo));

  if (pInfo == NULL || pOperator == NULL) {
    tfree(pInfo);
    tfree(pOperator);
    terrno = TSDB_CODE_QRY_OUT_OF_MEMORY;
    return NULL;
  }

  size_t numOfSources = LIST_LENGTH(pSources);
  pInfo->pSources = taosArrayInit(numOfSources, sizeof(SDownstreamSourceNode));
  pInfo->pSourceDataInfo = taosArrayInit(numOfSources, sizeof(SSourceDataInfo));
  if (pInfo->pSourceDataInfo == NULL || pInfo->pSources == NULL) {
    goto _error;
  }

  for(int32_t i = 0; i < numOfSources; ++i) {
    SNodeListNode* pNode = nodesListGetNode((SNodeList*) pSources, i);
    taosArrayPush(pInfo->pSources, pNode);
  }

  int32_t code = initDataSource(numOfSources, pInfo);
  if (code != TSDB_CODE_SUCCESS) {
    goto _error;
  }

  size_t size        = pBlock->info.numOfCols;
  pInfo->pResult     = pBlock;
  pInfo->seqLoadData = true;

  tsem_init(&pInfo->ready, 0, 0);

  pOperator->name         = "ExchangeOperator";
  pOperator->operatorType = QUERY_NODE_PHYSICAL_PLAN_EXCHANGE;
  pOperator->blockingOptr = false;
  pOperator->status       = OP_NOT_OPENED;
  pOperator->info         = pInfo;
  pOperator->numOfOutput  = size;
  pOperator->pTaskInfo    = pTaskInfo;
  pOperator->_openFn      = prepareLoadRemoteData;  // assign a dummy function.
  pOperator->getNextFn    = doLoadRemoteData;
  pOperator->closeFn      = destroyExchangeOperatorInfo;

#if 1
  { // todo refactor
    SRpcInit rpcInit;
    memset(&rpcInit, 0, sizeof(rpcInit));
    rpcInit.localPort = 0;
    rpcInit.label = "EX";
    rpcInit.numOfThreads = 1;
    rpcInit.cfp = qProcessFetchRsp;
    rpcInit.sessions = tsMaxConnections;
    rpcInit.connType = TAOS_CONN_CLIENT;
    rpcInit.user = (char *)"root";
    rpcInit.idleTime = tsShellActivityTimer * 1000;
    rpcInit.ckey = "key";
    rpcInit.spi = 1;
    rpcInit.secret = (char *)"dcc5bed04851fec854c035b2e40263b6";

    pInfo->pTransporter = rpcOpen(&rpcInit);
    if (pInfo->pTransporter == NULL) {
      return NULL; // todo
    }
  }
#endif

  return pOperator;

  _error:
  if (pInfo != NULL) {
    destroyExchangeOperatorInfo(pInfo, numOfSources);
  }

  tfree(pInfo);
  tfree(pOperator);
  pTaskInfo->code = TSDB_CODE_OUT_OF_MEMORY;
  return NULL;
}

SSDataBlock* createResultDataBlock(const SArray* pExprInfo) {
  SSDataBlock* pResBlock = calloc(1, sizeof(SSDataBlock));
  if (pResBlock == NULL) {
    return NULL;
  }

  size_t numOfCols = taosArrayGetSize(pExprInfo);
  pResBlock->pDataBlock = taosArrayInit(numOfCols, sizeof(SColumnInfoData));

  SArray* pResult = pResBlock->pDataBlock;
  for(int32_t i = 0; i < numOfCols; ++i) {
    SColumnInfoData colInfoData = {0};
    SExprInfo* p = taosArrayGetP(pExprInfo, i);

    SResSchema* pSchema = &p->base.resSchema;
    colInfoData.info.type  = pSchema->type;
    colInfoData.info.colId = pSchema->colId;
    colInfoData.info.bytes = pSchema->bytes;
    colInfoData.info.scale = pSchema->scale;
    colInfoData.info.precision = pSchema->precision;
    taosArrayPush(pResult, &colInfoData);
  }

  return pResBlock;
}

SOperatorInfo* createTableScanOperatorInfo(void* pTsdbReadHandle, int32_t order, int32_t numOfOutput, int32_t repeatTime, int32_t reverseTime, SExecTaskInfo* pTaskInfo) {
  assert(repeatTime > 0);

  STableScanInfo* pInfo    = calloc(1, sizeof(STableScanInfo));
  SOperatorInfo* pOperator = calloc(1, sizeof(SOperatorInfo));
  if (pInfo == NULL || pOperator == NULL) {
    tfree(pInfo);
    tfree(pOperator);

    pTaskInfo->code = TSDB_CODE_QRY_OUT_OF_MEMORY;
    return NULL;
  }

  pInfo->pTsdbReadHandle = pTsdbReadHandle;
  pInfo->times             = repeatTime;
  pInfo->reverseTimes      = reverseTime;
  pInfo->order             = order;
  pInfo->current           = 0;
  pInfo->scanFlag          = MAIN_SCAN;
  pOperator->name          = "TableScanOperator";
  pOperator->operatorType  = QUERY_NODE_PHYSICAL_PLAN_TABLE_SCAN;
  pOperator->blockingOptr  = false;
  pOperator->status        = OP_NOT_OPENED;
  pOperator->info          = pInfo;
  pOperator->numOfOutput   = numOfOutput;
  pOperator->getNextFn     = doTableScan;
  pOperator->pTaskInfo     = pTaskInfo;

  return pOperator;
}

SOperatorInfo* createTableSeqScanOperatorInfo(void* pTsdbReadHandle, STaskRuntimeEnv* pRuntimeEnv) {
  STableScanInfo* pInfo = calloc(1, sizeof(STableScanInfo));

  pInfo->pTsdbReadHandle     = pTsdbReadHandle;
  pInfo->times            = 1;
  pInfo->reverseTimes     = 0;
  pInfo->order            = pRuntimeEnv->pQueryAttr->order.order;
  pInfo->current          = 0;
  pInfo->prevGroupId      = -1;
  pRuntimeEnv->enableGroupData = true;

  SOperatorInfo* pOperator = calloc(1, sizeof(SOperatorInfo));
  pOperator->name         = "TableSeqScanOperator";
  pOperator->operatorType = QUERY_NODE_PHYSICAL_PLAN_TABLE_SEQ_SCAN;
  pOperator->blockingOptr = false;
  pOperator->status       = OP_NOT_OPENED;
  pOperator->info         = pInfo;
  pOperator->numOfOutput  = pRuntimeEnv->pQueryAttr->numOfCols;
  pOperator->pRuntimeEnv  = pRuntimeEnv;
  pOperator->getNextFn    = doTableScanImpl;

  return pOperator;
}

SOperatorInfo* createTableBlockInfoScanOperator(void* pTsdbReadHandle, STaskRuntimeEnv* pRuntimeEnv) {
  STableScanInfo* pInfo = calloc(1, sizeof(STableScanInfo));

  pInfo->pTsdbReadHandle     = pTsdbReadHandle;
  pInfo->block.pDataBlock = taosArrayInit(1, sizeof(SColumnInfoData));

  SColumnInfoData infoData = {{0}};
  infoData.info.type = TSDB_DATA_TYPE_BINARY;
  infoData.info.bytes = 1024;
  infoData.info.colId = 0;
  taosArrayPush(pInfo->block.pDataBlock, &infoData);

  SOperatorInfo* pOperator = calloc(1, sizeof(SOperatorInfo));
  pOperator->name         = "TableBlockInfoScanOperator";
//  pOperator->operatorType = OP_TableBlockInfoScan;
  pOperator->blockingOptr = false;
  pOperator->status       = OP_NOT_OPENED;
  pOperator->info         = pInfo;
//  pOperator->numOfOutput  = pRuntimeEnv->pQueryAttr->numOfCols;
  pOperator->getNextFn = doBlockInfoScan;

  return pOperator;
}

SOperatorInfo* createStreamScanOperatorInfo(void *streamReadHandle, SSDataBlock* pResBlock, SArray* pColList, SArray* pTableIdList, SExecTaskInfo* pTaskInfo) {
  SStreamBlockScanInfo* pInfo = calloc(1, sizeof(SStreamBlockScanInfo));
  SOperatorInfo* pOperator = calloc(1, sizeof(SOperatorInfo));
  if (pInfo == NULL || pOperator == NULL) {
    tfree(pInfo);
    tfree(pOperator);
    terrno = TSDB_CODE_QRY_OUT_OF_MEMORY;
    return NULL;
  }

  // set the extract column id to streamHandle
  tqReadHandleSetColIdList((STqReadHandle* )streamReadHandle, pColList);
  int32_t code = tqReadHandleSetTbUidList(streamReadHandle, pTableIdList);
  if (code != 0) {
    tfree(pInfo);
    tfree(pOperator);
    return NULL;
  }

  pInfo->readerHandle      = streamReadHandle;
  pInfo->pRes              = pResBlock;

  pOperator->name          = "StreamBlockScanOperator";
  pOperator->operatorType  = QUERY_NODE_PHYSICAL_PLAN_STREAM_SCAN;
  pOperator->blockingOptr  = false;
  pOperator->status        = OP_NOT_OPENED;
  pOperator->info          = pInfo;
  pOperator->numOfOutput   = pResBlock->info.numOfCols;
  pOperator->_openFn       = operatorDummyOpenFn;
  pOperator->getNextFn     = doStreamBlockScan;
  pOperator->closeFn       = operatorDummyCloseFn;
  pOperator->pTaskInfo     = pTaskInfo;
  return pOperator;
}

static int32_t loadSysTableContentCb(void* param, const SDataBuf* pMsg, int32_t code) {
  SSysTableScanInfo* pScanResInfo = (SSysTableScanInfo*) param;
  if (TSDB_CODE_SUCCESS == code) {
    pScanResInfo->pRsp = pMsg->pData;

    SRetrieveMetaTableRsp* pRsp = pScanResInfo->pRsp;
    pRsp->numOfRows = htonl(pRsp->numOfRows);
    pRsp->useconds  = htobe64(pRsp->useconds);
    pRsp->handle    = htobe64(pRsp->handle);
    pRsp->compLen   = htonl(pRsp->compLen);
  }

  tsem_post(&pScanResInfo->ready);
}


static SSDataBlock* doFilterResult(SSysTableScanInfo* pInfo) {
  if (pInfo->pCondition == NULL) {
    return pInfo->pRes->info.rows == 0? NULL:pInfo->pRes;
  }

  SFilterInfo* filter = NULL;
  int32_t      code = filterInitFromNode(pInfo->pCondition, &filter, 0);

  SFilterColumnParam param1 = {.numOfCols = pInfo->pRes->info.numOfCols, .pDataBlock = pInfo->pRes->pDataBlock};
  code = filterSetDataFromSlotId(filter, &param1);

  int8_t* rowRes = NULL;
  bool    keep = filterExecute(filter, pInfo->pRes, &rowRes, NULL, param1.numOfCols);

  SSDataBlock* px = createOneDataBlock(pInfo->pRes);
  blockDataEnsureCapacity(px, pInfo->pRes->info.rows);

  //TODO refactor
  int32_t numOfRow = 0;
  for (int32_t i = 0; i < pInfo->pRes->info.numOfCols; ++i) {
    SColumnInfoData* pDest = taosArrayGet(px->pDataBlock, i);
    SColumnInfoData* pSrc = taosArrayGet(pInfo->pRes->pDataBlock, i);

    numOfRow = 0;
    for (int32_t j = 0; j < pInfo->pRes->info.rows; ++j) {
      if (rowRes[j] == 0) {
        continue;
      }

      colDataAppend(pDest, numOfRow, colDataGetData(pSrc, j), false);
      numOfRow += 1;
    }
  }

  px->info.rows = numOfRow;
  pInfo->pRes = px;

  return pInfo->pRes->info.rows == 0? NULL:pInfo->pRes;
}

static SSDataBlock* doSysTableScan(SOperatorInfo *pOperator, bool* newgroup) {
// build message and send to mnode to fetch the content of system tables.
  SExecTaskInfo* pTaskInfo = pOperator->pTaskInfo;
  SSysTableScanInfo* pInfo = pOperator->info;

  // retrieve local table list info from vnode
  if (pInfo->type == TSDB_MGMT_TABLE_TABLE) {
    if (pInfo->pCur == NULL) {
      pInfo->pCur = metaOpenTbCursor(pInfo->readHandle);
    }

    blockDataClearup(pInfo->pRes);

    SColumnInfoData* pTableNameCol = taosArrayGet(pInfo->pRes->pDataBlock, 1);

    char *  name = NULL;
    int32_t numOfRows = 0;

    char n[TSDB_TABLE_NAME_LEN] = {0};
    while ((name = metaTbCursorNext(pInfo->pCur)) != NULL) {
      STR_TO_VARSTR(n, name);
      colDataAppend(pTableNameCol, numOfRows, n, false);
      numOfRows += 1;
      if (numOfRows >= pInfo->capacity) {
        break;
      }

      for(int32_t i = 0; i < pInfo->pRes->info.numOfCols; ++i) {
        if (i == 1) {
          continue;
        }

        SColumnInfoData* pColInfoData = taosArrayGet(pInfo->pRes->pDataBlock, i);
        int64_t tmp = 0;
        char t[10] = {0};
        STR_TO_VARSTR(t, "_");
        if (IS_VAR_DATA_TYPE(pColInfoData->info.type)) {
          colDataAppend(pColInfoData, numOfRows, t, false);
        } else {
          colDataAppend(pColInfoData, numOfRows, (char*) &tmp, false);
        }
      }
    }

    pInfo->loadInfo.totalRows += numOfRows;
    pInfo->pRes->info.rows = numOfRows;

//    pInfo->elapsedTime;
//    pInfo->totalBytes;
    return (pInfo->pRes->info.rows == 0)? NULL:pInfo->pRes;
  } else {  // load the meta from mnode of the given epset
    int64_t startTs = taosGetTimestampUs();

    pInfo->req.type = pInfo->type;
    strncpy(pInfo->req.tb, tNameGetTableName(&pInfo->name), tListLen(pInfo->req.tb));

    int32_t contLen = tSerializeSRetrieveTableReq(NULL, 0, &pInfo->req);
    char* buf1 = calloc(1, contLen);
    tSerializeSRetrieveTableReq(buf1, contLen, &pInfo->req);

    // send the fetch remote task result reques
    SMsgSendInfo* pMsgSendInfo = calloc(1, sizeof(SMsgSendInfo));
    if (NULL == pMsgSendInfo) {
      qError("%s prepare message %d failed", GET_TASKID(pTaskInfo), (int32_t)sizeof(SMsgSendInfo));
      pTaskInfo->code = TSDB_CODE_QRY_OUT_OF_MEMORY;
      return NULL;
    }

    pMsgSendInfo->param = pInfo;
    pMsgSendInfo->msgInfo.pData = buf1;
    pMsgSendInfo->msgInfo.len = contLen;
    pMsgSendInfo->msgType = TDMT_MND_SYSTABLE_RETRIEVE;
    pMsgSendInfo->fp = loadSysTableContentCb;

    int64_t transporterId = 0;
    int32_t code = asyncSendMsgToServer(pInfo->pTransporter, &pInfo->epSet, &transporterId, pMsgSendInfo);
    tsem_wait(&pInfo->ready);

    SRetrieveMetaTableRsp* pRsp = pInfo->pRsp;
    pInfo->req.showId = pRsp->handle;

    if (pRsp->numOfRows == 0) {
//      qDebug("%s vgId:%d, taskID:0x%"PRIx64" %d of total completed, rowsOfSource:%"PRIu64", totalRows:%"PRIu64" try next",
//             GET_TASKID(pTaskInfo), pSource->addr.nodeId, pSource->taskId, pExchangeInfo->current + 1,
//             pDataInfo->totalRows, pExchangeInfo->totalRows);
      return NULL;
    }

    SRetrieveMetaTableRsp* pTableRsp = pInfo->pRsp;
    setSDataBlockFromFetchRsp(pInfo->pRes, &pInfo->loadInfo, pTableRsp->numOfRows,
                              pTableRsp->data, pTableRsp->compLen, pOperator->numOfOutput, startTs, NULL, pInfo->scanCols);

    return doFilterResult(pInfo);
  }

  return NULL;
}

SOperatorInfo* createSysTableScanOperatorInfo(void* pSysTableReadHandle, SSDataBlock* pResBlock, const SName* pName,
                                              SNode* pCondition, SEpSet epset, SArray* colList, SExecTaskInfo* pTaskInfo) {
  SSysTableScanInfo* pInfo = calloc(1, sizeof(SSysTableScanInfo));
  SOperatorInfo* pOperator = calloc(1, sizeof(SOperatorInfo));
  if (pInfo == NULL || pOperator == NULL) {
    tfree(pInfo);
    tfree(pOperator);
    terrno = TSDB_CODE_QRY_OUT_OF_MEMORY;
    return NULL;
  }

  pInfo->pRes       = pResBlock;
  pInfo->capacity   = 4096;
  pInfo->pCondition = pCondition;
  pInfo->scanCols   = colList;

  // TODO remove it
  int32_t tableType = 0;
  const char* name = tNameGetTableName(pName);
  if (strncasecmp(name, TSDB_INS_TABLE_USER_DATABASES, tListLen(pName->tname)) == 0) {
    tableType = TSDB_MGMT_TABLE_DB;
  } else if (strncasecmp(name, TSDB_INS_TABLE_USER_USERS, tListLen(pName->tname)) == 0) {
    tableType = TSDB_MGMT_TABLE_USER;
  } else if (strncasecmp(name, TSDB_INS_TABLE_DNODES, tListLen(pName->tname)) == 0) {
    tableType = TSDB_MGMT_TABLE_DNODE;
  } else if (strncasecmp(name, TSDB_INS_TABLE_MNODES, tListLen(pName->tname)) == 0) {
    tableType = TSDB_MGMT_TABLE_MNODE;
  } else if (strncasecmp(name, TSDB_INS_TABLE_MODULES, tListLen(pName->tname)) == 0) {
    tableType = TSDB_MGMT_TABLE_MODULE;
  } else if (strncasecmp(name, TSDB_INS_TABLE_QNODES, tListLen(pName->tname)) == 0) {
    tableType = TSDB_MGMT_TABLE_QNODE;
  } else if (strncasecmp(name, TSDB_INS_TABLE_USER_FUNCTIONS, tListLen(pName->tname)) == 0) {
    tableType = TSDB_MGMT_TABLE_FUNC;
  } else if (strncasecmp(name, TSDB_INS_TABLE_USER_INDEXES, tListLen(pName->tname)) == 0) {
//    tableType = TSDB_MGMT_TABLE_INDEX;
  } else if (strncasecmp(name, TSDB_INS_TABLE_USER_STABLES, tListLen(pName->tname)) == 0) {
    tableType = TSDB_MGMT_TABLE_STB;
  } else if (strncasecmp(name, TSDB_INS_TABLE_USER_STREAMS, tListLen(pName->tname)) == 0) {
    tableType = TSDB_MGMT_TABLE_STREAMS;
  } else if (strncasecmp(name, TSDB_INS_TABLE_USER_TABLES, tListLen(pName->tname)) == 0) {
    tableType = TSDB_MGMT_TABLE_TABLE;
  } else if (strncasecmp(name, TSDB_INS_TABLE_VGROUPS, tListLen(pName->tname)) == 0) {
    tableType = TSDB_MGMT_TABLE_VGROUP;
  } else if (strncasecmp(name, TSDB_INS_TABLE_USER_TABLE_DISTRIBUTED, tListLen(pName->tname)) == 0) {
//    tableType = TSDB_MGMT_TABLE_DIST;
  } else {
    ASSERT(0);
  }

  tNameAssign(&pInfo->name, pName);
  pInfo->type = tableType;
  if (pInfo->type == TSDB_MGMT_TABLE_TABLE) {
    pInfo->readHandle = pSysTableReadHandle;
    blockDataEnsureCapacity(pInfo->pRes, pInfo->capacity);
  } else {
    tsem_init(&pInfo->ready, 0, 0);
    pInfo->epSet = epset;

#if 1
    { // todo refactor
      SRpcInit rpcInit;
      memset(&rpcInit, 0, sizeof(rpcInit));
      rpcInit.localPort = 0;
      rpcInit.label = "DB-META";
      rpcInit.numOfThreads = 1;
      rpcInit.cfp = qProcessFetchRsp;
      rpcInit.sessions = tsMaxConnections;
      rpcInit.connType = TAOS_CONN_CLIENT;
      rpcInit.user = (char *)"root";
      rpcInit.idleTime = tsShellActivityTimer * 1000;
      rpcInit.ckey = "key";
      rpcInit.spi = 1;
      rpcInit.secret = (char *)"dcc5bed04851fec854c035b2e40263b6";

      pInfo->pTransporter = rpcOpen(&rpcInit);
      if (pInfo->pTransporter == NULL) {
        return NULL; // todo
      }
    }
#endif
  }

  pOperator->name          = "SysTableScanOperator";
  pOperator->operatorType  = QUERY_NODE_PHYSICAL_PLAN_SYSTABLE_SCAN;
  pOperator->blockingOptr  = false;
  pOperator->status        = OP_NOT_OPENED;
  pOperator->info          = pInfo;
  pOperator->numOfOutput   = pResBlock->info.numOfCols;
  pOperator->getNextFn     = doSysTableScan;
  pOperator->closeFn       = destroySysTableScannerOperatorInfo;
  pOperator->pTaskInfo     = pTaskInfo;

  return pOperator;
}

SArray* getOrderCheckColumns(STaskAttr* pQuery) {
  int32_t numOfCols = (pQuery->pGroupbyExpr == NULL)? 0: taosArrayGetSize(pQuery->pGroupbyExpr->columnInfo);

  SArray* pOrderColumns = NULL;
  if (numOfCols > 0) {
    pOrderColumns = taosArrayDup(pQuery->pGroupbyExpr->columnInfo);
  } else {
    pOrderColumns = taosArrayInit(4, sizeof(SColIndex));
  }

  if (pQuery->interval.interval > 0) {
    if (pOrderColumns == NULL) {
      pOrderColumns = taosArrayInit(1, sizeof(SColIndex));
    }

    SColIndex colIndex = {.colIndex = 0, .colId = 0, .flag = TSDB_COL_NORMAL};
    taosArrayPush(pOrderColumns, &colIndex);
  }

  {
    numOfCols = (int32_t) taosArrayGetSize(pOrderColumns);
    for(int32_t i = 0; i < numOfCols; ++i) {
      SColIndex* index = taosArrayGet(pOrderColumns, i);
      for(int32_t j = 0; j < pQuery->numOfOutput; ++j) {
        SExprBasicInfo* pExpr = &pQuery->pExpr1[j].base;
        int32_t functionId = getExprFunctionId(&pQuery->pExpr1[j]);

        if (index->colId == pExpr->pParam[0].pCol->colId &&
            (functionId == FUNCTION_PRJ || functionId == FUNCTION_TAG || functionId == FUNCTION_TS)) {
          index->colIndex = j;
          index->colId = pExpr->resSchema.colId;
        }
      }
    }
  }

  return pOrderColumns;
}

SArray* getResultGroupCheckColumns(STaskAttr* pQuery) {
  int32_t numOfCols = (pQuery->pGroupbyExpr == NULL)? 0 : taosArrayGetSize(pQuery->pGroupbyExpr->columnInfo);

  SArray* pOrderColumns = NULL;
  if (numOfCols > 0) {
    pOrderColumns = taosArrayDup(pQuery->pGroupbyExpr->columnInfo);
  } else {
    pOrderColumns = taosArrayInit(4, sizeof(SColIndex));
  }

  for(int32_t i = 0; i < numOfCols; ++i) {
    SColIndex* index = taosArrayGet(pOrderColumns, i);

    bool found = false;
    for(int32_t j = 0; j < pQuery->numOfOutput; ++j) {
      SExprBasicInfo* pExpr = &pQuery->pExpr1[j].base;
      int32_t functionId = getExprFunctionId(&pQuery->pExpr1[j]);

      // FUNCTION_TAG_DUMMY function needs to be ignored
//      if (index->colId == pExpr->pColumns->info.colId &&
//          ((TSDB_COL_IS_TAG(pExpr->pColumns->flag) && functionId == FUNCTION_TAG) ||
//           (TSDB_COL_IS_NORMAL_COL(pExpr->pColumns->flag) && functionId == FUNCTION_PRJ))) {
//        index->colIndex = j;
//        index->colId = pExpr->resSchema.colId;
//        found = true;
//        break;
//      }
    }

    assert(found && index->colIndex >= 0 && index->colIndex < pQuery->numOfOutput);
  }

  return pOrderColumns;
}

static int32_t doInitAggInfoSup(SAggSupporter* pAggSup, SqlFunctionCtx *pCtx, int32_t numOfOutput, const char* pKey);
static void cleanupAggSup(SAggSupporter* pAggSup);

static void destroySortedMergeOperatorInfo(void* param, int32_t numOfOutput) {
  SSortedMergeOperatorInfo* pInfo = (SSortedMergeOperatorInfo*) param;
  taosArrayDestroy(pInfo->orderInfo);
  taosArrayDestroy(pInfo->groupInfo);

  if (pInfo->pSortHandle != NULL) {
    tsortDestroySortHandle(pInfo->pSortHandle);
  }
  blockDataDestroy(pInfo->binfo.pRes);

  cleanupAggSup(&pInfo->aggSup);
}

static void destroySlimitOperatorInfo(void* param, int32_t numOfOutput) {
  SSLimitOperatorInfo *pInfo = (SSLimitOperatorInfo*) param;
  taosArrayDestroy(pInfo->orderColumnList);
  pInfo->pRes = blockDataDestroy(pInfo->pRes);
  tfree(pInfo->prevRow);
}

static void assignExprInfo(SExprInfo* dst, const SExprInfo* src) {
  assert(dst != NULL && src != NULL);

  *dst = *src;

  dst->pExpr = exprdup(src->pExpr);
  dst->base.pParam = calloc(src->base.numOfParams, sizeof(SColumn));
  memcpy(dst->base.pParam, src->base.pParam, sizeof(SColumn) * src->base.numOfParams);

//  memset(dst->base.param, 0, sizeof(SVariant) * tListLen(dst->base.param));
//  for (int32_t j = 0; j < src->base.numOfParams; ++j) {
//    taosVariantAssign(&dst->base.param[j], &src->base.param[j]);
//  }
}

static SExprInfo* exprArrayDup(SArray* pExprList) {
  size_t numOfOutput = taosArrayGetSize(pExprList);

  SExprInfo* p = calloc(numOfOutput, sizeof(SExprInfo));
  for (int32_t i = 0; i < numOfOutput; ++i) {
    SExprInfo* pExpr = taosArrayGetP(pExprList, i);
    assignExprInfo(&p[i], pExpr);
  }

  return p;
}

// TODO merge aggregate super table
static void appendOneRowToDataBlock(SSDataBlock *pBlock, STupleHandle* pTupleHandle) {
  for (int32_t i = 0; i < pBlock->info.numOfCols; ++i) {
    SColumnInfoData* pColInfo = taosArrayGet(pBlock->pDataBlock, i);

    bool isNull = tsortIsNullVal(pTupleHandle, i);
    if (isNull) {
      colDataAppend(pColInfo, pBlock->info.rows, NULL, true);
    } else {
      char* pData = tsortGetValue(pTupleHandle, i);
      colDataAppend(pColInfo, pBlock->info.rows, pData, false);
    }
  }

  pBlock->info.rows += 1;
}

static SSDataBlock* getSortedBlockData(SSortHandle* pHandle, SSDataBlock* pDataBlock, bool hasVarCol, int32_t capacity) {
  blockDataCleanup(pDataBlock);

  while(1) {
    STupleHandle* pTupleHandle = tsortNextTuple(pHandle);
    if (pTupleHandle == NULL) {
      break;
    }

    appendOneRowToDataBlock(pDataBlock, pTupleHandle);
    if (pDataBlock->info.rows >= capacity) {
      return pDataBlock;
    }
  }

  return (pDataBlock->info.rows > 0)? pDataBlock:NULL;
}

SSDataBlock* loadNextDataBlock(void* param) {
  SOperatorInfo* pOperator = (SOperatorInfo*) param;
  bool newgroup = false;

  return pOperator->getNextFn(pOperator, &newgroup);
}

static bool needToMerge(SSDataBlock* pBlock, SArray* groupInfo, char **buf, int32_t rowIndex) {
  size_t size = taosArrayGetSize(groupInfo);
  if (size == 0) {
    return true;
  }

  for (int32_t i = 0; i < size; ++i) {
    int32_t* index = taosArrayGet(groupInfo, i);

    SColumnInfoData* pColInfo = taosArrayGet(pBlock->pDataBlock, *index);
    bool isNull = colDataIsNull(pColInfo, rowIndex, pBlock->info.rows, NULL);

    if ((isNull && buf[i] != NULL) || (!isNull && buf[i] == NULL)) {
      return false;
    }

    char* pCell = colDataGetData(pColInfo, rowIndex);
    if (IS_VAR_DATA_TYPE(pColInfo->info.type)) {
      if (varDataLen(pCell) != varDataLen(buf[i])) {
        return false;
      } else {
        if (memcmp(varDataVal(pCell), varDataVal(buf[i]), varDataLen(pCell)) != 0) {
          return false;
        }
      }
    } else {
      if (memcmp(pCell, buf[i], pColInfo->info.bytes) != 0) {
        return false;
      }
    }
  }

  return 0;
}

static void doMergeResultImpl(SSortedMergeOperatorInfo* pInfo, SqlFunctionCtx *pCtx, int32_t numOfExpr, int32_t rowIndex) {
  for (int32_t j = 0; j < numOfExpr; ++j) { // TODO set row index
    pCtx[j].startRow = rowIndex;
  }

  for (int32_t j = 0; j < numOfExpr; ++j) {
    int32_t functionId = pCtx[j].functionId;
//    pCtx[j].fpSet->addInput(&pCtx[j]);

//    if (functionId < 0) {
//      SUdfInfo* pUdfInfo = taosArrayGet(pInfo->udfInfo, -1 * functionId - 1);
//      doInvokeUdf(pUdfInfo, &pCtx[j], 0, TSDB_UDF_FUNC_MERGE);
//    } else {
//      assert(!TSDB_FUNC_IS_SCALAR(functionId));
//      aAggs[functionId].mergeFunc(&pCtx[j]);
//    }
  }
}

static void doFinalizeResultImpl(SqlFunctionCtx *pCtx, int32_t numOfExpr) {
  for(int32_t j = 0; j < numOfExpr; ++j) {
    int32_t functionId = pCtx[j].functionId;
    //    if (functionId == FUNC_TAG_DUMMY || functionId == FUNC_TS_DUMMY) {
    //      continue;
    //    }

    //    if (functionId < 0) {
    //      SUdfInfo* pUdfInfo = taosArrayGet(pInfo->udfInfo, -1 * functionId - 1);
    //      doInvokeUdf(pUdfInfo, &pCtx[j], 0, TSDB_UDF_FUNC_FINALIZE);
    //    } else {
    pCtx[j].fpSet.finalize(&pCtx[j]);
  }
}

static bool saveCurrentTuple(char** rowColData, SArray* pColumnList, SSDataBlock* pBlock, int32_t rowIndex) {
  int32_t size = (int32_t) taosArrayGetSize(pColumnList);

  for(int32_t i = 0; i < size; ++i) {
    int32_t* index = taosArrayGet(pColumnList, i);
    SColumnInfoData* pColInfo = taosArrayGet(pBlock->pDataBlock, *index);

    char* data = colDataGetData(pColInfo, rowIndex);
    memcpy(rowColData[i], data, colDataGetLength(pColInfo, rowIndex));
  }

  return true;
}

static void doMergeImpl(SOperatorInfo* pOperator, int32_t numOfExpr, SSDataBlock* pBlock) {
  SSortedMergeOperatorInfo* pInfo = pOperator->info;

  SqlFunctionCtx* pCtx = pInfo->binfo.pCtx;
  for(int32_t i = 0; i < pBlock->info.numOfCols; ++i) {
    pCtx[i].size = 1;
  }

  for(int32_t i = 0; i < pBlock->info.rows; ++i) {
    if (!pInfo->hasGroupVal) {
      ASSERT(i == 0);
      doMergeResultImpl(pInfo, pCtx, numOfExpr, i);
      pInfo->hasGroupVal = saveCurrentTuple(pInfo->groupVal, pInfo->groupInfo, pBlock, i);
    } else {
      if (needToMerge(pBlock, pInfo->groupInfo, pInfo->groupVal, i)) {
        doMergeResultImpl(pInfo, pCtx, numOfExpr, i);
      } else {
        doFinalizeResultImpl(pCtx, numOfExpr);
        int32_t numOfRows = getNumOfResult(pInfo->binfo.pCtx, pOperator->numOfOutput, NULL);
        //        setTagValueForMultipleRows(pCtx, pOperator->numOfOutput, numOfRows);

        // TODO check for available buffer;

        // next group info data
        pInfo->binfo.pRes->info.rows += numOfRows;
        for (int32_t j = 0; j < numOfExpr; ++j) {
          if (pCtx[j].functionId < 0) {
            continue;
          }

          pCtx[j].fpSet.process(&pCtx[j]);
        }

        doMergeResultImpl(pInfo, pCtx, numOfExpr, i);
        pInfo->hasGroupVal = saveCurrentTuple(pInfo->groupVal, pInfo->groupInfo, pBlock, i);
      }
    }
  }
}

static SSDataBlock* doMerge(SOperatorInfo* pOperator) {
  SSortedMergeOperatorInfo* pInfo = pOperator->info;
  SSortHandle* pHandle = pInfo->pSortHandle;

  SSDataBlock* pDataBlock = createOneDataBlock(pInfo->binfo.pRes);
  blockDataEnsureCapacity(pDataBlock, pInfo->binfo.capacity);

  while(1) {

    blockDataCleanup(pDataBlock);
    while (1) {
      STupleHandle* pTupleHandle = tsortNextTuple(pHandle);
      if (pTupleHandle == NULL) {
        break;
      }

      // build datablock for merge for one group
      appendOneRowToDataBlock(pDataBlock, pTupleHandle);
      if (pDataBlock->info.rows >= pInfo->binfo.capacity) {
        break;
      }
    }

    if (pDataBlock->info.rows == 0) {
      break;
    }

    setInputDataBlock(pOperator, pInfo->binfo.pCtx, pDataBlock, TSDB_ORDER_ASC);
    //  updateOutputBuf(&pInfo->binfo, &pAggInfo->bufCapacity, pBlock->info.rows * pAggInfo->resultRowFactor, pOperator->pRuntimeEnv, true);
    doMergeImpl(pOperator, pOperator->numOfOutput, pDataBlock);
    // flush to tuple store, and after all data have been handled, return to upstream node or sink node
  }

  doFinalizeResultImpl(pInfo->binfo.pCtx, pOperator->numOfOutput);
  int32_t numOfRows = getNumOfResult(pInfo->binfo.pCtx, pOperator->numOfOutput, NULL);
  //        setTagValueForMultipleRows(pCtx, pOperator->numOfOutput, numOfRows);

  // TODO check for available buffer;

  // next group info data
  pInfo->binfo.pRes->info.rows += numOfRows;
  return (pInfo->binfo.pRes->info.rows > 0)? pInfo->binfo.pRes:NULL;
}

static SSDataBlock* doSortedMerge(SOperatorInfo *pOperator, bool* newgroup) {
  if (pOperator->status == OP_EXEC_DONE) {
    return NULL;
  }

  SExecTaskInfo* pTaskInfo = pOperator->pTaskInfo;
  SSortedMergeOperatorInfo* pInfo = pOperator->info;
  if (pOperator->status == OP_RES_TO_RETURN) {
    return getSortedBlockData(pInfo->pSortHandle, pInfo->binfo.pRes, pInfo->hasVarCol, pInfo->binfo.capacity);
  }

  SSchema* p = blockDataExtractSchema(pInfo->binfo.pRes, NULL);
  int32_t numOfBufPage = pInfo->sortBufSize / pInfo->bufPageSize;
  pInfo->pSortHandle = tsortCreateSortHandle(pInfo->orderInfo, pInfo->nullFirst, SORT_MULTISOURCE_MERGE, pInfo->bufPageSize,
                                        numOfBufPage, p, pInfo->binfo.pRes->info.numOfCols, "GET_TASKID(pTaskInfo)");

  tfree(p);
  tsortSetFetchRawDataFp(pInfo->pSortHandle, loadNextDataBlock);

  for(int32_t i = 0; i < pOperator->numOfDownstream; ++i) {
    SGenericSource* ps = calloc(1, sizeof(SGenericSource));
    ps->param = pOperator->pDownstream[i];
    tsortAddSource(pInfo->pSortHandle, ps);
  }

  int32_t code = tsortOpen(pInfo->pSortHandle);
  if (code != TSDB_CODE_SUCCESS) {
    longjmp(pTaskInfo->env, terrno);
  }

  pOperator->status = OP_RES_TO_RETURN;
  return doMerge(pOperator);
}

static SArray* createBlockOrder(SExprInfo* pExprInfo, int32_t numOfCols, SArray* pOrderVal) {
  SArray* pOrderInfo = taosArrayInit(1, sizeof(SBlockOrderInfo));

  size_t numOfOrder = taosArrayGetSize(pOrderVal);
  for (int32_t j = 0; j < numOfOrder; ++j) {
    SBlockOrderInfo orderInfo = {0};
    SOrder*         pOrder = taosArrayGet(pOrderVal, j);
    orderInfo.order = pOrder->order;

    for (int32_t i = 0; i < numOfCols; ++i) {
      SExprInfo* pExpr = &pExprInfo[i];
      if (pExpr->base.resSchema.colId == pOrder->col.colId) {
        orderInfo.colIndex = i;
        break;
      }
    }

    taosArrayPush(pOrderInfo, &orderInfo);
  }

  return pOrderInfo;
}

static int32_t initGroupCol(SExprInfo* pExprInfo, int32_t numOfCols, SArray* pGroupInfo, SSortedMergeOperatorInfo* pInfo) {
  if (pGroupInfo == NULL || taosArrayGetSize(pGroupInfo) == 0) {
    return 0;
  }

  int32_t len = 0;
  SArray* plist = taosArrayInit(3, sizeof(SColumn));
  pInfo->groupInfo = taosArrayInit(3, sizeof(int32_t));

  if (plist == NULL || pInfo->groupInfo == NULL) {
    return TSDB_CODE_OUT_OF_MEMORY;
  }

  size_t  numOfGroupCol = taosArrayGetSize(pInfo->groupInfo);
  for(int32_t i = 0; i < numOfGroupCol; ++i) {
    SColumn* pCol = taosArrayGet(pGroupInfo, i);
    for(int32_t j = 0; j < numOfCols; ++j) {
      SExprInfo* pe = &pExprInfo[j];
      if (pe->base.resSchema.colId == pCol->colId) {
        taosArrayPush(plist, pCol);
        taosArrayPush(pInfo->groupInfo, &j);
        len += pCol->bytes;
        break;
      }
    }
  }

  ASSERT(taosArrayGetSize(pGroupInfo) == taosArrayGetSize(plist));

  pInfo->groupVal = calloc(1, (POINTER_BYTES * numOfGroupCol + len));
  if (pInfo->groupVal == NULL) {
    taosArrayDestroy(plist);
    return TSDB_CODE_OUT_OF_MEMORY;
  }

  int32_t offset = 0;
  char   *start = (char*)(pInfo->groupVal + (POINTER_BYTES * numOfGroupCol));
  for(int32_t i = 0; i < numOfGroupCol; ++i) {
    pInfo->groupVal[i] = start + offset;
    SColumn* pCol = taosArrayGet(plist, i);
    offset += pCol->bytes;
  }

  taosArrayDestroy(plist);

  return TSDB_CODE_SUCCESS;
}

SOperatorInfo* createSortedMergeOperatorInfo(SOperatorInfo** downstream, int32_t numOfDownstream, SExprInfo* pExprInfo, int32_t num, SArray* pOrderVal, SArray* pGroupInfo, SExecTaskInfo* pTaskInfo) {
  SSortedMergeOperatorInfo* pInfo = calloc(1, sizeof(SSortedMergeOperatorInfo));
  SOperatorInfo* pOperator = calloc(1, sizeof(SOperatorInfo));
  if (pInfo == NULL || pOperator == NULL) {
    goto _error;
  }

  pInfo->binfo.pCtx   = createSqlFunctionCtx_rv(pExprInfo, num, &pInfo->binfo.rowCellInfoOffset);
  initResultRowInfo(&pInfo->binfo.resultRowInfo, (int32_t)1);

  if (pInfo->binfo.pCtx == NULL || pInfo->binfo.pRes == NULL) {
    goto _error;
  }

  int32_t code = doInitAggInfoSup(&pInfo->aggSup, pInfo->binfo.pCtx, num, pTaskInfo->id.str);
  if (code != TSDB_CODE_SUCCESS) {
    goto _error;
  }

  setFunctionResultOutput(&pInfo->binfo, &pInfo->aggSup, MAIN_SCAN, pTaskInfo);
  code = initGroupCol(pExprInfo, num, pGroupInfo, pInfo);
  if (code != TSDB_CODE_SUCCESS) {
    goto _error;
  }

//  pInfo->resultRowFactor = (int32_t)(getRowNumForMultioutput(pRuntimeEnv->pQueryAttr,
//      pRuntimeEnv->pQueryAttr->topBotQuery, false));
  pInfo->sortBufSize    = 1024 * 16; // 1MB
  pInfo->bufPageSize    = 1024;
  pInfo->orderInfo      = createBlockOrder(pExprInfo, num, pOrderVal);

  pInfo->binfo.capacity = blockDataGetCapacityInRow(pInfo->binfo.pRes, pInfo->bufPageSize);

  pOperator->name         = "SortedMerge";
  // pOperator->operatorType = OP_SortedMerge;
  pOperator->blockingOptr = true;
  pOperator->status       = OP_NOT_OPENED;
  pOperator->info         = pInfo;
  pOperator->numOfOutput  = num;
  pOperator->pExpr        = pExprInfo;

  pOperator->pTaskInfo    = pTaskInfo;
  pOperator->getNextFn    = doSortedMerge;
  pOperator->closeFn      = destroySortedMergeOperatorInfo;

  code = appendDownstream(pOperator, downstream, numOfDownstream);
  if (code != TSDB_CODE_SUCCESS) {
    goto _error;
  }

  return pOperator;

  _error:
  if (pInfo != NULL) {
    destroySortedMergeOperatorInfo(pInfo, num);
  }

  tfree(pInfo);
  tfree(pOperator);
  terrno = TSDB_CODE_QRY_OUT_OF_MEMORY;
  return NULL;
}

static SSDataBlock* doSort(SOperatorInfo *pOperator, bool* newgroup) {
  if (pOperator->status == OP_EXEC_DONE) {
    return NULL;
  }

  SExecTaskInfo* pTaskInfo = pOperator->pTaskInfo;
  SOrderOperatorInfo* pInfo = pOperator->info;
  if (pOperator->status == OP_RES_TO_RETURN) {
    return getSortedBlockData(pInfo->pSortHandle, pInfo->pDataBlock, pInfo->hasVarCol, pInfo->numOfRowsInRes);
  }

  SSchema* p = blockDataExtractSchema(pInfo->pDataBlock, NULL);
  int32_t numOfBufPage = pInfo->sortBufSize / pInfo->bufPageSize;
  pInfo->pSortHandle = tsortCreateSortHandle(pInfo->orderInfo, pInfo->nullFirst, SORT_SINGLESOURCE_SORT, pInfo->bufPageSize,
                                        numOfBufPage, p, pInfo->pDataBlock->info.numOfCols, "GET_TASKID(pTaskInfo)");

  tfree(p);
  tsortSetFetchRawDataFp(pInfo->pSortHandle, loadNextDataBlock);

  SGenericSource* ps = calloc(1, sizeof(SGenericSource));
  ps->param = pOperator;
  tsortAddSource(pInfo->pSortHandle, ps);

  // TODO set error code;
  int32_t code = tsortOpen(pInfo->pSortHandle);
  if (code != TSDB_CODE_SUCCESS) {
    longjmp(pTaskInfo->env, terrno);
  }

  pOperator->status = OP_RES_TO_RETURN;
  return getSortedBlockData(pInfo->pSortHandle, pInfo->pDataBlock, pInfo->hasVarCol, pInfo->numOfRowsInRes);
}

SOperatorInfo *createOrderOperatorInfo(SOperatorInfo* downstream, SExprInfo* pExprInfo, int32_t numOfCols, SArray* pOrderVal, SExecTaskInfo* pTaskInfo) {
  SOrderOperatorInfo* pInfo = calloc(1, sizeof(SOrderOperatorInfo));
  SOperatorInfo* pOperator = calloc(1, sizeof(SOperatorInfo));
  if (pInfo == NULL || pOperator == NULL) {
    tfree(pInfo);
    tfree(pOperator);
    terrno = TSDB_CODE_QRY_OUT_OF_MEMORY;
    return NULL;
  }

  pInfo->sortBufSize    = 1024 * 16; // 1MB
  pInfo->bufPageSize    = 1024;
  pInfo->numOfRowsInRes = 1024;

  pInfo->orderInfo  = createBlockOrder(pExprInfo, numOfCols, pOrderVal);

  for(int32_t i = 0; i < numOfCols; ++i) {
    if (IS_VAR_DATA_TYPE(pExprInfo[i].base.resSchema.type)) {
      pInfo->hasVarCol = true;
      break;
    }
  }

  if (pInfo->orderInfo == NULL || pInfo->pDataBlock == NULL) {
    tfree(pOperator);
    destroyOrderOperatorInfo(pInfo, numOfCols);
    tfree(pInfo);

    terrno = TSDB_CODE_QRY_OUT_OF_MEMORY;
    return NULL;
  }

  pOperator->name          = "Order";
  pOperator->operatorType  = QUERY_NODE_PHYSICAL_PLAN_SORT;
  pOperator->blockingOptr  = true;
  pOperator->status        = OP_NOT_OPENED;
  pOperator->info          = pInfo;

  pOperator->pTaskInfo     = pTaskInfo;
  pOperator->getNextFn = doSort;
  pOperator->closeFn = destroyOrderOperatorInfo;

  int32_t code = appendDownstream(pOperator, &downstream, 1);
  return pOperator;
}

static int32_t getTableScanOrder(STableScanInfo* pTableScanInfo) {
  return pTableScanInfo->order;
}

// this is a blocking operator
static int32_t doOpenAggregateOptr(SOperatorInfo *pOperator) {
  if (OPTR_IS_OPENED(pOperator)) {
    return TSDB_CODE_SUCCESS;
  }

  SAggOperatorInfo* pAggInfo = pOperator->info;
  SOptrBasicInfo*   pInfo = &pAggInfo->binfo;

  int32_t        order = TSDB_ORDER_ASC;
  SOperatorInfo* downstream = pOperator->pDownstream[0];

  bool newgroup = true;
  while (1) {
    publishOperatorProfEvent(downstream, QUERY_PROF_BEFORE_OPERATOR_EXEC);
    SSDataBlock* pBlock = downstream->getNextFn(downstream, &newgroup);
    publishOperatorProfEvent(downstream, QUERY_PROF_AFTER_OPERATOR_EXEC);

    if (pBlock == NULL) {
      break;
    }

    //    if (pAggInfo->current != NULL) {
    //      setTagValue(pOperator, pAggInfo->current->pTable, pInfo->pCtx, pOperator->numOfOutput);
    //    }

    // the pDataBlock are always the same one, no need to call this again
    setInputDataBlock(pOperator, pInfo->pCtx, pBlock, order);
    doAggregateImpl(pOperator, 0, pInfo->pCtx);
  }

  finalizeQueryResult(pInfo->pCtx, pOperator->numOfOutput);

  OPTR_SET_OPENED(pOperator);
  return TSDB_CODE_SUCCESS;
}

static SSDataBlock* getAggregateResult(SOperatorInfo *pOperator, bool* newgroup) {
  SAggOperatorInfo *pAggInfo = pOperator->info;
  SOptrBasicInfo*   pInfo = &pAggInfo->binfo;

  if (pOperator->status == OP_EXEC_DONE) {
    return NULL;
  }

  SExecTaskInfo  *pTaskInfo = pOperator->pTaskInfo;
  pTaskInfo->code = pOperator->_openFn(pOperator);
  if (pTaskInfo->code != TSDB_CODE_SUCCESS) {
    return NULL;
  }

  getNumOfResult(pInfo->pCtx, pOperator->numOfOutput, pInfo->pRes);
  doSetOperatorCompleted(pOperator);

  return (blockDataGetNumOfRows(pInfo->pRes) != 0)? pInfo->pRes:NULL;
}

static SSDataBlock* doMultiTableAggregate(SOperatorInfo *pOperator, bool* newgroup) {
  if (pOperator->status == OP_EXEC_DONE) {
    return NULL;
  }

  SAggOperatorInfo* pAggInfo = pOperator->info;
  SOptrBasicInfo* pInfo = &pAggInfo->binfo;
  SExecTaskInfo* pTaskInfo = pOperator->pTaskInfo;

  if (pOperator->status == OP_RES_TO_RETURN) {
    toSDatablock(&pAggInfo->groupResInfo, pAggInfo->pResultBuf, pInfo->pRes, pAggInfo->binfo.capacity, pAggInfo->binfo.rowCellInfoOffset);

    if (pInfo->pRes->info.rows == 0 || !hasRemainDataInCurrentGroup(&pAggInfo->groupResInfo)) {
      pOperator->status = OP_EXEC_DONE;
    }

    return pInfo->pRes;
  }

  // table scan order
  int32_t order = TSDB_ORDER_ASC;
  SOperatorInfo* downstream = pOperator->pDownstream[0];

  while(1) {
    publishOperatorProfEvent(downstream, QUERY_PROF_BEFORE_OPERATOR_EXEC);
    SSDataBlock* pBlock = downstream->getNextFn(downstream, newgroup);
    publishOperatorProfEvent(downstream, QUERY_PROF_AFTER_OPERATOR_EXEC);

    if (pBlock == NULL) {
      break;
    }

//    setTagValue(pOperator, pRuntimeEnv->current->pTable, pInfo->pCtx, pOperator->numOfOutput);
//    if (downstream->operatorType == OP_TableScan) {
//      STableScanInfo* pScanInfo = downstream->info;
//      order = getTableScanOrder(pScanInfo);
//    }

    // the pDataBlock are always the same one, no need to call this again
    setInputDataBlock(pOperator, pInfo->pCtx, pBlock, order);

    TSKEY key = 0;
    if (order == TSDB_ORDER_ASC) {
      key = pBlock->info.window.ekey;
      TSKEY_MAX_ADD(key, 1);
    } else {
      key = pBlock->info.window.skey;
      TSKEY_MIN_SUB(key, -1);
    }
    
    setExecutionContext(pOperator->numOfOutput, pAggInfo->current->groupIndex, key, pTaskInfo, pAggInfo->current, pAggInfo);
    doAggregateImpl(pOperator, 0, pInfo->pCtx);
  }

  pOperator->status = OP_RES_TO_RETURN;
  closeAllResultRows(&pInfo->resultRowInfo);
  updateNumOfRowsInResultRows(pInfo->pCtx, pOperator->numOfOutput, &pInfo->resultRowInfo, pInfo->rowCellInfoOffset);

  initGroupResInfo(&pAggInfo->groupResInfo, &pInfo->resultRowInfo);
  toSDatablock(&pAggInfo->groupResInfo, pAggInfo->pResultBuf, pInfo->pRes, pAggInfo->binfo.capacity, pAggInfo->binfo.rowCellInfoOffset);

  if (pInfo->pRes->info.rows == 0 || !hasRemainDataInCurrentGroup(&pAggInfo->groupResInfo)) {
    doSetOperatorCompleted(pOperator);
  }

  return pInfo->pRes;
}

static SSDataBlock* doProjectOperation(SOperatorInfo *pOperator, bool* newgroup) {
  SProjectOperatorInfo* pProjectInfo = pOperator->info;
  SOptrBasicInfo *pInfo = &pProjectInfo->binfo;

  SSDataBlock* pRes = pInfo->pRes;
<<<<<<< HEAD
  blockDataCleanup(pRes);
=======

  blockDataClearup(pRes);
>>>>>>> 32c8e1f1

  if (pProjectInfo->existDataBlock) {  // TODO refactor
//    STableQueryInfo* pTableQueryInfo = pRuntimeEnv->current;
    SSDataBlock* pBlock = pProjectInfo->existDataBlock;
    pProjectInfo->existDataBlock = NULL;
    *newgroup = true;

    // todo dynamic set tags
//    if (pTableQueryInfo != NULL) {
//      setTagValue(pOperator, pTableQueryInfo->pTable, pInfo->pCtx, pOperator->numOfOutput);
//    }

    // the pDataBlock are always the same one, no need to call this again
    setInputDataBlock(pOperator, pInfo->pCtx, pBlock, TSDB_ORDER_ASC);

    blockDataEnsureCapacity(pInfo->pRes, pBlock->info.rows);
    projectApplyFunctions(pInfo->pRes, pInfo->pCtx, pOperator->numOfOutput);

    pRes->info.rows = getNumOfResult(pInfo->pCtx, pOperator->numOfOutput, NULL);
    if (pRes->info.rows >= pProjectInfo->binfo.capacity*0.8) {
      copyTsColoum(pRes, pInfo->pCtx, pOperator->numOfOutput);
      resetResultRowEntryResult(pInfo->pCtx, pOperator->numOfOutput);
      return pRes;
    }
  }

  SOperatorInfo* downstream = pOperator->pDownstream[0];

  while(1) {
    bool prevVal = *newgroup;

    // The downstream exec may change the value of the newgroup, so use a local variable instead.
    publishOperatorProfEvent(downstream, QUERY_PROF_BEFORE_OPERATOR_EXEC);
    SSDataBlock* pBlock = downstream->getNextFn(downstream, newgroup);
    publishOperatorProfEvent(downstream, QUERY_PROF_AFTER_OPERATOR_EXEC);

    if (pBlock == NULL) {
      assert(*newgroup == false);
      *newgroup = prevVal;
      setTaskStatus(pOperator->pTaskInfo, TASK_COMPLETED);
      break;
    }

    // Return result of the previous group in the firstly.
    if (*newgroup) {
      if (pRes->info.rows > 0) {
        pProjectInfo->existDataBlock = pBlock;
        break;
      } else { // init output buffer for a new group data
        initCtxOutputBuffer(pInfo->pCtx, pOperator->numOfOutput);
      }
    }

    // todo dynamic set tags
    //    STableQueryInfo* pTableQueryInfo = pRuntimeEnv->current;
    //    if (pTableQueryInfo != NULL) {
    //      setTagValue(pOperator, pTableQueryInfo->pTable, pInfo->pCtx, pOperator->numOfOutput);
    //    }

    // the pDataBlock are always the same one, no need to call this again
    setInputDataBlock(pOperator, pInfo->pCtx, pBlock, TSDB_ORDER_ASC);
    updateOutputBuf(pInfo, &pInfo->capacity, pBlock->info.rows);

    projectApplyFunctions(pInfo->pRes, pInfo->pCtx, pOperator->numOfOutput);
    if (pRes->info.rows >= pProjectInfo->threshold) {
      break;
    }
  }

  copyTsColoum(pRes, pInfo->pCtx, pOperator->numOfOutput);
  return (pInfo->pRes->info.rows > 0)? pInfo->pRes:NULL;
}

static SSDataBlock* doLimit(SOperatorInfo *pOperator, bool* newgroup) {
  if (pOperator->status == OP_EXEC_DONE) {
    return NULL;
  }

  SLimitOperatorInfo* pInfo = pOperator->info;

  SSDataBlock* pBlock = NULL;
  SOperatorInfo* pDownstream = pOperator->pDownstream[0];

  while (1) {
    publishOperatorProfEvent(pDownstream, QUERY_PROF_BEFORE_OPERATOR_EXEC);
    pBlock = pDownstream->getNextFn(pDownstream, newgroup);
    publishOperatorProfEvent(pDownstream, QUERY_PROF_AFTER_OPERATOR_EXEC);

    if (pBlock == NULL) {
      doSetOperatorCompleted(pOperator);
      return NULL;
    }

    if (pInfo->currentOffset == 0) {
      break;
    } else if (pInfo->currentOffset >= pBlock->info.rows) {
      pInfo->currentOffset -= pBlock->info.rows;
    } else { // TODO handle the data movement
      int32_t remain = (int32_t)(pBlock->info.rows - pInfo->currentOffset);
      pBlock->info.rows = remain;

      for (int32_t i = 0; i < pBlock->info.numOfCols; ++i) {
        SColumnInfoData* pColInfoData = taosArrayGet(pBlock->pDataBlock, i);

        int16_t bytes = pColInfoData->info.bytes;
        memmove(pColInfoData->pData, pColInfoData->pData + bytes * pInfo->currentOffset, remain * bytes);
      }

      pInfo->currentOffset = 0;
      break;
    }
  }

  if (pInfo->currentRows + pBlock->info.rows >= pInfo->limit.limit) {
    pBlock->info.rows = (int32_t)(pInfo->limit.limit - pInfo->currentRows);
    pInfo->currentRows = pInfo->limit.limit;

    doSetOperatorCompleted(pOperator);
  } else {
    pInfo->currentRows += pBlock->info.rows;
  }

  return pBlock;
}

static SSDataBlock* doFilter(void* param, bool* newgroup) {
  SOperatorInfo *pOperator = (SOperatorInfo *)param;
  if (pOperator->status == OP_EXEC_DONE) {
    return NULL;
  }

  SFilterOperatorInfo* pCondInfo = pOperator->info;
  STaskRuntimeEnv* pRuntimeEnv = pOperator->pRuntimeEnv;

  while (1) {
    publishOperatorProfEvent(pOperator->pDownstream[0], QUERY_PROF_BEFORE_OPERATOR_EXEC);
    SSDataBlock *pBlock = pOperator->pDownstream[0]->getNextFn(pOperator->pDownstream[0], newgroup);
    publishOperatorProfEvent(pOperator->pDownstream[0], QUERY_PROF_AFTER_OPERATOR_EXEC);

    if (pBlock == NULL) {
      break;
    }

    doSetFilterColumnInfo(pCondInfo->pFilterInfo, pCondInfo->numOfFilterCols, pBlock);
    assert(pRuntimeEnv->pTsBuf == NULL);
    filterRowsInDataBlock(pRuntimeEnv, pCondInfo->pFilterInfo, pCondInfo->numOfFilterCols, pBlock, true);

    if (pBlock->info.rows > 0) {
      return pBlock;
    }
  }

  doSetOperatorCompleted(pOperator);
  return NULL;
}

static int32_t doOpenIntervalAgg(SOperatorInfo *pOperator) {
  if (OPTR_IS_OPENED(pOperator)) {
    return TSDB_CODE_SUCCESS;
  }

  STableIntervalOperatorInfo* pInfo = pOperator->info;

  //  int32_t order = pQueryAttr->order.order;
  //  STimeWindow win = pQueryAttr->window;
  bool newgroup = false;
  SOperatorInfo* downstream = pOperator->pDownstream[0];

  while (1) {
    publishOperatorProfEvent(downstream, QUERY_PROF_BEFORE_OPERATOR_EXEC);
    SSDataBlock* pBlock = downstream->getNextFn(downstream, &newgroup);
    publishOperatorProfEvent(downstream, QUERY_PROF_AFTER_OPERATOR_EXEC);

    if (pBlock == NULL) {
      break;
    }

    //    setTagValue(pOperator, pRuntimeEnv->current->pTable, pInfo->pCtx, pOperator->numOfOutput);

    // the pDataBlock are always the same one, no need to call this again
    setInputDataBlock(pOperator, pInfo->binfo.pCtx, pBlock, TSDB_ORDER_ASC);
    hashIntervalAgg(pOperator, &pInfo->binfo.resultRowInfo, pBlock, 0);
  }

  closeAllResultRows(&pInfo->binfo.resultRowInfo);
  finalizeMultiTupleQueryResult(pInfo->binfo.pCtx, pOperator->numOfOutput, pInfo->aggSup.pResultBuf, &pInfo->binfo.resultRowInfo, pInfo->binfo.rowCellInfoOffset);

  initGroupResInfo(&pInfo->groupResInfo, &pInfo->binfo.resultRowInfo);
  OPTR_SET_OPENED(pOperator);
  return TSDB_CODE_SUCCESS;
}

static SSDataBlock* doIntervalAgg(SOperatorInfo *pOperator, bool* newgroup) {
  STableIntervalOperatorInfo* pInfo = pOperator->info;
  SExecTaskInfo* pTaskInfo = pOperator->pTaskInfo;

  if (pOperator->status == OP_EXEC_DONE) {
    return NULL;
  }

  pTaskInfo->code = pOperator->_openFn(pOperator);
  if (pTaskInfo->code != TSDB_CODE_SUCCESS) {
    return NULL;
  }

  blockDataEnsureCapacity(pInfo->binfo.pRes, pInfo->binfo.capacity);
  toSDatablock(&pInfo->groupResInfo, pInfo->aggSup.pResultBuf, pInfo->binfo.pRes, pInfo->binfo.capacity, pInfo->binfo.rowCellInfoOffset);

  if (pInfo->binfo.pRes->info.rows == 0 || !hasRemainDataInCurrentGroup(&pInfo->groupResInfo)) {
    doSetOperatorCompleted(pOperator);
  }

  return pInfo->binfo.pRes->info.rows == 0? NULL:pInfo->binfo.pRes;
}

static SSDataBlock* doAllIntervalAgg(SOperatorInfo *pOperator, bool* newgroup) {
  if (pOperator->status == OP_EXEC_DONE) {
    return NULL;
  }

  STableIntervalOperatorInfo* pIntervalInfo = pOperator->info;

  STaskRuntimeEnv* pRuntimeEnv = pOperator->pRuntimeEnv;
  if (pOperator->status == OP_RES_TO_RETURN) {
//    toSDatablock(&pRuntimeEnv->groupResInfo, pRuntimeEnv, pIntervalInfo->pRes);

    if (pIntervalInfo->binfo.pRes->info.rows == 0 || !hasRemainDataInCurrentGroup(&pRuntimeEnv->groupResInfo)) {
      doSetOperatorCompleted(pOperator);
    }

    return pIntervalInfo->binfo.pRes;
  }

  STaskAttr* pQueryAttr = pRuntimeEnv->pQueryAttr;
  int32_t order = pQueryAttr->order.order;
  STimeWindow win = pQueryAttr->window;

  SOperatorInfo* downstream = pOperator->pDownstream[0];

  while(1) {
    publishOperatorProfEvent(downstream, QUERY_PROF_BEFORE_OPERATOR_EXEC);
    SSDataBlock* pBlock = downstream->getNextFn(downstream, newgroup);
    publishOperatorProfEvent(downstream, QUERY_PROF_AFTER_OPERATOR_EXEC);

    if (pBlock == NULL) {
      break;
    }

//    setTagValue(pOperator, pRuntimeEnv->current->pTable, pIntervalInfo->pCtx, pOperator->numOfOutput);

    // the pDataBlock are always the same one, no need to call this again
    setInputDataBlock(pOperator, pIntervalInfo->binfo.pCtx, pBlock, pQueryAttr->order.order);
    hashAllIntervalAgg(pOperator, &pIntervalInfo->binfo.resultRowInfo, pBlock, 0);
  }

  // restore the value
  pQueryAttr->order.order = order;
  pQueryAttr->window = win;

  pOperator->status = OP_RES_TO_RETURN;
  closeAllResultRows(&pIntervalInfo->binfo.resultRowInfo);
  setTaskStatus(pOperator->pTaskInfo, TASK_COMPLETED);
  finalizeQueryResult(pIntervalInfo->binfo.pCtx, pOperator->numOfOutput);

  initGroupResInfo(&pRuntimeEnv->groupResInfo, &pIntervalInfo->binfo.resultRowInfo);
//  toSDatablock(&pRuntimeEnv->groupResInfo, pRuntimeEnv, pIntervalInfo->pRes);

  if (pIntervalInfo->binfo.pRes->info.rows == 0 || !hasRemainDataInCurrentGroup(&pRuntimeEnv->groupResInfo)) {
    pOperator->status = OP_EXEC_DONE;
  }

  return pIntervalInfo->binfo.pRes->info.rows == 0? NULL:pIntervalInfo->binfo.pRes;
}

static SSDataBlock* doSTableIntervalAgg(SOperatorInfo *pOperator, bool* newgroup) {
  if (pOperator->status == OP_EXEC_DONE) {
    return NULL;
  }

  STableIntervalOperatorInfo* pIntervalInfo = pOperator->info;
  STaskRuntimeEnv* pRuntimeEnv = pOperator->pRuntimeEnv;

  if (pOperator->status == OP_RES_TO_RETURN) {
    int64_t st = taosGetTimestampUs();

//    copyToSDataBlock(NULL, 3000, pIntervalInfo->pRes, pIntervalInfo->rowCellInfoOffset);
    if (pIntervalInfo->binfo.pRes->info.rows == 0 || !hasRemainData(&pRuntimeEnv->groupResInfo)) {
      doSetOperatorCompleted(pOperator);
    }
    return pIntervalInfo->binfo.pRes;
  }

  STaskAttr* pQueryAttr = pRuntimeEnv->pQueryAttr;
  int32_t order = pQueryAttr->order.order;

  SOperatorInfo* downstream = pOperator->pDownstream[0];

  while(1) {
    publishOperatorProfEvent(downstream, QUERY_PROF_BEFORE_OPERATOR_EXEC);
    SSDataBlock* pBlock = downstream->getNextFn(downstream, newgroup);
    publishOperatorProfEvent(downstream, QUERY_PROF_AFTER_OPERATOR_EXEC);

    if (pBlock == NULL) {
      break;
    }

    // the pDataBlock are always the same one, no need to call this again
    STableQueryInfo* pTableQueryInfo = pRuntimeEnv->current;

//    setTagValue(pOperator, pTableQueryInfo->pTable, pIntervalInfo->pCtx, pOperator->numOfOutput);
    setInputDataBlock(pOperator, pIntervalInfo->binfo.pCtx, pBlock, pQueryAttr->order.order);
    setIntervalQueryRange(pRuntimeEnv, pBlock->info.window.skey);

    hashIntervalAgg(pOperator, &pTableQueryInfo->resInfo, pBlock, pTableQueryInfo->groupIndex);
  }

  pOperator->status = OP_RES_TO_RETURN;
  pQueryAttr->order.order = order;   // TODO : restore the order
  doCloseAllTimeWindow(pRuntimeEnv);
  setTaskStatus(pOperator->pTaskInfo, TASK_COMPLETED);

//  copyToSDataBlock(pRuntimeEnv, 3000, pIntervalInfo->pRes, pIntervalInfo->rowCellInfoOffset);
  if (pIntervalInfo->binfo.pRes->info.rows == 0 || !hasRemainData(&pRuntimeEnv->groupResInfo)) {
    pOperator->status = OP_EXEC_DONE;
  }

  return pIntervalInfo->binfo.pRes;
}

static SSDataBlock* doAllSTableIntervalAgg(SOperatorInfo *pOperator, bool* newgroup) {
  if (pOperator->status == OP_EXEC_DONE) {
    return NULL;
  }

  STableIntervalOperatorInfo* pIntervalInfo = pOperator->info;
  STaskRuntimeEnv* pRuntimeEnv = pOperator->pRuntimeEnv;

  if (pOperator->status == OP_RES_TO_RETURN) {
//    copyToSDataBlock(pRuntimeEnv, 3000, pIntervalInfo->pRes, pIntervalInfo->rowCellInfoOffset);
    if (pIntervalInfo->binfo.pRes->info.rows == 0 || !hasRemainData(&pRuntimeEnv->groupResInfo)) {
      pOperator->status = OP_EXEC_DONE;
    }

    return pIntervalInfo->binfo.pRes;
  }

  STaskAttr* pQueryAttr = pRuntimeEnv->pQueryAttr;
  int32_t order = pQueryAttr->order.order;

  SOperatorInfo* downstream = pOperator->pDownstream[0];

  while(1) {
    publishOperatorProfEvent(downstream, QUERY_PROF_BEFORE_OPERATOR_EXEC);
    SSDataBlock* pBlock = downstream->getNextFn(downstream, newgroup);
    publishOperatorProfEvent(downstream, QUERY_PROF_AFTER_OPERATOR_EXEC);

    if (pBlock == NULL) {
      break;
    }

    // the pDataBlock are always the same one, no need to call this again
    STableQueryInfo* pTableQueryInfo = pRuntimeEnv->current;

//    setTagValue(pOperator, pTableQueryInfo->pTable, pIntervalInfo->pCtx, pOperator->numOfOutput);
    setInputDataBlock(pOperator, pIntervalInfo->binfo.pCtx, pBlock, pQueryAttr->order.order);
    setIntervalQueryRange(pRuntimeEnv, pBlock->info.window.skey);

    hashAllIntervalAgg(pOperator, &pTableQueryInfo->resInfo, pBlock, pTableQueryInfo->groupIndex);
  }

  pOperator->status = OP_RES_TO_RETURN;
  pQueryAttr->order.order = order;   // TODO : restore the order
  doCloseAllTimeWindow(pRuntimeEnv);
  setTaskStatus(pOperator->pTaskInfo, TASK_COMPLETED);

  int64_t st = taosGetTimestampUs();
//  copyToSDataBlock(pRuntimeEnv, 3000, pIntervalInfo->pRes, pIntervalInfo->rowCellInfoOffset);
  if (pIntervalInfo->binfo.pRes->info.rows == 0 || !hasRemainData(&pRuntimeEnv->groupResInfo)) {
    pOperator->status = OP_EXEC_DONE;
  }

//  SQInfo* pQInfo = pRuntimeEnv->qinfo;
//  pQInfo->summary.firstStageMergeTime += (taosGetTimestampUs() - st);

  return pIntervalInfo->binfo.pRes;
}

static void doStateWindowAggImpl(SOperatorInfo* pOperator, SStateWindowOperatorInfo *pInfo, SSDataBlock *pSDataBlock) {
  STaskRuntimeEnv* pRuntimeEnv = pOperator->pRuntimeEnv;
  STableQueryInfo*  item = pRuntimeEnv->current;
  SColumnInfoData* pColInfoData = taosArrayGet(pSDataBlock->pDataBlock, pInfo->colIndex);

  SOptrBasicInfo* pBInfo = &pInfo->binfo;

  bool    masterScan = IS_MAIN_SCAN(pRuntimeEnv);
  int16_t     bytes = pColInfoData->info.bytes;
  int16_t     type = pColInfoData->info.type;

  SColumnInfoData* pTsColInfoData = taosArrayGet(pSDataBlock->pDataBlock, 0);
  TSKEY* tsList = (TSKEY*)pTsColInfoData->pData;
  if (IS_REPEAT_SCAN(pRuntimeEnv) && !pInfo->reptScan) {
    pInfo->reptScan = true;
    tfree(pInfo->prevData);
  }

  pInfo->numOfRows = 0;
  for (int32_t j = 0; j < pSDataBlock->info.rows; ++j) {
    char* val = ((char*)pColInfoData->pData) + bytes * j;
    if (isNull(val, type)) {
      continue;
    }
    if (pInfo->prevData == NULL) {
      pInfo->prevData = malloc(bytes);
      memcpy(pInfo->prevData, val, bytes);
      pInfo->numOfRows = 1;
      pInfo->curWindow.skey = tsList[j];
      pInfo->curWindow.ekey = tsList[j];
      pInfo->start = j;

    } else if (memcmp(pInfo->prevData, val, bytes) == 0) {
      pInfo->curWindow.ekey = tsList[j];
      pInfo->numOfRows += 1;
      //pInfo->start = j;
      if (j == 0 && pInfo->start != 0) {
        pInfo->numOfRows = 1;
        pInfo->start = 0;
      }
    } else {
      SResultRow* pResult = NULL;
      pInfo->curWindow.ekey = pInfo->curWindow.skey;
      int32_t ret = setResultOutputBufByKey(pRuntimeEnv, &pBInfo->resultRowInfo, pSDataBlock->info.uid, &pInfo->curWindow, masterScan,
                                            &pResult, item->groupIndex, pBInfo->pCtx, pOperator->numOfOutput,
                                            pBInfo->rowCellInfoOffset);
      if (ret != TSDB_CODE_SUCCESS) {  // null data, too many state code
        longjmp(pRuntimeEnv->env, TSDB_CODE_QRY_APP_ERROR);
      }
//      doApplyFunctions(pRuntimeEnv, pBInfo->pCtx, &pInfo->curWindow, pInfo->start, pInfo->numOfRows, tsList,
//                       pSDataBlock->info.rows, pOperator->numOfOutput);

      pInfo->curWindow.skey = tsList[j];
      pInfo->curWindow.ekey = tsList[j];
      memcpy(pInfo->prevData, val, bytes);
      pInfo->numOfRows = 1;
      pInfo->start = j;

    }
  }

  SResultRow* pResult = NULL;

  pInfo->curWindow.ekey = pInfo->curWindow.skey;
  int32_t ret = setResultOutputBufByKey(pRuntimeEnv, &pBInfo->resultRowInfo, pSDataBlock->info.uid, &pInfo->curWindow, masterScan,
                                        &pResult, item->groupIndex, pBInfo->pCtx, pOperator->numOfOutput,
                                        pBInfo->rowCellInfoOffset);
  if (ret != TSDB_CODE_SUCCESS) {  // null data, too many state code
    longjmp(pRuntimeEnv->env, TSDB_CODE_QRY_APP_ERROR);
  }

//  doApplyFunctions(pRuntimeEnv, pBInfo->pCtx, &pInfo->curWindow, pInfo->start, pInfo->numOfRows, tsList,
//                   pSDataBlock->info.rows, pOperator->numOfOutput);
}

static SSDataBlock* doStateWindowAgg(SOperatorInfo *pOperator, bool* newgroup) {
  if (pOperator->status == OP_EXEC_DONE) {
    return NULL;
  }

  SStateWindowOperatorInfo* pWindowInfo = pOperator->info;
  SOptrBasicInfo* pBInfo = &pWindowInfo->binfo;

  STaskRuntimeEnv* pRuntimeEnv = pOperator->pRuntimeEnv;
  if (pOperator->status == OP_RES_TO_RETURN) {
//    toSDatablock(&pRuntimeEnv->groupResInfo, pRuntimeEnv, pBInfo->pRes);

    if (pBInfo->pRes->info.rows == 0 || !hasRemainDataInCurrentGroup(&pRuntimeEnv->groupResInfo)) {
      pOperator->status = OP_EXEC_DONE;
    }

    return pBInfo->pRes;
  }

  STaskAttr* pQueryAttr = pRuntimeEnv->pQueryAttr;
  int32_t order = pQueryAttr->order.order;
  STimeWindow win = pQueryAttr->window;
  SOperatorInfo* downstream = pOperator->pDownstream[0];
  while (1) {
    publishOperatorProfEvent(downstream, QUERY_PROF_BEFORE_OPERATOR_EXEC);
    SSDataBlock* pBlock = downstream->getNextFn(downstream, newgroup);
    publishOperatorProfEvent(downstream, QUERY_PROF_AFTER_OPERATOR_EXEC);

    if (pBlock == NULL) {
      break;
    }
    setInputDataBlock(pOperator, pBInfo->pCtx, pBlock, pQueryAttr->order.order);
    if (pWindowInfo->colIndex == -1) {
      pWindowInfo->colIndex = getGroupbyColumnIndex(pRuntimeEnv->pQueryAttr->pGroupbyExpr, pBlock);
    }
    doStateWindowAggImpl(pOperator,  pWindowInfo, pBlock);
  }

  // restore the value
  pQueryAttr->order.order = order;
  pQueryAttr->window = win;

  pOperator->status = OP_RES_TO_RETURN;
  closeAllResultRows(&pBInfo->resultRowInfo);
  setTaskStatus(pOperator->pTaskInfo, TASK_COMPLETED);
  finalizeQueryResult(pBInfo->pCtx, pOperator->numOfOutput);

  initGroupResInfo(&pRuntimeEnv->groupResInfo, &pBInfo->resultRowInfo);
//  toSDatablock(&pRuntimeEnv->groupResInfo, pRuntimeEnv, pBInfo->pRes);

  if (pBInfo->pRes->info.rows == 0 || !hasRemainDataInCurrentGroup(&pRuntimeEnv->groupResInfo)) {
    pOperator->status = OP_EXEC_DONE;
  }

  return pBInfo->pRes->info.rows == 0? NULL:pBInfo->pRes;
}

static SSDataBlock* doSessionWindowAgg(SOperatorInfo *pOperator, bool* newgroup) {
  if (pOperator->status == OP_EXEC_DONE) {
    return NULL;
  }

  SSessionAggOperatorInfo* pWindowInfo = pOperator->info;
  SOptrBasicInfo* pBInfo = &pWindowInfo->binfo;

  if (pOperator->status == OP_RES_TO_RETURN) {
//    toSDatablock(&pRuntimeEnv->groupResInfo, pRuntimeEnv, pBInfo->pRes);
    if (pBInfo->pRes->info.rows == 0/* || !hasRemainDataInCurrentGroup(&pRuntimeEnv->groupResInfo)*/) {
      pOperator->status = OP_EXEC_DONE;
    }

    return pBInfo->pRes;
  }

  int32_t order = TSDB_ORDER_ASC;
  SOperatorInfo* downstream = pOperator->pDownstream[0];

  while(1) {
    publishOperatorProfEvent(downstream, QUERY_PROF_BEFORE_OPERATOR_EXEC);
    SSDataBlock* pBlock = downstream->getNextFn(downstream, newgroup);
    publishOperatorProfEvent(downstream, QUERY_PROF_AFTER_OPERATOR_EXEC);
    if (pBlock == NULL) {
      break;
    }

    // the pDataBlock are always the same one, no need to call this again
    setInputDataBlock(pOperator, pBInfo->pCtx, pBlock, order);
    doSessionWindowAggImpl(pOperator, pWindowInfo, pBlock);
  }

  // restore the value
  pOperator->status = OP_RES_TO_RETURN;
  closeAllResultRows(&pBInfo->resultRowInfo);
//  setTaskStatus(pOperator->pTaskInfo, QUERY_COMPLETED);
  finalizeQueryResult(pBInfo->pCtx, pOperator->numOfOutput);

//  initGroupResInfo(&pBInfo->groupResInfo, &pBInfo->resultRowInfo);
//  toSDatablock(&pRuntimeEnv->groupResInfo, pRuntimeEnv, pBInfo->pRes);
  if (pBInfo->pRes->info.rows == 0/* || !hasRemainDataInCurrentGroup(&pRuntimeEnv->groupResInfo)*/) {
    pOperator->status = OP_EXEC_DONE;
  }

  return pBInfo->pRes->info.rows == 0? NULL:pBInfo->pRes;
}

static SSDataBlock* hashGroupbyAggregate(SOperatorInfo *pOperator, bool* newgroup) {
  if (pOperator->status == OP_EXEC_DONE) {
    return NULL;
  }

  SGroupbyOperatorInfo *pInfo = pOperator->info;
  if (pOperator->status == OP_RES_TO_RETURN) {
    toSDatablock(&pInfo->groupResInfo, pInfo->aggSup.pResultBuf, pInfo->binfo.pRes, pInfo->binfo.capacity, pInfo->binfo.rowCellInfoOffset);
    if (pInfo->binfo.pRes->info.rows == 0|| !hasRemainDataInCurrentGroup(&pInfo->groupResInfo)) {
      pOperator->status = OP_EXEC_DONE;
    }
    return pInfo->binfo.pRes;
  }

  int32_t order = TSDB_ORDER_ASC;
  SOperatorInfo* downstream = pOperator->pDownstream[0];

  while(1) {
    publishOperatorProfEvent(downstream, QUERY_PROF_BEFORE_OPERATOR_EXEC);
    SSDataBlock* pBlock = downstream->getNextFn(downstream, newgroup);
    publishOperatorProfEvent(downstream, QUERY_PROF_AFTER_OPERATOR_EXEC);
    if (pBlock == NULL) {
      break;
    }

    // the pDataBlock are always the same one, no need to call this again
    setInputDataBlock(pOperator, pInfo->binfo.pCtx, pBlock, order);
//    setTagValue(pOperator, pRuntimeEnv->current->pTable, pInfo->binfo.pCtx, pOperator->numOfOutput);
    doHashGroupbyAgg(pOperator, pInfo, pBlock);
  }

  pOperator->status = OP_RES_TO_RETURN;
  closeAllResultRows(&pInfo->binfo.resultRowInfo);

  finalizeMultiTupleQueryResult(pInfo->binfo.pCtx, pOperator->numOfOutput, pInfo->aggSup.pResultBuf, &pInfo->binfo.resultRowInfo, pInfo->binfo.rowCellInfoOffset);
//  if (!pRuntimeEnv->pQueryAttr->stableQuery) { // finalize include the update of result rows
//    finalizeQueryResult(pInfo->binfo.pCtx, pOperator->numOfOutput);
//  } else {
//    updateNumOfRowsInResultRows(pInfo->binfo.pCtx, pOperator->numOfOutput, &pInfo->binfo.resultRowInfo, pInfo->binfo.rowCellInfoOffset);
//  }

  blockDataEnsureCapacity(pInfo->binfo.pRes, pInfo->binfo.capacity);
  initGroupResInfo(&pInfo->groupResInfo, &pInfo->binfo.resultRowInfo);
  toSDatablock(&pInfo->groupResInfo, pInfo->aggSup.pResultBuf, pInfo->binfo.pRes, pInfo->binfo.capacity, pInfo->binfo.rowCellInfoOffset);
  if (pInfo->binfo.pRes->info.rows == 0 || !hasRemainDataInCurrentGroup(&pInfo->groupResInfo)) {
    pOperator->status = OP_EXEC_DONE;
  }

  return pInfo->binfo.pRes;
}

static void doHandleRemainBlockForNewGroupImpl(SFillOperatorInfo *pInfo, STaskRuntimeEnv* pRuntimeEnv, bool* newgroup) {
  pInfo->totalInputRows = pInfo->existNewGroupBlock->info.rows;
  int64_t ekey = Q_STATUS_EQUAL(pRuntimeEnv->status, TASK_COMPLETED)?pRuntimeEnv->pQueryAttr->window.ekey:pInfo->existNewGroupBlock->info.window.ekey;
  taosResetFillInfo(pInfo->pFillInfo, getFillInfoStart(pInfo->pFillInfo));

  taosFillSetStartInfo(pInfo->pFillInfo, pInfo->existNewGroupBlock->info.rows, ekey);
  taosFillSetInputDataBlock(pInfo->pFillInfo, pInfo->existNewGroupBlock);

  doFillTimeIntervalGapsInResults(pInfo->pFillInfo, pInfo->pRes, pRuntimeEnv->resultInfo.capacity, pInfo->p);
  pInfo->existNewGroupBlock = NULL;
  *newgroup = true;
}

static void doHandleRemainBlockFromNewGroup(SFillOperatorInfo *pInfo, STaskRuntimeEnv  *pRuntimeEnv, bool *newgroup) {
  if (taosFillHasMoreResults(pInfo->pFillInfo)) {
    *newgroup = false;
    doFillTimeIntervalGapsInResults(pInfo->pFillInfo, pInfo->pRes, (int32_t)pRuntimeEnv->resultInfo.capacity, pInfo->p);
    if (pInfo->pRes->info.rows > pRuntimeEnv->resultInfo.threshold || (!pInfo->multigroupResult)) {
      return;
    }
  }

  // handle the cached new group data block
  if (pInfo->existNewGroupBlock) {
    doHandleRemainBlockForNewGroupImpl(pInfo, pRuntimeEnv, newgroup);
  }
}

static SSDataBlock* doFill(SOperatorInfo *pOperator, bool* newgroup) {
  SFillOperatorInfo *pInfo = pOperator->info;
  pInfo->pRes->info.rows = 0;

  if (pOperator->status == OP_EXEC_DONE) {
    return NULL;
  }

  STaskRuntimeEnv  *pRuntimeEnv = pOperator->pRuntimeEnv;
  doHandleRemainBlockFromNewGroup(pInfo, pRuntimeEnv, newgroup);
  if (pInfo->pRes->info.rows > pRuntimeEnv->resultInfo.threshold || (!pInfo->multigroupResult && pInfo->pRes->info.rows > 0)) {
    return pInfo->pRes;
  }

  while(1) {
    publishOperatorProfEvent(pOperator->pDownstream[0], QUERY_PROF_BEFORE_OPERATOR_EXEC);
    SSDataBlock* pBlock = pOperator->pDownstream[0]->getNextFn(pOperator->pDownstream[0], newgroup);
    publishOperatorProfEvent(pOperator->pDownstream[0], QUERY_PROF_AFTER_OPERATOR_EXEC);

    if (*newgroup) {
      assert(pBlock != NULL);
    }

    if (*newgroup && pInfo->totalInputRows > 0) {  // there are already processed current group data block
      pInfo->existNewGroupBlock = pBlock;
      *newgroup = false;

      // Fill the previous group data block, before handle the data block of new group.
      // Close the fill operation for previous group data block
      taosFillSetStartInfo(pInfo->pFillInfo, 0, pRuntimeEnv->pQueryAttr->window.ekey);
    } else {
      if (pBlock == NULL) {
        if (pInfo->totalInputRows == 0) {
          pOperator->status = OP_EXEC_DONE;
          return NULL;
        }

        taosFillSetStartInfo(pInfo->pFillInfo, 0, pRuntimeEnv->pQueryAttr->window.ekey);
      } else {
        pInfo->totalInputRows += pBlock->info.rows;
        taosFillSetStartInfo(pInfo->pFillInfo, pBlock->info.rows, pBlock->info.window.ekey);
        taosFillSetInputDataBlock(pInfo->pFillInfo, pBlock);
      }
    }

    doFillTimeIntervalGapsInResults(pInfo->pFillInfo, pInfo->pRes, pRuntimeEnv->resultInfo.capacity, pInfo->p);

    // current group has no more result to return
    if (pInfo->pRes->info.rows > 0) {
      // 1. The result in current group not reach the threshold of output result, continue
      // 2. If multiple group results existing in one SSDataBlock is not allowed, return immediately
      if (pInfo->pRes->info.rows > pRuntimeEnv->resultInfo.threshold || pBlock == NULL || (!pInfo->multigroupResult)) {
        return pInfo->pRes;
      }

      doHandleRemainBlockFromNewGroup(pInfo, pRuntimeEnv, newgroup);
      if (pInfo->pRes->info.rows > pRuntimeEnv->resultInfo.threshold || pBlock == NULL) {
        return pInfo->pRes;
      }
    } else if (pInfo->existNewGroupBlock) {  // try next group
      assert(pBlock != NULL);
      doHandleRemainBlockForNewGroupImpl(pInfo, pRuntimeEnv, newgroup);

      if (pInfo->pRes->info.rows > pRuntimeEnv->resultInfo.threshold) {
        return pInfo->pRes;
      }
    } else {
      return NULL;
    }
  }
}

// todo set the attribute of query scan count
static int32_t getNumOfScanTimes(STaskAttr* pQueryAttr) {
  for(int32_t i = 0; i < pQueryAttr->numOfOutput; ++i) {
    int32_t functionId = getExprFunctionId(&pQueryAttr->pExpr1[i]);
    if (functionId == FUNCTION_STDDEV || functionId == FUNCTION_PERCT) {
      return 2;
    }
  }

  return 1;
}

static void destroyOperatorInfo(SOperatorInfo* pOperator) {
  if (pOperator == NULL) {
    return;
  }

  if (pOperator->closeFn != NULL) {
    pOperator->closeFn(pOperator->info, pOperator->numOfOutput);
  }

  if (pOperator->pDownstream != NULL) {
    for(int32_t i = 0; i < pOperator->numOfDownstream; ++i) {
      destroyOperatorInfo(pOperator->pDownstream[i]);
    }

    tfree(pOperator->pDownstream);
    pOperator->numOfDownstream = 0;
  }

  tfree(pOperator->info);
  tfree(pOperator);
}

int32_t doInitAggInfoSup(SAggSupporter* pAggSup, SqlFunctionCtx *pCtx, int32_t numOfOutput, const char* pKey) {
  _hash_fn_t hashFn = taosGetDefaultHashFunction(TSDB_DATA_TYPE_BINARY);

  pAggSup->resultRowSize       = getResultRowSize(pCtx, numOfOutput);
  pAggSup->keyBuf              = calloc(1, sizeof(int64_t) + sizeof(int64_t) + POINTER_BYTES);
  pAggSup->pResultRowHashTable = taosHashInit(10, hashFn, true, HASH_NO_LOCK);
  pAggSup->pResultRowListSet   = taosHashInit(100, hashFn, false, HASH_NO_LOCK);
  pAggSup->pResultRowArrayList = taosArrayInit(10, sizeof(SResultRowCell));

  if (pAggSup->keyBuf == NULL || pAggSup->pResultRowArrayList == NULL || pAggSup->pResultRowListSet == NULL ||
      pAggSup->pResultRowHashTable == NULL) {
    return TSDB_CODE_OUT_OF_MEMORY;
  }

  int32_t code = createDiskbasedBuf(&pAggSup->pResultBuf, 4096, 4096 * 256, pKey, "/tmp/");
  if (code != TSDB_CODE_SUCCESS) {
    return code;
  }

  return TSDB_CODE_SUCCESS;
}

static void cleanupAggSup(SAggSupporter* pAggSup) {
  tfree(pAggSup->keyBuf);
  taosHashCleanup(pAggSup->pResultRowHashTable);
  taosHashCleanup(pAggSup->pResultRowListSet);
  taosArrayDestroy(pAggSup->pResultRowArrayList);
  destroyDiskbasedBuf(pAggSup->pResultBuf);
}

static int32_t initAggInfo(SOptrBasicInfo* pBasicInfo, SAggSupporter* pAggSup, SExprInfo* pExprInfo, int32_t numOfCols,
                           int32_t numOfRows, SSDataBlock* pResultBlock, const char* pkey) {
  pBasicInfo->pCtx = createSqlFunctionCtx_rv(pExprInfo, numOfCols, &pBasicInfo->rowCellInfoOffset);
  pBasicInfo->pRes = pResultBlock;
  pBasicInfo->capacity = numOfRows;

  doInitAggInfoSup(pAggSup, pBasicInfo->pCtx, numOfCols, pkey);
}

static STableQueryInfo* initTableQueryInfo(const STableGroupInfo* pTableGroupInfo) {
  STableQueryInfo* pTableQueryInfo = calloc(pTableGroupInfo->numOfTables, sizeof(STableQueryInfo));
  if (pTableQueryInfo == NULL) {
    return NULL;
  }

  int32_t index = 0;
  for(int32_t i = 0; i < taosArrayGetSize(pTableGroupInfo->pGroupList); ++i) {
    SArray* pa = taosArrayGetP(pTableGroupInfo->pGroupList, i);
    for(int32_t j = 0; j < taosArrayGetSize(pa); ++j) {
      STableKeyInfo* pk = taosArrayGet(pa, j);

      STableQueryInfo* pTQueryInfo = &pTableQueryInfo[index++];
      pTQueryInfo->uid        = pk->uid;
      pTQueryInfo->lastKey    = pk->lastKey;
      pTQueryInfo->groupIndex = i;
    }
  }

  STimeWindow win = {0, INT64_MAX};
  createTableQueryInfo(pTableQueryInfo, false, win);
  return pTableQueryInfo;
}

SOperatorInfo* createAggregateOperatorInfo(SOperatorInfo* downstream, SExprInfo* pExprInfo, int32_t numOfCols, SSDataBlock* pResultBlock,
                                           SExecTaskInfo* pTaskInfo, const STableGroupInfo* pTableGroupInfo) {
  SAggOperatorInfo* pInfo = calloc(1, sizeof(SAggOperatorInfo));
  SOperatorInfo* pOperator = calloc(1, sizeof(SOperatorInfo));
  if (pInfo == NULL || pOperator == NULL) {
    goto _error;
  }

  //(int32_t)(getRowNumForMultioutput(pQueryAttr, pQueryAttr->topBotQuery, pQueryAttr->stableQuery));
  int32_t numOfRows = 1;
  int32_t code = initAggInfo(&pInfo->binfo, &pInfo->aggSup, pExprInfo, numOfCols, numOfRows, pResultBlock, pTaskInfo->id.str);
  pInfo->pTableQueryInfo = initTableQueryInfo(pTableGroupInfo);
  if (code != TSDB_CODE_SUCCESS || pInfo->pTableQueryInfo == NULL) {
    goto _error;
  }

  setFunctionResultOutput(&pInfo->binfo, &pInfo->aggSup, MAIN_SCAN, pTaskInfo);

  pOperator->name         = "TableAggregate";
  pOperator->operatorType = QUERY_NODE_PHYSICAL_PLAN_AGG;
  pOperator->blockingOptr = true;
  pOperator->status       = OP_NOT_OPENED;
  pOperator->info         = pInfo;
  pOperator->pExpr        = pExprInfo;
  pOperator->numOfOutput  = numOfCols;

  pOperator->pTaskInfo    = pTaskInfo;
  pOperator->_openFn      = doOpenAggregateOptr;
  pOperator->getNextFn    = getAggregateResult;
  pOperator->closeFn      = destroyAggOperatorInfo;

  code = appendDownstream(pOperator, &downstream, 1);
  if (code != TSDB_CODE_SUCCESS) {
    goto _error;
  }

  return pOperator;
  _error:
  destroyAggOperatorInfo(pInfo, numOfCols);
  tfree(pInfo);
  tfree(pOperator);
  pTaskInfo->code = TSDB_CODE_OUT_OF_MEMORY;
  return NULL;
}

static void doDestroyBasicInfo(SOptrBasicInfo* pInfo, int32_t numOfOutput) {
  assert(pInfo != NULL);

  destroySqlFunctionCtx(pInfo->pCtx, numOfOutput);
  tfree(pInfo->rowCellInfoOffset);

  cleanupResultRowInfo(&pInfo->resultRowInfo);
  pInfo->pRes = blockDataDestroy(pInfo->pRes);
}

void destroyBasicOperatorInfo(void* param, int32_t numOfOutput) {
  SOptrBasicInfo* pInfo = (SOptrBasicInfo*) param;
  doDestroyBasicInfo(pInfo, numOfOutput);
}

void destroyStateWindowOperatorInfo(void* param, int32_t numOfOutput) {
  SStateWindowOperatorInfo* pInfo = (SStateWindowOperatorInfo*) param;
  doDestroyBasicInfo(&pInfo->binfo, numOfOutput);
  tfree(pInfo->prevData);
}

void destroyAggOperatorInfo(void* param, int32_t numOfOutput) {
  SAggOperatorInfo* pInfo = (SAggOperatorInfo*) param;
  doDestroyBasicInfo(&pInfo->binfo, numOfOutput);
}

void destroyIntervalOperatorInfo(void* param, int32_t numOfOutput) {
  STableIntervalOperatorInfo* pInfo = (STableIntervalOperatorInfo*) param;
  doDestroyBasicInfo(&pInfo->binfo, numOfOutput);
  cleanupAggSup(&pInfo->aggSup);
}

void destroySWindowOperatorInfo(void* param, int32_t numOfOutput) {
  SSessionAggOperatorInfo* pInfo = (SSessionAggOperatorInfo*) param;
  doDestroyBasicInfo(&pInfo->binfo, numOfOutput);
}

void destroySFillOperatorInfo(void* param, int32_t numOfOutput) {
  SFillOperatorInfo* pInfo = (SFillOperatorInfo*) param;
  pInfo->pFillInfo = taosDestroyFillInfo(pInfo->pFillInfo);
  pInfo->pRes = blockDataDestroy(pInfo->pRes);
  tfree(pInfo->p);
}

void destroyGroupbyOperatorInfo(void* param, int32_t numOfOutput) {
  SGroupbyOperatorInfo* pInfo = (SGroupbyOperatorInfo*) param;
  doDestroyBasicInfo(&pInfo->binfo, numOfOutput);
  tfree(pInfo->prevData);
}

static void destroyProjectOperatorInfo(void* param, int32_t numOfOutput) {
  SProjectOperatorInfo* pInfo = (SProjectOperatorInfo*) param;
  doDestroyBasicInfo(&pInfo->binfo, numOfOutput);
}

static void destroyTagScanOperatorInfo(void* param, int32_t numOfOutput) {
  STagScanInfo* pInfo = (STagScanInfo*) param;
  pInfo->pRes = blockDataDestroy(pInfo->pRes);
}

static void destroyOrderOperatorInfo(void* param, int32_t numOfOutput) {
  SOrderOperatorInfo* pInfo = (SOrderOperatorInfo*) param;
  pInfo->pDataBlock = blockDataDestroy(pInfo->pDataBlock);

  taosArrayDestroy(pInfo->orderInfo);
}

static void destroyConditionOperatorInfo(void* param, int32_t numOfOutput) {
  SFilterOperatorInfo* pInfo = (SFilterOperatorInfo*) param;
  doDestroyFilterInfo(pInfo->pFilterInfo, pInfo->numOfFilterCols);
}

static void destroyDistinctOperatorInfo(void* param, int32_t numOfOutput) {
  SDistinctOperatorInfo* pInfo = (SDistinctOperatorInfo*) param;
  taosHashCleanup(pInfo->pSet);
  tfree(pInfo->buf);
  taosArrayDestroy(pInfo->pDistinctDataInfo);
  pInfo->pRes = blockDataDestroy(pInfo->pRes);
}

static void destroySysTableScannerOperatorInfo(void* param, int32_t numOfOutput) {
  SSysTableScanInfo* pInfo = (SSysTableScanInfo*) param;
  tsem_destroy(&pInfo->ready);
  blockDataDestroy(pInfo->pRes);

  if (pInfo->type == TSDB_MGMT_TABLE_TABLE) {
    metaCloseTbCursor(pInfo->pCur);
  }
}

void destroyExchangeOperatorInfo(void* param, int32_t numOfOutput) {
  SExchangeInfo* pExInfo = (SExchangeInfo*) param;
  taosArrayDestroy(pExInfo->pSources);
  taosArrayDestroy(pExInfo->pSourceDataInfo);
  if (pExInfo->pResult != NULL) {
    blockDataDestroy(pExInfo->pResult);
  }

  tsem_destroy(&pExInfo->ready);
}

SOperatorInfo* createMultiTableAggOperatorInfo(SOperatorInfo* downstream, SExprInfo* pExprInfo, int32_t numOfCols, SSDataBlock* pResBlock, SExecTaskInfo* pTaskInfo, const STableGroupInfo* pTableGroupInfo) {
  SAggOperatorInfo* pInfo = calloc(1, sizeof(SAggOperatorInfo));

  int32_t numOfRows = 1;
  int32_t code = initAggInfo(&pInfo->binfo, &pInfo->aggSup, pExprInfo, numOfCols, numOfRows, pResBlock, pTaskInfo->id.str);
  pInfo->pTableQueryInfo = initTableQueryInfo(pTableGroupInfo);
  if (code != TSDB_CODE_SUCCESS || pInfo->pTableQueryInfo == NULL) {
    goto _error;
  }

  size_t  tableGroup = taosArrayGetSize(pTableGroupInfo->pGroupList);
  initResultRowInfo(&pInfo->binfo.resultRowInfo, (int32_t)tableGroup);

  SOperatorInfo* pOperator = calloc(1, sizeof(SOperatorInfo));
  pOperator->name         = "MultiTableAggregate";
  // pOperator->operatorType = OP_MultiTableAggregate;
  pOperator->blockingOptr = true;
  pOperator->status       = OP_NOT_OPENED;
  pOperator->info         = pInfo;
  pOperator->pExpr        = pExprInfo;
  pOperator->numOfOutput  = numOfCols;
  pOperator->pTaskInfo    = pTaskInfo;

  pOperator->getNextFn = doMultiTableAggregate;
  pOperator->closeFn = destroyAggOperatorInfo;
  code = appendDownstream(pOperator, &downstream, 1);
  if (code != TSDB_CODE_SUCCESS) {
    goto _error;
  }

  return pOperator;

_error:
  return NULL;
}

SOperatorInfo* createProjectOperatorInfo(SOperatorInfo* downstream, SExprInfo* pExprInfo, int32_t num, SSDataBlock* pResBlock, SExecTaskInfo* pTaskInfo) {
  SProjectOperatorInfo* pInfo = calloc(1, sizeof(SProjectOperatorInfo));
  SOperatorInfo* pOperator = calloc(1, sizeof(SOperatorInfo));
  if (pInfo == NULL || pOperator == NULL) {
    goto _error;
  }

  pInfo->binfo.pRes = pResBlock;
  pInfo->binfo.pCtx = createSqlFunctionCtx_rv(pExprInfo, num, &pInfo->binfo.rowCellInfoOffset);
  if (pInfo->binfo.pCtx == NULL) {
    goto _error;
  }

//  initResultRowInfo(&pBInfo->resultRowInfo, 8);
//  setFunctionResultOutput(pBInfo, MAIN_SCAN);

  pOperator->name         = "ProjectOperator";
  pOperator->operatorType = QUERY_NODE_PHYSICAL_PLAN_PROJECT;
  pOperator->blockingOptr = false;
  pOperator->status       = OP_NOT_OPENED;
  pOperator->info         = pInfo;
  pOperator->pExpr        = pExprInfo;
  pOperator->numOfOutput  = num;
  pOperator->_openFn      = operatorDummyOpenFn;
  pOperator->getNextFn    = doProjectOperation;
  pOperator->closeFn      = destroyProjectOperatorInfo;

  pOperator->pTaskInfo    = pTaskInfo;
  int32_t code = appendDownstream(pOperator, &downstream, 1);
  if (code != TSDB_CODE_SUCCESS) {
    goto _error;
  }

  return pOperator;

  _error:
  pTaskInfo->code = TSDB_CODE_OUT_OF_MEMORY;
  return NULL;
}

SColumnInfo* extractColumnFilterInfo(SExprInfo* pExpr, int32_t numOfOutput, int32_t* numOfFilterCols) {
#if 0
  SColumnInfo* pCols = calloc(numOfOutput, sizeof(SColumnInfo));

  int32_t numOfFilter = 0;
  for(int32_t i = 0; i < numOfOutput; ++i) {
    if (pExpr[i].base.flist.numOfFilters > 0) {
      numOfFilter += 1;
    }

    pCols[i].type  = pExpr[i].base.resSchema.type;
    pCols[i].bytes = pExpr[i].base.resSchema.bytes;
    pCols[i].colId = pExpr[i].base.resSchema.colId;

    pCols[i].flist.numOfFilters = pExpr[i].base.flist.numOfFilters;
    if (pCols[i].flist.numOfFilters != 0) { 
      pCols[i].flist.filterInfo   = calloc(pCols[i].flist.numOfFilters, sizeof(SColumnFilterInfo));
      memcpy(pCols[i].flist.filterInfo, pExpr[i].base.flist.filterInfo, pCols[i].flist.numOfFilters * sizeof(SColumnFilterInfo));
    } else {
      // avoid runtime error
      pCols[i].flist.filterInfo   = NULL; 
    }
  }

  assert(numOfFilter > 0);

  *numOfFilterCols = numOfFilter;
  return pCols;
#endif

  return 0;
}

SOperatorInfo* createLimitOperatorInfo(SOperatorInfo* downstream, int32_t numOfDownstream, SLimit* pLimit, SExecTaskInfo* pTaskInfo) {
  ASSERT(numOfDownstream == 1);
  SLimitOperatorInfo* pInfo = calloc(1, sizeof(SLimitOperatorInfo));
  SOperatorInfo* pOperator = calloc(1, sizeof(SOperatorInfo));
  if (pInfo == NULL || pOperator == NULL) {
    goto _error;
  }

  pInfo->limit            = *pLimit;
  pInfo->currentOffset    = pLimit->offset;

  pOperator->name         = "LimitOperator";
//  pOperator->operatorType = QUERY_NODE_PHYSICAL_PLAN_LIMIT;
  pOperator->blockingOptr = false;
  pOperator->status       = OP_NOT_OPENED;
  pOperator->_openFn      = operatorDummyOpenFn;
  pOperator->getNextFn    = doLimit;
  pOperator->info         = pInfo;
  pOperator->pTaskInfo    = pTaskInfo;
  int32_t code = appendDownstream(pOperator, &downstream, 1);

  return pOperator;
  _error:
  tfree(pInfo);
  tfree(pOperator);
  terrno = TSDB_CODE_OUT_OF_MEMORY;
  return NULL;
}

SOperatorInfo* createIntervalOperatorInfo(SOperatorInfo* downstream, SExprInfo* pExprInfo, int32_t numOfCols, SSDataBlock* pResBlock, SInterval* pInterval,
                                          const STableGroupInfo* pTableGroupInfo, SExecTaskInfo* pTaskInfo) {
  STableIntervalOperatorInfo* pInfo = calloc(1, sizeof(STableIntervalOperatorInfo));
  SOperatorInfo* pOperator = calloc(1, sizeof(SOperatorInfo));
  if (pInfo == NULL || pOperator == NULL) {
    goto _error;
  }

  pInfo->order     = TSDB_ORDER_ASC;
  pInfo->precision = TSDB_TIME_PRECISION_MICRO;
  pInfo->win       = pTaskInfo->window;
  pInfo->interval  = *pInterval;

  pInfo->win.skey = INT64_MIN;
  pInfo->win.ekey = INT64_MAX;

  int32_t numOfRows = 4096;
  int32_t code = initAggInfo(&pInfo->binfo, &pInfo->aggSup, pExprInfo, numOfCols, numOfRows, pResBlock, pTaskInfo->id.str);
//  pInfo->pTableQueryInfo = initTableQueryInfo(pTableGroupInfo);
  if (code != TSDB_CODE_SUCCESS/* || pInfo->pTableQueryInfo == NULL*/) {
    goto _error;
  }

  initResultRowInfo(&pInfo->binfo.resultRowInfo, (int32_t)1);

  pOperator->name         = "TimeIntervalAggOperator";
  pOperator->operatorType = QUERY_NODE_PHYSICAL_PLAN_INTERVAL;
  pOperator->blockingOptr = true;
  pOperator->status       = OP_NOT_OPENED;
  pOperator->pExpr        = pExprInfo;
  pOperator->pTaskInfo    = pTaskInfo;
  pOperator->numOfOutput  = numOfCols;
  pOperator->info         = pInfo;
  pOperator->_openFn      = doOpenIntervalAgg;
  pOperator->getNextFn    = doIntervalAgg;
  pOperator->closeFn      = destroyIntervalOperatorInfo;

  code = appendDownstream(pOperator, &downstream, 1);
  if (code != TSDB_CODE_SUCCESS) {
    goto _error;
  }

  return pOperator;

  _error:
  destroyIntervalOperatorInfo(pInfo, numOfCols);
  tfree(pInfo);
  tfree(pOperator);
  pTaskInfo->code = code;
  return NULL;
}

SOperatorInfo* createAllTimeIntervalOperatorInfo(STaskRuntimeEnv* pRuntimeEnv, SOperatorInfo* downstream, SExprInfo* pExpr, int32_t numOfOutput) {
  STableIntervalOperatorInfo* pInfo = calloc(1, sizeof(STableIntervalOperatorInfo));

  pInfo->binfo.pCtx = createSqlFunctionCtx(pRuntimeEnv, pExpr, numOfOutput, &pInfo->binfo.rowCellInfoOffset);
  pInfo->binfo.pRes = createOutputBuf(pExpr, numOfOutput, pRuntimeEnv->resultInfo.capacity);
  initResultRowInfo(&pInfo->binfo.resultRowInfo, 8);

  SOperatorInfo* pOperator = calloc(1, sizeof(SOperatorInfo));

  pOperator->name         = "AllTimeIntervalAggOperator";
//  pOperator->operatorType = OP_AllTimeWindow;
  pOperator->blockingOptr = true;
  pOperator->status       = OP_NOT_OPENED;
  pOperator->pExpr        = pExpr;
  pOperator->numOfOutput  = numOfOutput;
  pOperator->info         = pInfo;
  pOperator->pRuntimeEnv  = pRuntimeEnv;
  pOperator->getNextFn = doAllIntervalAgg;
  pOperator->closeFn = destroyBasicOperatorInfo;

    int32_t code = appendDownstream(pOperator, &downstream, 1);
  return pOperator;
}

SOperatorInfo* createStatewindowOperatorInfo(STaskRuntimeEnv* pRuntimeEnv, SOperatorInfo* downstream, SExprInfo* pExpr, int32_t numOfOutput) {
  SStateWindowOperatorInfo* pInfo = calloc(1, sizeof(SStateWindowOperatorInfo));
  pInfo->colIndex   = -1;
  pInfo->reptScan   = false;
  pInfo->binfo.pCtx = createSqlFunctionCtx(pRuntimeEnv, pExpr, numOfOutput, &pInfo->binfo.rowCellInfoOffset);
  pInfo->binfo.pRes = createOutputBuf(pExpr, numOfOutput, pRuntimeEnv->resultInfo.capacity);
  initResultRowInfo(&pInfo->binfo.resultRowInfo, 8);

  SOperatorInfo* pOperator = calloc(1, sizeof(SOperatorInfo));
  pOperator->name         = "StateWindowOperator";
//  pOperator->operatorType = OP_StateWindow;
  pOperator->blockingOptr = true;
  pOperator->status       = OP_NOT_OPENED;
  pOperator->pExpr        = pExpr;
  pOperator->numOfOutput  = numOfOutput;
  pOperator->info         = pInfo;
  pOperator->pRuntimeEnv  = pRuntimeEnv;
  pOperator->getNextFn = doStateWindowAgg;
  pOperator->closeFn = destroyStateWindowOperatorInfo;

  int32_t code = appendDownstream(pOperator, &downstream, 1);
  return pOperator;
}

SOperatorInfo* createSessionAggOperatorInfo(SOperatorInfo* downstream, SExprInfo* pExprInfo, int32_t numOfCols, SSDataBlock* pResBlock, SExecTaskInfo* pTaskInfo) {
  SSessionAggOperatorInfo* pInfo = calloc(1, sizeof(SSessionAggOperatorInfo));
  SOperatorInfo* pOperator = calloc(1, sizeof(SOperatorInfo));
  if (pInfo == NULL || pOperator == NULL) {
    goto _error;
  }

  int32_t code = doInitAggInfoSup(&pInfo->aggSup, pInfo->binfo.pCtx, numOfCols, pTaskInfo->id.str);
  if (code != TSDB_CODE_SUCCESS) {
    goto _error;
  }

  initResultRowInfo(&pInfo->binfo.resultRowInfo, 8);

  pInfo->binfo.pRes       = pResBlock;
  pInfo->prevTs           = INT64_MIN;
  pInfo->reptScan         = false;
  pOperator->name         = "SessionWindowAggOperator";
//  pOperator->operatorType = OP_SessionWindow;
  pOperator->blockingOptr = true;
  pOperator->status       = OP_NOT_OPENED;
  pOperator->pExpr        = pExprInfo;
  pOperator->numOfOutput  = numOfCols;
  pOperator->info         = pInfo;
  pOperator->getNextFn    = doSessionWindowAgg;
  pOperator->closeFn      = destroySWindowOperatorInfo;
  pOperator->pTaskInfo    = pTaskInfo;

  code = appendDownstream(pOperator, &downstream, 1);
  return pOperator;

  _error:
  if (pInfo != NULL) {
    destroySWindowOperatorInfo(pInfo, numOfCols);
  }

  tfree(pInfo);
  tfree(pOperator);
  pTaskInfo->code = code;
  return NULL;
}

SOperatorInfo* createMultiTableTimeIntervalOperatorInfo(STaskRuntimeEnv* pRuntimeEnv, SOperatorInfo* downstream, SExprInfo* pExpr, int32_t numOfOutput) {
  STableIntervalOperatorInfo* pInfo = calloc(1, sizeof(STableIntervalOperatorInfo));

  pInfo->binfo.pCtx = createSqlFunctionCtx(pRuntimeEnv, pExpr, numOfOutput, &pInfo->binfo.rowCellInfoOffset);
  pInfo->binfo.pRes = createOutputBuf(pExpr, numOfOutput, pRuntimeEnv->resultInfo.capacity);
  initResultRowInfo(&pInfo->binfo.resultRowInfo, 8);

  SOperatorInfo* pOperator = calloc(1, sizeof(SOperatorInfo));
  pOperator->name         = "MultiTableTimeIntervalOperator";
//  pOperator->operatorType = OP_MultiTableTimeInterval;
  pOperator->blockingOptr = true;
  pOperator->status       = OP_NOT_OPENED;
  pOperator->pExpr        = pExpr;
  pOperator->numOfOutput  = numOfOutput;
  pOperator->info         = pInfo;
  pOperator->pRuntimeEnv  = pRuntimeEnv;

  pOperator->getNextFn = doSTableIntervalAgg;
  pOperator->closeFn = destroyBasicOperatorInfo;

    int32_t code = appendDownstream(pOperator, &downstream, 1);
  return pOperator;
}

SOperatorInfo* createAllMultiTableTimeIntervalOperatorInfo(STaskRuntimeEnv* pRuntimeEnv, SOperatorInfo* downstream, SExprInfo* pExpr, int32_t numOfOutput) {
  STableIntervalOperatorInfo* pInfo = calloc(1, sizeof(STableIntervalOperatorInfo));

  pInfo->binfo.pCtx = createSqlFunctionCtx(pRuntimeEnv, pExpr, numOfOutput, &pInfo->binfo.rowCellInfoOffset);
  pInfo->binfo.pRes = createOutputBuf(pExpr, numOfOutput, pRuntimeEnv->resultInfo.capacity);
  initResultRowInfo(&pInfo->binfo.resultRowInfo, 8);

  SOperatorInfo* pOperator = calloc(1, sizeof(SOperatorInfo));
  pOperator->name         = "AllMultiTableTimeIntervalOperator";
//  pOperator->operatorType = OP_AllMultiTableTimeInterval;
  pOperator->blockingOptr = true;
  pOperator->status       = OP_NOT_OPENED;
  pOperator->pExpr        = pExpr;
  pOperator->numOfOutput  = numOfOutput;
  pOperator->info         = pInfo;
  pOperator->pRuntimeEnv  = pRuntimeEnv;

  pOperator->getNextFn = doAllSTableIntervalAgg;
  pOperator->closeFn = destroyBasicOperatorInfo;

    int32_t code = appendDownstream(pOperator, &downstream, 1);

  return pOperator;
}

SOperatorInfo* createGroupOperatorInfo(SOperatorInfo* downstream, SExprInfo* pExprInfo, int32_t numOfCols, SSDataBlock* pResultBlock,
                                       SArray* pGroupColList, SExecTaskInfo* pTaskInfo, const STableGroupInfo* pTableGroupInfo) {
  SGroupbyOperatorInfo* pInfo = calloc(1, sizeof(SGroupbyOperatorInfo));
  SOperatorInfo* pOperator = calloc(1, sizeof(SOperatorInfo));
  if (pInfo == NULL || pOperator == NULL) {
    goto _error;
  }

  pInfo->pGroupCols = pGroupColList;
  initAggInfo(&pInfo->binfo, &pInfo->aggSup, pExprInfo, numOfCols, 4096, pResultBlock, pTaskInfo->id.str);

  initResultRowInfo(&pInfo->binfo.resultRowInfo, 8);

  pOperator->name         = "GroupbyAggOperator";
  pOperator->blockingOptr = true;
  pOperator->status       = OP_NOT_OPENED;
//  pOperator->operatorType = OP_Groupby;
  pOperator->pExpr        = pExprInfo;
  pOperator->numOfOutput  = numOfCols;
  pOperator->info         = pInfo;
  pOperator->_openFn      = operatorDummyOpenFn;
  pOperator->getNextFn    = hashGroupbyAggregate;
  pOperator->closeFn      = destroyGroupbyOperatorInfo;

  int32_t code = appendDownstream(pOperator, &downstream, 1);
  return pOperator;

  _error:
  tfree(pInfo);
  tfree(pOperator);
  return NULL;
}

SOperatorInfo* createFillOperatorInfo(STaskRuntimeEnv* pRuntimeEnv, SOperatorInfo* downstream, SExprInfo* pExpr, int32_t numOfOutput, bool multigroupResult) {
  SFillOperatorInfo* pInfo = calloc(1, sizeof(SFillOperatorInfo));
  pInfo->pRes = createOutputBuf(pExpr, numOfOutput, pRuntimeEnv->resultInfo.capacity);
  pInfo->multigroupResult = multigroupResult;

  {
    STaskAttr* pQueryAttr = pRuntimeEnv->pQueryAttr;
    struct SFillColInfo* pColInfo = createFillColInfo(pExpr, numOfOutput, pQueryAttr->fillVal);
    STimeWindow w = TSWINDOW_INITIALIZER;

    TSKEY sk = TMIN(pQueryAttr->window.skey, pQueryAttr->window.ekey);
    TSKEY ek = TMAX(pQueryAttr->window.skey, pQueryAttr->window.ekey);
//    getAlignQueryTimeWindow(pQueryAttr, pQueryAttr->window.skey, sk, ek, &w);

    pInfo->pFillInfo =
        taosCreateFillInfo(pQueryAttr->order.order, w.skey, 0, (int32_t)pRuntimeEnv->resultInfo.capacity, numOfOutput,
                           pQueryAttr->interval.sliding, pQueryAttr->interval.slidingUnit,
                           (int8_t)pQueryAttr->precision, pQueryAttr->fillType, pColInfo, pRuntimeEnv->qinfo);

    pInfo->p = calloc(numOfOutput, POINTER_BYTES);
  }

  SOperatorInfo* pOperator = calloc(1, sizeof(SOperatorInfo));

  pOperator->name         = "FillOperator";
  pOperator->blockingOptr = false;
  pOperator->status       = OP_NOT_OPENED;
//  pOperator->operatorType = OP_Fill;
  pOperator->pExpr        = pExpr;
  pOperator->numOfOutput  = numOfOutput;
  pOperator->info         = pInfo;
  pOperator->pRuntimeEnv  = pRuntimeEnv;
  pOperator->getNextFn = doFill;
  pOperator->closeFn = destroySFillOperatorInfo;

    int32_t code = appendDownstream(pOperator, &downstream, 1);
  return pOperator;
}

SOperatorInfo* createSLimitOperatorInfo(STaskRuntimeEnv* pRuntimeEnv, SOperatorInfo* downstream, SExprInfo* pExpr, int32_t numOfOutput, void* pMerger, bool multigroupResult) {
  SSLimitOperatorInfo* pInfo = calloc(1, sizeof(SSLimitOperatorInfo));

//  pInfo->orderColumnList = getResultGroupCheckColumns(pQueryAttr);
//  pInfo->slimit          = pQueryAttr->slimit;
//  pInfo->limit           = pQueryAttr->limit;
//  pInfo->capacity        = pRuntimeEnv->resultInfo.capacity;
//  pInfo->threshold       = (int64_t)(pInfo->capacity * 0.8);
//  pInfo->currentOffset   = pQueryAttr->limit.offset;
//  pInfo->currentGroupOffset = pQueryAttr->slimit.offset;
  pInfo->multigroupResult= multigroupResult;

  // TODO refactor
  int32_t len = 0;
  for(int32_t i = 0; i < numOfOutput; ++i) {
    len += pExpr[i].base.resSchema.bytes;
  }

  int32_t numOfCols = (pInfo->orderColumnList != NULL)? (int32_t) taosArrayGetSize(pInfo->orderColumnList):0;
  pInfo->prevRow = calloc(1, (POINTER_BYTES * numOfCols + len));

  int32_t offset = POINTER_BYTES * numOfCols;
  for(int32_t i = 0; i < numOfCols; ++i) {
    pInfo->prevRow[i] = (char*)pInfo->prevRow + offset;

    SColIndex* index = taosArrayGet(pInfo->orderColumnList, i);
    offset += pExpr[index->colIndex].base.resSchema.bytes;
  }

  pInfo->pRes = createOutputBuf(pExpr, numOfOutput, pRuntimeEnv->resultInfo.capacity);

  SOperatorInfo* pOperator = calloc(1, sizeof(SOperatorInfo));

  pOperator->name         = "SLimitOperator";
  // pOperator->operatorType = OP_SLimit;
  pOperator->blockingOptr = false;
  pOperator->status       = OP_NOT_OPENED;
//  pOperator->exec         = doSLimit;
  pOperator->info         = pInfo;
  pOperator->pRuntimeEnv  = pRuntimeEnv;
  pOperator->closeFn = destroySlimitOperatorInfo;

    int32_t code = appendDownstream(pOperator, &downstream, 1);
  return pOperator;
}

static SSDataBlock* doTagScan(SOperatorInfo *pOperator, bool* newgroup) {
#if 0
  SOperatorInfo* pOperator = (SOperatorInfo*) param;
  if (pOperator->status == OP_EXEC_DONE) {
    return NULL;
  }

  STaskRuntimeEnv* pRuntimeEnv = pOperator->pRuntimeEnv;
  int32_t maxNumOfTables = (int32_t)pRuntimeEnv->resultInfo.capacity;

  STagScanInfo *pInfo = pOperator->info;
  SSDataBlock  *pRes = pInfo->pRes;
  *newgroup = false;

  int32_t count = 0;
  SArray* pa = GET_TABLEGROUP(pRuntimeEnv, 0);

  int32_t functionId = getExprFunctionId(&pOperator->pExpr[0]);
  if (functionId == FUNCTION_TID_TAG) { // return the tags & table Id
    STaskAttr* pQueryAttr = pRuntimeEnv->pQueryAttr;
    assert(pQueryAttr->numOfOutput == 1);

    SExprInfo* pExprInfo = &pOperator->pExpr[0];
    int32_t rsize = pExprInfo->base.resSchema.bytes;

    count = 0;

    int16_t bytes = pExprInfo->base.resSchema.bytes;
    int16_t type  = pExprInfo->base.resSchema.type;

    for(int32_t i = 0; i < pQueryAttr->numOfTags; ++i) {
      if (pQueryAttr->tagColList[i].colId == pExprInfo->base.pColumns->info.colId) {
        bytes = pQueryAttr->tagColList[i].bytes;
        type = pQueryAttr->tagColList[i].type;
        break;
      }
    }

    SColumnInfoData* pColInfo = taosArrayGet(pRes->pDataBlock, 0);

    while(pInfo->curPos < pInfo->totalTables && count < maxNumOfTables) {
      int32_t i = pInfo->curPos++;
      STableQueryInfo *item = taosArrayGetP(pa, i);

      char *output = pColInfo->pData + count * rsize;
      varDataSetLen(output, rsize - VARSTR_HEADER_SIZE);

      output = varDataVal(output);
      STableId* id = TSDB_TABLEID(item->pTable);

      *(int16_t *)output = 0;
      output += sizeof(int16_t);

      *(int64_t *)output = id->uid;  // memory align problem, todo serialize
      output += sizeof(id->uid);

      *(int32_t *)output = id->tid;
      output += sizeof(id->tid);

      *(int32_t *)output = pQueryAttr->vgId;
      output += sizeof(pQueryAttr->vgId);

      char* data = NULL;
      if (pExprInfo->base.pColumns->info.colId == TSDB_TBNAME_COLUMN_INDEX) {
        data = tsdbGetTableName(item->pTable);
      } else {
        data = tsdbGetTableTagVal(item->pTable, pExprInfo->base.pColumns->info.colId, type, bytes);
      }

      doSetTagValueToResultBuf(output, data, type, bytes);
      count += 1;
    }

    //qDebug("QInfo:0x%"PRIx64" create (tableId, tag) info completed, rows:%d", GET_TASKID(pRuntimeEnv), count);
  } else if (functionId == FUNCTION_COUNT) {// handle the "count(tbname)" query
    SColumnInfoData* pColInfo = taosArrayGet(pRes->pDataBlock, 0);
    *(int64_t*)pColInfo->pData = pInfo->totalTables;
    count = 1;

    pOperator->status = OP_EXEC_DONE;
    //qDebug("QInfo:0x%"PRIx64" create count(tbname) query, res:%d rows:1", GET_TASKID(pRuntimeEnv), count);
  } else {  // return only the tags|table name etc.
    SExprInfo* pExprInfo = &pOperator->pExpr[0];  // todo use the column list instead of exprinfo

    count = 0;
    while(pInfo->curPos < pInfo->totalTables && count < maxNumOfTables) {
      int32_t i = pInfo->curPos++;

      STableQueryInfo* item = taosArrayGetP(pa, i);

      char *data = NULL, *dst = NULL;
      int16_t type = 0, bytes = 0;
      for(int32_t j = 0; j < pOperator->numOfOutput; ++j) {
        // not assign value in case of user defined constant output column
        if (TSDB_COL_IS_UD_COL(pExprInfo[j].base.pColumns->flag)) {
          continue;
        }

        SColumnInfoData* pColInfo = taosArrayGet(pRes->pDataBlock, j);
        type  = pExprInfo[j].base.resSchema.type;
        bytes = pExprInfo[j].base.resSchema.bytes;

        if (pExprInfo[j].base.pColumns->info.colId == TSDB_TBNAME_COLUMN_INDEX) {
          data = tsdbGetTableName(item->pTable);
        } else {
          data = tsdbGetTableTagVal(item->pTable, pExprInfo[j].base.pColumns->info.colId, type, bytes);
        }

        dst  = pColInfo->pData + count * pExprInfo[j].base.resSchema.bytes;
        doSetTagValueToResultBuf(dst, data, type, bytes);
      }

      count += 1;
    }

    if (pInfo->curPos >= pInfo->totalTables) {
      pOperator->status = OP_EXEC_DONE;
    }

    //qDebug("QInfo:0x%"PRIx64" create tag values results completed, rows:%d", GET_TASKID(pRuntimeEnv), count);
  }

  if (pOperator->status == OP_EXEC_DONE) {
    setTaskStatus(pOperator->pRuntimeEnv, TASK_COMPLETED);
  }

  pRes->info.rows = count;
  return (pRes->info.rows == 0)? NULL:pInfo->pRes;

#endif
}

SOperatorInfo* createTagScanOperatorInfo(STaskRuntimeEnv* pRuntimeEnv, SExprInfo* pExpr, int32_t numOfOutput) {
  STagScanInfo* pInfo = calloc(1, sizeof(STagScanInfo));
  pInfo->pRes = createOutputBuf(pExpr, numOfOutput, pRuntimeEnv->resultInfo.capacity);

  size_t numOfGroup = GET_NUM_OF_TABLEGROUP(pRuntimeEnv);
  assert(numOfGroup == 0 || numOfGroup == 1);

  pInfo->totalTables = pRuntimeEnv->tableqinfoGroupInfo.numOfTables;
  pInfo->curPos = 0;

  SOperatorInfo* pOperator = calloc(1, sizeof(SOperatorInfo));
  pOperator->name         = "SeqTableTagScan";
  pOperator->operatorType = QUERY_NODE_PHYSICAL_PLAN_TAG_SCAN;
  pOperator->blockingOptr = false;
  pOperator->status       = OP_NOT_OPENED;
  pOperator->info         = pInfo;
  pOperator->getNextFn = doTagScan;
  pOperator->pExpr        = pExpr;
  pOperator->numOfOutput  = numOfOutput;
  pOperator->pRuntimeEnv  = pRuntimeEnv;
  pOperator->closeFn = destroyTagScanOperatorInfo;

  return pOperator;
}
static bool initMultiDistinctInfo(SDistinctOperatorInfo *pInfo, SOperatorInfo* pOperator, SSDataBlock *pBlock) {
  if (taosArrayGetSize(pInfo->pDistinctDataInfo) == pOperator->numOfOutput) {
     // distinct info already inited  
    return true;
  }
  for (int i = 0; i < pOperator->numOfOutput; i++) {
//    pInfo->totalBytes += pOperator->pExpr[i].base.colBytes;
  }
  for (int i = 0; i < pOperator->numOfOutput; i++) {
    int numOfBlock = (int)(taosArrayGetSize(pBlock->pDataBlock));
    assert(i < numOfBlock);
    for (int j = 0; j < numOfBlock; j++) {
      SColumnInfoData* pColDataInfo = taosArrayGet(pBlock->pDataBlock, j);
      if (pColDataInfo->info.colId == pOperator->pExpr[i].base.resSchema.colId) {
        SDistinctDataInfo item = {.index = j, .type = pColDataInfo->info.type, .bytes = pColDataInfo->info.bytes};
        taosArrayInsert(pInfo->pDistinctDataInfo, i, &item);
      }
    }
  }
  pInfo->totalBytes += (int32_t)strlen(MULTI_KEY_DELIM) * (pOperator->numOfOutput);
  pInfo->buf        =  calloc(1, pInfo->totalBytes);
  return  taosArrayGetSize(pInfo->pDistinctDataInfo) == pOperator->numOfOutput ? true : false;
}

static void buildMultiDistinctKey(SDistinctOperatorInfo *pInfo, SSDataBlock *pBlock, int32_t rowId) {
  char *p = pInfo->buf;
  memset(p, 0, pInfo->totalBytes); 

  for (int i = 0; i < taosArrayGetSize(pInfo->pDistinctDataInfo); i++) {
    SDistinctDataInfo* pDistDataInfo = (SDistinctDataInfo *)taosArrayGet(pInfo->pDistinctDataInfo, i); 
    SColumnInfoData*   pColDataInfo = taosArrayGet(pBlock->pDataBlock, pDistDataInfo->index);
    char *val = ((char *)pColDataInfo->pData) + pColDataInfo->info.bytes * rowId;
    if (isNull(val, pDistDataInfo->type)) { 
      p += pDistDataInfo->bytes; 
      continue;
    }
    if (IS_VAR_DATA_TYPE(pDistDataInfo->type)) {
      memcpy(p, varDataVal(val), varDataLen(val));
      p += varDataLen(val);
    } else {
      memcpy(p, val, pDistDataInfo->bytes);
      p += pDistDataInfo->bytes;
    }
    memcpy(p, MULTI_KEY_DELIM, strlen(MULTI_KEY_DELIM));
    p += strlen(MULTI_KEY_DELIM);
  }
}

static SSDataBlock* hashDistinct(SOperatorInfo *pOperator, bool* newgroup) {
  if (pOperator->status == OP_EXEC_DONE) {
    return NULL;
  }

  SDistinctOperatorInfo* pInfo = pOperator->info;
  SSDataBlock* pRes = pInfo->pRes;

  pRes->info.rows = 0;
  SSDataBlock* pBlock = NULL;
   
  while(1) {
    publishOperatorProfEvent(pOperator->pDownstream[0], QUERY_PROF_BEFORE_OPERATOR_EXEC);
    pBlock = pOperator->pDownstream[0]->getNextFn(pOperator->pDownstream[0], newgroup);
    publishOperatorProfEvent(pOperator->pDownstream[0], QUERY_PROF_AFTER_OPERATOR_EXEC);

    if (pBlock == NULL) {
      doSetOperatorCompleted(pOperator);
      break;
    }
    if (!initMultiDistinctInfo(pInfo, pOperator, pBlock)) {
      doSetOperatorCompleted(pOperator);
      break;
    }
    // ensure result output buf 
    if (pRes->info.rows + pBlock->info.rows > pInfo->outputCapacity) {
      int32_t newSize = pRes->info.rows + pBlock->info.rows;
      for (int i = 0; i < taosArrayGetSize(pRes->pDataBlock); i++) {
        SColumnInfoData*   pResultColInfoData = taosArrayGet(pRes->pDataBlock, i);
        SDistinctDataInfo* pDistDataInfo = taosArrayGet(pInfo->pDistinctDataInfo,  i);
        char* tmp = realloc(pResultColInfoData->pData, newSize * pDistDataInfo->bytes);
        if (tmp == NULL) {
          return NULL;
        } else {
          pResultColInfoData->pData = tmp;
        }
      }
      pInfo->outputCapacity = newSize;
    }

    for (int32_t i = 0; i < pBlock->info.rows; i++) {
      buildMultiDistinctKey(pInfo, pBlock, i);
      if (taosHashGet(pInfo->pSet, pInfo->buf, pInfo->totalBytes) == NULL) {
        int32_t dummy;
        taosHashPut(pInfo->pSet, pInfo->buf, pInfo->totalBytes, &dummy, sizeof(dummy));
        for (int j = 0; j < taosArrayGetSize(pRes->pDataBlock); j++) {
          SDistinctDataInfo* pDistDataInfo = taosArrayGet(pInfo->pDistinctDataInfo, j);  // distinct meta info
          SColumnInfoData*   pColInfoData = taosArrayGet(pBlock->pDataBlock, pDistDataInfo->index); //src
          SColumnInfoData*   pResultColInfoData = taosArrayGet(pRes->pDataBlock, j);  // dist 

          char* val = ((char*)pColInfoData->pData) + pDistDataInfo->bytes * i;
          char *start = pResultColInfoData->pData +  pDistDataInfo->bytes * pInfo->pRes->info.rows; 
          memcpy(start, val, pDistDataInfo->bytes);
        }
        pRes->info.rows += 1;
      } 
    }

    if (pRes->info.rows >= pInfo->threshold) {
      break;
    }
  }
  return (pInfo->pRes->info.rows > 0)? pInfo->pRes:NULL;
}

SOperatorInfo* createDistinctOperatorInfo(STaskRuntimeEnv* pRuntimeEnv, SOperatorInfo* downstream, SExprInfo* pExpr, int32_t numOfOutput) {
  SDistinctOperatorInfo* pInfo = calloc(1, sizeof(SDistinctOperatorInfo));
  pInfo->totalBytes      = 0;
  pInfo->buf             = NULL;
  pInfo->threshold       = tsMaxNumOfDistinctResults; // distinct result threshold
  pInfo->outputCapacity  = 4096;
  pInfo->pDistinctDataInfo = taosArrayInit(numOfOutput, sizeof(SDistinctDataInfo)); 
  pInfo->pSet = taosHashInit(64, taosGetDefaultHashFunction(TSDB_DATA_TYPE_BINARY), false, HASH_NO_LOCK);
  pInfo->pRes = createOutputBuf(pExpr, numOfOutput, (int32_t) pInfo->outputCapacity);
  

  SOperatorInfo* pOperator = calloc(1, sizeof(SOperatorInfo));
  pOperator->name         = "DistinctOperator";
  pOperator->blockingOptr = false;
  pOperator->status       = OP_NOT_OPENED;
//  pOperator->operatorType = OP_Distinct;
  pOperator->pExpr        = pExpr;
  pOperator->numOfOutput  = numOfOutput;
  pOperator->info         = pInfo;
  pOperator->pRuntimeEnv  = pRuntimeEnv;
  pOperator->getNextFn = hashDistinct;
  pOperator->pExpr        = pExpr; 
  pOperator->closeFn = destroyDistinctOperatorInfo;

    int32_t code = appendDownstream(pOperator, &downstream, 1);
  return pOperator;
}

static int32_t getColumnIndexInSource(SQueriedTableInfo *pTableInfo, SExprBasicInfo *pExpr, SColumnInfo* pTagCols) {
  int32_t j = 0;

  if (TSDB_COL_IS_TAG(pExpr->pParam[0].pCol->type)) {
    if (pExpr->pParam[0].pCol->colId == TSDB_TBNAME_COLUMN_INDEX) {
      return TSDB_TBNAME_COLUMN_INDEX;
    }

    while(j < pTableInfo->numOfTags) {
      if (pExpr->pParam[0].pCol->colId == pTagCols[j].colId) {
        return j;
      }

      j += 1;
    }

  } /*else if (TSDB_COL_IS_UD_COL(pExpr->colInfo.flag)) {  // user specified column data
    return TSDB_UD_COLUMN_INDEX;
  } else {
    while (j < pTableInfo->numOfCols) {
      if (pExpr->colInfo.colId == pTableInfo->colList[j].colId) {
        return j;
      }

      j += 1;
    }
  }*/

  return INT32_MIN;  // return a less than TSDB_TBNAME_COLUMN_INDEX value
}

bool validateExprColumnInfo(SQueriedTableInfo *pTableInfo, SExprBasicInfo *pExpr, SColumnInfo* pTagCols) {
  int32_t j = getColumnIndexInSource(pTableInfo, pExpr, pTagCols);
  return j != INT32_MIN;
}

static int32_t deserializeColFilterInfo(SColumnFilterInfo* pColFilters, int16_t numOfFilters, char** pMsg) {
  for (int32_t f = 0; f < numOfFilters; ++f) {
    SColumnFilterInfo *pFilterMsg = (SColumnFilterInfo *)(*pMsg);

    SColumnFilterInfo *pColFilter = &pColFilters[f];
    pColFilter->filterstr = htons(pFilterMsg->filterstr);

    (*pMsg) += sizeof(SColumnFilterInfo);

    if (pColFilter->filterstr) {
      pColFilter->len = htobe64(pFilterMsg->len);

      pColFilter->pz = (int64_t)calloc(1, (size_t)(pColFilter->len + 1 * TSDB_NCHAR_SIZE)); // note: null-terminator
      if (pColFilter->pz == 0) {
        return TSDB_CODE_QRY_OUT_OF_MEMORY;
      }

      memcpy((void *)pColFilter->pz, (*pMsg), (size_t)pColFilter->len);
      (*pMsg) += (pColFilter->len + 1);
    } else {
      pColFilter->lowerBndi = htobe64(pFilterMsg->lowerBndi);
      pColFilter->upperBndi = htobe64(pFilterMsg->upperBndi);
    }

    pColFilter->lowerRelOptr = htons(pFilterMsg->lowerRelOptr);
    pColFilter->upperRelOptr = htons(pFilterMsg->upperRelOptr);
  }

  return TSDB_CODE_SUCCESS;
}

static SResSchema createResSchema(int32_t type, int32_t bytes, int32_t slotId, int32_t scale, int32_t precision, const char* name) {
  SResSchema s = {0};
  s.scale = scale;
  s.type  = type;
  s.bytes = bytes;
  s.colId = slotId;
  s.precision = precision;
  strncpy(s.name, name, tListLen(s.name));

  return s;
}

SExprInfo* createExprInfo(SNodeList* pNodeList, SNodeList* pGroupKeys, int32_t* numOfExprs) {
  int32_t numOfFuncs = LIST_LENGTH(pNodeList);
  int32_t numOfGroupKeys = 0;
  if (pGroupKeys != NULL) {
    numOfGroupKeys = LIST_LENGTH(pGroupKeys);
  }

  *numOfExprs = numOfFuncs + numOfGroupKeys;
  SExprInfo* pExprs = calloc(*numOfExprs, sizeof(SExprInfo));

  for(int32_t i = 0; i < (*numOfExprs); ++i) {
    STargetNode* pTargetNode = NULL;
    if (i < numOfFuncs) {
      pTargetNode = (STargetNode*)nodesListGetNode(pNodeList, i);
    } else {
      pTargetNode = (STargetNode*)nodesListGetNode(pGroupKeys, i - numOfFuncs);
    }

    SExprInfo* pExp = &pExprs[pTargetNode->slotId];

    pExp->pExpr = calloc(1, sizeof(tExprNode));
    pExp->pExpr->_function.num = 1;
    pExp->pExpr->_function.functionId = -1;

    pExp->base.pParam = calloc(1, sizeof(SFunctParam));
    pExp->base.numOfParams = 1;

    pExp->base.pParam[0].pCol = calloc(1, sizeof(SColumn));
    SColumn* pCol = pExp->base.pParam[0].pCol;

    // it is a project query, or group by column
    if (nodeType(pTargetNode->pExpr) == QUERY_NODE_COLUMN) {
      SColumnNode* pColNode = (SColumnNode*) pTargetNode->pExpr;

      SDataType* pType = &pColNode->node.resType;
      pExp->base.resSchema = createResSchema(pType->type, pType->bytes, pTargetNode->slotId, pType->scale, pType->precision, pColNode->colName);
      pCol->slotId    = pColNode->slotId;
      pCol->bytes     = pType->bytes;
      pCol->type      = pType->type;
      pCol->scale     = pType->scale;
      pCol->precision = pType->precision;
    } else {
      SFunctionNode* pFuncNode = (SFunctionNode*)pTargetNode->pExpr;

      SDataType* pType = &pFuncNode->node.resType;
      pExp->base.resSchema = createResSchema(pType->type, pType->bytes, pTargetNode->slotId, pType->scale, pType->precision, pFuncNode->node.aliasName);

      pExp->pExpr->_function.functionId = pFuncNode->funcId;
      pExp->pExpr->_function.pFunctNode = pFuncNode;
      strncpy(pExp->pExpr->_function.functionName, pFuncNode->functionName, tListLen(pExp->pExpr->_function.functionName));

      // TODO: value parameter needs to be handled
      int32_t numOfParam = LIST_LENGTH(pFuncNode->pParameterList);
      for (int32_t j = 0; j < numOfParam; ++j) {
        SNode*       p1 = nodesListGetNode(pFuncNode->pParameterList, j);
        SColumnNode* pcn = (SColumnNode*)p1;

        pCol->slotId      = pcn->slotId;
        pCol->bytes       = pcn->node.resType.bytes;
        pCol->type        = pcn->node.resType.type;
        pCol->scale       = pcn->node.resType.scale;
        pCol->precision   = pcn->node.resType.precision;
        pCol->dataBlockId = pcn->dataBlockId;
      }
    }
  }

  return pExprs;
}

static SExecTaskInfo* createExecTaskInfo(uint64_t queryId, uint64_t taskId) {
  SExecTaskInfo* pTaskInfo = calloc(1, sizeof(SExecTaskInfo));
  setTaskStatus(pTaskInfo, TASK_NOT_COMPLETED);

  pTaskInfo->cost.created = taosGetTimestampMs();
  pTaskInfo->id.queryId = queryId;

  char* p = calloc(1, 128);
  snprintf(p, 128, "TID:0x%"PRIx64" QID:0x%"PRIx64, taskId, queryId);
  pTaskInfo->id.str = strdup(p);

  return pTaskInfo;
}

static tsdbReaderT doCreateDataReader(STableScanPhysiNode* pTableScanNode, SReadHandle* pHandle, uint64_t queryId, uint64_t taskId);

static int32_t doCreateTableGroup(void* metaHandle, int32_t tableType, uint64_t tableUid, STableGroupInfo* pGroupInfo, uint64_t queryId, uint64_t taskId);
static SArray* extractTableIdList(const STableGroupInfo* pTableGroupInfo);
static SArray* extractScanColumnId(SNodeList* pNodeList);
static SArray* extractColumnInfo(SNodeList* pNodeList);

SOperatorInfo* doCreateOperatorTreeNode(SPhysiNode* pPhyNode, SExecTaskInfo* pTaskInfo, SReadHandle* pHandle, uint64_t queryId, uint64_t taskId, STableGroupInfo* pTableGroupInfo) {
//  if (nodeType(pPhyNode) == QUERY_NODE_PHYSICAL_PLAN_PROJECT) { // ignore the project node
//    pPhyNode = nodesListGetNode(pPhyNode->pChildren, 0);
//  }

  if (pPhyNode->pChildren == NULL || LIST_LENGTH(pPhyNode->pChildren) == 0) {
    if (QUERY_NODE_PHYSICAL_PLAN_TABLE_SCAN == nodeType(pPhyNode)) {
      SScanPhysiNode* pScanPhyNode = (SScanPhysiNode*)pPhyNode;

      size_t      numOfCols = LIST_LENGTH(pScanPhyNode->pScanCols);
      tsdbReaderT pDataReader = doCreateDataReader((STableScanPhysiNode*)pPhyNode, pHandle, (uint64_t)queryId, taskId);

      int32_t code = doCreateTableGroup(pHandle->meta, pScanPhyNode->tableType, pScanPhyNode->uid, pTableGroupInfo, queryId, taskId);
      return createTableScanOperatorInfo(pDataReader, pScanPhyNode->order, numOfCols, pScanPhyNode->count,
                                         pScanPhyNode->reverse, pTaskInfo);
    } else if (QUERY_NODE_PHYSICAL_PLAN_EXCHANGE == nodeType(pPhyNode)) {
      SExchangePhysiNode* pExchange = (SExchangePhysiNode*)pPhyNode;
      SSDataBlock* pResBlock = createOutputBuf_rv1(pExchange->node.pOutputDataBlockDesc);
      return createExchangeOperatorInfo(pExchange->pSrcEndPoints, pResBlock, pTaskInfo);
    } else if (QUERY_NODE_PHYSICAL_PLAN_STREAM_SCAN == nodeType(pPhyNode)) {
      SScanPhysiNode* pScanPhyNode = (SScanPhysiNode*)pPhyNode;  // simple child table.

      STableGroupInfo groupInfo = {0};

      int32_t code = doCreateTableGroup(pHandle->meta, pScanPhyNode->tableType, pScanPhyNode->uid, &groupInfo, queryId, taskId);
      SArray* tableIdList = extractTableIdList(&groupInfo);

      SSDataBlock* pResBlock = createOutputBuf_rv1(pScanPhyNode->node.pOutputDataBlockDesc);
      SArray* colList = extractScanColumnId(pScanPhyNode->pScanCols);

      SOperatorInfo* pOperator = createStreamScanOperatorInfo(pHandle->reader, pResBlock, colList, tableIdList, pTaskInfo);
      taosArrayDestroy(tableIdList);
      return pOperator;
    } else if (QUERY_NODE_PHYSICAL_PLAN_SYSTABLE_SCAN == nodeType(pPhyNode)) {
      SSystemTableScanPhysiNode * pSysScanPhyNode = (SSystemTableScanPhysiNode*)pPhyNode;
      SSDataBlock* pResBlock = createOutputBuf_rv1(pSysScanPhyNode->scan.node.pOutputDataBlockDesc);

      struct SScanPhysiNode* pScanNode = &pSysScanPhyNode->scan;
      SArray* colList = extractScanColumnId(pScanNode->pScanCols);

      SOperatorInfo* pOperator = createSysTableScanOperatorInfo(pHandle->meta, pResBlock, &pScanNode->tableName,
                                                                pScanNode->node.pConditions, pSysScanPhyNode->mgmtEpSet, colList, pTaskInfo);
      return pOperator;
    } else {
      ASSERT(0);
    }
  }

  if (QUERY_NODE_PHYSICAL_PLAN_PROJECT == nodeType(pPhyNode)) {
    size_t size = LIST_LENGTH(pPhyNode->pChildren);
    assert(size == 1);

    for (int32_t i = 0; i < size; ++i) {
      SPhysiNode*    pChildNode = (SPhysiNode*)nodesListGetNode(pPhyNode->pChildren, i);
      SOperatorInfo* op = doCreateOperatorTreeNode(pChildNode, pTaskInfo, pHandle, queryId, taskId, pTableGroupInfo);

      int32_t    num = 0;
      SExprInfo* pExprInfo = createExprInfo(((SProjectPhysiNode*)pPhyNode)->pProjections, NULL, &num);
      SSDataBlock* pResBlock = createOutputBuf_rv1(pPhyNode->pOutputDataBlockDesc);
      return createProjectOperatorInfo(op, pExprInfo, num, pResBlock, pTaskInfo);
    }
  } else if (QUERY_NODE_PHYSICAL_PLAN_AGG == nodeType(pPhyNode)) {
    size_t size = LIST_LENGTH(pPhyNode->pChildren);
    assert(size == 1);

    for (int32_t i = 0; i < size; ++i) {
      SPhysiNode*    pChildNode = (SPhysiNode*)nodesListGetNode(pPhyNode->pChildren, i);
      SOperatorInfo* op = doCreateOperatorTreeNode(pChildNode, pTaskInfo, pHandle, queryId, taskId, pTableGroupInfo);

      int32_t num = 0;

      SAggPhysiNode* pAggNode = (SAggPhysiNode*)pPhyNode;
      SExprInfo* pExprInfo = createExprInfo(pAggNode->pAggFuncs, pAggNode->pGroupKeys, &num);
      SSDataBlock* pResBlock = createOutputBuf_rv1(pPhyNode->pOutputDataBlockDesc);

      if (pAggNode->pGroupKeys != NULL) {
        SArray* pColList = extractColumnInfo(pAggNode->pGroupKeys);
        return createGroupOperatorInfo(op, pExprInfo, num, pResBlock, pColList, pTaskInfo, NULL);
      } else {
        return createAggregateOperatorInfo(op, pExprInfo, num, pResBlock, pTaskInfo, pTableGroupInfo);
      }
    }
  } else if (QUERY_NODE_PHYSICAL_PLAN_INTERVAL == nodeType(pPhyNode)) {
    size_t size = LIST_LENGTH(pPhyNode->pChildren);
    assert(size == 1);

    for (int32_t i = 0; i < size; ++i) {
      SPhysiNode*    pChildNode = (SPhysiNode*)nodesListGetNode(pPhyNode->pChildren, i);
      SOperatorInfo* op = doCreateOperatorTreeNode(pChildNode, pTaskInfo, pHandle, queryId, taskId, pTableGroupInfo);

      SIntervalPhysiNode* pIntervalPhyNode = (SIntervalPhysiNode*)pPhyNode;

      int32_t num = 0;
      SExprInfo* pExprInfo = createExprInfo(pIntervalPhyNode->pFuncs, NULL, &num);
      SSDataBlock* pResBlock = createOutputBuf_rv1(pPhyNode->pOutputDataBlockDesc);

      SInterval interval = {.interval = pIntervalPhyNode->interval, .sliding = pIntervalPhyNode->sliding, .intervalUnit = 'a', .slidingUnit = 'a'};
      return createIntervalOperatorInfo(op, pExprInfo, num, pResBlock, &interval, pTableGroupInfo, pTaskInfo);
    }
  } /*else if (pPhyNode->info.type == OP_MultiTableAggregate) {
    size_t size = taosArrayGetSize(pPhyNode->pChildren);
    assert(size == 1);

    for (int32_t i = 0; i < size; ++i) {
      SPhysiNode*      pChildNode = taosArrayGetP(pPhyNode->pChildren, i);
      SOperatorInfo* op = doCreateOperatorTreeNode(pChildNode, pTaskInfo, pHandle, queryId, taskId, pTableGroupInfo);
      return createMultiTableAggOperatorInfo(op, pPhyNode->pTargets, pTaskInfo, pTableGroupInfo);
    }
  }*/
}

static tsdbReaderT createDataReaderImpl(STableScanPhysiNode* pTableScanNode, STableGroupInfo* pGroupInfo, void* readHandle, uint64_t queryId, uint64_t taskId) {
  STsdbQueryCond cond = {.loadExternalRows = false};

  cond.order     = pTableScanNode->scan.order;
  cond.numOfCols = LIST_LENGTH(pTableScanNode->scan.pScanCols);
  cond.colList   = calloc(cond.numOfCols, sizeof(SColumnInfo));
  if (cond.colList == NULL) {
    terrno = TSDB_CODE_QRY_OUT_OF_MEMORY;
    return NULL;
  }

  cond.twindow = pTableScanNode->scanRange;
  cond.type = BLOCK_LOAD_OFFSET_SEQ_ORDER;
//  cond.type = pTableScanNode->scanFlag;

  int32_t j = 0;
  for (int32_t i = 0; i < cond.numOfCols; ++i) {
    STargetNode* pNode = (STargetNode*)nodesListGetNode(pTableScanNode->scan.pScanCols, i);
    SColumnNode* pColNode = (SColumnNode*)pNode->pExpr;
    if (pColNode->colType == COLUMN_TYPE_TAG) {
      continue;
    }

    cond.colList[j].type  = pColNode->node.resType.type;
    cond.colList[j].bytes = pColNode->node.resType.bytes;
    cond.colList[j].colId = pColNode->colId;
    j += 1;
  }

  cond.numOfCols = j;
  return tsdbQueryTables(readHandle, &cond, pGroupInfo, queryId, taskId);
}

SArray* extractScanColumnId(SNodeList* pNodeList) {
  size_t numOfCols = LIST_LENGTH(pNodeList);
  SArray* pList = taosArrayInit(numOfCols, sizeof(int16_t));
  if (pList == NULL) {
    terrno = TSDB_CODE_OUT_OF_MEMORY;
    return NULL;
  }

  for(int32_t i = 0; i < numOfCols; ++i) {
    STargetNode* pNode = (STargetNode*) nodesListGetNode(pNodeList, i);
    SColumnNode* pColNode = (SColumnNode*) pNode->pExpr;
    taosArrayPush(pList, &pColNode->colId);
  }

  return pList;
}

SArray* extractColumnInfo(SNodeList* pNodeList) {
  size_t numOfCols = LIST_LENGTH(pNodeList);
  SArray* pList = taosArrayInit(numOfCols, sizeof(SColumn));
  if (pList == NULL) {
    terrno = TSDB_CODE_OUT_OF_MEMORY;
    return NULL;
  }

  for(int32_t i = 0; i < numOfCols; ++i) {
    STargetNode* pNode = (STargetNode*) nodesListGetNode(pNodeList, i);
    SColumnNode* pColNode = (SColumnNode*) pNode->pExpr;

    SColumn c = {0};
    c.slotId = pColNode->slotId;
    c.colId  = pColNode->colId;
    c.type   = pColNode->node.resType.type;
    c.bytes  = pColNode->node.resType.bytes;
    c.precision  = pColNode->node.resType.precision;
    c.scale  = pColNode->node.resType.scale;

    taosArrayPush(pList, &c);
  }

  return pList;
}

int32_t doCreateTableGroup(void* metaHandle, int32_t tableType, uint64_t tableUid, STableGroupInfo* pGroupInfo, uint64_t queryId, uint64_t taskId) {
  int32_t code = 0;
  if (tableType == TSDB_SUPER_TABLE) {
    code = tsdbQuerySTableByTagCond(metaHandle, tableUid, 0, NULL, 0, 0, NULL, pGroupInfo, NULL, 0, queryId, taskId);
  } else {  // Create one table group.
    code = tsdbGetOneTableGroup(metaHandle, tableUid, 0, pGroupInfo);
  }

  return code;
}

SArray* extractTableIdList(const STableGroupInfo* pTableGroupInfo) {
  SArray* tableIdList = taosArrayInit(4, sizeof(uint64_t));

  if (pTableGroupInfo->numOfTables > 0) {
    SArray* pa = taosArrayGetP(pTableGroupInfo->pGroupList, 0);
    ASSERT(taosArrayGetSize(pTableGroupInfo->pGroupList) == 1);

    // Transfer the Array of STableKeyInfo into uid list.
    size_t numOfTables = taosArrayGetSize(pa);
    for (int32_t i = 0; i < numOfTables; ++i) {
      STableKeyInfo* pkeyInfo = taosArrayGet(pa, i);
      taosArrayPush(tableIdList, &pkeyInfo->uid);
    }
  }

  return tableIdList;
}

tsdbReaderT doCreateDataReader(STableScanPhysiNode* pTableScanNode, SReadHandle* pHandle, uint64_t queryId, uint64_t taskId) {
  STableGroupInfo groupInfo = {0};

  uint64_t uid = pTableScanNode->scan.uid;
  int32_t code = doCreateTableGroup(pHandle->meta, pTableScanNode->scan.tableType, uid, &groupInfo, queryId, taskId);
  if (code != TSDB_CODE_SUCCESS) {
    goto _error;
  }

  if (groupInfo.numOfTables == 0) {
    code = 0;
    qDebug("no table qualified for query, TID:0x%"PRIx64", QID:0x%"PRIx64, taskId, queryId);
    goto _error;
  }

  return createDataReaderImpl(pTableScanNode, &groupInfo, pHandle->reader, queryId, taskId);

  _error:
  terrno = code;
  return NULL;
}

int32_t createExecTaskInfoImpl(SSubplan* pPlan, SExecTaskInfo** pTaskInfo, SReadHandle* pHandle, uint64_t taskId) {
  uint64_t queryId = pPlan->id.queryId;

  int32_t code = TSDB_CODE_SUCCESS;
  *pTaskInfo = createExecTaskInfo(queryId, taskId);
  if (*pTaskInfo == NULL) {
    code = TSDB_CODE_QRY_OUT_OF_MEMORY;
    goto _complete;
  }

  STableGroupInfo group = {0};
  (*pTaskInfo)->pRoot = doCreateOperatorTreeNode(pPlan->pNode, *pTaskInfo, pHandle, queryId, taskId, &group);
  if (NULL == (*pTaskInfo)->pRoot) {
  	code = terrno;
    goto _complete;
  }

  if ((*pTaskInfo)->pRoot == NULL) {
    code = TSDB_CODE_QRY_OUT_OF_MEMORY;
    goto _complete;
  }

  return code;

_complete:
  tfree(*pTaskInfo);

  terrno = code;
  return code;
}

int32_t cloneExprFilterInfo(SColumnFilterInfo **dst, SColumnFilterInfo* src, int32_t filterNum) {
  if (filterNum <= 0) {
    return TSDB_CODE_SUCCESS;
  }

  *dst = calloc(filterNum, sizeof(*src));
  if (*dst == NULL) {
    return TSDB_CODE_QRY_OUT_OF_MEMORY;
  }

  memcpy(*dst, src, sizeof(*src) * filterNum);

  for (int32_t i = 0; i < filterNum; i++) {
    if ((*dst)[i].filterstr && dst[i]->len > 0) {
      void *pz = calloc(1, (size_t)(*dst)[i].len + 1);

      if (pz == NULL) {
        if (i == 0) {
          free(*dst);
        } else {
          freeColumnFilterInfo(*dst, i);
        }

        return TSDB_CODE_QRY_OUT_OF_MEMORY;
      }

      memcpy(pz, (void *)src->pz, (size_t)src->len + 1);

      (*dst)[i].pz = (int64_t)pz;
    }
  }

  return TSDB_CODE_SUCCESS;
}

static int32_t updateOutputBufForTopBotQuery(SQueriedTableInfo* pTableInfo, SColumnInfo* pTagCols, SExprInfo* pExprs, int32_t numOfOutput, int32_t tagLen, bool superTable) {
  for (int32_t i = 0; i < numOfOutput; ++i) {
    int16_t functId = getExprFunctionId(&pExprs[i]);

    if (functId == FUNCTION_TOP || functId == FUNCTION_BOTTOM) {
      int32_t j = getColumnIndexInSource(pTableInfo, &pExprs[i].base, pTagCols);
      if (j < 0 || j >= pTableInfo->numOfCols) {
        return TSDB_CODE_QRY_INVALID_MSG;
      } else {
        SColumnInfo* pCol = &pTableInfo->colList[j];
//        int32_t ret = getResultDataInfo(pCol->type, pCol->bytes, functId, (int32_t)pExprs[i].base.param[0].i,
//                                        &pExprs[i].base.resSchema.type, &pExprs[i].base.resSchema.bytes, &pExprs[i].base.interBytes, tagLen, superTable, NULL);
//        assert(ret == TSDB_CODE_SUCCESS);
      }
    }
  }

  return TSDB_CODE_SUCCESS;
}

// TODO tag length should be passed from client, refactor
int32_t createQueryFilter(char *data, uint16_t len, SFilterInfo** pFilters) {
  tExprNode* expr = NULL;
  
  TRY(TSDB_MAX_TAG_CONDITIONS) {
    expr = exprTreeFromBinary(data, len);
  } CATCH( code ) {
    CLEANUP_EXECUTE();
    return code;
  } END_TRY

  if (expr == NULL) {
    //qError("failed to create expr tree");
    return TSDB_CODE_QRY_APP_ERROR;
  }

//  int32_t ret = filterInitFromTree(expr, pFilters, 0);
//  tExprTreeDestroy(expr, NULL);

//  return ret;
}

//int32_t doCreateFilterInfo(SColumnInfo* pCols, int32_t numOfCols, int32_t numOfFilterCols, SSingleColumnFilterInfo** pFilterInfo, uint64_t qId) {
//  *pFilterInfo = calloc(1, sizeof(SSingleColumnFilterInfo) * numOfFilterCols);
//  if (*pFilterInfo == NULL) {
//    return TSDB_CODE_QRY_OUT_OF_MEMORY;
//  }
//
//  for (int32_t i = 0, j = 0; i < numOfCols; ++i) {
//    if (pCols[i].flist.numOfFilters > 0) {
//      SSingleColumnFilterInfo* pFilter = &((*pFilterInfo)[j]);
//
//      memcpy(&pFilter->info, &pCols[i], sizeof(SColumnInfo));
//      pFilter->info = pCols[i];
//
//      pFilter->numOfFilters = pCols[i].flist.numOfFilters;
//      pFilter->pFilters = calloc(pFilter->numOfFilters, sizeof(SColumnFilterElem));
//      if (pFilter->pFilters == NULL) {
//        return TSDB_CODE_QRY_OUT_OF_MEMORY;
//      }
//
//      for (int32_t f = 0; f < pFilter->numOfFilters; ++f) {
//        SColumnFilterElem* pSingleColFilter = &pFilter->pFilters[f];
//        pSingleColFilter->filterInfo = pCols[i].flist.filterInfo[f];
//
//        int32_t lower = pSingleColFilter->filterInfo.lowerRelOptr;
//        int32_t upper = pSingleColFilter->filterInfo.upperRelOptr;
//        if (lower == TSDB_RELATION_INVALID && upper == TSDB_RELATION_INVALID) {
//          //qError("QInfo:0x%"PRIx64" invalid filter info", qId);
//          return TSDB_CODE_QRY_INVALID_MSG;
//        }
//
//        pSingleColFilter->fp = getFilterOperator(lower, upper);
//        if (pSingleColFilter->fp == NULL) {
//          //qError("QInfo:0x%"PRIx64" invalid filter info", qId);
//          return TSDB_CODE_QRY_INVALID_MSG;
//        }
//
//        pSingleColFilter->bytes = pCols[i].bytes;
//
//        if (lower == TSDB_RELATION_IN) {
////          buildFilterSetFromBinary(&pSingleColFilter->q, (char *)(pSingleColFilter->filterInfo.pz), (int32_t)(pSingleColFilter->filterInfo.len));
//        }
//      }
//
//      j++;
//    }
//  }
//
//  return TSDB_CODE_SUCCESS;
//}

void* doDestroyFilterInfo(SSingleColumnFilterInfo* pFilterInfo, int32_t numOfFilterCols) {
//  for (int32_t i = 0; i < numOfFilterCols; ++i) {
//    if (pFilterInfo[i].numOfFilters > 0) {
//      if (pFilterInfo[i].pFilters->filterInfo.lowerRelOptr == TSDB_RELATION_IN) {
//        taosHashCleanup((SHashObj *)(pFilterInfo[i].pFilters->q));
//      }
//      tfree(pFilterInfo[i].pFilters);
//    }
//  }
//
//  tfree(pFilterInfo);
  return NULL;
}

int32_t createFilterInfo(STaskAttr* pQueryAttr, uint64_t qId) {
  for (int32_t i = 0; i < pQueryAttr->numOfCols; ++i) {
//    if (pQueryAttr->tableCols[i].flist.numOfFilters > 0 && pQueryAttr->tableCols[i].flist.filterInfo != NULL) {
//      pQueryAttr->numOfFilterCols++;
//    }
  }

  if (pQueryAttr->numOfFilterCols == 0) {
    return TSDB_CODE_SUCCESS;
  }

//  doCreateFilterInfo(pQueryAttr->tableCols, pQueryAttr->numOfCols, pQueryAttr->numOfFilterCols,
//                     &pQueryAttr->pFilterInfo, qId);

  pQueryAttr->createFilterOperator = true;

  return TSDB_CODE_SUCCESS;
}

static void doUpdateExprColumnIndex(STaskAttr *pQueryAttr) {
  assert(pQueryAttr->pExpr1 != NULL && pQueryAttr != NULL);

  for (int32_t k = 0; k < pQueryAttr->numOfOutput; ++k) {
    SExprBasicInfo *pSqlExprMsg = &pQueryAttr->pExpr1[k].base;
//    if (pSqlExprMsg->functionId == FUNCTION_ARITHM) {
//      continue;
//    }

    // todo opt performance
    SColIndex *pColIndex = NULL;/*&pSqlExprMsg->colInfo;*/
    if (TSDB_COL_IS_NORMAL_COL(pColIndex->flag)) {
      int32_t f = 0;
      for (f = 0; f < pQueryAttr->numOfCols; ++f) {
        if (pColIndex->colId == pQueryAttr->tableCols[f].colId) {
          pColIndex->colIndex = f;
          break;
        }
      }

      assert(f < pQueryAttr->numOfCols);
    } else if (pColIndex->colId <= TSDB_UD_COLUMN_INDEX) {
      // do nothing for user-defined constant value result columns
    } else {
      int32_t f = 0;
      for (f = 0; f < pQueryAttr->numOfTags; ++f) {
        if (pColIndex->colId == pQueryAttr->tagColList[f].colId) {
          pColIndex->colIndex = f;
          break;
        }
      }

      assert(f < pQueryAttr->numOfTags || pColIndex->colId == TSDB_TBNAME_COLUMN_INDEX);
    }
  }
}

void setResultBufSize(STaskAttr* pQueryAttr, SRspResultInfo* pResultInfo) {
  const int32_t DEFAULT_RESULT_MSG_SIZE = 1024 * (1024 + 512);

  // the minimum number of rows for projection query
  const int32_t MIN_ROWS_FOR_PRJ_QUERY = 8192;
  const int32_t DEFAULT_MIN_ROWS = 4096;

  const float THRESHOLD_RATIO = 0.85f;

  if (isProjQuery(pQueryAttr)) {
    int32_t numOfRes = DEFAULT_RESULT_MSG_SIZE / pQueryAttr->resultRowSize;
    if (numOfRes < MIN_ROWS_FOR_PRJ_QUERY) {
      numOfRes = MIN_ROWS_FOR_PRJ_QUERY;
    }

    pResultInfo->capacity  = numOfRes;
  } else {  // in case of non-prj query, a smaller output buffer will be used.
    pResultInfo->capacity = DEFAULT_MIN_ROWS;
  }

  pResultInfo->threshold = (int32_t)(pResultInfo->capacity * THRESHOLD_RATIO);
  pResultInfo->total = 0;
}

//TODO refactor
void freeColumnFilterInfo(SColumnFilterInfo* pFilter, int32_t numOfFilters) {
    if (pFilter == NULL || numOfFilters == 0) {
      return;
    }

    for (int32_t i = 0; i < numOfFilters; i++) {
      if (pFilter[i].filterstr && pFilter[i].pz) {
        free((void*)(pFilter[i].pz));
      }
    }

    free(pFilter);
}

static void doDestroyTableQueryInfo(STableGroupInfo* pTableqinfoGroupInfo) {
  if (pTableqinfoGroupInfo->pGroupList != NULL) {
    int32_t numOfGroups = (int32_t) taosArrayGetSize(pTableqinfoGroupInfo->pGroupList);
    for (int32_t i = 0; i < numOfGroups; ++i) {
      SArray *p = taosArrayGetP(pTableqinfoGroupInfo->pGroupList, i);

      size_t num = taosArrayGetSize(p);
      for(int32_t j = 0; j < num; ++j) {
        STableQueryInfo* item = taosArrayGetP(p, j);
        destroyTableQueryInfoImpl(item);
      }

      taosArrayDestroy(p);
    }
  }

  taosArrayDestroy(pTableqinfoGroupInfo->pGroupList);
  taosHashCleanup(pTableqinfoGroupInfo->map);

  pTableqinfoGroupInfo->pGroupList = NULL;
  pTableqinfoGroupInfo->map = NULL;
  pTableqinfoGroupInfo->numOfTables = 0;
}

void doDestroyTask(SExecTaskInfo *pTaskInfo) {
  qDebug("%s execTask is freed", GET_TASKID(pTaskInfo));

  doDestroyTableQueryInfo(&pTaskInfo->tableqinfoGroupInfo);
//  taosArrayDestroy(pTaskInfo->summary.queryProfEvents);
//  taosHashCleanup(pTaskInfo->summary.operatorProfResults);

  tfree(pTaskInfo->sql);
  tfree(pTaskInfo->id.str);
  tfree(pTaskInfo);
}

static void doSetTagValueToResultBuf(char* output, const char* val, int16_t type, int16_t bytes) {
  if (val == NULL) {
    setNull(output, type, bytes);
    return;
  }

  if (IS_VAR_DATA_TYPE(type)) {
    // Binary data overflows for sort of unknown reasons. Let trim the overflow data
    if (varDataTLen(val) > bytes) {
      int32_t maxLen = bytes - VARSTR_HEADER_SIZE;
      int32_t len = (varDataLen(val) > maxLen)? maxLen:varDataLen(val);
      memcpy(varDataVal(output), varDataVal(val), len);
      varDataSetLen(output, len);
    } else {
      varDataCopy(output, val);
    }
  } else {
    memcpy(output, val, bytes);
  }
}

static int64_t getQuerySupportBufSize(size_t numOfTables) {
  size_t s1 = sizeof(STableQueryInfo);
//  size_t s3 = sizeof(STableCheckInfo);  buffer consumption in tsdb
  return (int64_t)(s1* 1.5 * numOfTables);
}

int32_t checkForQueryBuf(size_t numOfTables) {
  int64_t t = getQuerySupportBufSize(numOfTables);
  if (tsQueryBufferSizeBytes < 0) {
    return TSDB_CODE_SUCCESS;
  } else if (tsQueryBufferSizeBytes > 0) {

    while(1) {
      int64_t s = tsQueryBufferSizeBytes;
      int64_t remain = s - t;
      if (remain >= 0) {
        if (atomic_val_compare_exchange_64(&tsQueryBufferSizeBytes, s, remain) == s) {
          return TSDB_CODE_SUCCESS;
        }
      } else {
        return TSDB_CODE_QRY_NOT_ENOUGH_BUFFER;
      }
    }
  }

  // disable query processing if the value of tsQueryBufferSize is zero.
  return TSDB_CODE_QRY_NOT_ENOUGH_BUFFER;
}

void releaseQueryBuf(size_t numOfTables) {
  if (tsQueryBufferSizeBytes < 0) {
    return;
  }

  int64_t t = getQuerySupportBufSize(numOfTables);

  // restore value is not enough buffer available
  atomic_add_fetch_64(&tsQueryBufferSizeBytes, t);
}<|MERGE_RESOLUTION|>--- conflicted
+++ resolved
@@ -4726,7 +4726,7 @@
     return NULL;
   }
 
-  if (pInfo->blockType == STREAM_DATA_TYPE_SSDAT_BLOCK) {
+  if (pInfo->blockType == STREAM_DATA_TYPE_SSDATA_BLOCK) {
     if (pInfo->blockValid) {
       pInfo->blockValid = false;  // this block can only be used once.
       return pInfo->pRes;
@@ -4736,7 +4736,7 @@
   }
 
   SDataBlockInfo* pBlockInfo = &pInfo->pRes->info;
-  blockDataClearup(pInfo->pRes);
+  blockDataCleanup(pInfo->pRes);
 
   while (tqNextDataBlock(pInfo->readerHandle)) {
     pTaskInfo->code = tqRetrieveDataBlockInfo(pInfo->readerHandle, pBlockInfo);
@@ -4851,17 +4851,35 @@
     int32_t numOfOutput, int64_t startTs, uint64_t* total, SArray* pColList) {
   blockDataEnsureCapacity(pRes, numOfRows);
 
-  if (pColList == NULL) {
+  if (pColList == NULL) {  // data from other sources
+    int32_t* colLen = (int32_t*)pData;
+    char* pStart = pData + sizeof(int32_t) * numOfOutput;
+
     for (int32_t i = 0; i < numOfOutput; ++i) {
+      colLen[i] = htonl(colLen[i]);
+      ASSERT(colLen[i] > 0);
+
       SColumnInfoData* pColInfoData = taosArrayGet(pRes->pDataBlock, i);
-
-      for (int32_t j = 0; j < numOfRows; ++j) {
-        colDataAppend(pColInfoData, j, pData, false);
-        pData += pColInfoData->info.bytes;
-      }
-    }
-  } else {  // extract data acording to pColList
+      if (IS_VAR_DATA_TYPE(pColInfoData->info.type)) {
+        pColInfoData->varmeta.length = colLen[i];
+        pColInfoData->varmeta.allocLen = colLen[i];
+
+        memcpy(pColInfoData->varmeta.offset, pStart, sizeof(int32_t)*numOfRows);
+        pStart += sizeof(int32_t)*numOfRows;
+
+        pColInfoData->pData = malloc(colLen[i]);
+      } else {
+        memcpy(pColInfoData->nullbitmap, pStart, BitmapLen(numOfRows));
+        pStart += BitmapLen(numOfRows);
+      }
+
+      memcpy(pColInfoData->pData, pStart, colLen[i]);
+      pStart += colLen[i];
+    }
+  } else {  // extract data according to pColList
     ASSERT(numOfOutput == taosArrayGetSize(pColList));
+
+    // data from mnode
     for(int32_t i = 0; i < numOfOutput; ++i) {
 
       for(int32_t j = 0; j < numOfOutput; ++j) {
@@ -5457,9 +5475,10 @@
       pInfo->pCur = metaOpenTbCursor(pInfo->readHandle);
     }
 
-    blockDataClearup(pInfo->pRes);
-
-    SColumnInfoData* pTableNameCol = taosArrayGet(pInfo->pRes->pDataBlock, 1);
+    blockDataCleanup(pInfo->pRes);
+
+    int32_t tableNameSlotId = 1;
+    SColumnInfoData* pTableNameCol = taosArrayGet(pInfo->pRes->pDataBlock, tableNameSlotId);
 
     char *  name = NULL;
     int32_t numOfRows = 0;
@@ -5474,7 +5493,7 @@
       }
 
       for(int32_t i = 0; i < pInfo->pRes->info.numOfCols; ++i) {
-        if (i == 1) {
+        if (i == tableNameSlotId) {
           continue;
         }
 
@@ -6353,12 +6372,7 @@
   SOptrBasicInfo *pInfo = &pProjectInfo->binfo;
 
   SSDataBlock* pRes = pInfo->pRes;
-<<<<<<< HEAD
   blockDataCleanup(pRes);
-=======
-
-  blockDataClearup(pRes);
->>>>>>> 32c8e1f1
 
   if (pProjectInfo->existDataBlock) {  // TODO refactor
 //    STableQueryInfo* pTableQueryInfo = pRuntimeEnv->current;
