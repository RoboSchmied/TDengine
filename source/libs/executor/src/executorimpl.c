/*
 * Copyright (c) 2019 TAOS Data, Inc. <jhtao@taosdata.com>
 *
 * This program is free software: you can use, redistribute, and/or modify
 * it under the terms of the GNU Affero General Public License, version 3
 * or later ("AGPL"), as published by the Free Software Foundation.
 *
 * This program is distributed in the hope that it will be useful, but WITHOUT
 * ANY WARRANTY; without even the implied warranty of MERCHANTABILITY or
 * FITNESS FOR A PARTICULAR PURPOSE.
 *
 * You should have received a copy of the GNU Affero General Public License
 * along with this program. If not, see <http://www.gnu.org/licenses/>.
 */

#include <filter.h>
#include <function.h>
#include <functionMgt.h>
#include <libs/function/function.h>
#include <querynodes.h>
#include <tname.h>
#include "os.h"

#include "parser.h"
#include "tdatablock.h"
#include "texception.h"
#include "tglobal.h"
#include "tmsg.h"
#include "tsort.h"
#include "ttime.h"

#include "../../function/inc/taggfunction.h"
#include "executorimpl.h"
#include "function.h"
#include "query.h"
#include "tcompare.h"
#include "tcompression.h"
#include "thash.h"
#include "tsdb.h"
#include "ttypes.h"
#include "vnode.h"

#define IS_MAIN_SCAN(runtime)          ((runtime)->scanFlag == MAIN_SCAN)
#define IS_REVERSE_SCAN(runtime)       ((runtime)->scanFlag == REVERSE_SCAN)
#define IS_REPEAT_SCAN(runtime)        ((runtime)->scanFlag == REPEAT_SCAN)
#define SET_MAIN_SCAN_FLAG(runtime)  ((runtime)->scanFlag = MAIN_SCAN)
#define SET_REVERSE_SCAN_FLAG(runtime) ((runtime)->scanFlag = REVERSE_SCAN)

#define TSWINDOW_IS_EQUAL(t1, t2) (((t1).skey == (t2).skey) && ((t1).ekey == (t2).ekey))
#define SWITCH_ORDER(n) (((n) = ((n) == TSDB_ORDER_ASC) ? TSDB_ORDER_DESC : TSDB_ORDER_ASC))

#define SDATA_BLOCK_INITIALIZER (SDataBlockInfo) {{0}, 0}

#define GET_FORWARD_DIRECTION_FACTOR(ord) (((ord) == TSDB_ORDER_ASC) ? QUERY_ASC_FORWARD_STEP : QUERY_DESC_FORWARD_STEP)

#define MULTI_KEY_DELIM  "-"

enum {
  TS_JOIN_TS_EQUAL       = 0,
  TS_JOIN_TS_NOT_EQUALS  = 1,
  TS_JOIN_TAG_NOT_EQUALS = 2,
};

typedef enum SResultTsInterpType {
  RESULT_ROW_START_INTERP = 1,
  RESULT_ROW_END_INTERP   = 2,
} SResultTsInterpType;

typedef struct SColMatchInfo {
  int32_t colId;
  int32_t targetSlotId;
} SColMatchInfo;

#if 0
static UNUSED_FUNC void *u_malloc (size_t __size) {
  uint32_t v = taosRand();

  if (v % 1000 <= 0) {
    return NULL;
  } else {
    return taosMemoryMalloc(__size);
  }
}

static UNUSED_FUNC void* u_calloc(size_t num, size_t __size) {
  uint32_t v = taosRand();
  if (v % 1000 <= 0) {
    return NULL;
  } else {
    return taosMemoryCalloc(num, __size);
  }
}

static UNUSED_FUNC void* u_realloc(void* p, size_t __size) {
  uint32_t v = taosRand();
  if (v % 5 <= 1) {
    return NULL;
  } else {
    return taosMemoryRealloc(p, __size);
  }
}

#define calloc  u_calloc
#define malloc  u_malloc
#define realloc u_realloc
#endif

#define CLEAR_QUERY_STATUS(q, st)   ((q)->status &= (~(st)))
#define GET_NUM_OF_TABLEGROUP(q)    taosArrayGetSize((q)->tableqinfoGroupInfo.pGroupList)
#define QUERY_IS_INTERVAL_QUERY(_q) ((_q)->interval.interval > 0)

#define TSKEY_MAX_ADD(a,b)                 \
do {                                       \
  if (a < 0) { a = a + b; break;}          \
  if (sizeof(a) == sizeof(int32_t)) {      \
   if((b) > 0 && ((b) >= INT32_MAX - (a))){\
     a = INT32_MAX;                        \
   } else {                                \
     a = a + b;                            \
   }                                       \
  } else {                                 \
   if((b) > 0 && ((b) >= INT64_MAX - (a))){\
     a = INT64_MAX;                        \
   } else {                                \
     a = a + b;                            \
   }                                       \
  }                                        \
} while(0)                                 

#define TSKEY_MIN_SUB(a,b)                 \
do {                                       \
  if (a >= 0) { a = a + b; break;}         \
  if (sizeof(a) == sizeof(int32_t)){       \
   if((b) < 0 && ((b) <= INT32_MIN - (a))){\
     a = INT32_MIN;                        \
   } else {                                \
     a = a + b;                            \
   }                                       \
  } else {                                 \
    if((b) < 0 && ((b) <= INT64_MIN-(a))) {\
     a = INT64_MIN;                        \
    } else {                               \
     a = a + b;                            \
    }                                      \
  }                                        \
} while (0)

int32_t getMaximumIdleDurationSec() {
  return tsShellActivityTimer * 2;
}

static int32_t getExprFunctionId(SExprInfo *pExprInfo) {
  assert(pExprInfo != NULL && pExprInfo->pExpr != NULL && pExprInfo->pExpr->nodeType == TEXPR_UNARYEXPR_NODE);
  return 0;
}

static void getNextTimeWindow(SInterval* pInterval, int32_t precision, int32_t order, STimeWindow* tw) {
  int32_t factor = GET_FORWARD_DIRECTION_FACTOR(order);
  if (pInterval->intervalUnit != 'n' && pInterval->intervalUnit != 'y') {
    tw->skey += pInterval->sliding * factor;
    tw->ekey = tw->skey + pInterval->interval - 1;
    return;
  }

  int64_t key = tw->skey, interval = pInterval->interval;
  //convert key to second
  key = convertTimePrecision(key, precision, TSDB_TIME_PRECISION_MILLI) / 1000;

  if (pInterval->intervalUnit == 'y') {
    interval *= 12;
  }

  struct tm tm;
  time_t t = (time_t)key;
  taosLocalTime(&t, &tm);

  int mon = (int)(tm.tm_year * 12 + tm.tm_mon + interval * factor);
  tm.tm_year = mon / 12;
  tm.tm_mon = mon % 12;
  tw->skey = convertTimePrecision((int64_t)mktime(&tm) * 1000L, TSDB_TIME_PRECISION_MILLI, precision);

  mon = (int)(mon + interval);
  tm.tm_year = mon / 12;
  tm.tm_mon = mon % 12;
  tw->ekey = convertTimePrecision((int64_t)mktime(&tm) * 1000L, TSDB_TIME_PRECISION_MILLI, precision);

  tw->ekey -= 1;
}

static void doSetTagValueToResultBuf(char* output, const char* val, int16_t type, int16_t bytes);
static void setResultOutputBuf(STaskRuntimeEnv* pRuntimeEnv, SResultRow* pResult, SqlFunctionCtx* pCtx,
                               int32_t numOfCols, int32_t* rowCellInfoOffset);

void setResultRowOutputBufInitCtx(STaskRuntimeEnv *pRuntimeEnv, SResultRow *pResult, SqlFunctionCtx* pCtx, int32_t numOfOutput, int32_t* rowCellInfoOffset);
static bool functionNeedToExecute(SqlFunctionCtx *pCtx);

static void setBlockStatisInfo(SqlFunctionCtx *pCtx, SSDataBlock* pSDataBlock, SColumn* pColumn);

static void destroyTableQueryInfoImpl(STableQueryInfo *pTableQueryInfo);
static bool hasMainOutput(STaskAttr *pQueryAttr);

static SColumnInfo* extractColumnFilterInfo(SExprInfo* pExpr, int32_t numOfOutput, int32_t* numOfFilterCols);

static int32_t setTimestampListJoinInfo(STaskRuntimeEnv* pRuntimeEnv, SVariant* pTag, STableQueryInfo *pTableQueryInfo);
static void releaseQueryBuf(size_t numOfTables);
static int32_t binarySearchForKey(char *pValue, int num, TSKEY key, int order);
//static STsdbQueryCond createTsdbQueryCond(STaskAttr* pQueryAttr, STimeWindow* win);
static STableIdInfo createTableIdInfo(STableQueryInfo* pTableQueryInfo);

static void setTableScanFilterOperatorInfo(STableScanInfo* pTableScanInfo, SOperatorInfo* pDownstream);

static int32_t getNumOfScanTimes(STaskAttr* pQueryAttr);

static void destroyBasicOperatorInfo(void* param, int32_t numOfOutput);
static void destroySFillOperatorInfo(void* param, int32_t numOfOutput);
static void destroyGroupbyOperatorInfo(void* param, int32_t numOfOutput);
static void destroyProjectOperatorInfo(void* param, int32_t numOfOutput);
static void destroyTagScanOperatorInfo(void* param, int32_t numOfOutput);
static void destroyOrderOperatorInfo(void* param, int32_t numOfOutput);
static void destroySWindowOperatorInfo(void* param, int32_t numOfOutput);
static void destroyStateWindowOperatorInfo(void* param, int32_t numOfOutput);
static void destroyAggOperatorInfo(void* param, int32_t numOfOutput);

static void destroyIntervalOperatorInfo(void* param, int32_t numOfOutput);
static void destroyExchangeOperatorInfo(void* param, int32_t numOfOutput);
static void destroyConditionOperatorInfo(void* param, int32_t numOfOutput);

static void destroyOperatorInfo(SOperatorInfo* pOperator);
static void destroySysTableScannerOperatorInfo(void* param, int32_t numOfOutput);

static void doSetOperatorCompleted(SOperatorInfo* pOperator) {
  pOperator->status = OP_EXEC_DONE;
  if (pOperator->pTaskInfo != NULL) {
    setTaskStatus(pOperator->pTaskInfo, TASK_COMPLETED);
  }
}

#define OPTR_IS_OPENED(_optr)  (((_optr)->status & OP_OPENED) == OP_OPENED)
#define OPTR_SET_OPENED(_optr) ((_optr)->status |= OP_OPENED)

static int32_t operatorDummyOpenFn(SOperatorInfo *pOperator) {
  OPTR_SET_OPENED(pOperator);
  return TSDB_CODE_SUCCESS;
}

static void operatorDummyCloseFn(void* param, int32_t numOfCols) {}

static int32_t doCopyToSDataBlock(SDiskbasedBuf *pBuf, SGroupResInfo* pGroupResInfo, int32_t orderType, SSDataBlock* pBlock, int32_t rowCapacity, int32_t* rowCellOffset);

static int32_t getGroupbyColumnIndex(SGroupbyExpr *pGroupbyExpr, SSDataBlock* pDataBlock);
static int32_t setGroupResultOutputBuf_rv(SOptrBasicInfo *binfo, int32_t numOfCols, char *pData, int16_t type, int16_t bytes, int32_t groupId,
                                          SDiskbasedBuf* pBuf, SExecTaskInfo* pTaskInfo, SAggSupporter* pAggSup);
static void initCtxOutputBuffer(SqlFunctionCtx* pCtx, int32_t size);
static void getAlignQueryTimeWindow(SInterval* pInterval, int32_t precision, int64_t key, int64_t keyFirst, int64_t keyLast, STimeWindow *win);

static void setResultBufSize(STaskAttr* pQueryAttr, SResultInfo* pResultInfo);
static void setCtxTagForJoin(STaskRuntimeEnv* pRuntimeEnv, SqlFunctionCtx* pCtx, SExprInfo* pExprInfo, void* pTable);
static void setParamForStableStddev(STaskRuntimeEnv* pRuntimeEnv, SqlFunctionCtx* pCtx, int32_t numOfOutput, SExprInfo* pExpr);
static void setParamForStableStddevByColData(STaskRuntimeEnv* pRuntimeEnv, SqlFunctionCtx* pCtx, int32_t numOfOutput, SExprInfo* pExpr, char* val, int16_t bytes);
static void doSetTableGroupOutputBuf(SAggOperatorInfo* pAggInfo, int32_t numOfOutput, int32_t tableGroupId, SExecTaskInfo* pTaskInfo);

SArray* getOrderCheckColumns(STaskAttr* pQuery);

typedef struct SRowCompSupporter {
  STaskRuntimeEnv *pRuntimeEnv;
  int16_t           dataOffset;
  __compar_fn_t     comFunc;
} SRowCompSupporter;

static int compareRowData(const void *a, const void *b, const void *userData) {
  const SResultRow *pRow1 = (const SResultRow *)a;
  const SResultRow *pRow2 = (const SResultRow *)b;

  SRowCompSupporter *supporter  = (SRowCompSupporter *)userData;
  STaskRuntimeEnv* pRuntimeEnv =  supporter->pRuntimeEnv;

  SFilePage *page1 = getBufPage(pRuntimeEnv->pResultBuf, pRow1->pageId);
  SFilePage *page2 = getBufPage(pRuntimeEnv->pResultBuf, pRow2->pageId);

  int16_t offset = supporter->dataOffset;
  char *in1  = getPosInResultPage(pRuntimeEnv->pQueryAttr, page1, pRow1->offset, offset);
  char *in2  = getPosInResultPage(pRuntimeEnv->pQueryAttr, page2, pRow2->offset, offset);

  return (in1 != NULL && in2 != NULL) ? supporter->comFunc(in1, in2) : 0;
}

static void sortGroupResByOrderList(SGroupResInfo *pGroupResInfo, STaskRuntimeEnv *pRuntimeEnv, SSDataBlock* pDataBlock) {
  SArray *columnOrderList = getOrderCheckColumns(pRuntimeEnv->pQueryAttr);
  size_t size = taosArrayGetSize(columnOrderList);
  taosArrayDestroy(columnOrderList);

  if (size <= 0) {
    return;
  }

  int32_t orderId = pRuntimeEnv->pQueryAttr->order.col.colId;
  if (orderId <= 0) {
    return;
  }

  bool found = false;
  int16_t dataOffset = 0;

  for (int32_t j = 0; j < pDataBlock->info.numOfCols; ++j) {
    SColumnInfoData* pColInfoData = (SColumnInfoData *)taosArrayGet(pDataBlock->pDataBlock, j);
    if (orderId == j) {
      found = true;
      break;
    }

    dataOffset += pColInfoData->info.bytes;
  }

  if (found == false) {
    return;
  }

  int16_t type = pRuntimeEnv->pQueryAttr->pExpr1[orderId].base.resSchema.type;

  SRowCompSupporter support = {.pRuntimeEnv = pRuntimeEnv, .dataOffset = dataOffset, .comFunc = getComparFunc(type, 0)};
  taosArraySortPWithExt(pGroupResInfo->pRows, compareRowData, &support);
}

//setup the output buffer for each operator
SSDataBlock* createOutputBuf(SExprInfo* pExpr, int32_t numOfOutput, int32_t numOfRows) {
  const static int32_t minSize = 8;

  SSDataBlock *res = taosMemoryCalloc(1, sizeof(SSDataBlock));
  res->info.numOfCols = numOfOutput;
  res->pDataBlock = taosArrayInit(numOfOutput, sizeof(SColumnInfoData));
  for (int32_t i = 0; i < numOfOutput; ++i) {
    SColumnInfoData idata = {{0}};
    idata.info.type  = pExpr[i].base.resSchema.type;
    idata.info.bytes = pExpr[i].base.resSchema.bytes;
    idata.info.colId = pExpr[i].base.resSchema.colId;

    int32_t size = TMAX(idata.info.bytes * numOfRows, minSize);
    idata.pData = taosMemoryCalloc(1, size);  // at least to hold a pointer on x64 platform
    taosArrayPush(res->pDataBlock, &idata);
  }

  return res;
}

SSDataBlock* createOutputBuf_rv1(SDataBlockDescNode* pNode) {
  int32_t numOfCols = LIST_LENGTH(pNode->pSlots);

  SSDataBlock* pBlock = taosMemoryCalloc(1, sizeof(SSDataBlock));
  pBlock->info.numOfCols = numOfCols;
  pBlock->pDataBlock = taosArrayInit(numOfCols, sizeof(SColumnInfoData));

  pBlock->info.blockId = pNode->dataBlockId;
  pBlock->info.rowSize = pNode->resultRowSize;

  for(int32_t i = 0; i < numOfCols; ++i) {
    SColumnInfoData idata = {{0}};
    SSlotDescNode* pDescNode = nodesListGetNode(pNode->pSlots, i);
    idata.info.type   = pDescNode->dataType.type;
    idata.info.bytes  = pDescNode->dataType.bytes;
    idata.info.scale  = pDescNode->dataType.scale;
    idata.info.slotId = pDescNode->slotId;
    idata.info.precision = pDescNode->dataType.precision;

    taosArrayPush(pBlock->pDataBlock, &idata);
  }

  return pBlock;
}

static bool isSelectivityWithTagsQuery(SqlFunctionCtx *pCtx, int32_t numOfOutput) {
  return true;
//  bool    hasTags = false;
//  int32_t numOfSelectivity = 0;
//
//  for (int32_t i = 0; i < numOfOutput; ++i) {
//    int32_t functId = pCtx[i].functionId;
//    if (functId == FUNCTION_TAG_DUMMY || functId == FUNCTION_TS_DUMMY) {
//      hasTags = true;
//      continue;
//    }
//
//    if ((aAggs[functId].status & FUNCSTATE_SELECTIVITY) != 0) {
//      numOfSelectivity++;
//    }
//  }
//
//  return (numOfSelectivity > 0 && hasTags);
}

static bool isProjQuery(STaskAttr *pQueryAttr) {
  for (int32_t i = 0; i < pQueryAttr->numOfOutput; ++i) {
    int32_t functId = getExprFunctionId(&pQueryAttr->pExpr1[i]);
    if (functId != FUNCTION_PRJ && functId != FUNCTION_TAGPRJ) {
      return false;
    }
  }

  return true;
}

static bool hasNull(SColumn* pColumn, SColumnDataAgg *pStatis) {
  if (TSDB_COL_IS_TAG(pColumn->flag) || TSDB_COL_IS_UD_COL(pColumn->flag) || pColumn->colId == PRIMARYKEY_TIMESTAMP_COL_ID) {
    return false;
  }

  if (pStatis != NULL && pStatis->numOfNull == 0) {
    return false;
  }

  return true;
}

static void prepareResultListBuffer(SResultRowInfo* pResultRowInfo, jmp_buf env) {
  int64_t newCapacity = 0;

  // more than the capacity, reallocate the resources
  if (pResultRowInfo->size < pResultRowInfo->capacity) {
    return;
  }

  if (pResultRowInfo->capacity > 10000) {
    newCapacity = (int64_t)(pResultRowInfo->capacity * 1.25);
  } else {
    newCapacity = (int64_t)(pResultRowInfo->capacity * 1.5);
  }

  if (newCapacity == pResultRowInfo->capacity) {
    newCapacity += 4;
  }

  char *t = taosMemoryRealloc(pResultRowInfo->pResult, (size_t)(newCapacity * POINTER_BYTES));
  if (t == NULL) {
    longjmp(env, TSDB_CODE_QRY_OUT_OF_MEMORY);
  }

  pResultRowInfo->pPosition = taosMemoryRealloc(pResultRowInfo->pPosition, newCapacity * sizeof(SResultRowPosition));
  pResultRowInfo->pResult = (SResultRow **)t;

  int32_t inc = (int32_t)newCapacity - pResultRowInfo->capacity;
  memset(&pResultRowInfo->pResult[pResultRowInfo->capacity], 0, POINTER_BYTES * inc);
  memset(&pResultRowInfo->pPosition[pResultRowInfo->capacity], 0, sizeof(SResultRowPosition));

  pResultRowInfo->capacity = (int32_t)newCapacity;
}

static bool chkResultRowFromKey(STaskRuntimeEnv *pRuntimeEnv, SResultRowInfo *pResultRowInfo, char *pData,
                                             int16_t bytes, bool masterscan, uint64_t uid) {
  bool existed = false;
  SET_RES_WINDOW_KEY(pRuntimeEnv->keyBuf, pData, bytes, uid);

  SResultRow **p1 =
      (SResultRow **)taosHashGet(pRuntimeEnv->pResultRowHashTable, pRuntimeEnv->keyBuf, GET_RES_WINDOW_KEY_LEN(bytes));

  // in case of repeat scan/reverse scan, no new time window added.
  if (QUERY_IS_INTERVAL_QUERY(pRuntimeEnv->pQueryAttr)) {
    if (!masterscan) {  // the *p1 may be NULL in case of sliding+offset exists.
      return p1 != NULL;
    }

    if (p1 != NULL) {
      if (pResultRowInfo->size == 0) {
        existed = false;
        assert(pResultRowInfo->curPos == -1);
      } else if (pResultRowInfo->size == 1) {
        existed = (pResultRowInfo->pResult[0] == (*p1));
      } else {  // check if current pResultRowInfo contains the existed pResultRow
        SET_RES_EXT_WINDOW_KEY(pRuntimeEnv->keyBuf, pData, bytes, uid, pResultRowInfo);
        int64_t* index = taosHashGet(pRuntimeEnv->pResultRowListSet, pRuntimeEnv->keyBuf, GET_RES_EXT_WINDOW_KEY_LEN(bytes));
        if (index != NULL) {
          existed = true;
        } else {
          existed = false;
        }
      }
    }

    return existed;
  }

  return p1 != NULL;
}


static SResultRow* doSetResultOutBufByKey(STaskRuntimeEnv* pRuntimeEnv, SResultRowInfo* pResultRowInfo, int64_t tid,
                                          char* pData, int16_t bytes, bool masterscan, uint64_t tableGroupId) {
  bool existed = false;
  SET_RES_WINDOW_KEY(pRuntimeEnv->keyBuf, pData, bytes, tableGroupId);

  SResultRow **p1 =
      (SResultRow **)taosHashGet(pRuntimeEnv->pResultRowHashTable, pRuntimeEnv->keyBuf, GET_RES_WINDOW_KEY_LEN(bytes));

  // in case of repeat scan/reverse scan, no new time window added.
  if (QUERY_IS_INTERVAL_QUERY(pRuntimeEnv->pQueryAttr)) {
    if (!masterscan) {  // the *p1 may be NULL in case of sliding+offset exists.
      return (p1 != NULL)? *p1:NULL;
    }

    if (p1 != NULL) {
      if (pResultRowInfo->size == 0) {
        existed = false;
        assert(pResultRowInfo->curPos == -1);
      } else if (pResultRowInfo->size == 1) {
        existed = (pResultRowInfo->pResult[0] == (*p1));
        pResultRowInfo->curPos = 0;
      } else {  // check if current pResultRowInfo contains the existed pResultRow
        SET_RES_EXT_WINDOW_KEY(pRuntimeEnv->keyBuf, pData, bytes, tid, pResultRowInfo);
        int64_t* index = taosHashGet(pRuntimeEnv->pResultRowListSet, pRuntimeEnv->keyBuf, GET_RES_EXT_WINDOW_KEY_LEN(bytes));
        if (index != NULL) {
          pResultRowInfo->curPos = (int32_t) *index;
          existed = true;
        } else {
          existed = false;
        }
      }
    }
  } else {
    // In case of group by column query, the required SResultRow object must be existed in the pResultRowInfo object.
    if (p1 != NULL) {
      return *p1;
    }
  }

  if (!existed) {
//    prepareResultListBuffer(pResultRowInfo, pRuntimeEnv);

    SResultRow *pResult = NULL;
    if (p1 == NULL) {
      pResult = getNewResultRow(pRuntimeEnv->pool);
      int32_t ret = initResultRow(pResult);
      if (ret != TSDB_CODE_SUCCESS) {
        longjmp(pRuntimeEnv->env, TSDB_CODE_QRY_OUT_OF_MEMORY);
      }

      // add a new result set for a new group
      taosHashPut(pRuntimeEnv->pResultRowHashTable, pRuntimeEnv->keyBuf, GET_RES_WINDOW_KEY_LEN(bytes), &pResult, POINTER_BYTES);
      SResultRowCell cell = {.groupId = tableGroupId, .pRow = pResult};
      taosArrayPush(pRuntimeEnv->pResultRowArrayList, &cell);
    } else {
      pResult = *p1;
    }

    pResultRowInfo->curPos = pResultRowInfo->size;
    pResultRowInfo->pResult[pResultRowInfo->size++] = pResult;

    int64_t index = pResultRowInfo->curPos;
    SET_RES_EXT_WINDOW_KEY(pRuntimeEnv->keyBuf, pData, bytes, tid, pResultRowInfo);
    taosHashPut(pRuntimeEnv->pResultRowListSet, pRuntimeEnv->keyBuf, GET_RES_EXT_WINDOW_KEY_LEN(bytes), &index, POINTER_BYTES);
  }

  // too many time window in query
  if (pResultRowInfo->size > MAX_INTERVAL_TIME_WINDOW) {
    longjmp(pRuntimeEnv->env, TSDB_CODE_QRY_TOO_MANY_TIMEWINDOW);
  }

  return pResultRowInfo->pResult[pResultRowInfo->curPos];
}

SResultRow* getNewResultRow_rv(SDiskbasedBuf* pResultBuf, int64_t tableGroupId, int32_t interBufSize) {
  SFilePage *pData = NULL;

  // in the first scan, new space needed for results
  int32_t pageId = -1;
  SIDList list = getDataBufPagesIdList(pResultBuf, tableGroupId);

  if (taosArrayGetSize(list) == 0) {
    pData = getNewBufPage(pResultBuf, tableGroupId, &pageId);
    pData->num = sizeof(SFilePage);
  } else {
    SPageInfo* pi = getLastPageInfo(list);
    pData = getBufPage(pResultBuf, getPageId(pi));
    pageId = getPageId(pi);

    if (pData->num + interBufSize + sizeof(SResultRow) > getBufPageSize(pResultBuf)) {
      // release current page first, and prepare the next one
      releaseBufPageInfo(pResultBuf, pi);

      pData = getNewBufPage(pResultBuf, tableGroupId, &pageId);
      if (pData != NULL) {
        pData->num = sizeof(SFilePage);
      }
    }
  }

  if (pData == NULL) {
    return NULL;
  }

  // set the number of rows in current disk page
  SResultRow* pResultRow = (SResultRow*)((char*)pData + pData->num);
  pResultRow->pageId = pageId;
  pResultRow->offset = (int32_t)pData->num;

  pData->num += interBufSize + sizeof(SResultRow);

  return pResultRow;
}

static SResultRow* doSetResultOutBufByKey_rv(SDiskbasedBuf* pResultBuf, SResultRowInfo* pResultRowInfo, int64_t tid, char* pData, int16_t bytes,
    bool masterscan, uint64_t tableGroupId, SExecTaskInfo* pTaskInfo, bool isIntervalQuery, SAggSupporter* pSup) {
  bool existed = false;
  SET_RES_WINDOW_KEY(pSup->keyBuf, pData, bytes, tableGroupId);

  SResultRow **p1 =
      (SResultRow **)taosHashGet(pSup->pResultRowHashTable, pSup->keyBuf, GET_RES_WINDOW_KEY_LEN(bytes));

  // in case of repeat scan/reverse scan, no new time window added.
  if (isIntervalQuery) {
    if (!masterscan) {  // the *p1 may be NULL in case of sliding+offset exists.
      return (p1 != NULL)? *p1:NULL;
    }

    if (p1 != NULL) {
      if (pResultRowInfo->size == 0) {
        existed = false;
        assert(pResultRowInfo->curPos == -1);
      } else if (pResultRowInfo->size == 1) {
        existed = (pResultRowInfo->pResult[0] == (*p1));
        pResultRowInfo->curPos = 0;
      } else {  // check if current pResultRowInfo contains the existed pResultRow
        SET_RES_EXT_WINDOW_KEY(pSup->keyBuf, pData, bytes, tid, pResultRowInfo);
        int64_t* index = taosHashGet(pSup->pResultRowListSet, pSup->keyBuf, GET_RES_EXT_WINDOW_KEY_LEN(bytes));
        if (index != NULL) {
          pResultRowInfo->curPos = (int32_t) *index;
          existed = true;
        } else {
          existed = false;
        }
      }
    }
  } else {
    // In case of group by column query, the required SResultRow object must be existed in the pResultRowInfo object.
    if (p1 != NULL) {
      return *p1;
    }
  }

  if (!existed) {
    prepareResultListBuffer(pResultRowInfo, pTaskInfo->env);

    SResultRow *pResult = NULL;
    if (p1 == NULL) {
      pResult = getNewResultRow_rv(pResultBuf, tableGroupId, pSup->resultRowSize);
      int32_t ret = initResultRow(pResult);
      if (ret != TSDB_CODE_SUCCESS) {
        longjmp(pTaskInfo->env, TSDB_CODE_QRY_OUT_OF_MEMORY);
      }

      // add a new result set for a new group
      taosHashPut(pSup->pResultRowHashTable, pSup->keyBuf, GET_RES_WINDOW_KEY_LEN(bytes), &pResult, POINTER_BYTES);
      SResultRowCell cell = {.groupId = tableGroupId, .pRow = pResult};
      taosArrayPush(pSup->pResultRowArrayList, &cell);
    } else {
      pResult = *p1;
    }

    pResultRowInfo->curPos = pResultRowInfo->size;
    pResultRowInfo->pPosition[pResultRowInfo->size] = (SResultRowPosition) {.pageId = pResult->pageId, .offset = pResult->offset};
    pResultRowInfo->pResult[pResultRowInfo->size++] = pResult;

    int64_t index = pResultRowInfo->curPos;
    SET_RES_EXT_WINDOW_KEY(pSup->keyBuf, pData, bytes, tid, pResultRowInfo);
    taosHashPut(pSup->pResultRowListSet, pSup->keyBuf, GET_RES_EXT_WINDOW_KEY_LEN(bytes), &index, POINTER_BYTES);
  }

  // too many time window in query
  if (pResultRowInfo->size > MAX_INTERVAL_TIME_WINDOW) {
    longjmp(pTaskInfo->env, TSDB_CODE_QRY_TOO_MANY_TIMEWINDOW);
  }

  return pResultRowInfo->pResult[pResultRowInfo->curPos];
}

static void getInitialStartTimeWindow(SInterval* pInterval, int32_t precision, TSKEY ts, STimeWindow* w, TSKEY ekey, bool ascQuery) {
  if (ascQuery) {
    getAlignQueryTimeWindow(pInterval, precision, ts, ts, ekey, w);
  } else {
    // the start position of the first time window in the endpoint that spreads beyond the queried last timestamp
    getAlignQueryTimeWindow(pInterval, precision, ts, ekey, ts, w);

    int64_t key = w->skey;
    while(key < ts) { // moving towards end
      key = taosTimeAdd(key, pInterval->sliding, pInterval->slidingUnit, precision);
      if (key >= ts) {
        break;
      }

      w->skey = key;
    }
  }
}

// get the correct time window according to the handled timestamp
static STimeWindow getActiveTimeWindow(SResultRowInfo * pResultRowInfo, int64_t ts, SInterval* pInterval, int32_t precision, STimeWindow* win) {
  STimeWindow w = {0};

 if (pResultRowInfo->curPos == -1) {  // the first window, from the previous stored value
    getInitialStartTimeWindow(pInterval, precision, ts, &w, win->ekey, true);
    w.ekey = taosTimeAdd(w.skey, pInterval->interval, pInterval->intervalUnit, precision) - 1;
  } else {
    w = getResultRow(pResultRowInfo, pResultRowInfo->curPos)->win;
  }

  if (w.skey > ts || w.ekey < ts) {
    if (pInterval->intervalUnit == 'n' || pInterval->intervalUnit == 'y') {
      w.skey = taosTimeTruncate(ts, pInterval, precision);
      w.ekey = taosTimeAdd(w.skey, pInterval->interval, pInterval->intervalUnit, precision) - 1;
    } else {
      int64_t st = w.skey;

      if (st > ts) {
        st -= ((st - ts + pInterval->sliding - 1) / pInterval->sliding) * pInterval->sliding;
      }

      int64_t et = st + pInterval->interval - 1;
      if (et < ts) {
        st += ((ts - et + pInterval->sliding - 1) / pInterval->sliding) * pInterval->sliding;
      }

      w.skey = st;
      w.ekey = taosTimeAdd(w.skey, pInterval->interval, pInterval->intervalUnit, precision) - 1;
    }
  }
  return w;
}

// get the correct time window according to the handled timestamp
static STimeWindow getCurrentActiveTimeWindow(SResultRowInfo * pResultRowInfo, int64_t ts, STaskAttr *pQueryAttr) {
  STimeWindow w = {0};

 if (pResultRowInfo->curPos == -1) {  // the first window, from the previous stored value
//    getInitialStartTimeWindow(pQueryAttr, ts, &w);

    if (pQueryAttr->interval.intervalUnit == 'n' || pQueryAttr->interval.intervalUnit == 'y') {
      w.ekey = taosTimeAdd(w.skey, pQueryAttr->interval.interval, pQueryAttr->interval.intervalUnit, pQueryAttr->precision) - 1;
    } else {
      w.ekey = w.skey + pQueryAttr->interval.interval - 1;
    }
  } else {
    w = getResultRow(pResultRowInfo, pResultRowInfo->curPos)->win;
  }

  /*
   * query border check, skey should not be bounded by the query time range, since the value skey will
   * be used as the time window index value. So we only change ekey of time window accordingly.
   */
  if (w.ekey > pQueryAttr->window.ekey && QUERY_IS_ASC_QUERY(pQueryAttr)) {
    w.ekey = pQueryAttr->window.ekey;
  }

  return w;
}

// a new buffer page for each table. Needs to opt this design
static int32_t addNewWindowResultBuf(SResultRow *pWindowRes, SDiskbasedBuf *pResultBuf, int32_t tid, uint32_t size) {
  if (pWindowRes->pageId != -1) {
    return 0;
  }

  SFilePage *pData = NULL;

  // in the first scan, new space needed for results
  int32_t pageId = -1;
  SIDList list = getDataBufPagesIdList(pResultBuf, tid);

  if (taosArrayGetSize(list) == 0) {
    pData = getNewBufPage(pResultBuf, tid, &pageId);
    pData->num = sizeof(SFilePage);
  } else {
    SPageInfo* pi = getLastPageInfo(list);
    pData = getBufPage(pResultBuf, getPageId(pi));
    pageId = getPageId(pi);

    if (pData->num + size > getBufPageSize(pResultBuf)) {
      // release current page first, and prepare the next one
      releaseBufPageInfo(pResultBuf, pi);

      pData = getNewBufPage(pResultBuf, tid, &pageId);
      if (pData != NULL) {
        pData->num = sizeof(SFilePage);
      }
    }
  }

  if (pData == NULL) {
    return -1;
  }

  // set the number of rows in current disk page
  if (pWindowRes->pageId == -1) {  // not allocated yet, allocate new buffer
    pWindowRes->pageId = pageId;
    pWindowRes->offset = (int32_t)pData->num;

    pData->num += size;
    assert(pWindowRes->pageId >= 0);
  }

  return 0;
}

static bool chkWindowOutputBufByKey(STaskRuntimeEnv *pRuntimeEnv, SResultRowInfo *pResultRowInfo, STimeWindow *win,
                                       bool masterscan, SResultRow **pResult, int64_t groupId, SqlFunctionCtx* pCtx,
                                       int32_t numOfOutput, int32_t* rowCellInfoOffset) {
  assert(win->skey <= win->ekey);
  return chkResultRowFromKey(pRuntimeEnv, pResultRowInfo, (char *)&win->skey, TSDB_KEYSIZE, masterscan, groupId);
}

static int32_t setResultOutputBufByKey(STaskRuntimeEnv *pRuntimeEnv, SResultRowInfo *pResultRowInfo, int64_t tid, STimeWindow *win,
                                       bool masterscan, SResultRow **pResult, int64_t tableGroupId, SqlFunctionCtx* pCtx,
                                       int32_t numOfOutput, int32_t* rowCellInfoOffset) {
  assert(win->skey <= win->ekey);
  SDiskbasedBuf *pResultBuf = pRuntimeEnv->pResultBuf;

  SResultRow *pResultRow = doSetResultOutBufByKey(pRuntimeEnv, pResultRowInfo, tid, (char *)&win->skey, TSDB_KEYSIZE, masterscan, tableGroupId);
  if (pResultRow == NULL) {
    *pResult = NULL;
    return TSDB_CODE_SUCCESS;
  }

  // not assign result buffer yet, add new result buffer
  if (pResultRow->pageId == -1) {
    int32_t ret = addNewWindowResultBuf(pResultRow, pResultBuf, (int32_t) tableGroupId, pRuntimeEnv->pQueryAttr->intermediateResultRowSize);
    if (ret != TSDB_CODE_SUCCESS) {
      return -1;
    }
  }

  // set time window for current result
  pResultRow->win = (*win);
  *pResult = pResultRow;
  setResultRowOutputBufInitCtx(pRuntimeEnv, pResultRow, pCtx, numOfOutput, rowCellInfoOffset);

  return TSDB_CODE_SUCCESS;
}

static void setResultRowOutputBufInitCtx_rv(SDiskbasedBuf * pBuf, SResultRow *pResult, SqlFunctionCtx* pCtx, int32_t numOfOutput, int32_t* rowCellInfoOffset);

static int32_t setResultOutputBufByKey_rv(SResultRowInfo *pResultRowInfo, int64_t id, STimeWindow *win,
                                       bool masterscan, SResultRow **pResult, int64_t tableGroupId, SqlFunctionCtx* pCtx,
                                       int32_t numOfOutput, int32_t* rowCellInfoOffset, SAggSupporter *pAggSup, SExecTaskInfo* pTaskInfo) {
  assert(win->skey <= win->ekey);
  SResultRow *pResultRow = doSetResultOutBufByKey_rv(pAggSup->pResultBuf, pResultRowInfo, id, (char *)&win->skey, TSDB_KEYSIZE, masterscan, tableGroupId,
       pTaskInfo, true, pAggSup);

  if (pResultRow == NULL) {
    *pResult = NULL;
    return TSDB_CODE_SUCCESS;
  }

  // set time window for current result
  pResultRow->win = (*win);
  *pResult = pResultRow;
  setResultRowOutputBufInitCtx_rv(pAggSup->pResultBuf, pResultRow, pCtx, numOfOutput, rowCellInfoOffset);
  return TSDB_CODE_SUCCESS;
}


static void setResultRowInterpo(SResultRow* pResult, SResultTsInterpType type) {
  assert(pResult != NULL && (type == RESULT_ROW_START_INTERP || type == RESULT_ROW_END_INTERP));
  if (type == RESULT_ROW_START_INTERP) {
    pResult->startInterp = true;
  } else {
    pResult->endInterp   = true;
  }
}

static bool resultRowInterpolated(SResultRow* pResult, SResultTsInterpType type) {
  assert(pResult != NULL && (type == RESULT_ROW_START_INTERP || type == RESULT_ROW_END_INTERP));
  if (type == RESULT_ROW_START_INTERP) {
    return pResult->startInterp == true;
  } else {
    return pResult->endInterp   == true;
  }
}

static FORCE_INLINE int32_t getForwardStepsInBlock(int32_t numOfRows, __block_search_fn_t searchFn, TSKEY ekey, int16_t pos,
                                      int16_t order, int64_t *pData) {
  int32_t forwardStep = 0;

  if (order == TSDB_ORDER_ASC) {
    int32_t end = searchFn((char*) &pData[pos], numOfRows - pos, ekey, order);
    if (end >= 0) {
      forwardStep = end;

      if (pData[end + pos] == ekey) {
        forwardStep += 1;
      }
    }
  } else {
    int32_t end = searchFn((char *)pData, pos + 1, ekey, order);
    if (end >= 0) {
      forwardStep = pos - end;

      if (pData[end] == ekey) {
        forwardStep += 1;
      }
    }
  }

  assert(forwardStep >= 0);
  return forwardStep;
}

static void doUpdateResultRowIndex(SResultRowInfo*pResultRowInfo, TSKEY lastKey, bool ascQuery, bool timeWindowInterpo) {
  int64_t skey = TSKEY_INITIAL_VAL;
  int32_t i = 0;
  for (i = pResultRowInfo->size - 1; i >= 0; --i) {
    SResultRow *pResult = pResultRowInfo->pResult[i];
    if (pResult->closed) {
      break;
    }

    // new closed result rows
    if (timeWindowInterpo) {
      if (pResult->endInterp && ((pResult->win.skey <= lastKey && ascQuery) || (pResult->win.skey >= lastKey && !ascQuery))) {
        if (i > 0) { // the first time window, the startInterp is false.
          assert(pResult->startInterp);
        }

        closeResultRow(pResultRowInfo, i);
      } else {
        skey = pResult->win.skey;
      }
    } else {
      if ((pResult->win.ekey <= lastKey && ascQuery) || (pResult->win.skey >= lastKey && !ascQuery)) {
        closeResultRow(pResultRowInfo, i);
      } else {
        skey = pResult->win.skey;
      }
    }
  }

  // all result rows are closed, set the last one to be the skey
  if (skey == TSKEY_INITIAL_VAL) {
    if (pResultRowInfo->size == 0) {
//      assert(pResultRowInfo->current == NULL);
      assert(pResultRowInfo->curPos == -1);
      pResultRowInfo->curPos = -1;
    } else {
      pResultRowInfo->curPos = pResultRowInfo->size - 1;
    }
  } else {

    for (i = pResultRowInfo->size - 1; i >= 0; --i) {
      SResultRow *pResult = pResultRowInfo->pResult[i];
      if (pResult->closed) {
        break;
      }
    }

    if (i == pResultRowInfo->size - 1) {
      pResultRowInfo->curPos = i;
    } else {
      pResultRowInfo->curPos = i + 1;  // current not closed result object
    }
  }
}

static void updateResultRowInfoActiveIndex(SResultRowInfo* pResultRowInfo, const STimeWindow* pWin, TSKEY lastKey, bool ascQuery, bool interp) {
  if ((lastKey > pWin->ekey && ascQuery) || (lastKey < pWin->ekey && (!ascQuery))) {
    closeAllResultRows(pResultRowInfo);
    pResultRowInfo->curPos = pResultRowInfo->size - 1;
  } else {
    int32_t step = ascQuery ? 1 : -1;
    doUpdateResultRowIndex(pResultRowInfo, lastKey - step, ascQuery, interp);
  }
}

static int32_t getNumOfRowsInTimeWindow(SDataBlockInfo *pDataBlockInfo, TSKEY *pPrimaryColumn,
                                        int32_t startPos, TSKEY ekey, __block_search_fn_t searchFn, STableQueryInfo* item, int32_t order) {
  assert(startPos >= 0 && startPos < pDataBlockInfo->rows);

  int32_t num   = -1;
  int32_t step  = GET_FORWARD_DIRECTION_FACTOR(order);

  if (order == TSDB_ORDER_ASC) {
    if (ekey < pDataBlockInfo->window.ekey && pPrimaryColumn) {
      num = getForwardStepsInBlock(pDataBlockInfo->rows, searchFn, ekey, startPos, order, pPrimaryColumn);
      if (item != NULL) {
        item->lastKey = pPrimaryColumn[startPos + (num - 1)] + step;
      }
    } else {
      num = pDataBlockInfo->rows - startPos;
      if (item != NULL) {
        item->lastKey = pDataBlockInfo->window.ekey + step;
      }
    }
  } else {  // desc
    if (ekey > pDataBlockInfo->window.skey && pPrimaryColumn) {
      num = getForwardStepsInBlock(pDataBlockInfo->rows, searchFn, ekey, startPos, order, pPrimaryColumn);
      if (item != NULL) {
        item->lastKey = pPrimaryColumn[startPos - (num - 1)] + step;
      }
    } else {
      num = startPos + 1;
      if (item != NULL) {
        item->lastKey = pDataBlockInfo->window.skey + step;
      }
    }
  }

  assert(num >= 0);
  return num;
}

static void doApplyFunctions(SqlFunctionCtx* pCtx, STimeWindow* pWin, int32_t offset, int32_t forwardStep, TSKEY* tsCol,
                             int32_t numOfTotal, int32_t numOfOutput, int32_t order) {
  for (int32_t k = 0; k < numOfOutput; ++k) {
    pCtx[k].startTs = pWin->skey;

    // keep it temporarialy
    bool    hasAgg      = pCtx[k].input.colDataAggIsSet;
    int32_t startOffset = pCtx[k].input.startRowIndex;
    int32_t numOfRows   = pCtx[k].input.numOfRows;

    int32_t pos = (order == TSDB_ORDER_ASC) ? offset : offset - (forwardStep - 1);
    pCtx[k].input.startRowIndex = pos;
    pCtx[k].input.numOfRows = forwardStep;

    if (tsCol != NULL) {
      pCtx[k].ptsList = tsCol;
    }

    // not a whole block involved in query processing, statistics data can not be used
    // NOTE: the original value of isSet have been changed here
    if (pCtx[k].isAggSet && forwardStep < numOfTotal) {
      pCtx[k].isAggSet = false;
    }

    if (functionNeedToExecute(&pCtx[k])) {
      pCtx[k].fpSet.process(&pCtx[k]);
    }

    // restore it
    pCtx[k].input.colDataAggIsSet = hasAgg;
    pCtx[k].input.startRowIndex = startOffset;
    pCtx[k].input.numOfRows = numOfRows;
  }
}

static int32_t getNextQualifiedWindow(SInterval* pInterval, STimeWindow* pNext, SDataBlockInfo* pDataBlockInfo,
                                      TSKEY* primaryKeys, int32_t prevPosition, STableIntervalOperatorInfo* pInfo) {
  int32_t order = pInfo->order;
  bool    ascQuery  = (order == TSDB_ORDER_ASC);

  int32_t precision = pInfo->precision;
  getNextTimeWindow(pInterval, precision, order, pNext);

  // next time window is not in current block
  if ((pNext->skey > pDataBlockInfo->window.ekey && order == TSDB_ORDER_ASC) ||
      (pNext->ekey < pDataBlockInfo->window.skey && order == TSDB_ORDER_DESC)) {
    return -1;
  }

  TSKEY startKey = ascQuery? pNext->skey:pNext->ekey;
  int32_t startPos = 0;

  // tumbling time window query, a special case of sliding time window query
  if (pInterval->sliding == pInterval->interval && prevPosition != -1) {
    int32_t factor = GET_FORWARD_DIRECTION_FACTOR(order);
    startPos = prevPosition + factor;
  } else {
    if (startKey <= pDataBlockInfo->window.skey && ascQuery) {
      startPos = 0;
    } else if (startKey >= pDataBlockInfo->window.ekey && !ascQuery) {
      startPos = pDataBlockInfo->rows - 1;
    } else {
      startPos = binarySearchForKey((char *)primaryKeys, pDataBlockInfo->rows, startKey, order);
    }
  }

  /* interp query with fill should not skip time window */
//  if (pQueryAttr->pointInterpQuery && pQueryAttr->fillType != TSDB_FILL_NONE) {
//    return startPos;
//  }

  /*
   * This time window does not cover any data, try next time window,
   * this case may happen when the time window is too small
   */
  if (primaryKeys == NULL) {
    if (ascQuery) {
      assert(pDataBlockInfo->window.skey <= pNext->ekey);
    } else {
      assert(pDataBlockInfo->window.ekey >= pNext->skey);
    }
  } else {
    if (ascQuery && primaryKeys[startPos] > pNext->ekey) {
      TSKEY next = primaryKeys[startPos];
      if (pInterval->intervalUnit == 'n' || pInterval->intervalUnit == 'y') {
        pNext->skey = taosTimeTruncate(next, pInterval, precision);
        pNext->ekey = taosTimeAdd(pNext->skey, pInterval->interval, pInterval->intervalUnit, precision) - 1;
      } else {
        pNext->ekey += ((next - pNext->ekey + pInterval->sliding - 1)/pInterval->sliding) * pInterval->sliding;
        pNext->skey = pNext->ekey - pInterval->interval + 1;
      }
    } else if ((!ascQuery) && primaryKeys[startPos] < pNext->skey) {
      TSKEY next = primaryKeys[startPos];
      if (pInterval->intervalUnit == 'n' || pInterval->intervalUnit == 'y') {
        pNext->skey = taosTimeTruncate(next, pInterval, precision);
        pNext->ekey = taosTimeAdd(pNext->skey, pInterval->interval, pInterval->intervalUnit, precision) - 1;
      } else {
        pNext->skey -= ((pNext->skey - next + pInterval->sliding - 1) / pInterval->sliding) * pInterval->sliding;
        pNext->ekey = pNext->skey + pInterval->interval - 1;
      }
    }
  }

  return startPos;
}

static FORCE_INLINE TSKEY reviseWindowEkey(STaskAttr *pQueryAttr, STimeWindow *pWindow) {
  TSKEY ekey = -1;
  if (QUERY_IS_ASC_QUERY(pQueryAttr)) {
    ekey = pWindow->ekey;
    if (ekey > pQueryAttr->window.ekey) {
      ekey = pQueryAttr->window.ekey;
    }
  } else {
    ekey = pWindow->skey;
    if (ekey < pQueryAttr->window.ekey) {
      ekey = pQueryAttr->window.ekey;
    }
  }

  return ekey;
}

static void setNotInterpoWindowKey(SqlFunctionCtx* pCtx, int32_t numOfOutput, int32_t type) {
  if (type == RESULT_ROW_START_INTERP) {
    for (int32_t k = 0; k < numOfOutput; ++k) {
      pCtx[k].start.key = INT64_MIN;
    }
  } else {
    for (int32_t k = 0; k < numOfOutput; ++k) {
      pCtx[k].end.key = INT64_MIN;
    }
  }
}

static void saveDataBlockLastRow(char** pRow, SArray* pDataBlock, int32_t rowIndex, int32_t numOfCols) {
  if (pDataBlock == NULL) {
    return;
  }

  for (int32_t k = 0; k < numOfCols; ++k) {
    SColumnInfoData *pColInfo = taosArrayGet(pDataBlock, k);
    memcpy(pRow[k], ((char*)pColInfo->pData) + (pColInfo->info.bytes * rowIndex), pColInfo->info.bytes);
  }
}

static TSKEY getStartTsKey(STimeWindow* win, const TSKEY* tsCols, int32_t rows, bool ascQuery) {
  TSKEY ts = TSKEY_INITIAL_VAL;
  if (tsCols == NULL) {
    ts = ascQuery? win->skey : win->ekey;
  } else {
    int32_t offset = ascQuery? 0:rows-1;
    ts = tsCols[offset];
  }

  return ts;
}

static void doSetInputDataBlock(SOperatorInfo* pOperator, SqlFunctionCtx* pCtx, SSDataBlock* pBlock, int32_t order);

static void doSetInputDataBlockInfo(SOperatorInfo* pOperator, SqlFunctionCtx* pCtx, SSDataBlock* pBlock, int32_t order) {
  for (int32_t i = 0; i < pOperator->numOfOutput; ++i) {
    pCtx[i].order = order;
    pCtx[i].size  = pBlock->info.rows;
    pCtx[i].currentStage = (uint8_t)pOperator->pRuntimeEnv->scanFlag;

    setBlockStatisInfo(&pCtx[i], pBlock, NULL/*&pOperator->pExpr[i].base.colInfo*/);
  }
}

void setInputDataBlock(SOperatorInfo* pOperator, SqlFunctionCtx* pCtx, SSDataBlock* pBlock, int32_t order) {
  if (pBlock->pDataBlock != NULL) {
    doSetInputDataBlock(pOperator, pCtx, pBlock, order);
  } else {
    doSetInputDataBlockInfo(pOperator, pCtx, pBlock, order);
  }
}

static void doSetInputDataBlock(SOperatorInfo* pOperator, SqlFunctionCtx* pCtx, SSDataBlock* pBlock, int32_t order) {
  for (int32_t i = 0; i < pOperator->numOfOutput; ++i) {
    pCtx[i].order = order;
    pCtx[i].size  = pBlock->info.rows;
    pCtx[i].currentStage = MAIN_SCAN;

    //    setBlockStatisInfo(&pCtx[i], pBlock, pOperator->pExpr[i].base.pColumns);
    int32_t slotId = pOperator->pExpr[i].base.pParam[0].pCol->slotId;

    //      uint32_t flag = pOperator->pExpr[i].base.pParam[0].pCol->flag;
    //      if (TSDB_COL_IS_NORMAL_COL(flag) /*|| (pCtx[i].functionId == FUNCTION_BLKINFO) ||
    //          (TSDB_COL_IS_TAG(flag) && pOperator->pRuntimeEnv->scanFlag == MERGE_STAGE)*/) {

    //        SColumn* pCol = pOperator->pExpr[i].base.pParam[0].pCol;
    //        if (pCtx[i].columnIndex == -1) {
    //          for(int32_t j = 0; j < pBlock->info.numOfCols; ++j) {
    //            SColumnInfoData* pColData = taosArrayGet(pBlock->pDataBlock, j);
    //            if (pColData->info.colId == pCol->colId) {
    //              pCtx[i].columnIndex = j;
    //              break;
    //            }
    //          }
    //        }

    // in case of the block distribution query, the inputBytes is not a constant value.
    pCtx[i].input.pData[0]  = taosArrayGet(pBlock->pDataBlock, slotId);
    pCtx[i].input.totalRows = pBlock->info.rows;
    pCtx[i].input.numOfRows = pBlock->info.rows;
    pCtx[i].input.startRowIndex = 0;

    ASSERT(pCtx[i].input.pData[0] != NULL);

    //        uint32_t status = aAggs[pCtx[i].functionId].status;
    //        if ((status & (FUNCSTATE_SELECTIVITY | FUNCSTATE_NEED_TS)) != 0) {
    //          SColumnInfoData* tsInfo = taosArrayGet(pBlock->pDataBlock, 0);
    // In case of the top/bottom query again the nest query result, which has no timestamp column
    // don't set the ptsList attribute.
    //          if (tsInfo->info.type == TSDB_DATA_TYPE_TIMESTAMP) {
    //            pCtx[i].ptsList = (int64_t*) tsInfo->pData;
    //          } else {
    //            pCtx[i].ptsList = NULL;
    //          }
    //        }
    //      } else if (TSDB_COL_IS_UD_COL(pCol->flag) && (pOperator->pRuntimeEnv->scanFlag == MERGE_STAGE)) {
    //        SColIndex*       pColIndex = &pOperator->pExpr[i].base.colInfo;
    //        SColumnInfoData* p = taosArrayGet(pBlock->pDataBlock, pColIndex->colIndex);
    //
    //        pCtx[i].pInput = p->pData;
    //        assert(p->info.colId == pColIndex->info.colId && pCtx[i].inputType == p->info.type);
    //        for(int32_t j = 0; j < pBlock->info.rows; ++j) {
    //          char* dst = p->pData + j * p->info.bytes;
    //          taosVariantDump(&pOperator->pExpr[i].base.param[1], dst, p->info.type, true);
    //        }
    //      }
  }
}

static void doAggregateImpl(SOperatorInfo* pOperator, TSKEY startTs, SqlFunctionCtx* pCtx) {
  for (int32_t k = 0; k < pOperator->numOfOutput; ++k) {
    if (functionNeedToExecute(&pCtx[k])) {
      pCtx[k].startTs = startTs;// this can be set during create the struct
      pCtx[k].fpSet.process(&pCtx[k]);
    }
  }
}

static void projectApplyFunctions(SExprInfo* pExpr, SSDataBlock* pResult, SSDataBlock* pSrcBlock, SqlFunctionCtx *pCtx, int32_t numOfOutput) {
  for (int32_t k = 0; k < numOfOutput; ++k) {
    if (pExpr[k].pExpr->nodeType == QUERY_NODE_COLUMN) { // it is a project query
      SColumnInfoData* pColInfoData = taosArrayGet(pResult->pDataBlock, k);
      colDataAssign(pColInfoData, pCtx[k].input.pData[0], pCtx[k].input.numOfRows);

      pResult->info.rows = pCtx[0].input.numOfRows;
    } else if (pExpr[k].pExpr->nodeType == QUERY_NODE_OPERATOR) {
      SArray* pBlockList = taosArrayInit(4, POINTER_BYTES);
      taosArrayPush(pBlockList, &pSrcBlock);

      SScalarParam p = {.numOfRows = pSrcBlock->info.rows};
      p.columnData = taosArrayGet(pResult->pDataBlock, k);
      scalarCalculate(pExpr[k].pExpr->_optrRoot.pRootNode, pBlockList, &p);
      pResult->info.rows = p.numOfRows;
    } else {
      ASSERT(0);
    }
  }
}

void doTimeWindowInterpolation(SOperatorInfo* pOperator, SOptrBasicInfo* pInfo, SArray* pDataBlock, TSKEY prevTs,
                               int32_t prevRowIndex, TSKEY curTs, int32_t curRowIndex, TSKEY windowKey, int32_t type) {
  STaskRuntimeEnv *pRuntimeEnv = pOperator->pRuntimeEnv;
  SExprInfo* pExpr = pOperator->pExpr;

  SqlFunctionCtx* pCtx = pInfo->pCtx;

  for (int32_t k = 0; k < pOperator->numOfOutput; ++k) {
    int32_t functionId = pCtx[k].functionId;
    if (functionId != FUNCTION_TWA && functionId != FUNCTION_INTERP) {
      pCtx[k].start.key = INT64_MIN;
      continue;
    }

    SColIndex *      pColIndex = NULL/*&pExpr[k].base.colInfo*/;
    int16_t          index = pColIndex->colIndex;
    SColumnInfoData *pColInfo = taosArrayGet(pDataBlock, index);

//    assert(pColInfo->info.colId == pColIndex->info.colId && curTs != windowKey);
    double v1 = 0, v2 = 0, v = 0;

    if (prevRowIndex == -1) {
      GET_TYPED_DATA(v1, double, pColInfo->info.type, (char *)pRuntimeEnv->prevRow[index]);
    } else {
      GET_TYPED_DATA(v1, double, pColInfo->info.type, (char *)pColInfo->pData + prevRowIndex * pColInfo->info.bytes);
    }

    GET_TYPED_DATA(v2, double, pColInfo->info.type, (char *)pColInfo->pData + curRowIndex * pColInfo->info.bytes);

    if (functionId == FUNCTION_INTERP) {
      if (type == RESULT_ROW_START_INTERP) {
        pCtx[k].start.key = prevTs;
        pCtx[k].start.val = v1;

        pCtx[k].end.key = curTs;
        pCtx[k].end.val = v2;

        if (pColInfo->info.type == TSDB_DATA_TYPE_BINARY || pColInfo->info.type == TSDB_DATA_TYPE_NCHAR) {
          if (prevRowIndex == -1) {
            pCtx[k].start.ptr = (char *)pRuntimeEnv->prevRow[index];
          } else {
            pCtx[k].start.ptr = (char *)pColInfo->pData + prevRowIndex * pColInfo->info.bytes;
          }

          pCtx[k].end.ptr = (char *)pColInfo->pData + curRowIndex * pColInfo->info.bytes;
        }
      }
    } else if (functionId == FUNCTION_TWA) {
      SPoint point1 = (SPoint){.key = prevTs,    .val = &v1};
      SPoint point2 = (SPoint){.key = curTs,     .val = &v2};
      SPoint point  = (SPoint){.key = windowKey, .val = &v };

      taosGetLinearInterpolationVal(&point, TSDB_DATA_TYPE_DOUBLE, &point1, &point2, TSDB_DATA_TYPE_DOUBLE);

      if (type == RESULT_ROW_START_INTERP) {
        pCtx[k].start.key = point.key;
        pCtx[k].start.val = v;
      } else {
        pCtx[k].end.key = point.key;
        pCtx[k].end.val = v;
      }
    }
  }
}

static bool setTimeWindowInterpolationStartTs(SOperatorInfo* pOperatorInfo, SqlFunctionCtx* pCtx, int32_t pos,
                                              int32_t numOfRows, SArray* pDataBlock, const TSKEY* tsCols, STimeWindow* win) {
  STaskRuntimeEnv* pRuntimeEnv = pOperatorInfo->pRuntimeEnv;
  STaskAttr* pQueryAttr = pRuntimeEnv->pQueryAttr;

  bool ascQuery = QUERY_IS_ASC_QUERY(pQueryAttr);

  TSKEY curTs  = tsCols[pos];
  TSKEY lastTs = *(TSKEY *) pRuntimeEnv->prevRow[0];

  // lastTs == INT64_MIN and pos == 0 means this is the first time window, interpolation is not needed.
  // start exactly from this point, no need to do interpolation
  TSKEY key = ascQuery? win->skey:win->ekey;
  if (key == curTs) {
    setNotInterpoWindowKey(pCtx, pOperatorInfo->numOfOutput, RESULT_ROW_START_INTERP);
    return true;
  }

  if (lastTs == INT64_MIN && ((pos == 0 && ascQuery) || (pos == (numOfRows - 1) && !ascQuery))) {
    setNotInterpoWindowKey(pCtx, pOperatorInfo->numOfOutput, RESULT_ROW_START_INTERP);
    return true;
  }

  int32_t step = GET_FORWARD_DIRECTION_FACTOR(pQueryAttr->order.order);
  TSKEY   prevTs = ((pos == 0 && ascQuery) || (pos == (numOfRows - 1) && !ascQuery))? lastTs:tsCols[pos - step];

  doTimeWindowInterpolation(pOperatorInfo, pOperatorInfo->info, pDataBlock, prevTs, pos - step, curTs, pos,
      key, RESULT_ROW_START_INTERP);
  return true;
}

static bool setTimeWindowInterpolationEndTs(SOperatorInfo* pOperatorInfo, SqlFunctionCtx* pCtx,
    int32_t endRowIndex, SArray* pDataBlock, const TSKEY* tsCols, TSKEY blockEkey, STimeWindow* win) {
  STaskRuntimeEnv *pRuntimeEnv = pOperatorInfo->pRuntimeEnv;
  STaskAttr* pQueryAttr = pRuntimeEnv->pQueryAttr;
  int32_t numOfOutput = pOperatorInfo->numOfOutput;

  TSKEY   actualEndKey = tsCols[endRowIndex];

  TSKEY key = QUERY_IS_ASC_QUERY(pQueryAttr)? win->ekey:win->skey;

  // not ended in current data block, do not invoke interpolation
  if ((key > blockEkey && QUERY_IS_ASC_QUERY(pQueryAttr)) || (key < blockEkey && !QUERY_IS_ASC_QUERY(pQueryAttr))) {
    setNotInterpoWindowKey(pCtx, numOfOutput, RESULT_ROW_END_INTERP);
    return false;
  }

  // there is actual end point of current time window, no interpolation need
  if (key == actualEndKey) {
    setNotInterpoWindowKey(pCtx, numOfOutput, RESULT_ROW_END_INTERP);
    return true;
  }

  int32_t step = GET_FORWARD_DIRECTION_FACTOR(pQueryAttr->order.order);
  int32_t nextRowIndex = endRowIndex + step;
  assert(nextRowIndex >= 0);

  TSKEY nextKey = tsCols[nextRowIndex];
  doTimeWindowInterpolation(pOperatorInfo, pOperatorInfo->info, pDataBlock, actualEndKey, endRowIndex, nextKey,
      nextRowIndex, key, RESULT_ROW_END_INTERP);
  return true;
}

static void doWindowBorderInterpolation(SOperatorInfo* pOperatorInfo, SSDataBlock* pBlock, SqlFunctionCtx* pCtx,
    SResultRow* pResult, STimeWindow* win, int32_t startPos, int32_t forwardStep, int32_t order, bool timeWindowInterpo) {
  if (!timeWindowInterpo) {
    return;
  }

  assert(pBlock != NULL);
  int32_t step = GET_FORWARD_DIRECTION_FACTOR(order);

  if (pBlock->pDataBlock == NULL){
//    tscError("pBlock->pDataBlock == NULL");
    return;
  }

  SColumnInfoData *pColInfo = taosArrayGet(pBlock->pDataBlock, 0);

  TSKEY  *tsCols = (TSKEY *)(pColInfo->pData);
  bool done = resultRowInterpolated(pResult, RESULT_ROW_START_INTERP);
  if (!done) { // it is not interpolated, now start to generated the interpolated value
    int32_t startRowIndex = startPos;
    bool interp = setTimeWindowInterpolationStartTs(pOperatorInfo, pCtx, startRowIndex, pBlock->info.rows, pBlock->pDataBlock,
        tsCols, win);
    if (interp) {
      setResultRowInterpo(pResult, RESULT_ROW_START_INTERP);
    }
  } else {
    setNotInterpoWindowKey(pCtx, pOperatorInfo->numOfOutput, RESULT_ROW_START_INTERP);
  }

  // point interpolation does not require the end key time window interpolation.
//  if (pointInterpQuery) {
//    return;
//  }

  // interpolation query does not generate the time window end interpolation
  done = resultRowInterpolated(pResult, RESULT_ROW_END_INTERP);
  if (!done) {
    int32_t endRowIndex = startPos + (forwardStep - 1) * step;

    TSKEY endKey = (order == TSDB_ORDER_ASC)? pBlock->info.window.ekey:pBlock->info.window.skey;
    bool  interp = setTimeWindowInterpolationEndTs(pOperatorInfo, pCtx, endRowIndex, pBlock->pDataBlock, tsCols, endKey, win);
    if (interp) {
      setResultRowInterpo(pResult, RESULT_ROW_END_INTERP);
    }
  } else {
    setNotInterpoWindowKey(pCtx, pOperatorInfo->numOfOutput, RESULT_ROW_END_INTERP);
  }
}

static void hashIntervalAgg(SOperatorInfo* pOperatorInfo, SResultRowInfo* pResultRowInfo, SSDataBlock* pSDataBlock, int32_t tableGroupId) {
  STableIntervalOperatorInfo* pInfo = (STableIntervalOperatorInfo*) pOperatorInfo->info;

  SExecTaskInfo* pTaskInfo = pOperatorInfo->pTaskInfo;
  int32_t numOfOutput = pOperatorInfo->numOfOutput;

  int32_t step = 1;
  bool ascQuery = true;

  int32_t prevIndex = pResultRowInfo->curPos;

  TSKEY* tsCols = NULL;
  if (pSDataBlock->pDataBlock != NULL) {
    SColumnInfoData* pColDataInfo = taosArrayGet(pSDataBlock->pDataBlock, 0);
    tsCols = (int64_t*) pColDataInfo->pData;
    assert(tsCols[0] == pSDataBlock->info.window.skey && tsCols[pSDataBlock->info.rows - 1] == pSDataBlock->info.window.ekey);
  }

  int32_t startPos = ascQuery? 0 : (pSDataBlock->info.rows - 1);
  TSKEY ts = getStartTsKey(&pSDataBlock->info.window, tsCols, pSDataBlock->info.rows, ascQuery);

  STimeWindow win = getActiveTimeWindow(pResultRowInfo, ts, &pInfo->interval, pInfo->precision, &pInfo->win);
  bool masterScan = true;

  SResultRow* pResult = NULL;
  int32_t ret = setResultOutputBufByKey_rv(pResultRowInfo, pSDataBlock->info.uid, &win, masterScan, &pResult, tableGroupId, pInfo->binfo.pCtx,
                                        numOfOutput, pInfo->binfo.rowCellInfoOffset, &pInfo->aggSup, pTaskInfo);
  if (ret != TSDB_CODE_SUCCESS || pResult == NULL) {
    longjmp(pTaskInfo->env, TSDB_CODE_QRY_OUT_OF_MEMORY);
  }

  int32_t forwardStep = 0;
  TSKEY   ekey = win.ekey;
  forwardStep =
      getNumOfRowsInTimeWindow(&pSDataBlock->info, tsCols, startPos, ekey, binarySearchForKey, NULL, TSDB_ORDER_ASC);

  // prev time window not interpolation yet.
  int32_t curIndex = pResultRowInfo->curPos;
  if (prevIndex != -1 && prevIndex < curIndex && pInfo->timeWindowInterpo) {
    for (int32_t j = prevIndex; j < curIndex; ++j) {  // previous time window may be all closed already.
      SResultRow* pRes = getResultRow(pResultRowInfo, j);
      if (pRes->closed) {
        assert(resultRowInterpolated(pRes, RESULT_ROW_START_INTERP) && resultRowInterpolated(pRes, RESULT_ROW_END_INTERP));
        continue;
      }

        STimeWindow w = pRes->win;
        ret = setResultOutputBufByKey_rv(pResultRowInfo, pSDataBlock->info.uid, &w, masterScan, &pResult,
                                      tableGroupId, pInfo->binfo.pCtx, numOfOutput, pInfo->binfo.rowCellInfoOffset, &pInfo->aggSup, pTaskInfo);
        if (ret != TSDB_CODE_SUCCESS) {
          longjmp(pTaskInfo->env, TSDB_CODE_QRY_OUT_OF_MEMORY);
        }

        assert(!resultRowInterpolated(pResult, RESULT_ROW_END_INTERP));

        doTimeWindowInterpolation(pOperatorInfo, &pInfo->binfo, pSDataBlock->pDataBlock, *(TSKEY*)pInfo->pRow[0], -1,
                                  tsCols[startPos], startPos, w.ekey, RESULT_ROW_END_INTERP);

        setResultRowInterpo(pResult, RESULT_ROW_END_INTERP);
        setNotInterpoWindowKey(pInfo->binfo.pCtx, pOperatorInfo->numOfOutput, RESULT_ROW_START_INTERP);

        doApplyFunctions(pInfo->binfo.pCtx, &w, startPos, 0, tsCols, pSDataBlock->info.rows, numOfOutput, TSDB_ORDER_ASC);
      }

    // restore current time window
    ret = setResultOutputBufByKey_rv(pResultRowInfo, pSDataBlock->info.uid, &win, masterScan, &pResult, tableGroupId, pInfo->binfo.pCtx,
                                  numOfOutput, pInfo->binfo.rowCellInfoOffset, &pInfo->aggSup, pTaskInfo);
    if (ret != TSDB_CODE_SUCCESS) {
      longjmp(pTaskInfo->env, TSDB_CODE_QRY_OUT_OF_MEMORY);
    }
  }

  // window start key interpolation
  doWindowBorderInterpolation(pOperatorInfo, pSDataBlock, pInfo->binfo.pCtx, pResult, &win, startPos, forwardStep, pInfo->order, false);
  doApplyFunctions(pInfo->binfo.pCtx, &win, startPos, forwardStep, tsCols, pSDataBlock->info.rows, numOfOutput, TSDB_ORDER_ASC);

  STimeWindow nextWin = win;
  while (1) {
    int32_t prevEndPos = (forwardStep - 1) * step + startPos;
    startPos = getNextQualifiedWindow(&pInfo->interval, &nextWin, &pSDataBlock->info, tsCols, prevEndPos, pInfo);
    if (startPos < 0) {
      break;
    }

    // null data, failed to allocate more memory buffer
    int32_t code = setResultOutputBufByKey_rv(pResultRowInfo, pSDataBlock->info.uid, &nextWin, masterScan, &pResult, tableGroupId,
                                           pInfo->binfo.pCtx, numOfOutput, pInfo->binfo.rowCellInfoOffset, &pInfo->aggSup, pTaskInfo);
    if (code != TSDB_CODE_SUCCESS || pResult == NULL) {
      longjmp(pTaskInfo->env, TSDB_CODE_QRY_OUT_OF_MEMORY);
    }

    ekey = nextWin.ekey;//reviseWindowEkey(pQueryAttr, &nextWin);
    forwardStep = getNumOfRowsInTimeWindow(&pSDataBlock->info, tsCols, startPos, ekey, binarySearchForKey, NULL, TSDB_ORDER_ASC);

    // window start(end) key interpolation
    doWindowBorderInterpolation(pOperatorInfo, pSDataBlock, pInfo->binfo.pCtx, pResult, &nextWin, startPos, forwardStep, pInfo->order, false);
    doApplyFunctions(pInfo->binfo.pCtx, &nextWin, startPos, forwardStep, tsCols, pSDataBlock->info.rows, numOfOutput, TSDB_ORDER_ASC);
  }

  if (pInfo->timeWindowInterpo) {
    int32_t rowIndex = ascQuery? (pSDataBlock->info.rows-1):0;
    saveDataBlockLastRow(pInfo->pRow, pSDataBlock->pDataBlock, rowIndex, pSDataBlock->info.numOfCols);
  }

//  updateResultRowInfoActiveIndex(pResultRowInfo, &pInfo->win, pRuntimeEnv->current->lastKey, true, false);
}

static void hashAllIntervalAgg(SOperatorInfo* pOperatorInfo, SResultRowInfo* pResultRowInfo, SSDataBlock* pSDataBlock, int32_t tableGroupId) {
  STableIntervalOperatorInfo* pInfo = (STableIntervalOperatorInfo*) pOperatorInfo->info;

  STaskRuntimeEnv* pRuntimeEnv = pOperatorInfo->pRuntimeEnv;
  int32_t           numOfOutput = pOperatorInfo->numOfOutput;
  STaskAttr*       pQueryAttr = pRuntimeEnv->pQueryAttr;

  int32_t step = GET_FORWARD_DIRECTION_FACTOR(pQueryAttr->order.order);
  bool ascQuery = QUERY_IS_ASC_QUERY(pQueryAttr);

  TSKEY* tsCols = NULL;
  if (pSDataBlock->pDataBlock != NULL) {
    SColumnInfoData* pColDataInfo = taosArrayGet(pSDataBlock->pDataBlock, 0);
    tsCols = (int64_t*) pColDataInfo->pData;
    assert(tsCols[0] == pSDataBlock->info.window.skey &&
           tsCols[pSDataBlock->info.rows - 1] == pSDataBlock->info.window.ekey);
  }

  int32_t startPos = ascQuery? 0 : (pSDataBlock->info.rows - 1);
  TSKEY ts = getStartTsKey(&pSDataBlock->info.window, tsCols, pSDataBlock->info.rows, ascQuery);

  STimeWindow win = getCurrentActiveTimeWindow(pResultRowInfo, ts, pQueryAttr);
  bool masterScan = IS_MAIN_SCAN(pRuntimeEnv);

  SResultRow* pResult = NULL;
  int32_t forwardStep = 0;
  int32_t ret = 0;
  STimeWindow preWin = win;

  while (1) {
    // null data, failed to allocate more memory buffer
    ret = setResultOutputBufByKey(pRuntimeEnv, pResultRowInfo, pSDataBlock->info.uid, &win, masterScan, &pResult,
                                  tableGroupId, pInfo->binfo.pCtx, numOfOutput, pInfo->binfo.rowCellInfoOffset);
    if (ret != TSDB_CODE_SUCCESS) {
      longjmp(pRuntimeEnv->env, TSDB_CODE_QRY_OUT_OF_MEMORY);
    }

    TSKEY   ekey = reviseWindowEkey(pQueryAttr, &win);
//    forwardStep = getNumOfRowsInTimeWindow(pRuntimeEnv, &pSDataBlock->info, tsCols, startPos, ekey, binarySearchForKey, true);

    // window start(end) key interpolation
//    doWindowBorderInterpolation(pOperatorInfo, pSDataBlock, pInfo->binfo.pCtx, pResult, &win, startPos, forwardStep);
//    doApplyFunctions(pRuntimeEnv, pInfo->binfo.pCtx, ascQuery ? &win : &preWin, startPos, forwardStep, tsCols, pSDataBlock->info.rows, numOfOutput);
    preWin = win;

    int32_t prevEndPos = (forwardStep - 1) * step + startPos;
//    startPos = getNextQualifiedWindow(pQueryAttr, &win, &pSDataBlock->info, tsCols, binarySearchForKey, prevEndPos);
    if (startPos < 0) {
      if ((ascQuery && win.skey <= pQueryAttr->window.ekey) || ((!ascQuery) && win.ekey >= pQueryAttr->window.ekey)) {
        int32_t code = setResultOutputBufByKey(pRuntimeEnv, pResultRowInfo, pSDataBlock->info.uid, &win, masterScan, &pResult, tableGroupId,
                                               pInfo->binfo.pCtx, numOfOutput, pInfo->binfo.rowCellInfoOffset);
        if (code != TSDB_CODE_SUCCESS || pResult == NULL) {
          longjmp(pRuntimeEnv->env, TSDB_CODE_QRY_OUT_OF_MEMORY);
        }

        startPos = pSDataBlock->info.rows - 1;

        // window start(end) key interpolation
//        doWindowBorderInterpolation(pOperatorInfo, pSDataBlock, pInfo->binfo.pCtx, pResult, &win, startPos, forwardStep);
//        doApplyFunctions(pRuntimeEnv, pInfo->binfo.pCtx, ascQuery ? &win : &preWin, startPos, forwardStep, tsCols, pSDataBlock->info.rows, numOfOutput);
      }

      break;
    }
    setResultRowInterpo(pResult, RESULT_ROW_END_INTERP);
  }

  if (pQueryAttr->timeWindowInterpo) {
    int32_t rowIndex = ascQuery? (pSDataBlock->info.rows-1):0;
//    saveDataBlockLastRow(pRuntimeEnv, &pSDataBlock->info, pSDataBlock->pDataBlock, rowIndex);
  }

//  updateResultRowInfoActiveIndex(pResultRowInfo, pQueryAttr, pRuntimeEnv->current->lastKey);
}

static bool groupKeyCompare(SGroupbyOperatorInfo* pInfo, SSDataBlock* pBlock, int32_t rowIndex, int32_t numOfGroupCols) {
  SColumnDataAgg* pColAgg = NULL;
  for (int32_t i = 0; i < numOfGroupCols; ++i) {
    SColumn*         pCol = taosArrayGet(pInfo->pGroupCols, i);
    SColumnInfoData* pColInfoData = taosArrayGet(pBlock->pDataBlock, pCol->slotId);
    if (pBlock->pBlockAgg != NULL) {
      pColAgg = &pBlock->pBlockAgg[pCol->slotId];  // TODO is agg data matched?
    }

    bool isNull = colDataIsNull(pColInfoData, pBlock->info.rows, rowIndex, pColAgg);

    SGroupKeys* pkey = taosArrayGet(pInfo->pGroupColVals, i);
    if (pkey->isNull && isNull) {
      continue;
    }

    if (isNull || pkey->isNull) {
      return false;
    }

    char* val = colDataGetData(pColInfoData, rowIndex);

    if (IS_VAR_DATA_TYPE(pkey->type)) {
      int32_t len = varDataLen(val);
      if (len == varDataLen(pkey->pData) && memcmp(varDataVal(pkey->pData), varDataVal(val), len) == 0) {
        continue;
      } else {
        return false;
      }
    } else {
      if (memcmp(pkey->pData, val, pkey->bytes) != 0) {
        return false;
      }
    }
  }

  return true;
}

static void keepGroupKeys(SGroupbyOperatorInfo* pInfo, SSDataBlock* pBlock, int32_t rowIndex, int32_t numOfGroupCols) {
  SColumnDataAgg* pColAgg = NULL;

  for (int32_t i = 0; i < numOfGroupCols; ++i) {
    SColumn*         pCol = taosArrayGet(pInfo->pGroupCols, i);
    SColumnInfoData* pColInfoData = taosArrayGet(pBlock->pDataBlock, pCol->slotId);

    if (pBlock->pBlockAgg != NULL) {
      pColAgg = &pBlock->pBlockAgg[pCol->slotId];  // TODO is agg data matched?
    }

    SGroupKeys* pkey = taosArrayGet(pInfo->pGroupColVals, i);
    if (colDataIsNull(pColInfoData, pBlock->info.rows, rowIndex, pColAgg)) {
      pkey->isNull = true;
    } else {
      char* val = colDataGetData(pColInfoData, rowIndex);
      if (IS_VAR_DATA_TYPE(pkey->type)) {
        memcpy(pkey->pData, val, varDataTLen(val));
      } else {
        memcpy(pkey->pData, val, pkey->bytes);
      }
    }
  }
}

static int32_t generatedHashKey(void* pKey, int32_t* length, SArray* pGroupColVals) {
  ASSERT(pKey != NULL);
  size_t numOfGroupCols = taosArrayGetSize(pGroupColVals);

  char* isNull = (char*) pKey;
  char* pStart = (char*) pKey + sizeof(int8_t) * numOfGroupCols;
  for(int32_t i = 0; i < numOfGroupCols; ++i) {
    SGroupKeys* pkey = taosArrayGet(pGroupColVals, i);
    if (pkey->isNull) {
      isNull[i] = 1;
      continue;
    }

    isNull[i] = 0;
    if (IS_VAR_DATA_TYPE(pkey->type)) {
      varDataCopy(pStart, pkey->pData);
      pStart += varDataTLen(pkey->pData);
      ASSERT(varDataTLen(pkey->pData) <= pkey->bytes);
    } else {
      memcpy(pStart, pkey->pData, pkey->bytes);
      pStart += pkey->bytes;
    }
  }

  *length = (pStart - (char*) pKey);
  return 0;
}

// assign the group keys or user input constant values if required
static void doAssignGroupKeys(SqlFunctionCtx* pCtx, int32_t numOfOutput, int32_t totalRows, int32_t rowIndex) {
  for(int32_t i = 0; i < numOfOutput; ++i) {
    if (pCtx[i].functionId == -1) {
      SResultRowEntryInfo* pEntryInfo = GET_RES_INFO(&pCtx[i]);

      SColumnInfoData* pColInfoData = pCtx[i].input.pData[0];
      if (!colDataIsNull(pColInfoData, totalRows, rowIndex, NULL)) {
        char* dest = GET_ROWCELL_INTERBUF(pEntryInfo);
        char* data = colDataGetData(pColInfoData, rowIndex);

        // set result exists, todo refactor
        memcpy(dest, data, pColInfoData->info.bytes);
        pEntryInfo->hasResult = DATA_SET_FLAG;
        pEntryInfo->numOfRes = 1;
      }
    }
  }
}

static void doHashGroupbyAgg(SOperatorInfo* pOperator, SSDataBlock *pBlock) {
  SExecTaskInfo *pTaskInfo = pOperator->pTaskInfo;
  SGroupbyOperatorInfo *pInfo = pOperator->info;

  SqlFunctionCtx* pCtx = pInfo->binfo.pCtx;
  int32_t numOfGroupCols = taosArrayGetSize(pInfo->pGroupCols);
//  if (type == TSDB_DATA_TYPE_FLOAT || type == TSDB_DATA_TYPE_DOUBLE) {
    //qError("QInfo:0x%"PRIx64" group by not supported on double/float columns, abort", GET_TASKID(pRuntimeEnv));
//    return;
//  }

  int32_t len = 0;
  STimeWindow w = TSWINDOW_INITIALIZER;

  int32_t num = 0;
  for (int32_t j = 0; j < pBlock->info.rows; ++j) {
    // Compare with the previous row of this column, and do not set the output buffer again if they are identical.
    if (!pInfo->isInit) {
      keepGroupKeys(pInfo, pBlock, j, numOfGroupCols);
      pInfo->isInit = true;
      num++;
      continue;
    }

    bool equal = groupKeyCompare(pInfo, pBlock, j, numOfGroupCols);
    if (equal) {
      num++;
      continue;
    }

    /*int32_t ret = */generatedHashKey(pInfo->keyBuf, &len, pInfo->pGroupColVals);
    int32_t ret = setGroupResultOutputBuf_rv(&(pInfo->binfo), pOperator->numOfOutput, pInfo->keyBuf, TSDB_DATA_TYPE_VARCHAR, len, 0,
                                             pInfo->aggSup.pResultBuf, pTaskInfo, &pInfo->aggSup);
    if (ret != TSDB_CODE_SUCCESS) {  // null data, too many state code
      longjmp(pTaskInfo->env, TSDB_CODE_QRY_APP_ERROR);
    }

    int32_t rowIndex = j - num;
    doApplyFunctions(pCtx, &w, rowIndex, num, NULL, pBlock->info.rows, pOperator->numOfOutput, TSDB_ORDER_ASC);

    // assign the group keys or user input constant values if required
    doAssignGroupKeys(pCtx, pOperator->numOfOutput, pBlock->info.rows, rowIndex);
    keepGroupKeys(pInfo, pBlock, j, numOfGroupCols);
    num = 1;
  }

  if (num > 0) {
    /*int32_t ret = */generatedHashKey(pInfo->keyBuf, &len, pInfo->pGroupColVals);
    int32_t ret = setGroupResultOutputBuf_rv(&(pInfo->binfo), pOperator->numOfOutput, pInfo->keyBuf, TSDB_DATA_TYPE_VARCHAR, len, 0,
                                             pInfo->aggSup.pResultBuf, pTaskInfo, &pInfo->aggSup);
    if (ret != TSDB_CODE_SUCCESS) {
      longjmp(pTaskInfo->env, TSDB_CODE_QRY_APP_ERROR);
    }

    int32_t rowIndex = pBlock->info.rows - num;
    doApplyFunctions(pCtx, &w, rowIndex, num, NULL, pBlock->info.rows, pOperator->numOfOutput, TSDB_ORDER_ASC);
    doAssignGroupKeys(pCtx, pOperator->numOfOutput, pBlock->info.rows, rowIndex);
  }
}

static void doSessionWindowAggImpl(SOperatorInfo* pOperator, SSessionAggOperatorInfo *pInfo, SSDataBlock *pSDataBlock) {
  STaskRuntimeEnv* pRuntimeEnv = pOperator->pRuntimeEnv;
  STableQueryInfo*  item = pRuntimeEnv->current;

  // primary timestamp column
  SColumnInfoData* pColInfoData = taosArrayGet(pSDataBlock->pDataBlock, 0);

  bool    masterScan = IS_MAIN_SCAN(pRuntimeEnv);
  SOptrBasicInfo* pBInfo = &pInfo->binfo;

  int64_t gap = pOperator->pRuntimeEnv->pQueryAttr->sw.gap;
  pInfo->numOfRows = 0;
  if (IS_REPEAT_SCAN(pRuntimeEnv) && !pInfo->reptScan) {
    pInfo->reptScan = true;
    pInfo->prevTs = INT64_MIN;
  }

  TSKEY* tsList = (TSKEY*)pColInfoData->pData;
  for (int32_t j = 0; j < pSDataBlock->info.rows; ++j) {
    if (pInfo->prevTs == INT64_MIN) {
      pInfo->curWindow.skey = tsList[j];
      pInfo->curWindow.ekey = tsList[j];
      pInfo->prevTs = tsList[j];
      pInfo->numOfRows = 1;
      pInfo->start = j;
    } else if (tsList[j] - pInfo->prevTs <= gap && (tsList[j] - pInfo->prevTs) >= 0) {
      pInfo->curWindow.ekey = tsList[j];
      pInfo->prevTs = tsList[j];
      pInfo->numOfRows += 1;
      if (j == 0 && pInfo->start != 0) {
        pInfo->numOfRows = 1;
        pInfo->start = 0;
      }
    } else {  // start a new session window
      SResultRow* pResult = NULL;

      pInfo->curWindow.ekey = pInfo->curWindow.skey;
      int32_t ret = setResultOutputBufByKey(pRuntimeEnv, &pBInfo->resultRowInfo, pSDataBlock->info.uid, &pInfo->curWindow, masterScan,
                                            &pResult, item->groupIndex, pBInfo->pCtx, pOperator->numOfOutput,
                                            pBInfo->rowCellInfoOffset);
      if (ret != TSDB_CODE_SUCCESS) {  // null data, too many state code
        longjmp(pRuntimeEnv->env, TSDB_CODE_QRY_APP_ERROR);
      }

//      doApplyFunctions(pRuntimeEnv, pBInfo->pCtx, &pInfo->curWindow, pInfo->start, pInfo->numOfRows, tsList,
//                       pSDataBlock->info.rows, pOperator->numOfOutput);

      pInfo->curWindow.skey = tsList[j];
      pInfo->curWindow.ekey = tsList[j];
      pInfo->prevTs = tsList[j];
      pInfo->numOfRows = 1;
      pInfo->start = j;
    }
  }

  SResultRow* pResult = NULL;

  pInfo->curWindow.ekey = pInfo->curWindow.skey;
  int32_t ret = setResultOutputBufByKey(pRuntimeEnv, &pBInfo->resultRowInfo, pSDataBlock->info.uid, &pInfo->curWindow, masterScan,
                                        &pResult, item->groupIndex, pBInfo->pCtx, pOperator->numOfOutput,
                                        pBInfo->rowCellInfoOffset);
  if (ret != TSDB_CODE_SUCCESS) {  // null data, too many state code
    longjmp(pRuntimeEnv->env, TSDB_CODE_QRY_APP_ERROR);
  }

//  doApplyFunctions(pRuntimeEnv, pBInfo->pCtx, &pInfo->curWindow, pInfo->start, pInfo->numOfRows, tsList,
//                   pSDataBlock->info.rows, pOperator->numOfOutput);
}

static void setResultRowKey(SResultRow* pResultRow, char* pData, int16_t type) {
  if (IS_VAR_DATA_TYPE(type)) {
    if (pResultRow->key == NULL) {
      pResultRow->key = taosMemoryMalloc(varDataTLen(pData));
      varDataCopy(pResultRow->key, pData);
    } else {
      assert(memcmp(pResultRow->key, pData, varDataTLen(pData)) == 0);
    }
  } else {
    int64_t v = -1;
    GET_TYPED_DATA(v, int64_t, type, pData);

    pResultRow->win.skey = v;
    pResultRow->win.ekey = v;
  }
}

static int32_t setGroupResultOutputBuf_rv(SOptrBasicInfo *binfo, int32_t numOfCols, char *pData, int16_t type, int16_t bytes, int32_t groupId,
    SDiskbasedBuf* pBuf, SExecTaskInfo* pTaskInfo, SAggSupporter* pAggSup) {
  SResultRowInfo *pResultRowInfo    = &binfo->resultRowInfo;
  SqlFunctionCtx *pCtx              = binfo->pCtx;

  SResultRow *pResultRow = doSetResultOutBufByKey_rv(pBuf, pResultRowInfo, groupId, (char *)pData, bytes, true, groupId,
      pTaskInfo, true, pAggSup);
  assert (pResultRow != NULL);

  setResultRowKey(pResultRow, pData, type);

  setResultRowOutputBufInitCtx_rv(pBuf, pResultRow, pCtx, numOfCols, binfo->rowCellInfoOffset);
  return TSDB_CODE_SUCCESS;
}

static int32_t getGroupbyColumnIndex(SGroupbyExpr *pGroupbyExpr, SSDataBlock* pDataBlock) {
  size_t num = taosArrayGetSize(pGroupbyExpr->columnInfo);
  for (int32_t k = 0; k < num; ++k) {
    SColIndex* pColIndex = taosArrayGet(pGroupbyExpr->columnInfo, k);
    if (TSDB_COL_IS_TAG(pColIndex->flag)) {
      continue;
    }

    int32_t colId = pColIndex->colId;

    for (int32_t i = 0; i < pDataBlock->info.numOfCols; ++i) {
      SColumnInfoData* pColInfo = taosArrayGet(pDataBlock->pDataBlock, i);
      if (pColInfo->info.colId == colId) {
        return i;
      }
    }
  }

  assert(0);
  return -1;
}

static bool functionNeedToExecute(SqlFunctionCtx *pCtx) {
  struct SResultRowEntryInfo *pResInfo = GET_RES_INFO(pCtx);

  // in case of timestamp column, always generated results.
  int32_t functionId = pCtx->functionId;
  if (functionId == -1) {
    return false;
  }

  if (functionId == FUNCTION_TS) {
    return true;
  }

  if (isRowEntryCompleted(pResInfo) || functionId == FUNCTION_TAG_DUMMY || functionId == FUNCTION_TS_DUMMY) {
    return false;
  }

  if (functionId == FUNCTION_FIRST_DST || functionId == FUNCTION_FIRST) {
//    return QUERY_IS_ASC_QUERY(pQueryAttr);
  }

  // denote the order type
  if ((functionId == FUNCTION_LAST_DST || functionId == FUNCTION_LAST)) {
//    return pCtx->param[0].i == pQueryAttr->order.order;
  }

  // in the reverse table scan, only the following functions need to be executed
//  if (IS_REVERSE_SCAN(pRuntimeEnv) ||
//      (pRuntimeEnv->scanFlag == REPEAT_SCAN && functionId != FUNCTION_STDDEV && functionId != FUNCTION_PERCT)) {
//    return false;
//  }

  return true;
}

void setBlockStatisInfo(SqlFunctionCtx *pCtx, SSDataBlock* pSDataBlock, SColumn* pColumn) {
  SColumnDataAgg *pAgg = NULL;

  if (pSDataBlock->pBlockAgg != NULL && TSDB_COL_IS_NORMAL_COL(pColumn->flag)) {
    pAgg = &pSDataBlock->pBlockAgg[pCtx->columnIndex];

    pCtx->agg = *pAgg;
    pCtx->isAggSet  = true;
    assert(pCtx->agg.numOfNull <= pSDataBlock->info.rows);
  } else {
    pCtx->isAggSet = false;
  }

  pCtx->hasNull = hasNull(pColumn, pAgg);

  // set the statistics data for primary time stamp column
  if (pCtx->functionId == FUNCTION_SPREAD && pColumn->colId == PRIMARYKEY_TIMESTAMP_COL_ID) {
    pCtx->isAggSet  = true;
    pCtx->agg.min = pSDataBlock->info.window.skey;
    pCtx->agg.max = pSDataBlock->info.window.ekey;
  }
}

// set the output buffer for the selectivity + tag query
static int32_t setCtxTagColumnInfo(SqlFunctionCtx *pCtx, int32_t numOfOutput) {
  if (!isSelectivityWithTagsQuery(pCtx, numOfOutput)) {
    return TSDB_CODE_SUCCESS;
  }

  int32_t num = 0;
  int16_t tagLen = 0;

  SqlFunctionCtx*  p = NULL;
  SqlFunctionCtx** pTagCtx = taosMemoryCalloc(numOfOutput, POINTER_BYTES);
  if (pTagCtx == NULL) {
    return TSDB_CODE_QRY_OUT_OF_MEMORY;
  }

  for (int32_t i = 0; i < numOfOutput; ++i) {
    int32_t functionId = pCtx[i].functionId;

    if (functionId == FUNCTION_TAG_DUMMY || functionId == FUNCTION_TS_DUMMY) {
      tagLen += pCtx[i].resDataInfo.bytes;
      pTagCtx[num++] = &pCtx[i];
    } else if (1/*(aAggs[functionId].status & FUNCSTATE_SELECTIVITY) != 0*/) {
      p = &pCtx[i];
    } else if (functionId == FUNCTION_TS || functionId == FUNCTION_TAG) {
      // tag function may be the group by tag column
      // ts may be the required primary timestamp column
      continue;
    } else {
      // the column may be the normal column, group by normal_column, the functionId is FUNCTION_PRJ
    }
  }
  if (p != NULL) {
    p->subsidiaryRes.pCtx = pTagCtx;
    p->subsidiaryRes.numOfCols = num;
    p->subsidiaryRes.bufLen = tagLen;
  } else {
    taosMemoryFreeClear(pTagCtx);
  }

  return TSDB_CODE_SUCCESS;
}

<<<<<<< HEAD
=======
static SqlFunctionCtx* createSqlFunctionCtx(STaskRuntimeEnv* pRuntimeEnv, SExprInfo* pExpr, int32_t numOfOutput,
                                            int32_t** rowCellInfoOffset) {
  STaskAttr* pQueryAttr = pRuntimeEnv->pQueryAttr;

  SqlFunctionCtx * pFuncCtx = (SqlFunctionCtx *)taosMemoryCalloc(numOfOutput, sizeof(SqlFunctionCtx));
  if (pFuncCtx == NULL) {
    return NULL;
  }

  *rowCellInfoOffset = taosMemoryCalloc(numOfOutput, sizeof(int32_t));
  if (*rowCellInfoOffset == 0) {
    taosMemoryFreeClear(pFuncCtx);
    return NULL;
  }

  for (int32_t i = 0; i < numOfOutput; ++i) {
    SExprBasicInfo *pFunct = &pExpr[i].base;
    SqlFunctionCtx* pCtx = &pFuncCtx[i];
#if 0
    SColIndex *pIndex = &pFunct->colInfo;

    if (TSDB_COL_REQ_NULL(pIndex->flag)) {
      pCtx->requireNull = true;
      pIndex->flag &= ~(TSDB_COL_NULL);
    } else {
      pCtx->requireNull = false;
    }
#endif
//    pCtx->inputBytes = pFunct->colBytes;
//    pCtx->inputType  = pFunct->colType;

    pCtx->ptsOutputBuf = NULL;

    pCtx->resDataInfo.bytes  = pFunct->resSchema.bytes;
    pCtx->resDataInfo.type   = pFunct->resSchema.type;

    pCtx->order        = pQueryAttr->order.order;
//    pCtx->functionId   = pFunct->functionId;
    pCtx->stableQuery  = pQueryAttr->stableQuery;
//    pCtx->resDataInfo.interBufSize = pFunct->interBytes;
    pCtx->start.key    = INT64_MIN;
    pCtx->end.key      = INT64_MIN;

    pCtx->numOfParams  = pFunct->numOfParams;
    for (int32_t j = 0; j < pCtx->numOfParams; ++j) {
      int16_t type = pFunct->pParam[j].param.nType;
      int16_t bytes = pFunct->pParam[j].param.nType;

      if (type == TSDB_DATA_TYPE_BINARY || type == TSDB_DATA_TYPE_NCHAR) {
//        taosVariantCreateFromBinary(&pCtx->param[j], pFunct->param[j].pz, bytes, type);
      } else {
//        taosVariantCreateFromBinary(&pCtx->param[j], (char *)&pFunct->param[j].i, bytes, type);
      }
    }

    // set the order information for top/bottom query
    int32_t functionId = pCtx->functionId;

    if (functionId == FUNCTION_TOP || functionId == FUNCTION_BOTTOM || functionId == FUNCTION_DIFF) {
      int32_t f = getExprFunctionId(&pExpr[0]);
      assert(f == FUNCTION_TS || f == FUNCTION_TS_DUMMY);

      pCtx->param[2].i = pQueryAttr->order.order;
      pCtx->param[2].nType = TSDB_DATA_TYPE_BIGINT;
      pCtx->param[3].i = functionId;
      pCtx->param[3].nType = TSDB_DATA_TYPE_BIGINT;

      pCtx->param[1].i = pQueryAttr->order.col.colId;
    } else if (functionId == FUNCTION_INTERP) {
      pCtx->param[2].i = (int8_t)pQueryAttr->fillType;
      if (pQueryAttr->fillVal != NULL) {
        if (isNull((const char *)&pQueryAttr->fillVal[i], pCtx->inputType)) {
          pCtx->param[1].nType = TSDB_DATA_TYPE_NULL;
        } else {  // todo refactor, taosVariantCreateFromBinary should handle the NULL value
          if (pCtx->inputType != TSDB_DATA_TYPE_BINARY && pCtx->inputType != TSDB_DATA_TYPE_NCHAR) {
            taosVariantCreateFromBinary(&pCtx->param[1], (char *)&pQueryAttr->fillVal[i], pCtx->inputBytes, pCtx->inputType);
          }
        }
      }
    } else if (functionId == FUNCTION_TS_COMP) {
      pCtx->param[0].i = pQueryAttr->vgId;  //TODO this should be the parameter from client
      pCtx->param[0].nType = TSDB_DATA_TYPE_BIGINT;
    } else if (functionId == FUNCTION_TWA) {
      pCtx->param[1].i = pQueryAttr->window.skey;
      pCtx->param[1].nType = TSDB_DATA_TYPE_BIGINT;
      pCtx->param[2].i = pQueryAttr->window.ekey;
      pCtx->param[2].nType = TSDB_DATA_TYPE_BIGINT;
    } else if (functionId == FUNCTION_ARITHM) {
//      pCtx->param[1].pz = (char*) getScalarFuncSupport(pRuntimeEnv->scalarSup, i);
    }
  }

//  for(int32_t i = 1; i < numOfOutput; ++i) {
//    (*rowCellInfoOffset)[i] = (int32_t)((*rowCellInfoOffset)[i - 1] + sizeof(SResultRowEntryInfo) + pExpr[i - 1].base.interBytes);
//  }

  setCtxTagColumnInfo(pFuncCtx, numOfOutput);

  return pFuncCtx;
}

>>>>>>> c4df3781
static SqlFunctionCtx* createSqlFunctionCtx_rv(SExprInfo* pExprInfo, int32_t numOfOutput, int32_t** rowCellInfoOffset) {
  SqlFunctionCtx * pFuncCtx = (SqlFunctionCtx *)taosMemoryCalloc(numOfOutput, sizeof(SqlFunctionCtx));
  if (pFuncCtx == NULL) {
    return NULL;
  }

  *rowCellInfoOffset = taosMemoryCalloc(numOfOutput, sizeof(int32_t));
  if (*rowCellInfoOffset == 0) {
    taosMemoryFreeClear(pFuncCtx);
    return NULL;
  }

  for (int32_t i = 0; i < numOfOutput; ++i) {
    SExprInfo* pExpr = &pExprInfo[i];

    SExprBasicInfo *pFunct = &pExpr->base;
    SqlFunctionCtx* pCtx = &pFuncCtx[i];

    pCtx->functionId = -1;
    if (pExpr->pExpr->nodeType == QUERY_NODE_FUNCTION) {
      SFuncExecEnv env = {0};
      pCtx->functionId = pExpr->pExpr->_function.pFunctNode->funcId;

      fmGetFuncExecFuncs(pCtx->functionId, &pCtx->fpSet);
      pCtx->fpSet.getEnv(pExpr->pExpr->_function.pFunctNode, &env);
      pCtx->resDataInfo.interBufSize = env.calcMemSize;
    } else if (pExpr->pExpr->nodeType == QUERY_NODE_COLUMN) {

    } else if (pExpr->pExpr->nodeType == QUERY_NODE_OPERATOR) {

    }

    pCtx->input.numOfInputCols = pFunct->numOfParams;
    pCtx->input.pData = taosMemoryCalloc(pFunct->numOfParams, POINTER_BYTES);
    pCtx->input.pColumnDataAgg = taosMemoryCalloc(pFunct->numOfParams, POINTER_BYTES);

    pCtx->ptsOutputBuf       = NULL;
    pCtx->resDataInfo.bytes  = pFunct->resSchema.bytes;
    pCtx->resDataInfo.type   = pFunct->resSchema.type;
    pCtx->order              = TSDB_ORDER_ASC;
    pCtx->start.key          = INT64_MIN;
    pCtx->end.key            = INT64_MIN;
#if 0
    for (int32_t j = 0; j < pCtx->numOfParams; ++j) {
//      int16_t type = pFunct->param[j].nType;
//      int16_t bytes = pFunct->param[j].nLen;

//      if (type == TSDB_DATA_TYPE_BINARY || type == TSDB_DATA_TYPE_NCHAR) {
//        taosVariantCreateFromBinary(&pCtx->param[j], pFunct->param[j].pz, bytes, type);
//      } else {
//        taosVariantCreateFromBinary(&pCtx->param[j], (char *)&pFunct->param[j].i, bytes, type);
//      }
    }

    // set the order information for top/bottom query
    int32_t functionId = pCtx->functionId;
    if (functionId == FUNCTION_TOP || functionId == FUNCTION_BOTTOM || functionId == FUNCTION_DIFF) {
      int32_t f = getExprFunctionId(&pExpr[0]);
      assert(f == FUNCTION_TS || f == FUNCTION_TS_DUMMY);

//      pCtx->param[2].i = pQueryAttr->order.order;
      pCtx->param[2].nType = TSDB_DATA_TYPE_BIGINT;
      pCtx->param[3].i = functionId;
      pCtx->param[3].nType = TSDB_DATA_TYPE_BIGINT;

//      pCtx->param[1].i = pQueryAttr->order.col.info.colId;
    } else if (functionId == FUNCTION_INTERP) {
//      pCtx->param[2].i = (int8_t)pQueryAttr->fillType;
//      if (pQueryAttr->fillVal != NULL) {
//        if (isNull((const char *)&pQueryAttr->fillVal[i], pCtx->inputType)) {
//          pCtx->param[1].nType = TSDB_DATA_TYPE_NULL;
//        } else {  // todo refactor, taosVariantCreateFromBinary should handle the NULL value
//          if (pCtx->inputType != TSDB_DATA_TYPE_BINARY && pCtx->inputType != TSDB_DATA_TYPE_NCHAR) {
//            taosVariantCreateFromBinary(&pCtx->param[1], (char *)&pQueryAttr->fillVal[i], pCtx->inputBytes, pCtx->inputType);
//          }
//        }
//      }
    } else if (functionId == FUNCTION_TS_COMP) {
//      pCtx->param[0].i = pQueryAttr->vgId;  //TODO this should be the parameter from client
      pCtx->param[0].nType = TSDB_DATA_TYPE_BIGINT;
    } else if (functionId == FUNCTION_TWA) {
//      pCtx->param[1].i = pQueryAttr->window.skey;
      pCtx->param[1].nType = TSDB_DATA_TYPE_BIGINT;
//      pCtx->param[2].i = pQueryAttr->window.ekey;
      pCtx->param[2].nType = TSDB_DATA_TYPE_BIGINT;
    } else if (functionId == FUNCTION_ARITHM) {
//      pCtx->param[1].pz = (char*) getScalarFuncSupport(pRuntimeEnv->scalarSup, i);
    }
#endif
  }

  for(int32_t i = 1; i < numOfOutput; ++i) {
    (*rowCellInfoOffset)[i] = (int32_t)((*rowCellInfoOffset)[i - 1] + sizeof(SResultRowEntryInfo) + pFuncCtx[i - 1].resDataInfo.interBufSize);
  }

  setCtxTagColumnInfo(pFuncCtx, numOfOutput);
  return pFuncCtx;
}

static void* destroySqlFunctionCtx(SqlFunctionCtx* pCtx, int32_t numOfOutput) {
  if (pCtx == NULL) {
    return NULL;
  }

  for (int32_t i = 0; i < numOfOutput; ++i) {
    for (int32_t j = 0; j < pCtx[i].numOfParams; ++j) {
      taosVariantDestroy(&pCtx[i].param[j]);
    }

    taosVariantDestroy(&pCtx[i].tag);
    taosMemoryFreeClear(pCtx[i].subsidiaryRes.pCtx);
  }

  taosMemoryFreeClear(pCtx);
  return NULL;
}

static int32_t setupQueryRuntimeEnv(STaskRuntimeEnv *pRuntimeEnv, int32_t numOfTables, SArray* pOperator, void* merger) {
  //qDebug("QInfo:0x%"PRIx64" setup runtime env", GET_TASKID(pRuntimeEnv));
  STaskAttr *pQueryAttr = pRuntimeEnv->pQueryAttr;

  pRuntimeEnv->prevGroupId = INT32_MIN;
  pRuntimeEnv->pQueryAttr = pQueryAttr;

  pRuntimeEnv->pResultRowHashTable = taosHashInit(numOfTables, taosGetDefaultHashFunction(TSDB_DATA_TYPE_BINARY), true, HASH_NO_LOCK);
  pRuntimeEnv->pResultRowListSet = taosHashInit(numOfTables * 10, taosGetDefaultHashFunction(TSDB_DATA_TYPE_BINARY), false, HASH_NO_LOCK);
  pRuntimeEnv->keyBuf  = taosMemoryMalloc(pQueryAttr->maxTableColumnWidth + sizeof(int64_t) + POINTER_BYTES);
//  pRuntimeEnv->pool    = initResultRowPool(getResultRowSize(pRuntimeEnv));
  pRuntimeEnv->pResultRowArrayList = taosArrayInit(numOfTables, sizeof(SResultRowCell));

  pRuntimeEnv->prevRow = taosMemoryMalloc(POINTER_BYTES * pQueryAttr->numOfCols + pQueryAttr->srcRowSize);
  pRuntimeEnv->tagVal  = taosMemoryMalloc(pQueryAttr->tagLen);

  // NOTE: pTableCheckInfo need to update the query time range and the lastKey info
  pRuntimeEnv->pTableRetrieveTsMap = taosHashInit(numOfTables, taosGetDefaultHashFunction(TSDB_DATA_TYPE_INT), false, HASH_NO_LOCK);

  //pRuntimeEnv->scalarSup = createScalarFuncSupport(pQueryAttr->numOfOutput);

  if (pRuntimeEnv->scalarSup == NULL || pRuntimeEnv->pResultRowHashTable == NULL || pRuntimeEnv->keyBuf == NULL ||
      pRuntimeEnv->prevRow == NULL  || pRuntimeEnv->tagVal == NULL) {
    goto _clean;
  }

  if (pQueryAttr->numOfCols) {
    char* start = POINTER_BYTES * pQueryAttr->numOfCols + (char*) pRuntimeEnv->prevRow;
    pRuntimeEnv->prevRow[0] = start;
    for(int32_t i = 1; i < pQueryAttr->numOfCols; ++i) {
      pRuntimeEnv->prevRow[i] = pRuntimeEnv->prevRow[i - 1] + pQueryAttr->tableCols[i-1].bytes;
    }

    if (pQueryAttr->tableCols[0].type == TSDB_DATA_TYPE_TIMESTAMP) {
      *(int64_t*) pRuntimeEnv->prevRow[0] = INT64_MIN;
    }
  }

  //qDebug("QInfo:0x%"PRIx64" init runtime environment completed", GET_TASKID(pRuntimeEnv));

  // group by normal column, sliding window query, interval query are handled by interval query processor
  // interval (down sampling operation)
  return TSDB_CODE_SUCCESS;

_clean:
  //destroyScalarFuncSupport(pRuntimeEnv->scalarSup, pRuntimeEnv->pQueryAttr->numOfOutput);
  taosMemoryFreeClear(pRuntimeEnv->pResultRowHashTable);
  taosMemoryFreeClear(pRuntimeEnv->keyBuf);
  taosMemoryFreeClear(pRuntimeEnv->prevRow);
  taosMemoryFreeClear(pRuntimeEnv->tagVal);

  return TSDB_CODE_QRY_OUT_OF_MEMORY;
}

static void doFreeQueryHandle(STaskRuntimeEnv* pRuntimeEnv) {
  STaskAttr* pQueryAttr = pRuntimeEnv->pQueryAttr;

//  tsdbCleanupReadHandle(pRuntimeEnv->pTsdbReadHandle);
  pRuntimeEnv->pTsdbReadHandle = NULL;

//  SMemRef* pMemRef = &pQueryAttr->memRef;
//  assert(pMemRef->ref == 0 && pMemRef->snapshot.imem == NULL && pMemRef->snapshot.mem == NULL);
}

static void destroyTsComp(STaskRuntimeEnv *pRuntimeEnv, STaskAttr *pQueryAttr) {
  if (pQueryAttr->tsCompQuery && pRuntimeEnv->outputBuf && pRuntimeEnv->outputBuf->pDataBlock && taosArrayGetSize(pRuntimeEnv->outputBuf->pDataBlock) > 0) {
    SColumnInfoData* pColInfoData = taosArrayGet(pRuntimeEnv->outputBuf->pDataBlock, 0);
    if (pColInfoData) {
      TdFilePtr pFile = *(TdFilePtr *)pColInfoData->pData;  // TODO refactor
      if (pFile != NULL) {
        taosCloseFile(&pFile);
        *(TdFilePtr *)pColInfoData->pData = NULL;
      }
    }
  }
}

bool isTaskKilled(SExecTaskInfo *pTaskInfo) {
  // query has been executed more than tsShellActivityTimer, and the retrieve has not arrived
  // abort current query execution.
  if (pTaskInfo->owner != 0 && ((taosGetTimestampSec() - pTaskInfo->cost.start/1000) > 10*getMaximumIdleDurationSec())
      /*(!needBuildResAfterQueryComplete(pTaskInfo))*/) {

    assert(pTaskInfo->cost.start != 0);
//    qDebug("QInfo:%" PRIu64 " retrieve not arrive beyond %d ms, abort current query execution, start:%" PRId64
//           ", current:%d", pQInfo->qId, 1, pQInfo->startExecTs, taosGetTimestampSec());
//    return true;
  }

  return false;
}

void setTaskKilled(SExecTaskInfo *pTaskInfo) { pTaskInfo->code = TSDB_CODE_TSC_QUERY_CANCELLED;}

//static bool isFixedOutputQuery(STaskAttr* pQueryAttr) {
//  if (QUERY_IS_INTERVAL_QUERY(pQueryAttr)) {
//    return false;
//  }
//
//  // Note:top/bottom query is fixed output query
//  if (pQueryAttr->topBotQuery || pQueryAttr->groupbyColumn || pQueryAttr->tsCompQuery) {
//    return true;
//  }
//
//  for (int32_t i = 0; i < pQueryAttr->numOfOutput; ++i) {
//    SExprBasicInfo *pExpr = &pQueryAttr->pExpr1[i].base;
//
//    if (pExpr->functionId == FUNCTION_TS || pExpr->functionId == FUNCTION_TS_DUMMY) {
//      continue;
//    }
//
//    if (!IS_MULTIOUTPUT(aAggs[pExpr->functionId].status)) {
//      return true;
//    }
//  }
//
//  return false;
//}

// todo refactor with isLastRowQuery
//bool isPointInterpoQuery(STaskAttr *pQueryAttr) {
//  for (int32_t i = 0; i < pQueryAttr->numOfOutput; ++i) {
//    int32_t functionId = pQueryAttr->pExpr1[i].base.functionId;
//    if (functionId == FUNCTION_INTERP) {
//      return true;
//    }
//  }
//
//  return false;
//}

static bool isFirstLastRowQuery(STaskAttr *pQueryAttr) {
  for (int32_t i = 0; i < pQueryAttr->numOfOutput; ++i) {
    int32_t functionID = getExprFunctionId(&pQueryAttr->pExpr1[i]);
    if (functionID == FUNCTION_LAST_ROW) {
      return true;
    }
  }

  return false;
}

static bool isCachedLastQuery(STaskAttr *pQueryAttr) {
  for (int32_t i = 0; i < pQueryAttr->numOfOutput; ++i) {
    int32_t functionId = getExprFunctionId(&pQueryAttr->pExpr1[i]);
    if (functionId == FUNCTION_LAST || functionId == FUNCTION_LAST_DST) {
      continue;
    }

    return false;
  }

  if (pQueryAttr->order.order != TSDB_ORDER_DESC || !TSWINDOW_IS_EQUAL(pQueryAttr->window, TSWINDOW_DESC_INITIALIZER)) {
    return false;
  }

  if (pQueryAttr->groupbyColumn) {
    return false;
  }

  if (pQueryAttr->interval.interval > 0) {
    return false;
  }

  if (pQueryAttr->numOfFilterCols > 0 || pQueryAttr->havingNum > 0) {
    return false;
  }

  return true;
}

/////////////////////////////////////////////////////////////////////////////////////////////
//todo refactor : return window
void getAlignQueryTimeWindow(SInterval* pInterval, int32_t precision, int64_t key, int64_t keyFirst, int64_t keyLast, STimeWindow *win) {
  ASSERT(key >= keyFirst && key <= keyLast);
  win->skey = taosTimeTruncate(key, pInterval, precision);

  /*
   * if the realSkey > INT64_MAX - pInterval->interval, the query duration between
   * realSkey and realEkey must be less than one interval.Therefore, no need to adjust the query ranges.
   */
  if (keyFirst > (INT64_MAX - pInterval->interval)) {
    assert(keyLast - keyFirst < pInterval->interval);
    win->ekey = INT64_MAX;
  } else {
    win->ekey = taosTimeAdd(win->skey, pInterval->interval, pInterval->intervalUnit, precision) - 1;
  }
}

/*
 * todo add more parameters to check soon..
 */
bool colIdCheck(STaskAttr *pQueryAttr, uint64_t qId) {
  // load data column information is incorrect
  for (int32_t i = 0; i < pQueryAttr->numOfCols - 1; ++i) {
    if (pQueryAttr->tableCols[i].colId == pQueryAttr->tableCols[i + 1].colId) {
      //qError("QInfo:0x%"PRIx64" invalid data load column for query", qId);
      return false;
    }
  }

  return true;
}

// todo ignore the avg/sum/min/max/count/stddev/top/bottom functions, of which
// the scan order is not matter
static bool onlyOneQueryType(STaskAttr *pQueryAttr, int32_t functId, int32_t functIdDst) {
  for (int32_t i = 0; i < pQueryAttr->numOfOutput; ++i) {
    int32_t functionId = getExprFunctionId(&pQueryAttr->pExpr1[i]);

    if (functionId == FUNCTION_TS || functionId == FUNCTION_TS_DUMMY || functionId == FUNCTION_TAG ||
        functionId == FUNCTION_TAG_DUMMY) {
      continue;
    }

    if (functionId != functId && functionId != functIdDst) {
      return false;
    }
  }

  return true;
}

static bool onlyFirstQuery(STaskAttr *pQueryAttr) { return onlyOneQueryType(pQueryAttr, FUNCTION_FIRST, FUNCTION_FIRST_DST); }

static bool onlyLastQuery(STaskAttr *pQueryAttr) { return onlyOneQueryType(pQueryAttr, FUNCTION_LAST, FUNCTION_LAST_DST); }

static bool notContainSessionOrStateWindow(STaskAttr *pQueryAttr) { return !(pQueryAttr->sw.gap > 0 || pQueryAttr->stateWindow); }

static int32_t updateBlockLoadStatus(STaskAttr *pQuery, int32_t status) {
  bool hasFirstLastFunc = false;
  bool hasOtherFunc = false;

  if (status == BLK_DATA_ALL_NEEDED || status == BLK_DATA_DISCARD) {
    return status;
  }

  for (int32_t i = 0; i < pQuery->numOfOutput; ++i) {
    int32_t functionId = getExprFunctionId(&pQuery->pExpr1[i]);

    if (functionId == FUNCTION_TS || functionId == FUNCTION_TS_DUMMY || functionId == FUNCTION_TAG ||
        functionId == FUNCTION_TAG_DUMMY) {
      continue;
    }

    if (functionId == FUNCTION_FIRST_DST || functionId == FUNCTION_LAST_DST) {
      hasFirstLastFunc = true;
    } else {
      hasOtherFunc = true;
    }
  }

  if (hasFirstLastFunc && status == BLK_DATA_NO_NEEDED) {
    if(!hasOtherFunc) {
      return BLK_DATA_DISCARD;
    } else {
      return BLK_DATA_ALL_NEEDED;
    }
  }

  return status;
}

static void doUpdateLastKey(STaskAttr* pQueryAttr) {
  STimeWindow* win = &pQueryAttr->window;

  size_t num = taosArrayGetSize(pQueryAttr->tableGroupInfo.pGroupList);
  for(int32_t i = 0; i < num; ++i) {
    SArray* p1 = taosArrayGetP(pQueryAttr->tableGroupInfo.pGroupList, i);

    size_t len = taosArrayGetSize(p1);
    for(int32_t j = 0; j < len; ++j) {
//      STableKeyInfo* pInfo = taosArrayGet(p1, j);
//
//      // update the new lastkey if it is equalled to the value of the old skey
//      if (pInfo->lastKey == win->ekey) {
//        pInfo->lastKey = win->skey;
//      }
    }
  }
}

//static void updateDataCheckOrder(SQInfo *pQInfo, SQueryTableReq* pQueryMsg, bool stableQuery) {
//  STaskAttr* pQueryAttr = pQInfo->runtimeEnv.pQueryAttr;
//
//  // in case of point-interpolation query, use asc order scan
//  char msg[] = "QInfo:0x%"PRIx64" scan order changed for %s query, old:%d, new:%d, qrange exchanged, old qrange:%" PRId64
//               "-%" PRId64 ", new qrange:%" PRId64 "-%" PRId64;
//
//  // todo handle the case the the order irrelevant query type mixed up with order critical query type
//  // descending order query for last_row query
//  if (isFirstLastRowQuery(pQueryAttr)) {
//    //qDebug("QInfo:0x%"PRIx64" scan order changed for last_row query, old:%d, new:%d", pQInfo->qId, pQueryAttr->order.order, TSDB_ORDER_ASC);
//
//    pQueryAttr->order.order = TSDB_ORDER_ASC;
//    if (pQueryAttr->window.skey > pQueryAttr->window.ekey) {
//      TSWAP(pQueryAttr->window.skey, pQueryAttr->window.ekey, TSKEY);
//    }
//
//    pQueryAttr->needReverseScan = false;
//    return;
//  }
//
//  if (pQueryAttr->groupbyColumn && pQueryAttr->order.order == TSDB_ORDER_DESC) {
//    pQueryAttr->order.order = TSDB_ORDER_ASC;
//    if (pQueryAttr->window.skey > pQueryAttr->window.ekey) {
//      TSWAP(pQueryAttr->window.skey, pQueryAttr->window.ekey, TSKEY);
//    }
//
//    pQueryAttr->needReverseScan = false;
//    doUpdateLastKey(pQueryAttr);
//    return;
//  }
//
//  if (pQueryAttr->pointInterpQuery && pQueryAttr->interval.interval == 0) {
//    if (!QUERY_IS_ASC_QUERY(pQueryAttr)) {
//      //qDebug(msg, pQInfo->qId, "interp", pQueryAttr->order.order, TSDB_ORDER_ASC, pQueryAttr->window.skey, pQueryAttr->window.ekey, pQueryAttr->window.ekey, pQueryAttr->window.skey);
//      TSWAP(pQueryAttr->window.skey, pQueryAttr->window.ekey, TSKEY);
//    }
//
//    pQueryAttr->order.order = TSDB_ORDER_ASC;
//    return;
//  }
//
//  if (pQueryAttr->interval.interval == 0) {
//    if (onlyFirstQuery(pQueryAttr)) {
//      if (!QUERY_IS_ASC_QUERY(pQueryAttr)) {
//        //qDebug(msg, pQInfo->qId, "only-first", pQueryAttr->order.order, TSDB_ORDER_ASC, pQueryAttr->window.skey,
////               pQueryAttr->window.ekey, pQueryAttr->window.ekey, pQueryAttr->window.skey);
//
//        TSWAP(pQueryAttr->window.skey, pQueryAttr->window.ekey, TSKEY);
//        doUpdateLastKey(pQueryAttr);
//      }
//
//      pQueryAttr->order.order = TSDB_ORDER_ASC;
//      pQueryAttr->needReverseScan = false;
//    } else if (onlyLastQuery(pQueryAttr) && notContainSessionOrStateWindow(pQueryAttr)) {
//      if (QUERY_IS_ASC_QUERY(pQueryAttr)) {
//        //qDebug(msg, pQInfo->qId, "only-last", pQueryAttr->order.order, TSDB_ORDER_DESC, pQueryAttr->window.skey,
////               pQueryAttr->window.ekey, pQueryAttr->window.ekey, pQueryAttr->window.skey);
//
//        TSWAP(pQueryAttr->window.skey, pQueryAttr->window.ekey, TSKEY);
//        doUpdateLastKey(pQueryAttr);
//      }
//
//      pQueryAttr->order.order = TSDB_ORDER_DESC;
//      pQueryAttr->needReverseScan = false;
//    }
//
//  } else {  // interval query
//    if (stableQuery) {
//      if (onlyFirstQuery(pQueryAttr)) {
//        if (!QUERY_IS_ASC_QUERY(pQueryAttr)) {
//          //qDebug(msg, pQInfo->qId, "only-first stable", pQueryAttr->order.order, TSDB_ORDER_ASC,
////                 pQueryAttr->window.skey, pQueryAttr->window.ekey, pQueryAttr->window.ekey, pQueryAttr->window.skey);
//
//          TSWAP(pQueryAttr->window.skey, pQueryAttr->window.ekey, TSKEY);
//          doUpdateLastKey(pQueryAttr);
//        }
//
//        pQueryAttr->order.order = TSDB_ORDER_ASC;
//        pQueryAttr->needReverseScan = false;
//      } else if (onlyLastQuery(pQueryAttr)) {
//        if (QUERY_IS_ASC_QUERY(pQueryAttr)) {
//          //qDebug(msg, pQInfo->qId, "only-last stable", pQueryAttr->order.order, TSDB_ORDER_DESC,
////                 pQueryAttr->window.skey, pQueryAttr->window.ekey, pQueryAttr->window.ekey, pQueryAttr->window.skey);
//
//          TSWAP(pQueryAttr->window.skey, pQueryAttr->window.ekey, TSKEY);
//          doUpdateLastKey(pQueryAttr);
//        }
//
//        pQueryAttr->order.order = TSDB_ORDER_DESC;
//        pQueryAttr->needReverseScan = false;
//      }
//    }
//  }
//}

static void getIntermediateBufInfo(STaskRuntimeEnv* pRuntimeEnv, int32_t* ps, int32_t* rowsize) {
  STaskAttr* pQueryAttr = pRuntimeEnv->pQueryAttr;
  int32_t MIN_ROWS_PER_PAGE = 4;

  *rowsize = (int32_t)(pQueryAttr->resultRowSize * getRowNumForMultioutput(pQueryAttr, pQueryAttr->topBotQuery, pQueryAttr->stableQuery));
  int32_t overhead = sizeof(SFilePage);

  // one page contains at least two rows
  *ps = DEFAULT_INTERN_BUF_PAGE_SIZE;
  while(((*rowsize) * MIN_ROWS_PER_PAGE) > (*ps) - overhead) {
    *ps = ((*ps) << 1u);
  }
}

#define IS_PREFILTER_TYPE(_t) ((_t) != TSDB_DATA_TYPE_BINARY && (_t) != TSDB_DATA_TYPE_NCHAR)

//static FORCE_INLINE bool doFilterByBlockStatistics(STaskRuntimeEnv* pRuntimeEnv, SDataStatis *pDataStatis, SqlFunctionCtx *pCtx, int32_t numOfRows) {
//  STaskAttr* pQueryAttr = pRuntimeEnv->pQueryAttr;
//
//  if (pDataStatis == NULL || pQueryAttr->pFilters == NULL) {
//    return true;
//  }
//
//  return filterRangeExecute(pQueryAttr->pFilters, pDataStatis, pQueryAttr->numOfCols, numOfRows);
//}

static bool overlapWithTimeWindow(STaskAttr* pQueryAttr, SDataBlockInfo* pBlockInfo) {
  STimeWindow w = {0};

  TSKEY sk = TMIN(pQueryAttr->window.skey, pQueryAttr->window.ekey);
  TSKEY ek = TMAX(pQueryAttr->window.skey, pQueryAttr->window.ekey);

  if (QUERY_IS_ASC_QUERY(pQueryAttr)) {
//    getAlignQueryTimeWindow(pQueryAttr, pBlockInfo->window.skey, sk, ek, &w);
    assert(w.ekey >= pBlockInfo->window.skey);

    if (w.ekey < pBlockInfo->window.ekey) {
      return true;
    }

    while(1) {
//      getNextTimeWindow(pQueryAttr, &w);
      if (w.skey > pBlockInfo->window.ekey) {
        break;
      }

      assert(w.ekey > pBlockInfo->window.ekey);
      if (w.skey <= pBlockInfo->window.ekey && w.skey > pBlockInfo->window.skey) {
        return true;
      }
    }
  } else {
//    getAlignQueryTimeWindow(pQueryAttr, pBlockInfo->window.ekey, sk, ek, &w);
    assert(w.skey <= pBlockInfo->window.ekey);

    if (w.skey > pBlockInfo->window.skey) {
      return true;
    }

    while(1) {
//      getNextTimeWindow(pQueryAttr, &w);
      if (w.ekey < pBlockInfo->window.skey) {
        break;
      }

      assert(w.skey < pBlockInfo->window.skey);
      if (w.ekey < pBlockInfo->window.ekey && w.ekey >= pBlockInfo->window.skey) {
        return true;
      }
    }
  }

  return false;
}

static int32_t doTSJoinFilter(STaskRuntimeEnv *pRuntimeEnv, TSKEY key, bool ascQuery) {
  STSElem elem = tsBufGetElem(pRuntimeEnv->pTsBuf);

#if defined(_DEBUG_VIEW)
  printf("elem in comp ts file:%" PRId64 ", key:%" PRId64 ", tag:%"PRIu64", query order:%d, ts order:%d, traverse:%d, index:%d\n",
         elem.ts, key, elem.tag.i, pQueryAttr->order.order, pRuntimeEnv->pTsBuf->tsOrder,
         pRuntimeEnv->pTsBuf->cur.order, pRuntimeEnv->pTsBuf->cur.tsIndex);
#endif

  if (ascQuery) {
    if (key < elem.ts) {
      return TS_JOIN_TS_NOT_EQUALS;
    } else if (key > elem.ts) {
      longjmp(pRuntimeEnv->env, TSDB_CODE_QRY_INCONSISTAN);
    }
  } else {
    if (key > elem.ts) {
      return TS_JOIN_TS_NOT_EQUALS;
    } else if (key < elem.ts) {
      longjmp(pRuntimeEnv->env, TSDB_CODE_QRY_INCONSISTAN);
    }
  }

  return TS_JOIN_TS_EQUAL;
}

bool doFilterDataBlock(SSingleColumnFilterInfo* pFilterInfo, int32_t numOfFilterCols, int32_t numOfRows, int8_t* p) {
  bool all = true;

  for (int32_t i = 0; i < numOfRows; ++i) {
    bool qualified = false;

    for (int32_t k = 0; k < numOfFilterCols; ++k) {
      char* pElem = (char*)pFilterInfo[k].pData + pFilterInfo[k].info.bytes * i;

      qualified = false;
      for (int32_t j = 0; j < pFilterInfo[k].numOfFilters; ++j) {
        SColumnFilterElem* pFilterElem = NULL;
//        SColumnFilterElem* pFilterElem = &pFilterInfo[k].pFilters[j];

        bool isnull = isNull(pElem, pFilterInfo[k].info.type);
        if (isnull) {
//          if (pFilterElem->fp == isNullOperator) {
//            qualified = true;
//            break;
//          } else {
//            continue;
//          }
        } else {
//          if (pFilterElem->fp == notNullOperator) {
//            qualified = true;
//            break;
//          } else if (pFilterElem->fp == isNullOperator) {
//            continue;
//          }
        }

        if (pFilterElem->fp(pFilterElem, pElem, pElem, pFilterInfo[k].info.type)) {
          qualified = true;
          break;
        }
      }

      if (!qualified) {
        break;
      }
    }

    p[i] = qualified ? 1 : 0;
    if (!qualified) {
      all = false;
    }
  }

  return all;
}

void doCompactSDataBlock(SSDataBlock* pBlock, int32_t numOfRows, int8_t* p) {
  int32_t len = 0;
  int32_t start = 0;
  for (int32_t j = 0; j < numOfRows; ++j) {
    if (p[j] == 1) {
      len++;
    } else {
      if (len > 0) {
        int32_t cstart = j - len;
        for (int32_t i = 0; i < pBlock->info.numOfCols; ++i) {
          SColumnInfoData* pColumnInfoData = taosArrayGet(pBlock->pDataBlock, i);

          int16_t bytes = pColumnInfoData->info.bytes;
          memmove(((char*)pColumnInfoData->pData) + start * bytes, pColumnInfoData->pData + cstart * bytes,
                  len * bytes);
        }

        start += len;
        len = 0;
      }
    }
  }

  if (len > 0) {
    int32_t cstart = numOfRows - len;
    for (int32_t i = 0; i < pBlock->info.numOfCols; ++i) {
      SColumnInfoData* pColumnInfoData = taosArrayGet(pBlock->pDataBlock, i);

      int16_t bytes = pColumnInfoData->info.bytes;
      memmove(pColumnInfoData->pData + start * bytes, pColumnInfoData->pData + cstart * bytes, len * bytes);
    }

    start += len;
    len = 0;
  }

  pBlock->info.rows = start;
  pBlock->pBlockAgg = NULL;  // clean the block statistics info

  if (start > 0) {
    SColumnInfoData* pColumnInfoData = taosArrayGet(pBlock->pDataBlock, 0);
    if (pColumnInfoData->info.type == TSDB_DATA_TYPE_TIMESTAMP &&
        pColumnInfoData->info.colId == PRIMARYKEY_TIMESTAMP_COL_ID) {
      pBlock->info.window.skey = *(int64_t*)pColumnInfoData->pData;
      pBlock->info.window.ekey = *(int64_t*)(pColumnInfoData->pData + TSDB_KEYSIZE * (start - 1));
    }
  }
}

void filterRowsInDataBlock(STaskRuntimeEnv* pRuntimeEnv, SSingleColumnFilterInfo* pFilterInfo, int32_t numOfFilterCols,
                           SSDataBlock* pBlock, bool ascQuery) {
  int32_t numOfRows = pBlock->info.rows;

  int8_t *p = taosMemoryCalloc(numOfRows, sizeof(int8_t));
  bool    all = true;
#if 0
  if (pRuntimeEnv->pTsBuf != NULL) {
    SColumnInfoData* pColInfoData = taosArrayGet(pBlock->pDataBlock, 0);

    TSKEY* k = (TSKEY*) pColInfoData->pData;
    for (int32_t i = 0; i < numOfRows; ++i) {
      int32_t offset = ascQuery? i:(numOfRows - i - 1);
      int32_t ret = doTSJoinFilter(pRuntimeEnv, k[offset], ascQuery);
      if (ret == TS_JOIN_TAG_NOT_EQUALS) {
        break;
      } else if (ret == TS_JOIN_TS_NOT_EQUALS) {
        all = false;
        continue;
      } else {
        assert(ret == TS_JOIN_TS_EQUAL);
        p[offset] = true;
      }

      if (!tsBufNextPos(pRuntimeEnv->pTsBuf)) {
        break;
      }
    }

    // save the cursor status
    pRuntimeEnv->current->cur = tsBufGetCursor(pRuntimeEnv->pTsBuf);
  } else {
    all = doFilterDataBlock(pFilterInfo, numOfFilterCols, numOfRows, p);
  }
#endif

  if (!all) {
    doCompactSDataBlock(pBlock, numOfRows, p);
  }

  taosMemoryFreeClear(p);
}

void filterColRowsInDataBlock(STaskRuntimeEnv* pRuntimeEnv, SSDataBlock* pBlock, bool ascQuery) {
 int32_t numOfRows = pBlock->info.rows;

 int8_t *p = NULL;
 bool    all = true;

 if (pRuntimeEnv->pTsBuf != NULL) {
   SColumnInfoData* pColInfoData = taosArrayGet(pBlock->pDataBlock, 0);   
   p = taosMemoryCalloc(numOfRows, sizeof(int8_t));
   
   TSKEY* k = (TSKEY*) pColInfoData->pData;
   for (int32_t i = 0; i < numOfRows; ++i) {
     int32_t offset = ascQuery? i:(numOfRows - i - 1);
     int32_t ret = doTSJoinFilter(pRuntimeEnv, k[offset], ascQuery);
     if (ret == TS_JOIN_TAG_NOT_EQUALS) {
       break;
     } else if (ret == TS_JOIN_TS_NOT_EQUALS) {
       all = false;
       continue;
     } else {
       assert(ret == TS_JOIN_TS_EQUAL);
       p[offset] = true;
     }

     if (!tsBufNextPos(pRuntimeEnv->pTsBuf)) {
       break;
     }
   }

   // save the cursor status
//   pRuntimeEnv->current->cur = tsBufGetCursor(pRuntimeEnv->pTsBuf);
 } else {
//   all = filterExecute(pRuntimeEnv->pQueryAttr->pFilters, numOfRows, &p, pBlock->pBlockAgg, pRuntimeEnv->pQueryAttr->numOfCols);
 }

 if (!all) {
   if (p) {
     doCompactSDataBlock(pBlock, numOfRows, p);
   } else {
     pBlock->info.rows = 0;
     pBlock->pBlockAgg = NULL;  // clean the block statistics info
   }
 }

 taosMemoryFreeClear(p);
}

static SColumnInfo* doGetTagColumnInfoById(SColumnInfo* pTagColList, int32_t numOfTags, int16_t colId);
static void doSetTagValueInParam(void* pTable, int32_t tagColId, SVariant *tag, int16_t type, int16_t bytes);

static uint32_t doFilterByBlockTimeWindow(STableScanInfo* pTableScanInfo, SSDataBlock* pBlock) {
  SqlFunctionCtx* pCtx = pTableScanInfo->pCtx;
  uint32_t status = BLK_DATA_NO_NEEDED;

  int32_t numOfOutput = pTableScanInfo->numOfOutput;
  for (int32_t i = 0; i < numOfOutput; ++i) {
    int32_t functionId = pCtx[i].functionId;
    int32_t colId = pTableScanInfo->pExpr[i].base.pParam[0].pCol->colId;

    // group by + first/last should not apply the first/last block filter
    if (functionId < 0) {
      status |= BLK_DATA_ALL_NEEDED;
      return status;
    } else {
//      status |= aAggs[functionId].dataReqFunc(&pTableScanInfo->pCtx[i], &pBlock->info.window, colId);
//      if ((status & BLK_DATA_ALL_NEEDED) == BLK_DATA_ALL_NEEDED) {
//        return status;
//      }
    }
  }

  return status;
}

void doSetFilterColumnInfo(SSingleColumnFilterInfo* pFilterInfo, int32_t numOfFilterCols, SSDataBlock* pBlock) {
  // set the initial static data value filter expression
  for (int32_t i = 0; i < numOfFilterCols; ++i) {
    for (int32_t j = 0; j < pBlock->info.numOfCols; ++j) {
      SColumnInfoData* pColInfo = taosArrayGet(pBlock->pDataBlock, j);

      if (pFilterInfo[i].info.colId == pColInfo->info.colId) {
        pFilterInfo[i].pData = pColInfo->pData;
        break;
      }
    }
  }
}

int32_t loadDataBlock(SExecTaskInfo *pTaskInfo, STableScanInfo* pTableScanInfo, SSDataBlock* pBlock, uint32_t* status) {
  STaskCostInfo* pCost = &pTaskInfo->cost;

  pCost->totalBlocks += 1;
  pCost->totalRows += pBlock->info.rows;

  pCost->totalCheckedRows += pBlock->info.rows;
  pCost->loadBlocks += 1;

  *status = BLK_DATA_ALL_NEEDED;

  SArray* pCols = tsdbRetrieveDataBlock(pTableScanInfo->pTsdbReadHandle, NULL);
  if (pCols == NULL) {
    return terrno;
  }

    int32_t numOfCols = pBlock->info.numOfCols;
    for(int32_t i = 0; i < numOfCols; ++i) {
      SColumnInfoData* p = taosArrayGet(pCols, i);
      SColMatchInfo* pColMatchInfo = taosArrayGet(pTableScanInfo->pColMatchInfo, i);
      ASSERT(pColMatchInfo->colId == p->info.colId);

      taosArraySet(pBlock->pDataBlock, pColMatchInfo->targetSlotId, p);
    }

    return TSDB_CODE_SUCCESS;
}

int32_t loadDataBlockOnDemand(SExecTaskInfo *pTaskInfo, STableScanInfo* pTableScanInfo, SSDataBlock* pBlock, uint32_t* status) {
  *status = BLK_DATA_NO_NEEDED;

  pBlock->pDataBlock = NULL;
  pBlock->pBlockAgg  = NULL;

//  int64_t groupId = pRuntimeEnv->current->groupIndex;
//  bool    ascQuery = QUERY_IS_ASC_QUERY(pQueryAttr);

  STaskCostInfo* pCost = &pTaskInfo->cost;

  pCost->totalBlocks += 1;
  pCost->totalRows += pBlock->info.rows;
#if 0
  if (pRuntimeEnv->pTsBuf != NULL) {
    (*status) = BLK_DATA_ALL_NEEDED;

    if (pQueryAttr->stableQuery) {  // todo refactor
      SExprInfo*   pExprInfo = &pTableScanInfo->pExpr[0];
      int16_t      tagId = (int16_t)pExprInfo->base.param[0].i;
      SColumnInfo* pColInfo = doGetTagColumnInfoById(pQueryAttr->tagColList, pQueryAttr->numOfTags, tagId);

      // compare tag first
      SVariant t = {0};
      doSetTagValueInParam(pRuntimeEnv->current->pTable, tagId, &t, pColInfo->type, pColInfo->bytes);
      setTimestampListJoinInfo(pRuntimeEnv, &t, pRuntimeEnv->current);

      STSElem elem = tsBufGetElem(pRuntimeEnv->pTsBuf);
      if (!tsBufIsValidElem(&elem) || (tsBufIsValidElem(&elem) && (taosVariantCompare(&t, elem.tag) != 0))) {
        (*status) = BLK_DATA_DISCARD;
        return TSDB_CODE_SUCCESS;
      }
    }
  }

  // Calculate all time windows that are overlapping or contain current data block.
  // If current data block is contained by all possible time window, do not load current data block.
  if (/*pQueryAttr->pFilters || */pQueryAttr->groupbyColumn || pQueryAttr->sw.gap > 0 ||
      (QUERY_IS_INTERVAL_QUERY(pQueryAttr) && overlapWithTimeWindow(pTaskInfo, &pBlock->info))) {
    (*status) = BLK_DATA_ALL_NEEDED;
  }

  // check if this data block is required to load
  if ((*status) != BLK_DATA_ALL_NEEDED) {
    bool needFilter = true;

    // the pCtx[i] result is belonged to previous time window since the outputBuf has not been set yet,
    // the filter result may be incorrect. So in case of interval query, we need to set the correct time output buffer
    if (QUERY_IS_INTERVAL_QUERY(pQueryAttr)) {
      SResultRow* pResult = NULL;

      bool  masterScan = IS_MAIN_SCAN(pRuntimeEnv);
      TSKEY k = ascQuery? pBlock->info.window.skey : pBlock->info.window.ekey;

      STimeWindow win = getActiveTimeWindow(pTableScanInfo->pResultRowInfo, k, pQueryAttr);
      if (pQueryAttr->pointInterpQuery) {
        needFilter = chkWindowOutputBufByKey(pRuntimeEnv, pTableScanInfo->pResultRowInfo, &win, masterScan, &pResult, groupId,
                                    pTableScanInfo->pCtx, pTableScanInfo->numOfOutput,
                                    pTableScanInfo->rowCellInfoOffset);
      } else {
        if (setResultOutputBufByKey(pRuntimeEnv, pTableScanInfo->pResultRowInfo, pBlock->info.uid, &win, masterScan, &pResult, groupId,
                                    pTableScanInfo->pCtx, pTableScanInfo->numOfOutput,
                                    pTableScanInfo->rowCellInfoOffset) != TSDB_CODE_SUCCESS) {
          longjmp(pRuntimeEnv->env, TSDB_CODE_QRY_OUT_OF_MEMORY);
        }
      }
    } else if (pQueryAttr->stableQuery && (!pQueryAttr->tsCompQuery) && (!pQueryAttr->diffQuery)) { // stable aggregate, not interval aggregate or normal column aggregate
      doSetTableGroupOutputBuf(pRuntimeEnv, pTableScanInfo->pResultRowInfo, pTableScanInfo->pCtx,
                               pTableScanInfo->rowCellInfoOffset, pTableScanInfo->numOfOutput,
                               pRuntimeEnv->current->groupIndex);
    }

    if (needFilter) {
      (*status) = doFilterByBlockTimeWindow(pTableScanInfo, pBlock);
    } else {
      (*status) = BLK_DATA_ALL_NEEDED;
    }
  }

  SDataBlockInfo* pBlockInfo = &pBlock->info;
//  *status = updateBlockLoadStatus(pRuntimeEnv->pQueryAttr, *status);

  if ((*status) == BLK_DATA_NO_NEEDED || (*status) == BLK_DATA_DISCARD) {
    //qDebug("QInfo:0x%"PRIx64" data block discard, brange:%" PRId64 "-%" PRId64 ", rows:%d", pQInfo->qId, pBlockInfo->window.skey,
//           pBlockInfo->window.ekey, pBlockInfo->rows);
    pCost->discardBlocks += 1;
  } else if ((*status) == BLK_DATA_STATIS_NEEDED) {
    // this function never returns error?
    pCost->loadBlockStatis += 1;
//    tsdbRetrieveDataBlockStatisInfo(pTableScanInfo->pTsdbReadHandle, &pBlock->pBlockAgg);

    if (pBlock->pBlockAgg == NULL) {  // data block statistics does not exist, load data block
//      pBlock->pDataBlock = tsdbRetrieveDataBlock(pTableScanInfo->pTsdbReadHandle, NULL);
      pCost->totalCheckedRows += pBlock->info.rows;
    }
  } else {
    assert((*status) == BLK_DATA_ALL_NEEDED);

    // load the data block statistics to perform further filter
    pCost->loadBlockStatis += 1;
//    tsdbRetrieveDataBlockStatisInfo(pTableScanInfo->pTsdbReadHandle, &pBlock->pBlockAgg);

    if (pQueryAttr->topBotQuery && pBlock->pBlockAgg != NULL) {
      { // set previous window
        if (QUERY_IS_INTERVAL_QUERY(pQueryAttr)) {
          SResultRow* pResult = NULL;

          bool  masterScan = IS_MAIN_SCAN(pRuntimeEnv);
          TSKEY k = ascQuery? pBlock->info.window.skey : pBlock->info.window.ekey;

          STimeWindow win = getActiveTimeWindow(pTableScanInfo->pResultRowInfo, k, pQueryAttr);
          if (setResultOutputBufByKey(pRuntimeEnv, pTableScanInfo->pResultRowInfo, pBlock->info.uid, &win, masterScan, &pResult, groupId,
                                      pTableScanInfo->pCtx, pTableScanInfo->numOfOutput,
                                      pTableScanInfo->rowCellInfoOffset) != TSDB_CODE_SUCCESS) {
            longjmp(pRuntimeEnv->env, TSDB_CODE_QRY_OUT_OF_MEMORY);
          }
        }
      }
      bool load = false;
      for (int32_t i = 0; i < pQueryAttr->numOfOutput; ++i) {
        int32_t functionId = pTableScanInfo->pCtx[i].functionId;
        if (functionId == FUNCTION_TOP || functionId == FUNCTION_BOTTOM) {
//          load = topbot_datablock_filter(&pTableScanInfo->pCtx[i], (char*)&(pBlock->pBlockAgg[i].min),
//                                         (char*)&(pBlock->pBlockAgg[i].max));
          if (!load) { // current block has been discard due to filter applied
            pCost->discardBlocks += 1;
            //qDebug("QInfo:0x%"PRIx64" data block discard, brange:%" PRId64 "-%" PRId64 ", rows:%d", pQInfo->qId,
//                   pBlockInfo->window.skey, pBlockInfo->window.ekey, pBlockInfo->rows);
            (*status) = BLK_DATA_DISCARD;
            return TSDB_CODE_SUCCESS;
          }
        }
      }
    }

    // current block has been discard due to filter applied
//    if (!doFilterByBlockStatistics(pRuntimeEnv, pBlock->pBlockAgg, pTableScanInfo->pCtx, pBlockInfo->rows)) {
//      pCost->discardBlocks += 1;
//      qDebug("QInfo:0x%"PRIx64" data block discard, brange:%" PRId64 "-%" PRId64 ", rows:%d", pQInfo->qId, pBlockInfo->window.skey,
//             pBlockInfo->window.ekey, pBlockInfo->rows);
//      (*status) = BLK_DATA_DISCARD;
//      return TSDB_CODE_SUCCESS;
//    }

    pCost->totalCheckedRows += pBlockInfo->rows;
    pCost->loadBlocks += 1;
//    pBlock->pDataBlock = tsdbRetrieveDataBlock(pTableScanInfo->pTsdbReadHandle, NULL);
//    if (pBlock->pDataBlock == NULL) {
//      return terrno;
//    }

//    if (pQueryAttr->pFilters != NULL) {
//      filterSetColFieldData(pQueryAttr->pFilters, pBlock->info.numOfCols, pBlock->pDataBlock);
//    }
    
//    if (pQueryAttr->pFilters != NULL || pRuntimeEnv->pTsBuf != NULL) {
//      filterColRowsInDataBlock(pRuntimeEnv, pBlock, ascQuery);
//    }
  }
#endif
  return TSDB_CODE_SUCCESS;
}

int32_t binarySearchForKey(char *pValue, int num, TSKEY key, int order) {
  int32_t midPos = -1;
  int32_t numOfRows;

  if (num <= 0) {
    return -1;
  }

  assert(order == TSDB_ORDER_ASC || order == TSDB_ORDER_DESC);

  TSKEY * keyList = (TSKEY *)pValue;
  int32_t firstPos = 0;
  int32_t lastPos = num - 1;

  if (order == TSDB_ORDER_DESC) {
    // find the first position which is smaller than the key
    while (1) {
      if (key >= keyList[lastPos]) return lastPos;
      if (key == keyList[firstPos]) return firstPos;
      if (key < keyList[firstPos]) return firstPos - 1;

      numOfRows = lastPos - firstPos + 1;
      midPos = (numOfRows >> 1) + firstPos;

      if (key < keyList[midPos]) {
        lastPos = midPos - 1;
      } else if (key > keyList[midPos]) {
        firstPos = midPos + 1;
      } else {
        break;
      }
    }

  } else {
    // find the first position which is bigger than the key
    while (1) {
      if (key <= keyList[firstPos]) return firstPos;
      if (key == keyList[lastPos]) return lastPos;

      if (key > keyList[lastPos]) {
        lastPos = lastPos + 1;
        if (lastPos >= num)
          return -1;
        else
          return lastPos;
      }

      numOfRows = lastPos - firstPos + 1;
      midPos = (numOfRows >> 1u) + firstPos;

      if (key < keyList[midPos]) {
        lastPos = midPos - 1;
      } else if (key > keyList[midPos]) {
        firstPos = midPos + 1;
      } else {
        break;
      }
    }
  }

  return midPos;
}

/*
 * set tag value in SqlFunctionCtx
 * e.g.,tag information into input buffer
 */
static void doSetTagValueInParam(void* pTable, int32_t tagColId, SVariant *tag, int16_t type, int16_t bytes) {
  taosVariantDestroy(tag);

  char* val = NULL;
//  if (tagColId == TSDB_TBNAME_COLUMN_INDEX) {
//    val = tsdbGetTableName(pTable);
//    assert(val != NULL);
//  } else {
//    val = tsdbGetTableTagVal(pTable, tagColId, type, bytes);
//  }

  if (val == NULL || isNull(val, type)) {
    tag->nType = TSDB_DATA_TYPE_NULL;
    return;
  }

  if (type == TSDB_DATA_TYPE_BINARY || type == TSDB_DATA_TYPE_NCHAR) {
    int32_t maxLen = bytes - VARSTR_HEADER_SIZE;
    int32_t len = (varDataLen(val) > maxLen)? maxLen:varDataLen(val);
    taosVariantCreateFromBinary(tag, varDataVal(val), len, type);
    //taosVariantCreateFromBinary(tag, varDataVal(val), varDataLen(val), type);
  } else {
    taosVariantCreateFromBinary(tag, val, bytes, type);
  }
}

static SColumnInfo* doGetTagColumnInfoById(SColumnInfo* pTagColList, int32_t numOfTags, int16_t colId) {
  assert(pTagColList != NULL && numOfTags > 0);

  for(int32_t i = 0; i < numOfTags; ++i) {
    if (pTagColList[i].colId == colId) {
      return &pTagColList[i];
    }
  }

  return NULL;
}

void setTagValue(SOperatorInfo* pOperatorInfo, void *pTable, SqlFunctionCtx* pCtx, int32_t numOfOutput) {
  STaskRuntimeEnv* pRuntimeEnv = pOperatorInfo->pRuntimeEnv;

  SExprInfo  *pExpr      = pOperatorInfo->pExpr;
  STaskAttr *pQueryAttr = pRuntimeEnv->pQueryAttr;

  SExprInfo* pExprInfo = &pExpr[0];
  int32_t functionId = getExprFunctionId(pExprInfo);

  if (pQueryAttr->numOfOutput == 1 && functionId == FUNCTION_TS_COMP && pQueryAttr->stableQuery) {
    assert(pExprInfo->base.numOfParams == 1);

//    int16_t      tagColId = (int16_t)pExprInfo->base.param[0].i;
    int16_t      tagColId = -1;
    SColumnInfo* pColInfo = doGetTagColumnInfoById(pQueryAttr->tagColList, pQueryAttr->numOfTags, tagColId);

    doSetTagValueInParam(pTable, tagColId, &pCtx[0].tag, pColInfo->type, pColInfo->bytes);

  } else {
    // set tag value, by which the results are aggregated.
    int32_t offset = 0;
    memset(pRuntimeEnv->tagVal, 0, pQueryAttr->tagLen);

    for (int32_t idx = 0; idx < numOfOutput; ++idx) {
      SExprInfo* pLocalExprInfo = &pExpr[idx];

      // ts_comp column required the tag value for join filter
      if (!TSDB_COL_IS_TAG(pLocalExprInfo->base.pParam[0].pCol->flag)) {
        continue;
      }

      // todo use tag column index to optimize performance
      doSetTagValueInParam(pTable, pLocalExprInfo->base.pParam[0].pCol->colId, &pCtx[idx].tag, pLocalExprInfo->base.resSchema.type,
                           pLocalExprInfo->base.resSchema.bytes);

      if (IS_NUMERIC_TYPE(pLocalExprInfo->base.resSchema.type)
          || pLocalExprInfo->base.resSchema.type == TSDB_DATA_TYPE_BOOL
          || pLocalExprInfo->base.resSchema.type == TSDB_DATA_TYPE_TIMESTAMP) {
        memcpy(pRuntimeEnv->tagVal + offset, &pCtx[idx].tag.i, pLocalExprInfo->base.resSchema.bytes);
      } else {
        if (pCtx[idx].tag.pz != NULL) {
          memcpy(pRuntimeEnv->tagVal + offset, pCtx[idx].tag.pz, pCtx[idx].tag.nLen);
        }      
      }

      offset += pLocalExprInfo->base.resSchema.bytes;
    }

    //todo : use index to avoid iterator all possible output columns
    if (pQueryAttr->stableQuery && pQueryAttr->stabledev && (pRuntimeEnv->prevResult != NULL)) {
      setParamForStableStddev(pRuntimeEnv, pCtx, numOfOutput, pExprInfo);
    }
  }

  // set the tsBuf start position before check each data block
  if (pRuntimeEnv->pTsBuf != NULL) {
    setCtxTagForJoin(pRuntimeEnv, &pCtx[0], pExprInfo, pTable);
  }
}

void copyToSDataBlock(SSDataBlock* pBlock, int32_t* offset, SGroupResInfo* pGroupResInfo, SDiskbasedBuf* pResBuf) {
  pBlock->info.rows = 0;

  int32_t code = TSDB_CODE_SUCCESS;
  while (pGroupResInfo->currentGroup < pGroupResInfo->totalGroup) {
    // all results in current group have been returned to client, try next group
    if ((pGroupResInfo->pRows == NULL) || taosArrayGetSize(pGroupResInfo->pRows) == 0) {
      assert(pGroupResInfo->index == 0);
//      if ((code = mergeIntoGroupResult(&pGroupResInfo, pRuntimeEnv, offset)) != TSDB_CODE_SUCCESS) {
        return;
//      }
    }

//    doCopyToSDataBlock(pResBuf, pGroupResInfo, TSDB_ORDER_ASC, pBlock, );

    // current data are all dumped to result buffer, clear it
    if (!hasRemainDataInCurrentGroup(pGroupResInfo)) {
      cleanupGroupResInfo(pGroupResInfo);
      if (!incNextGroup(pGroupResInfo)) {
        break;
      }
    }

    // enough results in data buffer, return
//    if (pBlock->info.rows >= threshold) {
//      break;
//    }
  }
}

static void updateTableQueryInfoForReverseScan(STableQueryInfo *pTableQueryInfo) {
  if (pTableQueryInfo == NULL) {
    return;
  }

//  TSWAP(pTableQueryInfo->win.skey, pTableQueryInfo->win.ekey, TSKEY);
//  pTableQueryInfo->lastKey = pTableQueryInfo->win.skey;

//  SWITCH_ORDER(pTableQueryInfo->cur.order);
//  pTableQueryInfo->cur.vgroupIndex = -1;

  // set the index to be the end slot of result rows array
  SResultRowInfo* pResultRowInfo = &pTableQueryInfo->resInfo;
  if (pResultRowInfo->size > 0) {
    pResultRowInfo->curPos = pResultRowInfo->size - 1;
  } else {
    pResultRowInfo->curPos = -1;
  }
}

static void setupQueryRangeForReverseScan(STableScanInfo* pTableScanInfo) {
#if 0
  int32_t numOfGroups = (int32_t)(GET_NUM_OF_TABLEGROUP(pRuntimeEnv));
  for(int32_t i = 0; i < numOfGroups; ++i) {
    SArray *group = GET_TABLEGROUP(pRuntimeEnv, i);
    SArray *tableKeyGroup = taosArrayGetP(pQueryAttr->tableGroupInfo.pGroupList, i);

    size_t t = taosArrayGetSize(group);
    for (int32_t j = 0; j < t; ++j) {
      STableQueryInfo *pCheckInfo = taosArrayGetP(group, j);
      updateTableQueryInfoForReverseScan(pCheckInfo);

      // update the last key in tableKeyInfo list, the tableKeyInfo is used to build the tsdbQueryHandle and decide
      // the start check timestamp of tsdbQueryHandle
//      STableKeyInfo *pTableKeyInfo = taosArrayGet(tableKeyGroup, j);
//      pTableKeyInfo->lastKey = pCheckInfo->lastKey;
//
//      assert(pCheckInfo->pTable == pTableKeyInfo->pTable);
    }
  }
#endif

}

void switchCtxOrder(SqlFunctionCtx* pCtx, int32_t numOfOutput) {
  for (int32_t i = 0; i < numOfOutput; ++i) {
    SWITCH_ORDER(pCtx[i].order);
  }
}

// TODO fix this bug.
int32_t initResultRow(SResultRow *pResultRow) {
  pResultRow->pEntryInfo = (struct SResultRowEntryInfo*)((char*)pResultRow + sizeof(SResultRow));
  return TSDB_CODE_SUCCESS;
}

/*
 * The start of each column SResultRowEntryInfo is denote by RowCellInfoOffset.
 * Note that in case of top/bottom query, the whole multiple rows of result is treated as only one row of results.
 * +------------+-----------------result column 1------------+------------------result column 2-----------+
 * | SResultRow | SResultRowEntryInfo | intermediate buffer1 | SResultRowEntryInfo | intermediate buffer 2|
 * +------------+--------------------------------------------+--------------------------------------------+
 *           offset[0]                                  offset[1]                                   offset[2]
 */
// TODO refactor: some function move away
void setFunctionResultOutput(SOptrBasicInfo* pInfo, SAggSupporter* pSup, int32_t stage, SExecTaskInfo* pTaskInfo) {
  SqlFunctionCtx* pCtx           = pInfo->pCtx;
  SSDataBlock* pDataBlock        = pInfo->pRes;
  int32_t* rowCellInfoOffset     = pInfo->rowCellInfoOffset;
  SResultRowInfo* pResultRowInfo = &pInfo->resultRowInfo;

  int64_t tid = 0;
  int64_t groupId = 0;
  SResultRow* pRow = doSetResultOutBufByKey_rv(pSup->pResultBuf, pResultRowInfo, tid, (char *)&tid, sizeof(tid), true, groupId, pTaskInfo, false, pSup);

  for (int32_t i = 0; i < pDataBlock->info.numOfCols; ++i) {
    struct SResultRowEntryInfo* pEntry = getResultCell(pRow, i, rowCellInfoOffset);
    cleanupResultRowEntry(pEntry);

    pCtx[i].resultInfo   = pEntry;
    pCtx[i].currentStage = stage;

    // set the timestamp output buffer for top/bottom/diff query
//    int32_t fid = pCtx[i].functionId;
//    if (fid == FUNCTION_TOP || fid == FUNCTION_BOTTOM || fid == FUNCTION_DIFF || fid == FUNCTION_DERIVATIVE) {
//      if (i > 0) pCtx[i].ptsOutputBuf = pCtx[i-1].pOutput;
//    }
  }

  initCtxOutputBuffer(pCtx, pDataBlock->info.numOfCols);
}

void updateOutputBuf(SOptrBasicInfo* pBInfo, int32_t *bufCapacity, int32_t numOfInputRows) {
  SSDataBlock* pDataBlock = pBInfo->pRes;

  int32_t newSize = pDataBlock->info.rows + numOfInputRows + 5; // extra output buffer
  if ((*bufCapacity) < newSize) {
    for(int32_t i = 0; i < pDataBlock->info.numOfCols; ++i) {
      SColumnInfoData *pColInfo = taosArrayGet(pDataBlock->pDataBlock, i);

      char* p = taosMemoryRealloc(pColInfo->pData, newSize * pColInfo->info.bytes);
      if (p != NULL) {
        pColInfo->pData = p;

        // it starts from the tail of the previously generated results.
        pBInfo->pCtx[i].pOutput = pColInfo->pData;
        (*bufCapacity) = newSize;
      } else {
        // longjmp
      }
    }
  }


  for (int32_t i = 0; i < pDataBlock->info.numOfCols; ++i) {
    SColumnInfoData *pColInfo = taosArrayGet(pDataBlock->pDataBlock, i);
    pBInfo->pCtx[i].pOutput = pColInfo->pData + pColInfo->info.bytes * pDataBlock->info.rows;

    // set the correct pointer after the memory buffer reallocated.
    int32_t functionId = pBInfo->pCtx[i].functionId;

    if (functionId == FUNCTION_TOP || functionId == FUNCTION_BOTTOM || functionId == FUNCTION_DIFF || functionId == FUNCTION_DERIVATIVE) {
      if (i > 0) pBInfo->pCtx[i].ptsOutputBuf = pBInfo->pCtx[i-1].pOutput;
    }
  }
}

void copyTsColoum(SSDataBlock* pRes, SqlFunctionCtx* pCtx, int32_t numOfOutput) {
  bool    needCopyTs = false;
  int32_t tsNum = 0;
  char *src = NULL;
  for (int32_t i = 0; i < numOfOutput; i++) {
    int32_t functionId = pCtx[i].functionId;
    if (functionId == FUNCTION_DIFF || functionId == FUNCTION_DERIVATIVE) {
      needCopyTs = true;
      if (i > 0  && pCtx[i-1].functionId == FUNCTION_TS_DUMMY) {
        SColumnInfoData* pColRes = taosArrayGet(pRes->pDataBlock, i - 1); // find ts data
        src = pColRes->pData;
      }
    } else if(functionId == FUNCTION_TS_DUMMY) {
      tsNum++;
    }
  }

  if (!needCopyTs) return;
  if (tsNum < 2) return;
  if (src == NULL) return;

  for (int32_t i = 0; i < numOfOutput; i++) {
    int32_t functionId = pCtx[i].functionId;
    if(functionId == FUNCTION_TS_DUMMY) {
      SColumnInfoData* pColRes = taosArrayGet(pRes->pDataBlock, i);
      memcpy(pColRes->pData, src, pColRes->info.bytes * pRes->info.rows);
    }
  }
}

void clearOutputBuf(SOptrBasicInfo* pBInfo, int32_t *bufCapacity) {
  SSDataBlock* pDataBlock = pBInfo->pRes;

  for (int32_t i = 0; i < pDataBlock->info.numOfCols; ++i) {
    SColumnInfoData *pColInfo = taosArrayGet(pDataBlock->pDataBlock, i);

    int32_t functionId = pBInfo->pCtx[i].functionId;
    if (functionId < 0) {
      memset(pBInfo->pCtx[i].pOutput, 0, pColInfo->info.bytes * (*bufCapacity));
    }
  }
}

void initCtxOutputBuffer(SqlFunctionCtx* pCtx, int32_t size) {
  for (int32_t j = 0; j < size; ++j) {
    struct SResultRowEntryInfo* pResInfo = GET_RES_INFO(&pCtx[j]);
    if (isRowEntryInitialized(pResInfo) || pCtx[j].functionId == -1) {
      continue;
    }

    pCtx[j].fpSet.init(&pCtx[j], pCtx[j].resultInfo);
  }
}

void setTaskStatus(SExecTaskInfo *pTaskInfo, int8_t status) {
  if (status == TASK_NOT_COMPLETED) {
    pTaskInfo->status = status;
  } else {
    // QUERY_NOT_COMPLETED is not compatible with any other status, so clear its position first
    CLEAR_QUERY_STATUS(pTaskInfo, TASK_NOT_COMPLETED);
    pTaskInfo->status |= status;
  }
}

static void setupEnvForReverseScan(STableScanInfo *pTableScanInfo, SqlFunctionCtx* pCtx, int32_t numOfOutput) {
//  if (pRuntimeEnv->pTsBuf) {
//    SWITCH_ORDER(pRuntimeEnv->pTsBuf->cur.order);
//    bool ret = tsBufNextPos(pRuntimeEnv->pTsBuf);
//    assert(ret);
//  }

  // reverse order time range
  SET_REVERSE_SCAN_FLAG(pTableScanInfo);
//  setTaskStatus(pTableScanInfo, QUERY_NOT_COMPLETED);

  switchCtxOrder(pCtx, numOfOutput);

  SWITCH_ORDER(pTableScanInfo->order);
  setupQueryRangeForReverseScan(pTableScanInfo);

  pTableScanInfo->times        = 1;
  pTableScanInfo->current      = 0;
  pTableScanInfo->reverseTimes = 0;
}

void finalizeQueryResult(SqlFunctionCtx* pCtx, int32_t numOfOutput) {
  for (int32_t j = 0; j < numOfOutput; ++j) {
    if (pCtx[j].functionId == -1) {
      continue;
    }

    pCtx[j].fpSet.finalize(&pCtx[j]);
  }
}

void finalizeMultiTupleQueryResult(SqlFunctionCtx* pCtx, int32_t numOfOutput, SDiskbasedBuf *pBuf, SResultRowInfo* pResultRowInfo, int32_t* rowCellInfoOffset) {
  for (int32_t i = 0; i < pResultRowInfo->size; ++i) {
    SResultRowPosition* pPos = &pResultRowInfo->pPosition[i];

    SFilePage* bufPage = getBufPage(pBuf, pPos->pageId);
    SResultRow* pRow = (SResultRow*)((char*)bufPage + pPos->offset);
    if (!isResultRowClosed(pResultRowInfo, i)) {
      continue;
    }

    for (int32_t j = 0; j < numOfOutput; ++j) {
      pCtx[j].resultInfo = getResultCell(pRow, j, rowCellInfoOffset);

      struct SResultRowEntryInfo* pResInfo = pCtx[j].resultInfo;
      if (isRowEntryCompleted(pResInfo) && isRowEntryInitialized(pResInfo)) {
        continue;
      }

      if (pCtx[j].fpSet.process) { // TODO set the dummy function.
        pCtx[j].fpSet.finalize(&pCtx[j]);
      }

      if (pRow->numOfRows < pResInfo->numOfRes) {
        pRow->numOfRows = pResInfo->numOfRes;
      }
    }

    releaseBufPage(pBuf, bufPage);
    /*
     * set the number of output results for group by normal columns, the number of output rows usually is 1 except
     * the top and bottom query
     */
//    buf->numOfRows = (uint16_t)getNumOfResult(pCtx, numOfOutput);
  }
}

static bool hasMainOutput(STaskAttr *pQueryAttr) {
  for (int32_t i = 0; i < pQueryAttr->numOfOutput; ++i) {
    int32_t functionId = getExprFunctionId(&pQueryAttr->pExpr1[i]);

    if (functionId != FUNCTION_TS && functionId != FUNCTION_TAG && functionId != FUNCTION_TAGPRJ) {
      return true;
    }
  }

  return false;
}

STableQueryInfo *createTableQueryInfo(void* buf, bool groupbyColumn, STimeWindow win) {
  STableQueryInfo *pTableQueryInfo = buf;
  pTableQueryInfo->lastKey = win.skey;

  // set more initial size of interval/groupby query
//  if (/*QUERY_IS_INTERVAL_QUERY(pQueryAttr) || */groupbyColumn) {
    int32_t initialSize = 128;
    int32_t code = initResultRowInfo(&pTableQueryInfo->resInfo, initialSize);
    if (code != TSDB_CODE_SUCCESS) {
      return NULL;
    }
//  } else { // in other aggregate query, do not initialize the windowResInfo
//  }

  return pTableQueryInfo;
}

STableQueryInfo* createTmpTableQueryInfo(STimeWindow win) {
  STableQueryInfo* pTableQueryInfo = taosMemoryCalloc(1, sizeof(STableQueryInfo));

//  pTableQueryInfo->win = win;
  pTableQueryInfo->lastKey = win.skey;

  // set more initial size of interval/groupby query
  int32_t initialSize = 16;
  int32_t code = initResultRowInfo(&pTableQueryInfo->resInfo, initialSize);
  if (code != TSDB_CODE_SUCCESS) {
    taosMemoryFreeClear(pTableQueryInfo);
    return NULL;
  }

  return pTableQueryInfo;
}

void destroyTableQueryInfoImpl(STableQueryInfo *pTableQueryInfo) {
  if (pTableQueryInfo == NULL) {
    return;
  }

//  taosVariantDestroy(&pTableQueryInfo->tag);
  cleanupResultRowInfo(&pTableQueryInfo->resInfo);
}

void setResultRowOutputBufInitCtx(STaskRuntimeEnv *pRuntimeEnv, SResultRow *pResult, SqlFunctionCtx* pCtx,
    int32_t numOfOutput, int32_t* rowCellInfoOffset) {
  // Note: pResult->pos[i]->num == 0, there is only fixed number of results for each group
  SFilePage* bufPage = getBufPage(pRuntimeEnv->pResultBuf, pResult->pageId);

  int32_t offset = 0;
  for (int32_t i = 0; i < numOfOutput; ++i) {
    pCtx[i].resultInfo = getResultCell(pResult, i, rowCellInfoOffset);

    struct SResultRowEntryInfo* pResInfo = pCtx[i].resultInfo;
    if (isRowEntryCompleted(pResInfo) && isRowEntryInitialized(pResInfo)) {
      offset += pCtx[i].resDataInfo.bytes;
      continue;
    }

    pCtx[i].pOutput = getPosInResultPage(pRuntimeEnv->pQueryAttr, bufPage, pResult->offset, offset);
    offset += pCtx[i].resDataInfo.bytes;

    int32_t functionId = pCtx[i].functionId;
    if (functionId < 0) {
      continue;
    }

    if (functionId == FUNCTION_TOP || functionId == FUNCTION_BOTTOM || functionId == FUNCTION_DIFF) {
      if(i > 0) pCtx[i].ptsOutputBuf = pCtx[i-1].pOutput;
    }

//    if (!pResInfo->initialized) {
//      aAggs[functionId].init(&pCtx[i], pResInfo);
//    }
  }
}

void setResultRowOutputBufInitCtx_rv(SDiskbasedBuf * pBuf, SResultRow *pResult, SqlFunctionCtx* pCtx, int32_t numOfOutput, int32_t* rowCellInfoOffset) {
  // Note: pResult->pos[i]->num == 0, there is only fixed number of results for each group
  for (int32_t i = 0; i < numOfOutput; ++i) {
    pCtx[i].resultInfo = getResultCell(pResult, i, rowCellInfoOffset);

    struct SResultRowEntryInfo* pResInfo = pCtx[i].resultInfo;
    if (isRowEntryCompleted(pResInfo) && isRowEntryInitialized(pResInfo)) {
      continue;
    }
//    int32_t functionId = pCtx[i].functionId;
//    if (functionId < 0) {
//      continue;
//    }
//    if (functionId == FUNCTION_TOP || functionId == FUNCTION_BOTTOM || functionId == FUNCTION_DIFF) {
//      if (i > 0) pCtx[i].ptsOutputBuf = pCtx[i - 1].pOutput;
//    }

    if (!pResInfo->initialized && pCtx[i].functionId != -1) {
      pCtx[i].fpSet.init(&pCtx[i], pResInfo);
    }
  }
}

void doSetTableGroupOutputBuf(SAggOperatorInfo* pAggInfo, int32_t numOfOutput, int32_t tableGroupId, SExecTaskInfo* pTaskInfo) {
  // for simple group by query without interval, all the tables belong to one group result.
  int64_t uid = 0;
  int64_t tid = 0;

  SResultRowInfo* pResultRowInfo = &pAggInfo->binfo.resultRowInfo;
  SqlFunctionCtx* pCtx = pAggInfo->binfo.pCtx;
  int32_t* rowCellInfoOffset = pAggInfo->binfo.rowCellInfoOffset;

  SResultRow* pResultRow =
      doSetResultOutBufByKey_rv(pAggInfo->pResultBuf, pResultRowInfo, tid, (char*)&tableGroupId, sizeof(tableGroupId), true, uid, pTaskInfo, false, &pAggInfo->aggSup);
  assert (pResultRow != NULL);

  /*
   * not assign result buffer yet, add new result buffer
   * all group belong to one result set, and each group result has different group id so set the id to be one
   */
  if (pResultRow->pageId == -1) {
    int32_t ret = addNewWindowResultBuf(pResultRow, pAggInfo->pResultBuf, tableGroupId, pAggInfo->binfo.pRes->info.rowSize);
    if (ret != TSDB_CODE_SUCCESS) {
      return;
    }
  }

  setResultRowOutputBufInitCtx_rv(pAggInfo->pResultBuf, pResultRow, pCtx, numOfOutput, rowCellInfoOffset);
}

void setExecutionContext(int32_t numOfOutput, int32_t tableGroupId, TSKEY nextKey, SExecTaskInfo* pTaskInfo, STableQueryInfo *pTableQueryInfo, SAggOperatorInfo* pAggInfo) {
  // lastKey needs to be updated
  pTableQueryInfo->lastKey = nextKey;
  if (pAggInfo->groupId != INT32_MIN && pAggInfo->groupId == tableGroupId) {
    return;
  }

  doSetTableGroupOutputBuf(pAggInfo, numOfOutput, tableGroupId, pTaskInfo);

  // record the current active group id
  pAggInfo->groupId = tableGroupId;
}

void setResultOutputBuf(STaskRuntimeEnv *pRuntimeEnv, SResultRow *pResult, SqlFunctionCtx* pCtx,
    int32_t numOfCols, int32_t* rowCellInfoOffset) {
  // Note: pResult->pos[i]->num == 0, there is only fixed number of results for each group
  SFilePage *page = getBufPage(pRuntimeEnv->pResultBuf, pResult->pageId);

  int16_t offset = 0;
  for (int32_t i = 0; i < numOfCols; ++i) {
    pCtx[i].pOutput = getPosInResultPage(pRuntimeEnv->pQueryAttr, page, pResult->offset, offset);
    offset += pCtx[i].resDataInfo.bytes;

    int32_t functionId = pCtx[i].functionId;
    if (functionId == FUNCTION_TOP || functionId == FUNCTION_BOTTOM || functionId == FUNCTION_DIFF || functionId == FUNCTION_DERIVATIVE) {
      if(i > 0) pCtx[i].ptsOutputBuf = pCtx[i-1].pOutput;
    }

    /*
     * set the output buffer information and intermediate buffer,
     * not all queries require the interResultBuf, such as COUNT
     */
    pCtx[i].resultInfo = getResultCell(pResult, i, rowCellInfoOffset);
  }
}

void setCtxTagForJoin(STaskRuntimeEnv* pRuntimeEnv, SqlFunctionCtx* pCtx, SExprInfo* pExprInfo, void* pTable) {
  STaskAttr* pQueryAttr = pRuntimeEnv->pQueryAttr;

  SExprBasicInfo* pExpr = &pExprInfo->base;
//  if (pQueryAttr->stableQuery && (pRuntimeEnv->pTsBuf != NULL) &&
//      (pExpr->functionId == FUNCTION_TS || pExpr->functionId == FUNCTION_PRJ) &&
//      (pExpr->colInfo.colIndex == PRIMARYKEY_TIMESTAMP_COL_ID)) {
//    assert(pExpr->numOfParams == 1);
//
//    int16_t      tagColId = (int16_t)pExprInfo->base.param[0].i;
//    SColumnInfo* pColInfo = doGetTagColumnInfoById(pQueryAttr->tagColList, pQueryAttr->numOfTags, tagColId);
//
//    doSetTagValueInParam(pTable, tagColId, &pCtx->tag, pColInfo->type, pColInfo->bytes);
//
//    int16_t tagType = pCtx[0].tag.nType;
//    if (tagType == TSDB_DATA_TYPE_BINARY || tagType == TSDB_DATA_TYPE_NCHAR) {
//      //qDebug("QInfo:0x%"PRIx64" set tag value for join comparison, colId:%" PRId64 ", val:%s", GET_TASKID(pRuntimeEnv),
////             pExprInfo->base.param[0].i, pCtx[0].tag.pz);
//    } else {
//      //qDebug("QInfo:0x%"PRIx64" set tag value for join comparison, colId:%" PRId64 ", val:%" PRId64, GET_TASKID(pRuntimeEnv),
////             pExprInfo->base.param[0].i, pCtx[0].tag.i);
//    }
//  }
}

int32_t setTimestampListJoinInfo(STaskRuntimeEnv* pRuntimeEnv, SVariant* pTag, STableQueryInfo *pTableQueryInfo) {
  STaskAttr* pQueryAttr = pRuntimeEnv->pQueryAttr;

  assert(pRuntimeEnv->pTsBuf != NULL);
#if 0
  // both the master and supplement scan needs to set the correct ts comp start position
  if (pTableQueryInfo->cur.vgroupIndex == -1) {
    taosVariantAssign(&pTableQueryInfo->tag, pTag);

    STSElem elem = tsBufGetElemStartPos(pRuntimeEnv->pTsBuf, pQueryAttr->vgId, &pTableQueryInfo->tag);

    // failed to find data with the specified tag value and vnodeId
    if (!tsBufIsValidElem(&elem)) {
      if (pTag->nType == TSDB_DATA_TYPE_BINARY || pTag->nType == TSDB_DATA_TYPE_NCHAR) {
        //qError("QInfo:0x%"PRIx64" failed to find tag:%s in ts_comp", GET_TASKID(pRuntimeEnv), pTag->pz);
      } else {
        //qError("QInfo:0x%"PRIx64" failed to find tag:%" PRId64 " in ts_comp", GET_TASKID(pRuntimeEnv), pTag->i);
      }

      return -1;
    }

    // Keep the cursor info of current table
    pTableQueryInfo->cur = tsBufGetCursor(pRuntimeEnv->pTsBuf);
    if (pTag->nType == TSDB_DATA_TYPE_BINARY || pTag->nType == TSDB_DATA_TYPE_NCHAR) {
      //qDebug("QInfo:0x%"PRIx64" find tag:%s start pos in ts_comp, blockIndex:%d, tsIndex:%d", GET_TASKID(pRuntimeEnv), pTag->pz, pTableQueryInfo->cur.blockIndex, pTableQueryInfo->cur.tsIndex);
    } else {
      //qDebug("QInfo:0x%"PRIx64" find tag:%"PRId64" start pos in ts_comp, blockIndex:%d, tsIndex:%d", GET_TASKID(pRuntimeEnv), pTag->i, pTableQueryInfo->cur.blockIndex, pTableQueryInfo->cur.tsIndex);
    }

  } else {
    tsBufSetCursor(pRuntimeEnv->pTsBuf, &pTableQueryInfo->cur);
    if (pTag->nType == TSDB_DATA_TYPE_BINARY || pTag->nType == TSDB_DATA_TYPE_NCHAR) {
      //qDebug("QInfo:0x%"PRIx64" find tag:%s start pos in ts_comp, blockIndex:%d, tsIndex:%d", GET_TASKID(pRuntimeEnv), pTag->pz, pTableQueryInfo->cur.blockIndex, pTableQueryInfo->cur.tsIndex);
    } else {
      //qDebug("QInfo:0x%"PRIx64" find tag:%"PRId64" start pos in ts_comp, blockIndex:%d, tsIndex:%d", GET_TASKID(pRuntimeEnv), pTag->i, pTableQueryInfo->cur.blockIndex, pTableQueryInfo->cur.tsIndex);
    }
  }
#endif
  return 0;
}

// TODO refactor: this funciton should be merged with setparamForStableStddevColumnData function.
void setParamForStableStddev(STaskRuntimeEnv* pRuntimeEnv, SqlFunctionCtx* pCtx, int32_t numOfOutput, SExprInfo* pExprInfo) {
#if 0
  STaskAttr* pQueryAttr = pRuntimeEnv->pQueryAttr;

  int32_t numOfExprs = pQueryAttr->numOfOutput;
  for(int32_t i = 0; i < numOfExprs; ++i) {
    SExprInfo* pExprInfo1 = &(pExprInfo[i]);
    if (pExprInfo1->base.functionId != FUNCTION_STDDEV_DST) {
      continue;
    }

    SExprBasicInfo* pExpr = &pExprInfo1->base;

    pCtx[i].param[0].arr = NULL;
    pCtx[i].param[0].nType = TSDB_DATA_TYPE_INT;  // avoid freeing the memory by setting the type to be int

    // TODO use hash to speedup this loop
    int32_t numOfGroup = (int32_t)taosArrayGetSize(pRuntimeEnv->prevResult);
    for (int32_t j = 0; j < numOfGroup; ++j) {
      SInterResult* p = taosArrayGet(pRuntimeEnv->prevResult, j);
      if (pQueryAttr->tagLen == 0 || memcmp(p->tags, pRuntimeEnv->tagVal, pQueryAttr->tagLen) == 0) {
        int32_t numOfCols = (int32_t)taosArrayGetSize(p->pResult);
        for (int32_t k = 0; k < numOfCols; ++k) {
          SStddevInterResult* pres = taosArrayGet(p->pResult, k);
          if (pres->info.colId == pExpr->colInfo.colId) {
            pCtx[i].param[0].arr = pres->pResult;
            break;
          }
        }
      }
    }
  }
#endif
}

void setParamForStableStddevByColData(STaskRuntimeEnv* pRuntimeEnv, SqlFunctionCtx* pCtx, int32_t numOfOutput, SExprInfo* pExpr, char* val, int16_t bytes) {
  STaskAttr* pQueryAttr = pRuntimeEnv->pQueryAttr;
#if 0
  int32_t numOfExprs = pQueryAttr->numOfOutput;
  for(int32_t i = 0; i < numOfExprs; ++i) {
    SExprBasicInfo* pExpr1 = &pExpr[i].base;
    if (pExpr1->functionId != FUNCTION_STDDEV_DST) {
      continue;
    }

    pCtx[i].param[0].arr = NULL;
    pCtx[i].param[0].nType = TSDB_DATA_TYPE_INT;  // avoid freeing the memory by setting the type to be int

    // TODO use hash to speedup this loop
    int32_t numOfGroup = (int32_t)taosArrayGetSize(pRuntimeEnv->prevResult);
    for (int32_t j = 0; j < numOfGroup; ++j) {
      SInterResult* p = taosArrayGet(pRuntimeEnv->prevResult, j);
      if (bytes == 0 || memcmp(p->tags, val, bytes) == 0) {
        int32_t numOfCols = (int32_t)taosArrayGetSize(p->pResult);
        for (int32_t k = 0; k < numOfCols; ++k) {
          SStddevInterResult* pres = taosArrayGet(p->pResult, k);
          if (pres->info.colId == pExpr1->colInfo.colId) {
            pCtx[i].param[0].arr = pres->pResult;
            break;
          }
        }
      }
    }
  }
#endif
}

/*
 * There are two cases to handle:
 *
 * 1. Query range is not set yet (queryRangeSet = 0). we need to set the query range info, including pQueryAttr->lastKey,
 *    pQueryAttr->window.skey, and pQueryAttr->eKey.
 * 2. Query range is set and query is in progress. There may be another result with the same query ranges to be
 *    merged during merge stage. In this case, we need the pTableQueryInfo->lastResRows to decide if there
 *    is a previous result generated or not.
 */
void setIntervalQueryRange(STaskRuntimeEnv *pRuntimeEnv, TSKEY key) {
  STaskAttr           *pQueryAttr = pRuntimeEnv->pQueryAttr;
  STableQueryInfo  *pTableQueryInfo = pRuntimeEnv->current;
  SResultRowInfo   *pResultRowInfo = &pTableQueryInfo->resInfo;

  if (pResultRowInfo->curPos != -1) {
    return;
  }

//  pTableQueryInfo->win.skey = key;
  STimeWindow win = {.skey = key, .ekey = pQueryAttr->window.ekey};

  /**
   * In handling the both ascending and descending order super table query, we need to find the first qualified
   * timestamp of this table, and then set the first qualified start timestamp.
   * In ascending query, the key is the first qualified timestamp. However, in the descending order query, additional
   * operations involve.
   */
  STimeWindow w = TSWINDOW_INITIALIZER;

  TSKEY sk = TMIN(win.skey, win.ekey);
  TSKEY ek = TMAX(win.skey, win.ekey);
//  getAlignQueryTimeWindow(pQueryAttr, win.skey, sk, ek, &w);

//  if (pResultRowInfo->prevSKey == TSKEY_INITIAL_VAL) {
//    if (!QUERY_IS_ASC_QUERY(pQueryAttr)) {
//      assert(win.ekey == pQueryAttr->window.ekey);
//    }
//
//    pResultRowInfo->prevSKey = w.skey;
//  }

//  pTableQueryInfo->lastKey = pTableQueryInfo->win.skey;
}

/**
 * copyToOutputBuf support copy data in ascending/descending order
 * For interval query of both super table and table, copy the data in ascending order, since the output results are
 * ordered in SWindowResutl already. While handling the group by query for both table and super table,
 * all group result are completed already.
 *
 * @param pQInfo
 * @param result
 */
static int32_t doCopyToSDataBlock(SDiskbasedBuf *pBuf, SGroupResInfo* pGroupResInfo, int32_t orderType, SSDataBlock* pBlock, int32_t rowCapacity, int32_t* rowCellOffset) {
  int32_t numOfRows = getNumOfTotalRes(pGroupResInfo);
  int32_t numOfResult = pBlock->info.rows; // there are already exists result rows

  int32_t start = 0;
  int32_t step = -1;

  //qDebug("QInfo:0x%"PRIx64" start to copy data from windowResInfo to output buf", GET_TASKID(pRuntimeEnv));
  assert(orderType == TSDB_ORDER_ASC || orderType == TSDB_ORDER_DESC);

  if (orderType == TSDB_ORDER_ASC) {
    start = pGroupResInfo->index;
    step = 1;
  } else {  // desc order copy all data
    start = numOfRows - pGroupResInfo->index - 1;
    step = -1;
  }

  int32_t nrows = pBlock->info.rows;

  for (int32_t i = start; (i < numOfRows) && (i >= 0); i += step) {
    SResultRowPosition* pPos = taosArrayGet(pGroupResInfo->pRows, i);
    SFilePage *page = getBufPage(pBuf, pPos->pageId);

    SResultRow* pRow = (SResultRow*)((char*)page + pPos->offset);
    if (pRow->numOfRows == 0) {
      pGroupResInfo->index += 1;
      continue;
    }

    // TODO copy multiple rows?
    int32_t numOfRowsToCopy = pRow->numOfRows;
    if (numOfResult + numOfRowsToCopy  >= rowCapacity) {
      break;
    }

    pGroupResInfo->index += 1;

    for (int32_t j = 0; j < pBlock->info.numOfCols; ++j) {
      SColumnInfoData* pColInfoData = taosArrayGet(pBlock->pDataBlock, j);
      SResultRowEntryInfo* pEntryInfo = getResultCell(pRow, j, rowCellOffset);

      char* in = GET_ROWCELL_INTERBUF(pEntryInfo);
      colDataAppend(pColInfoData, nrows, in, pEntryInfo->numOfRes == 0);
    }

    releaseBufPage(pBuf, page);
    nrows += 1;

    numOfResult += numOfRowsToCopy;
    if (numOfResult == rowCapacity) {  // output buffer is full
      break;
    }
  }

  //qDebug("QInfo:0x%"PRIx64" copy data to query buf completed", GET_TASKID(pRuntimeEnv));
  pBlock->info.rows = numOfResult;
  return 0;
}

static void toSDatablock(SGroupResInfo *pGroupResInfo, SDiskbasedBuf* pBuf, SSDataBlock* pBlock, int32_t rowCapacity, int32_t* rowCellOffset) {
  assert(pGroupResInfo->currentGroup <= pGroupResInfo->totalGroup);

  blockDataCleanup(pBlock);
  if (!hasRemainDataInCurrentGroup(pGroupResInfo)) {
    return;
  }

  int32_t orderType = TSDB_ORDER_ASC;//(pQueryAttr->pGroupbyExpr != NULL) ? pQueryAttr->pGroupbyExpr->orderType : TSDB_ORDER_ASC;
  doCopyToSDataBlock(pBuf, pGroupResInfo, orderType, pBlock, rowCapacity, rowCellOffset);

  // add condition (pBlock->info.rows >= 1) just to runtime happy
  blockDataUpdateTsWindow(pBlock);
}

static void updateNumOfRowsInResultRows(SqlFunctionCtx* pCtx, int32_t numOfOutput,
                                        SResultRowInfo* pResultRowInfo, int32_t* rowCellInfoOffset) {
  // update the number of result for each, only update the number of rows for the corresponding window result.
//  if (QUERY_IS_INTERVAL_QUERY(pQueryAttr)) {
//    return;
//  }

  for (int32_t i = 0; i < pResultRowInfo->size; ++i) {
    SResultRow *pResult = pResultRowInfo->pResult[i];

    for (int32_t j = 0; j < numOfOutput; ++j) {
      int32_t functionId = pCtx[j].functionId;
      if (functionId == FUNCTION_TS || functionId == FUNCTION_TAG || functionId == FUNCTION_TAGPRJ) {
        continue;
      }

      SResultRowEntryInfo* pCell = getResultCell(pResult, j, rowCellInfoOffset);
      pResult->numOfRows = (uint16_t)(TMAX(pResult->numOfRows, pCell->numOfRes));
    }
  }
}

static int32_t compressQueryColData(SColumnInfoData *pColRes, int32_t numOfRows, char *data, int8_t compressed) {
  int32_t colSize = pColRes->info.bytes * numOfRows;
  return (*(tDataTypes[pColRes->info.type].compFunc))(pColRes->pData, colSize, numOfRows, data,
                                                                 colSize + COMP_OVERFLOW_BYTES, compressed, NULL, 0);
}

int32_t doFillTimeIntervalGapsInResults(struct SFillInfo* pFillInfo, SSDataBlock *pOutput, int32_t capacity, void** p) {
//  for(int32_t i = 0; i < pFillInfo->numOfCols; ++i) {
//    SColumnInfoData* pColInfoData = taosArrayGet(pOutput->pDataBlock, i);
//    p[i] = pColInfoData->pData + (pColInfoData->info.bytes * pOutput->info.rows);
//  }

  int32_t numOfRows = (int32_t)taosFillResultDataBlock(pFillInfo, p, capacity - pOutput->info.rows);
  pOutput->info.rows += numOfRows;

  return pOutput->info.rows;
}

void publishOperatorProfEvent(SOperatorInfo* operatorInfo, EQueryProfEventType eventType) {
  SQueryProfEvent event = {0};

  event.eventType    = eventType;
  event.eventTime    = taosGetTimestampUs();
  event.operatorType = operatorInfo->operatorType;

  if (operatorInfo->pRuntimeEnv) {
//    SQInfo* pQInfo = operatorInfo->pRuntimeEnv->qinfo;
//    if (pQInfo->summary.queryProfEvents) {
//      taosArrayPush(pQInfo->summary.queryProfEvents, &event);
//    }
  }
}

void publishQueryAbortEvent(SExecTaskInfo * pTaskInfo, int32_t code) {
  SQueryProfEvent event;
  event.eventType = QUERY_PROF_QUERY_ABORT;
  event.eventTime = taosGetTimestampUs();
  event.abortCode = code;

  if (pTaskInfo->cost.queryProfEvents) {
    taosArrayPush(pTaskInfo->cost.queryProfEvents, &event);
  }
}

typedef struct  {
  uint8_t operatorType;
  int64_t beginTime;
  int64_t endTime;
  int64_t selfTime;
  int64_t descendantsTime;
} SOperatorStackItem;

static void doOperatorExecProfOnce(SOperatorStackItem* item, SQueryProfEvent* event, SArray* opStack, SHashObj* profResults) {
  item->endTime = event->eventTime;
  item->selfTime = (item->endTime - item->beginTime) - (item->descendantsTime);

  for (int32_t j = 0; j < taosArrayGetSize(opStack); ++j) {
    SOperatorStackItem* ancestor = taosArrayGet(opStack, j);
    ancestor->descendantsTime += item->selfTime;
  }

  uint8_t operatorType = item->operatorType;
  SOperatorProfResult* result = taosHashGet(profResults, &operatorType, sizeof(operatorType));
  if (result != NULL) {
    result->sumRunTimes++;
    result->sumSelfTime += item->selfTime;
  } else {
    SOperatorProfResult opResult;
    opResult.operatorType = operatorType;
    opResult.sumSelfTime = item->selfTime;
    opResult.sumRunTimes = 1;
    taosHashPut(profResults, &(operatorType), sizeof(operatorType),
                &opResult, sizeof(opResult));
  }
}

void calculateOperatorProfResults(SQInfo* pQInfo) {
  if (pQInfo->summary.queryProfEvents == NULL) {
    //qDebug("QInfo:0x%"PRIx64" query prof events array is null", pQInfo->qId);
    return;
  }

  if (pQInfo->summary.operatorProfResults == NULL) {
    //qDebug("QInfo:0x%"PRIx64" operator prof results hash is null", pQInfo->qId);
    return;
  }

  SArray* opStack = taosArrayInit(32, sizeof(SOperatorStackItem));
  if (opStack == NULL) {
    return;
  }

  size_t size = taosArrayGetSize(pQInfo->summary.queryProfEvents);
  SHashObj* profResults = pQInfo->summary.operatorProfResults;

  for (int i = 0; i < size; ++i) {
    SQueryProfEvent* event = taosArrayGet(pQInfo->summary.queryProfEvents, i);
    if (event->eventType == QUERY_PROF_BEFORE_OPERATOR_EXEC) {
      SOperatorStackItem opItem;
      opItem.operatorType = event->operatorType;
      opItem.beginTime = event->eventTime;
      opItem.descendantsTime = 0;
      taosArrayPush(opStack, &opItem);
    } else if (event->eventType == QUERY_PROF_AFTER_OPERATOR_EXEC) {
      SOperatorStackItem* item = taosArrayPop(opStack);
      assert(item->operatorType == event->operatorType);
      doOperatorExecProfOnce(item, event, opStack, profResults);
    } else if (event->eventType == QUERY_PROF_QUERY_ABORT) {
      SOperatorStackItem* item;
      while ((item = taosArrayPop(opStack)) != NULL) {
        doOperatorExecProfOnce(item, event, opStack, profResults);
      }
    }
  }

  taosArrayDestroy(opStack);
}

void queryCostStatis(SExecTaskInfo *pTaskInfo) {
  STaskCostInfo *pSummary = &pTaskInfo->cost;

//  uint64_t hashSize = taosHashGetMemSize(pQInfo->runtimeEnv.pResultRowHashTable);
//  hashSize += taosHashGetMemSize(pRuntimeEnv->tableqinfoGroupInfo.map);
//  pSummary->hashSize = hashSize;

  // add the merge time
  pSummary->elapsedTime += pSummary->firstStageMergeTime;

//  SResultRowPool* p = pTaskInfo->pool;
//  if (p != NULL) {
//    pSummary->winInfoSize = getResultRowPoolMemSize(p);
//    pSummary->numOfTimeWindows = getNumOfAllocatedResultRows(p);
//  } else {
//    pSummary->winInfoSize = 0;
//    pSummary->numOfTimeWindows = 0;
//  }
//
//  calculateOperatorProfResults(pQInfo);

  qDebug("%s :cost summary: elapsed time:%"PRId64" us, first merge:%"PRId64" us, total blocks:%d, "
         "load block statis:%d, load data block:%d, total rows:%"PRId64 ", check rows:%"PRId64,
         GET_TASKID(pTaskInfo), pSummary->elapsedTime, pSummary->firstStageMergeTime, pSummary->totalBlocks, pSummary->loadBlockStatis,
         pSummary->loadBlocks, pSummary->totalRows, pSummary->totalCheckedRows);
//
  //qDebug("QInfo:0x%"PRIx64" :cost summary: winResPool size:%.2f Kb, numOfWin:%"PRId64", tableInfoSize:%.2f Kb, hashTable:%.2f Kb", pQInfo->qId, pSummary->winInfoSize/1024.0,
//      pSummary->numOfTimeWindows, pSummary->tableInfoSize/1024.0, pSummary->hashSize/1024.0);

  if (pSummary->operatorProfResults) {
    SOperatorProfResult* opRes = taosHashIterate(pSummary->operatorProfResults, NULL);
    while (opRes != NULL) {
      //qDebug("QInfo:0x%" PRIx64 " :cost summary: operator : %d, exec times: %" PRId64 ", self time: %" PRId64,
//             pQInfo->qId, opRes->operatorType, opRes->sumRunTimes, opRes->sumSelfTime);
      opRes = taosHashIterate(pSummary->operatorProfResults, opRes);
    }
  }
}

//static void updateOffsetVal(STaskRuntimeEnv *pRuntimeEnv, SDataBlockInfo *pBlockInfo) {
//  STaskAttr *pQueryAttr = pRuntimeEnv->pQueryAttr;
//  STableQueryInfo* pTableQueryInfo = pRuntimeEnv->current;
//
//  int32_t step = GET_FORWARD_DIRECTION_FACTOR(pQueryAttr->order.order);
//
//  if (pQueryAttr->limit.offset == pBlockInfo->rows) {  // current block will ignore completed
//    pTableQueryInfo->lastKey = QUERY_IS_ASC_QUERY(pQueryAttr) ? pBlockInfo->window.ekey + step : pBlockInfo->window.skey + step;
//    pQueryAttr->limit.offset = 0;
//    return;
//  }
//
//  if (QUERY_IS_ASC_QUERY(pQueryAttr)) {
//    pQueryAttr->pos = (int32_t)pQueryAttr->limit.offset;
//  } else {
//    pQueryAttr->pos = pBlockInfo->rows - (int32_t)pQueryAttr->limit.offset - 1;
//  }
//
//  assert(pQueryAttr->pos >= 0 && pQueryAttr->pos <= pBlockInfo->rows - 1);
//
//  SArray *         pDataBlock = tsdbRetrieveDataBlock(pRuntimeEnv->pTsdbReadHandle, NULL);
//  SColumnInfoData *pColInfoData = taosArrayGet(pDataBlock, 0);
//
//  // update the pQueryAttr->limit.offset value, and pQueryAttr->pos value
//  TSKEY *keys = (TSKEY *) pColInfoData->pData;
//
//  // update the offset value
//  pTableQueryInfo->lastKey = keys[pQueryAttr->pos];
//  pQueryAttr->limit.offset = 0;
//
//  int32_t numOfRes = tableApplyFunctionsOnBlock(pRuntimeEnv, pBlockInfo, NULL, binarySearchForKey, pDataBlock);
//
//  //qDebug("QInfo:0x%"PRIx64" check data block, brange:%" PRId64 "-%" PRId64 ", numBlocksOfStep:%d, numOfRes:%d, lastKey:%"PRId64, GET_TASKID(pRuntimeEnv),
//         pBlockInfo->window.skey, pBlockInfo->window.ekey, pBlockInfo->rows, numOfRes, pQuery->current->lastKey);
//}

//void skipBlocks(STaskRuntimeEnv *pRuntimeEnv) {
//  STaskAttr *pQueryAttr = pRuntimeEnv->pQueryAttr;
//
//  if (pQueryAttr->limit.offset <= 0 || pQueryAttr->numOfFilterCols > 0) {
//    return;
//  }
//
//  pQueryAttr->pos = 0;
//  int32_t step = GET_FORWARD_DIRECTION_FACTOR(pQueryAttr->order.order);
//
//  STableQueryInfo* pTableQueryInfo = pRuntimeEnv->current;
//  TsdbQueryHandleT pTsdbReadHandle = pRuntimeEnv->pTsdbReadHandle;
//
//  SDataBlockInfo blockInfo = SDATA_BLOCK_INITIALIZER;
//  while (tsdbNextDataBlock(pTsdbReadHandle)) {
//    if (isTaskKilled(pRuntimeEnv->qinfo)) {
//      longjmp(pRuntimeEnv->env, TSDB_CODE_TSC_QUERY_CANCELLED);
//    }
//
//    tsdbRetrieveDataBlockInfo(pTsdbReadHandle, &blockInfo);
//
//    if (pQueryAttr->limit.offset > blockInfo.rows) {
//      pQueryAttr->limit.offset -= blockInfo.rows;
//      pTableQueryInfo->lastKey = (QUERY_IS_ASC_QUERY(pQueryAttr)) ? blockInfo.window.ekey : blockInfo.window.skey;
//      pTableQueryInfo->lastKey += step;
//
//      //qDebug("QInfo:0x%"PRIx64" skip rows:%d, offset:%" PRId64, GET_TASKID(pRuntimeEnv), blockInfo.rows,
//             pQuery->limit.offset);
//    } else {  // find the appropriated start position in current block
//      updateOffsetVal(pRuntimeEnv, &blockInfo);
//      break;
//    }
//  }
//
//  if (terrno != TSDB_CODE_SUCCESS) {
//    longjmp(pRuntimeEnv->env, terrno);
//  }
//}

//static TSKEY doSkipIntervalProcess(STaskRuntimeEnv* pRuntimeEnv, STimeWindow* win, SDataBlockInfo* pBlockInfo, STableQueryInfo* pTableQueryInfo) {
//  STaskAttr *pQueryAttr = pRuntimeEnv->pQueryAttr;
//  SResultRowInfo *pWindowResInfo = &pRuntimeEnv->resultRowInfo;
//
//  assert(pQueryAttr->limit.offset == 0);
//  STimeWindow tw = *win;
//  getNextTimeWindow(pQueryAttr, &tw);
//
//  if ((tw.skey <= pBlockInfo->window.ekey && QUERY_IS_ASC_QUERY(pQueryAttr)) ||
//      (tw.ekey >= pBlockInfo->window.skey && !QUERY_IS_ASC_QUERY(pQueryAttr))) {
//
//    // load the data block and check data remaining in current data block
//    // TODO optimize performance
//    SArray *         pDataBlock = tsdbRetrieveDataBlock(pRuntimeEnv->pTsdbReadHandle, NULL);
//    SColumnInfoData *pColInfoData = taosArrayGet(pDataBlock, 0);
//
//    tw = *win;
//    int32_t startPos =
//        getNextQualifiedWindow(pQueryAttr, &tw, pBlockInfo, pColInfoData->pData, binarySearchForKey, -1);
//    assert(startPos >= 0);
//
//    // set the abort info
//    pQueryAttr->pos = startPos;
//
//    // reset the query start timestamp
//    pTableQueryInfo->win.skey = ((TSKEY *)pColInfoData->pData)[startPos];
//    pQueryAttr->window.skey = pTableQueryInfo->win.skey;
//    TSKEY key = pTableQueryInfo->win.skey;
//
//    pWindowResInfo->prevSKey = tw.skey;
//    int32_t index = pRuntimeEnv->resultRowInfo.curIndex;
//
//    int32_t numOfRes = tableApplyFunctionsOnBlock(pRuntimeEnv, pBlockInfo, NULL, binarySearchForKey, pDataBlock);
//    pRuntimeEnv->resultRowInfo.curIndex = index;  // restore the window index
//
//    //qDebug("QInfo:0x%"PRIx64" check data block, brange:%" PRId64 "-%" PRId64 ", numOfRows:%d, numOfRes:%d, lastKey:%" PRId64,
//           GET_TASKID(pRuntimeEnv), pBlockInfo->window.skey, pBlockInfo->window.ekey, pBlockInfo->rows, numOfRes,
//           pQueryAttr->current->lastKey);
//
//    return key;
//  } else {  // do nothing
//    pQueryAttr->window.skey      = tw.skey;
//    pWindowResInfo->prevSKey = tw.skey;
//    pTableQueryInfo->lastKey = tw.skey;
//
//    return tw.skey;
//  }
//
//  return true;
//}

//static bool skipTimeInterval(STaskRuntimeEnv *pRuntimeEnv, TSKEY* start) {
//  STaskAttr *pQueryAttr = pRuntimeEnv->pQueryAttr;
//  if (QUERY_IS_ASC_QUERY(pQueryAttr)) {
//    assert(*start <= pRuntimeEnv->current->lastKey);
//  } else {
//    assert(*start >= pRuntimeEnv->current->lastKey);
//  }
//
//  // if queried with value filter, do NOT forward query start position
//  if (pQueryAttr->limit.offset <= 0 || pQueryAttr->numOfFilterCols > 0 || pRuntimeEnv->pTsBuf != NULL || pRuntimeEnv->pFillInfo != NULL) {
//    return true;
//  }
//
//  /*
//   * 1. for interval without interpolation query we forward pQueryAttr->interval.interval at a time for
//   *    pQueryAttr->limit.offset times. Since hole exists, pQueryAttr->interval.interval*pQueryAttr->limit.offset value is
//   *    not valid. otherwise, we only forward pQueryAttr->limit.offset number of points
//   */
//  assert(pRuntimeEnv->resultRowInfo.prevSKey == TSKEY_INITIAL_VAL);
//
//  STimeWindow w = TSWINDOW_INITIALIZER;
//  bool ascQuery = QUERY_IS_ASC_QUERY(pQueryAttr);
//
//  SResultRowInfo *pWindowResInfo = &pRuntimeEnv->resultRowInfo;
//  STableQueryInfo *pTableQueryInfo = pRuntimeEnv->current;
//
//  SDataBlockInfo blockInfo = SDATA_BLOCK_INITIALIZER;
//  while (tsdbNextDataBlock(pRuntimeEnv->pTsdbReadHandle)) {
//    tsdbRetrieveDataBlockInfo(pRuntimeEnv->pTsdbReadHandle, &blockInfo);
//
//    if (QUERY_IS_ASC_QUERY(pQueryAttr)) {
//      if (pWindowResInfo->prevSKey == TSKEY_INITIAL_VAL) {
//        getAlignQueryTimeWindow(pQueryAttr, blockInfo.window.skey, blockInfo.window.skey, pQueryAttr->window.ekey, &w);
//        pWindowResInfo->prevSKey = w.skey;
//      }
//    } else {
//      getAlignQueryTimeWindow(pQueryAttr, blockInfo.window.ekey, pQueryAttr->window.ekey, blockInfo.window.ekey, &w);
//      pWindowResInfo->prevSKey = w.skey;
//    }
//
//    // the first time window
//    STimeWindow win = getActiveTimeWindow(pWindowResInfo, pWindowResInfo->prevSKey, pQueryAttr);
//
//    while (pQueryAttr->limit.offset > 0) {
//      STimeWindow tw = win;
//
//      if ((win.ekey <= blockInfo.window.ekey && ascQuery) || (win.ekey >= blockInfo.window.skey && !ascQuery)) {
//        pQueryAttr->limit.offset -= 1;
//        pWindowResInfo->prevSKey = win.skey;
//
//        // current time window is aligned with blockInfo.window.ekey
//        // restart it from next data block by set prevSKey to be TSKEY_INITIAL_VAL;
//        if ((win.ekey == blockInfo.window.ekey && ascQuery) || (win.ekey == blockInfo.window.skey && !ascQuery)) {
//          pWindowResInfo->prevSKey = TSKEY_INITIAL_VAL;
//        }
//      }
//
//      if (pQueryAttr->limit.offset == 0) {
//        *start = doSkipIntervalProcess(pRuntimeEnv, &win, &blockInfo, pTableQueryInfo);
//        return true;
//      }
//
//      // current window does not ended in current data block, try next data block
//      getNextTimeWindow(pQueryAttr, &tw);
//
//      /*
//       * If the next time window still starts from current data block,
//       * load the primary timestamp column first, and then find the start position for the next queried time window.
//       * Note that only the primary timestamp column is required.
//       * TODO: Optimize for this cases. All data blocks are not needed to be loaded, only if the first actually required
//       * time window resides in current data block.
//       */
//      if ((tw.skey <= blockInfo.window.ekey && ascQuery) || (tw.ekey >= blockInfo.window.skey && !ascQuery)) {
//
//        SArray *pDataBlock = tsdbRetrieveDataBlock(pRuntimeEnv->pTsdbReadHandle, NULL);
//        SColumnInfoData *pColInfoData = taosArrayGet(pDataBlock, 0);
//
//        if ((win.ekey > blockInfo.window.ekey && ascQuery) || (win.ekey < blockInfo.window.skey && !ascQuery)) {
//          pQueryAttr->limit.offset -= 1;
//        }
//
//        if (pQueryAttr->limit.offset == 0) {
//          *start = doSkipIntervalProcess(pRuntimeEnv, &win, &blockInfo, pTableQueryInfo);
//          return true;
//        } else {
//          tw = win;
//          int32_t startPos =
//              getNextQualifiedWindow(pQueryAttr, &tw, &blockInfo, pColInfoData->pData, binarySearchForKey, -1);
//          assert(startPos >= 0);
//
//          // set the abort info
//          pQueryAttr->pos = startPos;
//          pTableQueryInfo->lastKey = ((TSKEY *)pColInfoData->pData)[startPos];
//          pWindowResInfo->prevSKey = tw.skey;
//          win = tw;
//        }
//      } else {
//        break;  // offset is not 0, and next time window begins or ends in the next block.
//      }
//    }
//  }
//
//  // check for error
//  if (terrno != TSDB_CODE_SUCCESS) {
//    longjmp(pRuntimeEnv->env, terrno);
//  }
//
//  return true;
//}

int32_t appendDownstream(SOperatorInfo* p, SOperatorInfo** pDownstream, int32_t num) {
  if (p->pDownstream == NULL) {
    assert(p->numOfDownstream == 0);
  }

  p->pDownstream = taosMemoryCalloc(1, num * POINTER_BYTES);
  if (p->pDownstream == NULL) {
    return TSDB_CODE_OUT_OF_MEMORY;
  }

  memcpy(p->pDownstream, pDownstream, num * POINTER_BYTES);
  p->numOfDownstream = num;
  return TSDB_CODE_SUCCESS;
}

static void doDestroyTableQueryInfo(STableGroupInfo* pTableqinfoGroupInfo);

static int32_t setupQueryHandle(void* tsdb, STaskRuntimeEnv* pRuntimeEnv, int64_t qId, bool isSTableQuery) {
  STaskAttr *pQueryAttr = pRuntimeEnv->pQueryAttr;
#if 0
  // TODO set the tags scan handle
  if (onlyQueryTags(pQueryAttr)) {
    return TSDB_CODE_SUCCESS;
  }

  STsdbQueryCond cond = createTsdbQueryCond(pQueryAttr, &pQueryAttr->window);
  if (pQueryAttr->tsCompQuery || pQueryAttr->pointInterpQuery) {
    cond.type = BLOCK_LOAD_TABLE_SEQ_ORDER;
  }

  if (!isSTableQuery
    && (pRuntimeEnv->tableqinfoGroupInfo.numOfTables == 1)
    && (cond.order == TSDB_ORDER_ASC)
    && (!QUERY_IS_INTERVAL_QUERY(pQueryAttr))
    && (!pQueryAttr->groupbyColumn)
    && (!pQueryAttr->simpleAgg)
  ) {
    SArray* pa = GET_TABLEGROUP(pRuntimeEnv, 0);
    STableQueryInfo* pCheckInfo = taosArrayGetP(pa, 0);
    cond.twindow = pCheckInfo->win;
  }

  terrno = TSDB_CODE_SUCCESS;
  if (isFirstLastRowQuery(pQueryAttr)) {
    pRuntimeEnv->pTsdbReadHandle = tsdbQueryLastRow(tsdb, &cond, &pQueryAttr->tableGroupInfo, qId, &pQueryAttr->memRef);

    // update the query time window
    pQueryAttr->window = cond.twindow;
    if (pQueryAttr->tableGroupInfo.numOfTables == 0) {
      pRuntimeEnv->tableqinfoGroupInfo.numOfTables = 0;
    } else {
      size_t numOfGroups = GET_NUM_OF_TABLEGROUP(pRuntimeEnv);
      for(int32_t i = 0; i < numOfGroups; ++i) {
        SArray *group = GET_TABLEGROUP(pRuntimeEnv, i);

        size_t t = taosArrayGetSize(group);
        for (int32_t j = 0; j < t; ++j) {
          STableQueryInfo *pCheckInfo = taosArrayGetP(group, j);

          pCheckInfo->win = pQueryAttr->window;
          pCheckInfo->lastKey = pCheckInfo->win.skey;
        }
      }
    }
  } else if (isCachedLastQuery(pQueryAttr)) {
    pRuntimeEnv->pTsdbReadHandle = tsdbQueryCacheLast(tsdb, &cond, &pQueryAttr->tableGroupInfo, qId, &pQueryAttr->memRef);
  } else if (pQueryAttr->pointInterpQuery) {
    pRuntimeEnv->pTsdbReadHandle = tsdbQueryRowsInExternalWindow(tsdb, &cond, &pQueryAttr->tableGroupInfo, qId, &pQueryAttr->memRef);
  } else {
    pRuntimeEnv->pTsdbReadHandle = tsdbQueryTables(tsdb, &cond, &pQueryAttr->tableGroupInfo, qId, &pQueryAttr->memRef);
  }
#endif
  return terrno;
}

int32_t doInitQInfo(SQInfo* pQInfo, STSBuf* pTsBuf, void* tsdb, void* sourceOptr, int32_t tbScanner, SArray* pOperator,
    void* param) {
  STaskRuntimeEnv *pRuntimeEnv = &pQInfo->runtimeEnv;

  STaskAttr *pQueryAttr = pQInfo->runtimeEnv.pQueryAttr;
  pQueryAttr->tsdb = tsdb;

  if (tsdb != NULL) {
    int32_t code = setupQueryHandle(tsdb, pRuntimeEnv, pQInfo->qId, pQueryAttr->stableQuery);
    if (code != TSDB_CODE_SUCCESS) {
      return code;
    }
  }

  pQueryAttr->interBufSize = getOutputInterResultBufSize(pQueryAttr);

  pRuntimeEnv->groupResInfo.totalGroup = (int32_t) (pQueryAttr->stableQuery? GET_NUM_OF_TABLEGROUP(pRuntimeEnv):0);
  pRuntimeEnv->enableGroupData = false;

  pRuntimeEnv->pQueryAttr = pQueryAttr;
  pRuntimeEnv->pTsBuf = pTsBuf;
  pRuntimeEnv->cur.vgroupIndex = -1;
  setResultBufSize(pQueryAttr, &pRuntimeEnv->resultInfo);

  if (sourceOptr != NULL) {
    assert(pRuntimeEnv->proot == NULL);
    pRuntimeEnv->proot = sourceOptr;
  }

  if (pTsBuf != NULL) {
    int16_t order = (pQueryAttr->order.order == pRuntimeEnv->pTsBuf->tsOrder) ? TSDB_ORDER_ASC : TSDB_ORDER_DESC;
    tsBufSetTraverseOrder(pRuntimeEnv->pTsBuf, order);
  }

  int32_t ps = 4096;
  getIntermediateBufInfo(pRuntimeEnv, &ps, &pQueryAttr->intermediateResultRowSize);

  int32_t TENMB = 1024*1024*10;
  int32_t code = createDiskbasedBuf(&pRuntimeEnv->pResultBuf, ps, TENMB, "", "/tmp");
  if (code != TSDB_CODE_SUCCESS) {
    return code;
  }

  // create runtime environment
  int32_t numOfTables = (int32_t)pQueryAttr->tableGroupInfo.numOfTables;
  pQInfo->summary.tableInfoSize += (numOfTables * sizeof(STableQueryInfo));
  pQInfo->summary.queryProfEvents = taosArrayInit(512, sizeof(SQueryProfEvent));
  if (pQInfo->summary.queryProfEvents == NULL) {
    //qDebug("QInfo:0x%"PRIx64" failed to allocate query prof events array", pQInfo->qId);
  }

  pQInfo->summary.operatorProfResults =
      taosHashInit(8, taosGetDefaultHashFunction(TSDB_DATA_TYPE_TINYINT), true, HASH_NO_LOCK);

  if (pQInfo->summary.operatorProfResults == NULL) {
    //qDebug("QInfo:0x%"PRIx64" failed to allocate operator prof results hash", pQInfo->qId);
  }

  code = setupQueryRuntimeEnv(pRuntimeEnv, (int32_t) pQueryAttr->tableGroupInfo.numOfTables, pOperator, param);
  if (code != TSDB_CODE_SUCCESS) {
    return code;
  }

//  setTaskStatus(pOperator->pTaskInfo, QUERY_NOT_COMPLETED);
  return TSDB_CODE_SUCCESS;
}

static void doTableQueryInfoTimeWindowCheck(SExecTaskInfo* pTaskInfo, STableQueryInfo* pTableQueryInfo, int32_t order) {
#if 0
    if (order == TSDB_ORDER_ASC) {
    assert(
        (pTableQueryInfo->win.skey <= pTableQueryInfo->win.ekey) &&
        (pTableQueryInfo->lastKey >= pTaskInfo->window.skey) &&
        (pTableQueryInfo->win.skey >= pTaskInfo->window.skey && pTableQueryInfo->win.ekey <= pTaskInfo->window.ekey));
  } else {
    assert(
        (pTableQueryInfo->win.skey >= pTableQueryInfo->win.ekey) &&
        (pTableQueryInfo->lastKey <= pTaskInfo->window.skey) &&
        (pTableQueryInfo->win.skey <= pTaskInfo->window.skey && pTableQueryInfo->win.ekey >= pTaskInfo->window.ekey));
  }
#endif

}

//STsdbQueryCond createTsdbQueryCond(STaskAttr* pQueryAttr, STimeWindow* win) {
//  STsdbQueryCond cond = {
//      .colList   = pQueryAttr->tableCols,
//      .order     = pQueryAttr->order.order,
//      .numOfCols = pQueryAttr->numOfCols,
//      .type      = BLOCK_LOAD_OFFSET_SEQ_ORDER,
//      .loadExternalRows = false,
//  };
//
//  TIME_WINDOW_COPY(cond.twindow, *win);
//  return cond;
//}

static STableIdInfo createTableIdInfo(STableQueryInfo* pTableQueryInfo) {
  STableIdInfo tidInfo;
//  STableId* id = TSDB_TABLEID(pTableQueryInfo->pTable);
//
//  tidInfo.uid = id->uid;
//  tidInfo.tid = id->tid;
//  tidInfo.key = pTableQueryInfo->lastKey;

  return tidInfo;
}

//static void updateTableIdInfo(STableQueryInfo* pTableQueryInfo, SSDataBlock* pBlock, SHashObj* pTableIdInfo, int32_t order) {
//  int32_t step = GET_FORWARD_DIRECTION_FACTOR(order);
//  pTableQueryInfo->lastKey = ((order == TSDB_ORDER_ASC)? pBlock->info.window.ekey:pBlock->info.window.skey) + step;
//
//  if (pTableQueryInfo->pTable == NULL) {
//    return;
//  }
//
//  STableIdInfo tidInfo = createTableIdInfo(pTableQueryInfo);
//  STableIdInfo *idinfo = taosHashGet(pTableIdInfo, &tidInfo.tid, sizeof(tidInfo.tid));
//  if (idinfo != NULL) {
//    assert(idinfo->tid == tidInfo.tid && idinfo->uid == tidInfo.uid);
//    idinfo->key = tidInfo.key;
//  } else {
//    taosHashPut(pTableIdInfo, &tidInfo.tid, sizeof(tidInfo.tid), &tidInfo, sizeof(STableIdInfo));
//  }
//}

static void doCloseAllTimeWindow(STaskRuntimeEnv* pRuntimeEnv) {
  size_t numOfGroup = GET_NUM_OF_TABLEGROUP(pRuntimeEnv);
  for (int32_t i = 0; i < numOfGroup; ++i) {
    SArray* group = GET_TABLEGROUP(pRuntimeEnv, i);

    size_t num = taosArrayGetSize(group);
    for (int32_t j = 0; j < num; ++j) {
      STableQueryInfo* item = taosArrayGetP(group, j);
      closeAllResultRows(&item->resInfo);
    }
  }
}

static SSDataBlock* doTableScanImpl(SOperatorInfo *pOperator, bool* newgroup) {
  STableScanInfo   *pTableScanInfo = pOperator->info;
  SExecTaskInfo    *pTaskInfo = pOperator->pTaskInfo;

  SSDataBlock      *pBlock = &pTableScanInfo->block;
  STableGroupInfo  *pTableGroupInfo = &pOperator->pTaskInfo->tableqinfoGroupInfo;

  *newgroup = false;

  while (tsdbNextDataBlock(pTableScanInfo->pTsdbReadHandle)) {
    if (isTaskKilled(pOperator->pTaskInfo)) {
      longjmp(pOperator->pTaskInfo->env, TSDB_CODE_TSC_QUERY_CANCELLED);
    }

    pTableScanInfo->numOfBlocks += 1;
    tsdbRetrieveDataBlockInfo(pTableScanInfo->pTsdbReadHandle, &pBlock->info);

    // todo opt
//    if (pTableGroupInfo->numOfTables > 1 || (pRuntimeEnv->current == NULL && pTableGroupInfo->numOfTables == 1)) {
//      STableQueryInfo** pTableQueryInfo =
//          (STableQueryInfo**)taosHashGet(pTableGroupInfo->map, &pBlock->info.uid, sizeof(pBlock->info.uid));
//      if (pTableQueryInfo == NULL) {
//        break;
//      }
//
//      pRuntimeEnv->current = *pTableQueryInfo;
//      doTableQueryInfoTimeWindowCheck(pTaskInfo, *pTableQueryInfo, pTableScanInfo->order);
//    }

    // this function never returns error?
    uint32_t status = BLK_DATA_ALL_NEEDED;
    int32_t code = loadDataBlock(pTaskInfo, pTableScanInfo, pBlock, &status);
//    int32_t  code = loadDataBlockOnDemand(pOperator->pRuntimeEnv, pTableScanInfo, pBlock, &status);
    if (code != TSDB_CODE_SUCCESS) {
      longjmp(pOperator->pTaskInfo->env, code);
    }

    // current block is ignored according to filter result by block statistics data, continue load the next block
    if (status == BLK_DATA_DISCARD || pBlock->info.rows == 0) {
      continue;
    }

    return pBlock;
  }

  return NULL;
}

static SSDataBlock* doTableScan(SOperatorInfo *pOperator, bool *newgroup) {
  STableScanInfo *pTableScanInfo = pOperator->info;
  SExecTaskInfo  *pTaskInfo = pOperator->pTaskInfo;

  // The read handle is not initialized yet, since no qualified tables exists
  if (pTableScanInfo->pTsdbReadHandle == NULL) {
    return NULL;
  }

  SResultRowInfo* pResultRowInfo = pTableScanInfo->pResultRowInfo;
  *newgroup = false;

  while (pTableScanInfo->current < pTableScanInfo->times) {
    SSDataBlock* p = doTableScanImpl(pOperator, newgroup);
    if (p != NULL) {
      return p;
    }

    if (++pTableScanInfo->current >= pTableScanInfo->times) {
      if (pTableScanInfo->reverseTimes <= 0/* || isTsdbCacheLastRow(pTableScanInfo->pTsdbReadHandle)*/) {
        return NULL;
      } else {
        break;
      }
    }

    // do prepare for the next round table scan operation
//    STsdbQueryCond cond = createTsdbQueryCond(pQueryAttr, &pQueryAttr->window);
//    tsdbResetQueryHandle(pTableScanInfo->pTsdbReadHandle, &cond);

    setTaskStatus(pTaskInfo, TASK_NOT_COMPLETED);
    pTableScanInfo->scanFlag = REPEAT_SCAN;

//    if (pTaskInfo->pTsBuf) {
//      bool ret = tsBufNextPos(pRuntimeEnv->pTsBuf);
//      assert(ret);
//    }
//
    if (pResultRowInfo->size > 0) {
      pResultRowInfo->curPos = 0;
    }

    qDebug("%s start to repeat scan data blocks due to query func required, qrange:%" PRId64 "-%" PRId64,
           GET_TASKID(pTaskInfo), pTaskInfo->window.skey, pTaskInfo->window.ekey);
  }

  SSDataBlock *p = NULL;
  // todo refactor
  if (pTableScanInfo->reverseTimes > 0) {
    setupEnvForReverseScan(pTableScanInfo, pTableScanInfo->pCtx, pTableScanInfo->numOfOutput);
//    STsdbQueryCond cond = createTsdbQueryCond(pQueryAttr, &pQueryAttr->window);
//    tsdbResetQueryHandle(pTableScanInfo->pTsdbReadHandle, &cond);

    qDebug("%s start to reverse scan data blocks due to query func required, qrange:%" PRId64 "-%" PRId64,
           GET_TASKID(pTaskInfo), pTaskInfo->window.skey, pTaskInfo->window.ekey);

    if (pResultRowInfo->size > 0) {
      pResultRowInfo->curPos = pResultRowInfo->size - 1;
    }

    p = doTableScanImpl(pOperator, newgroup);
  }

  return p;
}

static SSDataBlock* doBlockInfoScan(SOperatorInfo *pOperator, bool* newgroup) {
  if (pOperator->status == OP_EXEC_DONE) {
    return NULL;
  }

  STableScanInfo *pTableScanInfo = pOperator->info;
  *newgroup = false;
#if 0
  STableBlockDist tableBlockDist = {0};
  tableBlockDist.numOfTables     = (int32_t)pOperator->pRuntimeEnv->tableqinfoGroupInfo.numOfTables;

  int32_t numRowSteps = TSDB_DEFAULT_MAX_ROW_FBLOCK / TSDB_BLOCK_DIST_STEP_ROWS;
  if (TSDB_DEFAULT_MAX_ROW_FBLOCK % TSDB_BLOCK_DIST_STEP_ROWS != 0) {
    ++numRowSteps;
  }
  tableBlockDist.dataBlockInfos  = taosArrayInit(numRowSteps, sizeof(SFileBlockInfo));
  taosArraySetSize(tableBlockDist.dataBlockInfos, numRowSteps);
  tableBlockDist.maxRows = INT_MIN;
  tableBlockDist.minRows = INT_MAX;

  tsdbGetFileBlocksDistInfo(pTableScanInfo->pTsdbReadHandle, &tableBlockDist);
  tableBlockDist.numOfRowsInMemTable = (int32_t) tsdbGetNumOfRowsInMemTable(pTableScanInfo->pTsdbReadHandle);

  SSDataBlock* pBlock = &pTableScanInfo->block;
  pBlock->info.rows   = 1;
  pBlock->info.numOfCols = 1;

  SBufferWriter bw = tbufInitWriter(NULL, false);
  blockDistInfoToBinary(&tableBlockDist, &bw);
  SColumnInfoData* pColInfo = taosArrayGet(pBlock->pDataBlock, 0);

  int32_t len = (int32_t) tbufTell(&bw);
  pColInfo->pData = taosMemoryMalloc(len + sizeof(int32_t));

  *(int32_t*) pColInfo->pData = len;
  memcpy(pColInfo->pData + sizeof(int32_t), tbufGetData(&bw, false), len);

  tbufCloseWriter(&bw);

  SArray* g = GET_TABLEGROUP(pOperator->pRuntimeEnv, 0);
  pOperator->pRuntimeEnv->current = taosArrayGetP(g, 0);

  pOperator->status = OP_EXEC_DONE;
  return pBlock;
#endif
}

static SSDataBlock* doStreamBlockScan(SOperatorInfo *pOperator, bool* newgroup) {
  // NOTE: this operator does never check if current status is done or not
  SExecTaskInfo* pTaskInfo = pOperator->pTaskInfo;
  SStreamBlockScanInfo* pInfo = pOperator->info;


  pTaskInfo->code = pOperator->_openFn(pOperator);
  if (pTaskInfo->code != TSDB_CODE_SUCCESS) {
    return NULL;
  }

  if (pInfo->blockType == STREAM_DATA_TYPE_SSDATA_BLOCK) {
    if (pInfo->blockValid) {
      pInfo->blockValid = false;  // this block can only be used once.
      return pInfo->pRes;
    } else {
      return NULL;
    }
  }

  SDataBlockInfo* pBlockInfo = &pInfo->pRes->info;
  blockDataCleanup(pInfo->pRes);

  while (tqNextDataBlock(pInfo->readerHandle)) {
    pTaskInfo->code = tqRetrieveDataBlockInfo(pInfo->readerHandle, pBlockInfo);
    if (pTaskInfo->code != TSDB_CODE_SUCCESS) {
      terrno = pTaskInfo->code;
      return NULL;
    }

    if (pBlockInfo->rows == 0) {
      return NULL;
    }

    pInfo->pRes->pDataBlock = tqRetrieveDataBlock(pInfo->readerHandle);
    if (pInfo->pRes->pDataBlock == NULL) {
      // TODO add log
      pTaskInfo->code = terrno;
      return NULL;
    }

    break;
  }

  // record the scan action.
  pInfo->numOfExec++;
  pInfo->numOfRows += pBlockInfo->rows;

  return (pBlockInfo->rows == 0)? NULL:pInfo->pRes;
}

int32_t loadRemoteDataCallback(void* param, const SDataBuf* pMsg, int32_t code) {
  SSourceDataInfo* pSourceDataInfo = (SSourceDataInfo*) param;
  pSourceDataInfo->pRsp = pMsg->pData;

  SRetrieveTableRsp* pRsp = pSourceDataInfo->pRsp;
  pRsp->numOfRows = htonl(pRsp->numOfRows);
  pRsp->useconds  = htobe64(pRsp->useconds);
  pRsp->compLen   = htonl(pRsp->compLen);

  pSourceDataInfo->status = EX_SOURCE_DATA_READY;
  tsem_post(&pSourceDataInfo->pEx->ready);
}

static void destroySendMsgInfo(SMsgSendInfo* pMsgBody) {
  assert(pMsgBody != NULL);
  taosMemoryFreeClear(pMsgBody->msgInfo.pData);
  taosMemoryFreeClear(pMsgBody);
}

void qProcessFetchRsp(void* parent, SRpcMsg* pMsg, SEpSet* pEpSet) {
  SMsgSendInfo *pSendInfo = (SMsgSendInfo *) pMsg->ahandle;
  assert(pMsg->ahandle != NULL);

  SDataBuf buf = {.len = pMsg->contLen, .pData = NULL};

  if (pMsg->contLen > 0) {
    buf.pData = taosMemoryCalloc(1, pMsg->contLen);
    if (buf.pData == NULL) {
      terrno = TSDB_CODE_OUT_OF_MEMORY;
      pMsg->code = TSDB_CODE_OUT_OF_MEMORY;
    } else {
      memcpy(buf.pData, pMsg->pCont, pMsg->contLen);
    }
  }

  pSendInfo->fp(pSendInfo->param, &buf, pMsg->code);
  rpcFreeCont(pMsg->pCont);
  destroySendMsgInfo(pSendInfo);
}

static int32_t doSendFetchDataRequest(SExchangeInfo *pExchangeInfo, SExecTaskInfo *pTaskInfo, int32_t sourceIndex) {
  size_t totalSources = taosArrayGetSize(pExchangeInfo->pSources);

  SResFetchReq* pMsg = taosMemoryCalloc(1, sizeof(SResFetchReq));
  if (NULL == pMsg) {
    pTaskInfo->code = TSDB_CODE_QRY_OUT_OF_MEMORY;
    return pTaskInfo->code;
  }

  SDownstreamSourceNode *pSource = taosArrayGet(pExchangeInfo->pSources, sourceIndex);
  SSourceDataInfo   *pDataInfo = taosArrayGet(pExchangeInfo->pSourceDataInfo, sourceIndex);

  qDebug("%s build fetch msg and send to vgId:%d, ep:%s, taskId:0x%" PRIx64 ", %d/%" PRIzu,
         GET_TASKID(pTaskInfo), pSource->addr.nodeId, pSource->addr.epSet.eps[0].fqdn, pSource->taskId, sourceIndex, totalSources);

  pMsg->header.vgId = htonl(pSource->addr.nodeId);
  pMsg->sId = htobe64(pSource->schedId);
  pMsg->taskId = htobe64(pSource->taskId);
  pMsg->queryId = htobe64(pTaskInfo->id.queryId);

  // send the fetch remote task result reques
  SMsgSendInfo* pMsgSendInfo = taosMemoryCalloc(1, sizeof(SMsgSendInfo));
  if (NULL == pMsgSendInfo) {
    taosMemoryFreeClear(pMsg);
    qError("%s prepare message %d failed", GET_TASKID(pTaskInfo), (int32_t)sizeof(SMsgSendInfo));
    pTaskInfo->code = TSDB_CODE_QRY_OUT_OF_MEMORY;
    return pTaskInfo->code;
  }

  pMsgSendInfo->param = pDataInfo;
  pMsgSendInfo->msgInfo.pData = pMsg;
  pMsgSendInfo->msgInfo.len = sizeof(SResFetchReq);
  pMsgSendInfo->msgType = TDMT_VND_FETCH;
  pMsgSendInfo->fp = loadRemoteDataCallback;

  int64_t transporterId = 0;
  int32_t code = asyncSendMsgToServer(pExchangeInfo->pTransporter, &pSource->addr.epSet, &transporterId, pMsgSendInfo);
  return TSDB_CODE_SUCCESS;
}

// TODO if only one or two columnss required, how to extract data?
static int32_t setSDataBlockFromFetchRsp(SSDataBlock* pRes, SLoadRemoteDataInfo* pLoadInfo, int32_t numOfRows, char* pData, int32_t compLen,
    int32_t numOfOutput, int64_t startTs, uint64_t* total, SArray* pColList) {
  blockDataEnsureCapacity(pRes, numOfRows);

  if (pColList == NULL) {  // data from other sources
    int32_t* colLen = (int32_t*)pData;
    char* pStart = pData + sizeof(int32_t) * numOfOutput;

    for (int32_t i = 0; i < numOfOutput; ++i) {
      colLen[i] = htonl(colLen[i]);
      ASSERT(colLen[i] > 0);

      SColumnInfoData* pColInfoData = taosArrayGet(pRes->pDataBlock, i);
      if (IS_VAR_DATA_TYPE(pColInfoData->info.type)) {
        pColInfoData->varmeta.length = colLen[i];
        pColInfoData->varmeta.allocLen = colLen[i];

        memcpy(pColInfoData->varmeta.offset, pStart, sizeof(int32_t)*numOfRows);
        pStart += sizeof(int32_t)*numOfRows;

        pColInfoData->pData = taosMemoryMalloc(colLen[i]);
      } else {
        memcpy(pColInfoData->nullbitmap, pStart, BitmapLen(numOfRows));
        pStart += BitmapLen(numOfRows);
      }

      memcpy(pColInfoData->pData, pStart, colLen[i]);
      pStart += colLen[i];
    }
  } else {  // extract data according to pColList
    ASSERT(numOfOutput == taosArrayGetSize(pColList));

    // data from mnode
    for(int32_t i = 0; i < numOfOutput; ++i) {

      for(int32_t j = 0; j < numOfOutput; ++j) {
        int16_t colIndex = *(int16_t*) taosArrayGet(pColList, j);
        if (colIndex - 1 == i) {
          SColumnInfoData* pColInfoData = taosArrayGet(pRes->pDataBlock, j);

          for (int32_t k = 0; k < numOfRows; ++k) {
            colDataAppend(pColInfoData, k, pData, false);
            pData += pColInfoData->info.bytes;
          }
          break;
        }
      }
    }
  }

  pRes->info.rows = numOfRows;

  int64_t el = taosGetTimestampUs() - startTs;

  pLoadInfo->totalRows += numOfRows;
  pLoadInfo->totalSize += compLen;

  if (total != NULL) {
    *total += numOfRows;
  }

  pLoadInfo->totalElapsed += el;
  return TSDB_CODE_SUCCESS;
}

static void* setAllSourcesCompleted(SOperatorInfo *pOperator, int64_t startTs) {
  SExchangeInfo *pExchangeInfo = pOperator->info;
  SExecTaskInfo* pTaskInfo = pOperator->pTaskInfo;

  int64_t el = taosGetTimestampUs() - startTs;
  SLoadRemoteDataInfo* pLoadInfo = &pExchangeInfo->loadInfo;
  pLoadInfo->totalElapsed += el;

  size_t totalSources = taosArrayGetSize(pExchangeInfo->pSources);
  qDebug("%s all %"PRIzu" sources are exhausted, total rows: %"PRIu64" bytes:%"PRIu64", elapsed:%.2f ms", GET_TASKID(pTaskInfo), totalSources,
         pLoadInfo->totalRows, pLoadInfo->totalSize, pLoadInfo->totalElapsed/1000.0);

  doSetOperatorCompleted(pOperator);
  return NULL;
}

static SSDataBlock* concurrentlyLoadRemoteDataImpl(SOperatorInfo *pOperator, SExchangeInfo *pExchangeInfo, SExecTaskInfo *pTaskInfo) {
  int32_t code = 0;
  int64_t startTs = taosGetTimestampUs();
  size_t  totalSources = taosArrayGetSize(pExchangeInfo->pSources);

  while (1) {
    int32_t completed = 0;
    for (int32_t i = 0; i < totalSources; ++i) {
      SSourceDataInfo* pDataInfo = taosArrayGet(pExchangeInfo->pSourceDataInfo, i);

      if (pDataInfo->status == DATA_EXHAUSTED) {
        completed += 1;
        continue;
      }

      if (pDataInfo->status != DATA_READY) {
        continue;
      }

      SRetrieveTableRsp* pRsp = pDataInfo->pRsp;
      SDownstreamSourceNode* pSource = taosArrayGet(pExchangeInfo->pSources, i);

      SSDataBlock* pRes = pExchangeInfo->pResult;
      SLoadRemoteDataInfo* pLoadInfo = &pExchangeInfo->loadInfo;
      if (pRsp->numOfRows == 0) {
        qDebug("%s vgId:%d, taskID:0x%" PRIx64 " index:%d completed, rowsOfSource:%" PRIu64 ", totalRows:%" PRIu64 " try next",
               GET_TASKID(pTaskInfo), pSource->addr.nodeId, pSource->taskId, i + 1, pDataInfo->totalRows,
               pExchangeInfo->loadInfo.totalRows);
        pDataInfo->status = DATA_EXHAUSTED;
        completed += 1;
        continue;
      }

      SRetrieveTableRsp* pTableRsp = pDataInfo->pRsp;
      code = setSDataBlockFromFetchRsp(pExchangeInfo->pResult, pLoadInfo, pTableRsp->numOfRows,
                                       pTableRsp->data, pTableRsp->compLen, pOperator->numOfOutput, startTs, &pDataInfo->totalRows, NULL);
      if (code != 0) {
        goto _error;
      }

      if (pRsp->completed == 1) {
        qDebug("%s fetch msg rsp from vgId:%d, taskId:0x%" PRIx64 " numOfRows:%d, rowsOfSource:%" PRIu64
               ", totalRows:%" PRIu64 ", totalBytes:%" PRIu64 " try next %d/%" PRIzu,
               GET_TASKID(pTaskInfo), pSource->addr.nodeId, pSource->taskId, pRes->info.rows,
               pDataInfo->totalRows, pLoadInfo->totalRows, pLoadInfo->totalSize, i + 1,
               totalSources);
        pDataInfo->status = DATA_EXHAUSTED;
      } else {
        qDebug("%s fetch msg rsp from vgId:%d, taskId:0x%" PRIx64 " numOfRows:%d, totalRows:%" PRIu64 ", totalBytes:%" PRIu64,
               GET_TASKID(pTaskInfo), pSource->addr.nodeId, pSource->taskId, pRes->info.rows, pLoadInfo->totalRows,
               pLoadInfo->totalSize);
      }

      if (pDataInfo->status != DATA_EXHAUSTED) {
        pDataInfo->status = DATA_NOT_READY;
        code = doSendFetchDataRequest(pExchangeInfo, pTaskInfo, i);
        if (code != TSDB_CODE_SUCCESS) {
          goto _error;
        }
      }

      return pExchangeInfo->pResult;
    }

    if (completed == totalSources) {
      return setAllSourcesCompleted(pOperator, startTs);
    }
  }

_error:
  pTaskInfo->code = code;
  return NULL;
}

static SSDataBlock* concurrentlyLoadRemoteData(SOperatorInfo *pOperator) {
  SExchangeInfo *pExchangeInfo = pOperator->info;
  SExecTaskInfo *pTaskInfo = pOperator->pTaskInfo;

  if (pOperator->status == OP_RES_TO_RETURN) {
    return concurrentlyLoadRemoteDataImpl(pOperator, pExchangeInfo, pTaskInfo);
  }

  size_t totalSources = taosArrayGetSize(pExchangeInfo->pSources);
  int64_t startTs = taosGetTimestampUs();

  // Asynchronously send all fetch requests to all sources.
  for(int32_t i = 0; i < totalSources; ++i) {
    int32_t code = doSendFetchDataRequest(pExchangeInfo, pTaskInfo, i);
    if (code != TSDB_CODE_SUCCESS) {
      return NULL;
    }
  }

  int64_t endTs = taosGetTimestampUs();
  qDebug("%s send all fetch request to %"PRIzu" sources completed, elapsed:%"PRId64, GET_TASKID(pTaskInfo), totalSources, endTs - startTs);

  tsem_wait(&pExchangeInfo->ready);

  pOperator->status = OP_RES_TO_RETURN;
  return concurrentlyLoadRemoteDataImpl(pOperator, pExchangeInfo, pTaskInfo);
}

static int32_t prepareConcurrentlyLoad(SOperatorInfo *pOperator) {
  SExchangeInfo *pExchangeInfo = pOperator->info;
  SExecTaskInfo *pTaskInfo = pOperator->pTaskInfo;

  size_t totalSources = taosArrayGetSize(pExchangeInfo->pSources);
  int64_t startTs = taosGetTimestampUs();

  // Asynchronously send all fetch requests to all sources.
  for(int32_t i = 0; i < totalSources; ++i) {
    int32_t code = doSendFetchDataRequest(pExchangeInfo, pTaskInfo, i);
    if (code != TSDB_CODE_SUCCESS) {
      pTaskInfo->code = code;
      return code;
    }
  }

  int64_t endTs = taosGetTimestampUs();
  qDebug("%s send all fetch request to %"PRIzu" sources completed, elapsed:%"PRId64, GET_TASKID(pTaskInfo), totalSources, endTs - startTs);

  tsem_wait(&pExchangeInfo->ready);
  pOperator->cost.openCost = taosGetTimestampUs() - startTs;

  return TSDB_CODE_SUCCESS;
}

static SSDataBlock* seqLoadRemoteData(SOperatorInfo *pOperator) {
  SExchangeInfo *pExchangeInfo = pOperator->info;
  SExecTaskInfo *pTaskInfo = pOperator->pTaskInfo;

  size_t totalSources = taosArrayGetSize(pExchangeInfo->pSources);
  int64_t startTs = taosGetTimestampUs();

  while(1) {
    if (pExchangeInfo->current >= totalSources) {
      return setAllSourcesCompleted(pOperator, startTs);
    }

    doSendFetchDataRequest(pExchangeInfo, pTaskInfo, pExchangeInfo->current);

    tsem_wait(&pExchangeInfo->ready);

    SSourceDataInfo* pDataInfo = taosArrayGet(pExchangeInfo->pSourceDataInfo, pExchangeInfo->current);
    SDownstreamSourceNode* pSource = taosArrayGet(pExchangeInfo->pSources, pExchangeInfo->current);

    SRetrieveTableRsp* pRsp = pDataInfo->pRsp;
    SLoadRemoteDataInfo* pLoadInfo = &pExchangeInfo->loadInfo;

    if (pRsp->numOfRows == 0) {
      qDebug("%s vgId:%d, taskID:0x%"PRIx64" %d of total completed, rowsOfSource:%"PRIu64", totalRows:%"PRIu64" try next",
             GET_TASKID(pTaskInfo), pSource->addr.nodeId, pSource->taskId, pExchangeInfo->current + 1,
             pDataInfo->totalRows, pLoadInfo->totalRows);

      pDataInfo->status = DATA_EXHAUSTED;
      pExchangeInfo->current += 1;
      continue;
    }

    SSDataBlock* pRes = pExchangeInfo->pResult;
    SRetrieveTableRsp* pTableRsp = pDataInfo->pRsp;
    int32_t code = setSDataBlockFromFetchRsp(pExchangeInfo->pResult, pLoadInfo, pTableRsp->numOfRows,
                                             pTableRsp->data, pTableRsp->compLen, pOperator->numOfOutput, startTs, &pDataInfo->totalRows, NULL);

    if (pRsp->completed == 1) {
      qDebug("%s fetch msg rsp from vgId:%d, taskId:0x%" PRIx64 " numOfRows:%d, rowsOfSource:%" PRIu64
                 ", totalRows:%" PRIu64 ", totalBytes:%" PRIu64 " try next %d/%" PRIzu,
             GET_TASKID(pTaskInfo), pSource->addr.nodeId, pSource->taskId, pRes->info.rows,
             pDataInfo->totalRows, pLoadInfo->totalRows, pLoadInfo->totalSize, pExchangeInfo->current + 1,
             totalSources);

      pDataInfo->status = DATA_EXHAUSTED;
      pExchangeInfo->current += 1;
    } else {
      qDebug("%s fetch msg rsp from vgId:%d, taskId:0x%" PRIx64 " numOfRows:%d, totalRows:%" PRIu64 ", totalBytes:%" PRIu64,
             GET_TASKID(pTaskInfo), pSource->addr.nodeId, pSource->taskId, pRes->info.rows, pLoadInfo->totalRows, pLoadInfo->totalSize);
    }

    return pExchangeInfo->pResult;
  }
}

static int32_t prepareLoadRemoteData(SOperatorInfo *pOperator) {
  if (OPTR_IS_OPENED(pOperator)) {
    return TSDB_CODE_SUCCESS;
  }

  SExchangeInfo *pExchangeInfo = pOperator->info;
  if (pExchangeInfo->seqLoadData) {
    // do nothing for sequentially load data
  } else {
    int32_t code = prepareConcurrentlyLoad(pOperator);
    if (code != TSDB_CODE_SUCCESS) {
      return code;
    }
  }

  OPTR_SET_OPENED(pOperator);
  return TSDB_CODE_SUCCESS;
}

static SSDataBlock* doLoadRemoteData(SOperatorInfo *pOperator, bool* newgroup) {
  SExchangeInfo *pExchangeInfo = pOperator->info;
  SExecTaskInfo *pTaskInfo = pOperator->pTaskInfo;

  pTaskInfo->code = pOperator->_openFn(pOperator);
  if (pTaskInfo->code != TSDB_CODE_SUCCESS) {
    return NULL;
  }

  size_t totalSources = taosArrayGetSize(pExchangeInfo->pSources);
  SLoadRemoteDataInfo* pLoadInfo = &pExchangeInfo->loadInfo;

  if (pOperator->status == OP_EXEC_DONE) {
    qDebug("%s all %"PRIzu" source(s) are exhausted, total rows:%"PRIu64" bytes:%"PRIu64", elapsed:%.2f ms", GET_TASKID(pTaskInfo), totalSources,
           pLoadInfo->totalRows, pLoadInfo->totalSize, pLoadInfo->totalElapsed/1000.0);
    return NULL;
  }

  *newgroup = false;

  if (pExchangeInfo->seqLoadData) {
    return seqLoadRemoteData(pOperator);
  } else {
    return concurrentlyLoadRemoteData(pOperator);
  }

#if 0
  _error:
  taosMemoryFreeClear(pMsg);
  taosMemoryFreeClear(pMsgSendInfo);

  terrno = pTaskInfo->code;
  return NULL;
#endif
}

static int32_t initDataSource(int32_t numOfSources, SExchangeInfo* pInfo) {
  pInfo->pSourceDataInfo = taosArrayInit(numOfSources, sizeof(SSourceDataInfo));
  if (pInfo->pSourceDataInfo == NULL) {
    return TSDB_CODE_OUT_OF_MEMORY;
  }

  for(int32_t i = 0; i < numOfSources; ++i) {
    SSourceDataInfo dataInfo = {0};
    dataInfo.status = EX_SOURCE_DATA_NOT_READY;
    dataInfo.pEx    = pInfo;
    dataInfo.index  = i;

    void* ret = taosArrayPush(pInfo->pSourceDataInfo, &dataInfo);
    if (ret == NULL) {
      taosArrayDestroy(pInfo->pSourceDataInfo);
      return TSDB_CODE_OUT_OF_MEMORY;
    }
  }

  return TSDB_CODE_SUCCESS;
}

SOperatorInfo* createExchangeOperatorInfo(const SNodeList* pSources, SSDataBlock* pBlock, SExecTaskInfo* pTaskInfo) {
  SExchangeInfo* pInfo     = taosMemoryCalloc(1, sizeof(SExchangeInfo));
  SOperatorInfo* pOperator = taosMemoryCalloc(1, sizeof(SOperatorInfo));

  if (pInfo == NULL || pOperator == NULL) {
    taosMemoryFreeClear(pInfo);
    taosMemoryFreeClear(pOperator);
    terrno = TSDB_CODE_QRY_OUT_OF_MEMORY;
    return NULL;
  }

  size_t numOfSources = LIST_LENGTH(pSources);
  pInfo->pSources = taosArrayInit(numOfSources, sizeof(SDownstreamSourceNode));
  pInfo->pSourceDataInfo = taosArrayInit(numOfSources, sizeof(SSourceDataInfo));
  if (pInfo->pSourceDataInfo == NULL || pInfo->pSources == NULL) {
    goto _error;
  }

  for(int32_t i = 0; i < numOfSources; ++i) {
    SNodeListNode* pNode = nodesListGetNode((SNodeList*) pSources, i);
    taosArrayPush(pInfo->pSources, pNode);
  }

  int32_t code = initDataSource(numOfSources, pInfo);
  if (code != TSDB_CODE_SUCCESS) {
    goto _error;
  }

  size_t size        = pBlock->info.numOfCols;
  pInfo->pResult     = pBlock;
  pInfo->seqLoadData = true;

  tsem_init(&pInfo->ready, 0, 0);

  pOperator->name         = "ExchangeOperator";
  pOperator->operatorType = QUERY_NODE_PHYSICAL_PLAN_EXCHANGE;
  pOperator->blockingOptr = false;
  pOperator->status       = OP_NOT_OPENED;
  pOperator->info         = pInfo;
  pOperator->numOfOutput  = size;
  pOperator->pTaskInfo    = pTaskInfo;
  pOperator->_openFn      = prepareLoadRemoteData;  // assign a dummy function.
  pOperator->getNextFn    = doLoadRemoteData;
  pOperator->closeFn      = destroyExchangeOperatorInfo;

#if 1
  { // todo refactor
    SRpcInit rpcInit;
    memset(&rpcInit, 0, sizeof(rpcInit));
    rpcInit.localPort = 0;
    rpcInit.label = "EX";
    rpcInit.numOfThreads = 1;
    rpcInit.cfp = qProcessFetchRsp;
    rpcInit.sessions = tsMaxConnections;
    rpcInit.connType = TAOS_CONN_CLIENT;
    rpcInit.user = (char *)"root";
    rpcInit.idleTime = tsShellActivityTimer * 1000;
    rpcInit.ckey = "key";
    rpcInit.spi = 1;
    rpcInit.secret = (char *)"dcc5bed04851fec854c035b2e40263b6";

    pInfo->pTransporter = rpcOpen(&rpcInit);
    if (pInfo->pTransporter == NULL) {
      return NULL; // todo
    }
  }
#endif

  return pOperator;

  _error:
  if (pInfo != NULL) {
    destroyExchangeOperatorInfo(pInfo, numOfSources);
  }

  taosMemoryFreeClear(pInfo);
  taosMemoryFreeClear(pOperator);
  pTaskInfo->code = TSDB_CODE_OUT_OF_MEMORY;
  return NULL;
}

SSDataBlock* createResultDataBlock(const SArray* pExprInfo) {
  SSDataBlock* pResBlock = taosMemoryCalloc(1, sizeof(SSDataBlock));
  if (pResBlock == NULL) {
    return NULL;
  }

  size_t numOfCols = taosArrayGetSize(pExprInfo);
  pResBlock->pDataBlock = taosArrayInit(numOfCols, sizeof(SColumnInfoData));

  SArray* pResult = pResBlock->pDataBlock;
  for(int32_t i = 0; i < numOfCols; ++i) {
    SColumnInfoData colInfoData = {0};
    SExprInfo* p = taosArrayGetP(pExprInfo, i);

    SResSchema* pSchema = &p->base.resSchema;
    colInfoData.info.type  = pSchema->type;
    colInfoData.info.colId = pSchema->colId;
    colInfoData.info.bytes = pSchema->bytes;
    colInfoData.info.scale = pSchema->scale;
    colInfoData.info.precision = pSchema->precision;
    taosArrayPush(pResult, &colInfoData);
  }

  return pResBlock;
}

SOperatorInfo* createTableScanOperatorInfo(void* pTsdbReadHandle, int32_t order, int32_t numOfOutput, int32_t repeatTime, int32_t reverseTime, SArray* pColMatchInfo,
    SExecTaskInfo* pTaskInfo) {
  assert(repeatTime > 0);

  STableScanInfo* pInfo    = taosMemoryCalloc(1, sizeof(STableScanInfo));
  SOperatorInfo* pOperator = taosMemoryCalloc(1, sizeof(SOperatorInfo));
  if (pInfo == NULL || pOperator == NULL) {
    taosMemoryFreeClear(pInfo);
    taosMemoryFreeClear(pOperator);

    pTaskInfo->code = TSDB_CODE_QRY_OUT_OF_MEMORY;
    return NULL;
  }

  pInfo->block.pDataBlock = taosArrayInit(numOfOutput, sizeof(SColumnInfoData));
  for(int32_t i = 0; i < numOfOutput; ++i) {
    SColumnInfoData idata = {0};
    taosArrayPush(pInfo->block.pDataBlock, &idata);
  }

  pInfo->pTsdbReadHandle = pTsdbReadHandle;
  pInfo->times             = repeatTime;
  pInfo->reverseTimes      = reverseTime;
  pInfo->order             = order;
  pInfo->current           = 0;
  pInfo->scanFlag          = MAIN_SCAN;
  pInfo->pColMatchInfo     = pColMatchInfo;
  pOperator->name          = "TableScanOperator";
  pOperator->operatorType  = QUERY_NODE_PHYSICAL_PLAN_TABLE_SCAN;
  pOperator->blockingOptr  = false;
  pOperator->status        = OP_NOT_OPENED;
  pOperator->info          = pInfo;
  pOperator->numOfOutput   = numOfOutput;
  pOperator->getNextFn     = doTableScan;
  pOperator->pTaskInfo     = pTaskInfo;

  return pOperator;
}

SOperatorInfo* createTableSeqScanOperatorInfo(void* pTsdbReadHandle, STaskRuntimeEnv* pRuntimeEnv) {
  STableScanInfo* pInfo = taosMemoryCalloc(1, sizeof(STableScanInfo));

  pInfo->pTsdbReadHandle     = pTsdbReadHandle;
  pInfo->times            = 1;
  pInfo->reverseTimes     = 0;
  pInfo->order            = pRuntimeEnv->pQueryAttr->order.order;
  pInfo->current          = 0;
  pInfo->prevGroupId      = -1;
  pRuntimeEnv->enableGroupData = true;

  SOperatorInfo* pOperator = taosMemoryCalloc(1, sizeof(SOperatorInfo));
  pOperator->name         = "TableSeqScanOperator";
  pOperator->operatorType = QUERY_NODE_PHYSICAL_PLAN_TABLE_SEQ_SCAN;
  pOperator->blockingOptr = false;
  pOperator->status       = OP_NOT_OPENED;
  pOperator->info         = pInfo;
  pOperator->numOfOutput  = pRuntimeEnv->pQueryAttr->numOfCols;
  pOperator->pRuntimeEnv  = pRuntimeEnv;
  pOperator->getNextFn    = doTableScanImpl;

  return pOperator;
}

SOperatorInfo* createTableBlockInfoScanOperator(void* pTsdbReadHandle, STaskRuntimeEnv* pRuntimeEnv) {
  STableScanInfo* pInfo = taosMemoryCalloc(1, sizeof(STableScanInfo));

  pInfo->pTsdbReadHandle     = pTsdbReadHandle;
  pInfo->block.pDataBlock = taosArrayInit(1, sizeof(SColumnInfoData));

  SColumnInfoData infoData = {{0}};
  infoData.info.type = TSDB_DATA_TYPE_BINARY;
  infoData.info.bytes = 1024;
  infoData.info.colId = 0;
  taosArrayPush(pInfo->block.pDataBlock, &infoData);

  SOperatorInfo* pOperator = taosMemoryCalloc(1, sizeof(SOperatorInfo));
  pOperator->name         = "TableBlockInfoScanOperator";
//  pOperator->operatorType = OP_TableBlockInfoScan;
  pOperator->blockingOptr = false;
  pOperator->status       = OP_NOT_OPENED;
  pOperator->info         = pInfo;
//  pOperator->numOfOutput  = pRuntimeEnv->pQueryAttr->numOfCols;
  pOperator->getNextFn = doBlockInfoScan;

  return pOperator;
}

SOperatorInfo* createStreamScanOperatorInfo(void *streamReadHandle, SSDataBlock* pResBlock, SArray* pColList, SArray* pTableIdList, SExecTaskInfo* pTaskInfo) {
  SStreamBlockScanInfo* pInfo = taosMemoryCalloc(1, sizeof(SStreamBlockScanInfo));
  SOperatorInfo* pOperator = taosMemoryCalloc(1, sizeof(SOperatorInfo));
  if (pInfo == NULL || pOperator == NULL) {
    taosMemoryFreeClear(pInfo);
    taosMemoryFreeClear(pOperator);
    terrno = TSDB_CODE_QRY_OUT_OF_MEMORY;
    return NULL;
  }

  // set the extract column id to streamHandle
  tqReadHandleSetColIdList((STqReadHandle* )streamReadHandle, pColList);
  int32_t code = tqReadHandleSetTbUidList(streamReadHandle, pTableIdList);
  if (code != 0) {
    taosMemoryFreeClear(pInfo);
    taosMemoryFreeClear(pOperator);
    return NULL;
  }

  pInfo->readerHandle      = streamReadHandle;
  pInfo->pRes              = pResBlock;

  pOperator->name          = "StreamBlockScanOperator";
  pOperator->operatorType  = QUERY_NODE_PHYSICAL_PLAN_STREAM_SCAN;
  pOperator->blockingOptr  = false;
  pOperator->status        = OP_NOT_OPENED;
  pOperator->info          = pInfo;
  pOperator->numOfOutput   = pResBlock->info.numOfCols;
  pOperator->_openFn       = operatorDummyOpenFn;
  pOperator->getNextFn     = doStreamBlockScan;
  pOperator->closeFn       = operatorDummyCloseFn;
  pOperator->pTaskInfo     = pTaskInfo;
  return pOperator;
}

static int32_t loadSysTableContentCb(void* param, const SDataBuf* pMsg, int32_t code) {
  SOperatorInfo* operator = (SOperatorInfo *)param;
  SSysTableScanInfo* pScanResInfo = (SSysTableScanInfo *)operator->info;
  if (TSDB_CODE_SUCCESS == code) {
    pScanResInfo->pRsp = pMsg->pData;

    SRetrieveMetaTableRsp* pRsp = pScanResInfo->pRsp;
    pRsp->numOfRows = htonl(pRsp->numOfRows);
    pRsp->useconds  = htobe64(pRsp->useconds);
    pRsp->handle    = htobe64(pRsp->handle);
    pRsp->compLen   = htonl(pRsp->compLen);
  } else {
    operator->pTaskInfo->code = code;
  }

  tsem_post(&pScanResInfo->ready);
}


static SSDataBlock* doFilterResult(SSysTableScanInfo* pInfo) {
  if (pInfo->pCondition == NULL) {
    return pInfo->pRes->info.rows == 0? NULL:pInfo->pRes;
  }

  SFilterInfo* filter = NULL;
  int32_t      code = filterInitFromNode(pInfo->pCondition, &filter, 0);

  SFilterColumnParam param1 = {.numOfCols = pInfo->pRes->info.numOfCols, .pDataBlock = pInfo->pRes->pDataBlock};
  code = filterSetDataFromSlotId(filter, &param1);

  int8_t* rowRes = NULL;
  bool    keep = filterExecute(filter, pInfo->pRes, &rowRes, NULL, param1.numOfCols);

  SSDataBlock* px = createOneDataBlock(pInfo->pRes);
  blockDataEnsureCapacity(px, pInfo->pRes->info.rows);

  //TODO refactor
  int32_t numOfRow = 0;
  for (int32_t i = 0; i < pInfo->pRes->info.numOfCols; ++i) {
    SColumnInfoData* pDest = taosArrayGet(px->pDataBlock, i);
    SColumnInfoData* pSrc = taosArrayGet(pInfo->pRes->pDataBlock, i);

    numOfRow = 0;
    for (int32_t j = 0; j < pInfo->pRes->info.rows; ++j) {
      if (rowRes[j] == 0) {
        continue;
      }

      colDataAppend(pDest, numOfRow, colDataGetData(pSrc, j), false);
      numOfRow += 1;
    }
  }

  px->info.rows = numOfRow;
  pInfo->pRes = px;

  return pInfo->pRes->info.rows == 0? NULL:pInfo->pRes;
}

EDealRes getDBNameFromConditionWalker(SNode* pNode, void* pContext) {
  int32_t code = TSDB_CODE_SUCCESS;
  ENodeType nType = nodeType(pNode);

  switch (nType) {
    case QUERY_NODE_OPERATOR: {
      SOperatorNode *node = (SOperatorNode *)pNode;

      if (OP_TYPE_EQUAL == node->opType) {
        *(int32_t *)pContext = 1;      
        return DEAL_RES_CONTINUE;
      }

      *(int32_t *)pContext = 0;      

      return DEAL_RES_IGNORE_CHILD;
    }
    case QUERY_NODE_COLUMN: {
      if (1 != *(int32_t *)pContext) {
        return DEAL_RES_CONTINUE;
      }
      
      SColumnNode *node = (SColumnNode *)pNode;
      if (TSDB_INS_USER_STABLES_DBNAME_COLID == node->colId) {
        *(int32_t *)pContext = 2;      
        return DEAL_RES_CONTINUE;
      }

      *(int32_t *)pContext = 0;  
      return DEAL_RES_CONTINUE;
    }
    case QUERY_NODE_VALUE: {
      if (2 != *(int32_t *)pContext) {
        return DEAL_RES_CONTINUE;
      }

      SValueNode *node = (SValueNode *)pNode;
      char *dbName = nodesGetValueFromNode(node);
      strncpy(pContext, varDataVal(dbName), varDataLen(dbName)); 
      *((char *)pContext + varDataLen(dbName)) = 0;
      return DEAL_RES_ERROR;  // stop walk
    }
    default:
      break;
  }

  return DEAL_RES_CONTINUE;
}


void getDBNameFromCondition(SNode *pCondition, char *dbName) {
  if (NULL == pCondition) {
    return;
  }

  nodesWalkNode(pCondition, getDBNameFromConditionWalker, dbName);
}

static SSDataBlock* doSysTableScan(SOperatorInfo *pOperator, bool* newgroup) {
// build message and send to mnode to fetch the content of system tables.
  SExecTaskInfo* pTaskInfo = pOperator->pTaskInfo;
  SSysTableScanInfo* pInfo = pOperator->info;

  // retrieve local table list info from vnode
  if (pInfo->type == TSDB_MGMT_TABLE_TABLE) {
    if (pInfo->pCur == NULL) {
      pInfo->pCur = metaOpenTbCursor(pInfo->readHandle);
    }

    blockDataCleanup(pInfo->pRes);

    int32_t tableNameSlotId = 1;
    SColumnInfoData* pTableNameCol = taosArrayGet(pInfo->pRes->pDataBlock, tableNameSlotId);

    char *  name = NULL;
    int32_t numOfRows = 0;

    char n[TSDB_TABLE_NAME_LEN] = {0};
    while ((name = metaTbCursorNext(pInfo->pCur)) != NULL) {
      STR_TO_VARSTR(n, name);
      colDataAppend(pTableNameCol, numOfRows, n, false);
      numOfRows += 1;
      if (numOfRows >= pInfo->capacity) {
        break;
      }

      for(int32_t i = 0; i < pInfo->pRes->info.numOfCols; ++i) {
        if (i == tableNameSlotId) {
          continue;
        }

        SColumnInfoData* pColInfoData = taosArrayGet(pInfo->pRes->pDataBlock, i);
        int64_t tmp = 0;
        char t[10] = {0};
        STR_TO_VARSTR(t, "_");
        if (IS_VAR_DATA_TYPE(pColInfoData->info.type)) {
          colDataAppend(pColInfoData, numOfRows, t, false);
        } else {
          colDataAppend(pColInfoData, numOfRows, (char*) &tmp, false);
        }
      }
    }

    pInfo->loadInfo.totalRows += numOfRows;
    pInfo->pRes->info.rows = numOfRows;

//    pInfo->elapsedTime;
//    pInfo->totalBytes;
    return (pInfo->pRes->info.rows == 0)? NULL:pInfo->pRes;
  } else {  // load the meta from mnode of the given epset
    int64_t startTs = taosGetTimestampUs();

    pInfo->req.type = pInfo->type;
    strncpy(pInfo->req.tb, tNameGetTableName(&pInfo->name), tListLen(pInfo->req.tb));
    if (pInfo->showRewrite) {
      char dbName[TSDB_DB_NAME_LEN] = {0};
      getDBNameFromCondition(pInfo->pCondition, dbName);
      sprintf(pInfo->req.db, "%d.%s", pInfo->accountId, dbName);
    }

    int32_t contLen = tSerializeSRetrieveTableReq(NULL, 0, &pInfo->req);
    char* buf1 = taosMemoryCalloc(1, contLen);
    tSerializeSRetrieveTableReq(buf1, contLen, &pInfo->req);

    // send the fetch remote task result reques
    SMsgSendInfo* pMsgSendInfo = taosMemoryCalloc(1, sizeof(SMsgSendInfo));
    if (NULL == pMsgSendInfo) {
      qError("%s prepare message %d failed", GET_TASKID(pTaskInfo), (int32_t)sizeof(SMsgSendInfo));
      pTaskInfo->code = TSDB_CODE_QRY_OUT_OF_MEMORY;
      return NULL;
    }

    pMsgSendInfo->param = pOperator;
    pMsgSendInfo->msgInfo.pData = buf1;
    pMsgSendInfo->msgInfo.len = contLen;
    pMsgSendInfo->msgType = TDMT_MND_SYSTABLE_RETRIEVE;
    pMsgSendInfo->fp = loadSysTableContentCb;

    int64_t transporterId = 0;
    int32_t code = asyncSendMsgToServer(pInfo->pTransporter, &pInfo->epSet, &transporterId, pMsgSendInfo);
    tsem_wait(&pInfo->ready);

    if (pTaskInfo->code) {
      return NULL;
    }

    SRetrieveMetaTableRsp* pRsp = pInfo->pRsp;
    pInfo->req.showId = pRsp->handle;

    if (pRsp->numOfRows == 0) {
//      qDebug("%s vgId:%d, taskID:0x%"PRIx64" %d of total completed, rowsOfSource:%"PRIu64", totalRows:%"PRIu64" try next",
//             GET_TASKID(pTaskInfo), pSource->addr.nodeId, pSource->taskId, pExchangeInfo->current + 1,
//             pDataInfo->totalRows, pExchangeInfo->totalRows);
      return NULL;
    }

    SRetrieveMetaTableRsp* pTableRsp = pInfo->pRsp;
    setSDataBlockFromFetchRsp(pInfo->pRes, &pInfo->loadInfo, pTableRsp->numOfRows,
                              pTableRsp->data, pTableRsp->compLen, pOperator->numOfOutput, startTs, NULL, pInfo->scanCols);

    return doFilterResult(pInfo);
  }

  return NULL;
}

SOperatorInfo* createSysTableScanOperatorInfo(void* pSysTableReadHandle, SSDataBlock* pResBlock, const SName* pName,
                                              SNode* pCondition, SEpSet epset, SArray* colList, SExecTaskInfo* pTaskInfo, bool showRewrite, int32_t accountId) {
  SSysTableScanInfo* pInfo = taosMemoryCalloc(1, sizeof(SSysTableScanInfo));
  SOperatorInfo* pOperator = taosMemoryCalloc(1, sizeof(SOperatorInfo));
  if (pInfo == NULL || pOperator == NULL) {
    taosMemoryFreeClear(pInfo);
    taosMemoryFreeClear(pOperator);
    terrno = TSDB_CODE_QRY_OUT_OF_MEMORY;
    return NULL;
  }

  pInfo->accountId   = accountId;
  pInfo->showRewrite = showRewrite;
  pInfo->pRes        = pResBlock;
  pInfo->capacity    = 4096;
  pInfo->pCondition  = pCondition;
  pInfo->scanCols    = colList;

  // TODO remove it
  int32_t tableType = 0;
  const char* name = tNameGetTableName(pName);
  if (strncasecmp(name, TSDB_INS_TABLE_USER_DATABASES, tListLen(pName->tname)) == 0) {
    tableType = TSDB_MGMT_TABLE_DB;
  } else if (strncasecmp(name, TSDB_INS_TABLE_USER_USERS, tListLen(pName->tname)) == 0) {
    tableType = TSDB_MGMT_TABLE_USER;
  } else if (strncasecmp(name, TSDB_INS_TABLE_DNODES, tListLen(pName->tname)) == 0) {
    tableType = TSDB_MGMT_TABLE_DNODE;
  } else if (strncasecmp(name, TSDB_INS_TABLE_MNODES, tListLen(pName->tname)) == 0) {
    tableType = TSDB_MGMT_TABLE_MNODE;
  } else if (strncasecmp(name, TSDB_INS_TABLE_MODULES, tListLen(pName->tname)) == 0) {
    tableType = TSDB_MGMT_TABLE_MODULE;
  } else if (strncasecmp(name, TSDB_INS_TABLE_QNODES, tListLen(pName->tname)) == 0) {
    tableType = TSDB_MGMT_TABLE_QNODE;
  } else if (strncasecmp(name, TSDB_INS_TABLE_USER_FUNCTIONS, tListLen(pName->tname)) == 0) {
    tableType = TSDB_MGMT_TABLE_FUNC;
  } else if (strncasecmp(name, TSDB_INS_TABLE_USER_INDEXES, tListLen(pName->tname)) == 0) {
//    tableType = TSDB_MGMT_TABLE_INDEX;
  } else if (strncasecmp(name, TSDB_INS_TABLE_USER_STABLES, tListLen(pName->tname)) == 0) {
    tableType = TSDB_MGMT_TABLE_STB;
  } else if (strncasecmp(name, TSDB_INS_TABLE_USER_STREAMS, tListLen(pName->tname)) == 0) {
    tableType = TSDB_MGMT_TABLE_STREAMS;
  } else if (strncasecmp(name, TSDB_INS_TABLE_USER_TABLES, tListLen(pName->tname)) == 0) {
    tableType = TSDB_MGMT_TABLE_TABLE;
  } else if (strncasecmp(name, TSDB_INS_TABLE_VGROUPS, tListLen(pName->tname)) == 0) {
    tableType = TSDB_MGMT_TABLE_VGROUP;
  } else if (strncasecmp(name, TSDB_INS_TABLE_USER_TABLE_DISTRIBUTED, tListLen(pName->tname)) == 0) {
//    tableType = TSDB_MGMT_TABLE_DIST;
  } else {
    ASSERT(0);
  }

  tNameAssign(&pInfo->name, pName);
  pInfo->type = tableType;
  if (pInfo->type == TSDB_MGMT_TABLE_TABLE) {
    pInfo->readHandle = pSysTableReadHandle;
    blockDataEnsureCapacity(pInfo->pRes, pInfo->capacity);
  } else {
    tsem_init(&pInfo->ready, 0, 0);
    pInfo->epSet = epset;

#if 1
    { // todo refactor
      SRpcInit rpcInit;
      memset(&rpcInit, 0, sizeof(rpcInit));
      rpcInit.localPort = 0;
      rpcInit.label = "DB-META";
      rpcInit.numOfThreads = 1;
      rpcInit.cfp = qProcessFetchRsp;
      rpcInit.sessions = tsMaxConnections;
      rpcInit.connType = TAOS_CONN_CLIENT;
      rpcInit.user = (char *)"root";
      rpcInit.idleTime = tsShellActivityTimer * 1000;
      rpcInit.ckey = "key";
      rpcInit.spi = 1;
      rpcInit.secret = (char *)"dcc5bed04851fec854c035b2e40263b6";

      pInfo->pTransporter = rpcOpen(&rpcInit);
      if (pInfo->pTransporter == NULL) {
        return NULL; // todo
      }
    }
#endif
  }

  pOperator->name          = "SysTableScanOperator";
  pOperator->operatorType  = QUERY_NODE_PHYSICAL_PLAN_SYSTABLE_SCAN;
  pOperator->blockingOptr  = false;
  pOperator->status        = OP_NOT_OPENED;
  pOperator->info          = pInfo;
  pOperator->numOfOutput   = pResBlock->info.numOfCols;
  pOperator->getNextFn     = doSysTableScan;
  pOperator->closeFn       = destroySysTableScannerOperatorInfo;
  pOperator->pTaskInfo     = pTaskInfo;

  return pOperator;
}

SArray* getOrderCheckColumns(STaskAttr* pQuery) {
  int32_t numOfCols = (pQuery->pGroupbyExpr == NULL)? 0: taosArrayGetSize(pQuery->pGroupbyExpr->columnInfo);

  SArray* pOrderColumns = NULL;
  if (numOfCols > 0) {
    pOrderColumns = taosArrayDup(pQuery->pGroupbyExpr->columnInfo);
  } else {
    pOrderColumns = taosArrayInit(4, sizeof(SColIndex));
  }

  if (pQuery->interval.interval > 0) {
    if (pOrderColumns == NULL) {
      pOrderColumns = taosArrayInit(1, sizeof(SColIndex));
    }

    SColIndex colIndex = {.colIndex = 0, .colId = 0, .flag = TSDB_COL_NORMAL};
    taosArrayPush(pOrderColumns, &colIndex);
  }

  {
    numOfCols = (int32_t) taosArrayGetSize(pOrderColumns);
    for(int32_t i = 0; i < numOfCols; ++i) {
      SColIndex* index = taosArrayGet(pOrderColumns, i);
      for(int32_t j = 0; j < pQuery->numOfOutput; ++j) {
        SExprBasicInfo* pExpr = &pQuery->pExpr1[j].base;
        int32_t functionId = getExprFunctionId(&pQuery->pExpr1[j]);

        if (index->colId == pExpr->pParam[0].pCol->colId &&
            (functionId == FUNCTION_PRJ || functionId == FUNCTION_TAG || functionId == FUNCTION_TS)) {
          index->colIndex = j;
          index->colId = pExpr->resSchema.colId;
        }
      }
    }
  }

  return pOrderColumns;
}

SArray* getResultGroupCheckColumns(STaskAttr* pQuery) {
  int32_t numOfCols = (pQuery->pGroupbyExpr == NULL)? 0 : taosArrayGetSize(pQuery->pGroupbyExpr->columnInfo);

  SArray* pOrderColumns = NULL;
  if (numOfCols > 0) {
    pOrderColumns = taosArrayDup(pQuery->pGroupbyExpr->columnInfo);
  } else {
    pOrderColumns = taosArrayInit(4, sizeof(SColIndex));
  }

  for(int32_t i = 0; i < numOfCols; ++i) {
    SColIndex* index = taosArrayGet(pOrderColumns, i);

    bool found = false;
    for(int32_t j = 0; j < pQuery->numOfOutput; ++j) {
      SExprBasicInfo* pExpr = &pQuery->pExpr1[j].base;
      int32_t functionId = getExprFunctionId(&pQuery->pExpr1[j]);

      // FUNCTION_TAG_DUMMY function needs to be ignored
//      if (index->colId == pExpr->pColumns->info.colId &&
//          ((TSDB_COL_IS_TAG(pExpr->pColumns->flag) && functionId == FUNCTION_TAG) ||
//           (TSDB_COL_IS_NORMAL_COL(pExpr->pColumns->flag) && functionId == FUNCTION_PRJ))) {
//        index->colIndex = j;
//        index->colId = pExpr->resSchema.colId;
//        found = true;
//        break;
//      }
    }

    assert(found && index->colIndex >= 0 && index->colIndex < pQuery->numOfOutput);
  }

  return pOrderColumns;
}

static int32_t doInitAggInfoSup(SAggSupporter* pAggSup, SqlFunctionCtx *pCtx, int32_t numOfOutput, const char* pKey);
static void cleanupAggSup(SAggSupporter* pAggSup);

static void destroySortedMergeOperatorInfo(void* param, int32_t numOfOutput) {
  SSortedMergeOperatorInfo* pInfo = (SSortedMergeOperatorInfo*) param;
  taosArrayDestroy(pInfo->orderInfo);
  taosArrayDestroy(pInfo->groupInfo);

  if (pInfo->pSortHandle != NULL) {
    tsortDestroySortHandle(pInfo->pSortHandle);
  }
  blockDataDestroy(pInfo->binfo.pRes);

  cleanupAggSup(&pInfo->aggSup);
}

static void destroySlimitOperatorInfo(void* param, int32_t numOfOutput) {
  SSLimitOperatorInfo *pInfo = (SSLimitOperatorInfo*) param;
  taosArrayDestroy(pInfo->orderColumnList);
  pInfo->pRes = blockDataDestroy(pInfo->pRes);
  taosMemoryFreeClear(pInfo->prevRow);
}

static void assignExprInfo(SExprInfo* dst, const SExprInfo* src) {
  assert(dst != NULL && src != NULL);

  *dst = *src;

  dst->pExpr = exprdup(src->pExpr);
  dst->base.pParam = taosMemoryCalloc(src->base.numOfParams, sizeof(SColumn));
  memcpy(dst->base.pParam, src->base.pParam, sizeof(SColumn) * src->base.numOfParams);

//  memset(dst->base.param, 0, sizeof(SVariant) * tListLen(dst->base.param));
//  for (int32_t j = 0; j < src->base.numOfParams; ++j) {
//    taosVariantAssign(&dst->base.param[j], &src->base.param[j]);
//  }
}

static SExprInfo* exprArrayDup(SArray* pExprList) {
  size_t numOfOutput = taosArrayGetSize(pExprList);

  SExprInfo* p = taosMemoryCalloc(numOfOutput, sizeof(SExprInfo));
  for (int32_t i = 0; i < numOfOutput; ++i) {
    SExprInfo* pExpr = taosArrayGetP(pExprList, i);
    assignExprInfo(&p[i], pExpr);
  }

  return p;
}

// TODO merge aggregate super table
static void appendOneRowToDataBlock(SSDataBlock *pBlock, STupleHandle* pTupleHandle) {
  for (int32_t i = 0; i < pBlock->info.numOfCols; ++i) {
    SColumnInfoData* pColInfo = taosArrayGet(pBlock->pDataBlock, i);

    bool isNull = tsortIsNullVal(pTupleHandle, i);
    if (isNull) {
      colDataAppend(pColInfo, pBlock->info.rows, NULL, true);
    } else {
      char* pData = tsortGetValue(pTupleHandle, i);
      colDataAppend(pColInfo, pBlock->info.rows, pData, false);
    }
  }

  pBlock->info.rows += 1;
}

static SSDataBlock* getSortedBlockData(SSortHandle* pHandle, SSDataBlock* pDataBlock, bool hasVarCol, int32_t capacity) {
  blockDataCleanup(pDataBlock);

  while(1) {
    STupleHandle* pTupleHandle = tsortNextTuple(pHandle);
    if (pTupleHandle == NULL) {
      break;
    }

    appendOneRowToDataBlock(pDataBlock, pTupleHandle);
    if (pDataBlock->info.rows >= capacity) {
      return pDataBlock;
    }
  }

  return (pDataBlock->info.rows > 0)? pDataBlock:NULL;
}

SSDataBlock* loadNextDataBlock(void* param) {
  SOperatorInfo* pOperator = (SOperatorInfo*) param;
  bool newgroup = false;

  return pOperator->getNextFn(pOperator, &newgroup);
}

static bool needToMerge(SSDataBlock* pBlock, SArray* groupInfo, char **buf, int32_t rowIndex) {
  size_t size = taosArrayGetSize(groupInfo);
  if (size == 0) {
    return true;
  }

  for (int32_t i = 0; i < size; ++i) {
    int32_t* index = taosArrayGet(groupInfo, i);

    SColumnInfoData* pColInfo = taosArrayGet(pBlock->pDataBlock, *index);
    bool isNull = colDataIsNull(pColInfo, rowIndex, pBlock->info.rows, NULL);

    if ((isNull && buf[i] != NULL) || (!isNull && buf[i] == NULL)) {
      return false;
    }

    char* pCell = colDataGetData(pColInfo, rowIndex);
    if (IS_VAR_DATA_TYPE(pColInfo->info.type)) {
      if (varDataLen(pCell) != varDataLen(buf[i])) {
        return false;
      } else {
        if (memcmp(varDataVal(pCell), varDataVal(buf[i]), varDataLen(pCell)) != 0) {
          return false;
        }
      }
    } else {
      if (memcmp(pCell, buf[i], pColInfo->info.bytes) != 0) {
        return false;
      }
    }
  }

  return 0;
}

static void doMergeResultImpl(SSortedMergeOperatorInfo* pInfo, SqlFunctionCtx *pCtx, int32_t numOfExpr, int32_t rowIndex) {
  for (int32_t j = 0; j < numOfExpr; ++j) { // TODO set row index
    pCtx[j].startRow = rowIndex;
  }

  for (int32_t j = 0; j < numOfExpr; ++j) {
    int32_t functionId = pCtx[j].functionId;
//    pCtx[j].fpSet->addInput(&pCtx[j]);

//    if (functionId < 0) {
//      SUdfInfo* pUdfInfo = taosArrayGet(pInfo->udfInfo, -1 * functionId - 1);
//      doInvokeUdf(pUdfInfo, &pCtx[j], 0, TSDB_UDF_FUNC_MERGE);
//    } else {
//      assert(!TSDB_FUNC_IS_SCALAR(functionId));
//      aAggs[functionId].mergeFunc(&pCtx[j]);
//    }
  }
}

static void doFinalizeResultImpl(SqlFunctionCtx *pCtx, int32_t numOfExpr) {
  for(int32_t j = 0; j < numOfExpr; ++j) {
    int32_t functionId = pCtx[j].functionId;
    //    if (functionId == FUNC_TAG_DUMMY || functionId == FUNC_TS_DUMMY) {
    //      continue;
    //    }

    //    if (functionId < 0) {
    //      SUdfInfo* pUdfInfo = taosArrayGet(pInfo->udfInfo, -1 * functionId - 1);
    //      doInvokeUdf(pUdfInfo, &pCtx[j], 0, TSDB_UDF_FUNC_FINALIZE);
    //    } else {
    pCtx[j].fpSet.finalize(&pCtx[j]);
  }
}

static bool saveCurrentTuple(char** rowColData, SArray* pColumnList, SSDataBlock* pBlock, int32_t rowIndex) {
  int32_t size = (int32_t) taosArrayGetSize(pColumnList);

  for(int32_t i = 0; i < size; ++i) {
    int32_t* index = taosArrayGet(pColumnList, i);
    SColumnInfoData* pColInfo = taosArrayGet(pBlock->pDataBlock, *index);

    char* data = colDataGetData(pColInfo, rowIndex);
    memcpy(rowColData[i], data, colDataGetLength(pColInfo, rowIndex));
  }

  return true;
}

static void doMergeImpl(SOperatorInfo* pOperator, int32_t numOfExpr, SSDataBlock* pBlock) {
  SSortedMergeOperatorInfo* pInfo = pOperator->info;

  SqlFunctionCtx* pCtx = pInfo->binfo.pCtx;
  for(int32_t i = 0; i < pBlock->info.numOfCols; ++i) {
    pCtx[i].size = 1;
  }

  for(int32_t i = 0; i < pBlock->info.rows; ++i) {
    if (!pInfo->hasGroupVal) {
      ASSERT(i == 0);
      doMergeResultImpl(pInfo, pCtx, numOfExpr, i);
      pInfo->hasGroupVal = saveCurrentTuple(pInfo->groupVal, pInfo->groupInfo, pBlock, i);
    } else {
      if (needToMerge(pBlock, pInfo->groupInfo, pInfo->groupVal, i)) {
        doMergeResultImpl(pInfo, pCtx, numOfExpr, i);
      } else {
        doFinalizeResultImpl(pCtx, numOfExpr);
        int32_t numOfRows = getNumOfResult(pInfo->binfo.pCtx, pOperator->numOfOutput, NULL);
        //        setTagValueForMultipleRows(pCtx, pOperator->numOfOutput, numOfRows);

        // TODO check for available buffer;

        // next group info data
        pInfo->binfo.pRes->info.rows += numOfRows;
        for (int32_t j = 0; j < numOfExpr; ++j) {
          if (pCtx[j].functionId < 0) {
            continue;
          }

          pCtx[j].fpSet.process(&pCtx[j]);
        }

        doMergeResultImpl(pInfo, pCtx, numOfExpr, i);
        pInfo->hasGroupVal = saveCurrentTuple(pInfo->groupVal, pInfo->groupInfo, pBlock, i);
      }
    }
  }
}

static SSDataBlock* doMerge(SOperatorInfo* pOperator) {
  SSortedMergeOperatorInfo* pInfo = pOperator->info;
  SSortHandle* pHandle = pInfo->pSortHandle;

  SSDataBlock* pDataBlock = createOneDataBlock(pInfo->binfo.pRes);
  blockDataEnsureCapacity(pDataBlock, pInfo->binfo.capacity);

  while(1) {

    blockDataCleanup(pDataBlock);
    while (1) {
      STupleHandle* pTupleHandle = tsortNextTuple(pHandle);
      if (pTupleHandle == NULL) {
        break;
      }

      // build datablock for merge for one group
      appendOneRowToDataBlock(pDataBlock, pTupleHandle);
      if (pDataBlock->info.rows >= pInfo->binfo.capacity) {
        break;
      }
    }

    if (pDataBlock->info.rows == 0) {
      break;
    }

    setInputDataBlock(pOperator, pInfo->binfo.pCtx, pDataBlock, TSDB_ORDER_ASC);
    //  updateOutputBuf(&pInfo->binfo, &pAggInfo->bufCapacity, pBlock->info.rows * pAggInfo->resultRowFactor, pOperator->pRuntimeEnv, true);
    doMergeImpl(pOperator, pOperator->numOfOutput, pDataBlock);
    // flush to tuple store, and after all data have been handled, return to upstream node or sink node
  }

  doFinalizeResultImpl(pInfo->binfo.pCtx, pOperator->numOfOutput);
  int32_t numOfRows = getNumOfResult(pInfo->binfo.pCtx, pOperator->numOfOutput, NULL);
  //        setTagValueForMultipleRows(pCtx, pOperator->numOfOutput, numOfRows);

  // TODO check for available buffer;

  // next group info data
  pInfo->binfo.pRes->info.rows += numOfRows;
  return (pInfo->binfo.pRes->info.rows > 0)? pInfo->binfo.pRes:NULL;
}

static SSDataBlock* doSortedMerge(SOperatorInfo *pOperator, bool* newgroup) {
  if (pOperator->status == OP_EXEC_DONE) {
    return NULL;
  }

  SExecTaskInfo* pTaskInfo = pOperator->pTaskInfo;
  SSortedMergeOperatorInfo* pInfo = pOperator->info;
  if (pOperator->status == OP_RES_TO_RETURN) {
    return getSortedBlockData(pInfo->pSortHandle, pInfo->binfo.pRes, pInfo->hasVarCol, pInfo->binfo.capacity);
  }

  SSchema* p = blockDataExtractSchema(pInfo->binfo.pRes, NULL);
  int32_t numOfBufPage = pInfo->sortBufSize / pInfo->bufPageSize;
  pInfo->pSortHandle = tsortCreateSortHandle(pInfo->orderInfo, pInfo->nullFirst, SORT_MULTISOURCE_MERGE, pInfo->bufPageSize,
                                        numOfBufPage, p, pInfo->binfo.pRes->info.numOfCols, "GET_TASKID(pTaskInfo)");

  taosMemoryFreeClear(p);
  tsortSetFetchRawDataFp(pInfo->pSortHandle, loadNextDataBlock);

  for(int32_t i = 0; i < pOperator->numOfDownstream; ++i) {
    SGenericSource* ps = taosMemoryCalloc(1, sizeof(SGenericSource));
    ps->param = pOperator->pDownstream[i];
    tsortAddSource(pInfo->pSortHandle, ps);
  }

  int32_t code = tsortOpen(pInfo->pSortHandle);
  if (code != TSDB_CODE_SUCCESS) {
    longjmp(pTaskInfo->env, terrno);
  }

  pOperator->status = OP_RES_TO_RETURN;
  return doMerge(pOperator);
}

static SArray* createBlockOrder(SExprInfo* pExprInfo, int32_t numOfCols, SArray* pOrderVal) {
  SArray* pOrderInfo = taosArrayInit(1, sizeof(SBlockOrderInfo));

  size_t numOfOrder = taosArrayGetSize(pOrderVal);
  for (int32_t j = 0; j < numOfOrder; ++j) {
    SBlockOrderInfo orderInfo = {0};
    SOrder*         pOrder = taosArrayGet(pOrderVal, j);
    orderInfo.order = pOrder->order;

    for (int32_t i = 0; i < numOfCols; ++i) {
      SExprInfo* pExpr = &pExprInfo[i];
      if (pExpr->base.resSchema.colId == pOrder->col.colId) {
        orderInfo.colIndex = i;
        break;
      }
    }

    taosArrayPush(pOrderInfo, &orderInfo);
  }

  return pOrderInfo;
}

static int32_t initGroupCol(SExprInfo* pExprInfo, int32_t numOfCols, SArray* pGroupInfo, SSortedMergeOperatorInfo* pInfo) {
  if (pGroupInfo == NULL || taosArrayGetSize(pGroupInfo) == 0) {
    return 0;
  }

  int32_t len = 0;
  SArray* plist = taosArrayInit(3, sizeof(SColumn));
  pInfo->groupInfo = taosArrayInit(3, sizeof(int32_t));

  if (plist == NULL || pInfo->groupInfo == NULL) {
    return TSDB_CODE_OUT_OF_MEMORY;
  }

  size_t  numOfGroupCol = taosArrayGetSize(pInfo->groupInfo);
  for(int32_t i = 0; i < numOfGroupCol; ++i) {
    SColumn* pCol = taosArrayGet(pGroupInfo, i);
    for(int32_t j = 0; j < numOfCols; ++j) {
      SExprInfo* pe = &pExprInfo[j];
      if (pe->base.resSchema.colId == pCol->colId) {
        taosArrayPush(plist, pCol);
        taosArrayPush(pInfo->groupInfo, &j);
        len += pCol->bytes;
        break;
      }
    }
  }

  ASSERT(taosArrayGetSize(pGroupInfo) == taosArrayGetSize(plist));

  pInfo->groupVal = taosMemoryCalloc(1, (POINTER_BYTES * numOfGroupCol + len));
  if (pInfo->groupVal == NULL) {
    taosArrayDestroy(plist);
    return TSDB_CODE_OUT_OF_MEMORY;
  }

  int32_t offset = 0;
  char   *start = (char*)(pInfo->groupVal + (POINTER_BYTES * numOfGroupCol));
  for(int32_t i = 0; i < numOfGroupCol; ++i) {
    pInfo->groupVal[i] = start + offset;
    SColumn* pCol = taosArrayGet(plist, i);
    offset += pCol->bytes;
  }

  taosArrayDestroy(plist);

  return TSDB_CODE_SUCCESS;
}

SOperatorInfo* createSortedMergeOperatorInfo(SOperatorInfo** downstream, int32_t numOfDownstream, SExprInfo* pExprInfo, int32_t num, SArray* pOrderVal, SArray* pGroupInfo, SExecTaskInfo* pTaskInfo) {
  SSortedMergeOperatorInfo* pInfo = taosMemoryCalloc(1, sizeof(SSortedMergeOperatorInfo));
  SOperatorInfo* pOperator = taosMemoryCalloc(1, sizeof(SOperatorInfo));
  if (pInfo == NULL || pOperator == NULL) {
    goto _error;
  }

  pInfo->binfo.pCtx   = createSqlFunctionCtx_rv(pExprInfo, num, &pInfo->binfo.rowCellInfoOffset);
  initResultRowInfo(&pInfo->binfo.resultRowInfo, (int32_t)1);

  if (pInfo->binfo.pCtx == NULL || pInfo->binfo.pRes == NULL) {
    goto _error;
  }

  int32_t code = doInitAggInfoSup(&pInfo->aggSup, pInfo->binfo.pCtx, num, pTaskInfo->id.str);
  if (code != TSDB_CODE_SUCCESS) {
    goto _error;
  }

  setFunctionResultOutput(&pInfo->binfo, &pInfo->aggSup, MAIN_SCAN, pTaskInfo);
  code = initGroupCol(pExprInfo, num, pGroupInfo, pInfo);
  if (code != TSDB_CODE_SUCCESS) {
    goto _error;
  }

//  pInfo->resultRowFactor = (int32_t)(getRowNumForMultioutput(pRuntimeEnv->pQueryAttr,
//      pRuntimeEnv->pQueryAttr->topBotQuery, false));
  pInfo->sortBufSize    = 1024 * 16; // 1MB
  pInfo->bufPageSize    = 1024;
  pInfo->orderInfo      = createBlockOrder(pExprInfo, num, pOrderVal);

  pInfo->binfo.capacity = blockDataGetCapacityInRow(pInfo->binfo.pRes, pInfo->bufPageSize);

  pOperator->name         = "SortedMerge";
  // pOperator->operatorType = OP_SortedMerge;
  pOperator->blockingOptr = true;
  pOperator->status       = OP_NOT_OPENED;
  pOperator->info         = pInfo;
  pOperator->numOfOutput  = num;
  pOperator->pExpr        = pExprInfo;

  pOperator->pTaskInfo    = pTaskInfo;
  pOperator->getNextFn    = doSortedMerge;
  pOperator->closeFn      = destroySortedMergeOperatorInfo;

  code = appendDownstream(pOperator, downstream, numOfDownstream);
  if (code != TSDB_CODE_SUCCESS) {
    goto _error;
  }

  return pOperator;

  _error:
  if (pInfo != NULL) {
    destroySortedMergeOperatorInfo(pInfo, num);
  }

  taosMemoryFreeClear(pInfo);
  taosMemoryFreeClear(pOperator);
  terrno = TSDB_CODE_QRY_OUT_OF_MEMORY;
  return NULL;
}

static SSDataBlock* doSort(SOperatorInfo *pOperator, bool* newgroup) {
  if (pOperator->status == OP_EXEC_DONE) {
    return NULL;
  }

  SExecTaskInfo* pTaskInfo = pOperator->pTaskInfo;
  SOrderOperatorInfo* pInfo = pOperator->info;
  if (pOperator->status == OP_RES_TO_RETURN) {
    return getSortedBlockData(pInfo->pSortHandle, pInfo->pDataBlock, pInfo->hasVarCol, pInfo->numOfRowsInRes);
  }

  SSchema* p = blockDataExtractSchema(pInfo->pDataBlock, NULL);
  int32_t numOfBufPage = pInfo->sortBufSize / pInfo->bufPageSize;
  pInfo->pSortHandle = tsortCreateSortHandle(pInfo->orderInfo, pInfo->nullFirst, SORT_SINGLESOURCE_SORT, pInfo->bufPageSize,
                                        numOfBufPage, p, pInfo->pDataBlock->info.numOfCols, "GET_TASKID(pTaskInfo)");

  taosMemoryFreeClear(p);
  tsortSetFetchRawDataFp(pInfo->pSortHandle, loadNextDataBlock);

  SGenericSource* ps = taosMemoryCalloc(1, sizeof(SGenericSource));
  ps->param = pOperator;
  tsortAddSource(pInfo->pSortHandle, ps);

  // TODO set error code;
  int32_t code = tsortOpen(pInfo->pSortHandle);
  if (code != TSDB_CODE_SUCCESS) {
    longjmp(pTaskInfo->env, terrno);
  }

  pOperator->status = OP_RES_TO_RETURN;
  return getSortedBlockData(pInfo->pSortHandle, pInfo->pDataBlock, pInfo->hasVarCol, pInfo->numOfRowsInRes);
}

SOperatorInfo *createOrderOperatorInfo(SOperatorInfo* downstream, SExprInfo* pExprInfo, int32_t numOfCols, SArray* pOrderVal, SExecTaskInfo* pTaskInfo) {
  SOrderOperatorInfo* pInfo = taosMemoryCalloc(1, sizeof(SOrderOperatorInfo));
  SOperatorInfo* pOperator = taosMemoryCalloc(1, sizeof(SOperatorInfo));
  if (pInfo == NULL || pOperator == NULL) {
    taosMemoryFreeClear(pInfo);
    taosMemoryFreeClear(pOperator);
    terrno = TSDB_CODE_QRY_OUT_OF_MEMORY;
    return NULL;
  }

  pInfo->sortBufSize    = 1024 * 16; // 1MB
  pInfo->bufPageSize    = 1024;
  pInfo->numOfRowsInRes = 1024;

  pInfo->orderInfo  = createBlockOrder(pExprInfo, numOfCols, pOrderVal);

  for(int32_t i = 0; i < numOfCols; ++i) {
    if (IS_VAR_DATA_TYPE(pExprInfo[i].base.resSchema.type)) {
      pInfo->hasVarCol = true;
      break;
    }
  }

  if (pInfo->orderInfo == NULL || pInfo->pDataBlock == NULL) {
    taosMemoryFreeClear(pOperator);
    destroyOrderOperatorInfo(pInfo, numOfCols);
    taosMemoryFreeClear(pInfo);

    terrno = TSDB_CODE_QRY_OUT_OF_MEMORY;
    return NULL;
  }

  pOperator->name          = "Order";
  pOperator->operatorType  = QUERY_NODE_PHYSICAL_PLAN_SORT;
  pOperator->blockingOptr  = true;
  pOperator->status        = OP_NOT_OPENED;
  pOperator->info          = pInfo;

  pOperator->pTaskInfo     = pTaskInfo;
  pOperator->getNextFn = doSort;
  pOperator->closeFn = destroyOrderOperatorInfo;

  int32_t code = appendDownstream(pOperator, &downstream, 1);
  return pOperator;
}

static int32_t getTableScanOrder(STableScanInfo* pTableScanInfo) {
  return pTableScanInfo->order;
}

// this is a blocking operator
static int32_t doOpenAggregateOptr(SOperatorInfo *pOperator) {
  if (OPTR_IS_OPENED(pOperator)) {
    return TSDB_CODE_SUCCESS;
  }

  SAggOperatorInfo* pAggInfo = pOperator->info;
  SOptrBasicInfo*   pInfo = &pAggInfo->binfo;

  int32_t        order = TSDB_ORDER_ASC;
  SOperatorInfo* downstream = pOperator->pDownstream[0];

  bool newgroup = true;
  while (1) {
    publishOperatorProfEvent(downstream, QUERY_PROF_BEFORE_OPERATOR_EXEC);
    SSDataBlock* pBlock = downstream->getNextFn(downstream, &newgroup);
    publishOperatorProfEvent(downstream, QUERY_PROF_AFTER_OPERATOR_EXEC);

    if (pBlock == NULL) {
      break;
    }

    //    if (pAggInfo->current != NULL) {
    //      setTagValue(pOperator, pAggInfo->current->pTable, pInfo->pCtx, pOperator->numOfOutput);
    //    }

    // the pDataBlock are always the same one, no need to call this again
    setInputDataBlock(pOperator, pInfo->pCtx, pBlock, order);
    doAggregateImpl(pOperator, 0, pInfo->pCtx);
  }

  finalizeQueryResult(pInfo->pCtx, pOperator->numOfOutput);

  OPTR_SET_OPENED(pOperator);
  return TSDB_CODE_SUCCESS;
}

static SSDataBlock* getAggregateResult(SOperatorInfo *pOperator, bool* newgroup) {
  SAggOperatorInfo *pAggInfo = pOperator->info;
  SOptrBasicInfo*   pInfo = &pAggInfo->binfo;

  if (pOperator->status == OP_EXEC_DONE) {
    return NULL;
  }

  SExecTaskInfo  *pTaskInfo = pOperator->pTaskInfo;
  pTaskInfo->code = pOperator->_openFn(pOperator);
  if (pTaskInfo->code != TSDB_CODE_SUCCESS) {
    return NULL;
  }

  getNumOfResult(pInfo->pCtx, pOperator->numOfOutput, pInfo->pRes);
  doSetOperatorCompleted(pOperator);

  return (blockDataGetNumOfRows(pInfo->pRes) != 0)? pInfo->pRes:NULL;
}

static void aggEncodeResultRow(SOperatorInfo* pOperator, char **result, int32_t *length) {
  SAggOperatorInfo *pAggInfo = pOperator->info;
  SAggSupporter   *pSup = &pAggInfo->aggSup;

  int32_t size = taosHashGetSize(pSup->pResultRowHashTable);
  size_t keyLen = POINTER_BYTES;    // estimate the key length
  int32_t totalSize = sizeof(int32_t) + size * (sizeof(int32_t) + keyLen + sizeof(int32_t) + pSup->resultRowSize);
  *result = taosMemoryCalloc(1, totalSize);
  if(*result == NULL){
    terrno = TSDB_CODE_OUT_OF_MEMORY;
    return;
  }
  *(int32_t*)(*result) = size;
  int32_t offset = sizeof(int32_t);
  void *pIter = taosHashIterate(pSup->pResultRowHashTable, NULL);
  while (pIter) {
    void *key = taosHashGetKey(pIter, &keyLen);
    SResultRow **p1 = (SResultRow **)pIter;

    // recalculate the result size
    int32_t realTotalSize = offset + sizeof(int32_t) + keyLen + sizeof(int32_t) + pSup->resultRowSize;
    if (realTotalSize > totalSize){
      char *tmp = taosMemoryRealloc(*result, realTotalSize);
      if (tmp == NULL){
        terrno = TSDB_CODE_OUT_OF_MEMORY;
        taosMemoryFree(*result);
        *result = NULL;
        return;
      }else{
        *result = tmp;
      }
    }
    // save key
    *(int32_t*)(*result + offset) = keyLen;
    offset += sizeof(int32_t);
    memcpy(*result + offset, key, keyLen);
    offset += keyLen;

    // save value
    *(int32_t*)(*result + offset) = pSup->resultRowSize;
    offset += sizeof(int32_t);
    memcpy(*result + offset, *p1, pSup->resultRowSize);
    offset += pSup->resultRowSize;

    pIter = taosHashIterate(pSup->pResultRowHashTable, pIter);
  }

  if(length) {
    *length = offset;
  }
  return;
}

static bool aggDecodeResultRow(SOperatorInfo* pOperator, char *result, int32_t length) {
  if (!result || length <= 0){
    return false;
  }

  SAggOperatorInfo *pAggInfo = pOperator->info;
  SAggSupporter    *pSup     = &pAggInfo->aggSup;
  SOptrBasicInfo   *pInfo    = &pAggInfo->binfo;

  //  int32_t size = taosHashGetSize(pSup->pResultRowHashTable);
  int32_t count = *(int32_t*)(result);

  int32_t offset = sizeof(int32_t);
  while(count-- > 0 && length > offset){
    int32_t keyLen = *(int32_t*)(result + offset);
    offset += sizeof(int32_t);

    uint64_t tableGroupId = *(uint64_t *)(result + offset);
    SResultRow *resultRow = getNewResultRow_rv(pSup->pResultBuf, tableGroupId, pSup->resultRowSize);
    if (!resultRow){
      terrno = TSDB_CODE_TSC_INVALID_INPUT;
      return false;
    }
    // add a new result set for a new group
    taosHashPut(pSup->pResultRowHashTable, result + offset, keyLen, &resultRow, POINTER_BYTES);

    offset += keyLen;
    int32_t valueLen = *(int32_t*)(result + offset);
    if (valueLen != pSup->resultRowSize){
      terrno = TSDB_CODE_TSC_INVALID_INPUT;
      return false;
    }
    offset += sizeof(int32_t);
    int32_t pageId = resultRow->pageId;
    int32_t pOffset = resultRow->offset;
    memcpy(resultRow, result + offset, valueLen);
    resultRow->pageId = pageId;
    resultRow->offset = pOffset;
    offset += valueLen;

    initResultRow(resultRow);

    pInfo->resultRowInfo.pPosition[pInfo->resultRowInfo.size++] = (SResultRowPosition) {.pageId = resultRow->pageId, .offset = resultRow->offset};
  }

  if (offset != length){
    terrno = TSDB_CODE_TSC_INVALID_INPUT;
    return false;
  }
  return true;
}

static SSDataBlock* doMultiTableAggregate(SOperatorInfo *pOperator, bool* newgroup) {
  if (pOperator->status == OP_EXEC_DONE) {
    return NULL;
  }

  SAggOperatorInfo* pAggInfo = pOperator->info;
  SOptrBasicInfo* pInfo = &pAggInfo->binfo;
  SExecTaskInfo* pTaskInfo = pOperator->pTaskInfo;

  if (pOperator->status == OP_RES_TO_RETURN) {
    toSDatablock(&pAggInfo->groupResInfo, pAggInfo->pResultBuf, pInfo->pRes, pAggInfo->binfo.capacity, pAggInfo->binfo.rowCellInfoOffset);

    if (pInfo->pRes->info.rows == 0 || !hasRemainDataInCurrentGroup(&pAggInfo->groupResInfo)) {
      pOperator->status = OP_EXEC_DONE;
    }

    return pInfo->pRes;
  }

  // table scan order
  int32_t order = TSDB_ORDER_ASC;
  SOperatorInfo* downstream = pOperator->pDownstream[0];

  while(1) {
    publishOperatorProfEvent(downstream, QUERY_PROF_BEFORE_OPERATOR_EXEC);
    SSDataBlock* pBlock = downstream->getNextFn(downstream, newgroup);
    publishOperatorProfEvent(downstream, QUERY_PROF_AFTER_OPERATOR_EXEC);

    if (pBlock == NULL) {
      break;
    }

//    setTagValue(pOperator, pRuntimeEnv->current->pTable, pInfo->pCtx, pOperator->numOfOutput);
//    if (downstream->operatorType == OP_TableScan) {
//      STableScanInfo* pScanInfo = downstream->info;
//      order = getTableScanOrder(pScanInfo);
//    }

    // the pDataBlock are always the same one, no need to call this again
    setInputDataBlock(pOperator, pInfo->pCtx, pBlock, order);

    TSKEY key = 0;
    if (order == TSDB_ORDER_ASC) {
      key = pBlock->info.window.ekey;
      TSKEY_MAX_ADD(key, 1);
    } else {
      key = pBlock->info.window.skey;
      TSKEY_MIN_SUB(key, -1);
    }
    
    setExecutionContext(pOperator->numOfOutput, pAggInfo->current->groupIndex, key, pTaskInfo, pAggInfo->current, pAggInfo);
    doAggregateImpl(pOperator, 0, pInfo->pCtx);
  }

  pOperator->status = OP_RES_TO_RETURN;
  closeAllResultRows(&pInfo->resultRowInfo);
  updateNumOfRowsInResultRows(pInfo->pCtx, pOperator->numOfOutput, &pInfo->resultRowInfo, pInfo->rowCellInfoOffset);

  initGroupResInfo(&pAggInfo->groupResInfo, &pInfo->resultRowInfo);
  toSDatablock(&pAggInfo->groupResInfo, pAggInfo->pResultBuf, pInfo->pRes, pAggInfo->binfo.capacity, pAggInfo->binfo.rowCellInfoOffset);

  if (pInfo->pRes->info.rows == 0 || !hasRemainDataInCurrentGroup(&pAggInfo->groupResInfo)) {
    doSetOperatorCompleted(pOperator);
  }

  return pInfo->pRes;
}

static SSDataBlock* doProjectOperation(SOperatorInfo *pOperator, bool* newgroup) {
  SProjectOperatorInfo* pProjectInfo = pOperator->info;
  SOptrBasicInfo *pInfo = &pProjectInfo->binfo;

  SSDataBlock* pRes = pInfo->pRes;
  blockDataCleanup(pRes);

  if (pProjectInfo->existDataBlock) {  // TODO refactor
    SSDataBlock* pBlock = pProjectInfo->existDataBlock;
    pProjectInfo->existDataBlock = NULL;
    *newgroup = true;

    // todo dynamic set tags
//    if (pTableQueryInfo != NULL) {
//      setTagValue(pOperator, pTableQueryInfo->pTable, pInfo->pCtx, pOperator->numOfOutput);
//    }

    // the pDataBlock are always the same one, no need to call this again
    setInputDataBlock(pOperator, pInfo->pCtx, pBlock, TSDB_ORDER_ASC);

    blockDataEnsureCapacity(pInfo->pRes, pBlock->info.rows);
    projectApplyFunctions(pOperator->pExpr, pInfo->pRes, pBlock, pInfo->pCtx, pOperator->numOfOutput);
    if (pRes->info.rows >= pProjectInfo->binfo.capacity*0.8) {
      copyTsColoum(pRes, pInfo->pCtx, pOperator->numOfOutput);
      resetResultRowEntryResult(pInfo->pCtx, pOperator->numOfOutput);
      return pRes;
    }
  }

  SOperatorInfo* downstream = pOperator->pDownstream[0];

  while(1) {
    bool prevVal = *newgroup;

    // The downstream exec may change the value of the newgroup, so use a local variable instead.
    publishOperatorProfEvent(downstream, QUERY_PROF_BEFORE_OPERATOR_EXEC);
    SSDataBlock* pBlock = downstream->getNextFn(downstream, newgroup);
    publishOperatorProfEvent(downstream, QUERY_PROF_AFTER_OPERATOR_EXEC);

    if (pBlock == NULL) {
      assert(*newgroup == false);
      *newgroup = prevVal;
      setTaskStatus(pOperator->pTaskInfo, TASK_COMPLETED);
      break;
    }

    // Return result of the previous group in the firstly.
    if (*newgroup) {
      if (pRes->info.rows > 0) {
        pProjectInfo->existDataBlock = pBlock;
        break;
      } else { // init output buffer for a new group data
        initCtxOutputBuffer(pInfo->pCtx, pOperator->numOfOutput);
      }
    }

    // todo dynamic set tags
    //    STableQueryInfo* pTableQueryInfo = pRuntimeEnv->current;
    //    if (pTableQueryInfo != NULL) {
    //      setTagValue(pOperator, pTableQueryInfo->pTable, pInfo->pCtx, pOperator->numOfOutput);
    //    }

    // the pDataBlock are always the same one, no need to call this again
    setInputDataBlock(pOperator, pInfo->pCtx, pBlock, TSDB_ORDER_ASC);
    projectApplyFunctions(pOperator->pExpr, pInfo->pRes, pBlock, pInfo->pCtx, pOperator->numOfOutput);
    if (pRes->info.rows >= pOperator->resultInfo.threshold) {
      break;
    }
  }

//  copyTsColoum(pRes, pInfo->pCtx, pOperator->numOfOutput);
  return (pInfo->pRes->info.rows > 0)? pInfo->pRes:NULL;
}

static SSDataBlock* doLimit(SOperatorInfo *pOperator, bool* newgroup) {
  if (pOperator->status == OP_EXEC_DONE) {
    return NULL;
  }

  SLimitOperatorInfo* pInfo = pOperator->info;

  SSDataBlock* pBlock = NULL;
  SOperatorInfo* pDownstream = pOperator->pDownstream[0];

  while (1) {
    publishOperatorProfEvent(pDownstream, QUERY_PROF_BEFORE_OPERATOR_EXEC);
    pBlock = pDownstream->getNextFn(pDownstream, newgroup);
    publishOperatorProfEvent(pDownstream, QUERY_PROF_AFTER_OPERATOR_EXEC);

    if (pBlock == NULL) {
      doSetOperatorCompleted(pOperator);
      return NULL;
    }

    if (pInfo->currentOffset == 0) {
      break;
    } else if (pInfo->currentOffset >= pBlock->info.rows) {
      pInfo->currentOffset -= pBlock->info.rows;
    } else { // TODO handle the data movement
      int32_t remain = (int32_t)(pBlock->info.rows - pInfo->currentOffset);
      pBlock->info.rows = remain;

      for (int32_t i = 0; i < pBlock->info.numOfCols; ++i) {
        SColumnInfoData* pColInfoData = taosArrayGet(pBlock->pDataBlock, i);

        int16_t bytes = pColInfoData->info.bytes;
        memmove(pColInfoData->pData, pColInfoData->pData + bytes * pInfo->currentOffset, remain * bytes);
      }

      pInfo->currentOffset = 0;
      break;
    }
  }

  if (pInfo->currentRows + pBlock->info.rows >= pInfo->limit.limit) {
    pBlock->info.rows = (int32_t)(pInfo->limit.limit - pInfo->currentRows);
    pInfo->currentRows = pInfo->limit.limit;

    doSetOperatorCompleted(pOperator);
  } else {
    pInfo->currentRows += pBlock->info.rows;
  }

  return pBlock;
}

static SSDataBlock* doFilter(void* param, bool* newgroup) {
  SOperatorInfo *pOperator = (SOperatorInfo *)param;
  if (pOperator->status == OP_EXEC_DONE) {
    return NULL;
  }

  SFilterOperatorInfo* pCondInfo = pOperator->info;
  STaskRuntimeEnv* pRuntimeEnv = pOperator->pRuntimeEnv;

  while (1) {
    publishOperatorProfEvent(pOperator->pDownstream[0], QUERY_PROF_BEFORE_OPERATOR_EXEC);
    SSDataBlock *pBlock = pOperator->pDownstream[0]->getNextFn(pOperator->pDownstream[0], newgroup);
    publishOperatorProfEvent(pOperator->pDownstream[0], QUERY_PROF_AFTER_OPERATOR_EXEC);

    if (pBlock == NULL) {
      break;
    }

    doSetFilterColumnInfo(pCondInfo->pFilterInfo, pCondInfo->numOfFilterCols, pBlock);
    assert(pRuntimeEnv->pTsBuf == NULL);
    filterRowsInDataBlock(pRuntimeEnv, pCondInfo->pFilterInfo, pCondInfo->numOfFilterCols, pBlock, true);

    if (pBlock->info.rows > 0) {
      return pBlock;
    }
  }

  doSetOperatorCompleted(pOperator);
  return NULL;
}

static int32_t doOpenIntervalAgg(SOperatorInfo *pOperator) {
  if (OPTR_IS_OPENED(pOperator)) {
    return TSDB_CODE_SUCCESS;
  }

  STableIntervalOperatorInfo* pInfo = pOperator->info;

  //  int32_t order = pQueryAttr->order.order;
  //  STimeWindow win = pQueryAttr->window;
  bool newgroup = false;
  SOperatorInfo* downstream = pOperator->pDownstream[0];

  while (1) {
    publishOperatorProfEvent(downstream, QUERY_PROF_BEFORE_OPERATOR_EXEC);
    SSDataBlock* pBlock = downstream->getNextFn(downstream, &newgroup);
    publishOperatorProfEvent(downstream, QUERY_PROF_AFTER_OPERATOR_EXEC);

    if (pBlock == NULL) {
      break;
    }

    //    setTagValue(pOperator, pRuntimeEnv->current->pTable, pInfo->pCtx, pOperator->numOfOutput);

    // the pDataBlock are always the same one, no need to call this again
    setInputDataBlock(pOperator, pInfo->binfo.pCtx, pBlock, TSDB_ORDER_ASC);
    hashIntervalAgg(pOperator, &pInfo->binfo.resultRowInfo, pBlock, 0);
  }

  closeAllResultRows(&pInfo->binfo.resultRowInfo);
  finalizeMultiTupleQueryResult(pInfo->binfo.pCtx, pOperator->numOfOutput, pInfo->aggSup.pResultBuf, &pInfo->binfo.resultRowInfo, pInfo->binfo.rowCellInfoOffset);

  initGroupResInfo(&pInfo->groupResInfo, &pInfo->binfo.resultRowInfo);
  OPTR_SET_OPENED(pOperator);
  return TSDB_CODE_SUCCESS;
}

static SSDataBlock* doIntervalAgg(SOperatorInfo *pOperator, bool* newgroup) {
  STableIntervalOperatorInfo* pInfo = pOperator->info;
  SExecTaskInfo* pTaskInfo = pOperator->pTaskInfo;

  if (pOperator->status == OP_EXEC_DONE) {
    return NULL;
  }

  pTaskInfo->code = pOperator->_openFn(pOperator);
  if (pTaskInfo->code != TSDB_CODE_SUCCESS) {
    return NULL;
  }

  blockDataEnsureCapacity(pInfo->binfo.pRes, pInfo->binfo.capacity);
  toSDatablock(&pInfo->groupResInfo, pInfo->aggSup.pResultBuf, pInfo->binfo.pRes, pInfo->binfo.capacity, pInfo->binfo.rowCellInfoOffset);

  if (pInfo->binfo.pRes->info.rows == 0 || !hasRemainDataInCurrentGroup(&pInfo->groupResInfo)) {
    doSetOperatorCompleted(pOperator);
  }

  return pInfo->binfo.pRes->info.rows == 0? NULL:pInfo->binfo.pRes;
}

static SSDataBlock* doAllIntervalAgg(SOperatorInfo *pOperator, bool* newgroup) {
  if (pOperator->status == OP_EXEC_DONE) {
    return NULL;
  }

  STableIntervalOperatorInfo* pIntervalInfo = pOperator->info;

  STaskRuntimeEnv* pRuntimeEnv = pOperator->pRuntimeEnv;
  if (pOperator->status == OP_RES_TO_RETURN) {
//    toSDatablock(&pRuntimeEnv->groupResInfo, pRuntimeEnv, pIntervalInfo->pRes);

    if (pIntervalInfo->binfo.pRes->info.rows == 0 || !hasRemainDataInCurrentGroup(&pRuntimeEnv->groupResInfo)) {
      doSetOperatorCompleted(pOperator);
    }

    return pIntervalInfo->binfo.pRes;
  }

  STaskAttr* pQueryAttr = pRuntimeEnv->pQueryAttr;
  int32_t order = pQueryAttr->order.order;
  STimeWindow win = pQueryAttr->window;

  SOperatorInfo* downstream = pOperator->pDownstream[0];

  while(1) {
    publishOperatorProfEvent(downstream, QUERY_PROF_BEFORE_OPERATOR_EXEC);
    SSDataBlock* pBlock = downstream->getNextFn(downstream, newgroup);
    publishOperatorProfEvent(downstream, QUERY_PROF_AFTER_OPERATOR_EXEC);

    if (pBlock == NULL) {
      break;
    }

//    setTagValue(pOperator, pRuntimeEnv->current->pTable, pIntervalInfo->pCtx, pOperator->numOfOutput);

    // the pDataBlock are always the same one, no need to call this again
    setInputDataBlock(pOperator, pIntervalInfo->binfo.pCtx, pBlock, pQueryAttr->order.order);
    hashAllIntervalAgg(pOperator, &pIntervalInfo->binfo.resultRowInfo, pBlock, 0);
  }

  // restore the value
  pQueryAttr->order.order = order;
  pQueryAttr->window = win;

  pOperator->status = OP_RES_TO_RETURN;
  closeAllResultRows(&pIntervalInfo->binfo.resultRowInfo);
  setTaskStatus(pOperator->pTaskInfo, TASK_COMPLETED);
  finalizeQueryResult(pIntervalInfo->binfo.pCtx, pOperator->numOfOutput);

  initGroupResInfo(&pRuntimeEnv->groupResInfo, &pIntervalInfo->binfo.resultRowInfo);
//  toSDatablock(&pRuntimeEnv->groupResInfo, pRuntimeEnv, pIntervalInfo->pRes);

  if (pIntervalInfo->binfo.pRes->info.rows == 0 || !hasRemainDataInCurrentGroup(&pRuntimeEnv->groupResInfo)) {
    pOperator->status = OP_EXEC_DONE;
  }

  return pIntervalInfo->binfo.pRes->info.rows == 0? NULL:pIntervalInfo->binfo.pRes;
}

static SSDataBlock* doSTableIntervalAgg(SOperatorInfo *pOperator, bool* newgroup) {
  if (pOperator->status == OP_EXEC_DONE) {
    return NULL;
  }

  STableIntervalOperatorInfo* pIntervalInfo = pOperator->info;
  STaskRuntimeEnv* pRuntimeEnv = pOperator->pRuntimeEnv;

  if (pOperator->status == OP_RES_TO_RETURN) {
    int64_t st = taosGetTimestampUs();

//    copyToSDataBlock(NULL, 3000, pIntervalInfo->pRes, pIntervalInfo->rowCellInfoOffset);
    if (pIntervalInfo->binfo.pRes->info.rows == 0 || !hasRemainData(&pRuntimeEnv->groupResInfo)) {
      doSetOperatorCompleted(pOperator);
    }
    return pIntervalInfo->binfo.pRes;
  }

  STaskAttr* pQueryAttr = pRuntimeEnv->pQueryAttr;
  int32_t order = pQueryAttr->order.order;

  SOperatorInfo* downstream = pOperator->pDownstream[0];

  while(1) {
    publishOperatorProfEvent(downstream, QUERY_PROF_BEFORE_OPERATOR_EXEC);
    SSDataBlock* pBlock = downstream->getNextFn(downstream, newgroup);
    publishOperatorProfEvent(downstream, QUERY_PROF_AFTER_OPERATOR_EXEC);

    if (pBlock == NULL) {
      break;
    }

    // the pDataBlock are always the same one, no need to call this again
    STableQueryInfo* pTableQueryInfo = pRuntimeEnv->current;

//    setTagValue(pOperator, pTableQueryInfo->pTable, pIntervalInfo->pCtx, pOperator->numOfOutput);
    setInputDataBlock(pOperator, pIntervalInfo->binfo.pCtx, pBlock, pQueryAttr->order.order);
    setIntervalQueryRange(pRuntimeEnv, pBlock->info.window.skey);

    hashIntervalAgg(pOperator, &pTableQueryInfo->resInfo, pBlock, pTableQueryInfo->groupIndex);
  }

  pOperator->status = OP_RES_TO_RETURN;
  pQueryAttr->order.order = order;   // TODO : restore the order
  doCloseAllTimeWindow(pRuntimeEnv);
  setTaskStatus(pOperator->pTaskInfo, TASK_COMPLETED);

//  copyToSDataBlock(pRuntimeEnv, 3000, pIntervalInfo->pRes, pIntervalInfo->rowCellInfoOffset);
  if (pIntervalInfo->binfo.pRes->info.rows == 0 || !hasRemainData(&pRuntimeEnv->groupResInfo)) {
    pOperator->status = OP_EXEC_DONE;
  }

  return pIntervalInfo->binfo.pRes;
}

static SSDataBlock* doAllSTableIntervalAgg(SOperatorInfo *pOperator, bool* newgroup) {
  if (pOperator->status == OP_EXEC_DONE) {
    return NULL;
  }

  STableIntervalOperatorInfo* pIntervalInfo = pOperator->info;
  STaskRuntimeEnv* pRuntimeEnv = pOperator->pRuntimeEnv;

  if (pOperator->status == OP_RES_TO_RETURN) {
//    copyToSDataBlock(pRuntimeEnv, 3000, pIntervalInfo->pRes, pIntervalInfo->rowCellInfoOffset);
    if (pIntervalInfo->binfo.pRes->info.rows == 0 || !hasRemainData(&pRuntimeEnv->groupResInfo)) {
      pOperator->status = OP_EXEC_DONE;
    }

    return pIntervalInfo->binfo.pRes;
  }

  STaskAttr* pQueryAttr = pRuntimeEnv->pQueryAttr;
  int32_t order = pQueryAttr->order.order;

  SOperatorInfo* downstream = pOperator->pDownstream[0];

  while(1) {
    publishOperatorProfEvent(downstream, QUERY_PROF_BEFORE_OPERATOR_EXEC);
    SSDataBlock* pBlock = downstream->getNextFn(downstream, newgroup);
    publishOperatorProfEvent(downstream, QUERY_PROF_AFTER_OPERATOR_EXEC);

    if (pBlock == NULL) {
      break;
    }

    // the pDataBlock are always the same one, no need to call this again
    STableQueryInfo* pTableQueryInfo = pRuntimeEnv->current;

//    setTagValue(pOperator, pTableQueryInfo->pTable, pIntervalInfo->pCtx, pOperator->numOfOutput);
    setInputDataBlock(pOperator, pIntervalInfo->binfo.pCtx, pBlock, pQueryAttr->order.order);
    setIntervalQueryRange(pRuntimeEnv, pBlock->info.window.skey);

    hashAllIntervalAgg(pOperator, &pTableQueryInfo->resInfo, pBlock, pTableQueryInfo->groupIndex);
  }

  pOperator->status = OP_RES_TO_RETURN;
  pQueryAttr->order.order = order;   // TODO : restore the order
  doCloseAllTimeWindow(pRuntimeEnv);
  setTaskStatus(pOperator->pTaskInfo, TASK_COMPLETED);

  int64_t st = taosGetTimestampUs();
//  copyToSDataBlock(pRuntimeEnv, 3000, pIntervalInfo->pRes, pIntervalInfo->rowCellInfoOffset);
  if (pIntervalInfo->binfo.pRes->info.rows == 0 || !hasRemainData(&pRuntimeEnv->groupResInfo)) {
    pOperator->status = OP_EXEC_DONE;
  }

//  SQInfo* pQInfo = pRuntimeEnv->qinfo;
//  pQInfo->summary.firstStageMergeTime += (taosGetTimestampUs() - st);

  return pIntervalInfo->binfo.pRes;
}

static void doStateWindowAggImpl(SOperatorInfo* pOperator, SStateWindowOperatorInfo *pInfo, SSDataBlock *pSDataBlock) {
  STaskRuntimeEnv* pRuntimeEnv = pOperator->pRuntimeEnv;
  STableQueryInfo*  item = pRuntimeEnv->current;
  SColumnInfoData* pColInfoData = taosArrayGet(pSDataBlock->pDataBlock, pInfo->colIndex);

  SOptrBasicInfo* pBInfo = &pInfo->binfo;

  bool    masterScan = IS_MAIN_SCAN(pRuntimeEnv);
  int16_t     bytes = pColInfoData->info.bytes;
  int16_t     type = pColInfoData->info.type;

  SColumnInfoData* pTsColInfoData = taosArrayGet(pSDataBlock->pDataBlock, 0);
  TSKEY* tsList = (TSKEY*)pTsColInfoData->pData;
  if (IS_REPEAT_SCAN(pRuntimeEnv) && !pInfo->reptScan) {
    pInfo->reptScan = true;
    taosMemoryFreeClear(pInfo->prevData);
  }

  pInfo->numOfRows = 0;
  for (int32_t j = 0; j < pSDataBlock->info.rows; ++j) {
    char* val = ((char*)pColInfoData->pData) + bytes * j;
    if (isNull(val, type)) {
      continue;
    }
    if (pInfo->prevData == NULL) {
      pInfo->prevData = taosMemoryMalloc(bytes);
      memcpy(pInfo->prevData, val, bytes);
      pInfo->numOfRows = 1;
      pInfo->curWindow.skey = tsList[j];
      pInfo->curWindow.ekey = tsList[j];
      pInfo->start = j;

    } else if (memcmp(pInfo->prevData, val, bytes) == 0) {
      pInfo->curWindow.ekey = tsList[j];
      pInfo->numOfRows += 1;
      //pInfo->start = j;
      if (j == 0 && pInfo->start != 0) {
        pInfo->numOfRows = 1;
        pInfo->start = 0;
      }
    } else {
      SResultRow* pResult = NULL;
      pInfo->curWindow.ekey = pInfo->curWindow.skey;
      int32_t ret = setResultOutputBufByKey(pRuntimeEnv, &pBInfo->resultRowInfo, pSDataBlock->info.uid, &pInfo->curWindow, masterScan,
                                            &pResult, item->groupIndex, pBInfo->pCtx, pOperator->numOfOutput,
                                            pBInfo->rowCellInfoOffset);
      if (ret != TSDB_CODE_SUCCESS) {  // null data, too many state code
        longjmp(pRuntimeEnv->env, TSDB_CODE_QRY_APP_ERROR);
      }
//      doApplyFunctions(pRuntimeEnv, pBInfo->pCtx, &pInfo->curWindow, pInfo->start, pInfo->numOfRows, tsList,
//                       pSDataBlock->info.rows, pOperator->numOfOutput);

      pInfo->curWindow.skey = tsList[j];
      pInfo->curWindow.ekey = tsList[j];
      memcpy(pInfo->prevData, val, bytes);
      pInfo->numOfRows = 1;
      pInfo->start = j;

    }
  }

  SResultRow* pResult = NULL;

  pInfo->curWindow.ekey = pInfo->curWindow.skey;
  int32_t ret = setResultOutputBufByKey(pRuntimeEnv, &pBInfo->resultRowInfo, pSDataBlock->info.uid, &pInfo->curWindow, masterScan,
                                        &pResult, item->groupIndex, pBInfo->pCtx, pOperator->numOfOutput,
                                        pBInfo->rowCellInfoOffset);
  if (ret != TSDB_CODE_SUCCESS) {  // null data, too many state code
    longjmp(pRuntimeEnv->env, TSDB_CODE_QRY_APP_ERROR);
  }

//  doApplyFunctions(pRuntimeEnv, pBInfo->pCtx, &pInfo->curWindow, pInfo->start, pInfo->numOfRows, tsList,
//                   pSDataBlock->info.rows, pOperator->numOfOutput);
}

static SSDataBlock* doStateWindowAgg(SOperatorInfo *pOperator, bool* newgroup) {
  if (pOperator->status == OP_EXEC_DONE) {
    return NULL;
  }

  SStateWindowOperatorInfo* pWindowInfo = pOperator->info;
  SOptrBasicInfo* pBInfo = &pWindowInfo->binfo;

  STaskRuntimeEnv* pRuntimeEnv = pOperator->pRuntimeEnv;
  if (pOperator->status == OP_RES_TO_RETURN) {
//    toSDatablock(&pRuntimeEnv->groupResInfo, pRuntimeEnv, pBInfo->pRes);

    if (pBInfo->pRes->info.rows == 0 || !hasRemainDataInCurrentGroup(&pRuntimeEnv->groupResInfo)) {
      pOperator->status = OP_EXEC_DONE;
    }

    return pBInfo->pRes;
  }

  STaskAttr* pQueryAttr = pRuntimeEnv->pQueryAttr;
  int32_t order = pQueryAttr->order.order;
  STimeWindow win = pQueryAttr->window;
  SOperatorInfo* downstream = pOperator->pDownstream[0];
  while (1) {
    publishOperatorProfEvent(downstream, QUERY_PROF_BEFORE_OPERATOR_EXEC);
    SSDataBlock* pBlock = downstream->getNextFn(downstream, newgroup);
    publishOperatorProfEvent(downstream, QUERY_PROF_AFTER_OPERATOR_EXEC);

    if (pBlock == NULL) {
      break;
    }
    setInputDataBlock(pOperator, pBInfo->pCtx, pBlock, pQueryAttr->order.order);
    if (pWindowInfo->colIndex == -1) {
      pWindowInfo->colIndex = getGroupbyColumnIndex(pRuntimeEnv->pQueryAttr->pGroupbyExpr, pBlock);
    }
    doStateWindowAggImpl(pOperator,  pWindowInfo, pBlock);
  }

  // restore the value
  pQueryAttr->order.order = order;
  pQueryAttr->window = win;

  pOperator->status = OP_RES_TO_RETURN;
  closeAllResultRows(&pBInfo->resultRowInfo);
  setTaskStatus(pOperator->pTaskInfo, TASK_COMPLETED);
  finalizeQueryResult(pBInfo->pCtx, pOperator->numOfOutput);

  initGroupResInfo(&pRuntimeEnv->groupResInfo, &pBInfo->resultRowInfo);
//  toSDatablock(&pRuntimeEnv->groupResInfo, pRuntimeEnv, pBInfo->pRes);

  if (pBInfo->pRes->info.rows == 0 || !hasRemainDataInCurrentGroup(&pRuntimeEnv->groupResInfo)) {
    pOperator->status = OP_EXEC_DONE;
  }

  return pBInfo->pRes->info.rows == 0? NULL:pBInfo->pRes;
}

static SSDataBlock* doSessionWindowAgg(SOperatorInfo *pOperator, bool* newgroup) {
  if (pOperator->status == OP_EXEC_DONE) {
    return NULL;
  }

  SSessionAggOperatorInfo* pWindowInfo = pOperator->info;
  SOptrBasicInfo* pBInfo = &pWindowInfo->binfo;

  if (pOperator->status == OP_RES_TO_RETURN) {
//    toSDatablock(&pRuntimeEnv->groupResInfo, pRuntimeEnv, pBInfo->pRes);
    if (pBInfo->pRes->info.rows == 0/* || !hasRemainDataInCurrentGroup(&pRuntimeEnv->groupResInfo)*/) {
      pOperator->status = OP_EXEC_DONE;
    }

    return pBInfo->pRes;
  }

  int32_t order = TSDB_ORDER_ASC;
  SOperatorInfo* downstream = pOperator->pDownstream[0];

  while(1) {
    publishOperatorProfEvent(downstream, QUERY_PROF_BEFORE_OPERATOR_EXEC);
    SSDataBlock* pBlock = downstream->getNextFn(downstream, newgroup);
    publishOperatorProfEvent(downstream, QUERY_PROF_AFTER_OPERATOR_EXEC);
    if (pBlock == NULL) {
      break;
    }

    // the pDataBlock are always the same one, no need to call this again
    setInputDataBlock(pOperator, pBInfo->pCtx, pBlock, order);
    doSessionWindowAggImpl(pOperator, pWindowInfo, pBlock);
  }

  // restore the value
  pOperator->status = OP_RES_TO_RETURN;
  closeAllResultRows(&pBInfo->resultRowInfo);
//  setTaskStatus(pOperator->pTaskInfo, QUERY_COMPLETED);
  finalizeQueryResult(pBInfo->pCtx, pOperator->numOfOutput);

//  initGroupResInfo(&pBInfo->groupResInfo, &pBInfo->resultRowInfo);
//  toSDatablock(&pRuntimeEnv->groupResInfo, pRuntimeEnv, pBInfo->pRes);
  if (pBInfo->pRes->info.rows == 0/* || !hasRemainDataInCurrentGroup(&pRuntimeEnv->groupResInfo)*/) {
    pOperator->status = OP_EXEC_DONE;
  }

  return pBInfo->pRes->info.rows == 0? NULL:pBInfo->pRes;
}

static SSDataBlock* hashGroupbyAggregate(SOperatorInfo *pOperator, bool* newgroup) {
  if (pOperator->status == OP_EXEC_DONE) {
    return NULL;
  }

  SGroupbyOperatorInfo *pInfo = pOperator->info;
  if (pOperator->status == OP_RES_TO_RETURN) {
    toSDatablock(&pInfo->groupResInfo, pInfo->aggSup.pResultBuf, pInfo->binfo.pRes, pInfo->binfo.capacity, pInfo->binfo.rowCellInfoOffset);
    if (pInfo->binfo.pRes->info.rows == 0|| !hasRemainDataInCurrentGroup(&pInfo->groupResInfo)) {
      pOperator->status = OP_EXEC_DONE;
    }
    return pInfo->binfo.pRes;
  }

  int32_t order = TSDB_ORDER_ASC;
  SOperatorInfo* downstream = pOperator->pDownstream[0];

  while(1) {
    publishOperatorProfEvent(downstream, QUERY_PROF_BEFORE_OPERATOR_EXEC);
    SSDataBlock* pBlock = downstream->getNextFn(downstream, newgroup);
    publishOperatorProfEvent(downstream, QUERY_PROF_AFTER_OPERATOR_EXEC);
    if (pBlock == NULL) {
      break;
    }

    // the pDataBlock are always the same one, no need to call this again
    setInputDataBlock(pOperator, pInfo->binfo.pCtx, pBlock, order);
//    setTagValue(pOperator, pRuntimeEnv->current->pTable, pInfo->binfo.pCtx, pOperator->numOfOutput);
    doHashGroupbyAgg(pOperator, pBlock);
  }

  pOperator->status = OP_RES_TO_RETURN;
  closeAllResultRows(&pInfo->binfo.resultRowInfo);

  finalizeMultiTupleQueryResult(pInfo->binfo.pCtx, pOperator->numOfOutput, pInfo->aggSup.pResultBuf, &pInfo->binfo.resultRowInfo, pInfo->binfo.rowCellInfoOffset);
//  if (!pRuntimeEnv->pQueryAttr->stableQuery) { // finalize include the update of result rows
//    finalizeQueryResult(pInfo->binfo.pCtx, pOperator->numOfOutput);
//  } else {
//    updateNumOfRowsInResultRows(pInfo->binfo.pCtx, pOperator->numOfOutput, &pInfo->binfo.resultRowInfo, pInfo->binfo.rowCellInfoOffset);
//  }

  blockDataEnsureCapacity(pInfo->binfo.pRes, pInfo->binfo.capacity);
  initGroupResInfo(&pInfo->groupResInfo, &pInfo->binfo.resultRowInfo);
  toSDatablock(&pInfo->groupResInfo, pInfo->aggSup.pResultBuf, pInfo->binfo.pRes, pInfo->binfo.capacity, pInfo->binfo.rowCellInfoOffset);
  if (pInfo->binfo.pRes->info.rows == 0 || !hasRemainDataInCurrentGroup(&pInfo->groupResInfo)) {
    pOperator->status = OP_EXEC_DONE;
  }

  return pInfo->binfo.pRes;
}

static void doHandleRemainBlockForNewGroupImpl(SFillOperatorInfo *pInfo, SResultInfo* pResultInfo, bool* newgroup, SExecTaskInfo* pTaskInfo) {
  pInfo->totalInputRows = pInfo->existNewGroupBlock->info.rows;

  int64_t ekey = Q_STATUS_EQUAL(pTaskInfo->status, TASK_COMPLETED)? pTaskInfo->window.ekey:pInfo->existNewGroupBlock->info.window.ekey;
  taosResetFillInfo(pInfo->pFillInfo, getFillInfoStart(pInfo->pFillInfo));

  taosFillSetStartInfo(pInfo->pFillInfo, pInfo->existNewGroupBlock->info.rows, ekey);
  taosFillSetInputDataBlock(pInfo->pFillInfo, pInfo->existNewGroupBlock);

  doFillTimeIntervalGapsInResults(pInfo->pFillInfo, pInfo->pRes, pResultInfo->capacity, pInfo->p);
  pInfo->existNewGroupBlock = NULL;
  *newgroup = true;
}

static void doHandleRemainBlockFromNewGroup(SFillOperatorInfo *pInfo, SResultInfo *pResultInfo, bool *newgroup, SExecTaskInfo* pTaskInfo) {
  if (taosFillHasMoreResults(pInfo->pFillInfo)) {
    *newgroup = false;
    doFillTimeIntervalGapsInResults(pInfo->pFillInfo, pInfo->pRes, (int32_t)pResultInfo->capacity, pInfo->p);
    if (pInfo->pRes->info.rows > pResultInfo->threshold || (!pInfo->multigroupResult)) {
      return;
    }
  }

  // handle the cached new group data block
  if (pInfo->existNewGroupBlock) {
    doHandleRemainBlockForNewGroupImpl(pInfo, pResultInfo, newgroup, pTaskInfo);
  }
}

static SSDataBlock* doFill(SOperatorInfo *pOperator, bool* newgroup) {
  SFillOperatorInfo *pInfo = pOperator->info;
  SExecTaskInfo* pTaskInfo = pOperator->pTaskInfo;

  SResultInfo* pResultInfo = &pOperator->resultInfo;
  blockDataCleanup(pInfo->pRes);
  if (pOperator->status == OP_EXEC_DONE) {
    return NULL;
  }

  doHandleRemainBlockFromNewGroup(pInfo, pResultInfo, newgroup, pTaskInfo);
  if (pInfo->pRes->info.rows > pResultInfo->threshold || (!pInfo->multigroupResult && pInfo->pRes->info.rows > 0)) {
    return pInfo->pRes;
  }

  SOperatorInfo* pDownstream = pOperator->pDownstream[0];
  while(1) {
    publishOperatorProfEvent(pDownstream, QUERY_PROF_BEFORE_OPERATOR_EXEC);
    SSDataBlock* pBlock = pDownstream->getNextFn(pDownstream, newgroup);
    publishOperatorProfEvent(pDownstream, QUERY_PROF_AFTER_OPERATOR_EXEC);

    if (*newgroup) {
      assert(pBlock != NULL);
    }

    if (*newgroup && pInfo->totalInputRows > 0) {  // there are already processed current group data block
      pInfo->existNewGroupBlock = pBlock;
      *newgroup = false;

      // Fill the previous group data block, before handle the data block of new group.
      // Close the fill operation for previous group data block
      taosFillSetStartInfo(pInfo->pFillInfo, 0, pTaskInfo->window.ekey);
    } else {
      if (pBlock == NULL) {
        if (pInfo->totalInputRows == 0) {
          pOperator->status = OP_EXEC_DONE;
          return NULL;
        }

        taosFillSetStartInfo(pInfo->pFillInfo, 0, pTaskInfo->window.ekey);
      } else {
        pInfo->totalInputRows += pBlock->info.rows;
        taosFillSetStartInfo(pInfo->pFillInfo, pBlock->info.rows, pBlock->info.window.ekey);
        taosFillSetInputDataBlock(pInfo->pFillInfo, pBlock);
      }
    }

    doFillTimeIntervalGapsInResults(pInfo->pFillInfo, pInfo->pRes, pInfo->capacity, pInfo->p);

    // current group has no more result to return
    if (pInfo->pRes->info.rows > 0) {
      // 1. The result in current group not reach the threshold of output result, continue
      // 2. If multiple group results existing in one SSDataBlock is not allowed, return immediately
      if (pInfo->pRes->info.rows > pResultInfo->threshold || pBlock == NULL || (!pInfo->multigroupResult)) {
        return pInfo->pRes;
      }

      doHandleRemainBlockFromNewGroup(pInfo, pResultInfo, newgroup, pTaskInfo);
      if (pInfo->pRes->info.rows > pOperator->resultInfo.threshold || pBlock == NULL) {
        return pInfo->pRes;
      }
    } else if (pInfo->existNewGroupBlock) {  // try next group
      assert(pBlock != NULL);
      doHandleRemainBlockForNewGroupImpl(pInfo, pResultInfo, newgroup, pTaskInfo);
      if (pInfo->pRes->info.rows > pResultInfo->threshold) {
        return pInfo->pRes;
      }
    } else {
      return NULL;
    }
  }
}

// todo set the attribute of query scan count
static int32_t getNumOfScanTimes(STaskAttr* pQueryAttr) {
  for(int32_t i = 0; i < pQueryAttr->numOfOutput; ++i) {
    int32_t functionId = getExprFunctionId(&pQueryAttr->pExpr1[i]);
    if (functionId == FUNCTION_STDDEV || functionId == FUNCTION_PERCT) {
      return 2;
    }
  }

  return 1;
}

static void destroyOperatorInfo(SOperatorInfo* pOperator) {
  if (pOperator == NULL) {
    return;
  }

  if (pOperator->closeFn != NULL) {
    pOperator->closeFn(pOperator->info, pOperator->numOfOutput);
  }

  if (pOperator->pDownstream != NULL) {
    for(int32_t i = 0; i < pOperator->numOfDownstream; ++i) {
      destroyOperatorInfo(pOperator->pDownstream[i]);
    }

    taosMemoryFreeClear(pOperator->pDownstream);
    pOperator->numOfDownstream = 0;
  }

  taosMemoryFreeClear(pOperator->info);
  taosMemoryFreeClear(pOperator);
}

int32_t doInitAggInfoSup(SAggSupporter* pAggSup, SqlFunctionCtx *pCtx, int32_t numOfOutput, const char* pKey) {
  _hash_fn_t hashFn = taosGetDefaultHashFunction(TSDB_DATA_TYPE_BINARY);

  pAggSup->resultRowSize       = getResultRowSize(pCtx, numOfOutput);
  pAggSup->keyBuf              = taosMemoryCalloc(1, sizeof(int64_t) + sizeof(int64_t) + POINTER_BYTES);
  pAggSup->pResultRowHashTable = taosHashInit(10, hashFn, true, HASH_NO_LOCK);
  pAggSup->pResultRowListSet   = taosHashInit(100, hashFn, false, HASH_NO_LOCK);
  pAggSup->pResultRowArrayList = taosArrayInit(10, sizeof(SResultRowCell));

  if (pAggSup->keyBuf == NULL || pAggSup->pResultRowArrayList == NULL || pAggSup->pResultRowListSet == NULL ||
      pAggSup->pResultRowHashTable == NULL) {
    return TSDB_CODE_OUT_OF_MEMORY;
  }

  int32_t code = createDiskbasedBuf(&pAggSup->pResultBuf, 4096, 4096 * 256, pKey, "/tmp/");
  if (code != TSDB_CODE_SUCCESS) {
    return code;
  }

  return TSDB_CODE_SUCCESS;
}

static void cleanupAggSup(SAggSupporter* pAggSup) {
  taosMemoryFreeClear(pAggSup->keyBuf);
  taosHashCleanup(pAggSup->pResultRowHashTable);
  taosHashCleanup(pAggSup->pResultRowListSet);
  taosArrayDestroy(pAggSup->pResultRowArrayList);
  destroyDiskbasedBuf(pAggSup->pResultBuf);
}

static int32_t initAggInfo(SOptrBasicInfo* pBasicInfo, SAggSupporter* pAggSup, SExprInfo* pExprInfo, int32_t numOfCols,
                           int32_t numOfRows, SSDataBlock* pResultBlock, const char* pkey) {
  pBasicInfo->pCtx = createSqlFunctionCtx_rv(pExprInfo, numOfCols, &pBasicInfo->rowCellInfoOffset);
  pBasicInfo->pRes = pResultBlock;
  pBasicInfo->capacity = numOfRows;

  doInitAggInfoSup(pAggSup, pBasicInfo->pCtx, numOfCols, pkey);
}

static STableQueryInfo* initTableQueryInfo(const STableGroupInfo* pTableGroupInfo) {
  STableQueryInfo* pTableQueryInfo = taosMemoryCalloc(pTableGroupInfo->numOfTables, sizeof(STableQueryInfo));
  if (pTableQueryInfo == NULL) {
    return NULL;
  }

  int32_t index = 0;
  for(int32_t i = 0; i < taosArrayGetSize(pTableGroupInfo->pGroupList); ++i) {
    SArray* pa = taosArrayGetP(pTableGroupInfo->pGroupList, i);
    for(int32_t j = 0; j < taosArrayGetSize(pa); ++j) {
      STableKeyInfo* pk = taosArrayGet(pa, j);

      STableQueryInfo* pTQueryInfo = &pTableQueryInfo[index++];
      pTQueryInfo->uid        = pk->uid;
      pTQueryInfo->lastKey    = pk->lastKey;
      pTQueryInfo->groupIndex = i;
    }
  }

  STimeWindow win = {0, INT64_MAX};
  createTableQueryInfo(pTableQueryInfo, false, win);
  return pTableQueryInfo;
}

SOperatorInfo* createAggregateOperatorInfo(SOperatorInfo* downstream, SExprInfo* pExprInfo, int32_t numOfCols, SSDataBlock* pResultBlock,
                                           SExecTaskInfo* pTaskInfo, const STableGroupInfo* pTableGroupInfo) {
  SAggOperatorInfo* pInfo = taosMemoryCalloc(1, sizeof(SAggOperatorInfo));
  SOperatorInfo* pOperator = taosMemoryCalloc(1, sizeof(SOperatorInfo));
  if (pInfo == NULL || pOperator == NULL) {
    goto _error;
  }

  //(int32_t)(getRowNumForMultioutput(pQueryAttr, pQueryAttr->topBotQuery, pQueryAttr->stableQuery));
  int32_t numOfRows = 1;
  int32_t code = initAggInfo(&pInfo->binfo, &pInfo->aggSup, pExprInfo, numOfCols, numOfRows, pResultBlock, pTaskInfo->id.str);
  pInfo->pTableQueryInfo = initTableQueryInfo(pTableGroupInfo);
  if (code != TSDB_CODE_SUCCESS || pInfo->pTableQueryInfo == NULL) {
    goto _error;
  }

  setFunctionResultOutput(&pInfo->binfo, &pInfo->aggSup, MAIN_SCAN, pTaskInfo);

  pOperator->name         = "TableAggregate";
  pOperator->operatorType = QUERY_NODE_PHYSICAL_PLAN_AGG;
  pOperator->blockingOptr = true;
  pOperator->status       = OP_NOT_OPENED;
  pOperator->info         = pInfo;
  pOperator->pExpr        = pExprInfo;
  pOperator->numOfOutput  = numOfCols;

  pOperator->pTaskInfo    = pTaskInfo;
  pOperator->_openFn      = doOpenAggregateOptr;
  pOperator->getNextFn    = getAggregateResult;
  pOperator->closeFn      = destroyAggOperatorInfo;
  pOperator->encodeResultRow = aggEncodeResultRow;
  pOperator->decodeResultRow = aggDecodeResultRow;

  code = appendDownstream(pOperator, &downstream, 1);
  if (code != TSDB_CODE_SUCCESS) {
    goto _error;
  }

  return pOperator;
  _error:
  destroyAggOperatorInfo(pInfo, numOfCols);
  taosMemoryFreeClear(pInfo);
  taosMemoryFreeClear(pOperator);
  pTaskInfo->code = TSDB_CODE_OUT_OF_MEMORY;
  return NULL;
}

static void doDestroyBasicInfo(SOptrBasicInfo* pInfo, int32_t numOfOutput) {
  assert(pInfo != NULL);

  destroySqlFunctionCtx(pInfo->pCtx, numOfOutput);
  taosMemoryFreeClear(pInfo->rowCellInfoOffset);

  cleanupResultRowInfo(&pInfo->resultRowInfo);
  pInfo->pRes = blockDataDestroy(pInfo->pRes);
}

void destroyBasicOperatorInfo(void* param, int32_t numOfOutput) {
  SOptrBasicInfo* pInfo = (SOptrBasicInfo*) param;
  doDestroyBasicInfo(pInfo, numOfOutput);
}

void destroyStateWindowOperatorInfo(void* param, int32_t numOfOutput) {
  SStateWindowOperatorInfo* pInfo = (SStateWindowOperatorInfo*) param;
  doDestroyBasicInfo(&pInfo->binfo, numOfOutput);
  taosMemoryFreeClear(pInfo->prevData);
}

void destroyAggOperatorInfo(void* param, int32_t numOfOutput) {
  SAggOperatorInfo* pInfo = (SAggOperatorInfo*) param;
  doDestroyBasicInfo(&pInfo->binfo, numOfOutput);
}

void destroyIntervalOperatorInfo(void* param, int32_t numOfOutput) {
  STableIntervalOperatorInfo* pInfo = (STableIntervalOperatorInfo*) param;
  doDestroyBasicInfo(&pInfo->binfo, numOfOutput);
  cleanupAggSup(&pInfo->aggSup);
}

void destroySWindowOperatorInfo(void* param, int32_t numOfOutput) {
  SSessionAggOperatorInfo* pInfo = (SSessionAggOperatorInfo*) param;
  doDestroyBasicInfo(&pInfo->binfo, numOfOutput);
}

void destroySFillOperatorInfo(void* param, int32_t numOfOutput) {
  SFillOperatorInfo* pInfo = (SFillOperatorInfo*) param;
  pInfo->pFillInfo = taosDestroyFillInfo(pInfo->pFillInfo);
  pInfo->pRes = blockDataDestroy(pInfo->pRes);
  taosMemoryFreeClear(pInfo->p);
}

void destroyGroupbyOperatorInfo(void* param, int32_t numOfOutput) {
  SGroupbyOperatorInfo* pInfo = (SGroupbyOperatorInfo*) param;
  doDestroyBasicInfo(&pInfo->binfo, numOfOutput);
  taosMemoryFreeClear(pInfo->keyBuf);
  taosArrayDestroy(pInfo->pGroupCols);
  taosArrayDestroy(pInfo->pGroupColVals);
}

static void destroyProjectOperatorInfo(void* param, int32_t numOfOutput) {
  SProjectOperatorInfo* pInfo = (SProjectOperatorInfo*) param;
  doDestroyBasicInfo(&pInfo->binfo, numOfOutput);
}

static void destroyTagScanOperatorInfo(void* param, int32_t numOfOutput) {
  STagScanInfo* pInfo = (STagScanInfo*) param;
  pInfo->pRes = blockDataDestroy(pInfo->pRes);
}

static void destroyOrderOperatorInfo(void* param, int32_t numOfOutput) {
  SOrderOperatorInfo* pInfo = (SOrderOperatorInfo*) param;
  pInfo->pDataBlock = blockDataDestroy(pInfo->pDataBlock);

  taosArrayDestroy(pInfo->orderInfo);
}

static void destroyConditionOperatorInfo(void* param, int32_t numOfOutput) {
  SFilterOperatorInfo* pInfo = (SFilterOperatorInfo*) param;
  doDestroyFilterInfo(pInfo->pFilterInfo, pInfo->numOfFilterCols);
}

static void destroyDistinctOperatorInfo(void* param, int32_t numOfOutput) {
  SDistinctOperatorInfo* pInfo = (SDistinctOperatorInfo*) param;
  taosHashCleanup(pInfo->pSet);
  taosMemoryFreeClear(pInfo->buf);
  taosArrayDestroy(pInfo->pDistinctDataInfo);
  pInfo->pRes = blockDataDestroy(pInfo->pRes);
}

static void destroySysTableScannerOperatorInfo(void* param, int32_t numOfOutput) {
  SSysTableScanInfo* pInfo = (SSysTableScanInfo*) param;
  tsem_destroy(&pInfo->ready);
  blockDataDestroy(pInfo->pRes);

  if (pInfo->type == TSDB_MGMT_TABLE_TABLE) {
    metaCloseTbCursor(pInfo->pCur);
  }
}

void destroyExchangeOperatorInfo(void* param, int32_t numOfOutput) {
  SExchangeInfo* pExInfo = (SExchangeInfo*) param;
  taosArrayDestroy(pExInfo->pSources);
  taosArrayDestroy(pExInfo->pSourceDataInfo);
  if (pExInfo->pResult != NULL) {
    blockDataDestroy(pExInfo->pResult);
  }

  tsem_destroy(&pExInfo->ready);
}

SOperatorInfo* createMultiTableAggOperatorInfo(SOperatorInfo* downstream, SExprInfo* pExprInfo, int32_t numOfCols, SSDataBlock* pResBlock, SExecTaskInfo* pTaskInfo, const STableGroupInfo* pTableGroupInfo) {
  SAggOperatorInfo* pInfo = taosMemoryCalloc(1, sizeof(SAggOperatorInfo));

  int32_t numOfRows = 1;
  int32_t code = initAggInfo(&pInfo->binfo, &pInfo->aggSup, pExprInfo, numOfCols, numOfRows, pResBlock, pTaskInfo->id.str);
  pInfo->pTableQueryInfo = initTableQueryInfo(pTableGroupInfo);
  if (code != TSDB_CODE_SUCCESS || pInfo->pTableQueryInfo == NULL) {
    goto _error;
  }

  size_t  tableGroup = taosArrayGetSize(pTableGroupInfo->pGroupList);
  initResultRowInfo(&pInfo->binfo.resultRowInfo, (int32_t)tableGroup);

  SOperatorInfo* pOperator = taosMemoryCalloc(1, sizeof(SOperatorInfo));
  pOperator->name         = "MultiTableAggregate";
  // pOperator->operatorType = OP_MultiTableAggregate;
  pOperator->blockingOptr = true;
  pOperator->status       = OP_NOT_OPENED;
  pOperator->info         = pInfo;
  pOperator->pExpr        = pExprInfo;
  pOperator->numOfOutput  = numOfCols;
  pOperator->pTaskInfo    = pTaskInfo;

  pOperator->getNextFn = doMultiTableAggregate;
  pOperator->closeFn = destroyAggOperatorInfo;
  code = appendDownstream(pOperator, &downstream, 1);
  if (code != TSDB_CODE_SUCCESS) {
    goto _error;
  }

  return pOperator;

_error:
  return NULL;
}

SOperatorInfo* createProjectOperatorInfo(SOperatorInfo* downstream, SExprInfo* pExprInfo, int32_t num, SSDataBlock* pResBlock, SExecTaskInfo* pTaskInfo) {
  SProjectOperatorInfo* pInfo = taosMemoryCalloc(1, sizeof(SProjectOperatorInfo));
  SOperatorInfo* pOperator = taosMemoryCalloc(1, sizeof(SOperatorInfo));
  if (pInfo == NULL || pOperator == NULL) {
    goto _error;
  }

  pInfo->binfo.pRes = pResBlock;
  pInfo->binfo.pCtx = createSqlFunctionCtx_rv(pExprInfo, num, &pInfo->binfo.rowCellInfoOffset);
  if (pInfo->binfo.pCtx == NULL) {
    goto _error;
  }

//  initResultRowInfo(&pBInfo->resultRowInfo, 8);
//  setFunctionResultOutput(pBInfo, MAIN_SCAN);

  pOperator->name         = "ProjectOperator";
  pOperator->operatorType = QUERY_NODE_PHYSICAL_PLAN_PROJECT;
  pOperator->blockingOptr = false;
  pOperator->status       = OP_NOT_OPENED;
  pOperator->info         = pInfo;
  pOperator->pExpr        = pExprInfo;
  pOperator->numOfOutput  = num;
  pOperator->_openFn      = operatorDummyOpenFn;
  pOperator->getNextFn    = doProjectOperation;
  pOperator->closeFn      = destroyProjectOperatorInfo;

  pOperator->pTaskInfo    = pTaskInfo;
  int32_t code = appendDownstream(pOperator, &downstream, 1);
  if (code != TSDB_CODE_SUCCESS) {
    goto _error;
  }

  return pOperator;

  _error:
  pTaskInfo->code = TSDB_CODE_OUT_OF_MEMORY;
  return NULL;
}

SColumnInfo* extractColumnFilterInfo(SExprInfo* pExpr, int32_t numOfOutput, int32_t* numOfFilterCols) {
#if 0
  SColumnInfo* pCols = taosMemoryCalloc(numOfOutput, sizeof(SColumnInfo));

  int32_t numOfFilter = 0;
  for(int32_t i = 0; i < numOfOutput; ++i) {
    if (pExpr[i].base.flist.numOfFilters > 0) {
      numOfFilter += 1;
    }

    pCols[i].type  = pExpr[i].base.resSchema.type;
    pCols[i].bytes = pExpr[i].base.resSchema.bytes;
    pCols[i].colId = pExpr[i].base.resSchema.colId;

    pCols[i].flist.numOfFilters = pExpr[i].base.flist.numOfFilters;
    if (pCols[i].flist.numOfFilters != 0) { 
      pCols[i].flist.filterInfo   = taosMemoryCalloc(pCols[i].flist.numOfFilters, sizeof(SColumnFilterInfo));
      memcpy(pCols[i].flist.filterInfo, pExpr[i].base.flist.filterInfo, pCols[i].flist.numOfFilters * sizeof(SColumnFilterInfo));
    } else {
      // avoid runtime error
      pCols[i].flist.filterInfo   = NULL; 
    }
  }

  assert(numOfFilter > 0);

  *numOfFilterCols = numOfFilter;
  return pCols;
#endif

  return 0;
}

SOperatorInfo* createLimitOperatorInfo(SOperatorInfo* downstream, SLimit* pLimit, SExecTaskInfo* pTaskInfo) {
  SLimitOperatorInfo* pInfo = taosMemoryCalloc(1, sizeof(SLimitOperatorInfo));
  SOperatorInfo* pOperator = taosMemoryCalloc(1, sizeof(SOperatorInfo));
  if (pInfo == NULL || pOperator == NULL) {
    goto _error;
  }

  pInfo->limit            = *pLimit;
  pInfo->currentOffset    = pLimit->offset;

  pOperator->name         = "LimitOperator";
//  pOperator->operatorType = QUERY_NODE_PHYSICAL_PLAN_LIMIT;
  pOperator->blockingOptr = false;
  pOperator->status       = OP_NOT_OPENED;
  pOperator->_openFn      = operatorDummyOpenFn;
  pOperator->getNextFn    = doLimit;
  pOperator->info         = pInfo;
  pOperator->pTaskInfo    = pTaskInfo;
  int32_t code = appendDownstream(pOperator, &downstream, 1);

  return pOperator;
  _error:
  taosMemoryFreeClear(pInfo);
  taosMemoryFreeClear(pOperator);
  terrno = TSDB_CODE_OUT_OF_MEMORY;
  return NULL;
}

SOperatorInfo* createIntervalOperatorInfo(SOperatorInfo* downstream, SExprInfo* pExprInfo, int32_t numOfCols, SSDataBlock* pResBlock, SInterval* pInterval,
                                          const STableGroupInfo* pTableGroupInfo, SExecTaskInfo* pTaskInfo) {
  STableIntervalOperatorInfo* pInfo = taosMemoryCalloc(1, sizeof(STableIntervalOperatorInfo));
  SOperatorInfo* pOperator = taosMemoryCalloc(1, sizeof(SOperatorInfo));
  if (pInfo == NULL || pOperator == NULL) {
    goto _error;
  }

  pInfo->order     = TSDB_ORDER_ASC;
  pInfo->precision = TSDB_TIME_PRECISION_MILLI;
  pInfo->win       = pTaskInfo->window;
  pInfo->interval  = *pInterval;

  pInfo->win.skey = INT64_MIN;
  pInfo->win.ekey = INT64_MAX;

  int32_t numOfRows = 4096;
  int32_t code = initAggInfo(&pInfo->binfo, &pInfo->aggSup, pExprInfo, numOfCols, numOfRows, pResBlock, pTaskInfo->id.str);
//  pInfo->pTableQueryInfo = initTableQueryInfo(pTableGroupInfo);
  if (code != TSDB_CODE_SUCCESS/* || pInfo->pTableQueryInfo == NULL*/) {
    goto _error;
  }

  initResultRowInfo(&pInfo->binfo.resultRowInfo, (int32_t)1);

  pOperator->name         = "TimeIntervalAggOperator";
  pOperator->operatorType = QUERY_NODE_PHYSICAL_PLAN_INTERVAL;
  pOperator->blockingOptr = true;
  pOperator->status       = OP_NOT_OPENED;
  pOperator->pExpr        = pExprInfo;
  pOperator->pTaskInfo    = pTaskInfo;
  pOperator->numOfOutput  = numOfCols;
  pOperator->info         = pInfo;
  pOperator->_openFn      = doOpenIntervalAgg;
  pOperator->getNextFn    = doIntervalAgg;
  pOperator->closeFn      = destroyIntervalOperatorInfo;

  code = appendDownstream(pOperator, &downstream, 1);
  if (code != TSDB_CODE_SUCCESS) {
    goto _error;
  }

  return pOperator;

  _error:
  destroyIntervalOperatorInfo(pInfo, numOfCols);
  taosMemoryFreeClear(pInfo);
  taosMemoryFreeClear(pOperator);
  pTaskInfo->code = code;
  return NULL;
}

SOperatorInfo* createAllTimeIntervalOperatorInfo(STaskRuntimeEnv* pRuntimeEnv, SOperatorInfo* downstream, SExprInfo* pExpr, int32_t numOfOutput) {
  STableIntervalOperatorInfo* pInfo = taosMemoryCalloc(1, sizeof(STableIntervalOperatorInfo));

//  pInfo->binfo.pCtx = createSqlFunctionCtx(pRuntimeEnv, pExpr, numOfOutput, &pInfo->binfo.rowCellInfoOffset);
//  pInfo->binfo.pRes = createOutputBuf(pExpr, numOfOutput, pResultInfo->capacity);
  initResultRowInfo(&pInfo->binfo.resultRowInfo, 8);

  SOperatorInfo* pOperator = taosMemoryCalloc(1, sizeof(SOperatorInfo));

  pOperator->name         = "AllTimeIntervalAggOperator";
//  pOperator->operatorType = OP_AllTimeWindow;
  pOperator->blockingOptr = true;
  pOperator->status       = OP_NOT_OPENED;
  pOperator->pExpr        = pExpr;
  pOperator->numOfOutput  = numOfOutput;
  pOperator->info         = pInfo;
  pOperator->pRuntimeEnv  = pRuntimeEnv;
  pOperator->getNextFn = doAllIntervalAgg;
  pOperator->closeFn = destroyBasicOperatorInfo;

    int32_t code = appendDownstream(pOperator, &downstream, 1);
  return pOperator;
}

SOperatorInfo* createStatewindowOperatorInfo(STaskRuntimeEnv* pRuntimeEnv, SOperatorInfo* downstream, SExprInfo* pExpr, int32_t numOfOutput) {
  SStateWindowOperatorInfo* pInfo = taosMemoryCalloc(1, sizeof(SStateWindowOperatorInfo));
  pInfo->colIndex   = -1;
  pInfo->reptScan   = false;
//  pInfo->binfo.pCtx = createSqlFunctionCtx(pRuntimeEnv, pExpr, numOfOutput, &pInfo->binfo.rowCellInfoOffset);
//  pInfo->binfo.pRes = createOutputBuf(pExpr, numOfOutput, pResultInfo->capacity);
  initResultRowInfo(&pInfo->binfo.resultRowInfo, 8);

  SOperatorInfo* pOperator = taosMemoryCalloc(1, sizeof(SOperatorInfo));
  pOperator->name         = "StateWindowOperator";
//  pOperator->operatorType = OP_StateWindow;
  pOperator->blockingOptr = true;
  pOperator->status       = OP_NOT_OPENED;
  pOperator->pExpr        = pExpr;
  pOperator->numOfOutput  = numOfOutput;
  pOperator->info         = pInfo;
  pOperator->pRuntimeEnv  = pRuntimeEnv;
  pOperator->getNextFn = doStateWindowAgg;
  pOperator->closeFn = destroyStateWindowOperatorInfo;

  int32_t code = appendDownstream(pOperator, &downstream, 1);
  return pOperator;
}

SOperatorInfo* createSessionAggOperatorInfo(SOperatorInfo* downstream, SExprInfo* pExprInfo, int32_t numOfCols, SSDataBlock* pResBlock, SExecTaskInfo* pTaskInfo) {
  SSessionAggOperatorInfo* pInfo = taosMemoryCalloc(1, sizeof(SSessionAggOperatorInfo));
  SOperatorInfo* pOperator = taosMemoryCalloc(1, sizeof(SOperatorInfo));
  if (pInfo == NULL || pOperator == NULL) {
    goto _error;
  }

  int32_t code = doInitAggInfoSup(&pInfo->aggSup, pInfo->binfo.pCtx, numOfCols, pTaskInfo->id.str);
  if (code != TSDB_CODE_SUCCESS) {
    goto _error;
  }

  initResultRowInfo(&pInfo->binfo.resultRowInfo, 8);

  pInfo->binfo.pRes       = pResBlock;
  pInfo->prevTs           = INT64_MIN;
  pInfo->reptScan         = false;
  pOperator->name         = "SessionWindowAggOperator";
//  pOperator->operatorType = OP_SessionWindow;
  pOperator->blockingOptr = true;
  pOperator->status       = OP_NOT_OPENED;
  pOperator->pExpr        = pExprInfo;
  pOperator->numOfOutput  = numOfCols;
  pOperator->info         = pInfo;
  pOperator->getNextFn    = doSessionWindowAgg;
  pOperator->closeFn      = destroySWindowOperatorInfo;
  pOperator->pTaskInfo    = pTaskInfo;

  code = appendDownstream(pOperator, &downstream, 1);
  return pOperator;

  _error:
  if (pInfo != NULL) {
    destroySWindowOperatorInfo(pInfo, numOfCols);
  }

  taosMemoryFreeClear(pInfo);
  taosMemoryFreeClear(pOperator);
  pTaskInfo->code = code;
  return NULL;
}

SOperatorInfo* createMultiTableTimeIntervalOperatorInfo(STaskRuntimeEnv* pRuntimeEnv, SOperatorInfo* downstream, SExprInfo* pExpr, int32_t numOfOutput) {
  STableIntervalOperatorInfo* pInfo = taosMemoryCalloc(1, sizeof(STableIntervalOperatorInfo));

//  pInfo->binfo.pCtx = createSqlFunctionCtx(pRuntimeEnv, pExpr, numOfOutput, &pInfo->binfo.rowCellInfoOffset);
//  pInfo->binfo.pRes = createOutputBuf(pExpr, numOfOutput, pResultInfo->capacity);
  initResultRowInfo(&pInfo->binfo.resultRowInfo, 8);

  SOperatorInfo* pOperator = taosMemoryCalloc(1, sizeof(SOperatorInfo));
  pOperator->name         = "MultiTableTimeIntervalOperator";
//  pOperator->operatorType = OP_MultiTableTimeInterval;
  pOperator->blockingOptr = true;
  pOperator->status       = OP_NOT_OPENED;
  pOperator->pExpr        = pExpr;
  pOperator->numOfOutput  = numOfOutput;
  pOperator->info         = pInfo;
  pOperator->pRuntimeEnv  = pRuntimeEnv;

  pOperator->getNextFn = doSTableIntervalAgg;
  pOperator->closeFn = destroyBasicOperatorInfo;

    int32_t code = appendDownstream(pOperator, &downstream, 1);
  return pOperator;
}

SOperatorInfo* createAllMultiTableTimeIntervalOperatorInfo(STaskRuntimeEnv* pRuntimeEnv, SOperatorInfo* downstream, SExprInfo* pExpr, int32_t numOfOutput) {
  STableIntervalOperatorInfo* pInfo = taosMemoryCalloc(1, sizeof(STableIntervalOperatorInfo));

//  pInfo->binfo.pCtx = createSqlFunctionCtx(pRuntimeEnv, pExpr, numOfOutput, &pInfo->binfo.rowCellInfoOffset);
//  pInfo->binfo.pRes = createOutputBuf(pExpr, numOfOutput, pResultInfo->capacity);
  initResultRowInfo(&pInfo->binfo.resultRowInfo, 8);

  SOperatorInfo* pOperator = taosMemoryCalloc(1, sizeof(SOperatorInfo));
  pOperator->name         = "AllMultiTableTimeIntervalOperator";
//  pOperator->operatorType = OP_AllMultiTableTimeInterval;
  pOperator->blockingOptr = true;
  pOperator->status       = OP_NOT_OPENED;
  pOperator->pExpr        = pExpr;
  pOperator->numOfOutput  = numOfOutput;
  pOperator->info         = pInfo;
  pOperator->pRuntimeEnv  = pRuntimeEnv;

  pOperator->getNextFn = doAllSTableIntervalAgg;
  pOperator->closeFn = destroyBasicOperatorInfo;

    int32_t code = appendDownstream(pOperator, &downstream, 1);

  return pOperator;
}

static int32_t initGroupOptrInfo(SGroupbyOperatorInfo *pInfo, SArray* pGroupColList) {
  pInfo->pGroupColVals = taosArrayInit(4, sizeof(SGroupKeys));
  if (pInfo->pGroupColVals == NULL) {
    return TSDB_CODE_OUT_OF_MEMORY;
  }

  int32_t numOfGroupCols = taosArrayGetSize(pGroupColList);
  for(int32_t i = 0; i < numOfGroupCols; ++i) {
    SColumn* pCol = taosArrayGet(pGroupColList, i);
    pInfo->groupKeyLen += pCol->bytes;

    struct SGroupKeys key = {0};
    key.bytes  = pCol->bytes;
    key.type   = pCol->type;
    key.isNull = false;
    key.pData  = taosMemoryCalloc(1, pCol->bytes);
    if (key.pData == NULL) {
      return TSDB_CODE_OUT_OF_MEMORY;
    }

    taosArrayPush(pInfo->pGroupColVals, &key);
  }

  int32_t nullFlagSize = sizeof(int8_t) * numOfGroupCols;
  pInfo->keyBuf = taosMemoryCalloc(1, pInfo->groupKeyLen + nullFlagSize);

  if (pInfo->keyBuf == NULL) {
    return TSDB_CODE_OUT_OF_MEMORY;
  }

  return TSDB_CODE_SUCCESS;
}

SOperatorInfo* createGroupOperatorInfo(SOperatorInfo* downstream, SExprInfo* pExprInfo, int32_t numOfCols, SSDataBlock* pResultBlock,
                                       SArray* pGroupColList, SExecTaskInfo* pTaskInfo, const STableGroupInfo* pTableGroupInfo) {
  SGroupbyOperatorInfo* pInfo = taosMemoryCalloc(1, sizeof(SGroupbyOperatorInfo));
  SOperatorInfo* pOperator = taosMemoryCalloc(1, sizeof(SOperatorInfo));
  if (pInfo == NULL || pOperator == NULL) {
    goto _error;
  }

  pInfo->pGroupCols = pGroupColList;
  initAggInfo(&pInfo->binfo, &pInfo->aggSup, pExprInfo, numOfCols, 4096, pResultBlock, pTaskInfo->id.str);
  initResultRowInfo(&pInfo->binfo.resultRowInfo, 8);

  int32_t code = initGroupOptrInfo(pInfo, pGroupColList);
  if (code != TSDB_CODE_SUCCESS) {
    goto _error;
  }

  pOperator->name         = "GroupbyAggOperator";
  pOperator->blockingOptr = true;
  pOperator->status       = OP_NOT_OPENED;
//  pOperator->operatorType = OP_Groupby;
  pOperator->pExpr        = pExprInfo;
  pOperator->numOfOutput  = numOfCols;
  pOperator->info         = pInfo;
  pOperator->_openFn      = operatorDummyOpenFn;
  pOperator->getNextFn    = hashGroupbyAggregate;
  pOperator->closeFn      = destroyGroupbyOperatorInfo;

  code = appendDownstream(pOperator, &downstream, 1);
  return pOperator;

  _error:
  taosMemoryFreeClear(pInfo);
  taosMemoryFreeClear(pOperator);
  return NULL;
}

static int32_t initFillInfo(SFillOperatorInfo* pInfo, SExprInfo* pExpr, int32_t numOfCols, int64_t* fillVal,
                         STimeWindow win, int32_t capacity, const char* id, SInterval* pInterval, int32_t fillType) {
  struct SFillColInfo* pColInfo = createFillColInfo(pExpr, numOfCols, (int64_t*)fillVal);

  TSKEY sk = TMIN(win.skey, win.ekey);
  TSKEY ek = TMAX(win.skey, win.ekey);

  // TODO set correct time precision
  STimeWindow w = TSWINDOW_INITIALIZER;
  getAlignQueryTimeWindow(pInterval, TSDB_TIME_PRECISION_MILLI, win.skey, sk, ek, &w);

  int32_t order = TSDB_ORDER_ASC;
  pInfo->pFillInfo =
      taosCreateFillInfo(order, w.skey, 0, capacity, numOfCols, pInterval->sliding,
                         pInterval->slidingUnit, (int8_t)pInterval->precision, fillType, pColInfo, id);

  pInfo->p = taosMemoryCalloc(numOfCols, POINTER_BYTES);

  if (pInfo->pFillInfo == NULL || pInfo->p == NULL) {
    return TSDB_CODE_OUT_OF_MEMORY;
  } else {
    return TSDB_CODE_SUCCESS;
  }
}

SOperatorInfo* createFillOperatorInfo(SOperatorInfo* downstream, SExprInfo* pExpr, int32_t numOfCols, SInterval* pInterval, SSDataBlock* pResBlock,
    int32_t fillType, char* fillVal, bool multigroupResult, SExecTaskInfo* pTaskInfo) {
  SFillOperatorInfo* pInfo = taosMemoryCalloc(1, sizeof(SFillOperatorInfo));
  SOperatorInfo* pOperator = taosMemoryCalloc(1, sizeof(SOperatorInfo));

  pInfo->pRes             = pResBlock;
  pInfo->multigroupResult = multigroupResult;
  pInfo->intervalInfo     = *pInterval;

  SResultInfo* pResultInfo = &pOperator->resultInfo;
  int32_t code = initFillInfo(pInfo, pExpr, numOfCols, (int64_t*) fillVal, pTaskInfo->window, pResultInfo->capacity, pTaskInfo->id.str, pInterval, fillType);
  if (code != TSDB_CODE_SUCCESS) {
    goto _error;
  }

  pOperator->name         = "FillOperator";
  pOperator->blockingOptr = false;
  pOperator->status       = OP_NOT_OPENED;
//  pOperator->operatorType = OP_Fill;
  pOperator->pExpr        = pExpr;
  pOperator->numOfOutput  = numOfCols;
  pOperator->info         = pInfo;
  pOperator->_openFn      = operatorDummyOpenFn;
  pOperator->getNextFn    = doFill;
  pOperator->pTaskInfo    = pTaskInfo;

  pOperator->closeFn      = destroySFillOperatorInfo;

  code = appendDownstream(pOperator, &downstream, 1);
  return pOperator;

  _error:
  taosMemoryFreeClear(pOperator);
  taosMemoryFreeClear(pInfo);
  return NULL;
}

SOperatorInfo* createSLimitOperatorInfo(STaskRuntimeEnv* pRuntimeEnv, SOperatorInfo* downstream, SExprInfo* pExpr, int32_t numOfOutput, void* pMerger, bool multigroupResult) {
  SSLimitOperatorInfo* pInfo = taosMemoryCalloc(1, sizeof(SSLimitOperatorInfo));
  SOperatorInfo* pOperator = taosMemoryCalloc(1, sizeof(SOperatorInfo));

//  pInfo->orderColumnList = getResultGroupCheckColumns(pQueryAttr);
//  pInfo->slimit          = pQueryAttr->slimit;
//  pInfo->limit           = pQueryAttr->limit;
//  pInfo->capacity        = pResultInfo->capacity;
//  pInfo->threshold       = (int64_t)(pInfo->capacity * 0.8);
//  pInfo->currentOffset   = pQueryAttr->limit.offset;
//  pInfo->currentGroupOffset = pQueryAttr->slimit.offset;
  pInfo->multigroupResult= multigroupResult;

  // TODO refactor
  int32_t len = 0;
  for(int32_t i = 0; i < numOfOutput; ++i) {
    len += pExpr[i].base.resSchema.bytes;
  }

  int32_t numOfCols = (pInfo->orderColumnList != NULL)? (int32_t) taosArrayGetSize(pInfo->orderColumnList):0;
  pInfo->prevRow = taosMemoryCalloc(1, (POINTER_BYTES * numOfCols + len));

  int32_t offset = POINTER_BYTES * numOfCols;
  for(int32_t i = 0; i < numOfCols; ++i) {
    pInfo->prevRow[i] = (char*)pInfo->prevRow + offset;

    SColIndex* index = taosArrayGet(pInfo->orderColumnList, i);
    offset += pExpr[index->colIndex].base.resSchema.bytes;
  }

  pInfo->pRes = createOutputBuf(pExpr, numOfOutput, pOperator->resultInfo.capacity);


  pOperator->name         = "SLimitOperator";
  // pOperator->operatorType = OP_SLimit;
  pOperator->blockingOptr = false;
  pOperator->status       = OP_NOT_OPENED;
//  pOperator->exec         = doSLimit;
  pOperator->info         = pInfo;
  pOperator->pRuntimeEnv  = pRuntimeEnv;
  pOperator->closeFn = destroySlimitOperatorInfo;

    int32_t code = appendDownstream(pOperator, &downstream, 1);
  return pOperator;
}

static SSDataBlock* doTagScan(SOperatorInfo *pOperator, bool* newgroup) {
#if 0
  SOperatorInfo* pOperator = (SOperatorInfo*) param;
  if (pOperator->status == OP_EXEC_DONE) {
    return NULL;
  }

  STaskRuntimeEnv* pRuntimeEnv = pOperator->pRuntimeEnv;
  int32_t maxNumOfTables = (int32_t)pResultInfo->capacity;

  STagScanInfo *pInfo = pOperator->info;
  SSDataBlock  *pRes = pInfo->pRes;
  *newgroup = false;

  int32_t count = 0;
  SArray* pa = GET_TABLEGROUP(pRuntimeEnv, 0);

  int32_t functionId = getExprFunctionId(&pOperator->pExpr[0]);
  if (functionId == FUNCTION_TID_TAG) { // return the tags & table Id
    STaskAttr* pQueryAttr = pRuntimeEnv->pQueryAttr;
    assert(pQueryAttr->numOfOutput == 1);

    SExprInfo* pExprInfo = &pOperator->pExpr[0];
    int32_t rsize = pExprInfo->base.resSchema.bytes;

    count = 0;

    int16_t bytes = pExprInfo->base.resSchema.bytes;
    int16_t type  = pExprInfo->base.resSchema.type;

    for(int32_t i = 0; i < pQueryAttr->numOfTags; ++i) {
      if (pQueryAttr->tagColList[i].colId == pExprInfo->base.pColumns->info.colId) {
        bytes = pQueryAttr->tagColList[i].bytes;
        type = pQueryAttr->tagColList[i].type;
        break;
      }
    }

    SColumnInfoData* pColInfo = taosArrayGet(pRes->pDataBlock, 0);

    while(pInfo->curPos < pInfo->totalTables && count < maxNumOfTables) {
      int32_t i = pInfo->curPos++;
      STableQueryInfo *item = taosArrayGetP(pa, i);

      char *output = pColInfo->pData + count * rsize;
      varDataSetLen(output, rsize - VARSTR_HEADER_SIZE);

      output = varDataVal(output);
      STableId* id = TSDB_TABLEID(item->pTable);

      *(int16_t *)output = 0;
      output += sizeof(int16_t);

      *(int64_t *)output = id->uid;  // memory align problem, todo serialize
      output += sizeof(id->uid);

      *(int32_t *)output = id->tid;
      output += sizeof(id->tid);

      *(int32_t *)output = pQueryAttr->vgId;
      output += sizeof(pQueryAttr->vgId);

      char* data = NULL;
      if (pExprInfo->base.pColumns->info.colId == TSDB_TBNAME_COLUMN_INDEX) {
        data = tsdbGetTableName(item->pTable);
      } else {
        data = tsdbGetTableTagVal(item->pTable, pExprInfo->base.pColumns->info.colId, type, bytes);
      }

      doSetTagValueToResultBuf(output, data, type, bytes);
      count += 1;
    }

    //qDebug("QInfo:0x%"PRIx64" create (tableId, tag) info completed, rows:%d", GET_TASKID(pRuntimeEnv), count);
  } else if (functionId == FUNCTION_COUNT) {// handle the "count(tbname)" query
    SColumnInfoData* pColInfo = taosArrayGet(pRes->pDataBlock, 0);
    *(int64_t*)pColInfo->pData = pInfo->totalTables;
    count = 1;

    pOperator->status = OP_EXEC_DONE;
    //qDebug("QInfo:0x%"PRIx64" create count(tbname) query, res:%d rows:1", GET_TASKID(pRuntimeEnv), count);
  } else {  // return only the tags|table name etc.
    SExprInfo* pExprInfo = &pOperator->pExpr[0];  // todo use the column list instead of exprinfo

    count = 0;
    while(pInfo->curPos < pInfo->totalTables && count < maxNumOfTables) {
      int32_t i = pInfo->curPos++;

      STableQueryInfo* item = taosArrayGetP(pa, i);

      char *data = NULL, *dst = NULL;
      int16_t type = 0, bytes = 0;
      for(int32_t j = 0; j < pOperator->numOfOutput; ++j) {
        // not assign value in case of user defined constant output column
        if (TSDB_COL_IS_UD_COL(pExprInfo[j].base.pColumns->flag)) {
          continue;
        }

        SColumnInfoData* pColInfo = taosArrayGet(pRes->pDataBlock, j);
        type  = pExprInfo[j].base.resSchema.type;
        bytes = pExprInfo[j].base.resSchema.bytes;

        if (pExprInfo[j].base.pColumns->info.colId == TSDB_TBNAME_COLUMN_INDEX) {
          data = tsdbGetTableName(item->pTable);
        } else {
          data = tsdbGetTableTagVal(item->pTable, pExprInfo[j].base.pColumns->info.colId, type, bytes);
        }

        dst  = pColInfo->pData + count * pExprInfo[j].base.resSchema.bytes;
        doSetTagValueToResultBuf(dst, data, type, bytes);
      }

      count += 1;
    }

    if (pInfo->curPos >= pInfo->totalTables) {
      pOperator->status = OP_EXEC_DONE;
    }

    //qDebug("QInfo:0x%"PRIx64" create tag values results completed, rows:%d", GET_TASKID(pRuntimeEnv), count);
  }

  if (pOperator->status == OP_EXEC_DONE) {
    setTaskStatus(pOperator->pRuntimeEnv, TASK_COMPLETED);
  }

  pRes->info.rows = count;
  return (pRes->info.rows == 0)? NULL:pInfo->pRes;

#endif
}

SOperatorInfo* createTagScanOperatorInfo(STaskRuntimeEnv* pRuntimeEnv, SExprInfo* pExpr, int32_t numOfOutput) {
  STagScanInfo* pInfo = taosMemoryCalloc(1, sizeof(STagScanInfo));
//  pInfo->pRes = createOutputBuf(pExpr, numOfOutput, pResultInfo->capacity);

  size_t numOfGroup = GET_NUM_OF_TABLEGROUP(pRuntimeEnv);
  assert(numOfGroup == 0 || numOfGroup == 1);

  pInfo->totalTables = pRuntimeEnv->tableqinfoGroupInfo.numOfTables;
  pInfo->curPos = 0;

  SOperatorInfo* pOperator = taosMemoryCalloc(1, sizeof(SOperatorInfo));
  pOperator->name         = "SeqTableTagScan";
  pOperator->operatorType = QUERY_NODE_PHYSICAL_PLAN_TAG_SCAN;
  pOperator->blockingOptr = false;
  pOperator->status       = OP_NOT_OPENED;
  pOperator->info         = pInfo;
  pOperator->getNextFn = doTagScan;
  pOperator->pExpr        = pExpr;
  pOperator->numOfOutput  = numOfOutput;
  pOperator->pRuntimeEnv  = pRuntimeEnv;
  pOperator->closeFn = destroyTagScanOperatorInfo;

  return pOperator;
}
static bool initMultiDistinctInfo(SDistinctOperatorInfo *pInfo, SOperatorInfo* pOperator, SSDataBlock *pBlock) {
  if (taosArrayGetSize(pInfo->pDistinctDataInfo) == pOperator->numOfOutput) {
     // distinct info already inited  
    return true;
  }
  for (int i = 0; i < pOperator->numOfOutput; i++) {
//    pInfo->totalBytes += pOperator->pExpr[i].base.colBytes;
  }
  for (int i = 0; i < pOperator->numOfOutput; i++) {
    int numOfBlock = (int)(taosArrayGetSize(pBlock->pDataBlock));
    assert(i < numOfBlock);
    for (int j = 0; j < numOfBlock; j++) {
      SColumnInfoData* pColDataInfo = taosArrayGet(pBlock->pDataBlock, j);
      if (pColDataInfo->info.colId == pOperator->pExpr[i].base.resSchema.colId) {
        SDistinctDataInfo item = {.index = j, .type = pColDataInfo->info.type, .bytes = pColDataInfo->info.bytes};
        taosArrayInsert(pInfo->pDistinctDataInfo, i, &item);
      }
    }
  }
  pInfo->totalBytes += (int32_t)strlen(MULTI_KEY_DELIM) * (pOperator->numOfOutput);
  pInfo->buf        =  taosMemoryCalloc(1, pInfo->totalBytes);
  return  taosArrayGetSize(pInfo->pDistinctDataInfo) == pOperator->numOfOutput ? true : false;
}

static void buildMultiDistinctKey(SDistinctOperatorInfo *pInfo, SSDataBlock *pBlock, int32_t rowId) {
  char *p = pInfo->buf;
  memset(p, 0, pInfo->totalBytes); 

  for (int i = 0; i < taosArrayGetSize(pInfo->pDistinctDataInfo); i++) {
    SDistinctDataInfo* pDistDataInfo = (SDistinctDataInfo *)taosArrayGet(pInfo->pDistinctDataInfo, i); 
    SColumnInfoData*   pColDataInfo = taosArrayGet(pBlock->pDataBlock, pDistDataInfo->index);
    char *val = ((char *)pColDataInfo->pData) + pColDataInfo->info.bytes * rowId;
    if (isNull(val, pDistDataInfo->type)) { 
      p += pDistDataInfo->bytes; 
      continue;
    }
    if (IS_VAR_DATA_TYPE(pDistDataInfo->type)) {
      memcpy(p, varDataVal(val), varDataLen(val));
      p += varDataLen(val);
    } else {
      memcpy(p, val, pDistDataInfo->bytes);
      p += pDistDataInfo->bytes;
    }
    memcpy(p, MULTI_KEY_DELIM, strlen(MULTI_KEY_DELIM));
    p += strlen(MULTI_KEY_DELIM);
  }
}

static SSDataBlock* hashDistinct(SOperatorInfo *pOperator, bool* newgroup) {
  if (pOperator->status == OP_EXEC_DONE) {
    return NULL;
  }

  SDistinctOperatorInfo* pInfo = pOperator->info;
  SSDataBlock* pRes = pInfo->pRes;

  pRes->info.rows = 0;
  SSDataBlock* pBlock = NULL;
   
  while(1) {
    publishOperatorProfEvent(pOperator->pDownstream[0], QUERY_PROF_BEFORE_OPERATOR_EXEC);
    pBlock = pOperator->pDownstream[0]->getNextFn(pOperator->pDownstream[0], newgroup);
    publishOperatorProfEvent(pOperator->pDownstream[0], QUERY_PROF_AFTER_OPERATOR_EXEC);

    if (pBlock == NULL) {
      doSetOperatorCompleted(pOperator);
      break;
    }
    if (!initMultiDistinctInfo(pInfo, pOperator, pBlock)) {
      doSetOperatorCompleted(pOperator);
      break;
    }
    // ensure result output buf 
    if (pRes->info.rows + pBlock->info.rows > pInfo->outputCapacity) {
      int32_t newSize = pRes->info.rows + pBlock->info.rows;
      for (int i = 0; i < taosArrayGetSize(pRes->pDataBlock); i++) {
        SColumnInfoData*   pResultColInfoData = taosArrayGet(pRes->pDataBlock, i);
        SDistinctDataInfo* pDistDataInfo = taosArrayGet(pInfo->pDistinctDataInfo,  i);
        char* tmp = taosMemoryRealloc(pResultColInfoData->pData, newSize * pDistDataInfo->bytes);
        if (tmp == NULL) {
          return NULL;
        } else {
          pResultColInfoData->pData = tmp;
        }
      }
      pInfo->outputCapacity = newSize;
    }

    for (int32_t i = 0; i < pBlock->info.rows; i++) {
      buildMultiDistinctKey(pInfo, pBlock, i);
      if (taosHashGet(pInfo->pSet, pInfo->buf, pInfo->totalBytes) == NULL) {
        int32_t dummy;
        taosHashPut(pInfo->pSet, pInfo->buf, pInfo->totalBytes, &dummy, sizeof(dummy));
        for (int j = 0; j < taosArrayGetSize(pRes->pDataBlock); j++) {
          SDistinctDataInfo* pDistDataInfo = taosArrayGet(pInfo->pDistinctDataInfo, j);  // distinct meta info
          SColumnInfoData*   pColInfoData = taosArrayGet(pBlock->pDataBlock, pDistDataInfo->index); //src
          SColumnInfoData*   pResultColInfoData = taosArrayGet(pRes->pDataBlock, j);  // dist 

          char* val = ((char*)pColInfoData->pData) + pDistDataInfo->bytes * i;
          char *start = pResultColInfoData->pData +  pDistDataInfo->bytes * pInfo->pRes->info.rows; 
          memcpy(start, val, pDistDataInfo->bytes);
        }
        pRes->info.rows += 1;
      } 
    }

    if (pRes->info.rows >= pInfo->threshold) {
      break;
    }
  }
  return (pInfo->pRes->info.rows > 0)? pInfo->pRes:NULL;
}

SOperatorInfo* createDistinctOperatorInfo(STaskRuntimeEnv* pRuntimeEnv, SOperatorInfo* downstream, SExprInfo* pExpr, int32_t numOfOutput) {
  SDistinctOperatorInfo* pInfo = taosMemoryCalloc(1, sizeof(SDistinctOperatorInfo));
  pInfo->totalBytes      = 0;
  pInfo->buf             = NULL;
  pInfo->threshold       = tsMaxNumOfDistinctResults; // distinct result threshold
  pInfo->outputCapacity  = 4096;
  pInfo->pDistinctDataInfo = taosArrayInit(numOfOutput, sizeof(SDistinctDataInfo)); 
  pInfo->pSet = taosHashInit(64, taosGetDefaultHashFunction(TSDB_DATA_TYPE_BINARY), false, HASH_NO_LOCK);
  pInfo->pRes = createOutputBuf(pExpr, numOfOutput, (int32_t) pInfo->outputCapacity);
  

  SOperatorInfo* pOperator = taosMemoryCalloc(1, sizeof(SOperatorInfo));
  pOperator->name         = "DistinctOperator";
  pOperator->blockingOptr = false;
  pOperator->status       = OP_NOT_OPENED;
//  pOperator->operatorType = OP_Distinct;
  pOperator->pExpr        = pExpr;
  pOperator->numOfOutput  = numOfOutput;
  pOperator->info         = pInfo;
  pOperator->pRuntimeEnv  = pRuntimeEnv;
  pOperator->getNextFn = hashDistinct;
  pOperator->pExpr        = pExpr; 
  pOperator->closeFn = destroyDistinctOperatorInfo;

    int32_t code = appendDownstream(pOperator, &downstream, 1);
  return pOperator;
}

static int32_t getColumnIndexInSource(SQueriedTableInfo *pTableInfo, SExprBasicInfo *pExpr, SColumnInfo* pTagCols) {
  int32_t j = 0;

  if (TSDB_COL_IS_TAG(pExpr->pParam[0].pCol->type)) {
    if (pExpr->pParam[0].pCol->colId == TSDB_TBNAME_COLUMN_INDEX) {
      return TSDB_TBNAME_COLUMN_INDEX;
    }

    while(j < pTableInfo->numOfTags) {
      if (pExpr->pParam[0].pCol->colId == pTagCols[j].colId) {
        return j;
      }

      j += 1;
    }

  } /*else if (TSDB_COL_IS_UD_COL(pExpr->colInfo.flag)) {  // user specified column data
    return TSDB_UD_COLUMN_INDEX;
  } else {
    while (j < pTableInfo->numOfCols) {
      if (pExpr->colInfo.colId == pTableInfo->colList[j].colId) {
        return j;
      }

      j += 1;
    }
  }*/

  return INT32_MIN;  // return a less than TSDB_TBNAME_COLUMN_INDEX value
}

bool validateExprColumnInfo(SQueriedTableInfo *pTableInfo, SExprBasicInfo *pExpr, SColumnInfo* pTagCols) {
  int32_t j = getColumnIndexInSource(pTableInfo, pExpr, pTagCols);
  return j != INT32_MIN;
}

static int32_t deserializeColFilterInfo(SColumnFilterInfo* pColFilters, int16_t numOfFilters, char** pMsg) {
  for (int32_t f = 0; f < numOfFilters; ++f) {
    SColumnFilterInfo *pFilterMsg = (SColumnFilterInfo *)(*pMsg);

    SColumnFilterInfo *pColFilter = &pColFilters[f];
    pColFilter->filterstr = htons(pFilterMsg->filterstr);

    (*pMsg) += sizeof(SColumnFilterInfo);

    if (pColFilter->filterstr) {
      pColFilter->len = htobe64(pFilterMsg->len);

      pColFilter->pz = (int64_t)taosMemoryCalloc(1, (size_t)(pColFilter->len + 1 * TSDB_NCHAR_SIZE)); // note: null-terminator
      if (pColFilter->pz == 0) {
        return TSDB_CODE_QRY_OUT_OF_MEMORY;
      }

      memcpy((void *)pColFilter->pz, (*pMsg), (size_t)pColFilter->len);
      (*pMsg) += (pColFilter->len + 1);
    } else {
      pColFilter->lowerBndi = htobe64(pFilterMsg->lowerBndi);
      pColFilter->upperBndi = htobe64(pFilterMsg->upperBndi);
    }

    pColFilter->lowerRelOptr = htons(pFilterMsg->lowerRelOptr);
    pColFilter->upperRelOptr = htons(pFilterMsg->upperRelOptr);
  }

  return TSDB_CODE_SUCCESS;
}

static SResSchema createResSchema(int32_t type, int32_t bytes, int32_t slotId, int32_t scale, int32_t precision, const char* name) {
  SResSchema s = {0};
  s.scale = scale;
  s.type  = type;
  s.bytes = bytes;
  s.colId = slotId;
  s.precision = precision;
  strncpy(s.name, name, tListLen(s.name));

  return s;
}

SExprInfo* createExprInfo(SNodeList* pNodeList, SNodeList* pGroupKeys, int32_t* numOfExprs) {
  int32_t numOfFuncs = LIST_LENGTH(pNodeList);
  int32_t numOfGroupKeys = 0;
  if (pGroupKeys != NULL) {
    numOfGroupKeys = LIST_LENGTH(pGroupKeys);
  }

  *numOfExprs = numOfFuncs + numOfGroupKeys;
  SExprInfo* pExprs = taosMemoryCalloc(*numOfExprs, sizeof(SExprInfo));

  for(int32_t i = 0; i < (*numOfExprs); ++i) {
    STargetNode* pTargetNode = NULL;
    if (i < numOfFuncs) {
      pTargetNode = (STargetNode*)nodesListGetNode(pNodeList, i);
    } else {
      pTargetNode = (STargetNode*)nodesListGetNode(pGroupKeys, i - numOfFuncs);
    }

    SExprInfo* pExp = &pExprs[pTargetNode->slotId];

    pExp->pExpr = taosMemoryCalloc(1, sizeof(tExprNode));
    pExp->pExpr->_function.num = 1;
    pExp->pExpr->_function.functionId = -1;

    pExp->base.pParam = taosMemoryCalloc(1, sizeof(SFunctParam));
    pExp->base.numOfParams = 1;

    pExp->base.pParam[0].pCol = taosMemoryCalloc(1, sizeof(SColumn));
    SColumn* pCol = pExp->base.pParam[0].pCol;

    // it is a project query, or group by column
    if (nodeType(pTargetNode->pExpr) == QUERY_NODE_COLUMN) {
      pExp->pExpr->nodeType = QUERY_NODE_COLUMN;
      SColumnNode* pColNode = (SColumnNode*) pTargetNode->pExpr;

      SDataType* pType = &pColNode->node.resType;
      pExp->base.resSchema = createResSchema(pType->type, pType->bytes, pTargetNode->slotId, pType->scale, pType->precision, pColNode->colName);
      pCol->slotId    = pColNode->slotId;   // TODO refactor
      pCol->bytes     = pType->bytes;
      pCol->type      = pType->type;
      pCol->scale     = pType->scale;
      pCol->precision = pType->precision;
    } else if (nodeType(pTargetNode->pExpr) == QUERY_NODE_FUNCTION) {
      pExp->pExpr->nodeType = QUERY_NODE_FUNCTION;
      SFunctionNode* pFuncNode = (SFunctionNode*)pTargetNode->pExpr;

      SDataType* pType = &pFuncNode->node.resType;
      pExp->base.resSchema = createResSchema(pType->type, pType->bytes, pTargetNode->slotId, pType->scale, pType->precision, pFuncNode->node.aliasName);

      pExp->pExpr->_function.functionId = pFuncNode->funcId;
      pExp->pExpr->_function.pFunctNode = pFuncNode;
      strncpy(pExp->pExpr->_function.functionName, pFuncNode->functionName, tListLen(pExp->pExpr->_function.functionName));

      // TODO: value parameter needs to be handled
      int32_t numOfParam = LIST_LENGTH(pFuncNode->pParameterList);
      for (int32_t j = 0; j < numOfParam; ++j) {
        SNode*       p1 = nodesListGetNode(pFuncNode->pParameterList, j);
        SColumnNode* pcn = (SColumnNode*)p1;  // TODO refactor

        pCol->slotId      = pcn->slotId;
        pCol->bytes       = pcn->node.resType.bytes;
        pCol->type        = pcn->node.resType.type;
        pCol->scale       = pcn->node.resType.scale;
        pCol->precision   = pcn->node.resType.precision;
        pCol->dataBlockId = pcn->dataBlockId;
      }
    } else if (nodeType(pTargetNode->pExpr) == QUERY_NODE_OPERATOR) {
      pExp->pExpr->nodeType = QUERY_NODE_OPERATOR;
      SOperatorNode* pNode = (SOperatorNode*) pTargetNode->pExpr;

      SDataType* pType = &pNode->node.resType;
      pExp->base.resSchema = createResSchema(pType->type, pType->bytes, pTargetNode->slotId, pType->scale, pType->precision, pNode->node.aliasName);

      pExp->pExpr->_optrRoot.pRootNode = pTargetNode->pExpr;

      pCol->slotId    = pTargetNode->slotId;   // TODO refactor
      pCol->bytes     = pType->bytes;
      pCol->type      = pType->type;
      pCol->scale     = pType->scale;
      pCol->precision = pType->precision;
    } else {
      ASSERT(0);
    }
  }

  return pExprs;
}

static SExecTaskInfo* createExecTaskInfo(uint64_t queryId, uint64_t taskId) {
  SExecTaskInfo* pTaskInfo = taosMemoryCalloc(1, sizeof(SExecTaskInfo));
  setTaskStatus(pTaskInfo, TASK_NOT_COMPLETED);

  pTaskInfo->cost.created = taosGetTimestampMs();
  pTaskInfo->id.queryId = queryId;

  char* p = taosMemoryCalloc(1, 128);
  snprintf(p, 128, "TID:0x%"PRIx64" QID:0x%"PRIx64, taskId, queryId);
  pTaskInfo->id.str = strdup(p);

  return pTaskInfo;
}

static tsdbReaderT doCreateDataReader(STableScanPhysiNode* pTableScanNode, SReadHandle* pHandle, STableGroupInfo *pTableGroupInfo, uint64_t queryId, uint64_t taskId);

static int32_t doCreateTableGroup(void* metaHandle, int32_t tableType, uint64_t tableUid, STableGroupInfo* pGroupInfo, uint64_t queryId, uint64_t taskId);
static SArray* extractTableIdList(const STableGroupInfo* pTableGroupInfo);
static SArray* extractScanColumnId(SNodeList* pNodeList);
static SArray* extractColumnInfo(SNodeList* pNodeList);
static SArray* extractColMatchInfo(SNodeList* pNodeList);

SOperatorInfo* doCreateOperatorTreeNode(SPhysiNode* pPhyNode, SExecTaskInfo* pTaskInfo, SReadHandle* pHandle, uint64_t queryId, uint64_t taskId, STableGroupInfo* pTableGroupInfo) {
  if (pPhyNode->pChildren == NULL || LIST_LENGTH(pPhyNode->pChildren) == 0) {
    if (QUERY_NODE_PHYSICAL_PLAN_TABLE_SCAN == nodeType(pPhyNode)) {
      SScanPhysiNode* pScanPhyNode = (SScanPhysiNode*)pPhyNode;

      size_t      numOfCols = LIST_LENGTH(pScanPhyNode->pScanCols);
      tsdbReaderT pDataReader = doCreateDataReader((STableScanPhysiNode*)pPhyNode, pHandle, pTableGroupInfo, (uint64_t)queryId, taskId);
      SArray* pColList = extractColMatchInfo(pScanPhyNode->pScanCols);

      return createTableScanOperatorInfo(pDataReader, pScanPhyNode->order, numOfCols, pScanPhyNode->count, pScanPhyNode->reverse, pColList, pTaskInfo);
    } else if (QUERY_NODE_PHYSICAL_PLAN_EXCHANGE == nodeType(pPhyNode)) {
      SExchangePhysiNode* pExchange = (SExchangePhysiNode*)pPhyNode;
      SSDataBlock* pResBlock = createOutputBuf_rv1(pExchange->node.pOutputDataBlockDesc);
      return createExchangeOperatorInfo(pExchange->pSrcEndPoints, pResBlock, pTaskInfo);
    } else if (QUERY_NODE_PHYSICAL_PLAN_STREAM_SCAN == nodeType(pPhyNode)) {
      SScanPhysiNode* pScanPhyNode = (SScanPhysiNode*)pPhyNode;  // simple child table.

      int32_t code = doCreateTableGroup(pHandle->meta, pScanPhyNode->tableType, pScanPhyNode->uid, pTableGroupInfo, queryId, taskId);
      SArray* tableIdList = extractTableIdList(pTableGroupInfo);

      SSDataBlock* pResBlock = createOutputBuf_rv1(pScanPhyNode->node.pOutputDataBlockDesc);
      SArray* colList = extractScanColumnId(pScanPhyNode->pScanCols);

      SOperatorInfo* pOperator = createStreamScanOperatorInfo(pHandle->reader, pResBlock, colList, tableIdList, pTaskInfo);
      taosArrayDestroy(tableIdList);
      return pOperator;
    } else if (QUERY_NODE_PHYSICAL_PLAN_SYSTABLE_SCAN == nodeType(pPhyNode)) {
      SSystemTableScanPhysiNode * pSysScanPhyNode = (SSystemTableScanPhysiNode*)pPhyNode;
      SSDataBlock* pResBlock = createOutputBuf_rv1(pSysScanPhyNode->scan.node.pOutputDataBlockDesc);

      struct SScanPhysiNode* pScanNode = &pSysScanPhyNode->scan;
      SArray* colList = extractScanColumnId(pScanNode->pScanCols);

      SOperatorInfo* pOperator = createSysTableScanOperatorInfo(pHandle->meta, pResBlock, &pScanNode->tableName,
                                                                pScanNode->node.pConditions, pSysScanPhyNode->mgmtEpSet, 
                                                                colList, pTaskInfo, pSysScanPhyNode->showRewrite, pSysScanPhyNode->accountId);
      return pOperator;
    } else {
      ASSERT(0);
    }
  }

  if (QUERY_NODE_PHYSICAL_PLAN_PROJECT == nodeType(pPhyNode)) {
    size_t size = LIST_LENGTH(pPhyNode->pChildren);
    assert(size == 1);

    for (int32_t i = 0; i < size; ++i) {
      SPhysiNode*    pChildNode = (SPhysiNode*)nodesListGetNode(pPhyNode->pChildren, i);
      SOperatorInfo* op = doCreateOperatorTreeNode(pChildNode, pTaskInfo, pHandle, queryId, taskId, pTableGroupInfo);

      int32_t    num = 0;
      SExprInfo* pExprInfo = createExprInfo(((SProjectPhysiNode*)pPhyNode)->pProjections, NULL, &num);
      SSDataBlock* pResBlock = createOutputBuf_rv1(pPhyNode->pOutputDataBlockDesc);
      return createProjectOperatorInfo(op, pExprInfo, num, pResBlock, pTaskInfo);
    }
  } else if (QUERY_NODE_PHYSICAL_PLAN_AGG == nodeType(pPhyNode)) {
    size_t size = LIST_LENGTH(pPhyNode->pChildren);
    assert(size == 1);

    for (int32_t i = 0; i < size; ++i) {
      SPhysiNode*    pChildNode = (SPhysiNode*)nodesListGetNode(pPhyNode->pChildren, i);
      SOperatorInfo* op = doCreateOperatorTreeNode(pChildNode, pTaskInfo, pHandle, queryId, taskId, pTableGroupInfo);

      int32_t num = 0;

      SAggPhysiNode* pAggNode = (SAggPhysiNode*)pPhyNode;
      SExprInfo* pExprInfo = createExprInfo(pAggNode->pAggFuncs, pAggNode->pGroupKeys, &num);
      SSDataBlock* pResBlock = createOutputBuf_rv1(pPhyNode->pOutputDataBlockDesc);

      if (pAggNode->pGroupKeys != NULL) {
        SArray* pColList = extractColumnInfo(pAggNode->pGroupKeys);
        return createGroupOperatorInfo(op, pExprInfo, num, pResBlock, pColList, pTaskInfo, NULL);
      } else {
        return createAggregateOperatorInfo(op, pExprInfo, num, pResBlock, pTaskInfo, pTableGroupInfo);
      }
    }
  } else if (QUERY_NODE_PHYSICAL_PLAN_INTERVAL == nodeType(pPhyNode)) {
    size_t size = LIST_LENGTH(pPhyNode->pChildren);
    assert(size == 1);

    for (int32_t i = 0; i < size; ++i) {
      SPhysiNode*    pChildNode = (SPhysiNode*)nodesListGetNode(pPhyNode->pChildren, i);
      SOperatorInfo* op = doCreateOperatorTreeNode(pChildNode, pTaskInfo, pHandle, queryId, taskId, pTableGroupInfo);

      SIntervalPhysiNode* pIntervalPhyNode = (SIntervalPhysiNode*)pPhyNode;

      int32_t num = 0;
      SExprInfo* pExprInfo = createExprInfo(pIntervalPhyNode->window.pFuncs, NULL, &num);
      SSDataBlock* pResBlock = createOutputBuf_rv1(pPhyNode->pOutputDataBlockDesc);

      SInterval interval = {.interval = pIntervalPhyNode->interval, .sliding = pIntervalPhyNode->sliding,
                            .intervalUnit = pIntervalPhyNode->intervalUnit,
                            .slidingUnit = pIntervalPhyNode->slidingUnit, .offset = pIntervalPhyNode->offset};
      return createIntervalOperatorInfo(op, pExprInfo, num, pResBlock, &interval, pTableGroupInfo, pTaskInfo);
    }
  } /*else if (pPhyNode->info.type == OP_MultiTableAggregate) {
    size_t size = taosArrayGetSize(pPhyNode->pChildren);
    assert(size == 1);

    for (int32_t i = 0; i < size; ++i) {
      SPhysiNode*      pChildNode = taosArrayGetP(pPhyNode->pChildren, i);
      SOperatorInfo* op = doCreateOperatorTreeNode(pChildNode, pTaskInfo, pHandle, queryId, taskId, pTableGroupInfo);
      return createMultiTableAggOperatorInfo(op, pPhyNode->pTargets, pTaskInfo, pTableGroupInfo);
    }
  }*/
}

static tsdbReaderT createDataReaderImpl(STableScanPhysiNode* pTableScanNode, STableGroupInfo* pGroupInfo, void* readHandle, uint64_t queryId, uint64_t taskId) {
  STsdbQueryCond cond = {.loadExternalRows = false};

  cond.order     = pTableScanNode->scan.order;
  cond.numOfCols = LIST_LENGTH(pTableScanNode->scan.pScanCols);
  cond.colList   = taosMemoryCalloc(cond.numOfCols, sizeof(SColumnInfo));
  if (cond.colList == NULL) {
    terrno = TSDB_CODE_QRY_OUT_OF_MEMORY;
    return NULL;
  }

  cond.twindow = pTableScanNode->scanRange;
  cond.type = BLOCK_LOAD_OFFSET_SEQ_ORDER;
//  cond.type = pTableScanNode->scanFlag;

  int32_t j = 0;
  for (int32_t i = 0; i < cond.numOfCols; ++i) {
    STargetNode* pNode = (STargetNode*)nodesListGetNode(pTableScanNode->scan.pScanCols, i);
    SColumnNode* pColNode = (SColumnNode*)pNode->pExpr;
    if (pColNode->colType == COLUMN_TYPE_TAG) {
      continue;
    }

    cond.colList[j].type  = pColNode->node.resType.type;
    cond.colList[j].bytes = pColNode->node.resType.bytes;
    cond.colList[j].colId = pColNode->colId;
    j += 1;
  }

  cond.numOfCols = j;
  return tsdbQueryTables(readHandle, &cond, pGroupInfo, queryId, taskId);
}

SArray* extractScanColumnId(SNodeList* pNodeList) {
  size_t numOfCols = LIST_LENGTH(pNodeList);
  SArray* pList = taosArrayInit(numOfCols, sizeof(int16_t));
  if (pList == NULL) {
    terrno = TSDB_CODE_OUT_OF_MEMORY;
    return NULL;
  }

  for(int32_t i = 0; i < numOfCols; ++i) {
    for (int32_t j = 0; j < numOfCols; ++j) {
      STargetNode* pNode = (STargetNode*) nodesListGetNode(pNodeList, j);
      if (pNode->slotId == i) {
        SColumnNode* pColNode = (SColumnNode*) pNode->pExpr;
        taosArrayPush(pList, &pColNode->colId);
        break;
      }
    }
  }

  return pList;
}

SArray* extractColumnInfo(SNodeList* pNodeList) {
  size_t numOfCols = LIST_LENGTH(pNodeList);
  SArray* pList = taosArrayInit(numOfCols, sizeof(SColumn));
  if (pList == NULL) {
    terrno = TSDB_CODE_OUT_OF_MEMORY;
    return NULL;
  }

  for(int32_t i = 0; i < numOfCols; ++i) {
    STargetNode* pNode = (STargetNode*) nodesListGetNode(pNodeList, i);
    SColumnNode* pColNode = (SColumnNode*) pNode->pExpr;

    SColumn c = {0};
    c.slotId = pColNode->slotId;
    c.colId  = pColNode->colId;
    c.type   = pColNode->node.resType.type;
    c.bytes  = pColNode->node.resType.bytes;
    c.precision  = pColNode->node.resType.precision;
    c.scale  = pColNode->node.resType.scale;

    taosArrayPush(pList, &c);
  }

  return pList;
}

SArray* extractColMatchInfo(SNodeList* pNodeList) {
  size_t numOfCols = LIST_LENGTH(pNodeList);
  SArray* pList = taosArrayInit(numOfCols, sizeof(SColMatchInfo));
  if (pList == NULL) {
    terrno = TSDB_CODE_OUT_OF_MEMORY;
    return NULL;
  }

  for(int32_t i = 0; i < numOfCols; ++i) {
    STargetNode* pNode = (STargetNode*) nodesListGetNode(pNodeList, i);
    SColumnNode* pColNode = (SColumnNode*) pNode->pExpr;

    SColMatchInfo c = {0};
    c.colId = pColNode->colId;
    c.targetSlotId = pNode->slotId;

    taosArrayPush(pList, &c);
  }

  return pList;
}

int32_t doCreateTableGroup(void* metaHandle, int32_t tableType, uint64_t tableUid, STableGroupInfo* pGroupInfo, uint64_t queryId, uint64_t taskId) {
  int32_t code = 0;
  if (tableType == TSDB_SUPER_TABLE) {
    code = tsdbQuerySTableByTagCond(metaHandle, tableUid, 0, NULL, 0, 0, NULL, pGroupInfo, NULL, 0, queryId, taskId);
  } else {  // Create one table group.
    code = tsdbGetOneTableGroup(metaHandle, tableUid, 0, pGroupInfo);
  }

  return code;
}

SArray* extractTableIdList(const STableGroupInfo* pTableGroupInfo) {
  SArray* tableIdList = taosArrayInit(4, sizeof(uint64_t));

  if (pTableGroupInfo->numOfTables > 0) {
    SArray* pa = taosArrayGetP(pTableGroupInfo->pGroupList, 0);
    ASSERT(taosArrayGetSize(pTableGroupInfo->pGroupList) == 1);

    // Transfer the Array of STableKeyInfo into uid list.
    size_t numOfTables = taosArrayGetSize(pa);
    for (int32_t i = 0; i < numOfTables; ++i) {
      STableKeyInfo* pkeyInfo = taosArrayGet(pa, i);
      taosArrayPush(tableIdList, &pkeyInfo->uid);
    }
  }

  return tableIdList;
}

tsdbReaderT doCreateDataReader(STableScanPhysiNode* pTableScanNode, SReadHandle* pHandle, STableGroupInfo *pTableGroupInfo, uint64_t queryId, uint64_t taskId) {
  uint64_t uid = pTableScanNode->scan.uid;
  int32_t code = doCreateTableGroup(pHandle->meta, pTableScanNode->scan.tableType, uid, pTableGroupInfo, queryId, taskId);
  if (code != TSDB_CODE_SUCCESS) {
    goto _error;
  }

  if (pTableGroupInfo->numOfTables == 0) {
    code = 0;
    qDebug("no table qualified for query, TID:0x%"PRIx64", QID:0x%"PRIx64, taskId, queryId);
    goto _error;
  }

  return createDataReaderImpl(pTableScanNode, pTableGroupInfo, pHandle->reader, queryId, taskId);

  _error:
  terrno = code;
  return NULL;
}

int32_t createExecTaskInfoImpl(SSubplan* pPlan, SExecTaskInfo** pTaskInfo, SReadHandle* pHandle, uint64_t taskId) {
  uint64_t queryId = pPlan->id.queryId;

  int32_t code = TSDB_CODE_SUCCESS;
  *pTaskInfo = createExecTaskInfo(queryId, taskId);
  if (*pTaskInfo == NULL) {
    code = TSDB_CODE_QRY_OUT_OF_MEMORY;
    goto _complete;
  }

  STableGroupInfo group = {0};
  (*pTaskInfo)->pRoot = doCreateOperatorTreeNode(pPlan->pNode, *pTaskInfo, pHandle, queryId, taskId, &group);
  if (NULL == (*pTaskInfo)->pRoot) {
  	code = terrno;
    goto _complete;
  }

  if ((*pTaskInfo)->pRoot == NULL) {
    code = TSDB_CODE_QRY_OUT_OF_MEMORY;
    goto _complete;
  }

  return code;

_complete:
  taosMemoryFreeClear(*pTaskInfo);

  terrno = code;
  return code;
}

int32_t cloneExprFilterInfo(SColumnFilterInfo **dst, SColumnFilterInfo* src, int32_t filterNum) {
  if (filterNum <= 0) {
    return TSDB_CODE_SUCCESS;
  }

  *dst = taosMemoryCalloc(filterNum, sizeof(*src));
  if (*dst == NULL) {
    return TSDB_CODE_QRY_OUT_OF_MEMORY;
  }

  memcpy(*dst, src, sizeof(*src) * filterNum);

  for (int32_t i = 0; i < filterNum; i++) {
    if ((*dst)[i].filterstr && dst[i]->len > 0) {
      void *pz = taosMemoryCalloc(1, (size_t)(*dst)[i].len + 1);

      if (pz == NULL) {
        if (i == 0) {
          taosMemoryFree(*dst);
        } else {
          freeColumnFilterInfo(*dst, i);
        }

        return TSDB_CODE_QRY_OUT_OF_MEMORY;
      }

      memcpy(pz, (void *)src->pz, (size_t)src->len + 1);

      (*dst)[i].pz = (int64_t)pz;
    }
  }

  return TSDB_CODE_SUCCESS;
}

static int32_t updateOutputBufForTopBotQuery(SQueriedTableInfo* pTableInfo, SColumnInfo* pTagCols, SExprInfo* pExprs, int32_t numOfOutput, int32_t tagLen, bool superTable) {
  for (int32_t i = 0; i < numOfOutput; ++i) {
    int16_t functId = getExprFunctionId(&pExprs[i]);

    if (functId == FUNCTION_TOP || functId == FUNCTION_BOTTOM) {
      int32_t j = getColumnIndexInSource(pTableInfo, &pExprs[i].base, pTagCols);
      if (j < 0 || j >= pTableInfo->numOfCols) {
        return TSDB_CODE_QRY_INVALID_MSG;
      } else {
        SColumnInfo* pCol = &pTableInfo->colList[j];
//        int32_t ret = getResultDataInfo(pCol->type, pCol->bytes, functId, (int32_t)pExprs[i].base.param[0].i,
//                                        &pExprs[i].base.resSchema.type, &pExprs[i].base.resSchema.bytes, &pExprs[i].base.interBytes, tagLen, superTable, NULL);
//        assert(ret == TSDB_CODE_SUCCESS);
      }
    }
  }

  return TSDB_CODE_SUCCESS;
}

// TODO tag length should be passed from client, refactor
int32_t createQueryFilter(char *data, uint16_t len, SFilterInfo** pFilters) {
  tExprNode* expr = NULL;
  
  TRY(TSDB_MAX_TAG_CONDITIONS) {
    expr = exprTreeFromBinary(data, len);
  } CATCH( code ) {
    CLEANUP_EXECUTE();
    return code;
  } END_TRY

  if (expr == NULL) {
    //qError("failed to create expr tree");
    return TSDB_CODE_QRY_APP_ERROR;
  }

//  int32_t ret = filterInitFromTree(expr, pFilters, 0);
//  tExprTreeDestroy(expr, NULL);

//  return ret;
}

//int32_t doCreateFilterInfo(SColumnInfo* pCols, int32_t numOfCols, int32_t numOfFilterCols, SSingleColumnFilterInfo** pFilterInfo, uint64_t qId) {
//  *pFilterInfo = taosMemoryCalloc(1, sizeof(SSingleColumnFilterInfo) * numOfFilterCols);
//  if (*pFilterInfo == NULL) {
//    return TSDB_CODE_QRY_OUT_OF_MEMORY;
//  }
//
//  for (int32_t i = 0, j = 0; i < numOfCols; ++i) {
//    if (pCols[i].flist.numOfFilters > 0) {
//      SSingleColumnFilterInfo* pFilter = &((*pFilterInfo)[j]);
//
//      memcpy(&pFilter->info, &pCols[i], sizeof(SColumnInfo));
//      pFilter->info = pCols[i];
//
//      pFilter->numOfFilters = pCols[i].flist.numOfFilters;
//      pFilter->pFilters = taosMemoryCalloc(pFilter->numOfFilters, sizeof(SColumnFilterElem));
//      if (pFilter->pFilters == NULL) {
//        return TSDB_CODE_QRY_OUT_OF_MEMORY;
//      }
//
//      for (int32_t f = 0; f < pFilter->numOfFilters; ++f) {
//        SColumnFilterElem* pSingleColFilter = &pFilter->pFilters[f];
//        pSingleColFilter->filterInfo = pCols[i].flist.filterInfo[f];
//
//        int32_t lower = pSingleColFilter->filterInfo.lowerRelOptr;
//        int32_t upper = pSingleColFilter->filterInfo.upperRelOptr;
//        if (lower == TSDB_RELATION_INVALID && upper == TSDB_RELATION_INVALID) {
//          //qError("QInfo:0x%"PRIx64" invalid filter info", qId);
//          return TSDB_CODE_QRY_INVALID_MSG;
//        }
//
//        pSingleColFilter->fp = getFilterOperator(lower, upper);
//        if (pSingleColFilter->fp == NULL) {
//          //qError("QInfo:0x%"PRIx64" invalid filter info", qId);
//          return TSDB_CODE_QRY_INVALID_MSG;
//        }
//
//        pSingleColFilter->bytes = pCols[i].bytes;
//
//        if (lower == TSDB_RELATION_IN) {
////          buildFilterSetFromBinary(&pSingleColFilter->q, (char *)(pSingleColFilter->filterInfo.pz), (int32_t)(pSingleColFilter->filterInfo.len));
//        }
//      }
//
//      j++;
//    }
//  }
//
//  return TSDB_CODE_SUCCESS;
//}

void* doDestroyFilterInfo(SSingleColumnFilterInfo* pFilterInfo, int32_t numOfFilterCols) {
//  for (int32_t i = 0; i < numOfFilterCols; ++i) {
//    if (pFilterInfo[i].numOfFilters > 0) {
//      if (pFilterInfo[i].pFilters->filterInfo.lowerRelOptr == TSDB_RELATION_IN) {
//        taosHashCleanup((SHashObj *)(pFilterInfo[i].pFilters->q));
//      }
//      taosMemoryFreeClear(pFilterInfo[i].pFilters);
//    }
//  }
//
//  taosMemoryFreeClear(pFilterInfo);
  return NULL;
}

int32_t createFilterInfo(STaskAttr* pQueryAttr, uint64_t qId) {
  for (int32_t i = 0; i < pQueryAttr->numOfCols; ++i) {
//    if (pQueryAttr->tableCols[i].flist.numOfFilters > 0 && pQueryAttr->tableCols[i].flist.filterInfo != NULL) {
//      pQueryAttr->numOfFilterCols++;
//    }
  }

  if (pQueryAttr->numOfFilterCols == 0) {
    return TSDB_CODE_SUCCESS;
  }

//  doCreateFilterInfo(pQueryAttr->tableCols, pQueryAttr->numOfCols, pQueryAttr->numOfFilterCols,
//                     &pQueryAttr->pFilterInfo, qId);

  pQueryAttr->createFilterOperator = true;

  return TSDB_CODE_SUCCESS;
}

static void doUpdateExprColumnIndex(STaskAttr *pQueryAttr) {
  assert(pQueryAttr->pExpr1 != NULL && pQueryAttr != NULL);

  for (int32_t k = 0; k < pQueryAttr->numOfOutput; ++k) {
    SExprBasicInfo *pSqlExprMsg = &pQueryAttr->pExpr1[k].base;
//    if (pSqlExprMsg->functionId == FUNCTION_ARITHM) {
//      continue;
//    }

    // todo opt performance
    SColIndex *pColIndex = NULL;/*&pSqlExprMsg->colInfo;*/
    if (TSDB_COL_IS_NORMAL_COL(pColIndex->flag)) {
      int32_t f = 0;
      for (f = 0; f < pQueryAttr->numOfCols; ++f) {
        if (pColIndex->colId == pQueryAttr->tableCols[f].colId) {
          pColIndex->colIndex = f;
          break;
        }
      }

      assert(f < pQueryAttr->numOfCols);
    } else if (pColIndex->colId <= TSDB_UD_COLUMN_INDEX) {
      // do nothing for user-defined constant value result columns
    } else {
      int32_t f = 0;
      for (f = 0; f < pQueryAttr->numOfTags; ++f) {
        if (pColIndex->colId == pQueryAttr->tagColList[f].colId) {
          pColIndex->colIndex = f;
          break;
        }
      }

      assert(f < pQueryAttr->numOfTags || pColIndex->colId == TSDB_TBNAME_COLUMN_INDEX);
    }
  }
}

void setResultBufSize(STaskAttr* pQueryAttr, SResultInfo* pResultInfo) {
  const int32_t DEFAULT_RESULT_MSG_SIZE = 1024 * (1024 + 512);

  // the minimum number of rows for projection query
  const int32_t MIN_ROWS_FOR_PRJ_QUERY = 8192;
  const int32_t DEFAULT_MIN_ROWS = 4096;

  const float THRESHOLD_RATIO = 0.85f;

  if (isProjQuery(pQueryAttr)) {
    int32_t numOfRes = DEFAULT_RESULT_MSG_SIZE / pQueryAttr->resultRowSize;
    if (numOfRes < MIN_ROWS_FOR_PRJ_QUERY) {
      numOfRes = MIN_ROWS_FOR_PRJ_QUERY;
    }

    pResultInfo->capacity  = numOfRes;
  } else {  // in case of non-prj query, a smaller output buffer will be used.
    pResultInfo->capacity = DEFAULT_MIN_ROWS;
  }

  pResultInfo->threshold = (int32_t)(pResultInfo->capacity * THRESHOLD_RATIO);
  pResultInfo->totalRows = 0;
}

//TODO refactor
void freeColumnFilterInfo(SColumnFilterInfo* pFilter, int32_t numOfFilters) {
    if (pFilter == NULL || numOfFilters == 0) {
      return;
    }

    for (int32_t i = 0; i < numOfFilters; i++) {
      if (pFilter[i].filterstr && pFilter[i].pz) {
        taosMemoryFree((void*)(pFilter[i].pz));
      }
    }

    taosMemoryFree(pFilter);
}

static void doDestroyTableQueryInfo(STableGroupInfo* pTableqinfoGroupInfo) {
  if (pTableqinfoGroupInfo->pGroupList != NULL) {
    int32_t numOfGroups = (int32_t) taosArrayGetSize(pTableqinfoGroupInfo->pGroupList);
    for (int32_t i = 0; i < numOfGroups; ++i) {
      SArray *p = taosArrayGetP(pTableqinfoGroupInfo->pGroupList, i);

      size_t num = taosArrayGetSize(p);
      for(int32_t j = 0; j < num; ++j) {
        STableQueryInfo* item = taosArrayGetP(p, j);
        destroyTableQueryInfoImpl(item);
      }

      taosArrayDestroy(p);
    }
  }

  taosArrayDestroy(pTableqinfoGroupInfo->pGroupList);
  taosHashCleanup(pTableqinfoGroupInfo->map);

  pTableqinfoGroupInfo->pGroupList = NULL;
  pTableqinfoGroupInfo->map = NULL;
  pTableqinfoGroupInfo->numOfTables = 0;
}

void doDestroyTask(SExecTaskInfo *pTaskInfo) {
  qDebug("%s execTask is freed", GET_TASKID(pTaskInfo));

  doDestroyTableQueryInfo(&pTaskInfo->tableqinfoGroupInfo);
//  taosArrayDestroy(pTaskInfo->summary.queryProfEvents);
//  taosHashCleanup(pTaskInfo->summary.operatorProfResults);

  taosMemoryFreeClear(pTaskInfo->sql);
  taosMemoryFreeClear(pTaskInfo->id.str);
  taosMemoryFreeClear(pTaskInfo);
}

static void doSetTagValueToResultBuf(char* output, const char* val, int16_t type, int16_t bytes) {
  if (val == NULL) {
    setNull(output, type, bytes);
    return;
  }

  if (IS_VAR_DATA_TYPE(type)) {
    // Binary data overflows for sort of unknown reasons. Let trim the overflow data
    if (varDataTLen(val) > bytes) {
      int32_t maxLen = bytes - VARSTR_HEADER_SIZE;
      int32_t len = (varDataLen(val) > maxLen)? maxLen:varDataLen(val);
      memcpy(varDataVal(output), varDataVal(val), len);
      varDataSetLen(output, len);
    } else {
      varDataCopy(output, val);
    }
  } else {
    memcpy(output, val, bytes);
  }
}

static int64_t getQuerySupportBufSize(size_t numOfTables) {
  size_t s1 = sizeof(STableQueryInfo);
//  size_t s3 = sizeof(STableCheckInfo);  buffer consumption in tsdb
  return (int64_t)(s1* 1.5 * numOfTables);
}

int32_t checkForQueryBuf(size_t numOfTables) {
  int64_t t = getQuerySupportBufSize(numOfTables);
  if (tsQueryBufferSizeBytes < 0) {
    return TSDB_CODE_SUCCESS;
  } else if (tsQueryBufferSizeBytes > 0) {

    while(1) {
      int64_t s = tsQueryBufferSizeBytes;
      int64_t remain = s - t;
      if (remain >= 0) {
        if (atomic_val_compare_exchange_64(&tsQueryBufferSizeBytes, s, remain) == s) {
          return TSDB_CODE_SUCCESS;
        }
      } else {
        return TSDB_CODE_QRY_NOT_ENOUGH_BUFFER;
      }
    }
  }

  // disable query processing if the value of tsQueryBufferSize is zero.
  return TSDB_CODE_QRY_NOT_ENOUGH_BUFFER;
}

void releaseQueryBuf(size_t numOfTables) {
  if (tsQueryBufferSizeBytes < 0) {
    return;
  }

  int64_t t = getQuerySupportBufSize(numOfTables);

  // restore value is not enough buffer available
  atomic_add_fetch_64(&tsQueryBufferSizeBytes, t);
}<|MERGE_RESOLUTION|>--- conflicted
+++ resolved
@@ -2021,110 +2021,6 @@
   return TSDB_CODE_SUCCESS;
 }
 
-<<<<<<< HEAD
-=======
-static SqlFunctionCtx* createSqlFunctionCtx(STaskRuntimeEnv* pRuntimeEnv, SExprInfo* pExpr, int32_t numOfOutput,
-                                            int32_t** rowCellInfoOffset) {
-  STaskAttr* pQueryAttr = pRuntimeEnv->pQueryAttr;
-
-  SqlFunctionCtx * pFuncCtx = (SqlFunctionCtx *)taosMemoryCalloc(numOfOutput, sizeof(SqlFunctionCtx));
-  if (pFuncCtx == NULL) {
-    return NULL;
-  }
-
-  *rowCellInfoOffset = taosMemoryCalloc(numOfOutput, sizeof(int32_t));
-  if (*rowCellInfoOffset == 0) {
-    taosMemoryFreeClear(pFuncCtx);
-    return NULL;
-  }
-
-  for (int32_t i = 0; i < numOfOutput; ++i) {
-    SExprBasicInfo *pFunct = &pExpr[i].base;
-    SqlFunctionCtx* pCtx = &pFuncCtx[i];
-#if 0
-    SColIndex *pIndex = &pFunct->colInfo;
-
-    if (TSDB_COL_REQ_NULL(pIndex->flag)) {
-      pCtx->requireNull = true;
-      pIndex->flag &= ~(TSDB_COL_NULL);
-    } else {
-      pCtx->requireNull = false;
-    }
-#endif
-//    pCtx->inputBytes = pFunct->colBytes;
-//    pCtx->inputType  = pFunct->colType;
-
-    pCtx->ptsOutputBuf = NULL;
-
-    pCtx->resDataInfo.bytes  = pFunct->resSchema.bytes;
-    pCtx->resDataInfo.type   = pFunct->resSchema.type;
-
-    pCtx->order        = pQueryAttr->order.order;
-//    pCtx->functionId   = pFunct->functionId;
-    pCtx->stableQuery  = pQueryAttr->stableQuery;
-//    pCtx->resDataInfo.interBufSize = pFunct->interBytes;
-    pCtx->start.key    = INT64_MIN;
-    pCtx->end.key      = INT64_MIN;
-
-    pCtx->numOfParams  = pFunct->numOfParams;
-    for (int32_t j = 0; j < pCtx->numOfParams; ++j) {
-      int16_t type = pFunct->pParam[j].param.nType;
-      int16_t bytes = pFunct->pParam[j].param.nType;
-
-      if (type == TSDB_DATA_TYPE_BINARY || type == TSDB_DATA_TYPE_NCHAR) {
-//        taosVariantCreateFromBinary(&pCtx->param[j], pFunct->param[j].pz, bytes, type);
-      } else {
-//        taosVariantCreateFromBinary(&pCtx->param[j], (char *)&pFunct->param[j].i, bytes, type);
-      }
-    }
-
-    // set the order information for top/bottom query
-    int32_t functionId = pCtx->functionId;
-
-    if (functionId == FUNCTION_TOP || functionId == FUNCTION_BOTTOM || functionId == FUNCTION_DIFF) {
-      int32_t f = getExprFunctionId(&pExpr[0]);
-      assert(f == FUNCTION_TS || f == FUNCTION_TS_DUMMY);
-
-      pCtx->param[2].i = pQueryAttr->order.order;
-      pCtx->param[2].nType = TSDB_DATA_TYPE_BIGINT;
-      pCtx->param[3].i = functionId;
-      pCtx->param[3].nType = TSDB_DATA_TYPE_BIGINT;
-
-      pCtx->param[1].i = pQueryAttr->order.col.colId;
-    } else if (functionId == FUNCTION_INTERP) {
-      pCtx->param[2].i = (int8_t)pQueryAttr->fillType;
-      if (pQueryAttr->fillVal != NULL) {
-        if (isNull((const char *)&pQueryAttr->fillVal[i], pCtx->inputType)) {
-          pCtx->param[1].nType = TSDB_DATA_TYPE_NULL;
-        } else {  // todo refactor, taosVariantCreateFromBinary should handle the NULL value
-          if (pCtx->inputType != TSDB_DATA_TYPE_BINARY && pCtx->inputType != TSDB_DATA_TYPE_NCHAR) {
-            taosVariantCreateFromBinary(&pCtx->param[1], (char *)&pQueryAttr->fillVal[i], pCtx->inputBytes, pCtx->inputType);
-          }
-        }
-      }
-    } else if (functionId == FUNCTION_TS_COMP) {
-      pCtx->param[0].i = pQueryAttr->vgId;  //TODO this should be the parameter from client
-      pCtx->param[0].nType = TSDB_DATA_TYPE_BIGINT;
-    } else if (functionId == FUNCTION_TWA) {
-      pCtx->param[1].i = pQueryAttr->window.skey;
-      pCtx->param[1].nType = TSDB_DATA_TYPE_BIGINT;
-      pCtx->param[2].i = pQueryAttr->window.ekey;
-      pCtx->param[2].nType = TSDB_DATA_TYPE_BIGINT;
-    } else if (functionId == FUNCTION_ARITHM) {
-//      pCtx->param[1].pz = (char*) getScalarFuncSupport(pRuntimeEnv->scalarSup, i);
-    }
-  }
-
-//  for(int32_t i = 1; i < numOfOutput; ++i) {
-//    (*rowCellInfoOffset)[i] = (int32_t)((*rowCellInfoOffset)[i - 1] + sizeof(SResultRowEntryInfo) + pExpr[i - 1].base.interBytes);
-//  }
-
-  setCtxTagColumnInfo(pFuncCtx, numOfOutput);
-
-  return pFuncCtx;
-}
-
->>>>>>> c4df3781
 static SqlFunctionCtx* createSqlFunctionCtx_rv(SExprInfo* pExprInfo, int32_t numOfOutput, int32_t** rowCellInfoOffset) {
   SqlFunctionCtx * pFuncCtx = (SqlFunctionCtx *)taosMemoryCalloc(numOfOutput, sizeof(SqlFunctionCtx));
   if (pFuncCtx == NULL) {
@@ -5592,11 +5488,11 @@
       SOperatorNode *node = (SOperatorNode *)pNode;
 
       if (OP_TYPE_EQUAL == node->opType) {
-        *(int32_t *)pContext = 1;      
+        *(int32_t *)pContext = 1;
         return DEAL_RES_CONTINUE;
       }
 
-      *(int32_t *)pContext = 0;      
+      *(int32_t *)pContext = 0;
 
       return DEAL_RES_IGNORE_CHILD;
     }
@@ -5604,14 +5500,14 @@
       if (1 != *(int32_t *)pContext) {
         return DEAL_RES_CONTINUE;
       }
-      
+
       SColumnNode *node = (SColumnNode *)pNode;
       if (TSDB_INS_USER_STABLES_DBNAME_COLID == node->colId) {
-        *(int32_t *)pContext = 2;      
+        *(int32_t *)pContext = 2;
         return DEAL_RES_CONTINUE;
       }
 
-      *(int32_t *)pContext = 0;  
+      *(int32_t *)pContext = 0;
       return DEAL_RES_CONTINUE;
     }
     case QUERY_NODE_VALUE: {
@@ -5621,7 +5517,7 @@
 
       SValueNode *node = (SValueNode *)pNode;
       char *dbName = nodesGetValueFromNode(node);
-      strncpy(pContext, varDataVal(dbName), varDataLen(dbName)); 
+      strncpy(pContext, varDataVal(dbName), varDataLen(dbName));
       *((char *)pContext + varDataLen(dbName)) = 0;
       return DEAL_RES_ERROR;  // stop walk
     }
@@ -8654,7 +8550,7 @@
       SArray* colList = extractScanColumnId(pScanNode->pScanCols);
 
       SOperatorInfo* pOperator = createSysTableScanOperatorInfo(pHandle->meta, pResBlock, &pScanNode->tableName,
-                                                                pScanNode->node.pConditions, pSysScanPhyNode->mgmtEpSet, 
+                                                                pScanNode->node.pConditions, pSysScanPhyNode->mgmtEpSet,
                                                                 colList, pTaskInfo, pSysScanPhyNode->showRewrite, pSysScanPhyNode->accountId);
       return pOperator;
     } else {
