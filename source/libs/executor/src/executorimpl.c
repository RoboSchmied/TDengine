/*
 * Copyright (c) 2019 TAOS Data, Inc. <jhtao@taosdata.com>
 *
 * This program is free software: you can use, redistribute, and/or modify
 * it under the terms of the GNU Affero General Public License, version 3
 * or later ("AGPL"), as published by the Free Software Foundation.
 *
 * This program is distributed in the hope that it will be useful, but WITHOUT
 * ANY WARRANTY; without even the implied warranty of MERCHANTABILITY or
 * FITNESS FOR A PARTICULAR PURPOSE.
 *
 * You should have received a copy of the GNU Affero General Public License
 * along with this program. If not, see <http://www.gnu.org/licenses/>.
 */

#include "filter.h"
#include "function.h"
#include "functionMgt.h"
#include "os.h"
#include "querynodes.h"
#include "tfill.h"
#include "tname.h"

#include "tdatablock.h"
#include "tglobal.h"
#include "tmsg.h"
#include "tsort.h"
#include "ttime.h"

#include "executorimpl.h"
#include "query.h"
#include "tcompare.h"
#include "tcompression.h"
#include "thash.h"
#include "ttypes.h"
#include "vnode.h"

#define IS_MAIN_SCAN(runtime)          ((runtime)->scanFlag == MAIN_SCAN)
#define IS_REVERSE_SCAN(runtime)       ((runtime)->scanFlag == REVERSE_SCAN)
#define IS_REPEAT_SCAN(runtime)        ((runtime)->scanFlag == REPEAT_SCAN)
#define SET_MAIN_SCAN_FLAG(runtime)    ((runtime)->scanFlag = MAIN_SCAN)
#define SET_REVERSE_SCAN_FLAG(runtime) ((runtime)->scanFlag = REVERSE_SCAN)

#define SDATA_BLOCK_INITIALIZER \
  (SDataBlockInfo) { {0}, 0 }

#define GET_FORWARD_DIRECTION_FACTOR(ord) (((ord) == TSDB_ORDER_ASC) ? QUERY_ASC_FORWARD_STEP : QUERY_DESC_FORWARD_STEP)

enum {
  TS_JOIN_TS_EQUAL = 0,
  TS_JOIN_TS_NOT_EQUALS = 1,
  TS_JOIN_TAG_NOT_EQUALS = 2,
};

#if 0
static UNUSED_FUNC void *u_malloc (size_t __size) {
  uint32_t v = taosRand();

  if (v % 1000 <= 0) {
    return NULL;
  } else {
    return taosMemoryMalloc(__size);
  }
}

static UNUSED_FUNC void* u_calloc(size_t num, size_t __size) {
  uint32_t v = taosRand();
  if (v % 1000 <= 0) {
    return NULL;
  } else {
    return taosMemoryCalloc(num, __size);
  }
}

static UNUSED_FUNC void* u_realloc(void* p, size_t __size) {
  uint32_t v = taosRand();
  if (v % 5 <= 1) {
    return NULL;
  } else {
    return taosMemoryRealloc(p, __size);
  }
}

#define calloc  u_calloc
#define malloc  u_malloc
#define realloc u_realloc
#endif

#define CLEAR_QUERY_STATUS(q, st)   ((q)->status &= (~(st)))
#define GET_NUM_OF_TABLEGROUP(q)    taosArrayGetSize((q)->tableqinfoGroupInfo.pGroupList)
#define QUERY_IS_INTERVAL_QUERY(_q) ((_q)->interval.interval > 0)

int32_t getMaximumIdleDurationSec() { return tsShellActivityTimer * 2; }

static int32_t getExprFunctionId(SExprInfo* pExprInfo) {
  assert(pExprInfo != NULL && pExprInfo->pExpr != NULL && pExprInfo->pExpr->nodeType == TEXPR_UNARYEXPR_NODE);
  return 0;
}

static void doSetTagValueToResultBuf(char* output, const char* val, int16_t type, int16_t bytes);
static bool functionNeedToExecute(SqlFunctionCtx* pCtx);

static void setBlockStatisInfo(SqlFunctionCtx* pCtx, SExprInfo* pExpr, SSDataBlock* pSDataBlock);

static void destroyTableQueryInfoImpl(STableQueryInfo* pTableQueryInfo);

static SColumnInfo* extractColumnFilterInfo(SExprInfo* pExpr, int32_t numOfOutput, int32_t* numOfFilterCols);

static void    releaseQueryBuf(size_t numOfTables);

static int32_t getNumOfScanTimes(STaskAttr* pQueryAttr);

static void destroySFillOperatorInfo(void* param, int32_t numOfOutput);
static void destroyProjectOperatorInfo(void* param, int32_t numOfOutput);
static void destroyTagScanOperatorInfo(void* param, int32_t numOfOutput);
static void destroyOrderOperatorInfo(void* param, int32_t numOfOutput);
static void destroyAggOperatorInfo(void* param, int32_t numOfOutput);

static void destroyIntervalOperatorInfo(void* param, int32_t numOfOutput);
static void destroyExchangeOperatorInfo(void* param, int32_t numOfOutput);

static void destroyOperatorInfo(SOperatorInfo* pOperator);
static void destroySysTableScannerOperatorInfo(void* param, int32_t numOfOutput);

void doSetOperatorCompleted(SOperatorInfo* pOperator) {
  pOperator->status = OP_EXEC_DONE;
  if (pOperator->pTaskInfo != NULL) {
    setTaskStatus(pOperator->pTaskInfo, TASK_COMPLETED);
  }
}

int32_t operatorDummyOpenFn(SOperatorInfo* pOperator) {
  OPTR_SET_OPENED(pOperator);
  pOperator->cost.openCost = 0;
  return TSDB_CODE_SUCCESS;
}

SOperatorFpSet createOperatorFpSet(__optr_open_fn_t openFn, __optr_fn_t nextFn, __optr_fn_t streamFn,
                                   __optr_fn_t cleanup, __optr_close_fn_t closeFn, __optr_encode_fn_t encode,
                                   __optr_decode_fn_t decode, __optr_get_explain_fn_t explain) {
  SOperatorFpSet fpSet = {
      ._openFn = openFn,
      .getNextFn = nextFn,
      .getStreamResFn = streamFn,
      .cleanupFn = cleanup,
      .closeFn = closeFn,
      .encodeResultRow = encode,
      .decodeResultRow = decode,
      .getExplainFn = explain,
  };

  return fpSet;
}

void operatorDummyCloseFn(void* param, int32_t numOfCols) {}

static int32_t doCopyToSDataBlock(SExecTaskInfo* taskInfo, SSDataBlock* pBlock, SExprInfo* pExprInfo, SDiskbasedBuf* pBuf, SGroupResInfo* pGroupResInfo,
                                  int32_t orderType, int32_t* rowCellOffset, SqlFunctionCtx* pCtx, int32_t numOfExprs);

static void initCtxOutputBuffer(SqlFunctionCtx* pCtx, int32_t size);
static void setResultBufSize(STaskAttr* pQueryAttr, SResultInfo* pResultInfo);
static void doSetTableGroupOutputBuf(SAggOperatorInfo* pAggInfo, int32_t numOfOutput, uint64_t groupId,
                                     SExecTaskInfo* pTaskInfo);

SArray* getOrderCheckColumns(STaskAttr* pQuery);

typedef struct SRowCompSupporter {
  STaskRuntimeEnv* pRuntimeEnv;
  int16_t          dataOffset;
  __compar_fn_t    comFunc;
} SRowCompSupporter;

static int compareRowData(const void* a, const void* b, const void* userData) {
  const SResultRow* pRow1 = (const SResultRow*)a;
  const SResultRow* pRow2 = (const SResultRow*)b;

  SRowCompSupporter* supporter = (SRowCompSupporter*)userData;
  STaskRuntimeEnv*   pRuntimeEnv = supporter->pRuntimeEnv;

  SFilePage* page1 = getBufPage(pRuntimeEnv->pResultBuf, pRow1->pageId);
  SFilePage* page2 = getBufPage(pRuntimeEnv->pResultBuf, pRow2->pageId);

  int16_t offset = supporter->dataOffset;
  char*   in1 = getPosInResultPage(pRuntimeEnv->pQueryAttr, page1, pRow1->offset, offset);
  char*   in2 = getPosInResultPage(pRuntimeEnv->pQueryAttr, page2, pRow2->offset, offset);

  return (in1 != NULL && in2 != NULL) ? supporter->comFunc(in1, in2) : 0;
}

// setup the output buffer for each operator
SSDataBlock* createResDataBlock(SDataBlockDescNode* pNode) {
  int32_t numOfCols = LIST_LENGTH(pNode->pSlots);

  SSDataBlock* pBlock = taosMemoryCalloc(1, sizeof(SSDataBlock));
  pBlock->pDataBlock = taosArrayInit(numOfCols, sizeof(SColumnInfoData));

  pBlock->info.blockId = pNode->dataBlockId;
  pBlock->info.rowSize = pNode->totalRowSize;  // todo ??
  pBlock->info.type = STREAM_INVALID;

  for (int32_t i = 0; i < numOfCols; ++i) {
    SColumnInfoData idata = {{0}};
    SSlotDescNode*  pDescNode = nodesListGetNode(pNode->pSlots, i);
    //    if (!pDescNode->output) {  // todo disable it temporarily
    //      continue;
    //    }

    idata.info.type = pDescNode->dataType.type;
    idata.info.bytes = pDescNode->dataType.bytes;
    idata.info.scale = pDescNode->dataType.scale;
    idata.info.slotId = pDescNode->slotId;
    idata.info.precision = pDescNode->dataType.precision;

    if (IS_VAR_DATA_TYPE(idata.info.type)) {
      pBlock->info.hasVarCol = true;
    }

    taosArrayPush(pBlock->pDataBlock, &idata);
  }

  pBlock->info.numOfCols = taosArrayGetSize(pBlock->pDataBlock);
  return pBlock;
}

static bool hasNull(SColumn* pColumn, SColumnDataAgg* pStatis) {
  if (TSDB_COL_IS_TAG(pColumn->flag) || TSDB_COL_IS_UD_COL(pColumn->flag) ||
      pColumn->colId == PRIMARYKEY_TIMESTAMP_COL_ID) {
    return false;
  }

  if (pStatis != NULL && pStatis->numOfNull == 0) {
    return false;
  }

  return true;
}

static void prepareResultListBuffer(SResultRowInfo* pResultRowInfo, jmp_buf env) {
  int64_t newCapacity = 0;

  // more than the capacity, reallocate the resources
  if (pResultRowInfo->size < pResultRowInfo->capacity) {
    return;
  }

  if (pResultRowInfo->capacity > 10000) {
    newCapacity = (int64_t)(pResultRowInfo->capacity * 1.25);
  } else {
    newCapacity = (int64_t)(pResultRowInfo->capacity * 1.5);
  }

  if (newCapacity <= pResultRowInfo->capacity) {
    newCapacity += 4;
  }

  char* p = taosMemoryRealloc(pResultRowInfo->pPosition, newCapacity * sizeof(SResultRowPosition));
  if (p == NULL) {
    longjmp(env, TSDB_CODE_OUT_OF_MEMORY);
  }

  pResultRowInfo->pPosition = (SResultRowPosition*)p;

  int32_t inc = (int32_t)newCapacity - pResultRowInfo->capacity;
  memset(&pResultRowInfo->pPosition[pResultRowInfo->capacity], 0, sizeof(SResultRowPosition) * inc);
  pResultRowInfo->capacity = (int32_t)newCapacity;
}

static bool chkResultRowFromKey(STaskRuntimeEnv* pRuntimeEnv, SResultRowInfo* pResultRowInfo, char* pData,
                                int16_t bytes, bool masterscan, uint64_t uid) {
  bool existed = false;
  SET_RES_WINDOW_KEY(pRuntimeEnv->keyBuf, pData, bytes, uid);

  SResultRow** p1 =
      (SResultRow**)taosHashGet(pRuntimeEnv->pResultRowHashTable, pRuntimeEnv->keyBuf, GET_RES_WINDOW_KEY_LEN(bytes));

  // in case of repeat scan/reverse scan, no new time window added.
  if (QUERY_IS_INTERVAL_QUERY(pRuntimeEnv->pQueryAttr)) {
    if (!masterscan) {  // the *p1 may be NULL in case of sliding+offset exists.
      return p1 != NULL;
    }

    if (p1 != NULL) {
      if (pResultRowInfo->size == 0) {
        existed = false;
      } else if (pResultRowInfo->size == 1) {
        //        existed = (pResultRowInfo->pResult[0] == (*p1));
      } else {  // check if current pResultRowInfo contains the existed pResultRow
        SET_RES_EXT_WINDOW_KEY(pRuntimeEnv->keyBuf, pData, bytes, uid, pResultRowInfo);
        int64_t* index =
            taosHashGet(pRuntimeEnv->pResultRowListSet, pRuntimeEnv->keyBuf, GET_RES_EXT_WINDOW_KEY_LEN(bytes));
        if (index != NULL) {
          existed = true;
        } else {
          existed = false;
        }
      }
    }

    return existed;
  }

  return p1 != NULL;
}

SResultRow* getNewResultRow_rv(SDiskbasedBuf* pResultBuf, int64_t tableGroupId, int32_t interBufSize) {
  SFilePage* pData = NULL;

  // in the first scan, new space needed for results
  int32_t pageId = -1;
  SIDList list = getDataBufPagesIdList(pResultBuf, tableGroupId);

  if (taosArrayGetSize(list) == 0) {
    pData = getNewBufPage(pResultBuf, tableGroupId, &pageId);
    pData->num = sizeof(SFilePage);
  } else {
    SPageInfo* pi = getLastPageInfo(list);
    pData = getBufPage(pResultBuf, getPageId(pi));
    pageId = getPageId(pi);

    if (pData->num + interBufSize > getBufPageSize(pResultBuf)) {
      // release current page first, and prepare the next one
      releaseBufPageInfo(pResultBuf, pi);

      pData = getNewBufPage(pResultBuf, tableGroupId, &pageId);
      if (pData != NULL) {
        pData->num = sizeof(SFilePage);
      }
    }
  }

  if (pData == NULL) {
    return NULL;
  }

  // set the number of rows in current disk page
  SResultRow* pResultRow = (SResultRow*)((char*)pData + pData->num);
  pResultRow->pageId = pageId;
  pResultRow->offset = (int32_t)pData->num;

  pData->num += interBufSize;

  return pResultRow;
}

void doClearWindow(SIntervalAggOperatorInfo* pInfo, char* pData, int16_t bytes,
    uint64_t groupId, int32_t numOfOutput) {
  SAggSupporter* pSup = &pInfo->aggSup;
  SET_RES_WINDOW_KEY(pSup->keyBuf, pData, bytes, groupId);
  SResultRowPosition* p1 =
      (SResultRowPosition*)taosHashGet(pSup->pResultRowHashTable, pSup->keyBuf,
          GET_RES_WINDOW_KEY_LEN(bytes));
  SResultRow* pResult = getResultRowByPos(pSup->pResultBuf, p1);
  SqlFunctionCtx* pCtx = pInfo->binfo.pCtx;
  for (int32_t i = 0; i < numOfOutput; ++i) {
    pCtx[i].resultInfo = getResultCell(pResult, i, pInfo->binfo.rowCellInfoOffset);
    struct SResultRowEntryInfo* pResInfo = pCtx[i].resultInfo;
    if (fmIsWindowPseudoColumnFunc(pCtx[i].functionId)) {
      continue;
    }
    pResInfo->initialized = false;
    if (pCtx[i].functionId != -1) {
      pCtx[i].fpSet.init(&pCtx[i], pResInfo);
    }
  }
}

/**
 * the struct of key in hash table
 * +----------+---------------+
 * | group id |   key data    |
 * | 8 bytes  | actual length |
 * +----------+---------------+
 */
SResultRow* doSetResultOutBufByKey(SDiskbasedBuf* pResultBuf, SResultRowInfo* pResultRowInfo, char* pData,
                                   int16_t bytes, bool masterscan, uint64_t groupId, SExecTaskInfo* pTaskInfo,
                                   bool isIntervalQuery, SAggSupporter* pSup) {
  SET_RES_WINDOW_KEY(pSup->keyBuf, pData, bytes, groupId);

  SResultRowPosition* p1 =
      (SResultRowPosition*)taosHashGet(pSup->pResultRowHashTable, pSup->keyBuf, GET_RES_WINDOW_KEY_LEN(bytes));

  SResultRow* pResult = NULL;

  // in case of repeat scan/reverse scan, no new time window added.
  if (isIntervalQuery) {
    if (masterscan && p1 != NULL) {  // the *p1 may be NULL in case of sliding+offset exists.
      pResult = getResultRowByPos(pResultBuf, p1);
    }
  } else {
    // In case of group by column query, the required SResultRow object must be existInCurrentResusltRowInfo in the
    // pResultRowInfo object.
    if (p1 != NULL) {
      pResult = getResultRowByPos(pResultBuf, p1);
    }
  }

  // 1. close current opened time window
  if (pResultRowInfo->cur.pageId != -1 && ((pResult == NULL) || (pResult->pageId != pResultRowInfo->cur.pageId &&
                                                                 pResult->offset != pResultRowInfo->cur.offset))) {
    // todo extract function
    SResultRowPosition pos = pResultRowInfo->cur;
    SFilePage*         pPage = getBufPage(pResultBuf, pos.pageId);
    SResultRow*        pRow = (SResultRow*)((char*)pPage + pos.offset);
    closeResultRow(pRow);
    releaseBufPage(pResultBuf, pPage);
  }

  // allocate a new buffer page
  prepareResultListBuffer(pResultRowInfo, pTaskInfo->env);
  if (pResult == NULL) {
    ASSERT(pSup->resultRowSize > 0);
    pResult = getNewResultRow_rv(pResultBuf, groupId, pSup->resultRowSize);
    initResultRow(pResult);

    // add a new result set for a new group
    SResultRowPosition pos = {.pageId = pResult->pageId, .offset = pResult->offset};
    taosHashPut(pSup->pResultRowHashTable, pSup->keyBuf, GET_RES_WINDOW_KEY_LEN(bytes), &pos,
                sizeof(SResultRowPosition));
  }

  // 2. set the new time window to be the new active time window
  pResultRowInfo->pPosition[pResultRowInfo->size++] =
      (SResultRowPosition){.pageId = pResult->pageId, .offset = pResult->offset};
  pResultRowInfo->cur = (SResultRowPosition){.pageId = pResult->pageId, .offset = pResult->offset};

  // too many time window in query
  if (pResultRowInfo->size > MAX_INTERVAL_TIME_WINDOW) {
    longjmp(pTaskInfo->env, TSDB_CODE_QRY_TOO_MANY_TIMEWINDOW);
  }

  return pResult;
}

// get the correct time window according to the handled timestamp
static STimeWindow getCurrentActiveTimeWindow(SResultRowInfo* pResultRowInfo, int64_t ts, STaskAttr* pQueryAttr) {
  STimeWindow w = {0};
#if 0
  if (pResultRowInfo->curPos == -1) {  // the first window, from the previous stored value
                                       //    getInitialStartTimeWindow(pQueryAttr, ts, &w);

    if (pQueryAttr->interval.intervalUnit == 'n' || pQueryAttr->interval.intervalUnit == 'y') {
      w.ekey =
          taosTimeAdd(w.skey, pQueryAttr->interval.interval, pQueryAttr->interval.intervalUnit, pQueryAttr->precision) -
          1;
    } else {
      w.ekey = w.skey + pQueryAttr->interval.interval - 1;
    }
  } else {
    w = pRow->win;
  }

  /*
   * query border check, skey should not be bounded by the query time range, since the value skey will
   * be used as the time window index value. So we only change ekey of time window accordingly.
   */
  if (w.ekey > pQueryAttr->window.ekey && QUERY_IS_ASC_QUERY(pQueryAttr)) {
    w.ekey = pQueryAttr->window.ekey;
  }
#endif

  return w;
}

// a new buffer page for each table. Needs to opt this design
static int32_t addNewWindowResultBuf(SResultRow* pWindowRes, SDiskbasedBuf* pResultBuf, int32_t tid, uint32_t size) {
  if (pWindowRes->pageId != -1) {
    return 0;
  }

  SFilePage* pData = NULL;

  // in the first scan, new space needed for results
  int32_t pageId = -1;
  SIDList list = getDataBufPagesIdList(pResultBuf, tid);

  if (taosArrayGetSize(list) == 0) {
    pData = getNewBufPage(pResultBuf, tid, &pageId);
    pData->num = sizeof(SFilePage);
  } else {
    SPageInfo* pi = getLastPageInfo(list);
    pData = getBufPage(pResultBuf, getPageId(pi));
    pageId = getPageId(pi);

    if (pData->num + size > getBufPageSize(pResultBuf)) {
      // release current page first, and prepare the next one
      releaseBufPageInfo(pResultBuf, pi);

      pData = getNewBufPage(pResultBuf, tid, &pageId);
      if (pData != NULL) {
        pData->num = sizeof(SFilePage);
      }
    }
  }

  if (pData == NULL) {
    return -1;
  }

  // set the number of rows in current disk page
  if (pWindowRes->pageId == -1) {  // not allocated yet, allocate new buffer
    pWindowRes->pageId = pageId;
    pWindowRes->offset = (int32_t)pData->num;

    pData->num += size;
    assert(pWindowRes->pageId >= 0);
  }

  return 0;
}

static bool chkWindowOutputBufByKey(STaskRuntimeEnv* pRuntimeEnv, SResultRowInfo* pResultRowInfo, STimeWindow* win,
                                    bool masterscan, SResultRow** pResult, int64_t groupId, SqlFunctionCtx* pCtx,
                                    int32_t numOfOutput, int32_t* rowCellInfoOffset) {
  assert(win->skey <= win->ekey);
  return chkResultRowFromKey(pRuntimeEnv, pResultRowInfo, (char*)&win->skey, TSDB_KEYSIZE, masterscan, groupId);
}

static void doUpdateResultRowIndex(SResultRowInfo* pResultRowInfo, TSKEY lastKey, bool ascQuery,
                                   bool timeWindowInterpo) {
  int64_t skey = TSKEY_INITIAL_VAL;
#if 0
  int32_t i = 0;
  for (i = pResultRowInfo->size - 1; i >= 0; --i) {
    SResultRow* pResult = pResultRowInfo->pResult[i];
    if (pResult->closed) {
      break;
    }

    // new closed result rows
    if (timeWindowInterpo) {
      if (pResult->endInterp &&
          ((pResult->win.skey <= lastKey && ascQuery) || (pResult->win.skey >= lastKey && !ascQuery))) {
        if (i > 0) {  // the first time window, the startInterp is false.
          assert(pResult->startInterp);
        }

        closeResultRow(pResultRowInfo, i);
      } else {
        skey = pResult->win.skey;
      }
    } else {
      if ((pResult->win.ekey <= lastKey && ascQuery) || (pResult->win.skey >= lastKey && !ascQuery)) {
        closeResultRow(pResultRowInfo, i);
      } else {
        skey = pResult->win.skey;
      }
    }
  }

  // all result rows are closed, set the last one to be the skey
  if (skey == TSKEY_INITIAL_VAL) {
    if (pResultRowInfo->size == 0) {
      //      assert(pResultRowInfo->current == NULL);
      assert(pResultRowInfo->curPos == -1);
      pResultRowInfo->curPos = -1;
    } else {
      pResultRowInfo->curPos = pResultRowInfo->size - 1;
    }
  } else {
    for (i = pResultRowInfo->size - 1; i >= 0; --i) {
      SResultRow* pResult = pResultRowInfo->pResult[i];
      if (pResult->closed) {
        break;
      }
    }

    if (i == pResultRowInfo->size - 1) {
      pResultRowInfo->curPos = i;
    } else {
      pResultRowInfo->curPos = i + 1;  // current not closed result object
    }
  }
#endif
}
//
// static void updateResultRowInfoActiveIndex(SResultRowInfo* pResultRowInfo, const STimeWindow* pWin, TSKEY lastKey,
//                                           bool ascQuery, bool interp) {
//  if ((lastKey > pWin->ekey && ascQuery) || (lastKey < pWin->ekey && (!ascQuery))) {
//    closeAllResultRows(pResultRowInfo);
//    pResultRowInfo->curPos = pResultRowInfo->size - 1;
//  } else {
//    int32_t step = ascQuery ? 1 : -1;
//    doUpdateResultRowIndex(pResultRowInfo, lastKey - step, ascQuery, interp);
//  }
//}

//  query_range_start, query_range_end, window_duration, window_start, window_end
void initExecTimeWindowInfo(SColumnInfoData* pColData, STimeWindow* pQueryWindow) {
  pColData->info.type = TSDB_DATA_TYPE_TIMESTAMP;
  pColData->info.bytes = sizeof(int64_t);

  colInfoDataEnsureCapacity(pColData, 0, 5);
  colDataAppendInt64(pColData, 0, &pQueryWindow->skey);
  colDataAppendInt64(pColData, 1, &pQueryWindow->ekey);

  int64_t interval = 0;
  colDataAppendInt64(pColData, 2, &interval);  // this value may be variable in case of 'n' and 'y'.
  colDataAppendInt64(pColData, 3, &pQueryWindow->skey);
  colDataAppendInt64(pColData, 4, &pQueryWindow->ekey);
}

void doApplyFunctions(SExecTaskInfo* taskInfo, SqlFunctionCtx* pCtx, STimeWindow* pWin, SColumnInfoData* pTimeWindowData, int32_t offset,
                      int32_t forwardStep, TSKEY* tsCol, int32_t numOfTotal, int32_t numOfOutput, int32_t order) {
  for (int32_t k = 0; k < numOfOutput; ++k) {
    pCtx[k].startTs = pWin->skey;

    // keep it temporarily
    bool    hasAgg = pCtx[k].input.colDataAggIsSet;
    int32_t numOfRows = pCtx[k].input.numOfRows;
    int32_t startOffset = pCtx[k].input.startRowIndex;

    int32_t pos = (order == TSDB_ORDER_ASC) ? offset : offset - (forwardStep - 1);
    pCtx[k].input.startRowIndex = pos;
    pCtx[k].input.numOfRows = forwardStep;

    if (tsCol != NULL) {
      pCtx[k].ptsList = tsCol;
    }

    // not a whole block involved in query processing, statistics data can not be used
    // NOTE: the original value of isSet have been changed here
    if (pCtx[k].isAggSet && forwardStep < numOfTotal) {
      pCtx[k].isAggSet = false;
    }

    if (fmIsWindowPseudoColumnFunc(pCtx[k].functionId)) {
      SResultRowEntryInfo* pEntryInfo = GET_RES_INFO(&pCtx[k]);
      char*                p = GET_ROWCELL_INTERBUF(pEntryInfo);

      SColumnInfoData idata = {0};
      idata.info.type = TSDB_DATA_TYPE_BIGINT;
      idata.info.bytes = tDataTypes[TSDB_DATA_TYPE_BIGINT].bytes;
      idata.pData = p;

      SScalarParam out = {.columnData = &idata};
      SScalarParam tw = {.numOfRows = 5, .columnData = pTimeWindowData};
      pCtx[k].sfp.process(&tw, 1, &out);
      pEntryInfo->numOfRes = 1;
      continue;
    }
    int32_t code = TSDB_CODE_SUCCESS;
    if (functionNeedToExecute(&pCtx[k]) && pCtx[k].fpSet.process != NULL) {
      code = pCtx[k].fpSet.process(&pCtx[k]);
      if (code != TSDB_CODE_SUCCESS) {
        qError("%s apply functions error, code: %s", GET_TASKID(taskInfo), tstrerror(code));
        taskInfo->code = code;
        longjmp(taskInfo->env, code);
      }
    }

    // restore it
    pCtx[k].input.colDataAggIsSet = hasAgg;
    pCtx[k].input.startRowIndex = startOffset;
    pCtx[k].input.numOfRows = numOfRows;
  }
}

static FORCE_INLINE TSKEY reviseWindowEkey(STaskAttr* pQueryAttr, STimeWindow* pWindow) {
  TSKEY   ekey = -1;
  int32_t order = TSDB_ORDER_ASC;
  if (order == TSDB_ORDER_ASC) {
    ekey = pWindow->ekey;
    if (ekey > pQueryAttr->window.ekey) {
      ekey = pQueryAttr->window.ekey;
    }
  } else {
    ekey = pWindow->skey;
    if (ekey < pQueryAttr->window.ekey) {
      ekey = pQueryAttr->window.ekey;
    }
  }

  return ekey;
}

static int32_t doSetInputDataBlock(SOperatorInfo* pOperator, SqlFunctionCtx* pCtx, SSDataBlock* pBlock, int32_t order,
                                   int32_t scanFlag, bool createDummyCol);

static void doSetInputDataBlockInfo(SOperatorInfo* pOperator, SqlFunctionCtx* pCtx, SSDataBlock* pBlock,
                                    int32_t order) {
  for (int32_t i = 0; i < pOperator->numOfExprs; ++i) {
    pCtx[i].order = order;
    pCtx[i].size = pBlock->info.rows;
    setBlockStatisInfo(&pCtx[i], &pOperator->pExpr[i], pBlock);
  }
}

void setInputDataBlock(SOperatorInfo* pOperator, SqlFunctionCtx* pCtx, SSDataBlock* pBlock, int32_t order, int32_t scanFlag,
                       bool createDummyCol) {
  if (pBlock->pBlockAgg != NULL) {
    doSetInputDataBlockInfo(pOperator, pCtx, pBlock, order);
  } else {
    doSetInputDataBlock(pOperator, pCtx, pBlock, order, scanFlag, createDummyCol);
  }
}

static int32_t doCreateConstantValColumnInfo(SInputColumnInfoData* pInput, SFunctParam* pFuncParam, int32_t paramIndex,
                                             int32_t numOfRows) {
  SColumnInfoData* pColInfo = NULL;
  if (pInput->pData[paramIndex] == NULL) {
    pColInfo = taosMemoryCalloc(1, sizeof(SColumnInfoData));
    if (pColInfo == NULL) {
      return TSDB_CODE_OUT_OF_MEMORY;
    }

    // Set the correct column info (data type and bytes)
    pColInfo->info.type = pFuncParam->param.nType;
    pColInfo->info.bytes = pFuncParam->param.nLen;

    pInput->pData[paramIndex] = pColInfo;
  } else {
    pColInfo = pInput->pData[paramIndex];
  }

  colInfoDataEnsureCapacity(pColInfo, 0, numOfRows);

  int8_t type = pFuncParam->param.nType;
  if (type == TSDB_DATA_TYPE_BIGINT || type == TSDB_DATA_TYPE_UBIGINT) {
    int64_t v = pFuncParam->param.i;
    for (int32_t i = 0; i < numOfRows; ++i) {
      colDataAppendInt64(pColInfo, i, &v);
    }
  } else if (type == TSDB_DATA_TYPE_DOUBLE) {
    double v = pFuncParam->param.d;
    for (int32_t i = 0; i < numOfRows; ++i) {
      colDataAppendDouble(pColInfo, i, &v);
    }
  } else if (type == TSDB_DATA_TYPE_VARCHAR) {
    char* tmp = taosMemoryMalloc(pFuncParam->param.nLen + VARSTR_HEADER_SIZE);
    STR_WITH_SIZE_TO_VARSTR(tmp, pFuncParam->param.pz, pFuncParam->param.nLen);
    for (int32_t i = 0; i < numOfRows; ++i) {
      colDataAppend(pColInfo, i, tmp, false);
    }
  }

  return TSDB_CODE_SUCCESS;
}

static int32_t doSetInputDataBlock(SOperatorInfo* pOperator, SqlFunctionCtx* pCtx, SSDataBlock* pBlock, int32_t order,
    int32_t scanFlag, bool createDummyCol) {
  int32_t code = TSDB_CODE_SUCCESS;

  for (int32_t i = 0; i < pOperator->numOfExprs; ++i) {
    pCtx[i].order = order;
    pCtx[i].size = pBlock->info.rows;
    pCtx[i].pSrcBlock = pBlock;
    pCtx[i].scanFlag  = scanFlag;

    SInputColumnInfoData* pInput = &pCtx[i].input;
    pInput->uid = pBlock->info.uid;
    pInput->colDataAggIsSet = false;

    SExprInfo* pOneExpr = &pOperator->pExpr[i];
    for (int32_t j = 0; j < pOneExpr->base.numOfParams; ++j) {
      SFunctParam* pFuncParam = &pOneExpr->base.pParam[j];
      if (pFuncParam->type == FUNC_PARAM_TYPE_COLUMN) {
        int32_t slotId = pFuncParam->pCol->slotId;
        pInput->pData[j] = taosArrayGet(pBlock->pDataBlock, slotId);
        pInput->totalRows = pBlock->info.rows;
        pInput->numOfRows = pBlock->info.rows;
        pInput->startRowIndex = 0;

        // NOTE: the last parameter is the primary timestamp column
        if (fmIsTimelineFunc(pCtx[i].functionId) && (j == pOneExpr->base.numOfParams - 1)) {
          pInput->pPTS = pInput->pData[j];
        }
        ASSERT(pInput->pData[j] != NULL);
      } else if (pFuncParam->type == FUNC_PARAM_TYPE_VALUE) {
        // todo avoid case: top(k, 12), 12 is the value parameter.
        // sum(11), 11 is also the value parameter.
        if (createDummyCol && pOneExpr->base.numOfParams == 1) {
          pInput->totalRows = pBlock->info.rows;
          pInput->numOfRows = pBlock->info.rows;
          pInput->startRowIndex = 0;

          code = doCreateConstantValColumnInfo(pInput, pFuncParam, j, pBlock->info.rows);
          if (code != TSDB_CODE_SUCCESS) {
            return code;
          }
        }
      }
    }

    //    setBlockStatisInfo(&pCtx[i], pBlock, pOperator->pExpr[i].base.pColumns);
    //      uint32_t flag = pOperator->pExpr[i].base.pParam[0].pCol->flag;
    //      if (TSDB_COL_IS_NORMAL_COL(flag) /*|| (pCtx[i].functionId == FUNCTION_BLKINFO) ||
    //          (TSDB_COL_IS_TAG(flag) && pOperator->pRuntimeEnv->scanFlag == MERGE_STAGE)*/) {

    //        SColumn* pCol = pOperator->pExpr[i].base.pParam[0].pCol;
    //        if (pCtx[i].columnIndex == -1) {
    //          for(int32_t j = 0; j < pBlock->info.numOfCols; ++j) {
    //            SColumnInfoData* pColData = taosArrayGet(pBlock->pDataBlock, j);
    //            if (pColData->info.colId == pCol->colId) {
    //              pCtx[i].columnIndex = j;
    //              break;
    //            }
    //          }
    //        }

    //        uint32_t status = aAggs[pCtx[i].functionId].status;
    //        if ((status & (FUNCSTATE_SELECTIVITY | FUNCSTATE_NEED_TS)) != 0) {
    //          SColumnInfoData* tsInfo = taosArrayGet(pBlock->pDataBlock, 0);
    // In case of the top/bottom query again the nest query result, which has no timestamp column
    // don't set the ptsList attribute.
    //          if (tsInfo->info.type == TSDB_DATA_TYPE_TIMESTAMP) {
    //            pCtx[i].ptsList = (int64_t*) tsInfo->pData;
    //          } else {
    //            pCtx[i].ptsList = NULL;
    //          }
    //        }
    //      } else if (TSDB_COL_IS_UD_COL(pCol->flag) && (pOperator->pRuntimeEnv->scanFlag == MERGE_STAGE)) {
    //        SColIndex*       pColIndex = &pOperator->pExpr[i].base.colInfo;
    //        SColumnInfoData* p = taosArrayGet(pBlock->pDataBlock, pColIndex->colIndex);
    //
    //        pCtx[i].pInput = p->pData;
    //        assert(p->info.colId == pColIndex->info.colId && pCtx[i].inputType == p->info.type);
    //        for(int32_t j = 0; j < pBlock->info.rows; ++j) {
    //          char* dst = p->pData + j * p->info.bytes;
    //          taosVariantDump(&pOperator->pExpr[i].base.param[1], dst, p->info.type, true);
    //        }
    //      }
  }

  return code;
}

static int32_t doAggregateImpl(SOperatorInfo* pOperator, TSKEY startTs, SqlFunctionCtx* pCtx) {
  for (int32_t k = 0; k < pOperator->numOfExprs; ++k) {
    if (functionNeedToExecute(&pCtx[k])) {
      pCtx[k].startTs = startTs;
      // todo add a dummy funtion to avoid process check
      if (pCtx[k].fpSet.process != NULL) {
        int32_t code = pCtx[k].fpSet.process(&pCtx[k]);
        if (code != TSDB_CODE_SUCCESS) {
          qError("%s aggregate function error happens, code: %s", GET_TASKID(pOperator->pTaskInfo), tstrerror(code));
          return code;
        }
      }
    }
  }

  return TSDB_CODE_SUCCESS;
}

static void setPseudoOutputColInfo(SSDataBlock* pResult, SqlFunctionCtx* pCtx, SArray* pPseudoList) {
  size_t num = (pPseudoList != NULL) ? taosArrayGetSize(pPseudoList) : 0;
  for (int32_t i = 0; i < num; ++i) {
    pCtx[i].pOutput = taosArrayGet(pResult->pDataBlock, i);
  }
}

int32_t projectApplyFunctions(SExprInfo* pExpr, SSDataBlock* pResult, SSDataBlock* pSrcBlock, SqlFunctionCtx* pCtx,
                              int32_t numOfOutput, SArray* pPseudoList) {
  setPseudoOutputColInfo(pResult, pCtx, pPseudoList);
  pResult->info.groupId = pSrcBlock->info.groupId;

  // if the source equals to the destination, it is to create a new column as the result of scalar function or some
  // operators.
  bool createNewColModel = (pResult == pSrcBlock);

  int32_t numOfRows = 0;

  for (int32_t k = 0; k < numOfOutput; ++k) {
    int32_t         outputSlotId = pExpr[k].base.resSchema.slotId;
    SqlFunctionCtx* pfCtx = &pCtx[k];

    if (pExpr[k].pExpr->nodeType == QUERY_NODE_COLUMN) {  // it is a project query
      SColumnInfoData* pColInfoData = taosArrayGet(pResult->pDataBlock, outputSlotId);
      if (pResult->info.rows > 0 && !createNewColModel) {
        colDataMergeCol(pColInfoData, pResult->info.rows, &pResult->info.capacity, pfCtx->input.pData[0],
                        pfCtx->input.numOfRows);
      } else {
        colDataAssign(pColInfoData, pfCtx->input.pData[0], pfCtx->input.numOfRows);
      }

      numOfRows = pfCtx->input.numOfRows;
    } else if (pExpr[k].pExpr->nodeType == QUERY_NODE_VALUE) {
      SColumnInfoData* pColInfoData = taosArrayGet(pResult->pDataBlock, outputSlotId);

      int32_t offset = createNewColModel ? 0 : pResult->info.rows;
      for (int32_t i = 0; i < pSrcBlock->info.rows; ++i) {
        colDataAppend(pColInfoData, i + offset,
                      taosVariantGet(&pExpr[k].base.pParam[0].param, pExpr[k].base.pParam[0].param.nType),
                      TSDB_DATA_TYPE_NULL == pExpr[k].base.pParam[0].param.nType);
      }

      numOfRows = pSrcBlock->info.rows;
    } else if (pExpr[k].pExpr->nodeType == QUERY_NODE_OPERATOR) {
      SArray* pBlockList = taosArrayInit(4, POINTER_BYTES);
      taosArrayPush(pBlockList, &pSrcBlock);

      SColumnInfoData* pResColData = taosArrayGet(pResult->pDataBlock, outputSlotId);
      SColumnInfoData  idata = {.info = pResColData->info, .hasNull = true};

      SScalarParam dest = {.columnData = &idata};
      scalarCalculate(pExpr[k].pExpr->_optrRoot.pRootNode, pBlockList, &dest);

      int32_t startOffset = createNewColModel ? 0 : pResult->info.rows;
      colInfoDataEnsureCapacity(pResColData, startOffset, pResult->info.capacity);
      colDataMergeCol(pResColData, startOffset, &pResult->info.capacity, &idata, dest.numOfRows);

      numOfRows = dest.numOfRows;
      taosArrayDestroy(pBlockList);
    } else if (pExpr[k].pExpr->nodeType == QUERY_NODE_FUNCTION) {
      ASSERT(!fmIsAggFunc(pfCtx->functionId));

      // _rowts/_c0, not tbname column
      if (fmIsPseudoColumnFunc(pfCtx->functionId) && (!fmIsScanPseudoColumnFunc(pfCtx->functionId))) {
        // do nothing
      } else if (fmIsNonstandardSQLFunc(pfCtx->functionId)) {
        SResultRowEntryInfo* pResInfo = GET_RES_INFO(&pCtx[k]);
        pfCtx->fpSet.init(&pCtx[k], pResInfo);

        pfCtx->pOutput = taosArrayGet(pResult->pDataBlock, outputSlotId);
        pfCtx->offset = createNewColModel ? 0 : pResult->info.rows;  // set the start offset

        // set the timestamp(_rowts) output buffer
        if (taosArrayGetSize(pPseudoList) > 0) {
          int32_t* outputColIndex = taosArrayGet(pPseudoList, 0);
          pfCtx->pTsOutput = (SColumnInfoData*)pCtx[*outputColIndex].pOutput;
        }

        numOfRows = pfCtx->fpSet.process(pfCtx);
      } else {
        SArray* pBlockList = taosArrayInit(4, POINTER_BYTES);
        taosArrayPush(pBlockList, &pSrcBlock);

        SColumnInfoData* pResColData = taosArrayGet(pResult->pDataBlock, outputSlotId);
        SColumnInfoData  idata = {.info = pResColData->info, .hasNull = true};

        SScalarParam dest = {.columnData = &idata};
        int32_t      code = scalarCalculate((SNode*)pExpr[k].pExpr->_function.pFunctNode, pBlockList, &dest);
        if (code != TSDB_CODE_SUCCESS) {
          taosArrayDestroy(pBlockList);
          return code;
        }

        int32_t startOffset = createNewColModel ? 0 : pResult->info.rows;
        colInfoDataEnsureCapacity(pResColData, startOffset, pResult->info.capacity);
        colDataMergeCol(pResColData, startOffset, &pResult->info.capacity, &idata, dest.numOfRows);

        numOfRows = dest.numOfRows;
        taosArrayDestroy(pBlockList);
      }
    } else {
      ASSERT(0);
    }
  }

  if (!createNewColModel) {
    pResult->info.rows += numOfRows;
  }

  return TSDB_CODE_SUCCESS;
}

static void setResultRowKey(SResultRow* pResultRow, char* pData, int16_t type) {
  if (IS_VAR_DATA_TYPE(type)) {
    // todo disable this

    //    if (pResultRow->key == NULL) {
    //      pResultRow->key = taosMemoryMalloc(varDataTLen(pData));
    //      varDataCopy(pResultRow->key, pData);
    //    } else {
    //      ASSERT(memcmp(pResultRow->key, pData, varDataTLen(pData)) == 0);
    //    }
  } else {
    int64_t v = -1;
    GET_TYPED_DATA(v, int64_t, type, pData);

    pResultRow->win.skey = v;
    pResultRow->win.ekey = v;
  }
}

int32_t setGroupResultOutputBuf(SOptrBasicInfo* binfo, int32_t numOfCols, char* pData, int16_t type, int16_t bytes,
                                int32_t groupId, SDiskbasedBuf* pBuf, SExecTaskInfo* pTaskInfo,
                                SAggSupporter* pAggSup) {
  SResultRowInfo* pResultRowInfo = &binfo->resultRowInfo;
  SqlFunctionCtx* pCtx = binfo->pCtx;

  SResultRow* pResultRow =
      doSetResultOutBufByKey(pBuf, pResultRowInfo, (char*)pData, bytes, true, groupId, pTaskInfo, false, pAggSup);
  assert(pResultRow != NULL);

  setResultRowKey(pResultRow, pData, type);
  setResultRowInitCtx(pResultRow, pCtx, numOfCols, binfo->rowCellInfoOffset);
  return TSDB_CODE_SUCCESS;
}

static bool functionNeedToExecute(SqlFunctionCtx* pCtx) {
  struct SResultRowEntryInfo* pResInfo = GET_RES_INFO(pCtx);

  // in case of timestamp column, always generated results.
  int32_t functionId = pCtx->functionId;
  if (functionId == -1) {
    return false;
  }

  if (pCtx->scanFlag == REPEAT_SCAN) {
    return fmIsRepeatScanFunc(pCtx->functionId);
  }

  if (isRowEntryCompleted(pResInfo)) {
    return false;
  }

//  if (functionId == FUNCTION_FIRST_DST || functionId == FUNCTION_FIRST) {
//    //    return QUERY_IS_ASC_QUERY(pQueryAttr);
//  }
//
//  // denote the order type
//  if ((functionId == FUNCTION_LAST_DST || functionId == FUNCTION_LAST)) {
//    //    return pCtx->param[0].i == pQueryAttr->order.order;
//  }

  // in the reverse table scan, only the following functions need to be executed
  //  if (IS_REVERSE_SCAN(pRuntimeEnv) ||
  //      (pRuntimeEnv->scanFlag == REPEAT_SCAN && functionId != FUNCTION_STDDEV && functionId != FUNCTION_PERCT)) {
  //    return false;
  //  }

  return true;
}

static int32_t doCreateConstantValColumnAggInfo(SInputColumnInfoData* pInput, SFunctParam* pFuncParam, int32_t type,
                                                int32_t paramIndex, int32_t numOfRows) {
  if (pInput->pData[paramIndex] == NULL) {
    pInput->pData[paramIndex] = taosMemoryCalloc(1, sizeof(SColumnInfoData));
    if (pInput->pData[paramIndex] == NULL) {
      return TSDB_CODE_OUT_OF_MEMORY;
    }

    // Set the correct column info (data type and bytes)
    pInput->pData[paramIndex]->info.type = type;
    pInput->pData[paramIndex]->info.bytes = tDataTypes[type].bytes;
  }

  SColumnDataAgg* da = NULL;
  if (pInput->pColumnDataAgg[paramIndex] == NULL) {
    da = taosMemoryCalloc(1, sizeof(SColumnDataAgg));
    pInput->pColumnDataAgg[paramIndex] = da;
    if (da == NULL) {
      return TSDB_CODE_OUT_OF_MEMORY;
    }
  } else {
    da = pInput->pColumnDataAgg[paramIndex];
  }

  ASSERT(!IS_VAR_DATA_TYPE(type));

  if (type == TSDB_DATA_TYPE_BIGINT) {
    int64_t v = pFuncParam->param.i;
    *da = (SColumnDataAgg){.numOfNull = 0, .min = v, .max = v, .maxIndex = 0, .minIndex = 0, .sum = v * numOfRows};
  } else if (type == TSDB_DATA_TYPE_DOUBLE) {
    double v = pFuncParam->param.d;
    *da = (SColumnDataAgg){.numOfNull = 0, .maxIndex = 0, .minIndex = 0};

    *(double*)&da->min = v;
    *(double*)&da->max = v;
    *(double*)&da->sum = v * numOfRows;
  } else if (type == TSDB_DATA_TYPE_BOOL) {  // todo validate this data type
    bool v = pFuncParam->param.i;

    *da = (SColumnDataAgg){.numOfNull = 0, .maxIndex = 0, .minIndex = 0};
    *(bool*)&da->min = 0;
    *(bool*)&da->max = v;
    *(bool*)&da->sum = v * numOfRows;
  } else if (type == TSDB_DATA_TYPE_TIMESTAMP) {
    // do nothing
  } else {
    ASSERT(0);
  }

  return TSDB_CODE_SUCCESS;
}

void setBlockStatisInfo(SqlFunctionCtx* pCtx, SExprInfo* pExprInfo, SSDataBlock* pBlock) {
  int32_t numOfRows = pBlock->info.rows;

  SInputColumnInfoData* pInput = &pCtx->input;
  pInput->numOfRows = numOfRows;
  pInput->totalRows = numOfRows;

  if (pBlock->pBlockAgg != NULL) {
    pInput->colDataAggIsSet = true;

    for (int32_t j = 0; j < pExprInfo->base.numOfParams; ++j) {
      SFunctParam* pFuncParam = &pExprInfo->base.pParam[j];

      if (pFuncParam->type == FUNC_PARAM_TYPE_COLUMN) {
        int32_t slotId = pFuncParam->pCol->slotId;
        pInput->pColumnDataAgg[j] = pBlock->pBlockAgg[slotId];
        if (pInput->pColumnDataAgg[j] == NULL) {
          pInput->colDataAggIsSet = false;
        }

        // Here we set the column info data since the data type for each column data is required, but
        // the data in the corresponding SColumnInfoData will not be used.
        pInput->pData[j] = taosArrayGet(pBlock->pDataBlock, slotId);
      } else if (pFuncParam->type == FUNC_PARAM_TYPE_VALUE) {
        doCreateConstantValColumnAggInfo(pInput, pFuncParam, pFuncParam->param.nType, j, pBlock->info.rows);
      }
    }
  } else {
    pInput->colDataAggIsSet = false;
  }

  // set the statistics data for primary time stamp column
  //  if (pCtx->functionId == FUNCTION_SPREAD && pColumn->colId == PRIMARYKEY_TIMESTAMP_COL_ID) {
  //    pCtx->isAggSet = true;
  //    pCtx->agg.min = pBlock->info.window.skey;
  //    pCtx->agg.max = pBlock->info.window.ekey;
  //  }
}

// set the output buffer for the selectivity + tag query
static int32_t setSelectValueColumnInfo(SqlFunctionCtx* pCtx, int32_t numOfOutput) {
  int32_t num = 0;

  SqlFunctionCtx*  p = NULL;
  SqlFunctionCtx** pValCtx = taosMemoryCalloc(numOfOutput, POINTER_BYTES);
  if (pValCtx == NULL) {
    return TSDB_CODE_QRY_OUT_OF_MEMORY;
  }

  for (int32_t i = 0; i < numOfOutput; ++i) {
    if (strcmp(pCtx[i].pExpr->pExpr->_function.functionName, "_select_value") == 0) {
      pValCtx[num++] = &pCtx[i];
    } else if (fmIsAggFunc(pCtx[i].functionId)) {
      p = &pCtx[i];
    }
//    if (functionId == FUNCTION_TAG_DUMMY || functionId == FUNCTION_TS_DUMMY) {
//      tagLen += pCtx[i].resDataInfo.bytes;
//      pTagCtx[num++] = &pCtx[i];
//    } else if (functionId == FUNCTION_TS || functionId == FUNCTION_TAG) {
//      // tag function may be the group by tag column
//      // ts may be the required primary timestamp column
//      continue;
//    } else {
//      // the column may be the normal column, group by normal_column, the functionId is FUNCTION_PRJ
//    }
  }

  if (p != NULL) {
    p->subsidiaries.pCtx = pValCtx;
    p->subsidiaries.num = num;
  } else {
    taosMemoryFreeClear(pValCtx);
  }

  return TSDB_CODE_SUCCESS;
}

SqlFunctionCtx* createSqlFunctionCtx(SExprInfo* pExprInfo, int32_t numOfOutput, int32_t** rowCellInfoOffset) {
  SqlFunctionCtx* pFuncCtx = (SqlFunctionCtx*)taosMemoryCalloc(numOfOutput, sizeof(SqlFunctionCtx));
  if (pFuncCtx == NULL) {
    return NULL;
  }

  *rowCellInfoOffset = taosMemoryCalloc(numOfOutput, sizeof(int32_t));
  if (*rowCellInfoOffset == 0) {
    taosMemoryFreeClear(pFuncCtx);
    return NULL;
  }

  for (int32_t i = 0; i < numOfOutput; ++i) {
    SExprInfo* pExpr = &pExprInfo[i];

    SExprBasicInfo* pFunct = &pExpr->base;
    SqlFunctionCtx* pCtx = &pFuncCtx[i];

    pCtx->functionId = -1;
    pCtx->curBufPage = -1;
    pCtx->pExpr = pExpr;

    if (pExpr->pExpr->nodeType == QUERY_NODE_FUNCTION) {
      SFuncExecEnv env = {0};
      pCtx->functionId = pExpr->pExpr->_function.pFunctNode->funcId;

      if (fmIsAggFunc(pCtx->functionId) || fmIsNonstandardSQLFunc(pCtx->functionId)) {
        bool isUdaf = fmIsUserDefinedFunc(pCtx->functionId);
        if (!isUdaf) {
          fmGetFuncExecFuncs(pCtx->functionId, &pCtx->fpSet);
        } else {
          char* udfName = pExpr->pExpr->_function.pFunctNode->functionName;
          strncpy(pCtx->udfName, udfName, strlen(udfName));
          fmGetUdafExecFuncs(pCtx->functionId, &pCtx->fpSet);
        }
        pCtx->fpSet.getEnv(pExpr->pExpr->_function.pFunctNode, &env);
      } else {
        fmGetScalarFuncExecFuncs(pCtx->functionId, &pCtx->sfp);
        if (pCtx->sfp.getEnv != NULL) {
          pCtx->sfp.getEnv(pExpr->pExpr->_function.pFunctNode, &env);
        }
      }
      pCtx->resDataInfo.interBufSize = env.calcMemSize;
    } else if (pExpr->pExpr->nodeType == QUERY_NODE_COLUMN || pExpr->pExpr->nodeType == QUERY_NODE_OPERATOR ||
               pExpr->pExpr->nodeType == QUERY_NODE_VALUE) {
      // for simple column, the result buffer needs to hold at least one element.
      pCtx->resDataInfo.interBufSize = pFunct->resSchema.bytes;
    }

    pCtx->input.numOfInputCols = pFunct->numOfParams;
    pCtx->input.pData = taosMemoryCalloc(pFunct->numOfParams, POINTER_BYTES);
    pCtx->input.pColumnDataAgg = taosMemoryCalloc(pFunct->numOfParams, POINTER_BYTES);

    pCtx->pTsOutput = NULL;
    pCtx->resDataInfo.bytes = pFunct->resSchema.bytes;
    pCtx->resDataInfo.type = pFunct->resSchema.type;
    pCtx->order = TSDB_ORDER_ASC;
    pCtx->start.key = INT64_MIN;
    pCtx->end.key = INT64_MIN;
    pCtx->numOfParams = pExpr->base.numOfParams;

    pCtx->param = pFunct->pParam;
    //    for (int32_t j = 0; j < pCtx->numOfParams; ++j) {
    //      // set the order information for top/bottom query
    //      int32_t functionId = pCtx->functionId;
    //      if (functionId == FUNCTION_TOP || functionId == FUNCTION_BOTTOM || functionId == FUNCTION_DIFF) {
    //        int32_t f = getExprFunctionId(&pExpr[0]);
    //        assert(f == FUNCTION_TS || f == FUNCTION_TS_DUMMY);
    //
    //        //      pCtx->param[2].i = pQueryAttr->order.order;
    //        //      pCtx->param[2].nType = TSDB_DATA_TYPE_BIGINT;
    //        //      pCtx->param[3].i = functionId;
    //        //      pCtx->param[3].nType = TSDB_DATA_TYPE_BIGINT;
    //
    //        //      pCtx->param[1].i = pQueryAttr->order.col.info.colId;
    //      } else if (functionId == FUNCTION_INTERP) {
    //        //      pCtx->param[2].i = (int8_t)pQueryAttr->fillType;
    //        //      if (pQueryAttr->fillVal != NULL) {
    //        //        if (isNull((const char *)&pQueryAttr->fillVal[i], pCtx->inputType)) {
    //        //          pCtx->param[1].nType = TSDB_DATA_TYPE_NULL;
    //        //        } else {  // todo refactor, taosVariantCreateFromBinary should handle the NULL value
    //        //          if (pCtx->inputType != TSDB_DATA_TYPE_BINARY && pCtx->inputType != TSDB_DATA_TYPE_NCHAR) {
    //        //            taosVariantCreateFromBinary(&pCtx->param[1], (char *)&pQueryAttr->fillVal[i],
    //        pCtx->inputBytes, pCtx->inputType);
    //        //          }
    //        //        }
    //        //      }
    //      } else if (functionId == FUNCTION_TWA) {
    //        //      pCtx->param[1].i = pQueryAttr->window.skey;
    //        //      pCtx->param[1].nType = TSDB_DATA_TYPE_BIGINT;
    //        //      pCtx->param[2].i = pQueryAttr->window.ekey;
    //        //      pCtx->param[2].nType = TSDB_DATA_TYPE_BIGINT;
    //      } else if (functionId == FUNCTION_ARITHM) {
    //        //      pCtx->param[1].pz = (char*) getScalarFuncSupport(pRuntimeEnv->scalarSup, i);
    //      }
    //    }
  }

  for (int32_t i = 1; i < numOfOutput; ++i) {
    (*rowCellInfoOffset)[i] =
        (int32_t)((*rowCellInfoOffset)[i - 1] + sizeof(SResultRowEntryInfo) + pFuncCtx[i - 1].resDataInfo.interBufSize);
  }

  setSelectValueColumnInfo(pFuncCtx, numOfOutput);
  return pFuncCtx;
}

static void* destroySqlFunctionCtx(SqlFunctionCtx* pCtx, int32_t numOfOutput) {
  if (pCtx == NULL) {
    return NULL;
  }

  for (int32_t i = 0; i < numOfOutput; ++i) {
    for (int32_t j = 0; j < pCtx[i].numOfParams; ++j) {
      taosVariantDestroy(&pCtx[i].param[j].param);
    }

    taosVariantDestroy(&pCtx[i].tag);
    taosMemoryFreeClear(pCtx[i].subsidiaries.pCtx);
    taosMemoryFree(pCtx[i].input.pData);
    taosMemoryFree(pCtx[i].input.pColumnDataAgg);
  }

  taosMemoryFreeClear(pCtx);
  return NULL;
}

bool isTaskKilled(SExecTaskInfo* pTaskInfo) {
  // query has been executed more than tsShellActivityTimer, and the retrieve has not arrived
  // abort current query execution.
  if (pTaskInfo->owner != 0 &&
      ((taosGetTimestampSec() - pTaskInfo->cost.start / 1000) > 10 * getMaximumIdleDurationSec())
      /*(!needBuildResAfterQueryComplete(pTaskInfo))*/) {
    assert(pTaskInfo->cost.start != 0);
    //    qDebug("QInfo:%" PRIu64 " retrieve not arrive beyond %d ms, abort current query execution, start:%" PRId64
    //           ", current:%d", pQInfo->qId, 1, pQInfo->startExecTs, taosGetTimestampSec());
    //    return true;
  }

  return false;
}

void setTaskKilled(SExecTaskInfo* pTaskInfo) { pTaskInfo->code = TSDB_CODE_TSC_QUERY_CANCELLED; }

static bool isCachedLastQuery(STaskAttr* pQueryAttr) {
  for (int32_t i = 0; i < pQueryAttr->numOfOutput; ++i) {
    int32_t functionId = getExprFunctionId(&pQueryAttr->pExpr1[i]);
    if (functionId == FUNCTION_LAST || functionId == FUNCTION_LAST_DST) {
      continue;
    }

    return false;
  }

  int32_t order = TSDB_ORDER_ASC;
  if (order != TSDB_ORDER_DESC || !TSWINDOW_IS_EQUAL(pQueryAttr->window, TSWINDOW_DESC_INITIALIZER)) {
    return false;
  }

  if (pQueryAttr->groupbyColumn) {
    return false;
  }

  if (pQueryAttr->interval.interval > 0) {
    return false;
  }

  if (pQueryAttr->numOfFilterCols > 0 || pQueryAttr->havingNum > 0) {
    return false;
  }

  return true;
}

/////////////////////////////////////////////////////////////////////////////////////////////
// todo refactor : return window
void getAlignQueryTimeWindow(SInterval* pInterval, int32_t precision, int64_t key, STimeWindow* win) {
  win->skey = taosTimeTruncate(key, pInterval, precision);

  /*
   * if the realSkey > INT64_MAX - pInterval->interval, the query duration between
   * realSkey and realEkey must be less than one interval.Therefore, no need to adjust the query ranges.
   */
  win->ekey = taosTimeAdd(win->skey, pInterval->interval, pInterval->intervalUnit, precision) - 1;
  if (win->ekey < win->skey) {
    win->ekey = INT64_MAX;
  }
}

static int32_t updateBlockLoadStatus(STaskAttr* pQuery, int32_t status) {
  bool hasFirstLastFunc = false;
  bool hasOtherFunc = false;

  if (status == BLK_DATA_DATA_LOAD || status == BLK_DATA_FILTEROUT) {
    return status;
  }

  for (int32_t i = 0; i < pQuery->numOfOutput; ++i) {
    int32_t functionId = getExprFunctionId(&pQuery->pExpr1[i]);

    if (functionId == FUNCTION_TS || functionId == FUNCTION_TS_DUMMY || functionId == FUNCTION_TAG ||
        functionId == FUNCTION_TAG_DUMMY) {
      continue;
    }

    if (functionId == FUNCTION_FIRST_DST || functionId == FUNCTION_LAST_DST) {
      hasFirstLastFunc = true;
    } else {
      hasOtherFunc = true;
    }
  }

  if (hasFirstLastFunc && status == BLK_DATA_NOT_LOAD) {
    if (!hasOtherFunc) {
      return BLK_DATA_FILTEROUT;
    } else {
      return BLK_DATA_DATA_LOAD;
    }
  }

  return status;
}

// static void updateDataCheckOrder(SQInfo *pQInfo, SQueryTableReq* pQueryMsg, bool stableQuery) {
//   STaskAttr* pQueryAttr = pQInfo->runtimeEnv.pQueryAttr;
//
//   // in case of point-interpolation query, use asc order scan
//   char msg[] = "QInfo:0x%"PRIx64" scan order changed for %s query, old:%d, new:%d, qrange exchanged, old qrange:%"
//   PRId64
//                "-%" PRId64 ", new qrange:%" PRId64 "-%" PRId64;
//
//   // todo handle the case the the order irrelevant query type mixed up with order critical query type
//   // descending order query for last_row query
//   if (isFirstLastRowQuery(pQueryAttr)) {
//     //qDebug("QInfo:0x%"PRIx64" scan order changed for last_row query, old:%d, new:%d", pQInfo->qId,
//     pQueryAttr->order.order, TSDB_ORDER_ASC);
//
//     pQueryAttr->order.order = TSDB_ORDER_ASC;
//     if (pQueryAttr->window.skey > pQueryAttr->window.ekey) {
//       TSWAP(pQueryAttr->window.skey, pQueryAttr->window.ekey);
//     }
//
//     pQueryAttr->needReverseScan = false;
//     return;
//   }
//
//   if (pQueryAttr->groupbyColumn && pQueryAttr->order.order == TSDB_ORDER_DESC) {
//     pQueryAttr->order.order = TSDB_ORDER_ASC;
//     if (pQueryAttr->window.skey > pQueryAttr->window.ekey) {
//       TSWAP(pQueryAttr->window.skey, pQueryAttr->window.ekey);
//     }
//
//     pQueryAttr->needReverseScan = false;
//     doUpdateLastKey(pQueryAttr);
//     return;
//   }
//
//   if (pQueryAttr->pointInterpQuery && pQueryAttr->interval.interval == 0) {
//     if (!QUERY_IS_ASC_QUERY(pQueryAttr)) {
//       //qDebug(msg, pQInfo->qId, "interp", pQueryAttr->order.order, TSDB_ORDER_ASC, pQueryAttr->window.skey,
//       pQueryAttr->window.ekey, pQueryAttr->window.ekey, pQueryAttr->window.skey); TSWAP(pQueryAttr->window.skey,
//       pQueryAttr->window.ekey, TSKEY);
//     }
//
//     pQueryAttr->order.order = TSDB_ORDER_ASC;
//     return;
//   }
//
//   if (pQueryAttr->interval.interval == 0) {
//     if (onlyFirstQuery(pQueryAttr)) {
//       if (!QUERY_IS_ASC_QUERY(pQueryAttr)) {
//         //qDebug(msg, pQInfo->qId, "only-first", pQueryAttr->order.order, TSDB_ORDER_ASC, pQueryAttr->window.skey,
////               pQueryAttr->window.ekey, pQueryAttr->window.ekey, pQueryAttr->window.skey);
//
//        TSWAP(pQueryAttr->window.skey, pQueryAttr->window.ekey);
//        doUpdateLastKey(pQueryAttr);
//      }
//
//      pQueryAttr->order.order = TSDB_ORDER_ASC;
//      pQueryAttr->needReverseScan = false;
//    } else if (onlyLastQuery(pQueryAttr) && notContainSessionOrStateWindow(pQueryAttr)) {
//      if (QUERY_IS_ASC_QUERY(pQueryAttr)) {
//        //qDebug(msg, pQInfo->qId, "only-last", pQueryAttr->order.order, TSDB_ORDER_DESC, pQueryAttr->window.skey,
////               pQueryAttr->window.ekey, pQueryAttr->window.ekey, pQueryAttr->window.skey);
//
//        TSWAP(pQueryAttr->window.skey, pQueryAttr->window.ekey);
//        doUpdateLastKey(pQueryAttr);
//      }
//
//      pQueryAttr->order.order = TSDB_ORDER_DESC;
//      pQueryAttr->needReverseScan = false;
//    }
//
//  } else {  // interval query
//    if (stableQuery) {
//      if (onlyFirstQuery(pQueryAttr)) {
//        if (!QUERY_IS_ASC_QUERY(pQueryAttr)) {
//          //qDebug(msg, pQInfo->qId, "only-first stable", pQueryAttr->order.order, TSDB_ORDER_ASC,
////                 pQueryAttr->window.skey, pQueryAttr->window.ekey, pQueryAttr->window.ekey,
/// pQueryAttr->window.skey);
//
//          TSWAP(pQueryAttr->window.skey, pQueryAttr->window.ekey);
//          doUpdateLastKey(pQueryAttr);
//        }
//
//        pQueryAttr->order.order = TSDB_ORDER_ASC;
//        pQueryAttr->needReverseScan = false;
//      } else if (onlyLastQuery(pQueryAttr)) {
//        if (QUERY_IS_ASC_QUERY(pQueryAttr)) {
//          //qDebug(msg, pQInfo->qId, "only-last stable", pQueryAttr->order.order, TSDB_ORDER_DESC,
////                 pQueryAttr->window.skey, pQueryAttr->window.ekey, pQueryAttr->window.ekey,
/// pQueryAttr->window.skey);
//
//          TSWAP(pQueryAttr->window.skey, pQueryAttr->window.ekey);
//          doUpdateLastKey(pQueryAttr);
//        }
//
//        pQueryAttr->order.order = TSDB_ORDER_DESC;
//        pQueryAttr->needReverseScan = false;
//      }
//    }
//  }
//}

static void getIntermediateBufInfo(STaskRuntimeEnv* pRuntimeEnv, int32_t* ps, int32_t* rowsize) {
  STaskAttr* pQueryAttr = pRuntimeEnv->pQueryAttr;
  int32_t    MIN_ROWS_PER_PAGE = 4;

  *rowsize = (int32_t)(pQueryAttr->resultRowSize *
                       getRowNumForMultioutput(pQueryAttr, pQueryAttr->topBotQuery, pQueryAttr->stableQuery));
  int32_t overhead = sizeof(SFilePage);

  // one page contains at least two rows
  *ps = DEFAULT_INTERN_BUF_PAGE_SIZE;
  while (((*rowsize) * MIN_ROWS_PER_PAGE) > (*ps) - overhead) {
    *ps = ((*ps) << 1u);
  }
}

// static FORCE_INLINE bool doFilterByBlockStatistics(STaskRuntimeEnv* pRuntimeEnv, SDataStatis *pDataStatis,
// SqlFunctionCtx *pCtx, int32_t numOfRows) {
//   STaskAttr* pQueryAttr = pRuntimeEnv->pQueryAttr;
//
//   if (pDataStatis == NULL || pQueryAttr->pFilters == NULL) {
//     return true;
//   }
//
//   return filterRangeExecute(pQueryAttr->pFilters, pDataStatis, pQueryAttr->numOfCols, numOfRows);
// }

static bool overlapWithTimeWindow(STaskAttr* pQueryAttr, SDataBlockInfo* pBlockInfo) {
  STimeWindow w = {0};

  TSKEY sk = TMIN(pQueryAttr->window.skey, pQueryAttr->window.ekey);
  TSKEY ek = TMAX(pQueryAttr->window.skey, pQueryAttr->window.ekey);

  if (true) {
    //    getAlignQueryTimeWindow(pQueryAttr, pBlockInfo->window.skey, sk, ek, &w);
    assert(w.ekey >= pBlockInfo->window.skey);

    if (w.ekey < pBlockInfo->window.ekey) {
      return true;
    }

    while (1) {
      //      getNextTimeWindow(pQueryAttr, &w);
      if (w.skey > pBlockInfo->window.ekey) {
        break;
      }

      assert(w.ekey > pBlockInfo->window.ekey);
      if (w.skey <= pBlockInfo->window.ekey && w.skey > pBlockInfo->window.skey) {
        return true;
      }
    }
  } else {
    //    getAlignQueryTimeWindow(pQueryAttr, pBlockInfo->window.ekey, sk, ek, &w);
    assert(w.skey <= pBlockInfo->window.ekey);

    if (w.skey > pBlockInfo->window.skey) {
      return true;
    }

    while (1) {
      //      getNextTimeWindow(pQueryAttr, &w);
      if (w.ekey < pBlockInfo->window.skey) {
        break;
      }

      assert(w.skey < pBlockInfo->window.skey);
      if (w.ekey < pBlockInfo->window.ekey && w.ekey >= pBlockInfo->window.skey) {
        return true;
      }
    }
  }

  return false;
}

void doCompactSDataBlock(SSDataBlock* pBlock, int32_t numOfRows, int8_t* p) {
  int32_t len = 0;
  int32_t start = 0;
  for (int32_t j = 0; j < numOfRows; ++j) {
    if (p[j] == 1) {
      len++;
    } else {
      if (len > 0) {
        int32_t cstart = j - len;
        for (int32_t i = 0; i < pBlock->info.numOfCols; ++i) {
          SColumnInfoData* pColumnInfoData = taosArrayGet(pBlock->pDataBlock, i);

          int16_t bytes = pColumnInfoData->info.bytes;
          memmove(((char*)pColumnInfoData->pData) + start * bytes, pColumnInfoData->pData + cstart * bytes,
                  len * bytes);
        }

        start += len;
        len = 0;
      }
    }
  }

  if (len > 0) {
    int32_t cstart = numOfRows - len;
    for (int32_t i = 0; i < pBlock->info.numOfCols; ++i) {
      SColumnInfoData* pColumnInfoData = taosArrayGet(pBlock->pDataBlock, i);

      int16_t bytes = pColumnInfoData->info.bytes;
      memmove(pColumnInfoData->pData + start * bytes, pColumnInfoData->pData + cstart * bytes, len * bytes);
    }

    start += len;
    len = 0;
  }

  pBlock->info.rows = start;
  pBlock->pBlockAgg = NULL;  // clean the block statistics info

  if (start > 0) {
    SColumnInfoData* pColumnInfoData = taosArrayGet(pBlock->pDataBlock, 0);
    if (pColumnInfoData->info.type == TSDB_DATA_TYPE_TIMESTAMP &&
        pColumnInfoData->info.colId == PRIMARYKEY_TIMESTAMP_COL_ID) {
      pBlock->info.window.skey = *(int64_t*)pColumnInfoData->pData;
      pBlock->info.window.ekey = *(int64_t*)(pColumnInfoData->pData + TSDB_KEYSIZE * (start - 1));
    }
  }
}

static uint32_t doFilterByBlockTimeWindow(STableScanInfo* pTableScanInfo, SSDataBlock* pBlock) {
  SqlFunctionCtx* pCtx = pTableScanInfo->pCtx;
  uint32_t        status = BLK_DATA_NOT_LOAD;

  int32_t numOfOutput = pTableScanInfo->numOfOutput;
  for (int32_t i = 0; i < numOfOutput; ++i) {
    int32_t functionId = pCtx[i].functionId;
    int32_t colId = pTableScanInfo->pExpr[i].base.pParam[0].pCol->colId;

    // group by + first/last should not apply the first/last block filter
    if (functionId < 0) {
      status |= BLK_DATA_DATA_LOAD;
      return status;
    } else {
      //      status |= aAggs[functionId].dataReqFunc(&pTableScanInfo->pCtx[i], &pBlock->info.window, colId);
      //      if ((status & BLK_DATA_DATA_LOAD) == BLK_DATA_DATA_LOAD) {
      //        return status;
      //      }
    }
  }

  return status;
}

int32_t loadDataBlockOnDemand(SExecTaskInfo* pTaskInfo, STableScanInfo* pTableScanInfo, SSDataBlock* pBlock,
                              uint32_t* status) {
  *status = BLK_DATA_NOT_LOAD;

  pBlock->pDataBlock = NULL;
  pBlock->pBlockAgg = NULL;

  //  int64_t groupId = pRuntimeEnv->current->groupIndex;
  //  bool    ascQuery = QUERY_IS_ASC_QUERY(pQueryAttr);

  STaskCostInfo* pCost = &pTaskInfo->cost;

//  pCost->totalBlocks += 1;
//  pCost->totalRows += pBlock->info.rows;
#if 0
  // Calculate all time windows that are overlapping or contain current data block.
  // If current data block is contained by all possible time window, do not load current data block.
  if (/*pQueryAttr->pFilters || */pQueryAttr->groupbyColumn || pQueryAttr->sw.gap > 0 ||
      (QUERY_IS_INTERVAL_QUERY(pQueryAttr) && overlapWithTimeWindow(pTaskInfo, &pBlock->info))) {
    (*status) = BLK_DATA_DATA_LOAD;
  }

  // check if this data block is required to load
  if ((*status) != BLK_DATA_DATA_LOAD) {
    bool needFilter = true;

    // the pCtx[i] result is belonged to previous time window since the outputBuf has not been set yet,
    // the filter result may be incorrect. So in case of interval query, we need to set the correct time output buffer
    if (QUERY_IS_INTERVAL_QUERY(pQueryAttr)) {
      SResultRow* pResult = NULL;

      bool  masterScan = IS_MAIN_SCAN(pRuntimeEnv);
      TSKEY k = ascQuery? pBlock->info.window.skey : pBlock->info.window.ekey;

      STimeWindow win = getActiveTimeWindow(pTableScanInfo->pResultRowInfo, k, pQueryAttr);
      if (pQueryAttr->pointInterpQuery) {
        needFilter = chkWindowOutputBufByKey(pRuntimeEnv, pTableScanInfo->pResultRowInfo, &win, masterScan, &pResult, groupId,
                                    pTableScanInfo->pCtx, pTableScanInfo->numOfOutput,
                                    pTableScanInfo->rowCellInfoOffset);
      } else {
        if (setResultOutputBufByKey(pRuntimeEnv, pTableScanInfo->pResultRowInfo, pBlock->info.uid, &win, masterScan, &pResult, groupId,
                                    pTableScanInfo->pCtx, pTableScanInfo->numOfOutput,
                                    pTableScanInfo->rowCellInfoOffset) != TSDB_CODE_SUCCESS) {
          longjmp(pRuntimeEnv->env, TSDB_CODE_QRY_OUT_OF_MEMORY);
        }
      }
    } else if (pQueryAttr->stableQuery && (!pQueryAttr->tsCompQuery) && (!pQueryAttr->diffQuery)) { // stable aggregate, not interval aggregate or normal column aggregate
      doSetTableGroupOutputBuf(pRuntimeEnv, pTableScanInfo->pResultRowInfo, pTableScanInfo->pCtx,
                               pTableScanInfo->rowCellInfoOffset, pTableScanInfo->numOfOutput,
                               pRuntimeEnv->current->groupIndex);
    }

    if (needFilter) {
      (*status) = doFilterByBlockTimeWindow(pTableScanInfo, pBlock);
    } else {
      (*status) = BLK_DATA_DATA_LOAD;
    }
  }

  SDataBlockInfo* pBlockInfo = &pBlock->info;
//  *status = updateBlockLoadStatus(pRuntimeEnv->pQueryAttr, *status);

  if ((*status) == BLK_DATA_NOT_LOAD || (*status) == BLK_DATA_FILTEROUT) {
    //qDebug("QInfo:0x%"PRIx64" data block discard, brange:%" PRId64 "-%" PRId64 ", rows:%d", pQInfo->qId, pBlockInfo->window.skey,
//           pBlockInfo->window.ekey, pBlockInfo->rows);
    pCost->skipBlocks += 1;
  } else if ((*status) == BLK_DATA_SMA_LOAD) {
    // this function never returns error?
    pCost->loadBlockStatis += 1;
//    tsdbRetrieveDataBlockStatisInfo(pTableScanInfo->pTsdbReadHandle, &pBlock->pBlockAgg);

    if (pBlock->pBlockAgg == NULL) {  // data block statistics does not exist, load data block
//      pBlock->pDataBlock = tsdbRetrieveDataBlock(pTableScanInfo->pTsdbReadHandle, NULL);
      pCost->totalCheckedRows += pBlock->info.rows;
    }
  } else {
    assert((*status) == BLK_DATA_DATA_LOAD);

    // load the data block statistics to perform further filter
    pCost->loadBlockStatis += 1;
//    tsdbRetrieveDataBlockStatisInfo(pTableScanInfo->pTsdbReadHandle, &pBlock->pBlockAgg);

    if (pQueryAttr->topBotQuery && pBlock->pBlockAgg != NULL) {
      { // set previous window
        if (QUERY_IS_INTERVAL_QUERY(pQueryAttr)) {
          SResultRow* pResult = NULL;

          bool  masterScan = IS_MAIN_SCAN(pRuntimeEnv);
          TSKEY k = ascQuery? pBlock->info.window.skey : pBlock->info.window.ekey;

          STimeWindow win = getActiveTimeWindow(pTableScanInfo->pResultRowInfo, k, pQueryAttr);
          if (setResultOutputBufByKey(pRuntimeEnv, pTableScanInfo->pResultRowInfo, pBlock->info.uid, &win, masterScan, &pResult, groupId,
                                      pTableScanInfo->pCtx, pTableScanInfo->numOfOutput,
                                      pTableScanInfo->rowCellInfoOffset) != TSDB_CODE_SUCCESS) {
            longjmp(pRuntimeEnv->env, TSDB_CODE_QRY_OUT_OF_MEMORY);
          }
        }
      }
      bool load = false;
      for (int32_t i = 0; i < pQueryAttr->numOfOutput; ++i) {
        int32_t functionId = pTableScanInfo->pCtx[i].functionId;
        if (functionId == FUNCTION_TOP || functionId == FUNCTION_BOTTOM) {
//          load = topbot_datablock_filter(&pTableScanInfo->pCtx[i], (char*)&(pBlock->pBlockAgg[i].min),
//                                         (char*)&(pBlock->pBlockAgg[i].max));
          if (!load) { // current block has been discard due to filter applied
            pCost->skipBlocks += 1;
            //qDebug("QInfo:0x%"PRIx64" data block discard, brange:%" PRId64 "-%" PRId64 ", rows:%d", pQInfo->qId,
//                   pBlockInfo->window.skey, pBlockInfo->window.ekey, pBlockInfo->rows);
            (*status) = BLK_DATA_FILTEROUT;
            return TSDB_CODE_SUCCESS;
          }
        }
      }
    }

    // current block has been discard due to filter applied
//    if (!doFilterByBlockStatistics(pRuntimeEnv, pBlock->pBlockAgg, pTableScanInfo->pCtx, pBlockInfo->rows)) {
//      pCost->skipBlocks += 1;
//      qDebug("QInfo:0x%"PRIx64" data block discard, brange:%" PRId64 "-%" PRId64 ", rows:%d", pQInfo->qId, pBlockInfo->window.skey,
//             pBlockInfo->window.ekey, pBlockInfo->rows);
//      (*status) = BLK_DATA_FILTEROUT;
//      return TSDB_CODE_SUCCESS;
//    }

    pCost->totalCheckedRows += pBlockInfo->rows;
    pCost->loadBlocks += 1;
//    pBlock->pDataBlock = tsdbRetrieveDataBlock(pTableScanInfo->pTsdbReadHandle, NULL);
//    if (pBlock->pDataBlock == NULL) {
//      return terrno;
//    }

//    if (pQueryAttr->pFilters != NULL) {
//      filterSetColFieldData(pQueryAttr->pFilters, pBlock->info.numOfCols, pBlock->pDataBlock);
//    }

//    if (pQueryAttr->pFilters != NULL || pRuntimeEnv->pTsBuf != NULL) {
//      filterColRowsInDataBlock(pRuntimeEnv, pBlock, ascQuery);
//    }
  }
#endif
  return TSDB_CODE_SUCCESS;
}

void copyToSDataBlock(SSDataBlock* pBlock, int32_t* offset, SGroupResInfo* pGroupResInfo, SDiskbasedBuf* pResBuf) {
  pBlock->info.rows = 0;

  int32_t code = TSDB_CODE_SUCCESS;
  while (pGroupResInfo->currentGroup < pGroupResInfo->totalGroup) {
    // all results in current group have been returned to client, try next group
    if ((pGroupResInfo->pRows == NULL) || taosArrayGetSize(pGroupResInfo->pRows) == 0) {
      assert(pGroupResInfo->index == 0);
      //      if ((code = mergeIntoGroupResult(&pGroupResInfo, pRuntimeEnv, offset)) != TSDB_CODE_SUCCESS) {
      return;
      //      }
    }

    //    doCopyToSDataBlock(pResBuf, pGroupResInfo, TSDB_ORDER_ASC, pBlock, );

    // current data are all dumped to result buffer, clear it
    if (!hasRemainDataInCurrentGroup(pGroupResInfo)) {
      cleanupGroupResInfo(pGroupResInfo);
      if (!incNextGroup(pGroupResInfo)) {
        break;
      }
    }

    // enough results in data buffer, return
    //    if (pBlock->info.rows >= threshold) {
    //      break;
    //    }
  }
}

static void updateTableQueryInfoForReverseScan(STableQueryInfo* pTableQueryInfo) {
  if (pTableQueryInfo == NULL) {
    return;
  }

  //  TSWAP(pTableQueryInfo->win.skey, pTableQueryInfo->win.ekey);
  //  pTableQueryInfo->lastKey = pTableQueryInfo->win.skey;

  //  SWITCH_ORDER(pTableQueryInfo->cur.order);
  //  pTableQueryInfo->cur.vgroupIndex = -1;

  // set the index to be the end slot of result rows array
  //  SResultRowInfo* pResultRowInfo = &pTableQueryInfo->resInfo;
  //  if (pResultRowInfo->size > 0) {
  //    pResultRowInfo->curPos = pResultRowInfo->size - 1;
  //  } else {
  //    pResultRowInfo->curPos = -1;
  //  }
}

void initResultRow(SResultRow* pResultRow) {
  //  pResultRow->pEntryInfo = (struct SResultRowEntryInfo*)((char*)pResultRow + sizeof(SResultRow));
}

/*
 * The start of each column SResultRowEntryInfo is denote by RowCellInfoOffset.
 * Note that in case of top/bottom query, the whole multiple rows of result is treated as only one row of results.
 * +------------+-----------------result column 1------------+------------------result column 2-----------+
 * | SResultRow | SResultRowEntryInfo | intermediate buffer1 | SResultRowEntryInfo | intermediate buffer 2|
 * +------------+--------------------------------------------+--------------------------------------------+
 *           offset[0]                                  offset[1]                                   offset[2]
 */
// TODO refactor: some function move away
void setFunctionResultOutput(SOptrBasicInfo* pInfo, SAggSupporter* pSup, int32_t stage, int32_t numOfExprs,
                             SExecTaskInfo* pTaskInfo) {
  SqlFunctionCtx* pCtx = pInfo->pCtx;
  SSDataBlock*    pDataBlock = pInfo->pRes;
  int32_t*        rowCellInfoOffset = pInfo->rowCellInfoOffset;

  SResultRowInfo* pResultRowInfo = &pInfo->resultRowInfo;
  initResultRowInfo(pResultRowInfo, 16);

  int64_t     tid = 0;
  int64_t     groupId = 0;
  SResultRow* pRow = doSetResultOutBufByKey(pSup->pResultBuf, pResultRowInfo, (char*)&tid, sizeof(tid), true, groupId,
                                            pTaskInfo, false, pSup);

  ASSERT(pDataBlock->info.numOfCols == numOfExprs);
  for (int32_t i = 0; i < pDataBlock->info.numOfCols; ++i) {
    struct SResultRowEntryInfo* pEntry = getResultCell(pRow, i, rowCellInfoOffset);
    cleanupResultRowEntry(pEntry);

    pCtx[i].resultInfo = pEntry;
    pCtx[i].scanFlag = stage;

    // set the timestamp output buffer for top/bottom/diff query
    //    int32_t fid = pCtx[i].functionId;
    //    if (fid == FUNCTION_TOP || fid == FUNCTION_BOTTOM || fid == FUNCTION_DIFF || fid == FUNCTION_DERIVATIVE) {
    //      if (i > 0) pCtx[i].pTsOutput = pCtx[i-1].pOutput;
    //    }
  }

  initCtxOutputBuffer(pCtx, pDataBlock->info.numOfCols);
}

void updateOutputBuf(SOptrBasicInfo* pBInfo, int32_t* bufCapacity, int32_t numOfInputRows) {
  SSDataBlock* pDataBlock = pBInfo->pRes;

  int32_t newSize = pDataBlock->info.rows + numOfInputRows + 5;  // extra output buffer
  if ((*bufCapacity) < newSize) {
    for (int32_t i = 0; i < pDataBlock->info.numOfCols; ++i) {
      SColumnInfoData* pColInfo = taosArrayGet(pDataBlock->pDataBlock, i);

      char* p = taosMemoryRealloc(pColInfo->pData, newSize * pColInfo->info.bytes);
      if (p != NULL) {
        pColInfo->pData = p;

        // it starts from the tail of the previously generated results.
        pBInfo->pCtx[i].pOutput = pColInfo->pData;
        (*bufCapacity) = newSize;
      } else {
        // longjmp
      }
    }
  }

  for (int32_t i = 0; i < pDataBlock->info.numOfCols; ++i) {
    SColumnInfoData* pColInfo = taosArrayGet(pDataBlock->pDataBlock, i);
    pBInfo->pCtx[i].pOutput = pColInfo->pData + pColInfo->info.bytes * pDataBlock->info.rows;

    // set the correct pointer after the memory buffer reallocated.
    int32_t functionId = pBInfo->pCtx[i].functionId;

    if (functionId == FUNCTION_TOP || functionId == FUNCTION_BOTTOM || functionId == FUNCTION_DIFF ||
        functionId == FUNCTION_DERIVATIVE) {
      //      if (i > 0) pBInfo->pCtx[i].pTsOutput = pBInfo->pCtx[i - 1].pOutput;
    }
  }
}

void copyTsColoum(SSDataBlock* pRes, SqlFunctionCtx* pCtx, int32_t numOfOutput) {
  bool    needCopyTs = false;
  int32_t tsNum = 0;
  char*   src = NULL;
  for (int32_t i = 0; i < numOfOutput; i++) {
    int32_t functionId = pCtx[i].functionId;
    if (functionId == FUNCTION_DIFF || functionId == FUNCTION_DERIVATIVE) {
      needCopyTs = true;
      if (i > 0 && pCtx[i - 1].functionId == FUNCTION_TS_DUMMY) {
        SColumnInfoData* pColRes = taosArrayGet(pRes->pDataBlock, i - 1);  // find ts data
        src = pColRes->pData;
      }
    } else if (functionId == FUNCTION_TS_DUMMY) {
      tsNum++;
    }
  }

  if (!needCopyTs) return;
  if (tsNum < 2) return;
  if (src == NULL) return;

  for (int32_t i = 0; i < numOfOutput; i++) {
    int32_t functionId = pCtx[i].functionId;
    if (functionId == FUNCTION_TS_DUMMY) {
      SColumnInfoData* pColRes = taosArrayGet(pRes->pDataBlock, i);
      memcpy(pColRes->pData, src, pColRes->info.bytes * pRes->info.rows);
    }
  }
}

void initCtxOutputBuffer(SqlFunctionCtx* pCtx, int32_t size) {
  for (int32_t j = 0; j < size; ++j) {
    struct SResultRowEntryInfo* pResInfo = GET_RES_INFO(&pCtx[j]);
    if (isRowEntryInitialized(pResInfo) || fmIsPseudoColumnFunc(pCtx[j].functionId) || pCtx[j].functionId == -1 ||
        fmIsScalarFunc(pCtx[j].functionId)) {
      continue;
    }

    pCtx[j].fpSet.init(&pCtx[j], pCtx[j].resultInfo);
  }
}

void setTaskStatus(SExecTaskInfo* pTaskInfo, int8_t status) {
  if (status == TASK_NOT_COMPLETED) {
    pTaskInfo->status = status;
  } else {
    // QUERY_NOT_COMPLETED is not compatible with any other status, so clear its position first
    CLEAR_QUERY_STATUS(pTaskInfo, TASK_NOT_COMPLETED);
    pTaskInfo->status |= status;
  }
}

// todo merged with the build group result.
void finalizeMultiTupleQueryResult(int32_t numOfOutput, SDiskbasedBuf* pBuf, SResultRowInfo* pResultRowInfo,
                                   int32_t* rowCellInfoOffset) {
  for (int32_t i = 0; i < pResultRowInfo->size; ++i) {
    SResultRowPosition* pPos = &pResultRowInfo->pPosition[i];

    SFilePage*  bufPage = getBufPage(pBuf, pPos->pageId);
    SResultRow* pRow = (SResultRow*)((char*)bufPage + pPos->offset);

    // TODO ignore the close status anyway.
    //    if (!isResultRowClosed(pRow)) {
    //      continue;
    //    }

    for (int32_t j = 0; j < numOfOutput; ++j) {
      struct SResultRowEntryInfo* pResInfo = getResultCell(pRow, j, rowCellInfoOffset);
      if (!isRowEntryInitialized(pResInfo)) {
        continue;
      }

      if (pRow->numOfRows < pResInfo->numOfRes) {
        pRow->numOfRows = pResInfo->numOfRes;
      }
    }

    releaseBufPage(pBuf, bufPage);
  }
}

STableQueryInfo* createTableQueryInfo(void* buf, STimeWindow win) {
  STableQueryInfo* pTableQueryInfo = buf;
  pTableQueryInfo->lastKey = win.skey;
  return pTableQueryInfo;
}

void destroyTableQueryInfoImpl(STableQueryInfo* pTableQueryInfo) {
  if (pTableQueryInfo == NULL) {
    return;
  }

  //  taosVariantDestroy(&pTableQueryInfo->tag);
  //  cleanupResultRowInfo(&pTableQueryInfo->resInfo);
}

void setResultRowInitCtx(SResultRow* pResult, SqlFunctionCtx* pCtx, int32_t numOfOutput, int32_t* rowCellInfoOffset) {
  for (int32_t i = 0; i < numOfOutput; ++i) {
    pCtx[i].resultInfo = getResultCell(pResult, i, rowCellInfoOffset);

    struct SResultRowEntryInfo* pResInfo = pCtx[i].resultInfo;
    if (isRowEntryCompleted(pResInfo) && isRowEntryInitialized(pResInfo)) {
      continue;
    }

    if (fmIsWindowPseudoColumnFunc(pCtx[i].functionId)) {
      continue;
    }

    if (!pResInfo->initialized) {
      if (pCtx[i].functionId != -1) {
        pCtx[i].fpSet.init(&pCtx[i], pResInfo);
      } else {
        pResInfo->initialized = true;
      }
    }
  }
}

static void extractQualifiedTupleByFilterResult(SSDataBlock* pBlock, const int8_t* rowRes, bool keep);
void doFilter(const SNode* pFilterNode, SSDataBlock* pBlock, SArray* pColMatchInfo) {
  if (pFilterNode == NULL) {
    return;
  }

  SFilterInfo* filter = NULL;

  // todo move to the initialization function
  int32_t code = filterInitFromNode((SNode*)pFilterNode, &filter, 0);

  SFilterColumnParam param1 = {.numOfCols = pBlock->info.numOfCols, .pDataBlock = pBlock->pDataBlock};
  code = filterSetDataFromSlotId(filter, &param1);

  int8_t* rowRes = NULL;

  // todo the keep seems never to be True??
  bool keep = filterExecute(filter, pBlock, &rowRes, NULL, param1.numOfCols);
  filterFreeInfo(filter);

  extractQualifiedTupleByFilterResult(pBlock, rowRes, keep);
  blockDataUpdateTsWindow(pBlock);
}

void extractQualifiedTupleByFilterResult(SSDataBlock* pBlock, const int8_t* rowRes, bool keep) {
  if (keep) {
    return;
  }

  if (rowRes != NULL) {
    SSDataBlock* px = createOneDataBlock(pBlock, false);
    blockDataEnsureCapacity(px, pBlock->info.rows);

    int32_t totalRows = pBlock->info.rows;

    for (int32_t i = 0; i < pBlock->info.numOfCols; ++i) {
      SColumnInfoData* pDst = taosArrayGet(px->pDataBlock, i);
      SColumnInfoData* pSrc = taosArrayGet(pBlock->pDataBlock, i);

<<<<<<< HEAD
=======
      // it is a reserved column for scalar function, and no data in this column yet.
      if (pSrc->pData == NULL) {
        continue;
      }

>>>>>>> c2e006ac
      int32_t numOfRows = 0;
      for (int32_t j = 0; j < totalRows; ++j) {
        if (rowRes[j] == 0) {
          continue;
        }

        if (colDataIsNull_s(pSrc, j)) {
          colDataAppendNULL(pDst, numOfRows);
        } else {
          colDataAppend(pDst, numOfRows, colDataGetData(pSrc, j), false);
        }
        numOfRows += 1;
      }

      if (pBlock->info.rows == totalRows) {
        pBlock->info.rows = numOfRows;
      } else {
        ASSERT(pBlock->info.rows == numOfRows);
      }

      *pSrc = *pDst;
    }
  } else {
    // do nothing
    pBlock->info.rows = 0;
  }
}

void doSetTableGroupOutputBuf(SAggOperatorInfo* pAggInfo, int32_t numOfOutput, uint64_t groupId,
                              SExecTaskInfo* pTaskInfo) {
  // for simple group by query without interval, all the tables belong to one group result.
  int64_t uid = 0;

  SResultRowInfo* pResultRowInfo = &pAggInfo->binfo.resultRowInfo;
  SqlFunctionCtx* pCtx = pAggInfo->binfo.pCtx;
  int32_t*        rowCellInfoOffset = pAggInfo->binfo.rowCellInfoOffset;

  SResultRow* pResultRow = doSetResultOutBufByKey(pAggInfo->aggSup.pResultBuf, pResultRowInfo, (char*)&groupId,
                                                  sizeof(groupId), true, groupId, pTaskInfo, false, &pAggInfo->aggSup);
  assert(pResultRow != NULL);

  /*
   * not assign result buffer yet, add new result buffer
   * all group belong to one result set, and each group result has different group id so set the id to be one
   */
  if (pResultRow->pageId == -1) {
    int32_t ret =
        addNewWindowResultBuf(pResultRow, pAggInfo->aggSup.pResultBuf, groupId, pAggInfo->binfo.pRes->info.rowSize);
    if (ret != TSDB_CODE_SUCCESS) {
      return;
    }
  }

  setResultRowInitCtx(pResultRow, pCtx, numOfOutput, rowCellInfoOffset);
}

void setExecutionContext(int32_t numOfOutput, uint64_t groupId, SExecTaskInfo* pTaskInfo, SAggOperatorInfo* pAggInfo) {
  if (pAggInfo->groupId != INT32_MIN && pAggInfo->groupId == groupId) {
    return;
  }

  doSetTableGroupOutputBuf(pAggInfo, numOfOutput, groupId, pTaskInfo);

  // record the current active group id
  pAggInfo->groupId = groupId;
}

/**
 * For interval query of both super table and table, copy the data in ascending order, since the output results are
 * ordered in SWindowResutl already. While handling the group by query for both table and super table,
 * all group result are completed already.
 *
 * @param pQInfo
 * @param result
 */
int32_t doCopyToSDataBlock(SExecTaskInfo* taskInfo, SSDataBlock* pBlock, SExprInfo* pExprInfo, SDiskbasedBuf* pBuf, SGroupResInfo* pGroupResInfo,
                           int32_t orderType, int32_t* rowCellOffset, SqlFunctionCtx* pCtx, int32_t numOfExprs) {
  int32_t numOfRows = getNumOfTotalRes(pGroupResInfo);
  int32_t numOfResult = pBlock->info.rows;  // there are already exists result rows

  int32_t start = 0;
  int32_t step = 1;

  // qDebug("QInfo:0x%"PRIx64" start to copy data from windowResInfo to output buf", GET_TASKID(pRuntimeEnv));
  assert(orderType == TSDB_ORDER_ASC || orderType == TSDB_ORDER_DESC);

  if (orderType == TSDB_ORDER_ASC) {
    start = pGroupResInfo->index;
  } else {  // desc order copy all data
    start = numOfRows - pGroupResInfo->index - 1;
  }

  for (int32_t i = start; (i < numOfRows) && (i >= 0); i += step) {
    SResKeyPos* pPos = taosArrayGetP(pGroupResInfo->pRows, i);
    SFilePage*  page = getBufPage(pBuf, pPos->pos.pageId);

    SResultRow* pRow = (SResultRow*)((char*)page + pPos->pos.offset);
    if (pRow->numOfRows == 0) {
      pGroupResInfo->index += 1;
      continue;
    }

    // TODO copy multiple rows?
    int32_t numOfRowsToCopy = pRow->numOfRows;
    if (numOfResult + numOfRowsToCopy >= pBlock->info.capacity) {
      break;
    }

    pGroupResInfo->index += 1;

    for (int32_t j = 0; j < numOfExprs; ++j) {
      int32_t slotId = pExprInfo[j].base.resSchema.slotId;

      pCtx[j].resultInfo = getResultCell(pRow, j, rowCellOffset);
      if (pCtx[j].fpSet.finalize) {
        int32_t code = pCtx[j].fpSet.finalize(&pCtx[j], pBlock);
        if (TAOS_FAILED(code)) {
          qError("%s build result data block error, code %s", GET_TASKID(taskInfo), tstrerror(code));
          taskInfo->code = code;
          longjmp(taskInfo->env, code);
        }
      } else if (strcmp(pCtx[j].pExpr->pExpr->_function.functionName, "_select_value") == 0) {
        // do nothing, todo refactor
      } else {
        // expand the result into multiple rows. E.g., _wstartts, top(k, 20)
        // the _wstartts needs to copy to 20 following rows, since the results of top-k expands to 20 different rows.
          SColumnInfoData* pColInfoData = taosArrayGet(pBlock->pDataBlock, slotId);
          char* in = GET_ROWCELL_INTERBUF(pCtx[j].resultInfo);
          for(int32_t k = 0; k < pRow->numOfRows; ++k) {
            colDataAppend(pColInfoData, pBlock->info.rows + k, in, pCtx[j].resultInfo->isNullRes);
          }
      }
    }

    releaseBufPage(pBuf, page);

    pBlock->info.rows += pRow->numOfRows;
    if (pBlock->info.rows >= pBlock->info.capacity) {  // output buffer is full
      break;
    }
  }

  // qDebug("QInfo:0x%"PRIx64" copy data to query buf completed", GET_TASKID(pRuntimeEnv));
  blockDataUpdateTsWindow(pBlock);
  return 0;
}

void doBuildResultDatablock(SOperatorInfo* pOperator, SOptrBasicInfo* pbInfo, SGroupResInfo* pGroupResInfo, SDiskbasedBuf* pBuf) {
  assert(pGroupResInfo->currentGroup <= pGroupResInfo->totalGroup);

  SExprInfo* pExprInfo = pOperator->pExpr;
  int32_t numOfExprs = pOperator->numOfExprs;
  SExecTaskInfo* pTaskInfo = pOperator->pTaskInfo;

  int32_t*        rowCellOffset = pbInfo->rowCellInfoOffset;
  SSDataBlock*    pBlock = pbInfo->pRes;
  SqlFunctionCtx* pCtx = pbInfo->pCtx;

  blockDataCleanup(pBlock);
  if (!hasRemainDataInCurrentGroup(pGroupResInfo)) {
    return;
  }

  int32_t orderType = TSDB_ORDER_ASC;
  doCopyToSDataBlock(pTaskInfo, pBlock, pExprInfo, pBuf, pGroupResInfo, orderType, rowCellOffset, pCtx, numOfExprs);

  // add condition (pBlock->info.rows >= 1) just to runtime happy
  blockDataUpdateTsWindow(pBlock);
}

static void updateNumOfRowsInResultRows(SqlFunctionCtx* pCtx, int32_t numOfOutput, SResultRowInfo* pResultRowInfo,
                                        int32_t* rowCellInfoOffset) {
  // update the number of result for each, only update the number of rows for the corresponding window result.
  //  if (QUERY_IS_INTERVAL_QUERY(pQueryAttr)) {
  //    return;
  //  }
#if 0
  for (int32_t i = 0; i < pResultRowInfo->size; ++i) {
    SResultRow* pResult = pResultRowInfo->pResult[i];

    for (int32_t j = 0; j < numOfOutput; ++j) {
      int32_t functionId = pCtx[j].functionId;
      if (functionId == FUNCTION_TS || functionId == FUNCTION_TAG || functionId == FUNCTION_TAGPRJ) {
        continue;
      }

      SResultRowEntryInfo* pCell = getResultCell(pResult, j, rowCellInfoOffset);
      pResult->numOfRows = (uint16_t)(TMAX(pResult->numOfRows, pCell->numOfRes));
    }
  }
#endif
}

static int32_t compressQueryColData(SColumnInfoData* pColRes, int32_t numOfRows, char* data, int8_t compressed) {
  int32_t colSize = pColRes->info.bytes * numOfRows;
  return (*(tDataTypes[pColRes->info.type].compFunc))(pColRes->pData, colSize, numOfRows, data,
                                                      colSize + COMP_OVERFLOW_BYTES, compressed, NULL, 0);
}

int32_t doFillTimeIntervalGapsInResults(struct SFillInfo* pFillInfo, SSDataBlock* pBlock, int32_t capacity) {
  //  for(int32_t i = 0; i < pFillInfo->numOfCols; ++i) {
  //    SColumnInfoData* pColInfoData = taosArrayGet(pOutput->pDataBlock, i);
  //    p[i] = pColInfoData->pData + (pColInfoData->info.bytes * pOutput->info.rows);
  //  }

  int32_t numOfRows = (int32_t)taosFillResultDataBlock(pFillInfo, pBlock, capacity - pBlock->info.rows);
  pBlock->info.rows += numOfRows;

  return pBlock->info.rows;
}

void publishOperatorProfEvent(SOperatorInfo* pOperator, EQueryProfEventType eventType) {
  SQueryProfEvent event = {0};

  event.eventType = eventType;
  event.eventTime = taosGetTimestampUs();
  event.operatorType = pOperator->operatorType;
  //    if (pQInfo->summary.queryProfEvents) {
  //      taosArrayPush(pQInfo->summary.queryProfEvents, &event);
  //    }
}

void publishQueryAbortEvent(SExecTaskInfo* pTaskInfo, int32_t code) {
  SQueryProfEvent event;
  event.eventType = QUERY_PROF_QUERY_ABORT;
  event.eventTime = taosGetTimestampUs();
  event.abortCode = code;

  if (pTaskInfo->cost.queryProfEvents) {
    taosArrayPush(pTaskInfo->cost.queryProfEvents, &event);
  }
}

typedef struct {
  uint8_t operatorType;
  int64_t beginTime;
  int64_t endTime;
  int64_t selfTime;
  int64_t descendantsTime;
} SOperatorStackItem;

static void doOperatorExecProfOnce(SOperatorStackItem* item, SQueryProfEvent* event, SArray* opStack,
                                   SHashObj* profResults) {
  item->endTime = event->eventTime;
  item->selfTime = (item->endTime - item->beginTime) - (item->descendantsTime);

  for (int32_t j = 0; j < taosArrayGetSize(opStack); ++j) {
    SOperatorStackItem* ancestor = taosArrayGet(opStack, j);
    ancestor->descendantsTime += item->selfTime;
  }

  uint8_t              operatorType = item->operatorType;
  SOperatorProfResult* result = taosHashGet(profResults, &operatorType, sizeof(operatorType));
  if (result != NULL) {
    result->sumRunTimes++;
    result->sumSelfTime += item->selfTime;
  } else {
    SOperatorProfResult opResult;
    opResult.operatorType = operatorType;
    opResult.sumSelfTime = item->selfTime;
    opResult.sumRunTimes = 1;
    taosHashPut(profResults, &(operatorType), sizeof(operatorType), &opResult, sizeof(opResult));
  }
}

void calculateOperatorProfResults(void) {
  //  if (pQInfo->summary.queryProfEvents == NULL) {
  //    // qDebug("QInfo:0x%"PRIx64" query prof events array is null", pQInfo->qId);
  //    return;
  //  }
  //
  //  if (pQInfo->summary.operatorProfResults == NULL) {
  //    // qDebug("QInfo:0x%"PRIx64" operator prof results hash is null", pQInfo->qId);
  //    return;
  //  }

  SArray* opStack = taosArrayInit(32, sizeof(SOperatorStackItem));
  if (opStack == NULL) {
    return;
  }
#if 0
  size_t    size = taosArrayGetSize(pQInfo->summary.queryProfEvents);
  SHashObj* profResults = pQInfo->summary.operatorProfResults;

  for (int i = 0; i < size; ++i) {
    SQueryProfEvent* event = taosArrayGet(pQInfo->summary.queryProfEvents, i);
    if (event->eventType == QUERY_PROF_BEFORE_OPERATOR_EXEC) {
      SOperatorStackItem opItem;
      opItem.operatorType = event->operatorType;
      opItem.beginTime = event->eventTime;
      opItem.descendantsTime = 0;
      taosArrayPush(opStack, &opItem);
    } else if (event->eventType == QUERY_PROF_AFTER_OPERATOR_EXEC) {
      SOperatorStackItem* item = taosArrayPop(opStack);
      assert(item->operatorType == event->operatorType);
      doOperatorExecProfOnce(item, event, opStack, profResults);
    } else if (event->eventType == QUERY_PROF_QUERY_ABORT) {
      SOperatorStackItem* item;
      while ((item = taosArrayPop(opStack)) != NULL) {
        doOperatorExecProfOnce(item, event, opStack, profResults);
      }
    }
  }
#endif
  taosArrayDestroy(opStack);
}

void queryCostStatis(SExecTaskInfo* pTaskInfo) {
  STaskCostInfo* pSummary = &pTaskInfo->cost;

  //  uint64_t hashSize = taosHashGetMemSize(pQInfo->runtimeEnv.pResultRowHashTable);
  //  hashSize += taosHashGetMemSize(pRuntimeEnv->tableqinfoGroupInfo.map);
  //  pSummary->hashSize = hashSize;

  // add the merge time
  pSummary->elapsedTime += pSummary->firstStageMergeTime;

  //  SResultRowPool* p = pTaskInfo->pool;
  //  if (p != NULL) {
  //    pSummary->winInfoSize = getResultRowPoolMemSize(p);
  //    pSummary->numOfTimeWindows = getNumOfAllocatedResultRows(p);
  //  } else {
  //    pSummary->winInfoSize = 0;
  //    pSummary->numOfTimeWindows = 0;
  //  }
  //
  //  calculateOperatorProfResults(pQInfo);

  SFileBlockLoadRecorder* pRecorder = pSummary->pRecoder;
  if (pSummary->pRecoder != NULL) {
    qDebug("%s :cost summary: elapsed time:%" PRId64 " us, first merge:%" PRId64
           " us, total blocks:%d, "
           "load block statis:%d, load data block:%d, total rows:%" PRId64 ", check rows:%" PRId64,
           GET_TASKID(pTaskInfo), pSummary->elapsedTime, pSummary->firstStageMergeTime, pRecorder->totalBlocks,
           pRecorder->loadBlockStatis, pRecorder->loadBlocks, pRecorder->totalRows, pRecorder->totalCheckedRows);
  }
  // qDebug("QInfo:0x%"PRIx64" :cost summary: winResPool size:%.2f Kb, numOfWin:%"PRId64", tableInfoSize:%.2f Kb,
  // hashTable:%.2f Kb", pQInfo->qId, pSummary->winInfoSize/1024.0,
  //      pSummary->numOfTimeWindows, pSummary->tableInfoSize/1024.0, pSummary->hashSize/1024.0);

  if (pSummary->operatorProfResults) {
    SOperatorProfResult* opRes = taosHashIterate(pSummary->operatorProfResults, NULL);
    while (opRes != NULL) {
      // qDebug("QInfo:0x%" PRIx64 " :cost summary: operator : %d, exec times: %" PRId64 ", self time: %" PRId64,
      //             pQInfo->qId, opRes->operatorType, opRes->sumRunTimes, opRes->sumSelfTime);
      opRes = taosHashIterate(pSummary->operatorProfResults, opRes);
    }
  }
}

// static void updateOffsetVal(STaskRuntimeEnv *pRuntimeEnv, SDataBlockInfo *pBlockInfo) {
//   STaskAttr *pQueryAttr = pRuntimeEnv->pQueryAttr;
//   STableQueryInfo* pTableQueryInfo = pRuntimeEnv->current;
//
//   int32_t step = GET_FORWARD_DIRECTION_FACTOR(pQueryAttr->order.order);
//
//   if (pQueryAttr->limit.offset == pBlockInfo->rows) {  // current block will ignore completed
//     pTableQueryInfo->lastKey = QUERY_IS_ASC_QUERY(pQueryAttr) ? pBlockInfo->window.ekey + step :
//     pBlockInfo->window.skey + step; pQueryAttr->limit.offset = 0; return;
//   }
//
//   if (QUERY_IS_ASC_QUERY(pQueryAttr)) {
//     pQueryAttr->pos = (int32_t)pQueryAttr->limit.offset;
//   } else {
//     pQueryAttr->pos = pBlockInfo->rows - (int32_t)pQueryAttr->limit.offset - 1;
//   }
//
//   assert(pQueryAttr->pos >= 0 && pQueryAttr->pos <= pBlockInfo->rows - 1);
//
//   SArray *         pDataBlock = tsdbRetrieveDataBlock(pRuntimeEnv->pTsdbReadHandle, NULL);
//   SColumnInfoData *pColInfoData = taosArrayGet(pDataBlock, 0);
//
//   // update the pQueryAttr->limit.offset value, and pQueryAttr->pos value
//   TSKEY *keys = (TSKEY *) pColInfoData->pData;
//
//   // update the offset value
//   pTableQueryInfo->lastKey = keys[pQueryAttr->pos];
//   pQueryAttr->limit.offset = 0;
//
//   int32_t numOfRes = tableApplyFunctionsOnBlock(pRuntimeEnv, pBlockInfo, NULL, binarySearchForKey, pDataBlock);
//
//   //qDebug("QInfo:0x%"PRIx64" check data block, brange:%" PRId64 "-%" PRId64 ", numBlocksOfStep:%d, numOfRes:%d,
//   lastKey:%"PRId64, GET_TASKID(pRuntimeEnv),
//          pBlockInfo->window.skey, pBlockInfo->window.ekey, pBlockInfo->rows, numOfRes, pQuery->current->lastKey);
// }

// void skipBlocks(STaskRuntimeEnv *pRuntimeEnv) {
//   STaskAttr *pQueryAttr = pRuntimeEnv->pQueryAttr;
//
//   if (pQueryAttr->limit.offset <= 0 || pQueryAttr->numOfFilterCols > 0) {
//     return;
//   }
//
//   pQueryAttr->pos = 0;
//   int32_t step = GET_FORWARD_DIRECTION_FACTOR(pQueryAttr->order.order);
//
//   STableQueryInfo* pTableQueryInfo = pRuntimeEnv->current;
//   TsdbQueryHandleT pTsdbReadHandle = pRuntimeEnv->pTsdbReadHandle;
//
//   SDataBlockInfo blockInfo = SDATA_BLOCK_INITIALIZER;
//   while (tsdbNextDataBlock(pTsdbReadHandle)) {
//     if (isTaskKilled(pRuntimeEnv->qinfo)) {
//       longjmp(pRuntimeEnv->env, TSDB_CODE_TSC_QUERY_CANCELLED);
//     }
//
//     tsdbRetrieveDataBlockInfo(pTsdbReadHandle, &blockInfo);
//
//     if (pQueryAttr->limit.offset > blockInfo.rows) {
//       pQueryAttr->limit.offset -= blockInfo.rows;
//       pTableQueryInfo->lastKey = (QUERY_IS_ASC_QUERY(pQueryAttr)) ? blockInfo.window.ekey : blockInfo.window.skey;
//       pTableQueryInfo->lastKey += step;
//
//       //qDebug("QInfo:0x%"PRIx64" skip rows:%d, offset:%" PRId64, GET_TASKID(pRuntimeEnv), blockInfo.rows,
//              pQuery->limit.offset);
//     } else {  // find the appropriated start position in current block
//       updateOffsetVal(pRuntimeEnv, &blockInfo);
//       break;
//     }
//   }
//
//   if (terrno != TSDB_CODE_SUCCESS) {
//     longjmp(pRuntimeEnv->env, terrno);
//   }
// }

// static TSKEY doSkipIntervalProcess(STaskRuntimeEnv* pRuntimeEnv, STimeWindow* win, SDataBlockInfo* pBlockInfo,
// STableQueryInfo* pTableQueryInfo) {
//   STaskAttr *pQueryAttr = pRuntimeEnv->pQueryAttr;
//   SResultRowInfo *pWindowResInfo = &pRuntimeEnv->resultRowInfo;
//
//   assert(pQueryAttr->limit.offset == 0);
//   STimeWindow tw = *win;
//   getNextTimeWindow(pQueryAttr, &tw);
//
//   if ((tw.skey <= pBlockInfo->window.ekey && QUERY_IS_ASC_QUERY(pQueryAttr)) ||
//       (tw.ekey >= pBlockInfo->window.skey && !QUERY_IS_ASC_QUERY(pQueryAttr))) {
//
//     // load the data block and check data remaining in current data block
//     // TODO optimize performance
//     SArray *         pDataBlock = tsdbRetrieveDataBlock(pRuntimeEnv->pTsdbReadHandle, NULL);
//     SColumnInfoData *pColInfoData = taosArrayGet(pDataBlock, 0);
//
//     tw = *win;
//     int32_t startPos =
//         getNextQualifiedWindow(pQueryAttr, &tw, pBlockInfo, pColInfoData->pData, binarySearchForKey, -1);
//     assert(startPos >= 0);
//
//     // set the abort info
//     pQueryAttr->pos = startPos;
//
//     // reset the query start timestamp
//     pTableQueryInfo->win.skey = ((TSKEY *)pColInfoData->pData)[startPos];
//     pQueryAttr->window.skey = pTableQueryInfo->win.skey;
//     TSKEY key = pTableQueryInfo->win.skey;
//
//     pWindowResInfo->prevSKey = tw.skey;
//     int32_t index = pRuntimeEnv->resultRowInfo.curIndex;
//
//     int32_t numOfRes = tableApplyFunctionsOnBlock(pRuntimeEnv, pBlockInfo, NULL, binarySearchForKey, pDataBlock);
//     pRuntimeEnv->resultRowInfo.curIndex = index;  // restore the window index
//
//     //qDebug("QInfo:0x%"PRIx64" check data block, brange:%" PRId64 "-%" PRId64 ", numOfRows:%d, numOfRes:%d,
//     lastKey:%" PRId64,
//            GET_TASKID(pRuntimeEnv), pBlockInfo->window.skey, pBlockInfo->window.ekey, pBlockInfo->rows, numOfRes,
//            pQueryAttr->current->lastKey);
//
//     return key;
//   } else {  // do nothing
//     pQueryAttr->window.skey      = tw.skey;
//     pWindowResInfo->prevSKey = tw.skey;
//     pTableQueryInfo->lastKey = tw.skey;
//
//     return tw.skey;
//   }
//
//   return true;
// }

// static bool skipTimeInterval(STaskRuntimeEnv *pRuntimeEnv, TSKEY* start) {
//   STaskAttr *pQueryAttr = pRuntimeEnv->pQueryAttr;
//   if (QUERY_IS_ASC_QUERY(pQueryAttr)) {
//     assert(*start <= pRuntimeEnv->current->lastKey);
//   } else {
//     assert(*start >= pRuntimeEnv->current->lastKey);
//   }
//
//   // if queried with value filter, do NOT forward query start position
//   if (pQueryAttr->limit.offset <= 0 || pQueryAttr->numOfFilterCols > 0 || pRuntimeEnv->pTsBuf != NULL ||
//   pRuntimeEnv->pFillInfo != NULL) {
//     return true;
//   }
//
//   /*
//    * 1. for interval without interpolation query we forward pQueryAttr->interval.interval at a time for
//    *    pQueryAttr->limit.offset times. Since hole exists, pQueryAttr->interval.interval*pQueryAttr->limit.offset
//    value is
//    *    not valid. otherwise, we only forward pQueryAttr->limit.offset number of points
//    */
//   assert(pRuntimeEnv->resultRowInfo.prevSKey == TSKEY_INITIAL_VAL);
//
//   STimeWindow w = TSWINDOW_INITIALIZER;
//   bool ascQuery = QUERY_IS_ASC_QUERY(pQueryAttr);
//
//   SResultRowInfo *pWindowResInfo = &pRuntimeEnv->resultRowInfo;
//   STableQueryInfo *pTableQueryInfo = pRuntimeEnv->current;
//
//   SDataBlockInfo blockInfo = SDATA_BLOCK_INITIALIZER;
//   while (tsdbNextDataBlock(pRuntimeEnv->pTsdbReadHandle)) {
//     tsdbRetrieveDataBlockInfo(pRuntimeEnv->pTsdbReadHandle, &blockInfo);
//
//     if (QUERY_IS_ASC_QUERY(pQueryAttr)) {
//       if (pWindowResInfo->prevSKey == TSKEY_INITIAL_VAL) {
//         getAlignQueryTimeWindow(pQueryAttr, blockInfo.window.skey, blockInfo.window.skey, pQueryAttr->window.ekey,
//         &w); pWindowResInfo->prevSKey = w.skey;
//       }
//     } else {
//       getAlignQueryTimeWindow(pQueryAttr, blockInfo.window.ekey, pQueryAttr->window.ekey, blockInfo.window.ekey, &w);
//       pWindowResInfo->prevSKey = w.skey;
//     }
//
//     // the first time window
//     STimeWindow win = getActiveTimeWindow(pWindowResInfo, pWindowResInfo->prevSKey, pQueryAttr);
//
//     while (pQueryAttr->limit.offset > 0) {
//       STimeWindow tw = win;
//
//       if ((win.ekey <= blockInfo.window.ekey && ascQuery) || (win.ekey >= blockInfo.window.skey && !ascQuery)) {
//         pQueryAttr->limit.offset -= 1;
//         pWindowResInfo->prevSKey = win.skey;
//
//         // current time window is aligned with blockInfo.window.ekey
//         // restart it from next data block by set prevSKey to be TSKEY_INITIAL_VAL;
//         if ((win.ekey == blockInfo.window.ekey && ascQuery) || (win.ekey == blockInfo.window.skey && !ascQuery)) {
//           pWindowResInfo->prevSKey = TSKEY_INITIAL_VAL;
//         }
//       }
//
//       if (pQueryAttr->limit.offset == 0) {
//         *start = doSkipIntervalProcess(pRuntimeEnv, &win, &blockInfo, pTableQueryInfo);
//         return true;
//       }
//
//       // current window does not ended in current data block, try next data block
//       getNextTimeWindow(pQueryAttr, &tw);
//
//       /*
//        * If the next time window still starts from current data block,
//        * load the primary timestamp column first, and then find the start position for the next queried time window.
//        * Note that only the primary timestamp column is required.
//        * TODO: Optimize for this cases. All data blocks are not needed to be loaded, only if the first actually
//        required
//        * time window resides in current data block.
//        */
//       if ((tw.skey <= blockInfo.window.ekey && ascQuery) || (tw.ekey >= blockInfo.window.skey && !ascQuery)) {
//
//         SArray *pDataBlock = tsdbRetrieveDataBlock(pRuntimeEnv->pTsdbReadHandle, NULL);
//         SColumnInfoData *pColInfoData = taosArrayGet(pDataBlock, 0);
//
//         if ((win.ekey > blockInfo.window.ekey && ascQuery) || (win.ekey < blockInfo.window.skey && !ascQuery)) {
//           pQueryAttr->limit.offset -= 1;
//         }
//
//         if (pQueryAttr->limit.offset == 0) {
//           *start = doSkipIntervalProcess(pRuntimeEnv, &win, &blockInfo, pTableQueryInfo);
//           return true;
//         } else {
//           tw = win;
//           int32_t startPos =
//               getNextQualifiedWindow(pQueryAttr, &tw, &blockInfo, pColInfoData->pData, binarySearchForKey, -1);
//           assert(startPos >= 0);
//
//           // set the abort info
//           pQueryAttr->pos = startPos;
//           pTableQueryInfo->lastKey = ((TSKEY *)pColInfoData->pData)[startPos];
//           pWindowResInfo->prevSKey = tw.skey;
//           win = tw;
//         }
//       } else {
//         break;  // offset is not 0, and next time window begins or ends in the next block.
//       }
//     }
//   }
//
//   // check for error
//   if (terrno != TSDB_CODE_SUCCESS) {
//     longjmp(pRuntimeEnv->env, terrno);
//   }
//
//   return true;
// }

int32_t appendDownstream(SOperatorInfo* p, SOperatorInfo** pDownstream, int32_t num) {
  if (p->pDownstream == NULL) {
    assert(p->numOfDownstream == 0);
  }

  p->pDownstream = taosMemoryCalloc(1, num * POINTER_BYTES);
  if (p->pDownstream == NULL) {
    return TSDB_CODE_OUT_OF_MEMORY;
  }

  memcpy(p->pDownstream, pDownstream, num * POINTER_BYTES);
  p->numOfDownstream = num;
  return TSDB_CODE_SUCCESS;
}

static void doDestroyTableQueryInfo(STableGroupInfo* pTableqinfoGroupInfo);

static void doTableQueryInfoTimeWindowCheck(SExecTaskInfo* pTaskInfo, STableQueryInfo* pTableQueryInfo, int32_t order) {
#if 0
    if (order == TSDB_ORDER_ASC) {
    assert(
        (pTableQueryInfo->win.skey <= pTableQueryInfo->win.ekey) &&
        (pTableQueryInfo->lastKey >= pTaskInfo->window.skey) &&
        (pTableQueryInfo->win.skey >= pTaskInfo->window.skey && pTableQueryInfo->win.ekey <= pTaskInfo->window.ekey));
  } else {
    assert(
        (pTableQueryInfo->win.skey >= pTableQueryInfo->win.ekey) &&
        (pTableQueryInfo->lastKey <= pTaskInfo->window.skey) &&
        (pTableQueryInfo->win.skey <= pTaskInfo->window.skey && pTableQueryInfo->win.ekey >= pTaskInfo->window.ekey));
  }
#endif
}

// static void updateTableIdInfo(STableQueryInfo* pTableQueryInfo, SSDataBlock* pBlock, SHashObj* pTableIdInfo, int32_t
// order) {
//   int32_t step = GET_FORWARD_DIRECTION_FACTOR(order);
//   pTableQueryInfo->lastKey = ((order == TSDB_ORDER_ASC)? pBlock->info.window.ekey:pBlock->info.window.skey) + step;
//
//   if (pTableQueryInfo->pTable == NULL) {
//     return;
//   }
//
//   STableIdInfo tidInfo = createTableIdInfo(pTableQueryInfo);
//   STableIdInfo *idinfo = taosHashGet(pTableIdInfo, &tidInfo.tid, sizeof(tidInfo.tid));
//   if (idinfo != NULL) {
//     assert(idinfo->tid == tidInfo.tid && idinfo->uid == tidInfo.uid);
//     idinfo->key = tidInfo.key;
//   } else {
//     taosHashPut(pTableIdInfo, &tidInfo.tid, sizeof(tidInfo.tid), &tidInfo, sizeof(STableIdInfo));
//   }
// }

int32_t loadRemoteDataCallback(void* param, const SDataBuf* pMsg, int32_t code) {
  SSourceDataInfo* pSourceDataInfo = (SSourceDataInfo*)param;
  if (code == TSDB_CODE_SUCCESS) {
    pSourceDataInfo->pRsp = pMsg->pData;

    SRetrieveTableRsp* pRsp = pSourceDataInfo->pRsp;
    pRsp->numOfRows = htonl(pRsp->numOfRows);
    pRsp->compLen = htonl(pRsp->compLen);
    pRsp->numOfCols = htonl(pRsp->numOfCols);
    pRsp->useconds = htobe64(pRsp->useconds);
  } else {
    pSourceDataInfo->code = code;
  }

  pSourceDataInfo->status = EX_SOURCE_DATA_READY;
  tsem_post(&pSourceDataInfo->pEx->ready);
  return TSDB_CODE_SUCCESS;
}

static void destroySendMsgInfo(SMsgSendInfo* pMsgBody) {
  assert(pMsgBody != NULL);
  taosMemoryFreeClear(pMsgBody->msgInfo.pData);
  taosMemoryFreeClear(pMsgBody);
}

void qProcessFetchRsp(void* parent, SRpcMsg* pMsg, SEpSet* pEpSet) {
  SMsgSendInfo* pSendInfo = (SMsgSendInfo*)pMsg->ahandle;
  assert(pMsg->ahandle != NULL);

  SDataBuf buf = {.len = pMsg->contLen, .pData = NULL};

  if (pMsg->contLen > 0) {
    buf.pData = taosMemoryCalloc(1, pMsg->contLen);
    if (buf.pData == NULL) {
      terrno = TSDB_CODE_OUT_OF_MEMORY;
      pMsg->code = TSDB_CODE_OUT_OF_MEMORY;
    } else {
      memcpy(buf.pData, pMsg->pCont, pMsg->contLen);
    }
  }

  pSendInfo->fp(pSendInfo->param, &buf, pMsg->code);
  rpcFreeCont(pMsg->pCont);
  destroySendMsgInfo(pSendInfo);
}

static int32_t doSendFetchDataRequest(SExchangeInfo* pExchangeInfo, SExecTaskInfo* pTaskInfo, int32_t sourceIndex) {
  size_t totalSources = taosArrayGetSize(pExchangeInfo->pSources);

  SResFetchReq* pMsg = taosMemoryCalloc(1, sizeof(SResFetchReq));
  if (NULL == pMsg) {
    pTaskInfo->code = TSDB_CODE_QRY_OUT_OF_MEMORY;
    return pTaskInfo->code;
  }

  SDownstreamSourceNode* pSource = taosArrayGet(pExchangeInfo->pSources, sourceIndex);
  SSourceDataInfo*       pDataInfo = taosArrayGet(pExchangeInfo->pSourceDataInfo, sourceIndex);

  qDebug("%s build fetch msg and send to vgId:%d, ep:%s, taskId:0x%" PRIx64 ", %d/%" PRIzu, GET_TASKID(pTaskInfo),
         pSource->addr.nodeId, pSource->addr.epSet.eps[0].fqdn, pSource->taskId, sourceIndex, totalSources);

  pMsg->header.vgId = htonl(pSource->addr.nodeId);
  pMsg->sId = htobe64(pSource->schedId);
  pMsg->taskId = htobe64(pSource->taskId);
  pMsg->queryId = htobe64(pTaskInfo->id.queryId);

  // send the fetch remote task result reques
  SMsgSendInfo* pMsgSendInfo = taosMemoryCalloc(1, sizeof(SMsgSendInfo));
  if (NULL == pMsgSendInfo) {
    taosMemoryFreeClear(pMsg);
    qError("%s prepare message %d failed", GET_TASKID(pTaskInfo), (int32_t)sizeof(SMsgSendInfo));
    pTaskInfo->code = TSDB_CODE_QRY_OUT_OF_MEMORY;
    return pTaskInfo->code;
  }

  pMsgSendInfo->param = pDataInfo;
  pMsgSendInfo->msgInfo.pData = pMsg;
  pMsgSendInfo->msgInfo.len = sizeof(SResFetchReq);
  pMsgSendInfo->msgType = TDMT_VND_FETCH;
  pMsgSendInfo->fp = loadRemoteDataCallback;

  int64_t transporterId = 0;
  int32_t code = asyncSendMsgToServer(pExchangeInfo->pTransporter, &pSource->addr.epSet, &transporterId, pMsgSendInfo);
  return TSDB_CODE_SUCCESS;
}

// NOTE: sources columns are more than the destination SSDatablock columns.
void relocateColumnData(SSDataBlock* pBlock, const SArray* pColMatchInfo, SArray* pCols) {
  size_t numOfSrcCols = taosArrayGetSize(pCols);

  int32_t i = 0, j = 0;
  while (i < numOfSrcCols && j < taosArrayGetSize(pColMatchInfo)) {
    SColumnInfoData* p = taosArrayGet(pCols, i);
    SColMatchInfo*   pmInfo = taosArrayGet(pColMatchInfo, j);
    if (!pmInfo->output) {
      j++;
      continue;
    }

    if (p->info.colId == pmInfo->colId) {
      taosArraySet(pBlock->pDataBlock, pmInfo->targetSlotId, p);
      i++;
      j++;
    } else if (p->info.colId < pmInfo->colId) {
      i++;
    } else {
      ASSERT(0);
    }
  }
}

int32_t setSDataBlockFromFetchRsp(SSDataBlock* pRes, SLoadRemoteDataInfo* pLoadInfo, int32_t numOfRows, char* pData,
                                  int32_t compLen, int32_t numOfOutput, int64_t startTs, uint64_t* total,
                                  SArray* pColList) {
  if (pColList == NULL) {  // data from other sources
    blockDataEnsureCapacity(pRes, numOfRows);

    int32_t dataLen = *(int32_t*)pData;
    pData += sizeof(int32_t);

    pRes->info.groupId = *(uint64_t*)pData;
    pData += sizeof(uint64_t);

    int32_t* colLen = (int32_t*)pData;

    char* pStart = pData + sizeof(int32_t) * numOfOutput;
    for (int32_t i = 0; i < numOfOutput; ++i) {
      colLen[i] = htonl(colLen[i]);
      ASSERT(colLen[i] >= 0);

      SColumnInfoData* pColInfoData = taosArrayGet(pRes->pDataBlock, i);
      if (IS_VAR_DATA_TYPE(pColInfoData->info.type)) {
        pColInfoData->varmeta.length = colLen[i];
        pColInfoData->varmeta.allocLen = colLen[i];

        memcpy(pColInfoData->varmeta.offset, pStart, sizeof(int32_t) * numOfRows);
        pStart += sizeof(int32_t) * numOfRows;

        if (colLen[i] > 0) {
          pColInfoData->pData = taosMemoryMalloc(colLen[i]);
        }
      } else {
        memcpy(pColInfoData->nullbitmap, pStart, BitmapLen(numOfRows));
        pStart += BitmapLen(numOfRows);
      }

      if (colLen[i] > 0) {
        memcpy(pColInfoData->pData, pStart, colLen[i]);
      }

      // TODO setting this flag to true temporarily so aggregate function on stable will
      // examine NULL value for non-primary key column
      pColInfoData->hasNull = true;
      pStart += colLen[i];
    }
  } else {  // extract data according to pColList
    ASSERT(numOfOutput == taosArrayGetSize(pColList));
    char* pStart = pData;

    int32_t numOfCols = htonl(*(int32_t*)pStart);
    pStart += sizeof(int32_t);

    // todo refactor:extract method
    SSysTableSchema* pSchema = (SSysTableSchema*)pStart;
    for (int32_t i = 0; i < numOfCols; ++i) {
      SSysTableSchema* p = (SSysTableSchema*)pStart;

      p->colId = htons(p->colId);
      p->bytes = htonl(p->bytes);
      pStart += sizeof(SSysTableSchema);
    }

    SSDataBlock* pBlock = taosMemoryCalloc(1, sizeof(SSDataBlock));
    pBlock->pDataBlock = taosArrayInit(numOfCols, sizeof(SColumnInfoData));
    pBlock->info.numOfCols = numOfCols;

    for (int32_t i = 0; i < numOfCols; ++i) {
      SColumnInfoData idata = {0};
      idata.info.type = pSchema[i].type;
      idata.info.bytes = pSchema[i].bytes;
      idata.info.colId = pSchema[i].colId;

      taosArrayPush(pBlock->pDataBlock, &idata);
      if (IS_VAR_DATA_TYPE(idata.info.type)) {
        pBlock->info.hasVarCol = true;
      }
    }

    blockDataEnsureCapacity(pBlock, numOfRows);

    int32_t  dataLen = *(int32_t*)pStart;
    uint64_t groupId = *(uint64_t*)(pStart + sizeof(int32_t));
    pStart += sizeof(int32_t) + sizeof(uint64_t);

    int32_t* colLen = (int32_t*)(pStart);
    pStart += sizeof(int32_t) * numOfCols;

    for (int32_t i = 0; i < numOfCols; ++i) {
      colLen[i] = htonl(colLen[i]);
      ASSERT(colLen[i] >= 0);

      SColumnInfoData* pColInfoData = taosArrayGet(pBlock->pDataBlock, i);
      if (IS_VAR_DATA_TYPE(pColInfoData->info.type)) {
        pColInfoData->varmeta.length = colLen[i];
        pColInfoData->varmeta.allocLen = colLen[i];

        memcpy(pColInfoData->varmeta.offset, pStart, sizeof(int32_t) * numOfRows);
        pStart += sizeof(int32_t) * numOfRows;

        pColInfoData->pData = taosMemoryMalloc(colLen[i]);
      } else {
        memcpy(pColInfoData->nullbitmap, pStart, BitmapLen(numOfRows));
        pStart += BitmapLen(numOfRows);
      }

      memcpy(pColInfoData->pData, pStart, colLen[i]);
      pStart += colLen[i];
    }

    // data from mnode
    relocateColumnData(pRes, pColList, pBlock->pDataBlock);
    taosArrayDestroy(pBlock->pDataBlock);
    taosMemoryFree(pBlock);
    //    blockDataDestroy(pBlock);
  }

  pRes->info.rows = numOfRows;
  blockDataUpdateTsWindow(pRes);

  int64_t el = taosGetTimestampUs() - startTs;

  pLoadInfo->totalRows += numOfRows;
  pLoadInfo->totalSize += compLen;

  if (total != NULL) {
    *total += numOfRows;
  }

  pLoadInfo->totalElapsed += el;
  return TSDB_CODE_SUCCESS;
}

static void* setAllSourcesCompleted(SOperatorInfo* pOperator, int64_t startTs) {
  SExchangeInfo* pExchangeInfo = pOperator->info;
  SExecTaskInfo* pTaskInfo = pOperator->pTaskInfo;

  int64_t              el = taosGetTimestampUs() - startTs;
  SLoadRemoteDataInfo* pLoadInfo = &pExchangeInfo->loadInfo;
  pLoadInfo->totalElapsed += el;

  size_t totalSources = taosArrayGetSize(pExchangeInfo->pSources);
  qDebug("%s all %" PRIzu " sources are exhausted, total rows: %" PRIu64 " bytes:%" PRIu64 ", elapsed:%.2f ms",
         GET_TASKID(pTaskInfo), totalSources, pLoadInfo->totalRows, pLoadInfo->totalSize,
         pLoadInfo->totalElapsed / 1000.0);

  doSetOperatorCompleted(pOperator);
  return NULL;
}

static SSDataBlock* concurrentlyLoadRemoteDataImpl(SOperatorInfo* pOperator, SExchangeInfo* pExchangeInfo,
                                                   SExecTaskInfo* pTaskInfo) {
  int32_t code = 0;
  int64_t startTs = taosGetTimestampUs();
  size_t  totalSources = taosArrayGetSize(pExchangeInfo->pSources);

  while (1) {
    int32_t completed = 0;
    for (int32_t i = 0; i < totalSources; ++i) {
      SSourceDataInfo* pDataInfo = taosArrayGet(pExchangeInfo->pSourceDataInfo, i);

      if (pDataInfo->status == EX_SOURCE_DATA_EXHAUSTED) {
        completed += 1;
        continue;
      }

      if (pDataInfo->status != EX_SOURCE_DATA_READY) {
        continue;
      }

      SRetrieveTableRsp*     pRsp = pDataInfo->pRsp;
      SDownstreamSourceNode* pSource = taosArrayGet(pExchangeInfo->pSources, i);

      SSDataBlock*         pRes = pExchangeInfo->pResult;
      SLoadRemoteDataInfo* pLoadInfo = &pExchangeInfo->loadInfo;
      if (pRsp->numOfRows == 0) {
        qDebug("%s vgId:%d, taskID:0x%" PRIx64 " index:%d completed, rowsOfSource:%" PRIu64 ", totalRows:%" PRIu64
               " try next",
               GET_TASKID(pTaskInfo), pSource->addr.nodeId, pSource->taskId, i + 1, pDataInfo->totalRows,
               pExchangeInfo->loadInfo.totalRows);
        pDataInfo->status = EX_SOURCE_DATA_EXHAUSTED;
        completed += 1;
        continue;
      }

      SRetrieveTableRsp* pTableRsp = pDataInfo->pRsp;
      code = setSDataBlockFromFetchRsp(pExchangeInfo->pResult, pLoadInfo, pTableRsp->numOfRows, pTableRsp->data,
                                       pTableRsp->compLen, pTableRsp->numOfCols, startTs, &pDataInfo->totalRows, NULL);
      if (code != 0) {
        goto _error;
      }

      if (pRsp->completed == 1) {
        qDebug("%s fetch msg rsp from vgId:%d, taskId:0x%" PRIx64 " numOfRows:%d, rowsOfSource:%" PRIu64
               ", totalRows:%" PRIu64 ", totalBytes:%" PRIu64 " try next %d/%" PRIzu,
               GET_TASKID(pTaskInfo), pSource->addr.nodeId, pSource->taskId, pRes->info.rows, pDataInfo->totalRows,
               pLoadInfo->totalRows, pLoadInfo->totalSize, i + 1, totalSources);
        pDataInfo->status = EX_SOURCE_DATA_EXHAUSTED;
      } else {
        qDebug("%s fetch msg rsp from vgId:%d, taskId:0x%" PRIx64 " numOfRows:%d, totalRows:%" PRIu64
               ", totalBytes:%" PRIu64,
               GET_TASKID(pTaskInfo), pSource->addr.nodeId, pSource->taskId, pRes->info.rows, pLoadInfo->totalRows,
               pLoadInfo->totalSize);
      }

      if (pDataInfo->status != EX_SOURCE_DATA_EXHAUSTED) {
        pDataInfo->status = EX_SOURCE_DATA_NOT_READY;
        code = doSendFetchDataRequest(pExchangeInfo, pTaskInfo, i);
        if (code != TSDB_CODE_SUCCESS) {
          goto _error;
        }
      }

      return pExchangeInfo->pResult;
    }

    if (completed == totalSources) {
      return setAllSourcesCompleted(pOperator, startTs);
    }
  }

_error:
  pTaskInfo->code = code;
  return NULL;
}

static SSDataBlock* concurrentlyLoadRemoteData(SOperatorInfo* pOperator) {
  SExchangeInfo* pExchangeInfo = pOperator->info;
  SExecTaskInfo* pTaskInfo = pOperator->pTaskInfo;

  if (pOperator->status == OP_RES_TO_RETURN) {
    return concurrentlyLoadRemoteDataImpl(pOperator, pExchangeInfo, pTaskInfo);
  }

  size_t  totalSources = taosArrayGetSize(pExchangeInfo->pSources);
  int64_t startTs = taosGetTimestampUs();

  // Asynchronously send all fetch requests to all sources.
  for (int32_t i = 0; i < totalSources; ++i) {
    int32_t code = doSendFetchDataRequest(pExchangeInfo, pTaskInfo, i);
    if (code != TSDB_CODE_SUCCESS) {
      return NULL;
    }
  }

  int64_t endTs = taosGetTimestampUs();
  qDebug("%s send all fetch request to %" PRIzu " sources completed, elapsed:%" PRId64, GET_TASKID(pTaskInfo),
         totalSources, endTs - startTs);

  tsem_wait(&pExchangeInfo->ready);
  pOperator->status = OP_RES_TO_RETURN;
  return concurrentlyLoadRemoteDataImpl(pOperator, pExchangeInfo, pTaskInfo);
}

static int32_t prepareConcurrentlyLoad(SOperatorInfo* pOperator) {
  SExchangeInfo* pExchangeInfo = pOperator->info;
  SExecTaskInfo* pTaskInfo = pOperator->pTaskInfo;

  size_t  totalSources = taosArrayGetSize(pExchangeInfo->pSources);
  int64_t startTs = taosGetTimestampUs();

  // Asynchronously send all fetch requests to all sources.
  for (int32_t i = 0; i < totalSources; ++i) {
    int32_t code = doSendFetchDataRequest(pExchangeInfo, pTaskInfo, i);
    if (code != TSDB_CODE_SUCCESS) {
      pTaskInfo->code = code;
      return code;
    }
  }

  int64_t endTs = taosGetTimestampUs();
  qDebug("%s send all fetch request to %" PRIzu " sources completed, elapsed:%" PRId64, GET_TASKID(pTaskInfo),
         totalSources, endTs - startTs);

  tsem_wait(&pExchangeInfo->ready);
  pOperator->cost.openCost = taosGetTimestampUs() - startTs;

  return TSDB_CODE_SUCCESS;
}

static SSDataBlock* seqLoadRemoteData(SOperatorInfo* pOperator) {
  SExchangeInfo* pExchangeInfo = pOperator->info;
  SExecTaskInfo* pTaskInfo = pOperator->pTaskInfo;

  size_t  totalSources = taosArrayGetSize(pExchangeInfo->pSources);
  int64_t startTs = taosGetTimestampUs();

  while (1) {
    if (pExchangeInfo->current >= totalSources) {
      return setAllSourcesCompleted(pOperator, startTs);
    }

    doSendFetchDataRequest(pExchangeInfo, pTaskInfo, pExchangeInfo->current);
    tsem_wait(&pExchangeInfo->ready);

    SSourceDataInfo*       pDataInfo = taosArrayGet(pExchangeInfo->pSourceDataInfo, pExchangeInfo->current);
    SDownstreamSourceNode* pSource = taosArrayGet(pExchangeInfo->pSources, pExchangeInfo->current);

    if (pDataInfo->code != TSDB_CODE_SUCCESS) {
      qError("%s vgId:%d, taskID:0x%" PRIx64 " error happens, code:%s", GET_TASKID(pTaskInfo), pSource->addr.nodeId,
             pSource->taskId, tstrerror(pDataInfo->code));
      pOperator->pTaskInfo->code = pDataInfo->code;
      return NULL;
    }

    SRetrieveTableRsp*   pRsp = pDataInfo->pRsp;
    SLoadRemoteDataInfo* pLoadInfo = &pExchangeInfo->loadInfo;
    if (pRsp->numOfRows == 0) {
      qDebug("%s vgId:%d, taskID:0x%" PRIx64 " %d of total completed, rowsOfSource:%" PRIu64 ", totalRows:%" PRIu64
             " try next",
             GET_TASKID(pTaskInfo), pSource->addr.nodeId, pSource->taskId, pExchangeInfo->current + 1,
             pDataInfo->totalRows, pLoadInfo->totalRows);

      pDataInfo->status = EX_SOURCE_DATA_EXHAUSTED;
      pExchangeInfo->current += 1;
      continue;
    }

    SSDataBlock*       pRes = pExchangeInfo->pResult;
    SRetrieveTableRsp* pTableRsp = pDataInfo->pRsp;
    int32_t            code =
        setSDataBlockFromFetchRsp(pExchangeInfo->pResult, pLoadInfo, pTableRsp->numOfRows, pTableRsp->data,
                                  pTableRsp->compLen, pTableRsp->numOfCols, startTs, &pDataInfo->totalRows, NULL);

    if (pRsp->completed == 1) {
      qDebug("%s fetch msg rsp from vgId:%d, taskId:0x%" PRIx64 " numOfRows:%d, rowsOfSource:%" PRIu64
             ", totalRows:%" PRIu64 ", totalBytes:%" PRIu64 " try next %d/%" PRIzu,
             GET_TASKID(pTaskInfo), pSource->addr.nodeId, pSource->taskId, pRes->info.rows, pDataInfo->totalRows,
             pLoadInfo->totalRows, pLoadInfo->totalSize, pExchangeInfo->current + 1, totalSources);

      pDataInfo->status = EX_SOURCE_DATA_EXHAUSTED;
      pExchangeInfo->current += 1;
    } else {
      qDebug("%s fetch msg rsp from vgId:%d, taskId:0x%" PRIx64 " numOfRows:%d, totalRows:%" PRIu64
             ", totalBytes:%" PRIu64,
             GET_TASKID(pTaskInfo), pSource->addr.nodeId, pSource->taskId, pRes->info.rows, pLoadInfo->totalRows,
             pLoadInfo->totalSize);
    }

    return pExchangeInfo->pResult;
  }
}

static int32_t prepareLoadRemoteData(SOperatorInfo* pOperator) {
  if (OPTR_IS_OPENED(pOperator)) {
    return TSDB_CODE_SUCCESS;
  }

  SExchangeInfo* pExchangeInfo = pOperator->info;
  if (pExchangeInfo->seqLoadData) {
    // do nothing for sequentially load data
  } else {
    int32_t code = prepareConcurrentlyLoad(pOperator);
    if (code != TSDB_CODE_SUCCESS) {
      return code;
    }
  }

  OPTR_SET_OPENED(pOperator);
  return TSDB_CODE_SUCCESS;
}

static SSDataBlock* doLoadRemoteData(SOperatorInfo* pOperator) {
  SExchangeInfo* pExchangeInfo = pOperator->info;
  SExecTaskInfo* pTaskInfo = pOperator->pTaskInfo;

  pTaskInfo->code = pOperator->fpSet._openFn(pOperator);
  if (pTaskInfo->code != TSDB_CODE_SUCCESS) {
    return NULL;
  }

  size_t               totalSources = taosArrayGetSize(pExchangeInfo->pSources);
  SLoadRemoteDataInfo* pLoadInfo = &pExchangeInfo->loadInfo;

  if (pOperator->status == OP_EXEC_DONE) {
    qDebug("%s all %" PRIzu " source(s) are exhausted, total rows:%" PRIu64 " bytes:%" PRIu64 ", elapsed:%.2f ms",
           GET_TASKID(pTaskInfo), totalSources, pLoadInfo->totalRows, pLoadInfo->totalSize,
           pLoadInfo->totalElapsed / 1000.0);
    return NULL;
  }

  if (pExchangeInfo->seqLoadData) {
    return seqLoadRemoteData(pOperator);
  } else {
    return concurrentlyLoadRemoteData(pOperator);
  }

#if 0
  _error:
  taosMemoryFreeClear(pMsg);
  taosMemoryFreeClear(pMsgSendInfo);

  terrno = pTaskInfo->code;
  return NULL;
#endif
}

static int32_t initDataSource(int32_t numOfSources, SExchangeInfo* pInfo) {
  pInfo->pSourceDataInfo = taosArrayInit(numOfSources, sizeof(SSourceDataInfo));
  if (pInfo->pSourceDataInfo == NULL) {
    return TSDB_CODE_OUT_OF_MEMORY;
  }

  for (int32_t i = 0; i < numOfSources; ++i) {
    SSourceDataInfo dataInfo = {0};
    dataInfo.status = EX_SOURCE_DATA_NOT_READY;
    dataInfo.pEx = pInfo;
    dataInfo.index = i;

    void* ret = taosArrayPush(pInfo->pSourceDataInfo, &dataInfo);
    if (ret == NULL) {
      taosArrayDestroy(pInfo->pSourceDataInfo);
      return TSDB_CODE_OUT_OF_MEMORY;
    }
  }

  return TSDB_CODE_SUCCESS;
}

SOperatorInfo* createExchangeOperatorInfo(void *pTransporter, const SNodeList* pSources, SSDataBlock* pBlock,
                                          SExecTaskInfo* pTaskInfo) {
  SExchangeInfo* pInfo = taosMemoryCalloc(1, sizeof(SExchangeInfo));
  SOperatorInfo* pOperator = taosMemoryCalloc(1, sizeof(SOperatorInfo));

  if (pInfo == NULL || pOperator == NULL) {
    taosMemoryFreeClear(pInfo);
    taosMemoryFreeClear(pOperator);
    terrno = TSDB_CODE_QRY_OUT_OF_MEMORY;
    return NULL;
  }

  size_t numOfSources = LIST_LENGTH(pSources);
  pInfo->pSources = taosArrayInit(numOfSources, sizeof(SDownstreamSourceNode));
  pInfo->pSourceDataInfo = taosArrayInit(numOfSources, sizeof(SSourceDataInfo));
  if (pInfo->pSourceDataInfo == NULL || pInfo->pSources == NULL) {
    goto _error;
  }

  for (int32_t i = 0; i < numOfSources; ++i) {
    SNodeListNode* pNode = nodesListGetNode((SNodeList*)pSources, i);
    taosArrayPush(pInfo->pSources, pNode);
  }

  int32_t code = initDataSource(numOfSources, pInfo);
  if (code != TSDB_CODE_SUCCESS) {
    goto _error;
  }

  pInfo->pResult = pBlock;
  pInfo->seqLoadData = true;

  tsem_init(&pInfo->ready, 0, 0);

  pOperator->name = "ExchangeOperator";
  pOperator->operatorType = QUERY_NODE_PHYSICAL_PLAN_EXCHANGE;
  pOperator->blocking = false;
  pOperator->status = OP_NOT_OPENED;
  pOperator->info = pInfo;
  pOperator->numOfExprs = pBlock->info.numOfCols;
  pOperator->pTaskInfo = pTaskInfo;

  pOperator->fpSet = createOperatorFpSet(prepareLoadRemoteData, doLoadRemoteData, NULL, NULL,
                                         destroyExchangeOperatorInfo, NULL, NULL, NULL);
  pInfo->pTransporter = pTransporter;

  return pOperator;

_error:
  if (pInfo != NULL) {
    destroyExchangeOperatorInfo(pInfo, numOfSources);
  }

  taosMemoryFreeClear(pInfo);
  taosMemoryFreeClear(pOperator);
  pTaskInfo->code = TSDB_CODE_OUT_OF_MEMORY;
  return NULL;
}

static int32_t doInitAggInfoSup(SAggSupporter* pAggSup, SqlFunctionCtx* pCtx, int32_t numOfOutput, size_t keyBufSize,
                                const char* pKey);

static void destroySortedMergeOperatorInfo(void* param, int32_t numOfOutput) {
  SSortedMergeOperatorInfo* pInfo = (SSortedMergeOperatorInfo*)param;
  taosArrayDestroy(pInfo->pSortInfo);
  taosArrayDestroy(pInfo->groupInfo);

  if (pInfo->pSortHandle != NULL) {
    tsortDestroySortHandle(pInfo->pSortHandle);
  }

  blockDataDestroy(pInfo->binfo.pRes);
  cleanupAggSup(&pInfo->aggSup);
}

static bool needToMerge(SSDataBlock* pBlock, SArray* groupInfo, char** buf, int32_t rowIndex) {
  size_t size = taosArrayGetSize(groupInfo);
  if (size == 0) {
    return true;
  }

  for (int32_t i = 0; i < size; ++i) {
    int32_t* index = taosArrayGet(groupInfo, i);

    SColumnInfoData* pColInfo = taosArrayGet(pBlock->pDataBlock, *index);
    bool             isNull = colDataIsNull(pColInfo, rowIndex, pBlock->info.rows, NULL);

    if ((isNull && buf[i] != NULL) || (!isNull && buf[i] == NULL)) {
      return false;
    }

    char* pCell = colDataGetData(pColInfo, rowIndex);
    if (IS_VAR_DATA_TYPE(pColInfo->info.type)) {
      if (varDataLen(pCell) != varDataLen(buf[i])) {
        return false;
      } else {
        if (memcmp(varDataVal(pCell), varDataVal(buf[i]), varDataLen(pCell)) != 0) {
          return false;
        }
      }
    } else {
      if (memcmp(pCell, buf[i], pColInfo->info.bytes) != 0) {
        return false;
      }
    }
  }

  return 0;
}

static void doMergeResultImpl(SSortedMergeOperatorInfo* pInfo, SqlFunctionCtx* pCtx, int32_t numOfExpr,
                              int32_t rowIndex) {
  for (int32_t j = 0; j < numOfExpr; ++j) {  // TODO set row index
    pCtx[j].startRow = rowIndex;
  }

  for (int32_t j = 0; j < numOfExpr; ++j) {
    int32_t functionId = pCtx[j].functionId;
    //    pCtx[j].fpSet->addInput(&pCtx[j]);

    //    if (functionId < 0) {
    //      SUdfInfo* pUdfInfo = taosArrayGet(pInfo->udfInfo, -1 * functionId - 1);
    //      doInvokeUdf(pUdfInfo, &pCtx[j], 0, TSDB_UDF_FUNC_MERGE);
    //    } else {
    //      assert(!TSDB_FUNC_IS_SCALAR(functionId));
    //      aAggs[functionId].mergeFunc(&pCtx[j]);
    //    }
  }
}

static void doFinalizeResultImpl(SqlFunctionCtx* pCtx, int32_t numOfExpr) {
  for (int32_t j = 0; j < numOfExpr; ++j) {
    int32_t functionId = pCtx[j].functionId;
    //    if (functionId == FUNC_TAG_DUMMY || functionId == FUNC_TS_DUMMY) {
    //      continue;
    //    }

    //    if (functionId < 0) {
    //      SUdfInfo* pUdfInfo = taosArrayGet(pInfo->udfInfo, -1 * functionId - 1);
    //      doInvokeUdf(pUdfInfo, &pCtx[j], 0, TSDB_UDF_FUNC_FINALIZE);
    //    } else {
    //    pCtx[j].fpSet.finalize(&pCtx[j]);
  }
}

static bool saveCurrentTuple(char** rowColData, SArray* pColumnList, SSDataBlock* pBlock, int32_t rowIndex) {
  int32_t size = (int32_t)taosArrayGetSize(pColumnList);

  for (int32_t i = 0; i < size; ++i) {
    int32_t*         index = taosArrayGet(pColumnList, i);
    SColumnInfoData* pColInfo = taosArrayGet(pBlock->pDataBlock, *index);

    char* data = colDataGetData(pColInfo, rowIndex);
    memcpy(rowColData[i], data, colDataGetLength(pColInfo, rowIndex));
  }

  return true;
}

static void doMergeImpl(SOperatorInfo* pOperator, int32_t numOfExpr, SSDataBlock* pBlock) {
  SSortedMergeOperatorInfo* pInfo = pOperator->info;

  SqlFunctionCtx* pCtx = pInfo->binfo.pCtx;
  for (int32_t i = 0; i < pBlock->info.numOfCols; ++i) {
    pCtx[i].size = 1;
  }

  for (int32_t i = 0; i < pBlock->info.rows; ++i) {
    if (!pInfo->hasGroupVal) {
      ASSERT(i == 0);
      doMergeResultImpl(pInfo, pCtx, numOfExpr, i);
      pInfo->hasGroupVal = saveCurrentTuple(pInfo->groupVal, pInfo->groupInfo, pBlock, i);
    } else {
      if (needToMerge(pBlock, pInfo->groupInfo, pInfo->groupVal, i)) {
        doMergeResultImpl(pInfo, pCtx, numOfExpr, i);
      } else {
        doFinalizeResultImpl(pCtx, numOfExpr);
        int32_t numOfRows = getNumOfResult(pInfo->binfo.pCtx, pOperator->numOfExprs, NULL);
        //        setTagValueForMultipleRows(pCtx, pOperator->numOfExprs, numOfRows);

        // TODO check for available buffer;

        // next group info data
        pInfo->binfo.pRes->info.rows += numOfRows;
        for (int32_t j = 0; j < numOfExpr; ++j) {
          if (pCtx[j].functionId < 0) {
            continue;
          }

          pCtx[j].fpSet.process(&pCtx[j]);
        }

        doMergeResultImpl(pInfo, pCtx, numOfExpr, i);
        pInfo->hasGroupVal = saveCurrentTuple(pInfo->groupVal, pInfo->groupInfo, pBlock, i);
      }
    }
  }
}

static SSDataBlock* doMerge(SOperatorInfo* pOperator) {
  SSortedMergeOperatorInfo* pInfo = pOperator->info;
  SSortHandle*              pHandle = pInfo->pSortHandle;

  SSDataBlock* pDataBlock = createOneDataBlock(pInfo->binfo.pRes, false);
  blockDataEnsureCapacity(pDataBlock, pOperator->resultInfo.capacity);

  while (1) {
    blockDataCleanup(pDataBlock);
    while (1) {
      STupleHandle* pTupleHandle = tsortNextTuple(pHandle);
      if (pTupleHandle == NULL) {
        break;
      }

      // build datablock for merge for one group
      appendOneRowToDataBlock(pDataBlock, pTupleHandle);
      if (pDataBlock->info.rows >= pOperator->resultInfo.capacity) {
        break;
      }
    }

    if (pDataBlock->info.rows == 0) {
      break;
    }

    setInputDataBlock(pOperator, pInfo->binfo.pCtx, pDataBlock, TSDB_ORDER_ASC, MAIN_SCAN, true);
    //  updateOutputBuf(&pInfo->binfo, &pAggInfo->bufCapacity, pBlock->info.rows * pAggInfo->resultRowFactor,
    //  pOperator->pRuntimeEnv, true);
    doMergeImpl(pOperator, pOperator->numOfExprs, pDataBlock);
    // flush to tuple store, and after all data have been handled, return to upstream node or sink node
  }

  doFinalizeResultImpl(pInfo->binfo.pCtx, pOperator->numOfExprs);
  int32_t numOfRows = getNumOfResult(pInfo->binfo.pCtx, pOperator->numOfExprs, NULL);
  //        setTagValueForMultipleRows(pCtx, pOperator->numOfExprs, numOfRows);

  // TODO check for available buffer;

  // next group info data
  pInfo->binfo.pRes->info.rows += numOfRows;
  return (pInfo->binfo.pRes->info.rows > 0) ? pInfo->binfo.pRes : NULL;
}

static SSDataBlock* doSortedMerge(SOperatorInfo* pOperator) {
  if (pOperator->status == OP_EXEC_DONE) {
    return NULL;
  }

  SExecTaskInfo*            pTaskInfo = pOperator->pTaskInfo;
  SSortedMergeOperatorInfo* pInfo = pOperator->info;
  if (pOperator->status == OP_RES_TO_RETURN) {
    return getSortedBlockData(pInfo->pSortHandle, pInfo->binfo.pRes, pOperator->resultInfo.capacity, NULL);
  }

  int32_t numOfBufPage = pInfo->sortBufSize / pInfo->bufPageSize;
  pInfo->pSortHandle = tsortCreateSortHandle(pInfo->pSortInfo, NULL, SORT_MULTISOURCE_MERGE, pInfo->bufPageSize,
                                             numOfBufPage, pInfo->binfo.pRes, "GET_TASKID(pTaskInfo)");

  tsortSetFetchRawDataFp(pInfo->pSortHandle, loadNextDataBlock, NULL, NULL);

  for (int32_t i = 0; i < pOperator->numOfDownstream; ++i) {
    SSortSource* ps = taosMemoryCalloc(1, sizeof(SSortSource));
    ps->param = pOperator->pDownstream[i];
    tsortAddSource(pInfo->pSortHandle, ps);
  }

  int32_t code = tsortOpen(pInfo->pSortHandle);
  if (code != TSDB_CODE_SUCCESS) {
    longjmp(pTaskInfo->env, terrno);
  }

  pOperator->status = OP_RES_TO_RETURN;
  return doMerge(pOperator);
}

static int32_t initGroupCol(SExprInfo* pExprInfo, int32_t numOfCols, SArray* pGroupInfo,
                            SSortedMergeOperatorInfo* pInfo) {
  if (pGroupInfo == NULL || taosArrayGetSize(pGroupInfo) == 0) {
    return 0;
  }

  int32_t len = 0;
  SArray* plist = taosArrayInit(3, sizeof(SColumn));
  pInfo->groupInfo = taosArrayInit(3, sizeof(int32_t));

  if (plist == NULL || pInfo->groupInfo == NULL) {
    return TSDB_CODE_OUT_OF_MEMORY;
  }

  size_t numOfGroupCol = taosArrayGetSize(pInfo->groupInfo);
  for (int32_t i = 0; i < numOfGroupCol; ++i) {
    SColumn* pCol = taosArrayGet(pGroupInfo, i);
    for (int32_t j = 0; j < numOfCols; ++j) {
      SExprInfo* pe = &pExprInfo[j];
      if (pe->base.resSchema.slotId == pCol->colId) {
        taosArrayPush(plist, pCol);
        taosArrayPush(pInfo->groupInfo, &j);
        len += pCol->bytes;
        break;
      }
    }
  }

  ASSERT(taosArrayGetSize(pGroupInfo) == taosArrayGetSize(plist));

  pInfo->groupVal = taosMemoryCalloc(1, (POINTER_BYTES * numOfGroupCol + len));
  if (pInfo->groupVal == NULL) {
    taosArrayDestroy(plist);
    return TSDB_CODE_OUT_OF_MEMORY;
  }

  int32_t offset = 0;
  char*   start = (char*)(pInfo->groupVal + (POINTER_BYTES * numOfGroupCol));
  for (int32_t i = 0; i < numOfGroupCol; ++i) {
    pInfo->groupVal[i] = start + offset;
    SColumn* pCol = taosArrayGet(plist, i);
    offset += pCol->bytes;
  }

  taosArrayDestroy(plist);

  return TSDB_CODE_SUCCESS;
}

SOperatorInfo* createSortedMergeOperatorInfo(SOperatorInfo** downstream, int32_t numOfDownstream, SExprInfo* pExprInfo,
                                             int32_t num, SArray* pSortInfo, SArray* pGroupInfo,
                                             SExecTaskInfo* pTaskInfo) {
  SSortedMergeOperatorInfo* pInfo = taosMemoryCalloc(1, sizeof(SSortedMergeOperatorInfo));
  SOperatorInfo*            pOperator = taosMemoryCalloc(1, sizeof(SOperatorInfo));
  if (pInfo == NULL || pOperator == NULL) {
    goto _error;
  }

  pInfo->binfo.pCtx = createSqlFunctionCtx(pExprInfo, num, &pInfo->binfo.rowCellInfoOffset);
  initResultRowInfo(&pInfo->binfo.resultRowInfo, (int32_t)1);

  if (pInfo->binfo.pCtx == NULL || pInfo->binfo.pRes == NULL) {
    goto _error;
  }

  size_t  keyBufSize = sizeof(int64_t) + sizeof(int64_t) + POINTER_BYTES;
  int32_t code = doInitAggInfoSup(&pInfo->aggSup, pInfo->binfo.pCtx, num, keyBufSize, pTaskInfo->id.str);
  if (code != TSDB_CODE_SUCCESS) {
    goto _error;
  }

  setFunctionResultOutput(&pInfo->binfo, &pInfo->aggSup, MAIN_SCAN, num, pTaskInfo);
  code = initGroupCol(pExprInfo, num, pGroupInfo, pInfo);
  if (code != TSDB_CODE_SUCCESS) {
    goto _error;
  }

  //  pInfo->resultRowFactor = (int32_t)(getRowNumForMultioutput(pRuntimeEnv->pQueryAttr,
  //      pRuntimeEnv->pQueryAttr->topBotQuery, false));
  pInfo->sortBufSize = 1024 * 16;  // 1MB
  pInfo->bufPageSize = 1024;
  pInfo->pSortInfo = pSortInfo;

  pOperator->resultInfo.capacity = blockDataGetCapacityInRow(pInfo->binfo.pRes, pInfo->bufPageSize);

  pOperator->name = "SortedMerge";
  // pOperator->operatorType = OP_SortedMerge;
  pOperator->blocking = true;
  pOperator->status = OP_NOT_OPENED;
  pOperator->info = pInfo;
  pOperator->numOfExprs = num;
  pOperator->pExpr = pExprInfo;

  pOperator->pTaskInfo = pTaskInfo;

  pOperator->fpSet = createOperatorFpSet(operatorDummyOpenFn, doSortedMerge, NULL, NULL, destroySortedMergeOperatorInfo,
                                         NULL, NULL, NULL);
  code = appendDownstream(pOperator, downstream, numOfDownstream);
  if (code != TSDB_CODE_SUCCESS) {
    goto _error;
  }

  return pOperator;

_error:
  if (pInfo != NULL) {
    destroySortedMergeOperatorInfo(pInfo, num);
  }

  taosMemoryFreeClear(pInfo);
  taosMemoryFreeClear(pOperator);
  terrno = TSDB_CODE_QRY_OUT_OF_MEMORY;
  return NULL;
}

int32_t getTableScanInfo(SOperatorInfo* pOperator, int32_t *order, int32_t* scanFlag) {
  // todo add more information about exchange operation
  if (pOperator->operatorType == QUERY_NODE_PHYSICAL_PLAN_EXCHANGE) {
    *order = TSDB_ORDER_ASC;
    *scanFlag = MAIN_SCAN;
    return TSDB_CODE_SUCCESS;
  } else if (pOperator->operatorType == QUERY_NODE_PHYSICAL_PLAN_TABLE_SCAN) {
    STableScanInfo* pTableScanInfo = pOperator->info;
    *order = pTableScanInfo->cond.order;
    *scanFlag = pTableScanInfo->scanFlag;
    return TSDB_CODE_SUCCESS;
  } else {
    if (pOperator->pDownstream == NULL || pOperator->pDownstream[0] == NULL) {
      return TSDB_CODE_INVALID_PARA;
    } else {
      return getTableScanInfo(pOperator->pDownstream[0], order, scanFlag);
    }
  }
}

// this is a blocking operator
static int32_t doOpenAggregateOptr(SOperatorInfo* pOperator) {
  if (OPTR_IS_OPENED(pOperator)) {
    return TSDB_CODE_SUCCESS;
  }

  SExecTaskInfo*    pTaskInfo = pOperator->pTaskInfo;
  SAggOperatorInfo* pAggInfo = pOperator->info;

  SOptrBasicInfo* pInfo = &pAggInfo->binfo;
  SOperatorInfo* downstream = pOperator->pDownstream[0];

  int32_t order = TSDB_ORDER_ASC;
  int32_t scanFlag = MAIN_SCAN;

  while (1) {
    publishOperatorProfEvent(downstream, QUERY_PROF_BEFORE_OPERATOR_EXEC);
    SSDataBlock* pBlock = downstream->fpSet.getNextFn(downstream);
    publishOperatorProfEvent(downstream, QUERY_PROF_AFTER_OPERATOR_EXEC);

    if (pBlock == NULL) {
      break;
    }

    int32_t code = getTableScanInfo(pOperator, &order, &scanFlag);
    if (code != TSDB_CODE_SUCCESS) {
      longjmp(pTaskInfo->env, code);
    }

    // there is an scalar expression that needs to be calculated before apply the group aggregation.
    if (pAggInfo->pScalarExprInfo != NULL) {
      code = projectApplyFunctions(pAggInfo->pScalarExprInfo, pBlock, pBlock, pAggInfo->pScalarCtx,
                                   pAggInfo->numOfScalarExpr, NULL);
      if (code != TSDB_CODE_SUCCESS) {
        longjmp(pTaskInfo->env, code);
      }
    }

    // the pDataBlock are always the same one, no need to call this again
    setExecutionContext(pOperator->numOfExprs, pBlock->info.groupId, pTaskInfo, pAggInfo);
    setInputDataBlock(pOperator, pInfo->pCtx, pBlock, order, scanFlag, true);
    code = doAggregateImpl(pOperator, 0, pInfo->pCtx);
    if (code != 0) {
      longjmp(pTaskInfo->env, code);
    }

#if 0  // test for encode/decode result info
    if(pOperator->encodeResultRow){
      char *result = NULL;
      int32_t length = 0;
      SAggSupporter   *pSup = &pAggInfo->aggSup;
      pOperator->encodeResultRow(pOperator, pSup, pInfo, &result, &length);
      taosHashClear(pSup->pResultRowHashTable);
      pInfo->resultRowInfo.size = 0;
      pOperator->decodeResultRow(pOperator, pSup, pInfo, result, length);
      if(result){
        taosMemoryFree(result);
      }
    }
#endif
  }

  closeAllResultRows(&pAggInfo->binfo.resultRowInfo);
  finalizeMultiTupleQueryResult(pOperator->numOfExprs, pAggInfo->aggSup.pResultBuf, &pAggInfo->binfo.resultRowInfo,
                                pAggInfo->binfo.rowCellInfoOffset);

  initGroupedResultInfo(&pAggInfo->groupResInfo, pAggInfo->aggSup.pResultRowHashTable, false);
  OPTR_SET_OPENED(pOperator);
  return TSDB_CODE_SUCCESS;
}

static SSDataBlock* getAggregateResult(SOperatorInfo* pOperator) {
  SAggOperatorInfo* pAggInfo = pOperator->info;
  SOptrBasicInfo*   pInfo = &pAggInfo->binfo;

  if (pOperator->status == OP_EXEC_DONE) {
    return NULL;
  }

  SExecTaskInfo* pTaskInfo = pOperator->pTaskInfo;
  pTaskInfo->code = pOperator->fpSet._openFn(pOperator);
  if (pTaskInfo->code != TSDB_CODE_SUCCESS) {
    return NULL;
  }

  blockDataEnsureCapacity(pInfo->pRes, pOperator->resultInfo.capacity);
  doBuildResultDatablock(pOperator, pInfo, &pAggInfo->groupResInfo, pAggInfo->aggSup.pResultBuf);
  if (pInfo->pRes->info.rows == 0 || !hasRemainDataInCurrentGroup(&pAggInfo->groupResInfo)) {
    doSetOperatorCompleted(pOperator);
  }

  doSetOperatorCompleted(pOperator);
  return (blockDataGetNumOfRows(pInfo->pRes) != 0) ? pInfo->pRes : NULL;
}

void aggEncodeResultRow(SOperatorInfo* pOperator, SAggSupporter* pSup, SOptrBasicInfo* pInfo, char** result,
                        int32_t* length) {
  int32_t size = taosHashGetSize(pSup->pResultRowHashTable);
  size_t  keyLen = sizeof(uint64_t) * 2;  // estimate the key length
  int32_t totalSize = sizeof(int32_t) + size * (sizeof(int32_t) + keyLen + sizeof(int32_t) + pSup->resultRowSize);
  *result = taosMemoryCalloc(1, totalSize);
  if (*result == NULL) {
    longjmp(pOperator->pTaskInfo->env, TSDB_CODE_OUT_OF_MEMORY);
  }
  *(int32_t*)(*result) = size;
  int32_t offset = sizeof(int32_t);

  // prepare memory
  SResultRowPosition* pos = &pInfo->resultRowInfo.cur;
  void*               pPage = getBufPage(pSup->pResultBuf, pos->pageId);
  SResultRow*         pRow = (SResultRow*)((char*)pPage + pos->offset);
  setBufPageDirty(pPage, true);
  releaseBufPage(pSup->pResultBuf, pPage);

  void* pIter = taosHashIterate(pSup->pResultRowHashTable, NULL);
  while (pIter) {
    void*               key = taosHashGetKey(pIter, &keyLen);
    SResultRowPosition* p1 = (SResultRowPosition*)pIter;

    pPage = (SFilePage*)getBufPage(pSup->pResultBuf, p1->pageId);
    pRow = (SResultRow*)((char*)pPage + p1->offset);
    setBufPageDirty(pPage, true);
    releaseBufPage(pSup->pResultBuf, pPage);

    // recalculate the result size
    int32_t realTotalSize = offset + sizeof(int32_t) + keyLen + sizeof(int32_t) + pSup->resultRowSize;
    if (realTotalSize > totalSize) {
      char* tmp = taosMemoryRealloc(*result, realTotalSize);
      if (tmp == NULL) {
        terrno = TSDB_CODE_OUT_OF_MEMORY;
        taosMemoryFree(*result);
        *result = NULL;
        longjmp(pOperator->pTaskInfo->env, TSDB_CODE_OUT_OF_MEMORY);
      } else {
        *result = tmp;
      }
    }
    // save key
    *(int32_t*)(*result + offset) = keyLen;
    offset += sizeof(int32_t);
    memcpy(*result + offset, key, keyLen);
    offset += keyLen;

    // save value
    *(int32_t*)(*result + offset) = pSup->resultRowSize;
    offset += sizeof(int32_t);
    memcpy(*result + offset, pRow, pSup->resultRowSize);
    offset += pSup->resultRowSize;

    pIter = taosHashIterate(pSup->pResultRowHashTable, pIter);
  }

  if (length) {
    *length = offset;
  }
  return;
}

bool aggDecodeResultRow(SOperatorInfo* pOperator, SAggSupporter* pSup, SOptrBasicInfo* pInfo, char* result,
                        int32_t length) {
  if (!result || length <= 0) {
    return false;
  }

  //  int32_t size = taosHashGetSize(pSup->pResultRowHashTable);
  int32_t count = *(int32_t*)(result);

  int32_t offset = sizeof(int32_t);
  while (count-- > 0 && length > offset) {
    int32_t keyLen = *(int32_t*)(result + offset);
    offset += sizeof(int32_t);

    uint64_t    tableGroupId = *(uint64_t*)(result + offset);
    SResultRow* resultRow = getNewResultRow_rv(pSup->pResultBuf, tableGroupId, pSup->resultRowSize);
    if (!resultRow) {
      longjmp(pOperator->pTaskInfo->env, TSDB_CODE_TSC_INVALID_INPUT);
    }

    // add a new result set for a new group
    SResultRowPosition pos = {.pageId = resultRow->pageId, .offset = resultRow->offset};
    taosHashPut(pSup->pResultRowHashTable, result + offset, keyLen, &pos, sizeof(SResultRowPosition));

    offset += keyLen;
    int32_t valueLen = *(int32_t*)(result + offset);
    if (valueLen != pSup->resultRowSize) {
      longjmp(pOperator->pTaskInfo->env, TSDB_CODE_TSC_INVALID_INPUT);
    }
    offset += sizeof(int32_t);
    int32_t pageId = resultRow->pageId;
    int32_t pOffset = resultRow->offset;
    memcpy(resultRow, result + offset, valueLen);
    resultRow->pageId = pageId;
    resultRow->offset = pOffset;
    offset += valueLen;

    initResultRow(resultRow);
    prepareResultListBuffer(&pInfo->resultRowInfo, pOperator->pTaskInfo->env);
    //    pInfo->resultRowInfo.cur = pInfo->resultRowInfo.size;
    //    pInfo->resultRowInfo.pPosition[pInfo->resultRowInfo.size++] =
    //        (SResultRowPosition){.pageId = resultRow->pageId, .offset = resultRow->offset};
    pInfo->resultRowInfo.cur = (SResultRowPosition){.pageId = resultRow->pageId, .offset = resultRow->offset};
  }

  if (offset != length) {
    longjmp(pOperator->pTaskInfo->env, TSDB_CODE_TSC_INVALID_INPUT);
  }
  return true;
}

enum {
  PROJECT_RETRIEVE_CONTINUE = 0x1,
  PROJECT_RETRIEVE_DONE = 0x2,
};

static int32_t handleLimitOffset(SOperatorInfo* pOperator, SSDataBlock* pBlock) {
  SProjectOperatorInfo* pProjectInfo = pOperator->info;
  SOptrBasicInfo*       pInfo = &pProjectInfo->binfo;
  SSDataBlock*          pRes = pInfo->pRes;

  if (pProjectInfo->curSOffset > 0) {
    if (pProjectInfo->groupId == 0) {  // it is the first group
      pProjectInfo->groupId = pBlock->info.groupId;
      blockDataCleanup(pInfo->pRes);
      return PROJECT_RETRIEVE_CONTINUE;
    } else if (pProjectInfo->groupId != pBlock->info.groupId) {
      pProjectInfo->curSOffset -= 1;

      // ignore data block in current group
      if (pProjectInfo->curSOffset > 0) {
        blockDataCleanup(pInfo->pRes);
        return PROJECT_RETRIEVE_CONTINUE;
      }
    }

    // set current group id of the project operator
    pProjectInfo->groupId = pBlock->info.groupId;
  }

  if (pProjectInfo->groupId != 0 && pProjectInfo->groupId != pBlock->info.groupId) {
    pProjectInfo->curGroupOutput += 1;
    if ((pProjectInfo->slimit.limit > 0) && (pProjectInfo->slimit.limit <= pProjectInfo->curGroupOutput)) {
      pOperator->status = OP_EXEC_DONE;
      blockDataCleanup(pRes);

      return PROJECT_RETRIEVE_DONE;
    }

    // reset the value for a new group data
    pProjectInfo->curOffset = 0;
    pProjectInfo->curOutput = 0;
  }

  // here we reach the start position, according to the limit/offset requirements.

  // set current group id
  pProjectInfo->groupId = pBlock->info.groupId;

  if (pProjectInfo->curOffset >= pRes->info.rows) {
    pProjectInfo->curOffset -= pRes->info.rows;
    blockDataCleanup(pRes);
    return PROJECT_RETRIEVE_CONTINUE;
  } else if (pProjectInfo->curOffset < pRes->info.rows && pProjectInfo->curOffset > 0) {
    blockDataTrimFirstNRows(pRes, pProjectInfo->curOffset);
    pProjectInfo->curOffset = 0;
  }

  // check for the limitation in each group
  if (pProjectInfo->limit.limit > 0 && pProjectInfo->curOutput + pRes->info.rows >= pProjectInfo->limit.limit) {
    pRes->info.rows = (int32_t)(pProjectInfo->limit.limit - pProjectInfo->curOutput);

    if (pProjectInfo->slimit.limit == -1 || pProjectInfo->slimit.limit <= pProjectInfo->curGroupOutput) {
      pOperator->status = OP_EXEC_DONE;
    }

    return PROJECT_RETRIEVE_DONE;
  }

  // todo optimize performance
  // If there are slimit/soffset value exists, multi-round result can not be packed into one group, since the
  // they may not belong to the same group the limit/offset value is not valid in this case.
  if (pRes->info.rows >= pOperator->resultInfo.threshold || pProjectInfo->slimit.offset != -1 ||
      pProjectInfo->slimit.limit != -1) {
    return PROJECT_RETRIEVE_DONE;
  } else {  // not full enough, continue to accumulate the output data in the buffer.
    return PROJECT_RETRIEVE_CONTINUE;
  }
}

static SSDataBlock* doProjectOperation(SOperatorInfo* pOperator) {
  SProjectOperatorInfo* pProjectInfo = pOperator->info;
  SOptrBasicInfo*       pInfo = &pProjectInfo->binfo;

  SSDataBlock* pRes = pInfo->pRes;
  blockDataCleanup(pRes);

  SExecTaskInfo* pTaskInfo = pOperator->pTaskInfo;
  if (pOperator->status == OP_EXEC_DONE) {
    return NULL;
  }

#if 0
  if (pProjectInfo->existDataBlock) {  // TODO refactor
    SSDataBlock* pBlock = pProjectInfo->existDataBlock;
    pProjectInfo->existDataBlock = NULL;

    // the pDataBlock are always the same one, no need to call this again
    setInputDataBlock(pOperator, pInfo->pCtx, pBlock, TSDB_ORDER_ASC);

    blockDataEnsureCapacity(pInfo->pRes, pBlock->info.rows);
    projectApplyFunctions(pOperator->pExpr, pInfo->pRes, pBlock, pInfo->pCtx, pOperator->numOfExprs);
    if (pRes->info.rows >= pProjectInfo->binfo.capacity * 0.8) {
      copyTsColoum(pRes, pInfo->pCtx, pOperator->numOfExprs);
      resetResultRowEntryResult(pInfo->pCtx, pOperator->numOfExprs);
      return pRes;
    }
  }
#endif

  int32_t order = 0;
  int32_t scanFlag = 0;

  SOperatorInfo* downstream = pOperator->pDownstream[0];

  while (1) {
    // The downstream exec may change the value of the newgroup, so use a local variable instead.
    publishOperatorProfEvent(downstream, QUERY_PROF_BEFORE_OPERATOR_EXEC);
    SSDataBlock* pBlock = downstream->fpSet.getNextFn(downstream);
    publishOperatorProfEvent(downstream, QUERY_PROF_AFTER_OPERATOR_EXEC);

    if (pBlock == NULL) {
      setTaskStatus(pOperator->pTaskInfo, TASK_COMPLETED);
      break;
    }

    // Return result of the previous group in the firstly.
    if (false) {
      if (pRes->info.rows > 0) {
        pProjectInfo->existDataBlock = pBlock;
        break;
      } else {  // init output buffer for a new group data
        initCtxOutputBuffer(pInfo->pCtx, pOperator->numOfExprs);
      }
    }

    // the pDataBlock are always the same one, no need to call this again
    int32_t code = getTableScanInfo(pOperator->pDownstream[0], &order, &scanFlag);

    setInputDataBlock(pOperator, pInfo->pCtx, pBlock, order, scanFlag, false);
    blockDataEnsureCapacity(pInfo->pRes, pInfo->pRes->info.rows + pBlock->info.rows);

    code = projectApplyFunctions(pOperator->pExpr, pInfo->pRes, pBlock, pInfo->pCtx, pOperator->numOfExprs, pProjectInfo->pPseudoColInfo);
    if (code != TSDB_CODE_SUCCESS) {
      longjmp(pTaskInfo->env, code);
    }

    int32_t status = handleLimitOffset(pOperator, pBlock);
    if (status == PROJECT_RETRIEVE_CONTINUE) {
      continue;
    } else if (status == PROJECT_RETRIEVE_DONE) {
      break;
    }
  }

  pProjectInfo->curOutput += pInfo->pRes->info.rows;

  //  copyTsColoum(pRes, pInfo->pCtx, pOperator->numOfExprs);
  return (pInfo->pRes->info.rows > 0) ? pInfo->pRes : NULL;
}

static void doHandleRemainBlockForNewGroupImpl(SFillOperatorInfo* pInfo, SResultInfo* pResultInfo, bool* newgroup,
                                               SExecTaskInfo* pTaskInfo) {
  pInfo->totalInputRows = pInfo->existNewGroupBlock->info.rows;

  int64_t ekey = Q_STATUS_EQUAL(pTaskInfo->status, TASK_COMPLETED) ? pTaskInfo->window.ekey
                                                                   : pInfo->existNewGroupBlock->info.window.ekey;
  taosResetFillInfo(pInfo->pFillInfo, getFillInfoStart(pInfo->pFillInfo));

  taosFillSetStartInfo(pInfo->pFillInfo, pInfo->existNewGroupBlock->info.rows, ekey);
  taosFillSetInputDataBlock(pInfo->pFillInfo, pInfo->existNewGroupBlock);

  doFillTimeIntervalGapsInResults(pInfo->pFillInfo, pInfo->pRes, pResultInfo->capacity);
  pInfo->existNewGroupBlock = NULL;
  *newgroup = true;
}

static void doHandleRemainBlockFromNewGroup(SFillOperatorInfo* pInfo, SResultInfo* pResultInfo, bool* newgroup,
                                            SExecTaskInfo* pTaskInfo) {
  if (taosFillHasMoreResults(pInfo->pFillInfo)) {
    *newgroup = false;
    doFillTimeIntervalGapsInResults(pInfo->pFillInfo, pInfo->pRes, (int32_t)pResultInfo->capacity);
    if (pInfo->pRes->info.rows > pResultInfo->threshold || (!pInfo->multigroupResult)) {
      return;
    }
  }

  // handle the cached new group data block
  if (pInfo->existNewGroupBlock) {
    doHandleRemainBlockForNewGroupImpl(pInfo, pResultInfo, newgroup, pTaskInfo);
  }
}

static SSDataBlock* doFill(SOperatorInfo* pOperator) {
  SFillOperatorInfo* pInfo = pOperator->info;
  SExecTaskInfo*     pTaskInfo = pOperator->pTaskInfo;

  SResultInfo* pResultInfo = &pOperator->resultInfo;
  SSDataBlock* pResBlock = pInfo->pRes;

  blockDataCleanup(pResBlock);
  if (pOperator->status == OP_EXEC_DONE) {
    return NULL;
  }

  // todo handle different group data interpolation
  bool  n = false;
  bool* newgroup = &n;
  doHandleRemainBlockFromNewGroup(pInfo, pResultInfo, newgroup, pTaskInfo);
  if (pResBlock->info.rows > pResultInfo->threshold || (!pInfo->multigroupResult && pResBlock->info.rows > 0)) {
    return pResBlock;
  }

  SOperatorInfo* pDownstream = pOperator->pDownstream[0];
  while (1) {
    publishOperatorProfEvent(pDownstream, QUERY_PROF_BEFORE_OPERATOR_EXEC);
    SSDataBlock* pBlock = pDownstream->fpSet.getNextFn(pDownstream);
    publishOperatorProfEvent(pDownstream, QUERY_PROF_AFTER_OPERATOR_EXEC);

    if (*newgroup) {
      assert(pBlock != NULL);
    }

    if (*newgroup && pInfo->totalInputRows > 0) {  // there are already processed current group data block
      pInfo->existNewGroupBlock = pBlock;
      *newgroup = false;

      // Fill the previous group data block, before handle the data block of new group.
      // Close the fill operation for previous group data block
      taosFillSetStartInfo(pInfo->pFillInfo, 0, pTaskInfo->window.ekey);
    } else {
      if (pBlock == NULL) {
        if (pInfo->totalInputRows == 0) {
          pOperator->status = OP_EXEC_DONE;
          return NULL;
        }

        taosFillSetStartInfo(pInfo->pFillInfo, 0, pTaskInfo->window.ekey);
      } else {
        pInfo->totalInputRows += pBlock->info.rows;
        taosFillSetStartInfo(pInfo->pFillInfo, pBlock->info.rows, pBlock->info.window.ekey);
        taosFillSetInputDataBlock(pInfo->pFillInfo, pBlock);
      }
    }

    blockDataEnsureCapacity(pResBlock, pOperator->resultInfo.capacity);
    doFillTimeIntervalGapsInResults(pInfo->pFillInfo, pResBlock, pOperator->resultInfo.capacity);

    // current group has no more result to return
    if (pResBlock->info.rows > 0) {
      // 1. The result in current group not reach the threshold of output result, continue
      // 2. If multiple group results existing in one SSDataBlock is not allowed, return immediately
      if (pResBlock->info.rows > pResultInfo->threshold || pBlock == NULL || (!pInfo->multigroupResult)) {
        return pResBlock;
      }

      doHandleRemainBlockFromNewGroup(pInfo, pResultInfo, newgroup, pTaskInfo);
      if (pResBlock->info.rows > pOperator->resultInfo.threshold || pBlock == NULL) {
        return pResBlock;
      }
    } else if (pInfo->existNewGroupBlock) {  // try next group
      assert(pBlock != NULL);
      doHandleRemainBlockForNewGroupImpl(pInfo, pResultInfo, newgroup, pTaskInfo);
      if (pResBlock->info.rows > pResultInfo->threshold) {
        return pResBlock;
      }
    } else {
      return NULL;
    }
  }
}

// todo set the attribute of query scan count
static int32_t getNumOfScanTimes(STaskAttr* pQueryAttr) {
  for (int32_t i = 0; i < pQueryAttr->numOfOutput; ++i) {
    int32_t functionId = getExprFunctionId(&pQueryAttr->pExpr1[i]);
    if (functionId == FUNCTION_STDDEV || functionId == FUNCTION_PERCT) {
      return 2;
    }
  }

  return 1;
}

static void destroyOperatorInfo(SOperatorInfo* pOperator) {
  if (pOperator == NULL) {
    return;
  }

  if (pOperator->fpSet.closeFn != NULL) {
    pOperator->fpSet.closeFn(pOperator->info, pOperator->numOfExprs);
  }

  if (pOperator->pDownstream != NULL) {
    for (int32_t i = 0; i < pOperator->numOfDownstream; ++i) {
      destroyOperatorInfo(pOperator->pDownstream[i]);
    }

    taosMemoryFreeClear(pOperator->pDownstream);
    pOperator->numOfDownstream = 0;
  }

  if (pOperator->pExpr != NULL) {
    for (int32_t i = 0; i < pOperator->numOfExprs; ++i) {
      SExprInfo* pExprInfo = &pOperator->pExpr[i];
      if (pExprInfo->pExpr->nodeType == QUERY_NODE_COLUMN) {
        taosMemoryFree(pExprInfo->base.pParam[0].pCol);
      }
      taosMemoryFree(pExprInfo->base.pParam);
      taosMemoryFree(pExprInfo->pExpr);
    }
  }

  taosMemoryFreeClear(pOperator->pExpr);
  taosMemoryFreeClear(pOperator->info);
  taosMemoryFreeClear(pOperator);
}

int32_t doInitAggInfoSup(SAggSupporter* pAggSup, SqlFunctionCtx* pCtx, int32_t numOfOutput, size_t keyBufSize,
                         const char* pKey) {
  _hash_fn_t hashFn = taosGetDefaultHashFunction(TSDB_DATA_TYPE_BINARY);

  pAggSup->resultRowSize = getResultRowSize(pCtx, numOfOutput);
  pAggSup->keyBuf = taosMemoryCalloc(1, keyBufSize + POINTER_BYTES + sizeof(int64_t));
  pAggSup->pResultRowHashTable = taosHashInit(10, hashFn, true, HASH_NO_LOCK);

  if (pAggSup->keyBuf == NULL || pAggSup->pResultRowHashTable == NULL) {
    return TSDB_CODE_OUT_OF_MEMORY;
  }

  uint32_t defaultPgsz = 4096;
  while (defaultPgsz < pAggSup->resultRowSize * 4) {
    defaultPgsz <<= 1u;
  }

  // at least four pages need to be in buffer
  int32_t defaultBufsz = 4096 * 256;
  if (defaultBufsz <= defaultPgsz) {
    defaultBufsz = defaultPgsz * 4;
  }

  int32_t code = createDiskbasedBuf(&pAggSup->pResultBuf, defaultPgsz, defaultBufsz, pKey, "/tmp/");
  if (code != TSDB_CODE_SUCCESS) {
    return code;
  }

  return TSDB_CODE_SUCCESS;
}

void cleanupAggSup(SAggSupporter* pAggSup) {
  taosMemoryFreeClear(pAggSup->keyBuf);
  taosHashCleanup(pAggSup->pResultRowHashTable);
  destroyDiskbasedBuf(pAggSup->pResultBuf);
}

int32_t initAggInfo(SOptrBasicInfo* pBasicInfo, SAggSupporter* pAggSup, SExprInfo* pExprInfo, int32_t numOfCols,
                    SSDataBlock* pResultBlock, size_t keyBufSize, const char* pkey) {
  pBasicInfo->pCtx = createSqlFunctionCtx(pExprInfo, numOfCols, &pBasicInfo->rowCellInfoOffset);
  pBasicInfo->pRes = pResultBlock;

  doInitAggInfoSup(pAggSup, pBasicInfo->pCtx, numOfCols, keyBufSize, pkey);

  for (int32_t i = 0; i < numOfCols; ++i) {
    pBasicInfo->pCtx[i].pBuf = pAggSup->pResultBuf;
  }

  return TSDB_CODE_SUCCESS;
}

void initResultSizeInfo(SOperatorInfo* pOperator, int32_t numOfRows) {
  pOperator->resultInfo.capacity = numOfRows;
  pOperator->resultInfo.threshold = numOfRows * 0.75;

  if (pOperator->resultInfo.threshold == 0) {
    pOperator->resultInfo.capacity = numOfRows;
  }
}

static STableQueryInfo* initTableQueryInfo(const STableGroupInfo* pTableGroupInfo) {
  if (pTableGroupInfo->numOfTables == 0) {
    return NULL;
  }

  STableQueryInfo* pTableQueryInfo = taosMemoryCalloc(pTableGroupInfo->numOfTables, sizeof(STableQueryInfo));
  if (pTableQueryInfo == NULL) {
    return NULL;
  }

  int32_t index = 0;
  for (int32_t i = 0; i < taosArrayGetSize(pTableGroupInfo->pGroupList); ++i) {
    SArray* pa = taosArrayGetP(pTableGroupInfo->pGroupList, i);
    for (int32_t j = 0; j < taosArrayGetSize(pa); ++j) {
      STableKeyInfo* pk = taosArrayGet(pa, j);
      STableQueryInfo* pTQueryInfo = &pTableQueryInfo[index++];
      pTQueryInfo->lastKey = pk->lastKey;
    }
  }

  STimeWindow win = {0, INT64_MAX};
  createTableQueryInfo(pTableQueryInfo, win);
  return pTableQueryInfo;
}

SOperatorInfo* createAggregateOperatorInfo(SOperatorInfo* downstream, SExprInfo* pExprInfo, int32_t numOfCols,
                                           SSDataBlock* pResultBlock, SExprInfo* pScalarExprInfo,
                                           int32_t numOfScalarExpr, SExecTaskInfo* pTaskInfo,
                                           const STableGroupInfo* pTableGroupInfo) {
  SAggOperatorInfo* pInfo = taosMemoryCalloc(1, sizeof(SAggOperatorInfo));
  SOperatorInfo*    pOperator = taosMemoryCalloc(1, sizeof(SOperatorInfo));
  if (pInfo == NULL || pOperator == NULL) {
    goto _error;
  }

  int32_t numOfRows = 10;
  size_t  keyBufSize = sizeof(int64_t) + sizeof(int64_t) + POINTER_BYTES;

  initResultSizeInfo(pOperator, numOfRows);
  int32_t code =
      initAggInfo(&pInfo->binfo, &pInfo->aggSup, pExprInfo, numOfCols, pResultBlock, keyBufSize, pTaskInfo->id.str);
  pInfo->pTableQueryInfo = initTableQueryInfo(pTableGroupInfo);
  if (code != TSDB_CODE_SUCCESS) {
    goto _error;
  }

  int32_t numOfGroup = 10;  // todo replaced with true value
  pInfo->groupId = INT32_MIN;
  initResultRowInfo(&pInfo->binfo.resultRowInfo, numOfGroup);

  pInfo->pScalarExprInfo = pScalarExprInfo;
  pInfo->numOfScalarExpr = numOfScalarExpr;
  if (pInfo->pScalarExprInfo != NULL) {
    pInfo->pScalarCtx = createSqlFunctionCtx(pScalarExprInfo, numOfCols, &pInfo->rowCellInfoOffset);
  }

  pOperator->name = "TableAggregate";
  pOperator->operatorType = QUERY_NODE_PHYSICAL_PLAN_AGG;
  pOperator->blocking = true;
  pOperator->status = OP_NOT_OPENED;
  pOperator->info = pInfo;
  pOperator->pExpr = pExprInfo;
  pOperator->numOfExprs = numOfCols;
  pOperator->pTaskInfo = pTaskInfo;

  pOperator->fpSet = createOperatorFpSet(doOpenAggregateOptr, getAggregateResult, NULL, NULL, destroyAggOperatorInfo,
                                         aggEncodeResultRow, aggDecodeResultRow, NULL);

  code = appendDownstream(pOperator, &downstream, 1);
  if (code != TSDB_CODE_SUCCESS) {
    goto _error;
  }

  return pOperator;
_error:
  destroyAggOperatorInfo(pInfo, numOfCols);
  taosMemoryFreeClear(pInfo);
  taosMemoryFreeClear(pOperator);
  pTaskInfo->code = TSDB_CODE_OUT_OF_MEMORY;
  return NULL;
}

void doDestroyBasicInfo(SOptrBasicInfo* pInfo, int32_t numOfOutput) {
  assert(pInfo != NULL);

  destroySqlFunctionCtx(pInfo->pCtx, numOfOutput);
  taosMemoryFreeClear(pInfo->rowCellInfoOffset);

  cleanupResultRowInfo(&pInfo->resultRowInfo);
  pInfo->pRes = blockDataDestroy(pInfo->pRes);
}

void destroyBasicOperatorInfo(void* param, int32_t numOfOutput) {
  SOptrBasicInfo* pInfo = (SOptrBasicInfo*)param;
  doDestroyBasicInfo(pInfo, numOfOutput);
}

void destroyAggOperatorInfo(void* param, int32_t numOfOutput) {
  SAggOperatorInfo* pInfo = (SAggOperatorInfo*)param;
  doDestroyBasicInfo(&pInfo->binfo, numOfOutput);
}

void destroySFillOperatorInfo(void* param, int32_t numOfOutput) {
  SFillOperatorInfo* pInfo = (SFillOperatorInfo*)param;
  pInfo->pFillInfo = taosDestroyFillInfo(pInfo->pFillInfo);
  pInfo->pRes = blockDataDestroy(pInfo->pRes);
  taosMemoryFreeClear(pInfo->p);
}

static void destroyProjectOperatorInfo(void* param, int32_t numOfOutput) {
  if (NULL == param) {
    return;
  }
  SProjectOperatorInfo* pInfo = (SProjectOperatorInfo*)param;
  doDestroyBasicInfo(&pInfo->binfo, numOfOutput);
  cleanupAggSup(&pInfo->aggSup);
  taosArrayDestroy(pInfo->pPseudoColInfo);
}

void destroyExchangeOperatorInfo(void* param, int32_t numOfOutput) {
  SExchangeInfo* pExInfo = (SExchangeInfo*)param;
  taosArrayDestroy(pExInfo->pSources);
  taosArrayDestroy(pExInfo->pSourceDataInfo);
  if (pExInfo->pResult != NULL) {
    blockDataDestroy(pExInfo->pResult);
  }

  tsem_destroy(&pExInfo->ready);
}

static SArray* setRowTsColumnOutputInfo(SqlFunctionCtx* pCtx, int32_t numOfCols) {
  SArray* pList = taosArrayInit(4, sizeof(int32_t));
  for (int32_t i = 0; i < numOfCols; ++i) {
    if (fmIsPseudoColumnFunc(pCtx[i].functionId)) {
      taosArrayPush(pList, &i);
    }
  }

  return pList;
}

SOperatorInfo* createProjectOperatorInfo(SOperatorInfo* downstream, SExprInfo* pExprInfo, int32_t num,
                                         SSDataBlock* pResBlock, SLimit* pLimit, SLimit* pSlimit,
                                         SExecTaskInfo* pTaskInfo) {
  SProjectOperatorInfo* pInfo = taosMemoryCalloc(1, sizeof(SProjectOperatorInfo));
  SOperatorInfo*        pOperator = taosMemoryCalloc(1, sizeof(SOperatorInfo));
  if (pInfo == NULL || pOperator == NULL) {
    goto _error;
  }

  pInfo->limit      = *pLimit;
  pInfo->slimit     = *pSlimit;
  pInfo->curOffset  = pLimit->offset;
  pInfo->curSOffset = pSlimit->offset;

  pInfo->binfo.pRes = pResBlock;

  int32_t numOfCols = num;
  int32_t numOfRows = 4096;
  size_t  keyBufSize = sizeof(int64_t) + sizeof(int64_t) + POINTER_BYTES;

  initResultSizeInfo(pOperator, numOfRows);
  initAggInfo(&pInfo->binfo, &pInfo->aggSup, pExprInfo, numOfCols, pResBlock, keyBufSize, pTaskInfo->id.str);
  setFunctionResultOutput(&pInfo->binfo, &pInfo->aggSup, MAIN_SCAN, numOfCols, pTaskInfo);
  pInfo->pPseudoColInfo = setRowTsColumnOutputInfo(pInfo->binfo.pCtx, numOfCols);

  pOperator->name = "ProjectOperator";
  pOperator->operatorType = QUERY_NODE_PHYSICAL_PLAN_PROJECT;
  pOperator->blocking = false;
  pOperator->status = OP_NOT_OPENED;
  pOperator->info = pInfo;
  pOperator->pExpr = pExprInfo;
  pOperator->numOfExprs = num;

  pOperator->fpSet = createOperatorFpSet(operatorDummyOpenFn, doProjectOperation, NULL, NULL,
                                         destroyProjectOperatorInfo, NULL, NULL, NULL);

  pOperator->pTaskInfo = pTaskInfo;
  int32_t code = appendDownstream(pOperator, &downstream, 1);
  if (code != TSDB_CODE_SUCCESS) {
    goto _error;
  }

  return pOperator;

_error:
  pTaskInfo->code = TSDB_CODE_OUT_OF_MEMORY;
  return NULL;
}

static int32_t initFillInfo(SFillOperatorInfo* pInfo, SExprInfo* pExpr, int32_t numOfCols, SNodeListNode* pValNode,
                            STimeWindow win, int32_t capacity, const char* id, SInterval* pInterval, int32_t fillType) {
  SFillColInfo* pColInfo = createFillColInfo(pExpr, numOfCols, pValNode);

  STimeWindow w = TSWINDOW_INITIALIZER;
  getAlignQueryTimeWindow(pInterval, pInterval->precision, win.skey, &w);

  int32_t order = TSDB_ORDER_ASC;
  pInfo->pFillInfo = taosCreateFillInfo(order, w.skey, 0, capacity, numOfCols, pInterval, fillType, pColInfo, id);

  pInfo->p = taosMemoryCalloc(numOfCols, POINTER_BYTES);
  if (pInfo->pFillInfo == NULL || pInfo->p == NULL) {
    return TSDB_CODE_OUT_OF_MEMORY;
  } else {
    return TSDB_CODE_SUCCESS;
  }
}

SOperatorInfo* createFillOperatorInfo(SOperatorInfo* downstream, SExprInfo* pExpr, int32_t numOfCols,
                                      SInterval* pInterval, STimeWindow* pWindow, SSDataBlock* pResBlock,
                                      int32_t fillType, SNodeListNode* pValueNode, bool multigroupResult,
                                      SExecTaskInfo* pTaskInfo) {
  SFillOperatorInfo* pInfo = taosMemoryCalloc(1, sizeof(SFillOperatorInfo));
  SOperatorInfo*     pOperator = taosMemoryCalloc(1, sizeof(SOperatorInfo));

  pInfo->pRes = pResBlock;
  pInfo->multigroupResult = multigroupResult;

  int32_t type = TSDB_FILL_NONE;
  switch (fillType) {
    case FILL_MODE_PREV:
      type = TSDB_FILL_PREV;
      break;
    case FILL_MODE_NONE:
      type = TSDB_FILL_NONE;
      break;
    case FILL_MODE_NULL:
      type = TSDB_FILL_NULL;
      break;
    case FILL_MODE_NEXT:
      type = TSDB_FILL_NEXT;
      break;
    case FILL_MODE_VALUE:
      type = TSDB_FILL_SET_VALUE;
      break;
    case FILL_MODE_LINEAR:
      type = TSDB_FILL_LINEAR;
      break;
    default:
      type = TSDB_FILL_NONE;
  }

  SResultInfo* pResultInfo = &pOperator->resultInfo;
  initResultSizeInfo(pOperator, 4096);

  int32_t code = initFillInfo(pInfo, pExpr, numOfCols, pValueNode, *pWindow, pResultInfo->capacity, pTaskInfo->id.str,
                              pInterval, type);
  if (code != TSDB_CODE_SUCCESS) {
    goto _error;
  }

  pOperator->name = "FillOperator";
  pOperator->blocking = false;
  pOperator->status = OP_NOT_OPENED;
  pOperator->operatorType = QUERY_NODE_PHYSICAL_PLAN_FILL;
  pOperator->pExpr = pExpr;
  pOperator->numOfExprs = numOfCols;
  pOperator->info = pInfo;

  pOperator->fpSet =
      createOperatorFpSet(operatorDummyOpenFn, doFill, NULL, NULL, destroySFillOperatorInfo, NULL, NULL, NULL);
  pOperator->pTaskInfo = pTaskInfo;
  code = appendDownstream(pOperator, &downstream, 1);
  return pOperator;

_error:
  taosMemoryFreeClear(pOperator);
  taosMemoryFreeClear(pInfo);
  return NULL;
}

static SResSchema createResSchema(int32_t type, int32_t bytes, int32_t slotId, int32_t scale, int32_t precision,
                                  const char* name) {
  SResSchema s = {0};
  s.scale = scale;
  s.type = type;
  s.bytes = bytes;
  s.slotId = slotId;
  s.precision = precision;
  strncpy(s.name, name, tListLen(s.name));

  return s;
}

static SColumn* createColumn(int32_t blockId, int32_t slotId, int32_t colId, SDataType* pType) {
  SColumn* pCol = taosMemoryCalloc(1, sizeof(SColumn));
  if (pCol == NULL) {
    terrno = TSDB_CODE_OUT_OF_MEMORY;
    return NULL;
  }

  pCol->slotId = slotId;
  pCol->colId  = colId;
  pCol->bytes  = pType->bytes;
  pCol->type   = pType->type;
  pCol->scale  = pType->scale;
  pCol->precision = pType->precision;
  pCol->dataBlockId = blockId;

  return pCol;
}

SExprInfo* createExprInfo(SNodeList* pNodeList, SNodeList* pGroupKeys, int32_t* numOfExprs) {
  int32_t numOfFuncs = LIST_LENGTH(pNodeList);
  int32_t numOfGroupKeys = 0;
  if (pGroupKeys != NULL) {
    numOfGroupKeys = LIST_LENGTH(pGroupKeys);
  }

  *numOfExprs = numOfFuncs + numOfGroupKeys;
  SExprInfo* pExprs = taosMemoryCalloc(*numOfExprs, sizeof(SExprInfo));

  for (int32_t i = 0; i < (*numOfExprs); ++i) {
    STargetNode* pTargetNode = NULL;
    if (i < numOfFuncs) {
      pTargetNode = (STargetNode*)nodesListGetNode(pNodeList, i);
    } else {
      pTargetNode = (STargetNode*)nodesListGetNode(pGroupKeys, i - numOfFuncs);
    }

    SExprInfo* pExp = &pExprs[i];

    pExp->pExpr = taosMemoryCalloc(1, sizeof(tExprNode));
    pExp->pExpr->_function.num = 1;
    pExp->pExpr->_function.functionId = -1;

    int32_t type = nodeType(pTargetNode->pExpr);
    // it is a project query, or group by column
    if (type == QUERY_NODE_COLUMN) {
      pExp->pExpr->nodeType = QUERY_NODE_COLUMN;
      SColumnNode* pColNode = (SColumnNode*)pTargetNode->pExpr;

      pExp->base.pParam = taosMemoryCalloc(1, sizeof(SFunctParam));
      pExp->base.numOfParams = 1;

      SDataType* pType = &pColNode->node.resType;
      pExp->base.resSchema = createResSchema(pType->type, pType->bytes, pTargetNode->slotId, pType->scale,
                                             pType->precision, pColNode->colName);
      pExp->base.pParam[0].pCol = createColumn(pColNode->dataBlockId, pColNode->slotId, pColNode->colId, pType);
      pExp->base.pParam[0].type = FUNC_PARAM_TYPE_COLUMN;
    } else if (type == QUERY_NODE_VALUE) {
      pExp->pExpr->nodeType = QUERY_NODE_VALUE;
      SValueNode* pValNode = (SValueNode*)pTargetNode->pExpr;

      pExp->base.pParam = taosMemoryCalloc(1, sizeof(SFunctParam));
      pExp->base.numOfParams = 1;

      SDataType* pType = &pValNode->node.resType;
      pExp->base.resSchema = createResSchema(pType->type, pType->bytes, pTargetNode->slotId, pType->scale,
                                             pType->precision, pValNode->node.aliasName);
      pExp->base.pParam[0].type = FUNC_PARAM_TYPE_VALUE;
      valueNodeToVariant(pValNode, &pExp->base.pParam[0].param);
    } else if (type == QUERY_NODE_FUNCTION) {
      pExp->pExpr->nodeType = QUERY_NODE_FUNCTION;
      SFunctionNode* pFuncNode = (SFunctionNode*)pTargetNode->pExpr;

      SDataType* pType = &pFuncNode->node.resType;
      pExp->base.resSchema = createResSchema(pType->type, pType->bytes, pTargetNode->slotId, pType->scale,
                                             pType->precision, pFuncNode->node.aliasName);

      pExp->pExpr->_function.functionId = pFuncNode->funcId;
      pExp->pExpr->_function.pFunctNode = pFuncNode;

      strncpy(pExp->pExpr->_function.functionName, pFuncNode->functionName,
              tListLen(pExp->pExpr->_function.functionName));
#if 1
      // todo refactor: add the parameter for tbname function
      if (strcmp(pExp->pExpr->_function.functionName, "tbname") == 0) {
        pFuncNode->pParameterList = nodesMakeList();
        ASSERT(LIST_LENGTH(pFuncNode->pParameterList) == 0);
        SValueNode *res = (SValueNode *)nodesMakeNode(QUERY_NODE_VALUE);
        if (NULL == res) { // todo handle error
        } else {
          res->node.resType = (SDataType) {.bytes = sizeof(int64_t), .type = TSDB_DATA_TYPE_BIGINT};
          nodesListAppend(pFuncNode->pParameterList, res);
        }
      }
#endif

      int32_t numOfParam = LIST_LENGTH(pFuncNode->pParameterList);

      pExp->base.pParam = taosMemoryCalloc(numOfParam, sizeof(SFunctParam));
      pExp->base.numOfParams = numOfParam;

      for (int32_t j = 0; j < numOfParam; ++j) {
        SNode* p1 = nodesListGetNode(pFuncNode->pParameterList, j);
        if (p1->type == QUERY_NODE_COLUMN) {
          SColumnNode* pcn = (SColumnNode*)p1;

          pExp->base.pParam[j].type = FUNC_PARAM_TYPE_COLUMN;
          pExp->base.pParam[j].pCol = createColumn(pcn->dataBlockId, pcn->slotId, pcn->colId, &pcn->node.resType);
        } else if (p1->type == QUERY_NODE_VALUE) {
          SValueNode* pvn = (SValueNode*)p1;
          pExp->base.pParam[j].type = FUNC_PARAM_TYPE_VALUE;
          valueNodeToVariant(pvn, &pExp->base.pParam[j].param);
        }
      }
    } else if (type == QUERY_NODE_OPERATOR) {
      pExp->pExpr->nodeType = QUERY_NODE_OPERATOR;
      SOperatorNode* pNode = (SOperatorNode*)pTargetNode->pExpr;

      pExp->base.pParam = taosMemoryCalloc(1, sizeof(SFunctParam));
      pExp->base.numOfParams = 1;

      SDataType* pType = &pNode->node.resType;
      pExp->base.resSchema = createResSchema(pType->type, pType->bytes, pTargetNode->slotId, pType->scale,
                                             pType->precision, pNode->node.aliasName);
      pExp->pExpr->_optrRoot.pRootNode = pTargetNode->pExpr;
    } else {
      ASSERT(0);
    }
  }

  return pExprs;
}

static SExecTaskInfo* createExecTaskInfo(uint64_t queryId, uint64_t taskId, EOPTR_EXEC_MODEL model) {
  SExecTaskInfo* pTaskInfo = taosMemoryCalloc(1, sizeof(SExecTaskInfo));
  setTaskStatus(pTaskInfo, TASK_NOT_COMPLETED);

  pTaskInfo->cost.created = taosGetTimestampMs();
  pTaskInfo->id.queryId = queryId;
  pTaskInfo->execModel = model;

  char* p = taosMemoryCalloc(1, 128);
  snprintf(p, 128, "TID:0x%" PRIx64 " QID:0x%" PRIx64, taskId, queryId);
  pTaskInfo->id.str = p;

  return pTaskInfo;
}

static tsdbReaderT doCreateDataReader(STableScanPhysiNode* pTableScanNode, SReadHandle* pHandle,
                                      STableGroupInfo* pTableGroupInfo, uint64_t queryId, uint64_t taskId);

static int32_t doCreateTableGroup(void* metaHandle, int32_t tableType, uint64_t tableUid, STableGroupInfo* pGroupInfo,
                                  uint64_t queryId, uint64_t taskId);
static SArray* extractTableIdList(const STableGroupInfo* pTableGroupInfo);
static SArray* extractColumnInfo(SNodeList* pNodeList);

static SArray* createSortInfo(SNodeList* pNodeList);
static SArray* extractPartitionColInfo(SNodeList* pNodeList);

SOperatorInfo* createOperatorTree(SPhysiNode* pPhyNode, SExecTaskInfo* pTaskInfo, SReadHandle* pHandle,
                                  uint64_t queryId, uint64_t taskId, STableGroupInfo* pTableGroupInfo) {
  int32_t type = nodeType(pPhyNode);

  if (pPhyNode->pChildren == NULL || LIST_LENGTH(pPhyNode->pChildren) == 0) {
    if (QUERY_NODE_PHYSICAL_PLAN_TABLE_SCAN == type) {
      STableScanPhysiNode* pTableScanNode = (STableScanPhysiNode*)pPhyNode;

      tsdbReaderT pDataReader = doCreateDataReader(pTableScanNode, pHandle, pTableGroupInfo, (uint64_t)queryId, taskId);
      if (pDataReader == NULL && terrno != 0) {
        return NULL;
      }

      SOperatorInfo* pOperator = createTableScanOperatorInfo(pTableScanNode, pDataReader, pHandle, pTaskInfo);

      STableScanInfo* pScanInfo = pOperator->info;
      pTaskInfo->cost.pRecoder = &pScanInfo->readRecorder;

      return pOperator;
    } else if (QUERY_NODE_PHYSICAL_PLAN_EXCHANGE == type) {
      SExchangePhysiNode* pExchange = (SExchangePhysiNode*)pPhyNode;
      SSDataBlock*        pResBlock = createResDataBlock(pExchange->node.pOutputDataBlockDesc);
      return createExchangeOperatorInfo(pHandle->pMsgCb->clientRpc, pExchange->pSrcEndPoints, pResBlock, pTaskInfo);
    } else if (QUERY_NODE_PHYSICAL_PLAN_STREAM_SCAN == type) {
      SScanPhysiNode* pScanPhyNode = (SScanPhysiNode*)pPhyNode;  // simple child table.
      STableScanPhysiNode* pTableScanNode = (STableScanPhysiNode*)pPhyNode;

      int32_t numOfCols = 0;

      tsdbReaderT pDataReader = NULL;
      if (pHandle->vnode) {
        pDataReader = doCreateDataReader(pTableScanNode, pHandle, pTableGroupInfo, (uint64_t)queryId, taskId);
      } else {
        doCreateTableGroup(pHandle->meta, pScanPhyNode->tableType, pScanPhyNode->uid, pTableGroupInfo, 
            queryId, taskId);
      }

      if (pDataReader == NULL && terrno != 0) {
        qDebug("pDataReader is     NULL");
        // return NULL;
      } else {
        qDebug("pDataReader is not NULL");
      }

      SDataBlockDescNode* pDescNode = pScanPhyNode->node.pOutputDataBlockDesc;
      SOperatorInfo* pOperatorDumy = createTableScanOperatorInfo(pTableScanNode, pDataReader, pHandle, pTaskInfo);

      SArray* tableIdList = extractTableIdList(pTableGroupInfo);
      SSDataBlock*        pResBlock = createResDataBlock(pDescNode);

      SArray*        pCols = extractColMatchInfo(pScanPhyNode->pScanCols, pDescNode, &numOfCols, COL_MATCH_FROM_COL_ID);
      SOperatorInfo* pOperator = createStreamScanOperatorInfo(pHandle->reader, pDataReader, pResBlock, pCols, tableIdList, pTaskInfo,
                                                              pScanPhyNode->node.pConditions, pOperatorDumy);
      taosArrayDestroy(tableIdList);
      return pOperator;
    } else if (QUERY_NODE_PHYSICAL_PLAN_SYSTABLE_SCAN == type) {
      SSystemTableScanPhysiNode* pSysScanPhyNode = (SSystemTableScanPhysiNode*)pPhyNode;
      SScanPhysiNode*            pScanNode = &pSysScanPhyNode->scan;

      SDataBlockDescNode* pDescNode = pScanNode->node.pOutputDataBlockDesc;

      SSDataBlock* pResBlock = createResDataBlock(pDescNode);

      int32_t numOfOutputCols = 0;
      SArray* colList = extractColMatchInfo(pScanNode->pScanCols, pDescNode, &numOfOutputCols, COL_MATCH_FROM_COL_ID);
      SOperatorInfo* pOperator = createSysTableScanOperatorInfo(
          pHandle, pResBlock, &pScanNode->tableName, pScanNode->node.pConditions, pSysScanPhyNode->mgmtEpSet, colList,
          pTaskInfo, pSysScanPhyNode->showRewrite, pSysScanPhyNode->accountId);
      return pOperator;
    } else if (QUERY_NODE_PHYSICAL_PLAN_TAG_SCAN == type) {
      STagScanPhysiNode* pScanPhyNode = (STagScanPhysiNode*)pPhyNode;

      SDataBlockDescNode* pDescNode = pScanPhyNode->node.pOutputDataBlockDesc;

      SSDataBlock* pResBlock = createResDataBlock(pDescNode);

      int32_t code = doCreateTableGroup(pHandle->meta, pScanPhyNode->tableType, pScanPhyNode->uid, pTableGroupInfo,
                                        queryId, taskId);
      if (code != TSDB_CODE_SUCCESS) {
        return NULL;
      }

      int32_t    num = 0;
      SExprInfo* pExprInfo = createExprInfo(pScanPhyNode->pScanPseudoCols, NULL, &num);

      int32_t numOfOutputCols = 0;
      SArray* colList =
          extractColMatchInfo(pScanPhyNode->pScanPseudoCols, pDescNode, &numOfOutputCols, COL_MATCH_FROM_COL_ID);

      SOperatorInfo* pOperator =
          createTagScanOperatorInfo(pHandle, pExprInfo, num, pResBlock, colList, pTableGroupInfo, pTaskInfo);
      return pOperator;
    } else {
      ASSERT(0);
    }
  }

  int32_t num = 0;
  size_t  size = LIST_LENGTH(pPhyNode->pChildren);

  SOperatorInfo** ops = taosMemoryCalloc(size, POINTER_BYTES);
  for (int32_t i = 0; i < size; ++i) {
    SPhysiNode* pChildNode = (SPhysiNode*)nodesListGetNode(pPhyNode->pChildren, i);
    ops[i] = createOperatorTree(pChildNode, pTaskInfo, pHandle, queryId, taskId, pTableGroupInfo);
    if (ops[i] == NULL) {
      return NULL;
    }
  }

  SOperatorInfo* pOptr = NULL;
  if (QUERY_NODE_PHYSICAL_PLAN_PROJECT == type) {
    SProjectPhysiNode* pProjPhyNode = (SProjectPhysiNode*)pPhyNode;
    SExprInfo*         pExprInfo = createExprInfo(pProjPhyNode->pProjections, NULL, &num);

    SSDataBlock* pResBlock = createResDataBlock(pPhyNode->pOutputDataBlockDesc);
    SLimit       limit = {.limit = pProjPhyNode->limit, .offset = pProjPhyNode->offset};
    SLimit       slimit = {.limit = pProjPhyNode->slimit, .offset = pProjPhyNode->soffset};
    pOptr = createProjectOperatorInfo(ops[0], pExprInfo, num, pResBlock, &limit, &slimit, pTaskInfo);
  } else if (QUERY_NODE_PHYSICAL_PLAN_AGG == type) {
    SAggPhysiNode* pAggNode = (SAggPhysiNode*)pPhyNode;
    SExprInfo*     pExprInfo = createExprInfo(pAggNode->pAggFuncs, pAggNode->pGroupKeys, &num);
    SSDataBlock*   pResBlock = createResDataBlock(pPhyNode->pOutputDataBlockDesc);

    int32_t    numOfScalarExpr = 0;
    SExprInfo* pScalarExprInfo = NULL;
    if (pAggNode->pExprs != NULL) {
      pScalarExprInfo = createExprInfo(pAggNode->pExprs, NULL, &numOfScalarExpr);
    }

    if (pAggNode->pGroupKeys != NULL) {
      SArray* pColList = extractColumnInfo(pAggNode->pGroupKeys);
      pOptr = createGroupOperatorInfo(ops[0], pExprInfo, num, pResBlock, pColList, pAggNode->node.pConditions,
                                      pScalarExprInfo, numOfScalarExpr, pTaskInfo, NULL);
    } else {
      pOptr = createAggregateOperatorInfo(ops[0], pExprInfo, num, pResBlock, pScalarExprInfo, numOfScalarExpr,
                                          pTaskInfo, pTableGroupInfo);
    }
  } else if (QUERY_NODE_PHYSICAL_PLAN_INTERVAL == type || QUERY_NODE_PHYSICAL_PLAN_STREAM_INTERVAL == type) {
    SIntervalPhysiNode* pIntervalPhyNode = (SIntervalPhysiNode*)pPhyNode;

    SExprInfo*   pExprInfo = createExprInfo(pIntervalPhyNode->window.pFuncs, NULL, &num);
    SSDataBlock* pResBlock = createResDataBlock(pPhyNode->pOutputDataBlockDesc);

    SInterval interval = {.interval = pIntervalPhyNode->interval,
                          .sliding = pIntervalPhyNode->sliding,
                          .intervalUnit = pIntervalPhyNode->intervalUnit,
                          .slidingUnit = pIntervalPhyNode->slidingUnit,
                          .offset = pIntervalPhyNode->offset,
                          .precision = ((SColumnNode*)pIntervalPhyNode->window.pTspk)->node.resType.precision};

    STimeWindowAggSupp as = {.waterMark = pIntervalPhyNode->window.watermark,
                             .calTrigger = pIntervalPhyNode->window.triggerType};

    int32_t tsSlotId = ((SColumnNode*)pIntervalPhyNode->window.pTspk)->slotId;
    pOptr = createIntervalOperatorInfo(ops[0], pExprInfo, num, pResBlock, &interval, tsSlotId, &as, pTableGroupInfo,
                                       pTaskInfo);

  } else if (QUERY_NODE_PHYSICAL_PLAN_SORT == type) {
    SSortPhysiNode* pSortPhyNode = (SSortPhysiNode*)pPhyNode;

    SDataBlockDescNode* pDescNode = pPhyNode->pOutputDataBlockDesc;

    SSDataBlock* pResBlock = createResDataBlock(pDescNode);
    SArray*      info = createSortInfo(pSortPhyNode->pSortKeys);

    int32_t    numOfCols = 0;
    SExprInfo* pExprInfo = createExprInfo(pSortPhyNode->pExprs, NULL, &numOfCols);

    int32_t numOfOutputCols = 0;
    SArray* pColList = extractColMatchInfo(pSortPhyNode->pTargets, pDescNode, &numOfOutputCols, COL_MATCH_FROM_SLOT_ID);

    pOptr = createSortOperatorInfo(ops[0], pResBlock, info, pExprInfo, numOfCols, pColList, pTaskInfo);
  } else if (QUERY_NODE_PHYSICAL_PLAN_SESSION_WINDOW == type) {
    SSessionWinodwPhysiNode* pSessionNode = (SSessionWinodwPhysiNode*)pPhyNode;

    STimeWindowAggSupp as = {.waterMark = pSessionNode->window.watermark,
                             .calTrigger = pSessionNode->window.triggerType};

    SExprInfo*   pExprInfo = createExprInfo(pSessionNode->window.pFuncs, NULL, &num);
    SSDataBlock* pResBlock = createResDataBlock(pPhyNode->pOutputDataBlockDesc);
    int32_t      tsSlotId = ((SColumnNode*)pSessionNode->window.pTspk)->slotId;

    pOptr =
        createSessionAggOperatorInfo(ops[0], pExprInfo, num, pResBlock, pSessionNode->gap, tsSlotId, &as, pTaskInfo);
  } else if (QUERY_NODE_PHYSICAL_PLAN_PARTITION == type) {
    SPartitionPhysiNode* pPartNode = (SPartitionPhysiNode*)pPhyNode;
    SArray*              pColList = extractPartitionColInfo(pPartNode->pPartitionKeys);
    SSDataBlock*         pResBlock = createResDataBlock(pPhyNode->pOutputDataBlockDesc);

    SExprInfo* pExprInfo = createExprInfo(pPartNode->pTargets, NULL, &num);
    pOptr = createPartitionOperatorInfo(ops[0], pExprInfo, num, pResBlock, pColList, pTaskInfo, NULL);
  } else if (QUERY_NODE_PHYSICAL_PLAN_STATE_WINDOW == type) {
    SStateWinodwPhysiNode* pStateNode = (SStateWinodwPhysiNode*)pPhyNode;

    STimeWindowAggSupp as = {.waterMark = pStateNode->window.watermark, .calTrigger = pStateNode->window.triggerType};

    SExprInfo*   pExprInfo = createExprInfo(pStateNode->window.pFuncs, NULL, &num);
    SSDataBlock* pResBlock = createResDataBlock(pPhyNode->pOutputDataBlockDesc);
    int32_t      tsSlotId = ((SColumnNode*)pStateNode->window.pTspk)->slotId;

    SColumnNode* pColNode = (SColumnNode*)((STargetNode*)pStateNode->pStateKey)->pExpr;
    SColumn col = extractColumnFromColumnNode(pColNode);
    pOptr = createStatewindowOperatorInfo(ops[0], pExprInfo, num, pResBlock, &as, tsSlotId, &col, pTaskInfo);
  } else if (QUERY_NODE_PHYSICAL_PLAN_JOIN == type) {
    SJoinPhysiNode* pJoinNode = (SJoinPhysiNode*)pPhyNode;
    SSDataBlock*    pResBlock = createResDataBlock(pPhyNode->pOutputDataBlockDesc);

    SExprInfo* pExprInfo = createExprInfo(pJoinNode->pTargets, NULL, &num);
    pOptr = createMergeJoinOperatorInfo(ops, size, pExprInfo, num, pResBlock, pJoinNode->pOnConditions, pTaskInfo);
  } else if (QUERY_NODE_PHYSICAL_PLAN_FILL == type) {
    SFillPhysiNode* pFillNode = (SFillPhysiNode*)pPhyNode;
    SSDataBlock*    pResBlock = createResDataBlock(pPhyNode->pOutputDataBlockDesc);
    SExprInfo*      pExprInfo = createExprInfo(pFillNode->pTargets, NULL, &num);

    SInterval* pInterval = &((SIntervalAggOperatorInfo*)ops[0]->info)->interval;
    pOptr = createFillOperatorInfo(ops[0], pExprInfo, num, pInterval, &pFillNode->timeRange, pResBlock, pFillNode->mode,
                                   (SNodeListNode*)pFillNode->pValues, false, pTaskInfo);
  } else {
    ASSERT(0);
  }

  taosMemoryFree(ops);
  return pOptr;
}

int32_t initQueryTableDataCond(SQueryTableDataCond* pCond, const STableScanPhysiNode* pTableScanNode) {
  pCond->loadExternalRows = false;

  pCond->order = pTableScanNode->scanSeq[0] > 0 ? TSDB_ORDER_ASC : TSDB_ORDER_DESC;
  pCond->numOfCols = LIST_LENGTH(pTableScanNode->scan.pScanCols);
  pCond->colList = taosMemoryCalloc(pCond->numOfCols, sizeof(SColumnInfo));
  if (pCond->colList == NULL) {
    terrno = TSDB_CODE_QRY_OUT_OF_MEMORY;
    return terrno;
  }

  pCond->twindow = pTableScanNode->scanRange;

#if 1
  // todo work around a problem, remove it later
  if ((pCond->order == TSDB_ORDER_ASC && pCond->twindow.skey > pCond->twindow.ekey) ||
      (pCond->order == TSDB_ORDER_DESC && pCond->twindow.skey < pCond->twindow.ekey)) {
    TSWAP(pCond->twindow.skey, pCond->twindow.ekey);
  }
#endif

  pCond->type = BLOCK_LOAD_OFFSET_SEQ_ORDER;
  //  pCond->type = pTableScanNode->scanFlag;

  int32_t j = 0;
  for (int32_t i = 0; i < pCond->numOfCols; ++i) {
    STargetNode* pNode = (STargetNode*)nodesListGetNode(pTableScanNode->scan.pScanCols, i);
    SColumnNode* pColNode = (SColumnNode*)pNode->pExpr;
    if (pColNode->colType == COLUMN_TYPE_TAG) {
      continue;
    }

    pCond->colList[j].type = pColNode->node.resType.type;
    pCond->colList[j].bytes = pColNode->node.resType.bytes;
    pCond->colList[j].colId = pColNode->colId;
    j += 1;
  }

  pCond->numOfCols = j;
  return TSDB_CODE_SUCCESS;
}

SColumn extractColumnFromColumnNode(SColumnNode* pColNode) {
  SColumn c = {0};
  c.slotId    = pColNode->slotId;
  c.colId     = pColNode->colId;
  c.type      = pColNode->node.resType.type;
  c.bytes     = pColNode->node.resType.bytes;
  c.scale     = pColNode->node.resType.scale;
  c.precision = pColNode->node.resType.precision;
  return c;
}

SArray* extractColumnInfo(SNodeList* pNodeList) {
  size_t  numOfCols = LIST_LENGTH(pNodeList);
  SArray* pList = taosArrayInit(numOfCols, sizeof(SColumn));
  if (pList == NULL) {
    terrno = TSDB_CODE_OUT_OF_MEMORY;
    return NULL;
  }

  for (int32_t i = 0; i < numOfCols; ++i) {
    STargetNode* pNode = (STargetNode*)nodesListGetNode(pNodeList, i);

    if (nodeType(pNode->pExpr) == QUERY_NODE_COLUMN) {
      SColumnNode* pColNode = (SColumnNode*)pNode->pExpr;

      SColumn c = extractColumnFromColumnNode(pColNode);
      taosArrayPush(pList, &c);
    } else if (nodeType(pNode->pExpr) == QUERY_NODE_VALUE) {
      SValueNode* pValNode = (SValueNode*)pNode->pExpr;
      SColumn     c = {0};
      c.slotId = pNode->slotId;
      c.colId = pNode->slotId;
      c.type = pValNode->node.type;
      c.bytes = pValNode->node.resType.bytes;
      c.scale = pValNode->node.resType.scale;
      c.precision = pValNode->node.resType.precision;

      taosArrayPush(pList, &c);
    }
  }

  return pList;
}

SArray* extractPartitionColInfo(SNodeList* pNodeList) {
  size_t  numOfCols = LIST_LENGTH(pNodeList);
  SArray* pList = taosArrayInit(numOfCols, sizeof(SColumn));
  if (pList == NULL) {
    terrno = TSDB_CODE_OUT_OF_MEMORY;
    return NULL;
  }

  for (int32_t i = 0; i < numOfCols; ++i) {
    SColumnNode* pColNode = (SColumnNode*)nodesListGetNode(pNodeList, i);

    // todo extract method
    SColumn c = {0};
    c.slotId = pColNode->slotId;
    c.colId = pColNode->colId;
    c.type = pColNode->node.resType.type;
    c.bytes = pColNode->node.resType.bytes;
    c.precision = pColNode->node.resType.precision;
    c.scale = pColNode->node.resType.scale;

    taosArrayPush(pList, &c);
  }

  return pList;
}

SArray* createSortInfo(SNodeList* pNodeList) {
  size_t  numOfCols = LIST_LENGTH(pNodeList);
  SArray* pList = taosArrayInit(numOfCols, sizeof(SBlockOrderInfo));
  if (pList == NULL) {
    terrno = TSDB_CODE_OUT_OF_MEMORY;
    return pList;
  }

  for (int32_t i = 0; i < numOfCols; ++i) {
    SOrderByExprNode* pSortKey = (SOrderByExprNode*)nodesListGetNode(pNodeList, i);
    SBlockOrderInfo   bi = {0};
    bi.order = (pSortKey->order == ORDER_ASC) ? TSDB_ORDER_ASC : TSDB_ORDER_DESC;
    bi.nullFirst = (pSortKey->nullOrder == NULL_ORDER_FIRST);

    SColumnNode* pColNode = (SColumnNode*)pSortKey->pExpr;
    bi.slotId = pColNode->slotId;
    taosArrayPush(pList, &bi);
  }

  return pList;
}

SArray* extractColMatchInfo(SNodeList* pNodeList, SDataBlockDescNode* pOutputNodeList, int32_t* numOfOutputCols,
                            int32_t type) {
  size_t  numOfCols = LIST_LENGTH(pNodeList);
  SArray* pList = taosArrayInit(numOfCols, sizeof(SColMatchInfo));
  if (pList == NULL) {
    terrno = TSDB_CODE_OUT_OF_MEMORY;
    return NULL;
  }

  for (int32_t i = 0; i < numOfCols; ++i) {
    STargetNode* pNode = (STargetNode*)nodesListGetNode(pNodeList, i);
    SColumnNode* pColNode = (SColumnNode*)pNode->pExpr;

    SColMatchInfo c = {0};
    c.output = true;
    c.colId = pColNode->colId;
    c.srcSlotId = pColNode->slotId;
    c.matchType = type;
    c.targetSlotId = pNode->slotId;
    taosArrayPush(pList, &c);
  }

  *numOfOutputCols = 0;
  int32_t num = LIST_LENGTH(pOutputNodeList->pSlots);
  for (int32_t i = 0; i < num; ++i) {
    SSlotDescNode* pNode = (SSlotDescNode*)nodesListGetNode(pOutputNodeList->pSlots, i);

    // todo: add reserve flag check
    // it is a column reserved for the arithmetic expression calculation
    if (pNode->slotId >= numOfCols) {
      (*numOfOutputCols) += 1;
      continue;
    }

    SColMatchInfo* info = taosArrayGet(pList, pNode->slotId);
    if (pNode->output) {
      (*numOfOutputCols) += 1;
    } else {
      info->output = false;
    }
  }

  return pList;
}

int32_t doCreateTableGroup(void* metaHandle, int32_t tableType, uint64_t tableUid, STableGroupInfo* pGroupInfo,
                           uint64_t queryId, uint64_t taskId) {
  int32_t code = 0;
  if (tableType == TSDB_SUPER_TABLE) {
    code = tsdbQuerySTableByTagCond(metaHandle, tableUid, 0, NULL, 0, 0, NULL, pGroupInfo, NULL, 0, queryId, taskId);
  } else {  // Create one table group.
    code = tsdbGetOneTableGroup(metaHandle, tableUid, 0, pGroupInfo);
  }

  return code;
}

SArray* extractTableIdList(const STableGroupInfo* pTableGroupInfo) {
  SArray* tableIdList = taosArrayInit(4, sizeof(uint64_t));

  if (pTableGroupInfo->numOfTables > 0) {
    SArray* pa = taosArrayGetP(pTableGroupInfo->pGroupList, 0);
    ASSERT(taosArrayGetSize(pTableGroupInfo->pGroupList) == 1);

    // Transfer the Array of STableKeyInfo into uid list.
    size_t numOfTables = taosArrayGetSize(pa);
    for (int32_t i = 0; i < numOfTables; ++i) {
      STableKeyInfo* pkeyInfo = taosArrayGet(pa, i);
      taosArrayPush(tableIdList, &pkeyInfo->uid);
    }
  }

  return tableIdList;
}

tsdbReaderT doCreateDataReader(STableScanPhysiNode* pTableScanNode, SReadHandle* pHandle,
                               STableGroupInfo* pTableGroupInfo, uint64_t queryId, uint64_t taskId) {
  uint64_t uid = pTableScanNode->scan.uid;
  int32_t  code =
      doCreateTableGroup(pHandle->meta, pTableScanNode->scan.tableType, uid, pTableGroupInfo, queryId, taskId);
  if (code != TSDB_CODE_SUCCESS) {
    goto _error;
  }

  if (pTableGroupInfo->numOfTables == 0) {
    code = 0;
    qDebug("no table qualified for query, TID:0x%" PRIx64 ", QID:0x%" PRIx64, taskId, queryId);
    goto _error;
  }

  SQueryTableDataCond cond = {0};
  code = initQueryTableDataCond(&cond, pTableScanNode);
  if (code != TSDB_CODE_SUCCESS) {
    goto _error;
  }

  return tsdbQueryTables(pHandle->vnode, &cond, pTableGroupInfo, queryId, taskId);

_error:
  terrno = code;
  return NULL;
}

int32_t createExecTaskInfoImpl(SSubplan* pPlan, SExecTaskInfo** pTaskInfo, SReadHandle* pHandle, uint64_t taskId,
                               EOPTR_EXEC_MODEL model) {
  uint64_t queryId = pPlan->id.queryId;

  int32_t code = TSDB_CODE_SUCCESS;
  *pTaskInfo = createExecTaskInfo(queryId, taskId, model);
  if (*pTaskInfo == NULL) {
    code = TSDB_CODE_QRY_OUT_OF_MEMORY;
    goto _complete;
  }

  (*pTaskInfo)->pRoot =
      createOperatorTree(pPlan->pNode, *pTaskInfo, pHandle, queryId, taskId, &(*pTaskInfo)->tableqinfoGroupInfo);
  if (NULL == (*pTaskInfo)->pRoot) {
    code = terrno;
    goto _complete;
  }

  if ((*pTaskInfo)->pRoot == NULL) {
    code = TSDB_CODE_QRY_OUT_OF_MEMORY;
    goto _complete;
  }

  return code;

_complete:
  taosMemoryFreeClear(*pTaskInfo);

  terrno = code;
  return code;
}

void setResultBufSize(STaskAttr* pQueryAttr, SResultInfo* pResultInfo) {
  const int32_t DEFAULT_RESULT_MSG_SIZE = 1024 * (1024 + 512);

  // the minimum number of rows for projection query
  const int32_t MIN_ROWS_FOR_PRJ_QUERY = 8192;
  const int32_t DEFAULT_MIN_ROWS = 4096;

  const float THRESHOLD_RATIO = 0.85f;

  //  if (isProjQuery(pQueryAttr)) {
  //    int32_t numOfRes = DEFAULT_RESULT_MSG_SIZE / pQueryAttr->resultRowSize;
  //    if (numOfRes < MIN_ROWS_FOR_PRJ_QUERY) {
  //      numOfRes = MIN_ROWS_FOR_PRJ_QUERY;
  //    }
  //
  //    pResultInfo->capacity = numOfRes;
  //  } else {  // in case of non-prj query, a smaller output buffer will be used.
  //    pResultInfo->capacity = DEFAULT_MIN_ROWS;
  //  }

  pResultInfo->threshold = (int32_t)(pResultInfo->capacity * THRESHOLD_RATIO);
  pResultInfo->totalRows = 0;
}

// TODO refactor
void freeColumnFilterInfo(SColumnFilterInfo* pFilter, int32_t numOfFilters) {
  if (pFilter == NULL || numOfFilters == 0) {
    return;
  }

  for (int32_t i = 0; i < numOfFilters; i++) {
    if (pFilter[i].filterstr && pFilter[i].pz) {
      taosMemoryFree((void*)(pFilter[i].pz));
    }
  }

  taosMemoryFree(pFilter);
}

static void doDestroyTableQueryInfo(STableGroupInfo* pTableqinfoGroupInfo) {
  if (pTableqinfoGroupInfo->pGroupList != NULL) {
    int32_t numOfGroups = (int32_t)taosArrayGetSize(pTableqinfoGroupInfo->pGroupList);
    for (int32_t i = 0; i < numOfGroups; ++i) {
      SArray* p = taosArrayGetP(pTableqinfoGroupInfo->pGroupList, i);

      size_t num = taosArrayGetSize(p);
      for (int32_t j = 0; j < num; ++j) {
        STableQueryInfo* item = taosArrayGetP(p, j);
        destroyTableQueryInfoImpl(item);
      }

      taosArrayDestroy(p);
    }
  }

  taosArrayDestroy(pTableqinfoGroupInfo->pGroupList);
  taosHashCleanup(pTableqinfoGroupInfo->map);

  pTableqinfoGroupInfo->pGroupList = NULL;
  pTableqinfoGroupInfo->map = NULL;
  pTableqinfoGroupInfo->numOfTables = 0;
}

void doDestroyTask(SExecTaskInfo* pTaskInfo) {
  qDebug("%s execTask is freed", GET_TASKID(pTaskInfo));

  doDestroyTableQueryInfo(&pTaskInfo->tableqinfoGroupInfo);
  destroyOperatorInfo(pTaskInfo->pRoot);
  //  taosArrayDestroy(pTaskInfo->summary.queryProfEvents);
  //  taosHashCleanup(pTaskInfo->summary.operatorProfResults);

  taosMemoryFreeClear(pTaskInfo->sql);
  taosMemoryFreeClear(pTaskInfo->id.str);
  taosMemoryFreeClear(pTaskInfo);
}

static void doSetTagValueToResultBuf(char* output, const char* val, int16_t type, int16_t bytes) {
  if (val == NULL) {
    setNull(output, type, bytes);
    return;
  }

  if (IS_VAR_DATA_TYPE(type)) {
    // Binary data overflows for sort of unknown reasons. Let trim the overflow data
    if (varDataTLen(val) > bytes) {
      int32_t maxLen = bytes - VARSTR_HEADER_SIZE;
      int32_t len = (varDataLen(val) > maxLen) ? maxLen : varDataLen(val);
      memcpy(varDataVal(output), varDataVal(val), len);
      varDataSetLen(output, len);
    } else {
      varDataCopy(output, val);
    }
  } else {
    memcpy(output, val, bytes);
  }
}

static int64_t getQuerySupportBufSize(size_t numOfTables) {
  size_t s1 = sizeof(STableQueryInfo);
  //  size_t s3 = sizeof(STableCheckInfo);  buffer consumption in tsdb
  return (int64_t)(s1 * 1.5 * numOfTables);
}

int32_t checkForQueryBuf(size_t numOfTables) {
  int64_t t = getQuerySupportBufSize(numOfTables);
  if (tsQueryBufferSizeBytes < 0) {
    return TSDB_CODE_SUCCESS;
  } else if (tsQueryBufferSizeBytes > 0) {
    while (1) {
      int64_t s = tsQueryBufferSizeBytes;
      int64_t remain = s - t;
      if (remain >= 0) {
        if (atomic_val_compare_exchange_64(&tsQueryBufferSizeBytes, s, remain) == s) {
          return TSDB_CODE_SUCCESS;
        }
      } else {
        return TSDB_CODE_QRY_NOT_ENOUGH_BUFFER;
      }
    }
  }

  // disable query processing if the value of tsQueryBufferSize is zero.
  return TSDB_CODE_QRY_NOT_ENOUGH_BUFFER;
}

void releaseQueryBuf(size_t numOfTables) {
  if (tsQueryBufferSizeBytes < 0) {
    return;
  }

  int64_t t = getQuerySupportBufSize(numOfTables);

  // restore value is not enough buffer available
  atomic_add_fetch_64(&tsQueryBufferSizeBytes, t);
}

int32_t getOperatorExplainExecInfo(SOperatorInfo* operatorInfo, SExplainExecInfo** pRes, int32_t* capacity,
                                   int32_t* resNum) {
  if (*resNum >= *capacity) {
    *capacity += 10;

    *pRes = taosMemoryRealloc(*pRes, (*capacity) * sizeof(SExplainExecInfo));
    if (NULL == *pRes) {
      qError("malloc %d failed", (*capacity) * (int32_t)sizeof(SExplainExecInfo));
      return TSDB_CODE_QRY_OUT_OF_MEMORY;
    }
  }

  (*pRes)[*resNum].numOfRows = operatorInfo->resultInfo.totalRows;
  (*pRes)[*resNum].startupCost = operatorInfo->cost.openCost;
  (*pRes)[*resNum].totalCost = operatorInfo->cost.totalCost;

  if (operatorInfo->fpSet.getExplainFn) {
    int32_t code = (*operatorInfo->fpSet.getExplainFn)(operatorInfo, &(*pRes)->verboseInfo);
    if (code) {
      qError("operator getExplainFn failed, error:%s", tstrerror(code));
      return code;
    }
  }

  ++(*resNum);

  int32_t code = 0;
  for (int32_t i = 0; i < operatorInfo->numOfDownstream; ++i) {
    code = getOperatorExplainExecInfo(operatorInfo->pDownstream[i], pRes, capacity, resNum);
    if (code) {
      taosMemoryFreeClear(*pRes);
      return TSDB_CODE_QRY_OUT_OF_MEMORY;
    }
  }

  return TSDB_CODE_SUCCESS;
}<|MERGE_RESOLUTION|>--- conflicted
+++ resolved
@@ -2055,14 +2055,11 @@
       SColumnInfoData* pDst = taosArrayGet(px->pDataBlock, i);
       SColumnInfoData* pSrc = taosArrayGet(pBlock->pDataBlock, i);
 
-<<<<<<< HEAD
-=======
       // it is a reserved column for scalar function, and no data in this column yet.
       if (pSrc->pData == NULL) {
         continue;
       }
 
->>>>>>> c2e006ac
       int32_t numOfRows = 0;
       for (int32_t j = 0; j < totalRows; ++j) {
         if (rowRes[j] == 0) {
