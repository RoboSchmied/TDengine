/*
 * Copyright (c) 2019 TAOS Data, Inc. <jhtao@taosdata.com>
 *
 * This program is free software: you can use, redistribute, and/or modify
 * it under the terms of the GNU Affero General Public License, version 3
 * or later ("AGPL"), as published by the Free Software Foundation.
 *
 * This program is distributed in the hope that it will be useful, but WITHOUT
 * ANY WARRANTY; without even the implied warranty of MERCHANTABILITY or
 * FITNESS FOR A PARTICULAR PURPOSE.
 *
 * You should have received a copy of the GNU Affero General Public License
 * along with this program. If not, see <http://www.gnu.org/licenses/>.
 */

#include "filter.h"
#include "function.h"
#include "functionMgt.h"
#include "os.h"
#include "querynodes.h"
#include "tfill.h"
#include "tname.h"
#include "tref.h"

#include "tdatablock.h"
#include "tglobal.h"
#include "tmsg.h"
#include "tsort.h"
#include "ttime.h"

#include "executorimpl.h"
#include "index.h"
#include "query.h"
#include "tcompare.h"
#include "tcompression.h"
#include "thash.h"
#include "ttypes.h"
#include "vnode.h"

#define IS_MAIN_SCAN(runtime)          ((runtime)->scanFlag == MAIN_SCAN)
#define SET_REVERSE_SCAN_FLAG(runtime) ((runtime)->scanFlag = REVERSE_SCAN)

#define GET_FORWARD_DIRECTION_FACTOR(ord) (((ord) == TSDB_ORDER_ASC) ? QUERY_ASC_FORWARD_STEP : QUERY_DESC_FORWARD_STEP)

#if 0
static UNUSED_FUNC void *u_malloc (size_t __size) {
  uint32_t v = taosRand();

  if (v % 1000 <= 0) {
    return NULL;
  } else {
    return taosMemoryMalloc(__size);
  }
}

static UNUSED_FUNC void* u_calloc(size_t num, size_t __size) {
  uint32_t v = taosRand();
  if (v % 1000 <= 0) {
    return NULL;
  } else {
    return taosMemoryCalloc(num, __size);
  }
}

static UNUSED_FUNC void* u_realloc(void* p, size_t __size) {
  uint32_t v = taosRand();
  if (v % 5 <= 1) {
    return NULL;
  } else {
    return taosMemoryRealloc(p, __size);
  }
}

#define calloc  u_calloc
#define malloc  u_malloc
#define realloc u_realloc
#endif

#define CLEAR_QUERY_STATUS(q, st)   ((q)->status &= (~(st)))
#define QUERY_IS_INTERVAL_QUERY(_q) ((_q)->interval.interval > 0)

int32_t getMaximumIdleDurationSec() { return tsShellActivityTimer * 2; }

static int32_t getExprFunctionId(SExprInfo* pExprInfo) {
  assert(pExprInfo != NULL && pExprInfo->pExpr != NULL && pExprInfo->pExpr->nodeType == TEXPR_UNARYEXPR_NODE);
  return 0;
}

static void doSetTagValueToResultBuf(char* output, const char* val, int16_t type, int16_t bytes);

static void setBlockStatisInfo(SqlFunctionCtx* pCtx, SExprInfo* pExpr, SSDataBlock* pSDataBlock);

static void releaseQueryBuf(size_t numOfTables);

static void destroySFillOperatorInfo(void* param, int32_t numOfOutput);
static void destroyProjectOperatorInfo(void* param, int32_t numOfOutput);
static void destroyOrderOperatorInfo(void* param, int32_t numOfOutput);
static void destroyAggOperatorInfo(void* param, int32_t numOfOutput);

static void destroyIntervalOperatorInfo(void* param, int32_t numOfOutput);
static void destroyExchangeOperatorInfo(void* param, int32_t numOfOutput);

static void destroyOperatorInfo(SOperatorInfo* pOperator);

void doSetOperatorCompleted(SOperatorInfo* pOperator) {
  pOperator->status = OP_EXEC_DONE;

  pOperator->cost.totalCost = (taosGetTimestampUs() - pOperator->pTaskInfo->cost.start * 1000) / 1000.0;
  if (pOperator->pTaskInfo != NULL) {
    setTaskStatus(pOperator->pTaskInfo, TASK_COMPLETED);
  }
}

int32_t operatorDummyOpenFn(SOperatorInfo* pOperator) {
  OPTR_SET_OPENED(pOperator);
  pOperator->cost.openCost = 0;
  return TSDB_CODE_SUCCESS;
}

SOperatorFpSet createOperatorFpSet(__optr_open_fn_t openFn, __optr_fn_t nextFn, __optr_fn_t streamFn,
                                   __optr_fn_t cleanup, __optr_close_fn_t closeFn, __optr_encode_fn_t encode,
                                   __optr_decode_fn_t decode, __optr_explain_fn_t explain) {
  SOperatorFpSet fpSet = {
      ._openFn = openFn,
      .getNextFn = nextFn,
      .getStreamResFn = streamFn,
      .cleanupFn = cleanup,
      .closeFn = closeFn,
      .encodeResultRow = encode,
      .decodeResultRow = decode,
      .getExplainFn = explain,
  };

  return fpSet;
}

void operatorDummyCloseFn(void* param, int32_t numOfCols) {}

static int32_t doCopyToSDataBlock(SExecTaskInfo* taskInfo, SSDataBlock* pBlock, SExprInfo* pExprInfo,
                                  SDiskbasedBuf* pBuf, SGroupResInfo* pGroupResInfo, const int32_t* rowCellOffset,
                                  SqlFunctionCtx* pCtx, int32_t numOfExprs);

static void initCtxOutputBuffer(SqlFunctionCtx* pCtx, int32_t size);
static void doSetTableGroupOutputBuf(SOperatorInfo* pOperator, SAggOperatorInfo* pAggInfo, int32_t numOfOutput,
                                     uint64_t groupId);

// setup the output buffer for each operator
static bool hasNull(SColumn* pColumn, SColumnDataAgg* pStatis) {
  if (TSDB_COL_IS_TAG(pColumn->flag) || TSDB_COL_IS_UD_COL(pColumn->flag) ||
      pColumn->colId == PRIMARYKEY_TIMESTAMP_COL_ID) {
    return false;
  }

  if (pStatis != NULL && pStatis->numOfNull == 0) {
    return false;
  }

  return true;
}

#if 0
static bool chkResultRowFromKey(STaskRuntimeEnv* pRuntimeEnv, SResultRowInfo* pResultRowInfo, char* pData,
                                int16_t bytes, bool masterscan, uint64_t uid) {
  bool existed = false;
  SET_RES_WINDOW_KEY(pRuntimeEnv->keyBuf, pData, bytes, uid);

  SResultRow** p1 =
      (SResultRow**)taosHashGet(pRuntimeEnv->pResultRowHashTable, pRuntimeEnv->keyBuf, GET_RES_WINDOW_KEY_LEN(bytes));

  // in case of repeat scan/reverse scan, no new time window added.
  if (QUERY_IS_INTERVAL_QUERY(pRuntimeEnv->pQueryAttr)) {
    if (!masterscan) {  // the *p1 may be NULL in case of sliding+offset exists.
      return p1 != NULL;
    }

    if (p1 != NULL) {
      if (pResultRowInfo->size == 0) {
        existed = false;
      } else if (pResultRowInfo->size == 1) {
        //        existed = (pResultRowInfo->pResult[0] == (*p1));
      } else {  // check if current pResultRowInfo contains the existed pResultRow
        SET_RES_EXT_WINDOW_KEY(pRuntimeEnv->keyBuf, pData, bytes, uid, pResultRowInfo);
        int64_t* index =
            taosHashGet(pRuntimeEnv->pResultRowListSet, pRuntimeEnv->keyBuf, GET_RES_EXT_WINDOW_KEY_LEN(bytes));
        if (index != NULL) {
          existed = true;
        } else {
          existed = false;
        }
      }
    }

    return existed;
  }

  return p1 != NULL;
}
#endif

SResultRow* getNewResultRow(SDiskbasedBuf* pResultBuf, int64_t tableGroupId, int32_t interBufSize) {
  SFilePage* pData = NULL;

  // in the first scan, new space needed for results
  int32_t pageId = -1;
  SIDList list = getDataBufPagesIdList(pResultBuf, tableGroupId);

  if (taosArrayGetSize(list) == 0) {
    pData = getNewBufPage(pResultBuf, tableGroupId, &pageId);
    pData->num = sizeof(SFilePage);
  } else {
    SPageInfo* pi = getLastPageInfo(list);
    pData = getBufPage(pResultBuf, getPageId(pi));
    pageId = getPageId(pi);

    if (pData->num + interBufSize > getBufPageSize(pResultBuf)) {
      // release current page first, and prepare the next one
      releaseBufPageInfo(pResultBuf, pi);

      pData = getNewBufPage(pResultBuf, tableGroupId, &pageId);
      if (pData != NULL) {
        pData->num = sizeof(SFilePage);
      }
    }
  }

  if (pData == NULL) {
    return NULL;
  }

  setBufPageDirty(pData, true);

  // set the number of rows in current disk page
  SResultRow* pResultRow = (SResultRow*)((char*)pData + pData->num);
  pResultRow->pageId = pageId;
  pResultRow->offset = (int32_t)pData->num;

  pData->num += interBufSize;

  return pResultRow;
}

/**
 * the struct of key in hash table
 * +----------+---------------+
 * | group id |   key data    |
 * | 8 bytes  | actual length |
 * +----------+---------------+
 */
SResultRow* doSetResultOutBufByKey(SDiskbasedBuf* pResultBuf, SResultRowInfo* pResultRowInfo, char* pData,
                                   int16_t bytes, bool masterscan, uint64_t groupId, SExecTaskInfo* pTaskInfo,
                                   bool isIntervalQuery, SAggSupporter* pSup) {
  SET_RES_WINDOW_KEY(pSup->keyBuf, pData, bytes, groupId);

  SResultRowPosition* p1 =
      (SResultRowPosition*)taosHashGet(pSup->pResultRowHashTable, pSup->keyBuf, GET_RES_WINDOW_KEY_LEN(bytes));

  SResultRow* pResult = NULL;

  // in case of repeat scan/reverse scan, no new time window added.
  if (isIntervalQuery) {
    if (masterscan && p1 != NULL) {  // the *p1 may be NULL in case of sliding+offset exists.
      pResult = getResultRowByPos(pResultBuf, p1);
      ASSERT(pResult->pageId == p1->pageId && pResult->offset == p1->offset);
    }
  } else {
    // In case of group by column query, the required SResultRow object must be existInCurrentResusltRowInfo in the
    // pResultRowInfo object.
    if (p1 != NULL) {
      // todo
      pResult = getResultRowByPos(pResultBuf, p1);
      ASSERT(pResult->pageId == p1->pageId && pResult->offset == p1->offset);
    }
  }

  // 1. close current opened time window
  if (pResultRowInfo->cur.pageId != -1 && ((pResult == NULL) || (pResult->pageId != pResultRowInfo->cur.pageId &&
                                                                 pResult->offset != pResultRowInfo->cur.offset))) {
    SResultRowPosition pos = pResultRowInfo->cur;
    SFilePage*         pPage = getBufPage(pResultBuf, pos.pageId);
    releaseBufPage(pResultBuf, pPage);
  }

  // allocate a new buffer page
  if (pResult == NULL) {
    ASSERT(pSup->resultRowSize > 0);
    pResult = getNewResultRow(pResultBuf, groupId, pSup->resultRowSize);

    initResultRow(pResult);

    // add a new result set for a new group
    SResultRowPosition pos = {.pageId = pResult->pageId, .offset = pResult->offset};
    taosHashPut(pSup->pResultRowHashTable, pSup->keyBuf, GET_RES_WINDOW_KEY_LEN(bytes), &pos,
                sizeof(SResultRowPosition));
  }

  // 2. set the new time window to be the new active time window
  pResultRowInfo->cur = (SResultRowPosition){.pageId = pResult->pageId, .offset = pResult->offset};

  // too many time window in query
  if (taosHashGetSize(pSup->pResultRowHashTable) > MAX_INTERVAL_TIME_WINDOW) {
    longjmp(pTaskInfo->env, TSDB_CODE_QRY_TOO_MANY_TIMEWINDOW);
  }

  return pResult;
}

// a new buffer page for each table. Needs to opt this design
static int32_t addNewWindowResultBuf(SResultRow* pWindowRes, SDiskbasedBuf* pResultBuf, int32_t tid, uint32_t size) {
  if (pWindowRes->pageId != -1) {
    return 0;
  }

  SFilePage* pData = NULL;

  // in the first scan, new space needed for results
  int32_t pageId = -1;
  SIDList list = getDataBufPagesIdList(pResultBuf, tid);

  if (taosArrayGetSize(list) == 0) {
    pData = getNewBufPage(pResultBuf, tid, &pageId);
    pData->num = sizeof(SFilePage);
  } else {
    SPageInfo* pi = getLastPageInfo(list);
    pData = getBufPage(pResultBuf, getPageId(pi));
    pageId = getPageId(pi);

    if (pData->num + size > getBufPageSize(pResultBuf)) {
      // release current page first, and prepare the next one
      releaseBufPageInfo(pResultBuf, pi);

      pData = getNewBufPage(pResultBuf, tid, &pageId);
      if (pData != NULL) {
        pData->num = sizeof(SFilePage);
      }
    }
  }

  if (pData == NULL) {
    return -1;
  }

  // set the number of rows in current disk page
  if (pWindowRes->pageId == -1) {  // not allocated yet, allocate new buffer
    pWindowRes->pageId = pageId;
    pWindowRes->offset = (int32_t)pData->num;

    pData->num += size;
    assert(pWindowRes->pageId >= 0);
  }

  return 0;
}

//  query_range_start, query_range_end, window_duration, window_start, window_end
void initExecTimeWindowInfo(SColumnInfoData* pColData, STimeWindow* pQueryWindow) {
  pColData->info.type = TSDB_DATA_TYPE_TIMESTAMP;
  pColData->info.bytes = sizeof(int64_t);

  colInfoDataEnsureCapacity(pColData, 0, 5);
  colDataAppendInt64(pColData, 0, &pQueryWindow->skey);
  colDataAppendInt64(pColData, 1, &pQueryWindow->ekey);

  int64_t interval = 0;
  colDataAppendInt64(pColData, 2, &interval);  // this value may be variable in case of 'n' and 'y'.
  colDataAppendInt64(pColData, 3, &pQueryWindow->skey);
  colDataAppendInt64(pColData, 4, &pQueryWindow->ekey);
}

void doApplyFunctions(SExecTaskInfo* taskInfo, SqlFunctionCtx* pCtx, STimeWindow* pWin,
                      SColumnInfoData* pTimeWindowData, int32_t offset, int32_t forwardStep, TSKEY* tsCol,
                      int32_t numOfTotal, int32_t numOfOutput, int32_t order) {
  for (int32_t k = 0; k < numOfOutput; ++k) {
    // keep it temporarily
    // todo no need this??
    bool    hasAgg = pCtx[k].input.colDataAggIsSet;
    int32_t numOfRows = pCtx[k].input.numOfRows;
    int32_t startOffset = pCtx[k].input.startRowIndex;

    pCtx[k].input.startRowIndex = offset;
    pCtx[k].input.numOfRows = forwardStep;

    // not a whole block involved in query processing, statistics data can not be used
    // NOTE: the original value of isSet have been changed here
    if (pCtx[k].input.colDataAggIsSet && forwardStep < numOfTotal) {
      pCtx[k].input.colDataAggIsSet = false;
    }

    if (fmIsWindowPseudoColumnFunc(pCtx[k].functionId)) {
      SResultRowEntryInfo* pEntryInfo = GET_RES_INFO(&pCtx[k]);

      char* p = GET_ROWCELL_INTERBUF(pEntryInfo);

      SColumnInfoData idata = {0};
      idata.info.type = TSDB_DATA_TYPE_BIGINT;
      idata.info.bytes = tDataTypes[TSDB_DATA_TYPE_BIGINT].bytes;
      idata.pData = p;

      SScalarParam out = {.columnData = &idata};
      SScalarParam tw = {.numOfRows = 5, .columnData = pTimeWindowData};
      pCtx[k].sfp.process(&tw, 1, &out);
      pEntryInfo->numOfRes = 1;
    } else {
      int32_t code = TSDB_CODE_SUCCESS;
      if (functionNeedToExecute(&pCtx[k]) && pCtx[k].fpSet.process != NULL) {
        code = pCtx[k].fpSet.process(&pCtx[k]);

        if (code != TSDB_CODE_SUCCESS) {
          qError("%s apply functions error, code: %s", GET_TASKID(taskInfo), tstrerror(code));
          taskInfo->code = code;
          longjmp(taskInfo->env, code);
        }
      }

      // restore it
      pCtx[k].input.colDataAggIsSet = hasAgg;
      pCtx[k].input.startRowIndex = startOffset;
      pCtx[k].input.numOfRows = numOfRows;
    }
  }
}

static int32_t doSetInputDataBlock(SOperatorInfo* pOperator, SqlFunctionCtx* pCtx, SSDataBlock* pBlock, int32_t order,
                                   int32_t scanFlag, bool createDummyCol);

static void doSetInputDataBlockInfo(SOperatorInfo* pOperator, SqlFunctionCtx* pCtx, SSDataBlock* pBlock,
                                    int32_t order) {
  for (int32_t i = 0; i < pOperator->exprSupp.numOfExprs; ++i) {
    pCtx[i].order = order;
    pCtx[i].input.numOfRows = pBlock->info.rows;
    setBlockStatisInfo(&pCtx[i], &pOperator->exprSupp.pExprInfo[i], pBlock);
  }
}

void setInputDataBlock(SOperatorInfo* pOperator, SqlFunctionCtx* pCtx, SSDataBlock* pBlock, int32_t order,
                       int32_t scanFlag, bool createDummyCol) {
  if (pBlock->pBlockAgg != NULL) {
    doSetInputDataBlockInfo(pOperator, pCtx, pBlock, order);
  } else {
    doSetInputDataBlock(pOperator, pCtx, pBlock, order, scanFlag, createDummyCol);
  }
}

static int32_t doCreateConstantValColumnInfo(SInputColumnInfoData* pInput, SFunctParam* pFuncParam, int32_t paramIndex,
                                             int32_t numOfRows) {
  SColumnInfoData* pColInfo = NULL;
  if (pInput->pData[paramIndex] == NULL) {
    pColInfo = taosMemoryCalloc(1, sizeof(SColumnInfoData));
    if (pColInfo == NULL) {
      return TSDB_CODE_OUT_OF_MEMORY;
    }

    // Set the correct column info (data type and bytes)
    pColInfo->info.type = pFuncParam->param.nType;
    pColInfo->info.bytes = pFuncParam->param.nLen;

    pInput->pData[paramIndex] = pColInfo;
  } else {
    pColInfo = pInput->pData[paramIndex];
  }

  colInfoDataEnsureCapacity(pColInfo, 0, numOfRows);

  int8_t type = pFuncParam->param.nType;
  if (type == TSDB_DATA_TYPE_BIGINT || type == TSDB_DATA_TYPE_UBIGINT) {
    int64_t v = pFuncParam->param.i;
    for (int32_t i = 0; i < numOfRows; ++i) {
      colDataAppendInt64(pColInfo, i, &v);
    }
  } else if (type == TSDB_DATA_TYPE_DOUBLE) {
    double v = pFuncParam->param.d;
    for (int32_t i = 0; i < numOfRows; ++i) {
      colDataAppendDouble(pColInfo, i, &v);
    }
  } else if (type == TSDB_DATA_TYPE_VARCHAR) {
    char* tmp = taosMemoryMalloc(pFuncParam->param.nLen + VARSTR_HEADER_SIZE);
    STR_WITH_SIZE_TO_VARSTR(tmp, pFuncParam->param.pz, pFuncParam->param.nLen);
    for (int32_t i = 0; i < numOfRows; ++i) {
      colDataAppend(pColInfo, i, tmp, false);
    }
  }

  return TSDB_CODE_SUCCESS;
}

static int32_t doSetInputDataBlock(SOperatorInfo* pOperator, SqlFunctionCtx* pCtx, SSDataBlock* pBlock, int32_t order,
                                   int32_t scanFlag, bool createDummyCol) {
  int32_t code = TSDB_CODE_SUCCESS;

  for (int32_t i = 0; i < pOperator->exprSupp.numOfExprs; ++i) {
    pCtx[i].order = order;
    pCtx[i].input.numOfRows = pBlock->info.rows;

    pCtx[i].pSrcBlock = pBlock;
    pCtx[i].scanFlag = scanFlag;

    SInputColumnInfoData* pInput = &pCtx[i].input;
    pInput->uid = pBlock->info.uid;
    pInput->colDataAggIsSet = false;

    SExprInfo* pOneExpr = &pOperator->exprSupp.pExprInfo[i];
    for (int32_t j = 0; j < pOneExpr->base.numOfParams; ++j) {
      SFunctParam* pFuncParam = &pOneExpr->base.pParam[j];
      if (pFuncParam->type == FUNC_PARAM_TYPE_COLUMN) {
        int32_t slotId = pFuncParam->pCol->slotId;
        pInput->pData[j] = taosArrayGet(pBlock->pDataBlock, slotId);
        pInput->totalRows = pBlock->info.rows;
        pInput->numOfRows = pBlock->info.rows;
        pInput->startRowIndex = 0;

        // NOTE: the last parameter is the primary timestamp column
        if (fmIsTimelineFunc(pCtx[i].functionId) && (j == pOneExpr->base.numOfParams - 1)) {
          pInput->pPTS = pInput->pData[j];
        }
        ASSERT(pInput->pData[j] != NULL);
      } else if (pFuncParam->type == FUNC_PARAM_TYPE_VALUE) {
        // todo avoid case: top(k, 12), 12 is the value parameter.
        // sum(11), 11 is also the value parameter.
        if (createDummyCol && pOneExpr->base.numOfParams == 1) {
          pInput->totalRows = pBlock->info.rows;
          pInput->numOfRows = pBlock->info.rows;
          pInput->startRowIndex = 0;

          code = doCreateConstantValColumnInfo(pInput, pFuncParam, j, pBlock->info.rows);
          if (code != TSDB_CODE_SUCCESS) {
            return code;
          }
        }
      }
    }
  }

  return code;
}

static int32_t doAggregateImpl(SOperatorInfo* pOperator, TSKEY startTs, SqlFunctionCtx* pCtx) {
  for (int32_t k = 0; k < pOperator->exprSupp.numOfExprs; ++k) {
    if (functionNeedToExecute(&pCtx[k])) {
      // todo add a dummy funtion to avoid process check
      if (pCtx[k].fpSet.process == NULL) {
        continue;
      }

      int32_t code = pCtx[k].fpSet.process(&pCtx[k]);
      if (code != TSDB_CODE_SUCCESS) {
        qError("%s aggregate function error happens, code: %s", GET_TASKID(pOperator->pTaskInfo), tstrerror(code));
        return code;
      }
    }
  }

  return TSDB_CODE_SUCCESS;
}

static void setPseudoOutputColInfo(SSDataBlock* pResult, SqlFunctionCtx* pCtx, SArray* pPseudoList) {
  size_t num = (pPseudoList != NULL) ? taosArrayGetSize(pPseudoList) : 0;
  for (int32_t i = 0; i < num; ++i) {
    pCtx[i].pOutput = taosArrayGet(pResult->pDataBlock, i);
  }
}

int32_t projectApplyFunctions(SExprInfo* pExpr, SSDataBlock* pResult, SSDataBlock* pSrcBlock, SqlFunctionCtx* pCtx,
                              int32_t numOfOutput, SArray* pPseudoList) {
  setPseudoOutputColInfo(pResult, pCtx, pPseudoList);
  pResult->info.groupId = pSrcBlock->info.groupId;

  // if the source equals to the destination, it is to create a new column as the result of scalar function or some
  // operators.
  bool createNewColModel = (pResult == pSrcBlock);

  int32_t numOfRows = 0;

  for (int32_t k = 0; k < numOfOutput; ++k) {
    int32_t         outputSlotId = pExpr[k].base.resSchema.slotId;
    SqlFunctionCtx* pfCtx = &pCtx[k];

    if (pExpr[k].pExpr->nodeType == QUERY_NODE_COLUMN) {  // it is a project query
      SColumnInfoData* pColInfoData = taosArrayGet(pResult->pDataBlock, outputSlotId);
      if (pResult->info.rows > 0 && !createNewColModel) {
        colDataMergeCol(pColInfoData, pResult->info.rows, &pResult->info.capacity, pfCtx->input.pData[0],
                        pfCtx->input.numOfRows);
      } else {
        colDataAssign(pColInfoData, pfCtx->input.pData[0], pfCtx->input.numOfRows);
      }

      numOfRows = pfCtx->input.numOfRows;
    } else if (pExpr[k].pExpr->nodeType == QUERY_NODE_VALUE) {
      SColumnInfoData* pColInfoData = taosArrayGet(pResult->pDataBlock, outputSlotId);

      int32_t offset = createNewColModel ? 0 : pResult->info.rows;
      for (int32_t i = 0; i < pSrcBlock->info.rows; ++i) {
        colDataAppend(pColInfoData, i + offset,
                      taosVariantGet(&pExpr[k].base.pParam[0].param, pExpr[k].base.pParam[0].param.nType),
                      TSDB_DATA_TYPE_NULL == pExpr[k].base.pParam[0].param.nType);
      }

      numOfRows = pSrcBlock->info.rows;
    } else if (pExpr[k].pExpr->nodeType == QUERY_NODE_OPERATOR) {
      SArray* pBlockList = taosArrayInit(4, POINTER_BYTES);
      taosArrayPush(pBlockList, &pSrcBlock);

      SColumnInfoData* pResColData = taosArrayGet(pResult->pDataBlock, outputSlotId);
      SColumnInfoData  idata = {.info = pResColData->info, .hasNull = true};

      SScalarParam dest = {.columnData = &idata};
      int32_t      code = scalarCalculate(pExpr[k].pExpr->_optrRoot.pRootNode, pBlockList, &dest);
      if (code != TSDB_CODE_SUCCESS) {
        taosArrayDestroy(pBlockList);
        return code;
      }

      int32_t startOffset = createNewColModel ? 0 : pResult->info.rows;
      colInfoDataEnsureCapacity(pResColData, startOffset, pResult->info.capacity);
      colDataMergeCol(pResColData, startOffset, &pResult->info.capacity, &idata, dest.numOfRows);

      numOfRows = dest.numOfRows;
      taosArrayDestroy(pBlockList);
    } else if (pExpr[k].pExpr->nodeType == QUERY_NODE_FUNCTION) {
      ASSERT(!fmIsAggFunc(pfCtx->functionId));

      // _rowts/_c0, not tbname column
      if (fmIsPseudoColumnFunc(pfCtx->functionId) && (!fmIsScanPseudoColumnFunc(pfCtx->functionId))) {
        // do nothing
      } else if (fmIsIndefiniteRowsFunc(pfCtx->functionId)) {
        SResultRowEntryInfo* pResInfo = GET_RES_INFO(&pCtx[k]);
        pfCtx->fpSet.init(&pCtx[k], pResInfo);

        pfCtx->pOutput = taosArrayGet(pResult->pDataBlock, outputSlotId);
        pfCtx->offset = createNewColModel ? 0 : pResult->info.rows;  // set the start offset

        // set the timestamp(_rowts) output buffer
        if (taosArrayGetSize(pPseudoList) > 0) {
          int32_t* outputColIndex = taosArrayGet(pPseudoList, 0);
          pfCtx->pTsOutput = (SColumnInfoData*)pCtx[*outputColIndex].pOutput;
        }

        numOfRows = pfCtx->fpSet.process(pfCtx);
      } else {
        SArray* pBlockList = taosArrayInit(4, POINTER_BYTES);
        taosArrayPush(pBlockList, &pSrcBlock);

        SColumnInfoData* pResColData = taosArrayGet(pResult->pDataBlock, outputSlotId);
        SColumnInfoData  idata = {.info = pResColData->info, .hasNull = true};

        SScalarParam dest = {.columnData = &idata};
        int32_t      code = scalarCalculate((SNode*)pExpr[k].pExpr->_function.pFunctNode, pBlockList, &dest);
        if (code != TSDB_CODE_SUCCESS) {
          taosArrayDestroy(pBlockList);
          return code;
        }

        int32_t startOffset = createNewColModel ? 0 : pResult->info.rows;
        colInfoDataEnsureCapacity(pResColData, startOffset, pResult->info.capacity);
        colDataMergeCol(pResColData, startOffset, &pResult->info.capacity, &idata, dest.numOfRows);

        numOfRows = dest.numOfRows;
        taosArrayDestroy(pBlockList);
      }
    } else {
      ASSERT(0);
    }
  }

  if (!createNewColModel) {
    pResult->info.rows += numOfRows;
  }

  return TSDB_CODE_SUCCESS;
}

static void setResultRowKey(SResultRow* pResultRow, char* pData, int16_t type) {
  if (IS_VAR_DATA_TYPE(type)) {
    // todo disable this

    //    if (pResultRow->key == NULL) {
    //      pResultRow->key = taosMemoryMalloc(varDataTLen(pData));
    //      varDataCopy(pResultRow->key, pData);
    //    } else {
    //      ASSERT(memcmp(pResultRow->key, pData, varDataTLen(pData)) == 0);
    //    }
  } else {
    int64_t v = -1;
    GET_TYPED_DATA(v, int64_t, type, pData);

    pResultRow->win.skey = v;
    pResultRow->win.ekey = v;
  }
}

bool functionNeedToExecute(SqlFunctionCtx* pCtx) {
  struct SResultRowEntryInfo* pResInfo = GET_RES_INFO(pCtx);

  // in case of timestamp column, always generated results.
  int32_t functionId = pCtx->functionId;
  if (functionId == -1) {
    return false;
  }

  if (pCtx->scanFlag == REPEAT_SCAN) {
    return fmIsRepeatScanFunc(pCtx->functionId);
  }

  if (isRowEntryCompleted(pResInfo)) {
    return false;
  }

  return true;
}

static int32_t doCreateConstantValColumnAggInfo(SInputColumnInfoData* pInput, SFunctParam* pFuncParam, int32_t type,
                                                int32_t paramIndex, int32_t numOfRows) {
  if (pInput->pData[paramIndex] == NULL) {
    pInput->pData[paramIndex] = taosMemoryCalloc(1, sizeof(SColumnInfoData));
    if (pInput->pData[paramIndex] == NULL) {
      return TSDB_CODE_OUT_OF_MEMORY;
    }

    // Set the correct column info (data type and bytes)
    pInput->pData[paramIndex]->info.type = type;
    pInput->pData[paramIndex]->info.bytes = tDataTypes[type].bytes;
  }

  SColumnDataAgg* da = NULL;
  if (pInput->pColumnDataAgg[paramIndex] == NULL) {
    da = taosMemoryCalloc(1, sizeof(SColumnDataAgg));
    pInput->pColumnDataAgg[paramIndex] = da;
    if (da == NULL) {
      return TSDB_CODE_OUT_OF_MEMORY;
    }
  } else {
    da = pInput->pColumnDataAgg[paramIndex];
  }

  ASSERT(!IS_VAR_DATA_TYPE(type));

  if (type == TSDB_DATA_TYPE_BIGINT) {
    int64_t v = pFuncParam->param.i;
    *da = (SColumnDataAgg){.numOfNull = 0, .min = v, .max = v, .maxIndex = 0, .minIndex = 0, .sum = v * numOfRows};
  } else if (type == TSDB_DATA_TYPE_DOUBLE) {
    double v = pFuncParam->param.d;
    *da = (SColumnDataAgg){.numOfNull = 0, .maxIndex = 0, .minIndex = 0};

    *(double*)&da->min = v;
    *(double*)&da->max = v;
    *(double*)&da->sum = v * numOfRows;
  } else if (type == TSDB_DATA_TYPE_BOOL) {  // todo validate this data type
    bool v = pFuncParam->param.i;

    *da = (SColumnDataAgg){.numOfNull = 0, .maxIndex = 0, .minIndex = 0};
    *(bool*)&da->min = 0;
    *(bool*)&da->max = v;
    *(bool*)&da->sum = v * numOfRows;
  } else if (type == TSDB_DATA_TYPE_TIMESTAMP) {
    // do nothing
  } else {
    ASSERT(0);
  }

  return TSDB_CODE_SUCCESS;
}

void setBlockStatisInfo(SqlFunctionCtx* pCtx, SExprInfo* pExprInfo, SSDataBlock* pBlock) {
  int32_t numOfRows = pBlock->info.rows;

  SInputColumnInfoData* pInput = &pCtx->input;
  pInput->numOfRows = numOfRows;
  pInput->totalRows = numOfRows;

  if (pBlock->pBlockAgg != NULL) {
    pInput->colDataAggIsSet = true;

    for (int32_t j = 0; j < pExprInfo->base.numOfParams; ++j) {
      SFunctParam* pFuncParam = &pExprInfo->base.pParam[j];

      if (pFuncParam->type == FUNC_PARAM_TYPE_COLUMN) {
        int32_t slotId = pFuncParam->pCol->slotId;
        pInput->pColumnDataAgg[j] = pBlock->pBlockAgg[slotId];
        if (pInput->pColumnDataAgg[j] == NULL) {
          pInput->colDataAggIsSet = false;
        }

        // Here we set the column info data since the data type for each column data is required, but
        // the data in the corresponding SColumnInfoData will not be used.
        pInput->pData[j] = taosArrayGet(pBlock->pDataBlock, slotId);
      } else if (pFuncParam->type == FUNC_PARAM_TYPE_VALUE) {
        doCreateConstantValColumnAggInfo(pInput, pFuncParam, pFuncParam->param.nType, j, pBlock->info.rows);
      }
    }
  } else {
    pInput->colDataAggIsSet = false;
  }

  // set the statistics data for primary time stamp column
  //  if (pCtx->functionId == FUNCTION_SPREAD && pColumn->colId == PRIMARYKEY_TIMESTAMP_COL_ID) {
  //    pCtx->isAggSet = true;
  //    pCtx->agg.min = pBlock->info.window.skey;
  //    pCtx->agg.max = pBlock->info.window.ekey;
  //  }
}

bool isTaskKilled(SExecTaskInfo* pTaskInfo) {
  // query has been executed more than tsShellActivityTimer, and the retrieve has not arrived
  // abort current query execution.
  if (pTaskInfo->owner != 0 &&
      ((taosGetTimestampSec() - pTaskInfo->cost.start / 1000) > 10 * getMaximumIdleDurationSec())
      /*(!needBuildResAfterQueryComplete(pTaskInfo))*/) {
    assert(pTaskInfo->cost.start != 0);
    //    qDebug("QInfo:%" PRIu64 " retrieve not arrive beyond %d ms, abort current query execution, start:%" PRId64
    //           ", current:%d", pQInfo->qId, 1, pQInfo->startExecTs, taosGetTimestampSec());
    //    return true;
  }

  return false;
}

void setTaskKilled(SExecTaskInfo* pTaskInfo) { pTaskInfo->code = TSDB_CODE_TSC_QUERY_CANCELLED; }

/////////////////////////////////////////////////////////////////////////////////////////////
// todo refactor : return window
void getAlignQueryTimeWindow(SInterval* pInterval, int32_t precision, int64_t key, STimeWindow* win) {
  win->skey = taosTimeTruncate(key, pInterval, precision);

  /*
   * if the realSkey > INT64_MAX - pInterval->interval, the query duration between
   * realSkey and realEkey must be less than one interval.Therefore, no need to adjust the query ranges.
   */
  win->ekey = taosTimeAdd(win->skey, pInterval->interval, pInterval->intervalUnit, precision) - 1;
  if (win->ekey < win->skey) {
    win->ekey = INT64_MAX;
  }
}

#if 0
static int32_t updateBlockLoadStatus(STaskAttr* pQuery, int32_t status) {

  bool hasFirstLastFunc = false;
  bool hasOtherFunc = false;

  if (status == BLK_DATA_DATA_LOAD || status == BLK_DATA_FILTEROUT) {
    return status;
  }

  for (int32_t i = 0; i < pQuery->numOfOutput; ++i) {
    int32_t functionId = getExprFunctionId(&pQuery->pExpr1[i]);

    if (functionId == FUNCTION_TS || functionId == FUNCTION_TS_DUMMY || functionId == FUNCTION_TAG ||
        functionId == FUNCTION_TAG_DUMMY) {
      continue;
    }

    if (functionId == FUNCTION_FIRST_DST || functionId == FUNCTION_LAST_DST) {
      hasFirstLastFunc = true;
    } else {
      hasOtherFunc = true;
    }

  }

  if (hasFirstLastFunc && status == BLK_DATA_NOT_LOAD) {
    if (!hasOtherFunc) {
      return BLK_DATA_FILTEROUT;
    } else {
      return BLK_DATA_DATA_LOAD;
    }
  }

  return status;
}

#endif

// static void updateDataCheckOrder(SQInfo *pQInfo, SQueryTableReq* pQueryMsg, bool stableQuery) {
//   STaskAttr* pQueryAttr = pQInfo->runtimeEnv.pQueryAttr;
//
//   // in case of point-interpolation query, use asc order scan
//   char msg[] = "QInfo:0x%"PRIx64" scan order changed for %s query, old:%d, new:%d, qrange exchanged, old qrange:%"
//   PRId64
//                "-%" PRId64 ", new qrange:%" PRId64 "-%" PRId64;
//
//   // todo handle the case the the order irrelevant query type mixed up with order critical query type
//   // descending order query for last_row query
//   if (isFirstLastRowQuery(pQueryAttr)) {
//     //qDebug("QInfo:0x%"PRIx64" scan order changed for last_row query, old:%d, new:%d", pQInfo->qId,
//     pQueryAttr->order.order, TSDB_ORDER_ASC);
//
//     pQueryAttr->order.order = TSDB_ORDER_ASC;
//     if (pQueryAttr->window.skey > pQueryAttr->window.ekey) {
//       TSWAP(pQueryAttr->window.skey, pQueryAttr->window.ekey);
//     }
//
//     pQueryAttr->needReverseScan = false;
//     return;
//   }
//
//   if (pQueryAttr->groupbyColumn && pQueryAttr->order.order == TSDB_ORDER_DESC) {
//     pQueryAttr->order.order = TSDB_ORDER_ASC;
//     if (pQueryAttr->window.skey > pQueryAttr->window.ekey) {
//       TSWAP(pQueryAttr->window.skey, pQueryAttr->window.ekey);
//     }
//
//     pQueryAttr->needReverseScan = false;
//     doUpdateLastKey(pQueryAttr);
//     return;
//   }
//
//   if (pQueryAttr->pointInterpQuery && pQueryAttr->interval.interval == 0) {
//     if (!QUERY_IS_ASC_QUERY(pQueryAttr)) {
//       //qDebug(msg, pQInfo->qId, "interp", pQueryAttr->order.order, TSDB_ORDER_ASC, pQueryAttr->window.skey,
//       pQueryAttr->window.ekey, pQueryAttr->window.ekey, pQueryAttr->window.skey); TSWAP(pQueryAttr->window.skey,
//       pQueryAttr->window.ekey, TSKEY);
//     }
//
//     pQueryAttr->order.order = TSDB_ORDER_ASC;
//     return;
//   }
//
//   if (pQueryAttr->interval.interval == 0) {
//     if (onlyFirstQuery(pQueryAttr)) {
//       if (!QUERY_IS_ASC_QUERY(pQueryAttr)) {
//         //qDebug(msg, pQInfo->qId, "only-first", pQueryAttr->order.order, TSDB_ORDER_ASC, pQueryAttr->window.skey,
////               pQueryAttr->window.ekey, pQueryAttr->window.ekey, pQueryAttr->window.skey);
//
//        TSWAP(pQueryAttr->window.skey, pQueryAttr->window.ekey);
//        doUpdateLastKey(pQueryAttr);
//      }
//
//      pQueryAttr->order.order = TSDB_ORDER_ASC;
//      pQueryAttr->needReverseScan = false;
//    } else if (onlyLastQuery(pQueryAttr) && notContainSessionOrStateWindow(pQueryAttr)) {
//      if (QUERY_IS_ASC_QUERY(pQueryAttr)) {
//        //qDebug(msg, pQInfo->qId, "only-last", pQueryAttr->order.order, TSDB_ORDER_DESC, pQueryAttr->window.skey,
////               pQueryAttr->window.ekey, pQueryAttr->window.ekey, pQueryAttr->window.skey);
//
//        TSWAP(pQueryAttr->window.skey, pQueryAttr->window.ekey);
//        doUpdateLastKey(pQueryAttr);
//      }
//
//      pQueryAttr->order.order = TSDB_ORDER_DESC;
//      pQueryAttr->needReverseScan = false;
//    }
//
//  } else {  // interval query
//    if (stableQuery) {
//      if (onlyFirstQuery(pQueryAttr)) {
//        if (!QUERY_IS_ASC_QUERY(pQueryAttr)) {
//          //qDebug(msg, pQInfo->qId, "only-first stable", pQueryAttr->order.order, TSDB_ORDER_ASC,
////                 pQueryAttr->window.skey, pQueryAttr->window.ekey, pQueryAttr->window.ekey,
/// pQueryAttr->window.skey);
//
//          TSWAP(pQueryAttr->window.skey, pQueryAttr->window.ekey);
//          doUpdateLastKey(pQueryAttr);
//        }
//
//        pQueryAttr->order.order = TSDB_ORDER_ASC;
//        pQueryAttr->needReverseScan = false;
//      } else if (onlyLastQuery(pQueryAttr)) {
//        if (QUERY_IS_ASC_QUERY(pQueryAttr)) {
//          //qDebug(msg, pQInfo->qId, "only-last stable", pQueryAttr->order.order, TSDB_ORDER_DESC,
////                 pQueryAttr->window.skey, pQueryAttr->window.ekey, pQueryAttr->window.ekey,
/// pQueryAttr->window.skey);
//
//          TSWAP(pQueryAttr->window.skey, pQueryAttr->window.ekey);
//          doUpdateLastKey(pQueryAttr);
//        }
//
//        pQueryAttr->order.order = TSDB_ORDER_DESC;
//        pQueryAttr->needReverseScan = false;
//      }
//    }
//  }
//}

// static FORCE_INLINE bool doFilterByBlockStatistics(STaskRuntimeEnv* pRuntimeEnv, SDataStatis *pDataStatis,
// SqlFunctionCtx *pCtx, int32_t numOfRows) {
//   STaskAttr* pQueryAttr = pRuntimeEnv->pQueryAttr;
//
//   if (pDataStatis == NULL || pQueryAttr->pFilters == NULL) {
//     return true;
//   }
//
//   return filterRangeExecute(pQueryAttr->pFilters, pDataStatis, pQueryAttr->numOfCols, numOfRows);
// }
#if 0
static bool overlapWithTimeWindow(STaskAttr* pQueryAttr, SDataBlockInfo* pBlockInfo) {
  STimeWindow w = {0};

  TSKEY sk = TMIN(pQueryAttr->window.skey, pQueryAttr->window.ekey);
  TSKEY ek = TMAX(pQueryAttr->window.skey, pQueryAttr->window.ekey);

  if (true) {
    //    getAlignQueryTimeWindow(pQueryAttr, pBlockInfo->window.skey, sk, ek, &w);
    assert(w.ekey >= pBlockInfo->window.skey);

    if (w.ekey < pBlockInfo->window.ekey) {
      return true;
    }

    while (1) {
      //      getNextTimeWindow(pQueryAttr, &w);
      if (w.skey > pBlockInfo->window.ekey) {
        break;
      }

      assert(w.ekey > pBlockInfo->window.ekey);
      if (w.skey <= pBlockInfo->window.ekey && w.skey > pBlockInfo->window.skey) {
        return true;
      }
    }
  } else {
    //    getAlignQueryTimeWindow(pQueryAttr, pBlockInfo->window.ekey, sk, ek, &w);
    assert(w.skey <= pBlockInfo->window.ekey);

    if (w.skey > pBlockInfo->window.skey) {
      return true;
    }

    while (1) {
      //      getNextTimeWindow(pQueryAttr, &w);
      if (w.ekey < pBlockInfo->window.skey) {
        break;
      }

      assert(w.skey < pBlockInfo->window.skey);
      if (w.ekey < pBlockInfo->window.ekey && w.ekey >= pBlockInfo->window.skey) {
        return true;
      }
    }
  }

  return false;
}
#endif

static uint32_t doFilterByBlockTimeWindow(STableScanInfo* pTableScanInfo, SSDataBlock* pBlock) {
  SqlFunctionCtx* pCtx = pTableScanInfo->pCtx;
  uint32_t        status = BLK_DATA_NOT_LOAD;

  int32_t numOfOutput = pTableScanInfo->numOfOutput;
  for (int32_t i = 0; i < numOfOutput; ++i) {
    int32_t functionId = pCtx[i].functionId;
    int32_t colId = pTableScanInfo->pExpr[i].base.pParam[0].pCol->colId;

    // group by + first/last should not apply the first/last block filter
    if (functionId < 0) {
      status |= BLK_DATA_DATA_LOAD;
      return status;
    } else {
      //      status |= aAggs[functionId].dataReqFunc(&pTableScanInfo->pCtx[i], &pBlock->info.window, colId);
      //      if ((status & BLK_DATA_DATA_LOAD) == BLK_DATA_DATA_LOAD) {
      //        return status;
      //      }
    }
  }

  return status;
}

int32_t loadDataBlockOnDemand(SExecTaskInfo* pTaskInfo, STableScanInfo* pTableScanInfo, SSDataBlock* pBlock,
                              uint32_t* status) {
  *status = BLK_DATA_NOT_LOAD;

  pBlock->pDataBlock = NULL;
  pBlock->pBlockAgg = NULL;

  //  int64_t groupId = pRuntimeEnv->current->groupIndex;
  //  bool    ascQuery = QUERY_IS_ASC_QUERY(pQueryAttr);

  STaskCostInfo* pCost = &pTaskInfo->cost;

//  pCost->totalBlocks += 1;
//  pCost->totalRows += pBlock->info.rows;
#if 0
  // Calculate all time windows that are overlapping or contain current data block.
  // If current data block is contained by all possible time window, do not load current data block.
  if (/*pQueryAttr->pFilters || */pQueryAttr->groupbyColumn || pQueryAttr->sw.gap > 0 ||
      (QUERY_IS_INTERVAL_QUERY(pQueryAttr) && overlapWithTimeWindow(pTaskInfo, &pBlock->info))) {
    (*status) = BLK_DATA_DATA_LOAD;
  }

  // check if this data block is required to load
  if ((*status) != BLK_DATA_DATA_LOAD) {
    bool needFilter = true;

    // the pCtx[i] result is belonged to previous time window since the outputBuf has not been set yet,
    // the filter result may be incorrect. So in case of interval query, we need to set the correct time output buffer
    if (QUERY_IS_INTERVAL_QUERY(pQueryAttr)) {
      SResultRow* pResult = NULL;

      bool  masterScan = IS_MAIN_SCAN(pRuntimeEnv);
      TSKEY k = ascQuery? pBlock->info.window.skey : pBlock->info.window.ekey;

      STimeWindow win = getActiveTimeWindow(pTableScanInfo->pResultRowInfo, k, pQueryAttr);
      if (pQueryAttr->pointInterpQuery) {
        needFilter = chkWindowOutputBufByKey(pRuntimeEnv, pTableScanInfo->pResultRowInfo, &win, masterScan, &pResult, groupId,
                                    pTableScanInfo->pCtx, pTableScanInfo->numOfOutput,
                                    pTableScanInfo->rowEntryInfoOffset);
      } else {
        if (setResultOutputBufByKey(pRuntimeEnv, pTableScanInfo->pResultRowInfo, pBlock->info.uid, &win, masterScan, &pResult, groupId,
                                    pTableScanInfo->pCtx, pTableScanInfo->numOfOutput,
                                    pTableScanInfo->rowEntryInfoOffset) != TSDB_CODE_SUCCESS) {
          longjmp(pRuntimeEnv->env, TSDB_CODE_QRY_OUT_OF_MEMORY);
        }
      }
    } else if (pQueryAttr->stableQuery && (!pQueryAttr->tsCompQuery) && (!pQueryAttr->diffQuery)) { // stable aggregate, not interval aggregate or normal column aggregate
      doSetTableGroupOutputBuf(pRuntimeEnv, pTableScanInfo->pResultRowInfo, pTableScanInfo->pCtx,
                               pTableScanInfo->rowEntryInfoOffset, pTableScanInfo->numOfOutput,
                               pRuntimeEnv->current->groupIndex);
    }

    if (needFilter) {
      (*status) = doFilterByBlockTimeWindow(pTableScanInfo, pBlock);
    } else {
      (*status) = BLK_DATA_DATA_LOAD;
    }
  }

  SDataBlockInfo* pBlockInfo = &pBlock->info;
//  *status = updateBlockLoadStatus(pRuntimeEnv->pQueryAttr, *status);

  if ((*status) == BLK_DATA_NOT_LOAD || (*status) == BLK_DATA_FILTEROUT) {
    //qDebug("QInfo:0x%"PRIx64" data block discard, brange:%" PRId64 "-%" PRId64 ", rows:%d", pQInfo->qId, pBlockInfo->window.skey,
//           pBlockInfo->window.ekey, pBlockInfo->rows);
    pCost->skipBlocks += 1;
  } else if ((*status) == BLK_DATA_SMA_LOAD) {
    // this function never returns error?
    pCost->loadBlockStatis += 1;
//    tsdbRetrieveDataBlockStatisInfo(pTableScanInfo->pTsdbReadHandle, &pBlock->pBlockAgg);

    if (pBlock->pBlockAgg == NULL) {  // data block statistics does not exist, load data block
//      pBlock->pDataBlock = tsdbRetrieveDataBlock(pTableScanInfo->pTsdbReadHandle, NULL);
      pCost->totalCheckedRows += pBlock->info.rows;
    }
  } else {
    assert((*status) == BLK_DATA_DATA_LOAD);

    // load the data block statistics to perform further filter
    pCost->loadBlockStatis += 1;
//    tsdbRetrieveDataBlockStatisInfo(pTableScanInfo->pTsdbReadHandle, &pBlock->pBlockAgg);

    if (pQueryAttr->topBotQuery && pBlock->pBlockAgg != NULL) {
      { // set previous window
        if (QUERY_IS_INTERVAL_QUERY(pQueryAttr)) {
          SResultRow* pResult = NULL;

          bool  masterScan = IS_MAIN_SCAN(pRuntimeEnv);
          TSKEY k = ascQuery? pBlock->info.window.skey : pBlock->info.window.ekey;

          STimeWindow win = getActiveTimeWindow(pTableScanInfo->pResultRowInfo, k, pQueryAttr);
          if (setResultOutputBufByKey(pRuntimeEnv, pTableScanInfo->pResultRowInfo, pBlock->info.uid, &win, masterScan, &pResult, groupId,
                                      pTableScanInfo->pCtx, pTableScanInfo->numOfOutput,
                                      pTableScanInfo->rowEntryInfoOffset) != TSDB_CODE_SUCCESS) {
            longjmp(pRuntimeEnv->env, TSDB_CODE_QRY_OUT_OF_MEMORY);
          }
        }
      }
      bool load = false;
      for (int32_t i = 0; i < pQueryAttr->numOfOutput; ++i) {
        int32_t functionId = pTableScanInfo->pCtx[i].functionId;
        if (functionId == FUNCTION_TOP || functionId == FUNCTION_BOTTOM) {
//          load = topbot_datablock_filter(&pTableScanInfo->pCtx[i], (char*)&(pBlock->pBlockAgg[i].min),
//                                         (char*)&(pBlock->pBlockAgg[i].max));
          if (!load) { // current block has been discard due to filter applied
            pCost->skipBlocks += 1;
            //qDebug("QInfo:0x%"PRIx64" data block discard, brange:%" PRId64 "-%" PRId64 ", rows:%d", pQInfo->qId,
//                   pBlockInfo->window.skey, pBlockInfo->window.ekey, pBlockInfo->rows);
            (*status) = BLK_DATA_FILTEROUT;
            return TSDB_CODE_SUCCESS;
          }
        }
      }
    }

    // current block has been discard due to filter applied
//    if (!doFilterByBlockStatistics(pRuntimeEnv, pBlock->pBlockAgg, pTableScanInfo->pCtx, pBlockInfo->rows)) {
//      pCost->skipBlocks += 1;
//      qDebug("QInfo:0x%"PRIx64" data block discard, brange:%" PRId64 "-%" PRId64 ", rows:%d", pQInfo->qId, pBlockInfo->window.skey,
//             pBlockInfo->window.ekey, pBlockInfo->rows);
//      (*status) = BLK_DATA_FILTEROUT;
//      return TSDB_CODE_SUCCESS;
//    }

    pCost->totalCheckedRows += pBlockInfo->rows;
    pCost->loadBlocks += 1;
//    pBlock->pDataBlock = tsdbRetrieveDataBlock(pTableScanInfo->pTsdbReadHandle, NULL);
//    if (pBlock->pDataBlock == NULL) {
//      return terrno;
//    }

//    if (pQueryAttr->pFilters != NULL) {
//      filterSetColFieldData(pQueryAttr->pFilters, pBlock->info.numOfCols, pBlock->pDataBlock);
//    }

//    if (pQueryAttr->pFilters != NULL || pRuntimeEnv->pTsBuf != NULL) {
//      filterColRowsInDataBlock(pRuntimeEnv, pBlock, ascQuery);
//    }
  }
#endif
  return TSDB_CODE_SUCCESS;
}

static void updateTableQueryInfoForReverseScan(STableQueryInfo* pTableQueryInfo) {
  if (pTableQueryInfo == NULL) {
    return;
  }

  //  TSWAP(pTableQueryInfo->win.skey, pTableQueryInfo->win.ekey);
  //  pTableQueryInfo->lastKey = pTableQueryInfo->win.skey;

  //  SWITCH_ORDER(pTableQueryInfo->cur.order);
  //  pTableQueryInfo->cur.vgroupIndex = -1;

  // set the index to be the end slot of result rows array
  //  SResultRowInfo* pResultRowInfo = &pTableQueryInfo->resInfo;
  //  if (pResultRowInfo->size > 0) {
  //    pResultRowInfo->curPos = pResultRowInfo->size - 1;
  //  } else {
  //    pResultRowInfo->curPos = -1;
  //  }
}

void initResultRow(SResultRow* pResultRow) {
  //  pResultRow->pEntryInfo = (struct SResultRowEntryInfo*)((char*)pResultRow + sizeof(SResultRow));
}

/*
 * The start of each column SResultRowEntryInfo is denote by RowCellInfoOffset.
 * Note that in case of top/bottom query, the whole multiple rows of result is treated as only one row of results.
 * +------------+-----------------result column 1------------+------------------result column 2-----------+
 * | SResultRow | SResultRowEntryInfo | intermediate buffer1 | SResultRowEntryInfo | intermediate buffer 2|
 * +------------+--------------------------------------------+--------------------------------------------+
 *           offset[0]                                  offset[1]                                   offset[2]
 */
// TODO refactor: some function move away
void setFunctionResultOutput(SOperatorInfo* pOperator, SOptrBasicInfo* pInfo, SAggSupporter* pSup, int32_t stage,
                             int32_t numOfExprs) {
  SExecTaskInfo*  pTaskInfo = pOperator->pTaskInfo;
  SqlFunctionCtx* pCtx = pOperator->exprSupp.pCtx;
  int32_t*        rowEntryInfoOffset = pOperator->exprSupp.rowEntryInfoOffset;

  SResultRowInfo* pResultRowInfo = &pInfo->resultRowInfo;
  initResultRowInfo(pResultRowInfo);

  int64_t     tid = 0;
  int64_t     groupId = 0;
  SResultRow* pRow = doSetResultOutBufByKey(pSup->pResultBuf, pResultRowInfo, (char*)&tid, sizeof(tid), true, groupId,
                                            pTaskInfo, false, pSup);

  for (int32_t i = 0; i < numOfExprs; ++i) {
    struct SResultRowEntryInfo* pEntry = getResultEntryInfo(pRow, i, rowEntryInfoOffset);
    cleanupResultRowEntry(pEntry);

    pCtx[i].resultInfo = pEntry;
    pCtx[i].scanFlag = stage;
  }

  initCtxOutputBuffer(pCtx, numOfExprs);
}

void initCtxOutputBuffer(SqlFunctionCtx* pCtx, int32_t size) {
  for (int32_t j = 0; j < size; ++j) {
    struct SResultRowEntryInfo* pResInfo = GET_RES_INFO(&pCtx[j]);
    if (isRowEntryInitialized(pResInfo) || fmIsPseudoColumnFunc(pCtx[j].functionId) || pCtx[j].functionId == -1 ||
        fmIsScalarFunc(pCtx[j].functionId)) {
      continue;
    }

    pCtx[j].fpSet.init(&pCtx[j], pCtx[j].resultInfo);
  }
}

void setTaskStatus(SExecTaskInfo* pTaskInfo, int8_t status) {
  if (status == TASK_NOT_COMPLETED) {
    pTaskInfo->status = status;
  } else {
    // QUERY_NOT_COMPLETED is not compatible with any other status, so clear its position first
    CLEAR_QUERY_STATUS(pTaskInfo, TASK_NOT_COMPLETED);
    pTaskInfo->status |= status;
  }
}

void destroyTableQueryInfoImpl(STableQueryInfo* pTableQueryInfo) {
  if (pTableQueryInfo == NULL) {
    return;
  }

  //  taosVariantDestroy(&pTableQueryInfo->tag);
  //  cleanupResultRowInfo(&pTableQueryInfo->resInfo);
}

void setResultRowInitCtx(SResultRow* pResult, SqlFunctionCtx* pCtx, int32_t numOfOutput, int32_t* rowEntryInfoOffset) {
  for (int32_t i = 0; i < numOfOutput; ++i) {
    pCtx[i].resultInfo = getResultEntryInfo(pResult, i, rowEntryInfoOffset);

    struct SResultRowEntryInfo* pResInfo = pCtx[i].resultInfo;
    if (isRowEntryCompleted(pResInfo) && isRowEntryInitialized(pResInfo)) {
      continue;
    }

    if (fmIsWindowPseudoColumnFunc(pCtx[i].functionId)) {
      continue;
    }

    if (!pResInfo->initialized) {
      if (pCtx[i].functionId != -1) {
        pCtx[i].fpSet.init(&pCtx[i], pResInfo);
      } else {
        pResInfo->initialized = true;
      }
    }
  }
}

static void extractQualifiedTupleByFilterResult(SSDataBlock* pBlock, const int8_t* rowRes, bool keep);

void doFilter(const SNode* pFilterNode, SSDataBlock* pBlock) {
  if (pFilterNode == NULL) {
    return;
  }

  SFilterInfo* filter = NULL;

  // todo move to the initialization function
  int32_t code = filterInitFromNode((SNode*)pFilterNode, &filter, 0);

  SFilterColumnParam param1 = {.numOfCols = pBlock->info.numOfCols, .pDataBlock = pBlock->pDataBlock};
  code = filterSetDataFromSlotId(filter, &param1);

  int8_t* rowRes = NULL;

  // todo the keep seems never to be True??
  bool keep = filterExecute(filter, pBlock, &rowRes, NULL, param1.numOfCols);
  filterFreeInfo(filter);

  extractQualifiedTupleByFilterResult(pBlock, rowRes, keep);
  blockDataUpdateTsWindow(pBlock, 0);
}

void extractQualifiedTupleByFilterResult(SSDataBlock* pBlock, const int8_t* rowRes, bool keep) {
  if (keep) {
    return;
  }

  if (rowRes != NULL) {
    SSDataBlock* px = createOneDataBlock(pBlock, true);

    int32_t totalRows = pBlock->info.rows;
    for (int32_t i = 0; i < pBlock->info.numOfCols; ++i) {
      SColumnInfoData* pSrc = taosArrayGet(px->pDataBlock, i);
      SColumnInfoData* pDst = taosArrayGet(pBlock->pDataBlock, i);
      // it is a reserved column for scalar function, and no data in this column yet.
      if (pDst->pData == NULL) {
        continue;
      }

      colInfoDataCleanup(pDst, pBlock->info.rows);

      int32_t numOfRows = 0;
      for (int32_t j = 0; j < totalRows; ++j) {
        if (rowRes[j] == 0) {
          continue;
        }

        if (colDataIsNull_s(pSrc, j)) {
          colDataAppendNULL(pDst, numOfRows);
        } else {
          colDataAppend(pDst, numOfRows, colDataGetData(pSrc, j), false);
        }
        numOfRows += 1;
      }

      if (pBlock->info.rows == totalRows) {
        pBlock->info.rows = numOfRows;
      } else {
        ASSERT(pBlock->info.rows == numOfRows);
      }
    }

    blockDataDestroy(px);  // fix memory leak
  } else {
    // do nothing
    pBlock->info.rows = 0;
  }
}

void doSetTableGroupOutputBuf(SOperatorInfo* pOperator, SAggOperatorInfo* pAggInfo, int32_t numOfOutput,
                              uint64_t groupId) {
  // for simple group by query without interval, all the tables belong to one group result.
  SExecTaskInfo*  pTaskInfo = pOperator->pTaskInfo;
  SResultRowInfo* pResultRowInfo = &pAggInfo->binfo.resultRowInfo;
  SqlFunctionCtx* pCtx = pOperator->exprSupp.pCtx;
  int32_t*        rowEntryInfoOffset = pOperator->exprSupp.rowEntryInfoOffset;

  SResultRow* pResultRow = doSetResultOutBufByKey(pAggInfo->aggSup.pResultBuf, pResultRowInfo, (char*)&groupId,
                                                  sizeof(groupId), true, groupId, pTaskInfo, false, &pAggInfo->aggSup);
  assert(pResultRow != NULL);

  /*
   * not assign result buffer yet, add new result buffer
   * all group belong to one result set, and each group result has different group id so set the id to be one
   */
  if (pResultRow->pageId == -1) {
    int32_t ret =
        addNewWindowResultBuf(pResultRow, pAggInfo->aggSup.pResultBuf, groupId, pAggInfo->binfo.pRes->info.rowSize);
    if (ret != TSDB_CODE_SUCCESS) {
      return;
    }
  }

  setResultRowInitCtx(pResultRow, pCtx, numOfOutput, rowEntryInfoOffset);
}

void setExecutionContext(SOperatorInfo* pOperator, int32_t numOfOutput, uint64_t groupId, SAggOperatorInfo* pAggInfo) {
  if (pAggInfo->groupId != INT32_MIN && pAggInfo->groupId == groupId) {
    return;
  }

  doSetTableGroupOutputBuf(pOperator, pAggInfo, numOfOutput, groupId);

  // record the current active group id
  pAggInfo->groupId = groupId;
}

static void doUpdateNumOfRows(SResultRow* pRow, int32_t numOfExprs, const int32_t* rowCellOffset) {
  for (int32_t j = 0; j < numOfExprs; ++j) {
    struct SResultRowEntryInfo* pResInfo = getResultEntryInfo(pRow, j, rowCellOffset);
    if (!isRowEntryInitialized(pResInfo)) {
      continue;
    }

    if (pRow->numOfRows < pResInfo->numOfRes) {
      pRow->numOfRows = pResInfo->numOfRes;
    }
  }
}

int32_t finalizeResultRowIntoResultDataBlock(SDiskbasedBuf* pBuf, SResultRowPosition* resultRowPosition,
                                             SqlFunctionCtx* pCtx, SExprInfo* pExprInfo, int32_t numOfExprs,
                                             const int32_t* rowCellOffset, SSDataBlock* pBlock,
                                             SExecTaskInfo* pTaskInfo) {
  SFilePage*  page = getBufPage(pBuf, resultRowPosition->pageId);
  SResultRow* pRow = (SResultRow*)((char*)page + resultRowPosition->offset);

  doUpdateNumOfRows(pRow, numOfExprs, rowCellOffset);
  if (pRow->numOfRows == 0) {
    releaseBufPage(pBuf, page);
    return 0;
  }

  while (pBlock->info.rows + pRow->numOfRows > pBlock->info.capacity) {
    int32_t code = blockDataEnsureCapacity(pBlock, pBlock->info.capacity * 1.25);
    if (TAOS_FAILED(code)) {
      releaseBufPage(pBuf, page);
      qError("%s ensure result data capacity failed, code %s", GET_TASKID(pTaskInfo), tstrerror(code));
      longjmp(pTaskInfo->env, code);
    }
  }

  for (int32_t j = 0; j < numOfExprs; ++j) {
    int32_t slotId = pExprInfo[j].base.resSchema.slotId;

    pCtx[j].resultInfo = getResultEntryInfo(pRow, j, rowCellOffset);
    if (pCtx[j].fpSet.finalize) {
      int32_t code = pCtx[j].fpSet.finalize(&pCtx[j], pBlock);
      if (TAOS_FAILED(code)) {
        qError("%s build result data block error, code %s", GET_TASKID(pTaskInfo), tstrerror(code));
        longjmp(pTaskInfo->env, code);
      }
    } else if (strcmp(pCtx[j].pExpr->pExpr->_function.functionName, "_select_value") == 0) {
      // do nothing, todo refactor
    } else {
      // expand the result into multiple rows. E.g., _wstartts, top(k, 20)
      // the _wstartts needs to copy to 20 following rows, since the results of top-k expands to 20 different rows.
      SColumnInfoData* pColInfoData = taosArrayGet(pBlock->pDataBlock, slotId);
      char*            in = GET_ROWCELL_INTERBUF(pCtx[j].resultInfo);
      for (int32_t k = 0; k < pRow->numOfRows; ++k) {
        colDataAppend(pColInfoData, pBlock->info.rows + k, in, pCtx[j].resultInfo->isNullRes);
      }
    }
  }

  releaseBufPage(pBuf, page);
  pBlock->info.rows += pRow->numOfRows;

  return 0;
}

int32_t doCopyToSDataBlock(SExecTaskInfo* pTaskInfo, SSDataBlock* pBlock, SExprInfo* pExprInfo, SDiskbasedBuf* pBuf,
                           SGroupResInfo* pGroupResInfo, const int32_t* rowCellOffset, SqlFunctionCtx* pCtx,
                           int32_t numOfExprs) {
  int32_t numOfRows = getNumOfTotalRes(pGroupResInfo);
  int32_t start = pGroupResInfo->index;

  for (int32_t i = start; i < numOfRows; i += 1) {
    SResKeyPos* pPos = taosArrayGetP(pGroupResInfo->pRows, i);
    SFilePage*  page = getBufPage(pBuf, pPos->pos.pageId);

    SResultRow* pRow = (SResultRow*)((char*)page + pPos->pos.offset);

    doUpdateNumOfRows(pRow, numOfExprs, rowCellOffset);
    if (pRow->numOfRows == 0) {
      pGroupResInfo->index += 1;
      releaseBufPage(pBuf, page);
      continue;
    }

    if (pBlock->info.groupId == 0) {
      pBlock->info.groupId = pPos->groupId;
    } else {
      // current value belongs to different group, it can't be packed into one datablock
      if (pBlock->info.groupId != pPos->groupId) {
        releaseBufPage(pBuf, page);
        break;
      }
    }

    if (pBlock->info.rows + pRow->numOfRows > pBlock->info.capacity) {
      releaseBufPage(pBuf, page);
      break;
    }

    pGroupResInfo->index += 1;

    for (int32_t j = 0; j < numOfExprs; ++j) {
      int32_t slotId = pExprInfo[j].base.resSchema.slotId;

      pCtx[j].resultInfo = getResultEntryInfo(pRow, j, rowCellOffset);
      if (pCtx[j].fpSet.finalize) {
        int32_t code = pCtx[j].fpSet.finalize(&pCtx[j], pBlock);
        if (TAOS_FAILED(code)) {
          qError("%s build result data block error, code %s", GET_TASKID(pTaskInfo), tstrerror(code));
          longjmp(pTaskInfo->env, code);
        }
      } else if (strcmp(pCtx[j].pExpr->pExpr->_function.functionName, "_select_value") == 0) {
        // do nothing, todo refactor
      } else {
        // expand the result into multiple rows. E.g., _wstartts, top(k, 20)
        // the _wstartts needs to copy to 20 following rows, since the results of top-k expands to 20 different rows.
        SColumnInfoData* pColInfoData = taosArrayGet(pBlock->pDataBlock, slotId);
        char*            in = GET_ROWCELL_INTERBUF(pCtx[j].resultInfo);
        if (pCtx[j].increase) {
          int64_t ts = *(int64_t*)in;
          for (int32_t k = 0; k < pRow->numOfRows; ++k) {
            colDataAppend(pColInfoData, pBlock->info.rows + k, (const char*)&ts, pCtx[j].resultInfo->isNullRes);
            ts++;
          }
        } else {
          for (int32_t k = 0; k < pRow->numOfRows; ++k) {
            colDataAppend(pColInfoData, pBlock->info.rows + k, in, pCtx[j].resultInfo->isNullRes);
          }
        }
      }
    }

    releaseBufPage(pBuf, page);
    pBlock->info.rows += pRow->numOfRows;
    if (pBlock->info.rows >= pBlock->info.capacity) {  // output buffer is full
      break;
    }
  }

  qDebug("%s result generated, rows:%d, groupId:%" PRIu64, GET_TASKID(pTaskInfo), pBlock->info.rows,
         pBlock->info.groupId);
  blockDataUpdateTsWindow(pBlock, 0);
  return 0;
}

void doBuildResultDatablock(SOperatorInfo* pOperator, SOptrBasicInfo* pbInfo, SGroupResInfo* pGroupResInfo,
                            SDiskbasedBuf* pBuf) {
  SExprInfo*     pExprInfo = pOperator->exprSupp.pExprInfo;
  int32_t        numOfExprs = pOperator->exprSupp.numOfExprs;
  SExecTaskInfo* pTaskInfo = pOperator->pTaskInfo;

  int32_t*        rowCellOffset = pOperator->exprSupp.rowEntryInfoOffset;
  SSDataBlock*    pBlock = pbInfo->pRes;
  SqlFunctionCtx* pCtx = pOperator->exprSupp.pCtx;

  blockDataCleanup(pBlock);
  if (!hasDataInGroupInfo(pGroupResInfo)) {
    return;
  }

  // clear the existed group id
  pBlock->info.groupId = 0;
  doCopyToSDataBlock(pTaskInfo, pBlock, pExprInfo, pBuf, pGroupResInfo, rowCellOffset, pCtx, numOfExprs);
}

static void updateNumOfRowsInResultRows(SqlFunctionCtx* pCtx, int32_t numOfOutput, SResultRowInfo* pResultRowInfo,
                                        int32_t* rowEntryInfoOffset) {
  // update the number of result for each, only update the number of rows for the corresponding window result.
  //  if (QUERY_IS_INTERVAL_QUERY(pQueryAttr)) {
  //    return;
  //  }
#if 0
  for (int32_t i = 0; i < pResultRowInfo->size; ++i) {
    SResultRow* pResult = pResultRowInfo->pResult[i];

    for (int32_t j = 0; j < numOfOutput; ++j) {
      int32_t functionId = pCtx[j].functionId;
      if (functionId == FUNCTION_TS || functionId == FUNCTION_TAG || functionId == FUNCTION_TAGPRJ) {
        continue;
      }

      SResultRowEntryInfo* pCell = getResultEntryInfo(pResult, j, rowEntryInfoOffset);
      pResult->numOfRows = (uint16_t)(TMAX(pResult->numOfRows, pCell->numOfRes));
    }
  }
#endif
}

static int32_t compressQueryColData(SColumnInfoData* pColRes, int32_t numOfRows, char* data, int8_t compressed) {
  int32_t colSize = pColRes->info.bytes * numOfRows;
  return (*(tDataTypes[pColRes->info.type].compFunc))(pColRes->pData, colSize, numOfRows, data,
                                                      colSize + COMP_OVERFLOW_BYTES, compressed, NULL, 0);
}

int32_t doFillTimeIntervalGapsInResults(struct SFillInfo* pFillInfo, SSDataBlock* pBlock, int32_t capacity) {
  int32_t numOfRows = (int32_t)taosFillResultDataBlock(pFillInfo, pBlock, capacity - pBlock->info.rows);
  pBlock->info.rows += numOfRows;

  return pBlock->info.rows;
}

void queryCostStatis(SExecTaskInfo* pTaskInfo) {
  STaskCostInfo* pSummary = &pTaskInfo->cost;

  //  uint64_t hashSize = taosHashGetMemSize(pQInfo->runtimeEnv.pResultRowHashTable);
  //  hashSize += taosHashGetMemSize(pRuntimeEnv->tableqinfoGroupInfo.map);
  //  pSummary->hashSize = hashSize;

  // add the merge time
  pSummary->elapsedTime += pSummary->firstStageMergeTime;

  //  SResultRowPool* p = pTaskInfo->pool;
  //  if (p != NULL) {
  //    pSummary->winInfoSize = getResultRowPoolMemSize(p);
  //    pSummary->numOfTimeWindows = getNumOfAllocatedResultRows(p);
  //  } else {
  //    pSummary->winInfoSize = 0;
  //    pSummary->numOfTimeWindows = 0;
  //  }
  //
  //  calculateOperatorProfResults(pQInfo);

  SFileBlockLoadRecorder* pRecorder = pSummary->pRecoder;
  if (pSummary->pRecoder != NULL) {
    qDebug("%s :cost summary: elapsed time:%" PRId64 " us, first merge:%" PRId64
           " us, total blocks:%d, "
           "load block statis:%d, load data block:%d, total rows:%" PRId64 ", check rows:%" PRId64,
           GET_TASKID(pTaskInfo), pSummary->elapsedTime, pSummary->firstStageMergeTime, pRecorder->totalBlocks,
           pRecorder->loadBlockStatis, pRecorder->loadBlocks, pRecorder->totalRows, pRecorder->totalCheckedRows);
  }
  // qDebug("QInfo:0x%"PRIx64" :cost summary: winResPool size:%.2f Kb, numOfWin:%"PRId64", tableInfoSize:%.2f Kb,
  // hashTable:%.2f Kb", pQInfo->qId, pSummary->winInfoSize/1024.0,
  //      pSummary->numOfTimeWindows, pSummary->tableInfoSize/1024.0, pSummary->hashSize/1024.0);
}

// static void updateOffsetVal(STaskRuntimeEnv *pRuntimeEnv, SDataBlockInfo *pBlockInfo) {
//   STaskAttr *pQueryAttr = pRuntimeEnv->pQueryAttr;
//   STableQueryInfo* pTableQueryInfo = pRuntimeEnv->current;
//
//   int32_t step = GET_FORWARD_DIRECTION_FACTOR(pQueryAttr->order.order);
//
//   if (pQueryAttr->limit.offset == pBlockInfo->rows) {  // current block will ignore completed
//     pTableQueryInfo->lastKey = QUERY_IS_ASC_QUERY(pQueryAttr) ? pBlockInfo->window.ekey + step :
//     pBlockInfo->window.skey + step; pQueryAttr->limit.offset = 0; return;
//   }
//
//   if (QUERY_IS_ASC_QUERY(pQueryAttr)) {
//     pQueryAttr->pos = (int32_t)pQueryAttr->limit.offset;
//   } else {
//     pQueryAttr->pos = pBlockInfo->rows - (int32_t)pQueryAttr->limit.offset - 1;
//   }
//
//   assert(pQueryAttr->pos >= 0 && pQueryAttr->pos <= pBlockInfo->rows - 1);
//
//   SArray *         pDataBlock = tsdbRetrieveDataBlock(pRuntimeEnv->pTsdbReadHandle, NULL);
//   SColumnInfoData *pColInfoData = taosArrayGet(pDataBlock, 0);
//
//   // update the pQueryAttr->limit.offset value, and pQueryAttr->pos value
//   TSKEY *keys = (TSKEY *) pColInfoData->pData;
//
//   // update the offset value
//   pTableQueryInfo->lastKey = keys[pQueryAttr->pos];
//   pQueryAttr->limit.offset = 0;
//
//   int32_t numOfRes = tableApplyFunctionsOnBlock(pRuntimeEnv, pBlockInfo, NULL, binarySearchForKey, pDataBlock);
//
//   //qDebug("QInfo:0x%"PRIx64" check data block, brange:%" PRId64 "-%" PRId64 ", numBlocksOfStep:%d, numOfRes:%d,
//   lastKey:%"PRId64, GET_TASKID(pRuntimeEnv),
//          pBlockInfo->window.skey, pBlockInfo->window.ekey, pBlockInfo->rows, numOfRes, pQuery->current->lastKey);
// }

// void skipBlocks(STaskRuntimeEnv *pRuntimeEnv) {
//   STaskAttr *pQueryAttr = pRuntimeEnv->pQueryAttr;
//
//   if (pQueryAttr->limit.offset <= 0 || pQueryAttr->numOfFilterCols > 0) {
//     return;
//   }
//
//   pQueryAttr->pos = 0;
//   int32_t step = GET_FORWARD_DIRECTION_FACTOR(pQueryAttr->order.order);
//
//   STableQueryInfo* pTableQueryInfo = pRuntimeEnv->current;
//   TsdbQueryHandleT pTsdbReadHandle = pRuntimeEnv->pTsdbReadHandle;
//
//   SDataBlockInfo blockInfo = SDATA_BLOCK_INITIALIZER;
//   while (tsdbNextDataBlock(pTsdbReadHandle)) {
//     if (isTaskKilled(pRuntimeEnv->qinfo)) {
//       longjmp(pRuntimeEnv->env, TSDB_CODE_TSC_QUERY_CANCELLED);
//     }
//
//     tsdbRetrieveDataBlockInfo(pTsdbReadHandle, &blockInfo);
//
//     if (pQueryAttr->limit.offset > blockInfo.rows) {
//       pQueryAttr->limit.offset -= blockInfo.rows;
//       pTableQueryInfo->lastKey = (QUERY_IS_ASC_QUERY(pQueryAttr)) ? blockInfo.window.ekey : blockInfo.window.skey;
//       pTableQueryInfo->lastKey += step;
//
//       //qDebug("QInfo:0x%"PRIx64" skip rows:%d, offset:%" PRId64, GET_TASKID(pRuntimeEnv), blockInfo.rows,
//              pQuery->limit.offset);
//     } else {  // find the appropriated start position in current block
//       updateOffsetVal(pRuntimeEnv, &blockInfo);
//       break;
//     }
//   }
//
//   if (terrno != TSDB_CODE_SUCCESS) {
//     longjmp(pRuntimeEnv->env, terrno);
//   }
// }

// static TSKEY doSkipIntervalProcess(STaskRuntimeEnv* pRuntimeEnv, STimeWindow* win, SDataBlockInfo* pBlockInfo,
// STableQueryInfo* pTableQueryInfo) {
//   STaskAttr *pQueryAttr = pRuntimeEnv->pQueryAttr;
//   SResultRowInfo *pWindowResInfo = &pRuntimeEnv->resultRowInfo;
//
//   assert(pQueryAttr->limit.offset == 0);
//   STimeWindow tw = *win;
//   getNextTimeWindow(pQueryAttr, &tw);
//
//   if ((tw.skey <= pBlockInfo->window.ekey && QUERY_IS_ASC_QUERY(pQueryAttr)) ||
//       (tw.ekey >= pBlockInfo->window.skey && !QUERY_IS_ASC_QUERY(pQueryAttr))) {
//
//     // load the data block and check data remaining in current data block
//     // TODO optimize performance
//     SArray *         pDataBlock = tsdbRetrieveDataBlock(pRuntimeEnv->pTsdbReadHandle, NULL);
//     SColumnInfoData *pColInfoData = taosArrayGet(pDataBlock, 0);
//
//     tw = *win;
//     int32_t startPos =
//         getNextQualifiedWindow(pQueryAttr, &tw, pBlockInfo, pColInfoData->pData, binarySearchForKey, -1);
//     assert(startPos >= 0);
//
//     // set the abort info
//     pQueryAttr->pos = startPos;
//
//     // reset the query start timestamp
//     pTableQueryInfo->win.skey = ((TSKEY *)pColInfoData->pData)[startPos];
//     pQueryAttr->window.skey = pTableQueryInfo->win.skey;
//     TSKEY key = pTableQueryInfo->win.skey;
//
//     pWindowResInfo->prevSKey = tw.skey;
//     int32_t index = pRuntimeEnv->resultRowInfo.curIndex;
//
//     int32_t numOfRes = tableApplyFunctionsOnBlock(pRuntimeEnv, pBlockInfo, NULL, binarySearchForKey, pDataBlock);
//     pRuntimeEnv->resultRowInfo.curIndex = index;  // restore the window index
//
//     //qDebug("QInfo:0x%"PRIx64" check data block, brange:%" PRId64 "-%" PRId64 ", numOfRows:%d, numOfRes:%d,
//     lastKey:%" PRId64,
//            GET_TASKID(pRuntimeEnv), pBlockInfo->window.skey, pBlockInfo->window.ekey, pBlockInfo->rows, numOfRes,
//            pQueryAttr->current->lastKey);
//
//     return key;
//   } else {  // do nothing
//     pQueryAttr->window.skey      = tw.skey;
//     pWindowResInfo->prevSKey = tw.skey;
//     pTableQueryInfo->lastKey = tw.skey;
//
//     return tw.skey;
//   }
//
//   return true;
// }

// static bool skipTimeInterval(STaskRuntimeEnv *pRuntimeEnv, TSKEY* start) {
//   STaskAttr *pQueryAttr = pRuntimeEnv->pQueryAttr;
//   if (QUERY_IS_ASC_QUERY(pQueryAttr)) {
//     assert(*start <= pRuntimeEnv->current->lastKey);
//   } else {
//     assert(*start >= pRuntimeEnv->current->lastKey);
//   }
//
//   // if queried with value filter, do NOT forward query start position
//   if (pQueryAttr->limit.offset <= 0 || pQueryAttr->numOfFilterCols > 0 || pRuntimeEnv->pTsBuf != NULL ||
//   pRuntimeEnv->pFillInfo != NULL) {
//     return true;
//   }
//
//   /*
//    * 1. for interval without interpolation query we forward pQueryAttr->interval.interval at a time for
//    *    pQueryAttr->limit.offset times. Since hole exists, pQueryAttr->interval.interval*pQueryAttr->limit.offset
//    value is
//    *    not valid. otherwise, we only forward pQueryAttr->limit.offset number of points
//    */
//   assert(pRuntimeEnv->resultRowInfo.prevSKey == TSKEY_INITIAL_VAL);
//
//   STimeWindow w = TSWINDOW_INITIALIZER;
//   bool ascQuery = QUERY_IS_ASC_QUERY(pQueryAttr);
//
//   SResultRowInfo *pWindowResInfo = &pRuntimeEnv->resultRowInfo;
//   STableQueryInfo *pTableQueryInfo = pRuntimeEnv->current;
//
//   SDataBlockInfo blockInfo = SDATA_BLOCK_INITIALIZER;
//   while (tsdbNextDataBlock(pRuntimeEnv->pTsdbReadHandle)) {
//     tsdbRetrieveDataBlockInfo(pRuntimeEnv->pTsdbReadHandle, &blockInfo);
//
//     if (QUERY_IS_ASC_QUERY(pQueryAttr)) {
//       if (pWindowResInfo->prevSKey == TSKEY_INITIAL_VAL) {
//         getAlignQueryTimeWindow(pQueryAttr, blockInfo.window.skey, blockInfo.window.skey, pQueryAttr->window.ekey,
//         &w); pWindowResInfo->prevSKey = w.skey;
//       }
//     } else {
//       getAlignQueryTimeWindow(pQueryAttr, blockInfo.window.ekey, pQueryAttr->window.ekey, blockInfo.window.ekey, &w);
//       pWindowResInfo->prevSKey = w.skey;
//     }
//
//     // the first time window
//     STimeWindow win = getActiveTimeWindow(pWindowResInfo, pWindowResInfo->prevSKey, pQueryAttr);
//
//     while (pQueryAttr->limit.offset > 0) {
//       STimeWindow tw = win;
//
//       if ((win.ekey <= blockInfo.window.ekey && ascQuery) || (win.ekey >= blockInfo.window.skey && !ascQuery)) {
//         pQueryAttr->limit.offset -= 1;
//         pWindowResInfo->prevSKey = win.skey;
//
//         // current time window is aligned with blockInfo.window.ekey
//         // restart it from next data block by set prevSKey to be TSKEY_INITIAL_VAL;
//         if ((win.ekey == blockInfo.window.ekey && ascQuery) || (win.ekey == blockInfo.window.skey && !ascQuery)) {
//           pWindowResInfo->prevSKey = TSKEY_INITIAL_VAL;
//         }
//       }
//
//       if (pQueryAttr->limit.offset == 0) {
//         *start = doSkipIntervalProcess(pRuntimeEnv, &win, &blockInfo, pTableQueryInfo);
//         return true;
//       }
//
//       // current window does not ended in current data block, try next data block
//       getNextTimeWindow(pQueryAttr, &tw);
//
//       /*
//        * If the next time window still starts from current data block,
//        * load the primary timestamp column first, and then find the start position for the next queried time window.
//        * Note that only the primary timestamp column is required.
//        * TODO: Optimize for this cases. All data blocks are not needed to be loaded, only if the first actually
//        required
//        * time window resides in current data block.
//        */
//       if ((tw.skey <= blockInfo.window.ekey && ascQuery) || (tw.ekey >= blockInfo.window.skey && !ascQuery)) {
//
//         SArray *pDataBlock = tsdbRetrieveDataBlock(pRuntimeEnv->pTsdbReadHandle, NULL);
//         SColumnInfoData *pColInfoData = taosArrayGet(pDataBlock, 0);
//
//         if ((win.ekey > blockInfo.window.ekey && ascQuery) || (win.ekey < blockInfo.window.skey && !ascQuery)) {
//           pQueryAttr->limit.offset -= 1;
//         }
//
//         if (pQueryAttr->limit.offset == 0) {
//           *start = doSkipIntervalProcess(pRuntimeEnv, &win, &blockInfo, pTableQueryInfo);
//           return true;
//         } else {
//           tw = win;
//           int32_t startPos =
//               getNextQualifiedWindow(pQueryAttr, &tw, &blockInfo, pColInfoData->pData, binarySearchForKey, -1);
//           assert(startPos >= 0);
//
//           // set the abort info
//           pQueryAttr->pos = startPos;
//           pTableQueryInfo->lastKey = ((TSKEY *)pColInfoData->pData)[startPos];
//           pWindowResInfo->prevSKey = tw.skey;
//           win = tw;
//         }
//       } else {
//         break;  // offset is not 0, and next time window begins or ends in the next block.
//       }
//     }
//   }
//
//   // check for error
//   if (terrno != TSDB_CODE_SUCCESS) {
//     longjmp(pRuntimeEnv->env, terrno);
//   }
//
//   return true;
// }

int32_t appendDownstream(SOperatorInfo* p, SOperatorInfo** pDownstream, int32_t num) {
  if (p->pDownstream == NULL) {
    assert(p->numOfDownstream == 0);
  }

  p->pDownstream = taosMemoryCalloc(1, num * POINTER_BYTES);
  if (p->pDownstream == NULL) {
    return TSDB_CODE_OUT_OF_MEMORY;
  }

  memcpy(p->pDownstream, pDownstream, num * POINTER_BYTES);
  p->numOfDownstream = num;
  return TSDB_CODE_SUCCESS;
}

static void doDestroyTableList(STableListInfo* pTableqinfoList);

static void doTableQueryInfoTimeWindowCheck(SExecTaskInfo* pTaskInfo, STableQueryInfo* pTableQueryInfo, int32_t order) {
#if 0
    if (order == TSDB_ORDER_ASC) {
    assert(
        (pTableQueryInfo->win.skey <= pTableQueryInfo->win.ekey) &&
        (pTableQueryInfo->lastKey >= pTaskInfo->window.skey) &&
        (pTableQueryInfo->win.skey >= pTaskInfo->window.skey && pTableQueryInfo->win.ekey <= pTaskInfo->window.ekey));
  } else {
    assert(
        (pTableQueryInfo->win.skey >= pTableQueryInfo->win.ekey) &&
        (pTableQueryInfo->lastKey <= pTaskInfo->window.skey) &&
        (pTableQueryInfo->win.skey <= pTaskInfo->window.skey && pTableQueryInfo->win.ekey >= pTaskInfo->window.ekey));
  }
#endif
}

typedef struct SFetchRspHandleWrapper {
  uint32_t exchangeId;
  int32_t  sourceIndex;
} SFetchRspHandleWrapper;

int32_t loadRemoteDataCallback(void* param, const SDataBuf* pMsg, int32_t code) {
  SFetchRspHandleWrapper* pWrapper = (SFetchRspHandleWrapper*)param;

  SExchangeInfo* pExchangeInfo = taosAcquireRef(exchangeObjRefPool, pWrapper->exchangeId);
  if (pExchangeInfo == NULL) {
    qWarn("failed to acquire exchange operator, since it may have been released");
    return TSDB_CODE_SUCCESS;
  }

  int32_t          index = pWrapper->sourceIndex;
  SSourceDataInfo* pSourceDataInfo = taosArrayGet(pExchangeInfo->pSourceDataInfo, index);

  if (code == TSDB_CODE_SUCCESS) {
    pSourceDataInfo->pRsp = pMsg->pData;

    SRetrieveTableRsp* pRsp = pSourceDataInfo->pRsp;
    pRsp->numOfRows = htonl(pRsp->numOfRows);
    pRsp->compLen = htonl(pRsp->compLen);
    pRsp->numOfCols = htonl(pRsp->numOfCols);
    pRsp->useconds = htobe64(pRsp->useconds);

    ASSERT(pRsp != NULL);
    qDebug("%s fetch rsp received, index:%d, rows:%d", pSourceDataInfo->taskId, index, pRsp->numOfRows);
  } else {
    pSourceDataInfo->code = code;
  }

  pSourceDataInfo->status = EX_SOURCE_DATA_READY;

  tsem_post(&pExchangeInfo->ready);
  taosReleaseRef(exchangeObjRefPool, pWrapper->exchangeId);

  taosMemoryFree(pWrapper);
  return TSDB_CODE_SUCCESS;
}

static void destroySendMsgInfo(SMsgSendInfo* pMsgBody) {
  assert(pMsgBody != NULL);
  taosMemoryFreeClear(pMsgBody->msgInfo.pData);
  taosMemoryFreeClear(pMsgBody);
}

void qProcessFetchRsp(void* parent, SRpcMsg* pMsg, SEpSet* pEpSet) {
  SMsgSendInfo* pSendInfo = (SMsgSendInfo*)pMsg->info.ahandle;
  assert(pMsg->info.ahandle != NULL);

  SDataBuf buf = {.len = pMsg->contLen, .pData = NULL};

  if (pMsg->contLen > 0) {
    buf.pData = taosMemoryCalloc(1, pMsg->contLen);
    if (buf.pData == NULL) {
      terrno = TSDB_CODE_OUT_OF_MEMORY;
      pMsg->code = TSDB_CODE_OUT_OF_MEMORY;
    } else {
      memcpy(buf.pData, pMsg->pCont, pMsg->contLen);
    }
  }

  pSendInfo->fp(pSendInfo->param, &buf, pMsg->code);
  rpcFreeCont(pMsg->pCont);
  destroySendMsgInfo(pSendInfo);
}

static int32_t doSendFetchDataRequest(SExchangeInfo* pExchangeInfo, SExecTaskInfo* pTaskInfo, int32_t sourceIndex) {
  size_t totalSources = taosArrayGetSize(pExchangeInfo->pSources);

  SResFetchReq* pMsg = taosMemoryCalloc(1, sizeof(SResFetchReq));
  if (NULL == pMsg) {
    pTaskInfo->code = TSDB_CODE_QRY_OUT_OF_MEMORY;
    return pTaskInfo->code;
  }

  SDownstreamSourceNode* pSource = taosArrayGet(pExchangeInfo->pSources, sourceIndex);
  SSourceDataInfo*       pDataInfo = taosArrayGet(pExchangeInfo->pSourceDataInfo, sourceIndex);

  ASSERT(pDataInfo->status == EX_SOURCE_DATA_NOT_READY);

  qDebug("%s build fetch msg and send to vgId:%d, ep:%s, taskId:0x%" PRIx64 ", %d/%" PRIzu, GET_TASKID(pTaskInfo),
         pSource->addr.nodeId, pSource->addr.epSet.eps[0].fqdn, pSource->taskId, sourceIndex, totalSources);

  pMsg->header.vgId = htonl(pSource->addr.nodeId);
  pMsg->sId = htobe64(pSource->schedId);
  pMsg->taskId = htobe64(pSource->taskId);
  pMsg->queryId = htobe64(pTaskInfo->id.queryId);

  // send the fetch remote task result reques
  SMsgSendInfo* pMsgSendInfo = taosMemoryCalloc(1, sizeof(SMsgSendInfo));
  if (NULL == pMsgSendInfo) {
    taosMemoryFreeClear(pMsg);
    qError("%s prepare message %d failed", GET_TASKID(pTaskInfo), (int32_t)sizeof(SMsgSendInfo));
    pTaskInfo->code = TSDB_CODE_QRY_OUT_OF_MEMORY;
    return pTaskInfo->code;
  }

  SFetchRspHandleWrapper* pWrapper = taosMemoryCalloc(1, sizeof(SFetchRspHandleWrapper));
  pWrapper->exchangeId = pExchangeInfo->self;
  pWrapper->sourceIndex = sourceIndex;

  pMsgSendInfo->param = pWrapper;
  pMsgSendInfo->msgInfo.pData = pMsg;
  pMsgSendInfo->msgInfo.len = sizeof(SResFetchReq);
  pMsgSendInfo->msgType = TDMT_VND_FETCH;
  pMsgSendInfo->fp = loadRemoteDataCallback;

  int64_t transporterId = 0;
  int32_t code = asyncSendMsgToServer(pExchangeInfo->pTransporter, &pSource->addr.epSet, &transporterId, pMsgSendInfo);
  return TSDB_CODE_SUCCESS;
}

int32_t extractDataBlockFromFetchRsp(SSDataBlock* pRes, SLoadRemoteDataInfo* pLoadInfo, int32_t numOfRows, char* pData,
                                     int32_t compLen, int32_t numOfOutput, int64_t startTs, uint64_t* total,
                                     SArray* pColList) {
  if (pColList == NULL) {  // data from other sources
    blockCompressDecode(pRes, numOfOutput, numOfRows, pData);
    pRes->info.rows = numOfRows;
  } else {  // extract data according to pColList
    ASSERT(numOfOutput == taosArrayGetSize(pColList));
    char* pStart = pData;

    int32_t numOfCols = htonl(*(int32_t*)pStart);
    pStart += sizeof(int32_t);

    // todo refactor:extract method
    SSysTableSchema* pSchema = (SSysTableSchema*)pStart;
    for (int32_t i = 0; i < numOfCols; ++i) {
      SSysTableSchema* p = (SSysTableSchema*)pStart;

      p->colId = htons(p->colId);
      p->bytes = htonl(p->bytes);
      pStart += sizeof(SSysTableSchema);
    }

    SSDataBlock* pBlock = taosMemoryCalloc(1, sizeof(SSDataBlock));
    pBlock->pDataBlock = taosArrayInit(numOfCols, sizeof(SColumnInfoData));
    pBlock->info.numOfCols = numOfCols;

    for (int32_t i = 0; i < numOfCols; ++i) {
      SColumnInfoData idata = {0};

      idata.info.type = pSchema[i].type;
      idata.info.bytes = pSchema[i].bytes;
      idata.info.colId = pSchema[i].colId;
      idata.hasNull = true;

      taosArrayPush(pBlock->pDataBlock, &idata);
      if (IS_VAR_DATA_TYPE(idata.info.type)) {
        pBlock->info.hasVarCol = true;
      }
    }

    blockCompressDecode(pBlock, numOfCols, numOfRows, pStart);

    // data from mnode
    pRes->info.rows = numOfRows;
    relocateColumnData(pRes, pColList, pBlock->pDataBlock, false);
    taosArrayDestroy(pBlock->pDataBlock);
    taosMemoryFree(pBlock);
    //    blockDataDestroy(pBlock);
  }

  // todo move this to time window aggregator, since the primary timestamp may not be known by exchange operator.
  blockDataUpdateTsWindow(pRes, 0);

  int64_t el = taosGetTimestampUs() - startTs;

  pLoadInfo->totalRows += numOfRows;
  pLoadInfo->totalSize += compLen;

  if (total != NULL) {
    *total += numOfRows;
  }

  pLoadInfo->totalElapsed += el;
  return TSDB_CODE_SUCCESS;
}

static void* setAllSourcesCompleted(SOperatorInfo* pOperator, int64_t startTs) {
  SExchangeInfo* pExchangeInfo = pOperator->info;
  SExecTaskInfo* pTaskInfo = pOperator->pTaskInfo;

  int64_t              el = taosGetTimestampUs() - startTs;
  SLoadRemoteDataInfo* pLoadInfo = &pExchangeInfo->loadInfo;

  pLoadInfo->totalElapsed += el;

  size_t totalSources = taosArrayGetSize(pExchangeInfo->pSources);
  qDebug("%s all %" PRIzu " sources are exhausted, total rows: %" PRIu64 " bytes:%" PRIu64 ", elapsed:%.2f ms",
         GET_TASKID(pTaskInfo), totalSources, pLoadInfo->totalRows, pLoadInfo->totalSize,
         pLoadInfo->totalElapsed / 1000.0);

  doSetOperatorCompleted(pOperator);
  return NULL;
}

static SSDataBlock* concurrentlyLoadRemoteDataImpl(SOperatorInfo* pOperator, SExchangeInfo* pExchangeInfo,
                                                   SExecTaskInfo* pTaskInfo) {
  int32_t code = 0;
  int64_t startTs = taosGetTimestampUs();
  size_t  totalSources = taosArrayGetSize(pExchangeInfo->pSources);

  while (1) {
    int32_t completed = 0;
    for (int32_t i = 0; i < totalSources; ++i) {
      SSourceDataInfo* pDataInfo = taosArrayGet(pExchangeInfo->pSourceDataInfo, i);
      if (pDataInfo->status == EX_SOURCE_DATA_EXHAUSTED) {
        completed += 1;
        continue;
      }

      if (pDataInfo->status != EX_SOURCE_DATA_READY) {
        continue;
      }

      if (pDataInfo->code != TSDB_CODE_SUCCESS) {
        code = pDataInfo->code;
        goto _error;
      }

      SRetrieveTableRsp*     pRsp = pDataInfo->pRsp;
      SDownstreamSourceNode* pSource = taosArrayGet(pExchangeInfo->pSources, i);

      SSDataBlock*         pRes = pExchangeInfo->pResult;
      SLoadRemoteDataInfo* pLoadInfo = &pExchangeInfo->loadInfo;
      if (pRsp->numOfRows == 0) {
        qDebug("%s vgId:%d, taskId:0x%" PRIx64 " index:%d completed, rowsOfSource:%" PRIu64 ", totalRows:%" PRIu64
               ", completed:%d try next %d/%" PRIzu,
               GET_TASKID(pTaskInfo), pSource->addr.nodeId, pSource->taskId, i, pDataInfo->totalRows,
               pExchangeInfo->loadInfo.totalRows, completed + 1, i + 1, totalSources);
        pDataInfo->status = EX_SOURCE_DATA_EXHAUSTED;
        completed += 1;
        taosMemoryFreeClear(pDataInfo->pRsp);
        continue;
      }

      SRetrieveTableRsp* pTableRsp = pDataInfo->pRsp;
      code =
          extractDataBlockFromFetchRsp(pExchangeInfo->pResult, pLoadInfo, pTableRsp->numOfRows, pTableRsp->data,
                                       pTableRsp->compLen, pTableRsp->numOfCols, startTs, &pDataInfo->totalRows, NULL);
      if (code != 0) {
        taosMemoryFreeClear(pDataInfo->pRsp);
        goto _error;
      }

      if (pRsp->completed == 1) {
        qDebug("%s fetch msg rsp from vgId:%d, taskId:0x%" PRIx64
               " index:%d completed, numOfRows:%d, rowsOfSource:%" PRIu64 ", totalRows:%" PRIu64 ", totalBytes:%" PRIu64
               ", completed:%d try next %d/%" PRIzu,
               GET_TASKID(pTaskInfo), pSource->addr.nodeId, pSource->taskId, i, pRes->info.rows, pDataInfo->totalRows,
               pLoadInfo->totalRows, pLoadInfo->totalSize, completed + 1, i + 1, totalSources);
        completed += 1;
        pDataInfo->status = EX_SOURCE_DATA_EXHAUSTED;
      } else {
        qDebug("%s fetch msg rsp from vgId:%d, taskId:0x%" PRIx64 " numOfRows:%d, totalRows:%" PRIu64
               ", totalBytes:%" PRIu64,
               GET_TASKID(pTaskInfo), pSource->addr.nodeId, pSource->taskId, pRes->info.rows, pLoadInfo->totalRows,
               pLoadInfo->totalSize);
      }

      taosMemoryFreeClear(pDataInfo->pRsp);

      if (pDataInfo->status != EX_SOURCE_DATA_EXHAUSTED) {
        pDataInfo->status = EX_SOURCE_DATA_NOT_READY;
        code = doSendFetchDataRequest(pExchangeInfo, pTaskInfo, i);
        if (code != TSDB_CODE_SUCCESS) {
          taosMemoryFreeClear(pDataInfo->pRsp);
          goto _error;
        }
      }

      return pExchangeInfo->pResult;
    }

    if (completed == totalSources) {
      return setAllSourcesCompleted(pOperator, startTs);
    }
  }

_error:
  pTaskInfo->code = code;
  return NULL;
}

static int32_t prepareConcurrentlyLoad(SOperatorInfo* pOperator) {
  SExchangeInfo* pExchangeInfo = pOperator->info;
  SExecTaskInfo* pTaskInfo = pOperator->pTaskInfo;

  size_t  totalSources = taosArrayGetSize(pExchangeInfo->pSources);
  int64_t startTs = taosGetTimestampUs();

  // Asynchronously send all fetch requests to all sources.
  for (int32_t i = 0; i < totalSources; ++i) {
    int32_t code = doSendFetchDataRequest(pExchangeInfo, pTaskInfo, i);
    if (code != TSDB_CODE_SUCCESS) {
      pTaskInfo->code = code;
      return code;
    }
  }

  int64_t endTs = taosGetTimestampUs();
  qDebug("%s send all fetch requests to %" PRIzu " sources completed, elapsed:%.2fms", GET_TASKID(pTaskInfo),
         totalSources, (endTs - startTs) / 1000.0);

  pOperator->status = OP_RES_TO_RETURN;
  pOperator->cost.openCost = taosGetTimestampUs() - startTs;

  tsem_wait(&pExchangeInfo->ready);
  return TSDB_CODE_SUCCESS;
}

static SSDataBlock* seqLoadRemoteData(SOperatorInfo* pOperator) {
  SExchangeInfo* pExchangeInfo = pOperator->info;
  SExecTaskInfo* pTaskInfo = pOperator->pTaskInfo;

  size_t  totalSources = taosArrayGetSize(pExchangeInfo->pSources);
  int64_t startTs = taosGetTimestampUs();

  while (1) {
    if (pExchangeInfo->current >= totalSources) {
      return setAllSourcesCompleted(pOperator, startTs);
    }

    doSendFetchDataRequest(pExchangeInfo, pTaskInfo, pExchangeInfo->current);
    tsem_wait(&pExchangeInfo->ready);

    SSourceDataInfo*       pDataInfo = taosArrayGet(pExchangeInfo->pSourceDataInfo, pExchangeInfo->current);
    SDownstreamSourceNode* pSource = taosArrayGet(pExchangeInfo->pSources, pExchangeInfo->current);

    if (pDataInfo->code != TSDB_CODE_SUCCESS) {
      qError("%s vgId:%d, taskID:0x%" PRIx64 " error happens, code:%s", GET_TASKID(pTaskInfo), pSource->addr.nodeId,
             pSource->taskId, tstrerror(pDataInfo->code));
      pOperator->pTaskInfo->code = pDataInfo->code;
      return NULL;
    }

    SRetrieveTableRsp*   pRsp = pDataInfo->pRsp;
    SLoadRemoteDataInfo* pLoadInfo = &pExchangeInfo->loadInfo;
    if (pRsp->numOfRows == 0) {
      qDebug("%s vgId:%d, taskID:0x%" PRIx64 " %d of total completed, rowsOfSource:%" PRIu64 ", totalRows:%" PRIu64
             " try next",
             GET_TASKID(pTaskInfo), pSource->addr.nodeId, pSource->taskId, pExchangeInfo->current + 1,
             pDataInfo->totalRows, pLoadInfo->totalRows);

      pDataInfo->status = EX_SOURCE_DATA_EXHAUSTED;
      pExchangeInfo->current += 1;
      taosMemoryFreeClear(pDataInfo->pRsp);
      continue;
    }

    SSDataBlock*       pRes = pExchangeInfo->pResult;
    SRetrieveTableRsp* pTableRsp = pDataInfo->pRsp;
    int32_t            code =
        extractDataBlockFromFetchRsp(pExchangeInfo->pResult, pLoadInfo, pTableRsp->numOfRows, pTableRsp->data,
                                     pTableRsp->compLen, pTableRsp->numOfCols, startTs, &pDataInfo->totalRows, NULL);

    if (pRsp->completed == 1) {
      qDebug("%s fetch msg rsp from vgId:%d, taskId:0x%" PRIx64 " numOfRows:%d, rowsOfSource:%" PRIu64
             ", totalRows:%" PRIu64 ", totalBytes:%" PRIu64 " try next %d/%" PRIzu,
             GET_TASKID(pTaskInfo), pSource->addr.nodeId, pSource->taskId, pRes->info.rows, pDataInfo->totalRows,
             pLoadInfo->totalRows, pLoadInfo->totalSize, pExchangeInfo->current + 1, totalSources);

      pDataInfo->status = EX_SOURCE_DATA_EXHAUSTED;
      pExchangeInfo->current += 1;
    } else {
      qDebug("%s fetch msg rsp from vgId:%d, taskId:0x%" PRIx64 " numOfRows:%d, totalRows:%" PRIu64
             ", totalBytes:%" PRIu64,
             GET_TASKID(pTaskInfo), pSource->addr.nodeId, pSource->taskId, pRes->info.rows, pLoadInfo->totalRows,
             pLoadInfo->totalSize);
    }

    pOperator->resultInfo.totalRows += pRes->info.rows;
    taosMemoryFreeClear(pDataInfo->pRsp);
    return pExchangeInfo->pResult;
  }
}

static int32_t prepareLoadRemoteData(SOperatorInfo* pOperator) {
  if (OPTR_IS_OPENED(pOperator)) {
    return TSDB_CODE_SUCCESS;
  }

  int64_t st = taosGetTimestampUs();

  SExchangeInfo* pExchangeInfo = pOperator->info;
  if (!pExchangeInfo->seqLoadData) {
    int32_t code = prepareConcurrentlyLoad(pOperator);
    if (code != TSDB_CODE_SUCCESS) {
      return code;
    }
  }

  OPTR_SET_OPENED(pOperator);
  pOperator->cost.openCost = (taosGetTimestampUs() - st) / 1000.0;
  return TSDB_CODE_SUCCESS;
}

static SSDataBlock* doLoadRemoteData(SOperatorInfo* pOperator) {
  SExchangeInfo* pExchangeInfo = pOperator->info;
  SExecTaskInfo* pTaskInfo = pOperator->pTaskInfo;

  pTaskInfo->code = pOperator->fpSet._openFn(pOperator);
  if (pTaskInfo->code != TSDB_CODE_SUCCESS) {
    return NULL;
  }

  size_t               totalSources = taosArrayGetSize(pExchangeInfo->pSources);
  SLoadRemoteDataInfo* pLoadInfo = &pExchangeInfo->loadInfo;

  if (pOperator->status == OP_EXEC_DONE) {
    qDebug("%s all %" PRIzu " source(s) are exhausted, total rows:%" PRIu64 " bytes:%" PRIu64 ", elapsed:%.2f ms",
           GET_TASKID(pTaskInfo), totalSources, pLoadInfo->totalRows, pLoadInfo->totalSize,
           pLoadInfo->totalElapsed / 1000.0);
    return NULL;
  }

  if (pExchangeInfo->seqLoadData) {
    return seqLoadRemoteData(pOperator);
  } else {
    return concurrentlyLoadRemoteDataImpl(pOperator, pExchangeInfo, pTaskInfo);
  }
}

static int32_t initDataSource(int32_t numOfSources, SExchangeInfo* pInfo, const char* id) {
  pInfo->pSourceDataInfo = taosArrayInit(numOfSources, sizeof(SSourceDataInfo));
  if (pInfo->pSourceDataInfo == NULL) {
    return TSDB_CODE_OUT_OF_MEMORY;
  }

  for (int32_t i = 0; i < numOfSources; ++i) {
    SSourceDataInfo dataInfo = {0};
    dataInfo.status = EX_SOURCE_DATA_NOT_READY;
    dataInfo.taskId = id;
    dataInfo.index = i;
    SSourceDataInfo* pDs = taosArrayPush(pInfo->pSourceDataInfo, &dataInfo);
    if (pDs == NULL) {
      taosArrayDestroy(pInfo->pSourceDataInfo);
      return TSDB_CODE_OUT_OF_MEMORY;
    }
  }

  return TSDB_CODE_SUCCESS;
}

static int32_t initExchangeOperator(SExchangePhysiNode* pExNode, SExchangeInfo* pInfo, const char* id) {
  size_t numOfSources = LIST_LENGTH(pExNode->pSrcEndPoints);

  if (numOfSources == 0) {
    qError("%s invalid number: %d of sources in exchange operator", id, (int32_t)numOfSources);
    return TSDB_CODE_INVALID_PARA;
  }

  pInfo->pSources = taosArrayInit(numOfSources, sizeof(SDownstreamSourceNode));
  pInfo->pSourceDataInfo = taosArrayInit(numOfSources, sizeof(SSourceDataInfo));
  if (pInfo->pSourceDataInfo == NULL || pInfo->pSources == NULL) {
    return TSDB_CODE_OUT_OF_MEMORY;
  }

  for (int32_t i = 0; i < numOfSources; ++i) {
    SNodeListNode* pNode = (SNodeListNode*)nodesListGetNode((SNodeList*)pExNode->pSrcEndPoints, i);
    taosArrayPush(pInfo->pSources, pNode);
  }

  pInfo->self = taosAddRef(exchangeObjRefPool, pInfo);

  return initDataSource(numOfSources, pInfo, id);
}

SOperatorInfo* createExchangeOperatorInfo(void* pTransporter, SExchangePhysiNode* pExNode, SExecTaskInfo* pTaskInfo) {
  SExchangeInfo* pInfo = taosMemoryCalloc(1, sizeof(SExchangeInfo));
  SOperatorInfo* pOperator = taosMemoryCalloc(1, sizeof(SOperatorInfo));
  if (pInfo == NULL || pOperator == NULL) {
    goto _error;
  }

  int32_t code = initExchangeOperator(pExNode, pInfo, GET_TASKID(pTaskInfo));
  if (code != TSDB_CODE_SUCCESS) {
    goto _error;
  }

  tsem_init(&pInfo->ready, 0, 0);

  pInfo->seqLoadData = false;
  pInfo->pTransporter = pTransporter;
  pInfo->pResult = createResDataBlock(pExNode->node.pOutputDataBlockDesc);
  pOperator->name = "ExchangeOperator";
  pOperator->operatorType = QUERY_NODE_PHYSICAL_PLAN_EXCHANGE;
  pOperator->blocking = false;
  pOperator->status = OP_NOT_OPENED;
  pOperator->info = pInfo;
  pOperator->exprSupp.numOfExprs = pInfo->pResult->info.numOfCols;
  pOperator->pTaskInfo = pTaskInfo;

  pOperator->fpSet = createOperatorFpSet(prepareLoadRemoteData, doLoadRemoteData, NULL, NULL,
                                         destroyExchangeOperatorInfo, NULL, NULL, NULL);
  return pOperator;

_error:
  if (pInfo != NULL) {
    doDestroyExchangeOperatorInfo(pInfo);
  }

  taosMemoryFreeClear(pInfo);
  taosMemoryFreeClear(pOperator);
  pTaskInfo->code = code;
  return NULL;
}

static int32_t doInitAggInfoSup(SAggSupporter* pAggSup, SqlFunctionCtx* pCtx, int32_t numOfOutput, size_t keyBufSize,
                                const char* pKey);

static void destroySortedMergeOperatorInfo(void* param, int32_t numOfOutput) {
  SSortedMergeOperatorInfo* pInfo = (SSortedMergeOperatorInfo*)param;
  taosArrayDestroy(pInfo->pSortInfo);
  taosArrayDestroy(pInfo->groupInfo);

  if (pInfo->pSortHandle != NULL) {
    tsortDestroySortHandle(pInfo->pSortHandle);
  }

  blockDataDestroy(pInfo->binfo.pRes);
  cleanupAggSup(&pInfo->aggSup);
}

static bool needToMerge(SSDataBlock* pBlock, SArray* groupInfo, char** buf, int32_t rowIndex) {
  size_t size = taosArrayGetSize(groupInfo);
  if (size == 0) {
    return true;
  }

  for (int32_t i = 0; i < size; ++i) {
    int32_t* index = taosArrayGet(groupInfo, i);

    SColumnInfoData* pColInfo = taosArrayGet(pBlock->pDataBlock, *index);
    bool             isNull = colDataIsNull(pColInfo, rowIndex, pBlock->info.rows, NULL);

    if ((isNull && buf[i] != NULL) || (!isNull && buf[i] == NULL)) {
      return false;
    }

    char* pCell = colDataGetData(pColInfo, rowIndex);
    if (IS_VAR_DATA_TYPE(pColInfo->info.type)) {
      if (varDataLen(pCell) != varDataLen(buf[i])) {
        return false;
      } else {
        if (memcmp(varDataVal(pCell), varDataVal(buf[i]), varDataLen(pCell)) != 0) {
          return false;
        }
      }
    } else {
      if (memcmp(pCell, buf[i], pColInfo->info.bytes) != 0) {
        return false;
      }
    }
  }

  return 0;
}

static void doMergeResultImpl(SSortedMergeOperatorInfo* pInfo, SqlFunctionCtx* pCtx, int32_t numOfExpr,
                              int32_t rowIndex) {
  for (int32_t j = 0; j < numOfExpr; ++j) {  // TODO set row index
                                             //    pCtx[j].startRow = rowIndex;
  }

  for (int32_t j = 0; j < numOfExpr; ++j) {
    int32_t functionId = pCtx[j].functionId;
    //    pCtx[j].fpSet->addInput(&pCtx[j]);

    //    if (functionId < 0) {
    //      SUdfInfo* pUdfInfo = taosArrayGet(pInfo->udfInfo, -1 * functionId - 1);
    //      doInvokeUdf(pUdfInfo, &pCtx[j], 0, TSDB_UDF_FUNC_MERGE);
    //    } else {
    //      assert(!TSDB_FUNC_IS_SCALAR(functionId));
    //      aAggs[functionId].mergeFunc(&pCtx[j]);
    //    }
  }
}

static void doFinalizeResultImpl(SqlFunctionCtx* pCtx, int32_t numOfExpr) {
  for (int32_t j = 0; j < numOfExpr; ++j) {
    int32_t functionId = pCtx[j].functionId;
    //    if (functionId == FUNC_TAG_DUMMY || functionId == FUNC_TS_DUMMY) {
    //      continue;
    //    }

    //    if (functionId < 0) {
    //      SUdfInfo* pUdfInfo = taosArrayGet(pInfo->udfInfo, -1 * functionId - 1);
    //      doInvokeUdf(pUdfInfo, &pCtx[j], 0, TSDB_UDF_FUNC_FINALIZE);
    //    } else {
    //    pCtx[j].fpSet.finalize(&pCtx[j]);
  }
}

static bool saveCurrentTuple(char** rowColData, SArray* pColumnList, SSDataBlock* pBlock, int32_t rowIndex) {
  int32_t size = (int32_t)taosArrayGetSize(pColumnList);

  for (int32_t i = 0; i < size; ++i) {
    int32_t*         index = taosArrayGet(pColumnList, i);
    SColumnInfoData* pColInfo = taosArrayGet(pBlock->pDataBlock, *index);

    char* data = colDataGetData(pColInfo, rowIndex);
    memcpy(rowColData[i], data, colDataGetLength(pColInfo, rowIndex));
  }

  return true;
}

static void doMergeImpl(SOperatorInfo* pOperator, int32_t numOfExpr, SSDataBlock* pBlock) {
  SSortedMergeOperatorInfo* pInfo = pOperator->info;

  SqlFunctionCtx* pCtx = pOperator->exprSupp.pCtx;
  for (int32_t i = 0; i < pBlock->info.numOfCols; ++i) {
    //    pCtx[i].size = 1;
  }

  for (int32_t i = 0; i < pBlock->info.rows; ++i) {
    if (!pInfo->hasGroupVal) {
      ASSERT(i == 0);
      doMergeResultImpl(pInfo, pCtx, numOfExpr, i);
      pInfo->hasGroupVal = saveCurrentTuple(pInfo->groupVal, pInfo->groupInfo, pBlock, i);
    } else {
      if (needToMerge(pBlock, pInfo->groupInfo, pInfo->groupVal, i)) {
        doMergeResultImpl(pInfo, pCtx, numOfExpr, i);
      } else {
        doFinalizeResultImpl(pCtx, numOfExpr);
        int32_t numOfRows = getNumOfResult(pOperator->exprSupp.pCtx, pOperator->exprSupp.numOfExprs, NULL);
        //        setTagValueForMultipleRows(pCtx, pOperator->exprSupp.numOfExprs, numOfRows);

        // TODO check for available buffer;

        // next group info data
        pInfo->binfo.pRes->info.rows += numOfRows;
        for (int32_t j = 0; j < numOfExpr; ++j) {
          if (pCtx[j].functionId < 0) {
            continue;
          }

          pCtx[j].fpSet.process(&pCtx[j]);
        }

        doMergeResultImpl(pInfo, pCtx, numOfExpr, i);
        pInfo->hasGroupVal = saveCurrentTuple(pInfo->groupVal, pInfo->groupInfo, pBlock, i);
      }
    }
  }
}

static SSDataBlock* doMerge(SOperatorInfo* pOperator) {
  SSortedMergeOperatorInfo* pInfo = pOperator->info;
  SSortHandle*              pHandle = pInfo->pSortHandle;

  SSDataBlock* pDataBlock = createOneDataBlock(pInfo->binfo.pRes, false);
  blockDataEnsureCapacity(pDataBlock, pOperator->resultInfo.capacity);

  while (1) {
    blockDataCleanup(pDataBlock);
    while (1) {
      STupleHandle* pTupleHandle = tsortNextTuple(pHandle);
      if (pTupleHandle == NULL) {
        break;
      }

      // build datablock for merge for one group
      appendOneRowToDataBlock(pDataBlock, pTupleHandle);
      if (pDataBlock->info.rows >= pOperator->resultInfo.capacity) {
        break;
      }
    }

    if (pDataBlock->info.rows == 0) {
      break;
    }

    setInputDataBlock(pOperator, pOperator->exprSupp.pCtx, pDataBlock, TSDB_ORDER_ASC, MAIN_SCAN, true);
    //  updateOutputBuf(&pInfo->binfo, &pAggInfo->bufCapacity, pBlock->info.rows * pAggInfo->resultRowFactor,
    //  pOperator->pRuntimeEnv, true);
    doMergeImpl(pOperator, pOperator->exprSupp.numOfExprs, pDataBlock);
    // flush to tuple store, and after all data have been handled, return to upstream node or sink node
  }

  doFinalizeResultImpl(pOperator->exprSupp.pCtx, pOperator->exprSupp.numOfExprs);
  int32_t numOfRows = getNumOfResult(pOperator->exprSupp.pCtx, pOperator->exprSupp.numOfExprs, NULL);
  //        setTagValueForMultipleRows(pCtx, pOperator->exprSupp.numOfExprs, numOfRows);

  // TODO check for available buffer;

  // next group info data
  pInfo->binfo.pRes->info.rows += numOfRows;
  return (pInfo->binfo.pRes->info.rows > 0) ? pInfo->binfo.pRes : NULL;
}

SSDataBlock* getSortedMergeBlockData(SSortHandle* pHandle, SSDataBlock* pDataBlock, int32_t capacity,
                                     SArray* pColMatchInfo, SSortedMergeOperatorInfo* pInfo) {
  blockDataCleanup(pDataBlock);

  SSDataBlock* p = tsortGetSortedDataBlock(pHandle);
  if (p == NULL) {
    return NULL;
  }

  blockDataEnsureCapacity(p, capacity);

  while (1) {
    STupleHandle* pTupleHandle = tsortNextTuple(pHandle);
    if (pTupleHandle == NULL) {
      break;
    }

    appendOneRowToDataBlock(p, pTupleHandle);
    if (p->info.rows >= capacity) {
      break;
    }
  }

  if (p->info.rows > 0) {
    int32_t numOfCols = taosArrayGetSize(pColMatchInfo);
    for (int32_t i = 0; i < numOfCols; ++i) {
      SColMatchInfo* pmInfo = taosArrayGet(pColMatchInfo, i);
      ASSERT(pmInfo->matchType == COL_MATCH_FROM_SLOT_ID);

      SColumnInfoData* pSrc = taosArrayGet(p->pDataBlock, pmInfo->srcSlotId);
      SColumnInfoData* pDst = taosArrayGet(pDataBlock->pDataBlock, pmInfo->targetSlotId);
      colDataAssign(pDst, pSrc, p->info.rows);
    }

    pDataBlock->info.rows = p->info.rows;
    pDataBlock->info.capacity = p->info.rows;
  }

  blockDataDestroy(p);
  return (pDataBlock->info.rows > 0) ? pDataBlock : NULL;
}

static SSDataBlock* doSortedMerge(SOperatorInfo* pOperator) {
  if (pOperator->status == OP_EXEC_DONE) {
    return NULL;
  }

  SExecTaskInfo*            pTaskInfo = pOperator->pTaskInfo;
  SSortedMergeOperatorInfo* pInfo = pOperator->info;
  if (pOperator->status == OP_RES_TO_RETURN) {
    return getSortedMergeBlockData(pInfo->pSortHandle, pInfo->binfo.pRes, pOperator->resultInfo.capacity, NULL, pInfo);
  }

  int32_t numOfBufPage = pInfo->sortBufSize / pInfo->bufPageSize;
  pInfo->pSortHandle = tsortCreateSortHandle(pInfo->pSortInfo, SORT_MULTISOURCE_MERGE, pInfo->bufPageSize, numOfBufPage,
                                             pInfo->binfo.pRes, "GET_TASKID(pTaskInfo)");

  tsortSetFetchRawDataFp(pInfo->pSortHandle, loadNextDataBlock, NULL, NULL);

  for (int32_t i = 0; i < pOperator->numOfDownstream; ++i) {
    SSortSource* ps = taosMemoryCalloc(1, sizeof(SSortSource));
    ps->param = pOperator->pDownstream[i];
    tsortAddSource(pInfo->pSortHandle, ps);
  }

  int32_t code = tsortOpen(pInfo->pSortHandle);
  if (code != TSDB_CODE_SUCCESS) {
    longjmp(pTaskInfo->env, terrno);
  }

  pOperator->status = OP_RES_TO_RETURN;
  return doMerge(pOperator);
}

static int32_t initGroupCol(SExprInfo* pExprInfo, int32_t numOfCols, SArray* pGroupInfo,
                            SSortedMergeOperatorInfo* pInfo) {
  if (pGroupInfo == NULL || taosArrayGetSize(pGroupInfo) == 0) {
    return 0;
  }

  int32_t len = 0;
  SArray* plist = taosArrayInit(3, sizeof(SColumn));
  pInfo->groupInfo = taosArrayInit(3, sizeof(int32_t));

  if (plist == NULL || pInfo->groupInfo == NULL) {
    return TSDB_CODE_OUT_OF_MEMORY;
  }

  size_t numOfGroupCol = taosArrayGetSize(pInfo->groupInfo);
  for (int32_t i = 0; i < numOfGroupCol; ++i) {
    SColumn* pCol = taosArrayGet(pGroupInfo, i);
    for (int32_t j = 0; j < numOfCols; ++j) {
      SExprInfo* pe = &pExprInfo[j];
      if (pe->base.resSchema.slotId == pCol->colId) {
        taosArrayPush(plist, pCol);
        taosArrayPush(pInfo->groupInfo, &j);
        len += pCol->bytes;
        break;
      }
    }
  }

  ASSERT(taosArrayGetSize(pGroupInfo) == taosArrayGetSize(plist));

  pInfo->groupVal = taosMemoryCalloc(1, (POINTER_BYTES * numOfGroupCol + len));
  if (pInfo->groupVal == NULL) {
    taosArrayDestroy(plist);
    return TSDB_CODE_OUT_OF_MEMORY;
  }

  int32_t offset = 0;
  char*   start = (char*)(pInfo->groupVal + (POINTER_BYTES * numOfGroupCol));
  for (int32_t i = 0; i < numOfGroupCol; ++i) {
    pInfo->groupVal[i] = start + offset;
    SColumn* pCol = taosArrayGet(plist, i);
    offset += pCol->bytes;
  }

  taosArrayDestroy(plist);

  return TSDB_CODE_SUCCESS;
}

SOperatorInfo* createSortedMergeOperatorInfo(SOperatorInfo** downstream, int32_t numOfDownstream, SExprInfo* pExprInfo,
                                             int32_t num, SArray* pSortInfo, SArray* pGroupInfo,
                                             SExecTaskInfo* pTaskInfo) {
  SSortedMergeOperatorInfo* pInfo = taosMemoryCalloc(1, sizeof(SSortedMergeOperatorInfo));
  SOperatorInfo*            pOperator = taosMemoryCalloc(1, sizeof(SOperatorInfo));
  if (pInfo == NULL || pOperator == NULL) {
    goto _error;
  }

  pOperator->exprSupp.pCtx = createSqlFunctionCtx(pExprInfo, num, &pOperator->exprSupp.rowEntryInfoOffset);
  initResultRowInfo(&pInfo->binfo.resultRowInfo);

  if (pOperator->exprSupp.pCtx == NULL || pInfo->binfo.pRes == NULL) {
    goto _error;
  }

  size_t  keyBufSize = sizeof(int64_t) + sizeof(int64_t) + POINTER_BYTES;
  int32_t code = doInitAggInfoSup(&pInfo->aggSup, pOperator->exprSupp.pCtx, num, keyBufSize, pTaskInfo->id.str);
  if (code != TSDB_CODE_SUCCESS) {
    goto _error;
  }

  setFunctionResultOutput(pOperator, &pInfo->binfo, &pInfo->aggSup, MAIN_SCAN, num);
  code = initGroupCol(pExprInfo, num, pGroupInfo, pInfo);
  if (code != TSDB_CODE_SUCCESS) {
    goto _error;
  }

  //  pInfo->resultRowFactor = (int32_t)(getRowNumForMultioutput(pRuntimeEnv->pQueryAttr,
  //      pRuntimeEnv->pQueryAttr->topBotQuery, false));
  pInfo->sortBufSize = 1024 * 16;  // 1MB
  pInfo->bufPageSize = 1024;
  pInfo->pSortInfo = pSortInfo;

  pOperator->resultInfo.capacity = blockDataGetCapacityInRow(pInfo->binfo.pRes, pInfo->bufPageSize);

  pOperator->name = "SortedMerge";
  // pOperator->operatorType = OP_SortedMerge;
  pOperator->blocking = true;
  pOperator->status = OP_NOT_OPENED;
  pOperator->info = pInfo;
  pOperator->exprSupp.numOfExprs = num;
  pOperator->exprSupp.pExprInfo = pExprInfo;

  pOperator->pTaskInfo = pTaskInfo;

  pOperator->fpSet = createOperatorFpSet(operatorDummyOpenFn, doSortedMerge, NULL, NULL, destroySortedMergeOperatorInfo,
                                         NULL, NULL, NULL);
  code = appendDownstream(pOperator, downstream, numOfDownstream);
  if (code != TSDB_CODE_SUCCESS) {
    goto _error;
  }

  return pOperator;

_error:
  if (pInfo != NULL) {
    destroySortedMergeOperatorInfo(pInfo, num);
  }

  taosMemoryFreeClear(pInfo);
  taosMemoryFreeClear(pOperator);
  terrno = TSDB_CODE_QRY_OUT_OF_MEMORY;
  return NULL;
}

int32_t getTableScanInfo(SOperatorInfo* pOperator, int32_t* order, int32_t* scanFlag) {
  // todo add more information about exchange operation
  int32_t type = pOperator->operatorType;
  if (type == QUERY_NODE_PHYSICAL_PLAN_EXCHANGE || type == QUERY_NODE_PHYSICAL_PLAN_SYSTABLE_SCAN ||
      type == QUERY_NODE_PHYSICAL_PLAN_STREAM_SCAN || type == QUERY_NODE_PHYSICAL_PLAN_TAG_SCAN ||
      type == QUERY_NODE_PHYSICAL_PLAN_BLOCK_DIST_SCAN) {
    *order = TSDB_ORDER_ASC;
    *scanFlag = MAIN_SCAN;
    return TSDB_CODE_SUCCESS;
  } else if (type == QUERY_NODE_PHYSICAL_PLAN_TABLE_SCAN) {
    STableScanInfo* pTableScanInfo = pOperator->info;
    *order = pTableScanInfo->cond.order;
    *scanFlag = pTableScanInfo->scanFlag;
    return TSDB_CODE_SUCCESS;
  } else {
    if (pOperator->pDownstream == NULL || pOperator->pDownstream[0] == NULL) {
      return TSDB_CODE_INVALID_PARA;
    } else {
      return getTableScanInfo(pOperator->pDownstream[0], order, scanFlag);
    }
  }
}

// this is a blocking operator
static int32_t doOpenAggregateOptr(SOperatorInfo* pOperator) {
  if (OPTR_IS_OPENED(pOperator)) {
    return TSDB_CODE_SUCCESS;
  }

  SExecTaskInfo*    pTaskInfo = pOperator->pTaskInfo;
  SAggOperatorInfo* pAggInfo = pOperator->info;

  SExprSupp* pSup = &pOperator->exprSupp;
  SOperatorInfo*  downstream = pOperator->pDownstream[0];

  int64_t st = taosGetTimestampUs();

  int32_t order = TSDB_ORDER_ASC;
  int32_t scanFlag = MAIN_SCAN;

  while (1) {
    SSDataBlock* pBlock = downstream->fpSet.getNextFn(downstream);
    if (pBlock == NULL) {
      break;
    }

    int32_t code = getTableScanInfo(pOperator, &order, &scanFlag);
    if (code != TSDB_CODE_SUCCESS) {
      longjmp(pTaskInfo->env, code);
    }

    // there is an scalar expression that needs to be calculated before apply the group aggregation.
    if (pAggInfo->scalarExprSup.pExprInfo != NULL) {
      SExprSupp* pSup1 = &pAggInfo->scalarExprSup;
      code = projectApplyFunctions(pSup1->pExprInfo, pBlock, pBlock, pSup1->pCtx, pSup1->numOfExprs, NULL);
      if (code != TSDB_CODE_SUCCESS) {
        longjmp(pTaskInfo->env, code);
      }
    }

    // the pDataBlock are always the same one, no need to call this again
    setExecutionContext(pOperator, pOperator->exprSupp.numOfExprs, pBlock->info.groupId, pAggInfo);
    setInputDataBlock(pOperator, pSup->pCtx, pBlock, order, scanFlag, true);
    code = doAggregateImpl(pOperator, 0, pSup->pCtx);
    if (code != 0) {
      longjmp(pTaskInfo->env, code);
    }

#if 0  // test for encode/decode result info
    if(pOperator->fpSet.encodeResultRow){
      char *result = NULL;
      int32_t length = 0;
      pOperator->fpSet.encodeResultRow(pOperator, &result, &length);
      SAggSupporter* pSup = &pAggInfo->aggSup;
      taosHashClear(pSup->pResultRowHashTable);
      pInfo->resultRowInfo.size = 0;
      pOperator->fpSet.decodeResultRow(pOperator, result);
      if(result){
        taosMemoryFree(result);
      }
    }
#endif
  }

  closeAllResultRows(&pAggInfo->binfo.resultRowInfo);
  initGroupedResultInfo(&pAggInfo->groupResInfo, pAggInfo->aggSup.pResultRowHashTable, 0);
  OPTR_SET_OPENED(pOperator);

  pOperator->cost.openCost = (taosGetTimestampUs() - st) / 1000.0;
  return TSDB_CODE_SUCCESS;
}

static SSDataBlock* getAggregateResult(SOperatorInfo* pOperator) {
  SAggOperatorInfo* pAggInfo = pOperator->info;
  SOptrBasicInfo*   pInfo = &pAggInfo->binfo;

  if (pOperator->status == OP_EXEC_DONE) {
    return NULL;
  }

  SExecTaskInfo* pTaskInfo = pOperator->pTaskInfo;
  pTaskInfo->code = pOperator->fpSet._openFn(pOperator);
  if (pTaskInfo->code != TSDB_CODE_SUCCESS) {
    doSetOperatorCompleted(pOperator);
    return NULL;
  }

  blockDataEnsureCapacity(pInfo->pRes, pOperator->resultInfo.capacity);
  doBuildResultDatablock(pOperator, pInfo, &pAggInfo->groupResInfo, pAggInfo->aggSup.pResultBuf);
  if (pInfo->pRes->info.rows == 0 || !hasDataInGroupInfo(&pAggInfo->groupResInfo)) {
    doSetOperatorCompleted(pOperator);
  }

  size_t rows = blockDataGetNumOfRows(pInfo->pRes);
  pOperator->resultInfo.totalRows += rows;

  return (rows == 0) ? NULL : pInfo->pRes;
}

int32_t aggEncodeResultRow(SOperatorInfo* pOperator, char** result, int32_t* length) {
  if (result == NULL || length == NULL) {
    return TSDB_CODE_TSC_INVALID_INPUT;
  }
  SOptrBasicInfo* pInfo = (SOptrBasicInfo*)(pOperator->info);
  SAggSupporter*  pSup = (SAggSupporter*)POINTER_SHIFT(pOperator->info, sizeof(SOptrBasicInfo));
  int32_t         size = taosHashGetSize(pSup->pResultRowHashTable);
  size_t          keyLen = sizeof(uint64_t) * 2;  // estimate the key length
  int32_t         totalSize =
      sizeof(int32_t) + sizeof(int32_t) + size * (sizeof(int32_t) + keyLen + sizeof(int32_t) + pSup->resultRowSize);

  *result = (char*)taosMemoryCalloc(1, totalSize);
  if (*result == NULL) {
    return TSDB_CODE_OUT_OF_MEMORY;
  }

  int32_t offset = sizeof(int32_t);
  *(int32_t*)(*result + offset) = size;
  offset += sizeof(int32_t);

  // prepare memory
  SResultRowPosition* pos = &pInfo->resultRowInfo.cur;
  void*               pPage = getBufPage(pSup->pResultBuf, pos->pageId);
  SResultRow*         pRow = (SResultRow*)((char*)pPage + pos->offset);
  setBufPageDirty(pPage, true);
  releaseBufPage(pSup->pResultBuf, pPage);

  void* pIter = taosHashIterate(pSup->pResultRowHashTable, NULL);
  while (pIter) {
    void*               key = taosHashGetKey(pIter, &keyLen);
    SResultRowPosition* p1 = (SResultRowPosition*)pIter;

    pPage = (SFilePage*)getBufPage(pSup->pResultBuf, p1->pageId);
    pRow = (SResultRow*)((char*)pPage + p1->offset);
    setBufPageDirty(pPage, true);
    releaseBufPage(pSup->pResultBuf, pPage);

    // recalculate the result size
    int32_t realTotalSize = offset + sizeof(int32_t) + keyLen + sizeof(int32_t) + pSup->resultRowSize;
    if (realTotalSize > totalSize) {
      char* tmp = (char*)taosMemoryRealloc(*result, realTotalSize);
      if (tmp == NULL) {
        taosMemoryFree(*result);
        *result = NULL;
        return TSDB_CODE_OUT_OF_MEMORY;
      } else {
        *result = tmp;
      }
    }
    // save key
    *(int32_t*)(*result + offset) = keyLen;
    offset += sizeof(int32_t);
    memcpy(*result + offset, key, keyLen);
    offset += keyLen;

    // save value
    *(int32_t*)(*result + offset) = pSup->resultRowSize;
    offset += sizeof(int32_t);
    memcpy(*result + offset, pRow, pSup->resultRowSize);
    offset += pSup->resultRowSize;

    pIter = taosHashIterate(pSup->pResultRowHashTable, pIter);
  }

  *(int32_t*)(*result) = offset;
  *length = offset;

  return TDB_CODE_SUCCESS;
}

int32_t aggDecodeResultRow(SOperatorInfo* pOperator, char* result) {
  if (result == NULL) {
    return TSDB_CODE_TSC_INVALID_INPUT;
  }
  SOptrBasicInfo* pInfo = (SOptrBasicInfo*)(pOperator->info);
  SAggSupporter*  pSup = (SAggSupporter*)POINTER_SHIFT(pOperator->info, sizeof(SOptrBasicInfo));

  //  int32_t size = taosHashGetSize(pSup->pResultRowHashTable);
  int32_t length = *(int32_t*)(result);
  int32_t offset = sizeof(int32_t);

  int32_t count = *(int32_t*)(result + offset);
  offset += sizeof(int32_t);

  while (count-- > 0 && length > offset) {
    int32_t keyLen = *(int32_t*)(result + offset);
    offset += sizeof(int32_t);

    uint64_t    tableGroupId = *(uint64_t*)(result + offset);
    SResultRow* resultRow = getNewResultRow(pSup->pResultBuf, tableGroupId, pSup->resultRowSize);
    if (!resultRow) {
      return TSDB_CODE_TSC_INVALID_INPUT;
    }

    // add a new result set for a new group
    SResultRowPosition pos = {.pageId = resultRow->pageId, .offset = resultRow->offset};
    taosHashPut(pSup->pResultRowHashTable, result + offset, keyLen, &pos, sizeof(SResultRowPosition));

    offset += keyLen;
    int32_t valueLen = *(int32_t*)(result + offset);
    if (valueLen != pSup->resultRowSize) {
      return TSDB_CODE_TSC_INVALID_INPUT;
    }
    offset += sizeof(int32_t);
    int32_t pageId = resultRow->pageId;
    int32_t pOffset = resultRow->offset;
    memcpy(resultRow, result + offset, valueLen);
    resultRow->pageId = pageId;
    resultRow->offset = pOffset;
    offset += valueLen;

    initResultRow(resultRow);
    pInfo->resultRowInfo.cur = (SResultRowPosition){.pageId = resultRow->pageId, .offset = resultRow->offset};
  }

  if (offset != length) {
    return TSDB_CODE_TSC_INVALID_INPUT;
  }
  return TDB_CODE_SUCCESS;
}

enum {
  PROJECT_RETRIEVE_CONTINUE = 0x1,
  PROJECT_RETRIEVE_DONE = 0x2,
};

static int32_t handleLimitOffset(SOperatorInfo* pOperator, SSDataBlock* pBlock) {
  SProjectOperatorInfo* pProjectInfo = pOperator->info;
  SOptrBasicInfo*       pInfo = &pProjectInfo->binfo;
  SSDataBlock*          pRes = pInfo->pRes;

  if (pProjectInfo->curSOffset > 0) {
    if (pProjectInfo->groupId == 0) {  // it is the first group
      pProjectInfo->groupId = pBlock->info.groupId;
      blockDataCleanup(pInfo->pRes);
      return PROJECT_RETRIEVE_CONTINUE;
    } else if (pProjectInfo->groupId != pBlock->info.groupId) {
      pProjectInfo->curSOffset -= 1;

      // ignore data block in current group
      if (pProjectInfo->curSOffset > 0) {
        blockDataCleanup(pInfo->pRes);
        return PROJECT_RETRIEVE_CONTINUE;
      }
    }

    // set current group id of the project operator
    pProjectInfo->groupId = pBlock->info.groupId;
  }

  if (pProjectInfo->groupId != 0 && pProjectInfo->groupId != pBlock->info.groupId) {
    pProjectInfo->curGroupOutput += 1;
    if ((pProjectInfo->slimit.limit > 0) && (pProjectInfo->slimit.limit <= pProjectInfo->curGroupOutput)) {
      pOperator->status = OP_EXEC_DONE;
      blockDataCleanup(pRes);

      return PROJECT_RETRIEVE_DONE;
    }

    // reset the value for a new group data
    pProjectInfo->curOffset = 0;
    pProjectInfo->curOutput = 0;
  }

  // here we reach the start position, according to the limit/offset requirements.

  // set current group id
  pProjectInfo->groupId = pBlock->info.groupId;

  if (pProjectInfo->curOffset >= pRes->info.rows) {
    pProjectInfo->curOffset -= pRes->info.rows;
    blockDataCleanup(pRes);
    return PROJECT_RETRIEVE_CONTINUE;
  } else if (pProjectInfo->curOffset < pRes->info.rows && pProjectInfo->curOffset > 0) {
    blockDataTrimFirstNRows(pRes, pProjectInfo->curOffset);
    pProjectInfo->curOffset = 0;
  }

  // check for the limitation in each group
  if (pProjectInfo->limit.limit > 0 && pProjectInfo->curOutput + pRes->info.rows >= pProjectInfo->limit.limit) {
    pRes->info.rows = (int32_t)(pProjectInfo->limit.limit - pProjectInfo->curOutput);
    if (pProjectInfo->slimit.limit > 0 && pProjectInfo->slimit.limit <= pProjectInfo->curGroupOutput) {
      pOperator->status = OP_EXEC_DONE;
    }

    return PROJECT_RETRIEVE_DONE;
  }

  // todo optimize performance
  // If there are slimit/soffset value exists, multi-round result can not be packed into one group, since the
  // they may not belong to the same group the limit/offset value is not valid in this case.
  if (pRes->info.rows >= pOperator->resultInfo.threshold || pProjectInfo->slimit.offset != -1 ||
      pProjectInfo->slimit.limit != -1) {
    return PROJECT_RETRIEVE_DONE;
  } else {  // not full enough, continue to accumulate the output data in the buffer.
    return PROJECT_RETRIEVE_CONTINUE;
  }
}

static SSDataBlock* doProjectOperation(SOperatorInfo* pOperator) {
  SProjectOperatorInfo* pProjectInfo = pOperator->info;
  SOptrBasicInfo*       pInfo = &pProjectInfo->binfo;

  SExprSupp*   pSup = &pOperator->exprSupp;
  SSDataBlock* pRes = pInfo->pRes;
  blockDataCleanup(pRes);

  SExecTaskInfo* pTaskInfo = pOperator->pTaskInfo;
  if (pOperator->status == OP_EXEC_DONE) {
    return NULL;
  }

#if 0
  if (pProjectInfo->existDataBlock) {  // TODO refactor
    SSDataBlock* pBlock = pProjectInfo->existDataBlock;
    pProjectInfo->existDataBlock = NULL;

    // the pDataBlock are always the same one, no need to call this again
    setInputDataBlock(pOperator, pInfo->pCtx, pBlock, TSDB_ORDER_ASC);

    blockDataEnsureCapacity(pInfo->pRes, pBlock->info.rows);
    projectApplyFunctions(pOperator->exprSupp.pExprInfo, pInfo->pRes, pBlock, pInfo->pCtx, pOperator->exprSupp.numOfExprs);
    if (pRes->info.rows >= pProjectInfo->binfo.capacity * 0.8) {
      copyTsColoum(pRes, pInfo->pCtx, pOperator->exprSupp.numOfExprs);
      resetResultRowEntryResult(pInfo->pCtx, pOperator->exprSupp.numOfExprs);
      return pRes;
    }
  }
#endif

  int64_t st = 0;
  int32_t order = 0;
  int32_t scanFlag = 0;

  if (pOperator->cost.openCost == 0) {
    st = taosGetTimestampUs();
  }

  SOperatorInfo* downstream = pOperator->pDownstream[0];

  while (1) {
    // The downstream exec may change the value of the newgroup, so use a local variable instead.
    SSDataBlock* pBlock = downstream->fpSet.getNextFn(downstream);
    if (pBlock == NULL) {
      doSetOperatorCompleted(pOperator);
      break;
    }

    // the pDataBlock are always the same one, no need to call this again
    int32_t code = getTableScanInfo(pOperator->pDownstream[0], &order, &scanFlag);
    if (code != TSDB_CODE_SUCCESS) {
      longjmp(pTaskInfo->env, code);
    }

    doFilter(pProjectInfo->pFilterNode, pBlock);

    setInputDataBlock(pOperator, pSup->pCtx, pBlock, order, scanFlag, false);
    blockDataEnsureCapacity(pInfo->pRes, pInfo->pRes->info.rows + pBlock->info.rows);

    code = projectApplyFunctions(pSup->pExprInfo, pInfo->pRes, pBlock, pSup->pCtx, pSup->numOfExprs,
                                 pProjectInfo->pPseudoColInfo);
    if (code != TSDB_CODE_SUCCESS) {
      longjmp(pTaskInfo->env, code);
    }

    int32_t status = handleLimitOffset(pOperator, pBlock);
    if (status == PROJECT_RETRIEVE_CONTINUE) {
      continue;
    } else if (status == PROJECT_RETRIEVE_DONE) {
      break;
    }
  }

  pProjectInfo->curOutput += pInfo->pRes->info.rows;

  size_t rows = pInfo->pRes->info.rows;
  pOperator->resultInfo.totalRows += rows;

  if (pOperator->cost.openCost == 0) {
    pOperator->cost.openCost = (taosGetTimestampUs() - st) / 1000.0;
  }

  return (rows > 0) ? pInfo->pRes : NULL;
}

static void doHandleRemainBlockForNewGroupImpl(SFillOperatorInfo* pInfo, SResultInfo* pResultInfo, bool* newgroup,
                                               SExecTaskInfo* pTaskInfo) {
  pInfo->totalInputRows = pInfo->existNewGroupBlock->info.rows;

  int64_t ekey = Q_STATUS_EQUAL(pTaskInfo->status, TASK_COMPLETED) ? pTaskInfo->window.ekey
                                                                   : pInfo->existNewGroupBlock->info.window.ekey;
  taosResetFillInfo(pInfo->pFillInfo, getFillInfoStart(pInfo->pFillInfo));

  taosFillSetStartInfo(pInfo->pFillInfo, pInfo->existNewGroupBlock->info.rows, ekey);
  taosFillSetInputDataBlock(pInfo->pFillInfo, pInfo->existNewGroupBlock);

  doFillTimeIntervalGapsInResults(pInfo->pFillInfo, pInfo->pRes, pResultInfo->capacity);
  pInfo->existNewGroupBlock = NULL;
  *newgroup = true;
}

static void doHandleRemainBlockFromNewGroup(SFillOperatorInfo* pInfo, SResultInfo* pResultInfo, bool* newgroup,
                                            SExecTaskInfo* pTaskInfo) {
  if (taosFillHasMoreResults(pInfo->pFillInfo)) {
    *newgroup = false;
    doFillTimeIntervalGapsInResults(pInfo->pFillInfo, pInfo->pRes, (int32_t)pResultInfo->capacity);
    if (pInfo->pRes->info.rows > pResultInfo->threshold || (!pInfo->multigroupResult)) {
      return;
    }
  }

  // handle the cached new group data block
  if (pInfo->existNewGroupBlock) {
    doHandleRemainBlockForNewGroupImpl(pInfo, pResultInfo, newgroup, pTaskInfo);
  }
}

static SSDataBlock* doFill(SOperatorInfo* pOperator) {
  SFillOperatorInfo* pInfo = pOperator->info;
  SExecTaskInfo*     pTaskInfo = pOperator->pTaskInfo;

  SResultInfo* pResultInfo = &pOperator->resultInfo;
  SSDataBlock* pResBlock = pInfo->pRes;

  blockDataCleanup(pResBlock);
  if (pOperator->status == OP_EXEC_DONE) {
    return NULL;
  }

  // todo handle different group data interpolation
  bool  n = false;
  bool* newgroup = &n;
  doHandleRemainBlockFromNewGroup(pInfo, pResultInfo, newgroup, pTaskInfo);
  if (pResBlock->info.rows > pResultInfo->threshold || (!pInfo->multigroupResult && pResBlock->info.rows > 0)) {
    return pResBlock;
  }

  SOperatorInfo* pDownstream = pOperator->pDownstream[0];
  while (1) {
    SSDataBlock* pBlock = pDownstream->fpSet.getNextFn(pDownstream);
    if (*newgroup) {
      assert(pBlock != NULL);
    }

    if (*newgroup && pInfo->totalInputRows > 0) {  // there are already processed current group data block
      pInfo->existNewGroupBlock = pBlock;
      *newgroup = false;

      // Fill the previous group data block, before handle the data block of new group.
      // Close the fill operation for previous group data block
      taosFillSetStartInfo(pInfo->pFillInfo, 0, pTaskInfo->window.ekey);
    } else {
      if (pBlock == NULL) {
        if (pInfo->totalInputRows == 0) {
          pOperator->status = OP_EXEC_DONE;
          return NULL;
        }

        taosFillSetStartInfo(pInfo->pFillInfo, 0, pTaskInfo->window.ekey);
      } else {
        pInfo->totalInputRows += pBlock->info.rows;
        taosFillSetStartInfo(pInfo->pFillInfo, pBlock->info.rows, pBlock->info.window.ekey);
        taosFillSetInputDataBlock(pInfo->pFillInfo, pBlock);
      }
    }

    blockDataEnsureCapacity(pResBlock, pOperator->resultInfo.capacity);
    doFillTimeIntervalGapsInResults(pInfo->pFillInfo, pResBlock, pOperator->resultInfo.capacity);

    // current group has no more result to return
    if (pResBlock->info.rows > 0) {
      // 1. The result in current group not reach the threshold of output result, continue
      // 2. If multiple group results existing in one SSDataBlock is not allowed, return immediately
      if (pResBlock->info.rows > pResultInfo->threshold || pBlock == NULL || (!pInfo->multigroupResult)) {
        return pResBlock;
      }

      doHandleRemainBlockFromNewGroup(pInfo, pResultInfo, newgroup, pTaskInfo);
      if (pResBlock->info.rows > pOperator->resultInfo.threshold || pBlock == NULL) {
        return pResBlock;
      }
    } else if (pInfo->existNewGroupBlock) {  // try next group
      assert(pBlock != NULL);
      doHandleRemainBlockForNewGroupImpl(pInfo, pResultInfo, newgroup, pTaskInfo);
      if (pResBlock->info.rows > pResultInfo->threshold) {
        return pResBlock;
      }
    } else {
      return NULL;
    }
  }
}

static void destroyExprInfo(SExprInfo* pExpr, int32_t numOfExprs) {
  for (int32_t i = 0; i < numOfExprs; ++i) {
    SExprInfo* pExprInfo = &pExpr[i];
    if (pExprInfo->pExpr->nodeType == QUERY_NODE_COLUMN) {
      taosMemoryFree(pExprInfo->base.pParam[0].pCol);
    }
    taosMemoryFree(pExprInfo->base.pParam);
    taosMemoryFree(pExprInfo->pExpr);
  }
}

static void destroyOperatorInfo(SOperatorInfo* pOperator) {
  if (pOperator == NULL) {
    return;
  }

  if (pOperator->fpSet.closeFn != NULL) {
    pOperator->fpSet.closeFn(pOperator->info, pOperator->exprSupp.numOfExprs);
  }

  if (pOperator->pDownstream != NULL) {
    for (int32_t i = 0; i < pOperator->numOfDownstream; ++i) {
      destroyOperatorInfo(pOperator->pDownstream[i]);
    }

    taosMemoryFreeClear(pOperator->pDownstream);
    pOperator->numOfDownstream = 0;
  }

  if (pOperator->exprSupp.pExprInfo != NULL) {
    destroyExprInfo(pOperator->exprSupp.pExprInfo, pOperator->exprSupp.numOfExprs);
  }

  taosMemoryFreeClear(pOperator->exprSupp.pExprInfo);
  taosMemoryFreeClear(pOperator->info);
  taosMemoryFreeClear(pOperator);
}

int32_t getBufferPgSize(int32_t rowSize, uint32_t* defaultPgsz, uint32_t* defaultBufsz) {
  *defaultPgsz = 4096;
  while (*defaultPgsz < rowSize * 4) {
    *defaultPgsz <<= 1u;
  }

  // at least four pages need to be in buffer
  *defaultBufsz = 4096 * 256;
  if ((*defaultBufsz) <= (*defaultPgsz)) {
    (*defaultBufsz) = (*defaultPgsz) * 4;
  }

  return 0;
}

int32_t doInitAggInfoSup(SAggSupporter* pAggSup, SqlFunctionCtx* pCtx, int32_t numOfOutput, size_t keyBufSize,
                         const char* pKey) {
  _hash_fn_t hashFn = taosGetDefaultHashFunction(TSDB_DATA_TYPE_BINARY);

  pAggSup->resultRowSize = getResultRowSize(pCtx, numOfOutput);
  pAggSup->keyBuf = taosMemoryCalloc(1, keyBufSize + POINTER_BYTES + sizeof(int64_t));
  pAggSup->pResultRowHashTable = taosHashInit(10, hashFn, true, HASH_NO_LOCK);

  if (pAggSup->keyBuf == NULL || pAggSup->pResultRowHashTable == NULL) {
    return TSDB_CODE_OUT_OF_MEMORY;
  }

  uint32_t defaultPgsz = 0;
  uint32_t defaultBufsz = 0;
  getBufferPgSize(pAggSup->resultRowSize, &defaultPgsz, &defaultBufsz);

  int32_t code = createDiskbasedBuf(&pAggSup->pResultBuf, defaultPgsz, defaultBufsz, pKey, TD_TMP_DIR_PATH);
  if (code != TSDB_CODE_SUCCESS) {
    return code;
  }

  return TSDB_CODE_SUCCESS;
}

void cleanupAggSup(SAggSupporter* pAggSup) {
  taosMemoryFreeClear(pAggSup->keyBuf);
  taosHashCleanup(pAggSup->pResultRowHashTable);
  destroyDiskbasedBuf(pAggSup->pResultBuf);
}

int32_t initAggInfo(SExprSupp* pSup, SAggSupporter* pAggSup, SExprInfo* pExprInfo, int32_t numOfCols, size_t keyBufSize,
                    const char* pkey) {
  initExprSupp(pSup, pExprInfo, numOfCols);
  doInitAggInfoSup(pAggSup, pSup->pCtx, numOfCols, keyBufSize, pkey);
  for (int32_t i = 0; i < numOfCols; ++i) {
    pSup->pCtx[i].pBuf = pAggSup->pResultBuf;
  }

  return TSDB_CODE_SUCCESS;
}

void initResultSizeInfo(SOperatorInfo* pOperator, int32_t numOfRows) {
  pOperator->resultInfo.capacity = numOfRows;
  pOperator->resultInfo.threshold = numOfRows * 0.75;

  if (pOperator->resultInfo.threshold == 0) {
    pOperator->resultInfo.capacity = numOfRows;
  }
}

void initBasicInfo(SOptrBasicInfo* pInfo, SSDataBlock* pBlock) {
  pInfo->pRes = pBlock;
  initResultRowInfo(&pInfo->resultRowInfo);
}

void initExprSupp(SExprSupp* pSup, SExprInfo* pExprInfo, int32_t numOfExpr) {
  pSup->pExprInfo = pExprInfo;
  pSup->numOfExprs = numOfExpr;
  if (pSup->pExprInfo != NULL) {
    pSup->pCtx = createSqlFunctionCtx(pExprInfo, numOfExpr, &pSup->rowEntryInfoOffset);
  }
}

SOperatorInfo* createAggregateOperatorInfo(SOperatorInfo* downstream, SExprInfo* pExprInfo, int32_t numOfCols,
                                           SSDataBlock* pResultBlock, SExprInfo* pScalarExprInfo,
                                           int32_t numOfScalarExpr, SExecTaskInfo* pTaskInfo) {
  SAggOperatorInfo* pInfo = taosMemoryCalloc(1, sizeof(SAggOperatorInfo));
  SOperatorInfo*    pOperator = taosMemoryCalloc(1, sizeof(SOperatorInfo));
  if (pInfo == NULL || pOperator == NULL) {
    goto _error;
  }

  int32_t numOfRows = 1024;
  size_t  keyBufSize = sizeof(int64_t) + sizeof(int64_t) + POINTER_BYTES;

  initResultSizeInfo(pOperator, numOfRows);
  int32_t code = initAggInfo(&pOperator->exprSupp, &pInfo->aggSup, pExprInfo, numOfCols, keyBufSize, pTaskInfo->id.str);
  if (code != TSDB_CODE_SUCCESS) {
    goto _error;
  }

  initBasicInfo(&pInfo->binfo, pResultBlock);
  initExprSupp(&pInfo->scalarExprSup, pScalarExprInfo, numOfScalarExpr);

  pInfo->groupId = INT32_MIN;
  pOperator->name = "TableAggregate";
  pOperator->operatorType = QUERY_NODE_PHYSICAL_PLAN_HASH_AGG;
  pOperator->blocking = true;
  pOperator->status = OP_NOT_OPENED;
  pOperator->info = pInfo;
  pOperator->pTaskInfo = pTaskInfo;

  pOperator->fpSet = createOperatorFpSet(doOpenAggregateOptr, getAggregateResult, NULL, NULL, destroyAggOperatorInfo,
                                         aggEncodeResultRow, aggDecodeResultRow, NULL);

  code = appendDownstream(pOperator, &downstream, 1);
  if (code != TSDB_CODE_SUCCESS) {
    goto _error;
  }

  return pOperator;
_error:
  destroyAggOperatorInfo(pInfo, numOfCols);
  taosMemoryFreeClear(pInfo);
  taosMemoryFreeClear(pOperator);
  pTaskInfo->code = TSDB_CODE_OUT_OF_MEMORY;
  return NULL;
}

static void* destroySqlFunctionCtx(SqlFunctionCtx* pCtx, int32_t numOfOutput) {
  if (pCtx == NULL) {
    return NULL;
  }

  for (int32_t i = 0; i < numOfOutput; ++i) {
    for (int32_t j = 0; j < pCtx[i].numOfParams; ++j) {
      taosVariantDestroy(&pCtx[i].param[j].param);
    }

    taosMemoryFreeClear(pCtx[i].subsidiaries.pCtx);
    taosMemoryFree(pCtx[i].input.pData);
    taosMemoryFree(pCtx[i].input.pColumnDataAgg);
  }

  taosMemoryFreeClear(pCtx);
  return NULL;
}

void cleanupBasicInfo(SOptrBasicInfo* pInfo) {
  assert(pInfo != NULL);
  cleanupResultRowInfo(&pInfo->resultRowInfo);
  pInfo->pRes = blockDataDestroy(pInfo->pRes);
}

void destroyBasicOperatorInfo(void* param, int32_t numOfOutput) {
  SOptrBasicInfo* pInfo = (SOptrBasicInfo*)param;
  cleanupBasicInfo(pInfo);
}

void destroyAggOperatorInfo(void* param, int32_t numOfOutput) {
  SAggOperatorInfo* pInfo = (SAggOperatorInfo*)param;
  cleanupBasicInfo(&pInfo->binfo);
}

void destroySFillOperatorInfo(void* param, int32_t numOfOutput) {
  SFillOperatorInfo* pInfo = (SFillOperatorInfo*)param;
  pInfo->pFillInfo = taosDestroyFillInfo(pInfo->pFillInfo);
  pInfo->pRes = blockDataDestroy(pInfo->pRes);
  taosMemoryFreeClear(pInfo->p);
}

static void destroyProjectOperatorInfo(void* param, int32_t numOfOutput) {
  if (NULL == param) {
    return;
  }
  SProjectOperatorInfo* pInfo = (SProjectOperatorInfo*)param;
  cleanupBasicInfo(&pInfo->binfo);
  cleanupAggSup(&pInfo->aggSup);
  taosArrayDestroy(pInfo->pPseudoColInfo);
}

void cleanupExecSupp(SExprSupp* pSupp) {
  destroySqlFunctionCtx(pSupp->pCtx, pSupp->numOfExprs);
  destroyExprInfo(pSupp->pExprInfo, pSupp->numOfExprs);

  taosMemoryFree(pSupp->rowEntryInfoOffset);
}

static void destroyIndefinitOperatorInfo(void* param, int32_t numOfOutput) {
  SIndefOperatorInfo* pInfo = (SIndefOperatorInfo*)param;
  cleanupBasicInfo(&pInfo->binfo);

  taosArrayDestroy(pInfo->pPseudoColInfo);
  cleanupAggSup(&pInfo->aggSup);
  cleanupExecSupp(&pInfo->scalarSup);
}

void destroyExchangeOperatorInfo(void* param, int32_t numOfOutput) {
  SExchangeInfo* pExInfo = (SExchangeInfo*)param;
  taosRemoveRef(exchangeObjRefPool, pExInfo->self);
}

void doDestroyExchangeOperatorInfo(void* param) {
  SExchangeInfo* pExInfo = (SExchangeInfo*)param;

  taosArrayDestroy(pExInfo->pSources);
  taosArrayDestroy(pExInfo->pSourceDataInfo);
  if (pExInfo->pResult != NULL) {
    blockDataDestroy(pExInfo->pResult);
  }

  tsem_destroy(&pExInfo->ready);
}

static SArray* setRowTsColumnOutputInfo(SqlFunctionCtx* pCtx, int32_t numOfCols) {
  SArray* pList = taosArrayInit(4, sizeof(int32_t));
  for (int32_t i = 0; i < numOfCols; ++i) {
    if (fmIsPseudoColumnFunc(pCtx[i].functionId)) {
      taosArrayPush(pList, &i);
    }
  }

  return pList;
}

SOperatorInfo* createProjectOperatorInfo(SOperatorInfo* downstream, SProjectPhysiNode* pProjPhyNode,
                                         SExecTaskInfo* pTaskInfo) {
  SProjectOperatorInfo* pInfo = taosMemoryCalloc(1, sizeof(SProjectOperatorInfo));
  SOperatorInfo*        pOperator = taosMemoryCalloc(1, sizeof(SOperatorInfo));
  if (pInfo == NULL || pOperator == NULL) {
    goto _error;
  }

  int32_t    numOfCols = 0;
  SExprInfo* pExprInfo = createExprInfo(pProjPhyNode->pProjections, NULL, &numOfCols);

  SSDataBlock* pResBlock = createResDataBlock(pProjPhyNode->node.pOutputDataBlockDesc);
  SLimit       limit = {.limit = pProjPhyNode->limit, .offset = pProjPhyNode->offset};
  SLimit       slimit = {.limit = pProjPhyNode->slimit, .offset = pProjPhyNode->soffset};

  pInfo->limit = limit;
  pInfo->slimit = slimit;
  pInfo->curOffset = limit.offset;
  pInfo->curSOffset = slimit.offset;
  pInfo->binfo.pRes = pResBlock;
  pInfo->pFilterNode = pProjPhyNode->node.pConditions;

  int32_t numOfRows = 4096;
  size_t  keyBufSize = sizeof(int64_t) + sizeof(int64_t) + POINTER_BYTES;

  // Make sure the size of SSDataBlock will never exceed the size of 2MB.
  int32_t TWOMB = 2 * 1024 * 1024;
  if (numOfRows * pResBlock->info.rowSize > TWOMB) {
    numOfRows = TWOMB / pResBlock->info.rowSize;
  }
  initResultSizeInfo(pOperator, numOfRows);

  initAggInfo(&pOperator->exprSupp, &pInfo->aggSup, pExprInfo, numOfCols, keyBufSize, pTaskInfo->id.str);
  initBasicInfo(&pInfo->binfo, pResBlock);
  setFunctionResultOutput(pOperator, &pInfo->binfo, &pInfo->aggSup, MAIN_SCAN, numOfCols);

  pInfo->pPseudoColInfo = setRowTsColumnOutputInfo(pOperator->exprSupp.pCtx, numOfCols);
  pOperator->name = "ProjectOperator";
  pOperator->operatorType = QUERY_NODE_PHYSICAL_PLAN_PROJECT;
  pOperator->blocking = false;
  pOperator->status = OP_NOT_OPENED;
  pOperator->info = pInfo;
  pOperator->pTaskInfo = pTaskInfo;

  pOperator->fpSet = createOperatorFpSet(operatorDummyOpenFn, doProjectOperation, NULL, NULL,
                                         destroyProjectOperatorInfo, NULL, NULL, NULL);

  int32_t code = appendDownstream(pOperator, &downstream, 1);
  if (code != TSDB_CODE_SUCCESS) {
    goto _error;
  }

  return pOperator;

_error:
  pTaskInfo->code = TSDB_CODE_OUT_OF_MEMORY;
  return NULL;
}

static SSDataBlock* doApplyIndefinitFunction(SOperatorInfo* pOperator) {
  SIndefOperatorInfo* pIndefInfo = pOperator->info;
  SOptrBasicInfo*     pInfo = &pIndefInfo->binfo;
  SExprSupp*          pSup = &pOperator->exprSupp;

  SSDataBlock* pRes = pInfo->pRes;
  blockDataCleanup(pRes);

  SExecTaskInfo* pTaskInfo = pOperator->pTaskInfo;
  if (pOperator->status == OP_EXEC_DONE) {
    return NULL;
  }

  int64_t st = 0;
  int32_t order = 0;
  int32_t scanFlag = 0;

  if (pOperator->cost.openCost == 0) {
    st = taosGetTimestampUs();
  }

  SOperatorInfo* downstream = pOperator->pDownstream[0];

  while (1) {
    // The downstream exec may change the value of the newgroup, so use a local variable instead.
    SSDataBlock* pBlock = downstream->fpSet.getNextFn(downstream);
    if (pBlock == NULL) {
      doSetOperatorCompleted(pOperator);
      break;
    }

    // the pDataBlock are always the same one, no need to call this again
    int32_t code = getTableScanInfo(pOperator->pDownstream[0], &order, &scanFlag);
    if (code != TSDB_CODE_SUCCESS) {
      longjmp(pTaskInfo->env, code);
    }

    // there is an scalar expression that needs to be calculated before apply the group aggregation.
    SExprSupp* pScalarSup = &pIndefInfo->scalarSup;
    if (pScalarSup->pExprInfo != NULL) {
      code = projectApplyFunctions(pScalarSup->pExprInfo, pBlock, pBlock, pScalarSup->pCtx, pScalarSup->numOfExprs,
                                   pIndefInfo->pPseudoColInfo);
      if (code != TSDB_CODE_SUCCESS) {
        longjmp(pTaskInfo->env, code);
      }
    }

    setInputDataBlock(pOperator, pSup->pCtx, pBlock, order, scanFlag, false);
    blockDataEnsureCapacity(pInfo->pRes, pInfo->pRes->info.rows + pBlock->info.rows);

    code = projectApplyFunctions(pOperator->exprSupp.pExprInfo, pInfo->pRes, pBlock, pSup->pCtx,
                                 pOperator->exprSupp.numOfExprs, pIndefInfo->pPseudoColInfo);
    if (code != TSDB_CODE_SUCCESS) {
      longjmp(pTaskInfo->env, code);
    }
  }

  size_t rows = pInfo->pRes->info.rows;
  pOperator->resultInfo.totalRows += rows;

  if (pOperator->cost.openCost == 0) {
    pOperator->cost.openCost = (taosGetTimestampUs() - st) / 1000.0;
  }

  return (rows > 0) ? pInfo->pRes : NULL;
}

SOperatorInfo* createIndefinitOutputOperatorInfo(SOperatorInfo* downstream, SPhysiNode* pNode,
                                                 SExecTaskInfo* pTaskInfo) {
  SIndefOperatorInfo* pInfo = taosMemoryCalloc(1, sizeof(SIndefOperatorInfo));
  SOperatorInfo*      pOperator = taosMemoryCalloc(1, sizeof(SOperatorInfo));
  if (pInfo == NULL || pOperator == NULL) {
    goto _error;
  }

  SExprSupp* pSup = &pOperator->exprSupp;

  SIndefRowsFuncPhysiNode* pPhyNode = (SIndefRowsFuncPhysiNode*)pNode;

  int32_t    numOfExpr = 0;
  SExprInfo* pExprInfo = createExprInfo(pPhyNode->pFuncs, NULL, &numOfExpr);

  if (pPhyNode->pExprs != NULL) {
    SExprSupp* pSup1 = &pInfo->scalarSup;
    pSup1->pExprInfo = createExprInfo(pPhyNode->pExprs, NULL, &pSup1->numOfExprs);
    pSup1->pCtx = createSqlFunctionCtx(pSup1->pExprInfo, pSup1->numOfExprs, &pSup1->rowEntryInfoOffset);
  }

  SSDataBlock* pResBlock = createResDataBlock(pPhyNode->node.pOutputDataBlockDesc);
  ;

  int32_t numOfRows = 4096;
  size_t  keyBufSize = sizeof(int64_t) + sizeof(int64_t) + POINTER_BYTES;

  // Make sure the size of SSDataBlock will never exceed the size of 2MB.
  int32_t TWOMB = 2 * 1024 * 1024;
  if (numOfRows * pResBlock->info.rowSize > TWOMB) {
    numOfRows = TWOMB / pResBlock->info.rowSize;
  }
  initResultSizeInfo(pOperator, numOfRows);

  initAggInfo(&pOperator->exprSupp, &pInfo->aggSup, pExprInfo, numOfExpr, keyBufSize, pTaskInfo->id.str);
  initBasicInfo(&pInfo->binfo, pResBlock);

  setFunctionResultOutput(pOperator, &pInfo->binfo, &pInfo->aggSup, MAIN_SCAN, numOfExpr);

  pInfo->binfo.pRes = pResBlock;
  pInfo->pPseudoColInfo = setRowTsColumnOutputInfo(pSup->pCtx, numOfExpr);

  pOperator->name = "IndefinitOperator";
  pOperator->operatorType = QUERY_NODE_PHYSICAL_PLAN_PROJECT;
  pOperator->blocking = false;
  pOperator->status = OP_NOT_OPENED;
  pOperator->info = pInfo;
  pOperator->exprSupp.pExprInfo = pExprInfo;
  pOperator->exprSupp.numOfExprs = numOfExpr;
  pOperator->pTaskInfo = pTaskInfo;

  pOperator->fpSet = createOperatorFpSet(operatorDummyOpenFn, doApplyIndefinitFunction, NULL, NULL,
                                         destroyIndefinitOperatorInfo, NULL, NULL, NULL);

  int32_t code = appendDownstream(pOperator, &downstream, 1);
  if (code != TSDB_CODE_SUCCESS) {
    goto _error;
  }

  return pOperator;

_error:
  taosMemoryFree(pInfo);
  taosMemoryFree(pOperator);
  pTaskInfo->code = TSDB_CODE_OUT_OF_MEMORY;
  return NULL;
}

static int32_t initFillInfo(SFillOperatorInfo* pInfo, SExprInfo* pExpr, int32_t numOfCols, SNodeListNode* pValNode,
                            STimeWindow win, int32_t capacity, const char* id, SInterval* pInterval, int32_t fillType) {
  SFillColInfo* pColInfo = createFillColInfo(pExpr, numOfCols, pValNode);

  STimeWindow w = TSWINDOW_INITIALIZER;
  getAlignQueryTimeWindow(pInterval, pInterval->precision, win.skey, &w);

  int32_t order = TSDB_ORDER_ASC;
  pInfo->pFillInfo = taosCreateFillInfo(order, w.skey, 0, capacity, numOfCols, pInterval, fillType, pColInfo, id);

  pInfo->p = taosMemoryCalloc(numOfCols, POINTER_BYTES);
  if (pInfo->pFillInfo == NULL || pInfo->p == NULL) {
    taosMemoryFree(pInfo->pFillInfo);
    taosMemoryFree(pInfo->p);
    return TSDB_CODE_OUT_OF_MEMORY;
  } else {
    return TSDB_CODE_SUCCESS;
  }
}

static int32_t convertFillType(int32_t mode) {
  int32_t type = TSDB_FILL_NONE;
  switch (mode) {
    case FILL_MODE_PREV:
      type = TSDB_FILL_PREV;
      break;
    case FILL_MODE_NONE:
      type = TSDB_FILL_NONE;
      break;
    case FILL_MODE_NULL:
      type = TSDB_FILL_NULL;
      break;
    case FILL_MODE_NEXT:
      type = TSDB_FILL_NEXT;
      break;
    case FILL_MODE_VALUE:
      type = TSDB_FILL_SET_VALUE;
      break;
    case FILL_MODE_LINEAR:
      type = TSDB_FILL_LINEAR;
      break;
    default:
      type = TSDB_FILL_NONE;
  }

  return type;
}

SOperatorInfo* createFillOperatorInfo(SOperatorInfo* downstream, SFillPhysiNode* pPhyFillNode, bool multigroupResult,
                                      SExecTaskInfo* pTaskInfo) {
  SFillOperatorInfo* pInfo = taosMemoryCalloc(1, sizeof(SFillOperatorInfo));
  SOperatorInfo*     pOperator = taosMemoryCalloc(1, sizeof(SOperatorInfo));
  if (pInfo == NULL || pOperator == NULL) {
    goto _error;
  }

  int32_t      num = 0;
  SSDataBlock* pResBlock = createResDataBlock(pPhyFillNode->node.pOutputDataBlockDesc);
  SExprInfo*   pExprInfo = createExprInfo(pPhyFillNode->pTargets, NULL, &num);
  SInterval*   pInterval = &((SIntervalAggOperatorInfo*)downstream->info)->interval;
  int32_t      type = convertFillType(pPhyFillNode->mode);

  SResultInfo* pResultInfo = &pOperator->resultInfo;
  initResultSizeInfo(pOperator, 4096);

  int32_t code = initFillInfo(pInfo, pExprInfo, num, (SNodeListNode*)pPhyFillNode->pValues, pPhyFillNode->timeRange,
                              pResultInfo->capacity, pTaskInfo->id.str, pInterval, type);
  if (code != TSDB_CODE_SUCCESS) {
    goto _error;
  }

  pInfo->pRes = pResBlock;
  pInfo->multigroupResult = multigroupResult;
  pOperator->name = "FillOperator";
  pOperator->blocking = false;
  pOperator->status = OP_NOT_OPENED;
  pOperator->operatorType = QUERY_NODE_PHYSICAL_PLAN_FILL;
  pOperator->exprSupp.pExprInfo = pExprInfo;
  pOperator->exprSupp.numOfExprs = num;
  pOperator->info = pInfo;
  pOperator->pTaskInfo = pTaskInfo;

  pOperator->fpSet =
      createOperatorFpSet(operatorDummyOpenFn, doFill, NULL, NULL, destroySFillOperatorInfo, NULL, NULL, NULL);

  code = appendDownstream(pOperator, &downstream, 1);
  return pOperator;

_error:
  taosMemoryFreeClear(pOperator);
  taosMemoryFreeClear(pInfo);
  return NULL;
}

static SExecTaskInfo* createExecTaskInfo(uint64_t queryId, uint64_t taskId, EOPTR_EXEC_MODEL model, char* dbFName) {
  SExecTaskInfo* pTaskInfo = taosMemoryCalloc(1, sizeof(SExecTaskInfo));
  setTaskStatus(pTaskInfo, TASK_NOT_COMPLETED);

  pTaskInfo->schemaVer.dbname = strdup(dbFName);
  pTaskInfo->cost.created = taosGetTimestampMs();
  pTaskInfo->id.queryId = queryId;
  pTaskInfo->execModel = model;

  char* p = taosMemoryCalloc(1, 128);
  snprintf(p, 128, "TID:0x%" PRIx64 " QID:0x%" PRIx64, taskId, queryId);
  pTaskInfo->id.str = p;

  return pTaskInfo;
}

static tsdbReaderT doCreateDataReader(STableScanPhysiNode* pTableScanNode, SReadHandle* pHandle,
                                      STableListInfo* pTableListInfo, uint64_t queryId, uint64_t taskId,
                                      SNode* pTagCond);

static SArray* extractColumnInfo(SNodeList* pNodeList);

int32_t extractTableSchemaVersion(SReadHandle* pHandle, uint64_t uid, SExecTaskInfo* pTaskInfo) {
  SMetaReader mr = {0};
  metaReaderInit(&mr, pHandle->meta, 0);
  int32_t code = metaGetTableEntryByUid(&mr, uid);
  if (code) {
    metaReaderClear(&mr);
    return code;
  }

  pTaskInfo->schemaVer.tablename = strdup(mr.me.name);

  if (mr.me.type == TSDB_SUPER_TABLE) {
    pTaskInfo->schemaVer.sversion = mr.me.stbEntry.schemaRow.version;
    pTaskInfo->schemaVer.tversion = mr.me.stbEntry.schemaTag.version;
  } else if (mr.me.type == TSDB_CHILD_TABLE) {
    tb_uid_t suid = mr.me.ctbEntry.suid;
    metaGetTableEntryByUid(&mr, suid);
    pTaskInfo->schemaVer.sversion = mr.me.stbEntry.schemaRow.version;
    pTaskInfo->schemaVer.tversion = mr.me.stbEntry.schemaTag.version;
  } else {
    pTaskInfo->schemaVer.sversion = mr.me.ntbEntry.schemaRow.version;
  }

  metaReaderClear(&mr);

  return TSDB_CODE_SUCCESS;
}

int32_t generateGroupIdMap(STableListInfo* pTableListInfo, SReadHandle* pHandle, SArray* groupKey) {
  if (groupKey == NULL) {
    return TDB_CODE_SUCCESS;
  }

  pTableListInfo->map = taosHashInit(32, taosGetDefaultHashFunction(TSDB_DATA_TYPE_BINARY), false, HASH_NO_LOCK);
  if (pTableListInfo->map == NULL) {
    return TSDB_CODE_OUT_OF_MEMORY;
  }
  int32_t keyLen = 0;
  void*   keyBuf = NULL;
  int32_t numOfGroupCols = taosArrayGetSize(groupKey);
  for (int32_t j = 0; j < numOfGroupCols; ++j) {
    SColumn* pCol = taosArrayGet(groupKey, j);
    keyLen += pCol->bytes;  // actual data + null_flag
  }

  int32_t nullFlagSize = sizeof(int8_t) * numOfGroupCols;
  keyLen += nullFlagSize;

  keyBuf = taosMemoryCalloc(1, keyLen);
  if (keyBuf == NULL) {
    return TSDB_CODE_OUT_OF_MEMORY;
  }

  for (int32_t i = 0; i < taosArrayGetSize(pTableListInfo->pTableList); i++) {
    STableKeyInfo* info = taosArrayGet(pTableListInfo->pTableList, i);
    SMetaReader    mr = {0};
    metaReaderInit(&mr, pHandle->meta, 0);
    metaGetTableEntryByUid(&mr, info->uid);

    char* isNull = (char*)keyBuf;
    char* pStart = (char*)keyBuf + sizeof(int8_t) * numOfGroupCols;
    for (int32_t j = 0; j < numOfGroupCols; ++j) {
      SColumn* pCol = taosArrayGet(groupKey, j);

      if (strcmp(pCol->name, "tbname") == 0) {
        isNull[i] = 0;
        memcpy(pStart, mr.me.name, strlen(mr.me.name));
        pStart += strlen(mr.me.name);
      } else {
        STagVal tagVal = {0};
        tagVal.cid = pCol->colId;
        const char* p = metaGetTableTagVal(&mr.me, pCol->type, &tagVal);
        if (p == NULL) {
          isNull[j] = 1;
          continue;
        }
        isNull[i] = 0;
        if (pCol->type == TSDB_DATA_TYPE_JSON) {
          //          int32_t dataLen = getJsonValueLen(pkey->pData);
          //          memcpy(pStart, (pkey->pData), dataLen);
          //          pStart += dataLen;
        } else if (IS_VAR_DATA_TYPE(pCol->type)) {
          memcpy(pStart, tagVal.pData, tagVal.nData);
          pStart += tagVal.nData;
          ASSERT(tagVal.nData <= pCol->bytes);
        } else {
          memcpy(pStart, &(tagVal.i64), pCol->bytes);
          pStart += pCol->bytes;
        }
      }
    }

    int32_t   len = (int32_t)(pStart - (char*)keyBuf);
    uint64_t* groupId = taosHashGet(pTableListInfo->map, keyBuf, len);
    if (groupId) {
      taosHashPut(pTableListInfo->map, &(info->uid), sizeof(uint64_t), groupId, sizeof(uint64_t));
    } else {
      uint64_t tmpId = calcGroupId(keyBuf, len);
      taosHashPut(pTableListInfo->map, &(info->uid), sizeof(uint64_t), &tmpId, sizeof(uint64_t));
    }

    metaReaderClear(&mr);
  }
  taosMemoryFree(keyBuf);
  return TDB_CODE_SUCCESS;
}

SOperatorInfo* createOperatorTree(SPhysiNode* pPhyNode, SExecTaskInfo* pTaskInfo, SReadHandle* pHandle,
                                  uint64_t queryId, uint64_t taskId, STableListInfo* pTableListInfo, SNode* pTagCond) {
  int32_t type = nodeType(pPhyNode);

  if (pPhyNode->pChildren == NULL || LIST_LENGTH(pPhyNode->pChildren) == 0) {
    if (QUERY_NODE_PHYSICAL_PLAN_TABLE_SCAN == type) {
      STableScanPhysiNode* pTableScanNode = (STableScanPhysiNode*)pPhyNode;

      tsdbReaderT pDataReader =
          doCreateDataReader(pTableScanNode, pHandle, pTableListInfo, (uint64_t)queryId, taskId, pTagCond);
      if (pDataReader == NULL && terrno != 0) {
        pTaskInfo->code = terrno;
        return NULL;
      }

      int32_t code = extractTableSchemaVersion(pHandle, pTableScanNode->scan.uid, pTaskInfo);
      if (code) {
        tsdbCleanupReadHandle(pDataReader);
        pTaskInfo->code = terrno;
        return NULL;
      }

      SArray* groupKeys = extractPartitionColInfo(pTableScanNode->pPartitionTags);
      code = generateGroupIdMap(pTableListInfo, pHandle, groupKeys);  // todo for json
      taosArrayDestroy(groupKeys);
      if (code) {
        tsdbCleanupReadHandle(pDataReader);
        pTaskInfo->code = terrno;
        return NULL;
      }

      SOperatorInfo*  pOperator = createTableScanOperatorInfo(pTableScanNode, pDataReader, pHandle, pTaskInfo);
      STableScanInfo* pScanInfo = pOperator->info;
      pTaskInfo->cost.pRecoder = &pScanInfo->readRecorder;
      return pOperator;
    } else if (QUERY_NODE_PHYSICAL_PLAN_TABLE_MERGE_SCAN == type) {
      STableMergeScanPhysiNode* pTableScanNode = (STableMergeScanPhysiNode*)pPhyNode;

      SArray* dataReaders = taosArrayInit(8, POINTER_BYTES);
      createMultipleDataReaders(pTableScanNode, pHandle, pTableListInfo, dataReaders, queryId, taskId, pTagCond);
      extractTableSchemaVersion(pHandle, pTableScanNode->scan.uid, pTaskInfo);
      SArray* groupKeys = extractPartitionColInfo(pTableScanNode->pPartitionTags);
      generateGroupIdMap(pTableListInfo, pHandle, groupKeys);  // todo for json
      taosArrayDestroy(groupKeys);
      SOperatorInfo*  pOperator = createTableMergeScanOperatorInfo(pTableScanNode, dataReaders, pHandle, pTaskInfo);
      STableScanInfo* pScanInfo = pOperator->info;
      pTaskInfo->cost.pRecoder = &pScanInfo->readRecorder;
      return pOperator;
    } else if (QUERY_NODE_PHYSICAL_PLAN_EXCHANGE == type) {
      return createExchangeOperatorInfo(pHandle->pMsgCb->clientRpc, (SExchangePhysiNode*)pPhyNode, pTaskInfo);
    } else if (QUERY_NODE_PHYSICAL_PLAN_STREAM_SCAN == type) {
      SScanPhysiNode*      pScanPhyNode = (SScanPhysiNode*)pPhyNode;  // simple child table.
      STableScanPhysiNode* pTableScanNode = (STableScanPhysiNode*)pPhyNode;
      STimeWindowAggSupp   twSup = {
            .waterMark = pTableScanNode->watermark,
            .calTrigger = pTableScanNode->triggerType,
            .maxTs = INT64_MIN,
      };
      tsdbReaderT pDataReader = NULL;

      if (pHandle) {
        if (pHandle->vnode) {
<<<<<<< HEAD
          pDataReader =
              doCreateDataReader(pTableScanNode, pHandle, pTableListInfo, (uint64_t)queryId, taskId, pTagCond);
        } else {
=======
          // for stram
          pDataReader =
              doCreateDataReader(pTableScanNode, pHandle, pTableListInfo, (uint64_t)queryId, taskId, pTagCond);
        } else {
          // for tq
>>>>>>> 0f3fc6cf
          getTableList(pHandle->meta, pScanPhyNode, pTableListInfo, pTagCond);
        }
      }

      if (pDataReader == NULL && terrno != 0) {
        qDebug("%s pDataReader is NULL", GET_TASKID(pTaskInfo));
        // return NULL;
      } else {
        qDebug("%s pDataReader is not NULL", GET_TASKID(pTaskInfo));
      }

      SArray* groupKeys = extractPartitionColInfo(pTableScanNode->pPartitionTags);
      int32_t code = generateGroupIdMap(pTableListInfo, pHandle, groupKeys);  // todo for json
      taosArrayDestroy(groupKeys);
      if (code) {
        tsdbCleanupReadHandle(pDataReader);
        return NULL;
      }

      SOperatorInfo* pOperator = createStreamScanOperatorInfo(pDataReader, pHandle, pTableScanNode, pTaskInfo, &twSup);

      return pOperator;
    } else if (QUERY_NODE_PHYSICAL_PLAN_SYSTABLE_SCAN == type) {
      SSystemTableScanPhysiNode* pSysScanPhyNode = (SSystemTableScanPhysiNode*)pPhyNode;
      return createSysTableScanOperatorInfo(pHandle, pSysScanPhyNode, pTaskInfo);
    } else if (QUERY_NODE_PHYSICAL_PLAN_TAG_SCAN == type) {
      STagScanPhysiNode* pScanPhyNode = (STagScanPhysiNode*)pPhyNode;

      int32_t code = getTableList(pHandle->meta, pScanPhyNode, pTableListInfo, pScanPhyNode->node.pConditions);
      if (code != TSDB_CODE_SUCCESS) {
        pTaskInfo->code = terrno;
        return NULL;
      }

      return createTagScanOperatorInfo(pHandle, pScanPhyNode, pTableListInfo, pTaskInfo);
    } else if (QUERY_NODE_PHYSICAL_PLAN_BLOCK_DIST_SCAN == type) {
      SBlockDistScanPhysiNode* pBlockNode = (SBlockDistScanPhysiNode*) pPhyNode;
      pTableListInfo->pTableList = taosArrayInit(4, sizeof(STableKeyInfo));

      if (pBlockNode->tableType == TSDB_SUPER_TABLE) {
        int32_t code = tsdbGetAllTableList(pHandle->meta, pBlockNode->uid, pTableListInfo->pTableList);
        if (code != TSDB_CODE_SUCCESS) {
          pTaskInfo->code = terrno;
          return NULL;
        }
      } else {  // Create one table group.
        STableKeyInfo info = {.lastKey = 0, .uid = pBlockNode->uid};
        taosArrayPush(pTableListInfo->pTableList, &info);
      }

      SQueryTableDataCond cond = {0};

      {
        cond.order = TSDB_ORDER_ASC;
        cond.numOfCols = 1;
        cond.colList = taosMemoryCalloc(1, sizeof(SColumnInfo));
        if (cond.colList == NULL) {
          terrno = TSDB_CODE_QRY_OUT_OF_MEMORY;
          return NULL;
        }

        cond.colList->colId = 1;
        cond.colList->type = TSDB_DATA_TYPE_TIMESTAMP;
        cond.colList->bytes = sizeof(TSKEY);

        cond.numOfTWindows = 1;
        cond.twindows = taosMemoryCalloc(1, sizeof(STimeWindow));
        cond.twindows[0] = (STimeWindow){.skey = INT64_MIN, .ekey = INT64_MAX};
        cond.suid = pBlockNode->suid;
        cond.type = BLOCK_LOAD_OFFSET_SEQ_ORDER;
      }
      tsdbReaderT* pReader = tsdbReaderOpen(pHandle->vnode, &cond, pTableListInfo, queryId, taskId);
      cleanupQueryTableDataCond(&cond);

      return createDataBlockInfoScanOperator(pReader, pHandle, cond.suid, pBlockNode, pTaskInfo);
    } else {
      ASSERT(0);
    }
  }

  int32_t num = 0;
  size_t  size = LIST_LENGTH(pPhyNode->pChildren);

  SOperatorInfo** ops = taosMemoryCalloc(size, POINTER_BYTES);
  for (int32_t i = 0; i < size; ++i) {
    SPhysiNode* pChildNode = (SPhysiNode*)nodesListGetNode(pPhyNode->pChildren, i);
    ops[i] = createOperatorTree(pChildNode, pTaskInfo, pHandle, queryId, taskId, pTableListInfo, pTagCond);
    if (ops[i] == NULL) {
      return NULL;
    }
  }

  SOperatorInfo* pOptr = NULL;
  if (QUERY_NODE_PHYSICAL_PLAN_PROJECT == type) {
    pOptr = createProjectOperatorInfo(ops[0], (SProjectPhysiNode*)pPhyNode, pTaskInfo);
  } else if (QUERY_NODE_PHYSICAL_PLAN_HASH_AGG == type) {
    SAggPhysiNode* pAggNode = (SAggPhysiNode*)pPhyNode;
    SExprInfo*     pExprInfo = createExprInfo(pAggNode->pAggFuncs, pAggNode->pGroupKeys, &num);
    SSDataBlock*   pResBlock = createResDataBlock(pPhyNode->pOutputDataBlockDesc);

    int32_t    numOfScalarExpr = 0;
    SExprInfo* pScalarExprInfo = NULL;
    if (pAggNode->pExprs != NULL) {
      pScalarExprInfo = createExprInfo(pAggNode->pExprs, NULL, &numOfScalarExpr);
    }

    if (pAggNode->pGroupKeys != NULL) {
      SArray* pColList = extractColumnInfo(pAggNode->pGroupKeys);
      pOptr = createGroupOperatorInfo(ops[0], pExprInfo, num, pResBlock, pColList, pAggNode->node.pConditions,
                                      pScalarExprInfo, numOfScalarExpr, pTaskInfo);
    } else {
      pOptr =
          createAggregateOperatorInfo(ops[0], pExprInfo, num, pResBlock, pScalarExprInfo, numOfScalarExpr, pTaskInfo);
    }
  } else if (QUERY_NODE_PHYSICAL_PLAN_HASH_INTERVAL == type || QUERY_NODE_PHYSICAL_PLAN_STREAM_INTERVAL == type) {
    SIntervalPhysiNode* pIntervalPhyNode = (SIntervalPhysiNode*)pPhyNode;

    SExprInfo*   pExprInfo = createExprInfo(pIntervalPhyNode->window.pFuncs, NULL, &num);
    SSDataBlock* pResBlock = createResDataBlock(pPhyNode->pOutputDataBlockDesc);

    SInterval interval = {.interval = pIntervalPhyNode->interval,
                          .sliding = pIntervalPhyNode->sliding,
                          .intervalUnit = pIntervalPhyNode->intervalUnit,
                          .slidingUnit = pIntervalPhyNode->slidingUnit,
                          .offset = pIntervalPhyNode->offset,
                          .precision = ((SColumnNode*)pIntervalPhyNode->window.pTspk)->node.resType.precision};

    STimeWindowAggSupp as = {
        .waterMark = pIntervalPhyNode->window.watermark,
        .calTrigger = pIntervalPhyNode->window.triggerType,
        .maxTs = INT64_MIN,
    };
    ASSERT(as.calTrigger != STREAM_TRIGGER_MAX_DELAY);

    int32_t tsSlotId = ((SColumnNode*)pIntervalPhyNode->window.pTspk)->slotId;
    bool    isStream = (QUERY_NODE_PHYSICAL_PLAN_STREAM_INTERVAL == type);
    pOptr =
        createIntervalOperatorInfo(ops[0], pExprInfo, num, pResBlock, &interval, tsSlotId, &as, pTaskInfo, isStream);

  } else if (QUERY_NODE_PHYSICAL_PLAN_MERGE_INTERVAL == type) {
    SMergeIntervalPhysiNode* pIntervalPhyNode = (SMergeIntervalPhysiNode*)pPhyNode;

    SExprInfo*   pExprInfo = createExprInfo(pIntervalPhyNode->window.pFuncs, NULL, &num);
    SSDataBlock* pResBlock = createResDataBlock(pPhyNode->pOutputDataBlockDesc);

    SInterval interval = {.interval = pIntervalPhyNode->interval,
                          .sliding = pIntervalPhyNode->sliding,
                          .intervalUnit = pIntervalPhyNode->intervalUnit,
                          .slidingUnit = pIntervalPhyNode->slidingUnit,
                          .offset = pIntervalPhyNode->offset,
                          .precision = ((SColumnNode*)pIntervalPhyNode->window.pTspk)->node.resType.precision};

    int32_t tsSlotId = ((SColumnNode*)pIntervalPhyNode->window.pTspk)->slotId;
    pOptr = createMergeIntervalOperatorInfo(ops[0], pExprInfo, num, pResBlock, &interval, tsSlotId, pTaskInfo);
  } else if (QUERY_NODE_PHYSICAL_PLAN_STREAM_SEMI_INTERVAL == type) {
    int32_t children = 0;
    pOptr = createStreamFinalIntervalOperatorInfo(ops[0], pPhyNode, pTaskInfo, children);
  } else if (QUERY_NODE_PHYSICAL_PLAN_STREAM_FINAL_INTERVAL == type) {
    int32_t children = 1;
    pOptr = createStreamFinalIntervalOperatorInfo(ops[0], pPhyNode, pTaskInfo, children);
  } else if (QUERY_NODE_PHYSICAL_PLAN_SORT == type) {
    pOptr = createSortOperatorInfo(ops[0], (SSortPhysiNode*)pPhyNode, pTaskInfo);
  } else if (QUERY_NODE_PHYSICAL_PLAN_MERGE == type) {
    SMergePhysiNode* pMergePhyNode = (SMergePhysiNode*)pPhyNode;

    SDataBlockDescNode* pDescNode = pPhyNode->pOutputDataBlockDesc;
    SSDataBlock*        pResBlock = createResDataBlock(pDescNode);

    SArray* sortInfo = createSortInfo(pMergePhyNode->pMergeKeys);
    int32_t numOfOutputCols = 0;
    SArray* pColList =
        extractColMatchInfo(pMergePhyNode->pTargets, pDescNode, &numOfOutputCols, COL_MATCH_FROM_SLOT_ID);
    SPhysiNode*  pChildNode = (SPhysiNode*)nodesListGetNode(pPhyNode->pChildren, 0);
    SSDataBlock* pInputDataBlock = createResDataBlock(pChildNode->pOutputDataBlockDesc);
    pOptr = createMultiwaySortMergeOperatorInfo(ops, size, pInputDataBlock, pResBlock, sortInfo, pColList, pTaskInfo);
  } else if (QUERY_NODE_PHYSICAL_PLAN_MERGE_SESSION == type) {
    SSessionWinodwPhysiNode* pSessionNode = (SSessionWinodwPhysiNode*)pPhyNode;

    STimeWindowAggSupp as = {.waterMark = pSessionNode->window.watermark,
                             .calTrigger = pSessionNode->window.triggerType};

    SExprInfo*   pExprInfo = createExprInfo(pSessionNode->window.pFuncs, NULL, &num);
    SSDataBlock* pResBlock = createResDataBlock(pPhyNode->pOutputDataBlockDesc);
    int32_t      tsSlotId = ((SColumnNode*)pSessionNode->window.pTspk)->slotId;

    pOptr =
        createSessionAggOperatorInfo(ops[0], pExprInfo, num, pResBlock, pSessionNode->gap, tsSlotId, &as, pTaskInfo);
  } else if (QUERY_NODE_PHYSICAL_PLAN_STREAM_SESSION == type) {
    pOptr = createStreamSessionAggOperatorInfo(ops[0], pPhyNode, pTaskInfo);
  } else if (QUERY_NODE_PHYSICAL_PLAN_STREAM_SEMI_SESSION == type) {
    int32_t children = 0;
    pOptr = createStreamFinalSessionAggOperatorInfo(ops[0], pPhyNode, pTaskInfo, children);
  } else if (QUERY_NODE_PHYSICAL_PLAN_STREAM_FINAL_SESSION == type) {
    int32_t children = 1;
    pOptr = createStreamFinalSessionAggOperatorInfo(ops[0], pPhyNode, pTaskInfo, children);
  } else if (QUERY_NODE_PHYSICAL_PLAN_PARTITION == type) {
    pOptr = createPartitionOperatorInfo(ops[0], (SPartitionPhysiNode*)pPhyNode, pTaskInfo);
  } else if (QUERY_NODE_PHYSICAL_PLAN_MERGE_STATE == type) {
    SStateWinodwPhysiNode* pStateNode = (SStateWinodwPhysiNode*)pPhyNode;

    STimeWindowAggSupp as = {.waterMark = pStateNode->window.watermark, .calTrigger = pStateNode->window.triggerType};

    SExprInfo*   pExprInfo = createExprInfo(pStateNode->window.pFuncs, NULL, &num);
    SSDataBlock* pResBlock = createResDataBlock(pPhyNode->pOutputDataBlockDesc);
    int32_t      tsSlotId = ((SColumnNode*)pStateNode->window.pTspk)->slotId;

    SColumnNode* pColNode = (SColumnNode*)((STargetNode*)pStateNode->pStateKey)->pExpr;
    SColumn      col = extractColumnFromColumnNode(pColNode);
    pOptr = createStatewindowOperatorInfo(ops[0], pExprInfo, num, pResBlock, &as, tsSlotId, &col, pTaskInfo);
  } else if (QUERY_NODE_PHYSICAL_PLAN_STREAM_STATE == type) {
    pOptr = createStreamStateAggOperatorInfo(ops[0], pPhyNode, pTaskInfo);
  } else if (QUERY_NODE_PHYSICAL_PLAN_MERGE_JOIN == type) {
    pOptr = createMergeJoinOperatorInfo(ops, size, (SJoinPhysiNode*)pPhyNode, pTaskInfo);
  } else if (QUERY_NODE_PHYSICAL_PLAN_FILL == type) {
    pOptr = createFillOperatorInfo(ops[0], (SFillPhysiNode*)pPhyNode, false, pTaskInfo);
  } else if (QUERY_NODE_PHYSICAL_PLAN_INDEF_ROWS_FUNC == type) {
    pOptr = createIndefinitOutputOperatorInfo(ops[0], pPhyNode, pTaskInfo);
  } else {
    ASSERT(0);
  }

  taosMemoryFree(ops);
  return pOptr;
}

int32_t compareTimeWindow(const void* p1, const void* p2, const void* param) {
  const SQueryTableDataCond* pCond = param;
  const STimeWindow*         pWin1 = p1;
  const STimeWindow*         pWin2 = p2;
  if (pCond->order == TSDB_ORDER_ASC) {
    return pWin1->skey - pWin2->skey;
  } else if (pCond->order == TSDB_ORDER_DESC) {
    return pWin2->skey - pWin1->skey;
  }
  return 0;
}

SArray* extractColumnInfo(SNodeList* pNodeList) {
  size_t  numOfCols = LIST_LENGTH(pNodeList);
  SArray* pList = taosArrayInit(numOfCols, sizeof(SColumn));
  if (pList == NULL) {
    terrno = TSDB_CODE_OUT_OF_MEMORY;
    return NULL;
  }

  for (int32_t i = 0; i < numOfCols; ++i) {
    STargetNode* pNode = (STargetNode*)nodesListGetNode(pNodeList, i);

    if (nodeType(pNode->pExpr) == QUERY_NODE_COLUMN) {
      SColumnNode* pColNode = (SColumnNode*)pNode->pExpr;

      SColumn c = extractColumnFromColumnNode(pColNode);
      taosArrayPush(pList, &c);
    } else if (nodeType(pNode->pExpr) == QUERY_NODE_VALUE) {
      SValueNode* pValNode = (SValueNode*)pNode->pExpr;
      SColumn     c = {0};
      c.slotId = pNode->slotId;
      c.colId = pNode->slotId;
      c.type = pValNode->node.type;
      c.bytes = pValNode->node.resType.bytes;
      c.scale = pValNode->node.resType.scale;
      c.precision = pValNode->node.resType.precision;

      taosArrayPush(pList, &c);
    }
  }

  return pList;
}

tsdbReaderT doCreateDataReader(STableScanPhysiNode* pTableScanNode, SReadHandle* pHandle,
                               STableListInfo* pTableListInfo, uint64_t queryId, uint64_t taskId, SNode* pTagCond) {
  int32_t code = getTableList(pHandle->meta, &pTableScanNode->scan, pTableListInfo, pTagCond);
  if (code != TSDB_CODE_SUCCESS) {
    goto _error;
  }

  if (taosArrayGetSize(pTableListInfo->pTableList) == 0) {
    code = 0;
    qDebug("no table qualified for query, TID:0x%" PRIx64 ", QID:0x%" PRIx64, taskId, queryId);
    goto _error;
  }

  SQueryTableDataCond cond = {0};
  code = initQueryTableDataCond(&cond, pTableScanNode);
  if (code != TSDB_CODE_SUCCESS) {
    goto _error;
  }

  tsdbReaderT* pReader = tsdbReaderOpen(pHandle->vnode, &cond, pTableListInfo, queryId, taskId);
  cleanupQueryTableDataCond(&cond);

  return pReader;

_error:
  terrno = code;
  return NULL;
}

int32_t encodeOperator(SOperatorInfo* ops, char** result, int32_t* length) {
  int32_t code = TDB_CODE_SUCCESS;
  char*   pCurrent = NULL;
  int32_t currLength = 0;
  if (ops->fpSet.encodeResultRow) {
    if (result == NULL || length == NULL) {
      return TSDB_CODE_TSC_INVALID_INPUT;
    }
    code = ops->fpSet.encodeResultRow(ops, &pCurrent, &currLength);

    if (code != TDB_CODE_SUCCESS) {
      if (*result != NULL) {
        taosMemoryFree(*result);
        *result = NULL;
      }
      return code;
    }

    if (*result == NULL) {
      *result = (char*)taosMemoryCalloc(1, currLength + sizeof(int32_t));
      if (*result == NULL) {
        taosMemoryFree(pCurrent);
        return TSDB_CODE_OUT_OF_MEMORY;
      }
      memcpy(*result + sizeof(int32_t), pCurrent, currLength);
      *(int32_t*)(*result) = currLength + sizeof(int32_t);
    } else {
      int32_t sizePre = *(int32_t*)(*result);
      char*   tmp = (char*)taosMemoryRealloc(*result, sizePre + currLength);
      if (tmp == NULL) {
        taosMemoryFree(pCurrent);
        taosMemoryFree(*result);
        *result = NULL;
        return TSDB_CODE_OUT_OF_MEMORY;
      }
      *result = tmp;
      memcpy(*result + sizePre, pCurrent, currLength);
      *(int32_t*)(*result) += currLength;
    }
    taosMemoryFree(pCurrent);
    *length = *(int32_t*)(*result);
  }

  for (int32_t i = 0; i < ops->numOfDownstream; ++i) {
    code = encodeOperator(ops->pDownstream[i], result, length);
    if (code != TDB_CODE_SUCCESS) {
      return code;
    }
  }
  return TDB_CODE_SUCCESS;
}

int32_t decodeOperator(SOperatorInfo* ops, const char* result, int32_t length) {
  int32_t code = TDB_CODE_SUCCESS;
  if (ops->fpSet.decodeResultRow) {
    if (result == NULL) {
      return TSDB_CODE_TSC_INVALID_INPUT;
    }

    ASSERT(length == *(int32_t*)result);

    const char* data = result + sizeof(int32_t);
    code = ops->fpSet.decodeResultRow(ops, (char*)data);
    if (code != TDB_CODE_SUCCESS) {
      return code;
    }

    int32_t totalLength = *(int32_t*)result;
    int32_t dataLength = *(int32_t*)data;

    if (totalLength == dataLength + sizeof(int32_t)) {  // the last data
      result = NULL;
      length = 0;
    } else {
      result += dataLength;
      *(int32_t*)(result) = totalLength - dataLength;
      length = totalLength - dataLength;
    }
  }

  for (int32_t i = 0; i < ops->numOfDownstream; ++i) {
    code = decodeOperator(ops->pDownstream[i], result, length);
    if (code != TDB_CODE_SUCCESS) {
      return code;
    }
  }
  return TDB_CODE_SUCCESS;
}

int32_t createDataSinkParam(SDataSinkNode* pNode, void** pParam, qTaskInfo_t* pTaskInfo) {
  SExecTaskInfo* pTask = *(SExecTaskInfo**)pTaskInfo;

  switch (pNode->type) {
    case QUERY_NODE_PHYSICAL_PLAN_DELETE: {
      SDeleterParam* pDeleterParam = taosMemoryCalloc(1, sizeof(SDeleterParam));
      if (NULL == pDeleterParam) {
        return TSDB_CODE_OUT_OF_MEMORY;
      }
      int32_t tbNum = taosArrayGetSize(pTask->tableqinfoList.pTableList);
      pDeleterParam->pUidList = taosArrayInit(tbNum, sizeof(uint64_t));
      if (NULL == pDeleterParam->pUidList) {
        taosMemoryFree(pDeleterParam);
        return TSDB_CODE_OUT_OF_MEMORY;
      }
      for (int32_t i = 0; i < tbNum; ++i) {
        STableKeyInfo* pTable = taosArrayGet(pTask->tableqinfoList.pTableList, i);
        taosArrayPush(pDeleterParam->pUidList, &pTable->uid);
      }

      *pParam = pDeleterParam;
      break;
    }
    default:
      break;
  }

  return TSDB_CODE_SUCCESS;
}

int32_t createExecTaskInfoImpl(SSubplan* pPlan, SExecTaskInfo** pTaskInfo, SReadHandle* pHandle, uint64_t taskId,
                               const char* sql, EOPTR_EXEC_MODEL model) {
  uint64_t queryId = pPlan->id.queryId;

  int32_t code = TSDB_CODE_SUCCESS;
  *pTaskInfo = createExecTaskInfo(queryId, taskId, model, pPlan->dbFName);
  if (*pTaskInfo == NULL) {
    code = TSDB_CODE_QRY_OUT_OF_MEMORY;
    goto _complete;
  }

  (*pTaskInfo)->sql = sql;
  (*pTaskInfo)->pRoot = createOperatorTree(pPlan->pNode, *pTaskInfo, pHandle, queryId, taskId,
                                           &(*pTaskInfo)->tableqinfoList, pPlan->pTagCond);
  if (NULL == (*pTaskInfo)->pRoot) {
    code = (*pTaskInfo)->code;
    goto _complete;
  }

  if ((*pTaskInfo)->pRoot == NULL) {
    code = TSDB_CODE_QRY_OUT_OF_MEMORY;
    goto _complete;
  }

  return code;

_complete:
  taosMemoryFreeClear(*pTaskInfo);
  terrno = code;
  return code;
}

static void doDestroyTableList(STableListInfo* pTableqinfoList) {
  taosArrayDestroy(pTableqinfoList->pTableList);
  taosHashCleanup(pTableqinfoList->map);

  pTableqinfoList->pTableList = NULL;
  pTableqinfoList->map = NULL;
}

void doDestroyTask(SExecTaskInfo* pTaskInfo) {
  qDebug("%s execTask is freed", GET_TASKID(pTaskInfo));

  doDestroyTableList(&pTaskInfo->tableqinfoList);
  destroyOperatorInfo(pTaskInfo->pRoot);
  //  taosArrayDestroy(pTaskInfo->summary.queryProfEvents);
  //  taosHashCleanup(pTaskInfo->summary.operatorProfResults);

  taosMemoryFree(pTaskInfo->schemaVer.dbname);
  taosMemoryFree(pTaskInfo->schemaVer.tablename);
  taosMemoryFreeClear(pTaskInfo->sql);
  taosMemoryFreeClear(pTaskInfo->id.str);
  taosMemoryFreeClear(pTaskInfo);
}

static void doSetTagValueToResultBuf(char* output, const char* val, int16_t type, int16_t bytes) {
  if (val == NULL) {
    setNull(output, type, bytes);
    return;
  }

  if (IS_VAR_DATA_TYPE(type)) {
    // Binary data overflows for sort of unknown reasons. Let trim the overflow data
    if (varDataTLen(val) > bytes) {
      int32_t maxLen = bytes - VARSTR_HEADER_SIZE;
      int32_t len = (varDataLen(val) > maxLen) ? maxLen : varDataLen(val);
      memcpy(varDataVal(output), varDataVal(val), len);
      varDataSetLen(output, len);
    } else {
      varDataCopy(output, val);
    }
  } else {
    memcpy(output, val, bytes);
  }
}

static int64_t getQuerySupportBufSize(size_t numOfTables) {
  size_t s1 = sizeof(STableQueryInfo);
  //  size_t s3 = sizeof(STableCheckInfo);  buffer consumption in tsdb
  return (int64_t)(s1 * 1.5 * numOfTables);
}

int32_t checkForQueryBuf(size_t numOfTables) {
  int64_t t = getQuerySupportBufSize(numOfTables);
  if (tsQueryBufferSizeBytes < 0) {
    return TSDB_CODE_SUCCESS;
  } else if (tsQueryBufferSizeBytes > 0) {
    while (1) {
      int64_t s = tsQueryBufferSizeBytes;
      int64_t remain = s - t;
      if (remain >= 0) {
        if (atomic_val_compare_exchange_64(&tsQueryBufferSizeBytes, s, remain) == s) {
          return TSDB_CODE_SUCCESS;
        }
      } else {
        return TSDB_CODE_QRY_NOT_ENOUGH_BUFFER;
      }
    }
  }

  // disable query processing if the value of tsQueryBufferSize is zero.
  return TSDB_CODE_QRY_NOT_ENOUGH_BUFFER;
}

void releaseQueryBuf(size_t numOfTables) {
  if (tsQueryBufferSizeBytes < 0) {
    return;
  }

  int64_t t = getQuerySupportBufSize(numOfTables);

  // restore value is not enough buffer available
  atomic_add_fetch_64(&tsQueryBufferSizeBytes, t);
}

int32_t getOperatorExplainExecInfo(SOperatorInfo* operatorInfo, SExplainExecInfo** pRes, int32_t* capacity,
                                   int32_t* resNum) {
  if (*resNum >= *capacity) {
    *capacity += 10;

    *pRes = taosMemoryRealloc(*pRes, (*capacity) * sizeof(SExplainExecInfo));
    if (NULL == *pRes) {
      qError("malloc %d failed", (*capacity) * (int32_t)sizeof(SExplainExecInfo));
      return TSDB_CODE_QRY_OUT_OF_MEMORY;
    }
  }

  SExplainExecInfo* pInfo = &(*pRes)[*resNum];

  pInfo->numOfRows = operatorInfo->resultInfo.totalRows;
  pInfo->startupCost = operatorInfo->cost.openCost;
  pInfo->totalCost = operatorInfo->cost.totalCost;

  if (operatorInfo->fpSet.getExplainFn) {
    int32_t code = operatorInfo->fpSet.getExplainFn(operatorInfo, &pInfo->verboseInfo, &pInfo->verboseLen);
    if (code) {
      qError("%s operator getExplainFn failed, code:%s", GET_TASKID(operatorInfo->pTaskInfo), tstrerror(code));
      return code;
    }
  } else {
    pInfo->verboseLen = 0;
    pInfo->verboseInfo = NULL;
  }

  ++(*resNum);

  int32_t code = 0;
  for (int32_t i = 0; i < operatorInfo->numOfDownstream; ++i) {
    code = getOperatorExplainExecInfo(operatorInfo->pDownstream[i], pRes, capacity, resNum);
    if (code) {
      taosMemoryFreeClear(*pRes);
      return TSDB_CODE_QRY_OUT_OF_MEMORY;
    }
  }

  return TSDB_CODE_SUCCESS;
}

int32_t initStreamAggSupporter(SStreamAggSupporter* pSup, const char* pKey, SqlFunctionCtx* pCtx, int32_t numOfOutput,
                               int32_t size) {
  pSup->resultRowSize = getResultRowSize(pCtx, numOfOutput);
  pSup->keySize = sizeof(int64_t) + sizeof(TSKEY);
  pSup->pKeyBuf = taosMemoryCalloc(1, pSup->keySize);
  _hash_fn_t hashFn = taosGetDefaultHashFunction(TSDB_DATA_TYPE_BINARY);
  pSup->pResultRows = taosHashInit(1024, hashFn, false, HASH_NO_LOCK);
  if (pSup->pKeyBuf == NULL || pSup->pResultRows == NULL) {
    return TSDB_CODE_OUT_OF_MEMORY;
  }
  pSup->valueSize = size;

  pSup->pScanWindow = taosArrayInit(4, sizeof(STimeWindow));

  int32_t pageSize = 4096;
  while (pageSize < pSup->resultRowSize * 4) {
    pageSize <<= 1u;
  }
  // at least four pages need to be in buffer
  int32_t bufSize = 4096 * 256;
  if (bufSize <= pageSize) {
    bufSize = pageSize * 4;
  }
  int32_t code = createDiskbasedBuf(&pSup->pResultBuf, pageSize, bufSize, pKey, TD_TMP_DIR_PATH);
  for (int32_t i = 0; i < numOfOutput; ++i) {
    pCtx[i].pBuf = pSup->pResultBuf;
  }
  return code;
}<|MERGE_RESOLUTION|>--- conflicted
+++ resolved
@@ -4060,17 +4060,11 @@
 
       if (pHandle) {
         if (pHandle->vnode) {
-<<<<<<< HEAD
-          pDataReader =
-              doCreateDataReader(pTableScanNode, pHandle, pTableListInfo, (uint64_t)queryId, taskId, pTagCond);
-        } else {
-=======
           // for stram
           pDataReader =
               doCreateDataReader(pTableScanNode, pHandle, pTableListInfo, (uint64_t)queryId, taskId, pTagCond);
         } else {
           // for tq
->>>>>>> 0f3fc6cf
           getTableList(pHandle->meta, pScanPhyNode, pTableListInfo, pTagCond);
         }
       }
