--- conflicted
+++ resolved
@@ -5064,7 +5064,6 @@
 int32_t loadRemoteDataCallback(void* param, const SDataBuf* pMsg, int32_t code) {
   SExchangeInfo* pEx = (SExchangeInfo*) param;
   pEx->pRsp = pMsg->pData;
-<<<<<<< HEAD
 
   pEx->pRsp->numOfRows = htonl(pEx->pRsp->numOfRows);
   pEx->pRsp->useconds = htobe64(pEx->pRsp->useconds);
@@ -5095,38 +5094,6 @@
     }
   }
 
-=======
-
-  pEx->pRsp->numOfRows = htonl(pEx->pRsp->numOfRows);
-  pEx->pRsp->useconds = htobe64(pEx->pRsp->useconds);
-  pEx->pRsp->compLen = htonl(pEx->pRsp->compLen);
-
-  tsem_post(&pEx->ready);
-}
-
-static void destroySendMsgInfo(SMsgSendInfo* pMsgBody) {
-  assert(pMsgBody != NULL);
-  tfree(pMsgBody->msgInfo.pData);
-  tfree(pMsgBody);
-}
-
-void processRspMsg(void* parent, SRpcMsg* pMsg, SEpSet* pEpSet) {
-  SMsgSendInfo *pSendInfo = (SMsgSendInfo *) pMsg->ahandle;
-  assert(pMsg->ahandle != NULL);
-
-  SDataBuf buf = {.len = pMsg->contLen, .pData = NULL};
-
-  if (pMsg->contLen > 0) {
-    buf.pData = calloc(1, pMsg->contLen);
-    if (buf.pData == NULL) {
-      terrno = TSDB_CODE_OUT_OF_MEMORY;
-      pMsg->code = TSDB_CODE_OUT_OF_MEMORY;
-    } else {
-      memcpy(buf.pData, pMsg->pCont, pMsg->contLen);
-    }
-  }
-
->>>>>>> 8adf6d9b
   pSendInfo->fp(pSendInfo->param, &buf, pMsg->code);
   rpcFreeCont(pMsg->pCont);
   destroySendMsgInfo(pSendInfo);
@@ -5182,7 +5149,6 @@
   if (pExchangeInfo->pRsp->numOfRows == 0) {
     return NULL;
   }
-<<<<<<< HEAD
 
   SSDataBlock* pRes = pExchangeInfo->pResult;
   char* pData = pExchangeInfo->pRsp->data;
@@ -5206,31 +5172,6 @@
 
   return pExchangeInfo->pResult;
 
-=======
-
-  SSDataBlock* pRes = pExchangeInfo->pResult;
-  char* pData = pExchangeInfo->pRsp->data;
-
-  for(int32_t i = 0; i < pOperator->numOfOutput; ++i) {
-    SColumnInfoData* pColInfoData = taosArrayGet(pRes->pDataBlock, i);
-    char* tmp = realloc(pColInfoData->pData, pColInfoData->info.bytes * pExchangeInfo->pRsp->numOfRows);
-    if (tmp == NULL) {
-      goto _error;
-    }
-
-    size_t len = pExchangeInfo->pRsp->numOfRows * pColInfoData->info.bytes;
-    memcpy(tmp, pData, len);
-
-    pColInfoData->pData = tmp;
-    pData += len;
-  }
-
-  pRes->info.numOfCols = pOperator->numOfOutput;
-  pRes->info.rows = pExchangeInfo->pRsp->numOfRows;
-
-  return pExchangeInfo->pResult;
-
->>>>>>> 8adf6d9b
   _error:
   tfree(pMsg);
   tfree(pMsgSendInfo);
@@ -7702,51 +7643,6 @@
     } else if (pPhyNode->info.type == OP_DataBlocksOptScan) {
       SScanPhyNode*  pScanPhyNode = (SScanPhyNode*)pPhyNode;
       size_t         numOfCols = taosArrayGetSize(pPhyNode->pTargets);
-<<<<<<< HEAD
-      return createDataBlocksOptScanInfo(param, pScanPhyNode->order, numOfCols, pScanPhyNode->count, pScanPhyNode->reverse, pTaskInfo);
-    } else if (pPhyNode->info.type == OP_Exchange) {
-      SExchangePhyNode* pEx = (SExchangePhyNode*) pPhyNode;
-      return createExchangeOperatorInfo(pEx->pSrcEndPoints, pEx->node.pTargets, pTaskInfo);
-    } else {
-      assert(0);
-    }
-  }
-}
-
-int32_t doCreateExecTaskInfo(SSubplan* pPlan, SExecTaskInfo** pTaskInfo, STableGroupInfo* pGroupInfo, void* readerHandle) {
-  STsdbQueryCond cond = {.loadExternalRows = false};
-
-  tsdbReadHandleT tsdbReadHandle = NULL;
-
-  SPhyNode* pPhyNode = pPlan->pNode;
-  if (pPhyNode->info.type == OP_TableScan || pPhyNode->info.type == OP_DataBlocksOptScan) {
-    STableScanPhyNode* pTableScanNode = (STableScanPhyNode*)pPhyNode;
-    cond.order = pTableScanNode->scan.order;
-    cond.numOfCols = taosArrayGetSize(pTableScanNode->scan.node.pTargets);
-    cond.colList = calloc(cond.numOfCols, sizeof(SColumnInfo));
-    cond.twindow = pTableScanNode->window;
-    cond.type = BLOCK_LOAD_OFFSET_SEQ_ORDER;
-
-    for (int32_t i = 0; i < cond.numOfCols; ++i) {
-      SExprInfo* pExprInfo = taosArrayGetP(pTableScanNode->scan.node.pTargets, i);
-      assert(pExprInfo->pExpr->nodeType == TEXPR_COL_NODE);
-
-      SSchema* pSchema = pExprInfo->pExpr->pSchema;
-      cond.colList[i].type = pSchema->type;
-      cond.colList[i].bytes = pSchema->bytes;
-      cond.colList[i].colId = pSchema->colId;
-    }
-
-    *pTaskInfo = createExecTaskInfo((uint64_t) pPlan->id.queryId);
-    tsdbReadHandle = tsdbQueryTables(readerHandle, &cond, pGroupInfo, (*pTaskInfo)->id.queryId, NULL);
-  } else if (pPhyNode->info.type == OP_Exchange) {
-    *pTaskInfo = createExecTaskInfo((uint64_t) pPlan->id.queryId);
-  } else {
-    assert(0);
-  }
-
-  (*pTaskInfo)->pRoot = doCreateOperatorTreeNode(pPlan->pNode, *pTaskInfo, tsdbReadHandle);
-=======
 
       tsdbReadHandleT tReaderHandle = doCreateDataReadHandle((STableScanPhyNode*) pPhyNode, readerHandle, (uint64_t) queryId);
 
@@ -7839,7 +7735,6 @@
   *pTaskInfo = createExecTaskInfo(queryId);
 
   (*pTaskInfo)->pRoot = doCreateOperatorTreeNode(pPlan->pNode, *pTaskInfo, readerHandle, queryId);
->>>>>>> 8adf6d9b
   if ((*pTaskInfo)->pRoot == NULL) {
     return terrno;
   }
