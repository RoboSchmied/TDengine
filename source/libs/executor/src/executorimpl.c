--- conflicted
+++ resolved
@@ -13,10 +13,6 @@
  * along with this program. If not, see <http://www.gnu.org/licenses/>.
  */
 
-<<<<<<< HEAD
-=======
-#include <executorimpl.h>
->>>>>>> dbaa7446
 #include "filter.h"
 #include "function.h"
 #include "functionMgt.h"
