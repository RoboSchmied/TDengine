/*
 * Copyright (c) 2019 TAOS Data, Inc. <jhtao@taosdata.com>
 *
 * This program is free software: you can use, redistribute, and/or modify
 * it under the terms of the GNU Affero General Public License, version 3
 * or later ("AGPL"), as published by the Free Software Foundation.
 *
 * This program is distributed in the hope that it will be useful, but WITHOUT
 * ANY WARRANTY; without even the implied warranty of MERCHANTABILITY or
 * FITNESS FOR A PARTICULAR PURPOSE.
 *
 * You should have received a copy of the GNU Affero General Public License
 * along with this program. If not, see <http://www.gnu.org/licenses/>.
 */

#include "filter.h"
#include "function.h"
#include "functionMgt.h"
#include "os.h"
#include "querynodes.h"
#include "tfill.h"
#include "tname.h"

#include "tdatablock.h"
#include "tglobal.h"
#include "tmsg.h"
#include "ttime.h"

#include "executorimpl.h"
#include "index.h"
#include "query.h"
#include "tcompare.h"
#include "thash.h"
#include "ttypes.h"
#include "vnode.h"

#define SET_REVERSE_SCAN_FLAG(runtime)    ((runtime)->scanFlag = REVERSE_SCAN)
#define GET_FORWARD_DIRECTION_FACTOR(ord) (((ord) == TSDB_ORDER_ASC) ? QUERY_ASC_FORWARD_STEP : QUERY_DESC_FORWARD_STEP)

#if 0
static UNUSED_FUNC void *u_malloc (size_t __size) {
  uint32_t v = taosRand();

  if (v % 1000 <= 0) {
    return NULL;
  } else {
    return taosMemoryMalloc(__size);
  }
}

static UNUSED_FUNC void* u_calloc(size_t num, size_t __size) {
  uint32_t v = taosRand();
  if (v % 1000 <= 0) {
    return NULL;
  } else {
    return taosMemoryCalloc(num, __size);
  }
}

static UNUSED_FUNC void* u_realloc(void* p, size_t __size) {
  uint32_t v = taosRand();
  if (v % 5 <= 1) {
    return NULL;
  } else {
    return taosMemoryRealloc(p, __size);
  }
}

#define calloc  u_calloc
#define malloc  u_malloc
#define realloc u_realloc
#endif

#define CLEAR_QUERY_STATUS(q, st) ((q)->status &= (~(st)))

static void setBlockSMAInfo(SqlFunctionCtx* pCtx, SExprInfo* pExpr, SSDataBlock* pBlock);

static void releaseQueryBuf(size_t numOfTables);

static void initCtxOutputBuffer(SqlFunctionCtx* pCtx, int32_t size);
static void doApplyScalarCalculation(SOperatorInfo* pOperator, SSDataBlock* pBlock, int32_t order, int32_t scanFlag);

static void    extractQualifiedTupleByFilterResult(SSDataBlock* pBlock, const SColumnInfoData* p, bool keep,
                                                   int32_t status);
static int32_t doSetInputDataBlock(SExprSupp* pExprSup, SSDataBlock* pBlock, int32_t order, int32_t scanFlag,
                                   bool createDummyCol);
static int32_t doCopyToSDataBlock(SExecTaskInfo* pTaskInfo, SSDataBlock* pBlock, SExprSupp* pSup, SDiskbasedBuf* pBuf,
                                  SGroupResInfo* pGroupResInfo);
static SSchemaWrapper* extractQueriedColumnSchema(SScanPhysiNode* pScanNode);

void setOperatorCompleted(SOperatorInfo* pOperator) {
  pOperator->status = OP_EXEC_DONE;
  pOperator->cost.totalCost = (taosGetTimestampUs() - pOperator->pTaskInfo->cost.start) / 1000.0;
  setTaskStatus(pOperator->pTaskInfo, TASK_COMPLETED);
}

void setOperatorInfo(SOperatorInfo* pOperator, const char* name, int32_t type, bool blocking, int32_t status,
                     void* pInfo, SExecTaskInfo* pTaskInfo) {
  pOperator->name = (char*)name;
  pOperator->operatorType = type;
  pOperator->blocking = blocking;
  pOperator->status = status;
  pOperator->info = pInfo;
  pOperator->pTaskInfo = pTaskInfo;
}

int32_t optrDummyOpenFn(SOperatorInfo* pOperator) {
  OPTR_SET_OPENED(pOperator);
  pOperator->cost.openCost = 0;
  return TSDB_CODE_SUCCESS;
}

SOperatorFpSet createOperatorFpSet(__optr_open_fn_t openFn, __optr_fn_t nextFn, __optr_fn_t cleanup,
                                   __optr_close_fn_t closeFn, __optr_reqBuf_fn_t reqBufFn,
                                   __optr_explain_fn_t explain) {
  SOperatorFpSet fpSet = {
      ._openFn = openFn,
      .getNextFn = nextFn,
      .cleanupFn = cleanup,
      .closeFn = closeFn,
      .reqBufFn = reqBufFn,
      .getExplainFn = explain,
  };

  return fpSet;
}

SResultRow* getNewResultRow(SDiskbasedBuf* pResultBuf, int32_t* currentPageId, int32_t interBufSize) {
  SFilePage* pData = NULL;

  // in the first scan, new space needed for results
  int32_t pageId = -1;
  if (*currentPageId == -1) {
    pData = getNewBufPage(pResultBuf, &pageId);
    pData->num = sizeof(SFilePage);
  } else {
    pData = getBufPage(pResultBuf, *currentPageId);
    if (pData == NULL) {
      qError("failed to get buffer, code:%s", tstrerror(terrno));
      return NULL;
    }

    pageId = *currentPageId;

    if (pData->num + interBufSize > getBufPageSize(pResultBuf)) {
      // release current page first, and prepare the next one
      releaseBufPage(pResultBuf, pData);

      pData = getNewBufPage(pResultBuf, &pageId);
      if (pData != NULL) {
        pData->num = sizeof(SFilePage);
      }
    }
  }

  if (pData == NULL) {
    return NULL;
  }

  setBufPageDirty(pData, true);

  // set the number of rows in current disk page
  SResultRow* pResultRow = (SResultRow*)((char*)pData + pData->num);

  memset((char*)pResultRow, 0, interBufSize);
  pResultRow->pageId = pageId;
  pResultRow->offset = (int32_t)pData->num;

  *currentPageId = pageId;
  pData->num += interBufSize;
  return pResultRow;
}

/**
 * the struct of key in hash table
 * +----------+---------------+
 * | group id |   key data    |
 * | 8 bytes  | actual length |
 * +----------+---------------+
 */
SResultRow* doSetResultOutBufByKey(SDiskbasedBuf* pResultBuf, SResultRowInfo* pResultRowInfo, char* pData,
                                   int16_t bytes, bool masterscan, uint64_t groupId, SExecTaskInfo* pTaskInfo,
                                   bool isIntervalQuery, SAggSupporter* pSup, bool keepGroup) {
  SET_RES_WINDOW_KEY(pSup->keyBuf, pData, bytes, groupId);
  if (!keepGroup) {
    *(uint64_t*)pSup->keyBuf = calcGroupId(pSup->keyBuf, GET_RES_WINDOW_KEY_LEN(bytes));
  }

  SResultRowPosition* p1 =
      (SResultRowPosition*)tSimpleHashGet(pSup->pResultRowHashTable, pSup->keyBuf, GET_RES_WINDOW_KEY_LEN(bytes));

  SResultRow* pResult = NULL;

  // in case of repeat scan/reverse scan, no new time window added.
  if (isIntervalQuery) {
    if (p1 != NULL) {  // the *p1 may be NULL in case of sliding+offset exists.
      pResult = getResultRowByPos(pResultBuf, p1, true);
      if (NULL == pResult) {
        T_LONG_JMP(pTaskInfo->env, terrno);
      }

      ASSERT(pResult->pageId == p1->pageId && pResult->offset == p1->offset);
    }
  } else {
    // In case of group by column query, the required SResultRow object must be existInCurrentResusltRowInfo in the
    // pResultRowInfo object.
    if (p1 != NULL) {
      // todo
      pResult = getResultRowByPos(pResultBuf, p1, true);
      if (NULL == pResult) {
        T_LONG_JMP(pTaskInfo->env, terrno);
      }

      ASSERT(pResult->pageId == p1->pageId && pResult->offset == p1->offset);
    }
  }

  // 1. close current opened time window
  if (pResultRowInfo->cur.pageId != -1 && ((pResult == NULL) || (pResult->pageId != pResultRowInfo->cur.pageId))) {
    SResultRowPosition pos = pResultRowInfo->cur;
    SFilePage*         pPage = getBufPage(pResultBuf, pos.pageId);
    if (pPage == NULL) {
      qError("failed to get buffer, code:%s, %s", tstrerror(terrno), GET_TASKID(pTaskInfo));
      T_LONG_JMP(pTaskInfo->env, terrno);
    }
    releaseBufPage(pResultBuf, pPage);
  }

  // allocate a new buffer page
  if (pResult == NULL) {
    pResult = getNewResultRow(pResultBuf, &pSup->currentPageId, pSup->resultRowSize);
    if (pResult == NULL) {
      T_LONG_JMP(pTaskInfo->env, terrno);
    }

    // add a new result set for a new group
    SResultRowPosition pos = {.pageId = pResult->pageId, .offset = pResult->offset};
    tSimpleHashPut(pSup->pResultRowHashTable, pSup->keyBuf, GET_RES_WINDOW_KEY_LEN(bytes), &pos,
                   sizeof(SResultRowPosition));
  }

  // 2. set the new time window to be the new active time window
  pResultRowInfo->cur = (SResultRowPosition){.pageId = pResult->pageId, .offset = pResult->offset};

  // too many time window in query
  if (pTaskInfo->execModel == OPTR_EXEC_MODEL_BATCH &&
      tSimpleHashGetSize(pSup->pResultRowHashTable) > MAX_INTERVAL_TIME_WINDOW) {
    T_LONG_JMP(pTaskInfo->env, TSDB_CODE_QRY_TOO_MANY_TIMEWINDOW);
  }

  return pResult;
}

//  query_range_start, query_range_end, window_duration, window_start, window_end
void initExecTimeWindowInfo(SColumnInfoData* pColData, STimeWindow* pQueryWindow) {
  pColData->info.type = TSDB_DATA_TYPE_TIMESTAMP;
  pColData->info.bytes = sizeof(int64_t);

  colInfoDataEnsureCapacity(pColData, 5, false);
  colDataSetInt64(pColData, 0, &pQueryWindow->skey);
  colDataSetInt64(pColData, 1, &pQueryWindow->ekey);

  int64_t interval = 0;
  colDataSetInt64(pColData, 2, &interval);  // this value may be variable in case of 'n' and 'y'.
  colDataSetInt64(pColData, 3, &pQueryWindow->skey);
  colDataSetInt64(pColData, 4, &pQueryWindow->ekey);
}

static void doSetInputDataBlockInfo(SExprSupp* pExprSup, SSDataBlock* pBlock, int32_t order, int32_t scanFlag) {
  SqlFunctionCtx* pCtx = pExprSup->pCtx;
  for (int32_t i = 0; i < pExprSup->numOfExprs; ++i) {
    pCtx[i].order = order;
    pCtx[i].input.numOfRows = pBlock->info.rows;
    setBlockSMAInfo(&pCtx[i], &pExprSup->pExprInfo[i], pBlock);
    pCtx[i].pSrcBlock = pBlock;
    pCtx[i].scanFlag = scanFlag;
  }
}

void setInputDataBlock(SExprSupp* pExprSup, SSDataBlock* pBlock, int32_t order, int32_t scanFlag, bool createDummyCol) {
  if (pBlock->pBlockAgg != NULL) {
    doSetInputDataBlockInfo(pExprSup, pBlock, order, scanFlag);
  } else {
    doSetInputDataBlock(pExprSup, pBlock, order, scanFlag, createDummyCol);
  }
}

static int32_t doCreateConstantValColumnInfo(SInputColumnInfoData* pInput, SFunctParam* pFuncParam, int32_t paramIndex,
                                             int32_t numOfRows) {
  SColumnInfoData* pColInfo = NULL;
  if (pInput->pData[paramIndex] == NULL) {
    pColInfo = taosMemoryCalloc(1, sizeof(SColumnInfoData));
    if (pColInfo == NULL) {
      return TSDB_CODE_OUT_OF_MEMORY;
    }

    // Set the correct column info (data type and bytes)
    pColInfo->info.type = pFuncParam->param.nType;
    pColInfo->info.bytes = pFuncParam->param.nLen;

    pInput->pData[paramIndex] = pColInfo;
  } else {
    pColInfo = pInput->pData[paramIndex];
  }

  colInfoDataEnsureCapacity(pColInfo, numOfRows, false);

  int8_t type = pFuncParam->param.nType;
  if (type == TSDB_DATA_TYPE_BIGINT || type == TSDB_DATA_TYPE_UBIGINT) {
    int64_t v = pFuncParam->param.i;
    for (int32_t i = 0; i < numOfRows; ++i) {
      colDataSetInt64(pColInfo, i, &v);
    }
  } else if (type == TSDB_DATA_TYPE_DOUBLE) {
    double v = pFuncParam->param.d;
    for (int32_t i = 0; i < numOfRows; ++i) {
      colDataSetDouble(pColInfo, i, &v);
    }
  } else if (type == TSDB_DATA_TYPE_VARCHAR) {
    char* tmp = taosMemoryMalloc(pFuncParam->param.nLen + VARSTR_HEADER_SIZE);
    STR_WITH_SIZE_TO_VARSTR(tmp, pFuncParam->param.pz, pFuncParam->param.nLen);
    for (int32_t i = 0; i < numOfRows; ++i) {
      colDataSetVal(pColInfo, i, tmp, false);
    }
    taosMemoryFree(tmp);
  }

  return TSDB_CODE_SUCCESS;
}

static int32_t doSetInputDataBlock(SExprSupp* pExprSup, SSDataBlock* pBlock, int32_t order, int32_t scanFlag,
                                   bool createDummyCol) {
  int32_t         code = TSDB_CODE_SUCCESS;
  SqlFunctionCtx* pCtx = pExprSup->pCtx;

  for (int32_t i = 0; i < pExprSup->numOfExprs; ++i) {
    pCtx[i].order = order;
    pCtx[i].input.numOfRows = pBlock->info.rows;

    pCtx[i].pSrcBlock = pBlock;
    pCtx[i].scanFlag = scanFlag;

    SInputColumnInfoData* pInput = &pCtx[i].input;
    pInput->uid = pBlock->info.id.uid;
    pInput->colDataSMAIsSet = false;

    SExprInfo* pOneExpr = &pExprSup->pExprInfo[i];
    for (int32_t j = 0; j < pOneExpr->base.numOfParams; ++j) {
      SFunctParam* pFuncParam = &pOneExpr->base.pParam[j];
      if (pFuncParam->type == FUNC_PARAM_TYPE_COLUMN) {
        int32_t slotId = pFuncParam->pCol->slotId;
        pInput->pData[j] = taosArrayGet(pBlock->pDataBlock, slotId);
        pInput->totalRows = pBlock->info.rows;
        pInput->numOfRows = pBlock->info.rows;
        pInput->startRowIndex = 0;

        // NOTE: the last parameter is the primary timestamp column
        // todo: refactor this
        if (fmIsImplicitTsFunc(pCtx[i].functionId) && (j == pOneExpr->base.numOfParams - 1)) {
          pInput->pPTS = pInput->pData[j];  // in case of merge function, this is not always the ts column data.
        }
        ASSERT(pInput->pData[j] != NULL);
      } else if (pFuncParam->type == FUNC_PARAM_TYPE_VALUE) {
        // todo avoid case: top(k, 12), 12 is the value parameter.
        // sum(11), 11 is also the value parameter.
        if (createDummyCol && pOneExpr->base.numOfParams == 1) {
          pInput->totalRows = pBlock->info.rows;
          pInput->numOfRows = pBlock->info.rows;
          pInput->startRowIndex = 0;

          code = doCreateConstantValColumnInfo(pInput, pFuncParam, j, pBlock->info.rows);
          if (code != TSDB_CODE_SUCCESS) {
            return code;
          }
        }
      }
    }
  }

  return code;
}

bool functionNeedToExecute(SqlFunctionCtx* pCtx) {
  struct SResultRowEntryInfo* pResInfo = GET_RES_INFO(pCtx);

  // in case of timestamp column, always generated results.
  int32_t functionId = pCtx->functionId;
  if (functionId == -1) {
    return false;
  }

  if (pCtx->scanFlag == PRE_SCAN) {
    return fmIsRepeatScanFunc(pCtx->functionId);
  }

  if (isRowEntryCompleted(pResInfo)) {
    return false;
  }

  return true;
}

static int32_t doCreateConstantValColumnSMAInfo(SInputColumnInfoData* pInput, SFunctParam* pFuncParam, int32_t type,
                                                int32_t paramIndex, int32_t numOfRows) {
  if (pInput->pData[paramIndex] == NULL) {
    pInput->pData[paramIndex] = taosMemoryCalloc(1, sizeof(SColumnInfoData));
    if (pInput->pData[paramIndex] == NULL) {
      return TSDB_CODE_OUT_OF_MEMORY;
    }

    // Set the correct column info (data type and bytes)
    pInput->pData[paramIndex]->info.type = type;
    pInput->pData[paramIndex]->info.bytes = tDataTypes[type].bytes;
  }

  SColumnDataAgg* da = NULL;
  if (pInput->pColumnDataAgg[paramIndex] == NULL) {
    da = taosMemoryCalloc(1, sizeof(SColumnDataAgg));
    pInput->pColumnDataAgg[paramIndex] = da;
    if (da == NULL) {
      return TSDB_CODE_OUT_OF_MEMORY;
    }
  } else {
    da = pInput->pColumnDataAgg[paramIndex];
  }

  if (type == TSDB_DATA_TYPE_BIGINT) {
    int64_t v = pFuncParam->param.i;
    *da = (SColumnDataAgg){.numOfNull = 0, .min = v, .max = v, .sum = v * numOfRows};
  } else if (type == TSDB_DATA_TYPE_DOUBLE) {
    double v = pFuncParam->param.d;
    *da = (SColumnDataAgg){.numOfNull = 0};

    *(double*)&da->min = v;
    *(double*)&da->max = v;
    *(double*)&da->sum = v * numOfRows;
  } else if (type == TSDB_DATA_TYPE_BOOL) {  // todo validate this data type
    bool v = pFuncParam->param.i;

    *da = (SColumnDataAgg){.numOfNull = 0};
    *(bool*)&da->min = 0;
    *(bool*)&da->max = v;
    *(bool*)&da->sum = v * numOfRows;
  } else if (type == TSDB_DATA_TYPE_TIMESTAMP) {
    // do nothing
  } else {
    qError("invalid constant type for sma info");
  }

  return TSDB_CODE_SUCCESS;
}

void setBlockSMAInfo(SqlFunctionCtx* pCtx, SExprInfo* pExprInfo, SSDataBlock* pBlock) {
  int32_t numOfRows = pBlock->info.rows;

  SInputColumnInfoData* pInput = &pCtx->input;
  pInput->numOfRows = numOfRows;
  pInput->totalRows = numOfRows;

  if (pBlock->pBlockAgg != NULL) {
    pInput->colDataSMAIsSet = true;

    for (int32_t j = 0; j < pExprInfo->base.numOfParams; ++j) {
      SFunctParam* pFuncParam = &pExprInfo->base.pParam[j];

      if (pFuncParam->type == FUNC_PARAM_TYPE_COLUMN) {
        int32_t slotId = pFuncParam->pCol->slotId;
        pInput->pColumnDataAgg[j] = pBlock->pBlockAgg[slotId];
        if (pInput->pColumnDataAgg[j] == NULL) {
          pInput->colDataSMAIsSet = false;
        }

        // Here we set the column info data since the data type for each column data is required, but
        // the data in the corresponding SColumnInfoData will not be used.
        pInput->pData[j] = taosArrayGet(pBlock->pDataBlock, slotId);
      } else if (pFuncParam->type == FUNC_PARAM_TYPE_VALUE) {
        doCreateConstantValColumnSMAInfo(pInput, pFuncParam, pFuncParam->param.nType, j, pBlock->info.rows);
      }
    }
  } else {
    pInput->colDataSMAIsSet = false;
  }
}

bool isTaskKilled(SExecTaskInfo* pTaskInfo) { return (0 != pTaskInfo->code); }

void setTaskKilled(SExecTaskInfo* pTaskInfo, int32_t rspCode) { pTaskInfo->code = rspCode; }

/////////////////////////////////////////////////////////////////////////////////////////////
STimeWindow getAlignQueryTimeWindow(SInterval* pInterval, int32_t precision, int64_t key) {
  STimeWindow win = {0};
  win.skey = taosTimeTruncate(key, pInterval, precision);

  /*
   * if the realSkey > INT64_MAX - pInterval->interval, the query duration between
   * realSkey and realEkey must be less than one interval.Therefore, no need to adjust the query ranges.
   */
  win.ekey = taosTimeAdd(win.skey, pInterval->interval, pInterval->intervalUnit, precision) - 1;
  if (win.ekey < win.skey) {
    win.ekey = INT64_MAX;
  }

  return win;
}

void setTaskStatus(SExecTaskInfo* pTaskInfo, int8_t status) {
  if (status == TASK_NOT_COMPLETED) {
    pTaskInfo->status = status;
  } else {
    // QUERY_NOT_COMPLETED is not compatible with any other status, so clear its position first
    CLEAR_QUERY_STATUS(pTaskInfo, TASK_NOT_COMPLETED);
    pTaskInfo->status |= status;
  }
}

void setResultRowInitCtx(SResultRow* pResult, SqlFunctionCtx* pCtx, int32_t numOfOutput, int32_t* rowEntryInfoOffset) {
  bool init = false;
  for (int32_t i = 0; i < numOfOutput; ++i) {
    pCtx[i].resultInfo = getResultEntryInfo(pResult, i, rowEntryInfoOffset);
    if (init) {
      continue;
    }

    struct SResultRowEntryInfo* pResInfo = pCtx[i].resultInfo;
    if (isRowEntryCompleted(pResInfo) && isRowEntryInitialized(pResInfo)) {
      continue;
    }

    if (pCtx[i].isPseudoFunc) {
      continue;
    }

    if (!pResInfo->initialized) {
      if (pCtx[i].functionId != -1) {
        pCtx[i].fpSet.init(&pCtx[i], pResInfo);
      } else {
        pResInfo->initialized = true;
      }
    } else {
      init = true;
    }
  }
}

void clearResultRowInitFlag(SqlFunctionCtx* pCtx, int32_t numOfOutput) {
  for (int32_t i = 0; i < numOfOutput; ++i) {
    SResultRowEntryInfo* pResInfo = pCtx[i].resultInfo;
    if (pResInfo == NULL) {
      continue;
    }

    pResInfo->initialized = false;
    pResInfo->numOfRes = 0;
    pResInfo->isNullRes = 0;
    pResInfo->complete = false;
  }
}

void doFilter(SSDataBlock* pBlock, SFilterInfo* pFilterInfo, SColMatchInfo* pColMatchInfo) {
  if (pFilterInfo == NULL || pBlock->info.rows == 0) {
    return;
  }

  SFilterColumnParam param1 = {.numOfCols = taosArrayGetSize(pBlock->pDataBlock), .pDataBlock = pBlock->pDataBlock};
  int32_t            code = filterSetDataFromSlotId(pFilterInfo, &param1);

  SColumnInfoData* p = NULL;
  int32_t          status = 0;

  // todo the keep seems never to be True??
  bool keep = filterExecute(pFilterInfo, pBlock, &p, NULL, param1.numOfCols, &status);
  extractQualifiedTupleByFilterResult(pBlock, p, keep, status);

  if (pColMatchInfo != NULL) {
    size_t size = taosArrayGetSize(pColMatchInfo->pList);
    for (int32_t i = 0; i < size; ++i) {
      SColMatchItem* pInfo = taosArrayGet(pColMatchInfo->pList, i);
      if (pInfo->colId == PRIMARYKEY_TIMESTAMP_COL_ID) {
        SColumnInfoData* pColData = taosArrayGet(pBlock->pDataBlock, pInfo->dstSlotId);
        if (pColData->info.type == TSDB_DATA_TYPE_TIMESTAMP) {
          blockDataUpdateTsWindow(pBlock, pInfo->dstSlotId);
          break;
        }
      }
    }
  }

  colDataDestroy(p);
  taosMemoryFree(p);
}

void extractQualifiedTupleByFilterResult(SSDataBlock* pBlock, const SColumnInfoData* p, bool keep, int32_t status) {
  if (keep) {
    return;
  }

  int8_t* pIndicator = (int8_t*)p->pData;
  int32_t totalRows = pBlock->info.rows;

  if (status == FILTER_RESULT_ALL_QUALIFIED) {
    // here nothing needs to be done
  } else if (status == FILTER_RESULT_NONE_QUALIFIED) {
    pBlock->info.rows = 0;
  } else {
    int32_t bmLen = BitmapLen(totalRows);
    char*   pBitmap = NULL;
    int32_t maxRows = 0;

    size_t numOfCols = taosArrayGetSize(pBlock->pDataBlock);
    for (int32_t i = 0; i < numOfCols; ++i) {
      SColumnInfoData* pDst = taosArrayGet(pBlock->pDataBlock, i);
      // it is a reserved column for scalar function, and no data in this column yet.
      if (pDst->pData == NULL) {
        continue;
      }

      int32_t numOfRows = 0;
      if (IS_VAR_DATA_TYPE(pDst->info.type)) {
        int32_t j = 0;
        pDst->varmeta.length = 0;

        while (j < totalRows) {
          if (pIndicator[j] == 0) {
            j += 1;
            continue;
          }

          if (colDataIsNull_var(pDst, j)) {
            colDataSetNull_var(pDst, numOfRows);
          } else {
            char* p1 = colDataGetVarData(pDst, j);
            colDataSetVal(pDst, numOfRows, p1, false);
          }
          numOfRows += 1;
          j += 1;
        }

        if (maxRows < numOfRows) {
          maxRows = numOfRows;
        }
      } else {
        if (pBitmap == NULL) {
          pBitmap = taosMemoryCalloc(1, bmLen);
        }

        memcpy(pBitmap, pDst->nullbitmap, bmLen);
        memset(pDst->nullbitmap, 0, bmLen);

        int32_t j = 0;

        switch (pDst->info.type) {
          case TSDB_DATA_TYPE_BIGINT:
          case TSDB_DATA_TYPE_UBIGINT:
          case TSDB_DATA_TYPE_DOUBLE:
          case TSDB_DATA_TYPE_TIMESTAMP:
            while (j < totalRows) {
              if (pIndicator[j] == 0) {
                j += 1;
                continue;
              }

              if (colDataIsNull_f(pBitmap, j)) {
                colDataSetNull_f(pDst->nullbitmap, numOfRows);
              } else {
                ((int64_t*)pDst->pData)[numOfRows] = ((int64_t*)pDst->pData)[j];
              }
              numOfRows += 1;
              j += 1;
            }
            break;
          case TSDB_DATA_TYPE_FLOAT:
          case TSDB_DATA_TYPE_INT:
          case TSDB_DATA_TYPE_UINT:
            while (j < totalRows) {
              if (pIndicator[j] == 0) {
                j += 1;
                continue;
              }
              if (colDataIsNull_f(pBitmap, j)) {
                colDataSetNull_f(pDst->nullbitmap, numOfRows);
              } else {
                ((int32_t*)pDst->pData)[numOfRows] = ((int32_t*)pDst->pData)[j];
              }
              numOfRows += 1;
              j += 1;
            }
            break;
          case TSDB_DATA_TYPE_SMALLINT:
          case TSDB_DATA_TYPE_USMALLINT:
            while (j < totalRows) {
              if (pIndicator[j] == 0) {
                j += 1;
                continue;
              }
              if (colDataIsNull_f(pBitmap, j)) {
                colDataSetNull_f(pDst->nullbitmap, numOfRows);
              } else {
                ((int16_t*)pDst->pData)[numOfRows] = ((int16_t*)pDst->pData)[j];
              }
              numOfRows += 1;
              j += 1;
            }
            break;
          case TSDB_DATA_TYPE_BOOL:
          case TSDB_DATA_TYPE_TINYINT:
          case TSDB_DATA_TYPE_UTINYINT:
            while (j < totalRows) {
              if (pIndicator[j] == 0) {
                j += 1;
                continue;
              }
              if (colDataIsNull_f(pBitmap, j)) {
                colDataSetNull_f(pDst->nullbitmap, numOfRows);
              } else {
                ((int8_t*)pDst->pData)[numOfRows] = ((int8_t*)pDst->pData)[j];
              }
              numOfRows += 1;
              j += 1;
            }
            break;
        }
      }

      if (maxRows < numOfRows) {
        maxRows = numOfRows;
      }
    }

    pBlock->info.rows = maxRows;
    if (pBitmap != NULL) {
      taosMemoryFree(pBitmap);
    }
  }
}

void doUpdateNumOfRows(SqlFunctionCtx* pCtx, SResultRow* pRow, int32_t numOfExprs, const int32_t* rowEntryOffset) {
  bool returnNotNull = false;
  for (int32_t j = 0; j < numOfExprs; ++j) {
    SResultRowEntryInfo* pResInfo = getResultEntryInfo(pRow, j, rowEntryOffset);
    if (!isRowEntryInitialized(pResInfo)) {
      continue;
    } else {
    }

    if (pRow->numOfRows < pResInfo->numOfRes) {
      pRow->numOfRows = pResInfo->numOfRes;
    }

    if (pCtx[j].isNotNullFunc) {
      returnNotNull = true;
    }
  }
  // if all expr skips all blocks, e.g. all null inputs for max function, output one row in final result.
  //  except for first/last, which require not null output, output no rows
  if (pRow->numOfRows == 0 && !returnNotNull) {
    pRow->numOfRows = 1;
  }
}

void copyResultrowToDataBlock(SExprInfo* pExprInfo, int32_t numOfExprs, SResultRow* pRow, SqlFunctionCtx* pCtx,
                              SSDataBlock* pBlock, const int32_t* rowEntryOffset, SExecTaskInfo* pTaskInfo) {
  for (int32_t j = 0; j < numOfExprs; ++j) {
    int32_t slotId = pExprInfo[j].base.resSchema.slotId;

    pCtx[j].resultInfo = getResultEntryInfo(pRow, j, rowEntryOffset);
    if (pCtx[j].fpSet.finalize) {
      if (strcmp(pCtx[j].pExpr->pExpr->_function.functionName, "_group_key") == 0) {
        // for groupkey along with functions that output multiple lines(e.g. Histogram)
        // need to match groupkey result for each output row of that function.
        if (pCtx[j].resultInfo->numOfRes != 0) {
          pCtx[j].resultInfo->numOfRes = pRow->numOfRows;
        }
      }

      int32_t code = pCtx[j].fpSet.finalize(&pCtx[j], pBlock);
      if (TAOS_FAILED(code)) {
        qError("%s build result data block error, code %s", GET_TASKID(pTaskInfo), tstrerror(code));
        T_LONG_JMP(pTaskInfo->env, code);
      }
    } else if (strcmp(pCtx[j].pExpr->pExpr->_function.functionName, "_select_value") == 0) {
      // do nothing
    } else {
      // expand the result into multiple rows. E.g., _wstart, top(k, 20)
      // the _wstart needs to copy to 20 following rows, since the results of top-k expands to 20 different rows.
      SColumnInfoData* pColInfoData = taosArrayGet(pBlock->pDataBlock, slotId);
      char*            in = GET_ROWCELL_INTERBUF(pCtx[j].resultInfo);
      for (int32_t k = 0; k < pRow->numOfRows; ++k) {
        colDataSetVal(pColInfoData, pBlock->info.rows + k, in, pCtx[j].resultInfo->isNullRes);
      }
    }
  }
}

// todo refactor. SResultRow has direct pointer in miainfo
int32_t finalizeResultRows(SDiskbasedBuf* pBuf, SResultRowPosition* resultRowPosition, SExprSupp* pSup,
                           SSDataBlock* pBlock, SExecTaskInfo* pTaskInfo) {
  SFilePage* page = getBufPage(pBuf, resultRowPosition->pageId);
  if (page == NULL) {
    qError("failed to get buffer, code:%s, %s", tstrerror(terrno), GET_TASKID(pTaskInfo));
    T_LONG_JMP(pTaskInfo->env, terrno);
  }

  SResultRow* pRow = (SResultRow*)((char*)page + resultRowPosition->offset);

  SqlFunctionCtx* pCtx = pSup->pCtx;
  SExprInfo*      pExprInfo = pSup->pExprInfo;
  const int32_t*  rowEntryOffset = pSup->rowEntryInfoOffset;

  doUpdateNumOfRows(pCtx, pRow, pSup->numOfExprs, rowEntryOffset);
  if (pRow->numOfRows == 0) {
    releaseBufPage(pBuf, page);
    return 0;
  }

  int32_t size = pBlock->info.capacity;
  while (pBlock->info.rows + pRow->numOfRows > size) {
    size = size * 1.25;
  }

  int32_t code = blockDataEnsureCapacity(pBlock, size);
  if (TAOS_FAILED(code)) {
    releaseBufPage(pBuf, page);
    qError("%s ensure result data capacity failed, code %s", GET_TASKID(pTaskInfo), tstrerror(code));
    T_LONG_JMP(pTaskInfo->env, code);
  }

  copyResultrowToDataBlock(pExprInfo, pSup->numOfExprs, pRow, pCtx, pBlock, rowEntryOffset, pTaskInfo);

  releaseBufPage(pBuf, page);
  pBlock->info.rows += pRow->numOfRows;
  return 0;
}

int32_t doCopyToSDataBlock(SExecTaskInfo* pTaskInfo, SSDataBlock* pBlock, SExprSupp* pSup, SDiskbasedBuf* pBuf,
                           SGroupResInfo* pGroupResInfo) {
  SExprInfo*      pExprInfo = pSup->pExprInfo;
  int32_t         numOfExprs = pSup->numOfExprs;
  int32_t*        rowEntryOffset = pSup->rowEntryInfoOffset;
  SqlFunctionCtx* pCtx = pSup->pCtx;

  int32_t numOfRows = getNumOfTotalRes(pGroupResInfo);

  for (int32_t i = pGroupResInfo->index; i < numOfRows; i += 1) {
    SResKeyPos* pPos = taosArrayGetP(pGroupResInfo->pRows, i);
    SFilePage*  page = getBufPage(pBuf, pPos->pos.pageId);
    if (page == NULL) {
      qError("failed to get buffer, code:%s, %s", tstrerror(terrno), GET_TASKID(pTaskInfo));
      T_LONG_JMP(pTaskInfo->env, terrno);
    }

    SResultRow* pRow = (SResultRow*)((char*)page + pPos->pos.offset);

    doUpdateNumOfRows(pCtx, pRow, numOfExprs, rowEntryOffset);

    // no results, continue to check the next one
    if (pRow->numOfRows == 0) {
      pGroupResInfo->index += 1;
      releaseBufPage(pBuf, page);
      continue;
    }

    if (pBlock->info.id.groupId == 0) {
      pBlock->info.id.groupId = pPos->groupId;
    } else {
      // current value belongs to different group, it can't be packed into one datablock
      if (pBlock->info.id.groupId != pPos->groupId) {
        releaseBufPage(pBuf, page);
        break;
      }
    }

    if (pBlock->info.rows + pRow->numOfRows > pBlock->info.capacity) {
      blockDataEnsureCapacity(pBlock, pBlock->info.rows + pRow->numOfRows);
<<<<<<< HEAD
      qDebug("datablock capacity not sufficient, expand to required:%d, current capacity:%d, %s",
=======
      qDebug("datablock capacity not sufficient, expand to required:%" PRId64 ", current capacity:%d, %s",
>>>>>>> 8a6710ff
             (pRow->numOfRows + pBlock->info.rows), pBlock->info.capacity, GET_TASKID(pTaskInfo));
      // todo set the pOperator->resultInfo size
    }

    pGroupResInfo->index += 1;
    copyResultrowToDataBlock(pExprInfo, numOfExprs, pRow, pCtx, pBlock, rowEntryOffset, pTaskInfo);

    releaseBufPage(pBuf, page);
    pBlock->info.rows += pRow->numOfRows;
  }

  qDebug("%s result generated, rows:%" PRId64 ", groupId:%" PRIu64, GET_TASKID(pTaskInfo), pBlock->info.rows,
         pBlock->info.id.groupId);
  pBlock->info.dataLoad = 1;
  blockDataUpdateTsWindow(pBlock, 0);
  return 0;
}

void doBuildResultDatablock(SOperatorInfo* pOperator, SOptrBasicInfo* pbInfo, SGroupResInfo* pGroupResInfo,
                            SDiskbasedBuf* pBuf) {
  SExecTaskInfo* pTaskInfo = pOperator->pTaskInfo;
  SSDataBlock*   pBlock = pbInfo->pRes;

  // set output datablock version
  pBlock->info.version = pTaskInfo->version;

  blockDataCleanup(pBlock);
  if (!hasRemainResults(pGroupResInfo)) {
    return;
  }

  // clear the existed group id
  pBlock->info.id.groupId = 0;
  if (!pbInfo->mergeResultBlock) {
    doCopyToSDataBlock(pTaskInfo, pBlock, &pOperator->exprSupp, pBuf, pGroupResInfo);
  } else {
    while (hasRemainResults(pGroupResInfo)) {
      doCopyToSDataBlock(pTaskInfo, pBlock, &pOperator->exprSupp, pBuf, pGroupResInfo);
      if (pBlock->info.rows >= pOperator->resultInfo.threshold) {
        break;
      }

      // clearing group id to continue to merge data that belong to different groups
      pBlock->info.id.groupId = 0;
    }

    // clear the group id info in SSDataBlock, since the client does not need it
    pBlock->info.id.groupId = 0;
  }
}

int32_t appendDownstream(SOperatorInfo* p, SOperatorInfo** pDownstream, int32_t num) {
  p->pDownstream = taosMemoryCalloc(1, num * POINTER_BYTES);
  if (p->pDownstream == NULL) {
    return TSDB_CODE_OUT_OF_MEMORY;
  }

  memcpy(p->pDownstream, pDownstream, num * POINTER_BYTES);
  p->numOfDownstream = num;
  return TSDB_CODE_SUCCESS;
}

int32_t getTableScanInfo(SOperatorInfo* pOperator, int32_t* order, int32_t* scanFlag, bool inheritUsOrder) {
  // todo add more information about exchange operation
  int32_t type = pOperator->operatorType;
  if (type == QUERY_NODE_PHYSICAL_PLAN_SYSTABLE_SCAN || type == QUERY_NODE_PHYSICAL_PLAN_STREAM_SCAN ||
      type == QUERY_NODE_PHYSICAL_PLAN_TAG_SCAN || type == QUERY_NODE_PHYSICAL_PLAN_BLOCK_DIST_SCAN ||
      type == QUERY_NODE_PHYSICAL_PLAN_LAST_ROW_SCAN || type == QUERY_NODE_PHYSICAL_PLAN_TABLE_COUNT_SCAN) {
    *order = TSDB_ORDER_ASC;
    *scanFlag = MAIN_SCAN;
    return TSDB_CODE_SUCCESS;
  } else if (type == QUERY_NODE_PHYSICAL_PLAN_EXCHANGE) {
    if (!inheritUsOrder) {
      *order = TSDB_ORDER_ASC;
    }
    *scanFlag = MAIN_SCAN;
    return TSDB_CODE_SUCCESS;
  } else if (type == QUERY_NODE_PHYSICAL_PLAN_TABLE_SCAN) {
    STableScanInfo* pTableScanInfo = pOperator->info;
    *order = pTableScanInfo->base.cond.order;
    *scanFlag = pTableScanInfo->base.scanFlag;
    return TSDB_CODE_SUCCESS;
  } else if (type == QUERY_NODE_PHYSICAL_PLAN_TABLE_MERGE_SCAN) {
    STableMergeScanInfo* pTableScanInfo = pOperator->info;
    *order = pTableScanInfo->base.cond.order;
    *scanFlag = pTableScanInfo->base.scanFlag;
    return TSDB_CODE_SUCCESS;
  } else {
    if (pOperator->pDownstream == NULL || pOperator->pDownstream[0] == NULL) {
      return TSDB_CODE_INVALID_PARA;
    } else {
      return getTableScanInfo(pOperator->pDownstream[0], order, scanFlag, inheritUsOrder);
    }
  }
}

// QUERY_NODE_PHYSICAL_PLAN_TABLE_SCAN
SOperatorInfo* extractOperatorInTree(SOperatorInfo* pOperator, int32_t type, const char* id) {
  if (pOperator == NULL) {
    qError("invalid operator, failed to find tableScanOperator %s", id);
    return NULL;
  }

  if (pOperator->operatorType == type) {
    return pOperator;
  } else {
    if (pOperator->pDownstream == NULL || pOperator->pDownstream[0] == NULL) {
      qError("invalid operator, failed to find tableScanOperator %s", id);
      return NULL;
    }

    return extractOperatorInTree(pOperator->pDownstream[0], type, id);
  }
}

void destroyExprInfo(SExprInfo* pExpr, int32_t numOfExprs) {
  for (int32_t i = 0; i < numOfExprs; ++i) {
    SExprInfo* pExprInfo = &pExpr[i];
    for (int32_t j = 0; j < pExprInfo->base.numOfParams; ++j) {
      if (pExprInfo->base.pParam[j].type == FUNC_PARAM_TYPE_COLUMN) {
        taosMemoryFreeClear(pExprInfo->base.pParam[j].pCol);
      } else if (pExprInfo->base.pParam[j].type == FUNC_PARAM_TYPE_VALUE) {
        taosVariantDestroy(&pExprInfo->base.pParam[j].param);
      }
    }

    taosMemoryFree(pExprInfo->base.pParam);
    taosMemoryFree(pExprInfo->pExpr);
  }
}

void destroyOperatorInfo(SOperatorInfo* pOperator) {
  if (pOperator == NULL) {
    return;
  }

  if (pOperator->fpSet.closeFn != NULL) {
    pOperator->fpSet.closeFn(pOperator->info);
  }

  if (pOperator->pDownstream != NULL) {
    for (int32_t i = 0; i < pOperator->numOfDownstream; ++i) {
      destroyOperatorInfo(pOperator->pDownstream[i]);
    }

    taosMemoryFreeClear(pOperator->pDownstream);
    pOperator->numOfDownstream = 0;
  }

  cleanupExprSupp(&pOperator->exprSupp);
  taosMemoryFreeClear(pOperator);
}

// each operator should be set their own function to return total cost buffer
int32_t optrDefaultBufFn(SOperatorInfo* pOperator) {
  if (pOperator->blocking) {
    return -1;
  } else {
    return 0;
  }
}

int32_t getBufferPgSize(int32_t rowSize, uint32_t* defaultPgsz, uint32_t* defaultBufsz) {
  *defaultPgsz = 4096;
  while (*defaultPgsz < rowSize * 4) {
    *defaultPgsz <<= 1u;
  }

  // The default buffer for each operator in query is 10MB.
  // at least four pages need to be in buffer
  // TODO: make this variable to be configurable.
  *defaultBufsz = 4096 * 2560;
  if ((*defaultBufsz) <= (*defaultPgsz)) {
    (*defaultBufsz) = (*defaultPgsz) * 4;
  }

  return 0;
}

void initResultSizeInfo(SResultInfo* pResultInfo, int32_t numOfRows) {
  if (numOfRows == 0) {
    numOfRows = 4096;
  }

  pResultInfo->capacity = numOfRows;
  pResultInfo->threshold = numOfRows * 0.75;

  if (pResultInfo->threshold == 0) {
    pResultInfo->threshold = numOfRows;
  }
}

void initBasicInfo(SOptrBasicInfo* pInfo, SSDataBlock* pBlock) {
  pInfo->pRes = pBlock;
  initResultRowInfo(&pInfo->resultRowInfo);
}

static void* destroySqlFunctionCtx(SqlFunctionCtx* pCtx, int32_t numOfOutput) {
  if (pCtx == NULL) {
    return NULL;
  }

  for (int32_t i = 0; i < numOfOutput; ++i) {
    for (int32_t j = 0; j < pCtx[i].numOfParams; ++j) {
      taosVariantDestroy(&pCtx[i].param[j].param);
    }

    taosMemoryFreeClear(pCtx[i].subsidiaries.pCtx);
    taosMemoryFreeClear(pCtx[i].subsidiaries.buf);
    taosMemoryFree(pCtx[i].input.pData);
    taosMemoryFree(pCtx[i].input.pColumnDataAgg);

    if (pCtx[i].udfName != NULL) {
      taosMemoryFree(pCtx[i].udfName);
    }
  }

  taosMemoryFreeClear(pCtx);
  return NULL;
}

int32_t initExprSupp(SExprSupp* pSup, SExprInfo* pExprInfo, int32_t numOfExpr) {
  pSup->pExprInfo = pExprInfo;
  pSup->numOfExprs = numOfExpr;
  if (pSup->pExprInfo != NULL) {
    pSup->pCtx = createSqlFunctionCtx(pExprInfo, numOfExpr, &pSup->rowEntryInfoOffset);
    if (pSup->pCtx == NULL) {
      return TSDB_CODE_OUT_OF_MEMORY;
    }
  }

  return TSDB_CODE_SUCCESS;
}

void cleanupExprSupp(SExprSupp* pSupp) {
  destroySqlFunctionCtx(pSupp->pCtx, pSupp->numOfExprs);
  if (pSupp->pExprInfo != NULL) {
    destroyExprInfo(pSupp->pExprInfo, pSupp->numOfExprs);
    taosMemoryFreeClear(pSupp->pExprInfo);
  }

  if (pSupp->pFilterInfo != NULL) {
    filterFreeInfo(pSupp->pFilterInfo);
    pSupp->pFilterInfo = NULL;
  }

  taosMemoryFree(pSupp->rowEntryInfoOffset);
}

void cleanupBasicInfo(SOptrBasicInfo* pInfo) { pInfo->pRes = blockDataDestroy(pInfo->pRes); }

char* buildTaskId(uint64_t taskId, uint64_t queryId) {
  char* p = taosMemoryMalloc(64);

  int32_t offset = 6;
  memcpy(p, "TID:0x", offset);
  offset += tintToHex(taskId, &p[offset]);

  memcpy(&p[offset], " QID:0x", 7);
  offset += 7;
  offset += tintToHex(queryId, &p[offset]);

  p[offset] = 0;
  return p;
}

SExecTaskInfo* doCreateExecTaskInfo(uint64_t queryId, uint64_t taskId, int32_t vgId, EOPTR_EXEC_MODEL model,
                                    char* dbFName) {
  SExecTaskInfo* pTaskInfo = taosMemoryCalloc(1, sizeof(SExecTaskInfo));
  if (pTaskInfo == NULL) {
    terrno = TSDB_CODE_OUT_OF_MEMORY;
    return NULL;
  }

  setTaskStatus(pTaskInfo, TASK_NOT_COMPLETED);
  pTaskInfo->cost.created = taosGetTimestampUs();

  pTaskInfo->schemaInfo.dbname = taosStrdup(dbFName);
  pTaskInfo->execModel = model;
  pTaskInfo->stopInfo.pStopInfo = taosArrayInit(4, sizeof(SExchangeOpStopInfo));
  pTaskInfo->pResultBlockList = taosArrayInit(128, POINTER_BYTES);

  taosInitRWLatch(&pTaskInfo->lock);
  pTaskInfo->id.vgId = vgId;
  pTaskInfo->id.queryId = queryId;
  pTaskInfo->id.str = buildTaskId(taskId, queryId);
  return pTaskInfo;
}

int32_t extractTableSchemaInfo(SReadHandle* pHandle, SScanPhysiNode* pScanNode, SExecTaskInfo* pTaskInfo) {
  SMetaReader mr = {0};
  if (pHandle == NULL) {
    terrno = TSDB_CODE_INVALID_PARA;
    return terrno;
  }

  metaReaderInit(&mr, pHandle->meta, 0);
  int32_t code = metaGetTableEntryByUidCache(&mr, pScanNode->uid);
  if (code != TSDB_CODE_SUCCESS) {
    qError("failed to get the table meta, uid:0x%" PRIx64 ", suid:0x%" PRIx64 ", %s", pScanNode->uid, pScanNode->suid,
           GET_TASKID(pTaskInfo));

    metaReaderClear(&mr);
    return terrno;
  }

  SSchemaInfo* pSchemaInfo = &pTaskInfo->schemaInfo;
  pSchemaInfo->tablename = taosStrdup(mr.me.name);

  if (mr.me.type == TSDB_SUPER_TABLE) {
    pSchemaInfo->sw = tCloneSSchemaWrapper(&mr.me.stbEntry.schemaRow);
    pSchemaInfo->tversion = mr.me.stbEntry.schemaTag.version;
  } else if (mr.me.type == TSDB_CHILD_TABLE) {
    tDecoderClear(&mr.coder);

    tb_uid_t suid = mr.me.ctbEntry.suid;
    code = metaGetTableEntryByUidCache(&mr, suid);
    if (code != TSDB_CODE_SUCCESS) {
      metaReaderClear(&mr);
      return terrno;
    }

    pSchemaInfo->sw = tCloneSSchemaWrapper(&mr.me.stbEntry.schemaRow);
    pSchemaInfo->tversion = mr.me.stbEntry.schemaTag.version;
  } else {
    pSchemaInfo->sw = tCloneSSchemaWrapper(&mr.me.ntbEntry.schemaRow);
  }

  metaReaderClear(&mr);

  pSchemaInfo->qsw = extractQueriedColumnSchema(pScanNode);
  return TSDB_CODE_SUCCESS;
}

SSchemaWrapper* extractQueriedColumnSchema(SScanPhysiNode* pScanNode) {
  int32_t numOfCols = LIST_LENGTH(pScanNode->pScanCols);
  int32_t numOfTags = LIST_LENGTH(pScanNode->pScanPseudoCols);

  SSchemaWrapper* pqSw = taosMemoryCalloc(1, sizeof(SSchemaWrapper));
  pqSw->pSchema = taosMemoryCalloc(numOfCols + numOfTags, sizeof(SSchema));

  for (int32_t i = 0; i < numOfCols; ++i) {
    STargetNode* pNode = (STargetNode*)nodesListGetNode(pScanNode->pScanCols, i);
    SColumnNode* pColNode = (SColumnNode*)pNode->pExpr;

    SSchema* pSchema = &pqSw->pSchema[pqSw->nCols++];
    pSchema->colId = pColNode->colId;
    pSchema->type = pColNode->node.resType.type;
    pSchema->bytes = pColNode->node.resType.bytes;
    tstrncpy(pSchema->name, pColNode->colName, tListLen(pSchema->name));
  }

  // this the tags and pseudo function columns, we only keep the tag columns
  for (int32_t i = 0; i < numOfTags; ++i) {
    STargetNode* pNode = (STargetNode*)nodesListGetNode(pScanNode->pScanPseudoCols, i);

    int32_t type = nodeType(pNode->pExpr);
    if (type == QUERY_NODE_COLUMN) {
      SColumnNode* pColNode = (SColumnNode*)pNode->pExpr;

      SSchema* pSchema = &pqSw->pSchema[pqSw->nCols++];
      pSchema->colId = pColNode->colId;
      pSchema->type = pColNode->node.resType.type;
      pSchema->bytes = pColNode->node.resType.bytes;
      tstrncpy(pSchema->name, pColNode->colName, tListLen(pSchema->name));
    }
  }

  return pqSw;
}

static void cleanupTableSchemaInfo(SSchemaInfo* pSchemaInfo) {
  taosMemoryFreeClear(pSchemaInfo->dbname);
  taosMemoryFreeClear(pSchemaInfo->tablename);
  tDeleteSSchemaWrapper(pSchemaInfo->sw);
  tDeleteSSchemaWrapper(pSchemaInfo->qsw);
}

static void cleanupStreamInfo(SStreamTaskInfo* pStreamInfo) { tDeleteSSchemaWrapper(pStreamInfo->schema); }

bool groupbyTbname(SNodeList* pGroupList) {
  bool bytbname = false;
  if (LIST_LENGTH(pGroupList) == 1) {
    SNode* p = nodesListGetNode(pGroupList, 0);
    if (p->type == QUERY_NODE_FUNCTION) {
      // partition by tbname/group by tbname
      bytbname = (strcmp(((struct SFunctionNode*)p)->functionName, "tbname") == 0);
    }
  }

  return bytbname;
}

SOperatorInfo* createOperatorTree(SPhysiNode* pPhyNode, SExecTaskInfo* pTaskInfo, SReadHandle* pHandle, SNode* pTagCond,
                                  SNode* pTagIndexCond, const char* pUser) {
  int32_t     type = nodeType(pPhyNode);
  const char* idstr = GET_TASKID(pTaskInfo);

  if (pPhyNode->pChildren == NULL || LIST_LENGTH(pPhyNode->pChildren) == 0) {
    SOperatorInfo* pOperator = NULL;
    if (QUERY_NODE_PHYSICAL_PLAN_TABLE_SCAN == type) {
      STableScanPhysiNode* pTableScanNode = (STableScanPhysiNode*)pPhyNode;

      // NOTE: this is an patch to fix the physical plan
      // TODO remove it later
      if (pTableScanNode->scan.node.pLimit != NULL) {
        pTableScanNode->groupSort = true;
      }

      STableListInfo* pTableListInfo = tableListCreate();
      int32_t         code =
          createScanTableListInfo(&pTableScanNode->scan, pTableScanNode->pGroupTags, pTableScanNode->groupSort, pHandle,
                                  pTableListInfo, pTagCond, pTagIndexCond, pTaskInfo);
      if (code) {
        pTaskInfo->code = code;
        tableListDestroy(pTableListInfo);
        qError("failed to createScanTableListInfo, code:%s, %s", tstrerror(code), idstr);
        return NULL;
      }

      code = extractTableSchemaInfo(pHandle, &pTableScanNode->scan, pTaskInfo);
      if (code) {
        pTaskInfo->code = terrno;
        tableListDestroy(pTableListInfo);
        return NULL;
      }

      pOperator = createTableScanOperatorInfo(pTableScanNode, pHandle, pTableListInfo, pTaskInfo);
      if (NULL == pOperator) {
        pTaskInfo->code = terrno;
        return NULL;
      }

      STableScanInfo* pScanInfo = pOperator->info;
      pTaskInfo->cost.pRecoder = &pScanInfo->base.readRecorder;
    } else if (QUERY_NODE_PHYSICAL_PLAN_TABLE_MERGE_SCAN == type) {
      STableMergeScanPhysiNode* pTableScanNode = (STableMergeScanPhysiNode*)pPhyNode;
      STableListInfo*           pTableListInfo = tableListCreate();

      int32_t code = createScanTableListInfo(&pTableScanNode->scan, pTableScanNode->pGroupTags, true, pHandle,
                                             pTableListInfo, pTagCond, pTagIndexCond, pTaskInfo);
      if (code) {
        pTaskInfo->code = code;
        tableListDestroy(pTableListInfo);
        qError("failed to createScanTableListInfo, code: %s", tstrerror(code));
        return NULL;
      }

      code = extractTableSchemaInfo(pHandle, &pTableScanNode->scan, pTaskInfo);
      if (code) {
        pTaskInfo->code = terrno;
        tableListDestroy(pTableListInfo);
        return NULL;
      }

      pOperator = createTableMergeScanOperatorInfo(pTableScanNode, pHandle, pTableListInfo, pTaskInfo);
      if (NULL == pOperator) {
        pTaskInfo->code = terrno;
        tableListDestroy(pTableListInfo);
        return NULL;
      }

      STableScanInfo* pScanInfo = pOperator->info;
      pTaskInfo->cost.pRecoder = &pScanInfo->base.readRecorder;
    } else if (QUERY_NODE_PHYSICAL_PLAN_EXCHANGE == type) {
      pOperator = createExchangeOperatorInfo(pHandle ? pHandle->pMsgCb->clientRpc : NULL, (SExchangePhysiNode*)pPhyNode,
                                             pTaskInfo);
    } else if (QUERY_NODE_PHYSICAL_PLAN_STREAM_SCAN == type) {
      STableScanPhysiNode* pTableScanNode = (STableScanPhysiNode*)pPhyNode;
      STableListInfo*      pTableListInfo = tableListCreate();

      if (pHandle->vnode) {
        int32_t code =
            createScanTableListInfo(&pTableScanNode->scan, pTableScanNode->pGroupTags, pTableScanNode->groupSort,
                                    pHandle, pTableListInfo, pTagCond, pTagIndexCond, pTaskInfo);
        if (code) {
          pTaskInfo->code = code;
          tableListDestroy(pTableListInfo);
          qError("failed to createScanTableListInfo, code: %s", tstrerror(code));
          return NULL;
        }
      }

      pTaskInfo->schemaInfo.qsw = extractQueriedColumnSchema(&pTableScanNode->scan);
      pOperator = createStreamScanOperatorInfo(pHandle, pTableScanNode, pTagCond, pTableListInfo, pTaskInfo);
    } else if (QUERY_NODE_PHYSICAL_PLAN_SYSTABLE_SCAN == type) {
      SSystemTableScanPhysiNode* pSysScanPhyNode = (SSystemTableScanPhysiNode*)pPhyNode;
      pOperator = createSysTableScanOperatorInfo(pHandle, pSysScanPhyNode, pUser, pTaskInfo);
    } else if (QUERY_NODE_PHYSICAL_PLAN_TABLE_COUNT_SCAN == type) {
      STableCountScanPhysiNode* pTblCountScanNode = (STableCountScanPhysiNode*)pPhyNode;
      pOperator = createTableCountScanOperatorInfo(pHandle, pTblCountScanNode, pTaskInfo);
    } else if (QUERY_NODE_PHYSICAL_PLAN_TAG_SCAN == type) {
      STagScanPhysiNode* pScanPhyNode = (STagScanPhysiNode*)pPhyNode;
      STableListInfo*    pTableListInfo = tableListCreate();
      int32_t            code = createScanTableListInfo(pScanPhyNode, NULL, false, pHandle, pTableListInfo, pTagCond,
                                                        pTagIndexCond, pTaskInfo);
      if (code != TSDB_CODE_SUCCESS) {
        pTaskInfo->code = code;
        qError("failed to getTableList, code: %s", tstrerror(code));
        return NULL;
      }

      pOperator = createTagScanOperatorInfo(pHandle, pScanPhyNode, pTableListInfo, pTaskInfo);
    } else if (QUERY_NODE_PHYSICAL_PLAN_BLOCK_DIST_SCAN == type) {
      SBlockDistScanPhysiNode* pBlockNode = (SBlockDistScanPhysiNode*)pPhyNode;
      STableListInfo*          pTableListInfo = tableListCreate();

      if (pBlockNode->tableType == TSDB_SUPER_TABLE) {
        SArray* pList = taosArrayInit(4, sizeof(STableKeyInfo));
        int32_t code = vnodeGetAllTableList(pHandle->vnode, pBlockNode->uid, pList);
        if (code != TSDB_CODE_SUCCESS) {
          pTaskInfo->code = terrno;
          return NULL;
        }

        size_t num = taosArrayGetSize(pList);
        for (int32_t i = 0; i < num; ++i) {
          STableKeyInfo* p = taosArrayGet(pList, i);
          tableListAddTableInfo(pTableListInfo, p->uid, 0);
        }

        taosArrayDestroy(pList);
      } else {  // Create group with only one table
        tableListAddTableInfo(pTableListInfo, pBlockNode->uid, 0);
      }

      pOperator = createDataBlockInfoScanOperator(pHandle, pBlockNode, pTableListInfo, pTaskInfo);
    } else if (QUERY_NODE_PHYSICAL_PLAN_LAST_ROW_SCAN == type) {
      SLastRowScanPhysiNode* pScanNode = (SLastRowScanPhysiNode*)pPhyNode;
      STableListInfo*        pTableListInfo = tableListCreate();

      int32_t code = createScanTableListInfo(&pScanNode->scan, pScanNode->pGroupTags, true, pHandle, pTableListInfo,
                                             pTagCond, pTagIndexCond, pTaskInfo);
      if (code != TSDB_CODE_SUCCESS) {
        pTaskInfo->code = code;
        return NULL;
      }

      code = extractTableSchemaInfo(pHandle, &pScanNode->scan, pTaskInfo);
      if (code != TSDB_CODE_SUCCESS) {
        pTaskInfo->code = code;
        return NULL;
      }

      pOperator = createCacherowsScanOperator(pScanNode, pHandle, pTableListInfo, pTaskInfo);
    } else if (QUERY_NODE_PHYSICAL_PLAN_PROJECT == type) {
      pOperator = createProjectOperatorInfo(NULL, (SProjectPhysiNode*)pPhyNode, pTaskInfo);
    } else {
      terrno = TSDB_CODE_INVALID_PARA;
      return NULL;
    }

    if (pOperator != NULL) {  // todo moved away
      pOperator->resultDataBlockId = pPhyNode->pOutputDataBlockDesc->dataBlockId;
    }

    return pOperator;
  }

  size_t          size = LIST_LENGTH(pPhyNode->pChildren);
  SOperatorInfo** ops = taosMemoryCalloc(size, POINTER_BYTES);
  if (ops == NULL) {
    return NULL;
  }

  for (int32_t i = 0; i < size; ++i) {
    SPhysiNode* pChildNode = (SPhysiNode*)nodesListGetNode(pPhyNode->pChildren, i);
    ops[i] = createOperatorTree(pChildNode, pTaskInfo, pHandle, pTagCond, pTagIndexCond, pUser);
    if (ops[i] == NULL) {
      taosMemoryFree(ops);
      return NULL;
    }
  }

  SOperatorInfo* pOptr = NULL;
  if (QUERY_NODE_PHYSICAL_PLAN_PROJECT == type) {
    pOptr = createProjectOperatorInfo(ops[0], (SProjectPhysiNode*)pPhyNode, pTaskInfo);
  } else if (QUERY_NODE_PHYSICAL_PLAN_HASH_AGG == type) {
    SAggPhysiNode* pAggNode = (SAggPhysiNode*)pPhyNode;
    if (pAggNode->pGroupKeys != NULL) {
      pOptr = createGroupOperatorInfo(ops[0], pAggNode, pTaskInfo);
    } else {
      pOptr = createAggregateOperatorInfo(ops[0], pAggNode, pTaskInfo);
    }
  } else if (QUERY_NODE_PHYSICAL_PLAN_HASH_INTERVAL == type) {
    SIntervalPhysiNode* pIntervalPhyNode = (SIntervalPhysiNode*)pPhyNode;
    pOptr = createIntervalOperatorInfo(ops[0], pIntervalPhyNode, pTaskInfo);
  } else if (QUERY_NODE_PHYSICAL_PLAN_STREAM_INTERVAL == type) {
    pOptr = createStreamIntervalOperatorInfo(ops[0], pPhyNode, pTaskInfo);
  } else if (QUERY_NODE_PHYSICAL_PLAN_MERGE_ALIGNED_INTERVAL == type) {
    SMergeAlignedIntervalPhysiNode* pIntervalPhyNode = (SMergeAlignedIntervalPhysiNode*)pPhyNode;
    pOptr = createMergeAlignedIntervalOperatorInfo(ops[0], pIntervalPhyNode, pTaskInfo);
  } else if (QUERY_NODE_PHYSICAL_PLAN_MERGE_INTERVAL == type) {
    SMergeIntervalPhysiNode* pIntervalPhyNode = (SMergeIntervalPhysiNode*)pPhyNode;
    pOptr = createMergeIntervalOperatorInfo(ops[0], pIntervalPhyNode, pTaskInfo);
  } else if (QUERY_NODE_PHYSICAL_PLAN_STREAM_SEMI_INTERVAL == type) {
    int32_t children = 0;
    pOptr = createStreamFinalIntervalOperatorInfo(ops[0], pPhyNode, pTaskInfo, children);
  } else if (QUERY_NODE_PHYSICAL_PLAN_STREAM_FINAL_INTERVAL == type) {
    int32_t children = pHandle->numOfVgroups;
    pOptr = createStreamFinalIntervalOperatorInfo(ops[0], pPhyNode, pTaskInfo, children);
  } else if (QUERY_NODE_PHYSICAL_PLAN_SORT == type) {
    pOptr = createSortOperatorInfo(ops[0], (SSortPhysiNode*)pPhyNode, pTaskInfo);
  } else if (QUERY_NODE_PHYSICAL_PLAN_GROUP_SORT == type) {
    pOptr = createGroupSortOperatorInfo(ops[0], (SGroupSortPhysiNode*)pPhyNode, pTaskInfo);
  } else if (QUERY_NODE_PHYSICAL_PLAN_MERGE == type) {
    SMergePhysiNode* pMergePhyNode = (SMergePhysiNode*)pPhyNode;
    pOptr = createMultiwayMergeOperatorInfo(ops, size, pMergePhyNode, pTaskInfo);
  } else if (QUERY_NODE_PHYSICAL_PLAN_MERGE_SESSION == type) {
    SSessionWinodwPhysiNode* pSessionNode = (SSessionWinodwPhysiNode*)pPhyNode;
    pOptr = createSessionAggOperatorInfo(ops[0], pSessionNode, pTaskInfo);
  } else if (QUERY_NODE_PHYSICAL_PLAN_STREAM_SESSION == type) {
    pOptr = createStreamSessionAggOperatorInfo(ops[0], pPhyNode, pTaskInfo);
  } else if (QUERY_NODE_PHYSICAL_PLAN_STREAM_SEMI_SESSION == type) {
    int32_t children = 0;
    pOptr = createStreamFinalSessionAggOperatorInfo(ops[0], pPhyNode, pTaskInfo, children);
  } else if (QUERY_NODE_PHYSICAL_PLAN_STREAM_FINAL_SESSION == type) {
    int32_t children = pHandle->numOfVgroups;
    pOptr = createStreamFinalSessionAggOperatorInfo(ops[0], pPhyNode, pTaskInfo, children);
  } else if (QUERY_NODE_PHYSICAL_PLAN_PARTITION == type) {
    pOptr = createPartitionOperatorInfo(ops[0], (SPartitionPhysiNode*)pPhyNode, pTaskInfo);
  } else if (QUERY_NODE_PHYSICAL_PLAN_STREAM_PARTITION == type) {
    pOptr = createStreamPartitionOperatorInfo(ops[0], (SStreamPartitionPhysiNode*)pPhyNode, pTaskInfo);
  } else if (QUERY_NODE_PHYSICAL_PLAN_MERGE_STATE == type) {
    SStateWinodwPhysiNode* pStateNode = (SStateWinodwPhysiNode*)pPhyNode;
    pOptr = createStatewindowOperatorInfo(ops[0], pStateNode, pTaskInfo);
  } else if (QUERY_NODE_PHYSICAL_PLAN_STREAM_STATE == type) {
    pOptr = createStreamStateAggOperatorInfo(ops[0], pPhyNode, pTaskInfo);
  } else if (QUERY_NODE_PHYSICAL_PLAN_MERGE_JOIN == type) {
    pOptr = createMergeJoinOperatorInfo(ops, size, (SSortMergeJoinPhysiNode*)pPhyNode, pTaskInfo);
  } else if (QUERY_NODE_PHYSICAL_PLAN_FILL == type) {
    pOptr = createFillOperatorInfo(ops[0], (SFillPhysiNode*)pPhyNode, pTaskInfo);
  } else if (QUERY_NODE_PHYSICAL_PLAN_STREAM_FILL == type) {
    pOptr = createStreamFillOperatorInfo(ops[0], (SStreamFillPhysiNode*)pPhyNode, pTaskInfo);
  } else if (QUERY_NODE_PHYSICAL_PLAN_INDEF_ROWS_FUNC == type) {
    pOptr = createIndefinitOutputOperatorInfo(ops[0], pPhyNode, pTaskInfo);
  } else if (QUERY_NODE_PHYSICAL_PLAN_INTERP_FUNC == type) {
    pOptr = createTimeSliceOperatorInfo(ops[0], pPhyNode, pTaskInfo);
  } else if (QUERY_NODE_PHYSICAL_PLAN_MERGE_EVENT == type) {
    pOptr = createEventwindowOperatorInfo(ops[0], pPhyNode, pTaskInfo);
  } else {
    terrno = TSDB_CODE_INVALID_PARA;
    taosMemoryFree(ops);
    return NULL;
  }

  taosMemoryFree(ops);
  if (pOptr) {
    pOptr->resultDataBlockId = pPhyNode->pOutputDataBlockDesc->dataBlockId;
  }

  return pOptr;
}

static int32_t extractTbscanInStreamOpTree(SOperatorInfo* pOperator, STableScanInfo** ppInfo) {
  if (pOperator->operatorType != QUERY_NODE_PHYSICAL_PLAN_STREAM_SCAN) {
    if (pOperator->numOfDownstream == 0) {
      qError("failed to find stream scan operator");
      return TSDB_CODE_APP_ERROR;
    }

    if (pOperator->numOfDownstream > 1) {
      qError("join not supported for stream block scan");
      return TSDB_CODE_APP_ERROR;
    }
    return extractTbscanInStreamOpTree(pOperator->pDownstream[0], ppInfo);
  } else {
    SStreamScanInfo* pInfo = pOperator->info;
    *ppInfo = pInfo->pTableScanOp->info;
    return 0;
  }
}

int32_t extractTableScanNode(SPhysiNode* pNode, STableScanPhysiNode** ppNode) {
  if (pNode->pChildren == NULL || LIST_LENGTH(pNode->pChildren) == 0) {
    if (QUERY_NODE_PHYSICAL_PLAN_TABLE_SCAN == pNode->type) {
      *ppNode = (STableScanPhysiNode*)pNode;
      return 0;
    } else {
      terrno = TSDB_CODE_APP_ERROR;
      return -1;
    }
  } else {
    if (LIST_LENGTH(pNode->pChildren) != 1) {
      terrno = TSDB_CODE_APP_ERROR;
      return -1;
    }
    SPhysiNode* pChildNode = (SPhysiNode*)nodesListGetNode(pNode->pChildren, 0);
    return extractTableScanNode(pChildNode, ppNode);
  }
  return -1;
}

int32_t createDataSinkParam(SDataSinkNode* pNode, void** pParam, STableListInfo* pTableListInfo,
                            SReadHandle* readHandle) {
  switch (pNode->type) {
    case QUERY_NODE_PHYSICAL_PLAN_QUERY_INSERT: {
      SInserterParam* pInserterParam = taosMemoryCalloc(1, sizeof(SInserterParam));
      if (NULL == pInserterParam) {
        return TSDB_CODE_OUT_OF_MEMORY;
      }
      pInserterParam->readHandle = readHandle;

      *pParam = pInserterParam;
      break;
    }
    case QUERY_NODE_PHYSICAL_PLAN_DELETE: {
      SDeleterParam* pDeleterParam = taosMemoryCalloc(1, sizeof(SDeleterParam));
      if (NULL == pDeleterParam) {
        return TSDB_CODE_OUT_OF_MEMORY;
      }

      int32_t tbNum = tableListGetSize(pTableListInfo);
      pDeleterParam->suid = tableListGetSuid(pTableListInfo);

      // TODO extract uid list
      pDeleterParam->pUidList = taosArrayInit(tbNum, sizeof(uint64_t));
      if (NULL == pDeleterParam->pUidList) {
        taosMemoryFree(pDeleterParam);
        return TSDB_CODE_OUT_OF_MEMORY;
      }

      for (int32_t i = 0; i < tbNum; ++i) {
        STableKeyInfo* pTable = tableListGetInfo(pTableListInfo, i);
        taosArrayPush(pDeleterParam->pUidList, &pTable->uid);
      }

      *pParam = pDeleterParam;

      break;
    }
    default:
      break;
  }

  return TSDB_CODE_SUCCESS;
}

int32_t createExecTaskInfo(SSubplan* pPlan, SExecTaskInfo** pTaskInfo, SReadHandle* pHandle, uint64_t taskId,
                           int32_t vgId, char* sql, EOPTR_EXEC_MODEL model) {
  *pTaskInfo = doCreateExecTaskInfo(pPlan->id.queryId, taskId, vgId, model, pPlan->dbFName);
  if (*pTaskInfo == NULL) {
    goto _complete;
  }

  if (pHandle) {
    if (pHandle->pStateBackend) {
      (*pTaskInfo)->streamInfo.pState = pHandle->pStateBackend;
    }
  }

  (*pTaskInfo)->sql = sql;
  sql = NULL;

  (*pTaskInfo)->pSubplan = pPlan;
  (*pTaskInfo)->pRoot =
      createOperatorTree(pPlan->pNode, *pTaskInfo, pHandle, pPlan->pTagCond, pPlan->pTagIndexCond, pPlan->user);

  if (NULL == (*pTaskInfo)->pRoot) {
    terrno = (*pTaskInfo)->code;
    goto _complete;
  }

  return TSDB_CODE_SUCCESS;

_complete:
  taosMemoryFree(sql);
  doDestroyTask(*pTaskInfo);
  return terrno;
}

static void freeBlock(void* pParam) {
  SSDataBlock* pBlock = *(SSDataBlock**)pParam;
  blockDataDestroy(pBlock);
}

void doDestroyTask(SExecTaskInfo* pTaskInfo) {
  qDebug("%s execTask is freed", GET_TASKID(pTaskInfo));
  destroyOperatorInfo(pTaskInfo->pRoot);
  cleanupTableSchemaInfo(&pTaskInfo->schemaInfo);
  cleanupStreamInfo(&pTaskInfo->streamInfo);

  if (!pTaskInfo->localFetch.localExec) {
    nodesDestroyNode((SNode*)pTaskInfo->pSubplan);
  }

  taosArrayDestroyEx(pTaskInfo->pResultBlockList, freeBlock);
  taosArrayDestroy(pTaskInfo->stopInfo.pStopInfo);
  taosMemoryFreeClear(pTaskInfo->sql);
  taosMemoryFreeClear(pTaskInfo->id.str);
  taosMemoryFreeClear(pTaskInfo);
}

static int64_t getQuerySupportBufSize(size_t numOfTables) {
  size_t s1 = sizeof(STableQueryInfo);
  //  size_t s3 = sizeof(STableCheckInfo);  buffer consumption in tsdb
  return (int64_t)(s1 * 1.5 * numOfTables);
}

int32_t checkForQueryBuf(size_t numOfTables) {
  int64_t t = getQuerySupportBufSize(numOfTables);
  if (tsQueryBufferSizeBytes < 0) {
    return TSDB_CODE_SUCCESS;
  } else if (tsQueryBufferSizeBytes > 0) {
    while (1) {
      int64_t s = tsQueryBufferSizeBytes;
      int64_t remain = s - t;
      if (remain >= 0) {
        if (atomic_val_compare_exchange_64(&tsQueryBufferSizeBytes, s, remain) == s) {
          return TSDB_CODE_SUCCESS;
        }
      } else {
        return TSDB_CODE_QRY_NOT_ENOUGH_BUFFER;
      }
    }
  }

  // disable query processing if the value of tsQueryBufferSize is zero.
  return TSDB_CODE_QRY_NOT_ENOUGH_BUFFER;
}

void releaseQueryBuf(size_t numOfTables) {
  if (tsQueryBufferSizeBytes < 0) {
    return;
  }

  int64_t t = getQuerySupportBufSize(numOfTables);

  // restore value is not enough buffer available
  atomic_add_fetch_64(&tsQueryBufferSizeBytes, t);
}

int32_t getOperatorExplainExecInfo(SOperatorInfo* operatorInfo, SArray* pExecInfoList) {
  SExplainExecInfo  execInfo = {0};
  SExplainExecInfo* pExplainInfo = taosArrayPush(pExecInfoList, &execInfo);

  pExplainInfo->numOfRows = operatorInfo->resultInfo.totalRows;
  pExplainInfo->startupCost = operatorInfo->cost.openCost;
  pExplainInfo->totalCost = operatorInfo->cost.totalCost;
  pExplainInfo->verboseLen = 0;
  pExplainInfo->verboseInfo = NULL;

  if (operatorInfo->fpSet.getExplainFn) {
    int32_t code =
        operatorInfo->fpSet.getExplainFn(operatorInfo, &pExplainInfo->verboseInfo, &pExplainInfo->verboseLen);
    if (code) {
      qError("%s operator getExplainFn failed, code:%s", GET_TASKID(operatorInfo->pTaskInfo), tstrerror(code));
      return code;
    }
  }

  int32_t code = 0;
  for (int32_t i = 0; i < operatorInfo->numOfDownstream; ++i) {
    code = getOperatorExplainExecInfo(operatorInfo->pDownstream[i], pExecInfoList);
    if (code != TSDB_CODE_SUCCESS) {
      //      taosMemoryFreeClear(*pRes);
      return TSDB_CODE_OUT_OF_MEMORY;
    }
  }

  return TSDB_CODE_SUCCESS;
}
void resultRowToString(void* row, int32_t size, char* buf) {
  SResultRow* p = row;
  int32_t     len = 0;
  len += sprintf(buf + len,
                 "pageId:%d, offset:%d, startInterp:%d, endInterp:%d, closed:%d, numOfRows:%d, skey:%" PRId64
                 ", ekey:%" PRId64,
                 p->pageId, p->offset, p->startInterp, p->endInterp, p->closed, p->numOfRows, p->win.skey, p->win.ekey);

  int32_t numOfEntryInfo = (size - sizeof(SResultRow)) / sizeof(struct SResultRowEntryInfo);
  len += sprintf(buf + len, ", entryInfo size:%d", numOfEntryInfo);
  for (int i = 0; i < numOfEntryInfo; i++) {
    SResultRowEntryInfo* pInfo = &p->pEntryInfo[i];
    if (len >= 200 * size - 64 || i >= 5) {
      break;
    }
    len += sprintf(buf + len, "[inited:%d, complete:%d, nullRes:%d, numOfRes:%d]", pInfo->initialized, pInfo->complete,
                   pInfo->isNullRes, pInfo->numOfRes);
  }
}
/*
 *
 */

int32_t resultRowEncode(void* k, int32_t* size, char* buf) {
  // SResultRow* key = k;
  // int         len = 0;
  // int         struLen = *size;
  // len += taosEncodeFixedI32((void**)&buf, key->pageId);

  // uint32_t offset = key->offset;
  // len += taosEncodeFixedU32((void**)&buf, offset);

  // len += taosEncodeFixedI8((void**)&buf, key->startInterp);
  // len += taosEncodeFixedI8((void**)&buf, key->endInterp);
  // len += taosEncodeFixedI8((void**)&buf, key->closed);
  // len += taosEncodeFixedU32((void**)&buf, key->numOfRows);

  // len += taosEncodeFixedI64((void**)&buf, key->win.skey);
  // len += taosEncodeFixedI64((void**)&buf, key->win.ekey);

  // int32_t numOfEntryInfo = (struLen - sizeof(SResultRow)) / sizeof(struct SResultRowEntryInfo);
  // len += taosEncodeFixedI32((void**)&buf, numOfEntryInfo);
  // for (int i = 0; i < numOfEntryInfo; i++) {
  //   SResultRowEntryInfo* p = &key->pEntryInfo[i];

  //   uint8_t value = p->initialized ? 1 : 0;
  //   len += taosEncodeFixedU8((void**)&buf, value);

  //   value = p->complete ? 1 : 0;
  //   len += taosEncodeFixedU8((void**)&buf, value);

  //   value = p->isNullRes;
  //   len += taosEncodeFixedU8((void**)&buf, value);

  //   len += taosEncodeFixedU16((void**)&buf, p->numOfRes);
  // }
  // {
  //   char* strBuf = taosMemoryCalloc(1, *size * 100);
  //   resultRowToString(key, *size, strBuf);
  //   qWarn("encode result row:%s", strBuf);
  // }

  // return len;
  return 0;
}

int32_t resultRowDecode(void** k, size_t size, char* buf) {
  // char*    p1 = buf;
  // int32_t  numOfEntryInfo = 0;
  // uint32_t entryOffset = sizeof(int32_t) + sizeof(uint32_t) + sizeof(int8_t) + sizeof(int8_t) + sizeof(int8_t) +
  //                        sizeof(uint32_t) + sizeof(int64_t) + sizeof(int64_t);
  // taosDecodeFixedI32(p1 + entryOffset, &numOfEntryInfo);

  // char* p = buf;
  // size = sizeof(SResultRow) + numOfEntryInfo * sizeof(SResultRowEntryInfo);
  // SResultRow* key = taosMemoryCalloc(1, size);

  // p = taosDecodeFixedI32(p, (int32_t*)&key->pageId);
  // uint32_t offset = 0;
  // p = taosDecodeFixedU32(p, &offset);
  // key->offset = offset;

  // p = taosDecodeFixedI8(p, (int8_t*)(&key->startInterp));
  // p = taosDecodeFixedI8(p, (int8_t*)(&key->endInterp));
  // p = taosDecodeFixedI8(p, (int8_t*)&key->closed);
  // p = taosDecodeFixedU32(p, &key->numOfRows);

  // p = taosDecodeFixedI64(p, &key->win.skey);
  // p = taosDecodeFixedI64(p, &key->win.ekey);
  // p = taosDecodeFixedI32(p, &numOfEntryInfo);
  // for (int i = 0; i < numOfEntryInfo; i++) {
  //   SResultRowEntryInfo* pInfo = &key->pEntryInfo[i];
  //   uint8_t              value = 0;
  //   p = taosDecodeFixedU8(p, &value);
  //   pInfo->initialized = (value == 1) ? true : false;

  //   p = taosDecodeFixedU8(p, &value);
  //   pInfo->complete = (value == 1) ? true : false;

  //   p = taosDecodeFixedU8(p, &value);
  //   pInfo->isNullRes = value;

  //   p = taosDecodeFixedU16(p, &pInfo->numOfRes);
  // }
  // *k = key;

  // {
  //   char* strBuf = taosMemoryCalloc(1, size * 100);
  //   resultRowToString(key, size, strBuf);
  //   qWarn("decode result row:%s", strBuf);
  // }
  // return size;
  return 0;
}

int32_t saveOutputBuf(SStreamState* pState, SWinKey* pKey, SResultRow* pResult, int32_t resSize) {
  // char* buf = taosMemoryCalloc(1, resSize * 10);
  // int   len = resultRowEncode((void*)pResult, &resSize, buf);
  // char* buf = taosMemoryCalloc(1, resSize);
  // memcpy(buf, pResult, resSize);
  streamStatePut(pState, pKey, (char*)pResult, resSize);
  // taosMemoryFree(buf);
  return TSDB_CODE_SUCCESS;
}

int32_t releaseOutputBuf(SStreamState* pState, SWinKey* pKey, SResultRow* pResult) {
  streamStateReleaseBuf(pState, pKey, pResult);
  return TSDB_CODE_SUCCESS;
}

int32_t saveSessionDiscBuf(SStreamState* pState, SSessionKey* key, void* buf, int32_t size) {
  streamStateSessionPut(pState, key, (const void*)buf, size);
  releaseOutputBuf(pState, NULL, (SResultRow*)buf);
  return TSDB_CODE_SUCCESS;
}

int32_t buildSessionResultDataBlock(SOperatorInfo* pOperator, SStreamState* pState, SSDataBlock* pBlock,
                                    SExprSupp* pSup, SGroupResInfo* pGroupResInfo) {
  SExecTaskInfo*  pTaskInfo = pOperator->pTaskInfo;
  SExprInfo*      pExprInfo = pSup->pExprInfo;
  int32_t         numOfExprs = pSup->numOfExprs;
  int32_t*        rowEntryOffset = pSup->rowEntryInfoOffset;
  SqlFunctionCtx* pCtx = pSup->pCtx;

  int32_t numOfRows = getNumOfTotalRes(pGroupResInfo);

  for (int32_t i = pGroupResInfo->index; i < numOfRows; i += 1) {
    SSessionKey* pKey = taosArrayGet(pGroupResInfo->pRows, i);
    int32_t      size = 0;
    void*        pVal = NULL;
    int32_t      code = streamStateSessionGet(pState, pKey, &pVal, &size);
    ASSERT(code == 0);
    if (code == -1) {
      // coverity scan
      pGroupResInfo->index += 1;
      continue;
    }
    SResultRow* pRow = (SResultRow*)pVal;
    doUpdateNumOfRows(pCtx, pRow, numOfExprs, rowEntryOffset);
    // no results, continue to check the next one
    if (pRow->numOfRows == 0) {
      pGroupResInfo->index += 1;
      releaseOutputBuf(pState, NULL, pRow);
      continue;
    }

    if (pBlock->info.id.groupId == 0) {
      pBlock->info.id.groupId = pKey->groupId;

      void* tbname = NULL;
      if (streamStateGetParName(pTaskInfo->streamInfo.pState, pBlock->info.id.groupId, &tbname) < 0) {
        pBlock->info.parTbName[0] = 0;
      } else {
        memcpy(pBlock->info.parTbName, tbname, TSDB_TABLE_NAME_LEN);
      }
      streamFreeVal(tbname);
    } else {
      // current value belongs to different group, it can't be packed into one datablock
      if (pBlock->info.id.groupId != pKey->groupId) {
        releaseOutputBuf(pState, NULL, pRow);
        break;
      }
    }

    if (pBlock->info.rows + pRow->numOfRows > pBlock->info.capacity) {
      ASSERT(pBlock->info.rows > 0);
      releaseOutputBuf(pState, NULL, pRow);
      break;
    }

    pGroupResInfo->index += 1;

    for (int32_t j = 0; j < numOfExprs; ++j) {
      int32_t slotId = pExprInfo[j].base.resSchema.slotId;

      pCtx[j].resultInfo = getResultEntryInfo(pRow, j, rowEntryOffset);
      if (pCtx[j].fpSet.finalize) {
        int32_t code1 = pCtx[j].fpSet.finalize(&pCtx[j], pBlock);
        if (TAOS_FAILED(code1)) {
          qError("%s build result data block error, code %s", GET_TASKID(pTaskInfo), tstrerror(code1));
          T_LONG_JMP(pTaskInfo->env, code1);
        }
      } else if (strcmp(pCtx[j].pExpr->pExpr->_function.functionName, "_select_value") == 0) {
        // do nothing, todo refactor
      } else {
        // expand the result into multiple rows. E.g., _wstart, top(k, 20)
        // the _wstart needs to copy to 20 following rows, since the results of top-k expands to 20 different rows.
        SColumnInfoData* pColInfoData = taosArrayGet(pBlock->pDataBlock, slotId);
        char*            in = GET_ROWCELL_INTERBUF(pCtx[j].resultInfo);
        for (int32_t k = 0; k < pRow->numOfRows; ++k) {
          colDataSetVal(pColInfoData, pBlock->info.rows + k, in, pCtx[j].resultInfo->isNullRes);
        }
      }
    }

    pBlock->info.dataLoad = 1;
    pBlock->info.rows += pRow->numOfRows;
    releaseOutputBuf(pState, NULL, pRow);
  }
  blockDataUpdateTsWindow(pBlock, 0);
  return TSDB_CODE_SUCCESS;
}

void qStreamCloseTsdbReader(void* task) {
  if (task == NULL) {
    return;
  }

  SExecTaskInfo* pTaskInfo = (SExecTaskInfo*)task;
  SOperatorInfo* pOp = pTaskInfo->pRoot;

  qDebug("stream close tsdb reader, reset status uid:%" PRId64 " ts:%" PRId64, pTaskInfo->streamInfo.lastStatus.uid,
         pTaskInfo->streamInfo.lastStatus.ts);

  // todo refactor, other thread may already use this read to extract data.
  pTaskInfo->streamInfo.lastStatus = (STqOffsetVal){0};
  while (pOp->numOfDownstream == 1 && pOp->pDownstream[0]) {
    SOperatorInfo* pDownstreamOp = pOp->pDownstream[0];
    if (pDownstreamOp->operatorType == QUERY_NODE_PHYSICAL_PLAN_STREAM_SCAN) {
      SStreamScanInfo* pInfo = pDownstreamOp->info;
      if (pInfo->pTableScanOp) {
        STableScanInfo* pTSInfo = pInfo->pTableScanOp->info;

        setOperatorCompleted(pInfo->pTableScanOp);
        while (pTaskInfo->owner != 0) {
          taosMsleep(100);
          qDebug("wait for the reader stopping");
        }

        tsdbReaderClose(pTSInfo->base.dataReader);
        pTSInfo->base.dataReader = NULL;

        // restore the status, todo refactor.
        pInfo->pTableScanOp->status = OP_OPENED;
        pTaskInfo->status = TASK_NOT_COMPLETED;
        return;
      }
    }
  }
}

static void extractTableList(SArray* pList, const SOperatorInfo* pOperator) {
  if (pOperator->operatorType == QUERY_NODE_PHYSICAL_PLAN_TABLE_SCAN) {
    STableScanInfo* pScanInfo = pOperator->info;
    taosArrayPush(pList, &pScanInfo->base.pTableListInfo);
  } else {
    if (pOperator->pDownstream != NULL && pOperator->pDownstream[0] != NULL) {
      extractTableList(pList, pOperator->pDownstream[0]);
    }
  }
}

SArray* getTableListInfo(const SExecTaskInfo* pTaskInfo) {
  SArray*        pArray = taosArrayInit(0, POINTER_BYTES);
  SOperatorInfo* pOperator = pTaskInfo->pRoot;
  extractTableList(pArray, pOperator);
  return pArray;
}<|MERGE_RESOLUTION|>--- conflicted
+++ resolved
@@ -871,11 +871,7 @@
 
     if (pBlock->info.rows + pRow->numOfRows > pBlock->info.capacity) {
       blockDataEnsureCapacity(pBlock, pBlock->info.rows + pRow->numOfRows);
-<<<<<<< HEAD
-      qDebug("datablock capacity not sufficient, expand to required:%d, current capacity:%d, %s",
-=======
       qDebug("datablock capacity not sufficient, expand to required:%" PRId64 ", current capacity:%d, %s",
->>>>>>> 8a6710ff
              (pRow->numOfRows + pBlock->info.rows), pBlock->info.capacity, GET_TASKID(pTaskInfo));
       // todo set the pOperator->resultInfo size
     }
