/*
 * Copyright (c) 2019 TAOS Data, Inc. <jhtao@taosdata.com>
 *
 * This program is free software: you can use, redistribute, and/or modify
 * it under the terms of the GNU Affero General Public License, version 3
 * or later ("AGPL"), as published by the Free Software Foundation.
 *
 * This program is distributed in the hope that it will be useful, but WITHOUT
 * ANY WARRANTY; without even the implied warranty of MERCHANTABILITY or
 * FITNESS FOR A PARTICULAR PURPOSE.
 *
 * You should have received a copy of the GNU Affero General Public License
 * along with this program. If not, see <http://www.gnu.org/licenses/>.
 */

#include "filter.h"
#include "functionMgt.h"
#include "function.h"
#include "querynodes.h"
#include "tname.h"
#include "os.h"

#include "parser.h"
#include "tdatablock.h"
#include "texception.h"
#include "tglobal.h"
#include "tmsg.h"
#include "tsort.h"
#include "ttime.h"

#include "executorimpl.h"
#include "function.h"
#include "query.h"
#include "tcompare.h"
#include "tcompression.h"
#include "thash.h"
#include "vnode.h"
#include "ttypes.h"
#include "vnode.h"

#define IS_MAIN_SCAN(runtime)          ((runtime)->scanFlag == MAIN_SCAN)
#define IS_REVERSE_SCAN(runtime)       ((runtime)->scanFlag == REVERSE_SCAN)
#define IS_REPEAT_SCAN(runtime)        ((runtime)->scanFlag == REPEAT_SCAN)
#define SET_MAIN_SCAN_FLAG(runtime)    ((runtime)->scanFlag = MAIN_SCAN)
#define SET_REVERSE_SCAN_FLAG(runtime) ((runtime)->scanFlag = REVERSE_SCAN)

#define TSWINDOW_IS_EQUAL(t1, t2) (((t1).skey == (t2).skey) && ((t1).ekey == (t2).ekey))

#define SDATA_BLOCK_INITIALIZER \
  (SDataBlockInfo) { {0}, 0 }

#define GET_FORWARD_DIRECTION_FACTOR(ord) (((ord) == TSDB_ORDER_ASC) ? QUERY_ASC_FORWARD_STEP : QUERY_DESC_FORWARD_STEP)

enum {
  TS_JOIN_TS_EQUAL = 0,
  TS_JOIN_TS_NOT_EQUALS = 1,
  TS_JOIN_TAG_NOT_EQUALS = 2,
};

typedef enum SResultTsInterpType {
  RESULT_ROW_START_INTERP = 1,
  RESULT_ROW_END_INTERP = 2,
} SResultTsInterpType;


#if 0
static UNUSED_FUNC void *u_malloc (size_t __size) {
  uint32_t v = taosRand();

  if (v % 1000 <= 0) {
    return NULL;
  } else {
    return taosMemoryMalloc(__size);
  }
}

static UNUSED_FUNC void* u_calloc(size_t num, size_t __size) {
  uint32_t v = taosRand();
  if (v % 1000 <= 0) {
    return NULL;
  } else {
    return taosMemoryCalloc(num, __size);
  }
}

static UNUSED_FUNC void* u_realloc(void* p, size_t __size) {
  uint32_t v = taosRand();
  if (v % 5 <= 1) {
    return NULL;
  } else {
    return taosMemoryRealloc(p, __size);
  }
}

#define calloc  u_calloc
#define malloc  u_malloc
#define realloc u_realloc
#endif

#define CLEAR_QUERY_STATUS(q, st)   ((q)->status &= (~(st)))
#define GET_NUM_OF_TABLEGROUP(q)    taosArrayGetSize((q)->tableqinfoGroupInfo.pGroupList)
#define QUERY_IS_INTERVAL_QUERY(_q) ((_q)->interval.interval > 0)

#define TSKEY_MAX_ADD(a, b)                      \
  do {                                           \
    if (a < 0) {                                 \
      a = a + b;                                 \
      break;                                     \
    }                                            \
    if (sizeof(a) == sizeof(int32_t)) {          \
      if ((b) > 0 && ((b) >= INT32_MAX - (a))) { \
        a = INT32_MAX;                           \
      } else {                                   \
        a = a + b;                               \
      }                                          \
    } else {                                     \
      if ((b) > 0 && ((b) >= INT64_MAX - (a))) { \
        a = INT64_MAX;                           \
      } else {                                   \
        a = a + b;                               \
      }                                          \
    }                                            \
  } while (0)

#define TSKEY_MIN_SUB(a, b)                      \
  do {                                           \
    if (a >= 0) {                                \
      a = a + b;                                 \
      break;                                     \
    }                                            \
    if (sizeof(a) == sizeof(int32_t)) {          \
      if ((b) < 0 && ((b) <= INT32_MIN - (a))) { \
        a = INT32_MIN;                           \
      } else {                                   \
        a = a + b;                               \
      }                                          \
    } else {                                     \
      if ((b) < 0 && ((b) <= INT64_MIN - (a))) { \
        a = INT64_MIN;                           \
      } else {                                   \
        a = a + b;                               \
      }                                          \
    }                                            \
  } while (0)

int32_t getMaximumIdleDurationSec() { return tsShellActivityTimer * 2; }

static int32_t getExprFunctionId(SExprInfo* pExprInfo) {
  assert(pExprInfo != NULL && pExprInfo->pExpr != NULL && pExprInfo->pExpr->nodeType == TEXPR_UNARYEXPR_NODE);
  return 0;
}

static void getNextTimeWindow(SInterval* pInterval, int32_t precision, int32_t order, STimeWindow* tw) {
  int32_t factor = GET_FORWARD_DIRECTION_FACTOR(order);
  if (pInterval->intervalUnit != 'n' && pInterval->intervalUnit != 'y') {
    tw->skey += pInterval->sliding * factor;
    tw->ekey = tw->skey + pInterval->interval - 1;
    return;
  }

  int64_t key = tw->skey, interval = pInterval->interval;
  // convert key to second
  key = convertTimePrecision(key, precision, TSDB_TIME_PRECISION_MILLI) / 1000;

  if (pInterval->intervalUnit == 'y') {
    interval *= 12;
  }

  struct tm tm;
  time_t    t = (time_t)key;
  taosLocalTime(&t, &tm);

  int mon = (int)(tm.tm_year * 12 + tm.tm_mon + interval * factor);
  tm.tm_year = mon / 12;
  tm.tm_mon = mon % 12;
  tw->skey = convertTimePrecision((int64_t)mktime(&tm) * 1000L, TSDB_TIME_PRECISION_MILLI, precision);

  mon = (int)(mon + interval);
  tm.tm_year = mon / 12;
  tm.tm_mon = mon % 12;
  tw->ekey = convertTimePrecision((int64_t)mktime(&tm) * 1000L, TSDB_TIME_PRECISION_MILLI, precision);

  tw->ekey -= 1;
}

static void doSetTagValueToResultBuf(char* output, const char* val, int16_t type, int16_t bytes);
void        setResultRowOutputBufInitCtx(STaskRuntimeEnv* pRuntimeEnv, SResultRow* pResult, SqlFunctionCtx* pCtx,
                                         int32_t numOfOutput, int32_t* rowCellInfoOffset);
static bool functionNeedToExecute(SqlFunctionCtx* pCtx);

static void setBlockStatisInfo(SqlFunctionCtx* pCtx, SSDataBlock* pSDataBlock, SColumn* pColumn);

static void destroyTableQueryInfoImpl(STableQueryInfo* pTableQueryInfo);
static bool hasMainOutput(STaskAttr* pQueryAttr);

static SColumnInfo* extractColumnFilterInfo(SExprInfo* pExpr, int32_t numOfOutput, int32_t* numOfFilterCols);

static int32_t setTimestampListJoinInfo(STaskRuntimeEnv* pRuntimeEnv, SVariant* pTag, STableQueryInfo* pTableQueryInfo);
static void    releaseQueryBuf(size_t numOfTables);
static int32_t binarySearchForKey(char* pValue, int num, TSKEY key, int order);
// static STsdbQueryCond createTsdbQueryCond(STaskAttr* pQueryAttr, STimeWindow* win);
static STableIdInfo createTableIdInfo(STableQueryInfo* pTableQueryInfo);

static int32_t getNumOfScanTimes(STaskAttr* pQueryAttr);

static void destroyBasicOperatorInfo(void* param, int32_t numOfOutput);
static void destroySFillOperatorInfo(void* param, int32_t numOfOutput);
static void destroyProjectOperatorInfo(void* param, int32_t numOfOutput);
static void destroyTagScanOperatorInfo(void* param, int32_t numOfOutput);
static void destroyOrderOperatorInfo(void* param, int32_t numOfOutput);
static void destroySWindowOperatorInfo(void* param, int32_t numOfOutput);
static void destroyStateWindowOperatorInfo(void* param, int32_t numOfOutput);
static void destroyAggOperatorInfo(void* param, int32_t numOfOutput);

static void destroyIntervalOperatorInfo(void* param, int32_t numOfOutput);
static void destroyExchangeOperatorInfo(void* param, int32_t numOfOutput);
static void destroyConditionOperatorInfo(void* param, int32_t numOfOutput);

static void destroyOperatorInfo(SOperatorInfo* pOperator);
static void destroySysTableScannerOperatorInfo(void* param, int32_t numOfOutput);

void doSetOperatorCompleted(SOperatorInfo* pOperator) {
  pOperator->status = OP_EXEC_DONE;
  if (pOperator->pTaskInfo != NULL) {
    setTaskStatus(pOperator->pTaskInfo, TASK_COMPLETED);
  }
}

#define OPTR_IS_OPENED(_optr)  (((_optr)->status & OP_OPENED) == OP_OPENED)
#define OPTR_SET_OPENED(_optr) ((_optr)->status |= OP_OPENED)

int32_t operatorDummyOpenFn(SOperatorInfo* pOperator) {
  OPTR_SET_OPENED(pOperator);
  return TSDB_CODE_SUCCESS;
}

void operatorDummyCloseFn(void* param, int32_t numOfCols) {}

static int32_t doCopyToSDataBlock(SDiskbasedBuf* pBuf, SGroupResInfo* pGroupResInfo, int32_t orderType,
                                  SSDataBlock* pBlock, int32_t rowCapacity, int32_t* rowCellOffset);

static void    initCtxOutputBuffer(SqlFunctionCtx* pCtx, int32_t size);
static void    getAlignQueryTimeWindow(SInterval* pInterval, int32_t precision, int64_t key, int64_t keyFirst,
                                       int64_t keyLast, STimeWindow* win);

static void setResultBufSize(STaskAttr* pQueryAttr, SResultInfo* pResultInfo);
static void setCtxTagForJoin(STaskRuntimeEnv* pRuntimeEnv, SqlFunctionCtx* pCtx, SExprInfo* pExprInfo, void* pTable);
static void doSetTableGroupOutputBuf(SAggOperatorInfo* pAggInfo, int32_t numOfOutput, int32_t tableGroupId,
                                     SExecTaskInfo* pTaskInfo);

SArray* getOrderCheckColumns(STaskAttr* pQuery);

typedef struct SRowCompSupporter {
  STaskRuntimeEnv* pRuntimeEnv;
  int16_t          dataOffset;
  __compar_fn_t    comFunc;
} SRowCompSupporter;

static int compareRowData(const void* a, const void* b, const void* userData) {
  const SResultRow* pRow1 = (const SResultRow*)a;
  const SResultRow* pRow2 = (const SResultRow*)b;

  SRowCompSupporter* supporter = (SRowCompSupporter*)userData;
  STaskRuntimeEnv*   pRuntimeEnv = supporter->pRuntimeEnv;

  SFilePage* page1 = getBufPage(pRuntimeEnv->pResultBuf, pRow1->pageId);
  SFilePage* page2 = getBufPage(pRuntimeEnv->pResultBuf, pRow2->pageId);

  int16_t offset = supporter->dataOffset;
  char*   in1 = getPosInResultPage(pRuntimeEnv->pQueryAttr, page1, pRow1->offset, offset);
  char*   in2 = getPosInResultPage(pRuntimeEnv->pQueryAttr, page2, pRow2->offset, offset);

  return (in1 != NULL && in2 != NULL) ? supporter->comFunc(in1, in2) : 0;
}

// setup the output buffer for each operator
SSDataBlock* createOutputBuf_rv1(SDataBlockDescNode* pNode) {
  int32_t numOfCols = LIST_LENGTH(pNode->pSlots);

  SSDataBlock* pBlock = taosMemoryCalloc(1, sizeof(SSDataBlock));
  pBlock->info.numOfCols = numOfCols;
  pBlock->pDataBlock = taosArrayInit(numOfCols, sizeof(SColumnInfoData));

  pBlock->info.blockId = pNode->dataBlockId;
  pBlock->info.rowSize = pNode->totalRowSize;   // todo ??

  for (int32_t i = 0; i < numOfCols; ++i) {
    SColumnInfoData idata = {{0}};
    SSlotDescNode*  pDescNode = nodesListGetNode(pNode->pSlots, i);
    if (!pDescNode->output) {
      continue;
    }

    idata.info.type  = pDescNode->dataType.type;
    idata.info.bytes = pDescNode->dataType.bytes;
    idata.info.scale = pDescNode->dataType.scale;
    idata.info.slotId = pDescNode->slotId;
    idata.info.precision = pDescNode->dataType.precision;

    if (IS_VAR_DATA_TYPE(idata.info.type)) {
      pBlock->info.hasVarCol = true;
    }

    taosArrayPush(pBlock->pDataBlock, &idata);

    if (IS_VAR_DATA_TYPE(idata.info.type)) {
      pBlock->info.hasVarCol = true;
    }
  }

  return pBlock;
}

static bool isSelectivityWithTagsQuery(SqlFunctionCtx* pCtx, int32_t numOfOutput) {
  return true;
  //  bool    hasTags = false;
  //  int32_t numOfSelectivity = 0;
  //
  //  for (int32_t i = 0; i < numOfOutput; ++i) {
  //    int32_t functId = pCtx[i].functionId;
  //    if (functId == FUNCTION_TAG_DUMMY || functId == FUNCTION_TS_DUMMY) {
  //      hasTags = true;
  //      continue;
  //    }
  //
  //    if ((aAggs[functId].status & FUNCSTATE_SELECTIVITY) != 0) {
  //      numOfSelectivity++;
  //    }
  //  }
  //
  //  return (numOfSelectivity > 0 && hasTags);
}

static bool hasNull(SColumn* pColumn, SColumnDataAgg* pStatis) {
  if (TSDB_COL_IS_TAG(pColumn->flag) || TSDB_COL_IS_UD_COL(pColumn->flag) ||
      pColumn->colId == PRIMARYKEY_TIMESTAMP_COL_ID) {
    return false;
  }

  if (pStatis != NULL && pStatis->numOfNull == 0) {
    return false;
  }

  return true;
}

static void prepareResultListBuffer(SResultRowInfo* pResultRowInfo, jmp_buf env) {
  int64_t newCapacity = 0;

  // more than the capacity, reallocate the resources
  if (pResultRowInfo->size < pResultRowInfo->capacity) {
    return;
  }

  if (pResultRowInfo->capacity > 10000) {
    newCapacity = (int64_t)(pResultRowInfo->capacity * 1.25);
  } else {
    newCapacity = (int64_t)(pResultRowInfo->capacity * 1.5);
  }

  if (newCapacity == pResultRowInfo->capacity) {
    newCapacity += 4;
  }

  pResultRowInfo->pPosition = taosMemoryRealloc(pResultRowInfo->pPosition, newCapacity * sizeof(SResultRowPosition));

  int32_t inc = (int32_t)newCapacity - pResultRowInfo->capacity;
  memset(&pResultRowInfo->pPosition[pResultRowInfo->capacity], 0, sizeof(SResultRowPosition));
  pResultRowInfo->capacity = (int32_t)newCapacity;
}

static bool chkResultRowFromKey(STaskRuntimeEnv* pRuntimeEnv, SResultRowInfo* pResultRowInfo, char* pData,
                                int16_t bytes, bool masterscan, uint64_t uid) {
  bool existed = false;
  SET_RES_WINDOW_KEY(pRuntimeEnv->keyBuf, pData, bytes, uid);

  SResultRow** p1 =
      (SResultRow**)taosHashGet(pRuntimeEnv->pResultRowHashTable, pRuntimeEnv->keyBuf, GET_RES_WINDOW_KEY_LEN(bytes));

  // in case of repeat scan/reverse scan, no new time window added.
  if (QUERY_IS_INTERVAL_QUERY(pRuntimeEnv->pQueryAttr)) {
    if (!masterscan) {  // the *p1 may be NULL in case of sliding+offset exists.
      return p1 != NULL;
    }

    if (p1 != NULL) {
      if (pResultRowInfo->size == 0) {
        existed = false;
      } else if (pResultRowInfo->size == 1) {
//        existed = (pResultRowInfo->pResult[0] == (*p1));
      } else {  // check if current pResultRowInfo contains the existed pResultRow
        SET_RES_EXT_WINDOW_KEY(pRuntimeEnv->keyBuf, pData, bytes, uid, pResultRowInfo);
        int64_t* index =
            taosHashGet(pRuntimeEnv->pResultRowListSet, pRuntimeEnv->keyBuf, GET_RES_EXT_WINDOW_KEY_LEN(bytes));
        if (index != NULL) {
          existed = true;
        } else {
          existed = false;
        }
      }
    }

    return existed;
  }

  return p1 != NULL;
}

#if 0
static SResultRow* doSetResultOutBufByKey(STaskRuntimeEnv* pRuntimeEnv, SResultRowInfo* pResultRowInfo, int64_t tid,
                                          char* pData, int16_t bytes, bool masterscan, uint64_t tableGroupId) {
  bool existed = false;
  SET_RES_WINDOW_KEY(pRuntimeEnv->keyBuf, pData, bytes, tableGroupId);

  SResultRow** p1 =
      (SResultRow**)taosHashGet(pRuntimeEnv->pResultRowHashTable, pRuntimeEnv->keyBuf, GET_RES_WINDOW_KEY_LEN(bytes));

  // in case of repeat scan/reverse scan, no new time window added.
  if (QUERY_IS_INTERVAL_QUERY(pRuntimeEnv->pQueryAttr)) {
    if (!masterscan) {  // the *p1 may be NULL in case of sliding+offset exists.
      return (p1 != NULL) ? *p1 : NULL;
    }

    if (p1 != NULL) {
      if (pResultRowInfo->size == 0) {
        existed = false;
//        assert(pResultRowInfo->curPos == -1);
      } else if (pResultRowInfo->size == 1) {
//        existed = (pResultRowInfo->pResult[0] == (*p1));
//        pResultRowInfo->curPos = 0;
      } else {  // check if current pResultRowInfo contains the existed pResultRow
        SET_RES_EXT_WINDOW_KEY(pRuntimeEnv->keyBuf, pData, bytes, tid, pResultRowInfo);
        int64_t* index =
            taosHashGet(pRuntimeEnv->pResultRowListSet, pRuntimeEnv->keyBuf, GET_RES_EXT_WINDOW_KEY_LEN(bytes));
        if (index != NULL) {
//          pResultRowInfo->curPos = (int32_t)*index;
          existed = true;
        } else {
          existed = false;
        }
      }
    }
  } else {
    // In case of group by column query, the required SResultRow object must be existed in the pResultRowInfo object.
    if (p1 != NULL) {
      return *p1;
    }
  }

  if (!existed) {
    //    prepareResultListBuffer(pResultRowInfo, pRuntimeEnv);

    SResultRow* pResult = NULL;
    if (p1 == NULL) {
      pResult = getNewResultRow(pRuntimeEnv->pool);
      int32_t ret = initResultRow(pResult);
      if (ret != TSDB_CODE_SUCCESS) {
        longjmp(pRuntimeEnv->env, TSDB_CODE_QRY_OUT_OF_MEMORY);
      }

      // add a new result set for a new group
      taosHashPut(pRuntimeEnv->pResultRowHashTable, pRuntimeEnv->keyBuf, GET_RES_WINDOW_KEY_LEN(bytes), &pResult,
                  POINTER_BYTES);
      SResultRowCell cell = {.groupId = tableGroupId, .pRow = pResult};
      taosArrayPush(pRuntimeEnv->pResultRowArrayList, &cell);
    } else {
      pResult = *p1;
    }

    pResultRowInfo->curPos = pResultRowInfo->size;
    pResultRowInfo->pResult[pResultRowInfo->size++] = pResult;

    int64_t index = pResultRowInfo->curPos;
    SET_RES_EXT_WINDOW_KEY(pRuntimeEnv->keyBuf, pData, bytes, tid, pResultRowInfo);
    taosHashPut(pRuntimeEnv->pResultRowListSet, pRuntimeEnv->keyBuf, GET_RES_EXT_WINDOW_KEY_LEN(bytes), &index,
                POINTER_BYTES);
  }

  // too many time window in query
  if (pResultRowInfo->size > MAX_INTERVAL_TIME_WINDOW) {
    longjmp(pRuntimeEnv->env, TSDB_CODE_QRY_TOO_MANY_TIMEWINDOW);
  }

  return pResultRowInfo->pResult[pResultRowInfo->curPos];
}
#endif

SResultRow* getNewResultRow_rv(SDiskbasedBuf* pResultBuf, int64_t tableGroupId, int32_t interBufSize) {
  SFilePage* pData = NULL;

  // in the first scan, new space needed for results
  int32_t pageId = -1;
  SIDList list = getDataBufPagesIdList(pResultBuf, tableGroupId);

  if (taosArrayGetSize(list) == 0) {
    pData = getNewBufPage(pResultBuf, tableGroupId, &pageId);
    pData->num = sizeof(SFilePage);
  } else {
    SPageInfo* pi = getLastPageInfo(list);
    pData = getBufPage(pResultBuf, getPageId(pi));
    pageId = getPageId(pi);

    if (pData->num + interBufSize + sizeof(SResultRow) > getBufPageSize(pResultBuf)) {
      // release current page first, and prepare the next one
      releaseBufPageInfo(pResultBuf, pi);

      pData = getNewBufPage(pResultBuf, tableGroupId, &pageId);
      if (pData != NULL) {
        pData->num = sizeof(SFilePage);
      }
    }
  }

  if (pData == NULL) {
    return NULL;
  }

  // set the number of rows in current disk page
  SResultRow* pResultRow = (SResultRow*)((char*)pData + pData->num);
  pResultRow->pageId = pageId;
  pResultRow->offset = (int32_t)pData->num;

  pData->num += interBufSize + sizeof(SResultRow);

  return pResultRow;
}

static SResultRow* doSetResultOutBufByKey_rv(SDiskbasedBuf* pResultBuf, SResultRowInfo* pResultRowInfo, int64_t tid,
                                             char* pData, int16_t bytes, bool masterscan, uint64_t tableGroupId,
                                             SExecTaskInfo* pTaskInfo, bool isIntervalQuery, SAggSupporter* pSup) {
  bool existInCurrentResusltRowInfo = false;
  SET_RES_WINDOW_KEY(pSup->keyBuf, pData, bytes, tableGroupId);

  SResultRowPosition* p1 = (SResultRowPosition*)taosHashGet(pSup->pResultRowHashTable, pSup->keyBuf, GET_RES_WINDOW_KEY_LEN(bytes));

  // in case of repeat scan/reverse scan, no new time window added.
  if (isIntervalQuery) {
    if (!masterscan) {  // the *p1 may be NULL in case of sliding+offset exists.
      if (p1 != NULL) {
        return getResultRowByPos(pResultBuf, p1);
      } else {
        return NULL;
      }
    }

    if (p1 != NULL) {
      if (pResultRowInfo->size == 0) {
        existInCurrentResusltRowInfo = false;  // this time window created by other timestamp that does not belongs to current table.
        assert(pResultRowInfo->curPos == -1);
      } else if (pResultRowInfo->size == 1) {
        // ASSERT(0);
        SResultRowPosition* p = &pResultRowInfo->pPosition[0];
        existInCurrentResusltRowInfo = (p->pageId == p1->pageId && p->offset == p1->offset);
      } else {  // check if current pResultRowInfo contains the existInCurrentResusltRowInfo pResultRow
        SET_RES_EXT_WINDOW_KEY(pSup->keyBuf, pData, bytes, tid, pResultRowInfo);
        int64_t* index = taosHashGet(pSup->pResultRowListSet, pSup->keyBuf, GET_RES_EXT_WINDOW_KEY_LEN(bytes));
        if (index != NULL) {
          // TODO check the scan order for current opened time window
//          pResultRowInfo->curPos = (int32_t)*index;
          existInCurrentResusltRowInfo = true;
        } else {
          existInCurrentResusltRowInfo = false;
        }
      }
    }
  } else {
    // In case of group by column query, the required SResultRow object must be existInCurrentResusltRowInfo in the pResultRowInfo object.
    if (p1 != NULL) {
      return getResultRowByPos(pResultBuf, p1);
    }
  }

  SResultRow* pResult = NULL;
  if (!existInCurrentResusltRowInfo) {
    // 1. close current opened time window
    if (pResultRowInfo->curPos != -1) {  // todo extract function
      SResultRowPosition* pos = &pResultRowInfo->pPosition[pResultRowInfo->curPos];
      SFilePage* pPage = getBufPage(pResultBuf, pos->pageId);
      SResultRow* pRow = (SResultRow*)((char*)pPage + pos->offset);
      closeResultRow(pRow);
      releaseBufPage(pResultBuf, pPage);
    }

    prepareResultListBuffer(pResultRowInfo, pTaskInfo->env);
    if (p1 == NULL) {
      pResult = getNewResultRow_rv(pResultBuf, tableGroupId, pSup->resultRowSize);
      initResultRow(pResult);

      // add a new result set for a new group
      SResultRowPosition pos = {.pageId = pResult->pageId, .offset = pResult->offset};
      taosHashPut(pSup->pResultRowHashTable, pSup->keyBuf, GET_RES_WINDOW_KEY_LEN(bytes), &pos, POINTER_BYTES);
      SResultRowCell cell = {.groupId = tableGroupId, .pos = pos};
      taosArrayPush(pSup->pResultRowArrayList, &cell);
    } else {
      pResult = getResultRowByPos(pResultBuf, p1);
    }

    // 2. set the new time window to be the new active time window
    pResultRowInfo->curPos = pResultRowInfo->size;
    pResultRowInfo->pPosition[pResultRowInfo->size++] = (SResultRowPosition){.pageId = pResult->pageId, .offset = pResult->offset};

    int64_t index = pResultRowInfo->curPos;
    SET_RES_EXT_WINDOW_KEY(pSup->keyBuf, pData, bytes, tid, pResultRowInfo);
    taosHashPut(pSup->pResultRowListSet, pSup->keyBuf, GET_RES_EXT_WINDOW_KEY_LEN(bytes), &index, POINTER_BYTES);
  } else {
    pResult = getResultRowByPos(pResultBuf, p1);
  }

  // too many time window in query
  if (pResultRowInfo->size > MAX_INTERVAL_TIME_WINDOW) {
    longjmp(pTaskInfo->env, TSDB_CODE_QRY_TOO_MANY_TIMEWINDOW);
  }

  return pResult;
}

static void getInitialStartTimeWindow(SInterval* pInterval, int32_t precision, TSKEY ts, STimeWindow* w, TSKEY ekey,
                                      bool ascQuery) {
  if (ascQuery) {
    getAlignQueryTimeWindow(pInterval, precision, ts, ts, ekey, w);
  } else {
    // the start position of the first time window in the endpoint that spreads beyond the queried last timestamp
    getAlignQueryTimeWindow(pInterval, precision, ts, ekey, ts, w);

    int64_t key = w->skey;
    while (key < ts) {  // moving towards end
      key = taosTimeAdd(key, pInterval->sliding, pInterval->slidingUnit, precision);
      if (key >= ts) {
        break;
      }

      w->skey = key;
    }
  }
}

// get the correct time window according to the handled timestamp
static STimeWindow getActiveTimeWindow(SDiskbasedBuf * pBuf, SResultRowInfo* pResultRowInfo, int64_t ts, SInterval* pInterval,
                                       int32_t precision, STimeWindow* win) {
  STimeWindow w = {0};

  if (pResultRowInfo->curPos == -1) {  // the first window, from the previous stored value
    getInitialStartTimeWindow(pInterval, precision, ts, &w, win->ekey, true);
    w.ekey = taosTimeAdd(w.skey, pInterval->interval, pInterval->intervalUnit, precision) - 1;
  } else {
    w = getResultRow(pBuf, pResultRowInfo, pResultRowInfo->curPos)->win;
  }

  if (w.skey > ts || w.ekey < ts) {
    if (pInterval->intervalUnit == 'n' || pInterval->intervalUnit == 'y') {
      w.skey = taosTimeTruncate(ts, pInterval, precision);
      w.ekey = taosTimeAdd(w.skey, pInterval->interval, pInterval->intervalUnit, precision) - 1;
    } else {
      int64_t st = w.skey;

      if (st > ts) {
        st -= ((st - ts + pInterval->sliding - 1) / pInterval->sliding) * pInterval->sliding;
      }

      int64_t et = st + pInterval->interval - 1;
      if (et < ts) {
        st += ((ts - et + pInterval->sliding - 1) / pInterval->sliding) * pInterval->sliding;
      }

      w.skey = st;
      w.ekey = taosTimeAdd(w.skey, pInterval->interval, pInterval->intervalUnit, precision) - 1;
    }
  }
  return w;
}

// get the correct time window according to the handled timestamp
static STimeWindow getCurrentActiveTimeWindow(SResultRowInfo* pResultRowInfo, int64_t ts, STaskAttr* pQueryAttr) {
  STimeWindow w = {0};
#if 0
  if (pResultRowInfo->curPos == -1) {  // the first window, from the previous stored value
                                       //    getInitialStartTimeWindow(pQueryAttr, ts, &w);

    if (pQueryAttr->interval.intervalUnit == 'n' || pQueryAttr->interval.intervalUnit == 'y') {
      w.ekey =
          taosTimeAdd(w.skey, pQueryAttr->interval.interval, pQueryAttr->interval.intervalUnit, pQueryAttr->precision) -
          1;
    } else {
      w.ekey = w.skey + pQueryAttr->interval.interval - 1;
    }
  } else {
    w = pRow->win;
  }

  /*
   * query border check, skey should not be bounded by the query time range, since the value skey will
   * be used as the time window index value. So we only change ekey of time window accordingly.
   */
  if (w.ekey > pQueryAttr->window.ekey && QUERY_IS_ASC_QUERY(pQueryAttr)) {
    w.ekey = pQueryAttr->window.ekey;
  }
#endif

  return w;
}

// a new buffer page for each table. Needs to opt this design
static int32_t addNewWindowResultBuf(SResultRow* pWindowRes, SDiskbasedBuf* pResultBuf, int32_t tid, uint32_t size) {
  if (pWindowRes->pageId != -1) {
    return 0;
  }

  SFilePage* pData = NULL;

  // in the first scan, new space needed for results
  int32_t pageId = -1;
  SIDList list = getDataBufPagesIdList(pResultBuf, tid);

  if (taosArrayGetSize(list) == 0) {
    pData = getNewBufPage(pResultBuf, tid, &pageId);
    pData->num = sizeof(SFilePage);
  } else {
    SPageInfo* pi = getLastPageInfo(list);
    pData = getBufPage(pResultBuf, getPageId(pi));
    pageId = getPageId(pi);

    if (pData->num + size > getBufPageSize(pResultBuf)) {
      // release current page first, and prepare the next one
      releaseBufPageInfo(pResultBuf, pi);

      pData = getNewBufPage(pResultBuf, tid, &pageId);
      if (pData != NULL) {
        pData->num = sizeof(SFilePage);
      }
    }
  }

  if (pData == NULL) {
    return -1;
  }

  // set the number of rows in current disk page
  if (pWindowRes->pageId == -1) {  // not allocated yet, allocate new buffer
    pWindowRes->pageId = pageId;
    pWindowRes->offset = (int32_t)pData->num;

    pData->num += size;
    assert(pWindowRes->pageId >= 0);
  }

  return 0;
}

static bool chkWindowOutputBufByKey(STaskRuntimeEnv* pRuntimeEnv, SResultRowInfo* pResultRowInfo, STimeWindow* win,
                                    bool masterscan, SResultRow** pResult, int64_t groupId, SqlFunctionCtx* pCtx,
                                    int32_t numOfOutput, int32_t* rowCellInfoOffset) {
  assert(win->skey <= win->ekey);
  return chkResultRowFromKey(pRuntimeEnv, pResultRowInfo, (char*)&win->skey, TSDB_KEYSIZE, masterscan, groupId);
}

static int32_t setResultOutputBufByKey(STaskRuntimeEnv* pRuntimeEnv, SResultRowInfo* pResultRowInfo, int64_t tid,
                                       STimeWindow* win, bool masterscan, SResultRow** pResult, int64_t tableGroupId,
                                       SqlFunctionCtx* pCtx, int32_t numOfOutput, int32_t* rowCellInfoOffset) {
  assert(win->skey <= win->ekey);
  SDiskbasedBuf* pResultBuf = pRuntimeEnv->pResultBuf;

  SResultRow* pResultRow = NULL;//doSetResultOutBufByKey(pRuntimeEnv, pResultRowInfo, tid, (char*)&win->skey, TSDB_KEYSIZE,
//                                                  masterscan, tableGroupId);
  if (pResultRow == NULL) {
    *pResult = NULL;
    return TSDB_CODE_SUCCESS;
  }

  // not assign result buffer yet, add new result buffer
  if (pResultRow->pageId == -1) {
    int32_t ret = addNewWindowResultBuf(pResultRow, pResultBuf, (int32_t)tableGroupId,
                                        pRuntimeEnv->pQueryAttr->intermediateResultRowSize);
    if (ret != TSDB_CODE_SUCCESS) {
      return -1;
    }
  }

  // set time window for current result
  pResultRow->win = (*win);
  *pResult = pResultRow;
  setResultRowOutputBufInitCtx(pRuntimeEnv, pResultRow, pCtx, numOfOutput, rowCellInfoOffset);

  return TSDB_CODE_SUCCESS;
}

static void setResultRowOutputBufInitCtx_rv(SResultRow* pResult, SqlFunctionCtx* pCtx, int32_t numOfOutput, int32_t* rowCellInfoOffset);

static int32_t setResultOutputBufByKey_rv(SResultRowInfo* pResultRowInfo, int64_t id, STimeWindow* win, bool masterscan,
                                          SResultRow** pResult, int64_t tableGroupId, SqlFunctionCtx* pCtx,
                                          int32_t numOfOutput, int32_t* rowCellInfoOffset, SAggSupporter* pAggSup,
                                          SExecTaskInfo* pTaskInfo) {
  assert(win->skey <= win->ekey);
  SResultRow* pResultRow = doSetResultOutBufByKey_rv(pAggSup->pResultBuf, pResultRowInfo, id, (char*)&win->skey,
                                                     TSDB_KEYSIZE, masterscan, tableGroupId, pTaskInfo, true, pAggSup);

  if (pResultRow == NULL) {
    *pResult = NULL;
    return TSDB_CODE_SUCCESS;
  }

  // set time window for current result
  pResultRow->win = (*win);
  *pResult = pResultRow;
  setResultRowOutputBufInitCtx_rv(pResultRow, pCtx, numOfOutput, rowCellInfoOffset);
  return TSDB_CODE_SUCCESS;
}

static void setResultRowInterpo(SResultRow* pResult, SResultTsInterpType type) {
  assert(pResult != NULL && (type == RESULT_ROW_START_INTERP || type == RESULT_ROW_END_INTERP));
  if (type == RESULT_ROW_START_INTERP) {
    pResult->startInterp = true;
  } else {
    pResult->endInterp = true;
  }
}

static bool resultRowInterpolated(SResultRow* pResult, SResultTsInterpType type) {
  assert(pResult != NULL && (type == RESULT_ROW_START_INTERP || type == RESULT_ROW_END_INTERP));
  if (type == RESULT_ROW_START_INTERP) {
    return pResult->startInterp == true;
  } else {
    return pResult->endInterp == true;
  }
}

static FORCE_INLINE int32_t getForwardStepsInBlock(int32_t numOfRows, __block_search_fn_t searchFn, TSKEY ekey,
                                                   int16_t pos, int16_t order, int64_t* pData) {
  int32_t forwardStep = 0;

  if (order == TSDB_ORDER_ASC) {
    int32_t end = searchFn((char*)&pData[pos], numOfRows - pos, ekey, order);
    if (end >= 0) {
      forwardStep = end;

      if (pData[end + pos] == ekey) {
        forwardStep += 1;
      }
    }
  } else {
    int32_t end = searchFn((char*)pData, pos + 1, ekey, order);
    if (end >= 0) {
      forwardStep = pos - end;

      if (pData[end] == ekey) {
        forwardStep += 1;
      }
    }
  }

  assert(forwardStep >= 0);
  return forwardStep;
}

static void doUpdateResultRowIndex(SResultRowInfo* pResultRowInfo, TSKEY lastKey, bool ascQuery, bool timeWindowInterpo) {
  int64_t skey = TSKEY_INITIAL_VAL;
#if 0
  int32_t i = 0;
  for (i = pResultRowInfo->size - 1; i >= 0; --i) {
    SResultRow* pResult = pResultRowInfo->pResult[i];
    if (pResult->closed) {
      break;
    }

    // new closed result rows
    if (timeWindowInterpo) {
      if (pResult->endInterp &&
          ((pResult->win.skey <= lastKey && ascQuery) || (pResult->win.skey >= lastKey && !ascQuery))) {
        if (i > 0) {  // the first time window, the startInterp is false.
          assert(pResult->startInterp);
        }

        closeResultRow(pResultRowInfo, i);
      } else {
        skey = pResult->win.skey;
      }
    } else {
      if ((pResult->win.ekey <= lastKey && ascQuery) || (pResult->win.skey >= lastKey && !ascQuery)) {
        closeResultRow(pResultRowInfo, i);
      } else {
        skey = pResult->win.skey;
      }
    }
  }

  // all result rows are closed, set the last one to be the skey
  if (skey == TSKEY_INITIAL_VAL) {
    if (pResultRowInfo->size == 0) {
      //      assert(pResultRowInfo->current == NULL);
      assert(pResultRowInfo->curPos == -1);
      pResultRowInfo->curPos = -1;
    } else {
      pResultRowInfo->curPos = pResultRowInfo->size - 1;
    }
  } else {
    for (i = pResultRowInfo->size - 1; i >= 0; --i) {
      SResultRow* pResult = pResultRowInfo->pResult[i];
      if (pResult->closed) {
        break;
      }
    }

    if (i == pResultRowInfo->size - 1) {
      pResultRowInfo->curPos = i;
    } else {
      pResultRowInfo->curPos = i + 1;  // current not closed result object
    }
  }
#endif
}

static void updateResultRowInfoActiveIndex(SResultRowInfo* pResultRowInfo, const STimeWindow* pWin, TSKEY lastKey,
                                           bool ascQuery, bool interp) {
  if ((lastKey > pWin->ekey && ascQuery) || (lastKey < pWin->ekey && (!ascQuery))) {
    closeAllResultRows(pResultRowInfo);
    pResultRowInfo->curPos = pResultRowInfo->size - 1;
  } else {
    int32_t step = ascQuery ? 1 : -1;
    doUpdateResultRowIndex(pResultRowInfo, lastKey - step, ascQuery, interp);
  }
}

static int32_t getNumOfRowsInTimeWindow(SDataBlockInfo* pDataBlockInfo, TSKEY* pPrimaryColumn, int32_t startPos,
                                        TSKEY ekey, __block_search_fn_t searchFn, STableQueryInfo* item,
                                        int32_t order) {
  assert(startPos >= 0 && startPos < pDataBlockInfo->rows);

  int32_t num = -1;
  int32_t step = GET_FORWARD_DIRECTION_FACTOR(order);

  if (order == TSDB_ORDER_ASC) {
    if (ekey < pDataBlockInfo->window.ekey && pPrimaryColumn) {
      num = getForwardStepsInBlock(pDataBlockInfo->rows, searchFn, ekey, startPos, order, pPrimaryColumn);
      if (item != NULL) {
        item->lastKey = pPrimaryColumn[startPos + (num - 1)] + step;
      }
    } else {
      num = pDataBlockInfo->rows - startPos;
      if (item != NULL) {
        item->lastKey = pDataBlockInfo->window.ekey + step;
      }
    }
  } else {  // desc
    if (ekey > pDataBlockInfo->window.skey && pPrimaryColumn) {
      num = getForwardStepsInBlock(pDataBlockInfo->rows, searchFn, ekey, startPos, order, pPrimaryColumn);
      if (item != NULL) {
        item->lastKey = pPrimaryColumn[startPos - (num - 1)] + step;
      }
    } else {
      num = startPos + 1;
      if (item != NULL) {
        item->lastKey = pDataBlockInfo->window.skey + step;
      }
    }
  }

  assert(num >= 0);
  return num;
}

//  query_range_start, query_range_end, window_duration, window_start, window_end
static void initExecTimeWindowInfo(SColumnInfoData* pColData, STimeWindow* pQueryWindow) {
  pColData->info.type = TSDB_DATA_TYPE_TIMESTAMP;
  pColData->info.bytes = sizeof(int64_t);

  colInfoDataEnsureCapacity(pColData, 5);
  colDataAppendInt64(pColData, 0, &pQueryWindow->skey);
  colDataAppendInt64(pColData, 1, &pQueryWindow->ekey);

  int64_t interval = 0;
  colDataAppendInt64(pColData, 2, &interval);  // this value may be variable in case of 'n' and 'y'.
  colDataAppendInt64(pColData, 3, &pQueryWindow->skey);
  colDataAppendInt64(pColData, 4, &pQueryWindow->ekey);
}

static void updateTimeWindowInfo(SColumnInfoData* pColData, STimeWindow* pWin, bool includeEndpoint) {
  int64_t* ts = (int64_t*)pColData->pData;
  int32_t delta = includeEndpoint? 1:0;

  int64_t duration = pWin->ekey - pWin->skey + delta;
  ts[2] = duration;       // set the duration
  ts[3] = pWin->skey;     // window start key
  ts[4] = pWin->ekey + delta; // window end key
}

void doApplyFunctions(SqlFunctionCtx* pCtx, STimeWindow* pWin, SColumnInfoData* pTimeWindowData, int32_t offset, int32_t forwardStep, TSKEY* tsCol,
                             int32_t numOfTotal, int32_t numOfOutput, int32_t order) {
  for (int32_t k = 0; k < numOfOutput; ++k) {
    pCtx[k].startTs = pWin->skey;

    // keep it temporarily
    bool    hasAgg      = pCtx[k].input.colDataAggIsSet;
    int32_t numOfRows   = pCtx[k].input.numOfRows;
    int32_t startOffset = pCtx[k].input.startRowIndex;

    int32_t pos = (order == TSDB_ORDER_ASC) ? offset : offset - (forwardStep - 1);
    pCtx[k].input.startRowIndex = pos;
    pCtx[k].input.numOfRows = forwardStep;

    if (tsCol != NULL) {
      pCtx[k].ptsList = tsCol;
    }

    // not a whole block involved in query processing, statistics data can not be used
    // NOTE: the original value of isSet have been changed here
    if (pCtx[k].isAggSet && forwardStep < numOfTotal) {
      pCtx[k].isAggSet = false;
    }

    if (fmIsWindowPseudoColumnFunc(pCtx[k].functionId)) {
      SResultRowEntryInfo* pEntryInfo = GET_RES_INFO(&pCtx[k]);
      char* p = GET_ROWCELL_INTERBUF(pEntryInfo);

      SColumnInfoData idata = {0};
      idata.info.type  = TSDB_DATA_TYPE_BIGINT;
      idata.info.bytes = tDataTypes[TSDB_DATA_TYPE_BIGINT].bytes;
      idata.pData      = p;

      SScalarParam out = {.columnData = &idata};
      SScalarParam tw = {.numOfRows = 5, .columnData = pTimeWindowData};
      pCtx[k].sfp.process(&tw, 1, &out);
      pEntryInfo->numOfRes = 1;
      continue;
    }

    if (functionNeedToExecute(&pCtx[k])) {
      pCtx[k].fpSet.process(&pCtx[k]);
    }

    // restore it
    pCtx[k].input.colDataAggIsSet = hasAgg;
    pCtx[k].input.startRowIndex = startOffset;
    pCtx[k].input.numOfRows = numOfRows;
  }
}

static int32_t getNextQualifiedWindow(SInterval* pInterval, STimeWindow* pNext, SDataBlockInfo* pDataBlockInfo,
                                      TSKEY* primaryKeys, int32_t prevPosition, STableIntervalOperatorInfo* pInfo) {
  int32_t order = pInfo->order;
  bool    ascQuery = (order == TSDB_ORDER_ASC);

  int32_t precision = pInterval->precision;
  getNextTimeWindow(pInterval, precision, order, pNext);

  // next time window is not in current block
  if ((pNext->skey > pDataBlockInfo->window.ekey && order == TSDB_ORDER_ASC) ||
      (pNext->ekey < pDataBlockInfo->window.skey && order == TSDB_ORDER_DESC)) {
    return -1;
  }

  TSKEY   startKey = ascQuery ? pNext->skey : pNext->ekey;
  int32_t startPos = 0;

  // tumbling time window query, a special case of sliding time window query
  if (pInterval->sliding == pInterval->interval && prevPosition != -1) {
    int32_t factor = GET_FORWARD_DIRECTION_FACTOR(order);
    startPos = prevPosition + factor;
  } else {
    if (startKey <= pDataBlockInfo->window.skey && ascQuery) {
      startPos = 0;
    } else if (startKey >= pDataBlockInfo->window.ekey && !ascQuery) {
      startPos = pDataBlockInfo->rows - 1;
    } else {
      startPos = binarySearchForKey((char*)primaryKeys, pDataBlockInfo->rows, startKey, order);
    }
  }

  /* interp query with fill should not skip time window */
  //  if (pQueryAttr->pointInterpQuery && pQueryAttr->fillType != TSDB_FILL_NONE) {
  //    return startPos;
  //  }

  /*
   * This time window does not cover any data, try next time window,
   * this case may happen when the time window is too small
   */
  if (primaryKeys == NULL) {
    if (ascQuery) {
      assert(pDataBlockInfo->window.skey <= pNext->ekey);
    } else {
      assert(pDataBlockInfo->window.ekey >= pNext->skey);
    }
  } else {
    if (ascQuery && primaryKeys[startPos] > pNext->ekey) {
      TSKEY next = primaryKeys[startPos];
      if (pInterval->intervalUnit == 'n' || pInterval->intervalUnit == 'y') {
        pNext->skey = taosTimeTruncate(next, pInterval, precision);
        pNext->ekey = taosTimeAdd(pNext->skey, pInterval->interval, pInterval->intervalUnit, precision) - 1;
      } else {
        pNext->ekey += ((next - pNext->ekey + pInterval->sliding - 1) / pInterval->sliding) * pInterval->sliding;
        pNext->skey = pNext->ekey - pInterval->interval + 1;
      }
    } else if ((!ascQuery) && primaryKeys[startPos] < pNext->skey) {
      TSKEY next = primaryKeys[startPos];
      if (pInterval->intervalUnit == 'n' || pInterval->intervalUnit == 'y') {
        pNext->skey = taosTimeTruncate(next, pInterval, precision);
        pNext->ekey = taosTimeAdd(pNext->skey, pInterval->interval, pInterval->intervalUnit, precision) - 1;
      } else {
        pNext->skey -= ((pNext->skey - next + pInterval->sliding - 1) / pInterval->sliding) * pInterval->sliding;
        pNext->ekey = pNext->skey + pInterval->interval - 1;
      }
    }
  }

  return startPos;
}

static FORCE_INLINE TSKEY reviseWindowEkey(STaskAttr* pQueryAttr, STimeWindow* pWindow) {
  TSKEY ekey = -1;
  if (QUERY_IS_ASC_QUERY(pQueryAttr)) {
    ekey = pWindow->ekey;
    if (ekey > pQueryAttr->window.ekey) {
      ekey = pQueryAttr->window.ekey;
    }
  } else {
    ekey = pWindow->skey;
    if (ekey < pQueryAttr->window.ekey) {
      ekey = pQueryAttr->window.ekey;
    }
  }

  return ekey;
}

static void setNotInterpoWindowKey(SqlFunctionCtx* pCtx, int32_t numOfOutput, int32_t type) {
  if (type == RESULT_ROW_START_INTERP) {
    for (int32_t k = 0; k < numOfOutput; ++k) {
      pCtx[k].start.key = INT64_MIN;
    }
  } else {
    for (int32_t k = 0; k < numOfOutput; ++k) {
      pCtx[k].end.key = INT64_MIN;
    }
  }
}

static void saveDataBlockLastRow(char** pRow, SArray* pDataBlock, int32_t rowIndex, int32_t numOfCols) {
  if (pDataBlock == NULL) {
    return;
  }

  for (int32_t k = 0; k < numOfCols; ++k) {
    SColumnInfoData* pColInfo = taosArrayGet(pDataBlock, k);
    memcpy(pRow[k], ((char*)pColInfo->pData) + (pColInfo->info.bytes * rowIndex), pColInfo->info.bytes);
  }
}

static TSKEY getStartTsKey(STimeWindow* win, const TSKEY* tsCols, int32_t rows, bool ascQuery) {
  TSKEY ts = TSKEY_INITIAL_VAL;
  if (tsCols == NULL) {
    ts = ascQuery ? win->skey : win->ekey;
  } else {
    int32_t offset = ascQuery ? 0 : rows - 1;
    ts = tsCols[offset];
  }

  return ts;
}

static void doSetInputDataBlock(SOperatorInfo* pOperator, SqlFunctionCtx* pCtx, SSDataBlock* pBlock, int32_t order);

static void doSetInputDataBlockInfo(SOperatorInfo* pOperator, SqlFunctionCtx* pCtx, SSDataBlock* pBlock,
                                    int32_t order) {
  for (int32_t i = 0; i < pOperator->numOfOutput; ++i) {
    pCtx[i].order = order;
    pCtx[i].size = pBlock->info.rows;
    pCtx[i].currentStage = (uint8_t)pOperator->pRuntimeEnv->scanFlag;

    setBlockStatisInfo(&pCtx[i], pBlock, NULL /*&pOperator->pExpr[i].base.colInfo*/);
  }
}

void setInputDataBlock(SOperatorInfo* pOperator, SqlFunctionCtx* pCtx, SSDataBlock* pBlock, int32_t order) {
  if (pBlock->pDataBlock != NULL) {
    doSetInputDataBlock(pOperator, pCtx, pBlock, order);
  } else {
    doSetInputDataBlockInfo(pOperator, pCtx, pBlock, order);
  }
}

static void doSetInputDataBlock(SOperatorInfo* pOperator, SqlFunctionCtx* pCtx, SSDataBlock* pBlock, int32_t order) {
  for (int32_t i = 0; i < pOperator->numOfOutput; ++i) {
    pCtx[i].order = order;
    pCtx[i].size = pBlock->info.rows;
    pCtx[i].currentStage = MAIN_SCAN;

    SExprInfo expr = pOperator->pExpr[i];
    for (int32_t j = 0; j < expr.base.numOfParams; ++j) {
      SFunctParam *pFuncParam = &expr.base.pParam[j];
      if (pFuncParam->type == FUNC_PARAM_TYPE_COLUMN) {
        int32_t slotId = pFuncParam->pCol->slotId;
        pCtx[i].input.pData[j]  = taosArrayGet(pBlock->pDataBlock, slotId);
        pCtx[i].input.totalRows = pBlock->info.rows;
        pCtx[i].input.numOfRows = pBlock->info.rows;
        pCtx[i].input.startRowIndex = 0;
        ASSERT(pCtx[i].input.pData[j] != NULL);
      }
    }

    //    setBlockStatisInfo(&pCtx[i], pBlock, pOperator->pExpr[i].base.pColumns);
    //      uint32_t flag = pOperator->pExpr[i].base.pParam[0].pCol->flag;
    //      if (TSDB_COL_IS_NORMAL_COL(flag) /*|| (pCtx[i].functionId == FUNCTION_BLKINFO) ||
    //          (TSDB_COL_IS_TAG(flag) && pOperator->pRuntimeEnv->scanFlag == MERGE_STAGE)*/) {

    //        SColumn* pCol = pOperator->pExpr[i].base.pParam[0].pCol;
    //        if (pCtx[i].columnIndex == -1) {
    //          for(int32_t j = 0; j < pBlock->info.numOfCols; ++j) {
    //            SColumnInfoData* pColData = taosArrayGet(pBlock->pDataBlock, j);
    //            if (pColData->info.colId == pCol->colId) {
    //              pCtx[i].columnIndex = j;
    //              break;
    //            }
    //          }
    //        }

    // in case of the block distribution query, the inputBytes is not a constant value.
    //pCtx[i].input.pData[0]  = taosArrayGet(pBlock->pDataBlock, slotId);
    //pCtx[i].input.totalRows = pBlock->info.rows;
    //pCtx[i].input.numOfRows = pBlock->info.rows;
    //pCtx[i].input.startRowIndex = 0;


    //        uint32_t status = aAggs[pCtx[i].functionId].status;
    //        if ((status & (FUNCSTATE_SELECTIVITY | FUNCSTATE_NEED_TS)) != 0) {
    //          SColumnInfoData* tsInfo = taosArrayGet(pBlock->pDataBlock, 0);
    // In case of the top/bottom query again the nest query result, which has no timestamp column
    // don't set the ptsList attribute.
    //          if (tsInfo->info.type == TSDB_DATA_TYPE_TIMESTAMP) {
    //            pCtx[i].ptsList = (int64_t*) tsInfo->pData;
    //          } else {
    //            pCtx[i].ptsList = NULL;
    //          }
    //        }
    //      } else if (TSDB_COL_IS_UD_COL(pCol->flag) && (pOperator->pRuntimeEnv->scanFlag == MERGE_STAGE)) {
    //        SColIndex*       pColIndex = &pOperator->pExpr[i].base.colInfo;
    //        SColumnInfoData* p = taosArrayGet(pBlock->pDataBlock, pColIndex->colIndex);
    //
    //        pCtx[i].pInput = p->pData;
    //        assert(p->info.colId == pColIndex->info.colId && pCtx[i].inputType == p->info.type);
    //        for(int32_t j = 0; j < pBlock->info.rows; ++j) {
    //          char* dst = p->pData + j * p->info.bytes;
    //          taosVariantDump(&pOperator->pExpr[i].base.param[1], dst, p->info.type, true);
    //        }
    //      }
  }
}

static void doAggregateImpl(SOperatorInfo* pOperator, TSKEY startTs, SqlFunctionCtx* pCtx) {
  for (int32_t k = 0; k < pOperator->numOfOutput; ++k) {
    if (functionNeedToExecute(&pCtx[k])) {
      pCtx[k].startTs = startTs;  // this can be set during create the struct
      pCtx[k].fpSet.process(&pCtx[k]);
    }
  }
}

static void setPseudoOutputColInfo(SSDataBlock* pResult, SqlFunctionCtx* pCtx, SArray* pPseudoList) {
  size_t num = (pPseudoList != NULL)? taosArrayGetSize(pPseudoList):0;
  for (int32_t i = 0; i < num; ++i) {
    pCtx[i].pOutput = taosArrayGet(pResult->pDataBlock, i);
  }
}

static void projectApplyFunctions(SExprInfo* pExpr, SSDataBlock* pResult, SSDataBlock* pSrcBlock, SqlFunctionCtx* pCtx,
                                  int32_t numOfOutput, SArray* pPseudoList) {
  setPseudoOutputColInfo(pResult, pCtx, pPseudoList);
  pResult->info.groupId = pSrcBlock->info.groupId;

  for (int32_t k = 0; k < numOfOutput; ++k) {
    if (pExpr[k].pExpr->nodeType == QUERY_NODE_COLUMN) {  // it is a project query
      SColumnInfoData* pColInfoData = taosArrayGet(pResult->pDataBlock, k);
      colDataAssign(pColInfoData, pCtx[k].input.pData[0], pCtx[k].input.numOfRows);

      pResult->info.rows = pCtx[0].input.numOfRows;
    } else if (pExpr[k].pExpr->nodeType == QUERY_NODE_VALUE) {
      SColumnInfoData* pColInfoData = taosArrayGet(pResult->pDataBlock, k);
      for (int32_t i = 0; i < pSrcBlock->info.rows; ++i) {
        colDataAppend(pColInfoData, i, taosVariantGet(&pExpr[k].base.pParam[0].param, pExpr[k].base.pParam[0].param.nType), TSDB_DATA_TYPE_NULL == pExpr[k].base.pParam[0].param.nType);
      }
      pResult->info.rows = pSrcBlock->info.rows;
    } else if (pExpr[k].pExpr->nodeType == QUERY_NODE_OPERATOR) {
      SArray* pBlockList = taosArrayInit(4, POINTER_BYTES);
      taosArrayPush(pBlockList, &pSrcBlock);

      SScalarParam dest = {0};
      dest.columnData = taosArrayGet(pResult->pDataBlock, k);

      scalarCalculate(pExpr[k].pExpr->_optrRoot.pRootNode, pBlockList, &dest);
      pResult->info.rows = dest.numOfRows;

      taosArrayDestroy(pBlockList);
    } else if (pExpr[k].pExpr->nodeType == QUERY_NODE_FUNCTION) {
      ASSERT(!fmIsAggFunc(pCtx[k].functionId));

      if (fmIsPseudoColumnFunc(pCtx[k].functionId)) {
        // do nothing
      } else if (fmIsNonstandardSQLFunc(pCtx[k].functionId)) {
        // todo set the correct timestamp column
        pCtx[k].input.pPTS = taosArrayGet(pSrcBlock->pDataBlock, 1);

        SResultRowEntryInfo *pResInfo = GET_RES_INFO(&pCtx[k]);
        pCtx[k].fpSet.init(&pCtx[k], pResInfo);

        pCtx[k].pOutput = taosArrayGet(pResult->pDataBlock, k);
        pCtx[k].offset  = pResult->info.rows;  // set the start offset

        if (taosArrayGetSize(pPseudoList) > 0) {
          int32_t* outputColIndex = taosArrayGet(pPseudoList, 0);
          pCtx[k].pTsOutput = (SColumnInfoData*)pCtx[*outputColIndex].pOutput;
        }

        int32_t numOfRows = pCtx[k].fpSet.process(&pCtx[k]);
        pResult->info.rows += numOfRows;
      } else {
        SArray* pBlockList = taosArrayInit(4, POINTER_BYTES);
        taosArrayPush(pBlockList, &pSrcBlock);

        SScalarParam dest = {0};
        dest.columnData = taosArrayGet(pResult->pDataBlock, k);

        scalarCalculate((SNode*)pExpr[k].pExpr->_function.pFunctNode, pBlockList, &dest);
        pResult->info.rows = dest.numOfRows;
        taosArrayDestroy(pBlockList);
      }
    } else {
      ASSERT(0);
    }
  }
}

void doTimeWindowInterpolation(SOperatorInfo* pOperator, SOptrBasicInfo* pInfo, SArray* pDataBlock, TSKEY prevTs,
                               int32_t prevRowIndex, TSKEY curTs, int32_t curRowIndex, TSKEY windowKey, int32_t type) {
  STaskRuntimeEnv* pRuntimeEnv = pOperator->pRuntimeEnv;
  SExprInfo*       pExpr = pOperator->pExpr;

  SqlFunctionCtx* pCtx = pInfo->pCtx;

  for (int32_t k = 0; k < pOperator->numOfOutput; ++k) {
    int32_t functionId = pCtx[k].functionId;
    if (functionId != FUNCTION_TWA && functionId != FUNCTION_INTERP) {
      pCtx[k].start.key = INT64_MIN;
      continue;
    }

    SColIndex*       pColIndex = NULL /*&pExpr[k].base.colInfo*/;
    int16_t          index = pColIndex->colIndex;
    SColumnInfoData* pColInfo = taosArrayGet(pDataBlock, index);

    //    assert(pColInfo->info.colId == pColIndex->info.colId && curTs != windowKey);
    double v1 = 0, v2 = 0, v = 0;

    if (prevRowIndex == -1) {
      GET_TYPED_DATA(v1, double, pColInfo->info.type, (char*)pRuntimeEnv->prevRow[index]);
    } else {
      GET_TYPED_DATA(v1, double, pColInfo->info.type, (char*)pColInfo->pData + prevRowIndex * pColInfo->info.bytes);
    }

    GET_TYPED_DATA(v2, double, pColInfo->info.type, (char*)pColInfo->pData + curRowIndex * pColInfo->info.bytes);

    if (functionId == FUNCTION_INTERP) {
      if (type == RESULT_ROW_START_INTERP) {
        pCtx[k].start.key = prevTs;
        pCtx[k].start.val = v1;

        pCtx[k].end.key = curTs;
        pCtx[k].end.val = v2;

        if (pColInfo->info.type == TSDB_DATA_TYPE_BINARY || pColInfo->info.type == TSDB_DATA_TYPE_NCHAR) {
          if (prevRowIndex == -1) {
            pCtx[k].start.ptr = (char*)pRuntimeEnv->prevRow[index];
          } else {
            pCtx[k].start.ptr = (char*)pColInfo->pData + prevRowIndex * pColInfo->info.bytes;
          }

          pCtx[k].end.ptr = (char*)pColInfo->pData + curRowIndex * pColInfo->info.bytes;
        }
      }
    } else if (functionId == FUNCTION_TWA) {
      SPoint point1 = (SPoint){.key = prevTs, .val = &v1};
      SPoint point2 = (SPoint){.key = curTs, .val = &v2};
      SPoint point = (SPoint){.key = windowKey, .val = &v};

      taosGetLinearInterpolationVal(&point, TSDB_DATA_TYPE_DOUBLE, &point1, &point2, TSDB_DATA_TYPE_DOUBLE);

      if (type == RESULT_ROW_START_INTERP) {
        pCtx[k].start.key = point.key;
        pCtx[k].start.val = v;
      } else {
        pCtx[k].end.key = point.key;
        pCtx[k].end.val = v;
      }
    }
  }
}

static bool setTimeWindowInterpolationStartTs(SOperatorInfo* pOperatorInfo, SqlFunctionCtx* pCtx, int32_t pos,
                                              int32_t numOfRows, SArray* pDataBlock, const TSKEY* tsCols, STimeWindow* win) {
  bool  ascQuery = true;
  TSKEY curTs = tsCols[pos];
  TSKEY lastTs = 0;//*(TSKEY*)pRuntimeEnv->prevRow[0];

  // lastTs == INT64_MIN and pos == 0 means this is the first time window, interpolation is not needed.
  // start exactly from this point, no need to do interpolation
  TSKEY key = ascQuery ? win->skey : win->ekey;
  if (key == curTs) {
    setNotInterpoWindowKey(pCtx, pOperatorInfo->numOfOutput, RESULT_ROW_START_INTERP);
    return true;
  }

  if (lastTs == INT64_MIN && ((pos == 0 && ascQuery) || (pos == (numOfRows - 1) && !ascQuery))) {
    setNotInterpoWindowKey(pCtx, pOperatorInfo->numOfOutput, RESULT_ROW_START_INTERP);
    return true;
  }

  int32_t step = 1;//GET_FORWARD_DIRECTION_FACTOR(pQueryAttr->order.order);
  TSKEY   prevTs = ((pos == 0 && ascQuery) || (pos == (numOfRows - 1) && !ascQuery)) ? lastTs : tsCols[pos - step];

  doTimeWindowInterpolation(pOperatorInfo, pOperatorInfo->info, pDataBlock, prevTs, pos - step, curTs, pos, key, RESULT_ROW_START_INTERP);
  return true;
}

static bool setTimeWindowInterpolationEndTs(SOperatorInfo* pOperatorInfo, SqlFunctionCtx* pCtx, int32_t endRowIndex,
                                            SArray* pDataBlock, const TSKEY* tsCols, TSKEY blockEkey,
                                            STimeWindow* win) {
  int32_t order = TSDB_ORDER_ASC;
  int32_t numOfOutput = pOperatorInfo->numOfOutput;

  TSKEY actualEndKey = tsCols[endRowIndex];
  TSKEY key = order ? win->ekey : win->skey;

  // not ended in current data block, do not invoke interpolation
  if ((key > blockEkey /*&& QUERY_IS_ASC_QUERY(pQueryAttr)*/) || (key < blockEkey /*&& !QUERY_IS_ASC_QUERY(pQueryAttr)*/)) {
    setNotInterpoWindowKey(pCtx, numOfOutput, RESULT_ROW_END_INTERP);
    return false;
  }

  // there is actual end point of current time window, no interpolation need
  if (key == actualEndKey) {
    setNotInterpoWindowKey(pCtx, numOfOutput, RESULT_ROW_END_INTERP);
    return true;
  }

  int32_t step = GET_FORWARD_DIRECTION_FACTOR(order);
  int32_t nextRowIndex = endRowIndex + step;
  assert(nextRowIndex >= 0);

  TSKEY nextKey = tsCols[nextRowIndex];
  doTimeWindowInterpolation(pOperatorInfo, pOperatorInfo->info, pDataBlock, actualEndKey, endRowIndex, nextKey,
                            nextRowIndex, key, RESULT_ROW_END_INTERP);
  return true;
}

static void doWindowBorderInterpolation(SOperatorInfo* pOperatorInfo, SSDataBlock* pBlock, SqlFunctionCtx* pCtx,
                                        SResultRow* pResult, STimeWindow* win, int32_t startPos, int32_t forwardStep,
                                        int32_t order, bool timeWindowInterpo) {
  if (!timeWindowInterpo) {
    return;
  }

  assert(pBlock != NULL);
  int32_t step = GET_FORWARD_DIRECTION_FACTOR(order);

  if (pBlock->pDataBlock == NULL) {
    //    tscError("pBlock->pDataBlock == NULL");
    return;
  }

  SColumnInfoData* pColInfo = taosArrayGet(pBlock->pDataBlock, 0);

  TSKEY* tsCols = (TSKEY*)(pColInfo->pData);
  bool   done = resultRowInterpolated(pResult, RESULT_ROW_START_INTERP);
  if (!done) {  // it is not interpolated, now start to generated the interpolated value
    int32_t startRowIndex = startPos;
    bool    interp = setTimeWindowInterpolationStartTs(pOperatorInfo, pCtx, startRowIndex, pBlock->info.rows,
                                                       pBlock->pDataBlock, tsCols, win);
    if (interp) {
      setResultRowInterpo(pResult, RESULT_ROW_START_INTERP);
    }
  } else {
    setNotInterpoWindowKey(pCtx, pOperatorInfo->numOfOutput, RESULT_ROW_START_INTERP);
  }

  // point interpolation does not require the end key time window interpolation.
  //  if (pointInterpQuery) {
  //    return;
  //  }

  // interpolation query does not generate the time window end interpolation
  done = resultRowInterpolated(pResult, RESULT_ROW_END_INTERP);
  if (!done) {
    int32_t endRowIndex = startPos + (forwardStep - 1) * step;

    TSKEY endKey = (order == TSDB_ORDER_ASC) ? pBlock->info.window.ekey : pBlock->info.window.skey;
    bool  interp =
        setTimeWindowInterpolationEndTs(pOperatorInfo, pCtx, endRowIndex, pBlock->pDataBlock, tsCols, endKey, win);
    if (interp) {
      setResultRowInterpo(pResult, RESULT_ROW_END_INTERP);
    }
  } else {
    setNotInterpoWindowKey(pCtx, pOperatorInfo->numOfOutput, RESULT_ROW_END_INTERP);
  }
}

static SArray* hashIntervalAgg(SOperatorInfo* pOperatorInfo, SResultRowInfo* pResultRowInfo, SSDataBlock* pSDataBlock, int32_t tableGroupId) {
  STableIntervalOperatorInfo* pInfo = (STableIntervalOperatorInfo*)pOperatorInfo->info;

  SExecTaskInfo* pTaskInfo = pOperatorInfo->pTaskInfo;
  int32_t        numOfOutput = pOperatorInfo->numOfOutput;

  SArray* pUpdated = NULL;
  if (pInfo->execModel == OPTR_EXEC_MODEL_STREAM) {
    pUpdated = taosArrayInit(4, sizeof(SResultRowPosition));
  }

  int32_t step = 1;
  bool    ascScan = true;

  int32_t prevIndex = pResultRowInfo->curPos;

  TSKEY* tsCols = NULL;
  if (pSDataBlock->pDataBlock != NULL) {
    SColumnInfoData* pColDataInfo = taosArrayGet(pSDataBlock->pDataBlock, pInfo->primaryTsIndex);
    tsCols = (int64_t*)pColDataInfo->pData;
//    assert(tsCols[0] == pSDataBlock->info.window.skey && tsCols[pSDataBlock->info.rows - 1] ==
//           pSDataBlock->info.window.ekey);
  }

  int32_t startPos = ascScan? 0 : (pSDataBlock->info.rows - 1);
  TSKEY   ts = getStartTsKey(&pSDataBlock->info.window, tsCols, pSDataBlock->info.rows, ascScan);

  STimeWindow win = getActiveTimeWindow(pInfo->aggSup.pResultBuf, pResultRowInfo, ts, &pInfo->interval, pInfo->interval.precision, &pInfo->win);
  bool        masterScan = true;

  SResultRow* pResult = NULL;
  int32_t     ret = setResultOutputBufByKey_rv(pResultRowInfo, pSDataBlock->info.uid, &win, masterScan, &pResult,
                                               tableGroupId, pInfo->binfo.pCtx, numOfOutput, pInfo->binfo.rowCellInfoOffset,
                                               &pInfo->aggSup, pTaskInfo);
  if (ret != TSDB_CODE_SUCCESS || pResult == NULL) {
    longjmp(pTaskInfo->env, TSDB_CODE_QRY_OUT_OF_MEMORY);
  }

  if (pInfo->execModel == OPTR_EXEC_MODEL_STREAM) {
    SResultRowPosition pos = {.pageId = pResult->pageId, .offset = pResult->offset};
    taosArrayPush(pUpdated, &pos);
  }

  int32_t forwardStep = 0;
  TSKEY   ekey = win.ekey;
  forwardStep =
      getNumOfRowsInTimeWindow(&pSDataBlock->info, tsCols, startPos, ekey, binarySearchForKey, NULL, TSDB_ORDER_ASC);

  // prev time window not interpolation yet.
  int32_t curIndex = pResultRowInfo->curPos;

#if 0
  if (prevIndex != -1 && prevIndex < curIndex && pInfo->timeWindowInterpo) {
    for (int32_t j = prevIndex; j < curIndex; ++j) {  // previous time window may be all closed already.
      SResultRow* pRes = getResultRow(pResultRowInfo, j);
      if (pRes->closed) {
        assert(resultRowInterpolated(pRes, RESULT_ROW_START_INTERP) && resultRowInterpolated(pRes, RESULT_ROW_END_INTERP));
        continue;
      }

      STimeWindow w = pRes->win;
      ret = setResultOutputBufByKey_rv(pResultRowInfo, pSDataBlock->info.uid, &w, masterScan, &pResult, tableGroupId,
                                       pInfo->binfo.pCtx, numOfOutput, pInfo->binfo.rowCellInfoOffset, &pInfo->aggSup,
                                       pTaskInfo);
      if (ret != TSDB_CODE_SUCCESS) {
        longjmp(pTaskInfo->env, TSDB_CODE_QRY_OUT_OF_MEMORY);
      }

      assert(!resultRowInterpolated(pResult, RESULT_ROW_END_INTERP));
      doTimeWindowInterpolation(pOperatorInfo, &pInfo->binfo, pSDataBlock->pDataBlock, *(TSKEY*)pInfo->pRow[0], -1,
                                tsCols[startPos], startPos, w.ekey, RESULT_ROW_END_INTERP);

      setResultRowInterpo(pResult, RESULT_ROW_END_INTERP);
      setNotInterpoWindowKey(pInfo->binfo.pCtx, pOperatorInfo->numOfOutput, RESULT_ROW_START_INTERP);

      doApplyFunctions(pInfo->binfo.pCtx, &w, &pInfo->timeWindowData, startPos, 0, tsCols, pSDataBlock->info.rows, numOfOutput, TSDB_ORDER_ASC);
    }

    // restore current time window
    ret = setResultOutputBufByKey_rv(pResultRowInfo, pSDataBlock->info.uid, &win, masterScan, &pResult, tableGroupId,
                                     pInfo->binfo.pCtx, numOfOutput, pInfo->binfo.rowCellInfoOffset, &pInfo->aggSup,
                                     pTaskInfo);
    if (ret != TSDB_CODE_SUCCESS) {
      longjmp(pTaskInfo->env, TSDB_CODE_QRY_OUT_OF_MEMORY);
    }
  }
#endif

  // window start key interpolation
  doWindowBorderInterpolation(pOperatorInfo, pSDataBlock, pInfo->binfo.pCtx, pResult, &win, startPos, forwardStep, pInfo->order, false);

  updateTimeWindowInfo(&pInfo->timeWindowData, &win, true);
  doApplyFunctions(pInfo->binfo.pCtx, &win, &pInfo->timeWindowData, startPos, forwardStep, tsCols, pSDataBlock->info.rows, numOfOutput, TSDB_ORDER_ASC);

  STimeWindow nextWin = win;
  while (1) {
    int32_t prevEndPos = (forwardStep - 1) * step + startPos;
    startPos = getNextQualifiedWindow(&pInfo->interval, &nextWin, &pSDataBlock->info, tsCols, prevEndPos, pInfo);
    if (startPos < 0) {
      break;
    }

    // null data, failed to allocate more memory buffer
    int32_t code = setResultOutputBufByKey_rv(pResultRowInfo, pSDataBlock->info.uid, &nextWin, masterScan, &pResult,
                                              tableGroupId, pInfo->binfo.pCtx, numOfOutput,
                                              pInfo->binfo.rowCellInfoOffset, &pInfo->aggSup, pTaskInfo);
    if (code != TSDB_CODE_SUCCESS || pResult == NULL) {
      longjmp(pTaskInfo->env, TSDB_CODE_QRY_OUT_OF_MEMORY);
    }

    if (pInfo->execModel == OPTR_EXEC_MODEL_STREAM) {
      SResultRowPosition pos = {.pageId = pResult->pageId, .offset = pResult->offset};
      taosArrayPush(pUpdated, &pos);
    }

    ekey = nextWin.ekey;  // reviseWindowEkey(pQueryAttr, &nextWin);
    forwardStep =
        getNumOfRowsInTimeWindow(&pSDataBlock->info, tsCols, startPos, ekey, binarySearchForKey, NULL, TSDB_ORDER_ASC);

    // window start(end) key interpolation
    doWindowBorderInterpolation(pOperatorInfo, pSDataBlock, pInfo->binfo.pCtx, pResult, &nextWin, startPos, forwardStep,
                                pInfo->order, false);

    updateTimeWindowInfo(&pInfo->timeWindowData, &nextWin, true);
    doApplyFunctions(pInfo->binfo.pCtx, &nextWin, &pInfo->timeWindowData, startPos, forwardStep, tsCols, pSDataBlock->info.rows, numOfOutput, TSDB_ORDER_ASC);
  }

  if (pInfo->timeWindowInterpo) {
    int32_t rowIndex = ascScan ? (pSDataBlock->info.rows - 1) : 0;
    saveDataBlockLastRow(pInfo->pRow, pSDataBlock->pDataBlock, rowIndex, pSDataBlock->info.numOfCols);
  }

  return pUpdated;
  //  updateResultRowInfoActiveIndex(pResultRowInfo, &pInfo->win, pRuntimeEnv->current->lastKey, true, false);
}

static void hashAllIntervalAgg(SOperatorInfo* pOperatorInfo, SResultRowInfo* pResultRowInfo, SSDataBlock* pSDataBlock,
                               int32_t tableGroupId) {
  STableIntervalOperatorInfo* pInfo = (STableIntervalOperatorInfo*)pOperatorInfo->info;

  STaskRuntimeEnv* pRuntimeEnv = pOperatorInfo->pRuntimeEnv;
  int32_t          numOfOutput = pOperatorInfo->numOfOutput;

  int32_t step = 1;//GET_FORWARD_DIRECTION_FACTOR(pQueryAttr->order.order);
  bool    ascQuery = true;

  TSKEY* tsCols = NULL;
  if (pSDataBlock->pDataBlock != NULL) {
    SColumnInfoData* pColDataInfo = taosArrayGet(pSDataBlock->pDataBlock, 0);
    tsCols = (int64_t*)pColDataInfo->pData;
    assert(tsCols[0] == pSDataBlock->info.window.skey &&
           tsCols[pSDataBlock->info.rows - 1] == pSDataBlock->info.window.ekey);
  }

  int32_t startPos = ascQuery ? 0 : (pSDataBlock->info.rows - 1);
  TSKEY   ts = getStartTsKey(&pSDataBlock->info.window, tsCols, pSDataBlock->info.rows, ascQuery);

  STimeWindow win = {0};//getCurrentActiveTimeWindow(pResultRowInfo, ts, pQueryAttr);
  bool        masterScan = IS_MAIN_SCAN(pRuntimeEnv);

  SResultRow* pResult = NULL;
  int32_t     forwardStep = 0;
  int32_t     ret = 0;
  STimeWindow preWin = win;

  while (1) {
    // null data, failed to allocate more memory buffer
    ret = setResultOutputBufByKey(pRuntimeEnv, pResultRowInfo, pSDataBlock->info.uid, &win, masterScan, &pResult,
                                  tableGroupId, pInfo->binfo.pCtx, numOfOutput, pInfo->binfo.rowCellInfoOffset);
    if (ret != TSDB_CODE_SUCCESS) {
      longjmp(pRuntimeEnv->env, TSDB_CODE_QRY_OUT_OF_MEMORY);
    }

    TSKEY ekey = 0;//reviseWindowEkey(pQueryAttr, &win);
    //    forwardStep = getNumOfRowsInTimeWindow(pRuntimeEnv, &pSDataBlock->info, tsCols, startPos, ekey,
    //    binarySearchForKey, true);

    // window start(end) key interpolation
    //    doWindowBorderInterpolation(pOperatorInfo, pSDataBlock, pInfo->binfo.pCtx, pResult, &win, startPos,
    //    forwardStep); doApplyFunctions(pRuntimeEnv, pInfo->binfo.pCtx, ascQuery ? &win : &preWin, startPos,
    //    forwardStep, tsCols, pSDataBlock->info.rows, numOfOutput);
    preWin = win;

    int32_t prevEndPos = (forwardStep - 1) * step + startPos;
    //    startPos = getNextQualifiedWindow(pQueryAttr, &win, &pSDataBlock->info, tsCols, binarySearchForKey,
    //    prevEndPos);
    if (startPos < 0) {
//      if ((ascQuery && win.skey <= pQueryAttr->window.ekey) || ((!ascQuery) && win.ekey >= pQueryAttr->window.ekey)) {
//        int32_t code =
//            setResultOutputBufByKey(pRuntimeEnv, pResultRowInfo, pSDataBlock->info.uid, &win, masterScan, &pResult,
//                                    tableGroupId, pInfo->binfo.pCtx, numOfOutput, pInfo->binfo.rowCellInfoOffset);
//        if (code != TSDB_CODE_SUCCESS || pResult == NULL) {
//          longjmp(pRuntimeEnv->env, TSDB_CODE_QRY_OUT_OF_MEMORY);
//        }
//
//        startPos = pSDataBlock->info.rows - 1;

        // window start(end) key interpolation
        //        doWindowBorderInterpolation(pOperatorInfo, pSDataBlock, pInfo->binfo.pCtx, pResult, &win, startPos,
        //        forwardStep); doApplyFunctions(pRuntimeEnv, pInfo->binfo.pCtx, ascQuery ? &win : &preWin, startPos,
        //        forwardStep, tsCols, pSDataBlock->info.rows, numOfOutput);
//      }

      break;
    }
    setResultRowInterpo(pResult, RESULT_ROW_END_INTERP);
  }

//  if (pQueryAttr->timeWindowInterpo) {
//    int32_t rowIndex = ascQuery ? (pSDataBlock->info.rows - 1) : 0;
    //    saveDataBlockLastRow(pRuntimeEnv, &pSDataBlock->info, pSDataBlock->pDataBlock, rowIndex);
//  }

  //  updateResultRowInfoActiveIndex(pResultRowInfo, pQueryAttr, pRuntimeEnv->current->lastKey);
}

static void doKeepTuple(SSessionAggOperatorInfo* pInfo, int64_t ts) {
  pInfo->curWindow.ekey = ts;
  pInfo->prevTs         = ts;
  pInfo->numOfRows     += 1;
}

static void doKeepSessionStartInfo(SSessionAggOperatorInfo* pInfo, const int64_t* tsList, int32_t rowIndex) {
  pInfo->start          = rowIndex;
  pInfo->numOfRows      = 0;
  pInfo->curWindow.skey = tsList[rowIndex];
}

// todo handle multiple tables cases.
static void doSessionWindowAggImpl(SOperatorInfo* pOperator, SSessionAggOperatorInfo* pInfo, SSDataBlock* pBlock) {
  SExecTaskInfo* pTaskInfo = pOperator->pTaskInfo;

  SColumnInfoData* pColInfoData = taosArrayGet(pBlock->pDataBlock, 0);

  bool    masterScan = true;
  int32_t numOfOutput = pOperator->numOfOutput;
  int64_t gid = pBlock->info.groupId;

  int64_t gap = pInfo->gap;
  pInfo->numOfRows = 0;
  if (!pInfo->reptScan) {
    pInfo->reptScan = true;
    pInfo->prevTs   = INT64_MIN;
  }

  // In case of ascending or descending order scan data, only one time window needs to be kepted for each table.
  TSKEY* tsList = (TSKEY*)pColInfoData->pData;
  for (int32_t j = 0; j < pBlock->info.rows; ++j) {
    if (pInfo->prevTs == INT64_MIN) {
      doKeepSessionStartInfo(pInfo, tsList, j);
      doKeepTuple(pInfo, tsList[j]);
    } else if (tsList[j] - pInfo->prevTs <= gap && (tsList[j] - pInfo->prevTs) >= 0) {
      // The gap is less than the threshold, so it belongs to current session window that has been opened already.
      doKeepTuple(pInfo, tsList[j]);
      if (j == 0 && pInfo->start != 0) {
        pInfo->start = 0;
      }
    } else {  // start a new session window
      SResultRow* pResult = NULL;

      // keep the time window for the closed time window.
      STimeWindow window = pInfo->curWindow;

      pInfo->curWindow.ekey = pInfo->curWindow.skey;
      int32_t ret = setResultOutputBufByKey_rv(&pInfo->binfo.resultRowInfo, pBlock->info.uid, &window, masterScan,
                                               &pResult, gid, pInfo->binfo.pCtx, numOfOutput, pInfo->binfo.rowCellInfoOffset, &pInfo->aggSup, pTaskInfo);
      if (ret != TSDB_CODE_SUCCESS) {  // null data, too many state code
        longjmp(pTaskInfo->env, TSDB_CODE_QRY_APP_ERROR);
      }

      // pInfo->numOfRows data belong to the current session window
      updateTimeWindowInfo(&pInfo->timeWindowData, &window, false);
      doApplyFunctions(pInfo->binfo.pCtx, &window, &pInfo->timeWindowData, pInfo->start, pInfo->numOfRows, NULL, pBlock->info.rows, numOfOutput, TSDB_ORDER_ASC);

      // here we start a new session window
      doKeepSessionStartInfo(pInfo, tsList, j);
      doKeepTuple(pInfo, tsList[j]);
    }
  }

  SResultRow* pResult = NULL;
  pInfo->curWindow.ekey = tsList[pBlock->info.rows - 1];
  int32_t ret = setResultOutputBufByKey_rv(&pInfo->binfo.resultRowInfo, pBlock->info.uid, &pInfo->curWindow, masterScan, &pResult,
                                           gid, pInfo->binfo.pCtx, numOfOutput, pInfo->binfo.rowCellInfoOffset, &pInfo->aggSup, pTaskInfo);
  if (ret != TSDB_CODE_SUCCESS) {  // null data, too many state code
    longjmp(pTaskInfo->env, TSDB_CODE_QRY_APP_ERROR);
  }

  updateTimeWindowInfo(&pInfo->timeWindowData, &pInfo->curWindow, false);
  doApplyFunctions(pInfo->binfo.pCtx, &pInfo->curWindow, &pInfo->timeWindowData, pInfo->start, pInfo->numOfRows, NULL, pBlock->info.rows, numOfOutput, TSDB_ORDER_ASC);
}

static void setResultRowKey(SResultRow* pResultRow, char* pData, int16_t type) {
  if (IS_VAR_DATA_TYPE(type)) {
    if (pResultRow->key == NULL) {
      pResultRow->key = taosMemoryMalloc(varDataTLen(pData));
      varDataCopy(pResultRow->key, pData);
    } else {
      assert(memcmp(pResultRow->key, pData, varDataTLen(pData)) == 0);
    }
  } else {
    int64_t v = -1;
    GET_TYPED_DATA(v, int64_t, type, pData);

    pResultRow->win.skey = v;
    pResultRow->win.ekey = v;
  }
}

int32_t setGroupResultOutputBuf_rv(SOptrBasicInfo* binfo, int32_t numOfCols, char* pData, int16_t type,
                                          int16_t bytes, int32_t groupId, SDiskbasedBuf* pBuf, SExecTaskInfo* pTaskInfo,
                                          SAggSupporter* pAggSup) {
  SResultRowInfo* pResultRowInfo = &binfo->resultRowInfo;
  SqlFunctionCtx* pCtx = binfo->pCtx;

  SResultRow* pResultRow = doSetResultOutBufByKey_rv(pBuf, pResultRowInfo, groupId, (char*)pData, bytes, true, groupId,
                                                     pTaskInfo, false, pAggSup);
  assert(pResultRow != NULL);

  setResultRowKey(pResultRow, pData, type);
  setResultRowOutputBufInitCtx_rv(pResultRow, pCtx, numOfCols, binfo->rowCellInfoOffset);
  return TSDB_CODE_SUCCESS;
}

static bool functionNeedToExecute(SqlFunctionCtx* pCtx) {
  struct SResultRowEntryInfo* pResInfo = GET_RES_INFO(pCtx);

  // in case of timestamp column, always generated results.
  int32_t functionId = pCtx->functionId;
  if (functionId == -1) {
    return false;
  }

  if (isRowEntryCompleted(pResInfo)) {
    return false;
  }

  if (functionId == FUNCTION_FIRST_DST || functionId == FUNCTION_FIRST) {
    //    return QUERY_IS_ASC_QUERY(pQueryAttr);
  }

  // denote the order type
  if ((functionId == FUNCTION_LAST_DST || functionId == FUNCTION_LAST)) {
    //    return pCtx->param[0].i == pQueryAttr->order.order;
  }

  // in the reverse table scan, only the following functions need to be executed
  //  if (IS_REVERSE_SCAN(pRuntimeEnv) ||
  //      (pRuntimeEnv->scanFlag == REPEAT_SCAN && functionId != FUNCTION_STDDEV && functionId != FUNCTION_PERCT)) {
  //    return false;
  //  }

  return true;
}

void setBlockStatisInfo(SqlFunctionCtx* pCtx, SSDataBlock* pSDataBlock, SColumn* pColumn) {
  SColumnDataAgg* pAgg = NULL;

  if (pSDataBlock->pBlockAgg != NULL && TSDB_COL_IS_NORMAL_COL(pColumn->flag)) {
    pAgg = &pSDataBlock->pBlockAgg[pCtx->columnIndex];

    pCtx->agg = *pAgg;
    pCtx->isAggSet = true;
    assert(pCtx->agg.numOfNull <= pSDataBlock->info.rows);
  } else {
    pCtx->isAggSet = false;
  }

  pCtx->hasNull = hasNull(pColumn, pAgg);

  // set the statistics data for primary time stamp column
  if (pCtx->functionId == FUNCTION_SPREAD && pColumn->colId == PRIMARYKEY_TIMESTAMP_COL_ID) {
    pCtx->isAggSet = true;
    pCtx->agg.min = pSDataBlock->info.window.skey;
    pCtx->agg.max = pSDataBlock->info.window.ekey;
  }
}

// set the output buffer for the selectivity + tag query
static int32_t setCtxTagColumnInfo(SqlFunctionCtx* pCtx, int32_t numOfOutput) {
  if (!isSelectivityWithTagsQuery(pCtx, numOfOutput)) {
    return TSDB_CODE_SUCCESS;
  }

  int32_t num = 0;
  int16_t tagLen = 0;

  SqlFunctionCtx*  p = NULL;
  SqlFunctionCtx** pTagCtx = taosMemoryCalloc(numOfOutput, POINTER_BYTES);
  if (pTagCtx == NULL) {
    return TSDB_CODE_QRY_OUT_OF_MEMORY;
  }

  for (int32_t i = 0; i < numOfOutput; ++i) {
    int32_t functionId = pCtx[i].functionId;

    if (functionId == FUNCTION_TAG_DUMMY || functionId == FUNCTION_TS_DUMMY) {
      tagLen += pCtx[i].resDataInfo.bytes;
      pTagCtx[num++] = &pCtx[i];
    } else if (1 /*(aAggs[functionId].status & FUNCSTATE_SELECTIVITY) != 0*/) {
      p = &pCtx[i];
    } else if (functionId == FUNCTION_TS || functionId == FUNCTION_TAG) {
      // tag function may be the group by tag column
      // ts may be the required primary timestamp column
      continue;
    } else {
      // the column may be the normal column, group by normal_column, the functionId is FUNCTION_PRJ
    }
  }
  if (p != NULL) {
    p->subsidiaryRes.pCtx = pTagCtx;
    p->subsidiaryRes.numOfCols = num;
    p->subsidiaryRes.bufLen = tagLen;
  } else {
    taosMemoryFreeClear(pTagCtx);
  }

  return TSDB_CODE_SUCCESS;
}

static SqlFunctionCtx* createSqlFunctionCtx_rv(SExprInfo* pExprInfo, int32_t numOfOutput, int32_t** rowCellInfoOffset) {
  SqlFunctionCtx* pFuncCtx = (SqlFunctionCtx*)taosMemoryCalloc(numOfOutput, sizeof(SqlFunctionCtx));
  if (pFuncCtx == NULL) {
    return NULL;
  }

  *rowCellInfoOffset = taosMemoryCalloc(numOfOutput, sizeof(int32_t));
  if (*rowCellInfoOffset == 0) {
    taosMemoryFreeClear(pFuncCtx);
    return NULL;
  }

  for (int32_t i = 0; i < numOfOutput; ++i) {
    SExprInfo* pExpr = &pExprInfo[i];

    SExprBasicInfo* pFunct = &pExpr->base;
    SqlFunctionCtx* pCtx = &pFuncCtx[i];

    pCtx->functionId = -1;
    if (pExpr->pExpr->nodeType == QUERY_NODE_FUNCTION) {
      SFuncExecEnv env = {0};
      pCtx->functionId = pExpr->pExpr->_function.pFunctNode->funcId;

      if (fmIsAggFunc(pCtx->functionId) || fmIsNonstandardSQLFunc(pCtx->functionId)) {
        fmGetFuncExecFuncs(pCtx->functionId, &pCtx->fpSet);
        pCtx->fpSet.getEnv(pExpr->pExpr->_function.pFunctNode, &env);
      } else {
        fmGetScalarFuncExecFuncs(pCtx->functionId, &pCtx->sfp);
        if (pCtx->sfp.getEnv != NULL) {
          pCtx->sfp.getEnv(pExpr->pExpr->_function.pFunctNode, &env);
        }
      }
      pCtx->resDataInfo.interBufSize = env.calcMemSize;
    } else if (pExpr->pExpr->nodeType == QUERY_NODE_COLUMN || pExpr->pExpr->nodeType == QUERY_NODE_OPERATOR || pExpr->pExpr->nodeType == QUERY_NODE_VALUE) {
      pCtx->resDataInfo.interBufSize = pFunct->resSchema.bytes; // for simple column, the intermediate buffer needs to hold one element.
    }

    pCtx->input.numOfInputCols = pFunct->numOfParams;
    pCtx->input.pData = taosMemoryCalloc(pFunct->numOfParams, POINTER_BYTES);
    pCtx->input.pColumnDataAgg = taosMemoryCalloc(pFunct->numOfParams, POINTER_BYTES);

    pCtx->pTsOutput         = NULL;//taosArrayInit(4, POINTER_BYTES);
    pCtx->resDataInfo.bytes = pFunct->resSchema.bytes;
    pCtx->resDataInfo.type  = pFunct->resSchema.type;
    pCtx->order             = TSDB_ORDER_ASC;
    pCtx->start.key = INT64_MIN;
    pCtx->end.key   = INT64_MIN;
#if 0
    for (int32_t j = 0; j < pCtx->numOfParams; ++j) {
//      int16_t type = pFunct->param[j].nType;
//      int16_t bytes = pFunct->param[j].nLen;

//      if (type == TSDB_DATA_TYPE_BINARY || type == TSDB_DATA_TYPE_NCHAR) {
//        taosVariantCreateFromBinary(&pCtx->param[j], pFunct->param[j].pz, bytes, type);
//      } else {
//        taosVariantCreateFromBinary(&pCtx->param[j], (char *)&pFunct->param[j].i, bytes, type);
//      }
    }

    // set the order information for top/bottom query
    int32_t functionId = pCtx->functionId;
    if (functionId == FUNCTION_TOP || functionId == FUNCTION_BOTTOM || functionId == FUNCTION_DIFF) {
      int32_t f = getExprFunctionId(&pExpr[0]);
      assert(f == FUNCTION_TS || f == FUNCTION_TS_DUMMY);

//      pCtx->param[2].i = pQueryAttr->order.order;
      pCtx->param[2].nType = TSDB_DATA_TYPE_BIGINT;
      pCtx->param[3].i = functionId;
      pCtx->param[3].nType = TSDB_DATA_TYPE_BIGINT;

//      pCtx->param[1].i = pQueryAttr->order.col.info.colId;
    } else if (functionId == FUNCTION_INTERP) {
//      pCtx->param[2].i = (int8_t)pQueryAttr->fillType;
//      if (pQueryAttr->fillVal != NULL) {
//        if (isNull((const char *)&pQueryAttr->fillVal[i], pCtx->inputType)) {
//          pCtx->param[1].nType = TSDB_DATA_TYPE_NULL;
//        } else {  // todo refactor, taosVariantCreateFromBinary should handle the NULL value
//          if (pCtx->inputType != TSDB_DATA_TYPE_BINARY && pCtx->inputType != TSDB_DATA_TYPE_NCHAR) {
//            taosVariantCreateFromBinary(&pCtx->param[1], (char *)&pQueryAttr->fillVal[i], pCtx->inputBytes, pCtx->inputType);
//          }
//        }
//      }
    } else if (functionId == FUNCTION_TS_COMP) {
//      pCtx->param[0].i = pQueryAttr->vgId;  //TODO this should be the parameter from client
      pCtx->param[0].nType = TSDB_DATA_TYPE_BIGINT;
    } else if (functionId == FUNCTION_TWA) {
//      pCtx->param[1].i = pQueryAttr->window.skey;
      pCtx->param[1].nType = TSDB_DATA_TYPE_BIGINT;
//      pCtx->param[2].i = pQueryAttr->window.ekey;
      pCtx->param[2].nType = TSDB_DATA_TYPE_BIGINT;
    } else if (functionId == FUNCTION_ARITHM) {
//      pCtx->param[1].pz = (char*) getScalarFuncSupport(pRuntimeEnv->scalarSup, i);
    }
#endif
  }

  for (int32_t i = 1; i < numOfOutput; ++i) {
    (*rowCellInfoOffset)[i] =
        (int32_t)((*rowCellInfoOffset)[i - 1] + sizeof(SResultRowEntryInfo) + pFuncCtx[i - 1].resDataInfo.interBufSize);
  }

  setCtxTagColumnInfo(pFuncCtx, numOfOutput);
  return pFuncCtx;
}

static void* destroySqlFunctionCtx(SqlFunctionCtx* pCtx, int32_t numOfOutput) {
  if (pCtx == NULL) {
    return NULL;
  }

  for (int32_t i = 0; i < numOfOutput; ++i) {
    for (int32_t j = 0; j < pCtx[i].numOfParams; ++j) {
      taosVariantDestroy(&pCtx[i].param[j]);
    }

    taosVariantDestroy(&pCtx[i].tag);
    taosMemoryFreeClear(pCtx[i].subsidiaryRes.pCtx);
  }

  taosMemoryFreeClear(pCtx);
  return NULL;
}

static void doFreeQueryHandle(STaskRuntimeEnv* pRuntimeEnv) {
  STaskAttr* pQueryAttr = pRuntimeEnv->pQueryAttr;

  //  tsdbCleanupReadHandle(pRuntimeEnv->pTsdbReadHandle);
  pRuntimeEnv->pTsdbReadHandle = NULL;

  //  SMemRef* pMemRef = &pQueryAttr->memRef;
  //  assert(pMemRef->ref == 0 && pMemRef->snapshot.imem == NULL && pMemRef->snapshot.mem == NULL);
}

static void destroyTsComp(STaskRuntimeEnv* pRuntimeEnv, STaskAttr* pQueryAttr) {
  if (pQueryAttr->tsCompQuery && pRuntimeEnv->outputBuf && pRuntimeEnv->outputBuf->pDataBlock &&
      taosArrayGetSize(pRuntimeEnv->outputBuf->pDataBlock) > 0) {
    SColumnInfoData* pColInfoData = taosArrayGet(pRuntimeEnv->outputBuf->pDataBlock, 0);
    if (pColInfoData) {
      TdFilePtr pFile = *(TdFilePtr*)pColInfoData->pData;  // TODO refactor
      if (pFile != NULL) {
        taosCloseFile(&pFile);
        *(TdFilePtr*)pColInfoData->pData = NULL;
      }
    }
  }
}

bool isTaskKilled(SExecTaskInfo* pTaskInfo) {
  // query has been executed more than tsShellActivityTimer, and the retrieve has not arrived
  // abort current query execution.
  if (pTaskInfo->owner != 0 &&
      ((taosGetTimestampSec() - pTaskInfo->cost.start / 1000) > 10 * getMaximumIdleDurationSec())
      /*(!needBuildResAfterQueryComplete(pTaskInfo))*/) {
    assert(pTaskInfo->cost.start != 0);
    //    qDebug("QInfo:%" PRIu64 " retrieve not arrive beyond %d ms, abort current query execution, start:%" PRId64
    //           ", current:%d", pQInfo->qId, 1, pQInfo->startExecTs, taosGetTimestampSec());
    //    return true;
  }

  return false;
}

void setTaskKilled(SExecTaskInfo* pTaskInfo) { pTaskInfo->code = TSDB_CODE_TSC_QUERY_CANCELLED; }

static bool isCachedLastQuery(STaskAttr* pQueryAttr) {
  for (int32_t i = 0; i < pQueryAttr->numOfOutput; ++i) {
    int32_t functionId = getExprFunctionId(&pQueryAttr->pExpr1[i]);
    if (functionId == FUNCTION_LAST || functionId == FUNCTION_LAST_DST) {
      continue;
    }

    return false;
  }

  if (pQueryAttr->order.order != TSDB_ORDER_DESC || !TSWINDOW_IS_EQUAL(pQueryAttr->window, TSWINDOW_DESC_INITIALIZER)) {
    return false;
  }

  if (pQueryAttr->groupbyColumn) {
    return false;
  }

  if (pQueryAttr->interval.interval > 0) {
    return false;
  }

  if (pQueryAttr->numOfFilterCols > 0 || pQueryAttr->havingNum > 0) {
    return false;
  }

  return true;
}

/////////////////////////////////////////////////////////////////////////////////////////////
// todo refactor : return window
void getAlignQueryTimeWindow(SInterval* pInterval, int32_t precision, int64_t key, int64_t keyFirst, int64_t keyLast,
                             STimeWindow* win) {
  ASSERT(key >= keyFirst && key <= keyLast);
  win->skey = taosTimeTruncate(key, pInterval, precision);

  /*
   * if the realSkey > INT64_MAX - pInterval->interval, the query duration between
   * realSkey and realEkey must be less than one interval.Therefore, no need to adjust the query ranges.
   */
  if (keyFirst > (INT64_MAX - pInterval->interval)) {
    assert(keyLast - keyFirst < pInterval->interval);
    win->ekey = INT64_MAX;
  } else {
    win->ekey = taosTimeAdd(win->skey, pInterval->interval, pInterval->intervalUnit, precision) - 1;
  }
}

static int32_t updateBlockLoadStatus(STaskAttr* pQuery, int32_t status) {
  bool hasFirstLastFunc = false;
  bool hasOtherFunc = false;

  if (status == BLK_DATA_ALL_NEEDED || status == BLK_DATA_DISCARD) {
    return status;
  }

  for (int32_t i = 0; i < pQuery->numOfOutput; ++i) {
    int32_t functionId = getExprFunctionId(&pQuery->pExpr1[i]);

    if (functionId == FUNCTION_TS || functionId == FUNCTION_TS_DUMMY || functionId == FUNCTION_TAG ||
        functionId == FUNCTION_TAG_DUMMY) {
      continue;
    }

    if (functionId == FUNCTION_FIRST_DST || functionId == FUNCTION_LAST_DST) {
      hasFirstLastFunc = true;
    } else {
      hasOtherFunc = true;
    }
  }

  if (hasFirstLastFunc && status == BLK_DATA_NO_NEEDED) {
    if (!hasOtherFunc) {
      return BLK_DATA_DISCARD;
    } else {
      return BLK_DATA_ALL_NEEDED;
    }
  }

  return status;
}

static void doUpdateLastKey(STaskAttr* pQueryAttr) {
  STimeWindow* win = &pQueryAttr->window;

  size_t num = taosArrayGetSize(pQueryAttr->tableGroupInfo.pGroupList);
  for (int32_t i = 0; i < num; ++i) {
    SArray* p1 = taosArrayGetP(pQueryAttr->tableGroupInfo.pGroupList, i);

    size_t len = taosArrayGetSize(p1);
    for (int32_t j = 0; j < len; ++j) {
      //      STableKeyInfo* pInfo = taosArrayGet(p1, j);
      //
      //      // update the new lastkey if it is equalled to the value of the old skey
      //      if (pInfo->lastKey == win->ekey) {
      //        pInfo->lastKey = win->skey;
      //      }
    }
  }
}

// static void updateDataCheckOrder(SQInfo *pQInfo, SQueryTableReq* pQueryMsg, bool stableQuery) {
//   STaskAttr* pQueryAttr = pQInfo->runtimeEnv.pQueryAttr;
//
//   // in case of point-interpolation query, use asc order scan
//   char msg[] = "QInfo:0x%"PRIx64" scan order changed for %s query, old:%d, new:%d, qrange exchanged, old qrange:%"
//   PRId64
//                "-%" PRId64 ", new qrange:%" PRId64 "-%" PRId64;
//
//   // todo handle the case the the order irrelevant query type mixed up with order critical query type
//   // descending order query for last_row query
//   if (isFirstLastRowQuery(pQueryAttr)) {
//     //qDebug("QInfo:0x%"PRIx64" scan order changed for last_row query, old:%d, new:%d", pQInfo->qId,
//     pQueryAttr->order.order, TSDB_ORDER_ASC);
//
//     pQueryAttr->order.order = TSDB_ORDER_ASC;
//     if (pQueryAttr->window.skey > pQueryAttr->window.ekey) {
//       TSWAP(pQueryAttr->window.skey, pQueryAttr->window.ekey, TSKEY);
//     }
//
//     pQueryAttr->needReverseScan = false;
//     return;
//   }
//
//   if (pQueryAttr->groupbyColumn && pQueryAttr->order.order == TSDB_ORDER_DESC) {
//     pQueryAttr->order.order = TSDB_ORDER_ASC;
//     if (pQueryAttr->window.skey > pQueryAttr->window.ekey) {
//       TSWAP(pQueryAttr->window.skey, pQueryAttr->window.ekey, TSKEY);
//     }
//
//     pQueryAttr->needReverseScan = false;
//     doUpdateLastKey(pQueryAttr);
//     return;
//   }
//
//   if (pQueryAttr->pointInterpQuery && pQueryAttr->interval.interval == 0) {
//     if (!QUERY_IS_ASC_QUERY(pQueryAttr)) {
//       //qDebug(msg, pQInfo->qId, "interp", pQueryAttr->order.order, TSDB_ORDER_ASC, pQueryAttr->window.skey,
//       pQueryAttr->window.ekey, pQueryAttr->window.ekey, pQueryAttr->window.skey); TSWAP(pQueryAttr->window.skey,
//       pQueryAttr->window.ekey, TSKEY);
//     }
//
//     pQueryAttr->order.order = TSDB_ORDER_ASC;
//     return;
//   }
//
//   if (pQueryAttr->interval.interval == 0) {
//     if (onlyFirstQuery(pQueryAttr)) {
//       if (!QUERY_IS_ASC_QUERY(pQueryAttr)) {
//         //qDebug(msg, pQInfo->qId, "only-first", pQueryAttr->order.order, TSDB_ORDER_ASC, pQueryAttr->window.skey,
////               pQueryAttr->window.ekey, pQueryAttr->window.ekey, pQueryAttr->window.skey);
//
//        TSWAP(pQueryAttr->window.skey, pQueryAttr->window.ekey, TSKEY);
//        doUpdateLastKey(pQueryAttr);
//      }
//
//      pQueryAttr->order.order = TSDB_ORDER_ASC;
//      pQueryAttr->needReverseScan = false;
//    } else if (onlyLastQuery(pQueryAttr) && notContainSessionOrStateWindow(pQueryAttr)) {
//      if (QUERY_IS_ASC_QUERY(pQueryAttr)) {
//        //qDebug(msg, pQInfo->qId, "only-last", pQueryAttr->order.order, TSDB_ORDER_DESC, pQueryAttr->window.skey,
////               pQueryAttr->window.ekey, pQueryAttr->window.ekey, pQueryAttr->window.skey);
//
//        TSWAP(pQueryAttr->window.skey, pQueryAttr->window.ekey, TSKEY);
//        doUpdateLastKey(pQueryAttr);
//      }
//
//      pQueryAttr->order.order = TSDB_ORDER_DESC;
//      pQueryAttr->needReverseScan = false;
//    }
//
//  } else {  // interval query
//    if (stableQuery) {
//      if (onlyFirstQuery(pQueryAttr)) {
//        if (!QUERY_IS_ASC_QUERY(pQueryAttr)) {
//          //qDebug(msg, pQInfo->qId, "only-first stable", pQueryAttr->order.order, TSDB_ORDER_ASC,
////                 pQueryAttr->window.skey, pQueryAttr->window.ekey, pQueryAttr->window.ekey,
/// pQueryAttr->window.skey);
//
//          TSWAP(pQueryAttr->window.skey, pQueryAttr->window.ekey, TSKEY);
//          doUpdateLastKey(pQueryAttr);
//        }
//
//        pQueryAttr->order.order = TSDB_ORDER_ASC;
//        pQueryAttr->needReverseScan = false;
//      } else if (onlyLastQuery(pQueryAttr)) {
//        if (QUERY_IS_ASC_QUERY(pQueryAttr)) {
//          //qDebug(msg, pQInfo->qId, "only-last stable", pQueryAttr->order.order, TSDB_ORDER_DESC,
////                 pQueryAttr->window.skey, pQueryAttr->window.ekey, pQueryAttr->window.ekey,
/// pQueryAttr->window.skey);
//
//          TSWAP(pQueryAttr->window.skey, pQueryAttr->window.ekey, TSKEY);
//          doUpdateLastKey(pQueryAttr);
//        }
//
//        pQueryAttr->order.order = TSDB_ORDER_DESC;
//        pQueryAttr->needReverseScan = false;
//      }
//    }
//  }
//}

static void getIntermediateBufInfo(STaskRuntimeEnv* pRuntimeEnv, int32_t* ps, int32_t* rowsize) {
  STaskAttr* pQueryAttr = pRuntimeEnv->pQueryAttr;
  int32_t    MIN_ROWS_PER_PAGE = 4;

  *rowsize = (int32_t)(pQueryAttr->resultRowSize *
                       getRowNumForMultioutput(pQueryAttr, pQueryAttr->topBotQuery, pQueryAttr->stableQuery));
  int32_t overhead = sizeof(SFilePage);

  // one page contains at least two rows
  *ps = DEFAULT_INTERN_BUF_PAGE_SIZE;
  while (((*rowsize) * MIN_ROWS_PER_PAGE) > (*ps) - overhead) {
    *ps = ((*ps) << 1u);
  }
}

#define IS_PREFILTER_TYPE(_t) ((_t) != TSDB_DATA_TYPE_BINARY && (_t) != TSDB_DATA_TYPE_NCHAR)

// static FORCE_INLINE bool doFilterByBlockStatistics(STaskRuntimeEnv* pRuntimeEnv, SDataStatis *pDataStatis,
// SqlFunctionCtx *pCtx, int32_t numOfRows) {
//   STaskAttr* pQueryAttr = pRuntimeEnv->pQueryAttr;
//
//   if (pDataStatis == NULL || pQueryAttr->pFilters == NULL) {
//     return true;
//   }
//
//   return filterRangeExecute(pQueryAttr->pFilters, pDataStatis, pQueryAttr->numOfCols, numOfRows);
// }

static bool overlapWithTimeWindow(STaskAttr* pQueryAttr, SDataBlockInfo* pBlockInfo) {
  STimeWindow w = {0};

  TSKEY sk = TMIN(pQueryAttr->window.skey, pQueryAttr->window.ekey);
  TSKEY ek = TMAX(pQueryAttr->window.skey, pQueryAttr->window.ekey);

  if (QUERY_IS_ASC_QUERY(pQueryAttr)) {
    //    getAlignQueryTimeWindow(pQueryAttr, pBlockInfo->window.skey, sk, ek, &w);
    assert(w.ekey >= pBlockInfo->window.skey);

    if (w.ekey < pBlockInfo->window.ekey) {
      return true;
    }

    while (1) {
      //      getNextTimeWindow(pQueryAttr, &w);
      if (w.skey > pBlockInfo->window.ekey) {
        break;
      }

      assert(w.ekey > pBlockInfo->window.ekey);
      if (w.skey <= pBlockInfo->window.ekey && w.skey > pBlockInfo->window.skey) {
        return true;
      }
    }
  } else {
    //    getAlignQueryTimeWindow(pQueryAttr, pBlockInfo->window.ekey, sk, ek, &w);
    assert(w.skey <= pBlockInfo->window.ekey);

    if (w.skey > pBlockInfo->window.skey) {
      return true;
    }

    while (1) {
      //      getNextTimeWindow(pQueryAttr, &w);
      if (w.ekey < pBlockInfo->window.skey) {
        break;
      }

      assert(w.skey < pBlockInfo->window.skey);
      if (w.ekey < pBlockInfo->window.ekey && w.ekey >= pBlockInfo->window.skey) {
        return true;
      }
    }
  }

  return false;
}

static int32_t doTSJoinFilter(STaskRuntimeEnv* pRuntimeEnv, TSKEY key, bool ascQuery) {
  STSElem elem = tsBufGetElem(pRuntimeEnv->pTsBuf);

#if defined(_DEBUG_VIEW)
  printf("elem in comp ts file:%" PRId64 ", key:%" PRId64 ", tag:%" PRIu64
         ", query order:%d, ts order:%d, traverse:%d, index:%d\n",
         elem.ts, key, elem.tag.i, pQueryAttr->order.order, pRuntimeEnv->pTsBuf->tsOrder,
         pRuntimeEnv->pTsBuf->cur.order, pRuntimeEnv->pTsBuf->cur.tsIndex);
#endif

  if (ascQuery) {
    if (key < elem.ts) {
      return TS_JOIN_TS_NOT_EQUALS;
    } else if (key > elem.ts) {
      longjmp(pRuntimeEnv->env, TSDB_CODE_QRY_INCONSISTAN);
    }
  } else {
    if (key > elem.ts) {
      return TS_JOIN_TS_NOT_EQUALS;
    } else if (key < elem.ts) {
      longjmp(pRuntimeEnv->env, TSDB_CODE_QRY_INCONSISTAN);
    }
  }

  return TS_JOIN_TS_EQUAL;
}

bool doFilterDataBlock(SSingleColumnFilterInfo* pFilterInfo, int32_t numOfFilterCols, int32_t numOfRows, int8_t* p) {
  bool all = true;

  for (int32_t i = 0; i < numOfRows; ++i) {
    bool qualified = false;

    for (int32_t k = 0; k < numOfFilterCols; ++k) {
      char* pElem = (char*)pFilterInfo[k].pData + pFilterInfo[k].info.bytes * i;

      qualified = false;
      for (int32_t j = 0; j < pFilterInfo[k].numOfFilters; ++j) {
        SColumnFilterElem* pFilterElem = NULL;
        //        SColumnFilterElem* pFilterElem = &pFilterInfo[k].pFilters[j];

        bool isnull = isNull(pElem, pFilterInfo[k].info.type);
        if (isnull) {
          //          if (pFilterElem->fp == isNullOperator) {
          //            qualified = true;
          //            break;
          //          } else {
          //            continue;
          //          }
        } else {
          //          if (pFilterElem->fp == notNullOperator) {
          //            qualified = true;
          //            break;
          //          } else if (pFilterElem->fp == isNullOperator) {
          //            continue;
          //          }
        }

        if (pFilterElem->fp(pFilterElem, pElem, pElem, pFilterInfo[k].info.type)) {
          qualified = true;
          break;
        }
      }

      if (!qualified) {
        break;
      }
    }

    p[i] = qualified ? 1 : 0;
    if (!qualified) {
      all = false;
    }
  }

  return all;
}

void doCompactSDataBlock(SSDataBlock* pBlock, int32_t numOfRows, int8_t* p) {
  int32_t len = 0;
  int32_t start = 0;
  for (int32_t j = 0; j < numOfRows; ++j) {
    if (p[j] == 1) {
      len++;
    } else {
      if (len > 0) {
        int32_t cstart = j - len;
        for (int32_t i = 0; i < pBlock->info.numOfCols; ++i) {
          SColumnInfoData* pColumnInfoData = taosArrayGet(pBlock->pDataBlock, i);

          int16_t bytes = pColumnInfoData->info.bytes;
          memmove(((char*)pColumnInfoData->pData) + start * bytes, pColumnInfoData->pData + cstart * bytes,
                  len * bytes);
        }

        start += len;
        len = 0;
      }
    }
  }

  if (len > 0) {
    int32_t cstart = numOfRows - len;
    for (int32_t i = 0; i < pBlock->info.numOfCols; ++i) {
      SColumnInfoData* pColumnInfoData = taosArrayGet(pBlock->pDataBlock, i);

      int16_t bytes = pColumnInfoData->info.bytes;
      memmove(pColumnInfoData->pData + start * bytes, pColumnInfoData->pData + cstart * bytes, len * bytes);
    }

    start += len;
    len = 0;
  }

  pBlock->info.rows = start;
  pBlock->pBlockAgg = NULL;  // clean the block statistics info

  if (start > 0) {
    SColumnInfoData* pColumnInfoData = taosArrayGet(pBlock->pDataBlock, 0);
    if (pColumnInfoData->info.type == TSDB_DATA_TYPE_TIMESTAMP &&
        pColumnInfoData->info.colId == PRIMARYKEY_TIMESTAMP_COL_ID) {
      pBlock->info.window.skey = *(int64_t*)pColumnInfoData->pData;
      pBlock->info.window.ekey = *(int64_t*)(pColumnInfoData->pData + TSDB_KEYSIZE * (start - 1));
    }
  }
}

void filterRowsInDataBlock(STaskRuntimeEnv* pRuntimeEnv, SSingleColumnFilterInfo* pFilterInfo, int32_t numOfFilterCols,
                           SSDataBlock* pBlock, bool ascQuery) {
  int32_t numOfRows = pBlock->info.rows;

  int8_t* p = taosMemoryCalloc(numOfRows, sizeof(int8_t));
  bool    all = true;
#if 0
  if (pRuntimeEnv->pTsBuf != NULL) {
    SColumnInfoData* pColInfoData = taosArrayGet(pBlock->pDataBlock, 0);

    TSKEY* k = (TSKEY*) pColInfoData->pData;
    for (int32_t i = 0; i < numOfRows; ++i) {
      int32_t offset = ascQuery? i:(numOfRows - i - 1);
      int32_t ret = doTSJoinFilter(pRuntimeEnv, k[offset], ascQuery);
      if (ret == TS_JOIN_TAG_NOT_EQUALS) {
        break;
      } else if (ret == TS_JOIN_TS_NOT_EQUALS) {
        all = false;
        continue;
      } else {
        assert(ret == TS_JOIN_TS_EQUAL);
        p[offset] = true;
      }

      if (!tsBufNextPos(pRuntimeEnv->pTsBuf)) {
        break;
      }
    }

    // save the cursor status
    pRuntimeEnv->current->cur = tsBufGetCursor(pRuntimeEnv->pTsBuf);
  } else {
    all = doFilterDataBlock(pFilterInfo, numOfFilterCols, numOfRows, p);
  }
#endif

  if (!all) {
    doCompactSDataBlock(pBlock, numOfRows, p);
  }

  taosMemoryFreeClear(p);
}

void filterColRowsInDataBlock(STaskRuntimeEnv* pRuntimeEnv, SSDataBlock* pBlock, bool ascQuery) {
  int32_t numOfRows = pBlock->info.rows;

  int8_t* p = NULL;
  bool    all = true;

  if (pRuntimeEnv->pTsBuf != NULL) {
    SColumnInfoData* pColInfoData = taosArrayGet(pBlock->pDataBlock, 0);
    p = taosMemoryCalloc(numOfRows, sizeof(int8_t));

    TSKEY* k = (TSKEY*)pColInfoData->pData;
    for (int32_t i = 0; i < numOfRows; ++i) {
      int32_t offset = ascQuery ? i : (numOfRows - i - 1);
      int32_t ret = doTSJoinFilter(pRuntimeEnv, k[offset], ascQuery);
      if (ret == TS_JOIN_TAG_NOT_EQUALS) {
        break;
      } else if (ret == TS_JOIN_TS_NOT_EQUALS) {
        all = false;
        continue;
      } else {
        assert(ret == TS_JOIN_TS_EQUAL);
        p[offset] = true;
      }

      if (!tsBufNextPos(pRuntimeEnv->pTsBuf)) {
        break;
      }
    }

    // save the cursor status
    //   pRuntimeEnv->current->cur = tsBufGetCursor(pRuntimeEnv->pTsBuf);
  } else {
    //   all = filterExecute(pRuntimeEnv->pQueryAttr->pFilters, numOfRows, &p, pBlock->pBlockAgg,
    //   pRuntimeEnv->pQueryAttr->numOfCols);
  }

  if (!all) {
    if (p) {
      doCompactSDataBlock(pBlock, numOfRows, p);
    } else {
      pBlock->info.rows = 0;
      pBlock->pBlockAgg = NULL;  // clean the block statistics info
    }
  }

  taosMemoryFreeClear(p);
}

static SColumnInfo* doGetTagColumnInfoById(SColumnInfo* pTagColList, int32_t numOfTags, int16_t colId);
static void         doSetTagValueInParam(void* pTable, int32_t tagColId, SVariant* tag, int16_t type, int16_t bytes);

static uint32_t doFilterByBlockTimeWindow(STableScanInfo* pTableScanInfo, SSDataBlock* pBlock) {
  SqlFunctionCtx* pCtx = pTableScanInfo->pCtx;
  uint32_t        status = BLK_DATA_NO_NEEDED;

  int32_t numOfOutput = pTableScanInfo->numOfOutput;
  for (int32_t i = 0; i < numOfOutput; ++i) {
    int32_t functionId = pCtx[i].functionId;
    int32_t colId = pTableScanInfo->pExpr[i].base.pParam[0].pCol->colId;

    // group by + first/last should not apply the first/last block filter
    if (functionId < 0) {
      status |= BLK_DATA_ALL_NEEDED;
      return status;
    } else {
      //      status |= aAggs[functionId].dataReqFunc(&pTableScanInfo->pCtx[i], &pBlock->info.window, colId);
      //      if ((status & BLK_DATA_ALL_NEEDED) == BLK_DATA_ALL_NEEDED) {
      //        return status;
      //      }
    }
  }

  return status;
}

int32_t loadDataBlockOnDemand(SExecTaskInfo* pTaskInfo, STableScanInfo* pTableScanInfo, SSDataBlock* pBlock,
                              uint32_t* status) {
  *status = BLK_DATA_NO_NEEDED;

  pBlock->pDataBlock = NULL;
  pBlock->pBlockAgg = NULL;

  //  int64_t groupId = pRuntimeEnv->current->groupIndex;
  //  bool    ascQuery = QUERY_IS_ASC_QUERY(pQueryAttr);

  STaskCostInfo* pCost = &pTaskInfo->cost;

  pCost->totalBlocks += 1;
  pCost->totalRows += pBlock->info.rows;
#if 0
  if (pRuntimeEnv->pTsBuf != NULL) {
    (*status) = BLK_DATA_ALL_NEEDED;

    if (pQueryAttr->stableQuery) {  // todo refactor
      SExprInfo*   pExprInfo = &pTableScanInfo->pExpr[0];
      int16_t      tagId = (int16_t)pExprInfo->base.param[0].i;
      SColumnInfo* pColInfo = doGetTagColumnInfoById(pQueryAttr->tagColList, pQueryAttr->numOfTags, tagId);

      // compare tag first
      SVariant t = {0};
      doSetTagValueInParam(pRuntimeEnv->current->pTable, tagId, &t, pColInfo->type, pColInfo->bytes);
      setTimestampListJoinInfo(pRuntimeEnv, &t, pRuntimeEnv->current);

      STSElem elem = tsBufGetElem(pRuntimeEnv->pTsBuf);
      if (!tsBufIsValidElem(&elem) || (tsBufIsValidElem(&elem) && (taosVariantCompare(&t, elem.tag) != 0))) {
        (*status) = BLK_DATA_DISCARD;
        return TSDB_CODE_SUCCESS;
      }
    }
  }

  // Calculate all time windows that are overlapping or contain current data block.
  // If current data block is contained by all possible time window, do not load current data block.
  if (/*pQueryAttr->pFilters || */pQueryAttr->groupbyColumn || pQueryAttr->sw.gap > 0 ||
      (QUERY_IS_INTERVAL_QUERY(pQueryAttr) && overlapWithTimeWindow(pTaskInfo, &pBlock->info))) {
    (*status) = BLK_DATA_ALL_NEEDED;
  }

  // check if this data block is required to load
  if ((*status) != BLK_DATA_ALL_NEEDED) {
    bool needFilter = true;

    // the pCtx[i] result is belonged to previous time window since the outputBuf has not been set yet,
    // the filter result may be incorrect. So in case of interval query, we need to set the correct time output buffer
    if (QUERY_IS_INTERVAL_QUERY(pQueryAttr)) {
      SResultRow* pResult = NULL;

      bool  masterScan = IS_MAIN_SCAN(pRuntimeEnv);
      TSKEY k = ascQuery? pBlock->info.window.skey : pBlock->info.window.ekey;

      STimeWindow win = getActiveTimeWindow(pTableScanInfo->pResultRowInfo, k, pQueryAttr);
      if (pQueryAttr->pointInterpQuery) {
        needFilter = chkWindowOutputBufByKey(pRuntimeEnv, pTableScanInfo->pResultRowInfo, &win, masterScan, &pResult, groupId,
                                    pTableScanInfo->pCtx, pTableScanInfo->numOfOutput,
                                    pTableScanInfo->rowCellInfoOffset);
      } else {
        if (setResultOutputBufByKey(pRuntimeEnv, pTableScanInfo->pResultRowInfo, pBlock->info.uid, &win, masterScan, &pResult, groupId,
                                    pTableScanInfo->pCtx, pTableScanInfo->numOfOutput,
                                    pTableScanInfo->rowCellInfoOffset) != TSDB_CODE_SUCCESS) {
          longjmp(pRuntimeEnv->env, TSDB_CODE_QRY_OUT_OF_MEMORY);
        }
      }
    } else if (pQueryAttr->stableQuery && (!pQueryAttr->tsCompQuery) && (!pQueryAttr->diffQuery)) { // stable aggregate, not interval aggregate or normal column aggregate
      doSetTableGroupOutputBuf(pRuntimeEnv, pTableScanInfo->pResultRowInfo, pTableScanInfo->pCtx,
                               pTableScanInfo->rowCellInfoOffset, pTableScanInfo->numOfOutput,
                               pRuntimeEnv->current->groupIndex);
    }

    if (needFilter) {
      (*status) = doFilterByBlockTimeWindow(pTableScanInfo, pBlock);
    } else {
      (*status) = BLK_DATA_ALL_NEEDED;
    }
  }

  SDataBlockInfo* pBlockInfo = &pBlock->info;
//  *status = updateBlockLoadStatus(pRuntimeEnv->pQueryAttr, *status);

  if ((*status) == BLK_DATA_NO_NEEDED || (*status) == BLK_DATA_DISCARD) {
    //qDebug("QInfo:0x%"PRIx64" data block discard, brange:%" PRId64 "-%" PRId64 ", rows:%d", pQInfo->qId, pBlockInfo->window.skey,
//           pBlockInfo->window.ekey, pBlockInfo->rows);
    pCost->discardBlocks += 1;
  } else if ((*status) == BLK_DATA_STATIS_NEEDED) {
    // this function never returns error?
    pCost->loadBlockStatis += 1;
//    tsdbRetrieveDataBlockStatisInfo(pTableScanInfo->pTsdbReadHandle, &pBlock->pBlockAgg);

    if (pBlock->pBlockAgg == NULL) {  // data block statistics does not exist, load data block
//      pBlock->pDataBlock = tsdbRetrieveDataBlock(pTableScanInfo->pTsdbReadHandle, NULL);
      pCost->totalCheckedRows += pBlock->info.rows;
    }
  } else {
    assert((*status) == BLK_DATA_ALL_NEEDED);

    // load the data block statistics to perform further filter
    pCost->loadBlockStatis += 1;
//    tsdbRetrieveDataBlockStatisInfo(pTableScanInfo->pTsdbReadHandle, &pBlock->pBlockAgg);

    if (pQueryAttr->topBotQuery && pBlock->pBlockAgg != NULL) {
      { // set previous window
        if (QUERY_IS_INTERVAL_QUERY(pQueryAttr)) {
          SResultRow* pResult = NULL;

          bool  masterScan = IS_MAIN_SCAN(pRuntimeEnv);
          TSKEY k = ascQuery? pBlock->info.window.skey : pBlock->info.window.ekey;

          STimeWindow win = getActiveTimeWindow(pTableScanInfo->pResultRowInfo, k, pQueryAttr);
          if (setResultOutputBufByKey(pRuntimeEnv, pTableScanInfo->pResultRowInfo, pBlock->info.uid, &win, masterScan, &pResult, groupId,
                                      pTableScanInfo->pCtx, pTableScanInfo->numOfOutput,
                                      pTableScanInfo->rowCellInfoOffset) != TSDB_CODE_SUCCESS) {
            longjmp(pRuntimeEnv->env, TSDB_CODE_QRY_OUT_OF_MEMORY);
          }
        }
      }
      bool load = false;
      for (int32_t i = 0; i < pQueryAttr->numOfOutput; ++i) {
        int32_t functionId = pTableScanInfo->pCtx[i].functionId;
        if (functionId == FUNCTION_TOP || functionId == FUNCTION_BOTTOM) {
//          load = topbot_datablock_filter(&pTableScanInfo->pCtx[i], (char*)&(pBlock->pBlockAgg[i].min),
//                                         (char*)&(pBlock->pBlockAgg[i].max));
          if (!load) { // current block has been discard due to filter applied
            pCost->discardBlocks += 1;
            //qDebug("QInfo:0x%"PRIx64" data block discard, brange:%" PRId64 "-%" PRId64 ", rows:%d", pQInfo->qId,
//                   pBlockInfo->window.skey, pBlockInfo->window.ekey, pBlockInfo->rows);
            (*status) = BLK_DATA_DISCARD;
            return TSDB_CODE_SUCCESS;
          }
        }
      }
    }

    // current block has been discard due to filter applied
//    if (!doFilterByBlockStatistics(pRuntimeEnv, pBlock->pBlockAgg, pTableScanInfo->pCtx, pBlockInfo->rows)) {
//      pCost->discardBlocks += 1;
//      qDebug("QInfo:0x%"PRIx64" data block discard, brange:%" PRId64 "-%" PRId64 ", rows:%d", pQInfo->qId, pBlockInfo->window.skey,
//             pBlockInfo->window.ekey, pBlockInfo->rows);
//      (*status) = BLK_DATA_DISCARD;
//      return TSDB_CODE_SUCCESS;
//    }

    pCost->totalCheckedRows += pBlockInfo->rows;
    pCost->loadBlocks += 1;
//    pBlock->pDataBlock = tsdbRetrieveDataBlock(pTableScanInfo->pTsdbReadHandle, NULL);
//    if (pBlock->pDataBlock == NULL) {
//      return terrno;
//    }

//    if (pQueryAttr->pFilters != NULL) {
//      filterSetColFieldData(pQueryAttr->pFilters, pBlock->info.numOfCols, pBlock->pDataBlock);
//    }
    
//    if (pQueryAttr->pFilters != NULL || pRuntimeEnv->pTsBuf != NULL) {
//      filterColRowsInDataBlock(pRuntimeEnv, pBlock, ascQuery);
//    }
  }
#endif
  return TSDB_CODE_SUCCESS;
}

int32_t binarySearchForKey(char* pValue, int num, TSKEY key, int order) {
  int32_t midPos = -1;
  int32_t numOfRows;

  if (num <= 0) {
    return -1;
  }

  assert(order == TSDB_ORDER_ASC || order == TSDB_ORDER_DESC);

  TSKEY*  keyList = (TSKEY*)pValue;
  int32_t firstPos = 0;
  int32_t lastPos = num - 1;

  if (order == TSDB_ORDER_DESC) {
    // find the first position which is smaller than the key
    while (1) {
      if (key >= keyList[lastPos]) return lastPos;
      if (key == keyList[firstPos]) return firstPos;
      if (key < keyList[firstPos]) return firstPos - 1;

      numOfRows = lastPos - firstPos + 1;
      midPos = (numOfRows >> 1) + firstPos;

      if (key < keyList[midPos]) {
        lastPos = midPos - 1;
      } else if (key > keyList[midPos]) {
        firstPos = midPos + 1;
      } else {
        break;
      }
    }

  } else {
    // find the first position which is bigger than the key
    while (1) {
      if (key <= keyList[firstPos]) return firstPos;
      if (key == keyList[lastPos]) return lastPos;

      if (key > keyList[lastPos]) {
        lastPos = lastPos + 1;
        if (lastPos >= num)
          return -1;
        else
          return lastPos;
      }

      numOfRows = lastPos - firstPos + 1;
      midPos = (numOfRows >> 1u) + firstPos;

      if (key < keyList[midPos]) {
        lastPos = midPos - 1;
      } else if (key > keyList[midPos]) {
        firstPos = midPos + 1;
      } else {
        break;
      }
    }
  }

  return midPos;
}

/*
 * set tag value in SqlFunctionCtx
 * e.g.,tag information into input buffer
 */
static void doSetTagValueInParam(void* pTable, int32_t tagColId, SVariant* tag, int16_t type, int16_t bytes) {
  taosVariantDestroy(tag);

  char* val = NULL;
  //  if (tagColId == TSDB_TBNAME_COLUMN_INDEX) {
  //    val = tsdbGetTableName(pTable);
  //    assert(val != NULL);
  //  } else {
  //    val = tsdbGetTableTagVal(pTable, tagColId, type, bytes);
  //  }

  if (val == NULL || isNull(val, type)) {
    tag->nType = TSDB_DATA_TYPE_NULL;
    return;
  }

  if (type == TSDB_DATA_TYPE_BINARY || type == TSDB_DATA_TYPE_NCHAR) {
    int32_t maxLen = bytes - VARSTR_HEADER_SIZE;
    int32_t len = (varDataLen(val) > maxLen) ? maxLen : varDataLen(val);
    taosVariantCreateFromBinary(tag, varDataVal(val), len, type);
    // taosVariantCreateFromBinary(tag, varDataVal(val), varDataLen(val), type);
  } else {
    taosVariantCreateFromBinary(tag, val, bytes, type);
  }
}

static SColumnInfo* doGetTagColumnInfoById(SColumnInfo* pTagColList, int32_t numOfTags, int16_t colId) {
  assert(pTagColList != NULL && numOfTags > 0);

  for (int32_t i = 0; i < numOfTags; ++i) {
    if (pTagColList[i].colId == colId) {
      return &pTagColList[i];
    }
  }

  return NULL;
}

void setTagValue(SOperatorInfo* pOperatorInfo, void* pTable, SqlFunctionCtx* pCtx, int32_t numOfOutput) {
  STaskRuntimeEnv* pRuntimeEnv = pOperatorInfo->pRuntimeEnv;

  SExprInfo* pExpr = pOperatorInfo->pExpr;
  STaskAttr* pQueryAttr = pRuntimeEnv->pQueryAttr;

  SExprInfo* pExprInfo = &pExpr[0];
  int32_t    functionId = getExprFunctionId(pExprInfo);

  if (pQueryAttr->numOfOutput == 1 && functionId == FUNCTION_TS_COMP && pQueryAttr->stableQuery) {
    assert(pExprInfo->base.numOfParams == 1);

    //    int16_t      tagColId = (int16_t)pExprInfo->base.param[0].i;
    int16_t      tagColId = -1;
    SColumnInfo* pColInfo = doGetTagColumnInfoById(pQueryAttr->tagColList, pQueryAttr->numOfTags, tagColId);

    doSetTagValueInParam(pTable, tagColId, &pCtx[0].tag, pColInfo->type, pColInfo->bytes);

  } else {
    // set tag value, by which the results are aggregated.
    int32_t offset = 0;
    memset(pRuntimeEnv->tagVal, 0, pQueryAttr->tagLen);

    for (int32_t idx = 0; idx < numOfOutput; ++idx) {
      SExprInfo* pLocalExprInfo = &pExpr[idx];

      // ts_comp column required the tag value for join filter
      if (!TSDB_COL_IS_TAG(pLocalExprInfo->base.pParam[0].pCol->flag)) {
        continue;
      }

      // todo use tag column index to optimize performance
      doSetTagValueInParam(pTable, pLocalExprInfo->base.pParam[0].pCol->colId, &pCtx[idx].tag,
                           pLocalExprInfo->base.resSchema.type, pLocalExprInfo->base.resSchema.bytes);

      if (IS_NUMERIC_TYPE(pLocalExprInfo->base.resSchema.type) ||
          pLocalExprInfo->base.resSchema.type == TSDB_DATA_TYPE_BOOL ||
          pLocalExprInfo->base.resSchema.type == TSDB_DATA_TYPE_TIMESTAMP) {
        memcpy(pRuntimeEnv->tagVal + offset, &pCtx[idx].tag.i, pLocalExprInfo->base.resSchema.bytes);
      } else {
        if (pCtx[idx].tag.pz != NULL) {
          memcpy(pRuntimeEnv->tagVal + offset, pCtx[idx].tag.pz, pCtx[idx].tag.nLen);
        }
      }

      offset += pLocalExprInfo->base.resSchema.bytes;
    }
  }

  // set the tsBuf start position before check each data block
  if (pRuntimeEnv->pTsBuf != NULL) {
    setCtxTagForJoin(pRuntimeEnv, &pCtx[0], pExprInfo, pTable);
  }
}

void copyToSDataBlock(SSDataBlock* pBlock, int32_t* offset, SGroupResInfo* pGroupResInfo, SDiskbasedBuf* pResBuf) {
  pBlock->info.rows = 0;

  int32_t code = TSDB_CODE_SUCCESS;
  while (pGroupResInfo->currentGroup < pGroupResInfo->totalGroup) {
    // all results in current group have been returned to client, try next group
    if ((pGroupResInfo->pRows == NULL) || taosArrayGetSize(pGroupResInfo->pRows) == 0) {
      assert(pGroupResInfo->index == 0);
      //      if ((code = mergeIntoGroupResult(&pGroupResInfo, pRuntimeEnv, offset)) != TSDB_CODE_SUCCESS) {
      return;
      //      }
    }

    //    doCopyToSDataBlock(pResBuf, pGroupResInfo, TSDB_ORDER_ASC, pBlock, );

    // current data are all dumped to result buffer, clear it
    if (!hasRemainDataInCurrentGroup(pGroupResInfo)) {
      cleanupGroupResInfo(pGroupResInfo);
      if (!incNextGroup(pGroupResInfo)) {
        break;
      }
    }

    // enough results in data buffer, return
    //    if (pBlock->info.rows >= threshold) {
    //      break;
    //    }
  }
}

static void updateTableQueryInfoForReverseScan(STableQueryInfo* pTableQueryInfo) {
  if (pTableQueryInfo == NULL) {
    return;
  }

  //  TSWAP(pTableQueryInfo->win.skey, pTableQueryInfo->win.ekey, TSKEY);
  //  pTableQueryInfo->lastKey = pTableQueryInfo->win.skey;

  //  SWITCH_ORDER(pTableQueryInfo->cur.order);
  //  pTableQueryInfo->cur.vgroupIndex = -1;

  // set the index to be the end slot of result rows array
  SResultRowInfo* pResultRowInfo = &pTableQueryInfo->resInfo;
  if (pResultRowInfo->size > 0) {
    pResultRowInfo->curPos = pResultRowInfo->size - 1;
  } else {
    pResultRowInfo->curPos = -1;
  }
}

void initResultRow(SResultRow* pResultRow) {
  pResultRow->pEntryInfo = (struct SResultRowEntryInfo*)((char*)pResultRow + sizeof(SResultRow));
}

/*
 * The start of each column SResultRowEntryInfo is denote by RowCellInfoOffset.
 * Note that in case of top/bottom query, the whole multiple rows of result is treated as only one row of results.
 * +------------+-----------------result column 1------------+------------------result column 2-----------+
 * | SResultRow | SResultRowEntryInfo | intermediate buffer1 | SResultRowEntryInfo | intermediate buffer 2|
 * +------------+--------------------------------------------+--------------------------------------------+
 *           offset[0]                                  offset[1]                                   offset[2]
 */
// TODO refactor: some function move away
void setFunctionResultOutput(SOptrBasicInfo* pInfo, SAggSupporter* pSup, int32_t stage, SExecTaskInfo* pTaskInfo) {
  SqlFunctionCtx* pCtx = pInfo->pCtx;
  SSDataBlock*    pDataBlock = pInfo->pRes;
  int32_t*        rowCellInfoOffset = pInfo->rowCellInfoOffset;

  SResultRowInfo* pResultRowInfo = &pInfo->resultRowInfo;
  initResultRowInfo(pResultRowInfo, 16);

  int64_t     tid = 0;
  int64_t     groupId = 0;
  SResultRow* pRow = doSetResultOutBufByKey_rv(pSup->pResultBuf, pResultRowInfo, tid, (char*)&tid, sizeof(tid), true,
                                               groupId, pTaskInfo, false, pSup);

  for (int32_t i = 0; i < pDataBlock->info.numOfCols; ++i) {
    struct SResultRowEntryInfo* pEntry = getResultCell(pRow, i, rowCellInfoOffset);
    cleanupResultRowEntry(pEntry);

    pCtx[i].resultInfo = pEntry;
    pCtx[i].currentStage = stage;

    // set the timestamp output buffer for top/bottom/diff query
    //    int32_t fid = pCtx[i].functionId;
    //    if (fid == FUNCTION_TOP || fid == FUNCTION_BOTTOM || fid == FUNCTION_DIFF || fid == FUNCTION_DERIVATIVE) {
    //      if (i > 0) pCtx[i].pTsOutput = pCtx[i-1].pOutput;
    //    }
  }

  initCtxOutputBuffer(pCtx, pDataBlock->info.numOfCols);
}

void updateOutputBuf(SOptrBasicInfo* pBInfo, int32_t* bufCapacity, int32_t numOfInputRows) {
  SSDataBlock* pDataBlock = pBInfo->pRes;

  int32_t newSize = pDataBlock->info.rows + numOfInputRows + 5;  // extra output buffer
  if ((*bufCapacity) < newSize) {
    for (int32_t i = 0; i < pDataBlock->info.numOfCols; ++i) {
      SColumnInfoData* pColInfo = taosArrayGet(pDataBlock->pDataBlock, i);

      char* p = taosMemoryRealloc(pColInfo->pData, newSize * pColInfo->info.bytes);
      if (p != NULL) {
        pColInfo->pData = p;

        // it starts from the tail of the previously generated results.
        pBInfo->pCtx[i].pOutput = pColInfo->pData;
        (*bufCapacity) = newSize;
      } else {
        // longjmp
      }
    }
  }

  for (int32_t i = 0; i < pDataBlock->info.numOfCols; ++i) {
    SColumnInfoData* pColInfo = taosArrayGet(pDataBlock->pDataBlock, i);
    pBInfo->pCtx[i].pOutput = pColInfo->pData + pColInfo->info.bytes * pDataBlock->info.rows;

    // set the correct pointer after the memory buffer reallocated.
    int32_t functionId = pBInfo->pCtx[i].functionId;

    if (functionId == FUNCTION_TOP || functionId == FUNCTION_BOTTOM || functionId == FUNCTION_DIFF ||
        functionId == FUNCTION_DERIVATIVE) {
//      if (i > 0) pBInfo->pCtx[i].pTsOutput = pBInfo->pCtx[i - 1].pOutput;
    }
  }
}

void copyTsColoum(SSDataBlock* pRes, SqlFunctionCtx* pCtx, int32_t numOfOutput) {
  bool    needCopyTs = false;
  int32_t tsNum = 0;
  char*   src = NULL;
  for (int32_t i = 0; i < numOfOutput; i++) {
    int32_t functionId = pCtx[i].functionId;
    if (functionId == FUNCTION_DIFF || functionId == FUNCTION_DERIVATIVE) {
      needCopyTs = true;
      if (i > 0 && pCtx[i - 1].functionId == FUNCTION_TS_DUMMY) {
        SColumnInfoData* pColRes = taosArrayGet(pRes->pDataBlock, i - 1);  // find ts data
        src = pColRes->pData;
      }
    } else if (functionId == FUNCTION_TS_DUMMY) {
      tsNum++;
    }
  }

  if (!needCopyTs) return;
  if (tsNum < 2) return;
  if (src == NULL) return;

  for (int32_t i = 0; i < numOfOutput; i++) {
    int32_t functionId = pCtx[i].functionId;
    if (functionId == FUNCTION_TS_DUMMY) {
      SColumnInfoData* pColRes = taosArrayGet(pRes->pDataBlock, i);
      memcpy(pColRes->pData, src, pColRes->info.bytes * pRes->info.rows);
    }
  }
}

void initCtxOutputBuffer(SqlFunctionCtx* pCtx, int32_t size) {
  for (int32_t j = 0; j < size; ++j) {
    struct SResultRowEntryInfo* pResInfo = GET_RES_INFO(&pCtx[j]);
    if (isRowEntryInitialized(pResInfo) || fmIsPseudoColumnFunc(pCtx[j].functionId) || pCtx[j].functionId == -1 || fmIsScalarFunc(pCtx[j].functionId)) {
      continue;
    }

    pCtx[j].fpSet.init(&pCtx[j], pCtx[j].resultInfo);
  }
}

void setTaskStatus(SExecTaskInfo* pTaskInfo, int8_t status) {
  if (status == TASK_NOT_COMPLETED) {
    pTaskInfo->status = status;
  } else {
    // QUERY_NOT_COMPLETED is not compatible with any other status, so clear its position first
    CLEAR_QUERY_STATUS(pTaskInfo, TASK_NOT_COMPLETED);
    pTaskInfo->status |= status;
  }
}

void finalizeQueryResult(SqlFunctionCtx* pCtx, int32_t numOfOutput) {
  for (int32_t j = 0; j < numOfOutput; ++j) {
    if (pCtx[j].functionId == -1) {
      continue;
    }

    pCtx[j].fpSet.finalize(&pCtx[j]);
  }
}

void finalizeMultiTupleQueryResult(SqlFunctionCtx* pCtx, int32_t numOfOutput, SDiskbasedBuf* pBuf,
                                   SResultRowInfo* pResultRowInfo, int32_t* rowCellInfoOffset) {
  for (int32_t i = 0; i < pResultRowInfo->size; ++i) {
    SResultRowPosition* pPos = &pResultRowInfo->pPosition[i];

    SFilePage*  bufPage = getBufPage(pBuf, pPos->pageId);
    SResultRow* pRow = (SResultRow*)((char*)bufPage + pPos->offset);

    // TODO ignore the close status anyway.
//    if (!isResultRowClosed(pRow)) {
//      continue;
//    }

    for (int32_t j = 0; j < numOfOutput; ++j) {
      pCtx[j].resultInfo = getResultCell(pRow, j, rowCellInfoOffset);

      struct SResultRowEntryInfo* pResInfo = pCtx[j].resultInfo;
      if (isRowEntryCompleted(pResInfo) && isRowEntryInitialized(pResInfo)) {
        continue;
      }

      if (pCtx[j].fpSet.process) {  // TODO set the dummy function, to avoid the check for null ptr.
        pCtx[j].fpSet.finalize(&pCtx[j]);
      }

      if (pRow->numOfRows < pResInfo->numOfRes) {
        pRow->numOfRows = pResInfo->numOfRes;
      }
    }

    releaseBufPage(pBuf, bufPage);
  }
}

void finalizeUpdatedResult(SqlFunctionCtx* pCtx, int32_t numOfOutput, SDiskbasedBuf* pBuf, SArray* pUpdateList,
                           int32_t* rowCellInfoOffset) {
  size_t num = taosArrayGetSize(pUpdateList);

  for (int32_t i = 0; i < num; ++i) {
    SResultRowPosition* pPos = taosArrayGet(pUpdateList, i);

    SFilePage*  bufPage = getBufPage(pBuf, pPos->pageId);
    SResultRow* pRow = (SResultRow*)((char*)bufPage + pPos->offset);

    for (int32_t j = 0; j < numOfOutput; ++j) {
      pCtx[j].resultInfo = getResultCell(pRow, j, rowCellInfoOffset);

      struct SResultRowEntryInfo* pResInfo = pCtx[j].resultInfo;
      if (isRowEntryCompleted(pResInfo) && isRowEntryInitialized(pResInfo)) {
        continue;
      }

      if (pCtx[j].fpSet.process) {  // TODO set the dummy function.
        pCtx[j].fpSet.finalize(&pCtx[j]);
        pResInfo->initialized = true;
      }

      if (pRow->numOfRows < pResInfo->numOfRes) {
        pRow->numOfRows = pResInfo->numOfRes;
      }
    }

    releaseBufPage(pBuf, bufPage);
    /*
     * set the number of output results for group by normal columns, the number of output rows usually is 1 except
     * the top and bottom query
     */
    //    buf->numOfRows = (uint16_t)getNumOfResult(pCtx, numOfOutput);
  }
}

static bool hasMainOutput(STaskAttr* pQueryAttr) {
  for (int32_t i = 0; i < pQueryAttr->numOfOutput; ++i) {
    int32_t functionId = getExprFunctionId(&pQueryAttr->pExpr1[i]);

    if (functionId != FUNCTION_TS && functionId != FUNCTION_TAG && functionId != FUNCTION_TAGPRJ) {
      return true;
    }
  }

  return false;
}

STableQueryInfo* createTableQueryInfo(void* buf, bool groupbyColumn, STimeWindow win) {
  STableQueryInfo* pTableQueryInfo = buf;
  pTableQueryInfo->lastKey = win.skey;

  // set more initial size of interval/groupby query
  //  if (/*QUERY_IS_INTERVAL_QUERY(pQueryAttr) || */groupbyColumn) {
  int32_t initialSize = 128;
  int32_t code = initResultRowInfo(&pTableQueryInfo->resInfo, initialSize);
  if (code != TSDB_CODE_SUCCESS) {
    return NULL;
  }
  //  } else { // in other aggregate query, do not initialize the windowResInfo
  //  }

  return pTableQueryInfo;
}

void destroyTableQueryInfoImpl(STableQueryInfo* pTableQueryInfo) {
  if (pTableQueryInfo == NULL) {
    return;
  }

  //  taosVariantDestroy(&pTableQueryInfo->tag);
  cleanupResultRowInfo(&pTableQueryInfo->resInfo);
}

void setResultRowOutputBufInitCtx(STaskRuntimeEnv* pRuntimeEnv, SResultRow* pResult, SqlFunctionCtx* pCtx,
                                  int32_t numOfOutput, int32_t* rowCellInfoOffset) {
  // Note: pResult->pos[i]->num == 0, there is only fixed number of results for each group
  SFilePage* bufPage = getBufPage(pRuntimeEnv->pResultBuf, pResult->pageId);

  int32_t offset = 0;
  for (int32_t i = 0; i < numOfOutput; ++i) {
    pCtx[i].resultInfo = getResultCell(pResult, i, rowCellInfoOffset);

    struct SResultRowEntryInfo* pResInfo = pCtx[i].resultInfo;
    if (isRowEntryCompleted(pResInfo) && isRowEntryInitialized(pResInfo)) {
      offset += pCtx[i].resDataInfo.bytes;
      continue;
    }

    pCtx[i].pOutput = getPosInResultPage(pRuntimeEnv->pQueryAttr, bufPage, pResult->offset, offset);
    offset += pCtx[i].resDataInfo.bytes;

    int32_t functionId = pCtx[i].functionId;
    if (functionId < 0) {
      continue;
    }

    if (functionId == FUNCTION_TOP || functionId == FUNCTION_BOTTOM || functionId == FUNCTION_DIFF) {
//      if (i > 0) pCtx[i].pTsOutput = pCtx[i - 1].pOutput;
    }

    //    if (!pResInfo->initialized) {
    //      aAggs[functionId].init(&pCtx[i], pResInfo);
    //    }
  }
}

void setResultRowOutputBufInitCtx_rv(SResultRow* pResult, SqlFunctionCtx* pCtx, int32_t numOfOutput, int32_t* rowCellInfoOffset) {
  for (int32_t i = 0; i < numOfOutput; ++i) {
    pCtx[i].resultInfo = getResultCell(pResult, i, rowCellInfoOffset);

    struct SResultRowEntryInfo* pResInfo = pCtx[i].resultInfo;
    if (isRowEntryCompleted(pResInfo) && isRowEntryInitialized(pResInfo)) {
      continue;
    }

    if (fmIsWindowPseudoColumnFunc(pCtx[i].functionId)) {
      continue;
    }

    if (!pResInfo->initialized && pCtx[i].functionId != -1) {
      pCtx[i].fpSet.init(&pCtx[i], pResInfo);
    }
  }
}

void doFilter(const SNode* pFilterNode, SSDataBlock* pBlock) {
  if (pFilterNode == NULL) {
    return;
  }

  SFilterInfo* filter = NULL;

  // todo move to the initialization function
  int32_t code = filterInitFromNode((SNode*)pFilterNode, &filter, 0);

  SFilterColumnParam param1 = {.numOfCols = pBlock->info.numOfCols, .pDataBlock = pBlock->pDataBlock};
  code = filterSetDataFromSlotId(filter, &param1);

  int8_t* rowRes = NULL;
  bool    keep = filterExecute(filter, pBlock, &rowRes, NULL, param1.numOfCols);
  filterFreeInfo(filter);

  SSDataBlock* px = createOneDataBlock(pBlock);
  blockDataEnsureCapacity(px, pBlock->info.rows);

  // todo extract method
  int32_t numOfRow = 0;
  for (int32_t i = 0; i < pBlock->info.numOfCols; ++i) {
    SColumnInfoData* pDst = taosArrayGet(px->pDataBlock, i);
    SColumnInfoData* pSrc = taosArrayGet(pBlock->pDataBlock, i);
    if (keep) {
      colDataAssign(pDst, pSrc, pBlock->info.rows);
      numOfRow = pBlock->info.rows;
    } else if (NULL != rowRes) {
      numOfRow = 0;
      for (int32_t j = 0; j < pBlock->info.rows; ++j) {
        if (rowRes[j] == 0) {
          continue;
        }

        if (colDataIsNull_s(pSrc, j)) {
          colDataAppendNULL(pDst, numOfRow);
        } else {
          colDataAppend(pDst, numOfRow, colDataGetData(pSrc, j), false);
        }
        numOfRow += 1;
      }
    } else {
      numOfRow = 0;
    }

    *pSrc = *pDst;
  }

  pBlock->info.rows = numOfRow;
}

void doSetTableGroupOutputBuf(SAggOperatorInfo* pAggInfo, int32_t numOfOutput, int32_t tableGroupId, SExecTaskInfo* pTaskInfo) {
  // for simple group by query without interval, all the tables belong to one group result.
  int64_t uid = 0;
  int64_t tid = 0;

  SResultRowInfo* pResultRowInfo = &pAggInfo->binfo.resultRowInfo;
  SqlFunctionCtx* pCtx = pAggInfo->binfo.pCtx;
  int32_t*        rowCellInfoOffset = pAggInfo->binfo.rowCellInfoOffset;

  SResultRow* pResultRow =
      doSetResultOutBufByKey_rv(pAggInfo->pResultBuf, pResultRowInfo, tid, (char*)&tableGroupId, sizeof(tableGroupId),
                                true, uid, pTaskInfo, false, &pAggInfo->aggSup);
  assert(pResultRow != NULL);

  /*
   * not assign result buffer yet, add new result buffer
   * all group belong to one result set, and each group result has different group id so set the id to be one
   */
  if (pResultRow->pageId == -1) {
    int32_t ret = addNewWindowResultBuf(pResultRow, pAggInfo->pResultBuf, tableGroupId, pAggInfo->binfo.pRes->info.rowSize);
    if (ret != TSDB_CODE_SUCCESS) {
      return;
    }
  }

  setResultRowOutputBufInitCtx_rv(pResultRow, pCtx, numOfOutput, rowCellInfoOffset);
}

void setExecutionContext(int32_t numOfOutput, int32_t tableGroupId, TSKEY nextKey, SExecTaskInfo* pTaskInfo,
                         STableQueryInfo* pTableQueryInfo, SAggOperatorInfo* pAggInfo) {
  // lastKey needs to be updated
  pTableQueryInfo->lastKey = nextKey;
  if (pAggInfo->groupId != INT32_MIN && pAggInfo->groupId == tableGroupId) {
    return;
  }

  doSetTableGroupOutputBuf(pAggInfo, numOfOutput, tableGroupId, pTaskInfo);

  // record the current active group id
  pAggInfo->groupId = tableGroupId;
}

void setCtxTagForJoin(STaskRuntimeEnv* pRuntimeEnv, SqlFunctionCtx* pCtx, SExprInfo* pExprInfo, void* pTable) {
  STaskAttr* pQueryAttr = pRuntimeEnv->pQueryAttr;

  SExprBasicInfo* pExpr = &pExprInfo->base;
  //  if (pQueryAttr->stableQuery && (pRuntimeEnv->pTsBuf != NULL) &&
  //      (pExpr->functionId == FUNCTION_TS || pExpr->functionId == FUNCTION_PRJ) &&
  //      (pExpr->colInfo.colIndex == PRIMARYKEY_TIMESTAMP_COL_ID)) {
  //    assert(pExpr->numOfParams == 1);
  //
  //    int16_t      tagColId = (int16_t)pExprInfo->base.param[0].i;
  //    SColumnInfo* pColInfo = doGetTagColumnInfoById(pQueryAttr->tagColList, pQueryAttr->numOfTags, tagColId);
  //
  //    doSetTagValueInParam(pTable, tagColId, &pCtx->tag, pColInfo->type, pColInfo->bytes);
  //
  //    int16_t tagType = pCtx[0].tag.nType;
  //    if (tagType == TSDB_DATA_TYPE_BINARY || tagType == TSDB_DATA_TYPE_NCHAR) {
  //      //qDebug("QInfo:0x%"PRIx64" set tag value for join comparison, colId:%" PRId64 ", val:%s",
  //      GET_TASKID(pRuntimeEnv),
  ////             pExprInfo->base.param[0].i, pCtx[0].tag.pz);
  //    } else {
  //      //qDebug("QInfo:0x%"PRIx64" set tag value for join comparison, colId:%" PRId64 ", val:%" PRId64,
  //      GET_TASKID(pRuntimeEnv),
  ////             pExprInfo->base.param[0].i, pCtx[0].tag.i);
  //    }
  //  }
}

int32_t setTimestampListJoinInfo(STaskRuntimeEnv* pRuntimeEnv, SVariant* pTag, STableQueryInfo* pTableQueryInfo) {
  STaskAttr* pQueryAttr = pRuntimeEnv->pQueryAttr;

  assert(pRuntimeEnv->pTsBuf != NULL);
#if 0
  // both the master and supplement scan needs to set the correct ts comp start position
  if (pTableQueryInfo->cur.vgroupIndex == -1) {
    taosVariantAssign(&pTableQueryInfo->tag, pTag);

    STSElem elem = tsBufGetElemStartPos(pRuntimeEnv->pTsBuf, pQueryAttr->vgId, &pTableQueryInfo->tag);

    // failed to find data with the specified tag value and vnodeId
    if (!tsBufIsValidElem(&elem)) {
      if (pTag->nType == TSDB_DATA_TYPE_BINARY || pTag->nType == TSDB_DATA_TYPE_NCHAR) {
        //qError("QInfo:0x%"PRIx64" failed to find tag:%s in ts_comp", GET_TASKID(pRuntimeEnv), pTag->pz);
      } else {
        //qError("QInfo:0x%"PRIx64" failed to find tag:%" PRId64 " in ts_comp", GET_TASKID(pRuntimeEnv), pTag->i);
      }

      return -1;
    }

    // Keep the cursor info of current table
    pTableQueryInfo->cur = tsBufGetCursor(pRuntimeEnv->pTsBuf);
    if (pTag->nType == TSDB_DATA_TYPE_BINARY || pTag->nType == TSDB_DATA_TYPE_NCHAR) {
      //qDebug("QInfo:0x%"PRIx64" find tag:%s start pos in ts_comp, blockIndex:%d, tsIndex:%d", GET_TASKID(pRuntimeEnv), pTag->pz, pTableQueryInfo->cur.blockIndex, pTableQueryInfo->cur.tsIndex);
    } else {
      //qDebug("QInfo:0x%"PRIx64" find tag:%"PRId64" start pos in ts_comp, blockIndex:%d, tsIndex:%d", GET_TASKID(pRuntimeEnv), pTag->i, pTableQueryInfo->cur.blockIndex, pTableQueryInfo->cur.tsIndex);
    }

  } else {
    tsBufSetCursor(pRuntimeEnv->pTsBuf, &pTableQueryInfo->cur);
    if (pTag->nType == TSDB_DATA_TYPE_BINARY || pTag->nType == TSDB_DATA_TYPE_NCHAR) {
      //qDebug("QInfo:0x%"PRIx64" find tag:%s start pos in ts_comp, blockIndex:%d, tsIndex:%d", GET_TASKID(pRuntimeEnv), pTag->pz, pTableQueryInfo->cur.blockIndex, pTableQueryInfo->cur.tsIndex);
    } else {
      //qDebug("QInfo:0x%"PRIx64" find tag:%"PRId64" start pos in ts_comp, blockIndex:%d, tsIndex:%d", GET_TASKID(pRuntimeEnv), pTag->i, pTableQueryInfo->cur.blockIndex, pTableQueryInfo->cur.tsIndex);
    }
  }
#endif
  return 0;
}

/*
 * There are two cases to handle:
 *
 * 1. Query range is not set yet (queryRangeSet = 0). we need to set the query range info, including
 * pQueryAttr->lastKey, pQueryAttr->window.skey, and pQueryAttr->eKey.
 * 2. Query range is set and query is in progress. There may be another result with the same query ranges to be
 *    merged during merge stage. In this case, we need the pTableQueryInfo->lastResRows to decide if there
 *    is a previous result generated or not.
 */
void setIntervalQueryRange(STaskRuntimeEnv* pRuntimeEnv, TSKEY key) {
  STaskAttr*       pQueryAttr = pRuntimeEnv->pQueryAttr;
  STableQueryInfo* pTableQueryInfo = pRuntimeEnv->current;
  SResultRowInfo*  pResultRowInfo = &pTableQueryInfo->resInfo;

  if (pResultRowInfo->curPos != -1) {
    return;
  }

  //  pTableQueryInfo->win.skey = key;
  STimeWindow win = {.skey = key, .ekey = pQueryAttr->window.ekey};

  /**
   * In handling the both ascending and descending order super table query, we need to find the first qualified
   * timestamp of this table, and then set the first qualified start timestamp.
   * In ascending query, the key is the first qualified timestamp. However, in the descending order query, additional
   * operations involve.
   */
  STimeWindow w = TSWINDOW_INITIALIZER;

  TSKEY sk = TMIN(win.skey, win.ekey);
  TSKEY ek = TMAX(win.skey, win.ekey);
  //  getAlignQueryTimeWindow(pQueryAttr, win.skey, sk, ek, &w);

  //  if (pResultRowInfo->prevSKey == TSKEY_INITIAL_VAL) {
  //    if (!QUERY_IS_ASC_QUERY(pQueryAttr)) {
  //      assert(win.ekey == pQueryAttr->window.ekey);
  //    }
  //
  //    pResultRowInfo->prevSKey = w.skey;
  //  }

  //  pTableQueryInfo->lastKey = pTableQueryInfo->win.skey;
}

/**
 * copyToOutputBuf support copy data in ascending/descending order
 * For interval query of both super table and table, copy the data in ascending order, since the output results are
 * ordered in SWindowResutl already. While handling the group by query for both table and super table,
 * all group result are completed already.
 *
 * @param pQInfo
 * @param result
 */
static int32_t doCopyToSDataBlock(SDiskbasedBuf* pBuf, SGroupResInfo* pGroupResInfo, int32_t orderType,
                                  SSDataBlock* pBlock, int32_t rowCapacity, int32_t* rowCellOffset) {
  int32_t numOfRows = getNumOfTotalRes(pGroupResInfo);
  int32_t numOfResult = pBlock->info.rows;  // there are already exists result rows

  int32_t start = 0;
  int32_t step = -1;

  // qDebug("QInfo:0x%"PRIx64" start to copy data from windowResInfo to output buf", GET_TASKID(pRuntimeEnv));
  assert(orderType == TSDB_ORDER_ASC || orderType == TSDB_ORDER_DESC);

  if (orderType == TSDB_ORDER_ASC) {
    start = pGroupResInfo->index;
    step = 1;
  } else {  // desc order copy all data
    start = numOfRows - pGroupResInfo->index - 1;
    step = -1;
  }

  int32_t nrows = pBlock->info.rows;

  for (int32_t i = start; (i < numOfRows) && (i >= 0); i += step) {
    SResultRowPosition* pPos = taosArrayGet(pGroupResInfo->pRows, i);
    SFilePage*          page = getBufPage(pBuf, pPos->pageId);

    SResultRow* pRow = (SResultRow*)((char*)page + pPos->offset);
    if (pRow->numOfRows == 0) {
      pGroupResInfo->index += 1;
      continue;
    }

    // TODO copy multiple rows?
    int32_t numOfRowsToCopy = pRow->numOfRows;
    if (numOfResult + numOfRowsToCopy >= rowCapacity) {
      break;
    }

    pGroupResInfo->index += 1;

    for (int32_t j = 0; j < pBlock->info.numOfCols; ++j) {
      SColumnInfoData*     pColInfoData = taosArrayGet(pBlock->pDataBlock, j);
      SResultRowEntryInfo* pEntryInfo = getResultCell(pRow, j, rowCellOffset);

      char* in = GET_ROWCELL_INTERBUF(pEntryInfo);
      colDataAppend(pColInfoData, nrows, in, pEntryInfo->isNullRes);
    }

    releaseBufPage(pBuf, page);
    nrows += 1;

    numOfResult += numOfRowsToCopy;
    if (numOfResult == rowCapacity) {  // output buffer is full
      break;
    }
  }

  // qDebug("QInfo:0x%"PRIx64" copy data to query buf completed", GET_TASKID(pRuntimeEnv));
  pBlock->info.rows = numOfResult;
  return 0;
}

void toSDatablock(SGroupResInfo* pGroupResInfo, SDiskbasedBuf* pBuf, SSDataBlock* pBlock, int32_t rowCapacity,
                         int32_t* rowCellOffset) {
  assert(pGroupResInfo->currentGroup <= pGroupResInfo->totalGroup);

  blockDataCleanup(pBlock);
  if (!hasRemainDataInCurrentGroup(pGroupResInfo)) {
    return;
  }

  int32_t orderType = TSDB_ORDER_ASC;
  doCopyToSDataBlock(pBuf, pGroupResInfo, orderType, pBlock, rowCapacity, rowCellOffset);

  // add condition (pBlock->info.rows >= 1) just to runtime happy
  blockDataUpdateTsWindow(pBlock);
}

static void updateNumOfRowsInResultRows(SqlFunctionCtx* pCtx, int32_t numOfOutput, SResultRowInfo* pResultRowInfo,
                                        int32_t* rowCellInfoOffset) {
  // update the number of result for each, only update the number of rows for the corresponding window result.
  //  if (QUERY_IS_INTERVAL_QUERY(pQueryAttr)) {
  //    return;
  //  }
#if 0
  for (int32_t i = 0; i < pResultRowInfo->size; ++i) {
    SResultRow* pResult = pResultRowInfo->pResult[i];

    for (int32_t j = 0; j < numOfOutput; ++j) {
      int32_t functionId = pCtx[j].functionId;
      if (functionId == FUNCTION_TS || functionId == FUNCTION_TAG || functionId == FUNCTION_TAGPRJ) {
        continue;
      }

      SResultRowEntryInfo* pCell = getResultCell(pResult, j, rowCellInfoOffset);
      pResult->numOfRows = (uint16_t)(TMAX(pResult->numOfRows, pCell->numOfRes));
    }
  }
#endif

}

static int32_t compressQueryColData(SColumnInfoData* pColRes, int32_t numOfRows, char* data, int8_t compressed) {
  int32_t colSize = pColRes->info.bytes * numOfRows;
  return (*(tDataTypes[pColRes->info.type].compFunc))(pColRes->pData, colSize, numOfRows, data,
                                                      colSize + COMP_OVERFLOW_BYTES, compressed, NULL, 0);
}

int32_t doFillTimeIntervalGapsInResults(struct SFillInfo* pFillInfo, SSDataBlock* pOutput, int32_t capacity, void** p) {
  //  for(int32_t i = 0; i < pFillInfo->numOfCols; ++i) {
  //    SColumnInfoData* pColInfoData = taosArrayGet(pOutput->pDataBlock, i);
  //    p[i] = pColInfoData->pData + (pColInfoData->info.bytes * pOutput->info.rows);
  //  }

  int32_t numOfRows = (int32_t)taosFillResultDataBlock(pFillInfo, p, capacity - pOutput->info.rows);
  pOutput->info.rows += numOfRows;

  return pOutput->info.rows;
}

void publishOperatorProfEvent(SOperatorInfo* operatorInfo, EQueryProfEventType eventType) {
  SQueryProfEvent event = {0};

  event.eventType = eventType;
  event.eventTime = taosGetTimestampUs();
  event.operatorType = operatorInfo->operatorType;

  if (operatorInfo->pRuntimeEnv) {
    //    SQInfo* pQInfo = operatorInfo->pRuntimeEnv->qinfo;
    //    if (pQInfo->summary.queryProfEvents) {
    //      taosArrayPush(pQInfo->summary.queryProfEvents, &event);
    //    }
  }
}

void publishQueryAbortEvent(SExecTaskInfo* pTaskInfo, int32_t code) {
  SQueryProfEvent event;
  event.eventType = QUERY_PROF_QUERY_ABORT;
  event.eventTime = taosGetTimestampUs();
  event.abortCode = code;

  if (pTaskInfo->cost.queryProfEvents) {
    taosArrayPush(pTaskInfo->cost.queryProfEvents, &event);
  }
}

typedef struct {
  uint8_t operatorType;
  int64_t beginTime;
  int64_t endTime;
  int64_t selfTime;
  int64_t descendantsTime;
} SOperatorStackItem;

static void doOperatorExecProfOnce(SOperatorStackItem* item, SQueryProfEvent* event, SArray* opStack,
                                   SHashObj* profResults) {
  item->endTime = event->eventTime;
  item->selfTime = (item->endTime - item->beginTime) - (item->descendantsTime);

  for (int32_t j = 0; j < taosArrayGetSize(opStack); ++j) {
    SOperatorStackItem* ancestor = taosArrayGet(opStack, j);
    ancestor->descendantsTime += item->selfTime;
  }

  uint8_t              operatorType = item->operatorType;
  SOperatorProfResult* result = taosHashGet(profResults, &operatorType, sizeof(operatorType));
  if (result != NULL) {
    result->sumRunTimes++;
    result->sumSelfTime += item->selfTime;
  } else {
    SOperatorProfResult opResult;
    opResult.operatorType = operatorType;
    opResult.sumSelfTime = item->selfTime;
    opResult.sumRunTimes = 1;
    taosHashPut(profResults, &(operatorType), sizeof(operatorType), &opResult, sizeof(opResult));
  }
}

void calculateOperatorProfResults(SQInfo* pQInfo) {
  if (pQInfo->summary.queryProfEvents == NULL) {
    // qDebug("QInfo:0x%"PRIx64" query prof events array is null", pQInfo->qId);
    return;
  }

  if (pQInfo->summary.operatorProfResults == NULL) {
    // qDebug("QInfo:0x%"PRIx64" operator prof results hash is null", pQInfo->qId);
    return;
  }

  SArray* opStack = taosArrayInit(32, sizeof(SOperatorStackItem));
  if (opStack == NULL) {
    return;
  }

  size_t    size = taosArrayGetSize(pQInfo->summary.queryProfEvents);
  SHashObj* profResults = pQInfo->summary.operatorProfResults;

  for (int i = 0; i < size; ++i) {
    SQueryProfEvent* event = taosArrayGet(pQInfo->summary.queryProfEvents, i);
    if (event->eventType == QUERY_PROF_BEFORE_OPERATOR_EXEC) {
      SOperatorStackItem opItem;
      opItem.operatorType = event->operatorType;
      opItem.beginTime = event->eventTime;
      opItem.descendantsTime = 0;
      taosArrayPush(opStack, &opItem);
    } else if (event->eventType == QUERY_PROF_AFTER_OPERATOR_EXEC) {
      SOperatorStackItem* item = taosArrayPop(opStack);
      assert(item->operatorType == event->operatorType);
      doOperatorExecProfOnce(item, event, opStack, profResults);
    } else if (event->eventType == QUERY_PROF_QUERY_ABORT) {
      SOperatorStackItem* item;
      while ((item = taosArrayPop(opStack)) != NULL) {
        doOperatorExecProfOnce(item, event, opStack, profResults);
      }
    }
  }

  taosArrayDestroy(opStack);
}

void queryCostStatis(SExecTaskInfo* pTaskInfo) {
  STaskCostInfo* pSummary = &pTaskInfo->cost;

  //  uint64_t hashSize = taosHashGetMemSize(pQInfo->runtimeEnv.pResultRowHashTable);
  //  hashSize += taosHashGetMemSize(pRuntimeEnv->tableqinfoGroupInfo.map);
  //  pSummary->hashSize = hashSize;

  // add the merge time
  pSummary->elapsedTime += pSummary->firstStageMergeTime;

  //  SResultRowPool* p = pTaskInfo->pool;
  //  if (p != NULL) {
  //    pSummary->winInfoSize = getResultRowPoolMemSize(p);
  //    pSummary->numOfTimeWindows = getNumOfAllocatedResultRows(p);
  //  } else {
  //    pSummary->winInfoSize = 0;
  //    pSummary->numOfTimeWindows = 0;
  //  }
  //
  //  calculateOperatorProfResults(pQInfo);

  qDebug("%s :cost summary: elapsed time:%" PRId64 " us, first merge:%" PRId64
         " us, total blocks:%d, "
         "load block statis:%d, load data block:%d, total rows:%" PRId64 ", check rows:%" PRId64,
         GET_TASKID(pTaskInfo), pSummary->elapsedTime, pSummary->firstStageMergeTime, pSummary->totalBlocks,
         pSummary->loadBlockStatis, pSummary->loadBlocks, pSummary->totalRows, pSummary->totalCheckedRows);
  //
  // qDebug("QInfo:0x%"PRIx64" :cost summary: winResPool size:%.2f Kb, numOfWin:%"PRId64", tableInfoSize:%.2f Kb,
  // hashTable:%.2f Kb", pQInfo->qId, pSummary->winInfoSize/1024.0,
  //      pSummary->numOfTimeWindows, pSummary->tableInfoSize/1024.0, pSummary->hashSize/1024.0);

  if (pSummary->operatorProfResults) {
    SOperatorProfResult* opRes = taosHashIterate(pSummary->operatorProfResults, NULL);
    while (opRes != NULL) {
      // qDebug("QInfo:0x%" PRIx64 " :cost summary: operator : %d, exec times: %" PRId64 ", self time: %" PRId64,
      //             pQInfo->qId, opRes->operatorType, opRes->sumRunTimes, opRes->sumSelfTime);
      opRes = taosHashIterate(pSummary->operatorProfResults, opRes);
    }
  }
}

// static void updateOffsetVal(STaskRuntimeEnv *pRuntimeEnv, SDataBlockInfo *pBlockInfo) {
//   STaskAttr *pQueryAttr = pRuntimeEnv->pQueryAttr;
//   STableQueryInfo* pTableQueryInfo = pRuntimeEnv->current;
//
//   int32_t step = GET_FORWARD_DIRECTION_FACTOR(pQueryAttr->order.order);
//
//   if (pQueryAttr->limit.offset == pBlockInfo->rows) {  // current block will ignore completed
//     pTableQueryInfo->lastKey = QUERY_IS_ASC_QUERY(pQueryAttr) ? pBlockInfo->window.ekey + step :
//     pBlockInfo->window.skey + step; pQueryAttr->limit.offset = 0; return;
//   }
//
//   if (QUERY_IS_ASC_QUERY(pQueryAttr)) {
//     pQueryAttr->pos = (int32_t)pQueryAttr->limit.offset;
//   } else {
//     pQueryAttr->pos = pBlockInfo->rows - (int32_t)pQueryAttr->limit.offset - 1;
//   }
//
//   assert(pQueryAttr->pos >= 0 && pQueryAttr->pos <= pBlockInfo->rows - 1);
//
//   SArray *         pDataBlock = tsdbRetrieveDataBlock(pRuntimeEnv->pTsdbReadHandle, NULL);
//   SColumnInfoData *pColInfoData = taosArrayGet(pDataBlock, 0);
//
//   // update the pQueryAttr->limit.offset value, and pQueryAttr->pos value
//   TSKEY *keys = (TSKEY *) pColInfoData->pData;
//
//   // update the offset value
//   pTableQueryInfo->lastKey = keys[pQueryAttr->pos];
//   pQueryAttr->limit.offset = 0;
//
//   int32_t numOfRes = tableApplyFunctionsOnBlock(pRuntimeEnv, pBlockInfo, NULL, binarySearchForKey, pDataBlock);
//
//   //qDebug("QInfo:0x%"PRIx64" check data block, brange:%" PRId64 "-%" PRId64 ", numBlocksOfStep:%d, numOfRes:%d,
//   lastKey:%"PRId64, GET_TASKID(pRuntimeEnv),
//          pBlockInfo->window.skey, pBlockInfo->window.ekey, pBlockInfo->rows, numOfRes, pQuery->current->lastKey);
// }

// void skipBlocks(STaskRuntimeEnv *pRuntimeEnv) {
//   STaskAttr *pQueryAttr = pRuntimeEnv->pQueryAttr;
//
//   if (pQueryAttr->limit.offset <= 0 || pQueryAttr->numOfFilterCols > 0) {
//     return;
//   }
//
//   pQueryAttr->pos = 0;
//   int32_t step = GET_FORWARD_DIRECTION_FACTOR(pQueryAttr->order.order);
//
//   STableQueryInfo* pTableQueryInfo = pRuntimeEnv->current;
//   TsdbQueryHandleT pTsdbReadHandle = pRuntimeEnv->pTsdbReadHandle;
//
//   SDataBlockInfo blockInfo = SDATA_BLOCK_INITIALIZER;
//   while (tsdbNextDataBlock(pTsdbReadHandle)) {
//     if (isTaskKilled(pRuntimeEnv->qinfo)) {
//       longjmp(pRuntimeEnv->env, TSDB_CODE_TSC_QUERY_CANCELLED);
//     }
//
//     tsdbRetrieveDataBlockInfo(pTsdbReadHandle, &blockInfo);
//
//     if (pQueryAttr->limit.offset > blockInfo.rows) {
//       pQueryAttr->limit.offset -= blockInfo.rows;
//       pTableQueryInfo->lastKey = (QUERY_IS_ASC_QUERY(pQueryAttr)) ? blockInfo.window.ekey : blockInfo.window.skey;
//       pTableQueryInfo->lastKey += step;
//
//       //qDebug("QInfo:0x%"PRIx64" skip rows:%d, offset:%" PRId64, GET_TASKID(pRuntimeEnv), blockInfo.rows,
//              pQuery->limit.offset);
//     } else {  // find the appropriated start position in current block
//       updateOffsetVal(pRuntimeEnv, &blockInfo);
//       break;
//     }
//   }
//
//   if (terrno != TSDB_CODE_SUCCESS) {
//     longjmp(pRuntimeEnv->env, terrno);
//   }
// }

// static TSKEY doSkipIntervalProcess(STaskRuntimeEnv* pRuntimeEnv, STimeWindow* win, SDataBlockInfo* pBlockInfo,
// STableQueryInfo* pTableQueryInfo) {
//   STaskAttr *pQueryAttr = pRuntimeEnv->pQueryAttr;
//   SResultRowInfo *pWindowResInfo = &pRuntimeEnv->resultRowInfo;
//
//   assert(pQueryAttr->limit.offset == 0);
//   STimeWindow tw = *win;
//   getNextTimeWindow(pQueryAttr, &tw);
//
//   if ((tw.skey <= pBlockInfo->window.ekey && QUERY_IS_ASC_QUERY(pQueryAttr)) ||
//       (tw.ekey >= pBlockInfo->window.skey && !QUERY_IS_ASC_QUERY(pQueryAttr))) {
//
//     // load the data block and check data remaining in current data block
//     // TODO optimize performance
//     SArray *         pDataBlock = tsdbRetrieveDataBlock(pRuntimeEnv->pTsdbReadHandle, NULL);
//     SColumnInfoData *pColInfoData = taosArrayGet(pDataBlock, 0);
//
//     tw = *win;
//     int32_t startPos =
//         getNextQualifiedWindow(pQueryAttr, &tw, pBlockInfo, pColInfoData->pData, binarySearchForKey, -1);
//     assert(startPos >= 0);
//
//     // set the abort info
//     pQueryAttr->pos = startPos;
//
//     // reset the query start timestamp
//     pTableQueryInfo->win.skey = ((TSKEY *)pColInfoData->pData)[startPos];
//     pQueryAttr->window.skey = pTableQueryInfo->win.skey;
//     TSKEY key = pTableQueryInfo->win.skey;
//
//     pWindowResInfo->prevSKey = tw.skey;
//     int32_t index = pRuntimeEnv->resultRowInfo.curIndex;
//
//     int32_t numOfRes = tableApplyFunctionsOnBlock(pRuntimeEnv, pBlockInfo, NULL, binarySearchForKey, pDataBlock);
//     pRuntimeEnv->resultRowInfo.curIndex = index;  // restore the window index
//
//     //qDebug("QInfo:0x%"PRIx64" check data block, brange:%" PRId64 "-%" PRId64 ", numOfRows:%d, numOfRes:%d,
//     lastKey:%" PRId64,
//            GET_TASKID(pRuntimeEnv), pBlockInfo->window.skey, pBlockInfo->window.ekey, pBlockInfo->rows, numOfRes,
//            pQueryAttr->current->lastKey);
//
//     return key;
//   } else {  // do nothing
//     pQueryAttr->window.skey      = tw.skey;
//     pWindowResInfo->prevSKey = tw.skey;
//     pTableQueryInfo->lastKey = tw.skey;
//
//     return tw.skey;
//   }
//
//   return true;
// }

// static bool skipTimeInterval(STaskRuntimeEnv *pRuntimeEnv, TSKEY* start) {
//   STaskAttr *pQueryAttr = pRuntimeEnv->pQueryAttr;
//   if (QUERY_IS_ASC_QUERY(pQueryAttr)) {
//     assert(*start <= pRuntimeEnv->current->lastKey);
//   } else {
//     assert(*start >= pRuntimeEnv->current->lastKey);
//   }
//
//   // if queried with value filter, do NOT forward query start position
//   if (pQueryAttr->limit.offset <= 0 || pQueryAttr->numOfFilterCols > 0 || pRuntimeEnv->pTsBuf != NULL ||
//   pRuntimeEnv->pFillInfo != NULL) {
//     return true;
//   }
//
//   /*
//    * 1. for interval without interpolation query we forward pQueryAttr->interval.interval at a time for
//    *    pQueryAttr->limit.offset times. Since hole exists, pQueryAttr->interval.interval*pQueryAttr->limit.offset
//    value is
//    *    not valid. otherwise, we only forward pQueryAttr->limit.offset number of points
//    */
//   assert(pRuntimeEnv->resultRowInfo.prevSKey == TSKEY_INITIAL_VAL);
//
//   STimeWindow w = TSWINDOW_INITIALIZER;
//   bool ascQuery = QUERY_IS_ASC_QUERY(pQueryAttr);
//
//   SResultRowInfo *pWindowResInfo = &pRuntimeEnv->resultRowInfo;
//   STableQueryInfo *pTableQueryInfo = pRuntimeEnv->current;
//
//   SDataBlockInfo blockInfo = SDATA_BLOCK_INITIALIZER;
//   while (tsdbNextDataBlock(pRuntimeEnv->pTsdbReadHandle)) {
//     tsdbRetrieveDataBlockInfo(pRuntimeEnv->pTsdbReadHandle, &blockInfo);
//
//     if (QUERY_IS_ASC_QUERY(pQueryAttr)) {
//       if (pWindowResInfo->prevSKey == TSKEY_INITIAL_VAL) {
//         getAlignQueryTimeWindow(pQueryAttr, blockInfo.window.skey, blockInfo.window.skey, pQueryAttr->window.ekey,
//         &w); pWindowResInfo->prevSKey = w.skey;
//       }
//     } else {
//       getAlignQueryTimeWindow(pQueryAttr, blockInfo.window.ekey, pQueryAttr->window.ekey, blockInfo.window.ekey, &w);
//       pWindowResInfo->prevSKey = w.skey;
//     }
//
//     // the first time window
//     STimeWindow win = getActiveTimeWindow(pWindowResInfo, pWindowResInfo->prevSKey, pQueryAttr);
//
//     while (pQueryAttr->limit.offset > 0) {
//       STimeWindow tw = win;
//
//       if ((win.ekey <= blockInfo.window.ekey && ascQuery) || (win.ekey >= blockInfo.window.skey && !ascQuery)) {
//         pQueryAttr->limit.offset -= 1;
//         pWindowResInfo->prevSKey = win.skey;
//
//         // current time window is aligned with blockInfo.window.ekey
//         // restart it from next data block by set prevSKey to be TSKEY_INITIAL_VAL;
//         if ((win.ekey == blockInfo.window.ekey && ascQuery) || (win.ekey == blockInfo.window.skey && !ascQuery)) {
//           pWindowResInfo->prevSKey = TSKEY_INITIAL_VAL;
//         }
//       }
//
//       if (pQueryAttr->limit.offset == 0) {
//         *start = doSkipIntervalProcess(pRuntimeEnv, &win, &blockInfo, pTableQueryInfo);
//         return true;
//       }
//
//       // current window does not ended in current data block, try next data block
//       getNextTimeWindow(pQueryAttr, &tw);
//
//       /*
//        * If the next time window still starts from current data block,
//        * load the primary timestamp column first, and then find the start position for the next queried time window.
//        * Note that only the primary timestamp column is required.
//        * TODO: Optimize for this cases. All data blocks are not needed to be loaded, only if the first actually
//        required
//        * time window resides in current data block.
//        */
//       if ((tw.skey <= blockInfo.window.ekey && ascQuery) || (tw.ekey >= blockInfo.window.skey && !ascQuery)) {
//
//         SArray *pDataBlock = tsdbRetrieveDataBlock(pRuntimeEnv->pTsdbReadHandle, NULL);
//         SColumnInfoData *pColInfoData = taosArrayGet(pDataBlock, 0);
//
//         if ((win.ekey > blockInfo.window.ekey && ascQuery) || (win.ekey < blockInfo.window.skey && !ascQuery)) {
//           pQueryAttr->limit.offset -= 1;
//         }
//
//         if (pQueryAttr->limit.offset == 0) {
//           *start = doSkipIntervalProcess(pRuntimeEnv, &win, &blockInfo, pTableQueryInfo);
//           return true;
//         } else {
//           tw = win;
//           int32_t startPos =
//               getNextQualifiedWindow(pQueryAttr, &tw, &blockInfo, pColInfoData->pData, binarySearchForKey, -1);
//           assert(startPos >= 0);
//
//           // set the abort info
//           pQueryAttr->pos = startPos;
//           pTableQueryInfo->lastKey = ((TSKEY *)pColInfoData->pData)[startPos];
//           pWindowResInfo->prevSKey = tw.skey;
//           win = tw;
//         }
//       } else {
//         break;  // offset is not 0, and next time window begins or ends in the next block.
//       }
//     }
//   }
//
//   // check for error
//   if (terrno != TSDB_CODE_SUCCESS) {
//     longjmp(pRuntimeEnv->env, terrno);
//   }
//
//   return true;
// }

int32_t appendDownstream(SOperatorInfo* p, SOperatorInfo** pDownstream, int32_t num) {
  if (p->pDownstream == NULL) {
    assert(p->numOfDownstream == 0);
  }

  p->pDownstream = taosMemoryCalloc(1, num * POINTER_BYTES);
  if (p->pDownstream == NULL) {
    return TSDB_CODE_OUT_OF_MEMORY;
  }

  memcpy(p->pDownstream, pDownstream, num * POINTER_BYTES);
  p->numOfDownstream = num;
  return TSDB_CODE_SUCCESS;
}

static void doDestroyTableQueryInfo(STableGroupInfo* pTableqinfoGroupInfo);

static int32_t setupQueryHandle(void* tsdb, STaskRuntimeEnv* pRuntimeEnv, int64_t qId, bool isSTableQuery) {
  STaskAttr* pQueryAttr = pRuntimeEnv->pQueryAttr;
#if 0
  // TODO set the tags scan handle
  if (onlyQueryTags(pQueryAttr)) {
    return TSDB_CODE_SUCCESS;
  }

  STsdbQueryCond cond = createTsdbQueryCond(pQueryAttr, &pQueryAttr->window);
  if (pQueryAttr->tsCompQuery || pQueryAttr->pointInterpQuery) {
    cond.type = BLOCK_LOAD_TABLE_SEQ_ORDER;
  }

  if (!isSTableQuery
    && (pRuntimeEnv->tableqinfoGroupInfo.numOfTables == 1)
    && (cond.order == TSDB_ORDER_ASC)
    && (!QUERY_IS_INTERVAL_QUERY(pQueryAttr))
    && (!pQueryAttr->groupbyColumn)
    && (!pQueryAttr->simpleAgg)
  ) {
    SArray* pa = GET_TABLEGROUP(pRuntimeEnv, 0);
    STableQueryInfo* pCheckInfo = taosArrayGetP(pa, 0);
    cond.twindow = pCheckInfo->win;
  }

  terrno = TSDB_CODE_SUCCESS;
  if (isFirstLastRowQuery(pQueryAttr)) {
    pRuntimeEnv->pTsdbReadHandle = tsdbQueryLastRow(tsdb, &cond, &pQueryAttr->tableGroupInfo, qId, &pQueryAttr->memRef);

    // update the query time window
    pQueryAttr->window = cond.twindow;
    if (pQueryAttr->tableGroupInfo.numOfTables == 0) {
      pRuntimeEnv->tableqinfoGroupInfo.numOfTables = 0;
    } else {
      size_t numOfGroups = GET_NUM_OF_TABLEGROUP(pRuntimeEnv);
      for(int32_t i = 0; i < numOfGroups; ++i) {
        SArray *group = GET_TABLEGROUP(pRuntimeEnv, i);

        size_t t = taosArrayGetSize(group);
        for (int32_t j = 0; j < t; ++j) {
          STableQueryInfo *pCheckInfo = taosArrayGetP(group, j);

          pCheckInfo->win = pQueryAttr->window;
          pCheckInfo->lastKey = pCheckInfo->win.skey;
        }
      }
    }
  } else if (isCachedLastQuery(pQueryAttr)) {
    pRuntimeEnv->pTsdbReadHandle = tsdbQueryCacheLast(tsdb, &cond, &pQueryAttr->tableGroupInfo, qId, &pQueryAttr->memRef);
  } else if (pQueryAttr->pointInterpQuery) {
    pRuntimeEnv->pTsdbReadHandle = tsdbQueryRowsInExternalWindow(tsdb, &cond, &pQueryAttr->tableGroupInfo, qId, &pQueryAttr->memRef);
  } else {
    pRuntimeEnv->pTsdbReadHandle = tsdbQueryTables(tsdb, &cond, &pQueryAttr->tableGroupInfo, qId, &pQueryAttr->memRef);
  }
#endif
  return terrno;
}

static void doTableQueryInfoTimeWindowCheck(SExecTaskInfo* pTaskInfo, STableQueryInfo* pTableQueryInfo, int32_t order) {
#if 0
    if (order == TSDB_ORDER_ASC) {
    assert(
        (pTableQueryInfo->win.skey <= pTableQueryInfo->win.ekey) &&
        (pTableQueryInfo->lastKey >= pTaskInfo->window.skey) &&
        (pTableQueryInfo->win.skey >= pTaskInfo->window.skey && pTableQueryInfo->win.ekey <= pTaskInfo->window.ekey));
  } else {
    assert(
        (pTableQueryInfo->win.skey >= pTableQueryInfo->win.ekey) &&
        (pTableQueryInfo->lastKey <= pTaskInfo->window.skey) &&
        (pTableQueryInfo->win.skey <= pTaskInfo->window.skey && pTableQueryInfo->win.ekey >= pTaskInfo->window.ekey));
  }
#endif
}

// STsdbQueryCond createTsdbQueryCond(STaskAttr* pQueryAttr, STimeWindow* win) {
//   STsdbQueryCond cond = {
//       .colList   = pQueryAttr->tableCols,
//       .order     = pQueryAttr->order.order,
//       .numOfCols = pQueryAttr->numOfCols,
//       .type      = BLOCK_LOAD_OFFSET_SEQ_ORDER,
//       .loadExternalRows = false,
//   };
//
//   TIME_WINDOW_COPY(cond.twindow, *win);
//   return cond;
// }

static STableIdInfo createTableIdInfo(STableQueryInfo* pTableQueryInfo) {
  STableIdInfo tidInfo;
  //  STableId* id = TSDB_TABLEID(pTableQueryInfo->pTable);
  //
  //  tidInfo.uid = id->uid;
  //  tidInfo.tid = id->tid;
  //  tidInfo.key = pTableQueryInfo->lastKey;

  return tidInfo;
}

// static void updateTableIdInfo(STableQueryInfo* pTableQueryInfo, SSDataBlock* pBlock, SHashObj* pTableIdInfo, int32_t
// order) {
//   int32_t step = GET_FORWARD_DIRECTION_FACTOR(order);
//   pTableQueryInfo->lastKey = ((order == TSDB_ORDER_ASC)? pBlock->info.window.ekey:pBlock->info.window.skey) + step;
//
//   if (pTableQueryInfo->pTable == NULL) {
//     return;
//   }
//
//   STableIdInfo tidInfo = createTableIdInfo(pTableQueryInfo);
//   STableIdInfo *idinfo = taosHashGet(pTableIdInfo, &tidInfo.tid, sizeof(tidInfo.tid));
//   if (idinfo != NULL) {
//     assert(idinfo->tid == tidInfo.tid && idinfo->uid == tidInfo.uid);
//     idinfo->key = tidInfo.key;
//   } else {
//     taosHashPut(pTableIdInfo, &tidInfo.tid, sizeof(tidInfo.tid), &tidInfo, sizeof(STableIdInfo));
//   }
// }

static void doCloseAllTimeWindow(STaskRuntimeEnv* pRuntimeEnv) {
  size_t numOfGroup = GET_NUM_OF_TABLEGROUP(pRuntimeEnv);
  for (int32_t i = 0; i < numOfGroup; ++i) {
    SArray* group = GET_TABLEGROUP(pRuntimeEnv, i);

    size_t num = taosArrayGetSize(group);
    for (int32_t j = 0; j < num; ++j) {
      STableQueryInfo* item = taosArrayGetP(group, j);
      closeAllResultRows(&item->resInfo);
    }
  }
}

int32_t loadRemoteDataCallback(void* param, const SDataBuf* pMsg, int32_t code) {
  SSourceDataInfo* pSourceDataInfo = (SSourceDataInfo*)param;
  if (code == TSDB_CODE_SUCCESS) {
    pSourceDataInfo->pRsp = pMsg->pData;

    SRetrieveTableRsp* pRsp = pSourceDataInfo->pRsp;
    pRsp->numOfRows = htonl(pRsp->numOfRows);
    pRsp->compLen   = htonl(pRsp->compLen);
    pRsp->useconds  = htobe64(pRsp->useconds);
  } else {
    pSourceDataInfo->code = code;
  }

  pSourceDataInfo->status = EX_SOURCE_DATA_READY;
  tsem_post(&pSourceDataInfo->pEx->ready);
  return TSDB_CODE_SUCCESS;
}

static void destroySendMsgInfo(SMsgSendInfo* pMsgBody) {
  assert(pMsgBody != NULL);
  taosMemoryFreeClear(pMsgBody->msgInfo.pData);
  taosMemoryFreeClear(pMsgBody);
}

void qProcessFetchRsp(void* parent, SRpcMsg* pMsg, SEpSet* pEpSet) {
  SMsgSendInfo* pSendInfo = (SMsgSendInfo*)pMsg->ahandle;
  assert(pMsg->ahandle != NULL);

  SDataBuf buf = {.len = pMsg->contLen, .pData = NULL};

  if (pMsg->contLen > 0) {
    buf.pData = taosMemoryCalloc(1, pMsg->contLen);
    if (buf.pData == NULL) {
      terrno = TSDB_CODE_OUT_OF_MEMORY;
      pMsg->code = TSDB_CODE_OUT_OF_MEMORY;
    } else {
      memcpy(buf.pData, pMsg->pCont, pMsg->contLen);
    }
  }

  pSendInfo->fp(pSendInfo->param, &buf, pMsg->code);
  rpcFreeCont(pMsg->pCont);
  destroySendMsgInfo(pSendInfo);
}

static int32_t doSendFetchDataRequest(SExchangeInfo* pExchangeInfo, SExecTaskInfo* pTaskInfo, int32_t sourceIndex) {
  size_t totalSources = taosArrayGetSize(pExchangeInfo->pSources);

  SResFetchReq* pMsg = taosMemoryCalloc(1, sizeof(SResFetchReq));
  if (NULL == pMsg) {
    pTaskInfo->code = TSDB_CODE_QRY_OUT_OF_MEMORY;
    return pTaskInfo->code;
  }

  SDownstreamSourceNode* pSource = taosArrayGet(pExchangeInfo->pSources, sourceIndex);
  SSourceDataInfo*       pDataInfo = taosArrayGet(pExchangeInfo->pSourceDataInfo, sourceIndex);

  qDebug("%s build fetch msg and send to vgId:%d, ep:%s, taskId:0x%" PRIx64 ", %d/%" PRIzu, GET_TASKID(pTaskInfo),
         pSource->addr.nodeId, pSource->addr.epSet.eps[0].fqdn, pSource->taskId, sourceIndex, totalSources);

  pMsg->header.vgId = htonl(pSource->addr.nodeId);
  pMsg->sId = htobe64(pSource->schedId);
  pMsg->taskId = htobe64(pSource->taskId);
  pMsg->queryId = htobe64(pTaskInfo->id.queryId);

  // send the fetch remote task result reques
  SMsgSendInfo* pMsgSendInfo = taosMemoryCalloc(1, sizeof(SMsgSendInfo));
  if (NULL == pMsgSendInfo) {
    taosMemoryFreeClear(pMsg);
    qError("%s prepare message %d failed", GET_TASKID(pTaskInfo), (int32_t)sizeof(SMsgSendInfo));
    pTaskInfo->code = TSDB_CODE_QRY_OUT_OF_MEMORY;
    return pTaskInfo->code;
  }

  pMsgSendInfo->param = pDataInfo;
  pMsgSendInfo->msgInfo.pData = pMsg;
  pMsgSendInfo->msgInfo.len = sizeof(SResFetchReq);
  pMsgSendInfo->msgType = TDMT_VND_FETCH;
  pMsgSendInfo->fp = loadRemoteDataCallback;

  int64_t transporterId = 0;
  int32_t code = asyncSendMsgToServer(pExchangeInfo->pTransporter, &pSource->addr.epSet, &transporterId, pMsgSendInfo);
  return TSDB_CODE_SUCCESS;
}

// TODO if only one or two columnss required, how to extract data?
int32_t setSDataBlockFromFetchRsp(SSDataBlock* pRes, SLoadRemoteDataInfo* pLoadInfo, int32_t numOfRows,
                                         char* pData, int32_t compLen, int32_t numOfOutput, int64_t startTs,
                                         uint64_t* total, SArray* pColList) {
  blockDataEnsureCapacity(pRes, numOfRows);

  if (pColList == NULL) {  // data from other sources
    int32_t* colLen = (int32_t*)pData;
    char*    pStart = pData + sizeof(int32_t) * numOfOutput;

    for (int32_t i = 0; i < numOfOutput; ++i) {
      colLen[i] = htonl(colLen[i]);
      ASSERT(colLen[i] > 0);

      SColumnInfoData* pColInfoData = taosArrayGet(pRes->pDataBlock, i);
      if (IS_VAR_DATA_TYPE(pColInfoData->info.type)) {
        pColInfoData->varmeta.length = colLen[i];
        pColInfoData->varmeta.allocLen = colLen[i];

        memcpy(pColInfoData->varmeta.offset, pStart, sizeof(int32_t) * numOfRows);
        pStart += sizeof(int32_t) * numOfRows;

        pColInfoData->pData = taosMemoryMalloc(colLen[i]);
      } else {
        memcpy(pColInfoData->nullbitmap, pStart, BitmapLen(numOfRows));
        pStart += BitmapLen(numOfRows);
      }

      memcpy(pColInfoData->pData, pStart, colLen[i]);
      pStart += colLen[i];
    }
  } else {  // extract data according to pColList
    ASSERT(numOfOutput == taosArrayGetSize(pColList));

    // data from mnode
    for (int32_t i = 0; i < numOfOutput; ++i) {
      for (int32_t j = 0; j < numOfOutput; ++j) {
        int16_t colIndex = *(int16_t*)taosArrayGet(pColList, j);
        if (colIndex - 1 == i) {
          SColumnInfoData* pColInfoData = taosArrayGet(pRes->pDataBlock, j);

          for (int32_t k = 0; k < numOfRows; ++k) {
            colDataAppend(pColInfoData, k, pData, false);
            pData += pColInfoData->info.bytes;
          }
          break;
        }
      }
    }
  }

  pRes->info.rows = numOfRows;

  int64_t el = taosGetTimestampUs() - startTs;

  pLoadInfo->totalRows += numOfRows;
  pLoadInfo->totalSize += compLen;

  if (total != NULL) {
    *total += numOfRows;
  }

  pLoadInfo->totalElapsed += el;
  return TSDB_CODE_SUCCESS;
}

static void* setAllSourcesCompleted(SOperatorInfo* pOperator, int64_t startTs) {
  SExchangeInfo* pExchangeInfo = pOperator->info;
  SExecTaskInfo* pTaskInfo = pOperator->pTaskInfo;

  int64_t              el = taosGetTimestampUs() - startTs;
  SLoadRemoteDataInfo* pLoadInfo = &pExchangeInfo->loadInfo;
  pLoadInfo->totalElapsed += el;

  size_t totalSources = taosArrayGetSize(pExchangeInfo->pSources);
  qDebug("%s all %" PRIzu " sources are exhausted, total rows: %" PRIu64 " bytes:%" PRIu64 ", elapsed:%.2f ms",
         GET_TASKID(pTaskInfo), totalSources, pLoadInfo->totalRows, pLoadInfo->totalSize,
         pLoadInfo->totalElapsed / 1000.0);

  doSetOperatorCompleted(pOperator);
  return NULL;
}

static SSDataBlock* concurrentlyLoadRemoteDataImpl(SOperatorInfo* pOperator, SExchangeInfo* pExchangeInfo,
                                                   SExecTaskInfo* pTaskInfo) {
  int32_t code = 0;
  int64_t startTs = taosGetTimestampUs();
  size_t  totalSources = taosArrayGetSize(pExchangeInfo->pSources);

  while (1) {
    int32_t completed = 0;
    for (int32_t i = 0; i < totalSources; ++i) {
      SSourceDataInfo* pDataInfo = taosArrayGet(pExchangeInfo->pSourceDataInfo, i);

      if (pDataInfo->status == EX_SOURCE_DATA_EXHAUSTED) {
        completed += 1;
        continue;
      }

      if (pDataInfo->status != EX_SOURCE_DATA_READY) {
        continue;
      }

      SRetrieveTableRsp*     pRsp = pDataInfo->pRsp;
      SDownstreamSourceNode* pSource = taosArrayGet(pExchangeInfo->pSources, i);

      SSDataBlock*         pRes = pExchangeInfo->pResult;
      SLoadRemoteDataInfo* pLoadInfo = &pExchangeInfo->loadInfo;
      if (pRsp->numOfRows == 0) {
        qDebug("%s vgId:%d, taskID:0x%" PRIx64 " index:%d completed, rowsOfSource:%" PRIu64 ", totalRows:%" PRIu64
               " try next",
               GET_TASKID(pTaskInfo), pSource->addr.nodeId, pSource->taskId, i + 1, pDataInfo->totalRows,
               pExchangeInfo->loadInfo.totalRows);
        pDataInfo->status = EX_SOURCE_DATA_EXHAUSTED;
        completed += 1;
        continue;
      }

      SRetrieveTableRsp* pTableRsp = pDataInfo->pRsp;
      code =
          setSDataBlockFromFetchRsp(pExchangeInfo->pResult, pLoadInfo, pTableRsp->numOfRows, pTableRsp->data,
                                    pTableRsp->compLen, pOperator->numOfOutput, startTs, &pDataInfo->totalRows, NULL);
      if (code != 0) {
        goto _error;
      }

      if (pRsp->completed == 1) {
        qDebug("%s fetch msg rsp from vgId:%d, taskId:0x%" PRIx64 " numOfRows:%d, rowsOfSource:%" PRIu64
               ", totalRows:%" PRIu64 ", totalBytes:%" PRIu64 " try next %d/%" PRIzu,
               GET_TASKID(pTaskInfo), pSource->addr.nodeId, pSource->taskId, pRes->info.rows, pDataInfo->totalRows,
               pLoadInfo->totalRows, pLoadInfo->totalSize, i + 1, totalSources);
        pDataInfo->status = EX_SOURCE_DATA_EXHAUSTED;
      } else {
        qDebug("%s fetch msg rsp from vgId:%d, taskId:0x%" PRIx64 " numOfRows:%d, totalRows:%" PRIu64 ", totalBytes:%" PRIu64,
               GET_TASKID(pTaskInfo), pSource->addr.nodeId, pSource->taskId, pRes->info.rows, pLoadInfo->totalRows,
               pLoadInfo->totalSize);
      }

      if (pDataInfo->status != EX_SOURCE_DATA_EXHAUSTED) {
        pDataInfo->status = EX_SOURCE_DATA_NOT_READY;
        code = doSendFetchDataRequest(pExchangeInfo, pTaskInfo, i);
        if (code != TSDB_CODE_SUCCESS) {
          goto _error;
        }
      }

      return pExchangeInfo->pResult;
    }

    if (completed == totalSources) {
      return setAllSourcesCompleted(pOperator, startTs);
    }
  }

_error:
  pTaskInfo->code = code;
  return NULL;
}

static SSDataBlock* concurrentlyLoadRemoteData(SOperatorInfo* pOperator) {
  SExchangeInfo* pExchangeInfo = pOperator->info;
  SExecTaskInfo* pTaskInfo = pOperator->pTaskInfo;

  if (pOperator->status == OP_RES_TO_RETURN) {
    return concurrentlyLoadRemoteDataImpl(pOperator, pExchangeInfo, pTaskInfo);
  }

  size_t  totalSources = taosArrayGetSize(pExchangeInfo->pSources);
  int64_t startTs = taosGetTimestampUs();

  // Asynchronously send all fetch requests to all sources.
  for (int32_t i = 0; i < totalSources; ++i) {
    int32_t code = doSendFetchDataRequest(pExchangeInfo, pTaskInfo, i);
    if (code != TSDB_CODE_SUCCESS) {
      return NULL;
    }
  }

  int64_t endTs = taosGetTimestampUs();
  qDebug("%s send all fetch request to %" PRIzu " sources completed, elapsed:%" PRId64, GET_TASKID(pTaskInfo),
         totalSources, endTs - startTs);

  tsem_wait(&pExchangeInfo->ready);
  pOperator->status = OP_RES_TO_RETURN;
  return concurrentlyLoadRemoteDataImpl(pOperator, pExchangeInfo, pTaskInfo);
}

static int32_t prepareConcurrentlyLoad(SOperatorInfo* pOperator) {
  SExchangeInfo* pExchangeInfo = pOperator->info;
  SExecTaskInfo* pTaskInfo = pOperator->pTaskInfo;

  size_t  totalSources = taosArrayGetSize(pExchangeInfo->pSources);
  int64_t startTs = taosGetTimestampUs();

  // Asynchronously send all fetch requests to all sources.
  for (int32_t i = 0; i < totalSources; ++i) {
    int32_t code = doSendFetchDataRequest(pExchangeInfo, pTaskInfo, i);
    if (code != TSDB_CODE_SUCCESS) {
      pTaskInfo->code = code;
      return code;
    }
  }

  int64_t endTs = taosGetTimestampUs();
  qDebug("%s send all fetch request to %" PRIzu " sources completed, elapsed:%" PRId64, GET_TASKID(pTaskInfo),
         totalSources, endTs - startTs);

  tsem_wait(&pExchangeInfo->ready);
  pOperator->cost.openCost = taosGetTimestampUs() - startTs;

  return TSDB_CODE_SUCCESS;
}

static SSDataBlock* seqLoadRemoteData(SOperatorInfo* pOperator) {
  SExchangeInfo* pExchangeInfo = pOperator->info;
  SExecTaskInfo* pTaskInfo = pOperator->pTaskInfo;

  size_t  totalSources = taosArrayGetSize(pExchangeInfo->pSources);
  int64_t startTs = taosGetTimestampUs();

  while (1) {
    if (pExchangeInfo->current >= totalSources) {
      return setAllSourcesCompleted(pOperator, startTs);
    }

    doSendFetchDataRequest(pExchangeInfo, pTaskInfo, pExchangeInfo->current);
    tsem_wait(&pExchangeInfo->ready);

    SSourceDataInfo* pDataInfo = taosArrayGet(pExchangeInfo->pSourceDataInfo, pExchangeInfo->current);
    SDownstreamSourceNode* pSource = taosArrayGet(pExchangeInfo->pSources, pExchangeInfo->current);

    if (pDataInfo->code != TSDB_CODE_SUCCESS) {
      qError("%s vgId:%d, taskID:0x%" PRIx64 " error happens, code:%s",
             GET_TASKID(pTaskInfo), pSource->addr.nodeId, pSource->taskId, tstrerror(pDataInfo->code));
      pOperator->pTaskInfo->code = pDataInfo->code;
      return NULL;
    }

    SRetrieveTableRsp*   pRsp = pDataInfo->pRsp;
    SLoadRemoteDataInfo* pLoadInfo = &pExchangeInfo->loadInfo;
    if (pRsp->numOfRows == 0) {
      qDebug("%s vgId:%d, taskID:0x%" PRIx64 " %d of total completed, rowsOfSource:%" PRIu64 ", totalRows:%" PRIu64 " try next",
             GET_TASKID(pTaskInfo), pSource->addr.nodeId, pSource->taskId, pExchangeInfo->current + 1,
             pDataInfo->totalRows, pLoadInfo->totalRows);

      pDataInfo->status = EX_SOURCE_DATA_EXHAUSTED;
      pExchangeInfo->current += 1;
      continue;
    }

    SSDataBlock*       pRes = pExchangeInfo->pResult;
    SRetrieveTableRsp* pTableRsp = pDataInfo->pRsp;
    int32_t            code =
        setSDataBlockFromFetchRsp(pExchangeInfo->pResult, pLoadInfo, pTableRsp->numOfRows, pTableRsp->data,
                                  pTableRsp->compLen, pOperator->numOfOutput, startTs, &pDataInfo->totalRows, NULL);

    if (pRsp->completed == 1) {
      qDebug("%s fetch msg rsp from vgId:%d, taskId:0x%" PRIx64 " numOfRows:%d, rowsOfSource:%" PRIu64
             ", totalRows:%" PRIu64 ", totalBytes:%" PRIu64 " try next %d/%" PRIzu,
             GET_TASKID(pTaskInfo), pSource->addr.nodeId, pSource->taskId, pRes->info.rows, pDataInfo->totalRows,
             pLoadInfo->totalRows, pLoadInfo->totalSize, pExchangeInfo->current + 1, totalSources);

      pDataInfo->status = EX_SOURCE_DATA_EXHAUSTED;
      pExchangeInfo->current += 1;
    } else {
      qDebug("%s fetch msg rsp from vgId:%d, taskId:0x%" PRIx64 " numOfRows:%d, totalRows:%" PRIu64
             ", totalBytes:%" PRIu64,
             GET_TASKID(pTaskInfo), pSource->addr.nodeId, pSource->taskId, pRes->info.rows, pLoadInfo->totalRows,
             pLoadInfo->totalSize);
    }

    return pExchangeInfo->pResult;
  }
}

static int32_t prepareLoadRemoteData(SOperatorInfo* pOperator) {
  if (OPTR_IS_OPENED(pOperator)) {
    return TSDB_CODE_SUCCESS;
  }

  SExchangeInfo* pExchangeInfo = pOperator->info;
  if (pExchangeInfo->seqLoadData) {
    // do nothing for sequentially load data
  } else {
    int32_t code = prepareConcurrentlyLoad(pOperator);
    if (code != TSDB_CODE_SUCCESS) {
      return code;
    }
  }

  OPTR_SET_OPENED(pOperator);
  return TSDB_CODE_SUCCESS;
}

static SSDataBlock* doLoadRemoteData(SOperatorInfo* pOperator, bool* newgroup) {
  SExchangeInfo* pExchangeInfo = pOperator->info;
  SExecTaskInfo* pTaskInfo = pOperator->pTaskInfo;

  pTaskInfo->code = pOperator->_openFn(pOperator);
  if (pTaskInfo->code != TSDB_CODE_SUCCESS) {
    return NULL;
  }

  size_t               totalSources = taosArrayGetSize(pExchangeInfo->pSources);
  SLoadRemoteDataInfo* pLoadInfo = &pExchangeInfo->loadInfo;

  if (pOperator->status == OP_EXEC_DONE) {
    qDebug("%s all %" PRIzu " source(s) are exhausted, total rows:%" PRIu64 " bytes:%" PRIu64 ", elapsed:%.2f ms",
           GET_TASKID(pTaskInfo), totalSources, pLoadInfo->totalRows, pLoadInfo->totalSize,
           pLoadInfo->totalElapsed / 1000.0);
    return NULL;
  }

  *newgroup = false;

  if (pExchangeInfo->seqLoadData) {
    return seqLoadRemoteData(pOperator);
  } else {
    return concurrentlyLoadRemoteData(pOperator);
  }

#if 0
  _error:
  taosMemoryFreeClear(pMsg);
  taosMemoryFreeClear(pMsgSendInfo);

  terrno = pTaskInfo->code;
  return NULL;
#endif
}

static int32_t initDataSource(int32_t numOfSources, SExchangeInfo* pInfo) {
  pInfo->pSourceDataInfo = taosArrayInit(numOfSources, sizeof(SSourceDataInfo));
  if (pInfo->pSourceDataInfo == NULL) {
    return TSDB_CODE_OUT_OF_MEMORY;
  }

  for (int32_t i = 0; i < numOfSources; ++i) {
    SSourceDataInfo dataInfo = {0};
    dataInfo.status = EX_SOURCE_DATA_NOT_READY;
    dataInfo.pEx = pInfo;
    dataInfo.index = i;

    void* ret = taosArrayPush(pInfo->pSourceDataInfo, &dataInfo);
    if (ret == NULL) {
      taosArrayDestroy(pInfo->pSourceDataInfo);
      return TSDB_CODE_OUT_OF_MEMORY;
    }
  }

  return TSDB_CODE_SUCCESS;
}

SOperatorInfo* createExchangeOperatorInfo(const SNodeList* pSources, SSDataBlock* pBlock, SExecTaskInfo* pTaskInfo) {
  SExchangeInfo* pInfo = taosMemoryCalloc(1, sizeof(SExchangeInfo));
  SOperatorInfo* pOperator = taosMemoryCalloc(1, sizeof(SOperatorInfo));

  if (pInfo == NULL || pOperator == NULL) {
    taosMemoryFreeClear(pInfo);
    taosMemoryFreeClear(pOperator);
    terrno = TSDB_CODE_QRY_OUT_OF_MEMORY;
    return NULL;
  }

  size_t numOfSources = LIST_LENGTH(pSources);
  pInfo->pSources = taosArrayInit(numOfSources, sizeof(SDownstreamSourceNode));
  pInfo->pSourceDataInfo = taosArrayInit(numOfSources, sizeof(SSourceDataInfo));
  if (pInfo->pSourceDataInfo == NULL || pInfo->pSources == NULL) {
    goto _error;
  }

  for (int32_t i = 0; i < numOfSources; ++i) {
    SNodeListNode* pNode = nodesListGetNode((SNodeList*)pSources, i);
    taosArrayPush(pInfo->pSources, pNode);
  }

  int32_t code = initDataSource(numOfSources, pInfo);
  if (code != TSDB_CODE_SUCCESS) {
    goto _error;
  }

  size_t size = pBlock->info.numOfCols;
  pInfo->pResult = pBlock;
  pInfo->seqLoadData = true;

  tsem_init(&pInfo->ready, 0, 0);

  pOperator->name = "ExchangeOperator";
  pOperator->operatorType = QUERY_NODE_PHYSICAL_PLAN_EXCHANGE;
  pOperator->blockingOptr = false;
  pOperator->status = OP_NOT_OPENED;
  pOperator->info = pInfo;
  pOperator->numOfOutput = size;
  pOperator->pTaskInfo = pTaskInfo;
  pOperator->_openFn = prepareLoadRemoteData;  // assign a dummy function.
  pOperator->getNextFn = doLoadRemoteData;
  pOperator->closeFn = destroyExchangeOperatorInfo;

#if 1
  {  // todo refactor
    SRpcInit rpcInit;
    memset(&rpcInit, 0, sizeof(rpcInit));
    rpcInit.localPort = 0;
    rpcInit.label = "EX";
    rpcInit.numOfThreads = 1;
    rpcInit.cfp = qProcessFetchRsp;
    rpcInit.sessions = tsMaxConnections;
    rpcInit.connType = TAOS_CONN_CLIENT;
    rpcInit.user = (char*)"root";
    rpcInit.idleTime = tsShellActivityTimer * 1000;
    rpcInit.ckey = "key";
    rpcInit.spi = 1;
    rpcInit.secret = (char*)"dcc5bed04851fec854c035b2e40263b6";

    pInfo->pTransporter = rpcOpen(&rpcInit);
    if (pInfo->pTransporter == NULL) {
      return NULL;  // todo
    }
  }
#endif

  return pOperator;

_error:
  if (pInfo != NULL) {
    destroyExchangeOperatorInfo(pInfo, numOfSources);
  }

  taosMemoryFreeClear(pInfo);
  taosMemoryFreeClear(pOperator);
  pTaskInfo->code = TSDB_CODE_OUT_OF_MEMORY;
  return NULL;
}

SSDataBlock* createResultDataBlock(const SArray* pExprInfo) {
  SSDataBlock* pResBlock = taosMemoryCalloc(1, sizeof(SSDataBlock));
  if (pResBlock == NULL) {
    return NULL;
  }

  size_t numOfCols = taosArrayGetSize(pExprInfo);
  pResBlock->pDataBlock = taosArrayInit(numOfCols, sizeof(SColumnInfoData));

  SArray* pResult = pResBlock->pDataBlock;
  for (int32_t i = 0; i < numOfCols; ++i) {
    SColumnInfoData colInfoData = {0};
    SExprInfo*      p = taosArrayGetP(pExprInfo, i);

    SResSchema* pSchema = &p->base.resSchema;
    colInfoData.info.type = pSchema->type;
    colInfoData.info.colId = pSchema->colId;
    colInfoData.info.bytes = pSchema->bytes;
    colInfoData.info.scale = pSchema->scale;
    colInfoData.info.precision = pSchema->precision;
    taosArrayPush(pResult, &colInfoData);
  }

  return pResBlock;
}

static int32_t doInitAggInfoSup(SAggSupporter* pAggSup, SqlFunctionCtx* pCtx, int32_t numOfOutput, const char* pKey);
static void    cleanupAggSup(SAggSupporter* pAggSup);

static void destroySortedMergeOperatorInfo(void* param, int32_t numOfOutput) {
  SSortedMergeOperatorInfo* pInfo = (SSortedMergeOperatorInfo*)param;
  taosArrayDestroy(pInfo->pSortInfo);
  taosArrayDestroy(pInfo->groupInfo);

  if (pInfo->pSortHandle != NULL) {
    tsortDestroySortHandle(pInfo->pSortHandle);
  }

  blockDataDestroy(pInfo->binfo.pRes);
  cleanupAggSup(&pInfo->aggSup);
}

static void destroySlimitOperatorInfo(void* param, int32_t numOfOutput) {
  SSLimitOperatorInfo* pInfo = (SSLimitOperatorInfo*)param;
  taosArrayDestroy(pInfo->orderColumnList);
  pInfo->pRes = blockDataDestroy(pInfo->pRes);
  taosMemoryFreeClear(pInfo->prevRow);
}

static void assignExprInfo(SExprInfo* dst, const SExprInfo* src) {
  assert(dst != NULL && src != NULL);

  *dst = *src;

  dst->pExpr = exprdup(src->pExpr);
  dst->base.pParam = taosMemoryCalloc(src->base.numOfParams, sizeof(SColumn));
  memcpy(dst->base.pParam, src->base.pParam, sizeof(SColumn) * src->base.numOfParams);

  //  memset(dst->base.param, 0, sizeof(SVariant) * tListLen(dst->base.param));
  //  for (int32_t j = 0; j < src->base.numOfParams; ++j) {
  //    taosVariantAssign(&dst->base.param[j], &src->base.param[j]);
  //  }
}

static SExprInfo* exprArrayDup(SArray* pExprList) {
  size_t numOfOutput = taosArrayGetSize(pExprList);

  SExprInfo* p = taosMemoryCalloc(numOfOutput, sizeof(SExprInfo));
  for (int32_t i = 0; i < numOfOutput; ++i) {
    SExprInfo* pExpr = taosArrayGetP(pExprList, i);
    assignExprInfo(&p[i], pExpr);
  }

  return p;
}

// TODO merge aggregate super table
static void appendOneRowToDataBlock(SSDataBlock* pBlock, STupleHandle* pTupleHandle) {
  for (int32_t i = 0; i < pBlock->info.numOfCols; ++i) {
    SColumnInfoData* pColInfo = taosArrayGet(pBlock->pDataBlock, i);

    bool isNull = tsortIsNullVal(pTupleHandle, i);
    if (isNull) {
      colDataAppend(pColInfo, pBlock->info.rows, NULL, true);
    } else {
      char* pData = tsortGetValue(pTupleHandle, i);
      colDataAppend(pColInfo, pBlock->info.rows, pData, false);
    }
  }

  pBlock->info.rows += 1;
}

SSDataBlock* getSortedBlockData(SSortHandle* pHandle, SSDataBlock* pDataBlock, int32_t capacity) {
  blockDataCleanup(pDataBlock);

  blockDataEnsureCapacity(pDataBlock, capacity);

  while (1) {
    STupleHandle* pTupleHandle = tsortNextTuple(pHandle);
    if (pTupleHandle == NULL) {
      break;
    }

    appendOneRowToDataBlock(pDataBlock, pTupleHandle);
    if (pDataBlock->info.rows >= capacity) {
      return pDataBlock;
    }
  }

  return (pDataBlock->info.rows > 0) ? pDataBlock : NULL;
}

SSDataBlock* loadNextDataBlock(void* param) {
  SOperatorInfo* pOperator = (SOperatorInfo*)param;
  bool           newgroup = false;
  return pOperator->getNextFn(pOperator, &newgroup);
}

static bool needToMerge(SSDataBlock* pBlock, SArray* groupInfo, char** buf, int32_t rowIndex) {
  size_t size = taosArrayGetSize(groupInfo);
  if (size == 0) {
    return true;
  }

  for (int32_t i = 0; i < size; ++i) {
    int32_t* index = taosArrayGet(groupInfo, i);

    SColumnInfoData* pColInfo = taosArrayGet(pBlock->pDataBlock, *index);
    bool             isNull = colDataIsNull(pColInfo, rowIndex, pBlock->info.rows, NULL);

    if ((isNull && buf[i] != NULL) || (!isNull && buf[i] == NULL)) {
      return false;
    }

    char* pCell = colDataGetData(pColInfo, rowIndex);
    if (IS_VAR_DATA_TYPE(pColInfo->info.type)) {
      if (varDataLen(pCell) != varDataLen(buf[i])) {
        return false;
      } else {
        if (memcmp(varDataVal(pCell), varDataVal(buf[i]), varDataLen(pCell)) != 0) {
          return false;
        }
      }
    } else {
      if (memcmp(pCell, buf[i], pColInfo->info.bytes) != 0) {
        return false;
      }
    }
  }

  return 0;
}

static void doMergeResultImpl(SSortedMergeOperatorInfo* pInfo, SqlFunctionCtx* pCtx, int32_t numOfExpr,
                              int32_t rowIndex) {
  for (int32_t j = 0; j < numOfExpr; ++j) {  // TODO set row index
    pCtx[j].startRow = rowIndex;
  }

  for (int32_t j = 0; j < numOfExpr; ++j) {
    int32_t functionId = pCtx[j].functionId;
    //    pCtx[j].fpSet->addInput(&pCtx[j]);

    //    if (functionId < 0) {
    //      SUdfInfo* pUdfInfo = taosArrayGet(pInfo->udfInfo, -1 * functionId - 1);
    //      doInvokeUdf(pUdfInfo, &pCtx[j], 0, TSDB_UDF_FUNC_MERGE);
    //    } else {
    //      assert(!TSDB_FUNC_IS_SCALAR(functionId));
    //      aAggs[functionId].mergeFunc(&pCtx[j]);
    //    }
  }
}

static void doFinalizeResultImpl(SqlFunctionCtx* pCtx, int32_t numOfExpr) {
  for (int32_t j = 0; j < numOfExpr; ++j) {
    int32_t functionId = pCtx[j].functionId;
    //    if (functionId == FUNC_TAG_DUMMY || functionId == FUNC_TS_DUMMY) {
    //      continue;
    //    }

    //    if (functionId < 0) {
    //      SUdfInfo* pUdfInfo = taosArrayGet(pInfo->udfInfo, -1 * functionId - 1);
    //      doInvokeUdf(pUdfInfo, &pCtx[j], 0, TSDB_UDF_FUNC_FINALIZE);
    //    } else {
    pCtx[j].fpSet.finalize(&pCtx[j]);
  }
}

static bool saveCurrentTuple(char** rowColData, SArray* pColumnList, SSDataBlock* pBlock, int32_t rowIndex) {
  int32_t size = (int32_t)taosArrayGetSize(pColumnList);

  for (int32_t i = 0; i < size; ++i) {
    int32_t*         index = taosArrayGet(pColumnList, i);
    SColumnInfoData* pColInfo = taosArrayGet(pBlock->pDataBlock, *index);

    char* data = colDataGetData(pColInfo, rowIndex);
    memcpy(rowColData[i], data, colDataGetLength(pColInfo, rowIndex));
  }

  return true;
}

static void doMergeImpl(SOperatorInfo* pOperator, int32_t numOfExpr, SSDataBlock* pBlock) {
  SSortedMergeOperatorInfo* pInfo = pOperator->info;

  SqlFunctionCtx* pCtx = pInfo->binfo.pCtx;
  for (int32_t i = 0; i < pBlock->info.numOfCols; ++i) {
    pCtx[i].size = 1;
  }

  for (int32_t i = 0; i < pBlock->info.rows; ++i) {
    if (!pInfo->hasGroupVal) {
      ASSERT(i == 0);
      doMergeResultImpl(pInfo, pCtx, numOfExpr, i);
      pInfo->hasGroupVal = saveCurrentTuple(pInfo->groupVal, pInfo->groupInfo, pBlock, i);
    } else {
      if (needToMerge(pBlock, pInfo->groupInfo, pInfo->groupVal, i)) {
        doMergeResultImpl(pInfo, pCtx, numOfExpr, i);
      } else {
        doFinalizeResultImpl(pCtx, numOfExpr);
        int32_t numOfRows = getNumOfResult(pInfo->binfo.pCtx, pOperator->numOfOutput, NULL);
        //        setTagValueForMultipleRows(pCtx, pOperator->numOfOutput, numOfRows);

        // TODO check for available buffer;

        // next group info data
        pInfo->binfo.pRes->info.rows += numOfRows;
        for (int32_t j = 0; j < numOfExpr; ++j) {
          if (pCtx[j].functionId < 0) {
            continue;
          }

          pCtx[j].fpSet.process(&pCtx[j]);
        }

        doMergeResultImpl(pInfo, pCtx, numOfExpr, i);
        pInfo->hasGroupVal = saveCurrentTuple(pInfo->groupVal, pInfo->groupInfo, pBlock, i);
      }
    }
  }
}

static SSDataBlock* doMerge(SOperatorInfo* pOperator) {
  SSortedMergeOperatorInfo* pInfo = pOperator->info;
  SSortHandle*              pHandle = pInfo->pSortHandle;

  SSDataBlock* pDataBlock = createOneDataBlock(pInfo->binfo.pRes);
  blockDataEnsureCapacity(pDataBlock, pInfo->binfo.capacity);

  while (1) {
    blockDataCleanup(pDataBlock);
    while (1) {
      STupleHandle* pTupleHandle = tsortNextTuple(pHandle);
      if (pTupleHandle == NULL) {
        break;
      }

      // build datablock for merge for one group
      appendOneRowToDataBlock(pDataBlock, pTupleHandle);
      if (pDataBlock->info.rows >= pInfo->binfo.capacity) {
        break;
      }
    }

    if (pDataBlock->info.rows == 0) {
      break;
    }

    setInputDataBlock(pOperator, pInfo->binfo.pCtx, pDataBlock, TSDB_ORDER_ASC);
    //  updateOutputBuf(&pInfo->binfo, &pAggInfo->bufCapacity, pBlock->info.rows * pAggInfo->resultRowFactor,
    //  pOperator->pRuntimeEnv, true);
    doMergeImpl(pOperator, pOperator->numOfOutput, pDataBlock);
    // flush to tuple store, and after all data have been handled, return to upstream node or sink node
  }

  doFinalizeResultImpl(pInfo->binfo.pCtx, pOperator->numOfOutput);
  int32_t numOfRows = getNumOfResult(pInfo->binfo.pCtx, pOperator->numOfOutput, NULL);
  //        setTagValueForMultipleRows(pCtx, pOperator->numOfOutput, numOfRows);

  // TODO check for available buffer;

  // next group info data
  pInfo->binfo.pRes->info.rows += numOfRows;
  return (pInfo->binfo.pRes->info.rows > 0) ? pInfo->binfo.pRes : NULL;
}

static SSDataBlock* doSortedMerge(SOperatorInfo* pOperator, bool* newgroup) {
  if (pOperator->status == OP_EXEC_DONE) {
    return NULL;
  }

  SExecTaskInfo*            pTaskInfo = pOperator->pTaskInfo;
  SSortedMergeOperatorInfo* pInfo = pOperator->info;
  if (pOperator->status == OP_RES_TO_RETURN) {
    return getSortedBlockData(pInfo->pSortHandle, pInfo->binfo.pRes, pInfo->binfo.capacity);
  }

  int32_t numOfBufPage = pInfo->sortBufSize / pInfo->bufPageSize;
  pInfo->pSortHandle = tsortCreateSortHandle(pInfo->pSortInfo, NULL, SORT_MULTISOURCE_MERGE, pInfo->bufPageSize, numOfBufPage,
                                             pInfo->binfo.pRes, "GET_TASKID(pTaskInfo)");

  tsortSetFetchRawDataFp(pInfo->pSortHandle, loadNextDataBlock);

  for (int32_t i = 0; i < pOperator->numOfDownstream; ++i) {
    SSortSource* ps = taosMemoryCalloc(1, sizeof(SSortSource));
    ps->param = pOperator->pDownstream[i];
    tsortAddSource(pInfo->pSortHandle, ps);
  }

  int32_t code = tsortOpen(pInfo->pSortHandle);
  if (code != TSDB_CODE_SUCCESS) {
    longjmp(pTaskInfo->env, terrno);
  }

  pOperator->status = OP_RES_TO_RETURN;
  return doMerge(pOperator);
}

static int32_t initGroupCol(SExprInfo* pExprInfo, int32_t numOfCols, SArray* pGroupInfo,
                            SSortedMergeOperatorInfo* pInfo) {
  if (pGroupInfo == NULL || taosArrayGetSize(pGroupInfo) == 0) {
    return 0;
  }

  int32_t len = 0;
  SArray* plist = taosArrayInit(3, sizeof(SColumn));
  pInfo->groupInfo = taosArrayInit(3, sizeof(int32_t));

  if (plist == NULL || pInfo->groupInfo == NULL) {
    return TSDB_CODE_OUT_OF_MEMORY;
  }

  size_t numOfGroupCol = taosArrayGetSize(pInfo->groupInfo);
  for (int32_t i = 0; i < numOfGroupCol; ++i) {
    SColumn* pCol = taosArrayGet(pGroupInfo, i);
    for (int32_t j = 0; j < numOfCols; ++j) {
      SExprInfo* pe = &pExprInfo[j];
      if (pe->base.resSchema.colId == pCol->colId) {
        taosArrayPush(plist, pCol);
        taosArrayPush(pInfo->groupInfo, &j);
        len += pCol->bytes;
        break;
      }
    }
  }

  ASSERT(taosArrayGetSize(pGroupInfo) == taosArrayGetSize(plist));

  pInfo->groupVal = taosMemoryCalloc(1, (POINTER_BYTES * numOfGroupCol + len));
  if (pInfo->groupVal == NULL) {
    taosArrayDestroy(plist);
    return TSDB_CODE_OUT_OF_MEMORY;
  }

  int32_t offset = 0;
  char*   start = (char*)(pInfo->groupVal + (POINTER_BYTES * numOfGroupCol));
  for (int32_t i = 0; i < numOfGroupCol; ++i) {
    pInfo->groupVal[i] = start + offset;
    SColumn* pCol = taosArrayGet(plist, i);
    offset += pCol->bytes;
  }

  taosArrayDestroy(plist);

  return TSDB_CODE_SUCCESS;
}

SOperatorInfo* createSortedMergeOperatorInfo(SOperatorInfo** downstream, int32_t numOfDownstream, SExprInfo* pExprInfo,
                                             int32_t num, SArray* pSortInfo, SArray* pGroupInfo,
                                             SExecTaskInfo* pTaskInfo) {
  SSortedMergeOperatorInfo* pInfo = taosMemoryCalloc(1, sizeof(SSortedMergeOperatorInfo));
  SOperatorInfo*            pOperator = taosMemoryCalloc(1, sizeof(SOperatorInfo));
  if (pInfo == NULL || pOperator == NULL) {
    goto _error;
  }

  pInfo->binfo.pCtx = createSqlFunctionCtx_rv(pExprInfo, num, &pInfo->binfo.rowCellInfoOffset);
  initResultRowInfo(&pInfo->binfo.resultRowInfo, (int32_t)1);

  if (pInfo->binfo.pCtx == NULL || pInfo->binfo.pRes == NULL) {
    goto _error;
  }

  int32_t code = doInitAggInfoSup(&pInfo->aggSup, pInfo->binfo.pCtx, num, pTaskInfo->id.str);
  if (code != TSDB_CODE_SUCCESS) {
    goto _error;
  }

  setFunctionResultOutput(&pInfo->binfo, &pInfo->aggSup, MAIN_SCAN, pTaskInfo);
  code = initGroupCol(pExprInfo, num, pGroupInfo, pInfo);
  if (code != TSDB_CODE_SUCCESS) {
    goto _error;
  }

  //  pInfo->resultRowFactor = (int32_t)(getRowNumForMultioutput(pRuntimeEnv->pQueryAttr,
  //      pRuntimeEnv->pQueryAttr->topBotQuery, false));
  pInfo->sortBufSize = 1024 * 16;  // 1MB
  pInfo->bufPageSize = 1024;
  pInfo->pSortInfo = pSortInfo;

  pInfo->binfo.capacity = blockDataGetCapacityInRow(pInfo->binfo.pRes, pInfo->bufPageSize);

  pOperator->name = "SortedMerge";
  // pOperator->operatorType = OP_SortedMerge;
  pOperator->blockingOptr = true;
  pOperator->status = OP_NOT_OPENED;
  pOperator->info = pInfo;
  pOperator->numOfOutput = num;
  pOperator->pExpr = pExprInfo;

  pOperator->pTaskInfo = pTaskInfo;
  pOperator->getNextFn = doSortedMerge;
  pOperator->closeFn = destroySortedMergeOperatorInfo;

  code = appendDownstream(pOperator, downstream, numOfDownstream);
  if (code != TSDB_CODE_SUCCESS) {
    goto _error;
  }

  return pOperator;

_error:
  if (pInfo != NULL) {
    destroySortedMergeOperatorInfo(pInfo, num);
  }

  taosMemoryFreeClear(pInfo);
  taosMemoryFreeClear(pOperator);
  terrno = TSDB_CODE_QRY_OUT_OF_MEMORY;
  return NULL;
}

static SSDataBlock* doSort(SOperatorInfo* pOperator, bool* newgroup) {
  if (pOperator->status == OP_EXEC_DONE) {
    return NULL;
  }

  SExecTaskInfo*     pTaskInfo = pOperator->pTaskInfo;
  SSortOperatorInfo* pInfo = pOperator->info;

  if (pOperator->status == OP_RES_TO_RETURN) {
    return getSortedBlockData(pInfo->pSortHandle, pInfo->pDataBlock, pInfo->numOfRowsInRes);
  }

  int32_t numOfBufPage = pInfo->sortBufSize / pInfo->bufPageSize;
  pInfo->pSortHandle = tsortCreateSortHandle(pInfo->pSortInfo, pInfo->inputSlotMap, SORT_SINGLESOURCE_SORT, pInfo->bufPageSize, numOfBufPage,
                                             pInfo->pDataBlock, pTaskInfo->id.str);

  tsortSetFetchRawDataFp(pInfo->pSortHandle, loadNextDataBlock);

  SSortSource* ps = taosMemoryCalloc(1, sizeof(SSortSource));
  ps->param = pOperator->pDownstream[0];
  tsortAddSource(pInfo->pSortHandle, ps);

  int32_t code = tsortOpen(pInfo->pSortHandle);
  taosMemoryFreeClear(ps);
  if (code != TSDB_CODE_SUCCESS) {
    longjmp(pTaskInfo->env, terrno);
  }

  pOperator->status = OP_RES_TO_RETURN;
  return getSortedBlockData(pInfo->pSortHandle, pInfo->pDataBlock, pInfo->numOfRowsInRes);
}

SOperatorInfo* createSortOperatorInfo(SOperatorInfo* downstream, SSDataBlock* pResBlock, SArray* pSortInfo, SArray* pIndexMap, SExecTaskInfo* pTaskInfo) {
  SSortOperatorInfo* pInfo = taosMemoryCalloc(1, sizeof(SSortOperatorInfo));
  SOperatorInfo*     pOperator = taosMemoryCalloc(1, sizeof(SOperatorInfo));
  int32_t rowSize = pResBlock->info.rowSize;

  if (pInfo == NULL || pOperator == NULL || rowSize > 100 * 1024 * 1024) {
    taosMemoryFreeClear(pInfo);
    taosMemoryFreeClear(pOperator);
    terrno = TSDB_CODE_QRY_OUT_OF_MEMORY;
    return NULL;
  }

  pInfo->bufPageSize = rowSize < 1024 ? 1024*2 : rowSize*2; // there are headers, so pageSize = rowSize + header

  pInfo->sortBufSize = pInfo->bufPageSize * 16;  // TODO dynamic set the available sort buffer
  pInfo->numOfRowsInRes = 1024;
  pInfo->pDataBlock = pResBlock;
  pInfo->pSortInfo = pSortInfo;
  pInfo->inputSlotMap = pIndexMap;

  pOperator->name         = "SortOperator";
  pOperator->operatorType = QUERY_NODE_PHYSICAL_PLAN_SORT;
  pOperator->blockingOptr = true;
  pOperator->status       = OP_NOT_OPENED;
  pOperator->info         = pInfo;

  pOperator->pTaskInfo    = pTaskInfo;
  pOperator->getNextFn    = doSort;
  pOperator->closeFn      = destroyOrderOperatorInfo;

  int32_t code = appendDownstream(pOperator, &downstream, 1);
  return pOperator;

  _error:
  pTaskInfo->code = TSDB_CODE_OUT_OF_MEMORY;
  taosMemoryFree(pInfo);
  taosMemoryFree(pOperator);
  return NULL;
}

static int32_t getTableScanOrder(STableScanInfo* pTableScanInfo) { return pTableScanInfo->order; }

// this is a blocking operator
static int32_t doOpenAggregateOptr(SOperatorInfo* pOperator) {
  if (OPTR_IS_OPENED(pOperator)) {
    return TSDB_CODE_SUCCESS;
  }

  SAggOperatorInfo* pAggInfo = pOperator->info;
  SOptrBasicInfo*   pInfo = &pAggInfo->binfo;

  int32_t        order = TSDB_ORDER_ASC;
  SOperatorInfo* downstream = pOperator->pDownstream[0];

  bool newgroup = true;
  while (1) {
    publishOperatorProfEvent(downstream, QUERY_PROF_BEFORE_OPERATOR_EXEC);
    SSDataBlock* pBlock = downstream->getNextFn(downstream, &newgroup);
    publishOperatorProfEvent(downstream, QUERY_PROF_AFTER_OPERATOR_EXEC);

    if (pBlock == NULL) {
      break;
    }
    //    if (pAggInfo->current != NULL) {
    //      setTagValue(pOperator, pAggInfo->current->pTable, pInfo->pCtx, pOperator->numOfOutput);
    //    }

    // the pDataBlock are always the same one, no need to call this again
    setInputDataBlock(pOperator, pInfo->pCtx, pBlock, order);
    doAggregateImpl(pOperator, 0, pInfo->pCtx);

    char *result = NULL;
    int32_t length = 0;
    pOperator->encodeResultRow(pOperator, &result, &length);
    SAggSupporter   *pSup = &pAggInfo->aggSup;
    taosHashClear(pSup->pResultRowHashTable);
    pOperator->decodeResultRow(pOperator, result, length);
    if(result){
      taosMemoryFree(result);
    }
  }

  finalizeQueryResult(pInfo->pCtx, pOperator->numOfOutput);

  OPTR_SET_OPENED(pOperator);
  return TSDB_CODE_SUCCESS;
}

static SSDataBlock* getAggregateResult(SOperatorInfo* pOperator, bool* newgroup) {
  SAggOperatorInfo* pAggInfo = pOperator->info;
  SOptrBasicInfo*   pInfo = &pAggInfo->binfo;

  if (pOperator->status == OP_EXEC_DONE) {
    return NULL;
  }

  SExecTaskInfo* pTaskInfo = pOperator->pTaskInfo;
  pTaskInfo->code = pOperator->_openFn(pOperator);
  if (pTaskInfo->code != TSDB_CODE_SUCCESS) {
    return NULL;
  }

  getNumOfResult(pInfo->pCtx, pOperator->numOfOutput, pInfo->pRes);
  doSetOperatorCompleted(pOperator);

  return (blockDataGetNumOfRows(pInfo->pRes) != 0) ? pInfo->pRes : NULL;
}

static void aggEncodeResultRow(SOperatorInfo* pOperator, char **result, int32_t *length) {
  SAggSupporter   *pSup = NULL;
  switch(pOperator->operatorType){
    case QUERY_NODE_PHYSICAL_PLAN_AGG:{
      SAggOperatorInfo *pAggInfo = pOperator->info;
      pSup = &pAggInfo->aggSup;
      break;
    }
    case QUERY_NODE_PHYSICAL_PLAN_GROUPBY:{
      SGroupbyOperatorInfo *pAggInfo = pOperator->info;
      pSup = &pAggInfo->aggSup;
      break;
    }
    case QUERY_NODE_PHYSICAL_PLAN_INTERVAL:{
      STableIntervalOperatorInfo *pAggInfo = pOperator->info;
      pSup = &pAggInfo->aggSup;
      break;
    }
    default:{
      qDebug("invalid operatorType: %d", pOperator->operatorType);
    }
  }

  int32_t size = taosHashGetSize(pSup->pResultRowHashTable);
  size_t  keyLen = POINTER_BYTES;  // estimate the key length
  int32_t totalSize = sizeof(int32_t) + size * (sizeof(int32_t) + keyLen + sizeof(int32_t) + pSup->resultRowSize);
  *result = taosMemoryCalloc(1, totalSize);
  if (*result == NULL) {
    terrno = TSDB_CODE_OUT_OF_MEMORY;
    return;
  }
  *(int32_t*)(*result) = size;
  int32_t offset = sizeof(int32_t);
  void*   pIter = taosHashIterate(pSup->pResultRowHashTable, NULL);
  while (pIter) {
    void*        key = taosHashGetKey(pIter, &keyLen);
    SResultRow** p1 = (SResultRow**)pIter;

    // recalculate the result size
    int32_t realTotalSize = offset + sizeof(int32_t) + keyLen + sizeof(int32_t) + pSup->resultRowSize;
    if (realTotalSize > totalSize) {
      char* tmp = taosMemoryRealloc(*result, realTotalSize);
      if (tmp == NULL) {
        terrno = TSDB_CODE_OUT_OF_MEMORY;
        taosMemoryFree(*result);
        *result = NULL;
        return;
      } else {
        *result = tmp;
      }
    }
    // save key
    *(int32_t*)(*result + offset) = keyLen;
    offset += sizeof(int32_t);
    memcpy(*result + offset, key, keyLen);
    offset += keyLen;

    // save value
    *(int32_t*)(*result + offset) = pSup->resultRowSize;
    offset += sizeof(int32_t);
    memcpy(*result + offset, *p1, pSup->resultRowSize);
    offset += pSup->resultRowSize;

    pIter = taosHashIterate(pSup->pResultRowHashTable, pIter);
  }

  if (length) {
    *length = offset;
  }
  return;
}

static bool aggDecodeResultRow(SOperatorInfo* pOperator, char* result, int32_t length) {
  if (!result || length <= 0) {
    return false;
  }

  SAggSupporter   *pSup = NULL;
  switch(pOperator->operatorType){
    case QUERY_NODE_PHYSICAL_PLAN_AGG:{
      SAggOperatorInfo *pAggInfo = pOperator->info;
      //SOptrBasicInfo   *pInfo    = &pAggInfo->binfo;
      pSup = &pAggInfo->aggSup;
      break;
    }
    case QUERY_NODE_PHYSICAL_PLAN_GROUPBY:{
      SGroupbyOperatorInfo *pAggInfo = pOperator->info;
      pSup = &pAggInfo->aggSup;
      break;
    }
    case QUERY_NODE_PHYSICAL_PLAN_INTERVAL:{
      STableIntervalOperatorInfo *pAggInfo = pOperator->info;
      pSup = &pAggInfo->aggSup;
      break;
    }
    default:{
      qDebug("invalid operatorType: %d", pOperator->operatorType);
    }
  }

  //  int32_t size = taosHashGetSize(pSup->pResultRowHashTable);
  int32_t count = *(int32_t*)(result);

  int32_t offset = sizeof(int32_t);
  while (count-- > 0 && length > offset) {
    int32_t keyLen = *(int32_t*)(result + offset);
    offset += sizeof(int32_t);

    uint64_t    tableGroupId = *(uint64_t*)(result + offset);
    SResultRow* resultRow = getNewResultRow_rv(pSup->pResultBuf, tableGroupId, pSup->resultRowSize);
    if (!resultRow) {
      terrno = TSDB_CODE_TSC_INVALID_INPUT;
      return false;
    }
    // add a new result set for a new group
    taosHashPut(pSup->pResultRowHashTable, result + offset, keyLen, &resultRow, POINTER_BYTES);

    offset += keyLen;
    int32_t valueLen = *(int32_t*)(result + offset);
    if (valueLen != pSup->resultRowSize) {
      terrno = TSDB_CODE_TSC_INVALID_INPUT;
      return false;
    }
    offset += sizeof(int32_t);
    int32_t pageId = resultRow->pageId;
    int32_t pOffset = resultRow->offset;
    memcpy(resultRow, result + offset, valueLen);
    resultRow->pageId = pageId;
    resultRow->offset = pOffset;
    offset += valueLen;

    initResultRow(resultRow);
    //pInfo->resultRowInfo.pPosition[pInfo->resultRowInfo.size++] = (SResultRowPosition) {.pageId = resultRow->pageId, .offset = resultRow->offset};
  }

  if (offset != length) {
    terrno = TSDB_CODE_TSC_INVALID_INPUT;
    return false;
  }
  return true;
}

static SSDataBlock* doMultiTableAggregate(SOperatorInfo* pOperator, bool* newgroup) {
  if (pOperator->status == OP_EXEC_DONE) {
    return NULL;
  }

  SAggOperatorInfo* pAggInfo = pOperator->info;
  SOptrBasicInfo*   pInfo = &pAggInfo->binfo;
  SExecTaskInfo*    pTaskInfo = pOperator->pTaskInfo;

  if (pOperator->status == OP_RES_TO_RETURN) {
    toSDatablock(&pAggInfo->groupResInfo, pAggInfo->pResultBuf, pInfo->pRes, pAggInfo->binfo.capacity,
                 pAggInfo->binfo.rowCellInfoOffset);

    if (pInfo->pRes->info.rows == 0 || !hasRemainDataInCurrentGroup(&pAggInfo->groupResInfo)) {
      pOperator->status = OP_EXEC_DONE;
    }

    return pInfo->pRes;
  }

  // table scan order
  int32_t        order = TSDB_ORDER_ASC;
  SOperatorInfo* downstream = pOperator->pDownstream[0];

  while (1) {
    publishOperatorProfEvent(downstream, QUERY_PROF_BEFORE_OPERATOR_EXEC);
    SSDataBlock* pBlock = downstream->getNextFn(downstream, newgroup);
    publishOperatorProfEvent(downstream, QUERY_PROF_AFTER_OPERATOR_EXEC);

    if (pBlock == NULL) {
      break;
    }

    //    setTagValue(pOperator, pRuntimeEnv->current->pTable, pInfo->pCtx, pOperator->numOfOutput);
    //    if (downstream->operatorType == OP_TableScan) {
    //      STableScanInfo* pScanInfo = downstream->info;
    //      order = getTableScanOrder(pScanInfo);
    //    }

    // the pDataBlock are always the same one, no need to call this again
    setInputDataBlock(pOperator, pInfo->pCtx, pBlock, order);

    TSKEY key = 0;
    if (order == TSDB_ORDER_ASC) {
      key = pBlock->info.window.ekey;
      TSKEY_MAX_ADD(key, 1);
    } else {
      key = pBlock->info.window.skey;
      TSKEY_MIN_SUB(key, -1);
    }

    setExecutionContext(pOperator->numOfOutput, pAggInfo->current->groupIndex, key, pTaskInfo, pAggInfo->current,
                        pAggInfo);
    doAggregateImpl(pOperator, 0, pInfo->pCtx);
  }

  pOperator->status = OP_RES_TO_RETURN;
  closeAllResultRows(&pInfo->resultRowInfo);
  updateNumOfRowsInResultRows(pInfo->pCtx, pOperator->numOfOutput, &pInfo->resultRowInfo, pInfo->rowCellInfoOffset);

  initGroupResInfo(&pAggInfo->groupResInfo, &pInfo->resultRowInfo);
  toSDatablock(&pAggInfo->groupResInfo, pAggInfo->pResultBuf, pInfo->pRes, pAggInfo->binfo.capacity,
               pAggInfo->binfo.rowCellInfoOffset);

  if (pInfo->pRes->info.rows == 0 || !hasRemainDataInCurrentGroup(&pAggInfo->groupResInfo)) {
    doSetOperatorCompleted(pOperator);
  }

  return pInfo->pRes;
}

static SSDataBlock* doProjectOperation(SOperatorInfo* pOperator, bool* newgroup) {
  SProjectOperatorInfo* pProjectInfo = pOperator->info;
  SOptrBasicInfo*       pInfo = &pProjectInfo->binfo;

  SSDataBlock* pRes = pInfo->pRes;
  blockDataCleanup(pRes);
#if 0
  if (pProjectInfo->existDataBlock) {  // TODO refactor
    SSDataBlock* pBlock = pProjectInfo->existDataBlock;
    pProjectInfo->existDataBlock = NULL;
    *newgroup = true;

    // todo dynamic set tags
    //    if (pTableQueryInfo != NULL) {
    //      setTagValue(pOperator, pTableQueryInfo->pTable, pInfo->pCtx, pOperator->numOfOutput);
    //    }

    // the pDataBlock are always the same one, no need to call this again
    setInputDataBlock(pOperator, pInfo->pCtx, pBlock, TSDB_ORDER_ASC);

    blockDataEnsureCapacity(pInfo->pRes, pBlock->info.rows);
    projectApplyFunctions(pOperator->pExpr, pInfo->pRes, pBlock, pInfo->pCtx, pOperator->numOfOutput);
    if (pRes->info.rows >= pProjectInfo->binfo.capacity * 0.8) {
      copyTsColoum(pRes, pInfo->pCtx, pOperator->numOfOutput);
      resetResultRowEntryResult(pInfo->pCtx, pOperator->numOfOutput);
      return pRes;
    }
  }
#endif

  SOperatorInfo* downstream = pOperator->pDownstream[0];

  while (1) {
    bool prevVal = *newgroup;

    // The downstream exec may change the value of the newgroup, so use a local variable instead.
    publishOperatorProfEvent(downstream, QUERY_PROF_BEFORE_OPERATOR_EXEC);
    SSDataBlock* pBlock = downstream->getNextFn(downstream, newgroup);
    publishOperatorProfEvent(downstream, QUERY_PROF_AFTER_OPERATOR_EXEC);

    if (pBlock == NULL) {
      *newgroup = prevVal;
      setTaskStatus(pOperator->pTaskInfo, TASK_COMPLETED);
      break;
    }

    // Return result of the previous group in the firstly.
    if (*newgroup) {
      if (pRes->info.rows > 0) {
        pProjectInfo->existDataBlock = pBlock;
        break;
      } else {  // init output buffer for a new group data
        initCtxOutputBuffer(pInfo->pCtx, pOperator->numOfOutput);
      }
    }

    // todo dynamic set tags
    //    STableQueryInfo* pTableQueryInfo = pRuntimeEnv->current;
    //    if (pTableQueryInfo != NULL) {
    //      setTagValue(pOperator, pTableQueryInfo->pTable, pInfo->pCtx, pOperator->numOfOutput);
    //    }

    // the pDataBlock are always the same one, no need to call this again
    setInputDataBlock(pOperator, pInfo->pCtx, pBlock, TSDB_ORDER_ASC);
    blockDataEnsureCapacity(pInfo->pRes, pInfo->pRes->info.rows + pBlock->info.rows);

    projectApplyFunctions(pOperator->pExpr, pInfo->pRes, pBlock, pInfo->pCtx, pOperator->numOfOutput, pProjectInfo->pPseudoColInfo);

    if (pProjectInfo->curSOffset > 0) {
      if (pProjectInfo->groupId == 0) {  // it is the first group
        pProjectInfo->groupId = pBlock->info.groupId;
        blockDataCleanup(pInfo->pRes);
        continue;
      } else if (pProjectInfo->groupId != pBlock->info.groupId) {
        pProjectInfo->curSOffset -= 1;

        // ignore data block in current group
        if (pProjectInfo->curSOffset > 0) {
          blockDataCleanup(pInfo->pRes);
          continue;
        }
      }

      pProjectInfo->groupId = pBlock->info.groupId;
    }

    if (pProjectInfo->groupId != 0 && pProjectInfo->groupId != pBlock->info.groupId) {
      pProjectInfo->curGroupOutput += 1;
      if ((pProjectInfo->slimit.limit > 0) && (pProjectInfo->slimit.limit <= pProjectInfo->curGroupOutput)) {
        pOperator->status = OP_EXEC_DONE;
        return NULL;
      }

      // reset the value for a new group data
      pProjectInfo->curOffset = 0;
      pProjectInfo->curOutput = 0;
    }

    pProjectInfo->groupId = pBlock->info.groupId;

    // todo extract method
    if (pProjectInfo->curOffset < pInfo->pRes->info.rows && pProjectInfo->curOffset > 0) {
      blockDataTrimFirstNRows(pInfo->pRes, pProjectInfo->curOffset);
      pProjectInfo->curOffset = 0;
    } else if (pProjectInfo->curOffset >= pInfo->pRes->info.rows) {
      pProjectInfo->curOffset -= pInfo->pRes->info.rows;
      blockDataCleanup(pInfo->pRes);
      continue;
    }

    if (pRes->info.rows >= pOperator->resultInfo.threshold) {
      break;
    }
  }
  
  if (pProjectInfo->limit.limit > 0 && pProjectInfo->curOutput + pInfo->pRes->info.rows >= pProjectInfo->limit.limit) {
    pInfo->pRes->info.rows = (int32_t)(pProjectInfo->limit.limit - pProjectInfo->curOutput);
  }

  pProjectInfo->curOutput += pInfo->pRes->info.rows;

  //  copyTsColoum(pRes, pInfo->pCtx, pOperator->numOfOutput);
  return (pInfo->pRes->info.rows > 0) ? pInfo->pRes : NULL;
}

static int32_t doOpenIntervalAgg(SOperatorInfo* pOperator) {
  if (OPTR_IS_OPENED(pOperator)) {
    return TSDB_CODE_SUCCESS;
  }

  STableIntervalOperatorInfo* pInfo = pOperator->info;

  int32_t order = TSDB_ORDER_ASC;
  //  STimeWindow win = {0};
  bool newgroup = false;
  SOperatorInfo* downstream = pOperator->pDownstream[0];

  while (1) {
    publishOperatorProfEvent(downstream, QUERY_PROF_BEFORE_OPERATOR_EXEC);
    SSDataBlock* pBlock = downstream->getNextFn(downstream, &newgroup);
    publishOperatorProfEvent(downstream, QUERY_PROF_AFTER_OPERATOR_EXEC);

    if (pBlock == NULL) {
      break;
    }

    //    setTagValue(pOperator, pRuntimeEnv->current->pTable, pInfo->pCtx, pOperator->numOfOutput);
    // the pDataBlock are always the same one, no need to call this again
    setInputDataBlock(pOperator, pInfo->binfo.pCtx, pBlock, order);
    hashIntervalAgg(pOperator, &pInfo->binfo.resultRowInfo, pBlock, 0);

    char *result = NULL;
    int32_t length = 0;
    pOperator->encodeResultRow(pOperator, &result, &length);
    SAggSupporter   *pSup = &pInfo->aggSup;
    taosHashClear(pSup->pResultRowHashTable);
    pOperator->decodeResultRow(pOperator, result, length);
    if(result){
      taosMemoryFree(result);
    }
  }

  closeAllResultRows(&pInfo->binfo.resultRowInfo);
  finalizeMultiTupleQueryResult(pInfo->binfo.pCtx, pOperator->numOfOutput, pInfo->aggSup.pResultBuf,
                                &pInfo->binfo.resultRowInfo, pInfo->binfo.rowCellInfoOffset);

  initGroupResInfo(&pInfo->groupResInfo, &pInfo->binfo.resultRowInfo);
  OPTR_SET_OPENED(pOperator);
  return TSDB_CODE_SUCCESS;
}

static SSDataBlock* doBuildIntervalResult(SOperatorInfo* pOperator, bool* newgroup) {
  STableIntervalOperatorInfo* pInfo = pOperator->info;
  SExecTaskInfo*              pTaskInfo = pOperator->pTaskInfo;

  if (pOperator->status == OP_EXEC_DONE) {
    return NULL;
  }

  if (pInfo->execModel == OPTR_EXEC_MODEL_STREAM) {
    return pOperator->getStreamResFn(pOperator, newgroup);
  }

  pTaskInfo->code = pOperator->_openFn(pOperator);
  if (pTaskInfo->code != TSDB_CODE_SUCCESS) {
    return NULL;
  }

  blockDataEnsureCapacity(pInfo->binfo.pRes, pInfo->binfo.capacity);
  toSDatablock(&pInfo->groupResInfo, pInfo->aggSup.pResultBuf, pInfo->binfo.pRes, pInfo->binfo.capacity,
               pInfo->binfo.rowCellInfoOffset);

  if (pInfo->binfo.pRes->info.rows == 0 || !hasRemainDataInCurrentGroup(&pInfo->groupResInfo)) {
    doSetOperatorCompleted(pOperator);
  }

  return pInfo->binfo.pRes->info.rows == 0 ? NULL : pInfo->binfo.pRes;
}

static SSDataBlock* doStreamIntervalAgg(SOperatorInfo *pOperator, bool* newgroup) {
  STableIntervalOperatorInfo* pInfo = pOperator->info;
  int32_t order = TSDB_ORDER_ASC;

  if (pOperator->status == OP_EXEC_DONE) {
    return NULL;
  }

  if (pOperator->status == OP_RES_TO_RETURN) {
    toSDatablock(&pInfo->groupResInfo, pInfo->aggSup.pResultBuf, pInfo->binfo.pRes, pInfo->binfo.capacity,
                 pInfo->binfo.rowCellInfoOffset);
    if (pInfo->binfo.pRes->info.rows == 0 || !hasRemainDataInCurrentGroup(&pInfo->groupResInfo)) {
      pOperator->status = OP_EXEC_DONE;
    }
    return pInfo->binfo.pRes->info.rows == 0 ? NULL : pInfo->binfo.pRes;
  }

  //  STimeWindow win = {0};
  *newgroup = false;
  SOperatorInfo* downstream = pOperator->pDownstream[0];

  SArray* pUpdated = NULL;

  while (1) {
    publishOperatorProfEvent(downstream, QUERY_PROF_BEFORE_OPERATOR_EXEC);
    SSDataBlock* pBlock = downstream->getNextFn(downstream, newgroup);
    publishOperatorProfEvent(downstream, QUERY_PROF_AFTER_OPERATOR_EXEC);

    if (pBlock == NULL) {
      break;
    }

    // The timewindows that overlaps the timestamps of the input pBlock need to be recalculated and return to the caller.
    // Note that all the time window are not close till now.

    //    setTagValue(pOperator, pRuntimeEnv->current->pTable, pInfo->pCtx, pOperator->numOfOutput);
    // the pDataBlock are always the same one, no need to call this again
    setInputDataBlock(pOperator, pInfo->binfo.pCtx, pBlock, order);
    pUpdated = hashIntervalAgg(pOperator, &pInfo->binfo.resultRowInfo, pBlock, 0);
  }

  finalizeUpdatedResult(pInfo->binfo.pCtx, pOperator->numOfOutput, pInfo->aggSup.pResultBuf, pUpdated, pInfo->binfo.rowCellInfoOffset);

  initMultiResInfoFromArrayList(&pInfo->groupResInfo, pUpdated);
  blockDataEnsureCapacity(pInfo->binfo.pRes, pInfo->binfo.capacity);
  toSDatablock(&pInfo->groupResInfo, pInfo->aggSup.pResultBuf, pInfo->binfo.pRes, pInfo->binfo.capacity,
               pInfo->binfo.rowCellInfoOffset);

  ASSERT(pInfo->binfo.pRes->info.rows > 0);
  pOperator->status = OP_RES_TO_RETURN;

  return pInfo->binfo.pRes->info.rows == 0 ? NULL : pInfo->binfo.pRes;
}

static SSDataBlock* doAllIntervalAgg(SOperatorInfo *pOperator, bool* newgroup) {
  if (pOperator->status == OP_EXEC_DONE) {
    return NULL;
  }

  STableIntervalOperatorInfo* pIntervalInfo = pOperator->info;

  STaskRuntimeEnv* pRuntimeEnv = pOperator->pRuntimeEnv;
  if (pOperator->status == OP_RES_TO_RETURN) {
    //    toSDatablock(&pRuntimeEnv->groupResInfo, pRuntimeEnv, pIntervalInfo->pRes);

    if (pIntervalInfo->binfo.pRes->info.rows == 0 || !hasRemainDataInCurrentGroup(&pRuntimeEnv->groupResInfo)) {
      doSetOperatorCompleted(pOperator);
    }

    return pIntervalInfo->binfo.pRes;
  }

  STaskAttr*  pQueryAttr = pRuntimeEnv->pQueryAttr;
  int32_t     order = pQueryAttr->order.order;
  STimeWindow win = pQueryAttr->window;

  SOperatorInfo* downstream = pOperator->pDownstream[0];

  while (1) {
    publishOperatorProfEvent(downstream, QUERY_PROF_BEFORE_OPERATOR_EXEC);
    SSDataBlock* pBlock = downstream->getNextFn(downstream, newgroup);
    publishOperatorProfEvent(downstream, QUERY_PROF_AFTER_OPERATOR_EXEC);

    if (pBlock == NULL) {
      break;
    }

    //    setTagValue(pOperator, pRuntimeEnv->current->pTable, pIntervalInfo->pCtx, pOperator->numOfOutput);

    // the pDataBlock are always the same one, no need to call this again
    setInputDataBlock(pOperator, pIntervalInfo->binfo.pCtx, pBlock, pQueryAttr->order.order);
    hashAllIntervalAgg(pOperator, &pIntervalInfo->binfo.resultRowInfo, pBlock, 0);
  }

  // restore the value
  pQueryAttr->order.order = order;
  pQueryAttr->window = win;

  pOperator->status = OP_RES_TO_RETURN;
  closeAllResultRows(&pIntervalInfo->binfo.resultRowInfo);
  setTaskStatus(pOperator->pTaskInfo, TASK_COMPLETED);
  finalizeQueryResult(pIntervalInfo->binfo.pCtx, pOperator->numOfOutput);

  initGroupResInfo(&pRuntimeEnv->groupResInfo, &pIntervalInfo->binfo.resultRowInfo);
  //  toSDatablock(&pRuntimeEnv->groupResInfo, pRuntimeEnv, pIntervalInfo->pRes);

  if (pIntervalInfo->binfo.pRes->info.rows == 0 || !hasRemainDataInCurrentGroup(&pRuntimeEnv->groupResInfo)) {
    pOperator->status = OP_EXEC_DONE;
  }

  return pIntervalInfo->binfo.pRes->info.rows == 0 ? NULL : pIntervalInfo->binfo.pRes;
}

static SSDataBlock* doSTableIntervalAgg(SOperatorInfo* pOperator, bool* newgroup) {
  if (pOperator->status == OP_EXEC_DONE) {
    return NULL;
  }

  STableIntervalOperatorInfo* pIntervalInfo = pOperator->info;
  STaskRuntimeEnv*            pRuntimeEnv = pOperator->pRuntimeEnv;

  if (pOperator->status == OP_RES_TO_RETURN) {
    int64_t st = taosGetTimestampUs();

    //    copyToSDataBlock(NULL, 3000, pIntervalInfo->pRes, pIntervalInfo->rowCellInfoOffset);
    if (pIntervalInfo->binfo.pRes->info.rows == 0 || !hasRemainData(&pRuntimeEnv->groupResInfo)) {
      doSetOperatorCompleted(pOperator);
    }
    return pIntervalInfo->binfo.pRes;
  }

  STaskAttr* pQueryAttr = pRuntimeEnv->pQueryAttr;
  int32_t    order = pQueryAttr->order.order;

  SOperatorInfo* downstream = pOperator->pDownstream[0];

  while (1) {
    publishOperatorProfEvent(downstream, QUERY_PROF_BEFORE_OPERATOR_EXEC);
    SSDataBlock* pBlock = downstream->getNextFn(downstream, newgroup);
    publishOperatorProfEvent(downstream, QUERY_PROF_AFTER_OPERATOR_EXEC);

    if (pBlock == NULL) {
      break;
    }

    // the pDataBlock are always the same one, no need to call this again
    STableQueryInfo* pTableQueryInfo = pRuntimeEnv->current;

    //    setTagValue(pOperator, pTableQueryInfo->pTable, pIntervalInfo->pCtx, pOperator->numOfOutput);
    setInputDataBlock(pOperator, pIntervalInfo->binfo.pCtx, pBlock, pQueryAttr->order.order);
    setIntervalQueryRange(pRuntimeEnv, pBlock->info.window.skey);

    hashIntervalAgg(pOperator, &pTableQueryInfo->resInfo, pBlock, pTableQueryInfo->groupIndex);
  }

  pOperator->status = OP_RES_TO_RETURN;
  pQueryAttr->order.order = order;  // TODO : restore the order
  doCloseAllTimeWindow(pRuntimeEnv);
  setTaskStatus(pOperator->pTaskInfo, TASK_COMPLETED);

  //  copyToSDataBlock(pRuntimeEnv, 3000, pIntervalInfo->pRes, pIntervalInfo->rowCellInfoOffset);
  if (pIntervalInfo->binfo.pRes->info.rows == 0 || !hasRemainData(&pRuntimeEnv->groupResInfo)) {
    pOperator->status = OP_EXEC_DONE;
  }

  return pIntervalInfo->binfo.pRes;
}

static SSDataBlock* doAllSTableIntervalAgg(SOperatorInfo* pOperator, bool* newgroup) {
  if (pOperator->status == OP_EXEC_DONE) {
    return NULL;
  }

  STableIntervalOperatorInfo* pIntervalInfo = pOperator->info;
  STaskRuntimeEnv*            pRuntimeEnv = pOperator->pRuntimeEnv;

  if (pOperator->status == OP_RES_TO_RETURN) {
    //    copyToSDataBlock(pRuntimeEnv, 3000, pIntervalInfo->pRes, pIntervalInfo->rowCellInfoOffset);
    if (pIntervalInfo->binfo.pRes->info.rows == 0 || !hasRemainData(&pRuntimeEnv->groupResInfo)) {
      pOperator->status = OP_EXEC_DONE;
    }

    return pIntervalInfo->binfo.pRes;
  }

  SOperatorInfo* downstream = pOperator->pDownstream[0];

  while (1) {
    publishOperatorProfEvent(downstream, QUERY_PROF_BEFORE_OPERATOR_EXEC);
    SSDataBlock* pBlock = downstream->getNextFn(downstream, newgroup);
    publishOperatorProfEvent(downstream, QUERY_PROF_AFTER_OPERATOR_EXEC);

    if (pBlock == NULL) {
      break;
    }

    // the pDataBlock are always the same one, no need to call this again
    STableQueryInfo* pTableQueryInfo = pRuntimeEnv->current;

    //    setTagValue(pOperator, pTableQueryInfo->pTable, pIntervalInfo->pCtx, pOperator->numOfOutput);
//    setInputDataBlock(pOperator, pIntervalInfo->binfo.pCtx, pBlock, pQueryAttr->order.order);
    setIntervalQueryRange(pRuntimeEnv, pBlock->info.window.skey);

    hashAllIntervalAgg(pOperator, &pTableQueryInfo->resInfo, pBlock, pTableQueryInfo->groupIndex);
  }

  pOperator->status = OP_RES_TO_RETURN;
//  pQueryAttr->order.order = order;  // TODO : restore the order
  doCloseAllTimeWindow(pRuntimeEnv);
  setTaskStatus(pOperator->pTaskInfo, TASK_COMPLETED);

  int64_t st = taosGetTimestampUs();
  //  copyToSDataBlock(pRuntimeEnv, 3000, pIntervalInfo->pRes, pIntervalInfo->rowCellInfoOffset);
  if (pIntervalInfo->binfo.pRes->info.rows == 0 || !hasRemainData(&pRuntimeEnv->groupResInfo)) {
    pOperator->status = OP_EXEC_DONE;
  }

  //  SQInfo* pQInfo = pRuntimeEnv->qinfo;
  //  pQInfo->summary.firstStageMergeTime += (taosGetTimestampUs() - st);

  return pIntervalInfo->binfo.pRes;
}

static void doStateWindowAggImpl(SOperatorInfo* pOperator, SStateWindowOperatorInfo* pInfo, SSDataBlock* pSDataBlock) {
  STaskRuntimeEnv* pRuntimeEnv = pOperator->pRuntimeEnv;
  STableQueryInfo* item = pRuntimeEnv->current;
  SColumnInfoData* pColInfoData = taosArrayGet(pSDataBlock->pDataBlock, pInfo->colIndex);

  SOptrBasicInfo* pBInfo = &pInfo->binfo;

  bool    masterScan = IS_MAIN_SCAN(pRuntimeEnv);
  int16_t bytes = pColInfoData->info.bytes;
  int16_t type = pColInfoData->info.type;

  SColumnInfoData* pTsColInfoData = taosArrayGet(pSDataBlock->pDataBlock, 0);
  TSKEY*           tsList = (TSKEY*)pTsColInfoData->pData;
  if (IS_REPEAT_SCAN(pRuntimeEnv) && !pInfo->reptScan) {
    pInfo->reptScan = true;
    taosMemoryFreeClear(pInfo->prevData);
  }

  pInfo->numOfRows = 0;
  for (int32_t j = 0; j < pSDataBlock->info.rows; ++j) {
    char* val = ((char*)pColInfoData->pData) + bytes * j;
    if (isNull(val, type)) {
      continue;
    }
    if (pInfo->prevData == NULL) {
      pInfo->prevData = taosMemoryMalloc(bytes);
      memcpy(pInfo->prevData, val, bytes);
      pInfo->numOfRows = 1;
      pInfo->curWindow.skey = tsList[j];
      pInfo->curWindow.ekey = tsList[j];
      pInfo->start = j;

    } else if (memcmp(pInfo->prevData, val, bytes) == 0) {
      pInfo->curWindow.ekey = tsList[j];
      pInfo->numOfRows += 1;
      // pInfo->start = j;
      if (j == 0 && pInfo->start != 0) {
        pInfo->numOfRows = 1;
        pInfo->start = 0;
      }
    } else {
      SResultRow* pResult = NULL;
      pInfo->curWindow.ekey = pInfo->curWindow.skey;
      int32_t ret = setResultOutputBufByKey(pRuntimeEnv, &pBInfo->resultRowInfo, pSDataBlock->info.uid,
                                            &pInfo->curWindow, masterScan, &pResult, item->groupIndex, pBInfo->pCtx,
                                            pOperator->numOfOutput, pBInfo->rowCellInfoOffset);
      if (ret != TSDB_CODE_SUCCESS) {  // null data, too many state code
        longjmp(pRuntimeEnv->env, TSDB_CODE_QRY_APP_ERROR);
      }
      //      doApplyFunctions(pRuntimeEnv, pBInfo->pCtx, &pInfo->curWindow, pInfo->start, pInfo->numOfRows, tsList,
      //                       pSDataBlock->info.rows, pOperator->numOfOutput);

      pInfo->curWindow.skey = tsList[j];
      pInfo->curWindow.ekey = tsList[j];
      memcpy(pInfo->prevData, val, bytes);
      pInfo->numOfRows = 1;
      pInfo->start = j;
    }
  }

  SResultRow* pResult = NULL;

  pInfo->curWindow.ekey = pInfo->curWindow.skey;
  int32_t ret = setResultOutputBufByKey(pRuntimeEnv, &pBInfo->resultRowInfo, pSDataBlock->info.uid, &pInfo->curWindow,
                                        masterScan, &pResult, item->groupIndex, pBInfo->pCtx, pOperator->numOfOutput,
                                        pBInfo->rowCellInfoOffset);
  if (ret != TSDB_CODE_SUCCESS) {  // null data, too many state code
    longjmp(pRuntimeEnv->env, TSDB_CODE_QRY_APP_ERROR);
  }

  //  doApplyFunctions(pRuntimeEnv, pBInfo->pCtx, &pInfo->curWindow, pInfo->start, pInfo->numOfRows, tsList,
  //                   pSDataBlock->info.rows, pOperator->numOfOutput);
}

static SSDataBlock* doStateWindowAgg(SOperatorInfo* pOperator, bool* newgroup) {
  if (pOperator->status == OP_EXEC_DONE) {
    return NULL;
  }

  SStateWindowOperatorInfo* pWindowInfo = pOperator->info;
  SExecTaskInfo*  pTaskInfo = pOperator->pTaskInfo;
  SOptrBasicInfo* pBInfo    = &pWindowInfo->binfo;

  if (pOperator->status == OP_RES_TO_RETURN) {
    //    toSDatablock(&pRuntimeEnv->groupResInfo, pRuntimeEnv, pBInfo->pRes);

//    if (pBInfo->pRes->info.rows == 0 || !hasRemainDataInCurrentGroup(&pRuntimeEnv->groupResInfo)) {
//      pOperator->status = OP_EXEC_DONE;
//    }

    return pBInfo->pRes;
  }

  int32_t        order = TSDB_ORDER_ASC;
  STimeWindow    win = pTaskInfo->window;

  SOperatorInfo* downstream = pOperator->pDownstream[0];
  while (1) {
    publishOperatorProfEvent(downstream, QUERY_PROF_BEFORE_OPERATOR_EXEC);
    SSDataBlock* pBlock = downstream->getNextFn(downstream, newgroup);
    publishOperatorProfEvent(downstream, QUERY_PROF_AFTER_OPERATOR_EXEC);

    if (pBlock == NULL) {
      break;
    }

//    setInputDataBlock(pOperator, pBInfo->pCtx, pDataBlock, TSDB_ORDER_ASC);
//    if (pWindowInfo->colIndex == -1) {
//      pWindowInfo->colIndex = getGroupbyColumnIndex(pRuntimeEnv->pQueryAttr->pGroupbyExpr, pBlock);
//    }
    doStateWindowAggImpl(pOperator, pWindowInfo, pBlock);
  }

  // restore the value
//  pQueryAttr->order.order = order;
//  pQueryAttr->window = win;

  pOperator->status = OP_RES_TO_RETURN;
  closeAllResultRows(&pBInfo->resultRowInfo);
  setTaskStatus(pOperator->pTaskInfo, TASK_COMPLETED);
  finalizeQueryResult(pBInfo->pCtx, pOperator->numOfOutput);

//  initGroupResInfo(&pRuntimeEnv->groupResInfo, &pBInfo->resultRowInfo);
  //  toSDatablock(&pRuntimeEnv->groupResInfo, pRuntimeEnv, pBInfo->pRes);

//  if (pBInfo->pRes->info.rows == 0 || !hasRemainDataInCurrentGroup(&pRuntimeEnv->groupResInfo)) {
//    pOperator->status = OP_EXEC_DONE;
//  }

  return pBInfo->pRes->info.rows == 0 ? NULL : pBInfo->pRes;
}

static SSDataBlock* doSessionWindowAgg(SOperatorInfo* pOperator, bool* newgroup) {
  if (pOperator->status == OP_EXEC_DONE) {
    return NULL;
  }

  SSessionAggOperatorInfo* pInfo = pOperator->info;
  SOptrBasicInfo*          pBInfo = &pInfo->binfo;

  if (pOperator->status == OP_RES_TO_RETURN) {
    toSDatablock(&pInfo->groupResInfo, pInfo->aggSup.pResultBuf, pBInfo->pRes, pBInfo->capacity, pBInfo->rowCellInfoOffset);
    if (pBInfo->pRes->info.rows == 0 || !hasRemainDataInCurrentGroup(&pInfo->groupResInfo)) {
      doSetOperatorCompleted(pOperator);
      return NULL;
    }

    return pBInfo->pRes;
  }

  int32_t        order = TSDB_ORDER_ASC;
  SOperatorInfo* downstream = pOperator->pDownstream[0];

  while (1) {
    publishOperatorProfEvent(downstream, QUERY_PROF_BEFORE_OPERATOR_EXEC);
    SSDataBlock* pBlock = downstream->getNextFn(downstream, newgroup);
    publishOperatorProfEvent(downstream, QUERY_PROF_AFTER_OPERATOR_EXEC);
    if (pBlock == NULL) {
      break;
    }

    // the pDataBlock are always the same one, no need to call this again
    setInputDataBlock(pOperator, pBInfo->pCtx, pBlock, order);
    doSessionWindowAggImpl(pOperator, pInfo, pBlock);
  }

  // restore the value
  pOperator->status = OP_RES_TO_RETURN;
  closeAllResultRows(&pBInfo->resultRowInfo);
  finalizeMultiTupleQueryResult(pBInfo->pCtx, pOperator->numOfOutput, pInfo->aggSup.pResultBuf, &pBInfo->resultRowInfo, pBInfo->rowCellInfoOffset);

  initGroupResInfo(&pInfo->groupResInfo, &pBInfo->resultRowInfo);
  blockDataEnsureCapacity(pBInfo->pRes, pBInfo->capacity);
  toSDatablock(&pInfo->groupResInfo, pInfo->aggSup.pResultBuf, pBInfo->pRes, pBInfo->capacity, pBInfo->rowCellInfoOffset);
  if (pBInfo->pRes->info.rows == 0 || !hasRemainDataInCurrentGroup(&pInfo->groupResInfo)) {
    doSetOperatorCompleted(pOperator);
  }

  return pBInfo->pRes->info.rows == 0 ? NULL : pBInfo->pRes;
}

<<<<<<< HEAD
static SSDataBlock* hashGroupbyAggregate(SOperatorInfo* pOperator, bool* newgroup) {
  if (pOperator->status == OP_EXEC_DONE) {
    return NULL;
  }

  SGroupbyOperatorInfo* pInfo = pOperator->info;
  if (pOperator->status == OP_RES_TO_RETURN) {
    toSDatablock(&pInfo->groupResInfo, pInfo->aggSup.pResultBuf, pInfo->binfo.pRes, pInfo->binfo.capacity,
                 pInfo->binfo.rowCellInfoOffset);
    if (pInfo->binfo.pRes->info.rows == 0 || !hasRemainDataInCurrentGroup(&pInfo->groupResInfo)) {
      pOperator->status = OP_EXEC_DONE;
    }
    return pInfo->binfo.pRes;
  }

  int32_t        order = TSDB_ORDER_ASC;
  SOperatorInfo* downstream = pOperator->pDownstream[0];

  while (1) {
    publishOperatorProfEvent(downstream, QUERY_PROF_BEFORE_OPERATOR_EXEC);
    SSDataBlock* pBlock = downstream->getNextFn(downstream, newgroup);
    publishOperatorProfEvent(downstream, QUERY_PROF_AFTER_OPERATOR_EXEC);
    if (pBlock == NULL) {
      break;
    }

    // the pDataBlock are always the same one, no need to call this again
    setInputDataBlock(pOperator, pInfo->binfo.pCtx, pBlock, order);
    //    setTagValue(pOperator, pRuntimeEnv->current->pTable, pInfo->binfo.pCtx, pOperator->numOfOutput);
    doHashGroupbyAgg(pOperator, pBlock);

    char *result = NULL;
    int32_t length = 0;
    pOperator->encodeResultRow(pOperator, &result, &length);
    SAggSupporter   *pSup = &pInfo->aggSup;
    taosHashClear(pSup->pResultRowHashTable);
    pOperator->decodeResultRow(pOperator, result, length);
    if(result){
      taosMemoryFree(result);
    }
  }

  pOperator->status = OP_RES_TO_RETURN;
  closeAllResultRows(&pInfo->binfo.resultRowInfo);

  finalizeMultiTupleQueryResult(pInfo->binfo.pCtx, pOperator->numOfOutput, pInfo->aggSup.pResultBuf,
                                &pInfo->binfo.resultRowInfo, pInfo->binfo.rowCellInfoOffset);
  //  if (!pRuntimeEnv->pQueryAttr->stableQuery) { // finalize include the update of result rows
  //    finalizeQueryResult(pInfo->binfo.pCtx, pOperator->numOfOutput);
  //  } else {
  //    updateNumOfRowsInResultRows(pInfo->binfo.pCtx, pOperator->numOfOutput, &pInfo->binfo.resultRowInfo,
  //    pInfo->binfo.rowCellInfoOffset);
  //  }

  blockDataEnsureCapacity(pInfo->binfo.pRes, pInfo->binfo.capacity);
  initGroupResInfo(&pInfo->groupResInfo, &pInfo->binfo.resultRowInfo);
  toSDatablock(&pInfo->groupResInfo, pInfo->aggSup.pResultBuf, pInfo->binfo.pRes, pInfo->binfo.capacity,
               pInfo->binfo.rowCellInfoOffset);
  if (pInfo->binfo.pRes->info.rows == 0 || !hasRemainDataInCurrentGroup(&pInfo->groupResInfo)) {
    pOperator->status = OP_EXEC_DONE;
  }

  return pInfo->binfo.pRes;
}
=======
>>>>>>> f207646a

static void doHandleRemainBlockForNewGroupImpl(SFillOperatorInfo* pInfo, SResultInfo* pResultInfo, bool* newgroup,
                                               SExecTaskInfo* pTaskInfo) {
  pInfo->totalInputRows = pInfo->existNewGroupBlock->info.rows;

  int64_t ekey = Q_STATUS_EQUAL(pTaskInfo->status, TASK_COMPLETED) ? pTaskInfo->window.ekey
                                                                   : pInfo->existNewGroupBlock->info.window.ekey;
  taosResetFillInfo(pInfo->pFillInfo, getFillInfoStart(pInfo->pFillInfo));

  taosFillSetStartInfo(pInfo->pFillInfo, pInfo->existNewGroupBlock->info.rows, ekey);
  taosFillSetInputDataBlock(pInfo->pFillInfo, pInfo->existNewGroupBlock);

  doFillTimeIntervalGapsInResults(pInfo->pFillInfo, pInfo->pRes, pResultInfo->capacity, pInfo->p);
  pInfo->existNewGroupBlock = NULL;
  *newgroup = true;
}

static void doHandleRemainBlockFromNewGroup(SFillOperatorInfo* pInfo, SResultInfo* pResultInfo, bool* newgroup,
                                            SExecTaskInfo* pTaskInfo) {
  if (taosFillHasMoreResults(pInfo->pFillInfo)) {
    *newgroup = false;
    doFillTimeIntervalGapsInResults(pInfo->pFillInfo, pInfo->pRes, (int32_t)pResultInfo->capacity, pInfo->p);
    if (pInfo->pRes->info.rows > pResultInfo->threshold || (!pInfo->multigroupResult)) {
      return;
    }
  }

  // handle the cached new group data block
  if (pInfo->existNewGroupBlock) {
    doHandleRemainBlockForNewGroupImpl(pInfo, pResultInfo, newgroup, pTaskInfo);
  }
}

static SSDataBlock* doFill(SOperatorInfo* pOperator, bool* newgroup) {
  SFillOperatorInfo* pInfo = pOperator->info;
  SExecTaskInfo*     pTaskInfo = pOperator->pTaskInfo;

  SResultInfo* pResultInfo = &pOperator->resultInfo;
  blockDataCleanup(pInfo->pRes);
  if (pOperator->status == OP_EXEC_DONE) {
    return NULL;
  }

  doHandleRemainBlockFromNewGroup(pInfo, pResultInfo, newgroup, pTaskInfo);
  if (pInfo->pRes->info.rows > pResultInfo->threshold || (!pInfo->multigroupResult && pInfo->pRes->info.rows > 0)) {
    return pInfo->pRes;
  }

  SOperatorInfo* pDownstream = pOperator->pDownstream[0];
  while (1) {
    publishOperatorProfEvent(pDownstream, QUERY_PROF_BEFORE_OPERATOR_EXEC);
    SSDataBlock* pBlock = pDownstream->getNextFn(pDownstream, newgroup);
    publishOperatorProfEvent(pDownstream, QUERY_PROF_AFTER_OPERATOR_EXEC);

    if (*newgroup) {
      assert(pBlock != NULL);
    }

    if (*newgroup && pInfo->totalInputRows > 0) {  // there are already processed current group data block
      pInfo->existNewGroupBlock = pBlock;
      *newgroup = false;

      // Fill the previous group data block, before handle the data block of new group.
      // Close the fill operation for previous group data block
      taosFillSetStartInfo(pInfo->pFillInfo, 0, pTaskInfo->window.ekey);
    } else {
      if (pBlock == NULL) {
        if (pInfo->totalInputRows == 0) {
          pOperator->status = OP_EXEC_DONE;
          return NULL;
        }

        taosFillSetStartInfo(pInfo->pFillInfo, 0, pTaskInfo->window.ekey);
      } else {
        pInfo->totalInputRows += pBlock->info.rows;
        taosFillSetStartInfo(pInfo->pFillInfo, pBlock->info.rows, pBlock->info.window.ekey);
        taosFillSetInputDataBlock(pInfo->pFillInfo, pBlock);
      }
    }

    doFillTimeIntervalGapsInResults(pInfo->pFillInfo, pInfo->pRes, pInfo->capacity, pInfo->p);

    // current group has no more result to return
    if (pInfo->pRes->info.rows > 0) {
      // 1. The result in current group not reach the threshold of output result, continue
      // 2. If multiple group results existing in one SSDataBlock is not allowed, return immediately
      if (pInfo->pRes->info.rows > pResultInfo->threshold || pBlock == NULL || (!pInfo->multigroupResult)) {
        return pInfo->pRes;
      }

      doHandleRemainBlockFromNewGroup(pInfo, pResultInfo, newgroup, pTaskInfo);
      if (pInfo->pRes->info.rows > pOperator->resultInfo.threshold || pBlock == NULL) {
        return pInfo->pRes;
      }
    } else if (pInfo->existNewGroupBlock) {  // try next group
      assert(pBlock != NULL);
      doHandleRemainBlockForNewGroupImpl(pInfo, pResultInfo, newgroup, pTaskInfo);
      if (pInfo->pRes->info.rows > pResultInfo->threshold) {
        return pInfo->pRes;
      }
    } else {
      return NULL;
    }
  }
}

// todo set the attribute of query scan count
static int32_t getNumOfScanTimes(STaskAttr* pQueryAttr) {
  for (int32_t i = 0; i < pQueryAttr->numOfOutput; ++i) {
    int32_t functionId = getExprFunctionId(&pQueryAttr->pExpr1[i]);
    if (functionId == FUNCTION_STDDEV || functionId == FUNCTION_PERCT) {
      return 2;
    }
  }

  return 1;
}

static void destroyOperatorInfo(SOperatorInfo* pOperator) {
  if (pOperator == NULL) {
    return;
  }

  if (pOperator->closeFn != NULL) {
    pOperator->closeFn(pOperator->info, pOperator->numOfOutput);
  }

  if (pOperator->pDownstream != NULL) {
    for (int32_t i = 0; i < pOperator->numOfDownstream; ++i) {
      destroyOperatorInfo(pOperator->pDownstream[i]);
    }

    taosMemoryFreeClear(pOperator->pDownstream);
    pOperator->numOfDownstream = 0;
  }

  taosMemoryFreeClear(pOperator->info);
  taosMemoryFreeClear(pOperator);
}

int32_t doInitAggInfoSup(SAggSupporter* pAggSup, SqlFunctionCtx* pCtx, int32_t numOfOutput, const char* pKey) {
  _hash_fn_t hashFn = taosGetDefaultHashFunction(TSDB_DATA_TYPE_BINARY);

  pAggSup->resultRowSize       = getResultRowSize(pCtx, numOfOutput);
  pAggSup->keyBuf              = taosMemoryCalloc(1, sizeof(int64_t) + sizeof(int64_t) + POINTER_BYTES);
  pAggSup->pResultRowHashTable = taosHashInit(10, hashFn, true, HASH_NO_LOCK);
  pAggSup->pResultRowListSet   = taosHashInit(100, hashFn, false, HASH_NO_LOCK);
  pAggSup->pResultRowArrayList = taosArrayInit(10, sizeof(SResultRowCell));

  if (pAggSup->keyBuf == NULL || pAggSup->pResultRowArrayList == NULL || pAggSup->pResultRowListSet == NULL ||
      pAggSup->pResultRowHashTable == NULL) {
    return TSDB_CODE_OUT_OF_MEMORY;
  }

  int32_t code = createDiskbasedBuf(&pAggSup->pResultBuf, 4096, 4096 * 256, pKey, "/tmp/");
  if (code != TSDB_CODE_SUCCESS) {
    return code;
  }

  return TSDB_CODE_SUCCESS;
}

static void cleanupAggSup(SAggSupporter* pAggSup) {
  taosMemoryFreeClear(pAggSup->keyBuf);
  taosHashCleanup(pAggSup->pResultRowHashTable);
  taosHashCleanup(pAggSup->pResultRowListSet);
  taosArrayDestroy(pAggSup->pResultRowArrayList);
  destroyDiskbasedBuf(pAggSup->pResultBuf);
}

int32_t initAggInfo(SOptrBasicInfo* pBasicInfo, SAggSupporter* pAggSup, SExprInfo* pExprInfo, int32_t numOfCols,
                           int32_t numOfRows, SSDataBlock* pResultBlock, const char* pkey) {
  pBasicInfo->pCtx = createSqlFunctionCtx_rv(pExprInfo, numOfCols, &pBasicInfo->rowCellInfoOffset);
  pBasicInfo->pRes = pResultBlock;
  pBasicInfo->capacity = numOfRows;

  doInitAggInfoSup(pAggSup, pBasicInfo->pCtx, numOfCols, pkey);
  return TSDB_CODE_SUCCESS;
}

static STableQueryInfo* initTableQueryInfo(const STableGroupInfo* pTableGroupInfo) {
  STableQueryInfo* pTableQueryInfo = taosMemoryCalloc(pTableGroupInfo->numOfTables, sizeof(STableQueryInfo));
  if (pTableQueryInfo == NULL) {
    return NULL;
  }

  int32_t index = 0;
  for (int32_t i = 0; i < taosArrayGetSize(pTableGroupInfo->pGroupList); ++i) {
    SArray* pa = taosArrayGetP(pTableGroupInfo->pGroupList, i);
    for (int32_t j = 0; j < taosArrayGetSize(pa); ++j) {
      STableKeyInfo* pk = taosArrayGet(pa, j);

      STableQueryInfo* pTQueryInfo = &pTableQueryInfo[index++];
      pTQueryInfo->uid = pk->uid;
      pTQueryInfo->lastKey = pk->lastKey;
      pTQueryInfo->groupIndex = i;
    }
  }

  STimeWindow win = {0, INT64_MAX};
  createTableQueryInfo(pTableQueryInfo, false, win);
  return pTableQueryInfo;
}

SOperatorInfo* createAggregateOperatorInfo(SOperatorInfo* downstream, SExprInfo* pExprInfo, int32_t numOfCols,
                                           SSDataBlock* pResultBlock, SExecTaskInfo* pTaskInfo,
                                           const STableGroupInfo* pTableGroupInfo) {
  SAggOperatorInfo* pInfo = taosMemoryCalloc(1, sizeof(SAggOperatorInfo));
  SOperatorInfo*    pOperator = taosMemoryCalloc(1, sizeof(SOperatorInfo));
  if (pInfo == NULL || pOperator == NULL) {
    goto _error;
  }

  //(int32_t)(getRowNumForMultioutput(pQueryAttr, pQueryAttr->topBotQuery, pQueryAttr->stableQuery));
  int32_t numOfRows = 1;
  int32_t code = initAggInfo(&pInfo->binfo, &pInfo->aggSup, pExprInfo, numOfCols, numOfRows, pResultBlock, pTaskInfo->id.str);
  pInfo->pTableQueryInfo = initTableQueryInfo(pTableGroupInfo);
  if (code != TSDB_CODE_SUCCESS || pInfo->pTableQueryInfo == NULL) {
    goto _error;
  }

  setFunctionResultOutput(&pInfo->binfo, &pInfo->aggSup, MAIN_SCAN, pTaskInfo);

  pOperator->name         = "TableAggregate";
  pOperator->operatorType = QUERY_NODE_PHYSICAL_PLAN_AGG;
  pOperator->blockingOptr = true;
  pOperator->status       = OP_NOT_OPENED;
  pOperator->info         = pInfo;
  pOperator->pExpr        = pExprInfo;
  pOperator->numOfOutput  = numOfCols;

  pOperator->pTaskInfo    = pTaskInfo;
  pOperator->_openFn      = doOpenAggregateOptr;
  pOperator->getNextFn    = getAggregateResult;
  pOperator->closeFn      = destroyAggOperatorInfo;
  pOperator->encodeResultRow = aggEncodeResultRow;
  pOperator->decodeResultRow = aggDecodeResultRow;

  code = appendDownstream(pOperator, &downstream, 1);
  if (code != TSDB_CODE_SUCCESS) {
    goto _error;
  }

  return pOperator;
_error:
  destroyAggOperatorInfo(pInfo, numOfCols);
  taosMemoryFreeClear(pInfo);
  taosMemoryFreeClear(pOperator);
  pTaskInfo->code = TSDB_CODE_OUT_OF_MEMORY;
  return NULL;
}

void doDestroyBasicInfo(SOptrBasicInfo* pInfo, int32_t numOfOutput) {
  assert(pInfo != NULL);

  destroySqlFunctionCtx(pInfo->pCtx, numOfOutput);
  taosMemoryFreeClear(pInfo->rowCellInfoOffset);

  cleanupResultRowInfo(&pInfo->resultRowInfo);
  pInfo->pRes = blockDataDestroy(pInfo->pRes);
}

void destroyBasicOperatorInfo(void* param, int32_t numOfOutput) {
  SOptrBasicInfo* pInfo = (SOptrBasicInfo*)param;
  doDestroyBasicInfo(pInfo, numOfOutput);
}

void destroyStateWindowOperatorInfo(void* param, int32_t numOfOutput) {
  SStateWindowOperatorInfo* pInfo = (SStateWindowOperatorInfo*)param;
  doDestroyBasicInfo(&pInfo->binfo, numOfOutput);
  taosMemoryFreeClear(pInfo->prevData);
}

void destroyAggOperatorInfo(void* param, int32_t numOfOutput) {
  SAggOperatorInfo* pInfo = (SAggOperatorInfo*)param;
  doDestroyBasicInfo(&pInfo->binfo, numOfOutput);
}

void destroyIntervalOperatorInfo(void* param, int32_t numOfOutput) {
  STableIntervalOperatorInfo* pInfo = (STableIntervalOperatorInfo*)param;
  doDestroyBasicInfo(&pInfo->binfo, numOfOutput);
  cleanupAggSup(&pInfo->aggSup);
}

void destroySWindowOperatorInfo(void* param, int32_t numOfOutput) {
  SSessionAggOperatorInfo* pInfo = (SSessionAggOperatorInfo*)param;
  doDestroyBasicInfo(&pInfo->binfo, numOfOutput);
}

void destroySFillOperatorInfo(void* param, int32_t numOfOutput) {
  SFillOperatorInfo* pInfo = (SFillOperatorInfo*)param;
  pInfo->pFillInfo = taosDestroyFillInfo(pInfo->pFillInfo);
  pInfo->pRes = blockDataDestroy(pInfo->pRes);
  taosMemoryFreeClear(pInfo->p);
}

static void destroyProjectOperatorInfo(void* param, int32_t numOfOutput) {
  SProjectOperatorInfo* pInfo = (SProjectOperatorInfo*)param;
  doDestroyBasicInfo(&pInfo->binfo, numOfOutput);
}

static void destroyTagScanOperatorInfo(void* param, int32_t numOfOutput) {
  STagScanInfo* pInfo = (STagScanInfo*)param;
  pInfo->pRes = blockDataDestroy(pInfo->pRes);
}

static void destroyOrderOperatorInfo(void* param, int32_t numOfOutput) {
  SSortOperatorInfo* pInfo = (SSortOperatorInfo*)param;
  pInfo->pDataBlock = blockDataDestroy(pInfo->pDataBlock);

  taosArrayDestroy(pInfo->pSortInfo);
  taosArrayDestroy(pInfo->inputSlotMap);
}

void destroyExchangeOperatorInfo(void* param, int32_t numOfOutput) {
  SExchangeInfo* pExInfo = (SExchangeInfo*)param;
  taosArrayDestroy(pExInfo->pSources);
  taosArrayDestroy(pExInfo->pSourceDataInfo);
  if (pExInfo->pResult != NULL) {
    blockDataDestroy(pExInfo->pResult);
  }

  tsem_destroy(&pExInfo->ready);
}

SOperatorInfo* createMultiTableAggOperatorInfo(SOperatorInfo* downstream, SExprInfo* pExprInfo, int32_t numOfCols,
                                               SSDataBlock* pResBlock, SExecTaskInfo* pTaskInfo,
                                               const STableGroupInfo* pTableGroupInfo) {
  SAggOperatorInfo* pInfo = taosMemoryCalloc(1, sizeof(SAggOperatorInfo));

  int32_t numOfRows = 1;
  int32_t code =
      initAggInfo(&pInfo->binfo, &pInfo->aggSup, pExprInfo, numOfCols, numOfRows, pResBlock, pTaskInfo->id.str);
  pInfo->pTableQueryInfo = initTableQueryInfo(pTableGroupInfo);
  if (code != TSDB_CODE_SUCCESS || pInfo->pTableQueryInfo == NULL) {
    goto _error;
  }

  size_t tableGroup = taosArrayGetSize(pTableGroupInfo->pGroupList);
  initResultRowInfo(&pInfo->binfo.resultRowInfo, (int32_t)tableGroup);

  SOperatorInfo* pOperator = taosMemoryCalloc(1, sizeof(SOperatorInfo));
  pOperator->name = "MultiTableAggregate";
  // pOperator->operatorType = OP_MultiTableAggregate;
  pOperator->blockingOptr = true;
  pOperator->status = OP_NOT_OPENED;
  pOperator->info = pInfo;
  pOperator->pExpr = pExprInfo;
  pOperator->numOfOutput = numOfCols;
  pOperator->pTaskInfo = pTaskInfo;

  pOperator->getNextFn = doMultiTableAggregate;
  pOperator->closeFn = destroyAggOperatorInfo;
  code = appendDownstream(pOperator, &downstream, 1);
  if (code != TSDB_CODE_SUCCESS) {
    goto _error;
  }

  return pOperator;

_error:
  return NULL;
}

static SArray* setRowTsColumnOutputInfo(SqlFunctionCtx* pCtx, int32_t numOfCols) {
  SArray* pList = taosArrayInit(4, sizeof(int32_t));
  for(int32_t i = 0; i < numOfCols; ++i) {
    if (fmIsPseudoColumnFunc(pCtx[i].functionId)) {
      taosArrayPush(pList, &i);
    }
  }

  return pList;
}

SOperatorInfo* createProjectOperatorInfo(SOperatorInfo* downstream, SExprInfo* pExprInfo, int32_t num,
                                         SSDataBlock* pResBlock, SLimit* pLimit, SLimit* pSlimit, SExecTaskInfo* pTaskInfo) {
  SProjectOperatorInfo* pInfo = taosMemoryCalloc(1, sizeof(SProjectOperatorInfo));
  SOperatorInfo*        pOperator = taosMemoryCalloc(1, sizeof(SOperatorInfo));
  if (pInfo == NULL || pOperator == NULL) {
    goto _error;
  }

  pInfo->limit      = *pLimit;
  pInfo->slimit     = *pSlimit;
  pInfo->curOffset  = pLimit->offset;
  pInfo->curSOffset = pSlimit->offset;

  pInfo->binfo.pRes = pResBlock;

  int32_t numOfCols = num;
  int32_t numOfRows = 4096;
  initAggInfo(&pInfo->binfo, &pInfo->aggSup, pExprInfo, numOfCols, numOfRows, pResBlock, pTaskInfo->id.str);
  setFunctionResultOutput(&pInfo->binfo, &pInfo->aggSup, MAIN_SCAN, pTaskInfo);
  pInfo->pPseudoColInfo = setRowTsColumnOutputInfo(pInfo->binfo.pCtx, numOfCols);

  pOperator->name         = "ProjectOperator";
  pOperator->operatorType = QUERY_NODE_PHYSICAL_PLAN_PROJECT;
  pOperator->blockingOptr = false;
  pOperator->status       = OP_NOT_OPENED;
  pOperator->info         = pInfo;
  pOperator->pExpr        = pExprInfo;
  pOperator->numOfOutput  = num;
  pOperator->_openFn      = operatorDummyOpenFn;
  pOperator->getNextFn    = doProjectOperation;
  pOperator->closeFn      = destroyProjectOperatorInfo;

  pOperator->pTaskInfo = pTaskInfo;
  int32_t code = appendDownstream(pOperator, &downstream, 1);
  if (code != TSDB_CODE_SUCCESS) {
    goto _error;
  }

  return pOperator;

_error:
  pTaskInfo->code = TSDB_CODE_OUT_OF_MEMORY;
  return NULL;
}

SOperatorInfo* createIntervalOperatorInfo(SOperatorInfo* downstream, SExprInfo* pExprInfo, int32_t numOfCols,
                                          SSDataBlock* pResBlock, SInterval* pInterval, int32_t primaryTsSlot,
                                          const STableGroupInfo* pTableGroupInfo, SExecTaskInfo* pTaskInfo) {
  STableIntervalOperatorInfo* pInfo = taosMemoryCalloc(1, sizeof(STableIntervalOperatorInfo));
  SOperatorInfo*              pOperator = taosMemoryCalloc(1, sizeof(SOperatorInfo));
  if (pInfo == NULL || pOperator == NULL) {
    goto _error;
  }

  pInfo->order     = TSDB_ORDER_ASC;
  pInfo->interval  = *pInterval;
  pInfo->execModel = pTaskInfo->execModel;

  pInfo->win       = pTaskInfo->window;
  pInfo->win.skey  = 0;
  pInfo->win.ekey  = INT64_MAX;

  pInfo->primaryTsIndex = primaryTsSlot;

  int32_t numOfRows = 4096;
  int32_t code = initAggInfo(&pInfo->binfo, &pInfo->aggSup, pExprInfo, numOfCols, numOfRows, pResBlock, pTaskInfo->id.str);
  initExecTimeWindowInfo(&pInfo->timeWindowData, &pInfo->win);

  //  pInfo->pTableQueryInfo = initTableQueryInfo(pTableGroupInfo);
  if (code != TSDB_CODE_SUCCESS /* || pInfo->pTableQueryInfo == NULL*/) {
    goto _error;
  }

  initResultRowInfo(&pInfo->binfo.resultRowInfo, (int32_t)1);

  pOperator->name         = "TimeIntervalAggOperator";
  pOperator->operatorType = QUERY_NODE_PHYSICAL_PLAN_INTERVAL;
  pOperator->blockingOptr = true;
  pOperator->status       = OP_NOT_OPENED;
  pOperator->pExpr        = pExprInfo;
  pOperator->pTaskInfo    = pTaskInfo;
  pOperator->numOfOutput  = numOfCols;
  pOperator->info         = pInfo;
  pOperator->_openFn      = doOpenIntervalAgg;
  pOperator->getNextFn    = doBuildIntervalResult;
  pOperator->getStreamResFn= doStreamIntervalAgg;
  pOperator->closeFn      = destroyIntervalOperatorInfo;
  pOperator->encodeResultRow = aggEncodeResultRow;
  pOperator->decodeResultRow = aggDecodeResultRow;

  code = appendDownstream(pOperator, &downstream, 1);
  if (code != TSDB_CODE_SUCCESS) {
    goto _error;
  }

  return pOperator;

_error:
  destroyIntervalOperatorInfo(pInfo, numOfCols);
  taosMemoryFreeClear(pInfo);
  taosMemoryFreeClear(pOperator);
  pTaskInfo->code = code;
  return NULL;
}

SOperatorInfo* createAllTimeIntervalOperatorInfo(STaskRuntimeEnv* pRuntimeEnv, SOperatorInfo* downstream,
                                                 SExprInfo* pExpr, int32_t numOfOutput) {
  STableIntervalOperatorInfo* pInfo = taosMemoryCalloc(1, sizeof(STableIntervalOperatorInfo));

  //  pInfo->binfo.pCtx = createSqlFunctionCtx(pRuntimeEnv, pExpr, numOfOutput, &pInfo->binfo.rowCellInfoOffset);
  //  pInfo->binfo.pRes = createOutputBuf(pExpr, numOfOutput, pResultInfo->capacity);
  initResultRowInfo(&pInfo->binfo.resultRowInfo, 8);

  SOperatorInfo* pOperator = taosMemoryCalloc(1, sizeof(SOperatorInfo));

  pOperator->name = "AllTimeIntervalAggOperator";
  //  pOperator->operatorType = OP_AllTimeWindow;
  pOperator->blockingOptr = true;
  pOperator->status = OP_NOT_OPENED;
  pOperator->pExpr = pExpr;
  pOperator->numOfOutput = numOfOutput;
  pOperator->info = pInfo;
  pOperator->pRuntimeEnv = pRuntimeEnv;
  pOperator->getNextFn = doAllIntervalAgg;
  pOperator->closeFn = destroyBasicOperatorInfo;

  int32_t code = appendDownstream(pOperator, &downstream, 1);
  return pOperator;
}

SOperatorInfo* createStatewindowOperatorInfo(SOperatorInfo* downstream, SExprInfo* pExpr, int32_t numOfCols, SSDataBlock* pResBlock, SExecTaskInfo* pTaskInfo) {
  SStateWindowOperatorInfo* pInfo = taosMemoryCalloc(1, sizeof(SStateWindowOperatorInfo));

  pInfo->colIndex = -1;
  pInfo->reptScan = false;
  //  pInfo->binfo.pCtx = createSqlFunctionCtx(pRuntimeEnv, pExpr, numOfOutput, &pInfo->binfo.rowCellInfoOffset);
  //  pInfo->binfo.pRes = createOutputBuf(pExpr, numOfOutput, pResultInfo->capacity);
  initResultRowInfo(&pInfo->binfo.resultRowInfo, 8);

  SOperatorInfo* pOperator = taosMemoryCalloc(1, sizeof(SOperatorInfo));
  pOperator->name = "StateWindowOperator";
  //  pOperator->operatorType = OP_StateWindow;
  pOperator->blockingOptr = true;
  pOperator->status       = OP_NOT_OPENED;
  pOperator->pExpr        = pExpr;
  pOperator->numOfOutput  = numOfCols;

  pOperator->pTaskInfo    = pTaskInfo;
  pOperator->info         = pInfo;
  pOperator->getNextFn    = doStateWindowAgg;
  pOperator->closeFn      = destroyStateWindowOperatorInfo;

  int32_t code = appendDownstream(pOperator, &downstream, 1);
  return pOperator;
}

SOperatorInfo* createSessionAggOperatorInfo(SOperatorInfo* downstream, SExprInfo* pExprInfo, int32_t numOfCols,
                                            SSDataBlock* pResBlock, int64_t gap, SExecTaskInfo* pTaskInfo) {
  SSessionAggOperatorInfo* pInfo = taosMemoryCalloc(1, sizeof(SSessionAggOperatorInfo));
  SOperatorInfo*           pOperator = taosMemoryCalloc(1, sizeof(SOperatorInfo));
  if (pInfo == NULL || pOperator == NULL) {
    goto _error;
  }

  int32_t numOfRows = 4096;
  int32_t code = initAggInfo(&pInfo->binfo, &pInfo->aggSup, pExprInfo, numOfCols, numOfRows, pResBlock, pTaskInfo->id.str);
  if (code != TSDB_CODE_SUCCESS) {
    goto _error;
  }

  initResultRowInfo(&pInfo->binfo.resultRowInfo, 8);
  initExecTimeWindowInfo(&pInfo->timeWindowData, &pTaskInfo->window);

  pInfo->gap              = gap;
  pInfo->binfo.pRes       = pResBlock;
  pInfo->prevTs           = INT64_MIN;
  pInfo->reptScan         = false;
  pOperator->name         = "SessionWindowAggOperator";
  pOperator->operatorType = QUERY_NODE_PHYSICAL_PLAN_SESSION_WINDOW;
  pOperator->blockingOptr = true;
  pOperator->status       = OP_NOT_OPENED;
  pOperator->pExpr        = pExprInfo;
  pOperator->numOfOutput  = numOfCols;
  pOperator->info         = pInfo;
  pOperator->getNextFn    = doSessionWindowAgg;
  pOperator->closeFn      = destroySWindowOperatorInfo;
  pOperator->pTaskInfo    = pTaskInfo;

  code = appendDownstream(pOperator, &downstream, 1);
  return pOperator;

_error:
  if (pInfo != NULL) {
    destroySWindowOperatorInfo(pInfo, numOfCols);
  }

  taosMemoryFreeClear(pInfo);
  taosMemoryFreeClear(pOperator);
  pTaskInfo->code = code;
  return NULL;
}

SOperatorInfo* createMultiTableTimeIntervalOperatorInfo(STaskRuntimeEnv* pRuntimeEnv, SOperatorInfo* downstream,
                                                        SExprInfo* pExpr, int32_t numOfOutput) {
  STableIntervalOperatorInfo* pInfo = taosMemoryCalloc(1, sizeof(STableIntervalOperatorInfo));

  //  pInfo->binfo.pCtx = createSqlFunctionCtx(pRuntimeEnv, pExpr, numOfOutput, &pInfo->binfo.rowCellInfoOffset);
  //  pInfo->binfo.pRes = createOutputBuf(pExpr, numOfOutput, pResultInfo->capacity);
  initResultRowInfo(&pInfo->binfo.resultRowInfo, 8);

  SOperatorInfo* pOperator = taosMemoryCalloc(1, sizeof(SOperatorInfo));
  pOperator->name = "MultiTableTimeIntervalOperator";
  //  pOperator->operatorType = OP_MultiTableTimeInterval;
  pOperator->blockingOptr = true;
  pOperator->status = OP_NOT_OPENED;
  pOperator->pExpr = pExpr;
  pOperator->numOfOutput = numOfOutput;
  pOperator->info = pInfo;
  pOperator->pRuntimeEnv = pRuntimeEnv;

  pOperator->getNextFn = doSTableIntervalAgg;
  pOperator->closeFn = destroyBasicOperatorInfo;

  int32_t code = appendDownstream(pOperator, &downstream, 1);
  return pOperator;
}

SOperatorInfo* createAllMultiTableTimeIntervalOperatorInfo(STaskRuntimeEnv* pRuntimeEnv, SOperatorInfo* downstream,
                                                           SExprInfo* pExpr, int32_t numOfOutput) {
  STableIntervalOperatorInfo* pInfo = taosMemoryCalloc(1, sizeof(STableIntervalOperatorInfo));

  //  pInfo->binfo.pCtx = createSqlFunctionCtx(pRuntimeEnv, pExpr, numOfOutput, &pInfo->binfo.rowCellInfoOffset);
  //  pInfo->binfo.pRes = createOutputBuf(pExpr, numOfOutput, pResultInfo->capacity);
  initResultRowInfo(&pInfo->binfo.resultRowInfo, 8);

  SOperatorInfo* pOperator = taosMemoryCalloc(1, sizeof(SOperatorInfo));
  pOperator->name = "AllMultiTableTimeIntervalOperator";
  //  pOperator->operatorType = OP_AllMultiTableTimeInterval;
  pOperator->blockingOptr = true;
<<<<<<< HEAD
  pOperator->status       = OP_NOT_OPENED;
  pOperator->operatorType = QUERY_NODE_PHYSICAL_PLAN_GROUPBY;
  pOperator->pExpr        = pExprInfo;
  pOperator->numOfOutput  = numOfCols;
  pOperator->info         = pInfo;
  pOperator->_openFn      = operatorDummyOpenFn;
  pOperator->getNextFn    = hashGroupbyAggregate;
  pOperator->closeFn      = destroyGroupbyOperatorInfo;
  pOperator->encodeResultRow = aggEncodeResultRow;
  pOperator->decodeResultRow = aggDecodeResultRow;
=======
  pOperator->status = OP_NOT_OPENED;
  pOperator->pExpr = pExpr;
  pOperator->numOfOutput = numOfOutput;
  pOperator->info = pInfo;
  pOperator->pRuntimeEnv = pRuntimeEnv;
>>>>>>> f207646a

  pOperator->getNextFn = doAllSTableIntervalAgg;
  pOperator->closeFn = destroyBasicOperatorInfo;

  int32_t code = appendDownstream(pOperator, &downstream, 1);

  return pOperator;
}

static int32_t initFillInfo(SFillOperatorInfo* pInfo, SExprInfo* pExpr, int32_t numOfCols, int64_t* fillVal,
                            STimeWindow win, int32_t capacity, const char* id, SInterval* pInterval, int32_t fillType) {
  struct SFillColInfo* pColInfo = createFillColInfo(pExpr, numOfCols, (int64_t*)fillVal);

  TSKEY sk = TMIN(win.skey, win.ekey);
  TSKEY ek = TMAX(win.skey, win.ekey);

  // TODO set correct time precision
  STimeWindow w = TSWINDOW_INITIALIZER;
  getAlignQueryTimeWindow(pInterval, TSDB_TIME_PRECISION_MILLI, win.skey, sk, ek, &w);

  int32_t order = TSDB_ORDER_ASC;
  pInfo->pFillInfo = taosCreateFillInfo(order, w.skey, 0, capacity, numOfCols, pInterval->sliding,
                                        pInterval->slidingUnit, (int8_t)pInterval->precision, fillType, pColInfo, id);

  pInfo->p = taosMemoryCalloc(numOfCols, POINTER_BYTES);

  if (pInfo->pFillInfo == NULL || pInfo->p == NULL) {
    return TSDB_CODE_OUT_OF_MEMORY;
  } else {
    return TSDB_CODE_SUCCESS;
  }
}

SOperatorInfo* createFillOperatorInfo(SOperatorInfo* downstream, SExprInfo* pExpr, int32_t numOfCols,
                                      SInterval* pInterval, SSDataBlock* pResBlock, int32_t fillType, char* fillVal,
                                      bool multigroupResult, SExecTaskInfo* pTaskInfo) {
  SFillOperatorInfo* pInfo = taosMemoryCalloc(1, sizeof(SFillOperatorInfo));
  SOperatorInfo*     pOperator = taosMemoryCalloc(1, sizeof(SOperatorInfo));

  pInfo->pRes = pResBlock;
  pInfo->multigroupResult = multigroupResult;
  pInfo->intervalInfo = *pInterval;

  SResultInfo* pResultInfo = &pOperator->resultInfo;
  int32_t      code = initFillInfo(pInfo, pExpr, numOfCols, (int64_t*)fillVal, pTaskInfo->window, pResultInfo->capacity,
                                   pTaskInfo->id.str, pInterval, fillType);
  if (code != TSDB_CODE_SUCCESS) {
    goto _error;
  }

  pOperator->name = "FillOperator";
  pOperator->blockingOptr = false;
  pOperator->status = OP_NOT_OPENED;
  //  pOperator->operatorType = OP_Fill;
  pOperator->pExpr = pExpr;
  pOperator->numOfOutput = numOfCols;
  pOperator->info = pInfo;
  pOperator->_openFn = operatorDummyOpenFn;
  pOperator->getNextFn = doFill;
  pOperator->pTaskInfo = pTaskInfo;

  pOperator->closeFn = destroySFillOperatorInfo;

  code = appendDownstream(pOperator, &downstream, 1);
  return pOperator;

_error:
  taosMemoryFreeClear(pOperator);
  taosMemoryFreeClear(pInfo);
  return NULL;
}

SOperatorInfo* createSLimitOperatorInfo(STaskRuntimeEnv* pRuntimeEnv, SOperatorInfo* downstream, SExprInfo* pExpr,
                                        int32_t numOfOutput, void* pMerger, bool multigroupResult) {
  SSLimitOperatorInfo* pInfo = taosMemoryCalloc(1, sizeof(SSLimitOperatorInfo));
  SOperatorInfo*       pOperator = taosMemoryCalloc(1, sizeof(SOperatorInfo));

  //  pInfo->orderColumnList = getResultGroupCheckColumns(pQueryAttr);
  //  pInfo->slimit          = pQueryAttr->slimit;
  //  pInfo->limit           = pQueryAttr->limit;
  //  pInfo->capacity        = pResultInfo->capacity;
  //  pInfo->threshold       = (int64_t)(pInfo->capacity * 0.8);
  //  pInfo->currentOffset   = pQueryAttr->limit.offset;
  //  pInfo->currentGroupOffset = pQueryAttr->slimit.offset;
  pInfo->multigroupResult = multigroupResult;

  // TODO refactor
  int32_t len = 0;
  for (int32_t i = 0; i < numOfOutput; ++i) {
    len += pExpr[i].base.resSchema.bytes;
  }

  int32_t numOfCols = (pInfo->orderColumnList != NULL) ? (int32_t)taosArrayGetSize(pInfo->orderColumnList) : 0;
  pInfo->prevRow = taosMemoryCalloc(1, (POINTER_BYTES * numOfCols + len));

  int32_t offset = POINTER_BYTES * numOfCols;
  for (int32_t i = 0; i < numOfCols; ++i) {
    pInfo->prevRow[i] = (char*)pInfo->prevRow + offset;

    SColIndex* index = taosArrayGet(pInfo->orderColumnList, i);
    offset += pExpr[index->colIndex].base.resSchema.bytes;
  }

  //  pInfo->pRes = createOutputBuf(pExpr, numOfOutput, pOperator->resultInfo.capacity);

  pOperator->name = "SLimitOperator";
  // pOperator->operatorType = OP_SLimit;
  pOperator->blockingOptr = false;
  pOperator->status = OP_NOT_OPENED;
  //  pOperator->exec         = doSLimit;
  pOperator->info = pInfo;
  pOperator->pRuntimeEnv = pRuntimeEnv;
  pOperator->closeFn = destroySlimitOperatorInfo;

  int32_t code = appendDownstream(pOperator, &downstream, 1);
  return pOperator;
}

static SSDataBlock* doTagScan(SOperatorInfo* pOperator, bool* newgroup) {
#if 0
  SOperatorInfo* pOperator = (SOperatorInfo*) param;
  if (pOperator->status == OP_EXEC_DONE) {
    return NULL;
  }

  STaskRuntimeEnv* pRuntimeEnv = pOperator->pRuntimeEnv;
  int32_t maxNumOfTables = (int32_t)pResultInfo->capacity;

  STagScanInfo *pInfo = pOperator->info;
  SSDataBlock  *pRes = pInfo->pRes;
  *newgroup = false;

  int32_t count = 0;
  SArray* pa = GET_TABLEGROUP(pRuntimeEnv, 0);

  int32_t functionId = getExprFunctionId(&pOperator->pExpr[0]);
  if (functionId == FUNCTION_TID_TAG) { // return the tags & table Id
    assert(pQueryAttr->numOfOutput == 1);

    SExprInfo* pExprInfo = &pOperator->pExpr[0];
    int32_t rsize = pExprInfo->base.resSchema.bytes;

    count = 0;

    int16_t bytes = pExprInfo->base.resSchema.bytes;
    int16_t type  = pExprInfo->base.resSchema.type;

    for(int32_t i = 0; i < pQueryAttr->numOfTags; ++i) {
      if (pQueryAttr->tagColList[i].colId == pExprInfo->base.pColumns->info.colId) {
        bytes = pQueryAttr->tagColList[i].bytes;
        type = pQueryAttr->tagColList[i].type;
        break;
      }
    }

    SColumnInfoData* pColInfo = taosArrayGet(pRes->pDataBlock, 0);

    while(pInfo->curPos < pInfo->totalTables && count < maxNumOfTables) {
      int32_t i = pInfo->curPos++;
      STableQueryInfo *item = taosArrayGetP(pa, i);

      char *output = pColInfo->pData + count * rsize;
      varDataSetLen(output, rsize - VARSTR_HEADER_SIZE);

      output = varDataVal(output);
      STableId* id = TSDB_TABLEID(item->pTable);

      *(int16_t *)output = 0;
      output += sizeof(int16_t);

      *(int64_t *)output = id->uid;  // memory align problem, todo serialize
      output += sizeof(id->uid);

      *(int32_t *)output = id->tid;
      output += sizeof(id->tid);

      *(int32_t *)output = pQueryAttr->vgId;
      output += sizeof(pQueryAttr->vgId);

      char* data = NULL;
      if (pExprInfo->base.pColumns->info.colId == TSDB_TBNAME_COLUMN_INDEX) {
        data = tsdbGetTableName(item->pTable);
      } else {
        data = tsdbGetTableTagVal(item->pTable, pExprInfo->base.pColumns->info.colId, type, bytes);
      }

      doSetTagValueToResultBuf(output, data, type, bytes);
      count += 1;
    }

    //qDebug("QInfo:0x%"PRIx64" create (tableId, tag) info completed, rows:%d", GET_TASKID(pRuntimeEnv), count);
  } else if (functionId == FUNCTION_COUNT) {// handle the "count(tbname)" query
    SColumnInfoData* pColInfo = taosArrayGet(pRes->pDataBlock, 0);
    *(int64_t*)pColInfo->pData = pInfo->totalTables;
    count = 1;

    pOperator->status = OP_EXEC_DONE;
    //qDebug("QInfo:0x%"PRIx64" create count(tbname) query, res:%d rows:1", GET_TASKID(pRuntimeEnv), count);
  } else {  // return only the tags|table name etc.
    SExprInfo* pExprInfo = &pOperator->pExpr[0];  // todo use the column list instead of exprinfo

    count = 0;
    while(pInfo->curPos < pInfo->totalTables && count < maxNumOfTables) {
      int32_t i = pInfo->curPos++;

      STableQueryInfo* item = taosArrayGetP(pa, i);

      char *data = NULL, *dst = NULL;
      int16_t type = 0, bytes = 0;
      for(int32_t j = 0; j < pOperator->numOfOutput; ++j) {
        // not assign value in case of user defined constant output column
        if (TSDB_COL_IS_UD_COL(pExprInfo[j].base.pColumns->flag)) {
          continue;
        }

        SColumnInfoData* pColInfo = taosArrayGet(pRes->pDataBlock, j);
        type  = pExprInfo[j].base.resSchema.type;
        bytes = pExprInfo[j].base.resSchema.bytes;

        if (pExprInfo[j].base.pColumns->info.colId == TSDB_TBNAME_COLUMN_INDEX) {
          data = tsdbGetTableName(item->pTable);
        } else {
          data = tsdbGetTableTagVal(item->pTable, pExprInfo[j].base.pColumns->info.colId, type, bytes);
        }

        dst  = pColInfo->pData + count * pExprInfo[j].base.resSchema.bytes;
        doSetTagValueToResultBuf(dst, data, type, bytes);
      }

      count += 1;
    }

    if (pInfo->curPos >= pInfo->totalTables) {
      pOperator->status = OP_EXEC_DONE;
    }

    //qDebug("QInfo:0x%"PRIx64" create tag values results completed, rows:%d", GET_TASKID(pRuntimeEnv), count);
  }

  if (pOperator->status == OP_EXEC_DONE) {
    setTaskStatus(pOperator->pRuntimeEnv, TASK_COMPLETED);
  }

  pRes->info.rows = count;
  return (pRes->info.rows == 0)? NULL:pInfo->pRes;

#endif
  return TSDB_CODE_SUCCESS;
}

SOperatorInfo* createTagScanOperatorInfo(STaskRuntimeEnv* pRuntimeEnv, SExprInfo* pExpr, int32_t numOfOutput) {
  STagScanInfo* pInfo = taosMemoryCalloc(1, sizeof(STagScanInfo));
  //  pInfo->pRes = createOutputBuf(pExpr, numOfOutput, pResultInfo->capacity);

  size_t numOfGroup = GET_NUM_OF_TABLEGROUP(pRuntimeEnv);
  assert(numOfGroup == 0 || numOfGroup == 1);

  pInfo->totalTables = pRuntimeEnv->tableqinfoGroupInfo.numOfTables;
  pInfo->curPos = 0;

  SOperatorInfo* pOperator = taosMemoryCalloc(1, sizeof(SOperatorInfo));
  pOperator->name = "SeqTableTagScan";
  pOperator->operatorType = QUERY_NODE_PHYSICAL_PLAN_TAG_SCAN;
  pOperator->blockingOptr = false;
  pOperator->status = OP_NOT_OPENED;
  pOperator->info = pInfo;
  pOperator->getNextFn = doTagScan;
  pOperator->pExpr = pExpr;
  pOperator->numOfOutput = numOfOutput;
  pOperator->pRuntimeEnv = pRuntimeEnv;
  pOperator->closeFn = destroyTagScanOperatorInfo;

  return pOperator;
}


static int32_t getColumnIndexInSource(SQueriedTableInfo* pTableInfo, SExprBasicInfo* pExpr, SColumnInfo* pTagCols) {
  int32_t j = 0;

  if (TSDB_COL_IS_TAG(pExpr->pParam[0].pCol->type)) {
    if (pExpr->pParam[0].pCol->colId == TSDB_TBNAME_COLUMN_INDEX) {
      return TSDB_TBNAME_COLUMN_INDEX;
    }

    while (j < pTableInfo->numOfTags) {
      if (pExpr->pParam[0].pCol->colId == pTagCols[j].colId) {
        return j;
      }

      j += 1;
    }

  } /*else if (TSDB_COL_IS_UD_COL(pExpr->colInfo.flag)) {  // user specified column data
    return TSDB_UD_COLUMN_INDEX;
  } else {
    while (j < pTableInfo->numOfCols) {
      if (pExpr->colInfo.colId == pTableInfo->colList[j].colId) {
        return j;
      }

      j += 1;
    }
  }*/

  return INT32_MIN;  // return a less than TSDB_TBNAME_COLUMN_INDEX value
}

bool validateExprColumnInfo(SQueriedTableInfo* pTableInfo, SExprBasicInfo* pExpr, SColumnInfo* pTagCols) {
  int32_t j = getColumnIndexInSource(pTableInfo, pExpr, pTagCols);
  return j != INT32_MIN;
}

static int32_t deserializeColFilterInfo(SColumnFilterInfo* pColFilters, int16_t numOfFilters, char** pMsg) {
  for (int32_t f = 0; f < numOfFilters; ++f) {
    SColumnFilterInfo* pFilterMsg = (SColumnFilterInfo*)(*pMsg);

    SColumnFilterInfo* pColFilter = &pColFilters[f];
    pColFilter->filterstr = htons(pFilterMsg->filterstr);

    (*pMsg) += sizeof(SColumnFilterInfo);

    if (pColFilter->filterstr) {
      pColFilter->len = htobe64(pFilterMsg->len);

      pColFilter->pz =
          (int64_t)taosMemoryCalloc(1, (size_t)(pColFilter->len + 1 * TSDB_NCHAR_SIZE));  // note: null-terminator
      if (pColFilter->pz == 0) {
        return TSDB_CODE_QRY_OUT_OF_MEMORY;
      }

      memcpy((void*)pColFilter->pz, (*pMsg), (size_t)pColFilter->len);
      (*pMsg) += (pColFilter->len + 1);
    } else {
      pColFilter->lowerBndi = htobe64(pFilterMsg->lowerBndi);
      pColFilter->upperBndi = htobe64(pFilterMsg->upperBndi);
    }

    pColFilter->lowerRelOptr = htons(pFilterMsg->lowerRelOptr);
    pColFilter->upperRelOptr = htons(pFilterMsg->upperRelOptr);
  }

  return TSDB_CODE_SUCCESS;
}

static SResSchema createResSchema(int32_t type, int32_t bytes, int32_t slotId, int32_t scale, int32_t precision,
                                  const char* name) {
  SResSchema s = {0};
  s.scale = scale;
  s.type = type;
  s.bytes = bytes;
  s.colId = slotId;
  s.precision = precision;
  strncpy(s.name, name, tListLen(s.name));

  return s;
}

static SColumn* createColumn(int32_t blockId, int32_t slotId, SDataType* pType) {
  SColumn* pCol = taosMemoryCalloc(1, sizeof(SColumn));
  if (pCol == NULL) {
    terrno = TSDB_CODE_OUT_OF_MEMORY;
    return NULL;
  }

  pCol->slotId      = slotId;
  pCol->bytes       = pType->bytes;
  pCol->type        = pType->type;
  pCol->scale       = pType->scale;
  pCol->precision   = pType->precision;
  pCol->dataBlockId = blockId;

  return pCol;
}

SExprInfo* createExprInfo(SNodeList* pNodeList, SNodeList* pGroupKeys, int32_t* numOfExprs) {
  int32_t numOfFuncs = LIST_LENGTH(pNodeList);
  int32_t numOfGroupKeys = 0;
  if (pGroupKeys != NULL) {
    numOfGroupKeys = LIST_LENGTH(pGroupKeys);
  }

  *numOfExprs = numOfFuncs + numOfGroupKeys;
  SExprInfo* pExprs = taosMemoryCalloc(*numOfExprs, sizeof(SExprInfo));

  for (int32_t i = 0; i < (*numOfExprs); ++i) {
    STargetNode* pTargetNode = NULL;
    if (i < numOfFuncs) {
      pTargetNode = (STargetNode*)nodesListGetNode(pNodeList, i);
    } else {
      pTargetNode = (STargetNode*)nodesListGetNode(pGroupKeys, i - numOfFuncs);
    }

    SExprInfo* pExp = &pExprs[pTargetNode->slotId];

    pExp->pExpr = taosMemoryCalloc(1, sizeof(tExprNode));
    pExp->pExpr->_function.num = 1;
    pExp->pExpr->_function.functionId = -1;

    // it is a project query, or group by column
    if (nodeType(pTargetNode->pExpr) == QUERY_NODE_COLUMN) {
      pExp->pExpr->nodeType = QUERY_NODE_COLUMN;
      SColumnNode* pColNode = (SColumnNode*)pTargetNode->pExpr;

      pExp->base.pParam = taosMemoryCalloc(1, sizeof(SFunctParam));
      pExp->base.numOfParams = 1;

      SDataType* pType = &pColNode->node.resType;
      pExp->base.resSchema = createResSchema(pType->type, pType->bytes, pTargetNode->slotId, pType->scale, pType->precision, pColNode->colName);
      pExp->base.pParam[0].pCol = createColumn(pColNode->dataBlockId, pColNode->slotId, pType);
      pExp->base.pParam[0].type = FUNC_PARAM_TYPE_COLUMN;
    } else if (nodeType(pTargetNode->pExpr) == QUERY_NODE_VALUE) {
      pExp->pExpr->nodeType = QUERY_NODE_VALUE;
      SValueNode* pValNode = (SValueNode*)pTargetNode->pExpr;

      pExp->base.pParam = taosMemoryCalloc(1, sizeof(SFunctParam));
      pExp->base.numOfParams = 1;

      SDataType* pType = &pValNode->node.resType;
      pExp->base.resSchema = createResSchema(pType->type, pType->bytes, pTargetNode->slotId, pType->scale, pType->precision, pValNode->node.aliasName);
      pExp->base.pParam[0].type = FUNC_PARAM_TYPE_VALUE;
      valueNodeToVariant(pValNode, &pExp->base.pParam[0].param);
    } else if (nodeType(pTargetNode->pExpr) == QUERY_NODE_FUNCTION) {
      pExp->pExpr->nodeType = QUERY_NODE_FUNCTION;
      SFunctionNode* pFuncNode = (SFunctionNode*)pTargetNode->pExpr;

      SDataType* pType = &pFuncNode->node.resType;
      pExp->base.resSchema = createResSchema(pType->type, pType->bytes, pTargetNode->slotId, pType->scale,
                                             pType->precision, pFuncNode->node.aliasName);

      pExp->pExpr->_function.functionId = pFuncNode->funcId;
      pExp->pExpr->_function.pFunctNode = pFuncNode;
      strncpy(pExp->pExpr->_function.functionName, pFuncNode->functionName, tListLen(pExp->pExpr->_function.functionName));

      // TODO: value parameter needs to be handled
      int32_t numOfParam = LIST_LENGTH(pFuncNode->pParameterList);

      pExp->base.pParam = taosMemoryCalloc(numOfParam, sizeof(SFunctParam));
      pExp->base.numOfParams = numOfParam;

      for (int32_t j = 0; j < numOfParam; ++j) {
        SNode*       p1 = nodesListGetNode(pFuncNode->pParameterList, j);
        if (p1->type == QUERY_NODE_COLUMN) {
          SColumnNode* pcn = (SColumnNode*) p1;

          pExp->base.pParam[j].type = FUNC_PARAM_TYPE_COLUMN;
          pExp->base.pParam[j].pCol = createColumn(pcn->dataBlockId, pcn->slotId, &pcn->node.resType);
        } else if (p1->type == QUERY_NODE_VALUE) {
          SValueNode* pvn = (SValueNode*)p1;
          pExp->base.pParam[j].type = FUNC_PARAM_TYPE_VALUE;
        }
      }
    } else if (nodeType(pTargetNode->pExpr) == QUERY_NODE_OPERATOR) {
      pExp->pExpr->nodeType = QUERY_NODE_OPERATOR;
      SOperatorNode* pNode = (SOperatorNode*)pTargetNode->pExpr;

      pExp->base.pParam = taosMemoryCalloc(1, sizeof(SFunctParam));
      pExp->base.numOfParams = 1;

      SDataType* pType = &pNode->node.resType;
      pExp->base.resSchema = createResSchema(pType->type, pType->bytes, pTargetNode->slotId, pType->scale, pType->precision, pNode->node.aliasName);

      pExp->pExpr->_optrRoot.pRootNode = pTargetNode->pExpr;

//      pExp->base.pParam[0].type = FUNC_PARAM_TYPE_COLUMN;
//      pExp->base.pParam[0].pCol = createColumn(pTargetNode->dataBlockId, pTargetNode->slotId, pType);
    } else {
      ASSERT(0);
    }
  }

  return pExprs;
}

static SExecTaskInfo* createExecTaskInfo(uint64_t queryId, uint64_t taskId, EOPTR_EXEC_MODEL model) {
  SExecTaskInfo* pTaskInfo = taosMemoryCalloc(1, sizeof(SExecTaskInfo));
  setTaskStatus(pTaskInfo, TASK_NOT_COMPLETED);

  pTaskInfo->cost.created = taosGetTimestampMs();
  pTaskInfo->id.queryId = queryId;
  pTaskInfo->execModel  = model;

  char* p = taosMemoryCalloc(1, 128);
  snprintf(p, 128, "TID:0x%" PRIx64 " QID:0x%" PRIx64, taskId, queryId);
  pTaskInfo->id.str = strdup(p);

  return pTaskInfo;
}

static tsdbReaderT doCreateDataReader(STableScanPhysiNode* pTableScanNode, SReadHandle* pHandle,
                                      STableGroupInfo* pTableGroupInfo, uint64_t queryId, uint64_t taskId);

static int32_t doCreateTableGroup(void* metaHandle, int32_t tableType, uint64_t tableUid, STableGroupInfo* pGroupInfo,
                                  uint64_t queryId, uint64_t taskId);
static SArray* extractTableIdList(const STableGroupInfo* pTableGroupInfo);
static SArray* extractScanColumnId(SNodeList* pNodeList);
static SArray* extractColumnInfo(SNodeList* pNodeList);
static SArray* extractColMatchInfo(SNodeList* pNodeList, SDataBlockDescNode* pOutputNodeList, int32_t* numOfOutputCols);

static SArray* createSortInfo(SNodeList* pNodeList, SNodeList* pNodeListTarget);
static SArray* createIndexMap(SNodeList* pNodeList);
static SArray* extractPartitionColInfo(SNodeList* pNodeList);

SOperatorInfo* createOperatorTree(SPhysiNode* pPhyNode, SExecTaskInfo* pTaskInfo, SReadHandle* pHandle,
                                        uint64_t queryId, uint64_t taskId, STableGroupInfo* pTableGroupInfo) {
  if (pPhyNode->pChildren == NULL || LIST_LENGTH(pPhyNode->pChildren) == 0) {
    int32_t type = nodeType(pPhyNode);
    if (QUERY_NODE_PHYSICAL_PLAN_TABLE_SCAN == type) {
      SScanPhysiNode* pScanPhyNode = (SScanPhysiNode*)pPhyNode;

      int32_t     numOfCols = 0;
      tsdbReaderT pDataReader = doCreateDataReader((STableScanPhysiNode*)pPhyNode, pHandle, pTableGroupInfo, (uint64_t)queryId, taskId);
      SArray* pColList = extractColMatchInfo(pScanPhyNode->pScanCols, pScanPhyNode->node.pOutputDataBlockDesc, &numOfCols);
      return createTableScanOperatorInfo(pDataReader, pScanPhyNode->order, numOfCols, pScanPhyNode->count,
                                         pScanPhyNode->reverse, pColList, pScanPhyNode->node.pConditions, pTaskInfo);
    } else if (QUERY_NODE_PHYSICAL_PLAN_EXCHANGE == type) {
      SExchangePhysiNode* pExchange = (SExchangePhysiNode*)pPhyNode;
      SSDataBlock*        pResBlock = createOutputBuf_rv1(pExchange->node.pOutputDataBlockDesc);
      return createExchangeOperatorInfo(pExchange->pSrcEndPoints, pResBlock, pTaskInfo);
    } else if (QUERY_NODE_PHYSICAL_PLAN_STREAM_SCAN == type) {
      SScanPhysiNode* pScanPhyNode = (SScanPhysiNode*)pPhyNode;  // simple child table.

      int32_t code = doCreateTableGroup(pHandle->meta, pScanPhyNode->tableType, pScanPhyNode->uid, pTableGroupInfo, queryId, taskId);
      SArray* tableIdList = extractTableIdList(pTableGroupInfo);

      SSDataBlock* pResBlock = createOutputBuf_rv1(pScanPhyNode->node.pOutputDataBlockDesc);

      int32_t numOfCols = 0;
      SArray* pColList = extractColMatchInfo(pScanPhyNode->pScanCols, pScanPhyNode->node.pOutputDataBlockDesc, &numOfCols);
      SOperatorInfo* pOperator = createStreamScanOperatorInfo(pHandle->reader, pResBlock, pColList, tableIdList, pTaskInfo);
      taosArrayDestroy(tableIdList);
      return pOperator;
    } else if (QUERY_NODE_PHYSICAL_PLAN_SYSTABLE_SCAN == type) {
      SSystemTableScanPhysiNode* pSysScanPhyNode = (SSystemTableScanPhysiNode*)pPhyNode;
      SSDataBlock*               pResBlock = createOutputBuf_rv1(pSysScanPhyNode->scan.node.pOutputDataBlockDesc);

      struct SScanPhysiNode* pScanNode = &pSysScanPhyNode->scan;
      SArray*                colList = extractScanColumnId(pScanNode->pScanCols);

      SOperatorInfo* pOperator = createSysTableScanOperatorInfo(
          pHandle->meta, pResBlock, &pScanNode->tableName, pScanNode->node.pConditions, pSysScanPhyNode->mgmtEpSet,
          colList, pTaskInfo, pSysScanPhyNode->showRewrite, pSysScanPhyNode->accountId);
      return pOperator;
    } else {
      ASSERT(0);
    }
  }

  int32_t type = nodeType(pPhyNode);
  size_t size = LIST_LENGTH(pPhyNode->pChildren);
  ASSERT(size == 1);

  SPhysiNode*    pChildNode = (SPhysiNode*)nodesListGetNode(pPhyNode->pChildren, 0);
  SOperatorInfo* op = createOperatorTree(pChildNode, pTaskInfo, pHandle, queryId, taskId, pTableGroupInfo);

  if (QUERY_NODE_PHYSICAL_PLAN_PROJECT == type) {
    int32_t      num = 0;
    SProjectPhysiNode* pProjPhyNode = (SProjectPhysiNode*) pPhyNode;
    SExprInfo*   pExprInfo = createExprInfo(pProjPhyNode->pProjections, NULL, &num);

    SSDataBlock* pResBlock = createOutputBuf_rv1(pPhyNode->pOutputDataBlockDesc);
    SLimit limit = {.limit = pProjPhyNode->limit, .offset = pProjPhyNode->offset};
    SLimit slimit = {.limit = pProjPhyNode->slimit, .offset = pProjPhyNode->soffset};
    return createProjectOperatorInfo(op, pExprInfo, num, pResBlock, &limit, &slimit, pTaskInfo);
  } else if (QUERY_NODE_PHYSICAL_PLAN_AGG == type) {
    int32_t num = 0;

    SAggPhysiNode* pAggNode = (SAggPhysiNode*)pPhyNode;
    SExprInfo*     pExprInfo = createExprInfo(pAggNode->pAggFuncs, pAggNode->pGroupKeys, &num);
    SSDataBlock*   pResBlock = createOutputBuf_rv1(pPhyNode->pOutputDataBlockDesc);

    if (pAggNode->pGroupKeys != NULL) {
      SArray* pColList = extractColumnInfo(pAggNode->pGroupKeys);
      return createGroupOperatorInfo(op, pExprInfo, num, pResBlock, pColList, pAggNode->node.pConditions, pTaskInfo, NULL);
    } else {
      return createAggregateOperatorInfo(op, pExprInfo, num, pResBlock, pTaskInfo, pTableGroupInfo);
    }
  } else if (QUERY_NODE_PHYSICAL_PLAN_INTERVAL == type) {
    SIntervalPhysiNode* pIntervalPhyNode = (SIntervalPhysiNode*)pPhyNode;

    int32_t      num = 0;
    SExprInfo*   pExprInfo = createExprInfo(pIntervalPhyNode->window.pFuncs, NULL, &num);
    SSDataBlock* pResBlock = createOutputBuf_rv1(pPhyNode->pOutputDataBlockDesc);

    SInterval interval = {
        .interval     = pIntervalPhyNode->interval,
        .sliding      = pIntervalPhyNode->sliding,
        .intervalUnit = pIntervalPhyNode->intervalUnit,
        .slidingUnit  = pIntervalPhyNode->slidingUnit,
        .offset       = pIntervalPhyNode->offset,
        .precision    = pIntervalPhyNode->precision
    };

    int32_t primaryTsSlotId = ((SColumnNode*) pIntervalPhyNode->pTspk)->slotId;
    return createIntervalOperatorInfo(op, pExprInfo, num, pResBlock, &interval, primaryTsSlotId, pTableGroupInfo, pTaskInfo);
  } else if (QUERY_NODE_PHYSICAL_PLAN_SORT == type) {
    SSortPhysiNode* pSortPhyNode = (SSortPhysiNode*)pPhyNode;

    SSDataBlock* pResBlock = createOutputBuf_rv1(pPhyNode->pOutputDataBlockDesc);
    SArray*      info = createSortInfo(pSortPhyNode->pSortKeys, pSortPhyNode->pTargets);
    SArray*      slotMap = createIndexMap(pSortPhyNode->pTargets);
    return createSortOperatorInfo(op, pResBlock, info, slotMap, pTaskInfo);
  } else if (QUERY_NODE_PHYSICAL_PLAN_SESSION_WINDOW == type) {
    SSessionWinodwPhysiNode* pSessionNode = (SSessionWinodwPhysiNode*)pPhyNode;

    int32_t      num = 0;
    SExprInfo*   pExprInfo = createExprInfo(pSessionNode->window.pFuncs, NULL, &num);
    SSDataBlock* pResBlock = createOutputBuf_rv1(pPhyNode->pOutputDataBlockDesc);
    return createSessionAggOperatorInfo(op, pExprInfo, num, pResBlock, pSessionNode->gap, pTaskInfo);
  } else if (QUERY_NODE_PHYSICAL_PLAN_PARTITION == type) {
    SPartitionPhysiNode* pPartNode = (SPartitionPhysiNode*) pPhyNode;
    SArray* pColList = extractPartitionColInfo(pPartNode->pPartitionKeys);
    SSDataBlock* pResBlock = createOutputBuf_rv1(pPhyNode->pOutputDataBlockDesc);

    int32_t num = 0;
    SExprInfo* pExprInfo = createExprInfo(pPartNode->pTargets, NULL, &num);

    return createPartitionOperatorInfo(op, pExprInfo, num, pResBlock, pColList, pTaskInfo, NULL);
  } else {
    ASSERT(0);
  } /*else if (pPhyNode->info.type == OP_MultiTableAggregate) {
     size_t size = taosArrayGetSize(pPhyNode->pChildren);
     assert(size == 1);

     for (int32_t i = 0; i < size; ++i) {
       SPhysiNode*      pChildNode = taosArrayGetP(pPhyNode->pChildren, i);
       SOperatorInfo* op = createOperatorTree(pChildNode, pTaskInfo, pHandle, queryId, taskId, pTableGroupInfo);
       return createMultiTableAggOperatorInfo(op, pPhyNode->pTargets, pTaskInfo, pTableGroupInfo);
     }
   }*/
  return NULL;
}

static tsdbReaderT createDataReaderImpl(STableScanPhysiNode* pTableScanNode, STableGroupInfo* pGroupInfo,
                                        void* readHandle, uint64_t queryId, uint64_t taskId) {
  STsdbQueryCond cond = {.loadExternalRows = false};

  cond.order = pTableScanNode->scan.order;
  cond.numOfCols = LIST_LENGTH(pTableScanNode->scan.pScanCols);
  cond.colList = taosMemoryCalloc(cond.numOfCols, sizeof(SColumnInfo));
  if (cond.colList == NULL) {
    terrno = TSDB_CODE_QRY_OUT_OF_MEMORY;
    return NULL;
  }

  cond.twindow = pTableScanNode->scanRange;
  cond.type = BLOCK_LOAD_OFFSET_SEQ_ORDER;
  //  cond.type = pTableScanNode->scanFlag;

  int32_t j = 0;
  for (int32_t i = 0; i < cond.numOfCols; ++i) {
    STargetNode* pNode = (STargetNode*)nodesListGetNode(pTableScanNode->scan.pScanCols, i);
    SColumnNode* pColNode = (SColumnNode*)pNode->pExpr;
    if (pColNode->colType == COLUMN_TYPE_TAG) {
      continue;
    }

    cond.colList[j].type  = pColNode->node.resType.type;
    cond.colList[j].bytes = pColNode->node.resType.bytes;
    cond.colList[j].colId = pColNode->colId;
    j += 1;
  }

  cond.numOfCols = j;
  return tsdbQueryTables(readHandle, &cond, pGroupInfo, queryId, taskId);
}

SArray* extractScanColumnId(SNodeList* pNodeList) {
  size_t  numOfCols = LIST_LENGTH(pNodeList);
  SArray* pList = taosArrayInit(numOfCols, sizeof(int16_t));
  if (pList == NULL) {
    terrno = TSDB_CODE_OUT_OF_MEMORY;
    return NULL;
  }

  for (int32_t i = 0; i < numOfCols; ++i) {
    for (int32_t j = 0; j < numOfCols; ++j) {
      STargetNode* pNode = (STargetNode*)nodesListGetNode(pNodeList, j);
      if (pNode->slotId == i) {
        SColumnNode* pColNode = (SColumnNode*)pNode->pExpr;
        taosArrayPush(pList, &pColNode->colId);
        break;
      }
    }
  }

  return pList;
}

SArray* extractColumnInfo(SNodeList* pNodeList) {
  size_t  numOfCols = LIST_LENGTH(pNodeList);
  SArray* pList = taosArrayInit(numOfCols, sizeof(SColumn));
  if (pList == NULL) {
    terrno = TSDB_CODE_OUT_OF_MEMORY;
    return NULL;
  }

  for (int32_t i = 0; i < numOfCols; ++i) {
    STargetNode* pNode = (STargetNode*)nodesListGetNode(pNodeList, i);
    SColumnNode* pColNode = (SColumnNode*)pNode->pExpr;

    // todo extract method
    SColumn c = {0};
    c.slotId = pColNode->slotId;
    c.colId  = pColNode->colId;
    c.type   = pColNode->node.resType.type;
    c.bytes  = pColNode->node.resType.bytes;
    c.precision = pColNode->node.resType.precision;
    c.scale = pColNode->node.resType.scale;

    taosArrayPush(pList, &c);
  }

  return pList;
}

SArray* extractPartitionColInfo(SNodeList* pNodeList) {
  size_t  numOfCols = LIST_LENGTH(pNodeList);
  SArray* pList = taosArrayInit(numOfCols, sizeof(SColumn));
  if (pList == NULL) {
    terrno = TSDB_CODE_OUT_OF_MEMORY;
    return NULL;
  }

  for (int32_t i = 0; i < numOfCols; ++i) {
    SColumnNode* pColNode = (SColumnNode*)nodesListGetNode(pNodeList, i);

    // todo extract method
    SColumn c = {0};
    c.slotId = pColNode->slotId;
    c.colId  = pColNode->colId;
    c.type   = pColNode->node.resType.type;
    c.bytes  = pColNode->node.resType.bytes;
    c.precision = pColNode->node.resType.precision;
    c.scale = pColNode->node.resType.scale;

    taosArrayPush(pList, &c);
  }

  return pList;
}

SArray* createSortInfo(SNodeList* pNodeList, SNodeList* pNodeListTarget) {
  size_t  numOfCols = LIST_LENGTH(pNodeList);
  SArray* pList = taosArrayInit(numOfCols, sizeof(SBlockOrderInfo));
  if (pList == NULL) {
    terrno = TSDB_CODE_OUT_OF_MEMORY;
    return pList;
  }

  for (int32_t i = 0; i < numOfCols; ++i) {
    
    SOrderByExprNode* pSortKey = (SOrderByExprNode*)nodesListGetNode(pNodeList, i);
    SBlockOrderInfo   bi = {0};
    bi.order = (pSortKey->order == ORDER_ASC) ? TSDB_ORDER_ASC : TSDB_ORDER_DESC;
    bi.nullFirst = (pSortKey->nullOrder == NULL_ORDER_FIRST);

    SColumnNode* pColNode = (SColumnNode*)pSortKey->pExpr;

    bool found = false;
    for (int32_t j = 0; j < LIST_LENGTH(pNodeListTarget); ++j) {
      STargetNode* pTarget = (STargetNode*)nodesListGetNode(pNodeListTarget, j);

      SColumnNode* pColNodeT = (SColumnNode*)pTarget->pExpr;
      if(pColNode->slotId == pColNodeT->slotId){    // to find slotId in PhysiSort OutputDataBlockDesc
        bi.slotId = pTarget->slotId;
        found = true;
        break;
      }
    }

    if(!found){
      qError("sort slot id does not found");
    }
    taosArrayPush(pList, &bi);
  }

  return pList;
}

SArray* createIndexMap(SNodeList* pNodeList) {
  size_t  numOfCols = LIST_LENGTH(pNodeList);
  SArray* pList = taosArrayInit(numOfCols, sizeof(int32_t));
  if (pList == NULL) {
    terrno = TSDB_CODE_OUT_OF_MEMORY;
    return pList;
  }

  for (int32_t i = 0; i < numOfCols; ++i) {
    STargetNode* pTarget = (STargetNode*)nodesListGetNode(pNodeList, i);

    SColumnNode* pColNode = (SColumnNode*)pTarget->pExpr;
    taosArrayPush(pList, &pColNode->slotId);
  }

  return pList;
}

SArray* extractColMatchInfo(SNodeList* pNodeList, SDataBlockDescNode* pOutputNodeList, int32_t* numOfOutputCols) {
  size_t  numOfCols = LIST_LENGTH(pNodeList);
  SArray* pList = taosArrayInit(numOfCols, sizeof(SColMatchInfo));
  if (pList == NULL) {
    terrno = TSDB_CODE_OUT_OF_MEMORY;
    return NULL;
  }

  for (int32_t i = 0; i < numOfCols; ++i) {
    STargetNode* pNode = (STargetNode*)nodesListGetNode(pNodeList, i);
    SColumnNode* pColNode = (SColumnNode*)pNode->pExpr;

    SColMatchInfo c = {0};
    c.colId = pColNode->colId;
    c.targetSlotId = pNode->slotId;
    c.output = true;
    taosArrayPush(pList, &c);
  }

  *numOfOutputCols = 0;

  int32_t num = LIST_LENGTH(pOutputNodeList->pSlots);
  for (int32_t i = 0; i < num; ++i) {
    SSlotDescNode* pNode = (SSlotDescNode*)nodesListGetNode(pOutputNodeList->pSlots, i);
    SColMatchInfo* info = taosArrayGet(pList, pNode->slotId);
    if (pNode->output) {
      (*numOfOutputCols) += 1;
    } else {
      info->output = false;
    }
  }

  return pList;
}

int32_t doCreateTableGroup(void* metaHandle, int32_t tableType, uint64_t tableUid, STableGroupInfo* pGroupInfo, uint64_t queryId, uint64_t taskId) {
  int32_t code = 0;
  if (tableType == TSDB_SUPER_TABLE) {
    code = tsdbQuerySTableByTagCond(metaHandle, tableUid, 0, NULL, 0, 0, NULL, pGroupInfo, NULL, 0, queryId, taskId);
  } else {  // Create one table group.
    code = tsdbGetOneTableGroup(metaHandle, tableUid, 0, pGroupInfo);
  }

  return code;
}

SArray* extractTableIdList(const STableGroupInfo* pTableGroupInfo) {
  SArray* tableIdList = taosArrayInit(4, sizeof(uint64_t));

  if (pTableGroupInfo->numOfTables > 0) {
    SArray* pa = taosArrayGetP(pTableGroupInfo->pGroupList, 0);
    ASSERT(taosArrayGetSize(pTableGroupInfo->pGroupList) == 1);

    // Transfer the Array of STableKeyInfo into uid list.
    size_t numOfTables = taosArrayGetSize(pa);
    for (int32_t i = 0; i < numOfTables; ++i) {
      STableKeyInfo* pkeyInfo = taosArrayGet(pa, i);
      taosArrayPush(tableIdList, &pkeyInfo->uid);
    }
  }

  return tableIdList;
}

tsdbReaderT doCreateDataReader(STableScanPhysiNode* pTableScanNode, SReadHandle* pHandle,
                               STableGroupInfo* pTableGroupInfo, uint64_t queryId, uint64_t taskId) {
  uint64_t uid = pTableScanNode->scan.uid;
  int32_t  code =
      doCreateTableGroup(pHandle->meta, pTableScanNode->scan.tableType, uid, pTableGroupInfo, queryId, taskId);
  if (code != TSDB_CODE_SUCCESS) {
    goto _error;
  }

  if (pTableGroupInfo->numOfTables == 0) {
    code = 0;
    qDebug("no table qualified for query, TID:0x%" PRIx64 ", QID:0x%" PRIx64, taskId, queryId);
    goto _error;
  }

  return createDataReaderImpl(pTableScanNode, pTableGroupInfo, pHandle->reader, queryId, taskId);

_error:
  terrno = code;
  return NULL;
}

int32_t createExecTaskInfoImpl(SSubplan* pPlan, SExecTaskInfo** pTaskInfo, SReadHandle* pHandle, uint64_t taskId, EOPTR_EXEC_MODEL model) {
  uint64_t queryId = pPlan->id.queryId;

  int32_t code = TSDB_CODE_SUCCESS;
  *pTaskInfo = createExecTaskInfo(queryId, taskId, model);
  if (*pTaskInfo == NULL) {
    code = TSDB_CODE_QRY_OUT_OF_MEMORY;
    goto _complete;
  }

  STableGroupInfo group = {0};
  (*pTaskInfo)->pRoot = createOperatorTree(pPlan->pNode, *pTaskInfo, pHandle, queryId, taskId, &group);
  if (NULL == (*pTaskInfo)->pRoot) {
    code = terrno;
    goto _complete;
  }

  if ((*pTaskInfo)->pRoot == NULL) {
    code = TSDB_CODE_QRY_OUT_OF_MEMORY;
    goto _complete;
  }

  return code;

_complete:
  taosMemoryFreeClear(*pTaskInfo);

  terrno = code;
  return code;
}

static int32_t updateOutputBufForTopBotQuery(SQueriedTableInfo* pTableInfo, SColumnInfo* pTagCols, SExprInfo* pExprs,
                                             int32_t numOfOutput, int32_t tagLen, bool superTable) {
  for (int32_t i = 0; i < numOfOutput; ++i) {
    int16_t functId = getExprFunctionId(&pExprs[i]);

    if (functId == FUNCTION_TOP || functId == FUNCTION_BOTTOM) {
      int32_t j = getColumnIndexInSource(pTableInfo, &pExprs[i].base, pTagCols);
      if (j < 0 || j >= pTableInfo->numOfCols) {
        return TSDB_CODE_QRY_INVALID_MSG;
      } else {
        SColumnInfo* pCol = &pTableInfo->colList[j];
        //        int32_t ret = getResultDataInfo(pCol->type, pCol->bytes, functId, (int32_t)pExprs[i].base.param[0].i,
        //                                        &pExprs[i].base.resSchema.type, &pExprs[i].base.resSchema.bytes,
        //                                        &pExprs[i].base.interBytes, tagLen, superTable, NULL);
        //        assert(ret == TSDB_CODE_SUCCESS);
      }
    }
  }

  return TSDB_CODE_SUCCESS;
}

void setResultBufSize(STaskAttr* pQueryAttr, SResultInfo* pResultInfo) {
  const int32_t DEFAULT_RESULT_MSG_SIZE = 1024 * (1024 + 512);

  // the minimum number of rows for projection query
  const int32_t MIN_ROWS_FOR_PRJ_QUERY = 8192;
  const int32_t DEFAULT_MIN_ROWS = 4096;

  const float THRESHOLD_RATIO = 0.85f;

//  if (isProjQuery(pQueryAttr)) {
//    int32_t numOfRes = DEFAULT_RESULT_MSG_SIZE / pQueryAttr->resultRowSize;
//    if (numOfRes < MIN_ROWS_FOR_PRJ_QUERY) {
//      numOfRes = MIN_ROWS_FOR_PRJ_QUERY;
//    }
//
//    pResultInfo->capacity = numOfRes;
//  } else {  // in case of non-prj query, a smaller output buffer will be used.
//    pResultInfo->capacity = DEFAULT_MIN_ROWS;
//  }

  pResultInfo->threshold = (int32_t)(pResultInfo->capacity * THRESHOLD_RATIO);
  pResultInfo->totalRows = 0;
}

// TODO refactor
void freeColumnFilterInfo(SColumnFilterInfo* pFilter, int32_t numOfFilters) {
  if (pFilter == NULL || numOfFilters == 0) {
    return;
  }

  for (int32_t i = 0; i < numOfFilters; i++) {
    if (pFilter[i].filterstr && pFilter[i].pz) {
      taosMemoryFree((void*)(pFilter[i].pz));
    }
  }

  taosMemoryFree(pFilter);
}

static void doDestroyTableQueryInfo(STableGroupInfo* pTableqinfoGroupInfo) {
  if (pTableqinfoGroupInfo->pGroupList != NULL) {
    int32_t numOfGroups = (int32_t)taosArrayGetSize(pTableqinfoGroupInfo->pGroupList);
    for (int32_t i = 0; i < numOfGroups; ++i) {
      SArray* p = taosArrayGetP(pTableqinfoGroupInfo->pGroupList, i);

      size_t num = taosArrayGetSize(p);
      for (int32_t j = 0; j < num; ++j) {
        STableQueryInfo* item = taosArrayGetP(p, j);
        destroyTableQueryInfoImpl(item);
      }

      taosArrayDestroy(p);
    }
  }

  taosArrayDestroy(pTableqinfoGroupInfo->pGroupList);
  taosHashCleanup(pTableqinfoGroupInfo->map);

  pTableqinfoGroupInfo->pGroupList = NULL;
  pTableqinfoGroupInfo->map = NULL;
  pTableqinfoGroupInfo->numOfTables = 0;
}

void doDestroyTask(SExecTaskInfo* pTaskInfo) {
  qDebug("%s execTask is freed", GET_TASKID(pTaskInfo));

  doDestroyTableQueryInfo(&pTaskInfo->tableqinfoGroupInfo);
  //  taosArrayDestroy(pTaskInfo->summary.queryProfEvents);
  //  taosHashCleanup(pTaskInfo->summary.operatorProfResults);

  taosMemoryFreeClear(pTaskInfo->sql);
  taosMemoryFreeClear(pTaskInfo->id.str);
  taosMemoryFreeClear(pTaskInfo);
}

static void doSetTagValueToResultBuf(char* output, const char* val, int16_t type, int16_t bytes) {
  if (val == NULL) {
    setNull(output, type, bytes);
    return;
  }

  if (IS_VAR_DATA_TYPE(type)) {
    // Binary data overflows for sort of unknown reasons. Let trim the overflow data
    if (varDataTLen(val) > bytes) {
      int32_t maxLen = bytes - VARSTR_HEADER_SIZE;
      int32_t len = (varDataLen(val) > maxLen) ? maxLen : varDataLen(val);
      memcpy(varDataVal(output), varDataVal(val), len);
      varDataSetLen(output, len);
    } else {
      varDataCopy(output, val);
    }
  } else {
    memcpy(output, val, bytes);
  }
}

static int64_t getQuerySupportBufSize(size_t numOfTables) {
  size_t s1 = sizeof(STableQueryInfo);
  //  size_t s3 = sizeof(STableCheckInfo);  buffer consumption in tsdb
  return (int64_t)(s1 * 1.5 * numOfTables);
}

int32_t checkForQueryBuf(size_t numOfTables) {
  int64_t t = getQuerySupportBufSize(numOfTables);
  if (tsQueryBufferSizeBytes < 0) {
    return TSDB_CODE_SUCCESS;
  } else if (tsQueryBufferSizeBytes > 0) {
    while (1) {
      int64_t s = tsQueryBufferSizeBytes;
      int64_t remain = s - t;
      if (remain >= 0) {
        if (atomic_val_compare_exchange_64(&tsQueryBufferSizeBytes, s, remain) == s) {
          return TSDB_CODE_SUCCESS;
        }
      } else {
        return TSDB_CODE_QRY_NOT_ENOUGH_BUFFER;
      }
    }
  }

  // disable query processing if the value of tsQueryBufferSize is zero.
  return TSDB_CODE_QRY_NOT_ENOUGH_BUFFER;
}

void releaseQueryBuf(size_t numOfTables) {
  if (tsQueryBufferSizeBytes < 0) {
    return;
  }

  int64_t t = getQuerySupportBufSize(numOfTables);

  // restore value is not enough buffer available
  atomic_add_fetch_64(&tsQueryBufferSizeBytes, t);
}

int32_t getOperatorExplainExecInfo(SOperatorInfo *operatorInfo, SExplainExecInfo **pRes, int32_t *capacity, int32_t *resNum) {
  if (*resNum >= *capacity) {
    *capacity += 10;
    
    *pRes = taosMemoryRealloc(*pRes, (*capacity) * sizeof(SExplainExecInfo));
    if (NULL == *pRes) {
      qError("malloc %d failed", (*capacity) * (int32_t)sizeof(SExplainExecInfo));
      return TSDB_CODE_QRY_OUT_OF_MEMORY;
    }
  }

  (*pRes)[*resNum].numOfRows = operatorInfo->resultInfo.totalRows;
  (*pRes)[*resNum].startupCost = operatorInfo->cost.openCost;
  (*pRes)[*resNum].totalCost = operatorInfo->cost.totalCost;

  if (operatorInfo->getExplainFn) {
    int32_t code = (*operatorInfo->getExplainFn)(operatorInfo, &(*pRes)->verboseInfo);
    if (code) {
      qError("operator getExplainFn failed, error:%s", tstrerror(code));
      return code;
    }
  }
  
  ++(*resNum);
  
  int32_t code = 0;
  for (int32_t i = 0; i < operatorInfo->numOfDownstream; ++i) {
    code = getOperatorExplainExecInfo(operatorInfo->pDownstream[i], pRes, capacity, resNum);
    if (code) {
      taosMemoryFreeClear(*pRes);
      return TSDB_CODE_QRY_OUT_OF_MEMORY;
    }
  }

  return TSDB_CODE_SUCCESS;
}

<|MERGE_RESOLUTION|>--- conflicted
+++ resolved
@@ -6054,74 +6054,6 @@
   return pBInfo->pRes->info.rows == 0 ? NULL : pBInfo->pRes;
 }
 
-<<<<<<< HEAD
-static SSDataBlock* hashGroupbyAggregate(SOperatorInfo* pOperator, bool* newgroup) {
-  if (pOperator->status == OP_EXEC_DONE) {
-    return NULL;
-  }
-
-  SGroupbyOperatorInfo* pInfo = pOperator->info;
-  if (pOperator->status == OP_RES_TO_RETURN) {
-    toSDatablock(&pInfo->groupResInfo, pInfo->aggSup.pResultBuf, pInfo->binfo.pRes, pInfo->binfo.capacity,
-                 pInfo->binfo.rowCellInfoOffset);
-    if (pInfo->binfo.pRes->info.rows == 0 || !hasRemainDataInCurrentGroup(&pInfo->groupResInfo)) {
-      pOperator->status = OP_EXEC_DONE;
-    }
-    return pInfo->binfo.pRes;
-  }
-
-  int32_t        order = TSDB_ORDER_ASC;
-  SOperatorInfo* downstream = pOperator->pDownstream[0];
-
-  while (1) {
-    publishOperatorProfEvent(downstream, QUERY_PROF_BEFORE_OPERATOR_EXEC);
-    SSDataBlock* pBlock = downstream->getNextFn(downstream, newgroup);
-    publishOperatorProfEvent(downstream, QUERY_PROF_AFTER_OPERATOR_EXEC);
-    if (pBlock == NULL) {
-      break;
-    }
-
-    // the pDataBlock are always the same one, no need to call this again
-    setInputDataBlock(pOperator, pInfo->binfo.pCtx, pBlock, order);
-    //    setTagValue(pOperator, pRuntimeEnv->current->pTable, pInfo->binfo.pCtx, pOperator->numOfOutput);
-    doHashGroupbyAgg(pOperator, pBlock);
-
-    char *result = NULL;
-    int32_t length = 0;
-    pOperator->encodeResultRow(pOperator, &result, &length);
-    SAggSupporter   *pSup = &pInfo->aggSup;
-    taosHashClear(pSup->pResultRowHashTable);
-    pOperator->decodeResultRow(pOperator, result, length);
-    if(result){
-      taosMemoryFree(result);
-    }
-  }
-
-  pOperator->status = OP_RES_TO_RETURN;
-  closeAllResultRows(&pInfo->binfo.resultRowInfo);
-
-  finalizeMultiTupleQueryResult(pInfo->binfo.pCtx, pOperator->numOfOutput, pInfo->aggSup.pResultBuf,
-                                &pInfo->binfo.resultRowInfo, pInfo->binfo.rowCellInfoOffset);
-  //  if (!pRuntimeEnv->pQueryAttr->stableQuery) { // finalize include the update of result rows
-  //    finalizeQueryResult(pInfo->binfo.pCtx, pOperator->numOfOutput);
-  //  } else {
-  //    updateNumOfRowsInResultRows(pInfo->binfo.pCtx, pOperator->numOfOutput, &pInfo->binfo.resultRowInfo,
-  //    pInfo->binfo.rowCellInfoOffset);
-  //  }
-
-  blockDataEnsureCapacity(pInfo->binfo.pRes, pInfo->binfo.capacity);
-  initGroupResInfo(&pInfo->groupResInfo, &pInfo->binfo.resultRowInfo);
-  toSDatablock(&pInfo->groupResInfo, pInfo->aggSup.pResultBuf, pInfo->binfo.pRes, pInfo->binfo.capacity,
-               pInfo->binfo.rowCellInfoOffset);
-  if (pInfo->binfo.pRes->info.rows == 0 || !hasRemainDataInCurrentGroup(&pInfo->groupResInfo)) {
-    pOperator->status = OP_EXEC_DONE;
-  }
-
-  return pInfo->binfo.pRes;
-}
-=======
->>>>>>> f207646a
-
 static void doHandleRemainBlockForNewGroupImpl(SFillOperatorInfo* pInfo, SResultInfo* pResultInfo, bool* newgroup,
                                                SExecTaskInfo* pTaskInfo) {
   pInfo->totalInputRows = pInfo->existNewGroupBlock->info.rows;
@@ -6735,24 +6667,12 @@
   pOperator->name = "AllMultiTableTimeIntervalOperator";
   //  pOperator->operatorType = OP_AllMultiTableTimeInterval;
   pOperator->blockingOptr = true;
-<<<<<<< HEAD
-  pOperator->status       = OP_NOT_OPENED;
-  pOperator->operatorType = QUERY_NODE_PHYSICAL_PLAN_GROUPBY;
-  pOperator->pExpr        = pExprInfo;
-  pOperator->numOfOutput  = numOfCols;
-  pOperator->info         = pInfo;
-  pOperator->_openFn      = operatorDummyOpenFn;
-  pOperator->getNextFn    = hashGroupbyAggregate;
-  pOperator->closeFn      = destroyGroupbyOperatorInfo;
-  pOperator->encodeResultRow = aggEncodeResultRow;
-  pOperator->decodeResultRow = aggDecodeResultRow;
-=======
+
   pOperator->status = OP_NOT_OPENED;
   pOperator->pExpr = pExpr;
   pOperator->numOfOutput = numOfOutput;
   pOperator->info = pInfo;
   pOperator->pRuntimeEnv = pRuntimeEnv;
->>>>>>> f207646a
 
   pOperator->getNextFn = doAllSTableIntervalAgg;
   pOperator->closeFn = destroyBasicOperatorInfo;
