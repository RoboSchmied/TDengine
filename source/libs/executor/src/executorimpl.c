--- conflicted
+++ resolved
@@ -4052,8 +4052,7 @@
         continue;
       } else {
         isNull[index++] = 0;
-<<<<<<< HEAD
-        char*       data = nodesGetValueFromNode(pValue);
+        char* data = nodesGetValueFromNode(pValue);
         if (pValue->node.resType.type == TSDB_DATA_TYPE_JSON){
           if(tTagIsJson(data)){
             terrno = TSDB_CODE_QRY_JSON_IN_GROUP_ERROR;
@@ -4061,10 +4060,6 @@
             nodesClearList(groupNew);
             return terrno;
           }
-=======
-        char* data = nodesGetValueFromNode(pValue);
-        if (pValue->node.resType.type == TSDB_DATA_TYPE_JSON) {
->>>>>>> 80f6ca1a
           int32_t len = getJsonValueLen(data);
           memcpy(pStart, data, len);
           pStart += len;
@@ -4123,12 +4118,8 @@
     } else if (QUERY_NODE_PHYSICAL_PLAN_TABLE_MERGE_SCAN == type) {
       STableMergeScanPhysiNode* pTableScanNode = (STableMergeScanPhysiNode*)pPhyNode;
       int32_t code = createScanTableListInfo(pTableScanNode, pHandle, pTableListInfo, queryId, taskId);
-<<<<<<< HEAD
       if(code){
         pTaskInfo->code = code;
-=======
-      if (code) {
->>>>>>> 80f6ca1a
         return NULL;
       }
       code = extractTableSchemaVersion(pHandle, pTableScanNode->scan.uid, pTaskInfo);
