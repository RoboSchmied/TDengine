/*
 * Copyright (c) 2019 TAOS Data, Inc. <jhtao@taosdata.com>
 *
 * This program is free software: you can use, redistribute, and/or modify
 * it under the terms of the GNU Affero General Public License, version 3
 * or later ("AGPL"), as published by the Free Software Foundation.
 *
 * This program is distributed in the hope that it will be useful, but WITHOUT
 * ANY WARRANTY; without even the implied warranty of MERCHANTABILITY or
 * FITNESS FOR A PARTICULAR PURPOSE.
 *
 * You should have received a copy of the GNU Affero General Public License
 * along with this program. If not, see <http://www.gnu.org/licenses/>.
 */
#include "os.h"

#include "tep.h"
#include "tsort.h"
#include "exception.h"
#include "parser.h"
#include "tglobal.h"
#include "tmsg.h"
#include "ttime.h"

#include "executorimpl.h"
#include "function.h"
#include "tcompare.h"
#include "tcompression.h"
#include "thash.h"
#include "ttypes.h"
#include "query.h"
#include "vnode.h"
#include "tsdb.h"

#define IS_MAIN_SCAN(runtime)          ((runtime)->scanFlag == MAIN_SCAN)
#define IS_REVERSE_SCAN(runtime)       ((runtime)->scanFlag == REVERSE_SCAN)
#define IS_REPEAT_SCAN(runtime)        ((runtime)->scanFlag == REPEAT_SCAN)
#define SET_MAIN_SCAN_FLAG(runtime)  ((runtime)->scanFlag = MAIN_SCAN)
#define SET_REVERSE_SCAN_FLAG(runtime) ((runtime)->scanFlag = REVERSE_SCAN)

#define TSWINDOW_IS_EQUAL(t1, t2) (((t1).skey == (t2).skey) && ((t1).ekey == (t2).ekey))
#define SWITCH_ORDER(n) (((n) = ((n) == TSDB_ORDER_ASC) ? TSDB_ORDER_DESC : TSDB_ORDER_ASC))

#define SDATA_BLOCK_INITIALIZER (SDataBlockInfo) {{0}, 0}

#define GET_FORWARD_DIRECTION_FACTOR(ord) (((ord) == TSDB_ORDER_ASC) ? QUERY_ASC_FORWARD_STEP : QUERY_DESC_FORWARD_STEP)

#define MULTI_KEY_DELIM  "-"

enum {
  TS_JOIN_TS_EQUAL       = 0,
  TS_JOIN_TS_NOT_EQUALS  = 1,
  TS_JOIN_TAG_NOT_EQUALS = 2,
};

typedef enum SResultTsInterpType {
  RESULT_ROW_START_INTERP = 1,
  RESULT_ROW_END_INTERP   = 2,
} SResultTsInterpType;

#if 0
static UNUSED_FUNC void *u_malloc (size_t __size) {
  uint32_t v = rand();

  if (v % 1000 <= 0) {
    return NULL;
  } else {
    return malloc(__size);
  }
}

static UNUSED_FUNC void* u_calloc(size_t num, size_t __size) {
  uint32_t v = rand();
  if (v % 1000 <= 0) {
    return NULL;
  } else {
    return calloc(num, __size);
  }
}

static UNUSED_FUNC void* u_realloc(void* p, size_t __size) {
  uint32_t v = rand();
  if (v % 5 <= 1) {
    return NULL;
  } else {
    return realloc(p, __size);
  }
}

#define calloc  u_calloc
#define malloc  u_malloc
#define realloc u_realloc
#endif

#define CLEAR_QUERY_STATUS(q, st)   ((q)->status &= (~(st)))
#define GET_NUM_OF_TABLEGROUP(q)    taosArrayGetSize((q)->tableqinfoGroupInfo.pGroupList)
#define QUERY_IS_INTERVAL_QUERY(_q) ((_q)->interval.interval > 0)

#define TSKEY_MAX_ADD(a,b)                 \
do {                                       \
  if (a < 0) { a = a + b; break;}          \
  if (sizeof(a) == sizeof(int32_t)) {      \
   if((b) > 0 && ((b) >= INT32_MAX - (a))){\
     a = INT32_MAX;                        \
   } else {                                \
     a = a + b;                            \
   }                                       \
  } else {                                 \
   if((b) > 0 && ((b) >= INT64_MAX - (a))){\
     a = INT64_MAX;                        \
   } else {                                \
     a = a + b;                            \
   }                                       \
  }                                        \
} while(0)                                 

#define TSKEY_MIN_SUB(a,b)                 \
do {                                       \
  if (a >= 0) { a = a + b; break;}         \
  if (sizeof(a) == sizeof(int32_t)){       \
   if((b) < 0 && ((b) <= INT32_MIN - (a))){\
     a = INT32_MIN;                        \
   } else {                                \
     a = a + b;                            \
   }                                       \
  } else {                                 \
    if((b) < 0 && ((b) <= INT64_MIN-(a))) {\
     a = INT64_MIN;                        \
    } else {                               \
     a = a + b;                            \
    }                                      \
  }                                        \
} while (0)

int32_t getMaximumIdleDurationSec() {
  // todo
  return 6; //tsShellActivityTimer * 2;
}

static int32_t getExprFunctionId(SExprInfo *pExprInfo) {
  assert(pExprInfo != NULL && pExprInfo->pExpr != NULL && pExprInfo->pExpr->nodeType == TEXPR_UNARYEXPR_NODE);
  return 0;
}

static void getNextTimeWindow(SInterval* pInterval, int32_t precision, int32_t order, STimeWindow* tw) {
  int32_t factor = GET_FORWARD_DIRECTION_FACTOR(order);
  if (pInterval->intervalUnit != 'n' && pInterval->intervalUnit != 'y') {
    tw->skey += pInterval->sliding * factor;
    tw->ekey = tw->skey + pInterval->interval - 1;
    return;
  }

  int64_t key = tw->skey, interval = pInterval->interval;
  //convert key to second
  key = convertTimePrecision(key, precision, TSDB_TIME_PRECISION_MILLI) / 1000;

  if (pInterval->intervalUnit == 'y') {
    interval *= 12;
  }

  struct tm tm;
  time_t t = (time_t)key;
  localtime_r(&t, &tm);

  int mon = (int)(tm.tm_year * 12 + tm.tm_mon + interval * factor);
  tm.tm_year = mon / 12;
  tm.tm_mon = mon % 12;
  tw->skey = convertTimePrecision((int64_t)mktime(&tm) * 1000L, TSDB_TIME_PRECISION_MILLI, precision);

  mon = (int)(mon + interval);
  tm.tm_year = mon / 12;
  tm.tm_mon = mon % 12;
  tw->ekey = convertTimePrecision((int64_t)mktime(&tm) * 1000L, TSDB_TIME_PRECISION_MILLI, precision);

  tw->ekey -= 1;
}

static void doSetTagValueToResultBuf(char* output, const char* val, int16_t type, int16_t bytes);
static void setResultOutputBuf(STaskRuntimeEnv* pRuntimeEnv, SResultRow* pResult, SqlFunctionCtx* pCtx,
                               int32_t numOfCols, int32_t* rowCellInfoOffset);

void setResultRowOutputBufInitCtx(STaskRuntimeEnv *pRuntimeEnv, SResultRow *pResult, SqlFunctionCtx* pCtx, int32_t numOfOutput, int32_t* rowCellInfoOffset);
static bool functionNeedToExecute(SqlFunctionCtx *pCtx);

static void setBlockStatisInfo(SqlFunctionCtx *pCtx, SSDataBlock* pSDataBlock, SColumn* pColumn);

static void destroyTableQueryInfoImpl(STableQueryInfo *pTableQueryInfo);
static bool hasMainOutput(STaskAttr *pQueryAttr);

static SColumnInfo* extractColumnFilterInfo(SExprInfo* pExpr, int32_t numOfOutput, int32_t* numOfFilterCols);

static int32_t setTimestampListJoinInfo(STaskRuntimeEnv* pRuntimeEnv, SVariant* pTag, STableQueryInfo *pTableQueryInfo);
static void releaseQueryBuf(size_t numOfTables);
static int32_t binarySearchForKey(char *pValue, int num, TSKEY key, int order);
//static STsdbQueryCond createTsdbQueryCond(STaskAttr* pQueryAttr, STimeWindow* win);
static STableIdInfo createTableIdInfo(STableQueryInfo* pTableQueryInfo);

static void setTableScanFilterOperatorInfo(STableScanInfo* pTableScanInfo, SOperatorInfo* pDownstream);

static int32_t getNumOfScanTimes(STaskAttr* pQueryAttr);

static void destroyBasicOperatorInfo(void* param, int32_t numOfOutput);
static void destroySFillOperatorInfo(void* param, int32_t numOfOutput);
static void destroyGroupbyOperatorInfo(void* param, int32_t numOfOutput);
static void destroyProjectOperatorInfo(void* param, int32_t numOfOutput);
static void destroyTagScanOperatorInfo(void* param, int32_t numOfOutput);
static void destroyOrderOperatorInfo(void* param, int32_t numOfOutput);
static void destroySWindowOperatorInfo(void* param, int32_t numOfOutput);
static void destroyStateWindowOperatorInfo(void* param, int32_t numOfOutput);
static void destroyAggOperatorInfo(void* param, int32_t numOfOutput);
static void destroyOperatorInfo(SOperatorInfo* pOperator);

static void doSetOperatorCompleted(SOperatorInfo* pOperator) {
  pOperator->status = OP_EXEC_DONE;
  if (pOperator->pTaskInfo != NULL) {
    setTaskStatus(pOperator->pTaskInfo, TASK_COMPLETED);
  }
}

static int32_t doCopyToSDataBlock(SDiskbasedBuf *pBuf, SGroupResInfo* pGroupResInfo, int32_t orderType, SSDataBlock* pBlock, int32_t rowCapacity);

static int32_t getGroupbyColumnIndex(SGroupbyExpr *pGroupbyExpr, SSDataBlock* pDataBlock);
static int32_t setGroupResultOutputBuf(STaskRuntimeEnv *pRuntimeEnv, SOptrBasicInfo *binf, int32_t numOfCols, char *pData, int16_t type, int16_t bytes, int32_t groupIndex);

static void initCtxOutputBuffer(SqlFunctionCtx* pCtx, int32_t size);
static void getAlignQueryTimeWindow(SInterval* pInterval, int32_t precision, int64_t key, int64_t keyFirst, int64_t keyLast, STimeWindow *win);

static void setResultBufSize(STaskAttr* pQueryAttr, SRspResultInfo* pResultInfo);
static void setCtxTagForJoin(STaskRuntimeEnv* pRuntimeEnv, SqlFunctionCtx* pCtx, SExprInfo* pExprInfo, void* pTable);
static void setParamForStableStddev(STaskRuntimeEnv* pRuntimeEnv, SqlFunctionCtx* pCtx, int32_t numOfOutput, SExprInfo* pExpr);
static void setParamForStableStddevByColData(STaskRuntimeEnv* pRuntimeEnv, SqlFunctionCtx* pCtx, int32_t numOfOutput, SExprInfo* pExpr, char* val, int16_t bytes);
static void doSetTableGroupOutputBuf(SAggOperatorInfo* pAggInfo, int32_t numOfOutput, int32_t tableGroupId, SExecTaskInfo* pTaskInfo);

SArray* getOrderCheckColumns(STaskAttr* pQuery);

typedef struct SRowCompSupporter {
  STaskRuntimeEnv *pRuntimeEnv;
  int16_t           dataOffset;
  __compar_fn_t     comFunc;
} SRowCompSupporter;

static int compareRowData(const void *a, const void *b, const void *userData) {
  const SResultRow *pRow1 = (const SResultRow *)a;
  const SResultRow *pRow2 = (const SResultRow *)b;

  SRowCompSupporter *supporter  = (SRowCompSupporter *)userData;
  STaskRuntimeEnv* pRuntimeEnv =  supporter->pRuntimeEnv;

  SFilePage *page1 = getBufPage(pRuntimeEnv->pResultBuf, pRow1->pageId);
  SFilePage *page2 = getBufPage(pRuntimeEnv->pResultBuf, pRow2->pageId);

  int16_t offset = supporter->dataOffset;
  char *in1  = getPosInResultPage(pRuntimeEnv->pQueryAttr, page1, pRow1->offset, offset);
  char *in2  = getPosInResultPage(pRuntimeEnv->pQueryAttr, page2, pRow2->offset, offset);

  return (in1 != NULL && in2 != NULL) ? supporter->comFunc(in1, in2) : 0;
}

static void sortGroupResByOrderList(SGroupResInfo *pGroupResInfo, STaskRuntimeEnv *pRuntimeEnv, SSDataBlock* pDataBlock) {
  SArray *columnOrderList = getOrderCheckColumns(pRuntimeEnv->pQueryAttr);
  size_t size = taosArrayGetSize(columnOrderList);
  taosArrayDestroy(columnOrderList);

  if (size <= 0) {
    return;
  }

  int32_t orderId = pRuntimeEnv->pQueryAttr->order.col.info.colId;
  if (orderId <= 0) {
    return;
  }

  bool found = false;
  int16_t dataOffset = 0;

  for (int32_t j = 0; j < pDataBlock->info.numOfCols; ++j) {
    SColumnInfoData* pColInfoData = (SColumnInfoData *)taosArrayGet(pDataBlock->pDataBlock, j);
    if (orderId == j) {
      found = true;
      break;
    }

    dataOffset += pColInfoData->info.bytes;
  }

  if (found == false) {
    return;
  }

  int16_t type = pRuntimeEnv->pQueryAttr->pExpr1[orderId].base.resSchema.type;

  SRowCompSupporter support = {.pRuntimeEnv = pRuntimeEnv, .dataOffset = dataOffset, .comFunc = getComparFunc(type, 0)};
  taosArraySortPWithExt(pGroupResInfo->pRows, compareRowData, &support);
}

//setup the output buffer for each operator
SSDataBlock* createOutputBuf(SExprInfo* pExpr, int32_t numOfOutput, int32_t numOfRows) {
  const static int32_t minSize = 8;

  SSDataBlock *res = calloc(1, sizeof(SSDataBlock));
  res->info.numOfCols = numOfOutput;
  res->pDataBlock = taosArrayInit(numOfOutput, sizeof(SColumnInfoData));
  for (int32_t i = 0; i < numOfOutput; ++i) {
    SColumnInfoData idata = {{0}};
    idata.info.type  = pExpr[i].base.resSchema.type;
    idata.info.bytes = pExpr[i].base.resSchema.bytes;
    idata.info.colId = pExpr[i].base.resSchema.colId;

    int32_t size = TMAX(idata.info.bytes * numOfRows, minSize);
    idata.pData = calloc(1, size);  // at least to hold a pointer on x64 platform
    taosArrayPush(res->pDataBlock, &idata);
  }

  return res;
}

SSDataBlock* createOutputBuf_rv(SArray* pExprInfo, int32_t numOfRows) {
  const static int32_t minSize = 8;

  size_t numOfOutput = taosArrayGetSize(pExprInfo);

  SSDataBlock *res = calloc(1, sizeof(SSDataBlock));
  res->info.numOfCols = numOfOutput;
  res->pDataBlock = taosArrayInit(numOfOutput, sizeof(SColumnInfoData));

  for (int32_t i = 0; i < numOfOutput; ++i) {
    SColumnInfoData idata = {{0}};
    SExprInfo* pExpr = taosArrayGetP(pExprInfo, i);

    idata.info.type  = pExpr->base.resSchema.type;
    idata.info.bytes = pExpr->base.resSchema.bytes;
    idata.info.colId = pExpr->base.resSchema.colId;

    int32_t size = TMAX(idata.info.bytes * numOfRows, minSize);
    idata.pData = calloc(1, size);  // at least to hold a pointer on x64 platform
    taosArrayPush(res->pDataBlock, &idata);
  }

  return res;
}

static bool isSelectivityWithTagsQuery(SqlFunctionCtx *pCtx, int32_t numOfOutput) {
  return true;
//  bool    hasTags = false;
//  int32_t numOfSelectivity = 0;
//
//  for (int32_t i = 0; i < numOfOutput; ++i) {
//    int32_t functId = pCtx[i].functionId;
//    if (functId == FUNCTION_TAG_DUMMY || functId == FUNCTION_TS_DUMMY) {
//      hasTags = true;
//      continue;
//    }
//
//    if ((aAggs[functId].status & FUNCSTATE_SELECTIVITY) != 0) {
//      numOfSelectivity++;
//    }
//  }
//
//  return (numOfSelectivity > 0 && hasTags);
}

static bool isProjQuery(STaskAttr *pQueryAttr) {
  for (int32_t i = 0; i < pQueryAttr->numOfOutput; ++i) {
    int32_t functId = getExprFunctionId(&pQueryAttr->pExpr1[i]);
    if (functId != FUNCTION_PRJ && functId != FUNCTION_TAGPRJ) {
      return false;
    }
  }

  return true;
}

static bool hasNull(SColumn* pColumn, SColumnDataAgg *pStatis) {
  if (TSDB_COL_IS_TAG(pColumn->flag) || TSDB_COL_IS_UD_COL(pColumn->flag) || pColumn->info.colId == PRIMARYKEY_TIMESTAMP_COL_ID) {
    return false;
  }

  if (pStatis != NULL && pStatis->numOfNull == 0) {
    return false;
  }

  return true;
}

static void prepareResultListBuffer(SResultRowInfo* pResultRowInfo, jmp_buf env) {
  int64_t newCapacity = 0;

  // more than the capacity, reallocate the resources
  if (pResultRowInfo->size < pResultRowInfo->capacity) {
    return;
  }

  if (pResultRowInfo->capacity > 10000) {
    newCapacity = (int64_t)(pResultRowInfo->capacity * 1.25);
  } else {
    newCapacity = (int64_t)(pResultRowInfo->capacity * 1.5);
  }

  if (newCapacity == pResultRowInfo->capacity) {
    newCapacity += 4;
  }

  char *t = realloc(pResultRowInfo->pResult, (size_t)(newCapacity * POINTER_BYTES));
  if (t == NULL) {
    longjmp(env, TSDB_CODE_QRY_OUT_OF_MEMORY);
  }

  pResultRowInfo->pResult = (SResultRow **)t;

  int32_t inc = (int32_t)newCapacity - pResultRowInfo->capacity;
  memset(&pResultRowInfo->pResult[pResultRowInfo->capacity], 0, POINTER_BYTES * inc);

  pResultRowInfo->capacity = (int32_t)newCapacity;
}

static bool chkResultRowFromKey(STaskRuntimeEnv *pRuntimeEnv, SResultRowInfo *pResultRowInfo, char *pData,
                                             int16_t bytes, bool masterscan, uint64_t uid) {
  bool existed = false;
  SET_RES_WINDOW_KEY(pRuntimeEnv->keyBuf, pData, bytes, uid);

  SResultRow **p1 =
      (SResultRow **)taosHashGet(pRuntimeEnv->pResultRowHashTable, pRuntimeEnv->keyBuf, GET_RES_WINDOW_KEY_LEN(bytes));

  // in case of repeat scan/reverse scan, no new time window added.
  if (QUERY_IS_INTERVAL_QUERY(pRuntimeEnv->pQueryAttr)) {
    if (!masterscan) {  // the *p1 may be NULL in case of sliding+offset exists.
      return p1 != NULL;
    }

    if (p1 != NULL) {
      if (pResultRowInfo->size == 0) {
        existed = false;
        assert(pResultRowInfo->curPos == -1);
      } else if (pResultRowInfo->size == 1) {
        existed = (pResultRowInfo->pResult[0] == (*p1));
      } else {  // check if current pResultRowInfo contains the existed pResultRow
        SET_RES_EXT_WINDOW_KEY(pRuntimeEnv->keyBuf, pData, bytes, uid, pResultRowInfo);
        int64_t* index = taosHashGet(pRuntimeEnv->pResultRowListSet, pRuntimeEnv->keyBuf, GET_RES_EXT_WINDOW_KEY_LEN(bytes));
        if (index != NULL) {
          existed = true;
        } else {
          existed = false;
        }
      }
    }

    return existed;
  }

  return p1 != NULL;
}


static SResultRow* doSetResultOutBufByKey(STaskRuntimeEnv* pRuntimeEnv, SResultRowInfo* pResultRowInfo, int64_t tid,
                                          char* pData, int16_t bytes, bool masterscan, uint64_t tableGroupId) {
  bool existed = false;
  SET_RES_WINDOW_KEY(pRuntimeEnv->keyBuf, pData, bytes, tableGroupId);

  SResultRow **p1 =
      (SResultRow **)taosHashGet(pRuntimeEnv->pResultRowHashTable, pRuntimeEnv->keyBuf, GET_RES_WINDOW_KEY_LEN(bytes));

  // in case of repeat scan/reverse scan, no new time window added.
  if (QUERY_IS_INTERVAL_QUERY(pRuntimeEnv->pQueryAttr)) {
    if (!masterscan) {  // the *p1 may be NULL in case of sliding+offset exists.
      return (p1 != NULL)? *p1:NULL;
    }

    if (p1 != NULL) {
      if (pResultRowInfo->size == 0) {
        existed = false;
        assert(pResultRowInfo->curPos == -1);
      } else if (pResultRowInfo->size == 1) {
        existed = (pResultRowInfo->pResult[0] == (*p1));
        pResultRowInfo->curPos = 0;
      } else {  // check if current pResultRowInfo contains the existed pResultRow
        SET_RES_EXT_WINDOW_KEY(pRuntimeEnv->keyBuf, pData, bytes, tid, pResultRowInfo);
        int64_t* index = taosHashGet(pRuntimeEnv->pResultRowListSet, pRuntimeEnv->keyBuf, GET_RES_EXT_WINDOW_KEY_LEN(bytes));
        if (index != NULL) {
          pResultRowInfo->curPos = (int32_t) *index;
          existed = true;
        } else {
          existed = false;
        }
      }
    }
  } else {
    // In case of group by column query, the required SResultRow object must be existed in the pResultRowInfo object.
    if (p1 != NULL) {
      return *p1;
    }
  }

  if (!existed) {
//    prepareResultListBuffer(pResultRowInfo, pRuntimeEnv);

    SResultRow *pResult = NULL;
    if (p1 == NULL) {
      pResult = getNewResultRow(pRuntimeEnv->pool);
      int32_t ret = initResultRow(pResult);
      if (ret != TSDB_CODE_SUCCESS) {
        longjmp(pRuntimeEnv->env, TSDB_CODE_QRY_OUT_OF_MEMORY);
      }

      // add a new result set for a new group
      taosHashPut(pRuntimeEnv->pResultRowHashTable, pRuntimeEnv->keyBuf, GET_RES_WINDOW_KEY_LEN(bytes), &pResult, POINTER_BYTES);
      SResultRowCell cell = {.groupId = tableGroupId, .pRow = pResult};
      taosArrayPush(pRuntimeEnv->pResultRowArrayList, &cell);
    } else {
      pResult = *p1;
    }

    pResultRowInfo->curPos = pResultRowInfo->size;
    pResultRowInfo->pResult[pResultRowInfo->size++] = pResult;

    int64_t index = pResultRowInfo->curPos;
    SET_RES_EXT_WINDOW_KEY(pRuntimeEnv->keyBuf, pData, bytes, tid, pResultRowInfo);
    taosHashPut(pRuntimeEnv->pResultRowListSet, pRuntimeEnv->keyBuf, GET_RES_EXT_WINDOW_KEY_LEN(bytes), &index, POINTER_BYTES);
  }

  // too many time window in query
  if (pResultRowInfo->size > MAX_INTERVAL_TIME_WINDOW) {
    longjmp(pRuntimeEnv->env, TSDB_CODE_QRY_TOO_MANY_TIMEWINDOW);
  }

  return pResultRowInfo->pResult[pResultRowInfo->curPos];
}

static SResultRow* doSetResultOutBufByKey_rv(SResultRowInfo* pResultRowInfo, int64_t tid, char* pData, int16_t bytes,
    bool masterscan, uint64_t tableGroupId, SExecTaskInfo* pTaskInfo, bool isIntervalQuery, SAggSupporter* pSup) {
  bool existed = false;
  SET_RES_WINDOW_KEY(pSup->keyBuf, pData, bytes, tableGroupId);

  SResultRow **p1 =
      (SResultRow **)taosHashGet(pSup->pResultRowHashTable, pSup->keyBuf, GET_RES_WINDOW_KEY_LEN(bytes));

  // in case of repeat scan/reverse scan, no new time window added.
  if (isIntervalQuery) {
    if (!masterscan) {  // the *p1 may be NULL in case of sliding+offset exists.
      return (p1 != NULL)? *p1:NULL;
    }

    if (p1 != NULL) {
      if (pResultRowInfo->size == 0) {
        existed = false;
        assert(pResultRowInfo->curPos == -1);
      } else if (pResultRowInfo->size == 1) {
        existed = (pResultRowInfo->pResult[0] == (*p1));
        pResultRowInfo->curPos = 0;
      } else {  // check if current pResultRowInfo contains the existed pResultRow
        SET_RES_EXT_WINDOW_KEY(pSup->keyBuf, pData, bytes, tid, pResultRowInfo);
        int64_t* index = taosHashGet(pSup->pResultRowListSet, pSup->keyBuf, GET_RES_EXT_WINDOW_KEY_LEN(bytes));
        if (index != NULL) {
          pResultRowInfo->curPos = (int32_t) *index;
          existed = true;
        } else {
          existed = false;
        }
      }
    }
  } else {
    // In case of group by column query, the required SResultRow object must be existed in the pResultRowInfo object.
    if (p1 != NULL) {
      return *p1;
    }
  }

  if (!existed) {
    prepareResultListBuffer(pResultRowInfo, pTaskInfo->env);

    SResultRow *pResult = NULL;
    if (p1 == NULL) {
      pResult = getNewResultRow(pSup->pool);
      int32_t ret = initResultRow(pResult);
      if (ret != TSDB_CODE_SUCCESS) {
        longjmp(pTaskInfo->env, TSDB_CODE_QRY_OUT_OF_MEMORY);
      }

      // add a new result set for a new group
      taosHashPut(pSup->pResultRowHashTable, pSup->keyBuf, GET_RES_WINDOW_KEY_LEN(bytes), &pResult, POINTER_BYTES);
      SResultRowCell cell = {.groupId = tableGroupId, .pRow = pResult};
      taosArrayPush(pSup->pResultRowArrayList, &cell);
    } else {
      pResult = *p1;
    }

    pResultRowInfo->curPos = pResultRowInfo->size;
    pResultRowInfo->pResult[pResultRowInfo->size++] = pResult;

    int64_t index = pResultRowInfo->curPos;
    SET_RES_EXT_WINDOW_KEY(pSup->keyBuf, pData, bytes, tid, pResultRowInfo);
    taosHashPut(pSup->pResultRowListSet, pSup->keyBuf, GET_RES_EXT_WINDOW_KEY_LEN(bytes), &index, POINTER_BYTES);
  }

  // too many time window in query
  if (pResultRowInfo->size > MAX_INTERVAL_TIME_WINDOW) {
    longjmp(pTaskInfo->env, TSDB_CODE_QRY_TOO_MANY_TIMEWINDOW);
  }

  return pResultRowInfo->pResult[pResultRowInfo->curPos];
}

static void getInitialStartTimeWindow(SInterval* pInterval, int32_t precision, TSKEY ts, STimeWindow* w, TSKEY ekey, bool ascQuery) {
  if (ascQuery) {
    getAlignQueryTimeWindow(pInterval, precision, ts, ts, ekey, w);
  } else {
    // the start position of the first time window in the endpoint that spreads beyond the queried last timestamp
    getAlignQueryTimeWindow(pInterval, precision, ts, ekey, ts, w);

    int64_t key = w->skey;
    while(key < ts) { // moving towards end
      if (pInterval->intervalUnit == 'n' || pInterval->intervalUnit == 'y') {
        key = taosTimeAdd(key, pInterval->sliding, pInterval->slidingUnit, precision);
      } else {
        key += pInterval->sliding;
      }

      if (key >= ts) {
        break;
      }

      w->skey = key;
    }
  }
}

// get the correct time window according to the handled timestamp
static STimeWindow getActiveTimeWindow(SResultRowInfo * pResultRowInfo, int64_t ts, SInterval* pInterval, int32_t precision, STimeWindow* win) {
  STimeWindow w = {0};

 if (pResultRowInfo->curPos == -1) {  // the first window, from the previous stored value
    getInitialStartTimeWindow(pInterval, precision, ts, &w, win->ekey, true);

    if (pInterval->intervalUnit == 'n' || pInterval->intervalUnit == 'y') {
      w.ekey = taosTimeAdd(w.skey, pInterval->interval, pInterval->intervalUnit, precision) - 1;
    } else {
      w.ekey = w.skey + pInterval->interval - 1;
    }
  } else {
    w = getResultRow(pResultRowInfo, pResultRowInfo->curPos)->win;
  }

  if (w.skey > ts || w.ekey < ts) {
    if (pInterval->intervalUnit == 'n' || pInterval->intervalUnit == 'y') {
      w.skey = taosTimeTruncate(ts, pInterval, precision);
      w.ekey = taosTimeAdd(w.skey, pInterval->interval, pInterval->intervalUnit, precision) - 1;
    } else {
      int64_t st = w.skey;

      if (st > ts) {
        st -= ((st - ts + pInterval->sliding - 1) / pInterval->sliding) * pInterval->sliding;
      }

      int64_t et = st + pInterval->interval - 1;
      if (et < ts) {
        st += ((ts - et + pInterval->sliding - 1) / pInterval->sliding) * pInterval->sliding;
      }

      w.skey = st;
      w.ekey = w.skey + pInterval->interval - 1;
    }
  }

  /*
   * query border check, skey should not be bounded by the query time range, since the value skey will
   * be used as the time window index value. So we only change ekey of time window accordingly.
   */
//  ASSERT(win->skey <= win->ekey); // todo no need this
  return w;
}

// get the correct time window according to the handled timestamp
static STimeWindow getCurrentActiveTimeWindow(SResultRowInfo * pResultRowInfo, int64_t ts, STaskAttr *pQueryAttr) {
  STimeWindow w = {0};

 if (pResultRowInfo->curPos == -1) {  // the first window, from the previous stored value
//    getInitialStartTimeWindow(pQueryAttr, ts, &w);

    if (pQueryAttr->interval.intervalUnit == 'n' || pQueryAttr->interval.intervalUnit == 'y') {
      w.ekey = taosTimeAdd(w.skey, pQueryAttr->interval.interval, pQueryAttr->interval.intervalUnit, pQueryAttr->precision) - 1;
    } else {
      w.ekey = w.skey + pQueryAttr->interval.interval - 1;
    }
  } else {
    w = getResultRow(pResultRowInfo, pResultRowInfo->curPos)->win;
  }

  /*
   * query border check, skey should not be bounded by the query time range, since the value skey will
   * be used as the time window index value. So we only change ekey of time window accordingly.
   */
  if (w.ekey > pQueryAttr->window.ekey && QUERY_IS_ASC_QUERY(pQueryAttr)) {
    w.ekey = pQueryAttr->window.ekey;
  }

  return w;
}

// a new buffer page for each table. Needs to opt this design
static int32_t addNewWindowResultBuf(SResultRow *pWindowRes, SDiskbasedBuf *pResultBuf, int32_t tid, uint32_t size) {
  if (pWindowRes->pageId != -1) {
    return 0;
  }

  SFilePage *pData = NULL;

  // in the first scan, new space needed for results
  int32_t pageId = -1;
  SIDList list = getDataBufPagesIdList(pResultBuf, tid);

  if (taosArrayGetSize(list) == 0) {
    pData = getNewBufPage(pResultBuf, tid, &pageId);
  } else {
    SPageInfo* pi = getLastPageInfo(list);
    pData = getBufPage(pResultBuf, getPageId(pi));
    pageId = getPageId(pi);

    if (pData->num + size > getBufPageSize(pResultBuf)) {
      // release current page first, and prepare the next one
      releaseBufPageInfo(pResultBuf, pi);
      pData = getNewBufPage(pResultBuf, tid, &pageId);
      if (pData != NULL) {
        assert(pData->num == 0);  // number of elements must be 0 for new allocated buffer
      }
    }
  }

  if (pData == NULL) {
    return -1;
  }

  // set the number of rows in current disk page
  if (pWindowRes->pageId == -1) {  // not allocated yet, allocate new buffer
    pWindowRes->pageId = pageId;
    pWindowRes->offset = (int32_t)pData->num;

    pData->num += size;
    assert(pWindowRes->pageId >= 0);
  }

  return 0;
}

static bool chkWindowOutputBufByKey(STaskRuntimeEnv *pRuntimeEnv, SResultRowInfo *pResultRowInfo, STimeWindow *win,
                                       bool masterscan, SResultRow **pResult, int64_t groupId, SqlFunctionCtx* pCtx,
                                       int32_t numOfOutput, int32_t* rowCellInfoOffset) {
  assert(win->skey <= win->ekey);
  return chkResultRowFromKey(pRuntimeEnv, pResultRowInfo, (char *)&win->skey, TSDB_KEYSIZE, masterscan, groupId);
}

static int32_t setResultOutputBufByKey(STaskRuntimeEnv *pRuntimeEnv, SResultRowInfo *pResultRowInfo, int64_t tid, STimeWindow *win,
                                       bool masterscan, SResultRow **pResult, int64_t tableGroupId, SqlFunctionCtx* pCtx,
                                       int32_t numOfOutput, int32_t* rowCellInfoOffset) {
  assert(win->skey <= win->ekey);
  SDiskbasedBuf *pResultBuf = pRuntimeEnv->pResultBuf;

  SResultRow *pResultRow = doSetResultOutBufByKey(pRuntimeEnv, pResultRowInfo, tid, (char *)&win->skey, TSDB_KEYSIZE, masterscan, tableGroupId);
  if (pResultRow == NULL) {
    *pResult = NULL;
    return TSDB_CODE_SUCCESS;
  }

  // not assign result buffer yet, add new result buffer
  if (pResultRow->pageId == -1) {
    int32_t ret = addNewWindowResultBuf(pResultRow, pResultBuf, (int32_t) tableGroupId, pRuntimeEnv->pQueryAttr->intermediateResultRowSize);
    if (ret != TSDB_CODE_SUCCESS) {
      return -1;
    }
  }

  // set time window for current result
  pResultRow->win = (*win);
  *pResult = pResultRow;
  setResultRowOutputBufInitCtx(pRuntimeEnv, pResultRow, pCtx, numOfOutput, rowCellInfoOffset);

  return TSDB_CODE_SUCCESS;
}

static void setResultRowOutputBufInitCtx_rv(SDiskbasedBuf * pBuf, SResultRow *pResult, SqlFunctionCtx* pCtx, int32_t numOfOutput, int32_t* rowCellInfoOffset);

static int32_t setResultOutputBufByKey_rv(SResultRowInfo *pResultRowInfo, int64_t id, STimeWindow *win,
                                       bool masterscan, SResultRow **pResult, int64_t tableGroupId, SqlFunctionCtx* pCtx,
                                       int32_t numOfOutput, int32_t* rowCellInfoOffset, SDiskbasedBuf *pBuf, SAggSupporter *pAggSup, SExecTaskInfo* pTaskInfo) {
  assert(win->skey <= win->ekey);
  SResultRow *pResultRow = doSetResultOutBufByKey_rv(pResultRowInfo, id, (char *)&win->skey, TSDB_KEYSIZE, masterscan, tableGroupId,
       pTaskInfo, true, pAggSup);

  if (pResultRow == NULL) {
    *pResult = NULL;
    return TSDB_CODE_SUCCESS;
  }

  // not assign result buffer yet, add new result buffer
  if (pResultRow->pageId == -1) { // todo intermediate result size
    int32_t ret = addNewWindowResultBuf(pResultRow, pBuf, (int32_t) tableGroupId, 0);
    if (ret != TSDB_CODE_SUCCESS) {
      return -1;
    }
  }

  // set time window for current result
  pResultRow->win = (*win);
  *pResult = pResultRow;
  setResultRowOutputBufInitCtx_rv(pBuf, pResultRow, pCtx, numOfOutput, rowCellInfoOffset);

  return TSDB_CODE_SUCCESS;
}


static void setResultRowInterpo(SResultRow* pResult, SResultTsInterpType type) {
  assert(pResult != NULL && (type == RESULT_ROW_START_INTERP || type == RESULT_ROW_END_INTERP));
  if (type == RESULT_ROW_START_INTERP) {
    pResult->startInterp = true;
  } else {
    pResult->endInterp   = true;
  }
}

static bool resultRowInterpolated(SResultRow* pResult, SResultTsInterpType type) {
  assert(pResult != NULL && (type == RESULT_ROW_START_INTERP || type == RESULT_ROW_END_INTERP));
  if (type == RESULT_ROW_START_INTERP) {
    return pResult->startInterp == true;
  } else {
    return pResult->endInterp   == true;
  }
}

static FORCE_INLINE int32_t getForwardStepsInBlock(int32_t numOfRows, __block_search_fn_t searchFn, TSKEY ekey, int16_t pos,
                                      int16_t order, int64_t *pData) {
  int32_t forwardStep = 0;

  if (order == TSDB_ORDER_ASC) {
    int32_t end = searchFn((char*) &pData[pos], numOfRows - pos, ekey, order);
    if (end >= 0) {
      forwardStep = end;

      if (pData[end + pos] == ekey) {
        forwardStep += 1;
      }
    }
  } else {
    int32_t end = searchFn((char *)pData, pos + 1, ekey, order);
    if (end >= 0) {
      forwardStep = pos - end;

      if (pData[end] == ekey) {
        forwardStep += 1;
      }
    }
  }

  assert(forwardStep >= 0);
  return forwardStep;
}

static void doUpdateResultRowIndex(SResultRowInfo*pResultRowInfo, TSKEY lastKey, bool ascQuery, bool timeWindowInterpo) {
  int64_t skey = TSKEY_INITIAL_VAL;
  int32_t i = 0;
  for (i = pResultRowInfo->size - 1; i >= 0; --i) {
    SResultRow *pResult = pResultRowInfo->pResult[i];
    if (pResult->closed) {
      break;
    }

    // new closed result rows
    if (timeWindowInterpo) {
      if (pResult->endInterp && ((pResult->win.skey <= lastKey && ascQuery) || (pResult->win.skey >= lastKey && !ascQuery))) {
        if (i > 0) { // the first time window, the startInterp is false.
          assert(pResult->startInterp);
        }

        closeResultRow(pResultRowInfo, i);
      } else {
        skey = pResult->win.skey;
      }
    } else {
      if ((pResult->win.ekey <= lastKey && ascQuery) || (pResult->win.skey >= lastKey && !ascQuery)) {
        closeResultRow(pResultRowInfo, i);
      } else {
        skey = pResult->win.skey;
      }
    }
  }

  // all result rows are closed, set the last one to be the skey
  if (skey == TSKEY_INITIAL_VAL) {
    if (pResultRowInfo->size == 0) {
//      assert(pResultRowInfo->current == NULL);
      assert(pResultRowInfo->curPos == -1);
      pResultRowInfo->curPos = -1;
    } else {
      pResultRowInfo->curPos = pResultRowInfo->size - 1;
    }
  } else {

    for (i = pResultRowInfo->size - 1; i >= 0; --i) {
      SResultRow *pResult = pResultRowInfo->pResult[i];
      if (pResult->closed) {
        break;
      }
    }

    if (i == pResultRowInfo->size - 1) {
      pResultRowInfo->curPos = i;
    } else {
      pResultRowInfo->curPos = i + 1;  // current not closed result object
    }
  }
}

static void updateResultRowInfoActiveIndex(SResultRowInfo* pResultRowInfo, const STimeWindow* pWin, TSKEY lastKey, bool ascQuery, bool interp) {
  if ((lastKey > pWin->ekey && ascQuery) || (lastKey < pWin->ekey && (!ascQuery))) {
    closeAllResultRows(pResultRowInfo);
    pResultRowInfo->curPos = pResultRowInfo->size - 1;
  } else {
    int32_t step = ascQuery ? 1 : -1;
    doUpdateResultRowIndex(pResultRowInfo, lastKey - step, ascQuery, interp);
  }
}

static int32_t getNumOfRowsInTimeWindow(SDataBlockInfo *pDataBlockInfo, TSKEY *pPrimaryColumn,
                                        int32_t startPos, TSKEY ekey, __block_search_fn_t searchFn, STableQueryInfo* item, int32_t order) {
  assert(startPos >= 0 && startPos < pDataBlockInfo->rows);

  int32_t num   = -1;
  int32_t step  = GET_FORWARD_DIRECTION_FACTOR(order);

  if (order == TSDB_ORDER_ASC) {
    if (ekey < pDataBlockInfo->window.ekey && pPrimaryColumn) {
      num = getForwardStepsInBlock(pDataBlockInfo->rows, searchFn, ekey, startPos, order, pPrimaryColumn);
      if (item != NULL) {
        item->lastKey = pPrimaryColumn[startPos + (num - 1)] + step;
      }
    } else {
      num = pDataBlockInfo->rows - startPos;
      if (item != NULL) {
        item->lastKey = pDataBlockInfo->window.ekey + step;
      }
    }
  } else {  // desc
    if (ekey > pDataBlockInfo->window.skey && pPrimaryColumn) {
      num = getForwardStepsInBlock(pDataBlockInfo->rows, searchFn, ekey, startPos, order, pPrimaryColumn);
      if (item != NULL) {
        item->lastKey = pPrimaryColumn[startPos - (num - 1)] + step;
      }
    } else {
      num = startPos + 1;
      if (item != NULL) {
        item->lastKey = pDataBlockInfo->window.skey + step;
      }
    }
  }

  assert(num >= 0);
  return num;
}

static void doApplyFunctions(SqlFunctionCtx* pCtx, STimeWindow* pWin, int32_t offset, int32_t forwardStep, TSKEY* tsCol,
    int32_t numOfTotal, int32_t numOfOutput, int32_t order) {
  for (int32_t k = 0; k < numOfOutput; ++k) {
    pCtx[k].size    = forwardStep;
    pCtx[k].startTs = pWin->skey;

    // keep it temporarialy
    int32_t startOffset = pCtx[k].startRow;
    bool    hasAgg      = pCtx[k].isAggSet;

    int32_t pos = (order == TSDB_ORDER_ASC) ? offset : offset - (forwardStep - 1);
    pCtx[k].startRow = pos;

    if (tsCol != NULL) {
      pCtx[k].ptsList = &tsCol[pos];
    }

    // not a whole block involved in query processing, statistics data can not be used
    // NOTE: the original value of isSet have been changed here
    if (pCtx[k].isAggSet && forwardStep < numOfTotal) {
      pCtx[k].isAggSet = false;
    }

    if (functionNeedToExecute(&pCtx[k])) {
      pCtx[k].fpSet->addInput(&pCtx[k]);
    }

    // restore it
    pCtx[k].isAggSet = hasAgg;
    pCtx[k].startRow = startOffset;
  }
}

static int32_t getNextQualifiedWindow(SInterval* pInterval, STimeWindow* pNext, SDataBlockInfo* pDataBlockInfo,
                                      TSKEY* primaryKeys, int32_t prevPosition, STableIntervalOperatorInfo* pInfo) {
  int32_t order = pInfo->order;
  bool    ascQuery  = (order == TSDB_ORDER_ASC);

  int32_t precision = pInfo->precision;
  getNextTimeWindow(pInterval, precision, order, pNext);

  // next time window is not in current block
  if ((pNext->skey > pDataBlockInfo->window.ekey && order == TSDB_ORDER_ASC) ||
      (pNext->ekey < pDataBlockInfo->window.skey && order == TSDB_ORDER_DESC)) {
    return -1;
  }

  TSKEY startKey = ascQuery? pNext->skey:pNext->ekey;
  int32_t startPos = 0;

  // tumbling time window query, a special case of sliding time window query
  if (pInterval->sliding == pInterval->interval && prevPosition != -1) {
    int32_t factor = GET_FORWARD_DIRECTION_FACTOR(order);
    startPos = prevPosition + factor;
  } else {
    if (startKey <= pDataBlockInfo->window.skey && ascQuery) {
      startPos = 0;
    } else if (startKey >= pDataBlockInfo->window.ekey && !ascQuery) {
      startPos = pDataBlockInfo->rows - 1;
    } else {
      startPos = binarySearchForKey((char *)primaryKeys, pDataBlockInfo->rows, startKey, order);
    }
  }

  /* interp query with fill should not skip time window */
//  if (pQueryAttr->pointInterpQuery && pQueryAttr->fillType != TSDB_FILL_NONE) {
//    return startPos;
//  }

  /*
   * This time window does not cover any data, try next time window,
   * this case may happen when the time window is too small
   */
  if (primaryKeys == NULL) {
    if (ascQuery) {
      assert(pDataBlockInfo->window.skey <= pNext->ekey);
    } else {
      assert(pDataBlockInfo->window.ekey >= pNext->skey);
    }
  } else {
    if (ascQuery && primaryKeys[startPos] > pNext->ekey) {
      TSKEY next = primaryKeys[startPos];
      if (pInterval->intervalUnit == 'n' || pInterval->intervalUnit == 'y') {
        pNext->skey = taosTimeTruncate(next, pInterval, precision);
        pNext->ekey = taosTimeAdd(pNext->skey, pInterval->interval, pInterval->intervalUnit, precision) - 1;
      } else {
        pNext->ekey += ((next - pNext->ekey + pInterval->sliding - 1)/pInterval->sliding) * pInterval->sliding;
        pNext->skey = pNext->ekey - pInterval->interval + 1;
      }
    } else if ((!ascQuery) && primaryKeys[startPos] < pNext->skey) {
      TSKEY next = primaryKeys[startPos];
      if (pInterval->intervalUnit == 'n' || pInterval->intervalUnit == 'y') {
        pNext->skey = taosTimeTruncate(next, pInterval, precision);
        pNext->ekey = taosTimeAdd(pNext->skey, pInterval->interval, pInterval->intervalUnit, precision) - 1;
      } else {
        pNext->skey -= ((pNext->skey - next + pInterval->sliding - 1) / pInterval->sliding) * pInterval->sliding;
        pNext->ekey = pNext->skey + pInterval->interval - 1;
      }
    }
  }

  return startPos;
}

static FORCE_INLINE TSKEY reviseWindowEkey(STaskAttr *pQueryAttr, STimeWindow *pWindow) {
  TSKEY ekey = -1;
  if (QUERY_IS_ASC_QUERY(pQueryAttr)) {
    ekey = pWindow->ekey;
    if (ekey > pQueryAttr->window.ekey) {
      ekey = pQueryAttr->window.ekey;
    }
  } else {
    ekey = pWindow->skey;
    if (ekey < pQueryAttr->window.ekey) {
      ekey = pQueryAttr->window.ekey;
    }
  }

  return ekey;
}

static void setNotInterpoWindowKey(SqlFunctionCtx* pCtx, int32_t numOfOutput, int32_t type) {
  if (type == RESULT_ROW_START_INTERP) {
    for (int32_t k = 0; k < numOfOutput; ++k) {
      pCtx[k].start.key = INT64_MIN;
    }
  } else {
    for (int32_t k = 0; k < numOfOutput; ++k) {
      pCtx[k].end.key = INT64_MIN;
    }
  }
}

static void saveDataBlockLastRow(char** pRow, SArray* pDataBlock, int32_t rowIndex, int32_t numOfCols) {
  if (pDataBlock == NULL) {
    return;
  }

  for (int32_t k = 0; k < numOfCols; ++k) {
    SColumnInfoData *pColInfo = taosArrayGet(pDataBlock, k);
    memcpy(pRow[k], ((char*)pColInfo->pData) + (pColInfo->info.bytes * rowIndex), pColInfo->info.bytes);
  }
}

static TSKEY getStartTsKey(STimeWindow* win, const TSKEY* tsCols, int32_t rows, bool ascQuery) {
  TSKEY ts = TSKEY_INITIAL_VAL;
  if (tsCols == NULL) {
    ts = ascQuery? win->skey : win->ekey;
  } else {
    int32_t offset = ascQuery? 0:rows-1;
    ts = tsCols[offset];
  }

  return ts;
}

static void doSetInputDataBlock(SOperatorInfo* pOperator, SqlFunctionCtx* pCtx, SSDataBlock* pBlock, int32_t order);

static void doSetInputDataBlockInfo(SOperatorInfo* pOperator, SqlFunctionCtx* pCtx, SSDataBlock* pBlock, int32_t order) {
  for (int32_t i = 0; i < pOperator->numOfOutput; ++i) {
    pCtx[i].order = order;
    pCtx[i].size  = pBlock->info.rows;
    pCtx[i].currentStage = (uint8_t)pOperator->pRuntimeEnv->scanFlag;

    setBlockStatisInfo(&pCtx[i], pBlock, NULL/*&pOperator->pExpr[i].base.colInfo*/);
  }
}

void setInputDataBlock(SOperatorInfo* pOperator, SqlFunctionCtx* pCtx, SSDataBlock* pBlock, int32_t order) {
//  if (pCtx[0].functionId == FUNCTION_ARITHM) {
//    SScalar* pSupport = (SScalarFunctionSupport*) pCtx[0].param[1].pz;
//    if (pSupport->colList == NULL) {
//      doSetInputDataBlock(pOperator, pCtx, pBlock, order);
//    } else {
//      doSetInputDataBlockInfo(pOperator, pCtx, pBlock, order);
//    }
//  } else {
    if (pBlock->pDataBlock != NULL) {
      doSetInputDataBlock(pOperator, pCtx, pBlock, order);
    } else {
      doSetInputDataBlockInfo(pOperator, pCtx, pBlock, order);
    }
//  }
}

static void doSetInputDataBlock(SOperatorInfo* pOperator, SqlFunctionCtx* pCtx, SSDataBlock* pBlock, int32_t order) {
  for (int32_t i = 0; i < pOperator->numOfOutput; ++i) {
    pCtx[i].order = order;
    pCtx[i].size  = pBlock->info.rows;
    pCtx[i].currentStage = MAIN_SCAN/*(uint8_t)pOperator->pRuntimeEnv->scanFlag*/;

    setBlockStatisInfo(&pCtx[i], pBlock, pOperator->pExpr[i].base.pColumns);

    if (pCtx[i].functionId == FUNCTION_ARITHM) {
//      setArithParams((SScalarFunctionSupport*)pCtx[i].param[1].pz, &pOperator->pExpr[i], pBlock);
    } else {
      uint32_t flag = pOperator->pExpr[i].base.pColumns->flag;
      if (TSDB_COL_IS_NORMAL_COL(flag) /*|| (pCtx[i].functionId == FUNCTION_BLKINFO) ||
          (TSDB_COL_IS_TAG(flag) && pOperator->pRuntimeEnv->scanFlag == MERGE_STAGE)*/) {

        SColumn* pCol = pOperator->pExpr[i].base.pColumns;
        if (pCtx[i].columnIndex == -1) {
          for(int32_t j = 0; j < pBlock->info.numOfCols; ++j) {
            SColumnInfoData* pColData = taosArrayGet(pBlock->pDataBlock, j);
            if (pColData->info.colId == pCol->info.colId) {
              pCtx[i].columnIndex = j;
              break;
            }
          }
        }

        SColumnInfoData* p = taosArrayGet(pBlock->pDataBlock, pCtx[i].columnIndex);
        // in case of the block distribution query, the inputBytes is not a constant value.
        pCtx[i].pInput = p;
        assert(p->info.colId == pCol->info.colId);

        if (pCtx[i].functionId < 0) {
          SColumnInfoData* tsInfo = taosArrayGet(pBlock->pDataBlock, 0);
          pCtx[i].ptsList = (int64_t*) tsInfo->pData;

          continue;
        }

//        uint32_t status = aAggs[pCtx[i].functionId].status;
//        if ((status & (FUNCSTATE_SELECTIVITY | FUNCSTATE_NEED_TS)) != 0) {
//          SColumnInfoData* tsInfo = taosArrayGet(pBlock->pDataBlock, 0);
          // In case of the top/bottom query again the nest query result, which has no timestamp column
          // don't set the ptsList attribute.
//          if (tsInfo->info.type == TSDB_DATA_TYPE_TIMESTAMP) {
//            pCtx[i].ptsList = (int64_t*) tsInfo->pData;
//          } else {
//            pCtx[i].ptsList = NULL;
//          }
//        }
//      } else if (TSDB_COL_IS_UD_COL(pCol->flag) && (pOperator->pRuntimeEnv->scanFlag == MERGE_STAGE)) {
//        SColIndex*       pColIndex = &pOperator->pExpr[i].base.colInfo;
//        SColumnInfoData* p = taosArrayGet(pBlock->pDataBlock, pColIndex->colIndex);
//
//        pCtx[i].pInput = p->pData;
//        assert(p->info.colId == pColIndex->info.colId && pCtx[i].inputType == p->info.type);
//        for(int32_t j = 0; j < pBlock->info.rows; ++j) {
//          char* dst = p->pData + j * p->info.bytes;
//          taosVariantDump(&pOperator->pExpr[i].base.param[1], dst, p->info.type, true);
//        }
      }
    }
  }
}

static void doAggregateImpl(SOperatorInfo* pOperator, TSKEY startTs, SqlFunctionCtx* pCtx, SSDataBlock* pSDataBlock) {
  for (int32_t k = 0; k < pOperator->numOfOutput; ++k) {
    if (functionNeedToExecute(&pCtx[k])) {
      pCtx[k].startTs = startTs;// this can be set during create the struct
      pCtx[k].fpSet->addInput(&pCtx[k]);
    }
  }
}

static void projectApplyFunctions(STaskRuntimeEnv *pRuntimeEnv, SqlFunctionCtx *pCtx, int32_t numOfOutput) {
  STaskAttr *pQueryAttr = pRuntimeEnv->pQueryAttr;

  for (int32_t k = 0; k < numOfOutput; ++k) {
    pCtx[k].startTs = pQueryAttr->window.skey;

    // Always set the asc order for merge stage process
    if (pCtx[k].currentStage == MERGE_STAGE) {
      pCtx[k].order = TSDB_ORDER_ASC;
    }

    pCtx[k].startTs = pQueryAttr->window.skey;

    if (pCtx[k].functionId < 0) {
      // load the script and exec
//      SUdfInfo* pUdfInfo = pRuntimeEnv->pUdfInfo;
//      doInvokeUdf(pUdfInfo, &pCtx[k], 0, TSDB_UDF_FUNC_NORMAL);
//    } else {
//      aAggs[pCtx[k].functionId].xFunction(&pCtx[k]);
    }
  }
}

void doTimeWindowInterpolation(SOperatorInfo* pOperator, SOptrBasicInfo* pInfo, SArray* pDataBlock, TSKEY prevTs,
                               int32_t prevRowIndex, TSKEY curTs, int32_t curRowIndex, TSKEY windowKey, int32_t type) {
  STaskRuntimeEnv *pRuntimeEnv = pOperator->pRuntimeEnv;
  SExprInfo* pExpr = pOperator->pExpr;

  SqlFunctionCtx* pCtx = pInfo->pCtx;

  for (int32_t k = 0; k < pOperator->numOfOutput; ++k) {
    int32_t functionId = pCtx[k].functionId;
    if (functionId != FUNCTION_TWA && functionId != FUNCTION_INTERP) {
      pCtx[k].start.key = INT64_MIN;
      continue;
    }

    SColIndex *      pColIndex = NULL/*&pExpr[k].base.colInfo*/;
    int16_t          index = pColIndex->colIndex;
    SColumnInfoData *pColInfo = taosArrayGet(pDataBlock, index);

//    assert(pColInfo->info.colId == pColIndex->info.colId && curTs != windowKey);
    double v1 = 0, v2 = 0, v = 0;

    if (prevRowIndex == -1) {
      GET_TYPED_DATA(v1, double, pColInfo->info.type, (char *)pRuntimeEnv->prevRow[index]);
    } else {
      GET_TYPED_DATA(v1, double, pColInfo->info.type, (char *)pColInfo->pData + prevRowIndex * pColInfo->info.bytes);
    }

    GET_TYPED_DATA(v2, double, pColInfo->info.type, (char *)pColInfo->pData + curRowIndex * pColInfo->info.bytes);

    if (functionId == FUNCTION_INTERP) {
      if (type == RESULT_ROW_START_INTERP) {
        pCtx[k].start.key = prevTs;
        pCtx[k].start.val = v1;

        pCtx[k].end.key = curTs;
        pCtx[k].end.val = v2;

        if (pColInfo->info.type == TSDB_DATA_TYPE_BINARY || pColInfo->info.type == TSDB_DATA_TYPE_NCHAR) {
          if (prevRowIndex == -1) {
            pCtx[k].start.ptr = (char *)pRuntimeEnv->prevRow[index];
          } else {
            pCtx[k].start.ptr = (char *)pColInfo->pData + prevRowIndex * pColInfo->info.bytes;
          }

          pCtx[k].end.ptr = (char *)pColInfo->pData + curRowIndex * pColInfo->info.bytes;
        }
      }
    } else if (functionId == FUNCTION_TWA) {
      SPoint point1 = (SPoint){.key = prevTs,    .val = &v1};
      SPoint point2 = (SPoint){.key = curTs,     .val = &v2};
      SPoint point  = (SPoint){.key = windowKey, .val = &v };

      taosGetLinearInterpolationVal(&point, TSDB_DATA_TYPE_DOUBLE, &point1, &point2, TSDB_DATA_TYPE_DOUBLE);

      if (type == RESULT_ROW_START_INTERP) {
        pCtx[k].start.key = point.key;
        pCtx[k].start.val = v;
      } else {
        pCtx[k].end.key = point.key;
        pCtx[k].end.val = v;
      }
    }
  }
}

static bool setTimeWindowInterpolationStartTs(SOperatorInfo* pOperatorInfo, SqlFunctionCtx* pCtx, int32_t pos,
                                              int32_t numOfRows, SArray* pDataBlock, const TSKEY* tsCols, STimeWindow* win) {
  STaskRuntimeEnv* pRuntimeEnv = pOperatorInfo->pRuntimeEnv;
  STaskAttr* pQueryAttr = pRuntimeEnv->pQueryAttr;

  bool ascQuery = QUERY_IS_ASC_QUERY(pQueryAttr);

  TSKEY curTs  = tsCols[pos];
  TSKEY lastTs = *(TSKEY *) pRuntimeEnv->prevRow[0];

  // lastTs == INT64_MIN and pos == 0 means this is the first time window, interpolation is not needed.
  // start exactly from this point, no need to do interpolation
  TSKEY key = ascQuery? win->skey:win->ekey;
  if (key == curTs) {
    setNotInterpoWindowKey(pCtx, pOperatorInfo->numOfOutput, RESULT_ROW_START_INTERP);
    return true;
  }

  if (lastTs == INT64_MIN && ((pos == 0 && ascQuery) || (pos == (numOfRows - 1) && !ascQuery))) {
    setNotInterpoWindowKey(pCtx, pOperatorInfo->numOfOutput, RESULT_ROW_START_INTERP);
    return true;
  }

  int32_t step = GET_FORWARD_DIRECTION_FACTOR(pQueryAttr->order.order);
  TSKEY   prevTs = ((pos == 0 && ascQuery) || (pos == (numOfRows - 1) && !ascQuery))? lastTs:tsCols[pos - step];

  doTimeWindowInterpolation(pOperatorInfo, pOperatorInfo->info, pDataBlock, prevTs, pos - step, curTs, pos,
      key, RESULT_ROW_START_INTERP);
  return true;
}

static bool setTimeWindowInterpolationEndTs(SOperatorInfo* pOperatorInfo, SqlFunctionCtx* pCtx,
    int32_t endRowIndex, SArray* pDataBlock, const TSKEY* tsCols, TSKEY blockEkey, STimeWindow* win) {
  STaskRuntimeEnv *pRuntimeEnv = pOperatorInfo->pRuntimeEnv;
  STaskAttr* pQueryAttr = pRuntimeEnv->pQueryAttr;
  int32_t numOfOutput = pOperatorInfo->numOfOutput;

  TSKEY   actualEndKey = tsCols[endRowIndex];

  TSKEY key = QUERY_IS_ASC_QUERY(pQueryAttr)? win->ekey:win->skey;

  // not ended in current data block, do not invoke interpolation
  if ((key > blockEkey && QUERY_IS_ASC_QUERY(pQueryAttr)) || (key < blockEkey && !QUERY_IS_ASC_QUERY(pQueryAttr))) {
    setNotInterpoWindowKey(pCtx, numOfOutput, RESULT_ROW_END_INTERP);
    return false;
  }

  // there is actual end point of current time window, no interpolation need
  if (key == actualEndKey) {
    setNotInterpoWindowKey(pCtx, numOfOutput, RESULT_ROW_END_INTERP);
    return true;
  }

  int32_t step = GET_FORWARD_DIRECTION_FACTOR(pQueryAttr->order.order);
  int32_t nextRowIndex = endRowIndex + step;
  assert(nextRowIndex >= 0);

  TSKEY nextKey = tsCols[nextRowIndex];
  doTimeWindowInterpolation(pOperatorInfo, pOperatorInfo->info, pDataBlock, actualEndKey, endRowIndex, nextKey,
      nextRowIndex, key, RESULT_ROW_END_INTERP);
  return true;
}

static void doWindowBorderInterpolation(SOperatorInfo* pOperatorInfo, SSDataBlock* pBlock, SqlFunctionCtx* pCtx,
    SResultRow* pResult, STimeWindow* win, int32_t startPos, int32_t forwardStep, int32_t order, bool timeWindowInterpo) {
  if (!timeWindowInterpo) {
    return;
  }

  assert(pBlock != NULL);
  int32_t step = GET_FORWARD_DIRECTION_FACTOR(order);

  if (pBlock->pDataBlock == NULL){
//    tscError("pBlock->pDataBlock == NULL");
    return;
  }

  SColumnInfoData *pColInfo = taosArrayGet(pBlock->pDataBlock, 0);

  TSKEY  *tsCols = (TSKEY *)(pColInfo->pData);
  bool done = resultRowInterpolated(pResult, RESULT_ROW_START_INTERP);
  if (!done) { // it is not interpolated, now start to generated the interpolated value
    int32_t startRowIndex = startPos;
    bool interp = setTimeWindowInterpolationStartTs(pOperatorInfo, pCtx, startRowIndex, pBlock->info.rows, pBlock->pDataBlock,
        tsCols, win);
    if (interp) {
      setResultRowInterpo(pResult, RESULT_ROW_START_INTERP);
    }
  } else {
    setNotInterpoWindowKey(pCtx, pOperatorInfo->numOfOutput, RESULT_ROW_START_INTERP);
  }

  // point interpolation does not require the end key time window interpolation.
//  if (pointInterpQuery) {
//    return;
//  }

  // interpolation query does not generate the time window end interpolation
  done = resultRowInterpolated(pResult, RESULT_ROW_END_INTERP);
  if (!done) {
    int32_t endRowIndex = startPos + (forwardStep - 1) * step;

    TSKEY endKey = (order == TSDB_ORDER_ASC)? pBlock->info.window.ekey:pBlock->info.window.skey;
    bool  interp = setTimeWindowInterpolationEndTs(pOperatorInfo, pCtx, endRowIndex, pBlock->pDataBlock, tsCols, endKey, win);
    if (interp) {
      setResultRowInterpo(pResult, RESULT_ROW_END_INTERP);
    }
  } else {
    setNotInterpoWindowKey(pCtx, pOperatorInfo->numOfOutput, RESULT_ROW_END_INTERP);
  }
}

static void hashIntervalAgg(SOperatorInfo* pOperatorInfo, SResultRowInfo* pResultRowInfo, SSDataBlock* pSDataBlock, int32_t tableGroupId) {
  STableIntervalOperatorInfo* pInfo = (STableIntervalOperatorInfo*) pOperatorInfo->info;

  SExecTaskInfo* pTaskInfo = pOperatorInfo->pTaskInfo;
  int32_t numOfOutput = pOperatorInfo->numOfOutput;

  int32_t step = 1;
  bool ascQuery = true;

  int32_t prevIndex = pResultRowInfo->curPos;

  TSKEY* tsCols = NULL;
  if (pSDataBlock->pDataBlock != NULL) {
    SColumnInfoData* pColDataInfo = taosArrayGet(pSDataBlock->pDataBlock, 0);
    tsCols = (int64_t*) pColDataInfo->pData;
    assert(tsCols[0] == pSDataBlock->info.window.skey &&
           tsCols[pSDataBlock->info.rows - 1] == pSDataBlock->info.window.ekey);
  }

  int32_t startPos = ascQuery? 0 : (pSDataBlock->info.rows - 1);
  TSKEY ts = getStartTsKey(&pSDataBlock->info.window, tsCols, pSDataBlock->info.rows, ascQuery);

  STimeWindow win = getActiveTimeWindow(pResultRowInfo, ts, &pInfo->interval, pInfo->precision, &pInfo->win);
  bool masterScan = true;

  SResultRow* pResult = NULL;
  int32_t ret = setResultOutputBufByKey_rv(pResultRowInfo, pSDataBlock->info.uid, &win, masterScan, &pResult, tableGroupId, pInfo->binfo.pCtx,
                                        numOfOutput, pInfo->binfo.rowCellInfoOffset, pInfo->pResultBuf, &pInfo->aggSup, pTaskInfo);
  if (ret != TSDB_CODE_SUCCESS || pResult == NULL) {
    longjmp(pTaskInfo->env, TSDB_CODE_QRY_OUT_OF_MEMORY);
  }

  int32_t forwardStep = 0;
  TSKEY   ekey = win.ekey;
  forwardStep =
      getNumOfRowsInTimeWindow(&pSDataBlock->info, tsCols, startPos, ekey, binarySearchForKey, NULL, TSDB_ORDER_ASC);

  // prev time window not interpolation yet.
  int32_t curIndex = pResultRowInfo->curPos;
  if (prevIndex != -1 && prevIndex < curIndex && pInfo->timeWindowInterpo) {
    for (int32_t j = prevIndex; j < curIndex; ++j) {  // previous time window may be all closed already.
      SResultRow* pRes = getResultRow(pResultRowInfo, j);
      if (pRes->closed) {
        assert(resultRowInterpolated(pRes, RESULT_ROW_START_INTERP) && resultRowInterpolated(pRes, RESULT_ROW_END_INTERP));
        continue;
      }

        STimeWindow w = pRes->win;
        ret = setResultOutputBufByKey_rv(pResultRowInfo, pSDataBlock->info.uid, &w, masterScan, &pResult,
                                      tableGroupId, pInfo->binfo.pCtx, numOfOutput, pInfo->binfo.rowCellInfoOffset, pInfo->pResultBuf, &pInfo->aggSup, pTaskInfo);
        if (ret != TSDB_CODE_SUCCESS) {
          longjmp(pTaskInfo->env, TSDB_CODE_QRY_OUT_OF_MEMORY);
        }

        assert(!resultRowInterpolated(pResult, RESULT_ROW_END_INTERP));

        doTimeWindowInterpolation(pOperatorInfo, &pInfo->binfo, pSDataBlock->pDataBlock, *(TSKEY*)pInfo->pRow[0], -1,
                                  tsCols[startPos], startPos, w.ekey, RESULT_ROW_END_INTERP);

        setResultRowInterpo(pResult, RESULT_ROW_END_INTERP);
        setNotInterpoWindowKey(pInfo->binfo.pCtx, pOperatorInfo->numOfOutput, RESULT_ROW_START_INTERP);

        doApplyFunctions(pInfo->binfo.pCtx, &w, startPos, 0, tsCols, pSDataBlock->info.rows, numOfOutput, TSDB_ORDER_ASC);
      }

    // restore current time window
    ret = setResultOutputBufByKey_rv(pResultRowInfo, pSDataBlock->info.uid, &win, masterScan, &pResult, tableGroupId, pInfo->binfo.pCtx,
                                  numOfOutput, pInfo->binfo.rowCellInfoOffset, pInfo->pResultBuf, &pInfo->aggSup, pTaskInfo);
    if (ret != TSDB_CODE_SUCCESS) {
      longjmp(pTaskInfo->env, TSDB_CODE_QRY_OUT_OF_MEMORY);
    }
  }

  // window start key interpolation
  doWindowBorderInterpolation(pOperatorInfo, pSDataBlock, pInfo->binfo.pCtx, pResult, &win, startPos, forwardStep, pInfo->order, false);
  doApplyFunctions(pInfo->binfo.pCtx, &win, startPos, forwardStep, tsCols, pSDataBlock->info.rows, numOfOutput, TSDB_ORDER_ASC);

  STimeWindow nextWin = win;
  while (1) {
    int32_t prevEndPos = (forwardStep - 1) * step + startPos;
    startPos = getNextQualifiedWindow(&pInfo->interval, &nextWin, &pSDataBlock->info, tsCols, prevEndPos, pInfo);
    if (startPos < 0) {
      break;
    }

    // null data, failed to allocate more memory buffer
    int32_t code = setResultOutputBufByKey_rv(pResultRowInfo, pSDataBlock->info.uid, &nextWin, masterScan, &pResult, tableGroupId,
                                           pInfo->binfo.pCtx, numOfOutput, pInfo->binfo.rowCellInfoOffset, pInfo->pResultBuf, &pInfo->aggSup, pTaskInfo);
    if (code != TSDB_CODE_SUCCESS || pResult == NULL) {
      longjmp(pTaskInfo->env, TSDB_CODE_QRY_OUT_OF_MEMORY);
    }

    ekey = nextWin.ekey;//reviseWindowEkey(pQueryAttr, &nextWin);
    forwardStep = getNumOfRowsInTimeWindow(&pSDataBlock->info, tsCols, startPos, ekey, binarySearchForKey, NULL, TSDB_ORDER_ASC);

    // window start(end) key interpolation
    doWindowBorderInterpolation(pOperatorInfo, pSDataBlock, pInfo->binfo.pCtx, pResult, &nextWin, startPos, forwardStep, pInfo->order, false);
    doApplyFunctions(pInfo->binfo.pCtx, &nextWin, startPos, forwardStep, tsCols, pSDataBlock->info.rows, numOfOutput, TSDB_ORDER_ASC);
  }

  if (pInfo->timeWindowInterpo) {
    int32_t rowIndex = ascQuery? (pSDataBlock->info.rows-1):0;
    saveDataBlockLastRow(pInfo->pRow, pSDataBlock->pDataBlock, rowIndex, pSDataBlock->info.numOfCols);
  }

//  updateResultRowInfoActiveIndex(pResultRowInfo, &pInfo->win, pRuntimeEnv->current->lastKey, true, false);
}


static void hashAllIntervalAgg(SOperatorInfo* pOperatorInfo, SResultRowInfo* pResultRowInfo, SSDataBlock* pSDataBlock, int32_t tableGroupId) {
  STableIntervalOperatorInfo* pInfo = (STableIntervalOperatorInfo*) pOperatorInfo->info;

  STaskRuntimeEnv* pRuntimeEnv = pOperatorInfo->pRuntimeEnv;
  int32_t           numOfOutput = pOperatorInfo->numOfOutput;
  STaskAttr*       pQueryAttr = pRuntimeEnv->pQueryAttr;

  int32_t step = GET_FORWARD_DIRECTION_FACTOR(pQueryAttr->order.order);
  bool ascQuery = QUERY_IS_ASC_QUERY(pQueryAttr);

  TSKEY* tsCols = NULL;
  if (pSDataBlock->pDataBlock != NULL) {
    SColumnInfoData* pColDataInfo = taosArrayGet(pSDataBlock->pDataBlock, 0);
    tsCols = (int64_t*) pColDataInfo->pData;
    assert(tsCols[0] == pSDataBlock->info.window.skey &&
           tsCols[pSDataBlock->info.rows - 1] == pSDataBlock->info.window.ekey);
  }

  int32_t startPos = ascQuery? 0 : (pSDataBlock->info.rows - 1);
  TSKEY ts = getStartTsKey(&pSDataBlock->info.window, tsCols, pSDataBlock->info.rows, ascQuery);

  STimeWindow win = getCurrentActiveTimeWindow(pResultRowInfo, ts, pQueryAttr);
  bool masterScan = IS_MAIN_SCAN(pRuntimeEnv);

  SResultRow* pResult = NULL;
  int32_t forwardStep = 0;
  int32_t ret = 0;
  STimeWindow preWin = win;

  while (1) {
    // null data, failed to allocate more memory buffer
    ret = setResultOutputBufByKey(pRuntimeEnv, pResultRowInfo, pSDataBlock->info.uid, &win, masterScan, &pResult,
                                  tableGroupId, pInfo->binfo.pCtx, numOfOutput, pInfo->binfo.rowCellInfoOffset);
    if (ret != TSDB_CODE_SUCCESS) {
      longjmp(pRuntimeEnv->env, TSDB_CODE_QRY_OUT_OF_MEMORY);
    }

    TSKEY   ekey = reviseWindowEkey(pQueryAttr, &win);
//    forwardStep = getNumOfRowsInTimeWindow(pRuntimeEnv, &pSDataBlock->info, tsCols, startPos, ekey, binarySearchForKey, true);

    // window start(end) key interpolation
//    doWindowBorderInterpolation(pOperatorInfo, pSDataBlock, pInfo->binfo.pCtx, pResult, &win, startPos, forwardStep);
//    doApplyFunctions(pRuntimeEnv, pInfo->binfo.pCtx, ascQuery ? &win : &preWin, startPos, forwardStep, tsCols, pSDataBlock->info.rows, numOfOutput);
    preWin = win;

    int32_t prevEndPos = (forwardStep - 1) * step + startPos;
//    startPos = getNextQualifiedWindow(pQueryAttr, &win, &pSDataBlock->info, tsCols, binarySearchForKey, prevEndPos);
    if (startPos < 0) {
      if ((ascQuery && win.skey <= pQueryAttr->window.ekey) || ((!ascQuery) && win.ekey >= pQueryAttr->window.ekey)) {
        int32_t code = setResultOutputBufByKey(pRuntimeEnv, pResultRowInfo, pSDataBlock->info.uid, &win, masterScan, &pResult, tableGroupId,
                                               pInfo->binfo.pCtx, numOfOutput, pInfo->binfo.rowCellInfoOffset);
        if (code != TSDB_CODE_SUCCESS || pResult == NULL) {
          longjmp(pRuntimeEnv->env, TSDB_CODE_QRY_OUT_OF_MEMORY);
        }

        startPos = pSDataBlock->info.rows - 1;

        // window start(end) key interpolation
//        doWindowBorderInterpolation(pOperatorInfo, pSDataBlock, pInfo->binfo.pCtx, pResult, &win, startPos, forwardStep);
//        doApplyFunctions(pRuntimeEnv, pInfo->binfo.pCtx, ascQuery ? &win : &preWin, startPos, forwardStep, tsCols, pSDataBlock->info.rows, numOfOutput);
      }

      break;
    }
    setResultRowInterpo(pResult, RESULT_ROW_END_INTERP);
  }

  if (pQueryAttr->timeWindowInterpo) {
    int32_t rowIndex = ascQuery? (pSDataBlock->info.rows-1):0;
//    saveDataBlockLastRow(pRuntimeEnv, &pSDataBlock->info, pSDataBlock->pDataBlock, rowIndex);
  }

//  updateResultRowInfoActiveIndex(pResultRowInfo, pQueryAttr, pRuntimeEnv->current->lastKey);
}



static void doHashGroupbyAgg(SOperatorInfo* pOperator, SGroupbyOperatorInfo *pInfo, SSDataBlock *pSDataBlock) {
  STaskRuntimeEnv* pRuntimeEnv = pOperator->pRuntimeEnv;
  STableQueryInfo*  item = pRuntimeEnv->current;

  SColumnInfoData* pColInfoData = taosArrayGet(pSDataBlock->pDataBlock, pInfo->colIndex);

  STaskAttr* pQueryAttr = pRuntimeEnv->pQueryAttr;
  int16_t     bytes = pColInfoData->info.bytes;
  int16_t     type = pColInfoData->info.type;

  if (type == TSDB_DATA_TYPE_FLOAT || type == TSDB_DATA_TYPE_DOUBLE) {
    //qError("QInfo:0x%"PRIx64" group by not supported on double/float columns, abort", GET_TASKID(pRuntimeEnv));
    return;
  }

  SColumnInfoData* pFirstColData = taosArrayGet(pSDataBlock->pDataBlock, 0);
  int64_t* tsList = (pFirstColData->info.type == TSDB_DATA_TYPE_TIMESTAMP)? (int64_t*) pFirstColData->pData:NULL;

  STimeWindow w = TSWINDOW_INITIALIZER;

  int32_t num = 0;
  for (int32_t j = 0; j < pSDataBlock->info.rows; ++j) {
    char* val = ((char*)pColInfoData->pData) + bytes * j;
    if (isNull(val, type)) {
      continue;
    }

    // Compare with the previous row of this column, and do not set the output buffer again if they are identical.
    if (pInfo->prevData == NULL) {
      pInfo->prevData = malloc(bytes);
      memcpy(pInfo->prevData, val, bytes);
      num++;
      continue;
    }

    if (IS_VAR_DATA_TYPE(type)) {
      int32_t len = varDataLen(val);
      if(len == varDataLen(pInfo->prevData) && memcmp(varDataVal(pInfo->prevData), varDataVal(val), len) == 0) {
        num++;
        continue;
      }
    } else {
      if (memcmp(pInfo->prevData, val, bytes) == 0) {
        num++;
        continue;
      }
    }

    if (pQueryAttr->stableQuery && pQueryAttr->stabledev && (pRuntimeEnv->prevResult != NULL)) {
      setParamForStableStddevByColData(pRuntimeEnv, pInfo->binfo.pCtx, pOperator->numOfOutput, pOperator->pExpr, pInfo->prevData, bytes);
    }

    int32_t ret = setGroupResultOutputBuf(pRuntimeEnv, &(pInfo->binfo), pOperator->numOfOutput, pInfo->prevData, type, bytes, item->groupIndex);
    if (ret != TSDB_CODE_SUCCESS) {  // null data, too many state code
      longjmp(pRuntimeEnv->env, TSDB_CODE_QRY_APP_ERROR);
    }

//    doApplyFunctions(pRuntimeEnv, pInfo->binfo.pCtx, &w, j - num, num, tsList, pSDataBlock->info.rows, pOperator->numOfOutput);

    num = 1;
    memcpy(pInfo->prevData, val, bytes);
  }

  if (num > 0) {
    char* val = ((char*)pColInfoData->pData) + bytes * (pSDataBlock->info.rows - num);
    memcpy(pInfo->prevData, val, bytes);

    if (pQueryAttr->stableQuery && pQueryAttr->stabledev && (pRuntimeEnv->prevResult != NULL)) {
      setParamForStableStddevByColData(pRuntimeEnv, pInfo->binfo.pCtx, pOperator->numOfOutput, pOperator->pExpr, val, bytes);
    }

    int32_t ret = setGroupResultOutputBuf(pRuntimeEnv, &(pInfo->binfo), pOperator->numOfOutput, val, type, bytes, item->groupIndex);
    if (ret != TSDB_CODE_SUCCESS) {  // null data, too many state code
      longjmp(pRuntimeEnv->env, TSDB_CODE_QRY_APP_ERROR);
    }

//    doApplyFunctions(pRuntimeEnv, pInfo->binfo.pCtx, &w, pSDataBlock->info.rows - num, num, tsList, pSDataBlock->info.rows, pOperator->numOfOutput);
  }

  tfree(pInfo->prevData);
}

static void doSessionWindowAggImpl(SOperatorInfo* pOperator, SSWindowOperatorInfo *pInfo, SSDataBlock *pSDataBlock) {
  STaskRuntimeEnv* pRuntimeEnv = pOperator->pRuntimeEnv;
  STableQueryInfo*  item = pRuntimeEnv->current;

  // primary timestamp column
  SColumnInfoData* pColInfoData = taosArrayGet(pSDataBlock->pDataBlock, 0);

  bool    masterScan = IS_MAIN_SCAN(pRuntimeEnv);
  SOptrBasicInfo* pBInfo = &pInfo->binfo;

  int64_t gap = pOperator->pRuntimeEnv->pQueryAttr->sw.gap;
  pInfo->numOfRows = 0;
  if (IS_REPEAT_SCAN(pRuntimeEnv) && !pInfo->reptScan) {
    pInfo->reptScan = true;
    pInfo->prevTs = INT64_MIN;
  }

  TSKEY* tsList = (TSKEY*)pColInfoData->pData;
  for (int32_t j = 0; j < pSDataBlock->info.rows; ++j) {
    if (pInfo->prevTs == INT64_MIN) {
      pInfo->curWindow.skey = tsList[j];
      pInfo->curWindow.ekey = tsList[j];
      pInfo->prevTs = tsList[j];
      pInfo->numOfRows = 1;
      pInfo->start = j;
    } else if (tsList[j] - pInfo->prevTs <= gap && (tsList[j] - pInfo->prevTs) >= 0) {
      pInfo->curWindow.ekey = tsList[j];
      pInfo->prevTs = tsList[j];
      pInfo->numOfRows += 1;
      if (j == 0 && pInfo->start != 0) {
        pInfo->numOfRows = 1;
        pInfo->start = 0;
      }
    } else {  // start a new session window
      SResultRow* pResult = NULL;

      pInfo->curWindow.ekey = pInfo->curWindow.skey;
      int32_t ret = setResultOutputBufByKey(pRuntimeEnv, &pBInfo->resultRowInfo, pSDataBlock->info.uid, &pInfo->curWindow, masterScan,
                                            &pResult, item->groupIndex, pBInfo->pCtx, pOperator->numOfOutput,
                                            pBInfo->rowCellInfoOffset);
      if (ret != TSDB_CODE_SUCCESS) {  // null data, too many state code
        longjmp(pRuntimeEnv->env, TSDB_CODE_QRY_APP_ERROR);
      }

//      doApplyFunctions(pRuntimeEnv, pBInfo->pCtx, &pInfo->curWindow, pInfo->start, pInfo->numOfRows, tsList,
//                       pSDataBlock->info.rows, pOperator->numOfOutput);

      pInfo->curWindow.skey = tsList[j];
      pInfo->curWindow.ekey = tsList[j];
      pInfo->prevTs = tsList[j];
      pInfo->numOfRows = 1;
      pInfo->start = j;
    }
  }

  SResultRow* pResult = NULL;

  pInfo->curWindow.ekey = pInfo->curWindow.skey;
  int32_t ret = setResultOutputBufByKey(pRuntimeEnv, &pBInfo->resultRowInfo, pSDataBlock->info.uid, &pInfo->curWindow, masterScan,
                                        &pResult, item->groupIndex, pBInfo->pCtx, pOperator->numOfOutput,
                                        pBInfo->rowCellInfoOffset);
  if (ret != TSDB_CODE_SUCCESS) {  // null data, too many state code
    longjmp(pRuntimeEnv->env, TSDB_CODE_QRY_APP_ERROR);
  }

//  doApplyFunctions(pRuntimeEnv, pBInfo->pCtx, &pInfo->curWindow, pInfo->start, pInfo->numOfRows, tsList,
//                   pSDataBlock->info.rows, pOperator->numOfOutput);
}

static void setResultRowKey(SResultRow* pResultRow, char* pData, int16_t type) {
  if (IS_VAR_DATA_TYPE(type)) {
    if (pResultRow->key == NULL) {
      pResultRow->key = malloc(varDataTLen(pData));
      varDataCopy(pResultRow->key, pData);
    } else {
      assert(memcmp(pResultRow->key, pData, varDataTLen(pData)) == 0);
    }
  } else {
    int64_t v = -1;
    GET_TYPED_DATA(v, int64_t, type, pData);

    pResultRow->win.skey = v;
    pResultRow->win.ekey = v;
  }
}

static int32_t setGroupResultOutputBuf(STaskRuntimeEnv *pRuntimeEnv, SOptrBasicInfo *binfo, int32_t numOfCols, char *pData, int16_t type, int16_t bytes, int32_t groupIndex) {
  SDiskbasedBuf *pResultBuf = pRuntimeEnv->pResultBuf;

  int32_t        *rowCellInfoOffset = binfo->rowCellInfoOffset;
  SResultRowInfo *pResultRowInfo    = &binfo->resultRowInfo;
  SqlFunctionCtx *pCtx              = binfo->pCtx;

  // not assign result buffer yet, add new result buffer, TODO remove it
  char* d = pData;
  int16_t len = bytes;
  if (IS_VAR_DATA_TYPE(type)) {
    d = varDataVal(pData);
    len = varDataLen(pData);
  }

  int64_t tid = 0;
  SResultRow *pResultRow = doSetResultOutBufByKey(pRuntimeEnv, pResultRowInfo, tid, d, len, true, groupIndex);
  assert (pResultRow != NULL);

  setResultRowKey(pResultRow, pData, type);
  if (pResultRow->pageId == -1) {
    int32_t ret = addNewWindowResultBuf(pResultRow, pResultBuf, groupIndex, pRuntimeEnv->pQueryAttr->resultRowSize);
    if (ret != 0) {
      return -1;
    }
  }

  setResultOutputBuf(pRuntimeEnv, pResultRow, pCtx, numOfCols, rowCellInfoOffset);
  initCtxOutputBuffer(pCtx, numOfCols);
  return TSDB_CODE_SUCCESS;
}

static int32_t getGroupbyColumnIndex(SGroupbyExpr *pGroupbyExpr, SSDataBlock* pDataBlock) {
  size_t num = taosArrayGetSize(pGroupbyExpr->columnInfo);
  for (int32_t k = 0; k < num; ++k) {
    SColIndex* pColIndex = taosArrayGet(pGroupbyExpr->columnInfo, k);
    if (TSDB_COL_IS_TAG(pColIndex->flag)) {
      continue;
    }

    int32_t colId = pColIndex->colId;

    for (int32_t i = 0; i < pDataBlock->info.numOfCols; ++i) {
      SColumnInfoData* pColInfo = taosArrayGet(pDataBlock->pDataBlock, i);
      if (pColInfo->info.colId == colId) {
        return i;
      }
    }
  }

  assert(0);
  return -1;
}

static bool functionNeedToExecute(SqlFunctionCtx *pCtx) {
  struct SResultRowEntryInfo *pResInfo = GET_RES_INFO(pCtx);

  // in case of timestamp column, always generated results.
  int32_t functionId = pCtx->functionId;
  if (functionId == FUNCTION_TS) {
    return true;
  }

  if (isRowEntryCompleted(pResInfo) || functionId == FUNCTION_TAG_DUMMY || functionId == FUNCTION_TS_DUMMY) {
    return false;
  }

  if (functionId == FUNCTION_FIRST_DST || functionId == FUNCTION_FIRST) {
//    return QUERY_IS_ASC_QUERY(pQueryAttr);
  }

  // denote the order type
  if ((functionId == FUNCTION_LAST_DST || functionId == FUNCTION_LAST)) {
//    return pCtx->param[0].i == pQueryAttr->order.order;
  }

  // in the reverse table scan, only the following functions need to be executed
//  if (IS_REVERSE_SCAN(pRuntimeEnv) ||
//      (pRuntimeEnv->scanFlag == REPEAT_SCAN && functionId != FUNCTION_STDDEV && functionId != FUNCTION_PERCT)) {
//    return false;
//  }

  return true;
}

void setBlockStatisInfo(SqlFunctionCtx *pCtx, SSDataBlock* pSDataBlock, SColumn* pColumn) {
  SColumnDataAgg *pAgg = NULL;

  if (pSDataBlock->pBlockAgg != NULL && TSDB_COL_IS_NORMAL_COL(pColumn->flag)) {
    pAgg = &pSDataBlock->pBlockAgg[pCtx->columnIndex];

    pCtx->agg = *pAgg;
    pCtx->isAggSet  = true;
    assert(pCtx->agg.numOfNull <= pSDataBlock->info.rows);
  } else {
    pCtx->isAggSet = false;
  }

  pCtx->hasNull = hasNull(pColumn, pAgg);

  // set the statistics data for primary time stamp column
  if (pCtx->functionId == FUNCTION_SPREAD && pColumn->info.colId == PRIMARYKEY_TIMESTAMP_COL_ID) {
    pCtx->isAggSet  = true;
    pCtx->agg.min = pSDataBlock->info.window.skey;
    pCtx->agg.max = pSDataBlock->info.window.ekey;
  }
}

// set the output buffer for the selectivity + tag query
static int32_t setCtxTagColumnInfo(SqlFunctionCtx *pCtx, int32_t numOfOutput) {
  if (!isSelectivityWithTagsQuery(pCtx, numOfOutput)) {
    return TSDB_CODE_SUCCESS;
  }

  int32_t num = 0;
  int16_t tagLen = 0;

  SqlFunctionCtx*  p = NULL;
  SqlFunctionCtx** pTagCtx = calloc(numOfOutput, POINTER_BYTES);
  if (pTagCtx == NULL) {
    return TSDB_CODE_QRY_OUT_OF_MEMORY;
  }

  for (int32_t i = 0; i < numOfOutput; ++i) {
    int32_t functionId = pCtx[i].functionId;

    if (functionId == FUNCTION_TAG_DUMMY || functionId == FUNCTION_TS_DUMMY) {
      tagLen += pCtx[i].resDataInfo.bytes;
      pTagCtx[num++] = &pCtx[i];
    } else if (1/*(aAggs[functionId].status & FUNCSTATE_SELECTIVITY) != 0*/) {
      p = &pCtx[i];
    } else if (functionId == FUNCTION_TS || functionId == FUNCTION_TAG) {
      // tag function may be the group by tag column
      // ts may be the required primary timestamp column
      continue;
    } else {
      // the column may be the normal column, group by normal_column, the functionId is FUNCTION_PRJ
    }
  }
  if (p != NULL) {
    p->tagInfo.pTagCtxList = pTagCtx;
    p->tagInfo.numOfTagCols = num;
    p->tagInfo.tagsLen = tagLen;
  } else {
    tfree(pTagCtx);
  }

  return TSDB_CODE_SUCCESS;
}

static SqlFunctionCtx* createSqlFunctionCtx(STaskRuntimeEnv* pRuntimeEnv, SExprInfo* pExpr, int32_t numOfOutput,
                                            int32_t** rowCellInfoOffset) {
  STaskAttr* pQueryAttr = pRuntimeEnv->pQueryAttr;

  SqlFunctionCtx * pFuncCtx = (SqlFunctionCtx *)calloc(numOfOutput, sizeof(SqlFunctionCtx));
  if (pFuncCtx == NULL) {
    return NULL;
  }

  *rowCellInfoOffset = calloc(numOfOutput, sizeof(int32_t));
  if (*rowCellInfoOffset == 0) {
    tfree(pFuncCtx);
    return NULL;
  }

  for (int32_t i = 0; i < numOfOutput; ++i) {
    SSqlExpr *pSqlExpr = &pExpr[i].base;
    SqlFunctionCtx* pCtx = &pFuncCtx[i];
#if 0
    SColIndex *pIndex = &pSqlExpr->colInfo;

    if (TSDB_COL_REQ_NULL(pIndex->flag)) {
      pCtx->requireNull = true;
      pIndex->flag &= ~(TSDB_COL_NULL);
    } else {
      pCtx->requireNull = false;
    }
#endif
//    pCtx->inputBytes = pSqlExpr->colBytes;
//    pCtx->inputType  = pSqlExpr->colType;

    pCtx->ptsOutputBuf = NULL;

    pCtx->resDataInfo.bytes  = pSqlExpr->resSchema.bytes;
    pCtx->resDataInfo.type   = pSqlExpr->resSchema.type;

    pCtx->order        = pQueryAttr->order.order;
//    pCtx->functionId   = pSqlExpr->functionId;
    pCtx->stableQuery  = pQueryAttr->stableQuery;
    pCtx->resDataInfo.intermediateBytes = pSqlExpr->interBytes;
    pCtx->start.key    = INT64_MIN;
    pCtx->end.key      = INT64_MIN;

    pCtx->numOfParams  = pSqlExpr->numOfParams;
    for (int32_t j = 0; j < pCtx->numOfParams; ++j) {
      int16_t type = pSqlExpr->param[j].nType;
      int16_t bytes = pSqlExpr->param[j].nLen;
//      if (pSqlExpr->functionId == FUNCTION_STDDEV_DST) {
//        continue;
//      }

      if (type == TSDB_DATA_TYPE_BINARY || type == TSDB_DATA_TYPE_NCHAR) {
        taosVariantCreateFromBinary(&pCtx->param[j], pSqlExpr->param[j].pz, bytes, type);
      } else {
        taosVariantCreateFromBinary(&pCtx->param[j], (char *)&pSqlExpr->param[j].i, bytes, type);
      }
    }

    // set the order information for top/bottom query
    int32_t functionId = pCtx->functionId;

    if (functionId == FUNCTION_TOP || functionId == FUNCTION_BOTTOM || functionId == FUNCTION_DIFF) {
      int32_t f = getExprFunctionId(&pExpr[0]);
      assert(f == FUNCTION_TS || f == FUNCTION_TS_DUMMY);

      pCtx->param[2].i = pQueryAttr->order.order;
      pCtx->param[2].nType = TSDB_DATA_TYPE_BIGINT;
      pCtx->param[3].i = functionId;
      pCtx->param[3].nType = TSDB_DATA_TYPE_BIGINT;

      pCtx->param[1].i = pQueryAttr->order.col.info.colId;
    } else if (functionId == FUNCTION_INTERP) {
      pCtx->param[2].i = (int8_t)pQueryAttr->fillType;
      if (pQueryAttr->fillVal != NULL) {
        if (isNull((const char *)&pQueryAttr->fillVal[i], pCtx->inputType)) {
          pCtx->param[1].nType = TSDB_DATA_TYPE_NULL;
        } else {  // todo refactor, taosVariantCreateFromBinary should handle the NULL value
          if (pCtx->inputType != TSDB_DATA_TYPE_BINARY && pCtx->inputType != TSDB_DATA_TYPE_NCHAR) {
            taosVariantCreateFromBinary(&pCtx->param[1], (char *)&pQueryAttr->fillVal[i], pCtx->inputBytes, pCtx->inputType);
          }
        }
      }
    } else if (functionId == FUNCTION_TS_COMP) {
      pCtx->param[0].i = pQueryAttr->vgId;  //TODO this should be the parameter from client
      pCtx->param[0].nType = TSDB_DATA_TYPE_BIGINT;
    } else if (functionId == FUNCTION_TWA) {
      pCtx->param[1].i = pQueryAttr->window.skey;
      pCtx->param[1].nType = TSDB_DATA_TYPE_BIGINT;
      pCtx->param[2].i = pQueryAttr->window.ekey;
      pCtx->param[2].nType = TSDB_DATA_TYPE_BIGINT;
    } else if (functionId == FUNCTION_ARITHM) {
//      pCtx->param[1].pz = (char*) getScalarFuncSupport(pRuntimeEnv->scalarSup, i);
    }
  }

//  for(int32_t i = 1; i < numOfOutput; ++i) {
//    (*rowCellInfoOffset)[i] = (int32_t)((*rowCellInfoOffset)[i - 1] + sizeof(SResultRowEntryInfo) + pExpr[i - 1].base.interBytes);
//  }

  setCtxTagColumnInfo(pFuncCtx, numOfOutput);

  return pFuncCtx;
}

static SqlFunctionCtx* createSqlFunctionCtx_rv(SArray* pExprInfo, int32_t** rowCellInfoOffset, uint32_t* pRowSize) {
  size_t numOfOutput = taosArrayGetSize(pExprInfo);

  SqlFunctionCtx * pFuncCtx = (SqlFunctionCtx *)calloc(numOfOutput, sizeof(SqlFunctionCtx));
  if (pFuncCtx == NULL) {
    return NULL;
  }

  *rowCellInfoOffset = calloc(numOfOutput, sizeof(int32_t));
  if (*rowCellInfoOffset == 0) {
    tfree(pFuncCtx);
    return NULL;
  }

  for (int32_t i = 0; i < numOfOutput; ++i) {
    SExprInfo* pExpr = taosArrayGetP(pExprInfo, i);

    SSqlExpr *pSqlExpr = &pExpr->base;
    SqlFunctionCtx* pCtx = &pFuncCtx[i];

#if 0
    SColIndex *pIndex = &pSqlExpr->colInfo;

    if (TSDB_COL_REQ_NULL(pIndex->flag)) {
      pCtx->requireNull = true;
      pIndex->flag &= ~(TSDB_COL_NULL);
    } else {
      pCtx->requireNull = false;
    }
#endif
//    pCtx->inputBytes = pSqlExpr->;
//    pCtx->inputType  = pSqlExpr->colType;

    pCtx->ptsOutputBuf = NULL;
    pCtx->fpSet = fpSet;
    pCtx->columnIndex = -1;
    pCtx->resDataInfo.bytes  = pSqlExpr->resSchema.bytes;
    pCtx->resDataInfo.type   = pSqlExpr->resSchema.type;

    pCtx->order        = TSDB_ORDER_ASC;
    if (i == 0) {
      pCtx->functionId = FUNCTION_TS;
    }

//    pCtx->functionId   = pSqlExpr->functionId;
//    pCtx->stableQuery  = pQueryAttr->stableQuery;
    pCtx->resDataInfo.intermediateBytes = pSqlExpr->interBytes;
    pCtx->start.key    = INT64_MIN;
    pCtx->end.key      = INT64_MIN;

    pCtx->numOfParams  = pSqlExpr->numOfParams;
    for (int32_t j = 0; j < pCtx->numOfParams; ++j) {
      int16_t type = pSqlExpr->param[j].nType;
      int16_t bytes = pSqlExpr->param[j].nLen;

      if (type == TSDB_DATA_TYPE_BINARY || type == TSDB_DATA_TYPE_NCHAR) {
        taosVariantCreateFromBinary(&pCtx->param[j], pSqlExpr->param[j].pz, bytes, type);
      } else {
        taosVariantCreateFromBinary(&pCtx->param[j], (char *)&pSqlExpr->param[j].i, bytes, type);
      }
    }

    // set the order information for top/bottom query
    int32_t functionId = pCtx->functionId;

    if (functionId == FUNCTION_TOP || functionId == FUNCTION_BOTTOM || functionId == FUNCTION_DIFF) {
      int32_t f = getExprFunctionId(&pExpr[0]);
      assert(f == FUNCTION_TS || f == FUNCTION_TS_DUMMY);

//      pCtx->param[2].i = pQueryAttr->order.order;
      pCtx->param[2].nType = TSDB_DATA_TYPE_BIGINT;
      pCtx->param[3].i = functionId;
      pCtx->param[3].nType = TSDB_DATA_TYPE_BIGINT;

//      pCtx->param[1].i = pQueryAttr->order.col.info.colId;
    } else if (functionId == FUNCTION_INTERP) {
//      pCtx->param[2].i = (int8_t)pQueryAttr->fillType;
//      if (pQueryAttr->fillVal != NULL) {
//        if (isNull((const char *)&pQueryAttr->fillVal[i], pCtx->inputType)) {
//          pCtx->param[1].nType = TSDB_DATA_TYPE_NULL;
//        } else {  // todo refactor, taosVariantCreateFromBinary should handle the NULL value
//          if (pCtx->inputType != TSDB_DATA_TYPE_BINARY && pCtx->inputType != TSDB_DATA_TYPE_NCHAR) {
//            taosVariantCreateFromBinary(&pCtx->param[1], (char *)&pQueryAttr->fillVal[i], pCtx->inputBytes, pCtx->inputType);
//          }
//        }
//      }
    } else if (functionId == FUNCTION_TS_COMP) {
//      pCtx->param[0].i = pQueryAttr->vgId;  //TODO this should be the parameter from client
      pCtx->param[0].nType = TSDB_DATA_TYPE_BIGINT;
    } else if (functionId == FUNCTION_TWA) {
//      pCtx->param[1].i = pQueryAttr->window.skey;
      pCtx->param[1].nType = TSDB_DATA_TYPE_BIGINT;
//      pCtx->param[2].i = pQueryAttr->window.ekey;
      pCtx->param[2].nType = TSDB_DATA_TYPE_BIGINT;
    } else if (functionId == FUNCTION_ARITHM) {
//      pCtx->param[1].pz = (char*) getScalarFuncSupport(pRuntimeEnv->scalarSup, i);
    }
  }

  for(int32_t i = 1; i < numOfOutput; ++i) {
    SExprInfo* pExpr = taosArrayGetP(pExprInfo, i - 1);
    (*rowCellInfoOffset)[i] = (int32_t)((*rowCellInfoOffset)[i - 1] + sizeof(SResultRowEntryInfo) + pExpr->base.interBytes);
    *pRowSize += pExpr->base.resSchema.bytes;
  }

  setCtxTagColumnInfo(pFuncCtx, numOfOutput);
  return pFuncCtx;
}

static void* destroySQLFunctionCtx(SqlFunctionCtx* pCtx, int32_t numOfOutput) {
  if (pCtx == NULL) {
    return NULL;
  }

  for (int32_t i = 0; i < numOfOutput; ++i) {
    for (int32_t j = 0; j < pCtx[i].numOfParams; ++j) {
      taosVariantDestroy(&pCtx[i].param[j]);
    }

    taosVariantDestroy(&pCtx[i].tag);
    tfree(pCtx[i].tagInfo.pTagCtxList);
  }

  tfree(pCtx);
  return NULL;
}

static int32_t setupQueryRuntimeEnv(STaskRuntimeEnv *pRuntimeEnv, int32_t numOfTables, SArray* pOperator, void* merger) {
  //qDebug("QInfo:0x%"PRIx64" setup runtime env", GET_TASKID(pRuntimeEnv));
  STaskAttr *pQueryAttr = pRuntimeEnv->pQueryAttr;

  pRuntimeEnv->prevGroupId = INT32_MIN;
  pRuntimeEnv->pQueryAttr = pQueryAttr;

  pRuntimeEnv->pResultRowHashTable = taosHashInit(numOfTables, taosGetDefaultHashFunction(TSDB_DATA_TYPE_BINARY), true, HASH_NO_LOCK);
  pRuntimeEnv->pResultRowListSet = taosHashInit(numOfTables * 10, taosGetDefaultHashFunction(TSDB_DATA_TYPE_BINARY), false, HASH_NO_LOCK);
  pRuntimeEnv->keyBuf  = malloc(pQueryAttr->maxTableColumnWidth + sizeof(int64_t) + POINTER_BYTES);
//  pRuntimeEnv->pool    = initResultRowPool(getResultRowSize(pRuntimeEnv));
  pRuntimeEnv->pResultRowArrayList = taosArrayInit(numOfTables, sizeof(SResultRowCell));

  pRuntimeEnv->prevRow = malloc(POINTER_BYTES * pQueryAttr->numOfCols + pQueryAttr->srcRowSize);
  pRuntimeEnv->tagVal  = malloc(pQueryAttr->tagLen);

  // NOTE: pTableCheckInfo need to update the query time range and the lastKey info
  pRuntimeEnv->pTableRetrieveTsMap = taosHashInit(numOfTables, taosGetDefaultHashFunction(TSDB_DATA_TYPE_INT), false, HASH_NO_LOCK);

  //pRuntimeEnv->scalarSup = createScalarFuncSupport(pQueryAttr->numOfOutput);

  if (pRuntimeEnv->scalarSup == NULL || pRuntimeEnv->pResultRowHashTable == NULL || pRuntimeEnv->keyBuf == NULL ||
      pRuntimeEnv->prevRow == NULL  || pRuntimeEnv->tagVal == NULL) {
    goto _clean;
  }

  if (pQueryAttr->numOfCols) {
    char* start = POINTER_BYTES * pQueryAttr->numOfCols + (char*) pRuntimeEnv->prevRow;
    pRuntimeEnv->prevRow[0] = start;
    for(int32_t i = 1; i < pQueryAttr->numOfCols; ++i) {
      pRuntimeEnv->prevRow[i] = pRuntimeEnv->prevRow[i - 1] + pQueryAttr->tableCols[i-1].bytes;
    }

    if (pQueryAttr->tableCols[0].type == TSDB_DATA_TYPE_TIMESTAMP) {
      *(int64_t*) pRuntimeEnv->prevRow[0] = INT64_MIN;
    }
  }

  //qDebug("QInfo:0x%"PRIx64" init runtime environment completed", GET_TASKID(pRuntimeEnv));

  // group by normal column, sliding window query, interval query are handled by interval query processor
  // interval (down sampling operation)
  return TSDB_CODE_SUCCESS;

_clean:
  //destroyScalarFuncSupport(pRuntimeEnv->scalarSup, pRuntimeEnv->pQueryAttr->numOfOutput);
  tfree(pRuntimeEnv->pResultRowHashTable);
  tfree(pRuntimeEnv->keyBuf);
  tfree(pRuntimeEnv->prevRow);
  tfree(pRuntimeEnv->tagVal);

  return TSDB_CODE_QRY_OUT_OF_MEMORY;
}

static void doFreeQueryHandle(STaskRuntimeEnv* pRuntimeEnv) {
  STaskAttr* pQueryAttr = pRuntimeEnv->pQueryAttr;

//  tsdbCleanupReadHandle(pRuntimeEnv->pTsdbReadHandle);
  pRuntimeEnv->pTsdbReadHandle = NULL;

//  SMemRef* pMemRef = &pQueryAttr->memRef;
//  assert(pMemRef->ref == 0 && pMemRef->snapshot.imem == NULL && pMemRef->snapshot.mem == NULL);
}

static void destroyTsComp(STaskRuntimeEnv *pRuntimeEnv, STaskAttr *pQueryAttr) {
  if (pQueryAttr->tsCompQuery && pRuntimeEnv->outputBuf && pRuntimeEnv->outputBuf->pDataBlock && taosArrayGetSize(pRuntimeEnv->outputBuf->pDataBlock) > 0) {
    SColumnInfoData* pColInfoData = taosArrayGet(pRuntimeEnv->outputBuf->pDataBlock, 0);
    if (pColInfoData) {
      FILE *f = *(FILE **)pColInfoData->pData;  // TODO refactor
      if (f) {
        fclose(f);
        *(FILE **)pColInfoData->pData = NULL;
      }
    }
  }
}

static void teardownQueryRuntimeEnv(STaskRuntimeEnv *pRuntimeEnv) {
  STaskAttr *pQueryAttr = pRuntimeEnv->pQueryAttr;
  SQInfo* pQInfo = (SQInfo*) pRuntimeEnv->qinfo;

  //qDebug("QInfo:0x%"PRIx64" teardown runtime env", pQInfo->qId);

  //destroyScalarFuncSupport(pRuntimeEnv->scalarSup, pQueryAttr->numOfOutput);
//  destroyUdfInfo(pRuntimeEnv->pUdfInfo);
  destroyDiskbasedBuf(pRuntimeEnv->pResultBuf);
  doFreeQueryHandle(pRuntimeEnv);

  destroyTsComp(pRuntimeEnv, pQueryAttr);

  pRuntimeEnv->pTsBuf = tsBufDestroy(pRuntimeEnv->pTsBuf);

  tfree(pRuntimeEnv->keyBuf);
  tfree(pRuntimeEnv->prevRow);
  tfree(pRuntimeEnv->tagVal);

  taosHashCleanup(pRuntimeEnv->pResultRowHashTable);
  pRuntimeEnv->pResultRowHashTable = NULL;

  taosHashCleanup(pRuntimeEnv->pTableRetrieveTsMap);
  pRuntimeEnv->pTableRetrieveTsMap = NULL;

  taosHashCleanup(pRuntimeEnv->pResultRowListSet);
  pRuntimeEnv->pResultRowListSet = NULL;

  destroyOperatorInfo(pRuntimeEnv->proot);

  pRuntimeEnv->pool = destroyResultRowPool(pRuntimeEnv->pool);
  taosArrayDestroyEx(pRuntimeEnv->prevResult, freeInterResult);
  taosArrayDestroy(pRuntimeEnv->pResultRowArrayList);
  pRuntimeEnv->prevResult = NULL;
}

static bool needBuildResAfterQueryComplete(SQInfo* pQInfo) {
  return pQInfo->rspContext != NULL;
}

bool isTaskKilled(SExecTaskInfo *pTaskInfo) {
  // query has been executed more than tsShellActivityTimer, and the retrieve has not arrived
  // abort current query execution.
  if (pTaskInfo->owner != 0 && ((taosGetTimestampSec() - pTaskInfo->cost.start/1000) > 10*getMaximumIdleDurationSec())
      /*(!needBuildResAfterQueryComplete(pTaskInfo))*/) {

    assert(pTaskInfo->cost.start != 0);
//    qDebug("QInfo:%" PRIu64 " retrieve not arrive beyond %d ms, abort current query execution, start:%" PRId64
//           ", current:%d", pQInfo->qId, 1, pQInfo->startExecTs, taosGetTimestampSec());
//    return true;
  }

  return false;
}

void setTaskKilled(SExecTaskInfo *pTaskInfo) { pTaskInfo->code = TSDB_CODE_TSC_QUERY_CANCELLED;}

//static bool isFixedOutputQuery(STaskAttr* pQueryAttr) {
//  if (QUERY_IS_INTERVAL_QUERY(pQueryAttr)) {
//    return false;
//  }
//
//  // Note:top/bottom query is fixed output query
//  if (pQueryAttr->topBotQuery || pQueryAttr->groupbyColumn || pQueryAttr->tsCompQuery) {
//    return true;
//  }
//
//  for (int32_t i = 0; i < pQueryAttr->numOfOutput; ++i) {
//    SSqlExpr *pExpr = &pQueryAttr->pExpr1[i].base;
//
//    if (pExpr->functionId == FUNCTION_TS || pExpr->functionId == FUNCTION_TS_DUMMY) {
//      continue;
//    }
//
//    if (!IS_MULTIOUTPUT(aAggs[pExpr->functionId].status)) {
//      return true;
//    }
//  }
//
//  return false;
//}

// todo refactor with isLastRowQuery
//bool isPointInterpoQuery(STaskAttr *pQueryAttr) {
//  for (int32_t i = 0; i < pQueryAttr->numOfOutput; ++i) {
//    int32_t functionId = pQueryAttr->pExpr1[i].base.functionId;
//    if (functionId == FUNCTION_INTERP) {
//      return true;
//    }
//  }
//
//  return false;
//}

static bool isFirstLastRowQuery(STaskAttr *pQueryAttr) {
  for (int32_t i = 0; i < pQueryAttr->numOfOutput; ++i) {
    int32_t functionID = getExprFunctionId(&pQueryAttr->pExpr1[i]);
    if (functionID == FUNCTION_LAST_ROW) {
      return true;
    }
  }

  return false;
}

static bool isCachedLastQuery(STaskAttr *pQueryAttr) {
  for (int32_t i = 0; i < pQueryAttr->numOfOutput; ++i) {
    int32_t functionId = getExprFunctionId(&pQueryAttr->pExpr1[i]);
    if (functionId == FUNCTION_LAST || functionId == FUNCTION_LAST_DST) {
      continue;
    }

    return false;
  }

  if (pQueryAttr->order.order != TSDB_ORDER_DESC || !TSWINDOW_IS_EQUAL(pQueryAttr->window, TSWINDOW_DESC_INITIALIZER)) {
    return false;
  }

  if (pQueryAttr->groupbyColumn) {
    return false;
  }

  if (pQueryAttr->interval.interval > 0) {
    return false;
  }

  if (pQueryAttr->numOfFilterCols > 0 || pQueryAttr->havingNum > 0) {
    return false;
  }

  return true;
}

/////////////////////////////////////////////////////////////////////////////////////////////
//todo refactor : return window
void getAlignQueryTimeWindow(SInterval* pInterval, int32_t precision, int64_t key, int64_t keyFirst, int64_t keyLast, STimeWindow *win) {
  assert(key >= keyFirst && key <= keyLast && pInterval->sliding <= pInterval->interval);
  win->skey = taosTimeTruncate(key, pInterval, precision);

  /*
   * if the realSkey > INT64_MAX - pInterval->interval, the query duration between
   * realSkey and realEkey must be less than one interval.Therefore, no need to adjust the query ranges.
   */
  if (keyFirst > (INT64_MAX - pInterval->interval)) {
    assert(keyLast - keyFirst < pInterval->interval);
    win->ekey = INT64_MAX;
  } else if (pInterval->intervalUnit == 'n' || pInterval->intervalUnit == 'y') {
    win->ekey = taosTimeAdd(win->skey, pInterval->interval, pInterval->intervalUnit, precision) - 1;
  } else {
    win->ekey = win->skey + pInterval->interval - 1;
  }
}

/*
 * todo add more parameters to check soon..
 */
bool colIdCheck(STaskAttr *pQueryAttr, uint64_t qId) {
  // load data column information is incorrect
  for (int32_t i = 0; i < pQueryAttr->numOfCols - 1; ++i) {
    if (pQueryAttr->tableCols[i].colId == pQueryAttr->tableCols[i + 1].colId) {
      //qError("QInfo:0x%"PRIx64" invalid data load column for query", qId);
      return false;
    }
  }

  return true;
}

// todo ignore the avg/sum/min/max/count/stddev/top/bottom functions, of which
// the scan order is not matter
static bool onlyOneQueryType(STaskAttr *pQueryAttr, int32_t functId, int32_t functIdDst) {
  for (int32_t i = 0; i < pQueryAttr->numOfOutput; ++i) {
    int32_t functionId = getExprFunctionId(&pQueryAttr->pExpr1[i]);

    if (functionId == FUNCTION_TS || functionId == FUNCTION_TS_DUMMY || functionId == FUNCTION_TAG ||
        functionId == FUNCTION_TAG_DUMMY) {
      continue;
    }

    if (functionId != functId && functionId != functIdDst) {
      return false;
    }
  }

  return true;
}

static bool onlyFirstQuery(STaskAttr *pQueryAttr) { return onlyOneQueryType(pQueryAttr, FUNCTION_FIRST, FUNCTION_FIRST_DST); }

static bool onlyLastQuery(STaskAttr *pQueryAttr) { return onlyOneQueryType(pQueryAttr, FUNCTION_LAST, FUNCTION_LAST_DST); }

static bool notContainSessionOrStateWindow(STaskAttr *pQueryAttr) { return !(pQueryAttr->sw.gap > 0 || pQueryAttr->stateWindow); }

static int32_t updateBlockLoadStatus(STaskAttr *pQuery, int32_t status) {
  bool hasFirstLastFunc = false;
  bool hasOtherFunc = false;

  if (status == BLK_DATA_ALL_NEEDED || status == BLK_DATA_DISCARD) {
    return status;
  }

  for (int32_t i = 0; i < pQuery->numOfOutput; ++i) {
    int32_t functionId = getExprFunctionId(&pQuery->pExpr1[i]);

    if (functionId == FUNCTION_TS || functionId == FUNCTION_TS_DUMMY || functionId == FUNCTION_TAG ||
        functionId == FUNCTION_TAG_DUMMY) {
      continue;
    }

    if (functionId == FUNCTION_FIRST_DST || functionId == FUNCTION_LAST_DST) {
      hasFirstLastFunc = true;
    } else {
      hasOtherFunc = true;
    }
  }

  if (hasFirstLastFunc && status == BLK_DATA_NO_NEEDED) {
    if(!hasOtherFunc) {
      return BLK_DATA_DISCARD;
    } else {
      return BLK_DATA_ALL_NEEDED;
    }
  }

  return status;
}

static void doUpdateLastKey(STaskAttr* pQueryAttr) {
  STimeWindow* win = &pQueryAttr->window;

  size_t num = taosArrayGetSize(pQueryAttr->tableGroupInfo.pGroupList);
  for(int32_t i = 0; i < num; ++i) {
    SArray* p1 = taosArrayGetP(pQueryAttr->tableGroupInfo.pGroupList, i);

    size_t len = taosArrayGetSize(p1);
    for(int32_t j = 0; j < len; ++j) {
//      STableKeyInfo* pInfo = taosArrayGet(p1, j);
//
//      // update the new lastkey if it is equalled to the value of the old skey
//      if (pInfo->lastKey == win->ekey) {
//        pInfo->lastKey = win->skey;
//      }
    }
  }
}

static void updateDataCheckOrder(SQInfo *pQInfo, SQueryTableReq* pQueryMsg, bool stableQuery) {
  STaskAttr* pQueryAttr = pQInfo->runtimeEnv.pQueryAttr;

  // in case of point-interpolation query, use asc order scan
  char msg[] = "QInfo:0x%"PRIx64" scan order changed for %s query, old:%d, new:%d, qrange exchanged, old qrange:%" PRId64
               "-%" PRId64 ", new qrange:%" PRId64 "-%" PRId64;

  // todo handle the case the the order irrelevant query type mixed up with order critical query type
  // descending order query for last_row query
  if (isFirstLastRowQuery(pQueryAttr)) {
    //qDebug("QInfo:0x%"PRIx64" scan order changed for last_row query, old:%d, new:%d", pQInfo->qId, pQueryAttr->order.order, TSDB_ORDER_ASC);

    pQueryAttr->order.order = TSDB_ORDER_ASC;
    if (pQueryAttr->window.skey > pQueryAttr->window.ekey) {
      TSWAP(pQueryAttr->window.skey, pQueryAttr->window.ekey, TSKEY);
    }

    pQueryAttr->needReverseScan = false;
    return;
  }

  if (pQueryAttr->groupbyColumn && pQueryAttr->order.order == TSDB_ORDER_DESC) {
    pQueryAttr->order.order = TSDB_ORDER_ASC;
    if (pQueryAttr->window.skey > pQueryAttr->window.ekey) {
      TSWAP(pQueryAttr->window.skey, pQueryAttr->window.ekey, TSKEY);
    }

    pQueryAttr->needReverseScan = false;
    doUpdateLastKey(pQueryAttr);
    return;
  }

  if (pQueryAttr->pointInterpQuery && pQueryAttr->interval.interval == 0) {
    if (!QUERY_IS_ASC_QUERY(pQueryAttr)) {
      //qDebug(msg, pQInfo->qId, "interp", pQueryAttr->order.order, TSDB_ORDER_ASC, pQueryAttr->window.skey, pQueryAttr->window.ekey, pQueryAttr->window.ekey, pQueryAttr->window.skey);
      TSWAP(pQueryAttr->window.skey, pQueryAttr->window.ekey, TSKEY);
    }

    pQueryAttr->order.order = TSDB_ORDER_ASC;
    return;
  }

  if (pQueryAttr->interval.interval == 0) {
    if (onlyFirstQuery(pQueryAttr)) {
      if (!QUERY_IS_ASC_QUERY(pQueryAttr)) {
        //qDebug(msg, pQInfo->qId, "only-first", pQueryAttr->order.order, TSDB_ORDER_ASC, pQueryAttr->window.skey,
//               pQueryAttr->window.ekey, pQueryAttr->window.ekey, pQueryAttr->window.skey);

        TSWAP(pQueryAttr->window.skey, pQueryAttr->window.ekey, TSKEY);
        doUpdateLastKey(pQueryAttr);
      }

      pQueryAttr->order.order = TSDB_ORDER_ASC;
      pQueryAttr->needReverseScan = false;
    } else if (onlyLastQuery(pQueryAttr) && notContainSessionOrStateWindow(pQueryAttr)) {
      if (QUERY_IS_ASC_QUERY(pQueryAttr)) {
        //qDebug(msg, pQInfo->qId, "only-last", pQueryAttr->order.order, TSDB_ORDER_DESC, pQueryAttr->window.skey,
//               pQueryAttr->window.ekey, pQueryAttr->window.ekey, pQueryAttr->window.skey);

        TSWAP(pQueryAttr->window.skey, pQueryAttr->window.ekey, TSKEY);
        doUpdateLastKey(pQueryAttr);
      }

      pQueryAttr->order.order = TSDB_ORDER_DESC;
      pQueryAttr->needReverseScan = false;
    }

  } else {  // interval query
    if (stableQuery) {
      if (onlyFirstQuery(pQueryAttr)) {
        if (!QUERY_IS_ASC_QUERY(pQueryAttr)) {
          //qDebug(msg, pQInfo->qId, "only-first stable", pQueryAttr->order.order, TSDB_ORDER_ASC,
//                 pQueryAttr->window.skey, pQueryAttr->window.ekey, pQueryAttr->window.ekey, pQueryAttr->window.skey);

          TSWAP(pQueryAttr->window.skey, pQueryAttr->window.ekey, TSKEY);
          doUpdateLastKey(pQueryAttr);
        }

        pQueryAttr->order.order = TSDB_ORDER_ASC;
        pQueryAttr->needReverseScan = false;
      } else if (onlyLastQuery(pQueryAttr)) {
        if (QUERY_IS_ASC_QUERY(pQueryAttr)) {
          //qDebug(msg, pQInfo->qId, "only-last stable", pQueryAttr->order.order, TSDB_ORDER_DESC,
//                 pQueryAttr->window.skey, pQueryAttr->window.ekey, pQueryAttr->window.ekey, pQueryAttr->window.skey);

          TSWAP(pQueryAttr->window.skey, pQueryAttr->window.ekey, TSKEY);
          doUpdateLastKey(pQueryAttr);
        }

        pQueryAttr->order.order = TSDB_ORDER_DESC;
        pQueryAttr->needReverseScan = false;
      }
    }
  }
}

static void getIntermediateBufInfo(STaskRuntimeEnv* pRuntimeEnv, int32_t* ps, int32_t* rowsize) {
  STaskAttr* pQueryAttr = pRuntimeEnv->pQueryAttr;
  int32_t MIN_ROWS_PER_PAGE = 4;

  *rowsize = (int32_t)(pQueryAttr->resultRowSize * getRowNumForMultioutput(pQueryAttr, pQueryAttr->topBotQuery, pQueryAttr->stableQuery));
  int32_t overhead = sizeof(SFilePage);

  // one page contains at least two rows
  *ps = DEFAULT_INTERN_BUF_PAGE_SIZE;
  while(((*rowsize) * MIN_ROWS_PER_PAGE) > (*ps) - overhead) {
    *ps = ((*ps) << 1u);
  }
}

#define IS_PREFILTER_TYPE(_t) ((_t) != TSDB_DATA_TYPE_BINARY && (_t) != TSDB_DATA_TYPE_NCHAR)

//static FORCE_INLINE bool doFilterByBlockStatistics(STaskRuntimeEnv* pRuntimeEnv, SDataStatis *pDataStatis, SqlFunctionCtx *pCtx, int32_t numOfRows) {
//  STaskAttr* pQueryAttr = pRuntimeEnv->pQueryAttr;
//
//  if (pDataStatis == NULL || pQueryAttr->pFilters == NULL) {
//    return true;
//  }
//
//  return filterRangeExecute(pQueryAttr->pFilters, pDataStatis, pQueryAttr->numOfCols, numOfRows);
//}

static bool overlapWithTimeWindow(STaskAttr* pQueryAttr, SDataBlockInfo* pBlockInfo) {
  STimeWindow w = {0};

  TSKEY sk = TMIN(pQueryAttr->window.skey, pQueryAttr->window.ekey);
  TSKEY ek = TMAX(pQueryAttr->window.skey, pQueryAttr->window.ekey);

  if (QUERY_IS_ASC_QUERY(pQueryAttr)) {
//    getAlignQueryTimeWindow(pQueryAttr, pBlockInfo->window.skey, sk, ek, &w);
    assert(w.ekey >= pBlockInfo->window.skey);

    if (w.ekey < pBlockInfo->window.ekey) {
      return true;
    }

    while(1) {
//      getNextTimeWindow(pQueryAttr, &w);
      if (w.skey > pBlockInfo->window.ekey) {
        break;
      }

      assert(w.ekey > pBlockInfo->window.ekey);
      if (w.skey <= pBlockInfo->window.ekey && w.skey > pBlockInfo->window.skey) {
        return true;
      }
    }
  } else {
//    getAlignQueryTimeWindow(pQueryAttr, pBlockInfo->window.ekey, sk, ek, &w);
    assert(w.skey <= pBlockInfo->window.ekey);

    if (w.skey > pBlockInfo->window.skey) {
      return true;
    }

    while(1) {
//      getNextTimeWindow(pQueryAttr, &w);
      if (w.ekey < pBlockInfo->window.skey) {
        break;
      }

      assert(w.skey < pBlockInfo->window.skey);
      if (w.ekey < pBlockInfo->window.ekey && w.ekey >= pBlockInfo->window.skey) {
        return true;
      }
    }
  }

  return false;
}

static int32_t doTSJoinFilter(STaskRuntimeEnv *pRuntimeEnv, TSKEY key, bool ascQuery) {
  STSElem elem = tsBufGetElem(pRuntimeEnv->pTsBuf);

#if defined(_DEBUG_VIEW)
  printf("elem in comp ts file:%" PRId64 ", key:%" PRId64 ", tag:%"PRIu64", query order:%d, ts order:%d, traverse:%d, index:%d\n",
         elem.ts, key, elem.tag.i, pQueryAttr->order.order, pRuntimeEnv->pTsBuf->tsOrder,
         pRuntimeEnv->pTsBuf->cur.order, pRuntimeEnv->pTsBuf->cur.tsIndex);
#endif

  if (ascQuery) {
    if (key < elem.ts) {
      return TS_JOIN_TS_NOT_EQUALS;
    } else if (key > elem.ts) {
      longjmp(pRuntimeEnv->env, TSDB_CODE_QRY_INCONSISTAN);
    }
  } else {
    if (key > elem.ts) {
      return TS_JOIN_TS_NOT_EQUALS;
    } else if (key < elem.ts) {
      longjmp(pRuntimeEnv->env, TSDB_CODE_QRY_INCONSISTAN);
    }
  }

  return TS_JOIN_TS_EQUAL;
}

bool doFilterDataBlock(SSingleColumnFilterInfo* pFilterInfo, int32_t numOfFilterCols, int32_t numOfRows, int8_t* p) {
  bool all = true;

  for (int32_t i = 0; i < numOfRows; ++i) {
    bool qualified = false;

    for (int32_t k = 0; k < numOfFilterCols; ++k) {
      char* pElem = (char*)pFilterInfo[k].pData + pFilterInfo[k].info.bytes * i;

      qualified = false;
      for (int32_t j = 0; j < pFilterInfo[k].numOfFilters; ++j) {
        SColumnFilterElem* pFilterElem = NULL;
//        SColumnFilterElem* pFilterElem = &pFilterInfo[k].pFilters[j];

        bool isnull = isNull(pElem, pFilterInfo[k].info.type);
        if (isnull) {
//          if (pFilterElem->fp == isNullOperator) {
//            qualified = true;
//            break;
//          } else {
//            continue;
//          }
        } else {
//          if (pFilterElem->fp == notNullOperator) {
//            qualified = true;
//            break;
//          } else if (pFilterElem->fp == isNullOperator) {
//            continue;
//          }
        }

        if (pFilterElem->fp(pFilterElem, pElem, pElem, pFilterInfo[k].info.type)) {
          qualified = true;
          break;
        }
      }

      if (!qualified) {
        break;
      }
    }

    p[i] = qualified ? 1 : 0;
    if (!qualified) {
      all = false;
    }
  }

  return all;
}

void doCompactSDataBlock(SSDataBlock* pBlock, int32_t numOfRows, int8_t* p) {
  int32_t len = 0;
  int32_t start = 0;
  for (int32_t j = 0; j < numOfRows; ++j) {
    if (p[j] == 1) {
      len++;
    } else {
      if (len > 0) {
        int32_t cstart = j - len;
        for (int32_t i = 0; i < pBlock->info.numOfCols; ++i) {
          SColumnInfoData* pColumnInfoData = taosArrayGet(pBlock->pDataBlock, i);

          int16_t bytes = pColumnInfoData->info.bytes;
          memmove(((char*)pColumnInfoData->pData) + start * bytes, pColumnInfoData->pData + cstart * bytes,
                  len * bytes);
        }

        start += len;
        len = 0;
      }
    }
  }

  if (len > 0) {
    int32_t cstart = numOfRows - len;
    for (int32_t i = 0; i < pBlock->info.numOfCols; ++i) {
      SColumnInfoData* pColumnInfoData = taosArrayGet(pBlock->pDataBlock, i);

      int16_t bytes = pColumnInfoData->info.bytes;
      memmove(pColumnInfoData->pData + start * bytes, pColumnInfoData->pData + cstart * bytes, len * bytes);
    }

    start += len;
    len = 0;
  }

  pBlock->info.rows = start;
  pBlock->pBlockAgg = NULL;  // clean the block statistics info

  if (start > 0) {
    SColumnInfoData* pColumnInfoData = taosArrayGet(pBlock->pDataBlock, 0);
    if (pColumnInfoData->info.type == TSDB_DATA_TYPE_TIMESTAMP &&
        pColumnInfoData->info.colId == PRIMARYKEY_TIMESTAMP_COL_ID) {
      pBlock->info.window.skey = *(int64_t*)pColumnInfoData->pData;
      pBlock->info.window.ekey = *(int64_t*)(pColumnInfoData->pData + TSDB_KEYSIZE * (start - 1));
    }
  }
}

void filterRowsInDataBlock(STaskRuntimeEnv* pRuntimeEnv, SSingleColumnFilterInfo* pFilterInfo, int32_t numOfFilterCols,
                           SSDataBlock* pBlock, bool ascQuery) {
  int32_t numOfRows = pBlock->info.rows;

  int8_t *p = calloc(numOfRows, sizeof(int8_t));
  bool    all = true;
#if 0
  if (pRuntimeEnv->pTsBuf != NULL) {
    SColumnInfoData* pColInfoData = taosArrayGet(pBlock->pDataBlock, 0);

    TSKEY* k = (TSKEY*) pColInfoData->pData;
    for (int32_t i = 0; i < numOfRows; ++i) {
      int32_t offset = ascQuery? i:(numOfRows - i - 1);
      int32_t ret = doTSJoinFilter(pRuntimeEnv, k[offset], ascQuery);
      if (ret == TS_JOIN_TAG_NOT_EQUALS) {
        break;
      } else if (ret == TS_JOIN_TS_NOT_EQUALS) {
        all = false;
        continue;
      } else {
        assert(ret == TS_JOIN_TS_EQUAL);
        p[offset] = true;
      }

      if (!tsBufNextPos(pRuntimeEnv->pTsBuf)) {
        break;
      }
    }

    // save the cursor status
    pRuntimeEnv->current->cur = tsBufGetCursor(pRuntimeEnv->pTsBuf);
  } else {
    all = doFilterDataBlock(pFilterInfo, numOfFilterCols, numOfRows, p);
  }
#endif

  if (!all) {
    doCompactSDataBlock(pBlock, numOfRows, p);
  }

  tfree(p);
}

void filterColRowsInDataBlock(STaskRuntimeEnv* pRuntimeEnv, SSDataBlock* pBlock, bool ascQuery) {
 int32_t numOfRows = pBlock->info.rows;

 int8_t *p = NULL;
 bool    all = true;

 if (pRuntimeEnv->pTsBuf != NULL) {
   SColumnInfoData* pColInfoData = taosArrayGet(pBlock->pDataBlock, 0);   
   p = calloc(numOfRows, sizeof(int8_t));
   
   TSKEY* k = (TSKEY*) pColInfoData->pData;
   for (int32_t i = 0; i < numOfRows; ++i) {
     int32_t offset = ascQuery? i:(numOfRows - i - 1);
     int32_t ret = doTSJoinFilter(pRuntimeEnv, k[offset], ascQuery);
     if (ret == TS_JOIN_TAG_NOT_EQUALS) {
       break;
     } else if (ret == TS_JOIN_TS_NOT_EQUALS) {
       all = false;
       continue;
     } else {
       assert(ret == TS_JOIN_TS_EQUAL);
       p[offset] = true;
     }

     if (!tsBufNextPos(pRuntimeEnv->pTsBuf)) {
       break;
     }
   }

   // save the cursor status
//   pRuntimeEnv->current->cur = tsBufGetCursor(pRuntimeEnv->pTsBuf);
 } else {
//   all = filterExecute(pRuntimeEnv->pQueryAttr->pFilters, numOfRows, &p, pBlock->pBlockAgg, pRuntimeEnv->pQueryAttr->numOfCols);
 }

 if (!all) {
   if (p) {
     doCompactSDataBlock(pBlock, numOfRows, p);
   } else {
     pBlock->info.rows = 0;
     pBlock->pBlockAgg = NULL;  // clean the block statistics info
   }
 }

 tfree(p);
}

static SColumnInfo* doGetTagColumnInfoById(SColumnInfo* pTagColList, int32_t numOfTags, int16_t colId);
static void doSetTagValueInParam(void* pTable, int32_t tagColId, SVariant *tag, int16_t type, int16_t bytes);

static uint32_t doFilterByBlockTimeWindow(STableScanInfo* pTableScanInfo, SSDataBlock* pBlock) {
  SqlFunctionCtx* pCtx = pTableScanInfo->pCtx;
  uint32_t status = BLK_DATA_NO_NEEDED;

  int32_t numOfOutput = pTableScanInfo->numOfOutput;
  for (int32_t i = 0; i < numOfOutput; ++i) {
    int32_t functionId = pCtx[i].functionId;
    int32_t colId = pTableScanInfo->pExpr[i].base.pColumns->info.colId;

    // group by + first/last should not apply the first/last block filter
    if (functionId < 0) {
      status |= BLK_DATA_ALL_NEEDED;
      return status;
    } else {
//      status |= aAggs[functionId].dataReqFunc(&pTableScanInfo->pCtx[i], &pBlock->info.window, colId);
//      if ((status & BLK_DATA_ALL_NEEDED) == BLK_DATA_ALL_NEEDED) {
//        return status;
//      }
    }
  }

  return status;
}

void doSetFilterColumnInfo(SSingleColumnFilterInfo* pFilterInfo, int32_t numOfFilterCols, SSDataBlock* pBlock) {
  // set the initial static data value filter expression
  for (int32_t i = 0; i < numOfFilterCols; ++i) {
    for (int32_t j = 0; j < pBlock->info.numOfCols; ++j) {
      SColumnInfoData* pColInfo = taosArrayGet(pBlock->pDataBlock, j);

      if (pFilterInfo[i].info.colId == pColInfo->info.colId) {
        pFilterInfo[i].pData = pColInfo->pData;
        break;
      }
    }
  }
}

int32_t loadDataBlock(SExecTaskInfo *pTaskInfo, STableScanInfo* pTableScanInfo, SSDataBlock* pBlock, uint32_t* status) {
  STaskCostInfo* pCost = &pTaskInfo->cost;

  pCost->totalBlocks += 1;
  pCost->totalRows += pBlock->info.rows;

  pCost->totalCheckedRows += pBlock->info.rows;
  pCost->loadBlocks += 1;

  pBlock->pDataBlock = tsdbRetrieveDataBlock(pTableScanInfo->pTsdbReadHandle, NULL);
  if (pBlock->pDataBlock == NULL) {
    return terrno;
  } else {
    return TSDB_CODE_SUCCESS;
  }
}

int32_t loadDataBlockOnDemand(SExecTaskInfo *pTaskInfo, STableScanInfo* pTableScanInfo, SSDataBlock* pBlock, uint32_t* status) {
  *status = BLK_DATA_NO_NEEDED;

  pBlock->pDataBlock = NULL;
  pBlock->pBlockAgg  = NULL;

//  int64_t groupId = pRuntimeEnv->current->groupIndex;
//  bool    ascQuery = QUERY_IS_ASC_QUERY(pQueryAttr);

  STaskCostInfo* pCost = &pTaskInfo->cost;

  pCost->totalBlocks += 1;
  pCost->totalRows += pBlock->info.rows;
#if 0
  if (pRuntimeEnv->pTsBuf != NULL) {
    (*status) = BLK_DATA_ALL_NEEDED;

    if (pQueryAttr->stableQuery) {  // todo refactor
      SExprInfo*   pExprInfo = &pTableScanInfo->pExpr[0];
      int16_t      tagId = (int16_t)pExprInfo->base.param[0].i;
      SColumnInfo* pColInfo = doGetTagColumnInfoById(pQueryAttr->tagColList, pQueryAttr->numOfTags, tagId);

      // compare tag first
      SVariant t = {0};
      doSetTagValueInParam(pRuntimeEnv->current->pTable, tagId, &t, pColInfo->type, pColInfo->bytes);
      setTimestampListJoinInfo(pRuntimeEnv, &t, pRuntimeEnv->current);

      STSElem elem = tsBufGetElem(pRuntimeEnv->pTsBuf);
      if (!tsBufIsValidElem(&elem) || (tsBufIsValidElem(&elem) && (taosVariantCompare(&t, elem.tag) != 0))) {
        (*status) = BLK_DATA_DISCARD;
        return TSDB_CODE_SUCCESS;
      }
    }
  }

  // Calculate all time windows that are overlapping or contain current data block.
  // If current data block is contained by all possible time window, do not load current data block.
  if (/*pQueryAttr->pFilters || */pQueryAttr->groupbyColumn || pQueryAttr->sw.gap > 0 ||
      (QUERY_IS_INTERVAL_QUERY(pQueryAttr) && overlapWithTimeWindow(pTaskInfo, &pBlock->info))) {
    (*status) = BLK_DATA_ALL_NEEDED;
  }

  // check if this data block is required to load
  if ((*status) != BLK_DATA_ALL_NEEDED) {
    bool needFilter = true;

    // the pCtx[i] result is belonged to previous time window since the outputBuf has not been set yet,
    // the filter result may be incorrect. So in case of interval query, we need to set the correct time output buffer
    if (QUERY_IS_INTERVAL_QUERY(pQueryAttr)) {
      SResultRow* pResult = NULL;

      bool  masterScan = IS_MAIN_SCAN(pRuntimeEnv);
      TSKEY k = ascQuery? pBlock->info.window.skey : pBlock->info.window.ekey;

      STimeWindow win = getActiveTimeWindow(pTableScanInfo->pResultRowInfo, k, pQueryAttr);
      if (pQueryAttr->pointInterpQuery) {
        needFilter = chkWindowOutputBufByKey(pRuntimeEnv, pTableScanInfo->pResultRowInfo, &win, masterScan, &pResult, groupId,
                                    pTableScanInfo->pCtx, pTableScanInfo->numOfOutput,
                                    pTableScanInfo->rowCellInfoOffset);
      } else {
        if (setResultOutputBufByKey(pRuntimeEnv, pTableScanInfo->pResultRowInfo, pBlock->info.uid, &win, masterScan, &pResult, groupId,
                                    pTableScanInfo->pCtx, pTableScanInfo->numOfOutput,
                                    pTableScanInfo->rowCellInfoOffset) != TSDB_CODE_SUCCESS) {
          longjmp(pRuntimeEnv->env, TSDB_CODE_QRY_OUT_OF_MEMORY);
        }
      }
    } else if (pQueryAttr->stableQuery && (!pQueryAttr->tsCompQuery) && (!pQueryAttr->diffQuery)) { // stable aggregate, not interval aggregate or normal column aggregate
      doSetTableGroupOutputBuf(pRuntimeEnv, pTableScanInfo->pResultRowInfo, pTableScanInfo->pCtx,
                               pTableScanInfo->rowCellInfoOffset, pTableScanInfo->numOfOutput,
                               pRuntimeEnv->current->groupIndex);
    }

    if (needFilter) {
      (*status) = doFilterByBlockTimeWindow(pTableScanInfo, pBlock);
    } else {
      (*status) = BLK_DATA_ALL_NEEDED;
    }
  }

  SDataBlockInfo* pBlockInfo = &pBlock->info;
//  *status = updateBlockLoadStatus(pRuntimeEnv->pQueryAttr, *status);

  if ((*status) == BLK_DATA_NO_NEEDED || (*status) == BLK_DATA_DISCARD) {
    //qDebug("QInfo:0x%"PRIx64" data block discard, brange:%" PRId64 "-%" PRId64 ", rows:%d", pQInfo->qId, pBlockInfo->window.skey,
//           pBlockInfo->window.ekey, pBlockInfo->rows);
    pCost->discardBlocks += 1;
  } else if ((*status) == BLK_DATA_STATIS_NEEDED) {
    // this function never returns error?
    pCost->loadBlockStatis += 1;
//    tsdbRetrieveDataBlockStatisInfo(pTableScanInfo->pTsdbReadHandle, &pBlock->pBlockAgg);

    if (pBlock->pBlockAgg == NULL) {  // data block statistics does not exist, load data block
//      pBlock->pDataBlock = tsdbRetrieveDataBlock(pTableScanInfo->pTsdbReadHandle, NULL);
      pCost->totalCheckedRows += pBlock->info.rows;
    }
  } else {
    assert((*status) == BLK_DATA_ALL_NEEDED);

    // load the data block statistics to perform further filter
    pCost->loadBlockStatis += 1;
//    tsdbRetrieveDataBlockStatisInfo(pTableScanInfo->pTsdbReadHandle, &pBlock->pBlockAgg);

    if (pQueryAttr->topBotQuery && pBlock->pBlockAgg != NULL) {
      { // set previous window
        if (QUERY_IS_INTERVAL_QUERY(pQueryAttr)) {
          SResultRow* pResult = NULL;

          bool  masterScan = IS_MAIN_SCAN(pRuntimeEnv);
          TSKEY k = ascQuery? pBlock->info.window.skey : pBlock->info.window.ekey;

          STimeWindow win = getActiveTimeWindow(pTableScanInfo->pResultRowInfo, k, pQueryAttr);
          if (setResultOutputBufByKey(pRuntimeEnv, pTableScanInfo->pResultRowInfo, pBlock->info.uid, &win, masterScan, &pResult, groupId,
                                      pTableScanInfo->pCtx, pTableScanInfo->numOfOutput,
                                      pTableScanInfo->rowCellInfoOffset) != TSDB_CODE_SUCCESS) {
            longjmp(pRuntimeEnv->env, TSDB_CODE_QRY_OUT_OF_MEMORY);
          }
        }
      }
      bool load = false;
      for (int32_t i = 0; i < pQueryAttr->numOfOutput; ++i) {
        int32_t functionId = pTableScanInfo->pCtx[i].functionId;
        if (functionId == FUNCTION_TOP || functionId == FUNCTION_BOTTOM) {
//          load = topbot_datablock_filter(&pTableScanInfo->pCtx[i], (char*)&(pBlock->pBlockAgg[i].min),
//                                         (char*)&(pBlock->pBlockAgg[i].max));
          if (!load) { // current block has been discard due to filter applied
            pCost->discardBlocks += 1;
            //qDebug("QInfo:0x%"PRIx64" data block discard, brange:%" PRId64 "-%" PRId64 ", rows:%d", pQInfo->qId,
//                   pBlockInfo->window.skey, pBlockInfo->window.ekey, pBlockInfo->rows);
            (*status) = BLK_DATA_DISCARD;
            return TSDB_CODE_SUCCESS;
          }
        }
      }
    }

    // current block has been discard due to filter applied
//    if (!doFilterByBlockStatistics(pRuntimeEnv, pBlock->pBlockAgg, pTableScanInfo->pCtx, pBlockInfo->rows)) {
//      pCost->discardBlocks += 1;
//      qDebug("QInfo:0x%"PRIx64" data block discard, brange:%" PRId64 "-%" PRId64 ", rows:%d", pQInfo->qId, pBlockInfo->window.skey,
//             pBlockInfo->window.ekey, pBlockInfo->rows);
//      (*status) = BLK_DATA_DISCARD;
//      return TSDB_CODE_SUCCESS;
//    }

    pCost->totalCheckedRows += pBlockInfo->rows;
    pCost->loadBlocks += 1;
//    pBlock->pDataBlock = tsdbRetrieveDataBlock(pTableScanInfo->pTsdbReadHandle, NULL);
//    if (pBlock->pDataBlock == NULL) {
//      return terrno;
//    }

//    if (pQueryAttr->pFilters != NULL) {
//      filterSetColFieldData(pQueryAttr->pFilters, pBlock->info.numOfCols, pBlock->pDataBlock);
//    }
    
//    if (pQueryAttr->pFilters != NULL || pRuntimeEnv->pTsBuf != NULL) {
//      filterColRowsInDataBlock(pRuntimeEnv, pBlock, ascQuery);
//    }
  }
#endif
  return TSDB_CODE_SUCCESS;
}

int32_t binarySearchForKey(char *pValue, int num, TSKEY key, int order) {
  int32_t midPos = -1;
  int32_t numOfRows;

  if (num <= 0) {
    return -1;
  }

  assert(order == TSDB_ORDER_ASC || order == TSDB_ORDER_DESC);

  TSKEY * keyList = (TSKEY *)pValue;
  int32_t firstPos = 0;
  int32_t lastPos = num - 1;

  if (order == TSDB_ORDER_DESC) {
    // find the first position which is smaller than the key
    while (1) {
      if (key >= keyList[lastPos]) return lastPos;
      if (key == keyList[firstPos]) return firstPos;
      if (key < keyList[firstPos]) return firstPos - 1;

      numOfRows = lastPos - firstPos + 1;
      midPos = (numOfRows >> 1) + firstPos;

      if (key < keyList[midPos]) {
        lastPos = midPos - 1;
      } else if (key > keyList[midPos]) {
        firstPos = midPos + 1;
      } else {
        break;
      }
    }

  } else {
    // find the first position which is bigger than the key
    while (1) {
      if (key <= keyList[firstPos]) return firstPos;
      if (key == keyList[lastPos]) return lastPos;

      if (key > keyList[lastPos]) {
        lastPos = lastPos + 1;
        if (lastPos >= num)
          return -1;
        else
          return lastPos;
      }

      numOfRows = lastPos - firstPos + 1;
      midPos = (numOfRows >> 1u) + firstPos;

      if (key < keyList[midPos]) {
        lastPos = midPos - 1;
      } else if (key > keyList[midPos]) {
        firstPos = midPos + 1;
      } else {
        break;
      }
    }
  }

  return midPos;
}

/*
 * set tag value in SqlFunctionCtx
 * e.g.,tag information into input buffer
 */
static void doSetTagValueInParam(void* pTable, int32_t tagColId, SVariant *tag, int16_t type, int16_t bytes) {
  taosVariantDestroy(tag);

  char* val = NULL;
//  if (tagColId == TSDB_TBNAME_COLUMN_INDEX) {
//    val = tsdbGetTableName(pTable);
//    assert(val != NULL);
//  } else {
//    val = tsdbGetTableTagVal(pTable, tagColId, type, bytes);
//  }

  if (val == NULL || isNull(val, type)) {
    tag->nType = TSDB_DATA_TYPE_NULL;
    return;
  }

  if (type == TSDB_DATA_TYPE_BINARY || type == TSDB_DATA_TYPE_NCHAR) {
    int32_t maxLen = bytes - VARSTR_HEADER_SIZE;
    int32_t len = (varDataLen(val) > maxLen)? maxLen:varDataLen(val);
    taosVariantCreateFromBinary(tag, varDataVal(val), len, type);
    //taosVariantCreateFromBinary(tag, varDataVal(val), varDataLen(val), type);
  } else {
    taosVariantCreateFromBinary(tag, val, bytes, type);
  }
}

static SColumnInfo* doGetTagColumnInfoById(SColumnInfo* pTagColList, int32_t numOfTags, int16_t colId) {
  assert(pTagColList != NULL && numOfTags > 0);

  for(int32_t i = 0; i < numOfTags; ++i) {
    if (pTagColList[i].colId == colId) {
      return &pTagColList[i];
    }
  }

  return NULL;
}

void setTagValue(SOperatorInfo* pOperatorInfo, void *pTable, SqlFunctionCtx* pCtx, int32_t numOfOutput) {
  STaskRuntimeEnv* pRuntimeEnv = pOperatorInfo->pRuntimeEnv;

  SExprInfo  *pExpr      = pOperatorInfo->pExpr;
  STaskAttr *pQueryAttr = pRuntimeEnv->pQueryAttr;

  SExprInfo* pExprInfo = &pExpr[0];
  int32_t functionId = getExprFunctionId(pExprInfo);

  if (pQueryAttr->numOfOutput == 1 && functionId == FUNCTION_TS_COMP && pQueryAttr->stableQuery) {
    assert(pExprInfo->base.numOfParams == 1);

    int16_t      tagColId = (int16_t)pExprInfo->base.param[0].i;
    SColumnInfo* pColInfo = doGetTagColumnInfoById(pQueryAttr->tagColList, pQueryAttr->numOfTags, tagColId);

    doSetTagValueInParam(pTable, tagColId, &pCtx[0].tag, pColInfo->type, pColInfo->bytes);
    return;
  } else {
    // set tag value, by which the results are aggregated.
    int32_t offset = 0;
    memset(pRuntimeEnv->tagVal, 0, pQueryAttr->tagLen);

    for (int32_t idx = 0; idx < numOfOutput; ++idx) {
      SExprInfo* pLocalExprInfo = &pExpr[idx];

      // ts_comp column required the tag value for join filter
      if (!TSDB_COL_IS_TAG(pLocalExprInfo->base.pColumns->flag)) {
        continue;
      }

      // todo use tag column index to optimize performance
      doSetTagValueInParam(pTable, pLocalExprInfo->base.pColumns->info.colId, &pCtx[idx].tag, pLocalExprInfo->base.resSchema.type,
                           pLocalExprInfo->base.resSchema.bytes);

      if (IS_NUMERIC_TYPE(pLocalExprInfo->base.resSchema.type)
          || pLocalExprInfo->base.resSchema.type == TSDB_DATA_TYPE_BOOL
          || pLocalExprInfo->base.resSchema.type == TSDB_DATA_TYPE_TIMESTAMP) {
        memcpy(pRuntimeEnv->tagVal + offset, &pCtx[idx].tag.i, pLocalExprInfo->base.resSchema.bytes);
      } else {
        if (pCtx[idx].tag.pz != NULL) {
          memcpy(pRuntimeEnv->tagVal + offset, pCtx[idx].tag.pz, pCtx[idx].tag.nLen);
        }      
      }

      offset += pLocalExprInfo->base.resSchema.bytes;
    }

    //todo : use index to avoid iterator all possible output columns
    if (pQueryAttr->stableQuery && pQueryAttr->stabledev && (pRuntimeEnv->prevResult != NULL)) {
      setParamForStableStddev(pRuntimeEnv, pCtx, numOfOutput, pExprInfo);
    }
  }

  // set the tsBuf start position before check each data block
  if (pRuntimeEnv->pTsBuf != NULL) {
    setCtxTagForJoin(pRuntimeEnv, &pCtx[0], pExprInfo, pTable);
  }
}

void copyToSDataBlock(SSDataBlock* pBlock, int32_t* offset, SGroupResInfo* pGroupResInfo, SDiskbasedBuf* pResBuf) {
  pBlock->info.rows = 0;

  int32_t code = TSDB_CODE_SUCCESS;
  while (pGroupResInfo->currentGroup < pGroupResInfo->totalGroup) {
    // all results in current group have been returned to client, try next group
    if ((pGroupResInfo->pRows == NULL) || taosArrayGetSize(pGroupResInfo->pRows) == 0) {
      assert(pGroupResInfo->index == 0);
//      if ((code = mergeIntoGroupResult(&pGroupResInfo, pRuntimeEnv, offset)) != TSDB_CODE_SUCCESS) {
        return;
//      }
    }

//    doCopyToSDataBlock(pResBuf, pGroupResInfo, TSDB_ORDER_ASC, pBlock, );

    // current data are all dumped to result buffer, clear it
    if (!hasRemainDataInCurrentGroup(pGroupResInfo)) {
      cleanupGroupResInfo(pGroupResInfo);
      if (!incNextGroup(pGroupResInfo)) {
        break;
      }
    }

    // enough results in data buffer, return
//    if (pBlock->info.rows >= threshold) {
//      break;
//    }
  }
}

static void updateTableQueryInfoForReverseScan(STableQueryInfo *pTableQueryInfo) {
  if (pTableQueryInfo == NULL) {
    return;
  }

//  TSWAP(pTableQueryInfo->win.skey, pTableQueryInfo->win.ekey, TSKEY);
//  pTableQueryInfo->lastKey = pTableQueryInfo->win.skey;

//  SWITCH_ORDER(pTableQueryInfo->cur.order);
//  pTableQueryInfo->cur.vgroupIndex = -1;

  // set the index to be the end slot of result rows array
  SResultRowInfo* pResultRowInfo = &pTableQueryInfo->resInfo;
  if (pResultRowInfo->size > 0) {
    pResultRowInfo->curPos = pResultRowInfo->size - 1;
  } else {
    pResultRowInfo->curPos = -1;
  }
}

static void setupQueryRangeForReverseScan(STableScanInfo* pTableScanInfo) {
#if 0
  int32_t numOfGroups = (int32_t)(GET_NUM_OF_TABLEGROUP(pRuntimeEnv));
  for(int32_t i = 0; i < numOfGroups; ++i) {
    SArray *group = GET_TABLEGROUP(pRuntimeEnv, i);
    SArray *tableKeyGroup = taosArrayGetP(pQueryAttr->tableGroupInfo.pGroupList, i);

    size_t t = taosArrayGetSize(group);
    for (int32_t j = 0; j < t; ++j) {
      STableQueryInfo *pCheckInfo = taosArrayGetP(group, j);
      updateTableQueryInfoForReverseScan(pCheckInfo);

      // update the last key in tableKeyInfo list, the tableKeyInfo is used to build the tsdbQueryHandle and decide
      // the start check timestamp of tsdbQueryHandle
//      STableKeyInfo *pTableKeyInfo = taosArrayGet(tableKeyGroup, j);
//      pTableKeyInfo->lastKey = pCheckInfo->lastKey;
//
//      assert(pCheckInfo->pTable == pTableKeyInfo->pTable);
    }
  }
#endif

}

void switchCtxOrder(SqlFunctionCtx* pCtx, int32_t numOfOutput) {
  for (int32_t i = 0; i < numOfOutput; ++i) {
    SWITCH_ORDER(pCtx[i].order);
  }
}

int32_t initResultRow(SResultRow *pResultRow) {
  pResultRow->pEntryInfo = (struct SResultRowEntryInfo*)((char*)pResultRow + sizeof(SResultRow));
  pResultRow->pageId    = -1;
  pResultRow->offset    = -1;
  return TSDB_CODE_SUCCESS;
}

/*
 * The start of each column SResultRowEntryInfo is denote by RowCellInfoOffset.
 * Note that in case of top/bottom query, the whole multiple rows of result is treated as only one row of results.
 * +------------+-----------------result column 1-----------+-----------------result column 2-----------+
 * + SResultRow | SResultRowEntryInfo | intermediate buffer1 | SResultRowEntryInfo | intermediate buffer 2|
 * +------------+-------------------------------------------+-------------------------------------------+
 *           offset[0]                                  offset[1]                                   offset[2]
 */
void setDefaultOutputBuf(STaskRuntimeEnv *pRuntimeEnv, SOptrBasicInfo *pInfo, int64_t uid, int32_t stage) {
  SqlFunctionCtx* pCtx           = pInfo->pCtx;
  SSDataBlock* pDataBlock        = pInfo->pRes;
  int32_t* rowCellInfoOffset     = pInfo->rowCellInfoOffset;
  SResultRowInfo* pResultRowInfo = &pInfo->resultRowInfo;

  int64_t tid = 0;
  pRuntimeEnv->keyBuf = realloc(pRuntimeEnv->keyBuf, sizeof(tid) + sizeof(int64_t) + POINTER_BYTES);
  SResultRow* pRow = doSetResultOutBufByKey(pRuntimeEnv, pResultRowInfo, tid, (char *)&tid, sizeof(tid), true, uid);

  for (int32_t i = 0; i < pDataBlock->info.numOfCols; ++i) {
    SColumnInfoData* pData = taosArrayGet(pDataBlock->pDataBlock, i);

    /*
     * set the output buffer information and intermediate buffer
     * not all queries require the interResultBuf, such as COUNT/TAGPRJ/PRJ/TAG etc.
     */
    struct SResultRowEntryInfo* pEntry = getResultCell(pRow, i, rowCellInfoOffset);
    cleanupResultRowEntry(pEntry);

    pCtx[i].resultInfo   = pEntry;
    pCtx[i].pOutput      = pData->pData;
    pCtx[i].currentStage = stage;
    assert(pCtx[i].pOutput != NULL);

    // set the timestamp output buffer for top/bottom/diff query
    int32_t fid = pCtx[i].functionId;
    if (fid == FUNCTION_TOP || fid == FUNCTION_BOTTOM || fid == FUNCTION_DIFF || fid == FUNCTION_DERIVATIVE) {
      if (i > 0) pCtx[i].ptsOutputBuf = pCtx[i-1].pOutput;
    }
  }

  initCtxOutputBuffer(pCtx, pDataBlock->info.numOfCols);
}
// TODO refactor: some function move away
void setDefaultOutputBuf_rv(SOptrBasicInfo* pInfo, SAggSupporter* pSup, int32_t stage, SExecTaskInfo* pTaskInfo) {
  SqlFunctionCtx* pCtx           = pInfo->pCtx;
  SSDataBlock* pDataBlock        = pInfo->pRes;
  int32_t* rowCellInfoOffset     = pInfo->rowCellInfoOffset;
  SResultRowInfo* pResultRowInfo = &pInfo->resultRowInfo;

  int64_t tid = 0;
  int64_t groupId = 0;
  SResultRow* pRow = doSetResultOutBufByKey_rv(pResultRowInfo, tid, (char *)&tid, sizeof(tid), true, groupId, pTaskInfo, false, pSup);

  for (int32_t i = 0; i < pDataBlock->info.numOfCols; ++i) {
    SColumnInfoData* pData = taosArrayGet(pDataBlock->pDataBlock, i);

    /*
     * set the output buffer information and intermediate buffer
     * not all queries require the interResultBuf, such as COUNT/TAGPRJ/PRJ/TAG etc.
     */
    struct SResultRowEntryInfo* pEntry = getResultCell(pRow, i, rowCellInfoOffset);
    cleanupResultRowEntry(pEntry);

    pCtx[i].resultInfo   = pEntry;
    pCtx[i].pOutput      = pData->pData;
    pCtx[i].currentStage = stage;
    assert(pCtx[i].pOutput != NULL);

    // set the timestamp output buffer for top/bottom/diff query
    int32_t fid = pCtx[i].functionId;
    if (fid == FUNCTION_TOP || fid == FUNCTION_BOTTOM || fid == FUNCTION_DIFF || fid == FUNCTION_DERIVATIVE) {
      if (i > 0) pCtx[i].ptsOutputBuf = pCtx[i-1].pOutput;
    }
  }

  initCtxOutputBuffer(pCtx, pDataBlock->info.numOfCols);
}

void updateOutputBuf(SOptrBasicInfo* pBInfo, int32_t *bufCapacity, int32_t numOfInputRows) {
  SSDataBlock* pDataBlock = pBInfo->pRes;

  int32_t newSize = pDataBlock->info.rows + numOfInputRows + 5; // extra output buffer
  if ((*bufCapacity) < newSize) {
    for(int32_t i = 0; i < pDataBlock->info.numOfCols; ++i) {
      SColumnInfoData *pColInfo = taosArrayGet(pDataBlock->pDataBlock, i);

      char* p = realloc(pColInfo->pData, newSize * pColInfo->info.bytes);
      if (p != NULL) {
        pColInfo->pData = p;

        // it starts from the tail of the previously generated results.
        pBInfo->pCtx[i].pOutput = pColInfo->pData;
        (*bufCapacity) = newSize;
      } else {
        // longjmp
      }
    }
  }


  for (int32_t i = 0; i < pDataBlock->info.numOfCols; ++i) {
    SColumnInfoData *pColInfo = taosArrayGet(pDataBlock->pDataBlock, i);
    pBInfo->pCtx[i].pOutput = pColInfo->pData + pColInfo->info.bytes * pDataBlock->info.rows;

    // set the correct pointer after the memory buffer reallocated.
    int32_t functionId = pBInfo->pCtx[i].functionId;

    if (functionId == FUNCTION_TOP || functionId == FUNCTION_BOTTOM || functionId == FUNCTION_DIFF || functionId == FUNCTION_DERIVATIVE) {
      if (i > 0) pBInfo->pCtx[i].ptsOutputBuf = pBInfo->pCtx[i-1].pOutput;
    }
  }
}

void copyTsColoum(SSDataBlock* pRes, SqlFunctionCtx* pCtx, int32_t numOfOutput) {
  bool    needCopyTs = false;
  int32_t tsNum = 0;
  char *src = NULL;
  for (int32_t i = 0; i < numOfOutput; i++) {
    int32_t functionId = pCtx[i].functionId;
    if (functionId == FUNCTION_DIFF || functionId == FUNCTION_DERIVATIVE) {
      needCopyTs = true;
      if (i > 0  && pCtx[i-1].functionId == FUNCTION_TS_DUMMY){
        SColumnInfoData* pColRes = taosArrayGet(pRes->pDataBlock, i - 1); // find ts data
        src = pColRes->pData;
      }
    }else if(functionId == FUNCTION_TS_DUMMY) {
      tsNum++;
    }
  }

  if (!needCopyTs) return;
  if (tsNum < 2) return;
  if (src == NULL) return;

  for (int32_t i = 0; i < numOfOutput; i++) {
    int32_t functionId = pCtx[i].functionId;
    if(functionId == FUNCTION_TS_DUMMY) {
      SColumnInfoData* pColRes = taosArrayGet(pRes->pDataBlock, i);
      memcpy(pColRes->pData, src, pColRes->info.bytes * pRes->info.rows);
    }
  }
}

void clearOutputBuf(SOptrBasicInfo* pBInfo, int32_t *bufCapacity) {
  SSDataBlock* pDataBlock = pBInfo->pRes;

  for (int32_t i = 0; i < pDataBlock->info.numOfCols; ++i) {
    SColumnInfoData *pColInfo = taosArrayGet(pDataBlock->pDataBlock, i);

    int32_t functionId = pBInfo->pCtx[i].functionId;
    if (functionId < 0) {
      memset(pBInfo->pCtx[i].pOutput, 0, pColInfo->info.bytes * (*bufCapacity));
    }
  }
}

void initCtxOutputBuffer(SqlFunctionCtx* pCtx, int32_t size) {
  for (int32_t j = 0; j < size; ++j) {
    struct SResultRowEntryInfo* pResInfo = GET_RES_INFO(&pCtx[j]);
    if (isRowEntryInitialized(pResInfo)) {
      continue;
    }

    pCtx[j].fpSet->init(&pCtx[j], pCtx[j].resultInfo);
  }
}

void setTaskStatus(SExecTaskInfo *pTaskInfo, int8_t status) {
  if (status == TASK_NOT_COMPLETED) {
    pTaskInfo->status = status;
  } else {
    // QUERY_NOT_COMPLETED is not compatible with any other status, so clear its position first
    CLEAR_QUERY_STATUS(pTaskInfo, TASK_NOT_COMPLETED);
    pTaskInfo->status |= status;
  }
}

static void setupEnvForReverseScan(STableScanInfo *pTableScanInfo, SqlFunctionCtx* pCtx, int32_t numOfOutput) {
//  if (pRuntimeEnv->pTsBuf) {
//    SWITCH_ORDER(pRuntimeEnv->pTsBuf->cur.order);
//    bool ret = tsBufNextPos(pRuntimeEnv->pTsBuf);
//    assert(ret);
//  }

  // reverse order time range
  SET_REVERSE_SCAN_FLAG(pTableScanInfo);
//  setTaskStatus(pTableScanInfo, QUERY_NOT_COMPLETED);

  switchCtxOrder(pCtx, numOfOutput);

  SWITCH_ORDER(pTableScanInfo->order);
  setupQueryRangeForReverseScan(pTableScanInfo);

  pTableScanInfo->times        = 1;
  pTableScanInfo->current      = 0;
  pTableScanInfo->reverseTimes = 0;
}

void finalizeQueryResult(SOperatorInfo* pOperator, SqlFunctionCtx* pCtx, SResultRowInfo* pResultRowInfo, int32_t* rowCellInfoOffset) {
  int32_t numOfOutput = pOperator->numOfOutput;
//  if (pQueryAttr->groupbyColumn || QUERY_IS_INTERVAL_QUERY(pQueryAttr) || pQueryAttr->sw.gap > 0 || pQueryAttr->stateWindow) {
//    // for each group result, call the finalize function for each column
//    if (pQueryAttr->groupbyColumn) {
//      closeAllResultRows(pResultRowInfo);
//    }
//
//    for (int32_t i = 0; i < pResultRowInfo->size; ++i) {
//      SResultRow *buf = pResultRowInfo->pResult[i];
//      if (!isResultRowClosed(pResultRowInfo, i)) {
//        continue;
//      }
//
//      setResultOutputBuf(pRuntimeEnv, buf, pCtx, numOfOutput, rowCellInfoOffset);
//
//      for (int32_t j = 0; j < numOfOutput; ++j) {
////        pCtx[j].startTs  = buf->win.skey;
////        if (pCtx[j].functionId < 0) {
////          doInvokeUdf(pRuntimeEnv->pUdfInfo, &pCtx[j], 0, TSDB_UDF_FUNC_FINALIZE);
////        } else {
////          aAggs[pCtx[j].functionId].xFinalize(&pCtx[j]);
////        }
//      }
//
//
//      /*
//       * set the number of output results for group by normal columns, the number of output rows usually is 1 except
//       * the top and bottom query
//       */
//      buf->numOfRows = (uint16_t)getNumOfResult(pCtx, numOfOutput);
//    }
//
//  } else {
    for (int32_t j = 0; j < numOfOutput; ++j) {
//      if (pCtx[j].functionId < 0) {
//        doInvokeUdf(pRuntimeEnv->pUdfInfo, &pCtx[j], 0, TSDB_UDF_FUNC_FINALIZE);
//      } else {
        pCtx[j].fpSet->finalize(&pCtx[j]);
//      }
    }
//  }
}

static bool hasMainOutput(STaskAttr *pQueryAttr) {
  for (int32_t i = 0; i < pQueryAttr->numOfOutput; ++i) {
    int32_t functionId = getExprFunctionId(&pQueryAttr->pExpr1[i]);

    if (functionId != FUNCTION_TS && functionId != FUNCTION_TAG && functionId != FUNCTION_TAGPRJ) {
      return true;
    }
  }

  return false;
}

STableQueryInfo *createTableQueryInfo(void* buf, bool groupbyColumn, STimeWindow win) {
  STableQueryInfo *pTableQueryInfo = buf;
  pTableQueryInfo->lastKey = win.skey;

  // set more initial size of interval/groupby query
//  if (/*QUERY_IS_INTERVAL_QUERY(pQueryAttr) || */groupbyColumn) {
    int32_t initialSize = 128;
    int32_t code = initResultRowInfo(&pTableQueryInfo->resInfo, initialSize);
    if (code != TSDB_CODE_SUCCESS) {
      return NULL;
    }
//  } else { // in other aggregate query, do not initialize the windowResInfo
//  }

  return pTableQueryInfo;
}

STableQueryInfo* createTmpTableQueryInfo(STimeWindow win) {
  STableQueryInfo* pTableQueryInfo = calloc(1, sizeof(STableQueryInfo));

//  pTableQueryInfo->win = win;
  pTableQueryInfo->lastKey = win.skey;

  // set more initial size of interval/groupby query
  int32_t initialSize = 16;
  int32_t code = initResultRowInfo(&pTableQueryInfo->resInfo, initialSize);
  if (code != TSDB_CODE_SUCCESS) {
    tfree(pTableQueryInfo);
    return NULL;
  }

  return pTableQueryInfo;
}

void destroyTableQueryInfoImpl(STableQueryInfo *pTableQueryInfo) {
  if (pTableQueryInfo == NULL) {
    return;
  }

//  taosVariantDestroy(&pTableQueryInfo->tag);
  cleanupResultRowInfo(&pTableQueryInfo->resInfo);
}

void setResultRowOutputBufInitCtx(STaskRuntimeEnv *pRuntimeEnv, SResultRow *pResult, SqlFunctionCtx* pCtx,
    int32_t numOfOutput, int32_t* rowCellInfoOffset) {
  // Note: pResult->pos[i]->num == 0, there is only fixed number of results for each group
  SFilePage* bufPage = getBufPage(pRuntimeEnv->pResultBuf, pResult->pageId);

  int32_t offset = 0;
  for (int32_t i = 0; i < numOfOutput; ++i) {
    pCtx[i].resultInfo = getResultCell(pResult, i, rowCellInfoOffset);

    struct SResultRowEntryInfo* pResInfo = pCtx[i].resultInfo;
    if (isRowEntryCompleted(pResInfo) && isRowEntryInitialized(pResInfo)) {
      offset += pCtx[i].resDataInfo.bytes;
      continue;
    }

    pCtx[i].pOutput = getPosInResultPage(pRuntimeEnv->pQueryAttr, bufPage, pResult->offset, offset);
    offset += pCtx[i].resDataInfo.bytes;

    int32_t functionId = pCtx[i].functionId;
    if (functionId < 0) {
      continue;
    }

    if (functionId == FUNCTION_TOP || functionId == FUNCTION_BOTTOM || functionId == FUNCTION_DIFF) {
      if(i > 0) pCtx[i].ptsOutputBuf = pCtx[i-1].pOutput;
    }

//    if (!pResInfo->initialized) {
//      aAggs[functionId].init(&pCtx[i], pResInfo);
//    }
  }
}

void setResultRowOutputBufInitCtx_rv(SDiskbasedBuf * pBuf, SResultRow *pResult, SqlFunctionCtx* pCtx, int32_t numOfOutput, int32_t* rowCellInfoOffset) {
  // Note: pResult->pos[i]->num == 0, there is only fixed number of results for each group
  SFilePage* bufPage = getBufPage(pBuf, pResult->pageId);

  int32_t offset = 0;
  for (int32_t i = 0; i < numOfOutput; ++i) {
    pCtx[i].resultInfo = getResultCell(pResult, i, rowCellInfoOffset);

    struct SResultRowEntryInfo* pResInfo = pCtx[i].resultInfo;
    if (isRowEntryCompleted(pResInfo) && isRowEntryInitialized(pResInfo)) {
      offset += pCtx[i].resDataInfo.bytes;
      continue;
    }

    pCtx[i].pOutput = getPosInResultPage_rv(bufPage, pResult->offset, offset);
    offset += pCtx[i].resDataInfo.bytes;

    int32_t functionId = pCtx[i].functionId;
    if (functionId < 0) {
      continue;
    }

    if (functionId == FUNCTION_TOP || functionId == FUNCTION_BOTTOM || functionId == FUNCTION_DIFF) {
      if (i > 0) pCtx[i].ptsOutputBuf = pCtx[i - 1].pOutput;
    }

    //    if (!pResInfo->initialized) {
    //      aAggs[functionId].init(&pCtx[i], pResInfo);
    //    }
  }
}

void doSetTableGroupOutputBuf(SAggOperatorInfo* pAggInfo, int32_t numOfOutput, int32_t tableGroupId, SExecTaskInfo* pTaskInfo) {
  // for simple group by query without interval, all the tables belong to one group result.
  int64_t uid = 0;
  int64_t tid = 0;

  SResultRowInfo* pResultRowInfo = &pAggInfo->binfo.resultRowInfo;
  SqlFunctionCtx* pCtx = pAggInfo->binfo.pCtx;
  int32_t* rowCellInfoOffset = pAggInfo->binfo.rowCellInfoOffset;

  SResultRow* pResultRow =
      doSetResultOutBufByKey_rv(pResultRowInfo, tid, (char*)&tableGroupId, sizeof(tableGroupId), true, uid, pTaskInfo, false, &pAggInfo->aggSup);
  assert (pResultRow != NULL);

  /*
   * not assign result buffer yet, add new result buffer
   * all group belong to one result set, and each group result has different group id so set the id to be one
   */
  if (pResultRow->pageId == -1) {
    int32_t ret = addNewWindowResultBuf(pResultRow, pAggInfo->pResultBuf, tableGroupId, pAggInfo->binfo.resRowSize);
    if (ret != TSDB_CODE_SUCCESS) {
      return;
    }
  }

  setResultRowOutputBufInitCtx_rv(pAggInfo->pResultBuf, pResultRow, pCtx, numOfOutput, rowCellInfoOffset);
}

void setExecutionContext(int32_t numOfOutput, int32_t tableGroupId, TSKEY nextKey, SExecTaskInfo* pTaskInfo, STableQueryInfo *pTableQueryInfo, SAggOperatorInfo* pAggInfo) {
  // lastKey needs to be updated
  pTableQueryInfo->lastKey = nextKey;
  if (pAggInfo->groupId != INT32_MIN && pAggInfo->groupId == tableGroupId) {
    return;
  }

  doSetTableGroupOutputBuf(pAggInfo, numOfOutput, tableGroupId, pTaskInfo);

  // record the current active group id
  pAggInfo->groupId = tableGroupId;
}

void setResultOutputBuf(STaskRuntimeEnv *pRuntimeEnv, SResultRow *pResult, SqlFunctionCtx* pCtx,
    int32_t numOfCols, int32_t* rowCellInfoOffset) {
  // Note: pResult->pos[i]->num == 0, there is only fixed number of results for each group
  SFilePage *page = getBufPage(pRuntimeEnv->pResultBuf, pResult->pageId);

  int16_t offset = 0;
  for (int32_t i = 0; i < numOfCols; ++i) {
    pCtx[i].pOutput = getPosInResultPage(pRuntimeEnv->pQueryAttr, page, pResult->offset, offset);
    offset += pCtx[i].resDataInfo.bytes;

    int32_t functionId = pCtx[i].functionId;
    if (functionId == FUNCTION_TOP || functionId == FUNCTION_BOTTOM || functionId == FUNCTION_DIFF || functionId == FUNCTION_DERIVATIVE) {
      if(i > 0) pCtx[i].ptsOutputBuf = pCtx[i-1].pOutput;
    }

    /*
     * set the output buffer information and intermediate buffer,
     * not all queries require the interResultBuf, such as COUNT
     */
    pCtx[i].resultInfo = getResultCell(pResult, i, rowCellInfoOffset);
  }
}

void setCtxTagForJoin(STaskRuntimeEnv* pRuntimeEnv, SqlFunctionCtx* pCtx, SExprInfo* pExprInfo, void* pTable) {
  STaskAttr* pQueryAttr = pRuntimeEnv->pQueryAttr;

  SSqlExpr* pExpr = &pExprInfo->base;
//  if (pQueryAttr->stableQuery && (pRuntimeEnv->pTsBuf != NULL) &&
//      (pExpr->functionId == FUNCTION_TS || pExpr->functionId == FUNCTION_PRJ) &&
//      (pExpr->colInfo.colIndex == PRIMARYKEY_TIMESTAMP_COL_ID)) {
//    assert(pExpr->numOfParams == 1);
//
//    int16_t      tagColId = (int16_t)pExprInfo->base.param[0].i;
//    SColumnInfo* pColInfo = doGetTagColumnInfoById(pQueryAttr->tagColList, pQueryAttr->numOfTags, tagColId);
//
//    doSetTagValueInParam(pTable, tagColId, &pCtx->tag, pColInfo->type, pColInfo->bytes);
//
//    int16_t tagType = pCtx[0].tag.nType;
//    if (tagType == TSDB_DATA_TYPE_BINARY || tagType == TSDB_DATA_TYPE_NCHAR) {
//      //qDebug("QInfo:0x%"PRIx64" set tag value for join comparison, colId:%" PRId64 ", val:%s", GET_TASKID(pRuntimeEnv),
////             pExprInfo->base.param[0].i, pCtx[0].tag.pz);
//    } else {
//      //qDebug("QInfo:0x%"PRIx64" set tag value for join comparison, colId:%" PRId64 ", val:%" PRId64, GET_TASKID(pRuntimeEnv),
////             pExprInfo->base.param[0].i, pCtx[0].tag.i);
//    }
//  }
}

int32_t setTimestampListJoinInfo(STaskRuntimeEnv* pRuntimeEnv, SVariant* pTag, STableQueryInfo *pTableQueryInfo) {
  STaskAttr* pQueryAttr = pRuntimeEnv->pQueryAttr;

  assert(pRuntimeEnv->pTsBuf != NULL);
#if 0
  // both the master and supplement scan needs to set the correct ts comp start position
  if (pTableQueryInfo->cur.vgroupIndex == -1) {
    taosVariantAssign(&pTableQueryInfo->tag, pTag);

    STSElem elem = tsBufGetElemStartPos(pRuntimeEnv->pTsBuf, pQueryAttr->vgId, &pTableQueryInfo->tag);

    // failed to find data with the specified tag value and vnodeId
    if (!tsBufIsValidElem(&elem)) {
      if (pTag->nType == TSDB_DATA_TYPE_BINARY || pTag->nType == TSDB_DATA_TYPE_NCHAR) {
        //qError("QInfo:0x%"PRIx64" failed to find tag:%s in ts_comp", GET_TASKID(pRuntimeEnv), pTag->pz);
      } else {
        //qError("QInfo:0x%"PRIx64" failed to find tag:%" PRId64 " in ts_comp", GET_TASKID(pRuntimeEnv), pTag->i);
      }

      return -1;
    }

    // Keep the cursor info of current table
    pTableQueryInfo->cur = tsBufGetCursor(pRuntimeEnv->pTsBuf);
    if (pTag->nType == TSDB_DATA_TYPE_BINARY || pTag->nType == TSDB_DATA_TYPE_NCHAR) {
      //qDebug("QInfo:0x%"PRIx64" find tag:%s start pos in ts_comp, blockIndex:%d, tsIndex:%d", GET_TASKID(pRuntimeEnv), pTag->pz, pTableQueryInfo->cur.blockIndex, pTableQueryInfo->cur.tsIndex);
    } else {
      //qDebug("QInfo:0x%"PRIx64" find tag:%"PRId64" start pos in ts_comp, blockIndex:%d, tsIndex:%d", GET_TASKID(pRuntimeEnv), pTag->i, pTableQueryInfo->cur.blockIndex, pTableQueryInfo->cur.tsIndex);
    }

  } else {
    tsBufSetCursor(pRuntimeEnv->pTsBuf, &pTableQueryInfo->cur);
    if (pTag->nType == TSDB_DATA_TYPE_BINARY || pTag->nType == TSDB_DATA_TYPE_NCHAR) {
      //qDebug("QInfo:0x%"PRIx64" find tag:%s start pos in ts_comp, blockIndex:%d, tsIndex:%d", GET_TASKID(pRuntimeEnv), pTag->pz, pTableQueryInfo->cur.blockIndex, pTableQueryInfo->cur.tsIndex);
    } else {
      //qDebug("QInfo:0x%"PRIx64" find tag:%"PRId64" start pos in ts_comp, blockIndex:%d, tsIndex:%d", GET_TASKID(pRuntimeEnv), pTag->i, pTableQueryInfo->cur.blockIndex, pTableQueryInfo->cur.tsIndex);
    }
  }
#endif
  return 0;
}

// TODO refactor: this funciton should be merged with setparamForStableStddevColumnData function.
void setParamForStableStddev(STaskRuntimeEnv* pRuntimeEnv, SqlFunctionCtx* pCtx, int32_t numOfOutput, SExprInfo* pExprInfo) {
#if 0
  STaskAttr* pQueryAttr = pRuntimeEnv->pQueryAttr;

  int32_t numOfExprs = pQueryAttr->numOfOutput;
  for(int32_t i = 0; i < numOfExprs; ++i) {
    SExprInfo* pExprInfo1 = &(pExprInfo[i]);
    if (pExprInfo1->base.functionId != FUNCTION_STDDEV_DST) {
      continue;
    }

    SSqlExpr* pExpr = &pExprInfo1->base;

    pCtx[i].param[0].arr = NULL;
    pCtx[i].param[0].nType = TSDB_DATA_TYPE_INT;  // avoid freeing the memory by setting the type to be int

    // TODO use hash to speedup this loop
    int32_t numOfGroup = (int32_t)taosArrayGetSize(pRuntimeEnv->prevResult);
    for (int32_t j = 0; j < numOfGroup; ++j) {
      SInterResult* p = taosArrayGet(pRuntimeEnv->prevResult, j);
      if (pQueryAttr->tagLen == 0 || memcmp(p->tags, pRuntimeEnv->tagVal, pQueryAttr->tagLen) == 0) {
        int32_t numOfCols = (int32_t)taosArrayGetSize(p->pResult);
        for (int32_t k = 0; k < numOfCols; ++k) {
          SStddevInterResult* pres = taosArrayGet(p->pResult, k);
          if (pres->info.colId == pExpr->colInfo.colId) {
            pCtx[i].param[0].arr = pres->pResult;
            break;
          }
        }
      }
    }
  }
#endif
}

void setParamForStableStddevByColData(STaskRuntimeEnv* pRuntimeEnv, SqlFunctionCtx* pCtx, int32_t numOfOutput, SExprInfo* pExpr, char* val, int16_t bytes) {
  STaskAttr* pQueryAttr = pRuntimeEnv->pQueryAttr;
#if 0
  int32_t numOfExprs = pQueryAttr->numOfOutput;
  for(int32_t i = 0; i < numOfExprs; ++i) {
    SSqlExpr* pExpr1 = &pExpr[i].base;
    if (pExpr1->functionId != FUNCTION_STDDEV_DST) {
      continue;
    }

    pCtx[i].param[0].arr = NULL;
    pCtx[i].param[0].nType = TSDB_DATA_TYPE_INT;  // avoid freeing the memory by setting the type to be int

    // TODO use hash to speedup this loop
    int32_t numOfGroup = (int32_t)taosArrayGetSize(pRuntimeEnv->prevResult);
    for (int32_t j = 0; j < numOfGroup; ++j) {
      SInterResult* p = taosArrayGet(pRuntimeEnv->prevResult, j);
      if (bytes == 0 || memcmp(p->tags, val, bytes) == 0) {
        int32_t numOfCols = (int32_t)taosArrayGetSize(p->pResult);
        for (int32_t k = 0; k < numOfCols; ++k) {
          SStddevInterResult* pres = taosArrayGet(p->pResult, k);
          if (pres->info.colId == pExpr1->colInfo.colId) {
            pCtx[i].param[0].arr = pres->pResult;
            break;
          }
        }
      }
    }
  }
#endif
}

/*
 * There are two cases to handle:
 *
 * 1. Query range is not set yet (queryRangeSet = 0). we need to set the query range info, including pQueryAttr->lastKey,
 *    pQueryAttr->window.skey, and pQueryAttr->eKey.
 * 2. Query range is set and query is in progress. There may be another result with the same query ranges to be
 *    merged during merge stage. In this case, we need the pTableQueryInfo->lastResRows to decide if there
 *    is a previous result generated or not.
 */
void setIntervalQueryRange(STaskRuntimeEnv *pRuntimeEnv, TSKEY key) {
  STaskAttr           *pQueryAttr = pRuntimeEnv->pQueryAttr;
  STableQueryInfo  *pTableQueryInfo = pRuntimeEnv->current;
  SResultRowInfo   *pResultRowInfo = &pTableQueryInfo->resInfo;

  if (pResultRowInfo->curPos != -1) {
    return;
  }

//  pTableQueryInfo->win.skey = key;
  STimeWindow win = {.skey = key, .ekey = pQueryAttr->window.ekey};

  /**
   * In handling the both ascending and descending order super table query, we need to find the first qualified
   * timestamp of this table, and then set the first qualified start timestamp.
   * In ascending query, the key is the first qualified timestamp. However, in the descending order query, additional
   * operations involve.
   */
  STimeWindow w = TSWINDOW_INITIALIZER;

  TSKEY sk = TMIN(win.skey, win.ekey);
  TSKEY ek = TMAX(win.skey, win.ekey);
//  getAlignQueryTimeWindow(pQueryAttr, win.skey, sk, ek, &w);

//  if (pResultRowInfo->prevSKey == TSKEY_INITIAL_VAL) {
//    if (!QUERY_IS_ASC_QUERY(pQueryAttr)) {
//      assert(win.ekey == pQueryAttr->window.ekey);
//    }
//
//    pResultRowInfo->prevSKey = w.skey;
//  }

//  pTableQueryInfo->lastKey = pTableQueryInfo->win.skey;
}

/**
 * copyToOutputBuf support copy data in ascending/descending order
 * For interval query of both super table and table, copy the data in ascending order, since the output results are
 * ordered in SWindowResutl already. While handling the group by query for both table and super table,
 * all group result are completed already.
 *
 * @param pQInfo
 * @param result
 */

static int32_t doCopyToSDataBlock(SDiskbasedBuf *pBuf, SGroupResInfo* pGroupResInfo, int32_t orderType, SSDataBlock* pBlock, int32_t rowCapacity) {
  int32_t numOfRows = getNumOfTotalRes(pGroupResInfo);
  int32_t numOfResult = pBlock->info.rows; // there are already exists result rows

  int32_t start = 0;
  int32_t step = -1;

  //qDebug("QInfo:0x%"PRIx64" start to copy data from windowResInfo to output buf", GET_TASKID(pRuntimeEnv));
  assert(orderType == TSDB_ORDER_ASC || orderType == TSDB_ORDER_DESC);

  if (orderType == TSDB_ORDER_ASC) {
    start = pGroupResInfo->index;
    step = 1;
  } else {  // desc order copy all data
    start = numOfRows - pGroupResInfo->index - 1;
    step = -1;
  }

  for (int32_t i = start; (i < numOfRows) && (i >= 0); i += step) {
    SResultRow* pRow = taosArrayGetP(pGroupResInfo->pRows, i);
    if (pRow->numOfRows == 0) {
      pGroupResInfo->index += 1;
      continue;
    }

    int32_t numOfRowsToCopy = pRow->numOfRows;
    if (numOfResult + numOfRowsToCopy  >= rowCapacity) {
      break;
    }

    pGroupResInfo->index += 1;

    SFilePage *page = getBufPage(pBuf, pRow->pageId);

    int32_t offset = 0;
    for (int32_t j = 0; j < pBlock->info.numOfCols; ++j) {
      SColumnInfoData* pColInfoData = taosArrayGet(pBlock->pDataBlock, j);
      int32_t bytes = pColInfoData->info.bytes;

      char *out = pColInfoData->pData + numOfResult * bytes;
      char *in  = getPosInResultPage_rv(page, pRow->offset, offset);
      memcpy(out, in, bytes * numOfRowsToCopy);

      offset += bytes;
    }

    numOfResult += numOfRowsToCopy;
    if (numOfResult == rowCapacity) {  // output buffer is full
      break;
    }
  }

  //qDebug("QInfo:0x%"PRIx64" copy data to query buf completed", GET_TASKID(pRuntimeEnv));
  pBlock->info.rows = numOfResult;
  return 0;
}

static void toSDatablock(SGroupResInfo *pGroupResInfo, SDiskbasedBuf* pBuf, SSDataBlock* pBlock, int32_t rowCapacity) {
  assert(pGroupResInfo->currentGroup <= pGroupResInfo->totalGroup);

  pBlock->info.rows = 0;
  if (!hasRemainDataInCurrentGroup(pGroupResInfo)) {
    return;
  }

  int32_t orderType = TSDB_ORDER_ASC;//(pQueryAttr->pGroupbyExpr != NULL) ? pQueryAttr->pGroupbyExpr->orderType : TSDB_ORDER_ASC;
  doCopyToSDataBlock(pBuf, pGroupResInfo, orderType, pBlock, rowCapacity);

  // add condition (pBlock->info.rows >= 1) just to runtime happy
  blockDataUpdateTsWindow(pBlock);
}

static void updateNumOfRowsInResultRows(SqlFunctionCtx* pCtx, int32_t numOfOutput,
                                        SResultRowInfo* pResultRowInfo, int32_t* rowCellInfoOffset) {
  // update the number of result for each, only update the number of rows for the corresponding window result.
//  if (QUERY_IS_INTERVAL_QUERY(pQueryAttr)) {
//    return;
//  }

  for (int32_t i = 0; i < pResultRowInfo->size; ++i) {
    SResultRow *pResult = pResultRowInfo->pResult[i];

    for (int32_t j = 0; j < numOfOutput; ++j) {
      int32_t functionId = pCtx[j].functionId;
      if (functionId == FUNCTION_TS || functionId == FUNCTION_TAG || functionId == FUNCTION_TAGPRJ) {
        continue;
      }

      SResultRowEntryInfo* pCell = getResultCell(pResult, j, rowCellInfoOffset);
      pResult->numOfRows = (uint16_t)(TMAX(pResult->numOfRows, pCell->numOfRes));
    }
  }
}

static int32_t compressQueryColData(SColumnInfoData *pColRes, int32_t numOfRows, char *data, int8_t compressed) {
  int32_t colSize = pColRes->info.bytes * numOfRows;
  return (*(tDataTypes[pColRes->info.type].compFunc))(pColRes->pData, colSize, numOfRows, data,
                                                                 colSize + COMP_OVERFLOW_BYTES, compressed, NULL, 0);
}

static void doCopyQueryResultToMsg(SQInfo *pQInfo, int32_t numOfRows, char *data, int8_t compressed, int32_t *compLen) {
  STaskRuntimeEnv* pRuntimeEnv = &pQInfo->runtimeEnv;
  STaskAttr *pQueryAttr = pRuntimeEnv->pQueryAttr;

  SSDataBlock* pRes = pRuntimeEnv->outputBuf;

  int32_t *compSizes = NULL;
  int32_t numOfCols = pQueryAttr->pExpr2 ? pQueryAttr->numOfExpr2 : pQueryAttr->numOfOutput;

  if (compressed) {
    compSizes = calloc(numOfCols, sizeof(int32_t));
  }

  if (pQueryAttr->pExpr2 == NULL) {
    for (int32_t col = 0; col < numOfCols; ++col) {
      SColumnInfoData* pColRes = taosArrayGet(pRes->pDataBlock, col);
      if (compressed) {
        compSizes[col] = compressQueryColData(pColRes, pRes->info.rows, data, compressed);
        data += compSizes[col];
        *compLen += compSizes[col];
        compSizes[col] = htonl(compSizes[col]);
      } else {
        memmove(data, pColRes->pData, pColRes->info.bytes * pRes->info.rows);
        data += pColRes->info.bytes * pRes->info.rows;
      }
    }
  } else {
    for (int32_t col = 0; col < numOfCols; ++col) {
      SColumnInfoData* pColRes = taosArrayGet(pRes->pDataBlock, col);
      if (compressed) {
        compSizes[col] = htonl(compressQueryColData(pColRes, numOfRows, data, compressed));
        data += compSizes[col];
        *compLen += compSizes[col];
        compSizes[col] = htonl(compSizes[col]);
      } else {
        memmove(data, pColRes->pData, pColRes->info.bytes * numOfRows);
        data += pColRes->info.bytes * numOfRows;
      }
    }
  }

  if (compressed) {
    memmove(data, (char *)compSizes, numOfCols * sizeof(int32_t));
    data += numOfCols * sizeof(int32_t);

    tfree(compSizes);
  }

  int32_t numOfTables = (int32_t) taosHashGetSize(pRuntimeEnv->pTableRetrieveTsMap);
  *(int32_t*)data = htonl(numOfTables);
  data += sizeof(int32_t);

  int32_t total = 0;
  STableIdInfo* item = taosHashIterate(pRuntimeEnv->pTableRetrieveTsMap, NULL);

  while(item) {
    STableIdInfo* pDst = (STableIdInfo*)data;
    pDst->uid = htobe64(item->uid);
    pDst->key = htobe64(item->key);

    data += sizeof(STableIdInfo);
    total++;

    //qDebug("QInfo:0x%"PRIx64" set subscribe info, tid:%d, uid:%"PRIu64", skey:%"PRId64, pQInfo->qId, item->tid, item->uid, item->key);
    item = taosHashIterate(pRuntimeEnv->pTableRetrieveTsMap, item);
  }

  //qDebug("QInfo:0x%"PRIx64" set %d subscribe info", pQInfo->qId, total);

  // Check if query is completed or not for stable query or normal table query respectively.
  if (Q_STATUS_EQUAL(pRuntimeEnv->status, TASK_COMPLETED) && pRuntimeEnv->proot->status == OP_EXEC_DONE) {
//    setTaskStatus(pOperator->pTaskInfo, QUERY_OVER);
  }
}

int32_t doFillTimeIntervalGapsInResults(struct SFillInfo* pFillInfo, SSDataBlock *pOutput, int32_t capacity, void** p) {
//  for(int32_t i = 0; i < pFillInfo->numOfCols; ++i) {
//    SColumnInfoData* pColInfoData = taosArrayGet(pOutput->pDataBlock, i);
//    p[i] = pColInfoData->pData + (pColInfoData->info.bytes * pOutput->info.rows);
//  }

  int32_t numOfRows = (int32_t)taosFillResultDataBlock(pFillInfo, p, capacity - pOutput->info.rows);
  pOutput->info.rows += numOfRows;

  return pOutput->info.rows;
}

void publishOperatorProfEvent(SOperatorInfo* operatorInfo, EQueryProfEventType eventType) {
  SQueryProfEvent event = {0};

  event.eventType    = eventType;
  event.eventTime    = taosGetTimestampUs();
  event.operatorType = operatorInfo->operatorType;

  if (operatorInfo->pRuntimeEnv) {
    SQInfo* pQInfo = operatorInfo->pRuntimeEnv->qinfo;
    if (pQInfo->summary.queryProfEvents) {
      taosArrayPush(pQInfo->summary.queryProfEvents, &event);
    }
  }
}

void publishQueryAbortEvent(SExecTaskInfo * pTaskInfo, int32_t code) {
  SQueryProfEvent event;
  event.eventType = QUERY_PROF_QUERY_ABORT;
  event.eventTime = taosGetTimestampUs();
  event.abortCode = code;

  if (pTaskInfo->cost.queryProfEvents) {
    taosArrayPush(pTaskInfo->cost.queryProfEvents, &event);
  }
}

typedef struct  {
  uint8_t operatorType;
  int64_t beginTime;
  int64_t endTime;
  int64_t selfTime;
  int64_t descendantsTime;
} SOperatorStackItem;

static void doOperatorExecProfOnce(SOperatorStackItem* item, SQueryProfEvent* event, SArray* opStack, SHashObj* profResults) {
  item->endTime = event->eventTime;
  item->selfTime = (item->endTime - item->beginTime) - (item->descendantsTime);

  for (int32_t j = 0; j < taosArrayGetSize(opStack); ++j) {
    SOperatorStackItem* ancestor = taosArrayGet(opStack, j);
    ancestor->descendantsTime += item->selfTime;
  }

  uint8_t operatorType = item->operatorType;
  SOperatorProfResult* result = taosHashGet(profResults, &operatorType, sizeof(operatorType));
  if (result != NULL) {
    result->sumRunTimes++;
    result->sumSelfTime += item->selfTime;
  } else {
    SOperatorProfResult opResult;
    opResult.operatorType = operatorType;
    opResult.sumSelfTime = item->selfTime;
    opResult.sumRunTimes = 1;
    taosHashPut(profResults, &(operatorType), sizeof(operatorType),
                &opResult, sizeof(opResult));
  }
}

void calculateOperatorProfResults(SQInfo* pQInfo) {
  if (pQInfo->summary.queryProfEvents == NULL) {
    //qDebug("QInfo:0x%"PRIx64" query prof events array is null", pQInfo->qId);
    return;
  }

  if (pQInfo->summary.operatorProfResults == NULL) {
    //qDebug("QInfo:0x%"PRIx64" operator prof results hash is null", pQInfo->qId);
    return;
  }

  SArray* opStack = taosArrayInit(32, sizeof(SOperatorStackItem));
  if (opStack == NULL) {
    return;
  }

  size_t size = taosArrayGetSize(pQInfo->summary.queryProfEvents);
  SHashObj* profResults = pQInfo->summary.operatorProfResults;

  for (int i = 0; i < size; ++i) {
    SQueryProfEvent* event = taosArrayGet(pQInfo->summary.queryProfEvents, i);
    if (event->eventType == QUERY_PROF_BEFORE_OPERATOR_EXEC) {
      SOperatorStackItem opItem;
      opItem.operatorType = event->operatorType;
      opItem.beginTime = event->eventTime;
      opItem.descendantsTime = 0;
      taosArrayPush(opStack, &opItem);
    } else if (event->eventType == QUERY_PROF_AFTER_OPERATOR_EXEC) {
      SOperatorStackItem* item = taosArrayPop(opStack);
      assert(item->operatorType == event->operatorType);
      doOperatorExecProfOnce(item, event, opStack, profResults);
    } else if (event->eventType == QUERY_PROF_QUERY_ABORT) {
      SOperatorStackItem* item;
      while ((item = taosArrayPop(opStack)) != NULL) {
        doOperatorExecProfOnce(item, event, opStack, profResults);
      }
    }
  }

  taosArrayDestroy(opStack);
}

void queryCostStatis(SExecTaskInfo *pTaskInfo) {
  STaskCostInfo *pSummary = &pTaskInfo->cost;

//  uint64_t hashSize = taosHashGetMemSize(pQInfo->runtimeEnv.pResultRowHashTable);
//  hashSize += taosHashGetMemSize(pRuntimeEnv->tableqinfoGroupInfo.map);
//  pSummary->hashSize = hashSize;

  // add the merge time
  pSummary->elapsedTime += pSummary->firstStageMergeTime;

//  SResultRowPool* p = pTaskInfo->pool;
//  if (p != NULL) {
//    pSummary->winInfoSize = getResultRowPoolMemSize(p);
//    pSummary->numOfTimeWindows = getNumOfAllocatedResultRows(p);
//  } else {
//    pSummary->winInfoSize = 0;
//    pSummary->numOfTimeWindows = 0;
//  }
//
//  calculateOperatorProfResults(pQInfo);

  qDebug("%s :cost summary: elapsed time:%"PRId64" us, first merge:%"PRId64" us, total blocks:%d, "
         "load block statis:%d, load data block:%d, total rows:%"PRId64 ", check rows:%"PRId64,
         GET_TASKID(pTaskInfo), pSummary->elapsedTime, pSummary->firstStageMergeTime, pSummary->totalBlocks, pSummary->loadBlockStatis,
         pSummary->loadBlocks, pSummary->totalRows, pSummary->totalCheckedRows);
//
  //qDebug("QInfo:0x%"PRIx64" :cost summary: winResPool size:%.2f Kb, numOfWin:%"PRId64", tableInfoSize:%.2f Kb, hashTable:%.2f Kb", pQInfo->qId, pSummary->winInfoSize/1024.0,
//      pSummary->numOfTimeWindows, pSummary->tableInfoSize/1024.0, pSummary->hashSize/1024.0);

  if (pSummary->operatorProfResults) {
    SOperatorProfResult* opRes = taosHashIterate(pSummary->operatorProfResults, NULL);
    while (opRes != NULL) {
      //qDebug("QInfo:0x%" PRIx64 " :cost summary: operator : %d, exec times: %" PRId64 ", self time: %" PRId64,
//             pQInfo->qId, opRes->operatorType, opRes->sumRunTimes, opRes->sumSelfTime);
      opRes = taosHashIterate(pSummary->operatorProfResults, opRes);
    }
  }
}

//static void updateOffsetVal(STaskRuntimeEnv *pRuntimeEnv, SDataBlockInfo *pBlockInfo) {
//  STaskAttr *pQueryAttr = pRuntimeEnv->pQueryAttr;
//  STableQueryInfo* pTableQueryInfo = pRuntimeEnv->current;
//
//  int32_t step = GET_FORWARD_DIRECTION_FACTOR(pQueryAttr->order.order);
//
//  if (pQueryAttr->limit.offset == pBlockInfo->rows) {  // current block will ignore completed
//    pTableQueryInfo->lastKey = QUERY_IS_ASC_QUERY(pQueryAttr) ? pBlockInfo->window.ekey + step : pBlockInfo->window.skey + step;
//    pQueryAttr->limit.offset = 0;
//    return;
//  }
//
//  if (QUERY_IS_ASC_QUERY(pQueryAttr)) {
//    pQueryAttr->pos = (int32_t)pQueryAttr->limit.offset;
//  } else {
//    pQueryAttr->pos = pBlockInfo->rows - (int32_t)pQueryAttr->limit.offset - 1;
//  }
//
//  assert(pQueryAttr->pos >= 0 && pQueryAttr->pos <= pBlockInfo->rows - 1);
//
//  SArray *         pDataBlock = tsdbRetrieveDataBlock(pRuntimeEnv->pTsdbReadHandle, NULL);
//  SColumnInfoData *pColInfoData = taosArrayGet(pDataBlock, 0);
//
//  // update the pQueryAttr->limit.offset value, and pQueryAttr->pos value
//  TSKEY *keys = (TSKEY *) pColInfoData->pData;
//
//  // update the offset value
//  pTableQueryInfo->lastKey = keys[pQueryAttr->pos];
//  pQueryAttr->limit.offset = 0;
//
//  int32_t numOfRes = tableApplyFunctionsOnBlock(pRuntimeEnv, pBlockInfo, NULL, binarySearchForKey, pDataBlock);
//
//  //qDebug("QInfo:0x%"PRIx64" check data block, brange:%" PRId64 "-%" PRId64 ", numBlocksOfStep:%d, numOfRes:%d, lastKey:%"PRId64, GET_TASKID(pRuntimeEnv),
//         pBlockInfo->window.skey, pBlockInfo->window.ekey, pBlockInfo->rows, numOfRes, pQuery->current->lastKey);
//}

//void skipBlocks(STaskRuntimeEnv *pRuntimeEnv) {
//  STaskAttr *pQueryAttr = pRuntimeEnv->pQueryAttr;
//
//  if (pQueryAttr->limit.offset <= 0 || pQueryAttr->numOfFilterCols > 0) {
//    return;
//  }
//
//  pQueryAttr->pos = 0;
//  int32_t step = GET_FORWARD_DIRECTION_FACTOR(pQueryAttr->order.order);
//
//  STableQueryInfo* pTableQueryInfo = pRuntimeEnv->current;
//  TsdbQueryHandleT pTsdbReadHandle = pRuntimeEnv->pTsdbReadHandle;
//
//  SDataBlockInfo blockInfo = SDATA_BLOCK_INITIALIZER;
//  while (tsdbNextDataBlock(pTsdbReadHandle)) {
//    if (isTaskKilled(pRuntimeEnv->qinfo)) {
//      longjmp(pRuntimeEnv->env, TSDB_CODE_TSC_QUERY_CANCELLED);
//    }
//
//    tsdbRetrieveDataBlockInfo(pTsdbReadHandle, &blockInfo);
//
//    if (pQueryAttr->limit.offset > blockInfo.rows) {
//      pQueryAttr->limit.offset -= blockInfo.rows;
//      pTableQueryInfo->lastKey = (QUERY_IS_ASC_QUERY(pQueryAttr)) ? blockInfo.window.ekey : blockInfo.window.skey;
//      pTableQueryInfo->lastKey += step;
//
//      //qDebug("QInfo:0x%"PRIx64" skip rows:%d, offset:%" PRId64, GET_TASKID(pRuntimeEnv), blockInfo.rows,
//             pQuery->limit.offset);
//    } else {  // find the appropriated start position in current block
//      updateOffsetVal(pRuntimeEnv, &blockInfo);
//      break;
//    }
//  }
//
//  if (terrno != TSDB_CODE_SUCCESS) {
//    longjmp(pRuntimeEnv->env, terrno);
//  }
//}

//static TSKEY doSkipIntervalProcess(STaskRuntimeEnv* pRuntimeEnv, STimeWindow* win, SDataBlockInfo* pBlockInfo, STableQueryInfo* pTableQueryInfo) {
//  STaskAttr *pQueryAttr = pRuntimeEnv->pQueryAttr;
//  SResultRowInfo *pWindowResInfo = &pRuntimeEnv->resultRowInfo;
//
//  assert(pQueryAttr->limit.offset == 0);
//  STimeWindow tw = *win;
//  getNextTimeWindow(pQueryAttr, &tw);
//
//  if ((tw.skey <= pBlockInfo->window.ekey && QUERY_IS_ASC_QUERY(pQueryAttr)) ||
//      (tw.ekey >= pBlockInfo->window.skey && !QUERY_IS_ASC_QUERY(pQueryAttr))) {
//
//    // load the data block and check data remaining in current data block
//    // TODO optimize performance
//    SArray *         pDataBlock = tsdbRetrieveDataBlock(pRuntimeEnv->pTsdbReadHandle, NULL);
//    SColumnInfoData *pColInfoData = taosArrayGet(pDataBlock, 0);
//
//    tw = *win;
//    int32_t startPos =
//        getNextQualifiedWindow(pQueryAttr, &tw, pBlockInfo, pColInfoData->pData, binarySearchForKey, -1);
//    assert(startPos >= 0);
//
//    // set the abort info
//    pQueryAttr->pos = startPos;
//
//    // reset the query start timestamp
//    pTableQueryInfo->win.skey = ((TSKEY *)pColInfoData->pData)[startPos];
//    pQueryAttr->window.skey = pTableQueryInfo->win.skey;
//    TSKEY key = pTableQueryInfo->win.skey;
//
//    pWindowResInfo->prevSKey = tw.skey;
//    int32_t index = pRuntimeEnv->resultRowInfo.curIndex;
//
//    int32_t numOfRes = tableApplyFunctionsOnBlock(pRuntimeEnv, pBlockInfo, NULL, binarySearchForKey, pDataBlock);
//    pRuntimeEnv->resultRowInfo.curIndex = index;  // restore the window index
//
//    //qDebug("QInfo:0x%"PRIx64" check data block, brange:%" PRId64 "-%" PRId64 ", numOfRows:%d, numOfRes:%d, lastKey:%" PRId64,
//           GET_TASKID(pRuntimeEnv), pBlockInfo->window.skey, pBlockInfo->window.ekey, pBlockInfo->rows, numOfRes,
//           pQueryAttr->current->lastKey);
//
//    return key;
//  } else {  // do nothing
//    pQueryAttr->window.skey      = tw.skey;
//    pWindowResInfo->prevSKey = tw.skey;
//    pTableQueryInfo->lastKey = tw.skey;
//
//    return tw.skey;
//  }
//
//  return true;
//}

//static bool skipTimeInterval(STaskRuntimeEnv *pRuntimeEnv, TSKEY* start) {
//  STaskAttr *pQueryAttr = pRuntimeEnv->pQueryAttr;
//  if (QUERY_IS_ASC_QUERY(pQueryAttr)) {
//    assert(*start <= pRuntimeEnv->current->lastKey);
//  } else {
//    assert(*start >= pRuntimeEnv->current->lastKey);
//  }
//
//  // if queried with value filter, do NOT forward query start position
//  if (pQueryAttr->limit.offset <= 0 || pQueryAttr->numOfFilterCols > 0 || pRuntimeEnv->pTsBuf != NULL || pRuntimeEnv->pFillInfo != NULL) {
//    return true;
//  }
//
//  /*
//   * 1. for interval without interpolation query we forward pQueryAttr->interval.interval at a time for
//   *    pQueryAttr->limit.offset times. Since hole exists, pQueryAttr->interval.interval*pQueryAttr->limit.offset value is
//   *    not valid. otherwise, we only forward pQueryAttr->limit.offset number of points
//   */
//  assert(pRuntimeEnv->resultRowInfo.prevSKey == TSKEY_INITIAL_VAL);
//
//  STimeWindow w = TSWINDOW_INITIALIZER;
//  bool ascQuery = QUERY_IS_ASC_QUERY(pQueryAttr);
//
//  SResultRowInfo *pWindowResInfo = &pRuntimeEnv->resultRowInfo;
//  STableQueryInfo *pTableQueryInfo = pRuntimeEnv->current;
//
//  SDataBlockInfo blockInfo = SDATA_BLOCK_INITIALIZER;
//  while (tsdbNextDataBlock(pRuntimeEnv->pTsdbReadHandle)) {
//    tsdbRetrieveDataBlockInfo(pRuntimeEnv->pTsdbReadHandle, &blockInfo);
//
//    if (QUERY_IS_ASC_QUERY(pQueryAttr)) {
//      if (pWindowResInfo->prevSKey == TSKEY_INITIAL_VAL) {
//        getAlignQueryTimeWindow(pQueryAttr, blockInfo.window.skey, blockInfo.window.skey, pQueryAttr->window.ekey, &w);
//        pWindowResInfo->prevSKey = w.skey;
//      }
//    } else {
//      getAlignQueryTimeWindow(pQueryAttr, blockInfo.window.ekey, pQueryAttr->window.ekey, blockInfo.window.ekey, &w);
//      pWindowResInfo->prevSKey = w.skey;
//    }
//
//    // the first time window
//    STimeWindow win = getActiveTimeWindow(pWindowResInfo, pWindowResInfo->prevSKey, pQueryAttr);
//
//    while (pQueryAttr->limit.offset > 0) {
//      STimeWindow tw = win;
//
//      if ((win.ekey <= blockInfo.window.ekey && ascQuery) || (win.ekey >= blockInfo.window.skey && !ascQuery)) {
//        pQueryAttr->limit.offset -= 1;
//        pWindowResInfo->prevSKey = win.skey;
//
//        // current time window is aligned with blockInfo.window.ekey
//        // restart it from next data block by set prevSKey to be TSKEY_INITIAL_VAL;
//        if ((win.ekey == blockInfo.window.ekey && ascQuery) || (win.ekey == blockInfo.window.skey && !ascQuery)) {
//          pWindowResInfo->prevSKey = TSKEY_INITIAL_VAL;
//        }
//      }
//
//      if (pQueryAttr->limit.offset == 0) {
//        *start = doSkipIntervalProcess(pRuntimeEnv, &win, &blockInfo, pTableQueryInfo);
//        return true;
//      }
//
//      // current window does not ended in current data block, try next data block
//      getNextTimeWindow(pQueryAttr, &tw);
//
//      /*
//       * If the next time window still starts from current data block,
//       * load the primary timestamp column first, and then find the start position for the next queried time window.
//       * Note that only the primary timestamp column is required.
//       * TODO: Optimize for this cases. All data blocks are not needed to be loaded, only if the first actually required
//       * time window resides in current data block.
//       */
//      if ((tw.skey <= blockInfo.window.ekey && ascQuery) || (tw.ekey >= blockInfo.window.skey && !ascQuery)) {
//
//        SArray *pDataBlock = tsdbRetrieveDataBlock(pRuntimeEnv->pTsdbReadHandle, NULL);
//        SColumnInfoData *pColInfoData = taosArrayGet(pDataBlock, 0);
//
//        if ((win.ekey > blockInfo.window.ekey && ascQuery) || (win.ekey < blockInfo.window.skey && !ascQuery)) {
//          pQueryAttr->limit.offset -= 1;
//        }
//
//        if (pQueryAttr->limit.offset == 0) {
//          *start = doSkipIntervalProcess(pRuntimeEnv, &win, &blockInfo, pTableQueryInfo);
//          return true;
//        } else {
//          tw = win;
//          int32_t startPos =
//              getNextQualifiedWindow(pQueryAttr, &tw, &blockInfo, pColInfoData->pData, binarySearchForKey, -1);
//          assert(startPos >= 0);
//
//          // set the abort info
//          pQueryAttr->pos = startPos;
//          pTableQueryInfo->lastKey = ((TSKEY *)pColInfoData->pData)[startPos];
//          pWindowResInfo->prevSKey = tw.skey;
//          win = tw;
//        }
//      } else {
//        break;  // offset is not 0, and next time window begins or ends in the next block.
//      }
//    }
//  }
//
//  // check for error
//  if (terrno != TSDB_CODE_SUCCESS) {
//    longjmp(pRuntimeEnv->env, terrno);
//  }
//
//  return true;
//}

int32_t appendDownstream(SOperatorInfo* p, SOperatorInfo** pDownstream, int32_t num) {
  if (p->pDownstream == NULL) {
    assert(p->numOfDownstream == 0);
  }

  p->pDownstream = calloc(1, num * POINTER_BYTES);
  if (p->pDownstream == NULL) {
    return TSDB_CODE_OUT_OF_MEMORY;
  }

  memcpy(p->pDownstream, pDownstream, num * POINTER_BYTES);
  p->numOfDownstream = num;
  return TSDB_CODE_SUCCESS;
}

static void doDestroyTableQueryInfo(STableGroupInfo* pTableqinfoGroupInfo);

void createResultBlock(const SArray* pExprInfo, SExchangeInfo* pInfo, const SOperatorInfo* pOperator, size_t size);
static int32_t setupQueryHandle(void* tsdb, STaskRuntimeEnv* pRuntimeEnv, int64_t qId, bool isSTableQuery) {
  STaskAttr *pQueryAttr = pRuntimeEnv->pQueryAttr;
#if 0
  // TODO set the tags scan handle
  if (onlyQueryTags(pQueryAttr)) {
    return TSDB_CODE_SUCCESS;
  }

  STsdbQueryCond cond = createTsdbQueryCond(pQueryAttr, &pQueryAttr->window);
  if (pQueryAttr->tsCompQuery || pQueryAttr->pointInterpQuery) {
    cond.type = BLOCK_LOAD_TABLE_SEQ_ORDER;
  }

  if (!isSTableQuery
    && (pRuntimeEnv->tableqinfoGroupInfo.numOfTables == 1)
    && (cond.order == TSDB_ORDER_ASC)
    && (!QUERY_IS_INTERVAL_QUERY(pQueryAttr))
    && (!pQueryAttr->groupbyColumn)
    && (!pQueryAttr->simpleAgg)
  ) {
    SArray* pa = GET_TABLEGROUP(pRuntimeEnv, 0);
    STableQueryInfo* pCheckInfo = taosArrayGetP(pa, 0);
    cond.twindow = pCheckInfo->win;
  }

  terrno = TSDB_CODE_SUCCESS;
  if (isFirstLastRowQuery(pQueryAttr)) {
    pRuntimeEnv->pTsdbReadHandle = tsdbQueryLastRow(tsdb, &cond, &pQueryAttr->tableGroupInfo, qId, &pQueryAttr->memRef);

    // update the query time window
    pQueryAttr->window = cond.twindow;
    if (pQueryAttr->tableGroupInfo.numOfTables == 0) {
      pRuntimeEnv->tableqinfoGroupInfo.numOfTables = 0;
    } else {
      size_t numOfGroups = GET_NUM_OF_TABLEGROUP(pRuntimeEnv);
      for(int32_t i = 0; i < numOfGroups; ++i) {
        SArray *group = GET_TABLEGROUP(pRuntimeEnv, i);

        size_t t = taosArrayGetSize(group);
        for (int32_t j = 0; j < t; ++j) {
          STableQueryInfo *pCheckInfo = taosArrayGetP(group, j);

          pCheckInfo->win = pQueryAttr->window;
          pCheckInfo->lastKey = pCheckInfo->win.skey;
        }
      }
    }
  } else if (isCachedLastQuery(pQueryAttr)) {
    pRuntimeEnv->pTsdbReadHandle = tsdbQueryCacheLast(tsdb, &cond, &pQueryAttr->tableGroupInfo, qId, &pQueryAttr->memRef);
  } else if (pQueryAttr->pointInterpQuery) {
    pRuntimeEnv->pTsdbReadHandle = tsdbQueryRowsInExternalWindow(tsdb, &cond, &pQueryAttr->tableGroupInfo, qId, &pQueryAttr->memRef);
  } else {
    pRuntimeEnv->pTsdbReadHandle = tsdbQueryTables(tsdb, &cond, &pQueryAttr->tableGroupInfo, qId, &pQueryAttr->memRef);
  }
#endif
  return terrno;
}

int32_t doInitQInfo(SQInfo* pQInfo, STSBuf* pTsBuf, void* tsdb, void* sourceOptr, int32_t tbScanner, SArray* pOperator,
    void* param) {
  STaskRuntimeEnv *pRuntimeEnv = &pQInfo->runtimeEnv;

  STaskAttr *pQueryAttr = pQInfo->runtimeEnv.pQueryAttr;
  pQueryAttr->tsdb = tsdb;

  if (tsdb != NULL) {
    int32_t code = setupQueryHandle(tsdb, pRuntimeEnv, pQInfo->qId, pQueryAttr->stableQuery);
    if (code != TSDB_CODE_SUCCESS) {
      return code;
    }
  }

  pQueryAttr->interBufSize = getOutputInterResultBufSize(pQueryAttr);

  pRuntimeEnv->groupResInfo.totalGroup = (int32_t) (pQueryAttr->stableQuery? GET_NUM_OF_TABLEGROUP(pRuntimeEnv):0);
  pRuntimeEnv->enableGroupData = false;

  pRuntimeEnv->pQueryAttr = pQueryAttr;
  pRuntimeEnv->pTsBuf = pTsBuf;
  pRuntimeEnv->cur.vgroupIndex = -1;
  setResultBufSize(pQueryAttr, &pRuntimeEnv->resultInfo);

  if (sourceOptr != NULL) {
    assert(pRuntimeEnv->proot == NULL);
    pRuntimeEnv->proot = sourceOptr;
  }

  if (pTsBuf != NULL) {
    int16_t order = (pQueryAttr->order.order == pRuntimeEnv->pTsBuf->tsOrder) ? TSDB_ORDER_ASC : TSDB_ORDER_DESC;
    tsBufSetTraverseOrder(pRuntimeEnv->pTsBuf, order);
  }

  int32_t ps = 4096;
  getIntermediateBufInfo(pRuntimeEnv, &ps, &pQueryAttr->intermediateResultRowSize);

  int32_t TENMB = 1024*1024*10;
<<<<<<< HEAD
  int32_t code = createDiskbasedBuf(&pRuntimeEnv->pResultBuf, ps, TENMB, pQInfo->qId, tsTempDir);
=======
  int32_t code = createDiskbasedBuffer(&pRuntimeEnv->pResultBuf, ps, TENMB, pQInfo->qId, osTempDir());
>>>>>>> 5ee328d1
  if (code != TSDB_CODE_SUCCESS) {
    return code;
  }

  // create runtime environment
  int32_t numOfTables = (int32_t)pQueryAttr->tableGroupInfo.numOfTables;
  pQInfo->summary.tableInfoSize += (numOfTables * sizeof(STableQueryInfo));
  pQInfo->summary.queryProfEvents = taosArrayInit(512, sizeof(SQueryProfEvent));
  if (pQInfo->summary.queryProfEvents == NULL) {
    //qDebug("QInfo:0x%"PRIx64" failed to allocate query prof events array", pQInfo->qId);
  }

  pQInfo->summary.operatorProfResults =
      taosHashInit(8, taosGetDefaultHashFunction(TSDB_DATA_TYPE_TINYINT), true, HASH_NO_LOCK);

  if (pQInfo->summary.operatorProfResults == NULL) {
    //qDebug("QInfo:0x%"PRIx64" failed to allocate operator prof results hash", pQInfo->qId);
  }

  code = setupQueryRuntimeEnv(pRuntimeEnv, (int32_t) pQueryAttr->tableGroupInfo.numOfTables, pOperator, param);
  if (code != TSDB_CODE_SUCCESS) {
    return code;
  }

//  setTaskStatus(pOperator->pTaskInfo, QUERY_NOT_COMPLETED);
  return TSDB_CODE_SUCCESS;
}

static void doTableQueryInfoTimeWindowCheck(SExecTaskInfo* pTaskInfo, STableQueryInfo* pTableQueryInfo, int32_t order) {
#if 0
    if (order == TSDB_ORDER_ASC) {
    assert(
        (pTableQueryInfo->win.skey <= pTableQueryInfo->win.ekey) &&
        (pTableQueryInfo->lastKey >= pTaskInfo->window.skey) &&
        (pTableQueryInfo->win.skey >= pTaskInfo->window.skey && pTableQueryInfo->win.ekey <= pTaskInfo->window.ekey));
  } else {
    assert(
        (pTableQueryInfo->win.skey >= pTableQueryInfo->win.ekey) &&
        (pTableQueryInfo->lastKey <= pTaskInfo->window.skey) &&
        (pTableQueryInfo->win.skey <= pTaskInfo->window.skey && pTableQueryInfo->win.ekey >= pTaskInfo->window.ekey));
  }
#endif

}

//STsdbQueryCond createTsdbQueryCond(STaskAttr* pQueryAttr, STimeWindow* win) {
//  STsdbQueryCond cond = {
//      .colList   = pQueryAttr->tableCols,
//      .order     = pQueryAttr->order.order,
//      .numOfCols = pQueryAttr->numOfCols,
//      .type      = BLOCK_LOAD_OFFSET_SEQ_ORDER,
//      .loadExternalRows = false,
//  };
//
//  TIME_WINDOW_COPY(cond.twindow, *win);
//  return cond;
//}

static STableIdInfo createTableIdInfo(STableQueryInfo* pTableQueryInfo) {
  STableIdInfo tidInfo;
//  STableId* id = TSDB_TABLEID(pTableQueryInfo->pTable);
//
//  tidInfo.uid = id->uid;
//  tidInfo.tid = id->tid;
//  tidInfo.key = pTableQueryInfo->lastKey;

  return tidInfo;
}

//static void updateTableIdInfo(STableQueryInfo* pTableQueryInfo, SSDataBlock* pBlock, SHashObj* pTableIdInfo, int32_t order) {
//  int32_t step = GET_FORWARD_DIRECTION_FACTOR(order);
//  pTableQueryInfo->lastKey = ((order == TSDB_ORDER_ASC)? pBlock->info.window.ekey:pBlock->info.window.skey) + step;
//
//  if (pTableQueryInfo->pTable == NULL) {
//    return;
//  }
//
//  STableIdInfo tidInfo = createTableIdInfo(pTableQueryInfo);
//  STableIdInfo *idinfo = taosHashGet(pTableIdInfo, &tidInfo.tid, sizeof(tidInfo.tid));
//  if (idinfo != NULL) {
//    assert(idinfo->tid == tidInfo.tid && idinfo->uid == tidInfo.uid);
//    idinfo->key = tidInfo.key;
//  } else {
//    taosHashPut(pTableIdInfo, &tidInfo.tid, sizeof(tidInfo.tid), &tidInfo, sizeof(STableIdInfo));
//  }
//}

static void doCloseAllTimeWindow(STaskRuntimeEnv* pRuntimeEnv) {
  size_t numOfGroup = GET_NUM_OF_TABLEGROUP(pRuntimeEnv);
  for (int32_t i = 0; i < numOfGroup; ++i) {
    SArray* group = GET_TABLEGROUP(pRuntimeEnv, i);

    size_t num = taosArrayGetSize(group);
    for (int32_t j = 0; j < num; ++j) {
      STableQueryInfo* item = taosArrayGetP(group, j);
      closeAllResultRows(&item->resInfo);
    }
  }
}

static SSDataBlock* doTableScanImpl(void* param, bool* newgroup) {
  SOperatorInfo    *pOperator = (SOperatorInfo*) param;

  STableScanInfo   *pTableScanInfo = pOperator->info;
  SExecTaskInfo    *pTaskInfo = pOperator->pTaskInfo;

  SSDataBlock      *pBlock = &pTableScanInfo->block;
  STableGroupInfo  *pTableGroupInfo = &pOperator->pTaskInfo->tableqinfoGroupInfo;

  *newgroup = false;

  while (tsdbNextDataBlock(pTableScanInfo->pTsdbReadHandle)) {
    if (isTaskKilled(pOperator->pTaskInfo)) {
      longjmp(pOperator->pTaskInfo->env, TSDB_CODE_TSC_QUERY_CANCELLED);
    }

    pTableScanInfo->numOfBlocks += 1;
    tsdbRetrieveDataBlockInfo(pTableScanInfo->pTsdbReadHandle, &pBlock->info);

    // todo opt
//    if (pTableGroupInfo->numOfTables > 1 || (pRuntimeEnv->current == NULL && pTableGroupInfo->numOfTables == 1)) {
//      STableQueryInfo** pTableQueryInfo =
//          (STableQueryInfo**)taosHashGet(pTableGroupInfo->map, &pBlock->info.uid, sizeof(pBlock->info.uid));
//      if (pTableQueryInfo == NULL) {
//        break;
//      }
//
//      pRuntimeEnv->current = *pTableQueryInfo;
//      doTableQueryInfoTimeWindowCheck(pTaskInfo, *pTableQueryInfo, pTableScanInfo->order);
//    }

    // this function never returns error?
    uint32_t status;
    int32_t code = loadDataBlock(pTaskInfo, pTableScanInfo, pBlock, &status);
//    int32_t  code = loadDataBlockOnDemand(pOperator->pRuntimeEnv, pTableScanInfo, pBlock, &status);
    if (code != TSDB_CODE_SUCCESS) {
      longjmp(pOperator->pTaskInfo->env, code);
    }

    // current block is ignored according to filter result by block statistics data, continue load the next block
    if (status == BLK_DATA_DISCARD || pBlock->info.rows == 0) {
      continue;
    }

    return pBlock;
  }

  return NULL;
}

static SSDataBlock* doTableScan(void* param, bool *newgroup) {
  SOperatorInfo* pOperator = (SOperatorInfo*) param;

  STableScanInfo *pTableScanInfo = pOperator->info;
  SExecTaskInfo  *pTaskInfo = pOperator->pTaskInfo;

  // The read handle is not initialized yet, since no qualified tables exists
  if (pTableScanInfo->pTsdbReadHandle == NULL) {
    return NULL;
  }

  SResultRowInfo* pResultRowInfo = pTableScanInfo->pResultRowInfo;
  *newgroup = false;

  while (pTableScanInfo->current < pTableScanInfo->times) {
    SSDataBlock* p = doTableScanImpl(pOperator, newgroup);
    if (p != NULL) {
      return p;
    }

    if (++pTableScanInfo->current >= pTableScanInfo->times) {
      if (pTableScanInfo->reverseTimes <= 0/* || isTsdbCacheLastRow(pTableScanInfo->pTsdbReadHandle)*/) {
        return NULL;
      } else {
        break;
      }
    }

    // do prepare for the next round table scan operation
//    STsdbQueryCond cond = createTsdbQueryCond(pQueryAttr, &pQueryAttr->window);
//    tsdbResetQueryHandle(pTableScanInfo->pTsdbReadHandle, &cond);

    setTaskStatus(pTaskInfo, TASK_NOT_COMPLETED);
    pTableScanInfo->scanFlag = REPEAT_SCAN;

//    if (pTaskInfo->pTsBuf) {
//      bool ret = tsBufNextPos(pRuntimeEnv->pTsBuf);
//      assert(ret);
//    }
//
    if (pResultRowInfo->size > 0) {
      pResultRowInfo->curPos = 0;
    }

    qDebug("%s start to repeat scan data blocks due to query func required, qrange:%" PRId64 "-%" PRId64,
           GET_TASKID(pTaskInfo), pTaskInfo->window.skey, pTaskInfo->window.ekey);
  }

  SSDataBlock *p = NULL;
  // todo refactor
  if (pTableScanInfo->reverseTimes > 0) {
    setupEnvForReverseScan(pTableScanInfo, pTableScanInfo->pCtx, pTableScanInfo->numOfOutput);
//    STsdbQueryCond cond = createTsdbQueryCond(pQueryAttr, &pQueryAttr->window);
//    tsdbResetQueryHandle(pTableScanInfo->pTsdbReadHandle, &cond);

    qDebug("%s start to reverse scan data blocks due to query func required, qrange:%" PRId64 "-%" PRId64,
           GET_TASKID(pTaskInfo), pTaskInfo->window.skey, pTaskInfo->window.ekey);

    if (pResultRowInfo->size > 0) {
      pResultRowInfo->curPos = pResultRowInfo->size - 1;
    }

    p = doTableScanImpl(pOperator, newgroup);
  }

  return p;
}

static SSDataBlock* doBlockInfoScan(void* param, bool* newgroup) {
  SOperatorInfo *pOperator = (SOperatorInfo*)param;
  if (pOperator->status == OP_EXEC_DONE) {
    return NULL;
  }

  STableScanInfo *pTableScanInfo = pOperator->info;
  *newgroup = false;
#if 0
  STableBlockDist tableBlockDist = {0};
  tableBlockDist.numOfTables     = (int32_t)pOperator->pRuntimeEnv->tableqinfoGroupInfo.numOfTables;

  int32_t numRowSteps = TSDB_DEFAULT_MAX_ROW_FBLOCK / TSDB_BLOCK_DIST_STEP_ROWS;
  if (TSDB_DEFAULT_MAX_ROW_FBLOCK % TSDB_BLOCK_DIST_STEP_ROWS != 0) {
    ++numRowSteps;
  }
  tableBlockDist.dataBlockInfos  = taosArrayInit(numRowSteps, sizeof(SFileBlockInfo));
  taosArraySetSize(tableBlockDist.dataBlockInfos, numRowSteps);
  tableBlockDist.maxRows = INT_MIN;
  tableBlockDist.minRows = INT_MAX;

  tsdbGetFileBlocksDistInfo(pTableScanInfo->pTsdbReadHandle, &tableBlockDist);
  tableBlockDist.numOfRowsInMemTable = (int32_t) tsdbGetNumOfRowsInMemTable(pTableScanInfo->pTsdbReadHandle);

  SSDataBlock* pBlock = &pTableScanInfo->block;
  pBlock->info.rows   = 1;
  pBlock->info.numOfCols = 1;

  SBufferWriter bw = tbufInitWriter(NULL, false);
  blockDistInfoToBinary(&tableBlockDist, &bw);
  SColumnInfoData* pColInfo = taosArrayGet(pBlock->pDataBlock, 0);

  int32_t len = (int32_t) tbufTell(&bw);
  pColInfo->pData = malloc(len + sizeof(int32_t));

  *(int32_t*) pColInfo->pData = len;
  memcpy(pColInfo->pData + sizeof(int32_t), tbufGetData(&bw, false), len);

  tbufCloseWriter(&bw);

  SArray* g = GET_TABLEGROUP(pOperator->pRuntimeEnv, 0);
  pOperator->pRuntimeEnv->current = taosArrayGetP(g, 0);

  pOperator->status = OP_EXEC_DONE;
  return pBlock;
#endif
}

static SSDataBlock* doStreamBlockScan(void* param, bool* newgroup) {
  SOperatorInfo* pOperator = (SOperatorInfo*)param;

  // NOTE: this operator never check if current status is done or not
  SExecTaskInfo* pTaskInfo = pOperator->pTaskInfo;
  SStreamBlockScanInfo* pInfo = pOperator->info;

  SDataBlockInfo* pBlockInfo = &pInfo->pRes->info;
  pBlockInfo->rows = 0;

  while (tqNextDataBlock(pInfo->readerHandle)) {
    pTaskInfo->code = tqRetrieveDataBlockInfo(pInfo->readerHandle, pBlockInfo);
    if (pTaskInfo->code != TSDB_CODE_SUCCESS) {
      terrno = pTaskInfo->code;
      return NULL;
    }

    if (pBlockInfo->rows == 0) {
      return NULL;
    }

    pInfo->pRes->pDataBlock = tqRetrieveDataBlock(pInfo->readerHandle);
    if (pInfo->pRes->pDataBlock == NULL) {
      // TODO add log
      pTaskInfo->code = terrno;
      return NULL;
    }

    break;
  }

  // record the scan action.
  pInfo->numOfExec++;
  pInfo->numOfRows += pBlockInfo->rows;

  return (pBlockInfo->rows == 0)? NULL:pInfo->pRes;
}

int32_t loadRemoteDataCallback(void* param, const SDataBuf* pMsg, int32_t code) {
  SSourceDataInfo* pSourceDataInfo = (SSourceDataInfo*) param;
  pSourceDataInfo->pRsp = pMsg->pData;

  SRetrieveTableRsp* pRsp = pSourceDataInfo->pRsp;
  pRsp->numOfRows = htonl(pRsp->numOfRows);
  pRsp->useconds  = htobe64(pRsp->useconds);
  pRsp->compLen   = htonl(pRsp->compLen);

  pSourceDataInfo->status = DATA_READY;
  tsem_post(&pSourceDataInfo->pEx->ready);
}

static void destroySendMsgInfo(SMsgSendInfo* pMsgBody) {
  assert(pMsgBody != NULL);
  tfree(pMsgBody->msgInfo.pData);
  tfree(pMsgBody);
}

void qProcessFetchRsp(void* parent, SRpcMsg* pMsg, SEpSet* pEpSet) {
  SMsgSendInfo *pSendInfo = (SMsgSendInfo *) pMsg->ahandle;
  assert(pMsg->ahandle != NULL);

  SDataBuf buf = {.len = pMsg->contLen, .pData = NULL};

  if (pMsg->contLen > 0) {
    buf.pData = calloc(1, pMsg->contLen);
    if (buf.pData == NULL) {
      terrno = TSDB_CODE_OUT_OF_MEMORY;
      pMsg->code = TSDB_CODE_OUT_OF_MEMORY;
    } else {
      memcpy(buf.pData, pMsg->pCont, pMsg->contLen);
    }
  }

  pSendInfo->fp(pSendInfo->param, &buf, pMsg->code);
  rpcFreeCont(pMsg->pCont);
  destroySendMsgInfo(pSendInfo);
}

static int32_t doSendFetchDataRequest(SExchangeInfo *pExchangeInfo, SExecTaskInfo *pTaskInfo, int32_t sourceIndex) {
  size_t totalSources = taosArrayGetSize(pExchangeInfo->pSources);

  SResFetchReq* pMsg = calloc(1, sizeof(SResFetchReq));
  if (NULL == pMsg) {
    pTaskInfo->code = TSDB_CODE_QRY_OUT_OF_MEMORY;
    return pTaskInfo->code;
  }

  SDownstreamSource *pSource = taosArrayGet(pExchangeInfo->pSources, sourceIndex);
  SSourceDataInfo   *pDataInfo = taosArrayGet(pExchangeInfo->pSourceDataInfo, sourceIndex);

  qDebug("%s build fetch msg and send to vgId:%d, ep:%s, taskId:0x%" PRIx64 ", %d/%" PRIzu,
         GET_TASKID(pTaskInfo), pSource->addr.nodeId, pSource->addr.epset.eps[0].fqdn, pSource->taskId, sourceIndex, totalSources);

  pMsg->header.vgId = htonl(pSource->addr.nodeId);
  pMsg->sId = htobe64(pSource->schedId);
  pMsg->taskId = htobe64(pSource->taskId);
  pMsg->queryId = htobe64(pTaskInfo->id.queryId);

  // send the fetch remote task result reques
  SMsgSendInfo* pMsgSendInfo = calloc(1, sizeof(SMsgSendInfo));
  if (NULL == pMsgSendInfo) {
    tfree(pMsg);
    qError("%s prepare message %d failed", GET_TASKID(pTaskInfo), (int32_t)sizeof(SMsgSendInfo));
    pTaskInfo->code = TSDB_CODE_QRY_OUT_OF_MEMORY;
    return pTaskInfo->code;
  }

  pMsgSendInfo->param = pDataInfo;
  pMsgSendInfo->msgInfo.pData = pMsg;
  pMsgSendInfo->msgInfo.len = sizeof(SResFetchReq);
  pMsgSendInfo->msgType = TDMT_VND_FETCH;
  pMsgSendInfo->fp = loadRemoteDataCallback;

  int64_t transporterId = 0;
  int32_t code = asyncSendMsgToServer(pExchangeInfo->pTransporter, &pSource->addr.epset, &transporterId, pMsgSendInfo);
  return TSDB_CODE_SUCCESS;
}

static int32_t setSDataBlockFromFetchRsp(SSDataBlock* pRes, SExchangeInfo *pExchangeInfo, SSourceDataInfo* pDataInfo, int32_t numOfOutput, int64_t startTs) {
  char* pData = pDataInfo->pRsp->data;
  SRetrieveTableRsp* pRsp = pDataInfo->pRsp;

  for (int32_t i = 0; i < numOfOutput; ++i) {
    SColumnInfoData* pColInfoData = taosArrayGet(pRes->pDataBlock, i);

    char* tmp = realloc(pColInfoData->pData, pColInfoData->info.bytes * pRsp->numOfRows);
    if (tmp == NULL) {
      return TSDB_CODE_QRY_OUT_OF_MEMORY;
    }

    size_t len = pRsp->numOfRows * pColInfoData->info.bytes;
    memcpy(tmp, pData, len);

    pColInfoData->pData = tmp;
    pData += len;
  }

  pRes->info.rows = pRsp->numOfRows;

  int64_t el = taosGetTimestampUs() - startTs;

  pExchangeInfo->totalRows += pRsp->numOfRows;
  pExchangeInfo->totalSize += pRsp->compLen;
  pDataInfo->totalRows += pRsp->numOfRows;

  pExchangeInfo->totalElapsed += el;

  return TSDB_CODE_SUCCESS;
}

static void* setAllSourcesCompleted(SOperatorInfo *pOperator, int64_t startTs) {
  SExchangeInfo *pExchangeInfo = pOperator->info;
  SExecTaskInfo* pTaskInfo = pOperator->pTaskInfo;

  int64_t el = taosGetTimestampUs() - startTs;
  pExchangeInfo->totalElapsed += el;

  size_t totalSources = taosArrayGetSize(pExchangeInfo->pSources);
  qDebug("%s all %"PRIzu" sources are exhausted, total rows: %"PRIu64" bytes:%"PRIu64", elapsed:%.2f ms", GET_TASKID(pTaskInfo), totalSources,
         pExchangeInfo->totalRows, pExchangeInfo->totalSize, pExchangeInfo->totalElapsed/1000.0);

  doSetOperatorCompleted(pOperator);
  return NULL;
}

static SSDataBlock* concurrentlyLoadRemoteDataImpl(SOperatorInfo *pOperator, SExchangeInfo *pExchangeInfo, SExecTaskInfo *pTaskInfo) {
  int32_t code = 0;
  int64_t startTs = taosGetTimestampUs();
  size_t  totalSources = taosArrayGetSize(pExchangeInfo->pSources);

  while (1) {
    int32_t completed = 0;
    for (int32_t i = 0; i < totalSources; ++i) {
      SSourceDataInfo* pDataInfo = taosArrayGet(pExchangeInfo->pSourceDataInfo, i);

      if (pDataInfo->status == DATA_EXHAUSTED) {
        completed += 1;
        continue;
      }

      if (pDataInfo->status != DATA_READY) {
        continue;
      }

      SRetrieveTableRsp* pRsp = pDataInfo->pRsp;
      SDownstreamSource* pSource = taosArrayGet(pExchangeInfo->pSources, i);

      SSDataBlock* pRes = pExchangeInfo->pResult;

      if (pRsp->numOfRows == 0) {
        qDebug("%s vgId:%d, taskID:0x%" PRIx64 " index:%d completed, rowsOfSource:%" PRIu64 ", totalRows:%" PRIu64 " try next",
               GET_TASKID(pTaskInfo), pSource->addr.nodeId, pSource->taskId, i + 1, pDataInfo->totalRows,
               pExchangeInfo->totalRows);
        pDataInfo->status = DATA_EXHAUSTED;
        completed += 1;
        continue;
      }

      code = setSDataBlockFromFetchRsp(pExchangeInfo->pResult, pExchangeInfo, pDataInfo, pOperator->numOfOutput, startTs);
      if (code != 0) {
        goto _error;
      }

      if (pRsp->completed == 1) {
        qDebug("%s fetch msg rsp from vgId:%d, taskId:0x%" PRIx64 " numOfRows:%d, rowsOfSource:%" PRIu64
               ", totalRows:%" PRIu64 ", totalBytes:%" PRIu64 " try next %d/%" PRIzu,
               GET_TASKID(pTaskInfo), pSource->addr.nodeId, pSource->taskId, pRes->info.rows,
               pDataInfo->totalRows, pExchangeInfo->totalRows, pExchangeInfo->totalSize, i + 1,
               totalSources);
        pDataInfo->status = DATA_EXHAUSTED;
      } else {
        qDebug("%s fetch msg rsp from vgId:%d, taskId:0x%" PRIx64 " numOfRows:%d, totalRows:%" PRIu64 ", totalBytes:%" PRIu64,
               GET_TASKID(pTaskInfo), pSource->addr.nodeId, pSource->taskId, pRes->info.rows, pExchangeInfo->totalRows,
               pExchangeInfo->totalSize);
      }

      if (pDataInfo->status != DATA_EXHAUSTED) {
        pDataInfo->status = DATA_NOT_READY;
        code = doSendFetchDataRequest(pExchangeInfo, pTaskInfo, i);
        if (code != TSDB_CODE_SUCCESS) {
          goto _error;
        }
      }

      return pExchangeInfo->pResult;
    }

    if (completed == totalSources) {
      return setAllSourcesCompleted(pOperator, startTs);
    }
  }

_error:
  pTaskInfo->code = code;
  return NULL;
}

static SSDataBlock* concurrentlyLoadRemoteData(SOperatorInfo *pOperator) {
  SExchangeInfo *pExchangeInfo = pOperator->info;
  SExecTaskInfo *pTaskInfo = pOperator->pTaskInfo;
  
  if (pOperator->status == OP_RES_TO_RETURN) {
    return concurrentlyLoadRemoteDataImpl(pOperator, pExchangeInfo, pTaskInfo);
  }

  size_t totalSources = taosArrayGetSize(pExchangeInfo->pSources);
  int64_t startTs = taosGetTimestampUs();

  // Asynchronously send all fetch requests to all sources.
  for(int32_t i = 0; i < totalSources; ++i) {
    int32_t code = doSendFetchDataRequest(pExchangeInfo, pTaskInfo, i);
    if (code != TSDB_CODE_SUCCESS) {
      return NULL;
    }
  }

  int64_t endTs = taosGetTimestampUs();
  qDebug("%s send all fetch request to %"PRIzu" sources completed, elapsed:%"PRId64, GET_TASKID(pTaskInfo), totalSources, endTs - startTs);

  tsem_wait(&pExchangeInfo->ready);

  pOperator->status = OP_RES_TO_RETURN;
  return concurrentlyLoadRemoteDataImpl(pOperator, pExchangeInfo, pTaskInfo);
}

static SSDataBlock* seqLoadRemoteData(SOperatorInfo *pOperator) {
  SExchangeInfo *pExchangeInfo = pOperator->info;
  SExecTaskInfo *pTaskInfo = pOperator->pTaskInfo;

  size_t totalSources = taosArrayGetSize(pExchangeInfo->pSources);
  int64_t startTs = taosGetTimestampUs();

  while(1) {
    if (pExchangeInfo->current >= totalSources) {
      return setAllSourcesCompleted(pOperator, startTs);
    }

    doSendFetchDataRequest(pExchangeInfo, pTaskInfo, pExchangeInfo->current);

    tsem_wait(&pExchangeInfo->ready);

    SSourceDataInfo* pDataInfo = taosArrayGet(pExchangeInfo->pSourceDataInfo, pExchangeInfo->current);
    SDownstreamSource* pSource = taosArrayGet(pExchangeInfo->pSources, pExchangeInfo->current);

    SRetrieveTableRsp* pRsp = pDataInfo->pRsp;
    if (pRsp->numOfRows == 0) {
      qDebug("%s vgId:%d, taskID:0x%"PRIx64" %d of total completed, rowsOfSource:%"PRIu64", totalRows:%"PRIu64" try next",
             GET_TASKID(pTaskInfo), pSource->addr.nodeId, pSource->taskId, pExchangeInfo->current + 1,
             pDataInfo->totalRows, pExchangeInfo->totalRows);

      pDataInfo->status = DATA_EXHAUSTED;
      pExchangeInfo->current += 1;
      continue;
    }

    SSDataBlock* pRes = pExchangeInfo->pResult;
    setSDataBlockFromFetchRsp(pExchangeInfo->pResult, pExchangeInfo, pDataInfo, pOperator->numOfOutput, startTs);

    if (pRsp->completed == 1) {
      qDebug("%s fetch msg rsp from vgId:%d, taskId:0x%" PRIx64 " numOfRows:%d, rowsOfSource:%" PRIu64
                 ", totalRows:%" PRIu64 ", totalBytes:%" PRIu64 " try next %d/%" PRIzu,
             GET_TASKID(pTaskInfo), pSource->addr.nodeId, pSource->taskId, pRes->info.rows,
             pDataInfo->totalRows, pExchangeInfo->totalRows, pExchangeInfo->totalSize, pExchangeInfo->current + 1,
             totalSources);

      pDataInfo->status = DATA_EXHAUSTED;
      pExchangeInfo->current += 1;
    } else {
      qDebug("%s fetch msg rsp from vgId:%d, taskId:0x%" PRIx64 " numOfRows:%d, totalRows:%" PRIu64 ", totalBytes:%" PRIu64,
             GET_TASKID(pTaskInfo), pSource->addr.nodeId, pSource->taskId, pRes->info.rows, pExchangeInfo->totalRows, pExchangeInfo->totalSize);
    }

    return pExchangeInfo->pResult;
  }
}

static SSDataBlock* doLoadRemoteData(void* param, bool* newgroup) {
  SOperatorInfo *pOperator = (SOperatorInfo*) param;

  SExchangeInfo *pExchangeInfo = pOperator->info;
  SExecTaskInfo *pTaskInfo = pOperator->pTaskInfo;

  size_t totalSources = taosArrayGetSize(pExchangeInfo->pSources);

  if (pOperator->status == OP_EXEC_DONE) {
    qDebug("%s all %"PRIzu" source(s) are exhausted, total rows:%"PRIu64" bytes:%"PRIu64", elapsed:%.2f ms", GET_TASKID(pTaskInfo), totalSources,
           pExchangeInfo->totalRows, pExchangeInfo->totalSize, pExchangeInfo->totalElapsed/1000.0);
    return NULL;
  }

  *newgroup = false;

  if (pExchangeInfo->seqLoadData) {
    return seqLoadRemoteData(pOperator);
  } else {
    return concurrentlyLoadRemoteData(pOperator);
  }

#if 0
  _error:
  tfree(pMsg);
  tfree(pMsgSendInfo);

  terrno = pTaskInfo->code;
  return NULL;
#endif
}

static SSDataBlock* createResultDataBlock(const SArray* pExprInfo);

SOperatorInfo* createExchangeOperatorInfo(const SArray* pSources, const SArray* pExprInfo, SExecTaskInfo* pTaskInfo) {
  SExchangeInfo* pInfo    = calloc(1, sizeof(SExchangeInfo));
  SOperatorInfo* pOperator = calloc(1, sizeof(SOperatorInfo));

  if (pInfo == NULL || pOperator == NULL) {
    tfree(pInfo);
    tfree(pOperator);
    terrno = TSDB_CODE_QRY_OUT_OF_MEMORY;
    return NULL;
  }

  size_t numOfSources = taosArrayGetSize(pSources);

  pInfo->pSources = taosArrayDup(pSources);
  pInfo->pSourceDataInfo = taosArrayInit(numOfSources, sizeof(SSourceDataInfo));
  if (pInfo->pSourceDataInfo == NULL || pInfo->pSources == NULL) {
    tfree(pInfo);
    tfree(pOperator);
    taosArrayDestroy(pInfo->pSources);
    taosArrayDestroy(pInfo->pSourceDataInfo);
    terrno = TSDB_CODE_QRY_OUT_OF_MEMORY;
    return NULL;
  }

  for(int32_t i = 0; i < numOfSources; ++i) {
    SSourceDataInfo dataInfo = {0};
    dataInfo.status = DATA_NOT_READY;
    dataInfo.pEx    = pInfo;
    dataInfo.index  = i;

    taosArrayPush(pInfo->pSourceDataInfo, &dataInfo);
  }

  size_t size = taosArrayGetSize(pExprInfo);
  pInfo->pResult = createResultDataBlock(pExprInfo);
  pInfo->seqLoadData = true;

  tsem_init(&pInfo->ready, 0, 0);

  pOperator->name         = "ExchangeOperator";
  pOperator->operatorType = OP_Exchange;
  pOperator->blockingOptr = false;
  pOperator->status       = OP_IN_EXECUTING;
  pOperator->info         = pInfo;
  pOperator->numOfOutput  = size;
  pOperator->exec         = doLoadRemoteData;
  pOperator->pTaskInfo    = pTaskInfo;

#if 1
  { // todo refactor
    SRpcInit rpcInit;
    memset(&rpcInit, 0, sizeof(rpcInit));
    rpcInit.localPort = 0;
    rpcInit.label = "EX";
    rpcInit.numOfThreads = 1;
    rpcInit.cfp = qProcessFetchRsp;
    // todo
    rpcInit.sessions = 50000; //tsMaxConnections;
    rpcInit.connType = TAOS_CONN_CLIENT;
    rpcInit.user = (char *)"root";
    // todo 
    rpcInit.idleTime = 6; //tsShellActivityTimer * 1000;
    rpcInit.ckey = "key";
    rpcInit.spi = 1;
    rpcInit.secret = (char *)"dcc5bed04851fec854c035b2e40263b6";

    pInfo->pTransporter = rpcOpen(&rpcInit);
    if (pInfo->pTransporter == NULL) {
      return NULL; // todo
    }
  }
#endif

  return pOperator;
}

SSDataBlock* createResultDataBlock(const SArray* pExprInfo) {
  SSDataBlock* pResBlock = calloc(1, sizeof(SSDataBlock));
  if (pResBlock == NULL) {
    return NULL;
  }

  size_t numOfCols = taosArrayGetSize(pExprInfo);
  pResBlock->pDataBlock = taosArrayInit(numOfCols, sizeof(SColumnInfoData));

  SArray* pResult = pResBlock->pDataBlock;
  for(int32_t i = 0; i < numOfCols; ++i) {
    SColumnInfoData colInfoData = {0};
    SExprInfo* p = taosArrayGetP(pExprInfo, i);

    SSchema* pSchema = &p->base.resSchema;
    colInfoData.info.type  = pSchema->type;
    colInfoData.info.colId = pSchema->colId;
    colInfoData.info.bytes = pSchema->bytes;

    taosArrayPush(pResult, &colInfoData);
  }

  return pResBlock;
}

SOperatorInfo* createTableScanOperatorInfo(void* pTsdbReadHandle, int32_t order, int32_t numOfOutput, int32_t repeatTime, int32_t reverseTime, SExecTaskInfo* pTaskInfo) {
  assert(repeatTime > 0);

  STableScanInfo* pInfo    = calloc(1, sizeof(STableScanInfo));
  SOperatorInfo* pOperator = calloc(1, sizeof(SOperatorInfo));
  if (pInfo == NULL || pOperator == NULL) {
    tfree(pInfo);
    tfree(pOperator);

    terrno = TSDB_CODE_QRY_OUT_OF_MEMORY;
    return NULL;
  }

  pInfo->pTsdbReadHandle = pTsdbReadHandle;
  pInfo->times        = repeatTime;
  pInfo->reverseTimes = reverseTime;
  pInfo->order        = order;
  pInfo->current      = 0;
  pInfo->scanFlag     = MAIN_SCAN;

  pOperator->name          = "TableScanOperator";
  pOperator->operatorType  = OP_TableScan;
  pOperator->blockingOptr  = false;
  pOperator->status        = OP_IN_EXECUTING;
  pOperator->info          = pInfo;
  pOperator->numOfOutput   = numOfOutput;
  pOperator->exec          = doTableScan;
  pOperator->pTaskInfo     = pTaskInfo;

  return pOperator;
}

SOperatorInfo* createTableSeqScanOperatorInfo(void* pTsdbReadHandle, STaskRuntimeEnv* pRuntimeEnv) {
  STableScanInfo* pInfo = calloc(1, sizeof(STableScanInfo));

  pInfo->pTsdbReadHandle     = pTsdbReadHandle;
  pInfo->times            = 1;
  pInfo->reverseTimes     = 0;
  pInfo->order            = pRuntimeEnv->pQueryAttr->order.order;
  pInfo->current          = 0;
  pInfo->prevGroupId      = -1;
  pRuntimeEnv->enableGroupData = true;

  SOperatorInfo* pOperator = calloc(1, sizeof(SOperatorInfo));
  pOperator->name         = "TableSeqScanOperator";
  pOperator->operatorType = OP_TableSeqScan;
  pOperator->blockingOptr = false;
  pOperator->status       = OP_IN_EXECUTING;
  pOperator->info         = pInfo;
  pOperator->numOfOutput  = pRuntimeEnv->pQueryAttr->numOfCols;
  pOperator->pRuntimeEnv  = pRuntimeEnv;
  pOperator->exec         = doTableScanImpl;

  return pOperator;
}

SOperatorInfo* createTableBlockInfoScanOperator(void* pTsdbReadHandle, STaskRuntimeEnv* pRuntimeEnv) {
  STableScanInfo* pInfo = calloc(1, sizeof(STableScanInfo));

  pInfo->pTsdbReadHandle     = pTsdbReadHandle;
  pInfo->block.pDataBlock = taosArrayInit(1, sizeof(SColumnInfoData));

  SColumnInfoData infoData = {{0}};
  infoData.info.type = TSDB_DATA_TYPE_BINARY;
  infoData.info.bytes = 1024;
  infoData.info.colId = 0;
  taosArrayPush(pInfo->block.pDataBlock, &infoData);

  SOperatorInfo* pOperator = calloc(1, sizeof(SOperatorInfo));
  pOperator->name         = "TableBlockInfoScanOperator";
//  pOperator->operatorType = OP_TableBlockInfoScan;
  pOperator->blockingOptr = false;
  pOperator->status       = OP_IN_EXECUTING;
  pOperator->info         = pInfo;
//  pOperator->numOfOutput  = pRuntimeEnv->pQueryAttr->numOfCols;
  pOperator->exec         = doBlockInfoScan;

  return pOperator;
}

SOperatorInfo* createStreamScanOperatorInfo(void *streamReadHandle, SArray* pExprInfo, SArray* pTableIdList, SExecTaskInfo* pTaskInfo) {
  SStreamBlockScanInfo* pInfo = calloc(1, sizeof(SStreamBlockScanInfo));
  SOperatorInfo* pOperator = calloc(1, sizeof(SOperatorInfo));
  if (pInfo == NULL || pOperator == NULL) {
    tfree(pInfo);
    tfree(pOperator);
    terrno = TSDB_CODE_QRY_OUT_OF_MEMORY;
    return NULL;
  }

  // todo dynamic set the value of 4096
  pInfo->pRes = createOutputBuf_rv(pExprInfo, 4096);

  int32_t numOfOutput = (int32_t) taosArrayGetSize(pExprInfo);
  SArray* pColList = taosArrayInit(numOfOutput, sizeof(int32_t));
  for(int32_t i = 0; i < numOfOutput; ++i) {
    SExprInfo* pExpr = taosArrayGetP(pExprInfo, i);
    taosArrayPush(pColList, &pExpr->pExpr->pSchema[0].colId);
  }
  
  // set the extract column id to streamHandle
  tqReadHandleSetColIdList((STqReadHandle* )streamReadHandle, pColList);
  int32_t code = tqReadHandleSetTbUidList(streamReadHandle, pTableIdList);
  if (code != 0) {
    tfree(pInfo);
    tfree(pOperator);
    return NULL;
  }

  pInfo->readerHandle = streamReadHandle;

  pOperator->name          = "StreamBlockScanOperator";
  pOperator->operatorType  = OP_StreamScan;
  pOperator->blockingOptr  = false;
  pOperator->status        = OP_IN_EXECUTING;
  pOperator->info          = pInfo;
  pOperator->numOfOutput   = numOfOutput;
  pOperator->exec          = doStreamBlockScan;
  pOperator->pTaskInfo     = pTaskInfo;
  return pOperator;
}

void setTableScanFilterOperatorInfo(STableScanInfo* pTableScanInfo, SOperatorInfo* pDownstream) {
  assert(pTableScanInfo != NULL && pDownstream != NULL);

  pTableScanInfo->pExpr = pDownstream->pExpr;   // TODO refactor to use colId instead of pExpr
  pTableScanInfo->numOfOutput = pDownstream->numOfOutput;
#if 0
  if (pDownstream->operatorType == OP_Aggregate || pDownstream->operatorType == OP_MultiTableAggregate) {
    SAggOperatorInfo* pAggInfo = pDownstream->info;

    pTableScanInfo->pCtx = pAggInfo->binfo.pCtx;
    pTableScanInfo->pResultRowInfo = &pAggInfo->binfo.resultRowInfo;
    pTableScanInfo->rowCellInfoOffset = pAggInfo->binfo.rowCellInfoOffset;
  } else if (pDownstream->operatorType == OP_TimeWindow || pDownstream->operatorType == OP_AllTimeWindow) {
    STableIntervalOperatorInfo *pIntervalInfo = pDownstream->info;

    pTableScanInfo->pCtx = pIntervalInfo->pCtx;
    pTableScanInfo->pResultRowInfo = &pIntervalInfo->resultRowInfo;
    pTableScanInfo->rowCellInfoOffset = pIntervalInfo->rowCellInfoOffset;

  } else if (pDownstream->operatorType == OP_Groupby) {
    SGroupbyOperatorInfo *pGroupbyInfo = pDownstream->info;

    pTableScanInfo->pCtx = pGroupbyInfo->binfo.pCtx;
    pTableScanInfo->pResultRowInfo = &pGroupbyInfo->binfo.resultRowInfo;
    pTableScanInfo->rowCellInfoOffset = pGroupbyInfo->binfo.rowCellInfoOffset;

  } else if (pDownstream->operatorType == OP_MultiTableTimeInterval || pDownstream->operatorType == OP_AllMultiTableTimeInterval) {
    STableIntervalOperatorInfo *pInfo = pDownstream->info;

    pTableScanInfo->pCtx = pInfo->pCtx;
    pTableScanInfo->pResultRowInfo = &pInfo->resultRowInfo;
    pTableScanInfo->rowCellInfoOffset = pInfo->rowCellInfoOffset;

  } else if (pDownstream->operatorType == OP_Project) {
    SProjectOperatorInfo *pInfo = pDownstream->info;

    pTableScanInfo->pCtx = pInfo->binfo.pCtx;
    pTableScanInfo->pResultRowInfo = &pInfo->binfo.resultRowInfo;
    pTableScanInfo->rowCellInfoOffset = pInfo->binfo.rowCellInfoOffset;
  } else if (pDownstream->operatorType == OP_SessionWindow) {
    SSWindowOperatorInfo* pInfo = pDownstream->info;

    pTableScanInfo->pCtx = pInfo->binfo.pCtx;
    pTableScanInfo->pResultRowInfo = &pInfo->binfo.resultRowInfo;
    pTableScanInfo->rowCellInfoOffset = pInfo->binfo.rowCellInfoOffset;
  } else if (pDownstream->operatorType == OP_StateWindow) {
    SStateWindowOperatorInfo* pInfo = pDownstream->info;

    pTableScanInfo->pCtx = pInfo->binfo.pCtx;
    pTableScanInfo->pResultRowInfo = &pInfo->binfo.resultRowInfo;
    pTableScanInfo->rowCellInfoOffset = pInfo->binfo.rowCellInfoOffset;
  } else {
    assert(0);
  }
#endif

}

SArray* getOrderCheckColumns(STaskAttr* pQuery) {
  int32_t numOfCols = (pQuery->pGroupbyExpr == NULL)? 0: taosArrayGetSize(pQuery->pGroupbyExpr->columnInfo);

  SArray* pOrderColumns = NULL;
  if (numOfCols > 0) {
    pOrderColumns = taosArrayDup(pQuery->pGroupbyExpr->columnInfo);
  } else {
    pOrderColumns = taosArrayInit(4, sizeof(SColIndex));
  }

  if (pQuery->interval.interval > 0) {
    if (pOrderColumns == NULL) {
      pOrderColumns = taosArrayInit(1, sizeof(SColIndex));
    }

    SColIndex colIndex = {.colIndex = 0, .colId = 0, .flag = TSDB_COL_NORMAL};
    taosArrayPush(pOrderColumns, &colIndex);
  }

  {
    numOfCols = (int32_t) taosArrayGetSize(pOrderColumns);
    for(int32_t i = 0; i < numOfCols; ++i) {
      SColIndex* index = taosArrayGet(pOrderColumns, i);
      for(int32_t j = 0; j < pQuery->numOfOutput; ++j) {
        SSqlExpr* pExpr = &pQuery->pExpr1[j].base;
        int32_t functionId = getExprFunctionId(&pQuery->pExpr1[j]);

        if (index->colId == pExpr->pColumns->info.colId &&
            (functionId == FUNCTION_PRJ || functionId == FUNCTION_TAG || functionId == FUNCTION_TS)) {
          index->colIndex = j;
          index->colId = pExpr->resSchema.colId;
        }
      }
    }
  }

  return pOrderColumns;
}

SArray* getResultGroupCheckColumns(STaskAttr* pQuery) {
  int32_t numOfCols = (pQuery->pGroupbyExpr == NULL)? 0 : taosArrayGetSize(pQuery->pGroupbyExpr->columnInfo);

  SArray* pOrderColumns = NULL;
  if (numOfCols > 0) {
    pOrderColumns = taosArrayDup(pQuery->pGroupbyExpr->columnInfo);
  } else {
    pOrderColumns = taosArrayInit(4, sizeof(SColIndex));
  }

  for(int32_t i = 0; i < numOfCols; ++i) {
    SColIndex* index = taosArrayGet(pOrderColumns, i);

    bool found = false;
    for(int32_t j = 0; j < pQuery->numOfOutput; ++j) {
      SSqlExpr* pExpr = &pQuery->pExpr1[j].base;
      int32_t functionId = getExprFunctionId(&pQuery->pExpr1[j]);

      // FUNCTION_TAG_DUMMY function needs to be ignored
      if (index->colId == pExpr->pColumns->info.colId &&
          ((TSDB_COL_IS_TAG(pExpr->pColumns->flag) && functionId == FUNCTION_TAG) ||
           (TSDB_COL_IS_NORMAL_COL(pExpr->pColumns->flag) && functionId == FUNCTION_PRJ))) {
        index->colIndex = j;
        index->colId = pExpr->resSchema.colId;
        found = true;
        break;
      }
    }

    assert(found && index->colIndex >= 0 && index->colIndex < pQuery->numOfOutput);
  }

  return pOrderColumns;
}

static int32_t initAggSup(SAggSupporter* pAggSup, SArray* pExprInfo);
static void clearupAggSup(SAggSupporter* pAggSup);

static void destroySortedMergeOperatorInfo(void* param, int32_t numOfOutput) {
  SSortedMergeOperatorInfo* pInfo = (SSortedMergeOperatorInfo*) param;
  taosArrayDestroy(pInfo->orderInfo);
  taosArrayDestroy(pInfo->groupInfo);

  if (pInfo->pSortHandle != NULL) {
    tsortDestroySortHandle(pInfo->pSortHandle);
  }
  blockDataDestroy(pInfo->binfo.pRes);

  clearupAggSup(&pInfo->aggSup);
}

static void destroySlimitOperatorInfo(void* param, int32_t numOfOutput) {
  SSLimitOperatorInfo *pInfo = (SSLimitOperatorInfo*) param;
  taosArrayDestroy(pInfo->orderColumnList);
  pInfo->pRes = blockDataDestroy(pInfo->pRes);
  tfree(pInfo->prevRow);
}

static SExprInfo* exprArrayDup(SArray* pExprList) {
  size_t numOfOutput = taosArrayGetSize(pExprList);

  SExprInfo* p = calloc(numOfOutput, sizeof(SExprInfo));
  for (int32_t i = 0; i < numOfOutput; ++i) {
    SExprInfo* pExpr = taosArrayGetP(pExprList, i);
    assignExprInfo(&p[i], pExpr);
  }

  return p;
}

// TODO merge aggregate super table
static void appendOneRowToDataBlock(SSDataBlock *pBlock, STupleHandle* pTupleHandle) {
  for (int32_t i = 0; i < pBlock->info.numOfCols; ++i) {
    SColumnInfoData* pColInfo = taosArrayGet(pBlock->pDataBlock, i);

    bool isNull = tsortIsNullVal(pTupleHandle, i);
    if (isNull) {
      colDataAppend(pColInfo, pBlock->info.rows, NULL, true);
    } else {
      char* pData = tsortGetValue(pTupleHandle, i);
      colDataAppend(pColInfo, pBlock->info.rows, pData, false);
    }
  }

  pBlock->info.rows += 1;
}

static SSDataBlock* getSortedBlockData(SSortHandle* pHandle, SSDataBlock* pDataBlock, bool hasVarCol, int32_t capacity) {
  blockDataClearup(pDataBlock, hasVarCol);

  while(1) {
    STupleHandle* pTupleHandle = tsortNextTuple(pHandle);
    if (pTupleHandle == NULL) {
      break;
    }

    appendOneRowToDataBlock(pDataBlock, pTupleHandle);
    if (pDataBlock->info.rows >= capacity) {
      return pDataBlock;
    }
  }

  return (pDataBlock->info.rows > 0)? pDataBlock:NULL;
}

SSDataBlock* loadNextDataBlock(void* param) {
  SOperatorInfo* pOperator = (SOperatorInfo*) param;
  bool newgroup = false;

  return pOperator->exec(pOperator, &newgroup);
}

static bool needToMerge(SSDataBlock* pBlock, SArray* groupInfo, char **buf, int32_t rowIndex) {
  size_t size = taosArrayGetSize(groupInfo);
  if (size == 0) {
    return true;
  }

  for (int32_t i = 0; i < size; ++i) {
    int32_t* index = taosArrayGet(groupInfo, i);

    SColumnInfoData* pColInfo = taosArrayGet(pBlock->pDataBlock, *index);
    bool isNull = colDataIsNull(pColInfo, rowIndex, pBlock->info.rows, NULL);

    if ((isNull && buf[i] != NULL) || (!isNull && buf[i] == NULL)) {
      return false;
    }

    char* pCell = colDataGetData(pColInfo, rowIndex);
    if (IS_VAR_DATA_TYPE(pColInfo->info.type)) {
      if (varDataLen(pCell) != varDataLen(buf[i])) {
        return false;
      } else {
        if (memcmp(varDataVal(pCell), varDataVal(buf[i]), varDataLen(pCell)) != 0) {
          return false;
        }
      }
    } else {
      if (memcmp(pCell, buf[i], pColInfo->info.bytes) != 0) {
        return false;
      }
    }
  }

  return 0;
}

static void doMergeResultImpl(SSortedMergeOperatorInfo* pInfo, SqlFunctionCtx *pCtx, int32_t numOfExpr, int32_t rowIndex) {
  for (int32_t j = 0; j < numOfExpr; ++j) { // TODO set row index
    pCtx[j].startRow = rowIndex;
  }

  for (int32_t j = 0; j < numOfExpr; ++j) {
    int32_t functionId = pCtx[j].functionId;
    pCtx[j].fpSet->addInput(&pCtx[j]);

//    if (functionId < 0) {
//      SUdfInfo* pUdfInfo = taosArrayGet(pInfo->udfInfo, -1 * functionId - 1);
//      doInvokeUdf(pUdfInfo, &pCtx[j], 0, TSDB_UDF_FUNC_MERGE);
//    } else {
//      assert(!TSDB_FUNC_IS_SCALAR(functionId));
//      aAggs[functionId].mergeFunc(&pCtx[j]);
//    }
  }
}

static void doFinalizeResultImpl(SqlFunctionCtx *pCtx, int32_t numOfExpr) {
  for(int32_t j = 0; j < numOfExpr; ++j) {
    int32_t functionId = pCtx[j].functionId;
    //    if (functionId == FUNC_TAG_DUMMY || functionId == FUNC_TS_DUMMY) {
    //      continue;
    //    }

    //    if (functionId < 0) {
    //      SUdfInfo* pUdfInfo = taosArrayGet(pInfo->udfInfo, -1 * functionId - 1);
    //      doInvokeUdf(pUdfInfo, &pCtx[j], 0, TSDB_UDF_FUNC_FINALIZE);
    //    } else {
    pCtx[j].fpSet->addInput(&pCtx[j]);
  }
}

static bool saveCurrentTuple(char** rowColData, SArray* pColumnList, SSDataBlock* pBlock, int32_t rowIndex) {
  int32_t size = (int32_t) taosArrayGetSize(pColumnList);

  for(int32_t i = 0; i < size; ++i) {
    int32_t* index = taosArrayGet(pColumnList, i);
    SColumnInfoData* pColInfo = taosArrayGet(pBlock->pDataBlock, *index);

    char* data = colDataGetData(pColInfo, rowIndex);
    memcpy(rowColData[i], data, colDataGetLength(pColInfo, rowIndex));
  }

  return true;
}

static void doMergeImpl(SOperatorInfo* pOperator, int32_t numOfExpr, SSDataBlock* pBlock) {
  SSortedMergeOperatorInfo* pInfo = pOperator->info;

  SqlFunctionCtx* pCtx = pInfo->binfo.pCtx;
  for(int32_t i = 0; i < pBlock->info.numOfCols; ++i) {
    pCtx[i].size = 1;
  }

  for(int32_t i = 0; i < pBlock->info.rows; ++i) {
    if (!pInfo->hasGroupVal) {
      ASSERT(i == 0);
      doMergeResultImpl(pInfo, pCtx, numOfExpr, i);
      pInfo->hasGroupVal = saveCurrentTuple(pInfo->groupVal, pInfo->groupInfo, pBlock, i);
    } else {
      if (needToMerge(pBlock, pInfo->groupInfo, pInfo->groupVal, i)) {
        doMergeResultImpl(pInfo, pCtx, numOfExpr, i);
      } else {
        doFinalizeResultImpl(pCtx, numOfExpr);
        int32_t numOfRows = getNumOfResult(pInfo->binfo.pCtx, pOperator->numOfOutput);
        //        setTagValueForMultipleRows(pCtx, pOperator->numOfOutput, numOfRows);

        // TODO check for available buffer;

        // next group info data
        pInfo->binfo.pRes->info.rows += numOfRows;
        for (int32_t j = 0; j < numOfExpr; ++j) {
          if (pCtx[j].functionId < 0) {
            continue;
          }

          pCtx[j].fpSet->addInput(&pCtx[j]);
        }

        doMergeResultImpl(pInfo, pCtx, numOfExpr, i);
        pInfo->hasGroupVal = saveCurrentTuple(pInfo->groupVal, pInfo->groupInfo, pBlock, i);
      }
    }
  }
}

static SSDataBlock* doMerge(SOperatorInfo* pOperator) {
  SSortedMergeOperatorInfo* pInfo = pOperator->info;
  SSortHandle* pHandle = pInfo->pSortHandle;

  SSDataBlock* pDataBlock = createOneDataBlock(pInfo->binfo.pRes);
  blockDataEnsureCapacity(pDataBlock, pInfo->binfo.capacity);

  while(1) {

    blockDataClearup(pDataBlock, pInfo->hasVarCol);
    while (1) {
      STupleHandle* pTupleHandle = tsortNextTuple(pHandle);
      if (pTupleHandle == NULL) {
        break;
      }

      // build datablock for merge for one group
      appendOneRowToDataBlock(pDataBlock, pTupleHandle);
      if (pDataBlock->info.rows >= pInfo->binfo.capacity) {
        break;
      }
    }

    if (pDataBlock->info.rows == 0) {
      break;
    }

    setInputDataBlock(pOperator, pInfo->binfo.pCtx, pDataBlock, TSDB_ORDER_ASC);
    //  updateOutputBuf(&pInfo->binfo, &pAggInfo->bufCapacity, pBlock->info.rows * pAggInfo->resultRowFactor, pOperator->pRuntimeEnv, true);
    doMergeImpl(pOperator, pOperator->numOfOutput, pDataBlock);
    // flush to tuple store, and after all data have been handled, return to upstream node or sink node
  }

  doFinalizeResultImpl(pInfo->binfo.pCtx, pOperator->numOfOutput);
  int32_t numOfRows = getNumOfResult(pInfo->binfo.pCtx, pOperator->numOfOutput);
  //        setTagValueForMultipleRows(pCtx, pOperator->numOfOutput, numOfRows);

  // TODO check for available buffer;

  // next group info data
  pInfo->binfo.pRes->info.rows += numOfRows;
  return (pInfo->binfo.pRes->info.rows > 0)? pInfo->binfo.pRes:NULL;
}

static SSDataBlock* doSortedMerge(void* param, bool* newgroup) {
  SOperatorInfo* pOperator = (SOperatorInfo*) param;
  if (pOperator->status == OP_EXEC_DONE) {
    return NULL;
  }

  SExecTaskInfo* pTaskInfo = pOperator->pTaskInfo;
  SSortedMergeOperatorInfo* pInfo = pOperator->info;
  if (pOperator->status == OP_RES_TO_RETURN) {
    return getSortedBlockData(pInfo->pSortHandle, pInfo->binfo.pRes, pInfo->hasVarCol, pInfo->binfo.capacity);
  }

  SSchema* p = blockDataExtractSchema(pInfo->binfo.pRes, NULL);
  int32_t numOfBufPage = pInfo->sortBufSize / pInfo->bufPageSize;
  pInfo->pSortHandle = tsortCreateSortHandle(pInfo->orderInfo, pInfo->nullFirst, SORT_MULTISOURCE_MERGE, pInfo->bufPageSize,
                                        numOfBufPage, p, pInfo->binfo.pRes->info.numOfCols, "GET_TASKID(pTaskInfo)");

  tfree(p);
  tsortSetFetchRawDataFp(pInfo->pSortHandle, loadNextDataBlock);

  for(int32_t i = 0; i < pOperator->numOfDownstream; ++i) {
    SGenericSource* ps = calloc(1, sizeof(SGenericSource));
    ps->param = pOperator->pDownstream[i];
    tsortAddSource(pInfo->pSortHandle, ps);
  }

  int32_t code = tsortOpen(pInfo->pSortHandle);
  if (code != TSDB_CODE_SUCCESS) {
    longjmp(pTaskInfo->env, terrno);
  }

  pOperator->status = OP_RES_TO_RETURN;
  return doMerge(pOperator);
}

static SArray* createBlockOrder(SArray* pExprInfo, SArray* pOrderVal) {
  SArray* pOrderInfo = taosArrayInit(1, sizeof(SBlockOrderInfo));

  size_t numOfOrder = taosArrayGetSize(pOrderVal);
  for (int32_t j = 0; j < numOfOrder; ++j) {
    SBlockOrderInfo orderInfo = {0};
    SOrder*         pOrder = taosArrayGet(pOrderVal, j);
    orderInfo.order = pOrder->order;

    for (int32_t i = 0; i < taosArrayGetSize(pExprInfo); ++i) {
      SExprInfo* pExpr = taosArrayGet(pExprInfo, i);
      if (pExpr->base.resSchema.colId == pOrder->col.info.colId) {
        orderInfo.colIndex = i;
        break;
      }
    }

    taosArrayPush(pOrderInfo, &orderInfo);
  }

  return pOrderInfo;
}

static int32_t initGroupCol(SArray* pExprInfo, SArray* pGroupInfo, SSortedMergeOperatorInfo* pInfo) {
  if (pGroupInfo == NULL || taosArrayGetSize(pGroupInfo) == 0) {
    return 0;
  }

  int32_t len = 0;
  SArray* plist = taosArrayInit(3, sizeof(SColumn));
  pInfo->groupInfo = taosArrayInit(3, sizeof(int32_t));

  if (plist == NULL || pInfo->groupInfo == NULL) {
    return TSDB_CODE_OUT_OF_MEMORY;
  }

  size_t  numOfGroupCol = taosArrayGetSize(pInfo->groupInfo);
  for(int32_t i = 0; i < numOfGroupCol; ++i) {
    SColumn* pCol = taosArrayGet(pGroupInfo, i);
    for(int32_t j = 0; j < taosArrayGetSize(pExprInfo); ++j) {
      SExprInfo* pe = taosArrayGet(pExprInfo, j);
      if (pe->base.resSchema.colId == pCol->info.colId) {
        taosArrayPush(plist, pCol);
        taosArrayPush(pInfo->groupInfo, &j);
        len += pCol->info.bytes;
        break;
      }
    }
  }

  ASSERT(taosArrayGetSize(pGroupInfo) == taosArrayGetSize(plist));

  pInfo->groupVal = calloc(1, (POINTER_BYTES * numOfGroupCol + len));
  if (pInfo->groupVal == NULL) {
    taosArrayDestroy(plist);
    return TSDB_CODE_OUT_OF_MEMORY;
  }

  int32_t offset = 0;
  char   *start = (char*)(pInfo->groupVal + (POINTER_BYTES * numOfGroupCol));
  for(int32_t i = 0; i < numOfGroupCol; ++i) {
    pInfo->groupVal[i] = start + offset;
    SColumn* pCol = taosArrayGet(plist, i);
    offset += pCol->info.bytes;
  }

  taosArrayDestroy(plist);

  return TSDB_CODE_SUCCESS;
}

SOperatorInfo* createSortedMergeOperatorInfo(SOperatorInfo** downstream, int32_t numOfDownstream, SArray* pExprInfo, SArray* pOrderVal, SArray* pGroupInfo, SExecTaskInfo* pTaskInfo) {
  SSortedMergeOperatorInfo* pInfo = calloc(1, sizeof(SSortedMergeOperatorInfo));
  SOperatorInfo* pOperator = calloc(1, sizeof(SOperatorInfo));
  if (pInfo == NULL || pOperator == NULL) {
    goto _error;
  }

  int32_t numOfOutput = taosArrayGetSize(pExprInfo);
  pInfo->binfo.pCtx   = createSqlFunctionCtx_rv(pExprInfo, &pInfo->binfo.rowCellInfoOffset, &pInfo->binfo.resRowSize);
  pInfo->binfo.pRes   = createOutputBuf_rv(pExprInfo, pInfo->binfo.capacity);
  initResultRowInfo(&pInfo->binfo.resultRowInfo, (int32_t)1);

  if (pInfo->binfo.pCtx == NULL || pInfo->binfo.pRes == NULL) {
    goto _error;
  }

  int32_t code = initAggSup(&pInfo->aggSup, pExprInfo);
  if (code != TSDB_CODE_SUCCESS) {
    goto _error;
  }

  setDefaultOutputBuf_rv(&pInfo->binfo, &pInfo->aggSup, MAIN_SCAN, pTaskInfo);
  code = initGroupCol(pExprInfo, pGroupInfo, pInfo);
  if (code != TSDB_CODE_SUCCESS) {
    goto _error;
  }

//  pInfo->resultRowFactor = (int32_t)(getRowNumForMultioutput(pRuntimeEnv->pQueryAttr,
//      pRuntimeEnv->pQueryAttr->topBotQuery, false));
  pInfo->sortBufSize    = 1024 * 16; // 1MB
  pInfo->bufPageSize    = 1024;
  pInfo->orderInfo      = createBlockOrder(pExprInfo, pOrderVal);

  pInfo->binfo.capacity = blockDataGetCapacityInRow(pInfo->binfo.pRes, pInfo->bufPageSize);

  pOperator->name         = "SortedMerge";
  pOperator->operatorType = OP_SortedMerge;
  pOperator->blockingOptr = true;
  pOperator->status       = OP_IN_EXECUTING;
  pOperator->info         = pInfo;
  pOperator->numOfOutput  = numOfOutput;
  pOperator->pExpr        = exprArrayDup(pExprInfo);

  pOperator->pTaskInfo    = pTaskInfo;
  pOperator->exec         = doSortedMerge;
  pOperator->cleanupFn    = destroySortedMergeOperatorInfo;

  code = appendDownstream(pOperator, downstream, numOfDownstream);
  if (code != TSDB_CODE_SUCCESS) {
    goto _error;
  }

  return pOperator;

  _error:
  if (pInfo != NULL) {
    destroySortedMergeOperatorInfo(pInfo, numOfOutput);
  }
  
  tfree(pInfo);
  tfree(pOperator);
  terrno = TSDB_CODE_QRY_OUT_OF_MEMORY;
  return NULL;
}

static SSDataBlock* doSort(void* param, bool* newgroup) {
  SOperatorInfo* pOperator = (SOperatorInfo*) param;
  if (pOperator->status == OP_EXEC_DONE) {
    return NULL;
  }

  SExecTaskInfo* pTaskInfo = pOperator->pTaskInfo;
  SOrderOperatorInfo* pInfo = pOperator->info;
  if (pOperator->status == OP_RES_TO_RETURN) {
    return getSortedBlockData(pInfo->pSortHandle, pInfo->pDataBlock, pInfo->hasVarCol, pInfo->numOfRowsInRes);
  }

  SSchema* p = blockDataExtractSchema(pInfo->pDataBlock, NULL);
  int32_t numOfBufPage = pInfo->sortBufSize / pInfo->bufPageSize;
  pInfo->pSortHandle = tsortCreateSortHandle(pInfo->orderInfo, pInfo->nullFirst, SORT_SINGLESOURCE_SORT, pInfo->bufPageSize,
                                        numOfBufPage, p, pInfo->pDataBlock->info.numOfCols, "GET_TASKID(pTaskInfo)");

  tfree(p);
  tsortSetFetchRawDataFp(pInfo->pSortHandle, loadNextDataBlock);

  SGenericSource* ps = calloc(1, sizeof(SGenericSource));
  ps->param = pOperator;
  tsortAddSource(pInfo->pSortHandle, ps);

  // TODO set error code;
  int32_t code = tsortOpen(pInfo->pSortHandle);
  if (code != TSDB_CODE_SUCCESS) {
    longjmp(pTaskInfo->env, terrno);
  }

  pOperator->status = OP_RES_TO_RETURN;
  return getSortedBlockData(pInfo->pSortHandle, pInfo->pDataBlock, pInfo->hasVarCol, pInfo->numOfRowsInRes);
}

SOperatorInfo *createOrderOperatorInfo(SOperatorInfo* downstream, SArray* pExprInfo, SArray* pOrderVal, SExecTaskInfo* pTaskInfo) {
  SOrderOperatorInfo* pInfo = calloc(1, sizeof(SOrderOperatorInfo));
  SOperatorInfo* pOperator = calloc(1, sizeof(SOperatorInfo));
  if (pInfo == NULL || pOperator == NULL) {
    tfree(pInfo);

    terrno = TSDB_CODE_QRY_OUT_OF_MEMORY;
    return NULL;
  }

  pInfo->sortBufSize    = 1024 * 16; // 1MB
  pInfo->bufPageSize    = 1024;
  pInfo->numOfRowsInRes = 1024;

  pInfo->pDataBlock  = createOutputBuf_rv(pExprInfo, pInfo->numOfRowsInRes);
  pInfo->orderInfo  = createBlockOrder(pExprInfo, pOrderVal);

  for(int32_t i = 0; i < taosArrayGetSize(pExprInfo); ++i) {
    SExprInfo* pExpr = taosArrayGetP(pExprInfo, i);
    if (IS_VAR_DATA_TYPE(pExpr->base.resSchema.type)) {
      pInfo->hasVarCol = true;
      break;
    }
  }

  if (pInfo->orderInfo == NULL || pInfo->pDataBlock == NULL) {
    tfree(pOperator);
    destroyOrderOperatorInfo(pInfo, taosArrayGetSize(pExprInfo));
    tfree(pInfo);

    terrno = TSDB_CODE_QRY_OUT_OF_MEMORY;
    return NULL;
  }

  pOperator->name          = "Order";
  pOperator->operatorType  = OP_Order;
  pOperator->blockingOptr  = true;
  pOperator->status        = OP_IN_EXECUTING;
  pOperator->info          = pInfo;

  pOperator->pTaskInfo     = pTaskInfo;
  pOperator->exec          = doSort;
  pOperator->cleanupFn     = destroyOrderOperatorInfo;

  int32_t code = appendDownstream(pOperator, &downstream, 1);
  return pOperator;
}

static int32_t getTableScanOrder(STableScanInfo* pTableScanInfo) {
  return pTableScanInfo->order;
}

// this is a blocking operator
static SSDataBlock* doAggregate(void* param, bool* newgroup) {
  SOperatorInfo* pOperator = (SOperatorInfo*) param;
  if (pOperator->status == OP_EXEC_DONE) {
    return NULL;
  }

  SAggOperatorInfo* pAggInfo = pOperator->info;
  SOptrBasicInfo* pInfo = &pAggInfo->binfo;

  int32_t order = TSDB_ORDER_ASC;
  SOperatorInfo* downstream = pOperator->pDownstream[0];

  while(1) {
    publishOperatorProfEvent(downstream, QUERY_PROF_BEFORE_OPERATOR_EXEC);
    SSDataBlock* pBlock = downstream->exec(downstream, newgroup);
    publishOperatorProfEvent(downstream, QUERY_PROF_AFTER_OPERATOR_EXEC);

    if (pBlock == NULL) {
      break;
    }

//    if (pAggInfo->current != NULL) {
//      setTagValue(pOperator, pAggInfo->current->pTable, pInfo->pCtx, pOperator->numOfOutput);
//    }

    // the pDataBlock are always the same one, no need to call this again
    setInputDataBlock(pOperator, pInfo->pCtx, pBlock, order);
    doAggregateImpl(pOperator, 0, pInfo->pCtx, pBlock);
  }

  doSetOperatorCompleted(pOperator);

  finalizeQueryResult(pOperator, pInfo->pCtx, &pInfo->resultRowInfo, pInfo->rowCellInfoOffset);
  pInfo->pRes->info.rows = getNumOfResult(pInfo->pCtx, pOperator->numOfOutput);

  return (pInfo->pRes->info.rows != 0)? pInfo->pRes:NULL;
}

static SSDataBlock* doMultiTableAggregate(void* param, bool* newgroup) {
  SOperatorInfo* pOperator = (SOperatorInfo*) param;
  if (pOperator->status == OP_EXEC_DONE) {
    return NULL;
  }

  SAggOperatorInfo* pAggInfo = pOperator->info;
  SOptrBasicInfo* pInfo = &pAggInfo->binfo;
  SExecTaskInfo* pTaskInfo = pOperator->pTaskInfo;

  if (pOperator->status == OP_RES_TO_RETURN) {
    toSDatablock(&pAggInfo->groupResInfo, pAggInfo->pResultBuf, pInfo->pRes, pAggInfo->binfo.capacity);

    if (pInfo->pRes->info.rows == 0 || !hasRemainDataInCurrentGroup(&pAggInfo->groupResInfo)) {
      pOperator->status = OP_EXEC_DONE;
    }

    return pInfo->pRes;
  }

  // table scan order
  int32_t order = TSDB_ORDER_ASC;
  SOperatorInfo* downstream = pOperator->pDownstream[0];

  while(1) {
    publishOperatorProfEvent(downstream, QUERY_PROF_BEFORE_OPERATOR_EXEC);
    SSDataBlock* pBlock = downstream->exec(downstream, newgroup);
    publishOperatorProfEvent(downstream, QUERY_PROF_AFTER_OPERATOR_EXEC);

    if (pBlock == NULL) {
      break;
    }

//    setTagValue(pOperator, pRuntimeEnv->current->pTable, pInfo->pCtx, pOperator->numOfOutput);
//    if (downstream->operatorType == OP_TableScan) {
//      STableScanInfo* pScanInfo = downstream->info;
//      order = getTableScanOrder(pScanInfo);
//    }

    // the pDataBlock are always the same one, no need to call this again
    setInputDataBlock(pOperator, pInfo->pCtx, pBlock, order);

    TSKEY key = 0;
    if (order == TSDB_ORDER_ASC) {
      key = pBlock->info.window.ekey;
      TSKEY_MAX_ADD(key, 1);
    } else {
      key = pBlock->info.window.skey;
      TSKEY_MIN_SUB(key, -1);
    }
    
    setExecutionContext(pOperator->numOfOutput, pAggInfo->current->groupIndex, key, pTaskInfo, pAggInfo->current, pAggInfo);
    doAggregateImpl(pOperator, 0, pInfo->pCtx, pBlock);
  }

  pOperator->status = OP_RES_TO_RETURN;
  closeAllResultRows(&pInfo->resultRowInfo);
  updateNumOfRowsInResultRows(pInfo->pCtx, pOperator->numOfOutput, &pInfo->resultRowInfo, pInfo->rowCellInfoOffset);

  initGroupResInfo(&pAggInfo->groupResInfo, &pInfo->resultRowInfo);
  toSDatablock(&pAggInfo->groupResInfo, pAggInfo->pResultBuf, pInfo->pRes, pAggInfo->binfo.capacity);

  if (pInfo->pRes->info.rows == 0 || !hasRemainDataInCurrentGroup(&pAggInfo->groupResInfo)) {
    doSetOperatorCompleted(pOperator);
  }

  return pInfo->pRes;
}

static SSDataBlock* doProjectOperation(void* param, bool* newgroup) {
  SOperatorInfo* pOperator = (SOperatorInfo*) param;

  SProjectOperatorInfo* pProjectInfo = pOperator->info;
  STaskRuntimeEnv* pRuntimeEnv = pOperator->pRuntimeEnv;
  SOptrBasicInfo *pInfo = &pProjectInfo->binfo;

  SSDataBlock* pRes = pInfo->pRes;
  int32_t order = pRuntimeEnv->pQueryAttr->order.order;

  pRes->info.rows = 0;

  if (pProjectInfo->existDataBlock) {  // TODO refactor
    STableQueryInfo* pTableQueryInfo = pRuntimeEnv->current;

    SSDataBlock* pBlock = pProjectInfo->existDataBlock;
    pProjectInfo->existDataBlock = NULL;
    *newgroup = true;

    // todo dynamic set tags
    if (pTableQueryInfo != NULL) {
//      setTagValue(pOperator, pTableQueryInfo->pTable, pInfo->pCtx, pOperator->numOfOutput);
    }

    // the pDataBlock are always the same one, no need to call this again
    setInputDataBlock(pOperator, pInfo->pCtx, pBlock, order);
    updateOutputBuf(&pProjectInfo->binfo, &pProjectInfo->bufCapacity, pBlock->info.rows);

    projectApplyFunctions(pRuntimeEnv, pInfo->pCtx, pOperator->numOfOutput);

    pRes->info.rows = getNumOfResult(pInfo->pCtx, pOperator->numOfOutput);
    if (pRes->info.rows >= pRuntimeEnv->resultInfo.threshold) {
      copyTsColoum(pRes, pInfo->pCtx, pOperator->numOfOutput);
      resetResultRowEntryResult(pInfo->pCtx, pOperator->numOfOutput);
      return pRes;
    }
  }

  while(1) {
    bool prevVal = *newgroup;

    // The downstream exec may change the value of the newgroup, so use a local variable instead.
    publishOperatorProfEvent(pOperator->pDownstream[0], QUERY_PROF_BEFORE_OPERATOR_EXEC);
    SSDataBlock* pBlock = pOperator->pDownstream[0]->exec(pOperator->pDownstream[0], newgroup);
    publishOperatorProfEvent(pOperator->pDownstream[0], QUERY_PROF_AFTER_OPERATOR_EXEC);

    if (pBlock == NULL) {
      assert(*newgroup == false);

      *newgroup = prevVal;
      setTaskStatus(pOperator->pTaskInfo, TASK_COMPLETED);
      break;
    }

    // Return result of the previous group in the firstly.
    if (*newgroup) {
      if (pRes->info.rows > 0) {
        pProjectInfo->existDataBlock = pBlock;
        break;
      } else { // init output buffer for a new group data
//        for (int32_t j = 0; j < pOperator->numOfOutput; ++j) {
//          aAggs[pInfo->pCtx[j].functionId].xFinalize(&pInfo->pCtx[j]);
//        }
        initCtxOutputBuffer(pInfo->pCtx, pOperator->numOfOutput);
      }
    }

    STableQueryInfo* pTableQueryInfo = pRuntimeEnv->current;

    // todo dynamic set tags
    if (pTableQueryInfo != NULL) {
//      setTagValue(pOperator, pTableQueryInfo->pTable, pInfo->pCtx, pOperator->numOfOutput);
    }

    // the pDataBlock are always the same one, no need to call this again
    setInputDataBlock(pOperator, pInfo->pCtx, pBlock, order);
    updateOutputBuf(&pProjectInfo->binfo, &pProjectInfo->bufCapacity, pBlock->info.rows);

    projectApplyFunctions(pRuntimeEnv, pInfo->pCtx, pOperator->numOfOutput);
    pRes->info.rows = getNumOfResult(pInfo->pCtx, pOperator->numOfOutput);
    if (pRes->info.rows >= 1000/*pRuntimeEnv->resultInfo.threshold*/) {
      break;
    }
  }
  copyTsColoum(pRes, pInfo->pCtx, pOperator->numOfOutput);
  resetResultRowEntryResult(pInfo->pCtx, pOperator->numOfOutput);
  return (pInfo->pRes->info.rows > 0)? pInfo->pRes:NULL;
}

static SSDataBlock* doLimit(void* param, bool* newgroup) {
  SOperatorInfo* pOperator = (SOperatorInfo*)param;
  if (pOperator->status == OP_EXEC_DONE) {
    return NULL;
  }

  SLimitOperatorInfo* pInfo = pOperator->info;
  STaskRuntimeEnv* pRuntimeEnv = pOperator->pRuntimeEnv;

  SSDataBlock* pBlock = NULL;
  while (1) {
    publishOperatorProfEvent(pOperator->pDownstream[0], QUERY_PROF_BEFORE_OPERATOR_EXEC);
    pBlock = pOperator->pDownstream[0]->exec(pOperator->pDownstream[0], newgroup);
    publishOperatorProfEvent(pOperator->pDownstream[0], QUERY_PROF_AFTER_OPERATOR_EXEC);

    if (pBlock == NULL) {
      doSetOperatorCompleted(pOperator);
      return NULL;
    }

    if (pRuntimeEnv->currentOffset == 0) {
      break;
    } else if (pRuntimeEnv->currentOffset >= pBlock->info.rows) {
      pRuntimeEnv->currentOffset -= pBlock->info.rows;
    } else {
      int32_t remain = (int32_t)(pBlock->info.rows - pRuntimeEnv->currentOffset);
      pBlock->info.rows = remain;

      for (int32_t i = 0; i < pBlock->info.numOfCols; ++i) {
        SColumnInfoData* pColInfoData = taosArrayGet(pBlock->pDataBlock, i);

        int16_t bytes = pColInfoData->info.bytes;
        memmove(pColInfoData->pData, pColInfoData->pData + bytes * pRuntimeEnv->currentOffset, remain * bytes);
      }

      pRuntimeEnv->currentOffset = 0;
      break;
    }
  }

  if (pInfo->total + pBlock->info.rows >= pInfo->limit) {
    pBlock->info.rows = (int32_t)(pInfo->limit - pInfo->total);
    pInfo->total = pInfo->limit;

    doSetOperatorCompleted(pOperator);
  } else {
    pInfo->total += pBlock->info.rows;
  }

  return pBlock;
}

static SSDataBlock* doFilter(void* param, bool* newgroup) {
  SOperatorInfo *pOperator = (SOperatorInfo *)param;
  if (pOperator->status == OP_EXEC_DONE) {
    return NULL;
  }

  SFilterOperatorInfo* pCondInfo = pOperator->info;
  STaskRuntimeEnv* pRuntimeEnv = pOperator->pRuntimeEnv;

  while (1) {
    publishOperatorProfEvent(pOperator->pDownstream[0], QUERY_PROF_BEFORE_OPERATOR_EXEC);
    SSDataBlock *pBlock = pOperator->pDownstream[0]->exec(pOperator->pDownstream[0], newgroup);
    publishOperatorProfEvent(pOperator->pDownstream[0], QUERY_PROF_AFTER_OPERATOR_EXEC);

    if (pBlock == NULL) {
      break;
    }

    doSetFilterColumnInfo(pCondInfo->pFilterInfo, pCondInfo->numOfFilterCols, pBlock);
    assert(pRuntimeEnv->pTsBuf == NULL);
    filterRowsInDataBlock(pRuntimeEnv, pCondInfo->pFilterInfo, pCondInfo->numOfFilterCols, pBlock, true);

    if (pBlock->info.rows > 0) {
      return pBlock;
    }
  }

  doSetOperatorCompleted(pOperator);
  return NULL;
}

static SSDataBlock* doIntervalAgg(void* param, bool* newgroup) {
  SOperatorInfo* pOperator = (SOperatorInfo*) param;
  if (pOperator->status == OP_EXEC_DONE) {
    return NULL;
  }

  STableIntervalOperatorInfo* pInfo = pOperator->info;

  if (pOperator->status == OP_RES_TO_RETURN) {
//    toSDatablock(pAggInfo->pGroupResInfo, pAggInfo->pResultBuf, pInfo->pRes, pAggInfo->binfo.capacity);
    if (pInfo->binfo.pRes->info.rows == 0 || !hasRemainDataInCurrentGroup(&pInfo->groupResInfo)) {
      doSetOperatorCompleted(pOperator);
    }

    return pInfo->binfo.pRes;
  }

//  int32_t order = pQueryAttr->order.order;
//  STimeWindow win = pQueryAttr->window;
  SOperatorInfo* downstream = pOperator->pDownstream[0];

  while(1) {
    publishOperatorProfEvent(downstream, QUERY_PROF_BEFORE_OPERATOR_EXEC);
    SSDataBlock* pBlock = downstream->exec(downstream, newgroup);
    publishOperatorProfEvent(downstream, QUERY_PROF_AFTER_OPERATOR_EXEC);

    if (pBlock == NULL) {
      break;
    }

//    setTagValue(pOperator, pRuntimeEnv->current->pTable, pInfo->pCtx, pOperator->numOfOutput);

    // the pDataBlock are always the same one, no need to call this again
    setInputDataBlock(pOperator, pInfo->binfo.pCtx, pBlock, TSDB_ORDER_ASC);
    hashIntervalAgg(pOperator, &pInfo->binfo.resultRowInfo, pBlock, 0);
  }

  // restore the value
//  pQueryAttr->order.order = order;
//  pQueryAttr->window = win;

  pOperator->status = OP_RES_TO_RETURN;
  closeAllResultRows(&pInfo->binfo.resultRowInfo);
  setTaskStatus(pOperator->pTaskInfo, TASK_COMPLETED);
  finalizeQueryResult(pOperator, pInfo->binfo.pCtx, &pInfo->binfo.resultRowInfo, pInfo->binfo.rowCellInfoOffset);

  initGroupResInfo(&pInfo->groupResInfo, &pInfo->binfo.resultRowInfo);
  toSDatablock(&pInfo->groupResInfo, pInfo->pResultBuf, pInfo->binfo.pRes, pInfo->binfo.capacity);

  if (pInfo->binfo.pRes->info.rows == 0 || !hasRemainDataInCurrentGroup(&pInfo->groupResInfo)) {
    doSetOperatorCompleted(pOperator);
  }

  return pInfo->binfo.pRes->info.rows == 0? NULL:pInfo->binfo.pRes;
}

static SSDataBlock* doAllIntervalAgg(void* param, bool* newgroup) {
  SOperatorInfo* pOperator = (SOperatorInfo*) param;
  if (pOperator->status == OP_EXEC_DONE) {
    return NULL;
  }

  STableIntervalOperatorInfo* pIntervalInfo = pOperator->info;

  STaskRuntimeEnv* pRuntimeEnv = pOperator->pRuntimeEnv;
  if (pOperator->status == OP_RES_TO_RETURN) {
//    toSDatablock(&pRuntimeEnv->groupResInfo, pRuntimeEnv, pIntervalInfo->pRes);

    if (pIntervalInfo->binfo.pRes->info.rows == 0 || !hasRemainDataInCurrentGroup(&pRuntimeEnv->groupResInfo)) {
      doSetOperatorCompleted(pOperator);
    }

    return pIntervalInfo->binfo.pRes;
  }

  STaskAttr* pQueryAttr = pRuntimeEnv->pQueryAttr;
  int32_t order = pQueryAttr->order.order;
  STimeWindow win = pQueryAttr->window;

  SOperatorInfo* downstream = pOperator->pDownstream[0];

  while(1) {
    publishOperatorProfEvent(downstream, QUERY_PROF_BEFORE_OPERATOR_EXEC);
    SSDataBlock* pBlock = downstream->exec(downstream, newgroup);
    publishOperatorProfEvent(downstream, QUERY_PROF_AFTER_OPERATOR_EXEC);

    if (pBlock == NULL) {
      break;
    }

//    setTagValue(pOperator, pRuntimeEnv->current->pTable, pIntervalInfo->pCtx, pOperator->numOfOutput);

    // the pDataBlock are always the same one, no need to call this again
    setInputDataBlock(pOperator, pIntervalInfo->binfo.pCtx, pBlock, pQueryAttr->order.order);
    hashAllIntervalAgg(pOperator, &pIntervalInfo->binfo.resultRowInfo, pBlock, 0);
  }

  // restore the value
  pQueryAttr->order.order = order;
  pQueryAttr->window = win;

  pOperator->status = OP_RES_TO_RETURN;
  closeAllResultRows(&pIntervalInfo->binfo.resultRowInfo);
  setTaskStatus(pOperator->pTaskInfo, TASK_COMPLETED);
  finalizeQueryResult(pOperator, pIntervalInfo->binfo.pCtx, &pIntervalInfo->binfo.resultRowInfo, pIntervalInfo->binfo.rowCellInfoOffset);

  initGroupResInfo(&pRuntimeEnv->groupResInfo, &pIntervalInfo->binfo.resultRowInfo);
//  toSDatablock(&pRuntimeEnv->groupResInfo, pRuntimeEnv, pIntervalInfo->pRes);

  if (pIntervalInfo->binfo.pRes->info.rows == 0 || !hasRemainDataInCurrentGroup(&pRuntimeEnv->groupResInfo)) {
    pOperator->status = OP_EXEC_DONE;
  }

  return pIntervalInfo->binfo.pRes->info.rows == 0? NULL:pIntervalInfo->binfo.pRes;
}

static SSDataBlock* doSTableIntervalAgg(void* param, bool* newgroup) {
  SOperatorInfo* pOperator = (SOperatorInfo*) param;
  if (pOperator->status == OP_EXEC_DONE) {
    return NULL;
  }

  STableIntervalOperatorInfo* pIntervalInfo = pOperator->info;
  STaskRuntimeEnv* pRuntimeEnv = pOperator->pRuntimeEnv;

  if (pOperator->status == OP_RES_TO_RETURN) {
    int64_t st = taosGetTimestampUs();

//    copyToSDataBlock(NULL, 3000, pIntervalInfo->pRes, pIntervalInfo->rowCellInfoOffset);
    if (pIntervalInfo->binfo.pRes->info.rows == 0 || !hasRemainData(&pRuntimeEnv->groupResInfo)) {
      doSetOperatorCompleted(pOperator);
    }

    SQInfo* pQInfo = pRuntimeEnv->qinfo;
    pQInfo->summary.firstStageMergeTime += (taosGetTimestampUs() - st);

    return pIntervalInfo->binfo.pRes;
  }

  STaskAttr* pQueryAttr = pRuntimeEnv->pQueryAttr;
  int32_t order = pQueryAttr->order.order;

  SOperatorInfo* downstream = pOperator->pDownstream[0];

  while(1) {
    publishOperatorProfEvent(downstream, QUERY_PROF_BEFORE_OPERATOR_EXEC);
    SSDataBlock* pBlock = downstream->exec(downstream, newgroup);
    publishOperatorProfEvent(downstream, QUERY_PROF_AFTER_OPERATOR_EXEC);

    if (pBlock == NULL) {
      break;
    }

    // the pDataBlock are always the same one, no need to call this again
    STableQueryInfo* pTableQueryInfo = pRuntimeEnv->current;

//    setTagValue(pOperator, pTableQueryInfo->pTable, pIntervalInfo->pCtx, pOperator->numOfOutput);
    setInputDataBlock(pOperator, pIntervalInfo->binfo.pCtx, pBlock, pQueryAttr->order.order);
    setIntervalQueryRange(pRuntimeEnv, pBlock->info.window.skey);

    hashIntervalAgg(pOperator, &pTableQueryInfo->resInfo, pBlock, pTableQueryInfo->groupIndex);
  }

  pOperator->status = OP_RES_TO_RETURN;
  pQueryAttr->order.order = order;   // TODO : restore the order
  doCloseAllTimeWindow(pRuntimeEnv);
  setTaskStatus(pOperator->pTaskInfo, TASK_COMPLETED);

//  copyToSDataBlock(pRuntimeEnv, 3000, pIntervalInfo->pRes, pIntervalInfo->rowCellInfoOffset);
  if (pIntervalInfo->binfo.pRes->info.rows == 0 || !hasRemainData(&pRuntimeEnv->groupResInfo)) {
    pOperator->status = OP_EXEC_DONE;
  }

  return pIntervalInfo->binfo.pRes;
}

static SSDataBlock* doAllSTableIntervalAgg(void* param, bool* newgroup) {
  SOperatorInfo* pOperator = (SOperatorInfo*) param;
  if (pOperator->status == OP_EXEC_DONE) {
    return NULL;
  }

  STableIntervalOperatorInfo* pIntervalInfo = pOperator->info;
  STaskRuntimeEnv* pRuntimeEnv = pOperator->pRuntimeEnv;

  if (pOperator->status == OP_RES_TO_RETURN) {
//    copyToSDataBlock(pRuntimeEnv, 3000, pIntervalInfo->pRes, pIntervalInfo->rowCellInfoOffset);
    if (pIntervalInfo->binfo.pRes->info.rows == 0 || !hasRemainData(&pRuntimeEnv->groupResInfo)) {
      pOperator->status = OP_EXEC_DONE;
    }

    return pIntervalInfo->binfo.pRes;
  }

  STaskAttr* pQueryAttr = pRuntimeEnv->pQueryAttr;
  int32_t order = pQueryAttr->order.order;

  SOperatorInfo* downstream = pOperator->pDownstream[0];

  while(1) {
    publishOperatorProfEvent(downstream, QUERY_PROF_BEFORE_OPERATOR_EXEC);
    SSDataBlock* pBlock = downstream->exec(downstream, newgroup);
    publishOperatorProfEvent(downstream, QUERY_PROF_AFTER_OPERATOR_EXEC);

    if (pBlock == NULL) {
      break;
    }

    // the pDataBlock are always the same one, no need to call this again
    STableQueryInfo* pTableQueryInfo = pRuntimeEnv->current;

//    setTagValue(pOperator, pTableQueryInfo->pTable, pIntervalInfo->pCtx, pOperator->numOfOutput);
    setInputDataBlock(pOperator, pIntervalInfo->binfo.pCtx, pBlock, pQueryAttr->order.order);
    setIntervalQueryRange(pRuntimeEnv, pBlock->info.window.skey);

    hashAllIntervalAgg(pOperator, &pTableQueryInfo->resInfo, pBlock, pTableQueryInfo->groupIndex);
  }

  pOperator->status = OP_RES_TO_RETURN;
  pQueryAttr->order.order = order;   // TODO : restore the order
  doCloseAllTimeWindow(pRuntimeEnv);
  setTaskStatus(pOperator->pTaskInfo, TASK_COMPLETED);

  int64_t st = taosGetTimestampUs();
//  copyToSDataBlock(pRuntimeEnv, 3000, pIntervalInfo->pRes, pIntervalInfo->rowCellInfoOffset);
  if (pIntervalInfo->binfo.pRes->info.rows == 0 || !hasRemainData(&pRuntimeEnv->groupResInfo)) {
    pOperator->status = OP_EXEC_DONE;
  }

  SQInfo* pQInfo = pRuntimeEnv->qinfo;
  pQInfo->summary.firstStageMergeTime += (taosGetTimestampUs() - st);

  return pIntervalInfo->binfo.pRes;
}

static void doStateWindowAggImpl(SOperatorInfo* pOperator, SStateWindowOperatorInfo *pInfo, SSDataBlock *pSDataBlock) {
  STaskRuntimeEnv* pRuntimeEnv = pOperator->pRuntimeEnv;
  STableQueryInfo*  item = pRuntimeEnv->current;
  SColumnInfoData* pColInfoData = taosArrayGet(pSDataBlock->pDataBlock, pInfo->colIndex);

  SOptrBasicInfo* pBInfo = &pInfo->binfo;

  bool    masterScan = IS_MAIN_SCAN(pRuntimeEnv);
  int16_t     bytes = pColInfoData->info.bytes;
  int16_t     type = pColInfoData->info.type;

  SColumnInfoData* pTsColInfoData = taosArrayGet(pSDataBlock->pDataBlock, 0);
  TSKEY* tsList = (TSKEY*)pTsColInfoData->pData;
  if (IS_REPEAT_SCAN(pRuntimeEnv) && !pInfo->reptScan) {
    pInfo->reptScan = true;
    tfree(pInfo->prevData);
  }

  pInfo->numOfRows = 0;
  for (int32_t j = 0; j < pSDataBlock->info.rows; ++j) {
    char* val = ((char*)pColInfoData->pData) + bytes * j;
    if (isNull(val, type)) {
      continue;
    }
    if (pInfo->prevData == NULL) {
      pInfo->prevData = malloc(bytes);
      memcpy(pInfo->prevData, val, bytes);
      pInfo->numOfRows = 1;
      pInfo->curWindow.skey = tsList[j];
      pInfo->curWindow.ekey = tsList[j];
      pInfo->start = j;

    } else if (memcmp(pInfo->prevData, val, bytes) == 0) {
      pInfo->curWindow.ekey = tsList[j];
      pInfo->numOfRows += 1;
      //pInfo->start = j;
      if (j == 0 && pInfo->start != 0) {
        pInfo->numOfRows = 1;
        pInfo->start = 0;
      }
    } else {
      SResultRow* pResult = NULL;
      pInfo->curWindow.ekey = pInfo->curWindow.skey;
      int32_t ret = setResultOutputBufByKey(pRuntimeEnv, &pBInfo->resultRowInfo, pSDataBlock->info.uid, &pInfo->curWindow, masterScan,
                                            &pResult, item->groupIndex, pBInfo->pCtx, pOperator->numOfOutput,
                                            pBInfo->rowCellInfoOffset);
      if (ret != TSDB_CODE_SUCCESS) {  // null data, too many state code
        longjmp(pRuntimeEnv->env, TSDB_CODE_QRY_APP_ERROR);
      }
//      doApplyFunctions(pRuntimeEnv, pBInfo->pCtx, &pInfo->curWindow, pInfo->start, pInfo->numOfRows, tsList,
//                       pSDataBlock->info.rows, pOperator->numOfOutput);

      pInfo->curWindow.skey = tsList[j];
      pInfo->curWindow.ekey = tsList[j];
      memcpy(pInfo->prevData, val, bytes);
      pInfo->numOfRows = 1;
      pInfo->start = j;

    }
  }

  SResultRow* pResult = NULL;

  pInfo->curWindow.ekey = pInfo->curWindow.skey;
  int32_t ret = setResultOutputBufByKey(pRuntimeEnv, &pBInfo->resultRowInfo, pSDataBlock->info.uid, &pInfo->curWindow, masterScan,
                                        &pResult, item->groupIndex, pBInfo->pCtx, pOperator->numOfOutput,
                                        pBInfo->rowCellInfoOffset);
  if (ret != TSDB_CODE_SUCCESS) {  // null data, too many state code
    longjmp(pRuntimeEnv->env, TSDB_CODE_QRY_APP_ERROR);
  }

//  doApplyFunctions(pRuntimeEnv, pBInfo->pCtx, &pInfo->curWindow, pInfo->start, pInfo->numOfRows, tsList,
//                   pSDataBlock->info.rows, pOperator->numOfOutput);
}

static SSDataBlock* doStateWindowAgg(void *param, bool* newgroup) {
  SOperatorInfo* pOperator = (SOperatorInfo*) param;
  if (pOperator->status == OP_EXEC_DONE) {
    return NULL;
  }

  SStateWindowOperatorInfo* pWindowInfo = pOperator->info;
  SOptrBasicInfo* pBInfo = &pWindowInfo->binfo;

  STaskRuntimeEnv* pRuntimeEnv = pOperator->pRuntimeEnv;
  if (pOperator->status == OP_RES_TO_RETURN) {
//    toSDatablock(&pRuntimeEnv->groupResInfo, pRuntimeEnv, pBInfo->pRes);

    if (pBInfo->pRes->info.rows == 0 || !hasRemainDataInCurrentGroup(&pRuntimeEnv->groupResInfo)) {
      pOperator->status = OP_EXEC_DONE;
    }

    return pBInfo->pRes;
  }

  STaskAttr* pQueryAttr = pRuntimeEnv->pQueryAttr;
  int32_t order = pQueryAttr->order.order;
  STimeWindow win = pQueryAttr->window;
  SOperatorInfo* downstream = pOperator->pDownstream[0];
  while (1) {
    publishOperatorProfEvent(downstream, QUERY_PROF_BEFORE_OPERATOR_EXEC);
    SSDataBlock* pBlock = downstream->exec(downstream, newgroup);
    publishOperatorProfEvent(downstream, QUERY_PROF_AFTER_OPERATOR_EXEC);

    if (pBlock == NULL) {
      break;
    }
    setInputDataBlock(pOperator, pBInfo->pCtx, pBlock, pQueryAttr->order.order);
    if (pWindowInfo->colIndex == -1) {
      pWindowInfo->colIndex = getGroupbyColumnIndex(pRuntimeEnv->pQueryAttr->pGroupbyExpr, pBlock);
    }
    doStateWindowAggImpl(pOperator,  pWindowInfo, pBlock);
  }

  // restore the value
  pQueryAttr->order.order = order;
  pQueryAttr->window = win;

  pOperator->status = OP_RES_TO_RETURN;
  closeAllResultRows(&pBInfo->resultRowInfo);
  setTaskStatus(pOperator->pTaskInfo, TASK_COMPLETED);
  finalizeQueryResult(pOperator, pBInfo->pCtx, &pBInfo->resultRowInfo, pBInfo->rowCellInfoOffset);

  initGroupResInfo(&pRuntimeEnv->groupResInfo, &pBInfo->resultRowInfo);
//  toSDatablock(&pRuntimeEnv->groupResInfo, pRuntimeEnv, pBInfo->pRes);

  if (pBInfo->pRes->info.rows == 0 || !hasRemainDataInCurrentGroup(&pRuntimeEnv->groupResInfo)) {
    pOperator->status = OP_EXEC_DONE;
  }

  return pBInfo->pRes->info.rows == 0? NULL:pBInfo->pRes;
}

static SSDataBlock* doSessionWindowAgg(void* param, bool* newgroup) {
  SOperatorInfo* pOperator = (SOperatorInfo*) param;
  if (pOperator->status == OP_EXEC_DONE) {
    return NULL;
  }

  SSWindowOperatorInfo* pWindowInfo = pOperator->info;
  SOptrBasicInfo* pBInfo = &pWindowInfo->binfo;


  STaskRuntimeEnv* pRuntimeEnv = pOperator->pRuntimeEnv;
  if (pOperator->status == OP_RES_TO_RETURN) {
//    toSDatablock(&pRuntimeEnv->groupResInfo, pRuntimeEnv, pBInfo->pRes);

    if (pBInfo->pRes->info.rows == 0 || !hasRemainDataInCurrentGroup(&pRuntimeEnv->groupResInfo)) {
      pOperator->status = OP_EXEC_DONE;
    }

    return pBInfo->pRes;
  }

  STaskAttr* pQueryAttr = pRuntimeEnv->pQueryAttr;
  //pQueryAttr->order.order = TSDB_ORDER_ASC;
  int32_t order = pQueryAttr->order.order;
  STimeWindow win = pQueryAttr->window;

  SOperatorInfo* downstream = pOperator->pDownstream[0];

  while(1) {
    publishOperatorProfEvent(downstream, QUERY_PROF_BEFORE_OPERATOR_EXEC);
    SSDataBlock* pBlock = downstream->exec(downstream, newgroup);
    publishOperatorProfEvent(downstream, QUERY_PROF_AFTER_OPERATOR_EXEC);
    if (pBlock == NULL) {
      break;
    }

    // the pDataBlock are always the same one, no need to call this again
    setInputDataBlock(pOperator, pBInfo->pCtx, pBlock, pQueryAttr->order.order);
    doSessionWindowAggImpl(pOperator, pWindowInfo, pBlock);
  }

  // restore the value
  pQueryAttr->order.order = order;
  pQueryAttr->window = win;

  pOperator->status = OP_RES_TO_RETURN;
  closeAllResultRows(&pBInfo->resultRowInfo);
//  setTaskStatus(pOperator->pTaskInfo, QUERY_COMPLETED);
  finalizeQueryResult(pOperator, pBInfo->pCtx, &pBInfo->resultRowInfo, pBInfo->rowCellInfoOffset);

  initGroupResInfo(&pRuntimeEnv->groupResInfo, &pBInfo->resultRowInfo);
//  toSDatablock(&pRuntimeEnv->groupResInfo, pRuntimeEnv, pBInfo->pRes);

  if (pBInfo->pRes->info.rows == 0 || !hasRemainDataInCurrentGroup(&pRuntimeEnv->groupResInfo)) {
    pOperator->status = OP_EXEC_DONE;
  }

  return pBInfo->pRes->info.rows == 0? NULL:pBInfo->pRes;
}

static SSDataBlock* hashGroupbyAggregate(void* param, bool* newgroup) {
  SOperatorInfo* pOperator = (SOperatorInfo*) param;
  if (pOperator->status == OP_EXEC_DONE) {
    return NULL;
  }

  SGroupbyOperatorInfo *pInfo = pOperator->info;

  STaskRuntimeEnv* pRuntimeEnv = pOperator->pRuntimeEnv;
  if (pOperator->status == OP_RES_TO_RETURN) {
//    toSDatablock(&pRuntimeEnv->groupResInfo, pRuntimeEnv, pInfo->binfo.pRes);

    if (pInfo->binfo.pRes->info.rows == 0 || !hasRemainDataInCurrentGroup(&pRuntimeEnv->groupResInfo)) {
      pOperator->status = OP_EXEC_DONE;
    }

    return pInfo->binfo.pRes;
  }

  SOperatorInfo* downstream = pOperator->pDownstream[0];

  while(1) {
    publishOperatorProfEvent(downstream, QUERY_PROF_BEFORE_OPERATOR_EXEC);
    SSDataBlock* pBlock = downstream->exec(downstream, newgroup);
    publishOperatorProfEvent(downstream, QUERY_PROF_AFTER_OPERATOR_EXEC);
    if (pBlock == NULL) {
      break;
    }

    // the pDataBlock are always the same one, no need to call this again
    setInputDataBlock(pOperator, pInfo->binfo.pCtx, pBlock, pRuntimeEnv->pQueryAttr->order.order);
//    setTagValue(pOperator, pRuntimeEnv->current->pTable, pInfo->binfo.pCtx, pOperator->numOfOutput);
    if (pInfo->colIndex == -1) {
      pInfo->colIndex = getGroupbyColumnIndex(pRuntimeEnv->pQueryAttr->pGroupbyExpr, pBlock);
    }

    doHashGroupbyAgg(pOperator, pInfo, pBlock);
  }

  pOperator->status = OP_RES_TO_RETURN;
  closeAllResultRows(&pInfo->binfo.resultRowInfo);
//  setTaskStatus(pOperator->pTaskInfo, QUERY_COMPLETED);

  if (!pRuntimeEnv->pQueryAttr->stableQuery) { // finalize include the update of result rows
    finalizeQueryResult(pOperator, pInfo->binfo.pCtx, &pInfo->binfo.resultRowInfo, pInfo->binfo.rowCellInfoOffset);
  } else {
    updateNumOfRowsInResultRows(pInfo->binfo.pCtx, pOperator->numOfOutput, &pInfo->binfo.resultRowInfo, pInfo->binfo.rowCellInfoOffset);
  }

  initGroupResInfo(&pRuntimeEnv->groupResInfo, &pInfo->binfo.resultRowInfo);
  if (!pRuntimeEnv->pQueryAttr->stableQuery) {
    sortGroupResByOrderList(&pRuntimeEnv->groupResInfo, pRuntimeEnv, pInfo->binfo.pRes);
  }

//  toSDatablock(&pRuntimeEnv->groupResInfo, pRuntimeEnv, pInfo->binfo.pRes);
  if (pInfo->binfo.pRes->info.rows == 0 || !hasRemainDataInCurrentGroup(&pRuntimeEnv->groupResInfo)) {
    pOperator->status = OP_EXEC_DONE;
  }

  return pInfo->binfo.pRes;
}

static void doHandleRemainBlockForNewGroupImpl(SFillOperatorInfo *pInfo, STaskRuntimeEnv* pRuntimeEnv, bool* newgroup) {
  pInfo->totalInputRows = pInfo->existNewGroupBlock->info.rows;
  int64_t ekey = Q_STATUS_EQUAL(pRuntimeEnv->status, TASK_COMPLETED)?pRuntimeEnv->pQueryAttr->window.ekey:pInfo->existNewGroupBlock->info.window.ekey;
  taosResetFillInfo(pInfo->pFillInfo, getFillInfoStart(pInfo->pFillInfo));

  taosFillSetStartInfo(pInfo->pFillInfo, pInfo->existNewGroupBlock->info.rows, ekey);
  taosFillSetInputDataBlock(pInfo->pFillInfo, pInfo->existNewGroupBlock);

  doFillTimeIntervalGapsInResults(pInfo->pFillInfo, pInfo->pRes, pRuntimeEnv->resultInfo.capacity, pInfo->p);
  pInfo->existNewGroupBlock = NULL;
  *newgroup = true;
}

static void doHandleRemainBlockFromNewGroup(SFillOperatorInfo *pInfo, STaskRuntimeEnv  *pRuntimeEnv, bool *newgroup) {
  if (taosFillHasMoreResults(pInfo->pFillInfo)) {
    *newgroup = false;
    doFillTimeIntervalGapsInResults(pInfo->pFillInfo, pInfo->pRes, (int32_t)pRuntimeEnv->resultInfo.capacity, pInfo->p);
    if (pInfo->pRes->info.rows > pRuntimeEnv->resultInfo.threshold || (!pInfo->multigroupResult)) {
      return;
    }
  }

  // handle the cached new group data block
  if (pInfo->existNewGroupBlock) {
    doHandleRemainBlockForNewGroupImpl(pInfo, pRuntimeEnv, newgroup);
  }
}

static SSDataBlock* doFill(void* param, bool* newgroup) {
  SOperatorInfo* pOperator = (SOperatorInfo*) param;

  SFillOperatorInfo *pInfo = pOperator->info;
  pInfo->pRes->info.rows = 0;

  if (pOperator->status == OP_EXEC_DONE) {
    return NULL;
  }

  STaskRuntimeEnv  *pRuntimeEnv = pOperator->pRuntimeEnv;
  doHandleRemainBlockFromNewGroup(pInfo, pRuntimeEnv, newgroup);
  if (pInfo->pRes->info.rows > pRuntimeEnv->resultInfo.threshold || (!pInfo->multigroupResult && pInfo->pRes->info.rows > 0)) {
    return pInfo->pRes;
  }

  while(1) {
    publishOperatorProfEvent(pOperator->pDownstream[0], QUERY_PROF_BEFORE_OPERATOR_EXEC);
    SSDataBlock* pBlock = pOperator->pDownstream[0]->exec(pOperator->pDownstream[0], newgroup);
    publishOperatorProfEvent(pOperator->pDownstream[0], QUERY_PROF_AFTER_OPERATOR_EXEC);

    if (*newgroup) {
      assert(pBlock != NULL);
    }

    if (*newgroup && pInfo->totalInputRows > 0) {  // there are already processed current group data block
      pInfo->existNewGroupBlock = pBlock;
      *newgroup = false;

      // Fill the previous group data block, before handle the data block of new group.
      // Close the fill operation for previous group data block
      taosFillSetStartInfo(pInfo->pFillInfo, 0, pRuntimeEnv->pQueryAttr->window.ekey);
    } else {
      if (pBlock == NULL) {
        if (pInfo->totalInputRows == 0) {
          pOperator->status = OP_EXEC_DONE;
          return NULL;
        }

        taosFillSetStartInfo(pInfo->pFillInfo, 0, pRuntimeEnv->pQueryAttr->window.ekey);
      } else {
        pInfo->totalInputRows += pBlock->info.rows;
        taosFillSetStartInfo(pInfo->pFillInfo, pBlock->info.rows, pBlock->info.window.ekey);
        taosFillSetInputDataBlock(pInfo->pFillInfo, pBlock);
      }
    }

    doFillTimeIntervalGapsInResults(pInfo->pFillInfo, pInfo->pRes, pRuntimeEnv->resultInfo.capacity, pInfo->p);

    // current group has no more result to return
    if (pInfo->pRes->info.rows > 0) {
      // 1. The result in current group not reach the threshold of output result, continue
      // 2. If multiple group results existing in one SSDataBlock is not allowed, return immediately
      if (pInfo->pRes->info.rows > pRuntimeEnv->resultInfo.threshold || pBlock == NULL || (!pInfo->multigroupResult)) {
        return pInfo->pRes;
      }

      doHandleRemainBlockFromNewGroup(pInfo, pRuntimeEnv, newgroup);
      if (pInfo->pRes->info.rows > pRuntimeEnv->resultInfo.threshold || pBlock == NULL) {
        return pInfo->pRes;
      }
    } else if (pInfo->existNewGroupBlock) {  // try next group
      assert(pBlock != NULL);
      doHandleRemainBlockForNewGroupImpl(pInfo, pRuntimeEnv, newgroup);

      if (pInfo->pRes->info.rows > pRuntimeEnv->resultInfo.threshold) {
        return pInfo->pRes;
      }
    } else {
      return NULL;
    }
  }
}

// todo set the attribute of query scan count
static int32_t getNumOfScanTimes(STaskAttr* pQueryAttr) {
  for(int32_t i = 0; i < pQueryAttr->numOfOutput; ++i) {
    int32_t functionId = getExprFunctionId(&pQueryAttr->pExpr1[i]);
    if (functionId == FUNCTION_STDDEV || functionId == FUNCTION_PERCT) {
      return 2;
    }
  }

  return 1;
}

static void destroyOperatorInfo(SOperatorInfo* pOperator) {
  if (pOperator == NULL) {
    return;
  }

  if (pOperator->cleanupFn != NULL) {
    pOperator->cleanupFn(pOperator->info, pOperator->numOfOutput);
  }

  if (pOperator->pDownstream != NULL) {
    for(int32_t i = 0; i < pOperator->numOfDownstream; ++i) {
      destroyOperatorInfo(pOperator->pDownstream[i]);
    }

    tfree(pOperator->pDownstream);
    pOperator->numOfDownstream = 0;
  }

  tfree(pOperator->info);
  tfree(pOperator);
}

static int32_t initAggSup(SAggSupporter* pAggSup, SArray* pExprInfo) {
  _hash_fn_t hashFn = taosGetDefaultHashFunction(TSDB_DATA_TYPE_BINARY);

  pAggSup->keyBuf              = calloc(1, sizeof(int64_t) + sizeof(int64_t) + POINTER_BYTES);
  pAggSup->pResultRowHashTable = taosHashInit(10, hashFn, true, HASH_NO_LOCK);
  pAggSup->pResultRowListSet   = taosHashInit(100, hashFn, false, HASH_NO_LOCK);
  pAggSup->pool                = initResultRowPool(getResultRowSize(pExprInfo));
  pAggSup->pResultRowArrayList = taosArrayInit(10, sizeof(SResultRowCell));

  if (pAggSup->keyBuf == NULL || pAggSup->pResultRowArrayList == NULL || pAggSup->pResultRowListSet == NULL ||
      pAggSup->pResultRowHashTable == NULL || pAggSup->pool == NULL) {
    return TSDB_CODE_OUT_OF_MEMORY;
  }

  return TSDB_CODE_SUCCESS;
}

static void clearupAggSup(SAggSupporter* pAggSup) {
  tfree(pAggSup->keyBuf);
  taosHashCleanup(pAggSup->pResultRowHashTable);
  taosHashCleanup(pAggSup->pResultRowListSet);
  taosArrayDestroy(pAggSup->pResultRowArrayList);
  destroyResultRowPool(pAggSup->pool);
}

static int32_t initAggInfo(SAggOperatorInfo* pInfo, SArray* pExprInfo, int32_t numOfRows, const STableGroupInfo* pTableGroupInfo) {
  pInfo->binfo.pRes = createOutputBuf_rv(pExprInfo, numOfRows);
  pInfo->binfo.pCtx = createSqlFunctionCtx_rv(pExprInfo, &pInfo->binfo.rowCellInfoOffset, &pInfo->binfo.resRowSize);
  pInfo->binfo.capacity = 4096;

  initAggSup(&pInfo->aggSup, pExprInfo);
  pInfo->pTableQueryInfo = calloc(pTableGroupInfo->numOfTables, sizeof(STableQueryInfo));

  int32_t index = 0;
  for(int32_t i = 0; i < taosArrayGetSize(pTableGroupInfo->pGroupList); ++i) {
    SArray* pa = taosArrayGetP(pTableGroupInfo->pGroupList, i);
    for(int32_t j = 0; j < taosArrayGetSize(pa); ++j) {
      STableKeyInfo* pk = taosArrayGet(pa, j);

      STableQueryInfo* pTQueryInfo = &pInfo->pTableQueryInfo[index++];
      pTQueryInfo->uid        = pk->uid;
      pTQueryInfo->lastKey    = pk->lastKey;
      pTQueryInfo->groupIndex = i;
    }
  }

  STimeWindow win = {0, INT64_MAX};
  createTableQueryInfo(pInfo->pTableQueryInfo, false, win);

  return TSDB_CODE_SUCCESS;
}

SOperatorInfo* createAggregateOperatorInfo(SOperatorInfo* downstream, SArray* pExprInfo, SExecTaskInfo* pTaskInfo, const STableGroupInfo* pTableGroupInfo) {
  SAggOperatorInfo* pInfo = calloc(1, sizeof(SAggOperatorInfo));

  int32_t numOfRows = 1;
  //(int32_t)(getRowNumForMultioutput(pQueryAttr, pQueryAttr->topBotQuery, pQueryAttr->stableQuery));

  initAggInfo(pInfo, pExprInfo, numOfRows, pTableGroupInfo);
  setDefaultOutputBuf_rv(&pInfo->binfo, &pInfo->aggSup, MAIN_SCAN, pTaskInfo);

  SOperatorInfo* pOperator = calloc(1, sizeof(SOperatorInfo));
  pOperator->name         = "TableAggregate";
  pOperator->operatorType = OP_Aggregate;
  pOperator->blockingOptr = true;
  pOperator->status       = OP_IN_EXECUTING;
  pOperator->info         = pInfo;
  pOperator->pExpr        = exprArrayDup(pExprInfo);
  pOperator->numOfOutput  = taosArrayGetSize(pExprInfo);

  pOperator->pTaskInfo    = pTaskInfo;
  pOperator->exec         = doAggregate;
  pOperator->cleanupFn    = destroyAggOperatorInfo;
  int32_t code = appendDownstream(pOperator, &downstream, 1);

  return pOperator;
}

static void doDestroyBasicInfo(SOptrBasicInfo* pInfo, int32_t numOfOutput) {
  assert(pInfo != NULL);

  destroySQLFunctionCtx(pInfo->pCtx, numOfOutput);
  tfree(pInfo->rowCellInfoOffset);

  cleanupResultRowInfo(&pInfo->resultRowInfo);
  pInfo->pRes = blockDataDestroy(pInfo->pRes);
}

static void destroyBasicOperatorInfo(void* param, int32_t numOfOutput) {
  SOptrBasicInfo* pInfo = (SOptrBasicInfo*) param;
  doDestroyBasicInfo(pInfo, numOfOutput);
}
static void destroyStateWindowOperatorInfo(void* param, int32_t numOfOutput) {
  SStateWindowOperatorInfo* pInfo = (SStateWindowOperatorInfo*) param;
  doDestroyBasicInfo(&pInfo->binfo, numOfOutput);
  tfree(pInfo->prevData);
}
static void destroyAggOperatorInfo(void* param, int32_t numOfOutput) {
  SAggOperatorInfo* pInfo = (SAggOperatorInfo*) param;
  doDestroyBasicInfo(&pInfo->binfo, numOfOutput);
}
static void destroySWindowOperatorInfo(void* param, int32_t numOfOutput) {
  SSWindowOperatorInfo* pInfo = (SSWindowOperatorInfo*) param;
  doDestroyBasicInfo(&pInfo->binfo, numOfOutput);
}

static void destroySFillOperatorInfo(void* param, int32_t numOfOutput) {
  SFillOperatorInfo* pInfo = (SFillOperatorInfo*) param;
  pInfo->pFillInfo = taosDestroyFillInfo(pInfo->pFillInfo);
  pInfo->pRes = blockDataDestroy(pInfo->pRes);
  tfree(pInfo->p);
}

static void destroyGroupbyOperatorInfo(void* param, int32_t numOfOutput) {
  SGroupbyOperatorInfo* pInfo = (SGroupbyOperatorInfo*) param;
  doDestroyBasicInfo(&pInfo->binfo, numOfOutput);
  tfree(pInfo->prevData);
}

static void destroyProjectOperatorInfo(void* param, int32_t numOfOutput) {
  SProjectOperatorInfo* pInfo = (SProjectOperatorInfo*) param;
  doDestroyBasicInfo(&pInfo->binfo, numOfOutput);
}

static void destroyTagScanOperatorInfo(void* param, int32_t numOfOutput) {
  STagScanInfo* pInfo = (STagScanInfo*) param;
  pInfo->pRes = blockDataDestroy(pInfo->pRes);
}

static void destroyOrderOperatorInfo(void* param, int32_t numOfOutput) {
  SOrderOperatorInfo* pInfo = (SOrderOperatorInfo*) param;
  pInfo->pDataBlock = blockDataDestroy(pInfo->pDataBlock);

  taosArrayDestroy(pInfo->orderInfo);
}

static void destroyConditionOperatorInfo(void* param, int32_t numOfOutput) {
  SFilterOperatorInfo* pInfo = (SFilterOperatorInfo*) param;
  doDestroyFilterInfo(pInfo->pFilterInfo, pInfo->numOfFilterCols);
}

static void destroyDistinctOperatorInfo(void* param, int32_t numOfOutput) {
  SDistinctOperatorInfo* pInfo = (SDistinctOperatorInfo*) param;
  taosHashCleanup(pInfo->pSet);
  tfree(pInfo->buf);
  taosArrayDestroy(pInfo->pDistinctDataInfo);
  pInfo->pRes = blockDataDestroy(pInfo->pRes);
}

SOperatorInfo* createMultiTableAggOperatorInfo(SOperatorInfo* downstream, SArray* pExprInfo, SExecTaskInfo* pTaskInfo, const STableGroupInfo* pTableGroupInfo) {
  SAggOperatorInfo* pInfo = calloc(1, sizeof(SAggOperatorInfo));

  int32_t numOfRows = 1;
  size_t  numOfOutput = taosArrayGetSize(pExprInfo);
  initAggInfo(pInfo, pExprInfo, numOfRows, pTableGroupInfo);

  size_t  tableGroup = taosArrayGetSize(pTableGroupInfo->pGroupList);
  initResultRowInfo(&pInfo->binfo.resultRowInfo, (int32_t)tableGroup);

  SOperatorInfo* pOperator = calloc(1, sizeof(SOperatorInfo));
  pOperator->name         = "MultiTableAggregate";
  pOperator->operatorType = OP_MultiTableAggregate;
  pOperator->blockingOptr = true;
  pOperator->status       = OP_IN_EXECUTING;
  pOperator->info         = pInfo;
  pOperator->pExpr        = exprArrayDup(pExprInfo);
  pOperator->numOfOutput  = numOfOutput;

  pOperator->exec         = doMultiTableAggregate;
  pOperator->cleanupFn    = destroyAggOperatorInfo;
  int32_t code = appendDownstream(pOperator, &downstream, 1);

  return pOperator;
}

SOperatorInfo* createProjectOperatorInfo(STaskRuntimeEnv* pRuntimeEnv, SOperatorInfo* downstream, SExprInfo* pExpr, int32_t numOfOutput) {
  SProjectOperatorInfo* pInfo = calloc(1, sizeof(SProjectOperatorInfo));

  pInfo->seed = rand();
  pInfo->bufCapacity = pRuntimeEnv->resultInfo.capacity;

  SOptrBasicInfo* pBInfo = &pInfo->binfo;
  pBInfo->pRes  = createOutputBuf(pExpr, numOfOutput, pInfo->bufCapacity);
  pBInfo->pCtx  = createSqlFunctionCtx(pRuntimeEnv, pExpr, numOfOutput, &pBInfo->rowCellInfoOffset);

  initResultRowInfo(&pBInfo->resultRowInfo, 8);
  setDefaultOutputBuf(pRuntimeEnv, pBInfo, pInfo->seed, MAIN_SCAN);

  SOperatorInfo* pOperator = calloc(1, sizeof(SOperatorInfo));
  pOperator->name         = "ProjectOperator";
//  pOperator->operatorType = OP_Project;
  pOperator->blockingOptr = false;
  pOperator->status       = OP_IN_EXECUTING;
  pOperator->info         = pInfo;
  pOperator->pExpr        = pExpr;
  pOperator->numOfOutput  = numOfOutput;
  pOperator->pRuntimeEnv  = pRuntimeEnv;

  pOperator->exec         = doProjectOperation;
  pOperator->cleanupFn    = destroyProjectOperatorInfo;
  int32_t code = appendDownstream(pOperator, &downstream, 1);

  return pOperator;
}

SColumnInfo* extractColumnFilterInfo(SExprInfo* pExpr, int32_t numOfOutput, int32_t* numOfFilterCols) {
#if 0
  SColumnInfo* pCols = calloc(numOfOutput, sizeof(SColumnInfo));

  int32_t numOfFilter = 0;
  for(int32_t i = 0; i < numOfOutput; ++i) {
    if (pExpr[i].base.flist.numOfFilters > 0) {
      numOfFilter += 1;
    }

    pCols[i].type  = pExpr[i].base.resSchema.type;
    pCols[i].bytes = pExpr[i].base.resSchema.bytes;
    pCols[i].colId = pExpr[i].base.resSchema.colId;

    pCols[i].flist.numOfFilters = pExpr[i].base.flist.numOfFilters;
    if (pCols[i].flist.numOfFilters != 0) { 
      pCols[i].flist.filterInfo   = calloc(pCols[i].flist.numOfFilters, sizeof(SColumnFilterInfo));
      memcpy(pCols[i].flist.filterInfo, pExpr[i].base.flist.filterInfo, pCols[i].flist.numOfFilters * sizeof(SColumnFilterInfo));
    } else {
      // avoid runtime error
      pCols[i].flist.filterInfo   = NULL; 
    }
  }

  assert(numOfFilter > 0);

  *numOfFilterCols = numOfFilter;
  return pCols;
#endif

  return 0;
}

SOperatorInfo* createFilterOperatorInfo(STaskRuntimeEnv* pRuntimeEnv, SOperatorInfo* downstream, SExprInfo* pExpr,
                                        int32_t numOfOutput, SColumnInfo* pCols, int32_t numOfFilter) {
  SFilterOperatorInfo* pInfo = calloc(1, sizeof(SFilterOperatorInfo));

  assert(numOfFilter > 0 && pCols != NULL);
//  doCreateFilterInfo(pCols, numOfOutput, numOfFilter, &pInfo->pFilterInfo, 0);
  pInfo->numOfFilterCols = numOfFilter;

  SOperatorInfo* pOperator = calloc(1, sizeof(SOperatorInfo));

  pOperator->name         = "FilterOperator";
//  pOperator->operatorType = OP_Filter;
  pOperator->blockingOptr = false;
  pOperator->status       = OP_IN_EXECUTING;
  pOperator->numOfOutput  = numOfOutput;
  pOperator->pExpr        = pExpr;
  pOperator->exec         = doFilter;
  pOperator->info         = pInfo;
  pOperator->pRuntimeEnv  = pRuntimeEnv;
  pOperator->cleanupFn    = destroyConditionOperatorInfo;
  int32_t code = appendDownstream(pOperator, &downstream, 1);

  return pOperator;
}

SOperatorInfo* createLimitOperatorInfo(STaskRuntimeEnv* pRuntimeEnv, SOperatorInfo* downstream) {
  SLimitOperatorInfo* pInfo = calloc(1, sizeof(SLimitOperatorInfo));
  pInfo->limit = pRuntimeEnv->pQueryAttr->limit.limit;

  SOperatorInfo* pOperator = calloc(1, sizeof(SOperatorInfo));

  pOperator->name         = "LimitOperator";
//  pOperator->operatorType = OP_Limit;
  pOperator->blockingOptr = false;
  pOperator->status       = OP_IN_EXECUTING;
  pOperator->exec         = doLimit;
  pOperator->info         = pInfo;
  pOperator->pRuntimeEnv  = pRuntimeEnv;
    int32_t code = appendDownstream(pOperator, &downstream, 1);

  return pOperator;
}

SOperatorInfo* createIntervalOperatorInfo(SOperatorInfo* downstream, SArray* pExprInfo, SExecTaskInfo* pTaskInfo) {
  STableIntervalOperatorInfo* pInfo = calloc(1, sizeof(STableIntervalOperatorInfo));

  initAggSup(&pInfo->aggSup, pExprInfo);

  // todo:
  pInfo->order = TSDB_ORDER_ASC;
  pInfo->precision = TSDB_TIME_PRECISION_MICRO;
  pInfo->win.skey = INT64_MIN;
  pInfo->win.ekey = INT64_MAX;
  pInfo->interval.intervalUnit = 's';
  pInfo->interval.slidingUnit  = 's';
  pInfo->interval.interval = 1000;
  pInfo->interval.sliding  = 1000;

  int32_t code = createDiskbasedBuf(&pInfo->pResultBuf, 4096, 4096 * 256, 0, "/tmp/");

  int32_t numOfOutput = taosArrayGetSize(pExprInfo);
  pInfo->binfo.pCtx = createSqlFunctionCtx_rv(pExprInfo, &pInfo->binfo.rowCellInfoOffset, &pInfo->binfo.resRowSize);
  pInfo->binfo.pRes = createOutputBuf_rv(pExprInfo, pInfo->binfo.capacity);

  initResultRowInfo(&pInfo->binfo.resultRowInfo, (int32_t)1);

  SOperatorInfo* pOperator = calloc(1, sizeof(SOperatorInfo));

  pOperator->name         = "TimeIntervalAggOperator";
  pOperator->operatorType = OP_TimeWindow;
  pOperator->blockingOptr = true;
  pOperator->status       = OP_IN_EXECUTING;
  pOperator->pExpr        = exprArrayDup(pExprInfo);

  pOperator->pTaskInfo    = pTaskInfo;
  pOperator->numOfOutput  = numOfOutput;
  pOperator->info         = pInfo;
  pOperator->exec         = doIntervalAgg;
  pOperator->cleanupFn    = destroyBasicOperatorInfo;

  code = appendDownstream(pOperator, &downstream, 1);
  return pOperator;
}


SOperatorInfo* createAllTimeIntervalOperatorInfo(STaskRuntimeEnv* pRuntimeEnv, SOperatorInfo* downstream, SExprInfo* pExpr, int32_t numOfOutput) {
  STableIntervalOperatorInfo* pInfo = calloc(1, sizeof(STableIntervalOperatorInfo));

  pInfo->binfo.pCtx = createSqlFunctionCtx(pRuntimeEnv, pExpr, numOfOutput, &pInfo->binfo.rowCellInfoOffset);
  pInfo->binfo.pRes = createOutputBuf(pExpr, numOfOutput, pRuntimeEnv->resultInfo.capacity);
  initResultRowInfo(&pInfo->binfo.resultRowInfo, 8);

  SOperatorInfo* pOperator = calloc(1, sizeof(SOperatorInfo));

  pOperator->name         = "AllTimeIntervalAggOperator";
//  pOperator->operatorType = OP_AllTimeWindow;
  pOperator->blockingOptr = true;
  pOperator->status       = OP_IN_EXECUTING;
  pOperator->pExpr        = pExpr;
  pOperator->numOfOutput  = numOfOutput;
  pOperator->info         = pInfo;
  pOperator->pRuntimeEnv  = pRuntimeEnv;
  pOperator->exec         = doAllIntervalAgg;
  pOperator->cleanupFn    = destroyBasicOperatorInfo;

    int32_t code = appendDownstream(pOperator, &downstream, 1);
  return pOperator;
}

SOperatorInfo* createStatewindowOperatorInfo(STaskRuntimeEnv* pRuntimeEnv, SOperatorInfo* downstream, SExprInfo* pExpr, int32_t numOfOutput) {
  SStateWindowOperatorInfo* pInfo = calloc(1, sizeof(SStateWindowOperatorInfo));
  pInfo->colIndex   = -1;
  pInfo->reptScan   = false;
  pInfo->binfo.pCtx = createSqlFunctionCtx(pRuntimeEnv, pExpr, numOfOutput, &pInfo->binfo.rowCellInfoOffset);
  pInfo->binfo.pRes = createOutputBuf(pExpr, numOfOutput, pRuntimeEnv->resultInfo.capacity);
  initResultRowInfo(&pInfo->binfo.resultRowInfo, 8);

  SOperatorInfo* pOperator = calloc(1, sizeof(SOperatorInfo));
  pOperator->name         = "StateWindowOperator";
//  pOperator->operatorType = OP_StateWindow;
  pOperator->blockingOptr = true;
  pOperator->status       = OP_IN_EXECUTING;
  pOperator->pExpr        = pExpr;
  pOperator->numOfOutput  = numOfOutput;
  pOperator->info         = pInfo;
  pOperator->pRuntimeEnv  = pRuntimeEnv;
  pOperator->exec         = doStateWindowAgg;
  pOperator->cleanupFn    = destroyStateWindowOperatorInfo;

    int32_t code = appendDownstream(pOperator, &downstream, 1);
  return pOperator;
}
SOperatorInfo* createSWindowOperatorInfo(STaskRuntimeEnv* pRuntimeEnv, SOperatorInfo* downstream, SExprInfo* pExpr, int32_t numOfOutput) {
  SSWindowOperatorInfo* pInfo = calloc(1, sizeof(SSWindowOperatorInfo));

  pInfo->binfo.pCtx = createSqlFunctionCtx(pRuntimeEnv, pExpr, numOfOutput, &pInfo->binfo.rowCellInfoOffset);
  pInfo->binfo.pRes = createOutputBuf(pExpr, numOfOutput, pRuntimeEnv->resultInfo.capacity);
  initResultRowInfo(&pInfo->binfo.resultRowInfo, 8);

  pInfo->prevTs   = INT64_MIN;
  pInfo->reptScan = false;
  SOperatorInfo* pOperator = calloc(1, sizeof(SOperatorInfo));

  pOperator->name         = "SessionWindowAggOperator";
//  pOperator->operatorType = OP_SessionWindow;
  pOperator->blockingOptr = true;
  pOperator->status       = OP_IN_EXECUTING;
  pOperator->pExpr        = pExpr;
  pOperator->numOfOutput  = numOfOutput;
  pOperator->info         = pInfo;
  pOperator->pRuntimeEnv  = pRuntimeEnv;
  pOperator->exec         = doSessionWindowAgg;
  pOperator->cleanupFn    = destroySWindowOperatorInfo;

    int32_t code = appendDownstream(pOperator, &downstream, 1);
  return pOperator;
}

SOperatorInfo* createMultiTableTimeIntervalOperatorInfo(STaskRuntimeEnv* pRuntimeEnv, SOperatorInfo* downstream, SExprInfo* pExpr, int32_t numOfOutput) {
  STableIntervalOperatorInfo* pInfo = calloc(1, sizeof(STableIntervalOperatorInfo));

  pInfo->binfo.pCtx = createSqlFunctionCtx(pRuntimeEnv, pExpr, numOfOutput, &pInfo->binfo.rowCellInfoOffset);
  pInfo->binfo.pRes = createOutputBuf(pExpr, numOfOutput, pRuntimeEnv->resultInfo.capacity);
  initResultRowInfo(&pInfo->binfo.resultRowInfo, 8);

  SOperatorInfo* pOperator = calloc(1, sizeof(SOperatorInfo));
  pOperator->name         = "MultiTableTimeIntervalOperator";
//  pOperator->operatorType = OP_MultiTableTimeInterval;
  pOperator->blockingOptr = true;
  pOperator->status       = OP_IN_EXECUTING;
  pOperator->pExpr        = pExpr;
  pOperator->numOfOutput  = numOfOutput;
  pOperator->info         = pInfo;
  pOperator->pRuntimeEnv  = pRuntimeEnv;

  pOperator->exec         = doSTableIntervalAgg;
  pOperator->cleanupFn    = destroyBasicOperatorInfo;

    int32_t code = appendDownstream(pOperator, &downstream, 1);
  return pOperator;
}

SOperatorInfo* createAllMultiTableTimeIntervalOperatorInfo(STaskRuntimeEnv* pRuntimeEnv, SOperatorInfo* downstream, SExprInfo* pExpr, int32_t numOfOutput) {
  STableIntervalOperatorInfo* pInfo = calloc(1, sizeof(STableIntervalOperatorInfo));

  pInfo->binfo.pCtx = createSqlFunctionCtx(pRuntimeEnv, pExpr, numOfOutput, &pInfo->binfo.rowCellInfoOffset);
  pInfo->binfo.pRes = createOutputBuf(pExpr, numOfOutput, pRuntimeEnv->resultInfo.capacity);
  initResultRowInfo(&pInfo->binfo.resultRowInfo, 8);

  SOperatorInfo* pOperator = calloc(1, sizeof(SOperatorInfo));
  pOperator->name         = "AllMultiTableTimeIntervalOperator";
//  pOperator->operatorType = OP_AllMultiTableTimeInterval;
  pOperator->blockingOptr = true;
  pOperator->status       = OP_IN_EXECUTING;
  pOperator->pExpr        = pExpr;
  pOperator->numOfOutput  = numOfOutput;
  pOperator->info         = pInfo;
  pOperator->pRuntimeEnv  = pRuntimeEnv;

  pOperator->exec         = doAllSTableIntervalAgg;
  pOperator->cleanupFn    = destroyBasicOperatorInfo;

    int32_t code = appendDownstream(pOperator, &downstream, 1);

  return pOperator;
}

SOperatorInfo* createGroupbyOperatorInfo(STaskRuntimeEnv* pRuntimeEnv, SOperatorInfo* downstream, SExprInfo* pExpr, int32_t numOfOutput) {
  SGroupbyOperatorInfo* pInfo = calloc(1, sizeof(SGroupbyOperatorInfo));
  pInfo->colIndex = -1;  // group by column index


  pInfo->binfo.pCtx = createSqlFunctionCtx(pRuntimeEnv, pExpr, numOfOutput, &pInfo->binfo.rowCellInfoOffset);

  STaskAttr *pQueryAttr = pRuntimeEnv->pQueryAttr;

  pQueryAttr->resultRowSize = (pQueryAttr->resultRowSize *
      (int32_t)(getRowNumForMultioutput(pQueryAttr, pQueryAttr->topBotQuery, pQueryAttr->stableQuery)));

  pInfo->binfo.pRes = createOutputBuf(pExpr, numOfOutput, pRuntimeEnv->resultInfo.capacity);
  initResultRowInfo(&pInfo->binfo.resultRowInfo, 8);

  SOperatorInfo* pOperator = calloc(1, sizeof(SOperatorInfo));
  pOperator->name         = "GroupbyAggOperator";
  pOperator->blockingOptr = true;
  pOperator->status       = OP_IN_EXECUTING;
//  pOperator->operatorType = OP_Groupby;
  pOperator->pExpr        = pExpr;
  pOperator->numOfOutput  = numOfOutput;
  pOperator->info         = pInfo;
  pOperator->pRuntimeEnv  = pRuntimeEnv;
  pOperator->exec         = hashGroupbyAggregate;
  pOperator->cleanupFn    = destroyGroupbyOperatorInfo;

    int32_t code = appendDownstream(pOperator, &downstream, 1);
  return pOperator;
}

SOperatorInfo* createFillOperatorInfo(STaskRuntimeEnv* pRuntimeEnv, SOperatorInfo* downstream, SExprInfo* pExpr, int32_t numOfOutput, bool multigroupResult) {
  SFillOperatorInfo* pInfo = calloc(1, sizeof(SFillOperatorInfo));
  pInfo->pRes = createOutputBuf(pExpr, numOfOutput, pRuntimeEnv->resultInfo.capacity);
  pInfo->multigroupResult = multigroupResult;

  {
    STaskAttr* pQueryAttr = pRuntimeEnv->pQueryAttr;
    struct SFillColInfo* pColInfo = createFillColInfo(pExpr, numOfOutput, pQueryAttr->fillVal);
    STimeWindow w = TSWINDOW_INITIALIZER;

    TSKEY sk = TMIN(pQueryAttr->window.skey, pQueryAttr->window.ekey);
    TSKEY ek = TMAX(pQueryAttr->window.skey, pQueryAttr->window.ekey);
//    getAlignQueryTimeWindow(pQueryAttr, pQueryAttr->window.skey, sk, ek, &w);

    pInfo->pFillInfo =
        taosCreateFillInfo(pQueryAttr->order.order, w.skey, 0, (int32_t)pRuntimeEnv->resultInfo.capacity, numOfOutput,
                           pQueryAttr->interval.sliding, pQueryAttr->interval.slidingUnit,
                           (int8_t)pQueryAttr->precision, pQueryAttr->fillType, pColInfo, pRuntimeEnv->qinfo);

    pInfo->p = calloc(numOfOutput, POINTER_BYTES);
  }

  SOperatorInfo* pOperator = calloc(1, sizeof(SOperatorInfo));

  pOperator->name         = "FillOperator";
  pOperator->blockingOptr = false;
  pOperator->status       = OP_IN_EXECUTING;
//  pOperator->operatorType = OP_Fill;
  pOperator->pExpr        = pExpr;
  pOperator->numOfOutput  = numOfOutput;
  pOperator->info         = pInfo;
  pOperator->pRuntimeEnv  = pRuntimeEnv;
  pOperator->exec         = doFill;
  pOperator->cleanupFn    = destroySFillOperatorInfo;

    int32_t code = appendDownstream(pOperator, &downstream, 1);
  return pOperator;
}

SOperatorInfo* createSLimitOperatorInfo(STaskRuntimeEnv* pRuntimeEnv, SOperatorInfo* downstream, SExprInfo* pExpr, int32_t numOfOutput, void* pMerger, bool multigroupResult) {
  SSLimitOperatorInfo* pInfo = calloc(1, sizeof(SSLimitOperatorInfo));

  STaskAttr* pQueryAttr = pRuntimeEnv->pQueryAttr;

  pInfo->orderColumnList = getResultGroupCheckColumns(pQueryAttr);
  pInfo->slimit          = pQueryAttr->slimit;
  pInfo->limit           = pQueryAttr->limit;
  pInfo->capacity        = pRuntimeEnv->resultInfo.capacity;
  pInfo->threshold       = (int64_t)(pInfo->capacity * 0.8);
  pInfo->currentOffset   = pQueryAttr->limit.offset;
  pInfo->currentGroupOffset = pQueryAttr->slimit.offset;
  pInfo->multigroupResult= multigroupResult;

  // TODO refactor
  int32_t len = 0;
  for(int32_t i = 0; i < numOfOutput; ++i) {
    len += pExpr[i].base.resSchema.bytes;
  }

  int32_t numOfCols = (pInfo->orderColumnList != NULL)? (int32_t) taosArrayGetSize(pInfo->orderColumnList):0;
  pInfo->prevRow = calloc(1, (POINTER_BYTES * numOfCols + len));

  int32_t offset = POINTER_BYTES * numOfCols;
  for(int32_t i = 0; i < numOfCols; ++i) {
    pInfo->prevRow[i] = (char*)pInfo->prevRow + offset;

    SColIndex* index = taosArrayGet(pInfo->orderColumnList, i);
    offset += pExpr[index->colIndex].base.resSchema.bytes;
  }

  pInfo->pRes = createOutputBuf(pExpr, numOfOutput, pRuntimeEnv->resultInfo.capacity);

  SOperatorInfo* pOperator = calloc(1, sizeof(SOperatorInfo));

  pOperator->name         = "SLimitOperator";
  pOperator->operatorType = OP_SLimit;
  pOperator->blockingOptr = false;
  pOperator->status       = OP_IN_EXECUTING;
//  pOperator->exec         = doSLimit;
  pOperator->info         = pInfo;
  pOperator->pRuntimeEnv  = pRuntimeEnv;
  pOperator->cleanupFn    = destroySlimitOperatorInfo;

    int32_t code = appendDownstream(pOperator, &downstream, 1);
  return pOperator;
}

static SSDataBlock* doTagScan(void* param, bool* newgroup) {
#if 0
  SOperatorInfo* pOperator = (SOperatorInfo*) param;
  if (pOperator->status == OP_EXEC_DONE) {
    return NULL;
  }

  STaskRuntimeEnv* pRuntimeEnv = pOperator->pRuntimeEnv;
  int32_t maxNumOfTables = (int32_t)pRuntimeEnv->resultInfo.capacity;

  STagScanInfo *pInfo = pOperator->info;
  SSDataBlock  *pRes = pInfo->pRes;
  *newgroup = false;

  int32_t count = 0;
  SArray* pa = GET_TABLEGROUP(pRuntimeEnv, 0);

  int32_t functionId = getExprFunctionId(&pOperator->pExpr[0]);
  if (functionId == FUNCTION_TID_TAG) { // return the tags & table Id
    STaskAttr* pQueryAttr = pRuntimeEnv->pQueryAttr;
    assert(pQueryAttr->numOfOutput == 1);

    SExprInfo* pExprInfo = &pOperator->pExpr[0];
    int32_t rsize = pExprInfo->base.resSchema.bytes;

    count = 0;

    int16_t bytes = pExprInfo->base.resSchema.bytes;
    int16_t type  = pExprInfo->base.resSchema.type;

    for(int32_t i = 0; i < pQueryAttr->numOfTags; ++i) {
      if (pQueryAttr->tagColList[i].colId == pExprInfo->base.pColumns->info.colId) {
        bytes = pQueryAttr->tagColList[i].bytes;
        type = pQueryAttr->tagColList[i].type;
        break;
      }
    }

    SColumnInfoData* pColInfo = taosArrayGet(pRes->pDataBlock, 0);

    while(pInfo->curPos < pInfo->totalTables && count < maxNumOfTables) {
      int32_t i = pInfo->curPos++;
      STableQueryInfo *item = taosArrayGetP(pa, i);

      char *output = pColInfo->pData + count * rsize;
      varDataSetLen(output, rsize - VARSTR_HEADER_SIZE);

      output = varDataVal(output);
      STableId* id = TSDB_TABLEID(item->pTable);

      *(int16_t *)output = 0;
      output += sizeof(int16_t);

      *(int64_t *)output = id->uid;  // memory align problem, todo serialize
      output += sizeof(id->uid);

      *(int32_t *)output = id->tid;
      output += sizeof(id->tid);

      *(int32_t *)output = pQueryAttr->vgId;
      output += sizeof(pQueryAttr->vgId);

      char* data = NULL;
      if (pExprInfo->base.pColumns->info.colId == TSDB_TBNAME_COLUMN_INDEX) {
        data = tsdbGetTableName(item->pTable);
      } else {
        data = tsdbGetTableTagVal(item->pTable, pExprInfo->base.pColumns->info.colId, type, bytes);
      }

      doSetTagValueToResultBuf(output, data, type, bytes);
      count += 1;
    }

    //qDebug("QInfo:0x%"PRIx64" create (tableId, tag) info completed, rows:%d", GET_TASKID(pRuntimeEnv), count);
  } else if (functionId == FUNCTION_COUNT) {// handle the "count(tbname)" query
    SColumnInfoData* pColInfo = taosArrayGet(pRes->pDataBlock, 0);
    *(int64_t*)pColInfo->pData = pInfo->totalTables;
    count = 1;

    pOperator->status = OP_EXEC_DONE;
    //qDebug("QInfo:0x%"PRIx64" create count(tbname) query, res:%d rows:1", GET_TASKID(pRuntimeEnv), count);
  } else {  // return only the tags|table name etc.
    SExprInfo* pExprInfo = &pOperator->pExpr[0];  // todo use the column list instead of exprinfo

    count = 0;
    while(pInfo->curPos < pInfo->totalTables && count < maxNumOfTables) {
      int32_t i = pInfo->curPos++;

      STableQueryInfo* item = taosArrayGetP(pa, i);

      char *data = NULL, *dst = NULL;
      int16_t type = 0, bytes = 0;
      for(int32_t j = 0; j < pOperator->numOfOutput; ++j) {
        // not assign value in case of user defined constant output column
        if (TSDB_COL_IS_UD_COL(pExprInfo[j].base.pColumns->flag)) {
          continue;
        }

        SColumnInfoData* pColInfo = taosArrayGet(pRes->pDataBlock, j);
        type  = pExprInfo[j].base.resSchema.type;
        bytes = pExprInfo[j].base.resSchema.bytes;

        if (pExprInfo[j].base.pColumns->info.colId == TSDB_TBNAME_COLUMN_INDEX) {
          data = tsdbGetTableName(item->pTable);
        } else {
          data = tsdbGetTableTagVal(item->pTable, pExprInfo[j].base.pColumns->info.colId, type, bytes);
        }

        dst  = pColInfo->pData + count * pExprInfo[j].base.resSchema.bytes;
        doSetTagValueToResultBuf(dst, data, type, bytes);
      }

      count += 1;
    }

    if (pInfo->curPos >= pInfo->totalTables) {
      pOperator->status = OP_EXEC_DONE;
    }

    //qDebug("QInfo:0x%"PRIx64" create tag values results completed, rows:%d", GET_TASKID(pRuntimeEnv), count);
  }

  if (pOperator->status == OP_EXEC_DONE) {
    setTaskStatus(pOperator->pRuntimeEnv, TASK_COMPLETED);
  }

  pRes->info.rows = count;
  return (pRes->info.rows == 0)? NULL:pInfo->pRes;

#endif
}

SOperatorInfo* createTagScanOperatorInfo(STaskRuntimeEnv* pRuntimeEnv, SExprInfo* pExpr, int32_t numOfOutput) {
  STagScanInfo* pInfo = calloc(1, sizeof(STagScanInfo));
  pInfo->pRes = createOutputBuf(pExpr, numOfOutput, pRuntimeEnv->resultInfo.capacity);

  size_t numOfGroup = GET_NUM_OF_TABLEGROUP(pRuntimeEnv);
  assert(numOfGroup == 0 || numOfGroup == 1);

  pInfo->totalTables = pRuntimeEnv->tableqinfoGroupInfo.numOfTables;
  pInfo->curPos = 0;

  SOperatorInfo* pOperator = calloc(1, sizeof(SOperatorInfo));
  pOperator->name         = "SeqTableTagScan";
  pOperator->operatorType = OP_TagScan;
  pOperator->blockingOptr = false;
  pOperator->status       = OP_IN_EXECUTING;
  pOperator->info         = pInfo;
  pOperator->exec         = doTagScan;
  pOperator->pExpr        = pExpr;
  pOperator->numOfOutput  = numOfOutput;
  pOperator->pRuntimeEnv  = pRuntimeEnv;
  pOperator->cleanupFn    = destroyTagScanOperatorInfo;

  return pOperator;
}
static bool initMultiDistinctInfo(SDistinctOperatorInfo *pInfo, SOperatorInfo* pOperator, SSDataBlock *pBlock) {
  if (taosArrayGetSize(pInfo->pDistinctDataInfo) == pOperator->numOfOutput) {
     // distinct info already inited  
    return true;
  }
  for (int i = 0; i < pOperator->numOfOutput; i++) {
//    pInfo->totalBytes += pOperator->pExpr[i].base.colBytes;
  }
  for (int i = 0; i < pOperator->numOfOutput; i++) {
    int numOfBlock = (int)(taosArrayGetSize(pBlock->pDataBlock));
    assert(i < numOfBlock);
    for (int j = 0; j < numOfBlock; j++) {
      SColumnInfoData* pColDataInfo = taosArrayGet(pBlock->pDataBlock, j);
      if (pColDataInfo->info.colId == pOperator->pExpr[i].base.resSchema.colId) {
        SDistinctDataInfo item = {.index = j, .type = pColDataInfo->info.type, .bytes = pColDataInfo->info.bytes};
        taosArrayInsert(pInfo->pDistinctDataInfo, i, &item);
      }
    }
  }
  pInfo->totalBytes += (int32_t)strlen(MULTI_KEY_DELIM) * (pOperator->numOfOutput);
  pInfo->buf        =  calloc(1, pInfo->totalBytes);
  return  taosArrayGetSize(pInfo->pDistinctDataInfo) == pOperator->numOfOutput ? true : false;
}

static void buildMultiDistinctKey(SDistinctOperatorInfo *pInfo, SSDataBlock *pBlock, int32_t rowId) {
  char *p = pInfo->buf;
  memset(p, 0, pInfo->totalBytes); 

  for (int i = 0; i < taosArrayGetSize(pInfo->pDistinctDataInfo); i++) {
    SDistinctDataInfo* pDistDataInfo = (SDistinctDataInfo *)taosArrayGet(pInfo->pDistinctDataInfo, i); 
    SColumnInfoData*   pColDataInfo = taosArrayGet(pBlock->pDataBlock, pDistDataInfo->index);
    char *val = ((char *)pColDataInfo->pData) + pColDataInfo->info.bytes * rowId;
    if (isNull(val, pDistDataInfo->type)) { 
      p += pDistDataInfo->bytes; 
      continue;
    }
    if (IS_VAR_DATA_TYPE(pDistDataInfo->type)) {
      memcpy(p, varDataVal(val), varDataLen(val));
      p += varDataLen(val);
    } else {
      memcpy(p, val, pDistDataInfo->bytes);
      p += pDistDataInfo->bytes;
    }
    memcpy(p, MULTI_KEY_DELIM, strlen(MULTI_KEY_DELIM));
    p += strlen(MULTI_KEY_DELIM);
  }
}

static SSDataBlock* hashDistinct(void* param, bool* newgroup) {
  SOperatorInfo* pOperator = (SOperatorInfo*) param;
  if (pOperator->status == OP_EXEC_DONE) {
    return NULL;
  }

  SDistinctOperatorInfo* pInfo = pOperator->info;
  SSDataBlock* pRes = pInfo->pRes;

  pRes->info.rows = 0;
  SSDataBlock* pBlock = NULL;
   
  while(1) {
    publishOperatorProfEvent(pOperator->pDownstream[0], QUERY_PROF_BEFORE_OPERATOR_EXEC);
    pBlock = pOperator->pDownstream[0]->exec(pOperator->pDownstream[0], newgroup);
    publishOperatorProfEvent(pOperator->pDownstream[0], QUERY_PROF_AFTER_OPERATOR_EXEC);

    if (pBlock == NULL) {
      doSetOperatorCompleted(pOperator);
      break;
    }
    if (!initMultiDistinctInfo(pInfo, pOperator, pBlock)) {
      doSetOperatorCompleted(pOperator);
      break;
    }
    // ensure result output buf 
    if (pRes->info.rows + pBlock->info.rows > pInfo->outputCapacity) {
      int32_t newSize = pRes->info.rows + pBlock->info.rows;
      for (int i = 0; i < taosArrayGetSize(pRes->pDataBlock); i++) {
        SColumnInfoData*   pResultColInfoData = taosArrayGet(pRes->pDataBlock, i);
        SDistinctDataInfo* pDistDataInfo = taosArrayGet(pInfo->pDistinctDataInfo,  i);
        char* tmp = realloc(pResultColInfoData->pData, newSize * pDistDataInfo->bytes);
        if (tmp == NULL) {
          return NULL;
        } else {
          pResultColInfoData->pData = tmp;
        }
      }
      pInfo->outputCapacity = newSize;
    }

    for (int32_t i = 0; i < pBlock->info.rows; i++) {
      buildMultiDistinctKey(pInfo, pBlock, i);
      if (taosHashGet(pInfo->pSet, pInfo->buf, pInfo->totalBytes) == NULL) {
        int32_t dummy;
        taosHashPut(pInfo->pSet, pInfo->buf, pInfo->totalBytes, &dummy, sizeof(dummy));
        for (int j = 0; j < taosArrayGetSize(pRes->pDataBlock); j++) {
          SDistinctDataInfo* pDistDataInfo = taosArrayGet(pInfo->pDistinctDataInfo, j);  // distinct meta info
          SColumnInfoData*   pColInfoData = taosArrayGet(pBlock->pDataBlock, pDistDataInfo->index); //src
          SColumnInfoData*   pResultColInfoData = taosArrayGet(pRes->pDataBlock, j);  // dist 

          char* val = ((char*)pColInfoData->pData) + pDistDataInfo->bytes * i;
          char *start = pResultColInfoData->pData +  pDistDataInfo->bytes * pInfo->pRes->info.rows; 
          memcpy(start, val, pDistDataInfo->bytes);
        }
        pRes->info.rows += 1;
      } 
    }

    if (pRes->info.rows >= pInfo->threshold) {
      break;
    }
  }
  return (pInfo->pRes->info.rows > 0)? pInfo->pRes:NULL;
}

SOperatorInfo* createDistinctOperatorInfo(STaskRuntimeEnv* pRuntimeEnv, SOperatorInfo* downstream, SExprInfo* pExpr, int32_t numOfOutput) {
  SDistinctOperatorInfo* pInfo = calloc(1, sizeof(SDistinctOperatorInfo));
  pInfo->totalBytes      = 0;
  pInfo->buf             = NULL;
  pInfo->threshold       = tsMaxNumOfDistinctResults; // distinct result threshold
  pInfo->outputCapacity  = 4096;
  pInfo->pDistinctDataInfo = taosArrayInit(numOfOutput, sizeof(SDistinctDataInfo)); 
  pInfo->pSet = taosHashInit(64, taosGetDefaultHashFunction(TSDB_DATA_TYPE_BINARY), false, HASH_NO_LOCK);
  pInfo->pRes = createOutputBuf(pExpr, numOfOutput, (int32_t) pInfo->outputCapacity);
  

  SOperatorInfo* pOperator = calloc(1, sizeof(SOperatorInfo));
  pOperator->name         = "DistinctOperator";
  pOperator->blockingOptr = false;
  pOperator->status       = OP_IN_EXECUTING;
//  pOperator->operatorType = OP_Distinct;
  pOperator->pExpr        = pExpr;
  pOperator->numOfOutput  = numOfOutput;
  pOperator->info         = pInfo;
  pOperator->pRuntimeEnv  = pRuntimeEnv;
  pOperator->exec         = hashDistinct;
  pOperator->pExpr        = pExpr; 
  pOperator->cleanupFn    = destroyDistinctOperatorInfo;

    int32_t code = appendDownstream(pOperator, &downstream, 1);
  return pOperator;
}

static int32_t getColumnIndexInSource(SQueriedTableInfo *pTableInfo, SSqlExpr *pExpr, SColumnInfo* pTagCols) {
  int32_t j = 0;

  if (TSDB_COL_IS_TAG(pExpr->pColumns->flag)) {
    if (pExpr->pColumns->info.colId == TSDB_TBNAME_COLUMN_INDEX) {
      return TSDB_TBNAME_COLUMN_INDEX;
    }

    while(j < pTableInfo->numOfTags) {
      if (pExpr->pColumns->info.colId == pTagCols[j].colId) {
        return j;
      }

      j += 1;
    }

  } /*else if (TSDB_COL_IS_UD_COL(pExpr->colInfo.flag)) {  // user specified column data
    return TSDB_UD_COLUMN_INDEX;
  } else {
    while (j < pTableInfo->numOfCols) {
      if (pExpr->colInfo.colId == pTableInfo->colList[j].colId) {
        return j;
      }

      j += 1;
    }
  }*/

  return INT32_MIN;  // return a less than TSDB_TBNAME_COLUMN_INDEX value
}

bool validateExprColumnInfo(SQueriedTableInfo *pTableInfo, SSqlExpr *pExpr, SColumnInfo* pTagCols) {
  int32_t j = getColumnIndexInSource(pTableInfo, pExpr, pTagCols);
  return j != INT32_MIN;
}

static bool validateQueryMsg(SQueryTableReq *pQueryMsg) {
  if (pQueryMsg->interval.interval < 0) {
    //qError("qmsg:%p illegal value of interval time %" PRId64, pQueryMsg, pQueryMsg->interval.interval);
    return false;
  }

//  if (pQueryMsg->sw.gap < 0 || pQueryMsg->sw.primaryColId != PRIMARYKEY_TIMESTAMP_COL_ID) {
    //qError("qmsg:%p illegal value of session window time %" PRId64, pQueryMsg, pQueryMsg->sw.gap);
//    return false;
//  }

//  if (pQueryMsg->sw.gap > 0 && pQueryMsg->interval.interval > 0) {
    //qError("qmsg:%p illegal value of session window time %" PRId64" and interval value %"PRId64, pQueryMsg,
//        pQueryMsg->sw.gap, pQueryMsg->interval.interval);
//    return false;
//  }

  if (pQueryMsg->numOfTables <= 0) {
    //qError("qmsg:%p illegal value of numOfTables %d", pQueryMsg, pQueryMsg->numOfTables);
    return false;
  }

  if (pQueryMsg->numOfGroupCols < 0) {
    //qError("qmsg:%p illegal value of numOfGroupbyCols %d", pQueryMsg, pQueryMsg->numOfGroupCols);
    return false;
  }

  if (pQueryMsg->numOfOutput > TSDB_MAX_COLUMNS || pQueryMsg->numOfOutput <= 0) {
    //qError("qmsg:%p illegal value of output columns %d", pQueryMsg, pQueryMsg->numOfOutput);
    return false;
  }

  return true;
}

static bool validateQueryTableCols(SQueriedTableInfo* pTableInfo, SSqlExpr** pExpr, int32_t numOfOutput,
                                   SColumnInfo* pTagCols, void* pMsg) {
  int32_t numOfTotal = pTableInfo->numOfCols + pTableInfo->numOfTags;
  if (pTableInfo->numOfCols < 0 || pTableInfo->numOfTags < 0 || numOfTotal > TSDB_MAX_COLUMNS) {
    //qError("qmsg:%p illegal value of numOfCols %d numOfTags:%d", pMsg, pTableInfo->numOfCols, pTableInfo->numOfTags);
    return false;
  }

  if (numOfTotal == 0) {  // table total columns are not required.
//    for(int32_t i = 0; i < numOfOutput; ++i) {
//      SSqlExpr* p = pExpr[i];
//      if ((p->functionId == FUNCTION_TAGPRJ) ||
//          (p->functionId == FUNCTION_TID_TAG && p->colInfo.colId == TSDB_TBNAME_COLUMN_INDEX) ||
//          (p->functionId == FUNCTION_COUNT && p->colInfo.colId == TSDB_TBNAME_COLUMN_INDEX) ||
//          (p->functionId == FUNCTION_BLKINFO)) {
//        continue;
//      }
//
//      return false;
//    }
  }

  for(int32_t i = 0; i < numOfOutput; ++i) {
    if (!validateExprColumnInfo(pTableInfo, pExpr[i], pTagCols)) {
      return TSDB_CODE_QRY_INVALID_MSG;
    }
  }

  return true;
}

static char *createTableIdList(SQueryTableReq *pQueryMsg, char *pMsg, SArray **pTableIdList) {
  assert(pQueryMsg->numOfTables > 0);

  *pTableIdList = taosArrayInit(pQueryMsg->numOfTables, sizeof(STableIdInfo));

  for (int32_t j = 0; j < pQueryMsg->numOfTables; ++j) {
    STableIdInfo* pTableIdInfo = (STableIdInfo *)pMsg;
    pTableIdInfo->uid = htobe64(pTableIdInfo->uid);
    pTableIdInfo->key = htobe64(pTableIdInfo->key);

    taosArrayPush(*pTableIdList, pTableIdInfo);
    pMsg += sizeof(STableIdInfo);
  }

  return pMsg;
}

static int32_t deserializeColFilterInfo(SColumnFilterInfo* pColFilters, int16_t numOfFilters, char** pMsg) {
  for (int32_t f = 0; f < numOfFilters; ++f) {
    SColumnFilterInfo *pFilterMsg = (SColumnFilterInfo *)(*pMsg);

    SColumnFilterInfo *pColFilter = &pColFilters[f];
    pColFilter->filterstr = htons(pFilterMsg->filterstr);

    (*pMsg) += sizeof(SColumnFilterInfo);

    if (pColFilter->filterstr) {
      pColFilter->len = htobe64(pFilterMsg->len);

      pColFilter->pz = (int64_t)calloc(1, (size_t)(pColFilter->len + 1 * TSDB_NCHAR_SIZE)); // note: null-terminator
      if (pColFilter->pz == 0) {
        return TSDB_CODE_QRY_OUT_OF_MEMORY;
      }

      memcpy((void *)pColFilter->pz, (*pMsg), (size_t)pColFilter->len);
      (*pMsg) += (pColFilter->len + 1);
    } else {
      pColFilter->lowerBndi = htobe64(pFilterMsg->lowerBndi);
      pColFilter->upperBndi = htobe64(pFilterMsg->upperBndi);
    }

    pColFilter->lowerRelOptr = htons(pFilterMsg->lowerRelOptr);
    pColFilter->upperRelOptr = htons(pFilterMsg->upperRelOptr);
  }

  return TSDB_CODE_SUCCESS;
}

static SExecTaskInfo* createExecTaskInfo(uint64_t queryId, uint64_t taskId) {
  SExecTaskInfo* pTaskInfo = calloc(1, sizeof(SExecTaskInfo));
  setTaskStatus(pTaskInfo, TASK_NOT_COMPLETED);

  pTaskInfo->cost.created = taosGetTimestampMs();
  pTaskInfo->id.queryId = queryId;

  char* p = calloc(1, 128);
  snprintf(p, 128, "TID:0x%"PRIx64" QID:0x%"PRIx64, taskId, queryId);
  pTaskInfo->id.str = strdup(p);

  return pTaskInfo;
}

static tsdbReaderT doCreateDataReader(STableScanPhyNode* pTableScanNode, SReadHandle* pHandle, uint64_t queryId, uint64_t taskId);

static int32_t doCreateTableGroup(void* metaHandle, int32_t tableType, uint64_t tableUid, STableGroupInfo* pGroupInfo, uint64_t queryId, uint64_t taskId);

SOperatorInfo* doCreateOperatorTreeNode(SPhyNode* pPhyNode, SExecTaskInfo* pTaskInfo, SReadHandle* pHandle, uint64_t queryId, uint64_t taskId, STableGroupInfo* pTableGroupInfo) {
  if (pPhyNode->pChildren == NULL || taosArrayGetSize(pPhyNode->pChildren) == 0) {
    if (pPhyNode->info.type == OP_TableScan) {
      SScanPhyNode* pScanPhyNode = (SScanPhyNode*)pPhyNode;

      size_t numOfCols = taosArrayGetSize(pPhyNode->pTargets);
      tsdbReaderT pDataReader = doCreateDataReader((STableScanPhyNode*) pPhyNode, pHandle, (uint64_t) queryId, taskId);

      int32_t code = doCreateTableGroup(pHandle->meta, pScanPhyNode->tableType, pScanPhyNode->uid, pTableGroupInfo, queryId, taskId);
      return createTableScanOperatorInfo(pDataReader, pScanPhyNode->order, numOfCols, pScanPhyNode->count, pScanPhyNode->reverse, pTaskInfo);
    } else if (pPhyNode->info.type == OP_Exchange) {
      SExchangePhyNode* pEx = (SExchangePhyNode*) pPhyNode;
      return createExchangeOperatorInfo(pEx->pSrcEndPoints, pEx->node.pTargets, pTaskInfo);
    } else if (pPhyNode->info.type == OP_StreamScan) {
      SScanPhyNode* pScanPhyNode = (SScanPhyNode*)pPhyNode;   // simple child table.
      STableGroupInfo groupInfo = {0};

      int32_t code = doCreateTableGroup(pHandle->meta, pScanPhyNode->tableType, pScanPhyNode->uid, &groupInfo, queryId, taskId);
      SArray* idList = NULL;

      if (groupInfo.numOfTables > 0) {
        SArray* pa = taosArrayGetP(groupInfo.pGroupList, 0);
        ASSERT(taosArrayGetSize(groupInfo.pGroupList) == 1);

        // Transfer the Array of STableKeyInfo into uid list.
        size_t  numOfTables = taosArrayGetSize(pa);
        idList = taosArrayInit(numOfTables, sizeof(uint64_t));

        for (int32_t i = 0; i < numOfTables; ++i) {
          STableKeyInfo* pkeyInfo = taosArrayGet(pa, i);
          taosArrayPush(idList, &pkeyInfo->uid);
        }
      } else {
        idList = taosArrayInit(4, sizeof(uint64_t));
      }

      SOperatorInfo* pOperator = createStreamScanOperatorInfo(pHandle->reader, pPhyNode->pTargets, idList, pTaskInfo);
      taosArrayDestroy(idList);

      //TODO destroy groupInfo
      return pOperator;
    }
  }

  if (pPhyNode->info.type == OP_Aggregate) {
    size_t size = taosArrayGetSize(pPhyNode->pChildren);
    assert(size == 1);

    // TODO single table agg
    for (int32_t i = 0; i < size; ++i) {
      SPhyNode*      pChildNode = taosArrayGetP(pPhyNode->pChildren, i);
      SOperatorInfo* op = doCreateOperatorTreeNode(pChildNode, pTaskInfo, pHandle, queryId, taskId, pTableGroupInfo);
      return createAggregateOperatorInfo(op, pPhyNode->pTargets, pTaskInfo, pTableGroupInfo);
    }
  } else if (pPhyNode->info.type == OP_MultiTableAggregate) {
    size_t size = taosArrayGetSize(pPhyNode->pChildren);
    assert(size == 1);

    for (int32_t i = 0; i < size; ++i) {
      SPhyNode*      pChildNode = taosArrayGetP(pPhyNode->pChildren, i);
      SOperatorInfo* op = doCreateOperatorTreeNode(pChildNode, pTaskInfo, pHandle, queryId, taskId, pTableGroupInfo);
      return createMultiTableAggOperatorInfo(op, pPhyNode->pTargets, pTaskInfo, pTableGroupInfo);
    }
  }
}

static tsdbReaderT createDataReaderImpl(STableScanPhyNode* pTableScanNode, STableGroupInfo* pGroupInfo, void* readHandle, uint64_t queryId, uint64_t taskId) {
  STsdbQueryCond cond = {.loadExternalRows = false};

  cond.order = pTableScanNode->scan.order;
  cond.numOfCols = taosArrayGetSize(pTableScanNode->scan.node.pTargets);
  cond.colList = calloc(cond.numOfCols, sizeof(SColumnInfo));
  if (cond.colList == NULL) {
    terrno = TSDB_CODE_QRY_OUT_OF_MEMORY;
    return NULL;
  }

  cond.twindow = pTableScanNode->window;
  cond.type = BLOCK_LOAD_OFFSET_SEQ_ORDER;

  for (int32_t i = 0; i < cond.numOfCols; ++i) {
    SExprInfo* pExprInfo = taosArrayGetP(pTableScanNode->scan.node.pTargets, i);
    assert(pExprInfo->pExpr->nodeType == TEXPR_COL_NODE);

    SSchema* pSchema = pExprInfo->pExpr->pSchema;
    cond.colList[i].type = pSchema->type;
    cond.colList[i].bytes = pSchema->bytes;
    cond.colList[i].colId = pSchema->colId;
  }

  return tsdbQueryTables(readHandle, &cond, pGroupInfo, queryId, taskId);
}

static int32_t doCreateTableGroup(void* metaHandle, int32_t tableType, uint64_t tableUid, STableGroupInfo* pGroupInfo, uint64_t queryId, uint64_t taskId) {
  int32_t code = 0;
  if (tableType == TSDB_SUPER_TABLE) {
    code = tsdbQuerySTableByTagCond(metaHandle, tableUid, 0, NULL, 0, 0, NULL, pGroupInfo, NULL, 0, queryId, taskId);
  } else {  // Create one table group.
    code = tsdbGetOneTableGroup(metaHandle, tableUid, 0, pGroupInfo);
  }

  return code;
}

static tsdbReaderT doCreateDataReader(STableScanPhyNode* pTableScanNode, SReadHandle* pHandle, uint64_t queryId, uint64_t taskId) {
  STableGroupInfo groupInfo = {0};

  uint64_t uid = pTableScanNode->scan.uid;
  int32_t code = doCreateTableGroup(pHandle->meta, pTableScanNode->scan.tableType, uid, &groupInfo, queryId, taskId);
  if (code != TSDB_CODE_SUCCESS) {
    goto _error;
  }

  if (groupInfo.numOfTables == 0) {
    code = 0;
    qDebug("no table qualified for query, TID:0x%"PRIx64", QID:0x%"PRIx64, taskId, queryId);
    goto _error;
  }

  return createDataReaderImpl(pTableScanNode, &groupInfo, pHandle->reader, queryId, taskId);

  _error:
  terrno = code;
  return NULL;
}

int32_t createExecTaskInfoImpl(SSubplan* pPlan, SExecTaskInfo** pTaskInfo, SReadHandle* pHandle, uint64_t taskId) {
  uint64_t queryId = pPlan->id.queryId;

  int32_t code = TSDB_CODE_SUCCESS;
  *pTaskInfo = createExecTaskInfo(queryId, taskId);
  if (*pTaskInfo == NULL) {
    code = TSDB_CODE_QRY_OUT_OF_MEMORY;
    goto _complete;
  }

  STableGroupInfo group = {0};
  (*pTaskInfo)->pRoot = doCreateOperatorTreeNode(pPlan->pNode, *pTaskInfo, pHandle, queryId, taskId, &group);
  if ((*pTaskInfo)->pRoot == NULL) {
    code = TSDB_CODE_QRY_OUT_OF_MEMORY;
    goto _complete;
  }

  return code;

_complete:
  tfree(*pTaskInfo);

  terrno = code;
  return code;
}

int32_t cloneExprFilterInfo(SColumnFilterInfo **dst, SColumnFilterInfo* src, int32_t filterNum) {
  if (filterNum <= 0) {
    return TSDB_CODE_SUCCESS;
  }

  *dst = calloc(filterNum, sizeof(*src));
  if (*dst == NULL) {
    return TSDB_CODE_QRY_OUT_OF_MEMORY;
  }

  memcpy(*dst, src, sizeof(*src) * filterNum);

  for (int32_t i = 0; i < filterNum; i++) {
    if ((*dst)[i].filterstr && dst[i]->len > 0) {
      void *pz = calloc(1, (size_t)(*dst)[i].len + 1);

      if (pz == NULL) {
        if (i == 0) {
          free(*dst);
        } else {
          freeColumnFilterInfo(*dst, i);
        }

        return TSDB_CODE_QRY_OUT_OF_MEMORY;
      }

      memcpy(pz, (void *)src->pz, (size_t)src->len + 1);

      (*dst)[i].pz = (int64_t)pz;
    }
  }

  return TSDB_CODE_SUCCESS;
}

int32_t buildArithmeticExprFromMsg(SExprInfo *pExprInfo, void *pQueryMsg) {
  //qDebug("qmsg:%p create arithmetic expr from binary", pQueryMsg);

  tExprNode* pExprNode = NULL;
  TRY(TSDB_MAX_TAG_CONDITIONS) {
    pExprNode = exprTreeFromBinary(pExprInfo->base.param[0].pz, pExprInfo->base.param[0].nLen);
  } CATCH( code ) {
    CLEANUP_EXECUTE();
    //qError("qmsg:%p failed to create arithmetic expression string from:%s, reason: %s", pQueryMsg, pExprInfo->base.param[0].pz, tstrerror(code));
    return code;
  } END_TRY

  if (pExprNode == NULL) {
    //qError("qmsg:%p failed to create arithmetic expression string from:%s", pQueryMsg, pExprInfo->base.param[0].pz);
    return TSDB_CODE_QRY_APP_ERROR;
  }

  pExprInfo->pExpr = pExprNode;
  return TSDB_CODE_SUCCESS;
}

static int32_t updateOutputBufForTopBotQuery(SQueriedTableInfo* pTableInfo, SColumnInfo* pTagCols, SExprInfo* pExprs, int32_t numOfOutput, int32_t tagLen, bool superTable) {
  for (int32_t i = 0; i < numOfOutput; ++i) {
    int16_t functId = getExprFunctionId(&pExprs[i]);

    if (functId == FUNCTION_TOP || functId == FUNCTION_BOTTOM) {
      int32_t j = getColumnIndexInSource(pTableInfo, &pExprs[i].base, pTagCols);
      if (j < 0 || j >= pTableInfo->numOfCols) {
        return TSDB_CODE_QRY_INVALID_MSG;
      } else {
        SColumnInfo* pCol = &pTableInfo->colList[j];
//        int32_t ret = getResultDataInfo(pCol->type, pCol->bytes, functId, (int32_t)pExprs[i].base.param[0].i,
//                                        &pExprs[i].base.resSchema.type, &pExprs[i].base.resSchema.bytes, &pExprs[i].base.interBytes, tagLen, superTable, NULL);
//        assert(ret == TSDB_CODE_SUCCESS);
      }
    }
  }

  return TSDB_CODE_SUCCESS;
}

// TODO tag length should be passed from client, refactor
int32_t createQueryFunc(SQueriedTableInfo* pTableInfo, int32_t numOfOutput, SExprInfo** pExprInfo,
                        SSqlExpr** pExprMsg, SColumnInfo* pTagCols, int32_t queryType, void* pMsg, struct SUdfInfo* pUdfInfo) {
  *pExprInfo = NULL;
  int32_t code = TSDB_CODE_SUCCESS;

//  code = initUdfInfo(pUdfInfo);
  if (code) {
    return code;
  }

  SExprInfo *pExprs = (SExprInfo *)calloc(numOfOutput, sizeof(SExprInfo));
  if (pExprs == NULL) {
    return TSDB_CODE_QRY_OUT_OF_MEMORY;
  }

  bool    isSuperTable = /*QUERY_IS_STABLE_QUERY(queryType);*/ true;
  int16_t tagLen = 0;

  for (int32_t i = 0; i < numOfOutput; ++i) {
    pExprs[i].base = *pExprMsg[i];

    memset(pExprs[i].base.param, 0, sizeof(SVariant) * tListLen(pExprs[i].base.param));
    for (int32_t j = 0; j < pExprMsg[i]->numOfParams; ++j) {
      taosVariantAssign(&pExprs[i].base.param[j], &pExprMsg[i]->param[j]);
    }

    int16_t type = 0;
    int16_t bytes = 0;

    // parse the arithmetic expression
    int32_t functionId = getExprFunctionId(&pExprs[i]);
    if (functionId == FUNCTION_ARITHM) {
      code = buildArithmeticExprFromMsg(&pExprs[i], pMsg);

      if (code != TSDB_CODE_SUCCESS) {
        tfree(pExprs);
        return code;
      }

      type  = TSDB_DATA_TYPE_DOUBLE;
      bytes = tDataTypes[type].bytes;
    } else if (functionId == FUNCTION_BLKINFO) {
      SSchema s = {.type=TSDB_DATA_TYPE_BINARY, .bytes=TSDB_MAX_BINARY_LEN};
      type = s.type;
      bytes = s.bytes;
    } else if (pExprs[i].base.pColumns->info.colId == TSDB_TBNAME_COLUMN_INDEX && functionId == FUNCTION_TAGPRJ) {  // parse the normal column
      const SSchema* s = tGetTbnameColumnSchema();
      type = s->type;
      bytes = s->bytes;
    } else if (pExprs[i].base.pColumns->info.colId <= TSDB_UD_COLUMN_INDEX && pExprs[i].base.pColumns->info.colId > TSDB_RES_COL_ID) {
      // it is a user-defined constant value column
      assert(functionId == FUNCTION_PRJ);

      type = pExprs[i].base.param[1].nType;
      bytes = pExprs[i].base.param[1].nLen;
      if (type == TSDB_DATA_TYPE_BINARY || type == TSDB_DATA_TYPE_NCHAR) {
        bytes += VARSTR_HEADER_SIZE;
      }
    } else {
      int32_t j = getColumnIndexInSource(pTableInfo, &pExprs[i].base, pTagCols);
      if (TSDB_COL_IS_TAG(pExprs[i].base.pColumns->flag)) {
        if (j < TSDB_TBNAME_COLUMN_INDEX || j >= pTableInfo->numOfTags) {
          tfree(pExprs);
          return TSDB_CODE_QRY_INVALID_MSG;
        }
      } else {
        if (j < PRIMARYKEY_TIMESTAMP_COL_ID || j >= pTableInfo->numOfCols) {
          tfree(pExprs);
          return TSDB_CODE_QRY_INVALID_MSG;
        }
      }

      if (pExprs[i].base.pColumns->info.colId != TSDB_TBNAME_COLUMN_INDEX && j >= 0) {
        SColumnInfo* pCol = (TSDB_COL_IS_TAG(pExprs[i].base.pColumns->flag))? &pTagCols[j]:&pTableInfo->colList[j];
        type = pCol->type;
        bytes = pCol->bytes;
      } else {
        const SSchema* s = tGetTbnameColumnSchema();

        type  = s->type;
        bytes = s->bytes;
      }

//      if (pExprs[i].base.flist.numOfFilters > 0) {
//        int32_t ret = cloneExprFilterInfo(&pExprs[i].base.flist.filterInfo, pExprMsg[i]->flist.filterInfo,
//            pExprMsg[i]->flist.numOfFilters);
//        if (ret) {
//          tfree(pExprs);
//          return ret;
//        }
//      }
    }

    int32_t param = (int32_t)pExprs[i].base.param[0].i;
//    if (functionId != FUNCTION_ARITHM &&
//       (type != pExprs[i].base.colType || bytes != pExprs[i].base.colBytes)) {
//      tfree(pExprs);
//      return TSDB_CODE_QRY_INVALID_MSG;
//    }

    // todo remove it
    SResultDataInfo info;
    if (getResultDataInfo(type, bytes, functionId, param, &info, 0, isSuperTable/*, pUdfInfo*/) != TSDB_CODE_SUCCESS) {
      tfree(pExprs);
      return TSDB_CODE_QRY_INVALID_MSG;
    }

    if (functionId == FUNCTION_TAG_DUMMY || functionId == FUNCTION_TS_DUMMY) {
      tagLen += pExprs[i].base.resSchema.bytes;
    }

    assert(isValidDataType(pExprs[i].base.resSchema.type));
  }

  // the tag length is affected by other tag columns, so this should be update.
  updateOutputBufForTopBotQuery(pTableInfo, pTagCols, pExprs, numOfOutput, tagLen, isSuperTable);

  *pExprInfo = pExprs;
  return TSDB_CODE_SUCCESS;
}

int32_t createQueryFilter(char *data, uint16_t len, SFilterInfo** pFilters) {
  tExprNode* expr = NULL;
  
  TRY(TSDB_MAX_TAG_CONDITIONS) {
    expr = exprTreeFromBinary(data, len);
  } CATCH( code ) {
    CLEANUP_EXECUTE();
    return code;
  } END_TRY

  if (expr == NULL) {
    //qError("failed to create expr tree");
    return TSDB_CODE_QRY_APP_ERROR;
  }

//  int32_t ret = filterInitFromTree(expr, pFilters, 0);
//  tExprTreeDestroy(expr, NULL);

//  return ret;
}

SGroupbyExpr *createGroupbyExprFromMsg(SQueryTableReq *pQueryMsg, SColIndex *pColIndex, int32_t *code) {
  if (pQueryMsg->numOfGroupCols == 0) {
    return NULL;
  }

  // using group by tag columns
  SGroupbyExpr *pGroupbyExpr = (SGroupbyExpr *)calloc(1, sizeof(SGroupbyExpr));
  if (pGroupbyExpr == NULL) {
    *code = TSDB_CODE_QRY_OUT_OF_MEMORY;
    return NULL;
  }

  pGroupbyExpr->columnInfo = taosArrayInit(pQueryMsg->numOfGroupCols, sizeof(SColIndex));
  for(int32_t i = 0; i < pQueryMsg->numOfGroupCols; ++i) {
    taosArrayPush(pGroupbyExpr->columnInfo, &pColIndex[i]);
  }

  return pGroupbyExpr;
}

//int32_t doCreateFilterInfo(SColumnInfo* pCols, int32_t numOfCols, int32_t numOfFilterCols, SSingleColumnFilterInfo** pFilterInfo, uint64_t qId) {
//  *pFilterInfo = calloc(1, sizeof(SSingleColumnFilterInfo) * numOfFilterCols);
//  if (*pFilterInfo == NULL) {
//    return TSDB_CODE_QRY_OUT_OF_MEMORY;
//  }
//
//  for (int32_t i = 0, j = 0; i < numOfCols; ++i) {
//    if (pCols[i].flist.numOfFilters > 0) {
//      SSingleColumnFilterInfo* pFilter = &((*pFilterInfo)[j]);
//
//      memcpy(&pFilter->info, &pCols[i], sizeof(SColumnInfo));
//      pFilter->info = pCols[i];
//
//      pFilter->numOfFilters = pCols[i].flist.numOfFilters;
//      pFilter->pFilters = calloc(pFilter->numOfFilters, sizeof(SColumnFilterElem));
//      if (pFilter->pFilters == NULL) {
//        return TSDB_CODE_QRY_OUT_OF_MEMORY;
//      }
//
//      for (int32_t f = 0; f < pFilter->numOfFilters; ++f) {
//        SColumnFilterElem* pSingleColFilter = &pFilter->pFilters[f];
//        pSingleColFilter->filterInfo = pCols[i].flist.filterInfo[f];
//
//        int32_t lower = pSingleColFilter->filterInfo.lowerRelOptr;
//        int32_t upper = pSingleColFilter->filterInfo.upperRelOptr;
//        if (lower == TSDB_RELATION_INVALID && upper == TSDB_RELATION_INVALID) {
//          //qError("QInfo:0x%"PRIx64" invalid filter info", qId);
//          return TSDB_CODE_QRY_INVALID_MSG;
//        }
//
//        pSingleColFilter->fp = getFilterOperator(lower, upper);
//        if (pSingleColFilter->fp == NULL) {
//          //qError("QInfo:0x%"PRIx64" invalid filter info", qId);
//          return TSDB_CODE_QRY_INVALID_MSG;
//        }
//
//        pSingleColFilter->bytes = pCols[i].bytes;
//
//        if (lower == TSDB_RELATION_IN) {
////          buildFilterSetFromBinary(&pSingleColFilter->q, (char *)(pSingleColFilter->filterInfo.pz), (int32_t)(pSingleColFilter->filterInfo.len));
//        }
//      }
//
//      j++;
//    }
//  }
//
//  return TSDB_CODE_SUCCESS;
//}

void* doDestroyFilterInfo(SSingleColumnFilterInfo* pFilterInfo, int32_t numOfFilterCols) {
//  for (int32_t i = 0; i < numOfFilterCols; ++i) {
//    if (pFilterInfo[i].numOfFilters > 0) {
//      if (pFilterInfo[i].pFilters->filterInfo.lowerRelOptr == TSDB_RELATION_IN) {
//        taosHashCleanup((SHashObj *)(pFilterInfo[i].pFilters->q));
//      }
//      tfree(pFilterInfo[i].pFilters);
//    }
//  }
//
//  tfree(pFilterInfo);
  return NULL;
}

int32_t createFilterInfo(STaskAttr* pQueryAttr, uint64_t qId) {
  for (int32_t i = 0; i < pQueryAttr->numOfCols; ++i) {
//    if (pQueryAttr->tableCols[i].flist.numOfFilters > 0 && pQueryAttr->tableCols[i].flist.filterInfo != NULL) {
//      pQueryAttr->numOfFilterCols++;
//    }
  }

  if (pQueryAttr->numOfFilterCols == 0) {
    return TSDB_CODE_SUCCESS;
  }

//  doCreateFilterInfo(pQueryAttr->tableCols, pQueryAttr->numOfCols, pQueryAttr->numOfFilterCols,
//                     &pQueryAttr->pFilterInfo, qId);

  pQueryAttr->createFilterOperator = true;

  return TSDB_CODE_SUCCESS;
}

static void doUpdateExprColumnIndex(STaskAttr *pQueryAttr) {
  assert(pQueryAttr->pExpr1 != NULL && pQueryAttr != NULL);

  for (int32_t k = 0; k < pQueryAttr->numOfOutput; ++k) {
    SSqlExpr *pSqlExprMsg = &pQueryAttr->pExpr1[k].base;
//    if (pSqlExprMsg->functionId == FUNCTION_ARITHM) {
//      continue;
//    }

    // todo opt performance
    SColIndex *pColIndex = NULL;/*&pSqlExprMsg->colInfo;*/
    if (TSDB_COL_IS_NORMAL_COL(pColIndex->flag)) {
      int32_t f = 0;
      for (f = 0; f < pQueryAttr->numOfCols; ++f) {
        if (pColIndex->colId == pQueryAttr->tableCols[f].colId) {
          pColIndex->colIndex = f;
          break;
        }
      }

      assert(f < pQueryAttr->numOfCols);
    } else if (pColIndex->colId <= TSDB_UD_COLUMN_INDEX) {
      // do nothing for user-defined constant value result columns
    } else {
      int32_t f = 0;
      for (f = 0; f < pQueryAttr->numOfTags; ++f) {
        if (pColIndex->colId == pQueryAttr->tagColList[f].colId) {
          pColIndex->colIndex = f;
          break;
        }
      }

      assert(f < pQueryAttr->numOfTags || pColIndex->colId == TSDB_TBNAME_COLUMN_INDEX);
    }
  }
}

void setResultBufSize(STaskAttr* pQueryAttr, SRspResultInfo* pResultInfo) {
  const int32_t DEFAULT_RESULT_MSG_SIZE = 1024 * (1024 + 512);

  // the minimum number of rows for projection query
  const int32_t MIN_ROWS_FOR_PRJ_QUERY = 8192;
  const int32_t DEFAULT_MIN_ROWS = 4096;

  const float THRESHOLD_RATIO = 0.85f;

  if (isProjQuery(pQueryAttr)) {
    int32_t numOfRes = DEFAULT_RESULT_MSG_SIZE / pQueryAttr->resultRowSize;
    if (numOfRes < MIN_ROWS_FOR_PRJ_QUERY) {
      numOfRes = MIN_ROWS_FOR_PRJ_QUERY;
    }

    pResultInfo->capacity  = numOfRes;
  } else {  // in case of non-prj query, a smaller output buffer will be used.
    pResultInfo->capacity = DEFAULT_MIN_ROWS;
  }

  pResultInfo->threshold = (int32_t)(pResultInfo->capacity * THRESHOLD_RATIO);
  pResultInfo->total = 0;
}

FORCE_INLINE bool checkQIdEqual(void *qHandle, uint64_t qId) {
  return ((SQInfo *)qHandle)->qId == qId;
}

int32_t initQInfo(STsBufInfo* pTsBufInfo, void* tsdb, void* sourceOptr, SQInfo* pQInfo, STaskParam* param, char* start,
                  int32_t prevResultLen, void* merger) {
  int32_t code = TSDB_CODE_SUCCESS;

  STaskRuntimeEnv* pRuntimeEnv = &pQInfo->runtimeEnv;
  pRuntimeEnv->qinfo = pQInfo;

  STaskAttr *pQueryAttr = pRuntimeEnv->pQueryAttr;

  STSBuf *pTsBuf = NULL;

  if (pTsBufInfo->tsLen > 0) {  // open new file to save the result
    char* tsBlock = start + pTsBufInfo->tsOffset;
    pTsBuf = tsBufCreateFromCompBlocks(tsBlock, pTsBufInfo->tsNumOfBlocks, pTsBufInfo->tsLen, pTsBufInfo->tsOrder,
                                       pQueryAttr->vgId);

    if (pTsBuf == NULL) {
      code = TSDB_CODE_QRY_NO_DISKSPACE;
      goto _error;
    }
    tsBufResetPos(pTsBuf);
    bool ret = tsBufNextPos(pTsBuf);
    UNUSED(ret);
  }

  SArray* prevResult = NULL;
  if (prevResultLen > 0) {
    prevResult = interResFromBinary(param->prevResult, prevResultLen);
    pRuntimeEnv->prevResult = prevResult;
  }

  pRuntimeEnv->currentOffset = pQueryAttr->limit.offset;
  if (tsdb != NULL) {
//    pQueryAttr->precision = tsdbGetCfg(tsdb)->precision;
  }

  if ((QUERY_IS_ASC_QUERY(pQueryAttr) && (pQueryAttr->window.skey > pQueryAttr->window.ekey)) ||
      (!QUERY_IS_ASC_QUERY(pQueryAttr) && (pQueryAttr->window.ekey > pQueryAttr->window.skey))) {
    //qDebug("QInfo:0x%"PRIx64" no result in time range %" PRId64 "-%" PRId64 ", order %d", pQInfo->qId, pQueryAttr->window.skey,
//           pQueryAttr->window.ekey, pQueryAttr->order.order);
//    setTaskStatus(pOperator->pTaskInfo, QUERY_COMPLETED);
    pRuntimeEnv->tableqinfoGroupInfo.numOfTables = 0;
    // todo free memory
    return TSDB_CODE_SUCCESS;
  }

  if (pRuntimeEnv->tableqinfoGroupInfo.numOfTables == 0) {
    //qDebug("QInfo:0x%"PRIx64" no table qualified for tag filter, abort query", pQInfo->qId);
//    setTaskStatus(pOperator->pTaskInfo, QUERY_COMPLETED);
    return TSDB_CODE_SUCCESS;
  }

  // filter the qualified
  if ((code = doInitQInfo(pQInfo, pTsBuf, tsdb, sourceOptr, param->tableScanOperator, param->pOperator, merger)) != TSDB_CODE_SUCCESS) {
    goto _error;
  }

  return code;

_error:
  // table query ref will be decrease during error handling
//  doDestroyTask(pQInfo);
  return code;
}

//TODO refactor
void freeColumnFilterInfo(SColumnFilterInfo* pFilter, int32_t numOfFilters) {
    if (pFilter == NULL || numOfFilters == 0) {
      return;
    }

    for (int32_t i = 0; i < numOfFilters; i++) {
      if (pFilter[i].filterstr && pFilter[i].pz) {
        free((void*)(pFilter[i].pz));
      }
    }

    free(pFilter);
}

static void doDestroyTableQueryInfo(STableGroupInfo* pTableqinfoGroupInfo) {
  if (pTableqinfoGroupInfo->pGroupList != NULL) {
    int32_t numOfGroups = (int32_t) taosArrayGetSize(pTableqinfoGroupInfo->pGroupList);
    for (int32_t i = 0; i < numOfGroups; ++i) {
      SArray *p = taosArrayGetP(pTableqinfoGroupInfo->pGroupList, i);

      size_t num = taosArrayGetSize(p);
      for(int32_t j = 0; j < num; ++j) {
        STableQueryInfo* item = taosArrayGetP(p, j);
        destroyTableQueryInfoImpl(item);
      }

      taosArrayDestroy(p);
    }
  }

  taosArrayDestroy(pTableqinfoGroupInfo->pGroupList);
  taosHashCleanup(pTableqinfoGroupInfo->map);

  pTableqinfoGroupInfo->pGroupList = NULL;
  pTableqinfoGroupInfo->map = NULL;
  pTableqinfoGroupInfo->numOfTables = 0;
}

void* destroyQueryFuncExpr(SExprInfo* pExprInfo, int32_t numOfExpr) {
  if (pExprInfo == NULL) {
    assert(numOfExpr == 0);
    return NULL;
  }

  for (int32_t i = 0; i < numOfExpr; ++i) {
    if (pExprInfo[i].pExpr != NULL) {
      tExprTreeDestroy(pExprInfo[i].pExpr, NULL);
    }

//    if (pExprInfo[i].base.flist.filterInfo) {
//      freeColumnFilterInfo(pExprInfo[i].base.flist.filterInfo, pExprInfo[i].base.flist.numOfFilters);
//    }

    for(int32_t j = 0; j < pExprInfo[i].base.numOfParams; ++j) {
      taosVariantDestroy(&pExprInfo[i].base.param[j]);
    }
  }

  tfree(pExprInfo);
  return NULL;
}

void* freeColumnInfo(SColumnInfo* pColumnInfo, int32_t numOfCols) {
  if (pColumnInfo != NULL) {
    assert(numOfCols >= 0);

    for (int32_t i = 0; i < numOfCols; i++) {
      freeColumnFilterInfo(pColumnInfo[i].flist.filterInfo, pColumnInfo[i].flist.numOfFilters);
    }

    tfree(pColumnInfo);
  }

  return NULL;
}

void doDestroyTask(SExecTaskInfo *pTaskInfo) {
  qDebug("%s execTask is freed", GET_TASKID(pTaskInfo));

  doDestroyTableQueryInfo(&pTaskInfo->tableqinfoGroupInfo);
//  taosArrayDestroy(pTaskInfo->summary.queryProfEvents);
//  taosHashCleanup(pTaskInfo->summary.operatorProfResults);

  tfree(pTaskInfo->sql);
  tfree(pTaskInfo->id.str);
  tfree(pTaskInfo);
}

static void doSetTagValueToResultBuf(char* output, const char* val, int16_t type, int16_t bytes) {
  if (val == NULL) {
    setNull(output, type, bytes);
    return;
  }

  if (IS_VAR_DATA_TYPE(type)) {
    // Binary data overflows for sort of unknown reasons. Let trim the overflow data
    if (varDataTLen(val) > bytes) {
      int32_t maxLen = bytes - VARSTR_HEADER_SIZE;
      int32_t len = (varDataLen(val) > maxLen)? maxLen:varDataLen(val);
      memcpy(varDataVal(output), varDataVal(val), len);
      varDataSetLen(output, len);
    } else {
      varDataCopy(output, val);
    }
  } else {
    memcpy(output, val, bytes);
  }
}

static int64_t getQuerySupportBufSize(size_t numOfTables) {
  size_t s1 = sizeof(STableQueryInfo);
  size_t s2 = sizeof(SHashNode);

//  size_t s3 = sizeof(STableCheckInfo);  buffer consumption in tsdb
  return (int64_t)((s1 + s2) * 1.5 * numOfTables);
}

int32_t checkForQueryBuf(size_t numOfTables) {
  int64_t t = getQuerySupportBufSize(numOfTables);
  if (tsQueryBufferSizeBytes < 0) {
    return TSDB_CODE_SUCCESS;
  } else if (tsQueryBufferSizeBytes > 0) {

    while(1) {
      int64_t s = tsQueryBufferSizeBytes;
      int64_t remain = s - t;
      if (remain >= 0) {
        if (atomic_val_compare_exchange_64(&tsQueryBufferSizeBytes, s, remain) == s) {
          return TSDB_CODE_SUCCESS;
        }
      } else {
        return TSDB_CODE_QRY_NOT_ENOUGH_BUFFER;
      }
    }
  }

  // disable query processing if the value of tsQueryBufferSize is zero.
  return TSDB_CODE_QRY_NOT_ENOUGH_BUFFER;
}

bool checkNeedToCompressQueryCol(SQInfo *pQInfo) {
  STaskRuntimeEnv* pRuntimeEnv = &pQInfo->runtimeEnv;
  STaskAttr *pQueryAttr = pRuntimeEnv->pQueryAttr;

  SSDataBlock* pRes = pRuntimeEnv->outputBuf;

  if (GET_NUM_OF_RESULTS(&(pQInfo->runtimeEnv)) <= 0) {
    return false;
  }

  int32_t numOfRows = pQueryAttr->pExpr2 ? GET_NUM_OF_RESULTS(pRuntimeEnv) : pRes->info.rows;
  int32_t numOfCols = pQueryAttr->pExpr2 ? pQueryAttr->numOfExpr2 : pQueryAttr->numOfOutput;

  for (int32_t col = 0; col < numOfCols; ++col) {
    SColumnInfoData* pColRes = taosArrayGet(pRes->pDataBlock, col);
    int32_t colSize = pColRes->info.bytes * numOfRows;
    if (NEEDTO_COMPRESS_QUERY(colSize)) {
      return true;
    }
  }

  return false;
}

void releaseQueryBuf(size_t numOfTables) {
  if (tsQueryBufferSizeBytes < 0) {
    return;
  }

  int64_t t = getQuerySupportBufSize(numOfTables);

  // restore value is not enough buffer available
  atomic_add_fetch_64(&tsQueryBufferSizeBytes, t);
}<|MERGE_RESOLUTION|>--- conflicted
+++ resolved
@@ -4620,11 +4620,7 @@
   getIntermediateBufInfo(pRuntimeEnv, &ps, &pQueryAttr->intermediateResultRowSize);
 
   int32_t TENMB = 1024*1024*10;
-<<<<<<< HEAD
   int32_t code = createDiskbasedBuf(&pRuntimeEnv->pResultBuf, ps, TENMB, pQInfo->qId, tsTempDir);
-=======
-  int32_t code = createDiskbasedBuffer(&pRuntimeEnv->pResultBuf, ps, TENMB, pQInfo->qId, osTempDir());
->>>>>>> 5ee328d1
   if (code != TSDB_CODE_SUCCESS) {
     return code;
   }
@@ -5301,7 +5297,7 @@
     rpcInit.sessions = 50000; //tsMaxConnections;
     rpcInit.connType = TAOS_CONN_CLIENT;
     rpcInit.user = (char *)"root";
-    // todo 
+    // todo
     rpcInit.idleTime = 6; //tsShellActivityTimer * 1000;
     rpcInit.ckey = "key";
     rpcInit.spi = 1;
@@ -6004,7 +6000,7 @@
   if (pInfo != NULL) {
     destroySortedMergeOperatorInfo(pInfo, numOfOutput);
   }
-  
+
   tfree(pInfo);
   tfree(pOperator);
   terrno = TSDB_CODE_QRY_OUT_OF_MEMORY;
