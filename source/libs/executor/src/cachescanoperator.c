/*
 * Copyright (c) 2019 TAOS Data, Inc. <jhtao@taosdata.com>
 *
 * This program is free software: you can use, redistribute, and/or modify
 * it under the terms of the GNU Affero General Public License, version 3
 * or later ("AGPL"), as published by the Free Software Foundation.
 *
 * This program is distributed in the hope that it will be useful, but WITHOUT
 * ANY WARRANTY; without even the implied warranty of MERCHANTABILITY or
 * FITNESS FOR A PARTICULAR PURPOSE.
 *
 * You should have received a copy of the GNU Affero General Public License
 * along with this program. If not, see <http://www.gnu.org/licenses/>.
 */

#include "function.h"
#include "os.h"
#include "tname.h"

#include "tdatablock.h"
#include "tmsg.h"

#include "executorInt.h"
#include "operator.h"
#include "querytask.h"
#include "tcompare.h"
#include "thash.h"
#include "ttypes.h"

typedef struct SCacheRowsScanInfo {
  SSDataBlock*    pRes;
  SReadHandle     readHandle;
  void*           pLastrowReader;
  SColMatchInfo   matchInfo;
  int32_t*        pSlotIds;
  int32_t*        pDstSlotIds;
  SExprSupp       pseudoExprSup;
  int32_t         retrieveType;
  int32_t         currentGroupIndex;
  SSDataBlock*    pBufferredRes;
  SArray*         pUidList;
  SArray*         pCidList;
  int32_t         indexOfBufferedRes;
  STableListInfo* pTableList;
} SCacheRowsScanInfo;

static SSDataBlock* doScanCache(SOperatorInfo* pOperator);
static void         destroyCacheScanOperator(void* param);
static int32_t      extractCacheScanSlotId(const SArray* pColMatchInfo, SExecTaskInfo* pTaskInfo, int32_t** pSlotIds,
                                           int32_t** pDstSlotIds);
static int32_t      removeRedundantTsCol(SLastRowScanPhysiNode* pScanNode, SColMatchInfo* pColMatchInfo);

#define SCAN_ROW_TYPE(_t) ((_t) ? CACHESCAN_RETRIEVE_LAST : CACHESCAN_RETRIEVE_LAST_ROW)

SOperatorInfo* createCacherowsScanOperator(SLastRowScanPhysiNode* pScanNode, SReadHandle* readHandle,
                                           STableListInfo* pTableListInfo, SExecTaskInfo* pTaskInfo) {
  int32_t             code = TSDB_CODE_SUCCESS;
  SCacheRowsScanInfo* pInfo = taosMemoryCalloc(1, sizeof(SCacheRowsScanInfo));
  SOperatorInfo*      pOperator = taosMemoryCalloc(1, sizeof(SOperatorInfo));
  if (pInfo == NULL || pOperator == NULL) {
    code = TSDB_CODE_OUT_OF_MEMORY;
    tableListDestroy(pTableListInfo);
    goto _error;
  }

  pInfo->pTableList = pTableListInfo;
  pInfo->readHandle = *readHandle;

  SDataBlockDescNode* pDescNode = pScanNode->scan.node.pOutputDataBlockDesc;
  pInfo->pRes = createDataBlockFromDescNode(pDescNode);

  int32_t numOfCols = 0;
  code =
      extractColMatchInfo(pScanNode->scan.pScanCols, pDescNode, &numOfCols, COL_MATCH_FROM_COL_ID, &pInfo->matchInfo);
  if (code != TSDB_CODE_SUCCESS) {
    goto _error;
  }

  SArray* pCidList = taosArrayInit(numOfCols, sizeof(int16_t));
  for (int i = 0; i < TARRAY_SIZE(pInfo->matchInfo.pList); ++i) {
    SColMatchItem* pColInfo = taosArrayGet(pInfo->matchInfo.pList, i);
    taosArrayPush(pCidList, &pColInfo->colId);
  }
  pInfo->pCidList = pCidList;

  removeRedundantTsCol(pScanNode, &pInfo->matchInfo);

  code = extractCacheScanSlotId(pInfo->matchInfo.pList, pTaskInfo, &pInfo->pSlotIds, &pInfo->pDstSlotIds);
  if (code != TSDB_CODE_SUCCESS) {
    goto _error;
  }

  int32_t totalTables = tableListGetSize(pTableListInfo);
  int32_t capacity = 0;

  pInfo->pUidList = taosArrayInit(4, sizeof(int64_t));

  // partition by tbname
  if (oneTableForEachGroup(pTableListInfo) || (totalTables == 1)) {
    pInfo->retrieveType = CACHESCAN_RETRIEVE_TYPE_ALL | SCAN_ROW_TYPE(pScanNode->ignoreNull);

    STableKeyInfo* pList = tableListGetInfo(pTableListInfo, 0);

    uint64_t suid = tableListGetSuid(pTableListInfo);
    code = tsdbCacherowsReaderOpen(pInfo->readHandle.vnode, pInfo->retrieveType, pList, totalTables,
                                   taosArrayGetSize(pInfo->matchInfo.pList), pCidList, pInfo->pSlotIds, suid,
                                   &pInfo->pLastrowReader, pTaskInfo->id.str);
    if (code != TSDB_CODE_SUCCESS) {
      goto _error;
    }

    capacity = TMIN(totalTables, 4096);

    pInfo->pBufferredRes = createOneDataBlock(pInfo->pRes, false);
    blockDataEnsureCapacity(pInfo->pBufferredRes, capacity);
  } else {  // by tags
    pInfo->retrieveType = CACHESCAN_RETRIEVE_TYPE_SINGLE | SCAN_ROW_TYPE(pScanNode->ignoreNull);
    capacity = 1;  // only one row output
  }

  initResultSizeInfo(&pOperator->resultInfo, capacity);
  blockDataEnsureCapacity(pInfo->pRes, pOperator->resultInfo.capacity);

  if (pScanNode->scan.pScanPseudoCols != NULL) {
    SExprSupp* p = &pInfo->pseudoExprSup;
    p->pExprInfo = createExprInfo(pScanNode->scan.pScanPseudoCols, NULL, &p->numOfExprs);
    p->pCtx = createSqlFunctionCtx(p->pExprInfo, p->numOfExprs, &p->rowEntryInfoOffset);
  }

  setOperatorInfo(pOperator, "CachedRowScanOperator", QUERY_NODE_PHYSICAL_PLAN_LAST_ROW_SCAN, false, OP_NOT_OPENED,
                  pInfo, pTaskInfo);
  pOperator->exprSupp.numOfExprs = taosArrayGetSize(pInfo->pRes->pDataBlock);

  pOperator->fpSet =
      createOperatorFpSet(optrDummyOpenFn, doScanCache, NULL, destroyCacheScanOperator, optrDefaultBufFn, NULL);

  pOperator->cost.openCost = 0;
  return pOperator;

_error:
  pTaskInfo->code = code;
  destroyCacheScanOperator(pInfo);
  taosMemoryFree(pOperator);
  return NULL;
}

SSDataBlock* doScanCache(SOperatorInfo* pOperator) {
  if (pOperator->status == OP_EXEC_DONE) {
    return NULL;
  }

  SCacheRowsScanInfo* pInfo = pOperator->info;
  SExecTaskInfo*      pTaskInfo = pOperator->pTaskInfo;
  STableListInfo*     pTableList = pInfo->pTableList;

  uint64_t suid = tableListGetSuid(pTableList);
  int32_t  size = tableListGetSize(pTableList);
  if (size == 0) {
    setOperatorCompleted(pOperator);
    return NULL;
  }

  blockDataCleanup(pInfo->pRes);

  // check if it is a group by tbname
  if ((pInfo->retrieveType & CACHESCAN_RETRIEVE_TYPE_ALL) == CACHESCAN_RETRIEVE_TYPE_ALL) {
    if (isTaskKilled(pTaskInfo)) {
      T_LONG_JMP(pTaskInfo->env, pTaskInfo->code);
    }

    if (pInfo->indexOfBufferedRes >= pInfo->pBufferredRes->info.rows) {
      blockDataCleanup(pInfo->pBufferredRes);
      taosArrayClear(pInfo->pUidList);

      int32_t code = tsdbRetrieveCacheRows(pInfo->pLastrowReader, pInfo->pBufferredRes, pInfo->pSlotIds,
                                           pInfo->pDstSlotIds, pInfo->pUidList);
      if (code != TSDB_CODE_SUCCESS) {
        T_LONG_JMP(pTaskInfo->env, code);
      }

      // check for tag values
      int32_t resultRows = pInfo->pBufferredRes->info.rows;

      // the results may be null, if last values are all null
      ASSERT(resultRows == 0 || resultRows == taosArrayGetSize(pInfo->pUidList));
      pInfo->indexOfBufferedRes = 0;
    }

    SSDataBlock* pRes = pInfo->pRes;

    if (pInfo->indexOfBufferedRes < pInfo->pBufferredRes->info.rows) {
      for (int32_t i = 0; i < taosArrayGetSize(pInfo->matchInfo.pList); ++i) {
        SColMatchItem* pMatchInfo = taosArrayGet(pInfo->matchInfo.pList, i);
        int32_t        slotId = pMatchInfo->dstSlotId;

        SColumnInfoData* pSrc = taosArrayGet(pInfo->pBufferredRes->pDataBlock, slotId);
        SColumnInfoData* pDst = taosArrayGet(pRes->pDataBlock, slotId);

        if (colDataIsNull_s(pSrc, pInfo->indexOfBufferedRes)) {
          colDataSetNULL(pDst, 0);
        } else {
          char* p = colDataGetData(pSrc, pInfo->indexOfBufferedRes);
          colDataSetVal(pDst, 0, p, false);
        }
      }

      pRes->info.id.uid = *(tb_uid_t*)taosArrayGet(pInfo->pUidList, pInfo->indexOfBufferedRes);
      pRes->info.rows = 1;

      SExprSupp* pSup = &pInfo->pseudoExprSup;
      int32_t    code = addTagPseudoColumnData(&pInfo->readHandle, pSup->pExprInfo, pSup->numOfExprs, pRes,
                                               pRes->info.rows, GET_TASKID(pTaskInfo), NULL);
      if (code != TSDB_CODE_SUCCESS) {
        pTaskInfo->code = code;
        return NULL;
      }

      pRes->info.id.groupId = getTableGroupId(pTableList, pRes->info.id.uid);
      pInfo->indexOfBufferedRes += 1;
      return pRes;
    } else {
      setOperatorCompleted(pOperator);
      return NULL;
    }
  } else {
    size_t totalGroups = tableListGetOutputGroups(pTableList);

    while (pInfo->currentGroupIndex < totalGroups) {
      if (isTaskKilled(pTaskInfo)) {
        T_LONG_JMP(pTaskInfo->env, pTaskInfo->code);
      }

      STableKeyInfo* pList = NULL;
      int32_t        num = 0;

      int32_t code = tableListGetGroupList(pTableList, pInfo->currentGroupIndex, &pList, &num);
      if (code != TSDB_CODE_SUCCESS) {
        T_LONG_JMP(pTaskInfo->env, code);
      }

<<<<<<< HEAD
      code = tsdbCacherowsReaderOpen(pInfo->readHandle.vnode, pInfo->retrieveType, pList, num,
                                     taosArrayGetSize(pInfo->matchInfo.pList), pInfo->pCidList, pInfo->pSlotIds, suid,
                                     &pInfo->pLastrowReader, pTaskInfo->id.str);
      if (code != TSDB_CODE_SUCCESS) {
        pInfo->currentGroupIndex += 1;
        taosArrayClear(pInfo->pUidList);
        continue;
=======
      if (NULL == pInfo->pLastrowReader) {
        code = tsdbCacherowsReaderOpen(pInfo->readHandle.vnode, pInfo->retrieveType, pList, num,
                                       taosArrayGetSize(pInfo->matchInfo.pList), suid, &pInfo->pLastrowReader,
                                       pTaskInfo->id.str);
        if (code != TSDB_CODE_SUCCESS) {
          pInfo->currentGroupIndex += 1;
          taosArrayClear(pInfo->pUidList);
          continue;
        }
      } else {
        tsdbReuseCacherowsReader(pInfo->pLastrowReader, pList, num);
>>>>>>> 366cd187
      }

      taosArrayClear(pInfo->pUidList);

      code = tsdbRetrieveCacheRows(pInfo->pLastrowReader, pInfo->pRes, pInfo->pSlotIds, pInfo->pDstSlotIds,
                                   pInfo->pUidList);
      if (code != TSDB_CODE_SUCCESS) {
        T_LONG_JMP(pTaskInfo->env, code);
      }

      pInfo->currentGroupIndex += 1;

      // check for tag values
      if (pInfo->pRes->info.rows > 0) {
        if (pInfo->pseudoExprSup.numOfExprs > 0) {
          SExprSupp* pSup = &pInfo->pseudoExprSup;

          STableKeyInfo* pKeyInfo = &((STableKeyInfo*)pList)[0];
          pInfo->pRes->info.id.groupId = pKeyInfo->groupId;

          if (taosArrayGetSize(pInfo->pUidList) > 0) {
            pInfo->pRes->info.id.uid = *(tb_uid_t*)taosArrayGet(pInfo->pUidList, 0);
            code = addTagPseudoColumnData(&pInfo->readHandle, pSup->pExprInfo, pSup->numOfExprs, pInfo->pRes,
                                          pInfo->pRes->info.rows, GET_TASKID(pTaskInfo), NULL);
            if (code != TSDB_CODE_SUCCESS) {
              pTaskInfo->code = code;
              return NULL;
            }
          }
        }

        //pInfo->pLastrowReader = tsdbCacherowsReaderClose(pInfo->pLastrowReader);
        return pInfo->pRes;
      } else {
        //pInfo->pLastrowReader = tsdbCacherowsReaderClose(pInfo->pLastrowReader);
      }
    }

    pInfo->pLastrowReader = tsdbCacherowsReaderClose(pInfo->pLastrowReader);
    setOperatorCompleted(pOperator);
    return NULL;
  }
}

void destroyCacheScanOperator(void* param) {
  SCacheRowsScanInfo* pInfo = (SCacheRowsScanInfo*)param;
  blockDataDestroy(pInfo->pRes);
  blockDataDestroy(pInfo->pBufferredRes);
  taosMemoryFree(pInfo->pSlotIds);
  taosMemoryFree(pInfo->pDstSlotIds);
  taosArrayDestroy(pInfo->pCidList);
  taosArrayDestroy(pInfo->pUidList);
  taosArrayDestroy(pInfo->matchInfo.pList);
  tableListDestroy(pInfo->pTableList);

  if (pInfo->pLastrowReader != NULL) {
    pInfo->pLastrowReader = tsdbCacherowsReaderClose(pInfo->pLastrowReader);
  }

  cleanupExprSupp(&pInfo->pseudoExprSup);
  taosMemoryFreeClear(param);
}

int32_t extractCacheScanSlotId(const SArray* pColMatchInfo, SExecTaskInfo* pTaskInfo, int32_t** pSlotIds,
                               int32_t** pDstSlotIds) {
  size_t numOfCols = taosArrayGetSize(pColMatchInfo);

  *pSlotIds = taosMemoryMalloc(numOfCols * sizeof(int32_t));
  if (*pSlotIds == NULL) {
    return TSDB_CODE_OUT_OF_MEMORY;
  }

  *pDstSlotIds = taosMemoryMalloc(numOfCols * sizeof(int32_t));
  if (*pDstSlotIds == NULL) {
    taosMemoryFree(*pSlotIds);
    return TSDB_CODE_OUT_OF_MEMORY;
  }

  SSchemaWrapper* pWrapper = pTaskInfo->schemaInfo.sw;

  for (int32_t i = 0; i < numOfCols; ++i) {
    SColMatchItem* pColMatch = taosArrayGet(pColMatchInfo, i);
    for (int32_t j = 0; j < pWrapper->nCols; ++j) {
      /*      if (pColMatch->colId == pWrapper->pSchema[j].colId && pColMatch->colId == PRIMARYKEY_TIMESTAMP_COL_ID) {
        (*pSlotIds)[pColMatch->dstSlotId] = -1;
        break;
        }*/

      if (pColMatch->colId == pWrapper->pSchema[j].colId) {
        (*pSlotIds)[i] = j;
        (*pDstSlotIds)[i] = pColMatch->dstSlotId;
        break;
      }
    }
  }

  return TSDB_CODE_SUCCESS;
}

int32_t removeRedundantTsCol(SLastRowScanPhysiNode* pScanNode, SColMatchInfo* pColMatchInfo) {
  if (!pScanNode->ignoreNull) {  // retrieve cached last value
    return TSDB_CODE_SUCCESS;
  }

  size_t  size = taosArrayGetSize(pColMatchInfo->pList);
  SArray* pMatchInfo = taosArrayInit(size, sizeof(SColMatchItem));

  for (int32_t i = 0; i < size; ++i) {
    SColMatchItem* pColInfo = taosArrayGet(pColMatchInfo->pList, i);

    int32_t    slotId = pColInfo->dstSlotId;
    SNodeList* pList = pScanNode->scan.node.pOutputDataBlockDesc->pSlots;

    SSlotDescNode* pDesc = (SSlotDescNode*)nodesListGetNode(pList, slotId);
    if (pDesc->dataType.type != TSDB_DATA_TYPE_TIMESTAMP) {
      taosArrayPush(pMatchInfo, pColInfo);
    }
  }

  taosArrayDestroy(pColMatchInfo->pList);
  pColMatchInfo->pList = pMatchInfo;
  return TSDB_CODE_SUCCESS;
}<|MERGE_RESOLUTION|>--- conflicted
+++ resolved
@@ -238,15 +238,6 @@
         T_LONG_JMP(pTaskInfo->env, code);
       }
 
-<<<<<<< HEAD
-      code = tsdbCacherowsReaderOpen(pInfo->readHandle.vnode, pInfo->retrieveType, pList, num,
-                                     taosArrayGetSize(pInfo->matchInfo.pList), pInfo->pCidList, pInfo->pSlotIds, suid,
-                                     &pInfo->pLastrowReader, pTaskInfo->id.str);
-      if (code != TSDB_CODE_SUCCESS) {
-        pInfo->currentGroupIndex += 1;
-        taosArrayClear(pInfo->pUidList);
-        continue;
-=======
       if (NULL == pInfo->pLastrowReader) {
         code = tsdbCacherowsReaderOpen(pInfo->readHandle.vnode, pInfo->retrieveType, pList, num,
                                        taosArrayGetSize(pInfo->matchInfo.pList), suid, &pInfo->pLastrowReader,
@@ -258,7 +249,6 @@
         }
       } else {
         tsdbReuseCacherowsReader(pInfo->pLastrowReader, pList, num);
->>>>>>> 366cd187
       }
 
       taosArrayClear(pInfo->pUidList);
