/*
 * Copyright (c) 2019 TAOS Data, Inc. <jhtao@taosdata.com>
 *
 * This program is free software: you can use, redistribute, and/or modify
 * it under the terms of the GNU Affero General Public License, version 3
 * or later ("AGPL"), as published by the Free Software Foundation.
 *
 * This program is distributed in the hope that it will be useful, but WITHOUT
 * ANY WARRANTY; without even the implied warranty of MERCHANTABILITY or
 * FITNESS FOR A PARTICULAR PURPOSE.
 *
 * You should have received a copy of the GNU Affero General Public License
 * along with this program. If not, see <http://www.gnu.org/licenses/>.
 */

#include "function.h"
#include "functionMgt.h"
#include "index.h"
#include "os.h"
#include "query.h"
#include "tdatablock.h"
#include "thash.h"
#include "tmsg.h"
#include "ttime.h"

#include "executil.h"
#include "executorInt.h"
#include "querytask.h"
#include "tcompression.h"
#include "storageapi.h"

typedef struct tagFilterAssist {
  SHashObj* colHash;
  int32_t   index;
  SArray*   cInfoList;
} tagFilterAssist;

typedef enum {
  FILTER_NO_LOGIC = 1,
  FILTER_AND,
  FILTER_OTHER,
} FilterCondType;

static FilterCondType checkTagCond(SNode* cond);
static int32_t        optimizeTbnameInCond(void* metaHandle, int64_t suid, SArray* list, SNode* pTagCond, SStorageAPI* pAPI);
static int32_t        optimizeTbnameInCondImpl(void* metaHandle, SArray* list, SNode* pTagCond, SStorageAPI* pStoreAPI);

static int32_t      getTableList(void* pVnode, SScanPhysiNode* pScanNode, SNode* pTagCond,
                                 SNode* pTagIndexCond, STableListInfo* pListInfo, uint8_t* digest, const char* idstr, SStorageAPI* pStorageAPI);
static SSDataBlock* createTagValBlockForFilter(SArray* pColList, int32_t numOfTables, SArray* pUidTagList,
                                               void* pVnode, SStorageAPI* pStorageAPI);

static int64_t getLimit(const SNode* pLimit) { return NULL == pLimit ? -1 : ((SLimitNode*)pLimit)->limit; }
static int64_t getOffset(const SNode* pLimit) { return NULL == pLimit ? -1 : ((SLimitNode*)pLimit)->offset; }

void initResultRowInfo(SResultRowInfo* pResultRowInfo) {
  pResultRowInfo->size = 0;
  pResultRowInfo->cur.pageId = -1;
}

void closeResultRow(SResultRow* pResultRow) { pResultRow->closed = true; }

void resetResultRow(SResultRow* pResultRow, size_t entrySize) {
  pResultRow->numOfRows = 0;
  pResultRow->closed = false;
  pResultRow->endInterp = false;
  pResultRow->startInterp = false;

  if (entrySize > 0) {
    memset(pResultRow->pEntryInfo, 0, entrySize);
  }
}

// TODO refactor: use macro
SResultRowEntryInfo* getResultEntryInfo(const SResultRow* pRow, int32_t index, const int32_t* offset) {
  return (SResultRowEntryInfo*)((char*)pRow->pEntryInfo + offset[index]);
}

size_t getResultRowSize(SqlFunctionCtx* pCtx, int32_t numOfOutput) {
  int32_t rowSize = (numOfOutput * sizeof(SResultRowEntryInfo)) + sizeof(SResultRow);

  for (int32_t i = 0; i < numOfOutput; ++i) {
    rowSize += pCtx[i].resDataInfo.interBufSize;
  }

  rowSize += (numOfOutput * sizeof(bool));
  // expand rowSize to mark if col is null for top/bottom result(saveTupleData)
  return rowSize;
}

static void freeEx(void* p) { taosMemoryFree(*(void**)p); }

void cleanupGroupResInfo(SGroupResInfo* pGroupResInfo) {
  taosMemoryFreeClear(pGroupResInfo->pBuf);
  if (pGroupResInfo->freeItem) {
    //    taosArrayDestroy(pGroupResInfo->pRows);
    taosArrayDestroyEx(pGroupResInfo->pRows, freeEx);
    pGroupResInfo->freeItem = false;
    pGroupResInfo->pRows = NULL;
  } else {
    pGroupResInfo->pRows = taosArrayDestroy(pGroupResInfo->pRows);
  }
  pGroupResInfo->index = 0;
}

int32_t resultrowComparAsc(const void* p1, const void* p2) {
  SResKeyPos* pp1 = *(SResKeyPos**)p1;
  SResKeyPos* pp2 = *(SResKeyPos**)p2;

  if (pp1->groupId == pp2->groupId) {
    int64_t pts1 = *(int64_t*)pp1->key;
    int64_t pts2 = *(int64_t*)pp2->key;

    if (pts1 == pts2) {
      return 0;
    } else {
      return pts1 < pts2 ? -1 : 1;
    }
  } else {
    return pp1->groupId < pp2->groupId ? -1 : 1;
  }
}

static int32_t resultrowComparDesc(const void* p1, const void* p2) { return resultrowComparAsc(p2, p1); }

void initGroupedResultInfo(SGroupResInfo* pGroupResInfo, SSHashObj* pHashmap, int32_t order) {
  if (pGroupResInfo->pRows != NULL) {
    taosArrayDestroy(pGroupResInfo->pRows);
  }

  // extract the result rows information from the hash map
  int32_t size = tSimpleHashGetSize(pHashmap);

  void* pData = NULL;
  pGroupResInfo->pRows = taosArrayInit(size, POINTER_BYTES);

  size_t  keyLen = 0;
  int32_t iter = 0;
  int32_t bufLen = 0, offset = 0;

  // todo move away and record this during create window
  while ((pData = tSimpleHashIterate(pHashmap, pData, &iter)) != NULL) {
    /*void* key = */ tSimpleHashGetKey(pData, &keyLen);
    bufLen += keyLen + sizeof(SResultRowPosition);
  }

  pGroupResInfo->pBuf = taosMemoryMalloc(bufLen);

  iter = 0;
  while ((pData = tSimpleHashIterate(pHashmap, pData, &iter)) != NULL) {
    void* key = tSimpleHashGetKey(pData, &keyLen);

    SResKeyPos* p = (SResKeyPos*)(pGroupResInfo->pBuf + offset);

    p->groupId = *(uint64_t*)key;
    p->pos = *(SResultRowPosition*)pData;
    memcpy(p->key, (char*)key + sizeof(uint64_t), keyLen - sizeof(uint64_t));
    taosArrayPush(pGroupResInfo->pRows, &p);

    offset += keyLen + sizeof(struct SResultRowPosition);
  }

  if (order == TSDB_ORDER_ASC || order == TSDB_ORDER_DESC) {
    __compar_fn_t fn = (order == TSDB_ORDER_ASC) ? resultrowComparAsc : resultrowComparDesc;
    size = POINTER_BYTES;
    taosSort(pGroupResInfo->pRows->pData, taosArrayGetSize(pGroupResInfo->pRows), size, fn);
  }

  pGroupResInfo->index = 0;
}

void initMultiResInfoFromArrayList(SGroupResInfo* pGroupResInfo, SArray* pArrayList) {
  if (pGroupResInfo->pRows != NULL) {
    taosArrayDestroy(pGroupResInfo->pRows);
  }

  pGroupResInfo->freeItem = true;
  pGroupResInfo->pRows = pArrayList;
  pGroupResInfo->index = 0;
  ASSERT(pGroupResInfo->index <= getNumOfTotalRes(pGroupResInfo));
}

bool hasRemainResults(SGroupResInfo* pGroupResInfo) {
  if (pGroupResInfo->pRows == NULL) {
    return false;
  }

  return pGroupResInfo->index < taosArrayGetSize(pGroupResInfo->pRows);
}

int32_t getNumOfTotalRes(SGroupResInfo* pGroupResInfo) {
  if (pGroupResInfo->pRows == 0) {
    return 0;
  }

  return (int32_t)taosArrayGetSize(pGroupResInfo->pRows);
}

SArray* createSortInfo(SNodeList* pNodeList) {
  size_t numOfCols = 0;

  if (pNodeList != NULL) {
    numOfCols = LIST_LENGTH(pNodeList);
  } else {
    numOfCols = 0;
  }

  SArray* pList = taosArrayInit(numOfCols, sizeof(SBlockOrderInfo));
  if (pList == NULL) {
    terrno = TSDB_CODE_OUT_OF_MEMORY;
    return pList;
  }

  for (int32_t i = 0; i < numOfCols; ++i) {
    SOrderByExprNode* pSortKey = (SOrderByExprNode*)nodesListGetNode(pNodeList, i);
    SBlockOrderInfo   bi = {0};
    bi.order = (pSortKey->order == ORDER_ASC) ? TSDB_ORDER_ASC : TSDB_ORDER_DESC;
    bi.nullFirst = (pSortKey->nullOrder == NULL_ORDER_FIRST);

    SColumnNode* pColNode = (SColumnNode*)pSortKey->pExpr;
    bi.slotId = pColNode->slotId;
    taosArrayPush(pList, &bi);
  }

  return pList;
}

SSDataBlock* createDataBlockFromDescNode(SDataBlockDescNode* pNode) {
  int32_t numOfCols = LIST_LENGTH(pNode->pSlots);

  SSDataBlock* pBlock = createDataBlock();

  pBlock->info.id.blockId = pNode->dataBlockId;
  pBlock->info.type = STREAM_INVALID;
  pBlock->info.calWin = (STimeWindow){.skey = INT64_MIN, .ekey = INT64_MAX};
  pBlock->info.watermark = INT64_MIN;

  for (int32_t i = 0; i < numOfCols; ++i) {
    SSlotDescNode*  pDescNode = (SSlotDescNode*)nodesListGetNode(pNode->pSlots, i);
    SColumnInfoData idata =
        createColumnInfoData(pDescNode->dataType.type, pDescNode->dataType.bytes, pDescNode->slotId);
    idata.info.scale = pDescNode->dataType.scale;
    idata.info.precision = pDescNode->dataType.precision;

    blockDataAppendColInfo(pBlock, &idata);
  }

  return pBlock;
}

EDealRes doTranslateTagExpr(SNode** pNode, void* pContext) {
  SMetaReader* mr = (SMetaReader*)pContext;
  if (nodeType(*pNode) == QUERY_NODE_COLUMN) {
    SColumnNode* pSColumnNode = *(SColumnNode**)pNode;

    SValueNode* res = (SValueNode*)nodesMakeNode(QUERY_NODE_VALUE);
    if (NULL == res) {
      return DEAL_RES_ERROR;
    }

    res->translate = true;
    res->node.resType = pSColumnNode->node.resType;

    STagVal tagVal = {0};
    tagVal.cid = pSColumnNode->colId;
    const char* p = mr->storageAPI->metaFn.extractTagVal(mr->me.ctbEntry.pTags, pSColumnNode->node.resType.type, &tagVal);
    if (p == NULL) {
      res->node.resType.type = TSDB_DATA_TYPE_NULL;
    } else if (pSColumnNode->node.resType.type == TSDB_DATA_TYPE_JSON) {
      int32_t len = ((const STag*)p)->len;
      res->datum.p = taosMemoryCalloc(len + 1, 1);
      memcpy(res->datum.p, p, len);
    } else if (IS_VAR_DATA_TYPE(pSColumnNode->node.resType.type)) {
      res->datum.p = taosMemoryCalloc(tagVal.nData + VARSTR_HEADER_SIZE + 1, 1);
      memcpy(varDataVal(res->datum.p), tagVal.pData, tagVal.nData);
      varDataSetLen(res->datum.p, tagVal.nData);
    } else {
      nodesSetValueNodeValue(res, &(tagVal.i64));
    }
    nodesDestroyNode(*pNode);
    *pNode = (SNode*)res;
  } else if (nodeType(*pNode) == QUERY_NODE_FUNCTION) {
    SFunctionNode* pFuncNode = *(SFunctionNode**)pNode;
    if (pFuncNode->funcType == FUNCTION_TYPE_TBNAME) {
      SValueNode* res = (SValueNode*)nodesMakeNode(QUERY_NODE_VALUE);
      if (NULL == res) {
        return DEAL_RES_ERROR;
      }

      res->translate = true;
      res->node.resType = pFuncNode->node.resType;

      int32_t len = strlen(mr->me.name);
      res->datum.p = taosMemoryCalloc(len + VARSTR_HEADER_SIZE + 1, 1);
      memcpy(varDataVal(res->datum.p), mr->me.name, len);
      varDataSetLen(res->datum.p, len);
      nodesDestroyNode(*pNode);
      *pNode = (SNode*)res;
    }
  }

  return DEAL_RES_CONTINUE;
}

int32_t isQualifiedTable(STableKeyInfo* info, SNode* pTagCond, void* metaHandle, bool* pQualified, SStorageAPI *pAPI) {
  int32_t     code = TSDB_CODE_SUCCESS;
  SMetaReader mr = {0};

  pAPI->metaReaderFn.initReader(&mr, metaHandle, 0);
  code = pAPI->metaReaderFn.readerGetEntryGetUidCache(&mr, info->uid);
  if (TSDB_CODE_SUCCESS != code) {
    pAPI->metaReaderFn.clearReader(&mr);
    *pQualified = false;

    return TSDB_CODE_SUCCESS;
  }

  SNode* pTagCondTmp = nodesCloneNode(pTagCond);

  nodesRewriteExprPostOrder(&pTagCondTmp, doTranslateTagExpr, &mr);
  pAPI->metaReaderFn.clearReader(&mr);

  SNode* pNew = NULL;
  code = scalarCalculateConstants(pTagCondTmp, &pNew);
  if (TSDB_CODE_SUCCESS != code) {
    terrno = code;
    nodesDestroyNode(pTagCondTmp);
    *pQualified = false;

    return code;
  }

  SValueNode* pValue = (SValueNode*)pNew;
  *pQualified = pValue->datum.b;

  nodesDestroyNode(pNew);
  return TSDB_CODE_SUCCESS;
}

static EDealRes getColumn(SNode** pNode, void* pContext) {
  SColumnNode* pSColumnNode = NULL;
  if (QUERY_NODE_COLUMN == nodeType((*pNode))) {
    pSColumnNode = *(SColumnNode**)pNode;
  } else if (QUERY_NODE_FUNCTION == nodeType((*pNode))) {
    SFunctionNode* pFuncNode = *(SFunctionNode**)(pNode);
    if (pFuncNode->funcType == FUNCTION_TYPE_TBNAME) {
      pSColumnNode = (SColumnNode*)nodesMakeNode(QUERY_NODE_COLUMN);
      if (NULL == pSColumnNode) {
        return DEAL_RES_ERROR;
      }
      pSColumnNode->colId = -1;
      pSColumnNode->colType = COLUMN_TYPE_TBNAME;
      pSColumnNode->node.resType.type = TSDB_DATA_TYPE_VARCHAR;
      pSColumnNode->node.resType.bytes = TSDB_TABLE_FNAME_LEN - 1 + VARSTR_HEADER_SIZE;
      nodesDestroyNode(*pNode);
      *pNode = (SNode*)pSColumnNode;
    } else {
      return DEAL_RES_CONTINUE;
    }
  } else {
    return DEAL_RES_CONTINUE;
  }

  tagFilterAssist* pData = (tagFilterAssist*)pContext;
  void*            data = taosHashGet(pData->colHash, &pSColumnNode->colId, sizeof(pSColumnNode->colId));
  if (!data) {
    taosHashPut(pData->colHash, &pSColumnNode->colId, sizeof(pSColumnNode->colId), pNode, sizeof((*pNode)));
    pSColumnNode->slotId = pData->index++;
    SColumnInfo cInfo = {.colId = pSColumnNode->colId,
                         .type = pSColumnNode->node.resType.type,
                         .bytes = pSColumnNode->node.resType.bytes};
#if TAG_FILTER_DEBUG
    qDebug("tagfilter build column info, slotId:%d, colId:%d, type:%d", pSColumnNode->slotId, cInfo.colId, cInfo.type);
#endif
    taosArrayPush(pData->cInfoList, &cInfo);
  } else {
    SColumnNode* col = *(SColumnNode**)data;
    pSColumnNode->slotId = col->slotId;
  }

  return DEAL_RES_CONTINUE;
}

static int32_t createResultData(SDataType* pType, int32_t numOfRows, SScalarParam* pParam) {
  SColumnInfoData* pColumnData = taosMemoryCalloc(1, sizeof(SColumnInfoData));
  if (pColumnData == NULL) {
    terrno = TSDB_CODE_OUT_OF_MEMORY;
    return terrno;
  }

  pColumnData->info.type = pType->type;
  pColumnData->info.bytes = pType->bytes;
  pColumnData->info.scale = pType->scale;
  pColumnData->info.precision = pType->precision;

  int32_t code = colInfoDataEnsureCapacity(pColumnData, numOfRows, true);
  if (code != TSDB_CODE_SUCCESS) {
    terrno = code;
    taosMemoryFree(pColumnData);
    return terrno;
  }

  pParam->columnData = pColumnData;
  pParam->colAlloced = true;
  return TSDB_CODE_SUCCESS;
}

static void releaseColInfoData(void* pCol) {
  if (pCol) {
    SColumnInfoData* col = (SColumnInfoData*)pCol;
    colDataDestroy(col);
    taosMemoryFree(col);
  }
}

void freeItem(void* p) {
  STUidTagInfo* pInfo = p;
  if (pInfo->pTagVal != NULL) {
    taosMemoryFree(pInfo->pTagVal);
  }
}

static void genTagFilterDigest(const SNode* pTagCond, T_MD5_CTX* pContext) {
  if (pTagCond == NULL) {
    return;
  }

  char*   payload = NULL;
  int32_t len = 0;
  nodesNodeToMsg(pTagCond, &payload, &len);

  tMD5Init(pContext);
  tMD5Update(pContext, (uint8_t*)payload, (uint32_t)len);
  tMD5Final(pContext);

  taosMemoryFree(payload);
}

static void genTbGroupDigest(const SNode* pGroup, uint8_t* filterDigest, T_MD5_CTX* pContext) {
  char*   payload = NULL;
  int32_t len = 0;
  nodesNodeToMsg(pGroup, &payload, &len);
  if (filterDigest[0]) {
    payload = taosMemoryRealloc(payload, len + tListLen(pContext->digest));
    memcpy(payload + len, filterDigest + 1, tListLen(pContext->digest));
    len += tListLen(pContext->digest);
  }

  tMD5Init(pContext);
  tMD5Update(pContext, (uint8_t*)payload, (uint32_t)len);
  tMD5Final(pContext);

  taosMemoryFree(payload);
}

<<<<<<< HEAD
int32_t getColInfoResultForGroupby(void* pVnode, SNodeList* group, STableListInfo* pTableListInfo, uint8_t* digest,
                                   SStorageAPI* pAPI) {
=======
int32_t getColInfoResultForGroupby(void* metaHandle, SNodeList* group, STableListInfo* pTableListInfo,
                                   uint8_t* digest) {
>>>>>>> c15b1e35
  int32_t      code = TSDB_CODE_SUCCESS;
  SArray*      pBlockList = NULL;
  SSDataBlock* pResBlock = NULL;
  void*        keyBuf = NULL;
  SArray*      groupData = NULL;
  SArray*      pUidTagList = NULL;
  SArray*      tableList = NULL;

  int32_t rows = taosArrayGetSize(pTableListInfo->pTableList);
  if (rows == 0) {
    return TSDB_CODE_SUCCESS;
  }

  tagFilterAssist ctx = {0};
  ctx.colHash = taosHashInit(4, taosGetDefaultHashFunction(TSDB_DATA_TYPE_SMALLINT), false, HASH_NO_LOCK);
  if (ctx.colHash == NULL) {
    code = TSDB_CODE_OUT_OF_MEMORY;
    goto end;
  }

  ctx.index = 0;
  ctx.cInfoList = taosArrayInit(4, sizeof(SColumnInfo));
  if (ctx.cInfoList == NULL) {
    code = TSDB_CODE_OUT_OF_MEMORY;
    goto end;
  }

  SNode* pNode = NULL;
  FOREACH(pNode, group) {
    nodesRewriteExprPostOrder(&pNode, getColumn, (void*)&ctx);
    REPLACE_NODE(pNode);
  }

  T_MD5_CTX context = {0};
  if (tsTagFilterCache) {
    SNodeListNode* listNode = (SNodeListNode*)nodesMakeNode(QUERY_NODE_NODE_LIST);
    listNode->pNodeList = group;
    genTbGroupDigest((SNode*)listNode, digest, &context);
    nodesFree(listNode);

<<<<<<< HEAD
    pAPI->metaFn.getCachedTableList(pVnode, pTableListInfo->idInfo.suid, context.digest, tListLen(context.digest), &tableList);
=======
    metaGetCachedTbGroup(metaHandle, pTableListInfo->idInfo.suid, context.digest, tListLen(context.digest), &tableList);
>>>>>>> c15b1e35
    if (tableList) {
      taosArrayDestroy(pTableListInfo->pTableList);
      pTableListInfo->pTableList = tableList;
      qDebug("retrieve tb group list from cache, numOfTables:%d",
             (int32_t)taosArrayGetSize(pTableListInfo->pTableList));
      goto end;
    }
  }

  pUidTagList = taosArrayInit(8, sizeof(STUidTagInfo));
  for (int32_t i = 0; i < rows; ++i) {
    STableKeyInfo* pkeyInfo = taosArrayGet(pTableListInfo->pTableList, i);
    STUidTagInfo   info = {.uid = pkeyInfo->uid};
    taosArrayPush(pUidTagList, &info);
  }

  code = pAPI->metaFn.getTableTags(pVnode, pTableListInfo->idInfo.suid, pUidTagList);
  if (code != TSDB_CODE_SUCCESS) {
    goto end;
  }

  int32_t numOfTables = taosArrayGetSize(pUidTagList);
  pResBlock = createTagValBlockForFilter(ctx.cInfoList, numOfTables, pUidTagList, pVnode, pAPI);
  if (pResBlock == NULL) {
    code = terrno;
    goto end;
  }

  //  int64_t st1 = taosGetTimestampUs();
  //  qDebug("generate tag block rows:%d, cost:%ld us", rows, st1-st);

  pBlockList = taosArrayInit(2, POINTER_BYTES);
  taosArrayPush(pBlockList, &pResBlock);

  groupData = taosArrayInit(2, POINTER_BYTES);
  FOREACH(pNode, group) {
    SScalarParam output = {0};

    switch (nodeType(pNode)) {
      case QUERY_NODE_VALUE:
        break;
      case QUERY_NODE_COLUMN:
      case QUERY_NODE_OPERATOR:
      case QUERY_NODE_FUNCTION: {
        SExprNode* expNode = (SExprNode*)pNode;
        code = createResultData(&expNode->resType, rows, &output);
        if (code != TSDB_CODE_SUCCESS) {
          goto end;
        }
        break;
      }

      default:
        code = TSDB_CODE_OPS_NOT_SUPPORT;
        goto end;
    }

    if (nodeType(pNode) == QUERY_NODE_COLUMN) {
      SColumnNode*     pSColumnNode = (SColumnNode*)pNode;
      SColumnInfoData* pColInfo = (SColumnInfoData*)taosArrayGet(pResBlock->pDataBlock, pSColumnNode->slotId);
      code = colDataAssign(output.columnData, pColInfo, rows, NULL);
    } else if (nodeType(pNode) == QUERY_NODE_VALUE) {
      continue;
    } else {
      code = scalarCalculate(pNode, pBlockList, &output);
    }

    if (code != TSDB_CODE_SUCCESS) {
      releaseColInfoData(output.columnData);
      goto end;
    }

    taosArrayPush(groupData, &output.columnData);
  }

  int32_t keyLen = 0;
  SNode*  node;
  FOREACH(node, group) {
    SExprNode* pExpr = (SExprNode*)node;
    keyLen += pExpr->resType.bytes;
  }

  int32_t nullFlagSize = sizeof(int8_t) * LIST_LENGTH(group);
  keyLen += nullFlagSize;

  keyBuf = taosMemoryCalloc(1, keyLen);
  if (keyBuf == NULL) {
    code = TSDB_CODE_OUT_OF_MEMORY;
    goto end;
  }

  for (int i = 0; i < rows; i++) {
    STableKeyInfo* info = taosArrayGet(pTableListInfo->pTableList, i);

    char* isNull = (char*)keyBuf;
    char* pStart = (char*)keyBuf + sizeof(int8_t) * LIST_LENGTH(group);
    for (int j = 0; j < taosArrayGetSize(groupData); j++) {
      SColumnInfoData* pValue = (SColumnInfoData*)taosArrayGetP(groupData, j);

      if (colDataIsNull_s(pValue, i)) {
        isNull[j] = 1;
      } else {
        isNull[j] = 0;
        char* data = colDataGetData(pValue, i);
        if (pValue->info.type == TSDB_DATA_TYPE_JSON) {
          if (tTagIsJson(data)) {
            code = TSDB_CODE_QRY_JSON_IN_GROUP_ERROR;
            goto end;
          }
          if (tTagIsJsonNull(data)) {
            isNull[j] = 1;
            continue;
          }
          int32_t len = getJsonValueLen(data);
          memcpy(pStart, data, len);
          pStart += len;
        } else if (IS_VAR_DATA_TYPE(pValue->info.type)) {
          if (varDataTLen(data) > pValue->info.bytes) {
            code = TSDB_CODE_TDB_INVALID_TABLE_SCHEMA_VER;
            goto end;
          }
          memcpy(pStart, data, varDataTLen(data));
          pStart += varDataTLen(data);
        } else {
          memcpy(pStart, data, pValue->info.bytes);
          pStart += pValue->info.bytes;
        }
      }
    }

    int32_t len = (int32_t)(pStart - (char*)keyBuf);
    info->groupId = calcGroupId(keyBuf, len);
  }

  if (tsTagFilterCache) {
    tableList = taosArrayDup(pTableListInfo->pTableList, NULL);
<<<<<<< HEAD
    pAPI->metaFn.putTableListIntoCache(pVnode, pTableListInfo->idInfo.suid, context.digest, tListLen(context.digest), tableList, taosArrayGetSize(tableList) * sizeof(STableKeyInfo));
=======
    metaPutTbGroupToCache(metaHandle, pTableListInfo->idInfo.suid, context.digest, tListLen(context.digest), tableList,
                          taosArrayGetSize(tableList) * sizeof(STableKeyInfo));
>>>>>>> c15b1e35
  }

  //  int64_t st2 = taosGetTimestampUs();
  //  qDebug("calculate tag block rows:%d, cost:%ld us", rows, st2-st1);

end:
  taosMemoryFreeClear(keyBuf);
  taosHashCleanup(ctx.colHash);
  taosArrayDestroy(ctx.cInfoList);
  blockDataDestroy(pResBlock);
  taosArrayDestroy(pBlockList);
  taosArrayDestroyEx(pUidTagList, freeItem);
  taosArrayDestroyP(groupData, releaseColInfoData);
  return code;
}

static int32_t nameComparFn(const void* p1, const void* p2) {
  const char* pName1 = *(const char**)p1;
  const char* pName2 = *(const char**)p2;

  int32_t ret = strcmp(pName1, pName2);
  if (ret == 0) {
    return 0;
  } else {
    return (ret > 0) ? 1 : -1;
  }
}

static SArray* getTableNameList(const SNodeListNode* pList) {
  int32_t    len = LIST_LENGTH(pList->pNodeList);
  SListCell* cell = pList->pNodeList->pHead;

  SArray* pTbList = taosArrayInit(len, POINTER_BYTES);
  for (int i = 0; i < pList->pNodeList->length; i++) {
    SValueNode* valueNode = (SValueNode*)cell->pNode;
    if (!IS_VAR_DATA_TYPE(valueNode->node.resType.type)) {
      terrno = TSDB_CODE_INVALID_PARA;
      taosArrayDestroy(pTbList);
      return NULL;
    }

    char* name = varDataVal(valueNode->datum.p);
    taosArrayPush(pTbList, &name);
    cell = cell->pNext;
  }

  size_t numOfTables = taosArrayGetSize(pTbList);

  // order the name
  taosArraySort(pTbList, nameComparFn);

  // remove the duplicates
  SArray* pNewList = taosArrayInit(taosArrayGetSize(pTbList), sizeof(void*));
  taosArrayPush(pNewList, taosArrayGet(pTbList, 0));

  for (int32_t i = 1; i < numOfTables; ++i) {
    char** name = taosArrayGetLast(pNewList);
    char** nameInOldList = taosArrayGet(pTbList, i);
    if (strcmp(*name, *nameInOldList) == 0) {
      continue;
    }

    taosArrayPush(pNewList, nameInOldList);
  }

  taosArrayDestroy(pTbList);
  return pNewList;
}

static int tableUidCompare(const void* a, const void* b) {
  uint64_t u1 = *(uint64_t*)a;
  uint64_t u2 = *(uint64_t*)b;

  if (u1 == u2) {
    return 0;
  }

  return u1 < u2 ? -1 : 1;
}

static int32_t filterTableInfoCompare(const void* a, const void* b) {
  STUidTagInfo* p1 = (STUidTagInfo*)a;
  STUidTagInfo* p2 = (STUidTagInfo*)b;

  if (p1->uid == p2->uid) {
    return 0;
  }

  return p1->uid < p2->uid ? -1 : 1;
}

static FilterCondType checkTagCond(SNode* cond) {
  if (nodeType(cond) == QUERY_NODE_OPERATOR) {
    return FILTER_NO_LOGIC;
  }
  if (nodeType(cond) != QUERY_NODE_LOGIC_CONDITION || ((SLogicConditionNode*)cond)->condType != LOGIC_COND_TYPE_AND) {
    return FILTER_AND;
  }
  return FILTER_OTHER;
}

static int32_t optimizeTbnameInCond(void* pVnode, int64_t suid, SArray* list, SNode* cond, SStorageAPI* pAPI) {
  int32_t ret = -1;
  int32_t ntype = nodeType(cond);

  if (ntype == QUERY_NODE_OPERATOR) {
    ret = optimizeTbnameInCondImpl(pVnode, list, cond, pAPI);
  }

  if (ntype != QUERY_NODE_LOGIC_CONDITION || ((SLogicConditionNode*)cond)->condType != LOGIC_COND_TYPE_AND) {
    return ret;
  }

  bool                 hasTbnameCond = false;
  SLogicConditionNode* pNode = (SLogicConditionNode*)cond;
  SNodeList*           pList = (SNodeList*)pNode->pParameterList;

  int32_t len = LIST_LENGTH(pList);
  if (len <= 0) {
    return ret;
  }

  SListCell* cell = pList->pHead;
  for (int i = 0; i < len; i++) {
    if (cell == NULL) break;
    if (optimizeTbnameInCondImpl(pVnode, list, cell->pNode, pAPI) == 0) {
      hasTbnameCond = true;
      break;
    }
    cell = cell->pNext;
  }

  taosArraySort(list, filterTableInfoCompare);
  taosArrayRemoveDuplicate(list, filterTableInfoCompare, NULL);

  if (hasTbnameCond) {
    ret = pAPI->metaFn.getTableTagsByUid(pVnode, suid, list);
  }

  return ret;
}

// only return uid that does not contained in pExistedUidList
static int32_t optimizeTbnameInCondImpl(void* pVnode, SArray* pExistedUidList, SNode* pTagCond, SStorageAPI* pStoreAPI) {
  if (nodeType(pTagCond) != QUERY_NODE_OPERATOR) {
    return -1;
  }

  SOperatorNode* pNode = (SOperatorNode*)pTagCond;
  if (pNode->opType != OP_TYPE_IN) {
    return -1;
  }

  if ((pNode->pLeft != NULL && nodeType(pNode->pLeft) == QUERY_NODE_COLUMN &&
       ((SColumnNode*)pNode->pLeft)->colType == COLUMN_TYPE_TBNAME) &&
      (pNode->pRight != NULL && nodeType(pNode->pRight) == QUERY_NODE_NODE_LIST)) {
    SNodeListNode* pList = (SNodeListNode*)pNode->pRight;

    int32_t len = LIST_LENGTH(pList->pNodeList);
    if (len <= 0) {
      return -1;
    }

    SArray*   pTbList = getTableNameList(pList);
    int32_t   numOfTables = taosArrayGetSize(pTbList);
    SHashObj* uHash = NULL;

    size_t numOfExisted = taosArrayGetSize(pExistedUidList);  // len > 0 means there already have uids
    if (numOfExisted > 0) {
      uHash = taosHashInit(numOfExisted / 0.7, taosGetDefaultHashFunction(TSDB_DATA_TYPE_BIGINT), false, HASH_NO_LOCK);
      for (int i = 0; i < numOfExisted; i++) {
        STUidTagInfo* pTInfo = taosArrayGet(pExistedUidList, i);
        taosHashPut(uHash, &pTInfo->uid, sizeof(uint64_t), &i, sizeof(i));
      }
    }

    for (int i = 0; i < numOfTables; i++) {
      char* name = taosArrayGetP(pTbList, i);

      uint64_t uid = 0;
      if (pStoreAPI->metaFn.getTableUidByName(pVnode, name, &uid) == 0) {
        ETableType tbType = TSDB_TABLE_MAX;
        if (pStoreAPI->metaFn.getTableTypeByName(pVnode, name, &tbType) == 0 && tbType == TSDB_CHILD_TABLE) {
          if (NULL == uHash || taosHashGet(uHash, &uid, sizeof(uid)) == NULL) {
            STUidTagInfo s = {.uid = uid, .name = name, .pTagVal = NULL};
            taosArrayPush(pExistedUidList, &s);
          }
        } else {
          taosArrayDestroy(pTbList);
          taosHashCleanup(uHash);
          return -1;
        }
      } else {
        //        qWarn("failed to get tableIds from by table name: %s, reason: %s", name, tstrerror(terrno));
        terrno = 0;
      }
    }

    taosHashCleanup(uHash);
    taosArrayDestroy(pTbList);
    return 0;
  }

  return -1;
}

static SSDataBlock* createTagValBlockForFilter(SArray* pColList, int32_t numOfTables, SArray* pUidTagList,
                                               void* pVnode, SStorageAPI* pStorageAPI) {
  SSDataBlock* pResBlock = createDataBlock();
  if (pResBlock == NULL) {
    terrno = TSDB_CODE_OUT_OF_MEMORY;
    return NULL;
  }

  for (int32_t i = 0; i < taosArrayGetSize(pColList); ++i) {
    SColumnInfoData colInfo = {0};
    colInfo.info = *(SColumnInfo*)taosArrayGet(pColList, i);
    blockDataAppendColInfo(pResBlock, &colInfo);
  }

  int32_t code = blockDataEnsureCapacity(pResBlock, numOfTables);
  if (code != TSDB_CODE_SUCCESS) {
    terrno = code;
    taosMemoryFree(pResBlock);
    return NULL;
  }

  pResBlock->info.rows = numOfTables;

  int32_t numOfCols = taosArrayGetSize(pResBlock->pDataBlock);

  for (int32_t i = 0; i < numOfTables; i++) {
    STUidTagInfo* p1 = taosArrayGet(pUidTagList, i);

    for (int32_t j = 0; j < numOfCols; j++) {
      SColumnInfoData* pColInfo = (SColumnInfoData*)taosArrayGet(pResBlock->pDataBlock, j);

      if (pColInfo->info.colId == -1) {  // tbname
        char str[TSDB_TABLE_FNAME_LEN + VARSTR_HEADER_SIZE] = {0};
        if (p1->name != NULL) {
          STR_TO_VARSTR(str, p1->name);
        } else {  // name is not retrieved during filter
          pStorageAPI->metaFn.getTableNameByUid(pVnode, p1->uid, str);
        }

        colDataSetVal(pColInfo, i, str, false);
#if TAG_FILTER_DEBUG
        qDebug("tagfilter uid:%ld, tbname:%s", *uid, str + 2);
#endif
      } else {
        STagVal tagVal = {0};
        tagVal.cid = pColInfo->info.colId;
        if (p1->pTagVal == NULL) {
          colDataSetNULL(pColInfo, i);
        } else {
          const char* p = pStorageAPI->metaFn.extractTagVal(p1->pTagVal, pColInfo->info.type, &tagVal);

          if (p == NULL || (pColInfo->info.type == TSDB_DATA_TYPE_JSON && ((STag*)p)->nTag == 0)) {
            colDataSetNULL(pColInfo, i);
          } else if (pColInfo->info.type == TSDB_DATA_TYPE_JSON) {
            colDataSetVal(pColInfo, i, p, false);
          } else if (IS_VAR_DATA_TYPE(pColInfo->info.type)) {
            char* tmp = taosMemoryMalloc(tagVal.nData + VARSTR_HEADER_SIZE + 1);
            varDataSetLen(tmp, tagVal.nData);
            memcpy(tmp + VARSTR_HEADER_SIZE, tagVal.pData, tagVal.nData);
            colDataSetVal(pColInfo, i, tmp, false);
#if TAG_FILTER_DEBUG
            qDebug("tagfilter varch:%s", tmp + 2);
#endif
            taosMemoryFree(tmp);
          } else {
            colDataSetVal(pColInfo, i, (const char*)&tagVal.i64, false);
#if TAG_FILTER_DEBUG
            if (pColInfo->info.type == TSDB_DATA_TYPE_INT) {
              qDebug("tagfilter int:%d", *(int*)(&tagVal.i64));
            } else if (pColInfo->info.type == TSDB_DATA_TYPE_DOUBLE) {
              qDebug("tagfilter double:%f", *(double*)(&tagVal.i64));
            }
#endif
          }
        }
      }
    }
  }

  return pResBlock;
}

static void doSetQualifiedUid(SArray* pUidList, const SArray* pUidTagList, bool* pResultList) {
  taosArrayClear(pUidList);

  int32_t numOfTables = taosArrayGetSize(pUidTagList);
  for (int32_t i = 0; i < numOfTables; ++i) {
    uint64_t uid = ((STUidTagInfo*)taosArrayGet(pUidTagList, i))->uid;
    qDebug("tagfilter get uid:%" PRId64 ", res:%d", uid, pResultList[i]);

    if (pResultList[i]) {
      taosArrayPush(pUidList, &uid);
    }
  }
}

static void copyExistedUids(SArray* pUidTagList, const SArray* pUidList) {
  int32_t numOfExisted = taosArrayGetSize(pUidList);
  if (numOfExisted == 0) {
    return;
  }

  for (int32_t i = 0; i < numOfExisted; ++i) {
    uint64_t*    uid = taosArrayGet(pUidList, i);
    STUidTagInfo info = {.uid = *uid};
    taosArrayPush(pUidTagList, &info);
  }
}

static int32_t doFilterByTagCond(STableListInfo* pListInfo, SArray* pUidList, SNode* pTagCond, void* pVnode,
                                 SIdxFltStatus status, SStorageAPI* pAPI) {
  if (pTagCond == NULL) {
    return TSDB_CODE_SUCCESS;
  }

  terrno = TSDB_CODE_SUCCESS;

  int32_t      code = TSDB_CODE_SUCCESS;
  SArray*      pBlockList = NULL;
  SSDataBlock* pResBlock = NULL;
  SScalarParam output = {0};

  tagFilterAssist ctx = {0};
  ctx.colHash = taosHashInit(4, taosGetDefaultHashFunction(TSDB_DATA_TYPE_SMALLINT), false, HASH_NO_LOCK);
  if (ctx.colHash == NULL) {
    terrno = TSDB_CODE_OUT_OF_MEMORY;
    goto end;
  }

  ctx.cInfoList = taosArrayInit(4, sizeof(SColumnInfo));
  if (ctx.cInfoList == NULL) {
    terrno = TSDB_CODE_OUT_OF_MEMORY;
    goto end;
  }

  nodesRewriteExprPostOrder(&pTagCond, getColumn, (void*)&ctx);

  SDataType type = {.type = TSDB_DATA_TYPE_BOOL, .bytes = sizeof(bool)};

  //  int64_t stt = taosGetTimestampUs();
  SArray* pUidTagList = taosArrayInit(10, sizeof(STUidTagInfo));
  copyExistedUids(pUidTagList, pUidList);

  FilterCondType condType = checkTagCond(pTagCond);

  int32_t filter = optimizeTbnameInCond(pVnode, pListInfo->idInfo.suid, pUidTagList, pTagCond, pAPI);
  if (filter == 0) {  // tbname in filter is activated, do nothing and return
    taosArrayClear(pUidList);

    int32_t numOfRows = taosArrayGetSize(pUidTagList);
    taosArrayEnsureCap(pUidList, numOfRows);
    for (int32_t i = 0; i < numOfRows; ++i) {
      STUidTagInfo* pInfo = taosArrayGet(pUidTagList, i);
      taosArrayPush(pUidList, &pInfo->uid);
    }
    terrno = 0;
  } else {
    if ((condType == FILTER_NO_LOGIC || condType == FILTER_AND) && status != SFLT_NOT_INDEX) {
      code = pAPI->metaFn.getTableTagsByUid(pVnode, pListInfo->idInfo.suid, pUidTagList);
    } else {
      code = pAPI->metaFn.getTableTags(pVnode, pListInfo->idInfo.suid, pUidTagList);
    }
    if (code != TSDB_CODE_SUCCESS) {
      qError("failed to get table tags from meta, reason:%s, suid:%" PRIu64, tstrerror(code), pListInfo->idInfo.suid);
      terrno = code;
      goto end;
    }
  }

  int32_t numOfTables = taosArrayGetSize(pUidTagList);
  if (numOfTables == 0) {
    goto end;
  }

  pResBlock = createTagValBlockForFilter(ctx.cInfoList, numOfTables, pUidTagList, pVnode, pAPI);
  if (pResBlock == NULL) {
    code = terrno;
    goto end;
  }

  //  int64_t st1 = taosGetTimestampUs();
  //  qDebug("generate tag block rows:%d, cost:%ld us", rows, st1-st);
  pBlockList = taosArrayInit(2, POINTER_BYTES);
  taosArrayPush(pBlockList, &pResBlock);

  code = createResultData(&type, numOfTables, &output);
  if (code != TSDB_CODE_SUCCESS) {
    terrno = code;
    goto end;
  }

  code = scalarCalculate(pTagCond, pBlockList, &output);
  if (code != TSDB_CODE_SUCCESS) {
    qError("failed to calculate scalar, reason:%s", tstrerror(code));
    terrno = code;
    goto end;
  }

  doSetQualifiedUid(pUidList, pUidTagList, (bool*)output.columnData->pData);

end:
  taosHashCleanup(ctx.colHash);
  taosArrayDestroy(ctx.cInfoList);
  blockDataDestroy(pResBlock);
  taosArrayDestroy(pBlockList);
  taosArrayDestroyEx(pUidTagList, freeItem);

  colDataDestroy(output.columnData);
  taosMemoryFreeClear(output.columnData);
  return code;
}

int32_t getTableList(void* pVnode, SScanPhysiNode* pScanNode, SNode* pTagCond, SNode* pTagIndexCond,
                     STableListInfo* pListInfo, uint8_t* digest, const char* idstr, SStorageAPI* pStorageAPI) {
  int32_t code = TSDB_CODE_SUCCESS;
  size_t  numOfTables = 0;

  pListInfo->idInfo.suid = pScanNode->suid;
  pListInfo->idInfo.tableType = pScanNode->tableType;

  SArray* pUidList = taosArrayInit(8, sizeof(uint64_t));

  SIdxFltStatus status = SFLT_NOT_INDEX;
  if (pScanNode->tableType != TSDB_SUPER_TABLE) {
    pListInfo->idInfo.uid = pScanNode->uid;
    if (pStorageAPI->metaFn.isTableExisted(pVnode, pScanNode->uid)) {
      taosArrayPush(pUidList, &pScanNode->uid);
    }
    code = doFilterByTagCond(pListInfo, pUidList, pTagCond, pVnode, status, pStorageAPI);
    if (code != TSDB_CODE_SUCCESS) {
      goto _end;
    }
  } else {
    T_MD5_CTX context = {0};

    if (tsTagFilterCache) {
      // try to retrieve the result from meta cache
      genTagFilterDigest(pTagCond, &context);

      bool acquired = false;
      pStorageAPI->metaFn.getCachedTableList(pVnode, pScanNode->suid, context.digest, tListLen(context.digest), pUidList,
                                &acquired);
      if (acquired) {
        digest[0] = 1;
        memcpy(digest + 1, context.digest, tListLen(context.digest));
        qDebug("retrieve table uid list from cache, numOfTables:%d", (int32_t)taosArrayGetSize(pUidList));
        goto _end;
      }
    }

    if (!pTagCond) {  // no tag filter condition exists, let's fetch all tables of this super table
//      vnodeGetCtbIdList();
      pStorageAPI->metaFn.storeGetChildTableList(pVnode, pScanNode->suid, pUidList);
    } else {
      // failed to find the result in the cache, let try to calculate the results
      if (pTagIndexCond) {
<<<<<<< HEAD
        void* pIndex = pStorageAPI->metaFn.storeGetInvertIndex(pVnode);

        SIndexMetaArg metaArg = {
            .metaEx = pVnode, .idx = pStorageAPI->metaFn.storeGetIndexInfo(pVnode), .ivtIdx = pIndex, .suid = pScanNode->uid};
=======
        void*         pIndex = tsdbGetIvtIdx(metaHandle);
        SIndexMetaArg metaArg = {.metaEx = metaHandle,
                                 .idx = tsdbGetIdx(metaHandle),
                                 .ivtIdx = pIndex,
                                 .suid = pScanNode->uid,
                                 .metaFilterFunc = metaFilterTableIds};
>>>>>>> c15b1e35

        status = SFLT_NOT_INDEX;
        code = doFilterTag(pTagIndexCond, &metaArg, pUidList, &status);
        if (code != 0 || status == SFLT_NOT_INDEX) {  // temporarily disable it for performance sake
          qWarn("failed to get tableIds from index, suid:%" PRIu64, pScanNode->uid);
          code = TSDB_CODE_SUCCESS;
        } else {
          qInfo("succ to get filter result, table num: %d", (int)taosArrayGetSize(pUidList));
        }
      }
    }

    code = doFilterByTagCond(pListInfo, pUidList, pTagCond, pVnode, status, pStorageAPI);
    if (code != TSDB_CODE_SUCCESS) {
      goto _end;
    }

    // let's add the filter results into meta-cache
    numOfTables = taosArrayGetSize(pUidList);

    if (tsTagFilterCache) {
      size_t size = numOfTables * sizeof(uint64_t) + sizeof(int32_t);
      char*  pPayload = taosMemoryMalloc(size);

      *(int32_t*)pPayload = numOfTables;
      if (numOfTables > 0) {
        memcpy(pPayload + sizeof(int32_t), taosArrayGet(pUidList, 0), numOfTables * sizeof(uint64_t));
      }

//      metaUidFilterCachePut(metaHandle, pScanNode->suid, context.digest, tListLen(context.digest), pPayload, size, 1);
      digest[0] = 1;
      memcpy(digest + 1, context.digest, tListLen(context.digest));
    }
  }

_end:
  numOfTables = taosArrayGetSize(pUidList);
  for (int i = 0; i < numOfTables; i++) {
    STableKeyInfo info = {.uid = *(uint64_t*)taosArrayGet(pUidList, i), .groupId = 0};

    void* p = taosArrayPush(pListInfo->pTableList, &info);
    if (p == NULL) {
      taosArrayDestroy(pUidList);
      return TSDB_CODE_OUT_OF_MEMORY;
    }

    qTrace("tagfilter get uid:%" PRIu64 ", %s", info.uid, idstr);
  }

  taosArrayDestroy(pUidList);
  return code;
}

size_t getTableTagsBufLen(const SNodeList* pGroups) {
  size_t keyLen = 0;

  SNode* node;
  FOREACH(node, pGroups) {
    SExprNode* pExpr = (SExprNode*)node;
    keyLen += pExpr->resType.bytes;
  }

  keyLen += sizeof(int8_t) * LIST_LENGTH(pGroups);
  return keyLen;
}

int32_t getGroupIdFromTagsVal(void* pVnode, uint64_t uid, SNodeList* pGroupNode, char* keyBuf, uint64_t* pGroupId,
    SStorageAPI* pAPI) {
  SMetaReader mr = {0};

  pAPI->metaReaderFn.initReader(&mr, pVnode, 0);
  if (pAPI->metaReaderFn.readerGetEntryGetUidCache(&mr, uid) != 0) {  // table not exist
    pAPI->metaReaderFn.clearReader(&mr);
    return TSDB_CODE_PAR_TABLE_NOT_EXIST;
  }

  SNodeList* groupNew = nodesCloneList(pGroupNode);

  nodesRewriteExprsPostOrder(groupNew, doTranslateTagExpr, &mr);
  char* isNull = (char*)keyBuf;
  char* pStart = (char*)keyBuf + sizeof(int8_t) * LIST_LENGTH(pGroupNode);

  SNode*  pNode;
  int32_t index = 0;
  FOREACH(pNode, groupNew) {
    SNode*  pNew = NULL;
    int32_t code = scalarCalculateConstants(pNode, &pNew);
    if (TSDB_CODE_SUCCESS == code) {
      REPLACE_NODE(pNew);
    } else {
      nodesDestroyList(groupNew);
      pAPI->metaReaderFn.clearReader(&mr);
      return code;
    }

    ASSERT(nodeType(pNew) == QUERY_NODE_VALUE);
    SValueNode* pValue = (SValueNode*)pNew;

    if (pValue->node.resType.type == TSDB_DATA_TYPE_NULL || pValue->isNull) {
      isNull[index++] = 1;
      continue;
    } else {
      isNull[index++] = 0;
      char* data = nodesGetValueFromNode(pValue);
      if (pValue->node.resType.type == TSDB_DATA_TYPE_JSON) {
        if (tTagIsJson(data)) {
          terrno = TSDB_CODE_QRY_JSON_IN_GROUP_ERROR;
          nodesDestroyList(groupNew);
          pAPI->metaReaderFn.clearReader(&mr);
          return terrno;
        }
        int32_t len = getJsonValueLen(data);
        memcpy(pStart, data, len);
        pStart += len;
      } else if (IS_VAR_DATA_TYPE(pValue->node.resType.type)) {
        memcpy(pStart, data, varDataTLen(data));
        pStart += varDataTLen(data);
      } else {
        memcpy(pStart, data, pValue->node.resType.bytes);
        pStart += pValue->node.resType.bytes;
      }
    }
  }

  int32_t len = (int32_t)(pStart - (char*)keyBuf);
  *pGroupId = calcGroupId(keyBuf, len);

  nodesDestroyList(groupNew);
  pAPI->metaReaderFn.clearReader(&mr);
  return TSDB_CODE_SUCCESS;
}

SArray* extractPartitionColInfo(SNodeList* pNodeList) {
  if (!pNodeList) {
    return NULL;
  }

  size_t  numOfCols = LIST_LENGTH(pNodeList);
  SArray* pList = taosArrayInit(numOfCols, sizeof(SColumn));
  if (pList == NULL) {
    terrno = TSDB_CODE_OUT_OF_MEMORY;
    return NULL;
  }

  for (int32_t i = 0; i < numOfCols; ++i) {
    SColumnNode* pColNode = (SColumnNode*)nodesListGetNode(pNodeList, i);

    // todo extract method
    SColumn c = {0};
    c.slotId = pColNode->slotId;
    c.colId = pColNode->colId;
    c.type = pColNode->node.resType.type;
    c.bytes = pColNode->node.resType.bytes;
    c.precision = pColNode->node.resType.precision;
    c.scale = pColNode->node.resType.scale;

    taosArrayPush(pList, &c);
  }

  return pList;
}

int32_t extractColMatchInfo(SNodeList* pNodeList, SDataBlockDescNode* pOutputNodeList, int32_t* numOfOutputCols,
                            int32_t type, SColMatchInfo* pMatchInfo) {
  size_t  numOfCols = LIST_LENGTH(pNodeList);
  int32_t code = 0;

  pMatchInfo->matchType = type;

  SArray* pList = taosArrayInit(numOfCols, sizeof(SColMatchItem));
  if (pList == NULL) {
    code = TSDB_CODE_OUT_OF_MEMORY;
    return code;
  }

  for (int32_t i = 0; i < numOfCols; ++i) {
    STargetNode* pNode = (STargetNode*)nodesListGetNode(pNodeList, i);
    if (nodeType(pNode->pExpr) == QUERY_NODE_COLUMN) {
      SColumnNode* pColNode = (SColumnNode*)pNode->pExpr;

      SColMatchItem c = {.needOutput = true};
      c.colId = pColNode->colId;
      c.srcSlotId = pColNode->slotId;
      c.dstSlotId = pNode->slotId;
      taosArrayPush(pList, &c);
    }
  }

  // set the output flag for each column in SColMatchInfo, according to the
  *numOfOutputCols = 0;
  int32_t num = LIST_LENGTH(pOutputNodeList->pSlots);
  for (int32_t i = 0; i < num; ++i) {
    SSlotDescNode* pNode = (SSlotDescNode*)nodesListGetNode(pOutputNodeList->pSlots, i);

    // todo: add reserve flag check
    // it is a column reserved for the arithmetic expression calculation
    if (pNode->slotId >= numOfCols) {
      (*numOfOutputCols) += 1;
      continue;
    }

    SColMatchItem* info = NULL;
    for (int32_t j = 0; j < taosArrayGetSize(pList); ++j) {
      info = taosArrayGet(pList, j);
      if (info->dstSlotId == pNode->slotId) {
        break;
      }
    }

    if (pNode->output) {
      (*numOfOutputCols) += 1;
    } else if (info != NULL) {
      // select distinct tbname from stb where tbname='abc';
      info->needOutput = false;
    }
  }

  pMatchInfo->pList = pList;
  return code;
}

static SResSchema createResSchema(int32_t type, int32_t bytes, int32_t slotId, int32_t scale, int32_t precision,
                                  const char* name) {
  SResSchema s = {0};
  s.scale = scale;
  s.type = type;
  s.bytes = bytes;
  s.slotId = slotId;
  s.precision = precision;
  tstrncpy(s.name, name, tListLen(s.name));

  return s;
}

static SColumn* createColumn(int32_t blockId, int32_t slotId, int32_t colId, SDataType* pType, EColumnType colType) {
  SColumn* pCol = taosMemoryCalloc(1, sizeof(SColumn));
  if (pCol == NULL) {
    terrno = TSDB_CODE_OUT_OF_MEMORY;
    return NULL;
  }

  pCol->slotId = slotId;
  pCol->colId = colId;
  pCol->bytes = pType->bytes;
  pCol->type = pType->type;
  pCol->scale = pType->scale;
  pCol->precision = pType->precision;
  pCol->dataBlockId = blockId;
  pCol->colType = colType;
  return pCol;
}

void createExprFromOneNode(SExprInfo* pExp, SNode* pNode, int16_t slotId) {
  pExp->pExpr = taosMemoryCalloc(1, sizeof(tExprNode));
  pExp->pExpr->_function.num = 1;
  pExp->pExpr->_function.functionId = -1;

  int32_t type = nodeType(pNode);
  // it is a project query, or group by column
  if (type == QUERY_NODE_COLUMN) {
    pExp->pExpr->nodeType = QUERY_NODE_COLUMN;
    SColumnNode* pColNode = (SColumnNode*)pNode;

    pExp->base.pParam = taosMemoryCalloc(1, sizeof(SFunctParam));
    pExp->base.numOfParams = 1;

    SDataType* pType = &pColNode->node.resType;
    pExp->base.resSchema =
        createResSchema(pType->type, pType->bytes, slotId, pType->scale, pType->precision, pColNode->colName);
    pExp->base.pParam[0].pCol =
        createColumn(pColNode->dataBlockId, pColNode->slotId, pColNode->colId, pType, pColNode->colType);
    pExp->base.pParam[0].type = FUNC_PARAM_TYPE_COLUMN;
  } else if (type == QUERY_NODE_VALUE) {
    pExp->pExpr->nodeType = QUERY_NODE_VALUE;
    SValueNode* pValNode = (SValueNode*)pNode;

    pExp->base.pParam = taosMemoryCalloc(1, sizeof(SFunctParam));
    pExp->base.numOfParams = 1;

    SDataType* pType = &pValNode->node.resType;
    pExp->base.resSchema =
        createResSchema(pType->type, pType->bytes, slotId, pType->scale, pType->precision, pValNode->node.aliasName);
    pExp->base.pParam[0].type = FUNC_PARAM_TYPE_VALUE;
    nodesValueNodeToVariant(pValNode, &pExp->base.pParam[0].param);
  } else if (type == QUERY_NODE_FUNCTION) {
    pExp->pExpr->nodeType = QUERY_NODE_FUNCTION;
    SFunctionNode* pFuncNode = (SFunctionNode*)pNode;

    SDataType* pType = &pFuncNode->node.resType;
    pExp->base.resSchema =
        createResSchema(pType->type, pType->bytes, slotId, pType->scale, pType->precision, pFuncNode->node.aliasName);

    tExprNode* pExprNode = pExp->pExpr;

    pExprNode->_function.functionId = pFuncNode->funcId;
    pExprNode->_function.pFunctNode = pFuncNode;
    pExprNode->_function.functionType = pFuncNode->funcType;

    tstrncpy(pExprNode->_function.functionName, pFuncNode->functionName, tListLen(pExprNode->_function.functionName));

#if 1
    // todo refactor: add the parameter for tbname function
    const char* name = "tbname";
    int32_t     len = strlen(name);

    if (!pFuncNode->pParameterList && (memcmp(pExprNode->_function.functionName, name, len) == 0) &&
        pExprNode->_function.functionName[len] == 0) {
      pFuncNode->pParameterList = nodesMakeList();
      SValueNode* res = (SValueNode*)nodesMakeNode(QUERY_NODE_VALUE);
      if (NULL == res) {  // todo handle error
      } else {
        res->node.resType = (SDataType){.bytes = sizeof(int64_t), .type = TSDB_DATA_TYPE_BIGINT};
        nodesListAppend(pFuncNode->pParameterList, (SNode*)res);
      }
    }
#endif

    int32_t numOfParam = LIST_LENGTH(pFuncNode->pParameterList);

    pExp->base.pParam = taosMemoryCalloc(numOfParam, sizeof(SFunctParam));
    pExp->base.numOfParams = numOfParam;

    for (int32_t j = 0; j < numOfParam; ++j) {
      SNode* p1 = nodesListGetNode(pFuncNode->pParameterList, j);
      if (p1->type == QUERY_NODE_COLUMN) {
        SColumnNode* pcn = (SColumnNode*)p1;

        pExp->base.pParam[j].type = FUNC_PARAM_TYPE_COLUMN;
        pExp->base.pParam[j].pCol =
            createColumn(pcn->dataBlockId, pcn->slotId, pcn->colId, &pcn->node.resType, pcn->colType);
      } else if (p1->type == QUERY_NODE_VALUE) {
        SValueNode* pvn = (SValueNode*)p1;
        pExp->base.pParam[j].type = FUNC_PARAM_TYPE_VALUE;
        nodesValueNodeToVariant(pvn, &pExp->base.pParam[j].param);
      }
    }
  } else if (type == QUERY_NODE_OPERATOR) {
    pExp->pExpr->nodeType = QUERY_NODE_OPERATOR;
    SOperatorNode* pOpNode = (SOperatorNode*)pNode;

    pExp->base.pParam = taosMemoryCalloc(1, sizeof(SFunctParam));
    pExp->base.numOfParams = 1;

    SDataType* pType = &pOpNode->node.resType;
    pExp->base.resSchema =
        createResSchema(pType->type, pType->bytes, slotId, pType->scale, pType->precision, pOpNode->node.aliasName);
    pExp->pExpr->_optrRoot.pRootNode = pNode;
  } else if (type == QUERY_NODE_CASE_WHEN) {
    pExp->pExpr->nodeType = QUERY_NODE_OPERATOR;
    SCaseWhenNode* pCaseNode = (SCaseWhenNode*)pNode;

    pExp->base.pParam = taosMemoryCalloc(1, sizeof(SFunctParam));
    pExp->base.numOfParams = 1;

    SDataType* pType = &pCaseNode->node.resType;
    pExp->base.resSchema =
        createResSchema(pType->type, pType->bytes, slotId, pType->scale, pType->precision, pCaseNode->node.aliasName);
    pExp->pExpr->_optrRoot.pRootNode = pNode;
  } else {
    ASSERT(0);
  }
}

void createExprFromTargetNode(SExprInfo* pExp, STargetNode* pTargetNode) {
  createExprFromOneNode(pExp, pTargetNode->pExpr, pTargetNode->slotId);
}

SExprInfo* createExpr(SNodeList* pNodeList, int32_t* numOfExprs) {
  *numOfExprs = LIST_LENGTH(pNodeList);
  SExprInfo* pExprs = taosMemoryCalloc(*numOfExprs, sizeof(SExprInfo));

  for (int32_t i = 0; i < (*numOfExprs); ++i) {
    SExprInfo* pExp = &pExprs[i];
    createExprFromOneNode(pExp, nodesListGetNode(pNodeList, i), i + UD_TAG_COLUMN_INDEX);
  }

  return pExprs;
}

SExprInfo* createExprInfo(SNodeList* pNodeList, SNodeList* pGroupKeys, int32_t* numOfExprs) {
  int32_t numOfFuncs = LIST_LENGTH(pNodeList);
  int32_t numOfGroupKeys = 0;
  if (pGroupKeys != NULL) {
    numOfGroupKeys = LIST_LENGTH(pGroupKeys);
  }

  *numOfExprs = numOfFuncs + numOfGroupKeys;
  if (*numOfExprs == 0) {
    return NULL;
  }

  SExprInfo* pExprs = taosMemoryCalloc(*numOfExprs, sizeof(SExprInfo));

  for (int32_t i = 0; i < (*numOfExprs); ++i) {
    STargetNode* pTargetNode = NULL;
    if (i < numOfFuncs) {
      pTargetNode = (STargetNode*)nodesListGetNode(pNodeList, i);
    } else {
      pTargetNode = (STargetNode*)nodesListGetNode(pGroupKeys, i - numOfFuncs);
    }

    SExprInfo* pExp = &pExprs[i];
    createExprFromTargetNode(pExp, pTargetNode);
  }

  return pExprs;
}

// set the output buffer for the selectivity + tag query
static int32_t setSelectValueColumnInfo(SqlFunctionCtx* pCtx, int32_t numOfOutput) {
  int32_t num = 0;

  SqlFunctionCtx*  p = NULL;
  SqlFunctionCtx** pValCtx = taosMemoryCalloc(numOfOutput, POINTER_BYTES);
  if (pValCtx == NULL) {
    return TSDB_CODE_OUT_OF_MEMORY;
  }

  SHashObj* pSelectFuncs = taosHashInit(8, taosGetDefaultHashFunction(TSDB_DATA_TYPE_BINARY), false, HASH_ENTRY_LOCK);
  for (int32_t i = 0; i < numOfOutput; ++i) {
    const char* pName = pCtx[i].pExpr->pExpr->_function.functionName;
    if ((strcmp(pName, "_select_value") == 0) || (strcmp(pName, "_group_key") == 0)) {
      pValCtx[num++] = &pCtx[i];
    } else if (fmIsSelectFunc(pCtx[i].functionId)) {
      void* data = taosHashGet(pSelectFuncs, pName, strlen(pName));
      if (taosHashGetSize(pSelectFuncs) != 0 && data == NULL) {
        p = NULL;
        break;
      } else {
        taosHashPut(pSelectFuncs, pName, strlen(pName), &num, sizeof(num));
        p = &pCtx[i];
      }
    }
  }
  taosHashCleanup(pSelectFuncs);

  if (p != NULL) {
    p->subsidiaries.pCtx = pValCtx;
    p->subsidiaries.num = num;
  } else {
    taosMemoryFreeClear(pValCtx);
  }

  return TSDB_CODE_SUCCESS;
}

SqlFunctionCtx* createSqlFunctionCtx(SExprInfo* pExprInfo, int32_t numOfOutput, int32_t** rowEntryInfoOffset) {
  SqlFunctionCtx* pFuncCtx = (SqlFunctionCtx*)taosMemoryCalloc(numOfOutput, sizeof(SqlFunctionCtx));
  if (pFuncCtx == NULL) {
    return NULL;
  }

  *rowEntryInfoOffset = taosMemoryCalloc(numOfOutput, sizeof(int32_t));
  if (*rowEntryInfoOffset == 0) {
    taosMemoryFreeClear(pFuncCtx);
    return NULL;
  }

  for (int32_t i = 0; i < numOfOutput; ++i) {
    SExprInfo* pExpr = &pExprInfo[i];

    SExprBasicInfo* pFunct = &pExpr->base;
    SqlFunctionCtx* pCtx = &pFuncCtx[i];

    pCtx->functionId = -1;
    pCtx->pExpr = pExpr;

    if (pExpr->pExpr->nodeType == QUERY_NODE_FUNCTION) {
      SFuncExecEnv env = {0};
      pCtx->functionId = pExpr->pExpr->_function.pFunctNode->funcId;
      pCtx->isPseudoFunc = fmIsWindowPseudoColumnFunc(pCtx->functionId);
      pCtx->isNotNullFunc = fmIsNotNullOutputFunc(pCtx->functionId);

      if (fmIsAggFunc(pCtx->functionId) || fmIsIndefiniteRowsFunc(pCtx->functionId)) {
        bool isUdaf = fmIsUserDefinedFunc(pCtx->functionId);
        if (!isUdaf) {
          fmGetFuncExecFuncs(pCtx->functionId, &pCtx->fpSet);
        } else {
          char* udfName = pExpr->pExpr->_function.pFunctNode->functionName;
          pCtx->udfName = taosStrdup(udfName);
          fmGetUdafExecFuncs(pCtx->functionId, &pCtx->fpSet);
        }
        pCtx->fpSet.getEnv(pExpr->pExpr->_function.pFunctNode, &env);
      } else {
        fmGetScalarFuncExecFuncs(pCtx->functionId, &pCtx->sfp);
        if (pCtx->sfp.getEnv != NULL) {
          pCtx->sfp.getEnv(pExpr->pExpr->_function.pFunctNode, &env);
        }
      }
      pCtx->resDataInfo.interBufSize = env.calcMemSize;
    } else if (pExpr->pExpr->nodeType == QUERY_NODE_COLUMN || pExpr->pExpr->nodeType == QUERY_NODE_OPERATOR ||
               pExpr->pExpr->nodeType == QUERY_NODE_VALUE) {
      // for simple column, the result buffer needs to hold at least one element.
      pCtx->resDataInfo.interBufSize = pFunct->resSchema.bytes;
    }

    pCtx->input.numOfInputCols = pFunct->numOfParams;
    pCtx->input.pData = taosMemoryCalloc(pFunct->numOfParams, POINTER_BYTES);
    pCtx->input.pColumnDataAgg = taosMemoryCalloc(pFunct->numOfParams, POINTER_BYTES);

    pCtx->pTsOutput = NULL;
    pCtx->resDataInfo.bytes = pFunct->resSchema.bytes;
    pCtx->resDataInfo.type = pFunct->resSchema.type;
    pCtx->order = TSDB_ORDER_ASC;
    pCtx->start.key = INT64_MIN;
    pCtx->end.key = INT64_MIN;
    pCtx->numOfParams = pExpr->base.numOfParams;
    pCtx->param = pFunct->pParam;
    pCtx->saveHandle.currentPage = -1;
  }

  for (int32_t i = 1; i < numOfOutput; ++i) {
    (*rowEntryInfoOffset)[i] = (int32_t)((*rowEntryInfoOffset)[i - 1] + sizeof(SResultRowEntryInfo) +
                                         pFuncCtx[i - 1].resDataInfo.interBufSize);
  }

  setSelectValueColumnInfo(pFuncCtx, numOfOutput);
  return pFuncCtx;
}

// NOTE: sources columns are more than the destination SSDatablock columns.
// doFilter in table scan needs every column even its output is false
void relocateColumnData(SSDataBlock* pBlock, const SArray* pColMatchInfo, SArray* pCols, bool outputEveryColumn) {
  size_t numOfSrcCols = taosArrayGetSize(pCols);

  int32_t i = 0, j = 0;
  while (i < numOfSrcCols && j < taosArrayGetSize(pColMatchInfo)) {
    SColumnInfoData* p = taosArrayGet(pCols, i);
    SColMatchItem*   pmInfo = taosArrayGet(pColMatchInfo, j);

    if (p->info.colId == pmInfo->colId) {
      SColumnInfoData* pDst = taosArrayGet(pBlock->pDataBlock, pmInfo->dstSlotId);
      colDataAssign(pDst, p, pBlock->info.rows, &pBlock->info);
      i++;
      j++;
    } else if (p->info.colId < pmInfo->colId) {
      i++;
    } else {
      ASSERT(0);
    }
  }
}

SInterval extractIntervalInfo(const STableScanPhysiNode* pTableScanNode) {
  SInterval interval = {
      .interval = pTableScanNode->interval,
      .sliding = pTableScanNode->sliding,
      .intervalUnit = pTableScanNode->intervalUnit,
      .slidingUnit = pTableScanNode->slidingUnit,
      .offset = pTableScanNode->offset,
  };

  return interval;
}

SColumn extractColumnFromColumnNode(SColumnNode* pColNode) {
  SColumn c = {0};

  c.slotId = pColNode->slotId;
  c.colId = pColNode->colId;
  c.type = pColNode->node.resType.type;
  c.bytes = pColNode->node.resType.bytes;
  c.scale = pColNode->node.resType.scale;
  c.precision = pColNode->node.resType.precision;
  return c;
}

int32_t initQueryTableDataCond(SQueryTableDataCond* pCond, const STableScanPhysiNode* pTableScanNode) {
  pCond->order = pTableScanNode->scanSeq[0] > 0 ? TSDB_ORDER_ASC : TSDB_ORDER_DESC;
  pCond->numOfCols = LIST_LENGTH(pTableScanNode->scan.pScanCols);

  pCond->colList = taosMemoryCalloc(pCond->numOfCols, sizeof(SColumnInfo));
  pCond->pSlotList = taosMemoryMalloc(sizeof(int32_t) * pCond->numOfCols);
  if (pCond->colList == NULL || pCond->pSlotList == NULL) {
    terrno = TSDB_CODE_OUT_OF_MEMORY;
    taosMemoryFreeClear(pCond->colList);
    taosMemoryFreeClear(pCond->pSlotList);
    return terrno;
  }

  // TODO: get it from stable scan node
  pCond->twindows = pTableScanNode->scanRange;
  pCond->suid = pTableScanNode->scan.suid;
  pCond->type = TIMEWINDOW_RANGE_CONTAINED;
  pCond->startVersion = -1;
  pCond->endVersion = -1;

  int32_t j = 0;
  for (int32_t i = 0; i < pCond->numOfCols; ++i) {
    STargetNode* pNode = (STargetNode*)nodesListGetNode(pTableScanNode->scan.pScanCols, i);
    SColumnNode* pColNode = (SColumnNode*)pNode->pExpr;
    if (pColNode->colType == COLUMN_TYPE_TAG) {
      continue;
    }

    pCond->colList[j].type = pColNode->node.resType.type;
    pCond->colList[j].bytes = pColNode->node.resType.bytes;
    pCond->colList[j].colId = pColNode->colId;

    pCond->pSlotList[j] = pNode->slotId;
    j += 1;
  }

  pCond->numOfCols = j;
  return TSDB_CODE_SUCCESS;
}

void cleanupQueryTableDataCond(SQueryTableDataCond* pCond) {
  taosMemoryFreeClear(pCond->colList);
  taosMemoryFreeClear(pCond->pSlotList);
}

int32_t convertFillType(int32_t mode) {
  int32_t type = TSDB_FILL_NONE;
  switch (mode) {
    case FILL_MODE_PREV:
      type = TSDB_FILL_PREV;
      break;
    case FILL_MODE_NONE:
      type = TSDB_FILL_NONE;
      break;
    case FILL_MODE_NULL:
      type = TSDB_FILL_NULL;
      break;
    case FILL_MODE_NULL_F:
      type = TSDB_FILL_NULL_F;
      break;
    case FILL_MODE_NEXT:
      type = TSDB_FILL_NEXT;
      break;
    case FILL_MODE_VALUE:
      type = TSDB_FILL_SET_VALUE;
      break;
    case FILL_MODE_VALUE_F:
      type = TSDB_FILL_SET_VALUE_F;
      break;
    case FILL_MODE_LINEAR:
      type = TSDB_FILL_LINEAR;
      break;
    default:
      type = TSDB_FILL_NONE;
  }

  return type;
}

static void getInitialStartTimeWindow(SInterval* pInterval, TSKEY ts, STimeWindow* w, bool ascQuery) {
  if (ascQuery) {
    *w = getAlignQueryTimeWindow(pInterval, pInterval->precision, ts);
  } else {
    // the start position of the first time window in the endpoint that spreads beyond the queried last timestamp
    *w = getAlignQueryTimeWindow(pInterval, pInterval->precision, ts);

    int64_t key = w->skey;
    while (key < ts) {  // moving towards end
      key = taosTimeAdd(key, pInterval->sliding, pInterval->slidingUnit, pInterval->precision);
      if (key > ts) {
        break;
      }

      w->skey = key;
    }
  }
}

static STimeWindow doCalculateTimeWindow(int64_t ts, SInterval* pInterval) {
  STimeWindow w = {0};

  w.skey = taosTimeTruncate(ts, pInterval, pInterval->precision);
  w.ekey = taosTimeAdd(w.skey, pInterval->interval, pInterval->intervalUnit, pInterval->precision) - 1;
  return w;
}

STimeWindow getFirstQualifiedTimeWindow(int64_t ts, STimeWindow* pWindow, SInterval* pInterval, int32_t order) {
  int32_t factor = (order == TSDB_ORDER_ASC) ? -1 : 1;

  STimeWindow win = *pWindow;
  STimeWindow save = win;
  while (win.skey <= ts && win.ekey >= ts) {
    save = win;
    win.skey = taosTimeAdd(win.skey, factor * pInterval->sliding, pInterval->slidingUnit, pInterval->precision);
    win.ekey = taosTimeAdd(win.ekey, factor * pInterval->sliding, pInterval->slidingUnit, pInterval->precision);
  }

  return save;
}

// get the correct time window according to the handled timestamp
// todo refactor
STimeWindow getActiveTimeWindow(SDiskbasedBuf* pBuf, SResultRowInfo* pResultRowInfo, int64_t ts, SInterval* pInterval,
                                int32_t order) {
  STimeWindow w = {0};
  if (pResultRowInfo->cur.pageId == -1) {  // the first window, from the previous stored value
    getInitialStartTimeWindow(pInterval, ts, &w, (order == TSDB_ORDER_ASC));
    w.ekey = taosTimeAdd(w.skey, pInterval->interval, pInterval->intervalUnit, pInterval->precision) - 1;
    return w;
  }

  SResultRow* pRow = getResultRowByPos(pBuf, &pResultRowInfo->cur, false);
  if (pRow) {
    w = pRow->win;
  }
  // in case of typical time window, we can calculate time window directly.
  if (w.skey > ts || w.ekey < ts) {
    w = doCalculateTimeWindow(ts, pInterval);
  }

  if (pInterval->interval != pInterval->sliding) {
    // it is an sliding window query, in which sliding value is not equalled to
    // interval value, and we need to find the first qualified time window.
    w = getFirstQualifiedTimeWindow(ts, &w, pInterval, order);
  }

  return w;
}

bool hasLimitOffsetInfo(SLimitInfo* pLimitInfo) {
  return (pLimitInfo->limit.limit != -1 || pLimitInfo->limit.offset != -1 || pLimitInfo->slimit.limit != -1 ||
          pLimitInfo->slimit.offset != -1);
}

bool hasSlimitOffsetInfo(SLimitInfo* pLimitInfo) {
  return (pLimitInfo->slimit.limit != -1 || pLimitInfo->slimit.offset != -1);
}

void initLimitInfo(const SNode* pLimit, const SNode* pSLimit, SLimitInfo* pLimitInfo) {
  SLimit limit = {.limit = getLimit(pLimit), .offset = getOffset(pLimit)};
  SLimit slimit = {.limit = getLimit(pSLimit), .offset = getOffset(pSLimit)};

  pLimitInfo->limit = limit;
  pLimitInfo->slimit = slimit;
  pLimitInfo->remainOffset = limit.offset;
  pLimitInfo->remainGroupOffset = slimit.offset;
}

void resetLimitInfoForNextGroup(SLimitInfo* pLimitInfo) {
  pLimitInfo->numOfOutputRows = 0;
  pLimitInfo->remainOffset = pLimitInfo->limit.offset;
}

uint64_t tableListGetSize(const STableListInfo* pTableList) {
  ASSERT(taosArrayGetSize(pTableList->pTableList) == taosHashGetSize(pTableList->map));
  return taosArrayGetSize(pTableList->pTableList);
}

uint64_t tableListGetSuid(const STableListInfo* pTableList) { return pTableList->idInfo.suid; }

STableKeyInfo* tableListGetInfo(const STableListInfo* pTableList, int32_t index) {
  if (taosArrayGetSize(pTableList->pTableList) == 0) {
    return NULL;
  }

  return taosArrayGet(pTableList->pTableList, index);
}

int32_t tableListFind(const STableListInfo* pTableList, uint64_t uid, int32_t startIndex) {
  int32_t numOfTables = taosArrayGetSize(pTableList->pTableList);
  if (startIndex >= numOfTables) {
    return -1;
  }

  for (int32_t i = startIndex; i < numOfTables; ++i) {
    STableKeyInfo* p = taosArrayGet(pTableList->pTableList, i);
    if (p->uid == uid) {
      return i;
    }
  }
  return -1;
}

void tableListGetSourceTableInfo(const STableListInfo* pTableList, uint64_t* psuid, uint64_t* uid, int32_t* type) {
  *psuid = pTableList->idInfo.suid;
  *uid = pTableList->idInfo.uid;
  *type = pTableList->idInfo.tableType;
}

uint64_t getTableGroupId(const STableListInfo* pTableList, uint64_t tableUid) {
  int32_t* slot = taosHashGet(pTableList->map, &tableUid, sizeof(tableUid));
  ASSERT(pTableList->map != NULL && slot != NULL);

  STableKeyInfo* pKeyInfo = taosArrayGet(pTableList->pTableList, *slot);
  ASSERT(pKeyInfo->uid == tableUid);

  return pKeyInfo->groupId;
}

// TODO handle the group offset info, fix it, the rule of group output will be broken by this function
int32_t tableListAddTableInfo(STableListInfo* pTableList, uint64_t uid, uint64_t gid) {
  if (pTableList->map == NULL) {
    pTableList->map = taosHashInit(32, taosGetDefaultHashFunction(TSDB_DATA_TYPE_BINARY), false, HASH_ENTRY_LOCK);
  }

  STableKeyInfo keyInfo = {.uid = uid, .groupId = gid};
  taosArrayPush(pTableList->pTableList, &keyInfo);

  int32_t slot = (int32_t)taosArrayGetSize(pTableList->pTableList) - 1;
  taosHashPut(pTableList->map, &uid, sizeof(uid), &slot, sizeof(slot));

  qDebug("uid:%" PRIu64 ", groupId:%" PRIu64 " added into table list, slot:%d, total:%d", uid, gid, slot, slot + 1);
  return TSDB_CODE_SUCCESS;
}

int32_t tableListGetGroupList(const STableListInfo* pTableList, int32_t ordinalGroupIndex, STableKeyInfo** pKeyInfo,
                              int32_t* size) {
  int32_t totalGroups = tableListGetOutputGroups(pTableList);
  int32_t numOfTables = tableListGetSize(pTableList);

  if (ordinalGroupIndex < 0 || ordinalGroupIndex >= totalGroups) {
    return TSDB_CODE_INVALID_PARA;
  }

  // here handle two special cases:
  // 1. only one group exists, and 2. one table exists for each group.
  if (totalGroups == 1) {
    *size = numOfTables;
    *pKeyInfo = (*size == 0) ? NULL : taosArrayGet(pTableList->pTableList, 0);
    return TSDB_CODE_SUCCESS;
  } else if (totalGroups == numOfTables) {
    *size = 1;
    *pKeyInfo = taosArrayGet(pTableList->pTableList, ordinalGroupIndex);
    return TSDB_CODE_SUCCESS;
  }

  int32_t offset = pTableList->groupOffset[ordinalGroupIndex];
  if (ordinalGroupIndex < totalGroups - 1) {
    *size = pTableList->groupOffset[ordinalGroupIndex + 1] - offset;
  } else {
    *size = numOfTables - offset;
  }

  *pKeyInfo = taosArrayGet(pTableList->pTableList, offset);
  return TSDB_CODE_SUCCESS;
}

int32_t tableListGetOutputGroups(const STableListInfo* pTableList) { return pTableList->numOfOuputGroups; }

bool oneTableForEachGroup(const STableListInfo* pTableList) { return pTableList->oneTableForEachGroup; }

STableListInfo* tableListCreate() {
  STableListInfo* pListInfo = taosMemoryCalloc(1, sizeof(STableListInfo));
  if (pListInfo == NULL) {
    terrno = TSDB_CODE_OUT_OF_MEMORY;
    return NULL;
  }

  pListInfo->pTableList = taosArrayInit(4, sizeof(STableKeyInfo));
  if (pListInfo->pTableList == NULL) {
    goto _error;
  }

  pListInfo->map = taosHashInit(1024, taosGetDefaultHashFunction(TSDB_DATA_TYPE_BIGINT), false, HASH_ENTRY_LOCK);
  if (pListInfo->map == NULL) {
    goto _error;
  }

  pListInfo->numOfOuputGroups = 1;
  return pListInfo;

_error:
  tableListDestroy(pListInfo);
  terrno = TSDB_CODE_OUT_OF_MEMORY;
  return NULL;
}

void* tableListDestroy(STableListInfo* pTableListInfo) {
  if (pTableListInfo == NULL) {
    return NULL;
  }

  pTableListInfo->pTableList = taosArrayDestroy(pTableListInfo->pTableList);
  taosMemoryFreeClear(pTableListInfo->groupOffset);

  taosHashCleanup(pTableListInfo->map);

  pTableListInfo->pTableList = NULL;
  pTableListInfo->map = NULL;
  taosMemoryFree(pTableListInfo);
  return NULL;
}

void tableListClear(STableListInfo* pTableListInfo) {
  if (pTableListInfo == NULL) {
    return;
  }

  taosArrayClear(pTableListInfo->pTableList);
  taosHashClear(pTableListInfo->map);
  taosMemoryFree(pTableListInfo->groupOffset);
  pTableListInfo->numOfOuputGroups = 1;
  pTableListInfo->oneTableForEachGroup = false;
}

static int32_t orderbyGroupIdComparFn(const void* p1, const void* p2) {
  STableKeyInfo* pInfo1 = (STableKeyInfo*)p1;
  STableKeyInfo* pInfo2 = (STableKeyInfo*)p2;

  if (pInfo1->groupId == pInfo2->groupId) {
    return 0;
  } else {
    return pInfo1->groupId < pInfo2->groupId ? -1 : 1;
  }
}

static int32_t sortTableGroup(STableListInfo* pTableListInfo) {
  taosArraySort(pTableListInfo->pTableList, orderbyGroupIdComparFn);
  int32_t size = taosArrayGetSize(pTableListInfo->pTableList);

  SArray* pList = taosArrayInit(4, sizeof(int32_t));

  STableKeyInfo* pInfo = taosArrayGet(pTableListInfo->pTableList, 0);
  uint64_t       gid = pInfo->groupId;

  int32_t start = 0;
  taosArrayPush(pList, &start);

  for (int32_t i = 1; i < size; ++i) {
    pInfo = taosArrayGet(pTableListInfo->pTableList, i);
    if (pInfo->groupId != gid) {
      taosArrayPush(pList, &i);
      gid = pInfo->groupId;
    }
  }

  pTableListInfo->numOfOuputGroups = taosArrayGetSize(pList);
  pTableListInfo->groupOffset = taosMemoryMalloc(sizeof(int32_t) * pTableListInfo->numOfOuputGroups);
  if (pTableListInfo->groupOffset == NULL) {
    taosArrayDestroy(pList);
    return TSDB_CODE_OUT_OF_MEMORY;
  }

  memcpy(pTableListInfo->groupOffset, taosArrayGet(pList, 0), sizeof(int32_t) * pTableListInfo->numOfOuputGroups);
  taosArrayDestroy(pList);
  return TSDB_CODE_SUCCESS;
}

<<<<<<< HEAD
int32_t buildGroupIdMapForAllTables(STableListInfo* pTableListInfo, SReadHandle* pHandle, SScanPhysiNode* pScanNode, SNodeList* group,
                                    bool groupSort, uint8_t *digest, SStorageAPI* pAPI) {
=======
int32_t buildGroupIdMapForAllTables(STableListInfo* pTableListInfo, SReadHandle* pHandle, SScanPhysiNode* pScanNode,
                                    SNodeList* group, bool groupSort, uint8_t* digest) {
>>>>>>> c15b1e35
  int32_t code = TSDB_CODE_SUCCESS;

  bool   groupByTbname = groupbyTbname(group);
  size_t numOfTables = taosArrayGetSize(pTableListInfo->pTableList);
  if (group == NULL || groupByTbname) {
    for (int32_t i = 0; i < numOfTables; i++) {
      STableKeyInfo* info = taosArrayGet(pTableListInfo->pTableList, i);
      info->groupId = groupByTbname ? info->uid : 0;
    }

    pTableListInfo->oneTableForEachGroup = groupByTbname;

    if (groupSort && groupByTbname) {
      taosArraySort(pTableListInfo->pTableList, orderbyGroupIdComparFn);
      pTableListInfo->numOfOuputGroups = numOfTables;
    } else {
      pTableListInfo->numOfOuputGroups = 1;
    }
  } else {
    code = getColInfoResultForGroupby(pHandle->meta, group, pTableListInfo, digest, pAPI);
    if (code != TSDB_CODE_SUCCESS) {
      return code;
    }

    if (groupSort) {
      code = sortTableGroup(pTableListInfo);
    }
  }

  // add all table entry in the hash map
  size_t size = taosArrayGetSize(pTableListInfo->pTableList);
  for (int32_t i = 0; i < size; ++i) {
    STableKeyInfo* p = taosArrayGet(pTableListInfo->pTableList, i);
    taosHashPut(pTableListInfo->map, &p->uid, sizeof(uint64_t), &i, sizeof(int32_t));
  }

  return code;
}

int32_t createScanTableListInfo(SScanPhysiNode* pScanNode, SNodeList* pGroupTags, bool groupSort, SReadHandle* pHandle,
                                STableListInfo* pTableListInfo, SNode* pTagCond, SNode* pTagIndexCond,
                                SExecTaskInfo* pTaskInfo) {
  int64_t     st = taosGetTimestampUs();
  const char* idStr = GET_TASKID(pTaskInfo);

  if (pHandle == NULL) {
    qError("invalid handle, in creating operator tree, %s", idStr);
    return TSDB_CODE_INVALID_PARA;
  }

  uint8_t digest[17] = {0};
<<<<<<< HEAD
  int32_t code = getTableList(pHandle->vnode, pScanNode, pTagCond, pTagIndexCond, pTableListInfo, digest, idStr, &pTaskInfo->storageAPI);
=======
  int32_t code =
      getTableList(pHandle->meta, pHandle->vnode, pScanNode, pTagCond, pTagIndexCond, pTableListInfo, digest, idStr);
>>>>>>> c15b1e35
  if (code != TSDB_CODE_SUCCESS) {
    qError("failed to getTableList, code: %s", tstrerror(code));
    return code;
  }

  int32_t numOfTables = taosArrayGetSize(pTableListInfo->pTableList);

  int64_t st1 = taosGetTimestampUs();
  pTaskInfo->cost.extractListTime = (st1 - st) / 1000.0;
  qDebug("extract queried table list completed, %d tables, elapsed time:%.2f ms %s", numOfTables,
         pTaskInfo->cost.extractListTime, idStr);

  if (numOfTables == 0) {
    qDebug("no table qualified for query, %s" PRIx64, idStr);
    return TSDB_CODE_SUCCESS;
  }

  code = buildGroupIdMapForAllTables(pTableListInfo, pHandle, pScanNode, pGroupTags, groupSort, digest, &pTaskInfo->storageAPI);
  if (code != TSDB_CODE_SUCCESS) {
    return code;
  }

  pTaskInfo->cost.groupIdMapTime = (taosGetTimestampUs() - st1) / 1000.0;
  qDebug("generate group id map completed, elapsed time:%.2f ms %s", pTaskInfo->cost.groupIdMapTime, idStr);

  return TSDB_CODE_SUCCESS;
}

void printDataBlock(SSDataBlock* pBlock, const char* flag) {
  if (!pBlock || pBlock->info.rows == 0) {
    qDebug("===stream===%s: Block is Null or Empty", flag);
    return;
  }
  char* pBuf = NULL;
  qDebug("%s", dumpBlockData(pBlock, flag, &pBuf));
  taosMemoryFree(pBuf);
}<|MERGE_RESOLUTION|>--- conflicted
+++ resolved
@@ -453,13 +453,8 @@
   taosMemoryFree(payload);
 }
 
-<<<<<<< HEAD
 int32_t getColInfoResultForGroupby(void* pVnode, SNodeList* group, STableListInfo* pTableListInfo, uint8_t* digest,
                                    SStorageAPI* pAPI) {
-=======
-int32_t getColInfoResultForGroupby(void* metaHandle, SNodeList* group, STableListInfo* pTableListInfo,
-                                   uint8_t* digest) {
->>>>>>> c15b1e35
   int32_t      code = TSDB_CODE_SUCCESS;
   SArray*      pBlockList = NULL;
   SSDataBlock* pResBlock = NULL;
@@ -500,11 +495,7 @@
     genTbGroupDigest((SNode*)listNode, digest, &context);
     nodesFree(listNode);
 
-<<<<<<< HEAD
     pAPI->metaFn.getCachedTableList(pVnode, pTableListInfo->idInfo.suid, context.digest, tListLen(context.digest), &tableList);
-=======
-    metaGetCachedTbGroup(metaHandle, pTableListInfo->idInfo.suid, context.digest, tListLen(context.digest), &tableList);
->>>>>>> c15b1e35
     if (tableList) {
       taosArrayDestroy(pTableListInfo->pTableList);
       pTableListInfo->pTableList = tableList;
@@ -641,12 +632,7 @@
 
   if (tsTagFilterCache) {
     tableList = taosArrayDup(pTableListInfo->pTableList, NULL);
-<<<<<<< HEAD
     pAPI->metaFn.putTableListIntoCache(pVnode, pTableListInfo->idInfo.suid, context.digest, tListLen(context.digest), tableList, taosArrayGetSize(tableList) * sizeof(STableKeyInfo));
-=======
-    metaPutTbGroupToCache(metaHandle, pTableListInfo->idInfo.suid, context.digest, tListLen(context.digest), tableList,
-                          taosArrayGetSize(tableList) * sizeof(STableKeyInfo));
->>>>>>> c15b1e35
   }
 
   //  int64_t st2 = taosGetTimestampUs();
@@ -1109,19 +1095,10 @@
     } else {
       // failed to find the result in the cache, let try to calculate the results
       if (pTagIndexCond) {
-<<<<<<< HEAD
         void* pIndex = pStorageAPI->metaFn.storeGetInvertIndex(pVnode);
 
         SIndexMetaArg metaArg = {
             .metaEx = pVnode, .idx = pStorageAPI->metaFn.storeGetIndexInfo(pVnode), .ivtIdx = pIndex, .suid = pScanNode->uid};
-=======
-        void*         pIndex = tsdbGetIvtIdx(metaHandle);
-        SIndexMetaArg metaArg = {.metaEx = metaHandle,
-                                 .idx = tsdbGetIdx(metaHandle),
-                                 .ivtIdx = pIndex,
-                                 .suid = pScanNode->uid,
-                                 .metaFilterFunc = metaFilterTableIds};
->>>>>>> c15b1e35
 
         status = SFLT_NOT_INDEX;
         code = doFilterTag(pTagIndexCond, &metaArg, pUidList, &status);
@@ -2057,13 +2034,8 @@
   return TSDB_CODE_SUCCESS;
 }
 
-<<<<<<< HEAD
 int32_t buildGroupIdMapForAllTables(STableListInfo* pTableListInfo, SReadHandle* pHandle, SScanPhysiNode* pScanNode, SNodeList* group,
                                     bool groupSort, uint8_t *digest, SStorageAPI* pAPI) {
-=======
-int32_t buildGroupIdMapForAllTables(STableListInfo* pTableListInfo, SReadHandle* pHandle, SScanPhysiNode* pScanNode,
-                                    SNodeList* group, bool groupSort, uint8_t* digest) {
->>>>>>> c15b1e35
   int32_t code = TSDB_CODE_SUCCESS;
 
   bool   groupByTbname = groupbyTbname(group);
@@ -2115,12 +2087,7 @@
   }
 
   uint8_t digest[17] = {0};
-<<<<<<< HEAD
   int32_t code = getTableList(pHandle->vnode, pScanNode, pTagCond, pTagIndexCond, pTableListInfo, digest, idStr, &pTaskInfo->storageAPI);
-=======
-  int32_t code =
-      getTableList(pHandle->meta, pHandle->vnode, pScanNode, pTagCond, pTagIndexCond, pTableListInfo, digest, idStr);
->>>>>>> c15b1e35
   if (code != TSDB_CODE_SUCCESS) {
     qError("failed to getTableList, code: %s", tstrerror(code));
     return code;
