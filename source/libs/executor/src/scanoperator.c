/*
 * Copyright (c) 2019 TAOS Data, Inc. <jhtao@taosdata.com>
 *
 * This program is free software: you can use, redistribute, and/or modify
 * it under the terms of the GNU Affero General Public License, version 3
 * or later ("AGPL"), as published by the Free Software Foundation.
 *
 * This program is distributed in the hope that it will be useful, but WITHOUT
 * ANY WARRANTY; without even the implied warranty of MERCHANTABILITY or
 * FITNESS FOR A PARTICULAR PURPOSE.
 *
 * You should have received a copy of the GNU Affero General Public License
 * along with this program. If not, see <http://www.gnu.org/licenses/>.
 */

#include <libs/function/function.h>
#include "filter.h"
#include "function.h"
#include "functionMgt.h"
#include "os.h"
#include "querynodes.h"
#include "systable.h"
#include "tglobal.h"
#include "tname.h"
#include "ttime.h"

#include "tdatablock.h"
#include "tmsg.h"

#include "executorimpl.h"
#include "query.h"
#include "tcompare.h"
#include "thash.h"
#include "ttypes.h"
#include "vnode.h"

#define SET_REVERSE_SCAN_FLAG(_info) ((_info)->scanFlag = REVERSE_SCAN)
#define SWITCH_ORDER(n)              (((n) = ((n) == TSDB_ORDER_ASC) ? TSDB_ORDER_DESC : TSDB_ORDER_ASC))

static int32_t buildSysDbTableInfo(const SSysTableScanInfo* pInfo, int32_t capacity);
static int32_t buildDbTableInfoBlock(const SSDataBlock* p, const SSysTableMeta* pSysDbTableMeta, size_t size,
                                     const char* dbName);

static void switchCtxOrder(SqlFunctionCtx* pCtx, int32_t numOfOutput) {
  for (int32_t i = 0; i < numOfOutput; ++i) {
    SWITCH_ORDER(pCtx[i].order);
  }
}

static void setupQueryRangeForReverseScan(STableScanInfo* pTableScanInfo) {
#if 0
  int32_t numOfGroups = (int32_t)(GET_NUM_OF_TABLEGROUP(pRuntimeEnv));
  for(int32_t i = 0; i < numOfGroups; ++i) {
    SArray *group = GET_TABLEGROUP(pRuntimeEnv, i);
    SArray *tableKeyGroup = taosArrayGetP(pQueryAttr->tableGroupInfo.pGroupList, i);

    size_t t = taosArrayGetSize(group);
    for (int32_t j = 0; j < t; ++j) {
      STableQueryInfo *pCheckInfo = taosArrayGetP(group, j);
      updateTableQueryInfoForReverseScan(pCheckInfo);

      // update the last key in tableKeyInfo list, the tableKeyInfo is used to build the tsdbQueryHandle and decide
      // the start check timestamp of tsdbQueryHandle
//      STableKeyInfo *pTableKeyInfo = taosArrayGet(tableKeyGroup, j);
//      pTableKeyInfo->lastKey = pCheckInfo->lastKey;
//
//      assert(pCheckInfo->pTable == pTableKeyInfo->pTable);
    }
  }
#endif
}

static void getNextTimeWindow(SInterval* pInterval, STimeWindow* tw, int32_t order) {
  int32_t factor = GET_FORWARD_DIRECTION_FACTOR(order);
  if (pInterval->intervalUnit != 'n' && pInterval->intervalUnit != 'y') {
    tw->skey += pInterval->sliding * factor;
    tw->ekey = tw->skey + pInterval->interval - 1;
    return;
  }

  int64_t key = tw->skey, interval = pInterval->interval;
  // convert key to second
  key = convertTimePrecision(key, pInterval->precision, TSDB_TIME_PRECISION_MILLI) / 1000;

  if (pInterval->intervalUnit == 'y') {
    interval *= 12;
  }

  struct tm tm;
  time_t    t = (time_t)key;
  taosLocalTime(&t, &tm);

  int mon = (int)(tm.tm_year * 12 + tm.tm_mon + interval * factor);
  tm.tm_year = mon / 12;
  tm.tm_mon = mon % 12;
  tw->skey = convertTimePrecision((int64_t)taosMktime(&tm) * 1000L, TSDB_TIME_PRECISION_MILLI, pInterval->precision);

  mon = (int)(mon + interval);
  tm.tm_year = mon / 12;
  tm.tm_mon = mon % 12;
  tw->ekey = convertTimePrecision((int64_t)taosMktime(&tm) * 1000L, TSDB_TIME_PRECISION_MILLI, pInterval->precision);

  tw->ekey -= 1;
}

static bool overlapWithTimeWindow(SInterval* pInterval, SDataBlockInfo* pBlockInfo) {
  STimeWindow w = {0};

  // 0 by default, which means it is not a interval operator of the upstream operator.
  if (pInterval->interval == 0) {
    return false;
  }

  // todo handle the time range case
  TSKEY sk = INT64_MIN;
  TSKEY ek = INT64_MAX;
  //  TSKEY sk = MIN(pQueryAttr->window.skey, pQueryAttr->window.ekey);
  //  TSKEY ek = MAX(pQueryAttr->window.skey, pQueryAttr->window.ekey);

  if (true) {
    getAlignQueryTimeWindow(pInterval, pInterval->precision, pBlockInfo->window.skey, &w);
    assert(w.ekey >= pBlockInfo->window.skey);

    if (w.ekey < pBlockInfo->window.ekey) {
      return true;
    }

    while (1) {  // todo handle the desc order scan case
      getNextTimeWindow(pInterval, &w, TSDB_ORDER_ASC);
      if (w.skey > pBlockInfo->window.ekey) {
        break;
      }

      assert(w.ekey > pBlockInfo->window.ekey);
      if (w.skey <= pBlockInfo->window.ekey && w.skey > pBlockInfo->window.skey) {
        return true;
      }
    }
  } else {
    //    getAlignQueryTimeWindow(pQueryAttr, pBlockInfo->window.ekey, sk, ek, &w);
    //    assert(w.skey <= pBlockInfo->window.ekey);
    //
    //    if (w.skey > pBlockInfo->window.skey) {
    //      return true;
    //    }
    //
    //    while(1) {
    //      getNextTimeWindow(pQueryAttr, &w);
    //      if (w.ekey < pBlockInfo->window.skey) {
    //        break;
    //      }
    //
    //      assert(w.skey < pBlockInfo->window.skey);
    //      if (w.ekey < pBlockInfo->window.ekey && w.ekey >= pBlockInfo->window.skey) {
    //        return true;
    //      }
    //    }
  }

  return false;
}

static int32_t loadDataBlock(SOperatorInfo* pOperator, STableScanInfo* pTableScanInfo, SSDataBlock* pBlock,
                             uint32_t* status) {
  SExecTaskInfo*  pTaskInfo = pOperator->pTaskInfo;
  STableScanInfo* pInfo = pOperator->info;

  SFileBlockLoadRecorder* pCost = &pTableScanInfo->readRecorder;

  pCost->totalBlocks += 1;
  pCost->totalRows += pBlock->info.rows;

  *status = pInfo->dataBlockLoadFlag;
  if (pTableScanInfo->pFilterNode != NULL || overlapWithTimeWindow(&pTableScanInfo->interval, &pBlock->info)) {
    (*status) = FUNC_DATA_REQUIRED_DATA_LOAD;
  }

  SDataBlockInfo* pBlockInfo = &pBlock->info;
  taosMemoryFreeClear(pBlock->pBlockAgg);

  if (*status == FUNC_DATA_REQUIRED_FILTEROUT) {
    qDebug("%s data block filter out, brange:%" PRId64 "-%" PRId64 ", rows:%d", GET_TASKID(pTaskInfo),
           pBlockInfo->window.skey, pBlockInfo->window.ekey, pBlockInfo->rows);
    pCost->filterOutBlocks += 1;
    return TSDB_CODE_SUCCESS;
  } else if (*status == FUNC_DATA_REQUIRED_NOT_LOAD) {
    qDebug("%s data block skipped, brange:%" PRId64 "-%" PRId64 ", rows:%d", GET_TASKID(pTaskInfo),
           pBlockInfo->window.skey, pBlockInfo->window.ekey, pBlockInfo->rows);
    pCost->skipBlocks += 1;
    return TSDB_CODE_SUCCESS;
  } else if (*status == FUNC_DATA_REQUIRED_STATIS_LOAD) {
    pCost->loadBlockStatis += 1;

    bool             allColumnsHaveAgg = true;
    SColumnDataAgg** pColAgg = NULL;
    tsdbRetrieveDataBlockStatisInfo(pTableScanInfo->dataReader, &pColAgg, &allColumnsHaveAgg);

    if (allColumnsHaveAgg == true) {
      int32_t numOfCols = pBlock->info.numOfCols;

      // todo create this buffer during creating operator
      if (pBlock->pBlockAgg == NULL) {
        pBlock->pBlockAgg = taosMemoryCalloc(numOfCols, POINTER_BYTES);
      }

      for (int32_t i = 0; i < numOfCols; ++i) {
        SColMatchInfo* pColMatchInfo = taosArrayGet(pTableScanInfo->pColMatchInfo, i);
        if (!pColMatchInfo->output) {
          continue;
        }
        pBlock->pBlockAgg[pColMatchInfo->targetSlotId] = pColAgg[i];
      }

      return TSDB_CODE_SUCCESS;
    } else {  // failed to load the block sma data, data block statistics does not exist, load data block instead
      *status = FUNC_DATA_REQUIRED_DATA_LOAD;
    }
  }

  ASSERT(*status == FUNC_DATA_REQUIRED_DATA_LOAD);

  // todo filter data block according to the block sma data firstly
#if 0
  if (!doFilterByBlockStatistics(pBlock->pBlockStatis, pTableScanInfo->pCtx, pBlockInfo->rows)) {
    pCost->filterOutBlocks += 1;
    qDebug("%s data block filter out, brange:%" PRId64 "-%" PRId64 ", rows:%d", GET_TASKID(pTaskInfo), pBlockInfo->window.skey,
           pBlockInfo->window.ekey, pBlockInfo->rows);
    (*status) = FUNC_DATA_REQUIRED_FILTEROUT;
    return TSDB_CODE_SUCCESS;
  }
#endif

  pCost->totalCheckedRows += pBlock->info.rows;
  pCost->loadBlocks += 1;

  SArray* pCols = tsdbRetrieveDataBlock(pTableScanInfo->dataReader, NULL);
  if (pCols == NULL) {
    return terrno;
  }

  relocateColumnData(pBlock, pTableScanInfo->pColMatchInfo, pCols);
  // todo record the filter time cost
  doFilter(pTableScanInfo->pFilterNode, pBlock);
  if (pBlock->info.rows == 0) {
    pCost->filterOutBlocks += 1;
    qDebug("%s data block filter out, brange:%" PRId64 "-%" PRId64 ", rows:%d", GET_TASKID(pTaskInfo),
           pBlockInfo->window.skey, pBlockInfo->window.ekey, pBlockInfo->rows);
  }

  return TSDB_CODE_SUCCESS;
}

static void prepareForDescendingScan(STableScanInfo* pTableScanInfo, SqlFunctionCtx* pCtx, int32_t numOfOutput) {
  SET_REVERSE_SCAN_FLAG(pTableScanInfo);

  switchCtxOrder(pCtx, numOfOutput);
  //  setupQueryRangeForReverseScan(pTableScanInfo);

  STimeWindow* pTWindow = &pTableScanInfo->cond.twindow;
  TSWAP(pTWindow->skey, pTWindow->ekey);
  pTableScanInfo->cond.order = TSDB_ORDER_DESC;
}

static SSDataBlock* doTableScanImpl(SOperatorInfo* pOperator) {
  STableScanInfo* pTableScanInfo = pOperator->info;
  SSDataBlock*    pBlock = pTableScanInfo->pResBlock;

  while (tsdbNextDataBlock(pTableScanInfo->dataReader)) {
    if (isTaskKilled(pOperator->pTaskInfo)) {
      longjmp(pOperator->pTaskInfo->env, TSDB_CODE_TSC_QUERY_CANCELLED);
    }

    tsdbRetrieveDataBlockInfo(pTableScanInfo->dataReader, &pBlock->info);

    uint32_t status = 0;
    int32_t  code = loadDataBlock(pOperator, pTableScanInfo, pBlock, &status);
    //    int32_t  code = loadDataBlockOnDemand(pOperator->pRuntimeEnv, pTableScanInfo, pBlock, &status);
    if (code != TSDB_CODE_SUCCESS) {
      longjmp(pOperator->pTaskInfo->env, code);
    }

    // current block is filter out according to filter condition, continue load the next block
    if (status == FUNC_DATA_REQUIRED_FILTEROUT || pBlock->info.rows == 0) {
      continue;
    }

    return pBlock;
  }

  return NULL;
}

static SSDataBlock* doTableScan(SOperatorInfo* pOperator) {
  STableScanInfo* pTableScanInfo = pOperator->info;
  SExecTaskInfo*  pTaskInfo = pOperator->pTaskInfo;

  // The read handle is not initialized yet, since no qualified tables exists
  if (pTableScanInfo->dataReader == NULL || pOperator->status == OP_EXEC_DONE) {
    return NULL;
  }

  // do the ascending order traverse in the first place.
  while (pTableScanInfo->scanTimes < pTableScanInfo->scanInfo.numOfAsc) {
    SSDataBlock* p = doTableScanImpl(pOperator);
    if (p != NULL) {
      return p;
    }

    pTableScanInfo->scanTimes += 1;

    if (pTableScanInfo->scanTimes < pTableScanInfo->scanInfo.numOfAsc) {
      setTaskStatus(pTaskInfo, TASK_NOT_COMPLETED);
      pTableScanInfo->scanFlag = REPEAT_SCAN;

      STimeWindow* pWin = &pTableScanInfo->cond.twindow;
      qDebug("%s start to repeat ascending order scan data blocks due to query func required, qrange:%" PRId64
             "-%" PRId64,
             GET_TASKID(pTaskInfo), pWin->skey, pWin->ekey);

      // do prepare for the next round table scan operation
      tsdbResetReadHandle(pTableScanInfo->dataReader, &pTableScanInfo->cond);
    }
  }

  int32_t total = pTableScanInfo->scanInfo.numOfAsc + pTableScanInfo->scanInfo.numOfDesc;
  if (pTableScanInfo->scanTimes < total) {
    if (pTableScanInfo->cond.order == TSDB_ORDER_ASC) {
      prepareForDescendingScan(pTableScanInfo, pTableScanInfo->pCtx, pTableScanInfo->numOfOutput);
      tsdbResetReadHandle(pTableScanInfo->dataReader, &pTableScanInfo->cond);
    }

    STimeWindow* pWin = &pTableScanInfo->cond.twindow;
    qDebug("%s start to descending order scan data blocks due to query func required, qrange:%" PRId64 "-%" PRId64,
           GET_TASKID(pTaskInfo), pWin->skey, pWin->ekey);

    while (pTableScanInfo->scanTimes < total) {
      SSDataBlock* p = doTableScanImpl(pOperator);
      if (p != NULL) {
        return p;
      }

      pTableScanInfo->scanTimes += 1;

      if (pTableScanInfo->scanTimes < pTableScanInfo->scanInfo.numOfAsc) {
        setTaskStatus(pTaskInfo, TASK_NOT_COMPLETED);
        pTableScanInfo->scanFlag = REPEAT_SCAN;

        qDebug("%s start to repeat descending order scan data blocks due to query func required, qrange:%" PRId64
               "-%" PRId64,
               GET_TASKID(pTaskInfo), pTaskInfo->window.skey, pTaskInfo->window.ekey);

        // do prepare for the next round table scan operation
        tsdbResetReadHandle(pTableScanInfo->dataReader, &pTableScanInfo->cond);
      }
    }
  }

  setTaskStatus(pTaskInfo, TASK_COMPLETED);
  return NULL;
}

SOperatorInfo* createTableScanOperatorInfo(void* pDataReader, SQueryTableDataCond* pCond, int32_t numOfOutput,
                                           int32_t dataLoadFlag, const uint8_t* scanInfo, SArray* pColMatchInfo,
                                           SSDataBlock* pResBlock, SNode* pCondition, SInterval* pInterval,
                                           double sampleRatio, SExecTaskInfo* pTaskInfo) {
  STableScanInfo* pInfo = taosMemoryCalloc(1, sizeof(STableScanInfo));
  SOperatorInfo*  pOperator = taosMemoryCalloc(1, sizeof(SOperatorInfo));
  if (pInfo == NULL || pOperator == NULL) {
    taosMemoryFreeClear(pInfo);
    taosMemoryFreeClear(pOperator);

    pTaskInfo->code = TSDB_CODE_QRY_OUT_OF_MEMORY;
    return NULL;
  }

  pInfo->cond = *pCond;
  pInfo->scanInfo = (SScanInfo){.numOfAsc = scanInfo[0], .numOfDesc = scanInfo[1]};

  pInfo->interval = *pInterval;
  pInfo->sampleRatio = sampleRatio;
  pInfo->dataBlockLoadFlag = dataLoadFlag;
  pInfo->pResBlock = pResBlock;
  pInfo->pFilterNode = pCondition;
  pInfo->dataReader = pDataReader;
  pInfo->scanFlag = MAIN_SCAN;
  pInfo->pColMatchInfo = pColMatchInfo;

  pOperator->name = "TableScanOperator";  // for dubug purpose
  pOperator->operatorType = QUERY_NODE_PHYSICAL_PLAN_TABLE_SCAN;
  pOperator->blocking = false;
  pOperator->status = OP_NOT_OPENED;
  pOperator->info = pInfo;
  pOperator->numOfExprs = numOfOutput;
  pOperator->pTaskInfo = pTaskInfo;

  pOperator->fpSet = createOperatorFpSet(operatorDummyOpenFn, doTableScan, NULL, NULL, NULL, NULL, NULL, NULL);

  static int32_t cost = 0;

  // for non-blocking operator, the open cost is always 0
  pOperator->cost.openCost = 0;
  pOperator->cost.totalCost = ++cost;
  pOperator->resultInfo.totalRows = ++cost;

  return pOperator;
}

SOperatorInfo* createTableSeqScanOperatorInfo(void* pReadHandle, SExecTaskInfo* pTaskInfo) {
  STableScanInfo* pInfo = taosMemoryCalloc(1, sizeof(STableScanInfo));
  SOperatorInfo*  pOperator = taosMemoryCalloc(1, sizeof(SOperatorInfo));

  pInfo->dataReader = pReadHandle;
  //  pInfo->prevGroupId       = -1;

  pOperator->name = "TableSeqScanOperator";
  pOperator->operatorType = QUERY_NODE_PHYSICAL_PLAN_TABLE_SEQ_SCAN;
  pOperator->blocking = false;
  pOperator->status = OP_NOT_OPENED;
  pOperator->info = pInfo;
  pOperator->pTaskInfo = pTaskInfo;

  pOperator->fpSet = createOperatorFpSet(operatorDummyOpenFn, doTableScanImpl, NULL, NULL, NULL, NULL, NULL, NULL);
  return pOperator;
}

static SSDataBlock* doBlockInfoScan(SOperatorInfo* pOperator) {
  if (pOperator->status == OP_EXEC_DONE) {
    return NULL;
  }

  STableScanInfo* pTableScanInfo = pOperator->info;

  STableBlockDistInfo tableBlockDist = {0};
  tableBlockDist.numOfTables = 1;  // TODO set the correct number of tables

  int32_t numRowSteps = TSDB_DEFAULT_MAXROWS_FBLOCK / TSDB_BLOCK_DIST_STEP_ROWS;
  if (TSDB_DEFAULT_MAXROWS_FBLOCK % TSDB_BLOCK_DIST_STEP_ROWS != 0) {
    ++numRowSteps;
  }

  tableBlockDist.dataBlockInfos = taosArrayInit(numRowSteps, sizeof(SFileBlockInfo));
  taosArraySetSize(tableBlockDist.dataBlockInfos, numRowSteps);

  tableBlockDist.maxRows = INT_MIN;
  tableBlockDist.minRows = INT_MAX;

  tsdbGetFileBlocksDistInfo(pTableScanInfo->dataReader, &tableBlockDist);
  tableBlockDist.numOfRowsInMemTable = (int32_t)tsdbGetNumOfRowsInMemTable(pTableScanInfo->dataReader);

  SSDataBlock* pBlock = pTableScanInfo->pResBlock;
  pBlock->info.rows = 1;
  pBlock->info.numOfCols = 1;

  //  SBufferWriter bw = tbufInitWriter(NULL, false);
  //  blockDistInfoToBinary(&tableBlockDist, &bw);
  SColumnInfoData* pColInfo = taosArrayGet(pBlock->pDataBlock, 0);

  //  int32_t len = (int32_t) tbufTell(&bw);
  //  pColInfo->pData = taosMemoryMalloc(len + sizeof(int32_t));
  //  *(int32_t*) pColInfo->pData = len;
  //  memcpy(pColInfo->pData + sizeof(int32_t), tbufGetData(&bw, false), len);
  //
  //  tbufCloseWriter(&bw);

  //  SArray* g = GET_TABLEGROUP(pOperator->, 0);
  //  pOperator->pRuntimeEnv->current = taosArrayGetP(g, 0);

  pOperator->status = OP_EXEC_DONE;
  return pBlock;
}

SOperatorInfo* createDataBlockInfoScanOperator(void* dataReader, SExecTaskInfo* pTaskInfo) {
  STableScanInfo* pInfo = taosMemoryCalloc(1, sizeof(STableScanInfo));
  SOperatorInfo*  pOperator = taosMemoryCalloc(1, sizeof(SOperatorInfo));
  if (pInfo == NULL || pOperator == NULL) {
    pTaskInfo->code = TSDB_CODE_OUT_OF_MEMORY;
    goto _error;
  }

  pInfo->dataReader = dataReader;
  //  pInfo->block.pDataBlock = taosArrayInit(1, sizeof(SColumnInfoData));

  SColumnInfoData infoData = {0};
  infoData.info.type = TSDB_DATA_TYPE_BINARY;
  infoData.info.bytes = 1024;
  infoData.info.colId = 0;
  //  taosArrayPush(pInfo->block.pDataBlock, &infoData);

  pOperator->name = "DataBlockInfoScanOperator";
  //  pOperator->operatorType = OP_TableBlockInfoScan;
  pOperator->blocking = false;
  pOperator->status = OP_NOT_OPENED;
  pOperator->fpSet._openFn = operatorDummyOpenFn;
  pOperator->fpSet.getNextFn = doBlockInfoScan;

  pOperator->info = pInfo;
  pOperator->pTaskInfo = pTaskInfo;

  return pOperator;

_error:
  taosMemoryFreeClear(pInfo);
  taosMemoryFreeClear(pOperator);
  return NULL;
}

static void doClearBufferedBlocks(SStreamBlockScanInfo* pInfo) {
  size_t total = taosArrayGetSize(pInfo->pBlockLists);

  pInfo->validBlockIndex = 0;
  for (int32_t i = 0; i < total; ++i) {
    SSDataBlock* p = taosArrayGetP(pInfo->pBlockLists, i);
    blockDataDestroy(p);
  }
  taosArrayClear(pInfo->pBlockLists);
}

static SSDataBlock* getUpdateDataBlock(SStreamBlockScanInfo* pInfo) {
  SColumnInfoData* pColDataInfo = taosArrayGet(pInfo->pRes->pDataBlock, pInfo->primaryTsIndex);
  TSKEY*           ts = (TSKEY*)pColDataInfo->pData;
  for (int32_t i = 0; i < pInfo->pRes->info.rows; i++) {
    if (updateInfoIsUpdated(pInfo->pUpdateInfo, pInfo->pRes->info.uid, ts[i])) {
      taosArrayPush(pInfo->tsArray, ts + i);
    }
  }
  if (taosArrayGetSize(pInfo->tsArray) > 0) {
    // TODO(liuyao) get from tsdb
    //  SSDataBlock* p = createOneDataBlock(pInfo->pRes, true);
    //  p->info.type = STREAM_INVERT;
    //  taosArrayClear(pInfo->tsArray);
    //  return p;
    return NULL;
  }
  return NULL;
}

static SSDataBlock* doStreamBlockScan(SOperatorInfo* pOperator) {
  // NOTE: this operator does never check if current status is done or not
  SExecTaskInfo*        pTaskInfo = pOperator->pTaskInfo;
  SStreamBlockScanInfo* pInfo = pOperator->info;
  int32_t               rows = 0;

  pTaskInfo->code = pOperator->fpSet._openFn(pOperator);
  if (pTaskInfo->code != TSDB_CODE_SUCCESS || pOperator->status == OP_EXEC_DONE) {
    return NULL;
  }

  size_t total = taosArrayGetSize(pInfo->pBlockLists);
  if (pInfo->blockType == STREAM_DATA_TYPE_SSDATA_BLOCK) {
    if (pInfo->validBlockIndex >= total) {
      doClearBufferedBlocks(pInfo);
      pOperator->status = OP_EXEC_DONE;
      return NULL;
    }

    int32_t current = pInfo->validBlockIndex++;
    return taosArrayGetP(pInfo->pBlockLists, current);
  } else {
    if (total > 0) {
      ASSERT(total == 2);
      SSDataBlock* pRes = taosArrayGetP(pInfo->pBlockLists, 0);
      SSDataBlock* pUpRes = taosArrayGetP(pInfo->pBlockLists, 1);
      blockDataDestroy(pUpRes);
      taosArrayClear(pInfo->pBlockLists);
      return pRes;
    }
    SDataBlockInfo* pBlockInfo = &pInfo->pRes->info;
    blockDataCleanup(pInfo->pRes);

    while (tqNextDataBlock(pInfo->readerHandle)) {
      SArray*  pCols = NULL;
      uint64_t groupId = 0;
      uint64_t uid = 0;
      int32_t  numOfRows = 0;
      int16_t  outputCol = 0;

      int32_t code = tqRetrieveDataBlock(&pCols, pInfo->readerHandle, &groupId, &uid, &numOfRows, &outputCol);

      if (code != TSDB_CODE_SUCCESS || numOfRows == 0) {
        pTaskInfo->code = code;
        return NULL;
      }

      pInfo->pRes->info.groupId = groupId;
      pInfo->pRes->info.rows = numOfRows;
      pInfo->pRes->info.uid = uid;
      pInfo->pRes->info.type = STREAM_NORMAL;

      int32_t numOfCols = pInfo->pRes->info.numOfCols;
      for (int32_t i = 0; i < numOfCols; ++i) {
        SColMatchInfo* pColMatchInfo = taosArrayGet(pInfo->pColMatchInfo, i);
        if (!pColMatchInfo->output) {
          continue;
        }

        bool colExists = false;
        for (int32_t j = 0; j < taosArrayGetSize(pCols); ++j) {
          SColumnInfoData* pResCol = taosArrayGet(pCols, j);
          if (pResCol->info.colId == pColMatchInfo->colId) {
            taosArraySet(pInfo->pRes->pDataBlock, pColMatchInfo->targetSlotId, pResCol);
            colExists = true;
            break;
          }
        }

        // the required column does not exists in submit block, let's set it to be all null value
        if (!colExists) {
          SColumnInfoData* pDst = taosArrayGet(pInfo->pRes->pDataBlock, pColMatchInfo->targetSlotId);
          colInfoDataEnsureCapacity(pDst, 0, pBlockInfo->rows);
          colDataAppendNNULL(pDst, 0, pBlockInfo->rows);
        }
      }

      if (pInfo->pRes->pDataBlock == NULL) {
        // TODO add log
        pOperator->status = OP_EXEC_DONE;
        pTaskInfo->code = terrno;
        return NULL;
      }
      rows = pBlockInfo->rows;
      doFilter(pInfo->pCondition, pInfo->pRes);

      break;
    }

    // record the scan action.
    pInfo->numOfExec++;
    pInfo->numOfRows += pBlockInfo->rows;

    if (rows == 0) {
      pOperator->status = OP_EXEC_DONE;
    } else {
      SSDataBlock* upRes = getUpdateDataBlock(pInfo);
      if (upRes) {
        taosArrayPush(pInfo->pBlockLists, &(pInfo->pRes));
        taosArrayPush(pInfo->pBlockLists, &upRes);
        return upRes;
      }
    }

    return (rows == 0) ? NULL : pInfo->pRes;
  }
}

SOperatorInfo* createStreamScanOperatorInfo(void* streamReadHandle, SSDataBlock* pResBlock, SArray* pColList,
                                            SArray* pTableIdList, SExecTaskInfo* pTaskInfo, SNode* pCondition) {
  SStreamBlockScanInfo* pInfo = taosMemoryCalloc(1, sizeof(SStreamBlockScanInfo));
  SOperatorInfo*        pOperator = taosMemoryCalloc(1, sizeof(SOperatorInfo));
  if (pInfo == NULL || pOperator == NULL) {
    terrno = TSDB_CODE_QRY_OUT_OF_MEMORY;
    goto _error;
  }

  int32_t numOfOutput = taosArrayGetSize(pColList);

  SArray* pColIds = taosArrayInit(4, sizeof(int16_t));
  for (int32_t i = 0; i < numOfOutput; ++i) {
    SColMatchInfo* id = taosArrayGet(pColList, i);
<<<<<<< HEAD
    int16_t colId = id->colId;
=======
    int16_t        colId = id->colId;
>>>>>>> 3c64f0f7
    taosArrayPush(pColIds, &colId);
  }

  pInfo->pColMatchInfo = pColList;

  // set the extract column id to streamHandle
  tqReadHandleSetColIdList((STqReadHandle*)streamReadHandle, pColIds);
  int32_t code = tqReadHandleSetTbUidList(streamReadHandle, pTableIdList);
  if (code != 0) {
    goto _error;
  }

  pInfo->pBlockLists = taosArrayInit(4, POINTER_BYTES);
  if (pInfo->pBlockLists == NULL) {
    terrno = TSDB_CODE_OUT_OF_MEMORY;
    goto _error;
  }

  pInfo->tsArray = taosArrayInit(4, sizeof(TSKEY));
  if (pInfo->tsArray == NULL) {
    taosMemoryFreeClear(pInfo);
    taosMemoryFreeClear(pOperator);
    return NULL;
  }

  pInfo->primaryTsIndex = 0;                           // TODO(liuyao) get it from physical plan
  pInfo->pUpdateInfo = updateInfoInit(60000, 0, 100);  // TODO(liuyao) get it from physical plan
  if (pInfo->pUpdateInfo == NULL) {
    taosMemoryFreeClear(pInfo);
    taosMemoryFreeClear(pOperator);
    return NULL;
  }

  pInfo->readerHandle = streamReadHandle;
  pInfo->pRes = pResBlock;
  pInfo->pCondition = pCondition;

  pOperator->name = "StreamBlockScanOperator";
  pOperator->operatorType = QUERY_NODE_PHYSICAL_PLAN_STREAM_SCAN;
  pOperator->blocking = false;
  pOperator->status = OP_NOT_OPENED;
  pOperator->info = pInfo;
  pOperator->numOfExprs = pResBlock->info.numOfCols;
  pOperator->fpSet._openFn = operatorDummyOpenFn;
  pOperator->fpSet.getNextFn = doStreamBlockScan;
  pOperator->fpSet.closeFn = operatorDummyCloseFn;
  pOperator->pTaskInfo = pTaskInfo;

  pOperator->fpSet =
      createOperatorFpSet(operatorDummyOpenFn, doStreamBlockScan, NULL, NULL, operatorDummyCloseFn, NULL, NULL, NULL);

  return pOperator;

_error:
  taosMemoryFreeClear(pInfo);
  taosMemoryFreeClear(pOperator);
  return NULL;
}

static void destroySysScanOperator(void* param, int32_t numOfOutput) {
  SSysTableScanInfo* pInfo = (SSysTableScanInfo*)param;
  tsem_destroy(&pInfo->ready);
  blockDataDestroy(pInfo->pRes);

  const char* name = tNameGetTableName(&pInfo->name);
  if (strncasecmp(name, TSDB_INS_TABLE_USER_TABLES, TSDB_TABLE_FNAME_LEN) == 0) {
    metaCloseTbCursor(pInfo->pCur);
  }

  taosArrayDestroy(pInfo->scanCols);
}

EDealRes getDBNameFromConditionWalker(SNode* pNode, void* pContext) {
  int32_t   code = TSDB_CODE_SUCCESS;
  ENodeType nType = nodeType(pNode);

  switch (nType) {
    case QUERY_NODE_OPERATOR: {
      SOperatorNode* node = (SOperatorNode*)pNode;
      if (OP_TYPE_EQUAL == node->opType) {
        *(int32_t*)pContext = 1;
        return DEAL_RES_CONTINUE;
      }

      *(int32_t*)pContext = 0;
      return DEAL_RES_IGNORE_CHILD;
    }
    case QUERY_NODE_COLUMN: {
      if (1 != *(int32_t*)pContext) {
        return DEAL_RES_CONTINUE;
      }

      SColumnNode* node = (SColumnNode*)pNode;
      if (TSDB_INS_USER_STABLES_DBNAME_COLID == node->colId) {
        *(int32_t*)pContext = 2;
        return DEAL_RES_CONTINUE;
      }

      *(int32_t*)pContext = 0;
      return DEAL_RES_CONTINUE;
    }
    case QUERY_NODE_VALUE: {
      if (2 != *(int32_t*)pContext) {
        return DEAL_RES_CONTINUE;
      }

      SValueNode* node = (SValueNode*)pNode;
      char*       dbName = nodesGetValueFromNode(node);
      strncpy(pContext, varDataVal(dbName), varDataLen(dbName));
      *((char*)pContext + varDataLen(dbName)) = 0;
      return DEAL_RES_END;  // stop walk
    }
    default:
      break;
  }
  return DEAL_RES_CONTINUE;
}

static void getDBNameFromCondition(SNode* pCondition, const char* dbName) {
  if (NULL == pCondition) {
    return;
  }
  nodesWalkExpr(pCondition, getDBNameFromConditionWalker, (char*)dbName);
}

static int32_t loadSysTableCallback(void* param, const SDataBuf* pMsg, int32_t code) {
  SOperatorInfo*     operator=(SOperatorInfo*) param;
  SSysTableScanInfo* pScanResInfo = (SSysTableScanInfo*)operator->info;
  if (TSDB_CODE_SUCCESS == code) {
    pScanResInfo->pRsp = pMsg->pData;

    SRetrieveMetaTableRsp* pRsp = pScanResInfo->pRsp;
    pRsp->numOfRows = htonl(pRsp->numOfRows);
    pRsp->useconds = htobe64(pRsp->useconds);
    pRsp->handle = htobe64(pRsp->handle);
    pRsp->compLen = htonl(pRsp->compLen);
  } else {
    operator->pTaskInfo->code = code;
  }

  tsem_post(&pScanResInfo->ready);
  return TSDB_CODE_SUCCESS;
}

static SSDataBlock* doFilterResult(SSysTableScanInfo* pInfo) {
  if (pInfo->pCondition == NULL) {
    return pInfo->pRes->info.rows == 0 ? NULL : pInfo->pRes;
  }

  SFilterInfo* filter = NULL;

  int32_t code = filterInitFromNode(pInfo->pCondition, &filter, 0);

  SFilterColumnParam param1 = {.numOfCols = pInfo->pRes->info.numOfCols, .pDataBlock = pInfo->pRes->pDataBlock};
  code = filterSetDataFromSlotId(filter, &param1);

  int8_t* rowRes = NULL;
  bool    keep = filterExecute(filter, pInfo->pRes, &rowRes, NULL, param1.numOfCols);
  filterFreeInfo(filter);

  SSDataBlock* px = createOneDataBlock(pInfo->pRes, false);
  blockDataEnsureCapacity(px, pInfo->pRes->info.rows);

  // TODO refactor
  int32_t numOfRow = 0;
  for (int32_t i = 0; i < pInfo->pRes->info.numOfCols; ++i) {
    SColumnInfoData* pDest = taosArrayGet(px->pDataBlock, i);
    SColumnInfoData* pSrc = taosArrayGet(pInfo->pRes->pDataBlock, i);

    if (keep) {
      colDataAssign(pDest, pSrc, pInfo->pRes->info.rows);
      numOfRow = pInfo->pRes->info.rows;
    } else if (NULL != rowRes) {
      numOfRow = 0;
      for (int32_t j = 0; j < pInfo->pRes->info.rows; ++j) {
        if (rowRes[j] == 0) {
          continue;
        }

        if (colDataIsNull_s(pSrc, j)) {
          colDataAppendNULL(pDest, numOfRow);
        } else {
          colDataAppend(pDest, numOfRow, colDataGetData(pSrc, j), false);
        }

        numOfRow += 1;
      }
    } else {
      numOfRow = 0;
    }
  }

  px->info.rows = numOfRow;
  pInfo->pRes = px;

  return pInfo->pRes->info.rows == 0 ? NULL : pInfo->pRes;
}

static SSDataBlock* buildSysTableMetaBlock() {
  SSDataBlock* pBlock = taosMemoryCalloc(1, sizeof(SSDataBlock));

  size_t               size = 0;
  const SSysTableMeta* pMeta = NULL;
  getInfosDbMeta(&pMeta, &size);

  int32_t index = 0;
  for (int32_t i = 0; i < size; ++i) {
    if (strcmp(pMeta[i].name, TSDB_INS_TABLE_USER_TABLES) == 0) {
      index = i;
      break;
    }
  }

  pBlock->pDataBlock = taosArrayInit(pBlock->info.numOfCols, sizeof(SColumnInfoData));

  for (int32_t i = 0; i < pMeta[index].colNum; ++i) {
    SColumnInfoData colInfoData = {0};
    colInfoData.info.colId = i + 1;
    colInfoData.info.type = pMeta[index].schema[i].type;
    colInfoData.info.bytes = pMeta[index].schema[i].bytes;
    taosArrayPush(pBlock->pDataBlock, &colInfoData);
  }

  pBlock->info.numOfCols = pMeta[index].colNum;
  pBlock->info.hasVarCol = true;

  return pBlock;
}

static SSDataBlock* doSysTableScan(SOperatorInfo* pOperator) {
  // build message and send to mnode to fetch the content of system tables.
  SExecTaskInfo*     pTaskInfo = pOperator->pTaskInfo;
  SSysTableScanInfo* pInfo = pOperator->info;

  // retrieve local table list info from vnode
  const char* name = tNameGetTableName(&pInfo->name);
  if (strncasecmp(name, TSDB_INS_TABLE_USER_TABLES, TSDB_TABLE_FNAME_LEN) == 0) {
    // the retrieve is executed on the mnode, so return tables that belongs to the information schema database.
    if (pInfo->readHandle.mnd != NULL) {
      if (pOperator->status == OP_EXEC_DONE) {
        return NULL;
      }

      buildSysDbTableInfo(pInfo, pOperator->resultInfo.capacity);

      doFilterResult(pInfo);
      pInfo->loadInfo.totalRows += pInfo->pRes->info.rows;

      pOperator->status = OP_EXEC_DONE;
      return (pInfo->pRes->info.rows == 0) ? NULL : pInfo->pRes;
    } else {
      if (pInfo->pCur == NULL) {
        pInfo->pCur = metaOpenTbCursor(pInfo->readHandle.meta);
      }

      blockDataCleanup(pInfo->pRes);

      int32_t numOfRows = 0;

      const char* db = NULL;
      int32_t     vgId = 0;
      vnodeGetInfo(pInfo->readHandle.vnode, &db, &vgId);

      SName sn = {0};
      char  dbname[TSDB_DB_FNAME_LEN + VARSTR_HEADER_SIZE] = {0};
      tNameFromString(&sn, db, T_NAME_ACCT | T_NAME_DB);

      tNameGetDbName(&sn, varDataVal(dbname));
      varDataSetLen(dbname, strlen(varDataVal(dbname)));

      SSDataBlock* p = buildSysTableMetaBlock();
      blockDataEnsureCapacity(p, pOperator->resultInfo.capacity);

      char n[TSDB_TABLE_NAME_LEN + VARSTR_HEADER_SIZE] = {0};
      while (metaTbCursorNext(pInfo->pCur) == 0) {
        STR_TO_VARSTR(n, pInfo->pCur->mr.me.name);

        // table name
        SColumnInfoData* pColInfoData = taosArrayGet(p->pDataBlock, 0);
        colDataAppend(pColInfoData, numOfRows, n, false);

        // database name
        pColInfoData = taosArrayGet(p->pDataBlock, 1);
        colDataAppend(pColInfoData, numOfRows, dbname, false);

        // vgId
        pColInfoData = taosArrayGet(p->pDataBlock, 6);
        colDataAppend(pColInfoData, numOfRows, (char*)&vgId, false);

        // table comment
        // todo: set the correct comment
        pColInfoData = taosArrayGet(p->pDataBlock, 8);
        colDataAppendNULL(pColInfoData, numOfRows);

        char    str[256] = {0};
        int32_t tableType = pInfo->pCur->mr.me.type;
        if (tableType == TSDB_CHILD_TABLE) {
          // create time
          int64_t ts = pInfo->pCur->mr.me.ctbEntry.ctime;
          pColInfoData = taosArrayGet(p->pDataBlock, 2);
          colDataAppend(pColInfoData, numOfRows, (char*)&ts, false);

          SMetaReader mr = {0};
          metaReaderInit(&mr, pInfo->readHandle.meta, 0);
          metaGetTableEntryByUid(&mr, pInfo->pCur->mr.me.ctbEntry.suid);

          // number of columns
          pColInfoData = taosArrayGet(p->pDataBlock, 3);
          colDataAppend(pColInfoData, numOfRows, (char*)&mr.me.stbEntry.schema.nCols, false);

          // super table name
          STR_TO_VARSTR(str, mr.me.name);
          pColInfoData = taosArrayGet(p->pDataBlock, 4);
          colDataAppend(pColInfoData, numOfRows, str, false);
          metaReaderClear(&mr);

          // uid
          pColInfoData = taosArrayGet(p->pDataBlock, 5);
          colDataAppend(pColInfoData, numOfRows, (char*)&pInfo->pCur->mr.me.uid, false);

          // ttl
          pColInfoData = taosArrayGet(p->pDataBlock, 7);
          colDataAppend(pColInfoData, numOfRows, (char*)&pInfo->pCur->mr.me.ctbEntry.ttlDays, false);

          STR_TO_VARSTR(str, "CHILD_TABLE");
        } else if (tableType == TSDB_NORMAL_TABLE) {
          // create time
          pColInfoData = taosArrayGet(p->pDataBlock, 2);
          colDataAppend(pColInfoData, numOfRows, (char*)&pInfo->pCur->mr.me.ntbEntry.ctime, false);

          // number of columns
          pColInfoData = taosArrayGet(p->pDataBlock, 3);
          colDataAppend(pColInfoData, numOfRows, (char*)&pInfo->pCur->mr.me.ntbEntry.schema.nCols, false);

          // super table name
          pColInfoData = taosArrayGet(p->pDataBlock, 4);
          colDataAppendNULL(pColInfoData, numOfRows);

          // uid
          pColInfoData = taosArrayGet(p->pDataBlock, 5);
          colDataAppend(pColInfoData, numOfRows, (char*)&pInfo->pCur->mr.me.uid, false);

          // ttl
          pColInfoData = taosArrayGet(p->pDataBlock, 7);
          colDataAppend(pColInfoData, numOfRows, (char*)&pInfo->pCur->mr.me.ntbEntry.ttlDays, false);

          STR_TO_VARSTR(str, "NORMAL_TABLE");
        }

        pColInfoData = taosArrayGet(p->pDataBlock, 9);
        colDataAppend(pColInfoData, numOfRows, str, false);

        if (++numOfRows >= pOperator->resultInfo.capacity) {
          break;
        }
      }

      p->info.rows = numOfRows;
      pInfo->pRes->info.rows = numOfRows;

      relocateColumnData(pInfo->pRes, pInfo->scanCols, p->pDataBlock);
      doFilterResult(pInfo);

      pInfo->loadInfo.totalRows += pInfo->pRes->info.rows;
      return (pInfo->pRes->info.rows == 0) ? NULL : pInfo->pRes;
    }
  } else {  // load the meta from mnode of the given epset
    if (pOperator->status == OP_EXEC_DONE) {
      return NULL;
    }

    while (1) {
      int64_t startTs = taosGetTimestampUs();
      strncpy(pInfo->req.tb, tNameGetTableName(&pInfo->name), tListLen(pInfo->req.tb));

      if (pInfo->showRewrite) {
        char dbName[TSDB_DB_NAME_LEN] = {0};
        getDBNameFromCondition(pInfo->pCondition, dbName);
        sprintf(pInfo->req.db, "%d.%s", pInfo->accountId, dbName);
      }

      int32_t contLen = tSerializeSRetrieveTableReq(NULL, 0, &pInfo->req);
      char*   buf1 = taosMemoryCalloc(1, contLen);
      tSerializeSRetrieveTableReq(buf1, contLen, &pInfo->req);

      // send the fetch remote task result reques
      SMsgSendInfo* pMsgSendInfo = taosMemoryCalloc(1, sizeof(SMsgSendInfo));
      if (NULL == pMsgSendInfo) {
        qError("%s prepare message %d failed", GET_TASKID(pTaskInfo), (int32_t)sizeof(SMsgSendInfo));
        pTaskInfo->code = TSDB_CODE_QRY_OUT_OF_MEMORY;
        return NULL;
      }

      pMsgSendInfo->param = pOperator;
      pMsgSendInfo->msgInfo.pData = buf1;
      pMsgSendInfo->msgInfo.len = contLen;
      pMsgSendInfo->msgType = TDMT_MND_SYSTABLE_RETRIEVE;
      pMsgSendInfo->fp = loadSysTableCallback;

      int64_t transporterId = 0;
      int32_t code = asyncSendMsgToServer(pInfo->pTransporter, &pInfo->epSet, &transporterId, pMsgSendInfo);
      tsem_wait(&pInfo->ready);

      if (pTaskInfo->code) {
        qDebug("%s load meta data from mnode failed, totalRows:%" PRIu64 ", code:%s", GET_TASKID(pTaskInfo),
               pInfo->loadInfo.totalRows, tstrerror(pTaskInfo->code));
        return NULL;
      }

      SRetrieveMetaTableRsp* pRsp = pInfo->pRsp;
      pInfo->req.showId = pRsp->handle;

      if (pRsp->numOfRows == 0 || pRsp->completed) {
        pOperator->status = OP_EXEC_DONE;
        qDebug("%s load meta data from mnode completed, rowsOfSource:%d, totalRows:%" PRIu64 " ", GET_TASKID(pTaskInfo),
               pRsp->numOfRows, pInfo->loadInfo.totalRows);

        if (pRsp->numOfRows == 0) {
          return NULL;
        }
      }

      SRetrieveMetaTableRsp* pTableRsp = pInfo->pRsp;
      setSDataBlockFromFetchRsp(pInfo->pRes, &pInfo->loadInfo, pTableRsp->numOfRows, pTableRsp->data,
                                pTableRsp->compLen, pOperator->numOfExprs, startTs, NULL, pInfo->scanCols);

      // todo log the filter info
      doFilterResult(pInfo);
      if (pInfo->pRes->info.rows > 0) {
        return pInfo->pRes;
      }
    }
  }
}

int32_t buildSysDbTableInfo(const SSysTableScanInfo* pInfo, int32_t capacity) {
  SSDataBlock* p = buildSysTableMetaBlock();
  blockDataEnsureCapacity(p, capacity);

  size_t               size = 0;
  const SSysTableMeta* pSysDbTableMeta = NULL;

  getInfosDbMeta(&pSysDbTableMeta, &size);
  p->info.rows = buildDbTableInfoBlock(p, pSysDbTableMeta, size, TSDB_INFORMATION_SCHEMA_DB);

  getPerfDbMeta(&pSysDbTableMeta, &size);
  p->info.rows = buildDbTableInfoBlock(p, pSysDbTableMeta, size, TSDB_PERFORMANCE_SCHEMA_DB);

  relocateColumnData(pInfo->pRes, pInfo->scanCols, p->pDataBlock);
  //  blockDataDestroy(p);  todo handle memory leak

  pInfo->pRes->info.rows = p->info.rows;
  return p->info.rows;
}

int32_t buildDbTableInfoBlock(const SSDataBlock* p, const SSysTableMeta* pSysDbTableMeta, size_t size,
                              const char* dbName) {
  char    n[TSDB_TABLE_FNAME_LEN + VARSTR_HEADER_SIZE] = {0};
  int32_t numOfRows = p->info.rows;

  for (int32_t i = 0; i < size; ++i) {
    const SSysTableMeta* pm = &pSysDbTableMeta[i];

    SColumnInfoData* pColInfoData = taosArrayGet(p->pDataBlock, 0);

    STR_TO_VARSTR(n, pm->name);
    colDataAppend(pColInfoData, numOfRows, n, false);

    // database name
    STR_TO_VARSTR(n, dbName);
    pColInfoData = taosArrayGet(p->pDataBlock, 1);
    colDataAppend(pColInfoData, numOfRows, n, false);

    // create time
    pColInfoData = taosArrayGet(p->pDataBlock, 2);
    colDataAppendNULL(pColInfoData, numOfRows);

    // number of columns
    pColInfoData = taosArrayGet(p->pDataBlock, 3);
    colDataAppend(pColInfoData, numOfRows, (char*)&pm->colNum, false);

    for (int32_t j = 4; j <= 8; ++j) {
      pColInfoData = taosArrayGet(p->pDataBlock, j);
      colDataAppendNULL(pColInfoData, numOfRows);
    }

    STR_TO_VARSTR(n, "SYSTEM_TABLE");

    pColInfoData = taosArrayGet(p->pDataBlock, 9);
    colDataAppend(pColInfoData, numOfRows, n, false);

    numOfRows += 1;
  }

  return numOfRows;
}

SOperatorInfo* createSysTableScanOperatorInfo(void* readHandle, SSDataBlock* pResBlock, const SName* pName,
                                              SNode* pCondition, SEpSet epset, SArray* colList,
                                              SExecTaskInfo* pTaskInfo, bool showRewrite, int32_t accountId) {
  SSysTableScanInfo* pInfo = taosMemoryCalloc(1, sizeof(SSysTableScanInfo));
  SOperatorInfo*     pOperator = taosMemoryCalloc(1, sizeof(SOperatorInfo));
  if (pInfo == NULL || pOperator == NULL) {
    taosMemoryFreeClear(pInfo);
    taosMemoryFreeClear(pOperator);
    terrno = TSDB_CODE_QRY_OUT_OF_MEMORY;
    return NULL;
  }

  pInfo->accountId = accountId;
  pInfo->showRewrite = showRewrite;
  pInfo->pRes = pResBlock;
  pInfo->pCondition = pCondition;
  pInfo->scanCols = colList;

  initResultSizeInfo(pOperator, 4096);

  tNameAssign(&pInfo->name, pName);
  const char* name = tNameGetTableName(&pInfo->name);
  if (strncasecmp(name, TSDB_INS_TABLE_USER_TABLES, TSDB_TABLE_FNAME_LEN) == 0) {
    pInfo->readHandle = *(SReadHandle*)readHandle;
    blockDataEnsureCapacity(pInfo->pRes, pOperator->resultInfo.capacity);
  } else {
    tsem_init(&pInfo->ready, 0, 0);
    pInfo->epSet = epset;

#if 1
    {  // todo refactor
      SRpcInit rpcInit;
      memset(&rpcInit, 0, sizeof(rpcInit));
      rpcInit.localPort = 0;
      rpcInit.label = "DB-META";
      rpcInit.numOfThreads = 1;
      rpcInit.cfp = qProcessFetchRsp;
      rpcInit.sessions = tsMaxConnections;
      rpcInit.connType = TAOS_CONN_CLIENT;
      rpcInit.user = (char*)"root";
      rpcInit.idleTime = tsShellActivityTimer * 1000;
      rpcInit.ckey = "key";
      rpcInit.spi = 1;
      rpcInit.secret = (char*)"dcc5bed04851fec854c035b2e40263b6";

      pInfo->pTransporter = rpcOpen(&rpcInit);
      if (pInfo->pTransporter == NULL) {
        return NULL;  // todo
      }
    }
#endif
  }

  pOperator->name = "SysTableScanOperator";
  pOperator->operatorType = QUERY_NODE_PHYSICAL_PLAN_SYSTABLE_SCAN;
  pOperator->blocking = false;
  pOperator->status = OP_NOT_OPENED;
  pOperator->info = pInfo;
  pOperator->numOfExprs = pResBlock->info.numOfCols;
  pOperator->fpSet =
      createOperatorFpSet(operatorDummyOpenFn, doSysTableScan, NULL, NULL, destroySysScanOperator, NULL, NULL, NULL);
  pOperator->pTaskInfo = pTaskInfo;

  return pOperator;
}

static SSDataBlock* doTagScan(SOperatorInfo* pOperator) {
  if (pOperator->status == OP_EXEC_DONE) {
    return NULL;
  }

  SExecTaskInfo* pTaskInfo = pOperator->pTaskInfo;

#if 0
  int32_t maxNumOfTables = (int32_t)pResultInfo->capacity;

  STagScanInfo *pInfo = pOperator->info;
  SSDataBlock  *pRes = pInfo->pRes;

  int32_t count = 0;
  SArray* pa = GET_TABLEGROUP(pRuntimeEnv, 0);

  int32_t functionId = getExprFunctionId(&pOperator->pExpr[0]);
  if (functionId == FUNCTION_TID_TAG) { // return the tags & table Id
    assert(pQueryAttr->numOfOutput == 1);

    SExprInfo* pExprInfo = &pOperator->pExpr[0];
    int32_t rsize = pExprInfo->base.resSchema.bytes;

    count = 0;

    int16_t bytes = pExprInfo->base.resSchema.bytes;
    int16_t type  = pExprInfo->base.resSchema.type;

    for(int32_t i = 0; i < pQueryAttr->numOfTags; ++i) {
      if (pQueryAttr->tagColList[i].colId == pExprInfo->base.pColumns->info.colId) {
        bytes = pQueryAttr->tagColList[i].bytes;
        type = pQueryAttr->tagColList[i].type;
        break;
      }
    }

    SColumnInfoData* pColInfo = taosArrayGet(pRes->pDataBlock, 0);

    while(pInfo->curPos < pInfo->totalTables && count < maxNumOfTables) {
      int32_t i = pInfo->curPos++;
      STableQueryInfo *item = taosArrayGetP(pa, i);

      char *output = pColInfo->pData + count * rsize;
      varDataSetLen(output, rsize - VARSTR_HEADER_SIZE);

      output = varDataVal(output);
      STableId* id = TSDB_TABLEID(item->pTable);

      *(int16_t *)output = 0;
      output += sizeof(int16_t);

      *(int64_t *)output = id->uid;  // memory align problem, todo serialize
      output += sizeof(id->uid);

      *(int32_t *)output = id->tid;
      output += sizeof(id->tid);

      *(int32_t *)output = pQueryAttr->vgId;
      output += sizeof(pQueryAttr->vgId);

      char* data = NULL;
      if (pExprInfo->base.pColumns->info.colId == TSDB_TBNAME_COLUMN_INDEX) {
        data = tsdbGetTableName(item->pTable);
      } else {
        data = tsdbGetTableTagVal(item->pTable, pExprInfo->base.pColumns->info.colId, type, bytes);
      }

      doSetTagValueToResultBuf(output, data, type, bytes);
      count += 1;
    }

    //qDebug("QInfo:0x%"PRIx64" create (tableId, tag) info completed, rows:%d", GET_TASKID(pRuntimeEnv), count);
  } else if (functionId == FUNCTION_COUNT) {// handle the "count(tbname)" query
    SColumnInfoData* pColInfo = taosArrayGet(pRes->pDataBlock, 0);
    *(int64_t*)pColInfo->pData = pInfo->totalTables;
    count = 1;

    pOperator->status = OP_EXEC_DONE;
    //qDebug("QInfo:0x%"PRIx64" create count(tbname) query, res:%d rows:1", GET_TASKID(pRuntimeEnv), count);
  } else {  // return only the tags|table name etc.
#endif

  STagScanInfo* pInfo = pOperator->info;
  SExprInfo*    pExprInfo = &pOperator->pExpr[0];
  SSDataBlock*  pRes = pInfo->pRes;

  if (taosArrayGetSize(pInfo->pTableGroups->pGroupList) == 0) {
    setTaskStatus(pTaskInfo, TASK_COMPLETED);
    return NULL;
  }

  SArray* pa = taosArrayGetP(pInfo->pTableGroups->pGroupList, 0);

  char        str[512] = {0};
  int32_t     count = 0;
  SMetaReader mr = {0};

  while (pInfo->curPos < pInfo->pTableGroups->numOfTables && count < pOperator->resultInfo.capacity) {
    STableKeyInfo* item = taosArrayGet(pa, pInfo->curPos);

    for (int32_t j = 0; j < pOperator->numOfExprs; ++j) {
      SColumnInfoData* pDst = taosArrayGet(pRes->pDataBlock, pExprInfo[j].base.resSchema.slotId);

      // refactor later
      if (fmIsScanPseudoColumnFunc(pExprInfo[j].pExpr->_function.functionId)) {
        metaReaderInit(&mr, pInfo->readHandle.meta, 0);
        metaGetTableEntryByUid(&mr, item->uid);

        STR_TO_VARSTR(str, mr.me.name);
        metaReaderClear(&mr);

        colDataAppend(pDst, count, str, false);

        //        data = tsdbGetTableTagVal(item->pTable, pExprInfo[j].base.pColumns->info.colId, type, bytes);
        //        dst  = pColInfo->pData + count * pExprInfo[j].base.resSchema.bytes;
        //        doSetTagValueToResultBuf(dst, data, type, bytes);
      }

      count += 1;
    }

    if (++pInfo->curPos >= pInfo->pTableGroups->numOfTables) {
      pOperator->status = OP_EXEC_DONE;
    }
  }

  // qDebug("QInfo:0x%"PRIx64" create tag values results completed, rows:%d", GET_TASKID(pRuntimeEnv), count);
  if (pOperator->status == OP_EXEC_DONE) {
    setTaskStatus(pTaskInfo, TASK_COMPLETED);
  }

  pRes->info.rows = count;
  return (pRes->info.rows == 0) ? NULL : pInfo->pRes;
}

static void destroyTagScanOperatorInfo(void* param, int32_t numOfOutput) {
  STagScanInfo* pInfo = (STagScanInfo*)param;
  pInfo->pRes = blockDataDestroy(pInfo->pRes);
}

SOperatorInfo* createTagScanOperatorInfo(SReadHandle* pReadHandle, SExprInfo* pExpr, int32_t numOfOutput,
                                         SSDataBlock* pResBlock, SArray* pColMatchInfo,
                                         STableGroupInfo* pTableGroupInfo, SExecTaskInfo* pTaskInfo) {
  STagScanInfo*  pInfo = taosMemoryCalloc(1, sizeof(STagScanInfo));
  SOperatorInfo* pOperator = taosMemoryCalloc(1, sizeof(SOperatorInfo));
  if (pInfo == NULL || pOperator == NULL) {
    goto _error;
  }

  pInfo->pTableGroups = pTableGroupInfo;
  pInfo->pColMatchInfo = pColMatchInfo;
  pInfo->pRes = pResBlock;
  pInfo->readHandle = *pReadHandle;
  pInfo->curPos = 0;
  pOperator->name = "TagScanOperator";
  pOperator->operatorType = QUERY_NODE_PHYSICAL_PLAN_TAG_SCAN;
  pOperator->blocking = false;
  pOperator->status = OP_NOT_OPENED;
  pOperator->info = pInfo;
  pOperator->pExpr = pExpr;
  pOperator->numOfExprs = numOfOutput;
  pOperator->pTaskInfo = pTaskInfo;

  initResultSizeInfo(pOperator, 4096);
  blockDataEnsureCapacity(pInfo->pRes, pOperator->resultInfo.capacity);

  pOperator->fpSet =
      createOperatorFpSet(operatorDummyOpenFn, doTagScan, NULL, NULL, destroyTagScanOperatorInfo, NULL, NULL, NULL);

  return pOperator;

_error:
  taosMemoryFree(pInfo);
  taosMemoryFree(pOperator);
  terrno = TSDB_CODE_OUT_OF_MEMORY;
  return NULL;
}<|MERGE_RESOLUTION|>--- conflicted
+++ resolved
@@ -656,11 +656,7 @@
   SArray* pColIds = taosArrayInit(4, sizeof(int16_t));
   for (int32_t i = 0; i < numOfOutput; ++i) {
     SColMatchInfo* id = taosArrayGet(pColList, i);
-<<<<<<< HEAD
     int16_t colId = id->colId;
-=======
-    int16_t        colId = id->colId;
->>>>>>> 3c64f0f7
     taosArrayPush(pColIds, &colId);
   }
 
