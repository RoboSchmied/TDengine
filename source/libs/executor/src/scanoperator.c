/*
 * Copyright (c) 2019 TAOS Data, Inc. <jhtao@taosdata.com>
 *
 * This program is free software: you can use, redistribute, and/or modify
 * it under the terms of the GNU Affero General Public License, version 3
 * or later ("AGPL"), as published by the Free Software Foundation.
 *
 * This program is distributed in the hope that it will be useful, but WITHOUT
 * ANY WARRANTY; without even the implied warranty of MERCHANTABILITY or
 * FITNESS FOR A PARTICULAR PURPOSE.
 *
 * You should have received a copy of the GNU Affero General Public License
 * along with this program. If not, see <http://www.gnu.org/licenses/>.
 */

#include "executorInt.h"
#include "filter.h"
#include "function.h"
#include "functionMgt.h"
#include "os.h"
#include "querynodes.h"
#include "systable.h"
#include "tname.h"
#include "ttime.h"

#include "tdatablock.h"
#include "tmsg.h"

#include "query.h"
#include "tcompare.h"
#include "thash.h"
#include "ttypes.h"
#include "operator.h"
#include "querytask.h"

#include "storageapi.h"
#include "wal.h"

int32_t scanDebug = 0;

#define MULTI_READER_MAX_TABLE_NUM        5000
#define SET_REVERSE_SCAN_FLAG(_info)      ((_info)->scanFlag = REVERSE_SCAN)
#define SWITCH_ORDER(n)                   (((n) = ((n) == TSDB_ORDER_ASC) ? TSDB_ORDER_DESC : TSDB_ORDER_ASC))
#define STREAM_SCAN_OP_NAME               "StreamScanOperator"
#define STREAM_SCAN_OP_STATE_NAME         "StreamScanFillHistoryState"
#define STREAM_SCAN_OP_CHECKPOINT_NAME    "StreamScanOperator_Checkpoint"

typedef struct STableMergeScanExecInfo {
  SFileBlockLoadRecorder blockRecorder;
  SSortExecInfo          sortExecInfo;
} STableMergeScanExecInfo;

typedef struct STableMergeScanSortSourceParam {
  SOperatorInfo* pOperator;
  int32_t        readerIdx;
  uint64_t       uid;
  STsdbReader*   reader;
} STableMergeScanSortSourceParam;

typedef struct STableCountScanOperatorInfo {
  SReadHandle  readHandle;
  SSDataBlock* pRes;

  STableCountScanSupp supp;

  int32_t currGrpIdx;
  SArray* stbUidList;  // when group by db_name and/or stable_name
} STableCountScanOperatorInfo;

static bool processBlockWithProbability(const SSampleExecInfo* pInfo);

bool processBlockWithProbability(const SSampleExecInfo* pInfo) {
#if 0
  if (pInfo->sampleRatio == 1) {
    return true;
  }

  uint32_t val = taosRandR((uint32_t*) &pInfo->seed);
  return (val % ((uint32_t)(1/pInfo->sampleRatio))) == 0;
#else
  return true;
#endif
}

static void switchCtxOrder(SqlFunctionCtx* pCtx, int32_t numOfOutput) {
  for (int32_t i = 0; i < numOfOutput; ++i) {
    SWITCH_ORDER(pCtx[i].order);
  }
}

static bool overlapWithTimeWindow(SInterval* pInterval, SDataBlockInfo* pBlockInfo, int32_t order) {
  STimeWindow w = {0};

  // 0 by default, which means it is not a interval operator of the upstream operator.
  if (pInterval->interval == 0) {
    return false;
  }

  if (order == TSDB_ORDER_ASC) {
    w = getAlignQueryTimeWindow(pInterval, pBlockInfo->window.skey);
    ASSERT(w.ekey >= pBlockInfo->window.skey);

    if (w.ekey < pBlockInfo->window.ekey) {
      return true;
    }

    while (1) {
      getNextTimeWindow(pInterval, &w, order);
      if (w.skey > pBlockInfo->window.ekey) {
        break;
      }

      ASSERT(w.ekey > pBlockInfo->window.ekey);
      if (TMAX(w.skey, pBlockInfo->window.skey) <= pBlockInfo->window.ekey) {
        return true;
      }
    }
  } else {
    w = getAlignQueryTimeWindow(pInterval, pBlockInfo->window.ekey);
    ASSERT(w.skey <= pBlockInfo->window.ekey);

    if (w.skey > pBlockInfo->window.skey) {
      return true;
    }

    while (1) {
      getNextTimeWindow(pInterval, &w, order);
      if (w.ekey < pBlockInfo->window.skey) {
        break;
      }

      ASSERT(w.skey < pBlockInfo->window.skey);
      if (pBlockInfo->window.skey <= TMIN(w.ekey, pBlockInfo->window.ekey)) {
        return true;
      }
    }
  }

  return false;
}

// this function is for table scanner to extract temporary results of upstream aggregate results.
static SResultRow* getTableGroupOutputBuf(SOperatorInfo* pOperator, uint64_t groupId, SFilePage** pPage) {
  if (pOperator->operatorType != QUERY_NODE_PHYSICAL_PLAN_TABLE_SCAN) {
    return NULL;
  }

  int64_t buf[2] = {0};
  SET_RES_WINDOW_KEY((char*)buf, &groupId, sizeof(groupId), groupId);

  STableScanInfo* pTableScanInfo = pOperator->info;

  SResultRowPosition* p1 = (SResultRowPosition*)tSimpleHashGet(pTableScanInfo->base.pdInfo.pAggSup->pResultRowHashTable,
                                                               buf, GET_RES_WINDOW_KEY_LEN(sizeof(groupId)));

  if (p1 == NULL) {
    return NULL;
  }

  *pPage = getBufPage(pTableScanInfo->base.pdInfo.pAggSup->pResultBuf, p1->pageId);
  if (NULL == *pPage) {
    return NULL;
  }

  return (SResultRow*)((char*)(*pPage) + p1->offset);
}

static int32_t insertTableToScanIgnoreList(STableScanInfo* pTableScanInfo, uint64_t uid) {
  if (NULL == pTableScanInfo->pIgnoreTables) {
    int32_t tableNum = taosArrayGetSize(pTableScanInfo->base.pTableListInfo->pTableList);
    pTableScanInfo->pIgnoreTables = taosHashInit(tableNum,  taosGetDefaultHashFunction(TSDB_DATA_TYPE_BIGINT), true, HASH_NO_LOCK);
    if (NULL == pTableScanInfo->pIgnoreTables) {
      return TSDB_CODE_OUT_OF_MEMORY;
    }
  }

  taosHashPut(pTableScanInfo->pIgnoreTables, &uid, sizeof(uid), &pTableScanInfo->scanTimes, sizeof(pTableScanInfo->scanTimes));

  return TSDB_CODE_SUCCESS;
}

static int32_t doDynamicPruneDataBlock(SOperatorInfo* pOperator, SDataBlockInfo* pBlockInfo, uint32_t* status) {
  STableScanInfo* pTableScanInfo = pOperator->info;
  int32_t code = TSDB_CODE_SUCCESS;

  if (pTableScanInfo->base.pdInfo.pExprSup == NULL) {
    return TSDB_CODE_SUCCESS;
  }

  SExprSupp* pSup1 = pTableScanInfo->base.pdInfo.pExprSup;

  SFilePage*  pPage = NULL;
  SResultRow* pRow = getTableGroupOutputBuf(pOperator, pBlockInfo->id.groupId, &pPage);

  if (pRow == NULL) {
    return TSDB_CODE_SUCCESS;
  }

  bool notLoadBlock = true;
  for (int32_t i = 0; i < pSup1->numOfExprs; ++i) {
    int32_t functionId = pSup1->pCtx[i].functionId;

    SResultRowEntryInfo* pEntry = getResultEntryInfo(pRow, i, pTableScanInfo->base.pdInfo.pExprSup->rowEntryInfoOffset);

    int32_t reqStatus = fmFuncDynDataRequired(functionId, pEntry, &pBlockInfo->window);
    if (reqStatus != FUNC_DATA_REQUIRED_NOT_LOAD) {
      notLoadBlock = false;
      break;
    }
  }

  // release buffer pages
  releaseBufPage(pTableScanInfo->base.pdInfo.pAggSup->pResultBuf, pPage);

  if (notLoadBlock) {
    *status = FUNC_DATA_REQUIRED_NOT_LOAD;
    code = insertTableToScanIgnoreList(pTableScanInfo, pBlockInfo->id.uid);
  }

  return code;
}

static bool doFilterByBlockSMA(SFilterInfo* pFilterInfo, SColumnDataAgg** pColsAgg, int32_t numOfCols,
                               int32_t numOfRows) {
  if (pColsAgg == NULL || pFilterInfo == NULL) {
    return true;
  }

  bool keep = filterRangeExecute(pFilterInfo, pColsAgg, numOfCols, numOfRows);
  return keep;
}

static bool doLoadBlockSMA(STableScanBase* pTableScanInfo, SSDataBlock* pBlock, SExecTaskInfo* pTaskInfo) {
  SStorageAPI* pAPI = &pTaskInfo->storageAPI;

  bool    allColumnsHaveAgg = true;
  bool    hasNullSMA = false;
  int32_t code = pAPI->tsdReader.tsdReaderRetrieveBlockSMAInfo(pTableScanInfo->dataReader, pBlock, &allColumnsHaveAgg, &hasNullSMA);
  if (code != TSDB_CODE_SUCCESS) {
    T_LONG_JMP(pTaskInfo->env, code);
  }

  if (!allColumnsHaveAgg || hasNullSMA) {
    return false;
  }
  return true;
}

static void doSetTagColumnData(STableScanBase* pTableScanInfo, SSDataBlock* pBlock, SExecTaskInfo* pTaskInfo,
                               int32_t rows) {
  if (pTableScanInfo->pseudoSup.numOfExprs > 0) {
    SExprSupp* pSup = &pTableScanInfo->pseudoSup;

    int32_t code = addTagPseudoColumnData(&pTableScanInfo->readHandle, pSup->pExprInfo, pSup->numOfExprs, pBlock, rows,
                                          GET_TASKID(pTaskInfo), &pTableScanInfo->metaCache);
    // ignore the table not exists error, since this table may have been dropped during the scan procedure.
    if (code != TSDB_CODE_SUCCESS && code != TSDB_CODE_PAR_TABLE_NOT_EXIST) {
      T_LONG_JMP(pTaskInfo->env, code);
    }

    // reset the error code.
    terrno = 0;
  }
}

bool applyLimitOffset(SLimitInfo* pLimitInfo, SSDataBlock* pBlock, SExecTaskInfo* pTaskInfo) {
  SLimit*     pLimit = &pLimitInfo->limit;
  const char* id = GET_TASKID(pTaskInfo);

  if (pLimitInfo->remainOffset > 0) {
    if (pLimitInfo->remainOffset >= pBlock->info.rows) {
      pLimitInfo->remainOffset -= pBlock->info.rows;
      blockDataEmpty(pBlock);
      qDebug("current block ignore due to offset, current:%" PRId64 ", %s", pLimitInfo->remainOffset, id);
      return false;
    } else {
      blockDataTrimFirstRows(pBlock, pLimitInfo->remainOffset);
      pLimitInfo->remainOffset = 0;
    }
  }

  if (pLimit->limit != -1 && pLimit->limit <= (pLimitInfo->numOfOutputRows + pBlock->info.rows)) {
    // limit the output rows
    int32_t keep = (int32_t)(pLimit->limit - pLimitInfo->numOfOutputRows);
    blockDataKeepFirstNRows(pBlock, keep);

    pLimitInfo->numOfOutputRows += pBlock->info.rows;
    qDebug("output limit %" PRId64 " has reached, %s", pLimit->limit, id);
    return true;
  }

  pLimitInfo->numOfOutputRows += pBlock->info.rows;
  return false;
}

static int32_t loadDataBlock(SOperatorInfo* pOperator, STableScanBase* pTableScanInfo, SSDataBlock* pBlock,
                             uint32_t* status) {
  SExecTaskInfo*          pTaskInfo = pOperator->pTaskInfo;
  SStorageAPI* pAPI = &pTaskInfo->storageAPI;

  SFileBlockLoadRecorder* pCost = &pTableScanInfo->readRecorder;

  pCost->totalBlocks += 1;
  pCost->totalRows += pBlock->info.rows;

  bool loadSMA = false;
  *status = pTableScanInfo->dataBlockLoadFlag;
  if (pOperator->exprSupp.pFilterInfo != NULL ||
      overlapWithTimeWindow(&pTableScanInfo->pdInfo.interval, &pBlock->info, pTableScanInfo->cond.order)) {
    (*status) = FUNC_DATA_REQUIRED_DATA_LOAD;
  }

  SDataBlockInfo* pBlockInfo = &pBlock->info;
  taosMemoryFreeClear(pBlock->pBlockAgg);

  if (*status == FUNC_DATA_REQUIRED_FILTEROUT) {
    qDebug("%s data block filter out, brange:%" PRId64 "-%" PRId64 ", rows:%" PRId64, GET_TASKID(pTaskInfo),
           pBlockInfo->window.skey, pBlockInfo->window.ekey, pBlockInfo->rows);
    pCost->filterOutBlocks += 1;
    pCost->totalRows += pBlock->info.rows;
    pAPI->tsdReader.tsdReaderReleaseDataBlock(pTableScanInfo->dataReader);
    return TSDB_CODE_SUCCESS;
  } else if (*status == FUNC_DATA_REQUIRED_NOT_LOAD) {
    qDebug("%s data block skipped, brange:%" PRId64 "-%" PRId64 ", rows:%" PRId64 ", uid:%" PRIu64,
           GET_TASKID(pTaskInfo), pBlockInfo->window.skey, pBlockInfo->window.ekey, pBlockInfo->rows,
           pBlockInfo->id.uid);
    doSetTagColumnData(pTableScanInfo, pBlock, pTaskInfo, pBlock->info.rows);
    pCost->skipBlocks += 1;
    pAPI->tsdReader.tsdReaderReleaseDataBlock(pTableScanInfo->dataReader);
    return TSDB_CODE_SUCCESS;
  } else if (*status == FUNC_DATA_REQUIRED_SMA_LOAD) {
    pCost->loadBlockStatis += 1;
    loadSMA = true;  // mark the operation of load sma;
    bool success = doLoadBlockSMA(pTableScanInfo, pBlock, pTaskInfo);
    if (success) {  // failed to load the block sma data, data block statistics does not exist, load data block instead
      qDebug("%s data block SMA loaded, brange:%" PRId64 "-%" PRId64 ", rows:%" PRId64, GET_TASKID(pTaskInfo),
             pBlockInfo->window.skey, pBlockInfo->window.ekey, pBlockInfo->rows);
      doSetTagColumnData(pTableScanInfo, pBlock, pTaskInfo, pBlock->info.rows);
      pAPI->tsdReader.tsdReaderReleaseDataBlock(pTableScanInfo->dataReader);
      return TSDB_CODE_SUCCESS;
    } else {
      qDebug("%s failed to load SMA, since not all columns have SMA", GET_TASKID(pTaskInfo));
      *status = FUNC_DATA_REQUIRED_DATA_LOAD;
    }
  }

  ASSERT(*status == FUNC_DATA_REQUIRED_DATA_LOAD);

  // try to filter data block according to sma info
  if (pOperator->exprSupp.pFilterInfo != NULL && (!loadSMA)) {
    bool success = doLoadBlockSMA(pTableScanInfo, pBlock, pTaskInfo);
    if (success) {
      size_t size = taosArrayGetSize(pBlock->pDataBlock);
      bool   keep = doFilterByBlockSMA(pOperator->exprSupp.pFilterInfo, pBlock->pBlockAgg, size, pBlockInfo->rows);
      if (!keep) {
        qDebug("%s data block filter out by block SMA, brange:%" PRId64 "-%" PRId64 ", rows:%" PRId64,
               GET_TASKID(pTaskInfo), pBlockInfo->window.skey, pBlockInfo->window.ekey, pBlockInfo->rows);
        pCost->filterOutBlocks += 1;
        (*status) = FUNC_DATA_REQUIRED_FILTEROUT;

        pAPI->tsdReader.tsdReaderReleaseDataBlock(pTableScanInfo->dataReader);
        return TSDB_CODE_SUCCESS;
      }
    }
  }

  // free the sma info, since it should not be involved in later computing process.
  taosMemoryFreeClear(pBlock->pBlockAgg);

  // try to filter data block according to current results
  doDynamicPruneDataBlock(pOperator, pBlockInfo, status);
  if (*status == FUNC_DATA_REQUIRED_NOT_LOAD) {
    qDebug("%s data block skipped due to dynamic prune, brange:%" PRId64 "-%" PRId64 ", rows:%" PRId64,
           GET_TASKID(pTaskInfo), pBlockInfo->window.skey, pBlockInfo->window.ekey, pBlockInfo->rows);
    pCost->skipBlocks += 1;
    pAPI->tsdReader.tsdReaderReleaseDataBlock(pTableScanInfo->dataReader);

    STableScanInfo* p1 = pOperator->info;
    if (taosHashGetSize(p1->pIgnoreTables) == taosArrayGetSize(p1->base.pTableListInfo->pTableList)) {
      *status = FUNC_DATA_REQUIRED_ALL_FILTEROUT;
    } else {
      *status = FUNC_DATA_REQUIRED_FILTEROUT;
    }
    return TSDB_CODE_SUCCESS;
  }

  pCost->totalCheckedRows += pBlock->info.rows;
  pCost->loadBlocks += 1;

  SSDataBlock* p = pAPI->tsdReader.tsdReaderRetrieveDataBlock(pTableScanInfo->dataReader, NULL);
  if (p == NULL) {
    return terrno;
  }

  ASSERT(p == pBlock);
  doSetTagColumnData(pTableScanInfo, pBlock, pTaskInfo, pBlock->info.rows);

  // restore the previous value
  pCost->totalRows -= pBlock->info.rows;

  if (pOperator->exprSupp.pFilterInfo != NULL) {
    int32_t code = doFilter(pBlock, pOperator->exprSupp.pFilterInfo, &pTableScanInfo->matchInfo);
    if (code != TSDB_CODE_SUCCESS) return code;

    int64_t st = taosGetTimestampUs();
    double el = (taosGetTimestampUs() - st) / 1000.0;
    pTableScanInfo->readRecorder.filterTime += el;

    if (pBlock->info.rows == 0) {
      pCost->filterOutBlocks += 1;
      qDebug("%s data block filter out, brange:%" PRId64 "-%" PRId64 ", rows:%" PRId64 ", elapsed time:%.2f ms",
             GET_TASKID(pTaskInfo), pBlockInfo->window.skey, pBlockInfo->window.ekey, pBlockInfo->rows, el);
    } else {
      qDebug("%s data block filter applied, elapsed time:%.2f ms", GET_TASKID(pTaskInfo), el);
    }
  }

  bool limitReached = applyLimitOffset(&pTableScanInfo->limitInfo, pBlock, pTaskInfo);
  if (limitReached) {  // set operator flag is done
    setOperatorCompleted(pOperator);
  }

  pCost->totalRows += pBlock->info.rows;
  return TSDB_CODE_SUCCESS;
}

static void prepareForDescendingScan(STableScanBase* pTableScanInfo, SqlFunctionCtx* pCtx, int32_t numOfOutput) {
  SET_REVERSE_SCAN_FLAG(pTableScanInfo);

  switchCtxOrder(pCtx, numOfOutput);
  pTableScanInfo->cond.order = TSDB_ORDER_DESC;
  STimeWindow* pTWindow = &pTableScanInfo->cond.twindows;
  TSWAP(pTWindow->skey, pTWindow->ekey);
}

typedef struct STableCachedVal {
  const char* pName;
  STag*       pTags;
} STableCachedVal;

static void freeTableCachedVal(void* param) {
  if (param == NULL) {
    return;
  }

  STableCachedVal* pVal = param;
  taosMemoryFree((void*)pVal->pName);
  taosMemoryFree(pVal->pTags);
  taosMemoryFree(pVal);
}

static STableCachedVal* createTableCacheVal(const SMetaReader* pMetaReader) {
  STableCachedVal* pVal = taosMemoryMalloc(sizeof(STableCachedVal));
  pVal->pName = taosStrdup(pMetaReader->me.name);
  pVal->pTags = NULL;

  // only child table has tag value
  if (pMetaReader->me.type == TSDB_CHILD_TABLE) {
    STag* pTag = (STag*)pMetaReader->me.ctbEntry.pTags;
    pVal->pTags = taosMemoryMalloc(pTag->len);
    memcpy(pVal->pTags, pTag, pTag->len);
  }

  return pVal;
}

// const void *key, size_t keyLen, void *value
static void freeCachedMetaItem(const void* key, size_t keyLen, void* value, void* ud) {
  (void)key;
  (void)keyLen;
  (void)ud;
  freeTableCachedVal(value);
}

static void doSetNullValue(SSDataBlock* pBlock, const SExprInfo* pExpr, int32_t numOfExpr) {
  for (int32_t j = 0; j < numOfExpr; ++j) {
    int32_t dstSlotId = pExpr[j].base.resSchema.slotId;

    SColumnInfoData* pColInfoData = taosArrayGet(pBlock->pDataBlock, dstSlotId);
    colDataSetNNULL(pColInfoData, 0, pBlock->info.rows);
  }
}

int32_t addTagPseudoColumnData(SReadHandle* pHandle, const SExprInfo* pExpr, int32_t numOfExpr, SSDataBlock* pBlock,
                               int32_t rows, const char* idStr, STableMetaCacheInfo* pCache) {
  // currently only the tbname pseudo column
  if (numOfExpr <= 0) {
    return TSDB_CODE_SUCCESS;
  }

  int32_t code = 0;
  bool    freeReader = false;

  // backup the rows
  int32_t backupRows = pBlock->info.rows;
  pBlock->info.rows = rows;

  STableCachedVal val = {0};

  SMetaReader mr = {0};
  LRUHandle*  h = NULL;

  // todo refactor: extract method
  // the handling of the null data should be packed in the extracted method

  // 1. check if it is existed in meta cache
  if (pCache == NULL) {
    pHandle->api.metaReaderFn.initReader(&mr, pHandle->vnode, 0, &pHandle->api.metaFn);
    code = pHandle->api.metaReaderFn.getEntryGetUidCache(&mr, pBlock->info.id.uid);
    if (code != TSDB_CODE_SUCCESS) {
      // when encounter the TSDB_CODE_PAR_TABLE_NOT_EXIST error, we proceed.
      if (terrno == TSDB_CODE_PAR_TABLE_NOT_EXIST) {
        qWarn("failed to get table meta, table may have been dropped, uid:0x%" PRIx64 ", code:%s, %s",
              pBlock->info.id.uid, tstrerror(terrno), idStr);

        // append null value before return to caller, since the caller will ignore this error code and proceed
        doSetNullValue(pBlock, pExpr, numOfExpr);
      } else {
        qError("failed to get table meta, uid:0x%" PRIx64 ", code:%s, %s", pBlock->info.id.uid, tstrerror(terrno),
               idStr);
      }
      pHandle->api.metaReaderFn.clearReader(&mr);
      return terrno;
    }

    pHandle->api.metaReaderFn.readerReleaseLock(&mr);

    val.pName = mr.me.name;
    val.pTags = (STag*)mr.me.ctbEntry.pTags;

    freeReader = true;
  } else {
    pCache->metaFetch += 1;

    h = taosLRUCacheLookup(pCache->pTableMetaEntryCache, &pBlock->info.id.uid, sizeof(pBlock->info.id.uid));
    if (h == NULL) {
      pHandle->api.metaReaderFn.initReader(&mr, pHandle->vnode, 0, &pHandle->api.metaFn);
      code = pHandle->api.metaReaderFn.getEntryGetUidCache(&mr, pBlock->info.id.uid);
      if (code != TSDB_CODE_SUCCESS) {
        if (terrno == TSDB_CODE_PAR_TABLE_NOT_EXIST) {
          qWarn("failed to get table meta, table may have been dropped, uid:0x%" PRIx64 ", code:%s, %s",
                pBlock->info.id.uid, tstrerror(terrno), idStr);
          // append null value before return to caller, since the caller will ignore this error code and proceed
          doSetNullValue(pBlock, pExpr, numOfExpr);
        } else {
          qError("failed to get table meta, uid:0x%" PRIx64 ", code:%s, %s", pBlock->info.id.uid, tstrerror(terrno),
                 idStr);
        }
        pHandle->api.metaReaderFn.clearReader(&mr);
        return terrno;
      }

      pHandle->api.metaReaderFn.readerReleaseLock(&mr);

      STableCachedVal* pVal = createTableCacheVal(&mr);

      val = *pVal;
      freeReader = true;

      int32_t ret = taosLRUCacheInsert(pCache->pTableMetaEntryCache, &pBlock->info.id.uid, sizeof(uint64_t), pVal,
                                       sizeof(STableCachedVal), freeCachedMetaItem, NULL, TAOS_LRU_PRIORITY_LOW, NULL);
      if (ret != TAOS_LRU_STATUS_OK) {
        qError("failed to put meta into lru cache, code:%d, %s", ret, idStr);
        freeTableCachedVal(pVal);
      }
    } else {
      pCache->cacheHit += 1;
      STableCachedVal* pVal = taosLRUCacheValue(pCache->pTableMetaEntryCache, h);
      val = *pVal;

      taosLRUCacheRelease(pCache->pTableMetaEntryCache, h, false);
    }

    qDebug("retrieve table meta from cache:%" PRIu64 ", hit:%" PRIu64 " miss:%" PRIu64 ", %s", pCache->metaFetch,
           pCache->cacheHit, (pCache->metaFetch - pCache->cacheHit), idStr);
  }

  for (int32_t j = 0; j < numOfExpr; ++j) {
    const SExprInfo* pExpr1 = &pExpr[j];
    int32_t          dstSlotId = pExpr1->base.resSchema.slotId;

    SColumnInfoData* pColInfoData = taosArrayGet(pBlock->pDataBlock, dstSlotId);
    colInfoDataCleanup(pColInfoData, pBlock->info.rows);

    int32_t functionId = pExpr1->pExpr->_function.functionId;

    // this is to handle the tbname
    if (fmIsScanPseudoColumnFunc(functionId)) {
      setTbNameColData(pBlock, pColInfoData, functionId, val.pName);
    } else {  // these are tags
      STagVal tagVal = {0};
      tagVal.cid = pExpr1->base.pParam[0].pCol->colId;
      const char* p = pHandle->api.metaFn.extractTagVal(val.pTags, pColInfoData->info.type, &tagVal);

      char* data = NULL;
      if (pColInfoData->info.type != TSDB_DATA_TYPE_JSON && p != NULL) {
        data = tTagValToData((const STagVal*)p, false);
      } else {
        data = (char*)p;
      }

      bool isNullVal = (data == NULL) || (pColInfoData->info.type == TSDB_DATA_TYPE_JSON && tTagIsJsonNull(data));
      if (isNullVal) {
        colDataSetNNULL(pColInfoData, 0, pBlock->info.rows);
      } else if (pColInfoData->info.type != TSDB_DATA_TYPE_JSON) {
        code = colDataSetNItems(pColInfoData, 0, data, pBlock->info.rows, false);
        if (IS_VAR_DATA_TYPE(((const STagVal*)p)->type)) {
          taosMemoryFree(data);
        }
        if (code) {
          if (freeReader) {
            pHandle->api.metaReaderFn.clearReader(&mr);
          }
          return code;
        }
      } else {  // todo opt for json tag
        for (int32_t i = 0; i < pBlock->info.rows; ++i) {
          colDataSetVal(pColInfoData, i, data, false);
        }
      }
    }
  }

  // restore the rows
  pBlock->info.rows = backupRows;
  if (freeReader) {
    pHandle->api.metaReaderFn.clearReader(&mr);
  }

  return TSDB_CODE_SUCCESS;
}

void setTbNameColData(const SSDataBlock* pBlock, SColumnInfoData* pColInfoData, int32_t functionId, const char* name) {
  struct SScalarFuncExecFuncs fpSet = {0};
  fmGetScalarFuncExecFuncs(functionId, &fpSet);

  size_t len = TSDB_TABLE_FNAME_LEN + VARSTR_HEADER_SIZE;
  char   buf[TSDB_TABLE_FNAME_LEN + VARSTR_HEADER_SIZE] = {0};
  STR_TO_VARSTR(buf, name)

  SColumnInfoData infoData = createColumnInfoData(TSDB_DATA_TYPE_VARCHAR, len, 1);

  colInfoDataEnsureCapacity(&infoData, 1, false);
  colDataSetVal(&infoData, 0, buf, false);

  SScalarParam srcParam = {.numOfRows = pBlock->info.rows, .columnData = &infoData};
  SScalarParam param = {.columnData = pColInfoData};

  if (fpSet.process != NULL) {
    fpSet.process(&srcParam, 1, &param);
  } else {
    qError("failed to get the corresponding callback function, functionId:%d", functionId);
  }

  colDataDestroy(&infoData);
}


static void initNextGroupScan(STableScanInfo* pInfo, STableKeyInfo** pKeyInfo, int32_t* size) {
  tableListGetGroupList(pInfo->base.pTableListInfo, pInfo->currentGroupId, pKeyInfo, size);

  pInfo->tableStartIndex = TARRAY_ELEM_IDX(pInfo->base.pTableListInfo->pTableList, *pKeyInfo);

  pInfo->tableEndIndex = (pInfo->tableStartIndex + (*size) - 1);

  if (!pInfo->needCountEmptyTable) {
    pInfo->countState = TABLE_COUNT_STATE_END;
  } else {
    pInfo->countState = TABLE_COUNT_STATE_SCAN;
  }
}

void markGroupProcessed(STableScanInfo* pInfo, uint64_t groupId) {
  if (pInfo->countState ==  TABLE_COUNT_STATE_END) {
    return;
  }
  if (pInfo->base.pTableListInfo->oneTableForEachGroup || pInfo->base.pTableListInfo->groupOffset) {
    pInfo->countState = TABLE_COUNT_STATE_PROCESSED;
  } else {
    taosHashRemove(pInfo->base.pTableListInfo->remainGroups, &groupId, sizeof(groupId));
  }
}

static SSDataBlock* getOneRowResultBlock(SExecTaskInfo* pTaskInfo, STableScanBase* pBase, SSDataBlock* pBlock,
                                         const STableKeyInfo* tbInfo) {
  blockDataEmpty(pBlock);
  pBlock->info.rows = 1;
  pBlock->info.id.uid = tbInfo->uid;
  pBlock->info.id.groupId = tbInfo->groupId;

  // only one row: set all col data to null & hasNull
  int32_t col_num = blockDataGetNumOfCols(pBlock);
  for (int32_t i = 0; i < col_num; ++i) {
    SColumnInfoData* pColInfoData = taosArrayGet(pBlock->pDataBlock, i);
    colDataSetNULL(pColInfoData, 0);
  }

  // set tag/tbname
  doSetTagColumnData(pBase, pBlock, pTaskInfo, pBlock->info.rows);
  return pBlock;
}

static SSDataBlock* getBlockForEmptyTable(SOperatorInfo* pOperator, const STableKeyInfo* tbInfo) {
  STableScanInfo* pTableScanInfo = pOperator->info;
  SSDataBlock*    pBlock =
      getOneRowResultBlock(pOperator->pTaskInfo, &pTableScanInfo->base, pTableScanInfo->pResBlock, tbInfo);

  pOperator->resultInfo.totalRows++;
  return pBlock;
}

static SSDataBlock* doTableScanImpl(SOperatorInfo* pOperator) {
  STableScanInfo* pTableScanInfo = pOperator->info;
  SExecTaskInfo*  pTaskInfo = pOperator->pTaskInfo;
  SStorageAPI*    pAPI = &pTaskInfo->storageAPI;

  SSDataBlock*    pBlock = pTableScanInfo->pResBlock;
  bool            hasNext = false;
  int32_t         code = TSDB_CODE_SUCCESS;

  int64_t st = taosGetTimestampUs();

  while (true) {
    code = pAPI->tsdReader.tsdNextDataBlock(pTableScanInfo->base.dataReader, &hasNext);
    if (code) {
      pAPI->tsdReader.tsdReaderReleaseDataBlock(pTableScanInfo->base.dataReader);
      T_LONG_JMP(pTaskInfo->env, code);
    }

    if (!hasNext) {
      break;
    }

    if (isTaskKilled(pTaskInfo)) {
      pAPI->tsdReader.tsdReaderReleaseDataBlock(pTableScanInfo->base.dataReader);
      T_LONG_JMP(pTaskInfo->env, pTaskInfo->code);
    }

    if (pOperator->status == OP_EXEC_DONE) {
      pAPI->tsdReader.tsdReaderReleaseDataBlock(pTableScanInfo->base.dataReader);
      break;
    }

    // process this data block based on the probabilities
    bool processThisBlock = processBlockWithProbability(&pTableScanInfo->sample);
    if (!processThisBlock) {
      continue;
    }

    if (pBlock->info.id.uid) {
      pBlock->info.id.groupId = tableListGetTableGroupId(pTableScanInfo->base.pTableListInfo, pBlock->info.id.uid);
    }

    uint32_t status = 0;
    code = loadDataBlock(pOperator, &pTableScanInfo->base, pBlock, &status);
    if (code != TSDB_CODE_SUCCESS) {
      T_LONG_JMP(pTaskInfo->env, code);
    }

    if (status == FUNC_DATA_REQUIRED_ALL_FILTEROUT) {
      break;
    }

    // current block is filter out according to filter condition, continue load the next block
    if (status == FUNC_DATA_REQUIRED_FILTEROUT || pBlock->info.rows == 0) {
      continue;
    }

    pOperator->resultInfo.totalRows = pTableScanInfo->base.readRecorder.totalRows;
    pTableScanInfo->base.readRecorder.elapsedTime += (taosGetTimestampUs() - st) / 1000.0;

    pOperator->cost.totalCost = pTableScanInfo->base.readRecorder.elapsedTime;
    pBlock->info.scanFlag = pTableScanInfo->base.scanFlag;
    return pBlock;
  }
  return NULL;
}

static SSDataBlock* doGroupedTableScan(SOperatorInfo* pOperator) {
  STableScanInfo* pTableScanInfo = pOperator->info;
  SExecTaskInfo*  pTaskInfo = pOperator->pTaskInfo;
  SStorageAPI* pAPI = &pTaskInfo->storageAPI;

  // The read handle is not initialized yet, since no qualified tables exists
  if (pTableScanInfo->base.dataReader == NULL || pOperator->status == OP_EXEC_DONE) {
    return NULL;
  }

  // do the ascending order traverse in the first place.
  while (pTableScanInfo->scanTimes < pTableScanInfo->scanInfo.numOfAsc) {
    SSDataBlock* p = doTableScanImpl(pOperator);
    if (p != NULL) {
      markGroupProcessed(pTableScanInfo, p->info.id.groupId);
      return p;
    }

    pTableScanInfo->scanTimes += 1;
    taosHashClear(pTableScanInfo->pIgnoreTables);

    if (pTableScanInfo->scanTimes < pTableScanInfo->scanInfo.numOfAsc) {
      setTaskStatus(pTaskInfo, TASK_NOT_COMPLETED);
      pTableScanInfo->base.scanFlag = MAIN_SCAN;
      pTableScanInfo->base.dataBlockLoadFlag = FUNC_DATA_REQUIRED_DATA_LOAD;
      qDebug("start to repeat ascending order scan data blocks due to query func required, %s", GET_TASKID(pTaskInfo));

      // do prepare for the next round table scan operation
      pAPI->tsdReader.tsdReaderResetStatus(pTableScanInfo->base.dataReader, &pTableScanInfo->base.cond);
    }
  }

  int32_t total = pTableScanInfo->scanInfo.numOfAsc + pTableScanInfo->scanInfo.numOfDesc;
  if (pTableScanInfo->scanTimes < total) {
    if (pTableScanInfo->base.cond.order == TSDB_ORDER_ASC) {
      prepareForDescendingScan(&pTableScanInfo->base, pOperator->exprSupp.pCtx, 0);
      pAPI->tsdReader.tsdReaderResetStatus(pTableScanInfo->base.dataReader, &pTableScanInfo->base.cond);
      qDebug("%s start to descending order scan data blocks due to query func required", GET_TASKID(pTaskInfo));
    }

    while (pTableScanInfo->scanTimes < total) {
      SSDataBlock* p = doTableScanImpl(pOperator);
      if (p != NULL) {
        markGroupProcessed(pTableScanInfo, p->info.id.groupId);
        return p;
      }

      pTableScanInfo->scanTimes += 1;
      taosHashClear(pTableScanInfo->pIgnoreTables);

      if (pTableScanInfo->scanTimes < total) {
        setTaskStatus(pTaskInfo, TASK_NOT_COMPLETED);
        pTableScanInfo->base.scanFlag = MAIN_SCAN;

        qDebug("%s start to repeat descending order scan data blocks", GET_TASKID(pTaskInfo));
        pAPI->tsdReader.tsdReaderResetStatus(pTableScanInfo->base.dataReader, &pTableScanInfo->base.cond);
      }
    }
  }

  if (pTableScanInfo->countState < TABLE_COUNT_STATE_END) {
    STableListInfo* pTableListInfo = pTableScanInfo->base.pTableListInfo;
    if (pTableListInfo->oneTableForEachGroup || pTableListInfo->groupOffset) { // group by tbname, group by tag + sort
      if (pTableScanInfo->countState < TABLE_COUNT_STATE_PROCESSED) {
        pTableScanInfo->countState = TABLE_COUNT_STATE_PROCESSED;
        STableKeyInfo* pStart =
            (STableKeyInfo*)tableListGetInfo(pTableScanInfo->base.pTableListInfo, pTableScanInfo->tableStartIndex);
        return getBlockForEmptyTable(pOperator, pStart);
      }
    } else { // group by tag + no sort
      int32_t numOfTables = tableListGetSize(pTableListInfo);
      if (pTableScanInfo->tableEndIndex + 1 >= numOfTables) {
        // get empty group, mark processed & rm from hash
        void* pIte = taosHashIterate(pTableListInfo->remainGroups, NULL);
        if (pIte != NULL) {
          size_t        keySize = 0;
          uint64_t*     pGroupId = taosHashGetKey(pIte, &keySize);
          STableKeyInfo info = {.uid = *(uint64_t*)pIte, .groupId = *pGroupId};
          taosHashCancelIterate(pTableListInfo->remainGroups, pIte);
          markGroupProcessed(pTableScanInfo, *pGroupId);
          return getBlockForEmptyTable(pOperator, &info);
        }
      }
    }
    pTableScanInfo->countState = TABLE_COUNT_STATE_END;
  }

  return NULL;
}

static int32_t createTableListInfoFromParam(SOperatorInfo* pOperator) {
  STableScanInfo* pInfo = pOperator->info;
  SExecTaskInfo*  pTaskInfo = pOperator->pTaskInfo;  
  int32_t code = 0;
  STableListInfo* pListInfo = pInfo->base.pTableListInfo;
  STableScanOperatorParam* pParam = (STableScanOperatorParam*)pOperator->pOperatorGetParam->value;
  int32_t num = taosArrayGetSize(pParam->pUidList);
  if (num <= 0) {
    qError("empty table scan uid list");
    return TSDB_CODE_INVALID_PARA;
  }
  
  qError("vgId:%d add total %d dynamic tables to scan, tableSeq:%d, exist num:%" PRId64 ", operator status:%d", 
      pTaskInfo->id.vgId, num, pParam->tableSeq, (int64_t)taosArrayGetSize(pListInfo->pTableList), pOperator->status);

  if (pParam->tableSeq) {
    pListInfo->oneTableForEachGroup = true;
    if (taosArrayGetSize(pListInfo->pTableList) > 0) {
      taosHashClear(pListInfo->map);
      taosArrayClear(pListInfo->pTableList);
      pOperator->status = OP_EXEC_DONE;
    }
  } else {
    pListInfo->oneTableForEachGroup = false;
    pListInfo->numOfOuputGroups = 1;
  }

  STableKeyInfo info = {.groupId = 0};  
  int32_t tableIdx = 0;
  for (int32_t i = 0; i < num; ++i) {
    uint64_t* pUid = taosArrayGet(pParam->pUidList, i);

    if (taosHashPut(pListInfo->map, pUid, sizeof(uint64_t), &tableIdx, sizeof(int32_t))) {
      if (TSDB_CODE_DUP_KEY == terrno) {
        continue;
      }
      return TSDB_CODE_OUT_OF_MEMORY;
    }

    info.uid = *pUid;
    void* p = taosArrayPush(pListInfo->pTableList, &info);
    if (p == NULL) {
      return TSDB_CODE_OUT_OF_MEMORY;
    }

    tableIdx++;
    qError("add dynamic table scan uid:%" PRIu64 ", %s", info.uid, GET_TASKID(pTaskInfo));
  }
  
  return code;
}

static SSDataBlock* startNextGroupScan(SOperatorInfo* pOperator) {
  STableScanInfo* pInfo = pOperator->info;
  SExecTaskInfo*  pTaskInfo = pOperator->pTaskInfo;
  SStorageAPI*    pAPI = &pTaskInfo->storageAPI;
  int32_t numOfTables = tableListGetSize(pInfo->base.pTableListInfo);
  if ((++pInfo->currentGroupId) >= tableListGetOutputGroups(pInfo->base.pTableListInfo)) {
    setOperatorCompleted(pOperator);
    if (pOperator->dynamicTask) {
      taosArrayClear(pInfo->base.pTableListInfo->pTableList);
      taosHashClear(pInfo->base.pTableListInfo->map);
    }
    return NULL;
  }

  // reset value for the next group data output
  pOperator->status = OP_OPENED;
  resetLimitInfoForNextGroup(&pInfo->base.limitInfo);
  
  int32_t        num = 0;
  STableKeyInfo* pList = NULL;
  initNextGroupScan(pInfo, &pList, &num);

  pAPI->tsdReader.tsdSetQueryTableList(pInfo->base.dataReader, pList, num);
  pAPI->tsdReader.tsdReaderResetStatus(pInfo->base.dataReader, &pInfo->base.cond);
  pInfo->scanTimes = 0;
  
  SSDataBlock* result = doGroupedTableScan(pOperator);
  if (result != NULL) {
    if (pOperator->dynamicTask) {
      result->info.id.groupId = result->info.id.uid;
    }
    return result;
  }
  
  return NULL;
}

static SSDataBlock* groupSeqTableScan(SOperatorInfo* pOperator) {
  STableScanInfo* pInfo = pOperator->info;
  SExecTaskInfo*  pTaskInfo = pOperator->pTaskInfo;
  SStorageAPI*    pAPI = &pTaskInfo->storageAPI;
  int32_t        num = 0;
  STableKeyInfo* pList = NULL;

  if (pInfo->currentGroupId == -1) {
    int32_t numOfTables = tableListGetSize(pInfo->base.pTableListInfo);
    if ((++pInfo->currentGroupId) >= tableListGetOutputGroups(pInfo->base.pTableListInfo)) {
      setOperatorCompleted(pOperator);
      return NULL;
    }


    initNextGroupScan(pInfo, &pList, &num);
    ASSERT(pInfo->base.dataReader == NULL);
  
    int32_t code = pAPI->tsdReader.tsdReaderOpen(pInfo->base.readHandle.vnode, &pInfo->base.cond, pList, num, pInfo->pResBlock,
                                  (void**)&pInfo->base.dataReader, GET_TASKID(pTaskInfo), &pInfo->pIgnoreTables);
    if (code != TSDB_CODE_SUCCESS) {
      T_LONG_JMP(pTaskInfo->env, code);
    }
    if (pInfo->filesetDelimited) {
      pAPI->tsdReader.tsdSetFilesetDelimited(pInfo->base.dataReader);
    }
    if (pInfo->pResBlock->info.capacity > pOperator->resultInfo.capacity) {
      pOperator->resultInfo.capacity = pInfo->pResBlock->info.capacity;
    }
  }

  SSDataBlock* result = doGroupedTableScan(pOperator);
  if (result != NULL) {
    if (pOperator->dynamicTask) {
      result->info.id.groupId = result->info.id.uid;
    }
    return result;
  }

  while (true) {
    result = startNextGroupScan(pOperator);
    if (result || pOperator->status == OP_EXEC_DONE) {
      return result;
    }
  }

  return result;
}

static SSDataBlock* doTableScan(SOperatorInfo* pOperator) {
  STableScanInfo* pInfo = pOperator->info;
  SExecTaskInfo*  pTaskInfo = pOperator->pTaskInfo;
  SStorageAPI*    pAPI = &pTaskInfo->storageAPI;

  if (pOperator->pOperatorGetParam) {
    pOperator->dynamicTask = true;
    int32_t code = createTableListInfoFromParam(pOperator);
    freeOperatorParam(pOperator->pOperatorGetParam, OP_GET_PARAM);
    pOperator->pOperatorGetParam = NULL;
    if (code != TSDB_CODE_SUCCESS) {
      pTaskInfo->code = code;
      T_LONG_JMP(pTaskInfo->env, code);
    }
    if (pOperator->status == OP_EXEC_DONE) {
      pInfo->currentGroupId = -1;
      pOperator->status = OP_OPENED;
      SSDataBlock* result = NULL;
      while (true) {
        result = startNextGroupScan(pOperator);
        if (result || pOperator->status == OP_EXEC_DONE) {
          return result;
        }
      }
    }
  }

  // scan table one by one sequentially
  if (pInfo->scanMode == TABLE_SCAN__TABLE_ORDER) {
    int32_t       numOfTables = 0;  // tableListGetSize(pTaskInfo->pTableListInfo);
    STableKeyInfo tInfo = {0};
    pInfo->countState = TABLE_COUNT_STATE_END;

    while (1) {
      SSDataBlock* result = doGroupedTableScan(pOperator);
      if (result || (pOperator->status == OP_EXEC_DONE) || isTaskKilled(pTaskInfo)) {
        return result;
      }

      // if no data, switch to next table and continue scan
      pInfo->currentTable++;

      taosRLockLatch(&pTaskInfo->lock);
      numOfTables = tableListGetSize(pInfo->base.pTableListInfo);

      if (pInfo->currentTable >= numOfTables) {
        qDebug("all table checked in table list, total:%d, return NULL, %s", numOfTables, GET_TASKID(pTaskInfo));
        taosRUnLockLatch(&pTaskInfo->lock);
        return NULL;
      }

      tInfo = *(STableKeyInfo*)tableListGetInfo(pInfo->base.pTableListInfo, pInfo->currentTable);
      taosRUnLockLatch(&pTaskInfo->lock);

      pAPI->tsdReader.tsdSetQueryTableList(pInfo->base.dataReader, &tInfo, 1);
      qDebug("set uid:%" PRIu64 " into scanner, total tables:%d, index:%d/%d %s", tInfo.uid, numOfTables,
             pInfo->currentTable, numOfTables, GET_TASKID(pTaskInfo));

      pAPI->tsdReader.tsdReaderResetStatus(pInfo->base.dataReader, &pInfo->base.cond);
      pInfo->scanTimes = 0;
    }
  } else {  // scan table group by group sequentially
    return groupSeqTableScan(pOperator);
  }
}

static int32_t getTableScannerExecInfo(struct SOperatorInfo* pOptr, void** pOptrExplain, uint32_t* len) {
  SFileBlockLoadRecorder* pRecorder = taosMemoryCalloc(1, sizeof(SFileBlockLoadRecorder));
  STableScanInfo*         pTableScanInfo = pOptr->info;
  *pRecorder = pTableScanInfo->base.readRecorder;
  *pOptrExplain = pRecorder;
  *len = sizeof(SFileBlockLoadRecorder);
  return 0;
}

static void destroyTableScanBase(STableScanBase* pBase, TsdReader* pAPI) {
  cleanupQueryTableDataCond(&pBase->cond);

  pAPI->tsdReaderClose(pBase->dataReader);
  pBase->dataReader = NULL;

  if (pBase->matchInfo.pList != NULL) {
    taosArrayDestroy(pBase->matchInfo.pList);
  }

  tableListDestroy(pBase->pTableListInfo);
  taosLRUCacheCleanup(pBase->metaCache.pTableMetaEntryCache);
  cleanupExprSupp(&pBase->pseudoSup);
}

static void destroyTableScanOperatorInfo(void* param) {
  STableScanInfo* pTableScanInfo = (STableScanInfo*)param;
  blockDataDestroy(pTableScanInfo->pResBlock);
  taosHashCleanup(pTableScanInfo->pIgnoreTables);
  destroyTableScanBase(&pTableScanInfo->base, &pTableScanInfo->base.readerAPI);
  taosMemoryFreeClear(param);
}

SOperatorInfo* createTableScanOperatorInfo(STableScanPhysiNode* pTableScanNode, SReadHandle* readHandle,
                                           STableListInfo* pTableListInfo, SExecTaskInfo* pTaskInfo) {
  int32_t         code = 0;
  STableScanInfo* pInfo = taosMemoryCalloc(1, sizeof(STableScanInfo));
  SOperatorInfo*  pOperator = taosMemoryCalloc(1, sizeof(SOperatorInfo));
  if (pInfo == NULL || pOperator == NULL) {
    code = TSDB_CODE_OUT_OF_MEMORY;
    goto _error;
  }

  SScanPhysiNode*     pScanNode = &pTableScanNode->scan;
  SDataBlockDescNode* pDescNode = pScanNode->node.pOutputDataBlockDesc;

  int32_t numOfCols = 0;
  code =
      extractColMatchInfo(pScanNode->pScanCols, pDescNode, &numOfCols, COL_MATCH_FROM_COL_ID, &pInfo->base.matchInfo);
  if (code != TSDB_CODE_SUCCESS) {
    goto _error;
  }

  initLimitInfo(pScanNode->node.pLimit, pScanNode->node.pSlimit, &pInfo->base.limitInfo);
  code = initQueryTableDataCond(&pInfo->base.cond, pTableScanNode, readHandle);
  if (code != TSDB_CODE_SUCCESS) {
    goto _error;
  }

  if (pScanNode->pScanPseudoCols != NULL) {
    SExprSupp* pSup = &pInfo->base.pseudoSup;
    pSup->pExprInfo = createExprInfo(pScanNode->pScanPseudoCols, NULL, &pSup->numOfExprs);
    pSup->pCtx = createSqlFunctionCtx(pSup->pExprInfo, pSup->numOfExprs, &pSup->rowEntryInfoOffset, &pTaskInfo->storageAPI.functionStore);
  }

  pInfo->scanInfo = (SScanInfo){.numOfAsc = pTableScanNode->scanSeq[0], .numOfDesc = pTableScanNode->scanSeq[1]};
  pInfo->base.scanFlag = (pInfo->scanInfo.numOfAsc > 1) ? PRE_SCAN : MAIN_SCAN;

  pInfo->base.pdInfo.interval = extractIntervalInfo(pTableScanNode);
  pInfo->base.readHandle = *readHandle;
  pInfo->base.dataBlockLoadFlag = pTableScanNode->dataRequired;

  pInfo->sample.sampleRatio = pTableScanNode->ratio;
  pInfo->sample.seed = taosGetTimestampSec();

  pInfo->base.readerAPI = pTaskInfo->storageAPI.tsdReader;
  initResultSizeInfo(&pOperator->resultInfo, 4096);
  pInfo->pResBlock = createDataBlockFromDescNode(pDescNode);

  code = filterInitFromNode((SNode*)pTableScanNode->scan.node.pConditions, &pOperator->exprSupp.pFilterInfo, 0);
  if (code != TSDB_CODE_SUCCESS) {
    goto _error;
  }
  
  pInfo->currentGroupId = -1;

  pInfo->tableEndIndex = -1;
  pInfo->assignBlockUid = pTableScanNode->assignBlockUid;
  pInfo->hasGroupByTag = pTableScanNode->pGroupTags ? true : false;

  setOperatorInfo(pOperator, "TableScanOperator", QUERY_NODE_PHYSICAL_PLAN_TABLE_SCAN, false, OP_NOT_OPENED, pInfo,
                  pTaskInfo);
  pOperator->exprSupp.numOfExprs = numOfCols;

  pInfo->needCountEmptyTable = tsCountAlwaysReturnValue && pTableScanNode->needCountEmptyTable;

  pInfo->base.pTableListInfo = pTableListInfo;
  pInfo->base.metaCache.pTableMetaEntryCache = taosLRUCacheInit(1024 * 128, -1, .5);
  if (pInfo->base.metaCache.pTableMetaEntryCache == NULL) {
    code = terrno;
    goto _error;
  }

  if (scanDebug) {
    pInfo->countOnly = true;
  }

  pInfo->filesetDelimited = pTableScanNode->filesetDelimited;

  taosLRUCacheSetStrictCapacity(pInfo->base.metaCache.pTableMetaEntryCache, false);
  pOperator->fpSet = createOperatorFpSet(optrDummyOpenFn, doTableScan, NULL, destroyTableScanOperatorInfo,
                                         optrDefaultBufFn, getTableScannerExecInfo, optrDefaultGetNextExtFn, NULL);

  // for non-blocking operator, the open cost is always 0
  pOperator->cost.openCost = 0;
  return pOperator;

_error:
  if (pInfo != NULL) {
    destroyTableScanOperatorInfo(pInfo);
  }

  taosMemoryFreeClear(pOperator);
  pTaskInfo->code = code;
  return NULL;
}

SOperatorInfo* createTableSeqScanOperatorInfo(void* pReadHandle, SExecTaskInfo* pTaskInfo) {
  STableScanInfo* pInfo = taosMemoryCalloc(1, sizeof(STableScanInfo));
  SOperatorInfo*  pOperator = taosMemoryCalloc(1, sizeof(SOperatorInfo));

  pInfo->base.dataReader = pReadHandle;
  //  pInfo->prevGroupId       = -1;

  setOperatorInfo(pOperator, "TableSeqScanOperator", QUERY_NODE_PHYSICAL_PLAN_TABLE_SEQ_SCAN, false, OP_NOT_OPENED,
                  pInfo, pTaskInfo);
  pOperator->fpSet = createOperatorFpSet(optrDummyOpenFn, doTableScanImpl, NULL, NULL, optrDefaultBufFn, NULL, optrDefaultGetNextExtFn, NULL);
  return pOperator;
}

FORCE_INLINE void doClearBufferedBlocks(SStreamScanInfo* pInfo) {
  qDebug("clear buff blocks:%d", (int32_t)taosArrayGetSize(pInfo->pBlockLists));
  taosArrayClear(pInfo->pBlockLists);
  pInfo->validBlockIndex = 0;
}

static bool isSessionWindow(SStreamScanInfo* pInfo) {
  return pInfo->windowSup.parentType == QUERY_NODE_PHYSICAL_PLAN_STREAM_SESSION;
}

static bool isStateWindow(SStreamScanInfo* pInfo) {
  return pInfo->windowSup.parentType == QUERY_NODE_PHYSICAL_PLAN_STREAM_STATE ||
         pInfo->windowSup.parentType == QUERY_NODE_PHYSICAL_PLAN_STREAM_EVENT;
}

static bool isIntervalWindow(SStreamScanInfo* pInfo) {
  return pInfo->windowSup.parentType == QUERY_NODE_PHYSICAL_PLAN_STREAM_INTERVAL ||
         pInfo->windowSup.parentType == QUERY_NODE_PHYSICAL_PLAN_STREAM_SEMI_INTERVAL ||
         pInfo->windowSup.parentType == QUERY_NODE_PHYSICAL_PLAN_STREAM_FINAL_INTERVAL;
}

static bool isSignleIntervalWindow(SStreamScanInfo* pInfo) {
  return pInfo->windowSup.parentType == QUERY_NODE_PHYSICAL_PLAN_STREAM_INTERVAL;
}

static bool isSlidingWindow(SStreamScanInfo* pInfo) {
  return isIntervalWindow(pInfo) && pInfo->interval.interval != pInfo->interval.sliding;
}

static void setGroupId(SStreamScanInfo* pInfo, SSDataBlock* pBlock, int32_t groupColIndex, int32_t rowIndex) {
  SColumnInfoData* pColInfo = taosArrayGet(pBlock->pDataBlock, groupColIndex);
  uint64_t*        groupCol = (uint64_t*)pColInfo->pData;
  ASSERT(rowIndex < pBlock->info.rows);
  pInfo->groupId = groupCol[rowIndex];
}

void resetTableScanInfo(STableScanInfo* pTableScanInfo, STimeWindow* pWin, uint64_t ver) {
  pTableScanInfo->base.cond.twindows = *pWin;
  pTableScanInfo->base.cond.startVersion = 0;
  pTableScanInfo->base.cond.endVersion = ver;
  pTableScanInfo->scanTimes = 0;
  pTableScanInfo->currentGroupId = -1;
  pTableScanInfo->tableEndIndex = -1;
  pTableScanInfo->base.readerAPI.tsdReaderClose(pTableScanInfo->base.dataReader);
  pTableScanInfo->base.dataReader = NULL;
}

static SSDataBlock* readPreVersionData(SOperatorInfo* pTableScanOp, uint64_t tbUid, TSKEY startTs, TSKEY endTs,
                                       int64_t maxVersion) {
  STableKeyInfo tblInfo = {.uid = tbUid, .groupId = 0};

  STableScanInfo*     pTableScanInfo = pTableScanOp->info;
  SQueryTableDataCond cond = pTableScanInfo->base.cond;

  cond.startVersion = -1;
  cond.endVersion = maxVersion;
  cond.twindows = (STimeWindow){.skey = startTs, .ekey = endTs};

  SExecTaskInfo* pTaskInfo = pTableScanOp->pTaskInfo;
  SStorageAPI*   pAPI = &pTaskInfo->storageAPI;

  SSDataBlock* pBlock = pTableScanInfo->pResBlock;
  STsdbReader* pReader = NULL;
  int32_t      code = pAPI->tsdReader.tsdReaderOpen(pTableScanInfo->base.readHandle.vnode, &cond, &tblInfo, 1, pBlock,
                                     (void**)&pReader, GET_TASKID(pTaskInfo), NULL);
  if (code != TSDB_CODE_SUCCESS) {
    terrno = code;
    T_LONG_JMP(pTaskInfo->env, code);
    return NULL;
  }

  bool hasNext = false;
  code = pAPI->tsdReader.tsdNextDataBlock(pReader, &hasNext);
  if (code != TSDB_CODE_SUCCESS) {
    terrno = code;
    T_LONG_JMP(pTaskInfo->env, code);
    return NULL;
  }

  if (hasNext) {
    /*SSDataBlock* p = */ pAPI->tsdReader.tsdReaderRetrieveDataBlock(pReader, NULL);
    doSetTagColumnData(&pTableScanInfo->base, pBlock, pTaskInfo, pBlock->info.rows);
    pBlock->info.id.groupId = tableListGetTableGroupId(pTableScanInfo->base.pTableListInfo, pBlock->info.id.uid);
  }

  pAPI->tsdReader.tsdReaderClose(pReader);
  qDebug("retrieve prev rows:%" PRId64 ", skey:%" PRId64 ", ekey:%" PRId64 " uid:%" PRIu64 ", max ver:%" PRId64
         ", suid:%" PRIu64,
         pBlock->info.rows, startTs, endTs, tbUid, maxVersion, cond.suid);

  return pBlock->info.rows > 0 ? pBlock : NULL;
}

static uint64_t getGroupIdByCol(SStreamScanInfo* pInfo, uint64_t uid, TSKEY ts, int64_t maxVersion) {
  SSDataBlock* pPreRes = readPreVersionData(pInfo->pTableScanOp, uid, ts, ts, maxVersion);
  if (!pPreRes || pPreRes->info.rows == 0) {
    return 0;
  }
  ASSERT(pPreRes->info.rows == 1);
  return calGroupIdByData(&pInfo->partitionSup, pInfo->pPartScalarSup, pPreRes, 0);
}

static uint64_t getGroupIdByUid(SStreamScanInfo* pInfo, uint64_t uid) {
  STableScanInfo* pTableScanInfo = pInfo->pTableScanOp->info;
  return tableListGetTableGroupId(pTableScanInfo->base.pTableListInfo, uid);
}

static uint64_t getGroupIdByData(SStreamScanInfo* pInfo, uint64_t uid, TSKEY ts, int64_t maxVersion) {
  if (pInfo->partitionSup.needCalc) {
    return getGroupIdByCol(pInfo, uid, ts, maxVersion);
  }

  return getGroupIdByUid(pInfo, uid);
}

static bool prepareRangeScan(SStreamScanInfo* pInfo, SSDataBlock* pBlock, int32_t* pRowIndex) {
  if (pBlock->info.rows == 0) {
    return false;
  }
  if ((*pRowIndex) == pBlock->info.rows) {
    return false;
  }

  ASSERT(taosArrayGetSize(pBlock->pDataBlock) >= 3);
  SColumnInfoData* pStartTsCol = taosArrayGet(pBlock->pDataBlock, START_TS_COLUMN_INDEX);
  TSKEY*           startData = (TSKEY*)pStartTsCol->pData;
  SColumnInfoData* pEndTsCol = taosArrayGet(pBlock->pDataBlock, END_TS_COLUMN_INDEX);
  TSKEY*           endData = (TSKEY*)pEndTsCol->pData;
  STimeWindow      win = {.skey = startData[*pRowIndex], .ekey = endData[*pRowIndex]};
  SColumnInfoData* pGpCol = taosArrayGet(pBlock->pDataBlock, GROUPID_COLUMN_INDEX);
  uint64_t*        gpData = (uint64_t*)pGpCol->pData;
  uint64_t         groupId = gpData[*pRowIndex];

  SColumnInfoData* pCalStartTsCol = taosArrayGet(pBlock->pDataBlock, CALCULATE_START_TS_COLUMN_INDEX);
  TSKEY*           calStartData = (TSKEY*)pCalStartTsCol->pData;
  SColumnInfoData* pCalEndTsCol = taosArrayGet(pBlock->pDataBlock, CALCULATE_END_TS_COLUMN_INDEX);
  TSKEY*           calEndData = (TSKEY*)pCalEndTsCol->pData;

  setGroupId(pInfo, pBlock, GROUPID_COLUMN_INDEX, *pRowIndex);
  if (isSlidingWindow(pInfo)) {
    pInfo->updateWin.skey = calStartData[*pRowIndex];
    pInfo->updateWin.ekey = calEndData[*pRowIndex];
  }
  (*pRowIndex)++;

  for (; *pRowIndex < pBlock->info.rows; (*pRowIndex)++) {
    if (win.skey == startData[*pRowIndex] && groupId == gpData[*pRowIndex]) {
      win.ekey = TMAX(win.ekey, endData[*pRowIndex]);
      continue;
    }

    if (win.skey == endData[*pRowIndex] && groupId == gpData[*pRowIndex]) {
      win.skey = TMIN(win.skey, startData[*pRowIndex]);
      continue;
    }

    ASSERT(!(win.skey > startData[*pRowIndex] && win.ekey < endData[*pRowIndex]) ||
           !(isInTimeWindow(&win, startData[*pRowIndex], 0) || isInTimeWindow(&win, endData[*pRowIndex], 0)));
    break;
  }

  STableScanInfo* pTScanInfo = pInfo->pTableScanOp->info;
  qDebug("prepare range scan start:%" PRId64 ",end:%" PRId64 ",maxVer:%" PRIu64, win.skey, win.ekey, pInfo->pUpdateInfo->maxDataVersion);
  resetTableScanInfo(pInfo->pTableScanOp->info, &win, pInfo->pUpdateInfo->maxDataVersion);
  pInfo->pTableScanOp->status = OP_OPENED;
  return true;
}

static STimeWindow getSlidingWindow(TSKEY* startTsCol, TSKEY* endTsCol, uint64_t* gpIdCol, SInterval* pInterval,
                                    SDataBlockInfo* pDataBlockInfo, int32_t* pRowIndex, bool hasGroup) {
  SResultRowInfo dumyInfo = {0};
  dumyInfo.cur.pageId = -1;
  STimeWindow win = getActiveTimeWindow(NULL, &dumyInfo, startTsCol[*pRowIndex], pInterval, TSDB_ORDER_ASC);
  STimeWindow endWin = win;
  STimeWindow preWin = win;
  uint64_t    groupId = gpIdCol[*pRowIndex];

  while (1) {
    if (hasGroup) {
      (*pRowIndex) += 1;
    } else {
      while ((groupId == gpIdCol[(*pRowIndex)] && startTsCol[*pRowIndex] <= endWin.ekey)) {
        (*pRowIndex) += 1;
        if ((*pRowIndex) == pDataBlockInfo->rows) {
          break;
        }
      }
    }

    do {
      preWin = endWin;
      getNextTimeWindow(pInterval, &endWin, TSDB_ORDER_ASC);
    } while (endTsCol[(*pRowIndex) - 1] >= endWin.skey);
    endWin = preWin;
    if (win.ekey == endWin.ekey || (*pRowIndex) == pDataBlockInfo->rows || groupId != gpIdCol[*pRowIndex]) {
      win.ekey = endWin.ekey;
      return win;
    }
    win.ekey = endWin.ekey;
  }
}

static SSDataBlock* doRangeScan(SStreamScanInfo* pInfo, SSDataBlock* pSDB, int32_t tsColIndex, int32_t* pRowIndex) {
  qDebug("do stream range scan. windows index:%d", *pRowIndex);
  bool prepareRes = true;

  while (1) {
    SSDataBlock* pResult = NULL;
    pResult = doTableScan(pInfo->pTableScanOp);
    if (!pResult) {
      prepareRes = prepareRangeScan(pInfo, pSDB, pRowIndex);
      // scan next window data
      pResult = doTableScan(pInfo->pTableScanOp);
    }
    if (!pResult) {
      if (prepareRes) {
        continue;
      }
      blockDataCleanup(pSDB);
      *pRowIndex = 0;
      pInfo->updateWin = (STimeWindow){.skey = INT64_MIN, .ekey = INT64_MAX};
      STableScanInfo* pTableScanInfo = pInfo->pTableScanOp->info;
      pTableScanInfo->base.readerAPI.tsdReaderClose(pTableScanInfo->base.dataReader);
      pTableScanInfo->base.dataReader = NULL;
      return NULL;
    }

    doFilter(pResult, pInfo->pTableScanOp->exprSupp.pFilterInfo, NULL);
    if (pResult->info.rows == 0) {
      continue;
    }

    if (pInfo->partitionSup.needCalc) {
      SSDataBlock* tmpBlock = createOneDataBlock(pResult, true);
      blockDataCleanup(pResult);
      for (int32_t i = 0; i < tmpBlock->info.rows; i++) {
        if (calGroupIdByData(&pInfo->partitionSup, pInfo->pPartScalarSup, tmpBlock, i) == pInfo->groupId) {
          for (int32_t j = 0; j < pInfo->pTableScanOp->exprSupp.numOfExprs; j++) {
            SColumnInfoData* pSrcCol = taosArrayGet(tmpBlock->pDataBlock, j);
            SColumnInfoData* pDestCol = taosArrayGet(pResult->pDataBlock, j);
            bool             isNull = colDataIsNull(pSrcCol, tmpBlock->info.rows, i, NULL);
            char*            pSrcData = NULL;
            if (!isNull) pSrcData = colDataGetData(pSrcCol, i);
            colDataSetVal(pDestCol, pResult->info.rows, pSrcData, isNull);
          }
          pResult->info.rows++;
        }
      }

      blockDataDestroy(tmpBlock);

      if (pResult->info.rows > 0) {
        pResult->info.calWin = pInfo->updateWin;
        return pResult;
      }
    } else if (pResult->info.id.groupId == pInfo->groupId) {
      pResult->info.calWin = pInfo->updateWin;
      return pResult;
    }
  }
}

static int32_t getPreSessionWindow(SStreamAggSupporter* pAggSup, TSKEY startTs, TSKEY endTs, uint64_t groupId,
                                   SSessionKey* pKey) {
  pKey->win.skey = startTs;
  pKey->win.ekey = endTs;
  pKey->groupId = groupId;

  void* pCur = pAggSup->stateStore.streamStateSessionSeekKeyCurrentPrev(pAggSup->pState, pKey);
  int32_t          code = pAggSup->stateStore.streamStateSessionGetKVByCur(pCur, pKey, NULL, 0);
  if (code != TSDB_CODE_SUCCESS) {
    SET_SESSION_WIN_KEY_INVALID(pKey);
  }

  taosMemoryFree(pCur);
  return code;
}

static int32_t generateSessionScanRange(SStreamScanInfo* pInfo, SSDataBlock* pSrcBlock, SSDataBlock* pDestBlock) {
  blockDataCleanup(pDestBlock);
  if (pSrcBlock->info.rows == 0) {
    return TSDB_CODE_SUCCESS;
  }
  int32_t code = blockDataEnsureCapacity(pDestBlock, pSrcBlock->info.rows);
  if (code != TSDB_CODE_SUCCESS) {
    return code;
  }
  ASSERT(taosArrayGetSize(pSrcBlock->pDataBlock) >= 3);
  SColumnInfoData* pStartTsCol = taosArrayGet(pSrcBlock->pDataBlock, START_TS_COLUMN_INDEX);
  TSKEY*           startData = (TSKEY*)pStartTsCol->pData;
  SColumnInfoData* pEndTsCol = taosArrayGet(pSrcBlock->pDataBlock, END_TS_COLUMN_INDEX);
  TSKEY*           endData = (TSKEY*)pEndTsCol->pData;
  SColumnInfoData* pUidCol = taosArrayGet(pSrcBlock->pDataBlock, UID_COLUMN_INDEX);
  uint64_t*        uidCol = (uint64_t*)pUidCol->pData;

  SColumnInfoData* pDestStartCol = taosArrayGet(pDestBlock->pDataBlock, START_TS_COLUMN_INDEX);
  SColumnInfoData* pDestEndCol = taosArrayGet(pDestBlock->pDataBlock, END_TS_COLUMN_INDEX);
  SColumnInfoData* pDestUidCol = taosArrayGet(pDestBlock->pDataBlock, UID_COLUMN_INDEX);
  SColumnInfoData* pDestGpCol = taosArrayGet(pDestBlock->pDataBlock, GROUPID_COLUMN_INDEX);
  SColumnInfoData* pDestCalStartTsCol = taosArrayGet(pDestBlock->pDataBlock, CALCULATE_START_TS_COLUMN_INDEX);
  SColumnInfoData* pDestCalEndTsCol = taosArrayGet(pDestBlock->pDataBlock, CALCULATE_END_TS_COLUMN_INDEX);
  int64_t          ver = pSrcBlock->info.version - 1;
  for (int32_t i = 0; i < pSrcBlock->info.rows; i++) {
    uint64_t groupId = getGroupIdByData(pInfo, uidCol[i], startData[i], ver);
    // gap must be 0.
    SSessionKey startWin = {0};
    getCurSessionWindow(pInfo->windowSup.pStreamAggSup, startData[i], startData[i], groupId, &startWin);
    if (IS_INVALID_SESSION_WIN_KEY(startWin)) {
      // window has been closed.
      continue;
    }
    SSessionKey endWin = {0};
    getCurSessionWindow(pInfo->windowSup.pStreamAggSup, endData[i], endData[i], groupId, &endWin);
    if (IS_INVALID_SESSION_WIN_KEY(endWin)) {
      getPreSessionWindow(pInfo->windowSup.pStreamAggSup, endData[i], endData[i], groupId, &endWin);
    }
    if (IS_INVALID_SESSION_WIN_KEY(startWin)) {
      // window has been closed.
      qError("generate session scan range failed. rang start:%" PRIx64 ", end:%" PRIx64, startData[i], endData[i]);
      continue;
    }
    colDataSetVal(pDestStartCol, i, (const char*)&startWin.win.skey, false);
    colDataSetVal(pDestEndCol, i, (const char*)&endWin.win.ekey, false);

    colDataSetNULL(pDestUidCol, i);
    colDataSetVal(pDestGpCol, i, (const char*)&groupId, false);
    colDataSetNULL(pDestCalStartTsCol, i);
    colDataSetNULL(pDestCalEndTsCol, i);
    pDestBlock->info.rows++;
  }
  return TSDB_CODE_SUCCESS;
}

static int32_t generateIntervalScanRange(SStreamScanInfo* pInfo, SSDataBlock* pSrcBlock, SSDataBlock* pDestBlock) {
  blockDataCleanup(pDestBlock);
  int32_t rows = pSrcBlock->info.rows;
  if (rows == 0) {
    return TSDB_CODE_SUCCESS;
  }
  SExecTaskInfo*   pTaskInfo = pInfo->pStreamScanOp->pTaskInfo;
  SColumnInfoData* pSrcStartTsCol = (SColumnInfoData*)taosArrayGet(pSrcBlock->pDataBlock, START_TS_COLUMN_INDEX);
  SColumnInfoData* pSrcEndTsCol = (SColumnInfoData*)taosArrayGet(pSrcBlock->pDataBlock, END_TS_COLUMN_INDEX);
  SColumnInfoData* pSrcUidCol = taosArrayGet(pSrcBlock->pDataBlock, UID_COLUMN_INDEX);
  SColumnInfoData* pSrcGpCol = taosArrayGet(pSrcBlock->pDataBlock, GROUPID_COLUMN_INDEX);

  uint64_t* srcUidData = (uint64_t*)pSrcUidCol->pData;
  ASSERT(pSrcStartTsCol->info.type == TSDB_DATA_TYPE_TIMESTAMP);
  TSKEY*  srcStartTsCol = (TSKEY*)pSrcStartTsCol->pData;
  TSKEY*  srcEndTsCol = (TSKEY*)pSrcEndTsCol->pData;
  int64_t ver = pSrcBlock->info.version - 1;

  if (pInfo->partitionSup.needCalc && srcStartTsCol[0] != srcEndTsCol[0]) {
    uint64_t     srcUid = srcUidData[0];
    TSKEY        startTs = srcStartTsCol[0];
    TSKEY        endTs = srcEndTsCol[0];
    SSDataBlock* pPreRes = readPreVersionData(pInfo->pTableScanOp, srcUid, startTs, endTs, ver);
    printDataBlock(pPreRes, "pre res", GET_TASKID(pTaskInfo));
    blockDataCleanup(pSrcBlock);
    int32_t code = blockDataEnsureCapacity(pSrcBlock, pPreRes->info.rows);
    if (code != TSDB_CODE_SUCCESS) {
      return code;
    }

    SColumnInfoData* pTsCol = (SColumnInfoData*)taosArrayGet(pPreRes->pDataBlock, pInfo->primaryTsIndex);
    rows = pPreRes->info.rows;

    for (int32_t i = 0; i < rows; i++) {
      uint64_t groupId = calGroupIdByData(&pInfo->partitionSup, pInfo->pPartScalarSup, pPreRes, i);
      appendOneRowToStreamSpecialBlock(pSrcBlock, ((TSKEY*)pTsCol->pData) + i, ((TSKEY*)pTsCol->pData) + i, &srcUid,
                                       &groupId, NULL);
    }
    printDataBlock(pSrcBlock, "new delete", GET_TASKID(pTaskInfo));
  }
  uint64_t* srcGp = (uint64_t*)pSrcGpCol->pData;
  srcStartTsCol = (TSKEY*)pSrcStartTsCol->pData;
  srcEndTsCol = (TSKEY*)pSrcEndTsCol->pData;
  srcUidData = (uint64_t*)pSrcUidCol->pData;

  int32_t code = blockDataEnsureCapacity(pDestBlock, rows);
  if (code != TSDB_CODE_SUCCESS) {
    return code;
  }

  SColumnInfoData* pStartTsCol = taosArrayGet(pDestBlock->pDataBlock, START_TS_COLUMN_INDEX);
  SColumnInfoData* pEndTsCol = taosArrayGet(pDestBlock->pDataBlock, END_TS_COLUMN_INDEX);
  SColumnInfoData* pDeUidCol = taosArrayGet(pDestBlock->pDataBlock, UID_COLUMN_INDEX);
  SColumnInfoData* pGpCol = taosArrayGet(pDestBlock->pDataBlock, GROUPID_COLUMN_INDEX);
  SColumnInfoData* pCalStartTsCol = taosArrayGet(pDestBlock->pDataBlock, CALCULATE_START_TS_COLUMN_INDEX);
  SColumnInfoData* pCalEndTsCol = taosArrayGet(pDestBlock->pDataBlock, CALCULATE_END_TS_COLUMN_INDEX);
  for (int32_t i = 0; i < rows;) {
    uint64_t srcUid = srcUidData[i];
    uint64_t groupId = srcGp[i];
    if (groupId == 0) {
      groupId = getGroupIdByData(pInfo, srcUid, srcStartTsCol[i], ver);
    }
    TSKEY calStartTs = srcStartTsCol[i];
    colDataSetVal(pCalStartTsCol, pDestBlock->info.rows, (const char*)(&calStartTs), false);
    STimeWindow win = getSlidingWindow(srcStartTsCol, srcEndTsCol, srcGp, &pInfo->interval, &pSrcBlock->info, &i,
                                       pInfo->partitionSup.needCalc);
    TSKEY       calEndTs = srcStartTsCol[i - 1];
    colDataSetVal(pCalEndTsCol, pDestBlock->info.rows, (const char*)(&calEndTs), false);
    colDataSetVal(pDeUidCol, pDestBlock->info.rows, (const char*)(&srcUid), false);
    colDataSetVal(pStartTsCol, pDestBlock->info.rows, (const char*)(&win.skey), false);
    colDataSetVal(pEndTsCol, pDestBlock->info.rows, (const char*)(&win.ekey), false);
    colDataSetVal(pGpCol, pDestBlock->info.rows, (const char*)(&groupId), false);
    pDestBlock->info.rows++;
  }
  return TSDB_CODE_SUCCESS;
}

static void calBlockTbName(SStreamScanInfo* pInfo, SSDataBlock* pBlock) {
  SExprSupp*    pTbNameCalSup = &pInfo->tbnameCalSup;
  blockDataCleanup(pInfo->pCreateTbRes);
  if (pInfo->tbnameCalSup.numOfExprs == 0 && pInfo->tagCalSup.numOfExprs == 0) {
    pBlock->info.parTbName[0] = 0;
  } else {
    appendCreateTableRow(pInfo->pStreamScanOp->pTaskInfo->streamInfo.pState, &pInfo->tbnameCalSup, &pInfo->tagCalSup,
                         pBlock->info.id.groupId, pBlock, 0, pInfo->pCreateTbRes, &pInfo->stateStore);
  }
}

static int32_t generateDeleteResultBlock(SStreamScanInfo* pInfo, SSDataBlock* pSrcBlock, SSDataBlock* pDestBlock) {
  blockDataCleanup(pDestBlock);
  int32_t rows = pSrcBlock->info.rows;
  if (rows == 0) {
    return TSDB_CODE_SUCCESS;
  }
  int32_t code = blockDataEnsureCapacity(pDestBlock, rows);
  if (code != TSDB_CODE_SUCCESS) {
    return code;
  }

  SColumnInfoData* pSrcStartTsCol = (SColumnInfoData*)taosArrayGet(pSrcBlock->pDataBlock, START_TS_COLUMN_INDEX);
  SColumnInfoData* pSrcEndTsCol = (SColumnInfoData*)taosArrayGet(pSrcBlock->pDataBlock, END_TS_COLUMN_INDEX);
  SColumnInfoData* pSrcUidCol = taosArrayGet(pSrcBlock->pDataBlock, UID_COLUMN_INDEX);
  uint64_t*        srcUidData = (uint64_t*)pSrcUidCol->pData;
  SColumnInfoData* pSrcGpCol = taosArrayGet(pSrcBlock->pDataBlock, GROUPID_COLUMN_INDEX);
  uint64_t*        srcGp = (uint64_t*)pSrcGpCol->pData;
  ASSERT(pSrcStartTsCol->info.type == TSDB_DATA_TYPE_TIMESTAMP);
  TSKEY*  srcStartTsCol = (TSKEY*)pSrcStartTsCol->pData;
  TSKEY*  srcEndTsCol = (TSKEY*)pSrcEndTsCol->pData;
  int64_t ver = pSrcBlock->info.version - 1;
  for (int32_t i = 0; i < pSrcBlock->info.rows; i++) {
    uint64_t srcUid = srcUidData[i];
    uint64_t groupId = srcGp[i];
    char     tbname[VARSTR_HEADER_SIZE + TSDB_TABLE_NAME_LEN] = {0};
    if (groupId == 0) {
      groupId = getGroupIdByData(pInfo, srcUid, srcStartTsCol[i], ver);
    }
    if (pInfo->tbnameCalSup.pExprInfo) {
      void* parTbname = NULL;
      code = pInfo->stateStore.streamStateGetParName(pInfo->pStreamScanOp->pTaskInfo->streamInfo.pState, groupId, &parTbname);
      if (code != TSDB_CODE_SUCCESS) {
        SSDataBlock* pPreRes = readPreVersionData(pInfo->pTableScanOp, srcUid, srcStartTsCol[i], srcStartTsCol[i], ver);
        printDataBlock(pPreRes, "pre res", GET_TASKID(pInfo->pStreamScanOp->pTaskInfo));
        calBlockTbName(pInfo, pPreRes);
        memcpy(varDataVal(tbname), pPreRes->info.parTbName, strlen(pPreRes->info.parTbName));
      } else {
        memcpy(varDataVal(tbname), parTbname, TSDB_TABLE_NAME_LEN);
      }
      varDataSetLen(tbname, strlen(varDataVal(tbname)));
      pInfo->stateStore.streamStateFreeVal(parTbname);
    }
    appendOneRowToStreamSpecialBlock(pDestBlock, srcStartTsCol + i, srcEndTsCol + i, srcUidData + i, &groupId,
                                     tbname[0] == 0 ? NULL : tbname);
  }
  return TSDB_CODE_SUCCESS;
}

static int32_t generateScanRange(SStreamScanInfo* pInfo, SSDataBlock* pSrcBlock, SSDataBlock* pDestBlock) {
  int32_t code = TSDB_CODE_SUCCESS;
  if (isIntervalWindow(pInfo)) {
    code = generateIntervalScanRange(pInfo, pSrcBlock, pDestBlock);
  } else if (isSessionWindow(pInfo) || isStateWindow(pInfo)) {
    code = generateSessionScanRange(pInfo, pSrcBlock, pDestBlock);
  } else {
    code = generateDeleteResultBlock(pInfo, pSrcBlock, pDestBlock);
  }
  pDestBlock->info.type = STREAM_CLEAR;
  pDestBlock->info.version = pSrcBlock->info.version;
  pDestBlock->info.dataLoad = 1;
  blockDataUpdateTsWindow(pDestBlock, 0);
  return code;
}

void appendOneRowToStreamSpecialBlock(SSDataBlock* pBlock, TSKEY* pStartTs, TSKEY* pEndTs, uint64_t* pUid,
                                      uint64_t* pGp, void* pTbName) {
  SColumnInfoData* pStartTsCol = taosArrayGet(pBlock->pDataBlock, START_TS_COLUMN_INDEX);
  SColumnInfoData* pEndTsCol = taosArrayGet(pBlock->pDataBlock, END_TS_COLUMN_INDEX);
  SColumnInfoData* pUidCol = taosArrayGet(pBlock->pDataBlock, UID_COLUMN_INDEX);
  SColumnInfoData* pGpCol = taosArrayGet(pBlock->pDataBlock, GROUPID_COLUMN_INDEX);
  SColumnInfoData* pCalStartCol = taosArrayGet(pBlock->pDataBlock, CALCULATE_START_TS_COLUMN_INDEX);
  SColumnInfoData* pCalEndCol = taosArrayGet(pBlock->pDataBlock, CALCULATE_END_TS_COLUMN_INDEX);
  SColumnInfoData* pTableCol = taosArrayGet(pBlock->pDataBlock, TABLE_NAME_COLUMN_INDEX);
  colDataSetVal(pStartTsCol, pBlock->info.rows, (const char*)pStartTs, false);
  colDataSetVal(pEndTsCol, pBlock->info.rows, (const char*)pEndTs, false);
  colDataSetVal(pUidCol, pBlock->info.rows, (const char*)pUid, false);
  colDataSetVal(pGpCol, pBlock->info.rows, (const char*)pGp, false);
  colDataSetVal(pCalStartCol, pBlock->info.rows, (const char*)pStartTs, false);
  colDataSetVal(pCalEndCol, pBlock->info.rows, (const char*)pEndTs, false);
  colDataSetVal(pTableCol, pBlock->info.rows, (const char*)pTbName, pTbName == NULL);
  pBlock->info.rows++;
}

bool checkExpiredData(SStateStore* pAPI, SUpdateInfo* pUpdateInfo, STimeWindowAggSupp* pTwSup, uint64_t tableId, TSKEY ts) {
  bool isExpired = false;
  bool isInc = pAPI->isIncrementalTimeStamp(pUpdateInfo, tableId, ts);
  if (!isInc) {
    isExpired = isOverdue(ts, pTwSup);
  }
  return isExpired;
}

static void checkUpdateData(SStreamScanInfo* pInfo, bool invertible, SSDataBlock* pBlock, bool out) {
  if (out) {
    blockDataCleanup(pInfo->pUpdateDataRes);
    blockDataEnsureCapacity(pInfo->pUpdateDataRes, pBlock->info.rows * 2);
  }
  SColumnInfoData* pColDataInfo = taosArrayGet(pBlock->pDataBlock, pInfo->primaryTsIndex);
  ASSERT(pColDataInfo->info.type == TSDB_DATA_TYPE_TIMESTAMP);
  TSKEY* tsCol = (TSKEY*)pColDataInfo->pData;
  bool   tableInserted = pInfo->stateStore.updateInfoIsTableInserted(pInfo->pUpdateInfo, pBlock->info.id.uid);
  for (int32_t rowId = 0; rowId < pBlock->info.rows; rowId++) {
    SResultRowInfo dumyInfo;
    dumyInfo.cur.pageId = -1;
    bool        isClosed = false;
    STimeWindow win = {.skey = INT64_MIN, .ekey = INT64_MAX};
    bool        overDue = isOverdue(tsCol[rowId], &pInfo->twAggSup);
    if (pInfo->igExpired && overDue) {
      continue;
    }

    if (tableInserted && overDue) {
      win = getActiveTimeWindow(NULL, &dumyInfo, tsCol[rowId], &pInfo->interval, TSDB_ORDER_ASC);
      isClosed = isCloseWindow(&win, &pInfo->twAggSup);
    }
    // must check update info first.
    bool update = pInfo->stateStore.updateInfoIsUpdated(pInfo->pUpdateInfo, pBlock->info.id.uid, tsCol[rowId]);
    bool closedWin = isClosed && isSignleIntervalWindow(pInfo) &&
                     isDeletedStreamWindow(&win, pBlock->info.id.groupId, pInfo->pState, &pInfo->twAggSup, &pInfo->stateStore);
    if ((update || closedWin) && out) {
      qDebug("stream update check not pass, update %d, closedWin %d", update, closedWin);
      uint64_t gpId = 0;
      appendOneRowToStreamSpecialBlock(pInfo->pUpdateDataRes, tsCol + rowId, tsCol + rowId, &pBlock->info.id.uid, &gpId,
                                       NULL);
      if (closedWin && pInfo->partitionSup.needCalc) {
        gpId = calGroupIdByData(&pInfo->partitionSup, pInfo->pPartScalarSup, pBlock, rowId);
        appendOneRowToStreamSpecialBlock(pInfo->pUpdateDataRes, tsCol + rowId, tsCol + rowId, &pBlock->info.id.uid,
                                         &gpId, NULL);
      }
    }
  }
  if (out && pInfo->pUpdateDataRes->info.rows > 0) {
    pInfo->pUpdateDataRes->info.version = pBlock->info.version;
    pInfo->pUpdateDataRes->info.dataLoad = 1;
    blockDataUpdateTsWindow(pInfo->pUpdateDataRes, 0);
    pInfo->pUpdateDataRes->info.type = pInfo->partitionSup.needCalc ? STREAM_DELETE_DATA : STREAM_CLEAR;
  }
}

static void doBlockDataWindowFilter(SSDataBlock* pBlock, int32_t tsIndex, STimeWindow* pWindow, const char* id) {
  if (pWindow->skey != INT64_MIN || pWindow->ekey != INT64_MAX) {
    bool* p = taosMemoryCalloc(pBlock->info.rows, sizeof(bool));
    bool  hasUnqualified = false;

    SColumnInfoData* pCol = taosArrayGet(pBlock->pDataBlock, tsIndex);

    if (pWindow->skey != INT64_MIN) {
      qDebug("%s filter for additional history window, skey:%" PRId64, id, pWindow->skey);

      ASSERT(pCol->pData != NULL);
      for (int32_t i = 0; i < pBlock->info.rows; ++i) {
        int64_t* ts = (int64_t*)colDataGetData(pCol, i);
        p[i] = (*ts >= pWindow->skey);

        if (!p[i]) {
          hasUnqualified = true;
        }
      }
    } else if (pWindow->ekey != INT64_MAX) {
      qDebug("%s filter for additional history window, ekey:%" PRId64, id, pWindow->ekey);
      for (int32_t i = 0; i < pBlock->info.rows; ++i) {
        int64_t* ts = (int64_t*)colDataGetData(pCol, i);
        p[i] = (*ts <= pWindow->ekey);

        if (!p[i]) {
          hasUnqualified = true;
        }
      }
    }

    if (hasUnqualified) {
      trimDataBlock(pBlock, pBlock->info.rows, p);
    }

    taosMemoryFree(p);
  }
}

// re-build the delete block, ONLY according to the split timestamp
static void rebuildDeleteBlockData(SSDataBlock* pBlock, STimeWindow* pWindow, const char* id) {
  int32_t numOfRows = pBlock->info.rows;
  bool*   p = taosMemoryCalloc(numOfRows, sizeof(bool));
  bool    hasUnqualified = false;
  int64_t skey = pWindow->skey;
  int64_t ekey = pWindow->ekey;

  SColumnInfoData* pSrcStartCol = taosArrayGet(pBlock->pDataBlock, START_TS_COLUMN_INDEX);
  uint64_t*        tsStartCol = (uint64_t*)pSrcStartCol->pData;
  SColumnInfoData* pSrcEndCol = taosArrayGet(pBlock->pDataBlock, END_TS_COLUMN_INDEX);
  uint64_t*        tsEndCol = (uint64_t*)pSrcEndCol->pData;

  if (pWindow->skey != INT64_MIN) {
    for (int32_t i = 0; i < numOfRows; i++) {
      if (tsStartCol[i] < skey) {
        tsStartCol[i] = skey;
      }

      if (tsEndCol[i] >= skey) {
        p[i] = true;
      } else {  // this row should be removed, since it is not in this query time window, which is [skey, INT64_MAX]
        hasUnqualified = true;
      }
    }
  } else if (pWindow->ekey != INT64_MAX) {
    for(int32_t i = 0; i < numOfRows; ++i) {
      if (tsEndCol[i] > ekey) {
        tsEndCol[i] = ekey;
      }

      if (tsStartCol[i] <= ekey) {
        p[i] = true;
      } else {
        hasUnqualified = true;
      }
    }
  }

  if (hasUnqualified) {
    trimDataBlock(pBlock, pBlock->info.rows, p);
    qDebug("%s re-build delete datablock, start key revised to:%"PRId64", rows:%"PRId64, id, skey, pBlock->info.rows);
  } else {
    qDebug("%s not update the delete block", id);
  }

  taosMemoryFree(p);
}

static int32_t setBlockIntoRes(SStreamScanInfo* pInfo, const SSDataBlock* pBlock, STimeWindow* pTimeWindow, bool filter) {
  SDataBlockInfo* pBlockInfo = &pInfo->pRes->info;
  SOperatorInfo*  pOperator = pInfo->pStreamScanOp;
  SExecTaskInfo*  pTaskInfo = pOperator->pTaskInfo;
  const char*     id = GET_TASKID(pTaskInfo);

  blockDataEnsureCapacity(pInfo->pRes, pBlock->info.rows);

  pBlockInfo->rows = pBlock->info.rows;
  pBlockInfo->id.uid = pBlock->info.id.uid;
  pBlockInfo->type = STREAM_NORMAL;
  pBlockInfo->version = pBlock->info.version;

  STableScanInfo* pTableScanInfo = pInfo->pTableScanOp->info;
  pBlockInfo->id.groupId = tableListGetTableGroupId(pTableScanInfo->base.pTableListInfo, pBlock->info.id.uid);

  // todo extract method
  for (int32_t i = 0; i < taosArrayGetSize(pInfo->matchInfo.pList); ++i) {
    SColMatchItem* pColMatchInfo = taosArrayGet(pInfo->matchInfo.pList, i);
    if (!pColMatchInfo->needOutput) {
      continue;
    }

    bool colExists = false;
    for (int32_t j = 0; j < blockDataGetNumOfCols(pBlock); ++j) {
      SColumnInfoData* pResCol = bdGetColumnInfoData(pBlock, j);
      if (pResCol->info.colId == pColMatchInfo->colId) {
        SColumnInfoData* pDst = taosArrayGet(pInfo->pRes->pDataBlock, pColMatchInfo->dstSlotId);
        colDataAssign(pDst, pResCol, pBlock->info.rows, &pInfo->pRes->info);
        colExists = true;
        break;
      }
    }

    // the required column does not exists in submit block, let's set it to be all null value
    if (!colExists) {
      SColumnInfoData* pDst = taosArrayGet(pInfo->pRes->pDataBlock, pColMatchInfo->dstSlotId);
      colDataSetNNULL(pDst, 0, pBlockInfo->rows);
    }
  }

  // currently only the tbname pseudo column
  if (pInfo->numOfPseudoExpr > 0) {
    int32_t code = addTagPseudoColumnData(&pInfo->readHandle, pInfo->pPseudoExpr, pInfo->numOfPseudoExpr, pInfo->pRes,
                                          pBlockInfo->rows, id, &pTableScanInfo->base.metaCache);
    // ignore the table not exists error, since this table may have been dropped during the scan procedure.
    if (code != TSDB_CODE_SUCCESS && code != TSDB_CODE_PAR_TABLE_NOT_EXIST) {
      blockDataFreeRes((SSDataBlock*)pBlock);
      T_LONG_JMP(pTaskInfo->env, code);
    }

    // reset the error code.
    terrno = 0;
  }

  if (filter) {
    doFilter(pInfo->pRes, pOperator->exprSupp.pFilterInfo, NULL);
  }

  // filter the block extracted from WAL files, according to the time window apply additional time window filter
  doBlockDataWindowFilter(pInfo->pRes, pInfo->primaryTsIndex, pTimeWindow, id);
  pInfo->pRes->info.dataLoad = 1;

  blockDataUpdateTsWindow(pInfo->pRes, pInfo->primaryTsIndex);
  if (pInfo->pRes->info.rows == 0) {
    return 0;
  }

  calBlockTbName(pInfo, pInfo->pRes);
  return 0;
}

static SSDataBlock* doQueueScan(SOperatorInfo* pOperator) {
  SExecTaskInfo* pTaskInfo = pOperator->pTaskInfo;
  SStorageAPI*   pAPI = &pTaskInfo->storageAPI;

  SStreamScanInfo* pInfo = pOperator->info;
  const char*      id = GET_TASKID(pTaskInfo);

  qDebug("start to exec queue scan, %s", id);

  if (isTaskKilled(pTaskInfo)) {
    return NULL;
  }

  if (pTaskInfo->streamInfo.currentOffset.type == TMQ_OFFSET__SNAPSHOT_DATA) {
    SSDataBlock* pResult = doTableScan(pInfo->pTableScanOp);
    if (pResult && pResult->info.rows > 0) {
      tqOffsetResetToData(&pTaskInfo->streamInfo.currentOffset, pResult->info.id.uid, pResult->info.window.ekey);
      return pResult;
    }

    STableScanInfo* pTSInfo = pInfo->pTableScanOp->info;
    pAPI->tsdReader.tsdReaderClose(pTSInfo->base.dataReader);

    pTSInfo->base.dataReader = NULL;
    int64_t validVer = pTaskInfo->streamInfo.snapshotVer + 1;
    qDebug("queue scan tsdb over, switch to wal ver %" PRId64 "", validVer);
    if (pAPI->tqReaderFn.tqReaderSeek(pInfo->tqReader, validVer, pTaskInfo->id.str) < 0) {
      return NULL;
    }

    tqOffsetResetToLog(&pTaskInfo->streamInfo.currentOffset, validVer);
  }

  if (pTaskInfo->streamInfo.currentOffset.type == TMQ_OFFSET__LOG) {

    while (1) {
      bool hasResult = pAPI->tqReaderFn.tqReaderNextBlockInWal(pInfo->tqReader, id);

      SSDataBlock* pRes = pAPI->tqReaderFn.tqGetResultBlock(pInfo->tqReader);
      struct SWalReader* pWalReader = pAPI->tqReaderFn.tqReaderGetWalReader(pInfo->tqReader);

      // curVersion move to next
      tqOffsetResetToLog(&pTaskInfo->streamInfo.currentOffset, pWalReader->curVersion);

      // use ts to pass time when replay, because ts not used if type is log
      pTaskInfo->streamInfo.currentOffset.ts = pAPI->tqReaderFn.tqGetResultBlockTime(pInfo->tqReader);

      if (hasResult) {
        qDebug("doQueueScan get data from log %" PRId64 " rows, version:%" PRId64, pRes->info.rows,
               pTaskInfo->streamInfo.currentOffset.version);
        blockDataCleanup(pInfo->pRes);
        STimeWindow defaultWindow = {.skey = INT64_MIN, .ekey = INT64_MAX};
        setBlockIntoRes(pInfo, pRes, &defaultWindow, true);
        if (pInfo->pRes->info.rows > 0) {
          return pInfo->pRes;
        }
      } else {
        qDebug("doQueueScan get none from log, return, version:%" PRId64, pTaskInfo->streamInfo.currentOffset.version);
        return NULL;
      }
    }
  } else {
    qError("unexpected streamInfo prepare type: %d", pTaskInfo->streamInfo.currentOffset.type);
    return NULL;
  }
}

static int32_t filterDelBlockByUid(SSDataBlock* pDst, const SSDataBlock* pSrc, SStreamScanInfo* pInfo) {
  STqReader* pReader = pInfo->tqReader;
  int32_t    rows = pSrc->info.rows;
  blockDataEnsureCapacity(pDst, rows);

  SColumnInfoData* pSrcStartCol = taosArrayGet(pSrc->pDataBlock, START_TS_COLUMN_INDEX);
  uint64_t*        startCol = (uint64_t*)pSrcStartCol->pData;
  SColumnInfoData* pSrcEndCol = taosArrayGet(pSrc->pDataBlock, END_TS_COLUMN_INDEX);
  uint64_t*        endCol = (uint64_t*)pSrcEndCol->pData;
  SColumnInfoData* pSrcUidCol = taosArrayGet(pSrc->pDataBlock, UID_COLUMN_INDEX);
  uint64_t*        uidCol = (uint64_t*)pSrcUidCol->pData;

  SColumnInfoData* pDstStartCol = taosArrayGet(pDst->pDataBlock, START_TS_COLUMN_INDEX);
  SColumnInfoData* pDstEndCol = taosArrayGet(pDst->pDataBlock, END_TS_COLUMN_INDEX);
  SColumnInfoData* pDstUidCol = taosArrayGet(pDst->pDataBlock, UID_COLUMN_INDEX);

  int32_t j = 0;
  for (int32_t i = 0; i < rows; i++) {
    if (pInfo->readerFn.tqReaderIsQueriedTable(pReader, uidCol[i])) {
      colDataSetVal(pDstStartCol, j, (const char*)&startCol[i], false);
      colDataSetVal(pDstEndCol, j, (const char*)&endCol[i], false);
      colDataSetVal(pDstUidCol, j, (const char*)&uidCol[i], false);

      colDataSetNULL(taosArrayGet(pDst->pDataBlock, GROUPID_COLUMN_INDEX), j);
      colDataSetNULL(taosArrayGet(pDst->pDataBlock, CALCULATE_START_TS_COLUMN_INDEX), j);
      colDataSetNULL(taosArrayGet(pDst->pDataBlock, CALCULATE_END_TS_COLUMN_INDEX), j);
      j++;
    }
  }

  uint32_t cap = pDst->info.capacity;
  pDst->info = pSrc->info;
  pDst->info.rows = j;
  pDst->info.capacity = cap;

  return 0;
}

// for partition by tag
static void setBlockGroupIdByUid(SStreamScanInfo* pInfo, SSDataBlock* pBlock) {
  SColumnInfoData* pStartTsCol = taosArrayGet(pBlock->pDataBlock, START_TS_COLUMN_INDEX);
  TSKEY*           startTsCol = (TSKEY*)pStartTsCol->pData;
  SColumnInfoData* pGpCol = taosArrayGet(pBlock->pDataBlock, GROUPID_COLUMN_INDEX);
  uint64_t*        gpCol = (uint64_t*)pGpCol->pData;
  SColumnInfoData* pUidCol = taosArrayGet(pBlock->pDataBlock, UID_COLUMN_INDEX);
  uint64_t*        uidCol = (uint64_t*)pUidCol->pData;
  int32_t          rows = pBlock->info.rows;
  if (!pInfo->partitionSup.needCalc) {
    for (int32_t i = 0; i < rows; i++) {
      uint64_t groupId = getGroupIdByUid(pInfo, uidCol[i]);
      colDataSetVal(pGpCol, i, (const char*)&groupId, false);
    }
  }
}

static void doCheckUpdate(SStreamScanInfo* pInfo, TSKEY endKey, SSDataBlock* pBlock) {
  if (pInfo->pUpdateInfo) {
    pInfo->pUpdateInfo->maxDataVersion = TMAX(pInfo->pUpdateInfo->maxDataVersion, pBlock->info.version);
  }
  if (!pInfo->igCheckUpdate && pInfo->pUpdateInfo) {
    checkUpdateData(pInfo, true, pBlock, true);
    pInfo->twAggSup.maxTs = TMAX(pInfo->twAggSup.maxTs, endKey);
    if (pInfo->pUpdateDataRes->info.rows > 0) {
      pInfo->updateResIndex = 0;
      if (pInfo->pUpdateDataRes->info.type == STREAM_CLEAR) {
        pInfo->scanMode = STREAM_SCAN_FROM_UPDATERES;
      } else if (pInfo->pUpdateDataRes->info.type == STREAM_INVERT) {
        pInfo->scanMode = STREAM_SCAN_FROM_RES;
        // return pInfo->pUpdateDataRes;
      } else if (pInfo->pUpdateDataRes->info.type == STREAM_DELETE_DATA) {
        pInfo->scanMode = STREAM_SCAN_FROM_DELETE_DATA;
      }
    }
  }
}

int32_t streamScanOperatorEncode(SStreamScanInfo* pInfo, void** pBuff) {
 int32_t len = pInfo->stateStore.updateInfoSerialize(NULL, 0, pInfo->pUpdateInfo);
 len += encodeSTimeWindowAggSupp(NULL, &pInfo->twAggSup);
 *pBuff = taosMemoryCalloc(1, len);
 void* buf = *pBuff;
 encodeSTimeWindowAggSupp(&buf, &pInfo->twAggSup);
 pInfo->stateStore.updateInfoSerialize(buf, len, pInfo->pUpdateInfo);
 return len;
}

void streamScanOperatorSaveCheckpoint(SStreamScanInfo* pInfo) {
  if (!pInfo->pState) {
    return;
  }
  void* pBuf = NULL;
  int32_t len = streamScanOperatorEncode(pInfo, &pBuf);
  pInfo->stateStore.streamStateSaveInfo(pInfo->pState, STREAM_SCAN_OP_CHECKPOINT_NAME, strlen(STREAM_SCAN_OP_CHECKPOINT_NAME), pBuf, len);
  taosMemoryFree(pBuf);
}

// other properties are recovered from the execution plan
void streamScanOperatorDecode(void* pBuff, int32_t len, SStreamScanInfo* pInfo) {
  if (!pBuff || len == 0) {
    return;
  }
  void* buf = pBuff;
  buf = decodeSTimeWindowAggSupp(buf, &pInfo->twAggSup);
  int32_t tlen = len - encodeSTimeWindowAggSupp(NULL, &pInfo->twAggSup);
  if (tlen == 0) {
    return;
  }

  void* pUpInfo = taosMemoryCalloc(1, sizeof(SUpdateInfo));
  int32_t code = pInfo->stateStore.updateInfoDeserialize(buf, tlen, pUpInfo);
  if (code == TSDB_CODE_SUCCESS) {
    pInfo->stateStore.updateInfoDestroy(pInfo->pUpdateInfo);
    pInfo->pUpdateInfo = pUpInfo;
  } else {
    taosMemoryFree(pUpInfo);
  }
}

static SSDataBlock* doStreamScan(SOperatorInfo* pOperator) {
  // NOTE: this operator does never check if current status is done or not
  SExecTaskInfo* pTaskInfo = pOperator->pTaskInfo;
  const char*    id = GET_TASKID(pTaskInfo);

  SStorageAPI*     pAPI = &pTaskInfo->storageAPI;
  SStreamScanInfo* pInfo = pOperator->info;
  SStreamTaskInfo* pStreamInfo = &pTaskInfo->streamInfo;

  qDebug("stream scan started, %s", id);

  if (pStreamInfo->recoverStep == STREAM_RECOVER_STEP__PREPARE1 || pStreamInfo->recoverStep == STREAM_RECOVER_STEP__PREPARE2) {
    STableScanInfo* pTSInfo = pInfo->pTableScanOp->info;
    memcpy(&pTSInfo->base.cond, &pStreamInfo->tableCond, sizeof(SQueryTableDataCond));

    if (pStreamInfo->recoverStep == STREAM_RECOVER_STEP__PREPARE1) {
      pTSInfo->base.cond.startVersion = pStreamInfo->fillHistoryVer.minVer;
      pTSInfo->base.cond.endVersion = pStreamInfo->fillHistoryVer.maxVer;

      pTSInfo->base.cond.twindows = pStreamInfo->fillHistoryWindow;
      qDebug("stream recover step1, verRange:%" PRId64 "-%" PRId64 " window:%"PRId64"-%"PRId64", %s", pTSInfo->base.cond.startVersion,
             pTSInfo->base.cond.endVersion, pTSInfo->base.cond.twindows.skey, pTSInfo->base.cond.twindows.ekey, id);
      pStreamInfo->recoverStep = STREAM_RECOVER_STEP__SCAN1;
      pStreamInfo->recoverScanFinished = false;
    } else {
      pTSInfo->base.cond.startVersion = pStreamInfo->fillHistoryVer.minVer;
      pTSInfo->base.cond.endVersion = pStreamInfo->fillHistoryVer.maxVer;
      pTSInfo->base.cond.twindows = pStreamInfo->fillHistoryWindow;
      qDebug("stream scan step2 (scan wal), verRange:%" PRId64 " - %" PRId64 ", window:%" PRId64 "-%" PRId64 ", %s",
             pTSInfo->base.cond.startVersion, pTSInfo->base.cond.endVersion, pTSInfo->base.cond.twindows.skey,
             pTSInfo->base.cond.twindows.ekey, id);
      pStreamInfo->recoverStep = STREAM_RECOVER_STEP__NONE;
    }

    pAPI->tsdReader.tsdReaderClose(pTSInfo->base.dataReader);

    pTSInfo->base.dataReader = NULL;
    pInfo->pTableScanOp->status = OP_OPENED;

    pTSInfo->scanTimes = 0;
    pTSInfo->currentGroupId = -1;
  }

  if (pStreamInfo->recoverStep == STREAM_RECOVER_STEP__SCAN1) {
    if (isTaskKilled(pTaskInfo)) {
      return NULL;
    }

    switch (pInfo->scanMode) {
      case STREAM_SCAN_FROM_RES: {
        pInfo->scanMode = STREAM_SCAN_FROM_READERHANDLE;
        printSpecDataBlock(pInfo->pRecoverRes, getStreamOpName(pOperator->operatorType), "recover", GET_TASKID(pTaskInfo));
        return pInfo->pRecoverRes;
      } break;
      default:
        break;
    }

    pInfo->pRecoverRes = doTableScan(pInfo->pTableScanOp);
    if (pInfo->pRecoverRes != NULL) {
      calBlockTbName(pInfo, pInfo->pRecoverRes);
      if (!pInfo->igCheckUpdate && pInfo->pUpdateInfo) {
        TSKEY maxTs = pAPI->stateStore.updateInfoFillBlockData(pInfo->pUpdateInfo, pInfo->pRecoverRes, pInfo->primaryTsIndex);
        pInfo->twAggSup.maxTs = TMAX(pInfo->twAggSup.maxTs, maxTs);
      }
      if (pInfo->pCreateTbRes->info.rows > 0) {
        pInfo->scanMode = STREAM_SCAN_FROM_RES;
        printSpecDataBlock(pInfo->pCreateTbRes, getStreamOpName(pOperator->operatorType), "recover", GET_TASKID(pTaskInfo));
        return pInfo->pCreateTbRes;
      }

      qDebug("stream recover scan get block, rows %" PRId64, pInfo->pRecoverRes->info.rows);
      printSpecDataBlock(pInfo->pRecoverRes, getStreamOpName(pOperator->operatorType), "recover", GET_TASKID(pTaskInfo));
      return pInfo->pRecoverRes;
    }
    pStreamInfo->recoverStep = STREAM_RECOVER_STEP__NONE;
    STableScanInfo* pTSInfo = pInfo->pTableScanOp->info;
    pAPI->tsdReader.tsdReaderClose(pTSInfo->base.dataReader);

    pTSInfo->base.dataReader = NULL;

    pTSInfo->base.cond.startVersion = -1;
    pTSInfo->base.cond.endVersion = -1;

    pStreamInfo->recoverScanFinished = true;
    return NULL;
  }

  size_t total = taosArrayGetSize(pInfo->pBlockLists);
// TODO: refactor
FETCH_NEXT_BLOCK:
  if (pInfo->blockType == STREAM_INPUT__DATA_BLOCK) {
    if (pInfo->validBlockIndex >= total) {
      doClearBufferedBlocks(pInfo);
      return NULL;
    }

    int32_t  current = pInfo->validBlockIndex++;
    qDebug("process %d/%d input data blocks, %s", current, (int32_t) total, id);

    SPackedData* pPacked = taosArrayGet(pInfo->pBlockLists, current);
    SSDataBlock* pBlock = pPacked->pDataBlock;
    if (pBlock->info.parTbName[0]) {
      pAPI->stateStore.streamStatePutParName(pStreamInfo->pState, pBlock->info.id.groupId, pBlock->info.parTbName);
    }

    // TODO move into scan
    pBlock->info.calWin.skey = INT64_MIN;
    pBlock->info.calWin.ekey = INT64_MAX;
    pBlock->info.dataLoad = 1;
    if (pInfo->pUpdateInfo) {
      pInfo->pUpdateInfo->maxDataVersion = TMAX(pInfo->pUpdateInfo->maxDataVersion, pBlock->info.version);
    }

    blockDataUpdateTsWindow(pBlock, 0);
    switch (pBlock->info.type) {
      case STREAM_NORMAL:
      case STREAM_GET_ALL:
        return pBlock;
      case STREAM_RETRIEVE: {
        pInfo->blockType = STREAM_INPUT__DATA_SUBMIT;
        pInfo->scanMode = STREAM_SCAN_FROM_DATAREADER_RETRIEVE;
        copyDataBlock(pInfo->pUpdateRes, pBlock);
        pInfo->updateResIndex = 0;
        prepareRangeScan(pInfo, pInfo->pUpdateRes, &pInfo->updateResIndex);
        pAPI->stateStore.updateInfoAddCloseWindowSBF(pInfo->pUpdateInfo);
      } break;
      case STREAM_DELETE_DATA: {
        printSpecDataBlock(pBlock, getStreamOpName(pOperator->operatorType), "delete recv", GET_TASKID(pTaskInfo));
        SSDataBlock* pDelBlock = NULL;
        if (pInfo->tqReader) {
          pDelBlock = createSpecialDataBlock(STREAM_DELETE_DATA);
          filterDelBlockByUid(pDelBlock, pBlock, pInfo);
        } else {
          pDelBlock = pBlock;
        }

        setBlockGroupIdByUid(pInfo, pDelBlock);
        rebuildDeleteBlockData(pDelBlock, &pStreamInfo->fillHistoryWindow, id);
        printSpecDataBlock(pDelBlock, getStreamOpName(pOperator->operatorType), "delete recv filtered", GET_TASKID(pTaskInfo));
        if (pDelBlock->info.rows == 0) {
          if (pInfo->tqReader) {
            blockDataDestroy(pDelBlock);
          }
          goto FETCH_NEXT_BLOCK;
        }

        if (!isIntervalWindow(pInfo) && !isSessionWindow(pInfo) && !isStateWindow(pInfo)) {
          generateDeleteResultBlock(pInfo, pDelBlock, pInfo->pDeleteDataRes);
          pInfo->pDeleteDataRes->info.type = STREAM_DELETE_RESULT;
          printSpecDataBlock(pDelBlock, getStreamOpName(pOperator->operatorType), "delete result", GET_TASKID(pTaskInfo));
          blockDataDestroy(pDelBlock);

          if (pInfo->pDeleteDataRes->info.rows > 0) {
            return pInfo->pDeleteDataRes;
          } else {
            goto FETCH_NEXT_BLOCK;
          }
        } else {
          pInfo->blockType = STREAM_INPUT__DATA_SUBMIT;
          pInfo->updateResIndex = 0;
          generateScanRange(pInfo, pDelBlock, pInfo->pUpdateRes);
          prepareRangeScan(pInfo, pInfo->pUpdateRes, &pInfo->updateResIndex);
          copyDataBlock(pInfo->pDeleteDataRes, pInfo->pUpdateRes);
          pInfo->pDeleteDataRes->info.type = STREAM_DELETE_DATA;
          printSpecDataBlock(pDelBlock, getStreamOpName(pOperator->operatorType), "delete result", GET_TASKID(pTaskInfo));
          if (pInfo->tqReader) {
            blockDataDestroy(pDelBlock);
          }
          if (pInfo->pDeleteDataRes->info.rows > 0) {
            pInfo->scanMode = STREAM_SCAN_FROM_DATAREADER_RANGE;
            return pInfo->pDeleteDataRes;
          } else {
            goto FETCH_NEXT_BLOCK;
          }
        }
      } break;
      case STREAM_CHECKPOINT: {
        qError("stream check point error. msg type: STREAM_INPUT__DATA_BLOCK");
      } break;
      default:
        break;
    }
    printDataBlock(pBlock, getStreamOpName(pOperator->operatorType), GET_TASKID(pTaskInfo));
    return pBlock;
  } else if (pInfo->blockType == STREAM_INPUT__DATA_SUBMIT) {
    qDebug("stream scan mode:%d, %s", pInfo->scanMode, id);
    switch (pInfo->scanMode) {
      case STREAM_SCAN_FROM_RES: {
        pInfo->scanMode = STREAM_SCAN_FROM_READERHANDLE;
        doCheckUpdate(pInfo, pInfo->pRes->info.window.ekey, pInfo->pRes);
        doFilter(pInfo->pRes, pOperator->exprSupp.pFilterInfo, NULL);
        pInfo->pRes->info.dataLoad = 1;
        blockDataUpdateTsWindow(pInfo->pRes, pInfo->primaryTsIndex);
        if (pInfo->pRes->info.rows > 0) {
          return pInfo->pRes;
        }
      } break;
      case STREAM_SCAN_FROM_DELETE_DATA: {
        generateScanRange(pInfo, pInfo->pUpdateDataRes, pInfo->pUpdateRes);
        prepareRangeScan(pInfo, pInfo->pUpdateRes, &pInfo->updateResIndex);
        pInfo->scanMode = STREAM_SCAN_FROM_DATAREADER_RANGE;
        copyDataBlock(pInfo->pDeleteDataRes, pInfo->pUpdateRes);
        pInfo->pDeleteDataRes->info.type = STREAM_DELETE_DATA;
        return pInfo->pDeleteDataRes;
      } break;
      case STREAM_SCAN_FROM_UPDATERES: {
        generateScanRange(pInfo, pInfo->pUpdateDataRes, pInfo->pUpdateRes);
        prepareRangeScan(pInfo, pInfo->pUpdateRes, &pInfo->updateResIndex);
        pInfo->scanMode = STREAM_SCAN_FROM_DATAREADER_RANGE;
        return pInfo->pUpdateRes;
      } break;
      case STREAM_SCAN_FROM_DATAREADER_RANGE:
      case STREAM_SCAN_FROM_DATAREADER_RETRIEVE: {
        SSDataBlock* pSDB = doRangeScan(pInfo, pInfo->pUpdateRes, pInfo->primaryTsIndex, &pInfo->updateResIndex);
        if (pSDB) {
          STableScanInfo* pTableScanInfo = pInfo->pTableScanOp->info;
          pSDB->info.type = pInfo->scanMode == STREAM_SCAN_FROM_DATAREADER_RANGE ? STREAM_NORMAL : STREAM_PULL_DATA;
          if (!pInfo->igCheckUpdate && pInfo->pUpdateInfo) {
            checkUpdateData(pInfo, true, pSDB, false);
          }
          printSpecDataBlock(pSDB, getStreamOpName(pOperator->operatorType), "update", GET_TASKID(pTaskInfo));
          calBlockTbName(pInfo, pSDB);
          return pSDB;
        }
        blockDataCleanup(pInfo->pUpdateDataRes);
        pInfo->scanMode = STREAM_SCAN_FROM_READERHANDLE;
      } break;
      default:
        break;
    }

    SStreamAggSupporter* pSup = pInfo->windowSup.pStreamAggSup;
    if (isStateWindow(pInfo) && pSup->pScanBlock->info.rows > 0) {
      pInfo->scanMode = STREAM_SCAN_FROM_DATAREADER_RANGE;
      pInfo->updateResIndex = 0;
      copyDataBlock(pInfo->pUpdateRes, pSup->pScanBlock);
      blockDataCleanup(pSup->pScanBlock);
      prepareRangeScan(pInfo, pInfo->pUpdateRes, &pInfo->updateResIndex);
      pInfo->pUpdateRes->info.type = STREAM_DELETE_DATA;
      printSpecDataBlock(pInfo->pUpdateRes, getStreamOpName(pOperator->operatorType), "rebuild", GET_TASKID(pTaskInfo));
      return pInfo->pUpdateRes;
    }

    SDataBlockInfo* pBlockInfo = &pInfo->pRes->info;
    int32_t         totalBlocks = taosArrayGetSize(pInfo->pBlockLists);

  NEXT_SUBMIT_BLK:
    while (1) {
      if (pInfo->readerFn.tqReaderCurrentBlockConsumed(pInfo->tqReader)) {
        if (pInfo->validBlockIndex >= totalBlocks) {
          pAPI->stateStore.updateInfoDestoryColseWinSBF(pInfo->pUpdateInfo);
          doClearBufferedBlocks(pInfo);

          qDebug("stream scan return empty, all %d submit blocks consumed, %s", totalBlocks, id);
          return NULL;
        }

        int32_t      current = pInfo->validBlockIndex++;
        SPackedData* pSubmit = taosArrayGet(pInfo->pBlockLists, current);

        qDebug("set %d/%d as the input submit block, %s", current + 1, totalBlocks, id);
        if (pAPI->tqReaderFn.tqReaderSetSubmitMsg(pInfo->tqReader, pSubmit->msgStr, pSubmit->msgLen, pSubmit->ver) < 0) {
          qError("submit msg messed up when initializing stream submit block %p, current %d/%d, %s", pSubmit, current, totalBlocks, id);
          continue;
        }
      }

      blockDataCleanup(pInfo->pRes);

      while (pAPI->tqReaderFn.tqNextBlockImpl(pInfo->tqReader, id)) {
        SSDataBlock* pRes = NULL;

        int32_t code = pAPI->tqReaderFn.tqRetrieveBlock(pInfo->tqReader, &pRes, id);
        qDebug("retrieve data from submit completed code:%s rows:%" PRId64 " %s", tstrerror(code), pRes->info.rows, id);

        if (code != TSDB_CODE_SUCCESS || pRes->info.rows == 0) {
          qDebug("retrieve data failed, try next block in submit block, %s", id);
          continue;
        }

        setBlockIntoRes(pInfo, pRes, &pStreamInfo->fillHistoryWindow, false);
        if (pInfo->pRes->info.rows == 0) {
          continue;
        }

        if (pInfo->pCreateTbRes->info.rows > 0) {
          pInfo->scanMode = STREAM_SCAN_FROM_RES;
          qDebug("create table res exists, rows:%"PRId64" return from stream scan, %s", pInfo->pCreateTbRes->info.rows, id);
          return pInfo->pCreateTbRes;
        }

        doCheckUpdate(pInfo, pBlockInfo->window.ekey, pInfo->pRes);
        doFilter(pInfo->pRes, pOperator->exprSupp.pFilterInfo, NULL);
        blockDataUpdateTsWindow(pInfo->pRes, pInfo->primaryTsIndex);

        int64_t numOfUpdateRes = pInfo->pUpdateDataRes->info.rows;
        qDebug("%s %" PRId64 " rows in datablock, update res:%" PRId64, id, pBlockInfo->rows, numOfUpdateRes);
        if (pBlockInfo->rows > 0 || numOfUpdateRes > 0) {
          break;
        }
      }

      if (pBlockInfo->rows > 0 || pInfo->pUpdateDataRes->info.rows > 0) {
        break;
      } else {
        continue;
      }
    }

    // record the scan action.
    pInfo->numOfExec++;
    pOperator->resultInfo.totalRows += pBlockInfo->rows;

    qDebug("stream scan completed, and return source rows:%" PRId64", %s", pBlockInfo->rows, id);
    if (pBlockInfo->rows > 0) {
      return pInfo->pRes;
    }

    if (pInfo->pUpdateDataRes->info.rows > 0) {
      goto FETCH_NEXT_BLOCK;
    }

    goto NEXT_SUBMIT_BLK;
  } else if (pInfo->blockType == STREAM_INPUT__CHECKPOINT) {
    if (pInfo->validBlockIndex >= total) {
      doClearBufferedBlocks(pInfo);
      return NULL;
    }

    int32_t  current = pInfo->validBlockIndex++;
    qDebug("process %d/%d input data blocks, %s", current, (int32_t) total, id);

    SPackedData* pData = taosArrayGet(pInfo->pBlockLists, current);
    SSDataBlock* pBlock = taosArrayGet(pData->pDataBlock, 0);

    if (pBlock->info.type == STREAM_CHECKPOINT) {
      streamScanOperatorSaveCheckpoint(pInfo);
    }
    // printDataBlock(pBlock, "stream scan ck");
    return pInfo->pCheckpointRes;
  }

  return NULL;
}

static SArray* extractTableIdList(const STableListInfo* pTableListInfo) {
  SArray* tableIdList = taosArrayInit(4, sizeof(uint64_t));

  // Transfer the Array of STableKeyInfo into uid list.
  size_t size = tableListGetSize(pTableListInfo);
  for (int32_t i = 0; i < size; ++i) {
    STableKeyInfo* pkeyInfo = tableListGetInfo(pTableListInfo, i);
    taosArrayPush(tableIdList, &pkeyInfo->uid);
  }

  return tableIdList;
}

static SSDataBlock* doRawScan(SOperatorInfo* pOperator) {
  // NOTE: this operator does never check if current status is done or not
  SExecTaskInfo* pTaskInfo = pOperator->pTaskInfo;
  SStorageAPI*   pAPI = &pTaskInfo->storageAPI;

  SStreamRawScanInfo* pInfo = pOperator->info;
  int32_t             code = TSDB_CODE_SUCCESS;
  pTaskInfo->streamInfo.metaRsp.metaRspLen = 0;  // use metaRspLen !=0 to judge if data is meta
  pTaskInfo->streamInfo.metaRsp.metaRsp = NULL;

  qDebug("tmqsnap doRawScan called");
  if (pTaskInfo->streamInfo.currentOffset.type == TMQ_OFFSET__SNAPSHOT_DATA) {
    bool hasNext = false;
    if (pInfo->dataReader && pInfo->sContext->withMeta != ONLY_META) {
      code = pAPI->tsdReader.tsdNextDataBlock(pInfo->dataReader, &hasNext);
      if (code) {
        pAPI->tsdReader.tsdReaderReleaseDataBlock(pInfo->dataReader);
        T_LONG_JMP(pTaskInfo->env, code);
      }
    }

    if (pInfo->dataReader && hasNext) {
      if (isTaskKilled(pTaskInfo)) {
        pAPI->tsdReader.tsdReaderReleaseDataBlock(pInfo->dataReader);
        T_LONG_JMP(pTaskInfo->env, pTaskInfo->code);
      }

      SSDataBlock* pBlock = pAPI->tsdReader.tsdReaderRetrieveDataBlock(pInfo->dataReader, NULL);
      if (pBlock == NULL) {
        T_LONG_JMP(pTaskInfo->env, terrno);
      }

      qDebug("tmqsnap doRawScan get data uid:%" PRId64 "", pBlock->info.id.uid);
      tqOffsetResetToData(&pTaskInfo->streamInfo.currentOffset, pBlock->info.id.uid, pBlock->info.window.ekey);
      return pBlock;
    }

    SMetaTableInfo mtInfo = pAPI->snapshotFn.getMetaTableInfoFromSnapshot(pInfo->sContext);
    STqOffsetVal   offset = {0};
    if (mtInfo.uid == 0 || pInfo->sContext->withMeta == ONLY_META) {  // read snapshot done, change to get data from wal
      qDebug("tmqsnap read snapshot done, change to get data from wal");
      tqOffsetResetToLog(&offset, pInfo->sContext->snapVersion + 1);
    } else {
      tqOffsetResetToData(&offset, mtInfo.uid, INT64_MIN);
      qDebug("tmqsnap change get data uid:%" PRId64 "", mtInfo.uid);
    }
    qStreamPrepareScan(pTaskInfo, &offset, pInfo->sContext->subType);
    tDeleteSchemaWrapper(mtInfo.schema);
    return NULL;
  } else if (pTaskInfo->streamInfo.currentOffset.type == TMQ_OFFSET__SNAPSHOT_META) {
    SSnapContext* sContext = pInfo->sContext;
    void*         data = NULL;
    int32_t       dataLen = 0;
    int16_t       type = 0;
    int64_t       uid = 0;
    if (pAPI->snapshotFn.getTableInfoFromSnapshot(sContext, &data, &dataLen, &type, &uid) < 0) {
      qError("tmqsnap getTableInfoFromSnapshot error");
      taosMemoryFreeClear(data);
      return NULL;
    }

    if (!sContext->queryMeta) {  // change to get data next poll request
      STqOffsetVal offset = {0};
      tqOffsetResetToData(&offset, 0, INT64_MIN);
      qStreamPrepareScan(pTaskInfo, &offset, pInfo->sContext->subType);
    } else {
      tqOffsetResetToMeta(&pTaskInfo->streamInfo.currentOffset, uid);
      pTaskInfo->streamInfo.metaRsp.resMsgType = type;
      pTaskInfo->streamInfo.metaRsp.metaRspLen = dataLen;
      pTaskInfo->streamInfo.metaRsp.metaRsp = data;
    }

    return NULL;
  }
  return NULL;
}

static void destroyRawScanOperatorInfo(void* param) {
  SStreamRawScanInfo* pRawScan = (SStreamRawScanInfo*)param;
  pRawScan->pAPI->tsdReader.tsdReaderClose(pRawScan->dataReader);
  pRawScan->pAPI->snapshotFn.destroySnapshot(pRawScan->sContext);
  tableListDestroy(pRawScan->pTableListInfo);
  taosMemoryFree(pRawScan);
}

// for subscribing db or stb (not including column),
// if this scan is used, meta data can be return
// and schemas are decided when scanning
SOperatorInfo* createRawScanOperatorInfo(SReadHandle* pHandle, SExecTaskInfo* pTaskInfo) {
  // create operator
  // create tb reader
  // create meta reader
  // create tq reader

  int32_t code = TSDB_CODE_SUCCESS;

  SStreamRawScanInfo* pInfo = taosMemoryCalloc(1, sizeof(SStreamRawScanInfo));
  SOperatorInfo*      pOperator = taosMemoryCalloc(1, sizeof(SOperatorInfo));
  if (pInfo == NULL || pOperator == NULL) {
    code = TSDB_CODE_OUT_OF_MEMORY;
    goto _end;
  }

  pInfo->pTableListInfo = tableListCreate();
  pInfo->vnode = pHandle->vnode;
  pInfo->pAPI = &pTaskInfo->storageAPI;

  pInfo->sContext = pHandle->sContext;
  setOperatorInfo(pOperator, "RawScanOperator", QUERY_NODE_PHYSICAL_PLAN_TABLE_SCAN, false, OP_NOT_OPENED, pInfo,
                  pTaskInfo);

  pOperator->fpSet = createOperatorFpSet(NULL, doRawScan, NULL, destroyRawScanOperatorInfo, optrDefaultBufFn, NULL, optrDefaultGetNextExtFn, NULL);
  return pOperator;

_end:
  taosMemoryFree(pInfo);
  taosMemoryFree(pOperator);
  pTaskInfo->code = code;
  return NULL;
}

static void destroyStreamScanOperatorInfo(void* param) {
  SStreamScanInfo* pStreamScan = (SStreamScanInfo*)param;

  if (pStreamScan->pTableScanOp && pStreamScan->pTableScanOp->info) {
    destroyOperator(pStreamScan->pTableScanOp);
  }

  if (pStreamScan->tqReader) {
    pStreamScan->readerFn.tqReaderClose(pStreamScan->tqReader);
  }
  if (pStreamScan->matchInfo.pList) {
    taosArrayDestroy(pStreamScan->matchInfo.pList);
  }
  if (pStreamScan->pPseudoExpr) {
    destroyExprInfo(pStreamScan->pPseudoExpr, pStreamScan->numOfPseudoExpr);
    taosMemoryFree(pStreamScan->pPseudoExpr);
  }

  cleanupExprSupp(&pStreamScan->tbnameCalSup);
  cleanupExprSupp(&pStreamScan->tagCalSup);

  pStreamScan->stateStore.updateInfoDestroy(pStreamScan->pUpdateInfo);
  blockDataDestroy(pStreamScan->pRes);
  blockDataDestroy(pStreamScan->pUpdateRes);
  blockDataDestroy(pStreamScan->pDeleteDataRes);
  blockDataDestroy(pStreamScan->pUpdateDataRes);
  blockDataDestroy(pStreamScan->pCreateTbRes);
  taosArrayDestroy(pStreamScan->pBlockLists);
  blockDataDestroy(pStreamScan->pCheckpointRes);

  taosMemoryFree(pStreamScan);
}

void streamScanReleaseState(SOperatorInfo* pOperator) {
  SStreamScanInfo* pInfo = pOperator->info;
  if (!pInfo->pState) {
    return;
  }
  if (!pInfo->pUpdateInfo) {
    return;
  }
  int32_t len = pInfo->stateStore.updateInfoSerialize(NULL, 0, pInfo->pUpdateInfo);
  void* pBuff = taosMemoryCalloc(1, len);
  pInfo->stateStore.updateInfoSerialize(pBuff, len, pInfo->pUpdateInfo);
  pInfo->stateStore.streamStateSaveInfo(pInfo->pState, STREAM_SCAN_OP_STATE_NAME, strlen(STREAM_SCAN_OP_STATE_NAME), pBuff, len);
  taosMemoryFree(pBuff);
}

void streamScanReloadState(SOperatorInfo* pOperator) {
  SStreamScanInfo* pInfo = pOperator->info;
  if (!pInfo->pState) {
    return;
  }
  void*   pBuff = NULL;
  int32_t len = 0;
  pInfo->stateStore.streamStateGetInfo(pInfo->pState, STREAM_SCAN_OP_STATE_NAME, strlen(STREAM_SCAN_OP_STATE_NAME), &pBuff, &len);
  SUpdateInfo* pUpInfo = taosMemoryCalloc(1, sizeof(SUpdateInfo));
  int32_t      code = pInfo->stateStore.updateInfoDeserialize(pBuff, len, pUpInfo);
  taosMemoryFree(pBuff);
  if (code == TSDB_CODE_SUCCESS && pInfo->pUpdateInfo) {
    if (pInfo->pUpdateInfo->minTS < 0) {
      pInfo->stateStore.updateInfoDestroy(pInfo->pUpdateInfo);
      pInfo->pUpdateInfo = pUpInfo;
    } else {
      pInfo->stateStore.windowSBfDelete(pInfo->pUpdateInfo, 1);
      pInfo->stateStore.windowSBfAdd(pInfo->pUpdateInfo, 1);
      ASSERT(pInfo->pUpdateInfo->minTS > pUpInfo->minTS);
      pInfo->pUpdateInfo->maxDataVersion = TMAX(pInfo->pUpdateInfo->maxDataVersion, pUpInfo->maxDataVersion);
      SHashObj* curMap = pInfo->pUpdateInfo->pMap;
      void *pIte = taosHashIterate(curMap, NULL);
      while (pIte != NULL) {
        size_t keySize = 0;
        int64_t* pUid = taosHashGetKey(pIte, &keySize);
        taosHashPut(pUpInfo->pMap, pUid, sizeof(int64_t), pIte, sizeof(TSKEY));
        pIte = taosHashIterate(curMap, pIte);
      }
      taosHashCleanup(curMap);
      pInfo->pUpdateInfo->pMap = pUpInfo->pMap;
      pUpInfo->pMap = NULL;
      pInfo->stateStore.updateInfoDestroy(pUpInfo);
    }
  } else {
    pInfo->stateStore.updateInfoDestroy(pUpInfo);
  }
}

SOperatorInfo* createStreamScanOperatorInfo(SReadHandle* pHandle, STableScanPhysiNode* pTableScanNode, SNode* pTagCond,
                                            STableListInfo* pTableListInfo, SExecTaskInfo* pTaskInfo) {
  SArray*          pColIds = NULL;
  SStreamScanInfo* pInfo = taosMemoryCalloc(1, sizeof(SStreamScanInfo));
  SOperatorInfo*   pOperator = taosMemoryCalloc(1, sizeof(SOperatorInfo));
  SStorageAPI*     pAPI = &pTaskInfo->storageAPI;
  const char* idstr = pTaskInfo->id.str;

  if (pInfo == NULL || pOperator == NULL) {
    terrno = TSDB_CODE_OUT_OF_MEMORY;
    tableListDestroy(pTableListInfo);
    goto _error;
  }

  SScanPhysiNode*     pScanPhyNode = &pTableScanNode->scan;
  SDataBlockDescNode* pDescNode = pScanPhyNode->node.pOutputDataBlockDesc;

  pInfo->pTagCond = pTagCond;
  pInfo->pGroupTags = pTableScanNode->pGroupTags;

  int32_t numOfCols = 0;
  int32_t code =
      extractColMatchInfo(pScanPhyNode->pScanCols, pDescNode, &numOfCols, COL_MATCH_FROM_COL_ID, &pInfo->matchInfo);
  if (code != TSDB_CODE_SUCCESS) {
    tableListDestroy(pTableListInfo);
    goto _error;
  }

  int32_t numOfOutput = taosArrayGetSize(pInfo->matchInfo.pList);
  pColIds = taosArrayInit(numOfOutput, sizeof(int16_t));
  for (int32_t i = 0; i < numOfOutput; ++i) {
    SColMatchItem* id = taosArrayGet(pInfo->matchInfo.pList, i);

    int16_t colId = id->colId;
    taosArrayPush(pColIds, &colId);
    if (id->colId == PRIMARYKEY_TIMESTAMP_COL_ID) {
      pInfo->primaryTsIndex = id->dstSlotId;
    }
  }

  if (pTableScanNode->pSubtable != NULL) {
    SExprInfo* pSubTableExpr = taosMemoryCalloc(1, sizeof(SExprInfo));
    if (pSubTableExpr == NULL) {
      terrno = TSDB_CODE_OUT_OF_MEMORY;
      tableListDestroy(pTableListInfo);
      goto _error;
    }

    pInfo->tbnameCalSup.pExprInfo = pSubTableExpr;
    createExprFromOneNode(pSubTableExpr, pTableScanNode->pSubtable, 0);
    if (initExprSupp(&pInfo->tbnameCalSup, pSubTableExpr, 1, &pTaskInfo->storageAPI.functionStore) != 0) {
      tableListDestroy(pTableListInfo);
      goto _error;
    }
  }

  if (pTableScanNode->pTags != NULL) {
    int32_t    numOfTags;
    SExprInfo* pTagExpr = createExpr(pTableScanNode->pTags, &numOfTags);
    if (pTagExpr == NULL) {
      terrno = TSDB_CODE_OUT_OF_MEMORY;
      tableListDestroy(pTableListInfo);
      goto _error;
    }
    if (initExprSupp(&pInfo->tagCalSup, pTagExpr, numOfTags, &pTaskInfo->storageAPI.functionStore) != 0) {
      terrno = TSDB_CODE_OUT_OF_MEMORY;
      tableListDestroy(pTableListInfo);
      goto _error;
    }
  }

  pInfo->pBlockLists = taosArrayInit(4, sizeof(SPackedData));
  if (pInfo->pBlockLists == NULL) {
    terrno = TSDB_CODE_OUT_OF_MEMORY;
    tableListDestroy(pTableListInfo);
    goto _error;
  }

  if (pHandle->vnode) {
    SOperatorInfo*  pTableScanOp = createTableScanOperatorInfo(pTableScanNode, pHandle, pTableListInfo, pTaskInfo);
    if (pTableScanOp == NULL) {
      qError("createTableScanOperatorInfo error, errorcode: %d", pTaskInfo->code);
      goto _error;
    }
    STableScanInfo* pTSInfo = (STableScanInfo*)pTableScanOp->info;
    if (pHandle->version > 0) {
      pTSInfo->base.cond.endVersion = pHandle->version;
    }

    STableKeyInfo* pList = NULL;
    int32_t        num = 0;
    tableListGetGroupList(pTableListInfo, 0, &pList, &num);

    if (pHandle->initTableReader) {
      pTSInfo->scanMode = TABLE_SCAN__TABLE_ORDER;
      pTSInfo->base.dataReader = NULL;
    }

    if (pHandle->initTqReader) {
      ASSERT(pHandle->tqReader == NULL);
      pInfo->tqReader = pAPI->tqReaderFn.tqReaderOpen(pHandle->vnode);
      ASSERT(pInfo->tqReader);
    } else {
      ASSERT(pHandle->tqReader);
      pInfo->tqReader = pHandle->tqReader;
    }

    pInfo->pUpdateInfo = NULL;
    pInfo->pTableScanOp = pTableScanOp;
    if (pInfo->pTableScanOp->pTaskInfo->streamInfo.pState) {
      pAPI->stateStore.streamStateSetNumber(pInfo->pTableScanOp->pTaskInfo->streamInfo.pState, -1);
    }

    pInfo->readHandle = *pHandle;
    pTaskInfo->streamInfo.snapshotVer = pHandle->version;
    pInfo->pCreateTbRes = buildCreateTableBlock(&pInfo->tbnameCalSup, &pInfo->tagCalSup);
    blockDataEnsureCapacity(pInfo->pCreateTbRes, 8);

    // set the extract column id to streamHandle
    pAPI->tqReaderFn.tqReaderSetColIdList(pInfo->tqReader, pColIds);
    SArray* tableIdList = extractTableIdList(((STableScanInfo*)(pInfo->pTableScanOp->info))->base.pTableListInfo);
    code = pAPI->tqReaderFn.tqReaderSetQueryTableList(pInfo->tqReader, tableIdList, idstr);
    if (code != 0) {
      taosArrayDestroy(tableIdList);
      goto _error;
    }

    taosArrayDestroy(tableIdList);
    memcpy(&pTaskInfo->streamInfo.tableCond, &pTSInfo->base.cond, sizeof(SQueryTableDataCond));
  } else {
    taosArrayDestroy(pColIds);
    tableListDestroy(pTableListInfo);
    pColIds = NULL;
  }

  // create the pseduo columns info
  if (pTableScanNode->scan.pScanPseudoCols != NULL) {
    pInfo->pPseudoExpr = createExprInfo(pTableScanNode->scan.pScanPseudoCols, NULL, &pInfo->numOfPseudoExpr);
  }

  code = filterInitFromNode((SNode*)pScanPhyNode->node.pConditions, &pOperator->exprSupp.pFilterInfo, 0);
  if (code != TSDB_CODE_SUCCESS) {
    goto _error;
  }

  pInfo->pRes = createDataBlockFromDescNode(pDescNode);
  pInfo->pUpdateRes = createSpecialDataBlock(STREAM_CLEAR);
  pInfo->scanMode = STREAM_SCAN_FROM_READERHANDLE;
  pInfo->windowSup = (SWindowSupporter){.pStreamAggSup = NULL, .gap = -1, .parentType = QUERY_NODE_PHYSICAL_PLAN};
  pInfo->groupId = 0;
  pInfo->pStreamScanOp = pOperator;
  pInfo->deleteDataIndex = 0;
  pInfo->pDeleteDataRes = createSpecialDataBlock(STREAM_DELETE_DATA);
  pInfo->updateWin = (STimeWindow){.skey = INT64_MAX, .ekey = INT64_MAX};
  pInfo->pUpdateDataRes = createSpecialDataBlock(STREAM_CLEAR);
  pInfo->assignBlockUid = pTableScanNode->assignBlockUid;
  pInfo->partitionSup.needCalc = false;
  pInfo->igCheckUpdate = pTableScanNode->igCheckUpdate;
  pInfo->igExpired = pTableScanNode->igExpired;
  pInfo->twAggSup.maxTs = INT64_MIN;
  pInfo->pState = pTaskInfo->streamInfo.pState;
  pInfo->stateStore = pTaskInfo->storageAPI.stateStore;
  pInfo->readerFn = pTaskInfo->storageAPI.tqReaderFn;
  pInfo->pCheckpointRes = createSpecialDataBlock(STREAM_CHECKPOINT);

  // for stream
  if (pTaskInfo->streamInfo.pState) {
    void*   buff = NULL;
    int32_t len = 0;
    int32_t res = pAPI->stateStore.streamStateGetInfo(pTaskInfo->streamInfo.pState, STREAM_SCAN_OP_CHECKPOINT_NAME, strlen(STREAM_SCAN_OP_CHECKPOINT_NAME), &buff, &len);
    if (res == TSDB_CODE_SUCCESS) {
      streamScanOperatorDecode(buff, len, pInfo);
      taosMemoryFree(buff);
    }
  }

  setOperatorInfo(pOperator, STREAM_SCAN_OP_NAME, QUERY_NODE_PHYSICAL_PLAN_STREAM_SCAN, false, OP_NOT_OPENED, pInfo,
                  pTaskInfo);
  pOperator->exprSupp.numOfExprs = taosArrayGetSize(pInfo->pRes->pDataBlock);

  __optr_fn_t nextFn = (pTaskInfo->execModel == OPTR_EXEC_MODEL_STREAM) ? doStreamScan : doQueueScan;
  pOperator->fpSet =
      createOperatorFpSet(optrDummyOpenFn, nextFn, NULL, destroyStreamScanOperatorInfo, optrDefaultBufFn, NULL, optrDefaultGetNextExtFn, NULL);
  setOperatorStreamStateFn(pOperator, streamScanReleaseState, streamScanReloadState);

  return pOperator;

_error:
  if (pColIds != NULL) {
    taosArrayDestroy(pColIds);
  }

  if (pInfo != NULL) {
    destroyStreamScanOperatorInfo(pInfo);
  }

  taosMemoryFreeClear(pOperator);
  return NULL;
}

static void doTagScanOneTable(SOperatorInfo* pOperator, const SSDataBlock* pRes, int32_t count, SMetaReader* mr, SStorageAPI* pAPI) {
  SExecTaskInfo* pTaskInfo = pOperator->pTaskInfo;
  STagScanInfo* pInfo = pOperator->info;
  SExprInfo*    pExprInfo = &pOperator->exprSupp.pExprInfo[0];

  STableKeyInfo* item = tableListGetInfo(pInfo->pTableListInfo, pInfo->curPos);
  int32_t        code = pAPI->metaReaderFn.getTableEntryByUid(mr, item->uid);
  tDecoderClear(&(*mr).coder);
  if (code != TSDB_CODE_SUCCESS) {
    qError("failed to get table meta, uid:0x%" PRIx64 ", code:%s, %s", item->uid, tstrerror(terrno),
           GET_TASKID(pTaskInfo));
    pAPI->metaReaderFn.clearReader(mr);
    T_LONG_JMP(pTaskInfo->env, terrno);
  }

  char str[512];
  for (int32_t j = 0; j < pOperator->exprSupp.numOfExprs; ++j) {
    SColumnInfoData* pDst = taosArrayGet(pRes->pDataBlock, pExprInfo[j].base.resSchema.slotId);

    // refactor later
    if (FUNCTION_TYPE_TBNAME == pExprInfo[j].pExpr->_function.functionType) {
      STR_TO_VARSTR(str, (*mr).me.name);
      colDataSetVal(pDst, (count), str, false);
    } else if (FUNCTION_TYPE_TBUID == pExprInfo[j].pExpr->_function.functionType) {
      colDataSetVal(pDst, (count), (char*)&(*mr).me.uid, false);    
    } else if (FUNCTION_TYPE_VGID == pExprInfo[j].pExpr->_function.functionType) {
      colDataSetVal(pDst, (count), (char*)&pTaskInfo->id.vgId, false);    
    } else {  // it is a tag value
      STagVal val = {0};
      val.cid = pExprInfo[j].base.pParam[0].pCol->colId;
      const char* p = pAPI->metaFn.extractTagVal((*mr).me.ctbEntry.pTags, pDst->info.type, &val);

      char* data = NULL;
      if (pDst->info.type != TSDB_DATA_TYPE_JSON && p != NULL) {
        data = tTagValToData((const STagVal*)p, false);
      } else {
        data = (char*)p;
      }
      colDataSetVal(pDst, (count), data,
                    (data == NULL) || (pDst->info.type == TSDB_DATA_TYPE_JSON && tTagIsJsonNull(data)));

      if (pDst->info.type != TSDB_DATA_TYPE_JSON && p != NULL && IS_VAR_DATA_TYPE(((const STagVal*)p)->type) &&
          data != NULL) {
        taosMemoryFree(data);
      }
    }
  }
}

static void tagScanFreeUidTag(void* p) {
  STUidTagInfo* pInfo = p;
  if (pInfo->pTagVal != NULL) {
    taosMemoryFree(pInfo->pTagVal);
  }
}

static int32_t tagScanCreateResultData(SDataType* pType, int32_t numOfRows, SScalarParam* pParam) {
  SColumnInfoData* pColumnData = taosMemoryCalloc(1, sizeof(SColumnInfoData));
  if (pColumnData == NULL) {
    terrno = TSDB_CODE_OUT_OF_MEMORY;
    return terrno;
  }

  pColumnData->info.type = pType->type;
  pColumnData->info.bytes = pType->bytes;
  pColumnData->info.scale = pType->scale;
  pColumnData->info.precision = pType->precision;

  int32_t code = colInfoDataEnsureCapacity(pColumnData, numOfRows, true);
  if (code != TSDB_CODE_SUCCESS) {
    terrno = code;
    taosMemoryFree(pColumnData);
    return terrno;
  }

  pParam->columnData = pColumnData;
  pParam->colAlloced = true;
  return TSDB_CODE_SUCCESS;
}

static EDealRes tagScanRewriteTagColumn(SNode** pNode, void* pContext) {
  SColumnNode* pSColumnNode = NULL;
  if (QUERY_NODE_COLUMN == nodeType((*pNode))) {
    pSColumnNode = *(SColumnNode**)pNode;
  } else if (QUERY_NODE_FUNCTION == nodeType((*pNode))) {
    SFunctionNode* pFuncNode = *(SFunctionNode**)(pNode);
    if (pFuncNode->funcType == FUNCTION_TYPE_TBNAME) {
      pSColumnNode = (SColumnNode*)nodesMakeNode(QUERY_NODE_COLUMN);
      if (NULL == pSColumnNode) {
        return DEAL_RES_ERROR;
      }
      pSColumnNode->colId = -1;
      pSColumnNode->colType = COLUMN_TYPE_TBNAME;
      pSColumnNode->node.resType.type = TSDB_DATA_TYPE_VARCHAR;
      pSColumnNode->node.resType.bytes = TSDB_TABLE_FNAME_LEN - 1 + VARSTR_HEADER_SIZE;
      nodesDestroyNode(*pNode);
      *pNode = (SNode*)pSColumnNode;
    } else {
      return DEAL_RES_CONTINUE;
    }
  } else {
    return DEAL_RES_CONTINUE;
  }

  STagScanFilterContext* pCtx = (STagScanFilterContext*)pContext;
  void*            data = taosHashGet(pCtx->colHash, &pSColumnNode->colId, sizeof(pSColumnNode->colId));
  if (!data) {
    taosHashPut(pCtx->colHash, &pSColumnNode->colId, sizeof(pSColumnNode->colId), pNode, sizeof((*pNode)));
    pSColumnNode->slotId = pCtx->index++;
    SColumnInfo cInfo = {.colId = pSColumnNode->colId,
                         .type = pSColumnNode->node.resType.type,
                         .bytes = pSColumnNode->node.resType.bytes};
    taosArrayPush(pCtx->cInfoList, &cInfo);
  } else {
    SColumnNode* col = *(SColumnNode**)data;
    pSColumnNode->slotId = col->slotId;
  }

  return DEAL_RES_CONTINUE;
}


static int32_t tagScanFilterByTagCond(SArray* aUidTags, SNode* pTagCond, SArray* aFilterIdxs, void* pVnode, SStorageAPI* pAPI, STagScanInfo* pInfo) {
  int32_t code = 0;
  int32_t numOfTables = taosArrayGetSize(aUidTags);

  SSDataBlock* pResBlock = createTagValBlockForFilter(pInfo->filterCtx.cInfoList, numOfTables, aUidTags, pVnode, pAPI);

  SArray* pBlockList = taosArrayInit(1, POINTER_BYTES);
  taosArrayPush(pBlockList, &pResBlock);
  SDataType type = {.type = TSDB_DATA_TYPE_BOOL, .bytes = sizeof(bool)};

  SScalarParam output = {0};
  code = tagScanCreateResultData(&type, numOfTables, &output);
  if (TSDB_CODE_SUCCESS != code) {
    return code;
  }

  code = scalarCalculate(pTagCond, pBlockList, &output);
  if (TSDB_CODE_SUCCESS != code) {
    return code;
  }

  bool* result = (bool*)output.columnData->pData;
  for (int32_t i = 0 ; i < numOfTables; ++i) {
    if (result[i]) {
      taosArrayPush(aFilterIdxs, &i);
    }
  }

  colDataDestroy(output.columnData);
  taosMemoryFreeClear(output.columnData);

  blockDataDestroy(pResBlock);
  taosArrayDestroy(pBlockList);

  return TSDB_CODE_SUCCESS;
}

static void tagScanFillOneCellWithTag(SOperatorInfo* pOperator, const STUidTagInfo* pUidTagInfo, SExprInfo* pExprInfo, SColumnInfoData* pColInfo, int rowIndex, const SStorageAPI* pAPI, void* pVnode) {
  if (QUERY_NODE_FUNCTION == pExprInfo->pExpr->nodeType) {
    if (FUNCTION_TYPE_TBNAME == pExprInfo->pExpr->_function.functionType) {  // tbname
      char str[TSDB_TABLE_FNAME_LEN + VARSTR_HEADER_SIZE] = {0};
      STR_TO_VARSTR(str, "ctbidx");

      colDataSetVal(pColInfo, rowIndex, str, false);
    } else if (FUNCTION_TYPE_TBUID == pExprInfo->pExpr->_function.functionType) {
      colDataSetVal(pColInfo, rowIndex, (char*)&pUidTagInfo->uid, false);    
    } else if (FUNCTION_TYPE_VGID == pExprInfo->pExpr->_function.functionType) {
      colDataSetVal(pColInfo, rowIndex, (char*)&pOperator->pTaskInfo->id.vgId, false);   
    } 
  } else {
    STagVal tagVal = {0};
    tagVal.cid = pExprInfo->base.pParam[0].pCol->colId;
    if (pUidTagInfo->pTagVal == NULL) {
      colDataSetNULL(pColInfo, rowIndex);
    } else {
      const char* p = pAPI->metaFn.extractTagVal(pUidTagInfo->pTagVal, pColInfo->info.type, &tagVal);

      if (p == NULL || (pColInfo->info.type == TSDB_DATA_TYPE_JSON && ((STag*)p)->nTag == 0)) {
        colDataSetNULL(pColInfo, rowIndex);
      } else if (pColInfo->info.type == TSDB_DATA_TYPE_JSON) {
        colDataSetVal(pColInfo, rowIndex, p, false);
      } else if (IS_VAR_DATA_TYPE(pColInfo->info.type)) {
        char* tmp = taosMemoryMalloc(tagVal.nData + VARSTR_HEADER_SIZE + 1);
        varDataSetLen(tmp, tagVal.nData);
        memcpy(tmp + VARSTR_HEADER_SIZE, tagVal.pData, tagVal.nData);
        colDataSetVal(pColInfo, rowIndex, tmp, false);
        taosMemoryFree(tmp);
      } else {
        colDataSetVal(pColInfo, rowIndex, (const char*)&tagVal.i64, false);
      }
    }
  }
}

static int32_t tagScanFillResultBlock(SOperatorInfo* pOperator, SSDataBlock* pRes, SArray* aUidTags, SArray* aFilterIdxs, bool ignoreFilterIdx,
                                      SStorageAPI* pAPI) {
  STagScanInfo* pInfo = pOperator->info;
  SExprInfo*    pExprInfo = &pOperator->exprSupp.pExprInfo[0];
  if (!ignoreFilterIdx) {
    size_t szTables = taosArrayGetSize(aFilterIdxs);
    for (int i = 0; i < szTables; ++i) {
      int32_t idx = *(int32_t*)taosArrayGet(aFilterIdxs, i);
      STUidTagInfo* pUidTagInfo = taosArrayGet(aUidTags, idx);
      for (int32_t j = 0; j < pOperator->exprSupp.numOfExprs; ++j) {
        SColumnInfoData* pDst = taosArrayGet(pRes->pDataBlock, pExprInfo[j].base.resSchema.slotId);
        tagScanFillOneCellWithTag(pOperator, pUidTagInfo, &pExprInfo[j], pDst, i, pAPI, pInfo->readHandle.vnode);
      }
    }
  } else {
    size_t szTables = taosArrayGetSize(aUidTags);
    for (int i = 0; i < szTables; ++i) {
      STUidTagInfo* pUidTagInfo = taosArrayGet(aUidTags, i);
      for (int32_t j = 0; j < pOperator->exprSupp.numOfExprs; ++j) {
        SColumnInfoData* pDst = taosArrayGet(pRes->pDataBlock, pExprInfo[j].base.resSchema.slotId);
        tagScanFillOneCellWithTag(pOperator, pUidTagInfo, &pExprInfo[j], pDst, i, pAPI, pInfo->readHandle.vnode);
      }
    }
  }
  return 0;
}

static SSDataBlock* doTagScanFromCtbIdx(SOperatorInfo* pOperator) {
  if (pOperator->status == OP_EXEC_DONE) {
    return NULL;
  }
  SExecTaskInfo* pTaskInfo = pOperator->pTaskInfo;
  SStorageAPI* pAPI = &pTaskInfo->storageAPI;

  STagScanInfo* pInfo = pOperator->info;
  SSDataBlock*  pRes = pInfo->pRes;
  blockDataCleanup(pRes);

  if (pInfo->pCtbCursor == NULL) {
    pInfo->pCtbCursor = pAPI->metaFn.openCtbCursor(pInfo->readHandle.vnode, pInfo->suid, 1);
  } else {
    pAPI->metaFn.resumeCtbCursor(pInfo->pCtbCursor, 0);
  }

  SArray* aUidTags = pInfo->aUidTags;
  SArray* aFilterIdxs = pInfo->aFilterIdxs;
  int32_t count = 0;
  bool ctbCursorFinished = false;
  while (1) {
    taosArrayClearEx(aUidTags, tagScanFreeUidTag);
    taosArrayClear(aFilterIdxs);

    int32_t numTables = 0;
    while (numTables < pOperator->resultInfo.capacity) {
      SMCtbCursor* pCur = pInfo->pCtbCursor;
      tb_uid_t     uid = pAPI->metaFn.ctbCursorNext(pInfo->pCtbCursor);
      if (uid == 0) {
        ctbCursorFinished = true;
        break;
      }
      STUidTagInfo info = {.uid = uid, .pTagVal = pCur->pVal};
      info.pTagVal = taosMemoryMalloc(pCur->vLen);
      memcpy(info.pTagVal, pCur->pVal, pCur->vLen);
      taosArrayPush(aUidTags, &info);
      ++numTables;
    }

    if (numTables == 0) {
      break;
    }
    bool ignoreFilterIdx = true;
    if (pInfo->pTagCond != NULL) {
      ignoreFilterIdx = false;
      int32_t code = tagScanFilterByTagCond(aUidTags, pInfo->pTagCond, aFilterIdxs, pInfo->readHandle.vnode, pAPI, pInfo);
      if (TSDB_CODE_SUCCESS != code) {
        pOperator->pTaskInfo->code = code;
        T_LONG_JMP(pOperator->pTaskInfo->env, code);
      }
    } else {
      ignoreFilterIdx = true;
    }

    tagScanFillResultBlock(pOperator, pRes, aUidTags, aFilterIdxs, ignoreFilterIdx, pAPI);
    
    count = ignoreFilterIdx ? taosArrayGetSize(aUidTags): taosArrayGetSize(aFilterIdxs);

    if (count != 0) {
      break;
    }
  }

  if (count > 0) {
    pAPI->metaFn.pauseCtbCursor(pInfo->pCtbCursor);
  }
  if (count == 0 || ctbCursorFinished) {
    pAPI->metaFn.closeCtbCursor(pInfo->pCtbCursor);
    pInfo->pCtbCursor = NULL;
    setOperatorCompleted(pOperator);
  }
  pRes->info.rows = count;

  bool bLimitReached = applyLimitOffset(&pInfo->limitInfo, pRes, pTaskInfo);
  if (bLimitReached) {
    setOperatorCompleted(pOperator);
  }
  pOperator->resultInfo.totalRows += pRes->info.rows;
  return (pRes->info.rows == 0) ? NULL : pInfo->pRes;
}

static SSDataBlock* doTagScanFromMetaEntry(SOperatorInfo* pOperator) {
  if (pOperator->status == OP_EXEC_DONE) {
    return NULL;
  }

  SExecTaskInfo* pTaskInfo = pOperator->pTaskInfo;
  SStorageAPI* pAPI = &pTaskInfo->storageAPI;

  STagScanInfo* pInfo = pOperator->info;
  SExprInfo*    pExprInfo = &pOperator->exprSupp.pExprInfo[0];
  SSDataBlock*  pRes = pInfo->pRes;
  blockDataCleanup(pRes);

  int32_t size = tableListGetSize(pInfo->pTableListInfo);
  if (size == 0) {
    setTaskStatus(pTaskInfo, TASK_COMPLETED);
    return NULL;
  }

  char        str[512] = {0};
  int32_t     count = 0;
  SMetaReader mr = {0};
  pAPI->metaReaderFn.initReader(&mr, pInfo->readHandle.vnode, 0, &pAPI->metaFn);

  while (pInfo->curPos < size && count < pOperator->resultInfo.capacity) {
    doTagScanOneTable(pOperator, pRes, count, &mr, &pTaskInfo->storageAPI);
    ++count;
    if (++pInfo->curPos >= size) {
      setOperatorCompleted(pOperator);
    }
  }
  pRes->info.rows = count;

  pAPI->metaReaderFn.clearReader(&mr);
  bool bLimitReached = applyLimitOffset(&pInfo->limitInfo, pRes, pTaskInfo);
  if (bLimitReached) {
    setOperatorCompleted(pOperator);
  }
  // qDebug("QInfo:0x%"PRIx64" create tag values results completed, rows:%d", GET_TASKID(pRuntimeEnv), count);
  if (pOperator->status == OP_EXEC_DONE) {
    setTaskStatus(pTaskInfo, TASK_COMPLETED);
  }

  pOperator->resultInfo.totalRows += pRes->info.rows;

  return (pRes->info.rows == 0) ? NULL : pInfo->pRes;
}

static void destroyTagScanOperatorInfo(void* param) {
  STagScanInfo* pInfo = (STagScanInfo*)param;
  if (pInfo->pCtbCursor != NULL) {
    pInfo->pStorageAPI->metaFn.closeCtbCursor(pInfo->pCtbCursor);
  }
  taosHashCleanup(pInfo->filterCtx.colHash);
  taosArrayDestroy(pInfo->filterCtx.cInfoList);
  taosArrayDestroy(pInfo->aFilterIdxs);
  taosArrayDestroyEx(pInfo->aUidTags, tagScanFreeUidTag);

  pInfo->pRes = blockDataDestroy(pInfo->pRes);
  taosArrayDestroy(pInfo->matchInfo.pList);
  pInfo->pTableListInfo = tableListDestroy(pInfo->pTableListInfo);
  taosMemoryFreeClear(param);
}

SOperatorInfo* createTagScanOperatorInfo(SReadHandle* pReadHandle, STagScanPhysiNode* pTagScanNode,
                                         STableListInfo* pTableListInfo, SNode* pTagCond, SNode* pTagIndexCond, SExecTaskInfo* pTaskInfo) {
  SScanPhysiNode* pPhyNode = (SScanPhysiNode*)pTagScanNode;
  STagScanInfo*  pInfo = taosMemoryCalloc(1, sizeof(STagScanInfo));
  SOperatorInfo* pOperator = taosMemoryCalloc(1, sizeof(SOperatorInfo));
  if (pInfo == NULL || pOperator == NULL) {
    goto _error;
  }

  SDataBlockDescNode* pDescNode = pPhyNode->node.pOutputDataBlockDesc;

  int32_t    numOfExprs = 0;
  SExprInfo* pExprInfo = createExprInfo(pPhyNode->pScanPseudoCols, NULL, &numOfExprs);
  int32_t    code = initExprSupp(&pOperator->exprSupp, pExprInfo, numOfExprs, &pTaskInfo->storageAPI.functionStore);
  if (code != TSDB_CODE_SUCCESS) {
    goto _error;
  }

  int32_t num = 0;
  code = extractColMatchInfo(pPhyNode->pScanPseudoCols, pDescNode, &num, COL_MATCH_FROM_COL_ID, &pInfo->matchInfo);
  if (code != TSDB_CODE_SUCCESS) {
    goto _error;
  }

  pInfo->pTagCond = pTagCond;
  pInfo->pTagIndexCond = pTagIndexCond;
  pInfo->suid = pPhyNode->suid;
  pInfo->pStorageAPI = &pTaskInfo->storageAPI;

  pInfo->pTableListInfo = pTableListInfo;
  pInfo->pRes = createDataBlockFromDescNode(pDescNode);
  pInfo->readHandle = *pReadHandle;
  pInfo->curPos = 0;

  initLimitInfo(pPhyNode->node.pLimit, pPhyNode->node.pSlimit, &pInfo->limitInfo);
  setOperatorInfo(pOperator, "TagScanOperator", QUERY_NODE_PHYSICAL_PLAN_TAG_SCAN, false, OP_NOT_OPENED, pInfo,
                  pTaskInfo);
  initResultSizeInfo(&pOperator->resultInfo, 4096);
  blockDataEnsureCapacity(pInfo->pRes, pOperator->resultInfo.capacity);

  if (pTagScanNode->onlyMetaCtbIdx) {
    pInfo->aUidTags = taosArrayInit(pOperator->resultInfo.capacity, sizeof(STUidTagInfo));
    pInfo->aFilterIdxs = taosArrayInit(pOperator->resultInfo.capacity, sizeof(int32_t));
    pInfo->filterCtx.colHash = taosHashInit(4, taosGetDefaultHashFunction(TSDB_DATA_TYPE_SMALLINT), false, HASH_NO_LOCK);
    pInfo->filterCtx.cInfoList = taosArrayInit(4, sizeof(SColumnInfo));
    if (pInfo->pTagCond != NULL) {
      nodesRewriteExprPostOrder(&pTagCond, tagScanRewriteTagColumn, (void*)&pInfo->filterCtx);
    }
  }
  __optr_fn_t tagScanNextFn = (pTagScanNode->onlyMetaCtbIdx) ? doTagScanFromCtbIdx : doTagScanFromMetaEntry;
  pOperator->fpSet =
      createOperatorFpSet(optrDummyOpenFn, tagScanNextFn, NULL, destroyTagScanOperatorInfo, optrDefaultBufFn, NULL, optrDefaultGetNextExtFn, NULL);

  return pOperator;

_error:
  taosMemoryFree(pInfo);
  taosMemoryFree(pOperator);
  terrno = TSDB_CODE_OUT_OF_MEMORY;
  return NULL;
}

<<<<<<< HEAD
// table merge scan operator

// table merge scan operator
// TODO: limit / duration optimization
// TODO: get block from tsdReader function, with task killed, func_data all filter out, skip, finish
// TODO: error processing, memory freeing
// TODO: add log for error and perf
// TODO: tsdb reader open/close dynamically
// TODO: blockdata deep cleanup

static int32_t subTblRowCompareFn(const void* pLeft, const void* pRight, void* param) {
  int32_t left = *(int32_t*)pLeft;
  int32_t right = *(int32_t*)pRight;
  STmsSubTablesMergeInfo* pInfo = (STmsSubTablesMergeInfo*)param;

  int32_t leftIdx = pInfo->aInputs[left].rowIdx;
  int32_t rightIdx = pInfo->aInputs[right].rowIdx;

  if (leftIdx == -1) {
    return 1;
  } else if (rightIdx == -1) {
    return -1;
  }

  int64_t leftTs = pInfo->aInputs[left].aTs[leftIdx];
  int64_t rightTs = pInfo->aInputs[right].aTs[rightIdx];
  int32_t ret = leftTs>rightTs ? 1 : ((leftTs < rightTs) ? -1 : 0);
  if (pInfo->pOrderInfo->order == TSDB_ORDER_DESC) {
    ret = -1 * ret;
  }
  return ret;
}

static void blockDataDeepCleanup(SSDataBlock* pDataBlock) {
  size_t numOfCols = taosArrayGetSize(pDataBlock->pDataBlock);
  for (int32_t i = 0; i < numOfCols; ++i) {
    SColumnInfoData* p = taosArrayGet(pDataBlock->pDataBlock, i);
    taosMemoryFreeClear(p->pData);
    if (IS_VAR_DATA_TYPE(p->info.type)) {
      taosMemoryFreeClear(p->varmeta.offset);
      p->varmeta.length = 0;
      p->varmeta.allocLen = 0;
    } else {
      taosMemoryFreeClear(p->nullbitmap);
    }
  }
  pDataBlock->info.capacity = 0;
  pDataBlock->info.rows = 0;
}

int32_t dumpQueryTableCond(const SQueryTableDataCond* src, SQueryTableDataCond* dst) {
  memcpy((void*)dst, (void*)src, sizeof(SQueryTableDataCond));
  dst->colList = taosMemoryCalloc(src->numOfCols, sizeof(SColumnInfo));
  for (int i = 0; i < src->numOfCols; i++) {
    dst->colList[i] = src->colList[i];
  }
  return 0;
}

static int32_t fetchNextSubTableBlockFromReader(SOperatorInfo* pOperator, STmsSubTableInput* pInput, bool* pSubTableHasBlock) {
  int32_t code = 0;

  STableMergeScanInfo* pInfo = pOperator->info;
  SReadHandle* pHandle = &pInfo->base.readHandle;
  STmsSubTablesMergeInfo* pSubTblsInfo = pInfo->pSubTablesMergeInfo;
  SExecTaskInfo*       pTaskInfo = pOperator->pTaskInfo;
  const SStorageAPI* pAPI= &pTaskInfo->storageAPI;

  blockDataCleanup(pInput->pReaderBlock);
  if (!pInput->bInMemReader) {
    code = pAPI->tsdReader.tsdReaderOpen(pHandle->vnode, &pInput->tblCond, pInput->pKeyInfo, 1, pInput->pReaderBlock,
                                        (void**)&pInput->pReader, GET_TASKID(pTaskInfo), NULL);
    if (code != 0) {
      T_LONG_JMP(pTaskInfo->env, code);
    }
  }

  pInfo->base.dataReader = pInput->pReader;

  while (true) {
    bool hasNext = false;
    int32_t code = pAPI->tsdReader.tsdNextDataBlock(pInfo->base.dataReader, &hasNext);
    if (code != 0) {
      pAPI->tsdReader.tsdReaderReleaseDataBlock(pInfo->base.dataReader);
      pInfo->base.dataReader = NULL;
      T_LONG_JMP(pTaskInfo->env, code);
    }
    if (!hasNext || isTaskKilled(pTaskInfo)) {
      if (isTaskKilled(pTaskInfo)) {
        pAPI->tsdReader.tsdReaderReleaseDataBlock(pInfo->base.dataReader);
      }
      *pSubTableHasBlock = false;
      break;
    }

   if (pInput->tblCond.order == TSDB_ORDER_ASC) {
      pInput->tblCond.twindows.skey = pInput->pReaderBlock->info.window.ekey + 1;
    } else {
      pInput->tblCond.twindows.ekey = pInput->pReaderBlock->info.window.skey - 1;
    }

    uint32_t status = 0;
    code = loadDataBlock(pOperator, &pInfo->base, pInput->pReaderBlock, &status);
    if (code != 0) {
      pInfo->base.dataReader = NULL;
      T_LONG_JMP(pTaskInfo->env, code);
    }
    if (status == FUNC_DATA_REQUIRED_ALL_FILTEROUT) {
      *pSubTableHasBlock = false;
      break;
    }
    if (status == FUNC_DATA_REQUIRED_FILTEROUT || pInput->pReaderBlock->info.rows == 0) {
      continue;
    }

    *pSubTableHasBlock = true;
    break;
  }

  if (*pSubTableHasBlock) {
    pInput->pReaderBlock->info.id.groupId = tableListGetTableGroupId(pInfo->base.pTableListInfo, pInput->pReaderBlock->info.id.uid);
    pOperator->resultInfo.totalRows += pInput->pReaderBlock->info.rows;
  }
  if (!pInput->bInMemReader || !*pSubTableHasBlock) {
    pAPI->tsdReader.tsdReaderClose(pInput->pReader);
    pInput->pReader = NULL;
  }

  pInfo->base.dataReader = NULL;
  return TSDB_CODE_SUCCESS;
}

static int32_t saveSubTableBlock(const STableMergeScanInfo* pInfo, STmsSubTablesMergeInfo* pSubTblsInfo,
                                 STmsSubTableInput* pInput) {
  taosArrayClear(pInput->aBlockPages);
  int32_t start = 0;
  SSDataBlock* pDataBlock = pInput->pReaderBlock;
  while (start < pDataBlock->info.rows) {
    int32_t stop = 0;
    blockDataSplitRows(pDataBlock, pDataBlock->info.hasVarCol, start, &stop, pInfo->bufPageSize);
    SSDataBlock* p = blockDataExtractBlock(pDataBlock, start, stop - start + 1);

    int32_t pageId = -1;
    void*   pPage = getNewBufPage(pSubTblsInfo->pBlocksBuf, &pageId);

    taosArrayPush(pInput->aBlockPages, &pageId);

    int32_t size = blockDataGetSize(p) + sizeof(int32_t) + taosArrayGetSize(p->pDataBlock) * sizeof(int32_t);
    ASSERT(size <= getBufPageSize(pSubTblsInfo->pBlocksBuf));

    blockDataToBuf(pPage, p);

    setBufPageDirty(pPage, true);
    releaseBufPage(pSubTblsInfo->pBlocksBuf, pPage);

    blockDataDestroy(p);
    start = stop + 1;
  }
  if (!pInput->bInMemReader) {
    blockDataDeepCleanup(pInput->pReaderBlock);
  } else {
    blockDataCleanup(pInput->pReaderBlock);
  }
  return TSDB_CODE_SUCCESS;
}

static int32_t fetchNextSubTableBlockFromPage(STmsSubTablesMergeInfo* pSubTblsInfo, STmsSubTableInput* pInput, int32_t pageIndex) {
  int32_t pageId = *(int32_t*)taosArrayGet(pInput->aBlockPages, pageIndex);
  void* page = getBufPage(pSubTblsInfo->pBlocksBuf, pageId);

  blockDataFromBuf(pInput->pPageBlock, page);
  
  releaseBufPage(pSubTblsInfo->pBlocksBuf, page);
  return TSDB_CODE_SUCCESS;
}

static void setGroupStartEndIndex(STableMergeScanInfo* pInfo) {
  pInfo->bGroupProcessed = false;

  size_t  numOfTables = tableListGetSize(pInfo->base.pTableListInfo);
  int32_t i = pInfo->tableStartIndex + 1;
  for (; i < numOfTables; ++i) {
    STableKeyInfo* tableKeyInfo = tableListGetInfo(pInfo->base.pTableListInfo, i);
    if (tableKeyInfo->groupId != pInfo->groupId) {
      break;
    }
  }
  pInfo->tableEndIndex = i - 1;
}

static int32_t openSubTablesMergeSort(STmsSubTablesMergeInfo* pSubTblsInfo) {
  for (int32_t i = 0; i < pSubTblsInfo->numSubTables; ++i) {
    STmsSubTableInput * pInput = pSubTblsInfo->aInputs + i;
    if (pInput->rowIdx == -1) {
      continue;
    }
    if (pInput->type == SUB_TABLE_EXT_PAGES) {
      pInput->pageIdx = 0;
      fetchNextSubTableBlockFromPage(pSubTblsInfo, pInput, pInput->pageIdx);
      pInput->rowIdx = 0;
    } else {
      pInput->rowIdx = 0;
      pInput->pageIdx = -1;
    }
    SSDataBlock* pInputBlock = (pInput->type == SUB_TABLE_MEM_BLOCK) ? pInput->pReaderBlock : pInput->pPageBlock;
    SColumnInfoData* col = taosArrayGet(pInputBlock->pDataBlock, pSubTblsInfo->pOrderInfo->slotId);
    pInput->aTs = (int64_t*)col->pData;
  }
  tMergeTreeCreate(&pSubTblsInfo->pTree, pSubTblsInfo->numSubTables, pSubTblsInfo, subTblRowCompareFn);
  return  TSDB_CODE_SUCCESS;
}

static int32_t initSubTablesMergeInfo(STableMergeScanInfo* pInfo) {
  STmsSubTablesMergeInfo* pSubTblsInfo = taosMemoryCalloc(1, sizeof(STmsSubTablesMergeInfo));
  pInfo->pSubTablesMergeInfo = pSubTblsInfo;

  setGroupStartEndIndex(pInfo);

  pSubTblsInfo->pOrderInfo = taosArrayGet(pInfo->pSortInfo, 0);
  pSubTblsInfo->numSubTables = pInfo->tableEndIndex - pInfo->tableStartIndex + 1;
  pSubTblsInfo->aInputs = taosMemoryCalloc(pSubTblsInfo->numSubTables, sizeof(STmsSubTableInput));

  int32_t bufPageSize = pInfo->bufPageSize;
  int32_t inMemSize = (pSubTblsInfo->numSubTables - pSubTblsInfo->numTableBlocksInMem) * bufPageSize;
  createDiskbasedBuf(&pSubTblsInfo->pBlocksBuf, pInfo->bufPageSize, inMemSize, "blocksExternalBuf", tsTempDir);

  pSubTblsInfo->numTableBlocksInMem = pSubTblsInfo->numSubTables;
  pSubTblsInfo->numInMemReaders = pSubTblsInfo->numSubTables;
  return TSDB_CODE_SUCCESS;
} 

static int32_t initSubTableInputs(SOperatorInfo* pOperator, STableMergeScanInfo* pInfo) {
  SExecTaskInfo*       pTaskInfo = pOperator->pTaskInfo;
  SReadHandle* pHandle = &pInfo->base.readHandle;
  SStorageAPI* pAPI = &pTaskInfo->storageAPI;

  STmsSubTablesMergeInfo* pSubTblsInfo = pInfo->pSubTablesMergeInfo;

  for (int32_t i = 0; i < pSubTblsInfo->numSubTables; ++i) {
    STmsSubTableInput* pInput =  pSubTblsInfo->aInputs + i;
    pInput->type = SUB_TABLE_MEM_BLOCK;
    dumpQueryTableCond(&pInfo->base.cond, &pInput->tblCond);
    pInput->pReaderBlock = createOneDataBlock(pInfo->pResBlock, false);
    pInput->pPageBlock = createOneDataBlock(pInfo->pResBlock, false);
    STableKeyInfo* keyInfo = tableListGetInfo(pInfo->base.pTableListInfo, i + pInfo->tableStartIndex);
    pInput->pKeyInfo = keyInfo;
    if (i + 1 < pSubTblsInfo->numInMemReaders) {
      pAPI->tsdReader.tsdReaderOpen(pHandle->vnode, &pInput->tblCond, keyInfo, 1, pInput->pReaderBlock,
                                  (void**)&pInput->pReader, GET_TASKID(pTaskInfo), NULL);
      pInput->bInMemReader = true;
    } else {
      pInput->pReader = NULL;
      pInput->bInMemReader = false;
    }
    bool hasNext = true;
    fetchNextSubTableBlockFromReader(pOperator, pInput, &hasNext);
    if (!hasNext) {
      pInput->rowIdx = -1;
      ++pSubTblsInfo->numSubTablesCompleted;
      continue;
    } else {
      pInput->rowIdx = 0;
      pInput->pageIdx = -1;
    }
    if (i + 1 > pSubTblsInfo->numTableBlocksInMem && hasNext) {
      pInput->aBlockPages = taosArrayInit(32, sizeof(int32_t));
      saveSubTableBlock(pInfo, pSubTblsInfo, pInput);
      pInput->type = SUB_TABLE_EXT_PAGES;
    }
  }  
  return TSDB_CODE_SUCCESS;
}

static int32_t adjustSubTableFromMemBlock(SOperatorInfo* pOperatorInfo, STmsSubTablesMergeInfo* pSubTblsInfo) {
  STableMergeScanInfo* pInfo = pOperatorInfo->info;
  STmsSubTableInput* pInput = pSubTblsInfo->aInputs + tMergeTreeGetChosenIndex(pSubTblsInfo->pTree);
  bool hasNext = true;
  fetchNextSubTableBlockFromReader(pOperatorInfo, pInput, &hasNext);
  if (!hasNext) {
    pInput->rowIdx = -1;
    ++pSubTblsInfo->numSubTablesCompleted;
  } else {
    pInput->rowIdx = 0;     
  }
  
  return TSDB_CODE_SUCCESS;
}

static int32_t adjustSubTableFromExtPages(SOperatorInfo* pOperatorInfo, STmsSubTablesMergeInfo* pSubTblsInfo) {
  STableMergeScanInfo* pInfo = pOperatorInfo->info;
  STmsSubTableInput* pInput = pSubTblsInfo->aInputs + tMergeTreeGetChosenIndex(pSubTblsInfo->pTree);
  if (pInput->pageIdx >= taosArrayGetSize(pInput->aBlockPages)) {
    bool hasNext = true;
    fetchNextSubTableBlockFromReader(pOperatorInfo, pInput, &hasNext);
    if (!hasNext) {
      pInput->rowIdx = -1;
      ++pSubTblsInfo->numSubTablesCompleted;
    } else {
      saveSubTableBlock(pInfo, pSubTblsInfo, pInput);
      pInput->pageIdx = 0;
      fetchNextSubTableBlockFromPage(pSubTblsInfo, pInput, pInput->pageIdx);
      pInput->rowIdx = 0;

    }
  } else {
    fetchNextSubTableBlockFromPage(pSubTblsInfo, pInput, pInput->pageIdx);
    pInput->rowIdx = 0;
  }
  return TSDB_CODE_SUCCESS;    
}

static int32_t adjustSubTableForNextRow(SOperatorInfo* pOperatorInfo, STmsSubTablesMergeInfo* pSubTblsInfo) {
  STableMergeScanInfo* pInfo = pOperatorInfo->info;
  STmsSubTableInput* pInput = pSubTblsInfo->aInputs + tMergeTreeGetChosenIndex(pSubTblsInfo->pTree);

  SSDataBlock* pInputBlock = (pInput->type == SUB_TABLE_MEM_BLOCK) ? pInput->pReaderBlock : pInput->pPageBlock;
  if (pInput->rowIdx < pInputBlock->info.rows - 1) {
    ++pInput->rowIdx;
  } else if (pInput->rowIdx == pInputBlock->info.rows -1 ) {
    if (pInput->type == SUB_TABLE_MEM_BLOCK) {
      adjustSubTableFromMemBlock(pOperatorInfo, pSubTblsInfo);
    } else if (pInput->type == SUB_TABLE_EXT_PAGES) {
      ++pInput->pageIdx;
      adjustSubTableFromExtPages(pOperatorInfo, pSubTblsInfo);
    }
    if (pInput->rowIdx != -1) {
      SColumnInfoData* col = taosArrayGet(pInputBlock->pDataBlock, pSubTblsInfo->pOrderInfo->slotId);
      pInput->aTs = (int64_t*)col->pData;
    }
  }

  tMergeTreeAdjust(pSubTblsInfo->pTree, tMergeTreeGetAdjustIndex(pSubTblsInfo->pTree));

  return TSDB_CODE_SUCCESS;
}

static int32_t appendChosenRowToDataBlock(STmsSubTablesMergeInfo* pSubTblsInfo, SSDataBlock* pBlock) {
  STmsSubTableInput* pInput = pSubTblsInfo->aInputs + tMergeTreeGetChosenIndex(pSubTblsInfo->pTree);
  SSDataBlock* pInputBlock = (pInput->type == SUB_TABLE_MEM_BLOCK) ? pInput->pReaderBlock : pInput->pPageBlock;

  for (int32_t i = 0; i < taosArrayGetSize(pBlock->pDataBlock); ++i) {
    SColumnInfoData* pColInfo = taosArrayGet(pBlock->pDataBlock, i);

    SColumnInfoData* pSrcColInfo = taosArrayGet(pInputBlock->pDataBlock, i);
    bool             isNull = colDataIsNull(pSrcColInfo, pInputBlock->info.rows, pInput->rowIdx, NULL);

    if (isNull) {
      colDataSetVal(pColInfo, pBlock->info.rows, NULL, true);
    } else {
      if (!pSrcColInfo->pData) continue;
      char* pData = colDataGetData(pSrcColInfo, pInput->rowIdx);
      colDataSetVal(pColInfo, pBlock->info.rows, pData, false);
    }
  }
  pBlock->info.dataLoad = 1;
  pBlock->info.scanFlag = pInputBlock->info.scanFlag;
  pBlock->info.rows += 1;
  return TSDB_CODE_SUCCESS;
}

static SSDataBlock* getSubTablesSortedBlock(SOperatorInfo* pOperator, SSDataBlock* pResBlock, int32_t capacity) {
  STableMergeScanInfo* pInfo = pOperator->info;
  SExecTaskInfo*       pTaskInfo = pOperator->pTaskInfo;
  STmsSubTablesMergeInfo* pSubTblsInfo = pInfo->pSubTablesMergeInfo;

  blockDataCleanup(pResBlock);
  bool finished = false;
  while (true) {
    while (1) {
      if (pSubTblsInfo->numSubTablesCompleted >= pSubTblsInfo->numSubTables) {
        finished = true;
        break;
      }

      appendChosenRowToDataBlock(pSubTblsInfo, pResBlock);
      adjustSubTableForNextRow(pOperator, pSubTblsInfo);
      
      if (pResBlock->info.rows >= capacity) {
        break;
      }
    }
    bool limitReached = applyLimitOffset(&pInfo->limitInfo, pResBlock, pTaskInfo);
    if (finished || limitReached || pResBlock->info.rows > 0) {
      break;
    }
  }
  return (pResBlock->info.rows > 0) ? pResBlock : NULL;
}

static int32_t startSubTablesTableMergeScan(SOperatorInfo* pOperator) {
  STableMergeScanInfo* pInfo = pOperator->info;

  initSubTablesMergeInfo(pInfo);

  initSubTableInputs(pOperator, pInfo);
  
  openSubTablesMergeSort(pInfo->pSubTablesMergeInfo);

  return TSDB_CODE_SUCCESS;
}

static int32_t stopSubTablesTableMergeScan(STableMergeScanInfo* pInfo) {
  STmsSubTablesMergeInfo* pSubTblsInfo = pInfo->pSubTablesMergeInfo;
  if (pSubTblsInfo != NULL) {
    tMergeTreeDestroy(&pSubTblsInfo->pTree);

    for (int32_t i = 0; i < pSubTblsInfo->numSubTables; ++i) {
      STmsSubTableInput* pInput =  pSubTblsInfo->aInputs + i;
      taosMemoryFree(pInput->tblCond.colList);
      blockDataDestroy(pInput->pReaderBlock);
      blockDataDestroy(pInput->pPageBlock);
      taosArrayDestroy(pInput->aBlockPages);
      pInfo->base.readerAPI.tsdReaderClose(pInput->pReader);
      pInput->pReader = NULL;
    }

    destroyDiskbasedBuf(pSubTblsInfo->pBlocksBuf);
    taosMemoryFree(pSubTblsInfo->aInputs);

    taosMemoryFree(pSubTblsInfo);
    pInfo->pSubTablesMergeInfo = NULL;
  }
  return TSDB_CODE_SUCCESS;
}

SSDataBlock* doTableMergeScanSubTables(SOperatorInfo* pOperator) {
  if (pOperator->status == OP_EXEC_DONE) {
    return NULL;
  }

  SExecTaskInfo*       pTaskInfo = pOperator->pTaskInfo;
  STableMergeScanInfo* pInfo = pOperator->info;

  int32_t code = pOperator->fpSet._openFn(pOperator);
  if (code != TSDB_CODE_SUCCESS) {
    T_LONG_JMP(pTaskInfo->env, code);
  }

  size_t tableListSize = tableListGetSize(pInfo->base.pTableListInfo);
  if (!pInfo->hasGroupId) {
    pInfo->hasGroupId = true;

    if (tableListSize == 0) {
      setOperatorCompleted(pOperator);
      return NULL;
    }
    pInfo->tableStartIndex = 0;
    pInfo->groupId = ((STableKeyInfo*)tableListGetInfo(pInfo->base.pTableListInfo, pInfo->tableStartIndex))->groupId;
    startSubTablesTableMergeScan(pOperator);
  }

  SSDataBlock* pBlock = NULL;
  while (pInfo->tableStartIndex < tableListSize) {
    if (isTaskKilled(pTaskInfo)) {
      T_LONG_JMP(pTaskInfo->env, pTaskInfo->code);
    }

    pBlock = getSubTablesSortedBlock(pOperator, pInfo->pResBlock, pOperator->resultInfo.capacity);
    if (pBlock == NULL && !pInfo->bGroupProcessed && pInfo->needCountEmptyTable) {
      STableKeyInfo* tbInfo = tableListGetInfo(pInfo->base.pTableListInfo, pInfo->tableStartIndex);
      pBlock = getOneRowResultBlock(pTaskInfo, &pInfo->base, pInfo->pResBlock, tbInfo);
    }
    if (pBlock != NULL) {
      pBlock->info.id.groupId = pInfo->groupId;
      pOperator->resultInfo.totalRows += pBlock->info.rows;
      pInfo->bGroupProcessed = true;
      return pBlock;
    } else {
      // Data of this group are all dumped, let's try the next group
      stopSubTablesTableMergeScan(pInfo);
      if (pInfo->tableEndIndex >= tableListSize - 1) {
        setOperatorCompleted(pOperator);
        break;
      }

      pInfo->tableStartIndex = pInfo->tableEndIndex + 1;
      pInfo->groupId = tableListGetInfo(pInfo->base.pTableListInfo, pInfo->tableStartIndex)->groupId;
      startSubTablesTableMergeScan(pOperator);
      resetLimitInfoForNextGroup(&pInfo->limitInfo);
    }
  }

  return pBlock;
}


// table merge scan : one reader, save blocks to disk
static int32_t tableMergeScanDoSkipTable(STableMergeScanInfo* pInfo, SSDataBlock* pBlock) {
  int64_t nRows = 0;
  void*   pNum = tSimpleHashGet(pInfo->mTableNumRows, &pBlock->info.id.uid, sizeof(pBlock->info.id.uid));
  if (pNum == NULL) {
    nRows = pBlock->info.rows;
    tSimpleHashPut(pInfo->mTableNumRows, &pBlock->info.id.uid, sizeof(pBlock->info.id.uid), &nRows, sizeof(nRows));
  } else {
    *(int64_t*)pNum = *(int64_t*)pNum + pBlock->info.rows;
    nRows = *(int64_t*)pNum;
  }

  if (nRows >= pInfo->mergeLimit) {
    if (pInfo->mSkipTables == NULL) {
=======
static void tableMergeScanDoSkipTable(uint64_t uid, void* pTableMergeScanInfo) {
  STableMergeScanInfo* pInfo = pTableMergeScanInfo;
  if (pInfo->mSkipTables == NULL) {
>>>>>>> d4a2553a
      pInfo->mSkipTables = taosHashInit(pInfo->tableEndIndex - pInfo->tableStartIndex + 1,
                                        taosGetDefaultHashFunction(TSDB_DATA_TYPE_UBIGINT), false, HASH_NO_LOCK);
  }
  int bSkip = 1;
  if (pInfo->mSkipTables != NULL) {
    taosHashPut(pInfo->mSkipTables, &uid, sizeof(uid), &bSkip, sizeof(bSkip));
  }  
}

static void doGetBlockForTableMergeScan(SOperatorInfo* pOperator, bool* pFinished, bool* pSkipped) {
  STableMergeScanInfo*            pInfo = pOperator->info;
  SExecTaskInfo*                  pTaskInfo = pOperator->pTaskInfo;
  SStorageAPI* pAPI = &pTaskInfo->storageAPI;

  SSDataBlock*                    pBlock = pInfo->pReaderBlock;
  int32_t                         code = 0;
  bool hasNext = false;
  STsdbReader* reader = pInfo->base.dataReader;

  code = pAPI->tsdReader.tsdNextDataBlock(reader, &hasNext);
  if (code != 0) {
    pAPI->tsdReader.tsdReaderReleaseDataBlock(reader);
    qError("table merge scan fetch next data block error code: %d, %s", code, GET_TASKID(pTaskInfo));
    T_LONG_JMP(pTaskInfo->env, code);
  }

  if (!hasNext || isTaskKilled(pTaskInfo)) {
    if (isTaskKilled(pTaskInfo)) {
      qInfo("table merge scan fetch next data block found task killed. %s", GET_TASKID(pTaskInfo));
      pAPI->tsdReader.tsdReaderReleaseDataBlock(reader);
    }
    *pFinished = true;
    return;
  }

  uint32_t status = 0;
  code = loadDataBlock(pOperator, &pInfo->base, pBlock, &status);
  if (code != TSDB_CODE_SUCCESS) {
    qInfo("table merge scan load datablock code %d, %s", code, GET_TASKID(pTaskInfo));
    T_LONG_JMP(pTaskInfo->env, code);
  }

  if (status == FUNC_DATA_REQUIRED_ALL_FILTEROUT) {
    *pFinished = true;
    return;
  }

  // current block is filter out according to filter condition, continue load the next block
  if (status == FUNC_DATA_REQUIRED_FILTEROUT || pBlock->info.rows == 0) {
    *pSkipped = true;
    return;
  }
  return;
}

static SSDataBlock* getBlockForTableMergeScan(void* param) {
  STableMergeScanSortSourceParam* source = param;
  SOperatorInfo*                  pOperator = source->pOperator;
  STableMergeScanInfo*            pInfo = pOperator->info;
  SExecTaskInfo*                  pTaskInfo = pOperator->pTaskInfo;
  SStorageAPI* pAPI = &pTaskInfo->storageAPI;

  SSDataBlock*                    pBlock = NULL;
  int32_t                         code = 0;

  int64_t      st = taosGetTimestampUs();
  bool         hasNext = false;

  STsdbReader* reader = pInfo->base.dataReader;
  while (true) {
    if (pInfo->rtnNextDurationBlocks) {
      qDebug("%s table merge scan return already fetched new duration blocks. index %d num of blocks %d", 
              GET_TASKID(pTaskInfo), pInfo->nextDurationBlocksIdx, pInfo->numNextDurationBlocks);
      if (pInfo->nextDurationBlocksIdx < pInfo->numNextDurationBlocks) {
        pBlock = pInfo->nextDurationBlocks[pInfo->nextDurationBlocksIdx];
        ++pInfo->nextDurationBlocksIdx;
      } else {
        for (int32_t i = 0; i < pInfo->numNextDurationBlocks; ++i) {
          blockDataDestroy(pInfo->nextDurationBlocks[i]);
          pInfo->nextDurationBlocks[i] = NULL;
        }
        pInfo->rtnNextDurationBlocks = false;
        pInfo->nextDurationBlocksIdx = 0;
        pInfo->numNextDurationBlocks = 0;
        continue;
      }
    } else {

      bool bFinished = false;
      bool bSkipped = false;
      doGetBlockForTableMergeScan(pOperator, &bFinished, &bSkipped);
      pBlock = pInfo->pReaderBlock;
      qDebug("%s table merge scan fetch block. finished %d skipped %d next-duration-block %d new-fileset %d", 
              GET_TASKID(pTaskInfo), bFinished, bSkipped, pInfo->bNextDurationBlockEvent, pInfo->bNewFilesetEvent);
      if (bFinished) {
        pInfo->bNewFilesetEvent = false;
        break;
      }

      if (pInfo->bNextDurationBlockEvent || pInfo->bNewFilesetEvent) {
        if (!bSkipped) {
          pInfo->nextDurationBlocks[pInfo->numNextDurationBlocks] = createOneDataBlock(pBlock, true);
          ++pInfo->numNextDurationBlocks;
          if (pInfo->numNextDurationBlocks > 2) {
            qError("%s table merge scan prefetch %d next duration blocks. end early.", GET_TASKID(pTaskInfo), pInfo->numNextDurationBlocks);
            pInfo->bNewFilesetEvent = false;
            break;
          }
        }
        if (pInfo->bNewFilesetEvent) {
          pInfo->rtnNextDurationBlocks = true;
          return NULL;
        }
        if (pInfo->bNextDurationBlockEvent) {
          pInfo->bNextDurationBlockEvent = false;
          continue;
        }
      }
      if (bSkipped) continue;
    }
    pBlock->info.id.groupId = tableListGetTableGroupId(pInfo->base.pTableListInfo, pBlock->info.id.uid);

    pOperator->resultInfo.totalRows += pBlock->info.rows;
    pInfo->base.readRecorder.elapsedTime += (taosGetTimestampUs() - st) / 1000.0;
    return pBlock;
  }

  return NULL;
}


SArray* generateSortByTsInfo(SArray* colMatchInfo, int32_t order) {
  int32_t tsTargetSlotId = 0;
  for (int32_t i = 0; i < taosArrayGetSize(colMatchInfo); ++i) {
    SColMatchItem* colInfo = taosArrayGet(colMatchInfo, i);
    if (colInfo->colId == PRIMARYKEY_TIMESTAMP_COL_ID) {
      tsTargetSlotId = colInfo->dstSlotId;
    }
  }

  SArray*         pList = taosArrayInit(1, sizeof(SBlockOrderInfo));
  SBlockOrderInfo bi = {0};
  bi.order = order;
  bi.slotId = tsTargetSlotId;
  bi.nullFirst = NULL_ORDER_FIRST;

  taosArrayPush(pList, &bi);

  return pList;
}

void tableMergeScanTsdbNotifyCb(ETsdReaderNotifyType type, STsdReaderNotifyInfo* info, void* param) {
  STableMergeScanInfo* pTmsInfo = param;
  if (type == TSD_READER_NOTIFY_DURATION_START) {
    pTmsInfo->bNewFilesetEvent = true;
  } else if (type == TSD_READER_NOTIFY_NEXT_DURATION_BLOCK) {
    pTmsInfo->bNextDurationBlockEvent = true;
  }
  qDebug("table merge scan receive notification. type %d, fileset %d", type, info->duration.filesetId);

  return;
}

int32_t startDurationForGroupTableMergeScan(SOperatorInfo* pOperator) {
  STableMergeScanInfo* pInfo = pOperator->info;
  SExecTaskInfo*       pTaskInfo = pOperator->pTaskInfo;
  int32_t code = TSDB_CODE_SUCCESS;
  int32_t numOfTable = pInfo->tableEndIndex - pInfo->tableStartIndex + 1;

  qDebug("%s table merge scan start duration ", GET_TASKID(pTaskInfo));
  pInfo->bNewFilesetEvent = false;
  pInfo->bNextDurationBlockEvent = false;

  pInfo->sortBufSize = 2048 * pInfo->bufPageSize;
  int32_t numOfBufPage = pInfo->sortBufSize / pInfo->bufPageSize;
  pInfo->pSortHandle = tsortCreateSortHandle(pInfo->pSortInfo, SORT_BLOCK_TS_MERGE, pInfo->bufPageSize, numOfBufPage,
                                             pInfo->pSortInputBlock, pTaskInfo->id.str, 0, 0, 0);

  tsortSetMergeLimit(pInfo->pSortHandle, pInfo->mergeLimit);
  tsortSetMergeLimitReachedFp(pInfo->pSortHandle, tableMergeScanDoSkipTable, pInfo);
  tsortSetAbortCheckFn(pInfo->pSortHandle, isTaskKilled, pOperator->pTaskInfo);

  tsortSetFetchRawDataFp(pInfo->pSortHandle, getBlockForTableMergeScan, NULL, NULL);

  STableMergeScanSortSourceParam *param = taosMemoryCalloc(1, sizeof(STableMergeScanSortSourceParam));
  param->pOperator = pOperator;

  SSortSource* ps = taosMemoryCalloc(1, sizeof(SSortSource));
  ps->param = param;
  ps->onlyRef = false;
  tsortAddSource(pInfo->pSortHandle, ps);

  if (numOfTable == 1) {
    tsortSetSingleTableMerge(pInfo->pSortHandle);
  } else {
    code = tsortOpen(pInfo->pSortHandle);
  }
  return code;
}

void stopDurationForGroupTableMergeScan(SOperatorInfo* pOperator) {
  STableMergeScanInfo* pInfo = pOperator->info;
  SExecTaskInfo* pTaskInfo = pOperator->pTaskInfo;
  qDebug("%s table merge scan stop duration ", GET_TASKID(pTaskInfo));

  SSortExecInfo sortExecInfo = tsortGetSortExecInfo(pInfo->pSortHandle);
  pInfo->sortExecInfo.sortMethod = sortExecInfo.sortMethod;
  pInfo->sortExecInfo.sortBuffer = sortExecInfo.sortBuffer;
  pInfo->sortExecInfo.loops += sortExecInfo.loops;
  pInfo->sortExecInfo.readBytes += sortExecInfo.readBytes;
  pInfo->sortExecInfo.writeBytes += sortExecInfo.writeBytes;

  tsortDestroySortHandle(pInfo->pSortHandle);
  pInfo->pSortHandle = NULL;
}

int32_t startGroupTableMergeScan(SOperatorInfo* pOperator) {
  STableMergeScanInfo* pInfo = pOperator->info;
  SExecTaskInfo*       pTaskInfo = pOperator->pTaskInfo;
  SReadHandle* pHandle = &pInfo->base.readHandle;
  SStorageAPI* pAPI = &pTaskInfo->storageAPI;
  qDebug("%s table merge scan start group %"PRIu64, GET_TASKID(pTaskInfo), pInfo->groupId);

  {
    size_t  numOfTables = tableListGetSize(pInfo->base.pTableListInfo);
    int32_t i = pInfo->tableStartIndex + 1;
    for (; i < numOfTables; ++i) {
      STableKeyInfo* tableKeyInfo = tableListGetInfo(pInfo->base.pTableListInfo, i);
      if (tableKeyInfo->groupId != pInfo->groupId) {
        break;
      }
    }
    pInfo->tableEndIndex = i - 1;
  }
  pInfo->bGroupProcessed = false;
  int32_t tableStartIdx = pInfo->tableStartIndex;
  int32_t tableEndIdx = pInfo->tableEndIndex;

  tSimpleHashClear(pInfo->mTableNumRows);

  int32_t numOfTable = tableEndIdx - tableStartIdx + 1;
  STableKeyInfo* startKeyInfo = tableListGetInfo(pInfo->base.pTableListInfo, tableStartIdx);
  pAPI->tsdReader.tsdReaderOpen(pHandle->vnode, &pInfo->base.cond, startKeyInfo, numOfTable, pInfo->pReaderBlock,
                                (void**)&pInfo->base.dataReader, GET_TASKID(pTaskInfo), &pInfo->mSkipTables);
  if (pInfo->filesetDelimited) {
    pAPI->tsdReader.tsdSetFilesetDelimited(pInfo->base.dataReader);
  }
  pAPI->tsdReader.tsdSetSetNotifyCb(pInfo->base.dataReader, tableMergeScanTsdbNotifyCb, pInfo);

  int32_t code = startDurationForGroupTableMergeScan(pOperator);

  if (code != TSDB_CODE_SUCCESS) {
    T_LONG_JMP(pTaskInfo->env, terrno);
  }

  return TSDB_CODE_SUCCESS;
}

int32_t stopGroupTableMergeScan(SOperatorInfo* pOperator) {
  STableMergeScanInfo* pInfo = pOperator->info;
  SExecTaskInfo*       pTaskInfo = pOperator->pTaskInfo;
  SStorageAPI*         pAPI = &pTaskInfo->storageAPI;

  stopDurationForGroupTableMergeScan(pOperator);

  if (pInfo->base.dataReader != NULL) {
    pAPI->tsdReader.tsdReaderClose(pInfo->base.dataReader);
    pInfo->base.dataReader = NULL;
  }
  for (int32_t i = 0; i < pInfo->numNextDurationBlocks; ++i) {
    if (pInfo->nextDurationBlocks[i]) {
      blockDataDestroy(pInfo->nextDurationBlocks[i]);
      pInfo->nextDurationBlocks[i] = NULL;
    }
    pInfo->numNextDurationBlocks = 0;
    pInfo->nextDurationBlocksIdx = 0;
  }
  resetLimitInfoForNextGroup(&pInfo->limitInfo);
  taosHashCleanup(pInfo->mSkipTables);
  pInfo->mSkipTables = NULL;
  qDebug("%s table merge scan stop group %"PRIu64, GET_TASKID(pTaskInfo), pInfo->groupId);

  return TSDB_CODE_SUCCESS;
}

// all data produced by this function only belongs to one group
// slimit/soffset does not need to be concerned here, since this function only deal with data within one group.
SSDataBlock* getSortedTableMergeScanBlockData(SSortHandle* pHandle, SSDataBlock* pResBlock, int32_t capacity,
                                              SOperatorInfo* pOperator) {
  STableMergeScanInfo* pInfo = pOperator->info;
  SExecTaskInfo*       pTaskInfo = pOperator->pTaskInfo;

  blockDataCleanup(pResBlock);
  STupleHandle* pTupleHandle = NULL;
  while (1) {
    while (1) {
      pTupleHandle = tsortNextTuple(pHandle);
      if (pTupleHandle == NULL) {
        break;
      }

      appendOneRowToDataBlock(pResBlock, pTupleHandle);
      if (pResBlock->info.rows >= capacity) {
        break;
      }
    }

    if (tsortIsClosed(pHandle)) {
      terrno = TSDB_CODE_TSC_QUERY_CANCELLED;
      T_LONG_JMP(pOperator->pTaskInfo->env, terrno);
    }
    
    bool limitReached = applyLimitOffset(&pInfo->limitInfo, pResBlock, pTaskInfo);
    qDebug("%s get sorted row block, rows:%" PRId64 ", limit:%" PRId64, GET_TASKID(pTaskInfo), pResBlock->info.rows,
          pInfo->limitInfo.numOfOutputRows);
    if (pTupleHandle == NULL || limitReached || pResBlock->info.rows > 0) {
      break;
    }  
  }
  return (pResBlock->info.rows > 0) ? pResBlock : NULL;
}

SSDataBlock* doTableMergeScan(SOperatorInfo* pOperator) {
  if (pOperator->status == OP_EXEC_DONE) {
    return NULL;
  }

  SExecTaskInfo*       pTaskInfo = pOperator->pTaskInfo;
  STableMergeScanInfo* pInfo = pOperator->info;

  int32_t code = pOperator->fpSet._openFn(pOperator);
  if (code != TSDB_CODE_SUCCESS) {
    T_LONG_JMP(pTaskInfo->env, code);
  }

  size_t tableListSize = tableListGetSize(pInfo->base.pTableListInfo);
  if (!pInfo->hasGroupId) {
    pInfo->hasGroupId = true;

    if (tableListSize == 0) {
      setOperatorCompleted(pOperator);
      return NULL;
    }
    pInfo->tableStartIndex = 0;
    pInfo->groupId = ((STableKeyInfo*)tableListGetInfo(pInfo->base.pTableListInfo, pInfo->tableStartIndex))->groupId;
    startGroupTableMergeScan(pOperator);
  }

  SSDataBlock* pBlock = NULL;
  while (pInfo->tableStartIndex < tableListSize) {
    if (isTaskKilled(pTaskInfo)) {
      T_LONG_JMP(pTaskInfo->env, pTaskInfo->code);
    }

    pBlock = getSortedTableMergeScanBlockData(pInfo->pSortHandle, pInfo->pResBlock, pOperator->resultInfo.capacity,
                                              pOperator);
    if (pBlock == NULL && !pInfo->bGroupProcessed && pInfo->needCountEmptyTable) {
      STableKeyInfo* tbInfo = tableListGetInfo(pInfo->base.pTableListInfo, pInfo->tableStartIndex);
      pBlock = getOneRowResultBlock(pTaskInfo, &pInfo->base, pInfo->pResBlock, tbInfo);
    }
    if (pBlock != NULL) {
      pBlock->info.id.groupId = pInfo->groupId;
      pOperator->resultInfo.totalRows += pBlock->info.rows;
      pInfo->bGroupProcessed = true;
      return pBlock;
    } else {
      if (pInfo->bNewFilesetEvent) {
        stopDurationForGroupTableMergeScan(pOperator);
        startDurationForGroupTableMergeScan(pOperator);
      } else {
        // Data of this group are all dumped, let's try the next group
        stopGroupTableMergeScan(pOperator);
        if (pInfo->tableEndIndex >= tableListSize - 1) {
          setOperatorCompleted(pOperator);
          break;
        }

        pInfo->tableStartIndex = pInfo->tableEndIndex + 1;
        pInfo->groupId = tableListGetInfo(pInfo->base.pTableListInfo, pInfo->tableStartIndex)->groupId;
        startGroupTableMergeScan(pOperator);
        resetLimitInfoForNextGroup(&pInfo->limitInfo);
      }
    }
  }

  return pBlock;
}

void destroyTableMergeScanOperatorInfo(void* param) {
  STableMergeScanInfo* pTableScanInfo = (STableMergeScanInfo*)param;

  // start one reader variable
  pTableScanInfo->base.readerAPI.tsdReaderClose(pTableScanInfo->base.dataReader);
  pTableScanInfo->base.dataReader = NULL;

  for (int32_t i = 0; i < pTableScanInfo->numNextDurationBlocks; ++i) {
    if (pTableScanInfo->nextDurationBlocks[i] != NULL) {
      blockDataDestroy(pTableScanInfo->nextDurationBlocks[i]);
      pTableScanInfo->nextDurationBlocks[i] = NULL;
    }
  }

  tsortDestroySortHandle(pTableScanInfo->pSortHandle);
  pTableScanInfo->pSortHandle = NULL;
  taosHashCleanup(pTableScanInfo->mSkipTables);
  pTableScanInfo->mSkipTables = NULL;
  pTableScanInfo->pSortInputBlock = blockDataDestroy(pTableScanInfo->pSortInputBlock);
  // end one reader variable

  cleanupQueryTableDataCond(&pTableScanInfo->base.cond);
  destroyTableScanBase(&pTableScanInfo->base, &pTableScanInfo->base.readerAPI);

  pTableScanInfo->pResBlock = blockDataDestroy(pTableScanInfo->pResBlock);
  pTableScanInfo->pReaderBlock = blockDataDestroy(pTableScanInfo->pReaderBlock);
  taosArrayDestroy(pTableScanInfo->pSortInfo);

  stopSubTablesTableMergeScan(pTableScanInfo);

  taosMemoryFreeClear(param);
}

int32_t getTableMergeScanExplainExecInfo(SOperatorInfo* pOptr, void** pOptrExplain, uint32_t* len) {
  ASSERT(pOptr != NULL);
  // TODO: merge these two info into one struct
  STableMergeScanExecInfo* execInfo = taosMemoryCalloc(1, sizeof(STableMergeScanExecInfo));
  STableMergeScanInfo*     pInfo = pOptr->info;
  execInfo->blockRecorder = pInfo->base.readRecorder;
  execInfo->sortExecInfo = pInfo->sortExecInfo;

  *pOptrExplain = execInfo;
  *len = sizeof(STableMergeScanExecInfo);

  return TSDB_CODE_SUCCESS;
}

SOperatorInfo* createTableMergeScanOperatorInfo(STableScanPhysiNode* pTableScanNode, SReadHandle* readHandle,
                                                STableListInfo* pTableListInfo, SExecTaskInfo* pTaskInfo) {
  STableMergeScanInfo* pInfo = taosMemoryCalloc(1, sizeof(STableMergeScanInfo));
  SOperatorInfo*       pOperator = taosMemoryCalloc(1, sizeof(SOperatorInfo));
  if (pInfo == NULL || pOperator == NULL) {
    goto _error;
  }

  SDataBlockDescNode* pDescNode = pTableScanNode->scan.node.pOutputDataBlockDesc;

  int32_t numOfCols = 0;
  int32_t code = extractColMatchInfo(pTableScanNode->scan.pScanCols, pDescNode, &numOfCols, COL_MATCH_FROM_COL_ID,
                                     &pInfo->base.matchInfo);
  if (code != TSDB_CODE_SUCCESS) {
    goto _error;
  }

  code = initQueryTableDataCond(&pInfo->base.cond, pTableScanNode, readHandle);
  if (code != TSDB_CODE_SUCCESS) {
    taosArrayDestroy(pInfo->base.matchInfo.pList);
    goto _error;
  }

  if (pTableScanNode->scan.pScanPseudoCols != NULL) {
    SExprSupp* pSup = &pInfo->base.pseudoSup;
    pSup->pExprInfo = createExprInfo(pTableScanNode->scan.pScanPseudoCols, NULL, &pSup->numOfExprs);
    pSup->pCtx = createSqlFunctionCtx(pSup->pExprInfo, pSup->numOfExprs, &pSup->rowEntryInfoOffset, &pTaskInfo->storageAPI.functionStore);
  }

  pInfo->scanInfo = (SScanInfo){.numOfAsc = pTableScanNode->scanSeq[0], .numOfDesc = pTableScanNode->scanSeq[1]};

  pInfo->base.metaCache.pTableMetaEntryCache = taosLRUCacheInit(1024 * 128, -1, .5);
  if (pInfo->base.metaCache.pTableMetaEntryCache == NULL) {
    code = terrno;
    goto _error;
  }

  pInfo->base.readerAPI = pTaskInfo->storageAPI.tsdReader;
  pInfo->base.dataBlockLoadFlag = FUNC_DATA_REQUIRED_DATA_LOAD;
  pInfo->base.scanFlag = MAIN_SCAN;
  pInfo->base.readHandle = *readHandle;

  pInfo->readIdx = -1;

  pInfo->base.limitInfo.limit.limit = -1;
  pInfo->base.limitInfo.slimit.limit = -1;
  pInfo->base.pTableListInfo = pTableListInfo;

  pInfo->sample.sampleRatio = pTableScanNode->ratio;
  pInfo->sample.seed = taosGetTimestampSec();

  code = filterInitFromNode((SNode*)pTableScanNode->scan.node.pConditions, &pOperator->exprSupp.pFilterInfo, 0);
  if (code != TSDB_CODE_SUCCESS) {
    goto _error;
  }

  initLimitInfo(pTableScanNode->scan.node.pLimit, pTableScanNode->scan.node.pSlimit, &pInfo->limitInfo);
<<<<<<< HEAD
=======

>>>>>>> d4a2553a
  pInfo->mergeLimit = -1;
  bool hasLimit = pInfo->limitInfo.limit.limit != -1 || pInfo->limitInfo.limit.offset != -1;
  if (hasLimit) {
    pInfo->mergeLimit = pInfo->limitInfo.limit.limit + pInfo->limitInfo.limit.offset;
    pInfo->mSkipTables = NULL;
  }
  
  initResultSizeInfo(&pOperator->resultInfo, 1024);
  pInfo->pResBlock = createDataBlockFromDescNode(pDescNode);
  blockDataEnsureCapacity(pInfo->pResBlock, pOperator->resultInfo.capacity);

  pInfo->pSortInfo = generateSortByTsInfo(pInfo->base.matchInfo.pList, pInfo->base.cond.order);
  pInfo->pReaderBlock = createOneDataBlock(pInfo->pResBlock, false);

  pInfo->needCountEmptyTable = tsCountAlwaysReturnValue && pTableScanNode->needCountEmptyTable;

  int32_t  rowSize = pInfo->pResBlock->info.rowSize;
  uint32_t nCols = taosArrayGetSize(pInfo->pResBlock->pDataBlock);
  pInfo->bufPageSize = getProperSortPageSize(rowSize, nCols);

  //start one reader variable
  pInfo->pSortInputBlock = createOneDataBlock(pInfo->pResBlock, false);
  pInfo->mTableNumRows = tSimpleHashInit(1024,
                                         taosGetDefaultHashFunction(TSDB_DATA_TYPE_UBIGINT));

  if (!tsExperimental) {
    pInfo->filesetDelimited = false;
  } else {
    pInfo->filesetDelimited = pTableScanNode->filesetDelimited;
  }
  // end one reader variable
  setOperatorInfo(pOperator, "TableMergeScanOperator", QUERY_NODE_PHYSICAL_PLAN_TABLE_MERGE_SCAN, false, OP_NOT_OPENED,
                  pInfo, pTaskInfo);
  pOperator->exprSupp.numOfExprs = numOfCols;

  pOperator->fpSet = createOperatorFpSet(optrDummyOpenFn, doTableMergeScanSubTables, NULL, destroyTableMergeScanOperatorInfo,
                                         optrDefaultBufFn, getTableMergeScanExplainExecInfo, optrDefaultGetNextExtFn, NULL);
  pOperator->cost.openCost = 0;
  return pOperator;

_error:
  pTaskInfo->code = TSDB_CODE_OUT_OF_MEMORY;
  taosMemoryFree(pInfo);
  taosMemoryFree(pOperator);
  return NULL;
}

// ====================================================================================================================
// TableCountScanOperator
static SSDataBlock* doTableCountScan(SOperatorInfo* pOperator);
static void         destoryTableCountScanOperator(void* param);
static void         buildVnodeGroupedStbTableCount(STableCountScanOperatorInfo* pInfo, STableCountScanSupp* pSupp,
                                                   SSDataBlock* pRes, char* dbName, tb_uid_t stbUid, SStorageAPI* pAPI);
static void         buildVnodeGroupedNtbTableCount(STableCountScanOperatorInfo* pInfo, STableCountScanSupp* pSupp,
                                                   SSDataBlock* pRes, char* dbName, SStorageAPI* pAPI);
static void         buildVnodeFilteredTbCount(SOperatorInfo* pOperator, STableCountScanOperatorInfo* pInfo,
                                              STableCountScanSupp* pSupp, SSDataBlock* pRes, char* dbName);
static void         buildVnodeGroupedTableCount(SOperatorInfo* pOperator, STableCountScanOperatorInfo* pInfo,
                                                STableCountScanSupp* pSupp, SSDataBlock* pRes, int32_t vgId, char* dbName);
static SSDataBlock* buildVnodeDbTableCount(SOperatorInfo* pOperator, STableCountScanOperatorInfo* pInfo,
                                           STableCountScanSupp* pSupp, SSDataBlock* pRes);
static void         buildSysDbGroupedTableCount(SOperatorInfo* pOperator, STableCountScanOperatorInfo* pInfo,
                                                STableCountScanSupp* pSupp, SSDataBlock* pRes, size_t infodbTableNum,
                                                size_t perfdbTableNum);
static void         buildSysDbFilterTableCount(SOperatorInfo* pOperator, STableCountScanSupp* pSupp, SSDataBlock* pRes,
                                               size_t infodbTableNum, size_t perfdbTableNum);
static const char*  GROUP_TAG_DB_NAME = "db_name";
static const char*  GROUP_TAG_STABLE_NAME = "stable_name";

int32_t tblCountScanGetGroupTagsSlotId(const SNodeList* scanCols, STableCountScanSupp* supp) {
  if (scanCols != NULL) {
    SNode* pNode = NULL;
    FOREACH(pNode, scanCols) {
      if (nodeType(pNode) != QUERY_NODE_TARGET) {
        return TSDB_CODE_QRY_SYS_ERROR;
      }
      STargetNode* targetNode = (STargetNode*)pNode;
      if (nodeType(targetNode->pExpr) != QUERY_NODE_COLUMN) {
        return TSDB_CODE_QRY_SYS_ERROR;
      }
      SColumnNode* colNode = (SColumnNode*)(targetNode->pExpr);
      if (strcmp(colNode->colName, GROUP_TAG_DB_NAME) == 0) {
        supp->dbNameSlotId = targetNode->slotId;
      } else if (strcmp(colNode->colName, GROUP_TAG_STABLE_NAME) == 0) {
        supp->stbNameSlotId = targetNode->slotId;
      }
    }
  }
  return TSDB_CODE_SUCCESS;
}

int32_t tblCountScanGetCountSlotId(const SNodeList* pseudoCols, STableCountScanSupp* supp) {
  if (pseudoCols != NULL) {
    SNode* pNode = NULL;
    FOREACH(pNode, pseudoCols) {
      if (nodeType(pNode) != QUERY_NODE_TARGET) {
        return TSDB_CODE_QRY_SYS_ERROR;
      }
      STargetNode* targetNode = (STargetNode*)pNode;
      if (nodeType(targetNode->pExpr) != QUERY_NODE_FUNCTION) {
        return TSDB_CODE_QRY_SYS_ERROR;
      }
      SFunctionNode* funcNode = (SFunctionNode*)(targetNode->pExpr);
      if (funcNode->funcType == FUNCTION_TYPE_TABLE_COUNT) {
        supp->tbCountSlotId = targetNode->slotId;
      }
    }
  }
  return TSDB_CODE_SUCCESS;
}

int32_t tblCountScanGetInputs(SNodeList* groupTags, SName* tableName, STableCountScanSupp* supp) {
  if (groupTags != NULL) {
    SNode* pNode = NULL;
    FOREACH(pNode, groupTags) {
      if (nodeType(pNode) != QUERY_NODE_COLUMN) {
        return TSDB_CODE_QRY_SYS_ERROR;
      }
      SColumnNode* colNode = (SColumnNode*)pNode;
      if (strcmp(colNode->colName, GROUP_TAG_DB_NAME) == 0) {
        supp->groupByDbName = true;
      }
      if (strcmp(colNode->colName, GROUP_TAG_STABLE_NAME) == 0) {
        supp->groupByStbName = true;
      }
    }
  } else {
    tstrncpy(supp->dbNameFilter, tNameGetDbNameP(tableName), TSDB_DB_NAME_LEN);
    tstrncpy(supp->stbNameFilter, tNameGetTableName(tableName), TSDB_TABLE_NAME_LEN);
  }
  return TSDB_CODE_SUCCESS;
}

int32_t getTableCountScanSupp(SNodeList* groupTags, SName* tableName, SNodeList* scanCols, SNodeList* pseudoCols,
                              STableCountScanSupp* supp, SExecTaskInfo* taskInfo) {
  int32_t code = 0;
  code = tblCountScanGetInputs(groupTags, tableName, supp);
  if (code != TSDB_CODE_SUCCESS) {
    qError("%s get table count scan supp. get inputs error", GET_TASKID(taskInfo));
    return code;
  }

  supp->dbNameSlotId = -1;
  supp->stbNameSlotId = -1;
  supp->tbCountSlotId = -1;

  code = tblCountScanGetGroupTagsSlotId(scanCols, supp);
  if (code != TSDB_CODE_SUCCESS) {
    qError("%s get table count scan supp. get group tags slot id error", GET_TASKID(taskInfo));
    return code;
  }

  code = tblCountScanGetCountSlotId(pseudoCols, supp);
  if (code != TSDB_CODE_SUCCESS) {
    qError("%s get table count scan supp. get count error", GET_TASKID(taskInfo));
    return code;
  }
  return code;
}

SOperatorInfo* createTableCountScanOperatorInfo(SReadHandle* readHandle, STableCountScanPhysiNode* pTblCountScanNode,
                                                SExecTaskInfo* pTaskInfo) {
  int32_t code = TSDB_CODE_SUCCESS;

  SScanPhysiNode*              pScanNode = &pTblCountScanNode->scan;
  STableCountScanOperatorInfo* pInfo = taosMemoryCalloc(1, sizeof(STableCountScanOperatorInfo));
  SOperatorInfo*               pOperator = taosMemoryCalloc(1, sizeof(SOperatorInfo));

  if (!pInfo || !pOperator) {
    goto _error;
  }

  pInfo->readHandle = *readHandle;

  SDataBlockDescNode* pDescNode = pScanNode->node.pOutputDataBlockDesc;
  initResultSizeInfo(&pOperator->resultInfo, 1);
  pInfo->pRes = createDataBlockFromDescNode(pDescNode);
  blockDataEnsureCapacity(pInfo->pRes, pOperator->resultInfo.capacity);

  getTableCountScanSupp(pTblCountScanNode->pGroupTags, &pTblCountScanNode->scan.tableName,
                        pTblCountScanNode->scan.pScanCols, pTblCountScanNode->scan.pScanPseudoCols, &pInfo->supp,
                        pTaskInfo);

  setOperatorInfo(pOperator, "TableCountScanOperator", QUERY_NODE_PHYSICAL_PLAN_TABLE_COUNT_SCAN, false, OP_NOT_OPENED,
                  pInfo, pTaskInfo);
  pOperator->fpSet = createOperatorFpSet(optrDummyOpenFn, doTableCountScan, NULL, destoryTableCountScanOperator,
                                         optrDefaultBufFn, NULL, optrDefaultGetNextExtFn, NULL);
  return pOperator;

_error:
  if (pInfo != NULL) {
    destoryTableCountScanOperator(pInfo);
  }
  taosMemoryFreeClear(pOperator);
  pTaskInfo->code = code;
  return NULL;
}

void fillTableCountScanDataBlock(STableCountScanSupp* pSupp, char* dbName, char* stbName, int64_t count,
                                 SSDataBlock* pRes) {
  if (pSupp->dbNameSlotId != -1) {
    ASSERT(strlen(dbName));
    SColumnInfoData* colInfoData = taosArrayGet(pRes->pDataBlock, pSupp->dbNameSlotId);

    char varDbName[TSDB_DB_NAME_LEN + VARSTR_HEADER_SIZE] = {0};
    tstrncpy(varDataVal(varDbName), dbName, TSDB_DB_NAME_LEN);

    varDataSetLen(varDbName, strlen(dbName));
    colDataSetVal(colInfoData, 0, varDbName, false);
  }

  if (pSupp->stbNameSlotId != -1) {
    SColumnInfoData* colInfoData = taosArrayGet(pRes->pDataBlock, pSupp->stbNameSlotId);
    if (strlen(stbName) != 0) {
      char varStbName[TSDB_TABLE_NAME_LEN + VARSTR_HEADER_SIZE] = {0};
      strncpy(varDataVal(varStbName), stbName, TSDB_TABLE_NAME_LEN);
      varDataSetLen(varStbName, strlen(stbName));
      colDataSetVal(colInfoData, 0, varStbName, false);
    } else {
      colDataSetNULL(colInfoData, 0);
    }
  }

  if (pSupp->tbCountSlotId != -1) {
    SColumnInfoData* colInfoData = taosArrayGet(pRes->pDataBlock, pSupp->tbCountSlotId);
    colDataSetVal(colInfoData, 0, (char*)&count, false);
  }
  pRes->info.rows = 1;
}

static SSDataBlock* buildSysDbTableCount(SOperatorInfo* pOperator, STableCountScanOperatorInfo* pInfo) {
  STableCountScanSupp* pSupp = &pInfo->supp;
  SSDataBlock*         pRes = pInfo->pRes;

  size_t infodbTableNum;
  getInfosDbMeta(NULL, &infodbTableNum);
  size_t perfdbTableNum;
  getPerfDbMeta(NULL, &perfdbTableNum);

  if (pSupp->groupByDbName || pSupp->groupByStbName) {
    buildSysDbGroupedTableCount(pOperator, pInfo, pSupp, pRes, infodbTableNum, perfdbTableNum);
    return (pRes->info.rows > 0) ? pRes : NULL;
  } else {
    buildSysDbFilterTableCount(pOperator, pSupp, pRes, infodbTableNum, perfdbTableNum);
    return (pRes->info.rows > 0) ? pRes : NULL;
  }
}

static void buildSysDbFilterTableCount(SOperatorInfo* pOperator, STableCountScanSupp* pSupp, SSDataBlock* pRes,
                                       size_t infodbTableNum, size_t perfdbTableNum) {
  if (strcmp(pSupp->dbNameFilter, TSDB_INFORMATION_SCHEMA_DB) == 0) {
    fillTableCountScanDataBlock(pSupp, TSDB_INFORMATION_SCHEMA_DB, "", infodbTableNum, pRes);
  } else if (strcmp(pSupp->dbNameFilter, TSDB_PERFORMANCE_SCHEMA_DB) == 0) {
    fillTableCountScanDataBlock(pSupp, TSDB_PERFORMANCE_SCHEMA_DB, "", perfdbTableNum, pRes);
  } else if (strlen(pSupp->dbNameFilter) == 0) {
    fillTableCountScanDataBlock(pSupp, "", "", infodbTableNum + perfdbTableNum, pRes);
  }
  setOperatorCompleted(pOperator);
}

static void buildSysDbGroupedTableCount(SOperatorInfo* pOperator, STableCountScanOperatorInfo* pInfo,
                                        STableCountScanSupp* pSupp, SSDataBlock* pRes, size_t infodbTableNum,
                                        size_t perfdbTableNum) {
  if (pInfo->currGrpIdx == 0) {
    uint64_t groupId = 0;
    if (pSupp->groupByDbName) {
      groupId = calcGroupId(TSDB_INFORMATION_SCHEMA_DB, strlen(TSDB_INFORMATION_SCHEMA_DB));
    } else {
      groupId = calcGroupId("", 0);
    }

    pRes->info.id.groupId = groupId;
    fillTableCountScanDataBlock(pSupp, TSDB_INFORMATION_SCHEMA_DB, "", infodbTableNum, pRes);
  } else if (pInfo->currGrpIdx == 1) {
    uint64_t groupId = 0;
    if (pSupp->groupByDbName) {
      groupId = calcGroupId(TSDB_PERFORMANCE_SCHEMA_DB, strlen(TSDB_PERFORMANCE_SCHEMA_DB));
    } else {
      groupId = calcGroupId("", 0);
    }

    pRes->info.id.groupId = groupId;
    fillTableCountScanDataBlock(pSupp, TSDB_PERFORMANCE_SCHEMA_DB, "", perfdbTableNum, pRes);
  } else {
    setOperatorCompleted(pOperator);
  }
  pInfo->currGrpIdx++;
}

static SSDataBlock* doTableCountScan(SOperatorInfo* pOperator) {
  SExecTaskInfo*               pTaskInfo = pOperator->pTaskInfo;
  STableCountScanOperatorInfo* pInfo = pOperator->info;
  STableCountScanSupp*         pSupp = &pInfo->supp;
  SSDataBlock*                 pRes = pInfo->pRes;
  blockDataCleanup(pRes);

  if (pOperator->status == OP_EXEC_DONE) {
    return NULL;
  }
  if (pInfo->readHandle.mnd != NULL) {
    return buildSysDbTableCount(pOperator, pInfo);
  }

  return buildVnodeDbTableCount(pOperator, pInfo, pSupp, pRes);
}

static SSDataBlock* buildVnodeDbTableCount(SOperatorInfo* pOperator, STableCountScanOperatorInfo* pInfo,
                                           STableCountScanSupp* pSupp, SSDataBlock* pRes) {
  const char* db = NULL;
  int32_t     vgId = 0;
  char        dbName[TSDB_DB_NAME_LEN] = {0};
  SExecTaskInfo* pTaskInfo = pOperator->pTaskInfo;
  SStorageAPI* pAPI = &pTaskInfo->storageAPI;

  // get dbname
  pAPI->metaFn.getBasicInfo(pInfo->readHandle.vnode, &db, &vgId, NULL, NULL);
  SName sn = {0};
  tNameFromString(&sn, db, T_NAME_ACCT | T_NAME_DB);
  tNameGetDbName(&sn, dbName);

  if (pSupp->groupByDbName || pSupp->groupByStbName) {
    buildVnodeGroupedTableCount(pOperator, pInfo, pSupp, pRes, vgId, dbName);
  } else {
    buildVnodeFilteredTbCount(pOperator, pInfo, pSupp, pRes, dbName);
  }
  return pRes->info.rows > 0 ? pRes : NULL;
}

static void buildVnodeGroupedTableCount(SOperatorInfo* pOperator, STableCountScanOperatorInfo* pInfo,
                                        STableCountScanSupp* pSupp, SSDataBlock* pRes, int32_t vgId, char* dbName) {
  SExecTaskInfo* pTaskInfo = pOperator->pTaskInfo;
  SStorageAPI* pAPI = &pTaskInfo->storageAPI;

  if (pSupp->groupByStbName) {
    if (pInfo->stbUidList == NULL) {
      pInfo->stbUidList = taosArrayInit(16, sizeof(tb_uid_t));
      if (pAPI->metaFn.storeGetTableList(pInfo->readHandle.vnode, TSDB_SUPER_TABLE, pInfo->stbUidList) < 0) {
        qError("vgId:%d, failed to get stb id list error: %s", vgId, terrstr());
      }
    }
    if (pInfo->currGrpIdx < taosArrayGetSize(pInfo->stbUidList)) {
      tb_uid_t stbUid = *(tb_uid_t*)taosArrayGet(pInfo->stbUidList, pInfo->currGrpIdx);
      buildVnodeGroupedStbTableCount(pInfo, pSupp, pRes, dbName, stbUid, pAPI);

      pInfo->currGrpIdx++;
    } else if (pInfo->currGrpIdx == taosArrayGetSize(pInfo->stbUidList)) {
      buildVnodeGroupedNtbTableCount(pInfo, pSupp, pRes, dbName, pAPI);

      pInfo->currGrpIdx++;
    } else {
      setOperatorCompleted(pOperator);
    }
  } else {
    uint64_t groupId = calcGroupId(dbName, strlen(dbName));
    pRes->info.id.groupId = groupId;

    int64_t dbTableCount = 0;
    pAPI->metaFn.getBasicInfo(pInfo->readHandle.vnode, NULL, NULL, &dbTableCount, NULL);
    fillTableCountScanDataBlock(pSupp, dbName, "", dbTableCount, pRes);
    setOperatorCompleted(pOperator);
  }
}

static void buildVnodeFilteredTbCount(SOperatorInfo* pOperator, STableCountScanOperatorInfo* pInfo,
                                      STableCountScanSupp* pSupp, SSDataBlock* pRes, char* dbName) {
  SExecTaskInfo* pTaskInfo = pOperator->pTaskInfo;
  SStorageAPI* pAPI = &pTaskInfo->storageAPI;

  if (strlen(pSupp->dbNameFilter) != 0) {
    if (strlen(pSupp->stbNameFilter) != 0) {
      uint64_t uid = 0;
      pAPI->metaFn.getTableUidByName(pInfo->readHandle.vnode, pSupp->stbNameFilter, &uid);

      int64_t numOfChildTables = 0;
      pAPI->metaFn.getNumOfChildTables(pInfo->readHandle.vnode, uid, &numOfChildTables, NULL);

      fillTableCountScanDataBlock(pSupp, dbName, pSupp->stbNameFilter, numOfChildTables, pRes);
    } else {
      int64_t tbNumVnode = 0;
      pAPI->metaFn.getBasicInfo(pInfo->readHandle.vnode, NULL, NULL, &tbNumVnode, NULL);
      fillTableCountScanDataBlock(pSupp, dbName, "", tbNumVnode, pRes);
    }
  } else {
    int64_t tbNumVnode = 0;
    pAPI->metaFn.getBasicInfo(pInfo->readHandle.vnode, NULL, NULL, &tbNumVnode, NULL);
    fillTableCountScanDataBlock(pSupp, dbName, "", tbNumVnode, pRes);
  }

  setOperatorCompleted(pOperator);
}

static void buildVnodeGroupedNtbTableCount(STableCountScanOperatorInfo* pInfo, STableCountScanSupp* pSupp,
                                           SSDataBlock* pRes, char* dbName, SStorageAPI* pAPI) {
  char fullStbName[TSDB_TABLE_FNAME_LEN] = {0};
  if (pSupp->groupByDbName) {
    snprintf(fullStbName, TSDB_TABLE_FNAME_LEN, "%s.%s", dbName, "");
  }

  uint64_t groupId = calcGroupId(fullStbName, strlen(fullStbName));
  pRes->info.id.groupId = groupId;

  int64_t numOfTables = 0;
  pAPI->metaFn.getBasicInfo(pInfo->readHandle.vnode, NULL, NULL, NULL, &numOfTables);

  if (numOfTables != 0) {
    fillTableCountScanDataBlock(pSupp, dbName, "", numOfTables, pRes);
  }
}

static void buildVnodeGroupedStbTableCount(STableCountScanOperatorInfo* pInfo, STableCountScanSupp* pSupp,
                                           SSDataBlock* pRes, char* dbName, tb_uid_t stbUid, SStorageAPI* pAPI) {
  char stbName[TSDB_TABLE_NAME_LEN] = {0};
  pAPI->metaFn.getTableNameByUid(pInfo->readHandle.vnode, stbUid, stbName);

  char fullStbName[TSDB_TABLE_FNAME_LEN] = {0};
  if (pSupp->groupByDbName) {
    snprintf(fullStbName, TSDB_TABLE_FNAME_LEN, "%s.%s", dbName, varDataVal(stbName));
  } else {
    snprintf(fullStbName, TSDB_TABLE_FNAME_LEN, "%s", varDataVal(stbName));
  }

  uint64_t groupId = calcGroupId(fullStbName, strlen(fullStbName));
  pRes->info.id.groupId = groupId;

  int64_t ctbNum = 0;
  int32_t code = pAPI->metaFn.getNumOfChildTables(pInfo->readHandle.vnode, stbUid, &ctbNum, NULL);
  fillTableCountScanDataBlock(pSupp, dbName, varDataVal(stbName), ctbNum, pRes);
}

static void destoryTableCountScanOperator(void* param) {
  STableCountScanOperatorInfo* pTableCountScanInfo = param;
  blockDataDestroy(pTableCountScanInfo->pRes);

  taosArrayDestroy(pTableCountScanInfo->stbUidList);
  taosMemoryFreeClear(param);
}<|MERGE_RESOLUTION|>--- conflicted
+++ resolved
@@ -3311,7 +3311,6 @@
   return NULL;
 }
 
-<<<<<<< HEAD
 // table merge scan operator
 
 // table merge scan operator
@@ -3798,25 +3797,9 @@
 }
 
 
-// table merge scan : one reader, save blocks to disk
-static int32_t tableMergeScanDoSkipTable(STableMergeScanInfo* pInfo, SSDataBlock* pBlock) {
-  int64_t nRows = 0;
-  void*   pNum = tSimpleHashGet(pInfo->mTableNumRows, &pBlock->info.id.uid, sizeof(pBlock->info.id.uid));
-  if (pNum == NULL) {
-    nRows = pBlock->info.rows;
-    tSimpleHashPut(pInfo->mTableNumRows, &pBlock->info.id.uid, sizeof(pBlock->info.id.uid), &nRows, sizeof(nRows));
-  } else {
-    *(int64_t*)pNum = *(int64_t*)pNum + pBlock->info.rows;
-    nRows = *(int64_t*)pNum;
-  }
-
-  if (nRows >= pInfo->mergeLimit) {
-    if (pInfo->mSkipTables == NULL) {
-=======
 static void tableMergeScanDoSkipTable(uint64_t uid, void* pTableMergeScanInfo) {
   STableMergeScanInfo* pInfo = pTableMergeScanInfo;
   if (pInfo->mSkipTables == NULL) {
->>>>>>> d4a2553a
       pInfo->mSkipTables = taosHashInit(pInfo->tableEndIndex - pInfo->tableStartIndex + 1,
                                         taosGetDefaultHashFunction(TSDB_DATA_TYPE_UBIGINT), false, HASH_NO_LOCK);
   }
@@ -4309,10 +4292,7 @@
   }
 
   initLimitInfo(pTableScanNode->scan.node.pLimit, pTableScanNode->scan.node.pSlimit, &pInfo->limitInfo);
-<<<<<<< HEAD
-=======
-
->>>>>>> d4a2553a
+
   pInfo->mergeLimit = -1;
   bool hasLimit = pInfo->limitInfo.limit.limit != -1 || pInfo->limitInfo.limit.offset != -1;
   if (hasLimit) {
