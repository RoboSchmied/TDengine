--- conflicted
+++ resolved
@@ -901,12 +901,7 @@
       setGroupId(pInfo, pSDB, GROUPID_COLUMN_INDEX, *pRowIndex);
       (*pRowIndex) += updateSessionWindowInfo(pCurWin, tsCols, NULL, pSDB->info.rows, *pRowIndex, gap, NULL);
     } else {
-<<<<<<< HEAD
       win = getActiveTimeWindow(NULL, &dumyInfo, tsCols[*pRowIndex], &pInfo->interval, TSDB_ORDER_ASC);
-=======
-      win = getActiveTimeWindow(NULL, &dumyInfo, tsCols[*pRowIndex], &pInfo->interval, pInfo->interval.precision,
-                                TSDB_ORDER_ASC);
->>>>>>> 644963b7
       setGroupId(pInfo, pSDB, GROUPID_COLUMN_INDEX, *pRowIndex);
       (*pRowIndex) +=
           getNumOfRowsInTimeWindow(&pSDB->info, tsCols, *pRowIndex, win.ekey, binarySearchForKey, NULL, TSDB_ORDER_ASC);
