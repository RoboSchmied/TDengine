/*
 * Copyright (c) 2019 TAOS Data, Inc. <jhtao@taosdata.com>
 *
 * This program is free software: you can use, redistribute, and/or modify
 * it under the terms of the GNU Affero General Public License, version 3
 * or later ("AGPL"), as published by the Free Software Foundation.
 *
 * This program is distributed in the hope that it will be useful, but WITHOUT
 * ANY WARRANTY; without even the implied warranty of MERCHANTABILITY or
 * FITNESS FOR A PARTICULAR PURPOSE.
 *
 * You should have received a copy of the GNU Affero General Public License
 * along with this program. If not, see <http://www.gnu.org/licenses/>.
 */

#include "executorimpl.h"
#include "filter.h"
#include "function.h"
#include "functionMgt.h"
#include "os.h"
#include "querynodes.h"
#include "systable.h"
#include "tname.h"
#include "ttime.h"

#include "tdatablock.h"
#include "tmsg.h"

#include "query.h"
#include "tcompare.h"
#include "thash.h"
#include "ttypes.h"
#include "vnode.h"

#define SET_REVERSE_SCAN_FLAG(_info) ((_info)->scanFlag = REVERSE_SCAN)
#define SWITCH_ORDER(n)              (((n) = ((n) == TSDB_ORDER_ASC) ? TSDB_ORDER_DESC : TSDB_ORDER_ASC))

static int32_t buildSysDbTableInfo(const SSysTableScanInfo* pInfo, int32_t capacity);
static int32_t buildDbTableInfoBlock(const SSDataBlock* p, const SSysTableMeta* pSysDbTableMeta, size_t size,
                                     const char* dbName);

static bool processBlockWithProbability(const SSampleExecInfo* pInfo);

bool processBlockWithProbability(const SSampleExecInfo* pInfo) {
#if 0
  if (pInfo->sampleRatio == 1) {
    return true;
  }

  uint32_t val = taosRandR((uint32_t*) &pInfo->seed);
  return (val % ((uint32_t)(1/pInfo->sampleRatio))) == 0;
#else
  return true;
#endif
}

static void switchCtxOrder(SqlFunctionCtx* pCtx, int32_t numOfOutput) {
  for (int32_t i = 0; i < numOfOutput; ++i) {
    SWITCH_ORDER(pCtx[i].order);
  }
}

static void setupQueryRangeForReverseScan(STableScanInfo* pTableScanInfo) {
#if 0
  int32_t numOfGroups = (int32_t)(GET_NUM_OF_TABLEGROUP(pRuntimeEnv));
  for(int32_t i = 0; i < numOfGroups; ++i) {
    SArray *group = GET_TABLEGROUP(pRuntimeEnv, i);
    SArray *tableKeyGroup = taosArrayGetP(pQueryAttr->tableGroupInfo.pGroupList, i);

    size_t t = taosArrayGetSize(group);
    for (int32_t j = 0; j < t; ++j) {
      STableQueryInfo *pCheckInfo = taosArrayGetP(group, j);
      updateTableQueryInfoForReverseScan(pCheckInfo);

      // update the last key in tableKeyInfo list, the tableKeyInfo is used to build the tsdbQueryHandle and decide
      // the start check timestamp of tsdbQueryHandle
//      STableKeyInfo *pTableKeyInfo = taosArrayGet(tableKeyGroup, j);
//      pTableKeyInfo->lastKey = pCheckInfo->lastKey;
//
//      assert(pCheckInfo->pTable == pTableKeyInfo->pTable);
    }
  }
#endif
}

static void getNextTimeWindow(SInterval* pInterval, STimeWindow* tw, int32_t order) {
  int32_t factor = GET_FORWARD_DIRECTION_FACTOR(order);
  if (pInterval->intervalUnit != 'n' && pInterval->intervalUnit != 'y') {
    tw->skey += pInterval->sliding * factor;
    tw->ekey = tw->skey + pInterval->interval - 1;
    return;
  }

  int64_t key = tw->skey, interval = pInterval->interval;
  // convert key to second
  key = convertTimePrecision(key, pInterval->precision, TSDB_TIME_PRECISION_MILLI) / 1000;

  if (pInterval->intervalUnit == 'y') {
    interval *= 12;
  }

  struct tm tm;
  time_t    t = (time_t)key;
  taosLocalTime(&t, &tm);

  int mon = (int)(tm.tm_year * 12 + tm.tm_mon + interval * factor);
  tm.tm_year = mon / 12;
  tm.tm_mon = mon % 12;
  tw->skey = convertTimePrecision((int64_t)taosMktime(&tm) * 1000LL, TSDB_TIME_PRECISION_MILLI, pInterval->precision);

  mon = (int)(mon + interval);
  tm.tm_year = mon / 12;
  tm.tm_mon = mon % 12;
  tw->ekey = convertTimePrecision((int64_t)taosMktime(&tm) * 1000LL, TSDB_TIME_PRECISION_MILLI, pInterval->precision);

  tw->ekey -= 1;
}

static bool overlapWithTimeWindow(SInterval* pInterval, SDataBlockInfo* pBlockInfo, int32_t order) {
  STimeWindow w = {0};

  // 0 by default, which means it is not a interval operator of the upstream operator.
  if (pInterval->interval == 0) {
    return false;
  }

  if (order == TSDB_ORDER_ASC) {
    w = getAlignQueryTimeWindow(pInterval, pInterval->precision, pBlockInfo->window.skey);
    assert(w.ekey >= pBlockInfo->window.skey);

    if (TMAX(w.skey, pBlockInfo->window.skey) <= TMIN(w.ekey, pBlockInfo->window.ekey)) {
      return true;
    }

    while (1) {
      getNextTimeWindow(pInterval, &w, order);
      if (w.skey > pBlockInfo->window.ekey) {
        break;
      }

      assert(w.ekey > pBlockInfo->window.ekey);
      if (w.skey <= pBlockInfo->window.ekey && w.skey > pBlockInfo->window.skey) {
        return true;
      }
    }
  } else {
    w = getAlignQueryTimeWindow(pInterval, pInterval->precision, pBlockInfo->window.ekey);
    assert(w.skey <= pBlockInfo->window.ekey);

    if (w.skey > pBlockInfo->window.skey) {
      return true;
    }

    while (1) {
      getNextTimeWindow(pInterval, &w, order);
      if (w.ekey < pBlockInfo->window.skey) {
        break;
      }

      assert(w.skey < pBlockInfo->window.skey);
      if (w.ekey < pBlockInfo->window.ekey && w.ekey >= pBlockInfo->window.skey) {
        return true;
      }
    }
  }

  return false;
}

// this function is for table scanner to extract temporary results of upstream aggregate results.
static SResultRow* getTableGroupOutputBuf(SOperatorInfo* pOperator, uint64_t groupId, SFilePage** pPage) {
  if (pOperator->operatorType != QUERY_NODE_PHYSICAL_PLAN_TABLE_SCAN) {
    return NULL;
  }

  int64_t buf[2] = {0};
  SET_RES_WINDOW_KEY((char*)buf, &groupId, sizeof(groupId), groupId);

  STableScanInfo* pTableScanInfo = pOperator->info;

  SResultRowPosition* p1 = (SResultRowPosition*)taosHashGet(pTableScanInfo->pdInfo.pAggSup->pResultRowHashTable, buf,
                                                            GET_RES_WINDOW_KEY_LEN(sizeof(groupId)));

  if (p1 == NULL) {
    return NULL;
  }

  *pPage = getBufPage(pTableScanInfo->pdInfo.pAggSup->pResultBuf, p1->pageId);
  return (SResultRow*)((char*)(*pPage) + p1->offset);
}

static int32_t doDynamicPruneDataBlock(SOperatorInfo* pOperator, SDataBlockInfo* pBlockInfo, uint32_t* status) {
  STableScanInfo* pTableScanInfo = pOperator->info;

  if (pTableScanInfo->pdInfo.pExprSup == NULL) {
    return TSDB_CODE_SUCCESS;
  }

  SExprSupp* pSup1 = pTableScanInfo->pdInfo.pExprSup;

  SFilePage*  pPage = NULL;
  SResultRow* pRow = getTableGroupOutputBuf(pOperator, pBlockInfo->groupId, &pPage);

  if (pRow == NULL) {
    return TSDB_CODE_SUCCESS;
  }

  bool notLoadBlock = true;
  for (int32_t i = 0; i < pSup1->numOfExprs; ++i) {
    int32_t functionId = pSup1->pCtx[i].functionId;

    SResultRowEntryInfo* pEntry = getResultEntryInfo(pRow, i, pTableScanInfo->pdInfo.pExprSup->rowEntryInfoOffset);

    int32_t reqStatus = fmFuncDynDataRequired(functionId, pEntry, &pBlockInfo->window);
    if (reqStatus != FUNC_DATA_REQUIRED_NOT_LOAD) {
      notLoadBlock = false;
      break;
    }
  }

  // release buffer pages
  releaseBufPage(pTableScanInfo->pdInfo.pAggSup->pResultBuf, pPage);

  if (notLoadBlock) {
    *status = FUNC_DATA_REQUIRED_NOT_LOAD;
  }

  return TSDB_CODE_SUCCESS;
}

static FORCE_INLINE bool doFilterByBlockSMA(const SNode* pFilterNode, SColumnDataAgg** pColsAgg, int32_t numOfCols,
                                            int32_t numOfRows) {
  if (pColsAgg == NULL || pFilterNode == NULL) {
    return true;
  }

  SFilterInfo* filter = NULL;

  // todo move to the initialization function
  int32_t code = filterInitFromNode((SNode*)pFilterNode, &filter, 0);
  bool    keep = filterRangeExecute(filter, pColsAgg, numOfCols, numOfRows);

  filterFreeInfo(filter);
  return keep;
}

static bool doLoadBlockSMA(STableScanInfo* pTableScanInfo, SSDataBlock* pBlock, SExecTaskInfo* pTaskInfo) {
  bool             allColumnsHaveAgg = true;
  SColumnDataAgg** pColAgg = NULL;

  int32_t code = tsdbRetrieveDatablockSMA(pTableScanInfo->dataReader, &pColAgg, &allColumnsHaveAgg);
  if (code != TSDB_CODE_SUCCESS) {
    longjmp(pTaskInfo->env, code);
  }

  if (!allColumnsHaveAgg) {
    return false;
  }

  //  if (allColumnsHaveAgg == true) {
  int32_t numOfCols = taosArrayGetSize(pBlock->pDataBlock);

  // todo create this buffer during creating operator
  if (pBlock->pBlockAgg == NULL) {
    pBlock->pBlockAgg = taosMemoryCalloc(numOfCols, POINTER_BYTES);
    if (pBlock->pBlockAgg == NULL) {
      longjmp(pTaskInfo->env, TSDB_CODE_OUT_OF_MEMORY);
    }
  }

  for (int32_t i = 0; i < taosArrayGetSize(pTableScanInfo->pColMatchInfo); ++i) {
    SColMatchInfo* pColMatchInfo = taosArrayGet(pTableScanInfo->pColMatchInfo, i);
    if (!pColMatchInfo->output) {
      continue;
    }
    pBlock->pBlockAgg[pColMatchInfo->targetSlotId] = pColAgg[i];
  }

  return true;
}

static int32_t loadDataBlock(SOperatorInfo* pOperator, STableScanInfo* pTableScanInfo, SSDataBlock* pBlock,
                             uint32_t* status) {
  SExecTaskInfo*  pTaskInfo = pOperator->pTaskInfo;
  STableScanInfo* pInfo = pOperator->info;

  SFileBlockLoadRecorder* pCost = &pTableScanInfo->readRecorder;

  pCost->totalBlocks += 1;
  pCost->totalRows += pBlock->info.rows;
  bool loadSMA = false;

  *status = pInfo->dataBlockLoadFlag;
  if (pTableScanInfo->pFilterNode != NULL ||
      overlapWithTimeWindow(&pTableScanInfo->pdInfo.interval, &pBlock->info, pTableScanInfo->cond.order)) {
    (*status) = FUNC_DATA_REQUIRED_DATA_LOAD;
  }

  SDataBlockInfo* pBlockInfo = &pBlock->info;
  taosMemoryFreeClear(pBlock->pBlockAgg);

  if (*status == FUNC_DATA_REQUIRED_FILTEROUT) {
    qDebug("%s data block filter out, brange:%" PRId64 "-%" PRId64 ", rows:%d", GET_TASKID(pTaskInfo),
           pBlockInfo->window.skey, pBlockInfo->window.ekey, pBlockInfo->rows);
    pCost->filterOutBlocks += 1;
    return TSDB_CODE_SUCCESS;
  } else if (*status == FUNC_DATA_REQUIRED_NOT_LOAD) {
    qDebug("%s data block skipped, brange:%" PRId64 "-%" PRId64 ", rows:%d", GET_TASKID(pTaskInfo),
           pBlockInfo->window.skey, pBlockInfo->window.ekey, pBlockInfo->rows);
    pCost->skipBlocks += 1;

    return TSDB_CODE_SUCCESS;
  } else if (*status == FUNC_DATA_REQUIRED_STATIS_LOAD) {
    pCost->loadBlockStatis += 1;
    loadSMA = true;  // mark the operation of load sma;
    bool success = doLoadBlockSMA(pTableScanInfo, pBlock, pTaskInfo);
    if (success) {  // failed to load the block sma data, data block statistics does not exist, load data block instead
      qDebug("%s data block SMA loaded, brange:%" PRId64 "-%" PRId64 ", rows:%d", GET_TASKID(pTaskInfo),
             pBlockInfo->window.skey, pBlockInfo->window.ekey, pBlockInfo->rows);
      return TSDB_CODE_SUCCESS;
    } else {
      qDebug("%s failed to load SMA, since not all columns have SMA", GET_TASKID(pTaskInfo));
      *status = FUNC_DATA_REQUIRED_DATA_LOAD;
    }
  }

  ASSERT(*status == FUNC_DATA_REQUIRED_DATA_LOAD);

  // try to filter data block according to sma info
  if (pTableScanInfo->pFilterNode != NULL && (!loadSMA)) {
    bool success = doLoadBlockSMA(pTableScanInfo, pBlock, pTaskInfo);
    if (success) {
      size_t size = taosArrayGetSize(pBlock->pDataBlock);
      bool   keep = doFilterByBlockSMA(pTableScanInfo->pFilterNode, pBlock->pBlockAgg, size, pBlockInfo->rows);
      if (!keep) {
        qDebug("%s data block filter out by block SMA, brange:%" PRId64 "-%" PRId64 ", rows:%d", GET_TASKID(pTaskInfo),
               pBlockInfo->window.skey, pBlockInfo->window.ekey, pBlockInfo->rows);
        pCost->filterOutBlocks += 1;
        (*status) = FUNC_DATA_REQUIRED_FILTEROUT;

        return TSDB_CODE_SUCCESS;
      }
    }
  }

  // free the sma info, since it should not be involved in later computing process.
  taosMemoryFreeClear(pBlock->pBlockAgg);

  // try to filter data block according to current results
  doDynamicPruneDataBlock(pOperator, pBlockInfo, status);
  if (*status == FUNC_DATA_REQUIRED_NOT_LOAD) {
    qDebug("%s data block skipped due to dynamic prune, brange:%" PRId64 "-%" PRId64 ", rows:%d", GET_TASKID(pTaskInfo),
           pBlockInfo->window.skey, pBlockInfo->window.ekey, pBlockInfo->rows);
    pCost->skipBlocks += 1;

    *status = FUNC_DATA_REQUIRED_FILTEROUT;
    return TSDB_CODE_SUCCESS;
  }

  pCost->totalCheckedRows += pBlock->info.rows;
  pCost->loadBlocks += 1;

  SArray* pCols = tsdbRetrieveDataBlock(pTableScanInfo->dataReader, NULL);
  if (pCols == NULL) {
    return terrno;
  }

  relocateColumnData(pBlock, pTableScanInfo->pColMatchInfo, pCols, true);

  // currently only the tbname pseudo column
  if (pTableScanInfo->pseudoSup.numOfExprs > 0) {
    SExprSupp* pSup = &pTableScanInfo->pseudoSup;

    int32_t code = addTagPseudoColumnData(&pTableScanInfo->readHandle, pSup->pExprInfo, pSup->numOfExprs, pBlock,
                                          GET_TASKID(pTaskInfo));
    if (code != TSDB_CODE_SUCCESS) {
      longjmp(pTaskInfo->env, code);
    }
  }

  if (pTableScanInfo->pFilterNode != NULL) {
    int64_t st = taosGetTimestampUs();
    doFilter(pTableScanInfo->pFilterNode, pBlock, pTableScanInfo->pColMatchInfo);

    double el = (taosGetTimestampUs() - st) / 1000.0;
    pTableScanInfo->readRecorder.filterTime += el;

    if (pBlock->info.rows == 0) {
      pCost->filterOutBlocks += 1;
      qDebug("%s data block filter out, brange:%" PRId64 "-%" PRId64 ", rows:%d, elapsed time:%.2f ms",
             GET_TASKID(pTaskInfo), pBlockInfo->window.skey, pBlockInfo->window.ekey, pBlockInfo->rows, el);
    } else {
      qDebug("%s data block filter applied, elapsed time:%.2f ms", GET_TASKID(pTaskInfo), el);
    }
  }

  return TSDB_CODE_SUCCESS;
}

static void prepareForDescendingScan(STableScanInfo* pTableScanInfo, SqlFunctionCtx* pCtx, int32_t numOfOutput) {
  SET_REVERSE_SCAN_FLAG(pTableScanInfo);

  switchCtxOrder(pCtx, numOfOutput);
  //  setupQueryRangeForReverseScan(pTableScanInfo);

  pTableScanInfo->cond.order = TSDB_ORDER_DESC;
  STimeWindow* pTWindow = &pTableScanInfo->cond.twindows;
  TSWAP(pTWindow->skey, pTWindow->ekey);
}

int32_t addTagPseudoColumnData(SReadHandle* pHandle, SExprInfo* pPseudoExpr, int32_t numOfPseudoExpr,
                               SSDataBlock* pBlock, const char* idStr) {
  // currently only the tbname pseudo column
  if (numOfPseudoExpr == 0) {
    return TSDB_CODE_SUCCESS;
  }

  SMetaReader mr = {0};
  metaReaderInit(&mr, pHandle->meta, 0);
  int32_t code = metaGetTableEntryByUid(&mr, pBlock->info.uid);
  if (code != TSDB_CODE_SUCCESS) {
    qError("failed to get table meta, uid:0x%" PRIx64 ", code:%s, %s", pBlock->info.uid, tstrerror(terrno), idStr);
    metaReaderClear(&mr);
    return terrno;
  }

  for (int32_t j = 0; j < numOfPseudoExpr; ++j) {
    SExprInfo* pExpr = &pPseudoExpr[j];

    int32_t dstSlotId = pExpr->base.resSchema.slotId;

    SColumnInfoData* pColInfoData = taosArrayGet(pBlock->pDataBlock, dstSlotId);
    colInfoDataCleanup(pColInfoData, pBlock->info.rows);

    int32_t functionId = pExpr->pExpr->_function.functionId;

    // this is to handle the tbname
    if (fmIsScanPseudoColumnFunc(functionId)) {
      setTbNameColData(pHandle->meta, pBlock, pColInfoData, functionId);
    } else {  // these are tags
      STagVal tagVal = {0};
      tagVal.cid = pExpr->base.pParam[0].pCol->colId;
      const char* p = metaGetTableTagVal(&mr.me, pColInfoData->info.type, &tagVal);

      char* data = NULL;
      if (pColInfoData->info.type != TSDB_DATA_TYPE_JSON && p != NULL) {
        data = tTagValToData((const STagVal*)p, false);
      } else {
        data = (char*)p;
      }

      bool isNullVal = (data == NULL) || (pColInfoData->info.type == TSDB_DATA_TYPE_JSON && tTagIsJsonNull(data));
      if (isNullVal) {
        colDataAppendNNULL(pColInfoData, 0, pBlock->info.rows);
      } else if (pColInfoData->info.type != TSDB_DATA_TYPE_JSON) {
        colDataAppendNItems(pColInfoData, 0, data, pBlock->info.rows);
      } else {  // todo opt for json tag
        for (int32_t i = 0; i < pBlock->info.rows; ++i) {
          colDataAppend(pColInfoData, i, data, false);
        }
      }

      if (data && (pColInfoData->info.type != TSDB_DATA_TYPE_JSON) && p != NULL &&
          IS_VAR_DATA_TYPE(((const STagVal*)p)->type)) {
        taosMemoryFree(data);
      }
    }
  }

  metaReaderClear(&mr);
  return TSDB_CODE_SUCCESS;
}

void setTbNameColData(void* pMeta, const SSDataBlock* pBlock, SColumnInfoData* pColInfoData, int32_t functionId) {
  struct SScalarFuncExecFuncs fpSet = {0};
  fmGetScalarFuncExecFuncs(functionId, &fpSet);

  SColumnInfoData infoData = createColumnInfoData(TSDB_DATA_TYPE_BIGINT, sizeof(uint64_t), 1);
  colInfoDataEnsureCapacity(&infoData, 1);

  colDataAppendInt64(&infoData, 0, (int64_t*)&pBlock->info.uid);
  SScalarParam srcParam = {.numOfRows = pBlock->info.rows, .param = pMeta, .columnData = &infoData};

  SScalarParam param = {.columnData = pColInfoData};
  fpSet.process(&srcParam, 1, &param);
  colDataDestroy(&infoData);
}

static SSDataBlock* doTableScanImpl(SOperatorInfo* pOperator) {
  STableScanInfo* pTableScanInfo = pOperator->info;
  SExecTaskInfo*  pTaskInfo = pOperator->pTaskInfo;
  SSDataBlock*    pBlock = pTableScanInfo->pResBlock;

  int64_t st = taosGetTimestampUs();

  while (tsdbNextDataBlock(pTableScanInfo->dataReader)) {
    if (isTaskKilled(pTaskInfo)) {
      longjmp(pTaskInfo->env, TSDB_CODE_TSC_QUERY_CANCELLED);
    }

    // process this data block based on the probabilities
    bool processThisBlock = processBlockWithProbability(&pTableScanInfo->sample);
    if (!processThisBlock) {
      continue;
    }

    blockDataCleanup(pBlock);

    SDataBlockInfo binfo = pBlock->info;
    tsdbRetrieveDataBlockInfo(pTableScanInfo->dataReader, &binfo);

    binfo.capacity = binfo.rows;
    blockDataEnsureCapacity(pBlock, binfo.rows);
    pBlock->info = binfo;
    ASSERT(binfo.uid != 0);

    uint64_t* groupId = taosHashGet(pTaskInfo->tableqinfoList.map, &pBlock->info.uid, sizeof(int64_t));
    if (groupId) {
      pBlock->info.groupId = *groupId;
    }

    uint32_t status = 0;
    int32_t  code = loadDataBlock(pOperator, pTableScanInfo, pBlock, &status);
    //    int32_t  code = loadDataBlockOnDemand(pOperator->pRuntimeEnv, pTableScanInfo, pBlock, &status);
    if (code != TSDB_CODE_SUCCESS) {
      longjmp(pOperator->pTaskInfo->env, code);
    }

    // current block is filter out according to filter condition, continue load the next block
    if (status == FUNC_DATA_REQUIRED_FILTEROUT || pBlock->info.rows == 0) {
      continue;
    }

    pOperator->resultInfo.totalRows = pTableScanInfo->readRecorder.totalRows;
    pTableScanInfo->readRecorder.elapsedTime += (taosGetTimestampUs() - st) / 1000.0;

    pOperator->cost.totalCost = pTableScanInfo->readRecorder.elapsedTime;

    // todo refactor
    /*pTableScanInfo->lastStatus.uid = pBlock->info.uid;*/
    /*pTableScanInfo->lastStatus.ts = pBlock->info.window.ekey;*/
    pTaskInfo->streamInfo.lastStatus.type = TMQ_OFFSET__SNAPSHOT_DATA;
    pTaskInfo->streamInfo.lastStatus.uid = pBlock->info.uid;
    pTaskInfo->streamInfo.lastStatus.ts = pBlock->info.window.ekey;

    ASSERT(pBlock->info.uid != 0);
    return pBlock;
  }
  return NULL;
}

static SSDataBlock* doTableScanGroup(SOperatorInfo* pOperator) {
  STableScanInfo* pTableScanInfo = pOperator->info;
  SExecTaskInfo*  pTaskInfo = pOperator->pTaskInfo;

  // The read handle is not initialized yet, since no qualified tables exists
  if (pTableScanInfo->dataReader == NULL || pOperator->status == OP_EXEC_DONE) {
    return NULL;
  }

  // do the ascending order traverse in the first place.
  while (pTableScanInfo->scanTimes < pTableScanInfo->scanInfo.numOfAsc) {
    SSDataBlock* p = doTableScanImpl(pOperator);
    if (p != NULL) {
      ASSERT(p->info.uid != 0);
      return p;
    }

    pTableScanInfo->scanTimes += 1;

    if (pTableScanInfo->scanTimes < pTableScanInfo->scanInfo.numOfAsc) {
      setTaskStatus(pTaskInfo, TASK_NOT_COMPLETED);
      pTableScanInfo->scanFlag = REPEAT_SCAN;
      qDebug(
          "%s start to repeat ascending order scan data SELECT last_row(*),hostname from cpu group by hostname;blocks "
          "due to query func required",
          GET_TASKID(pTaskInfo));

      // do prepare for the next round table scan operation
      tsdbReaderReset(pTableScanInfo->dataReader, &pTableScanInfo->cond);
    }
  }

  int32_t total = pTableScanInfo->scanInfo.numOfAsc + pTableScanInfo->scanInfo.numOfDesc;
  if (pTableScanInfo->scanTimes < total) {
    if (pTableScanInfo->cond.order == TSDB_ORDER_ASC) {
      prepareForDescendingScan(pTableScanInfo, pOperator->exprSupp.pCtx, 0);
      tsdbReaderReset(pTableScanInfo->dataReader, &pTableScanInfo->cond);
      qDebug("%s start to descending order scan data blocks due to query func required", GET_TASKID(pTaskInfo));
    }

    while (pTableScanInfo->scanTimes < total) {
      SSDataBlock* p = doTableScanImpl(pOperator);
      if (p != NULL) {
        return p;
      }

      pTableScanInfo->scanTimes += 1;

      if (pTableScanInfo->scanTimes < total) {
        setTaskStatus(pTaskInfo, TASK_NOT_COMPLETED);
        pTableScanInfo->scanFlag = REPEAT_SCAN;

        qDebug("%s start to repeat descending order scan data blocks due to query func required",
               GET_TASKID(pTaskInfo));
        tsdbReaderReset(pTableScanInfo->dataReader, &pTableScanInfo->cond);
      }
    }
  }

  return NULL;
}

static SSDataBlock* doTableScan(SOperatorInfo* pOperator) {
  STableScanInfo* pInfo = pOperator->info;
  SExecTaskInfo*  pTaskInfo = pOperator->pTaskInfo;

  // if scan table by table
  if (pInfo->scanMode == TABLE_SCAN__TABLE_ORDER) {
    if (pInfo->noTable) return NULL;
    while (1) {
      SSDataBlock* result = doTableScanGroup(pOperator);
      if (result) {
        return result;
      }
      // if no data, switch to next table and continue scan
      pInfo->currentTable++;
      if (pInfo->currentTable >= taosArrayGetSize(pTaskInfo->tableqinfoList.pTableList)) {
        return NULL;
      }
      STableKeyInfo* pTableInfo = taosArrayGet(pTaskInfo->tableqinfoList.pTableList, pInfo->currentTable);
      tsdbSetTableId(pInfo->dataReader, pTableInfo->uid);
      tsdbReaderReset(pInfo->dataReader, &pInfo->cond);
      pInfo->scanTimes = 0;
    }
  }

  if (pInfo->currentGroupId == -1) {
    pInfo->currentGroupId++;
    if (pInfo->currentGroupId >= taosArrayGetSize(pTaskInfo->tableqinfoList.pGroupList)) {
      setTaskStatus(pTaskInfo, TASK_COMPLETED);
      return NULL;
    }

    SArray* tableList = taosArrayGetP(pTaskInfo->tableqinfoList.pGroupList, pInfo->currentGroupId);

    tsdbReaderClose(pInfo->dataReader);

    int32_t code = tsdbReaderOpen(pInfo->readHandle.vnode, &pInfo->cond, tableList, (STsdbReader**)&pInfo->dataReader,
                                  GET_TASKID(pTaskInfo));
    if (code != TSDB_CODE_SUCCESS) {
      longjmp(pTaskInfo->env, code);
      return NULL;
    }
  }

  SSDataBlock* result = doTableScanGroup(pOperator);
  if (result) {
    return result;
  }

  pInfo->currentGroupId++;
  if (pInfo->currentGroupId >= taosArrayGetSize(pTaskInfo->tableqinfoList.pGroupList)) {
    setTaskStatus(pTaskInfo, TASK_COMPLETED);
    return NULL;
  }

  SArray* tableList = taosArrayGetP(pTaskInfo->tableqinfoList.pGroupList, pInfo->currentGroupId);
  //  tsdbSetTableList(pInfo->dataReader, tableList);

  tsdbReaderReset(pInfo->dataReader, &pInfo->cond);
  pInfo->scanTimes = 0;

  result = doTableScanGroup(pOperator);
  if (result) {
    return result;
  }

  setTaskStatus(pTaskInfo, TASK_COMPLETED);
  return NULL;
}

static int32_t getTableScannerExecInfo(struct SOperatorInfo* pOptr, void** pOptrExplain, uint32_t* len) {
  SFileBlockLoadRecorder* pRecorder = taosMemoryCalloc(1, sizeof(SFileBlockLoadRecorder));
  STableScanInfo*         pTableScanInfo = pOptr->info;
  *pRecorder = pTableScanInfo->readRecorder;
  *pOptrExplain = pRecorder;
  *len = sizeof(SFileBlockLoadRecorder);
  return 0;
}

static void destroyTableScanOperatorInfo(void* param, int32_t numOfOutput) {
  STableScanInfo* pTableScanInfo = (STableScanInfo*)param;
  blockDataDestroy(pTableScanInfo->pResBlock);
  cleanupQueryTableDataCond(&pTableScanInfo->cond);

  tsdbReaderClose(pTableScanInfo->dataReader);

  if (pTableScanInfo->pColMatchInfo != NULL) {
    taosArrayDestroy(pTableScanInfo->pColMatchInfo);
  }

  cleanupExprSupp(&pTableScanInfo->pseudoSup);
  taosMemoryFreeClear(param);
}

SOperatorInfo* createTableScanOperatorInfo(STableScanPhysiNode* pTableScanNode, SReadHandle* readHandle,
                                           SExecTaskInfo* pTaskInfo) {
  STableScanInfo* pInfo = taosMemoryCalloc(1, sizeof(STableScanInfo));
  SOperatorInfo*  pOperator = taosMemoryCalloc(1, sizeof(SOperatorInfo));
  if (pInfo == NULL || pOperator == NULL) {
    goto _error;
  }

  SDataBlockDescNode* pDescNode = pTableScanNode->scan.node.pOutputDataBlockDesc;
  int32_t             numOfCols = 0;
  SArray* pColList = extractColMatchInfo(pTableScanNode->scan.pScanCols, pDescNode, &numOfCols, COL_MATCH_FROM_COL_ID);

  int32_t code = initQueryTableDataCond(&pInfo->cond, pTableScanNode);
  if (code != TSDB_CODE_SUCCESS) {
    goto _error;
  }

  if (pTableScanNode->scan.pScanPseudoCols != NULL) {
    SExprSupp* pSup = &pInfo->pseudoSup;
    pSup->pExprInfo = createExprInfo(pTableScanNode->scan.pScanPseudoCols, NULL, &pSup->numOfExprs);
    pSup->pCtx = createSqlFunctionCtx(pSup->pExprInfo, pSup->numOfExprs, &pSup->rowEntryInfoOffset);
  }

  pInfo->scanInfo = (SScanInfo){.numOfAsc = pTableScanNode->scanSeq[0], .numOfDesc = pTableScanNode->scanSeq[1]};
  pInfo->pdInfo.interval = extractIntervalInfo(pTableScanNode);
  pInfo->readHandle = *readHandle;
  pInfo->sample.sampleRatio = pTableScanNode->ratio;
  pInfo->sample.seed = taosGetTimestampSec();

  pInfo->dataBlockLoadFlag = pTableScanNode->dataRequired;
  pInfo->pResBlock = createResDataBlock(pDescNode);
  pInfo->pFilterNode = pTableScanNode->scan.node.pConditions;
  pInfo->scanFlag = MAIN_SCAN;
  pInfo->pColMatchInfo = pColList;
  pInfo->currentGroupId = -1;
  pInfo->assignBlockUid = pTableScanNode->assignBlockUid;

  pOperator->name = "TableScanOperator";  // for debug purpose
  pOperator->operatorType = QUERY_NODE_PHYSICAL_PLAN_TABLE_SCAN;
  pOperator->blocking = false;
  pOperator->status = OP_NOT_OPENED;
  pOperator->info = pInfo;
  pOperator->exprSupp.numOfExprs = numOfCols;
  pOperator->pTaskInfo = pTaskInfo;

  pOperator->fpSet = createOperatorFpSet(operatorDummyOpenFn, doTableScan, NULL, NULL, destroyTableScanOperatorInfo,
                                         NULL, NULL, getTableScannerExecInfo);

  // for non-blocking operator, the open cost is always 0
  pOperator->cost.openCost = 0;
  return pOperator;

_error:
  taosMemoryFreeClear(pInfo);
  taosMemoryFreeClear(pOperator);

  pTaskInfo->code = TSDB_CODE_QRY_OUT_OF_MEMORY;
  return NULL;
}

SOperatorInfo* createTableSeqScanOperatorInfo(void* pReadHandle, SExecTaskInfo* pTaskInfo) {
  STableScanInfo* pInfo = taosMemoryCalloc(1, sizeof(STableScanInfo));
  SOperatorInfo*  pOperator = taosMemoryCalloc(1, sizeof(SOperatorInfo));

  pInfo->dataReader = pReadHandle;
  //  pInfo->prevGroupId       = -1;

  pOperator->name = "TableSeqScanOperator";
  pOperator->operatorType = QUERY_NODE_PHYSICAL_PLAN_TABLE_SEQ_SCAN;
  pOperator->blocking = false;
  pOperator->status = OP_NOT_OPENED;
  pOperator->info = pInfo;
  pOperator->pTaskInfo = pTaskInfo;

  pOperator->fpSet = createOperatorFpSet(operatorDummyOpenFn, doTableScanImpl, NULL, NULL, NULL, NULL, NULL, NULL);
  return pOperator;
}

static int32_t doGetTableRowSize(void* pMeta, uint64_t uid, int32_t* rowLen, const char* idstr) {
  *rowLen = 0;

  SMetaReader mr = {0};
  metaReaderInit(&mr, pMeta, 0);
  int32_t code = metaGetTableEntryByUid(&mr, uid);
  if (code != TSDB_CODE_SUCCESS) {
    qError("failed to get table meta, uid:0x%" PRIx64 ", code:%s, %s", uid, tstrerror(terrno), idstr);
    metaReaderClear(&mr);
    return terrno;
  }

  if (mr.me.type == TSDB_SUPER_TABLE) {
    int32_t numOfCols = mr.me.stbEntry.schemaRow.nCols;
    for (int32_t i = 0; i < numOfCols; ++i) {
      (*rowLen) += mr.me.stbEntry.schemaRow.pSchema[i].bytes;
    }
  } else if (mr.me.type == TSDB_CHILD_TABLE) {
    uint64_t suid = mr.me.ctbEntry.suid;
    tDecoderClear(&mr.coder);
    code = metaGetTableEntryByUid(&mr, suid);
    if (code != TSDB_CODE_SUCCESS) {
      qError("failed to get table meta, uid:0x%" PRIx64 ", code:%s, %s", suid, tstrerror(terrno), idstr);
      metaReaderClear(&mr);
      return terrno;
    }

    int32_t numOfCols = mr.me.stbEntry.schemaRow.nCols;

    for (int32_t i = 0; i < numOfCols; ++i) {
      (*rowLen) += mr.me.stbEntry.schemaRow.pSchema[i].bytes;
    }
  } else if (mr.me.type == TSDB_NORMAL_TABLE) {
    int32_t numOfCols = mr.me.ntbEntry.schemaRow.nCols;
    for (int32_t i = 0; i < numOfCols; ++i) {
      (*rowLen) += mr.me.ntbEntry.schemaRow.pSchema[i].bytes;
    }
  }

  metaReaderClear(&mr);
  return TSDB_CODE_SUCCESS;
}

static SSDataBlock* doBlockInfoScan(SOperatorInfo* pOperator) {
  if (pOperator->status == OP_EXEC_DONE) {
    return NULL;
  }

  SBlockDistInfo* pBlockScanInfo = pOperator->info;
  SExecTaskInfo*  pTaskInfo = pOperator->pTaskInfo;

  STableBlockDistInfo blockDistInfo = {.minRows = INT_MAX, .maxRows = INT_MIN};
  int32_t code = doGetTableRowSize(pBlockScanInfo->readHandle.meta, pBlockScanInfo->uid, &blockDistInfo.rowSize,
                                   GET_TASKID(pTaskInfo));
  if (code != TSDB_CODE_SUCCESS) {
    longjmp(pTaskInfo->env, code);
  }

  tsdbGetFileBlocksDistInfo(pBlockScanInfo->pHandle, &blockDistInfo);
  blockDistInfo.numOfInmemRows = (int32_t)tsdbGetNumOfRowsInMemTable(pBlockScanInfo->pHandle);

  SSDataBlock* pBlock = pBlockScanInfo->pResBlock;

  int32_t          slotId = pOperator->exprSupp.pExprInfo->base.resSchema.slotId;
  SColumnInfoData* pColInfo = taosArrayGet(pBlock->pDataBlock, slotId);

  int32_t len = tSerializeBlockDistInfo(NULL, 0, &blockDistInfo);
  char*   p = taosMemoryCalloc(1, len + VARSTR_HEADER_SIZE);
  tSerializeBlockDistInfo(varDataVal(p), len, &blockDistInfo);
  varDataSetLen(p, len);

  blockDataEnsureCapacity(pBlock, 1);
  colDataAppend(pColInfo, 0, p, false);
  taosMemoryFree(p);

  pBlock->info.rows = 1;

  pOperator->status = OP_EXEC_DONE;
  return pBlock;
}

static void destroyBlockDistScanOperatorInfo(void* param, int32_t numOfOutput) {
  SBlockDistInfo* pDistInfo = (SBlockDistInfo*)param;
  blockDataDestroy(pDistInfo->pResBlock);
  tsdbReaderClose(pDistInfo->pHandle);
  taosMemoryFreeClear(param);
}

SOperatorInfo* createDataBlockInfoScanOperator(void* dataReader, SReadHandle* readHandle, uint64_t uid,
                                               SBlockDistScanPhysiNode* pBlockScanNode, SExecTaskInfo* pTaskInfo) {
  SBlockDistInfo* pInfo = taosMemoryCalloc(1, sizeof(SBlockDistInfo));
  SOperatorInfo*  pOperator = taosMemoryCalloc(1, sizeof(SOperatorInfo));
  if (pInfo == NULL || pOperator == NULL) {
    pTaskInfo->code = TSDB_CODE_OUT_OF_MEMORY;
    goto _error;
  }

  pInfo->pHandle = dataReader;
  pInfo->readHandle = *readHandle;
  pInfo->uid = uid;
  pInfo->pResBlock = createResDataBlock(pBlockScanNode->node.pOutputDataBlockDesc);

  int32_t    numOfCols = 0;
  SExprInfo* pExprInfo = createExprInfo(pBlockScanNode->pScanPseudoCols, NULL, &numOfCols);
  int32_t    code = initExprSupp(&pOperator->exprSupp, pExprInfo, numOfCols);
  if (code != TSDB_CODE_SUCCESS) {
    goto _error;
  }

  pOperator->name = "DataBlockDistScanOperator";
  pOperator->operatorType = QUERY_NODE_PHYSICAL_PLAN_BLOCK_DIST_SCAN;
  pOperator->blocking = false;
  pOperator->status = OP_NOT_OPENED;
  pOperator->info = pInfo;
  pOperator->pTaskInfo = pTaskInfo;

  pOperator->fpSet = createOperatorFpSet(operatorDummyOpenFn, doBlockInfoScan, NULL, NULL,
                                         destroyBlockDistScanOperatorInfo, NULL, NULL, NULL);
  return pOperator;

_error:
  taosMemoryFreeClear(pInfo);
  taosMemoryFreeClear(pOperator);
  return NULL;
}

static void doClearBufferedBlocks(SStreamScanInfo* pInfo) {
  size_t total = taosArrayGetSize(pInfo->pBlockLists);

  pInfo->validBlockIndex = 0;
  for (int32_t i = 0; i < total; ++i) {
    SSDataBlock* p = taosArrayGetP(pInfo->pBlockLists, i);
    blockDataDestroy(p);
  }
  taosArrayClear(pInfo->pBlockLists);
}

static bool isSessionWindow(SStreamScanInfo* pInfo) {
  return pInfo->sessionSup.parentType == QUERY_NODE_PHYSICAL_PLAN_STREAM_SESSION ||
         pInfo->sessionSup.parentType == QUERY_NODE_PHYSICAL_PLAN_STREAM_SESSION;
}

static bool isStateWindow(SStreamScanInfo* pInfo) {
  return pInfo->sessionSup.parentType == QUERY_NODE_PHYSICAL_PLAN_STREAM_STATE;
}

static bool isIntervalWindow(SStreamScanInfo* pInfo) {
  return pInfo->sessionSup.parentType == QUERY_NODE_PHYSICAL_PLAN_STREAM_INTERVAL ||
         pInfo->sessionSup.parentType == QUERY_NODE_PHYSICAL_PLAN_STREAM_SEMI_INTERVAL ||
         pInfo->sessionSup.parentType == QUERY_NODE_PHYSICAL_PLAN_STREAM_FINAL_INTERVAL;
}

static bool isSignleIntervalWindow(SStreamScanInfo* pInfo) {
  return pInfo->sessionSup.parentType == QUERY_NODE_PHYSICAL_PLAN_STREAM_INTERVAL;
}

static bool isSlidingWindow(SStreamScanInfo* pInfo) {
  return isIntervalWindow(pInfo) && pInfo->interval.interval != pInfo->interval.sliding;
}

static uint64_t getGroupId(SOperatorInfo* pOperator, uint64_t uid) {
  uint64_t* groupId = taosHashGet(pOperator->pTaskInfo->tableqinfoList.map, &uid, sizeof(int64_t));
  if (groupId) {
    return *groupId;
  }
  return 0;
  /* Todo(liuyao) for partition by column
  recordNewGroupKeys(pTableScanInfo->pGroupCols, pTableScanInfo->pGroupColVals, pBlock, rowId);
  int32_t len = buildGroupKeys(pTableScanInfo->keyBuf, pTableScanInfo->pGroupColVals);
  uint64_t resId = 0;
  uint64_t* groupId = taosHashGet(pTableScanInfo->pGroupSet, pTableScanInfo->keyBuf, len);
  if (groupId) {
    return *groupId;
  } else if (len != 0) {
    resId = calcGroupId(pTableScanInfo->keyBuf, len);
    taosHashPut(pTableScanInfo->pGroupSet, pTableScanInfo->keyBuf, len, &resId, sizeof(uint64_t));
  }
  return resId;
  */
}

static void setGroupId(SStreamScanInfo* pInfo, SSDataBlock* pBlock, int32_t groupColIndex, int32_t rowIndex) {
  SColumnInfoData* pColInfo = taosArrayGet(pBlock->pDataBlock, groupColIndex);
  uint64_t*        groupCol = (uint64_t*)pColInfo->pData;
  ASSERT(rowIndex < pBlock->info.rows);
  pInfo->groupId = groupCol[rowIndex];
}

void resetTableScanInfo(STableScanInfo* pTableScanInfo, STimeWindow* pWin) {
  pTableScanInfo->cond.twindows = *pWin;
  pTableScanInfo->scanTimes = 0;
  pTableScanInfo->currentGroupId = -1;
}

static bool prepareRangeScan(SStreamScanInfo* pInfo, SSDataBlock* pBlock, int32_t* pRowIndex) {
  if ((*pRowIndex) == pBlock->info.rows) {
    return false;
  }

  ASSERT(taosArrayGetSize(pBlock->pDataBlock) >= 3);
  SColumnInfoData* pStartTsCol = taosArrayGet(pBlock->pDataBlock, START_TS_COLUMN_INDEX);
  TSKEY*           startData = (TSKEY*)pStartTsCol->pData;
  SColumnInfoData* pEndTsCol = taosArrayGet(pBlock->pDataBlock, END_TS_COLUMN_INDEX);
  TSKEY*           endData = (TSKEY*)pEndTsCol->pData;
  STimeWindow      win = {.skey = startData[*pRowIndex], .ekey = endData[*pRowIndex]};

  SColumnInfoData* pCalStartTsCol = taosArrayGet(pBlock->pDataBlock, CALCULATE_START_TS_COLUMN_INDEX);
  TSKEY*           calStartData = (TSKEY*)pCalStartTsCol->pData;
  SColumnInfoData* pCalEndTsCol = taosArrayGet(pBlock->pDataBlock, CALCULATE_END_TS_COLUMN_INDEX);
  TSKEY*           calEndData = (TSKEY*)pCalEndTsCol->pData;

  setGroupId(pInfo, pBlock, GROUPID_COLUMN_INDEX, *pRowIndex);
  if (isSlidingWindow(pInfo)) {
    pInfo->updateWin.skey = calStartData[*pRowIndex];
    pInfo->updateWin.ekey = calEndData[*pRowIndex];
  }
  (*pRowIndex)++;

  for (; *pRowIndex < pBlock->info.rows; (*pRowIndex)++) {
    if (win.skey == startData[*pRowIndex]) {
      win.ekey = TMAX(win.ekey, endData[*pRowIndex]);
      continue;
    }
    if (win.skey == endData[*pRowIndex]) {
      win.skey = TMIN(win.skey, startData[*pRowIndex]);
      continue;
    }
    ASSERT(!(win.skey > startData[*pRowIndex] && win.ekey < endData[*pRowIndex]) ||
           !(isInTimeWindow(&win, startData[*pRowIndex], 0) || isInTimeWindow(&win, endData[*pRowIndex], 0)));
    break;
  }

  resetTableScanInfo(pInfo->pTableScanOp->info, &win);
  pInfo->pTableScanOp->status = OP_OPENED;
  return true;
}

static STimeWindow getSlidingWindow(TSKEY* tsCol, SInterval* pInterval, SDataBlockInfo* pDataBlockInfo,
                                    int32_t* pRowIndex) {
  SResultRowInfo dumyInfo;
  dumyInfo.cur.pageId = -1;
  STimeWindow win = getActiveTimeWindow(NULL, &dumyInfo, tsCol[*pRowIndex], pInterval, TSDB_ORDER_ASC);
  STimeWindow endWin = win;
  STimeWindow preWin = win;
  while (1) {
    (*pRowIndex) += getNumOfRowsInTimeWindow(pDataBlockInfo, tsCol, *pRowIndex, endWin.ekey, binarySearchForKey, NULL,
                                             TSDB_ORDER_ASC);
    do {
      preWin = endWin;
      getNextTimeWindow(pInterval, &endWin, TSDB_ORDER_ASC);
    } while (tsCol[(*pRowIndex) - 1] >= endWin.skey);
    endWin = preWin;
    if (win.ekey == endWin.ekey || (*pRowIndex) == pDataBlockInfo->rows) {
      win.ekey = endWin.ekey;
      return win;
    }
    win.ekey = endWin.ekey;
  }
}

static SSDataBlock* doRangeScan(SStreamScanInfo* pInfo, SSDataBlock* pSDB, int32_t tsColIndex, int32_t* pRowIndex) {
  while (1) {
    SSDataBlock* pResult = NULL;
    pResult = doTableScan(pInfo->pTableScanOp);
    if (!pResult && prepareRangeScan(pInfo, pSDB, pRowIndex)) {
      // scan next window data
      pResult = doTableScan(pInfo->pTableScanOp);
    }
    if (!pResult) {
      blockDataCleanup(pSDB);
      *pRowIndex = 0;
      pInfo->updateWin = (STimeWindow){.skey = INT64_MIN, .ekey = INT64_MAX};
      STableScanInfo* pTableScanInfo = pInfo->pTableScanOp->info;
      tsdbReaderClose(pTableScanInfo->dataReader);
      pTableScanInfo->dataReader = NULL;
      return NULL;
    }

    if (pResult->info.groupId == pInfo->groupId) {
      pResult->info.calWin = pInfo->updateWin;
      return pResult;
    }
  }
}

static int32_t generateSessionScanRange(SStreamScanInfo* pInfo, SSDataBlock* pSrcBlock, SSDataBlock* pDestBlock) {
  if (pSrcBlock->info.rows == 0) {
    return TSDB_CODE_SUCCESS;
  }
  blockDataCleanup(pDestBlock);
  int32_t code = blockDataEnsureCapacity(pDestBlock, pSrcBlock->info.rows);
  if (code != TSDB_CODE_SUCCESS) {
    return code;
  }
  ASSERT(taosArrayGetSize(pSrcBlock->pDataBlock) >= 3);
  SColumnInfoData* pStartTsCol = taosArrayGet(pSrcBlock->pDataBlock, START_TS_COLUMN_INDEX);
  TSKEY*           startData = (TSKEY*)pStartTsCol->pData;
  SColumnInfoData* pEndTsCol = taosArrayGet(pSrcBlock->pDataBlock, END_TS_COLUMN_INDEX);
  TSKEY*           endData = (TSKEY*)pEndTsCol->pData;
  SColumnInfoData* pUidCol = taosArrayGet(pSrcBlock->pDataBlock, UID_COLUMN_INDEX);
  uint64_t*        uidCol = (uint64_t*)pUidCol->pData;

  SColumnInfoData* pDestStartCol = taosArrayGet(pDestBlock->pDataBlock, START_TS_COLUMN_INDEX);
  SColumnInfoData* pDestEndCol = taosArrayGet(pDestBlock->pDataBlock, END_TS_COLUMN_INDEX);
  SColumnInfoData* pDestGpCol = taosArrayGet(pDestBlock->pDataBlock, GROUPID_COLUMN_INDEX);
  int32_t          dummy = 0;
  for (int32_t i = 0; i < pSrcBlock->info.rows; i++) {
    uint64_t groupId = getGroupId(pInfo->pTableScanOp, uidCol[i]);
    // gap must be 0.
    SResultWindowInfo* pStartWin =
        getCurSessionWindow(pInfo->sessionSup.pStreamAggSup, startData[i], endData[i], groupId, 0, &dummy);
    if (!pStartWin) {
      // window has been closed.
      continue;
    }
    SResultWindowInfo* pEndWin =
        getCurSessionWindow(pInfo->sessionSup.pStreamAggSup, endData[i], endData[i], groupId, 0, &dummy);
    ASSERT(pEndWin);
    colDataAppend(pDestStartCol, i, (const char*)&pStartWin->win.skey, false);
    colDataAppend(pDestEndCol, i, (const char*)&pEndWin->win.ekey, false);
    colDataAppend(pDestGpCol, i, (const char*)&groupId, false);
    pDestBlock->info.rows++;
  }
  return TSDB_CODE_SUCCESS;
}

static int32_t generateIntervalScanRange(SStreamScanInfo* pInfo, SSDataBlock* pSrcBlock, SSDataBlock* pDestBlock) {
  blockDataCleanup(pDestBlock);
  int32_t rows = pSrcBlock->info.rows;
  if (rows == 0) {
    return TSDB_CODE_SUCCESS;
  }
  int32_t code = blockDataEnsureCapacity(pDestBlock, rows);
  if (code != TSDB_CODE_SUCCESS) {
    return code;
  }

  SColumnInfoData* pTsCol = (SColumnInfoData*)taosArrayGet(pSrcBlock->pDataBlock, START_TS_COLUMN_INDEX);
  SColumnInfoData* pUidCol = taosArrayGet(pSrcBlock->pDataBlock, UID_COLUMN_INDEX);
  uint64_t*        uidCol = (uint64_t*)pUidCol->pData;
  ASSERT(pTsCol->info.type == TSDB_DATA_TYPE_TIMESTAMP);
  TSKEY*           tsCol = (TSKEY*)pTsCol->pData;
  SColumnInfoData* pStartTsCol = taosArrayGet(pDestBlock->pDataBlock, START_TS_COLUMN_INDEX);
  SColumnInfoData* pEndTsCol = taosArrayGet(pDestBlock->pDataBlock, END_TS_COLUMN_INDEX);
  SColumnInfoData* pGpCol = taosArrayGet(pDestBlock->pDataBlock, GROUPID_COLUMN_INDEX);
  SColumnInfoData* pCalStartTsCol = taosArrayGet(pDestBlock->pDataBlock, CALCULATE_START_TS_COLUMN_INDEX);
  SColumnInfoData* pCalEndTsCol = taosArrayGet(pDestBlock->pDataBlock, CALCULATE_END_TS_COLUMN_INDEX);
  uint64_t         groupId = getGroupId(pInfo->pTableScanOp, uidCol[0]);
  for (int32_t i = 0; i < rows;) {
    colDataAppend(pCalStartTsCol, pDestBlock->info.rows, (const char*)(tsCol + i), false);
    STimeWindow win = getSlidingWindow(tsCol, &pInfo->interval, &pSrcBlock->info, &i);
    colDataAppend(pCalEndTsCol, pDestBlock->info.rows, (const char*)(tsCol + i - 1), false);

    colDataAppend(pStartTsCol, pDestBlock->info.rows, (const char*)(&win.skey), false);
    colDataAppend(pEndTsCol, pDestBlock->info.rows, (const char*)(&win.ekey), false);
    colDataAppend(pGpCol, pDestBlock->info.rows, (const char*)(&groupId), false);
    pDestBlock->info.rows++;
  }
  // all rows have same group id
  pDestBlock->info.groupId = groupId;
  return TSDB_CODE_SUCCESS;
}

static int32_t generateScanRange(SStreamScanInfo* pInfo, SSDataBlock* pSrcBlock, SSDataBlock* pDestBlock) {
  int32_t code = TSDB_CODE_SUCCESS;
  if (isIntervalWindow(pInfo)) {
    code = generateIntervalScanRange(pInfo, pSrcBlock, pDestBlock);
  } else {
    code = generateSessionScanRange(pInfo, pSrcBlock, pDestBlock);
  }
  pDestBlock->info.type = STREAM_CLEAR;
  blockDataUpdateTsWindow(pDestBlock, 0);
  return code;
}

void appendOneRow(SSDataBlock* pBlock, TSKEY* pStartTs, TSKEY* pEndTs, uint64_t* pUid) {
  SColumnInfoData* pStartTsCol = taosArrayGet(pBlock->pDataBlock, START_TS_COLUMN_INDEX);
  SColumnInfoData* pEndTsCol = taosArrayGet(pBlock->pDataBlock, END_TS_COLUMN_INDEX);
  SColumnInfoData* pUidCol = taosArrayGet(pBlock->pDataBlock, UID_COLUMN_INDEX);
  colDataAppend(pStartTsCol, pBlock->info.rows, (const char*)pStartTs, false);
  colDataAppend(pEndTsCol, pBlock->info.rows, (const char*)pEndTs, false);
  colDataAppend(pUidCol, pBlock->info.rows, (const char*)pUid, false);
  pBlock->info.rows++;
}

static void checkUpdateData(SStreamScanInfo* pInfo, bool invertible, SSDataBlock* pBlock, bool out) {
  if (out) {
    blockDataCleanup(pInfo->pUpdateDataRes);
    blockDataEnsureCapacity(pInfo->pUpdateDataRes, pBlock->info.rows);
  }
  SColumnInfoData* pColDataInfo = taosArrayGet(pBlock->pDataBlock, pInfo->primaryTsIndex);
  ASSERT(pColDataInfo->info.type == TSDB_DATA_TYPE_TIMESTAMP);
  TSKEY* tsCol = (TSKEY*)pColDataInfo->pData;
<<<<<<< HEAD
  bool   inserted = updateInfoIsTableInserted(pInfo->pUpdateInfo, pBlock->info.uid);
=======
  bool   tableInserted = updateInfoIsTableInserted(pInfo->pUpdateInfo, pBlock->info.uid);
>>>>>>> 2f8f2e09
  for (int32_t rowId = 0; rowId < pBlock->info.rows; rowId++) {
    SResultRowInfo dumyInfo;
    dumyInfo.cur.pageId = -1;
    bool        isClosed = false;
    STimeWindow win = {.skey = INT64_MIN, .ekey = INT64_MAX};
    if (tableInserted && isOverdue(tsCol[rowId], &pInfo->twAggSup)) {
      win = getActiveTimeWindow(NULL, &dumyInfo, tsCol[rowId], &pInfo->interval, TSDB_ORDER_ASC);
      isClosed = isCloseWindow(&win, &pInfo->twAggSup);
    }
<<<<<<< HEAD

=======
>>>>>>> 2f8f2e09
    // must check update info first.
    bool update = updateInfoIsUpdated(pInfo->pUpdateInfo, pBlock->info.uid, tsCol[rowId]);
    bool closedWin = isClosed && isSignleIntervalWindow(pInfo) &&
                     isDeletedWindow(&win, pBlock->info.groupId, pInfo->sessionSup.pIntervalAggSup);
    if ((update || closedWin) && out) {
      appendOneRow(pInfo->pUpdateDataRes, tsCol + rowId, tsCol + rowId, &pBlock->info.uid);
    }
  }
  if (out) {
    blockDataUpdateTsWindow(pInfo->pUpdateDataRes, 0);
    pInfo->pUpdateDataRes->info.type = STREAM_CLEAR;
  }
}

static void setBlockGroupId(SOperatorInfo* pOperator, SSDataBlock* pBlock, int32_t uidColIndex) {
  ASSERT(taosArrayGetSize(pBlock->pDataBlock) >= 3);
  SColumnInfoData* pColDataInfo = taosArrayGet(pBlock->pDataBlock, uidColIndex);
  uint64_t*        uidCol = (uint64_t*)pColDataInfo->pData;
  ASSERT(pBlock->info.rows > 0);
  for (int32_t i = 0; i < pBlock->info.rows; i++) {
    uidCol[i] = getGroupId(pOperator, uidCol[i]);
  }
}

static int32_t setBlockIntoRes(SStreamScanInfo* pInfo, const SSDataBlock* pBlock) {
  SDataBlockInfo* pBlockInfo = &pInfo->pRes->info;
  SOperatorInfo*  pOperator = pInfo->pStreamScanOp;
  SExecTaskInfo*  pTaskInfo = pInfo->pStreamScanOp->pTaskInfo;

  blockDataEnsureCapacity(pInfo->pRes, pBlock->info.rows);

  pInfo->pRes->info.rows = pBlock->info.rows;
  pInfo->pRes->info.uid = pBlock->info.uid;
  pInfo->pRes->info.type = STREAM_NORMAL;
  pInfo->pRes->info.version = pBlock->info.version;

  uint64_t* groupIdPre = taosHashGet(pOperator->pTaskInfo->tableqinfoList.map, &pBlock->info.uid, sizeof(int64_t));
  if (groupIdPre) {
    pInfo->pRes->info.groupId = *groupIdPre;
  } else {
    pInfo->pRes->info.groupId = 0;
  }

  // todo extract method
  for (int32_t i = 0; i < taosArrayGetSize(pInfo->pColMatchInfo); ++i) {
    SColMatchInfo* pColMatchInfo = taosArrayGet(pInfo->pColMatchInfo, i);
    if (!pColMatchInfo->output) {
      continue;
    }

    bool colExists = false;
    for (int32_t j = 0; j < blockDataGetNumOfCols(pBlock); ++j) {
      SColumnInfoData* pResCol = bdGetColumnInfoData(pBlock, j);
      if (pResCol->info.colId == pColMatchInfo->colId) {
        SColumnInfoData* pDst = taosArrayGet(pInfo->pRes->pDataBlock, pColMatchInfo->targetSlotId);
        colDataAssign(pDst, pResCol, pBlock->info.rows, &pInfo->pRes->info);
        colExists = true;
        break;
      }
    }

    // the required column does not exists in submit block, let's set it to be all null value
    if (!colExists) {
      SColumnInfoData* pDst = taosArrayGet(pInfo->pRes->pDataBlock, pColMatchInfo->targetSlotId);
      colDataAppendNNULL(pDst, 0, pBlockInfo->rows);
    }
  }

  // currently only the tbname pseudo column
  if (pInfo->numOfPseudoExpr > 0) {
    int32_t code = addTagPseudoColumnData(&pInfo->readHandle, pInfo->pPseudoExpr, pInfo->numOfPseudoExpr, pInfo->pRes,
                                          GET_TASKID(pTaskInfo));
    if (code != TSDB_CODE_SUCCESS) {
      blockDataFreeRes((SSDataBlock*)pBlock);
      longjmp(pTaskInfo->env, code);
    }
  }

  doFilter(pInfo->pCondition, pInfo->pRes, NULL);
  blockDataUpdateTsWindow(pInfo->pRes, pInfo->primaryTsIndex);
  blockDataFreeRes((SSDataBlock*)pBlock);
  return 0;
}

static SSDataBlock* doStreamScan(SOperatorInfo* pOperator) {
  // NOTE: this operator does never check if current status is done or not
  SExecTaskInfo*   pTaskInfo = pOperator->pTaskInfo;
  SStreamScanInfo* pInfo = pOperator->info;

  qDebug("stream scan called");
  if (pTaskInfo->streamInfo.prepareStatus.type == TMQ_OFFSET__LOG) {
    while (1) {
      SFetchRet ret = {0};
      tqNextBlock(pInfo->tqReader, &ret);
      if (ret.fetchType == FETCH_TYPE__DATA) {
        blockDataCleanup(pInfo->pRes);
        if (setBlockIntoRes(pInfo, &ret.data) < 0) {
          ASSERT(0);
        }
        // TODO clean data block
        if (pInfo->pRes->info.rows > 0) {
          qDebug("stream scan log return %d rows", pInfo->pRes->info.rows);
          return pInfo->pRes;
        }
      } else if (ret.fetchType == FETCH_TYPE__META) {
        ASSERT(0);
        pTaskInfo->streamInfo.lastStatus = ret.offset;
        pTaskInfo->streamInfo.metaBlk = ret.meta;
        return NULL;
      } else if (ret.fetchType == FETCH_TYPE__NONE) {
        pTaskInfo->streamInfo.lastStatus = ret.offset;
        ASSERT(pTaskInfo->streamInfo.lastStatus.version >= pTaskInfo->streamInfo.prepareStatus.version);
        ASSERT(pTaskInfo->streamInfo.lastStatus.version + 1 == pInfo->tqReader->pWalReader->curVersion);
        char formatBuf[80];
        tFormatOffset(formatBuf, 80, &ret.offset);
        qDebug("stream scan log return null, offset %s", formatBuf);
        return NULL;
      } else {
        ASSERT(0);
      }
    }
  } else if (pTaskInfo->streamInfo.prepareStatus.type == TMQ_OFFSET__SNAPSHOT_DATA) {
    SSDataBlock* pResult = doTableScan(pInfo->pTableScanOp);
    if (pResult && pResult->info.rows > 0) {
      qDebug("stream scan tsdb return %d rows", pResult->info.rows);
      return pResult;
    }
    qDebug("stream scan tsdb return null");
    return NULL;
  } else if (pTaskInfo->streamInfo.prepareStatus.type == TMQ_OFFSET__SNAPSHOT_META) {
    // TODO scan meta
    ASSERT(0);
    return NULL;
  }

  if (pTaskInfo->streamInfo.recoverStep == STREAM_RECOVER_STEP__PREPARE) {
    STableScanInfo* pTSInfo = pInfo->pTableScanOp->info;
    memcpy(&pTSInfo->cond, &pTaskInfo->streamInfo.tableCond, sizeof(SQueryTableDataCond));
    pTSInfo->scanTimes = 0;
    pTSInfo->currentGroupId = -1;
    pTaskInfo->streamInfo.recoverStep = STREAM_RECOVER_STEP__SCAN;
  }

  if (pTaskInfo->streamInfo.recoverStep == STREAM_RECOVER_STEP__SCAN) {
    SSDataBlock* pBlock = doTableScan(pInfo->pTableScanOp);
    if (pBlock != NULL) {
      return pBlock;
    }
    // TODO fill in bloom filter
    pTaskInfo->streamInfo.recoverStep = STREAM_RECOVER_STEP__NONE;
    return NULL;
  }

  size_t total = taosArrayGetSize(pInfo->pBlockLists);
  // TODO: refactor
  if (pInfo->blockType == STREAM_INPUT__DATA_BLOCK) {
    if (pInfo->validBlockIndex >= total) {
      /*doClearBufferedBlocks(pInfo);*/
      /*pOperator->status = OP_EXEC_DONE;*/
      return NULL;
    }

    int32_t      current = pInfo->validBlockIndex++;
    SSDataBlock* pBlock = taosArrayGetP(pInfo->pBlockLists, current);
    // TODO move into scan
    pBlock->info.calWin.skey = INT64_MIN;
    pBlock->info.calWin.ekey = INT64_MAX;
    blockDataUpdateTsWindow(pBlock, 0);
    switch (pBlock->info.type) {
      case STREAM_NORMAL:
      case STREAM_GET_ALL:
        return pBlock;
      case STREAM_RETRIEVE: {
        pInfo->blockType = STREAM_INPUT__DATA_SUBMIT;
        pInfo->scanMode = STREAM_SCAN_FROM_DATAREADER_RETRIEVE;
        copyDataBlock(pInfo->pUpdateRes, pBlock);
        prepareRangeScan(pInfo, pInfo->pUpdateRes, &pInfo->updateResIndex);
        updateInfoAddCloseWindowSBF(pInfo->pUpdateInfo);
      } break;
      case STREAM_DELETE_DATA: {
        pInfo->blockType = STREAM_INPUT__DATA_SUBMIT;
        pInfo->updateResIndex = 0;
        generateScanRange(pInfo, pBlock, pInfo->pUpdateRes);
        prepareRangeScan(pInfo, pInfo->pUpdateRes, &pInfo->updateResIndex);
        copyDataBlock(pInfo->pDeleteDataRes, pInfo->pUpdateRes);
        pInfo->scanMode = STREAM_SCAN_FROM_DATAREADER_RANGE;
        return pInfo->pDeleteDataRes;
      } break;
      default:
        break;
    }
    return pBlock;
  } else if (pInfo->blockType == STREAM_INPUT__DATA_SUBMIT) {
    qDebug("scan mode %d", pInfo->scanMode);
    switch (pInfo->scanMode) {
      case STREAM_SCAN_FROM_RES: {
        blockDataDestroy(pInfo->pUpdateRes);
        pInfo->scanMode = STREAM_SCAN_FROM_READERHANDLE;
        return pInfo->pRes;
      } break;
      case STREAM_SCAN_FROM_UPDATERES: {
        generateScanRange(pInfo, pInfo->pUpdateDataRes, pInfo->pUpdateRes);
        prepareRangeScan(pInfo, pInfo->pUpdateRes, &pInfo->updateResIndex);
        pInfo->scanMode = STREAM_SCAN_FROM_DATAREADER_RANGE;
        return pInfo->pUpdateRes;
      } break;
      case STREAM_SCAN_FROM_DATAREADER_RANGE:
      case STREAM_SCAN_FROM_DATAREADER_RETRIEVE: {
        SSDataBlock* pSDB = doRangeScan(pInfo, pInfo->pUpdateRes, pInfo->primaryTsIndex, &pInfo->updateResIndex);
        if (pSDB) {
          STableScanInfo* pTableScanInfo = pInfo->pTableScanOp->info;
          uint64_t        version = getReaderMaxVersion(pTableScanInfo->dataReader);
          updateInfoSetScanRange(pInfo->pUpdateInfo, &pTableScanInfo->cond.twindows, pInfo->groupId, version);
          pSDB->info.type = pInfo->scanMode == STREAM_SCAN_FROM_DATAREADER_RANGE ? STREAM_NORMAL : STREAM_PULL_DATA;
          checkUpdateData(pInfo, true, pSDB, false);
          return pSDB;
        }
        pInfo->scanMode = STREAM_SCAN_FROM_READERHANDLE;
      } break;
      default:
        break;
    }

    SStreamAggSupporter* pSup = pInfo->sessionSup.pStreamAggSup;
    if (isStateWindow(pInfo) && pSup->pScanBlock->info.rows > 0) {
      pInfo->scanMode = STREAM_SCAN_FROM_DATAREADER_RANGE;
      pInfo->updateResIndex = 0;
      copyDataBlock(pInfo->pUpdateRes, pSup->pScanBlock);
      blockDataCleanup(pSup->pScanBlock);
      prepareRangeScan(pInfo, pInfo->pUpdateRes, &pInfo->updateResIndex);
      return pInfo->pUpdateRes;
    }

    SDataBlockInfo* pBlockInfo = &pInfo->pRes->info;

    int32_t totBlockNum = taosArrayGetSize(pInfo->pBlockLists);

    while (1) {
      if (pInfo->tqReader->pMsg == NULL) {
        if (pInfo->validBlockIndex >= totBlockNum) {
          return NULL;
        }

        int32_t     current = pInfo->validBlockIndex++;
        SSubmitReq* pSubmit = taosArrayGetP(pInfo->pBlockLists, current);
        if (tqReaderSetDataMsg(pInfo->tqReader, pSubmit, 0) < 0) {
          qError("submit msg messed up when initing stream submit block %p, current %d, total %d", pSubmit, current,
                 totBlockNum);
          pInfo->tqReader->pMsg = NULL;
          continue;
        }
      }

      blockDataCleanup(pInfo->pRes);

      while (tqNextDataBlock(pInfo->tqReader)) {
        SSDataBlock block = {0};

        int32_t code = tqRetrieveDataBlock(&block, pInfo->tqReader);

        if (code != TSDB_CODE_SUCCESS || block.info.rows == 0) {
          continue;
        }

        setBlockIntoRes(pInfo, &block);

        if (updateInfoIgnore(pInfo->pUpdateInfo, &pInfo->pRes->info.window, pInfo->pRes->info.groupId,
                             pInfo->pRes->info.version)) {
          printDataBlock(pInfo->pRes, "stream scan ignore");
          blockDataCleanup(pInfo->pRes);
          continue;
        }

        if (pBlockInfo->rows > 0) {
          break;
        }
      }
      if (pBlockInfo->rows > 0) {
        break;
      } else {
        pInfo->tqReader->pMsg = NULL;
        continue;
      }
      /*blockDataCleanup(pInfo->pRes);*/
    }

    // record the scan action.
    pInfo->numOfExec++;
    pOperator->resultInfo.totalRows += pBlockInfo->rows;
    printDataBlock(pInfo->pRes, "stream scan");

    if (pBlockInfo->rows == 0) {
      updateInfoDestoryColseWinSBF(pInfo->pUpdateInfo);
      /*pOperator->status = OP_EXEC_DONE;*/
    } else if (pInfo->pUpdateInfo) {
      checkUpdateData(pInfo, true, pInfo->pRes, true);
      pInfo->twAggSup.maxTs = TMAX(pInfo->twAggSup.maxTs, pBlockInfo->window.ekey);
      if (pInfo->pUpdateDataRes->info.rows > 0) {
        if (pInfo->pUpdateDataRes->info.type == STREAM_CLEAR) {
          pInfo->updateResIndex = 0;
          pInfo->scanMode = STREAM_SCAN_FROM_UPDATERES;
        } else if (pInfo->pUpdateDataRes->info.type == STREAM_INVERT) {
          pInfo->scanMode = STREAM_SCAN_FROM_RES;
          return pInfo->pUpdateDataRes;
        }
      }
    }

    qDebug("scan rows: %d", pBlockInfo->rows);
    return (pBlockInfo->rows == 0) ? NULL : pInfo->pRes;

  } else {
    ASSERT(0);
    return NULL;
  }
}

static SSDataBlock* doRawScan(SOperatorInfo* pInfo) {
  //
  return NULL;
}

static SArray* extractTableIdList(const STableListInfo* pTableGroupInfo) {
  SArray* tableIdList = taosArrayInit(4, sizeof(uint64_t));

  // Transfer the Array of STableKeyInfo into uid list.
  for (int32_t i = 0; i < taosArrayGetSize(pTableGroupInfo->pTableList); ++i) {
    STableKeyInfo* pkeyInfo = taosArrayGet(pTableGroupInfo->pTableList, i);
    taosArrayPush(tableIdList, &pkeyInfo->uid);
  }

  return tableIdList;
}

// for subscribing db or stb (not including column),
// if this scan is used, meta data can be return
// and schemas are decided when scanning
SOperatorInfo* createRawScanOperatorInfo(SReadHandle* pHandle, STableScanPhysiNode* pTableScanNode,
                                         SExecTaskInfo* pTaskInfo, STimeWindowAggSupp* pTwSup) {
  // create operator
  // create tb reader
  // create meta reader
  // create tq reader

  return NULL;
}

static void destroyStreamScanOperatorInfo(void* param, int32_t numOfOutput) {
  SStreamScanInfo* pStreamScan = (SStreamScanInfo*)param;
  if (pStreamScan->pTableScanOp && pStreamScan->pTableScanOp->info) {
    STableScanInfo* pTableScanInfo = pStreamScan->pTableScanOp->info;
    destroyTableScanOperatorInfo(pTableScanInfo, numOfOutput);
    taosMemoryFreeClear(pStreamScan->pTableScanOp);
  }
  if (pStreamScan->tqReader) {
    tqCloseReader(pStreamScan->tqReader);
  }
  if (pStreamScan->pColMatchInfo) {
    taosArrayDestroy(pStreamScan->pColMatchInfo);
  }
  if (pStreamScan->pPseudoExpr) {
    destroyExprInfo(pStreamScan->pPseudoExpr, pStreamScan->numOfPseudoExpr);
    taosMemoryFreeClear(pStreamScan->pPseudoExpr);
  }

  updateInfoDestroy(pStreamScan->pUpdateInfo);
  blockDataDestroy(pStreamScan->pRes);
  blockDataDestroy(pStreamScan->pUpdateRes);
  blockDataDestroy(pStreamScan->pPullDataRes);
  blockDataDestroy(pStreamScan->pDeleteDataRes);
  blockDataDestroy(pStreamScan->pUpdateDataRes);
  taosArrayDestroy(pStreamScan->pBlockLists);
  taosMemoryFree(pStreamScan);
}

SOperatorInfo* createStreamScanOperatorInfo(SReadHandle* pHandle, STableScanPhysiNode* pTableScanNode, SNode* pTagCond,
                                            SExecTaskInfo* pTaskInfo) {
  SStreamScanInfo* pInfo = taosMemoryCalloc(1, sizeof(SStreamScanInfo));
  SOperatorInfo*   pOperator = taosMemoryCalloc(1, sizeof(SOperatorInfo));

  if (pInfo == NULL || pOperator == NULL) {
    terrno = TSDB_CODE_QRY_OUT_OF_MEMORY;
    goto _error;
  }

  SScanPhysiNode*     pScanPhyNode = &pTableScanNode->scan;
  SDataBlockDescNode* pDescNode = pScanPhyNode->node.pOutputDataBlockDesc;

  pInfo->pTagCond = pTagCond;
  pInfo->pGroupTags = pTableScanNode->pGroupTags;
  pInfo->twAggSup = (STimeWindowAggSupp){
      .waterMark = pTableScanNode->watermark,
      .calTrigger = pTableScanNode->triggerType,
      .maxTs = INT64_MIN,
  };

  int32_t numOfCols = 0;
  pInfo->pColMatchInfo = extractColMatchInfo(pScanPhyNode->pScanCols, pDescNode, &numOfCols, COL_MATCH_FROM_COL_ID);

  int32_t numOfOutput = taosArrayGetSize(pInfo->pColMatchInfo);
  SArray* pColIds = taosArrayInit(numOfOutput, sizeof(int16_t));
  for (int32_t i = 0; i < numOfOutput; ++i) {
    SColMatchInfo* id = taosArrayGet(pInfo->pColMatchInfo, i);

    int16_t colId = id->colId;
    taosArrayPush(pColIds, &colId);
    if (id->colId == PRIMARYKEY_TIMESTAMP_COL_ID) {
      pInfo->primaryTsIndex = id->targetSlotId;
    }
  }

  pInfo->pBlockLists = taosArrayInit(4, POINTER_BYTES);
  if (pInfo->pBlockLists == NULL) {
    terrno = TSDB_CODE_OUT_OF_MEMORY;
    goto _error;
  }

  if (pHandle->vnode) {
    SOperatorInfo*  pTableScanOp = createTableScanOperatorInfo(pTableScanNode, pHandle, pTaskInfo);
    STableScanInfo* pTSInfo = (STableScanInfo*)pTableScanOp->info;
    if (pHandle->version > 0) {
      pTSInfo->cond.endVersion = pHandle->version;
    }

    SArray* tableList = taosArrayGetP(pTaskInfo->tableqinfoList.pGroupList, 0);
    if (pHandle->initTableReader) {
      pTSInfo->scanMode = TABLE_SCAN__TABLE_ORDER;
      pTSInfo->dataReader = NULL;
      if (tsdbReaderOpen(pHandle->vnode, &pTSInfo->cond, tableList, &pTSInfo->dataReader, NULL) < 0) {
        ASSERT(0);
      }
    }

    if (pHandle->initTqReader) {
      ASSERT(pHandle->tqReader == NULL);
      pInfo->tqReader = tqOpenReader(pHandle->vnode);
      ASSERT(pInfo->tqReader);
    } else {
      ASSERT(pHandle->tqReader);
      pInfo->tqReader = pHandle->tqReader;
    }

    if (pTSInfo->pdInfo.interval.interval > 0) {
      pInfo->pUpdateInfo = updateInfoInitP(&pTSInfo->pdInfo.interval, pInfo->twAggSup.waterMark);
    } else {
      pInfo->pUpdateInfo = NULL;
    }

    pInfo->pTableScanOp = pTableScanOp;
    pInfo->interval = pTSInfo->pdInfo.interval;

    pInfo->readHandle = *pHandle;
    pInfo->tableUid = pScanPhyNode->uid;

    // set the extract column id to streamHandle
    tqReaderSetColIdList(pInfo->tqReader, pColIds);
    SArray* tableIdList = extractTableIdList(&pTaskInfo->tableqinfoList);
    int32_t code = tqReaderSetTbUidList(pInfo->tqReader, tableIdList);
    if (code != 0) {
      taosArrayDestroy(tableIdList);
      goto _error;
    }
    taosArrayDestroy(tableIdList);
    memcpy(&pTaskInfo->streamInfo.tableCond, &pTSInfo->cond, sizeof(SQueryTableDataCond));
  }

  // create the pseduo columns info
  if (pTableScanNode->scan.pScanPseudoCols != NULL) {
    pInfo->pPseudoExpr = createExprInfo(pTableScanNode->scan.pScanPseudoCols, NULL, &pInfo->numOfPseudoExpr);
  }

  pInfo->pRes = createResDataBlock(pDescNode);
  pInfo->pUpdateRes = createSpecialDataBlock(STREAM_CLEAR);
  pInfo->pCondition = pScanPhyNode->node.pConditions;
  pInfo->scanMode = STREAM_SCAN_FROM_READERHANDLE;
  pInfo->sessionSup =
      (SessionWindowSupporter){.pStreamAggSup = NULL, .gap = -1, .parentType = QUERY_NODE_PHYSICAL_PLAN};
  pInfo->groupId = 0;
  pInfo->pPullDataRes = createSpecialDataBlock(STREAM_RETRIEVE);
  pInfo->pStreamScanOp = pOperator;
  pInfo->deleteDataIndex = 0;
  pInfo->pDeleteDataRes = createSpecialDataBlock(STREAM_DELETE_DATA);
  pInfo->updateWin = (STimeWindow){.skey = INT64_MAX, .ekey = INT64_MAX};
  pInfo->pUpdateDataRes = createSpecialDataBlock(STREAM_CLEAR);
  pInfo->assignBlockUid = pTableScanNode->assignBlockUid;

  pOperator->name = "StreamScanOperator";
  pOperator->operatorType = QUERY_NODE_PHYSICAL_PLAN_STREAM_SCAN;
  pOperator->blocking = false;
  pOperator->status = OP_NOT_OPENED;
  pOperator->info = pInfo;
  pOperator->exprSupp.numOfExprs = taosArrayGetSize(pInfo->pRes->pDataBlock);
  pOperator->pTaskInfo = pTaskInfo;

  pOperator->fpSet = createOperatorFpSet(operatorDummyOpenFn, doStreamScan, NULL, NULL, destroyStreamScanOperatorInfo,
                                         NULL, NULL, NULL);

  return pOperator;

_error:
  taosMemoryFreeClear(pInfo);
  taosMemoryFreeClear(pOperator);
  return NULL;
}

static void destroySysScanOperator(void* param, int32_t numOfOutput) {
  SSysTableScanInfo* pInfo = (SSysTableScanInfo*)param;
  tsem_destroy(&pInfo->ready);
  blockDataDestroy(pInfo->pRes);

  const char* name = tNameGetTableName(&pInfo->name);
  if (strncasecmp(name, TSDB_INS_TABLE_TABLES, TSDB_TABLE_FNAME_LEN) == 0 ||
      strncasecmp(name, TSDB_INS_TABLE_TAGS, TSDB_TABLE_FNAME_LEN) == 0 || pInfo->pCur != NULL) {
    metaCloseTbCursor(pInfo->pCur);
    pInfo->pCur = NULL;
  }

  taosArrayDestroy(pInfo->scanCols);
  taosMemoryFreeClear(pInfo->pUser);

  taosMemoryFreeClear(param);
}

static int32_t getSysTableDbNameColId(const char* pTable) {
  // if (0 == strcmp(TSDB_INS_TABLE_INDEXES, pTable)) {
  //   return 1;
  // }
  return TSDB_INS_USER_STABLES_DBNAME_COLID;
}

EDealRes getDBNameFromConditionWalker(SNode* pNode, void* pContext) {
  int32_t   code = TSDB_CODE_SUCCESS;
  ENodeType nType = nodeType(pNode);

  switch (nType) {
    case QUERY_NODE_OPERATOR: {
      SOperatorNode* node = (SOperatorNode*)pNode;
      if (OP_TYPE_EQUAL == node->opType) {
        *(int32_t*)pContext = 1;
        return DEAL_RES_CONTINUE;
      }

      *(int32_t*)pContext = 0;
      return DEAL_RES_IGNORE_CHILD;
    }
    case QUERY_NODE_COLUMN: {
      if (1 != *(int32_t*)pContext) {
        return DEAL_RES_CONTINUE;
      }

      SColumnNode* node = (SColumnNode*)pNode;
      if (getSysTableDbNameColId(node->tableName) == node->colId) {
        *(int32_t*)pContext = 2;
        return DEAL_RES_CONTINUE;
      }

      *(int32_t*)pContext = 0;
      return DEAL_RES_CONTINUE;
    }
    case QUERY_NODE_VALUE: {
      if (2 != *(int32_t*)pContext) {
        return DEAL_RES_CONTINUE;
      }

      SValueNode* node = (SValueNode*)pNode;
      char*       dbName = nodesGetValueFromNode(node);
      strncpy(pContext, varDataVal(dbName), varDataLen(dbName));
      *((char*)pContext + varDataLen(dbName)) = 0;
      return DEAL_RES_END;  // stop walk
    }
    default:
      break;
  }
  return DEAL_RES_CONTINUE;
}

static void getDBNameFromCondition(SNode* pCondition, const char* dbName) {
  if (NULL == pCondition) {
    return;
  }
  nodesWalkExpr(pCondition, getDBNameFromConditionWalker, (char*)dbName);
}

static int32_t loadSysTableCallback(void* param, SDataBuf* pMsg, int32_t code) {
  SOperatorInfo*     operator=(SOperatorInfo*) param;
  SSysTableScanInfo* pScanResInfo = (SSysTableScanInfo*)operator->info;
  if (TSDB_CODE_SUCCESS == code) {
    pScanResInfo->pRsp = pMsg->pData;

    SRetrieveMetaTableRsp* pRsp = pScanResInfo->pRsp;
    pRsp->numOfRows = htonl(pRsp->numOfRows);
    pRsp->useconds = htobe64(pRsp->useconds);
    pRsp->handle = htobe64(pRsp->handle);
    pRsp->compLen = htonl(pRsp->compLen);
  } else {
    operator->pTaskInfo->code = code;
  }

  tsem_post(&pScanResInfo->ready);
  return TSDB_CODE_SUCCESS;
}

static SSDataBlock* doFilterResult(SSysTableScanInfo* pInfo) {
  if (pInfo->pCondition == NULL) {
    return pInfo->pRes->info.rows == 0 ? NULL : pInfo->pRes;
  }

  doFilter(pInfo->pCondition, pInfo->pRes, NULL);
  return pInfo->pRes->info.rows == 0 ? NULL : pInfo->pRes;
}

static SSDataBlock* buildInfoSchemaTableMetaBlock(char* tableName) {
  size_t               size = 0;
  const SSysTableMeta* pMeta = NULL;
  getInfosDbMeta(&pMeta, &size);

  int32_t index = 0;
  for (int32_t i = 0; i < size; ++i) {
    if (strcmp(pMeta[i].name, tableName) == 0) {
      index = i;
      break;
    }
  }

  SSDataBlock* pBlock = createDataBlock();
  for (int32_t i = 0; i < pMeta[index].colNum; ++i) {
    SColumnInfoData colInfoData =
        createColumnInfoData(pMeta[index].schema[i].type, pMeta[index].schema[i].bytes, i + 1);
    blockDataAppendColInfo(pBlock, &colInfoData);
  }

  return pBlock;
}

int32_t convertTagDataToStr(char* str, int type, void* buf, int32_t bufSize, int32_t* len) {
  int32_t n = 0;

  switch (type) {
    case TSDB_DATA_TYPE_NULL:
      n = sprintf(str, "null");
      break;

    case TSDB_DATA_TYPE_BOOL:
      n = sprintf(str, (*(int8_t*)buf) ? "true" : "false");
      break;

    case TSDB_DATA_TYPE_TINYINT:
      n = sprintf(str, "%d", *(int8_t*)buf);
      break;

    case TSDB_DATA_TYPE_SMALLINT:
      n = sprintf(str, "%d", *(int16_t*)buf);
      break;

    case TSDB_DATA_TYPE_INT:
      n = sprintf(str, "%d", *(int32_t*)buf);
      break;

    case TSDB_DATA_TYPE_BIGINT:
    case TSDB_DATA_TYPE_TIMESTAMP:
      n = sprintf(str, "%" PRId64, *(int64_t*)buf);
      break;

    case TSDB_DATA_TYPE_FLOAT:
      n = sprintf(str, "%.5f", GET_FLOAT_VAL(buf));
      break;

    case TSDB_DATA_TYPE_DOUBLE:
      n = sprintf(str, "%.9f", GET_DOUBLE_VAL(buf));
      break;

    case TSDB_DATA_TYPE_BINARY:
      if (bufSize < 0) {
        return TSDB_CODE_TSC_INVALID_VALUE;
      }

      memcpy(str, buf, bufSize);
      n = bufSize;
      break;
    case TSDB_DATA_TYPE_NCHAR:
      if (bufSize < 0) {
        return TSDB_CODE_TSC_INVALID_VALUE;
      }

      int32_t length = taosUcs4ToMbs((TdUcs4*)buf, bufSize, str);
      if (length <= 0) {
        return TSDB_CODE_TSC_INVALID_VALUE;
      }
      n = length;
      break;
    case TSDB_DATA_TYPE_UTINYINT:
      n = sprintf(str, "%u", *(uint8_t*)buf);
      break;

    case TSDB_DATA_TYPE_USMALLINT:
      n = sprintf(str, "%u", *(uint16_t*)buf);
      break;

    case TSDB_DATA_TYPE_UINT:
      n = sprintf(str, "%u", *(uint32_t*)buf);
      break;

    case TSDB_DATA_TYPE_UBIGINT:
      n = sprintf(str, "%" PRIu64, *(uint64_t*)buf);
      break;

    default:
      return TSDB_CODE_TSC_INVALID_VALUE;
  }

  if (len) *len = n;

  return TSDB_CODE_SUCCESS;
}

static SSDataBlock* sysTableScanUserTags(SOperatorInfo* pOperator) {
  SExecTaskInfo*     pTaskInfo = pOperator->pTaskInfo;
  SSysTableScanInfo* pInfo = pOperator->info;
  if (pOperator->status == OP_EXEC_DONE) {
    return NULL;
  }

  if (pInfo->pCur == NULL) {
    pInfo->pCur = metaOpenTbCursor(pInfo->readHandle.meta);
  }

  blockDataCleanup(pInfo->pRes);
  int32_t numOfRows = 0;

  const char* db = NULL;
  int32_t     vgId = 0;
  vnodeGetInfo(pInfo->readHandle.vnode, &db, &vgId);

  SName sn = {0};
  char  dbname[TSDB_DB_FNAME_LEN + VARSTR_HEADER_SIZE] = {0};
  tNameFromString(&sn, db, T_NAME_ACCT | T_NAME_DB);

  tNameGetDbName(&sn, varDataVal(dbname));
  varDataSetLen(dbname, strlen(varDataVal(dbname)));

  SSDataBlock* p = buildInfoSchemaTableMetaBlock(TSDB_INS_TABLE_TAGS);
  blockDataEnsureCapacity(p, pOperator->resultInfo.capacity);

  int32_t ret = 0;
  while ((ret = metaTbCursorNext(pInfo->pCur)) == 0) {
    if (pInfo->pCur->mr.me.type != TSDB_CHILD_TABLE) {
      continue;
    }

    char tableName[TSDB_TABLE_NAME_LEN + VARSTR_HEADER_SIZE] = {0};
    STR_TO_VARSTR(tableName, pInfo->pCur->mr.me.name);

    SMetaReader smr = {0};
    metaReaderInit(&smr, pInfo->readHandle.meta, 0);

    uint64_t suid = pInfo->pCur->mr.me.ctbEntry.suid;
    int32_t  code = metaGetTableEntryByUid(&smr, suid);
    if (code != TSDB_CODE_SUCCESS) {
      qError("failed to get super table meta, uid:0x%" PRIx64 ", code:%s, %s", suid, tstrerror(terrno),
             GET_TASKID(pTaskInfo));
      metaReaderClear(&smr);
      metaCloseTbCursor(pInfo->pCur);
      pInfo->pCur = NULL;
      longjmp(pTaskInfo->env, terrno);
    }

    char stableName[TSDB_TABLE_NAME_LEN + VARSTR_HEADER_SIZE] = {0};
    STR_TO_VARSTR(stableName, smr.me.name);

    int32_t numOfTags = smr.me.stbEntry.schemaTag.nCols;
    for (int32_t i = 0; i < numOfTags; ++i) {
      SColumnInfoData* pColInfoData = NULL;

      // table name
      pColInfoData = taosArrayGet(p->pDataBlock, 0);
      colDataAppend(pColInfoData, numOfRows, tableName, false);

      // database name
      pColInfoData = taosArrayGet(p->pDataBlock, 1);
      colDataAppend(pColInfoData, numOfRows, dbname, false);

      // super table name
      pColInfoData = taosArrayGet(p->pDataBlock, 2);
      colDataAppend(pColInfoData, numOfRows, stableName, false);

      // tag name
      char tagName[TSDB_COL_NAME_LEN + VARSTR_HEADER_SIZE] = {0};
      STR_TO_VARSTR(tagName, smr.me.stbEntry.schemaTag.pSchema[i].name);
      pColInfoData = taosArrayGet(p->pDataBlock, 3);
      colDataAppend(pColInfoData, numOfRows, tagName, false);

      // tag type
      int8_t tagType = smr.me.stbEntry.schemaTag.pSchema[i].type;
      pColInfoData = taosArrayGet(p->pDataBlock, 4);
      char tagTypeStr[VARSTR_HEADER_SIZE + 32];
      int  tagTypeLen = sprintf(varDataVal(tagTypeStr), "%s", tDataTypes[tagType].name);
      if (tagType == TSDB_DATA_TYPE_VARCHAR) {
        tagTypeLen += sprintf(varDataVal(tagTypeStr) + tagTypeLen, "(%d)",
                              (int32_t)(smr.me.stbEntry.schemaTag.pSchema[i].bytes - VARSTR_HEADER_SIZE));
      } else if (tagType == TSDB_DATA_TYPE_NCHAR) {
        tagTypeLen +=
            sprintf(varDataVal(tagTypeStr) + tagTypeLen, "(%d)",
                    (int32_t)((smr.me.stbEntry.schemaTag.pSchema[i].bytes - VARSTR_HEADER_SIZE) / TSDB_NCHAR_SIZE));
      }
      varDataSetLen(tagTypeStr, tagTypeLen);
      colDataAppend(pColInfoData, numOfRows, (char*)tagTypeStr, false);

      STagVal tagVal = {0};
      tagVal.cid = smr.me.stbEntry.schemaTag.pSchema[i].colId;
      char*    tagData = NULL;
      uint32_t tagLen = 0;

      if (tagType == TSDB_DATA_TYPE_JSON) {
        tagData = (char*)pInfo->pCur->mr.me.ctbEntry.pTags;
      } else {
        bool exist = tTagGet((STag*)pInfo->pCur->mr.me.ctbEntry.pTags, &tagVal);
        if (exist) {
          if (IS_VAR_DATA_TYPE(tagType)) {
            tagData = (char*)tagVal.pData;
            tagLen = tagVal.nData;
          } else {
            tagData = (char*)&tagVal.i64;
            tagLen = tDataTypes[tagType].bytes;
          }
        }
      }

      char* tagVarChar = NULL;
      if (tagData != NULL) {
        if (tagType == TSDB_DATA_TYPE_JSON) {
          char* tagJson = parseTagDatatoJson(tagData);
          tagVarChar = taosMemoryMalloc(strlen(tagJson) + VARSTR_HEADER_SIZE);
          memcpy(varDataVal(tagVarChar), tagJson, strlen(tagJson));
          varDataSetLen(tagVarChar, strlen(tagJson));
          taosMemoryFree(tagJson);
        } else {
          int32_t bufSize = IS_VAR_DATA_TYPE(tagType) ? (tagLen + VARSTR_HEADER_SIZE)
                                                      : (3 + DBL_MANT_DIG - DBL_MIN_EXP + VARSTR_HEADER_SIZE);
          tagVarChar = taosMemoryMalloc(bufSize);
          int32_t len = -1;
          convertTagDataToStr(varDataVal(tagVarChar), tagType, tagData, tagLen, &len);
          varDataSetLen(tagVarChar, len);
        }
      }
      pColInfoData = taosArrayGet(p->pDataBlock, 5);
      colDataAppend(pColInfoData, numOfRows, tagVarChar,
                    (tagData == NULL) || (tagType == TSDB_DATA_TYPE_JSON && tTagIsJsonNull(tagData)));
      taosMemoryFree(tagVarChar);
      ++numOfRows;
    }
    metaReaderClear(&smr);

    if (numOfRows >= pOperator->resultInfo.capacity) {
      break;
    }
  }

  // todo temporarily free the cursor here, the true reason why the free is not valid needs to be found
  if (ret != 0) {
    metaCloseTbCursor(pInfo->pCur);
    pInfo->pCur = NULL;
    doSetOperatorCompleted(pOperator);
  }

  p->info.rows = numOfRows;
  pInfo->pRes->info.rows = numOfRows;

  relocateColumnData(pInfo->pRes, pInfo->scanCols, p->pDataBlock, false);
  doFilterResult(pInfo);

  blockDataDestroy(p);

  pInfo->loadInfo.totalRows += pInfo->pRes->info.rows;
  return (pInfo->pRes->info.rows == 0) ? NULL : pInfo->pRes;
}

static SSDataBlock* sysTableScanUserTables(SOperatorInfo* pOperator) {
  SExecTaskInfo*     pTaskInfo = pOperator->pTaskInfo;
  SSysTableScanInfo* pInfo = pOperator->info;
  if (pOperator->status == OP_EXEC_DONE) {
    return NULL;
  }

  // the retrieve is executed on the mnode, so return tables that belongs to the information schema database.
  if (pInfo->readHandle.mnd != NULL) {
    buildSysDbTableInfo(pInfo, pOperator->resultInfo.capacity);

    doFilterResult(pInfo);
    pInfo->loadInfo.totalRows += pInfo->pRes->info.rows;

    doSetOperatorCompleted(pOperator);
    return (pInfo->pRes->info.rows == 0) ? NULL : pInfo->pRes;
  } else {
    if (pInfo->pCur == NULL) {
      pInfo->pCur = metaOpenTbCursor(pInfo->readHandle.meta);
    }

    blockDataCleanup(pInfo->pRes);
    int32_t numOfRows = 0;

    const char* db = NULL;
    int32_t     vgId = 0;
    vnodeGetInfo(pInfo->readHandle.vnode, &db, &vgId);

    SName sn = {0};
    char  dbname[TSDB_DB_FNAME_LEN + VARSTR_HEADER_SIZE] = {0};
    tNameFromString(&sn, db, T_NAME_ACCT | T_NAME_DB);

    tNameGetDbName(&sn, varDataVal(dbname));
    varDataSetLen(dbname, strlen(varDataVal(dbname)));

    SSDataBlock* p = buildInfoSchemaTableMetaBlock(TSDB_INS_TABLE_TABLES);
    blockDataEnsureCapacity(p, pOperator->resultInfo.capacity);

    char n[TSDB_TABLE_NAME_LEN + VARSTR_HEADER_SIZE] = {0};

    int32_t ret = 0;
    while ((ret = metaTbCursorNext(pInfo->pCur)) == 0) {
      STR_TO_VARSTR(n, pInfo->pCur->mr.me.name);

      // table name
      SColumnInfoData* pColInfoData = taosArrayGet(p->pDataBlock, 0);
      colDataAppend(pColInfoData, numOfRows, n, false);

      // database name
      pColInfoData = taosArrayGet(p->pDataBlock, 1);
      colDataAppend(pColInfoData, numOfRows, dbname, false);

      // vgId
      pColInfoData = taosArrayGet(p->pDataBlock, 6);
      colDataAppend(pColInfoData, numOfRows, (char*)&vgId, false);

      int32_t tableType = pInfo->pCur->mr.me.type;
      if (tableType == TSDB_CHILD_TABLE) {
        // create time
        int64_t ts = pInfo->pCur->mr.me.ctbEntry.ctime;
        pColInfoData = taosArrayGet(p->pDataBlock, 2);
        colDataAppend(pColInfoData, numOfRows, (char*)&ts, false);

        SMetaReader mr = {0};
        metaReaderInit(&mr, pInfo->readHandle.meta, 0);

        uint64_t suid = pInfo->pCur->mr.me.ctbEntry.suid;
        int32_t  code = metaGetTableEntryByUid(&mr, suid);
        if (code != TSDB_CODE_SUCCESS) {
          qError("failed to get super table meta, cname:%s, suid:0x%" PRIx64 ", code:%s, %s", pInfo->pCur->mr.me.name,
                 suid, tstrerror(terrno), GET_TASKID(pTaskInfo));
          metaReaderClear(&mr);
          metaCloseTbCursor(pInfo->pCur);
          pInfo->pCur = NULL;
          longjmp(pTaskInfo->env, terrno);
        }

        // number of columns
        pColInfoData = taosArrayGet(p->pDataBlock, 3);
        colDataAppend(pColInfoData, numOfRows, (char*)&mr.me.stbEntry.schemaRow.nCols, false);

        // super table name
        STR_TO_VARSTR(n, mr.me.name);
        pColInfoData = taosArrayGet(p->pDataBlock, 4);
        colDataAppend(pColInfoData, numOfRows, n, false);
        metaReaderClear(&mr);

        // table comment
        pColInfoData = taosArrayGet(p->pDataBlock, 8);
        if (pInfo->pCur->mr.me.ctbEntry.commentLen > 0) {
          char comment[TSDB_TB_COMMENT_LEN + VARSTR_HEADER_SIZE] = {0};
          STR_TO_VARSTR(comment, pInfo->pCur->mr.me.ctbEntry.comment);
          colDataAppend(pColInfoData, numOfRows, comment, false);
        } else if (pInfo->pCur->mr.me.ctbEntry.commentLen == 0) {
          char comment[VARSTR_HEADER_SIZE + VARSTR_HEADER_SIZE] = {0};
          STR_TO_VARSTR(comment, "");
          colDataAppend(pColInfoData, numOfRows, comment, false);
        } else {
          colDataAppendNULL(pColInfoData, numOfRows);
        }

        // uid
        pColInfoData = taosArrayGet(p->pDataBlock, 5);
        colDataAppend(pColInfoData, numOfRows, (char*)&pInfo->pCur->mr.me.uid, false);

        // ttl
        pColInfoData = taosArrayGet(p->pDataBlock, 7);
        colDataAppend(pColInfoData, numOfRows, (char*)&pInfo->pCur->mr.me.ctbEntry.ttlDays, false);

        STR_TO_VARSTR(n, "CHILD_TABLE");
      } else if (tableType == TSDB_NORMAL_TABLE) {
        // create time
        pColInfoData = taosArrayGet(p->pDataBlock, 2);
        colDataAppend(pColInfoData, numOfRows, (char*)&pInfo->pCur->mr.me.ntbEntry.ctime, false);

        // number of columns
        pColInfoData = taosArrayGet(p->pDataBlock, 3);
        colDataAppend(pColInfoData, numOfRows, (char*)&pInfo->pCur->mr.me.ntbEntry.schemaRow.nCols, false);

        // super table name
        pColInfoData = taosArrayGet(p->pDataBlock, 4);
        colDataAppendNULL(pColInfoData, numOfRows);

        // table comment
        pColInfoData = taosArrayGet(p->pDataBlock, 8);
        if (pInfo->pCur->mr.me.ntbEntry.commentLen > 0) {
          char comment[TSDB_TB_COMMENT_LEN + VARSTR_HEADER_SIZE] = {0};
          STR_TO_VARSTR(comment, pInfo->pCur->mr.me.ntbEntry.comment);
          colDataAppend(pColInfoData, numOfRows, comment, false);
        } else if (pInfo->pCur->mr.me.ntbEntry.commentLen == 0) {
          char comment[VARSTR_HEADER_SIZE + VARSTR_HEADER_SIZE] = {0};
          STR_TO_VARSTR(comment, "");
          colDataAppend(pColInfoData, numOfRows, comment, false);
        } else {
          colDataAppendNULL(pColInfoData, numOfRows);
        }

        // uid
        pColInfoData = taosArrayGet(p->pDataBlock, 5);
        colDataAppend(pColInfoData, numOfRows, (char*)&pInfo->pCur->mr.me.uid, false);

        // ttl
        pColInfoData = taosArrayGet(p->pDataBlock, 7);
        colDataAppend(pColInfoData, numOfRows, (char*)&pInfo->pCur->mr.me.ntbEntry.ttlDays, false);

        STR_TO_VARSTR(n, "NORMAL_TABLE");
      }

      pColInfoData = taosArrayGet(p->pDataBlock, 9);
      colDataAppend(pColInfoData, numOfRows, n, false);

      if (++numOfRows >= pOperator->resultInfo.capacity) {
        break;
      }
    }

    // todo temporarily free the cursor here, the true reason why the free is not valid needs to be found
    if (ret != 0) {
      metaCloseTbCursor(pInfo->pCur);
      pInfo->pCur = NULL;
      doSetOperatorCompleted(pOperator);
    }

    p->info.rows = numOfRows;
    pInfo->pRes->info.rows = numOfRows;

    relocateColumnData(pInfo->pRes, pInfo->scanCols, p->pDataBlock, false);
    doFilterResult(pInfo);

    blockDataDestroy(p);

    pInfo->loadInfo.totalRows += pInfo->pRes->info.rows;
    return (pInfo->pRes->info.rows == 0) ? NULL : pInfo->pRes;
  }
}

static SSDataBlock* sysTableScanUserSTables(SOperatorInfo* pOperator) {
  SExecTaskInfo*     pTaskInfo = pOperator->pTaskInfo;
  SSysTableScanInfo* pInfo = pOperator->info;
  if (pOperator->status == OP_EXEC_DONE) {
    return NULL;
  }

  pInfo->pRes->info.rows = 0;
  pOperator->status = OP_EXEC_DONE;

  pInfo->loadInfo.totalRows += pInfo->pRes->info.rows;
  return (pInfo->pRes->info.rows == 0) ? NULL : pInfo->pRes;
}

static SSDataBlock* doSysTableScan(SOperatorInfo* pOperator) {
  // build message and send to mnode to fetch the content of system tables.
  SExecTaskInfo*     pTaskInfo = pOperator->pTaskInfo;
  SSysTableScanInfo* pInfo = pOperator->info;
  char               dbName[TSDB_DB_NAME_LEN] = {0};

  const char* name = tNameGetTableName(&pInfo->name);
  if (pInfo->showRewrite) {
    getDBNameFromCondition(pInfo->pCondition, dbName);
    sprintf(pInfo->req.db, "%d.%s", pInfo->accountId, dbName);
  }

  if (strncasecmp(name, TSDB_INS_TABLE_TABLES, TSDB_TABLE_FNAME_LEN) == 0) {
    return sysTableScanUserTables(pOperator);
  } else if (strncasecmp(name, TSDB_INS_TABLE_TAGS, TSDB_TABLE_FNAME_LEN) == 0) {
    return sysTableScanUserTags(pOperator);
  } else if (strncasecmp(name, TSDB_INS_TABLE_STABLES, TSDB_TABLE_FNAME_LEN) == 0 && pInfo->showRewrite &&
             IS_SYS_DBNAME(dbName)) {
    return sysTableScanUserSTables(pOperator);
  } else {  // load the meta from mnode of the given epset
    if (pOperator->status == OP_EXEC_DONE) {
      return NULL;
    }

    while (1) {
      int64_t startTs = taosGetTimestampUs();
      strncpy(pInfo->req.tb, tNameGetTableName(&pInfo->name), tListLen(pInfo->req.tb));
      strcpy(pInfo->req.user, pInfo->pUser);

      int32_t contLen = tSerializeSRetrieveTableReq(NULL, 0, &pInfo->req);
      char*   buf1 = taosMemoryCalloc(1, contLen);
      tSerializeSRetrieveTableReq(buf1, contLen, &pInfo->req);

      // send the fetch remote task result reques
      SMsgSendInfo* pMsgSendInfo = taosMemoryCalloc(1, sizeof(SMsgSendInfo));
      if (NULL == pMsgSendInfo) {
        qError("%s prepare message %d failed", GET_TASKID(pTaskInfo), (int32_t)sizeof(SMsgSendInfo));
        pTaskInfo->code = TSDB_CODE_QRY_OUT_OF_MEMORY;
        return NULL;
      }

      int32_t msgType = (strcasecmp(name, TSDB_INS_TABLE_DNODE_VARIABLES) == 0) ? TDMT_DND_SYSTABLE_RETRIEVE
                                                                                : TDMT_MND_SYSTABLE_RETRIEVE;

      pMsgSendInfo->param = pOperator;
      pMsgSendInfo->msgInfo.pData = buf1;
      pMsgSendInfo->msgInfo.len = contLen;
      pMsgSendInfo->msgType = msgType;
      pMsgSendInfo->fp = loadSysTableCallback;
      pMsgSendInfo->requestId = pTaskInfo->id.queryId;

      int64_t transporterId = 0;
      int32_t code =
          asyncSendMsgToServer(pInfo->readHandle.pMsgCb->clientRpc, &pInfo->epSet, &transporterId, pMsgSendInfo);
      tsem_wait(&pInfo->ready);

      if (pTaskInfo->code) {
        qDebug("%s load meta data from mnode failed, totalRows:%" PRIu64 ", code:%s", GET_TASKID(pTaskInfo),
               pInfo->loadInfo.totalRows, tstrerror(pTaskInfo->code));
        return NULL;
      }

      SRetrieveMetaTableRsp* pRsp = pInfo->pRsp;
      pInfo->req.showId = pRsp->handle;

      if (pRsp->numOfRows == 0 || pRsp->completed) {
        pOperator->status = OP_EXEC_DONE;
        qDebug("%s load meta data from mnode completed, rowsOfSource:%d, totalRows:%" PRIu64, GET_TASKID(pTaskInfo),
               pRsp->numOfRows, pInfo->loadInfo.totalRows);

        if (pRsp->numOfRows == 0) {
          taosMemoryFree(pRsp);
          return NULL;
        }
      }

      char* pStart = pRsp->data;
      extractDataBlockFromFetchRsp(pInfo->pRes, pRsp->data, pOperator->exprSupp.numOfExprs, pInfo->scanCols, &pStart);
      updateLoadRemoteInfo(&pInfo->loadInfo, pRsp->numOfRows, pRsp->compLen, startTs, pOperator);

      // todo log the filter info
      doFilterResult(pInfo);
      taosMemoryFree(pRsp);
      if (pInfo->pRes->info.rows > 0) {
        return pInfo->pRes;
      } else if (pOperator->status == OP_EXEC_DONE) {
        return NULL;
      }
    }
  }
}

int32_t buildSysDbTableInfo(const SSysTableScanInfo* pInfo, int32_t capacity) {
  SSDataBlock* p = buildInfoSchemaTableMetaBlock(TSDB_INS_TABLE_TABLES);
  blockDataEnsureCapacity(p, capacity);

  size_t               size = 0;
  const SSysTableMeta* pSysDbTableMeta = NULL;

  getInfosDbMeta(&pSysDbTableMeta, &size);
  p->info.rows = buildDbTableInfoBlock(p, pSysDbTableMeta, size, TSDB_INFORMATION_SCHEMA_DB);

  getPerfDbMeta(&pSysDbTableMeta, &size);
  p->info.rows = buildDbTableInfoBlock(p, pSysDbTableMeta, size, TSDB_PERFORMANCE_SCHEMA_DB);

  pInfo->pRes->info.rows = p->info.rows;
  relocateColumnData(pInfo->pRes, pInfo->scanCols, p->pDataBlock, false);
  blockDataDestroy(p);

  return pInfo->pRes->info.rows;
}

int32_t buildDbTableInfoBlock(const SSDataBlock* p, const SSysTableMeta* pSysDbTableMeta, size_t size,
                              const char* dbName) {
  char    n[TSDB_TABLE_FNAME_LEN + VARSTR_HEADER_SIZE] = {0};
  int32_t numOfRows = p->info.rows;

  for (int32_t i = 0; i < size; ++i) {
    const SSysTableMeta* pm = &pSysDbTableMeta[i];

    SColumnInfoData* pColInfoData = taosArrayGet(p->pDataBlock, 0);

    STR_TO_VARSTR(n, pm->name);
    colDataAppend(pColInfoData, numOfRows, n, false);

    // database name
    STR_TO_VARSTR(n, dbName);
    pColInfoData = taosArrayGet(p->pDataBlock, 1);
    colDataAppend(pColInfoData, numOfRows, n, false);

    // create time
    pColInfoData = taosArrayGet(p->pDataBlock, 2);
    colDataAppendNULL(pColInfoData, numOfRows);

    // number of columns
    pColInfoData = taosArrayGet(p->pDataBlock, 3);
    colDataAppend(pColInfoData, numOfRows, (char*)&pm->colNum, false);

    for (int32_t j = 4; j <= 8; ++j) {
      pColInfoData = taosArrayGet(p->pDataBlock, j);
      colDataAppendNULL(pColInfoData, numOfRows);
    }

    STR_TO_VARSTR(n, "SYSTEM_TABLE");

    pColInfoData = taosArrayGet(p->pDataBlock, 9);
    colDataAppend(pColInfoData, numOfRows, n, false);

    numOfRows += 1;
  }

  return numOfRows;
}

SOperatorInfo* createSysTableScanOperatorInfo(void* readHandle, SSystemTableScanPhysiNode* pScanPhyNode,
                                              const char* pUser, SExecTaskInfo* pTaskInfo) {
  SSysTableScanInfo* pInfo = taosMemoryCalloc(1, sizeof(SSysTableScanInfo));
  SOperatorInfo*     pOperator = taosMemoryCalloc(1, sizeof(SOperatorInfo));
  if (pInfo == NULL || pOperator == NULL) {
    goto _error;
  }

  SScanPhysiNode* pScanNode = &pScanPhyNode->scan;

  SDataBlockDescNode* pDescNode = pScanNode->node.pOutputDataBlockDesc;
  SSDataBlock*        pResBlock = createResDataBlock(pDescNode);

  int32_t num = 0;
  SArray* colList = extractColMatchInfo(pScanNode->pScanCols, pDescNode, &num, COL_MATCH_FROM_COL_ID);

  pInfo->accountId = pScanPhyNode->accountId;
  pInfo->pUser = taosMemoryStrDup((void*)pUser);
  pInfo->showRewrite = pScanPhyNode->showRewrite;
  pInfo->pRes = pResBlock;
  pInfo->pCondition = pScanNode->node.pConditions;
  pInfo->scanCols = colList;

  initResultSizeInfo(&pOperator->resultInfo, 4096);

  tNameAssign(&pInfo->name, &pScanNode->tableName);
  const char* name = tNameGetTableName(&pInfo->name);

  if (strncasecmp(name, TSDB_INS_TABLE_TABLES, TSDB_TABLE_FNAME_LEN) == 0 ||
      strncasecmp(name, TSDB_INS_TABLE_TAGS, TSDB_TABLE_FNAME_LEN) == 0) {
    pInfo->readHandle = *(SReadHandle*)readHandle;
    blockDataEnsureCapacity(pInfo->pRes, pOperator->resultInfo.capacity);
  } else {
    tsem_init(&pInfo->ready, 0, 0);
    pInfo->epSet = pScanPhyNode->mgmtEpSet;
    pInfo->readHandle = *(SReadHandle*)readHandle;
  }

  pOperator->name = "SysTableScanOperator";
  pOperator->operatorType = QUERY_NODE_PHYSICAL_PLAN_SYSTABLE_SCAN;
  pOperator->blocking = false;
  pOperator->status = OP_NOT_OPENED;
  pOperator->info = pInfo;
  pOperator->exprSupp.numOfExprs = taosArrayGetSize(pResBlock->pDataBlock);
  pOperator->pTaskInfo = pTaskInfo;

  pOperator->fpSet =
      createOperatorFpSet(operatorDummyOpenFn, doSysTableScan, NULL, NULL, destroySysScanOperator, NULL, NULL, NULL);

  return pOperator;

_error:
  taosMemoryFreeClear(pInfo);
  taosMemoryFreeClear(pOperator);
  terrno = TSDB_CODE_QRY_OUT_OF_MEMORY;
  return NULL;
}

static SSDataBlock* doTagScan(SOperatorInfo* pOperator) {
  if (pOperator->status == OP_EXEC_DONE) {
    return NULL;
  }

  SExecTaskInfo* pTaskInfo = pOperator->pTaskInfo;

  STagScanInfo* pInfo = pOperator->info;
  SExprInfo*    pExprInfo = &pOperator->exprSupp.pExprInfo[0];
  SSDataBlock*  pRes = pInfo->pRes;

  int32_t size = taosArrayGetSize(pInfo->pTableList->pTableList);
  if (size == 0) {
    setTaskStatus(pTaskInfo, TASK_COMPLETED);
    return NULL;
  }

  char        str[512] = {0};
  int32_t     count = 0;
  SMetaReader mr = {0};
  metaReaderInit(&mr, pInfo->readHandle.meta, 0);

  while (pInfo->curPos < size && count < pOperator->resultInfo.capacity) {
    STableKeyInfo* item = taosArrayGet(pInfo->pTableList->pTableList, pInfo->curPos);
    int32_t        code = metaGetTableEntryByUid(&mr, item->uid);
    tDecoderClear(&mr.coder);
    if (code != TSDB_CODE_SUCCESS) {
      qError("failed to get table meta, uid:0x%" PRIx64 ", code:%s, %s", item->uid, tstrerror(terrno),
             GET_TASKID(pTaskInfo));
      metaReaderClear(&mr);
      longjmp(pTaskInfo->env, terrno);
    }

    for (int32_t j = 0; j < pOperator->exprSupp.numOfExprs; ++j) {
      SColumnInfoData* pDst = taosArrayGet(pRes->pDataBlock, pExprInfo[j].base.resSchema.slotId);

      // refactor later
      if (fmIsScanPseudoColumnFunc(pExprInfo[j].pExpr->_function.functionId)) {
        STR_TO_VARSTR(str, mr.me.name);
        colDataAppend(pDst, count, str, false);
      } else {  // it is a tag value
        STagVal val = {0};
        val.cid = pExprInfo[j].base.pParam[0].pCol->colId;
        const char* p = metaGetTableTagVal(&mr.me, pDst->info.type, &val);

        char* data = NULL;
        if (pDst->info.type != TSDB_DATA_TYPE_JSON && p != NULL) {
          data = tTagValToData((const STagVal*)p, false);
        } else {
          data = (char*)p;
        }
        colDataAppend(pDst, count, data,
                      (data == NULL) || (pDst->info.type == TSDB_DATA_TYPE_JSON && tTagIsJsonNull(data)));

        if (pDst->info.type != TSDB_DATA_TYPE_JSON && p != NULL && IS_VAR_DATA_TYPE(((const STagVal*)p)->type) &&
            data != NULL) {
          taosMemoryFree(data);
        }
      }
    }

    count += 1;
    if (++pInfo->curPos >= size) {
      doSetOperatorCompleted(pOperator);
    }
  }

  metaReaderClear(&mr);

  // qDebug("QInfo:0x%"PRIx64" create tag values results completed, rows:%d", GET_TASKID(pRuntimeEnv), count);
  if (pOperator->status == OP_EXEC_DONE) {
    setTaskStatus(pTaskInfo, TASK_COMPLETED);
  }

  pRes->info.rows = count;
  pOperator->resultInfo.totalRows += count;

  return (pRes->info.rows == 0) ? NULL : pInfo->pRes;
}

static void destroyTagScanOperatorInfo(void* param, int32_t numOfOutput) {
  STagScanInfo* pInfo = (STagScanInfo*)param;
  pInfo->pRes = blockDataDestroy(pInfo->pRes);

  taosArrayDestroy(pInfo->pColMatchInfo);

  taosMemoryFreeClear(param);
}

SOperatorInfo* createTagScanOperatorInfo(SReadHandle* pReadHandle, STagScanPhysiNode* pPhyNode,
                                         STableListInfo* pTableListInfo, SExecTaskInfo* pTaskInfo) {
  STagScanInfo*  pInfo = taosMemoryCalloc(1, sizeof(STagScanInfo));
  SOperatorInfo* pOperator = taosMemoryCalloc(1, sizeof(SOperatorInfo));
  if (pInfo == NULL || pOperator == NULL) {
    goto _error;
  }

  SDataBlockDescNode* pDescNode = pPhyNode->node.pOutputDataBlockDesc;

  int32_t    num = 0;
  int32_t    numOfExprs = 0;
  SExprInfo* pExprInfo = createExprInfo(pPhyNode->pScanPseudoCols, NULL, &numOfExprs);
  SArray*    colList = extractColMatchInfo(pPhyNode->pScanPseudoCols, pDescNode, &num, COL_MATCH_FROM_COL_ID);

  int32_t code = initExprSupp(&pOperator->exprSupp, pExprInfo, numOfExprs);
  if (code != TSDB_CODE_SUCCESS) {
    goto _error;
  }

  pInfo->pTableList = pTableListInfo;
  pInfo->pColMatchInfo = colList;
  pInfo->pRes = createResDataBlock(pDescNode);
  pInfo->readHandle = *pReadHandle;
  pInfo->curPos = 0;

  pOperator->name = "TagScanOperator";
  pOperator->operatorType = QUERY_NODE_PHYSICAL_PLAN_TAG_SCAN;

  pOperator->blocking = false;
  pOperator->status = OP_NOT_OPENED;
  pOperator->info = pInfo;
  pOperator->pTaskInfo = pTaskInfo;

  initResultSizeInfo(&pOperator->resultInfo, 4096);
  blockDataEnsureCapacity(pInfo->pRes, pOperator->resultInfo.capacity);

  pOperator->fpSet =
      createOperatorFpSet(operatorDummyOpenFn, doTagScan, NULL, NULL, destroyTagScanOperatorInfo, NULL, NULL, NULL);

  return pOperator;

_error:
  taosMemoryFree(pInfo);
  taosMemoryFree(pOperator);
  terrno = TSDB_CODE_OUT_OF_MEMORY;
  return NULL;
}

int32_t createScanTableListInfo(SScanPhysiNode* pScanNode, SNodeList* pGroupTags, bool groupSort, SReadHandle* pHandle,
                                STableListInfo* pTableListInfo, SNode* pTagCond, SNode* pTagIndexCond,
                                const char* idStr) {
  int64_t st = taosGetTimestampUs();

  int32_t code = getTableList(pHandle->meta, pHandle->vnode, pScanNode, pTagCond, pTagIndexCond, pTableListInfo);
  if (code != TSDB_CODE_SUCCESS) {
    return code;
  }

  int64_t st1 = taosGetTimestampUs();
  qDebug("generate queried table list completed, elapsed time:%.2f ms %s", (st1 - st) / 1000.0, idStr);

  if (taosArrayGetSize(pTableListInfo->pTableList) == 0) {
    qDebug("no table qualified for query, %s" PRIx64, idStr);
    return TSDB_CODE_SUCCESS;
  }

  pTableListInfo->needSortTableByGroupId = groupSort;
  code = generateGroupIdMap(pTableListInfo, pHandle, pGroupTags);
  if (code != TSDB_CODE_SUCCESS) {
    return code;
  }

  int64_t st2 = taosGetTimestampUs();
  qDebug("generate group id map completed, elapsed time:%.2f ms %s", (st2 - st1) / 1000.0, idStr);

  return TSDB_CODE_SUCCESS;
}

int32_t createMultipleDataReaders(SQueryTableDataCond* pQueryCond, SReadHandle* pHandle, STableListInfo* pTableListInfo,
                                  int32_t tableStartIdx, int32_t tableEndIdx, SArray* arrayReader, const char* idstr) {
  for (int32_t i = tableStartIdx; i <= tableEndIdx; ++i) {
    SArray* subTableList = taosArrayInit(1, sizeof(STableKeyInfo));
    taosArrayPush(subTableList, taosArrayGet(pTableListInfo->pTableList, i));

    STsdbReader* pReader = NULL;
    tsdbReaderOpen(pHandle->vnode, pQueryCond, subTableList, &pReader, idstr);
    taosArrayPush(arrayReader, &pReader);

    taosArrayDestroy(subTableList);
  }

  return TSDB_CODE_SUCCESS;
}

// todo refactor
static int32_t loadDataBlockFromOneTable(SOperatorInfo* pOperator, STableMergeScanInfo* pTableScanInfo,
                                         int32_t readerIdx, SSDataBlock* pBlock, uint32_t* status) {
  SExecTaskInfo*       pTaskInfo = pOperator->pTaskInfo;
  STableMergeScanInfo* pInfo = pOperator->info;

  SFileBlockLoadRecorder* pCost = &pTableScanInfo->readRecorder;

  pCost->totalBlocks += 1;
  pCost->totalRows += pBlock->info.rows;

  *status = pInfo->dataBlockLoadFlag;
  if (pTableScanInfo->pFilterNode != NULL ||
      overlapWithTimeWindow(&pTableScanInfo->interval, &pBlock->info, pTableScanInfo->cond.order)) {
    (*status) = FUNC_DATA_REQUIRED_DATA_LOAD;
  }

  SDataBlockInfo* pBlockInfo = &pBlock->info;
  taosMemoryFreeClear(pBlock->pBlockAgg);

  if (*status == FUNC_DATA_REQUIRED_FILTEROUT) {
    qDebug("%s data block filter out, brange:%" PRId64 "-%" PRId64 ", rows:%d", GET_TASKID(pTaskInfo),
           pBlockInfo->window.skey, pBlockInfo->window.ekey, pBlockInfo->rows);
    pCost->filterOutBlocks += 1;
    return TSDB_CODE_SUCCESS;
  } else if (*status == FUNC_DATA_REQUIRED_NOT_LOAD) {
    qDebug("%s data block skipped, brange:%" PRId64 "-%" PRId64 ", rows:%d", GET_TASKID(pTaskInfo),
           pBlockInfo->window.skey, pBlockInfo->window.ekey, pBlockInfo->rows);
    pCost->skipBlocks += 1;

    // clear all data in pBlock that are set when handing the previous block
    for (int32_t i = 0; i < taosArrayGetSize(pBlock->pDataBlock); ++i) {
      SColumnInfoData* pcol = taosArrayGet(pBlock->pDataBlock, i);
      pcol->pData = NULL;
    }

    return TSDB_CODE_SUCCESS;
  } else if (*status == FUNC_DATA_REQUIRED_STATIS_LOAD) {
    pCost->loadBlockStatis += 1;

    bool             allColumnsHaveAgg = true;
    SColumnDataAgg** pColAgg = NULL;
    STsdbReader*     reader = taosArrayGetP(pTableScanInfo->dataReaders, readerIdx);
    tsdbRetrieveDatablockSMA(reader, &pColAgg, &allColumnsHaveAgg);

    if (allColumnsHaveAgg == true) {
      int32_t numOfCols = taosArrayGetSize(pBlock->pDataBlock);

      // todo create this buffer during creating operator
      if (pBlock->pBlockAgg == NULL) {
        pBlock->pBlockAgg = taosMemoryCalloc(numOfCols, POINTER_BYTES);
      }

      for (int32_t i = 0; i < numOfCols; ++i) {
        SColMatchInfo* pColMatchInfo = taosArrayGet(pTableScanInfo->pColMatchInfo, i);
        if (!pColMatchInfo->output) {
          continue;
        }
        pBlock->pBlockAgg[pColMatchInfo->targetSlotId] = pColAgg[i];
      }

      return TSDB_CODE_SUCCESS;
    } else {  // failed to load the block sma data, data block statistics does not exist, load data block instead
      *status = FUNC_DATA_REQUIRED_DATA_LOAD;
    }
  }

  ASSERT(*status == FUNC_DATA_REQUIRED_DATA_LOAD);

  // todo filter data block according to the block sma data firstly
#if 0
  if (!doFilterByBlockSMA(pBlock->pBlockStatis, pTableScanInfo->pCtx, pBlockInfo->rows)) {
    pCost->filterOutBlocks += 1;
    qDebug("%s data block filter out, brange:%" PRId64 "-%" PRId64 ", rows:%d", GET_TASKID(pTaskInfo), pBlockInfo->window.skey,
           pBlockInfo->window.ekey, pBlockInfo->rows);
    (*status) = FUNC_DATA_REQUIRED_FILTEROUT;
    return TSDB_CODE_SUCCESS;
  }
#endif

  pCost->totalCheckedRows += pBlock->info.rows;
  pCost->loadBlocks += 1;

  STsdbReader* reader = taosArrayGetP(pTableScanInfo->dataReaders, readerIdx);
  SArray*      pCols = tsdbRetrieveDataBlock(reader, NULL);
  if (pCols == NULL) {
    return terrno;
  }

  relocateColumnData(pBlock, pTableScanInfo->pColMatchInfo, pCols, true);

  // currently only the tbname pseudo column
  if (pTableScanInfo->pseudoSup.numOfExprs > 0) {
    int32_t code = addTagPseudoColumnData(&pTableScanInfo->readHandle, pTableScanInfo->pseudoSup.pExprInfo,
                                          pTableScanInfo->pseudoSup.numOfExprs, pBlock, GET_TASKID(pTaskInfo));
    if (code != TSDB_CODE_SUCCESS) {
      longjmp(pTaskInfo->env, code);
    }
  }

  if (pTableScanInfo->pFilterNode != NULL) {
    int64_t st = taosGetTimestampMs();
    doFilter(pTableScanInfo->pFilterNode, pBlock, pTableScanInfo->pColMatchInfo);

    double el = (taosGetTimestampUs() - st) / 1000.0;
    pTableScanInfo->readRecorder.filterTime += el;

    if (pBlock->info.rows == 0) {
      pCost->filterOutBlocks += 1;
      qDebug("%s data block filter out, brange:%" PRId64 "-%" PRId64 ", rows:%d, elapsed time:%.2f ms",
             GET_TASKID(pTaskInfo), pBlockInfo->window.skey, pBlockInfo->window.ekey, pBlockInfo->rows, el);
    } else {
      qDebug("%s data block filter applied, elapsed time:%.2f ms", GET_TASKID(pTaskInfo), el);
    }
  }

  return TSDB_CODE_SUCCESS;
}

typedef struct STableMergeScanSortSourceParam {
  SOperatorInfo* pOperator;
  int32_t        readerIdx;
  SSDataBlock*   inputBlock;
} STableMergeScanSortSourceParam;

static SSDataBlock* getTableDataBlock(void* param) {
  STableMergeScanSortSourceParam* source = param;
  SOperatorInfo*                  pOperator = source->pOperator;
  int32_t                         readerIdx = source->readerIdx;
  SSDataBlock*                    pBlock = source->inputBlock;
  STableMergeScanInfo*            pTableScanInfo = pOperator->info;

  int64_t st = taosGetTimestampUs();

  blockDataCleanup(pBlock);

  STsdbReader* reader = taosArrayGetP(pTableScanInfo->dataReaders, readerIdx);
  while (tsdbNextDataBlock(reader)) {
    if (isTaskKilled(pOperator->pTaskInfo)) {
      longjmp(pOperator->pTaskInfo->env, TSDB_CODE_TSC_QUERY_CANCELLED);
    }

    // process this data block based on the probabilities
    bool processThisBlock = processBlockWithProbability(&pTableScanInfo->sample);
    if (!processThisBlock) {
      continue;
    }

    blockDataCleanup(pBlock);
    SDataBlockInfo binfo = pBlock->info;
    tsdbRetrieveDataBlockInfo(reader, &binfo);

    blockDataEnsureCapacity(pBlock, binfo.rows);
    pBlock->info.type = binfo.type;
    pBlock->info.uid = binfo.uid;
    pBlock->info.window = binfo.window;
    pBlock->info.rows = binfo.rows;

    uint32_t status = 0;
    int32_t  code = loadDataBlockFromOneTable(pOperator, pTableScanInfo, readerIdx, pBlock, &status);
    //    int32_t  code = loadDataBlockOnDemand(pOperator->pRuntimeEnv, pTableScanInfo, pBlock, &status);
    if (code != TSDB_CODE_SUCCESS) {
      longjmp(pOperator->pTaskInfo->env, code);
    }

    // current block is filter out according to filter condition, continue load the next block
    if (status == FUNC_DATA_REQUIRED_FILTEROUT || pBlock->info.rows == 0) {
      continue;
    }

    uint64_t* groupId = taosHashGet(pOperator->pTaskInfo->tableqinfoList.map, &pBlock->info.uid, sizeof(int64_t));
    if (groupId) {
      pBlock->info.groupId = *groupId;
    }

    pOperator->resultInfo.totalRows = pTableScanInfo->readRecorder.totalRows;
    pTableScanInfo->readRecorder.elapsedTime += (taosGetTimestampUs() - st) / 1000.0;

    return pBlock;
  }
  return NULL;
}

SArray* generateSortByTsInfo(SArray* colMatchInfo, int32_t order) {
  int32_t tsTargetSlotId = 0;
  for (int32_t i = 0; i < taosArrayGetSize(colMatchInfo); ++i) {
    SColMatchInfo* colInfo = taosArrayGet(colMatchInfo, i);
    if (colInfo->colId == PRIMARYKEY_TIMESTAMP_COL_ID) {
      tsTargetSlotId = colInfo->targetSlotId;
    }
  }

  SArray*         pList = taosArrayInit(1, sizeof(SBlockOrderInfo));
  SBlockOrderInfo bi = {0};
  bi.order = order;
  bi.slotId = tsTargetSlotId;
  bi.nullFirst = NULL_ORDER_FIRST;

  taosArrayPush(pList, &bi);

  return pList;
}

int32_t startGroupTableMergeScan(SOperatorInfo* pOperator) {
  STableMergeScanInfo* pInfo = pOperator->info;
  SExecTaskInfo*       pTaskInfo = pOperator->pTaskInfo;

  {
    size_t  tableListSize = taosArrayGetSize(pInfo->tableListInfo->pTableList);
    int32_t i = pInfo->tableStartIndex + 1;
    for (; i < tableListSize; ++i) {
      STableKeyInfo* tableKeyInfo = taosArrayGet(pInfo->tableListInfo->pTableList, i);
      if (tableKeyInfo->groupId != pInfo->groupId) {
        break;
      }
    }
    pInfo->tableEndIndex = i - 1;
  }

  int32_t tableStartIdx = pInfo->tableStartIndex;
  int32_t tableEndIdx = pInfo->tableEndIndex;

  STableListInfo* tableListInfo = pInfo->tableListInfo;
  pInfo->dataReaders = taosArrayInit(64, POINTER_BYTES);
  createMultipleDataReaders(&pInfo->cond, &pInfo->readHandle, tableListInfo, tableStartIdx, tableEndIdx,
                            pInfo->dataReaders, GET_TASKID(pTaskInfo));

  // todo the total available buffer should be determined by total capacity of buffer of this task.
  // the additional one is reserved for merge result
  pInfo->sortBufSize = pInfo->bufPageSize * (tableEndIdx - tableStartIdx + 1 + 1);
  int32_t numOfBufPage = pInfo->sortBufSize / pInfo->bufPageSize;
  pInfo->pSortHandle = tsortCreateSortHandle(pInfo->pSortInfo, SORT_MULTISOURCE_MERGE, pInfo->bufPageSize, numOfBufPage,
                                             pInfo->pSortInputBlock, pTaskInfo->id.str);

  tsortSetFetchRawDataFp(pInfo->pSortHandle, getTableDataBlock, NULL, NULL);

  size_t numReaders = taosArrayGetSize(pInfo->dataReaders);
  for (int32_t i = 0; i < numReaders; ++i) {
    STableMergeScanSortSourceParam param = {0};
    param.readerIdx = i;
    param.pOperator = pOperator;
    param.inputBlock = createOneDataBlock(pInfo->pResBlock, false);
    taosArrayPush(pInfo->sortSourceParams, &param);
  }

  for (int32_t i = 0; i < numReaders; ++i) {
    SSortSource*                    ps = taosMemoryCalloc(1, sizeof(SSortSource));
    STableMergeScanSortSourceParam* param = taosArrayGet(pInfo->sortSourceParams, i);
    ps->param = param;
    tsortAddSource(pInfo->pSortHandle, ps);
  }

  int32_t code = tsortOpen(pInfo->pSortHandle);

  if (code != TSDB_CODE_SUCCESS) {
    longjmp(pTaskInfo->env, terrno);
  }

  return TSDB_CODE_SUCCESS;
}

int32_t stopGroupTableMergeScan(SOperatorInfo* pOperator) {
  STableMergeScanInfo* pInfo = pOperator->info;
  SExecTaskInfo*       pTaskInfo = pOperator->pTaskInfo;

  size_t numReaders = taosArrayGetSize(pInfo->dataReaders);

  SSortExecInfo sortExecInfo = tsortGetSortExecInfo(pInfo->pSortHandle);
  pInfo->sortExecInfo.sortMethod = sortExecInfo.sortMethod;
  pInfo->sortExecInfo.sortBuffer = sortExecInfo.sortBuffer;
  pInfo->sortExecInfo.loops += sortExecInfo.loops;
  pInfo->sortExecInfo.readBytes += sortExecInfo.readBytes;
  pInfo->sortExecInfo.writeBytes += sortExecInfo.writeBytes;

  for (int32_t i = 0; i < numReaders; ++i) {
    STableMergeScanSortSourceParam* param = taosArrayGet(pInfo->sortSourceParams, i);
    blockDataDestroy(param->inputBlock);
  }
  taosArrayClear(pInfo->sortSourceParams);

  tsortDestroySortHandle(pInfo->pSortHandle);

  for (int32_t i = 0; i < numReaders; ++i) {
    STsdbReader* reader = taosArrayGetP(pInfo->dataReaders, i);
    tsdbReaderClose(reader);
  }
  taosArrayDestroy(pInfo->dataReaders);
  pInfo->dataReaders = NULL;
  return TSDB_CODE_SUCCESS;
}

SSDataBlock* getSortedTableMergeScanBlockData(SSortHandle* pHandle, SSDataBlock* pResBlock, int32_t capacity,
                                              SOperatorInfo* pOperator) {
  STableMergeScanInfo* pInfo = pOperator->info;
  SExecTaskInfo*       pTaskInfo = pOperator->pTaskInfo;

  blockDataCleanup(pResBlock);
  blockDataEnsureCapacity(pResBlock, capacity);

  while (1) {
    STupleHandle* pTupleHandle = tsortNextTuple(pHandle);
    if (pTupleHandle == NULL) {
      break;
    }

    appendOneRowToDataBlock(pResBlock, pTupleHandle);
    if (pResBlock->info.rows >= capacity) {
      break;
    }
  }

  qDebug("%s get sorted row blocks, rows:%d", GET_TASKID(pTaskInfo), pResBlock->info.rows);
  return (pResBlock->info.rows > 0) ? pResBlock : NULL;
}

SSDataBlock* doTableMergeScan(SOperatorInfo* pOperator) {
  if (pOperator->status == OP_EXEC_DONE) {
    return NULL;
  }

  SExecTaskInfo*       pTaskInfo = pOperator->pTaskInfo;
  STableMergeScanInfo* pInfo = pOperator->info;

  int32_t code = pOperator->fpSet._openFn(pOperator);
  if (code != TSDB_CODE_SUCCESS) {
    longjmp(pTaskInfo->env, code);
  }
  size_t tableListSize = taosArrayGetSize(pInfo->tableListInfo->pTableList);
  if (!pInfo->hasGroupId) {
    pInfo->hasGroupId = true;

    if (tableListSize == 0) {
      doSetOperatorCompleted(pOperator);
      return NULL;
    }
    pInfo->tableStartIndex = 0;
    pInfo->groupId = ((STableKeyInfo*)taosArrayGet(pInfo->tableListInfo->pTableList, pInfo->tableStartIndex))->groupId;
    startGroupTableMergeScan(pOperator);
  }
  SSDataBlock* pBlock = NULL;
  while (pInfo->tableStartIndex < tableListSize) {
    pBlock = getSortedTableMergeScanBlockData(pInfo->pSortHandle, pInfo->pResBlock, pOperator->resultInfo.capacity,
                                              pOperator);
    if (pBlock != NULL) {
      pBlock->info.groupId = pInfo->groupId;
      pOperator->resultInfo.totalRows += pBlock->info.rows;
      return pBlock;
    } else {
      stopGroupTableMergeScan(pOperator);
      if (pInfo->tableEndIndex >= tableListSize - 1) {
        doSetOperatorCompleted(pOperator);
        break;
      }
      pInfo->tableStartIndex = pInfo->tableEndIndex + 1;
      pInfo->groupId =
          ((STableKeyInfo*)taosArrayGet(pInfo->tableListInfo->pTableList, pInfo->tableStartIndex))->groupId;
      startGroupTableMergeScan(pOperator);
    }
  }

  return pBlock;
}

void destroyTableMergeScanOperatorInfo(void* param, int32_t numOfOutput) {
  STableMergeScanInfo* pTableScanInfo = (STableMergeScanInfo*)param;
  cleanupQueryTableDataCond(&pTableScanInfo->cond);
  taosArrayDestroy(pTableScanInfo->sortSourceParams);

  for (int32_t i = 0; i < taosArrayGetSize(pTableScanInfo->dataReaders); ++i) {
    STsdbReader* reader = taosArrayGetP(pTableScanInfo->dataReaders, i);
    tsdbReaderClose(reader);
  }
  taosArrayDestroy(pTableScanInfo->dataReaders);

  if (pTableScanInfo->pColMatchInfo != NULL) {
    taosArrayDestroy(pTableScanInfo->pColMatchInfo);
  }

  pTableScanInfo->pResBlock = blockDataDestroy(pTableScanInfo->pResBlock);
  pTableScanInfo->pSortInputBlock = blockDataDestroy(pTableScanInfo->pSortInputBlock);

  taosArrayDestroy(pTableScanInfo->pSortInfo);
  cleanupExprSupp(&pTableScanInfo->pseudoSup);

  taosMemoryFreeClear(pTableScanInfo->rowEntryInfoOffset);
  taosMemoryFreeClear(param);
}

typedef struct STableMergeScanExecInfo {
  SFileBlockLoadRecorder blockRecorder;
  SSortExecInfo          sortExecInfo;
} STableMergeScanExecInfo;

int32_t getTableMergeScanExplainExecInfo(SOperatorInfo* pOptr, void** pOptrExplain, uint32_t* len) {
  ASSERT(pOptr != NULL);
  // TODO: merge these two info into one struct
  STableMergeScanExecInfo* execInfo = taosMemoryCalloc(1, sizeof(STableMergeScanExecInfo));
  STableMergeScanInfo*     pInfo = pOptr->info;
  execInfo->blockRecorder = pInfo->readRecorder;
  execInfo->sortExecInfo = pInfo->sortExecInfo;

  *pOptrExplain = execInfo;
  *len = sizeof(STableMergeScanExecInfo);

  return TSDB_CODE_SUCCESS;
}

int32_t compareTableKeyInfoByGid(const void* p1, const void* p2) {
  const STableKeyInfo* info1 = p1;
  const STableKeyInfo* info2 = p2;
  if (info1->groupId < info2->groupId) {
    return -1;
  } else if (info1->groupId > info2->groupId) {
    return 1;
  } else {
    return 0;
  }
}

SOperatorInfo* createTableMergeScanOperatorInfo(STableScanPhysiNode* pTableScanNode, STableListInfo* pTableListInfo,
                                                SReadHandle* readHandle, SExecTaskInfo* pTaskInfo) {
  STableMergeScanInfo* pInfo = taosMemoryCalloc(1, sizeof(STableMergeScanInfo));
  SOperatorInfo*       pOperator = taosMemoryCalloc(1, sizeof(SOperatorInfo));
  if (pInfo == NULL || pOperator == NULL) {
    goto _error;
  }
  if (pTableScanNode->pGroupTags) {
    taosArraySort(pTableListInfo->pTableList, compareTableKeyInfoByGid);
  }

  SDataBlockDescNode* pDescNode = pTableScanNode->scan.node.pOutputDataBlockDesc;

  int32_t numOfCols = 0;
  SArray* pColList = extractColMatchInfo(pTableScanNode->scan.pScanCols, pDescNode, &numOfCols, COL_MATCH_FROM_COL_ID);

  int32_t code = initQueryTableDataCond(&pInfo->cond, pTableScanNode);
  if (code != TSDB_CODE_SUCCESS) {
    goto _error;
  }

  if (pTableScanNode->scan.pScanPseudoCols != NULL) {
    SExprSupp* pSup = &pInfo->pseudoSup;
    pSup->pExprInfo = createExprInfo(pTableScanNode->scan.pScanPseudoCols, NULL, &pSup->numOfExprs);
    pSup->pCtx = createSqlFunctionCtx(pSup->pExprInfo, pSup->numOfExprs, &pSup->rowEntryInfoOffset);
  }

  pInfo->scanInfo = (SScanInfo){.numOfAsc = pTableScanNode->scanSeq[0], .numOfDesc = pTableScanNode->scanSeq[1]};

  pInfo->readHandle = *readHandle;
  pInfo->interval = extractIntervalInfo(pTableScanNode);
  pInfo->sample.sampleRatio = pTableScanNode->ratio;
  pInfo->sample.seed = taosGetTimestampSec();
  pInfo->dataBlockLoadFlag = pTableScanNode->dataRequired;
  pInfo->pFilterNode = pTableScanNode->scan.node.pConditions;
  pInfo->tableListInfo = pTableListInfo;
  pInfo->scanFlag = MAIN_SCAN;
  pInfo->pColMatchInfo = pColList;

  pInfo->pResBlock = createResDataBlock(pDescNode);
  pInfo->sortSourceParams = taosArrayInit(64, sizeof(STableMergeScanSortSourceParam));

  pInfo->pSortInfo = generateSortByTsInfo(pInfo->pColMatchInfo, pInfo->cond.order);
  pInfo->pSortInputBlock = createOneDataBlock(pInfo->pResBlock, false);

  int32_t rowSize = pInfo->pResBlock->info.rowSize;
  pInfo->bufPageSize = getProperSortPageSize(rowSize);

  pOperator->name = "TableMergeScanOperator";
  pOperator->operatorType = QUERY_NODE_PHYSICAL_PLAN_TABLE_MERGE_SCAN;
  pOperator->blocking = false;
  pOperator->status = OP_NOT_OPENED;
  pOperator->info = pInfo;
  pOperator->exprSupp.numOfExprs = numOfCols;
  pOperator->pTaskInfo = pTaskInfo;
  initResultSizeInfo(&pOperator->resultInfo, 1024);

  pOperator->fpSet =
      createOperatorFpSet(operatorDummyOpenFn, doTableMergeScan, NULL, NULL, destroyTableMergeScanOperatorInfo, NULL,
                          NULL, getTableMergeScanExplainExecInfo);
  pOperator->cost.openCost = 0;
  return pOperator;

_error:
  pTaskInfo->code = TSDB_CODE_OUT_OF_MEMORY;
  taosMemoryFree(pInfo);
  taosMemoryFree(pOperator);
  return NULL;
}<|MERGE_RESOLUTION|>--- conflicted
+++ resolved
@@ -1175,11 +1175,7 @@
   SColumnInfoData* pColDataInfo = taosArrayGet(pBlock->pDataBlock, pInfo->primaryTsIndex);
   ASSERT(pColDataInfo->info.type == TSDB_DATA_TYPE_TIMESTAMP);
   TSKEY* tsCol = (TSKEY*)pColDataInfo->pData;
-<<<<<<< HEAD
-  bool   inserted = updateInfoIsTableInserted(pInfo->pUpdateInfo, pBlock->info.uid);
-=======
   bool   tableInserted = updateInfoIsTableInserted(pInfo->pUpdateInfo, pBlock->info.uid);
->>>>>>> 2f8f2e09
   for (int32_t rowId = 0; rowId < pBlock->info.rows; rowId++) {
     SResultRowInfo dumyInfo;
     dumyInfo.cur.pageId = -1;
@@ -1189,10 +1185,6 @@
       win = getActiveTimeWindow(NULL, &dumyInfo, tsCol[rowId], &pInfo->interval, TSDB_ORDER_ASC);
       isClosed = isCloseWindow(&win, &pInfo->twAggSup);
     }
-<<<<<<< HEAD
-
-=======
->>>>>>> 2f8f2e09
     // must check update info first.
     bool update = updateInfoIsUpdated(pInfo->pUpdateInfo, pBlock->info.uid, tsCol[rowId]);
     bool closedWin = isClosed && isSignleIntervalWindow(pInfo) &&
