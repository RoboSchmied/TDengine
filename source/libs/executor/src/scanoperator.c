--- conflicted
+++ resolved
@@ -33,11 +33,7 @@
 
 int32_t scanDebug = 0;
 
-<<<<<<< HEAD
-#define MULTI_READER_MAX_TABLE_NUM   5000
-=======
 #define MULTI_READER_MAX_TABLE_NUM 5000
->>>>>>> 28ea375f
 #define SET_REVERSE_SCAN_FLAG(_info) ((_info)->scanFlag = REVERSE_SCAN)
 #define SWITCH_ORDER(n)              (((n) = ((n) == TSDB_ORDER_ASC) ? TSDB_ORDER_DESC : TSDB_ORDER_ASC))
 
@@ -1672,34 +1668,10 @@
   if (pTaskInfo->streamInfo.currentOffset.type == TMQ_OFFSET__SNAPSHOT_DATA) {
     SSDataBlock* pResult = doTableScan(pInfo->pTableScanOp);
     if (pResult && pResult->info.rows > 0) {
-<<<<<<< HEAD
-      qDebug("queue scan tsdb return %" PRId64 " rows min:%" PRId64 " max:%" PRId64 " wal curVersion:%" PRId64 " %s",
-             pResult->info.rows, pResult->info.window.skey, pResult->info.window.ekey,
-             pInfo->tqReader->pWalReader->curVersion, id);
-      pTaskInfo->streamInfo.returned = 1;
-      return pResult;
-    } else {
-      // no data has return already, try to extract data in the WAL
-      if (!pTaskInfo->streamInfo.returned) {
-        STableScanInfo* pTSInfo = pInfo->pTableScanOp->info;
-        tsdbReaderClose(pTSInfo->base.dataReader);
-        pTSInfo->base.dataReader = NULL;
-        tqOffsetResetToLog(&pTaskInfo->streamInfo.prepareStatus, pTaskInfo->streamInfo.snapshotVer);
-
-        qDebug("queue scan tsdb over, switch to wal ver:%" PRId64 " %s", pTaskInfo->streamInfo.snapshotVer + 1, id);
-        if (tqSeekVer(pInfo->tqReader, pTaskInfo->streamInfo.snapshotVer + 1, pTaskInfo->id.str) < 0) {
-          tqOffsetResetToLog(&pTaskInfo->streamInfo.lastStatus, pTaskInfo->streamInfo.snapshotVer);
-          return NULL;
-        }
-      } else {
-        return NULL;
-      }
-=======
       qDebug("queue scan tsdb return %"PRId64" rows min:%" PRId64 " max:%" PRId64 " wal curVersion:%" PRId64, pResult->info.rows,
              pResult->info.window.skey, pResult->info.window.ekey, pInfo->tqReader->pWalReader->curVersion);
       tqOffsetResetToData(&pTaskInfo->streamInfo.currentOffset, pResult->info.id.uid, pResult->info.window.ekey);
       return pResult;
->>>>>>> 28ea375f
     }
     STableScanInfo* pTSInfo = pInfo->pTableScanOp->info;
     tsdbReaderClose(pTSInfo->base.dataReader);
