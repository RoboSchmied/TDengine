--- conflicted
+++ resolved
@@ -507,21 +507,20 @@
   STableScanInfo* pInfo = pOperator->info;
   SExecTaskInfo*  pTaskInfo = pOperator->pTaskInfo;
 
-  if (pInfo->currentGroupId == -1) {
+  if(pInfo->currentGroupId == -1){
     pInfo->currentGroupId++;
     if (pInfo->currentGroupId >= taosArrayGetSize(pTaskInfo->tableqinfoList.pGroupList)) {
       setTaskStatus(pTaskInfo, TASK_COMPLETED);
       return NULL;
     }
-    SArray* tableList = taosArrayGetP(pTaskInfo->tableqinfoList.pGroupList, pInfo->currentGroupId);
+    SArray *tableList = taosArrayGetP(pTaskInfo->tableqinfoList.pGroupList, pInfo->currentGroupId);
     tsdbCleanupReadHandle(pInfo->dataReader);
-    tsdbReaderT* pReader =
-        tsdbReaderOpen(pInfo->readHandle.vnode, &pInfo->cond, tableList, pInfo->queryId, pInfo->taskId);
+    tsdbReaderT* pReader = tsdbReaderOpen(pInfo->readHandle.vnode, &pInfo->cond, tableList, pInfo->queryId, pInfo->taskId);
     pInfo->dataReader = pReader;
   }
 
   SSDataBlock* result = doTableScanGroup(pOperator);
-  if (result) {
+  if(result){
     return result;
   }
 
@@ -531,7 +530,7 @@
     return NULL;
   }
 
-  SArray* tableList = taosArrayGetP(pTaskInfo->tableqinfoList.pGroupList, pInfo->currentGroupId);
+  SArray *tableList = taosArrayGetP(pTaskInfo->tableqinfoList.pGroupList, pInfo->currentGroupId);
   tsdbSetTableList(pInfo->dataReader, tableList);
 
   tsdbResetReadHandle(pInfo->dataReader, &pInfo->cond, 0);
@@ -539,7 +538,7 @@
   pInfo->scanTimes = 0;
 
   result = doTableScanGroup(pOperator);
-  if (result) {
+  if(result){
     return result;
   }
 
@@ -822,14 +821,10 @@
   STableScanInfo* pTableScanInfo = pInfo->pSnapshotReadOp->info;
   pTableScanInfo->cond.twindows[0] = win;
   pTableScanInfo->curTWinIdx = 0;
-<<<<<<< HEAD
-  //  tsdbResetReadHandle(pTableScanInfo->dataReader, &pTableScanInfo->cond, 0);
-=======
 //  tsdbResetReadHandle(pTableScanInfo->dataReader, &pTableScanInfo->cond, 0);
   // if (!pTableScanInfo->dataReader) {
   //   return false;
   // }
->>>>>>> c8cca356
   pTableScanInfo->scanTimes = 0;
   pTableScanInfo->currentGroupId = -1;
   return true;
@@ -1151,9 +1146,9 @@
   return tableIdList;
 }
 
-SOperatorInfo* createStreamScanOperatorInfo(SReadHandle* pHandle, STableScanPhysiNode* pTableScanNode,
-                                            SExecTaskInfo* pTaskInfo, STimeWindowAggSupp* pTwSup, uint64_t queryId,
-                                            uint64_t taskId) {
+SOperatorInfo* createStreamScanOperatorInfo(SReadHandle* pHandle,
+                                            STableScanPhysiNode* pTableScanNode, SExecTaskInfo* pTaskInfo,
+                                            STimeWindowAggSupp* pTwSup, uint64_t queryId, uint64_t taskId) {
   SStreamBlockScanInfo* pInfo = taosMemoryCalloc(1, sizeof(SStreamBlockScanInfo));
   SOperatorInfo*        pOperator = taosMemoryCalloc(1, sizeof(SOperatorInfo));
 
@@ -1956,11 +1951,11 @@
     goto _error;
   }
 
-  pInfo->pTableList = pTableListInfo;
-  pInfo->pColMatchInfo = colList;
-  pInfo->pRes = createResDataBlock(pDescNode);
-  pInfo->readHandle = *pReadHandle;
-  pInfo->curPos = 0;
+  pInfo->pTableList       = pTableListInfo;
+  pInfo->pColMatchInfo    = colList;
+  pInfo->pRes             = createResDataBlock(pDescNode);
+  pInfo->readHandle       = *pReadHandle;
+  pInfo->curPos           = 0;
 
   pOperator->name = "TagScanOperator";
   pOperator->operatorType = QUERY_NODE_PHYSICAL_PLAN_TAG_SCAN;
@@ -2257,24 +2252,6 @@
   return pList;
 }
 
-<<<<<<< HEAD
-static int32_t createMultipleDataReaders(SQueryTableDataCond* pQueryCond, SReadHandle* pHandle, SArray* tableList,
-                                         SArray* arrayReader, uint64_t queryId, uint64_t taskId) {
-  for (int32_t i = 0; i < taosArrayGetSize(tableList); ++i) {
-    SArray* tmp = taosArrayInit(1, sizeof(STableKeyInfo));
-    taosArrayPush(tmp, taosArrayGet(tableList, i));
-
-    tsdbReaderT* pReader = tsdbReaderOpen(pHandle->vnode, pQueryCond, tmp, queryId, taskId);
-    taosArrayPush(arrayReader, &pReader);
-
-    taosArrayDestroy(tmp);
-  }
-
-  return TSDB_CODE_SUCCESS;
-}
-
-=======
->>>>>>> c8cca356
 int32_t startGroupTableMergeScan(SOperatorInfo* pOperator) {
   STableMergeScanInfo* pInfo = pOperator->info;
   SExecTaskInfo*       pTaskInfo = pOperator->pTaskInfo;
@@ -2291,15 +2268,6 @@
     pInfo->tableEndIndex = i - 1;
   }
 
-<<<<<<< HEAD
-  createMultipleDataReaders(&pInfo->cond, &pInfo->readHandle, tableList, pInfo->dataReaders, pInfo->queryId,
-                            pInfo->taskId);
-
-  // todo the total available buffer should be determined by total capacity of buffer of this task.
-  // the additional one is reserved for merge result
-  int32_t tableLen = taosArrayGetSize(tableList);
-  pInfo->sortBufSize = pInfo->bufPageSize * ((tableLen == 0 ? 1 : tableLen) + 1);
-=======
   int32_t tableStartIdx = pInfo->tableStartIndex;
   int32_t tableEndIdx = pInfo->tableEndIndex;
 
@@ -2310,7 +2278,6 @@
   // todo the total available buffer should be determined by total capacity of buffer of this task.
   // the additional one is reserved for merge result
   pInfo->sortBufSize = pInfo->bufPageSize * (tableEndIdx - tableStartIdx + 1 + 1);
->>>>>>> c8cca356
   int32_t numOfBufPage = pInfo->sortBufSize / pInfo->bufPageSize;
   pInfo->pSortHandle = tsortCreateSortHandle(pInfo->pSortInfo, SORT_MULTISOURCE_MERGE, pInfo->bufPageSize, numOfBufPage,
                                              pInfo->pSortInputBlock, pTaskInfo->id.str);
@@ -2409,32 +2376,6 @@
     pInfo->groupId = ((STableKeyInfo*)taosArrayGet(pInfo->tableListInfo->pTableList, pInfo->tableStartIndex))->groupId;
     startGroupTableMergeScan(pOperator);
   }
-<<<<<<< HEAD
-  SSDataBlock* pBlock = getSortedTableMergeScanBlockData(pInfo->pSortHandle, pOperator->resultInfo.capacity, pOperator);
-  if (pBlock != NULL) {
-    uint64_t* groupId = taosHashGet(pInfo->tableListInfo->map, &(pBlock->info.uid), sizeof(uint64_t));
-    if (groupId) pBlock->info.groupId = *groupId;
-
-    pOperator->resultInfo.totalRows += pBlock->info.rows;
-    return pBlock;
-  }
-
-  stopGroupTableMergeScan(pOperator);
-  pInfo->currentGroupId++;
-  if (pInfo->currentGroupId >= taosArrayGetSize(pInfo->tableListInfo->pGroupList)) {
-    doSetOperatorCompleted(pOperator);
-    return NULL;
-  }
-  startGroupTableMergeScan(pOperator);
-
-  pBlock = getSortedTableMergeScanBlockData(pInfo->pSortHandle, pOperator->resultInfo.capacity, pOperator);
-  if (pBlock != NULL) {
-    uint64_t* groupId = taosHashGet(pInfo->tableListInfo->map, &(pBlock->info.uid), sizeof(uint64_t));
-    if (groupId) pBlock->info.groupId = *groupId;
-
-    pOperator->resultInfo.totalRows += pBlock->info.rows;
-    return pBlock;
-=======
   SSDataBlock* pBlock = NULL;
   while (pInfo->tableStartIndex < tableListSize) {
     pBlock = getSortedTableMergeScanBlockData(pInfo->pSortHandle, pOperator->resultInfo.capacity, pOperator);
@@ -2453,7 +2394,6 @@
           ((STableKeyInfo*)taosArrayGet(pInfo->tableListInfo->pTableList, pInfo->tableStartIndex))->groupId;
       startGroupTableMergeScan(pOperator);
     }
->>>>>>> c8cca356
   }
 
   return pBlock;
