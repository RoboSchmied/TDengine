--- conflicted
+++ resolved
@@ -234,12 +234,8 @@
   SStorageAPI* pAPI = &pTaskInfo->storageAPI;
 
   bool    allColumnsHaveAgg = true;
-<<<<<<< HEAD
   bool    hasNullSMA = false;
-  int32_t code = tsdbRetrieveDatablockSMA(pTableScanInfo->dataReader, pBlock, &allColumnsHaveAgg, &hasNullSMA);
-=======
-  int32_t code = pAPI->tsdReader.tsdReaderRetrieveBlockSMAInfo(pTableScanInfo->dataReader, pBlock, &allColumnsHaveAgg);
->>>>>>> 46f731e4
+  int32_t code = pAPI->tsdReader.tsdReaderRetrieveBlockSMAInfo(pTableScanInfo->dataReader, pBlock, &allColumnsHaveAgg, &hasNullSMA);
   if (code != TSDB_CODE_SUCCESS) {
     T_LONG_JMP(pTaskInfo->env, code);
   }
@@ -723,7 +719,7 @@
   STableScanInfo* pTableScanInfo = pOperator->info;
   SExecTaskInfo*  pTaskInfo = pOperator->pTaskInfo;
   SStorageAPI* pAPI = &pTaskInfo->storageAPI;
-  
+
   // The read handle is not initialized yet, since no qualified tables exists
   if (pTableScanInfo->base.dataReader == NULL || pOperator->status == OP_EXEC_DONE) {
     return NULL;
@@ -1621,13 +1617,10 @@
 
   qDebug("start to exec queue scan, %s", id);
 
-<<<<<<< HEAD
   if (isTaskKilled(pTaskInfo)) {
     return NULL;
   }
 
-=======
->>>>>>> 46f731e4
   if (pTaskInfo->streamInfo.currentOffset.type == TMQ_OFFSET__SNAPSHOT_DATA) {
     SSDataBlock* pResult = doTableScan(pInfo->pTableScanOp);
     if (pResult && pResult->info.rows > 0) {
@@ -1640,7 +1633,7 @@
 
     STableScanInfo* pTSInfo = pInfo->pTableScanOp->info;
     pAPI->tsdReader.tsdReaderClose(pTSInfo->base.dataReader);
-    
+
     pTSInfo->base.dataReader = NULL;
     qDebug("queue scan tsdb over, switch to wal ver %" PRId64 "", pTaskInfo->streamInfo.snapshotVer + 1);
     if (pAPI->tqReaderFn.tqReaderSeek(pInfo->tqReader, pTaskInfo->streamInfo.snapshotVer + 1, pTaskInfo->id.str) < 0) {
