/*
 * Copyright (c) 2019 TAOS Data, Inc. <jhtao@taosdata.com>
 *
 * This program is free software: you can use, redistribute, and/or modify
 * it under the terms of the GNU Affero General Public License, version 3
 * or later ("AGPL"), as published by the Free Software Foundation.
 *
 * This program is distributed in the hope that it will be useful, but WITHOUT
 * ANY WARRANTY; without even the implied warranty of MERCHANTABILITY or
 * FITNESS FOR A PARTICULAR PURPOSE.
 *
 * You should have received a copy of the GNU Affero General Public License
 * along with this program. If not, see <http://www.gnu.org/licenses/>.
 */

#include <vnode.h>
#include "filter.h"
#include "function.h"
#include "functionMgt.h"
#include "os.h"
#include "querynodes.h"
#include "systable.h"
#include "tglobal.h"
#include "tname.h"
#include "ttime.h"

#include "tdatablock.h"
#include "tmsg.h"

#include "executorimpl.h"
#include "query.h"
#include "tcompare.h"
#include "thash.h"
#include "ttypes.h"
#include "vnode.h"

#include "executorInt.h"

#define SET_REVERSE_SCAN_FLAG(_info) ((_info)->scanFlag = REVERSE_SCAN)
#define SWITCH_ORDER(n)              (((n) = ((n) == TSDB_ORDER_ASC) ? TSDB_ORDER_DESC : TSDB_ORDER_ASC))

static int32_t buildSysDbTableInfo(const SSysTableScanInfo* pInfo, int32_t capacity);
static int32_t buildDbTableInfoBlock(const SSDataBlock* p, const SSysTableMeta* pSysDbTableMeta, size_t size,
                                     const char* dbName);

static void addTagPseudoColumnData(SReadHandle* pHandle, SExprInfo* pPseudoExpr, int32_t numOfPseudoExpr,
                                   SSDataBlock* pBlock);
static bool processBlockWithProbability(const SSampleExecInfo* pInfo);

bool processBlockWithProbability(const SSampleExecInfo* pInfo) {
#if 0
  if (pInfo->sampleRatio == 1) {
    return true;
  }

  uint32_t val = taosRandR((uint32_t*) &pInfo->seed);
  return (val % ((uint32_t)(1/pInfo->sampleRatio))) == 0;
#else
  return true;
#endif
}

static void switchCtxOrder(SqlFunctionCtx* pCtx, int32_t numOfOutput) {
  for (int32_t i = 0; i < numOfOutput; ++i) {
    SWITCH_ORDER(pCtx[i].order);
  }
}

static void setupQueryRangeForReverseScan(STableScanInfo* pTableScanInfo) {
#if 0
  int32_t numOfGroups = (int32_t)(GET_NUM_OF_TABLEGROUP(pRuntimeEnv));
  for(int32_t i = 0; i < numOfGroups; ++i) {
    SArray *group = GET_TABLEGROUP(pRuntimeEnv, i);
    SArray *tableKeyGroup = taosArrayGetP(pQueryAttr->tableGroupInfo.pGroupList, i);

    size_t t = taosArrayGetSize(group);
    for (int32_t j = 0; j < t; ++j) {
      STableQueryInfo *pCheckInfo = taosArrayGetP(group, j);
      updateTableQueryInfoForReverseScan(pCheckInfo);

      // update the last key in tableKeyInfo list, the tableKeyInfo is used to build the tsdbQueryHandle and decide
      // the start check timestamp of tsdbQueryHandle
//      STableKeyInfo *pTableKeyInfo = taosArrayGet(tableKeyGroup, j);
//      pTableKeyInfo->lastKey = pCheckInfo->lastKey;
//
//      assert(pCheckInfo->pTable == pTableKeyInfo->pTable);
    }
  }
#endif
}

static void getNextTimeWindow(SInterval* pInterval, STimeWindow* tw, int32_t order) {
  int32_t factor = GET_FORWARD_DIRECTION_FACTOR(order);
  if (pInterval->intervalUnit != 'n' && pInterval->intervalUnit != 'y') {
    tw->skey += pInterval->sliding * factor;
    tw->ekey = tw->skey + pInterval->interval - 1;
    return;
  }

  int64_t key = tw->skey, interval = pInterval->interval;
  // convert key to second
  key = convertTimePrecision(key, pInterval->precision, TSDB_TIME_PRECISION_MILLI) / 1000;

  if (pInterval->intervalUnit == 'y') {
    interval *= 12;
  }

  struct tm tm;
  time_t    t = (time_t)key;
  taosLocalTime(&t, &tm);

  int mon = (int)(tm.tm_year * 12 + tm.tm_mon + interval * factor);
  tm.tm_year = mon / 12;
  tm.tm_mon = mon % 12;
  tw->skey = convertTimePrecision((int64_t)taosMktime(&tm) * 1000L, TSDB_TIME_PRECISION_MILLI, pInterval->precision);

  mon = (int)(mon + interval);
  tm.tm_year = mon / 12;
  tm.tm_mon = mon % 12;
  tw->ekey = convertTimePrecision((int64_t)taosMktime(&tm) * 1000L, TSDB_TIME_PRECISION_MILLI, pInterval->precision);

  tw->ekey -= 1;
}

static bool overlapWithTimeWindow(SInterval* pInterval, SDataBlockInfo* pBlockInfo, int32_t order) {
  STimeWindow w = {0};

  // 0 by default, which means it is not a interval operator of the upstream operator.
  if (pInterval->interval == 0) {
    return false;
  }

  if (order == TSDB_ORDER_ASC) {
    getAlignQueryTimeWindow(pInterval, pInterval->precision, pBlockInfo->window.skey, &w);
    assert(w.ekey >= pBlockInfo->window.skey);

    if (w.ekey < pBlockInfo->window.ekey) {
      return true;
    }

    while (1) {
      getNextTimeWindow(pInterval, &w, order);
      if (w.skey > pBlockInfo->window.ekey) {
        break;
      }

      assert(w.ekey > pBlockInfo->window.ekey);
      if (w.skey <= pBlockInfo->window.ekey && w.skey > pBlockInfo->window.skey) {
        return true;
      }
    }
  } else {
    getAlignQueryTimeWindow(pInterval, pInterval->precision, pBlockInfo->window.ekey, &w);
    assert(w.skey <= pBlockInfo->window.ekey);

    if (w.skey > pBlockInfo->window.skey) {
      return true;
    }

    while (1) {
      getNextTimeWindow(pInterval, &w, order);
      if (w.ekey < pBlockInfo->window.skey) {
        break;
      }

      assert(w.skey < pBlockInfo->window.skey);
      if (w.ekey < pBlockInfo->window.ekey && w.ekey >= pBlockInfo->window.skey) {
        return true;
      }
    }
  }

  return false;
}

static int32_t loadDataBlock(SOperatorInfo* pOperator, STableScanInfo* pTableScanInfo, SSDataBlock* pBlock,
                             uint32_t* status) {
  SExecTaskInfo*  pTaskInfo = pOperator->pTaskInfo;
  STableScanInfo* pInfo = pOperator->info;

  SFileBlockLoadRecorder* pCost = &pTableScanInfo->readRecorder;

  pCost->totalBlocks += 1;
  pCost->totalRows += pBlock->info.rows;

  *status = pInfo->dataBlockLoadFlag;
  if (pTableScanInfo->pFilterNode != NULL ||
      overlapWithTimeWindow(&pTableScanInfo->interval, &pBlock->info, pTableScanInfo->cond.order)) {
    (*status) = FUNC_DATA_REQUIRED_DATA_LOAD;
  }

  SDataBlockInfo* pBlockInfo = &pBlock->info;
  taosMemoryFreeClear(pBlock->pBlockAgg);

  if (*status == FUNC_DATA_REQUIRED_FILTEROUT) {
    qDebug("%s data block filter out, brange:%" PRId64 "-%" PRId64 ", rows:%d", GET_TASKID(pTaskInfo),
           pBlockInfo->window.skey, pBlockInfo->window.ekey, pBlockInfo->rows);
    pCost->filterOutBlocks += 1;
    return TSDB_CODE_SUCCESS;
  } else if (*status == FUNC_DATA_REQUIRED_NOT_LOAD) {
    qDebug("%s data block skipped, brange:%" PRId64 "-%" PRId64 ", rows:%d", GET_TASKID(pTaskInfo),
           pBlockInfo->window.skey, pBlockInfo->window.ekey, pBlockInfo->rows);
    pCost->skipBlocks += 1;

    // clear all data in pBlock that are set when handing the previous block
    for (int32_t i = 0; i < pBlockInfo->numOfCols; ++i) {
      SColumnInfoData* pcol = taosArrayGet(pBlock->pDataBlock, i);
      pcol->pData = NULL;
    }

    return TSDB_CODE_SUCCESS;
  } else if (*status == FUNC_DATA_REQUIRED_STATIS_LOAD) {
    pCost->loadBlockStatis += 1;

    bool             allColumnsHaveAgg = true;
    SColumnDataAgg** pColAgg = NULL;
    tsdbRetrieveDataBlockStatisInfo(pTableScanInfo->dataReader, &pColAgg, &allColumnsHaveAgg);

    if (allColumnsHaveAgg == true) {
      int32_t numOfCols = pBlock->info.numOfCols;

      // todo create this buffer during creating operator
      if (pBlock->pBlockAgg == NULL) {
        pBlock->pBlockAgg = taosMemoryCalloc(numOfCols, POINTER_BYTES);
      }

      for (int32_t i = 0; i < numOfCols; ++i) {
        SColMatchInfo* pColMatchInfo = taosArrayGet(pTableScanInfo->pColMatchInfo, i);
        if (!pColMatchInfo->output) {
          continue;
        }
        pBlock->pBlockAgg[pColMatchInfo->targetSlotId] = pColAgg[i];
      }

      return TSDB_CODE_SUCCESS;
    } else {  // failed to load the block sma data, data block statistics does not exist, load data block instead
      *status = FUNC_DATA_REQUIRED_DATA_LOAD;
    }
  }

  ASSERT(*status == FUNC_DATA_REQUIRED_DATA_LOAD);

  // todo filter data block according to the block sma data firstly
#if 0
  if (!doFilterByBlockStatistics(pBlock->pBlockStatis, pTableScanInfo->pCtx, pBlockInfo->rows)) {
    pCost->filterOutBlocks += 1;
    qDebug("%s data block filter out, brange:%" PRId64 "-%" PRId64 ", rows:%d", GET_TASKID(pTaskInfo), pBlockInfo->window.skey,
           pBlockInfo->window.ekey, pBlockInfo->rows);
    (*status) = FUNC_DATA_REQUIRED_FILTEROUT;
    return TSDB_CODE_SUCCESS;
  }
#endif

  pCost->totalCheckedRows += pBlock->info.rows;
  pCost->loadBlocks += 1;

  SArray* pCols = tsdbRetrieveDataBlock(pTableScanInfo->dataReader, NULL);
  if (pCols == NULL) {
    return terrno;
  }

  relocateColumnData(pBlock, pTableScanInfo->pColMatchInfo, pCols, true);

  // currently only the tbname pseudo column
  if (pTableScanInfo->pseudoSup.numOfExprs > 0) {
    SExprSupp* pSup = &pTableScanInfo->pseudoSup;
    addTagPseudoColumnData(&pTableScanInfo->readHandle, pSup->pExprInfo, pSup->numOfExprs, pBlock);
  }

  int64_t st = taosGetTimestampMs();
  doFilter(pTableScanInfo->pFilterNode, pBlock);

  int64_t et = taosGetTimestampMs();
  pTableScanInfo->readRecorder.filterTime += (et - st);

  if (pBlock->info.rows == 0) {
    pCost->filterOutBlocks += 1;
    qDebug("%s data block filter out, brange:%" PRId64 "-%" PRId64 ", rows:%d", GET_TASKID(pTaskInfo),
           pBlockInfo->window.skey, pBlockInfo->window.ekey, pBlockInfo->rows);
  }

  return TSDB_CODE_SUCCESS;
}

static void prepareForDescendingScan(STableScanInfo* pTableScanInfo, SqlFunctionCtx* pCtx, int32_t numOfOutput) {
  SET_REVERSE_SCAN_FLAG(pTableScanInfo);

  switchCtxOrder(pCtx, numOfOutput);
  //  setupQueryRangeForReverseScan(pTableScanInfo);

  pTableScanInfo->cond.order = TSDB_ORDER_DESC;
  for (int32_t i = 0; i < pTableScanInfo->cond.numOfTWindows; ++i) {
    STimeWindow* pTWindow = &pTableScanInfo->cond.twindows[i];
    TSWAP(pTWindow->skey, pTWindow->ekey);
  }

  SQueryTableDataCond* pCond = &pTableScanInfo->cond;
  taosqsort(pCond->twindows, pCond->numOfTWindows, sizeof(STimeWindow), pCond, compareTimeWindow);
}

void addTagPseudoColumnData(SReadHandle* pHandle, SExprInfo* pPseudoExpr, int32_t numOfPseudoExpr,
                            SSDataBlock* pBlock) {
  // currently only the tbname pseudo column
  if (numOfPseudoExpr == 0) {
    return;
  }

  SMetaReader mr = {0};
  metaReaderInit(&mr, pHandle->meta, 0);
  metaGetTableEntryByUid(&mr, pBlock->info.uid);

  for (int32_t j = 0; j < numOfPseudoExpr; ++j) {
    SExprInfo* pExpr = &pPseudoExpr[j];

    int32_t dstSlotId = pExpr->base.resSchema.slotId;

    SColumnInfoData* pColInfoData = taosArrayGet(pBlock->pDataBlock, dstSlotId);

    colInfoDataEnsureCapacity(pColInfoData, 0, pBlock->info.rows);
    colInfoDataCleanup(pColInfoData, pBlock->info.rows);

    int32_t functionId = pExpr->pExpr->_function.functionId;

    // this is to handle the tbname
    if (fmIsScanPseudoColumnFunc(functionId)) {
      setTbNameColData(pHandle->meta, pBlock, pColInfoData, functionId);
    } else {  // these are tags
      STagVal tagVal = {0};
      tagVal.cid = pExpr->base.pParam[0].pCol->colId;
      const char* p = metaGetTableTagVal(&mr.me, pColInfoData->info.type, &tagVal);

      char* data = NULL;
      if (pColInfoData->info.type != TSDB_DATA_TYPE_JSON && p != NULL) {
        data = tTagValToData((const STagVal*)p, false);
      } else {
        data = (char*)p;
      }

      for (int32_t i = 0; i < pBlock->info.rows; ++i) {
        colDataAppend(pColInfoData, i, data, (data == NULL));
      }

      if (data && (pColInfoData->info.type != TSDB_DATA_TYPE_JSON) && p != NULL &&
          IS_VAR_DATA_TYPE(((const STagVal*)p)->type)) {
        taosMemoryFree(data);
      }
    }
  }

  metaReaderClear(&mr);
}

void setTbNameColData(void* pMeta, const SSDataBlock* pBlock, SColumnInfoData* pColInfoData, int32_t functionId) {
  struct SScalarFuncExecFuncs fpSet = {0};
  fmGetScalarFuncExecFuncs(functionId, &fpSet);

  SColumnInfoData infoData = {0};
  infoData.info.type = TSDB_DATA_TYPE_BIGINT;
  infoData.info.bytes = sizeof(uint64_t);
  colInfoDataEnsureCapacity(&infoData, 0, 1);

  colDataAppendInt64(&infoData, 0, (int64_t*)&pBlock->info.uid);
  SScalarParam srcParam = {.numOfRows = pBlock->info.rows, .param = pMeta, .columnData = &infoData};

  SScalarParam param = {.columnData = pColInfoData};
  fpSet.process(&srcParam, 1, &param);
}

static SSDataBlock* doTableScanImpl(SOperatorInfo* pOperator) {
  STableScanInfo* pTableScanInfo = pOperator->info;
  SExecTaskInfo*  pTaskInfo = pOperator->pTaskInfo;
  SSDataBlock*    pBlock = pTableScanInfo->pResBlock;

  int64_t st = taosGetTimestampUs();

  while (tsdbNextDataBlock(pTableScanInfo->dataReader)) {
    if (isTaskKilled(pTaskInfo)) {
      longjmp(pTaskInfo->env, TSDB_CODE_TSC_QUERY_CANCELLED);
    }

    // process this data block based on the probabilities
    bool processThisBlock = processBlockWithProbability(&pTableScanInfo->sample);
    if (!processThisBlock) {
      continue;
    }

    tsdbRetrieveDataBlockInfo(pTableScanInfo->dataReader, &pBlock->info);

    uint32_t status = 0;
    int32_t  code = loadDataBlock(pOperator, pTableScanInfo, pBlock, &status);
    //    int32_t  code = loadDataBlockOnDemand(pOperator->pRuntimeEnv, pTableScanInfo, pBlock, &status);
    if (code != TSDB_CODE_SUCCESS) {
      longjmp(pOperator->pTaskInfo->env, code);
    }

    // current block is filter out according to filter condition, continue load the next block
    if (status == FUNC_DATA_REQUIRED_FILTEROUT || pBlock->info.rows == 0) {
      continue;
    }

    uint64_t* groupId = taosHashGet(pTaskInfo->tableqinfoList.map, &pBlock->info.uid, sizeof(int64_t));
    if (groupId) {
      pBlock->info.groupId = *groupId;
    }

    pOperator->resultInfo.totalRows = pTableScanInfo->readRecorder.totalRows;
    pTableScanInfo->readRecorder.elapsedTime += (taosGetTimestampUs() - st) / 1000.0;

    pOperator->cost.totalCost = pTableScanInfo->readRecorder.elapsedTime;
    return pBlock;
  }
  return NULL;
}

static SSDataBlock* doTableScan(SOperatorInfo* pOperator) {
  STableScanInfo* pTableScanInfo = pOperator->info;
  SExecTaskInfo*  pTaskInfo = pOperator->pTaskInfo;

  // The read handle is not initialized yet, since no qualified tables exists
  if (pTableScanInfo->dataReader == NULL || pOperator->status == OP_EXEC_DONE) {
    return NULL;
  }

  // do the ascending order traverse in the first place.
  while (pTableScanInfo->scanTimes < pTableScanInfo->scanInfo.numOfAsc) {
    while (pTableScanInfo->curTWinIdx < pTableScanInfo->cond.numOfTWindows) {
      SSDataBlock* p = doTableScanImpl(pOperator);
      if (p != NULL) {
        return p;
      }
      pTableScanInfo->curTWinIdx += 1;
      if (pTableScanInfo->curTWinIdx < pTableScanInfo->cond.numOfTWindows) {
        tsdbResetReadHandle(pTableScanInfo->dataReader, &pTableScanInfo->cond, pTableScanInfo->curTWinIdx);
      }
    }

    pTableScanInfo->scanTimes += 1;

    if (pTableScanInfo->scanTimes < pTableScanInfo->scanInfo.numOfAsc) {
      setTaskStatus(pTaskInfo, TASK_NOT_COMPLETED);
      pTableScanInfo->scanFlag = REPEAT_SCAN;
      qDebug("%s start to repeat ascending order scan data blocks due to query func required", GET_TASKID(pTaskInfo));
      for (int32_t i = 0; i < pTableScanInfo->cond.numOfTWindows; ++i) {
        STimeWindow* pWin = &pTableScanInfo->cond.twindows[i];
        qDebug("%s\t qrange:%" PRId64 "-%" PRId64, GET_TASKID(pTaskInfo), pWin->skey, pWin->ekey);
      }
      // do prepare for the next round table scan operation
      tsdbResetReadHandle(pTableScanInfo->dataReader, &pTableScanInfo->cond, 0);
      pTableScanInfo->curTWinIdx = 0;
    }
  }

  int32_t total = pTableScanInfo->scanInfo.numOfAsc + pTableScanInfo->scanInfo.numOfDesc;
  if (pTableScanInfo->scanTimes < total) {
    if (pTableScanInfo->cond.order == TSDB_ORDER_ASC) {
      prepareForDescendingScan(pTableScanInfo, pTableScanInfo->pCtx, pTableScanInfo->numOfOutput);
      tsdbResetReadHandle(pTableScanInfo->dataReader, &pTableScanInfo->cond, 0);
      pTableScanInfo->curTWinIdx = 0;
    }

    qDebug("%s start to descending order scan data blocks due to query func required", GET_TASKID(pTaskInfo));
    for (int32_t i = 0; i < pTableScanInfo->cond.numOfTWindows; ++i) {
      STimeWindow* pWin = &pTableScanInfo->cond.twindows[i];
      qDebug("%s\t qrange:%" PRId64 "-%" PRId64, GET_TASKID(pTaskInfo), pWin->skey, pWin->ekey);
    }

    while (pTableScanInfo->scanTimes < total) {
      while (pTableScanInfo->curTWinIdx < pTableScanInfo->cond.numOfTWindows) {
        SSDataBlock* p = doTableScanImpl(pOperator);
        if (p != NULL) {
          return p;
        }
        pTableScanInfo->curTWinIdx += 1;
        if (pTableScanInfo->curTWinIdx < pTableScanInfo->cond.numOfTWindows) {
          tsdbResetReadHandle(pTableScanInfo->dataReader, &pTableScanInfo->cond, pTableScanInfo->curTWinIdx);
        }
      }

      pTableScanInfo->scanTimes += 1;

      if (pTableScanInfo->scanTimes < total) {
        setTaskStatus(pTaskInfo, TASK_NOT_COMPLETED);
        pTableScanInfo->scanFlag = REPEAT_SCAN;

        qDebug("%s start to repeat descending order scan data blocks due to query func required",
               GET_TASKID(pTaskInfo));
        for (int32_t i = 0; i < pTableScanInfo->cond.numOfTWindows; ++i) {
          STimeWindow* pWin = &pTableScanInfo->cond.twindows[i];
          qDebug("%s\t qrange:%" PRId64 "-%" PRId64, GET_TASKID(pTaskInfo), pWin->skey, pWin->ekey);
        }
        tsdbResetReadHandle(pTableScanInfo->dataReader, &pTableScanInfo->cond, 0);
        pTableScanInfo->curTWinIdx = 0;
      }
    }
  }

  setTaskStatus(pTaskInfo, TASK_COMPLETED);
  return NULL;
}

static int32_t getTableScannerExecInfo(struct SOperatorInfo* pOptr, void** pOptrExplain, uint32_t* len) {
  SFileBlockLoadRecorder* pRecorder = taosMemoryCalloc(1, sizeof(SFileBlockLoadRecorder));
  STableScanInfo*         pTableScanInfo = pOptr->info;
  *pRecorder = pTableScanInfo->readRecorder;
  *pOptrExplain = pRecorder;
  *len = sizeof(SFileBlockLoadRecorder);
  return 0;
}

static void destroyTableScanOperatorInfo(void* param, int32_t numOfOutput) {
  STableScanInfo* pTableScanInfo = (STableScanInfo*)param;
  blockDataDestroy(pTableScanInfo->pResBlock);
  cleanupQueryTableDataCond(&pTableScanInfo->cond);

  tsdbCleanupReadHandle(pTableScanInfo->dataReader);

  if (pTableScanInfo->pColMatchInfo != NULL) {
    taosArrayDestroy(pTableScanInfo->pColMatchInfo);
  }
}

SOperatorInfo* createTableScanOperatorInfo(STableScanPhysiNode* pTableScanNode, tsdbReaderT pDataReader,
                                           SReadHandle* readHandle, SExecTaskInfo* pTaskInfo) {
  STableScanInfo* pInfo = taosMemoryCalloc(1, sizeof(STableScanInfo));
  SOperatorInfo*  pOperator = taosMemoryCalloc(1, sizeof(SOperatorInfo));
  if (pInfo == NULL || pOperator == NULL) {
    goto _error;
  }

  // taosSsleep(20);

  SDataBlockDescNode* pDescNode = pTableScanNode->scan.node.pOutputDataBlockDesc;

  int32_t numOfCols = 0;
  SArray* pColList = extractColMatchInfo(pTableScanNode->scan.pScanCols, pDescNode, &numOfCols, COL_MATCH_FROM_COL_ID);

  int32_t code = initQueryTableDataCond(&pInfo->cond, pTableScanNode);
  if (code != TSDB_CODE_SUCCESS) {
    goto _error;
  }

  if (pTableScanNode->scan.pScanPseudoCols != NULL) {
    SExprSupp* pSup = &pInfo->pseudoSup;
    pSup->pExprInfo = createExprInfo(pTableScanNode->scan.pScanPseudoCols, NULL, &pSup->numOfExprs);
    pSup->pCtx = createSqlFunctionCtx(pSup->pExprInfo, pSup->numOfExprs, &pSup->rowEntryInfoOffset);
  }

  pInfo->scanInfo = (SScanInfo){.numOfAsc = pTableScanNode->scanSeq[0], .numOfDesc = pTableScanNode->scanSeq[1]};
  //    pInfo->scanInfo = (SScanInfo){.numOfAsc = 0, .numOfDesc = 1}; // for debug purpose

  pInfo->readHandle = *readHandle;
  pInfo->interval = extractIntervalInfo(pTableScanNode);
  pInfo->sample.sampleRatio = pTableScanNode->ratio;
  pInfo->sample.seed = taosGetTimestampSec();

  pInfo->dataBlockLoadFlag = pTableScanNode->dataRequired;
  pInfo->pResBlock = createResDataBlock(pDescNode);
  pInfo->pFilterNode = pTableScanNode->scan.node.pConditions;
  pInfo->dataReader = pDataReader;
  pInfo->scanFlag = MAIN_SCAN;
  pInfo->pColMatchInfo = pColList;
  pInfo->curTWinIdx = 0;

  pOperator->name = "TableScanOperator";  // for debug purpose
  pOperator->operatorType = QUERY_NODE_PHYSICAL_PLAN_TABLE_SCAN;
  pOperator->blocking = false;
  pOperator->status = OP_NOT_OPENED;
  pOperator->info = pInfo;
  pOperator->exprSupp.numOfExprs = numOfCols;
  pOperator->pTaskInfo = pTaskInfo;

  pOperator->fpSet = createOperatorFpSet(operatorDummyOpenFn, doTableScan, NULL, NULL, destroyTableScanOperatorInfo,
                                         NULL, NULL, getTableScannerExecInfo);

  // for non-blocking operator, the open cost is always 0
  pOperator->cost.openCost = 0;
  return pOperator;

_error:
  taosMemoryFreeClear(pInfo);
  taosMemoryFreeClear(pOperator);

  pTaskInfo->code = TSDB_CODE_QRY_OUT_OF_MEMORY;
  return NULL;
}

SOperatorInfo* createTableSeqScanOperatorInfo(void* pReadHandle, SExecTaskInfo* pTaskInfo) {
  STableScanInfo* pInfo = taosMemoryCalloc(1, sizeof(STableScanInfo));
  SOperatorInfo*  pOperator = taosMemoryCalloc(1, sizeof(SOperatorInfo));

  pInfo->dataReader = pReadHandle;
  //  pInfo->prevGroupId       = -1;

  pOperator->name         = "TableSeqScanOperator";
  pOperator->operatorType = QUERY_NODE_PHYSICAL_PLAN_TABLE_SEQ_SCAN;
  pOperator->blocking     = false;
  pOperator->status       = OP_NOT_OPENED;
  pOperator->info         = pInfo;
  pOperator->pTaskInfo    = pTaskInfo;

  pOperator->fpSet = createOperatorFpSet(operatorDummyOpenFn, doTableScanImpl, NULL, NULL, NULL, NULL, NULL, NULL);
  return pOperator;
}

static int32_t doGetTableRowSize(void* pMeta, uint64_t uid) {
  int32_t rowLen = 0;

  SMetaReader mr = {0};
  metaReaderInit(&mr, pMeta, 0);
  metaGetTableEntryByUid(&mr, uid);
  if (mr.me.type == TSDB_SUPER_TABLE) {
    int32_t numOfCols = mr.me.stbEntry.schemaRow.nCols;
    for(int32_t i = 0; i < numOfCols; ++i) {
      rowLen += mr.me.stbEntry.schemaRow.pSchema[i].bytes;
    }
  } else if (mr.me.type == TSDB_CHILD_TABLE) {
    uint64_t suid = mr.me.ctbEntry.suid;
    metaGetTableEntryByUid(&mr, suid);
    int32_t numOfCols = mr.me.stbEntry.schemaRow.nCols;

    for(int32_t i = 0; i < numOfCols; ++i) {
      rowLen += mr.me.stbEntry.schemaRow.pSchema[i].bytes;
    }
  } else if (mr.me.type == TSDB_NORMAL_TABLE) {
    int32_t numOfCols = mr.me.ntbEntry.schemaRow.nCols;
    for(int32_t i = 0; i < numOfCols; ++i) {
      rowLen += mr.me.ntbEntry.schemaRow.pSchema[i].bytes;
    }
  }

  metaReaderClear(&mr);
  return rowLen;
}

static SSDataBlock* doBlockInfoScan(SOperatorInfo* pOperator) {
  if (pOperator->status == OP_EXEC_DONE) {
    return NULL;
  }

  SBlockDistInfo* pBlockScanInfo = pOperator->info;

  STableBlockDistInfo blockDistInfo = {.minRows = INT_MAX, .maxRows = INT_MIN};
  blockDistInfo.rowSize = doGetTableRowSize(pBlockScanInfo->readHandle.meta, pBlockScanInfo->uid);

  tsdbGetFileBlocksDistInfo(pBlockScanInfo->pHandle, &blockDistInfo);
  blockDistInfo.numOfInmemRows = (int32_t)tsdbGetNumOfRowsInMemTable(pBlockScanInfo->pHandle);

  SSDataBlock* pBlock = pBlockScanInfo->pResBlock;

  int32_t slotId = pOperator->exprSupp.pExprInfo->base.resSchema.slotId;
  SColumnInfoData* pColInfo = taosArrayGet(pBlock->pDataBlock, slotId);

  int32_t len = tSerializeBlockDistInfo(NULL, 0, &blockDistInfo);
  char*   p = taosMemoryCalloc(1, len + VARSTR_HEADER_SIZE);
  tSerializeBlockDistInfo(varDataVal(p), len, &blockDistInfo);
  varDataSetLen(p, len);

  blockDataEnsureCapacity(pBlock, 1);
  colDataAppend(pColInfo, 0, p, false);
  taosMemoryFree(p);

  pBlock->info.rows = 1;

  pOperator->status = OP_EXEC_DONE;
  return pBlock;
}

static void destroyBlockDistScanOperatorInfo(void* param, int32_t numOfOutput) {
  SBlockDistInfo* pDistInfo = (SBlockDistInfo*)param;
  blockDataDestroy(pDistInfo->pResBlock);
}

SOperatorInfo* createDataBlockInfoScanOperator(void* dataReader, SReadHandle* readHandle, uint64_t uid,
                                               SBlockDistScanPhysiNode* pBlockScanNode, SExecTaskInfo* pTaskInfo) {
  SBlockDistInfo* pInfo = taosMemoryCalloc(1, sizeof(SBlockDistInfo));
  SOperatorInfo*  pOperator = taosMemoryCalloc(1, sizeof(SOperatorInfo));
  if (pInfo == NULL || pOperator == NULL) {
    pTaskInfo->code = TSDB_CODE_OUT_OF_MEMORY;
    goto _error;
  }

  pInfo->pHandle    = dataReader;
  pInfo->readHandle = *readHandle;
  pInfo->uid        = uid;
  pInfo->pResBlock  = createResDataBlock(pBlockScanNode->node.pOutputDataBlockDesc);

  int32_t numOfCols = 0;
  SExprInfo* pExprInfo = createExprInfo(pBlockScanNode->pScanPseudoCols, NULL, &numOfCols);
  int32_t code = initExprSupp(&pOperator->exprSupp, pExprInfo, numOfCols);
  if (code != TSDB_CODE_SUCCESS) {
    goto _error;
  }

  pOperator->name      = "DataBlockDistScanOperator";
  pOperator->operatorType = QUERY_NODE_PHYSICAL_PLAN_BLOCK_DIST_SCAN;
  pOperator->blocking  = false;
  pOperator->status    = OP_NOT_OPENED;
  pOperator->info      = pInfo;
  pOperator->pTaskInfo = pTaskInfo;

  pOperator->fpSet = createOperatorFpSet(operatorDummyOpenFn, doBlockInfoScan, NULL, NULL,
                                         destroyBlockDistScanOperatorInfo, NULL, NULL, NULL);
  return pOperator;

_error:
  taosMemoryFreeClear(pInfo);
  taosMemoryFreeClear(pOperator);
  return NULL;
}

static void doClearBufferedBlocks(SStreamBlockScanInfo* pInfo) {
  size_t total = taosArrayGetSize(pInfo->pBlockLists);

  pInfo->validBlockIndex = 0;
  for (int32_t i = 0; i < total; ++i) {
    SSDataBlock* p = taosArrayGetP(pInfo->pBlockLists, i);
    blockDataDestroy(p);
  }
  taosArrayClear(pInfo->pBlockLists);
}

static bool isSessionWindow(SStreamBlockScanInfo* pInfo) {
  return pInfo->sessionSup.parentType == QUERY_NODE_PHYSICAL_PLAN_STREAM_SESSION;
}

static bool isStateWindow(SStreamBlockScanInfo* pInfo) {
  return pInfo->sessionSup.parentType == QUERY_NODE_PHYSICAL_PLAN_STREAM_STATE;
}

static bool prepareDataScan(SStreamBlockScanInfo* pInfo) {
  SSDataBlock* pSDB = pInfo->pUpdateRes;
  STimeWindow  win = {
       .skey = INT64_MIN,
       .ekey = INT64_MAX,
  };
  bool needRead = false;
  if (!isStateWindow(pInfo) && pInfo->updateResIndex < pSDB->info.rows) {
    SColumnInfoData* pColDataInfo = taosArrayGet(pSDB->pDataBlock, pInfo->primaryTsIndex);
    TSKEY*           tsCols = (TSKEY*)pColDataInfo->pData;
    SResultRowInfo   dumyInfo;
    dumyInfo.cur.pageId = -1;
    if (isSessionWindow(pInfo)) {
      SStreamAggSupporter* pAggSup = pInfo->sessionSup.pStreamAggSup;
      int64_t              gap = pInfo->sessionSup.gap;
      int32_t              winIndex = 0;
      SResultWindowInfo*   pCurWin =
          getSessionTimeWindow(pAggSup, tsCols[pInfo->updateResIndex], INT64_MIN, pSDB->info.groupId, gap, &winIndex);
      win = pCurWin->win;
      pInfo->updateResIndex +=
          updateSessionWindowInfo(pCurWin, tsCols, NULL, pSDB->info.rows, pInfo->updateResIndex, gap, NULL);
    } else {
      win = getActiveTimeWindow(NULL, &dumyInfo, tsCols[pInfo->updateResIndex], &pInfo->interval,
                                pInfo->interval.precision, NULL);
      pInfo->updateResIndex += getNumOfRowsInTimeWindow(&pSDB->info, tsCols, pInfo->updateResIndex, win.ekey,
                                                        binarySearchForKey, NULL, TSDB_ORDER_ASC);
    }
    needRead = true;
  } else if (isStateWindow(pInfo)) {
    SArray* pWins = pInfo->sessionSup.pStreamAggSup->pScanWindow;
    int32_t size = taosArrayGetSize(pWins);
    if (pInfo->scanWinIndex < size) {
      win = *(STimeWindow*)taosArrayGet(pWins, pInfo->scanWinIndex);
      pInfo->scanWinIndex++;
      needRead = true;
    } else {
      pInfo->scanWinIndex = 0;
      taosArrayClear(pWins);
    }
  }
  if (!needRead) {
    return false;
  }
  STableScanInfo* pTableScanInfo = pInfo->pOperatorDumy->info;
  pTableScanInfo->cond.twindows[0] = win;
  pTableScanInfo->curTWinIdx = 0;
  tsdbResetReadHandle(pTableScanInfo->dataReader, &pTableScanInfo->cond, 0);
  pTableScanInfo->scanTimes = 0;
  return true;
}

static void copyOneRow(SSDataBlock* dest, SSDataBlock* source, int32_t sourceRowId) {
  for (int32_t j = 0; j < source->info.numOfCols; j++) {
    SColumnInfoData* pDestCol = (SColumnInfoData*)taosArrayGet(dest->pDataBlock, j);
    SColumnInfoData* pSourceCol = (SColumnInfoData*)taosArrayGet(source->pDataBlock, j);
    if (colDataIsNull_s(pSourceCol, sourceRowId)) {
      colDataAppendNULL(pDestCol, dest->info.rows);
    } else {
      colDataAppend(pDestCol, dest->info.rows, colDataGetData(pSourceCol, sourceRowId), false);
    }
  }
  dest->info.rows++;
}

static uint64_t getGroupId(SOperatorInfo* pOperator, SSDataBlock* pBlock, int32_t rowId) {
  uint64_t* groupId = taosHashGet(pOperator->pTaskInfo->tableqinfoList.map, &pBlock->info.uid, sizeof(int64_t));
  if (groupId) {
    return *groupId;
  }
  return 0;
  /* Todo(liuyao) for partition by column
  recordNewGroupKeys(pTableScanInfo->pGroupCols, pTableScanInfo->pGroupColVals, pBlock, rowId);
  int32_t len = buildGroupKeys(pTableScanInfo->keyBuf, pTableScanInfo->pGroupColVals);
  uint64_t resId = 0;
  uint64_t* groupId = taosHashGet(pTableScanInfo->pGroupSet, pTableScanInfo->keyBuf, len);
  if (groupId) {
    return *groupId;
  } else if (len != 0) {
    resId = calcGroupId(pTableScanInfo->keyBuf, len);
    taosHashPut(pTableScanInfo->pGroupSet, pTableScanInfo->keyBuf, len, &resId, sizeof(uint64_t));
  }
  return resId;
  */
}

static SSDataBlock* doDataScan(SStreamBlockScanInfo* pInfo) {
  while (1) {
    SSDataBlock* pResult = NULL;
    pResult = doTableScan(pInfo->pOperatorDumy);
    if (pResult == NULL) {
      if (prepareDataScan(pInfo)) {
        // scan next window data
        pResult = doTableScan(pInfo->pOperatorDumy);
      }
    }
    if (!pResult) {
      return NULL;
    }

    if (pResult->info.groupId == pInfo->groupId) {
      return pResult;
    }
  }

  /* Todo(liuyao) for partition by column
    SSDataBlock* pBlock = createOneDataBlock(pResult, true);
    blockDataCleanup(pResult);
    for (int32_t i = 0; i < pBlock->info.rows; i++) {
      uint64_t id = getGroupId(pInfo->pOperatorDumy, pBlock, i);
      if (id == pInfo->groupId) {
        copyOneRow(pResult, pBlock, i);
      }
    }
    return pResult;
  */
}

static void setUpdateData(SStreamBlockScanInfo* pInfo, SSDataBlock* pBlock, SSDataBlock* pUpdateBlock) {
  blockDataCleanup(pUpdateBlock);
  int32_t size = taosArrayGetSize(pInfo->tsArray);
  if (pInfo->tsArrayIndex < size) {
    SColumnInfoData* pCol = (SColumnInfoData*)taosArrayGet(pUpdateBlock->pDataBlock, pInfo->primaryTsIndex);
    ASSERT(pCol->info.type == TSDB_DATA_TYPE_TIMESTAMP);
    blockDataEnsureCapacity(pUpdateBlock, size);
    ASSERT(pBlock->info.numOfCols == pUpdateBlock->info.numOfCols);

    int32_t rowId = *(int32_t*)taosArrayGet(pInfo->tsArray, pInfo->tsArrayIndex);
    pInfo->groupId = getGroupId(pInfo->pOperatorDumy, pBlock, rowId);
    int32_t i = 0;
    for (; i < size; i++) {
      rowId = *(int32_t*)taosArrayGet(pInfo->tsArray, i + pInfo->tsArrayIndex);
      uint64_t id = getGroupId(pInfo->pOperatorDumy, pBlock, rowId);
      if (pInfo->groupId != id) {
        break;
      }
      copyOneRow(pUpdateBlock, pBlock, rowId);
    }
    pUpdateBlock->info.rows = i;
    pInfo->tsArrayIndex += i;
    pUpdateBlock->info.groupId = pInfo->groupId;
    pUpdateBlock->info.type = STREAM_REPROCESS;
    blockDataUpdateTsWindow(pUpdateBlock, 0);
  }
  // all rows have same group id
  ASSERT(pInfo->tsArrayIndex >= size);
  if (size > 0 && pInfo->tsArrayIndex == size) {
    taosArrayClear(pInfo->tsArray);
  }
}

static void getUpdateDataBlock(SStreamBlockScanInfo* pInfo, bool invertible, SSDataBlock* pBlock,
                               SSDataBlock* pUpdateBlock) {
  SColumnInfoData* pColDataInfo = taosArrayGet(pBlock->pDataBlock, pInfo->primaryTsIndex);
  ASSERT(pColDataInfo->info.type == TSDB_DATA_TYPE_TIMESTAMP);
  TSKEY* ts = (TSKEY*)pColDataInfo->pData;
  for (int32_t rowId = 0; rowId < pBlock->info.rows; rowId++) {
    if (updateInfoIsUpdated(pInfo->pUpdateInfo, pBlock->info.uid, ts[rowId])) {
      taosArrayPush(pInfo->tsArray, &rowId);
    }
  }
  if (!pUpdateBlock) {
    taosArrayClear(pInfo->tsArray);
    return;
  }
  setUpdateData(pInfo, pBlock, pUpdateBlock);
  // Todo(liuyao) get from tsdb
  //  SSDataBlock* p = createOneDataBlock(pBlock, true);
  //  p->info.type = STREAM_INVERT;
  //  taosArrayClear(pInfo->tsArray);
  //  return p;
}

static SSDataBlock* doStreamBlockScan(SOperatorInfo* pOperator) {
  // NOTE: this operator does never check if current status is done or not
  SExecTaskInfo*        pTaskInfo = pOperator->pTaskInfo;
  SStreamBlockScanInfo* pInfo = pOperator->info;
  int32_t               rows = 0;

  pTaskInfo->code = pOperator->fpSet._openFn(pOperator);
  if (pTaskInfo->code != TSDB_CODE_SUCCESS || pOperator->status == OP_EXEC_DONE) {
    return NULL;
  }

  size_t total = taosArrayGetSize(pInfo->pBlockLists);
  if (pInfo->blockType == STREAM_DATA_TYPE_SSDATA_BLOCK) {
    if (pInfo->validBlockIndex >= total) {
      /*doClearBufferedBlocks(pInfo);*/
      pOperator->status = OP_EXEC_DONE;
      return NULL;
    }

    int32_t      current = pInfo->validBlockIndex++;
    SSDataBlock* pBlock = taosArrayGetP(pInfo->pBlockLists, current);
    blockDataUpdateTsWindow(pBlock, 0);
    return pBlock;
  } else {
    if (pInfo->scanMode == STREAM_SCAN_FROM_RES) {
      blockDataDestroy(pInfo->pUpdateRes);
      pInfo->scanMode = STREAM_SCAN_FROM_READERHANDLE;
      return pInfo->pRes;
    } else if (pInfo->scanMode == STREAM_SCAN_FROM_UPDATERES) {
      pInfo->scanMode = STREAM_SCAN_FROM_DATAREADER;
      if (!isStateWindow(pInfo)) {
        prepareDataScan(pInfo);
      }
      return pInfo->pUpdateRes;
    } else {
      if (isStateWindow(pInfo) && taosArrayGetSize(pInfo->sessionSup.pStreamAggSup->pScanWindow) > 0) {
        pInfo->scanMode = STREAM_SCAN_FROM_DATAREADER;
        pInfo->updateResIndex = pInfo->pUpdateRes->info.rows;
        prepareDataScan(pInfo);
      }
      if (pInfo->scanMode == STREAM_SCAN_FROM_DATAREADER) {
        SSDataBlock* pSDB = doDataScan(pInfo);
        if (pSDB == NULL) {
          setUpdateData(pInfo, pInfo->pRes, pInfo->pUpdateRes);
          if (pInfo->pUpdateRes->info.rows > 0) {
            if (!isStateWindow(pInfo)) {
              prepareDataScan(pInfo);
            }
            return pInfo->pUpdateRes;
          } else {
            pInfo->scanMode = STREAM_SCAN_FROM_READERHANDLE;
          }
        } else {
          getUpdateDataBlock(pInfo, true, pSDB, NULL);
          return pSDB;
        }
      }
    }

    SDataBlockInfo* pBlockInfo = &pInfo->pRes->info;
    blockDataCleanup(pInfo->pRes);

    while (tqNextDataBlock(pInfo->streamBlockReader)) {
      SArray*  pCols = NULL;
      uint64_t groupId = 0;
      uint64_t uid = 0;
      int32_t  numOfRows = 0;
      int16_t  outputCol = 0;

      int32_t code = tqRetrieveDataBlock(&pCols, pInfo->streamBlockReader, &groupId, &uid, &numOfRows, &outputCol);

      if (code != TSDB_CODE_SUCCESS || numOfRows == 0) {
        pTaskInfo->code = code;
        return NULL;
      }

      pInfo->pRes->info.groupId = groupId;
      pInfo->pRes->info.rows = numOfRows;
      pInfo->pRes->info.uid = uid;
      pInfo->pRes->info.type = STREAM_NORMAL;

      // for generating rollup SMA result, each time is an independent time serie.
      // TODO temporarily used, when the statement of "partition by tbname" is ready, remove this
      if (pInfo->assignBlockUid) {
        pInfo->pRes->info.groupId = uid;
      } else {
        pInfo->pRes->info.groupId = groupId;
      }

      uint64_t* groupIdPre = taosHashGet(pOperator->pTaskInfo->tableqinfoList.map, &uid, sizeof(int64_t));
      if (groupIdPre) {
        pInfo->pRes->info.groupId = *groupIdPre;
      }

      for (int32_t i = 0; i < taosArrayGetSize(pInfo->pColMatchInfo); ++i) {
        SColMatchInfo* pColMatchInfo = taosArrayGet(pInfo->pColMatchInfo, i);
        if (!pColMatchInfo->output) {
          continue;
        }

        bool colExists = false;
        for (int32_t j = 0; j < taosArrayGetSize(pCols); ++j) {
          SColumnInfoData* pResCol = taosArrayGet(pCols, j);
          if (pResCol->info.colId == pColMatchInfo->colId) {
            taosArraySet(pInfo->pRes->pDataBlock, pColMatchInfo->targetSlotId, pResCol);
            colExists = true;
            break;
          }
        }

        // the required column does not exists in submit block, let's set it to be all null value
        if (!colExists) {
          SColumnInfoData* pDst = taosArrayGet(pInfo->pRes->pDataBlock, pColMatchInfo->targetSlotId);
          colInfoDataEnsureCapacity(pDst, 0, pBlockInfo->rows);
          colDataAppendNNULL(pDst, 0, pBlockInfo->rows);
        }
      }

      if (pInfo->pRes->pDataBlock == NULL) {
        // TODO add log
        pOperator->status = OP_EXEC_DONE;
        pTaskInfo->code = terrno;
        return NULL;
      }

      rows = pBlockInfo->rows;

      // currently only the tbname pseudo column
      if (pInfo->numOfPseudoExpr > 0) {
        addTagPseudoColumnData(&pInfo->readHandle, pInfo->pPseudoExpr, pInfo->numOfPseudoExpr, pInfo->pRes);
      }

      doFilter(pInfo->pCondition, pInfo->pRes);
      blockDataUpdateTsWindow(pInfo->pRes, pInfo->primaryTsIndex);
      break;
    }

    // record the scan action.
    pInfo->numOfExec++;
    pOperator->resultInfo.totalRows += pBlockInfo->rows;

    if (rows == 0) {
      pOperator->status = OP_EXEC_DONE;
    } else if (pInfo->pUpdateInfo) {
      pInfo->tsArrayIndex = 0;
      getUpdateDataBlock(pInfo, true, pInfo->pRes, pInfo->pUpdateRes);
      if (pInfo->pUpdateRes->info.rows > 0) {
        if (pInfo->pUpdateRes->info.type == STREAM_REPROCESS) {
          pInfo->updateResIndex = 0;
          pInfo->scanMode = STREAM_SCAN_FROM_UPDATERES;
        } else if (pInfo->pUpdateRes->info.type == STREAM_INVERT) {
          pInfo->scanMode = STREAM_SCAN_FROM_RES;
          return pInfo->pUpdateRes;
        }
      }
    }

    return (rows == 0) ? NULL : pInfo->pRes;
  }
}

static SArray* extractTableIdList(const STableListInfo* pTableGroupInfo) {
  SArray* tableIdList = taosArrayInit(4, sizeof(uint64_t));

  // Transfer the Array of STableKeyInfo into uid list.
  for (int32_t i = 0; i < taosArrayGetSize(pTableGroupInfo->pTableList); ++i) {
    STableKeyInfo* pkeyInfo = taosArrayGet(pTableGroupInfo->pTableList, i);
    taosArrayPush(tableIdList, &pkeyInfo->uid);
  }

  return tableIdList;
}

SOperatorInfo* createStreamScanOperatorInfo(void* pDataReader, SReadHandle* pHandle,
                                            STableScanPhysiNode* pTableScanNode, SExecTaskInfo* pTaskInfo,
                                            STimeWindowAggSupp* pTwSup) {
  SStreamBlockScanInfo* pInfo = taosMemoryCalloc(1, sizeof(SStreamBlockScanInfo));
  SOperatorInfo*        pOperator = taosMemoryCalloc(1, sizeof(SOperatorInfo));

  if (pInfo == NULL || pOperator == NULL) {
    terrno = TSDB_CODE_QRY_OUT_OF_MEMORY;
    goto _error;
  }

  SScanPhysiNode* pScanPhyNode = &pTableScanNode->scan;

  SDataBlockDescNode* pDescNode = pScanPhyNode->node.pOutputDataBlockDesc;

  int32_t numOfCols = 0;
  pInfo->pColMatchInfo = extractColMatchInfo(pScanPhyNode->pScanCols, pDescNode, &numOfCols, COL_MATCH_FROM_COL_ID);

  int32_t numOfOutput = taosArrayGetSize(pInfo->pColMatchInfo);
  SArray* pColIds = taosArrayInit(numOfOutput, sizeof(int16_t));
  for (int32_t i = 0; i < numOfOutput; ++i) {
    SColMatchInfo* id = taosArrayGet(pInfo->pColMatchInfo, i);

    int16_t colId = id->colId;
    taosArrayPush(pColIds, &colId);
    if (id->colId == pTableScanNode->tsColId) {
      pInfo->primaryTsIndex = id->targetSlotId;
    }
  }

  pInfo->pBlockLists = taosArrayInit(4, POINTER_BYTES);
  if (pInfo->pBlockLists == NULL) {
    terrno = TSDB_CODE_OUT_OF_MEMORY;
    goto _error;
  }

  pInfo->tsArray = taosArrayInit(4, sizeof(int32_t));
  if (pInfo->tsArray == NULL) {
    goto _error;
  }

  if (pHandle) {
    SOperatorInfo*  pTableScanDummy = createTableScanOperatorInfo(pTableScanNode, pDataReader, pHandle, pTaskInfo);
    STableScanInfo* pSTInfo = (STableScanInfo*)pTableScanDummy->info;
    if (pSTInfo->interval.interval > 0) {
      pInfo->pUpdateInfo = updateInfoInitP(&pSTInfo->interval, pTwSup->waterMark);
    } else {
      pInfo->pUpdateInfo = NULL;
    }
    pInfo->pOperatorDumy = pTableScanDummy;
    pInfo->interval = pSTInfo->interval;

    pInfo->readHandle = *pHandle;
    ASSERT(pHandle->reader);
    pInfo->streamBlockReader = pHandle->reader;
    pInfo->tableUid = pScanPhyNode->uid;

    // set the extract column id to streamHandle
    tqReadHandleSetColIdList((STqReadHandle*)pHandle->reader, pColIds);
    SArray* tableIdList = extractTableIdList(&pTaskInfo->tableqinfoList);
    int32_t code = tqReadHandleSetTbUidList(pHandle->reader, tableIdList);
    if (code != 0) {
      taosArrayDestroy(tableIdList);
      goto _error;
    }
    taosArrayDestroy(tableIdList);
  }

  // create the pseduo columns info
  if (pTableScanNode->scan.pScanPseudoCols != NULL) {
    pInfo->pPseudoExpr = createExprInfo(pTableScanNode->scan.pScanPseudoCols, NULL, &pInfo->numOfPseudoExpr);
  }

  pInfo->pRes = createResDataBlock(pDescNode);
  pInfo->pUpdateRes = createResDataBlock(pDescNode);
  pInfo->pCondition = pScanPhyNode->node.pConditions;
  pInfo->pDataReader = pDataReader;
  pInfo->scanMode = STREAM_SCAN_FROM_READERHANDLE;
  pInfo->sessionSup = (SessionWindowSupporter){.pStreamAggSup = NULL, .gap = -1};
  pInfo->groupId = 0;

  pOperator->name = "StreamBlockScanOperator";
  pOperator->operatorType = QUERY_NODE_PHYSICAL_PLAN_STREAM_SCAN;
  pOperator->blocking = false;
  pOperator->status = OP_NOT_OPENED;
  pOperator->info = pInfo;
  pOperator->exprSupp.numOfExprs = pInfo->pRes->info.numOfCols;
  pOperator->pTaskInfo = pTaskInfo;

  pOperator->fpSet =
      createOperatorFpSet(operatorDummyOpenFn, doStreamBlockScan, NULL, NULL, operatorDummyCloseFn, NULL, NULL, NULL);

  return pOperator;

_error:
  taosMemoryFreeClear(pInfo);
  taosMemoryFreeClear(pOperator);
  return NULL;
}

static void destroySysScanOperator(void* param, int32_t numOfOutput) {
  SSysTableScanInfo* pInfo = (SSysTableScanInfo*)param;
  tsem_destroy(&pInfo->ready);
  blockDataDestroy(pInfo->pRes);

  const char* name = tNameGetTableName(&pInfo->name);
  if (strncasecmp(name, TSDB_INS_TABLE_USER_TABLES, TSDB_TABLE_FNAME_LEN) == 0 || pInfo->pCur != NULL) {
    metaCloseTbCursor(pInfo->pCur);
    pInfo->pCur = NULL;
  }

  taosArrayDestroy(pInfo->scanCols);
}

EDealRes getDBNameFromConditionWalker(SNode* pNode, void* pContext) {
  int32_t   code = TSDB_CODE_SUCCESS;
  ENodeType nType = nodeType(pNode);

  switch (nType) {
    case QUERY_NODE_OPERATOR: {
      SOperatorNode* node = (SOperatorNode*)pNode;
      if (OP_TYPE_EQUAL == node->opType) {
        *(int32_t*)pContext = 1;
        return DEAL_RES_CONTINUE;
      }

      *(int32_t*)pContext = 0;
      return DEAL_RES_IGNORE_CHILD;
    }
    case QUERY_NODE_COLUMN: {
      if (1 != *(int32_t*)pContext) {
        return DEAL_RES_CONTINUE;
      }

      SColumnNode* node = (SColumnNode*)pNode;
      if (TSDB_INS_USER_STABLES_DBNAME_COLID == node->colId) {
        *(int32_t*)pContext = 2;
        return DEAL_RES_CONTINUE;
      }

      *(int32_t*)pContext = 0;
      return DEAL_RES_CONTINUE;
    }
    case QUERY_NODE_VALUE: {
      if (2 != *(int32_t*)pContext) {
        return DEAL_RES_CONTINUE;
      }

      SValueNode* node = (SValueNode*)pNode;
      char*       dbName = nodesGetValueFromNode(node);
      strncpy(pContext, varDataVal(dbName), varDataLen(dbName));
      *((char*)pContext + varDataLen(dbName)) = 0;
      return DEAL_RES_END;  // stop walk
    }
    default:
      break;
  }
  return DEAL_RES_CONTINUE;
}

static void getDBNameFromCondition(SNode* pCondition, const char* dbName) {
  if (NULL == pCondition) {
    return;
  }
  nodesWalkExpr(pCondition, getDBNameFromConditionWalker, (char*)dbName);
}

static int32_t loadSysTableCallback(void* param, const SDataBuf* pMsg, int32_t code) {
  SOperatorInfo*     operator=(SOperatorInfo*) param;
  SSysTableScanInfo* pScanResInfo = (SSysTableScanInfo*)operator->info;
  if (TSDB_CODE_SUCCESS == code) {
    pScanResInfo->pRsp = pMsg->pData;

    SRetrieveMetaTableRsp* pRsp = pScanResInfo->pRsp;
    pRsp->numOfRows = htonl(pRsp->numOfRows);
    pRsp->useconds = htobe64(pRsp->useconds);
    pRsp->handle = htobe64(pRsp->handle);
    pRsp->compLen = htonl(pRsp->compLen);
  } else {
    operator->pTaskInfo->code = code;
  }

  tsem_post(&pScanResInfo->ready);
  return TSDB_CODE_SUCCESS;
}

static SSDataBlock* doFilterResult(SSysTableScanInfo* pInfo) {
  if (pInfo->pCondition == NULL) {
    return pInfo->pRes->info.rows == 0 ? NULL : pInfo->pRes;
  }

  doFilter(pInfo->pCondition, pInfo->pRes);
#if 0
  SFilterInfo* filter = NULL;

  int32_t code = filterInitFromNode(pInfo->pCondition, &filter, 0);

  SFilterColumnParam param1 = {.numOfCols = pInfo->pRes->info.numOfCols, .pDataBlock = pInfo->pRes->pDataBlock};
  code = filterSetDataFromSlotId(filter, &param1);

  int8_t* rowRes = NULL;
  bool    keep = filterExecute(filter, pInfo->pRes, &rowRes, NULL, param1.numOfCols);
  filterFreeInfo(filter);

  SSDataBlock* px = createOneDataBlock(pInfo->pRes, false);
  blockDataEnsureCapacity(px, pInfo->pRes->info.rows);

  // TODO refactor
  int32_t numOfRow = 0;
  for (int32_t i = 0; i < pInfo->pRes->info.numOfCols; ++i) {
    SColumnInfoData* pDest = taosArrayGet(px->pDataBlock, i);
    SColumnInfoData* pSrc = taosArrayGet(pInfo->pRes->pDataBlock, i);

    if (keep) {
      colDataAssign(pDest, pSrc, pInfo->pRes->info.rows);
      numOfRow = pInfo->pRes->info.rows;
    } else if (NULL != rowRes) {
      numOfRow = 0;
      for (int32_t j = 0; j < pInfo->pRes->info.rows; ++j) {
        if (rowRes[j] == 0) {
          continue;
        }

        if (colDataIsNull_s(pSrc, j)) {
          colDataAppendNULL(pDest, numOfRow);
        } else {
          colDataAppend(pDest, numOfRow, colDataGetData(pSrc, j), false);
        }

        numOfRow += 1;
      }
    } else {
      numOfRow = 0;
    }
  }

  px->info.rows = numOfRow;
  pInfo->pRes = px;
#endif

  return pInfo->pRes->info.rows == 0 ? NULL : pInfo->pRes;
}

static SSDataBlock* buildSysTableMetaBlock() {
  SSDataBlock* pBlock = taosMemoryCalloc(1, sizeof(SSDataBlock));

  size_t               size = 0;
  const SSysTableMeta* pMeta = NULL;
  getInfosDbMeta(&pMeta, &size);

  int32_t index = 0;
  for (int32_t i = 0; i < size; ++i) {
    if (strcmp(pMeta[i].name, TSDB_INS_TABLE_USER_TABLES) == 0) {
      index = i;
      break;
    }
  }

  pBlock->pDataBlock = taosArrayInit(pBlock->info.numOfCols, sizeof(SColumnInfoData));

  for (int32_t i = 0; i < pMeta[index].colNum; ++i) {
    SColumnInfoData colInfoData = {0};
    colInfoData.info.colId = i + 1;
    colInfoData.info.type = pMeta[index].schema[i].type;
    colInfoData.info.bytes = pMeta[index].schema[i].bytes;
    taosArrayPush(pBlock->pDataBlock, &colInfoData);
  }

  pBlock->info.numOfCols = pMeta[index].colNum;
  pBlock->info.hasVarCol = true;

  return pBlock;
}

static SSDataBlock* doSysTableScan(SOperatorInfo* pOperator) {
  // build message and send to mnode to fetch the content of system tables.
  SExecTaskInfo*     pTaskInfo = pOperator->pTaskInfo;
  SSysTableScanInfo* pInfo = pOperator->info;

  // retrieve local table list info from vnode
  const char* name = tNameGetTableName(&pInfo->name);
  if (strncasecmp(name, TSDB_INS_TABLE_USER_TABLES, TSDB_TABLE_FNAME_LEN) == 0) {
    if (pOperator->status == OP_EXEC_DONE) {
      return NULL;
    }

    // the retrieve is executed on the mnode, so return tables that belongs to the information schema database.
    if (pInfo->readHandle.mnd != NULL) {
      buildSysDbTableInfo(pInfo, pOperator->resultInfo.capacity);

      doFilterResult(pInfo);
      pInfo->loadInfo.totalRows += pInfo->pRes->info.rows;

      doSetOperatorCompleted(pOperator);
      return (pInfo->pRes->info.rows == 0) ? NULL : pInfo->pRes;
    } else {
      if (pInfo->pCur == NULL) {
        pInfo->pCur = metaOpenTbCursor(pInfo->readHandle.meta);
      }

      blockDataCleanup(pInfo->pRes);

      int32_t numOfRows = 0;

      const char* db = NULL;
      int32_t     vgId = 0;
      vnodeGetInfo(pInfo->readHandle.vnode, &db, &vgId);

      SName sn = {0};
      char  dbname[TSDB_DB_FNAME_LEN + VARSTR_HEADER_SIZE] = {0};
      tNameFromString(&sn, db, T_NAME_ACCT | T_NAME_DB);

      tNameGetDbName(&sn, varDataVal(dbname));
      varDataSetLen(dbname, strlen(varDataVal(dbname)));

      SSDataBlock* p = buildSysTableMetaBlock();
      blockDataEnsureCapacity(p, pOperator->resultInfo.capacity);

      char n[TSDB_TABLE_NAME_LEN + VARSTR_HEADER_SIZE] = {0};

      int32_t ret = 0;
      while ((ret = metaTbCursorNext(pInfo->pCur)) == 0) {
        STR_TO_VARSTR(n, pInfo->pCur->mr.me.name);

        // table name
        SColumnInfoData* pColInfoData = taosArrayGet(p->pDataBlock, 0);
        colDataAppend(pColInfoData, numOfRows, n, false);

        // database name
        pColInfoData = taosArrayGet(p->pDataBlock, 1);
        colDataAppend(pColInfoData, numOfRows, dbname, false);

        // vgId
        pColInfoData = taosArrayGet(p->pDataBlock, 6);
        colDataAppend(pColInfoData, numOfRows, (char*)&vgId, false);

        int32_t tableType = pInfo->pCur->mr.me.type;
        if (tableType == TSDB_CHILD_TABLE) {
          // create time
          int64_t ts = pInfo->pCur->mr.me.ctbEntry.ctime;
          pColInfoData = taosArrayGet(p->pDataBlock, 2);
          colDataAppend(pColInfoData, numOfRows, (char*)&ts, false);

          SMetaReader mr = {0};
          metaReaderInit(&mr, pInfo->readHandle.meta, 0);
          metaGetTableEntryByUid(&mr, pInfo->pCur->mr.me.ctbEntry.suid);

          // number of columns
          pColInfoData = taosArrayGet(p->pDataBlock, 3);
          colDataAppend(pColInfoData, numOfRows, (char*)&mr.me.stbEntry.schemaRow.nCols, false);

          // super table name
          STR_TO_VARSTR(n, mr.me.name);
          pColInfoData = taosArrayGet(p->pDataBlock, 4);
          colDataAppend(pColInfoData, numOfRows, n, false);
          metaReaderClear(&mr);

          // table comment
          pColInfoData = taosArrayGet(p->pDataBlock, 8);
          if (pInfo->pCur->mr.me.ctbEntry.commentLen > 0) {
            char comment[TSDB_TB_COMMENT_LEN + VARSTR_HEADER_SIZE] = {0};
            STR_TO_VARSTR(comment, pInfo->pCur->mr.me.ctbEntry.comment);
            colDataAppend(pColInfoData, numOfRows, comment, false);
          } else if (pInfo->pCur->mr.me.ctbEntry.commentLen == 0) {
            char comment[VARSTR_HEADER_SIZE + VARSTR_HEADER_SIZE] = {0};
            STR_TO_VARSTR(comment, "");
            colDataAppend(pColInfoData, numOfRows, comment, false);
          } else {
            colDataAppendNULL(pColInfoData, numOfRows);
          }

          // uid
          pColInfoData = taosArrayGet(p->pDataBlock, 5);
          colDataAppend(pColInfoData, numOfRows, (char*)&pInfo->pCur->mr.me.uid, false);

          // ttl
          pColInfoData = taosArrayGet(p->pDataBlock, 7);
          colDataAppend(pColInfoData, numOfRows, (char*)&pInfo->pCur->mr.me.ctbEntry.ttlDays, false);

          STR_TO_VARSTR(n, "CHILD_TABLE");
        } else if (tableType == TSDB_NORMAL_TABLE) {
          // create time
          pColInfoData = taosArrayGet(p->pDataBlock, 2);
          colDataAppend(pColInfoData, numOfRows, (char*)&pInfo->pCur->mr.me.ntbEntry.ctime, false);

          // number of columns
          pColInfoData = taosArrayGet(p->pDataBlock, 3);
          colDataAppend(pColInfoData, numOfRows, (char*)&pInfo->pCur->mr.me.ntbEntry.schemaRow.nCols, false);

          // super table name
          pColInfoData = taosArrayGet(p->pDataBlock, 4);
          colDataAppendNULL(pColInfoData, numOfRows);

          // table comment
          pColInfoData = taosArrayGet(p->pDataBlock, 8);
          if (pInfo->pCur->mr.me.ntbEntry.commentLen > 0) {
            char comment[TSDB_TB_COMMENT_LEN + VARSTR_HEADER_SIZE] = {0};
            STR_TO_VARSTR(comment, pInfo->pCur->mr.me.ntbEntry.comment);
            colDataAppend(pColInfoData, numOfRows, comment, false);
          } else if (pInfo->pCur->mr.me.ntbEntry.commentLen == 0) {
            char comment[VARSTR_HEADER_SIZE + VARSTR_HEADER_SIZE] = {0};
            STR_TO_VARSTR(comment, "");
            colDataAppend(pColInfoData, numOfRows, comment, false);
          } else {
            colDataAppendNULL(pColInfoData, numOfRows);
          }

          // uid
          pColInfoData = taosArrayGet(p->pDataBlock, 5);
          colDataAppend(pColInfoData, numOfRows, (char*)&pInfo->pCur->mr.me.uid, false);

          // ttl
          pColInfoData = taosArrayGet(p->pDataBlock, 7);
          colDataAppend(pColInfoData, numOfRows, (char*)&pInfo->pCur->mr.me.ntbEntry.ttlDays, false);

          STR_TO_VARSTR(n, "NORMAL_TABLE");
        }

        pColInfoData = taosArrayGet(p->pDataBlock, 9);
        colDataAppend(pColInfoData, numOfRows, n, false);

        if (++numOfRows >= pOperator->resultInfo.capacity) {
          break;
        }
      }

      // todo temporarily free the cursor here, the true reason why the free is not valid needs to be found
      if (ret != 0) {
        metaCloseTbCursor(pInfo->pCur);
        pInfo->pCur = NULL;
        doSetOperatorCompleted(pOperator);
      }

      p->info.rows = numOfRows;
      pInfo->pRes->info.rows = numOfRows;

      relocateColumnData(pInfo->pRes, pInfo->scanCols, p->pDataBlock, false);
      doFilterResult(pInfo);

      blockDataDestroy(p);

      pInfo->loadInfo.totalRows += pInfo->pRes->info.rows;
      return (pInfo->pRes->info.rows == 0) ? NULL : pInfo->pRes;
    }
  } else {  // load the meta from mnode of the given epset
    if (pOperator->status == OP_EXEC_DONE) {
      return NULL;
    }

    while (1) {
      int64_t startTs = taosGetTimestampUs();
      strncpy(pInfo->req.tb, tNameGetTableName(&pInfo->name), tListLen(pInfo->req.tb));

      if (pInfo->showRewrite) {
        char dbName[TSDB_DB_NAME_LEN] = {0};
        getDBNameFromCondition(pInfo->pCondition, dbName);
        sprintf(pInfo->req.db, "%d.%s", pInfo->accountId, dbName);
      }

      int32_t contLen = tSerializeSRetrieveTableReq(NULL, 0, &pInfo->req);
      char*   buf1 = taosMemoryCalloc(1, contLen);
      tSerializeSRetrieveTableReq(buf1, contLen, &pInfo->req);

      // send the fetch remote task result reques
      SMsgSendInfo* pMsgSendInfo = taosMemoryCalloc(1, sizeof(SMsgSendInfo));
      if (NULL == pMsgSendInfo) {
        qError("%s prepare message %d failed", GET_TASKID(pTaskInfo), (int32_t)sizeof(SMsgSendInfo));
        pTaskInfo->code = TSDB_CODE_QRY_OUT_OF_MEMORY;
        return NULL;
      }

      pMsgSendInfo->param = pOperator;
      pMsgSendInfo->msgInfo.pData = buf1;
      pMsgSendInfo->msgInfo.len = contLen;
      pMsgSendInfo->msgType = TDMT_MND_SYSTABLE_RETRIEVE;
      pMsgSendInfo->fp = loadSysTableCallback;

      int64_t transporterId = 0;
      int32_t code =
          asyncSendMsgToServer(pInfo->readHandle.pMsgCb->clientRpc, &pInfo->epSet, &transporterId, pMsgSendInfo);
      tsem_wait(&pInfo->ready);

      if (pTaskInfo->code) {
        qDebug("%s load meta data from mnode failed, totalRows:%" PRIu64 ", code:%s", GET_TASKID(pTaskInfo),
               pInfo->loadInfo.totalRows, tstrerror(pTaskInfo->code));
        return NULL;
      }

      SRetrieveMetaTableRsp* pRsp = pInfo->pRsp;
      pInfo->req.showId = pRsp->handle;

      if (pRsp->numOfRows == 0 || pRsp->completed) {
        pOperator->status = OP_EXEC_DONE;
        qDebug("%s load meta data from mnode completed, rowsOfSource:%d, totalRows:%" PRIu64 " ", GET_TASKID(pTaskInfo),
               pRsp->numOfRows, pInfo->loadInfo.totalRows);

        if (pRsp->numOfRows == 0) {
          taosMemoryFree(pRsp);
          return NULL;
        }
      }

      extractDataBlockFromFetchRsp(pInfo->pRes, &pInfo->loadInfo, pRsp->numOfRows, pRsp->data, pRsp->compLen,
                                   pOperator->exprSupp.numOfExprs, startTs, NULL, pInfo->scanCols);

      // todo log the filter info
      doFilterResult(pInfo);
      taosMemoryFree(pRsp);
      if (pInfo->pRes->info.rows > 0) {
        return pInfo->pRes;
      }
    }
  }
}

int32_t buildSysDbTableInfo(const SSysTableScanInfo* pInfo, int32_t capacity) {
  SSDataBlock* p = buildSysTableMetaBlock();
  blockDataEnsureCapacity(p, capacity);

  size_t               size = 0;
  const SSysTableMeta* pSysDbTableMeta = NULL;

  getInfosDbMeta(&pSysDbTableMeta, &size);
  p->info.rows = buildDbTableInfoBlock(p, pSysDbTableMeta, size, TSDB_INFORMATION_SCHEMA_DB);

  getPerfDbMeta(&pSysDbTableMeta, &size);
  p->info.rows = buildDbTableInfoBlock(p, pSysDbTableMeta, size, TSDB_PERFORMANCE_SCHEMA_DB);

  relocateColumnData(pInfo->pRes, pInfo->scanCols, p->pDataBlock, false);
  pInfo->pRes->info.rows = p->info.rows;
  blockDataDestroy(p);

  return pInfo->pRes->info.rows;
}

int32_t buildDbTableInfoBlock(const SSDataBlock* p, const SSysTableMeta* pSysDbTableMeta, size_t size,
                              const char* dbName) {
  char    n[TSDB_TABLE_FNAME_LEN + VARSTR_HEADER_SIZE] = {0};
  int32_t numOfRows = p->info.rows;

  for (int32_t i = 0; i < size; ++i) {
    const SSysTableMeta* pm = &pSysDbTableMeta[i];

    SColumnInfoData* pColInfoData = taosArrayGet(p->pDataBlock, 0);

    STR_TO_VARSTR(n, pm->name);
    colDataAppend(pColInfoData, numOfRows, n, false);

    // database name
    STR_TO_VARSTR(n, dbName);
    pColInfoData = taosArrayGet(p->pDataBlock, 1);
    colDataAppend(pColInfoData, numOfRows, n, false);

    // create time
    pColInfoData = taosArrayGet(p->pDataBlock, 2);
    colDataAppendNULL(pColInfoData, numOfRows);

    // number of columns
    pColInfoData = taosArrayGet(p->pDataBlock, 3);
    colDataAppend(pColInfoData, numOfRows, (char*)&pm->colNum, false);

    for (int32_t j = 4; j <= 8; ++j) {
      pColInfoData = taosArrayGet(p->pDataBlock, j);
      colDataAppendNULL(pColInfoData, numOfRows);
    }

    STR_TO_VARSTR(n, "SYSTEM_TABLE");

    pColInfoData = taosArrayGet(p->pDataBlock, 9);
    colDataAppend(pColInfoData, numOfRows, n, false);

    numOfRows += 1;
  }

  return numOfRows;
}

SOperatorInfo* createSysTableScanOperatorInfo(void* readHandle, SSystemTableScanPhysiNode* pScanPhyNode,
                                              SExecTaskInfo* pTaskInfo) {
  SSysTableScanInfo* pInfo = taosMemoryCalloc(1, sizeof(SSysTableScanInfo));
  SOperatorInfo*     pOperator = taosMemoryCalloc(1, sizeof(SOperatorInfo));
  if (pInfo == NULL || pOperator == NULL) {
    goto _error;
  }

  SScanPhysiNode* pScanNode = &pScanPhyNode->scan;

  SDataBlockDescNode* pDescNode = pScanNode->node.pOutputDataBlockDesc;
  SSDataBlock*        pResBlock = createResDataBlock(pDescNode);

  int32_t num = 0;
  SArray* colList = extractColMatchInfo(pScanNode->pScanCols, pDescNode, &num, COL_MATCH_FROM_COL_ID);

  pInfo->accountId = pScanPhyNode->accountId;
  pInfo->showRewrite = pScanPhyNode->showRewrite;
  pInfo->pRes = pResBlock;
  pInfo->pCondition = pScanNode->node.pConditions;
  pInfo->scanCols = colList;

  initResultSizeInfo(pOperator, 4096);

  tNameAssign(&pInfo->name, &pScanNode->tableName);
  const char* name = tNameGetTableName(&pInfo->name);

  if (strncasecmp(name, TSDB_INS_TABLE_USER_TABLES, TSDB_TABLE_FNAME_LEN) == 0) {
    pInfo->readHandle = *(SReadHandle*)readHandle;
    blockDataEnsureCapacity(pInfo->pRes, pOperator->resultInfo.capacity);
  } else {
    tsem_init(&pInfo->ready, 0, 0);
    pInfo->epSet = pScanPhyNode->mgmtEpSet;
    pInfo->readHandle = *(SReadHandle*)readHandle;
  }

  pOperator->name = "SysTableScanOperator";
  pOperator->operatorType = QUERY_NODE_PHYSICAL_PLAN_SYSTABLE_SCAN;
  pOperator->blocking = false;
  pOperator->status = OP_NOT_OPENED;
  pOperator->info = pInfo;
  pOperator->exprSupp.numOfExprs = pResBlock->info.numOfCols;
  pOperator->pTaskInfo = pTaskInfo;

  pOperator->fpSet =
      createOperatorFpSet(operatorDummyOpenFn, doSysTableScan, NULL, NULL, destroySysScanOperator, NULL, NULL, NULL);

  return pOperator;

_error:
  taosMemoryFreeClear(pInfo);
  taosMemoryFreeClear(pOperator);
  terrno = TSDB_CODE_QRY_OUT_OF_MEMORY;
  return NULL;
}

static SSDataBlock* doTagScan(SOperatorInfo* pOperator) {
  if (pOperator->status == OP_EXEC_DONE) {
    return NULL;
  }

  SExecTaskInfo* pTaskInfo = pOperator->pTaskInfo;

#if 0
  int32_t maxNumOfTables = (int32_t)pResultInfo->capacity;

  STagScanInfo *pInfo = pOperator->info;
  SSDataBlock  *pRes = pInfo->pRes;

  int32_t count = 0;
  SArray* pa = GET_TABLEGROUP(pRuntimeEnv, 0);

  int32_t functionId = getExprFunctionId(&pOperator->exprSupp.pExprInfo[0]);
  if (functionId == FUNCTION_TID_TAG) { // return the tags & table Id
    assert(pQueryAttr->numOfOutput == 1);

    SExprInfo* pExprInfo = &pOperator->exprSupp.pExprInfo[0];
    int32_t rsize = pExprInfo->base.resSchema.bytes;

    count = 0;

    int16_t bytes = pExprInfo->base.resSchema.bytes;
    int16_t type  = pExprInfo->base.resSchema.type;

    for(int32_t i = 0; i < pQueryAttr->numOfTags; ++i) {
      if (pQueryAttr->tagColList[i].colId == pExprInfo->base.pColumns->info.colId) {
        bytes = pQueryAttr->tagColList[i].bytes;
        type = pQueryAttr->tagColList[i].type;
        break;
      }
    }

    SColumnInfoData* pColInfo = taosArrayGet(pRes->pDataBlock, 0);

    while(pInfo->curPos < pInfo->totalTables && count < maxNumOfTables) {
      int32_t i = pInfo->curPos++;
      STableQueryInfo *item = taosArrayGetP(pa, i);

      char *output = pColInfo->pData + count * rsize;
      varDataSetLen(output, rsize - VARSTR_HEADER_SIZE);

      output = varDataVal(output);
      STableId* id = TSDB_TABLEID(item->pTable);

      *(int16_t *)output = 0;
      output += sizeof(int16_t);

      *(int64_t *)output = id->uid;  // memory align problem, todo serialize
      output += sizeof(id->uid);

      *(int32_t *)output = id->tid;
      output += sizeof(id->tid);

      *(int32_t *)output = pQueryAttr->vgId;
      output += sizeof(pQueryAttr->vgId);

      char* data = NULL;
      if (pExprInfo->base.pColumns->info.colId == TSDB_TBNAME_COLUMN_INDEX) {
        data = tsdbGetTableName(item->pTable);
      } else {
        data = tsdbGetTableTagVal(item->pTable, pExprInfo->base.pColumns->info.colId, type, bytes);
      }

      doSetTagValueToResultBuf(output, data, type, bytes);
      count += 1;
    }

    //qDebug("QInfo:0x%"PRIx64" create (tableId, tag) info completed, rows:%d", GET_TASKID(pRuntimeEnv), count);
  } else if (functionId == FUNCTION_COUNT) {// handle the "count(tbname)" query
    SColumnInfoData* pColInfo = taosArrayGet(pRes->pDataBlock, 0);
    *(int64_t*)pColInfo->pData = pInfo->totalTables;
    count = 1;

    pOperator->status = OP_EXEC_DONE;
    //qDebug("QInfo:0x%"PRIx64" create count(tbname) query, res:%d rows:1", GET_TASKID(pRuntimeEnv), count);
  } else {  // return only the tags|table name etc.
#endif

  STagScanInfo* pInfo = pOperator->info;
  SExprInfo*    pExprInfo = &pOperator->exprSupp.pExprInfo[0];
  SSDataBlock*  pRes = pInfo->pRes;

  int32_t size = taosArrayGetSize(pInfo->pTableList->pTableList);
  if (size == 0) {
    setTaskStatus(pTaskInfo, TASK_COMPLETED);
    return NULL;
  }

  char        str[512] = {0};
  int32_t     count = 0;
  SMetaReader mr = {0};
  metaReaderInit(&mr, pInfo->readHandle.meta, 0);

  while (pInfo->curPos < size && count < pOperator->resultInfo.capacity) {
    STableKeyInfo* item = taosArrayGet(pInfo->pTableList->pTableList, pInfo->curPos);
    metaGetTableEntryByUid(&mr, item->uid);

    for (int32_t j = 0; j < pOperator->exprSupp.numOfExprs; ++j) {
      SColumnInfoData* pDst = taosArrayGet(pRes->pDataBlock, pExprInfo[j].base.resSchema.slotId);

      // refactor later
      if (fmIsScanPseudoColumnFunc(pExprInfo[j].pExpr->_function.functionId)) {
        STR_TO_VARSTR(str, mr.me.name);
        colDataAppend(pDst, count, str, false);
      } else {  // it is a tag value
        STagVal val = {0};
        val.cid = pExprInfo[j].base.pParam[0].pCol->colId;
        const char* p = metaGetTableTagVal(&mr.me, pDst->info.type, &val);

        char* data = NULL;
        if (pDst->info.type != TSDB_DATA_TYPE_JSON && p != NULL) {
          data = tTagValToData((const STagVal*)p, false);
        } else {
          data = (char*)p;
        }
        colDataAppend(pDst, count, data, (data == NULL));

        if (pDst->info.type != TSDB_DATA_TYPE_JSON && p != NULL && IS_VAR_DATA_TYPE(((const STagVal*)p)->type) &&
            data != NULL) {
          taosMemoryFree(data);
        }
      }
    }

    count += 1;
    if (++pInfo->curPos >= size) {
      doSetOperatorCompleted(pOperator);
    }
  }

  metaReaderClear(&mr);

  // qDebug("QInfo:0x%"PRIx64" create tag values results completed, rows:%d", GET_TASKID(pRuntimeEnv), count);
  if (pOperator->status == OP_EXEC_DONE) {
    setTaskStatus(pTaskInfo, TASK_COMPLETED);
  }

  pRes->info.rows = count;
  pOperator->resultInfo.totalRows += count;

  return (pRes->info.rows == 0) ? NULL : pInfo->pRes;
}

static void destroyTagScanOperatorInfo(void* param, int32_t numOfOutput) {
  STagScanInfo* pInfo = (STagScanInfo*)param;
  pInfo->pRes = blockDataDestroy(pInfo->pRes);
}

SOperatorInfo* createTagScanOperatorInfo(SReadHandle* pReadHandle, STagScanPhysiNode* pPhyNode,
                                         STableListInfo* pTableListInfo, SExecTaskInfo* pTaskInfo) {
  STagScanInfo*  pInfo = taosMemoryCalloc(1, sizeof(STagScanInfo));
  SOperatorInfo* pOperator = taosMemoryCalloc(1, sizeof(SOperatorInfo));
  if (pInfo == NULL || pOperator == NULL) {
    goto _error;
  }

  SDataBlockDescNode* pDescNode = pPhyNode->node.pOutputDataBlockDesc;

  int32_t    num = 0;
  int32_t    numOfExprs = 0;
  SExprInfo* pExprInfo = createExprInfo(pPhyNode->pScanPseudoCols, NULL, &numOfExprs);
  SArray*    colList = extractColMatchInfo(pPhyNode->pScanPseudoCols, pDescNode, &num, COL_MATCH_FROM_COL_ID);


  int32_t code = initExprSupp(&pOperator->exprSupp, pExprInfo, numOfExprs);
  if (code != TSDB_CODE_SUCCESS) {
    goto _error;
  }

  pInfo->pTableList       = pTableListInfo;
  pInfo->pColMatchInfo    = colList;
  pInfo->pRes             = createResDataBlock(pDescNode);
  pInfo->readHandle       = *pReadHandle;
  pInfo->curPos           = 0;
<<<<<<< HEAD
  pOperator->name         = "TagScanOperator";
=======
  pInfo->pFilterNode      = pPhyNode->node.pConditions;

  pOperator->name = "TagScanOperator";
>>>>>>> e9b0d939
  pOperator->operatorType = QUERY_NODE_PHYSICAL_PLAN_TAG_SCAN;

  pOperator->blocking     = false;
  pOperator->status       = OP_NOT_OPENED;
  pOperator->info         = pInfo;
  pOperator->pTaskInfo    = pTaskInfo;

  initResultSizeInfo(pOperator, 4096);
  blockDataEnsureCapacity(pInfo->pRes, pOperator->resultInfo.capacity);

  pOperator->fpSet =
      createOperatorFpSet(operatorDummyOpenFn, doTagScan, NULL, NULL, destroyTagScanOperatorInfo, NULL, NULL, NULL);

  return pOperator;

_error:
  taosMemoryFree(pInfo);
  taosMemoryFree(pOperator);
  terrno = TSDB_CODE_OUT_OF_MEMORY;
  return NULL;
}

typedef struct STableMergeScanInfo {
  SArray*     dataReaders;  // array of tsdbReaderT*
  SReadHandle readHandle;

  int32_t  bufPageSize;
  uint32_t sortBufSize;  // max buffer size for in-memory sort

  SArray*      pSortInfo;
  SSortHandle* pSortHandle;

  SSDataBlock* pSortInputBlock;
  int64_t      startTs;  // sort start time

  bool          hasGroupId;
  uint64_t      groupId;
  STupleHandle* prefetchedTuple;

  SArray* sortSourceParams;

  SFileBlockLoadRecorder readRecorder;
  int64_t                numOfRows;
  //  int32_t         prevGroupId;  // previous table group id
  SScanInfo       scanInfo;
  int32_t         scanTimes;
  SNode*          pFilterNode;  // filter info, which is push down by optimizer
  SqlFunctionCtx* pCtx;         // which belongs to the direct upstream operator operator query context
  SResultRowInfo* pResultRowInfo;
  int32_t*        rowEntryInfoOffset;
  SExprInfo*      pExpr;
  SSDataBlock*    pResBlock;
  SArray*         pColMatchInfo;
  int32_t         numOfOutput;

  SExprInfo*      pPseudoExpr;
  int32_t         numOfPseudoExpr;
  SqlFunctionCtx* pPseudoCtx;
  //  int32_t*        rowEntryInfoOffset;

  SQueryTableDataCond cond;
  int32_t             scanFlag;  // table scan flag to denote if it is a repeat/reverse/main scan
  int32_t             dataBlockLoadFlag;
  SInterval interval;  // if the upstream is an interval operator, the interval info is also kept here to get the time
                       // window to check if current data block needs to be loaded.

  SSampleExecInfo sample;  // sample execution info
  int32_t         curTWinIdx;

} STableMergeScanInfo;

int32_t createMultipleDataReaders(STableScanPhysiNode* pTableScanNode, SReadHandle* pHandle,
                                  STableListInfo* pTableListInfo, SArray* arrayReader, uint64_t queryId,
                                  uint64_t taskId, SNode* pTagCond) {
  int32_t code = getTableList(pHandle->meta, &pTableScanNode->scan, pTableListInfo, pTagCond);
  if (code != TSDB_CODE_SUCCESS) {
    goto _error;
  }

  if (taosArrayGetSize(pTableListInfo->pTableList) == 0) {
    qDebug("no table qualified for query, TID:0x%" PRIx64 ", QID:0x%" PRIx64, taskId, queryId);
    goto _error;
  }

  SQueryTableDataCond cond = {0};
  code = initQueryTableDataCond(&cond, pTableScanNode);
  if (code != TSDB_CODE_SUCCESS) {
    goto _error;
  }
  // TODO: free the sublist info and the table list in it
  for (int32_t i = 0; i < taosArrayGetSize(pTableListInfo->pTableList); ++i) {
    STableListInfo* subListInfo = taosMemoryCalloc(1, sizeof(subListInfo));
    subListInfo->pTableList = taosArrayInit(1, sizeof(STableKeyInfo));
    taosArrayPush(subListInfo->pTableList, taosArrayGet(pTableListInfo->pTableList, i));

    tsdbReaderT* pReader = tsdbReaderOpen(pHandle->vnode, &cond, subListInfo, queryId, taskId);
    taosArrayPush(arrayReader, &pReader);

    taosArrayDestroy(subListInfo->pTableList);
    taosMemoryFree(subListInfo);
  }
  cleanupQueryTableDataCond(&cond);

  return 0;

_error:
  return code;
}

static int32_t loadDataBlockFromOneTable(SOperatorInfo* pOperator, STableMergeScanInfo* pTableScanInfo,
                                         int32_t readerIdx, SSDataBlock* pBlock, uint32_t* status) {
  SExecTaskInfo*       pTaskInfo = pOperator->pTaskInfo;
  STableMergeScanInfo* pInfo = pOperator->info;

  SFileBlockLoadRecorder* pCost = &pTableScanInfo->readRecorder;

  pCost->totalBlocks += 1;
  pCost->totalRows += pBlock->info.rows;

  *status = pInfo->dataBlockLoadFlag;
  if (pTableScanInfo->pFilterNode != NULL ||
      overlapWithTimeWindow(&pTableScanInfo->interval, &pBlock->info, pTableScanInfo->cond.order)) {
    (*status) = FUNC_DATA_REQUIRED_DATA_LOAD;
  }

  SDataBlockInfo* pBlockInfo = &pBlock->info;
  taosMemoryFreeClear(pBlock->pBlockAgg);

  if (*status == FUNC_DATA_REQUIRED_FILTEROUT) {
    qDebug("%s data block filter out, brange:%" PRId64 "-%" PRId64 ", rows:%d", GET_TASKID(pTaskInfo),
           pBlockInfo->window.skey, pBlockInfo->window.ekey, pBlockInfo->rows);
    pCost->filterOutBlocks += 1;
    return TSDB_CODE_SUCCESS;
  } else if (*status == FUNC_DATA_REQUIRED_NOT_LOAD) {
    qDebug("%s data block skipped, brange:%" PRId64 "-%" PRId64 ", rows:%d", GET_TASKID(pTaskInfo),
           pBlockInfo->window.skey, pBlockInfo->window.ekey, pBlockInfo->rows);
    pCost->skipBlocks += 1;

    // clear all data in pBlock that are set when handing the previous block
    for (int32_t i = 0; i < pBlockInfo->numOfCols; ++i) {
      SColumnInfoData* pcol = taosArrayGet(pBlock->pDataBlock, i);
      pcol->pData = NULL;
    }

    return TSDB_CODE_SUCCESS;
  } else if (*status == FUNC_DATA_REQUIRED_STATIS_LOAD) {
    pCost->loadBlockStatis += 1;

    bool             allColumnsHaveAgg = true;
    SColumnDataAgg** pColAgg = NULL;
    tsdbReaderT*     reader = taosArrayGetP(pTableScanInfo->dataReaders, readerIdx);
    tsdbRetrieveDataBlockStatisInfo(reader, &pColAgg, &allColumnsHaveAgg);

    if (allColumnsHaveAgg == true) {
      int32_t numOfCols = pBlock->info.numOfCols;

      // todo create this buffer during creating operator
      if (pBlock->pBlockAgg == NULL) {
        pBlock->pBlockAgg = taosMemoryCalloc(numOfCols, POINTER_BYTES);
      }

      for (int32_t i = 0; i < numOfCols; ++i) {
        SColMatchInfo* pColMatchInfo = taosArrayGet(pTableScanInfo->pColMatchInfo, i);
        if (!pColMatchInfo->output) {
          continue;
        }
        pBlock->pBlockAgg[pColMatchInfo->targetSlotId] = pColAgg[i];
      }

      return TSDB_CODE_SUCCESS;
    } else {  // failed to load the block sma data, data block statistics does not exist, load data block instead
      *status = FUNC_DATA_REQUIRED_DATA_LOAD;
    }
  }

  ASSERT(*status == FUNC_DATA_REQUIRED_DATA_LOAD);

  // todo filter data block according to the block sma data firstly
#if 0
  if (!doFilterByBlockStatistics(pBlock->pBlockStatis, pTableScanInfo->pCtx, pBlockInfo->rows)) {
    pCost->filterOutBlocks += 1;
    qDebug("%s data block filter out, brange:%" PRId64 "-%" PRId64 ", rows:%d", GET_TASKID(pTaskInfo), pBlockInfo->window.skey,
           pBlockInfo->window.ekey, pBlockInfo->rows);
    (*status) = FUNC_DATA_REQUIRED_FILTEROUT;
    return TSDB_CODE_SUCCESS;
  }
#endif

  pCost->totalCheckedRows += pBlock->info.rows;
  pCost->loadBlocks += 1;

  tsdbReaderT* reader = taosArrayGetP(pTableScanInfo->dataReaders, readerIdx);
  SArray*      pCols = tsdbRetrieveDataBlock(reader, NULL);
  if (pCols == NULL) {
    return terrno;
  }

  relocateColumnData(pBlock, pTableScanInfo->pColMatchInfo, pCols, true);

  // currently only the tbname pseudo column
  if (pTableScanInfo->numOfPseudoExpr > 0) {
    addTagPseudoColumnData(&pTableScanInfo->readHandle, pTableScanInfo->pPseudoExpr, pTableScanInfo->numOfPseudoExpr,
                           pBlock);
  }

  int64_t st = taosGetTimestampMs();
  doFilter(pTableScanInfo->pFilterNode, pBlock);

  int64_t et = taosGetTimestampMs();
  pTableScanInfo->readRecorder.filterTime += (et - st);

  if (pBlock->info.rows == 0) {
    pCost->filterOutBlocks += 1;
    qDebug("%s data block filter out, brange:%" PRId64 "-%" PRId64 ", rows:%d", GET_TASKID(pTaskInfo),
           pBlockInfo->window.skey, pBlockInfo->window.ekey, pBlockInfo->rows);
  }

  return TSDB_CODE_SUCCESS;
}

typedef struct STableMergeScanSortSourceParam {
  SOperatorInfo* pOperator;
  int32_t        readerIdx;
  SSDataBlock*   inputBlock;
} STableMergeScanSortSourceParam;

static SSDataBlock* getTableDataBlock(void* param) {
  STableMergeScanSortSourceParam* source = param;
  SOperatorInfo*                  pOperator = source->pOperator;
  int32_t                         readerIdx = source->readerIdx;
  SSDataBlock*                    pBlock = source->inputBlock;
  STableMergeScanInfo*            pTableScanInfo = pOperator->info;

  int64_t st = taosGetTimestampUs();

  blockDataCleanup(pBlock);

  tsdbReaderT* reader = taosArrayGetP(pTableScanInfo->dataReaders, readerIdx);
  while (tsdbNextDataBlock(reader)) {
    if (isTaskKilled(pOperator->pTaskInfo)) {
      longjmp(pOperator->pTaskInfo->env, TSDB_CODE_TSC_QUERY_CANCELLED);
    }

    // process this data block based on the probabilities
    bool processThisBlock = processBlockWithProbability(&pTableScanInfo->sample);
    if (!processThisBlock) {
      continue;
    }

    tsdbRetrieveDataBlockInfo(reader, &pBlock->info);

    uint32_t status = 0;
    int32_t  code = loadDataBlockFromOneTable(pOperator, pTableScanInfo, readerIdx, pBlock, &status);
    //    int32_t  code = loadDataBlockOnDemand(pOperator->pRuntimeEnv, pTableScanInfo, pBlock, &status);
    if (code != TSDB_CODE_SUCCESS) {
      longjmp(pOperator->pTaskInfo->env, code);
    }

    // current block is filter out according to filter condition, continue load the next block
    if (status == FUNC_DATA_REQUIRED_FILTEROUT || pBlock->info.rows == 0) {
      continue;
    }

    uint64_t* groupId = taosHashGet(pOperator->pTaskInfo->tableqinfoList.map, &pBlock->info.uid, sizeof(int64_t));
    if (groupId) {
      pBlock->info.groupId = *groupId;
    }

    pOperator->resultInfo.totalRows = pTableScanInfo->readRecorder.totalRows;
    pTableScanInfo->readRecorder.elapsedTime += (taosGetTimestampUs() - st) / 1000.0;

    return pBlock;
  }
  return NULL;
}

SArray* generateSortByTsInfo(int32_t order) {
  SArray*         pList = taosArrayInit(1, sizeof(SBlockOrderInfo));
  SBlockOrderInfo bi = {0};
  bi.order = order;
  bi.slotId = 0;
  bi.nullFirst = NULL_ORDER_FIRST;

  taosArrayPush(pList, &bi);

  return pList;
}

int32_t doOpenTableMergeScanOperator(SOperatorInfo* pOperator) {
  STableMergeScanInfo* pInfo = pOperator->info;
  SExecTaskInfo*       pTaskInfo = pOperator->pTaskInfo;

  if (OPTR_IS_OPENED(pOperator)) {
    return TSDB_CODE_SUCCESS;
  }

  int32_t numOfBufPage = pInfo->sortBufSize / pInfo->bufPageSize;

  pInfo->pSortHandle = tsortCreateSortHandle(pInfo->pSortInfo, SORT_MULTISOURCE_MERGE, pInfo->bufPageSize, numOfBufPage,
                                             pInfo->pSortInputBlock, pTaskInfo->id.str);

  tsortSetFetchRawDataFp(pInfo->pSortHandle, getTableDataBlock, NULL, NULL);

  size_t numReaders = taosArrayGetSize(pInfo->dataReaders);
  for (int32_t i = 0; i < numReaders; ++i) {
    SSortSource*                    ps = taosMemoryCalloc(1, sizeof(SSortSource));
    STableMergeScanSortSourceParam* param = taosArrayGet(pInfo->sortSourceParams, i);
    ps->param = param;
    tsortAddSource(pInfo->pSortHandle, ps);
  }

  int32_t code = tsortOpen(pInfo->pSortHandle);

  if (code != TSDB_CODE_SUCCESS) {
    longjmp(pTaskInfo->env, terrno);
  }

  pOperator->status = OP_RES_TO_RETURN;

  OPTR_SET_OPENED(pOperator);
  return TSDB_CODE_SUCCESS;
}

SSDataBlock* getSortedTableMergeScanBlockData(SSortHandle* pHandle, int32_t capacity, SOperatorInfo* pOperator) {
  STableMergeScanInfo* pInfo = pOperator->info;
  SExecTaskInfo*       pTaskInfo = pOperator->pTaskInfo;

  SSDataBlock* p = tsortGetSortedDataBlock(pHandle);
  if (p == NULL) {
    return NULL;
  }

  blockDataEnsureCapacity(p, capacity);

  while (1) {
    STupleHandle* pTupleHandle = tsortNextTuple(pHandle);
    if (pTupleHandle == NULL) {
      break;
    }

    appendOneRowToDataBlock(p, pTupleHandle);
    if (p->info.rows >= capacity) {
      break;
    }
  }

  qDebug("%s get sorted row blocks, rows:%d", GET_TASKID(pTaskInfo), p->info.rows);
  return (p->info.rows > 0) ? p : NULL;
}

SSDataBlock* doTableMergeScan(SOperatorInfo* pOperator) {
  if (pOperator->status == OP_EXEC_DONE) {
    return NULL;
  }

  SExecTaskInfo*       pTaskInfo = pOperator->pTaskInfo;
  STableMergeScanInfo* pInfo = pOperator->info;

  int32_t code = pOperator->fpSet._openFn(pOperator);
  if (code != TSDB_CODE_SUCCESS) {
    longjmp(pTaskInfo->env, code);
  }

  SSDataBlock* pBlock = getSortedTableMergeScanBlockData(pInfo->pSortHandle, pOperator->resultInfo.capacity, pOperator);

  if (pBlock != NULL) {
    pOperator->resultInfo.totalRows += pBlock->info.rows;
  } else {
    doSetOperatorCompleted(pOperator);
  }
  return pBlock;
}

void destroyTableMergeScanOperatorInfo(void* param, int32_t numOfOutput) {
  STableMergeScanInfo* pTableScanInfo = (STableMergeScanInfo*)param;
  cleanupQueryTableDataCond(&pTableScanInfo->cond);

  for (int32_t i = 0; i < taosArrayGetSize(pTableScanInfo->dataReaders); ++i) {
    tsdbReaderT* reader = taosArrayGetP(pTableScanInfo->dataReaders, i);
    tsdbCleanupReadHandle(reader);
  }
  taosArrayDestroy(pTableScanInfo->dataReaders);

  if (pTableScanInfo->pColMatchInfo != NULL) {
    taosArrayDestroy(pTableScanInfo->pColMatchInfo);
  }

  taosArrayDestroy(pTableScanInfo->sortSourceParams);
  pTableScanInfo->pResBlock = blockDataDestroy(pTableScanInfo->pResBlock);
  pTableScanInfo->pSortInputBlock = blockDataDestroy(pTableScanInfo->pSortInputBlock);

  taosArrayDestroy(pTableScanInfo->pSortInfo);
}

typedef struct STableMergeScanExecInfo {
  SFileBlockLoadRecorder blockRecorder;
  SSortExecInfo          sortExecInfo;
} STableMergeScanExecInfo;

int32_t getTableMergeScanExplainExecInfo(SOperatorInfo* pOptr, void** pOptrExplain, uint32_t* len) {
  ASSERT(pOptr != NULL);
  // TODO: merge these two info into one struct
  STableMergeScanExecInfo* execInfo = taosMemoryCalloc(1, sizeof(STableMergeScanExecInfo));
  STableMergeScanInfo*     pInfo = pOptr->info;
  execInfo->blockRecorder = pInfo->readRecorder;
  execInfo->sortExecInfo = tsortGetSortExecInfo(pInfo->pSortHandle);

  *pOptrExplain = execInfo;
  *len = sizeof(STableMergeScanExecInfo);

  return TSDB_CODE_SUCCESS;
}

SOperatorInfo* createTableMergeScanOperatorInfo(STableScanPhysiNode* pTableScanNode, SArray* dataReaders,
                                                SReadHandle* readHandle, SExecTaskInfo* pTaskInfo) {
  STableMergeScanInfo* pInfo = taosMemoryCalloc(1, sizeof(STableMergeScanInfo));
  SOperatorInfo*       pOperator = taosMemoryCalloc(1, sizeof(SOperatorInfo));
  if (pInfo == NULL || pOperator == NULL) {
    goto _error;
  }

  SDataBlockDescNode* pDescNode = pTableScanNode->scan.node.pOutputDataBlockDesc;

  int32_t numOfCols = 0;
  SArray* pColList = extractColMatchInfo(pTableScanNode->scan.pScanCols, pDescNode, &numOfCols, COL_MATCH_FROM_COL_ID);

  int32_t code = initQueryTableDataCond(&pInfo->cond, pTableScanNode);
  if (code != TSDB_CODE_SUCCESS) {
    goto _error;
  }

  if (pTableScanNode->scan.pScanPseudoCols != NULL) {
    pInfo->pPseudoExpr = createExprInfo(pTableScanNode->scan.pScanPseudoCols, NULL, &pInfo->numOfPseudoExpr);
    pInfo->pPseudoCtx = createSqlFunctionCtx(pInfo->pPseudoExpr, pInfo->numOfPseudoExpr, &pInfo->rowEntryInfoOffset);
  }

  pInfo->scanInfo = (SScanInfo){.numOfAsc = pTableScanNode->scanSeq[0], .numOfDesc = pTableScanNode->scanSeq[1]};

  pInfo->readHandle = *readHandle;
  pInfo->interval = extractIntervalInfo(pTableScanNode);
  pInfo->sample.sampleRatio = pTableScanNode->ratio;
  pInfo->sample.seed = taosGetTimestampSec();
  pInfo->dataBlockLoadFlag = pTableScanNode->dataRequired;
  pInfo->pFilterNode = pTableScanNode->scan.node.pConditions;
  pInfo->dataReaders = dataReaders;
  pInfo->scanFlag = MAIN_SCAN;
  pInfo->pColMatchInfo = pColList;
  pInfo->curTWinIdx = 0;

  pInfo->pResBlock = createResDataBlock(pDescNode);

  pInfo->sortSourceParams = taosArrayInit(taosArrayGetSize(dataReaders), sizeof(STableMergeScanSortSourceParam));
  for (int32_t i = 0; i < taosArrayGetSize(dataReaders); ++i) {
    STableMergeScanSortSourceParam* param = taosMemoryCalloc(1, sizeof(STableMergeScanSortSourceParam));
    param->readerIdx = i;
    param->pOperator = pOperator;
    param->inputBlock = createOneDataBlock(pInfo->pResBlock, false);
    taosArrayPush(pInfo->sortSourceParams, param);
    taosMemoryFree(param);
  }

  pInfo->pSortInfo = generateSortByTsInfo(pInfo->cond.order);
  pInfo->pSortInputBlock = createOneDataBlock(pInfo->pResBlock, false);

  int32_t rowSize = pInfo->pResBlock->info.rowSize;
  pInfo->bufPageSize = getProperSortPageSize(rowSize);

  // todo the total available buffer should be determined by total capacity of buffer of this task.
  // the additional one is reserved for merge result
  pInfo->sortBufSize = pInfo->bufPageSize * (taosArrayGetSize(dataReaders) + 1);
  pInfo->hasGroupId = false;
  pInfo->prefetchedTuple = NULL;

  pOperator->name = "TableMergeScanOperator";
  // TODO : change it
  pOperator->operatorType = QUERY_NODE_PHYSICAL_PLAN_TABLE_MERGE_SCAN;
  pOperator->blocking = false;
  pOperator->status = OP_NOT_OPENED;
  pOperator->info = pInfo;
  pOperator->exprSupp.numOfExprs = numOfCols;
  pOperator->pTaskInfo = pTaskInfo;
  initResultSizeInfo(pOperator, 1024);

  pOperator->fpSet =
      createOperatorFpSet(doOpenTableMergeScanOperator, doTableMergeScan, NULL, NULL, destroyTableMergeScanOperatorInfo,
                          NULL, NULL, getTableMergeScanExplainExecInfo);
  pOperator->cost.openCost = 0;
  return pOperator;

_error:
  pTaskInfo->code = TSDB_CODE_OUT_OF_MEMORY;
  taosMemoryFree(pInfo);
  taosMemoryFree(pOperator);
  return NULL;
}<|MERGE_RESOLUTION|>--- conflicted
+++ resolved
@@ -1883,13 +1883,8 @@
   pInfo->pRes             = createResDataBlock(pDescNode);
   pInfo->readHandle       = *pReadHandle;
   pInfo->curPos           = 0;
-<<<<<<< HEAD
-  pOperator->name         = "TagScanOperator";
-=======
-  pInfo->pFilterNode      = pPhyNode->node.pConditions;
 
   pOperator->name = "TagScanOperator";
->>>>>>> e9b0d939
   pOperator->operatorType = QUERY_NODE_PHYSICAL_PLAN_TAG_SCAN;
 
   pOperator->blocking     = false;
